!> @file
!! Test the dynamic memory allocation of the flib library
!! @example dynmem.f90
!! Examples abou the dynamic memory allocations
!! @author
<<<<<<< HEAD
!!    Copyright (C) 2013-2015 BigDFT group <br>
=======
!!    Copyright (C) 2013-2015 BigDFT group
>>>>>>> 2517a584
!!    This file is distributed under the terms of the
!!    GNU General Public License, see ~/COPYING file
!!    or http://www.gnu.org/copyleft/gpl.txt .
!!    For the list of contributors, see ~/AUTHORS


!> Test the dynamic memory allocation (flib)
subroutine test_dynamic_memory()
   use yaml_output
   use dynamic_memory
   use dictionaries
   use metadata_interfaces, only: getdp2
   use yaml_strings
   use f_precisions
   use f_utils, only: f_time,f_zero
   implicit none

   type :: dummy_type
      integer :: i
      double precision, dimension(:), pointer :: ptr
   end type dummy_type

   !logical :: fl
   integer :: i
   complex(kind=8), dimension(:,:), allocatable :: cpot
   real(kind=8), dimension(:), allocatable :: density,rhopot,potential,pot_ion,xc_pot
   real(kind=8), dimension(:), pointer :: extra_ref
   real(kind=8), dimension(:,:), save, allocatable :: ab
   real(kind=8), dimension(:,:), allocatable :: b
   integer, dimension(:), pointer :: arrayA,arrayB,arrayC,arrayD,arrayE,arrayF,arrayG,arrayH
   integer, dimension(:), allocatable :: i_arrA,i_arrB,i_arrC,i_arrD,i_arrE,i_arrF,i_arrG,i_arrH
   integer, dimension(:), allocatable :: i1_all,i1_src
   integer, dimension(:), pointer :: i1_ptr,ptr1
   integer, dimension(:), pointer :: ptr2

   integer,dimension(:,:,:), allocatable :: weight
   integer,dimension(:,:,:,:), allocatable :: orbital_id
   character(len=20), dimension(:), allocatable :: str_arr
   character(len=20), dimension(:), pointer :: str_ptr

   type(dummy_type) :: dummy_test
   external :: abort2
   real(kind=8) :: total
   integer :: ithread,nt
   integer(kind=8) :: iadd
   integer(f_long) :: it0,it1
   !$ integer :: ierror
   !$ integer(kind=8) :: lock
   !$ integer, external :: omp_get_thread_num
   
   !$omp threadprivate(ab)

   ithread=0
   nt=1000
   !allocate a bigg array and test time for zeroing
   !let us chose 400 MB
   i1_ptr=f_malloc_ptr(10**6,id='i1_ptr')
   it0=f_time()
   do i=1,nt
      call f_zero(i1_ptr)
   end do
   it1=f_time()
   call yaml_map('Time for razero',real(it1-it0,f_double)*1.d-9)
   call yaml_map('Total sum',sum(abs(i1_ptr)))

   it0=f_time()
   do i=1,nt
      i1_ptr=1
   end do
   it1=f_time()
   call yaml_map('Time for initialization',real(it1-it0,f_double)*1.d-9)
   call yaml_map('Total sum',sum(abs(i1_ptr)))

   it0=f_time()
   do i=1,nt
      call memsetzero(i1_ptr,int(kind(i1_ptr)*size(i1_ptr),f_long))
   end do
   it1=f_time()
   call yaml_map('Time for memset',real(it1-it0,f_double)*1.d-9)
   call yaml_map('Total sum',sum(abs(i1_ptr)))

   it0=f_time()
   do i=1,nt
      call setzero(int(kind(i1_ptr)*size(i1_ptr),f_long),i1_ptr)
   end do
   it1=f_time()
   call yaml_map('Time for setzero',real(it1-it0,f_double)*1.d-9)
   call yaml_map('Total sum',sum(abs(i1_ptr)))

   
   call f_free_ptr(i1_ptr)

   call yaml_comment('Routine-Tree creation example',hfill='~')
   !call dynmem_sandbox()

  call yaml_comment('testing aliasing on pointer sections',hfill='TEST')
   i1_ptr = f_malloc0_ptr(100,id='i1ptr')

   ptr1 => i1_ptr(50:55)

   ptr1 = ptr1+3

   call yaml_map('Ptr1 Lbound',lbound(ptr1))
   call yaml_map('Ptr1 Ubound',ubound(ptr1))
   call yaml_map('Ptr1 Size',size(ptr1))

   call yaml_map('data in original position',i1_ptr(45:60))

   call yaml_map('Predicted address for the starting point of ptr1',f_loc(i1_ptr)+kind(i1_ptr)*49)

   call yaml_map('Actual address of first element of ptr1',f_loc(ptr1(1)))
   call yaml_map('address of first element vs address of objects',[f_loc(i1_ptr),f_loc(i1_ptr(1))])
   call yaml_map('address of first element vs address of objects',[f_loc(ptr1),f_loc(ptr1(1))])

   call yaml_map('Address differences',f_loc(ptr1)-f_loc(i1_ptr))


   i1_all=f_malloc(0,id='i1_all')
   call yaml_map('Address of first element',f_loc(i1_all))
!   call yaml_map('Address of first element, explicit',f_loc(i1_all(1)))

   nullify(ptr1,ptr2)
   call yaml_map('Associated',(/associated(ptr1),associated(ptr2)/))

   call f_purge_database(int(size(i1_ptr),f_long),kind(i1_ptr),f_loc(i1_ptr))
   i1_ptr=f_malloc_ptr(0,id='i1_ptr')

   ptr1=>i1_ptr

   ptr2=>ptr1
   call yaml_map('Associated',(/associated(ptr1),associated(ptr2)/))

   call yaml_map('Address of first element',f_loc(i1_ptr))
   call yaml_map('Address of first element, explicit (1)',f_loc(ptr1))
   call yaml_map('Address of first element, explicit (2)',f_loc(ptr2))

   !also allocating the dummy structure
   dummy_test=dummy_init(10)

!call f_malloc_finalize(dump=.true.)
!stop
   !call init_dummy(10,dummy_test)
   call free_dummy(dummy_test)

   call f_free_ptr(ptr2) !this one would crash
   !call f_free_ptr(i1_ptr)

   call yaml_map('Associated',(/associated(ptr1),associated(ptr2),associated(i1_ptr)/))
!!$
!!$
!!$
!!$   call f_malloc_dump_status()
   call f_free(i1_all)


call yaml_comment('debug 1')
   call f_routine(id='PS_Check')
call yaml_comment('debug 2')
   call f_routine(id='Routine 0')
   !Density
   density=f_malloc(3*2,id='density')
   !Density then potential
   potential=f_malloc(3,id='potential')!0

   call f_release_routine()

   call f_routine(id='Routine A')
weight=f_malloc((/1.to.8,1.to.8,2.to.4/),id='weight')
weight(1,1,2)=5
call f_free(weight)
   call f_release_routine()

!!$   call yaml_mapping_open('TemporaryA')
!!$    call f_malloc_dump_status()
!!$    call yaml_mapping_close()
!!$
!!$
!!$   call f_routine(id='Routine A')
!!$weight=f_malloc((/1.to.8,1.to.8,2.to.4/),id='weight')
!!$weight(1,1,2)=5
!!$call f_free(weight)
!!$   call f_release_routine()
!!$
!!$   call yaml_mapping_open('TemporaryB')
!!$    call f_malloc_dump_status()
!!$    call yaml_mapping_close()


!!$   call f_release_routine()
!!$
!!$   call yaml_mapping_open('Temporary')
!!$    call f_malloc_dump_status()
!!$    call yaml_mapping_close()
!!$stop
!!$
!!$!   call f_malloc_dump_status()
!!$   call f_routine(id=subname)
!!$
!!$   ncommarr=f_malloc(lbounds=(/0,1/),ubounds=(/nproc-1,4/),id='ncommarr')
!!$   ncommarr=f_malloc((/0.to.nproc,1.to.4/),id='ncommarr')
!!$   ncommarr=f_malloc_ptr((/0.to.nproc-1,4/),id='ncommarr')
!!$   call f_release_routine()

   call f_routine(id='Routine D')
    call f_routine(id='SubCase 1')
    !test of copying data
    i1_src=f_malloc(63,id='i1_src')

    i1_src=(/(i+24,i=1,size(i1_src))/)
    call yaml_map('Source vector',i1_src)
    call yaml_map('Its shape',shape(i1_src))
    call yaml_map('Its rank',size(shape(i1_src)))
    i1_all=f_malloc(src=i1_src,id='i1_all')

    call yaml_map('Vector difference',i1_all-i1_src)

!!$    call yaml_map('Vector allocation',[allocated(i1_all),allocated(i1_src)])
!!$    call f_free(i1_src)
!!$    call yaml_map('Vector allocation',[allocated(i1_all),allocated(i1_src)])
!!$    call f_free(i1_all)
!!$    call yaml_map('Vector allocation',[allocated(i1_all),allocated(i1_src)])

    call f_free(i1_src,i1_all)
    call f_release_routine()
    call f_routine(id='Subcase 2')
     call f_routine(id='SubSubcase1')
     !test of copying data
     i1_ptr=f_malloc_ptr(34,id='i1_ptr')

     i1_ptr=(/(i+789,i=1,size(i1_ptr))/)
     call yaml_map('Source pointer',i1_ptr)
     call yaml_map('Its shape',shape(i1_ptr))
     call yaml_map('Its rank',size(shape(i1_ptr)))
     ptr1=f_malloc_ptr(src=i1_ptr,id='ptr1')

     call yaml_map('Pointer difference',i1_ptr-ptr1)
!!$     call yaml_map('Pointer association',[associated(i1_ptr),associated(ptr1)])
!!$     call f_free_ptr(i1_ptr)
!!$     call yaml_map('Pointer association',[associated(i1_ptr),associated(ptr1)])
!!$     call f_free_ptr(ptr1)
!!$     call yaml_map('Pointer association',[associated(i1_ptr),associated(ptr1)])

     !again, to see if the copy works
     i1_ptr=i1_ptr-1
     call yaml_map('Pointer difference again (should be -1)',i1_ptr-ptr1)
     !then copy
     !call f_memcpy(src=i1_ptr(1),dest=ptr1(1),n=size(i1_ptr))
     call f_memcpy(src=i1_ptr,dest=ptr1)
     call yaml_map('Pointer difference again (should be 0)',i1_ptr-ptr1)

     call f_free_ptr(i1_ptr,ptr1)
     call f_release_routine()

     !do it again with the src_ptr tool
     i1_ptr=f_malloc_ptr(-4 .to. -2,id='i1_ptr')
     i1_ptr=5 !initialize value
     ptr1=f_malloc_ptr(src_ptr=i1_ptr,id='ptr1')
     call yaml_map('Src Pointer allocated',associated(ptr1))
     call yaml_map('Size',size(ptr1))
     call yaml_map('Lbounds',lbound(ptr1))
     call yaml_map('Ubounds',ubound(ptr1))
     call yaml_map('Pointer difference again (should be 0)',i1_ptr-ptr1)
     call f_free_ptr(i1_ptr,ptr1)

     !now verify that the pointer is nullified at the end
     i1_ptr=f_malloc_ptr(-4 .to. -2,id='i1_ptr')
     ptr1=>i1_ptr !this associates the pointer
     call yaml_map('Associations, first',[associated(ptr1),associated(i1_ptr)])
     call f_free_ptr(i1_ptr)
     call yaml_map('Associations, second',[associated(ptr1),associated(i1_ptr)])
     !then the nullification should appear
     ptr1=f_malloc_ptr(src_ptr=i1_ptr,id='ptr1')
     call yaml_map('Associations, third',[associated(ptr1),associated(i1_ptr)])
     call f_free_ptr(ptr1)
     !allocate and test string array
     str_arr=f_malloc0_str(len(str_arr),4,id='str_arr')

     do i=1,size(str_arr)
        str_arr(i)='hello, arr'//i
     end do

     call yaml_map('String array values',str_arr)
     call yaml_map('loc of address and metadata',[f_loc(str_arr),f_loc(str_arr(1)),get_add_str(str_arr)])
     !then free array
     call f_free_str(len(str_arr),str_arr)

     !allocate and test string pointer
     str_ptr=f_malloc0_str_ptr(len(str_arr),4,id='str_ptr')

     do i=1,size(str_ptr)
        str_ptr(i)='hello, ptr'//i
     end do

     call yaml_map('String pointer values',str_ptr)
     call yaml_map('loc of address and metadata',[f_loc(str_ptr),f_loc(str_ptr(1)),get_add_str(str_ptr)])
     !then free array
     call f_free_str_ptr(len(str_ptr),str_ptr)

     
    call f_release_routine()
    call f_routine(id='SubCase 3')
      weight    =f_malloc((/1.to.1,1.to.1,-1.to.-1/),id='weight')
      orbital_id=f_malloc((/1.to.1,1.to.1,1.to.7,0.to.0/),id='orbital_id')
    call f_malloc_dump_status()
      call f_free(weight)
      call f_free(orbital_id)
    call f_release_routine()
   call f_release_routine()
   !repeat it to see if it gives errors
   !the point is what to do with a subroutine which is called like the parent routine
   call yaml_comment('Test for debug')
   call f_routine(id='PS_Check')
   call f_release_routine()
   call yaml_comment('End test for debug')
   call f_routine(id='PS_Check')
   call f_release_routine()
   call yaml_comment('End test for debug2')
   !call f_malloc_dump_status()

   call f_routine(id='Routine E')
    call f_free(density)
   call f_release_routine()
   call f_routine(id='Routine F')

   ! call f_malloc_dump_status()

   !Allocations, considering also spin density
!!$   !ionic potential
   pot_ion=f_malloc(0,id='pot_ion')
   !XC potential
   xc_pot=f_malloc(3*2,id='xc_pot')

   ! call f_malloc_dump_status()
   extra_ref=f_malloc_ptr(0,id='extra_ref')

   rhopot=f_malloc(3*2,id='rhopot')
   call f_malloc_dump_status()
   call f_free(rhopot)

   !Test errors
   call f_err_open_try()
   rhopot=f_malloc( (/30,20/),id='rhopot')
   call f_dump_last_error()
   cpot=f_malloc(30,id='cpot')
   call f_dump_last_error()
   !Allocate a huge amount of memory
   cpot=f_malloc(huge(1),id="cpot")
   call f_dump_last_error()
   call f_err_close_try()

   !Test multiple freed
   i_arrA = f_malloc(100,id='i_arrA')
   i_arrB = f_malloc(100,id='i_arrB')
   i_arrC = f_malloc(100,id='i_arrC')
   i_arrD = f_malloc(100,id='i_arrD')
   i_arrE = f_malloc(100,id='i_arrE')
   i_arrF = f_malloc(100,id='i_arrF')
   i_arrG = f_malloc(100,id='i_arrG')
   i_arrH = f_malloc(100,id='i_arrH')
   call f_free(i_arrA,i_arrB,i_arrC,i_arrD,i_arrE,i_arrF,i_arrG,i_arrH)

   arrayA = f_malloc_ptr(100,id='arrayA')
   arrayB = f_malloc_ptr(100,id='arrayB')
   arrayC = f_malloc_ptr(100,id='arrayC')
   arrayD = f_malloc_ptr(100,id='arrayD')
   arrayE = f_malloc_ptr(100,id='arrayE')
   arrayF = f_malloc_ptr(100,id='arrayF')
   arrayG = f_malloc_ptr(100,id='arrayG')
   arrayH = f_malloc_ptr(100,id='arrayH')
   call f_free_ptr(arrayA,arrayB,arrayC,arrayD,arrayE,arrayF,arrayG,arrayH)

!!$
!!$   !   call f_free(density,potential,pot_ion,xc_pot,extra_ref)

   !use yaml_syntax to retrieve list element
   call retrieve_list_element('[ elem1, 1.d0, elem2, 3.d0]')

   call f_malloc_dump_status()
!   call f_malloc_finalize()
!   stop
   call f_free(pot_ion)
   call f_free(potential)
   call f_free(xc_pot)
   !   call f_malloc_dump_status()
   call f_free_ptr(extra_ref)
!!$   !   call yaml_mapping_open('Last')
!!$   !   call f_malloc_dump_status()
!!$   !   call yaml_mapping_close()

   call yaml_comment('Entering in OpenMP section if available',hfill='-')

   ! define the lock
   !$ call OMP_init_lock(lock)

   !open try-catch section
   call f_err_open_try()

   total=0.d0

   !Allocation in an omp section is not permissible
   !$omp parallel private(ithread,iadd,ierror,b) !firstprivate(ab)
   !$omp critical (allocate_critical1)
   !$ ithread=omp_get_thread_num()

   call getdp2(ab,iadd)
   call yaml_map('Entering Thread No.',ithread)
   call yaml_map('Address of metadata',iadd)

   !!$ call OMP_set_lock(lock)
   ab = f_malloc((/ 10, 10 /),id='ab')
   !!$ call OMP_unset_lock(lock)
   !allocate(ab(10,10),stat=ierror)
   !call allocate_array(ab,ierror)

   ab = 1.d0
   total=total+sum(ab)
   !$omp end critical (allocate_critical1)

   !verify is an error has occured
   !$omp barrier
   if ( .not. f_err_check()) then
      !$omp critical (deallocate_critical1)
      !!$ call OMP_set_lock(lock)
      call f_free(ab)
      !!$ call OMP_unset_lock(lock)
      !deallocate(ab)
      !$omp end critical (deallocate_critical1)
   end if

   !$omp barrier
   if (.not. f_err_check()) then
      if (ithread == 0) call yaml_map('Something to use ab',total)
   end if

   !$omp barrier

   !$omp critical (allocate_critical)
   !!$ call OMP_set_lock(lock)
   b = f_malloc((/ 10, 10 /),id='b')
   !!$ call OMP_unset_lock(lock)
   !allocate(b(10,10),stat=ierror)
   !call allocate_array(b,ierror)

   b = 1.d0
   total=total+sum(b)
   !$omp end critical (allocate_critical)

   !verify is an error has occured
   !$omp barrier
   if ( .not. f_err_check()) then
      !$omp critical (deallocate_critical)
      !!$ call OMP_set_lock(lock)
      call f_free(b)
      !!$ call OMP_unset_lock(lock)
      !deallocate(b)
      !$omp end critical (deallocate_critical)
   end if
   !$omp end parallel
   !$ call OMP_destroy_lock(lock)
   if (f_err_check()) then
      if (ithread == 0) then
         call yaml_map('Errors found while (de)allocating ab and b',f_get_no_of_errors())
         call f_dump_all_errors(-1) !<no dump in the file
      end if
   else
      call yaml_map('Something to use b',total)
   end if

   call f_err_close_try()
!stop
   call f_release_routine()
   !stop
!call yaml_map('Total of the allocations',total)
   call f_routine(id='Routine A')
   call f_release_routine()

   call f_routine(id='Routine A')
   call f_release_routine()

   call f_routine(id='Routine A')
   call f_release_routine()


   call f_release_routine()

   call f_malloc_dump_status()

   contains

     function get_add_str(array)
       implicit none
       character(len=*), dimension(:), intent(in) :: array
       integer(kind=8) :: get_add_str

       get_add_str=f_loc(array(1))
     end function get_add_str

     !>routine to retrieve the list element from a string which is 
     !! compliant with yaml standard
     subroutine retrieve_list_element(string)
       use yaml_parse, only: yaml_parse_from_string
       implicit none
       !Arguments
       character(len=*), intent(in) :: string
       !local variables
       type(dictionary), pointer :: dict_string,loaded_string

       !first, parse the string
       call yaml_parse_from_string(loaded_string,string)
       !this will give us a dictionary with a list inside
       call yaml_map('Parsed string',loaded_string)

       dict_string => loaded_string .pop. 0

       call yaml_map('Associated after pop',associated(loaded_string))
       if (associated(loaded_string)) call dict_free(loaded_string)
       !this will give us a dictionary with a list inside
       call yaml_map('Loaded string',dict_string)

       call dict_free(dict_string)
     end subroutine retrieve_list_element

     subroutine allocate_array(array,ierror)
       implicit none
       real(kind=8), dimension(:,:), allocatable,  intent(inout) :: array
       integer, intent(out) :: ierror
       !local variables
       integer(kind=8) :: iadd
       logical :: in_omp
       !$ integer, external :: omp_get_thread_num
       !$ logical, external :: omp_in_parallel

       in_omp=.false.
       !$ in_omp=omp_in_parallel()
       !detect if we are in a parallel section
!       !$ if(in_omp) then
!       !$omp critical (f_malloc_critical)
!       !$ end if
       ierror=-12345
       call getdp2(array,iadd)
       call yaml_map('Metadata address inside the routine',iadd)
       call yaml_map('Parallel section',in_omp)
       !$ call yaml_map('Thread in the routine',omp_get_thread_num())
       call yaml_map('Array seems allocated',allocated(array))
       allocate(array(10,10),stat=ierror)
!       !$ if(in_omp) then
!       !$omp end critical (f_malloc_critical)
!       !$ end if
       call yaml_map('Array seems allocated after allocation',allocated(array))
       call yaml_map('Array allocation staus',ierror)

     end subroutine allocate_array
     
     function dummy_init(n) result(dummy)
       implicit none
       integer, intent(in) :: n
       type(dummy_type) :: dummy
       call init_dummy(n,dummy)
     end function dummy_init
     subroutine init_dummy(n,dummy)
       implicit none
       integer, intent(in) :: n
       type(dummy_type), intent(out) :: dummy
       
       dummy%i=n
       dummy%ptr=f_malloc_ptr(n,id='ptr')
       dummy%ptr=dble(n)
     end subroutine init_dummy
     subroutine free_dummy(dummy)
       implicit none
       type(dummy_type), intent(inout) :: dummy
       call f_free_ptr(dummy%ptr)
       dummy%i=0
     end subroutine free_dummy
end subroutine test_dynamic_memory

<<<<<<< HEAD
=======
!> This subroutine performs random allocations and operations on different arrays 
!! in order to verify if the memory status is in agreement with the process usage
subroutine verify_heap_allocation_status()
  use yaml_output
  use yaml_strings
  use dynamic_memory
  use f_precisions, only: f_loc
  implicit none
  !local variables
  logical, parameter :: traditional=.true.
  character(len=*), parameter :: subname='verify_heap_allocation_status' 
  logical :: all
  integer :: maxnum,maxmem,i,nall,ndeall,nsize,ibuf
  real :: tt,total_time,t0,t1,tel
  double precision :: checksum,chk
  type :: to_alloc
     double precision, dimension(:), pointer :: buffer
  end type to_alloc
  type(to_alloc), dimension(:), allocatable :: pool
  call f_routine(id=subname)

  !decide total cpu time of the run (seconds)
  total_time=30.e0

  !maximum simultaenously allocated arrays
  maxnum=1000
  
  !maximum value of memory to be used, in MB
  maxmem=100

  !size of each chunk 
  nsize=int((int(maxmem,kind=8)*1024*1024/8)/maxnum)
  !start timer
  call cpu_time(t0)
  !elapsed time
  tel=0.e0
  !prepare the pool for allocations
  allocate(pool(maxnum))
  do i=1,maxnum
     nullify(pool(i)%buffer)
  end do

  checksum=0.d0
  nall=0
  ndeall=0
  do while (tel < total_time)

     !extract the allocation action
     call random_number(tt)
     all= (tt < 0.5e0) 
     ibuf=-1 !failsafe
     !find the first unallocated
     if (all) then
        do i=1,maxnum
           if (.not. associated(pool(i)%buffer)) then
              ibuf=i
              exit
           end if
        end do
        if (ibuf==-1) cycle !try again
        !allocate
        if (traditional) then
           allocate(pool(ibuf)%buffer(nsize))
           call f_update_database(int(nsize,kind=8),kind(1.d0),1,f_loc(pool(ibuf)%buffer),&
                'buf'+yaml_toa(ibuf),subname)
        else
           pool(ibuf)%buffer=f_malloc_ptr(nsize,id='buf'+yaml_toa(ibuf))
        end if
        do i=1,nsize
           call random_number(tt)
           pool(ibuf)%buffer(i)=dble(tt)
        end do
        chk=sum(pool(ibuf)%buffer)
        nall=nall+1
     else !find the first allocated
        do i=1,maxnum
           if (associated(pool(i)%buffer)) then
              ibuf=i
              exit
           end if
        end do
        if (ibuf==-1) cycle !try again
        chk=-sum(pool(ibuf)%buffer)
        if (traditional) then
           call f_purge_database(int(nsize,kind=8),kind(1.d0),f_loc(pool(ibuf)%buffer),&
                'buf'+yaml_toa(ibuf),subname)
           deallocate(pool(ibuf)%buffer)
        else
           call f_free_ptr(pool(ibuf)%buffer)
        end if
        ndeall=ndeall+1
     end if
     checksum=checksum+chk
     call cpu_time(t1)
     tel=t1-t0
  end do

  !deallocate all the residual
  do i=1,maxnum
     call f_free_ptr(pool(i)%buffer)
  end do

  deallocate(pool)

  call yaml_map('Total elapsed time',tel)
  call yaml_map('Allocations, deallocations',[nall,ndeall])
  call yaml_map('Checksum value',checksum)

  call f_release_routine()
end subroutine verify_heap_allocation_status

!> Sandbox routine
subroutine dynmem_sandbox()
  use yaml_output
  use dictionaries, dict_char_len=> max_field_length
  type(dictionary), pointer :: dict2,dictA
  character(len=dict_char_len) :: routinename

  call yaml_comment('Sandbox')  
   !let used to imagine a routine-tree creation
   nullify(dict2)
   call dict_init(dictA)
   dict2=>dictA//'Routine Tree'
!   call yaml_map('Length',dict_len(dict2))
   call add_routine(dict2,'Routine 0')
   call close_routine(dict2,'Routine 0')
   call add_routine(dict2,'Routine A')
   call close_routine(dict2,'Routine A')
   call add_routine(dict2,'Routine B')
   call close_routine(dict2,'Routine B')
   call add_routine(dict2,'Routine C')
   call close_routine(dict2,'Routine C')
   call add_routine(dict2,'Routine D')

   call open_routine(dict2)
   call add_routine(dict2,'SubCase 1')
   call close_routine(dict2,'SubCase 1')

   call add_routine(dict2,'Subcase 2')
   call open_routine(dict2)
   call add_routine(dict2,'SubSubCase1')
   call close_routine(dict2,'SubSubCase1')

   call close_routine(dict2,'SubSubCase1')
   
!   call close_routine(dict2)
   call add_routine(dict2,'SubCase 3')
   call close_routine(dict2,'SubCase 3')
   call close_routine(dict2,'SubCase 3')

   call add_routine(dict2,'Routine E')
   call close_routine(dict2,'Routine E')

   call add_routine(dict2,'Routine F')
!   call yaml_comment('Look Below',hfill='v')

   call yaml_mapping_open('Test Case before implementation')
   call yaml_dict_dump(dictA)
   call yaml_mapping_close()
!   call yaml_comment('Look above',hfill='^')

   call dict_free(dictA)

 contains

   subroutine open_routine(dict)
     implicit none
     type(dictionary), pointer :: dict
     !local variables
     integer :: ival
     type(dictionary), pointer :: dict_tmp

     !now imagine that a new routine is created
     ival=dict_len(dict)-1
     routinename=dict//ival
>>>>>>> 2517a584


!> This subroutine performs random allocations and operations on different arrays 
!! in order to verify if the memory statis is in agreement with the process usage
! subroutine verify_heap_allocation_status()
!   use yaml_output
!   use dynamic_memory
!   use dictionaries, only: f_loc
!   implicit none
!   !local variables
!   logical, parameter :: traditional=.true.
!   character(len=*), parameter :: subname='verify_heap_allocation_status' 
!   logical :: all
!   integer :: maxnum,maxmem,i,nall,ndeall,nsize,ibuf
!   real :: tt,total_time,t0,t1,tel
!   double precision :: checksum,chk
!   type :: to_alloc
!      double precision, dimension(:), pointer :: buffer
!   end type to_alloc
!   type(to_alloc), dimension(:), allocatable :: pool
!   call f_routine(id=subname)
! 
!   !decide total cpu time of the run (seconds)
!   total_time=30.e0
! 
!   !maximum simultaenously allocated arrays
!   maxnum=1000
!   
!   !maximum value of memory to be used, in MB
!   maxmem=100
! 
!   !size of each chunk 
!   nsize=int((int(maxmem,kind=8)*1024*1024/8)/maxnum)
!   !start timer
!   call cpu_time(t0)
!   !elapsed time
!   tel=0.e0
!   !prepare the pool for allocations
!   allocate(pool(maxnum))
!   do i=1,maxnum
!      nullify(pool(i)%buffer)
!   end do
! 
!   checksum=0.d0
!   nall=0
!   ndeall=0
!   do while (tel < total_time)
! 
!      !extract the allocation action
!      call random_number(tt)
!      all= (tt < 0.5e0) 
!      ibuf=-1 !failsafe
!      !find the first unallocated
!      if (all) then
!         do i=1,maxnum
!            if (.not. associated(pool(i)%buffer)) then
!               ibuf=i
!               exit
!            end if
!         end do
!         if (ibuf==-1) cycle !try again
!         !allocate
!         if (traditional) then
!            allocate(pool(ibuf)%buffer(nsize))
!            call f_update_database(int(nsize,kind=8),kind(1.d0),1,f_loc(pool(ibuf)%buffer),&
!                 'buf'//trim(adjustl(yaml_toa(ibuf))),subname)
!         else
!            pool(ibuf)%buffer=f_malloc_ptr(nsize,id='buf'//trim(adjustl(yaml_toa(ibuf))))
!         end if
!         do i=1,nsize
!            call random_number(tt)
!            pool(ibuf)%buffer(i)=dble(tt)
!         end do
!         chk=sum(pool(ibuf)%buffer)
!         nall=nall+1
!      else !find the first allocated
!         do i=1,maxnum
!            if (associated(pool(i)%buffer)) then
!               ibuf=i
!               exit
!            end if
!         end do
!         if (ibuf==-1) cycle !try again
!         chk=-sum(pool(ibuf)%buffer)
!         if (traditional) then
!            call f_purge_database(int(nsize,kind=8),kind(1.d0),f_loc(pool(ibuf)%buffer),&
!                 'buf'//trim(adjustl(yaml_toa(ibuf))),subname)
!            deallocate(pool(ibuf)%buffer)
!         else
!            call f_free_ptr(pool(ibuf)%buffer)
!         end if
!         ndeall=ndeall+1
!      end if
!      checksum=checksum+chk
!      call cpu_time(t1)
!      tel=t1-t0
!   end do
! 
!   !deallocate all the residual
!   do i=1,maxnum
!      call f_free_ptr(pool(i)%buffer)
!   end do
! 
!   deallocate(pool)
! 
!   call yaml_map('Total elapsed time',tel)
!   call yaml_map('Allocations, deallocations',[nall,ndeall])
!   call yaml_map('Checksum value',checksum)
! 
!   call f_release_routine()
! end subroutine verify_heap_allocation_status


subroutine test_pointer_association()
  use dynamic_memory
  use f_precisions
  use yaml_output
  implicit none
!!$  type(f_workspace) :: w
  real(f_double), dimension(:), pointer :: work1

  !example of the allocation
  !this should provide a pointer with the correct boundaries that will have to point into the same workspace
  !however this should only work for rank-one pointers
!!$  work1=f_malloc_ptr(lb.to.lu,id='work1',workspace=w)
  
  !then work1 should be used normally
  call yaml_map('work1 associated',associated(work1))
  call yaml_mapping_open('Work1 bounds and sizes')
    call yaml_map('lbounds',lbound(work1))
    call yaml_map('ubounds',ubound(work1))
    call yaml_map('size',size(work1))
  call yaml_mapping_close()

  !and also freed, but with the corresponding workspace.
  !for example this would not work, as workspace is not accessible
  !this should crash if workspace is not provided
  call f_free_ptr(work1) 
!!$  !then the correct behaviour would be to do
!!$  call f_free_ptr(work1,workspace=w)
!!$  !but it might create defragmentation, therefore the best might be to clean the workspace
!!$  !instaed of treating separately the arrays
!!$
!!$  !we are in the case of a workspace aliasing
!!$  if (associated(m%w)) then
!!$     call map_workspace(m%w%pos_d,m%lbounds(1),m%ubounds(1),m%w%ptr_d,m%w%sz_d,array)
!!$  end if

end subroutine test_pointer_association

! subroutine dynmem_sandbox()
!   use yaml_output
!   use dictionaries, dict_char_len=> max_field_length
!   type(dictionary), pointer :: dict2,dictA
!   character(len=dict_char_len) :: routinename
! 
!   call yaml_comment('Sandbox')  
!    !let used to imagine a routine-tree creation
!    nullify(dict2)
!    call dict_init(dictA)
!    dict2=>dictA//'Routine Tree'
! !   call yaml_map('Length',dict_len(dict2))
!    call add_routine(dict2,'Routine 0')
!    call close_routine(dict2,'Routine 0')
!    call add_routine(dict2,'Routine A')
!    call close_routine(dict2,'Routine A')
!    call add_routine(dict2,'Routine B')
!    call close_routine(dict2,'Routine B')
!    call add_routine(dict2,'Routine C')
!    call close_routine(dict2,'Routine C')
!    call add_routine(dict2,'Routine D')
! 
!    call open_routine(dict2)
!    call add_routine(dict2,'SubCase 1')
!    call close_routine(dict2,'SubCase 1')
! 
!    call add_routine(dict2,'Subcase 2')
!    call open_routine(dict2)
!    call add_routine(dict2,'SubSubCase1')
!    call close_routine(dict2,'SubSubCase1')
! 
!    call close_routine(dict2,'SubSubCase1')
!    
! !   call close_routine(dict2)
!    call add_routine(dict2,'SubCase 3')
!    call close_routine(dict2,'SubCase 3')
!    call close_routine(dict2,'SubCase 3')
! 
!    call add_routine(dict2,'Routine E')
!    call close_routine(dict2,'Routine E')
! 
!    call add_routine(dict2,'Routine F')
! !   call yaml_comment('Look Below',hfill='v')
! 
!    call yaml_mapping_open('Test Case before implementation')
!    call yaml_dict_dump(dictA)
!    call yaml_mapping_close()
! !   call yaml_comment('Look above',hfill='^')
! 
!    call dict_free(dictA)
! 
!  contains
! 
!    subroutine open_routine(dict)
!      implicit none
!      type(dictionary), pointer :: dict
!      !local variables
!      integer :: ival
!      type(dictionary), pointer :: dict_tmp
! 
!      !now imagine that a new routine is created
!      ival=dict_len(dict)-1
!      routinename=dict//ival
! 
!      !call yaml_map('The routine which has to be converted is',trim(routinename))
! 
!      call dict_remove(dict,ival)
! 
!      dict_tmp=>dict//ival//trim(routinename)
!      dict => dict_tmp
!      nullify(dict_tmp)
! 
!    end subroutine open_routine
! 
!    subroutine close_routine(dict,name)
!      implicit none
!      type(dictionary), pointer :: dict
!      character(len=*), intent(in), optional :: name
!      !local variables
!      logical :: jump_up
!      type(dictionary), pointer :: dict_tmp
! 
!      if (.not. associated(dict)) stop 'ERROR, routine not associated' 
! 
!      !       call yaml_map('Key of the dictionary',trim(dict%data%key))
! 
!      if (present(name)) then
!         !jump_up=(trim(dict%data%key) /= trim(name))
!         jump_up=(trim(routinename) /= trim(name))
!      else
!         jump_up=.true.
!      end if
! 
!      !       call yaml_map('Would like to jump up',jump_up)
!      if (jump_up) then
!         !now the routine has to be closed
!         !we should jump at the upper level
!         dict_tmp=>dict%parent 
!         if (associated(dict_tmp%parent)) then
!            nullify(dict)
!            !this might be null if we are at the topmost level
!            dict=>dict_tmp%parent
!         end if
!         nullify(dict_tmp)
!      end if
! 
!      routinename=repeat(' ',len(routinename))
!    end subroutine close_routine
! 
!    subroutine add_routine(dict,name)
!      implicit none
!      type(dictionary), pointer :: dict
!      character(len=*), intent(in) :: name
! 
!      routinename=trim(name)
!      call add(dict,trim(name))
! 
!    end subroutine add_routine
! 
! end subroutine dynmem_sandbox<|MERGE_RESOLUTION|>--- conflicted
+++ resolved
@@ -3,11 +3,7 @@
 !! @example dynmem.f90
 !! Examples abou the dynamic memory allocations
 !! @author
-<<<<<<< HEAD
 !!    Copyright (C) 2013-2015 BigDFT group <br>
-=======
-!!    Copyright (C) 2013-2015 BigDFT group
->>>>>>> 2517a584
 !!    This file is distributed under the terms of the
 !!    GNU General Public License, see ~/COPYING file
 !!    or http://www.gnu.org/copyleft/gpl.txt .
@@ -584,184 +580,6 @@
      end subroutine free_dummy
 end subroutine test_dynamic_memory
 
-<<<<<<< HEAD
-=======
-!> This subroutine performs random allocations and operations on different arrays 
-!! in order to verify if the memory status is in agreement with the process usage
-subroutine verify_heap_allocation_status()
-  use yaml_output
-  use yaml_strings
-  use dynamic_memory
-  use f_precisions, only: f_loc
-  implicit none
-  !local variables
-  logical, parameter :: traditional=.true.
-  character(len=*), parameter :: subname='verify_heap_allocation_status' 
-  logical :: all
-  integer :: maxnum,maxmem,i,nall,ndeall,nsize,ibuf
-  real :: tt,total_time,t0,t1,tel
-  double precision :: checksum,chk
-  type :: to_alloc
-     double precision, dimension(:), pointer :: buffer
-  end type to_alloc
-  type(to_alloc), dimension(:), allocatable :: pool
-  call f_routine(id=subname)
-
-  !decide total cpu time of the run (seconds)
-  total_time=30.e0
-
-  !maximum simultaenously allocated arrays
-  maxnum=1000
-  
-  !maximum value of memory to be used, in MB
-  maxmem=100
-
-  !size of each chunk 
-  nsize=int((int(maxmem,kind=8)*1024*1024/8)/maxnum)
-  !start timer
-  call cpu_time(t0)
-  !elapsed time
-  tel=0.e0
-  !prepare the pool for allocations
-  allocate(pool(maxnum))
-  do i=1,maxnum
-     nullify(pool(i)%buffer)
-  end do
-
-  checksum=0.d0
-  nall=0
-  ndeall=0
-  do while (tel < total_time)
-
-     !extract the allocation action
-     call random_number(tt)
-     all= (tt < 0.5e0) 
-     ibuf=-1 !failsafe
-     !find the first unallocated
-     if (all) then
-        do i=1,maxnum
-           if (.not. associated(pool(i)%buffer)) then
-              ibuf=i
-              exit
-           end if
-        end do
-        if (ibuf==-1) cycle !try again
-        !allocate
-        if (traditional) then
-           allocate(pool(ibuf)%buffer(nsize))
-           call f_update_database(int(nsize,kind=8),kind(1.d0),1,f_loc(pool(ibuf)%buffer),&
-                'buf'+yaml_toa(ibuf),subname)
-        else
-           pool(ibuf)%buffer=f_malloc_ptr(nsize,id='buf'+yaml_toa(ibuf))
-        end if
-        do i=1,nsize
-           call random_number(tt)
-           pool(ibuf)%buffer(i)=dble(tt)
-        end do
-        chk=sum(pool(ibuf)%buffer)
-        nall=nall+1
-     else !find the first allocated
-        do i=1,maxnum
-           if (associated(pool(i)%buffer)) then
-              ibuf=i
-              exit
-           end if
-        end do
-        if (ibuf==-1) cycle !try again
-        chk=-sum(pool(ibuf)%buffer)
-        if (traditional) then
-           call f_purge_database(int(nsize,kind=8),kind(1.d0),f_loc(pool(ibuf)%buffer),&
-                'buf'+yaml_toa(ibuf),subname)
-           deallocate(pool(ibuf)%buffer)
-        else
-           call f_free_ptr(pool(ibuf)%buffer)
-        end if
-        ndeall=ndeall+1
-     end if
-     checksum=checksum+chk
-     call cpu_time(t1)
-     tel=t1-t0
-  end do
-
-  !deallocate all the residual
-  do i=1,maxnum
-     call f_free_ptr(pool(i)%buffer)
-  end do
-
-  deallocate(pool)
-
-  call yaml_map('Total elapsed time',tel)
-  call yaml_map('Allocations, deallocations',[nall,ndeall])
-  call yaml_map('Checksum value',checksum)
-
-  call f_release_routine()
-end subroutine verify_heap_allocation_status
-
-!> Sandbox routine
-subroutine dynmem_sandbox()
-  use yaml_output
-  use dictionaries, dict_char_len=> max_field_length
-  type(dictionary), pointer :: dict2,dictA
-  character(len=dict_char_len) :: routinename
-
-  call yaml_comment('Sandbox')  
-   !let used to imagine a routine-tree creation
-   nullify(dict2)
-   call dict_init(dictA)
-   dict2=>dictA//'Routine Tree'
-!   call yaml_map('Length',dict_len(dict2))
-   call add_routine(dict2,'Routine 0')
-   call close_routine(dict2,'Routine 0')
-   call add_routine(dict2,'Routine A')
-   call close_routine(dict2,'Routine A')
-   call add_routine(dict2,'Routine B')
-   call close_routine(dict2,'Routine B')
-   call add_routine(dict2,'Routine C')
-   call close_routine(dict2,'Routine C')
-   call add_routine(dict2,'Routine D')
-
-   call open_routine(dict2)
-   call add_routine(dict2,'SubCase 1')
-   call close_routine(dict2,'SubCase 1')
-
-   call add_routine(dict2,'Subcase 2')
-   call open_routine(dict2)
-   call add_routine(dict2,'SubSubCase1')
-   call close_routine(dict2,'SubSubCase1')
-
-   call close_routine(dict2,'SubSubCase1')
-   
-!   call close_routine(dict2)
-   call add_routine(dict2,'SubCase 3')
-   call close_routine(dict2,'SubCase 3')
-   call close_routine(dict2,'SubCase 3')
-
-   call add_routine(dict2,'Routine E')
-   call close_routine(dict2,'Routine E')
-
-   call add_routine(dict2,'Routine F')
-!   call yaml_comment('Look Below',hfill='v')
-
-   call yaml_mapping_open('Test Case before implementation')
-   call yaml_dict_dump(dictA)
-   call yaml_mapping_close()
-!   call yaml_comment('Look above',hfill='^')
-
-   call dict_free(dictA)
-
- contains
-
-   subroutine open_routine(dict)
-     implicit none
-     type(dictionary), pointer :: dict
-     !local variables
-     integer :: ival
-     type(dictionary), pointer :: dict_tmp
-
-     !now imagine that a new routine is created
-     ival=dict_len(dict)-1
-     routinename=dict//ival
->>>>>>> 2517a584
 
 
 !> This subroutine performs random allocations and operations on different arrays 
