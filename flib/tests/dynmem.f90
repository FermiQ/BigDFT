--- conflicted
+++ resolved
@@ -546,232 +546,8 @@
      end subroutine free_dummy
 end subroutine test_dynamic_memory
 
-<<<<<<< HEAD
-!> this subroutine performs random allocations and operations on different arrays 
-!! in order to verify if the memory statis is in agreement with the process usage
-subroutine verify_heap_allocation_status()
-  use yaml_output
-  use yaml_strings
-  use dynamic_memory
-  use f_precisions, only: f_loc
-  implicit none
-  !local variables
-  logical, parameter :: traditional=.true.
-  character(len=*), parameter :: subname='verify_heap_allocation_status' 
-  logical :: all
-  integer :: maxnum,maxmem,i,nall,ndeall,nsize,ibuf
-  real :: tt,total_time,t0,t1,tel
-  double precision :: checksum,chk
-  type :: to_alloc
-     double precision, dimension(:), pointer :: buffer
-  end type to_alloc
-  type(to_alloc), dimension(:), allocatable :: pool
-  call f_routine(id=subname)
-
-  !decide total cpu time of the run (seconds)
-  total_time=30.e0
-
-  !maximum simultaenously allocated arrays
-  maxnum=1000
-  
-  !maximum value of memory to be used, in MB
-  maxmem=100
-
-  !size of each chunk 
-  nsize=int((int(maxmem,kind=8)*1024*1024/8)/maxnum)
-  !start timer
-  call cpu_time(t0)
-  !elapsed time
-  tel=0.e0
-  !prepare the pool for allocations
-  allocate(pool(maxnum))
-  do i=1,maxnum
-     nullify(pool(i)%buffer)
-  end do
-
-  checksum=0.d0
-  nall=0
-  ndeall=0
-  do while (tel < total_time)
-
-     !extract the allocation action
-     call random_number(tt)
-     all= (tt < 0.5e0) 
-     ibuf=-1 !failsafe
-     !find the first unallocated
-     if (all) then
-        do i=1,maxnum
-           if (.not. associated(pool(i)%buffer)) then
-              ibuf=i
-              exit
-           end if
-        end do
-        if (ibuf==-1) cycle !try again
-        !allocate
-        if (traditional) then
-           allocate(pool(ibuf)%buffer(nsize))
-           call f_update_database(int(nsize,kind=8),kind(1.d0),1,f_loc(pool(ibuf)%buffer),&
-                'buf'+yaml_toa(ibuf),subname)
-        else
-           pool(ibuf)%buffer=f_malloc_ptr(nsize,id='buf'+yaml_toa(ibuf))
-        end if
-        do i=1,nsize
-           call random_number(tt)
-           pool(ibuf)%buffer(i)=dble(tt)
-        end do
-        chk=sum(pool(ibuf)%buffer)
-        nall=nall+1
-     else !find the first allocated
-        do i=1,maxnum
-           if (associated(pool(i)%buffer)) then
-              ibuf=i
-              exit
-           end if
-        end do
-        if (ibuf==-1) cycle !try again
-        chk=-sum(pool(ibuf)%buffer)
-        if (traditional) then
-           call f_purge_database(int(nsize,kind=8),kind(1.d0),f_loc(pool(ibuf)%buffer),&
-                'buf'+yaml_toa(ibuf),subname)
-           deallocate(pool(ibuf)%buffer)
-        else
-           call f_free_ptr(pool(ibuf)%buffer)
-        end if
-        ndeall=ndeall+1
-     end if
-     checksum=checksum+chk
-     call cpu_time(t1)
-     tel=t1-t0
-  end do
-
-  !deallocate all the residual
-  do i=1,maxnum
-     call f_free_ptr(pool(i)%buffer)
-  end do
-
-  deallocate(pool)
-
-  call yaml_map('Total elapsed time',tel)
-  call yaml_map('Allocations, deallocations',[nall,ndeall])
-  call yaml_map('Checksum value',checksum)
-
-  call f_release_routine()
-end subroutine verify_heap_allocation_status
-
-subroutine dynmem_sandbox()
-  use yaml_output
-  use dictionaries, dict_char_len=> max_field_length
-  type(dictionary), pointer :: dict2,dictA
-  character(len=dict_char_len) :: routinename
-
-  call yaml_comment('Sandbox')  
-   !let used to imagine a routine-tree creation
-   nullify(dict2)
-   call dict_init(dictA)
-   dict2=>dictA//'Routine Tree'
-!   call yaml_map('Length',dict_len(dict2))
-   call add_routine(dict2,'Routine 0')
-   call close_routine(dict2,'Routine 0')
-   call add_routine(dict2,'Routine A')
-   call close_routine(dict2,'Routine A')
-   call add_routine(dict2,'Routine B')
-   call close_routine(dict2,'Routine B')
-   call add_routine(dict2,'Routine C')
-   call close_routine(dict2,'Routine C')
-   call add_routine(dict2,'Routine D')
-
-   call open_routine(dict2)
-   call add_routine(dict2,'SubCase 1')
-   call close_routine(dict2,'SubCase 1')
-
-   call add_routine(dict2,'Subcase 2')
-   call open_routine(dict2)
-   call add_routine(dict2,'SubSubCase1')
-   call close_routine(dict2,'SubSubCase1')
-
-   call close_routine(dict2,'SubSubCase1')
-   
-!   call close_routine(dict2)
-   call add_routine(dict2,'SubCase 3')
-   call close_routine(dict2,'SubCase 3')
-   call close_routine(dict2,'SubCase 3')
-
-   call add_routine(dict2,'Routine E')
-   call close_routine(dict2,'Routine E')
-
-   call add_routine(dict2,'Routine F')
-!   call yaml_comment('Look Below',hfill='v')
-
-   call yaml_mapping_open('Test Case before implementation')
-   call yaml_dict_dump(dictA)
-   call yaml_mapping_close()
-!   call yaml_comment('Look above',hfill='^')
-
-   call dict_free(dictA)
-
- contains
-
-   subroutine open_routine(dict)
-     implicit none
-     type(dictionary), pointer :: dict
-     !local variables
-     integer :: ival
-     type(dictionary), pointer :: dict_tmp
-
-     !now imagine that a new routine is created
-     ival=dict_len(dict)-1
-     routinename=dict//ival
-
-     !call yaml_map('The routine which has to be converted is',trim(routinename))
-
-     call dict_remove(dict,ival)
-
-     dict_tmp=>dict//ival//trim(routinename)
-     dict => dict_tmp
-     nullify(dict_tmp)
-=======
->>>>>>> be3b50c0
-
-
-<<<<<<< HEAD
-
-subroutine test_pointer_association()
-  use dynamic_memory
-  use f_precisions
-  use yaml_output
-  implicit none
-  type(f_workspace) :: w
-  real(f_double), dimension(:), pointer :: work1
-
-  !example of the allocation
-  !this should provide a pointer with the correct boundaries that will have to point into the same workspace
-  !however this should only work for rank-one pointers
-!!$  work1=f_malloc_ptr(lb.to.lu,id='work1',workspace=w)
-  
-  !then work1 should be used normally
-  call yaml_map('work1 associated',associated(work1))
-  call yaml_mapping_open('Work1 bounds and sizes')
-    call yaml_map('lbounds',lbound(work1))
-    call yaml_map('ubounds',ubound(work1))
-    call yaml_map('size',size(work1))
-  call yaml_mapping_close()
-
-  !and also freed, but with the corresponding workspace.
-  !for example this would not work, as workspace is not accessible
-  !this should crash if workspace is not provided
-  call f_free_ptr(work1) 
-!!$  !then the correct behaviour would be to do
-!!$  call f_free_ptr(work1,workspace=w)
-!!$  !but it might create defragmentation, therefore the best might be to clean the workspace
-!!$  !instaed of treating separately the arrays
-!!$
-!!$  !we are in the case of a workspace aliasing
-!!$  if (associated(m%w)) then
-!!$     call map_workspace(m%w%pos_d,m%lbounds(1),m%ubounds(1),m%w%ptr_d,m%w%sz_d,array)
-!!$  end if
-
-end subroutine test_pointer_association
-=======
+
+
 !> This subroutine performs random allocations and operations on different arrays 
 !! in order to verify if the memory statis is in agreement with the process usage
 ! subroutine verify_heap_allocation_status()
@@ -883,6 +659,43 @@
 ! end subroutine verify_heap_allocation_status
 
 
+subroutine test_pointer_association()
+  use dynamic_memory
+  use f_precisions
+  use yaml_output
+  implicit none
+  type(f_workspace) :: w
+  real(f_double), dimension(:), pointer :: work1
+
+  !example of the allocation
+  !this should provide a pointer with the correct boundaries that will have to point into the same workspace
+  !however this should only work for rank-one pointers
+!!$  work1=f_malloc_ptr(lb.to.lu,id='work1',workspace=w)
+  
+  !then work1 should be used normally
+  call yaml_map('work1 associated',associated(work1))
+  call yaml_mapping_open('Work1 bounds and sizes')
+    call yaml_map('lbounds',lbound(work1))
+    call yaml_map('ubounds',ubound(work1))
+    call yaml_map('size',size(work1))
+  call yaml_mapping_close()
+
+  !and also freed, but with the corresponding workspace.
+  !for example this would not work, as workspace is not accessible
+  !this should crash if workspace is not provided
+  call f_free_ptr(work1) 
+!!$  !then the correct behaviour would be to do
+!!$  call f_free_ptr(work1,workspace=w)
+!!$  !but it might create defragmentation, therefore the best might be to clean the workspace
+!!$  !instaed of treating separately the arrays
+!!$
+!!$  !we are in the case of a workspace aliasing
+!!$  if (associated(m%w)) then
+!!$     call map_workspace(m%w%pos_d,m%lbounds(1),m%ubounds(1),m%w%ptr_d,m%w%sz_d,array)
+!!$  end if
+
+end subroutine test_pointer_association
+
 ! subroutine dynmem_sandbox()
 !   use yaml_output
 !   use dictionaries, dict_char_len=> max_field_length
@@ -1002,5 +815,4 @@
 ! 
 !    end subroutine add_routine
 ! 
-! end subroutine dynmem_sandbox
->>>>>>> be3b50c0
+! end subroutine dynmem_sandbox