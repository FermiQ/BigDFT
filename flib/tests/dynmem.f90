!> @file
!! Test the dynamic memory allocation of the flib library
!! @author
!!    Copyright (C) 2013-2014 BigDFT group
!!    This file is distributed under the terms of the
!!    GNU General Public License, see ~/COPYING file
!!    or http://www.gnu.org/copyleft/gpl.txt .
!!    For the list of contributors, see ~/AUTHORS


!> Test the dynamic memory allocation (flib)
subroutine test_dynamic_memory()
   use yaml_output
   use dynamic_memory
   use dictionaries
   use metadata_interfaces, only: getdp2
   implicit none

   type :: dummy_type
      integer :: i
      double precision, dimension(:), pointer :: ptr
   end type dummy_type

   !logical :: fl
   integer :: i,id
   real(kind=8), dimension(:), allocatable :: density,rhopot,potential,pot_ion,xc_pot
   real(kind=8), dimension(:), pointer :: extra_ref
   real(kind=8), dimension(:,:), save, allocatable :: ab
   real(kind=8), dimension(:,:), allocatable :: b
   integer, dimension(:), allocatable :: i1_all,i1_src
   integer, dimension(:), pointer :: i1_ptr,ptr1
   integer, dimension(:), pointer :: ptr2

   integer,dimension(:,:,:),allocatable :: weight
   integer,dimension(:,:,:,:),allocatable :: orbital_id
   type(dummy_type) :: dummy_test
   logical :: within_openmp
   real(kind=8) :: total
   character(len=250) :: message
   external :: abort2
<<<<<<< HEAD
   real(kind=8) :: total
   integer :: ithread,ierror,n_err
   integer(kind=8) :: iadd
   integer(kind=8) :: lock
   !$ integer, external :: omp_get_thread_num
   
   !$omp threadprivate(ab)

   ithread=0

=======
   integer ithread
   !$ logical :: omp_in_parallel, omp_get_nested
   !$ integer :: omp_get_thread_num
  ithread=0
>>>>>>> 44204eb0
   call yaml_comment('Routine-Tree creation example',hfill='~')
   !call dynmem_sandbox()

   i1_all=f_malloc(0,id='i1_all')
   call yaml_map('Address of first element',f_loc(i1_all))
!   call yaml_map('Address of first element, explicit',f_loc(i1_all(1)))

   nullify(ptr1,ptr2)
   call yaml_map('Associated',(/associated(ptr1),associated(ptr2)/))

   i1_ptr=f_malloc_ptr(0,id='i1_ptr')

   ptr1=>i1_ptr

   ptr2=>ptr1
   call yaml_map('Associated',(/associated(ptr1),associated(ptr2)/))

   call yaml_map('Address of first element',f_loc(i1_ptr))
   call yaml_map('Address of first element, explicit (1)',f_loc(ptr1))
   call yaml_map('Address of first element, explicit (2)',f_loc(ptr2))

   !also allocating the dummy structure
   dummy_test=dummy_init(10)

!call f_malloc_finalize(dump=.true.)
!stop
   !call init_dummy(10,dummy_test)
   call free_dummy(dummy_test)

   call f_free_ptr(ptr2) !this one would crash
   !call f_free_ptr(i1_ptr)

   call yaml_map('Associated',(/associated(ptr1),associated(ptr2),associated(i1_ptr)/))
!!$
!!$
!!$
!!$   call f_malloc_dump_status()
   call f_free(i1_all)


call yaml_comment('debug 1')
   call f_routine(id='PS_Check')
call yaml_comment('debug 2')
   call f_routine(id='Routine 0')
   !Density
   density=f_malloc(3*2,id='density')
   !Density then potential
   potential=f_malloc(3,id='potential')!0

   call f_release_routine()

   call f_routine(id='Routine A')
weight=f_malloc((/1.to.8,1.to.8,2.to.4/),id='weight')
weight(1,1,2)=5
call f_free(weight)
   call f_release_routine()

!!$   call yaml_open_map('TemporaryA')
!!$    call f_malloc_dump_status()
!!$    call yaml_close_map()
!!$
!!$
!!$   call f_routine(id='Routine A')
!!$weight=f_malloc((/1.to.8,1.to.8,2.to.4/),id='weight')
!!$weight(1,1,2)=5
!!$call f_free(weight)
!!$   call f_release_routine()
!!$
!!$   call yaml_open_map('TemporaryB')
!!$    call f_malloc_dump_status()
!!$    call yaml_close_map()


!!$   call f_release_routine()
!!$
!!$   call yaml_open_map('Temporary')
!!$    call f_malloc_dump_status()
!!$    call yaml_close_map()
!!$stop
!!$
!!$!   call f_malloc_dump_status()
!!$   call f_routine(id=subname)
!!$
!!$   ncommarr=f_malloc(lbounds=(/0,1/),ubounds=(/nproc-1,4/),id='ncommarr')
!!$   ncommarr=f_malloc((/0.to.nproc,1.to.4/),id='ncommarr')
!!$   ncommarr=f_malloc_ptr((/0.to.nproc-1,4/),id='ncommarr')
!!$   call f_release_routine()

   call f_routine(id='Routine D')
    call f_routine(id='SubCase 1')
    !test of copying data
    i1_src=f_malloc(63,id='i1_src')

    i1_src=(/(i+24,i=1,size(i1_src))/)
    call yaml_map('Source vector',i1_src)
    call yaml_map('Its shape',shape(i1_src))
    call yaml_map('Its rank',size(shape(i1_src)))
    i1_all=f_malloc(src=i1_src,id='i1_all')

    call yaml_map('Vector difference',i1_all-i1_src)

!!$    call yaml_map('Vector allocation',[allocated(i1_all),allocated(i1_src)])
!!$    call f_free(i1_src)
!!$    call yaml_map('Vector allocation',[allocated(i1_all),allocated(i1_src)])
!!$    call f_free(i1_all)
!!$    call yaml_map('Vector allocation',[allocated(i1_all),allocated(i1_src)])

    call f_free(i1_src,i1_all)
    call f_release_routine()
    call f_routine(id='Subcase 2')
     call f_routine(id='SubSubcase1')
     !test of copying data
     i1_ptr=f_malloc_ptr(34,id='i1_ptr')

     i1_ptr=(/(i+789,i=1,size(i1_ptr))/)
     call yaml_map('Source pointer',i1_ptr)
     call yaml_map('Its shape',shape(i1_ptr))
     call yaml_map('Its rank',size(shape(i1_ptr)))
     ptr1=f_malloc_ptr(src=i1_ptr,id='ptr1')

     call yaml_map('Pointer difference',i1_ptr-ptr1)
!!$     call yaml_map('Pointer association',[associated(i1_ptr),associated(ptr1)])
!!$     call f_free_ptr(i1_ptr)
!!$     call yaml_map('Pointer association',[associated(i1_ptr),associated(ptr1)])
!!$     call f_free_ptr(ptr1)
!!$     call yaml_map('Pointer association',[associated(i1_ptr),associated(ptr1)])

     !again, to see if the copy works
     i1_ptr=i1_ptr-1
     call yaml_map('Pointer difference again (should be -1)',i1_ptr-ptr1)
     !then copy
     !call f_memcpy(src=i1_ptr(1),dest=ptr1(1),n=size(i1_ptr))
     call f_memcpy(src=i1_ptr,dest=ptr1)
     call yaml_map('Pointer difference again (should be 0)',i1_ptr-ptr1)

     call f_free_ptr(i1_ptr,ptr1)
     call f_release_routine()
    call f_release_routine()
    call f_routine(id='SubCase 3')
      weight    =f_malloc((/1.to.1,1.to.1,-1.to.-1/),id='weight')
      orbital_id=f_malloc((/1.to.1,1.to.1,1.to.7,0.to.0/),id='orbital_id')
    call f_malloc_dump_status()
      call f_free(weight)
      call f_free(orbital_id)
    call f_release_routine()
   call f_release_routine()
   !repeat it to see if it gives errors
   !the point is what to do with a subroutine which is called like the parent routine
   call yaml_comment('Test for debug')
   call f_routine(id='PS_Check')
   call f_release_routine()
   call yaml_comment('End test for debug')
   call f_routine(id='PS_Check')
   call f_release_routine()
   call yaml_comment('End test for debug2')
   !call f_malloc_dump_status()

   call f_routine(id='Routine E')
    call f_free(density)
   call f_release_routine()
   call f_routine(id='Routine F')

   ! call f_malloc_dump_status()

   !Allocations, considering also spin density
!!$   !ionic potential
   pot_ion=f_malloc(0,id='pot_ion')
   !XC potential
   xc_pot=f_malloc(3*2,id='xc_pot')

   !   call f_malloc_dump_status()
   extra_ref=f_malloc_ptr(0,id='extra_ref')

   rhopot=f_malloc(3*2,id='rhopot')

    call f_malloc_dump_status()

   call f_free(rhopot)
!!$
!!$   !   call f_free(density,potential,pot_ion,xc_pot,extra_ref)

   !use yaml_syntax to retrieve list element
   call retrieve_list_element('[ elem1, 1.d0, elem2, 3.d0]',0)

   call f_malloc_dump_status()
!   call f_malloc_finalize()
!   stop
   call f_free(pot_ion)
   call f_free(potential)
   call f_free(xc_pot)
   !   call f_malloc_dump_status()
   call f_free_ptr(extra_ref)
!!$   !   call yaml_open_map('Last')
!!$   !   call f_malloc_dump_status()
!!$   !   call yaml_close_map()

<<<<<<< HEAD
   call yaml_comment('Entering in OpenMP section if available',hfill='-')

   !!define the lock
   !$ call OMP_init_lock(lock)

   !open try-catch section
!   call f_err_open_try()
   total=0.d0

   !Allocation in an omp section is not permissible
   !$omp parallel private(ithread,iadd,ierror,b) !firstprivate(ab)
   !$omp critical (allocate_critical)
   !$ ithread=omp_get_thread_num()
   call getdp2(ab,iadd)
   call yaml_map('Entering Thread No.',ithread)
   call yaml_map('Address of metadata',iadd)

!   call OMP_set_lock(lock)
   ab = f_malloc((/ 10, 10 /),id='ab')
!   call OMP_unset_lock(lock)
   !allocate(ab(10,10),stat=ierror)
   !call allocate_array(ab,ierror)

   ab = 1.d0
   total=total+sum(ab)
   !$omp end critical (allocate_critical)

   !verify is an error has occured
   !$omp barrier
   if (f_err_check(err_name='TIMING_ERROR')) then
      if (ithread == 0) then
         call yaml_map('Errors found while allocating ab',f_get_no_of_errors())
         call f_dump_all_errors()
      end if
   else
      !$omp critical (deallocate_critical)
!      call OMP_set_lock(lock)
      call f_free(ab)
!      call OMP_unset_lock(lock)
      !deallocate(ab)
      !$omp end critical (deallocate_critical)
   end if


   if (f_err_check()) then
      if (ithread == 0) then
         call yaml_map('Errors found while deallocating ab',f_get_no_of_errors())
         call f_dump_all_errors()
      end if
   else
      if (ithread == 0) call yaml_map('Something to use ab',total)
   end if

   !$omp critical (allocate_critical)
!   call OMP_set_lock(lock)
   b = f_malloc((/ 10, 10 /),id='b')
!   call OMP_unset_lock(lock)
   !allocate(b(10,10),stat=ierror)
   !call allocate_array(b,ierror)

   b = 1.d0
   total=total+sum(b)
   !$omp end critical (allocate_critical)

   !verify is an error has occured
   !$omp barrier
   if (f_err_check()) then
      if (ithread == 0) then
         call yaml_map('Errors found while allocating b',f_get_no_of_errors())
         call f_dump_all_errors()
      end if
   else
      !$omp critical (deallocate_critical)
!      call OMP_set_lock(lock)
      call f_free(b)
!      call OMP_unset_lock(lock)
      !deallocate(b)
      !$omp end critical (deallocate_critical)
   end if
   !$omp end parallel
   !$ call OMP_destroy_lock(lock)
   if (f_err_check()) then
      if (ithread == 0) then
         call yaml_map('Errors found while deallocating b',f_get_no_of_errors())
         call f_dump_all_errors()
      end if
   else
      call yaml_map('Something to use b',total)
   end if

   call f_err_close_try()
!stop
   call f_release_routine()
=======
>>>>>>> 44204eb0

  !Allocation in an omp section is not permissible
  !We check that.
  call f_err_severe_override(f_err_ignore)
  call yaml_comment('Start OpenMP and f_malloc test',hfill='-')
  call f_err_open_try()
  total=0.d0
  !$omp parallel private(ab,ithread,within_openmp)
  !$omp critical ! (allocate_critical)
  !$ ithread=omp_get_thread_num()
!  ab = f_malloc((/ 10, 10 /),id='ab'//trim(yaml_toa(ithread)))
!  allocate(ab(10,10))
!  ab=1
!  !$omp end critical (allocate_critical)
!total=total+sum(ab)
!deallocate(ab)
!  !$omp critical (deallocate_critical)
!  call f_free(ab)
  !$omp end critical ! (deallocate_critical)
  within_openmp=.false.
!$ within_openmp=omp_in_parallel() .or. omp_get_nested()
!$omp end parallel
  call f_err_close_try()
  if (within_openmp) then
     if (f_err_check()) then
        id = f_get_last_error(message)
        call yaml_map('Error when f_malloc inside OpenMP', message)
     else
        call yaml_map('Error when f_malloc inside OpenMP', .false.)
     end if
  else
     call yaml_map('Error when f_malloc inside OpenMP', .false.)
  end if

!call yaml_map('Total of the allocations',total)
   call f_routine(id='Routine A')
   call f_release_routine()

   call f_routine(id='Routine A')
   call f_release_routine()

   call f_routine(id='Routine A')
   call f_release_routine()


   call f_release_routine()

   call f_malloc_dump_status()

   contains

     !>routine to retrieve the list element from a string which is 
     !! compliant with yaml standard
     subroutine retrieve_list_element(string,item)
       use yaml_parse, only: yaml_parse_from_string
       implicit none
       character(len=*), intent(in) :: string
       integer, intent(in) :: item
       !local variables
       type(dictionary), pointer :: dict_string,loaded_string

       !first, parse the string
       call yaml_parse_from_string(loaded_string,string)
       !this will give us a dictionary with a list inside
       call yaml_map('Parsed string',loaded_string)

       dict_string => loaded_string .pop. 0

       call yaml_map('Associated after pop',associated(loaded_string))
       if (associated(loaded_string)) call dict_free(loaded_string)
       !this will give us a dictionary with a list inside
       call yaml_map('Loaded string',dict_string)

       call dict_free(dict_string)
     end subroutine retrieve_list_element

     subroutine allocate_array(array,ierror)
       implicit none
       real(kind=8), dimension(:,:), allocatable,  intent(inout) :: array
       integer, intent(out) :: ierror
       !local variables
       integer(kind=8) :: iadd
       logical :: in_omp
       !$ integer, external :: omp_get_thread_num
       !$ logical, external :: omp_in_parallel

       in_omp=.false.
       !$ in_omp=omp_in_parallel()
       !detect if we are in a parallel section
!       !$ if(in_omp) then
!       !$omp critical (f_malloc_critical)
!       !$ end if
       ierror=-12345
       call getdp2(array,iadd)
       call yaml_map('Metadata address inside the routine',iadd)
       call yaml_map('Parallel section',in_omp)
       !$ call yaml_map('Thread in the routine',omp_get_thread_num())
       call yaml_map('Array seems allocated',allocated(array))
       allocate(array(10,10),stat=ierror)
!       !$ if(in_omp) then
!       !$omp end critical (f_malloc_critical)
!       !$ end if
       call yaml_map('Array seems allocated after allocation',allocated(array))
       call yaml_map('Array allocation staus',ierror)

     end subroutine allocate_array
     
     function dummy_init(n) result(dummy)
       implicit none
       integer, intent(in) :: n
       type(dummy_type) :: dummy
       call init_dummy(n,dummy)
     end function dummy_init
     subroutine init_dummy(n,dummy)
       implicit none
       integer, intent(in) :: n
       type(dummy_type), intent(out) :: dummy
       
       dummy%i=n
       dummy%ptr=f_malloc_ptr(n,id='ptr')
       dummy%ptr=dble(n)
     end subroutine init_dummy
     subroutine free_dummy(dummy)
       implicit none
       type(dummy_type), intent(inout) :: dummy
       call f_free_ptr(dummy%ptr)
       dummy%i=0
     end subroutine free_dummy
end subroutine test_dynamic_memory

subroutine dynmem_sandbox()
  use yaml_output
  use dictionaries, dict_char_len=> max_field_length
  type(dictionary), pointer :: dict2,dictA
  character(len=dict_char_len) :: routinename

  call yaml_comment('Sandbox')  
   !let used to imagine a routine-tree creation
   nullify(dict2)
   call dict_init(dictA)
   dict2=>dictA//'Routine Tree'
!   call yaml_map('Length',dict_len(dict2))
   call add_routine(dict2,'Routine 0')
   call close_routine(dict2,'Routine 0')
   call add_routine(dict2,'Routine A')
   call close_routine(dict2,'Routine A')
   call add_routine(dict2,'Routine B')
   call close_routine(dict2,'Routine B')
   call add_routine(dict2,'Routine C')
   call close_routine(dict2,'Routine C')
   call add_routine(dict2,'Routine D')

   call open_routine(dict2)
   call add_routine(dict2,'SubCase 1')
   call close_routine(dict2,'SubCase 1')

   call add_routine(dict2,'Subcase 2')
   call open_routine(dict2)
   call add_routine(dict2,'SubSubCase1')
   call close_routine(dict2,'SubSubCase1')

   call close_routine(dict2,'SubSubCase1')
   
!   call close_routine(dict2)
   call add_routine(dict2,'SubCase 3')
   call close_routine(dict2,'SubCase 3')
   call close_routine(dict2,'SubCase 3')

   call add_routine(dict2,'Routine E')
   call close_routine(dict2,'Routine E')

   call add_routine(dict2,'Routine F')
!   call yaml_comment('Look Below',hfill='v')

   call yaml_open_map('Test Case before implementation')
   call yaml_dict_dump(dictA)
   call yaml_close_map()
!   call yaml_comment('Look above',hfill='^')

   call dict_free(dictA)

 contains

   subroutine open_routine(dict)
     implicit none
     type(dictionary), pointer :: dict
     !local variables
     integer :: ival
     type(dictionary), pointer :: dict_tmp

     !now imagine that a new routine is created
     ival=dict_len(dict)-1
     routinename=dict//ival

     !call yaml_map('The routine which has to be converted is',trim(routinename))

     call dict_remove(dict,ival)

     dict_tmp=>dict//ival//trim(routinename)
     dict => dict_tmp
     nullify(dict_tmp)

   end subroutine open_routine

   subroutine close_routine(dict,name)
     implicit none
     type(dictionary), pointer :: dict
     character(len=*), intent(in), optional :: name
     !local variables
     logical :: jump_up
     type(dictionary), pointer :: dict_tmp

     if (.not. associated(dict)) stop 'ERROR, routine not associated' 

     !       call yaml_map('Key of the dictionary',trim(dict%data%key))

     if (present(name)) then
        !jump_up=(trim(dict%data%key) /= trim(name))
        jump_up=(trim(routinename) /= trim(name))
     else
        jump_up=.true.
     end if

     !       call yaml_map('Would like to jump up',jump_up)
     if (jump_up) then
        !now the routine has to be closed
        !we should jump at the upper level
        dict_tmp=>dict%parent 
        if (associated(dict_tmp%parent)) then
           nullify(dict)
           !this might be null if we are at the topmost level
           dict=>dict_tmp%parent
        end if
        nullify(dict_tmp)
     end if

     routinename=repeat(' ',len(routinename))
   end subroutine close_routine

   subroutine add_routine(dict,name)
     implicit none
     type(dictionary), pointer :: dict
     character(len=*), intent(in) :: name

     routinename=trim(name)
     call add(dict,trim(name))

   end subroutine add_routine

end subroutine dynmem_sandbox<|MERGE_RESOLUTION|>--- conflicted
+++ resolved
@@ -38,7 +38,6 @@
    real(kind=8) :: total
    character(len=250) :: message
    external :: abort2
-<<<<<<< HEAD
    real(kind=8) :: total
    integer :: ithread,ierror,n_err
    integer(kind=8) :: iadd
@@ -49,12 +48,6 @@
 
    ithread=0
 
-=======
-   integer ithread
-   !$ logical :: omp_in_parallel, omp_get_nested
-   !$ integer :: omp_get_thread_num
-  ithread=0
->>>>>>> 44204eb0
    call yaml_comment('Routine-Tree creation example',hfill='~')
    !call dynmem_sandbox()
 
@@ -251,7 +244,6 @@
 !!$   !   call f_malloc_dump_status()
 !!$   !   call yaml_close_map()
 
-<<<<<<< HEAD
    call yaml_comment('Entering in OpenMP section if available',hfill='-')
 
    !!define the lock
@@ -345,41 +337,6 @@
    call f_err_close_try()
 !stop
    call f_release_routine()
-=======
->>>>>>> 44204eb0
-
-  !Allocation in an omp section is not permissible
-  !We check that.
-  call f_err_severe_override(f_err_ignore)
-  call yaml_comment('Start OpenMP and f_malloc test',hfill='-')
-  call f_err_open_try()
-  total=0.d0
-  !$omp parallel private(ab,ithread,within_openmp)
-  !$omp critical ! (allocate_critical)
-  !$ ithread=omp_get_thread_num()
-!  ab = f_malloc((/ 10, 10 /),id='ab'//trim(yaml_toa(ithread)))
-!  allocate(ab(10,10))
-!  ab=1
-!  !$omp end critical (allocate_critical)
-!total=total+sum(ab)
-!deallocate(ab)
-!  !$omp critical (deallocate_critical)
-!  call f_free(ab)
-  !$omp end critical ! (deallocate_critical)
-  within_openmp=.false.
-!$ within_openmp=omp_in_parallel() .or. omp_get_nested()
-!$omp end parallel
-  call f_err_close_try()
-  if (within_openmp) then
-     if (f_err_check()) then
-        id = f_get_last_error(message)
-        call yaml_map('Error when f_malloc inside OpenMP', message)
-     else
-        call yaml_map('Error when f_malloc inside OpenMP', .false.)
-     end if
-  else
-     call yaml_map('Error when f_malloc inside OpenMP', .false.)
-  end if
 
 !call yaml_map('Total of the allocations',total)
    call f_routine(id='Routine A')
