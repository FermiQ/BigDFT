--- conflicted
+++ resolved
@@ -21,15 +21,10 @@
   type(f_enumerator) :: f3=f_enumerator('Pizza',3,null())             
   integer :: unt,unt2,u
   !  double precision :: t0
-<<<<<<< HEAD
   integer(kind=8) :: i0
   integer, parameter :: nstep=3,n_inc=10**7
   integer :: istep,icount
   integer(f_long) :: t0,t1
-=======
-  integer, parameter :: nstep=3
-  integer :: istep
->>>>>>> 2517a584
   real(f_simple), dimension(3) :: r1
   real(f_double), dimension(3) :: r2
   real(f_quadruple), dimension(3) :: r4
@@ -40,11 +35,7 @@
   integer(f_integer), dimension(3) :: i4
   integer(f_long), dimension(3) :: il
   logical(f_byte), dimension(3) :: lb
-<<<<<<< HEAD
   !character(len=256) :: path
-=======
-!  character(len=256) :: path
->>>>>>> 2517a584
   logical, dimension(3) :: l
 
   r4=real(10.0,f_quadruple)
@@ -91,6 +82,13 @@
   call yaml_map('Greetings 3a',f3 .hasattr. 'Greetings') 
   call yaml_map('Greetings 3b',f3 .hasattr. 10)
   call yaml_map('Greetings 3c',f3 .hasattr. greetings) 
+
+  !now update the f3 enum
+  call f_enum_update(src=f1,dest=f3)
+  call yaml_map('Greetings 3a-2',f3 .hasattr. 'Greetings') 
+  call yaml_map('Greetings 3b-2',f3 .hasattr. 10)
+  call yaml_map('Greetings 3c-2',f3 .hasattr. greetings) 
+
 
   !wait one second
   !t0=dble(f_time())*1.d-9
@@ -227,7 +225,7 @@
        '    hgrids: #a variable with range                                                          '//f_cr//&
        '      COMMENT: Grid spacing in the three directions (bohr)                                  '//f_cr//&
        '      DESCRIPTION: |                                                                        '//f_cr//&
-       '       Grid spacing in three directions (Bohr units) of the coarse mesh.  '//f_cr//&
+       '       Grid spacing in three directions (Bohr units) of the coarse mesh.                    '//f_cr//&
        '       A scalar can also be given as 0.45.                                                  '//f_cr//&
        '      RANGE: [0., 2.]                                                                       '//f_cr//&
        '      default: [0.45, 0.45, 0.45]                                                           '//f_cr//&
@@ -237,7 +235,7 @@
        '      COMMENT: Exchange-correlation parameter (LDA=1,PBE=11)                                '//f_cr//&
        '      DESCRIPTION: Determine the exchange-correlation functional.                           '//f_cr//&
        '      default: 1                                                                             '//f_cr//&
-       '      EXCLUSIVE: { 1: LDA, 11: PBE}                                                         '//f_cr//&
+       '      EXCLUSIVE: [ 1, 11, -20, -101130, -406, -170, -402, 100 ]                             '//f_cr//&
        '      #Here follow a number of possibilities for the different XC functionals               '//f_cr//&
        '      LDA (ABINIT): 1                                                                       '//f_cr//&
        '      PBE (ABINIT): 11                                                                      '//f_cr//&
@@ -285,8 +283,7 @@
        '        - FIRE                                                                              '//f_cr//&
        '        - NEB                                                                               '//f_cr//&
        '        - SBFGS                                                                             '//f_cr//&
-       '        - SQNM                                                                              '//f_cr//&
-!       '       WHEN_NOT: [none]                                                                              '//f_cr//&
+       '        WHEN_NOT: [none ]                                                                   '//f_cr//&
        '      PROFILE_FROM: method                                                                  '//f_cr//&
        '      RANGE: [0., .inf ]                                                                     '//f_cr//&
        '      default: 4.                                                                           '//f_cr//&
@@ -305,7 +302,7 @@
   character(len=*), parameter :: example1='                                                         '//f_cr//&
        'dft:             '//f_cr//&
        ' hgrids: 0.45    '//f_cr//&
-       ' ixc: B3LYP     '//f_cr//&
+       ' ixc:  B3LYP     '//f_cr//&
        ' bidon: 2       '//f_cr//&
        'geopt:           '//f_cr//&
        ' betax: 2.e+40      '//f_cr//&
