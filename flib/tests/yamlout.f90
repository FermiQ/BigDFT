!> @file
!! Routine to tests yaml_output module
!! @example yamlout.f90
!! Other series of tests on yaml output generation
!! @author
!!    Copyright (C) 2013-2015 BigDFT group
!!    This file is distributed oneder the terms of the
!!    GNU General Public License, see ~/COPYING file
!!    or http://www.gnu.org/copyleft/gpl.txt .
!!    For the list of contributors, see ~/AUTHORS


!> First yaml document
subroutine test_yaml_output1()
  use yaml_output
  implicit none
<<<<<<< HEAD
=======
  !Local variables
!!$  character, dimension(5) :: totarr
>>>>>>> 2517a584

  call yaml_mapping_open("Test")
   call yaml_map("Short sentence",.true.)
  !      call yaml_stream_attributes(iflowlevel=i,ilevel=l,ilast=j,indent=d,flowrite=fl,indent_previous=ip,icursor=ic)
  !      print *,'iflowlevel',i,'ilevel',l,'ilast',j,'indent',d,'flowrite',fl,'indent_previous',ip,'icursor',ic
   call yaml_mapping_open("Foo",flow=.true.)
    call yaml_map("one",1)
    call yaml_map("two",2)
   call yaml_mapping_close()
  !     call yaml_stream_attributes(iflowlevel=i,ilevel=l,ilast=j,indent=d,flowrite=fl,indent_previous=ip,icursor=ic)
  !     print *,'iflowlevel',i,'ilevel',l,'ilast',j,'indent',d,'flowrite',fl,'indent_previous',ip,'icursor',ic
  !      call yaml_stream_attributes()
  !      call yaml_scalar("1.0")
   call yaml_mapping_open("toto",flow=.true.)
    call yaml_map("one",1)
    call yaml_map("two",2)
   call yaml_mapping_close()
  !      call yaml_stream_attributes(iflowlevel=i,ilevel=l,ilast=j,indent=d)
  !      print *,'iflowlevel',i,'ilevel',l,'ilast',j,'indent',d
  call yaml_mapping_close()

  !verify also other properties
  call yaml_map('Is 1.0 a real string',is_atof('1.0'))
  call yaml_map('Is 1.0 a integer string',is_atoi('1.0'))
  call yaml_map('Is 1.0 a logical string',is_atol('1.0'))

  call yaml_map('Is 1 a real string',is_atof('1'))
  call yaml_map('Is 1 a integer string',is_atoi('1'))
  call yaml_map('Is 1 a logical string',is_atol('1'))

  call yaml_map('Is Yes a real string',is_atof('Yes'))
  call yaml_map('Is Yes a integer string',is_atoi('Yes'))
  call yaml_map('Is Yes a logical string',is_atol('Yes'))

  call yaml_map('Is No a real string',is_atof('No'))
  call yaml_map('Is No a integer string',is_atoi('No'))
  call yaml_map('Is No a logical string',is_atol('No'))

  call yaml_map('Is ./ a real string',is_atof('./'))
  call yaml_map('Is ./ a integer string',is_atoi('./'))
  call yaml_map('Is ./ a logical string',is_atol('./'))

  call yaml_map('Is 0. a real string',is_atof(' 0.'))
  call yaml_map('Is 0. a integer string',is_atoi(' 0.'))

  call yaml_map('Is 0.000000000E+00 a real string',is_atof(' 0.0000000000000000'))
  call yaml_map('Is 0.000000000E+00 a integer string',is_atoi(' 0.0000000000000000'))

  !check also side-effects of atoi and atof
  call yaml_map('Is 1.5 a real string',is_atof('1.5'))
  call yaml_map('Is 1.5 with spaces a real string',is_atof(' 1.5 '))
  call yaml_map('Is 1.5 a integer string',is_atoi('1.5'))
  call yaml_map('Is 1.5 with spaces a integer string',is_atoi(' 1.5 '))

  call yaml_map('Is 1 a real string',is_atof('1'))
  call yaml_map('Is 1 with spaces a real string',is_atof(' 1 '))
  call yaml_map('Is 1 a integer string',is_atoi('1'))
  call yaml_map('Is 1 with spaces a integer string',is_atoi(' 1 '))

!!$  !f_strcpy might be generalized that way
!!$  totarr='truncate'
!!$  call yaml_map('Can we concatenate a string with a character array','toto'//totarr)

end subroutine test_yaml_output1


!> Second yaml document
subroutine test_yaml_output2()
  use yaml_output
  use yaml_strings, only: buffer_string
  implicit none
  !local variables
  character(len=30) :: buf
  integer :: i,istat

  call yaml_mapping_open("Test")
    call yaml_map("I have a very long sentence in order to test if yaml_output fails to print that",.true.)
      call yaml_mapping_open("Foo",flow=.true.)
      call yaml_map("one",1)
      call yaml_map("two",2)
      call yaml_mapping_close()
      !call yaml_comment('Bug at this level!: the indentation is not correct')
      !Works if the comment is uncommented!!
      call yaml_mapping_open("toto",flow=.true.)
      call yaml_map("one",1)
      call yaml_map("two",2)
      call yaml_mapping_close()
      !another long sentence minimcking the configure output
      call yaml_map('Build Configure line','$(top_builddir)/src/flib/libflib.a '//&
           '-labinit -lxc   -lOpenCL -lm -lstdc++ -letsf_io_utils -letsf_io -lnetcdff -lnetcdf '//&
           '-lscalapack-openmpi -lblacs-openmpi -lblacsF77init-openmpi -llapack '//&
           '-lblas -larchive   -lyaml -pthread -lgthread-2.0 -lrt -lgio-2.0 '//&
           '-lgobject-2.0 -lglib-2.0   -lgio-2.0 -lgobject-2.0 -lglib-2.0    ')
      call yaml_map('Build Configure line again',&
           'FC=/opt/openmpi-1.6.1/bin/mpif90 FCFLAGS=-O2 -i_dynamic -msse4.2'//&
           ' -heap-arrays 1024 -openmp '//&
           '--with-ext-linalg=/opt/intel/composer_xe_2011_sp1'//&
           '.11.339/mkl/lib/intel64/libmkl_scalapack_lp64.a'//&
           '  -Wl,--start-group  /opt/intel/composer_xe_2011_sp1.11.339'//&
           '/mkl/lib/intel64/libmkl_cdft_core.a /opt/intel/composer_xe'//&
           '_2011_sp1.11.339/mkl/lib/intel64/libmkl_intel_lp64.a'//&
           ' /opt/intel/composer_xe_2011_sp1.11.339/mkl/lib/intel64'//&
           '/libmkl_intel_thread.a /opt/intel/composer_xe_2011_sp1.11.'//&
           '339/mkl/lib/intel64/libmkl_core.a /opt/intel/composer_xe_2011'//&
           '_sp1.11.339/mkl/lib/intel64/libmkl_blacs_openmpi_lp64.a '//&
           '-Wl,--end-group -openmp -lpthread -lm')
      call yaml_map('Long string array',(/('compiler',i=1,10)/))
   call yaml_mapping_close()

   !test the definition of the warnings
   call yaml_warning('Test warning 1')
   call yaml_warning('Test warning 1, should not be repeated again')
   call yaml_warning('Test warning 2')
   call yaml_warning('Test warning 1, should not be repeated again')

   !Test of buffer_string
   i=2
   buf = repeat('-',len(buf))
   call buffer_string(buf,len(buf),'X',i,.true.,istat)
   call yaml_map('Test buffer_string (back=.true.)',buf)
   call yaml_map('Position',i)
   call buffer_string(buf,len(buf),'X',i,.false.,istat)
   call yaml_map('Test buffer_string (back=.false.)',buf)
   call yaml_map('Position',i)
end subroutine test_yaml_output2


!> Test of sequences
subroutine test_yaml_output_sequences1()
  use yaml_output
  use yaml_strings
  implicit none
  !local variables
  integer :: i
  character(len=10), dimension(:), allocatable :: cv
  integer, dimension(:), allocatable :: iv
  real(kind=8), dimension(:), allocatable :: dv
  
  allocate(cv(0))
  allocate(iv(0))
  !This raises a bug for a vector which is too long
  allocate(dv(11))
  dv=3.d0

   call yaml_map('Vector of characters',cv)
   call yaml_map('Vector of integers',iv)
   !call yaml_stream_attributes()
   call yaml_mapping_open('Is it OK?',flow=.true.)
   call yaml_map('Maybe',.true.)
   call yaml_map('Maybe',.false.)
   call yaml_mapping_close(advance='yes')
   call yaml_sequence_open('Vector of double',flow=.true.)
      do i=1,size(dv)
         call yaml_sequence(trim(yaml_toa(dv(i),fmt='(1pe12.5)')))
   end do
   call yaml_sequence_close()

   call yaml_map('Vector of real(kind=8)',dv,fmt='(f3.0)')

   deallocate(cv)
   deallocate(iv)
   deallocate(dv)

end subroutine test_yaml_output_sequences1


!> Second test of sequences (long comments and sequences)
subroutine test_yaml_output_sequences2()
  use yaml_output
  use yaml_strings
  implicit none
  !local variables
  real(kind=8), dimension(:), allocatable :: dv

  allocate(dv(5))
  dv=1.d0

  !Check a comment
  call yaml_comment('This document checks the call yaml_comment().')
  call yaml_comment(trim(yaml_toa(dv, fmt='(f14.10)')))
  !Check a very long comment
  call yaml_comment('See if this very long comment is correctly treated:' // &
       & trim(yaml_toa(dv, fmt='(f14.10)')))
  call yaml_mapping_open('Map')
  call yaml_map('One',1)
  call yaml_comment('No blank characters'//repeat('x',500))
  !Check a message with blank characters
  call yaml_comment(repeat(' ',200))
  call yaml_comment(repeat('y',200),hfill='-')
  call yaml_comment(repeat('y',200),tabbing=9,hfill='-')
  call yaml_mapping_close()

  !Check long sequence
  call yaml_sequence_open('Check long sequences')
  call yaml_sequence('Length=' // trim(yaml_toa(0)))
  call yaml_sequence(repeat('a',0))
  call yaml_sequence('Length=90')
  call yaml_sequence(repeat('a',89)//'-')
  call yaml_sequence('Length=91')
  call yaml_sequence(repeat('a',90)//'-')
  call yaml_sequence('Length=92')
  call yaml_sequence(repeat('a',91)//'-')
  call yaml_sequence('Length=92+label')
  call yaml_sequence(repeat('a',91)//'-',label='label')
  call yaml_sequence('Length=93')
  call yaml_sequence(repeat('a',92)//'-')
  call yaml_sequence('Length=300')
  call yaml_sequence(repeat('a',399)//'-')
  call yaml_sequence(repeat('b',20))
  call yaml_sequence(padding=10)
  call yaml_sequence(label='l1',padding=10)
  call yaml_sequence('a',padding=10)
  call yaml_sequence('a',label='l2',padding=10)
  call yaml_sequence_close()

  deallocate(dv)
end subroutine test_yaml_output_sequences2<|MERGE_RESOLUTION|>--- conflicted
+++ resolved
@@ -14,11 +14,6 @@
 subroutine test_yaml_output1()
   use yaml_output
   implicit none
-<<<<<<< HEAD
-=======
-  !Local variables
-!!$  character, dimension(5) :: totarr
->>>>>>> 2517a584
 
   call yaml_mapping_open("Test")
    call yaml_map("Short sentence",.true.)
