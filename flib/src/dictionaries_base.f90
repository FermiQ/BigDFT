!> @file
!!  Module defining a dictionary
!! @author Luigi Genovese
!!    Copyright (C) 2012-2013 BigDFT group
!!    This file is distributed under the terms of the
!!    GNU General Public License, see ~/COPYING file
!!    or http://www.gnu.org/copyleft/gpl.txt .
!!    For the list of contributors, see ~/AUTHORS 


!> Define a dictionary and the pure functionsits basic usage rules
module dictionaries_base

  implicit none

  integer, parameter, public :: max_field_length = 256
  character(len=max_field_length), parameter, public :: TYPE_DICT='__dict__'
  character(len=max_field_length), parameter, public :: TYPE_LIST='__list__'

  character(len = max_field_length), parameter, private :: NOT_A_VALUE = "__not_a_value__"

<<<<<<< HEAD
  !global variables associated to the number of dictionaries allocated
  integer, private :: ndicts=0         !< number of dictionaries allocated simultaneously
  integer, private :: ndicts_max=0     !< maximum number of dictionaries allocated

=======
>>>>>>> 5ae3c1b9
  type, public :: storage
     sequence
     integer :: item   !< Id of the item associated to the list
     integer :: nitems !< No. of items in the list
     integer :: nelems !< No. of items in the dictionary
     character(len=max_field_length) :: key
     character(len=max_field_length) :: value
  end type storage

  !> structure of the dictionary element (this internal structure is in principle private)
  type, public :: dictionary
     type(storage) :: data
     type(dictionary), pointer :: parent,next,child,previous
  end type dictionary

  !> operator to access and create a key in the dictionary
  interface operator(//)
     module procedure get_child_ptr,get_list_ptr
  end interface

contains
  
  !> Test if keys are present
  pure function no_key(dict)
    implicit none
    type(dictionary), intent(in) :: dict
    logical :: no_key
    !TEST
    no_key=(len_trim(dict%data%key) == 0 .and. dict%data%item == -1) .and. &
         associated(dict%parent)
  end function no_key

  pure function no_value(dict)
    implicit none
    type(dictionary), intent(in) :: dict
    logical :: no_value

    no_value=trim(dict%data%value) == NOT_A_VALUE .and. .not. associated(dict%child)
  end function no_value

  pure function storage_null() result(st)
    type(storage) :: st
    st%key=repeat(' ',max_field_length)
    st%value(1:max_field_length)=NOT_A_VALUE
    st%item=-1
    st%nitems=0
    st%nelems=0
  end function storage_null

  pure subroutine dictionary_nullify(dict)
    implicit none
    type(dictionary), intent(inout) :: dict
    dict%data=storage_null()
    nullify(dict%child,dict%next,dict%parent,dict%previous)
  end subroutine dictionary_nullify

  pure subroutine dict_init(dict)
    implicit none
    type(dictionary), pointer :: dict
    allocate(dict)
!    ndicts=ndicts+1
!    ndicts_max=max(ndicts_max,ndicts)
    call dictionary_nullify(dict)
  end subroutine dict_init

  !> destroy only one level
  pure subroutine dict_destroy(dict)
    implicit none
    type(dictionary), pointer :: dict
!    if (associated(dict)) then !in principle this conditional is not needed
    deallocate(dict)
!    ndicts=ndicts-1
    nullify(dict)
!    end if
  end subroutine dict_destroy

  pure subroutine dict_free(dict)
    type(dictionary), pointer :: dict

    if (associated(dict)) then
       call dict_free_(dict)
       call dict_destroy(dict)
    end if

  contains

    pure recursive subroutine dict_free_(dict)
      implicit none
      type(dictionary), pointer :: dict

      !first destroy the children
      if (associated(dict%child)) then
         call dict_free_(dict%child)
         call dict_destroy(dict%child)
      end if
      !then destroy younger brothers
      if (associated(dict%next)) then
         call dict_free_(dict%next)
         call dict_destroy(dict%next)
      end if
      call dictionary_nullify(dict)

    end subroutine dict_free_

  end subroutine dict_free

  !> return the length of the list
  pure function dict_len(dict)
    implicit none
    type(dictionary), intent(in), pointer :: dict
    integer :: dict_len
    
    if (associated(dict)) then
       dict_len=dict%data%nitems
    else
       dict_len=-1
    end if
  end function dict_len

  !> return the size of the dictionary
  pure function dict_size(dict)
    implicit none
    type(dictionary), intent(in), pointer :: dict
    integer :: dict_size
    
    if (associated(dict)) then
       dict_size=dict%data%nelems
    else
       dict_size=-1
    end if
  end function dict_size

  !> this function returns the key if present otherwise the value of the element if in a list
  pure function name_is(dict,name)
    implicit none
    type(dictionary), pointer, intent(in) :: dict
    character(len=*), intent(in) :: name
    logical :: name_is

!!$    print *,'name is',trim(name),no_key(dict%child),no_value(dict%child),&
!!$         'value',trim(dict%data%value),'key',trim(dict%data%key),&
!!$         'item',dict%data%item,&
!!$         'child',associated(dict%child),'valueC',trim(dict%child%data%value),&
!!$         'keyC',trim(dict%child%data%key)

    name_is=.false.
    if (trim(name) == trim(dict%data%key)) then
       name_is=.true.
    else if (associated(dict%child)) then
       !most likely dict is a item list
       name_is=(trim(name) == trim(dict%child%data%key))
       !print *,'here',name_is,trim(dict%child%data%value),'ag',trim(name)
    else
       name_is=(trim(name) == trim(dict%data%value))
    end if
  end function name_is

  !> fill output with input and the rest with blanks
  !! this routine is only useful for its interface
  pure subroutine set_field(input,output)
    implicit none
    character(len=*), intent(in) :: input 
    character(len=max_field_length), intent(out) :: output 
    !local variables
    integer :: ipos,i

    !one could also write
    !output(1:len(output))=input

    ipos=min(len(trim(input)),max_field_length)
    do i=1,ipos
       output(i:i)=input(i:i)
    end do
    do i=ipos+1,max_field_length
       output(i:i)=' ' 
    end do

  end subroutine set_field

  pure subroutine get_field(input,output)
    implicit none
    character(len=max_field_length), intent(in) :: input
    character(len=*), intent(out) :: output
    !local variables
    integer :: ipos,i

    ipos=min(len(output),max_field_length)
    do i=1,ipos
       output(i:i)=input(i:i)
    end do
    do i=ipos+1,len(output)
       output(i:i)=' ' 
    end do

  end subroutine get_field

  !> returns the value of the key of the dictionary
  pure function dict_key(dict)
    type(dictionary), pointer, intent(in) :: dict
    character(len=max_field_length) :: dict_key
    
    if (associated(dict)) then 
       !call check_key(dict)
       dict_key=dict%data%key
    else
       dict_key=repeat(' ',len(dict_key))
    end if
  end function dict_key

  !> returns the value of the key of the dictionary
  pure function dict_item(dict)
    type(dictionary), pointer, intent(in) :: dict
    integer :: dict_item

    if (associated(dict)) then 
       dict_item=dict%data%item
    else
       dict_item=-1
    end if
  end function dict_item

  
  !>value of the dictionary, if present, otherwise empty
  !if the value is a dictionary, it returns __dict__ in the character
  pure function dict_value(dict)
    type(dictionary), pointer, intent(in) :: dict
    character(len=max_field_length) :: dict_value

    if (associated(dict)) then 
       !call check_key(dict)
       if (associated(dict%child)) then
          if (dict%data%nitems > 0) then
             dict_value=TYPE_LIST
          else if (dict%data%nelems > 0) then
             dict_value=TYPE_DICT
          end if
       else if (trim(dict%data%value) == NOT_A_VALUE) then
          dict_value=repeat(' ',len(dict_value))
       else
          dict_value=dict%data%value
       end if
    else
       dict_value=repeat(' ',len(dict_value))
    end if

  end function dict_value

  !non-pure subroutines, due to pointer assignments

  !> define the same parent(dict) for any of the elements of the linked chain (child)
  recursive subroutine define_parent(dict,child)
    implicit none
    type(dictionary), target :: dict
    type(dictionary) :: child

    child%parent=>dict
    if (associated(child%next)) call define_parent(dict,child%next)
  end subroutine define_parent

  !> set brother as the previous element of dict
  subroutine define_brother(brother,dict)
    implicit none
    type(dictionary), target :: brother
    type(dictionary) :: dict

    dict%previous=>brother
  end subroutine define_brother

  !> this routine creates a key for the dictionary in case it is absent
  !! the it adds one to the number of elements of the parent dictionary
  pure subroutine set_elem(dict,key)
    implicit none
    type(dictionary), pointer :: dict !!TO BE VERIFIED
    character(len=*), intent(in) :: key

    !print *,'set_elem in ',trim(key),dict%data%nelems,dict%parent%data%nelems
    call set_field(trim(key),dict%data%key)
    if (associated(dict%parent)) then
       dict%parent%data%nelems=dict%parent%data%nelems+1
    else
       dict%data%nelems=dict%data%nelems+1
    end if
    !print *,'set_elem out ',trim(key),dict%data%nelems,dict%parent%data%nelems

  end subroutine set_elem

  !> associates an extra item to the dictionary and takes care of the 
  !! increment of the number of items
  !! this routine adds the check that the number of items is preserved
  !! for the moment this check is removed
  pure subroutine set_item(dict,item)
    implicit none
    type(dictionary), pointer :: dict !< recently modified, to be checked
    integer, intent(in) :: item

    dict%data%item=item
    if (associated(dict%parent)) then
       if (len_trim(dict%parent%data%value) > 0) dict%parent%data%value=repeat(' ',max_field_length)
       
       dict%parent%data%nitems=dict%parent%data%nitems+1
       !if (item+1 > dict%parent%data%nitems) then
          !if (exceptions) then
          !   last_error=DICT_ITEM_NOT_VALID
          !else
          !so far this error has never been found
       !      write(*,*)'ERROR: item not valid',item,dict%parent%data%nitems
       !      stop
          !end if
       !end if
    end if

  end subroutine set_item

  !> Retrieve the pointer to the dictionary which has this key.
  !! If the key does not exists, create it in the child chain
  function get_child_ptr(dict,key) result (subd_ptr)
    implicit none
    type(dictionary), intent(in), pointer :: dict !hidden inout
    character(len=*), intent(in) :: key
    type(dictionary), pointer :: subd_ptr

    !!commented out, the key is checked only when retrieving
    !call check_key(dict)
    if (associated(dict%child)) then
       subd_ptr => get_dict_ptr(dict%child,key)
    else
       call dict_init(dict%child)
       !call set_field(key,dict%child%data%key)
       call define_parent(dict,dict%child)
       call set_elem(dict%child,key)
       subd_ptr => dict%child
    end if

  end function get_child_ptr

    !> Retrieve the pointer to the dictionary which has this key.
  !! If the key does not exists, create it in the next chain 
  !! Key Must be already present 
  recursive function get_dict_ptr(dict,key) result (dict_ptr)
    implicit none
    type(dictionary), intent(in), pointer :: dict !hidden inout
    character(len=*), intent(in) :: key
    type(dictionary), pointer :: dict_ptr

!    print *,'here',trim(key)
    !follow the chain, stop at the first occurence
    if (trim(dict%data%key) == trim(key)) then
       dict_ptr => dict
    else if (associated(dict%next)) then
       dict_ptr => get_dict_ptr(dict%next,key)
    else if (no_key(dict)) then !this is useful for the first assignation
       call set_elem(dict,key)
       !call set_field(key,dict%data%key)
       dict_ptr => dict
    else
       call dict_init(dict%next)
       !call set_field(key,dict%next%data%key)
       call define_brother(dict,dict%next) !chain the list in both directions
       if (associated(dict%parent)) call define_parent(dict%parent,dict%next)
       call set_elem(dict%next,key)
       dict_ptr => dict%next
    end if

  end function get_dict_ptr

  !> Retrieve the pointer to the item of the list.
  !! If the list does not exists, create it in the child chain.
  !! If the list is too short, create it in the next chain
  recursive function get_item_ptr(dict,item) result (item_ptr)
    implicit none
    type(dictionary), intent(in), pointer :: dict !hidden inout
    integer, intent(in) :: item
    type(dictionary), pointer :: item_ptr

    !follow the chain, stop at  first occurence
    if (dict%data%item == item) then
       item_ptr => dict
    else if (associated(dict%next)) then
       item_ptr => get_item_ptr(dict%next,item)
    else if (no_key(dict)) then
       call set_item(dict,item)
       item_ptr => dict
    else
       call dict_init(dict%next)
       call define_brother(dict,dict%next) !chain the list in both directions
       if (associated(dict%parent)) call define_parent(dict%parent,dict%next)
       call set_item(dict%next,item)
       item_ptr => dict%next
    end if
  end function get_item_ptr

  !> Retrieve the pointer to the item of the list.
  !! If the list does not exists, create it in the child chain.
  !! If the list is too short, create it in the next chain
  function get_list_ptr(dict,item) result (subd_ptr)
    implicit none
    type(dictionary), intent(in), pointer :: dict !hidden inout
    integer, intent(in) :: item
    type(dictionary), pointer :: subd_ptr

    !commented out for the moment
    !call check_key(dict)
    
    !print *,'nelems',dict%data%nelems,dict%data%nitems
    !free previously existing dictionaries
    call clean_subdict(dict)
    
    if (associated(dict%child)) then         
       subd_ptr => get_item_ptr(dict%child,item)
    else
       call dict_init(dict%child)
       call define_parent(dict,dict%child)
       call set_item(dict%child,item)
       subd_ptr => dict%child
    end if

  end function get_list_ptr

  !> defines a storage structure with a key-value couple
  elemental pure function storage_data(key,val)
    character(len=*), intent(in) :: key,val
    type(storage) :: storage_data

    storage_data=storage_null()

    call set_field(key,storage_data%key)
    call set_field(val,storage_data%value)

  end function storage_data

  !test to see the g95 behaviour
  pure function stored_key(st) result(key)
    implicit none
    type(storage), intent(in) :: st
    character(len=max_field_length) :: key
    call get_field(st%key,key)
  end function stored_key

    !test to see the g95 behaviour
  pure function stored_value(st) result(val)
    implicit none
    type(storage), intent(in) :: st
    character(len=max_field_length) :: val
    call get_field(st%value,val)
  end function stored_value

  !> clean the child and put to zero the number of elements in the case of a dictionary
  pure subroutine clean_subdict(dict)
    implicit none
    type(dictionary), pointer :: dict
    
    if (associated(dict)) then
       if (dict%data%nelems > 0) then
          call dict_free(dict%child)
          dict%data%nelems=0
       end if
    end if
    
  end subroutine clean_subdict
end module dictionaries_base

!> Routines for bindings only (issue of module)
subroutine dict_new(dict)
  use dictionaries_base
  implicit none
  type(dictionary), pointer :: dict

  call dict_init(dict)
end subroutine dict_new

subroutine dict_free(dict)
  use dictionaries_base, mod_dict_free => dict_free
  implicit none
  type(dictionary), pointer :: dict

  call mod_dict_free(dict)
end subroutine dict_free<|MERGE_RESOLUTION|>--- conflicted
+++ resolved
@@ -19,13 +19,10 @@
 
   character(len = max_field_length), parameter, private :: NOT_A_VALUE = "__not_a_value__"
 
-<<<<<<< HEAD
   !global variables associated to the number of dictionaries allocated
   integer, private :: ndicts=0         !< number of dictionaries allocated simultaneously
   integer, private :: ndicts_max=0     !< maximum number of dictionaries allocated
 
-=======
->>>>>>> 5ae3c1b9
   type, public :: storage
      sequence
      integer :: item   !< Id of the item associated to the list
@@ -108,6 +105,7 @@
     if (associated(dict)) then
        call dict_free_(dict)
        call dict_destroy(dict)
+       nullify(dict)
     end if
 
   contains
