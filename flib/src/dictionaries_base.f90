--- conflicted
+++ resolved
@@ -477,7 +477,7 @@
 
   !> This function returns the key if present otherwise the value of the element if in a list
   !! this is a function indended for internal flib usage which 
-  !! can be used for lists of hash table, as dictionasy type is "polymorph"
+  !! can be used for lists of hash table, as dictionary type is "polymorph"
   pure function name_is(dict,name)
     implicit none
     type(dictionary), pointer, intent(in) :: dict
@@ -571,10 +571,6 @@
 
     !local variables
 !!$    type(dictionary), pointer :: iter
-<<<<<<< HEAD
-
-=======
->>>>>>> 2517a584
 !!$    !eliminate recursion
 !!$    iter => child
 !!$    do while(associated(iter))
