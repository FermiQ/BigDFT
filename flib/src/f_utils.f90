!> @file
!! Manage different low-level operations
!! like operations on external files and basic operations in memory
!! @author
!!    Copyright (C) 2012-2014 BigDFT group
!!    This file is distributed under the terms of the
!!    GNU General Public License, see ~/COPYING file
!!    or http://www.gnu.org/copyleft/gpl.txt .
!!    For the list of contributors, see ~/AUTHORS


!> Manage low-level operations (external files and basic memory operations)
module f_utils
  use dictionaries, only: f_err_throw,f_err_define, &
       & dictionary, dict_len, dict_iter, dict_next, dict_value, max_field_length
  use yaml_strings, only: yaml_toa
  implicit none

  private

  integer, private, save :: INPUT_OUTPUT_ERROR

  integer, public, save :: TCAT_INIT_TO_ZERO

  !preprocessed include file with processor-specific values
  include 'f_utils.inc' !defines recl_kind

  !> This type can be used to get strings from a file or a dictionary long string.
  type, public :: io_stream
     integer :: iunit = 0
     type(dictionary), pointer :: lstring => null()
  end type io_stream
  

  !> Interface for difference between two intrinsic types
  interface f_diff
     module procedure f_diff_i,f_diff_r,f_diff_d,f_diff_li,f_diff_l
     module procedure f_diff_d2d3,f_diff_d2d1,f_diff_d1d2,f_diff_d2,f_diff_d1
     module procedure f_diff_i2i1,f_diff_i1,f_diff_i2,f_diff_i1i2
     module procedure f_diff_li2li1,f_diff_li1,f_diff_li2,f_diff_li1li2
     module procedure f_diff_d0d1,f_diff_i0i1
     module procedure f_diff_c1i1,f_diff_li0li1,f_diff_c0i1
  end interface f_diff

  !> Initialize to zero an array (should be called f_memset)
  interface f_zero
     module procedure zero_string,zero_li,zero_i,zero_r,zero_d,zero_l
     module procedure put_to_zero_simple
     module procedure put_to_zero_double, put_to_zero_double_1, put_to_zero_double_2
     module procedure put_to_zero_double_3, put_to_zero_double_4, put_to_zero_double_5
     module procedure put_to_zero_double_6, put_to_zero_double_7
     module procedure put_to_zero_integer,put_to_zero_integer1,put_to_zero_integer2
     module procedure put_to_zero_integer3
  end interface f_zero

  !to be verified if clock_gettime is without side-effect, otherwise the routine cannot be pure
  interface
     pure subroutine nanosec(itime)
       implicit none
       integer(kind=8), intent(out) :: itime
     end subroutine nanosec
  end interface

  public :: f_diff,f_file_unit,f_mkdir
  public :: f_utils_errors,f_utils_recl,f_file_exists,f_close,f_zero
  public :: f_get_free_unit,f_delete_file,f_getpid,f_rewind,f_open_file
  public :: f_iostream_from_file,f_iostream_from_lstring
  public :: f_iostream_get_line,f_iostream_release,f_time,f_pause

contains
 
  subroutine f_utils_errors()

    call f_err_define('INPUT_OUTPUT_ERROR',&
         'Some of intrinsic I/O fortan routines returned an error code',&
         INPUT_OUTPUT_ERROR,&
         err_action='Check if you have correct file system permission in i/o library or check the fortan runtime library')

  end subroutine f_utils_errors

  pure function f_time()
    integer(kind=8) :: f_time
    !local variables
    integer(kind=8) :: itime
    call nanosec(itime)
    f_time=itime
  end function f_time

  !>enter in a infinite loop for sec seconds. Use cpu_time as granularity is enough
  subroutine f_pause(sec,verbose)
    implicit none
    integer, intent(in) :: sec !< seconds to be waited
    logical, intent(in), optional :: verbose !<for debugging purposes, do not eliminate
    !local variables
    logical :: verb
    integer(kind=8) :: t0,t1
    integer :: count

    verb=.false.
    if (present(verbose)) verb=verbose

    if (sec <=0) return
    t0=f_time()
    t1=t0
    !this loop has to be modified to avoid the compiler to perform too agressive optimisations
    count=0
    do while(real(t1-t0,kind=8)*1.d-9 < real(sec,kind=8))
       count=count+1
       t1=f_time()
    end do
    !this output is needed to avoid the compiler to perform too agressive optimizations
    !therefore having a infinie loop
    if (verb) print *,'Paused for '//trim(yaml_toa(sec))//' seconds, counting:'//&
         trim(yaml_toa(count))
  end subroutine f_pause

  !> gives the maximum record length allowed for a given unit
  subroutine f_utils_recl(unt,recl_max,recl)
    implicit none
    integer, intent(in) :: unt !< unit to be checked for record length
    integer, intent(in) :: recl_max !< maximum value for record length
    !> Value for the record length. This corresponds to the minimum between recl_max and the processor-dependent value
    !! provided by inquire statement
    integer, intent(out) :: recl 
    !local variables
    logical :: unit_is_open
    integer :: ierr,ierr_recl
    integer(kind=recl_kind) :: recl_file

    !in case of any error, the value is set to recl_max
    recl=recl_max
    ierr_recl=-1
    !initialize the value of recl_file
    recl_file=int(-1234567891,kind=recl_kind)
    inquire(unit=unt,opened=unit_is_open,iostat=ierr)
    if (ierr == 0 .and. .not. unit_is_open) then
       !inquire the record length for the unit
       inquire(unit=unt,recl=recl_file,iostat=ierr_recl)
    end if
    if (ierr_recl == 0) then
       recl=int(min(int(recl_max,kind=recl_kind),recl_file))
    end if
    if (recl <=0) recl=recl_max
  end subroutine f_utils_recl

  !> inquire for the existence of a file
  subroutine f_file_exists(file,exists)
    implicit none
    character(len=*), intent(in) :: file
    logical, intent(out) :: exists
    !local variables
    integer :: ierr 

    exists=.false.
    inquire(file=trim(file),exist=exists,iostat=ierr)
    if (ierr /=0) then
       call f_err_throw('Error in inquiring file='//&
         trim(file)//', iostat='//trim(yaml_toa(ierr)),&
         err_id=INPUT_OUTPUT_ERROR)
    end if
    exists = exists .and. ierr==0

  end subroutine f_file_exists

  !> call the close statement and retrieve the error
  !! do not close the file if the unit is not connected
  subroutine f_close(unit)
    implicit none
    integer, intent(in) :: unit
    !local variables
    integer :: ierr

    if (unit > 0) then
       close(unit,iostat=ierr)
       if (ierr /= 0) call f_err_throw('Error in closing unit='//&
               trim(yaml_toa(unit))//', iostat='//trim(yaml_toa(ierr)),&
               err_id=INPUT_OUTPUT_ERROR)
    end if
  end subroutine f_close

  !> Search the unit associated to a filename.
  !! the unit is -1 if the file does not exists or if the file is
  !! not connected
  subroutine f_file_unit(file,unit)
    implicit none
    character(len=*), intent(in) :: file
    integer, intent(out) :: unit
    !local variables
    logical ::  exists
    integer :: unt,ierr

    unit=-1
    call f_file_exists(file,exists)
    if (exists) then
       inquire(file=trim(file),number=unt,iostat=ierr)
       if (ierr /= 0) then
          call f_err_throw('Error in inquiring file='//&
               trim(file)//' for number, iostat='//trim(yaml_toa(ierr)),&
               err_id=INPUT_OUTPUT_ERROR)
       else
          unit=unt
       end if
    end if
  end subroutine f_file_unit

  !> Get a unit which is not opened at present
  !! start the search from the unit
  function f_get_free_unit(unit) result(unt2)
    implicit none
    !> putative free unit. Starts to search from this value
    integer, intent(in), optional :: unit
    integer :: unt2
    !local variables
    logical :: unit_is_open
    integer :: unt,ierr

    unit_is_open=.true.
    unt=7
    if (present(unit)) unt=unit
    inquire(unit=unt,opened=unit_is_open,iostat=ierr)
    do while(unit_is_open .and. ierr==0)     
       unt=unt+1
       inquire(unit=unt,opened=unit_is_open,iostat=ierr)
    end do
    if (ierr /=0) then
       call f_err_throw('Error in inquiring unit='//&
            trim(yaml_toa(unt))//', iostat='//trim(yaml_toa(ierr)),&
            err_id=INPUT_OUTPUT_ERROR)
    end if
    unt2=unt
  end function f_get_free_unit

<<<<<<< HEAD
  !> Delete an existing file. If the file does not exists, it does nothing
=======
  !>create a directory from CWD path
  subroutine f_mkdir(dir,path)
    use f_precisions, only: f_int
    implicit none
    character(len=*), intent(in) :: dir !<directory to be created
    character(len=*), intent(out) :: path !<path of the created directory (trailing slash added)
    !local variables
    integer :: ierr
    integer(f_int) :: lin,lout

    call f_zero(path)
    lin=int(len_trim(dir),f_int)
    lout=int(len(path),f_int)

    call getdir(dir,lin,path,lout,ierr)
    if (ierr /= 0 .and. ierr /= 1) then
       call f_err_throw('Error in creating directory ='//&
            trim(dir)//', iostat='//trim(yaml_toa(ierr)),&
            err_id=INPUT_OUTPUT_ERROR)
    end if

  end subroutine f_mkdir

  !> delete an existing file. If the file does not exists, it does nothing
>>>>>>> 27a4b944
  subroutine f_delete_file(file)
    implicit none
    character(len=*), intent(in) :: file
    !local variables
    logical :: exists
    integer :: ierr,unit
    external :: delete

    call f_file_exists(trim(file),exists)
    if (exists) then
       !close the corresponding fortran unit if the file is connected to it
       call f_file_unit(trim(file),unit)
       call f_close(unit)
       !c-function in utils.c
       call delete(trim(file),len_trim(file),ierr)
       if (ierr /=0) call f_err_throw('Error in deleting file='//&
            trim(file)//'iostat='//trim(yaml_toa(ierr)),&
            err_id=INPUT_OUTPUT_ERROR)
    end if
    
  end subroutine f_delete_file

  !> get process id
  function f_getpid()
    implicit none
    integer :: f_getpid
    !local variables
    integer :: pid
    external :: getprocid

    call getprocid(pid)
    f_getpid=pid

  end function f_getpid

  !> rewind a unit
  subroutine f_rewind(unit)
    implicit none
    integer, intent(in) :: unit
    !local variables
    integer :: ierr

    rewind(unit,iostat=ierr)
    if (ierr /=0) call f_err_throw('Error in rewind unit='//&
         trim(yaml_toa(unit))//'iostat='//trim(yaml_toa(ierr)),&
         err_id=INPUT_OUTPUT_ERROR)
    
  end subroutine f_rewind
  
  !> open a filename and retrieve the unteger for the unit
  subroutine f_open_file(unit,file,status,position,action,binary)
    use yaml_strings, only: f_strcpy
    implicit none
    !> integer of the unit. On entry, it indicates the 
    !! suggested unit number. On exit, it indicates the free unit
    !! which has been used for the file opening
    integer, intent(inout) :: unit
    !> filename
    character(len=*), intent(in) :: file
    !> status
    character(len=*), intent(in), optional :: status
    !> position
    character(len=*), intent(in), optional :: position
    !> action
    character(len=*), intent(in), optional :: action
    !> if true, the file will be opened in the unformatted i/o
    !! if false or absent, the file will be opened for formatted i/o
    logical, intent(in), optional :: binary
    !local variables
    integer :: unt,ierror
    character(len=7) :: f_status
    character(len=11) :: f_form
    character(len=6) :: f_position
    character(len=9) :: f_action

    !first, determine if the file is already opened.
    call f_file_unit(file,unt)
    if (unt /= -1) then
       unit=unt
    else
       !find the first free unit
       unt=f_get_free_unit(unit)

       !useful open specifiers
       call f_strcpy(src='unknown',dest=f_status)
       if (present(status)) call f_strcpy(src=status,dest=f_status)

       call f_strcpy(src='formatted',dest=f_form)
       if (present(binary)) then
          if (binary) call f_strcpy(src='unformatted',dest=f_form)
       end if

       call f_strcpy(src='asis',dest=f_position)
       if (present(position)) call f_strcpy(src=position,dest=f_position)

       call f_strcpy(src='readwrite',dest=f_action)
       if (present(action)) call f_strcpy(src=action,dest=f_action)

       !then open the file with the given unit
       open(unit=unt,file=trim(file),status=f_status,form=f_form,&
            position=f_position,action=f_action,iostat=ierror)
       if (ierror /= 0) then
          call f_err_throw('Error in opening file='//&
               trim(file)//' with unit='//trim(yaml_toa(unt,fmt='(i0)'))//&
               ', iostat='//trim(yaml_toa(ierror)),&
               err_id=INPUT_OUTPUT_ERROR)
       else
          !when everything succeded, assign the unit
          unit=unt
       end if
    end if

  end subroutine f_open_file

  subroutine f_iostream_from_file(ios, filename)
    implicit none
    type(io_stream), intent(out) :: ios
    character(len = *), intent(in) :: filename
    !Local variables
    integer :: ierror

    ios%iunit=f_get_free_unit(742)
    open(unit=ios%iunit,file=trim(filename),status='old',iostat=ierror)
    !Check the open statement
    if (ierror /= 0) call f_err_throw('Error in opening file='//&
         trim(filename)//' iostat='//trim(yaml_toa(ierror)),&
         err_id=INPUT_OUTPUT_ERROR)
    nullify(ios%lstring)
  end subroutine f_iostream_from_file

  subroutine f_iostream_from_lstring(ios, dict)
    implicit none
    type(io_stream), intent(out) :: ios
    type(dictionary), pointer :: dict

    ios%iunit = 0
    if (dict_len(dict) < 0) call f_err_throw('Error dict is not a long string',&
         err_id=INPUT_OUTPUT_ERROR)
    ios%lstring => dict
  end subroutine f_iostream_from_lstring

  subroutine f_iostream_get_line(ios, line, eof)
    implicit none
    !Arguments
    type(io_stream), intent(inout) :: ios
    character(len=max_field_length), intent(out) :: line
    logical, optional, intent(out) :: eof
    !Local variables
    integer :: i_stat
    character(len=8) :: fmt

    if (ios%iunit > 0) then
       write(fmt, "(A,I0,A)") "(A", max_field_length, ")"
       if (present(eof)) then
          read(ios%iunit, trim(fmt), iostat = i_stat) line
       else
          read(ios%iunit, trim(fmt)) line
          i_stat = 0
       end if
       if (i_stat /= 0) then
          close(ios%iunit)
          ios%iunit = 0
       end if
       if (present(eof)) eof = (i_stat /= 0)
    else if (associated(ios%lstring)) then
       if (dict_len(ios%lstring) > 0) ios%lstring => dict_iter(ios%lstring)
       line = dict_value(ios%lstring)
       ios%lstring => dict_next(ios%lstring)
       if (present(eof)) eof = .not. associated(ios%lstring)
    else if (present(eof)) then
       eof = .true.
    end if
  end subroutine f_iostream_get_line

  subroutine f_iostream_release(ios)
    implicit none
    type(io_stream), intent(inout) :: ios

    if (ios%iunit > 0) close(ios%iunit)
    ios%iunit = 0
    nullify(ios%lstring)
  end subroutine f_iostream_release

  !>perform a difference of two objects (of similar kind)
  subroutine f_diff_i(n,a_add,b_add,diff)
    implicit none
    integer, intent(in) :: n
    integer(kind=4), intent(inout) :: a_add
    integer(kind=4), intent(inout) :: b_add
    integer(kind=4), intent(out) :: diff
    external :: diff_i
    call diff_i(n,a_add,b_add,diff)
  end subroutine f_diff_i
  subroutine f_diff_i2i1(n,a,b,diff)
    implicit none
    integer, intent(in) :: n
    integer(kind=4), dimension(:,:),   intent(in) :: a
    integer(kind=4), dimension(:), intent(in) :: b
    integer(kind=4), intent(out) :: diff
    external :: diff_i
    call diff_i(n,a(1,1),b(1),diff)
  end subroutine f_diff_i2i1
  subroutine f_diff_i2(n,a,b,diff)
    implicit none
    integer, intent(in) :: n
    integer(kind=4), dimension(:,:),   intent(in) :: a
    integer(kind=4), dimension(:,:), intent(in) :: b
    integer(kind=4), intent(out) :: diff
    external :: diff_i
    call diff_i(n,a(1,1),b(1,1),diff)
  end subroutine f_diff_i2
  subroutine f_diff_i1(n,a,b,diff)
    implicit none
    integer, intent(in) :: n
    integer(kind=4), dimension(:),   intent(in) :: a
    integer(kind=4), dimension(:), intent(in) :: b
    integer(kind=4), intent(out) :: diff
    external :: diff_i
    call diff_i(n,a(1),b(1),diff)
  end subroutine f_diff_i1
  subroutine f_diff_i1i2(n,a,b,diff)
    implicit none
    integer, intent(in) :: n
    integer(kind=4), dimension(:),   intent(in) :: a
    integer(kind=4), dimension(:,:), intent(in) :: b
    integer(kind=4), intent(out) :: diff
    external :: diff_i
    call diff_i(n,a(1),b(1,1),diff)
  end subroutine f_diff_i1i2


  subroutine f_diff_li(n,a_add,b_add,diff)
    implicit none
    integer, intent(in) :: n
    integer(kind=8), intent(inout) :: a_add
    integer(kind=8), intent(inout) :: b_add
    integer(kind=8), intent(out) :: diff
    external :: diff_li
    call diff_li(n,a_add,b_add,diff)
  end subroutine f_diff_li
  subroutine f_diff_li2li1(n,a,b,diff)
    implicit none
    integer, intent(in) :: n
    integer(kind=8), dimension(:,:),   intent(in) :: a
    integer(kind=8), dimension(:), intent(in) :: b
    integer(kind=8), intent(out) :: diff
    external :: diff_li
    call diff_li(n,a(1,1),b(1),diff)
  end subroutine f_diff_li2li1
  subroutine f_diff_li2(n,a,b,diff)
    implicit none
    integer, intent(in) :: n
    integer(kind=8), dimension(:,:),   intent(in) :: a
    integer(kind=8), dimension(:,:), intent(in) :: b
    integer(kind=8), intent(out) :: diff
    external :: diff_li
    call diff_li(n,a(1,1),b(1,1),diff)
  end subroutine f_diff_li2
  subroutine f_diff_li1(n,a,b,diff)
    implicit none
    integer, intent(in) :: n
    integer(kind=8), dimension(:),   intent(in) :: a
    integer(kind=8), dimension(:), intent(in) :: b
    integer(kind=8), intent(out) :: diff
    external :: diff_li
    call diff_li(n,a(1),b(1),diff)
  end subroutine f_diff_li1
  subroutine f_diff_li1li2(n,a,b,diff)
    implicit none
    integer, intent(in) :: n
    integer(kind=8), dimension(:),   intent(in) :: a
    integer(kind=8), dimension(:,:), intent(in) :: b
    integer(kind=8), intent(out) :: diff
    external :: diff_li
    call diff_li(n,a(1),b(1,1),diff)
  end subroutine f_diff_li1li2


  subroutine f_diff_r(n,a_add,b_add,diff)
    implicit none
    integer, intent(in) :: n
    real, intent(inout) :: a_add
    real, intent(inout) :: b_add
    real, intent(out) :: diff
    external :: diff_r
    call diff_r(n,a_add,b_add,diff)
  end subroutine f_diff_r

  subroutine f_diff_d(n,a_add,b_add,diff)
    implicit none
    integer, intent(in) :: n
    double precision, intent(inout) :: a_add
    double precision, intent(inout) :: b_add
    double precision, intent(out) :: diff
    external :: diff_d
    call diff_d(n,a_add,b_add,diff)
  end subroutine f_diff_d
  subroutine f_diff_d1(n,a,b,diff)
    implicit none
    integer, intent(in) :: n
    double precision, dimension(:),   intent(in) :: a
    double precision, dimension(:), intent(in) :: b
    double precision, intent(out) :: diff
    external :: diff_d
    call diff_d(n,a(1),b(1),diff)
  end subroutine f_diff_d1
  subroutine f_diff_d2d3(n,a,b,diff)
    implicit none
    integer, intent(in) :: n
    double precision, dimension(:,:),   intent(in) :: a
    double precision, dimension(:,:,:), intent(in) :: b
    double precision, intent(out) :: diff
    external :: diff_d
    call diff_d(n,a(1,1),b(1,1,1),diff)
  end subroutine f_diff_d2d3
  subroutine f_diff_d2d1(n,a,b,diff)
    implicit none
    integer, intent(in) :: n
    double precision, dimension(:,:),   intent(in) :: a
    double precision, dimension(:), intent(in) :: b
    double precision, intent(out) :: diff
    external :: diff_d
    call diff_d(n,a(1,1),b(1),diff)
  end subroutine f_diff_d2d1
  subroutine f_diff_d0d1(n,a,b,diff)
    implicit none
    integer, intent(in) :: n
    double precision, intent(inout) :: a
    double precision, dimension(:), intent(in) :: b
    double precision, intent(out) :: diff
    external :: diff_d
    call diff_d(n,a,b(1),diff)
  end subroutine f_diff_d0d1

  subroutine f_diff_d2(n,a,b,diff)
    implicit none
    integer, intent(in) :: n
    double precision, dimension(:,:),   intent(in) :: a
    double precision, dimension(:,:), intent(in) :: b
    double precision, intent(out) :: diff
    external :: diff_d
    call diff_d(n,a(1,1),b(1,1),diff)
  end subroutine f_diff_d2
  subroutine f_diff_d1d2(n,a,b,diff)
    implicit none
    integer, intent(in) :: n
    double precision, dimension(:),   intent(in) :: a
    double precision, dimension(:,:), intent(in) :: b
    double precision, intent(out) :: diff
    external :: diff_d
    call diff_d(n,a(1),b(1,1),diff)
  end subroutine f_diff_d1d2


  subroutine f_diff_l(n,a_add,b_add,diff)
    implicit none
    integer, intent(in) :: n
    logical, intent(inout) :: a_add
    logical, intent(inout) :: b_add
    logical, intent(out) :: diff
    external :: diff_l
    call diff_l(n,a_add,b_add,diff)
  end subroutine f_diff_l

  subroutine f_diff_c1i1(n,a,b,diff)
    implicit none
    integer, intent(in) :: n
    character, dimension(:),   intent(in) :: a
    integer, dimension(:), intent(in) :: b
    integer, intent(out) :: diff
    external :: diff_ci
    call diff_ci(n,a(1),b(1),diff)
  end subroutine f_diff_c1i1

  subroutine f_diff_c0i1(n,a,b,diff)
    implicit none
    integer, intent(in) :: n
    character(len=*),   intent(in) :: a
    integer, dimension(:), intent(in) :: b
    integer, intent(out) :: diff
    external :: diff_ci
    call diff_ci(n,a,b(1),diff)
  end subroutine f_diff_c0i1


  subroutine f_diff_li0li1(n,a,b,diff)
    implicit none
    integer, intent(in) :: n
    integer(kind=8), intent(inout) :: a
    integer(kind=8), dimension(:), intent(in) :: b
    integer(kind=8), intent(out) :: diff
    external :: diff_li
    call diff_li(n,a,b(1),diff)
  end subroutine f_diff_li0li1

  subroutine f_diff_i0i1(n,a,b,diff)
    implicit none
    integer, intent(in) :: n
    integer(kind=4), intent(inout) :: a
    integer(kind=4), dimension(:), intent(in) :: b
    integer(kind=4), intent(out) :: diff
    external :: diff_i
    call diff_i(n,a,b(1),diff)
  end subroutine f_diff_i0i1

  subroutine zero_string(str)
    use yaml_strings, only: f_strcpy
    implicit none
    character(len=*), intent(out) :: str
    call f_strcpy(src=' ',dest=str)
  end subroutine zero_string

  subroutine zero_li(val)
    implicit none
    integer(kind=8), intent(out) :: val
    val=int(0,kind=8)
  end subroutine zero_li

  subroutine zero_i(val)
    implicit none
    integer, intent(out) :: val
    val=0
  end subroutine zero_i

  subroutine zero_r(val)
    implicit none
    real, intent(out) :: val
    val=0.e0
  end subroutine zero_r

  subroutine zero_d(val)
    implicit none
    double precision, intent(out) :: val
    val=0.d0
  end subroutine zero_d

  subroutine zero_l(val)
    implicit none
    logical, intent(out) :: val
    val=.false.
  end subroutine zero_l

  subroutine put_to_zero_simple(n,da)
    implicit none
    integer, intent(in) :: n
    real, intent(out) :: da

    call f_timer_interrupt(TCAT_INIT_TO_ZERO)
    call razero_simple(n,da)
    call f_timer_resume()
  end subroutine put_to_zero_simple

  subroutine put_to_zero_double(n,da)
    implicit none
    integer, intent(in) :: n
    double precision, intent(out) :: da
    call f_timer_interrupt(TCAT_INIT_TO_ZERO)
    call razero(n,da)
    call f_timer_resume()
  end subroutine put_to_zero_double

  subroutine put_to_zero_double_1(da)
    implicit none
    double precision, dimension(:), intent(out) :: da
    call f_timer_interrupt(TCAT_INIT_TO_ZERO)
    call razero(size(da),da)
    call f_timer_resume()
  end subroutine put_to_zero_double_1

  subroutine put_to_zero_double_2(da)
    implicit none
    double precision, dimension(:,:), intent(out) :: da
    call f_timer_interrupt(TCAT_INIT_TO_ZERO)
    call razero(size(da),da)
    call f_timer_resume()
  end subroutine put_to_zero_double_2

  subroutine put_to_zero_double_3(da)
    implicit none
    double precision, dimension(:,:,:), intent(out) :: da
    call f_timer_interrupt(TCAT_INIT_TO_ZERO) 
    call razero(size(da),da)
    call f_timer_resume() 
  end subroutine put_to_zero_double_3

  subroutine put_to_zero_double_4(da)
    implicit none
    double precision, dimension(:,:,:,:), intent(out) :: da
    call f_timer_interrupt(TCAT_INIT_TO_ZERO) 
    call razero(size(da),da)
    call f_timer_resume() 
  end subroutine put_to_zero_double_4

  subroutine put_to_zero_double_5(da)
    implicit none
    double precision, dimension(:,:,:,:,:), intent(out) :: da
    call f_timer_interrupt(TCAT_INIT_TO_ZERO) 
    call razero(size(da),da)
    call f_timer_resume() 
  end subroutine put_to_zero_double_5

  subroutine put_to_zero_double_6(da)
    implicit none
    double precision, dimension(:,:,:,:,:,:), intent(out) :: da
    call f_timer_interrupt(TCAT_INIT_TO_ZERO) 
    call razero(size(da),da)
    call f_timer_resume() 
  end subroutine put_to_zero_double_6

  subroutine put_to_zero_double_7(da)
    implicit none
    double precision, dimension(:,:,:,:,:,:,:), intent(out) :: da
    call f_timer_interrupt(TCAT_INIT_TO_ZERO) 
    call razero(size(da),da)
    call f_timer_resume() 
  end subroutine put_to_zero_double_7

  subroutine put_to_zero_integer(n,da)
    implicit none
    integer, intent(in) :: n
    integer, intent(out) :: da
    call f_timer_interrupt(TCAT_INIT_TO_ZERO)
    call razero_integer(n,da)
    call f_timer_resume()
  end subroutine put_to_zero_integer

  subroutine put_to_zero_integer1(da)
    implicit none
    integer, dimension(:), intent(out) :: da
    call f_timer_interrupt(TCAT_INIT_TO_ZERO)
    call razero_integer(size(da),da)
    call f_timer_resume()
  end subroutine put_to_zero_integer1
  subroutine put_to_zero_integer2(da)
    implicit none
    integer, dimension(:,:), intent(out) :: da
    call f_timer_interrupt(TCAT_INIT_TO_ZERO)
    call razero_integer(size(da),da)
    call f_timer_resume()
  end subroutine put_to_zero_integer2
  subroutine put_to_zero_integer3(da)
    implicit none
    integer, dimension(:,:,:), intent(out) :: da
    call f_timer_interrupt(TCAT_INIT_TO_ZERO)
    call razero_integer(size(da),da)
    call f_timer_resume()
  end subroutine put_to_zero_integer3

  
end module f_utils<|MERGE_RESOLUTION|>--- conflicted
+++ resolved
@@ -230,10 +230,7 @@
     unt2=unt
   end function f_get_free_unit
 
-<<<<<<< HEAD
-  !> Delete an existing file. If the file does not exists, it does nothing
-=======
-  !>create a directory from CWD path
+  !> Create a directory from CWD path
   subroutine f_mkdir(dir,path)
     use f_precisions, only: f_int
     implicit none
@@ -256,8 +253,6 @@
 
   end subroutine f_mkdir
 
-  !> delete an existing file. If the file does not exists, it does nothing
->>>>>>> 27a4b944
   subroutine f_delete_file(file)
     implicit none
     character(len=*), intent(in) :: file
