!> @file
!! Manage dynamic memory allocation
!! @author
!!    Copyright (C) 2012-2013 BigDFT group
!!    This file is distributed under the terms of the
!!    GNU General Public License, see ~/COPYING file
!!    or http://www.gnu.org/copyleft/gpl.txt .
!!    For the list of contributors, see ~/AUTHORS


!> Module used to manage memory allocations and de-allocations
module dynamic_memory

  use memory_profiling
  use dictionaries, info_length => max_field_length
  use yaml_strings, only: yaml_toa,yaml_date_and_time_toa
  use module_f_malloc
  use yaml_parse, only: yaml_a_todict
  use f_utils, only: f_time
  implicit none

  private 

  logical, parameter :: track_origins=.true.      !< When true keeps track of all the allocation statuses using dictionaries
  integer, parameter :: namelen=f_malloc_namelen  !< Length of the character variables
  integer, parameter :: error_string_len=80       !< Length of error string
  integer, parameter :: ndebug=0                  !< Size of debug parameters
!!$  integer, parameter :: max_rank=7             !< Maximum rank in fortran
  !> Maximum size of f_lib control variables
  integer, parameter :: max_ctrl = 5 !< Maximum number of nested levels
  integer :: ictrl=0                 !< Id of active control structure (<=max_ctrl)


  !> Parameters for defitions of internal dictionary
  character(len=*), parameter :: arrayid='Array Id'
  character(len=*), parameter :: routineid='Allocating Routine Id'
  character(len=*), parameter :: sizeid='Size (Bytes)'
  character(len=*), parameter :: metadatadd='Address of metadata'
  character(len=*), parameter :: firstadd='Address of first element'
  character(len=*), parameter :: processid='Process Id'
  character(len=*), parameter :: subprograms='Subroutines'
  character(len=*), parameter :: no_of_calls='No. of calls'
  character(len=*), parameter :: t0_time='Time of last opening'
  character(len=*), parameter :: tot_time='Total time (s)'
  character(len=*), parameter :: prof_enabled='Profiling Enabled'
  character(len=*), parameter :: main='Main_program'

  !> Error codes
  integer, save :: ERR_ALLOCATE
  integer, save :: ERR_DEALLOCATE
  integer, save :: ERR_MEMLIMIT
  integer, save :: ERR_INVALID_COPY
  integer, save :: ERR_MALLOC_INTERNAL
  integer, save :: ERR_REFERENCE_COUNTERS

  !> Timing categories
  integer, public, save :: TCAT_ARRAY_ALLOCATIONS
  integer, public, save :: TCAT_ROUTINE_PROFILING

  !> Control structure of flib library. 
  !! Contains all global variables of interest in a separate instance of f_lib
  type :: mem_ctrl 
     logical :: profile_initialized  !< global variables for initialization
     logical :: routine_opened       !< global variable (can be stored in dictionaries)
     logical :: profile_routine      !< decide whether the routine has to be profiled
     character(len=namelen) :: present_routine !< name of the active routine 
     character(len=256) :: logfile !<file in which reports are written
     integer :: logfile_unit !< unit of the logfile stream
     integer :: output_level !< decide the level of reporting
     !> Dictionaries needed for profiling storage
     type(dictionary), pointer :: dict_global    !<status of the memory at higher level
     type(dictionary), pointer :: dict_routine   !<status of the memory inside the routine
     type(dictionary), pointer :: dict_calling_sequence !<profiling of the routines
     type(dictionary), pointer :: dict_codepoint !<points to where we are in the previous dictionary
  end type mem_ctrl
  
  !> Reference counter. Can be used to control the pointer
  !! referencing to a derived datatype
  type, public :: f_reference_counter
     !> Counter of references. When nullified or zero, 
     !! the associated object is ready to be destroyed
     integer, pointer :: iref 
     !> Information about the associated object
     type(dictionary), pointer :: info
  end type f_reference_counter

  !> Global variable controlling the different instances of the calls
  !! the 0 component is supposed to be unused, it is allocated to avoid segfaults
  !! if the library routines are called without initialization
  type(mem_ctrl), dimension(0:max_ctrl), save :: mems
  !> Global status of the memory, used in memory_profiling module
  !! it considers the overall status of the memory regardless of the
  !! number of active instances in mems
  type(memory_state), save :: memstate 


  interface assignment(=)
     module procedure i1_all,i2_all,i3_all,i4_all
     module procedure il1_all, il2_all
     module procedure l1_all,l2_all,l3_all
     module procedure d1_all,d2_all,d3_all,d4_all,d5_all,d6_all,d7_all
     module procedure r1_all,r2_all,r3_all
     module procedure z2_all
     module procedure li1_all,li2_all,li3_all,li4_all
     module procedure d1_ptr,d2_ptr,d3_ptr,d4_ptr,d5_ptr,d6_ptr
     module procedure i1_ptr,i2_ptr,i3_ptr,i4_ptr
     module procedure l2_ptr, l3_ptr
     module procedure z1_ptr
     !strings and pointers for characters
     module procedure c1_all
     module procedure c1_ptr
  end interface

  interface f_free
     module procedure i1_all_free,i2_all_free,i3_all_free,i4_all_free
     module procedure il1_all_free, il2_all_free
     module procedure i1_all_free_multi
     module procedure l1_all_free,l2_all_free,l3_all_free
     module procedure d1_all_free,d2_all_free,d1_all_free_multi,d3_all_free,d4_all_free,d5_all_free,d6_all_free,d7_all_free
     module procedure r1_all_free,r2_all_free,r3_all_free
     module procedure z2_all_free
     module procedure li1_all_free,li2_all_free,li3_all_free,li4_all_free
  end interface

  interface f_free_ptr
     module procedure i1_ptr_free,i2_ptr_free,i3_ptr_free,i4_ptr_free
     module procedure i1_ptr_free_multi
     module procedure d1_ptr_free,d2_ptr_free,d3_ptr_free,d4_ptr_free,d5_ptr_free,d6_ptr_free
     module procedure l2_ptr_free, l3_ptr_free
     module procedure z1_ptr_free
  end interface

  interface f_memcpy
     module procedure f_memcpy_i0,f_memcpy_i1
<<<<<<< HEAD
     module procedure f_memcpy_i1i2,f_memcpy_i2i1
=======
     module procedure f_memcpy_il0,f_memcpy_il1
>>>>>>> a7b335d2
     module procedure f_memcpy_r0
     module procedure f_memcpy_d0,f_memcpy_d1,f_memcpy_d2,f_memcpy_d0d1
     module procedure f_memcpy_d1d2,f_memcpy_d2d1,f_memcpy_d2d3,f_memcpy_d3,f_memcpy_d4
     module procedure f_memcpy_l0,f_memcpy_c1i1,f_memcpy_i1c1
     module procedure f_memcpy_li0,f_memcpy_li0li1,f_memcpy_i0i1
  end interface f_memcpy

  interface f_maxdiff
     module procedure f_maxdiff_i0,f_maxdiff_i1
     module procedure f_maxdiff_i1i2,f_maxdiff_i2i1
     module procedure f_maxdiff_r0
     module procedure f_maxdiff_d0,f_maxdiff_d1,f_maxdiff_d2
     module procedure f_maxdiff_d0d1,f_maxdiff_d1d2,f_maxdiff_d2d1,f_maxdiff_d2d3
     module procedure f_maxdiff_l0,f_maxdiff_i0i1
     module procedure f_maxdiff_c1i1,f_maxdiff_li0li1
  end interface f_maxdiff

  !> Public routines
  public :: f_malloc,f_malloc0,f_malloc_ptr,f_malloc0_ptr,f_malloc_dump_status
  public :: f_malloc_str,f_malloc0_str,f_malloc_str_ptr,f_malloc0_str_ptr
  public :: f_free,f_free_ptr,f_free_str,f_free_str_ptr
  public :: f_routine,f_release_routine,f_malloc_set_status,f_malloc_initialize,f_malloc_finalize
  public :: f_memcpy,f_maxdiff
  !reference counters
  public :: f_ref_new,f_ref_null,f_unref,f_ref_free,f_ref_associate
  public :: nullify_f_ref,f_ref,f_ref_count,f_update_database,f_purge_database
  public :: assignment(=),operator(.to.)

  !for internal f_lib usage
  public :: dynamic_memory_errors

contains

  pure function mem_ctrl_null() result(mem)
    type(mem_ctrl) :: mem
    call nullify_mem_ctrl(mem)
  end function mem_ctrl_null
  pure subroutine nullify_mem_ctrl(mem)
    implicit none
    type(mem_ctrl), intent(out) :: mem
    mem%profile_initialized=.false. 
    mem%routine_opened=.false.      
    mem%profile_routine=.true.
    mem%present_routine=repeat(' ',namelen)
    mem%logfile=repeat(' ',len(mem%logfile))
    mem%logfile_unit=-1 !< not initialized
    mem%output_level=0
    !> Dictionaries needed for profiling storage
    nullify(mem%dict_global)
    nullify(mem%dict_routine)
    nullify(mem%dict_calling_sequence)
    nullify(mem%dict_codepoint)
  end subroutine nullify_mem_ctrl

  !pure 
  function mem_ctrl_init() result(mem)
    type(mem_ctrl) :: mem
    call nullify_mem_ctrl(mem)
    call initialize_mem_ctrl(mem)
  end function mem_ctrl_init
  !pure 
  subroutine initialize_mem_ctrl(mem)
    implicit none
    type(mem_ctrl), intent(out) :: mem
    mem%profile_initialized=.true.
    !initalize the dictionary with the allocation information
    nullify(mem%dict_routine)
    call dict_init(mem%dict_global)
    call dict_init(mem%dict_calling_sequence)
    !in principle the calling sequence starts from the main
    mem%dict_codepoint => mem%dict_calling_sequence
    call set_routine_info(mem%present_routine,mem%profile_routine)
  end subroutine initialize_mem_ctrl

  !!!reference counter objects
  pure function f_ref_null() result(f_ref)
    implicit none
    type(f_reference_counter) :: f_ref
    call nullify_f_ref(f_ref)
  end function f_ref_null
  pure subroutine nullify_f_ref(f_ref)
    implicit none
    type(f_reference_counter), intent(out) :: f_ref
    nullify(f_ref%iref)
    nullify(f_ref%info)
  end subroutine nullify_f_ref

  subroutine dump_ref_cnt(f_ref)
    use yaml_output, only: yaml_dict_dump,yaml_map
    implicit none
    type(f_reference_counter), intent(in) :: f_ref

    call yaml_dict_dump(f_ref%info)
    call yaml_map('References',f_ref%iref)
  end subroutine dump_ref_cnt

  !> Allocate a reference counter
  !! this function should be called whe the associated object starts
  !! to be non-trivial
  function f_ref_new(id,address) result(f_ref)
    implicit none
    character(len=*), intent(in) :: id
    integer(kind=8), intent(in), optional :: address
    type(f_reference_counter) :: f_ref
    !local variables
    type(dictionary), pointer :: dict

    call nullify_f_ref(f_ref)
    allocate(f_ref%iref)
    call dict_init(f_ref%info)
    dict=>f_ref%info//'Reference counter'
    call set(dict//'Id',id)
    if (present(address)) &
         call set(dict//'Address of referenced object',address)
    f_ref%iref=1
  end function f_ref_new

  !> Dereferencing counter
  subroutine f_unref(f_ref,count)
    implicit none
    type(f_reference_counter), intent(inout) :: f_ref
    !> Reference counter. Gives the user the possiblity to free after unref
    !! if present, it returns the number of counters associated to the object
    !! if absent f_unref raise an exception in the case the object is orphan
    integer, intent(out), optional :: count
    
    if (.not. associated(f_ref%iref)) then
       call f_err_throw('Illegal dereference: nullified object',&
            err_id=ERR_REFERENCE_COUNTERS)
    else
       if (f_ref%iref <= 1 .and. .not. present(count) .or. f_ref%iref==0 .and. present(count)) then
          call dump_ref_cnt(f_ref)
          call f_err_throw('Illegal dereference:'//&
               ' object is orphan, it should be freed',&
               err_id=ERR_REFERENCE_COUNTERS)
       else
          f_ref%iref=f_ref%iref-1
          if (present(count)) count=f_ref%iref
       end if
    end if

  end subroutine f_unref
  
  !> Returns the number of reference to an object.
  !! it returns a negative number if the object is nullified
  function f_ref_count(f_ref) result(count)
    implicit none
    type(f_reference_counter), intent(in) :: f_ref
    integer :: count

    if (associated(f_ref%iref)) then
       count=f_ref%iref
    else
       count=-1
    end if
  end function f_ref_count

  !> Free and check a reference counter
  !!this should be called when calling the destructor of the
  !!associated object
  subroutine f_ref_free(f_ref)
    implicit none
    type(f_reference_counter), intent(inout) :: f_ref

    if (.not. associated(f_ref%iref)) then
       call f_err_throw('Illegal free of reference counter, nullified object',&
            err_id=ERR_REFERENCE_COUNTERS)
    else
       if (f_ref%iref > 1) then
          call dump_ref_cnt(f_ref)
          call f_err_throw('Illegal free : object is still referenced',&
               err_id=ERR_REFERENCE_COUNTERS)
       else
          deallocate(f_ref%iref)
          call dict_free(f_ref%info)
          f_ref=f_ref_null()
       end if
    end if

  end subroutine f_ref_free

  !> Increase the reference counter of a associated source
  subroutine f_ref(src)
    implicit none
    type(f_reference_counter), intent(inout) :: src
    !check source validity
    if (.not. associated(src%iref)) then
       call f_err_throw('Illegal reference: nullified source',&
            err_id=ERR_REFERENCE_COUNTERS)
    else if (src%iref <= 0) then
       call dump_ref_cnt(src)
       call f_err_throw('Illegal reference: the source'//&
            ' is already dereferenced, it must be destroyed',&
            err_id=ERR_REFERENCE_COUNTERS)
    else
       src%iref=src%iref+1
    end if
  end subroutine f_ref

  !> Associate two reference objects.
  !! the destination is supposed to be in a nullified status,
  !! and the second one is supposed to be valid
  subroutine f_ref_associate(src,dest)
    use yaml_output, only: yaml_dict_dump
    implicit none
    !> Source reference. Should be in a valid state, which means
    !! that iref should be at least one.
    type(f_reference_counter), intent(in) :: src
    type(f_reference_counter), intent(inout) :: dest
    
    !check source validity
    if (.not. associated(src%iref)) then
       call f_err_throw('Illegal association: nullified source',&
            err_id=ERR_REFERENCE_COUNTERS)
    else if (src%iref <= 0) then
       call dump_ref_cnt(src)
       call f_err_throw('Illegal association: the source '//&
            'is already dereferenced, it must be destroyed',&
            err_id=ERR_REFERENCE_COUNTERS)
    end if

    !check destination suitablity
    if (associated(dest%iref)) then
       if (dest%iref == 1) then
          call dump_ref_cnt(dest)
          call f_err_throw('Illegal association: destination '//&
               ' is orphan, it must be destroyed to avoid memory leak',&
               err_id=ERR_REFERENCE_COUNTERS)
       end if
       !otherwise decrement it
       dest%iref=dest%iref-1
    end if

    !then reassociate the pointers
    dest%iref=>src%iref
    dest%info=>src%info
    
    dest%iref=dest%iref+1

  end subroutine f_ref_associate

  !> Transfer to the f_malloc_module the information of the routine
  subroutine set_routine_info(name,profile)
    implicit none
    logical, intent(in) :: profile
    character(len=*), intent(in) :: name

    f_malloc_routine_name(1:len(f_malloc_routine_name))=name
    f_malloc_default_profiling=profile
  end subroutine set_routine_info

  !> Copy the contents of an array into another one
  include 'f_memcpy-inc.f90'

  !> This routine adds the corresponding subprogram name to the dictionary
  !! and prepend the dictionary to the global info dictionary
  !! if it is called more than once for the same name it has no effect
  subroutine f_routine(id,profile)
    use yaml_output, only: yaml_map !debug
    implicit none
    logical, intent(in), optional :: profile     !< ???
    character(len=*), intent(in), optional :: id !< name of the subprogram
    
    !local variables
    integer :: lgt,ncalls
    integer(kind=8) :: itime


    if (f_err_raise(ictrl == 0,&
         'ERROR (f_routine): the routine f_malloc_initialize has not been called',&
         ERR_MALLOC_INTERNAL)) return

    if (.not. present(id)) return !no effect

    !take the time
    itime=f_time()

    !profile the profiling
    call f_timer_interrupt(TCAT_ROUTINE_PROFILING)

    !desactivate profile_routine if the mother routine has desactivated it
    if (present(profile)) mems(ictrl)%profile_routine=mems(ictrl)%profile_routine .and. profile

    !print *,'test',trim(mems(ictrl)%present_routine),'test2',trim(id),'ccc',mems(ictrl)%routine_opened
    !if (trim(mems(ictrl)%present_routine) /= trim(id) .or. &
    !         (trim(mems(ictrl)%present_routine) == trim(id) .and. .not. mems(ictrl)%routine_opened) ) then
    !debug
!!$    call yaml_mapping_open('Status before the opening of the routine')
!!$      call yaml_map('Level',ictrl)
!!$      call yaml_map('Routine opened',mems(ictrl)%routine_opened)
!!$      call yaml_map('Codepoint',trim(dict_key(mems(ictrl)%dict_codepoint)))
!!$      call yaml_mapping_open('Codepoint dictionary')
!!$      call yaml_dict_dump(mems(ictrl)%dict_codepoint)
!!$      call yaml_mapping_close()
!!$    call yaml_mapping_close()
    !end debug  

    if (.true.) then
       if(associated(mems(ictrl)%dict_routine)) then
!          call yaml_map('adding routine; '//trim(id),&
!               (/dict_size(mems(ictrl)%dict_global),dict_size(mems(ictrl)%dict_routine)/))
!          call yaml_map('Dict to add',mems(ictrl)%dict_routine)
          call prepend(mems(ictrl)%dict_global,mems(ictrl)%dict_routine)
!          call yaml_map('verify; '//trim(id),dict_size(mems(ictrl)%dict_global))
          
          nullify(mems(ictrl)%dict_routine)
       end if
       !this means that the previous routine has not been closed yet
       if (mems(ictrl)%routine_opened) then
          !call open_routine(dict_codepoint)
          mems(ictrl)%dict_codepoint=>mems(ictrl)%dict_codepoint//subprograms
       end if
       mems(ictrl)%routine_opened=.true.
       !call add(dict_codepoint,trim(id))
       !see if the key existed in the codepoint
       if (has_key(mems(ictrl)%dict_codepoint,trim(id))) then
          !retrieve number of calls and increase it
          ncalls=mems(ictrl)%dict_codepoint//trim(id)//no_of_calls
          call set(mems(ictrl)%dict_codepoint//trim(id)//no_of_calls,ncalls+1)
          !write the starting point for the time
          call set(mems(ictrl)%dict_codepoint//trim(id)//t0_time,itime)
          call set(mems(ictrl)%dict_codepoint//trim(id)//prof_enabled,mems(ictrl)%profile_routine)
       else
          !create a new dictionary
          call set(mems(ictrl)%dict_codepoint//trim(id),&
               dict_new((/no_of_calls .is. yaml_toa(1), t0_time .is. yaml_toa(itime),&
                             tot_time .is. yaml_toa(0.d0,fmt='(f4.1)'), &
                             prof_enabled .is. yaml_toa(mems(ictrl)%profile_routine)/)))
       end if
       !then fix the new codepoint from this one
       mems(ictrl)%dict_codepoint=>mems(ictrl)%dict_codepoint//trim(id)

       lgt=min(len(id),namelen)
       mems(ictrl)%present_routine=repeat(' ',namelen)
       mems(ictrl)%present_routine(1:lgt)=id(1:lgt)

    end if
    call set_routine_info(mems(ictrl)%present_routine,mems(ictrl)%profile_routine)
    call f_timer_resume()
  end subroutine f_routine

  !> Close a previously opened routine
  subroutine f_release_routine()
    use yaml_output, only: yaml_dict_dump
    use f_utils, only: f_rewind
    implicit none
    integer :: jproc

    if (f_err_raise(ictrl == 0,&
         '(f_release_routine): the routine f_malloc_initialize has not been called',&
         ERR_MALLOC_INTERNAL)) return

    !profile the profiling
    call f_timer_interrupt(TCAT_ROUTINE_PROFILING)

    if (associated(mems(ictrl)%dict_routine)) then
       call prepend(mems(ictrl)%dict_global,mems(ictrl)%dict_routine)
       nullify(mems(ictrl)%dict_routine)
    end if
    !call yaml_map('Closing routine',trim(dict_key(dict_codepoint)))

    call close_routine(mems(ictrl)%dict_codepoint,.not. mems(ictrl)%routine_opened)!trim(dict_key(dict_codepoint)))

!!$    if (f_err_check()) then
!!$       call yaml_warning('ERROR found!')
!!$       call f_dump_last_error()
!!$       call yaml_comment('End of ERROR')
!!$       call f_timer_resume()
!!$       return
!!$    end if

    !last_opened_routine=trim(dict_key(dict_codepoint))!repeat(' ',namelen)
    !the main program is opened until there is a subprograms keyword
    if (f_err_raise(.not. associated(mems(ictrl)%dict_codepoint%parent),&
         'parent not associated(A)',&
         ERR_MALLOC_INTERNAL)) then
       call f_timer_resume()
       return
    end if
    if (dict_key(mems(ictrl)%dict_codepoint%parent) == subprograms) then    
       mems(ictrl)%dict_codepoint=>mems(ictrl)%dict_codepoint%parent
       if (f_err_raise(.not. associated(mems(ictrl)%dict_codepoint%parent),&
            'parent not associated(B)',&
            ERR_MALLOC_INTERNAL)) then
          call f_timer_resume()
          return
       end if
       mems(ictrl)%dict_codepoint=>mems(ictrl)%dict_codepoint%parent
    else !back in the main program
       mems(ictrl)%routine_opened=.false.
    end if

    mems(ictrl)%present_routine(1:len(mems(ictrl)%present_routine))=&
         trim(dict_key(mems(ictrl)%dict_codepoint))
    if (.not. has_key(mems(ictrl)%dict_codepoint,prof_enabled)) then
       call yaml_dict_dump(mems(ictrl)%dict_codepoint)
       call f_err_throw('The key '//prof_enabled//' is not present in the codepoint',&
            err_id=ERR_MALLOC_INTERNAL)
       call f_timer_resume()
       return
    end if

    mems(ictrl)%profile_routine=mems(ictrl)%dict_codepoint//prof_enabled! 

    call set_routine_info(mems(ictrl)%present_routine,mems(ictrl)%profile_routine)
    !debug
!!$    call yaml_mapping_open('Codepoint after closing')
!!$    call yaml_map('Potential Reference Routine',trim(dict_key(mems(ictrl)%dict_codepoint)))
!!$    call yaml_dict_dump(mems(ictrl)%dict_codepoint)
!!$    call yaml_mapping_close()
!!$    call yaml_comment('End of release routine',hfill='=')
    !end debug

    !write the report for the output_level
    if (mems(ictrl)%output_level == 1) then
       jproc = mems(ictrl)%dict_global//processid
       if (jproc ==0) then
          !rewind unit
          call f_rewind(mems(ictrl)%logfile_unit)
          !write present value
          call dump_status_line(memstate,mems(ictrl)%logfile_unit,mems(ictrl)%present_routine)
       end if
    end if

    call f_timer_resume()
  end subroutine f_release_routine

  !> Update the memory database with the data provided
  !! Use when allocating Fortran structures
  subroutine f_update_database(size,kind,rank,address,id,routine)
    use metadata_interfaces, only: long_toa
    use yaml_output, only: yaml_flush_document
    implicit none
    !> Number of elements of the buffer
    integer(kind=8), intent(in) :: size
    !> Size in bytes of one buffer element
    integer, intent(in) :: kind
    !> Rank of the array
    integer, intent(in) :: rank
    !> Address of the first buffer element.
    !! Used to store the address in the dictionary.
    !! If this argument is zero, only the memory is updated
    !! Otherwise the dictionary is created and stored
    integer(kind=8), intent(in) :: address
    !> Id of the array
    character(len=*), intent(in) :: id
    !> Id of the allocating routine
    character(len=*), intent(in) :: routine
    !local variables
    integer(kind=8) :: ilsize,jproc
    !$ include 'remove_omp-inc.f90' 

    ilsize=max(int(kind,kind=8)*size,int(0,kind=8))
    !store information only for array of size /=0
    if (track_origins .and. address /= int(0,kind=8) .and. ilsize /= int(0,kind=8)) then
       !create the dictionary array
       if (.not. associated(mems(ictrl)%dict_routine)) then
          call dict_init(mems(ictrl)%dict_routine)
       end if
       call set(mems(ictrl)%dict_routine//long_toa(address),&
            '[ '//trim(id)//', '//trim(routine)//', '//&
            trim(yaml_toa(ilsize))//', '//trim(yaml_toa(rank))//']')
    end if
    call memstate_update(memstate,ilsize,id,routine)
    if (mems(ictrl)%output_level==2) then
       jproc = mems(ictrl)%dict_global//processid
       if (jproc ==0) then
          call dump_status_line(memstate,mems(ictrl)%logfile_unit,trim(routine),trim(id))
          call yaml_flush_document(unit=mems(ictrl)%logfile_unit)
       end if
    end if
  end subroutine f_update_database


  !> Clean the database with the information of the array
  !! Use when allocating Fortran structures
  subroutine f_purge_database(size,kind,address,id,routine)
    use metadata_interfaces, only: long_toa
    use yaml_output, only: yaml_flush_document
    use yaml_strings, only: f_strcpy
    implicit none
    !> Number of elements of the buffer
    integer(kind=8), intent(in) :: size
    !> Size in bytes of one buffer element
    integer, intent(in) :: kind
    !> Address of the first buffer element.
    !! Used to store the address in the dictionary.
    !! If this argument is zero, only the memory is updated
    !! Otherwise the dictionary is created and stored
    integer(kind=8), intent(in), optional :: address
    !> Id of the array
    character(len=*), intent(in), optional :: id
    !> Id of the allocating routine
    character(len=*), intent(in), optional :: routine
    !local variables
    logical :: use_global
    integer :: jproc
    integer(kind=8) :: ilsize,jlsize,iadd
    character(len=namelen) :: array_id,routine_id
    character(len=info_length) :: array_info
    type(dictionary), pointer :: dict_add
    !$ include 'remove_omp-inc.f90' 

    iadd=int(0,kind=8)
    if (present(address)) iadd=address
    ilsize=max(int(kind,kind=8)*size,int(0,kind=8))
    !address of first element (not needed for deallocation)
    if (track_origins .and. iadd/=int(0,kind=8)) then
       !hopefully only address is necessary for the deallocation

       !search in the dictionaries the address
       dict_add=>find_key(mems(ictrl)%dict_routine,long_toa(iadd))
       if (.not. associated(dict_add)) then
          dict_add=>find_key(mems(ictrl)%dict_global,long_toa(iadd))
          if (.not. associated(dict_add)) then
             call f_err_throw('Address '//trim(long_toa(iadd))//&
                  ' not present in dictionary',ERR_INVALID_MALLOC)
             return
          else
             use_global=.true.
          end if
       else
          use_global=.false.
       end if

       !transform the dict_add in a list
       !retrieve the string associated to the database
       array_info=dict_add
       dict_add => yaml_a_todict(array_info)
       !then retrieve the array information
       array_id=dict_add//0
       routine_id=dict_add//1
       jlsize=dict_add//2

       call dict_free(dict_add)

       if (ilsize /= jlsize) then
          call f_err_throw('Size of array '//trim(array_id)//&
               ' ('//trim(yaml_toa(ilsize))//') not coherent with dictionary, found='//&
               trim(yaml_toa(jlsize)),ERR_MALLOC_INTERNAL)
          return
       end if
       if (use_global) then
          call dict_remove(mems(ictrl)%dict_global,long_toa(iadd))
       else
          call dict_remove(mems(ictrl)%dict_routine,long_toa(iadd))
       end if
    else
       if (present(id)) then
          call f_strcpy(dest=array_id,src=id)
       else
          call f_strcpy(dest=array_id,src='Unknown')
       end if
       if (present(routine)) then
          call f_strcpy(dest=routine_id,src=routine)
       else
          call f_strcpy(dest=routine_id,src='Unknown')
       end if
    end if

    call memstate_update(memstate,-ilsize,trim(array_id),trim(routine_id))
    !here in the case of output_level == 2 the data can be extracted  
    if (mems(ictrl)%output_level==2) then
       jproc = mems(ictrl)%dict_global//processid
       if (jproc ==0) then
          if (len_trim(array_id) == 0) then
             if (len_trim(routine_id) == 0) then
                call dump_status_line(memstate,mems(ictrl)%logfile_unit,&
                     'Unknown','Unknown')
             else
                call dump_status_line(memstate,mems(ictrl)%logfile_unit,trim(routine_id),'Unknown')
             end if
          else if (len_trim(routine_id) == 0) then
             call dump_status_line(memstate,mems(ictrl)%logfile_unit,'Unknown',trim(array_id))
          else
             call dump_status_line(memstate,mems(ictrl)%logfile_unit,trim(routine_id),trim(array_id))
          end if
          call yaml_flush_document(unit=mems(ictrl)%logfile_unit)
       end if
    end if
  end subroutine f_purge_database


  !> Create the id of a new routine in the codepoint and points to it.
  !! works for sequences
!!$ subroutine open_routine(dict)
!!$   implicit none
!!$   type(dictionary), pointer :: dict
!!$   !local variables
!!$   integer :: ival
!!$   character(len=info_length) :: routinename
!!$   type(dictionary), pointer :: dict_tmp
!!$
!!$   !now imagine that a new routine is created
!!$   ival=dict_len(dict)-1
!!$   routinename=dict//ival
!!$
!!$   !call yaml_map('The routine which has to be converted is',trim(routinename))
!!$
!!$   call dict_remove(dict,ival)
!!$
!!$   dict_tmp=>dict//ival//trim(routinename)
!!$
!!$   dict => dict_tmp
!!$   nullify(dict_tmp)
!!$
!!$ end subroutine open_routine


  subroutine close_routine(dict,jump_up)
    !use yaml_output !debug
    implicit none
    type(dictionary), pointer :: dict
    logical, intent(in) :: jump_up
    !character(len=*), intent(in) :: name
    !local variables
    integer(kind=8) :: itime,jtime
    real(kind=8) :: rtime
    type(dictionary), pointer :: dict_tmp

    if (f_err_raise(.not. associated(dict),'routine not associated',ERR_MALLOC_INTERNAL)) return

    itime=f_time()
    !debug
!!$    call yaml_mapping_open('codepoint'//trim(dict_key(dict)))
!!$    call yaml_dict_dump(dict)
!!$    call yaml_mapping_close()
!!$    call yaml_comment('We should jump up '//trim(yaml_toa(jump_up)),hfill='}')
    !end debug

    !update the total time, if the starting point is present
    if (has_key(dict,t0_time)) then
       jtime=dict//t0_time
       jtime=itime-jtime
       rtime=dict//tot_time
       call set(dict//tot_time,rtime+real(jtime,kind=8)*1.d-9,fmt='(1pe15.7)')
       call dict_remove(dict,t0_time)
    else
       call f_err_throw('Key '//t0_time//&
            ' not found, most likely f_release_routine has been called too many times',&
            err_id=ERR_INVALID_MALLOC)
    end if

    !we should go up of three levels
    if (jump_up) then
       dict_tmp=>dict%parent
       if (f_err_raise(.not. associated(dict_tmp),'parent not associated(1)',&
         ERR_MALLOC_INTERNAL)) return
!       call yaml_map('Present Key 1',dict_key(dict_tmp))
       dict_tmp=>dict_tmp%parent
       if (f_err_raise(.not. associated(dict_tmp),'parent not associated(2)',&
            ERR_MALLOC_INTERNAL)) return
!       call yaml_map('Present Key 2',dict_key(dict_tmp))
       if (f_err_raise(.not. associated(dict_tmp%parent),'parent not associated(3)',&
            ERR_MALLOC_INTERNAL)) return
       dict_tmp=>dict_tmp%parent
       if (f_err_raise(.not. associated(dict_tmp%parent),'parent not associated(4)',&
            ERR_MALLOC_INTERNAL)) return
       dict=>dict_tmp%parent
    end if

  end subroutine close_routine

  !routine which is called for most of the errors of the module
  subroutine f_malloc_callback()
    use yaml_output, only: yaml_warning,yaml_flush_document
    use exception_callbacks, only: severe_callback_add 
    implicit none
    call yaml_warning('An error occured in dynamic memory module. Printing info')
    !if f_err_severe is not overridden, dump memory
    !status in the default stream
    if (severe_callback_add == 0) call f_malloc_dump_status()
    call yaml_flush_document()
    call f_err_severe()
  end subroutine f_malloc_callback

  !> Decide the error messages associated to the dynamic memory
  subroutine dynamic_memory_errors()
    use dictionaries, only: f_err_define
    implicit none
    
    call f_err_define(err_name='ERR_ALLOCATE',err_msg='Allocation error',err_id=ERR_ALLOCATE,&
         err_action='Control the order of the allocation or if the memory limit has been reached',&
         callback=f_malloc_callback)
    call f_err_define(err_name='ERR_DEALLOCATE',err_msg='Deallocation error',err_id=ERR_DEALLOCATE,&
         err_action='Control the order of the allocation or if the memory limit has been reached',&
         callback=f_malloc_callback)
    call f_err_define(err_name='ERR_MEMLIMIT',err_msg='Memory limit reached',err_id=ERR_MEMLIMIT,&
         err_action='Control the size of the arrays needed for this run with bigdft-tool program',&
         callback=f_malloc_callback)
    call f_err_define(err_name='ERR_INVALID_COPY',err_msg='Copy not allowed',&
         err_id=ERR_INVALID_COPY,&
         err_action=&
         'A f_memcpy command failed, probably invalid sizes: check sizes of arrays at runtime',&
         callback=f_malloc_callback)
    call f_err_define(err_name='ERR_INVALID_MALLOC',err_msg='Invalid specification of f_malloc',&
         err_id=ERR_INVALID_MALLOC,&
         err_action='Put coherent data for the memory space allocation',&
         callback=f_malloc_callback)
    call f_err_define(err_name='ERR_MALLOC_INTERNAL',err_msg='Internal error of memory profiler',&
         err_id=ERR_MALLOC_INTERNAL,&
         err_action='An invalid operation occurs, submit bug report to developers',&
         callback=f_malloc_callback)
    call f_err_define(err_name='ERR_REFERENCE_COUNTERS',&
         err_msg='Error in the usage of the reference counter',&
         err_id=ERR_REFERENCE_COUNTERS,&
         err_action='When a reference counter is present each pointer association should be tracked, check for it',&
         callback=f_malloc_callback)

  end subroutine dynamic_memory_errors

  !> Opens a new instance of the dynamic memory handling
  subroutine f_malloc_initialize()
    implicit none
    
    !increase the number of active instances
    ictrl=ictrl+1
    if (f_err_raise(ictrl > max_ctrl,&
         'The number of active instances cannot exceed'//trim(yaml_toa(max_ctrl)),&
         ERR_MALLOC_INTERNAL)) return

    !extra options can be passed at the initialization
    mems(ictrl)=mem_ctrl_init()

    !in the first instance initialize the global memory info
    if (ictrl==1) call memstate_init(memstate)

    !initialize the memprofiling counters
    call set(mems(ictrl)%dict_global//'Timestamp of Profile initialization',&
         trim(yaml_date_and_time_toa()))
    !Process Id (used to dump)
    call set(mems(ictrl)%dict_global//processid,0)
    !start the profiling of the main program
    call f_routine(id=main)

    !set status of library to the initial case
    call f_malloc_set_status(memory_limit=0.e0)

  end subroutine f_malloc_initialize

  !> Initialize the library
  subroutine f_malloc_set_status(memory_limit,output_level,logfile_name,iproc)
    use yaml_output!, only: yaml_date_and_time_toa
    use f_utils
    use yaml_strings, only: f_strcpy
    implicit none
    !Arguments
    character(len=*), intent(in), optional :: logfile_name   !< Name of the logfile
    real(kind=4), intent(in), optional :: memory_limit       !< Memory limit
    integer, intent(in), optional :: output_level            !< Level of output for memocc
                                                             !! 0 no file, 1 light, 2 full
    integer, intent(in), optional :: iproc                   !< Process Id (used to dump, by default 0)
    !local variables
    integer :: unt,jctrl,jproc

    if (f_err_raise(ictrl == 0,&
         'ERROR (f_malloc_set_status): the routine f_malloc_initialize has not been called',&
         ERR_MALLOC_INTERNAL)) return

!!$    if (.not. mems(ictrl)%profile_initialized) then
!!$       profile_initialized=.true.
!!$       !call malloc_errors()
!!$       !initalize the dictionary with the allocation information
!!$       nullify(dict_routine)
!!$       call dict_init(dict_global)
!!$       call set(dict_global//'Timestamp of Profile initialization',trim(yaml_date_and_time_toa()))
!!$       !Process Id (used to dump)
!!$       call set(dict_global//processid,0)
!!$       call dict_init(dict_calling_sequence)
!!$       !in principle the calling sequence starts from the main
!!$       dict_codepoint => dict_calling_sequence
!!$       call f_routine(id='Main program')
!!$    end if

    if (present(output_level)) then
       if (output_level > 0) then
          !first, check if we already know which proc we are
          jproc=0
          jproc=mems(ictrl)%dict_global .get. processid
          !if iproc is present, overrides
          if (present(iproc)) jproc=iproc

          if (.not. present(logfile_name)) &
               call f_err_throw('Error, f_malloc_set_status needs logfile_name for nontrivial output level',&
               err_id=ERR_INVALID_MALLOC)
          !first, close the previously opened stream
          if (mems(ictrl)%logfile_unit > 0 .and. jproc==0) then
             call yaml_close_stream(unit=mems(ictrl)%logfile_unit)
          end if
          !check if it is assigned to 
          !a previous instance of malloc_set_status, and raise and exception if it is so
          do jctrl=ictrl-1,1,-1
             if (trim(logfile_name)==mems(jctrl)%logfile) &
                  call f_err_throw('Logfile name "'//trim(logfile_name)//&
                  '" in f_malloc_set_status invalid, aleady in use for instance No.'//&
                  trim(yaml_toa(jctrl)),err_id=ERR_INVALID_MALLOC)
             exit
          end do
          if (jproc == 0) then
             !eliminate the previous existing file if it has the same name
             !check if the file is opened
             call f_file_unit(trim(logfile_name),unt)
             !after this check an opened filename may now be closed
             call f_close(unt)
             !now the file can be opened
             !get a free unit, starting from 98
             unt=f_get_free_unit(98)
             call yaml_set_stream(unit=unt,filename=trim(logfile_name),position='rewind',setdefault=.false.,&
                  record_length=131)
             if (output_level==2) then
                call yaml_comment(&
                     'Present Array,Present Routine, Present Memory, Peak Memory, Peak Array, Peak Routine',&
                     unit=unt)
                call yaml_sequence_open('List of allocations',unit=unt)
             end if
          end if
          !store the found unit in the structure
          mems(ictrl)%logfile_unit=unt
          call f_strcpy(dest=mems(ictrl)%logfile,src=logfile_name)
       end if
       mems(ictrl)%output_level=output_level
    end if

    if (present(memory_limit)) call f_set_memory_limit(memory_limit)
       
    if (present(iproc)) call set(mems(ictrl)%dict_global//processid,iproc)
  end subroutine f_malloc_set_status

  !> Finalize f_malloc (Display status)
  subroutine f_malloc_finalize(dump,process_id)
    use yaml_output
    use f_utils
    implicit none
    !Arguments
    logical, intent(in), optional :: dump !< Dump always information, 
                                          !! otherwise only for Process Id == 0 and errors
    integer, intent(out), optional :: process_id !< retrieve the process_id  
                                                 !! useful to dump further information after finalization
    !local variables
    integer :: pid
    logical :: dump_status
    !integer :: unt
    
    if (f_err_raise(ictrl == 0,&
         'ERROR (f_malloc_finalize): the routine f_malloc_initialize has not been called',&
         ERR_MALLOC_INTERNAL)) return

    if (present(process_id)) process_id=-1
    pid=0
    !quick return if variables not associated
    if (associated(mems(ictrl)%dict_global)) then
       !put the last values in the dictionary if not freed
       if (associated(mems(ictrl)%dict_routine)) then
          call prepend(mems(ictrl)%dict_global,mems(ictrl)%dict_routine)
          nullify(mems(ictrl)%dict_routine)
       end if
       if (present(process_id)) process_id = mems(ictrl)%dict_global//processid

       !retrieve nonetheless
       pid = mems(ictrl)%dict_global//processid

       if (present(dump)) then
          dump_status=dump
       else 
          if (pid == 0) then
             dump_status=.true.
          else
             dump_status=.false.
          end if
          !Print if error
          !if (dict_size(mems(ictrl)%dict_global) == 2) dump_status=.false.
       end if

       if (dump_status .and. dict_size(mems(ictrl)%dict_global) /= 2) then
          call yaml_map('Size of the global database',dict_size(mems(ictrl)%dict_global))
          !call yaml_map('Raw version',mems(ictrl)%dict_global)
          call yaml_mapping_open('Status of the memory at finalization')
          !call yaml_dict_dump(dict_global)
          call dump_leaked_memory(mems(ictrl)%dict_global)
          call yaml_mapping_close()
       end if
       call f_release_routine() !release main
       call dict_free(mems(ictrl)%dict_global)
       !    call yaml_mapping_open('Calling sequence')
       !    call yaml_dict_dump(dict_calling_sequence)
       !    call yaml_mapping_close()
       call dict_free(mems(ictrl)%dict_calling_sequence)
    end if

    if (mems(ictrl)%profile_initialized) call memstate_report(memstate,dump=dump_status)

    !close or delete report file
    if (mems(ictrl)%output_level >= 1 .and. pid==0) then
       if (mems(ictrl)%output_level == 2) call yaml_sequence_close(unit=mems(ictrl)%logfile_unit)
       call yaml_close_stream(unit=mems(ictrl)%logfile_unit)

       !in this case the file has to be removed
       !as it is used only to clarify the active codepoint
       if (mems(ictrl)%output_level == 1) call f_delete_file(mems(ictrl)%logfile)
    end if

    !nullify control structure
    mems(ictrl)=mem_ctrl_null()
    !lower the level
    ictrl=ictrl-1
    !clean the memory report (reentrant)
    if (ictrl == 0)  call memstate_init(memstate)
  end subroutine f_malloc_finalize

  !> Dump all allocations
  subroutine dump_leaked_memory(dict,unit)
    use metadata_interfaces, only: address_toi
     use yaml_output
     implicit none
     type(dictionary), pointer, intent(in) :: dict  !< dictionary containing the memory status???
     integer, intent(in), optional :: unit          !< unit to which the status should be dumped
     !Local variables
     type(dictionary), pointer :: dict_ptr
!!$     type(dictionary), pointer :: dict_list
!!$     character(len=namelen) :: array_id
!!$     character(len=info_length) :: array_info
     integer :: iunt

     if (present(unit)) then
        iunt=unit
     else
        call yaml_get_default_stream(iunt)
     end if
     dict_ptr => dict_next(dict)
     do while(associated(dict_ptr))
        !can be used if one wants more verbose information
!!$        array_info=dict_ptr
!!$        dict_list => yaml_a_todict(array_info)
!!$        !then retrieve the array information
!!$        array_id=dict_list//0
!!$        routine_id=dict_list//1
!!$        jlsize=dict_list//2
!!$        if (has_key(dict_ptr,trim(arrayid))) then
!!$           array_id = dict_ptr//arrayid
!!$           call yaml_mapping_open(trim(array_id),unit=iunt)
!!$           call yaml_dict_dump(dict_ptr,unit=iunt)
!!$           call yaml_map(metadatadd,trim(dict_key(dict_ptr)),unit=iunt)
!!$           call yaml_mapping_close(unit=iunt)
!!$        else
        call yaml_map(trim(dict_key(dict_ptr)),dict_ptr,unit=iunt)
!!$        end if
        dict_ptr=>dict_next(dict_ptr)
     end do
  end subroutine dump_leaked_memory


  !> Dump the status of the allocated memory (and all allocations)
  subroutine f_malloc_dump_status(filename,dict_summary)
    use yaml_output
    implicit none
    character(len=*), intent(in), optional :: filename  !< file to which the memory should be dumped
    !> If present, this dictionary is filled with the summary of the 
    !! dumped dictionary. Its presence disables the normal dumping
    type(dictionary), pointer, optional, intent(out) :: dict_summary 
    !local variables
    integer, parameter :: iunit=97 !<if used switch to default
    integer :: iunt,iunit_def,istat
    type(dictionary), pointer :: dict_compact

    if (f_err_raise(ictrl == 0,&
         'ERROR (f_malloc_dump_status): the routine f_malloc_initialize has not been called',&
         ERR_MALLOC_INTERNAL)) return
    if (present(dict_summary)) then
       call dict_init(dict_summary)
       call postreatment_of_calling_sequence(-1.d0,&
            mems(ictrl)%dict_calling_sequence,dict_summary)
       !call yaml_map('Codepoint',trim(dict_key(mems(ictrl)%dict_codepoint)))
       return
    end if

    !retrieve current unit
    call yaml_get_default_stream(iunit_def)
    iunt=iunit_def
    !inquire for presence of unit iunit in the case of filename
    if (present(filename)) then
       call yaml_set_stream(unit=iunit,filename=filename,position='rewind',setdefault=.false.,&
            istat=istat)
       if (istat /= 0) then
          call yaml_newline()
          call yaml_warning('Memory allocation status filename '//trim(filename)//&
               ' not created, dumping in default stream')
          !in the case of a filename, we might investigate if an error is produced
       else
          iunt=iunit
          call f_dump_all_errors(iunit)
       end if

    end if

    call yaml_newline(unit=iunt)
!    call yaml_mapping_open('Calling sequence of Main program',unit=iunt)
!      call yaml_dict_dump(mems(ictrl)%dict_calling_sequence,unit=iunt)
!    call yaml_mapping_close(unit=iunt)
    !use the new compact version for the calling sequence
    call dict_init(dict_compact)
    call postreatment_of_calling_sequence(-1.d0,&
         mems(ictrl)%dict_calling_sequence,dict_compact)
    call yaml_map('Calling sequence of Main program (routines with * are not closed yet)',&
         dict_compact,unit=iunt)
    call dict_free(dict_compact)
    if (associated(mems(ictrl)%dict_routine)) then
       call yaml_mapping_open('Routine dictionary',unit=iunt)
       call dump_leaked_memory(mems(ictrl)%dict_routine,unit=iunt)
       call yaml_mapping_close(unit=iunt)
    end if
    call yaml_mapping_open('Global dictionary (size'//&
         trim(yaml_toa(dict_size(mems(ictrl)%dict_global)))//')',unit=iunt)
    call dump_leaked_memory(mems(ictrl)%dict_global,unit=iunt)
    call yaml_mapping_close(unit=iunt)

    !then close the file
    if (iunt /= iunit_def) then
       call yaml_close_stream(unit=iunt)
    end if

  end subroutine f_malloc_dump_status


  !> This routine identifies for each of the routines the most time consuming parts and print it in the logfile
  recursive subroutine postreatment_of_calling_sequence(base_time,&
       dict_cs,dict_pt)
    implicit none
    !> Time on which percentages has to be given
    double precision, intent(in) :: base_time !< needs to be explained
    type(dictionary), pointer :: dict_pt      !< needs to be explained
    type(dictionary), pointer :: dict_cs      !< needs to be explained
    !local variables
    logical :: found
    integer :: ikey,jkey,nkey,icalls,ikeystar
    integer(kind=8) :: itime,jtime
    double precision :: bt
    character(len=1) :: extra
    character(len=info_length) :: keyval,percent
    type(dictionary), pointer :: dict_tmp
    integer, dimension(:), allocatable :: ipiv
    double precision, dimension(:), allocatable :: time
    character(len=info_length), dimension(:), allocatable :: keys

    !build the dictionary of timings
    nkey=dict_size(dict_cs)
    !here f_malloc cannot be used as this routine
    !is also called in case of errors 
    if (f_err_check()) then
       allocate(time(nkey),keys(nkey),ipiv(nkey))
    else
       time=f_malloc(nkey,id='time')
       keys=f_malloc_str(info_length,nkey,id='keys')
       ipiv=f_malloc(nkey,id='ipiv')
    end if

    !now fill the timings with the values
    dict_tmp=>dict_iter(dict_cs)
    ikey=0
    ikeystar=-1
    do while (associated(dict_tmp))
       ikey=ikey+1       
       keys(ikey)=dict_key(dict_tmp)
       if (t0_time .in. dict_tmp) then
          !measure the time from last opening
          itime=f_time()
          jtime=dict_tmp//t0_time
          jtime=itime-jtime
          time(ikey)=real(jtime,kind=8)*1.d-9
          !add an asterisk to the key
          ikeystar=ikey
       else if (tot_time .in. dict_tmp) then
          time(ikey)=dict_tmp//tot_time
       else
          time(ikey)=0.d0
       end if
       dict_tmp=>dict_next(dict_tmp)
    end do

    !now order the arrays from the most to the less expensive
    call sort_positions(nkey,time,ipiv)
    do ikey=1,nkey
       jkey=ipiv(ikey)
       icalls=dict_cs//trim(keys(jkey))//no_of_calls
       !add to the dictionary the information associated to this routine
       if (jkey == ikeystar) then
          extra='*'
       else
          extra=' '
       end if

       if (base_time > 0.d0) then
          percent(1:len(percent))=&
               trim(yaml_toa(time(jkey)/base_time*100.d0,fmt='(f6.2)'))//'%'//extra
       else
          percent(1:len(percent))='~'//extra
       end if
       call add(dict_pt,dict_new(trim(keys(jkey)) .is. &
            list_new(.item. yaml_toa(time(jkey),fmt='(1pg12.3)'),&
            .item. yaml_toa(icalls), .item. percent)&
            ))
    end do
    if (f_err_check()) then
       deallocate(ipiv,keys,time)
    else
       call f_free(ipiv)
       call f_free_str(info_length,keys)
       call f_free(time)
    end if
    !now that the routine level has been ordered, inspect lower levels,

    do ikey=1,nkey
       !the first key is the name of the routine
       dict_tmp=>dict_iter(dict_pt//(ikey-1))
       keyval=dict_key(dict_tmp)
       bt=dict_tmp//0
       found = subprograms .in. dict_cs//trim(keyval)  
       if (found) then
          call postreatment_of_calling_sequence(bt,dict_cs//trim(keyval)//subprograms,&
               dict_pt//(ikey-1)//subprograms)
       end if
    end do

  end subroutine postreatment_of_calling_sequence

  !---Templates start here
  include 'malloc_templates-inc.f90'

end module dynamic_memory<|MERGE_RESOLUTION|>--- conflicted
+++ resolved
@@ -96,7 +96,7 @@
 
   interface assignment(=)
      module procedure i1_all,i2_all,i3_all,i4_all
-     module procedure il1_all, il2_all
+!     module procedure il1_all, il2_all
      module procedure l1_all,l2_all,l3_all
      module procedure d1_all,d2_all,d3_all,d4_all,d5_all,d6_all,d7_all
      module procedure r1_all,r2_all,r3_all
@@ -113,7 +113,7 @@
 
   interface f_free
      module procedure i1_all_free,i2_all_free,i3_all_free,i4_all_free
-     module procedure il1_all_free, il2_all_free
+!     module procedure il1_all_free, il2_all_free
      module procedure i1_all_free_multi
      module procedure l1_all_free,l2_all_free,l3_all_free
      module procedure d1_all_free,d2_all_free,d1_all_free_multi,d3_all_free,d4_all_free,d5_all_free,d6_all_free,d7_all_free
@@ -132,11 +132,8 @@
 
   interface f_memcpy
      module procedure f_memcpy_i0,f_memcpy_i1
-<<<<<<< HEAD
+     module procedure f_memcpy_il1
      module procedure f_memcpy_i1i2,f_memcpy_i2i1
-=======
-     module procedure f_memcpy_il0,f_memcpy_il1
->>>>>>> a7b335d2
      module procedure f_memcpy_r0
      module procedure f_memcpy_d0,f_memcpy_d1,f_memcpy_d2,f_memcpy_d0d1
      module procedure f_memcpy_d1d2,f_memcpy_d2d1,f_memcpy_d2d3,f_memcpy_d3,f_memcpy_d4
