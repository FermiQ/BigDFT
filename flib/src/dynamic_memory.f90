--- conflicted
+++ resolved
@@ -99,6 +99,7 @@
      module procedure d1_all,d2_all,d3_all,d4_all,d5_all,d6_all,d7_all
      module procedure r1_all,r2_all,r3_all
      module procedure z2_all
+     module procedure li1_all,li2_all
      module procedure d1_ptr,d2_ptr,d3_ptr,d4_ptr,d5_ptr,d6_ptr
      module procedure i1_ptr,i2_ptr,i3_ptr,i4_ptr
      module procedure l2_ptr, l3_ptr
@@ -115,6 +116,7 @@
      module procedure d1_all_free,d2_all_free,d1_all_free_multi,d3_all_free,d4_all_free,d5_all_free,d6_all_free,d7_all_free
      module procedure r1_all_free,r2_all_free,r3_all_free
      module procedure z2_all_free
+     module procedure li1_all_free,li2_all_free
   end interface
 
   interface f_free_ptr
@@ -127,11 +129,23 @@
 
   interface f_memcpy
      module procedure f_memcpy_i0,f_memcpy_i1
+     module procedure f_memcpy_i1i2,f_memcpy_i2i1
      module procedure f_memcpy_r0
-     module procedure f_memcpy_d0,f_memcpy_d1,f_memcpy_d2
+     module procedure f_memcpy_d0,f_memcpy_d1,f_memcpy_d2,f_memcpy_d0d1
      module procedure f_memcpy_d1d2,f_memcpy_d2d1,f_memcpy_d2d3
-     module procedure f_memcpy_l0
+     module procedure f_memcpy_l0,f_memcpy_c1i1,f_memcpy_i1c1
+     module procedure f_memcpy_li0,f_memcpy_li0li1,f_memcpy_i0i1
   end interface f_memcpy
+
+  interface f_maxdiff
+     module procedure f_maxdiff_i0,f_maxdiff_i1
+     module procedure f_maxdiff_i1i2,f_maxdiff_i2i1
+     module procedure f_maxdiff_r0
+     module procedure f_maxdiff_d0,f_maxdiff_d1,f_maxdiff_d2
+     module procedure f_maxdiff_d0d1,f_maxdiff_d1d2,f_maxdiff_d2d1,f_maxdiff_d2d3
+     module procedure f_maxdiff_l0,f_maxdiff_i0i1
+     module procedure f_maxdiff_c1i1,f_maxdiff_li0li1
+  end interface f_maxdiff
 
   !to be verified if clock_gettime is without side-effect, otherwise the routine cannot be pure
   interface
@@ -146,11 +160,7 @@
   public :: f_malloc_str,f_malloc0_str,f_malloc_str_ptr,f_malloc0_str_ptr
   public :: f_free,f_free_ptr,f_free_str,f_free_str_ptr
   public :: f_routine,f_release_routine,f_malloc_set_status,f_malloc_initialize,f_malloc_finalize
-<<<<<<< HEAD
-  public :: f_time,to_zero,f_memcpy
-=======
   public :: f_time,f_memcpy,f_maxdiff
->>>>>>> 93ea7b77
   !reference counters
   public :: f_ref_new,f_ref_null,f_unref,f_ref_free,f_ref_associate
   public :: nullify_f_ref,f_ref,f_ref_count,f_update_database,f_purge_database
@@ -1122,9 +1132,12 @@
           call yaml_newline()
           call yaml_warning('Memory allocation status filename '//trim(filename)//&
                ' not created, dumping in default stream')
+          !in the case of a filename, we might investigate if an error is produced
        else
           iunt=iunit
-       end if
+          call f_dump_all_errors(iunit)
+       end if
+
     end if
 
     call yaml_newline(unit=iunt)
