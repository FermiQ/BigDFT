!> @file
!! Manage dynamic memory allocation
!! @author
!!    Copyright (C) 2012-2013 BigDFT group
!!    This file is distributed under the terms of the
!!    GNU General Public License, see ~/COPYING file
!!    or http://www.gnu.org/copyleft/gpl.txt .
!!    For the list of contributors, see ~/AUTHORS


!> Module used to manage memory allocations and de-allocations
module dynamic_memory

  !use m_profiling, except => ndebug, and=> d_nan, also=> r_nan
  use memory_profiling, except => ndebug
  use dictionaries, info_length => max_field_length
  use yaml_strings, only: yaml_toa,yaml_date_and_time_toa
  use module_f_malloc
  implicit none

  private 

  logical, parameter :: track_origins=.true.!< when true keeps track of all the allocation statuses using dictionaries
  integer, parameter :: namelen=f_malloc_namelen          !< length of the character variables
  integer, parameter :: error_string_len=80 !< length of error string
  integer, parameter :: ndebug=0            !< size of debug parameters
!!$  integer, parameter :: max_rank=7          !< maximum rank in fortran
  !maximum size of f_lib control variables
  integer, parameter :: max_ctrl = 5 !<maximum number of nested levels
  integer :: ictrl=0                 !<id of active control structure (<=max_ctrl)


  !> parameters for defitions of internal dictionary
  character(len=*), parameter :: arrayid='Array Id'
  character(len=*), parameter :: routineid='Allocating Routine Id'
  character(len=*), parameter :: sizeid='Size (Bytes)'
  character(len=*), parameter :: metadatadd='Address of metadata'
  character(len=*), parameter :: firstadd='Address of first element'
  character(len=*), parameter :: processid='Process Id'
  character(len=*), parameter :: subprograms='Subroutines'
  character(len=*), parameter :: no_of_calls='No. of calls'
  character(len=*), parameter :: t0_time='Time of last opening'
  character(len=*), parameter :: tot_time='Total time (s)'
  character(len=*), parameter :: prof_enabled='Profiling Enabled'
  character(len=*), parameter :: main='Main program'

  !error codes
  integer, save :: ERR_ALLOCATE
  integer, save :: ERR_DEALLOCATE
  integer, save :: ERR_MEMLIMIT
  integer, save :: ERR_INVALID_COPY
  integer, save :: ERR_MALLOC_INTERNAL

  !timing categories
  integer, public, save :: TCAT_ARRAY_ALLOCATIONS
  integer, public, save :: TCAT_INIT_TO_ZERO
  integer, public, save :: TCAT_ROUTINE_PROFILING

  !> control structure of flib library. 
  !Contains all global variables of interest in a separate instance of f_lib
  type :: mem_ctrl 
     logical :: profile_initialized  !< global variables for initialization
     logical :: routine_opened       !< global variable (can be stored in dictionaries)
     logical :: profile_routine      !< decide whether the routine has to be profiled
     character(len=namelen) :: present_routine !< name of the active routine 
     !>dictionaries needed for profiling storage
     type(dictionary), pointer :: dict_global    !<status of the memory at higher level
     type(dictionary), pointer :: dict_routine   !<status of the memory inside the routine
     type(dictionary), pointer :: dict_calling_sequence !<profiling of the routines
     type(dictionary), pointer :: dict_codepoint !<points to where we are in the previous dictionary
  end type mem_ctrl
  
  !>global variable controlling the different instances of the calls
  !the 0 component is supposed to be unused, it is allocated to avoid segfaults
  !if the library routines are called without initialization
  type(mem_ctrl), dimension(0:max_ctrl) :: mems

  interface assignment(=)
     module procedure i1_all,i2_all,i3_all,i4_all
     module procedure l1_all,l2_all,l3_all
     module procedure d1_all,d2_all,d3_all,d4_all,d5_all,d6_all
     module procedure r1_all,r2_all,r3_all
     module procedure d1_ptr,d2_ptr,d3_ptr,d4_ptr,d5_ptr
     module procedure i1_ptr,i2_ptr,i3_ptr
     !strings and pointers for characters
     module procedure c1_all
!     module procedure c1_ptr
  end interface

  interface f_free
     module procedure i1_all_free,i2_all_free,i3_all_free,i4_all_free
     module procedure i1_all_free_multi
     module procedure l1_all_free,l2_all_free,l3_all_free
     module procedure d1_all_free,d2_all_free,d1_all_free_multi,d3_all_free,d4_all_free,d5_all_free,d6_all_free
     module procedure r1_all_free,r2_all_free,r3_all_free
  end interface

  interface f_free_ptr
     module procedure i1_ptr_free,i2_ptr_free,i3_ptr_free
     module procedure i1_ptr_free_multi
     module procedure d1_ptr_free,d2_ptr_free,d3_ptr_free,d4_ptr_free,d5_ptr_free
  end interface

  !> initialize to zero an array (should be called f_memset)
  interface to_zero
     module procedure put_to_zero_simple, &
           put_to_zero_double, put_to_zero_double_1, put_to_zero_double_2, &
           put_to_zero_double_3, put_to_zero_double_4, put_to_zero_double_5, &
           put_to_zero_double_6, put_to_zero_double_7, &
           put_to_zero_integer
  end interface

  interface f_memcpy
     module procedure f_memcpy_i0,f_memcpy_i1
     module procedure f_memcpy_r0
<<<<<<< HEAD
     module procedure f_memcpy_d0
=======
     module procedure f_memcpy_d0,f_memcpy_d1,f_memcpy_d2
     module procedure f_memcpy_d1d2,f_memcpy_d2d1
>>>>>>> 3cba9234
     module procedure f_memcpy_l0
  end interface f_memcpy

  !to be verified if clock_gettime is without side-effect, otherwise the routine cannot be pure
  interface
     pure subroutine nanosec(itime)
       implicit none
       integer(kind=8), intent(out) :: itime
     end subroutine nanosec
  end interface


  !> Public routines
  public :: f_malloc,f_malloc0,f_malloc_ptr,f_malloc0_ptr,f_malloc_dump_status
  public :: f_malloc_str,f_malloc0_str,f_malloc_str_ptr,f_malloc0_str_ptr
  public :: f_free,f_free_ptr,f_free_str,f_free_str_ptr
  public :: f_routine,f_release_routine,f_malloc_set_status,f_malloc_initialize,f_malloc_finalize
  public :: f_time,to_zero,f_memcpy
  public :: assignment(=),operator(.to.)

  !for internal f_lib usage
  public :: dynamic_memory_errors

contains

  pure function f_time()
    integer(kind=8) :: f_time
    !local variables
    integer(kind=8) :: itime
    call nanosec(itime)
    f_time=itime
  end function f_time

  pure function mem_ctrl_null() result(mem)
    type(mem_ctrl) :: mem
    call nullify_mem_ctrl(mem)
  end function mem_ctrl_null
  pure subroutine nullify_mem_ctrl(mem)
    implicit none
    type(mem_ctrl), intent(out) :: mem
    mem%profile_initialized=.false. 
    mem%routine_opened=.false.      
    mem%profile_routine=.true.
    mem%present_routine=repeat(' ',namelen)
    !>dictionaries needed for profiling storage
    nullify(mem%dict_global)
    nullify(mem%dict_routine)
    nullify(mem%dict_calling_sequence)
    nullify(mem%dict_codepoint)
  end subroutine nullify_mem_ctrl

  !pure 
  function mem_ctrl_init() result(mem)
    type(mem_ctrl) :: mem
    call nullify_mem_ctrl(mem)
    call initialize_mem_ctrl(mem)
  end function mem_ctrl_init
  !pure 
  subroutine initialize_mem_ctrl(mem)
    implicit none
    type(mem_ctrl), intent(out) :: mem
    mem%profile_initialized=.true.
    !initalize the dictionary with the allocation information
    nullify(mem%dict_routine)
    call dict_init(mem%dict_global)
    call dict_init(mem%dict_calling_sequence)
    !in principle the calling sequence starts from the main
    mem%dict_codepoint => mem%dict_calling_sequence
    call set_routine_info(mem%present_routine,mem%profile_routine)
  end subroutine initialize_mem_ctrl

  !>transfer to the f_malloc_module the information of the routine
  subroutine set_routine_info(name,profile)
    implicit none
    logical, intent(in) :: profile
    character(len=*), intent(in) :: name

    f_malloc_routine_name(1:len(f_malloc_routine_name))=name
    f_malloc_default_profiling=profile
  end subroutine set_routine_info


  subroutine put_to_zero_simple(n,da)
    implicit none
    integer, intent(in) :: n
    real(kind=4), intent(out) :: da
    logical :: within_openmp
    !$ logical :: omp_in_parallel, omp_get_nested
    within_openmp=.false.
    !$    within_openmp=omp_in_parallel() .or. omp_get_nested()

    !call to custom routine
    if (.not. within_openmp) call f_timer_interrupt(TCAT_INIT_TO_ZERO)
    call razero_simple(n,da)
    if (.not. within_openmp) call f_timer_resume()
  end subroutine put_to_zero_simple

  subroutine put_to_zero_double(n,da)
    implicit none
    integer, intent(in) :: n
    real(kind=8), intent(out) :: da
    logical :: within_openmp
    !$ logical :: omp_in_parallel, omp_get_nested
    within_openmp=.false.
    !$    within_openmp=omp_in_parallel() .or. omp_get_nested()

    !call to custom routine
    if (.not. within_openmp) call f_timer_interrupt(TCAT_INIT_TO_ZERO)
    call razero(n,da)
    if (.not. within_openmp) call f_timer_resume()
  end subroutine put_to_zero_double

  subroutine put_to_zero_double_1(n,da)
    implicit none
    integer, intent(in) :: n
    real(kind=8), dimension(:), intent(out) :: da
    logical :: within_openmp
    !$ logical :: omp_in_parallel,omp_get_nested
    within_openmp=.false.
    !$    within_openmp=omp_in_parallel() .or. omp_get_nested()

    !call to custom routine
    if (.not. within_openmp) call f_timer_interrupt(TCAT_INIT_TO_ZERO)
    call razero(n,da)
    if (.not. within_openmp) call f_timer_resume()
  end subroutine put_to_zero_double_1

  subroutine put_to_zero_double_2(n,da)
    implicit none
    integer, intent(in) :: n
    real(kind=8), dimension(:,:), intent(out) :: da
    logical :: within_openmp
    !$ logical :: omp_in_parallel,omp_get_nested
    within_openmp=.false.
    !$    within_openmp=omp_in_parallel() .or. omp_get_nested()

    !call to custom routine
    if (.not. within_openmp) call f_timer_interrupt(TCAT_INIT_TO_ZERO)
    call razero(n,da)
    if (.not. within_openmp) call f_timer_resume()
  end subroutine put_to_zero_double_2

 subroutine put_to_zero_double_3(n,da)
    implicit none
    integer, intent(in) :: n
    real(kind=8), dimension(:,:,:), intent(out) :: da
    logical :: within_openmp
    !$ logical :: omp_in_parallel,omp_get_nested
    within_openmp=.false.
    !$    within_openmp=omp_in_parallel() .or. omp_get_nested()

    !call to custom routine
    if (.not. within_openmp) call f_timer_interrupt(TCAT_INIT_TO_ZERO) 
    call razero(n,da)
    if (.not. within_openmp) call f_timer_resume() 
  end subroutine put_to_zero_double_3

  subroutine put_to_zero_double_4(n,da)
    implicit none
    integer, intent(in) :: n
    real(kind=8), dimension(:,:,:,:), intent(out) :: da
    logical :: within_openmp
    !$ logical :: omp_in_parallel,omp_get_nested
    within_openmp=.false.
    !$    within_openmp=omp_in_parallel() .or. omp_get_nested()

    !call to custom routine
    if (.not. within_openmp) call f_timer_interrupt(TCAT_INIT_TO_ZERO) 
    call razero(n,da)
    if (.not. within_openmp) call f_timer_resume() 
  end subroutine put_to_zero_double_4

  subroutine put_to_zero_double_5(n,da)
    implicit none
    integer, intent(in) :: n
    real(kind=8), dimension(:,:,:,:,:), intent(out) :: da
    logical :: within_openmp
    !$ logical :: omp_in_parallel,omp_get_nested
    within_openmp=.false.
    !$    within_openmp=omp_in_parallel() .or. omp_get_nested()

    !call to custom routine
    if (.not. within_openmp) call f_timer_interrupt(TCAT_INIT_TO_ZERO) 
    call razero(n,da)
    if (.not. within_openmp) call f_timer_resume() 
  end subroutine put_to_zero_double_5

  subroutine put_to_zero_double_6(n,da)
    implicit none
    integer, intent(in) :: n
    real(kind=8), dimension(:,:,:,:,:,:), intent(out) :: da
    logical :: within_openmp
    !$ logical :: omp_in_parallel,omp_get_nested
    within_openmp=.false.
    !$    within_openmp=omp_in_parallel() .or. omp_get_nested()

    !call to custom routine
    if (.not. within_openmp) call f_timer_interrupt(TCAT_INIT_TO_ZERO) 
    call razero(n,da)
    if (.not. within_openmp) call f_timer_resume() 
  end subroutine put_to_zero_double_6

  subroutine put_to_zero_double_7(n,da)
    implicit none
    integer, intent(in) :: n
    real(kind=8), dimension(:,:,:,:,:,:,:), intent(out) :: da
    logical :: within_openmp
    !$ logical :: omp_in_parallel,omp_get_nested
    within_openmp=.false.
    !$    within_openmp=omp_in_parallel() .or. omp_get_nested()

    !call to custom routine
    if (.not. within_openmp) call f_timer_interrupt(TCAT_INIT_TO_ZERO) 
    call razero(n,da)
    if (.not. within_openmp) call f_timer_resume() 
  end subroutine put_to_zero_double_7

  subroutine put_to_zero_integer(n,da)
    implicit none
    integer, intent(in) :: n
    integer, intent(out) :: da
    logical :: within_openmp
    !$ logical :: omp_in_parallel, omp_get_nested
    within_openmp=.false.
    !$    within_openmp=omp_in_parallel() .or. omp_get_nested()

    !call to custom routine
    if (.not. within_openmp) call f_timer_interrupt(TCAT_INIT_TO_ZERO)
    call razero_integer(n,da)
    if (.not. within_openmp) call f_timer_resume()
  end subroutine put_to_zero_integer

  !>copy the contents of an array into another one
  include 'f_memcpy-inc.f90'

  !> This routine adds the corresponding subprogram name to the dictionary
  !! and prepend the dictionary to the global info dictionary
  !! if it is called more than once for the same name it has no effect
  subroutine f_routine(id,profile)
    use yaml_output, only: yaml_map !debug
    implicit none
    logical, intent(in), optional :: profile
    character(len=*), intent(in), optional :: id
    
    !local variables
    integer :: lgt,ncalls
    integer(kind=8) :: itime


    if (f_err_raise(ictrl == 0,&
         'ERROR (f_routine): the routine f_malloc_initialize has not been called',&
         ERR_MALLOC_INTERNAL)) return

    if (.not. present(id)) return !no effect

    !take the time
    itime=f_time()

    !profile the profiling
    call f_timer_interrupt(TCAT_ROUTINE_PROFILING)

    !desactivate profile_routine if the mother routine has desactivated it
    if (present(profile)) mems(ictrl)%profile_routine=mems(ictrl)%profile_routine .and. profile

    !print *,'test',trim(mems(ictrl)%present_routine),'test2',trim(id),'ccc',mems(ictrl)%routine_opened
    !if (trim(mems(ictrl)%present_routine) /= trim(id) .or. &
    !         (trim(mems(ictrl)%present_routine) == trim(id) .and. .not. mems(ictrl)%routine_opened) ) then
    !debug
!!$    call yaml_open_map('Status before the opening of the routine')
!!$      call yaml_map('Level',ictrl)
!!$      call yaml_map('Routine opened',mems(ictrl)%routine_opened)
!!$      call yaml_map('Codepoint',trim(dict_key(mems(ictrl)%dict_codepoint)))
!!$      call yaml_open_map('Codepoint dictionary')
!!$      call yaml_dict_dump(mems(ictrl)%dict_codepoint)
!!$      call yaml_close_map()
!!$    call yaml_close_map()
    !end debug  

    if (.true.) then
       if(associated(mems(ictrl)%dict_routine)) then
!          call yaml_map('adding routine; '//trim(id),&
!               (/dict_size(mems(ictrl)%dict_global),dict_size(mems(ictrl)%dict_routine)/))
!          call yaml_map('Dict to add',mems(ictrl)%dict_routine)
          call prepend(mems(ictrl)%dict_global,mems(ictrl)%dict_routine)
!          call yaml_map('verify; '//trim(id),dict_size(mems(ictrl)%dict_global))
          
          nullify(mems(ictrl)%dict_routine)
       end if
       !this means that the previous routine has not been closed
       if (mems(ictrl)%routine_opened) then
          !call open_routine(dict_codepoint)
          mems(ictrl)%dict_codepoint=>mems(ictrl)%dict_codepoint//subprograms
       end if
       mems(ictrl)%routine_opened=.true.
       !call add(dict_codepoint,trim(id))
       !see if the key existed in the codepoint
       if (has_key(mems(ictrl)%dict_codepoint,trim(id))) then
          !retrieve number of calls and increase it
          ncalls=mems(ictrl)%dict_codepoint//trim(id)//no_of_calls
          call set(mems(ictrl)%dict_codepoint//trim(id)//no_of_calls,ncalls+1)
          !write the starting point for the time
          call set(mems(ictrl)%dict_codepoint//trim(id)//t0_time,itime)
          call set(mems(ictrl)%dict_codepoint//trim(id)//prof_enabled,mems(ictrl)%profile_routine)
       else
          !create a new dictionary
          call set(mems(ictrl)%dict_codepoint//trim(id),&
               dict_new((/no_of_calls .is. yaml_toa(1), t0_time .is. yaml_toa(itime),&
                             tot_time .is. yaml_toa(0.d0,fmt='(f4.1)'), &
                             prof_enabled .is. yaml_toa(mems(ictrl)%profile_routine)/)))
       end if
       !then fix the new codepoint from this one
       mems(ictrl)%dict_codepoint=>mems(ictrl)%dict_codepoint//trim(id)

       lgt=min(len(id),namelen)
       mems(ictrl)%present_routine=repeat(' ',namelen)
       mems(ictrl)%present_routine(1:lgt)=id(1:lgt)

    end if
    call set_routine_info(mems(ictrl)%present_routine,mems(ictrl)%profile_routine)
    call f_timer_resume()
  end subroutine f_routine

  !> Close a previously opened routine
  subroutine f_release_routine()
    use yaml_output, only: yaml_dict_dump
    implicit none

    if (f_err_raise(ictrl == 0,&
         'ERROR (f_release_routine): the routine f_malloc_initialize has not been called',&
         ERR_MALLOC_INTERNAL)) return

    !profile the profiling
    call f_timer_interrupt(TCAT_ROUTINE_PROFILING)

    if (associated(mems(ictrl)%dict_routine)) then
       call prepend(mems(ictrl)%dict_global,mems(ictrl)%dict_routine)
       nullify(mems(ictrl)%dict_routine)
    end if
    !call yaml_map('Closing routine',trim(dict_key(dict_codepoint)))

    call close_routine(mems(ictrl)%dict_codepoint,.not. mems(ictrl)%routine_opened)!trim(dict_key(dict_codepoint)))

!!$    if (f_err_check()) then
!!$       call yaml_warning('ERROR found!')
!!$       call f_dump_last_error()
!!$       call yaml_comment('End of ERROR')
!!$       call f_timer_resume()
!!$       return
!!$    end if
    !last_opened_routine=trim(dict_key(dict_codepoint))!repeat(' ',namelen)
    !the main program is opened until there is a subprograms keyword
    if (f_err_raise(.not. associated(mems(ictrl)%dict_codepoint%parent),&
         'parent not associated(A)',&
         ERR_MALLOC_INTERNAL)) then
       call f_timer_resume()
       return
    end if
    if (dict_key(mems(ictrl)%dict_codepoint%parent) == subprograms) then    
       mems(ictrl)%dict_codepoint=>mems(ictrl)%dict_codepoint%parent
       if (f_err_raise(.not. associated(mems(ictrl)%dict_codepoint%parent),&
            'parent not associated(B)',&
            ERR_MALLOC_INTERNAL)) then
          call f_timer_resume()
          return
       end if
       mems(ictrl)%dict_codepoint=>mems(ictrl)%dict_codepoint%parent
    else !back in the main program
       mems(ictrl)%routine_opened=.false.
    end if

    mems(ictrl)%present_routine(1:len(mems(ictrl)%present_routine))=&
         trim(dict_key(mems(ictrl)%dict_codepoint))
    if (.not. has_key(mems(ictrl)%dict_codepoint,prof_enabled)) then
       call yaml_dict_dump(mems(ictrl)%dict_codepoint)
       call f_err_throw('The key '//prof_enabled//' is not present in the codepoint',&
            err_id=ERR_MALLOC_INTERNAL)
       call f_timer_resume()
       return
    end if

    mems(ictrl)%profile_routine=mems(ictrl)%dict_codepoint//prof_enabled! 

    call set_routine_info(mems(ictrl)%present_routine,mems(ictrl)%profile_routine)
    !debug
!!$    call yaml_open_map('Codepoint after closing')
!!$    call yaml_map('Potential Reference Routine',trim(dict_key(mems(ictrl)%dict_codepoint)))
!!$    call yaml_dict_dump(mems(ictrl)%dict_codepoint)
!!$    call yaml_close_map()
!!$    call yaml_comment('End of release routine',hfill='=')
    !end debug
    call f_timer_resume()
  end subroutine f_release_routine

  !>create the id of a new routine in the codepoint and points to it.
  !! works for sequences
  subroutine open_routine(dict)
    implicit none
    type(dictionary), pointer :: dict
    !local variables
    integer :: ival
    character(len=info_length) :: routinename
    type(dictionary), pointer :: dict_tmp

    !now imagine that a new routine is created
    ival=dict_len(dict)-1
    routinename=dict//ival

    !call yaml_map('The routine which has to be converted is',trim(routinename))

    call pop(dict,ival)

    dict_tmp=>dict//ival//trim(routinename)

    dict => dict_tmp
    nullify(dict_tmp)

  end subroutine open_routine

  subroutine close_routine(dict,jump_up)
    !use yaml_output !debug
    implicit none
    type(dictionary), pointer :: dict
    logical, intent(in) :: jump_up
    !character(len=*), intent(in) :: name
    !local variables
    integer(kind=8) :: itime,jtime
    real(kind=8) :: rtime
    type(dictionary), pointer :: dict_tmp

    if (f_err_raise(.not. associated(dict),'routine not associated',ERR_MALLOC_INTERNAL)) return

    itime=f_time()
    !debug
!!$    call yaml_open_map('codepoint'//trim(dict_key(dict)))
!!$    call yaml_dict_dump(dict)
!!$    call yaml_close_map()
!!$    call yaml_comment('We should jump up '//trim(yaml_toa(jump_up)),hfill='}')
    !end debug

    !update the total time, if the starting point is present
    if (has_key(dict,t0_time)) then
       jtime=dict//t0_time
       jtime=itime-jtime
       rtime=dict//tot_time
       call set(dict//tot_time,rtime+real(jtime,kind=8)*1.d-9,fmt='(1pe15.7)')
       call pop(dict,t0_time)
    else
       call f_err_throw('Key '//t0_time//&
            ' not found, most likely f_release_routine has been called too many times',&
            err_id=ERR_INVALID_MALLOC)
    end if

    !we should go up of three levels
    if (jump_up) then
       dict_tmp=>dict%parent
       if (f_err_raise(.not. associated(dict_tmp),'parent not associated(1)',&
         ERR_MALLOC_INTERNAL)) return
!       call yaml_map('Present Key 1',dict_key(dict_tmp))
       dict_tmp=>dict_tmp%parent
       if (f_err_raise(.not. associated(dict_tmp),'parent not associated(2)',&
            ERR_MALLOC_INTERNAL)) return
!       call yaml_map('Present Key 2',dict_key(dict_tmp))
       if (f_err_raise(.not. associated(dict_tmp%parent),'parent not associated(3)',&
            ERR_MALLOC_INTERNAL)) return
       dict_tmp=>dict_tmp%parent
       if (f_err_raise(.not. associated(dict_tmp%parent),'parent not associated(4)',&
            ERR_MALLOC_INTERNAL)) return
       dict=>dict_tmp%parent
    end if

  end subroutine close_routine

  !routine which is called for most of the errors of the module
  subroutine f_malloc_callback()
    use yaml_output, only: yaml_warning
    implicit none

    call yaml_warning('An error occured in dynamic memory module. Printing info')
    call f_malloc_dump_status()
    call f_err_severe()
  end subroutine f_malloc_callback

  !> Decide the error messages associated to the dynamic memory
  subroutine dynamic_memory_errors()
    use dictionaries, only: f_err_define
    implicit none
    
    call f_err_define(err_name='ERR_ALLOCATE',err_msg='Allocation error',err_id=ERR_ALLOCATE,&
         err_action='Control the order of the allocation or if the memory limit has been reached',&
         callback=f_malloc_callback)
    call f_err_define(err_name='ERR_DEALLOCATE',err_msg='Deallocation error',err_id=ERR_DEALLOCATE,&
         err_action='Control the order of the allocation or if the memory limit has been reached',&
         callback=f_malloc_callback)
    call f_err_define(err_name='ERR_MEMLIMIT',err_msg='Memory limit reached',err_id=ERR_MEMLIMIT,&
         err_action='Control the size of the arrays needed for this run with bigdft-tool program',&
         callback=f_malloc_callback)
    call f_err_define(err_name='ERR_INVALID_COPY',err_msg='Copy not allowed',&
         err_id=ERR_INVALID_COPY,&
         err_action=&
         'A f_memcpy command failed, probably invalid sizes: check sizes of arrays at runtime',&
         callback=f_malloc_callback)
    call f_err_define(err_name='ERR_INVALID_MALLOC',err_msg='Invalid specification of f_malloc',&
         err_id=ERR_INVALID_MALLOC,&
         err_action='Put coherent data for the memory space allocation',&
         callback=f_malloc_callback)
    call f_err_define(err_name='ERR_MALLOC_INTERNAL',err_msg='Internal error of memory profiler',&
         err_id=ERR_MALLOC_INTERNAL,&
         err_action='An invalid operation occurs, submit bug report to developers',&
         callback=f_malloc_callback)
    
  end subroutine dynamic_memory_errors

  !> opens a new instance of the dynamic memory handling
  subroutine f_malloc_initialize()
    implicit none
    
    !increase the number of active instances
    ictrl=ictrl+1
    if (f_err_raise(ictrl > max_ctrl,&
         'The number of active instances cannot exceed'//trim(yaml_toa(max_ctrl)),&
         ERR_MALLOC_INTERNAL)) return

    !extra options can be passed at the initialization
    mems(ictrl)=mem_ctrl_init()

    !initialize the memprofiling counters
    call set(mems(ictrl)%dict_global//'Timestamp of Profile initialization',&
         trim(yaml_date_and_time_toa()))
    !Process Id (used to dump)
    call set(mems(ictrl)%dict_global//processid,0)
    !start the profiling of the main program
    call f_routine(id=main)

    !set status of library to the initial case
    call f_malloc_set_status(memory_limit=0.e0)

  end subroutine f_malloc_initialize

  !> Initialize the library
  subroutine f_malloc_set_status(memory_limit,output_level,logfile_name,unit,iproc)
    use yaml_output, only: yaml_date_and_time_toa
    implicit none
    !Arguments
    character(len=*), intent(in), optional :: logfile_name   !< Name of the logfile
    real(kind=4), intent(in), optional :: memory_limit       !< Memory limit
    integer, intent(in), optional :: output_level            !< Level of output for memocc
                                                             !! 0 no file, 1 light, 2 full
    integer, intent(in), optional :: unit                    !< Indicate file unit for the output
    integer, intent(in), optional :: iproc                   !< Process Id (used to dump, by default one 0)

    if (f_err_raise(ictrl == 0,&
         'ERROR (f_malloc_set_status): the routine f_malloc_initialize has not been called',&
         ERR_MALLOC_INTERNAL)) return

!!$    if (.not. mems(ictrl)%profile_initialized) then
!!$       profile_initialized=.true.
!!$       !call malloc_errors()
!!$       !initalize the dictionary with the allocation information
!!$       nullify(dict_routine)
!!$       call dict_init(dict_global)
!!$       call set(dict_global//'Timestamp of Profile initialization',trim(yaml_date_and_time_toa()))
!!$       !Process Id (used to dump)
!!$       call set(dict_global//processid,0)
!!$       call dict_init(dict_calling_sequence)
!!$       !in principle the calling sequence starts from the main
!!$       dict_codepoint => dict_calling_sequence
!!$       call f_routine(id='Main program')
!!$    end if

    if (present(memory_limit)) call memocc_set_memory_limit(memory_limit)

    if (present(output_level)) call memocc_set_state(output_level)

    if (present(unit)) call memocc_set_stdout(unit)

    if (present(logfile_name)) call memocc_set_filename(logfile_name)
       
    if (present(iproc)) call set(mems(ictrl)%dict_global//processid,iproc)
  end subroutine f_malloc_set_status

  !> Finalize f_malloc (Display status)
  subroutine f_malloc_finalize(dump,process_id)
    use yaml_output, only: yaml_warning,yaml_open_map,yaml_close_map,yaml_dict_dump,yaml_get_default_stream,yaml_map
    implicit none
    !Arguments
    logical, intent(in), optional :: dump !< Dump always information, 
                                          !! otherwise only for Process Id == 0 and errors
    integer, intent(out), optional :: process_id !< retrieve the process_id  
                                                 !! useful to dump further information after finalization
    !local variables
    integer :: pid
    logical :: dump_status
    !integer :: unt
    
    if (f_err_raise(ictrl == 0,&
         'ERROR (f_malloc_finalize): the routine f_malloc_initialize has not been called',&
         ERR_MALLOC_INTERNAL)) return

    if (present(process_id)) process_id=-1

    !quick return if variables not associated
    if (associated(mems(ictrl)%dict_global)) then
       !put the last values in the dictionary if not freed
       if (associated(mems(ictrl)%dict_routine)) then
          call prepend(mems(ictrl)%dict_global,mems(ictrl)%dict_routine)
          nullify(mems(ictrl)%dict_routine)
       end if
       if (present(process_id)) process_id = mems(ictrl)%dict_global//processid

       if (present(dump)) then
          dump_status=.true.
       else 
          pid = mems(ictrl)%dict_global//processid
          if (pid == 0) then
             dump_status=.true.
          else
             dump_status=.false.
          end if
          !Print if error
          if (dict_size(mems(ictrl)%dict_global) == 2) dump_status=.false.
       end if
       if (dump_status) then
          call yaml_map('Size of the global database',dict_size(mems(ictrl)%dict_global))
          call yaml_map('Raw version',mems(ictrl)%dict_global)
          call yaml_open_map('Status of the memory at finalization')
          !call yaml_dict_dump(dict_global)
          call dump_leaked_memory(mems(ictrl)%dict_global)
          call yaml_close_map()
       end if
       call dict_free(mems(ictrl)%dict_global)
       call f_release_routine() !release main
       !    call yaml_open_map('Calling sequence')
       !    call yaml_dict_dump(dict_calling_sequence)
       !    call yaml_close_map()
       call dict_free(mems(ictrl)%dict_calling_sequence)
    end if

    if (mems(ictrl)%profile_initialized) call memocc_report()

    !nullify control structure
    mems(ictrl)=mem_ctrl_null()
    !lower the level
    ictrl=ictrl-1
  end subroutine f_malloc_finalize

  !> Dump all allocations
  subroutine dump_leaked_memory(dict,unit)
    use metadata_interfaces, only: address_toi
     use yaml_output
     implicit none
     type(dictionary), pointer, intent(in) :: dict
     integer, intent(in), optional :: unit
     !Local variables
     type(dictionary), pointer :: dict_ptr!, dict_tmp
     character(len=256) :: array_id
     integer :: iunt

     if (present(unit)) then
        iunt=unit
     else
        call yaml_get_default_stream(iunt)
     end if
     dict_ptr => dict_next(dict)
     do while(associated(dict_ptr))
        if (has_key(dict_ptr,trim(arrayid))) then
           array_id = dict_ptr//arrayid
           call yaml_open_map(trim(array_id),unit=iunt)
           call yaml_dict_dump(dict_ptr,unit=iunt)
           call yaml_map(metadatadd,trim(dict_key(dict_ptr)),unit=iunt)
           call yaml_close_map(unit=iunt)
        else
           call yaml_map(trim(dict_key(dict_ptr)),dict_ptr,unit=iunt)

!!$           call yaml_dict_dump(dict_ptr)
!!$           call yaml_close_map()
        end if
        dict_ptr=>dict_next(dict_ptr)
     end do
  end subroutine dump_leaked_memory

  subroutine f_malloc_dump_status(filename,dict_summary)
    use yaml_output
    implicit none
    character(len=*), intent(in), optional :: filename
    !> if present, this dictionary is filled with the summary of the 
    !! dumped dictionary. Its presence disables the normal dumping
    type(dictionary), pointer, optional, intent(out) :: dict_summary 
    !local variables
    integer, parameter :: iunit=97 !<if used switch to default
    integer :: iunt,iunit_def,istat

    if (f_err_raise(ictrl == 0,&
         'ERROR (f_malloc_dump_status): the routine f_malloc_initialize has not been called',&
         ERR_MALLOC_INTERNAL)) return
    if (present(dict_summary)) then
       call dict_init(dict_summary)
       call postreatment_of_calling_sequence(-1.d0,&
            mems(ictrl)%dict_calling_sequence,dict_summary)
       !call yaml_map('Codepoint',trim(dict_key(mems(ictrl)%dict_codepoint)))
       return
    end if

    !retrieve current unit
    call yaml_get_default_stream(iunit_def)
    iunt=iunit_def
    !inquire for presence of unit iunit in the case of filename
    if (present(filename)) then
       call yaml_set_stream(unit=iunit,filename=filename,position='rewind',setdefault=.false.,&
            istat=istat)
       if (istat /= 0) then
          call yaml_newline()
          call yaml_warning('Memory allocation status filename '//trim(filename)//&
               ' not created, dumping in default stream')
       else
          iunt=iunit
       end if
    end if

    call yaml_newline(unit=iunt)
    call yaml_open_map('Calling sequence of Main program',unit=iunt)
      call yaml_dict_dump(mems(ictrl)%dict_calling_sequence,unit=iunt)
    call yaml_close_map(unit=iunt)
    if (associated(mems(ictrl)%dict_routine)) then
       call yaml_open_map('Routine dictionary',unit=iunt)
       call dump_leaked_memory(mems(ictrl)%dict_routine,unit=iunt)
       call yaml_close_map(unit=iunt)
    end if
    call yaml_open_map('Global dictionary (size'//&
         trim(yaml_toa(dict_size(mems(ictrl)%dict_global)))//')',unit=iunt)
    call dump_leaked_memory(mems(ictrl)%dict_global,unit=iunt)
    call yaml_close_map(unit=iunt)

    !then close the file
    if (iunt /= iunit_def) then
       call yaml_close_stream(unit=iunt)
    end if

  end subroutine f_malloc_dump_status

<<<<<<< HEAD
=======
  !> this routine identify for each of the routines the most time consuming parts and print it in the logfile
  recursive subroutine postreatment_of_calling_sequence(base_time,&
       dict_cs,dict_pt)
    implicit none
    !>time on which percentages has to be given
    double precision, intent(in) :: base_time 
    type(dictionary), pointer :: dict_cs,dict_pt
    !local variables
    integer :: ikey,jkey,nkey,icalls
    integer(kind=8) :: itime,jtime
    double precision :: bt
    character(len=info_length) :: keyval,percent
    type(dictionary), pointer :: dict_tmp
    integer, dimension(:), allocatable :: ipiv
    double precision, dimension(:), allocatable :: time
    character(len=info_length), dimension(:), allocatable :: keys

    !build the dictionary of timings
    nkey=dict_size(dict_cs)
    time=f_malloc(nkey,id='time')
    keys=f_malloc_str(info_length,nkey,id='keys')
    ipiv=f_malloc(nkey,id='ipiv')

    !now fill the timings with the values
    dict_tmp=>dict_iter(dict_cs)
    ikey=0
    do while (associated(dict_tmp))
       ikey=ikey+1       
       keys(ikey)=dict_key(dict_tmp)
       if (t0_time .in. dict_tmp) then
          !measure the time from last opening
          itime=f_time()
          jtime=dict_tmp//t0_time
          jtime=itime-jtime
          time(ikey)=real(jtime,kind=8)*1.d-9
          !add an asterisk to the key
       else if (tot_time .in. dict_tmp) then
          time(ikey)=dict_tmp//tot_time
       else
          time(ikey)=0.d0
       end if
       dict_tmp=>dict_next(dict_tmp)
    end do

    !now order the arrays from the most to the less expensive
    call sort_positions(nkey,time,ipiv)
    do ikey=1,nkey
       jkey=ipiv(ikey)
       icalls=dict_cs//trim(keys(jkey))//no_of_calls
       if (base_time > 0.d0) then
          percent(1:len(percent))=&
               trim(yaml_toa(time(jkey)/base_time*100.d0,fmt='(f6.2)'))//'%'
       else
          percent(1:len(percent))='~'
       end if
       !add to the dictionary the information associated to this routine
       call add(dict_pt,dict_new(trim(keys(jkey)) .is. &
            list_new(.item. yaml_toa(time(jkey),fmt='(1pg12.3)'),&
            .item. yaml_toa(icalls),.item. percent)&
            ))
    end do
    call f_free(ipiv)
    call f_free_str(info_length,keys)
    call f_free(time)
    !now that the routine level has been ordered, inspect lower levels,

    do ikey=1,nkey
       !the first key is the name of the routine
       dict_tmp=>dict_iter(dict_pt//(ikey-1))
       keyval=dict_key(dict_tmp)
       bt=dict_tmp//0
       if (subprograms .in. dict_cs//trim(keyval)) then
          call postreatment_of_calling_sequence(bt,dict_cs//trim(keyval)//subprograms,&
               dict_pt//(ikey-1)//subprograms)
       end if
    end do

  end subroutine postreatment_of_calling_sequence

>>>>>>> 3cba9234
  !---Templates start here
  include 'malloc_templates-inc.f90'

end module dynamic_memory<|MERGE_RESOLUTION|>--- conflicted
+++ resolved
@@ -20,17 +20,17 @@
 
   private 
 
-  logical, parameter :: track_origins=.true.!< when true keeps track of all the allocation statuses using dictionaries
-  integer, parameter :: namelen=f_malloc_namelen          !< length of the character variables
-  integer, parameter :: error_string_len=80 !< length of error string
-  integer, parameter :: ndebug=0            !< size of debug parameters
-!!$  integer, parameter :: max_rank=7          !< maximum rank in fortran
-  !maximum size of f_lib control variables
-  integer, parameter :: max_ctrl = 5 !<maximum number of nested levels
-  integer :: ictrl=0                 !<id of active control structure (<=max_ctrl)
-
-
-  !> parameters for defitions of internal dictionary
+  logical, parameter :: track_origins=.true.      !< When true keeps track of all the allocation statuses using dictionaries
+  integer, parameter :: namelen=f_malloc_namelen  !< Length of the character variables
+  integer, parameter :: error_string_len=80       !< Length of error string
+  integer, parameter :: ndebug=0                  !< Size of debug parameters
+!!$  integer, parameter :: max_rank=7             !< Maximum rank in fortran
+  !> Maximum size of f_lib control variables
+  integer, parameter :: max_ctrl = 5 !< Maximum number of nested levels
+  integer :: ictrl=0                 !< Id of active control structure (<=max_ctrl)
+
+
+  !> Parameters for defitions of internal dictionary
   character(len=*), parameter :: arrayid='Array Id'
   character(len=*), parameter :: routineid='Allocating Routine Id'
   character(len=*), parameter :: sizeid='Size (Bytes)'
@@ -44,20 +44,20 @@
   character(len=*), parameter :: prof_enabled='Profiling Enabled'
   character(len=*), parameter :: main='Main program'
 
-  !error codes
+  !> Error codes
   integer, save :: ERR_ALLOCATE
   integer, save :: ERR_DEALLOCATE
   integer, save :: ERR_MEMLIMIT
   integer, save :: ERR_INVALID_COPY
   integer, save :: ERR_MALLOC_INTERNAL
 
-  !timing categories
+  !> Timing categories
   integer, public, save :: TCAT_ARRAY_ALLOCATIONS
   integer, public, save :: TCAT_INIT_TO_ZERO
   integer, public, save :: TCAT_ROUTINE_PROFILING
 
-  !> control structure of flib library. 
-  !Contains all global variables of interest in a separate instance of f_lib
+  !> Control structure of flib library. 
+  !! Contains all global variables of interest in a separate instance of f_lib
   type :: mem_ctrl 
      logical :: profile_initialized  !< global variables for initialization
      logical :: routine_opened       !< global variable (can be stored in dictionaries)
@@ -70,9 +70,9 @@
      type(dictionary), pointer :: dict_codepoint !<points to where we are in the previous dictionary
   end type mem_ctrl
   
-  !>global variable controlling the different instances of the calls
-  !the 0 component is supposed to be unused, it is allocated to avoid segfaults
-  !if the library routines are called without initialization
+  !> Global variable controlling the different instances of the calls
+  !! the 0 component is supposed to be unused, it is allocated to avoid segfaults
+  !! if the library routines are called without initialization
   type(mem_ctrl), dimension(0:max_ctrl) :: mems
 
   interface assignment(=)
@@ -113,12 +113,8 @@
   interface f_memcpy
      module procedure f_memcpy_i0,f_memcpy_i1
      module procedure f_memcpy_r0
-<<<<<<< HEAD
-     module procedure f_memcpy_d0
-=======
      module procedure f_memcpy_d0,f_memcpy_d1,f_memcpy_d2
      module procedure f_memcpy_d1d2,f_memcpy_d2d1
->>>>>>> 3cba9234
      module procedure f_memcpy_l0
   end interface f_memcpy
 
@@ -858,9 +854,8 @@
 
   end subroutine f_malloc_dump_status
 
-<<<<<<< HEAD
-=======
-  !> this routine identify for each of the routines the most time consuming parts and print it in the logfile
+
+  !> This routine identify for each of the routines the most time consuming parts and print it in the logfile
   recursive subroutine postreatment_of_calling_sequence(base_time,&
        dict_cs,dict_pt)
     implicit none
@@ -939,7 +934,6 @@
 
   end subroutine postreatment_of_calling_sequence
 
->>>>>>> 3cba9234
   !---Templates start here
   include 'malloc_templates-inc.f90'
 
