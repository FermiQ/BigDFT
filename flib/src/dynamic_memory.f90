!> @file
!! Manage dynamic memory allocation
!! @author
!!    Copyright (C) 2012-2013 BigDFT group
!!    This file is distributed under the terms of the
!!    GNU General Public License, see ~/COPYING file
!!    or http://www.gnu.org/copyleft/gpl.txt .
!!    For the list of contributors, see ~/AUTHORS


!> Module used by the module to manage the memory allocations
module metadata_interfaces

  implicit none

  private

  integer, parameter :: longsize=20              !<could be lower
  character(len=*), parameter :: fmtlong='(i20)' !< conversion of long integer

  interface
     subroutine geti1(array,iadd)
       implicit none
       integer, dimension(:), allocatable, intent(in) :: array
       integer(kind=8), intent(out) :: iadd
     end subroutine geti1

     subroutine geti2(array,iadd)
       implicit none
       integer, dimension(:,:), allocatable, intent(in) :: array
       integer(kind=8), intent(out) :: iadd
     end subroutine geti2

     subroutine geti3(array,iadd)
       implicit none
       integer, dimension(:,:,:), allocatable, intent(in) :: array
       integer(kind=8), intent(out) :: iadd
     end subroutine geti3

     subroutine geti4(array,iadd)
       implicit none
       integer, dimension(:,:,:,:), allocatable, intent(in) :: array
       integer(kind=8), intent(out) :: iadd
     end subroutine geti4

     subroutine getl1(array,iadd)
       implicit none
       logical, dimension(:), allocatable, intent(in) :: array
       integer(kind=8), intent(out) :: iadd
     end subroutine getl1

     subroutine getl2(array,iadd)
       implicit none
       logical, dimension(:,:), allocatable, intent(in) :: array
       integer(kind=8), intent(out) :: iadd
     end subroutine getl2

     subroutine getdp1(array,iadd)
       implicit none
       double precision, dimension(:), allocatable, intent(in) :: array
       integer(kind=8), intent(out) :: iadd
     end subroutine getdp1

     subroutine getdp2(array,iadd)
       implicit none
       double precision, dimension(:,:), allocatable, intent(in) :: array
       integer(kind=8), intent(out) :: iadd
     end subroutine getdp2

     subroutine getdp3(array,iadd)
       implicit none
       double precision, dimension(:,:,:), allocatable, intent(in) :: array
       integer(kind=8), intent(out) :: iadd
     end subroutine getdp3

     subroutine getdp4(array,iadd)
       implicit none
       double precision, dimension(:,:,:,:), allocatable, intent(in) :: array
       integer(kind=8), intent(out) :: iadd
     end subroutine getdp4

     subroutine getdp1ptr(array,iadd)
       implicit none
       double precision, dimension(:), pointer, intent(in) :: array
       integer(kind=8), intent(out) :: iadd
     end subroutine getdp1ptr

     subroutine getdp2ptr(array,iadd)
       implicit none
       double precision, dimension(:,:), pointer, intent(in) :: array
       integer(kind=8), intent(out) :: iadd
     end subroutine getdp2ptr

     subroutine getdp3ptr(array,iadd)
       implicit none
       double precision, dimension(:,:,:), pointer, intent(in) :: array
       integer(kind=8), intent(out) :: iadd
     end subroutine getdp3ptr

     subroutine getdp4ptr(array,iadd)
       implicit none
       double precision, dimension(:,:,:,:), pointer, intent(in) :: array
       integer(kind=8), intent(out) :: iadd
     end subroutine getdp4ptr

     subroutine getdp5ptr(array,iadd)
       implicit none
       double precision, dimension(:,:,:,:,:), pointer, intent(in) :: array
       integer(kind=8), intent(out) :: iadd
     end subroutine getdp5ptr

     subroutine geti1ptr(array,iadd)
       implicit none
       integer, dimension(:), pointer, intent(in) :: array
       integer(kind=8), intent(out) :: iadd
     end subroutine geti1ptr

     subroutine geti2ptr(array,iadd)
       implicit none
       integer, dimension(:,:), pointer, intent(in) :: array
       integer(kind=8), intent(out) :: iadd
     end subroutine geti2ptr

  end interface

interface pad_array
  module procedure pad_i1,pad_i2,pad_i3,pad_i4
  module procedure pad_l1,pad_l2
  module procedure pad_dp1,pad_dp2,pad_dp3,pad_dp4,pad_dp5
end interface

public :: pad_array,geti1,geti2,geti3,geti4
public :: getl1,getl2
public :: getdp1,getdp2,getdp3,getdp4!,getlongaddress
public :: getdp1ptr,getdp2ptr,getdp3ptr,getdp4ptr,getdp5ptr,geti1ptr,geti2ptr
public :: address_toi,long_toa

contains

  subroutine pad_i1(array,init_to_zero,shp,ndebug)
    implicit none
    logical, intent(in) :: init_to_zero
    integer, intent(in) :: ndebug
    integer, dimension(1), intent(in) :: shp
    integer, dimension(shp(1)+ndebug), intent(out) :: array
    
    call pad_integer(array,init_to_zero,shp(1),shp(1)+ndebug)

  end subroutine pad_i1

  subroutine pad_i2(array,init_to_zero,shp,ndebug)
    implicit none
    logical, intent(in) :: init_to_zero
    integer, intent(in) :: ndebug
    integer, dimension(2), intent(in) :: shp
    integer, dimension(shp(1),shp(2)+ndebug), intent(out) :: array
    
    call pad_integer(array,init_to_zero,product(shp),product(shp(1:1))*(shp(2)+ndebug))

  end subroutine pad_i2

  subroutine pad_i3(array,init_to_zero,shp,ndebug)
    implicit none
    logical, intent(in) :: init_to_zero
    integer, intent(in) :: ndebug
    integer, dimension(3), intent(in) :: shp
    integer, dimension(shp(1),shp(2),shp(3)+ndebug), intent(out) :: array
    
    call pad_integer(array,init_to_zero,product(shp),product(shp(1:2))*(shp(3)+ndebug))

  end subroutine pad_i3

  subroutine pad_i4(array,init_to_zero,shp,ndebug)
    implicit none
    logical, intent(in) :: init_to_zero
    integer, intent(in) :: ndebug
    integer, dimension(4), intent(in) :: shp
    integer, dimension(shp(1),shp(2),shp(3),shp(4)+ndebug), intent(out) :: array
    
    call pad_integer(array,init_to_zero,product(shp),product(shp(1:3))*(shp(4)+ndebug))

  end subroutine pad_i4

  subroutine pad_l1(array,init_to_zero,shp,ndebug)
    implicit none
    logical, intent(in) :: init_to_zero
    integer, intent(in) :: ndebug
    integer, dimension(1), intent(in) :: shp
    logical, dimension(shp(1)+ndebug), intent(out) :: array
    
    call pad_logical(array,init_to_zero,shp(1),shp(1)+ndebug)

  end subroutine pad_l1

  subroutine pad_l2(array,init_to_zero,shp,ndebug)
    implicit none
    logical, intent(in) :: init_to_zero
    integer, intent(in) :: ndebug
    integer, dimension(2), intent(in) :: shp
    logical, dimension(shp(1),shp(2)+ndebug), intent(out) :: array
    
    call pad_logical(array,init_to_zero,product(shp),product(shp(1:1))*(shp(2)+ndebug))

  end subroutine pad_l2

  subroutine pad_dp1(array,init_to_zero,shp,ndebug)
    implicit none
    logical, intent(in) :: init_to_zero
    integer, intent(in) :: ndebug
    integer, dimension(1), intent(in) :: shp
    double precision, dimension(shp(1)+ndebug), intent(out) :: array
    
    call pad_double(array,init_to_zero,shp(1),shp(1)+ndebug)

  end subroutine pad_dp1

  subroutine pad_dp2(array,init_to_zero,shp,ndebug)
    implicit none
    logical, intent(in) :: init_to_zero
    integer, intent(in) :: ndebug
    integer, dimension(2), intent(in) :: shp
    double precision, dimension(shp(1),shp(2)+ndebug), intent(out) :: array
    
    call pad_double(array,init_to_zero,product(shp),product(shp(1:1))*(shp(2)+ndebug))

  end subroutine pad_dp2

  subroutine pad_dp3(array,init_to_zero,shp,ndebug)
    implicit none
    logical, intent(in) :: init_to_zero
    integer, intent(in) :: ndebug
    integer, dimension(3), intent(in) :: shp
    double precision, dimension(shp(1),shp(2),shp(3)+ndebug), intent(out) :: array
    
    call pad_double(array,init_to_zero,product(shp),product(shp(1:2))*(shp(3)+ndebug))

  end subroutine pad_dp3

  subroutine pad_dp4(array,init_to_zero,shp,ndebug)
    implicit none
    logical, intent(in) :: init_to_zero
    integer, intent(in) :: ndebug
    integer, dimension(4), intent(in) :: shp
    double precision, dimension(shp(1),shp(2),shp(3),shp(4)+ndebug), intent(out) :: array
    
    call pad_double(array,init_to_zero,product(shp),product(shp(1:3))*(shp(4)+ndebug))

  end subroutine pad_dp4

  subroutine pad_dp5(array,init_to_zero,shp,ndebug)
    implicit none
    logical, intent(in) :: init_to_zero
    integer, intent(in) :: ndebug
    integer, dimension(5), intent(in) :: shp
    double precision, dimension(shp(1),shp(2),shp(3),shp(4),shp(5)+ndebug), intent(out) :: array
    
    call pad_double(array,init_to_zero,product(shp),product(shp(1:4))*(shp(5)+ndebug))

  end subroutine pad_dp5


  subroutine pad_double(array,init,ndim_tot,ndim_extra)
    implicit none
    logical, intent(in) :: init
    integer, intent(in) :: ndim_tot, ndim_extra
    double precision, dimension(ndim_extra), intent(out) :: array
    !local variables
    integer :: i

    if (init) call razero(ndim_tot,array)
    do i=ndim_tot+1,ndim_extra
       array(i)=d_nan()
    end do
  end subroutine pad_double

  subroutine pad_simple(array,init,ndim_tot,ndim_extra)
    implicit none
    logical, intent(in) :: init
    integer, intent(in) :: ndim_tot, ndim_extra
    real, dimension(ndim_extra), intent(out) :: array
    !local variables
    integer :: i,i_nan
    real :: r_nan1
    equivalence (r_nan1,i_nan)

    if (init) call razero_simple(ndim_tot,array)
    do i=ndim_tot+1,ndim_extra
       array(i)=r_nan()
    end do
  end subroutine pad_simple

  subroutine pad_logical(array,init,ndim_tot,ndim_extra)
    implicit none
    logical, intent(in) :: init
    integer, intent(in) :: ndim_tot, ndim_extra
    logical, dimension(ndim_extra), intent(out) :: array
    !local variables
    integer :: i

    if (init) then
       do i=1,ndim_tot
          array(i)=.false.
       end do
    end if
    do i=ndim_tot+1,ndim_extra
       array(i)=.true.
    end do
  end subroutine pad_logical

  subroutine pad_integer(array,init,ndim_tot,ndim_extra)
    implicit none
    logical, intent(in) :: init
    integer, intent(in) :: ndim_tot, ndim_extra
    integer, dimension(ndim_extra), intent(out) :: array
    !local variables
    integer :: i

    if (init) call razero_integer(ndim_tot,array)
    do i=ndim_tot+1,ndim_extra
       array(i)= 2147483647 !i_nan
    end do
  end subroutine pad_integer

  subroutine pad_character(array,init,ndim_tot,ndim_extra)
    implicit none
    logical, intent(in) :: init
    integer, intent(in) :: ndim_tot, ndim_extra
    character(len=*), dimension(ndim_extra), intent(out) :: array
    !local variables
    integer :: i

    if (init) then
       do i=1,ndim_tot
          array(i)=repeat(' ',len(array(1)))
       end do
    end if
    do i=ndim_tot+1,ndim_extra
       array(i)=repeat('X',len(array(1)))
    end do
  end subroutine pad_character

  !> Function which specify NaN according to IEEE specifications
  function d_nan()
   implicit none
   double precision :: d_nan
   !local variables
   double precision :: dnan
   integer, dimension(2) :: inan
   equivalence (dnan, inan)
   ! This first assignment is for big-endian machines
   inan(1) = 2147483647
   ! The second assignment is for little-endian machines
   inan(2) = 2147483647
   d_nan = dnan
  end function d_nan

  !> Function which specify NaN according to IEEE specifications
  function r_nan()
   implicit none
   real :: r_nan
   !local variables
   real :: rnan
   integer :: inan
   equivalence (rnan, inan)
   inan = 2147483647
   r_nan = rnan
  end function r_nan

  function exa_toi(a)
    character(len=1), intent(in) :: a
    integer :: exa_toi
    select case(a)
    case('0')
       exa_toi=0
    case('1')
       exa_toi=1
    case('2')
       exa_toi=2
    case('3')
       exa_toi=3
    case('4')
       exa_toi=4
    case('5')
       exa_toi=5
    case('6')
       exa_toi=6
    case('7')
       exa_toi=7
    case('8')
       exa_toi=8
    case('9')
       exa_toi=9
    case('a')
       exa_toi=10
    case('b')
       exa_toi=11
    case('c')
       exa_toi=12
    case('d')
       exa_toi=13
    case('e')
       exa_toi=14
    case('f')
       exa_toi=15
    case default
       !raise an error
       print *,'a: ',a
       stop 'undefined value'
    end select
    
  end function exa_toi

  function address_toi(address)
    character(len=*), intent(in) ::  address
    integer(kind=8) :: address_toi
    !local variables
    integer :: i,l
    integer(kind=8) :: j
    character(len=1) :: a

    l=len_trim(address)
    address_toi=0
    do i=l-2,1,-1
       a=address(i+2:i+2)
       j=int(16**(l-2-i),kind=8)*int(exa_toi(a),kind=8)
       !print *,'i,a',i,a,exa_toi(a)
       address_toi=address_toi+j
    end do
    
  end function address_toi

  pure function long_toa(iadd)
    use yaml_strings
    implicit none 
    integer(kind=8), intent(in) :: iadd
    character(len=longsize) :: long_toa
    
    long_toa=adjustl(yaml_toa(iadd,fmt=fmtlong))

  end function long_toa

end module metadata_interfaces


!> Module used to manage memory allocations and de-allocations
module dynamic_memory

  !use m_profiling, except => ndebug, and=> d_nan, also=> r_nan
  use memory_profiling, except => ndebug
  use dictionaries, info_length => max_field_length
  use yaml_strings, only: yaml_toa,yaml_date_and_time_toa
  implicit none

  private 

  integer, parameter :: namelen=32          !< length of the character variables
  integer, parameter :: error_string_len=80 !< length of error string
  integer, parameter :: ndebug=0            !< size of debug parameters
  integer, parameter :: max_rank=7          !< maximum rank in fortran
  !maximum size of f_lib control variables
  integer, parameter :: max_ctrl = 5 !<maximum number of nested levels
  integer :: ictrl=0                 !<id of active control structure (<=max_ctrl)


  !> parameters for defitions of internal dictionary
  character(len=*), parameter :: arrayid='Array Id'
  character(len=*), parameter :: routineid='Allocating Routine Id'
  character(len=*), parameter :: sizeid='Size (Bytes)'
  character(len=*), parameter :: metadatadd='Address of metadata'
  character(len=*), parameter :: firstadd='Address of first element'
  character(len=*), parameter :: processid='Process Id'
  character(len=*), parameter :: subprograms='Subroutines'
  character(len=*), parameter :: no_of_calls='No. of calls'
  character(len=*), parameter :: t0_time='Time of last opening'
  character(len=*), parameter :: tot_time='Total time (s)'
  character(len=*), parameter :: prof_enabled='Profiling Enabled'

  !error codes
  integer :: ERR_ALLOCATE
  integer :: ERR_DEALLOCATE
  integer :: ERR_MEMLIMIT
  integer :: ERR_INVALID_MALLOC
  integer :: ERR_INVALID_RANK
  integer :: ERR_MALLOC_INTERNAL

  !> control structure of flib library. 
  !Contains all global variables of interest in a separate instance of f_lib
  type :: mem_ctrl 
     logical :: profile_initialized  !< global variables for initialization
     logical :: routine_opened       !< global variable (can be stored in dictionaries)
     logical :: profile_routine      !< decide whether the routine has to be profiled
     character(len=namelen) :: present_routine !< name of the active routine 
     !>dictionaries needed for profiling storage
     type(dictionary), pointer :: dict_global    !<status of the memory at higher level
     type(dictionary), pointer :: dict_routine   !<status of the memory inside the routine
     type(dictionary), pointer :: dict_calling_sequence !<profiling of the routines
     type(dictionary), pointer :: dict_codepoint !<points to where we are in the previous dictionary
  end type mem_ctrl
  
  !>global variable controlling the different instances of the calls
  !the 0 component is supposed to be unused, it is allocated to avoid segfaults
  ! if the library routines are called without initialization
  type(mem_ctrl), dimension(0:max_ctrl) :: mems

  !> Structure needed to allocate an allocatable array
  type, public :: malloc_information_all
     logical :: pin                          !< flag to control the pinning of the address
     logical :: profile                      !< activate profiling for this allocation
     logical :: put_to_zero                  !< initialize to zero after allocation
     integer :: rank                         !< rank of the array
     integer, dimension(max_rank) :: shape   !< shape of the structure 
     integer, dimension(max_rank) :: lbounds !< lower bounds
     integer, dimension(max_rank) :: ubounds !< upper bounds
     integer(kind=8) :: metadata_add         !< physical address of the fortran metadata
     character(len=namelen) :: array_id      !< label the array
     character(len=namelen) :: routine_id    !< label the routine
  end type malloc_information_all

  !> Structure needed to allocate a pointer
  type, public :: malloc_information_ptr
     logical :: ptr                          !< just to make the structures different, to see if needed
     logical :: pin                          !< flag to control the pinning of the address
     logical :: profile                      !< activate profiling for this allocation
     logical :: put_to_zero                  !< initialize to zero after allocation
     integer :: rank                         !< rank of the pointer
     integer, dimension(max_rank) :: shape   !< shape of the structure 
     integer, dimension(max_rank) :: lbounds !< lower bounds
     integer, dimension(max_rank) :: ubounds !< upper bounds
     integer(kind=8) :: metadata_add         !< physical address of the fortran metadata
     character(len=namelen) :: array_id      !< label the array
     character(len=namelen) :: routine_id    !< label the routine
  end type malloc_information_ptr

  type, public :: array_bounds
     integer :: nlow  !<lower bounds
     integer :: nhigh !<higher bounds
  end type array_bounds

  interface assignment(=)
     module procedure i1_all,i2_all,i3_all,i4_all
     module procedure l1_all,l2_all
     module procedure d1_all,d2_all,d3_all,d4_all
     module procedure d1_ptr,d2_ptr,d3_ptr,d4_ptr,d5_ptr
     module procedure i1_ptr,i2_ptr
  end interface

  interface operator(.to.)
     module procedure bounds
  end interface

  interface f_free
     module procedure i1_all_free,i2_all_free,i3_all_free,i4_all_free
     module procedure l1_all_free,l2_all_free
     module procedure d1_all_free,d2_all_free,d1_all_free_multi,d3_all_free,d4_all_free
  end interface

  interface f_free_ptr
     module procedure i1_ptr_free,i2_ptr_free
     module procedure d1_ptr_free,d2_ptr_free,d3_ptr_free,d4_ptr_free,d5_ptr_free
  end interface

!!$  interface pad_with_nan
!!$     module procedure i_padding,dp_padding,c_padding,l_padding,sp_padding,dp_padding2,dp_padding3
!!$  end interface

  interface f_malloc
     module procedure f_malloc,f_malloc_simple,f_malloc_bounds,f_malloc_bound
  end interface

  interface f_malloc0
     module procedure f_malloc0,f_malloc0_simple,f_malloc0_bounds,f_malloc0_bound
  end interface

  interface f_malloc_ptr
     module procedure f_malloc_ptr,f_malloc_ptr_simple,f_malloc_ptr_bounds,f_malloc_ptr_bound
  end interface

  interface f_malloc0_ptr
     module procedure f_malloc0_ptr,f_malloc0_ptr_simple,f_malloc0_ptr_bounds,f_malloc0_ptr_bound
  end interface

  interface
     pure subroutine nanosec(itime)
       implicit none
       integer(kind=8), intent(out) :: itime
     end subroutine nanosec
  end interface


  !> Public routines
  public :: f_malloc,f_malloc0,f_malloc_ptr,f_malloc0_ptr,f_malloc_dump_status
  public :: f_free,f_free_ptr
  public :: f_routine,f_release_routine,f_malloc_set_status,f_malloc_initialize,f_malloc_finalize
  public :: f_time
  public :: assignment(=),operator(.to.)

  !for internal f_lib usage
  public :: dynamic_memory_errors

contains

  pure function f_time()
    integer(kind=8) :: f_time
    !local variables
    integer(kind=8) :: itime
    call nanosec(itime)
    f_time=itime
  end function f_time

  pure function bounds(nlow,nhigh)
    implicit none
    integer, intent(in) :: nlow,nhigh
    type(array_bounds) :: bounds

    bounds%nlow=nlow
    bounds%nhigh=nhigh
  end function bounds

  pure function mem_ctrl_null() result(mem)
    type(mem_ctrl) :: mem
    call nullify_mem_ctrl(mem)
  end function mem_ctrl_null
  pure subroutine nullify_mem_ctrl(mem)
    implicit none
    type(mem_ctrl), intent(out) :: mem
    mem%profile_initialized=.false. 
    mem%routine_opened=.false.      
    mem%profile_routine=.true.
    mem%present_routine=repeat(' ',namelen)
    !>dictionaries needed for profiling storage
    nullify(mem%dict_global)
    nullify(mem%dict_routine)
    nullify(mem%dict_calling_sequence)
    nullify(mem%dict_codepoint)
  end subroutine nullify_mem_ctrl

  pure function mem_ctrl_init() result(mem)
    type(mem_ctrl) :: mem
    mem=mem_ctrl_null()
    call initialize_mem_ctrl(mem)
  end function mem_ctrl_init
  pure subroutine initialize_mem_ctrl(mem)
    implicit none
    type(mem_ctrl), intent(out) :: mem
    mem%profile_initialized=.true.
    !initalize the dictionary with the allocation information
    nullify(mem%dict_routine)
    call dict_init(mem%dict_global)
    call dict_init(mem%dict_calling_sequence)
    !in principle the calling sequence starts from the main
    mem%dict_codepoint => mem%dict_calling_sequence
  end subroutine initialize_mem_ctrl

  pure function malloc_information_ptr_null() result(m)
    implicit none
    type(malloc_information_ptr) :: m
    !local variables
    integer :: i

    m%ptr=.true.
    m%pin=.false.
    m%profile=mems(ictrl)%profile_routine
    m%put_to_zero=.false.
    m%metadata_add=0
    m%rank=1
    m%shape=0
    m%lbounds=1
    m%ubounds=0
    do i=1,namelen
       m%array_id(i:i)=' '
       m%routine_id(i:i)=' '
    end do
  end function malloc_information_ptr_null

  pure function malloc_information_all_null() result(m)
    implicit none
    type(malloc_information_all) :: m
    !local variables
    integer :: i

    m%pin=.false.
    m%profile=mems(ictrl)%profile_routine !< here omp can be used to know whether to profile or not
    m%put_to_zero=.false.
    m%metadata_add=0
    m%rank=1
    m%shape=0
    m%lbounds=1
    m%ubounds=0
    do i=1,namelen
       m%array_id(i:i)=' '
       m%routine_id(i:i)=' '
    end do

  end function malloc_information_all_null

  !> This routine adds the corresponding subprogram name to the dictionary
  !! and prepend the dictionary to the global info dictionary
  !! if it is called more than once for the same name it has no effect
  subroutine f_routine(id,profile)
    !use yaml_output !debug
    implicit none
    logical, intent(in), optional :: profile
    character(len=*), intent(in), optional :: id
    
    !local variables
    integer :: lgt,ncalls
    integer(kind=8) :: itime,jtime

    if (f_err_raise(ictrl == 0,&
         'ERROR (f_routine): the routine f_malloc_initialize has not been called',&
         ERR_MALLOC_INTERNAL)) return

    if (.not. present(id)) return !no effect

    !take the time
    itime=f_time()

    !desactivate profile_routine if the mother routine has desactivated it
    if (present(profile)) mems(ictrl)%profile_routine=mems(ictrl)%profile_routine .and. profile

    !print *,'test',trim(mems(ictrl)%present_routine),'test2',trim(id),'ccc',mems(ictrl)%routine_opened
    !if (trim(mems(ictrl)%present_routine) /= trim(id) .or. &
    !         (trim(mems(ictrl)%present_routine) == trim(id) .and. .not. mems(ictrl)%routine_opened) ) then
    !debug
!!$    call yaml_open_map('Status before the opening of the routine')
!!$      call yaml_map('Level',ictrl)
!!$      call yaml_map('Routine opened',mems(ictrl)%routine_opened)
!!$      call yaml_map('Codepoint',trim(dict_key(mems(ictrl)%dict_codepoint)))
!!$      call yaml_open_map('Codepoint dictionary')
!!$      call yaml_dict_dump(mems(ictrl)%dict_codepoint)
!!$      call yaml_close_map()
!!$    call yaml_close_map()
    !end debug  

    if (.true.) then
       if(associated(mems(ictrl)%dict_routine)) then
          call prepend(mems(ictrl)%dict_global,mems(ictrl)%dict_routine)
          nullify(mems(ictrl)%dict_routine)
       end if
       !this means that the previous routine has not been closed
       if (mems(ictrl)%routine_opened) then
          !call open_routine(dict_codepoint)
          mems(ictrl)%dict_codepoint=>mems(ictrl)%dict_codepoint//subprograms
       end if
       mems(ictrl)%routine_opened=.true.
       !call add(dict_codepoint,trim(id))
       !see if the key existed in the codepoint
       if (has_key(mems(ictrl)%dict_codepoint,trim(id))) then
          !retrieve number of calls and increase it
          ncalls=mems(ictrl)%dict_codepoint//trim(id)//no_of_calls
          call set(mems(ictrl)%dict_codepoint//trim(id)//no_of_calls,ncalls+1)
          !write the starting point for the time
          call set(mems(ictrl)%dict_codepoint//trim(id)//t0_time,itime)
          call set(mems(ictrl)%dict_codepoint//trim(id)//prof_enabled,mems(ictrl)%profile_routine)
       else
          !create a new dictionary
          call set(mems(ictrl)%dict_codepoint//trim(id),&
               dict_new((/no_of_calls .is. yaml_toa(1), t0_time .is. yaml_toa(itime),&
                             tot_time .is. yaml_toa(0.d0,fmt='(f4.1)'), &
                             prof_enabled .is. yaml_toa(mems(ictrl)%profile_routine)/)))
       end if
       !then fix the new codepoint from this one
       mems(ictrl)%dict_codepoint=>mems(ictrl)%dict_codepoint//trim(id)

       lgt=min(len(id),namelen)
       mems(ictrl)%present_routine=repeat(' ',namelen)
       mems(ictrl)%present_routine(1:lgt)=id(1:lgt)

    end if
  end subroutine f_routine

  !> Close a previously opened routine
  subroutine f_release_routine()
    use yaml_output, only: yaml_dict_dump
    implicit none

    if (f_err_raise(ictrl == 0,&
         'ERROR (f_release_routine): the routine f_malloc_initialize has not been called',&
         ERR_MALLOC_INTERNAL)) return

    if (associated(mems(ictrl)%dict_routine)) then
       call prepend(mems(ictrl)%dict_global,mems(ictrl)%dict_routine)
       nullify(mems(ictrl)%dict_routine)
    end if
    !call yaml_map('Closing routine',trim(dict_key(dict_codepoint)))

    call close_routine(mems(ictrl)%dict_codepoint,.not. mems(ictrl)%routine_opened)!trim(dict_key(dict_codepoint)))

    if (f_err_check()) then
!!$       call yaml_warning('ERROR found!')
!!$       call f_dump_last_error()
!!$       call yaml_comment('End of ERROR')
       return
    end if
    !last_opened_routine=trim(dict_key(dict_codepoint))!repeat(' ',namelen)
    !the main program is opened until there is a subprograms keyword
    if (f_err_raise(.not. associated(mems(ictrl)%dict_codepoint%parent),'parent not associated(A)',&
         ERR_MALLOC_INTERNAL)) return

    if (dict_key(mems(ictrl)%dict_codepoint%parent) == subprograms) then
    
       mems(ictrl)%dict_codepoint=>mems(ictrl)%dict_codepoint%parent

       if (f_err_raise(.not. associated(mems(ictrl)%dict_codepoint%parent),'parent not associated(B)',&
            ERR_MALLOC_INTERNAL)) return
       mems(ictrl)%dict_codepoint=>mems(ictrl)%dict_codepoint%parent
    else !back in the main program
       mems(ictrl)%routine_opened=.false.
    end if

    mems(ictrl)%present_routine=trim(dict_key(mems(ictrl)%dict_codepoint))
    if (.not. has_key(mems(ictrl)%dict_codepoint,prof_enabled)) then
       call yaml_dict_dump(mems(ictrl)%dict_codepoint)
       call f_err_throw('The key '//prof_enabled//' is not present in the codepoint',&
            err_id=ERR_MALLOC_INTERNAL)
       return
    end if

    mems(ictrl)%profile_routine=mems(ictrl)%dict_codepoint//prof_enabled! 

    !debug
!!$    call yaml_open_map('Codepoint after closing')
!!$    call yaml_map('Potential Reference Routine',trim(dict_key(mems(ictrl)%dict_codepoint)))
!!$    call yaml_dict_dump(mems(ictrl)%dict_codepoint)
!!$    call yaml_close_map()
!!$    call yaml_comment('End of release routine',hfill='=')
    !end debug
  end subroutine f_release_routine

  !>create the id of a new routine in the codepoint and points to it.
  !! works for sequences
  subroutine open_routine(dict)
    implicit none
    type(dictionary), pointer :: dict
    !local variables
    integer :: ival
    character(len=info_length) :: routinename
    type(dictionary), pointer :: dict_tmp

    !now imagine that a new routine is created
    ival=dict_len(dict)-1
    routinename=dict//ival

    !call yaml_map('The routine which has to be converted is',trim(routinename))

    call pop(dict,ival)

    dict_tmp=>dict//ival//trim(routinename)

    dict => dict_tmp
    nullify(dict_tmp)

  end subroutine open_routine

  subroutine close_routine(dict,jump_up)
    !use yaml_output !debug
    implicit none
    type(dictionary), pointer :: dict
    logical, intent(in) :: jump_up
    !character(len=*), intent(in) :: name
    !local variables
    integer(kind=8) :: itime,jtime
    real(kind=8) :: rtime
    type(dictionary), pointer :: dict_tmp

    if (f_err_raise(.not. associated(dict),'routine not associated',ERR_MALLOC_INTERNAL)) return

    itime=f_time()
    !debug
!!$    call yaml_open_map('codepoint'//trim(dict_key(dict)))
!!$    call yaml_dict_dump(dict)
!!$    call yaml_close_map()
!!$    call yaml_comment('We should jump up '//trim(yaml_toa(jump_up)),hfill='}')
    !end debug

    !update the total time, if the starting point is present
    if (has_key(dict,t0_time)) then
       jtime=dict//t0_time
       jtime=itime-jtime
       rtime=dict//tot_time
       call set(dict//tot_time,rtime+real(jtime,kind=8)*1.d-9,fmt='(1pe15.7)')
       call pop(dict,t0_time)
    else
       call f_err_throw('Key '//t0_time//&
            ' not found, most likely f_release_routine has been called too many times',&
            err_id=ERR_INVALID_MALLOC)
    end if

    !we should go up of three levels
    if (jump_up) then
       dict_tmp=>dict%parent
       if (f_err_raise(.not. associated(dict_tmp),'parent not associated(1)',&
         ERR_MALLOC_INTERNAL)) return
!       call yaml_map('Present Key 1',dict_key(dict_tmp))
       dict_tmp=>dict_tmp%parent
       if (f_err_raise(.not. associated(dict_tmp),'parent not associated(2)',&
            ERR_MALLOC_INTERNAL)) return
!       call yaml_map('Present Key 2',dict_key(dict_tmp))
       if (f_err_raise(.not. associated(dict_tmp%parent),'parent not associated(3)',&
            ERR_MALLOC_INTERNAL)) return
       dict_tmp=>dict_tmp%parent
       if (f_err_raise(.not. associated(dict_tmp%parent),'parent not associated(4)',&
            ERR_MALLOC_INTERNAL)) return
       dict=>dict_tmp%parent
    end if

  end subroutine close_routine

  !routine which is called for most of the errors of the module
  subroutine f_malloc_callback()
    use yaml_output, only: yaml_warning
    implicit none

    call yaml_warning('An error occured in dynamic memory module. Printing info')
    call f_malloc_dump_status()
    call f_err_severe()
  end subroutine f_malloc_callback

  !> Decide the error messages associated to the dynamic memory
  subroutine dynamic_memory_errors()
    use dictionaries, only: f_err_define
    implicit none
    
    call f_err_define(err_name='ERR_ALLOCATE',err_msg='Allocation error',err_id=ERR_ALLOCATE,&
         err_action='Control the order of the allocation of if the memory limit has been reached',&
         callback=f_malloc_callback)
    call f_err_define(err_name='ERR_DEALLOCATE',err_msg='Dellocation error',err_id=ERR_DEALLOCATE,&
         err_action='Control the order of the allocation of if the memory limit has been reached',&
         callback=f_malloc_callback)
    call f_err_define(err_name='ERR_MEMLIMIT',err_msg='Memory limit reached',err_id=ERR_MEMLIMIT,&
         err_action='Control the size of the arrays needed for this run with bigdft-tool program',&
         callback=f_malloc_callback)
    call f_err_define(err_name='ERR_INVALID_MALLOC',err_msg='Invalid specification of f_malloc',&
         err_id=ERR_INVALID_MALLOC,&
         err_action='Put coherent data for the memory space allocation',&
         callback=f_malloc_callback)
    call f_err_define(err_name='ERR_MALLOC_INTERNAL',err_msg='Internal error of memory profiler',&
         err_id=ERR_MALLOC_INTERNAL,&
         err_action='An invalid operation occurs, submit bug report to developers',&
         callback=f_malloc_callback)
    
  end subroutine dynamic_memory_errors

  !> opens a new instance of the dynamic memory handling
  subroutine f_malloc_initialize()
    implicit none
    
    !increase the number of active instances
    ictrl=ictrl+1
    if (f_err_raise(ictrl > max_ctrl,&
         'The number of active instances cannot exceed'//trim(yaml_toa(max_ctrl)),&
         ERR_MALLOC_INTERNAL)) return

    !extra options can be passed at the initialization
    mems(ictrl)=mem_ctrl_init()

    !initialize the memprofiling counters
    call set(mems(ictrl)%dict_global//'Timestamp of Profile initialization',&
         trim(yaml_date_and_time_toa()))
    !Process Id (used to dump)
    call set(mems(ictrl)%dict_global//processid,0)
    !start the profiling of the main program
    call f_routine(id='Main program')

    !set status of library to the initial case
    call f_malloc_set_status(memory_limit=0.e0)

  end subroutine f_malloc_initialize

  !> Initialize the library
  subroutine f_malloc_set_status(memory_limit,output_level,logfile_name,unit,iproc)
    use yaml_output, only: yaml_date_and_time_toa
    implicit none
    !Arguments
    character(len=*), intent(in), optional :: logfile_name   !< Name of the logfile
    real(kind=4), intent(in), optional :: memory_limit       !< Memory limit
    integer, intent(in), optional :: output_level            !< Level of output for memocc
                                                             !! 0 no file, 1 light, 2 full
    integer, intent(in), optional :: unit                    !< Indicate file unit for the output
    integer, intent(in), optional :: iproc                   !< Process Id (used to dump, by default one 0)

    if (f_err_raise(ictrl == 0,&
         'ERROR (f_malloc_set_status): the routine f_malloc_initialize has not been called',&
         ERR_MALLOC_INTERNAL)) return

!!$
!!$    if (.not. mems(ictrl)%profile_initialized) then
!!$       profile_initialized=.true.
!!$       !call malloc_errors()
!!$       !initalize the dictionary with the allocation information
!!$       nullify(dict_routine)
!!$       call dict_init(dict_global)
!!$       call set(dict_global//'Timestamp of Profile initialization',trim(yaml_date_and_time_toa()))
!!$       !Process Id (used to dump)
!!$       call set(dict_global//processid,0)
!!$       call dict_init(dict_calling_sequence)
!!$       !in principle the calling sequence starts from the main
!!$       dict_codepoint => dict_calling_sequence
!!$       call f_routine(id='Main program')
!!$    end if

    if (present(memory_limit)) call memocc_set_memory_limit(memory_limit)

    if (present(output_level)) call memocc_set_state(output_level)

    if (present(unit)) call memocc_set_stdout(unit)

    if (present(logfile_name)) call memocc_set_filename(logfile_name)
       
    if (present(iproc)) call set(mems(ictrl)%dict_global//processid,iproc)
  end subroutine f_malloc_set_status

  !> Finalize f_malloc (Display status)
  subroutine f_malloc_finalize(dump)
    use yaml_output, only: yaml_warning,yaml_open_map,yaml_close_map,yaml_dict_dump,yaml_get_default_stream
    implicit none
    !Arguments
    logical, intent(in), optional :: dump !< Dump always information, 
                                          !! otherwise only for Process Id == 0 and errors
    !local variables
    integer :: pid
    logical :: dump_status
    !integer :: unt
    
    if (f_err_raise(ictrl == 0,&
         'ERROR (f_malloc_finalize): the routine f_malloc_initialize has not been called',&
         ERR_MALLOC_INTERNAL)) return

    !quick return if variables not associated
    if (associated(mems(ictrl)%dict_global)) then
       !put the last values in the dictionary if not freed
       if (associated(mems(ictrl)%dict_routine)) then
          call prepend(mems(ictrl)%dict_global,mems(ictrl)%dict_routine)
          nullify(mems(ictrl)%dict_routine)
       end if

       if (present(dump)) then
          dump_status=.true.
       else 
          pid = mems(ictrl)%dict_global//processid
          if (pid == 0) then
             dump_status=.true.
          else
             dump_status=.false.
          end if
          !Print if error
          if (dict_size(mems(ictrl)%dict_global) == 2) dump_status=.false.
       end if
       if (dump_status) then
          call yaml_open_map('Status of the memory at finalization')
          !call yaml_dict_dump(dict_global)
          call dump_leaked_memory(mems(ictrl)%dict_global)
          call yaml_close_map()
       end if
       call dict_free(mems(ictrl)%dict_global)
       call f_release_routine() !release main
       !    call yaml_open_map('Calling sequence')
       !    call yaml_dict_dump(dict_calling_sequence)
       !    call yaml_close_map()
       call dict_free(mems(ictrl)%dict_calling_sequence)
    end if

    if (mems(ictrl)%profile_initialized) call memocc_report()

    !nullify control structure
    mems(ictrl)=mem_ctrl_null()
    !lower the level
    ictrl=ictrl-1
  end subroutine f_malloc_finalize

  !> Dump all allocations
  subroutine dump_leaked_memory(dict)
    use metadata_interfaces, only: address_toi
     use yaml_output
     implicit none
     type(dictionary), pointer, intent(in) :: dict
     !Local variables
     type(dictionary), pointer :: dict_ptr!, dict_tmp
     character(len=256) :: array_id
     dict_ptr => dict_next(dict)
     do while(associated(dict_ptr))
        if (has_key(dict_ptr,trim(arrayid))) then
           array_id = dict_ptr//arrayid
           call yaml_open_map(trim(array_id))
           call yaml_dict_dump(dict_ptr)
           call yaml_map(metadatadd,trim(dict_key(dict_ptr)))
           call yaml_close_map()
        else
           call yaml_open_map(trim(dict_key(dict_ptr)))
           call yaml_dict_dump(dict_ptr)
           call yaml_close_map()
        end if
        dict_ptr=>dict_next(dict_ptr)
     end do
  end subroutine dump_leaked_memory

  subroutine f_malloc_dump_status()
    use yaml_output
    implicit none

    if (f_err_raise(ictrl == 0,&
         'ERROR (f_malloc_dump_status): the routine f_malloc_initialize has not been called',&
         ERR_MALLOC_INTERNAL)) return

    call yaml_newline()
    call yaml_open_map('Calling sequence of Main program')
      call yaml_dict_dump(mems(ictrl)%dict_calling_sequence)
    call yaml_close_map()
    if (associated(mems(ictrl)%dict_routine)) then
       call yaml_open_map('Routine dictionary')
       call dump_leaked_memory(mems(ictrl)%dict_routine)
       call yaml_close_map()
    end if
    call yaml_open_map('Global dictionary')
    call dump_leaked_memory(mems(ictrl)%dict_global)
    call yaml_close_map()

  end subroutine f_malloc_dump_status

!---routines for low-level dynamic memory handling

  !> For rank-1 arrays
  pure function f_malloc_simple(size,id,routine_id,profile) result(m)
    integer, intent(in) :: size
    logical, intent(in), optional :: profile
    character(len=*), intent(in), optional :: id,routine_id
    type(malloc_information_all) :: m
    !local variables
    integer :: lgt

    m=malloc_information_all_null()
    m%rank=1
    m%shape(1)=size
    m%ubounds(1)=m%shape(1)

    include 'f_malloc-inc.f90'

  end function f_malloc_simple

  !> For rank-1 arrays
  pure function f_malloc_bound(bounds,id,routine_id,profile) result(m)
    type(array_bounds), intent(in) :: bounds
    logical, intent(in), optional :: profile
    character(len=*), intent(in), optional :: id,routine_id
    type(malloc_information_all) :: m
    !local variables
    integer :: lgt

    m=malloc_information_all_null()
    m%rank=1
    m%lbounds(1)=bounds%nlow
    m%ubounds(1)=bounds%nhigh
    m%shape(1)=m%ubounds(1)-m%lbounds(1)+1

    include 'f_malloc-inc.f90'

  end function f_malloc_bound

  !> Define the allocation information for  arrays of different rank
  pure function f_malloc_bounds(bounds,id,routine_id,profile) result(m)
    implicit none
    type(array_bounds), dimension(:), intent(in) :: bounds
    logical, intent(in), optional :: profile
    character(len=*), intent(in), optional :: id,routine_id
    type(malloc_information_all) :: m
    !local variables
    integer :: lgt,i
    m=malloc_information_all_null()
    
    m%rank=size(bounds)
    do i=1,m%rank
       m%lbounds(i)=bounds(i)%nlow
       m%ubounds(i)=bounds(i)%nhigh
       m%shape(i)=m%ubounds(i)-m%lbounds(i)+1
    end do

    include 'f_malloc-inc.f90'

  end function f_malloc_bounds


  !> Define the allocation information for  arrays of different rank
  function f_malloc(shape,id,routine_id,lbounds,ubounds,profile) result(m)
    implicit none
    integer, dimension(:), intent(in), optional :: shape,lbounds,ubounds
    logical, intent(in), optional :: profile
    character(len=*), intent(in), optional :: id,routine_id
    type(malloc_information_all) :: m
    !local variables
    integer :: lgt,i
    m=malloc_information_all_null()

    include 'f_malloc-extra-inc.f90'
    include 'f_malloc-inc.f90'

  end function f_malloc


  !>for rank-1 arrays
  pure function f_malloc0_simple(size,id,routine_id,profile) result(m)
    implicit none
    integer, intent(in) :: size
    logical, intent(in), optional :: profile
    character(len=*), intent(in), optional :: id,routine_id
    type(malloc_information_all) :: m
    !local variables
    integer :: lgt

    m=malloc_information_all_null()
    m%put_to_zero=.true.
    m%rank=1
    m%shape(1)=size
    m%ubounds(1)=m%shape(1)

    include 'f_malloc-inc.f90'

  end function f_malloc0_simple

  !>for rank-1 arrays
  pure function f_malloc0_bound(bounds,id,routine_id,profile) result(m)
    implicit none
    type(array_bounds), intent(in) :: bounds
    logical, intent(in), optional :: profile
    character(len=*), intent(in), optional :: id,routine_id
    type(malloc_information_all) :: m
    !local variables
    integer :: lgt

    m=malloc_information_all_null()
    m%put_to_zero=.true.
    m%rank=1
    m%lbounds(1)=bounds%nlow
    m%ubounds(1)=bounds%nhigh
    m%shape(1)=m%ubounds(1)-m%lbounds(1)+1

    include 'f_malloc-inc.f90'
  end function f_malloc0_bound

  pure function f_malloc0_bounds(bounds,id,routine_id,profile) result(m)
    implicit none
    type(array_bounds), dimension(:), intent(in) :: bounds
    logical, intent(in), optional :: profile
    character(len=*), intent(in), optional :: id,routine_id
    type(malloc_information_all) :: m
    !local variables
    integer :: lgt,i
    m=malloc_information_all_null()

    m%put_to_zero=.true.

    m%rank=size(bounds)
    do i=1,m%rank
       m%lbounds(i)=bounds(i)%nlow
       m%ubounds(i)=bounds(i)%nhigh
       m%shape(i)=m%ubounds(i)-m%lbounds(i)+1
    end do

    include 'f_malloc-inc.f90'
  end function f_malloc0_bounds

  !> define the allocation information for  arrays of different rank
  function f_malloc0(shape,id,routine_id,lbounds,ubounds,profile) result(m)
    implicit none
    integer, dimension(:), intent(in), optional :: shape,lbounds,ubounds
    logical, intent(in), optional :: profile
    character(len=*), intent(in), optional :: id,routine_id
    type(malloc_information_all) :: m
    !local variables
    integer :: lgt,i
    m=malloc_information_all_null()

    m%put_to_zero=.true.

    include 'f_malloc-extra-inc.f90'
    include 'f_malloc-inc.f90'
  end function f_malloc0

  !> For rank-1 arrays
  pure function f_malloc_ptr_simple(size,id,routine_id,profile) result(m)
    integer, intent(in) :: size
    logical, intent(in), optional :: profile
    character(len=*), intent(in), optional :: id,routine_id
    type(malloc_information_ptr) :: m
    !local variables
    integer :: lgt

<<<<<<< HEAD
    call close_routine(dict_codepoint,.not. routine_opened)!trim(dict_key(dict_codepoint)))
    if (f_err_check()) return
    !last_opened_routine=trim(dict_key(dict_codepoint))!repeat(' ',namelen)
    !the main program is opened until there is a subprograms keyword
    if (f_err_raise(.not. associated(dict_codepoint%parent),'parent not associated(A)',&
         ERR_MALLOC_INTERNAL)) return
    if (dict_key(dict_codepoint%parent) == subprograms) then
       dict_codepoint=>dict_codepoint%parent
       if (f_err_raise(.not. associated(dict_codepoint%parent),'parent not associated(B)',&
            ERR_MALLOC_INTERNAL)) return
       dict_codepoint=>dict_codepoint%parent
    else !back in the main program
       routine_opened=.false.
    end if
    present_routine(1:len(present_routine))=trim(dict_key(dict_codepoint))
    if (.not. has_key(dict_codepoint,prof_enabled)) then
       call yaml_dict_dump(dict_codepoint)
       call f_err_throw('The key '//prof_enabled//' is not present in the codepoint',&
            err_id=ERR_MALLOC_INTERNAL)
       return
    end if
    profile_routine=dict_codepoint//prof_enabled! !the switch off of the profiling only works at the downmost level
    !call yaml_open_map('Codepoint after closing')
    !call yaml_map('Potential Reference Routine',trim(dict_key(dict_codepoint)))
    !call yaml_dict_dump(dict_codepoint)
    !call yaml_close_map()
=======
    m=malloc_information_ptr_null()
    m%rank=1
    m%shape(1)=size
    m%ubounds(1)=m%shape(1)
>>>>>>> e256bc0c

    include 'f_malloc-inc.f90'
  end function f_malloc_ptr_simple

  !> For rank-1 arrays
  pure function f_malloc_ptr_bound(bounds,id,routine_id,profile) result(m)
    type(array_bounds), intent(in) :: bounds
    logical, intent(in), optional :: profile
    character(len=*), intent(in), optional :: id,routine_id
    type(malloc_information_ptr) :: m
    !local variables
    integer :: lgt

    m=malloc_information_ptr_null()
    m%rank=1
    m%lbounds(1)=bounds%nlow
    m%ubounds(1)=bounds%nhigh
    m%shape(1)=m%ubounds(1)-m%lbounds(1)+1

    include 'f_malloc-inc.f90'
  end function f_malloc_ptr_bound

    !> Define the allocation information for  arrays of different rank
  pure function f_malloc_ptr_bounds(bounds,id,routine_id,profile) result(m)
    implicit none
    type(array_bounds), dimension(:), intent(in) :: bounds
    logical, intent(in), optional :: profile
    character(len=*), intent(in), optional :: id,routine_id
    type(malloc_information_ptr) :: m
    !local variables
<<<<<<< HEAD
    integer(kind=8) :: itime,jtime
    real(kind=8) :: rtime
    type(dictionary), pointer :: dict_tmp

    if (f_err_raise(.not. associated(dict),'routine not associated',ERR_MALLOC_INTERNAL)) return

!!$    !jump_up=(trim(present_routine) /= trim(name))
!!$    jump_up=(trim(last_opened_routine) /= trim(name))
!!$
!!$    call yaml_open_map('Test of the example')
!!$    call yaml_map('Name',trim(name))
!!$    call yaml_map('Last opened routine',trim(last_opened_routine))
!!$    call yaml_map('Present Routine',present_routine)
!!$    call yaml_map('Willing to jump up',jump_up)
!!$    call yaml_close_map()

    !call f_malloc_dump_status()
    itime=f_time()

!!$    call yaml_open_map('Codepoint')
!!$    call yaml_dict_dump(dict)
!!$    call yaml_close_map()

    !print *,'one' 
    !update the total time, if the starting point is present
    if (has_key(dict,t0_time)) then
       jtime=dict//t0_time
       !print *,'two' 
       jtime=itime-jtime
       !print *,'three' 
       rtime=dict//tot_time
       !print *,'four' 
       call set(dict//tot_time,rtime+real(jtime,kind=8)*1.d-9,fmt='(1pe15.7)')
       call pop(dict,t0_time)
    else
       call f_err_throw('Key '//t0_time//&
            ' not found, most likely f_release_routine has been called too much times',&
            err_id=ERR_INVALID_MALLOC)
    end if

    !we should go up of three levels
    if (jump_up) then
       dict_tmp=>dict%parent
       if (f_err_raise(.not. associated(dict_tmp),'parent not associated(1)',&
         ERR_MALLOC_INTERNAL)) return
!       call yaml_map('Present Key 1',dict_key(dict_tmp))
       dict_tmp=>dict_tmp%parent
       if (f_err_raise(.not. associated(dict_tmp),'parent not associated(2)',&
            ERR_MALLOC_INTERNAL)) return
!       call yaml_map('Present Key 2',dict_key(dict_tmp))
       if (f_err_raise(.not. associated(dict_tmp%parent),'parent not associated(3)',&
            ERR_MALLOC_INTERNAL)) return
       dict_tmp=>dict_tmp%parent
       if (f_err_raise(.not. associated(dict_tmp%parent),'parent not associated(4)',&
            ERR_MALLOC_INTERNAL)) return
       dict=>dict_tmp%parent

!    else
!       call yaml_map('Present Key',dict_key(dict))
!!$       dict_tmp=>dict%parent
!!$       if (f_err_raise(.not. associated(dict_tmp),'parent not associated(1)',&
!!$         ERR_MALLOC_INTERNAL)) return
!!$       dict=>dict_tmp
    end if
       
       

!!$    if (jump_up) then
!!$       !now the routine has to be closed
!!$       !we should jump at the upper level
!!$       dict_tmp=>dict%parent 
!!$       if (associated(dict_tmp%parent)) then
!!$          nullify(dict)
!!$          !this might be null if we are at the topmost level
!!$          dict=>dict_tmp%parent
!!$       end if
!!$       nullify(dict_tmp)
!!$    end if

  end subroutine close_routine

  !routine which is called for most of the errors of the module
  subroutine f_malloc_callback()
    use yaml_output, only: yaml_warning
    implicit none

    call yaml_warning('An error occured in dynamic memory module. Printing info')
    call f_malloc_dump_status()
    call f_err_severe()
  end subroutine f_malloc_callback

  !> Decide the error messages associated to the dynamic memory
  subroutine malloc_errors()
    use dictionaries!error_handling
    implicit none
    
    call f_err_define(err_name='ERR_ALLOCATE',err_msg='Allocation error',err_id=ERR_ALLOCATE,&
         err_action='Control the order of the allocation or if the memory limit has been reached',&
         callback=f_malloc_callback)
    call f_err_define(err_name='ERR_DEALLOCATE',err_msg='Dellocation error',err_id=ERR_DEALLOCATE,&
         err_action='Control the order of the deallocation or if the memory limit has been reached',&
         callback=f_malloc_callback)
    call f_err_define(err_name='ERR_MEMLIMIT',err_msg='Memory limit reached',err_id=ERR_MEMLIMIT,&
         err_action='Control the size of the arrays needed for this run with bigdft-tool program',&
         callback=f_malloc_callback)
    call f_err_define(err_name='ERR_INVALID_MALLOC',err_msg='Invalid specification of f_malloc',&
         err_id=ERR_INVALID_MALLOC,&
         err_action='Put coherent data for the memory space allocation',&
         callback=f_malloc_callback)
    call f_err_define(err_name='ERR_MALLOC_INTERNAL',err_msg='Internal error of memory profiler',&
         err_id=ERR_MALLOC_INTERNAL,&
         err_action='An invalid operation occurs, submit bug report to developers',&
         callback=f_malloc_callback)
=======
    integer :: lgt,i
    m=malloc_information_ptr_null()
>>>>>>> e256bc0c
    
    m%rank=size(bounds)
    do i=1,m%rank
       m%lbounds(i)=bounds(i)%nlow
       m%ubounds(i)=bounds(i)%nhigh
       m%shape(i)=m%ubounds(i)-m%lbounds(i)+1
    end do

    include 'f_malloc-inc.f90'
  end function f_malloc_ptr_bounds


  !> Define the allocation information for  arrays of different rank
  function f_malloc_ptr(shape,id,routine_id,lbounds,ubounds,profile) result(m)
    implicit none
    integer, dimension(:), intent(in), optional :: shape,lbounds,ubounds
    logical, intent(in), optional :: profile
    character(len=*), intent(in), optional :: id,routine_id
    type(malloc_information_ptr) :: m
    !local variables
<<<<<<< HEAD
    integer :: pid
    logical :: dump_status
    !integer :: unt
    
    !quick return if variables not associated
    if (associated(dict_global)) then
       !put the last values in the dictionary if not freed
       if (associated(dict_routine)) then
          !call yaml_get_default_stream(unt)
          !call yaml_stream_attributes(unit=unt)
          !call yaml_warning('Not all the arrays have been freed: memory leaks are possible')
          call prepend(dict_global,dict_routine)
          nullify(dict_routine)
          !      end if
          !      if (.false.) then !residual memory to be defined
       end if

       if (present(dump)) then
          dump_status=.true.
       else 
          pid = dict_global//processid
          if (pid == 0) then
             dump_status=.true.
          else
             dump_status=.false.
          end if
          !Print if error
          if (dict_size(dict_global) == 2) dump_status=.false.
          !print *,'dict_size',dict_size(dict_global)
          !print *,'dict_len',dict_len(dict_global)
       end if
       if (dump_status) then
          call yaml_open_map('Status of the memory at finalization')
          !call yaml_dict_dump(dict_global)
          call dump_leaked_memory(dict_global)
          call yaml_close_map()
       end if
       call dict_free(dict_global)
       call f_release_routine() !release main
       !    call yaml_open_map('Calling sequence')
       !    call yaml_dict_dump(dict_calling_sequence)
       !    call yaml_close_map()
       call dict_free(dict_calling_sequence)
    end if

    if (profile_initialized) call memocc_report()
!    end if
    profile_initialized=.false.
    present_routine=repeat(' ',namelen)
    routine_opened=.false.
    profile_routine=.true.
  end subroutine f_malloc_finalize

  !> Dump all allocations
  subroutine dump_leaked_memory(dict)
    use metadata_interfaces, only: address_toi
     use yaml_output
     implicit none
     type(dictionary), pointer, intent(in) :: dict
     !Local variables
     type(dictionary), pointer :: dict_ptr!, dict_tmp
     character(len=256) :: array_id
     dict_ptr => dict_next(dict)
     do while(associated(dict_ptr))
        if (has_key(dict_ptr,trim(arrayid))) then
           array_id = dict_ptr//arrayid
           call yaml_open_map(trim(array_id))
           call yaml_dict_dump(dict_ptr)
           call yaml_map(metadatadd,trim(dict_key(dict_ptr)))
           call yaml_close_map()
        else
           call yaml_open_map(trim(dict_key(dict_ptr)))
           call yaml_dict_dump(dict_ptr)
           call yaml_close_map()
        end if
        dict_ptr=>dict_next(dict_ptr)
     end do
  end subroutine dump_leaked_memory

  subroutine f_malloc_dump_status()
    use yaml_output
    implicit none
!!$    if (associated(dict_routine)) call yaml_dict_dump(dict_routine)
!!$    call yaml_dict_dump(dict_global)
    call yaml_newline()
!    call yaml_map('Present routine',trim(present_routine))
!    call yaml_open_map(Routine dictionary')
    call yaml_open_map('Calling sequence of Main program')
      call yaml_dict_dump(dict_calling_sequence)
    call yaml_close_map()
    if (associated(dict_routine)) then
       call yaml_open_map('Routine dictionary')
       call dump_leaked_memory(dict_routine)
       call yaml_close_map()
    end if
    call yaml_open_map('Global dictionary')
    !call yaml_dict_dump(dict_global)
    call dump_leaked_memory(dict_global)
    call yaml_close_map()

  end subroutine f_malloc_dump_status


  !---Templates start here
  subroutine i1_all(array,m)
    use metadata_interfaces, metadata_address => geti1
    implicit none
    type(malloc_information_all), intent(in) :: m
    integer, dimension(:), allocatable, intent(inout) :: array
    include 'allocate-inc-profile.f90' 
    !allocate the array
    allocate(array(m%lbounds(1):m%ubounds(1)+ndebug),stat=ierror)
    include 'allocate-inc.f90'
  end subroutine i1_all

  subroutine i1_all_free(array)
    use metadata_interfaces, metadata_address => geti1
    implicit none
    integer, dimension(:), allocatable, intent(inout) :: array
    include 'deallocate-inc-profile.f90' 
    include 'deallocate-inc.f90' 
  end subroutine i1_all_free

  subroutine i2_all(array,m)
    use metadata_interfaces, metadata_address => geti2
    implicit none
    type(malloc_information_all), intent(in) :: m
    integer, dimension(:,:), allocatable, intent(inout) :: array
    include 'allocate-inc-profile.f90' 
    !allocate the array
    allocate(array(m%lbounds(1):m%ubounds(1),m%lbounds(2):m%ubounds(2)+ndebug),stat=ierror)
    include 'allocate-inc.f90'
  end subroutine i2_all

  subroutine i2_all_free(array)
    use metadata_interfaces, metadata_address => geti2
    implicit none
    integer, dimension(:,:), allocatable, intent(inout) :: array
    include 'deallocate-inc-profile.f90' 
    include 'deallocate-inc.f90' 
  end subroutine i2_all_free

  subroutine i3_all(array,m)
    use metadata_interfaces, metadata_address => geti3
    implicit none
    type(malloc_information_all), intent(in) :: m
    integer, dimension(:,:,:), allocatable, intent(inout) :: array
    include 'allocate-inc-profile.f90' 
    !allocate the array
    allocate(array(m%lbounds(1):m%ubounds(1),&
         m%lbounds(2):m%ubounds(2),m%lbounds(3):m%ubounds(3)+ndebug),stat=ierror)
    include 'allocate-inc.f90'
  end subroutine i3_all

  subroutine i3_all_free(array)
    use metadata_interfaces, metadata_address => geti3
    implicit none
    integer, dimension(:,:,:), allocatable, intent(inout) :: array
    include 'deallocate-inc-profile.f90' 
    include 'deallocate-inc.f90' 
  end subroutine i3_all_free

  subroutine i4_all(array,m)
    use metadata_interfaces, metadata_address => geti4
    implicit none
    type(malloc_information_all), intent(in) :: m
    integer, dimension(:,:,:,:), allocatable, intent(inout) :: array
    include 'allocate-inc-profile.f90' 
    !allocate the array
    allocate(array(m%lbounds(1):m%ubounds(1),&
         m%lbounds(2):m%ubounds(2),m%lbounds(3):m%ubounds(3),&
         m%lbounds(4):m%ubounds(4)+ndebug),stat=ierror)
    include 'allocate-inc.f90'
  end subroutine i4_all

  subroutine i4_all_free(array)
    use metadata_interfaces, metadata_address => geti4
    implicit none
    integer, dimension(:,:,:,:), allocatable, intent(inout) :: array
    include 'deallocate-inc-profile.f90' 
    include 'deallocate-inc.f90' 
  end subroutine i4_all_free


  subroutine l1_all(array,m)
    use metadata_interfaces, metadata_address => getl1
    implicit none
    type(malloc_information_all), intent(in) :: m
    logical, dimension(:), allocatable, intent(inout) :: array
    include 'allocate-inc-profile.f90' 
    !allocate the array
    allocate(array(m%lbounds(1):m%ubounds(1)+ndebug),stat=ierror)
    include 'allocate-inc.f90'
  end subroutine l1_all

  subroutine l1_all_free(array)
    use metadata_interfaces, metadata_address => getl1
    implicit none
    logical, dimension(:), allocatable, intent(inout) :: array
    include 'deallocate-inc-profile.f90' 
    include 'deallocate-inc.f90' 
  end subroutine l1_all_free


  subroutine l2_all(array,m)
    use metadata_interfaces, metadata_address => getl2
    implicit none
    type(malloc_information_all), intent(in) :: m
    logical, dimension(:,:), allocatable, intent(inout) :: array
    include 'allocate-inc-profile.f90' 
    !allocate the array
    allocate(array(m%lbounds(1):m%ubounds(1),m%lbounds(2):m%ubounds(2)+ndebug),stat=ierror)
    include 'allocate-inc.f90'
  end subroutine l2_all

  subroutine l2_all_free(array)
    use metadata_interfaces, metadata_address => getl2
    implicit none
    logical, dimension(:,:), allocatable, intent(inout) :: array
    include 'deallocate-inc-profile.f90' 
    include 'deallocate-inc.f90' 
  end subroutine l2_all_free

  subroutine d1_all(array,m)
    use metadata_interfaces, metadata_address => getdp1
    implicit none
    type(malloc_information_all), intent(in) :: m
    double precision, dimension(:), allocatable, intent(inout) :: array
    include 'allocate-inc-profile.f90' 
   !allocate the array
    allocate(array(m%lbounds(1):m%ubounds(1)+ndebug),stat=ierror)
    include 'allocate-inc.f90'
  end subroutine d1_all

  subroutine d1_all_free(array)
    use metadata_interfaces, metadata_address => getdp1
    implicit none
    double precision, dimension(:), allocatable, intent(inout) :: array
    include 'deallocate-inc-profile.f90' 
    include 'deallocate-inc.f90' 
  end subroutine d1_all_free


  subroutine d2_all(array,m)
    use metadata_interfaces, metadata_address => getdp2
    implicit none
    type(malloc_information_all), intent(in) :: m
    double precision, dimension(:,:), allocatable, intent(inout) :: array
    include 'allocate-inc-profile.f90' 
    allocate(array(m%lbounds(1):m%ubounds(1),m%lbounds(2):m%ubounds(2)+ndebug),stat=ierror)
    include 'allocate-inc.f90'
  end subroutine d2_all

  subroutine d2_all_free(array)
    use metadata_interfaces, metadata_address => getdp2
    implicit none
    double precision, dimension(:,:), allocatable, intent(inout) :: array
    include 'deallocate-inc-profile.f90' 
    include 'deallocate-inc.f90' 
  end subroutine d2_all_free
=======
    integer :: lgt,i
    m=malloc_information_ptr_null()
>>>>>>> e256bc0c

    include 'f_malloc-extra-inc.f90'
    include 'f_malloc-inc.f90'
  end function f_malloc_ptr

  !> For rank-1 arrays
  pure function f_malloc0_ptr_simple(size,id,routine_id,profile) result(m)
    integer, intent(in) :: size
    logical, intent(in), optional :: profile
    character(len=*), intent(in), optional :: id,routine_id
    type(malloc_information_ptr) :: m
    !local variables
    integer :: lgt

    m=malloc_information_ptr_null()
    m%put_to_zero=.true.
    m%rank=1
    m%shape(1)=size
    m%ubounds(1)=m%shape(1)

    include 'f_malloc-inc.f90'
  end function f_malloc0_ptr_simple

  !> For rank-1 arrays
  pure function f_malloc0_ptr_bound(bounds,id,routine_id,profile) result(m)
    type(array_bounds), intent(in) :: bounds
    logical, intent(in), optional :: profile
    character(len=*), intent(in), optional :: id,routine_id
    type(malloc_information_ptr) :: m
    !local variables
    integer :: lgt

    m=malloc_information_ptr_null()
    m%put_to_zero=.true.
    m%rank=1
    m%lbounds(1)=bounds%nlow
    m%ubounds(1)=bounds%nhigh
    m%shape(1)=m%ubounds(1)-m%lbounds(1)+1

    include 'f_malloc-inc.f90'
  end function f_malloc0_ptr_bound

  !> Define the allocation information for  arrays of different rank
  pure function f_malloc0_ptr_bounds(bounds,id,routine_id,profile) result(m)
    implicit none
    type(array_bounds), dimension(:), intent(in) :: bounds
    logical, intent(in), optional :: profile
    character(len=*), intent(in), optional :: id,routine_id
    type(malloc_information_ptr) :: m
    !local variables
    integer :: lgt,i
    m=malloc_information_ptr_null()

    m%put_to_zero=.true.
    m%rank=size(bounds)
    do i=1,m%rank
       m%lbounds(i)=bounds(i)%nlow
       m%ubounds(i)=bounds(i)%nhigh
       m%shape(i)=m%ubounds(i)-m%lbounds(i)+1
    end do

    include 'f_malloc-inc.f90'
  end function f_malloc0_ptr_bounds

  !> Define the allocation information for  arrays of different rank
  function f_malloc0_ptr(shape,id,routine_id,lbounds,ubounds,profile) result(m)
    implicit none
    integer, dimension(:), intent(in), optional :: shape,lbounds,ubounds
    logical, intent(in), optional :: profile
    character(len=*), intent(in), optional :: id,routine_id
    type(malloc_information_ptr) :: m
    !local variables
    integer :: lgt,i
    m=malloc_information_ptr_null()
    m%put_to_zero=.true.

    include 'f_malloc-extra-inc.f90'
    include 'f_malloc-inc.f90'
  end function f_malloc0_ptr

  !---Templates start here
  include 'malloc_templates-inc.f90'

end module dynamic_memory<|MERGE_RESOLUTION|>--- conflicted
+++ resolved
@@ -808,7 +808,7 @@
        mems(ictrl)%routine_opened=.false.
     end if
 
-    mems(ictrl)%present_routine=trim(dict_key(mems(ictrl)%dict_codepoint))
+    mems(ictrl)%present_routine(1:len(mems(ictrl)%present_routine))=trim(dict_key(mems(ictrl)%dict_codepoint))
     if (.not. has_key(mems(ictrl)%dict_codepoint,prof_enabled)) then
        call yaml_dict_dump(mems(ictrl)%dict_codepoint)
        call f_err_throw('The key '//prof_enabled//' is not present in the codepoint',&
@@ -1284,39 +1284,10 @@
     !local variables
     integer :: lgt
 
-<<<<<<< HEAD
-    call close_routine(dict_codepoint,.not. routine_opened)!trim(dict_key(dict_codepoint)))
-    if (f_err_check()) return
-    !last_opened_routine=trim(dict_key(dict_codepoint))!repeat(' ',namelen)
-    !the main program is opened until there is a subprograms keyword
-    if (f_err_raise(.not. associated(dict_codepoint%parent),'parent not associated(A)',&
-         ERR_MALLOC_INTERNAL)) return
-    if (dict_key(dict_codepoint%parent) == subprograms) then
-       dict_codepoint=>dict_codepoint%parent
-       if (f_err_raise(.not. associated(dict_codepoint%parent),'parent not associated(B)',&
-            ERR_MALLOC_INTERNAL)) return
-       dict_codepoint=>dict_codepoint%parent
-    else !back in the main program
-       routine_opened=.false.
-    end if
-    present_routine(1:len(present_routine))=trim(dict_key(dict_codepoint))
-    if (.not. has_key(dict_codepoint,prof_enabled)) then
-       call yaml_dict_dump(dict_codepoint)
-       call f_err_throw('The key '//prof_enabled//' is not present in the codepoint',&
-            err_id=ERR_MALLOC_INTERNAL)
-       return
-    end if
-    profile_routine=dict_codepoint//prof_enabled! !the switch off of the profiling only works at the downmost level
-    !call yaml_open_map('Codepoint after closing')
-    !call yaml_map('Potential Reference Routine',trim(dict_key(dict_codepoint)))
-    !call yaml_dict_dump(dict_codepoint)
-    !call yaml_close_map()
-=======
     m=malloc_information_ptr_null()
     m%rank=1
     m%shape(1)=size
     m%ubounds(1)=m%shape(1)
->>>>>>> e256bc0c
 
     include 'f_malloc-inc.f90'
   end function f_malloc_ptr_simple
@@ -1347,124 +1318,8 @@
     character(len=*), intent(in), optional :: id,routine_id
     type(malloc_information_ptr) :: m
     !local variables
-<<<<<<< HEAD
-    integer(kind=8) :: itime,jtime
-    real(kind=8) :: rtime
-    type(dictionary), pointer :: dict_tmp
-
-    if (f_err_raise(.not. associated(dict),'routine not associated',ERR_MALLOC_INTERNAL)) return
-
-!!$    !jump_up=(trim(present_routine) /= trim(name))
-!!$    jump_up=(trim(last_opened_routine) /= trim(name))
-!!$
-!!$    call yaml_open_map('Test of the example')
-!!$    call yaml_map('Name',trim(name))
-!!$    call yaml_map('Last opened routine',trim(last_opened_routine))
-!!$    call yaml_map('Present Routine',present_routine)
-!!$    call yaml_map('Willing to jump up',jump_up)
-!!$    call yaml_close_map()
-
-    !call f_malloc_dump_status()
-    itime=f_time()
-
-!!$    call yaml_open_map('Codepoint')
-!!$    call yaml_dict_dump(dict)
-!!$    call yaml_close_map()
-
-    !print *,'one' 
-    !update the total time, if the starting point is present
-    if (has_key(dict,t0_time)) then
-       jtime=dict//t0_time
-       !print *,'two' 
-       jtime=itime-jtime
-       !print *,'three' 
-       rtime=dict//tot_time
-       !print *,'four' 
-       call set(dict//tot_time,rtime+real(jtime,kind=8)*1.d-9,fmt='(1pe15.7)')
-       call pop(dict,t0_time)
-    else
-       call f_err_throw('Key '//t0_time//&
-            ' not found, most likely f_release_routine has been called too much times',&
-            err_id=ERR_INVALID_MALLOC)
-    end if
-
-    !we should go up of three levels
-    if (jump_up) then
-       dict_tmp=>dict%parent
-       if (f_err_raise(.not. associated(dict_tmp),'parent not associated(1)',&
-         ERR_MALLOC_INTERNAL)) return
-!       call yaml_map('Present Key 1',dict_key(dict_tmp))
-       dict_tmp=>dict_tmp%parent
-       if (f_err_raise(.not. associated(dict_tmp),'parent not associated(2)',&
-            ERR_MALLOC_INTERNAL)) return
-!       call yaml_map('Present Key 2',dict_key(dict_tmp))
-       if (f_err_raise(.not. associated(dict_tmp%parent),'parent not associated(3)',&
-            ERR_MALLOC_INTERNAL)) return
-       dict_tmp=>dict_tmp%parent
-       if (f_err_raise(.not. associated(dict_tmp%parent),'parent not associated(4)',&
-            ERR_MALLOC_INTERNAL)) return
-       dict=>dict_tmp%parent
-
-!    else
-!       call yaml_map('Present Key',dict_key(dict))
-!!$       dict_tmp=>dict%parent
-!!$       if (f_err_raise(.not. associated(dict_tmp),'parent not associated(1)',&
-!!$         ERR_MALLOC_INTERNAL)) return
-!!$       dict=>dict_tmp
-    end if
-       
-       
-
-!!$    if (jump_up) then
-!!$       !now the routine has to be closed
-!!$       !we should jump at the upper level
-!!$       dict_tmp=>dict%parent 
-!!$       if (associated(dict_tmp%parent)) then
-!!$          nullify(dict)
-!!$          !this might be null if we are at the topmost level
-!!$          dict=>dict_tmp%parent
-!!$       end if
-!!$       nullify(dict_tmp)
-!!$    end if
-
-  end subroutine close_routine
-
-  !routine which is called for most of the errors of the module
-  subroutine f_malloc_callback()
-    use yaml_output, only: yaml_warning
-    implicit none
-
-    call yaml_warning('An error occured in dynamic memory module. Printing info')
-    call f_malloc_dump_status()
-    call f_err_severe()
-  end subroutine f_malloc_callback
-
-  !> Decide the error messages associated to the dynamic memory
-  subroutine malloc_errors()
-    use dictionaries!error_handling
-    implicit none
-    
-    call f_err_define(err_name='ERR_ALLOCATE',err_msg='Allocation error',err_id=ERR_ALLOCATE,&
-         err_action='Control the order of the allocation or if the memory limit has been reached',&
-         callback=f_malloc_callback)
-    call f_err_define(err_name='ERR_DEALLOCATE',err_msg='Dellocation error',err_id=ERR_DEALLOCATE,&
-         err_action='Control the order of the deallocation or if the memory limit has been reached',&
-         callback=f_malloc_callback)
-    call f_err_define(err_name='ERR_MEMLIMIT',err_msg='Memory limit reached',err_id=ERR_MEMLIMIT,&
-         err_action='Control the size of the arrays needed for this run with bigdft-tool program',&
-         callback=f_malloc_callback)
-    call f_err_define(err_name='ERR_INVALID_MALLOC',err_msg='Invalid specification of f_malloc',&
-         err_id=ERR_INVALID_MALLOC,&
-         err_action='Put coherent data for the memory space allocation',&
-         callback=f_malloc_callback)
-    call f_err_define(err_name='ERR_MALLOC_INTERNAL',err_msg='Internal error of memory profiler',&
-         err_id=ERR_MALLOC_INTERNAL,&
-         err_action='An invalid operation occurs, submit bug report to developers',&
-         callback=f_malloc_callback)
-=======
     integer :: lgt,i
     m=malloc_information_ptr_null()
->>>>>>> e256bc0c
     
     m%rank=size(bounds)
     do i=1,m%rank
@@ -1485,271 +1340,8 @@
     character(len=*), intent(in), optional :: id,routine_id
     type(malloc_information_ptr) :: m
     !local variables
-<<<<<<< HEAD
-    integer :: pid
-    logical :: dump_status
-    !integer :: unt
-    
-    !quick return if variables not associated
-    if (associated(dict_global)) then
-       !put the last values in the dictionary if not freed
-       if (associated(dict_routine)) then
-          !call yaml_get_default_stream(unt)
-          !call yaml_stream_attributes(unit=unt)
-          !call yaml_warning('Not all the arrays have been freed: memory leaks are possible')
-          call prepend(dict_global,dict_routine)
-          nullify(dict_routine)
-          !      end if
-          !      if (.false.) then !residual memory to be defined
-       end if
-
-       if (present(dump)) then
-          dump_status=.true.
-       else 
-          pid = dict_global//processid
-          if (pid == 0) then
-             dump_status=.true.
-          else
-             dump_status=.false.
-          end if
-          !Print if error
-          if (dict_size(dict_global) == 2) dump_status=.false.
-          !print *,'dict_size',dict_size(dict_global)
-          !print *,'dict_len',dict_len(dict_global)
-       end if
-       if (dump_status) then
-          call yaml_open_map('Status of the memory at finalization')
-          !call yaml_dict_dump(dict_global)
-          call dump_leaked_memory(dict_global)
-          call yaml_close_map()
-       end if
-       call dict_free(dict_global)
-       call f_release_routine() !release main
-       !    call yaml_open_map('Calling sequence')
-       !    call yaml_dict_dump(dict_calling_sequence)
-       !    call yaml_close_map()
-       call dict_free(dict_calling_sequence)
-    end if
-
-    if (profile_initialized) call memocc_report()
-!    end if
-    profile_initialized=.false.
-    present_routine=repeat(' ',namelen)
-    routine_opened=.false.
-    profile_routine=.true.
-  end subroutine f_malloc_finalize
-
-  !> Dump all allocations
-  subroutine dump_leaked_memory(dict)
-    use metadata_interfaces, only: address_toi
-     use yaml_output
-     implicit none
-     type(dictionary), pointer, intent(in) :: dict
-     !Local variables
-     type(dictionary), pointer :: dict_ptr!, dict_tmp
-     character(len=256) :: array_id
-     dict_ptr => dict_next(dict)
-     do while(associated(dict_ptr))
-        if (has_key(dict_ptr,trim(arrayid))) then
-           array_id = dict_ptr//arrayid
-           call yaml_open_map(trim(array_id))
-           call yaml_dict_dump(dict_ptr)
-           call yaml_map(metadatadd,trim(dict_key(dict_ptr)))
-           call yaml_close_map()
-        else
-           call yaml_open_map(trim(dict_key(dict_ptr)))
-           call yaml_dict_dump(dict_ptr)
-           call yaml_close_map()
-        end if
-        dict_ptr=>dict_next(dict_ptr)
-     end do
-  end subroutine dump_leaked_memory
-
-  subroutine f_malloc_dump_status()
-    use yaml_output
-    implicit none
-!!$    if (associated(dict_routine)) call yaml_dict_dump(dict_routine)
-!!$    call yaml_dict_dump(dict_global)
-    call yaml_newline()
-!    call yaml_map('Present routine',trim(present_routine))
-!    call yaml_open_map(Routine dictionary')
-    call yaml_open_map('Calling sequence of Main program')
-      call yaml_dict_dump(dict_calling_sequence)
-    call yaml_close_map()
-    if (associated(dict_routine)) then
-       call yaml_open_map('Routine dictionary')
-       call dump_leaked_memory(dict_routine)
-       call yaml_close_map()
-    end if
-    call yaml_open_map('Global dictionary')
-    !call yaml_dict_dump(dict_global)
-    call dump_leaked_memory(dict_global)
-    call yaml_close_map()
-
-  end subroutine f_malloc_dump_status
-
-
-  !---Templates start here
-  subroutine i1_all(array,m)
-    use metadata_interfaces, metadata_address => geti1
-    implicit none
-    type(malloc_information_all), intent(in) :: m
-    integer, dimension(:), allocatable, intent(inout) :: array
-    include 'allocate-inc-profile.f90' 
-    !allocate the array
-    allocate(array(m%lbounds(1):m%ubounds(1)+ndebug),stat=ierror)
-    include 'allocate-inc.f90'
-  end subroutine i1_all
-
-  subroutine i1_all_free(array)
-    use metadata_interfaces, metadata_address => geti1
-    implicit none
-    integer, dimension(:), allocatable, intent(inout) :: array
-    include 'deallocate-inc-profile.f90' 
-    include 'deallocate-inc.f90' 
-  end subroutine i1_all_free
-
-  subroutine i2_all(array,m)
-    use metadata_interfaces, metadata_address => geti2
-    implicit none
-    type(malloc_information_all), intent(in) :: m
-    integer, dimension(:,:), allocatable, intent(inout) :: array
-    include 'allocate-inc-profile.f90' 
-    !allocate the array
-    allocate(array(m%lbounds(1):m%ubounds(1),m%lbounds(2):m%ubounds(2)+ndebug),stat=ierror)
-    include 'allocate-inc.f90'
-  end subroutine i2_all
-
-  subroutine i2_all_free(array)
-    use metadata_interfaces, metadata_address => geti2
-    implicit none
-    integer, dimension(:,:), allocatable, intent(inout) :: array
-    include 'deallocate-inc-profile.f90' 
-    include 'deallocate-inc.f90' 
-  end subroutine i2_all_free
-
-  subroutine i3_all(array,m)
-    use metadata_interfaces, metadata_address => geti3
-    implicit none
-    type(malloc_information_all), intent(in) :: m
-    integer, dimension(:,:,:), allocatable, intent(inout) :: array
-    include 'allocate-inc-profile.f90' 
-    !allocate the array
-    allocate(array(m%lbounds(1):m%ubounds(1),&
-         m%lbounds(2):m%ubounds(2),m%lbounds(3):m%ubounds(3)+ndebug),stat=ierror)
-    include 'allocate-inc.f90'
-  end subroutine i3_all
-
-  subroutine i3_all_free(array)
-    use metadata_interfaces, metadata_address => geti3
-    implicit none
-    integer, dimension(:,:,:), allocatable, intent(inout) :: array
-    include 'deallocate-inc-profile.f90' 
-    include 'deallocate-inc.f90' 
-  end subroutine i3_all_free
-
-  subroutine i4_all(array,m)
-    use metadata_interfaces, metadata_address => geti4
-    implicit none
-    type(malloc_information_all), intent(in) :: m
-    integer, dimension(:,:,:,:), allocatable, intent(inout) :: array
-    include 'allocate-inc-profile.f90' 
-    !allocate the array
-    allocate(array(m%lbounds(1):m%ubounds(1),&
-         m%lbounds(2):m%ubounds(2),m%lbounds(3):m%ubounds(3),&
-         m%lbounds(4):m%ubounds(4)+ndebug),stat=ierror)
-    include 'allocate-inc.f90'
-  end subroutine i4_all
-
-  subroutine i4_all_free(array)
-    use metadata_interfaces, metadata_address => geti4
-    implicit none
-    integer, dimension(:,:,:,:), allocatable, intent(inout) :: array
-    include 'deallocate-inc-profile.f90' 
-    include 'deallocate-inc.f90' 
-  end subroutine i4_all_free
-
-
-  subroutine l1_all(array,m)
-    use metadata_interfaces, metadata_address => getl1
-    implicit none
-    type(malloc_information_all), intent(in) :: m
-    logical, dimension(:), allocatable, intent(inout) :: array
-    include 'allocate-inc-profile.f90' 
-    !allocate the array
-    allocate(array(m%lbounds(1):m%ubounds(1)+ndebug),stat=ierror)
-    include 'allocate-inc.f90'
-  end subroutine l1_all
-
-  subroutine l1_all_free(array)
-    use metadata_interfaces, metadata_address => getl1
-    implicit none
-    logical, dimension(:), allocatable, intent(inout) :: array
-    include 'deallocate-inc-profile.f90' 
-    include 'deallocate-inc.f90' 
-  end subroutine l1_all_free
-
-
-  subroutine l2_all(array,m)
-    use metadata_interfaces, metadata_address => getl2
-    implicit none
-    type(malloc_information_all), intent(in) :: m
-    logical, dimension(:,:), allocatable, intent(inout) :: array
-    include 'allocate-inc-profile.f90' 
-    !allocate the array
-    allocate(array(m%lbounds(1):m%ubounds(1),m%lbounds(2):m%ubounds(2)+ndebug),stat=ierror)
-    include 'allocate-inc.f90'
-  end subroutine l2_all
-
-  subroutine l2_all_free(array)
-    use metadata_interfaces, metadata_address => getl2
-    implicit none
-    logical, dimension(:,:), allocatable, intent(inout) :: array
-    include 'deallocate-inc-profile.f90' 
-    include 'deallocate-inc.f90' 
-  end subroutine l2_all_free
-
-  subroutine d1_all(array,m)
-    use metadata_interfaces, metadata_address => getdp1
-    implicit none
-    type(malloc_information_all), intent(in) :: m
-    double precision, dimension(:), allocatable, intent(inout) :: array
-    include 'allocate-inc-profile.f90' 
-   !allocate the array
-    allocate(array(m%lbounds(1):m%ubounds(1)+ndebug),stat=ierror)
-    include 'allocate-inc.f90'
-  end subroutine d1_all
-
-  subroutine d1_all_free(array)
-    use metadata_interfaces, metadata_address => getdp1
-    implicit none
-    double precision, dimension(:), allocatable, intent(inout) :: array
-    include 'deallocate-inc-profile.f90' 
-    include 'deallocate-inc.f90' 
-  end subroutine d1_all_free
-
-
-  subroutine d2_all(array,m)
-    use metadata_interfaces, metadata_address => getdp2
-    implicit none
-    type(malloc_information_all), intent(in) :: m
-    double precision, dimension(:,:), allocatable, intent(inout) :: array
-    include 'allocate-inc-profile.f90' 
-    allocate(array(m%lbounds(1):m%ubounds(1),m%lbounds(2):m%ubounds(2)+ndebug),stat=ierror)
-    include 'allocate-inc.f90'
-  end subroutine d2_all
-
-  subroutine d2_all_free(array)
-    use metadata_interfaces, metadata_address => getdp2
-    implicit none
-    double precision, dimension(:,:), allocatable, intent(inout) :: array
-    include 'deallocate-inc-profile.f90' 
-    include 'deallocate-inc.f90' 
-  end subroutine d2_all_free
-=======
     integer :: lgt,i
     m=malloc_information_ptr_null()
->>>>>>> e256bc0c
 
     include 'f_malloc-extra-inc.f90'
     include 'f_malloc-inc.f90'
