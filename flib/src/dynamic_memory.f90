--- conflicted
+++ resolved
@@ -604,14 +604,9 @@
 !!$       call yaml_warning('ERROR found!')
 !!$       call f_dump_last_error()
 !!$       call yaml_comment('End of ERROR')
-<<<<<<< HEAD
-       call f_timer_resume()
-       return
-    end if
-=======
+!!$       call f_timer_resume()
 !!$       return
 !!$    end if
->>>>>>> dd56c367
     !last_opened_routine=trim(dict_key(dict_codepoint))!repeat(' ',namelen)
     !the main program is opened until there is a subprograms keyword
     if (f_err_raise(.not. associated(mems(ictrl)%dict_codepoint%parent),&
