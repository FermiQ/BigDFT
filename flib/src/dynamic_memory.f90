!> @file
!! Manage dynamic memory allocation
!! @author
!!    Copyright (C) 2012-2013 BigDFT group
!!    This file is distributed under the terms of the
!!    GNU General Public License, see ~/COPYING file
!!    or http://www.gnu.org/copyleft/gpl.txt .
!!    For the list of contributors, see ~/AUTHORS


!> Module used to manage memory allocations and de-allocations
module dynamic_memory

  !use m_profiling, except => ndebug, and=> d_nan, also=> r_nan
  use memory_profiling, except => ndebug
  use dictionaries, info_length => max_field_length
  use yaml_strings, only: yaml_toa,yaml_date_and_time_toa
  implicit none

  private 

  logical, parameter :: track_origins=.true.!< when true keeps track of all the allocation statuses using dictionaries
  integer, parameter :: namelen=32          !< length of the character variables
  integer, parameter :: error_string_len=80 !< length of error string
  integer, parameter :: ndebug=0            !< size of debug parameters
  integer, parameter :: max_rank=7          !< maximum rank in fortran
  !maximum size of f_lib control variables
  integer, parameter :: max_ctrl = 5 !<maximum number of nested levels
  integer :: ictrl=0                 !<id of active control structure (<=max_ctrl)


  !> parameters for defitions of internal dictionary
  character(len=*), parameter :: arrayid='Array Id'
  character(len=*), parameter :: routineid='Allocating Routine Id'
  character(len=*), parameter :: sizeid='Size (Bytes)'
  character(len=*), parameter :: metadatadd='Address of metadata'
  character(len=*), parameter :: firstadd='Address of first element'
  character(len=*), parameter :: processid='Process Id'
  character(len=*), parameter :: subprograms='Subroutines'
  character(len=*), parameter :: no_of_calls='No. of calls'
  character(len=*), parameter :: t0_time='Time of last opening'
  character(len=*), parameter :: tot_time='Total time (s)'
  character(len=*), parameter :: prof_enabled='Profiling Enabled'

  !error codes
  integer, save :: ERR_ALLOCATE
  integer, save :: ERR_DEALLOCATE
  integer, save :: ERR_MEMLIMIT
  integer, save :: ERR_INVALID_MALLOC
  integer, save :: ERR_INVALID_RANK
  integer, save :: ERR_MALLOC_INTERNAL

  !timing categories
  integer, public, save :: TCAT_ARRAY_ALLOCATIONS
  integer, public, save :: TCAT_INIT_TO_ZERO
  integer, public, save :: TCAT_ROUTINE_PROFILING

  !> control structure of flib library. 
  !Contains all global variables of interest in a separate instance of f_lib
  type :: mem_ctrl 
     logical :: profile_initialized  !< global variables for initialization
     logical :: routine_opened       !< global variable (can be stored in dictionaries)
     logical :: profile_routine      !< decide whether the routine has to be profiled
     character(len=namelen) :: present_routine !< name of the active routine 
     !>dictionaries needed for profiling storage
     type(dictionary), pointer :: dict_global    !<status of the memory at higher level
     type(dictionary), pointer :: dict_routine   !<status of the memory inside the routine
     type(dictionary), pointer :: dict_calling_sequence !<profiling of the routines
     type(dictionary), pointer :: dict_codepoint !<points to where we are in the previous dictionary
  end type mem_ctrl
  
  !>global variable controlling the different instances of the calls
  !the 0 component is supposed to be unused, it is allocated to avoid segfaults
  !if the library routines are called without initialization
  type(mem_ctrl), dimension(0:max_ctrl) :: mems

  !> Structure needed to allocate an allocatable array
  type, public :: malloc_information_all
     logical :: pin                          !< flag to control the pinning of the address
     logical :: profile                      !< activate profiling for this allocation
     logical :: put_to_zero                  !< initialize to zero after allocation
     integer :: rank                         !< rank of the array
     integer, dimension(max_rank) :: shape   !< shape of the structure 
     integer, dimension(max_rank) :: lbounds !< lower bounds
     integer, dimension(max_rank) :: ubounds !< upper bounds
     integer(kind=8) :: srcdata_add          !< physical address of source data
     character(len=namelen) :: array_id      !< label the array
     character(len=namelen) :: routine_id    !< label the routine
     
  end type malloc_information_all

  !> Structure needed to allocate an allocatable array of string of implicit length (for non-2003 compilers)
  type, public :: malloc_information_str_all
     logical :: pin                          !< flag to control the pinning of the address
     logical :: profile                      !< activate profiling for this allocation
     logical :: put_to_zero                  !< initialize to zero after allocation
     integer :: rank                         !< rank of the array
     integer :: len                          !< length of the character
     integer, dimension(max_rank) :: shape   !< shape of the structure 
     integer, dimension(max_rank) :: lbounds !< lower bounds
     integer, dimension(max_rank) :: ubounds !< upper bounds
     integer(kind=8) :: srcdata_add          !< physical address of source data
     character(len=namelen) :: array_id      !< label the array
     character(len=namelen) :: routine_id    !< label the routine
  end type malloc_information_str_all

  !> Structure needed to allocate a pointer
  type, public :: malloc_information_ptr
     logical :: ptr                          !< just to make the structures different, to see if needed
     logical :: pin                          !< flag to control the pinning of the address
     logical :: profile                      !< activate profiling for this allocation
     logical :: put_to_zero                  !< initialize to zero after allocation
     integer :: rank                         !< rank of the pointer
     integer, dimension(max_rank) :: shape   !< shape of the structure 
     integer, dimension(max_rank) :: lbounds !< lower bounds
     integer, dimension(max_rank) :: ubounds !< upper bounds
     integer(kind=8) :: srcdata_add          !< physical address of source data
     character(len=namelen) :: array_id      !< label the array
     character(len=namelen) :: routine_id    !< label the routine
  end type malloc_information_ptr

  !> Structure needed to allocate a pointer of string of implicit length (for non-2003 complilers)
  type, public :: malloc_information_str_ptr
     logical :: ptr                          !< just to make the structures different, to see if needed
     logical :: pin                          !< flag to control the pinning of the address
     logical :: profile                      !< activate profiling for this allocation
     logical :: put_to_zero                  !< initialize to zero after allocation
     integer :: rank                         !< rank of the pointer
     integer :: len                          !< length of the character
     integer, dimension(max_rank) :: shape   !< shape of the structure 
     integer, dimension(max_rank) :: lbounds !< lower bounds
     integer, dimension(max_rank) :: ubounds !< upper bounds
     integer(kind=8) :: srcdata_add          !< physical address of source data
     character(len=namelen) :: array_id      !< label the array
     character(len=namelen) :: routine_id    !< label the routine
  end type malloc_information_str_ptr

  type, public :: array_bounds
     integer :: nlow  !<lower bounds
     integer :: nhigh !<higher bounds
  end type array_bounds

  interface assignment(=)
     module procedure i1_all,i2_all,i3_all,i4_all
     module procedure l1_all,l2_all,l3_all
     module procedure d1_all,d2_all,d3_all,d4_all,d5_all,d6_all
     module procedure r1_all,r2_all,r3_all
     module procedure d1_ptr,d2_ptr,d3_ptr,d4_ptr,d5_ptr
     module procedure i1_ptr,i2_ptr,i3_ptr
     !strings and pointers for characters
     module procedure c1_all
!     module procedure c1_ptr
  end interface

  interface operator(.to.)
     module procedure bounds
  end interface

  interface nullify_malloc_information
     module procedure nullify_malloc_information_all
     module procedure nullify_malloc_information_ptr
     module procedure nullify_malloc_information_str_all
     module procedure nullify_malloc_information_str_ptr
  end interface nullify_malloc_information

  interface f_free
     module procedure i1_all_free,i2_all_free,i3_all_free,i4_all_free
     module procedure i1_all_free_multi
     module procedure l1_all_free,l2_all_free,l3_all_free
     module procedure d1_all_free,d2_all_free,d1_all_free_multi,d3_all_free,d4_all_free,d5_all_free,d6_all_free
     module procedure r1_all_free,r2_all_free,r3_all_free
  end interface

  interface f_free_ptr
     module procedure i1_ptr_free,i2_ptr_free,i3_ptr_free
     module procedure i1_ptr_free_multi
     module procedure d1_ptr_free,d2_ptr_free,d3_ptr_free,d4_ptr_free,d5_ptr_free
  end interface

!  interface f_free_str
!     module procedure c1_all_free
!  end interface f_free_str

!  interface f_free_str_ptr
!     module procedure c1_ptr_free
!  end interface f_free_str_ptr

  !> initialize to zero an array (should be called f_memset)
  interface to_zero
     module procedure put_to_zero_simple, &
           put_to_zero_double, put_to_zero_double_1, put_to_zero_double_2, &
           put_to_zero_double_3, put_to_zero_double_4, put_to_zero_double_5, &
           put_to_zero_double_6, put_to_zero_double_7, &
           put_to_zero_integer
  end interface

  interface f_malloc
     module procedure f_malloc,f_malloc_simple
     module procedure f_malloc_bounds,f_malloc_bound
     !here also the procedures for the copying of arrays have to be defined
     module procedure f_malloc_i2
  end interface

  interface f_malloc0
     module procedure f_malloc0,f_malloc0_simple
     module procedure f_malloc0_bounds,f_malloc0_bound
  end interface

  interface f_malloc_ptr
     module procedure f_malloc_ptr,f_malloc_ptr_simple
     module procedure f_malloc_ptr_bounds,f_malloc_ptr_bound
     module procedure f_malloc_ptr_i2
  end interface

  interface f_malloc0_ptr
     module procedure f_malloc0_ptr,f_malloc0_ptr_simple
     module procedure f_malloc0_ptr_bounds,f_malloc0_ptr_bound
  end interface

  interface f_malloc_str
     module procedure f_malloc_str,f_malloc_str_simple
     module procedure f_malloc_str_bounds,f_malloc_str_bound
  end interface

  interface f_malloc0_str
     module procedure f_malloc0_str,f_malloc0_str_simple
     module procedure f_malloc0_str_bounds,f_malloc0_str_bound
  end interface

  interface f_malloc_str_ptr
     module procedure f_malloc_str_ptr,f_malloc_str_ptr_simple
     module procedure f_malloc_str_ptr_bounds,f_malloc_str_ptr_bound
  end interface

  interface f_malloc0_str_ptr
     module procedure f_malloc0_str_ptr,f_malloc0_str_ptr_simple
     module procedure f_malloc0_str_ptr_bounds,f_malloc0_str_ptr_bound
  end interface


  !to be verified if clock_gettime is without side-effect, otherwise the routine cannot be pure
  interface
     pure subroutine nanosec(itime)
       implicit none
       integer(kind=8), intent(out) :: itime
     end subroutine nanosec
  end interface


  !> Public routines
  public :: f_malloc,f_malloc0,f_malloc_ptr,f_malloc0_ptr,f_malloc_dump_status
  public :: f_malloc_str,f_malloc0_str,f_malloc_str_ptr,f_malloc0_str_ptr
  public :: f_free,f_free_ptr,f_free_str,f_free_str_ptr
  public :: f_routine,f_release_routine,f_malloc_set_status,f_malloc_initialize,f_malloc_finalize
  public :: f_time,to_zero
  public :: assignment(=),operator(.to.)

  !for internal f_lib usage
  public :: dynamic_memory_errors

contains

  pure function f_time()
    integer(kind=8) :: f_time
    !local variables
    integer(kind=8) :: itime
    call nanosec(itime)
    f_time=itime
  end function f_time

  elemental pure function bounds(nlow,nhigh)
    implicit none
    integer, intent(in) :: nlow,nhigh
    type(array_bounds) :: bounds

    bounds%nlow=nlow
    bounds%nhigh=nhigh
  end function bounds

  subroutine put_to_zero_simple(n,da)
    implicit none
    integer, intent(in) :: n
    real(kind=4), intent(out) :: da
    logical :: within_openmp
    !$ logical :: omp_in_parallel, omp_get_nested
    within_openmp=.false.
    !$    within_openmp=omp_in_parallel() .or. omp_get_nested()

    !call to custom routine
    if (.not. within_openmp) call f_timer_interrupt(TCAT_INIT_TO_ZERO)
    call razero_simple(n,da)
    if (.not. within_openmp) call f_timer_resume()
  end subroutine put_to_zero_simple

  subroutine put_to_zero_double(n,da)
    implicit none
    integer, intent(in) :: n
    real(kind=8), intent(out) :: da
    logical :: within_openmp
    !$ logical :: omp_in_parallel, omp_get_nested
    within_openmp=.false.
    !$    within_openmp=omp_in_parallel() .or. omp_get_nested()

    !call to custom routine
    if (.not. within_openmp) call f_timer_interrupt(TCAT_INIT_TO_ZERO)
    call razero(n,da)
    if (.not. within_openmp) call f_timer_resume()
  end subroutine put_to_zero_double

  subroutine put_to_zero_double_1(n,da)
    implicit none
    integer, intent(in) :: n
    real(kind=8), dimension(:), intent(out) :: da
    logical :: within_openmp
    !$ logical :: omp_in_parallel,omp_get_nested
    within_openmp=.false.
    !$    within_openmp=omp_in_parallel() .or. omp_get_nested()

    !call to custom routine
    if (.not. within_openmp) call f_timer_interrupt(TCAT_INIT_TO_ZERO)
    call razero(n,da)
    if (.not. within_openmp) call f_timer_resume()
  end subroutine put_to_zero_double_1

  subroutine put_to_zero_double_2(n,da)
    implicit none
    integer, intent(in) :: n
    real(kind=8), dimension(:,:), intent(out) :: da
    logical :: within_openmp
    !$ logical :: omp_in_parallel,omp_get_nested
    within_openmp=.false.
    !$    within_openmp=omp_in_parallel() .or. omp_get_nested()

    !call to custom routine
    if (.not. within_openmp) call f_timer_interrupt(TCAT_INIT_TO_ZERO)
    call razero(n,da)
    if (.not. within_openmp) call f_timer_resume()
  end subroutine put_to_zero_double_2

 subroutine put_to_zero_double_3(n,da)
    implicit none
    integer, intent(in) :: n
    real(kind=8), dimension(:,:,:), intent(out) :: da
    logical :: within_openmp
    !$ logical :: omp_in_parallel,omp_get_nested
    within_openmp=.false.
    !$    within_openmp=omp_in_parallel() .or. omp_get_nested()

    !call to custom routine
    if (.not. within_openmp) call f_timer_interrupt(TCAT_INIT_TO_ZERO) 
    call razero(n,da)
    if (.not. within_openmp) call f_timer_resume() 
  end subroutine put_to_zero_double_3

  subroutine put_to_zero_double_4(n,da)
    implicit none
    integer, intent(in) :: n
    real(kind=8), dimension(:,:,:,:), intent(out) :: da
    logical :: within_openmp
    !$ logical :: omp_in_parallel,omp_get_nested
    within_openmp=.false.
    !$    within_openmp=omp_in_parallel() .or. omp_get_nested()

    !call to custom routine
    if (.not. within_openmp) call f_timer_interrupt(TCAT_INIT_TO_ZERO) 
    call razero(n,da)
    if (.not. within_openmp) call f_timer_resume() 
  end subroutine put_to_zero_double_4

  subroutine put_to_zero_double_5(n,da)
    implicit none
    integer, intent(in) :: n
    real(kind=8), dimension(:,:,:,:,:), intent(out) :: da
    logical :: within_openmp
    !$ logical :: omp_in_parallel,omp_get_nested
    within_openmp=.false.
    !$    within_openmp=omp_in_parallel() .or. omp_get_nested()

    !call to custom routine
    if (.not. within_openmp) call f_timer_interrupt(TCAT_INIT_TO_ZERO) 
    call razero(n,da)
    if (.not. within_openmp) call f_timer_resume() 
  end subroutine put_to_zero_double_5

  subroutine put_to_zero_double_6(n,da)
    implicit none
    integer, intent(in) :: n
    real(kind=8), dimension(:,:,:,:,:,:), intent(out) :: da
    logical :: within_openmp
    !$ logical :: omp_in_parallel,omp_get_nested
    within_openmp=.false.
    !$    within_openmp=omp_in_parallel() .or. omp_get_nested()

    !call to custom routine
    if (.not. within_openmp) call f_timer_interrupt(TCAT_INIT_TO_ZERO) 
    call razero(n,da)
    if (.not. within_openmp) call f_timer_resume() 
  end subroutine put_to_zero_double_6

  subroutine put_to_zero_double_7(n,da)
    implicit none
    integer, intent(in) :: n
    real(kind=8), dimension(:,:,:,:,:,:,:), intent(out) :: da
    logical :: within_openmp
    !$ logical :: omp_in_parallel,omp_get_nested
    within_openmp=.false.
    !$    within_openmp=omp_in_parallel() .or. omp_get_nested()

    !call to custom routine
    if (.not. within_openmp) call f_timer_interrupt(TCAT_INIT_TO_ZERO) 
    call razero(n,da)
    if (.not. within_openmp) call f_timer_resume() 
  end subroutine put_to_zero_double_7

  subroutine put_to_zero_integer(n,da)
    implicit none
    integer, intent(in) :: n
    integer, intent(out) :: da
    logical :: within_openmp
    !$ logical :: omp_in_parallel, omp_get_nested
    within_openmp=.false.
    !$    within_openmp=omp_in_parallel() .or. omp_get_nested()

    !call to custom routine
    if (.not. within_openmp) call f_timer_interrupt(TCAT_INIT_TO_ZERO)
    call razero_integer(n,da)
    if (.not. within_openmp) call f_timer_resume()
  end subroutine put_to_zero_integer


  pure function mem_ctrl_null() result(mem)
    type(mem_ctrl) :: mem
    call nullify_mem_ctrl(mem)
  end function mem_ctrl_null
  pure subroutine nullify_mem_ctrl(mem)
    implicit none
    type(mem_ctrl), intent(out) :: mem
    mem%profile_initialized=.false. 
    mem%routine_opened=.false.      
    mem%profile_routine=.true.
    mem%present_routine=repeat(' ',namelen)
    !>dictionaries needed for profiling storage
    nullify(mem%dict_global)
    nullify(mem%dict_routine)
    nullify(mem%dict_calling_sequence)
    nullify(mem%dict_codepoint)
  end subroutine nullify_mem_ctrl

  !pure 
  function mem_ctrl_init() result(mem)
    type(mem_ctrl) :: mem
    call nullify_mem_ctrl(mem)
    call initialize_mem_ctrl(mem)
  end function mem_ctrl_init
  !pure 
  subroutine initialize_mem_ctrl(mem)
    implicit none
    type(mem_ctrl), intent(out) :: mem
    mem%profile_initialized=.true.
    !initalize the dictionary with the allocation information
    nullify(mem%dict_routine)
    call dict_init(mem%dict_global)
    call dict_init(mem%dict_calling_sequence)
    !in principle the calling sequence starts from the main
    mem%dict_codepoint => mem%dict_calling_sequence
  end subroutine initialize_mem_ctrl

  pure subroutine nullify_malloc_information_all(m)
    implicit none
    type(malloc_information_all), intent(out) :: m
    include 'f_malloc-null-inc.f90'
  end subroutine nullify_malloc_information_all

  pure subroutine nullify_malloc_information_ptr(m)
    implicit none
    type(malloc_information_ptr), intent(out) :: m
    include 'f_malloc-null-inc.f90'
    m%ptr=.true.
  end subroutine nullify_malloc_information_ptr

  pure subroutine nullify_malloc_information_str_all(m)
    implicit none
    type(malloc_information_str_all), intent(out) :: m
    include 'f_malloc-null-inc.f90'
    m%len=0
  end subroutine nullify_malloc_information_str_all
  
  pure subroutine nullify_malloc_information_str_ptr(m)
    implicit none
    type(malloc_information_str_ptr), intent(out) :: m
    include 'f_malloc-null-inc.f90'
    m%len=0
    m%ptr=.true.
  end subroutine nullify_malloc_information_str_ptr


  !> This routine adds the corresponding subprogram name to the dictionary
  !! and prepend the dictionary to the global info dictionary
  !! if it is called more than once for the same name it has no effect
  subroutine f_routine(id,profile)
    use yaml_output, only: yaml_map !debug
    implicit none
    logical, intent(in), optional :: profile
    character(len=*), intent(in), optional :: id
    
    !local variables
    integer :: lgt,ncalls
    integer(kind=8) :: itime


    if (f_err_raise(ictrl == 0,&
         'ERROR (f_routine): the routine f_malloc_initialize has not been called',&
         ERR_MALLOC_INTERNAL)) return

    if (.not. present(id)) return !no effect

    !take the time
    itime=f_time()

    !profile the profiling
    call f_timer_interrupt(TCAT_ROUTINE_PROFILING)

    !desactivate profile_routine if the mother routine has desactivated it
    if (present(profile)) mems(ictrl)%profile_routine=mems(ictrl)%profile_routine .and. profile

    !print *,'test',trim(mems(ictrl)%present_routine),'test2',trim(id),'ccc',mems(ictrl)%routine_opened
    !if (trim(mems(ictrl)%present_routine) /= trim(id) .or. &
    !         (trim(mems(ictrl)%present_routine) == trim(id) .and. .not. mems(ictrl)%routine_opened) ) then
    !debug
!!$    call yaml_open_map('Status before the opening of the routine')
!!$      call yaml_map('Level',ictrl)
!!$      call yaml_map('Routine opened',mems(ictrl)%routine_opened)
!!$      call yaml_map('Codepoint',trim(dict_key(mems(ictrl)%dict_codepoint)))
!!$      call yaml_open_map('Codepoint dictionary')
!!$      call yaml_dict_dump(mems(ictrl)%dict_codepoint)
!!$      call yaml_close_map()
!!$    call yaml_close_map()
    !end debug  

    if (.true.) then
       if(associated(mems(ictrl)%dict_routine)) then
!          call yaml_map('adding routine; '//trim(id),&
!               (/dict_size(mems(ictrl)%dict_global),dict_size(mems(ictrl)%dict_routine)/))
!          call yaml_map('Dict to add',mems(ictrl)%dict_routine)
          call prepend(mems(ictrl)%dict_global,mems(ictrl)%dict_routine)
!          call yaml_map('verify; '//trim(id),dict_size(mems(ictrl)%dict_global))
          
          nullify(mems(ictrl)%dict_routine)
       end if
       !this means that the previous routine has not been closed
       if (mems(ictrl)%routine_opened) then
          !call open_routine(dict_codepoint)
          mems(ictrl)%dict_codepoint=>mems(ictrl)%dict_codepoint//subprograms
       end if
       mems(ictrl)%routine_opened=.true.
       !call add(dict_codepoint,trim(id))
       !see if the key existed in the codepoint
       if (has_key(mems(ictrl)%dict_codepoint,trim(id))) then
          !retrieve number of calls and increase it
          ncalls=mems(ictrl)%dict_codepoint//trim(id)//no_of_calls
          call set(mems(ictrl)%dict_codepoint//trim(id)//no_of_calls,ncalls+1)
          !write the starting point for the time
          call set(mems(ictrl)%dict_codepoint//trim(id)//t0_time,itime)
          call set(mems(ictrl)%dict_codepoint//trim(id)//prof_enabled,mems(ictrl)%profile_routine)
       else
          !create a new dictionary
          call set(mems(ictrl)%dict_codepoint//trim(id),&
               dict_new((/no_of_calls .is. yaml_toa(1), t0_time .is. yaml_toa(itime),&
                             tot_time .is. yaml_toa(0.d0,fmt='(f4.1)'), &
                             prof_enabled .is. yaml_toa(mems(ictrl)%profile_routine)/)))
       end if
       !then fix the new codepoint from this one
       mems(ictrl)%dict_codepoint=>mems(ictrl)%dict_codepoint//trim(id)

       lgt=min(len(id),namelen)
       mems(ictrl)%present_routine=repeat(' ',namelen)
       mems(ictrl)%present_routine(1:lgt)=id(1:lgt)

    end if
    call f_timer_resume()
  end subroutine f_routine

  !> Close a previously opened routine
  subroutine f_release_routine()
    use yaml_output, only: yaml_dict_dump
    implicit none

    if (f_err_raise(ictrl == 0,&
         'ERROR (f_release_routine): the routine f_malloc_initialize has not been called',&
         ERR_MALLOC_INTERNAL)) return

    !profile the profiling
    call f_timer_interrupt(TCAT_ROUTINE_PROFILING)

    if (associated(mems(ictrl)%dict_routine)) then
       call prepend(mems(ictrl)%dict_global,mems(ictrl)%dict_routine)
       nullify(mems(ictrl)%dict_routine)
    end if
    !call yaml_map('Closing routine',trim(dict_key(dict_codepoint)))

    call close_routine(mems(ictrl)%dict_codepoint,.not. mems(ictrl)%routine_opened)!trim(dict_key(dict_codepoint)))

!    if (f_err_check()) then
!!$       call yaml_warning('ERROR found!')
!!$       call f_dump_last_error()
!!$       call yaml_comment('End of ERROR')
!       call f_timer_resume()
!       return
!    end if
    !last_opened_routine=trim(dict_key(dict_codepoint))!repeat(' ',namelen)
    !the main program is opened until there is a subprograms keyword
    if (f_err_raise(.not. associated(mems(ictrl)%dict_codepoint%parent),&
         'parent not associated(A)',&
         ERR_MALLOC_INTERNAL)) then
       call f_timer_resume()
       return
    end if
    if (dict_key(mems(ictrl)%dict_codepoint%parent) == subprograms) then    
       mems(ictrl)%dict_codepoint=>mems(ictrl)%dict_codepoint%parent
       if (f_err_raise(.not. associated(mems(ictrl)%dict_codepoint%parent),&
            'parent not associated(B)',&
            ERR_MALLOC_INTERNAL)) then
          call f_timer_resume()
          return
       end if
       mems(ictrl)%dict_codepoint=>mems(ictrl)%dict_codepoint%parent
    else !back in the main program
       mems(ictrl)%routine_opened=.false.
    end if

    mems(ictrl)%present_routine(1:len(mems(ictrl)%present_routine))=&
         trim(dict_key(mems(ictrl)%dict_codepoint))
    if (.not. has_key(mems(ictrl)%dict_codepoint,prof_enabled)) then
       call yaml_dict_dump(mems(ictrl)%dict_codepoint)
       call f_err_throw('The key '//prof_enabled//' is not present in the codepoint',&
            err_id=ERR_MALLOC_INTERNAL)
       call f_timer_resume()
       return
    end if

    mems(ictrl)%profile_routine=mems(ictrl)%dict_codepoint//prof_enabled! 

    !debug
!!$    call yaml_open_map('Codepoint after closing')
!!$    call yaml_map('Potential Reference Routine',trim(dict_key(mems(ictrl)%dict_codepoint)))
!!$    call yaml_dict_dump(mems(ictrl)%dict_codepoint)
!!$    call yaml_close_map()
!!$    call yaml_comment('End of release routine',hfill='=')
    !end debug
    call f_timer_resume()
  end subroutine f_release_routine

  !>create the id of a new routine in the codepoint and points to it.
  !! works for sequences
  subroutine open_routine(dict)
    implicit none
    type(dictionary), pointer :: dict
    !local variables
    integer :: ival
    character(len=info_length) :: routinename
    type(dictionary), pointer :: dict_tmp

    !now imagine that a new routine is created
    ival=dict_len(dict)-1
    routinename=dict//ival

    !call yaml_map('The routine which has to be converted is',trim(routinename))

    call pop(dict,ival)

    dict_tmp=>dict//ival//trim(routinename)

    dict => dict_tmp
    nullify(dict_tmp)

  end subroutine open_routine

  subroutine close_routine(dict,jump_up)
    !use yaml_output !debug
    implicit none
    type(dictionary), pointer :: dict
    logical, intent(in) :: jump_up
    !character(len=*), intent(in) :: name
    !local variables
    integer(kind=8) :: itime,jtime
    real(kind=8) :: rtime
    type(dictionary), pointer :: dict_tmp

    if (f_err_raise(.not. associated(dict),'routine not associated',ERR_MALLOC_INTERNAL)) return

    itime=f_time()
    !debug
!!$    call yaml_open_map('codepoint'//trim(dict_key(dict)))
!!$    call yaml_dict_dump(dict)
!!$    call yaml_close_map()
!!$    call yaml_comment('We should jump up '//trim(yaml_toa(jump_up)),hfill='}')
    !end debug

    !update the total time, if the starting point is present
    if (has_key(dict,t0_time)) then
       jtime=dict//t0_time
       jtime=itime-jtime
       rtime=dict//tot_time
       call set(dict//tot_time,rtime+real(jtime,kind=8)*1.d-9,fmt='(1pe15.7)')
       call pop(dict,t0_time)
    else
       call f_err_throw('Key '//t0_time//&
            ' not found, most likely f_release_routine has been called too many times',&
            err_id=ERR_INVALID_MALLOC)
    end if

    !we should go up of three levels
    if (jump_up) then
       dict_tmp=>dict%parent
       if (f_err_raise(.not. associated(dict_tmp),'parent not associated(1)',&
         ERR_MALLOC_INTERNAL)) return
!       call yaml_map('Present Key 1',dict_key(dict_tmp))
       dict_tmp=>dict_tmp%parent
       if (f_err_raise(.not. associated(dict_tmp),'parent not associated(2)',&
            ERR_MALLOC_INTERNAL)) return
!       call yaml_map('Present Key 2',dict_key(dict_tmp))
       if (f_err_raise(.not. associated(dict_tmp%parent),'parent not associated(3)',&
            ERR_MALLOC_INTERNAL)) return
       dict_tmp=>dict_tmp%parent
       if (f_err_raise(.not. associated(dict_tmp%parent),'parent not associated(4)',&
            ERR_MALLOC_INTERNAL)) return
       dict=>dict_tmp%parent
    end if

  end subroutine close_routine

  !routine which is called for most of the errors of the module
  subroutine f_malloc_callback()
    use yaml_output, only: yaml_warning
    implicit none

    call yaml_warning('An error occured in dynamic memory module. Printing info')
    call f_malloc_dump_status()
    call f_err_severe()
  end subroutine f_malloc_callback

  !> Decide the error messages associated to the dynamic memory
  subroutine dynamic_memory_errors()
    use dictionaries, only: f_err_define
    implicit none
    
    call f_err_define(err_name='ERR_ALLOCATE',err_msg='Allocation error',err_id=ERR_ALLOCATE,&
         err_action='Control the order of the allocation or if the memory limit has been reached',&
         callback=f_malloc_callback)
    call f_err_define(err_name='ERR_DEALLOCATE',err_msg='Deallocation error',err_id=ERR_DEALLOCATE,&
         err_action='Control the order of the allocation or if the memory limit has been reached',&
         callback=f_malloc_callback)
    call f_err_define(err_name='ERR_MEMLIMIT',err_msg='Memory limit reached',err_id=ERR_MEMLIMIT,&
         err_action='Control the size of the arrays needed for this run with bigdft-tool program',&
         callback=f_malloc_callback)
    call f_err_define(err_name='ERR_INVALID_MALLOC',err_msg='Invalid specification of f_malloc',&
         err_id=ERR_INVALID_MALLOC,&
         err_action='Put coherent data for the memory space allocation',&
         callback=f_malloc_callback)
    call f_err_define(err_name='ERR_MALLOC_INTERNAL',err_msg='Internal error of memory profiler',&
         err_id=ERR_MALLOC_INTERNAL,&
         err_action='An invalid operation occurs, submit bug report to developers',&
         callback=f_malloc_callback)
    
  end subroutine dynamic_memory_errors

  !> opens a new instance of the dynamic memory handling
  subroutine f_malloc_initialize()
    implicit none
    
    !increase the number of active instances
    ictrl=ictrl+1
    if (f_err_raise(ictrl > max_ctrl,&
         'The number of active instances cannot exceed'//trim(yaml_toa(max_ctrl)),&
         ERR_MALLOC_INTERNAL)) return

    !extra options can be passed at the initialization
    mems(ictrl)=mem_ctrl_init()

    !initialize the memprofiling counters
    call set(mems(ictrl)%dict_global//'Timestamp of Profile initialization',&
         trim(yaml_date_and_time_toa()))
    !Process Id (used to dump)
    call set(mems(ictrl)%dict_global//processid,0)
    !start the profiling of the main program
    call f_routine(id='Main program')

    !set status of library to the initial case
    call f_malloc_set_status(memory_limit=0.e0)

  end subroutine f_malloc_initialize

  !> Initialize the library
  subroutine f_malloc_set_status(memory_limit,output_level,logfile_name,unit,iproc)
    use yaml_output, only: yaml_date_and_time_toa
    implicit none
    !Arguments
    character(len=*), intent(in), optional :: logfile_name   !< Name of the logfile
    real(kind=4), intent(in), optional :: memory_limit       !< Memory limit
    integer, intent(in), optional :: output_level            !< Level of output for memocc
                                                             !! 0 no file, 1 light, 2 full
    integer, intent(in), optional :: unit                    !< Indicate file unit for the output
    integer, intent(in), optional :: iproc                   !< Process Id (used to dump, by default one 0)

    if (f_err_raise(ictrl == 0,&
         'ERROR (f_malloc_set_status): the routine f_malloc_initialize has not been called',&
         ERR_MALLOC_INTERNAL)) return

!!$    if (.not. mems(ictrl)%profile_initialized) then
!!$       profile_initialized=.true.
!!$       !call malloc_errors()
!!$       !initalize the dictionary with the allocation information
!!$       nullify(dict_routine)
!!$       call dict_init(dict_global)
!!$       call set(dict_global//'Timestamp of Profile initialization',trim(yaml_date_and_time_toa()))
!!$       !Process Id (used to dump)
!!$       call set(dict_global//processid,0)
!!$       call dict_init(dict_calling_sequence)
!!$       !in principle the calling sequence starts from the main
!!$       dict_codepoint => dict_calling_sequence
!!$       call f_routine(id='Main program')
!!$    end if

    if (present(memory_limit)) call memocc_set_memory_limit(memory_limit)

    if (present(output_level)) call memocc_set_state(output_level)

    if (present(unit)) call memocc_set_stdout(unit)

    if (present(logfile_name)) call memocc_set_filename(logfile_name)
       
    if (present(iproc)) call set(mems(ictrl)%dict_global//processid,iproc)
  end subroutine f_malloc_set_status

  !> Finalize f_malloc (Display status)
  subroutine f_malloc_finalize(dump,process_id)
    use yaml_output, only: yaml_warning,yaml_open_map,yaml_close_map,yaml_dict_dump,yaml_get_default_stream,yaml_map
    implicit none
    !Arguments
    logical, intent(in), optional :: dump !< Dump always information, 
                                          !! otherwise only for Process Id == 0 and errors
    integer, intent(out), optional :: process_id !< retrieve the process_id  
                                                 !! useful to dump further information after finalization
    !local variables
    integer :: pid
    logical :: dump_status
    !integer :: unt
    
    if (f_err_raise(ictrl == 0,&
         'ERROR (f_malloc_finalize): the routine f_malloc_initialize has not been called',&
         ERR_MALLOC_INTERNAL)) return

    if (present(process_id)) process_id=-1

    !quick return if variables not associated
    if (associated(mems(ictrl)%dict_global)) then
       !put the last values in the dictionary if not freed
       if (associated(mems(ictrl)%dict_routine)) then
          call prepend(mems(ictrl)%dict_global,mems(ictrl)%dict_routine)
          nullify(mems(ictrl)%dict_routine)
       end if
       if (present(process_id)) process_id = mems(ictrl)%dict_global//processid

       if (present(dump)) then
          dump_status=.true.
       else 
          pid = mems(ictrl)%dict_global//processid
          if (pid == 0) then
             dump_status=.true.
          else
             dump_status=.false.
          end if
          !Print if error
          if (dict_size(mems(ictrl)%dict_global) == 2) dump_status=.false.
       end if
       if (dump_status) then
          call yaml_map('Size of the global database',dict_size(mems(ictrl)%dict_global))
          call yaml_map('Raw version',mems(ictrl)%dict_global)
          call yaml_open_map('Status of the memory at finalization')
          !call yaml_dict_dump(dict_global)
          call dump_leaked_memory(mems(ictrl)%dict_global)
          call yaml_close_map()
       end if
       call dict_free(mems(ictrl)%dict_global)
       call f_release_routine() !release main
       !    call yaml_open_map('Calling sequence')
       !    call yaml_dict_dump(dict_calling_sequence)
       !    call yaml_close_map()
       call dict_free(mems(ictrl)%dict_calling_sequence)
    end if

    if (mems(ictrl)%profile_initialized) call memocc_report()

    !nullify control structure
    mems(ictrl)=mem_ctrl_null()
    !lower the level
    ictrl=ictrl-1
  end subroutine f_malloc_finalize

  !> Dump all allocations
  subroutine dump_leaked_memory(dict,unit)
    use metadata_interfaces, only: address_toi
     use yaml_output
     implicit none
     type(dictionary), pointer, intent(in) :: dict
     integer, intent(in), optional :: unit
     !Local variables
     type(dictionary), pointer :: dict_ptr!, dict_tmp
     character(len=256) :: array_id
     integer :: iunt

     if (present(unit)) then
        iunt=unit
     else
        call yaml_get_default_stream(iunt)
     end if
     dict_ptr => dict_next(dict)
     do while(associated(dict_ptr))
        if (has_key(dict_ptr,trim(arrayid))) then
           array_id = dict_ptr//arrayid
           call yaml_open_map(trim(array_id),unit=iunt)
           call yaml_dict_dump(dict_ptr,unit=iunt)
           call yaml_map(metadatadd,trim(dict_key(dict_ptr)),unit=iunt)
           call yaml_close_map(unit=iunt)
        else
           call yaml_map(trim(dict_key(dict_ptr)),dict_ptr,unit=iunt)

!!$           call yaml_dict_dump(dict_ptr)
!!$           call yaml_close_map()
        end if
        dict_ptr=>dict_next(dict_ptr)
     end do
  end subroutine dump_leaked_memory

  subroutine f_malloc_dump_status(filename)
    use yaml_output
    implicit none
    character(len=*), intent(in), optional :: filename
    !local variables
    integer, parameter :: iunit=97 !<if used switch to default
    integer :: iunt,iunit_def,istat

    if (f_err_raise(ictrl == 0,&
         'ERROR (f_malloc_dump_status): the routine f_malloc_initialize has not been called',&
         ERR_MALLOC_INTERNAL)) return
    !retrieve current unit
    call yaml_get_default_stream(iunit_def)
    iunt=iunit_def
    !inquire for presence of unit iunit in the case of filename
    if (present(filename)) then
       call yaml_set_stream(unit=iunit,filename=filename,position='rewind',setdefault=.false.,&
            istat=istat)
       if (istat /= 0) then
          call yaml_newline()
          call yaml_warning('Memory allocation status filename '//trim(filename)//&
               ' not created, dumping in default stream')
       else
          iunt=iunit
       end if
    end if

    call yaml_newline(unit=iunt)
    call yaml_open_map('Calling sequence of Main program',unit=iunt)
      call yaml_dict_dump(mems(ictrl)%dict_calling_sequence,unit=iunt)
    call yaml_close_map(unit=iunt)
    if (associated(mems(ictrl)%dict_routine)) then
       call yaml_open_map('Routine dictionary',unit=iunt)
       call dump_leaked_memory(mems(ictrl)%dict_routine,unit=iunt)
       call yaml_close_map(unit=iunt)
    end if
    call yaml_open_map('Global dictionary (size'//&
         trim(yaml_toa(dict_size(mems(ictrl)%dict_global)))//')',unit=iunt)
    call dump_leaked_memory(mems(ictrl)%dict_global,unit=iunt)
    call yaml_close_map(unit=iunt)

    !then close the file
    if (iunt /= iunit_def) then
       call yaml_close_stream(unit=iunt)
    end if
<<<<<<< HEAD
    call yaml_open_map('Global dictionary (size'//&
         trim(yaml_toa(dict_size(mems(ictrl)%dict_global)))//')')
    call dump_leaked_memory(mems(ictrl)%dict_global)
    call yaml_close_map()
=======
>>>>>>> ffa93dbe

  end subroutine f_malloc_dump_status

!---routines for low-level dynamic memory handling

  !> For rank-1 arrays
  pure function f_malloc_simple(size,id,routine_id,profile) result(m)
    implicit none
    type(malloc_information_all) :: m
    include 'f_malloc-simple-inc.f90'
  end function f_malloc_simple
  !> For rank-1 arrays
  pure function f_malloc0_simple(size,id,routine_id,profile) result(m)
    implicit none
    type(malloc_information_all) :: m
    include 'f_malloc-simple-inc.f90'
    m%put_to_zero=.true.
  end function f_malloc0_simple
  !> For rank-1 arrays
  pure function f_malloc_ptr_simple(size,id,routine_id,profile) result(m)
    implicit none
    type(malloc_information_ptr) :: m
    include 'f_malloc-simple-inc.f90'
  end function f_malloc_ptr_simple
  !> For rank-1 arrays
  pure function f_malloc0_ptr_simple(size,id,routine_id,profile) result(m)
    implicit none
    type(malloc_information_ptr) :: m
    include 'f_malloc-simple-inc.f90'
    m%put_to_zero=.true.
  end function f_malloc0_ptr_simple
  !> For rank-1 arrays
  pure function f_malloc_str_simple(length,size,id,routine_id,profile) result(m)
    implicit none
    type(malloc_information_str_all) :: m
    integer, intent(in) :: length
    include 'f_malloc-simple-inc.f90'
    m%len=length
  end function f_malloc_str_simple
  !> For rank-1 arrays
  pure function f_malloc0_str_simple(length,size,id,routine_id,profile) result(m)
    implicit none
    type(malloc_information_str_all) :: m
    integer, intent(in) :: length
    include 'f_malloc-simple-inc.f90'
    m%len=length
    m%put_to_zero=.true.
  end function f_malloc0_str_simple
  !> For rank-1 arrays
  pure function f_malloc_str_ptr_simple(length,size,id,routine_id,profile) result(m)
    implicit none
    type(malloc_information_str_ptr) :: m
    integer, intent(in) :: length
    include 'f_malloc-simple-inc.f90'
    m%len=length
  end function f_malloc_str_ptr_simple
  !> For rank-1 arrays
  pure function f_malloc0_str_ptr_simple(length,size,id,routine_id,profile) result(m)
    implicit none
    type(malloc_information_str_ptr) :: m
    integer, intent(in) :: length
    include 'f_malloc-simple-inc.f90'
    m%len=length
    m%put_to_zero=.true.
  end function f_malloc0_str_ptr_simple


  !> For rank-1 arrays, with bounds
  pure function f_malloc_bound(bounds,id,routine_id,profile) result(m)
    implicit none
    type(malloc_information_all) :: m
    include 'f_malloc-bound-inc.f90'
  end function f_malloc_bound
  !>for rank-1 arrays, with boundaries
  pure function f_malloc0_bound(bounds,id,routine_id,profile) result(m)
    implicit none
    type(malloc_information_all) :: m
    include 'f_malloc-bound-inc.f90'
    m%put_to_zero=.true.
  end function f_malloc0_bound
  !> For rank-1 arrays
  pure function f_malloc_ptr_bound(bounds,id,routine_id,profile) result(m)
    implicit none
    type(malloc_information_ptr) :: m
    include 'f_malloc-bound-inc.f90'
  end function f_malloc_ptr_bound
  !> For rank-1 arrays
  pure function f_malloc0_ptr_bound(bounds,id,routine_id,profile) result(m)
    implicit none
    type(malloc_information_ptr) :: m
    include 'f_malloc-bound-inc.f90'
    m%put_to_zero=.true.
  end function f_malloc0_ptr_bound
  !> For rank-1 arrays, with bounds
  pure function f_malloc_str_bound(length,bounds,id,routine_id,profile) result(m)
    implicit none
    type(malloc_information_str_all) :: m
    integer, intent(in) :: length
    include 'f_malloc-bound-inc.f90'
    m%len=length
  end function f_malloc_str_bound
  !>for rank-1 arrays, with boundaries
  pure function f_malloc0_str_bound(length,bounds,id,routine_id,profile) result(m)
    implicit none
    type(malloc_information_str_all) :: m
    integer, intent(in) :: length
    include 'f_malloc-bound-inc.f90'
    m%len=length
    m%put_to_zero=.true.
  end function f_malloc0_str_bound
  !> For rank-1 arrays
  pure function f_malloc_str_ptr_bound(length,bounds,id,routine_id,profile) result(m)
    implicit none
    type(malloc_information_str_ptr) :: m
    integer, intent(in) :: length
    include 'f_malloc-bound-inc.f90'
    m%len=length
  end function f_malloc_str_ptr_bound
  !> For rank-1 arrays
  pure function f_malloc0_str_ptr_bound(length,bounds,id,routine_id,profile) result(m)
    implicit none
    type(malloc_information_str_ptr) :: m
    integer, intent(in) :: length
    include 'f_malloc-bound-inc.f90'
    m%len=length
    m%put_to_zero=.true.
  end function f_malloc0_str_ptr_bound


  !> Define the allocation information for  arrays of different rank
  pure function f_malloc_bounds(bounds,id,routine_id,profile) result(m)
    implicit none
    type(malloc_information_all) :: m
    include 'f_malloc-bounds-inc.f90'
  end function f_malloc_bounds
  pure function f_malloc0_bounds(bounds,id,routine_id,profile) result(m)
    implicit none
    type(malloc_information_all) :: m
    include 'f_malloc-bounds-inc.f90'
    m%put_to_zero=.true.
  end function f_malloc0_bounds
  !> Define the allocation information for  arrays of different rank
  pure function f_malloc_ptr_bounds(bounds,id,routine_id,profile) result(m)
    implicit none
    type(malloc_information_ptr) :: m
    include 'f_malloc-bounds-inc.f90'
  end function f_malloc_ptr_bounds
  !> Define the allocation information for  arrays of different rank
  pure function f_malloc0_ptr_bounds(bounds,id,routine_id,profile) result(m)
    implicit none
    type(malloc_information_ptr) :: m
    include 'f_malloc-bounds-inc.f90'
    m%put_to_zero=.true.
  end function f_malloc0_ptr_bounds
  !> Define the allocation information for  arrays of different rank
  pure function f_malloc_str_bounds(length,bounds,id,routine_id,profile) result(m)
    implicit none
    type(malloc_information_str_all) :: m
    integer, intent(in) :: length
    include 'f_malloc-bounds-inc.f90'
    m%len=length
  end function f_malloc_str_bounds
  pure function f_malloc0_str_bounds(length,bounds,id,routine_id,profile) result(m)
    implicit none
    type(malloc_information_str_all) :: m
    integer, intent(in) :: length
    include 'f_malloc-bounds-inc.f90'
    m%len=length
    m%put_to_zero=.true.
  end function f_malloc0_str_bounds
  !> Define the allocation information for  arrays of different rank
  pure function f_malloc_str_ptr_bounds(length,bounds,id,routine_id,profile) result(m)
    implicit none
    type(malloc_information_str_ptr) :: m
    integer, intent(in) :: length
    include 'f_malloc-bounds-inc.f90'
    m%len=length
  end function f_malloc_str_ptr_bounds
  !> Define the allocation information for  arrays of different rank
  pure function f_malloc0_str_ptr_bounds(length,bounds,id,routine_id,profile) result(m)
    implicit none
    type(malloc_information_str_ptr) :: m
    integer, intent(in) :: length
    include 'f_malloc-bounds-inc.f90'
    m%len=length
    m%put_to_zero=.true.
  end function f_malloc0_str_ptr_bounds

  !> Define the allocation information for  arrays of different rank
  function f_malloc(sizes,id,routine_id,lbounds,ubounds,profile,src) result(m)
    implicit none
    !the integer array src is here added to avoid problems in resolving the ambiguity with f_malloc_src
    integer, dimension(:), intent(in), optional :: src
    type(malloc_information_all) :: m
    integer, dimension(:), intent(in), optional :: sizes,lbounds,ubounds
    !local variables
    integer :: i
    include 'f_malloc-base-inc.f90'
    if (present(src)) then
       include 'f_malloc-inc.f90'
       !when src is given there is no need anymore to continue the routine
       if (present(lbounds) .or. present(ubounds) .or. present(sizes)) then
          call f_err_throw(&
               'The presence of lbounds, ubounds or sizes is forbidden whe src is present',&
               ERR_INVALID_MALLOC)
       end if
       return
    end if
    include 'f_malloc-extra-inc.f90'
  end function f_malloc
  !> define the allocation information for  arrays of different rank
  function f_malloc0(sizes,id,routine_id,lbounds,ubounds,profile) result(m)
    implicit none
    type(malloc_information_all) :: m
    include 'f_malloc-total-inc.f90'
    m%put_to_zero=.true.
  end function f_malloc0
  !> Define the allocation information for  arrays of different rank
  function f_malloc_ptr(sizes,id,routine_id,lbounds,ubounds,profile,src) result(m)
    implicit none
    !the integer array src is here added to avoid problems in resolving the ambiguity
    integer, dimension(:), intent(in), optional :: src
    type(malloc_information_ptr) :: m
    integer, dimension(:), intent(in), optional :: sizes,lbounds,ubounds
    !local variables
    integer :: i
    include 'f_malloc-base-inc.f90'
    if (present(src)) then
       include 'f_malloc-inc.f90'
       !when src is given there is no need anymore to continue the routine
       if (present(lbounds) .or. present(ubounds) .or. present(sizes)) then
          call f_err_throw(&
               'The presence of lbounds, ubounds or sizes is forbidden whe src is present',&
               ERR_INVALID_MALLOC)
       end if
       return
    end if
    include 'f_malloc-extra-inc.f90'
  end function f_malloc_ptr
  !> Define the allocation information for  arrays of different rank
  function f_malloc0_ptr(sizes,id,routine_id,lbounds,ubounds,profile) result(m)
    implicit none
    type(malloc_information_ptr) :: m
    include 'f_malloc-total-inc.f90'
    m%put_to_zero=.true.
  end function f_malloc0_ptr
  !> Define the allocation information for  arrays of different rank
  function f_malloc_str(length,sizes,id,routine_id,lbounds,ubounds,profile) result(m)
    implicit none
    type(malloc_information_str_all) :: m
    integer, intent(in) :: length
    include 'f_malloc-total-inc.f90'
    m%len=length
  end function f_malloc_str
  !> define the allocation information for  arrays of different rank
  function f_malloc0_str(length,sizes,id,routine_id,lbounds,ubounds,profile) result(m)
    implicit none
    type(malloc_information_str_all) :: m
    integer, intent(in) :: length
    include 'f_malloc-total-inc.f90'
    m%len=length
    m%put_to_zero=.true.
  end function f_malloc0_str
  !> Define the allocation information for  arrays of different rank
  function f_malloc_str_ptr(length,sizes,id,routine_id,lbounds,ubounds,profile) result(m)
    implicit none
    type(malloc_information_str_ptr) :: m
    integer, intent(in) :: length
    include 'f_malloc-total-inc.f90'
    m%len=length
  end function f_malloc_str_ptr
  !> Define the allocation information for  arrays of different rank
  function f_malloc0_str_ptr(length,sizes,id,routine_id,lbounds,ubounds,profile) result(m)
    implicit none
    type(malloc_information_str_ptr) :: m
    integer, intent(in) :: length
    include 'f_malloc-total-inc.f90'
    m%len=length
    m%put_to_zero=.true.
  end function f_malloc0_str_ptr

  !> Define the allocation information for  arrays of different rank
  function f_malloc_i2(src,id,routine_id,profile) result(m)
    implicit none
    integer, dimension(:,:), intent(in) :: src
    type(malloc_information_all) :: m
    include 'f_malloc-base-inc.f90'
    include 'f_malloc-inc.f90'
  end function f_malloc_i2

  !> Define the allocation information for  arrays of different rank
  function f_malloc_ptr_i2(src,id,routine_id,profile) result(m)
    implicit none
    integer, dimension(:,:), intent(in) :: src
    type(malloc_information_ptr) :: m
    include 'f_malloc-base-inc.f90'
    include 'f_malloc-inc.f90'
  end function f_malloc_ptr_i2

  !---Templates start here
  include 'malloc_templates-inc.f90'

end module dynamic_memory<|MERGE_RESOLUTION|>--- conflicted
+++ resolved
@@ -977,13 +977,6 @@
     if (iunt /= iunit_def) then
        call yaml_close_stream(unit=iunt)
     end if
-<<<<<<< HEAD
-    call yaml_open_map('Global dictionary (size'//&
-         trim(yaml_toa(dict_size(mems(ictrl)%dict_global)))//')')
-    call dump_leaked_memory(mems(ictrl)%dict_global)
-    call yaml_close_map()
-=======
->>>>>>> ffa93dbe
 
   end subroutine f_malloc_dump_status
 
