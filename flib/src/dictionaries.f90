--- conflicted
+++ resolved
@@ -69,17 +69,6 @@
   public :: operator(.is.),operator(.item.)
   public :: dictionary,max_field_length
 
-<<<<<<< HEAD
-    if (no_value(dict)) then
-       if (exceptions) then
-          last_error=DICT_VALUE_ABSENT
-       else
-          write(*,*)'ERROR: value absent in dictionary (key:' // trim(dict%data%key) // ').'
-          if (associated(dict%parent)) write(*,*)' parent is key:' // trim(dict%parent%data%key) // '.'
-          stop
-       end if
-    end if
-=======
   !header of error handling part
   !some parameters
   character(len=*), parameter :: errid='Id'
@@ -87,7 +76,6 @@
   character(len=*), parameter :: erract='Action'
   character(len=*), parameter :: errclbk='Callback Procedure Address'
   character(len=*), parameter :: errclbkadd='Callback Procedure Data Address'
->>>>>>> bd19c786
 
   character(len=*), parameter :: errunspec='UNSPECIFIED'
   character(len=*), parameter :: errundef='UNKNOWN'
