--- conflicted
+++ resolved
@@ -878,13 +878,8 @@
      end subroutine fill
    end function list_new_elems
 
-<<<<<<< HEAD
-
-   !> Get the value from the dictionary
-=======
-   !> get the value from the dictionary
+
    !! here the dictionary has to be associated
->>>>>>> 1e43bccf
    subroutine get_value(val,dict)
      implicit none
      character(len=*), intent(out) :: val
@@ -952,8 +947,6 @@
 
    end subroutine get_long
 
-<<<<<<< HEAD
-=======
    !>routine to retrieve an array from a dictionary
    subroutine get_dvec(arr,dict)
      use yaml_strings, only: yaml_toa
@@ -1008,7 +1001,6 @@
      logical :: tmp
      include 'dict_getvec-inc.f90'
    end subroutine get_lvec
->>>>>>> 1e43bccf
 
    !> Read a real or real/real, real:real 
    !! Here the fraction is indicated by the ':' or '/'
