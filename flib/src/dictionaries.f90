--- conflicted
+++ resolved
@@ -12,11 +12,7 @@
 module dictionaries
    use exception_callbacks
    use dictionaries_base
-<<<<<<< HEAD
-=======
    use yaml_strings, only: read_fraction_string
-   ! use error_handling
->>>>>>> 3cba9234
    implicit none
 
    private
@@ -352,8 +348,6 @@
 
    end function dict_cont_new_with_value
 
-<<<<<<< HEAD
-=======
    function dict_cont_new_with_int(key, val)
      use yaml_strings, only: yaml_toa
      implicit none
@@ -365,7 +359,6 @@
      dict_cont_new_with_int%value(1:max_field_length) = yaml_toa(val)
 
    end function dict_cont_new_with_int
->>>>>>> 3cba9234
 
    function dict_cont_new_with_dict(key, val)
      implicit none
@@ -1045,44 +1038,7 @@
      include 'dict_getvec-inc.f90'
    end subroutine get_lvec
 
-<<<<<<< HEAD
-   !> Read a real or real/real, real:real 
-   !! Here the fraction is indicated by the ':' or '/'
-   !! The problem is that / is a separator for Fortran
-   pure subroutine read_fraction_string(string,var,ierror)
-     implicit none
-     !Arguments
-     character(len=*), intent(in) :: string
-     double precision, intent(out) :: var
-     integer, intent(out) :: ierror
-     !Local variables
-     character(len=max_field_length) :: tmp
-     integer :: num,den,pfr,psp
-
-     !First look at the first blank after trim
-     tmp(1:max_field_length)=trim(adjustl(string))
-     psp = scan(tmp,' ')
-     !see whether there is a fraction in the string
-     if(psp==0) psp=len(tmp)
-     pfr = scan(tmp(1:psp),':')
-     if (pfr == 0) pfr = scan(tmp(1:psp),'/')
-     !It is not a fraction
-     if (pfr == 0) then
-        read(tmp(1:psp),*,iostat=ierror) var
-     else 
-        read(tmp(1:pfr-1),*,iostat=ierror) num
-        read(tmp(pfr+1:psp),*,iostat=ierror) den
-        if (ierror == 0) var=dble(num)/dble(den)
-     end if
-     !Value by defaut
-     if (ierror /= 0) var = huge(1.d0) 
-   END SUBROUTINE read_fraction_string
-
-
    !> Set and get routines for different types
-=======
-   !set and get routines for different types
->>>>>>> 3cba9234
    subroutine get_real(rval,dict)
      implicit none
      real(kind=4), intent(out) :: rval
