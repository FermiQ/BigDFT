!> @file
!!  Routines to initialize to zero arrays
!! @author
!!    Copyright (C) 2009-2015 BigDFT group 
!!    This file is distributed under the terms of the
!!    GNU General Public License, see ~/COPYING file
!!    or http://www.gnu.org/copyleft/gpl.txt .
!!    For the list of contributors, see ~/AUTHORS 

<<<<<<< HEAD
!> set nbytes term to zero
subroutine setzero(nbytes,x)
  use f_precisions, only: f_long
  implicit none
  integer(f_long), intent(in) :: nbytes
  character, dimension(nbytes), intent(inout) :: x
  !local variables
  integer :: nthreads,ithread
  !$ integer omp_get_max_threads,omp_get_thread_num
  integer(f_long) :: nbt,it,nt,nb

  if (nbytes == 0_f_long) return
  nthreads=1
  ithread=0
  !$ nthreads=omp_get_max_threads()
  nt=int(nthreads,f_long)
  nbt=(nbytes+nt-1)/nt
  !$omp parallel private(ithread,it,nb) 
  !$ ithread=omp_get_thread_num()
  !calculate the number of elements for each thread
  it=min(nbt*ithread,nbytes-1)
  nb=min(nbytes-it,nbt)
  call memsetzero(x(it+1),nb)
  !$omp end parallel
end subroutine setzero
=======
!SM: overload subroutines such that they can be called with size n being a 4 or 8 byte integer.
!!   Define the interface with 
module module_razero

  private

  public :: razero, razero_complex, razero_simple, razero_integer, razero_integerlong

  interface razero
    module procedure razero_i_interface, razero_li_interface
  end interface razero

  interface razero_complex
    module procedure razero_complex_i_interface, razero_complex_li_interface
  end interface razero_complex

  interface razero_simple
    module procedure razero_simple_i_interface, razero_simple_li_interface
  end interface razero_simple

  interface razero_integer
    module procedure razero_integer_i_interface, razero_integer_li_interface
  end interface razero_integer

  interface razero_integerlong
    module procedure razero_integerlong_i_interface, razero_integerlong_li_interface
  end interface razero_integerlong


  contains

    subroutine razero_i_interface(n,x)
      implicit none
      !Arguments
      integer(kind=4), intent(in) :: n
      double precision, intent(out) :: x
      call razero_i(n,x)
    end subroutine razero_i_interface

    subroutine razero_li_interface(n,x)
      implicit none
      !Arguments
      integer(kind=8), intent(in) :: n
      double precision, intent(out) :: x
      call razero_li(n,x)
    end subroutine razero_li_interface


    subroutine razero_complex_i_interface(n,x)
      implicit none
      !Arguments
      integer(kind=4), intent(in) :: n
      double complex, intent(out) :: x
      call razero_complex_i(n,x)
    end subroutine razero_complex_i_interface

    subroutine razero_complex_li_interface(n,x)
      implicit none
      !Arguments
      integer(kind=8), intent(in) :: n
      double complex, intent(out) :: x
      call razero_complex_li(n,x)
    end subroutine razero_complex_li_interface


    subroutine razero_simple_i_interface(n,x)
      implicit none
      !Arguments
      integer(kind=4), intent(in) :: n
      real(kind=4), intent(out) :: x
      call razero_simple_i(n,x)
    end subroutine razero_simple_i_interface

    subroutine razero_simple_li_interface(n,x)
      implicit none
      !Arguments
      integer(kind=8), intent(in) :: n
      real(kind=4), intent(out) :: x
      call razero_simple_li(n,x)
    end subroutine razero_simple_li_interface


    subroutine razero_integer_i_interface(n,x)
      implicit none
      !Arguments
      integer(kind=4), intent(in) :: n
      integer(kind=4), intent(out) :: x
      call razero_integer_i(n,x)
    end subroutine razero_integer_i_interface

    subroutine razero_integer_li_interface(n,x)
      implicit none
      !Arguments
      integer(kind=8), intent(in) :: n
      integer(kind=4), intent(out) :: x
      call razero_integer_li(n,x)
    end subroutine razero_integer_li_interface


    subroutine razero_integerlong_i_interface(n,x)
      implicit none
      !Arguments
      integer(kind=4), intent(in) :: n
      integer(kind=8), intent(out) :: x
      call razero_integerlong_i(n,x)
    end subroutine razero_integerlong_i_interface

    subroutine razero_integerlong_li_interface(n,x)
      implicit none
      !Arguments
      integer(kind=8), intent(in) :: n
      integer(kind=8), intent(out) :: x
      call razero_integerlong_li(n,x)
    end subroutine razero_integerlong_li_interface

end module module_razero
>>>>>>> c33ef2ff

!> Routine initialize double precision arrays to zero
subroutine razero_i(n,x)
  implicit none
  !Arguments
  integer(kind=4), intent(in) :: n
  double precision, dimension(n), intent(out) :: x
  !Local variables
  integer :: i
  !$ logical :: omp_in_parallel,do_omp
  !$ do_omp = n > 1024
  !$ if (do_omp) do_omp= .not. omp_in_parallel()
  !$omp parallel if (do_omp) shared(x,n) private(i)
  !$omp do
  do i=1,n
      x(i)=0.d0
  end do
  !$omp enddo
  !$omp end parallel
end subroutine razero_i

subroutine razero_li(n,x)
  implicit none
  !Arguments
  integer(kind=8), intent(in) :: n
  double precision, dimension(n), intent(out) :: x
  !Local variables
  integer :: i
  !$ logical :: omp_in_parallel,do_omp
  !$ do_omp = n > 1024
  !$ if (do_omp) do_omp= .not. omp_in_parallel()
  !$omp parallel if (do_omp) shared(x,n) private(i)
  !$omp do
  do i=1,n
      x(i)=0.d0
  end do
  !$omp enddo
  !$omp end parallel
end subroutine razero_li


!> Routine initialize double complex arrays to zero
subroutine razero_complex_i(n,x)
  implicit none
  !Arguments
  integer(kind=4), intent(in) :: n
  double complex, dimension(n), intent(out) :: x
  !Local variables
  integer :: i
  !$ logical :: omp_in_parallel,do_omp
  !$ do_omp = n > 1024
  !$ if (do_omp) do_omp= .not. omp_in_parallel()
  !$omp parallel if (do_omp) shared(x,n) private(i)
  !$omp do
  do i=1,n
      x(i)=(0.d0,0.d0)
  end do
  !$omp enddo
  !$omp end parallel
end subroutine razero_complex_i

subroutine razero_complex_li(n,x)
  implicit none
  !Arguments
  integer(kind=8), intent(in) :: n
  double complex, dimension(n), intent(out) :: x
  !Local variables
  integer :: i
  !$ logical :: omp_in_parallel,do_omp
  !$ do_omp = n > 1024
  !$ if (do_omp) do_omp= .not. omp_in_parallel()
  !$omp parallel if (do_omp) shared(x,n) private(i)
  !$omp do
  do i=1,n
      x(i)=(0.d0,0.d0)
  end do
  !$omp enddo
  !$omp end parallel
end subroutine razero_complex_li


!> Set to zero an array x(n)
subroutine razero_simple_i(n,x)
  implicit none
  !Arguments
  integer(kind=4), intent(in) :: n
  real(kind=4), intent(out) :: x(n)
  !Local variables
  integer :: i,m
  !$ logical :: omp_in_parallel,do_omp
  !$ do_omp = n > 1024
  !$ if (do_omp) do_omp= .not. omp_in_parallel()
  !$omp parallel if (do_omp) shared(x,n) private(i)
  !$omp do
  do i=1,n
      x(i)=0.e0
  end do
  !$omp enddo
  !$omp end parallel
END SUBROUTINE razero_simple_i

subroutine razero_simple_li(n,x)
  implicit none
  !Arguments
  integer(kind=8), intent(in) :: n
  real(kind=4), intent(out) :: x(n)
  !Local variables
  integer :: i,m
  !$ logical :: omp_in_parallel,do_omp
  !$ do_omp = n > 1024
  !$ if (do_omp) do_omp= .not. omp_in_parallel()
  !$omp parallel if (do_omp) shared(x,n) private(i)
  !$omp do
  do i=1,n
      x(i)=0.e0
  end do
  !$omp enddo
  !$omp end parallel
END SUBROUTINE razero_simple_li


!>   Set to zero an array x(n)
subroutine razero_integer_i(n,x)
  implicit none
  !Arguments
  integer(kind=4), intent(in) :: n
  integer(kind=4), dimension(n), intent(out) :: x
  !Local variables
  integer :: i,m
  !$ logical :: omp_in_parallel,do_omp
  !$ do_omp = n > 1024
  !$ if (do_omp) do_omp= .not. omp_in_parallel()
  !$omp parallel if (do_omp) shared(x,n) private(i)
  !$omp do
  do i=1,n
      x(i)=0
  end do
  !$omp enddo
  !$omp end parallel
END SUBROUTINE razero_integer_i

subroutine razero_integer_li(n,x)
  implicit none
  !Arguments
  integer(kind=8), intent(in) :: n
  integer(kind=4), dimension(n), intent(out) :: x
  !Local variables
  integer :: i,m
  !$ logical :: omp_in_parallel,do_omp
  !$ do_omp = n > 1024
  !$ if (do_omp) do_omp= .not. omp_in_parallel()
  !$omp parallel if (do_omp) shared(x,n) private(i)
  !$omp do
  do i=1,n
      x(i)=0
  end do
  !$omp enddo
  !$omp end parallel
END SUBROUTINE razero_integer_li


!>   Set to zero an array x(n)
subroutine razero_integerlong_i(n,x)
  implicit none
  !Arguments
  integer(kind=4), intent(in) :: n
  integer(kind=8), dimension(n), intent(out) :: x
  !Local variables
  integer :: i,m
  !$ logical :: omp_in_parallel,do_omp
  !$ do_omp = n > 1024
  !$ if (do_omp) do_omp= .not. omp_in_parallel()
  !$omp parallel if (do_omp) shared(x,n) private(i)
  !$omp do
  do i=1,n
      x(i)=int(0,kind=8)
  end do
  !$omp enddo
  !$omp end parallel
END SUBROUTINE razero_integerlong_i

subroutine razero_integerlong_li(n,x)
  implicit none
  !Arguments
  integer(kind=8), intent(in) :: n
  integer(kind=8), dimension(n), intent(out) :: x
  !Local variables
  integer :: i,m
  !$ logical :: omp_in_parallel,do_omp
  !$ do_omp = n > 1024
  !$ if (do_omp) do_omp= .not. omp_in_parallel()
  !$omp parallel if (do_omp) shared(x,n) private(i)
  !$omp do
  do i=1,n
      x(i)=int(0,kind=8)
  end do
  !$omp enddo
  !$omp end parallel
END SUBROUTINE razero_integerlong_li


!!!>   Set to zero an array x(n): omp version of razero
!!subroutine omp_razero(n,x)
!!  use module_base
!!  implicit none
!!  !Arguments
!!  integer, intent(in) :: n
!!  real(kind=8), intent(out) :: x(n)
!!  !Local variables
!!  integer :: i,is
!!
!!
!!!!!$omp do
!!      do i=1,n-7,8
!!      x(i+0)=0.d0
!!      x(i+1)=0.d0
!!      x(i+2)=0.d0
!!      x(i+3)=0.d0
!!      x(i+4)=0.d0
!!      x(i+5)=0.d0
!!      x(i+6)=0.d0
!!      x(i+7)=0.d0
!!      x(i+8)=0.d0
!!      end do
!!!!!$omp enddo
!!      is=i
!!      do i=is,n
!!      x(i)=0.d0
!!      end do
!!END SUBROUTINE omp_razero


!>   Set to 10^-20 an array x(n) for exchange-correlation function of ABINIT
subroutine tenminustwenty(n,x,nproc)
  implicit none
! Arguments
  integer :: n,nproc
  real(kind=8) :: x(n)
! Local variables
  integer :: i
  do i=1,n
     x(i)=1.d-20/real(nproc,kind=8)
  end do
END SUBROUTINE tenminustwenty

!>   Set to 10^-10 an array x(n) for exchange-correlation function of ABINIT.
!!   We use 10^-10 here since the array will be squared later and we then arrive at
!!   the desired 10^-20.
subroutine tenminusten(n,x,nproc)
  implicit none
! Arguments
  integer :: n,nproc
  real(kind=8) :: x(n)
! Local variables
  integer :: i
  do i=1,n
     x(i)=1.d-10/real(nproc,kind=8)
  end do
END SUBROUTINE tenminusten


subroutine dasxpdy(n,da,dx,incx,dy,incy)
  implicit none
  integer, intent(in) :: n,incx,incy
  real(kind=8), intent(in) :: da
  real(kind=4), dimension(*), intent(in) :: dx
  real(kind=8), dimension(*), intent(inout) :: dy
  !local variables
  integer :: i,ix,iy
  
  ix=1
  iy=1
  do i=1,n
     dy(iy)=dy(iy)+da*real(dx(ix),kind=8)
     ix=ix+incx
     iy=iy+incy
  end do
end subroutine dasxpdy

subroutine dscopy(n,dx,incx,dy,incy)
  implicit none
  integer, intent(in) :: n,incx,incy
  real(kind=8), dimension(*), intent(in) :: dx
  real(kind=4), dimension(*), intent(out) :: dy
  !local variables
  integer :: i,ix,iy
  
  ix=1
  iy=1
  do i=1,n
     dy(iy)=real(dx(ix),kind=4)
     ix=ix+incx
     iy=iy+incy
  end do

end subroutine dscopy

subroutine icopy(n,dx,incx,dy,incy)
  implicit none
  integer, intent(in) :: n,incx,incy
  integer, dimension(*), intent(in) :: dx
  integer, dimension(*), intent(out) :: dy
  !local variables
  integer :: i,ix,iy
  
  ix=1
  iy=1
  do i=1,n
     dy(iy)=dx(ix)
     ix=ix+incx
     iy=iy+incy
  end do

end subroutine icopy




!> Random Number generator from Numerical Recipes
!! To be used for reproducibility of the results
function builtin_rand(idum)
  use randomData, only : ntab, iy, iv, start

  implicit none

  integer, intent(inout) :: idum
  real(kind=4) :: builtin_rand
  !local variables
  integer, parameter :: ia=16807,im=2147483647,iq=127773,ir=2836,ndiv=1+(im-1)/ntab
  real(kind=4), parameter :: am=1.e0/im,eps=1.2e-7,rnmx=1.-eps
  integer :: j,k

  if (start) then
     iv(:) = 0
     start = .false.
  end if
  if (idum <= 0.or. iy == 0) then
     idum=max(-idum,1)
     do j=ntab+8,1,-1
        k=idum/iq
        idum=ia*(idum-k*iq)-ir*k
        if (idum < 0) idum=idum+im
        if (j <= ntab) iv(j)=idum
     end do
     iy=iv(1)
  endif
  k=idum/iq
  idum=ia*(idum-k*iq)-ir*k
  if (idum <= 0) idum=idum+im
  j=1+iy/ndiv
  iy=iv(j)
  iv(j)=idum
  builtin_rand=min(am*iy,rnmx)
END FUNCTION builtin_rand

subroutine diff_i(n,a,b,diff)
  implicit none
  integer, intent(in) :: n
  integer, dimension(n), intent(in) :: a
  integer, dimension(n), intent(in) :: b
  integer, intent(out) :: diff
  !local variables
  integer :: i

  diff=0
  do i=1,n
     diff=max(diff,abs(a(i)-b(i)))
  end do
end subroutine diff_i
subroutine diff_li(n,a,b,diff)
  implicit none
  integer, intent(in) :: n
  integer(kind=8), dimension(n), intent(in) :: a
  integer(kind=8), dimension(n), intent(in) :: b
  integer(kind=8), intent(out) :: diff
  !local variables
  integer :: i

  diff=int(0,kind=8)
  do i=1,n
     diff=max(diff,abs(a(i)-b(i)))
  end do
end subroutine diff_li
subroutine diff_r(n,a,b,diff)
  implicit none
  integer, intent(in) :: n
  real, dimension(n), intent(in) :: a
  real, dimension(n), intent(in) :: b
  real, intent(out) :: diff
  !local variables
  integer :: i

  diff=0.0e0
  do i=1,n
     diff=max(diff,abs(a(i)-b(i)))
  end do
end subroutine diff_r
subroutine diff_d(n,a,b,diff)
  implicit none
  integer, intent(in) :: n
  double precision, dimension(n), intent(in) :: a
  double precision, dimension(n), intent(in) :: b
  double precision, intent(out) :: diff
  !local variables
  integer :: i

  diff=0.0d0
  do i=1,n
     diff=max(diff,abs(a(i)-b(i)))
  end do
end subroutine diff_d
subroutine diff_l(n,a,b,diff)
  implicit none
  integer, intent(in) :: n
  logical, dimension(n), intent(in) :: a
  logical, dimension(n), intent(in) :: b
  logical, intent(out) :: diff
  !local variables
  integer :: i

  diff=.false.
  do i=1,n
     diff=a(i) .eqv. b(i)
     if (diff) exit
  end do
end subroutine diff_l

subroutine diff_ci(n,a,b,diff)
  implicit none
  integer, intent(in) :: n
  character, dimension(n), intent(in) :: a
  integer, dimension(n), intent(in) :: b
  integer, intent(out) :: diff
  !local variables
  integer :: i

  diff=0
  do i=1,n
     diff=max(diff,abs(ichar(a(i))-b(i)))
  end do
end subroutine diff_ci

subroutine f_itoa(n,src,dest)
  implicit none
  integer, intent(in) :: n
  integer(kind=4), dimension(n), intent(in) :: src
  character, dimension(n), intent(out) :: dest
  !local variables
  integer :: i
  
  do i=1,n
     dest(i)=achar(src(i))
  end do

end subroutine f_itoa

subroutine f_litoa(n,src,dest)
  use f_precisions, only: f_long
  implicit none
  integer, intent(in) :: n
  integer(f_long), dimension(n), intent(in) :: src
  character, dimension(n), intent(out) :: dest
  !local variables
  integer :: i
  
  do i=1,n
     dest(i)=achar(src(i))
  end do

end subroutine f_litoa

subroutine f_atoi(n,src,dest)
  use f_precisions, only: f_integer
  implicit none
  integer, intent(in) :: n
  character, dimension(n), intent(in) :: src
  integer(f_integer), dimension(n), intent(out) :: dest
  !local variables
  integer :: i
  
  do i=1,n
     dest(i)=ichar(src(i))
  end do

end subroutine f_atoi

subroutine f_atoli(n,src,dest)
  use f_precisions, only: f_long
  implicit none
  integer, intent(in) :: n
  character, dimension(n), intent(in) :: src
  integer(f_long), dimension(n), intent(out) :: dest
  !local variables
  integer :: i
  
  do i=1,n
     dest(i)=ichar(src(i))
  end do

end subroutine f_atoli

!> set nbytes term to zero
subroutine setzero(nbytes,x)
  use f_precisions, only: f_long
  implicit none
  integer(f_long), intent(in) :: nbytes
  character, dimension(nbytes), intent(inout) :: x
  !local variables
  integer :: nthreads,ithread
  !$ integer omp_get_max_threads,omp_get_thread_num
  integer(f_long) :: nbt,it,nt,nb

  if (nbytes == 0_f_long) return
  nthreads=1
  ithread=0
  !$ nthreads=omp_get_max_threads()
  nt=int(nthreads,f_long)
  nbt=(nbytes+nt-1)/nt
  !$omp parallel private(ithread,it,nb) 
  !$ ithread=omp_get_thread_num()
  !calculate the number of elements for each thread
  it=min(nbt*ithread,nbytes-1)
  nb=min(nbytes-it,nbt)
  call memsetzero(x(it+1),nb)
  !$omp end parallel
end subroutine setzero<|MERGE_RESOLUTION|>--- conflicted
+++ resolved
@@ -7,33 +7,6 @@
 !!    or http://www.gnu.org/copyleft/gpl.txt .
 !!    For the list of contributors, see ~/AUTHORS 
 
-<<<<<<< HEAD
-!> set nbytes term to zero
-subroutine setzero(nbytes,x)
-  use f_precisions, only: f_long
-  implicit none
-  integer(f_long), intent(in) :: nbytes
-  character, dimension(nbytes), intent(inout) :: x
-  !local variables
-  integer :: nthreads,ithread
-  !$ integer omp_get_max_threads,omp_get_thread_num
-  integer(f_long) :: nbt,it,nt,nb
-
-  if (nbytes == 0_f_long) return
-  nthreads=1
-  ithread=0
-  !$ nthreads=omp_get_max_threads()
-  nt=int(nthreads,f_long)
-  nbt=(nbytes+nt-1)/nt
-  !$omp parallel private(ithread,it,nb) 
-  !$ ithread=omp_get_thread_num()
-  !calculate the number of elements for each thread
-  it=min(nbt*ithread,nbytes-1)
-  nb=min(nbytes-it,nbt)
-  call memsetzero(x(it+1),nb)
-  !$omp end parallel
-end subroutine setzero
-=======
 !SM: overload subroutines such that they can be called with size n being a 4 or 8 byte integer.
 !!   Define the interface with 
 module module_razero
@@ -150,7 +123,6 @@
     end subroutine razero_integerlong_li_interface
 
 end module module_razero
->>>>>>> c33ef2ff
 
 !> Routine initialize double precision arrays to zero
 subroutine razero_i(n,x)
