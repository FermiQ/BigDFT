!> @file
!!  Define routines for timing
!! @author
!!    Copyright (C) 2010-2013 BigDFT group (LG)
!!    This file is distributed under the terms of the
!!    GNU General Public License, see ~/COPYING file
!!    or http://www.gnu.org/copyleft/gpl.txt .
!!    For the list of contributors, see ~/AUTHORS 


!> Module containing variables used for the timing for BigDFT
module timeData
!  use module_defs, only: mpi_environment, bigdft_mpi
  implicit none
<<<<<<< HEAD
  integer, parameter :: ncat=137,ncls=7   ! define timimg categories and classes
=======
  integer, parameter :: ncat=133,ncls=7   ! define timimg categories and classes
>>>>>>> 38284817
  character(len=14), dimension(ncls), parameter :: clss = (/ &
       'Communications'    ,  &
       'Convolutions  '    ,  &
       'Linear Algebra'    ,  &
       'Other         '    ,  &
       'Potential     '    ,  &
       'Initialization'    ,  &
       'Finalization  '    /)
  character(len=14), dimension(3,ncat), parameter :: cats = reshape((/ &
       !       Name           Class       Operation Kind
       'ReformatWaves ','Initialization' ,'Small Convol  ' ,  &  !< Reformatting of input waves
       'CrtDescriptors','Initialization' ,'RMA Pattern   ' ,  &  !< Calculation of descriptor arrays
       'CrtLocPot     ','Initialization' ,'Miscellaneous ' ,  &  !< Calculation of local potential
       'CrtProjectors ','Initialization' ,'RMA Pattern   ' ,  &  !< Calculation of projectors
       'CrtPcProjects ','Initialization' ,'RMA Pattern   ' ,  &  !< Calculation of preconditioning projectors
       'CrtPawProjects','Initialization' ,'RMA Pattern   ' ,  &  !< Calculation of abscalc-pawprojectors
       'ApplyLocPotKin','Convolutions  ' ,'OpenCL ported ' ,  &  !< Application of PSP, kinetic energy
       'ApplyProj     ','Other         ' ,'RMA pattern   ' ,  &  !< Application of nonlocal PSP
       'Precondition  ','Convolutions  ' ,'OpenCL ported ' ,  &  !< Precondtioning
       'Rho_comput    ','Convolutions  ' ,'OpenCL ported ' ,  &  !< Calculation of charge density (sumrho) computation
       'Rho_commun    ','Communications' ,'AllReduce grid' ,  &  !< Calculation of charge density (sumrho) communication
       'Pot_commun    ','Communications' ,'AllGathrv grid' ,  &  !< Communication of potential
       'Un-TransSwitch','Other         ' ,'RMA pattern   ' ,  &  !< Transposition of wavefunction, computation
       'Un-TransComm  ','Communications' ,'ALLtoALLV     ' ,  &  !< Transposition of wavefunction, communication
       'GramS_comput  ','Linear Algebra' ,'DPOTRF        ' ,  &  !< Gram Schmidt computation        
       'GramS_commun  ','Communications' ,'ALLReduce orbs' ,  &  !< Gram Schmidt communication
       'LagrM_comput  ','Linear Algebra' ,'DGEMM         ' ,  &  !< Lagrange Multipliers computation
       'LagrM_commun  ','Communications' ,'ALLReduce orbs' ,  &  !< Lagrange Multipliers communication
       'Diis          ','Other         ' ,'Other         ' ,  &  
       'PSolv_comput  ','Potential     ' ,'3D FFT        ' ,  &  
       'PSolv_commun  ','Communications' ,'ALLtoALL      ' ,  &  
       'PSolvKernel   ','Initialization' ,'Miscellaneous ' ,  &  
       'Exchangecorr  ','Potential     ' ,'Miscellaneous ' ,  &  
       'Forces        ','Finalization  ' ,'Miscellaneous ' ,  &  
       'Tail          ','Finalization  ' ,'Miscellaneous ' ,  &
       'Loewdin_comput','Linear Algebra' ,'              ' ,  &
       'Loewdin_commun','Communications' ,'ALLReduce orbs' ,  &
       'Chol_commun   ','Communications' ,'              ' ,  &
       'Chol_comput   ','Linear Algebra' ,'ALLReduce orbs' ,  &
       'GS/Chol_comput','Linear Algebra' ,'              ' ,  &
       'GS/Chol_commun','Communications' ,'ALLReduce orbs' ,  &
       'Input_comput  ','Initialization' ,'Miscellaneous ' ,  &
       'Input_commun  ','Communications' ,'ALLtoALL+Reduc' ,  &
       'Davidson      ','Finalization  ' ,'Complete SCF  ' ,  &
       'check_IG      ','Initialization' ,'Linear Scaling' ,  &
       'constrc_locreg','Initialization' ,'Miscellaneous ' ,  &
       'wavefunction  ','Initialization' ,'Miscellaneous ' ,  &
       'create_nlpspd ','Initialization' ,'RMA pattern   ' ,  &
       'p2pOrtho_post ','Communications' ,'irecv / irsend' ,  &
       'p2pOrtho_wait ','Communications' ,'mpi_waitany   ' ,  &
       'lovrlp_comm   ','Communications' ,'mpi_allgatherv' ,  &
       'lovrlp_comp   ','Linear Algebra' ,'many ddots    ' ,  &
       'lovrlp_compr  ','Other         ' ,'cut out zeros ' ,  &
       'lovrlp_uncompr','Other         ' ,'insert zeros  ' ,  &
       'extract_orbs  ','Other         ' ,'copy to sendb ' ,  &
       'lovrlp^-1/2   ','Linear Algebra' ,'exact or appr ' ,  &
       'lovrlp^-1/2old','Linear Algebra' ,'exact or appr ' ,  &
       'lovrlp^-1/2com','Linear Algebra' ,'exact or appr ' ,  &
       'lovrlp^-1/2par','Linear Algebra' ,'exact or appr ' ,  &
       'build_lincomb ','Linear Algebra' ,'many daxpy    ' ,  &
       'convolQuartic ','Convolutions  ' ,'No OpenCL     ' ,  &
       'p2pSumrho_wait','Communications' ,'mpi_test/wait ' ,  &
       'sumrho_TMB    ','Other         ' ,'port to GPU?  ' ,  &
       'TMB_kernel    ','Linear Algebra' ,'dgemm         ' ,  &
       'diagonal_seq  ','Linear Algebra' ,'dsygv         ' ,  &
       'diagonal_par  ','Linear Algebra' ,'pdsygvx       ' ,  &
       'lovrlp^-1     ','Linear Algebra' ,'exact or appr ' ,  &
       'lagmat_orthoco','Linear Algebra' ,'dgemm seq/par ' ,  &
       'optimize_DIIS ','Other         ' ,'Other         ' ,  &
       'optimize_SD   ','Other         ' ,'Other         ' ,  &
       'mix_linear    ','Other         ' ,'Other         ' ,  &
       'mix_DIIS      ','Other         ' ,'Other         ' ,  &
       'ig_matric_comm','Communications' ,'mpi p2p       ' ,  &
       'wf_signals    ','Communications' ,'Socket transf.' ,  &
       'energs_signals','Communications' ,'Socket transf.' ,  &
       'rhov_signals  ','Communications' ,'Socket transf.' ,  &
       'init_locregs  ','Initialization' ,'Miscellaneous ' ,  &
       'init_commSumro','Initialization' ,'Miscellaneous ' ,  &
       'init_commPot  ','Initialization' ,'Miscellaneous ' ,  &
       'init_commOrtho','Initialization' ,'Miscellaneous ' ,  &
       'init_inguess  ','Initialization' ,'Miscellaneous ' ,  &
       'init_matrCompr','Initialization' ,'Miscellaneous ' ,  &
       'init_collcomm ','Initialization' ,'Miscellaneous ' ,  &
       'init_collco_sr','Initialization' ,'Miscellaneous ' ,  &
       'init_orbs_lin ','Initialization' ,'Miscellaneous ' ,  &
       'init_repart   ','Initialization' ,'Miscellaneous ' ,  &
       'initMatmulComp','Initialization' ,'Miscellaneous ' ,  &
       'Pot_after_comm','Other         ' ,'global_to_loca' ,  & 
       'Init to Zero  ','Other         ' ,'Memset        ' ,  &
       'calc_kernel   ','Other         ' ,'Miscellaneous ' ,  &
       'commun_kernel ','Communications' ,'mpi_allgatherv' ,  &
       'getlocbasinit ','Other         ' ,'Miscellaneous ' ,  &
       'updatelocreg1 ','Other         ' ,'Miscellaneous ' ,  &
       'linscalinit   ','Other         ' ,'Miscellaneous ' ,  &
       'commbasis4dens','Communications' ,'Miscellaneous ' ,  &
       'eglincomms    ','Communications' ,'Miscellaneous ' ,  &
       'allocommsumrho','Communications' ,'Miscellaneous ' ,  &
       'ovrlptransComp','Other         ' ,'Miscellaneous ' ,  &
       'ovrlptransComm','Communications' ,'mpi_allreduce ' ,  &
       'lincombtrans  ','Other         ' ,'Miscellaneous ' ,  &
       'glsynchham1   ','Other         ' ,'Miscellaneous ' ,  &
       'glsynchham2   ','Other         ' ,'Miscellaneous ' ,  &
       'gauss_proj    ','Other         ' ,'Miscellaneous ' ,  &
       'sumrho_allred ','Communications' ,'mpiallred     ' ,  &
       'deallocprec   ','Other         ' ,'Miscellaneous ' ,  &
       'large2small   ','Other         ' ,'Miscellaneous ' ,  &
       'small2large   ','Other         ' ,'Miscellaneous ' ,  &
       'renormCoefCom1','Linear Algebra' ,'Miscellaneous ' ,  &
       'renormCoefCom2','Linear Algebra' ,'Miscellaneous ' ,  &
       'renormCoefComm','Communications' ,'Miscellaneous ' ,  &
       'waitAllgatKern','Other         ' ,'Miscellaneous ' ,  &
       'UnBlockPot    ','Other         ' ,'Overlap comms ' ,  &
       'UnBlockDen    ','Other         ' ,'Overlap comms ' ,  &
       'global_local  ','Initialization' ,'Unknown       ' ,  &
       'wfd_creation  ','Other         ' ,'Miscellaneous ' ,  & 
       'comm_llr      ','Communications' ,'Miscellaneous ' ,  &
       'AllocationProf','Other         ' ,'Allocate arrs ' ,  &
       'dirmin_lagmat1','Linear Algebra' ,'grad calc     ' ,  &
       'dirmin_lagmat2','Linear Algebra' ,'allgatherv    ' ,  &
       'dirmin_dgesv  ','Linear Algebra' ,'dgesv/pdgesv  ' ,  &
       'dirmin_sddiis ','Linear Algebra' ,'Miscellaneous ' ,  &
       'dirmin_allgat ','Linear Algebra' ,'allgatherv    ' ,  &
       'dirmin_sdfit  ','Linear Algebra' ,'allgatherv etc' ,  &
       'chebyshev_comp','Linear Algebra' ,'matmul/matadd ' ,  &
       'chebyshev_comm','Communications' ,'allreduce     ' ,  &
       'chebyshev_coef','Other         ' ,'Miscellaneous ' ,  &
       'FOE_auxiliary ','Other         ' ,'Miscellaneous ' ,  &
       'FOE_init      ','Other         ' ,'Miscellaneous ' ,  &
       'compress_uncom','Other         ' ,'Miscellaneous ' ,  &
       'norm_trans    ','Other         ' ,'Miscellaneous ' ,  &
       'misc          ','Other         ' ,'Miscellaneous ' ,  &
       'sparse_copy   ','Other         ' ,'Miscellaneous ' ,  &
       'constraineddft','Other         ' ,'Miscellaneous ' ,  &
       'transfer_int  ','Other         ' ,'Miscellaneous ' ,  &
       'Reformatting  ','Initialization' ,'Interpolation ' ,  &
       'restart_wvl   ','Initialization' ,'inguess    rst' ,  &
       'restart_rsp   ','Initialization' ,'inguess    rst' ,  &
       'check_sumrho  ','Initialization' ,'unitary check ' ,  &
       'check_pot     ','Initialization' ,'unitary check ' ,  &
       'ApplyLocPot   ','Convolutions  ' ,'OpenCL ported ' ,  &
       'ApplyLocKin   ','Convolutions  ' ,'OpenCL ported ' ,  &
       'kernel_init   ','Other         ' ,'Fragment calc ' ,  &
<<<<<<< HEAD
       'calc_energy   ','Linear Algebra' ,'allred etc    ' ,  &
       'dev_from_unity','Other         ' ,'Miscellaneous ' ,  &
       'ks_residue    ','Linear Algebra' ,'Miscellaneous ' ,  &
       'weightanalysis','Linear Algebra' ,'Fragment calc ' ,  &
=======
       'new_pulay_corr','Other         ' ,'Pulay forces  ' ,  &
>>>>>>> 38284817
       'calc_bounds   ','Other         ' ,'Miscellaneous ' /),(/3,ncat/))
  logical :: parallel,init,newfile,debugmode
  integer :: ncounters, ncaton,nproc = 0,nextra,ncat_stopped
  real(kind=8) :: time0,t0
  real(kind=8), dimension(ncat+1) :: timesum=0.0d0
  real(kind=8), dimension(ncat) :: pctimes=0.0d0 !total times of the partial counters
  character(len=10), dimension(ncat) :: pcnames=repeat(' ',10) !names of the partial counters, to be assigned
  character(len=50) :: formatstring,strextra
  character(len=128) :: filename_time

  contains

    subroutine sum_results(iproc,mpi_comm,message)
      implicit none
      include 'mpif.h'
      character(len=*), intent(in) :: message
      integer, intent(in) :: iproc,mpi_comm
      !local variables
      integer :: i,ierr,j,icls,icat,jproc,iextra

      real(kind=8) :: total_pc,pc
      integer, dimension(ncat) :: isort
      real(kind=8), dimension(ncls,0:nproc) :: timecls
      real(kind=8), dimension(ncat+1,0:nproc-1) :: timeall

      ! Not initialised case.
      if (nproc == 0) return

      if (parallel) then 
         call MPI_GATHER(timesum,ncat+1,MPI_DOUBLE_PRECISION,&
              timeall,ncat+1,MPI_DOUBLE_PRECISION,0,mpi_comm,ierr)
      else
         do i=1,ncat+1
            timeall(i,0)=timesum(i)
         end do
      endif
      if (iproc == 0) then
        
         !regroup the data for each category in any processor
         do icls=1,ncls
            timecls(icls,0:nproc)=0.d0 
            do icat=1,ncat
               if(trim(cats(2,icat))==clss(icls)) then
                  do jproc=0,nproc-1
                     timecls(icls,jproc)=timecls(icls,jproc)+timeall(icat,jproc)
                  end do
               end if
            end do
         end do

         !synthesis of the categories
         call data_synthesis(parallel,debugmode,nproc,ncat+1,timeall,timesum)
         !synthesis of the classes
         call data_synthesis(parallel,debugmode,nproc,ncls,timecls,timecls(1,nproc))

         !calculate the summary of the category
         call sort_positions(ncat,timesum,isort)
!!$         iunit=60
         open(unit=60,file=trim(filename_time),status='unknown',position='append')
!!$                  
!!$         !first get the default stream
!!$         call yaml_get_default_stream(iunit_def)
!!$         if (iunit_def /= iunit) then
!!$            call yaml_set_stream(unit=iunit,tabbing=0,record_length=100,istat=iostat)
!!$            if (iostat /=0) then
!!$               call yaml_set_default_stream(iunit,ierr)
!!$            end if
!!$            !if the stream was not already present just set back the default to iunit_def
!!$         end if
!!$         if (newfile) then
!!$            !start the writing of the file
!!$            call yaml_new_document()
!!$            newfile=.false.
!!$         end if
!!$         call yaml_open_map(trim(message),advance='no')
!!$         if (.not. parallel) then
!!$            call yaml_comment('     % ,  Time (s)')
!!$         else if (debugmode) then
!!$            call yaml_comment('     % ,  Time (s), Load per MPI proc (relative) ')
!!$         else
!!$            call yaml_comment('     % ,  Time (s), Max, Min Load (relative) ')
!!$         end if
!!$         call yaml_open_map('Classes')
!!$         total_pc=0.d0
!!$         do icls=1,ncls
!!$            pc=0.0d0
!!$            if (timesum(ncat+1)/=0.d0) pc=100.d0*timecls(icls,nproc)/timesum(ncat+1)
!!$            total_pc=total_pc+pc
!!$            call yaml_open_sequence(trim(clss(icls)),flow=.true.)
!!$              call yaml_sequence(yaml_toa(pc,fmt='(f5.1)'))
!!$              call yaml_sequence(yaml_toa(timecls(icls,nproc),fmt='(1pg9.2)'))
!!$              do iextra=0,nextra-1
!!$                 call yaml_sequence(yaml_toa(timecls(icls,iextra),fmt='(f5.2)'))
!!$              end do
!!$            call yaml_close_sequence()
!!$         end do
!!$         total_pc=0.d0
!!$         do icls=1,ncls
!!$            pc=0.0d0
!!$            if (timesum(ncat+1)/=0.d0) pc=100.d0*timecls(icls,nproc)/timesum(ncat+1)
!!$            total_pc=total_pc+pc
!!$            write(60,'(4x,a,t21,a,'//trim(formatstring)//')') trim(clss(icls))//':','[',&
!!$                 pc,',',timecls(icls,nproc),&
!!$                 (',',timecls(icls,iextra),iextra=0,nextra-1),']'
!!$         end do
!!$         write(60,'(4x,a,t21,a,'//trim(formatstring)//')') 'Total:','[',&
!!$              total_pc,',',timesum(ncat+1),&
!!$              (',',timeall(ncat+1,iextra),iextra=0,nextra-1),']'
!!$         call yaml_close_map() !classes
!!$
!!$
!!$         call yaml_close_map() !counter
!!$         !restore the default stream
!!$         if (iostat==0) then
!!$            call yaml_set_default_stream(iunit_def,ierr)
!!$         end if

         if (newfile) then
            write(60,'(a)')'---'
            newfile=.false.
         end if
         if (.not. parallel) then
            write(60,'(a,t16,a)')trim(message)//':','   #     % ,  Time (s)' 
         else if (debugmode) then
            write(60,'(a,t16,a)')trim(message)//':','   #     % ,  Time (s), Load per MPI proc (relative) ' 
         else
            write(60,'(a,t16,a)')trim(message)//':','   #     % ,  Time (s), Max, Min Load (relative) ' 
         end if
         !sum all the information by class
         write(60,'(2x,a)')'Classes:'
         total_pc=0.d0
         do icls=1,ncls
            pc=0.0d0
            if (timesum(ncat+1)/=0.d0) pc=100.d0*timecls(icls,nproc)/timesum(ncat+1)
            total_pc=total_pc+pc
            write(60,'(4x,a,t21,a,'//trim(formatstring)//')') trim(clss(icls))//':','[',&
                 pc,',',timecls(icls,nproc),&
                 (',',timecls(icls,iextra),iextra=0,nextra-1),']'
         end do
         write(60,'(4x,a,t21,a,'//trim(formatstring)//')') 'Total:','[',&
                 total_pc,',',timesum(ncat+1),&
                    (',',timeall(ncat+1,iextra),iextra=0,nextra-1),']'
         !Write all relevant categories
         write(60,'(2x,a)')'Categories:'
         do j=1,ncat
            i=isort(j)
            pc=0.d0
            if (timesum(i) /= 0.d0) then
               if (timesum(ncat+1)/=0.d0) pc=100.d0*timesum(i)/timesum(ncat+1)
               write(60,'(4x,a)') trim(cats(1,i))//':'
               write(60,'(t12,a,1x,a,'//trim(formatstring)//')')&
                    ' Data:  ','[',pc,',',timesum(i),&
                    (',',timeall(i,iextra),iextra=0,nextra-1),']'
               write(60,'(t12,a,1x,a)')' Class: ',trim(cats(2,i))
               write(60,'(t12,a,1x,a)')' Info:  ',trim(cats(3,i))
            end if

         enddo
         close(unit=60)
      endif

    END SUBROUTINE sum_results

end module timeData


!> The same timing routine but with system_clock (in case of a supported specs)
subroutine timing(iproc,category,action)
  use timeData

  implicit none

  include 'mpif.h'
  !Variables
  integer, intent(in) :: iproc
  character(len=*), intent(in) :: category
  character(len=2), intent(in) :: action      ! possibilities: INitialize, ON, OFf, REsults
  !Local variables
  logical :: catfound
  integer :: i,ierr,ii,iproc_true
  integer :: nthreads,jproc,namelen
  integer(kind=8) :: itns
  !cputime routine gives a real
  !real :: total,total0,time,time0
  real(kind=8) :: pc,t1
  real(kind=8), dimension(ncounters,0:nproc) :: timecnt !< useful only at the very end
  character(len=MPI_MAX_PROCESSOR_NAME) :: nodename_local
  character(len=MPI_MAX_PROCESSOR_NAME), dimension(0:nproc-1) :: nodename

!$ integer :: omp_get_max_threads

  !first of all, read the time
  !call system_clock(itime,count_rate,count_max)
  call nanosec(itns)

  ! write(*,*) 'ACTION=',action,'...','CATEGORY=',category,'...'
  if (action.eq.'IN') then  ! INIT
     !!no need of using system clock for the total time (presumably more than a millisecond)
     !call cpu_time(total0)
     filename_time=repeat(' ',128)
     time0=real(itns,kind=8)*1.d-9
     do i=1,ncat
        timesum(i)=0.d0
        pctimes(i)=0.d0
     enddo
     !in this case iproc stands for nproc
     parallel=abs(iproc) > 1!trim(category).eq.'parallel'
     nproc=abs(iproc)
     filename_time=trim(category)
     newfile=.true.
     init=.false.
     debugmode=(nproc == 2) .or. iproc < -1
     if (nproc >=2) then
        nextra=nproc
        if (.not. debugmode) nextra=2
        write(strextra,'(i5)')nextra
        formatstring='1x,f5.1,a,1x,1pe9.2,a,'//trim(strextra)//'(1x,0pf5.2,a)'
     else
        nextra=0
        formatstring='1x,f5.1,a,1x,1pe9.2,a'
     end if
     ncat_stopped=0 !no stopped category
     ncounters=0

  else if (action.eq.'PR') then !stop partial counters and restart from the beginning
     if (init) then
        print *, 'ERROR: TIMING IS INITIALIZED BEFORE PARTIAL RESULTS'
        stop 
     endif
     !here iproc is the communicator
     if (parallel) then
        call MPI_COMM_RANK(iproc,iproc_true,ierr)
     else
        iproc_true = 0
     end if
     ncounters=ncounters+1
     if (ncounters > ncat) then
        print *, 'It is not allowed to have more partial counters that categories; ncat=',ncat
        stop
     end if
     !name of the category
     pcnames(ncounters)=trim(category)
     !total time elapsed in the category
     timesum(ncat+1)=real(itns,kind=8)*1.d-9-time0
     pctimes(ncounters)=timesum(ncat+1)
     call sum_results(iproc_true,iproc,pcnames(ncounters))
     !reset all timings
     time0=real(itns,kind=8)*1.d-9
     do i=1,ncat
        timesum(i)=0.d0
     enddo

  else if (action.eq.'RE') then ! RESULT
     if (init) then
        print *, 'TIMING IS INITIALIZED BEFORE RESULTS'
        stop 
     endif
     !here iproc is the communicator
     if (parallel) then
        call MPI_COMM_RANK(iproc,iproc_true,ierr)
     else
        iproc_true = 0
     end if

     if (ncounters == 0) then !no partial counters selected
        timesum(ncat+1)=real(itns,kind=8)*1.d-9-time0
        call sum_results(iproc_true,iproc,'ALL')
     else !consider only the results of the partial counters
        if (parallel) then 
           call MPI_GATHER(pctimes,ncounters,MPI_DOUBLE_PRECISION,&
                timecnt,ncounters,MPI_DOUBLE_PRECISION,0,iproc,ierr)
           if (debugmode) then
              !initalise nodenames
              do jproc=0,nproc-1
                 nodename(jproc)=repeat(' ',MPI_MAX_PROCESSOR_NAME)
              end do
              
              call MPI_GET_PROCESSOR_NAME(nodename_local,namelen,ierr)
              
              !gather the result between all the process
              call MPI_GATHER(nodename_local,MPI_MAX_PROCESSOR_NAME,MPI_CHARACTER,&
                   nodename(0),MPI_MAX_PROCESSOR_NAME,MPI_CHARACTER,0,&
                   iproc,ierr)
           end if

        else
           do i=1,ncounters
              timecnt(i,0)=pctimes(i)
           end do
        endif
          
        if (iproc_true == 0) then
           open(unit=60,file=trim(filename_time),status='unknown',position='append')
           write(60,'(a,t14,a)')'SUMMARY:','   #     % ,  Time (s)'

           !synthesis of the counters
           call data_synthesis(parallel,debugmode,nproc,ncounters,timecnt,timecnt(1,nproc))

           !sum all the information by class
           do i=1,ncounters
              pc=100.d0*timecnt(i,nproc)/sum(timecnt(1:ncounters,nproc))
              write(60,'(2x,a,t19,a,'//trim(formatstring)//')') trim(pcnames(i))//':','[',&
                   pc,',',timecnt(i,nproc),']'
           end do
           write(60,'(2x,a,t19,a,1x,f5.1,a,1x,1pe9.2,a)') 'Total:','[',&
                100.d0,',',sum(timecnt(1:ncounters,nproc)),']'
           !write the number of processors and the number of OpenMP threads
           nthreads = 0
           !$  nthreads=omp_get_max_threads()
           write(60,'(2x,a)')'CPU Parallelism:'
           write(60,'(t10,a,1x,i6)')'MPI procs: ',nproc
           write(60,'(t10,a,1x,i6)')'OMP thrds: ',nthreads
           if (debugmode) then
              write(60,'(t10,a)')'Hostnames:'
              do jproc=0,nproc-1
                 write(60,'(t10,a)')'  - '//trim(nodename(jproc))
              end do
           end if
           close(unit=60)
        end if
     end if
  else
     !controls if the category exists
     catfound=.false.
     do i=1,ncat
        if (trim(category) == trim(cats(1,i))) then
           ii=i
           catfound=.true.
           exit
        endif
     enddo
     if (.not. catfound) then
        print *, 'ACTION  ',action
        write(*,*) 'category, action',category, action
        call mpi_barrier(MPI_COMM_WORLD, ierr)
        stop 'TIMING CATEGORY NOT DEFINED'
     end if

     if (action == 'ON') then  ! ON
        !some other category was initalized before, overriding
!if (iproc==0) print*,'timing on: ',trim(category)
        if (init) return
        t0=real(itns,kind=8)*1.d-9
        init=.true.
        ncaton=ii !category which has been activated
     else if (action == 'OF' .and. ii==ncaton) then  ! OFF
        if (.not. init) then
           print *, cats(1,ii), 'not initialized'
           stop 
        endif
!if (iproc==0) print*,'timing OFF: ',trim(category)
        t1=real(itns,kind=8)*1.d-9
        timesum(ii)=timesum(ii)+t1-t0
        init=.false.
     else if (action == 'OF' .and. ii/=ncaton) then
        if (ncat_stopped /=0) stop 'INTERRUPTS SHOULD NOT BE HALTED BY OF'
!if (iproc==0) print*,'timing2 OFF: ',trim(category)
        !some other category was initalized before, taking that one
        return
    !interrupt the active category and replace it by the proposed one
     else if (action == 'IR') then
        if (ncat_stopped /=0) then
           print *, cats(1,ncat_stopped), 'already exclusively initialized'
           stop
        end if
        !time
        t1=real(itns,kind=8)*1.d-9
        if (init) then !there is already something active
           !stop the active counter
           timesum(ncaton)=timesum(ncaton)+t1-t0
           ncat_stopped=ncaton
        else
           init=.true.
           ncat_stopped=-1
        end if
        ncaton=ii
        t0=t1

     else if (action == 'RS') then !resume the interrupted category
        if (ncat_stopped ==0) then
           stop 'NOTHING TO RESUME'
        end if
        if (ii /= ncaton) stop 'WRONG RESUMED CATEGORY'
        !time
        t1=real(itns,kind=8)*1.d-9
        timesum(ii)=timesum(ii)+t1-t0
        if (ncat_stopped == -1) then
           init =.false. !restore normal counter
        else
           ncaton=ncat_stopped
           t0=t1
        end if       
        ncat_stopped=0
     else
        print *,action,ii,ncaton,trim(category)
        stop 'TIMING ACTION UNDEFINED'
     endif

  endif

END SUBROUTINE timing


subroutine sort_positions(n,a,ipiv)
  implicit none
  integer, intent(in) :: n
  real(kind=8), dimension(n), intent(in) :: a
  integer, dimension(n), intent(out) :: ipiv
  !local variables
  integer :: i,j,jmax,imax
  real(kind=8) :: locmax

  !neutral permutation
  do i=1,n
     ipiv(i)=i
  end do
  !find the order for all the arrays
  do j=1,n
  !search the maximum
     locmax=-1.d300
     do i=j,n
        if (locmax < a(ipiv(i))) then
           locmax=a(ipiv(i))
           jmax=ipiv(i)
           imax=i
        end if
     end do
     !swap the position with j
     ipiv(imax)=ipiv(j) !throw in the present element
     ipiv(j)=jmax       !take out the present maximum
  end do
  !do i=1,n
  !   print *,'a',i,a(i),ipiv(i),a(ipiv(i))
  !end do
  !stop
end subroutine sort_positions

!>put the average value of timeall in the timesum array
!then rewrite each element with the deviation from it (in debug mode)
!in normal mode write only the max and min deviations (only in parallel)
subroutine data_synthesis(parallel,debugmode,nproc,ncats,timeall,timesum)
  implicit none
  logical, intent(in) :: parallel,debugmode
  integer, intent(in) :: nproc,ncats
  real(kind=8), dimension(ncats,0:nproc-1), intent(inout) :: timeall
  real(kind=8), dimension(ncats), intent(out) :: timesum
  !local variables
  integer :: icat,jproc
  real(kind=8) :: tmin,tmax

  do icat=1,ncats
     timesum(icat)=0.d0
     do jproc=0,nproc-1
        timesum(icat)=timesum(icat)+timeall(icat,jproc)
     end do
     timesum(icat)=timesum(icat)/real(nproc,kind=8)
     if (timesum(icat)>0.d0) then
        if (debugmode) then
           do jproc=0,nproc-1
              timeall(icat,jproc)=timeall(icat,jproc)/timesum(icat)
           end do
        else if (parallel) then
           tmax=0.0d0
           tmin=1.0d300
           do jproc=0,nproc-1
              tmax=max(timeall(icat,jproc),tmax)
              tmin=min(timeall(icat,jproc),tmin)
           end do
           timeall(icat,0)=tmax/timesum(icat)
           timeall(icat,1)=tmin/timesum(icat)
        end if
     end if
  end do
end subroutine data_synthesis<|MERGE_RESOLUTION|>--- conflicted
+++ resolved
@@ -12,11 +12,7 @@
 module timeData
 !  use module_defs, only: mpi_environment, bigdft_mpi
   implicit none
-<<<<<<< HEAD
-  integer, parameter :: ncat=137,ncls=7   ! define timimg categories and classes
-=======
-  integer, parameter :: ncat=133,ncls=7   ! define timimg categories and classes
->>>>>>> 38284817
+  integer, parameter :: ncat=138,ncls=7   ! define timimg categories and classes
   character(len=14), dimension(ncls), parameter :: clss = (/ &
        'Communications'    ,  &
        'Convolutions  '    ,  &
@@ -159,14 +155,11 @@
        'ApplyLocPot   ','Convolutions  ' ,'OpenCL ported ' ,  &
        'ApplyLocKin   ','Convolutions  ' ,'OpenCL ported ' ,  &
        'kernel_init   ','Other         ' ,'Fragment calc ' ,  &
-<<<<<<< HEAD
        'calc_energy   ','Linear Algebra' ,'allred etc    ' ,  &
+       'new_pulay_corr','Other         ' ,'Pulay forces  ' ,  &
        'dev_from_unity','Other         ' ,'Miscellaneous ' ,  &
        'ks_residue    ','Linear Algebra' ,'Miscellaneous ' ,  &
        'weightanalysis','Linear Algebra' ,'Fragment calc ' ,  &
-=======
-       'new_pulay_corr','Other         ' ,'Pulay forces  ' ,  &
->>>>>>> 38284817
        'calc_bounds   ','Other         ' ,'Miscellaneous ' /),(/3,ncat/))
   logical :: parallel,init,newfile,debugmode
   integer :: ncounters, ncaton,nproc = 0,nextra,ncat_stopped
