!> @file
!!  Define routines for timing
!! @author
!!    Copyright (C) 2010-2013 BigDFT group (LG)
!!    This file is distributed under the terms of the
!!    GNU General Public License, see ~/COPYING file
!!    or http://www.gnu.org/copyleft/gpl.txt .
!!    For the list of contributors, see ~/AUTHORS 


!> Module containing variables used for the timing for BigDFT
module time_profiling
  use dictionaries
  use dynamic_memory, only: f_time
  implicit none
<<<<<<< HEAD
  integer, parameter :: ncat=142,ncls=7   ! define timimg categories and classes
  character(len=14), dimension(ncls), parameter :: clss = (/ &
       'Communications'    ,  &
       'Convolutions  '    ,  &
       'Linear Algebra'    ,  &
       'Other         '    ,  &
       'Potential     '    ,  &
       'Initialization'    ,  &
       'Finalization  '    /)
  character(len=14), dimension(3,ncat), parameter :: cats = reshape((/ &
       !       Name           Class       Operation Kind
       'ReformatWaves ','Initialization' ,'Small Convol  ' ,  &  !< Reformatting of input waves
       'CrtDescriptors','Initialization' ,'RMA Pattern   ' ,  &  !< Calculation of descriptor arrays
       'CrtLocPot     ','Initialization' ,'Miscellaneous ' ,  &  !< Calculation of local potential
       'CrtProjectors ','Initialization' ,'RMA Pattern   ' ,  &  !< Calculation of projectors
       'CrtPcProjects ','Initialization' ,'RMA Pattern   ' ,  &  !< Calculation of preconditioning projectors
       'CrtPawProjects','Initialization' ,'RMA Pattern   ' ,  &  !< Calculation of abscalc-pawprojectors
       'ApplyLocPotKin','Convolutions  ' ,'OpenCL ported ' ,  &  !< Application of PSP, kinetic energy
       'ApplyProj     ','Other         ' ,'RMA pattern   ' ,  &  !< Application of nonlocal PSP
       'Precondition  ','Convolutions  ' ,'OpenCL ported ' ,  &  !< Precondtioning
       'Rho_comput    ','Convolutions  ' ,'OpenCL ported ' ,  &  !< Calculation of charge density (sumrho) computation
       'Rho_commun    ','Communications' ,'AllReduce grid' ,  &  !< Calculation of charge density (sumrho) communication
       'Pot_commun    ','Communications' ,'AllGathrv grid' ,  &  !< Communication of potential
       'Un-TransSwitch','Other         ' ,'RMA pattern   ' ,  &  !< Transposition of wavefunction, computation
       'Un-TransComm  ','Communications' ,'ALLtoALLV     ' ,  &  !< Transposition of wavefunction, communication
       'GramS_comput  ','Linear Algebra' ,'DPOTRF        ' ,  &  !< Gram Schmidt computation        
       'GramS_commun  ','Communications' ,'ALLReduce orbs' ,  &  !< Gram Schmidt communication
       'LagrM_comput  ','Linear Algebra' ,'DGEMM         ' ,  &  !< Lagrange Multipliers computation
       'LagrM_commun  ','Communications' ,'ALLReduce orbs' ,  &  !< Lagrange Multipliers communication
       'Diis          ','Other         ' ,'Other         ' ,  &  
       'PSolv_comput  ','Potential     ' ,'3D FFT        ' ,  &  
       'PSolv_commun  ','Communications' ,'ALLtoALL      ' ,  &  
       'PSolvKernel   ','Initialization' ,'Miscellaneous ' ,  &  
       'Exchangecorr  ','Potential     ' ,'Miscellaneous ' ,  &  
       'Forces        ','Finalization  ' ,'Miscellaneous ' ,  &  
       'Tail          ','Finalization  ' ,'Miscellaneous ' ,  &
       'Loewdin_comput','Linear Algebra' ,'              ' ,  &
       'Loewdin_commun','Communications' ,'ALLReduce orbs' ,  &
       'Chol_commun   ','Communications' ,'              ' ,  &
       'Chol_comput   ','Linear Algebra' ,'ALLReduce orbs' ,  &
       'GS/Chol_comput','Linear Algebra' ,'              ' ,  &
       'GS/Chol_commun','Communications' ,'ALLReduce orbs' ,  &
       'Input_comput  ','Initialization' ,'Miscellaneous ' ,  &
       'Input_commun  ','Communications' ,'ALLtoALL+Reduc' ,  &
       'Davidson      ','Finalization  ' ,'Complete SCF  ' ,  &
       'check_IG      ','Initialization' ,'Linear Scaling' ,  &
       'constrc_locreg','Initialization' ,'Miscellaneous ' ,  &
       'wavefunction  ','Initialization' ,'Miscellaneous ' ,  &
       'create_nlpspd ','Initialization' ,'RMA pattern   ' ,  &
       'p2pOrtho_post ','Communications' ,'irecv / irsend' ,  &
       'p2pOrtho_wait ','Communications' ,'mpi_waitany   ' ,  &
       'lovrlp_comm   ','Communications' ,'mpi_allgatherv' ,  &
       'lovrlp_comp   ','Linear Algebra' ,'many ddots    ' ,  &
       'lovrlp_compr  ','Other         ' ,'cut out zeros ' ,  &
       'lovrlp_uncompr','Other         ' ,'insert zeros  ' ,  &
       'extract_orbs  ','Other         ' ,'copy to sendb ' ,  &
       'lovrlp^-1/2   ','Linear Algebra' ,'exact or appr ' ,  &
       'lovrlp^-1/2old','Linear Algebra' ,'exact or appr ' ,  &
       'lovrlp^-1/2com','Linear Algebra' ,'exact or appr ' ,  &
       'lovrlp^-1/2par','Linear Algebra' ,'exact or appr ' ,  &
       'build_lincomb ','Linear Algebra' ,'many daxpy    ' ,  &
       'convolQuartic ','Convolutions  ' ,'No OpenCL     ' ,  &
       'p2pSumrho_wait','Communications' ,'mpi_test/wait ' ,  &
       'sumrho_TMB    ','Other         ' ,'port to GPU?  ' ,  &
       'TMB_kernel    ','Linear Algebra' ,'dgemm         ' ,  &
       'diagonal_seq  ','Linear Algebra' ,'dsygv         ' ,  &
       'diagonal_par  ','Linear Algebra' ,'pdsygvx       ' ,  &
       'lovrlp^-1     ','Linear Algebra' ,'exact or appr ' ,  &
       'lagmat_orthoco','Linear Algebra' ,'dgemm seq/par ' ,  &
       'optimize_DIIS ','Other         ' ,'Other         ' ,  &
       'optimize_SD   ','Other         ' ,'Other         ' ,  &
       'mix_linear    ','Other         ' ,'Other         ' ,  &
       'mix_DIIS      ','Other         ' ,'Other         ' ,  &
       'ig_matric_comm','Communications' ,'mpi p2p       ' ,  &
       'wf_signals    ','Communications' ,'Socket transf.' ,  &
       'energs_signals','Communications' ,'Socket transf.' ,  &
       'rhov_signals  ','Communications' ,'Socket transf.' ,  &
       'init_locregs  ','Initialization' ,'Miscellaneous ' ,  &
       'init_commSumro','Initialization' ,'Miscellaneous ' ,  &
       'init_commPot  ','Initialization' ,'Miscellaneous ' ,  &
       'init_commOrtho','Initialization' ,'Miscellaneous ' ,  &
       'init_inguess  ','Initialization' ,'Miscellaneous ' ,  &
       'init_matrCompr','Initialization' ,'Miscellaneous ' ,  &
       'init_collcomm ','Initialization' ,'Miscellaneous ' ,  &
       'init_collco_sr','Initialization' ,'Miscellaneous ' ,  &
       'init_orbs_lin ','Initialization' ,'Miscellaneous ' ,  &
       'init_repart   ','Initialization' ,'Miscellaneous ' ,  &
       'initMatmulComp','Initialization' ,'Miscellaneous ' ,  &
       'Pot_after_comm','Other         ' ,'global_to_loca' ,  & 
       'Init to Zero  ','Other         ' ,'Memset        ' ,  &
       'calc_kernel   ','Other         ' ,'Miscellaneous ' ,  &
       'commun_kernel ','Communications' ,'mpi_allgatherv' ,  &
       'getlocbasinit ','Other         ' ,'Miscellaneous ' ,  &
       'updatelocreg1 ','Other         ' ,'Miscellaneous ' ,  &
       'linscalinit   ','Other         ' ,'Miscellaneous ' ,  &
       'commbasis4dens','Communications' ,'Miscellaneous ' ,  &
       'eglincomms    ','Communications' ,'Miscellaneous ' ,  &
       'allocommsumrho','Communications' ,'Miscellaneous ' ,  &
       'ovrlptransComp','Other         ' ,'Miscellaneous ' ,  &
       'ovrlptransComm','Communications' ,'mpi_allreduce ' ,  &
       'lincombtrans  ','Other         ' ,'Miscellaneous ' ,  &
       'glsynchham1   ','Other         ' ,'Miscellaneous ' ,  &
       'glsynchham2   ','Other         ' ,'Miscellaneous ' ,  &
       'gauss_proj    ','Other         ' ,'Miscellaneous ' ,  &
       'sumrho_allred ','Communications' ,'mpiallred     ' ,  &
       'deallocprec   ','Other         ' ,'Miscellaneous ' ,  &
       'large2small   ','Other         ' ,'Miscellaneous ' ,  &
       'small2large   ','Other         ' ,'Miscellaneous ' ,  &
       'renormCoefCom1','Linear Algebra' ,'Miscellaneous ' ,  &
       'renormCoefCom2','Linear Algebra' ,'Miscellaneous ' ,  &
       'renormCoefComm','Communications' ,'Miscellaneous ' ,  &
       'waitAllgatKern','Other         ' ,'Miscellaneous ' ,  &
       'UnBlockPot    ','Other         ' ,'Overlap comms ' ,  &
       'UnBlockDen    ','Other         ' ,'Overlap comms ' ,  &
       'global_local  ','Initialization' ,'Unknown       ' ,  &
       'wfd_creation  ','Other         ' ,'Miscellaneous ' ,  & 
       'comm_llr      ','Communications' ,'Miscellaneous ' ,  &
       'AllocationProf','Other         ' ,'Allocate arrs ' ,  &
       'dirmin_lagmat1','Linear Algebra' ,'grad calc     ' ,  &
       'dirmin_lagmat2','Linear Algebra' ,'allgatherv    ' ,  &
       'dirmin_dgesv  ','Linear Algebra' ,'dgesv/pdgesv  ' ,  &
       'dirmin_sddiis ','Linear Algebra' ,'Miscellaneous ' ,  &
       'dirmin_allgat ','Linear Algebra' ,'allgatherv    ' ,  &
       'dirmin_sdfit  ','Linear Algebra' ,'allgatherv etc' ,  &
       'chebyshev_comp','Linear Algebra' ,'matmul/matadd ' ,  &
       'chebyshev_comm','Communications' ,'allreduce     ' ,  &
       'chebyshev_coef','Other         ' ,'Miscellaneous ' ,  &
       'FOE_auxiliary ','Other         ' ,'Miscellaneous ' ,  &
       'FOE_init      ','Other         ' ,'Miscellaneous ' ,  &
       'compress_uncom','Other         ' ,'Miscellaneous ' ,  &
       'norm_trans    ','Other         ' ,'Miscellaneous ' ,  &
       'misc          ','Other         ' ,'Miscellaneous ' ,  &
       'sparse_copy   ','Other         ' ,'Miscellaneous ' ,  &
       'constraineddft','Other         ' ,'Miscellaneous ' ,  &
       'transfer_int  ','Other         ' ,'Miscellaneous ' ,  &
       'Reformatting  ','Initialization' ,'Interpolation ' ,  &
       'restart_wvl   ','Initialization' ,'inguess    rst' ,  &
       'restart_rsp   ','Initialization' ,'inguess    rst' ,  &
       'check_sumrho  ','Initialization' ,'unitary check ' ,  &
       'check_pot     ','Initialization' ,'unitary check ' ,  &
       'ApplyLocPot   ','Convolutions  ' ,'OpenCL ported ' ,  &
       'ApplyLocKin   ','Convolutions  ' ,'OpenCL ported ' ,  &
       'kernel_init   ','Other         ' ,'Fragment calc ' ,  &
       'calc_energy   ','Linear Algebra' ,'allred etc    ' ,  &
       'new_pulay_corr','Other         ' ,'Pulay forces  ' ,  &
       'dev_from_unity','Other         ' ,'Miscellaneous ' ,  &
       'ks_residue    ','Linear Algebra' ,'Miscellaneous ' ,  &
       'weightanalysis','Linear Algebra' ,'Fragment calc ' ,  &
       'tmbrestart    ','Initialization' ,'Miscellaneous ' ,  &
       'readtmbfiles  ','Initialization' ,'Miscellaneous ' ,  &
       'readisffiles  ','Initialization' ,'Miscellaneous ' ,  &
       'purify_kernel ','Linear Algebra' ,'dgemm         ' ,  &
       'calc_bounds   ','Other         ' ,'Miscellaneous ' /),(/3,ncat/))
  logical :: parallel,init,newfile,debugmode
  integer :: ncounters, ncaton,nproc = 0,nextra,ncat_stopped
  real(kind=8) :: time0,t0
  real(kind=8), dimension(ncat+1) :: timesum=0.0d0
  real(kind=8), dimension(ncat) :: pctimes=0.0d0 !total times of the partial counters
  character(len=10), dimension(ncat) :: pcnames=repeat(' ',10) !names of the partial counters, to be assigned
  character(len=50) :: formatstring,strextra
  character(len=128) :: filename_time
=======

  !private to be put

  !>maximum number of allowed categories
  integer, parameter :: ncat_max=200
  !>maximum number of partial counters active
  integer, parameter :: nctr_max=10
  !>integer indicating the file unit
  integer, parameter :: timing_unit=60
  !>integer indicating the tabbing of the file unit
  integer, parameter :: tabfile=25
  !>maximum number of nested profiling levels
  integer, parameter :: max_ctrl = 5 
  !>id of active control structure (<=max_ctrl)
  integer :: ictrl=0                 
  !entries of the dictionaries 
  character(len=*), parameter :: catname='Category'
  character(len=*), parameter :: grpname='Group'
  character(len=*), parameter :: catinfo='Info'
  !uninitalized category, used for distinguish if a cat_id is active of not
  integer, parameter, public :: TIMING_UNINITIALIZED=-2

  !unspecified timings
  integer, save :: TCAT_UNSPECIFIED=TIMING_UNINITIALIZED !<after initialization this should be 0
  !Error codes
  integer, save :: TIMING_INVALID
 
  !> contains all global variables associated to time profiling
  type :: time_ctrl
     logical :: debugmode !<flag to store how to process the information
     integer :: cat_on !<id of the active category
     integer :: cat_paused !<id of paused category when interrupt action
     integer :: timing_ncat !<number of categories
     integer :: timing_nctr !<number of partial counters
     double precision :: time0 !<reference time since last checkpoint
     double precision :: t0 !<reference time since last opening action
     double precision, dimension(ncat_max+1) :: clocks !< timings of different categories
     double precision, dimension(nctr_max) :: counter_clocks !< times of the partial counters
     character(len=10), dimension(nctr_max) :: counter_names !< names of the partial counters, to be assigned
     character(len=128) :: report_file !<name of the file to write the report on
     type(dictionary), pointer :: dict_timing_categories  !< categories definitions
     type(dictionary), pointer :: dict_timing_groups      !< group definitions
  end type time_ctrl

  !>global variable controlling the different instances of the calls
  type(time_ctrl), dimension(max_ctrl) :: times
>>>>>>> ffa93dbe

  contains

    pure function time_ctrl_null() result(time)
      implicit none
      type(time_ctrl) :: time
      call nullify_time_ctrl(time)
    end function time_ctrl_null
    pure subroutine nullify_time_ctrl(time)
      implicit none
      type(time_ctrl), intent(out) :: time
      
      time%debugmode=.false. 
      time%cat_on=0 
      time%cat_paused=0 
      time%timing_ncat=0 
      time%timing_nctr=0
      time%time0=0.d0
      time%t0=0.d0
      time%clocks=0.d0
      time%counter_clocks=0.d0
      time%counter_names=repeat(' ',len(time%counter_names))
      time%report_file=repeat(' ',len(time%report_file))
      nullify(time%dict_timing_categories)
      nullify(time%dict_timing_groups)
    end subroutine nullify_time_ctrl

    !> check if the module has been initialized
    subroutine check_initialization()
      implicit none
      if (ictrl==0) then 
         call f_lib_err_severe_external(&
              'Timing library not initialized, f_lib_initialized should be called')
      end if
    end subroutine check_initialization

    !>for the moment the timing callback is a severe error.
    !! we should decide what to do to override this
    subroutine f_timing_callback()
      use yaml_output
      use dictionaries, only: f_err_severe
      implicit none
      !local variables
      integer, parameter :: iunit=96
      integer :: iunit_def,iunt,istat
      call yaml_warning('An error occured in timing module!')
      !retrieve current unit
      call yaml_get_default_stream(iunit_def)
      iunt=iunit_def
      !inquire for presence of unit iunit
      call yaml_set_stream(unit=iunit,filename='timing-categories.yaml',&
           position='rewind',setdefault=.false.,istat=istat)
      if (istat == 0) then
         call yaml_comment('Dumping active categories in file timing-categories.yaml')
         iunt=iunit
      end if
      call yaml_map('Dictionary of category groups',&
           times(ictrl)%dict_timing_groups,unit=iunt)
      call yaml_map('Dictionary of active categories',&
           times(ictrl)%dict_timing_categories,unit=iunt)

      !then close the file
      if (iunt /= iunit_def) then
         call yaml_close_stream(unit=iunt)
      end if

      call f_err_severe()
    end subroutine f_timing_callback

    !> initialize error codes of timing module
    subroutine timing_errors()
      use dictionaries, only: f_err_define
      implicit none
       call f_err_define(err_name='TIMING_INVALID',err_msg='Error in timing routines',&
            err_id=TIMING_INVALID,&
            err_action='Control the running conditions of f_timing routines called',&
            callback=f_timing_callback)
    end subroutine timing_errors

    !> define a class, which is a group of categories
    subroutine f_timing_category_group(grp_name,grp_info)
      implicit none
      character(len=*), intent(in) :: grp_name !< name of the class
      character(len=*), intent(in) :: grp_info !< description of it
      !local variables

      call check_initialization()

      if (grp_name .in. times(ictrl)%dict_timing_groups) then
         call f_err_throw('The timing category group '//grp_name//' has already been defined',&
              err_id=TIMING_INVALID)
      end if
      !in case of dry run override the commentary nonetheless  
      call set(times(ictrl)%dict_timing_groups//grp_name,grp_info)

    end subroutine f_timing_category_group

    !> define a new timing category with its description
    subroutine f_timing_category(cat_name,grp_name,cat_info,cat_id)
      use yaml_output, only: yaml_toa
      implicit none
      character(len=*), intent(in) :: cat_name !< name of the category
      character(len=*), intent(in) :: grp_name !<class to which category belongs (see f_timing_class)
      character(len=*), intent(in) :: cat_info !< description of it
      integer, intent(out) :: cat_id !< id of the defined class, to be used for reference
      !local variables
      type(dictionary), pointer :: dict_cat
     
      call check_initialization()

      !check that the time has not started yet 
      if (times(ictrl)%time0/=0.d0) then
         call f_err_throw('Categories cannot be initialized when time counting started',&
              err_id=TIMING_INVALID)
         return
      end if

      if (.not. (grp_name .in. times(ictrl)%dict_timing_groups)) then
         call f_err_throw('The timing category group '//grp_name//' has not been defined',&
              err_id=TIMING_INVALID)
         return
      end if

      !then proceed to the definition of the category
      cat_id=dict_len(times(ictrl)%dict_timing_categories)

      call dict_init(dict_cat)
      call set(dict_cat//catname,cat_name)
      call set(dict_cat//grpname,grp_name)
      call set(dict_cat//catinfo,cat_info)

      call add(times(ictrl)%dict_timing_categories,dict_cat)
      times(ictrl)%timing_ncat=times(ictrl)%timing_ncat+1
      if (times(ictrl)%timing_ncat > ncat_max) then
         call f_err_throw('The number of initialized categories cannot exceed'//&
              trim(yaml_toa(ncat_max))//'. Change ncat_max in profile_time module',&
              err_id=TIMING_INVALID)
      end if
    end subroutine f_timing_category

    !initialize the timing by putting to zero all the chronometers
    subroutine f_timing_initialize()
      use yaml_output, only: yaml_toa
      implicit none
      !create the general category for unspecified timings
      ictrl=ictrl+1
      if (f_err_raise(ictrl > max_ctrl,&
           'Timing: the number of active instances cannot exceed'//&
           trim(yaml_toa(max_ctrl)),TIMING_INVALID)) return
      call nullify_time_ctrl(times(ictrl))

      if (ictrl==1) then
         call dict_init(times(ictrl)%dict_timing_groups)
         call dict_init(times(ictrl)%dict_timing_categories)
      else
         !pre-existing categories can be modified
         times(ictrl)%dict_timing_groups=>times(ictrl-1)%dict_timing_groups
         
      end if

      !define the main groups and categories
      call f_timing_category_group('NULL','Nullified group to contain unspecifed category')
      call f_timing_category('UNSPECIFIED','NULL',&
           'Unspecified category collecting garbage timings',TCAT_UNSPECIFIED)
      times(ictrl)%timing_ncat=0
    end subroutine f_timing_initialize

    !finalize the timing by putting to zero all the chronometers
    subroutine f_timing_finalize()
      implicit none
      !create the general category for unspecified timings
      call dict_free(times(ictrl)%dict_timing_categories)
      call dict_free(times(ictrl)%dict_timing_groups)
      !put to zero the number of categories
      times(ictrl)=time_ctrl_null()
      ictrl=ictrl-1
    end subroutine f_timing_finalize

    !re-initialize the timing by putting to zero all the chronometers (old action IN)
    subroutine f_timing_reset(filename,master,verbose_mode)
      use yaml_output, only: yaml_new_document
      implicit none
      logical, intent(in) :: master !<true if the task is the one responsible for file writing
      character(len=*), intent(in) :: filename !<name of the file where summary have to be written
      !>Toggle verbose mode in the module. In case of parallel execution all the processors will
      !! print out their information on the counters.
      logical, intent(in), optional :: verbose_mode 
      !local variables
      integer :: icat,ictr,i,iunit_def
      integer(kind=8) :: itns

      !global timer
      itns=f_time()

      call check_initialization()

      !check if some categories have been initialized
      if (f_err_raise(times(ictrl)%timing_ncat==0,'No timing categories have been initialized, no counters to reset .'//&
           'Use f_timing_category(_group) routine(s)',err_id=TIMING_INVALID)) return

      times(ictrl)%time0=real(itns,kind=8)*1.d-9
      !reset partial counters and categories
      do i=1,times(ictrl)%timing_ncat
         times(ictrl)%clocks(i)=0.d0
      end do
      do ictr=1,times(ictrl)%timing_nctr
         times(ictrl)%counter_clocks(ictr)=0.d0
      enddo
      !store filename where report have to be written
      !default stream can be used when the filename is empty
      times(ictrl)%report_file(1:len(times(ictrl)%report_file))=filename
      !store debug mode
      if (present(verbose_mode)) then
         times(ictrl)%debugmode=verbose_mode
      else
         times(ictrl)%debugmode=.false.
      end if

      !no category has been used so far
      !init=.false.
      times(ictrl)%cat_on=0
      times(ictrl)%cat_paused=0 !no stopped category
      times(ictrl)%timing_nctr=0 !no partial counters activated
      !initialize the document
      if (master) then
         call timing_open_stream(iunit_def)
         call yaml_new_document() !in principle is active only when the document is released
         call timing_close_stream(iunit_def)
      end if
    end subroutine f_timing_reset

    !>perform a checkpoint of the chronometer with a partial counter
    !! the last active category is halted and a summary of the timing 
    !! is printed out
    subroutine f_timing_checkpoint(ctr_name,mpi_comm)
      use yaml_output, only: yaml_map,yaml_toa
      implicit none
      !> name of the partial counter for checkpoint identification
      character(len=*), intent(in) :: ctr_name 
      !> handle of the mpi_communicator associated with the checkpoint 
      integer, intent(in), optional :: mpi_comm 
      !local variables
      integer :: i
      integer(kind=8) :: itns 

      !global timer
      itns=f_time()

      call check_initialization()

      !stop partial counters and restart from the beginning
      if (times(ictrl)%cat_on/=0) then
         call f_err_throw('TIMING IS INITIALIZED BEFORE PARTIAL RESULTS'//&
              trim(yaml_toa(times(ictrl)%cat_on)),&
              err_id=TIMING_INVALID)
      end if
      times(ictrl)%timing_nctr=times(ictrl)%timing_nctr+1
      if (f_err_raise(times(ictrl)%timing_nctr > nctr_max,&
           'Max No. of partial counters reached',err_id=TIMING_INVALID)) return
      !name of the partial counter
      times(ictrl)%counter_names(times(ictrl)%timing_nctr)(1:len(times(ictrl)%counter_names))=&
           trim(ctr_name)
      !total time elapsed in it
      times(ictrl)%clocks(times(ictrl)%timing_ncat+1)&
           =real(itns,kind=8)*1.d-9-times(ictrl)%time0
      times(ictrl)%counter_clocks(times(ictrl)%timing_nctr)=&
           times(ictrl)%clocks(times(ictrl)%timing_ncat+1)

      call sum_results(times(ictrl)%timing_ncat,mpi_comm,&
           times(ictrl)%counter_names(times(ictrl)%timing_nctr),&
           times(ictrl)%clocks)

      !reset all timings
      times(ictrl)%time0=real(itns,kind=8)*1.d-9
      do i=1,times(ictrl)%timing_ncat
         times(ictrl)%clocks(i)=0.d0
      enddo
      
    end subroutine f_timing_checkpoint

    !>stop the timing and dump information of the partial counters
    subroutine f_timing_stop(mpi_comm)
      implicit none
      integer, intent(in) :: mpi_comm !< communicator for the results
      !local variables
      integer(kind=8) :: itns

      !global timer
      itns=f_time()

      !stop partial counters and restart from the beginning
      if (times(ictrl)%cat_on/=0) then
         call f_err_throw('TIMING IS INITIALIZED BEFORE RESULTS',&
              err_id=TIMING_INVALID)
      end if

      if (times(ictrl)%timing_nctr == 0) then !no partial counters selected
         times(ictrl)%clocks(times(ictrl)%timing_ncat+1)&
              =real(itns,kind=8)*1.d-9-times(ictrl)%time0
         !here iproc is the communicator
         call sum_results(times(ictrl)%timing_ncat,mpi_comm,'ALL',&
              times(ictrl)%clocks)
      else !consider only the results of the partial counters
         call sum_counters(times(ictrl)%counter_clocks,&
              times(ictrl)%counter_names,times(ictrl)%timing_nctr,mpi_comm,&
              times(ictrl)%debugmode)
      end if

      !restore timing, categories can be manipulated now
      times(ictrl)%time0=0.d0
      times(ictrl)%timing_nctr=0 !no partial counters activated anymore
    end subroutine f_timing_stop

    !> The same timing routine but with system_clock (in case of a supported specs)
    subroutine f_timing(cat_id,action)
      use dictionaries, only: f_err_raise,f_err_throw
      use dynamic_memory, only: f_time
      use yaml_output, only: yaml_toa
      implicit none
      !Variables
      integer, intent(in) :: cat_id
      character(len=2), intent(in) :: action      ! possibilities: INitialize, ON, OFf, REsults
      !Local variables
      integer :: i
      integer(kind=8) :: itns
      real(kind=8) :: t1

      !first of all, read the time
      itns=f_time()

      !routine has no effect if the module has not been initialized
      !this is important to guarantee the possibility of
      !putting timing calls to lower-level routines which might have been called
      !before initialization
      if (ictrl==0 .or. cat_id==TIMING_UNINITIALIZED) return
      if (cat_id <= 0) then
         call f_err_throw('Timing category id must be a valid positive number',&
              err_id=TIMING_INVALID)
      end if
      select case(action)
      case('ON')
         if (times(ictrl)%cat_paused /=0) then
            !no action except for misuse of interrupts
            call f_err_throw('INTERRUPTS SHOULD NOT BE altered by ON',&
                 err_id=TIMING_INVALID)
            return
         end if
         !if some other category was initalized before, return (no action)
         if (times(ictrl)%cat_on /= 0) return
         times(ictrl)%t0=real(itns,kind=8)*1.d-9
         times(ictrl)%cat_on=cat_id !category which has been activated
      case('OF')
         if (times(ictrl)%cat_paused /=0) then
            !no action except for misuse of interrupts
            call f_err_throw('INTERRUPTS SHOULD NOT BE ALTERED by OF',&
                 err_id=TIMING_INVALID)
            return
         else if (cat_id==times(ictrl)%cat_on) then 
            !switching off the good category
            t1=real(itns,kind=8)*1.d-9
            times(ictrl)%clocks(cat_id)=times(ictrl)%clocks(cat_id)+&
                 t1-times(ictrl)%t0
            times(ictrl)%cat_on=0
         end if
         !otherwise no action as the off mismatches
      case('IR') !interrupt category
         if (times(ictrl)%cat_paused /=0) then
            call f_err_throw('Category No. '//&
                 trim(yaml_toa(times(ictrl)%cat_paused))//&
                 ' already interrupted ('//trim(yaml_toa(times(ictrl)%cat_on))//&
                 ' is active),  cannot interrupt again with'//&
                 trim(yaml_toa(cat_id)),&
                 err_id=TIMING_INVALID)
            return
         end if
         !time
         t1=real(itns,kind=8)*1.d-9
         if (times(ictrl)%cat_on /=0) then !there is already something active
            !stop the active counter
            times(ictrl)%clocks(times(ictrl)%cat_on)=&
                 times(ictrl)%clocks(times(ictrl)%cat_on)+t1-times(ictrl)%t0
            times(ictrl)%cat_paused=times(ictrl)%cat_on
         else
            times(ictrl)%cat_paused=-1 !start by pausing
         end if
         times(ictrl)%cat_on=cat_id
         times(ictrl)%t0=t1
      case('RS') !resume the category by supposing it has been activated by IR
         if (f_err_raise(times(ictrl)%cat_paused==0,&
              'It appears no category has to be resumed',&
              err_id=TIMING_INVALID)) return
         if (cat_id /= times(ictrl)%cat_on) then
            call f_err_throw('The category id '//trim(yaml_toa(cat_id))//&
                 ' is not active',&
                 err_id=TIMING_INVALID)
            return
         end if
         !time
         t1=real(itns,kind=8)*1.d-9
         times(ictrl)%clocks(cat_id)=times(ictrl)%clocks(cat_id)+&
              t1-times(ictrl)%t0
         !restore normal counter
         if (times(ictrl)%cat_paused/=-1) then
            times(ictrl)%cat_on=times(ictrl)%cat_paused
            times(ictrl)%t0=t1
         else
            times(ictrl)%cat_on=0
         end if
         times(ictrl)%cat_paused=0
      case('RX') !resume the interrupted category, cat_id is ignored here
         !dry run if expert mode active and not initialized categories
         if (times(ictrl)%cat_paused==0 .or. times(ictrl)%cat_on==0) return
!!$         if (f_err_raise(times(ictrl)%cat_paused==0 .or. &
!!$              times(ictrl)%cat_on==0 ,&
!!$              'It appears no category has to be resumed (RX case),'//&
!!$              ' control whether the interrupted category has been initialized',&
!!$              err_id=TIMING_INVALID)) return
         !time
         t1=real(itns,kind=8)*1.d-9
         times(ictrl)%clocks(times(ictrl)%cat_on)=&
              times(ictrl)%clocks(times(ictrl)%cat_on)+&
              t1-times(ictrl)%t0
         !restore normal counter
         if (times(ictrl)%cat_paused/=-1) then
            times(ictrl)%cat_on=times(ictrl)%cat_paused
            times(ictrl)%t0=t1
         else
            times(ictrl)%cat_on=0
         end if
         times(ictrl)%cat_paused=0
      case default
         call f_err_throw('TIMING ACTION UNDEFINED',err_id=TIMING_INVALID)
      end select

    END SUBROUTINE f_timing

    !>opens the file of the timing unit
    subroutine timing_open_stream(iunit_def)
      use yaml_output, only: yaml_get_default_stream,yaml_set_stream
      implicit none
      integer, intent(out) :: iunit_def !< previous default unit
      !first get the default stream
      call yaml_get_default_stream(iunit_def)
      if (iunit_def /= timing_unit) then
         call yaml_set_stream(unit=timing_unit,&
              filename=trim(times(ictrl)%report_file),&
              record_length=120,tabbing=tabfile)
      end if

    end subroutine timing_open_stream

    !> close the stream and restore old default unit
    subroutine timing_close_stream(iunit_def)
      use yaml_output, only: yaml_set_default_stream,yaml_close_stream
      implicit none
      integer, intent(in) :: iunit_def !< previous default unit
      !local variables
      integer :: ierr

      call yaml_set_default_stream(iunit_def,ierr)
      !close the previous one
      if (iunit_def /= timing_unit) call yaml_close_stream(unit=timing_unit)
    end subroutine timing_close_stream

    !> dump the line of the timings for time.yaml form
    subroutine timing_dump_line(name,tabbing,pc,secs,unit,loads)
      use yaml_output
      implicit none
      integer, intent(in) :: tabbing !<vlue of the tabbing for pretty printing
      double precision, intent(in) :: pc !< percent of the time for line id
      double precision, intent(in) :: secs !< seconds spent for line id
      character(len=*), intent(in) :: name !< id of the line printed
      integer, intent(in), optional :: unit !< @copydoc yaml_output::doc::unit
      !> extra info containing the load for each task for the line id, 
      !! calculated with respect to the average value given by secs
      double precision, dimension(0:), intent(in), optional :: loads 
      !local variables
      character(len=*), parameter :: fmt_pc='(f5.1)'
      character(len=*), parameter :: fmt_secs='(1pg9.2)'
      character(len=*), parameter :: fmt_extra='(f5.2)'
      integer :: iextra,nextra,unt

      unt=0
      if (present(unit)) unt=unit
      !determine the presence of extra information
      nextra=0
      if (present(loads)) nextra=size(loads)

      call yaml_open_sequence(name,flow=.true.,tabbing=tabbing,unit=unt)
      call yaml_sequence(yaml_toa(pc,fmt=fmt_pc),unit=unt)
      call yaml_sequence(yaml_toa(secs,fmt=fmt_secs),unit=unt)
      do iextra=0,nextra-1
         call yaml_sequence(yaml_toa(loads(iextra),fmt=fmt_extra),unit=unt)
      end do
      call yaml_close_sequence(unit=unt)

    end subroutine timing_dump_line

    !>put the average value of timeall in the timesum array
    !then rewrite each element with the deviation from it (in debug mode)
    !in normal mode write only the max and min deviations (only in parallel)
    subroutine timing_data_synthesis(nproc,ncats,timeall,timesum_tot)
      implicit none
      integer, intent(in) :: nproc,ncats
      real(kind=8), dimension(ncats,0:nproc-1), intent(inout) :: timeall
      real(kind=8), dimension(ncats), intent(out) :: timesum_tot
      !local variables
      integer :: icat,jproc
      real(kind=8) :: tmin,tmax

      do icat=1,ncats
         timesum_tot(icat)=0.d0
         do jproc=0,nproc-1
            timesum_tot(icat)=timesum_tot(icat)+timeall(icat,jproc)
         end do
         timesum_tot(icat)=timesum_tot(icat)/real(nproc,kind=8)
         if (timesum_tot(icat)>0.d0) then
            if (times(ictrl)%debugmode) then
               do jproc=0,nproc-1
                  timeall(icat,jproc)=timeall(icat,jproc)/timesum_tot(icat)
               end do
            else if (nproc >1) then
               tmax=0.0d0
               tmin=1.0d300
               do jproc=0,nproc-1
                  tmax=max(timeall(icat,jproc),tmax)
                  tmin=min(timeall(icat,jproc),tmin)
               end do
               timeall(icat,0)=tmax/timesum_tot(icat)
               timeall(icat,1)=tmin/timesum_tot(icat)
            end if
         end if
      end do
    end subroutine timing_data_synthesis

    !> dump the results of the nonzero timings of the categories in the file indicated by filename_time
    !! the array timesum should contain the timings for each processor (from 0 to nproc-1)
    !! and will also contain the average value (in position nproc)
    subroutine timing_dump_results(ncat,nproc,message,timeall)
      use dynamic_memory
      use yaml_output
      implicit none
      integer, intent(in) :: ncat,nproc
      character(len=*), intent(in) :: message
      real(kind=8), dimension(ncat+1,0:nproc), intent(inout) :: timeall
      !local variables
      integer :: ncls,i,ierr,j,icls,icat,jproc,iextra,iproc,iunit_def,nextra
      real(kind=8) :: total_pc,pc
      type(dictionary), pointer :: dict_cat
      character(len=max_field_length) :: name
      integer, dimension(ncat) :: isort !< automatic array should be enough
      real(kind=8), dimension(:,:), allocatable :: timecls
      character(len=max_field_length), dimension(:), allocatable :: group_names

      call f_routine(id='timing_dump_results')

      ncls=dict_size(times(ictrl)%dict_timing_groups)-1 !the first is always null group
      !regroup the data for each category in any processor
      timecls=f_malloc0((/1.to.ncls,0.to.nproc/),id='timecls')

      !this has to be done via the dictionary of the categories
      !store the keys of the valid groups (eliminate the first)
      group_names=f_malloc_str(max_field_length,ncls+1,id='group_names')
      group_names=dict_keys(times(ictrl)%dict_timing_groups)

      dict_cat=>dict_iter(times(ictrl)%dict_timing_categories)
      !neglect the first one
      dict_cat=>dict_next(dict_cat)
      do icat=1,ncat
         !categories are always in order
         dict_cat=>dict_next(dict_cat)
         
         if (.not. associated(dict_cat)) then
            call f_err_throw('Dictionary of categories not compatible with total number, icat='//&
                 trim(yaml_toa(icat)),err_id=TIMING_INVALID)
            exit
         end if
         name=dict_cat//grpname

         !then for each processor adds the timing category to the corresponding group
         find_group: do icls=1,ncls
            if (trim(name)==trim(group_names(icls+1))) then
               do jproc=0,nproc-1
                  timecls(icls,jproc)=timecls(icls,jproc)+timeall(icat,jproc)
               end do
               exit find_group
            end if
         end do find_group
      end do

      !synthesis of the categories
      call timing_data_synthesis(nproc,ncat+1,timeall,timeall(1,nproc))
      !synthesis of the classes
      call timing_data_synthesis(nproc,ncls,timecls,timecls(1,nproc))
      
      if (nproc >1) then
         nextra=2
         if (times(ictrl)%debugmode) nextra=nproc
      else
         nextra=0
      end if

      !calculate the summary of the category
      call sort_positions(ncat,timeall(1,nproc),isort)

      !use yaml to write time.yaml
      call timing_open_stream(iunit_def)

      call yaml_open_map(trim(message),advance='no')
      if (nproc==1) then
         call yaml_comment('     % ,  Time (s)',tabbing=tabfile)
      else if (times(ictrl)%debugmode) then
         call yaml_comment('     % ,  Time (s), Load per MPI proc (relative) ',tabbing=tabfile)
      else
         call yaml_comment('     % ,  Time (s), Max, Min Load (relative) ',tabbing=tabfile)
      end if
      call yaml_open_map('Classes')
      total_pc=0.d0
      do icls=1,ncls
         pc=0.0d0
         if (times(ictrl)%clocks(ncat+1)/=0.d0) &
              pc=100.d0*timecls(icls,nproc)/times(ictrl)%clocks(ncat+1)
         total_pc=total_pc+pc
         !only nonzero classes are printed out
         if (timecls(icls,nproc) /= 0.d0) then
            call timing_dump_line(trim(group_names(icls+1)),tabfile,pc,timecls(icls,nproc),&
                 loads=timecls(icls,0:nextra-1))
         end if
      end do
      call timing_dump_line('Total',tabfile,total_pc,times(ictrl)%clocks(ncat+1),&
           loads=timeall(ncat+1,0:nextra-1))
      call yaml_open_map('Categories',advance='no')
      call yaml_comment('Ordered by time consumption')
      do j=1,ncat
         i=isort(j)
         pc=0.d0
         !only nonzero categories are printed out
         if (times(ictrl)%clocks(i) /= 0.d0) then
            dict_cat=>times(ictrl)%dict_timing_categories//i
            if (times(ictrl)%clocks(ncat+1)/=0.d0)&
                 pc=100.d0*times(ictrl)%clocks(i)/times(ictrl)%clocks(ncat+1)
            name=dict_cat//catname
            call timing_dump_line(trim(name),tabfile,pc,times(ictrl)%clocks(i),&
                 loads=timeall(i,0:nextra-1))
            name=dict_cat//grpname
            call yaml_map('Class',trim(name))
            name=dict_cat//catinfo
            call yaml_map('Info',trim(name))
         end if
      enddo
      call yaml_close_map() !categories
      call yaml_close_map() !counter
      !restore the default stream
      call timing_close_stream(iunit_def)

      call f_free_str(max_field_length,group_names)
      call f_free(timecls)
    end subroutine timing_dump_results

  end module time_profiling

  subroutine sum_counters(pctimes,pcnames,ncounters,mpi_comm,debugmode)
    use yaml_output
    use dynamic_memory
    use time_profiling, only: timing_unit,timing_dump_line,timing_data_synthesis,&
         timing_open_stream,timing_close_stream,tabfile

  implicit none
  include 'mpif.h'
  logical, intent(in) :: debugmode
  integer, intent(in) :: mpi_comm,ncounters
  real(kind=8), dimension(ncounters), intent(in) :: pctimes
  character(len=10), dimension(ncounters), intent(in) :: pcnames
  !local variables
  logical :: parallel
  integer :: i,ierr,iproc,jproc,icat,nthreads,namelen,iunit_def,nproc
  real(kind=8) :: pc
  
  character(len=MPI_MAX_PROCESSOR_NAME) :: nodename_local
  double precision, dimension(:,:), allocatable :: timecnt 
  character(len=MPI_MAX_PROCESSOR_NAME), dimension(:), allocatable :: nodename
  !$ integer :: omp_get_max_threads

  ! Not initialised case.
  if (mpi_comm==MPI_COMM_NULL) return
  call f_routine(id='sum_counters')
  
  call MPI_COMM_SIZE(mpi_comm,nproc,ierr)
  parallel=nproc>1

  nodename=f_malloc_str(MPI_MAX_PROCESSOR_NAME,0.to.nproc-1,id='nodename')
  timecnt=f_malloc((/1.to.ncounters,0.to.nproc/),id='timecnt')

  if (parallel) then 
     call MPI_COMM_RANK(mpi_comm,iproc,ierr)
     call MPI_GATHER(pctimes,ncounters,MPI_DOUBLE_PRECISION,&
          timecnt,ncounters,MPI_DOUBLE_PRECISION,0,mpi_comm,ierr)
     if (debugmode) then
        !initalise nodenames
        do jproc=0,nproc-1
           nodename(jproc)=repeat(' ',MPI_MAX_PROCESSOR_NAME)
        end do

        call MPI_GET_PROCESSOR_NAME(nodename_local,namelen,ierr)

        !gather the result between all the process
        call MPI_GATHER(nodename_local,MPI_MAX_PROCESSOR_NAME,MPI_CHARACTER,&
             nodename(0),MPI_MAX_PROCESSOR_NAME,MPI_CHARACTER,0,&
             mpi_comm,ierr)
     end if

  else
     do i=1,ncounters
        timecnt(i,0)=pctimes(i)
     end do
     iproc=0
  endif

  if (iproc == 0) then
     !synthesis of the counters
     call timing_data_synthesis(nproc,ncounters,timecnt,timecnt(1,nproc))

     call timing_open_stream(iunit_def)
     call yaml_open_map('SUMMARY',advance='no')
     call yaml_comment('     % ,  Time (s)',tabbing=tabfile)
     
     !sum all the information by counters
     do i=1,ncounters
        pc=100.d0*timecnt(i,nproc)/sum(timecnt(1:ncounters,nproc))
        call timing_dump_line(trim(pcnames(i)),tabfile,pc,timecnt(i,nproc))
     end do
     call timing_dump_line('Total',tabfile,100.d0,sum(timecnt(1:ncounters,nproc)))
     call yaml_close_map() !summary

     call yaml_open_map('CPU parallelism')
     call yaml_map('MPI_tasks',nproc)
     nthreads = 0
     !$  nthreads=omp_get_max_threads()
     if (nthreads /= 0) call yaml_map('OMP threads',nthreads)
     call yaml_close_map()
     if (debugmode .and. parallel) then
        call yaml_open_sequence('Hostnames')
        do jproc=0,nproc-1
           call yaml_sequence(trim(nodename(jproc)))
        end do
        call yaml_close_sequence()
     end if
     call yaml_map('Report timestamp',trim(yaml_date_and_time_toa()))
     !restore the default stream
     call timing_close_stream(iunit_def)
  end if
  call f_free(timecnt)
  call f_free_str(MPI_MAX_PROCESSOR_NAME,nodename)
  call f_release_routine()
end subroutine sum_counters


subroutine sum_results(ncat,mpi_comm,message,timesum)
  use dynamic_memory
  use yaml_output
  use time_profiling, only: timing_dump_results
  implicit none
  include 'mpif.h'
  integer, intent(in) :: mpi_comm,ncat
  character(len=*), intent(in) :: message
  real(kind=8), dimension(ncat+1), intent(inout) :: timesum
   !local variables
  integer :: i,ierr,j,icls,icat,jproc,iextra,iproc,iunit_def,nproc
  integer, dimension(ncat) :: isort
  real(kind=8), dimension(:,:), allocatable :: timeall

  ! Not initialised case.
  if (mpi_comm==MPI_COMM_NULL) return
  call f_routine(id='sum_results')

  call MPI_COMM_SIZE(mpi_comm,nproc,ierr)
  !allocate total timings
  timeall=f_malloc((/1.to.ncat+1,0.to.nproc/),id='timeall')

  if (nproc>1) then
     call MPI_COMM_RANK(mpi_comm,iproc,ierr)
     call MPI_GATHER(timesum,ncat+1,MPI_DOUBLE_PRECISION,&
          timeall,ncat+1,MPI_DOUBLE_PRECISION,0,mpi_comm,ierr)
  else
     do i=1,ncat+1
        timeall(i,0)=timesum(i)
     end do
     iproc=0
  endif

  if (iproc == 0) then
     call timing_dump_results(ncat,nproc,message,timeall)
  endif
  call f_free(timeall)
  call f_release_routine()

END SUBROUTINE sum_results

!> interrupts all timing activities to profile the category indicated by cat_id
!! see e.g. http://en.wikipedia.org/wiki/Interrupt 
!! The action is then finished by calling the routine f_timer_resume
subroutine f_timer_interrupt(cat_id)
  use time_profiling, only: f_timing
  implicit none
  integer, intent(in) :: cat_id

  call f_timing(cat_id,'IR')
end subroutine f_timer_interrupt

!>restore the previous status of the timer and stop the counter of the interruption
subroutine f_timer_resume()
  use time_profiling, only: f_timing
  implicit none
  
  call f_timing(1,'RX')
end subroutine f_timer_resume

subroutine sort_positions(n,a,ipiv)
  implicit none
  integer, intent(in) :: n
  real(kind=8), dimension(n), intent(in) :: a
  integer, dimension(n), intent(out) :: ipiv
  !local variables
  integer :: i,j,jmax,imax
  real(kind=8) :: locmax

  !neutral permutation
  do i=1,n
     ipiv(i)=i
  end do
  !find the order for all the arrays
  do j=1,n
  !search the maximum
     locmax=-1.d300
     do i=j,n
        if (locmax < a(ipiv(i))) then
           locmax=a(ipiv(i))
           jmax=ipiv(i)
           imax=i
        end if
     end do
     !swap the position with j
     ipiv(imax)=ipiv(j) !throw in the present element
     ipiv(j)=jmax       !take out the present maximum
  end do
  !do i=1,n
  !   print *,'a',i,a(i),ipiv(i),a(ipiv(i))
  !end do
  !stop
end subroutine sort_positions
<|MERGE_RESOLUTION|>--- conflicted
+++ resolved
@@ -13,169 +13,6 @@
   use dictionaries
   use dynamic_memory, only: f_time
   implicit none
-<<<<<<< HEAD
-  integer, parameter :: ncat=142,ncls=7   ! define timimg categories and classes
-  character(len=14), dimension(ncls), parameter :: clss = (/ &
-       'Communications'    ,  &
-       'Convolutions  '    ,  &
-       'Linear Algebra'    ,  &
-       'Other         '    ,  &
-       'Potential     '    ,  &
-       'Initialization'    ,  &
-       'Finalization  '    /)
-  character(len=14), dimension(3,ncat), parameter :: cats = reshape((/ &
-       !       Name           Class       Operation Kind
-       'ReformatWaves ','Initialization' ,'Small Convol  ' ,  &  !< Reformatting of input waves
-       'CrtDescriptors','Initialization' ,'RMA Pattern   ' ,  &  !< Calculation of descriptor arrays
-       'CrtLocPot     ','Initialization' ,'Miscellaneous ' ,  &  !< Calculation of local potential
-       'CrtProjectors ','Initialization' ,'RMA Pattern   ' ,  &  !< Calculation of projectors
-       'CrtPcProjects ','Initialization' ,'RMA Pattern   ' ,  &  !< Calculation of preconditioning projectors
-       'CrtPawProjects','Initialization' ,'RMA Pattern   ' ,  &  !< Calculation of abscalc-pawprojectors
-       'ApplyLocPotKin','Convolutions  ' ,'OpenCL ported ' ,  &  !< Application of PSP, kinetic energy
-       'ApplyProj     ','Other         ' ,'RMA pattern   ' ,  &  !< Application of nonlocal PSP
-       'Precondition  ','Convolutions  ' ,'OpenCL ported ' ,  &  !< Precondtioning
-       'Rho_comput    ','Convolutions  ' ,'OpenCL ported ' ,  &  !< Calculation of charge density (sumrho) computation
-       'Rho_commun    ','Communications' ,'AllReduce grid' ,  &  !< Calculation of charge density (sumrho) communication
-       'Pot_commun    ','Communications' ,'AllGathrv grid' ,  &  !< Communication of potential
-       'Un-TransSwitch','Other         ' ,'RMA pattern   ' ,  &  !< Transposition of wavefunction, computation
-       'Un-TransComm  ','Communications' ,'ALLtoALLV     ' ,  &  !< Transposition of wavefunction, communication
-       'GramS_comput  ','Linear Algebra' ,'DPOTRF        ' ,  &  !< Gram Schmidt computation        
-       'GramS_commun  ','Communications' ,'ALLReduce orbs' ,  &  !< Gram Schmidt communication
-       'LagrM_comput  ','Linear Algebra' ,'DGEMM         ' ,  &  !< Lagrange Multipliers computation
-       'LagrM_commun  ','Communications' ,'ALLReduce orbs' ,  &  !< Lagrange Multipliers communication
-       'Diis          ','Other         ' ,'Other         ' ,  &  
-       'PSolv_comput  ','Potential     ' ,'3D FFT        ' ,  &  
-       'PSolv_commun  ','Communications' ,'ALLtoALL      ' ,  &  
-       'PSolvKernel   ','Initialization' ,'Miscellaneous ' ,  &  
-       'Exchangecorr  ','Potential     ' ,'Miscellaneous ' ,  &  
-       'Forces        ','Finalization  ' ,'Miscellaneous ' ,  &  
-       'Tail          ','Finalization  ' ,'Miscellaneous ' ,  &
-       'Loewdin_comput','Linear Algebra' ,'              ' ,  &
-       'Loewdin_commun','Communications' ,'ALLReduce orbs' ,  &
-       'Chol_commun   ','Communications' ,'              ' ,  &
-       'Chol_comput   ','Linear Algebra' ,'ALLReduce orbs' ,  &
-       'GS/Chol_comput','Linear Algebra' ,'              ' ,  &
-       'GS/Chol_commun','Communications' ,'ALLReduce orbs' ,  &
-       'Input_comput  ','Initialization' ,'Miscellaneous ' ,  &
-       'Input_commun  ','Communications' ,'ALLtoALL+Reduc' ,  &
-       'Davidson      ','Finalization  ' ,'Complete SCF  ' ,  &
-       'check_IG      ','Initialization' ,'Linear Scaling' ,  &
-       'constrc_locreg','Initialization' ,'Miscellaneous ' ,  &
-       'wavefunction  ','Initialization' ,'Miscellaneous ' ,  &
-       'create_nlpspd ','Initialization' ,'RMA pattern   ' ,  &
-       'p2pOrtho_post ','Communications' ,'irecv / irsend' ,  &
-       'p2pOrtho_wait ','Communications' ,'mpi_waitany   ' ,  &
-       'lovrlp_comm   ','Communications' ,'mpi_allgatherv' ,  &
-       'lovrlp_comp   ','Linear Algebra' ,'many ddots    ' ,  &
-       'lovrlp_compr  ','Other         ' ,'cut out zeros ' ,  &
-       'lovrlp_uncompr','Other         ' ,'insert zeros  ' ,  &
-       'extract_orbs  ','Other         ' ,'copy to sendb ' ,  &
-       'lovrlp^-1/2   ','Linear Algebra' ,'exact or appr ' ,  &
-       'lovrlp^-1/2old','Linear Algebra' ,'exact or appr ' ,  &
-       'lovrlp^-1/2com','Linear Algebra' ,'exact or appr ' ,  &
-       'lovrlp^-1/2par','Linear Algebra' ,'exact or appr ' ,  &
-       'build_lincomb ','Linear Algebra' ,'many daxpy    ' ,  &
-       'convolQuartic ','Convolutions  ' ,'No OpenCL     ' ,  &
-       'p2pSumrho_wait','Communications' ,'mpi_test/wait ' ,  &
-       'sumrho_TMB    ','Other         ' ,'port to GPU?  ' ,  &
-       'TMB_kernel    ','Linear Algebra' ,'dgemm         ' ,  &
-       'diagonal_seq  ','Linear Algebra' ,'dsygv         ' ,  &
-       'diagonal_par  ','Linear Algebra' ,'pdsygvx       ' ,  &
-       'lovrlp^-1     ','Linear Algebra' ,'exact or appr ' ,  &
-       'lagmat_orthoco','Linear Algebra' ,'dgemm seq/par ' ,  &
-       'optimize_DIIS ','Other         ' ,'Other         ' ,  &
-       'optimize_SD   ','Other         ' ,'Other         ' ,  &
-       'mix_linear    ','Other         ' ,'Other         ' ,  &
-       'mix_DIIS      ','Other         ' ,'Other         ' ,  &
-       'ig_matric_comm','Communications' ,'mpi p2p       ' ,  &
-       'wf_signals    ','Communications' ,'Socket transf.' ,  &
-       'energs_signals','Communications' ,'Socket transf.' ,  &
-       'rhov_signals  ','Communications' ,'Socket transf.' ,  &
-       'init_locregs  ','Initialization' ,'Miscellaneous ' ,  &
-       'init_commSumro','Initialization' ,'Miscellaneous ' ,  &
-       'init_commPot  ','Initialization' ,'Miscellaneous ' ,  &
-       'init_commOrtho','Initialization' ,'Miscellaneous ' ,  &
-       'init_inguess  ','Initialization' ,'Miscellaneous ' ,  &
-       'init_matrCompr','Initialization' ,'Miscellaneous ' ,  &
-       'init_collcomm ','Initialization' ,'Miscellaneous ' ,  &
-       'init_collco_sr','Initialization' ,'Miscellaneous ' ,  &
-       'init_orbs_lin ','Initialization' ,'Miscellaneous ' ,  &
-       'init_repart   ','Initialization' ,'Miscellaneous ' ,  &
-       'initMatmulComp','Initialization' ,'Miscellaneous ' ,  &
-       'Pot_after_comm','Other         ' ,'global_to_loca' ,  & 
-       'Init to Zero  ','Other         ' ,'Memset        ' ,  &
-       'calc_kernel   ','Other         ' ,'Miscellaneous ' ,  &
-       'commun_kernel ','Communications' ,'mpi_allgatherv' ,  &
-       'getlocbasinit ','Other         ' ,'Miscellaneous ' ,  &
-       'updatelocreg1 ','Other         ' ,'Miscellaneous ' ,  &
-       'linscalinit   ','Other         ' ,'Miscellaneous ' ,  &
-       'commbasis4dens','Communications' ,'Miscellaneous ' ,  &
-       'eglincomms    ','Communications' ,'Miscellaneous ' ,  &
-       'allocommsumrho','Communications' ,'Miscellaneous ' ,  &
-       'ovrlptransComp','Other         ' ,'Miscellaneous ' ,  &
-       'ovrlptransComm','Communications' ,'mpi_allreduce ' ,  &
-       'lincombtrans  ','Other         ' ,'Miscellaneous ' ,  &
-       'glsynchham1   ','Other         ' ,'Miscellaneous ' ,  &
-       'glsynchham2   ','Other         ' ,'Miscellaneous ' ,  &
-       'gauss_proj    ','Other         ' ,'Miscellaneous ' ,  &
-       'sumrho_allred ','Communications' ,'mpiallred     ' ,  &
-       'deallocprec   ','Other         ' ,'Miscellaneous ' ,  &
-       'large2small   ','Other         ' ,'Miscellaneous ' ,  &
-       'small2large   ','Other         ' ,'Miscellaneous ' ,  &
-       'renormCoefCom1','Linear Algebra' ,'Miscellaneous ' ,  &
-       'renormCoefCom2','Linear Algebra' ,'Miscellaneous ' ,  &
-       'renormCoefComm','Communications' ,'Miscellaneous ' ,  &
-       'waitAllgatKern','Other         ' ,'Miscellaneous ' ,  &
-       'UnBlockPot    ','Other         ' ,'Overlap comms ' ,  &
-       'UnBlockDen    ','Other         ' ,'Overlap comms ' ,  &
-       'global_local  ','Initialization' ,'Unknown       ' ,  &
-       'wfd_creation  ','Other         ' ,'Miscellaneous ' ,  & 
-       'comm_llr      ','Communications' ,'Miscellaneous ' ,  &
-       'AllocationProf','Other         ' ,'Allocate arrs ' ,  &
-       'dirmin_lagmat1','Linear Algebra' ,'grad calc     ' ,  &
-       'dirmin_lagmat2','Linear Algebra' ,'allgatherv    ' ,  &
-       'dirmin_dgesv  ','Linear Algebra' ,'dgesv/pdgesv  ' ,  &
-       'dirmin_sddiis ','Linear Algebra' ,'Miscellaneous ' ,  &
-       'dirmin_allgat ','Linear Algebra' ,'allgatherv    ' ,  &
-       'dirmin_sdfit  ','Linear Algebra' ,'allgatherv etc' ,  &
-       'chebyshev_comp','Linear Algebra' ,'matmul/matadd ' ,  &
-       'chebyshev_comm','Communications' ,'allreduce     ' ,  &
-       'chebyshev_coef','Other         ' ,'Miscellaneous ' ,  &
-       'FOE_auxiliary ','Other         ' ,'Miscellaneous ' ,  &
-       'FOE_init      ','Other         ' ,'Miscellaneous ' ,  &
-       'compress_uncom','Other         ' ,'Miscellaneous ' ,  &
-       'norm_trans    ','Other         ' ,'Miscellaneous ' ,  &
-       'misc          ','Other         ' ,'Miscellaneous ' ,  &
-       'sparse_copy   ','Other         ' ,'Miscellaneous ' ,  &
-       'constraineddft','Other         ' ,'Miscellaneous ' ,  &
-       'transfer_int  ','Other         ' ,'Miscellaneous ' ,  &
-       'Reformatting  ','Initialization' ,'Interpolation ' ,  &
-       'restart_wvl   ','Initialization' ,'inguess    rst' ,  &
-       'restart_rsp   ','Initialization' ,'inguess    rst' ,  &
-       'check_sumrho  ','Initialization' ,'unitary check ' ,  &
-       'check_pot     ','Initialization' ,'unitary check ' ,  &
-       'ApplyLocPot   ','Convolutions  ' ,'OpenCL ported ' ,  &
-       'ApplyLocKin   ','Convolutions  ' ,'OpenCL ported ' ,  &
-       'kernel_init   ','Other         ' ,'Fragment calc ' ,  &
-       'calc_energy   ','Linear Algebra' ,'allred etc    ' ,  &
-       'new_pulay_corr','Other         ' ,'Pulay forces  ' ,  &
-       'dev_from_unity','Other         ' ,'Miscellaneous ' ,  &
-       'ks_residue    ','Linear Algebra' ,'Miscellaneous ' ,  &
-       'weightanalysis','Linear Algebra' ,'Fragment calc ' ,  &
-       'tmbrestart    ','Initialization' ,'Miscellaneous ' ,  &
-       'readtmbfiles  ','Initialization' ,'Miscellaneous ' ,  &
-       'readisffiles  ','Initialization' ,'Miscellaneous ' ,  &
-       'purify_kernel ','Linear Algebra' ,'dgemm         ' ,  &
-       'calc_bounds   ','Other         ' ,'Miscellaneous ' /),(/3,ncat/))
-  logical :: parallel,init,newfile,debugmode
-  integer :: ncounters, ncaton,nproc = 0,nextra,ncat_stopped
-  real(kind=8) :: time0,t0
-  real(kind=8), dimension(ncat+1) :: timesum=0.0d0
-  real(kind=8), dimension(ncat) :: pctimes=0.0d0 !total times of the partial counters
-  character(len=10), dimension(ncat) :: pcnames=repeat(' ',10) !names of the partial counters, to be assigned
-  character(len=50) :: formatstring,strextra
-  character(len=128) :: filename_time
-=======
 
   !private to be put
 
@@ -222,7 +59,6 @@
 
   !>global variable controlling the different instances of the calls
   type(time_ctrl), dimension(max_ctrl) :: times
->>>>>>> ffa93dbe
 
   contains
 
