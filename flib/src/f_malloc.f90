--- conflicted
+++ resolved
@@ -510,12 +510,8 @@
 
   function f_malloc_ptr_i2(src,id,routine_id,lbounds,ubounds,profile) result(m)
     implicit none
-<<<<<<< HEAD
     integer, dimension(:,:), pointer, intent(in) :: src
-=======
-    integer, dimension(:,:), intent(in) :: src
-    integer, dimension(:), intent(in), optional :: lbounds,ubounds
->>>>>>> b877e042
+    integer, dimension(:), intent(in), optional :: lbounds,ubounds
     type(malloc_information_ptr) :: m
     include 'f_malloc-base-inc.f90'
     include 'f_malloc-inc.f90'
