!> @file
!! Routines to deal with the address of objects or external functions
!! @author
!!    Copyright (C) 2013-2013 BigDFT group
!!    This file is distributed under the terms of the
!!    GNU General Public License, see ~/COPYING file
!!    or http://www.gnu.org/copyleft/gpl.txt .
!!    For the list of contributors, see ~/AUTHORS

!> Module used by the module to manage the memory allocations
!! needed to pass to the C routines the correct address
!! in order to take the address of the metadata
module metadata_interfaces
  implicit none

  private

  integer, parameter :: longsize=20              !<could be lower
  character(len=*), parameter :: fmtlong='(i20)' !< conversion of long integer

  interface
     subroutine geti1(array,iadd)
       implicit none
       integer, dimension(:), allocatable, intent(in) :: array
       integer(kind=8), intent(out) :: iadd
     end subroutine geti1

     subroutine geti2(array,iadd)
       implicit none
       integer, dimension(:,:), allocatable, intent(in) :: array
       integer(kind=8), intent(out) :: iadd
     end subroutine geti2

     subroutine geti3(array,iadd)
       implicit none
       integer, dimension(:,:,:), allocatable, intent(in) :: array
       integer(kind=8), intent(out) :: iadd
     end subroutine geti3

     subroutine geti4(array,iadd)
       implicit none
       integer, dimension(:,:,:,:), allocatable, intent(in) :: array
       integer(kind=8), intent(out) :: iadd
     end subroutine geti4

     ! long integer arrays
     subroutine getil1(array,iadd)
       implicit none
       integer(kind=8), dimension(:), allocatable, intent(in) :: array
       integer(kind=8), intent(out) :: iadd
     end subroutine getil1

     subroutine getil2(array,iadd)
       implicit none
       integer(kind=8), dimension(:,:), allocatable, intent(in) :: array
       integer(kind=8), intent(out) :: iadd
     end subroutine getil2

     !character templates, not the length is added
     subroutine getc1(length,array,iadd)
       implicit none
       integer, intent(in) :: length
       character(len=length), dimension(:), allocatable, intent(in) :: array
       integer(kind=8), intent(out) :: iadd
     end subroutine getc1

     subroutine getl1(array,iadd)
       implicit none
       logical, dimension(:), allocatable, intent(in) :: array
       integer(kind=8), intent(out) :: iadd
     end subroutine getl1

     subroutine getl2(array,iadd)
       implicit none
       logical, dimension(:,:), allocatable, intent(in) :: array
       integer(kind=8), intent(out) :: iadd
     end subroutine getl2

     subroutine getl3(array,iadd)
       implicit none
       logical, dimension(:,:,:), allocatable, intent(in) :: array
       integer(kind=8), intent(out) :: iadd
     end subroutine getl3

     subroutine getr1(array,iadd)
       implicit none
       real, dimension(:), allocatable, intent(in) :: array
       integer(kind=8), intent(out) :: iadd
     end subroutine getr1

     subroutine getr2(array,iadd)
       implicit none
       real, dimension(:,:), allocatable, intent(in) :: array
       integer(kind=8), intent(out) :: iadd
     end subroutine getr2

     subroutine getr3(array,iadd)
       implicit none
       real, dimension(:,:,:), allocatable, intent(in) :: array
       integer(kind=8), intent(out) :: iadd
     end subroutine getr3

     subroutine getdp1(array,iadd)
       implicit none
       double precision, dimension(:), allocatable, intent(in) :: array
       integer(kind=8), intent(out) :: iadd
     end subroutine getdp1

     subroutine getdp2(array,iadd)
       implicit none
       double precision, dimension(:,:), allocatable, intent(in) :: array
       integer(kind=8), intent(out) :: iadd
     end subroutine getdp2

     subroutine getdp3(array,iadd)
       implicit none
       double precision, dimension(:,:,:), allocatable, intent(in) :: array
       integer(kind=8), intent(out) :: iadd
     end subroutine getdp3

     subroutine getdp4(array,iadd)
       implicit none
       double precision, dimension(:,:,:,:), allocatable, intent(in) :: array
       integer(kind=8), intent(out) :: iadd
     end subroutine getdp4

     subroutine getdp5(array,iadd)
       implicit none
       double precision, dimension(:,:,:,:,:), allocatable, intent(in) :: array
       integer(kind=8), intent(out) :: iadd
     end subroutine getdp5

     subroutine getdp6(array,iadd)
       implicit none
       double precision, dimension(:,:,:,:,:,:), allocatable, intent(in) :: array
       integer(kind=8), intent(out) :: iadd
     end subroutine getdp6

     subroutine getdp7(array,iadd)
       implicit none
       double precision, dimension(:,:,:,:,:,:,:), allocatable, intent(in) :: array
       integer(kind=8), intent(out) :: iadd
     end subroutine getdp7

     subroutine getz2(array,iadd)
       implicit none
       double complex, dimension(:,:), allocatable, intent(in) :: array
       integer(kind=8), intent(out) :: iadd
     end subroutine getz2

     subroutine getdp1ptr(array,iadd)
       implicit none
       double precision, dimension(:), pointer, intent(in) :: array
       integer(kind=8), intent(out) :: iadd
     end subroutine getdp1ptr

     subroutine getdp2ptr(array,iadd)
       implicit none
       double precision, dimension(:,:), pointer, intent(in) :: array
       integer(kind=8), intent(out) :: iadd
     end subroutine getdp2ptr

     subroutine getdp3ptr(array,iadd)
       implicit none
       double precision, dimension(:,:,:), pointer, intent(in) :: array
       integer(kind=8), intent(out) :: iadd
     end subroutine getdp3ptr

     subroutine getdp4ptr(array,iadd)
       implicit none
       double precision, dimension(:,:,:,:), pointer, intent(in) :: array
       integer(kind=8), intent(out) :: iadd
     end subroutine getdp4ptr

     subroutine getdp5ptr(array,iadd)
       implicit none
       double precision, dimension(:,:,:,:,:), pointer, intent(in) :: array
       integer(kind=8), intent(out) :: iadd
     end subroutine getdp5ptr

     subroutine getdp6ptr(array,iadd)
       implicit none
       double precision, dimension(:,:,:,:,:,:), pointer, intent(in) :: array
       integer(kind=8), intent(out) :: iadd
     end subroutine getdp6ptr

     subroutine geti1ptr(array,iadd)
       implicit none
       integer, dimension(:), pointer, intent(in) :: array
       integer(kind=8), intent(out) :: iadd
     end subroutine geti1ptr

     subroutine geti2ptr(array,iadd)
       implicit none
       integer, dimension(:,:), pointer, intent(in) :: array
       integer(kind=8), intent(out) :: iadd
     end subroutine geti2ptr

     subroutine geti3ptr(array,iadd)
       implicit none
       integer, dimension(:,:,:), pointer, intent(in) :: array
       integer(kind=8), intent(out) :: iadd
     end subroutine geti3ptr

     subroutine geti4ptr(array,iadd)
       implicit none
       integer, dimension(:,:,:,:), pointer, intent(in) :: array
       integer(kind=8), intent(out) :: iadd
     end subroutine geti4ptr

     subroutine getl2ptr(array,iadd)
       implicit none
       logical, dimension(:,:), pointer, intent(in) :: array
       integer(kind=8), intent(out) :: iadd
     end subroutine getl2ptr

     subroutine getl3ptr(array,iadd)
       implicit none
       logical, dimension(:,:,:), pointer, intent(in) :: array
       integer(kind=8), intent(out) :: iadd
     end subroutine getl3ptr

     subroutine getc1ptr(length,array,iadd)
       implicit none
       integer, intent(in) :: length
       character(len=length), dimension(:), pointer, intent(in) :: array
       integer(kind=8), intent(out) :: iadd
     end subroutine getc1ptr

     subroutine getz1ptr(array,iadd)
       implicit none
       double complex, dimension(:), pointer, intent(in) :: array
       integer(kind=8), intent(out) :: iadd
     end subroutine getz1ptr


  end interface

interface pad_array
  module procedure pad_i1,pad_i2,pad_i3,pad_i4
  module procedure pad_il1, pad_il2
  module procedure pad_c1
  module procedure pad_l1,pad_l2,pad_l3
  module procedure pad_r1,pad_r2,pad_r3
  module procedure pad_dp1,pad_dp2,pad_dp3,pad_dp4,pad_dp5,pad_dp6,pad_dp7
  module procedure pad_z1, pad_z2
  module procedure pad_li1,pad_li2,pad_li3,pad_li4
end interface

!>procedure to retrieve the value of the address of the first element of an array
!!this is made necessary from the fact that the treatment of character arrays is 
!!not standard
interface loc_arr
   module procedure la_i1,la_i2,la_i3,la_i4
   module procedure la_il1, la_il2
   module procedure la_r1,la_r2,la_r3
   module procedure la_d1,la_d2,la_d3,la_d4,la_d5,la_d6,la_d7
   module procedure la_l1,la_l2,la_l3
   module procedure la_z1,la_z2
   module procedure la_c1
   module procedure la_li1,la_li2,la_li3,la_li4
end interface

public :: pad_array
public :: geti1,geti2,geti3,geti4
public :: getil1, getil2
public :: getc1
public :: getl1,getl2,getl3
public :: getr1,getr2,getr3
public :: getdp1,getdp2,getdp3,getdp4,getdp5,getdp6,getdp7!,getlongaddress
public :: getz2
public :: getdp1ptr,getdp2ptr,getdp3ptr,getdp4ptr,getdp5ptr,getdp6ptr
public :: geti1ptr,geti2ptr,geti3ptr,geti4ptr
public :: getl2ptr, getl3ptr
public :: getz1ptr
public :: getc1ptr
public :: address_toi,long_toa,loc_arr

contains

  subroutine pad_i1(array,init_to_zero,shp,ndebug)
    implicit none
    logical, intent(in) :: init_to_zero
    integer, intent(in) :: ndebug
    integer, dimension(1), intent(in) :: shp
    integer(kind=4), dimension(shp(1)+ndebug), intent(out) :: array
    
    call pad_integer(array,init_to_zero,shp(1),shp(1)+ndebug)

  end subroutine pad_i1

  subroutine pad_i2(array,init_to_zero,shp,ndebug)
    implicit none
    logical, intent(in) :: init_to_zero
    integer, intent(in) :: ndebug
    integer, dimension(2), intent(in) :: shp
    integer(kind=4), dimension(shp(1),shp(2)+ndebug), intent(out) :: array
    
    call pad_integer(array,init_to_zero,product(shp),product(shp(1:1))*(shp(2)+ndebug))

  end subroutine pad_i2

  subroutine pad_i3(array,init_to_zero,shp,ndebug)
    implicit none
    logical, intent(in) :: init_to_zero
    integer, intent(in) :: ndebug
    integer, dimension(3), intent(in) :: shp
    integer(kind=4), dimension(shp(1),shp(2),shp(3)+ndebug), intent(out) :: array
    
    call pad_integer(array,init_to_zero,product(shp),product(shp(1:2))*(shp(3)+ndebug))

  end subroutine pad_i3

  subroutine pad_i4(array,init_to_zero,shp,ndebug)
    implicit none
    logical, intent(in) :: init_to_zero
    integer, intent(in) :: ndebug
    integer, dimension(4), intent(in) :: shp
    integer(kind=4), dimension(shp(1),shp(2),shp(3),shp(4)+ndebug), intent(out) :: array
    
    call pad_integer(array,init_to_zero,product(shp),product(shp(1:3))*(shp(4)+ndebug))

  end subroutine pad_i4

  subroutine pad_il1(array,init_to_zero,shp,ndebug)
    implicit none
    logical, intent(in) :: init_to_zero
    integer, intent(in) :: ndebug
    integer, dimension(1), intent(in) :: shp
    integer(kind=8), dimension(shp(1)+ndebug), intent(out) :: array
    
    call pad_integerlong(array,init_to_zero,shp(1),shp(1)+ndebug)

  end subroutine pad_il1

  subroutine pad_il2(array,init_to_zero,shp,ndebug)
    implicit none
    logical, intent(in) :: init_to_zero
    integer, intent(in) :: ndebug
    integer, dimension(2), intent(in) :: shp
    integer(kind=8), dimension(shp(1),shp(2)+ndebug), intent(out) :: array
    
    call pad_integerlong(array,init_to_zero,product(shp),product(shp(1:1))*(shp(2)+ndebug))

  end subroutine pad_il2

  subroutine pad_c1(array,init_to_zero,shp,ndebug)
    implicit none
    logical, intent(in) :: init_to_zero
    integer, intent(in) :: ndebug
    integer, dimension(1), intent(in) :: shp
    character(len=*), dimension(shp(1)+ndebug), intent(out) :: array
    
    call pad_character(array,init_to_zero,shp(1),shp(1)+ndebug)

  end subroutine pad_c1

  subroutine pad_l1(array,init_to_zero,shp,ndebug)
    implicit none
    logical, intent(in) :: init_to_zero
    integer, intent(in) :: ndebug
    integer, dimension(1), intent(in) :: shp
    logical, dimension(shp(1)+ndebug), intent(out) :: array
    
    call pad_logical(array,init_to_zero,shp(1),shp(1)+ndebug)

  end subroutine pad_l1

  subroutine pad_l2(array,init_to_zero,shp,ndebug)
    implicit none
    logical, intent(in) :: init_to_zero
    integer, intent(in) :: ndebug
    integer, dimension(2), intent(in) :: shp
    logical, dimension(shp(1),shp(2)+ndebug), intent(out) :: array
    
    call pad_logical(array,init_to_zero,product(shp),product(shp(1:1))*(shp(2)+ndebug))

  end subroutine pad_l2

  subroutine pad_l3(array,init_to_zero,shp,ndebug)
    implicit none
    logical, intent(in) :: init_to_zero
    integer, intent(in) :: ndebug
    integer, dimension(3), intent(in) :: shp
    logical, dimension(shp(1),shp(2),shp(3)+ndebug), intent(out) :: array

    call pad_logical(array,init_to_zero,product(shp),&
         product(shp(1:2))*(shp(3)+ndebug))

  end subroutine pad_l3

  subroutine pad_r1(array,init_to_zero,shp,ndebug)
    implicit none
    logical, intent(in) :: init_to_zero
    integer, intent(in) :: ndebug
    integer, dimension(1), intent(in) :: shp
    real, dimension(shp(1)+ndebug), intent(out) :: array
    
    call pad_simple(array,init_to_zero,shp(1),shp(1)+ndebug)

  end subroutine pad_r1

  subroutine pad_r2(array,init_to_zero,shp,ndebug)
    implicit none
    logical, intent(in) :: init_to_zero
    integer, intent(in) :: ndebug
    integer, dimension(2), intent(in) :: shp
    real, dimension(shp(1),shp(2)+ndebug), intent(out) :: array
    
    call pad_simple(array,init_to_zero,product(shp),product(shp(1:1))*(shp(2)+ndebug))

  end subroutine pad_r2

  subroutine pad_r3(array,init_to_zero,shp,ndebug)
    implicit none
    logical, intent(in) :: init_to_zero
    integer, intent(in) :: ndebug
    integer, dimension(3), intent(in) :: shp
    real, dimension(shp(1),shp(2),shp(3)+ndebug), intent(out) :: array

    call pad_simple(array,init_to_zero,product(shp),&
         product(shp(1:2))*(shp(3)+ndebug))

  end subroutine pad_r3

  subroutine pad_dp1(array,init_to_zero,shp,ndebug)
    implicit none
    logical, intent(in) :: init_to_zero
    integer, intent(in) :: ndebug
    integer, dimension(1), intent(in) :: shp
    double precision, dimension(shp(1)+ndebug), intent(out) :: array
    
    call pad_double(array,init_to_zero,shp(1),shp(1)+ndebug)

  end subroutine pad_dp1

  subroutine pad_dp2(array,init_to_zero,shp,ndebug)
    implicit none
    logical, intent(in) :: init_to_zero
    integer, intent(in) :: ndebug
    integer, dimension(2), intent(in) :: shp
    double precision, dimension(shp(1),shp(2)+ndebug), intent(out) :: array
    
    call pad_double(array,init_to_zero,product(shp),product(shp(1:1))*(shp(2)+ndebug))

  end subroutine pad_dp2

  subroutine pad_dp3(array,init_to_zero,shp,ndebug)
    implicit none
    logical, intent(in) :: init_to_zero
    integer, intent(in) :: ndebug
    integer, dimension(3), intent(in) :: shp
    double precision, dimension(shp(1),shp(2),shp(3)+ndebug), intent(out) :: array
    
    call pad_double(array,init_to_zero,product(shp),product(shp(1:2))*(shp(3)+ndebug))

  end subroutine pad_dp3

  subroutine pad_dp4(array,init_to_zero,shp,ndebug)
    implicit none
    logical, intent(in) :: init_to_zero
    integer, intent(in) :: ndebug
    integer, dimension(4), intent(in) :: shp
    double precision, dimension(shp(1),shp(2),shp(3),shp(4)+ndebug), intent(out) :: array
    
    call pad_double(array,init_to_zero,product(shp),product(shp(1:3))*(shp(4)+ndebug))

  end subroutine pad_dp4

  subroutine pad_dp5(array,init_to_zero,shp,ndebug)
    implicit none
    logical, intent(in) :: init_to_zero
    integer, intent(in) :: ndebug
    integer, dimension(5), intent(in) :: shp
    double precision, dimension(shp(1),shp(2),shp(3),shp(4),shp(5)+ndebug), intent(out) :: array
    
    call pad_double(array,init_to_zero,product(shp),product(shp(1:4))*(shp(5)+ndebug))

  end subroutine pad_dp5

  subroutine pad_dp6(array,init_to_zero,shp,ndebug)
    implicit none
    logical, intent(in) :: init_to_zero
    integer, intent(in) :: ndebug
    integer, dimension(6), intent(in) :: shp
    double precision, dimension(shp(1),shp(2),shp(3),shp(4),shp(5),shp(6)+ndebug), intent(out) :: array
    
    call pad_double(array,init_to_zero,product(shp),product(shp(1:5))*(shp(6)+ndebug))

  end subroutine pad_dp6

  subroutine pad_dp7(array,init_to_zero,shp,ndebug)
    implicit none
    logical, intent(in) :: init_to_zero
    integer, intent(in) :: ndebug
    integer, dimension(7), intent(in) :: shp
    double precision, dimension(shp(1),shp(2),shp(3),shp(4),shp(5),shp(6),shp(7)+ndebug), intent(out) :: array
    
    call pad_double(array,init_to_zero,product(shp),product(shp(1:6))*(shp(7)+ndebug))

  end subroutine pad_dp7

  subroutine pad_z1(array,init_to_zero,shp,ndebug)
    implicit none
    logical, intent(in) :: init_to_zero
    integer, intent(in) :: ndebug
    integer, dimension(1), intent(in) :: shp
    double complex, dimension(shp(1)+ndebug), intent(out) :: array
    
    call pad_double_complex(array,init_to_zero,shp(1),shp(1)+ndebug)

  end subroutine pad_z1

  subroutine pad_z2(array,init_to_zero,shp,ndebug)
    implicit none
    logical, intent(in) :: init_to_zero
    integer, intent(in) :: ndebug
    integer, dimension(2), intent(in) :: shp
    double complex, dimension(shp(1),shp(2)+ndebug), intent(out) :: array
    
    call pad_double_complex(array,init_to_zero,product(shp),product(shp(1:1))*(shp(2)+ndebug))

  end subroutine pad_z2

  subroutine pad_li1(array,init_to_zero,shp,ndebug)
    implicit none
    logical, intent(in) :: init_to_zero
    integer, intent(in) :: ndebug
    integer, dimension(1), intent(in) :: shp
    integer(kind=8), dimension(shp(1)+ndebug), intent(out) :: array

    call pad_longinteger(array,init_to_zero,shp(1),shp(1)+ndebug)

  end subroutine pad_li1

  subroutine pad_li2(array,init_to_zero,shp,ndebug)
    implicit none
    logical, intent(in) :: init_to_zero
    integer, intent(in) :: ndebug
    integer, dimension(2), intent(in) :: shp
    integer(kind=8), dimension(shp(1),shp(2)+ndebug), intent(out) :: array

    call pad_longinteger(array,init_to_zero,product(shp),product(shp(1:1))*(shp(2)+ndebug))

  end subroutine pad_li2

  subroutine pad_li3(array,init_to_zero,shp,ndebug)
    implicit none
    logical, intent(in) :: init_to_zero
    integer, intent(in) :: ndebug
    integer, dimension(3), intent(in) :: shp
    integer(kind=8), dimension(shp(1),shp(2),shp(3)+ndebug), intent(out) :: array

    call pad_longinteger(array,init_to_zero,product(shp),product(shp(1:2))*(shp(3)+ndebug))

  end subroutine pad_li3

  subroutine pad_li4(array,init_to_zero,shp,ndebug)
    implicit none
    logical, intent(in) :: init_to_zero
    integer, intent(in) :: ndebug
    integer, dimension(4), intent(in) :: shp
    integer(kind=8), dimension(shp(1),shp(2),shp(3),shp(4)+ndebug), intent(out) :: array

    call pad_longinteger(array,init_to_zero,product(shp),product(shp(1:3))*(shp(4)+ndebug))

  end subroutine pad_li4



  subroutine pad_double(array,init,ndim_tot,ndim_extra)
    implicit none
    logical, intent(in) :: init
    integer, intent(in) :: ndim_tot, ndim_extra
    double precision, dimension(ndim_extra), intent(out) :: array
    !local variables
    integer :: i

    if (init) call razero(ndim_tot,array)
    do i=ndim_tot+1,ndim_extra
       array(i)=d_nan()
    end do
  end subroutine pad_double

  subroutine pad_double_complex(array,init,ndim_tot,ndim_extra)
    implicit none
    logical, intent(in) :: init
    integer, intent(in) :: ndim_tot, ndim_extra
    double complex, dimension(ndim_extra), intent(out) :: array
    !local variables
    integer :: i

    if (init) call razero(2*ndim_tot,array)
    do i=ndim_tot+1,ndim_extra
       array(i)=(1.d0,1.d0)*d_nan()
    end do
  end subroutine pad_double_complex

  subroutine pad_simple(array,init,ndim_tot,ndim_extra)
    implicit none
    logical, intent(in) :: init
    integer, intent(in) :: ndim_tot, ndim_extra
    real, dimension(ndim_extra), intent(out) :: array
    !local variables
    integer :: i,i_nan
    real :: r_nan1
    equivalence (r_nan1,i_nan)

    if (init) call razero_simple(ndim_tot,array)
    do i=ndim_tot+1,ndim_extra
       array(i)=r_nan()
    end do
  end subroutine pad_simple

  subroutine pad_logical(array,init,ndim_tot,ndim_extra)
    implicit none
    logical, intent(in) :: init
    integer, intent(in) :: ndim_tot, ndim_extra
    logical, dimension(ndim_extra), intent(out) :: array
    !local variables
    integer :: i

    if (init) then
       do i=1,ndim_tot
          array(i)=.false.
       end do
    end if
    do i=ndim_tot+1,ndim_extra
       array(i)=.true.
    end do
  end subroutine pad_logical

  subroutine pad_integer(array,init,ndim_tot,ndim_extra)
    implicit none
    logical, intent(in) :: init
    integer, intent(in) :: ndim_tot, ndim_extra
    integer(kind=4), dimension(ndim_extra), intent(out) :: array
    !local variables
    integer :: i

    if (init) call razero_integer(ndim_tot,array)
    do i=ndim_tot+1,ndim_extra
       array(i)= 2147483647 !i_nan
    end do
  end subroutine pad_integer

<<<<<<< HEAD
  subroutine pad_longinteger(array,init,ndim_tot,ndim_extra)
=======
  subroutine pad_integerlong(array,init,ndim_tot,ndim_extra)
>>>>>>> a7b335d2
    implicit none
    logical, intent(in) :: init
    integer, intent(in) :: ndim_tot, ndim_extra
    integer(kind=8), dimension(ndim_extra), intent(out) :: array
    !local variables
    integer :: i

<<<<<<< HEAD
    if (init) call razero(ndim_tot,array)
    do i=ndim_tot+1,ndim_extra
       array(i)=li_nan()
    end do
  end subroutine pad_longinteger

=======
    if (init) call razero_integerlong(ndim_tot,array)
    do i=ndim_tot+1,ndim_extra
       array(i)= int(2147483647,kind=8) !i_nan
    end do
  end subroutine pad_integerlong
>>>>>>> a7b335d2

  subroutine pad_character(array,init,ndim_tot,ndim_extra)
    implicit none
    logical, intent(in) :: init
    integer, intent(in) :: ndim_tot, ndim_extra
    character(len=*), dimension(ndim_extra), intent(out) :: array
    !local variables
    integer :: i

    if (init) then
       do i=1,ndim_tot
          array(i)=repeat(' ',len(array(1)))
       end do
    end if
    do i=ndim_tot+1,ndim_extra
       array(i)=repeat('X',len(array(1)))
    end do
  end subroutine pad_character

  !> Function which specify NaN according to IEEE specifications
  function d_nan()
   implicit none
   double precision :: d_nan
   !local variables
   double precision :: dnan
   integer, dimension(2) :: inan
   equivalence (dnan, inan)
   ! This first assignment is for big-endian machines
   inan(1) = 2147483647
   ! The second assignment is for little-endian machines
   inan(2) = 2147483647
   d_nan = dnan
  end function d_nan

  function li_nan()
    implicit none
    integer(kind=8):: li_nan
    !local variables
    integer(kind=8):: linan
    integer, dimension(2) :: inan
    equivalence (linan, inan)
    ! This first assignment is for big-endian machines
    inan(1) = 2147483647
    ! The second assignment is for little-endian machines
    inan(2) = 2147483647
    li_nan = linan
  end function li_nan


  !> Function which specify NaN according to IEEE specifications
  function r_nan()
   implicit none
   real :: r_nan
   !local variables
   real :: rnan
   integer :: inan
   equivalence (rnan, inan)
   inan = 2147483647
   r_nan = rnan
  end function r_nan

  function exa_toi(a)
    character(len=1), intent(in) :: a
    integer :: exa_toi
    select case(a)
    case('0')
       exa_toi=0
    case('1')
       exa_toi=1
    case('2')
       exa_toi=2
    case('3')
       exa_toi=3
    case('4')
       exa_toi=4
    case('5')
       exa_toi=5
    case('6')
       exa_toi=6
    case('7')
       exa_toi=7
    case('8')
       exa_toi=8
    case('9')
       exa_toi=9
    case('a')
       exa_toi=10
    case('b')
       exa_toi=11
    case('c')
       exa_toi=12
    case('d')
       exa_toi=13
    case('e')
       exa_toi=14
    case('f')
       exa_toi=15
    case default
       !raise an error
       print *,'a: ',a
       stop 'undefined value'
    end select
    
  end function exa_toi

  function address_toi(address)
    character(len=*), intent(in) ::  address
    integer(kind=8) :: address_toi
    !local variables
    integer :: i,l
    integer(kind=8) :: j
    character(len=1) :: a

    l=len_trim(address)
    address_toi=0
    do i=l-2,1,-1
       a=address(i+2:i+2)
       j=int(16**(l-2-i),kind=8)*int(exa_toi(a),kind=8)
       !print *,'i,a',i,a,exa_toi(a)
       address_toi=address_toi+j
    end do
    
  end function address_toi

  pure function long_toa(iadd)
    use yaml_strings
    implicit none 
    integer(kind=8), intent(in) :: iadd
    character(len=longsize) :: long_toa
    
    long_toa=adjustl(yaml_toa(iadd,fmt=fmtlong))

  end function long_toa

  !loc array functions
  function la_i1(array) result(la)
    implicit none
    integer(kind=4), dimension(:), intent(in) :: array
    include 'getadd-c-inc.f90' 
    la=f_loc(array(1))
  end function la_i1
  function la_i2(array) result(la)
    implicit none
    integer(kind=4), dimension(:,:), intent(in) :: array
    include 'getadd-c-inc.f90' 
    la=f_loc(array(1,1))
  end function la_i2
  function la_i3(array) result(la)
    implicit none
    integer(kind=4), dimension(:,:,:), intent(in) :: array
    include 'getadd-c-inc.f90' 
    la=f_loc(array(1,1,1))
  end function la_i3
  function la_i4(array) result(la)
    implicit none
    integer(kind=4), dimension(:,:,:,:), intent(in) :: array
    include 'getadd-c-inc.f90' 
    la=f_loc(array(1,1,1,1))
  end function la_i4
  function la_il1(array) result(la)
    implicit none
    integer(kind=8), dimension(:), intent(in) :: array
    include 'getadd-c-inc.f90' 
    la=f_loc(array(1))
  end function la_il1
  function la_il2(array) result(la)
    implicit none
    integer(kind=8), dimension(:,:), intent(in) :: array
    include 'getadd-c-inc.f90' 
    la=f_loc(array(1,1))
  end function la_il2
  function la_r1(array) result(la)
    implicit none
    real, dimension(:), intent(in) :: array
    include 'getadd-c-inc.f90' 
    la=f_loc(array(1))
  end function la_r1
  function la_r2(array) result(la)
    implicit none
    real, dimension(:,:), intent(in) :: array
    include 'getadd-c-inc.f90' 
    la=f_loc(array(1,1))
  end function la_r2
  function la_r3(array) result(la)
    implicit none
    real, dimension(:,:,:), intent(in) :: array
    include 'getadd-c-inc.f90' 
    la=f_loc(array(1,1,1))
  end function la_r3
  function la_d1(array) result(la)
    implicit none
    double precision, dimension(:), intent(in) :: array
    include 'getadd-c-inc.f90' 
    la=f_loc(array(1))
  end function la_d1
  function la_d2(array) result(la)
    implicit none
    double precision, dimension(:,:), intent(in) :: array
    include 'getadd-c-inc.f90' 
    la=f_loc(array(1,1))
  end function la_d2
  function la_d3(array) result(la)
    implicit none
    double precision, dimension(:,:,:), intent(in) :: array
    include 'getadd-c-inc.f90' 
    la=f_loc(array(1,1,1))
  end function la_d3
  function la_d4(array) result(la)
    implicit none
    double precision, dimension(:,:,:,:), intent(in) :: array
    include 'getadd-c-inc.f90' 
    la=f_loc(array(1,1,1,1))
  end function la_d4
  function la_d5(array) result(la)
    implicit none
    double precision, dimension(:,:,:,:,:), intent(in) :: array
    include 'getadd-c-inc.f90' 
    la=f_loc(array(1,1,1,1,1))
  end function la_d5
  function la_d6(array) result(la)
    implicit none
    double precision, dimension(:,:,:,:,:,:), intent(in) :: array
    include 'getadd-c-inc.f90' 
    la=f_loc(array(1,1,1,1,1,1))
  end function la_d6
  function la_d7(array) result(la)
    implicit none
    double precision, dimension(:,:,:,:,:,:,:), intent(in) :: array
    include 'getadd-c-inc.f90' 
    la=f_loc(array(1,1,1,1,1,1,1))
  end function la_d7
  function la_l1(array) result(la)
    implicit none
    logical, dimension(:), intent(in) :: array
    include 'getadd-c-inc.f90' 
    la=f_loc(array(1))
  end function la_l1
  function la_l2(array) result(la)
    implicit none
    logical, dimension(:,:), intent(in) :: array
    include 'getadd-c-inc.f90' 
    la=f_loc(array(1,1))
  end function la_l2
  function la_l3(array) result(la)
    implicit none
    logical, dimension(:,:,:), intent(in) :: array
    include 'getadd-c-inc.f90' 
    la=f_loc(array(1,1,1))
  end function la_l3
  function la_z1(array) result(la)
    implicit none
    double complex, dimension(:), intent(in) :: array
    include 'getadd-c-inc.f90' 
    la=f_loc(array(1))
  end function la_z1
  function la_z2(array) result(la)
    implicit none
    double complex, dimension(:,:), intent(in) :: array
    include 'getadd-c-inc.f90' 
    la=f_loc(array(1,1))
  end function la_z2
  function la_z3(array) result(la)
    implicit none
    double complex, dimension(:,:,:), intent(in) :: array
    include 'getadd-c-inc.f90' 
    la=f_loc(array(1,1,1))
  end function la_z3
  function la_c1(array) result(la)
    implicit none
    character(len=*), dimension(:), intent(in) :: array
    include 'getadd-c-inc.f90' 
    la=f_loc(array(1))
  end function la_c1
  function la_li1(array) result(la)
    implicit none
    integer(kind=8), dimension(:), intent(in) :: array
    include 'getadd-c-inc.f90' 
    la=f_loc(array(1))
  end function la_li1
  function la_li2(array) result(la)
    implicit none
    integer(kind=8), dimension(:,:), intent(in) :: array
    include 'getadd-c-inc.f90' 
    la=f_loc(array(1,1))
  end function la_li2
  function la_li3(array) result(la)
    implicit none
    integer(kind=8), dimension(:,:,:), intent(in) :: array
    include 'getadd-c-inc.f90'
    la=f_loc(array(1,1,1))
  end function la_li3
  function la_li4(array) result(la)
    implicit none
    integer(kind=8), dimension(:,:,:,:), intent(in) :: array
    include 'getadd-c-inc.f90'
    la=f_loc(array(1,1,1,1))
  end function la_li4



end module metadata_interfaces


!> Routine to call an external routine with an integer argument
subroutine call_external(routine,args)
  implicit none
  external :: routine                  !< Routine to be called
  integer(kind=8), intent(in) :: args  !< Argument of the called routine


  print *,'calling external, args',args
  
  if (args==0) then
     call routine()
  else
     call routine(args)
  end if
end subroutine call_external


!> Call the external routine with no argument
!! to be generalized to the case where extra arguments are needed
recursive subroutine call_external_f(routine)!,args)
  implicit none
  external :: routine                  !< Routine to be called
!  integer(kind=8), intent(in) :: args


!  print *,'calling external, args',args
  
!  if (args==0) then

     call routine()
!  else
!     call routine(args)
!  end if

end subroutine call_external_f


!> Function which identifies the address of the scalar object
!! associated to a unknown quantity
function f_loc(routine)
  implicit none
  external :: routine       !< Object
  integer(kind=8) :: f_loc  !< Address of the object routine

  call getlongaddress(routine,f_loc)

end function f_loc
<|MERGE_RESOLUTION|>--- conflicted
+++ resolved
@@ -238,7 +238,7 @@
 
 interface pad_array
   module procedure pad_i1,pad_i2,pad_i3,pad_i4
-  module procedure pad_il1, pad_il2
+!  module procedure pad_il1, pad_il2
   module procedure pad_c1
   module procedure pad_l1,pad_l2,pad_l3
   module procedure pad_r1,pad_r2,pad_r3
@@ -252,7 +252,7 @@
 !!not standard
 interface loc_arr
    module procedure la_i1,la_i2,la_i3,la_i4
-   module procedure la_il1, la_il2
+!   module procedure la_il1, la_il2
    module procedure la_r1,la_r2,la_r3
    module procedure la_d1,la_d2,la_d3,la_d4,la_d5,la_d6,la_d7
    module procedure la_l1,la_l2,la_l3
@@ -322,27 +322,27 @@
 
   end subroutine pad_i4
 
-  subroutine pad_il1(array,init_to_zero,shp,ndebug)
-    implicit none
-    logical, intent(in) :: init_to_zero
-    integer, intent(in) :: ndebug
-    integer, dimension(1), intent(in) :: shp
-    integer(kind=8), dimension(shp(1)+ndebug), intent(out) :: array
-    
-    call pad_integerlong(array,init_to_zero,shp(1),shp(1)+ndebug)
-
-  end subroutine pad_il1
-
-  subroutine pad_il2(array,init_to_zero,shp,ndebug)
-    implicit none
-    logical, intent(in) :: init_to_zero
-    integer, intent(in) :: ndebug
-    integer, dimension(2), intent(in) :: shp
-    integer(kind=8), dimension(shp(1),shp(2)+ndebug), intent(out) :: array
-    
-    call pad_integerlong(array,init_to_zero,product(shp),product(shp(1:1))*(shp(2)+ndebug))
-
-  end subroutine pad_il2
+!!$  subroutine pad_il1(array,init_to_zero,shp,ndebug)
+!!$    implicit none
+!!$    logical, intent(in) :: init_to_zero
+!!$    integer, intent(in) :: ndebug
+!!$    integer, dimension(1), intent(in) :: shp
+!!$    integer(kind=8), dimension(shp(1)+ndebug), intent(out) :: array
+!!$    
+!!$    call pad_integerlong(array,init_to_zero,shp(1),shp(1)+ndebug)
+!!$
+!!$  end subroutine pad_il1
+!!$
+!!$  subroutine pad_il2(array,init_to_zero,shp,ndebug)
+!!$    implicit none
+!!$    logical, intent(in) :: init_to_zero
+!!$    integer, intent(in) :: ndebug
+!!$    integer, dimension(2), intent(in) :: shp
+!!$    integer(kind=8), dimension(shp(1),shp(2)+ndebug), intent(out) :: array
+!!$    
+!!$    call pad_integerlong(array,init_to_zero,product(shp),product(shp(1:1))*(shp(2)+ndebug))
+!!$
+!!$  end subroutine pad_il2
 
   subroutine pad_c1(array,init_to_zero,shp,ndebug)
     implicit none
@@ -644,11 +644,7 @@
     end do
   end subroutine pad_integer
 
-<<<<<<< HEAD
   subroutine pad_longinteger(array,init,ndim_tot,ndim_extra)
-=======
-  subroutine pad_integerlong(array,init,ndim_tot,ndim_extra)
->>>>>>> a7b335d2
     implicit none
     logical, intent(in) :: init
     integer, intent(in) :: ndim_tot, ndim_extra
@@ -656,20 +652,12 @@
     !local variables
     integer :: i
 
-<<<<<<< HEAD
     if (init) call razero(ndim_tot,array)
     do i=ndim_tot+1,ndim_extra
        array(i)=li_nan()
     end do
   end subroutine pad_longinteger
 
-=======
-    if (init) call razero_integerlong(ndim_tot,array)
-    do i=ndim_tot+1,ndim_extra
-       array(i)= int(2147483647,kind=8) !i_nan
-    end do
-  end subroutine pad_integerlong
->>>>>>> a7b335d2
 
   subroutine pad_character(array,init,ndim_tot,ndim_extra)
     implicit none
@@ -829,18 +817,18 @@
     include 'getadd-c-inc.f90' 
     la=f_loc(array(1,1,1,1))
   end function la_i4
-  function la_il1(array) result(la)
-    implicit none
-    integer(kind=8), dimension(:), intent(in) :: array
-    include 'getadd-c-inc.f90' 
-    la=f_loc(array(1))
-  end function la_il1
-  function la_il2(array) result(la)
-    implicit none
-    integer(kind=8), dimension(:,:), intent(in) :: array
-    include 'getadd-c-inc.f90' 
-    la=f_loc(array(1,1))
-  end function la_il2
+!!$  function la_il1(array) result(la)
+!!$    implicit none
+!!$    integer(kind=8), dimension(:), intent(in) :: array
+!!$    include 'getadd-c-inc.f90' 
+!!$    la=f_loc(array(1))
+!!$  end function la_il1
+!!$  function la_il2(array) result(la)
+!!$    implicit none
+!!$    integer(kind=8), dimension(:,:), intent(in) :: array
+!!$    include 'getadd-c-inc.f90' 
+!!$    la=f_loc(array(1,1))
+!!$  end function la_il2
   function la_r1(array) result(la)
     implicit none
     real, dimension(:), intent(in) :: array
