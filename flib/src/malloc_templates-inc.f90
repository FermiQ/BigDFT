--- conflicted
+++ resolved
@@ -85,29 +85,7 @@
   include 'deallocate-inc.f90' 
 end subroutine i4_all_free
 
-<<<<<<< HEAD
-subroutine c1_all(array,m)
-  use metadata_interfaces, metadata_address => getc1
-  implicit none
-  type(malloc_information_all), intent(in) :: m
-  character, dimension(:), allocatable, intent(inout) :: array
-  include 'allocate-profile-inc.f90' 
-  !allocate the array
-  allocate(array(m%lbounds(1):m%ubounds(1)+ndebug),stat=ierror)
-  include 'allocate-inc.f90'
-end subroutine c1_all
-
-subroutine c1_all_free(array)
-  use metadata_interfaces, metadata_address => getc1
-  implicit none
-  character, dimension(:), allocatable, intent(inout) :: array
-  include 'deallocate-profile-inc.f90' 
-  include 'deallocate-inc.f90' 
-end subroutine c1_all_free
-
-=======
 include 'malloc_templates-c-inc.f90'
->>>>>>> 59683c3b
 
 subroutine l1_all(array,m)
   use metadata_interfaces, metadata_address => getl1
