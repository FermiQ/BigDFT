!> @file
!!  Module defining handling of errors
!!  In the spirit of this module each error message is handled separately.
!!  The user of this module is able to define the stopping routine, the new error and the error codes.
!! @author Luigi Genovese
!!    Copyright (C) 2012-2013 BigDFT group
!!    This file is distributed under the terms of the
!!    GNU General Public License, see ~/COPYING file
!!    or http://www.gnu.org/copyleft/gpl.txt .
!!    For the list of contributors, see ~/AUTHORS

!!$module error_handling
!!$  use exception_callbacks
!!$  use dictionaries, dict_msg_len=>max_field_length
!!$  implicit none
!!$
!!$  private
!!$
!!$  !some parameters
!!$  character(len=*), parameter :: errid='Id'
!!$  character(len=*), parameter :: errmsg='Message'
!!$  character(len=*), parameter :: erract='Action'
!!$  character(len=*), parameter :: errclbk='Callback Procedure Address'
!!$  character(len=*), parameter :: errclbkadd='Callback Procedure Data Address'
!!$
!!$  character(len=*), parameter :: errunspec='UNSPECIFIED'
!!$  character(len=*), parameter :: errundef='UNKNOWN'
!!$
!!$  integer :: ERR_GENERIC,ERR_SUCCESS,ERR_NOT_DEFINED
!!$
!!$  type(dictionary), pointer :: dict_errors=>null() !< the global dictionaries of possible errors, nullified if not initialized
!!$  type(dictionary), pointer :: dict_present_error=>null() !< local pointer of present error, nullified if success
!!$
!!$  public :: f_err_initialize,f_err_finalize
!!$  public :: f_err_define,f_err_check,f_err_raise,f_err_clean,f_get_error_dict
!!$
!!$  !public variables of the callback module
!!$  public :: f_err_set_callback,f_err_unset_callback
!!$  public :: f_err_severe,f_err_severe_override,f_err_severe_restore
!!$  public :: f_loc
!!$
!!$contains

  !> Initialize the module, in case it has not be done so
  !! the double initialization should not be possible when library is
  !! correctly set up
  subroutine f_err_initialize()
    implicit none
    !local variables
    call f_err_unset_callback()
    if (associated(dict_present_error)) then
       call f_err_clean()
    else
       call dict_init(dict_present_error)
    end if
    if (.not. associated(dict_errors)) then
       call dict_init(dict_errors)
    end if
  end subroutine f_err_initialize

  
  !> Call at the end of the program to finalize the error module (deallocation + report)
  subroutine f_err_finalize()
    implicit none
    call f_err_unset_callback()
    call f_err_severe_restore()
    call dict_free(dict_errors)
    call dict_free(dict_present_error)
  end subroutine f_err_finalize


  !> Define a new error specification and returns the corresponding error code
  !! optionally, an error-specific callback function can be defined
  !! @warning
  !!   gfortran complains on runtime (with option -Wextra) that this routine is recursive.
  recursive subroutine f_err_define(err_name,err_msg,err_id,err_action,callback,callback_data)
    implicit none
    character(len=*), intent(in) :: err_name,err_msg
    integer, intent(out) :: err_id
    integer(kind=8), intent(in), optional :: callback_data
    character(len=*), intent(in), optional :: err_action
    external :: callback
    optional :: callback
    !local variable
    type(dictionary), pointer :: dict_error

    !assure initialization of the library in case of misuse
    if (.not. associated(dict_errors)) then !call f_err_initialize()
       write(0,*)'error_handling library not initialized, f_lib_initialized should be called'
       call f_err_severe()
    end if

    err_id=ERR_GENERIC
!    if (associated(dict_errors)) then
       err_id=dict_len(dict_errors)
!    end if

    call dict_init(dict_error)
    call set(dict_error//err_name//errid,err_id)
    call set(dict_error//err_name//errmsg,err_msg)
    if (present(err_action)) then
       if (len_trim(err_action) /=0)&
            call set(dict_error//err_name//erract,trim(err_action))
    end if
    if (present(callback)) then
       call set(dict_error//err_name//errclbk,f_loc(callback))
       if (present(callback_data)) &
            call set(dict_error//err_name//errclbkadd,callback_data)
    end if

    !if (associated(dict_errors)) 
    call add(dict_errors,dict_error)

  end subroutine f_err_define

  
  !> This function returns true if a generic error has been raised
  !! in case of specified errors, it returns true if an error of this kind has been raised
  function f_err_check(err_id,err_name)
    implicit none
    integer, intent(in), optional :: err_id            !< The code of the error to be checked for
    character(len=*), intent(in), optional :: err_name !< Name of the error to search
    logical :: f_err_check                             !< Return code
    include 'get_err-inc.f90'

    !check if a particular error has been found
    if (get_error==-1) then
       f_err_check = dict_len(dict_present_error) /= 0 
    else
       !othewise check is some error is present
       f_err_check =  get_error/=0
    end if

  end function f_err_check


  !> This routine should be generalized to allow the possiblity of addin customized message at the 
  !! raise of the error. Also customized callback should be allowed
  !! @warning This function is detected as recrusive by gfortran
  recursive function f_err_raise(condition,err_msg,err_id,err_name,callback,callback_data)
    use yaml_strings, only: yaml_toa
    !use yaml_output, only: yaml_dict_dump,yaml_map
    implicit none
    logical, intent(in), optional :: condition                 !< the condition which raise the error
    integer, intent(in), optional :: err_id                    !< the code of the error to be raised.
                                                               !! it should already have been defined by f_err_define
    character(len=*), intent(in), optional :: err_name,err_msg !< search for the error and add a message to it 
    integer(kind=8), intent(in), optional :: callback_data
    external :: callback
    optional :: callback
    logical :: f_err_raise
    !local variables
!    integer :: new_errcode
    integer(kind=8) :: clbk_data_add
!    integer(kind=8) :: clbk_add
!    character(len=max_field_length), dimension(1) :: keys
!    type(dictionary), pointer :: dict_tmp
    character(len=max_field_length) :: message

    if (present(condition)) then
       f_err_raise=condition
    else
       f_err_raise=.true.
    end if

    !once the error has been identified add it to the present errors and call callback function if needed
    if (f_err_raise) then

       !trow the error with the annoying stuff of optional variables
       if (present(err_msg)) then
          message(1:len(message))=err_msg
       else
          message(1:len(message))='UNKNOWN'
       end if

       clbk_data_add=callback_data_add
       if (present(callback_data)) clbk_data_add=callback_data

       if (present(callback)) then
          if (present(err_id)) then
             call f_err_throw(message,err_id,callback=callback,callback_data=clbk_data_add)
          else if (present(err_name)) then
             call f_err_throw(message,err_name=err_name,callback=callback,callback_data=clbk_data_add) 
          else
             call f_err_throw(message,callback=callback,callback_data=clbk_data_add)
          end if
       else
          if (present(err_id)) then
             call f_err_throw(message,err_id,callback_data=clbk_data_add)
          else if (present(err_name)) then
             call f_err_throw(message,err_name=err_name,callback_data=clbk_data_add)
          else
             call f_err_throw(message,callback_data=clbk_data_add)
          end if
       end if
    end if
  end function f_err_raise

<<<<<<< HEAD
=======

>>>>>>> 247184c1
  !> Raise the error indicated
  subroutine f_err_throw(err_msg,err_id,err_name,callback,callback_data)
    use yaml_strings, only: yaml_toa
    implicit none
    integer, intent(in), optional :: err_id !< the code of the error to be raised.
                                            !! it should already have been defined by f_err_define
    character(len=*), intent(in), optional :: err_name,err_msg !< search for the error and add a message to it 
    integer(kind=8), intent(in), optional :: callback_data
    external :: callback
    optional :: callback
    !local variables
    integer :: new_errcode
    integer(kind=8) :: clbk_add,clbk_data_add
    character(len=max_field_length), dimension(1) :: keys
    type(dictionary), pointer :: dict_tmp
    character(len=max_field_length) :: message
    
    !to prevent infinite loop due to not association of the error handling
    if (.not. associated(dict_present_error)) then
       write(0,*) 'error_handling library not initialized'
       call f_err_severe()
    end if

    !search the error ID (the generic error is always the first)
    new_errcode=ERR_GENERIC
    if (present(err_name)) then
       new_errcode= max(dict_errors .index. err_name,ERR_GENERIC)
       !add a potentially verbose error list in case the specified error name has not been found
       if ((dict_errors .index. err_name) < ERR_GENERIC) then
          call f_dump_possible_errors('Error raised, name entered= '//trim(err_name)//&
               '. Errorcode found='//trim(yaml_toa(new_errcode))//&
               '; index function returned'//trim(yaml_toa(dict_errors .index. err_name)))
       end if
       else if (present(err_id)) then
       new_errcode=ERR_GENERIC
       if (err_id < dict_len(dict_errors)) then
          new_errcode=err_id
       else
          !add a potentially verbose error list in case the specified error name has not been found
          call f_dump_possible_errors('Error raised, id='//trim(yaml_toa(err_id)))
       end if
    end if

    if (present(err_msg)) then
       message(1:len(message))=err_msg
    else
       message(1:len(message))='UNKNOWN'
    end if
    call add(dict_present_error,&
         dict_new((/ errid .is. yaml_toa(new_errcode),'Additional Info' .is. message/)))

    !identify callback function 
    clbk_add=callback_add
    clbk_data_add=callback_data_add
    if (present(callback_data)) clbk_data_add=callback_data
    if (present(callback)) then
       clbk_add=f_loc(callback)
    else
       !find the callback in the error definition
       !these data can be inserted in a function
       dict_tmp=>f_get_error_dict(new_errcode)
       !that is how dict_keys function should be called      
       if (dict_size(dict_tmp) <= size(keys)) keys=dict_keys(dict_tmp)
       dict_tmp=>dict_tmp//trim(keys(1))

       if (has_key(dict_tmp,errclbk)) clbk_add=dict_tmp//errclbk
       if (has_key(dict_tmp,errclbkadd)) clbk_data_add=dict_tmp//errclbkadd
    end if

    call err_abort(clbk_add,clbk_data_add)
    
  end subroutine f_err_throw


  function f_get_error_dict(icode)
    implicit none
    integer, intent(in) :: icode
    type(dictionary), pointer :: f_get_error_dict
    !local variables

    f_get_error_dict=>dict_errors//icode
  end function f_get_error_dict


  function f_get_no_of_errors()
    implicit none
    integer :: f_get_no_of_errors

    f_get_no_of_errors=dict_len(dict_present_error)
  end function f_get_no_of_errors


  function f_get_past_error(ierr_num,add_msg)
    implicit none
    integer, intent(in) :: ierr_num
    character(len=*), optional :: add_msg
    integer :: f_get_past_error
    
    f_get_past_error=get_error_id(ierr_num)
    if (present(add_msg)) call get_error_msg(ierr_num,add_msg)
    
  end function f_get_past_error


  function get_error_id(ierr)
    implicit none
    integer, intent(in) :: ierr
    integer :: get_error_id
    if (ierr >= 0) then
       get_error_id=dict_present_error//ierr//errid
    else
       get_error_id=0
    end if
  end function get_error_id


  subroutine get_error_msg(ierr,add_msg)
    implicit none
    integer, intent(in) :: ierr
    character(len=*), intent(out) :: add_msg

    if (ierr >=0) then
       add_msg=dict_present_error//ierr//'Additional Info'
    else
       add_msg=repeat(' ',len(add_msg))
    end if
  end subroutine get_error_msg


  !> Identify id of lastr error occured
  function f_get_last_error(add_msg)
    implicit none
    character(len=*), intent(out), optional :: add_msg
    integer :: f_get_last_error
    !local variables
    integer :: ierr
    ierr=dict_len(dict_present_error)-1
    if (ierr >= 0) then
       f_get_last_error=dict_present_error//ierr//errid
       if (present(add_msg)) add_msg=dict_present_error//ierr//'Additional Info'
    else
       f_get_last_error=0
       if (present(add_msg)) add_msg=repeat(' ',len(add_msg))
    end if
  end function f_get_last_error


  !> Clean the dictionary of present errors
   subroutine f_err_clean()
    implicit none
    call dict_free(dict_present_error)
    call dict_init(dict_present_error)
  end subroutine f_err_clean


  !> Clean last error, if any and get message.
  function f_err_pop(err_id, err_name, add_msg)
    implicit none
    integer, intent(in), optional :: err_id            !< The code of the error to be checked for
    character(len=*), intent(in), optional :: err_name !< Name of the error to search
    character(len=*), intent(out), optional :: add_msg
    integer :: f_err_pop
    !local variables
    include 'get_err-inc.f90'

    if (get_error == -1) then
       ierr=dict_len(dict_present_error)-1
       get_error = 3
    end if
    if (ierr >= 0 .and. get_error > 0) then
       f_err_pop=dict_present_error//ierr//errid
       if (present(add_msg)) add_msg=dict_present_error//ierr//'Additional Info'
       call pop(dict_present_error, ierr)
       if (.not.associated(dict_present_error)) call dict_init(dict_present_error)
    else
       f_err_pop=0
       if (present(add_msg)) add_msg=repeat(' ',len(add_msg))
    end if
  end function f_err_pop


  !> Activate the exception handling for all errors
  subroutine f_err_open_try()
    implicit none
    call f_err_set_callback(f_err_ignore)
  end subroutine f_err_open_try
  

  !> Close the try environment
  subroutine f_err_close_try()
    implicit none
    call f_err_clean() !no errors anymore
    call f_err_unset_callback()
  end subroutine f_err_close_try
  

  function f_get_error_definitions()
    implicit none
    type(dictionary), pointer :: f_get_error_definitions
    f_get_error_definitions => dict_errors
  end function f_get_error_definitions

!!$end module error_handling<|MERGE_RESOLUTION|>--- conflicted
+++ resolved
@@ -196,10 +196,7 @@
     end if
   end function f_err_raise
 
-<<<<<<< HEAD
-=======
-
->>>>>>> 247184c1
+
   !> Raise the error indicated
   subroutine f_err_throw(err_msg,err_id,err_name,callback,callback_data)
     use yaml_strings, only: yaml_toa
