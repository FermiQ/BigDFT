!> @file
!!  Module defining handling of errors
!!  In the spirit of this module each error message is handled separately.
!!  The user of this module is able to define the stopping routine, the new error and the error codes.
!! @author Luigi Genovese
!!    Copyright (C) 2012-2013 BigDFT group
!!    This file is distributed under the terms of the
!!    GNU General Public License, see ~/COPYING file
!!    or http://www.gnu.org/copyleft/gpl.txt .
!!    For the list of contributors, see ~/AUTHORS


!!$module error_handling
!!$  use exception_callbacks
!!$  use dictionaries, dict_msg_len=>max_field_length
!!$  implicit none
!!$
!!$  private
!!$
!!$  !some parameters
!!$  character(len=*), parameter :: errid='Id'
!!$  character(len=*), parameter :: errmsg='Message'
!!$  character(len=*), parameter :: erract='Action'
!!$  character(len=*), parameter :: errclbk='Callback Procedure Address'
!!$  character(len=*), parameter :: errclbkadd='Callback Procedure Data Address'
!!$
!!$  character(len=*), parameter :: errunspec='UNSPECIFIED'
!!$  character(len=*), parameter :: errundef='UNKNOWN'
!!$
!!$  integer :: ERR_GENERIC,ERR_SUCCESS,ERR_NOT_DEFINED
!!$
!!$  type(dictionary), pointer :: dict_errors=>null() !< the global dictionaries of possible errors, nullified if not initialized
!!$  type(dictionary), pointer :: dict_present_error=>null() !< local pointer of present error, nullified if success
!!$
!!$  public :: f_err_initialize,f_err_finalize
!!$  public :: f_err_define,f_err_check,f_err_raise,f_err_clean,f_get_error_dict
!!$
!!$  !public variables of the callback module
!!$  public :: f_err_set_callback,f_err_unset_callback
!!$  public :: f_err_severe,f_err_severe_override,f_err_severe_restore
!!$  public :: f_loc
!!$
!!$contains

  !> Initialize the module, in case it has not be done so
  !! the double initialization should not be possible when library is
  !! correctly set up
  subroutine f_err_initialize()
    implicit none
    !local variables
    call f_err_unset_callback()
    if (associated(dict_present_error)) then
       call f_err_clean()
    else
       call dict_init(dict_present_error)
    end if
    if (.not. associated(dict_errors)) then
       call dict_init(dict_errors)
    end if
  end subroutine f_err_initialize

  
  !> Call at the end of the program to finalize the error module (deallocation + report)
  subroutine f_err_finalize()
    implicit none
    call f_err_unset_callback()
    call f_err_severe_restore()
    call dict_free(dict_errors)
    call dict_free(dict_present_error)
  end subroutine f_err_finalize


  !> Define a new error specification and returns the corresponding error code
  !! optionally, an error-specific callback function can be defined
  !! @warning
  !!   gfortran complains on runtime (with option -Wextra) that this routine is recursive.
  recursive subroutine f_err_define(err_name,err_msg,err_id,err_action,callback,callback_data)
    implicit none
    character(len=*), intent(in) :: err_name,err_msg
    integer, intent(out) :: err_id
    integer(kind=8), intent(in), optional :: callback_data
    character(len=*), intent(in), optional :: err_action
    external :: callback
    optional :: callback
    !local variable
    type(dictionary), pointer :: dict_error

    !assure initialization of the library in case of misuse
    if (.not. associated(dict_errors)) then !call f_err_initialize()
       write(0,*)'error_handling library not initialized, f_lib_initialized should be called'
       call f_err_severe()
    end if

    err_id=ERR_GENERIC
!    if (associated(dict_errors)) then
       err_id=dict_len(dict_errors)
!    end if

    call dict_init(dict_error)
    call set(dict_error//err_name//errid,err_id)
    call set(dict_error//err_name//errmsg,err_msg)
    if (present(err_action)) then
       if (len_trim(err_action) /=0)&
            call set(dict_error//err_name//erract,trim(err_action))
    end if
    if (present(callback)) then
       call set(dict_error//err_name//errclbk,f_loc(callback))
       if (present(callback_data)) &
            call set(dict_error//err_name//errclbkadd,callback_data)
    end if

    !if (associated(dict_errors)) 
    call add(dict_errors,dict_error)

  end subroutine f_err_define

  
  !> This function returns true if a generic error has been raised
  !! in case of specified errors, it returns true if an error of this kind has been raised
  function f_err_check(err_id,err_name)
    implicit none
    integer, intent(in), optional :: err_id            !< The code of the error to be checked for
    character(len=*), intent(in), optional :: err_name !< Name of the error to search
    logical :: f_err_check                             !< Return code
    include 'get_err-inc.f90'

    !check if a particular error has been found
    if (get_error==-1) then
       f_err_check = dict_len(dict_present_error) /= 0 
    else
       !otherwise check is some error is present
       f_err_check =  get_error/=0
    end if

  end function f_err_check


  !> This routine should be generalized to allow the possiblity of addin customized message at the 
  !! raise of the error. Also customized callback should be allowed
  !! @warning This function is detected as recursive by gfortran
  recursive function f_err_raise(condition,err_msg,err_id,err_name,callback,callback_data)
    use yaml_strings, only: yaml_toa
    !use yaml_output, only: yaml_dict_dump,yaml_map
    implicit none
    logical, intent(in), optional :: condition                 !< the condition which raise the error
    integer, intent(in), optional :: err_id                    !< the code of the error to be raised.
                                                               !! it should already have been defined by f_err_define
    character(len=*), intent(in), optional :: err_name,err_msg !< search for the error and add a message to it 
    integer(kind=8), intent(in), optional :: callback_data
    external :: callback
    optional :: callback
    logical :: f_err_raise
    !local variables
!    integer :: new_errcode
    integer(kind=8) :: clbk_data_add
!    integer(kind=8) :: clbk_add
!    character(len=max_field_length), dimension(1) :: keys
!    type(dictionary), pointer :: dict_tmp
    character(len=max_field_length) :: message

    if (present(condition)) then
       f_err_raise=condition
    else
       f_err_raise=.true.
    end if

    !once the error has been identified add it to the present errors and call callback function if needed
    if (f_err_raise) then

       !throw the error with the annoying stuff of optional variables
       if (present(err_msg)) then
          message(1:len(message))=err_msg
       else
          message(1:len(message))='UNKNOWN'
       end if

       clbk_data_add=callback_data_add
       if (present(callback_data)) clbk_data_add=callback_data

       if (present(callback)) then
          if (present(err_id)) then
             call f_err_throw(message,err_id=err_id,callback=callback,callback_data=clbk_data_add)
          else if (present(err_name)) then
             call f_err_throw(message,err_name=err_name,callback=callback,callback_data=clbk_data_add) 
          else
             call f_err_throw(message,callback=callback,callback_data=clbk_data_add)
          end if
       else
          if (present(err_id)) then
             call f_err_throw(message,err_id=err_id,callback_data=clbk_data_add)
          else if (present(err_name)) then
             call f_err_throw(message,err_name=err_name,callback_data=clbk_data_add)
          else
             call f_err_throw(message,callback_data=clbk_data_add)
          end if
       end if
    end if
  end function f_err_raise


  !> Raise the error indicated
  subroutine f_err_throw(err_msg,err_id,err_name,callback,callback_data)
    use yaml_strings, only: yaml_toa
    implicit none
    integer, intent(in), optional :: err_id                    !< The code of the error to be raised.
                                                               !! it should already have been defined by f_err_define
    character(len=*), intent(in), optional :: err_name,err_msg !< Search for the error and add a message to it
    !type(dictionary), pointer, optional :: err_dict            !< Add a dictionary instead of a message
    integer(kind=8), intent(in), optional :: callback_data
    external :: callback
    optional :: callback
    !local variables
    integer :: new_errcode
    integer(kind=8) :: clbk_add,clbk_data_add
    character(len=max_field_length), dimension(1) :: keys
    type(dictionary), pointer :: dict_tmp
    character(len=max_field_length) :: message
    
    !to prevent infinite loop due to not association of the error handling
    if (.not. associated(dict_present_error)) then
       write(0,*) 'error_handling library not initialized'
       call f_err_severe()
    end if

    !search the error ID (the generic error is always the first)
    new_errcode=ERR_GENERIC
    if (present(err_name)) then
       new_errcode= max(dict_errors .index. err_name,ERR_GENERIC)
       !add a potentially verbose error list in case the specified error name has not been found
       if ((dict_errors .index. err_name) < ERR_GENERIC) then
          call f_dump_possible_errors('Error raised, name entered= '//trim(err_name)//&
               '. Errorcode found='//trim(yaml_toa(new_errcode))//&
               '; index function returned'//trim(yaml_toa(dict_errors .index. err_name)))
       end if
       else if (present(err_id)) then
       new_errcode=ERR_GENERIC
       if (err_id < dict_len(dict_errors)) then
          new_errcode=err_id
       else
          !add a potentially verbose error list in case the specified error name has not been found
          call f_dump_possible_errors('Error raised, id='//trim(yaml_toa(err_id)))
       end if
    end if

<<<<<<< HEAD
    if (present(err_msg)) then
       message(1:len(message))=err_msg
    else
       message(1:len(message))='UNKNOWN'
    end if
    call add(dict_present_error,&
         dict_new((/ errid .is. yaml_toa(new_errcode),&
         'Additional Info' .is. message/)))

    !if we are in a try-catch environment, no callback has
    !to be called after the error is produced
    if (try_environment) then
       !identify callback function 
       clbk_add=f_loc(f_err_ignore)
       clbk_data_add=int(0,kind=8)
=======
    !if (present(err_dict)) then
    !   !to prevent infinite loop due to not association of the error handling
    !   if (.not. associated(err_dict)) then
    !      write(0,*) 'dictionary err_dict or initialized in f_err_throw'
    !      call f_err_severe()
    !   else
    !   call add(dict_present_error,&
    !        dict_new((/ errid .is. yaml_toa(new_errcode),ERR_ADD_INFO .is. err_dict/)))
    !   end if
    !else
       if (present(err_msg)) then
          message(1:len(message))=err_msg
       else
          message(1:len(message))='UNKNOWN'
       end if
       call add(dict_present_error,&
            dict_new((/ errid .is. yaml_toa(new_errcode),ERR_ADD_INFO .is. message/)))
    !end if

    !identify callback function 
    clbk_add=callback_add
    clbk_data_add=callback_data_add
    if (present(callback_data)) clbk_data_add=callback_data
    if (present(callback)) then
       clbk_add=f_loc(callback)
>>>>>>> 44204eb0
    else
       !identify callback function 
       clbk_add=callback_add
       clbk_data_add=callback_data_add
       if (present(callback_data)) clbk_data_add=callback_data
       if (present(callback)) then
          clbk_add=f_loc(callback)
       else
          !find the callback in the error definition
          !these data can be inserted in a function
          dict_tmp=>f_get_error_dict(new_errcode)
          !that is how dict_keys function should be called      
          if (dict_size(dict_tmp) <= size(keys)) keys=dict_keys(dict_tmp)
          dict_tmp=>dict_tmp//trim(keys(1))

          if (has_key(dict_tmp,errclbk)) clbk_add=dict_tmp//errclbk
          if (has_key(dict_tmp,errclbkadd)) clbk_data_add=dict_tmp//errclbkadd
       end if
    end if
    call err_abort(clbk_add,clbk_data_add)
    
  end subroutine f_err_throw


  function f_get_error_dict(icode)
    implicit none
    integer, intent(in) :: icode
    type(dictionary), pointer :: f_get_error_dict
    !local variables

    f_get_error_dict=>dict_errors//icode
  end function f_get_error_dict


  function f_get_no_of_errors()
    implicit none
    integer :: f_get_no_of_errors

    f_get_no_of_errors=dict_len(dict_present_error)
  end function f_get_no_of_errors


  function f_get_past_error(ierr_num,add_msg)
    implicit none
    integer, intent(in) :: ierr_num
    character(len=*), optional :: add_msg
    integer :: f_get_past_error
    
    f_get_past_error=get_error_id(ierr_num)
    if (present(add_msg)) call get_error_msg(ierr_num,add_msg)
    
  end function f_get_past_error


  function get_error_id(ierr)
    implicit none
    integer, intent(in) :: ierr
    integer :: get_error_id
    if (ierr >= 0) then
       get_error_id=dict_present_error//ierr//errid
    else
       get_error_id=0
    end if
  end function get_error_id


  subroutine get_error_msg(ierr,add_msg)
    implicit none
    integer, intent(in) :: ierr
    character(len=*), intent(out) :: add_msg

    if (ierr >=0) then
       add_msg=dict_present_error//ierr//ERR_ADD_INFO
    else
       add_msg=repeat(' ',len(add_msg))
    end if
  end subroutine get_error_msg


  !> Identify id of last error occured
  function f_get_last_error(add_msg)
    implicit none
    character(len=*), intent(out), optional :: add_msg
    integer :: f_get_last_error
    !local variables
    integer :: ierr
    ierr=dict_len(dict_present_error)-1
    if (ierr >= 0) then
       f_get_last_error=dict_present_error//ierr//errid
<<<<<<< HEAD
       if (present(add_msg)) &
            add_msg=dict_present_error//ierr//'Additional Info'
=======
       if (present(add_msg)) add_msg=dict_present_error//ierr//ERR_ADD_INFO
>>>>>>> 44204eb0
    else
       f_get_last_error=0
       if (present(add_msg)) add_msg=repeat(' ',len(add_msg))
    end if
  end function f_get_last_error

  !> Clean the dictionary of present errors
   subroutine f_err_clean()
    implicit none
    call dict_free(dict_present_error)
    call dict_init(dict_present_error)
  end subroutine f_err_clean

  !> Clean last error, if any and get message.
  function f_err_pop(err_id, err_name, add_msg)
    implicit none
    integer, intent(in), optional :: err_id            !< The code of the error to be checked for
    character(len=*), intent(in), optional :: err_name !< Name of the error to search
    character(len=*), intent(out), optional :: add_msg
    integer :: f_err_pop
    !local variables
    include 'get_err-inc.f90'

    if (get_error == -1) then
       ierr=dict_len(dict_present_error)-1
       get_error = 3
    end if
    if (ierr >= 0 .and. get_error > 0) then
       f_err_pop=dict_present_error//ierr//errid
<<<<<<< HEAD
       if (present(add_msg)) add_msg=dict_present_error//ierr//'Additional Info'
       call dict_remove(dict_present_error, ierr)
=======
       if (present(add_msg)) add_msg=dict_present_error//ierr//ERR_ADD_INFO
       call pop(dict_present_error, ierr)
>>>>>>> 44204eb0
       if (.not.associated(dict_present_error)) call dict_init(dict_present_error)
    else
       f_err_pop=0
       if (present(add_msg)) add_msg=repeat(' ',len(add_msg))
    end if
  end function f_err_pop

  !> Activate the exception handling for all errors
  !! also the errors which have f_err_severe as callbacks
  !! multiple calls to f_err_open_try have the same effect of one call
  subroutine f_err_open_try()
    implicit none
    !call f_err_set_callback(f_err_ignore)
    try_environment=.true.
  end subroutine f_err_open_try

  !> Close the try environment. At the end of the try environment
  !! the errors are cleaned. To recover an error in a try environment 
  !! the correct behviour is to perform f_err_check before calling 
  !! f_err_close_try
  subroutine f_err_close_try()
    implicit none
    call f_err_clean() !no errors anymore
    try_environment=.false.
    !call f_err_unset_callback()
  end subroutine f_err_close_try

  function f_get_error_definitions()
    implicit none
    type(dictionary), pointer :: f_get_error_definitions
    f_get_error_definitions => dict_errors
  end function f_get_error_definitions

!!$end module error_handling<|MERGE_RESOLUTION|>--- conflicted
+++ resolved
@@ -242,23 +242,6 @@
        end if
     end if
 
-<<<<<<< HEAD
-    if (present(err_msg)) then
-       message(1:len(message))=err_msg
-    else
-       message(1:len(message))='UNKNOWN'
-    end if
-    call add(dict_present_error,&
-         dict_new((/ errid .is. yaml_toa(new_errcode),&
-         'Additional Info' .is. message/)))
-
-    !if we are in a try-catch environment, no callback has
-    !to be called after the error is produced
-    if (try_environment) then
-       !identify callback function 
-       clbk_add=f_loc(f_err_ignore)
-       clbk_data_add=int(0,kind=8)
-=======
     !if (present(err_dict)) then
     !   !to prevent infinite loop due to not association of the error handling
     !   if (.not. associated(err_dict)) then
@@ -278,13 +261,12 @@
             dict_new((/ errid .is. yaml_toa(new_errcode),ERR_ADD_INFO .is. message/)))
     !end if
 
-    !identify callback function 
-    clbk_add=callback_add
-    clbk_data_add=callback_data_add
-    if (present(callback_data)) clbk_data_add=callback_data
-    if (present(callback)) then
-       clbk_add=f_loc(callback)
->>>>>>> 44204eb0
+    !if we are in a try-catch environment, no callback has
+    !to be called after the error is produced
+    if (try_environment) then
+       !identify callback function 
+       clbk_add=f_loc(f_err_ignore)
+       clbk_data_add=int(0,kind=8)
     else
        !identify callback function 
        clbk_add=callback_add
@@ -374,12 +356,8 @@
     ierr=dict_len(dict_present_error)-1
     if (ierr >= 0) then
        f_get_last_error=dict_present_error//ierr//errid
-<<<<<<< HEAD
-       if (present(add_msg)) &
-            add_msg=dict_present_error//ierr//'Additional Info'
-=======
        if (present(add_msg)) add_msg=dict_present_error//ierr//ERR_ADD_INFO
->>>>>>> 44204eb0
+      
     else
        f_get_last_error=0
        if (present(add_msg)) add_msg=repeat(' ',len(add_msg))
@@ -409,13 +387,8 @@
     end if
     if (ierr >= 0 .and. get_error > 0) then
        f_err_pop=dict_present_error//ierr//errid
-<<<<<<< HEAD
-       if (present(add_msg)) add_msg=dict_present_error//ierr//'Additional Info'
+       if (present(add_msg)) add_msg=dict_present_error//ierr//ERR_ADD_INFO
        call dict_remove(dict_present_error, ierr)
-=======
-       if (present(add_msg)) add_msg=dict_present_error//ierr//ERR_ADD_INFO
-       call pop(dict_present_error, ierr)
->>>>>>> 44204eb0
        if (.not.associated(dict_present_error)) call dict_init(dict_present_error)
     else
        f_err_pop=0
