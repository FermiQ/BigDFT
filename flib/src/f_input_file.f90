!> @file
!! Define operations to handle and define input files
!! @author
!!    Copyright (C) 2014-2015 BigDFT group
!!    This file is distributed under the terms of the
!!    GNU General Public License, see ~/COPYING file
!!    or http://www.gnu.org/copyleft/gpl.txt .
!!    For the list of contributors, see ~/AUTHORS
module f_input_file
  use dictionaries
  use yaml_strings, only: operator(.eqv.),f_strcpy
  use f_utils, only: f_zero
  implicit none

  private

  !> Error ids for this module.
  integer, parameter :: ERR_UNDEF=-1
  integer :: INPUT_VAR_NOT_IN_LIST = ERR_UNDEF
  integer :: INPUT_VAR_NOT_IN_RANGE = ERR_UNDEF
  integer :: INPUT_VAR_ILLEGAL = ERR_UNDEF

  character(len = *), parameter :: ATTRS = "_attributes"
  character(len = *), parameter :: PROF_KEY = "PROFILE_FROM"
  character(len = *), parameter :: USER_KEY = "USER_DEFINED"

  character(len = *), parameter :: COMMENT = "COMMENT"
  character(len = *), parameter :: DESCRIPTION = "DESCRIPTION"
  character(len = *), parameter :: RANGE = "RANGE"
  character(len = *), parameter :: EXCLUSIVE = "EXCLUSIVE"
  character(len = *), parameter :: DEFAULT = "default"
  character(len = *), parameter :: COND = "CONDITION"
  character(len = *), parameter :: WHEN = "WHEN"
  character(len = *), parameter :: MASTER_KEY = "MASTER_KEY"
  character(len = *), parameter :: IMPORT_KEY = "import"

  !internal variable of the module, only used to dump errors.
  type(dictionary), pointer :: failed_exclusive

  !> for internal flib usage
  public :: input_file_errors
  public :: input_value_is_default,input_keys_get_profile,input_file_complete,input_file_dump
  public :: input_file_minimal

contains

  !> Callback routine when an error occurs
  subroutine abort_excl()
    use yaml_output
    use dictionaries
    implicit none
    call yaml_mapping_open("Allowed values for the variable")
    call yaml_dict_dump(failed_exclusive)
    call yaml_mapping_close()
    call f_err_severe()
  end subroutine abort_excl

  !> Callback routine for illegal input variables
  subroutine warn_illegal()
    implicit none
    
  end subroutine warn_illegal

  !> define the errors of the module
  subroutine input_file_errors()
    use dictionaries, only: f_err_define
    implicit none

    if (INPUT_VAR_NOT_IN_LIST == ERR_UNDEF) then
       call f_err_define(err_name='INPUT_VAR_NOT_IN_LIST',&
            err_msg='given value not in allowed list.',&
            err_action='choose a value from the list below.',&
            err_id=INPUT_VAR_NOT_IN_LIST,callback=abort_excl)
    end if
    if (INPUT_VAR_NOT_IN_RANGE == ERR_UNDEF) then
       call f_err_define(err_name='INPUT_VAR_NOT_IN_RANGE',&
            err_msg='given value not in allowed range.',&
            err_action='adjust the given value.',&
            err_id=INPUT_VAR_NOT_IN_RANGE)
    end if
    if (INPUT_VAR_ILLEGAL == ERR_UNDEF) then
       call f_err_define(err_name='INPUT_VAR_ILLEGAL',&
            err_msg='provided variable is not allowed in this context.',&
            err_action='correct or remove the input variable.',&
            err_id=INPUT_VAR_ILLEGAL,callback=warn_illegal)
    end if

  end subroutine input_file_errors


  !> Check and complete input file
  subroutine input_file_complete(inputdef,dict,imports,nocheck)
    use dynamic_memory
    use yaml_output
    implicit none
    !> Dictionary of input definitions
    type(dictionary), pointer :: inputdef
    !> Dictionary of the input files
    type(dictionary), pointer :: dict
    !> List of the keys which should not be checked
    type(dictionary), pointer, optional :: nocheck
    !> Dictionary of the preloaded input parameters associated to the importing
    !! for the input file
    type(dictionary), pointer, optional :: imports

    !local variables
    logical :: localcheck
    type(dictionary), pointer :: dict_tmp,iter,dict_tmp2

    !call f_routine(id='input_file_complete')

    !if present imports, the user dictionary has to be saved for overriding
    if (present(imports) .and. (IMPORT_KEY .in. dict)) then
       if (associated(imports)) then
          dict_tmp => dict
          nullify(dict)
          !distinguish now the presence of a list or a scalar in the import keyword
          dict_tmp2 => dict_tmp//IMPORT_KEY
          if (dict_len(dict_tmp2) > 0) then
             !iterate on the list elements
             iter => dict_iter(dict_tmp2)
             do while(associated(iter))
                call dict_update(dict,imports//dict_value(iter))
                if (COMMENT .in. dict) call dict_remove(dict,COMMENT)
                iter => dict_next(iter)
             end do
          else if (dict_size(dict_tmp2) > 0 ) then
             call f_err_throw(err_id = INPUT_VAR_ILLEGAL, &
                  err_msg ='The "'//IMPORT_KEY//'" key only accepts scalars or lists')
          else
             call dict_copy(src=imports//dict_value(dict_tmp2),dest=dict)
          end if
          !then override with the input defaults
          call dict_update(dict,dict_tmp)
          call dict_free(dict_tmp)
       end if
    end if
    localcheck=.true.
    dict_tmp => dict_iter(inputdef)
    do while (associated(dict_tmp))
       if (present(nocheck)) localcheck = dict_key(dict_tmp) .notin. nocheck
       call input_keys_fill(inputdef,dict,trim(dict_key(dict_tmp)),check=localcheck)
       dict_tmp => dict_next(dict_tmp)
    end do

    !call f_release_routine()

  end subroutine input_file_complete

  subroutine input_keys_set(inputdef,userDef, dict, file, key)
    use dictionaries
    use yaml_output
    use dynamic_memory
    implicit none
    logical, intent(out) :: userDef
    !> dictionaries of the input definitions
    type(dictionary), pointer :: inputdef
    !> user input file
    type(dictionary), pointer :: dict
    character(len = *), intent(in) :: file, key

    integer :: i, skeys
    type(dictionary), pointer :: ref
    character(len = max_field_length) :: val, profile_
    character(len = max_field_length), dimension(:), allocatable :: keys
    double precision, dimension(2) :: rg
    logical :: found

    !    call f_routine(id='input_keys_set')

    ref => inputdef // file // key

    !profile_(1:max_field_length) = " "
    !if (trim(profile_) == "") profile_(1:max_field_length) = DEFAULT
    call f_strcpy(src=DEFAULT,dest=profile_)

    userDef = (has_key(dict, key))
    if (userDef) then
       ! Key should be present only for some unmet conditions.
       if (.not.set_(dict, ref)) then
          !to see if the f_release_routine has to be controlled automatically
          ! call f_release_routine() !to be called before raising the error
          call f_err_throw(err_id = INPUT_VAR_ILLEGAL, &
               err_msg = trim(file) // "/" // trim(key) // " is not allowed in this context.")
          return
       end if
       val = dict // key

       ! There is already a value in dict.
       if (has_key(ref, val)) then
          ! The key was asking for a profile, we copy it.
          call dict_copy(dict // key, ref // val)
          profile_ = val
       else
          ! The value is user-defined, we validate it with info from dict from.
          if (has_key(ref, RANGE)) then
!!$             rg(1) = ref // RANGE // 0
!!$             rg(2) = ref // RANGE // 1
             rg = ref // RANGE
             call validate(dict // key, key, rg)
          else if (has_key(ref, EXCLUSIVE)) then
             failed_exclusive => ref // EXCLUSIVE
             allocate(keys(dict_size(failed_exclusive)))
             keys = dict_keys(failed_exclusive)
             found = .false.
             skeys = size(keys)
             do i = 1, skeys, 1
                found = trim(val) .eqv. trim(keys(i))
                if (found) exit
             end do
             deallocate(keys)
             if (.not. found) then
                call f_err_throw(err_id = INPUT_VAR_NOT_IN_LIST, &
                     err_msg = trim(key) // " = '" // trim(val) //&
                     "' is not allowed, see above the allowed values.")
                nullify(failed_exclusive)
                return
             end if

          end if
       end if
    else
       ! Key should be present only for some unmet conditions.
       if (.not.set_(dict, ref)) then
!!$          call f_err_throw(err_id = INPUT_VAR_ILLEGAL, &
!!$               & err_msg = trim(file) // "/" // trim(key) // " has to be presentd with a master key.")
          !          call f_release_routine()
          return
       end if
       ! Hard-coded profile from key.
       if (has_key(ref, PROF_KEY)) then
          val = ref // PROF_KEY
          if (has_key(dict, val)) then
             profile_ = dict // val
          end if
       end if

       ! There is no value in dict, we take it from ref.
       if (.not. has_key(ref, profile_)) profile_ = DEFAULT
       call dict_copy(dict // key, ref // profile_)
    end if

    ! Copy the comment.
    if (has_key(ref, COMMENT)) &
         call dict_copy(dict // (trim(key) // ATTRS) // COMMENT, ref // COMMENT)
    ! Save the source.
    if (userDef) &
         call set(dict // (trim(key) // ATTRS) // USER_KEY, .true.)
    if (profile_ /= DEFAULT) &
         call set(dict // (trim(key) // ATTRS) // PROF_KEY, profile_)

    !    call f_release_routine()
  contains

    function set_(dict, ref)
      implicit none
      type(dictionary), pointer :: dict, ref
      logical :: set_

      integer :: j
      type(dictionary), pointer :: tmp
      character(max_field_length) :: mkey, val_master, val_when

      set_ = .true.
      if (has_key(ref, COND)) then
         mkey = ref // COND // MASTER_KEY
         if (.not. has_key(dict, mkey)) then
            set_ = .false.
            return
         end if
         val_master = dict // mkey
         set_ = .false.
         tmp => ref // COND // WHEN
         do j = 0, dict_len(tmp) - 1, 1
            val_when = tmp // j
            set_ = set_ .or. (trim(val_master) .eqv. trim(val_when))
         end do
      end if
    end function set_

    recursive subroutine validate(dict, key, rg)
      implicit none
      type(dictionary), pointer :: dict
      character(len = *), intent(in) :: key
      double precision, dimension(2), intent(in) :: rg

      character(len = max_field_length) :: val
      character(max_field_length), dimension(:), allocatable :: keys
      double precision :: var
      integer :: dlen, skeys

      if (associated(dict%child)) then
         if (dict_len(dict) >= 1) then
            ! List case.
            dlen = dict_len(dict)
            do i = 0, dlen - 1, 1
               call validate(dict // i, key, rg)
            end do
         else
            ! Dictionary case
            allocate(keys(dict_size(dict)))
            keys = dict_keys(dict)
            skeys = size(keys)
            do i = 1, skeys, 1
               call validate(dict // keys(i), key, rg)
            end do
            deallocate(keys)
         end if
      else
         var = dict
         if (var < rg(1) .or. var > rg(2)) then
            val = dict
            call f_err_throw(err_id = INPUT_VAR_NOT_IN_RANGE, &
                 & err_msg = trim(key) // " = '" // trim(val) // &
                 & "' not in range.")
            return
         end if
      end if
    end subroutine validate
  END SUBROUTINE input_keys_set

  subroutine input_keys_fill(inputdef,dict, file,check)
    use dictionaries
    use dynamic_memory
    use yaml_output
    implicit none
    !Arguments
    !> dictionaries of the input definitions
    type(dictionary), pointer :: inputdef
    !> user input file
    type(dictionary), pointer :: dict
    character(len = *), intent(in) :: file
    logical, intent(in), optional :: check
    !Local variables
    !integer :: i
    logical :: user, hasUserDef,docheck
    type(dictionary), pointer :: ref,ref_iter
    !character(len=max_field_length), dimension(:), allocatable :: keys

    docheck=.true.
    if (present(check)) docheck=check

    !    call f_routine(id='input_keys_fill')
    if (docheck) call input_keys_control(inputdef,dict,file)

    ref => inputdef // file

    ref_iter => dict_iter(inputdef // file)
    hasUserDef = .false.
    do while(associated(ref_iter))
       if (trim(dict_key(ref_iter)) /= DESCRIPTION) then
          call input_keys_set(inputdef,user, dict // file, file, dict_key(ref_iter))
          hasUserDef = (hasUserDef .or. user)
       end if
       ref_iter=> dict_next(ref_iter)
    end do

    !    call f_release_routine()
  END SUBROUTINE input_keys_fill


  !> control if all the keys which are defined in a given field are associated with a true input variable
  subroutine input_keys_control(inputdef,dict,file)
    use dictionaries
    use yaml_output, only: yaml_map,yaml_warning
    use yaml_strings, only: yaml_toa
    implicit none
    !> dictionaries of the input definitions
    type(dictionary), pointer :: inputdef
    !> user input file
    type(dictionary), pointer :: dict
    character(len = *), intent(in) :: file
    !local variables
    type(dictionary), pointer :: dict_tmp,ref,dict_err,dict_it
    
    ref=> inputdef // file
    !parse all the keys of the dictionary
    dict_tmp=>dict_iter(dict//file)
    do while(associated(dict_tmp))
       if (.not. (dict_key(dict_tmp) .in. ref) .and. &
            & index(dict_key(dict_tmp), ATTRS) == 0) then
    !      call yaml_map('Allowed keys',dict_keys(ref))
          dict_it=>dict_iter(ref)
          call dict_init(dict_err)
          do while(associated(dict_it))
             if (trim(dict_key(dict_it)) /= DESCRIPTION) &
                  call add(dict_err,dict_key(dict_it))
             dict_it=>dict_next(dict_it)
          end do
          !dict_err=>list_new(.item. dict_keys(ref))
          call yaml_warning('Input file, section "'//file//&
            '"; invalid key "'//trim(dict_key(dict_tmp))//'".')
          call yaml_map('Allowed keys',dict_err)
          call dict_free(dict_err)
          call f_err_throw('An invalid key ('//trim(dict_key(dict_tmp))&
              //') has been found in section "'&
                //file//'". Check above the allowed keys.' ,&
            err_id=INPUT_VAR_ILLEGAL,callback=f_err_severe)
       end if
       dict_tmp=> dict_next(dict_tmp)
    end do
  end subroutine input_keys_control


  function input_keys_get_profile(dict, key, user_defined)
    use dictionaries
    implicit none
    type(dictionary), pointer :: dict
    character(len = *), intent(in) :: key
    logical, intent(out) :: user_defined
    character(len = max_field_length) :: input_keys_get_profile
    !local variables
    type(dictionary), pointer :: elem

    user_defined = .false.
    call f_strcpy(src=DEFAULT,dest=input_keys_get_profile)
    !input_keys_get_source(1:max_field_length) = DEFAULT
    elem = dict .get. (trim(key) // ATTRS)
    user_defined = elem .get. USER_KEY
    input_keys_get_profile = elem .get. PROF_KEY

!!$    if (has_key(dict, trim(key) // ATTRS)) then
!!$       if (has_key(dict // (trim(key) // ATTRS), USER_KEY)) &
!!$            & user_defined = dict // (trim(key) // ATTRS) // USER_KEY
!!$       if (has_key(dict // (trim(key) // ATTRS), PROF_KEY)) &
!!$            & input_keys_get_source = dict // (trim(key) // ATTRS) // PROF_KEY
!!$    end if
  end function input_keys_get_profile

  !> return true if the key has not been defined by the user and it is a default variable
  function input_value_is_default(dict, key) result(yes)
    implicit none
    type(dictionary), pointer :: dict
    character(len = *), intent(in) :: key
    logical :: yes
    !local variables
    logical :: user_defined
    character(len = max_field_length) :: prof

    prof = input_keys_get_profile(dict,key,user_defined)
    yes = (trim(prof) == DEFAULT) .and. .not. user_defined

  end function input_value_is_default

  recursive subroutine input_variable_dump(dict,userOnly)
    use yaml_output
    use dictionaries
    use f_utils, only: f_zero
    implicit none
    type(dictionary), pointer :: dict
    logical, intent(in) :: userOnly !< dump only the input variables which are user-defined

    logical :: flow, userDef
    integer :: i, dlen, skeys
    type(dictionary), pointer :: parent, attr, iter
    character(max_field_length) :: descr, tag, prof, output
    character(max_field_length), dimension(:), allocatable :: keys

    if (index(dict%data%key, ATTRS) > 0) return

    call f_zero(descr)! = " "
    call f_zero(tag)! = " "
    call f_zero(prof)! = " "
    userDef = .true.
    parent => dict%parent
    if (associated(parent)) then
       attr = parent .get. (trim(dict%data%key)//ATTRS)
       descr = attr .get. COMMENT
       prof = attr .get. PROF_KEY   
       userDef = attr .get. USER_KEY
    end if

    if (dict_len(dict) > 0) then
       ! List case.
       if (userOnly .and. .not.userDef .and. trim(dict%data%key) /= "") return

       flow = (.not.associated(dict%child%child))
       if (.not.flow .and. trim(descr) /= "") then
          call yaml_sequence_open(trim(dict%data%key), tag = tag, advance = "no")
          call yaml_comment(trim(descr), tabbing = 50)
       else
          call yaml_sequence_open(trim(dict%data%key), tag = tag, flow=flow)
       end if
       dlen = dict_len(dict)
       do i = 0, dlen - 1, 1
          call yaml_sequence("", advance = "no")
          call input_variable_dump(dict // i,userOnly)
       end do
       if (flow .and. trim(descr) /= "") then
          call yaml_sequence_close(advance = "no")
          call yaml_comment(trim(descr), tabbing = 50)
       else
          call yaml_sequence_close()
       end if
    else if (dict_size(dict) > 0) then
       ! Dictionary case
       if (userOnly .and. .not.userDef) return

       if (len_trim(dict%data%key) > 0) &
            & call yaml_mapping_open(trim(dict%data%key),flow=.false.)
       iter => dict_next(dict)
       allocate(keys(dict_size(dict)))
       keys = dict_keys(dict)
       skeys = size(keys)
       do i = 1, skeys, 1
          call input_variable_dump(dict // keys(i),userOnly)
       end do
       deallocate(keys)
       if (len_trim(dict%data%key) > 0) call yaml_mapping_close()
    else if (associated(dict)) then
       ! Leaf case.
       if (dict%data%item >= 0) then
          ! List entry
          call yaml_sequence(trim(dict%data%value))
       else
          ! Dictionary entry
          if (userOnly .and. .not.userDef) return

          if (userOnly .and. trim(prof) /= "") then
             output = prof
          else
             output = dict%data%value
          end if
          if (trim(descr) /= "") then
             call yaml_map(trim(dict%data%key), trim(output), tag = tag, advance = "no")
             call yaml_comment(trim(descr), tabbing = 50)
          else
             call yaml_map(trim(dict%data%key), trim(output), tag = tag)
          end if
       end if
    end if

  end subroutine input_variable_dump


  !> This routine is used to create a minimal dictionary which can be used at the place 
  !! of the one provided as an indication on the understood variables in inputdef
  subroutine input_file_minimal(inputdef,dict,minimal,nested,as_is)
    use dynamic_memory
    use dictionaries
    use yaml_output
    implicit none
    !Arguments
    type(dictionary), pointer :: inputdef             !< Dictionary of the input definitions
    type(dictionary), pointer, intent(in) :: dict     !< User input file
    type(dictionary), pointer, intent(in) :: as_is    !< Add keys in as_is and not in inputdef
    type(dictionary), pointer, intent(in) :: nested   !< Add other keys (extracted by subcategories of nested elements)
    type(dictionary), pointer, intent(out) :: minimal !< List of keys in dict that remain which require special treatments
                                                      !! which are also in inputdef (with different values) or in as_is
    !Local variables
    type(dictionary), pointer :: dict_tmp,min_cat,dict_tmp0
    character(len=max_field_length) :: category,category0
    logical :: cat_found

    !call f_routine(id='input_file_minimal')

    nullify(minimal)

    !recursively search into the reference input variables

    dict_tmp => dict_iter(inputdef)!parameters)

    do while(associated(dict_tmp))
       !for any of the keys of parameters look at the corresponding value of the dictionary
       category=dict_key(dict_tmp)
       !call yaml_map('dict category',parameters//category)
       !print *,'category',trim(category),has_key(dict,category)
       !call yaml_map('dict category',dict_tmp)
       if (has_key(dict,category)) then
          call minimal_category(dict_tmp,dict//category,min_cat)
          if (associated(min_cat)) then
             if (.not. associated(minimal)) call dict_init(minimal)
             call set(minimal//category,min_cat)
          end if
       end if
       !stop
       dict_tmp => dict_next(dict_tmp)
    end do

    !then add other information to the minimal dictionary which is associated
    !to specific system parameters
    !in this way the default values can be extracted by the subcategories
    !of the nested elements
    dict_tmp0 => dict_iter(nested)
    do while(associated(dict_tmp0))
       category0=dict_value(dict_tmp0)
       !! basis set
       if (category0 .in. dict) then
          dict_tmp => dict_iter(dict//category0)
          do while(associated(dict_tmp))
             category=dict_key(dict_tmp)
             !Pb with stack (Cray - ftn 05/2014), solved with the cat_found temporary variable
             cat_found = category .in. inputdef//category0
             if (.not. cat_found .and. index(category,ATTRS) == 0 ) then
                !verify that no parameters correspond to default values
                call minimal_category(inputdef//category0,dict_tmp,min_cat)
                if (associated(min_cat)) then
                   if (.not. associated(minimal)) call dict_init(minimal)
                   call set(minimal//category0//category,min_cat)
                end if
             end if
             dict_tmp => dict_next(dict_tmp)
          end do
       end if
       dict_tmp0 => dict_next(dict_tmp0)
    end do
    !fragment dictionary has to be copied as-is
    !other variables have to follow the same treatment
    dict_tmp => dict_iter(as_is)
    do while(associated(dict_tmp))
       category=dict_value(dict_tmp)
       if (category .in. dict) then
          if (.not. associated(minimal)) call dict_init(minimal)
          call dict_copy(minimal//category,dict//category)
       end if
       dict_tmp => dict_next(dict_tmp)
    end do

    !call f_release_routine()

  contains

    subroutine minimal_category(vars,input,minim)
      implicit none
      type(dictionary), pointer :: vars,input,minim
      !local variables
      logical :: profile_found
      character(len=max_field_length) :: def_var,var_prof,prof_var,scalar_tmp
      type(dictionary), pointer :: defvar,var
      nullify(minim)

      var=>dict_iter(vars)
      !        call yaml_map('var dict',var)

      do while(associated(var))
         def_var=dict_key(var)
         !           print *,'here2 ',trim(def_var),has_key(input,def_var)

         !search if the input data have values among the profiles
         if (has_key(input,def_var)) then
            profile_found=.false.
            !see if the dictionary has the PROF_KEY in its possibilities
!!$            call f_zero(prof_var)
!!$            call f_zero(profile_value)
!!$            profile_value=var .get. PROF_KEY
!!$            if (len_trim(profile_value) == 0) prof_var=input .get. profile_value
            prof_var(1:len(prof_var))=' '
            if (has_key(var,PROF_KEY)) then
               if (has_key(input,dict_value(var//PROF_KEY))) &
                    prof_var=dict_value(input//dict_value(var//PROF_KEY))
            end if

            defvar => dict_iter(var)
            !              call yaml_map('var dict inside',defvar)
            check_profile: do while(associated(defvar))
               !exclude keys for definition of the variable
               var_prof=dict_key(defvar)
               !              call yaml_map('key',var_prof)
!!$               if (trim(var_prof) /= COMMENT .and. trim(var_prof) /= COND .and.&
!!$                    trim(var_prof) /= RANGE .and. trim(var_prof) /= PROF_KEY .and. &
!!$                    trim(var_prof) /= EXCLUSIVE) then
               select case(trim(var_prof))
               case(COMMENT,COND,RANGE,PROF_KEY,EXCLUSIVE)
                  !do nothing in these cases
               case default
                  !check if some profile meets desired values
                  !call yaml_map('defvar',defvar)
                  !call yaml_map('input',input//def_var)
                  !call yaml_map('result',defvar == input//def_var)
                  !call yaml_map('var_prof',var_prof)
                  !call yaml_map('test',trim(var_prof) /= DEFAULT .and. var_prof /= prof_var)
                  !print *,'key',def_var
                  profile_found= (defvar == input//def_var) 
                  !if it has not been found verify first that the list has not to be compacted
                  !in one sense
                  if (.not. profile_found) then
                     call list_scalar(input//def_var,scalar_tmp)
                     if (len_trim(scalar_tmp) /= 0) profile_found= dict_value(defvar) .eqv. scalar_tmp
                  end if
                  !or in another
                  if (.not. profile_found) then
                     call list_scalar(defvar,scalar_tmp)
                     if (len_trim(scalar_tmp) /= 0) profile_found= dict_value(input//def_var) .eqv. scalar_tmp
                  end if
                  if (profile_found) then
                     if (trim(var_prof) /= DEFAULT .and. var_prof /= prof_var) then
                        if (.not. associated(minim)) call dict_init(minim)
                        call set(minim//def_var,var_prof)
                     end if
                     exit check_profile
                  end if
               end select
!!$               end if
               defvar => dict_next(defvar)
            end do check_profile
            !the key has not been found among the profiles, therefore it should be entered as is
            if (.not. profile_found .and. len_trim(dict_value(input//def_var))/=0) then
               if (.not. associated(minim)) call dict_init(minim)
               call list_scalar(input//def_var,var_prof)
!!$               defvar => dict_iter(input//def_var)
!!$               call f_zero(var_prof)
!!$               !var_prof=repeat(' ',len(var_prof))
!!$               !if the dictionary is not a list there is no need to start
!!$               if (dict_len(input // def_var)==0) nullify(defvar)
!!$               compact_list: do while(associated(defvar))
!!$                  !if scalar, retrieve the value, otherwise exit
!!$                  if (dict_size(defvar) == 0 .and. dict_len(defvar)==0) then
!!$                     prof_var=defvar
!!$                  else
!!$                     !var_prof=repeat(' ',len(var_prof))
!!$                     call f_zero(var_prof)
!!$                     exit compact_list
!!$                  end if
!!$                  !check if all the values of the list are equal to the first one
!!$                  if (len_trim(var_prof) == 0) then
!!$                     var_prof=prof_var
!!$                  else
!!$                     !check if all the values are OK, otherwise exit at first failure
!!$                     if (var_prof /= prof_var) then
!!$                        !var_prof=repeat(' ',len(var_prof))
!!$                        call f_zero(var_prof)
!!$                        exit compact_list
!!$                     end if
!!$                  end if
!!$                  defvar => dict_next(defvar)
!!$               end do compact_list
               !if the dictionary is not a one-level list or if it is a list with different values
               ! copy it as-is
               if (len_trim(var_prof) == 0) then
                  call dict_copy(minim//def_var,input//def_var)
               else !otherwise put the scalar value associated
                  !but first we should check if it is associated to a profile
                  call set(minim//def_var,var_prof)
               end if
            end if
         end if
         var => dict_next(var)
      end do
    end subroutine minimal_category

  end subroutine input_file_minimal

  !>clean the list items if the dictionary is a list with all the items identical
  subroutine list_scalar(list,scalar)
    implicit none
    type(dictionary), pointer :: list
    character(len=max_field_length), intent(out) :: scalar !<empty if failed
    !local variables
    character(len=max_field_length) :: probe
    type(dictionary), pointer :: iter

    !the result is first cleaned
    call f_zero(scalar)
    !if the dictionary is not a list there is no need to start
    if (dict_len(list)==0) return
    iter => dict_iter(list)
    do while(associated(iter))
       !if scalar, retrieve the value, otherwise exit
       if (dict_size(iter) == 0 .and. dict_len(iter)==0) then
          probe=iter
       else
          call f_zero(scalar)
          exit
       end if
       !assign the first value of the list
       if (len_trim(scalar) == 0) then
          call f_strcpy(src=probe,dest=scalar)
       else
          !check if all the values are OK, otherwise exit at first failure
          if (scalar /= probe) then
             call f_zero(scalar)
             exit 
          end if
       end if
       iter => dict_next(iter)
    end do

  end subroutine list_scalar


  !> Dump the dictionary of the input variables.
  !! Should dump only the keys relative to the input variables and
  !! print out warnings for the ignored keys
  subroutine input_file_dump(dict, userOnly,nodump_list,msg)
    use yaml_output
    implicit none
    type(dictionary), pointer :: dict   !< Dictionary to dump
    logical, intent(in), optional :: userOnly
    !> Message to be written as comment in the beginning
    !! do not write anything if present and empty
    character(len=*), intent(in), optional :: msg
    type(dictionary), pointer, optional :: nodump_list !<list containing keys not to dump

    !local variables
    integer, parameter :: natoms_dump=500
    logical :: userOnly_,todump
<<<<<<< HEAD
=======
!!$    integer :: i, dlen, skeys,natoms
!!$    character(max_field_length), dimension(:), allocatable :: keys
!!$    character(max_field_length) ::  sourcefile
!!$    type(dictionary), pointer :: tmp
>>>>>>> 2517a584
    type(dictionary), pointer :: iter

    userOnly_ = .false.
    if (present(userOnly)) userOnly_ = userOnly

    if (present(msg)) then
       if (len_trim(msg) /= 0) call yaml_comment(msg, hfill = "-")
    else
       call yaml_comment("Input parameters", hfill = "-")
    end if
    
    iter => dict_iter(dict)
    do while(associated(iter))
       todump=.true.
       if (present(nodump_list)) todump = dict_key(iter) .notin. nodump_list
       if (todump) call input_variable_dump(iter,userOnly_)
       iter => dict_next(iter)
    end do

  end subroutine input_file_dump

  
end module f_input_file<|MERGE_RESOLUTION|>--- conflicted
+++ resolved
@@ -31,6 +31,7 @@
   character(len = *), parameter :: DEFAULT = "default"
   character(len = *), parameter :: COND = "CONDITION"
   character(len = *), parameter :: WHEN = "WHEN"
+  character(len = *), parameter :: WHEN_NOT = "WHEN_NOT"
   character(len = *), parameter :: MASTER_KEY = "MASTER_KEY"
   character(len = *), parameter :: IMPORT_KEY = "import"
 
@@ -198,25 +199,33 @@
 !!$             rg(2) = ref // RANGE // 1
              rg = ref // RANGE
              call validate(dict // key, key, rg)
-          else if (has_key(ref, EXCLUSIVE)) then
+!!$          else if (has_key(ref, EXCLUSIVE)) then
+!!$             failed_exclusive => ref // EXCLUSIVE
+!!$             allocate(keys(dict_size(failed_exclusive)))
+!!$             keys = dict_keys(failed_exclusive)
+!!$             found = .false.
+!!$             skeys = size(keys)
+!!$             do i = 1, skeys, 1
+!!$                found = trim(val) .eqv. trim(keys(i))
+!!$                if (found) exit
+!!$             end do
+!!$             deallocate(keys)
+!!$             if (.not. found) then
+!!$                call f_err_throw(err_id = INPUT_VAR_NOT_IN_LIST, &
+!!$                     err_msg = trim(key) // " = '" // trim(val) //&
+!!$                     "' is not allowed, see above the allowed values.")
+!!$                nullify(failed_exclusive)
+!!$                return
+!!$             end if
+          else if (EXCLUSIVE .in. ref) then
              failed_exclusive => ref // EXCLUSIVE
-             allocate(keys(dict_size(failed_exclusive)))
-             keys = dict_keys(failed_exclusive)
-             found = .false.
-             skeys = size(keys)
-             do i = 1, skeys, 1
-                found = trim(val) .eqv. trim(keys(i))
-                if (found) exit
-             end do
-             deallocate(keys)
-             if (.not. found) then
+             if (val .notin. failed_exclusive) then
                 call f_err_throw(err_id = INPUT_VAR_NOT_IN_LIST, &
                      err_msg = trim(key) // " = '" // trim(val) //&
                      "' is not allowed, see above the allowed values.")
                 nullify(failed_exclusive)
                 return
              end if
-
           end if
        end if
     else
@@ -258,24 +267,36 @@
       logical :: set_
 
       integer :: j
-      type(dictionary), pointer :: tmp
+      type(dictionary), pointer :: tmp,tmp0,tmp_not
       character(max_field_length) :: mkey, val_master, val_when
 
-      set_ = .true.
-      if (has_key(ref, COND)) then
-         mkey = ref // COND // MASTER_KEY
-         if (.not. has_key(dict, mkey)) then
-            set_ = .false.
-            return
-         end if
-         val_master = dict // mkey
-         set_ = .false.
-         tmp => ref // COND // WHEN
-         do j = 0, dict_len(tmp) - 1, 1
-            val_when = tmp // j
-            set_ = set_ .or. (trim(val_master) .eqv. trim(val_when))
-         end do
-      end if
+!!$      set_ = .true.
+!!$      if (has_key(ref, COND)) then
+!!$         mkey = ref // COND // MASTER_KEY
+!!$         if (.not. has_key(dict, mkey)) then
+!!$            set_ = .false.
+!!$            return
+!!$         end if
+!!$         val_master = dict // mkey
+!!$         set_ = .false.
+!!$         tmp => ref // COND // WHEN
+!!$         do j = 0, dict_len(tmp) - 1, 1
+!!$            val_when = tmp // j
+!!$            set_ = set_ .or. (trim(val_master) .eqv. trim(val_when))
+!!$         end do
+!!$      end if
+
+      set_ = COND .notin. ref
+      if (set_) return !there are no conditions on the reference variable
+      tmp0 => ref // COND
+      mkey = tmp0 // MASTER_KEY
+      set_ = mkey .in. dict
+      if (.not. set_) return !the variable is not present, not coherent
+      val_master = dict // mkey
+      tmp = tmp0 .get. WHEN
+      tmp_not = tmp0 .get. WHEN_NOT
+      set_ = (val_master .in. tmp) .and. (val_master .notin. tmp_not)
+
     end function set_
 
     recursive subroutine validate(dict, key, rg)
@@ -794,13 +815,7 @@
     !local variables
     integer, parameter :: natoms_dump=500
     logical :: userOnly_,todump
-<<<<<<< HEAD
-=======
-!!$    integer :: i, dlen, skeys,natoms
-!!$    character(max_field_length), dimension(:), allocatable :: keys
-!!$    character(max_field_length) ::  sourcefile
-!!$    type(dictionary), pointer :: tmp
->>>>>>> 2517a584
+
     type(dictionary), pointer :: iter
 
     userOnly_ = .false.
