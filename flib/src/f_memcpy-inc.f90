!> @file
!! Include fortran file for memcpy interfaces
!! @author
!!    Copyright (C) 2012-2013 BigDFT group
!!    This file is distributed under the terms of the
!!    GNU General Public License, see ~/COPYING file
!!    or http://www.gnu.org/copyleft/gpl.txt .
!!    For the list of contributors, see ~/AUTHORS
subroutine f_memcpy_i0(dest,src,n)
  implicit none
  integer, intent(in) :: n !<nelems
  integer(kind=4) :: dest !<destination buffer address
  integer(kind=4) :: src !<source buffer address
!!$  integer, intent(inout) :: dest !<destination buffer address
!!$  integer, intent(inout) :: src !<source buffer address
  !local variables
  integer :: ns,nd
  ns=n
  nd=n
  include 'f_memcpy-base-inc.f90'
end subroutine f_memcpy_i0

subroutine f_memcpy_i1(dest,src)
  implicit none
  integer, dimension(:), intent(inout) :: dest !<destination buffer
  integer, dimension(:), intent(in) :: src !<source buffer 
  !local variables
  integer :: ns,nd
  nd=size(dest)
  ns=size(src)
  include 'f_memcpy-base-inc.f90'
end subroutine f_memcpy_i1

<<<<<<< HEAD
subroutine f_memcpy_i1i2(dest,src)
  implicit none
  integer, dimension(:), intent(inout) :: dest !<destination buffer
  integer, dimension(:,:), intent(in) :: src !<source buffer 
  !local variables
  integer :: ns,nd
  nd=size(dest)
  ns=size(src)
  include 'f_memcpy-base-inc.f90'
end subroutine f_memcpy_i1i2

subroutine f_memcpy_i2i1(dest,src)
  implicit none
  integer, dimension(:,:), intent(inout) :: dest !<destination buffer
  integer, dimension(:), intent(in) :: src !<source buffer 
  !local variables
  integer :: ns,nd
  nd=size(dest)
  ns=size(src)
  include 'f_memcpy-base-inc.f90'
end subroutine f_memcpy_i2i1

subroutine f_memcpy_c1i1(dest,src)
  implicit none
  integer, dimension(:), intent(inout) :: dest !<destination buffer
  character, dimension(:), intent(in) :: src !<source buffer 
  !local variables
  integer :: ns,nd
  external :: f_atoi
  nd=size(dest)
  ns=size(src)
  !include 'f_memcpy-base-inc.f90'
  if (nd < ns) then
     call f_err_throw('Error in f_memcpy; the size of the source ('//trim(yaml_toa(ns))//&
          ') and of the destination buffer ('//trim(yaml_toa(nd))//&
          ') are not compatible',err_id=ERR_INVALID_COPY)
     return
  end if
  if (ns <=0) return
  call f_atoi(ns,src,dest)

end subroutine f_memcpy_c1i1

subroutine f_memcpy_i1c1(dest,src)
  implicit none
  character, dimension(:), intent(inout) :: dest !<destination buffer
  integer, dimension(:), intent(in) :: src !<source buffer 
  !local variables
  integer :: ns,nd
  external :: f_itoa
  nd=size(dest)
  ns=size(src)
  !include 'f_memcpy-base-inc.f90'
  if (nd < ns) then
     call f_err_throw('Error in f_memcpy; the size of the source ('//trim(yaml_toa(ns))//&
          ') and of the destination buffer ('//trim(yaml_toa(nd))//&
          ') are not compatible',err_id=ERR_INVALID_COPY)
     return
  end if
  if (ns <=0) return
  call f_itoa(ns,src,dest)

end subroutine f_memcpy_i1c1

subroutine f_memcpy_li0(dest,src,n)
=======
subroutine f_memcpy_il0(dest,src,n)
>>>>>>> a7b335d2
  implicit none
  integer, intent(in) :: n !<nelems
  integer(kind=8) :: dest !<destination buffer address
  integer(kind=8) :: src !<source buffer address
!!$  integer, intent(inout) :: dest !<destination buffer address
!!$  integer, intent(inout) :: src !<source buffer address
  !local variables
  integer :: ns,nd
  ns=n
  nd=n
  include 'f_memcpy-base-inc.f90'
<<<<<<< HEAD
end subroutine f_memcpy_li0

=======
end subroutine f_memcpy_il0

subroutine f_memcpy_il1(dest,src)
  implicit none
  integer(kind=8), dimension(:), intent(inout) :: dest !<destination buffer
  integer(kind=8), dimension(:), intent(in) :: src !<source buffer 
  !local variables
  integer :: ns,nd
  nd=size(dest)
  ns=size(src)
  include 'f_memcpy-base-inc.f90'
end subroutine f_memcpy_il1
>>>>>>> a7b335d2

subroutine f_memcpy_d0(dest,src,n)
  implicit none
  integer, intent(in) :: n !<nelems
  double precision :: dest !<destination buffer address
  double precision :: src !<source buffer address
!!$  double precision, intent(inout) :: dest !<destination buffer address
!!$  double precision, intent(inout) :: src !<source buffer address
  !local variables
  integer :: ns,nd
  ns=n
  nd=n
  include 'f_memcpy-base-inc.f90'
end subroutine f_memcpy_d0

subroutine f_memcpy_d1(dest,src)
  implicit none
  double precision, dimension(:), intent(inout) :: dest !<destination buffer
  double precision, dimension(:), intent(in) :: src !<source buffer 
  !local variables
  integer :: ns,nd
  nd=size(dest)
  ns=size(src)
  include 'f_memcpy-base-inc.f90'
end subroutine f_memcpy_d1

subroutine f_memcpy_d2(dest,src)
  implicit none
  double precision, dimension(:,:), intent(inout) :: dest !<destination buffer
  double precision, dimension(:,:), intent(in) :: src !<source buffer 
  !local variables
  integer :: ns,nd
  nd=size(dest)
  ns=size(src)
  include 'f_memcpy-base-inc.f90'
end subroutine f_memcpy_d2

subroutine f_memcpy_d3(dest,src)
  implicit none
  double precision, dimension(:,:,:), intent(inout) :: dest !<destination buffer
  double precision, dimension(:,:,:), intent(in) :: src !<source buffer 
  !local variables
  integer :: ns,nd
  nd=size(dest)
  ns=size(src)
  include 'f_memcpy-base-inc.f90'
end subroutine f_memcpy_d3

subroutine f_memcpy_d4(dest,src)
  implicit none
  double precision, dimension(:,:,:,:), intent(inout) :: dest !<destination buffer
  double precision, dimension(:,:,:,:), intent(in) :: src !<source buffer 
  !local variables
  integer :: ns,nd
  nd=size(dest)
  ns=size(src)
  include 'f_memcpy-base-inc.f90'
end subroutine f_memcpy_d4

subroutine f_memcpy_d0d1(dest,src,n)
  implicit none
  integer, intent(in) :: n !<nelems
  double precision, dimension(:), intent(inout) :: dest !<destination buffer address
  double precision, intent(inout) :: src !<source buffer address
  !local variables
  integer :: ns,nd
  nd=size(dest)
  ns=n
  include 'f_memcpy-base-inc.f90'
end subroutine f_memcpy_d0d1

subroutine f_memcpy_li0li1(dest,src,n)
  implicit none
  integer, intent(in) :: n !<nelems
  integer(kind=8), dimension(:), intent(inout) :: dest !<destination buffer address
  integer(kind=8), intent(inout) :: src !<source buffer address
  !local variables
  integer :: ns,nd
  nd=size(dest)
  ns=n
  include 'f_memcpy-base-inc.f90'
end subroutine f_memcpy_li0li1

subroutine f_memcpy_i0i1(dest,src,n)
  implicit none
  integer, intent(in) :: n !<nelems
  integer(kind=4), dimension(:), intent(inout) :: dest !<destination buffer address
  integer(kind=4), intent(inout) :: src !<source buffer address
  !local variables
  integer :: ns,nd
  nd=size(dest)
  ns=n
  include 'f_memcpy-base-inc.f90'
end subroutine f_memcpy_i0i1

subroutine f_memcpy_d1d2(dest,src)
  implicit none
  double precision, dimension(:), intent(inout) :: dest !<destination buffer
  double precision, dimension(:,:), intent(in) :: src !<source buffer 
  !local variables
  integer :: ns,nd
  nd=size(dest)
  ns=size(src)
  include 'f_memcpy-base-inc.f90'
end subroutine f_memcpy_d1d2

subroutine f_memcpy_d2d3(dest,src)
  implicit none
  double precision, dimension(:,:), intent(inout) :: dest !<destination buffer
  double precision, dimension(:,:,:), intent(in) :: src !<source buffer 
  !local variables
  integer :: ns,nd
  nd=size(dest)
  ns=size(src)
  include 'f_memcpy-base-inc.f90'
end subroutine f_memcpy_d2d3

subroutine f_memcpy_d2d1(dest,src)
  implicit none
  double precision, dimension(:,:), intent(inout) :: dest !<destination buffer
  double precision, dimension(:), intent(in) :: src !<source buffer 
  !local variables
  integer :: ns,nd
  nd=size(dest)
  ns=size(src)
  include 'f_memcpy-base-inc.f90'
end subroutine f_memcpy_d2d1


subroutine f_memcpy_r0(dest,src,n)
  implicit none
  integer, intent(in) :: n !<nelems
  real :: dest !<destination buffer address
  real :: src !<source buffer address
!!$  real, intent(inout) :: dest !<destination buffer address
!!$  real, intent(inout) :: src !<source buffer address
  !local variables
  integer :: ns,nd
  ns=n
  nd=n
  include 'f_memcpy-base-inc.f90'
end subroutine f_memcpy_r0

subroutine f_memcpy_l0(dest,src,n)
  implicit none
  integer, intent(in) :: n !<nelems
  logical :: dest !<destination buffer address
  logical :: src !<source buffer address
!!$  logical, intent(inout) :: dest !<destination buffer address
!!$  logical, intent(inout) :: src !<source buffer address
  !local variables
  integer :: ns,nd
  ns=n
  nd=n
  include 'f_memcpy-base-inc.f90'
end subroutine f_memcpy_l0

function f_maxdiff_i0(a,b,n) result(maxdiff)
  use f_utils, only: f_diff
  implicit none
  integer, intent(inout) :: a
  integer, intent(inout) :: b
  integer :: maxdiff
  integer, intent(in), optional :: n
  !local variables
  integer :: ns,nd,cnt
  ns=-1
  nd=-1
  include 'f_maxdiff-base-inc.f90'
end function f_maxdiff_i0

function f_maxdiff_l0(a,b,n) result(maxdiff)
  use f_utils, only: f_diff
  implicit none
  logical, intent(inout) :: a
  logical, intent(inout) :: b
  logical :: maxdiff
  integer, intent(in), optional :: n
  !local variables
  integer :: ns,nd,cnt
  ns=-1
  nd=-1
  include 'f_maxdiff-base-inc.f90'
end function f_maxdiff_l0

function f_maxdiff_d0(a,b,n) result(maxdiff)
  use f_utils, only: f_diff
  implicit none
  double precision, intent(inout) :: a
  double precision, intent(inout) :: b
  double precision :: maxdiff
  integer, intent(in), optional :: n
  !local variables
  integer :: ns,nd,cnt
  ns=-1
  nd=-1
  include 'f_maxdiff-base-inc.f90'
end function f_maxdiff_d0

function f_maxdiff_r0(a,b,n) result(maxdiff)
  use f_utils, only: f_diff
  implicit none
  real, intent(inout) :: a
  real, intent(inout) :: b
  real :: maxdiff
  integer, intent(in), optional :: n
  !local variables
  integer :: ns,nd,cnt
  ns=-1
  nd=-1
  include 'f_maxdiff-base-inc.f90'
end function f_maxdiff_r0

function f_maxdiff_c1i1(a,b,n) result(maxdiff)
  use f_utils, only: f_diff
  implicit none
  character, dimension(:), intent(in) :: a
  integer, dimension(:), intent(in) :: b
  integer :: maxdiff
  integer, intent(in), optional :: n
  !local variables
  integer :: ns,nd,cnt
  ns=size(a)
  nd=size(b)
  include 'f_maxdiff-base-inc.f90'
end function f_maxdiff_c1i1

function f_maxdiff_d2d3(a,b,n) result(maxdiff)
  use f_utils, only: f_diff
  implicit none
  double precision, dimension(:,:), intent(in) :: a 
  double precision, dimension(:,:,:), intent(in) :: b
  double precision :: maxdiff
  integer, intent(in), optional :: n
  !local variables
  integer :: ns,nd,cnt
  nd=size(a)
  ns=size(b)
  include 'f_maxdiff-base-inc.f90'
end function f_maxdiff_d2d3

function f_maxdiff_d2d1(a,b,n) result(maxdiff)
  use f_utils, only: f_diff
  implicit none
  double precision, dimension(:,:), intent(in) :: a 
  double precision, dimension(:), intent(in) :: b
  double precision :: maxdiff
  integer, intent(in), optional :: n
  !local variables
  integer :: ns,nd,cnt
  nd=size(a)
  ns=size(b)
  include 'f_maxdiff-base-inc.f90'
end function f_maxdiff_d2d1

function f_maxdiff_d0d1(a,b,n) result(maxdiff)
  use f_utils, only: f_diff
  implicit none
  double precision, intent(inout) :: a 
  double precision, dimension(:), intent(in) :: b
  double precision :: maxdiff
  integer, intent(in), optional :: n
  !local variables
  integer :: ns,nd,cnt
  nd=-1
  ns=size(b)
  include 'f_maxdiff-base-inc.f90'
end function f_maxdiff_d0d1

function f_maxdiff_d1d2(a,b,n) result(maxdiff)
  use f_utils, only: f_diff
  implicit none
  double precision, dimension(:), intent(in) :: a 
  double precision, dimension(:,:), intent(in) :: b
  double precision :: maxdiff
  integer, intent(in), optional :: n
  !local variables
  integer :: ns,nd,cnt
  nd=size(a)
  ns=size(b)
  include 'f_maxdiff-base-inc.f90'
end function f_maxdiff_d1d2
function f_maxdiff_d2(a,b,n) result(maxdiff)
  use f_utils, only: f_diff
  implicit none
  double precision, dimension(:,:), intent(in) :: a 
  double precision, dimension(:,:), intent(in) :: b
  double precision :: maxdiff
  integer, intent(in), optional :: n
  !local variables
  integer :: ns,nd,cnt
  nd=size(a)
  ns=size(b)
  include 'f_maxdiff-base-inc.f90'
end function f_maxdiff_d2
function f_maxdiff_d1(a,b,n) result(maxdiff)
  use f_utils, only: f_diff
  implicit none
  double precision, dimension(:), intent(in) :: a 
  double precision, dimension(:), intent(in) :: b
  double precision :: maxdiff
  integer, intent(in), optional :: n
  !local variables
  integer :: ns,nd,cnt
  nd=size(a)
  ns=size(b)
  include 'f_maxdiff-base-inc.f90'
end function f_maxdiff_d1

function f_maxdiff_i2i1(a,b,n) result(maxdiff)
  use f_utils, only: f_diff
  implicit none
  integer, dimension(:,:), intent(in) :: a 
  integer, dimension(:), intent(in) :: b
  integer :: maxdiff
  integer, intent(in), optional :: n
  !local variables
  integer :: ns,nd,cnt
  nd=size(a)
  ns=size(b)
  include 'f_maxdiff-base-inc.f90'
end function f_maxdiff_i2i1
function f_maxdiff_i2(a,b,n) result(maxdiff)
  use f_utils, only: f_diff
  implicit none
  integer, dimension(:,:), intent(in) :: a 
  integer, dimension(:,:), intent(in) :: b
  integer :: maxdiff
  integer, intent(in), optional :: n
  !local variables
  integer :: ns,nd,cnt
  nd=size(a)
  ns=size(b)
  include 'f_maxdiff-base-inc.f90'
end function f_maxdiff_i2
function f_maxdiff_i1(a,b,n) result(maxdiff)
  use f_utils, only: f_diff
  implicit none
  integer, dimension(:), intent(in) :: a 
  integer, dimension(:), intent(in) :: b
  integer :: maxdiff
  integer, intent(in), optional :: n
  !local variables
  integer :: ns,nd,cnt
  nd=size(a)
  ns=size(b)
  include 'f_maxdiff-base-inc.f90'
end function f_maxdiff_i1
function f_maxdiff_i1i2(a,b,n) result(maxdiff)
  use f_utils, only: f_diff
  implicit none
  integer(kind=4), dimension(:), intent(in) :: a 
  integer(kind=4), dimension(:,:), intent(in) :: b
  integer(kind=4) :: maxdiff
  integer, intent(in), optional :: n
  !local variables
  integer :: ns,nd,cnt
  nd=size(a)
  ns=size(b)
  include 'f_maxdiff-base-inc.f90'
end function f_maxdiff_i1i2

function f_maxdiff_li0li1(a,b,n) result(maxdiff)
  use f_utils, only: f_diff
  implicit none
  integer(kind=8), intent(inout) :: a 
  integer(kind=8), dimension(:), intent(in) :: b
  integer(kind=8) :: maxdiff
  integer, intent(in), optional :: n
  !local variables
  integer :: ns,nd,cnt
  nd=-1
  ns=size(b)
  include 'f_maxdiff-base-inc.f90'
end function f_maxdiff_li0li1

function f_maxdiff_i0i1(a,b,n) result(maxdiff)
  use f_utils, only: f_diff
  implicit none
  integer(kind=4), intent(inout) :: a 
  integer(kind=4), dimension(:), intent(in) :: b
  integer(kind=4) :: maxdiff
  integer, intent(in), optional :: n
  !local variables
  integer :: ns,nd,cnt
  nd=-1
  ns=size(b)
  include 'f_maxdiff-base-inc.f90'
end function f_maxdiff_i0i1<|MERGE_RESOLUTION|>--- conflicted
+++ resolved
@@ -31,7 +31,29 @@
   include 'f_memcpy-base-inc.f90'
 end subroutine f_memcpy_i1
 
-<<<<<<< HEAD
+!!$subroutine f_memcpy_il0(dest,src,n)
+!!$  implicit none
+!!$  integer, intent(in) :: n !<nelems
+!!$  integer(kind=8) :: dest !<destination buffer address
+!!$  integer(kind=8) :: src !<source buffer address
+!!$  !local variables
+!!$  integer :: ns,nd
+!!$  ns=n
+!!$  nd=n
+!!$  include 'f_memcpy-base-inc.f90'
+!!$end subroutine f_memcpy_il0
+
+subroutine f_memcpy_il1(dest,src)
+  implicit none
+  integer(kind=8), dimension(:), intent(inout) :: dest !<destination buffer
+  integer(kind=8), dimension(:), intent(in) :: src !<source buffer 
+  !local variables
+  integer :: ns,nd
+  nd=size(dest)
+  ns=size(src)
+  include 'f_memcpy-base-inc.f90'
+end subroutine f_memcpy_il1
+
 subroutine f_memcpy_i1i2(dest,src)
   implicit none
   integer, dimension(:), intent(inout) :: dest !<destination buffer
@@ -97,9 +119,6 @@
 end subroutine f_memcpy_i1c1
 
 subroutine f_memcpy_li0(dest,src,n)
-=======
-subroutine f_memcpy_il0(dest,src,n)
->>>>>>> a7b335d2
   implicit none
   integer, intent(in) :: n !<nelems
   integer(kind=8) :: dest !<destination buffer address
@@ -111,23 +130,8 @@
   ns=n
   nd=n
   include 'f_memcpy-base-inc.f90'
-<<<<<<< HEAD
 end subroutine f_memcpy_li0
 
-=======
-end subroutine f_memcpy_il0
-
-subroutine f_memcpy_il1(dest,src)
-  implicit none
-  integer(kind=8), dimension(:), intent(inout) :: dest !<destination buffer
-  integer(kind=8), dimension(:), intent(in) :: src !<source buffer 
-  !local variables
-  integer :: ns,nd
-  nd=size(dest)
-  ns=size(src)
-  include 'f_memcpy-base-inc.f90'
-end subroutine f_memcpy_il1
->>>>>>> a7b335d2
 
 subroutine f_memcpy_d0(dest,src,n)
   implicit none
