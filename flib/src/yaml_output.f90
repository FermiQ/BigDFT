--- conflicted
+++ resolved
@@ -322,6 +322,7 @@
     end if
 
     !open fortran unit if needed
+    recl_file=0
     if (present(filename) .and. unt /= 6) then
        !inquire whether unit exists already
        inquire(unit=unt,opened=unit_is_open,iostat=ierr)
@@ -340,14 +341,19 @@
        else
           pos(1:len(pos))='append'
        end if
-       open(unit=unt,file=trim(filename),status='unknown',position=trim(pos),iostat=ierr)
+       if (.not. unit_is_open) &
+          open(unit=unt,file=trim(filename),status='unknown',position=trim(pos),iostat=ierr)
        if (present(istat)) then
           istat=ierr
        else
           if (f_err_raise(ierr /=0,'error in file opening, ierr='//trim(yaml_toa(ierr)),&
                YAML_INVALID)) return
        end if
-       if (ierr == 0) call set(stream_files // trim(filename), trim(yaml_toa(unt)))
+       if (ierr == 0 .and. .not. unit_is_open) then
+          !inquire the record length for the unit
+          inquire(unit=unt,recl=recl_file)
+          call set(stream_files // trim(filename), trim(yaml_toa(unt)))
+       end if
     end if
 
     if (present(setdefault)) then
@@ -380,37 +386,6 @@
     ! set last opened stream as default stream
     if (set_default) default_stream=active_streams
 
-<<<<<<< HEAD
-=======
-    recl_file=0
-    !open fortran unit if needed
-    if (present(filename) .and. unt /= 6) then
-       !inquire whether unit exists already
-       inquire(unit=unt,opened=unit_is_open,iostat=ierr)
-       if (f_err_raise(ierr /=0,'error in unit inquiring, ierr='//trim(yaml_toa(ierr)),&
-               YAML_INVALID)) return
-       if (unit_is_open) then
-          if(present(istat)) then
-             istat=YAML_STREAM_ALREADY_PRESENT
-          else
-             call f_err_throw('The unit '//trim(yaml_toa(unt))//' is already present',&
-                  YAML_STREAM_ALREADY_PRESENT)
-          end if
-       end if
-       if (.not. unit_is_open) &
-            open(unit=unt,file=trim(filename),status='unknown',&
-            position=trim(pos),iostat=ierr)
-       if (present(istat)) then
-          istat=ierr
-       else
-          if (f_err_raise(ierr /=0,'error in file opening, ierr='//trim(yaml_toa(ierr)),&
-               YAML_INVALID)) return
-       end if
-       !inquire the record length for the unit
-       if (ierr==0 .and. .not. unit_is_open) inquire(unit=unt,recl=recl_file)
-    end if
-
->>>>>>> 4fba34ae
     !set stream non-default attributes
     streams(active_streams)%unit=unt
 
