--- conflicted
+++ resolved
@@ -740,21 +740,13 @@
 
     msg_lgt=0
     !put the message
-<<<<<<< HEAD
-    if (present(mapname) .and. trim(mapname) /= "") then
-=======
     if (present(mapname) .and. len_trim(mapname)>0) then
->>>>>>> 49acf68d
        call buffer_string(towrite,len(towrite),trim(mapname),msg_lgt)
        !put the semicolon
        call buffer_string(towrite,len(towrite),':',msg_lgt)
     end if
     !put the optional name
-<<<<<<< HEAD
-    if (present(label) .and. trim(label) /= "") then
-=======
     if (present(label).and. len_trim(label)>0) then
->>>>>>> 49acf68d
        call buffer_string(towrite,len(towrite),' &',msg_lgt)
        call buffer_string(towrite,len(towrite),trim(label),msg_lgt)
     end if
@@ -1647,66 +1639,6 @@
   end subroutine close_indent_level
   
   !> Dump a dictionary
-<<<<<<< HEAD
-  subroutine yaml_dict_dump(dict,flow,comment_key)
-   implicit none
-   type(dictionary), intent(in) :: dict   !< Dictionary to dump
-   logical, intent(in), optional :: flow  !< if .true. inline
-   character(len = *), intent(in), optional :: comment_key !< use the provifded key as comment key
-   !local variables
-   logical :: flowrite
-   character(len=3) :: adv
-   character(len=128) :: comment
-
-   flowrite=.false.
-   if (present(flow)) flowrite=flow
-   comment(1:len(comment)) = ' '
-   if (present(comment_key)) comment(1:len(comment)) = comment_key
-
-     !TEST (the first dictionary has no key)
-     !if (.not. associated(dict%parent)) then
-     if (associated(dict%child)) then
-        call yaml_dict_dump_(dict%child,flowrite,comment)
-     else
-        if (flowrite) then
-           adv='no '
-        else
-           adv='yes'
-        end if
-        call yaml_scalar(dict%data%value,advance=adv)
-     end if
-
-   contains
-     recursive subroutine yaml_dict_dump_(dict,flowrite,comment)
-         implicit none
-         type(dictionary), intent(in) :: dict
-         logical, intent(in) :: flowrite
-         character(len = *), intent(in) :: comment
-
-         if (associated(dict%child)) then
-            !see whether the child is a list or not
-            !print *trim(dict%data%key),dict%data%nitems
-            if (dict%data%nitems > 0) then
-               call yaml_open_sequence(trim(dict%data%key),flow=flowrite)
-               call yaml_dict_dump_(dict%child,flowrite,comment)
-               call yaml_close_sequence()
-            else
-               if (dict%data%item >= 0) then
-                  call yaml_sequence(advance='no')
-                  call yaml_dict_dump_(dict%child,flowrite,comment)
-               else
-                  if (trim(comment) == trim(dict%data%key) .and. &
-                       & trim(dict%data%value) /= "") then
-                     call yaml_comment(trim(dict%data%value))
-                  else
-                     call yaml_open_map(trim(dict%data%key),flow=flowrite)
-                     !call yaml_map('No. of Elems',dict%data%nelems)
-                     call yaml_dict_dump_(dict%child,flowrite,comment)
-                     call yaml_close_map()
-                  end if
-               end if
-            end if
-=======
   subroutine yaml_dict_dump(dict,unit,flow,verbatim)
     implicit none
     type(dictionary), pointer, intent(in) :: dict   !< Dictionary to dump
@@ -1753,23 +1685,10 @@
             call open_seq(dict_key(dict))
             call yaml_dict_dump_(dict%child)
             call close_seq()
->>>>>>> 49acf68d
          else
             if (dict_item(dict) >= 0) then
                call yaml_dict_dump_(dict%child)
             else
-<<<<<<< HEAD
-               if (trim(comment) == trim(dict%data%key) .and. &
-                    & trim(dict%data%value) /= "") then
-                  call yaml_comment(trim(dict%data%value))
-               else
-                  call yaml_map(trim(dict%data%key),trim(dict%data%value))
-               end if
-            end if
-         end if
-         if (associated(dict%next)) then
-            call yaml_dict_dump_(dict%next,flowrite,comment)
-=======
                call open_map(dict_key(dict))
                call yaml_dict_dump_(dict%child)
                call close_map()
@@ -1780,7 +1699,6 @@
             call sequence(val=dict_value(dict))
          else
             call map(dict_key(dict),dict_value(dict))
->>>>>>> 49acf68d
          end if
       end if
       call yaml_dict_dump_(dict_next(dict))
