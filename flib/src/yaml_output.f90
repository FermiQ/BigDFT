--- conflicted
+++ resolved
@@ -2,11 +2,7 @@
 !! Define the modules (yaml_strings and yaml_output) and the methods to write yaml output
 !! yaml: Yet Another Markup Language -> Y Ain't a Markup Language (Human readable ML)
 !! @author
-<<<<<<< HEAD
-!!    Copyright (C) 2011-2015 BigDFT group <br>
-=======
 !!    Copyright (C) 2011-2015 BigDFT group
->>>>>>> 2517a584
 !!    This file is distributed under the terms of the
 !!    GNU General Public License, see ~/COPYING file
 !!    or http://www.gnu.org/copyleft/gpl.txt .
@@ -442,7 +438,7 @@
        streams(active_streams)=stream_null()
        streams(active_streams)%unit=6
        stream_units(active_streams)=6
-       streams(active_streams)%max_record_length=92 !leave 95 characters
+       streams(active_streams)%max_record_length=92 !leave 92 characters
        default_stream=active_streams
        again= unt /= 6 
     end if
@@ -454,6 +450,7 @@
        streams(active_streams)=stream_null()
        streams(active_streams)%unit=unt
        stream_units(active_streams)=unt
+       istream = active_streams !for the following instructions
     end if
 
     ! set last opened stream as default stream
