--- conflicted
+++ resolved
@@ -86,19 +86,14 @@
   !! @param unit     (optional) @copydoc doc::unit
   !! @param fmt      (optional) format for the value
   interface yaml_map
-<<<<<<< HEAD
-     module procedure yaml_map,yaml_map_i,yaml_map_li,yaml_map_f,yaml_map_d,yaml_map_l,yaml_map_iv,yaml_map_dv,yaml_map_cv,&
-                      yaml_map_lv
-=======
      !general scalar
      module procedure yaml_map
      !other scalars
      module procedure yaml_map_i,yaml_map_li,yaml_map_f,yaml_map_d,yaml_map_l
      !vectors
-     module procedure yaml_map_iv,yaml_map_dv,yaml_map_cv
+     module procedure yaml_map_iv,yaml_map_dv,yaml_map_cv,yaml_map_lv
      !matrices (rank2)
      module procedure yaml_map_dm,yaml_map_rm,yaml_map_im,yaml_map_lm
->>>>>>> 9ce5e401
   end interface
 
  
