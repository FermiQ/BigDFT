<<<<<<< HEAD
!> @file
!! Include fortran file for f_malloc routines
!! @author
!!    Copyright (C) 2012-2013 BigDFT group
!!    This file is distributed under the terms of the
!!    GNU General Public License, see ~/COPYING file
!!    or http://www.gnu.org/copyleft/gpl.txt .
!!    For the list of contributors, see ~/AUTHORS
     m%rank=size(shape(src))
     m%shape(1:m%rank)=shape(src)
     m%lbounds(1:m%rank)=lbound(src)
     m%ubounds(1:m%rank)=ubound(src)
     m%srcdata_add=f_loc(src)
=======
  !> @file
  !! Include fortran file for f_malloc routines
  !! @author
  !!    Copyright (C) 2012-2013 BigDFT group
  !!    This file is distributed under the terms of the
  !!    GNU General Public License, see ~/COPYING file
  !!    or http://www.gnu.org/copyleft/gpl.txt .
  !!    For the list of contributors, see ~/AUTHORS
  m%rank=size(shape(src))
  m%shape(1:m%rank)=shape(src)
  if (present(lbounds)) then
     if (size(lbounds) /= m%rank) then
        call f_err_throw('The "lbounds" array has not conformal shape',ERR_INVALID_MALLOC)
     end if
     m%lbounds(1:m%rank)=lbounds(1:m%rank)
  end if
  !then check the presence and validity of the ubounds otherwise fill it in a meaningful way
  m%ubounds(1:m%rank)=m%lbounds(1:m%rank)+m%shape(1:m%rank)-1
  if (present(ubounds)) then
     if (size(ubounds) /= m%rank) then
        call f_err_throw('The "ubounds" array has not conformal shape',ERR_INVALID_MALLOC)
     end if
     if (any(m%ubounds(1:m%rank)/=ubounds(1:m%rank))) then
        call f_err_throw('The "ubounds" and/or "lbounds arrays are not conformal'//&
             ' with the shape of "src"',ERR_INVALID_MALLOC)
     end if
  end if
  m%srcdata_add=f_loc(src)
>>>>>>> b877e042
<|MERGE_RESOLUTION|>--- conflicted
+++ resolved
@@ -1,18 +1,3 @@
-<<<<<<< HEAD
-!> @file
-!! Include fortran file for f_malloc routines
-!! @author
-!!    Copyright (C) 2012-2013 BigDFT group
-!!    This file is distributed under the terms of the
-!!    GNU General Public License, see ~/COPYING file
-!!    or http://www.gnu.org/copyleft/gpl.txt .
-!!    For the list of contributors, see ~/AUTHORS
-     m%rank=size(shape(src))
-     m%shape(1:m%rank)=shape(src)
-     m%lbounds(1:m%rank)=lbound(src)
-     m%ubounds(1:m%rank)=ubound(src)
-     m%srcdata_add=f_loc(src)
-=======
   !> @file
   !! Include fortran file for f_malloc routines
   !! @author
@@ -40,5 +25,4 @@
              ' with the shape of "src"',ERR_INVALID_MALLOC)
      end if
   end if
-  m%srcdata_add=f_loc(src)
->>>>>>> b877e042
+  m%srcdata_add=f_loc(src)