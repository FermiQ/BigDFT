!> @file
!! Memory profiling module (flib)
!! @author
!!    Copyright (C) 2010-2013 BigDFT group
!!    This file is distributed under the terms of the
!!    GNU General Public License, see ~/COPYING file
!!    or http://www.gnu.org/copyleft/gpl.txt .
!!    For the list of contributors, see ~/AUTHORS


!> Module which contains routines to profile the code.
!! Currently only memory occupation are provided here.
!! Ideally, timab should be incorporated here.
module memory_profiling
  implicit none

  private

  !Memory profiling
  type :: memstat
     character(len=36) :: routine,array
     integer(kind=8) :: memory,peak
  end type memstat

  real :: memorylimit = 0.e0
  logical :: meminit = .false.
  integer :: ndebug =0 !desactivated here
  integer, parameter :: mallocFile = 98
  character(len=256) :: filename=repeat(' ',256)
  integer :: stdout=6
  type(memstat), save :: memloc,memtot
  integer :: memalloc,memdealloc,memproc = 0
  !Debug option for memocc, set in the input file
  !logical :: memdebug=.true.
  integer :: malloc_level=2

  !> Interface for the memory allocation control, depends on ndebug
  !! Control the memory occupation by calculating the overall size of the allocated arrays
  !!   when allocating allocating an array "stuff" of dimension n in the routine "dosome":
  !!      allocate(stuff(n),stat=i_stat)
  !!      call memocc(i_stat,stuff,'stuff','dosome')
  !!   when deallocating:
  !!      i_all=-product(shape(stuff))*kind(stuff)
  !!      deallocate(stuff,stat=i_stat)
  !!      call memocc(i_stat,i_all,'stuff','dosome')
  !!   The counters are initialized once by the first allocation
  !!   and stopped with:
  !!      call memocc(0,0,'count','stop')
  !!   At the end of the calculation a short report is printed on the screen,
  !!   some information can be also written on disk following the needs
  !!
  !!   The file malloc.prc is not deleted if the final total memory is not equal
  !!   to zero.
  !!   memdebug (parameter)
  !!     == .true.  verbose format (useful with utils/scripts/memcheck.py)
  !!                then display a line per allocation or deallocation
  !!                a routine at the end parses the file
  !!     == .false. compact format
  interface memocc
     module procedure mo_dp1,mo_dp2,mo_dp3,mo_dp4,mo_dp5,mo_dp6,mo_dp7,&
          mo_sp1,mo_sp2,mo_sp3,mo_sp4,mo_sp5,mo_sp6,mo_sp7,&
          mo_i1,mo_i2,mo_i3,mo_i4,mo_i5,mo_i6,mo_i7,&
          mo_l1,mo_l2,mo_l3,mo_l4,mo_l5,mo_l6,mo_l7,&
          mo_c1, mo_cmpdp1, &
          memocc_internal  !< Central routine to be used for deallocation
  end interface

  public :: memocc,ndebug
  public :: memocc_set_state
  public :: memocc_set_stdout
  public :: memocc_set_filename
  public :: memocc_set_memory_limit
  public :: memocc_report

contains

  !> State of malloc.prc file and of counters
  !! The status can only be downgraded. A stop signal is produced if status is increased
  subroutine memocc_set_state(istatus)
    !> 0 no file malloc.prc is created, only memory allocation counters running
    !! 1 file malloc.prc is created in a light version (only current information is written)
    !! 2 file malloc.prc is created with full information inside (default state if not specified)
    integer, intent(in) :: istatus
    !local variable
    integer :: istat_del
    if (istatus > malloc_level) then
       !here we should replace by yaml_warning
       !write(7,*) 'WARNING: malloc_level can be only downgraded, ignoring'
       return
    end if

    malloc_level = istatus

    if (istatus == 2) return !the default situation

    if (istatus == 1 .and. memproc==0) then 
       !clean the file situation (delete the previously existing file)
       close(unit=mallocFile)                        
       !call delete(trim(filename),len(trim(filename)),istat_del)
       if (trim(filename) == "") then
          open(unit=mallocFile,file="malloc.prc",status='unknown',action='write')
       else
          open(unit=mallocFile,file=trim(filename),status='unknown',action='write')
       end if
    end if

    if (istatus == 0 .and. memproc==0) then
       !the file should be deleted
       close(unit=mallocFile)
       !open(unit=mallocFile,file='malloc.prc',status='replace')
       !close(unit=mallocFile)
       call delete(trim(filename),len(trim(filename)),istat_del)
    end if
  end subroutine memocc_set_state

  subroutine memocc_set_memory_limit(limit)
    real, intent(in) :: limit

    memorylimit = limit
    filename=repeat(' ',len(filename))
    filename='malloc.prc'
  end subroutine memocc_set_memory_limit

  subroutine memocc_set_filename(file)
    character(len=*), intent(in) :: file
    !local variables
    integer :: ipos

    ipos=min(len(trim(file)),len(filename))
    filename=repeat(' ',len(filename))
    filename(1:ipos)=file(1:ipos)

  end subroutine memocc_set_filename

  subroutine memocc_report()
    call memocc(0,0,'count', 'stop')
  end subroutine memocc_report

  !> Put to zero memocc counters
  subroutine memocc_variables_init()
    memtot%memory=int(0,kind=8)
    memtot%peak=int(0,kind=8)
    memalloc=0
    memdealloc=0

    memloc%routine='routine'
    memloc%array='array'
    memloc%memory=int(0,kind=8) !fake initialisation to print the first routine
    memloc%peak=int(0,kind=8)
  end subroutine memocc_variables_init

  subroutine memocc_open_file()
    open(unit=mallocFile,file=trim(filename),status='unknown')
    !if (memdebug) then
    write(mallocFile,'(a,t40,a,t70,4(1x,a12))')&
         '(Data in KB) Routine','Array name    ',&
         'Array size','Total Memory'
    !else
    !write(mallocFile,'(a,t40,a,t70,4(1x,a12))')&
    !     '(Data in KB) Routine','Peak Array    ',&
    !     'Routine Mem','Routine Peak','Memory Stat.','Memory Peak'
    !end if
  end subroutine memocc_open_file

  subroutine memocc_set_stdout(unit)
    implicit none
    integer, intent(in) :: unit

    stdout=unit

  end subroutine memocc_set_stdout


  subroutine memocc_internal(istat,isize,array,routine)
    use yaml_output
    use dictionaries!error_handling
    implicit none

    ! Arguments
    integer, intent(in) :: istat,isize
    character(len=*), intent(in) :: array,routine

    ! Local variables
    logical :: lmpinit
    integer :: ierr,istat_del
    character(len=256) :: message

    include 'mpif.h'

    !print *,memproc,array,routine
    ! Initialised first
    if (.not.meminit) then
       !the mpi routines have to be eliminated
       call memocc_variables_init()
       !Use MPI to have the mpi rank
       call MPI_INITIALIZED(lmpinit,ierr)
       if (lmpinit) then
          call MPI_COMM_RANK(MPI_COMM_WORLD,memproc,ierr)
       else
          !no-mpi case 
          memproc=0
       end if

       !open the writing file for the root process
       if (memproc == 0 .and. malloc_level > 0) then
          if (len(trim(filename))==0) then
             filename='malloc.prc'
          end if
          call memocc_open_file()
       end if
       meminit = .true.
    end if

    select case(array)
    case('count')
       if (trim(routine)=='stop' .and. memproc==0) then
          if (malloc_level > 0) then
             if (malloc_level == 1) rewind(mallocFile)
             write(mallocFile,'(a,t40,a,t70,4(1x,i12))')&
                  trim(memloc%routine),trim(memloc%array),&
                  memloc%memory/int(1024,kind=8),memloc%peak/int(1024,kind=8),&
                  memtot%memory/int(1024,kind=8),&
                  (memtot%peak+memloc%peak-memloc%memory)/int(1024,kind=8)
             close(unit=mallocFile)
          end if
          call yaml_open_map('Memory Consumption Report')
          call yaml_map('Tot. No. of Allocations',memalloc)
          call yaml_map('Tot. No. of Deallocations',memdealloc)
          call yaml_map('Remaining Memory (B)',memtot%memory)
          call yaml_open_map('Memory occupation')
          call yaml_map('Peak Value (MB)',memtot%peak/int(1048576,kind=8))
          call yaml_map('for the array',trim(memtot%array))
          call yaml_map('in the routine',trim(memtot%routine))
          call yaml_close_map()
          call yaml_close_map()
          !write it in Yaml Format without yaml module
!!$            write(stdout,'(1x,a)')'Memory Consumption Report:'
!!$            write(stdout,'(1x,a,i0)')'  Tot. No. of Allocations  : ',memalloc
!!$            write(stdout,'(1x,a,i0)')'  Tot. No. of Deallocations: ',memdealloc
!!$            write(stdout,'(1x,a,i0)')'  Remaining Memory (B)     : ',memtot%memory
!!$            write(stdout,'(1x,a)')   '  Memory occupation: '
!!$            write(stdout,'(1x,a,i0)')'     Peak Value (MB): ',memtot%peak/int(1048576,kind=8)
!!$            write(stdout,'(1x,a)')   '     for the array: '//trim(memtot%array)       
!!$            write(stdout,'(1x,a)')   '     in the routine: '//trim(memtot%routine)       
          !here we can add a routine which open the malloc.prc file in case of some 
          !memory allocation problem, and which eliminates it for a successful run
          if (malloc_level == 1 .and. memalloc == memdealloc .and. memtot%memory==int(0,kind=8)) then
             !remove file 
             call delete(trim(filename),len(trim(filename)),istat_del)
          else
             call memory_malloc_check(memalloc,memdealloc)
          end if
          ! no need to check since the calls are wrapped
!!$         else if (trim(routine)/='stop') then
!!$            write(*,*) "memocc: ",array," ",routine
!!$            write(*,"(a,i0,a)") "Error[",memproc,"]: Use memocc and the word 'count' only with the word 'stop'."
!!$            stop
       end if

    case default
       !control of the allocation/deallocation status (to be removed once f_malloc has been inserted)
       if (istat/=0) then
          if (memproc == 0 .and. malloc_level > 0) close(unit=mallocFile)
<<<<<<< HEAD
          write(message,'(a)') 'subroutine '//trim(routine)//', array '//trim(array)//&
=======
          write(message,'(1x,a)')'subroutine '//trim(routine)//', array '//trim(array)//&
>>>>>>> 5e81c40c
               ', error code '//trim(yaml_toa(istat))
          if (f_err_raise(isize>=0,trim(message),err_name='ERR_ALLOCATE')) return
          if (f_err_raise(isize< 0,trim(message),err_name='ERR_DEALLOCATE')) return
       end if
!!$       if (istat/=0) then
!!$          if (isize>=0) then
!!$             !here the error handling module should be used
!!$             
!!$             write(*,*)' subroutine ',routine,': problem of allocation of array ',array,&
!!$                  ', error code=',istat,' exiting...'
!!$
!!$             call MPI_ABORT(MPI_COMM_WORLD,ierr)
!!$          else if (isize<0) then
!!$             write(*,*)' subroutine ',routine,': problem of deallocation of array ',array,&
!!$                  ', error code=',istat,' exiting...'
!!$             if (memproc == 0 .and. malloc_level > 0) close(unit=mallocFile)
!!$             call MPI_ABORT(MPI_COMM_WORLD,ierr)
!!$          end if
!!$       end if
       !Total counter, for all the processes
       memtot%memory=memtot%memory+int(isize,kind=8)
       if (memtot%memory > memtot%peak) then
          memtot%peak=memtot%memory
          memtot%routine=routine
          memtot%array=array
       end if
       if (isize>0) then
          memalloc=memalloc+1
       else if (isize<0) then
          memdealloc=memdealloc+1
       end if
       
       if (memorylimit /= 0.e0 .and. &
            memtot%memory > int(real(memorylimit,kind=8)*1073741824.d0,kind=8)) then !memory limit is in GB
          write(message,'(a,f7.3,2(a,i0),a)')&
               'Limit of ',memorylimit,' GB reached, memproc ',memproc,' total memory is ',memtot%memory,' B. '
!!$          write(*,'(1x,a)') 'Array '//trim(memtot%array)//', routine '//trim(memtot%routine)
!!$          call MPI_ABORT(MPI_COMM_WORLD,ierr)
          if (f_err_raise(.true.,trim(message)//' Array '//trim(memtot%array)//&
               ', routine '//trim(memtot%routine),err_name='ERR_MEMLIMIT')) return
       end if

       select case(memproc)
       case (0)
          if (malloc_level ==2) then
             !to be used for inspecting an array which is not deallocated
             write(mallocFile,'(a,t40,a,t70,4(1x,i12))')trim(routine),trim(array),isize,memtot%memory
          else if (malloc_level ==1) then
             !Compact format
             if (trim(memloc%routine) /= routine) then
                if (memloc%memory /= int(0,kind=8)) then
                   rewind(mallocFile)
                   write(mallocFile,'(a,t40,a,t70,4(1x,i12))')&
                        trim(memloc%routine),trim(memloc%array),&
                        memloc%memory/int(1024,kind=8),memloc%peak/int(1024,kind=8),&
                        memtot%memory/int(1024,kind=8),&
                        (memtot%memory+memloc%peak-memloc%memory)/int(1024,kind=8)
                end if
                memloc%routine=routine
                memloc%array=array
                memloc%memory=isize
                memloc%peak=isize
             else
                memloc%memory=memloc%memory+isize
                if (memloc%memory > memloc%peak) then
                   memloc%peak=memloc%memory
                   memloc%array=array
                end if
             end if
          end if
       case default
          return
       end select
    end select
  END SUBROUTINE memocc_internal


  !> Check the malloc.prc file (verbose format)
  subroutine memory_malloc_check(nalloc,ndealloc)
    implicit none
    !Arguments
    integer, intent(in) :: nalloc,ndealloc
    !Local variables
    if (malloc_level==2 .and. nalloc /= ndealloc) then
       !Use # to be yaml compliant (is a comment in yaml)
       write(*,*) &
            "#Use the python script 'memcheck.py' in utils/scripts to check"//&
            trim(filename)//" file"
    end if
  END SUBROUTINE memory_malloc_check


  !> to be desactivated
  subroutine dp_padding(npaddim,nstart,array)
    implicit none
    integer, intent(in) :: npaddim,nstart
    double precision, dimension(*) :: array
    !local variables
    integer :: i
    do i=1,npaddim*ndebug
       array(nstart+i)= 0.0d0!d_nan() !this function is in profiling/memory.f90
    end do
  end subroutine dp_padding

  subroutine sp_padding(npaddim,nstart,array)
    implicit none
    integer, intent(in) :: npaddim,nstart
    real, dimension(*) :: array
    !local variables
    integer :: i
    do i=1,npaddim*ndebug
       array(nstart+i)=  0.0e0! r_nan() !this function is in profiling/memory.f90
    end do
  end subroutine sp_padding

  subroutine i_padding(npaddim,nstart,array)
    implicit none
    integer, intent(in) :: npaddim,nstart
    integer, dimension(*) :: array
    !local variables
    integer :: i
    do i=1,npaddim*ndebug
       array(nstart+i)= 0!int(r_nan()) !this function is in profiling/timem.f90
    end do
  end subroutine i_padding

  subroutine l_padding(npaddim,nstart,array)
    implicit none
    integer, intent(in) :: npaddim,nstart
    logical, dimension(*) :: array
    !local variables
    integer :: i
    do i=1,npaddim*ndebug
       array(nstart+i)=.false.
    end do
  end subroutine l_padding

  subroutine c_padding(npaddim,nstart,array)


    implicit none
    integer, intent(in) :: npaddim,nstart
    character(len=20), dimension(*) :: array
    !local variables
    integer :: i
    do i=1,npaddim*ndebug
       array(nstart+i)='AAAAAAAAAAAAAAAAAAAA'
    end do
  end subroutine c_padding

  !beginning of the verbose section
  subroutine mo_dp1(istat,array,aname,rname)
    implicit none
    character(len=*), intent(in) :: aname,rname
    integer, intent(in) :: istat
    double precision, dimension(:), intent(in) :: array
    !local variables
    integer :: ndim
    if (ndebug /=0) then
       ndim=product(shape(array))-ndebug
       call dp_padding(1,ndim,array)
    end if
    call memocc_internal(istat,product(shape(array))*kind(array),aname,rname)
  end subroutine mo_dp1

  subroutine mo_dp2(istat,array,aname,rname)
    implicit none
    character(len=*), intent(in) :: aname,rname
    integer, intent(in) :: istat
    double precision, dimension(:,:), intent(in) :: array
    !local variables
    integer :: ndim,npaddim
    integer, dimension(2) :: iashp
    if (ndebug /=0) then
       iashp=shape(array)
       npaddim=product(iashp(1:1))
       ndim=product(shape(array))-ndebug*npaddim
       call dp_padding(npaddim,ndim,array)
    end if
    call memocc_internal(istat,product(shape(array))*kind(array),aname,rname)
  end subroutine mo_dp2

  subroutine mo_dp3(istat,array,aname,rname)
    implicit none
    character(len=*), intent(in) :: aname,rname
    integer, intent(in) :: istat
    double precision, dimension(:,:,:), intent(in) :: array
    !local variables
    integer :: ndim,npaddim
    integer, dimension(3) :: iashp
    if (ndebug /=0) then
       iashp=shape(array)
       npaddim=product(iashp(1:2))
       ndim=product(shape(array))-ndebug*npaddim
       call dp_padding(npaddim,ndim,array)
    end if
    call memocc_internal(istat,product(shape(array))*kind(array),aname,rname)
  end subroutine mo_dp3

  subroutine mo_dp4(istat,array,aname,rname)
    implicit none
    character(len=*), intent(in) :: aname,rname
    integer, intent(in) :: istat
    double precision, dimension(:,:,:,:), intent(in) :: array
    !local variables
    integer :: ndim,npaddim
    integer, dimension(4) :: iashp
    if (ndebug /=0) then
       iashp=shape(array)
       npaddim=product(iashp(1:3))
       ndim=product(shape(array))-ndebug*npaddim
       call dp_padding(npaddim,ndim,array)
    end if
    call memocc_internal(istat,product(shape(array))*kind(array),aname,rname)
  end subroutine mo_dp4

  subroutine mo_dp5(istat,array,aname,rname)
    implicit none
    character(len=*), intent(in) :: aname,rname
    integer, intent(in) :: istat
    double precision, dimension(:,:,:,:,:), intent(in) :: array
    !local variables
    integer :: ndim,npaddim
    integer, dimension(5) :: iashp
    if (ndebug /=0) then
       iashp=shape(array)
       npaddim=product(iashp(1:4))
       ndim=product(shape(array))-ndebug*npaddim
       call dp_padding(npaddim,ndim,array)
    end if
    call memocc_internal(istat,product(shape(array))*kind(array),aname,rname)
  end subroutine mo_dp5

  subroutine mo_dp6(istat,array,aname,rname)
    implicit none
    character(len=*), intent(in) :: aname,rname
    integer, intent(in) :: istat
    double precision, dimension(:,:,:,:,:,:), intent(in) :: array
    !local variables
    integer :: ndim,npaddim
    integer, dimension(6) :: iashp
    if (ndebug /=0) then
       iashp=shape(array)
       npaddim=product(iashp(1:5))
       ndim=product(shape(array))-ndebug*npaddim
       call dp_padding(npaddim,ndim,array)
    end if
    call memocc_internal(istat,product(shape(array))*kind(array),aname,rname)
  end subroutine mo_dp6

  subroutine mo_dp7(istat,array,aname,rname)
    implicit none
    character(len=*), intent(in) :: aname,rname
    integer, intent(in) :: istat
    double precision, dimension(:,:,:,:,:,:,:), intent(in) :: array
    !local variables
    integer :: ndim,npaddim
    integer, dimension(7) :: iashp
    if (ndebug /=0) then
       iashp=shape(array)
       npaddim=product(iashp(1:6))
       ndim=product(shape(array))-ndebug*npaddim
       call dp_padding(npaddim,ndim,array)
    end if
    call memocc_internal(istat,product(shape(array))*kind(array),aname,rname)
  end subroutine mo_dp7

  subroutine mo_sp1(istat,array,aname,rname)
    implicit none
    character(len=*), intent(in) :: aname,rname
    integer, intent(in) :: istat
    real, dimension(:), intent(in) :: array
    !local variables
    integer :: ndim
    if (ndebug /=0) then
       ndim=product(shape(array))-ndebug
       call sp_padding(1,ndim,array)
    end if
    call memocc_internal(istat,product(shape(array))*kind(array),aname,rname)
  end subroutine mo_sp1

  subroutine mo_sp2(istat,array,aname,rname)
    implicit none
    character(len=*), intent(in) :: aname,rname
    integer, intent(in) :: istat
    real, dimension(:,:), intent(in) :: array
    !local variables
    integer :: ndim,npaddim
    integer, dimension(2) :: iashp
    if (ndebug /=0) then
       iashp=shape(array)
       npaddim=product(iashp(1:1))
       ndim=product(shape(array))-ndebug*npaddim
       call sp_padding(npaddim,ndim,array)
    end if
    call memocc_internal(istat,product(shape(array))*kind(array),aname,rname)
  end subroutine mo_sp2

  subroutine mo_sp3(istat,array,aname,rname)
    implicit none
    character(len=*), intent(in) :: aname,rname
    integer, intent(in) :: istat
    real, dimension(:,:,:), intent(in) :: array
    !local variables
    integer :: ndim,npaddim
    integer, dimension(3) :: iashp
    if (ndebug /=0) then
       iashp=shape(array)
       npaddim=product(iashp(1:2))
       ndim=product(shape(array))-ndebug*npaddim
       call sp_padding(npaddim,ndim,array)
    end if
    call memocc_internal(istat,product(shape(array))*kind(array),aname,rname)
  end subroutine mo_sp3

  subroutine mo_sp4(istat,array,aname,rname)
    implicit none
    character(len=*), intent(in) :: aname,rname
    integer, intent(in) :: istat
    real, dimension(:,:,:,:), intent(in) :: array
    !local variables
    integer :: ndim,npaddim
    integer, dimension(4) :: iashp
    if (ndebug /=0) then
       iashp=shape(array)
       npaddim=product(iashp(1:3))
       ndim=product(shape(array))-ndebug*npaddim
       call sp_padding(npaddim,ndim,array)
    end if
    call memocc_internal(istat,product(shape(array))*kind(array),aname,rname)
  end subroutine mo_sp4

  subroutine mo_sp5(istat,array,aname,rname)
    implicit none
    character(len=*), intent(in) :: aname,rname
    integer, intent(in) :: istat
    real, dimension(:,:,:,:,:), intent(in) :: array
    !local variables
    integer :: ndim,npaddim
    integer, dimension(5) :: iashp
    if (ndebug /=0) then
       iashp=shape(array)
       npaddim=product(iashp(1:4))
       ndim=product(shape(array))-ndebug*npaddim
       call sp_padding(npaddim,ndim,array)
    end if
    call memocc_internal(istat,product(shape(array))*kind(array),aname,rname)
  end subroutine mo_sp5

  subroutine mo_sp6(istat,array,aname,rname)
    implicit none
    character(len=*), intent(in) :: aname,rname
    integer, intent(in) :: istat
    real, dimension(:,:,:,:,:,:), intent(in) :: array
    !local variables
    integer :: ndim,npaddim
    integer, dimension(6) :: iashp
    if (ndebug /=0) then
       iashp=shape(array)
       npaddim=product(iashp(1:5))
       ndim=product(shape(array))-ndebug*npaddim
       call sp_padding(npaddim,ndim,array)
    end if
    call memocc_internal(istat,product(shape(array))*kind(array),aname,rname)
  end subroutine mo_sp6

  subroutine mo_sp7(istat,array,aname,rname)
    implicit none
    character(len=*), intent(in) :: aname,rname
    integer, intent(in) :: istat
    real, dimension(:,:,:,:,:,:,:), intent(in) :: array
    !local variables
    integer :: ndim,npaddim
    integer, dimension(7) :: iashp
    if (ndebug /=0) then
       iashp=shape(array)
       npaddim=product(iashp(1:6))
       ndim=product(shape(array))-ndebug*npaddim
       call sp_padding(npaddim,ndim,array)
    end if
    call memocc_internal(istat,product(shape(array))*kind(array),aname,rname)
  end subroutine mo_sp7

  subroutine mo_i1(istat,array,aname,rname)
    implicit none
    character(len=*), intent(in) :: aname,rname
    integer, intent(in) :: istat
    integer, dimension(:), intent(in) :: array
    !local variables
    integer :: ndim
    if (ndebug /=0) then
       ndim=product(shape(array))-ndebug
       call i_padding(1,ndim,array)
    end if
    call memocc_internal(istat,product(shape(array))*kind(array),aname,rname)
  end subroutine mo_i1

  subroutine mo_i2(istat,array,aname,rname)
    implicit none
    character(len=*), intent(in) :: aname,rname
    integer, intent(in) :: istat
    integer, dimension(:,:), intent(in) :: array
    !local variables
    integer :: ndim,npaddim
    integer, dimension(2) :: iashp
    if (ndebug /=0) then
       iashp=shape(array)
       npaddim=product(iashp(1:1))
       ndim=product(shape(array))-ndebug*npaddim
       call i_padding(npaddim,ndim,array)
    end if
    call memocc_internal(istat,product(shape(array))*kind(array),aname,rname)
  end subroutine mo_i2

  subroutine mo_i3(istat,array,aname,rname)
    implicit none
    character(len=*), intent(in) :: aname,rname
    integer, intent(in) :: istat
    integer, dimension(:,:,:), intent(in) :: array
    !local variables
    integer :: ndim,npaddim
    integer, dimension(3) :: iashp
    if (ndebug /=0) then
       iashp=shape(array)
       npaddim=product(iashp(1:2))
       ndim=product(shape(array))-ndebug*npaddim
       call i_padding(npaddim,ndim,array)
    end if
    call memocc_internal(istat,product(shape(array))*kind(array),aname,rname)
  end subroutine mo_i3

  subroutine mo_i4(istat,array,aname,rname)
    implicit none
    character(len=*), intent(in) :: aname,rname
    integer, intent(in) :: istat
    integer, dimension(:,:,:,:), intent(in) :: array
    !local variables
    integer :: ndim,npaddim
    integer, dimension(4) :: iashp
    if (ndebug /=0) then
       iashp=shape(array)
       npaddim=product(iashp(1:3))
       ndim=product(shape(array))-ndebug*npaddim
       call i_padding(npaddim,ndim,array)
    end if
    call memocc_internal(istat,product(shape(array))*kind(array),aname,rname)
  end subroutine mo_i4

  subroutine mo_i5(istat,array,aname,rname)
    implicit none
    character(len=*), intent(in) :: aname,rname
    integer, intent(in) :: istat
    integer, dimension(:,:,:,:,:), intent(in) :: array
    !local variables
    integer :: ndim,npaddim
    integer, dimension(5) :: iashp
    if (ndebug /=0) then
       iashp=shape(array)
       npaddim=product(iashp(1:4))
       ndim=product(shape(array))-ndebug*npaddim
       call i_padding(npaddim,ndim,array)
    end if
    call memocc_internal(istat,product(shape(array))*kind(array),aname,rname)
  end subroutine mo_i5

  subroutine mo_i6(istat,array,aname,rname)
    implicit none
    character(len=*), intent(in) :: aname,rname
    integer, intent(in) :: istat
    integer, dimension(:,:,:,:,:,:), intent(in) :: array
    !local variables
    integer :: ndim,npaddim
    integer, dimension(6) :: iashp
    if (ndebug /=0) then
       iashp=shape(array)
       npaddim=product(iashp(1:5))
       ndim=product(shape(array))-ndebug*npaddim
       call i_padding(npaddim,ndim,array)
    end if
    call memocc_internal(istat,product(shape(array))*kind(array),aname,rname)
  end subroutine mo_i6

  subroutine mo_i7(istat,array,aname,rname)
    implicit none
    character(len=*), intent(in) :: aname,rname
    integer, intent(in) :: istat
    integer, dimension(:,:,:,:,:,:,:), intent(in) :: array
    !local variables
    integer :: ndim,npaddim
    integer, dimension(7) :: iashp
    if (ndebug /=0) then
       iashp=shape(array)
       npaddim=product(iashp(1:6))
       ndim=product(shape(array))-ndebug*npaddim
       call i_padding(npaddim,ndim,array)
    end if
    call memocc_internal(istat,product(shape(array))*kind(array),aname,rname)
  end subroutine mo_i7

  subroutine mo_l1(istat,array,aname,rname)
    implicit none
    character(len=*), intent(in) :: aname,rname
    integer, intent(in) :: istat
    logical, dimension(:), intent(in) :: array
    !local variables
    integer :: ndim
    if (ndebug /=0) then
       ndim=product(shape(array))-ndebug
       call l_padding(1,ndim,array)
    end if
    call memocc_internal(istat,product(shape(array))*kind(array),aname,rname)
  end subroutine mo_l1

  subroutine mo_l2(istat,array,aname,rname)
    implicit none
    character(len=*), intent(in) :: aname,rname
    integer, intent(in) :: istat
    logical, dimension(:,:), intent(in) :: array
    !local variables
    integer :: ndim,npaddim
    integer, dimension(2) :: iashp
    if (ndebug /=0) then
       iashp=shape(array)
       npaddim=product(iashp(1:1))
       ndim=product(shape(array))-ndebug*npaddim
       call l_padding(npaddim,ndim,array)
    end if
    call memocc_internal(istat,product(shape(array))*kind(array),aname,rname)
  end subroutine mo_l2

  subroutine mo_l3(istat,array,aname,rname)
    implicit none
    character(len=*), intent(in) :: aname,rname
    integer, intent(in) :: istat
    logical, dimension(:,:,:), intent(in) :: array
    !local variables
    integer :: ndim,npaddim
    integer, dimension(3) :: iashp
    if (ndebug /=0) then
       iashp=shape(array)
       npaddim=product(iashp(1:2))
       ndim=product(shape(array))-ndebug*npaddim
       call l_padding(npaddim,ndim,array)
    end if
    call memocc_internal(istat,product(shape(array))*kind(array),aname,rname)
  end subroutine mo_l3

  subroutine mo_l4(istat,array,aname,rname)
    implicit none
    character(len=*), intent(in) :: aname,rname
    integer, intent(in) :: istat
    logical, dimension(:,:,:,:), intent(in) :: array
    !local variables
    integer :: ndim,npaddim
    integer, dimension(4) :: iashp
    if (ndebug /=0) then
       iashp=shape(array)
       npaddim=product(iashp(1:3))
       ndim=product(shape(array))-ndebug*npaddim
       call l_padding(npaddim,ndim,array)
    end if
    call memocc_internal(istat,product(shape(array))*kind(array),aname,rname)
  end subroutine mo_l4

  subroutine mo_l5(istat,array,aname,rname)
    implicit none
    character(len=*), intent(in) :: aname,rname
    integer, intent(in) :: istat
    logical, dimension(:,:,:,:,:), intent(in) :: array
    !local variables
    integer :: ndim,npaddim
    integer, dimension(5) :: iashp
    if (ndebug /=0) then
       iashp=shape(array)
       npaddim=product(iashp(1:4))
       ndim=product(shape(array))-ndebug*npaddim
       call l_padding(npaddim,ndim,array)
    end if
    call memocc_internal(istat,product(shape(array))*kind(array),aname,rname)
  end subroutine mo_l5

  subroutine mo_l6(istat,array,aname,rname)
    implicit none
    character(len=*), intent(in) :: aname,rname
    integer, intent(in) :: istat
    logical, dimension(:,:,:,:,:,:), intent(in) :: array
    !local variables
    integer :: ndim,npaddim
    integer, dimension(6) :: iashp
    if (ndebug /=0) then
       iashp=shape(array)
       npaddim=product(iashp(1:5))
       ndim=product(shape(array))-ndebug*npaddim
       call l_padding(npaddim,ndim,array)
    end if
    call memocc_internal(istat,product(shape(array))*kind(array),aname,rname)
  end subroutine mo_l6

  subroutine mo_l7(istat,array,aname,rname)
    implicit none
    character(len=*), intent(in) :: aname,rname
    integer, intent(in) :: istat
    logical, dimension(:,:,:,:,:,:,:), intent(in) :: array
    !local variables
    integer :: ndim,npaddim
    integer, dimension(7) :: iashp
    if (ndebug /=0) then
       iashp=shape(array)
       npaddim=product(iashp(1:6))
       ndim=product(shape(array))-ndebug*npaddim
       call l_padding(npaddim,ndim,array)
    end if
    call memocc_internal(istat,product(shape(array))*kind(array),aname,rname)
  end subroutine mo_l7

  subroutine mo_c1(istat,array,aname,rname)
    implicit none
    character(len=*), intent(in) :: aname,rname
    integer, intent(in) :: istat
    character(len=*), dimension(:), intent(in) :: array
    !local variables
    integer :: ndim
    if (ndebug /=0) then
       ndim=product(shape(array))-ndebug
       call c_padding(1,ndim,array)
    end if
    call memocc_internal(istat,product(shape(array))*kind(array),aname,rname)
  end subroutine mo_c1

  subroutine mo_cmpdp1(istat,array,aname,rname)
    implicit none
    character(len=*), intent(in) :: aname,rname
    integer, intent(in) :: istat
    complex(kind=8), dimension(:), intent(in) :: array
    !local variables
    integer :: ndim
    if (ndebug /=0) then
       ndim=product(shape(array))-ndebug
       !stop "I don't have this function!!!!!"
       !call cmpdp_padding(1,ndim,array)
    end if
    call memocc_internal(istat,product(shape(array))*kind(array),aname,rname)
  end subroutine mo_cmpdp1

end module memory_profiling<|MERGE_RESOLUTION|>--- conflicted
+++ resolved
@@ -261,11 +261,7 @@
        !control of the allocation/deallocation status (to be removed once f_malloc has been inserted)
        if (istat/=0) then
           if (memproc == 0 .and. malloc_level > 0) close(unit=mallocFile)
-<<<<<<< HEAD
-          write(message,'(a)') 'subroutine '//trim(routine)//', array '//trim(array)//&
-=======
-          write(message,'(1x,a)')'subroutine '//trim(routine)//', array '//trim(array)//&
->>>>>>> 5e81c40c
+          write(message,'(1x,a)') 'subroutine '//trim(routine)//', array '//trim(array)//&
                ', error code '//trim(yaml_toa(istat))
           if (f_err_raise(isize>=0,trim(message),err_name='ERR_ALLOCATE')) return
           if (f_err_raise(isize< 0,trim(message),err_name='ERR_DEALLOCATE')) return
