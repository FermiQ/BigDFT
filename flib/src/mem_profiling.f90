--- conflicted
+++ resolved
@@ -258,27 +258,8 @@
           if (f_err_raise(isize>=0,trim(message),err_name='ERR_ALLOCATE')) return
           if (f_err_raise(isize< 0,trim(message),err_name='ERR_DEALLOCATE')) return
        end if
-<<<<<<< HEAD
-!!$       if (istat/=0) then
-!!$          if (isize>=0) then
-!!$             !here the error handling module should be used
-!!$             
-!!$             write(*,*)' subroutine ',routine,': problem of allocation of array ',array,&
-!!$                  ', error code=',istat,' exiting...'
-!!$
-!!$             call MPI_ABORT(MPI_COMM_WORLD,ierr)
-!!$          else if (isize<0) then
-!!$             write(*,*)' subroutine ',routine,': problem of deallocation of array ',array,&
-!!$                  ', error code=',istat,' exiting...'
-!!$             if (memproc == 0 .and. malloc_level > 0) close(unit=mallocFile)
-!!$             call MPI_ABORT(MPI_COMM_WORLD,ierr)
-!!$          end if
-!!$       end if
+
        !Total counter, for all the processes
-=======
-
-       !total counter, for all the processes
->>>>>>> 21e0b50d
        memtot%memory=memtot%memory+int(isize,kind=8)
        if (memtot%memory > memtot%peak) then
           memtot%peak=memtot%memory
