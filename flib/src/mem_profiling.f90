!> @file
!! Memory profiling module (flib)
!! @author
!!    Copyright (C) 2010-2013 BigDFT group
!!    This file is distributed under the terms of the
!!    GNU General Public License, see ~/COPYING file
!!    or http://www.gnu.org/copyleft/gpl.txt .
!!    For the list of contributors, see ~/AUTHORS


!> Module which contains routines to profile the code.
!! Currently only memory occupation are provided here.
!! Ideally, timab should be incorporated here.
module memory_profiling
  implicit none

  public !<low-level module

  !Memory profiling
  type, public :: memstat
     character(len=36) :: routine,array
     integer(kind=8) :: memory,peak
  end type memstat

  type, public :: memory_state
     integer :: memalloc     !< Number of allocations recorded
     integer :: memdealloc   !< Number of deallocations recorded
     type(memstat) :: memloc !< State of the memory in the local routine
     type(memstat) :: memtot !< Global state of the memory in profiler instance
  end type memory_state

  real :: memorylimit = 0.e0 !< Limit of the memory allowed, in Gb

  private :: transform_to_MB

contains

  !> Set a memory limit
  subroutine f_set_memory_limit(limit)
    real, intent(in) :: limit
    memorylimit = limit
  end subroutine f_set_memory_limit

  !> Retrieve the information of the present memory state
  subroutine memstate_report(memstate,dump,peak,memory,array,routine,&
       array_peak,routine_peak,&
       true_proc_peak,true_proc_memory)
    use yaml_output
    use dictionaries
    use yaml_strings, only: f_strcpy
    implicit none
    type(memory_state), intent(in) :: memstate
    !> if true, dump on default yaml stream the information about memory occupation
    logical, intent(in), optional :: dump
    integer, intent(out), optional :: peak,memory
    character(len=*), intent(out), optional :: array_peak, routine_peak,true_proc_peak,true_proc_memory
    character(len=*), intent(out), optional :: array, routine
    !local variables
    logical :: dmp
    character(len=max_field_length) :: proc_peak,proc_memory
    type(dictionary), pointer :: procstatus
    dmp=.true.
    if (present(dump)) dmp=dump
    
    !determine if procstatus has to be filled
    if (dmp .or. present(true_proc_memory) .or. &
         present(true_proc_memory)) then
       call get_proc_status_dict(procstatus)
       call f_strcpy(src='unknown',dest=proc_peak)
       call f_strcpy(src='unknown',dest=proc_memory)
       !retrieve values if they exists
<<<<<<< HEAD
       proc_peak = procstatus .get. 'VmHWM'
       proc_memory = procstatus .get. 'VmRSS'
       call transform_to_MB(proc_peak)
       call transform_to_MB(proc_memory)
=======
       proc_peak = procstatus .get. 'VmHWM'   !Peak of memory
       proc_memory = procstatus .get. 'VmRSS' !Instant occupation memory
>>>>>>> 99c4241b
       call dict_free(procstatus)
    end if

    if (dmp) then
       call yaml_mapping_open('Memory Consumption Report')
         call yaml_map('Tot. No. of Allocations',memstate%memalloc)
         call yaml_map('Tot. No. of Deallocations',memstate%memdealloc)
         call yaml_map('Remaining Memory (B)',memstate%memtot%memory)
         call yaml_mapping_open('Memory occupation')
          call yaml_map('Peak Value (MB)',real(memstate%memtot%peak,kind=8)/1048576d0,fmt="(f15.3)")
          call yaml_map('for the array',trim(memstate%memtot%array))
          call yaml_map('in the routine',trim(memstate%memtot%routine))
          call yaml_map('Memory Peak of process',proc_peak)
         call yaml_mapping_close()
       call yaml_mapping_close()
    end if

    !retrieve separate variables, units are in MB here
    if (present(peak)) peak=int(memstate%memtot%peak/int(1048576,kind=8))
    !and kB here (the limit for local memory reporesentation is therefore 200 GB)
    if (present(memory)) memory=int(memstate%memtot%memory/int(1024,kind=8))
    if (present(array_peak)) then
       if (len_trim(memstate%memtot%array) > 0) then
          call f_strcpy(src=memstate%memtot%array,dest=array_peak)
       else
          call f_strcpy(src='Unknown',dest=array_peak)
       end if
    end if
    if (present(routine_peak)) then
       if (len_trim(memstate%memtot%routine) ==0) then
          call f_strcpy(src='Unknown',dest=routine_peak)
       else
          call f_strcpy(src=memstate%memtot%routine,dest=routine_peak)
       end if
    end if
    if (present(true_proc_peak)) call f_strcpy(src=proc_peak,dest=true_proc_peak)
    if (present(true_proc_memory)) call f_strcpy(src=proc_memory,dest=true_proc_memory)
    if (present(array)) call f_strcpy(src=memstate%memloc%array,dest=array)
    if (present(routine)) call f_strcpy(src=memstate%memloc%routine,dest=routine)

  end subroutine memstate_report

<<<<<<< HEAD
  pure subroutine transform_to_MB(data)
    use yaml_strings, only: f_strcpy
    implicit none
    character(len=*), intent(inout) :: data
    !local variables
    integer :: ipos,jpos
    character(len=256) :: tmp !< should be enough

    !search the kB unit
    ipos=index(data,'kB')
    if (ipos==0) ipos=index(data,'KB')
    if (ipos==0) return !nothing to convert in this case
    if (ipos > 0) then
       call f_strcpy(src=adjustl(data(1:ipos-1)),dest=tmp)
       !add the points before the last digits
       ipos=len_trim(tmp)
       if (ipos > 3 .and. ipos < len(tmp)) then
          !make way for the point
          do jpos=ipos,ipos-2,-1
             tmp(jpos+1:jpos+1)=tmp(jpos:jpos)
          end do
          !put the point
          tmp(ipos-2:ipos-2)='.'
          !then rewrite the data in data
          call f_strcpy(src=tmp(1:ipos+1)//' MB',dest=data)
       end if
    end if

  end subroutine transform_to_MB

=======

  !> Dump in the unit yaml stream the status of the memory
>>>>>>> 99c4241b
  subroutine dump_status_line(memstate,unit,routine,array)
    use yaml_output
    use dictionaries
    use yaml_strings, only: f_strcpy
    implicit none
    integer, intent(in) :: unit
    type(memory_state), intent(in) :: memstate
    character(len=*), intent(in) :: routine
    character(len=*), intent(in), optional :: array
    !local variables
    integer :: peak,memory
    character(len=40) :: localpoint
    character(len=24) :: peakpoint
    character(len=max_field_length) :: peakstr,memstr,arr,rout

    !retrieve values
    call memstate_report(memstate,dump=.false.,peak=peak,memory=memory,&
         true_proc_peak=peakstr,true_proc_memory=memstr,array_peak=arr,routine_peak=rout)

    !describe localpoint
    if (present(array)) then
       call f_strcpy(src=trim(array)//'('//trim(routine)//')',&
            dest=localpoint)
    else
       call f_strcpy(src=trim(routine),dest=localpoint)
    end if

    !describe peakpoint
    call f_strcpy(src=trim(arr)//'('//trim(rout)//')',&
         dest=peakpoint)

    call yaml_sequence(advance='no',unit=unit)
    call yaml_sequence_open(flow=.true.,unit=unit)
      call yaml_sequence(trim(localpoint),advance='no',unit=unit,padding=len(localpoint))
      call yaml_sequence(trim(yaml_toa(memory)),advance='no',unit=unit,padding=10)
      call yaml_sequence(trim(yaml_toa(peak)),advance='no',unit=unit,padding=5)
      call yaml_sequence(trim(peakpoint),advance='no',unit=unit,padding=len(peakpoint))
      call yaml_sequence(trim(memstr),advance='no',unit=unit,padding=12)
      call yaml_sequence(trim(peakstr),advance='no',unit=unit,padding=12)
    call yaml_sequence_close(unit=unit)
  end subroutine dump_status_line


  !> Test the existence of /proc/<pid>/status and read it (yaml format)
  !! for linux architecture
  subroutine get_proc_status_dict(dict)
    use yaml_parse
    use f_utils
    use yaml_strings, only: f_strcpy
    use dictionaries
    implicit none
    type(dictionary), pointer :: dict
    !local variables
    logical :: exists
    integer :: pid
    character(len=64) :: filename
    type(dictionary), pointer :: dict_loaded

    nullify(dict)
    !inquire for the existence of /proc/<pid>/status
    pid=f_getpid()
    call f_strcpy(src='/proc/'//trim(adjustl(yaml_toa(pid)))//'/status',dest=filename)
    call f_file_exists(trim(filename),exists)

    if (exists) then
       !This file has a yaml structure!
       call yaml_parse_from_file(dict_loaded,trim(filename))
       dict => dict_loaded .pop. 0
       call dict_free(dict_loaded)
    end if

  end subroutine get_proc_status_dict


  !> Put to zero memocc counters
  pure subroutine memstate_init(memstate)
    implicit none
    type(memory_state), intent(out) :: memstate

    memstate%memtot%memory=int(0,kind=8)
    memstate%memtot%peak=int(0,kind=8)
    memstate%memtot%routine=''
    memstate%memtot%array=''

    memstate%memalloc=0
    memstate%memdealloc=0

    memstate%memloc%routine='routine'
    memstate%memloc%array='array'
    memstate%memloc%memory=int(0,kind=8) !fake initialisation to print the first routine
    memstate%memloc%peak=int(0,kind=8)
  end subroutine memstate_init


  subroutine memstate_update(memstate,isize,array,routine)
    use yaml_output
    use dictionaries!error_handling
    implicit none
    ! Arguments
    type(memory_state), intent(inout) :: memstate
    integer(kind=8), intent(in) :: isize
    character(len=*), intent(in) :: array,routine
    ! Local variables
    !logical :: lmpinit
    !logical :: linq
    !integer :: ierr,istat_del,impinit
    character(len=256) :: message

    !Total counter, for all the processes
    memstate%memtot%memory=memstate%memtot%memory+isize
    if (memstate%memtot%memory > memstate%memtot%peak) then
       memstate%memtot%peak=memstate%memtot%memory
       memstate%memtot%routine=routine
       memstate%memtot%array=array
    end if
    if (isize > int(0,kind=8)) then
       memstate%memalloc=memstate%memalloc+1
    else if (isize < int(0,kind=8)) then
       memstate%memdealloc=memstate%memdealloc+1
    end if

    if (memorylimit /= 0.e0 .and. &
         memstate%memtot%memory > int(real(memorylimit,kind=8)*1073741824.d0,kind=8)) then !memory limit is in GB
       write(message,'(a,f7.3,a,i0,a)')&
            'Limit of ',memorylimit,' GB reached, total memory is ',memstate%memtot%memory,' B. '

       call f_err_throw(trim(message)//' Array '//trim(memstate%memtot%array)//&
            ', routine '//trim(memstate%memtot%routine),err_name='ERR_MEMLIMIT')
       return
    end if
    if (trim(memstate%memloc%routine) /= routine) then
       memstate%memloc%routine=routine
       memstate%memloc%array=array
       memstate%memloc%memory=isize
       memstate%memloc%peak=isize
    else
       memstate%memloc%memory=memstate%memloc%memory+isize
       if (memstate%memloc%memory > memstate%memloc%peak) then
          memstate%memloc%peak=memstate%memloc%memory
          memstate%memloc%array=array
       end if
    end if

  END SUBROUTINE memstate_update

end module memory_profiling<|MERGE_RESOLUTION|>--- conflicted
+++ resolved
@@ -69,15 +69,10 @@
        call f_strcpy(src='unknown',dest=proc_peak)
        call f_strcpy(src='unknown',dest=proc_memory)
        !retrieve values if they exists
-<<<<<<< HEAD
-       proc_peak = procstatus .get. 'VmHWM'
-       proc_memory = procstatus .get. 'VmRSS'
+       proc_peak = procstatus .get. 'VmHWM'   !Peak of memory
+       proc_memory = procstatus .get. 'VmRSS' !Instant occupation memory
        call transform_to_MB(proc_peak)
        call transform_to_MB(proc_memory)
-=======
-       proc_peak = procstatus .get. 'VmHWM'   !Peak of memory
-       proc_memory = procstatus .get. 'VmRSS' !Instant occupation memory
->>>>>>> 99c4241b
        call dict_free(procstatus)
     end if
 
@@ -120,7 +115,6 @@
 
   end subroutine memstate_report
 
-<<<<<<< HEAD
   pure subroutine transform_to_MB(data)
     use yaml_strings, only: f_strcpy
     implicit none
@@ -151,10 +145,8 @@
 
   end subroutine transform_to_MB
 
-=======
 
   !> Dump in the unit yaml stream the status of the memory
->>>>>>> 99c4241b
   subroutine dump_status_line(memstate,unit,routine,array)
     use yaml_output
     use dictionaries
