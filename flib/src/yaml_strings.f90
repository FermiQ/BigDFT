!> @file
!! Define the modules (yaml_strings and yaml_output) and the methods to write yaml output
!! yaml: Yet Another Markeup Language (ML for Human)
!! @author
!!    Copyright (C) 2011-2015 BigDFT group <br>
!!    This file is distributed under the terms of the
!!    GNU General Public License, see ~/COPYING file
!!    or http://www.gnu.org/copyleft/gpl.txt .
!!    For the list of contributors, see ~/AUTHORS


!> Module defining all yaml strings for output.
!! This module must be only used by the module yaml_output
module yaml_strings
  use f_precisions
  implicit none

  private

  integer, parameter :: max_value_length=95 !< Not a parameter in order to be used by C bindings but constant

  character(len=*), parameter :: yaml_int_fmt  = '(i0)'                      !< Default format for integer
  character(len=*), parameter :: yaml_real_fmt = '(1pe18.9)'                 !< Default format for single
  character(len=*), parameter :: yaml_dble_fmt = '(1pg26.16e3)'!'(1pe25.17)' !< Default format for double
  character(len=*), parameter :: yaml_char_fmt = '(a)'                       !< Default format for strings

<<<<<<< HEAD
  !> structure containing the string and its length
  !! for the moment implement it basically, we might then 
  !! identifty a strategy to allocate the string according to the needs
  type, public :: f_string
     character(len=4*max_value_length) :: msg
  end type f_string

  interface yaml_toa             !< Convert into a character string yaml_toa(xxx,fmt)
=======
  !> Convert into a character string yaml_toa(xxx,fmt)
  !! @public
  interface yaml_toa
>>>>>>> be3b50c0
     module procedure yaml_itoa,yaml_litoa,yaml_ftoa,yaml_dtoa,yaml_ltoa,yaml_ctoa
     module procedure yaml_dvtoa,yaml_ivtoa,yaml_cvtoa,yaml_ztoa,yaml_zvtoa,yaml_lvtoa,yaml_rvtoa
     module procedure yaml_livtoa
  end interface

  interface cnv_fmt  !< Give the default format corresponding to the nature of the data
     module procedure fmt_i,fmt_r,fmt_d,fmt_a,fmt_li
  end interface

  interface f_strcpy
     module procedure f_strcpy,f_strcpy_str
  end interface

  interface operator(.eqv.)
     module procedure case_insensitive_equiv
  end interface operator(.eqv.)

  interface operator(//)
     module procedure string_and_integer,string_and_double,string_and_long,string_and_msg,msg_and_string
     module procedure integer_and_string,integer_and_msg,msg_and_msg
  end interface

  interface operator(+)
     module procedure combine_strings,attach_ci,attach_cli,attach_cd,combine_msg
     module procedure attach_c_msg,attach_msg_c
  end interface

  interface assignment(=)
     module procedure msg_to_string
  end interface assignment(=)

  interface operator(**)
     module procedure yaml_itoa_fmt,yaml_litoa_fmt,yaml_dtoa_fmt,yaml_ctoa_fmt
  end interface operator(**)
  !format test to convert rapidly
  !' test string' + tt**'(1pe25.16)'

  !Public routines
  public :: yaml_toa, buffer_string, align_message, shiftstr,yaml_date_toa
  public :: yaml_date_and_time_toa,yaml_time_toa,is_atoi,is_atof,is_atol,is_atoli
  public :: read_fraction_string,f_strcpy
  public :: operator(.eqv.),operator(+),operator(//),operator(**),assignment(=)

contains

  pure function fmt_li(data)
    implicit none
    integer(f_long), intent(in) :: data
    character(len=len(yaml_int_fmt)) :: fmt_li
    fmt_li=yaml_int_fmt
  end function fmt_li

  pure function fmt_i(data)
    implicit none
    integer(f_integer), intent(in) :: data
    character(len=len(yaml_int_fmt)) :: fmt_i
    fmt_i=yaml_int_fmt
  end function fmt_i

  pure function fmt_r(data)
    implicit none
    real(f_simple), intent(in) :: data
    character(len=len(yaml_real_fmt)) :: fmt_r
    fmt_r=yaml_real_fmt
  end function fmt_r

  pure function fmt_d(data)
    implicit none
    real(f_double), intent(in) :: data
    character(len=len(yaml_dble_fmt)) :: fmt_d
    fmt_d=yaml_dble_fmt
  end function fmt_d

  pure function fmt_a(data)
    implicit none
    character(len=*), intent(in) :: data
    character(len=len(yaml_char_fmt)) :: fmt_a
    fmt_a=yaml_char_fmt
  end function fmt_a

  !> Write the strings as if they were written by write
  pure subroutine f_strcpy(dest,src)
    implicit none
    character(len=*), intent(out) :: dest
    character(len=*), intent(in) :: src
    !local variables
    integer :: i,n
    !dest=repeat(' ',len(dest))
    n=min(len(src),len(dest))
    do i=1,n
       dest(i:i)=src(i:i)
    end do
    do i=n+1,len(dest)
       dest(i:i)=' '
    end do
    
  end subroutine f_strcpy
  
  pure subroutine f_strcpy_str(dest,src)
    implicit none
    character(len=*), intent(out) :: dest
    type(f_string), intent(in) :: src
    !local variables
    integer :: i,n
    call f_strcpy(dest=dest,src=src%msg)
  end subroutine f_strcpy_str

  

  !> Add a buffer to a string and increase its length
  pure subroutine buffer_string(string,string_lgt,buffer,string_pos,back,istat)
    implicit none
    integer, intent(in) :: string_lgt                   !< Length of the string towrite
    character(len=string_lgt), intent(inout) :: string  !< String towrite
    integer, intent(inout) :: string_pos                !< Position to add buffer into string and for the next.
    character(len=*), intent(in) :: buffer              !< Buffer to add
    logical, optional, intent(in) :: back               !< Add string from the end
    integer, optional, intent(out) :: istat             !< Error status (if present otherwise stops if error)
    !local variables
    integer :: lgt_add

    if (present(istat)) istat=0 !no errors

    lgt_add=len(buffer)
    !do not copy strings which are too long if istat is present
    if (lgt_add+string_pos > string_lgt) then
       !try to eliminate trailing spaces
       lgt_add=len_trim(buffer)
    end if

    if (lgt_add+string_pos > string_lgt) then
       !ic corrections August 23rd 2013
       !If the string is too long, truncate the length to the length of String: string_lgt-string_pos
       !write in stderr that a problem is produced (not compatible with pure procedures
       !write(0,*)'WARNING: Length of Buffer is too long: ',lgt_add
       !write(0,*)'WARNING: Missing string: ',buffer(string_lgt-string_pos:lgt_add)
       if (present(istat)) then
          istat=-1
          return
       else if (lgt_add+string_pos > string_lgt) then
!          write(*,*)'#ERROR (buffer string): string too long'
!          write(*,*)'#Initial String: ',string(1:string_pos)
!          write(*,*)'#Buffer: ',trim(buffer)
!          write(*,*)'#String position: ',string_pos
!          write(*,*)'#Length of Buffer: ',lgt_add
!          write(*,*)'#String limit: ',string_lgt
          lgt_add=string_lgt-string_pos-1
!          write(*,*)'#Buffer shortened into: ',buffer(1:lgt_add)
          !stop 
       end if
    end if
       
    if (lgt_add==0) return
    if (present(back)) then
       if (back) then
          call shiftstr(string,lgt_add)
          string(1:lgt_add)=buffer(1:lgt_add)
       else
          string(string_pos+1:string_pos+lgt_add)=buffer(1:lgt_add)
       end if
    else
       string(string_pos+1:string_pos+lgt_add)=buffer(1:lgt_add)
    end if

    string_pos=string_pos+lgt_add

  end subroutine buffer_string


  !> Add the spaces necessary to align the first occurrence of a given anchor
  !! into a tabular value. Can be done either by moving rigidly the message or 
  !! by adding spaces between the anchor and the rest of the message
  subroutine align_message(rigid,maxlen,tabval,anchor,message)
    implicit none
    logical, intent(in) :: rigid
    integer, intent(in) :: maxlen
    integer, intent(in) :: tabval
    character(len=*), intent(in) :: anchor
    character(len=maxlen), intent(inout) :: message
    !local variables
    integer :: iscpos,ishift

    !cannot align, tabular too far
    if (tabval>maxlen) return

    iscpos=index(message,anchor)      
    ishift=tabval-iscpos
    if (rigid) then
       call shiftstr(message,ishift)
    else
       message=message(1:iscpos-1)//repeat(' ',ishift)//anchor//&
            message(iscpos+1:maxlen-ishift)  ! shift right 
    end if

  end subroutine align_message


  !> Convert integer to character
  pure function yaml_itoa(data,fmt) result(str)
    implicit none
    integer(f_integer), intent(in) :: data
    include 'yaml_toa-inc.f90'
  end function yaml_itoa

  !> Convert longinteger to character
  pure function yaml_litoa(data,fmt) result(str)
    implicit none
    integer(f_long), intent(in) :: data
    include 'yaml_toa-inc.f90'
  end function yaml_litoa

  !> Convert float to character
  pure function yaml_ftoa(data,fmt) result(str)
    implicit none
    real(f_simple), intent(in) :: data
    include 'yaml_toa-inc.f90'
  end function yaml_ftoa

  !> Convert double to character
  pure function yaml_dtoa(data,fmt) result(str)
    implicit none
    real(f_double), intent(in) :: data
    include 'yaml_toa-inc.f90'
  end function yaml_dtoa

  !> character to character, only for genericity
  pure function yaml_ctoa(d,fmt)
    implicit none
    character(len=*), intent(in) :: d
    character(len=len(d)) :: yaml_ctoa
    character(len=*), optional, intent(in) :: fmt

    if (present(fmt)) then
       write(yaml_ctoa,fmt) trim(d)
    else
       call f_strcpy(src=d,dest=yaml_ctoa)
       !yaml_ctoa(1:max_value_length)=trim(d)
    end if
  end function yaml_ctoa


  !> Convert double complex to character
  !! use python notation for yaml complex
  pure function yaml_ztoa(z,fmt)
    implicit none
    double complex, intent(in) :: z
    character(len=max_value_length) :: yaml_ztoa
    character(len=*), optional, intent(in) :: fmt
    !local variables
    integer :: ipos,rpos
    character(len=max_value_length) :: zr,zi
    double complex :: ztmp
    double precision, dimension(2) :: zeta

    yaml_ztoa=repeat(' ',max_value_length)
    ztmp=z
    zeta=transfer(ztmp,zeta)
    zr=yaml_ztoa
    zi=yaml_ztoa

    if (present(fmt)) then
       write(zr,fmt) zeta(1)
       write(zi,fmt) zeta(2)
    else
       write(zr,yaml_dble_fmt) zeta(1)
       write(zi,yaml_dble_fmt) zeta(2)
    end if
    
    zr=yaml_adjust(zr,clean=.not. present(fmt))
    zi=yaml_adjust(zi,clean=.not. present(fmt))
    rpos=len(trim(zr))
    ipos=min(len(trim(zi)),max_value_length-rpos-2)
    
    yaml_ztoa(1:rpos)=zr(1:rpos)
    if (zeta(2) >= 0.d0) then
       yaml_ztoa(rpos+1:rpos+2)='+'
       rpos=rpos+1
    end if
    yaml_ztoa(rpos+1:rpos+ipos)=zi(1:ipos)
    yaml_ztoa(rpos+ipos+1:rpos+ipos+2)='j'
  end function yaml_ztoa

  !> Convert logical to character
  pure function yaml_ltoa(l,fmt)
    implicit none
    logical, intent(in) :: l
    character(len=max_value_length) :: yaml_ltoa
    character(len=*), optional, intent(in) :: fmt

    yaml_ltoa=repeat(' ',max_value_length)

    if (present(fmt)) then
       write(yaml_ltoa,fmt) l
    else
       if (l) then
          write(yaml_ltoa,'(a3)')'Yes'
       else
          write(yaml_ltoa,'(a3)')'No'
       end if
    end if

    yaml_ltoa=yaml_adjust(yaml_ltoa)
  end function yaml_ltoa

  !> Convert vector of double to character
  pure function yaml_dvtoa(vec,fmt) result(vec_toa)
    implicit none
    real(kind=8), dimension(:), intent(in) :: vec
    include 'yaml_toa-arr-inc.f90'
  end function yaml_dvtoa

  !> Convert vector of double complex to character
  pure function yaml_zvtoa(vec,fmt) result(vec_toa)
    implicit none
    double complex, dimension(:), intent(in) :: vec
    include 'yaml_toa-arr-inc.f90'
  end function yaml_zvtoa

  !> Convert vector of integer to character
  pure function yaml_ivtoa(vec,fmt) result(vec_toa)
    implicit none
    integer(kind=4), dimension(:), intent(in) :: vec
    include 'yaml_toa-arr-inc.f90'
  end function yaml_ivtoa

  !> Convert vector of characters to a chain of characters
  pure function yaml_cvtoa(vec,fmt) result(vec_toa)
    implicit none
    character(len=*), dimension(:), intent(in) :: vec
    include 'yaml_toa-arr-inc.f90'
  end function yaml_cvtoa

  pure function yaml_lvtoa(vec,fmt) result(vec_toa)
    implicit none
    logical, dimension(:), intent(in) :: vec
    include 'yaml_toa-arr-inc.f90'
  end function yaml_lvtoa

  pure function yaml_rvtoa(vec,fmt) result(vec_toa)
    implicit none
    real, dimension(:), intent(in) :: vec
    include 'yaml_toa-arr-inc.f90'
  end function yaml_rvtoa

  pure function yaml_livtoa(vec,fmt) result(vec_toa)
    implicit none
    integer(kind=8), dimension(:), intent(in) :: vec
    include 'yaml_toa-arr-inc.f90'
  end function yaml_livtoa

  !> Yaml Spaced format for Date and Time
  function yaml_date_and_time_toa(values,zone)
    implicit none
    logical, optional, intent(in) :: zone
    integer, dimension(8), optional, intent(in) :: values
    character(len=max_value_length) :: yaml_date_and_time_toa
    !local variables
    character(len=*), parameter :: &
         deffmt='i4.4,"-",i2.2,"-",i2.2," ",i2.2,":",i2.2,":",i2.2,".",i3.3'
    logical :: zon
    integer :: zonhrs,zonmin
    integer, dimension(8) :: vals
    character(len=4) :: sgn

    zon=.false.
    if (present(zone)) zon=zone

    if (present(values)) then
       vals=values
    else
       call date_and_time(values=vals)
    end if

    if (zon) then
       zonmin=abs(mod(vals(4),60))
       zonhrs=abs(vals(4)/60)
       if (vals(4) < 0) then
          sgn='" -"'
       else
          sgn='" +"'
       end if
       write(yaml_date_and_time_toa,'('//deffmt//','//sgn//',i2.2,":",i2.2)')&
            vals(1:3),vals(5:8),zonhrs,zonmin

    else
       write(yaml_date_and_time_toa,'('//deffmt//')')vals(1:3),vals(5:8)
    end if

    !There is no - sign so we skip this step (TD)
    !yaml_date_and_time_toa=yaml_adjust(yaml_date_and_time_toa)

  end function yaml_date_and_time_toa

  !> Yaml Spaced format for Date
  function yaml_date_toa(values)
    implicit none
    integer, dimension(8), optional, intent(in) :: values
    character(len=max_value_length) :: yaml_date_toa
    !local variables
    integer, dimension(8) :: vals

    if (present(values)) then
       vals=values
    else
       call date_and_time(values=vals)
    end if

    write(yaml_date_toa,'(i4.4,"-",i2.2,"-",i2.2)')vals(1:3)

    yaml_date_toa=yaml_adjust(yaml_date_toa,clean=.false.)

  end function yaml_date_toa

  function yaml_time_toa(values)
    implicit none
    integer, dimension(8), optional, intent(in) :: values
    character(len=max_value_length) :: yaml_time_toa
    !local variables
    integer, dimension(8) :: vals

    if (present(values)) then
       vals=values
    else
       call date_and_time(values=vals)
    end if

    write(yaml_time_toa,'(i2.2,":",i2.2,":",i2.2,".",i3.3)')vals(5:8)

    yaml_time_toa=yaml_adjust(yaml_time_toa,clean=.false.)

  end function yaml_time_toa

  pure function yaml_adjust(str,clean)
    implicit none
    character(len=*), intent(in) :: str
    logical, intent(in), optional :: clean
    character(len=max_value_length) :: yaml_adjust
    !local variables
    logical :: clean0

    clean0=.true.
    if (present(clean)) clean0=clean

    yaml_adjust=adjustl(str)

    if (clean0) yaml_adjust=clean_zero(yaml_adjust)

    !put a space if there is no sign
    if (yaml_adjust(1:1)/='-') then
       call shiftstr(yaml_adjust,1)
    else
       call shiftstr(yaml_adjust,0)
    end if

  end function yaml_adjust

  pure function clean_zero(str)
    implicit none
    character(len=*), intent(in) :: str
    character(len=max_value_length) :: clean_zero
    !local variables
    integer :: idot,iexpo,i

    !first fill with all the values up to the dot if it exist
    idot=scan(str,'.')
    if (idot==0) then
       !no dot, nothing to clean
       clean_zero(1:max_value_length)=str
    else
       !first find the position of the end of the string
!       iend=len_trim(str)
       !then search for the position of the exponent or of the space if present
       iexpo=scan(str(idot+2:),'eE ')+idot+1
       !print *,'there',iexpo,'str',str(idot+2:)
       if (iexpo==idot+1) iexpo=len(str)+1
       i=iexpo
       find_last_zero: do while(i > idot+1) !first digit after comma always stays
          i=i-1
          if (str(i:i) /= '0') exit find_last_zero
       end do find_last_zero
       clean_zero(1:i)=str(1:i)
       !print *,'here',i,clean_zero(1:i),'iexpo',iexpo,str(iexpo:)
       !then copy the exponent
       if (str(iexpo:) /= 'E+00' .and. str(iexpo:) /= 'e+00' .and. str(iexpo:) /= 'E+000' .and. &
            str(iexpo:) /= 'e+000') then
          clean_zero(i+1:max_value_length)=str(iexpo:)
       else
          clean_zero(i+1:max_value_length)=' '
       end if
       !try to put at the old position a termination character
!       clean_zero(iend:iend)=char(0)
    end if
  end function clean_zero


  !>find if a string is an integer
  !! use the portable mode described in 
  !! http://flibs.sourceforge.net/fortran_aspects.html#check_integers
  pure function is_atoi(str) result(yes)
    implicit none
    character(len=*), intent(in) :: str
    logical :: yes
    !local variables
    integer :: ierr,ival
    character(len=20) :: form
    
    !fill the string describing the format to be used for reading
    !use the trimmed string and the yaml_toa function as i0 can add extra zeros in the specifications
    write(form,'(a20)')'(i'//adjustl(trim(yaml_toa(len_trim(str),fmt='(i17)')))//')' 
    read(str,trim(form),iostat=ierr)ival
    yes=ierr==0
  end function is_atoi

  !>find if a string is a long integer
  !! use the portable mode described in 
  !! http://flibs.sourceforge.net/fortran_aspects.html#check_integers
  !! note that this function also gives positive answer if the character fits with ddefault integer type
  !! therefore care should be taken in the usage (use only when long is needed)
  pure function is_atoli(str) result(yes)
    implicit none
    character(len=*), intent(in) :: str
    logical :: yes
    !local variables
    integer :: ierr
    integer(kind=8) :: ival
    character(len=20) :: form

    !fill the string describing the format to be used for reading
    !use the trimmed string and the yaml_toa function as i0 can add extra zeros in the specifications
    write(form,'(a20)')'(i'//adjustl(trim(yaml_toa(len_trim(str),fmt='(i17)')))//')' 
    read(str,trim(form),iostat=ierr)ival
    yes=ierr==0
  end function is_atoli


  !>check if str contains a floating point number. 
  !!note that in principle this function gives positive answer also 
  !!if the number in str is an integer. Therefore is_atoi should be used to check before
  pure function is_atof(str) result(yes)
    implicit none
    character(len=*), intent(in) :: str
    logical :: yes
    !local variables
    integer :: ierr,is,ie
    double precision :: rval

    ie=len_trim(str)
    is=scan(trim(str),' ')+1
    yes=scan(str(is:ie),' ') ==0 !there is no other space in the string
    if (yes) then
       read(str(is:ie),*,iostat=ierr)rval
       yes=ierr==0 .and. str(max(ie,1):ie)/='/' !the slash terminator is not allowed
    end if

  end function is_atof

  !> check if str contains a logical in yaml specification (Yes=.true. and No=.false.)
  pure function is_atol(str) result(yes)
    implicit none
    character(len=*), intent(in) :: str
    logical :: yes
    !local variables
    integer :: is,ie
    !fill the string describing the format to be used for reading
    !use the trimmed string and the yaml_toa function as i0 can add extra zeros in the specifications
    ie=len(trim(str))
    is=max(scan(trim(str),' '),1)
    yes=scan(str(is:ie),' ') ==0 !there is no other space in the string
    if (yes) yes= (ie-is+1==3 .and. any(str(is:ie) == ['Yes', 'yes', 'YES'])) &
       &     .or. (ie-is+1==2 .and. any(str(is:ie) == ['No', 'no', 'NO'])) &
       &     .or. (ie-is+1==4 .and. any(str(is:ie) == ['True', 'true', 'TRUE'])) &
       &     .or. (ie-is+1==5 .and. any(str(is:ie) == ['False', 'false', 'FALSE']))
  end function is_atol

  !> Read a real or real/real, real:real 
  !! Here the fraction is indicated by the ':' or '/'
  !! The problem is that / is a separator for Fortran
  pure subroutine read_fraction_string(string,var,ierror)
    implicit none
    !Arguments
    character(len=*), intent(in) :: string
    double precision, intent(out) :: var
    integer, intent(out) :: ierror
    !Local variables
    character(len=256) :: tmp
    integer :: num,den,pfr,psp

    !First look at the first blank after trim
    tmp(1:len(tmp))=trim(adjustl(string))
    psp = scan(tmp,' ')
    !see whether there is a fraction in the string
    if(psp==0) psp=len(tmp)
    pfr = scan(tmp(1:psp),':')
    if (pfr == 0) pfr = scan(tmp(1:psp),'/')
    !It is not a fraction
    if (pfr == 0) then
       read(tmp(1:psp),*,iostat=ierror) var
    else 
       read(tmp(1:pfr-1),*,iostat=ierror) num
       read(tmp(pfr+1:psp),*,iostat=ierror) den
       if (ierror == 0) var=dble(num)/dble(den)
    end if
    !Value by defaut
    if (ierror /= 0) var = huge(1.d0) 
  END SUBROUTINE read_fraction_string

  !> Compare two strings (case-insensitive). Blanks are relevant!
  pure function case_insensitive_equiv(stra,strb)
    implicit none
    character(len=*), intent(in) :: stra,strb
    logical :: case_insensitive_equiv
    !Local variables
    integer :: i,ica,icb,ila,ilb,ilength
    ila=len(stra)
    ilb=len(strb)
    ilength=min(ila,ilb)
    ica=ichar(stra(1:1))
    icb=ichar(strb(1:1))
    case_insensitive_equiv=(modulo(ica-icb,32) == 0) .and. (ila==ilb)
    do i=2,ilength
       ica=ichar(stra(i:i))
       icb=ichar(strb(i:i))
       case_insensitive_equiv=case_insensitive_equiv .and. &
            &   (modulo(ica-icb,32) == 0)
       if (.not. case_insensitive_equiv) exit
    end do

  end function case_insensitive_equiv

  !define the strings which combine them, without the need of using trim or adjustl specifications
  pure function combine_strings(a,b) result(c)
    implicit none
    character(len=*), intent(in) :: a
    character(len=*), intent(in) :: b
    character(len=len_trim(a)+len_trim(adjustl(b))) :: c
    c=trim(a)//trim(adjustl(b))
!!$    type(f_string) :: c
!!$    call f_strcpy(c%msg,trim(a)//trim(adjustl(b)))
  end function combine_strings

  !define the strings which combine them, without the need of using trim or adjustl specifications
  pure function combine_msg(a,b) result(c)
    implicit none
    type(f_string), intent(in) :: a
    type(f_string), intent(in) :: b
    character(len=len_trim(a%msg)+len_trim(adjustl(b%msg))) :: c
    c=trim(a%msg)//trim(adjustl(b%msg))
!!$    type(f_string) :: c
!!$    call f_strcpy(c%msg,trim(a%msg)//trim(adjustl(b%msg)))
  end function combine_msg

  !define the strings which combine them, without the need of using trim or adjustl specifications
  pure function attach_msg_c(a,b) result(c)
    implicit none
    type(f_string), intent(in) :: a
    character(len=*), intent(in) :: b
    character(len=len_trim(a%msg)+len_trim(adjustl(b))) :: c
    c=trim(a%msg)//trim(adjustl(b))
!!$    type(f_string) :: c
!!$    call f_strcpy(c%msg,trim(a%msg)//trim(adjustl(b%msg)))
  end function attach_msg_c

  !define the strings which combine them, without the need of using trim or adjustl specifications
  pure function attach_c_msg(a,b) result(c)
    implicit none
    character(len=*), intent(in) :: a
    type(f_string), intent(in) :: b
    character(len=len_trim(a)+len_trim(adjustl(b%msg))) :: c
    c=trim(a)//trim(adjustl(b%msg))
!!$    type(f_string) :: c
!!$    call f_strcpy(c%msg,trim(a%msg)//trim(adjustl(b%msg)))
  end function attach_c_msg

  pure function string_and_integer(a,num) result(c)
    implicit none
    integer(f_integer), intent(in) :: num
    character(len=*), intent(in) :: a
    !character(len=len_trim(adjustl(a))+len_trim(yaml_itoa(num))) :: c
    type(f_string) :: c
    call f_strcpy(c%msg,a//trim(yaml_toa(num)))
  end function string_and_integer

  pure function integer_and_string(a,num) result(c)
    implicit none
    integer(f_integer), intent(in) :: a
    character(len=*), intent(in) :: num
    !character(len=len_trim(adjustl(a))+len_trim(yaml_itoa(num))) :: c
    type(f_string) :: c
    call f_strcpy(c%msg,trim(adjustl(yaml_toa(a)))//trim(num))
  end function integer_and_string

  pure function integer_and_msg(a,num) result(c)
    implicit none
    integer(f_integer), intent(in) :: a
    type(f_string), intent(in) :: num
    !character(len=len_trim(adjustl(a))+len_trim(yaml_itoa(num))) :: c
    type(f_string) :: c
    call f_strcpy(c%msg,trim(adjustl(yaml_toa(a)))//trim(num%msg))
  end function integer_and_msg

  pure function string_and_long(a,num) result(c)
    implicit none
    integer(f_long), intent(in) :: num
    character(len=*), intent(in) :: a
!!$    character(len=len_trim(adjustl(a))+len_trim(yaml_litoa(num))) :: c
!!$    c=a//trim(yaml_toa(num))
    type(f_string) :: c
    call f_strcpy(c%msg,trim(adjustl(a))//trim(yaml_toa(num)))
  end function string_and_long

  pure function string_and_double(a,num) result(c)
    implicit none
    real(f_double), intent(in) :: num
    character(len=*), intent(in) :: a
!!$    character(len=len_trim(adjustl(a))+len_trim(yaml_dtoa(num))) :: c
!!$    c=a//trim(yaml_toa(num))
    type(f_string) :: c
    call f_strcpy(c%msg,trim(adjustl(a))//trim(yaml_toa(num)))
  end function string_and_double

  pure function string_and_msg(a,num) result(c)
    implicit none
    type(f_string), intent(in) :: num
    character(len=*), intent(in) :: a
    character(len=len_trim(adjustl(a))+len_trim(num%msg)) :: c
    c=trim(adjustl(a))//trim(num%msg)
!!$    type(f_string) :: c
!!$    call f_strcpy(c%msg,a//trim(yaml_toa(num)))
  end function string_and_msg

  pure function msg_and_msg(a,num) result(c)
    implicit none
    type(f_string), intent(in) :: num
    type(f_string), intent(in) :: a
    character(len=len_trim(adjustl(a%msg))+len_trim(num%msg)) :: c
    c=trim(adjustl(a%msg))//trim(num%msg)
!!$    type(f_string) :: c
!!$    call f_strcpy(c%msg,a//trim(yaml_toa(num)))
  end function msg_and_msg

  pure function msg_and_string(a,num) result(c)
    implicit none
    type(f_string), intent(in) :: a
    character(len=*), intent(in) :: num
    character(len=len_trim(adjustl(a%msg))+len_trim(num)) :: c
    c=trim(adjustl(a%msg))//trim(num)
!!$    type(f_string) :: c
!!$    call f_strcpy(c%msg,a//trim(yaml_toa(num)))
  end function msg_and_string

  pure subroutine msg_to_string(string,msg)
    implicit none
    character(len=*), intent(out) :: string
    type(f_string), intent(in) :: msg
    call f_strcpy(string,msg%msg)
  end subroutine msg_to_string
  
  !function which attach two strings each other
  pure function attach_ci(s,num) result(c)
    implicit none
    integer(f_integer), intent(in) :: num
    character(len=*), intent(in) :: s
!!$    character(len=len_trim(s)+len_trim(adjustl(yaml_itoa(num)))) :: c
!!$    c=trim(s)//trim(adjustl(yaml_toa(num)))
    type(f_string) :: c
    call f_strcpy(c%msg,trim(s)//trim(adjustl(yaml_toa(num))))
  end function attach_ci

  pure function attach_cli(s,num) result(c)
    implicit none
    integer(f_long), intent(in) :: num
    character(len=*), intent(in) :: s
!!$    character(len=len_trim(s)+len_trim(adjustl(yaml_litoa(num)))) :: c
!!$    c=trim(s)//trim(adjustl(yaml_toa(num)))
    type(f_string) :: c
    call f_strcpy(c%msg,trim(s)//trim(adjustl(yaml_toa(num))))
  end function attach_cli

  pure function attach_cd(s,num) result(c)
    implicit none
    real(f_double), intent(in) :: num
    character(len=*), intent(in) :: s
!!$    character(len=len_trim(s)+len_trim(adjustl(yaml_dtoa(num)))) :: c
!!$    c=trim(s)//trim(adjustl(yaml_toa(num)))
    type(f_string) :: c
    call f_strcpy(c%msg,trim(s)//trim(adjustl(yaml_toa(num))))
  end function attach_cd
  
  function yaml_itoa_fmt(num,fmt) result(c)
    implicit none
    integer(f_integer), intent(in) :: num
    character(len=*), intent(in) :: fmt
!!$    character(len=len_trim(adjustl(yaml_itoa(num,fmt)))) :: c
!!$    c=trim(adjustl(yaml_toa(num,fmt)))
    type(f_string) :: c
    call f_strcpy(c%msg,trim(adjustl(yaml_toa(num,fmt))))
  end function yaml_itoa_fmt

  function yaml_litoa_fmt(num,fmt) result(c)
    implicit none
    integer(f_long), intent(in) :: num
    character(len=*), intent(in) :: fmt
!!$    character(len=len_trim(adjustl(yaml_litoa(num,fmt)))) :: c
!!$    c=trim(adjustl(yaml_toa(num,fmt)))
    type(f_string) :: c
    call f_strcpy(c%msg,trim(adjustl(yaml_toa(num,fmt))))
  end function yaml_litoa_fmt

  function yaml_dtoa_fmt(num,fmt) result(c)
    implicit none
    real(f_double), intent(in) :: num
    character(len=*), intent(in) :: fmt
!!$    character(len=len_trim(adjustl(yaml_dtoa(num,fmt)))) :: c
!!$    c=trim(adjustl(yaml_toa(num,fmt)))
    type(f_string) :: c
    call f_strcpy(c%msg,trim(adjustl(yaml_toa(num,fmt))))
  end function yaml_dtoa_fmt

  function yaml_ctoa_fmt(num,fmt) result(c)
    implicit none
    character(len=*), intent(in) :: num
    character(len=*), intent(in) :: fmt
!!$    character(len=len_trim(adjustl(yaml_ctoa(num,fmt)))) :: c
!!$    c=trim(adjustl(yaml_toa(num,fmt)))
    type(f_string) :: c
    call f_strcpy(c%msg,trim(adjustl(yaml_toa(num,fmt))))
  end function yaml_ctoa_fmt


  !> Shifts characters in in the string 'str' n positions (positive values
  !! denote a right shift and negative values denote a left shift). Characters
  !! that are shifted off the end are lost. Positions opened up by the shift 
  !! are replaced by spaces.
  !! This routine has been downloaded from the website http://gbenthien.net/strings/index.html
  pure subroutine shiftstr(str,n)
    implicit none
    integer, intent(in) :: n
    character(len=*), intent(inout) :: str
    !local variables
    integer :: lenstr,nabs

    lenstr=len(str)
    nabs=iabs(n)
    if(nabs>=lenstr) then
       str=repeat(' ',lenstr)
       return
    end if
    if(n<0) str=str(nabs+1:)//repeat(' ',nabs)  ! shift left
    if(n>0) str=repeat(' ',nabs)//str(:lenstr-nabs)  ! shift right 

  end subroutine shiftstr

end module yaml_strings
<|MERGE_RESOLUTION|>--- conflicted
+++ resolved
@@ -24,20 +24,13 @@
   character(len=*), parameter :: yaml_dble_fmt = '(1pg26.16e3)'!'(1pe25.17)' !< Default format for double
   character(len=*), parameter :: yaml_char_fmt = '(a)'                       !< Default format for strings
 
-<<<<<<< HEAD
   !> structure containing the string and its length
   !! for the moment implement it basically, we might then 
   !! identifty a strategy to allocate the string according to the needs
   type, public :: f_string
      character(len=4*max_value_length) :: msg
   end type f_string
-
-  interface yaml_toa             !< Convert into a character string yaml_toa(xxx,fmt)
-=======
-  !> Convert into a character string yaml_toa(xxx,fmt)
-  !! @public
   interface yaml_toa
->>>>>>> be3b50c0
      module procedure yaml_itoa,yaml_litoa,yaml_ftoa,yaml_dtoa,yaml_ltoa,yaml_ctoa
      module procedure yaml_dvtoa,yaml_ivtoa,yaml_cvtoa,yaml_ztoa,yaml_zvtoa,yaml_lvtoa,yaml_rvtoa
      module procedure yaml_livtoa
