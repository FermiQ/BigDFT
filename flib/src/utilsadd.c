--- conflicted
+++ resolved
@@ -61,9 +61,13 @@
   return;
 }
 
-<<<<<<< HEAD
 void FC_FUNC(geti2, GETI2)(void *ptr,long long int *address)
-=======
+{
+  *address=0;
+  *address = (long long int)ptr;
+  return;
+}
+
 void FC_FUNC(getl1, GETL1)(void *ptr,long long int *address)
 {
   *address=0;
@@ -72,7 +76,6 @@
 }
 
 void FC_FUNC(getl2, GETL2)(void *ptr,long long int *address)
->>>>>>> fbb7376f
 {
   *address=0;
   *address = (long long int)ptr;
