!> @file
!!  Program test for Poisson
!!  Laplacian V = 4pi rho
!!  May work either in parallel or in serial case
!!  And for different geometries
!! @author
!!    Copyright (C) 2006-2012 BigDFT group 
!!    This file is distributed under the terms of the
!!    GNU General Public License, see ~/COPYING file
!!    or http://www.gnu.org/copyleft/gpl.txt .
!!    For the list of contributors, see ~/AUTHORS


!> Test program for the Poisson Solver
program PSolver_Program
  use Poisson_Solver
  use wrapper_mpi
  use time_profiling
  use dynamic_memory
  use yaml_output
  use dictionaries
  use yaml_parse
  use yaml_strings
  use numerics
  implicit none
  !include 'mpif.h'
  !Order of interpolating scaling function
  !integer, parameter :: itype_scf=8
  character(len=*), parameter :: subname='Poisson_Solver'
  real(kind=8), parameter :: a_gauss = 1.0d0, a2 = a_gauss**2
  !Length of the box
  real(kind=8), parameter :: acell = 10.0d0
  real(kind=8), parameter :: EulerGamma = 0.5772156649015328d0

  !Type of function
  integer, parameter :: FUNC_CONSTANT = 1
  integer, parameter :: FUNC_GAUSSIAN = 2
  integer, parameter :: FUNC_GAUSSIAN_SHRINKED = 3
  integer, parameter :: FUNC_COSINE = 4
  integer, parameter :: FUNC_EXP_COSINE = 5
  integer, parameter :: FUNC_SHRINK_GAUSSIAN = 6
  integer, parameter :: FUNC_SINE = 7
  integer, parameter :: FUNC_ATAN = 8

  character(len=*), parameter :: inputs=&
       "- {name: ndim, shortname: n, default: 30,"//&
       "  help_string: Size of the simulation domain,"//&
       "  help_dict: {Allowed values: list of integers}}"//f_cr//&
       
       "- {name: geocode,shortname: g, default: P,"//&
       "  help_string: Boundary conditions,"//&
       "  help_dict: {Usage: set the boundary conditions of the run,"//&
       "              Allowed values: [F, S , W, P]}}"//f_cr//&
       
       "- {name: angdeg, shortname: d, default: 90.0,"//&
       "  help_string: Degrees of the angles between the directions,"//&
       "  help_dict: {Allowed values: arrays of floats}}"//f_cr//&
       
       "- {name: input, shortname: i, default: None,"//&
       "  help_string: Inpufile of Poisson Solver,"//&
       "  help_dict: {Allowed values: dictionary in yaml format (mapping)}}"


  character(len=50) :: chain
  character(len=1) :: geocode !< @copydoc poisson_solver::coulomb_operator::geocode
  character(len=1) :: datacode
  character(len=30) :: mode
  real(kind=8), dimension(:,:,:), allocatable :: density,rhopot,potential,pot_ion
  type(coulomb_operator) :: karray
  integer, dimension(3) :: ndims
  real(f_double), dimension(3) :: angdeg
  type(dictionary), pointer :: dict
  real(kind=8) :: hx,hy,hz,max_diff,eh,exc,vxc,hgrid,diff_parser,offset
  real(kind=8) :: ehartree,eexcu,vexcu,diff_par,diff_ser,e1
  integer :: n01,n02,n03,itype_scf
  integer :: i1,i2,i3,j1,j2,j3,i1_max,i2_max,i3_max,iproc,nproc,ierr,i3sd,ncomp
  integer :: n_cell,ixc,n3d,n3p,n3pi,i3xcsh,i3s
  logical :: alsoserial,onlykernel
  integer :: m1,m2,m3,n1,n2,n3,md1,md2,md3,nd1,nd2,nd3
  !triclinic lattice
  real(kind=8) :: alpha,beta,gamma,detg
  real(kind=8), dimension(:,:,:,:), pointer :: rhocore_fake
  type(dictionary), pointer :: options,input
  external :: gather_timings  
  nullify(rhocore_fake)


  !mode = "charged_thin_wire"
  !mode="cylindrical_capacitor"
  !mode="monopolar"
  mode="zigzag_model_wire"
    

  call f_lib_initialize()

  call mpiinit()
  iproc=mpirank()
  nproc=mpisize()

  iproc=0
  nproc=1

  nullify(dict,input)
  call yaml_argparse(options,inputs)
  if (iproc==0) then
     call yaml_new_document()
     call yaml_map('Commandline options provided',options)
  end if
  ndims=options//'ndim'
  n01=ndims(1)
  n02=ndims(2)
  n03=ndims(3)
  ixc=0 !not needed anymore
  geocode=options//'geocode'
  angdeg=options//'angdeg'
  input=options .get. 'input'
  call dict_copy(dict,input) !null if absent

  call dict_free(options)

  alpha = angdeg(1)/180.0_f_double*pi!2.0_dp*datan(1.0_dp) !to be modified
  beta  = angdeg(2)/180.0_f_double*pi!2.0_dp*datan(1.0_dp)
  gamma = angdeg(3)/180.0_f_double*pi!2.0_dp*datan(1.0_dp)
  !alpha = 1.0_dp*datan(1.0_dp)
  !beta  = 1.0_dp*datan(1.0_dp)
  !gamma = 1.0_dp*datan(1.0_dp)

  detg = 1.0_dp - dcos(alpha)**2 - dcos(beta)**2 - dcos(gamma)**2 + 2.0_dp*dcos(alpha)*dcos(beta)*dcos(gamma)


!!$  !Use arguments
!!$  call get_command_argument(1,chain)
!!$  if(trim(chain)=='') then
!!$     write(*,'(1x,a)')&
!!$          'Usage: ./PS_Program n01 n02 n03 ixc geocode datacode itype_scf [mu0_screening]'
!!$     stop
!!$  end if
!!$  read(unit=chain,fmt=*) n01
!!$
!!$  call get_command_argument(2,chain)
!!$  if(trim(chain)=='') then
!!$     write(*,'(1x,a)')&
!!$          'Usage: ./PS_Program n01 n02 n03 ixc geocode datacode itype_scf [mu0_screening]'
!!$     stop
!!$  end if
!!$  read(unit=chain,fmt=*) n02
!!$
!!$  call get_command_argument(3,chain)
!!$  if(trim(chain)=='') then
!!$     write(*,'(1x,a)')&
!!$          'Usage: ./PS_Program n01 n02 n03 ixc geocode datacode itype_scf [mu0_screening]'
!!$     stop
!!$  end if
!!$  read(unit=chain,fmt=*) n03
!!$
!!$  call get_command_argument(4,chain)
!!$  if(trim(chain)=='') then
!!$     write(*,'(1x,a)')&
!!$          'Usage: ./PS_Program n01 n02 n03 ixc geocode datacode itype_scf [mu0_screening]'
!!$     stop
!!$  end if
!!$  read(unit=chain,fmt=*) ixc
!!$
!!$  call get_command_argument(5,chain)
!!$  if(trim(chain)=='') then
!!$     write(*,'(1x,a)')&
!!$          'Usage: ./PS_Program n01 n02 n03 ixc geocode datacode itype_scf [mu0_screening]'
!!$     stop
!!$  end if
!!$  read(unit=chain,fmt=*) geocode
!!$
!!$  call get_command_argument(6,chain)
!!$  if(trim(chain)=='') then
!!$     write(*,'(1x,a)')&
!!$          'Usage: ./PS_Program n01 n02 n03 ixc geocode datacode itype_scf [mu0_screening]'
!!$     stop
!!$  end if
!!$  read(unit=chain,fmt=*) datacode
!!$
!!$  call get_command_argument(7,chain)
!!$  if(trim(chain)=='') then
!!$     write(*,'(1x,a)')&
!!$          'Usage: ./PS_Program n01 n02 n03 ixc geocode datacode itype_scf [mu0_screening]'
!!$     stop
!!$  end if
!!$  read(unit=chain,fmt=*) itype_scf
!!$
!!$  call get_command_argument(8,chain)
!!$  if(trim(chain)=='') then
!!$     mu0 = 0.0_dp
!!$  else
!!$     read(unit=chain,fmt=*) mu0
!!$  end if


  !write(*,*) 'mu0 =', mu0

  !perform also the comparison with the serial case
  alsoserial=.false.
  onlykernel=.false.
  !code for the Poisson Solver in the parallel case
  !datacode='G'

!!$  call MPI_INIT(ierr)
!!$  call MPI_COMM_RANK(MPI_COMM_WORLD,iproc,ierr)
!!$  call MPI_COMM_SIZE(MPI_COMM_WORLD,nproc,ierr)


  select case(geocode)
  
  case('P')

     !if (iproc==0) print *,"PSolver, periodic BC: ",n01,n02,n03,'processes',nproc
     if (iproc==0) then
        call yaml_map('PSolver, periodic BC', (/ n01,n02,n03 /))
        call yaml_map('processes',nproc)
     end if
     call P_FFT_dimensions(n01,n02,n03,m1,m2,m3,n1,n2,n3,md1,md2,md3,nd1,nd2,nd3,nproc,.false.)
  
  case('S')

     !if (iproc==0) print *,"PSolver for surfaces: ",n01,n02,n03,'processes',nproc
     if (iproc==0) then
        call yaml_map('PSolver, surface BC', (/ n01,n02,n03/))
        call yaml_map('processes',nproc)
     end if
     call S_FFT_dimensions(n01,n02,n03,m1,m2,m3,n1,n2,n3,md1,md2,md3,nd1,nd2,nd3,nproc,0,.false.)
  
  case('F')

     !if (iproc==0) print *,"PSolver, free BC: ",n01,n02,n03,'processes',nproc
     if (iproc==0) then
        call yaml_map('PSolver, free BC', (/ n01,n02,n03 /))
        call yaml_map('processes',nproc)
     end if
     call F_FFT_dimensions(n01,n02,n03,m1,m2,m3,n1,n2,n3,md1,md2,md3,nd1,nd2,nd3,nproc,0,.false.)
  
  case('W')
    
     !if (iproc==0) print *,"PSolver, wires BC: ",n01,n02,n03,'processes',nproc
     if (iproc==0) then
        call yaml_map('PSolver, wire BC', (/ n01,n02,n03 /))
        call yaml_map('processes',nproc)
     end if
     call W_FFT_dimensions(n01,n02,n03,m1,m2,m3,n1,n2,n3,md1,md2,md3,nd1,nd2,nd3,nproc,0,.false.)
     
  case('H')
   
     !if (iproc==0) print *,"PSolver, Helmholtz Equation Solver: ",n01,n02,n03,'processes',nproc
     if (iproc==0) then
        call yaml_map('PSolver, Helmholtz Equation Solver', (/ n01,n02,n03 /))
        call yaml_map('processes',nproc)
     end if
     call F_FFT_dimensions(n01,n02,n03,m1,m2,m3,n1,n2,n3,md1,md2,md3,nd1,nd2,nd3,nproc,0,.false.)
  
  end select

  !write(*,*) n01,n02,n03,m1,m2,m3,n1,n2,n3,md1,md2,md3,nd1,nd2,nd3

  !initialize memory counting
  !call memocc(0,iproc,'count','start')

  !Step size
  n_cell = max(n01,n02,n03)
  hx=acell/real(n01,kind=8)
  hy=acell/real(n02,kind=8)
  hz=acell/real(n03,kind=8)


  !grid for the free BC case
  hgrid=max(hx,hy,hz)
  !hgrid=hx

  !we must choose properly a test case with a positive density
  !itype_scf=16

  !write(*,'(a12,i4)') ' itype_scf = ', itype_scf 
  !call yaml_map('itype_scf',itype_scf)

  call f_timing_reset(filename='time.yaml',master=iproc==0)
  !call timing(nproc,'time.prc','IN')

  !dict => yaml_load('{kernel: {screening:'//mu0//', isf_order:'//itype_scf//'}}')
  

  karray=pkernel_init(iproc,nproc,dict,&
       geocode,(/n01,n02,n03/),(/hx,hy,hz/),angrad=(/alpha,beta,gamma/))
!  call dict_free(input)
  call pkernel_set(karray,verbose=.true.)

  !call createKernel(iproc,nproc,geocode,(/n01,n02,n03/),(/hx,hy,hz/),itype_scf,karray,.true.,mu0,(/alpha,beta,gamma/))
  !print *,'sum',sum(karray%kernel)
  if (.not. onlykernel) then
     !Allocations
     !Density
     density = f_malloc((/ n01, n02, n03 /),id='density')
     !Density then potential
     rhopot = f_malloc((/ n01, n02, n03 /),id='rhopot')
     potential = f_malloc((/ n01, n02, n03 /),id='potential')
     !ionic potential
     pot_ion = f_malloc((/ n01, n02, n03 /),id='pot_ion')

     if (iproc==0) call yaml_map('ixc',ixc)

     call test_functions(geocode,ixc,n01,n02,n03,acell,a_gauss,hx,hy,hz,&
          density,potential,rhopot,pot_ion,0.0_dp,beta,alpha,gamma) !onehalf*pi,onehalf*pi,onehalf*pi)!

     !calculate expected hartree enegy

      i2=n02/2
      do i3=1,n03
         do i1=1,n01
            j1=n01/2+1-abs(n01/2+1-i1)
            j2=n02/2+1-abs(n02/2+1-i2)
            j3=n03/2+1-abs(n03/2+1-i3)
            write(110,'(2(1x,I8),2(1x,e22.15))')i1,i3,rhopot(i1,i2,i3),potential(i1,i2,i3)               
         end do
      end do


     !offset, used only for the periodic solver case
     if (ixc==0) then
        offset=0.0_gp!potential(1,1,1)!-pot_ion(1,1,1)
        do i3=1,n03
           do i2=1,n02
              do i1=1,n01
                 offset=offset+potential(i1,i2,i3)
              end do
           end do
        end do
        offset=offset*hx*hy*hz*sqrt(detg) ! /// to be fixed ///
        !write(*,*) 'offset = ',offset
        if (iproc==0) call yaml_map('offset',offset)
     end if

!!$     !dimension needed for allocations
!!$     call PS_dim4allocation(geocode,datacode,iproc,nproc,n01,n02,n03,(ixc>10),.false.,0,n3d,n3p,n3pi,i3xcsh,i3s)
!!$
!!$     !dimension for comparison in the global or distributed poisson solver
!!$     if (datacode == 'G') then
!!$        i3sd=1
!!$        ncomp=n03
!!$     else if (datacode == 'D') then
!!$        i3sd=i3s
!!$        ncomp=n3p
!!$     end if

     if (karray%opt%datacode=='G') then
        i3sd=1
        ncomp=n03
     else
        i3sd=karray%grid%istart+1
        ncomp=karray%grid%n3p
     end if
     i3s=i3sd
     i3xcsh=0

!!  print *,'iproc,i3xcsh,i3s',iproc,i3xcsh,i3s

!!$     print *,'density',density(25,25,25)
!!$     print *,'potential',potential(25,25,25)
!!$     print *,'rhopot',rhopot(25,25,25)
!!$     print *,'pot_ion',pot_ion(25,25,25)

     !apply the Poisson Solver (case with distributed potential)
     eexcu=0.0_gp
     vexcu=0.0_gp
     call H_potential(datacode,karray,density(1,1,i3sd),pot_ion(1,1,i3s+i3xcsh),ehartree,offset,.false.)
!!$     call PSolver(geocode,datacode,iproc,nproc,n01,n02,n03,ixc,hx,hy,hz,&
!!$          density(1,1,i3sd),karray%kernel,pot_ion(1,1,i3s+i3xcsh),ehartree,eexcu,vexcu,offset,.true.,1,alpha,beta,gamma)

     !print *,'potential integral',sum(density)
     !this has to be corrected with the volume element of mesh
     if (iproc==0) call yaml_map('potential integral',sum(density)*hx*hy*hx*sqrt(detg))

     i3=n03/2
     do i2=1,n02
        do i1=1,n01
           !j1=n01/2+1-abs(n01/2+1-i1)
           !j2=n02/2+1-abs(n02/2+1-i2)
           !j3=n03/2+1-abs(n03/2+1-i3)
           write(111,'(2(1x,i6),3(1x,1pe25.16e3))') i1,i2,rhopot(i1,i2,i3),potential(i1,i2,i3),density(i1,i2,i3)
           !write(111,*) i1*hx+hy*i2*dcos(alpha)+i3*hz*dcos(beta), &
           !     i2*hy*dsin(alpha)+i3*hz*(-dcos(alpha)*dcos(beta)+dcos(gamma))/dsin(alpha), &
           !     rhopot(i1,i2,i3),potential(i1,i2,i3), &
           !     density(i1,i2,i3)
        end do
     end do

     i2=n02/2
     do i3=1,n03
        !do i2=1,n02
           do i1=1,n01
              !j1=n01/2+1-abs(n01/2+1-i1)
              !j2=n02/2+1-abs(n02/2+1-i2)
              !j3=n03/2+1-abs(n03/2+1-i3)
              write(112,'(2(1x,i6),3(1x,1pe25.16e3))')i1,i3,rhopot(i1,i2,i3),potential(i1,i2,i3),density(i1,i2,i3)
           end do
        !end do
     end do
!!$     print *,'density2',density(25,25,25)
!!$     print *,'potential2',potential(25,25,25)
!!$     print *,'rhopot2',rhopot(25,25,25)
!!$     print *,'pot_ion2',pot_ion(25,25,25)

  end if

  
  call f_timing_stop(mpi_comm=karray%mpi_env%mpi_comm,nproc=karray%mpi_env%nproc,gather_routine=gather_timings)
  call pkernel_free(karray)
  if (.not. onlykernel) then

     !comparison (each process compare its own part)
     call compare(n01,n02,ncomp,potential(1,1,i3sd+i3xcsh),density(1,1,i3sd+i3xcsh),&
          i1_max,i2_max,i3_max,max_diff)

!!  print *,'iproc,i3xcsh,i3s,max_diff',iproc,i3xcsh,i3s,max_diff

     !extract the max
     if (nproc > 1) then
        call MPI_ALLREDUCE(max_diff,diff_par,1,MPI_double_precision,  &
             MPI_MAX,MPI_COMM_WORLD,ierr)
     else
        diff_par=max_diff
     end if


     if (iproc == 0) then
        call yaml_mapping_open('Parallel calculation')
        call yaml_map('Ehartree',ehartree)
        call yaml_map('Max diff at',[i1_max,i2_max,i3_max])
        call yaml_map('Max diff',diff_par)
        call yaml_map('Result',density(i1_max,i2_max,i3_max))
        call yaml_map('Original',potential(i1_max,i2_max,i3_max))
        call yaml_mapping_close()
!!$        write(*,*) '--------------------'
!!$        write(*,*) 'Parallel calculation '
!!$        write(unit=*,fmt="(1x,a,3(1pe20.12))") "eht, exc, vxc:",ehartree,eexcu,vexcu
!!$        write(*,'(a,3(i0,1x))') '  Max diff at: ',i1_max,i2_max,i3_max
!!$        write(unit=*,fmt="(1x,a,1pe20.12)") '    Max diff:',diff_par,&
!!$             '      result:',density(i1_max,i2_max,i3_max),&
!!$             '    original:',potential(i1_max,i2_max,i3_max)
     end if

  end if

!  call mpibarrier()

  !Serial case
  if (alsoserial) then
     call f_timing_reset(filename='time_serial.yaml',master=iproc==0)
     !call timing(0,'             ','IN')

     karray=pkernel_init(0,1,dict,&
          geocode,(/n01,n02,n03/),(/hx,hy,hz/),angrad=(/alpha,beta,gamma/))
     call dict_free(dict)

     call pkernel_set(karray,verbose=.true.)

     call pkernel_free(karray)

     call f_timing_stop(mpi_comm=mpiworld())

     if (.not. onlykernel) then
        !Maximum difference
        call compare(n01,n02,n03,potential,rhopot,i1_max,i2_max,i3_max,diff_ser)

        !! print *,'iproc,diff_ser',iproc,diff_ser

        if (iproc==0) then
           write(*,*) '------------------'
           write(*,*) 'Serial Calculation'
           write(*,"(1x,a,3(1pe20.12))") "eht, exc, vxc:",eh,exc,vxc
           write(*,'(a,3(i0,1x))') '  Max diff at: ',i1_max,i2_max,i3_max
           write(*,"(1x,a,1pe20.12)") '     Max diff:',diff_ser,&
                '       result:',rhopot(i1_max,i2_max,i3_max),&
                '     original:',potential(i1_max,i2_max,i3_max)
        end if

        !Maximum difference, parallel-serial
        call compare(n01,n02,ncomp,rhopot(1,1,i3sd+i3xcsh),density(1,1,i3sd+i3xcsh),&
             i1_max,i2_max,i3_max,max_diff)

!!     print *,'max_diff,i1_max,i2_max,i3_max,i3s,i3xcsh,n3p',max_diff,i1_max,i2_max,i3_max,&
!!          i3s,i3xcsh,n3p

        if (nproc > 1) then
           !extract the max
           call MPI_ALLREDUCE(max_diff,diff_parser,1,MPI_double_precision,  &
                MPI_MAX,MPI_COMM_WORLD,ierr)
        else
           diff_parser=max_diff
        end if

        if (iproc==0) then
           write(*,*) '------------------'
           write(*,'(a,3(i0,1x))')&
                'difference parallel-serial, at',i1_max,i2_max,i3_max
           write(*,"(1x,a,1pe12.4)")&
                '    Max diff:',diff_parser,&
                '    parallel:',density(i1_max,i2_max,i3_max),&
                '      serial:',rhopot(i1_max,i2_max,i3_max)
           write(*,"(1x,a,3(1pe12.4))")&
                "energy_diffs:",ehartree-eh,eexcu-exc,vexcu-vxc
        end if
     end if
  end if
  if (iproc==0 .and. .not. onlykernel) then

     call regroup_data(geocode,hx,hy,hz)

     i2=i2_max
     do i3=1,n03
        do i1=1,n01
           j1=n01/2+1-abs(n01/2+1-i1)
           j2=n02/2+1-abs(n02/2+1-i2)
           j3=n03/2+1-abs(n03/2+1-i3)
           write(11,*)i1,i3,rhopot(i1,i2,i3),potential(i1,i2,i3),&
                density(i1,i2,i3)
        end do
     end do
     i3=i3_max
     do i2=1,n02
        do i1=1,n01
           j1=n01/2+1-abs(n01/2+1-i1)
           j2=n02/2+1-abs(n02/2+1-i2)
           j3=n03/2+1-abs(n03/2+1-i3)
           write(12,*)i1,i2,rhopot(i1,i2,i3),potential(i1,i2,i3),&
                density(i1,i2,i3)
        end do
     end do

  end if

  call dict_free(dict)

  if (.not. onlykernel) then
     call f_free(density)
     call f_free(rhopot)
     call f_free(potential)
     call f_free(pot_ion)
  end if

  call mpifinalize()
  call f_lib_finalize()

contains


subroutine regroup_data(geocode,hx,hy,hz)
  implicit none
  character(len=1), intent(in) :: geocode !< @copydoc poisson_solver::coulomb_operator::geocode
  real(kind=8), intent(in) :: hx,hy,hz
  !local variables
  real(kind=8) :: hgrid
  hgrid=max(hx,hy,hz)
  if (geocode == 'S') hgrid=hy

  !open(unit=60,file='time.par',status='unknown')
  !read(60,*)
  !read(60,*)string,tcp1,tcp2,pcp
  !read(60,*)string,tcm1,tcm2,pcm
  !read(60,*)string,tk1,tk2,pk
  !read(60,*)string,txc1,txc2,pxc
  !close(60)
  !tcp=tcp2
  !tcm=tcm2
  !tk=tk2
  !txc=txc2
  
!  write(99,'(a2,3(i4),1pe9.2,1pe10.3,4(1pe9.2),4(0pf5.1),1pe9.2)')&
 !      geocode,n01,n02,n03,hgrid,max_diff,tcp,tcm,tk,txc,pcp,pcm,pk,pxc,diff_parser
  
end subroutine regroup_data


subroutine compare(n01,n02,n03,potential,density,i1_max,i2_max,i3_max,max_diff)
  implicit none
  integer, intent(in) :: n01,n02,n03
  real(kind=8), dimension(n01,n02,n03), intent(in) :: potential,density
  integer, intent(out) :: i1_max,i2_max,i3_max
  real(kind=8), intent(out) :: max_diff

  !local variables
  integer :: i1,i2,i3
  real(kind=8) :: factor
  max_diff = 0.d0
  i1_max = 1
  i2_max = 1
  i3_max = 1
  do i3=1,n03
     do i2=1,n02 
        do i1=1,n01
           factor=abs(potential(i1,i2,i3)-density(i1,i2,i3))
           if (max_diff < factor) then
              max_diff = factor
              i1_max = i1
              i2_max = i2
              i3_max = i3
           end if
        end do
     end do
  end do
end subroutine compare


!> This subroutine builds some analytic functions that can be used for 
!! testing the poisson solver.
!! The default choice is already well-tuned for comparison.
!! WARNING: not all the test functions can be used for all the boundary conditions of
!! the poisson solver, in order to have a reliable analytic comparison.
!! The parameters of the functions must be adjusted in order to have a sufficiently localized
!! function in the isolated direction and an explicitly periodic function in the periodic ones.
!! Beware of the high-frequency components that may falsify the results when hgrid is too high.
subroutine test_functions(geocode,ixc,n01,n02,n03,acell,a_gauss,hx,hy,hz,&
     density,potential,rhopot,pot_ion,mu0,alpha,beta,gamma)
  use yaml_output
  use f_utils
  implicit none
  character(len=1), intent(in) :: geocode !< @copydoc poisson_solver::coulomb_operator::geocode
  integer, intent(in) :: n01,n02,n03,ixc
  real(kind=8), intent(in) :: acell,a_gauss,hx,hy,hz,mu0
  !triclinic lattice
  real(kind=8), intent(in) :: alpha, beta, gamma
  real(kind=8), dimension(n01,n02,n03), intent(out) :: density,potential,rhopot,pot_ion

  !local variables
  integer :: i1,i2,i3,ifx,ify,ifz,unit
  real(kind=8) :: x,x1,x2,x3,y,z,length,denval,a2,derf,factor,r,r2,r0,erfc_yy,erf_yy
  real(kind=8) :: fx,fx1,fx2,fy,fy1,fy2,fz,fz1,fz2,a,ax,ay,az,bx,by,bz,tt,potion_fac
  real(kind=8) :: monopole
  real(kind=8), dimension(3) :: dipole
 
  !non-orthorhombic lattice
  real(kind=8), dimension(3,3) :: gu,gd
  real(kind=8) :: detg


  !triclinic cell
  !covariant metric
  gd(1,1) = 1.0_dp
  gd(1,2) = dcos(alpha)
  gd(1,3) = dcos(beta)
  gd(2,2) = 1.0_dp
  gd(2,3) = dcos(gamma)
  gd(3,3) = 1.0_dp

  gd(2,1) = gd(1,2)
  gd(3,1) = gd(1,3)
  gd(3,2) = gd(2,3)
  !
  detg = 1.0_dp - dcos(alpha)**2 - dcos(beta)**2 - dcos(gamma)**2 + 2.0_dp*dcos(alpha)*dcos(beta)*dcos(gamma)

  !write(*,*) 'detg =', detg
  if (iproc==0) call yaml_map('detg',detg)
  !
  !contravariant metric
  gu(1,1) = (dsin(gamma)**2)/detg
  gu(1,2) = (dcos(beta)*dcos(gamma)-dcos(alpha))/detg
  gu(1,3) = (dcos(alpha)*dcos(gamma)-dcos(beta))/detg
  gu(2,2) = (dsin(beta)**2)/detg
  gu(2,3) = (dcos(alpha)*dcos(beta)-dcos(gamma))/detg
  gu(3,3) = (dsin(alpha)**2)/detg
  !
  gu(2,1) = gu(1,2)
  gu(3,1) = gu(1,3)
  gu(3,2) = gu(2,3)

  !gu=gd !test

!!!!!!!!!!!!!!!!!!!!!!!!!!!!!!

  if (iproc==0) then
     call yaml_map('Angles',[alpha,beta,gamma]*180.0_dp*oneopi)
     call yaml_map('Contravariant Metric',gu)
     call yaml_map('Covariant Metric',gd)
     call yaml_map('Product of the two',matmul(gu,gd))
  end if

  unit=200
  call f_open_file(unit=unit,file='references.dat')

  if (ixc==0) denval=0.d0

  if (trim(geocode) == 'P') then
     !parameters for the test functions
     length=acell
     a=0.5d0/a_gauss**2
     !test functions in the three directions
     ifx=FUNC_SHRINK_GAUSSIAN
     ify=FUNC_SHRINK_GAUSSIAN
     ifz=FUNC_SHRINK_GAUSSIAN
     !parameters of the test functions
     ax=length
     ay=length
     az=length
     
     !the following b's are not used, actually
     bx=2.d0!real(nu,kind=8)
     by=2.d0!real(nu,kind=8)
     bz=2.d0
     
   
     ! !original version

     !plot of the functions used
     do i1=1,n03
        x = hx*real(i1-n01/2-1,kind=8)!valid if hy=hz
        y = hz*real(i1-n03/2-1,kind=8) 
        call functions(x,ax,bx,fx,fx1,fx2,ifx)
        call functions(y,az,bz,fz,fz1,fz2,ifz)
        write(20,'(1x,I8,4(1x,e22.15))') i1,fx,fx2,fz,fz2
     end do

     !Initialization of density and potential
     denval=0.d0 !value for keeping the density positive
     do i3=1,n03
        x3 = hz*real(i3-n03/2-1,kind=8)
        call functions(x3,az,bz,fz,fz1,fz2,ifz)
        do i2=1,n02
           x2 = hy*real(i2-n02/2-1,kind=8)
           call functions(x2,ay,by,fy,fy1,fy2,ify)
           do i1=1,n01
              x1 = hx*real(i1-n01/2-1,kind=8)
              call functions(x1,ax,bx,fx,fx1,fx2,ifx)
              potential(i1,i2,i3) =  -16.d0*datan(1.d0)*fx*fy*fz
              !density(i1,i2,i3) = fx2*fy*fz+fx*fy2*fz+fx*fy*fz2-mu0**2*fx*fy*fz
              !triclinic lattice
              density(i1,i2,i3) = -mu0**2*fx*fy*fz
              density(i1,i2,i3) = density(i1,i2,i3) + gu(1,1)*fx2*fy*fz+gu(2,2)*fx*fy2*fz+gu(3,3)*fx*fy*fz2
              density(i1,i2,i3) = density(i1,i2,i3) + 2.0_dp*(gu(1,2)*fx1*fy1*fz+gu(1,3)*fx1*fy*fz1+gu(2,3)*fx*fy1*fz1)
              denval=max(denval,-density(i1,i2,i3))
           end do
        end do
     end do


     ! !tweaked version: for debugging the solver for non-orthorhombic cells

     ! pi = 4.d0*atan(1.d0)
     ! a2 = a_gauss**2/2
     ! !mu0 = 1.e0_dp

     ! !Normalization
     ! !factor = a_gauss*sqrt(pi)/2.0_dp
     ! factor = 2.0_dp
     ! !gaussian function
     ! do i3=1,n03
     !    !x3 = hz*real(i3-n03/2,kind=8)
     !    do i2=1,n02
     !       !x2 = hy*real(i2-n02/2,kind=8)
     !       do i1=1,n01
     !          x1 = hx*real(i1-n01/2,kind=8)+hy*real(i2-n02/2,kind=8)*dcos(alpha)+hz*real(i3-n03/2,kind=8)*dcos(beta)
     !          x2 = hy*real(i2-n02/2,kind=8)*dsin(alpha) + & 
     !               & hz*real(i3-n03/2,kind=8)*(-dcos(alpha)*dcos(beta)+dcos(gamma))/dsin(alpha)
     !          x3 = hz*real(i3-n03/2,kind=8)*sqrt(detg)/dsin(alpha)
     !          !r2 = x1*x1+x2*x2+x3*x3
     !          !triclinic lattice:
     !          !r2 = gd(1,1)*x1*x1+gd(2,2)*x2*x2+gd(3,3)*x3*x3+2.0_dp*(gd(1,2)*x1*x2+gd(1,3)*x1*x3+gd(2,3)*x2*x3)
     !          r2 = x1*x1+x2*x2+x3*x3
     !          !density(i1,i2,i3) = factor*exp(-r2/a2)
     !          r = sqrt(r2)
     !          !Potential from a gaussian
     !          potential(i1,i2,i3) = dexp(-r2/a2)
     !          density(i1,i2,i3) = 4.0_dp*r2/a2**2-6.0_dp/a2
     !          density(i1,i2,i3) = -potential(i1,i2,i3)*density(i1,i2,i3)/16.0_dp/datan(1.0_dp)
     !       end do
     !    end do
     ! end do


     
     i2=n02/2
     do i3=1,n03
        do i1=1,n01
           !j1=n01/2+1-abs(n01/2+1-i1)
           !j2=n02/2+1-abs(n02/2+1-i2)
           !j3=n03/2+1-abs(n03/2+1-i3)
           write(unit,'(2(1x,I8),2(1x,e22.15))') i1,i3,density(i1,i2,i3),potential(i1,i2,i3)               
        end do
     end do

!plane capacitor oriented along the y direction
!!     do i2=1,n02
!!        if (i2==n02/4) then
!!           do i3=1,n03
!!              do i1=1,n01
!!                 density(i1,i2,i3)=1.d0!real(i2,kind=8)
!!              end do
!!           end do
!!        else if (i2==3*n02/4) then
!!           do i3=1,n03
!!              do i1=1,n01
!!                 density(i1,i2,i3)=-1.d0!real(i2,kind=8)
!!              end do
!!           end do
!!        else
!!           do i3=1,n03
!!              do i1=1,n01
!!                 density(i1,i2,i3)=0.d0
!!              end do
!!           end do
!!        end if
!!     end do
!!     denval=0.d0

     if (ixc==0) denval=0.d0



  else if (trim(geocode) == 'S') then
     !parameters for the test functions
     length=acell
     a=0.5d0/a_gauss**2
     !test functions in the three directions
     ifx=FUNC_EXP_COSINE
<<<<<<< HEAD
     ifz=FUNC_EXP_COSINE
=======
     ifz=FUNC_EXP_COSINE !FUNC_CONSTANT
>>>>>>> 3b19c05d
     !non-periodic dimension
     ify=FUNC_SHRINK_GAUSSIAN
     !parameters of the test functions
     ax=length
     ay=length
     az=length
     !b's are not used, actually
     bx=2.d0!real(nu,kind=8)
     by=2.d0!real(nu,kind=8)
     bz=2.d0!real(nu,kind=8)

     call f_assert(alpha-onehalf*pi,id='Alpha angle invalid')
     call f_assert(gamma-onehalf*pi,id='Gamma angle invalid for S BC')
     
     !non-periodic dimension
     !ay=length!4.d0*a

     density(:,:,:) = 0.d0!1d-20 !added

     !plot of the functions used
     do i1=1,n02
        x = hx*real(i1-n02/2-1,kind=8)!valid if hy=hz
        y = hy*real(i1-n02/2-1,kind=8) 
        z = hz*real(i1-n02/2-1,kind=8)
        call functions(x,ax,bx,fx,fx1,fx2,ifx)
        call functions(y,ay,by,fy,fy1,fy2,ify)
        call functions(z,az,bz,fz,fz1,fz2,ifz)
        write(20,'(1x,I8,6(1x,e22.15))') i1,fx,fx2,fy,fy2,fz,fz2
     end do

     !Initialisation of density and potential
     !Normalisation
     do i3=1,n03
        x3 = hz*real(i3-n03/2-1,kind=8)
        call functions(x3,az,bz,fz,fz1,fz2,ifz)
        do i2=1,n02
           x2 = hy*real(i2-n02/2-1,kind=8)
           call functions(x2,ay,by,fy,fy1,fy2,ify)
           do i1=1,n01
              x1 = hx*real(i1-n01/2-1,kind=8)
              call functions(x1,ax,bx,fx,fx1,fx2,ifx)
              potential(i1,i2,i3) =  -fourpi*fx*fy*fz
              density(i1,i2,i3) = -mu0**2*fx*fy*fz
              density(i1,i2,i3) = density(i1,i2,i3) + gu(1,1)*fx2*fy*fz+gu(2,2)*fx*fy2*fz+gu(3,3)*fx*fy*fz2
              density(i1,i2,i3) = density(i1,i2,i3) + 2.0_dp*(gu(1,2)*fx1*fy1*fz+gu(1,3)*fx1*fy*fz1+gu(2,3)*fx*fy1*fz1)
              !old:
              !density(i1,i2,i3) = fx2*fy*fz+fx*fy2*fz+fx*fy*fz2 - mu0**2*fx*fy*fz
              denval=max(denval,-density(i1,i2,i3))
           end do
        end do
     end do

     
     ! !plane capacitor oriented along the y direction
     ! do i2=1,n02
     !    if (i2==n02/4) then
     !       do i3=1,n03
     !          do i1=1,n01
     !             density(i1,i2,i3)=1.d0!real(i2,kind=8)
     !          end do
     !       end do
     !    else if (i2==3*n02/4) then
     !       do i3=1,n03
     !          do i1=1,n01
     !             density(i1,i2,i3)=-1.d0!real(i2,kind=8)
     !          end do
     !       end do
     !    else
     !       do i3=1,n03
     !          do i1=1,n01
     !             density(i1,i2,i3)=0.d0
     !          end do
     !       end do
     !    end if
     ! end do



     i2=n02/2
     do i3=1,n03
        do i1=1,n01
           !j1=n01/2+1-abs(n01/2+1-i1)
           !j2=n02/2+1-abs(n02/2+1-i2)
           !j3=n03/2+1-abs(n03/2+1-i3)
           z=real(i3,dp)*sin(beta)
           write(unit,'(2(1x,i6),3(1x,1pe26.14e3))') &
                i1,i3,z,density(i1,i2,i3),potential(i1,i2,i3)
        end do
     end do


     if (ixc==0) denval=0.d0

  
   else if (trim(geocode) == 'F') then

      !grid for the free BC case
      !hgrid=max(hx,hy,hz)

!      pi = 4.d0*atan(1.d0)
      a2 = a_gauss**2

      !Normalization
      factor = 1.d0/(a_gauss*a2*pi*sqrt(pi))
      !gaussian function
      do i3=1,n03
         x3 = hz*real(i3-n03/2,kind=8)
         do i2=1,n02
            x2 = hy*real(i2-n02/2,kind=8)
            do i1=1,n01
               x1 = hx*real(i1-n01/2,kind=8)
               r2 = x1*x1+x2*x2+x3*x3
               density(i1,i2,i3) = factor*exp(-r2/a2)
               r = sqrt(r2)
               !Potential from a gaussian
               if (r == 0.d0) then
                  potential(i1,i2,i3) = 2.d0/(sqrt(pi)*a_gauss)
               else
                  potential(i1,i2,i3) = derf(r/a_gauss)/r
               end if
            end do
         end do
      end do

      i2=n02/2
      do i3=1,n03
         do i1=1,n01
            !j1=n01/2+1-abs(n01/2+1-i1)
            !j2=n02/2+1-abs(n02/2+1-i2)
            !j3=n03/2+1-abs(n03/2+1-i3)
            write(200,*) i1,i3,density(i1,i2,i3),potential(i1,i2,i3)               
         end do
      end do

   
! !plane capacitor oriented along the y direction
! !!     do i2=1,n02
! !!        if (i2==n02/4) then
! !!           do i3=1,n03
! !!              do i1=1,n01
! !!                 density(i1,i2,i3)=1.d0!real(i2,kind=8)
! !!              end do
! !!           end do
! !!        else if (i2==3*n02/4) then
! !!           do i3=1,n03
! !!              do i1=1,n01
! !!                 density(i1,i2,i3)=-1.d0!real(i2,kind=8)
! !!              end do
! !!           end do
! !!        else
! !!           do i3=1,n03
! !!              do i1=1,n01
! !!                 density(i1,i2,i3)=0.d0
! !!              end do
! !!           end do
! !!        end if
! !!     end do
     
      denval=0.d0


  else if (trim(geocode) == 'H' .or. trim(geocode) == 'F') then

     !hgrid=max(hx,hy,hz)

     a2 = a_gauss**2
     !mu0 = 1.e0_dp

     !Normalization
     !factor = a_gauss*sqrt(pi)/2.0_dp
     factor = 2.0_dp-a_gauss*dexp(a2*mu0**2/4.0_dp)*sqrt(pi)*mu0*derfc(mu0*a_gauss/2.0_dp)
     !gaussian function
     do i3=1,n03
        x3 = hz*real(i3-n03/2,kind=8)
        do i2=1,n02
           x2 = hy*real(i2-n02/2,kind=8)
           do i1=1,n01
              x1 = hx*real(i1-n01/2,kind=8)
              !r2 = x1*x1+x2*x2+x3*x3
              !triclinic lattice:
              r2 = x1*x1+x2*x2+x3*x3
              !density(i1,i2,i3) = factor*exp(-r2/a2)
              r = sqrt(r2)
              !Potential from a gaussian
              if (r == 0.d0) then
                 potential(i1,i2,i3) = 1.0_dp
              else
                 call derf_local(erf_yy,r/a_gauss-a_gauss*mu0/2.0_dp)
                 erfc_yy=1.0_dp-erf_yy
                 potential(i1,i2,i3) = -2.0_dp+erfc_yy 
                 !potential(i1,i2,i3) = -2+derfc(r/a_gauss-a_gauss*mu0/2.0_dp)
                 call derf_local(erf_yy,r/a_gauss+a_gauss*mu0/2.0_dp)
                 erfc_yy=1.0_dp-erf_yy
                 potential(i1,i2,i3) = potential(i1,i2,i3)+dexp(2.0_dp*r*mu0)*erfc_yy
                 !potential(i1,i2,i3) = potential(i1,i2,i3)+dexp(2.0_dp*r*mu0)*derfc(r/a_gauss+a_gauss*mu0/2.0_dp)
                 potential(i1,i2,i3) = potential(i1,i2,i3)*a_gauss*dexp(-mu0*r)*sqrt(pi)/(-2*r*factor*dexp(-a2*mu0**2/4.0_dp))
              end if
              !density(i1,i2,i3) = exp(-r2/a2)/4.0_dp/factor**2 + 0.1_dp**2/(4*pi)*potential(i1,i2,i3)
              density(i1,i2,i3) = safe_exp(-r2/a2)/factor/(a2*pi)
           end do
        end do
     end do

     i2=n02/2
     do i3=1,n03
        do i1=1,n01
           !j1=n01/2+1-abs(n01/2+1-i1)
           !j2=n02/2+1-abs(n02/2+1-i2)
           !j3=n03/2+1-abs(n03/2+1-i3)
           write(unit,*) i1,i3,density(i1,i2,i3),potential(i1,i2,i3)               
        end do
     end do

        
     denval=0.d0


  else if (trim(geocode) == 'W') then
     !parameters for the test functions
     length=acell
     !a=0.5d0/a_gauss**2
     !test functions in the three directions
     !isolated directions
     ifx=FUNC_SHRINK_GAUSSIAN
     ify=FUNC_SHRINK_GAUSSIAN
     !periodic direction
     ifz=5
     !parameters of the test functions
     
     ax = length
     ay = length
     az = length
     
     bx = 2.d0
     by = 2.d0
     bz = 2.d0
  

     density(:,:,:) = 0.d0!1d-20 !added
     factor = 2.0d0


     !plot of the functions used
     do i1=1,min(n01,n03)
        x = hx*real(i1-n01/2-1,kind=8)!isolated
        z = hz*real(i1-n03/2-1,kind=8)!periodic
        call functions(x,ax,bx,fx,fx1,fx2,ifx)
        call functions(z,az,bz,fz,fz1,fz2,ifz)
        write(20,*) i1,fx,fx2,fz,fz2
     end do


     !Initialization of density and potential
   

     select case(mode)
     case ("monopolar")
        ! Gaussian Density Distribution in (x,y)
        ! this is the configuration yielding non-zero monopole
        do i3=1,n03
           x3 = hz*real(i3-n03/2-1,kind=8)
           call functions(x3,az,bz,fz,fz1,fz2,1)
           do i2=1,n02
              x2 = hy*real(i2-n02/2-1,kind=8)
              !call functions(x2,ay,by,fy,fy1,fy2,ify)
              do i1=1,n01
                 x1 = hx*real(i1-n01/2-1,kind=8)
                 r2 = x1*x1+x2*x2
                 r = sqrt(r2)
                 !call functions(x1,ax,bx,fx,fx1,fx2,ifx)
                 if  (r == 0.d0) then
                    !EulerGamma = 0.5772156649015328d
                    density(i1,i2,i3) = dexp(-factor*r2)
                    potential(i1,i2,i3) = (-EulerGamma - dlog(factor))/(4.0d0*factor)
                 else
                    call e1xb(factor*r2,e1)
                    density(i1,i2,i3) = dexp(-factor*r2)
                    potential(i1,i2,i3) = (e1+dlog(r2))/(4.0d0*factor)
                 end if
                 !note that in this case we cannot account for the screening in the following way,
                 !density(i1,i2,i3) = density(i1,i2,i3) + mu0**2*potential(i1,i2,i3)
                 !because the extra-term, proportional to the potential, is not localized
                 !in the non-periodic directions
                 potential(i1,i2,i3) = -16.0d0*datan(1.0d0)*potential(i1,i2,i3)
              end do
           end do
        end do

     case("zigzag_model_wire")

        density = 0.d0
        potential = 0.d0

!!$        density(n01/4,n02/2,n03/4) = -1.0d0
!!$        density(3*n01/4,n02/2,3*n03/4) = 1.0d0
        density(n01/2,n02/2,n03/2) = 1.0d0

        !factor=(16.d0/acell)**2
        !r0 = acell/4.d0
        !the following is evaluated analytically by imposing that
        !\int_0^\infty r*(-exp(-factor(r-r0)^2)+denval*exp(-factor*r^2)) = 0
        !denval=sqrt(4.d0*datan(1.d0)*factor)*r0*(1.d0+derf(sqrt(factor)*r0))
        !do i3=1,n03
        ! x3 = hz*real(i3-n03/2-1,kind=8)
        ! do i2=1,n02
        ! x2 = hy*real(i2-n02/2-1,kind=8)
        ! do i1=1,n01
        ! x1 = hx*real(i1-n01/2-1,kind=8)
        ! !r2 = x1*x1+x2*x2+x3*x3
        ! !r = sqrt(r2)
        ! !in this configuration denval is used so as to achieve zero monopole
        ! density(i1,i2,i3) = -1.d0*dexp(-factor*(x1-r0)**2)*dexp(-factor*x2**2)*dexp(-factor*(x3-r0)**2) &
        ! + 1.0d0*dexp(-factor*(x1+r0)**2)*dexp(-factor*x2**2)*dexp(-factor*(x3+r0)**2)
        ! density(i1,i2,i3) = density(i1,i2,i3)*(factor/4.d0/datan(1.d0))**(3.d0/2.d0)
        ! end do
        ! end do
        !end do

     case ("charged_thin_wire")
        do i3=1,n03
           do i2=1,n02
              do i1=1,n01
                 if (i1 == n01/2+1 .and. i2 == n02/2+1) density(i1,i2,i3) = 1.0d0
              end do
           end do
        end do
     case("cylindrical_capacitor")
        !mimicked by two Gaussian charge distributions,
        !one localized around r = 0,
        !the other around r0 =acell/4
        factor=3.d0*acell
        r0 = acell/4.d0
        !the following is evaluated analytically by imposing that
        !\int_0^\infty r*(-exp(-factor(r-r0)^2)+denval*exp(-factor*r^2)) = 0
        denval=sqrt(4.d0*datan(1.d0)*factor)*r0*(1.d0+derf(sqrt(factor)*r0))
        do i3=1,n03
           x3 = hz*real(i3-n03/2-1,kind=8)
           do i2=1,n02
              x2 = hy*real(i2-n02/2-1,kind=8)
              do i1=1,n01
                 x1 = hx*real(i1-n01/2-1,kind=8)
                 r2 = x1*x1+x2*x2
                 r = sqrt(r2)
                 !in this configuration denval is used so as to achieve zero monopole
                 density(i1,i2,i3) = density(i1,i2,i3) + denval*dexp(-factor*r2) - dexp(-factor*(r-r0)**2)
              end do
           end do
        end do
     case default
        denval=0.d0 !value for keeping the density positive
        do i3=1,n03
           x3 = hz*real(i3-n03/2-1,kind=8)
           call functions(x3,az,bz,fz,fz1,fz2,ifz)
           do i2=1,n02
              x2 = hy*real(i2-n02/2-1,kind=8)
              call functions(x2,ay,by,fy,fy1,fy2,ify)
              do i1=1,n01
                 x1 = hx*real(i1-n01/2-1,kind=8)
                 call functions(x1,ax,bx,fx,fx1,fx2,ifx)
                 potential(i1,i2,i3) = -fx*fy*fz              
                 density(i1,i2,i3) = (fx2*fy*fz+fx*fy2*fz+fx*fy*fz2+mu0**2*potential(i1,i2,i3))/(16.d0*datan(1.d0))
                 denval=max(denval,-density(i1,i2,i3))
              end do
           end do
        end do
     end select

  
     ! !acerioni: r = sqrt(x**2+y**2); V(x,y,z) = ArcTan(a*r)*f(z)/(a*r)
     ! do i3=1,n03
     !    x3 = hz*real(i3-n03/2-1,kind=8)
     !    call functions(x3,az,bz,fz,fz,1fz2,ifz)
     !    do i2=1,n02
     !       x2 = hy*real(i2-n02/2-1,kind=8)
     !       !call functions(x2,ay,by,fy,fy1,fy2,ify)
     !       do i1=1,n01
     !          x1 = hx*real(i1-n01/2-1,kind=8)
     !          r2 = x1*x1+x2*x2
     !          r = sqrt(r2)
     !          fxy = datan(factor*r)/(factor*r)
     !          !call functions(x1,ax,bx,fx,fx1,fx2,ifx)
     !          if (r == 0.d0) then
     !             potential(i1,i2,i3) = potential(i1,i2,i3) + 1.d0*fz
     !             density(i1,i2,i3) = density(i1,i2,i3) - fz*4.d0/3.d0*factor**2
     !             density(i1,i2,i3) = density(i1,i2,i3) + 1.d0*fz2
     !          else
     !             density(i1,i2,i3) = density(i1,i2,i3) + & 
     !                  fz*(-3.d0*factor**2/(1+factor**2*r2)**2 - 1.d0/r2/(1+factor**2*r2)**2 + fxy/r2)
     !             density(i1,i2,i3) = density(i1,i2,i3) + fxy*fz2
     !             !denval=max(denval,-density(i1,i2,i3))
     !             potential(i1,i2,i3) = potential(i1,i2,i3) + fxy*fz
     !          end if
     !          density(i1,i2,i3) = density(i1,i2,i3) / (-16.d0*datan(1.d0))
     !          !density(i1,i2,i3) = -density(i1,i2,i3)
     !       end do
     !    end do
     ! end do
     ! !acerioni

     ! !acerioni: density = delta(x,y)*"constant = 1 along z"
     ! do i3=1,n03
     !    x3 = hz*real(i3-n03/2-1,kind=8)
     !    call functions(x3,az,bz,fz,fz1,fz2,ifz)
     !    do i2=1,n02
     !       x2 = hy*real(i2-n02/2-1,kind=8)
     !       !call functions(x2,ay,by,fy,fy1,fy2,ify)
     !       do i1=1,n01
     !          x1 = hx*real(i1-n01/2-1,kind=8)
     !          r2 = x1*x1+x2*x2
     !          r = sqrt(r2)
     !          fxy = datan(factor*r)/(factor*r)
     !          !call functions(x1,ax,bx,fx,fx1,fx2,ifx)
     !          if (r == 0.d0) then
     !             potential(i1,i2,i3) = 0.d0*fz
     !             density(i1,i2,i3) = 1.d0/(hx*hy)
     !          else
     !             potential(i1,i2,i3) = - 2.d0*log(r)
     !          end if
     !          !density(i1,i2,i3) = density(i1,i2,i3) / (-16.d0*datan(1.d0))
     !       end do
     !    end do
     ! end do
     ! !acerioni

     

     i2=n02/2
     do i3=1,n03
        do i1=1,n01
           !j1=n01/2+1-abs(n01/2+1-i1)
           !j2=n02/2+1-abs(n02/2+1-i2)
           !j3=n03/2+1-abs(n03/2+1-i3)
           write(unit,*) i1,i3,density(i1,i2,i3),potential(i1,i2,i3)               
        end do
     end do



     if (ixc==0) denval=0.d0

  else

     !print *,'geometry code not admitted',geocode
     !stop
     call f_err_throw('geometry code not admitted "'//geocode//'"')

  end if



  !!! evaluation of the monopolar contribution !!!
  monopole = 0.d0
  dipole=0.0d0
  do i3 = 1, n03
     do i2 = 1, n02
        do i1 = 1, n01
           monopole = monopole + density(i1,i2,i3)
           dipole(1) = dipole(1) + density(i1,i2,i3)*real(i1-n01/2*hx,kind=8)
           dipole(2) = dipole(2) + density(i1,i2,i3)*real(i2-n02/2*hy,kind=8)
           dipole(3) = dipole(3) + density(i1,i2,i3)*real(i3-n03/2*hz,kind=8)
        end do
     end do
  end do
  !write(*,*) 'monopole = ', monopole
  !write(*,*) 'dipole = ', dipole
  if (iproc==0) then
     call yaml_map('monopole',monopole)
     call yaml_map('dipole',dipole)
  end if
  !!!!!!!!!!!!!!!!!!!!!!!!!!!!!!!!!!!!!!!!!!!!!!!!
  call f_close(unit)
  ! For ixc/=0 the XC potential is added to the solution, and an analytic comparison is no more
  ! possible. In that case the only possible comparison is between the serial and the parallel case
  ! To ease the comparison between the serial and the parallel case we add a random pot_ion
  ! to the potential.


  if (ixc==0) then
     potion_fac=0.d0
  else
     potion_fac=1.d0
  end if

  rhopot(:,:,:) = density(:,:,:) + denval
     do i3=1,n03
        do i2=1,n02
           do i1=1,n01
              call random_number(tt)
              !tt=0.d0!1.d0
              pot_ion(i1,i2,i3)=tt
              potential(i1,i2,i3)=potential(i1,i2,i3)+potion_fac*tt
!!              !for the ixc/=0 case
!!              call random_number(tt)
!!              rhopot(i1,i2,i3)=abs(tt)
           end do
        end do
     end do
     if (denval /= 0.d0) density=rhopot

end subroutine test_functions


!> Purpose: Compute exponential integral E1(x)
subroutine e1xb(x,e1)
  implicit none
  !Arguments
  real(kind=8), intent(in) :: x   !< x  Argument of E1(x)
  real(kind=8), intent(out) :: e1 !< E1 --- E1(x)  ( x > 0 )
  !Local variables
  real(kind=8), parameter :: ga=0.5772156649015328d0 !< EulerGamma
  real(kind=8) :: r,t0,t
  integer :: k,m

  if (x.eq.0.0) then
     e1=1.0d+300
  else if (x.le.1.0) then
     e1=1.0d0
     r=1.0d0
     do k=1,25
        r=-r*k*x/(k+1.0d0)**2
        e1=e1+r
        if (abs(r) <= abs(e1)*1.0d-15) then 
           exit
        end if
     end do
      e1=-ga-dlog(x)+x*e1
   else
        m=20+int(80.0/x)
        t0=0.0d0
        do k=m,1,-1
           t0=k/(1.0d0+k/(x+t0))
        end do
           t=1.0d0/(x+t0)
           e1=dexp(-x)*t
        endif
        
end subroutine e1xb
      
end program PSolver_Program


!> Define the test functions
subroutine functions(x,a,b,f,f1,f2,whichone)
  use futile, dp => f_double
  use numerics
  implicit none
  integer, intent(in) :: whichone   !< Choose the function
  real(kind=8), intent(in) :: x     !< Argument of the function
  real(kind=8), intent(in) :: a,b   !< Parameter of the functions
  real(kind=8), intent(out) :: f    !< The value of the function
  real(kind=8), intent(out) :: f1   !< The value of the first derivative
  real(kind=8), intent(out) :: f2   !< The value of the second derivative
  !local variables
  !Type of function
  integer, parameter :: FUNC_CONSTANT = 1
  integer, parameter :: FUNC_GAUSSIAN = 2
  integer, parameter :: FUNC_GAUSSIAN_SHRINKED = 3
  integer, parameter :: FUNC_COSINE = 4
  integer, parameter :: FUNC_EXP_COSINE = 5
  integer, parameter :: FUNC_SHRINK_GAUSSIAN = 6
  integer, parameter :: FUNC_SINE = 7
  integer, parameter :: FUNC_ATAN = 8
  integer, parameter :: FUNC_ERF = 9

  real(kind=8) :: r,r2,y,yp,ys,factor,g,h,g1,g2,h1,h2
  real(kind=8) :: length,frequency,nu,sigma,agauss,derf

  select case(whichone)
  case(FUNC_CONSTANT)
     !constant
     f=1.d0
     f1=0.d0
     f2=0.d0
  case(FUNC_GAUSSIAN)
     !gaussian of sigma s.t. a=1/(2*sigma^2)
     r2=a*x**2
     f=dexp(-r2) !<checed
     f1=-2.d0*a*x*f !<checked
     f2=(-2.d0*a+4.d0*a*r2)*f !<checked
  case(FUNC_GAUSSIAN_SHRINKED)
     !gaussian "shrinked" with a=length of the system
     length=a
     r=pi*x/length
     y=tan(r)
!!$     yp=pi/length*1.d0/(dcos(r))**2
!!$     ys=2.d0*pi/length*y*yp
!!$     factor=-2.d0*ys*y-2.d0*yp**2+4.d0*yp**2*y**2
!!$     !!!!here we still need the first derivative
!!$     f2=factor*dexp(-y**2)
     f=dexp(-y**2) !<checked
     f1=-2.d0*pi*f*y/(length*cos(r)**2) !<checked
     f2=2.d0*pi**2*(2.d0*y**6 + y**4 - 2.d0*y**2 - 1.d0)/length**2*f !<checked
  case(FUNC_COSINE)
     !cosine with a=length, b=frequency
     length=a
     frequency=b
     r=frequency*pi*x/length
     f=dcos(r) !<checked
     f1=-dsin(r)*frequency*pi/length !<checked
     f2=-(frequency*pi/length)**2*dcos(r) !<checked
  case(FUNC_EXP_COSINE)
     !exp of a cosine, a=length
     nu=2.d0
     r=pi*nu/a*x
     y=cos(r)
     yp=-sin(r)
     f=exp(y) !<checked /dexp(1.0_dp) !<to be checked
     factor=(pi*nu/a)**2*(-y+yp**2)
     f1 = f*pi*nu/a*yp !<checked
     f2 = factor*f !<checked
  case(FUNC_SHRINK_GAUSSIAN)
     !gaussian times "shrinked" gaussian, sigma=length/10
     length=1.d0*a
     r=pi*x/length
     y=dtan(r)
     yp=pi/length*1.d0/(dcos(r))**2
     ys=2.d0*pi/length*y*yp
     factor=-2.d0*ys*y-2.d0*yp**2+4.d0*yp**2*y**2
     g=dexp(-y**2) !<checked
     g1=-2.d0*y*yp*g !<checked
     !g2=factor*dexp(-y**2)
     g2=2.d0*pi**2*(2.d0*y**6 + y**4 - 2.d0*y**2 - 1.d0)/length**2*g !<check
     sigma=length/10.0d0
     agauss=0.5d0/sigma**2
     r2=agauss*x**2
     h=dexp(-r2) !<checked
     h1=-2.d0*agauss*x*h !<checked
     h2=(-2.d0*agauss+4.d0*agauss*r2)*h !<checked
     f=g*h !<checked
     f1=g1*h+g*h1 !<checked
     f2=g2*h+g*h2+2.d0*g1*h1 !<checked
  case(FUNC_SINE)
     !sine with a=length, b=frequency
     length=a
     frequency=b
     r=frequency*pi*x/length
     f=dsin(r) !<checked
     f1=frequency*pi*cos(r)/length !<checked
     f2=-(frequency*pi/length)**2*sin(r) !<checked
  case(FUNC_ATAN)
     r=a*x
     factor=r**2+1.d0
     f=atan(r) !<checked
     f1=a/factor !<checked
     f2=-2.d0*r*a**2/factor**2 !<checked
!!$     !atan with a=length, b=frequency
!!$     length=a
!!$     nu = length
!!$     f=(datan(nu*x/length))**2 !<checked
!!$     !!here first derivative is lacking
!!$     f2=2.0d0*nu**2*length*(length-2.0d0*nu*x*f)/(length**2+nu**2*x**2)**2 
  case(FUNC_ERF)
     !error function with a=sigma
     factor=sqrt(2.d0/pi)/a
     r=x
     y=x/(sqrt(2.d0)*a)
     if (abs(x)<=1.d-15) then
        f=factor
        f1=0.d0 !<checked
        f2=-sqrt(2.d0/pi)/(3.d0*a**3) !<checked
     else
        f=derf(y)/r
        y=x*x
        y=y/(2.d0*a**2)
        g=dexp(-y)
        h=1.d0/a**2+2.d0/x**2
        f1=-f/x+factor*g/x !<checked
        f2=-factor*g*h+2.d0*f/x**2  !<checked
     end if
  case default
     !print *,"Unknow function:",whichone
     !stop
     call f_err_throw('Unknown function '//trim(yaml_toa(whichone)))
  end select

end subroutine functions

!> Error function in double precision
subroutine derf_local(derf_yy,yy)
  use PSbase, only: dp
  implicit none
  real(dp),intent(in) :: yy
  real(dp),intent(out) :: derf_yy
  integer          ::  done,ii,isw
  real(dp), parameter :: &
                                ! coefficients for 0.0 <= yy < .477
       &  pp(5)=(/ 113.8641541510502e0_dp, 377.4852376853020e0_dp,  &
       &           3209.377589138469e0_dp, .1857777061846032e0_dp,  &
       &           3.161123743870566e0_dp /)
  real(dp), parameter :: &
       &  qq(4)=(/ 244.0246379344442e0_dp, 1282.616526077372e0_dp,  &
       &           2844.236833439171e0_dp, 23.60129095234412e0_dp/)
  ! coefficients for .477 <= yy <= 4.0
  real(dp), parameter :: &
       &  p1(9)=(/ 8.883149794388376e0_dp, 66.11919063714163e0_dp,  &
       &           298.6351381974001e0_dp, 881.9522212417691e0_dp,  &
       &           1712.047612634071e0_dp, 2051.078377826071e0_dp,  &
       &           1230.339354797997e0_dp, 2.153115354744038e-8_dp, &
       &           .5641884969886701e0_dp /)
  real(dp), parameter :: &
       &  q1(8)=(/ 117.6939508913125e0_dp, 537.1811018620099e0_dp,  &
       &           1621.389574566690e0_dp, 3290.799235733460e0_dp,  &
       &           4362.619090143247e0_dp, 3439.367674143722e0_dp,  &
       &           1230.339354803749e0_dp, 15.74492611070983e0_dp/)
  ! coefficients for 4.0 < y,
  real(dp), parameter :: &
       &  p2(6)=(/ -3.603448999498044e-01_dp, -1.257817261112292e-01_dp,   &
       &           -1.608378514874228e-02_dp, -6.587491615298378e-04_dp,   &
       &           -1.631538713730210e-02_dp, -3.053266349612323e-01_dp/)
  real(dp), parameter :: &
       &  q2(5)=(/ 1.872952849923460e0_dp   , 5.279051029514284e-01_dp,    &
       &           6.051834131244132e-02_dp , 2.335204976268692e-03_dp,    &
       &           2.568520192289822e0_dp /)
  real(dp), parameter :: &
       &  sqrpi=.5641895835477563e0_dp, xbig=13.3e0_dp, xlarge=6.375e0_dp, xmin=1.0e-10_dp
  real(dp) ::  res,xden,xi,xnum,xsq,xx

  xx = yy
  isw = 1
  !Here change the sign of xx, and keep track of it thanks to isw
  if (xx<0.0e0_dp) then
     isw = -1
     xx = -xx
  end if

  done=0

  !Residual value, if yy < -6.375e0_dp
  res=-1.0e0_dp

  !abs(yy) < .477, evaluate approximation for erfc
  if (xx<0.477e0_dp) then
     ! xmin is a very small number
     if (xx<xmin) then
        res = xx*pp(3)/qq(3)
     else
        xsq = xx*xx
        xnum = pp(4)*xsq+pp(5)
        xden = xsq+qq(4)
        do ii = 1,3
           xnum = xnum*xsq+pp(ii)
           xden = xden*xsq+qq(ii)
        end do
        res = xx*xnum/xden
     end if
     if (isw==-1) res = -res
     done=1
  end if

  !.477 < abs(yy) < 4.0 , evaluate approximation for erfc
  if (xx<=4.0e0_dp .and. done==0 ) then
     xsq = xx*xx
     xnum = p1(8)*xx+p1(9)
     xden = xx+q1(8)
     do ii=1,7
        xnum = xnum*xx+p1(ii)
        xden = xden*xx+q1(ii)
     end do
     res = xnum/xden
     res = res* exp(-xsq)
     if (isw.eq.-1) then
        res = res-1.0e0_dp
     else
        res=1.0e0_dp-res
     end if
     done=1
  end if

  !y > 13.3e0_dp
  if (isw > 0 .and. xx > xbig .and. done==0 ) then
     res = 1.0e0_dp
     done=1
  end if

  !4.0 < yy < 13.3e0_dp  .or. -6.375e0_dp < yy < -4.0
  !evaluate minimax approximation for erfc
  if ( ( isw > 0 .or. xx < xlarge ) .and. done==0 ) then
     xsq = xx*xx
     xi = 1.0e0_dp/xsq
     xnum= p2(5)*xi+p2(6)
     xden = xi+q2(5)
     do ii = 1,4
        xnum = xnum*xi+p2(ii)
        xden = xden*xi+q2(ii)
     end do
     res = (sqrpi+xi*xnum/xden)/xx
     res = res* exp(-xsq)
     if (isw.eq.-1) then
        res = res-1.0e0_dp
     else
        res=1.0e0_dp-res
     end if
  end if

  !All cases have been investigated
  derf_yy = res

end subroutine derf_local<|MERGE_RESOLUTION|>--- conflicted
+++ resolved
@@ -814,11 +814,7 @@
      a=0.5d0/a_gauss**2
      !test functions in the three directions
      ifx=FUNC_EXP_COSINE
-<<<<<<< HEAD
-     ifz=FUNC_EXP_COSINE
-=======
      ifz=FUNC_EXP_COSINE !FUNC_CONSTANT
->>>>>>> 3b19c05d
      !non-periodic dimension
      ify=FUNC_SHRINK_GAUSSIAN
      !parameters of the test functions
