--- conflicted
+++ resolved
@@ -801,7 +801,7 @@
      length=acell
      a=0.5d0/a_gauss**2
      !test functions in the three directions
-     ifx=FUNC_COSINE!FUNC_EXP_COSINE
+     ifx=FUNC_EXP_COSINE
      ifz=FUNC_CONSTANT
      !non-periodic dimension
      ify=FUNC_SHRINK_GAUSSIAN
@@ -885,13 +885,9 @@
            !j1=n01/2+1-abs(n01/2+1-i1)
            !j2=n02/2+1-abs(n02/2+1-i2)
            !j3=n03/2+1-abs(n03/2+1-i3)
-<<<<<<< HEAD
            z=real(i3,dp)*sin(beta)
            write(unit,'(2(1x,i6),3(1x,1pe26.14e3))') &
                 i1,i3,z,density(i1,i2,i3),potential(i1,i2,i3)
-=======
-           write(200,'(2(1x,I8),2(1x,e22.15))') i1,i3,density(i1,i2,i3),potential(i1,i2,i3)               
->>>>>>> 2cb920c4
         end do
      end do
 
