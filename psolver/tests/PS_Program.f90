--- conflicted
+++ resolved
@@ -101,10 +101,7 @@
   nproc=1
 
   nullify(dict)
-<<<<<<< HEAD
   call dict_init(options)
-=======
->>>>>>> 0538803a
   call yaml_argparse(options,inputs)
   call yaml_map('Commandline options provided',options)
   ndims=options//'ndim'
@@ -313,11 +310,7 @@
             j1=n01/2+1-abs(n01/2+1-i1)
             j2=n02/2+1-abs(n02/2+1-i2)
             j3=n03/2+1-abs(n03/2+1-i3)
-<<<<<<< HEAD
             write(110,'(2(1x,I8),2(1x,e22.15))')i1,i3,rhopot(i1,i2,i3),potential(i1,i2,i3)               
-=======
-            write(110,*)i1,i3,rhopot(i1,i2,i3),potential(i1,i2,i3)               
->>>>>>> 0538803a
          end do
       end do
 
@@ -382,11 +375,7 @@
            !j1=n01/2+1-abs(n01/2+1-i1)
            !j2=n02/2+1-abs(n02/2+1-i2)
            !j3=n03/2+1-abs(n03/2+1-i3)
-<<<<<<< HEAD
-           write(111,'(2(1x,I8),3(1x,e22.15))') i1,i2,rhopot(i1,i2,i3),potential(i1,i2,i3),density(i1,i2,i3)
-=======
            write(111,'(2(1x,i6),3(1x,1pe25.16e3))') i1,i2,rhopot(i1,i2,i3),potential(i1,i2,i3),density(i1,i2,i3)
->>>>>>> 0538803a
            !write(111,*) i1*hx+hy*i2*dcos(alpha)+i3*hz*dcos(beta), &
            !     i2*hy*dsin(alpha)+i3*hz*(-dcos(alpha)*dcos(beta)+dcos(gamma))/dsin(alpha), &
            !     rhopot(i1,i2,i3),potential(i1,i2,i3), &
@@ -401,12 +390,7 @@
               !j1=n01/2+1-abs(n01/2+1-i1)
               !j2=n02/2+1-abs(n02/2+1-i2)
               !j3=n03/2+1-abs(n03/2+1-i3)
-<<<<<<< HEAD
-              write(112,'(3(1x,I8),3(1x,e22.15))')i1,i2,i3,rhopot(i1,i2,i3),potential(i1,i2,i3),&
-                   density(i1,i2,i3)
-=======
               write(112,'(2(1x,i6),3(1x,1pe25.16e3))')i1,i3,rhopot(i1,i2,i3),potential(i1,i2,i3),density(i1,i2,i3)
->>>>>>> 0538803a
            end do
         !end do
      end do
@@ -549,11 +533,6 @@
 
   call mpifinalize()
   call f_lib_finalize()
-
-<<<<<<< HEAD
-
-=======
->>>>>>> 0538803a
 
 contains
 
