!> @file
!!  Program test for Poisson
!!  Laplacian V = 4pi rho
!!  May work either in parallel or in serial case
!!  And for different geometries
!! @author
!!    Copyright (C) 2006-2012 BigDFT group 
!!    This file is distributed under the terms of the
!!    GNU General Public License, see ~/COPYING file
!!    or http://www.gnu.org/copyleft/gpl.txt .
!!    For the list of contributors, see ~/AUTHORS


!> Test program for the Poisson Solver
program PSolver_Program
  use Poisson_Solver
  use wrapper_mpi
  use time_profiling
  use dynamic_memory
  use yaml_output
  use dictionaries
  use yaml_parse
  use yaml_strings
  use numerics
  implicit none
  !include 'mpif.h'
  !Order of interpolating scaling function
  !integer, parameter :: itype_scf=8
  character(len=*), parameter :: subname='Poisson_Solver'
  real(kind=8), parameter :: a_gauss = 1.0d0, a2 = a_gauss**2
  !Length of the box
  real(kind=8), parameter :: acell = 10.0d0
  real(kind=8), parameter :: EulerGamma = 0.5772156649015328d0

  !Type of function
  integer, parameter :: FUNC_CONSTANT = 1
  integer, parameter :: FUNC_GAUSSIAN = 2
  integer, parameter :: FUNC_GAUSSIAN_SHRINKED = 3
  integer, parameter :: FUNC_COSINE = 4
  integer, parameter :: FUNC_EXP_COSINE = 5
  integer, parameter :: FUNC_SHRINK_GAUSSIAN = 6
  integer, parameter :: FUNC_SINE = 7
  integer, parameter :: FUNC_ATAN = 8

  character(len=*), parameter :: inputs=&
       "- {name: ndim, shortname: n, default: 30,"//&
       "  help_string: Size of the simulation domain,"//&
       "  help_dict: {Allowed values: list of integers}}"//f_cr//&
       
       "- {name: geocode,shortname: g, default: P,"//&
       "  help_string: Boundary conditions,"//&
       "  help_dict: {Usage: set the boundary conditions of the run,"//&
       "              Allowed values: [F, S , W, P]}}"//f_cr//&
       
       "- {name: angdeg, shortname: d, default: 90.0,"//&
       "  help_string: Degrees of the angles between the directions,"//&
       "  help_dict: {Allowed values: arrays of floats}}"//f_cr//&
       
       "- {name: input, shortname: i, default: None,"//&
       "  help_string: Inpufile of Poisson Solver,"//&
       "  help_dict: {Allowed values: dictionary in yaml format (mapping)}}"


  character(len=50) :: chain
  character(len=1) :: geocode !< @copydoc poisson_solver::coulomb_operator::geocode
  character(len=1) :: datacode
  character(len=30) :: mode
  real(kind=8), dimension(:,:,:), allocatable :: density,rhopot,potential,pot_ion
  type(coulomb_operator) :: karray
  integer, dimension(3) :: ndims
  real(f_double), dimension(3) :: angdeg
  type(dictionary), pointer :: dict
  real(kind=8) :: hx,hy,hz,max_diff,eh,exc,vxc,hgrid,diff_parser,offset
  real(kind=8) :: ehartree,eexcu,vexcu,diff_par,diff_ser,e1
  integer :: n01,n02,n03,itype_scf
  integer :: i1,i2,i3,j1,j2,j3,i1_max,i2_max,i3_max,iproc,nproc,ierr,i3sd,ncomp
  integer :: n_cell,ixc,n3d,n3p,n3pi,i3xcsh,i3s
  logical :: alsoserial,onlykernel
  integer :: m1,m2,m3,n1,n2,n3,md1,md2,md3,nd1,nd2,nd3
  !triclinic lattice
  real(kind=8) :: alpha,beta,gamma,detg
  real(kind=8), dimension(:,:,:,:), pointer :: rhocore_fake
  type(dictionary), pointer :: options,input
  external :: gather_timings  
  nullify(rhocore_fake)


  !mode = "charged_thin_wire"
  !mode="cylindrical_capacitor"
  !mode="monopolar"
  mode="zigzag_model_wire"
    

  call f_lib_initialize()

  call mpiinit()
  iproc=mpirank()
  nproc=mpisize()

  iproc=0
  nproc=1

  nullify(dict,input)
  call yaml_argparse(options,inputs)
  if (iproc==0) then
     call yaml_new_document()
     call yaml_map('Commandline options provided',options)
  end if
  ndims=options//'ndim'
  n01=ndims(1)
  n02=ndims(2)
  n03=ndims(3)
  ixc=0 !not needed anymore
  geocode=options//'geocode'
  angdeg=options//'angdeg'
  input=options .get. 'input'
  call dict_copy(dict,input) !null if absent

  call dict_free(options)

  alpha = angdeg(1)/180.0_f_double*pi!2.0_dp*datan(1.0_dp) !to be modified
  beta  = angdeg(2)/180.0_f_double*pi!2.0_dp*datan(1.0_dp)
  gamma = angdeg(3)/180.0_f_double*pi!2.0_dp*datan(1.0_dp)
  !alpha = 1.0_dp*datan(1.0_dp)
  !beta  = 1.0_dp*datan(1.0_dp)
  !gamma = 1.0_dp*datan(1.0_dp)

  detg = 1.0_dp - dcos(alpha)**2 - dcos(beta)**2 - dcos(gamma)**2 + 2.0_dp*dcos(alpha)*dcos(beta)*dcos(gamma)


!!$  !Use arguments
!!$  call get_command_argument(1,chain)
!!$  if(trim(chain)=='') then
!!$     write(*,'(1x,a)')&
!!$          'Usage: ./PS_Program n01 n02 n03 ixc geocode datacode itype_scf [mu0_screening]'
!!$     stop
!!$  end if
!!$  read(unit=chain,fmt=*) n01
!!$
!!$  call get_command_argument(2,chain)
!!$  if(trim(chain)=='') then
!!$     write(*,'(1x,a)')&
!!$          'Usage: ./PS_Program n01 n02 n03 ixc geocode datacode itype_scf [mu0_screening]'
!!$     stop
!!$  end if
!!$  read(unit=chain,fmt=*) n02
!!$
!!$  call get_command_argument(3,chain)
!!$  if(trim(chain)=='') then
!!$     write(*,'(1x,a)')&
!!$          'Usage: ./PS_Program n01 n02 n03 ixc geocode datacode itype_scf [mu0_screening]'
!!$     stop
!!$  end if
!!$  read(unit=chain,fmt=*) n03
!!$
!!$  call get_command_argument(4,chain)
!!$  if(trim(chain)=='') then
!!$     write(*,'(1x,a)')&
!!$          'Usage: ./PS_Program n01 n02 n03 ixc geocode datacode itype_scf [mu0_screening]'
!!$     stop
!!$  end if
!!$  read(unit=chain,fmt=*) ixc
!!$
!!$  call get_command_argument(5,chain)
!!$  if(trim(chain)=='') then
!!$     write(*,'(1x,a)')&
!!$          'Usage: ./PS_Program n01 n02 n03 ixc geocode datacode itype_scf [mu0_screening]'
!!$     stop
!!$  end if
!!$  read(unit=chain,fmt=*) geocode
!!$
!!$  call get_command_argument(6,chain)
!!$  if(trim(chain)=='') then
!!$     write(*,'(1x,a)')&
!!$          'Usage: ./PS_Program n01 n02 n03 ixc geocode datacode itype_scf [mu0_screening]'
!!$     stop
!!$  end if
!!$  read(unit=chain,fmt=*) datacode
!!$
!!$  call get_command_argument(7,chain)
!!$  if(trim(chain)=='') then
!!$     write(*,'(1x,a)')&
!!$          'Usage: ./PS_Program n01 n02 n03 ixc geocode datacode itype_scf [mu0_screening]'
!!$     stop
!!$  end if
!!$  read(unit=chain,fmt=*) itype_scf
!!$
!!$  call get_command_argument(8,chain)
!!$  if(trim(chain)=='') then
!!$     mu0 = 0.0_dp
!!$  else
!!$     read(unit=chain,fmt=*) mu0
!!$  end if


  !write(*,*) 'mu0 =', mu0

  !perform also the comparison with the serial case
  alsoserial=.false.
  onlykernel=.false.
  !code for the Poisson Solver in the parallel case
  !datacode='G'

!!$  call MPI_INIT(ierr)
!!$  call MPI_COMM_RANK(MPI_COMM_WORLD,iproc,ierr)
!!$  call MPI_COMM_SIZE(MPI_COMM_WORLD,nproc,ierr)


  select case(geocode)
  
  case('P')

     !if (iproc==0) print *,"PSolver, periodic BC: ",n01,n02,n03,'processes',nproc
     if (iproc==0) then
        call yaml_map('PSolver, periodic BC', (/ n01,n02,n03 /))
        call yaml_map('processes',nproc)
     end if
     call P_FFT_dimensions(n01,n02,n03,m1,m2,m3,n1,n2,n3,md1,md2,md3,nd1,nd2,nd3,nproc,.false.)
  
  case('S')

     !if (iproc==0) print *,"PSolver for surfaces: ",n01,n02,n03,'processes',nproc
     if (iproc==0) then
        call yaml_map('PSolver, surface BC', (/ n01,n02,n03/))
        call yaml_map('processes',nproc)
     end if
     call S_FFT_dimensions(n01,n02,n03,m1,m2,m3,n1,n2,n3,md1,md2,md3,nd1,nd2,nd3,nproc,0,.false.)
  
  case('F')

     !if (iproc==0) print *,"PSolver, free BC: ",n01,n02,n03,'processes',nproc
     if (iproc==0) then
        call yaml_map('PSolver, free BC', (/ n01,n02,n03 /))
        call yaml_map('processes',nproc)
     end if
     call F_FFT_dimensions(n01,n02,n03,m1,m2,m3,n1,n2,n3,md1,md2,md3,nd1,nd2,nd3,nproc,0,.false.)
  
  case('W')
    
     !if (iproc==0) print *,"PSolver, wires BC: ",n01,n02,n03,'processes',nproc
     if (iproc==0) then
        call yaml_map('PSolver, wire BC', (/ n01,n02,n03 /))
        call yaml_map('processes',nproc)
     end if
     call W_FFT_dimensions(n01,n02,n03,m1,m2,m3,n1,n2,n3,md1,md2,md3,nd1,nd2,nd3,nproc,0,.false.)
     
  case('H')
   
     !if (iproc==0) print *,"PSolver, Helmholtz Equation Solver: ",n01,n02,n03,'processes',nproc
     if (iproc==0) then
        call yaml_map('PSolver, Helmholtz Equation Solver', (/ n01,n02,n03 /))
        call yaml_map('processes',nproc)
     end if
     call F_FFT_dimensions(n01,n02,n03,m1,m2,m3,n1,n2,n3,md1,md2,md3,nd1,nd2,nd3,nproc,0,.false.)
  
  end select

  !write(*,*) n01,n02,n03,m1,m2,m3,n1,n2,n3,md1,md2,md3,nd1,nd2,nd3

  !initialize memory counting
  !call memocc(0,iproc,'count','start')

  !Step size
  n_cell = max(n01,n02,n03)
  hx=acell/real(n01,kind=8)
  hy=acell/real(n02,kind=8)
  hz=acell/real(n03,kind=8)


  !grid for the free BC case
  hgrid=max(hx,hy,hz)
  !hgrid=hx

  !we must choose properly a test case with a positive density
  !itype_scf=16

  !write(*,'(a12,i4)') ' itype_scf = ', itype_scf 
  !call yaml_map('itype_scf',itype_scf)

  call f_timing_reset(filename='time.yaml',master=iproc==0)
  !call timing(nproc,'time.prc','IN')

  !dict => yaml_load('{kernel: {screening:'//mu0//', isf_order:'//itype_scf//'}}')
  

  karray=pkernel_init(iproc,nproc,dict,&
       geocode,(/n01,n02,n03/),(/hx,hy,hz/),angrad=(/alpha,beta,gamma/))
!  call dict_free(input)
  call pkernel_set(karray,verbose=.true.)

  !call createKernel(iproc,nproc,geocode,(/n01,n02,n03/),(/hx,hy,hz/),itype_scf,karray,.true.,mu0,(/alpha,beta,gamma/))
  !print *,'sum',sum(karray%kernel)
  if (.not. onlykernel) then
     !Allocations
     !Density
     density = f_malloc((/ n01, n02, n03 /),id='density')
     !Density then potential
     rhopot = f_malloc((/ n01, n02, n03 /),id='rhopot')
     potential = f_malloc((/ n01, n02, n03 /),id='potential')
     !ionic potential
     pot_ion = f_malloc((/ n01, n02, n03 /),id='pot_ion')

     if (iproc==0) call yaml_map('ixc',ixc)

     call test_functions(geocode,ixc,n01,n02,n03,acell,a_gauss,hx,hy,hz,&
          density,potential,rhopot,pot_ion,0.0_dp,beta,alpha,gamma) !onehalf*pi,onehalf*pi,onehalf*pi)!

     !calculate expected hartree enegy

      i2=n02/2
      do i3=1,n03
         do i1=1,n01
            j1=n01/2+1-abs(n01/2+1-i1)
            j2=n02/2+1-abs(n02/2+1-i2)
            j3=n03/2+1-abs(n03/2+1-i3)
            write(110,'(2(1x,I8),2(1x,e22.15))')i1,i3,rhopot(i1,i2,i3),potential(i1,i2,i3)               
         end do
      end do


     !offset, used only for the periodic solver case
     if (ixc==0) then
        offset=0.0_gp!potential(1,1,1)!-pot_ion(1,1,1)
        do i3=1,n03
           do i2=1,n02
              do i1=1,n01
                 offset=offset+potential(i1,i2,i3)
              end do
           end do
        end do
        offset=offset*hx*hy*hz*sqrt(detg) ! /// to be fixed ///
        !write(*,*) 'offset = ',offset
        if (iproc==0) call yaml_map('offset',offset)
     end if

!!$     !dimension needed for allocations
!!$     call PS_dim4allocation(geocode,datacode,iproc,nproc,n01,n02,n03,(ixc>10),.false.,0,n3d,n3p,n3pi,i3xcsh,i3s)
!!$
!!$     !dimension for comparison in the global or distributed poisson solver
!!$     if (datacode == 'G') then
!!$        i3sd=1
!!$        ncomp=n03
!!$     else if (datacode == 'D') then
!!$        i3sd=i3s
!!$        ncomp=n3p
!!$     end if

     if (karray%opt%datacode=='G') then
        i3sd=1
        ncomp=n03
     else
        i3sd=karray%grid%istart+1
        ncomp=karray%grid%n3p
     end if
     i3s=i3sd
     i3xcsh=0

!!  print *,'iproc,i3xcsh,i3s',iproc,i3xcsh,i3s

!!$     print *,'density',density(25,25,25)
!!$     print *,'potential',potential(25,25,25)
!!$     print *,'rhopot',rhopot(25,25,25)
!!$     print *,'pot_ion',pot_ion(25,25,25)

     !apply the Poisson Solver (case with distributed potential)
     eexcu=0.0_gp
     vexcu=0.0_gp
     call H_potential(datacode,karray,density(1,1,i3sd),pot_ion(1,1,i3s+i3xcsh),ehartree,offset,.false.)
!!$     call PSolver(geocode,datacode,iproc,nproc,n01,n02,n03,ixc,hx,hy,hz,&
!!$          density(1,1,i3sd),karray%kernel,pot_ion(1,1,i3s+i3xcsh),ehartree,eexcu,vexcu,offset,.true.,1,alpha,beta,gamma)

     !print *,'potential integral',sum(density)
     !this has to be corrected with the volume element of mesh
     if (iproc==0) call yaml_map('potential integral',sum(density)*hx*hy*hx*sqrt(detg))

     i3=n03/2
     do i2=1,n02
        do i1=1,n01
           !j1=n01/2+1-abs(n01/2+1-i1)
           !j2=n02/2+1-abs(n02/2+1-i2)
           !j3=n03/2+1-abs(n03/2+1-i3)
           write(111,'(2(1x,i6),3(1x,1pe25.16e3))') i1,i2,rhopot(i1,i2,i3),potential(i1,i2,i3),density(i1,i2,i3)
           !write(111,*) i1*hx+hy*i2*dcos(alpha)+i3*hz*dcos(beta), &
           !     i2*hy*dsin(alpha)+i3*hz*(-dcos(alpha)*dcos(beta)+dcos(gamma))/dsin(alpha), &
           !     rhopot(i1,i2,i3),potential(i1,i2,i3), &
           !     density(i1,i2,i3)
        end do
     end do

     i2=n02/2
     do i3=1,n03
        !do i2=1,n02
           do i1=1,n01
              !j1=n01/2+1-abs(n01/2+1-i1)
              !j2=n02/2+1-abs(n02/2+1-i2)
              !j3=n03/2+1-abs(n03/2+1-i3)
              write(112,'(2(1x,i6),3(1x,1pe25.16e3))')i1,i3,rhopot(i1,i2,i3),potential(i1,i2,i3),density(i1,i2,i3)
           end do
        !end do
     end do
!!$     print *,'density2',density(25,25,25)
!!$     print *,'potential2',potential(25,25,25)
!!$     print *,'rhopot2',rhopot(25,25,25)
!!$     print *,'pot_ion2',pot_ion(25,25,25)

  end if

  
  call f_timing_stop(mpi_comm=karray%mpi_env%mpi_comm,nproc=karray%mpi_env%nproc,gather_routine=gather_timings)
  call pkernel_free(karray)
  if (.not. onlykernel) then

     !comparison (each process compare its own part)
     call compare(n01,n02,ncomp,potential(1,1,i3sd+i3xcsh),density(1,1,i3sd+i3xcsh),&
          i1_max,i2_max,i3_max,max_diff)

!!  print *,'iproc,i3xcsh,i3s,max_diff',iproc,i3xcsh,i3s,max_diff

     !extract the max
     if (nproc > 1) then
        call MPI_ALLREDUCE(max_diff,diff_par,1,MPI_double_precision,  &
             MPI_MAX,MPI_COMM_WORLD,ierr)
     else
        diff_par=max_diff
     end if


     if (iproc == 0) then
        call yaml_mapping_open('Parallel calculation')
        call yaml_map('Ehartree',ehartree)
        call yaml_map('Max diff at',[i1_max,i2_max,i3_max])
        call yaml_map('Max diff',diff_par)
        call yaml_map('Result',density(i1_max,i2_max,i3_max))
        call yaml_map('Original',potential(i1_max,i2_max,i3_max))
        call yaml_mapping_close()
!!$        write(*,*) '--------------------'
!!$        write(*,*) 'Parallel calculation '
!!$        write(unit=*,fmt="(1x,a,3(1pe20.12))") "eht, exc, vxc:",ehartree,eexcu,vexcu
!!$        write(*,'(a,3(i0,1x))') '  Max diff at: ',i1_max,i2_max,i3_max
!!$        write(unit=*,fmt="(1x,a,1pe20.12)") '    Max diff:',diff_par,&
!!$             '      result:',density(i1_max,i2_max,i3_max),&
!!$             '    original:',potential(i1_max,i2_max,i3_max)
     end if

  end if

!  call mpibarrier()

  !Serial case
  if (alsoserial) then
     call f_timing_reset(filename='time_serial.yaml',master=iproc==0)
     !call timing(0,'             ','IN')

     karray=pkernel_init(0,1,dict,&
          geocode,(/n01,n02,n03/),(/hx,hy,hz/),angrad=(/alpha,beta,gamma/))
     call dict_free(dict)

     call pkernel_set(karray,verbose=.true.)

     call pkernel_free(karray)

     call f_timing_stop(mpi_comm=mpiworld())

     if (.not. onlykernel) then
        !Maximum difference
        call compare(n01,n02,n03,potential,rhopot,i1_max,i2_max,i3_max,diff_ser)

        !! print *,'iproc,diff_ser',iproc,diff_ser

        if (iproc==0) then
           write(*,*) '------------------'
           write(*,*) 'Serial Calculation'
           write(*,"(1x,a,3(1pe20.12))") "eht, exc, vxc:",eh,exc,vxc
           write(*,'(a,3(i0,1x))') '  Max diff at: ',i1_max,i2_max,i3_max
           write(*,"(1x,a,1pe20.12)") '     Max diff:',diff_ser,&
                '       result:',rhopot(i1_max,i2_max,i3_max),&
                '     original:',potential(i1_max,i2_max,i3_max)
        end if

        !Maximum difference, parallel-serial
        call compare(n01,n02,ncomp,rhopot(1,1,i3sd+i3xcsh),density(1,1,i3sd+i3xcsh),&
             i1_max,i2_max,i3_max,max_diff)

!!     print *,'max_diff,i1_max,i2_max,i3_max,i3s,i3xcsh,n3p',max_diff,i1_max,i2_max,i3_max,&
!!          i3s,i3xcsh,n3p

        if (nproc > 1) then
           !extract the max
           call MPI_ALLREDUCE(max_diff,diff_parser,1,MPI_double_precision,  &
                MPI_MAX,MPI_COMM_WORLD,ierr)
        else
           diff_parser=max_diff
        end if

        if (iproc==0) then
           write(*,*) '------------------'
           write(*,'(a,3(i0,1x))')&
                'difference parallel-serial, at',i1_max,i2_max,i3_max
           write(*,"(1x,a,1pe12.4)")&
                '    Max diff:',diff_parser,&
                '    parallel:',density(i1_max,i2_max,i3_max),&
                '      serial:',rhopot(i1_max,i2_max,i3_max)
           write(*,"(1x,a,3(1pe12.4))")&
                "energy_diffs:",ehartree-eh,eexcu-exc,vexcu-vxc
        end if
     end if
  end if
  if (iproc==0 .and. .not. onlykernel) then

     call regroup_data(geocode,hx,hy,hz)

     i2=i2_max
     do i3=1,n03
        do i1=1,n01
           j1=n01/2+1-abs(n01/2+1-i1)
           j2=n02/2+1-abs(n02/2+1-i2)
           j3=n03/2+1-abs(n03/2+1-i3)
           write(11,*)i1,i3,rhopot(i1,i2,i3),potential(i1,i2,i3),&
                density(i1,i2,i3)
        end do
     end do
     i3=i3_max
     do i2=1,n02
        do i1=1,n01
           j1=n01/2+1-abs(n01/2+1-i1)
           j2=n02/2+1-abs(n02/2+1-i2)
           j3=n03/2+1-abs(n03/2+1-i3)
           write(12,*)i1,i2,rhopot(i1,i2,i3),potential(i1,i2,i3),&
                density(i1,i2,i3)
        end do
     end do

  end if

  call dict_free(dict)

  if (.not. onlykernel) then
     call f_free(density)
     call f_free(rhopot)
     call f_free(potential)
     call f_free(pot_ion)
  end if

  call mpifinalize()
  call f_lib_finalize()

contains


subroutine regroup_data(geocode,hx,hy,hz)
  implicit none
  character(len=1), intent(in) :: geocode !< @copydoc poisson_solver::coulomb_operator::geocode
  real(kind=8), intent(in) :: hx,hy,hz
  !local variables
  real(kind=8) :: hgrid
  hgrid=max(hx,hy,hz)
  if (geocode == 'S') hgrid=hy

  !open(unit=60,file='time.par',status='unknown')
  !read(60,*)
  !read(60,*)string,tcp1,tcp2,pcp
  !read(60,*)string,tcm1,tcm2,pcm
  !read(60,*)string,tk1,tk2,pk
  !read(60,*)string,txc1,txc2,pxc
  !close(60)
  !tcp=tcp2
  !tcm=tcm2
  !tk=tk2
  !txc=txc2
  
!  write(99,'(a2,3(i4),1pe9.2,1pe10.3,4(1pe9.2),4(0pf5.1),1pe9.2)')&
 !      geocode,n01,n02,n03,hgrid,max_diff,tcp,tcm,tk,txc,pcp,pcm,pk,pxc,diff_parser
  
end subroutine regroup_data


subroutine compare(n01,n02,n03,potential,density,i1_max,i2_max,i3_max,max_diff)
  implicit none
  integer, intent(in) :: n01,n02,n03
  real(kind=8), dimension(n01,n02,n03), intent(in) :: potential,density
  integer, intent(out) :: i1_max,i2_max,i3_max
  real(kind=8), intent(out) :: max_diff

  !local variables
  integer :: i1,i2,i3
  real(kind=8) :: factor
  max_diff = 0.d0
  i1_max = 1
  i2_max = 1
  i3_max = 1
  do i3=1,n03
     do i2=1,n02 
        do i1=1,n01
           factor=abs(potential(i1,i2,i3)-density(i1,i2,i3))
           if (max_diff < factor) then
              max_diff = factor
              i1_max = i1
              i2_max = i2
              i3_max = i3
           end if
        end do
     end do
  end do
end subroutine compare


!> This subroutine builds some analytic functions that can be used for 
!! testing the poisson solver.
!! The default choice is already well-tuned for comparison.
!! WARNING: not all the test functions can be used for all the boundary conditions of
!! the poisson solver, in order to have a reliable analytic comparison.
!! The parameters of the functions must be adjusted in order to have a sufficiently localized
!! function in the isolated direction and an explicitly periodic function in the periodic ones.
!! Beware of the high-frequency components that may falsify the results when hgrid is too high.
subroutine test_functions(geocode,ixc,n01,n02,n03,acell,a_gauss,hx,hy,hz,&
     density,potential,rhopot,pot_ion,mu0,alpha,beta,gamma)
  use yaml_output
  use f_utils
  implicit none
  character(len=1), intent(in) :: geocode !< @copydoc poisson_solver::coulomb_operator::geocode
  integer, intent(in) :: n01,n02,n03,ixc
  real(kind=8), intent(in) :: acell,a_gauss,hx,hy,hz,mu0
  !triclinic lattice
  real(kind=8), intent(in) :: alpha, beta, gamma
  real(kind=8), dimension(n01,n02,n03), intent(out) :: density,potential,rhopot,pot_ion

  !local variables
  integer :: i1,i2,i3,ifx,ify,ifz,unit
  real(kind=8) :: x,x1,x2,x3,y,z,length,denval,a2,derf,factor,r,r2,r0,erfc_yy,erf_yy
  real(kind=8) :: fx,fx1,fx2,fy,fy1,fy2,fz,fz1,fz2,a,ax,ay,az,bx,by,bz,tt,potion_fac
  real(kind=8) :: monopole
  real(kind=8), dimension(3) :: dipole
 
  !non-orthorhombic lattice
  real(kind=8), dimension(3,3) :: gu,gd
  real(kind=8) :: detg


  !triclinic cell
  !covariant metric
  gd(1,1) = 1.0_dp
  gd(1,2) = dcos(alpha)
  gd(1,3) = dcos(beta)
  gd(2,2) = 1.0_dp
  gd(2,3) = dcos(gamma)
  gd(3,3) = 1.0_dp

  gd(2,1) = gd(1,2)
  gd(3,1) = gd(1,3)
  gd(3,2) = gd(2,3)
  !
  detg = 1.0_dp - dcos(alpha)**2 - dcos(beta)**2 - dcos(gamma)**2 + 2.0_dp*dcos(alpha)*dcos(beta)*dcos(gamma)

  !write(*,*) 'detg =', detg
  if (iproc==0) call yaml_map('detg',detg)
  !
  !contravariant metric
  gu(1,1) = (dsin(gamma)**2)/detg
  gu(1,2) = (dcos(beta)*dcos(gamma)-dcos(alpha))/detg
  gu(1,3) = (dcos(alpha)*dcos(gamma)-dcos(beta))/detg
  gu(2,2) = (dsin(beta)**2)/detg
  gu(2,3) = (dcos(alpha)*dcos(beta)-dcos(gamma))/detg
  gu(3,3) = (dsin(alpha)**2)/detg
  !
  gu(2,1) = gu(1,2)
  gu(3,1) = gu(1,3)
  gu(3,2) = gu(2,3)

  !gu=gd !test

!!!!!!!!!!!!!!!!!!!!!!!!!!!!!!

  if (iproc==0) then
     call yaml_map('Angles',[alpha,beta,gamma]*180.0_dp*oneopi)
     call yaml_map('Contravariant Metric',gu)
     call yaml_map('Covariant Metric',gd)
     call yaml_map('Product of the two',matmul(gu,gd))
  end if

  unit=200
  call f_open_file(unit=unit,file='references.dat')

  if (ixc==0) denval=0.d0

  if (trim(geocode) == 'P') then
     !parameters for the test functions
     length=acell
     a=0.5d0/a_gauss**2
     !test functions in the three directions
     ifx=FUNC_SHRINK_GAUSSIAN
     ify=FUNC_SHRINK_GAUSSIAN
     ifz=FUNC_SHRINK_GAUSSIAN
     !parameters of the test functions
     ax=length
     ay=length
     az=length
     
     !the following b's are not used, actually
     bx=2.d0!real(nu,kind=8)
     by=2.d0!real(nu,kind=8)
     bz=2.d0
     
   
     ! !original version

     !plot of the functions used
     do i1=1,n03
        x = hx*real(i1-n01/2-1,kind=8)!valid if hy=hz
        y = hz*real(i1-n03/2-1,kind=8) 
        call functions(x,ax,bx,fx,fx1,fx2,ifx)
        call functions(y,az,bz,fz,fz1,fz2,ifz)
        write(20,'(1x,I8,4(1x,e22.15))') i1,fx,fx2,fz,fz2
     end do

     !Initialization of density and potential
     denval=0.d0 !value for keeping the density positive
     do i3=1,n03
        x3 = hz*real(i3-n03/2-1,kind=8)
        call functions(x3,az,bz,fz,fz1,fz2,ifz)
        do i2=1,n02
           x2 = hy*real(i2-n02/2-1,kind=8)
           call functions(x2,ay,by,fy,fy1,fy2,ify)
           do i1=1,n01
              x1 = hx*real(i1-n01/2-1,kind=8)
              call functions(x1,ax,bx,fx,fx1,fx2,ifx)
              potential(i1,i2,i3) =  -16.d0*datan(1.d0)*fx*fy*fz
              !density(i1,i2,i3) = fx2*fy*fz+fx*fy2*fz+fx*fy*fz2-mu0**2*fx*fy*fz
              !triclinic lattice
              density(i1,i2,i3) = -mu0**2*fx*fy*fz
              density(i1,i2,i3) = density(i1,i2,i3) + gu(1,1)*fx2*fy*fz+gu(2,2)*fx*fy2*fz+gu(3,3)*fx*fy*fz2
              density(i1,i2,i3) = density(i1,i2,i3) + 2.0_dp*(gu(1,2)*fx1*fy1*fz+gu(1,3)*fx1*fy*fz1+gu(2,3)*fx*fy1*fz1)
              denval=max(denval,-density(i1,i2,i3))
           end do
        end do
     end do


     ! !tweaked version: for debugging the solver for non-orthorhombic cells

     ! pi = 4.d0*atan(1.d0)
     ! a2 = a_gauss**2/2
     ! !mu0 = 1.e0_dp

     ! !Normalization
     ! !factor = a_gauss*sqrt(pi)/2.0_dp
     ! factor = 2.0_dp
     ! !gaussian function
     ! do i3=1,n03
     !    !x3 = hz*real(i3-n03/2,kind=8)
     !    do i2=1,n02
     !       !x2 = hy*real(i2-n02/2,kind=8)
     !       do i1=1,n01
     !          x1 = hx*real(i1-n01/2,kind=8)+hy*real(i2-n02/2,kind=8)*dcos(alpha)+hz*real(i3-n03/2,kind=8)*dcos(beta)
     !          x2 = hy*real(i2-n02/2,kind=8)*dsin(alpha) + & 
     !               & hz*real(i3-n03/2,kind=8)*(-dcos(alpha)*dcos(beta)+dcos(gamma))/dsin(alpha)
     !          x3 = hz*real(i3-n03/2,kind=8)*sqrt(detg)/dsin(alpha)
     !          !r2 = x1*x1+x2*x2+x3*x3
     !          !triclinic lattice:
     !          !r2 = gd(1,1)*x1*x1+gd(2,2)*x2*x2+gd(3,3)*x3*x3+2.0_dp*(gd(1,2)*x1*x2+gd(1,3)*x1*x3+gd(2,3)*x2*x3)
     !          r2 = x1*x1+x2*x2+x3*x3
     !          !density(i1,i2,i3) = factor*exp(-r2/a2)
     !          r = sqrt(r2)
     !          !Potential from a gaussian
     !          potential(i1,i2,i3) = dexp(-r2/a2)
     !          density(i1,i2,i3) = 4.0_dp*r2/a2**2-6.0_dp/a2
     !          density(i1,i2,i3) = -potential(i1,i2,i3)*density(i1,i2,i3)/16.0_dp/datan(1.0_dp)
     !       end do
     !    end do
     ! end do


     
     i2=n02/2
     do i3=1,n03
        do i1=1,n01
           !j1=n01/2+1-abs(n01/2+1-i1)
           !j2=n02/2+1-abs(n02/2+1-i2)
           !j3=n03/2+1-abs(n03/2+1-i3)
           write(unit,'(2(1x,I8),2(1x,e22.15))') i1,i3,density(i1,i2,i3),potential(i1,i2,i3)               
        end do
     end do

!plane capacitor oriented along the y direction
!!     do i2=1,n02
!!        if (i2==n02/4) then
!!           do i3=1,n03
!!              do i1=1,n01
!!                 density(i1,i2,i3)=1.d0!real(i2,kind=8)
!!              end do
!!           end do
!!        else if (i2==3*n02/4) then
!!           do i3=1,n03
!!              do i1=1,n01
!!                 density(i1,i2,i3)=-1.d0!real(i2,kind=8)
!!              end do
!!           end do
!!        else
!!           do i3=1,n03
!!              do i1=1,n01
!!                 density(i1,i2,i3)=0.d0
!!              end do
!!           end do
!!        end if
!!     end do
!!     denval=0.d0

     if (ixc==0) denval=0.d0



  else if (trim(geocode) == 'S') then
     !parameters for the test functions
     length=acell
     a=0.5d0/a_gauss**2
     !test functions in the three directions
     ifx=FUNC_EXP_COSINE
     ifz=FUNC_EXP_COSINE
     !non-periodic dimension
     ify=FUNC_SHRINK_GAUSSIAN
     !parameters of the test functions
     ax=length
     ay=length
     az=length
     !b's are not used, actually
     bx=2.d0!real(nu,kind=8)
     by=2.d0!real(nu,kind=8)
     bz=2.d0!real(nu,kind=8)

     call f_assert(alpha-onehalf*pi,id='Alpha angle invalid')
     call f_assert(gamma-onehalf*pi,id='Gamma angle invalid for S BC')
     
     !non-periodic dimension
     !ay=length!4.d0*a

     density(:,:,:) = 0.d0!1d-20 !added

     !plot of the functions used
     do i1=1,n02
        x = hx*real(i1-n02/2-1,kind=8)!valid if hy=hz
        y = hy*real(i1-n02/2-1,kind=8) 
        z = hz*real(i1-n02/2-1,kind=8)
        call functions(x,ax,bx,fx,fx1,fx2,ifx)
        call functions(y,ay,by,fy,fy1,fy2,ify)
        call functions(z,az,bz,fz,fz1,fz2,ifz)
        write(20,'(1x,I8,6(1x,e22.15))') i1,fx,fx2,fy,fy2,fz,fz2
     end do

     !Initialisation of density and potential
     !Normalisation
     do i3=1,n03
        x3 = hz*real(i3-n03/2-1,kind=8)
        call functions(x3,az,bz,fz,fz1,fz2,ifz)
        do i2=1,n02
           x2 = hy*real(i2-n02/2-1,kind=8)
           call functions(x2,ay,by,fy,fy1,fy2,ify)
           do i1=1,n01
              x1 = hx*real(i1-n01/2-1,kind=8)
              call functions(x1,ax,bx,fx,fx1,fx2,ifx)
              potential(i1,i2,i3) =  -fourpi*fx*fy*fz
              density(i1,i2,i3) = -mu0**2*fx*fy*fz
              density(i1,i2,i3) = density(i1,i2,i3) + gu(1,1)*fx2*fy*fz+gu(2,2)*fx*fy2*fz+gu(3,3)*fx*fy*fz2
              density(i1,i2,i3) = density(i1,i2,i3) + 2.0_dp*(gu(1,2)*fx1*fy1*fz+gu(1,3)*fx1*fy*fz1+gu(2,3)*fx*fy1*fz1)
              !old:
              !density(i1,i2,i3) = fx2*fy*fz+fx*fy2*fz+fx*fy*fz2 - mu0**2*fx*fy*fz
              denval=max(denval,-density(i1,i2,i3))
           end do
        end do
     end do

     
     ! !plane capacitor oriented along the y direction
     ! do i2=1,n02
     !    if (i2==n02/4) then
     !       do i3=1,n03
     !          do i1=1,n01
     !             density(i1,i2,i3)=1.d0!real(i2,kind=8)
     !          end do
     !       end do
     !    else if (i2==3*n02/4) then
     !       do i3=1,n03
     !          do i1=1,n01
     !             density(i1,i2,i3)=-1.d0!real(i2,kind=8)
     !          end do
     !       end do
     !    else
     !       do i3=1,n03
     !          do i1=1,n01
     !             density(i1,i2,i3)=0.d0
     !          end do
     !       end do
     !    end if
     ! end do



     i2=n02/2
     do i3=1,n03
        do i1=1,n01
           !j1=n01/2+1-abs(n01/2+1-i1)
           !j2=n02/2+1-abs(n02/2+1-i2)
           !j3=n03/2+1-abs(n03/2+1-i3)
           z=real(i3,dp)*sin(beta)
           write(unit,'(2(1x,i6),3(1x,1pe26.14e3))') &
                i1,i3,z,density(i1,i2,i3),potential(i1,i2,i3)
        end do
     end do


     if (ixc==0) denval=0.d0

  
   else if (trim(geocode) == 'F') then

      !grid for the free BC case
      !hgrid=max(hx,hy,hz)

!      pi = 4.d0*atan(1.d0)
      a2 = a_gauss**2

      !Normalization
      factor = 1.d0/(a_gauss*a2*pi*sqrt(pi))
      !gaussian function
      do i3=1,n03
         x3 = hz*real(i3-n03/2,kind=8)
         do i2=1,n02
            x2 = hy*real(i2-n02/2,kind=8)
            do i1=1,n01
               x1 = hx*real(i1-n01/2,kind=8)
               r2 = x1*x1+x2*x2+x3*x3
               density(i1,i2,i3) = factor*exp(-r2/a2)
               r = sqrt(r2)
               !Potential from a gaussian
               if (r == 0.d0) then
                  potential(i1,i2,i3) = 2.d0/(sqrt(pi)*a_gauss)
               else
                  potential(i1,i2,i3) = derf(r/a_gauss)/r
               end if
            end do
         end do
      end do

      i2=n02/2
      do i3=1,n03
         do i1=1,n01
            !j1=n01/2+1-abs(n01/2+1-i1)
            !j2=n02/2+1-abs(n02/2+1-i2)
            !j3=n03/2+1-abs(n03/2+1-i3)
            write(200,*) i1,i3,density(i1,i2,i3),potential(i1,i2,i3)               
         end do
      end do

   
! !plane capacitor oriented along the y direction
! !!     do i2=1,n02
! !!        if (i2==n02/4) then
! !!           do i3=1,n03
! !!              do i1=1,n01
! !!                 density(i1,i2,i3)=1.d0!real(i2,kind=8)
! !!              end do
! !!           end do
! !!        else if (i2==3*n02/4) then
! !!           do i3=1,n03
! !!              do i1=1,n01
! !!                 density(i1,i2,i3)=-1.d0!real(i2,kind=8)
! !!              end do
! !!           end do
! !!        else
! !!           do i3=1,n03
! !!              do i1=1,n01
! !!                 density(i1,i2,i3)=0.d0
! !!              end do
! !!           end do
! !!        end if
! !!     end do
     
      denval=0.d0


  else if (trim(geocode) == 'H' .or. trim(geocode) == 'F') then

     !hgrid=max(hx,hy,hz)

     a2 = a_gauss**2
     !mu0 = 1.e0_dp

     !Normalization
     !factor = a_gauss*sqrt(pi)/2.0_dp
     factor = 2.0_dp-a_gauss*dexp(a2*mu0**2/4.0_dp)*sqrt(pi)*mu0*derfc(mu0*a_gauss/2.0_dp)
     !gaussian function
     do i3=1,n03
        x3 = hz*real(i3-n03/2,kind=8)
        do i2=1,n02
           x2 = hy*real(i2-n02/2,kind=8)
           do i1=1,n01
              x1 = hx*real(i1-n01/2,kind=8)
              !r2 = x1*x1+x2*x2+x3*x3
              !triclinic lattice:
              r2 = x1*x1+x2*x2+x3*x3
              !density(i1,i2,i3) = factor*exp(-r2/a2)
              r = sqrt(r2)
              !Potential from a gaussian
              if (r == 0.d0) then
                 potential(i1,i2,i3) = 1.0_dp
              else
                 call derf_local(erf_yy,r/a_gauss-a_gauss*mu0/2.0_dp)
                 erfc_yy=1.0_dp-erf_yy
                 potential(i1,i2,i3) = -2.0_dp+erfc_yy 
                 !potential(i1,i2,i3) = -2+derfc(r/a_gauss-a_gauss*mu0/2.0_dp)
                 call derf_local(erf_yy,r/a_gauss+a_gauss*mu0/2.0_dp)
                 erfc_yy=1.0_dp-erf_yy
                 potential(i1,i2,i3) = potential(i1,i2,i3)+dexp(2.0_dp*r*mu0)*erfc_yy
                 !potential(i1,i2,i3) = potential(i1,i2,i3)+dexp(2.0_dp*r*mu0)*derfc(r/a_gauss+a_gauss*mu0/2.0_dp)
                 potential(i1,i2,i3) = potential(i1,i2,i3)*a_gauss*dexp(-mu0*r)*sqrt(pi)/(-2*r*factor*dexp(-a2*mu0**2/4.0_dp))
              end if
              !density(i1,i2,i3) = exp(-r2/a2)/4.0_dp/factor**2 + 0.1_dp**2/(4*pi)*potential(i1,i2,i3)
              density(i1,i2,i3) = safe_exp(-r2/a2)/factor/(a2*pi)
           end do
        end do
     end do

     i2=n02/2
     do i3=1,n03
        do i1=1,n01
           !j1=n01/2+1-abs(n01/2+1-i1)
           !j2=n02/2+1-abs(n02/2+1-i2)
           !j3=n03/2+1-abs(n03/2+1-i3)
           write(unit,*) i1,i3,density(i1,i2,i3),potential(i1,i2,i3)               
        end do
     end do

        
     denval=0.d0


  else if (trim(geocode) == 'W') then
     !parameters for the test functions
     length=acell
     !a=0.5d0/a_gauss**2
     !test functions in the three directions
     !isolated directions
     ifx=FUNC_SHRINK_GAUSSIAN
     ify=FUNC_SHRINK_GAUSSIAN
     !periodic direction
     ifz=5
     !parameters of the test functions
     
     ax = length
     ay = length
     az = length
     
     bx = 2.d0
     by = 2.d0
     bz = 2.d0
  

     density(:,:,:) = 0.d0!1d-20 !added
     factor = 2.0d0


     !plot of the functions used
     do i1=1,min(n01,n03)
        x = hx*real(i1-n01/2-1,kind=8)!isolated
        z = hz*real(i1-n03/2-1,kind=8)!periodic
        call functions(x,ax,bx,fx,fx1,fx2,ifx)
        call functions(z,az,bz,fz,fz1,fz2,ifz)
        write(20,*) i1,fx,fx2,fz,fz2
     end do


     !Initialization of density and potential
   

     select case(mode)
     case ("monopolar")
        ! Gaussian Density Distribution in (x,y)
        ! this is the configuration yielding non-zero monopole
        do i3=1,n03
           x3 = hz*real(i3-n03/2-1,kind=8)
           call functions(x3,az,bz,fz,fz1,fz2,1)
           do i2=1,n02
              x2 = hy*real(i2-n02/2-1,kind=8)
              !call functions(x2,ay,by,fy,fy1,fy2,ify)
              do i1=1,n01
                 x1 = hx*real(i1-n01/2-1,kind=8)
                 r2 = x1*x1+x2*x2
                 r = sqrt(r2)
                 !call functions(x1,ax,bx,fx,fx1,fx2,ifx)
                 if  (r == 0.d0) then
                    !EulerGamma = 0.5772156649015328d
                    density(i1,i2,i3) = dexp(-factor*r2)
                    potential(i1,i2,i3) = (-EulerGamma - dlog(factor))/(4.0d0*factor)
                 else
                    call e1xb(factor*r2,e1)
                    density(i1,i2,i3) = dexp(-factor*r2)
                    potential(i1,i2,i3) = (e1+dlog(r2))/(4.0d0*factor)
                 end if
                 !note that in this case we cannot account for the screening in the following way,
                 !density(i1,i2,i3) = density(i1,i2,i3) + mu0**2*potential(i1,i2,i3)
                 !because the extra-term, proportional to the potential, is not localized
                 !in the non-periodic directions
                 potential(i1,i2,i3) = -16.0d0*datan(1.0d0)*potential(i1,i2,i3)
              end do
           end do
        end do

     case("zigzag_model_wire")

        density = 0.d0
        potential = 0.d0

!!$        density(n01/4,n02/2,n03/4) = -1.0d0
!!$        density(3*n01/4,n02/2,3*n03/4) = 1.0d0
        density(n01/2,n02/2,n03/2) = 1.0d0

        !factor=(16.d0/acell)**2
        !r0 = acell/4.d0
        !the following is evaluated analytically by imposing that
        !\int_0^\infty r*(-exp(-factor(r-r0)^2)+denval*exp(-factor*r^2)) = 0
        !denval=sqrt(4.d0*datan(1.d0)*factor)*r0*(1.d0+derf(sqrt(factor)*r0))
        !do i3=1,n03
        ! x3 = hz*real(i3-n03/2-1,kind=8)
        ! do i2=1,n02
        ! x2 = hy*real(i2-n02/2-1,kind=8)
        ! do i1=1,n01
        ! x1 = hx*real(i1-n01/2-1,kind=8)
        ! !r2 = x1*x1+x2*x2+x3*x3
        ! !r = sqrt(r2)
        ! !in this configuration denval is used so as to achieve zero monopole
        ! density(i1,i2,i3) = -1.d0*dexp(-factor*(x1-r0)**2)*dexp(-factor*x2**2)*dexp(-factor*(x3-r0)**2) &
        ! + 1.0d0*dexp(-factor*(x1+r0)**2)*dexp(-factor*x2**2)*dexp(-factor*(x3+r0)**2)
        ! density(i1,i2,i3) = density(i1,i2,i3)*(factor/4.d0/datan(1.d0))**(3.d0/2.d0)
        ! end do
        ! end do
        !end do

     case ("charged_thin_wire")
        do i3=1,n03
           do i2=1,n02
              do i1=1,n01
                 if (i1 == n01/2+1 .and. i2 == n02/2+1) density(i1,i2,i3) = 1.0d0
              end do
           end do
        end do
     case("cylindrical_capacitor")
        !mimicked by two Gaussian charge distributions,
        !one localized around r = 0,
        !the other around r0 =acell/4
        factor=3.d0*acell
        r0 = acell/4.d0
        !the following is evaluated analytically by imposing that
        !\int_0^\infty r*(-exp(-factor(r-r0)^2)+denval*exp(-factor*r^2)) = 0
        denval=sqrt(4.d0*datan(1.d0)*factor)*r0*(1.d0+derf(sqrt(factor)*r0))
        do i3=1,n03
           x3 = hz*real(i3-n03/2-1,kind=8)
           do i2=1,n02
              x2 = hy*real(i2-n02/2-1,kind=8)
              do i1=1,n01
                 x1 = hx*real(i1-n01/2-1,kind=8)
                 r2 = x1*x1+x2*x2
                 r = sqrt(r2)
                 !in this configuration denval is used so as to achieve zero monopole
                 density(i1,i2,i3) = density(i1,i2,i3) + denval*dexp(-factor*r2) - dexp(-factor*(r-r0)**2)
              end do
           end do
        end do
     case default
        denval=0.d0 !value for keeping the density positive
        do i3=1,n03
           x3 = hz*real(i3-n03/2-1,kind=8)
           call functions(x3,az,bz,fz,fz1,fz2,ifz)
           do i2=1,n02
              x2 = hy*real(i2-n02/2-1,kind=8)
              call functions(x2,ay,by,fy,fy1,fy2,ify)
              do i1=1,n01
                 x1 = hx*real(i1-n01/2-1,kind=8)
                 call functions(x1,ax,bx,fx,fx1,fx2,ifx)
                 potential(i1,i2,i3) = -fx*fy*fz              
                 density(i1,i2,i3) = (fx2*fy*fz+fx*fy2*fz+fx*fy*fz2+mu0**2*potential(i1,i2,i3))/(16.d0*datan(1.d0))
                 denval=max(denval,-density(i1,i2,i3))
              end do
           end do
        end do
     end select

  
     ! !acerioni: r = sqrt(x**2+y**2); V(x,y,z) = ArcTan(a*r)*f(z)/(a*r)
     ! do i3=1,n03
     !    x3 = hz*real(i3-n03/2-1,kind=8)
     !    call functions(x3,az,bz,fz,fz,1fz2,ifz)
     !    do i2=1,n02
     !       x2 = hy*real(i2-n02/2-1,kind=8)
     !       !call functions(x2,ay,by,fy,fy1,fy2,ify)
     !       do i1=1,n01
     !          x1 = hx*real(i1-n01/2-1,kind=8)
     !          r2 = x1*x1+x2*x2
     !          r = sqrt(r2)
     !          fxy = datan(factor*r)/(factor*r)
     !          !call functions(x1,ax,bx,fx,fx1,fx2,ifx)
     !          if (r == 0.d0) then
     !             potential(i1,i2,i3) = potential(i1,i2,i3) + 1.d0*fz
     !             density(i1,i2,i3) = density(i1,i2,i3) - fz*4.d0/3.d0*factor**2
     !             density(i1,i2,i3) = density(i1,i2,i3) + 1.d0*fz2
     !          else
     !             density(i1,i2,i3) = density(i1,i2,i3) + & 
     !                  fz*(-3.d0*factor**2/(1+factor**2*r2)**2 - 1.d0/r2/(1+factor**2*r2)**2 + fxy/r2)
     !             density(i1,i2,i3) = density(i1,i2,i3) + fxy*fz2
     !             !denval=max(denval,-density(i1,i2,i3))
     !             potential(i1,i2,i3) = potential(i1,i2,i3) + fxy*fz
     !          end if
     !          density(i1,i2,i3) = density(i1,i2,i3) / (-16.d0*datan(1.d0))
     !          !density(i1,i2,i3) = -density(i1,i2,i3)
     !       end do
     !    end do
     ! end do
     ! !acerioni

     ! !acerioni: density = delta(x,y)*"constant = 1 along z"
     ! do i3=1,n03
     !    x3 = hz*real(i3-n03/2-1,kind=8)
     !    call functions(x3,az,bz,fz,fz1,fz2,ifz)
     !    do i2=1,n02
     !       x2 = hy*real(i2-n02/2-1,kind=8)
     !       !call functions(x2,ay,by,fy,fy1,fy2,ify)
     !       do i1=1,n01
     !          x1 = hx*real(i1-n01/2-1,kind=8)
     !          r2 = x1*x1+x2*x2
     !          r = sqrt(r2)
     !          fxy = datan(factor*r)/(factor*r)
     !          !call functions(x1,ax,bx,fx,fx1,fx2,ifx)
     !          if (r == 0.d0) then
     !             potential(i1,i2,i3) = 0.d0*fz
     !             density(i1,i2,i3) = 1.d0/(hx*hy)
     !          else
     !             potential(i1,i2,i3) = - 2.d0*log(r)
     !          end if
     !          !density(i1,i2,i3) = density(i1,i2,i3) / (-16.d0*datan(1.d0))
     !       end do
     !    end do
     ! end do
     ! !acerioni

     

     i2=n02/2
     do i3=1,n03
        do i1=1,n01
           !j1=n01/2+1-abs(n01/2+1-i1)
           !j2=n02/2+1-abs(n02/2+1-i2)
           !j3=n03/2+1-abs(n03/2+1-i3)
           write(unit,*) i1,i3,density(i1,i2,i3),potential(i1,i2,i3)               
        end do
     end do



     if (ixc==0) denval=0.d0

  else

     !print *,'geometry code not admitted',geocode
     !stop
     call f_err_throw('geometry code not admitted "'//geocode//'"')

  end if



  !!! evaluation of the monopolar contribution !!!
  monopole = 0.d0
  dipole=0.0d0
  do i3 = 1, n03
     do i2 = 1, n02
        do i1 = 1, n01
           monopole = monopole + density(i1,i2,i3)
           dipole(1) = dipole(1) + density(i1,i2,i3)*real(i1-n01/2*hx,kind=8)
           dipole(2) = dipole(2) + density(i1,i2,i3)*real(i2-n02/2*hy,kind=8)
           dipole(3) = dipole(3) + density(i1,i2,i3)*real(i3-n03/2*hz,kind=8)
        end do
     end do
  end do
  !write(*,*) 'monopole = ', monopole
  !write(*,*) 'dipole = ', dipole
  if (iproc==0) then
     call yaml_map('monopole',monopole)
     call yaml_map('dipole',dipole)
  end if
  !!!!!!!!!!!!!!!!!!!!!!!!!!!!!!!!!!!!!!!!!!!!!!!!
  call f_close(unit)
  ! For ixc/=0 the XC potential is added to the solution, and an analytic comparison is no more
  ! possible. In that case the only possible comparison is between the serial and the parallel case
  ! To ease the comparison between the serial and the parallel case we add a random pot_ion
  ! to the potential.


  if (ixc==0) then
     potion_fac=0.d0
  else
     potion_fac=1.d0
  end if

  rhopot(:,:,:) = density(:,:,:) + denval
     do i3=1,n03
        do i2=1,n02
           do i1=1,n01
              call random_number(tt)
              !tt=0.d0!1.d0
              pot_ion(i1,i2,i3)=tt
              potential(i1,i2,i3)=potential(i1,i2,i3)+potion_fac*tt
!!              !for the ixc/=0 case
!!              call random_number(tt)
!!              rhopot(i1,i2,i3)=abs(tt)
           end do
        end do
     end do
     if (denval /= 0.d0) density=rhopot

end subroutine test_functions


!> Purpose: Compute exponential integral E1(x)
subroutine e1xb(x,e1)
  implicit none
  !Arguments
  real(kind=8), intent(in) :: x   !< x  Argument of E1(x)
  real(kind=8), intent(out) :: e1 !< E1 --- E1(x)  ( x > 0 )
  !Local variables
  real(kind=8), parameter :: ga=0.5772156649015328d0 !< EulerGamma
  real(kind=8) :: r,t0,t
  integer :: k,m

  if (x.eq.0.0) then
     e1=1.0d+300
  else if (x.le.1.0) then
     e1=1.0d0
     r=1.0d0
     do k=1,25
        r=-r*k*x/(k+1.0d0)**2
        e1=e1+r
        if (abs(r) <= abs(e1)*1.0d-15) then 
           exit
        end if
     end do
      e1=-ga-dlog(x)+x*e1
   else
        m=20+int(80.0/x)
        t0=0.0d0
        do k=m,1,-1
           t0=k/(1.0d0+k/(x+t0))
        end do
           t=1.0d0/(x+t0)
           e1=dexp(-x)*t
        endif
        
end subroutine e1xb
      
end program PSolver_Program


!> Define the test functions
subroutine functions(x,a,b,f,f1,f2,whichone)
  use futile, dp => f_double
  use numerics
  implicit none
  integer, intent(in) :: whichone   !< Choose the function
  real(kind=8), intent(in) :: x     !< Argument of the function
  real(kind=8), intent(in) :: a,b   !< Parameter of the functions
  real(kind=8), intent(out) :: f    !< The value of the function
  real(kind=8), intent(out) :: f1   !< The value of the first derivative
  real(kind=8), intent(out) :: f2   !< The value of the second derivative
  !local variables
  !Type of function
  integer, parameter :: FUNC_CONSTANT = 1
  integer, parameter :: FUNC_GAUSSIAN = 2
  integer, parameter :: FUNC_GAUSSIAN_SHRINKED = 3
  integer, parameter :: FUNC_COSINE = 4
  integer, parameter :: FUNC_EXP_COSINE = 5
  integer, parameter :: FUNC_SHRINK_GAUSSIAN = 6
  integer, parameter :: FUNC_SINE = 7
  integer, parameter :: FUNC_ATAN = 8
  integer, parameter :: FUNC_ERF = 9

  real(kind=8) :: r,r2,y,yp,ys,factor,g,h,g1,g2,h1,h2
  real(kind=8) :: length,frequency,nu,sigma,agauss,derf

  select case(whichone)
  case(FUNC_CONSTANT)
     !constant
     f=1.d0
     f1=0.d0
     f2=0.d0
  case(FUNC_GAUSSIAN)
     !gaussian of sigma s.t. a=1/(2*sigma^2)
     r2=a*x**2
     f=dexp(-r2) !<checed
     f1=-2.d0*a*x*f !<checked
     f2=(-2.d0*a+4.d0*a*r2)*f !<checked
  case(FUNC_GAUSSIAN_SHRINKED)
     !gaussian "shrinked" with a=length of the system
     length=a
     r=pi*x/length
     y=tan(r)
!!$     yp=pi/length*1.d0/(dcos(r))**2
!!$     ys=2.d0*pi/length*y*yp
!!$     factor=-2.d0*ys*y-2.d0*yp**2+4.d0*yp**2*y**2
!!$     !!!!here we still need the first derivative
!!$     f2=factor*dexp(-y**2)
     f=dexp(-y**2) !<checked
     f1=-2.d0*pi*f*y/(length*cos(r)**2) !<checked
     f2=2.d0*pi**2*(2.d0*y**6 + y**4 - 2.d0*y**2 - 1.d0)/length**2*f !<checked
  case(FUNC_COSINE)
     !cosine with a=length, b=frequency
     length=a
     frequency=b
     r=frequency*pi*x/length
     f=dcos(r) !<checked
     f1=-dsin(r)*frequency*pi/length !<checked
     f2=-(frequency*pi/length)**2*dcos(r) !<checked
  case(FUNC_EXP_COSINE)
     !exp of a cosine, a=length
     nu=2.d0
     r=pi*nu/a*x
     y=cos(r)
     yp=-sin(r)
     f=exp(y) !<checked /dexp(1.0_dp) !<to be checked
     factor=(pi*nu/a)**2*(-y+yp**2)
     f1 = f*pi*nu/a*yp !<checked
     f2 = factor*f !<checked
  case(FUNC_SHRINK_GAUSSIAN)
     !gaussian times "shrinked" gaussian, sigma=length/10
     length=1.d0*a
     r=pi*x/length
     y=dtan(r)
     yp=pi/length*1.d0/(dcos(r))**2
     ys=2.d0*pi/length*y*yp
     factor=-2.d0*ys*y-2.d0*yp**2+4.d0*yp**2*y**2
     g=dexp(-y**2) !<checked
     g1=-2.d0*y*yp*g !<checked
     !g2=factor*dexp(-y**2)
<<<<<<< HEAD
     g2=2.d0*pi**2*(2.d0*y**6 + y**4 - 2.d0*y**2 - 1.d0)/length**2*g !<check
=======
     g2=2.d0*pi**2*(2.d0*y**6 + y**4 - 2.d0*y**2 - 1.d0)/length**2*g !<che
>>>>>>> fc2ffb64
     sigma=length/10.0d0
     agauss=0.5d0/sigma**2
     r2=agauss*x**2
     h=dexp(-r2) !<checked
     h1=-2.d0*agauss*x*h !<checked
     h2=(-2.d0*agauss+4.d0*agauss*r2)*h !<checked
     f=g*h !<checked
     f1=g1*h+g*h1 !<checked
     f2=g2*h+g*h2+2.d0*g1*h1 !<checked
  case(FUNC_SINE)
     !sine with a=length, b=frequency
     length=a
     frequency=b
     r=frequency*pi*x/length
     f=dsin(r) !<checked
     f1=frequency*pi*cos(r)/length !<checked
     f2=-(frequency*pi/length)**2*sin(r) !<checked
  case(FUNC_ATAN)
     r=a*x
     factor=r**2+1.d0
     f=atan(r) !<checked
     f1=a/factor !<checked
     f2=-2.d0*r*a**2/factor**2 !<checked
!!$     !atan with a=length, b=frequency
!!$     length=a
!!$     nu = length
!!$     f=(datan(nu*x/length))**2 !<checked
!!$     !!here first derivative is lacking
!!$     f2=2.0d0*nu**2*length*(length-2.0d0*nu*x*f)/(length**2+nu**2*x**2)**2 
  case(FUNC_ERF)
     !error function with a=sigma
     factor=sqrt(2.d0/pi)/a
     r=x
     y=x/(sqrt(2.d0)*a)
     if (abs(x)<=1.d-15) then
        f=factor
        f1=0.d0 !<checked
        f2=-sqrt(2.d0/pi)/(3.d0*a**3) !<checked
     else
        f=derf(y)/r
        y=x*x
        y=y/(2.d0*a**2)
        g=dexp(-y)
        h=1.d0/a**2+2.d0/x**2
        f1=-f/x+factor*g/x !<checked
        f2=-factor*g*h+2.d0*f/x**2  !<checked
     end if
  case default
     !print *,"Unknow function:",whichone
     !stop
     call f_err_throw('Unknown function '//trim(yaml_toa(whichone)))
  end select

end subroutine functions

!> Error function in double precision
subroutine derf_local(derf_yy,yy)
  use PSbase, only: dp
  implicit none
  real(dp),intent(in) :: yy
  real(dp),intent(out) :: derf_yy
  integer          ::  done,ii,isw
  real(dp), parameter :: &
                                ! coefficients for 0.0 <= yy < .477
       &  pp(5)=(/ 113.8641541510502e0_dp, 377.4852376853020e0_dp,  &
       &           3209.377589138469e0_dp, .1857777061846032e0_dp,  &
       &           3.161123743870566e0_dp /)
  real(dp), parameter :: &
       &  qq(4)=(/ 244.0246379344442e0_dp, 1282.616526077372e0_dp,  &
       &           2844.236833439171e0_dp, 23.60129095234412e0_dp/)
  ! coefficients for .477 <= yy <= 4.0
  real(dp), parameter :: &
       &  p1(9)=(/ 8.883149794388376e0_dp, 66.11919063714163e0_dp,  &
       &           298.6351381974001e0_dp, 881.9522212417691e0_dp,  &
       &           1712.047612634071e0_dp, 2051.078377826071e0_dp,  &
       &           1230.339354797997e0_dp, 2.153115354744038e-8_dp, &
       &           .5641884969886701e0_dp /)
  real(dp), parameter :: &
       &  q1(8)=(/ 117.6939508913125e0_dp, 537.1811018620099e0_dp,  &
       &           1621.389574566690e0_dp, 3290.799235733460e0_dp,  &
       &           4362.619090143247e0_dp, 3439.367674143722e0_dp,  &
       &           1230.339354803749e0_dp, 15.74492611070983e0_dp/)
  ! coefficients for 4.0 < y,
  real(dp), parameter :: &
       &  p2(6)=(/ -3.603448999498044e-01_dp, -1.257817261112292e-01_dp,   &
       &           -1.608378514874228e-02_dp, -6.587491615298378e-04_dp,   &
       &           -1.631538713730210e-02_dp, -3.053266349612323e-01_dp/)
  real(dp), parameter :: &
       &  q2(5)=(/ 1.872952849923460e0_dp   , 5.279051029514284e-01_dp,    &
       &           6.051834131244132e-02_dp , 2.335204976268692e-03_dp,    &
       &           2.568520192289822e0_dp /)
  real(dp), parameter :: &
       &  sqrpi=.5641895835477563e0_dp, xbig=13.3e0_dp, xlarge=6.375e0_dp, xmin=1.0e-10_dp
  real(dp) ::  res,xden,xi,xnum,xsq,xx

  xx = yy
  isw = 1
  !Here change the sign of xx, and keep track of it thanks to isw
  if (xx<0.0e0_dp) then
     isw = -1
     xx = -xx
  end if

  done=0

  !Residual value, if yy < -6.375e0_dp
  res=-1.0e0_dp

  !abs(yy) < .477, evaluate approximation for erfc
  if (xx<0.477e0_dp) then
     ! xmin is a very small number
     if (xx<xmin) then
        res = xx*pp(3)/qq(3)
     else
        xsq = xx*xx
        xnum = pp(4)*xsq+pp(5)
        xden = xsq+qq(4)
        do ii = 1,3
           xnum = xnum*xsq+pp(ii)
           xden = xden*xsq+qq(ii)
        end do
        res = xx*xnum/xden
     end if
     if (isw==-1) res = -res
     done=1
  end if

  !.477 < abs(yy) < 4.0 , evaluate approximation for erfc
  if (xx<=4.0e0_dp .and. done==0 ) then
     xsq = xx*xx
     xnum = p1(8)*xx+p1(9)
     xden = xx+q1(8)
     do ii=1,7
        xnum = xnum*xx+p1(ii)
        xden = xden*xx+q1(ii)
     end do
     res = xnum/xden
     res = res* exp(-xsq)
     if (isw.eq.-1) then
        res = res-1.0e0_dp
     else
        res=1.0e0_dp-res
     end if
     done=1
  end if

  !y > 13.3e0_dp
  if (isw > 0 .and. xx > xbig .and. done==0 ) then
     res = 1.0e0_dp
     done=1
  end if

  !4.0 < yy < 13.3e0_dp  .or. -6.375e0_dp < yy < -4.0
  !evaluate minimax approximation for erfc
  if ( ( isw > 0 .or. xx < xlarge ) .and. done==0 ) then
     xsq = xx*xx
     xi = 1.0e0_dp/xsq
     xnum= p2(5)*xi+p2(6)
     xden = xi+q2(5)
     do ii = 1,4
        xnum = xnum*xi+p2(ii)
        xden = xden*xi+q2(ii)
     end do
     res = (sqrpi+xi*xnum/xden)/xx
     res = res* exp(-xsq)
     if (isw.eq.-1) then
        res = res-1.0e0_dp
     else
        res=1.0e0_dp-res
     end if
  end if

  !All cases have been investigated
  derf_yy = res

end subroutine derf_local<|MERGE_RESOLUTION|>--- conflicted
+++ resolved
@@ -1436,11 +1436,7 @@
      g=dexp(-y**2) !<checked
      g1=-2.d0*y*yp*g !<checked
      !g2=factor*dexp(-y**2)
-<<<<<<< HEAD
      g2=2.d0*pi**2*(2.d0*y**6 + y**4 - 2.d0*y**2 - 1.d0)/length**2*g !<check
-=======
-     g2=2.d0*pi**2*(2.d0*y**6 + y**4 - 2.d0*y**2 - 1.d0)/length**2*g !<che
->>>>>>> fc2ffb64
      sigma=length/10.0d0
      agauss=0.5d0/sigma**2
      r2=agauss*x**2
