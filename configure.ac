--- conflicted
+++ resolved
@@ -34,6 +34,8 @@
 dnl fortran available (e. g. Fortran95). Then FC variable
 dnl is set.
 AC_PROG_FC()
+
+ABI_PROG_FC()
 
 dnl Set the FCFLAGS and FFLAGS variable
 if test -z "$FFLAGS" ; then
@@ -159,13 +161,7 @@
 fi
 
 dnl default installation directories
-<<<<<<< HEAD
-fc_basename=`echo $FC | cut -d" " -f1`
-moduledir=${includedir}
-=======
-fc_basename=`echo $FC | sed "s/ *//" | sed 's,.*/,,'`
-moduledir=${includedir}/$fc_basename
->>>>>>> 6ce46d7e
+moduledir=${includedir}/$fc_type
 AC_SUBST(moduledir)
 
 dnl Give the name of file.in to transform to file
