--- conflicted
+++ resolved
@@ -86,14 +86,9 @@
   !> the database book is a workspace of pre-allocated dictionaries, which is used to manage dictionary creation
   type, private :: database_book
      !> this is the registry of the dictionary. It keeps track of the address of the associated dictionaries
-<<<<<<< HEAD
-     !!it is null when the corresponding file item is free
-     integer(kind=8), dimension(:), pointer :: registry => null()
-=======
      !It is a stack of free ifolder
      integer, dimension(:), pointer :: registry => null()
      integer :: nfree
->>>>>>> 681989f5
      !>this is the place occupied by a dictionary, which is pre-allocated by
      !! the allocation in database_book. The routine dict_init associates the dictionary to a database item
      type(dictionary), dimension(:), pointer :: files => null()
@@ -706,7 +701,6 @@
 !!$  end function get_dict_ptr
 
 
-<<<<<<< HEAD
 !!$  !> Retrieve the pointer to the item of the list.
 !!$  !! If the list does not exists, create it in the child chain.
 !!$  !! If the list is too short, create it in the next chain
@@ -732,22 +726,6 @@
 !!$       item_ptr => dict%next
 !!$    end if
 !!$  end function get_item_ptr
-=======
-    !follow the chain, stop at  first occurence
-    if (dict%data%item == item) then
-       item_ptr => dict
-    else if (associated(dict%next)) then
-       item_ptr => get_item_ptr(dict%next,item)
-    else if (no_key(dict)) then
-       call set_item(dict,item)
-       item_ptr => dict
-    else
-       call init_next(dict)
-       call set_item(dict,item)
-       item_ptr => dict
-    end if
-  end function get_item_ptr
->>>>>>> 681989f5
 
 
   !> Retrieve the pointer to the item of the list.
