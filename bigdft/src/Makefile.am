--- conflicted
+++ resolved
@@ -223,11 +223,8 @@
 #build the fortran include file with the stream of input variables into a local string
 #the sed command below will transform the entire yaml document into a c string, to be passed to fortran
 #input_variables_definition-inc.h: input_variables_definition.yaml
-<<<<<<< HEAD
-#	$(SED) -e "s/^/\"/;s/$$/\\\n\"/" $< > $@
-=======
 ###	$(SED) -e "s/^/\"/;s/$$/\\\n\"/" $< > $@
->>>>>>> d05fee7b
+
 
 tmp-libbigdft/extract.stamp: $(subs_static_library) $(out_static_library)
 	test -e "tmp-libbigdft" || $(INSTALL) -d -m 755 tmp-libbigdft
