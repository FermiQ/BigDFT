--- conflicted
+++ resolved
@@ -917,10 +917,6 @@
   use memory_profiling
   implicit none
   type(DFT_PSP_projectors), pointer :: nlpspd
-<<<<<<< HEAD
-  !real(kind=8), dimension(:), pointer :: proj
-=======
->>>>>>> 681989f5
 
   call free_DFT_PSP_projectors(nlpspd)
 END SUBROUTINE proj_free
@@ -1493,13 +1489,8 @@
   type(DFT_optimization_loop), intent(inout) :: optloop
   integer, intent(in) :: iproc
 
-<<<<<<< HEAD
   integer, dimension(4) :: iData
   real(gp), dimension(3) :: rData
-=======
-  integer :: iData(4)
-  real(gp) :: rData(3)
->>>>>>> 681989f5
 
   if (iproc == 0) then
      iData(1) = optloop%iscf
@@ -1793,10 +1784,6 @@
 
 subroutine dict_parse(dict, buf)
   use dictionaries, only: dictionary, operator(//), dict_len,operator(.pop.),dict_free
-<<<<<<< HEAD
-  use dictionaries_base, only: dict_destroy
-=======
->>>>>>> 681989f5
   use yaml_parse, only: yaml_parse_from_string
   implicit none
   type(dictionary), pointer :: dict
@@ -1807,10 +1794,6 @@
   call yaml_parse_from_string(dict_load, buf)
   if (dict_len(dict_load) == 1) then
      dict => dict_load .pop. 0
-<<<<<<< HEAD
-
-=======
->>>>>>> 681989f5
   end if
   call dict_free(dict_load)
 END SUBROUTINE dict_parse
