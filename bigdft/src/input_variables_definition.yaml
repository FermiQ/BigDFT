## Definitions of the input variables
##inputvar: #name of the variable as declared in the code
## DESCRIPTION: Extended description of the variable to be used for documentation
## COMMENT: This is the description of the variable as will appear in the logfile
## RANGE: [from,to] #always put two numbers (also .inf can be put)
## EXCLUSIVE: #here follows a mapping of allowed values (either RANGE or EXCLUSIVE)
##  Value1:  comments of value1
##  Value2:  comment of value2
## CONDITION: #here the conditions for which the variable makes sense are written
##   MASTER_KEY: foo #this means that inputvar makes sense only if foo is specified
##   WHEN: #provide a list of allowed values of foo for which inputvar is meaningful
##     - fooval1
##     - fooval2
## PROFILE_FROM: foo #inputvar inherit the profile from the one specified by foo variable
###then the profiles follows, which gives to the variables the allowed name
## default: value of the default, written as a string
## profile1: value1 # if the user specifies inputvar: profile1 then inputvars will be value1
## profile2: value2
##
## DO NOT USE the character ':' and "" in the COMMENT of DESCRIPTION
############################################
# Density Functional Theory parameters
 dft:
   DESCRIPTION: Density Functional Theory parameters
   hgrids:
     COMMENT: Grid spacing in the three directions (bohr)
     DESCRIPTION: |
      Grid spacing in three directions (Bohr units) of the coarse mesh as [0.5, 0.45, 0.4].
      A scalar can also be given as 0.45.
      The grid spacing of the Cartesian grid, in Bohr.
      As described in the wavelet formalism section, the nodes of this grid serve as the centers for the scaling
      function/wavelet basis.
      Values are in most cases between 0.3 and 0.6 bohr.
     RANGE: [0., 4.]
     default: [0.45, 0.45, 0.45]
     #fast: [0.55, 0.55, 0.55]
     #accurate: [0.30, 0.30, 0.30]
   rmult:
     COMMENT: c(f)rmult*radii_cf(:,1(2))=coarse(fine) atom-based radius
     DESCRIPTION: Coarse and fine multiplier as [4.0, 8.0].
                 These numbers determine the extension of the coarse and fine region respectively.
     RANGE: [0., 100.]
     default: [5., 8.]
   ixc:
     COMMENT: Exchange-correlation parameter (LDA=1,PBE=11)
     DESCRIPTION: |
       Determine the exchange-correlation functional.
       Integer specifying which exchange correlation functional will be used.
       The Abinit conventions are used and detailed information can be found on the Abinit Web page.
       Here is only a short summary of some widely used functionals

       - Pade LDA from Abinit XC library;
       - PBE from Abinit XC library;
       - Pade LDA from libXC;
       - PBE from libXC;
       - PBEsol from libXC;
       - PBE0 Hybrid functional (local part from libXC).

       A positive integer refers to a functional from ABINIT library and a negative one from libXC library.
       In this case, you concatenate the codes for the exchange part and for the correlation part (see the table of codes).
     default: 1
     #Here follow a number of possibilities for the different XC functionals
     LDA (ABINIT): 1
     PBE (ABINIT): 11
     LDA: -20
     PBE: -101130
     PBE0: -406
     B97-D: -170 #to be verified
     B3LYP: -402
     HF: 100 #Hartree-Fock
     NONE: 1000
   qcharge:
     COMMENT: Charge of the system. Can be integer or real.
     DESCRIPTION: |
      Total charge of the system.
      A positive qcharge means that electrons are taken away and a negative one means that extra electrons are added.
     RANGE: [-500., 500.]
     default: 0
   elecfield:
     COMMENT: Electric field (Ex,Ey,Ez)
     DESCRIPTION: |
      Uniform electric field Ex, Ey, Ez in units of Ha/Bohr.
      The electric field can not have components in periodic directions, e.g. Ex = Ez = 0 in case surface BC is used.
     default: [0., 0., 0.]
   nspin:
     COMMENT: Spin polarization treatment
     DESCRIPTION: |
            Spin polarization treatment;
            1 no spin (as LDA),
            2 spin-polarisation (LSD or collinear) and
            4 non-collinear i.e. two components per electron.
     EXCLUSIVE:
       1: No spin
       2: Collinear
       4: Non-collinear
     default: 1
   mpol:
     COMMENT: Total magnetic moment
     DESCRIPTION: |
       Total magnetic moment which has to be the same parity as the total number of electrons (nelec_up-nelec_down=mpol).
       You should also define the keyword 'IGSpin' or add a spin per atom to specify the polarisation for the input guess.
     default: 0
   gnrm_cv:
     COMMENT: convergence criterion gradient
     DESCRIPTION: |
       Convergence criterion for the wavefunction optimization (norm of the gradient).
       Reasonable values are in most cases between 1.d-4 and 1.d-5.
     RANGE: [1.e-20, 1.]
     default: 1.e-4
     fast: 1.e-3
     accurate: 1.e-5
   itermax:
     COMMENT: Max. iterations of wfn. opt. steps
     DESCRIPTION: >
       Maximum number of gradient evaluations for a single cycle in a wavefunction optimization and maximum number of
       cycles. At the end of each cycle a subspace diagonalization is done which helps in cases where one has near
       degeneracy between the HOMO and LUMO orbitals. 50 and 2 are usually sufficient.
     RANGE: [0, 10000]
     default: 50
   itermin:
     COMMENT: Minimal iterations of wfn. optimzed steps
     RANGE: [0, 10000]
     default: 0
   nrepmax:
     COMMENT: Max. number of re-diag. runs
     DESCRIPTION: >
       Maximum number of gradient evaluations for a single cycle in a wavefunction optimization and maximum number of
       cycles. At the end of each cycle a subspace diagonalization is done which helps in cases where one has near
       degeneracy between the HOMO and LUMO orbitals. 50 and 2 are usually sufficient.
     RANGE: [0, 1000]
     default: 1
     accurate: 10
   ncong:
     COMMENT: No. of CG it. for preconditioning eq.
     DESCRIPTION: |
       ncong gives the number of iterations in the solution of the preconditioning equation. For free boundary
       conditions 5 is a good value whereas for other boundary condition a value from 0 to 2 is in general sufficient.

       Large values of ncong lead to a smaller number of iterations in the wavefunction optimization and better
       forces, but each iteration is more costly.
       So an optimal compromise value has to be found.
     RANGE: [0, 20]
     default: 6
   idsx:
     COMMENT: Wfn. diis history
     DESCRIPTION: |
       idsx gives the history length of the DIIS convergence
       acceleration in the wavefunction optimization. 6 is usually a good value for fast convergence.

       In case of convergence problems it can be advantageous to switch off DIIS by setting idsx = 0. The memory
       requirements grow considerably with large values of idsx.

       If memory is the limiting factor one has to choose idsx smaller than the value which gives the fastest
       convergence.
       The bigdft-tool tool can be used to predict the memory requirements for different choices of idsx.
     RANGE: [0, 15]
     default: 6
     low_memory: 2
   dispersion:
     COMMENT: Dispersion correction potential (values 1,2,3,4,5), 0=none
     DESCRIPTION: |
       A non-zero values activates an empirical add-on treatment of dispersion effects.

       The values 1, 2 and 3 specify different switching on functions using the convention.
     RANGE: [0, 5]
     default: 0
   inputpsiid:
     COMMENT: Input guess wavefunctions
     DESCRIPTION: |
       Specifies how the input guess wavefunction is generated
       - -2 Random numbers are used as input guess.
       his is of course a poor input guess which will need many iterations of the wavefunction optimization
       and might even lead to divergences.

        - -1 The input wavefunction is imported from the CP2K code which uses Gaussian functions.
        The basis set should be contained in a file named gaubasis.dat whereas the coefficients should appear
        in the gaucoeff.dat file. Both files are the output files of CP2K code. See the H2O-CP2K test for an example.

        - 0 A subspace diagonalization in a minimal atomic basis set is used. This input guess should be
        used in general if one starts a new calculation.

        - 1 The previously calculated wavefunctions (for instance from the previous geometry optimization step)
        are used as input guess. Setting InputPsiId to this value does only make sense from within a main program
        where call_cluster() subroutine was called previously. The old wavefunction is passed to the new call via the
        data structure restart.

        - 2 The input wavefunction is read from the wavefunction. files which contain all the scaling
        function and wavelet coefficients. In case some parameters such as hgrids or crmult have changed, compared to
        the previous run, the wavefunctions will be also transformed to the new parameter set. Use also this value to
        restart from ETSF file format wavefunction-etsf.nc.

        - 10 The same as 0 but activates the ’Gaussian help’ after convergence the wavefunctions are projected
        onto the localised basis set used for the input guess, and Mulliken Charge Population Analysis (MCPA) is performed on
        this basis. The user has the possibility to perform MCPA with separate basis set (functionality to be added).

        - 11 Restart with Gaussian approximation contained in the ’restart’ data structure.

        - 12 The input wavefunction is read from the wavefunctions.gau file, which contains an approximation in
        a minimal Gaussian basis set of the previously calculated wavefunctions.

        - 100 Use Linear Atomic Orbitals

        - 101 Restart for Linear

        - 102 Linear on disk
     default: 0
     EXCLUSIVE:
       -1000: Empty
       -2:    Random
       -1:    CP2K
       0:     LCAO
       1:     Wvl. in memory
       2:     Wvl. on disk
       3:     Plane-waves on disk
       10:    LCAO + gauss.
       11:    Gauss. in memory
       12:    Gauss. on disk
       100:   Linear AO
       101:   Linear restart
       102:   Linear on disk
     #Here follow two shortcuts for linear
     linear: 100
     linear_restart: 102
   output_wf:
     COMMENT: Output of the support functions
     DESCRIPTION: |
       controls the output of wavefunctions on disk at the end of the calculation

          - output_wf = 0, Do not write the wavefunctions to disk.

          - output_wf = 1, The output wavefunctions are written at the end of the wavefunction optimization into
          plain text files. If InputPsiId was greater than 10 the wavefunction will be written in the Gaussian
          approximation into a single wavefunctions.gau file otherwise into wavefunction. files. Writing a
          wavefunction. file for each orbital can take a considerable amount of time and disk space.

          - output_wf = 2, The output wavefunctions are written at the end of the wavefunction optimization into
          Fortran binary files. This format is not portable between compilers and machines.

          - output_wf = 3, The output wavefunctions are written at the end of the wavefunction optimization into
          ETSF binary files. This format is portable between compilers and machines since based on NetCDF. Parallel
          IO are taken into account.
     default: 0
     EXCLUSIVE:
       0: None
       1: Wavelet, Plain text
       2: Wavelet, Fortran binary
       3: Wavelet, ETSF file format
       #10: None
       #11: Wavelet and Interpolating Scaling Function, Plain text
       #12: Wavelet and Interpolating Scaling Function, Fortran binary
       #13: Wavelet and Interpolating Scaling Function, ETSF file format
       #20: None
       #21: Wavelet and Interpolating Scaling Function (wavefunction), Plain text
       #22: Wavelet and Interpolating Scaling Function (wavefunction), Fortran binary
       #23: Wavelet and Interpolating Scaling Function (wavefunction), ETSF file format
   output_denspot:
     COMMENT: Output of the density or the potential
     DESCRIPTION: |
       controls the output of density and pontentials on disk at the end of the calculation

       - output_denspot = 0, No output density is written.

       - output_denspot = 1, Output electronic density is written in the .pot format of V_Sim into the file
       electronic_density.pot (deprecated, use 11 instead).

       - output_denspot = 2, In addition to the electronic density, the potential (local_potential.pot) and its
       components (external_potential.pot and Hartree_potential.pot) are also output in plain text .pot
       files (deprecated, use 12 instead).

       - output_denspot = 11, Same as output_denspot = 1, but files are written in ETSF file format
       (portable binary format based on NetCDF).

       - output_denspot = 12, Same as output_denspot = 2, but files are written in ETSF file format
       (portable binary format based on NetCDF).

       - output_denspot = 21, Same as output_denspot = 1, but files are written in .cube file format
       (plain text).

       - output_denspot = 22, Same as output_denspot = 2, but files are written in .cube file format
       (plain text).
     default: 0
     EXCLUSIVE:
       0:  None
       1:  Density in plain text
       2:  Density and potentials in plain text
       11: Density in ETSF file format
       12: Density and potentials in ETSF file format
       21: Density in cube file format
       22: Density and potentials in cube file format
   rbuf:
     COMMENT: Length of the tail (AU)
     description: |
       Far reaching tails of the wavefunctions decaying into the vacuum are added in a perturbative treatment if
       the variable rbuf is set to a strictly positive value.
       This allows to do a calculation with some moderate value of crmult and then to extrapolate to the limit of
       large crmult. This procedure is not variational and gives too low energies.

       The true energy is in between the two energies and in general much closer to the extrapolated energy.

       This procedure can also be used to judge whether the chosen value of crmult is large enough for a certain
       required precision. rbuf gives the amount by which the radii for the coarse resolution region are increased
       in atomic units. ncongt gives the number of iterations used in the perturbation calculation.

       Reasonable values for ncongt are around 30.
     RANGE: [0., 10.]
     default: 0.
     #Here shortcut
     with tails: 5.
   ncongt:
     COMMENT: No. of tail CG iterations
     DESCRIPTION: |
       Far reaching tails of the wavefunctions decaying into the vacuum are added in a perturbative treatment if
       the variable rbuf is set to a strictly positive value.
       This allows to do a calculation with some moderate value of crmult and then to extrapolate to the limit of
       large crmult. This procedure is not variational and gives too low energies.

       The true energy is in between the two energies and in general much closer to the extrapolated energy.

       This procedure can also be used to judge whether the chosen value of crmult is large enough for a certain
       required precision. rbuf gives the amount by which the radii for the coarse resolution region are increased
       in atomic units. ncongt gives the number of iterations used in the perturbation calculation.

       Reasonable values for ncongt are around 30.
     RANGE: [0, 50]
     default: 30
   norbv:
     COMMENT: Davidson subspace dimension (No. virtual orbitals)
     DESCRIPTION: |
        Determine the dimension of the subspace i.e. the number of virtual orbitals
        to calculate via a Davidson diagonalisation.

        Usually unoccupied orbitals are not calculated since they are not needed for the total energy and other
        physical properties of the electronic ground state.

        Putting norbv to a non-zero value will result in the calculation of norbv virtual orbitals in a postprocessing
        routine after the occupied orbitals have been calculated, which uses Davidson iterative treatment . nplot
        of these orbitals will be written in the virtual.*.pot files and nplot (if that many exist) of the highest
        occupied orbitals will be written in the orbital.*.pot file The Kohn Sham eigenvalues are written in the
        ordinary output file. nvirt corresponds to the actual number of orbitals the convergence process is taking
        care of during the Davidson iterations.
     RANGE: [-9999, 9999]
     default: 0
   nvirt:
     COMMENT: No. of virtual orbs
     DESCRIPTION: |
        Determine the dimension of the subspace i.e. the number of virtual orbitals
        to calculate via a Davidson diagonalisation. (should be < norbv)

        Usually unoccupied orbitals are not calculated since they are not needed for the total energy and other
        physical properties of the electronic ground state.

        Putting norbv to a non-zero value will result in the calculation of norbv virtual orbitals in a postprocessing
        routine after the occupied orbitals have been calculated, which uses Davidson iterative treatment . nplot
        of these orbitals will be written in the virtual.*.pot files and nplot (if that many exist) of the highest
        occupied orbitals will be written in the orbital.*.pot file The Kohn Sham eigenvalues are written in the
        ordinary output file. nvirt corresponds to the actual number of orbitals the convergence process is taking
        care of during the Davidson iterations.
     RANGE: [0, 9999]
     default: 0
   nplot:
     COMMENT: No. of plotted orbs
     DESCRIPTION: |
        Number of orbitals to be plotted

        Determine the dimension of the subspace i.e. the number of virtual orbitals
        to calculate via a Davidson diagonalisation.

        Usually unoccupied orbitals are not calculated since they are not needed for the total energy and other
        physical properties of the electronic ground state.

        Putting norbv to a non-zero value will result in the calculation of norbv virtual orbitals in a postprocessing
        routine after the occupied orbitals have been calculated, which uses Davidson iterative treatment . nplot
        of these orbitals will be written in the virtual.*.pot files and nplot (if that many exist) of the highest
        occupied orbitals will be written in the orbital.*.pot file The Kohn Sham eigenvalues are written in the
        ordinary output file. nvirt corresponds to the actual number of orbitals the convergence process is taking
        care of during the Davidson iterations.
     RANGE: [0, 9999]
     default: 0
   gnrm_cv_virt:
     COMMENT: convergence criterion gradient for virtual orbitals
     DESCRIPTION: |
       Norm of the gradient for virtual orbitals convergence.
       Calculates the results on the first nvirt orbitals
     RANGE: [1.e-20, 1.]
     default: 1.e-4
     fast: 1.e-3
     accurate: 1.e-5
   itermax_virt:
     COMMENT: Max. iterations of wfn. opt. steps for virtual orbitals
     DESCRIPTION: |
       Maximum number of gradient evaluations for a cycle of a wavefunction optimization
       for the virtual orbitals.
     RANGE: [0, 10000]
     default: 50
   disablesym:
     COMMENT: Disable the symmetry detection
     DESCRIPTION: |
       Disable the symmetry detection (by default No except for isolated systems).

       By default symmetries are used to update the density in periodic boundary condition calculations, and surface
       boundary conditions also.
     default: No
   #   solvent:
   #     COMMENT: Electrostatic environment for Poisson Equation
   #     DESCRIPTION: Define the method to set the dielectric function as a function of the position
   #     EXCLUSIVE:
   #       vacuum: No Solvent method, ordinary Poisson Equation
   #       rigid:  Rigid (smoothed) cavity around the atoms, given as superposition of spheres
   #       sccs: Self-Consistent Continuum Solvation (accordig to the model of Andreussi et. al JCP 136, 064102 (2012)
   #     default: vacuum
   external_potential:
     COMMENT: Multipole moments of an external potential
     DESCRIPTION: Give the multipole moments up to quadrupoles
     default: 0.0
   calculate_strten:
     COMMENT: Boolean to activate the calculation of the stress tensor. Might be set to No for performance reasons
     DESCRIPTION: |
      In some cases, for example when doing MD for fixed volume systems, it might be useful to disable the
      calculation of the stress tensor, to save computational time.
     default: Yes
   plot_mppot_axes:
     COMMENT: Plot the potential generated by the multipoles along axes through this point. Negative values mean no plot.
     DESCRIPTION: |
      If present, the potential generated by the multipoles will be written in the .cube format and also be plotted
      along axes through the specified point. If no plot is desired, the values should be negative.
     default: [-1,-1,-1]
   plot_pot_axes:
     COMMENT: Plot the potential along axes through this point. Negative values mean no plot.
     DESCRIPTION: |
      If present and the chosen plotting format is .cube, the potential will be written in the .cube format and also be plotted
      along axes through the specified point. If no plot is desired, the values should be negative.
     default: [-1,-1,-1]
     #CONDITION:
     #  MASTER_KEY: output_denspot
     #  WHEN:
     #  - 22
#output parameters, decide what to dump of write to file
 output:
  DESCRIPTION: Output parameters, control the information that will be printed out
  atomic_density_matrix:
    COMMENT: Dictionary of the atoms for which the atomic density matrix has to be plotted
    DESCRIPTION: |
     The atomic species or the atoms written as Atom No are specified, followed by a list
     of the shells for which the density matrix can be plotted
    default: None
#K points parameters
 kpt:
   DESCRIPTION: K points XXXXXXX defined in the Brillouin zone for periodic system calculations
   method:
     COMMENT: K-point sampling method
     EXCLUSIVE:
       auto:   Based on kptrlen
       mpgrid: Monkhorst-Pack
       manual: Based on raw coordinates
     default:  manual
   kptrlen:
     COMMENT: Equivalent length of K-space resolution (Bohr)
     CONDITION:
       MASTER_KEY: method
       WHEN:
       - auto
     RANGE: [0, 1e4]
     default: 0.
   ngkpt:
     COMMENT: No. of Monkhorst-Pack grid points
     CONDITION:
       MASTER_KEY: method
       WHEN:
       - mpgrid
     RANGE: [1, 10000]
     default: [1, 1, 1]
   shiftk:
     COMMENT: Grid shifts
     CONDITION:
       MASTER_KEY: method
       WHEN:
       - mpgrid
     default: [[0., 0., 0.]]
   kpt:
     COMMENT: Kpt coordinates
     CONDITION:
       MASTER_KEY: method
       WHEN:
       - manual
     default:
     -  [0., 0., 0.]
   wkpt:
     COMMENT: Kpt weights
     CONDITION:
       MASTER_KEY: method
       WHEN:
       - manual
     RANGE: [0., 1e4]
     default:
     - 1.
   bands:
     COMMENT: For doing band structure calculation
     default: No
   iseg:
     COMMENT: Points for each segment of the Brillouin zone path
     CONDITION:
       MASTER_KEY: bands
       WHEN:
       - Yes
     default:
     - 1
   kptv:
     COMMENT: K points defining each segment of the Brillouin zone path
     CONDITION:
       MASTER_KEY: bands
       WHEN:
       - Yes
     default:
     -  [0., 0., 0.]
     -  [0.5, 0.5, 0.5]
   ngranularity:
     COMMENT: No. of points done for each group
     CONDITION:
       MASTER_KEY: bands
       WHEN:
       - Yes
     RANGE: [1, 1000]
     default: 1
   band_structure_filename:
     COMMENT: Filename given the local potential for band structure calculations
     CONDITION:
       MASTER_KEY: bands
       WHEN:
       - Yes
     default: ''

#Geometry Optimisation  and ABINIT Molecular Dynamics parameters
 geopt:
   DESCRIPTION: |
          This character string specifies the method used for the geometry optimization.

          - VSSD Variable Stepsize Steepest Descent method.

          - SDCG A combination of Steepest Descent and Conjugate Gradient.

          - LBFGS Limited Memory BFGS.

     #    - BFGS Preconditioned steepest descent with energy feedback. A preconditioning matrix is build
     #    up according to the BFGS algorithm. The initial Hessian is a diagonal matrix where the
     #    diagonal elements are the inverse of the step size. This method is usually the most efficient
     #    one.
     #
     #     - PBFGS Same as BFGS except that an initial Hessian is obtained from a force field. Force field
     #     parameters are only available for systems consisting of H,C,N,O. For such systems the method
     #     is the most efficient one in general
     #
     #    - FIRE The Fast Inertial Relaxation Engine as described by Bitzek et al.[1] with optimized
     #    parameters. An additional line is required in the input.geopt file with two parameters
     #    initial time step dtinit and the maximum time step dtmax.
     ###    A good starting point to estimate dtmax is by using dtmax=0.25 pi sqrt(betax_(VSSD)) and
     #    dtinit=0.5dtmax, and gradually increasing dtmax. betax is not used.

     #    - AB6MD The molecular dynamic routines from ABINIT 6.
     #
     #    - DIIS a Direct Inversion of Iterative Subspace. In that case, an additional parameter is required
     #    qqwith the history length (default is 4) on the line of betax.
   method:
     COMMENT: Geometry optimisation method
     EXCLUSIVE:
       none:   No geometry optimization
       SDCG:   A combination of Steepest Descent and Conjugate Gradient
       VSSD:   Variable Stepsize Steepest Descent method
       LBFGS:  Limited-memory BFGS
       BFGS:   Broyden-Fletcher-Goldfarb-Shanno
       PBFGS:  Same as BFGS with an initial Hessian obtained from a force field
       AB6MD:  Molecular dynamics from ABINIT
       DIIS:   Direct inversion of iterative subspace
       FIRE:   Fast Inertial Relaxation Engine as described by Bitzek et al.
       SOCK:   Socket communication
       NEB:    Nudged Elastic Band
       SBFGS:  SQNM minimizer, keyword deprecated, will be replaced by SQNM in future release
       SQNM:   Stabilized quasi-Newton minimzer
       MD: Molecular dynamics, NVT (Nose-Hoover Chains) or NVE ensemble
       LOOP:   Do nothing except looping, forces should be changed externally
     default: none
   ncount_cluster_x:
     COMMENT: Maximum number of force evaluations
     DESCRIPTION: |
       Maximum number of force evaluations to be used for the geometry optimization.
     RANGE: [0, 2000]
     PROFILE_FROM: method
     default: 50
     none: 1
   sockinet:
     COMMENT: Socket either unix (0) or tcp (1)
     CONDITION:
       MASTER_KEY: method
       WHEN:
       - SOCK
     RANGE: [0, 1]
     default: 1
   sockport:
     COMMENT: Socket port number
     CONDITION:
       MASTER_KEY: method
       WHEN:
       - SOCK
     RANGE: [0, 100000]
     default: 2121
   sockhost:
     COMMENT: Socket host name
     CONDITION:
       MASTER_KEY: method
       WHEN:
       - SOCK
     default: 127.0.0.1
   frac_fluct:
     COMMENT: Fraction of force fluctuations. Stop if fmax < forces_fluct*frac_fluct
     DESCRIPTION: |
       Convergence criteria for the geometry optimization.

       The geometry optimization stops either if the norm of the individual forces acting on any atom in the
       system is smaller than forcemax or if the forces get noisy.
       Noise is present because of the underlying integration grid. The parameter frac_fluct specifies how
       small the forces should become compared to the noise level to stop the geometry optimization.

       Values in between 1 and 10 is are reasonable for this parameter. A value of 2 means that the geometry
       optimization will stop when the largest atomic force is comparable to the 2 times the average noise
       in the forces themselves.
       For values of frac_fluct smaller than 1 one can under certain circumstances obtain better relaxed
       geometries but one risks that the geometry optimization will not converge since the forces are too
       noisy.

       In such a case one should closely monitor the progress of the geometry optimization by looking at the
       posout. files which are written at each step of the geometry optimization and at the data/geopt.mon
       file.
     RANGE: [0., 10.]
     default: 1.
   forcemax:
     COMMENT: Max forces criterion when stop
     DESCRIPTION: |
       Convergence criteria for the geometry optimization.

       The geometry optimization stops either if the norm of the individual forces acting on any atom in the
       system is smaller than forcemax or if the forces get noisy.
       Noise is present because of the underlying integration grid. The parameter frac_fluct specifies how
       small the forces should become compared to the noise level to stop the geometry optimization.

       Values in between 1 and 10 is are reasonable for this parameter. A value of 2 means that the geometry
       optimization will stop when the largest atomic force is comparable to the 2 times the average noise
       in the forces themselves.
       For values of frac_fluct smaller than 1 one can under certain circumstances obtain better relaxed
       geometries but one risks that the geometry optimization will not converge since the forces are too
       noisy.

       In such a case one should closely monitor the progress of the geometry optimization by looking at the
       posout. files which are written at each step of the geometry optimization and at the data/geopt.mon
       file.
     RANGE: [0., 10.]
     PROFILE_FROM: method
     default: 0.
     NEB: 5e-3
   randdis:
     COMMENT: Random displacement amplitude
     DESCRIPTION: |
       This parameter allows to add random displacements with amplitude randdis to the atomic positions in
       the input file posinp.

       This can for instance be useful to break degeneracies (which would lead to convergence problems in
       the wavefunction optimization) in highly symmetric structures.
     RANGE: [0., 10.]
     default: 0.
   betax:
     COMMENT: Stepsize for the geometry optimization
     DESCRIPTION: |
       This is the stepsize for the geometry optimization.

       This stepsize is system dependent and it has therefore to be determined for each system.
       If the VSSD method is used one can start with a small stepsize of around 1 and VSSD will suggest than
       a better value for {betax} in the last line of the data/geopt.mon file. Whether the stepsize is correct
       can also be seen from the data/geopt.mon output of the SDCG method.

       In this case the average stepsize in terms of betax should be around 4 (after a brief initial period
       where it is around 8).
       In contrast to the SDCG method, the BFGS method is not very sensitive to the correct stepsize but
       nevertheless one should try to find reasonable values also in this case.
     CONDITION:
       MASTER_KEY: method
       WHEN:
       - SDCG
       - VSSD
       - LBFGS
       - BFGS
       - PBFGS
       - DIIS
       - FIRE
       - NEB
       - SBFGS
       - SQNM
       - none
     PROFILE_FROM: method
     RANGE: [0., 100.]
     default: 4.
     DIIS: 2.
     NEB: 0.5
   history:
     COMMENT: History for DIIS method
     CONDITION:
       MASTER_KEY: method
       WHEN:
       - DIIS
     RANGE: [0, 100]
     default: 4
   dtinit:
     COMMENT: Initial time step for the FIRE method
     CONDITION:
       MASTER_KEY: method
       WHEN:
       - FIRE
     RANGE: [0, 1e4]
     default: 0.75
   dtmax:
     COMMENT: Maximal time step for the FIRE method
     CONDITION:
       MASTER_KEY: method
       WHEN:
       - FIRE
     RANGE: [0, 1e4]
     default: 1.5
   nhistx:
     COMMENT: maximum history length
     CONDITION:
       MASTER_KEY: method
       WHEN:
       - SBFGS
       - SQNM
     RANGE: [0, 1000]
     default: 10
   biomode:
     COMMENT: Enable mode for biomolecules.
     CONDITION:
       MASTER_KEY: method
       WHEN:
       - SBFGS
       - SQNM
     default: No
   beta_stretchx:
     COMMENT: Stepsize for steepest descent in stretching mode direction (only if in biomode)
     CONDITION:
       MASTER_KEY: biomode
       WHEN:
       - Yes
     RANGE: [0., 100.]
     default: 5e-1
   maxrise:
     COMMENT: maximum allowed rise in energy in one geopt step
     CONDITION:
       MASTER_KEY: method
       WHEN:
       - SBFGS
       - SQNM
     RANGE: [0., 1e10]
     default: 1e-6
   cutoffratio:
     COMMENT: if ratio of eigenvalues of displacement overlapmatrix is smaller than cutoffratio, the corresponding directions are not used
     CONDITION:
       MASTER_KEY: method
       WHEN:
       - SBFGS
       - SQNM
     RANGE: [0., 1.]
     default: 1e-4
   steepthresh:
     COMMENT: if fnrm < steepthresh, geopt method uses steepest descent
     CONDITION:
       MASTER_KEY: method
       WHEN:
       - SBFGS
       - SQNM
     RANGE: [0., 1e10]
     default: 0.5
   trustr:
     COMMENT: maximum displacement of single atom
     CONDITION:
       MASTER_KEY: method
       WHEN:
       - SBFGS
       - SQNM
     RANGE: [0., 1e10]
     default: 0.5
   ionmov:
     COMMENT: Movement ion method
     CONDITION:
       MASTER_KEY: method
       WHEN:
       - AB6MD
     EXCLUSIVE:
       6:  Simple velocity-Verlet molecular dynamic
       7:  Quenched molecular dynamic
       8:  Nose-Hoover thermostat
       9:  Langevin dynamic
       12: Isokinetic ensemble molecular dynamics
       13: Iosthermal/isenthalpic ensemble
     default: 6
   dtion:
     COMMENT: Time step - Atomic Units (20.670689 AU=0.5 fs)
     CONDITION:
       MASTER_KEY: method
       WHEN:
       - AB6MD
     RANGE: [0, 1e3]
     default: 20.670689
   mditemp:
     COMMENT: Temperature of molecular dynamics
     CONDITION:
       MASTER_KEY: ionmov
       WHEN: [6, 8, 9, 12, 13]
#       - 6
     RANGE: [0, 1e9]
     default: 300.
   mdftemp:
     COMMENT: Final temperature of molecular dynamics
     CONDITION:
       MASTER_KEY: ionmov
       WHEN: [8, 9, 12, 13]
     RANGE: [0, 1e9]
     default: 300.
   noseinert:
     COMMENT: Thermostat inertia coefficient for Nose_Hoover dynamics
     CONDITION:
       MASTER_KEY: ionmov
       WHEN:
       - 8
     RANGE: [0, 1e9]
     default: 1e5
   friction:
     COMMENT: Friction coefficient for Langevin dynamics
     CONDITION:
       MASTER_KEY: ionmov
       WHEN:
       - 9
     RANGE: [0, 1e5]
     default: 1e-3
   mdwall:
     COMMENT: Distance in bohr where atoms can bounce for Langevin dynamics
     CONDITION:
       MASTER_KEY: ionmov
       WHEN:
       - 9
     RANGE: [0, 1e5]
     default: 1e4
   qmass:
     COMMENT: Mass of each thermostat (isothermal/isenthalpic ensemble)
     CONDITION:
       MASTER_KEY: ionmov
       WHEN:
       - 13
     RANGE: [0, 1e9]
     default:
     - 0.
   bmass:
     COMMENT: Barostat masses (isothermal/isenthalpic ensemble)
     CONDITION:
       MASTER_KEY: ionmov
       WHEN:
       - 13
     RANGE: [0, 1e9]
     default: 10.
   vmass:
     COMMENT: Barostat masses (isothermal/isenthalpic ensemble)
     CONDITION:
       MASTER_KEY: ionmov
       WHEN:
       - 13
     RANGE: [0, 1e9]
     default: 1.
   climbing:
     COMMENT: make the highest energy image to climb along the path
     CONDITION:
       MASTER_KEY: method
       WHEN:
       - NEB
     default: No
   extrema_opt:
     COMMENT: minimize the energy of extremum images during NEB optimization
     CONDITION:
       MASTER_KEY: method
       WHEN:
       - NEB
     default: No
   neb_method:
     COMMENT: image minimization method
     CONDITION:
       MASTER_KEY: method
       WHEN:
       - NEB
     EXCLUSIVE:
       steepest_descent: steepest descent
       fletcher-reeves: Fletcher Reeves
       polak-ribiere: Polak Ribiere
       quick-min: Conjugate gradient
       damped-verlet: Verlet with damp
       sim-annealing: Simulation of annealing
     default: quick-min
   temp:
     COMMENT: temperature for simulated annealing
     RANGE: [0.,1000.]
     default: 0.
     CONDITION:
       MASTER_KEY: neb_method
       WHEN:
       - sim-annealing
   damp:
     COMMENT: damping factor
     RANGE: [0.,1000.]
     default: 1.
     CONDITION:
       MASTER_KEY: neb_method
       WHEN:
       - damped-verlet
   springs_k:
     COMMENT: maximum and minimum value when changing spring constant during optimization
     RANGE: [0.,1000.]
     CONDITION:
       MASTER_KEY: method
       WHEN:
       - NEB
     default: [0.05,0.1]
   fix_tol:
     COMMENT: tolerance to apply on atom moves between extrema
     RANGE: [0,100]
     CONDITION:
       MASTER_KEY: method
       WHEN:
       - NEB
     default: 1e-4
   nimg:
     COMMENT: number of images
     RANGE: [3,100]
     CONDITION:
       MASTER_KEY: method
       WHEN:
       - NEB
     default: 15
#Molecular Dynamics (BigDFT)
 md:
   DESCRIPTION: Molecular dynamics parameters
   mdsteps:
     COMMENT: Number of MD steps
     DESCRIPTION: A value greater than 0 will activate molecular dynamics
     RANGE: [0, .inf ]
     default: 0
   print_frequency:
     COMMENT: Printing frequency for energy.dat and Trajectory.xyz files
     RANGE: [1, 999999]
     default: 1
   temperature:
     COMMENT: Initial temperature in Kelvin
     RANGE: [0, 9999999.0]
     default: 300.d0
   timestep:
     COMMENT: Time step for integration (in a.u.)
     RANGE: [0, 99999.0]
     default: 20.d0
   no_translation:
     COMMENT: Logical input to set translational correction
     default: No
   thermostat:
     COMMENT: Activates a thermostat for MD
     EXCLUSIVE:
       none: no thermostat
       nose_hoover_chain: Nose-Hoover Chain thermostat
     default: none
   nose_chain_length:
     COMMENT: Length of the Nose-Hoover Chains (integer input)
     RANGE: [2, 10]
     CONDITION:
       MASTER_KEY: thermostat
       WHEN:
       - nose_hoover_chain
     default: 3
   nose_mts_size:
     COMMENT: Multiple time steps used to integrate Nose-Hoover Chains equations of motion (integer input)
     RANGE: [1, 10]
     CONDITION:
       MASTER_KEY: thermostat
       WHEN:
       - nose_hoover_chain
     default: 1
   nose_yoshida_factor:
     COMMENT: Yoshida-Suzuki order to integrate the Nose-Hoover Chains equations of motion (integer input)
     EXCLUSIVE: [3, 5, 7]
     CONDITION:
       MASTER_KEY: thermostat
       WHEN:
       - nose_hoover_chain
     default: 7
   nose_frequency:
     COMMENT: Frequency in (cm^-1) corresponding to the inertia of the thermostat degrees of freedom
     RANGE: [1., .inf ]
     CONDITION:
       MASTER_KEY: thermostat
       WHEN:
       - nose_hoover_chain
     default: 3000.0
   wavefunction_extrapolation:
     COMMENT: Activates the wavefunction extrapolation for MD
     DESCRIPTION: A value greater than 0 activates wfn extrapolation
     EXCLUSIVE: [ 0, 1, 2, 4 ]
     default: 0
#Mixing parameters (do diagonalisation scheme instead of direct minimisation one)
 mix:
   DESCRIPTION: |
     This file contains all the parameters required to use a density (or potential)
     mixing scheme for the self consistent field loop, which may imply a smearing
     of the occupancies for finite temperature DFT calculations.
     It was the former input.mix.
   iscf:
     COMMENT: Mixing parameters
     DESCRIPTION: |
       An integer giving the mixing scheme and the mixing target.
       It follows the ABINIT convention. For values lower than 10, the potential is mixed, while
       for values greater than 10, the density is mixed. A recommended option is Pulay mixing
       (7 or 17 for potential or charge mixing, respectively)
     EXCLUSIVE:
       -1: Reserved, do not use it.
       0:  Direct minimization
       1:  Get the largest eigenvalue of the SCF cycle
       2:  Simple mixing of the potential
       3:  Anderson mixing of the potential
       4:  Anderson mixing of the potential based on the two previous iterations
       5:  CG based on the minim. of the energy with respect to the potential
       7:  Pulay mixing of the potential based on npulayit previous iterations
       12: Simple mixing of the density
       13: Anderson mixing of the density
       14: Anderson mixing of the density based on the two previous iterations
       15: CG based on the minim. of the energy with respect to the density
       17: Pulay mixing of the density
     default: 0
   itrpmax:
     COMMENT: Maximum number of diagonalisation iterations
     DESCRIPTION: >
       Maximum number of repeats for the mixing scheme. Each iteration implies an optimization
       of the wavefunctions at constant potential according to the settings in input.dft.
     RANGE: [0, 10000]
     default: 1
   rpnrm_cv:
     COMMENT: Stop criterion on the residue of potential or density
     DESCRIPTION: >
       The stop criterion on the residue of the potential or the density. Typical values are in
       the order of 1e-10 to 1e-12.
     RANGE: [0., 10.]
     default: 1.e-4
   norbsempty:
     COMMENT: No. of additional bands
     DESCRIPTION: |
       The maximum number of additional (initially unoccupied) bands considered.
       If a larger value is given, The maximum of orbitals available via the input guess
       procedure will be used automatically
     RANGE: [0, 10000]
     default: 0
   tel:
     COMMENT: Electronic temperature
     DESCRIPTION: |
       The electronic temperature in energy units (Ha).
     RANGE: [0., 1e6]
     default: 0.
   occopt:
     COMMENT: Smearing method
     DESCRIPTION: |
       The smearing function to determine the occupation. The conventions differ from those
       used by ABINIT. 1 = Gaussian, 2 = Fermi, 3 = Marzari (bumb minimization), 4 = Marzari
       (monotonic tail), 5 = Methfessel and Paxton.
     EXCLUSIVE:
       1: Error function smearing
       2: Normal Fermi distribution
       3: Marzari cold smearing a=-.5634 (bumb minimization)
       4: Marzari cold smearing with a=-.8165 (monotonic tail)
       5: Methfessel and Paxton (same as cold with a=0)
     default: 1
   alphamix:
     COMMENT: Multiplying factors for the mixing
     DESCRIPTION: |
       The closer this value gets to one, the more cautious will be the mixing of the charge or potential.

       In the case of straight mixing, it corresponds to alpha according to

       rho_{new} <-- alpha rho_{old} + (1-alpha) - rho_{new}

       alphamix must be larger than one half.

       A typical choice for metals is 0.95.
     RANGE: [0, 1.]
     default: 0.
   alphadiis:
     COMMENT: Multiplying factors for the electronic DIIS
     DESCRIPTION: |
       The DIIS multiplier used for preconditioning the wavefunctions at constant potential.
     RANGE: [0., 10.]
     default: 2.

#Self-Interaction Correction
 sic:
   DESCRIPTION: Self-Interaction Correction parameters
   sic_approach:
     COMMENT: SIC (self-interaction correction) method
     EXCLUSIVE:
       none: No self-interaction correction
       PZ:   Perdew-Zunger SIC scheme
       NK:   Non-Koopmans correction (Experimental)
     default: none
   sic_alpha:
     COMMENT: SIC downscaling parameter
     RANGE: [0, 1.]
     default: 0.
   sic_fref:
     COMMENT: Reference occupation fref (for Non-Koopman case only)
     CONDITION:
       MASTER_KEY: sic_approach
       WHEN:
       - NK
     RANGE: [0., 1.]
     default: 0.
#Time-Dependent DFT parameters
 tddft:
   tddft_approach:
     COMMENT: Time-Dependent DFT method
     EXCLUSIVE:
       none: no tddft post-processing
<<<<<<< HEAD
       TDA: Casida's LR-TDDFT using Tamm-Dancoff Approximation
       full: Full Casida's LR-TDDFT
=======
       TDA: Tamm Dancoff approximation
     default: none
   decompose_perturbation:
     COMMENT: Indicate the directory of the perturbation to be decomposed in the basis of empty states
>>>>>>> 3798dd88
     default: none
#overall run setup
 mode:
   method:
     COMMENT: Run method of BigDFT call
     EXCLUSIVE:
       dft: Density Functional Theory (BigDFT)
       lj: Lennard-Jones force field
       tdpot: two-dimension test potential
       lensic: Lenosky Force Field for Si clusters
       lensib: Lenosky Force Field for Si bulk
       amber: AMBER Force Fields Package (requires AMBERtools)
       morse_bulk: Morse bulk
       morse_slab: Morse slab
       tersoff: Tersoff potential for C and Si
       bmhtf: Born Mayer Huggins Tosi Fumi Potential
       cp2k: CP2K
       dftbp: DFTP+
       sw: Stillinger-Weber for Si
       multi: Mixed approach where parts of the system are treated with different methods
     default: dft
   mm_paramset:
     COMMENT: Name of the hard-coded parameter set. Must be compatible to the chosen force field.
     default: default
     CONDITION:
       MASTER_KEY: method
       WHEN: [lj, tdpot, lensic, lensib, amber, morse_bulk, morse_slab, tersoff, bmhtf, cp2k, dftbp]
   mm_paramfile:
     COMMENT: Name of parameter or input file for the selected method or code
     default: none
     CONDITION:
       MASTER_KEY: method
       WHEN: [lj, tdpot, lensic, lensib, amber, morse_bulk, morse_slab, tersoff, bmhtf, cp2k, dftbp]
   sections:
     COMMENT: List of labelling subparts to divide the system into
     default: []
     CONDITION:
       MASTER_KEY: method
       WHEN: [multi]
   section_buffer:
     COMMENT: Level of neighbours added to posinp sections
     default: 1
     RANGE: [0, 10]
     CONDITION:
       MASTER_KEY: method
       WHEN: [multi]
   section_passivation:
     COMMENT: Level of neighbours added to posinp sections
     default: Yes
     CONDITION:
       MASTER_KEY: method
       WHEN: [multi]
   sw_eqfactor:
     COMMENT: Factor on sigma value, rule the equilibrium bond length for the Stillinger-Weber potential
     default: 1.
     PBE_Si: 1.006445672 # 5.465 / 5.430
     LDA_Si: 0.994475138 # 5.400 / 5.430
     CONDITION:
       MASTER_KEY: method
       WHEN: [sw]

#Performance parameters
 perf:
   debug:
     COMMENT: Debug option
     DESCRIPTION: |
       The debug mode is enable mainly for memory profiling.
     default: No
   profiling_depth:
     COMMENT: maximum level of the profiling for the tracking of the routines
     default: -1
   fftcache:
     COMMENT: Cache size for the FFT
     DESCRIPTION: |
       Specify the cache size for FFT in kBytes.
     default: 8192
   accel:
     COMMENT: Acceleration (hardware)
     DESCRIPTION: |
       Specify the use of CUDA (resp. OCL) versions of various subroutines. For CUDA,
       a GPU.config file is needed.
     EXCLUSIVE:
       NO:      No material acceleration
       CUDAGPU: CUDA
       OCLGPU:  OpenCL on GPU
       OCLCPU:  OpenCL on CPU
       OCLACC:  ???
     default:   NO
   ocl_platform:
     COMMENT: Chosen OCL platform
     default: ~
   ocl_devices:
     COMMENT: Chosen OCL devices
     default: ~
   blas:
     COMMENT: CUBLAS acceleration
     DESCRIPTION: |
        Use or not the CUBlas acceleration.
     default: No
   projrad:
     COMMENT: Radius of the projector as a function of the maxrad
     RANGE: [0., 100.]
     default: 15.
   exctxpar:
     COMMENT: Exact exchange parallelisation scheme
     EXCLUSIVE:
       BC: ???
       OP2P: ???
     default: OP2P
   ig_diag:
     COMMENT: Input guess (T=Direct, F=Iterative) diag. of Ham.
     default: Yes
   ig_norbp:
     COMMENT: Input guess Orbitals per process for iterative diag.
     RANGE: [1, 1000]
     default: 5
   ig_blocks:
     COMMENT: Input guess Block sizes for orthonormalisation
     RANGE: [1, 100000]
     default: [300, 800]
   ig_tol:
     COMMENT: Input guess Tolerance criterion
     RANGE: [0., 1.]
     default: 1.0e-4
   methortho:
     COMMENT: Orthogonalisation
     EXCLUSIVE:
       0: Cholesky
       1: Gram-Schmidt/Cholesky
       2: Loewdin
     default: 0
   rho_commun:
     COMMENT: Density communication scheme (DBL, RSC, MIX)
     default: DEF
#   psolver_groupsize:
#     COMMENT: Size of Poisson Solver taskgroups (0=nproc)
#     RANGE: [0, 1000000]
#     default: 0
#   psolver_accel:
#     COMMENT: Acceleration of the Poisson Solver (0=none, 1=CUDA)
#     EXCLUSIVE:
#       0: None
#       1: CUDA
#     default: 0
   unblock_comms:
     COMMENT: Overlap Communications of fields (OFF,DEN,POT)
     EXCLUSIVE:
       OFF: Synchronous run
       DEN: ???
       POT: ???
     default: OFF
   linear:
     COMMENT: Linear Input Guess approach
     EXCLUSIVE:
       OFF: ???
       LIG: ???
       FUL: ???
       TMO: ???
     default: OFF
   tolsym:
     COMMENT: Tolerance for symmetry detection
     RANGE: [0., 1.]
     default: 1.0e-8
   signaling:
     COMMENT: Expose calculation results on Network
     default: No
   signaltimeout:
     COMMENT: Time out on startup for signal connection (in seconds)
     RANGE: [-1, 3600]
     default: 0
   domain:
     COMMENT: Domain to add to the hostname to find the IP
     default: ~
   inguess_geopt:
     COMMENT: Input guess to be used during the optimization
     EXCLUSIVE:
       0: Wavelet input guess
       1: Real space input guess
     default: 0
   store_index:
     COMMENT: Store indices or recalculate them for linear scaling
     default: Yes
   verbosity:
     COMMENT: Verbosity of the output
     EXCLUSIVE:
       0: ???
       1: ???
       2: ???
       3: ???
     default: 2
   psp_onfly:
     COMMENT: Calculate pseudopotential projectors on the fly
     default: Yes
   multipole_preserving:
     COMMENT: (EXPERIMENTAL) Preserve the multipole moment of the ionic density
     default: No
   mp_isf:
     COMMENT: (EXPERIMENTAL) Interpolating scaling function or lifted dual order for the multipole preserving
     default: 16
   pdsyev_blocksize:
     COMMENT: SCALAPACK linear scaling blocksize
     default: -8
   pdgemm_blocksize:
     COMMENT: SCALAPACK linear scaling blocksize
     default: -8
   maxproc_pdsyev:
     COMMENT: SCALAPACK linear scaling max num procs
     default: 4
   maxproc_pdgemm:
     COMMENT: SCALAPACK linear scaling max num procs
     default: 4
   ef_interpol_det:
     COMMENT: FOE max determinant of cubic interpolation matrix
     RANGE: [0., 1.]
     default: 1.e-12
   ef_interpol_chargediff:
     COMMENT: FOE max charge difference for interpolation
     RANGE: [0., 1000.]
     default: 1.0
   mixing_after_inputguess:
     COMMENT: Mixing step after linear input guess
     EXCLUSIVE:
       0: keep the initial input guess density
       1: perform a mixing step with the default mixing parameter
       2: keep the new density, completely neglecting the input guess density
     default: 1
   iterative_orthogonalization:
     COMMENT: Iterative_orthogonalization for input guess orbitals
     default: No
   check_sumrho:
     COMMENT: Enables linear sumrho check
     default: 1
     EXCLUSIVE:
       0: No check
       1: Light check
       2: Full check
   check_overlap:
     COMMENT: Enables linear overlap check
     default: 1
     EXCLUSIVE:
       0: No check
       1: Light check
       2: Full check
   experimental_mode:
     COMMENT: Activate the experimental mode in linear scaling
     default: No
   write_orbitals:
     COMMENT: Linear scaling write KS orbitals for cubic restart (might take lot of disk space!)
     default: 0
     EXCLUSIVE:
       0: No output
       1: Output in wavelet basis
       2: In addition output wavefunction densities in interpolating scaling functions (cube file)
       3: In addition output wavefunctions in interpolating scaling functions (cube file)
   explicit_locregcenters:
     COMMENT: Linear scaling explicitly specify localization centers
     default: No
   calculate_KS_residue:
     COMMENT: Linear scaling calculate Kohn-Sham residue
     default: Yes
   intermediate_forces:
     COMMENT: Linear scaling calculate intermediate forces
     default: No
   kappa_conv:
     COMMENT: Exit kappa for extended input guess (experimental mode)
     default: 0.1
   evbounds_nsatur:
     COMMENT: Number of FOE cycles before the eigenvalue bounds are shrinked (linear)
     default: 3
   evboundsshrink_nsatur:
     COMMENT: maximal number of unsuccessful eigenvalue bounds shrinkings
     default: 4
   calculate_gap:
     COMMENT: linear scaling calculate the HOMO LUMO gap
     default: No
   loewdin_charge_analysis:
     COMMENT: linear scaling perform a Loewdin charge analysis at the end of the calculation
     default: No
   coeff_weight_analysis:
     COMMENT: linear scaling perform a Loewdin charge analysis of the coefficients for fragment calculations
     default: No
   check_matrix_compression:
     COMMENT: linear scaling perform a check of the matrix compression routines
     default: Yes
   correction_co_contra:
     COMMENT: linear scaling correction covariant / contravariant gradient
     default: Yes
   fscale_lowerbound:
     COMMENT: linear scaling lower bound for the error function decay length
     RANGE: [1.e-4,1.e-2]
     default: 5.e-3
   fscale_upperbound:
     COMMENT: linear scaling upper bound for the error function decay length
     default: 5.e-2
     RANGE: [1.e-2,1.0]
   FOE_restart:
     COMMENT: Restart method to be used for the FOE method
     EXCLUSVE:
       0: AO
       1: REFORMAT
     default: 0
   imethod_overlap:
     COMMENT: method to calculate the overlap matrices (1=old, 2=new)
     EXCLUSIVE:
       1: old
       2: new
     default: 1
   enable_matrix_taskgroups:
     COMMENT: enable the matrix taskgroups
     default: True
   hamapp_radius_incr:
     COMMENT: radius enlargement for the Hamiltonian application (in grid points)
     default: 8
     RANGE: [0,8]
   adjust_kernel_iterations:
     COMMENT: enable the adaptive ajustment of the number of kernel iterations
     default: True
   adjust_kernel_threshold:
     COMMENT: enable the adaptive ajustment of the kernel convergence threshold according to the support function convergence
     default: True
   wf_extent_analysis:
     COMMENT: perform an analysis of the extent of the support functions (and possibly KS orbitals)
     default: False
#   gps_method:
#     COMMENT: method for the Generalized Poisson Equation
#     EXCLUSIVE:
#        VAC: Vacuum (ordinary treatment)
#        PI: Polarization Iteration
#        PCG: Preconditioned Conjugate Gradient
#     default: VAC
   foe_gap:
     COMMENT: Use the FOE method to calculate the HOMO-LUMO gap at the end of a calculation
     default: False
 lin_general:
     hybrid:
       COMMENT: activate the hybrid mode; if activated, only the low accuracy values will be relevant
       default: No
     nit:
       COMMENT: number of iteration with low/high accuracy
       DESCRIPTION: |
         Maximal number of outer loop iterations (high / low accuracy).
         In each iteration both the support function and the kernel are optimized.
         When the hybrid mode is used, only the first entry is taken into account.
       RANGE: [0,1000]
       PROFILE_FROM: hybrid
       default: [100,100]
       Yes: [100, 1]
     rpnrm_cv:
       COMMENT: convergence criterion for low/high accuracy
       DESCRIPTION: |
         Convergence criterion for the outer loop iterations (high / low accuracy).
         The optimization stops if the mean change of the charge density / potential falls below this threshold.
         When the hybrid mode is used, only the first entry is taken into account.
       RANGE: [1.e-15,1.e-5]
       default: [1.e-12,1.e-12]
     conf_damping:
       COMMENT: how the confinement should be decreased, only relevant for hybrid mode; negative -> automatic
       DESCRIPTION: |
         Prescription how the prefactor for the confining potential should be decreased
         * negative value => automatic adjustment (recommended)
         * positive value => at each iteration the prefactor is multiplied with the specified value
         This variable is only relevant for the hybrid mode.
       RANGE: [-1.0,1.0]
       default: -0.5
     taylor_order:
       COMMENT: order of the Taylor approximation; 0 -> exact
       DESCRIPTION: |
         Indicates how the matrix powers are calculated:
         * n<0 => Laura's method of order n
         * n=0 => exact calculation
         * n>0 => Taylor series of order n
       RANGE: [-100,10000]
       default: 0
     max_inversion_error:
       COMMENT: linear scaling maximal error of the Taylor approximations to calculate the inverse of the overlap matrix
       DESCRIPTION: |
         Maximal error of the Taylor approximations which are used to  calculate the inverse of the overlap matrix.
         If this error is larger than the specified value, the order of the Taylor approximation is increased.
         The default value is set very large, such such in this case no automatic adjustment is performed.
       default: 1.d0
       RANGE: [1.e-20,1.0]
     output_wf:
       COMMENT: output basis functions; 0 no output, 1 formatted output, 2 Fortran bin, 3 ETSF
       DESCRIPTION: |
         Indicates how the support functions should be written to disk at the end of the run:
          *  0 => None
          *  1 => Wavelet, Plain text
          *  2 => Wavelet, Fortran binary
          *  3 => Wavelet, ETSF file format
          * 10 => None
          * 11 => Wavelet and Interpolating Scaling Function (density), Plain text
          * 12 => Wavelet and Interpolating Scaling Function (density), Fortran binary
          * 13 => Wavelet and Interpolating Scaling Function (density), ETSF file format
          * 20 => None
          * 21 => Wavelet and Interpolating Scaling Function (wavefunction), Plain text
          * 22 => Wavelet and Interpolating Scaling Function (wavefunction), Fortran binary
          * 23 => Wavelet and Interpolating Scaling Function (wavefunction), ETSF file format
       default: 0
       EXCLUSIVE:
         0:  None
         1:  Wavelet, Plain text
         2:  Wavelet, Fortran binary
         3:  Wavelet, ETSF file format
         10: None
         11: Wavelet and Interpolating Scaling Function, Plain text
         12: Wavelet and Interpolating Scaling Function, Fortran binary
         13: Wavelet and Interpolating Scaling Function, ETSF file format
         10: None
         11: Wavelet and Interpolating Scaling Function (density), Plain text
         12: Wavelet and Interpolating Scaling Function (density), Fortran binary
         13: Wavelet and Interpolating Scaling Function (density), ETSF file format
         20: None
         21: Wavelet and Interpolating Scaling Function (wavefunction), Plain text
         22: Wavelet and Interpolating Scaling Function (wavefunction), Fortran binary
         23: Wavelet and Interpolating Scaling Function (wavefunction), ETSF file format
     output_mat:
       COMMENT: output sparse matrices; 0 no output, 1 formatted sparse, 11 formatted dense, 21 formatted both
       DESCRIPTION: |
         Indicates how the support functions should be written to disk at the end of the run:
          *  0 => None
          *  1 => Plain text in sparse format
          * 11 => Plain text in dense format
          * 21 => Plain text in both formats
       default: 0
       EXCLUSIVE:
         0:  None
         1:  Plain text sparse
         11: Plain text dense
         21: Plain text sparse and dense
     output_coeff:
       COMMENT: output KS coefficients; 0 no output, 1 formatted output
       DESCRIPTION: |
         Indicates how the support functions should be written to disk at the end of the run:
          *  0 => None
          *  1 => Plain text
       default: 0
       EXCLUSIVE:
         0:  None
         1:  Plain text
     output_fragments:
       COMMENT: output support functions, kernel and coeffs; 0 fragments and full system, 1 fragments only, 2 full system only
       DESCRIPTION: |
         Indicates how the support functions should be written to disk at the end of the run:
          *  0 => Fragments and full system
          *  1 => Fragments only
          *  2 => Full system only
       default: 0
       EXCLUSIVE:
         0:  Fragments and full system
         1:  Fragments only
         2:  Full system only
     kernel_restart_mode:
       COMMENT: method for restarting kernel; 0 kernel, 1 coefficients, 2 random, 3 diagonal, 4 support function weights
       DESCRIPTION: |
         Indicates how the kernel should be generated for a restart calculation:
          *  0 => Density kernel
          *  1 => Coefficients
          *  2 => Random
          *  3 => Diagonal kernel, i.e. support functions scaled by number of electrons (per fragment)
          *  4 => Support functions weights
       default: 0
       EXCLUSIVE:
         0:  Density kernel
         1:  Coefficients
         2:  Random
         3:  Diagonal kernel
         4:  Support function weights
       #Here follow some shortcuts
       kernel: 0
       coeff: 1
       random: 2
       diag: 3
       weight: 4
     kernel_restart_noise:
       COMMENT: add random noise to kernel or coefficients when restarting
       DESCRIPTION: |
         Indicates how much noise should be added to kernel or coefficients for a restart calculation
       default: 0.0d0
       RANGE: [0.0,1.0]
     frag_num_neighbours:
       COMMENT: number of neighbours to output for each fragment
       DESCRIPTION: |
         Indicates how many neighbouring atoms should be written to frag_env.xyz  - only allow for a small number of neighbours
       RANGE: [0,4]
       default: 0
     frag_neighbour_cutoff:
       COMMENT: number of neighbours to output for each fragment
       DESCRIPTION: |
         Distance (in bohr) beyond which neighbouring atoms are not included in frag_env.xyz
       RANGE: [0,100]
       default: 12.0d0
     cdft_lag_mult_init:
       COMMENT: CDFT initial value for Lagrange multiplier
       DESCRIPTION: |
         The sign is set automatically based on the charge to be constrained
       default: 0.05d0
       RANGE: [0.0,10.0]
     cdft_conv_crit:
       COMMENT: CDFT convergence threshold for the constrained charge
       DESCRIPTION: |
         possible value: 1 positive real number
       default: 1.e-2
       RANGE: [1.e-20,1.0]
     calc_dipole:
       DESCRIPTION: |
         Indicates whether the dipole moment should be calculated after the run or not
       COMMENT: calculate dipole
       default: No
     calc_quadrupole:
       DESCRIPTION: |
         Indicates whether the quadrupole moment should be calculated after the run or not
       COMMENT: calculate quadrupole
       default: No
# this name might be misleading
     subspace_diag: #called calc_ks, to be renamed
       COMMENT: diagonalization at the end
       DESCRIPTION: |
         Indicates whether a diagonalization shall be performed at the end of the run
       default: No
     extra_states:
       COMMENT: extra states to optimize (dmin only)
       default: 0
       RANGE: [0, 10000]
     calculate_onsite_overlap:
       COMMENT: calculate the onsite overlap matrix (has only an effect if the matrices are all written to disk)
       default: No
     charge_multipoles:
       COMMENT: Calculate the atom-centered multipole coefficients; 0 no, 1 old approach Loewdin, 2 new approach Projector
       DESCRIPTION: |
         Calculate the multipole expansion coefficients of the atomic charge which can then be used to establish a QM/MM coupling.
         Possible values are:
         * 0 => no calculation
                    * 1 => new approach using Loewdin and orthogonalized support functions
                    * 2 => new approach using simple projector and orthogonalized support functions
                    #* 3 => new approach using full projector and orthogonalized support functions
                    * 11 => same a 1, but with non-orthogonalized support functions
                    * 12 => same as 2, but with non-orthogonalized support functions
                    #* 13 => same as 3, but with non-orthogonalized support functions
       default: 0
       EXCLUSIVE:
         0: no calculation
         1: new approach using Loewdin and orthogonalized support functions
         2: new approach using simple projector and orthogonalized support functions
         #3: new approach using full projector and orthogonalized support functions
         11: same a 1, but with non-orthogonalized support functions
         12: same as 2, but with non-orthogonalized support functions
         #13: same as 3, but with non-orthogonalized support functions
     support_function_multipoles:
       COMMENT: Calculate the multipole moments of the support functions
       default: False
#Parameters for the localised basis set (or support function) for the linear scaling version
 lin_basis:
     nit:
       COMMENT: maximal number of iterations in the optimization of the support functions
       DESCRIPTION: |
         Maximal number of iterations in the optimization of the support functions.
         The first number is used for the low accuracy part, the second one for the high accuracy part.
         If the hybrid mode is used, only the first value is taken into account.
       RANGE: [0,100]
       default: [4,5]
     nit_ig:
       COMMENT:  maximal number of iterations to optimize the support functions in the extended input guess (experimental mode only)
       RANGE: [0,100]
       default: 50 #just for backward compatibility, should be smaller
     idsx:
       COMMENT: DIIS history for optimization of the support functions (low/high accuracy); 0 -> SD
       DESCRIPTION: |
         Indicates the method with which the support functions are optimized
          * n=0 => steepest descent
          * n>0 => DIIS with history length n
       RANGE: [0,20]
       default: [6,6]
     gnrm_cv:
       COMMENT: convergence criterion for the optimization of the support functions (low/high accuracy)
       DESCRIPTION: |
         Convergence criterion for optimization of the support functions (high / low accuracy).
         The optimization stops if the mean gradient norm falls below this threshold.
         When the hybrid mode is used, only the first entry is taken into account.
       RANGE: [1.e-6,1.0]
       default: [1.e-2,1.e-4]
     gnrm_ig:
       COMMENT: convergence criterion for the optimization of the support functions in the extended input guess (experimental mode only)
       RANGE: [1.e-5,10.0]
       default: 1.e-3 #just for backward compatibility, should be larger
     deltae_cv:
       COMMENT: total relative energy difference to stop the optimization ('experimental_mode' only)
       DESCRIPTION: |
         The optimization of the support functions stops if the total relative gain in the target function
         during the given cycle of support function optimization falls below this threshold
       RANGE: [1.e-6,1.e-1]
       default: 1.e-4
     gnrm_dyn:
       COMMENT: dynamic convergence criterion ('experimental_mode' only)
       DESCRIPTION: |
         From this value the effective dynamic convergence criterion is calculated by a division by kappa.
         Then the optimization of the support functions stops if the mean gradient norm falls
         below this effective dynamic convergence criterion
         and is at the same time smaller than the value of min_gnrm_for_dynamic.
         The specified value should be approximately 10 times smaller than the value of gnrm_cv.
         This value is only used for the experimental mode.
       RANGE: [1.e-7,1.e-1]
       default: 1.e-4
     min_gnrm_for_dynamic:
       COMMENT: minimal gnrm to active the dynamic gnrm criterion
       DESCRIPTION: |
         The dynamic convergence criterion (specified by gnrm_dyn) is only active if the mean gradient norm
         of the support functions is below this threshold
       RANGE: [1.e-7,1.0]
       default: 1.e-3
     alpha_diis:
       COMMENT: multiplicator for DIIS
       DESCRIPTION: |
                    possible value: 2 positive real numbers
                    The support functions gradient is multiplied by this number before being used for the DIIS optimization.
                    The first entry for the low accuracy part, the second one for the high accuracy part.
                    When the hybrid mode is used, only the first entry is taken into account.
       RANGE: [0.1,10]
       default: 1.0
     alpha_sd:
       COMMENT: initial step size for SD
       DESCRIPTION: |
         The initial step size which is used to optimize the support functions with steepest descent.
         If the specified value is not appropriate, it will be adjusted automatically.
         The first entry is used for the low accuracy part, the second one for the high accuracy part.
         When the hybrid mode is used, only the first entry is taken into account.
       RANGE: [1.e-4,10.0]
       default: 1.0
     nstep_prec:
       COMMENT: number of iterations in the preconditioner
       DESCRIPTION: |
         Indicates how many iterations in the preconditioning of the gradient shall be performed
       RANGE: [1,30]
       default: 5
     fix_basis:
       COMMENT: fix the support functions if the density change is below this threshold
       RANGE: [1.e-14,1.e-6]
       default: 1.e-10
     correction_orthoconstraint:
       COMMENT: correction for the slight non-orthonormality in the orthoconstraint
       DESCRIPTION: |
         Indicates whether the slight non-orthogonality of the support functions
         should be taken into account during the application of the orthogonality constraint
           - 0 => take into account
           - 1 => don't take into account
       default: 1
       RANGE:  [0,1]
 #Parameters for the calculation of the kernel (linear scaling version)
 lin_kernel:
     nstep:
       COMMENT: number of steps taken when updating the coefficients via direct minimization for each iteration of the density kernel loop
       DESCRIPTION: |
         Indicates the number of steps taken when updating the coefficients
         via direct minimization for each iteration of the density kernel loop.
         The first entry is used for the low accuracy part, the second one for the high accuracy part.
         When the hybrid mode is used, only the first entry is taken into account.
       RANGE: [0,100]
       default: [1,1]
     nit:
       COMMENT: number of iterations in the (self-consistent) optimization of the density kernel
       DESCRIPTION: |
         Indicates the number of iterations in the (self-consistent) optimization of the density kernel.
         The first entry is used for the low accuracy part, the second one for the high accuracy part.
         When the hybrid mode is used, only the first entry is taken into account.
       RANGE: [0,1000]
       default: [5,5]
     # check whether there are different DIIS histories...
     idsx_coeff:
       COMMENT: DIIS history for direct mininimization
       default: [0,0]
     idsx:
       COMMENT: mixing method; 0 -> linear mixing, >=1 -> Pulay mixing
       DESCRIPTION: |
         Indicates how the density / potential mixing shall be performed:
         n=0 => linear mixing
         n=1 => Pulay mixing with history length n
         The first entry is used for the low accuracy part, the second one for the high accuracy part.
         When the hybrid mode is used, only the first entry is taken into account.
       RANGE: [0,20]
       default: [0,0]
     alphamix:
       COMMENT: mixing parameter (low/high accuracy)
       DESCRIPTION: |
         Indicates the mixing parameter used for the mixing of the charge density / potential.
         The larger the value, the more of the previous value will be kept.
         The first entry is used for the low accuracy part, the second one for the high accuracy part.
         When the hybrid mode is used, only the first entry is taken into account.
       RANGE: [0.0,1.0]
       default: [0.5,0.5]
     gnrm_cv_coeff:
       COMMENT: convergence criterion on the gradient for direct minimization
       DESCRIPTION: |
         Convergence criterion on the gradient for direct minimization.
         The first entry is used for the low accuracy part, the second one for the high accuracy part.
         When the hybrid mode is used, only the first entry is taken into account.
       default: [1.e-5,1.e-5]
     rpnrm_cv:
       COMMENT: convergence criterion (change in density/potential) for the kernel optimization
       DESCRIPTION: |
         The optimization of the density kernel is stopped as soon as the mean change
         of the charge density / potential between two iterations falls below this threshold.
         The first entry is used for the low accuracy part, the second one for the high accuracy part.
         When the hybrid mode is used, only the first entry is taken into account.
       RANGE: [1.e-14,1.e-5]
       default: [1.e-10,1.e-10]
     linear_method:
       COMMENT: method to optimize the density kernel
       DESCRIPTION: |
         Indicates the method with which the density kernel is optimized:
         * DIRMIN => direct minimization
         * DIAG => diagonalization with density mixing
         * FOE => Fermi Operator Expansion
         * PEXSI => PEXSI library
       EXCLUSIVE:
         DIRMIN: direct minimization
         DIAG: diagonalization
         FOE: Fermi Operator Expansion
         PEXSI: external PEXSI lbrary
       default: DIAG
     mixing_method:
       COMMENT: quantity to be mixed
       DESCRIPTION: |
         Indicates which quantity should be used for the mixing procedure:
          DEN => density mixing
          POT => potential mixing
       EXCLUSIVE:
         DEN: density mixing
         POT: potential mixing
       default: DEN
     alpha_sd_coeff:
       COMMENT: initial step size for SD for direct minimization
       default: 0.2
     alpha_fit_coeff:
       COMMENT: Update the SD step size by fitting a quadratic polynomial
       DESCRIPTION: |
         Update the SD step size by fitting a quadratic polynomial to the energy
         along the direction of the gradient during direct mininimization.
       default: No
     eval_range_foe:
       COMMENT: Lower and upper bound of the eigenvalue spectrum, will be adjusted automatically if chosen unproperly
       DESCRIPTION: |
         Indicates the lower and upper bound of the eigenvalue spectrum which is used for the Fermi Operator Expansion.
         This spectrum will be adjusted automatically if not chosen appropriately.
       RANGE: [-10.0,10.0]
       default: [-0.5,0.5]
     fscale_foe:
       COMMENT: decay length of the error function
       DESCRIPTION: |
         Indicates the decay length of the error function which is used by the Fermi Operator Expasion to construct the density kernel.
         This value will be adjusted automatically if not chosen appropriately.
       RANGE: [1.e-3,5.e-2]
       default: 2.e-2
     coeff_scaling_factor:
       COMMENT: factor to scale the gradient in direct minimization
       DESCRIPTION: |
         Specifies a scaling factor for the coefficient gradient, recommended to be around 0.1 - 0.5 for CDFT, fragment calculations
         or systems where convergence is unstable.
       default: 1.0
       RANGE: [0.0,1.e1]
     pexsi_npoles:
       COMMENT: number of poles used by PEXSI
       DESCRIPTION: number of poles used by PEXSI to calculate the density kernel from the Hamiltonian and overlap matrices
       default: 40
       RANGE: [20,200]
     pexsi_mumin:
       COMMENT: Initial guess for the lower bound of the chemical potential used by PEXSI
       DESCRIPTION: |
         Initial guesss for the lower bound of the chemical potential (in hartree?)
         used by PEXSI, will be adjusted automatically later.
       default: -1.0
       RANGE: [-5.0,5.0]
     pexsi_mumax:
       COMMENT: initial guess for the upper bound of the chemical potential used by PEXSI
       DESCRIPTION: initial guesss for the upper bound of the chemical potential (in hartree?) used by PEXSI, will be adjusted automatically later
       default: 1.0
       RANGE: [-5.0,5.0]
     pexsi_mu:
       COMMENT: initial guess for the  chemical potential used by PEXSI
       DESCRIPTION: initial guesss for the chemical potential (in hartree?) used by PEXSI, will be adjusted automatically later
       default: 0.5
       RANGE: [-5.0,5.0]
     pexsi_temperature:
       COMMENT: temperature used by PEXSI
       DESCRIPTION: temperature (in atomic units?) used by PEXSI
       default: 1.e-3
       RANGE: [0.0,1.0]
     pexsi_tol_charge:
       COMMENT: charge tolerance used PEXSI
       DESCRIPTION: tolerance on the number of electrons used by PEXSI
       default: 1.e-3
       RANGE: [1.e-10,1.0]
#Parameters to define the localized basis set or support functions (linear scaling version)
 lin_basis_params:
     nbasis:
       COMMENT: Number of support functions per atom
       DESCRIPTION: |
                    Indicates the number of support fuctions centered on this atom type. Possible values are:
                     * 1 (s orbital type)
                     * 4 (s,p orbital types)
                     * 9 (s,p,d orbital types)
                     * 16 (s,p,d,f orbital types)
       EXCLUSIVE:
         1: s orbital type
         4: s,p orbital types
         9: s,p,d orbital types
         16: s,p,d,f orbital types
       default: 4
     ao_confinement:
       COMMENT: Prefactor for the input guess confining potential
       DESCRIPTION: |
                    Indicates the prefactor of the confining potential
                    of this atom type which is used to generate the input guess.
       RANGE: [-1.0,10.0]
       default: 8.3e-3
     confinement:
       COMMENT: Prefactor for the confining potential (low/high accuracy)
       DESCRIPTION: |
                    Indicates the prefactor of the confining potential of this atom type.
                    The first entry is used for the low accuracy part, the second one for the high accuracy part.
                    When the hybrid mode is used, only the first entry is taken into account.
       RANGE: [-1.0,10.0]
       default: [8.3e-3,0.0]
     rloc:
       COMMENT: Localization radius for the support functions
       DESCRIPTION: |
                    Indicates the cutoff radius for the support functions.
                    The first entry is used for the low accuracy part, the second one
                    for the high accuracy part; the second value must not be smaller than the first one.
                    When the hybrid mode is used, only the first entry is taken into account.
       RANGE: [2.0,1000.0]
       default: [7.0,7.0]
     rloc_kernel:
       COMMENT: Localization radius for the density kernel
       DESCRIPTION: |
                    Indicates the cutoff radius for the density kernel.
                    Must be at least as large as the support function cutoff
                    plus 8 times the grid spacing; will be adjusted automatically if it is chosen too small.
       RANGE: [2.0,1000.0]
       default: 9.0
     rloc_kernel_foe:
       COMMENT: cutoff radius for the FOE matrix vector multiplications
       DESCRIPTION: |
                    Indicates the cutoff radius used for the matrix vector multiplications.
                    Must be at least as large as the kernel cutoff.
       RANGE: [2.0,1000]
       default: 14.0
--- #here starts the document of possible profiles, that have to be evoked with the 'import' keyword
linear_accurate:
  COMMENT: Appropriate input parameters for a high accuracy linear scaling calculation
  DESCRIPTION: |
          This profile should be chosen if highly accurate energy differences are required.
  dft:
    hgrids: accurate
    ixc: PBE
    inputpsiid: linear
  perf:
    ef_interpol_chargediff: 1.0
    experimental_mode: Yes
    correction_co_contra: Yes
    #check_sumrho: 1
    #calculate_KS_residue: No
    #check_matrix_compression: No
  lin_general:
    hybrid: Yes
    taylor_order: 1015
    max_inversion_error: 5.0e-8
  lin_basis:
    nit: 8
    idsx: 8
    gnrm_cv: 1.e-3
    gnrm_dyn: 1.e-4
    deltae_cv: 5.e-5
    min_gnrm_for_dynamic: 2.e-3
    alpha_diis: 0.5
    alpha_sd: 0.5
    nstep_prec: 6
    fix_basis: 1.0e-12
    correction_orthoconstraint: 0
  lin_kernel:
    nit: 4
    idsx: 6
    alphamix: 0.1
    rpnrm_cv: [1.e-12,1.e-12]
    linear_method: FOE
linear_moderate:
  COMMENT: Appropriate input parameters for a moderate accuracy linear scaling calculation
  DESCRIPTION: |
          This profile should be chosen if accurate forces are required,
          but there is no need for extremely accurate energies.
  dft:
    hgrids: accurate
    ixc: PBE
    inputpsiid: linear
  perf:
    ef_interpol_chargediff: 1.0
    experimental_mode: Yes
    correction_co_contra: Yes
  lin_general:
    hybrid: Yes
    taylor_order: 10
  lin_basis:
    nit: [10,10]
    gnrm_cv: [2.e-3,2.e-3]
    gnrm_dyn: 2.e-4
    deltae_cv: 5.e-5
    min_gnrm_for_dynamic: 4.e-3
    alpha_diis: 0.5
    alpha_sd: 0.5
    nstep_prec: 6
    fix_basis: 1.e-11
    correction_orthoconstraint: 0
  lin_kernel:
    nit: [3,3]
    idsx: [6,6]
    alphamix: [0.2,0.2]
    rpnrm_cv: [1.e-11,1.e-11]
    linear_method: FOE
linear_fast:
  COMMENT: Appropriate input parameters for a low accuracy linear scaling calculation
  DESCRIPTION: |
          This profile should be chosen if speed is more important than accuracy.
  dft:
    hgrids: accurate
    ixc: PBE
    inputpsiid: linear
  perf:
    ef_interpol_chargediff: 1.0
    experimental_mode: Yes
    correction_co_contra: Yes
  lin_general:
    hybrid: Yes
    taylor_order: 10
  lin_basis:
    nit: [10,10]
    gnrm_cv: [4.e-3,4.e-3]
    gnrm_dyn: 4.e-4
    deltae_cv: 5.e-5
    min_gnrm_for_dynamic: 8.e-3
    alpha_diis: 0.5
    alpha_sd: 0.5
    nstep_prec: 6
    fix_basis: 1.e-10
    correction_orthoconstraint: 0
  lin_kernel:
    nit: [10,10]
    idsx: [6,0]
    alphamix: [0.2,0.2]
    rpnrm_cv: [1.e-10,1.e-10]
    linear_method: FOE
mixing:
  COMMENT: To be used for metallic systems
  DECRIPTION: |
           Parameters for the mixing scheme associated to the diagonalization method.
  dft:
   gnrm_cv: 1.e-6
   nrepmax: 1
   itermax: 3
   ncong: 5
   idsx: 0
  mix:
   iscf: 17
   itrpmax: 200
   rpnrm_cv: 1.E-12
   norbsempty: 120
   tel: 0.01
   alphamix: 0.8
   alphadiis: 1.d0
linear:
 COMMENT: Linear parameters sufficient for PDoS, charge analysis, MD
 DESCRIPTION: |
         Basic parameters to perform a linear calculation.
 dft:
   hgrids: 0.50
   disablesym: Yes
   inputpsiid: linear
 perf:
   ef_interpol_chargediff: 1.0
   check_sumrho: 1
   check_overlap: 1
   experimental_mode: Yes
   calculate_KS_residue: No
   check_matrix_compression: No
   correction_co_contra: Yes
   store_index: No
   mixing_after_inputguess: 1
   kappa_conv: 0.1
   FOE_restart: 1
   hamapp_radius_incr: 6
 lin_general:
   hybrid: Yes
   nit: 50
   taylor_order: 1020
   max_inversion_error: 5.0e-8
   rpnrm_cv: 1.0e-11
   output_mat: 1
   output_coeff: 0
   charge_multipoles: 11
 lin_basis:
   nit: 8
   idsx: 8
   gnrm_cv: 2.0e-3
   deltae_cv: 1.0e-4
   min_gnrm_for_dynamic: 4.0e-3
   alpha_diis: 0.5
   alpha_sd: 0.5
   nstep_prec: 6
   fix_basis: 1.0e-12
   correction_orthoconstraint: 0
   gnrm_ig: 1.e-1
 lin_kernel:
   nstep: 10
   nit: 6
   idsx_coeff: [6, 0]
   idsx: 6
   rpnrm_cv: 1.0e-8
   alphamix: 0.1
   linear_method: FOE
   eval_range_foe: [-1.0, 1.0]
   fscale_foe: 5.0e-2
 lin_basis_params:
   ao_confinement: -1.0
   confinement: -1.0
   rloc_kernel: 10.0
   rloc_kernel_foe: 12.0
   H:  {nbasis: 1, rloc: 5.0}
   C:  {nbasis: 4, rloc: 5.5}
   N:  {nbasis: 4, rloc: 5.5}
   O:  {nbasis: 4, rloc: 5.5}
   P:  {nbasis: 4, rloc: 6.0}
   S:  {nbasis: 4, rloc: 6.0}
   Cl: {nbasis: 4, rloc: 6.0}
   Na: {nbasis: 1, rloc: 7.5}
   K:  {nbasis: 1, rloc: 8.0}
   Sn: {nbasis: 4, rloc: 6.5}
md:
  COMMENT: Molecular dynamics input parameters for H2O molecules
  geopt:
    method: AB6MD
    ionmov: 8
    dtion: 20.0
    noseinert: 30.0<|MERGE_RESOLUTION|>--- conflicted
+++ resolved
@@ -1122,15 +1122,11 @@
      COMMENT: Time-Dependent DFT method
      EXCLUSIVE:
        none: no tddft post-processing
-<<<<<<< HEAD
        TDA: Casida's LR-TDDFT using Tamm-Dancoff Approximation
        full: Full Casida's LR-TDDFT
-=======
-       TDA: Tamm Dancoff approximation
      default: none
    decompose_perturbation:
      COMMENT: Indicate the directory of the perturbation to be decomposed in the basis of empty states
->>>>>>> 3798dd88
      default: none
 #overall run setup
  mode:
