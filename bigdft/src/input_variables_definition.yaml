--- conflicted
+++ resolved
@@ -139,21 +139,12 @@
        Large values of ncong lead to a smaller number of iterations in the wavefunction optimization and better
        forces, but each iteration is more costly.
        So an optimal compromise value has to be found.
-<<<<<<< HEAD
-=======
-
-
->>>>>>> 424575b7
      RANGE: [0, 20]
      default: 6
    idsx:
      COMMENT: Wfn. diis history
      DESCRIPTION: |
        idsx gives the history length of the DIIS convergence
-<<<<<<< HEAD
-=======
-
->>>>>>> 424575b7
        acceleration in the wavefunction optimization. 6 is usually a good value for fast convergence.
 
        In case of convergence problems it can be advantageous to switch off DIIS by setting idsx = 0. The memory
@@ -424,11 +415,7 @@
    calculate_strten:
      COMMENT: Boolean to activate the calculation of the stress tensor. Might be set to No for performance reasons
      DESCRIPTION: |
-<<<<<<< HEAD
       In some cases, for example when doing MD for fixed volume systems, it might be useful to disable the 
-=======
-      In some cases, for example when doing MD for fixed volume systems, it might be useful to disable the
->>>>>>> 424575b7
       calculation of the stress tensor, to save computational time.
      default: Yes
    plot_mppot_axes:
@@ -971,11 +958,7 @@
      RANGE: [0, 99999.0]
      default: 20.d0
    no_translation:
-<<<<<<< HEAD
      COMMENT: Logical input to set translational correction   
-=======
-     COMMENT: Logical input to set translational correction
->>>>>>> 424575b7
      default: No
    thermostat:
      COMMENT: Activates a thermostat for MD
@@ -1740,11 +1723,7 @@
      deltae_cv:
        COMMENT: total relative energy difference to stop the optimization ('experimental_mode' only)
        DESCRIPTION: |
-<<<<<<< HEAD
          The optimization of the support functions stops if the total relative gain in the target function 
-=======
-         The optimization of the support functions stops if the total relative gain in the target function
->>>>>>> 424575b7
          during the given cycle of support function optimization falls below this threshold
        RANGE: [1.e-6,1.e-1]
        default: 1.e-4
@@ -1752,13 +1731,8 @@
        COMMENT: dynamic convergence criterion ('experimental_mode' only)
        DESCRIPTION: |
          From this value the effective dynamic convergence criterion is calculated by a division by kappa.
-<<<<<<< HEAD
          Then the optimization of the support functions stops if the mean gradient norm falls 
          below this effective dynamic convergence criterion 
-=======
-         Then the optimization of the support functions stops if the mean gradient norm falls
-         below this effective dynamic convergence criterion
->>>>>>> 424575b7
          and is at the same time smaller than the value of min_gnrm_for_dynamic.
          The specified value should be approximately 10 times smaller than the value of gnrm_cv.
          This value is only used for the experimental mode.
@@ -1767,11 +1741,7 @@
      min_gnrm_for_dynamic:
        COMMENT: minimal gnrm to active the dynamic gnrm criterion
        DESCRIPTION: |
-<<<<<<< HEAD
          The dynamic convergence criterion (specified by gnrm_dyn) is only active if the mean gradient norm 
-=======
-         The dynamic convergence criterion (specified by gnrm_dyn) is only active if the mean gradient norm
->>>>>>> 424575b7
          of the support functions is below this threshold
        RANGE: [1.e-7,1.0]
        default: 1.e-3
@@ -1806,11 +1776,7 @@
      correction_orthoconstraint:
        COMMENT: correction for the slight non-orthonormality in the orthoconstraint
        DESCRIPTION: |
-<<<<<<< HEAD
          Indicates whether the slight non-orthogonality of the support functions 
-=======
-         Indicates whether the slight non-orthogonality of the support functions
->>>>>>> 424575b7
          should be taken into account during the application of the orthogonality constraint
            - 0 => take into account
            - 1 => don't take into account
@@ -1821,11 +1787,7 @@
      nstep:
        COMMENT: number of steps taken when updating the coefficients via direct minimization for each iteration of the density kernel loop
        DESCRIPTION: |
-<<<<<<< HEAD
          Indicates the number of steps taken when updating the coefficients 
-=======
-         Indicates the number of steps taken when updating the coefficients
->>>>>>> 424575b7
          via direct minimization for each iteration of the density kernel loop.
          The first entry is used for the low accuracy part, the second one for the high accuracy part.
          When the hybrid mode is used, only the first entry is taken into account.
@@ -1872,11 +1834,7 @@
      rpnrm_cv:
        COMMENT: convergence criterion (change in density/potential) for the kernel optimization
        DESCRIPTION: |
-<<<<<<< HEAD
          The optimization of the density kernel is stopped as soon as the mean change 
-=======
-         The optimization of the density kernel is stopped as soon as the mean change
->>>>>>> 424575b7
          of the charge density / potential between two iterations falls below this threshold.
          The first entry is used for the low accuracy part, the second one for the high accuracy part.
          When the hybrid mode is used, only the first entry is taken into account.
@@ -1912,13 +1870,8 @@
      alpha_fit_coeff:
        COMMENT: Update the SD step size by fitting a quadratic polynomial
        DESCRIPTION: |
-<<<<<<< HEAD
          Update the SD step size by fitting a quadratic polynomial to the energy 
          along the direction of the gradient during direct mininimization.     
-=======
-         Update the SD step size by fitting a quadratic polynomial to the energy
-         along the direction of the gradient during direct mininimization.
->>>>>>> 424575b7
        default: No
      eval_range_foe:
        COMMENT: Lower and upper bound of the eigenvalue spectrum, will be adjusted automatically if chosen unproperly
@@ -1949,11 +1902,7 @@
      pexsi_mumin:
        COMMENT: Initial guess for the lower bound of the chemical potential used by PEXSI
        DESCRIPTION: |
-<<<<<<< HEAD
          Initial guesss for the lower bound of the chemical potential (in hartree?) 
-=======
-         Initial guesss for the lower bound of the chemical potential (in hartree?)
->>>>>>> 424575b7
          used by PEXSI, will be adjusted automatically later.
        default: -1.0
        RANGE: [-5.0,5.0]
@@ -1996,11 +1945,7 @@
      ao_confinement:
        COMMENT: Prefactor for the input guess confining potential
        DESCRIPTION: |
-<<<<<<< HEAD
                     Indicates the prefactor of the confining potential 
-=======
-                    Indicates the prefactor of the confining potential
->>>>>>> 424575b7
                     of this atom type which is used to generate the input guess.
        RANGE: [0.0,10.0]
        default: 8.3e-3
@@ -2016,11 +1961,7 @@
        COMMENT: Localization radius for the support functions
        DESCRIPTION: |
                     Indicates the cutoff radius for the support functions.
-<<<<<<< HEAD
                     The first entry is used for the low accuracy part, the second one 
-=======
-                    The first entry is used for the low accuracy part, the second one
->>>>>>> 424575b7
                     for the high accuracy part; the second value must not be smaller than the first one.
                     When the hybrid mode is used, only the first entry is taken into account.
        RANGE: [2.0,1000.0]
@@ -2029,11 +1970,7 @@
        COMMENT: Localization radius for the density kernel
        DESCRIPTION: |
                     Indicates the cutoff radius for the density kernel.
-<<<<<<< HEAD
                     Must be at least as large as the support function cutoff 
-=======
-                    Must be at least as large as the support function cutoff
->>>>>>> 424575b7
                     plus 8 times the grid spacing; will be adjusted automatically if it is chosen too small.
        RANGE: [2.0,1000.0]
        default: 9.0
@@ -2084,11 +2021,7 @@
 linear_moderate:
   COMMENT: Appropriate input parameters for a moderate accuracy linear scaling calculation
   DESCRIPTION: |
-<<<<<<< HEAD
           This profile should be chosen if accurate forces are required, 
-=======
-          This profile should be chosen if accurate forces are required,
->>>>>>> 424575b7
           but there is no need for extremely accurate energies.
   dft:
     hgrids: accurate
