--- conflicted
+++ resolved
@@ -2457,7 +2457,6 @@
  end subroutine orbs_get_gap
 
 
-<<<<<<< HEAD
 !!subroutine eFermi_nosmearing(iproc,orbs)
 !!   use module_base
 !!   use module_types
@@ -2470,6 +2469,7 @@
 !!   real(gp) :: charge
 !!   real(wp) :: eF
 !!
+!!   call f_routine(id='eFermi_nosmearing')
 !!   !SM: I think iu and id should be initialized to these values, in case the
 !!   ! large if will not be executed.
 !!   iu=orbs%norbu
@@ -2533,87 +2533,10 @@
 !!      orbs%occup(iorb+orbs%norbu)=0.0_gp
 !!   end do
 !!
+!!   call f_release_routine()
+!!
 !!END SUBROUTINE eFermi_nosmearing
-=======
-subroutine eFermi_nosmearing(iproc,orbs)
-   use module_base
-   use module_types
-   use yaml_output
-   implicit none
-   integer, intent(in) :: iproc
-   type(orbitals_data), intent(inout) :: orbs
-   !local variables
-   integer :: iu,id,n,nzeroorbs,ikpt,iorb
-   real(gp) :: charge
-   real(wp) :: eF
-
-   call f_routine(id='eFermi_nosmearing')
-   !SM: I think iu and id should be initialized to these values, in case the
-   ! large if will not be executed.
-   iu=orbs%norbu
-   id=orbs%norbd
-   eF = 0._wp
-   do ikpt=1,orbs%nkpts
-      !number of zero orbitals for the given k-point
-      nzeroorbs=0
-      !overall charge of the system
-      charge=0.0_gp
-      do iorb=1,orbs%norb
-         if (orbs%occup(iorb+(ikpt-1)*orbs%norb) == 0.0_gp) then
-            nzeroorbs=nzeroorbs+1
-         else
-            charge=charge+orbs%occup(iorb+(ikpt-1)*orbs%norb)
-         end if
-      end do
-      if (nzeroorbs /= 0 .and. orbs%norbd .gt.0) then
-         do iorb=1,orbs%norbu-1
-            if (orbs%eval((ikpt-1)*orbs%norb+iorb) > orbs%eval((ikpt-1)*orbs%norb+iorb+1)) &
-               &   write(*,*) 'wrong ordering of up EVs',iorb,iorb+1
-         end do
-         do iorb=1,orbs%norbd-1
-            if (orbs%eval((ikpt-1)*orbs%norb+iorb+orbs%norbu) > orbs%eval((ikpt-1)*orbs%norb+iorb+1+orbs%norbu))&
-               &   write(*,*) 'wrong ordering of dw EVs',iorb+orbs%norbu,iorb+1+orbs%norbu
-         enddo
-
-         iu=0
-         id=0
-         n=0
-         do while (real(n,gp) < charge)
-            if (orbs%eval((ikpt-1)*orbs%norb+iu+1) <= orbs%eval((ikpt-1)*orbs%norb+id+1+orbs%norbu)) then
-               iu=iu+1
-               eF=orbs%eval((ikpt-1)*orbs%norb+iu+1)
-            else
-               id=id+1
-               eF=orbs%eval((ikpt-1)*orbs%norb+id+1+orbs%norbu)
-            endif
-            n=n+1
-         enddo
-         if (iproc==0) then
-            !write(*,'(1x,a,1pe21.14,a,i4)') 'Suggested Homo energy level',eF,', Spin polarization',iu-id
-            call yaml_map('Suggested Fermi Level',ef,fmt='(1pe21.14)')
-            call yaml_map('Suggested Spin pol.',iu-id,fmt='(i4)')
-         end if
-         !write(*,*) 'up,down, up-down',iu,id,iu-id
-      end if
-   end do
-   orbs%efermi=eF
-   !assign the values for the occupation numbers
-   do iorb=1,iu
-      orbs%occup(iorb)=1.0_gp
-   end do
-   do iorb=iu+1,orbs%norbu
-      orbs%occup(iorb)=0.0_gp
-   end do
-   do iorb=1,id
-      orbs%occup(iorb+orbs%norbu)=1.0_gp
-   end do
-   do iorb=id+1,orbs%norbd
-      orbs%occup(iorb+orbs%norbu)=0.0_gp
-   end do
-
-   call f_release_routine()
-END SUBROUTINE eFermi_nosmearing
->>>>>>> f2cf6fc5
+
 
 
 !>   Calculate magnetic moments
