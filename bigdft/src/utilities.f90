!> @file
!!   Program to perform pre-/post-processing.
!! @author
!!   Copyright (C) 2015-2016 BigDFT group (SM)
!!   This file is distributed under the terms of the
!!   GNU General Public License, see ~/COPYING file
!!   or http://www.gnu.org/copyleft/gpl.txt .
!!   For the list of contributors, see ~/AUTHORS


!> Test the input files and estimates the memory occupation versus the number
!! of processors
program utilities

   use module_base
   use yaml_output
   use module_types, only: bigdft_init_errors, bigdft_init_timing_categories
   use module_atoms, only: atoms_data, atoms_data_null, deallocate_atoms_data
   use sparsematrix_base, only: sparse_matrix, matrices, matrices_null, assignment(=), SPARSE_FULL, &
                                sparsematrix_malloc_ptr, deallocate_sparse_matrix, deallocate_matrices
   use sparsematrix_init, only: bigdft_to_sparsebigdft, distribute_columns_on_processes_simple
   use sparsematrix_io, only: read_sparse_matrix
   use postprocessing_linear, only: CHARGE_ANALYSIS_LOEWDIN, CHARGE_ANALYSIS_MULLIKEN, &
                                    CHARGE_ANALYSIS_PROJECTOR, &
                                    loewdin_charge_analysis_core
   use multipole, only: projector_for_charge_analysis
   use bigdft_run, only: bigdft_init
   implicit none
   external :: gather_timings
   character(len=*), parameter :: subname='utilities'
   character(len=1) :: geocode
   character(len=30) :: tatonam, radical
   character(len=128) :: method_name, overlap_file, hamiltonian_file, kernel_file
   logical :: charge_analysis = .false.
   type(atoms_data) :: at
   integer :: istat, i_arg, ierr, nspin, nthread, method
   integer :: nfvctr_s, nseg_s, nvctr_s
   integer :: nfvctr_m, nseg_m, nvctr_m
   integer :: nfvctr_l, nseg_l, nvctr_l
   !integer :: nfvctrp_l, isfvctr_l, nfvctrp_m, isfvctr_m, nfvctrp_s, isfvctr_s
   !integer,dimension(:),allocatable :: on_which_atom
   integer,dimension(:),pointer :: keyv_s, keyv_m, keyv_l, on_which_atom_s, on_which_atom_m, on_which_atom_l
   integer,dimension(:,:,:),pointer :: keyg_s, keyg_m, keyg_l
   real(kind=8),dimension(:),pointer :: matrix_compr
   type(matrices) :: ovrlp_mat, hamiltonian_mat, kernel_mat
   type(sparse_matrix) :: smat_s, smat_m, smat_l
   type(dictionary), pointer :: dict_timing_info
   !$ integer :: omp_get_max_threads

   call f_lib_initialize()

   ! Initialize MPI
   !call bigdft_mpi_init(ierr)
   call bigdft_init()

    if (bigdft_mpi%iproc==0) then
        call yaml_new_document()
    end if

   !Time initialization
   call f_timing_reset(filename='time.yaml',master=(bigdft_mpi%iproc==0),verbose_mode=.false.)

   if (bigdft_mpi%iproc==0) then
       call yaml_scalar('',hfill='~')
       call yaml_scalar('BIGDFT PRE-/POST-PROCESSING',hfill='~')
   end if

   if (bigdft_mpi%iproc==0) then
       call yaml_mapping_open('Parallel environment')
       call yaml_map('MPI tasks',bigdft_mpi%nproc)
       nthread = 1
       !$ nthread = omp_get_max_threads()
       call yaml_map('OpenMP threads',nthread)
       call yaml_mapping_close()
   end if

   ! Get arguments
   call get_command_argument(1, value = tatonam, status = istat)

   write(radical, "(A)") "input"
   if(trim(tatonam)=='' .or. istat>0) then
      write(*,'(1x,a)')&
         &   'Usage: ./utilities -a [option]'
      write(*,'(1x,a)')&
         &   '[option] can be the following: '
      write(*,'(1x,a)')&
           &   '"charge-analysis"" '
      write(*,'(1x,a)')&
           & 'perform a charge analysis (Loewdin or Mulliken)'

      stop
   else
      i_arg = 1
      loop_getargs: do
         call get_command_argument(i_arg, value = tatonam, status = istat)
         !call getarg(i_arg,tatonam)
         if(trim(tatonam)=='' .or. istat > 0) then
            exit loop_getargs
         else if (trim(tatonam)=='charge-analysis') then
            i_arg = i_arg + 1
            call get_command_argument(i_arg, value = method_name)
            i_arg = i_arg + 1
            call get_command_argument(i_arg, value = overlap_file)
            i_arg = i_arg + 1
            call get_command_argument(i_arg, value = kernel_file)
            i_arg = i_arg + 1
            call get_command_argument(i_arg, value = hamiltonian_file)
            !write(*,'(1x,2a)')&
            !   &   'perform a Loewdin charge analysis'
            charge_analysis = .true.
            exit loop_getargs
         end if
         i_arg = i_arg + 1
      end do loop_getargs
   end if


   if (charge_analysis) then
       if (bigdft_mpi%iproc==0) then
           call yaml_comment('Charge analysis',hfill='-')
       end if

       !call set_astruct_from_file(trim(posinp_file),0,at%astruct,fcomment,energy,fxyz)

       ! Determine the method
       select case(trim(method_name))
       case ('loewdin','LOEWDIN')
           method = CHARGE_ANALYSIS_LOEWDIN
       case ('mulliken','MULLIKEN')
           method = CHARGE_ANALYSIS_MULLIKEN
       case ('projector','PROJECTOR')
           method = CHARGE_ANALYSIS_PROJECTOR
       case default
           call f_err_throw('Unknown Method for the charge analysis',err_name='BIGDFT_INPUT_VARIABLES_ERROR')
       end select

       at = atoms_data_null()

       call read_sparse_matrix(trim(overlap_file), nspin, geocode, nfvctr_s, nseg_s, nvctr_s, keyv_s, keyg_s, &
            matrix_compr, at%astruct%nat, at%astruct%ntypes, at%nzatom, at%nelpsp, &
            at%astruct%atomnames, at%astruct%iatype, at%astruct%rxyz,  on_which_atom=on_which_atom_s)
       at%refcnt=f_ref_new('atoms')
       !call distribute_columns_on_processes_simple(bigdft_mpi%iproc, bigdft_mpi%nproc, nfvctr_s, nfvctrp_s, isfvctr_s)
       call bigdft_to_sparsebigdft(bigdft_mpi%iproc, bigdft_mpi%nproc, nfvctr_s, nvctr_s, nseg_s, keyg_s, smat_s, &
            nspin, geocode, on_which_atom_s)
       call f_free_ptr(keyv_s)
       call f_free_ptr(keyg_s)
       call f_free_ptr(on_which_atom_s)
       ovrlp_mat = matrices_null()
       ovrlp_mat%matrix_compr = sparsematrix_malloc_ptr(smat_s, iaction=SPARSE_FULL, id='ovrlp%matrix_compr')
       call vcopy(smat_s%nvctr*smat_s%nspin, matrix_compr(1), 1, ovrlp_mat%matrix_compr(1), 1)
       call f_free_ptr(matrix_compr)

       call read_sparse_matrix(trim(kernel_file), nspin, geocode, nfvctr_l, nseg_l, nvctr_l, keyv_l, keyg_l, &
            matrix_compr, on_which_atom=on_which_atom_l)
       !call distribute_columns_on_processes_simple(bigdft_mpi%iproc, bigdft_mpi%nproc, nfvctr_l, nfvctrp_l, isfvctr_l)
       call bigdft_to_sparsebigdft(bigdft_mpi%iproc, bigdft_mpi%nproc, nfvctr_l, nvctr_l, nseg_l, keyg_l, smat_l, &
            nspin, geocode, on_which_atom_l)
       call f_free_ptr(keyv_l)
       call f_free_ptr(keyg_l)
       call f_free_ptr(on_which_atom_l)
       kernel_mat = matrices_null()
       kernel_mat%matrix_compr = sparsematrix_malloc_ptr(smat_l, iaction=SPARSE_FULL, id='kernel_mat%matrix_compr')
       call vcopy(smat_l%nvctr*smat_l%nspin, matrix_compr(1), 1, kernel_mat%matrix_compr(1), 1)
       call f_free_ptr(matrix_compr)

       if (method==CHARGE_ANALYSIS_PROJECTOR) then
           call read_sparse_matrix(trim(hamiltonian_file), nspin, geocode, nfvctr_m, nseg_m, nvctr_m, keyv_m, keyg_m, &
                matrix_compr, on_which_atom=on_which_atom_m)
           !call distribute_columns_on_processes_simple(bigdft_mpi%iproc, bigdft_mpi%nproc, nfvctr_m, nfvctrp_m, isfvctr_m)
           call bigdft_to_sparsebigdft(bigdft_mpi%iproc, bigdft_mpi%nproc, nfvctr_m, nvctr_m, nseg_m, keyg_m, smat_m, &
                nspin, geocode, on_which_atom_m)
           call f_free_ptr(keyv_m)
           call f_free_ptr(keyg_m)
           call f_free_ptr(on_which_atom_m)
           hamiltonian_mat = matrices_null()
           hamiltonian_mat%matrix_compr = sparsematrix_malloc_ptr(smat_m, iaction=SPARSE_FULL, id='hamiltonian_mat%matrix_compr')
           call vcopy(smat_m%nvctr*smat_m%nspin, matrix_compr(1), 1, hamiltonian_mat%matrix_compr(1), 1)
           call f_free_ptr(matrix_compr)
       end if

       call timing(bigdft_mpi%mpi_comm,'INIT','PR')

       select case(method)
       case(CHARGE_ANALYSIS_LOEWDIN, CHARGE_ANALYSIS_MULLIKEN)
           call loewdin_charge_analysis_core(method, bigdft_mpi%iproc, bigdft_mpi%nproc, &
                smat_s%nfvctr, smat_s%nfvctrp, smat_s%isfvctr, &
                smat_s%nfvctr_par, smat_s%isfvctr_par, meth_overlap=1020, blocksize=-8, &
                smats=smat_s, smatl=smat_l, atoms=at, kernel=kernel_mat, ovrlp=ovrlp_mat)
       case(CHARGE_ANALYSIS_PROJECTOR)
           call projector_for_charge_analysis(at, smat_s, smat_m, smat_l, &
                ovrlp_mat, hamiltonian_mat, kernel_mat, &
                at%astruct%rxyz, calculate_centers=.false., write_output=.true., ortho='yes', mode='simple')
       case default
           call f_err_throw('wrong method',err_name='BIGDFT_RUNTIME_ERROR')
       end select

       call timing(bigdft_mpi%mpi_comm,'CALC','PR')

       call deallocate_atoms_data(at)
       call deallocate_sparse_matrix(smat_s)
       call deallocate_sparse_matrix(smat_l)
       call deallocate_matrices(ovrlp_mat)
       call deallocate_matrices(kernel_mat)
       if (method==CHARGE_ANALYSIS_PROJECTOR) then
           call deallocate_sparse_matrix(smat_m)
           call deallocate_matrices(hamiltonian_mat)
       end if

       if (bigdft_mpi%iproc==0) then
           call yaml_comment('done',hfill='-')
       end if

   end if

   call build_dict_info(dict_timing_info)
   call f_timing_stop(mpi_comm=bigdft_mpi%mpi_comm,nproc=bigdft_mpi%nproc,&
        gather_routine=gather_timings,dict_info=dict_timing_info)
   call dict_free(dict_timing_info)

   if (bigdft_mpi%iproc==0) then
       call yaml_release_document()
   end if


   call bigdft_finalize(ierr)
   call f_lib_finalize()


  contains


    !> construct the dictionary needed for the timing information
    !! SM: This routine should go to a module
    subroutine build_dict_info(dict_info)
      use wrapper_MPI
      use dynamic_memory
      use dictionaries
      implicit none
<<<<<<< HEAD
      !include 'mpif.h'
=======

>>>>>>> 68cb250b
      type(dictionary), pointer :: dict_info
      !local variables
      integer :: ierr,namelen,nthreads
      character(len=MPI_MAX_PROCESSOR_NAME) :: nodename_local
      character(len=MPI_MAX_PROCESSOR_NAME), dimension(:), allocatable :: nodename
      type(dictionary), pointer :: dict_tmp
      !$ integer :: omp_get_max_threads

      call dict_init(dict_info)
!  bastian: comment out 4 followinf lines for debug purposes (7.12.2014)
      !if (DoLastRunThings) then
         call f_malloc_dump_status(dict_summary=dict_tmp)
         call set(dict_info//'Routines timing and number of calls',dict_tmp)
      !end if
      nthreads = 0
      !$  nthreads=omp_get_max_threads()
      call set(dict_info//'CPU parallelism'//'MPI tasks',bigdft_mpi%nproc)
      if (nthreads /= 0) call set(dict_info//'CPU parallelism'//'OMP threads',&
           nthreads)

      nodename=f_malloc0_str(MPI_MAX_PROCESSOR_NAME,0.to.bigdft_mpi%nproc-1,id='nodename')
      if (bigdft_mpi%nproc>1) then
         call MPI_GET_PROCESSOR_NAME(nodename_local,namelen,ierr)
         !gather the result between all the process
         call MPI_GATHER(nodename_local,MPI_MAX_PROCESSOR_NAME,MPI_CHARACTER,&
              nodename(0),MPI_MAX_PROCESSOR_NAME,MPI_CHARACTER,0,&
              bigdft_mpi%mpi_comm,ierr)
         if (bigdft_mpi%iproc==0) call set(dict_info//'Hostnames',&
                 list_new(.item. nodename))
      end if
      call f_free_str(MPI_MAX_PROCESSOR_NAME,nodename)

    end subroutine build_dict_info


end program utilities<|MERGE_RESOLUTION|>--- conflicted
+++ resolved
@@ -237,11 +237,7 @@
       use dynamic_memory
       use dictionaries
       implicit none
-<<<<<<< HEAD
-      !include 'mpif.h'
-=======
-
->>>>>>> 68cb250b
+
       type(dictionary), pointer :: dict_info
       !local variables
       integer :: ierr,namelen,nthreads
