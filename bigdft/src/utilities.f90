!> @file
!!   Program to perform pre-/post-processing.
!! @author
!!   Copyright (C) 2015-2016 BigDFT group (SM)
!!   This file is distributed under the terms of the
!!   GNU General Public License, see ~/COPYING file
!!   or http://www.gnu.org/copyleft/gpl.txt .
!!   For the list of contributors, see ~/AUTHORS


!> Test the input files and estimates the memory occupation versus the number
!! of processors
program utilities

   use module_base
   use yaml_output
   use module_types, only: local_zone_descriptors, local_zone_descriptors_null
   use module_types, only: bigdft_init_errors, bigdft_init_timing_categories, orbitals_data
   use public_enums, only: LINEAR_PARTITION_NONE
   use module_atoms, only: atoms_data, atoms_data_null, deallocate_atoms_data
   use sparsematrix_base, only: sparse_matrix, matrices, matrices_null, assignment(=), &
                                SPARSE_FULL, DENSE_FULL, DENSE_PARALLEL, &
                                sparsematrix_malloc_ptr, deallocate_sparse_matrix, deallocate_matrices, &
                                sparse_matrix_metadata, deallocate_sparse_matrix_metadata
   use sparsematrix_init, only: bigdft_to_sparsebigdft, distribute_columns_on_processes_simple, &
                                write_sparsematrix_info
<<<<<<< HEAD
   use sparsematrix_io, only: read_sparse_matrix, write_sparse_matrix
=======
   use sparsematrix_io, only: read_sparse_matrix, write_sparse_matrix, read_linear_coefficients
>>>>>>> 8432c056
   use sparsematrix, only: uncompress_matrix, uncompress_matrix_distributed2
   use sparsematrix_highlevel, only: sparse_matrix_and_matrices_init_from_file_bigdft, &
                                     sparse_matrix_and_matrices_init_from_file_ccs, &
                                     sparse_matrix_metadata_init_from_file, &
                                     matrices_init_from_file_bigdft, &
                                     ccs_data_from_sparse_matrix, &
                                     ccs_matrix_write, &
                                     matrices_init, &
                                     get_selected_eigenvalues_from_FOE
   use postprocessing_linear, only: CHARGE_ANALYSIS_LOEWDIN, CHARGE_ANALYSIS_MULLIKEN, build_ks_orbitals_postprocessing
   use multipole, only: multipole_analysis_driver_new
   use multipole_base, only: lmax
   use io, only: io_read_descr_linear, read_psi_compress
   use bigdft_run, only: bigdft_init
   use locregs, only: nullify_locreg_descriptors
   ! It's very bad practice to oblige the use of module_interfaces.
   ! If it is not done, it crashes with segfault due to the optional arguments
   use module_interfaces, only: orbitals_descriptors, open_filename_of_iorb
   implicit none
   external :: gather_timings
   character(len=*), parameter :: subname='utilities'
   character(len=1) :: geocode
   character(len=3) :: do_ortho
   character(len=30) :: tatonam, radical, colorname, linestart, lineend, cname, methodc
   character(len=128) :: method_name, overlap_file, hamiltonian_file, kernel_file, coeff_file, pdos_file, metadata_file
   character(len=128) :: line, cc, output_pdos, conversion, infile, outfile, iev_min_, iev_max_, fscale_, matrix_basis
<<<<<<< HEAD
   character(len=128) :: kernel_file_matmul
=======
   character(len=128) :: kernel_file_matmul, istart_ks_, iend_ks_
>>>>>>> 8432c056
   character(len=128),dimension(-lmax:lmax,0:lmax) :: multipoles_files
   logical :: multipole_analysis = .false.
   logical :: solve_eigensystem = .false.
   logical :: calculate_pdos = .false.
   logical :: convert_matrix_format = .false.
   logical :: calculate_selected_eigenvalues = .false.
   logical :: build_KS_orbitals = .false.
   type(atoms_data) :: at
   type(sparse_matrix_metadata) :: smmd
   integer :: istat, i_arg, ierr, nspin, icount, nthread, method, ntypes
   integer :: nfvctr_m, nseg_m, nvctr_m
   integer :: nfvctr_l, nseg_l, nvctr_l
   !integer :: nfvctrp_l, isfvctr_l, nfvctrp_m, isfvctr_m, nfvctrp_s, isfvctr_s
   integer :: iconv, iev, iev_min, iev_max, l, ll, m
   integer,dimension(:),pointer :: on_which_atom
   integer,dimension(:),pointer :: keyv_s, keyv_m, keyv_l, on_which_atom_s, on_which_atom_m, on_which_atom_l
   integer,dimension(:),pointer :: iatype, nzatom, nelpsp
   integer,dimension(:),pointer :: col_ptr, row_ind
   integer,dimension(:,:,:),pointer :: keyg_s, keyg_m, keyg_l
   integer,dimension(:),allocatable :: in_which_locreg
   logical,dimension(-lmax:lmax) :: file_present
   real(kind=8),dimension(:),pointer :: matrix_compr, eval_ptr
   real(kind=8),dimension(:,:),pointer :: rxyz, coeff_ptr
   real(kind=8),dimension(:),allocatable :: eval, energy_arr, occups, phi, phi_tmp
   real(kind=8),dimension(:,:),allocatable :: denskernel, pdos, occup_arr
   logical,dimension(:,:),allocatable :: calc_array
   logical :: file_exists, found
   type(matrices) :: ovrlp_mat, hamiltonian_mat, kernel_mat, mat
   type(matrices),dimension(1) :: ovrlp_minus_one_half
   type(matrices),dimension(:,:),allocatable :: multipoles_matrices
   type(sparse_matrix) :: smat_s, smat_m, smat_l, smat
   type(dictionary), pointer :: dict_timing_info
   integer :: iunit, nat, iat, iat_prev, ii, iitype, iorb, itmb, itype, ival, ios, ipdos, ispin
   integer :: jtmb, norbks, npdos, npt, ntmb, jjtmb, istart_ks, iend_ks
   character(len=20),dimension(:),pointer :: atomnames
   character(len=30),dimension(:),allocatable :: pdos_name
   real(kind=8),dimension(3) :: cell_dim
   character(len=2) :: backslash, num
   real(kind=8) :: energy, occup, occup_pdos, total_occup, fscale
   type(f_progress_bar) :: bar
   type(orbitals_data) :: orbs
   integer,parameter :: nkpt = 1
   real(kind=8),dimension(3,nkpt),parameter :: kpt = reshape((/0.d0,0.d0,0.d0/),(/3,nkpt/))
   real(kind=8),dimension(nkpt),parameter :: wkpt = (/1.d0/)
   type(local_zone_descriptors) :: lzd
   integer :: confpotorder, ilr, iiorb, iiorb_out, ispinor, nspinor, onwhichatom_tmp, npsidim_orbs, nsize
   real(kind=8) :: confpotprefac, eval_tmp
   character(len=256) :: error, filename, KSgrid_file
   logical :: lstat
   integer,parameter :: ncolors = 12
   ! Presumably well suited colorschemes from colorbrewer2.org
   character(len=20),dimension(ncolors),parameter :: colors=(/'#a6cee3', &
                                                              '#1f78b4', &
                                                              '#b2df8a', &
                                                              '#33a02c', &
                                                              '#fb9a99', &
                                                              '#e31a1c', &
                                                              '#fdbf6f', &
                                                              '#ff7f00', &
                                                              '#cab2d6', &
                                                              '#6a3d9a', &
                                                              '#ffff99', &
                                                              '#b15928'/)
   !$ integer :: omp_get_max_threads

   call f_lib_initialize()

   ! Initialize MPI
   !call bigdft_mpi_init(ierr)
   call bigdft_init()

    if (bigdft_mpi%iproc==0) then
        call yaml_new_document()
        call print_logo()
    end if

   !Time initialization
   call f_timing_reset(filename='time.yaml',master=(bigdft_mpi%iproc==0),verbose_mode=.false.)

   if (bigdft_mpi%iproc==0) then
       call yaml_scalar('',hfill='~')
       call yaml_scalar('BIGDFT PRE-/POST-PROCESSING',hfill='~')
   end if

   if (bigdft_mpi%iproc==0) then
       call yaml_mapping_open('Parallel environment')
       call yaml_map('MPI tasks',bigdft_mpi%nproc)
       nthread = 1
       !$ nthread = omp_get_max_threads()
       call yaml_map('OpenMP threads',nthread)
       call yaml_mapping_close()
   end if

   ! Get arguments
   call get_command_argument(1, value = tatonam, status = istat)

   write(radical, "(A)") "input"
   if(trim(tatonam)=='' .or. istat>0) then
      write(*,'(1x,a)')&
         &   'Usage: ./utilities -a [option]'
      write(*,'(1x,a)')&
         &   '[option] can be the following: '
      write(*,'(1x,a)')&
           &   '"multipoles-analysis"" ' 
      write(*,'(1x,a)')&
           & 'perform a charge analysis (Loewdin or Mulliken)'

      stop
   else
      i_arg = 1
      loop_getargs: do
         call get_command_argument(i_arg, value = tatonam, status = istat)
         !call getarg(i_arg,tatonam)
         if(trim(tatonam)=='' .or. istat > 0) then
            exit loop_getargs
         else if (trim(tatonam)=='multipole-analysis') then
            i_arg = i_arg + 1
            call get_command_argument(i_arg, value = method_name)
            i_arg = i_arg + 1
            call get_command_argument(i_arg, value = matrix_basis)
            i_arg = i_arg + 1
            call get_command_argument(i_arg, value = metadata_file)
            i_arg = i_arg + 1
            call get_command_argument(i_arg, value = overlap_file)
            i_arg = i_arg + 1
            call get_command_argument(i_arg, value = hamiltonian_file)
            i_arg = i_arg + 1
            call get_command_argument(i_arg, value = kernel_file)
            i_arg = i_arg + 1
            call get_command_argument(i_arg, value = kernel_file_matmul)
            do l=0,lmax
                do m=-l,l
                    i_arg = i_arg + 1
                    call get_command_argument(i_arg, value = multipoles_files(m,l))
                end do
            end do
            !write(*,'(1x,2a)')&
            !   &   'perform a Loewdin charge analysis'
            multipole_analysis = .true.
            exit loop_getargs
         !!else if (trim(tatonam)=='solve-eigensystem') then
         !!   i_arg = i_arg + 1
         !!   call get_command_argument(i_arg, value = metadata_file)
         !!   i_arg = i_arg + 1
         !!   call get_command_argument(i_arg, value = hamiltonian_file)
         !!   i_arg = i_arg + 1
         !!   call get_command_argument(i_arg, value = overlap_file)
         !!   i_arg = i_arg + 1
         !!   call get_command_argument(i_arg, value = coeff_file)
         !!   !write(*,'(1x,2a)')&
         !!   !   &   'perform a Loewdin charge analysis'
         !!   solve_eigensystem = .true.
         !!   exit loop_getargs
         !!else if (trim(tatonam)=='pdos') then
         !!   i_arg = i_arg + 1
         !!   call get_command_argument(i_arg, value = metadata_file)
         !!   i_arg = i_arg + 1
         !!   call get_command_argument(i_arg, value = coeff_file)
         !!   i_arg = i_arg + 1
         !!   call get_command_argument(i_arg, value = hamiltonian_file)
         !!   i_arg = i_arg + 1
         !!   call get_command_argument(i_arg, value = overlap_file)
         !!   i_arg = i_arg + 1
         !!   call get_command_argument(i_arg, value = pdos_file)
         !!   calculate_pdos = .true.
         !!else if (trim(tatonam)=='convert-matrix-format') then
         !!    i_arg = i_arg + 1
         !!    call get_command_argument(i_arg, value = conversion)
         !!    i_arg = i_arg + 1
         !!    call get_command_argument(i_arg, value = infile)
         !!    i_arg = i_arg + 1
         !!    call get_command_argument(i_arg, value = outfile)
         !!    convert_matrix_format = .true.
         !!else if (trim(tatonam)=='calculate-selected-eigenvalues') then
         !!    i_arg = i_arg + 1
         !!    call get_command_argument(i_arg, value = metadata_file)
         !!    i_arg = i_arg + 1
         !!    call get_command_argument(i_arg, value = overlap_file)
         !!    i_arg = i_arg + 1
         !!    call get_command_argument(i_arg, value = hamiltonian_file)
         !!    i_arg = i_arg + 1
         !!    call get_command_argument(i_arg, value = kernel_file)
         !!    i_arg = i_arg + 1
         !!    call get_command_argument(i_arg, value = iev_min_)
         !!    read(iev_min_,fmt=*,iostat=ierr) iev_min
         !!    i_arg = i_arg + 1
         !!    call get_command_argument(i_arg, value = iev_max_)
         !!    read(iev_max_,fmt=*,iostat=ierr) iev_max
         !!    i_arg = i_arg + 1
         !!    call get_command_argument(i_arg, value = fscale_)
         !!    read(fscale_,fmt=*,iostat=ierr) fscale
         !!    calculate_selected_eigenvalues = .true.
         else if (trim(tatonam)=='build-KS-orbitals') then
             i_arg = i_arg + 1
             call get_command_argument(i_arg, value = metadata_file)
             i_arg = i_arg + 1
             call get_command_argument(i_arg, value = coeff_file)
             i_arg = i_arg + 1
             call get_command_argument(i_arg, value = istart_ks_)
             read(istart_ks_,fmt=*,iostat=ierr) istart_ks
             i_arg = i_arg + 1
             call get_command_argument(i_arg, value = iend_ks_)
             read(iend_ks_,fmt=*,iostat=ierr) iend_ks
             build_KS_orbitals = .true.
         end if
         i_arg = i_arg + 1
      end do loop_getargs
   end if


   if (multipole_analysis) then
       if (bigdft_mpi%iproc==0) then
           call yaml_comment('Multipole analysis',hfill='-')
       end if

       ! Determine the method
       select case(trim(method_name))
       case ('loewdin','LOEWDIN')
           method = CHARGE_ANALYSIS_LOEWDIN
       case ('mulliken','MULLIKEN')
           method = CHARGE_ANALYSIS_MULLIKEN
       !!case ('projector','PROJECTOR')
       !!    method = CHARGE_ANALYSIS_PROJECTOR
       case default
           call f_err_throw('Unknown Method for the multipole analysis',err_name='BIGDFT_INPUT_VARIABLES_ERROR')
       end select

       call sparse_matrix_metadata_init_from_file(trim(metadata_file), smmd)
       if (bigdft_mpi%iproc==0) then
           call yaml_mapping_open('Atomic System Properties')
           call yaml_map('Types of atoms',smmd%atomnames)
           call yaml_mapping_close()
       end if

       call sparse_matrix_and_matrices_init_from_file_bigdft('serial_text', trim(overlap_file), &
            bigdft_mpi%iproc, bigdft_mpi%nproc, bigdft_mpi%mpi_comm, smat_s, ovrlp_mat, &
            init_matmul=.false.)

<<<<<<< HEAD
       call sparse_matrix_and_matrices_init_from_file_bigdft(trim(hamiltonian_file), &
=======
       call sparse_matrix_and_matrices_init_from_file_bigdft('serial_text', trim(hamiltonian_file), &
>>>>>>> 8432c056
            bigdft_mpi%iproc, bigdft_mpi%nproc, bigdft_mpi%mpi_comm, smat_m, hamiltonian_mat, &
            init_matmul=.false.)

       call sparse_matrix_and_matrices_init_from_file_bigdft('serial_text', trim(kernel_file), &
            bigdft_mpi%iproc, bigdft_mpi%nproc, bigdft_mpi%mpi_comm, smat_l, kernel_mat, &
            init_matmul=.true., filename_mult=trim(kernel_file_matmul))

       if (bigdft_mpi%iproc==0) then
           call yaml_mapping_open('Matrix properties')
           call write_sparsematrix_info(smat_s, 'Overlap matrix')
           call write_sparsematrix_info(smat_m, 'Hamiltonian matrix')
           call write_sparsematrix_info(smat_l, 'Density kernel')
           call yaml_mapping_close()
       end if

       ! Check which multipole matrices are present
       do l=0,lmax
           file_present(:) = .false.
           do m=-l,l
               inquire(file=trim(multipoles_files(m,l)), exist=file_exists)
               if (file_exists) then
                   file_present(m) = .true.
               end if
           end do
           if (any(file_present(-l:l))) then
               if (.not.all(file_present(-l:l))) then
                   call f_err_throw('for a given shell all matrices must be present', &
                        err_name='BIGDFT_RUNTIME_ERROR')
               end if
               ll = l
           end if
       end do

       allocate(multipoles_matrices(-ll:ll,0:ll))
       do l=0,ll
           do m=-l,l
               call matrices_init_from_file_bigdft('serial_text', trim(multipoles_files(m,l)), &
                    bigdft_mpi%iproc, bigdft_mpi%nproc, bigdft_mpi%mpi_comm, smat_s, multipoles_matrices(m,l))
           end do
       end do

       call timing(bigdft_mpi%mpi_comm,'INIT','PR')

       select case(method)
       case (CHARGE_ANALYSIS_MULLIKEN)
           methodc='loewdin'
           do_ortho='no'
       case (CHARGE_ANALYSIS_LOEWDIN)
           methodc='loewdin'
           do_ortho='yes'
       !!case (CHARGE_ANALYSIS_PROJECTOR)
       !!    methodc='projector'
       !!    do_ortho='no'
       case default
           call f_err_throw('wrong method',err_name='BIGDFT_RUNTIME_ERROR')
       end select

       ! Determine whether the multipoles matrices to be used are calculated analytically or on the grid.
       select case(trim(matrix_basis))
       case ('wavelet','WAVELET')
           call multipole_analysis_driver_new(bigdft_mpi%iproc, bigdft_mpi%nproc, bigdft_mpi%mpi_comm, 0, 11, &
                smmd, smat_s, smat_m, smat_l, &
                ovrlp_mat, hamiltonian_mat, kernel_mat, smmd%rxyz, &
                methodc, do_ortho=trim(do_ortho), projectormode='simple', &
                calculate_multipole_matrices=.false., do_check=.false., &
                write_multipole_matrices_mode=0, &
                multipole_matrix_in=(/(/ovrlp_mat/)/))
       case ('realspace','REALSPACE')
           call multipole_analysis_driver_new(bigdft_mpi%iproc, bigdft_mpi%nproc, bigdft_mpi%mpi_comm, ll, 11, &
                smmd, smat_s, smat_m, smat_l, &
                ovrlp_mat, hamiltonian_mat, kernel_mat, smmd%rxyz, &
                methodc, do_ortho=trim(do_ortho), projectormode='simple', &
                calculate_multipole_matrices=.false., do_check=.false., &
                write_multipole_matrices_mode=0, &
                multipole_matrix_in=multipoles_matrices)
       case default
           call f_err_throw('wrong value for matrix_basis',err_name='BIGDFT_RUNTIME_ERROR')
       end select

       call timing(bigdft_mpi%mpi_comm,'CALC','PR')

       call deallocate_sparse_matrix_metadata(smmd)
       call deallocate_sparse_matrix(smat_s)
       call deallocate_sparse_matrix(smat_l)
       call deallocate_matrices(ovrlp_mat)
       call deallocate_matrices(kernel_mat)
       call deallocate_sparse_matrix(smat_m)
       call deallocate_matrices(hamiltonian_mat)
       do l=0,ll
           do m=-l,l
               call deallocate_matrices(multipoles_matrices(m,l))
           end do
       end do
       deallocate(multipoles_matrices)

       if (bigdft_mpi%iproc==0) then
           call yaml_comment('done',hfill='-')
       end if

   end if


   if (build_KS_orbitals) then


       if (bigdft_mpi%iproc==0) call yaml_comment('Reading from file '//trim(metadata_file),hfill='~')
       call sparse_matrix_metadata_init_from_file(trim(metadata_file), smmd)

       nspin = 1

       if (nspin/=1) then
           call f_err_throw('KS orbitals nor implemented for nspin/=1')
       end if

       iunit = 99
       if (bigdft_mpi%iproc==0) call yaml_comment('Reading from file '//trim(coeff_file),hfill='~')
       call f_open_file(iunit, file=trim(coeff_file), binary=.false.)
       call read_linear_coefficients(trim(coeff_file), nspin, ntmb, norbks, coeff_ptr)
       call f_close(iunit)

       in_which_locreg = f_malloc(ntmb,id='in_which_locreg')
       do iorb=1,ntmb
           in_which_locreg(iorb) = iorb
       end do
       !!write(*,*) 'HAC: MANUAL MODIFICATION OF IN_WHICH_LOCREG'
       !!in_which_locreg = (/5,1,2,3,4,6/)


       call orbitals_descriptors(bigdft_mpi%iproc, bigdft_mpi%nproc, ntmb, ntmb, 0, nspin, 1,&
            nkpt, kpt, wkpt, orbs, linear_partition=LINEAR_PARTITION_NONE)
       !!call init_linear_orbs(LINEAR_PARTITION_SIMPLE)


       nspinor = 1

       rxyz = f_malloc_ptr((/3,smmd%nat/),id='rxyz')

       lzd = local_zone_descriptors_null()
       allocate(lzd%llr(orbs%norb),stat=istat)
       do iorb=1,orbs%norb
           call nullify_locreg_descriptors(lzd%llr(iorb))
       end do

       ! Read the global grid
       KSgrid_file = 'KSgrid.dat'
       if (bigdft_mpi%iproc==0) call yaml_comment('Reading from file '//trim(KSgrid_file),hfill='~')
       call f_open_file(iunit, file=trim(KSgrid_file), binary=.false.)
       call io_read_descr_linear(iunit, .true., iiorb, eval_tmp, &
            lzd%glr%d%n1, lzd%glr%d%n2, lzd%glr%d%n3, &
            lzd%glr%ns1, lzd%glr%ns2, lzd%glr%ns3, lzd%hgrids, &
            lstat, error, onwhichatom_tmp, lzd%glr%locrad, lzd%glr%locregCenter, &
            confpotorder, confpotprefac, &
            nvctr_c=lzd%glr%wfd%nvctr_c, &
            nvctr_f=lzd%glr%wfd%nvctr_f, &
            nseg_c=lzd%glr%wfd%nseg_c, &
            nseg_f=lzd%glr%wfd%nseg_f, &
            keygloc=lzd%glr%wfd%keygloc, &
            keyglob=lzd%glr%wfd%keyglob, &
            keyvloc=lzd%glr%wfd%keyvloc, &
            keyvglob=lzd%glr%wfd%keyvglob)
       call f_close(iunit)

       ! THIS MUST BE MADE CLEANEE !!!!!!!!!
       !starting point of the region for interpolating functions grid
       lzd%glr%nsi1= 2 * lzd%glr%ns1 !- (Lnbl1 - Gnbl1)
       lzd%glr%nsi2= 2 * lzd%glr%ns2 !- (Lnbl2 - Gnbl2)
       lzd%glr%nsi3= 2 * lzd%glr%ns3 !- (Lnbl3 - Gnbl3)

       !dimensions of the fine grid inside the localisation region
       lzd%glr%d%nfl1=0
       lzd%glr%d%nfl2=0
       lzd%glr%d%nfl3=0

       !NOTE: This will not work with symmetries (must change it)
       lzd%glr%d%nfu1=lzd%glr%d%n1
       lzd%glr%d%nfu2=lzd%glr%d%n2
       lzd%glr%d%nfu3=lzd%glr%d%n3

       !dimensions of the interpolating scaling functions grid (reduce to +2 for periodic)
       lzd%glr%d%n1i=2*lzd%glr%d%n1+31
       lzd%glr%d%n2i=2*lzd%glr%d%n2+31
       lzd%glr%d%n3i=2*lzd%glr%d%n3+31



       filename='minBasis'
       if (bigdft_mpi%iproc==0) call yaml_comment('Reading from file '//trim(filename)//'*',hfill='~')

       npsidim_orbs = 0
       phi = f_malloc(npsidim_orbs,id='phi')
       !do iat = 1,smmd%nat
          do iorb=1,orbs%norbp
             !if(iat == smmd%on_which_atom(iorb+orbs%isorb)) then
                !shift = 1
                !do jorb = 1, iorb-1
                !   jlr = smmd%on_which_atom(jorb+isorb)
                !   shift = shift + Lzd%Llr(jlr)%wfd%nvctr_c+7*Lzd%Llr(jlr)%wfd%nvctr_f
                !end do
                ilr = in_which_locreg(iorb+orbs%isorb)
                do ispinor=1,nspinor
                   call open_filename_of_iorb(iunit, .false., trim(filename), &
                        orbs, iorb, ispinor, iiorb_out)

                   call io_read_descr_linear(iunit, .true., iiorb, eval_tmp, &
                        lzd%llr(ilr)%d%n1, lzd%llr(ilr)%d%n2, lzd%llr(ilr)%d%n3, &
                        lzd%llr(ilr)%ns1, lzd%llr(ilr)%ns2, lzd%llr(ilr)%ns3, lzd%hgrids, &
                        lstat, error, onwhichatom_tmp, lzd%llr(ilr)%locrad, lzd%llr(ilr)%locregCenter, &
                        confpotorder, confpotprefac, &
                        nvctr_c=lzd%llr(ilr)%wfd%nvctr_c, &
                        nvctr_f=lzd%llr(ilr)%wfd%nvctr_f, &
                        nseg_c=lzd%llr(ilr)%wfd%nseg_c, &
                        nseg_f=lzd%llr(ilr)%wfd%nseg_f, &
                        keygloc=lzd%llr(ilr)%wfd%keygloc, &
                        keyglob=lzd%llr(ilr)%wfd%keyglob, &
                        keyvloc=lzd%llr(ilr)%wfd%keyvloc, &
                        keyvglob=lzd%llr(ilr)%wfd%keyvglob)

                    ! THIS MUST BE MADE CLEANER !!!!!!!!!
                    !starting point of the region for interpolating functions grid
                    lzd%llr(ilr)%nsi1= 2 * lzd%llr(ilr)%ns1 !- (Lnbl1 - Gnbl1)
                    lzd%llr(ilr)%nsi2= 2 * lzd%llr(ilr)%ns2 !- (Lnbl2 - Gnbl2)
                    lzd%llr(ilr)%nsi3= 2 * lzd%llr(ilr)%ns3 !- (Lnbl3 - Gnbl3)

                    !dimensions of the fine grid inside the localisation region
                    lzd%llr(ilr)%d%nfl1=max(lzd%llr(ilr)%ns1,lzd%glr%d%nfl1)-lzd%llr(ilr)%ns1 ! should we really substract isx (probably because the routines are coded with 0 as origin)?
                    lzd%llr(ilr)%d%nfl2=max(lzd%llr(ilr)%ns2,lzd%glr%d%nfl2)-lzd%llr(ilr)%ns2
                    lzd%llr(ilr)%d%nfl3=max(lzd%llr(ilr)%ns3,lzd%glr%d%nfl3)-lzd%llr(ilr)%ns3

                    !NOTE: This will not work with symmetries (must change it)
                    lzd%llr(ilr)%d%nfu1=min(lzd%llr(ilr)%ns1+lzd%llr(ilr)%d%n1,lzd%glr%d%nfu1)-lzd%llr(ilr)%ns1
                    lzd%llr(ilr)%d%nfu2=min(lzd%llr(ilr)%ns2+lzd%llr(ilr)%d%n2,lzd%glr%d%nfu2)-lzd%llr(ilr)%ns2
                    lzd%llr(ilr)%d%nfu3=min(lzd%llr(ilr)%ns3+lzd%llr(ilr)%d%n3,lzd%glr%d%nfu3)-lzd%llr(ilr)%ns3

                    !dimensions of the interpolating scaling functions grid (reduce to +2 for periodic)
                    lzd%llr(ilr)%d%n1i=2*lzd%llr(ilr)%d%n1+31
                    lzd%llr(ilr)%d%n2i=2*lzd%llr(ilr)%d%n2+31
                    lzd%llr(ilr)%d%n3i=2*lzd%llr(ilr)%d%n3+31


                   phi_tmp = f_malloc(npsidim_orbs,id='phi_tmp')
                   call f_memcpy(src=phi, dest=phi_tmp)
                   call f_free(phi)
                   nsize = lzd%llr(ilr)%wfd%nvctr_c + 7*lzd%llr(ilr)%wfd%nvctr_f
                   phi = f_malloc(npsidim_orbs+nsize,id='phi')
                   call f_memcpy(src=phi_tmp, dest=phi)
                   call f_free(phi_tmp)

                   call read_psi_compress(iunit, .true., lzd%llr(ilr)%wfd%nvctr_c, lzd%llr(ilr)%wfd%nvctr_f, &
                        phi(npsidim_orbs+1:npsidim_orbs+nsize), lstat, error)

                   npsidim_orbs = npsidim_orbs + nsize

                   call f_close(iunit)
                end do
             !end if
          enddo
       !end do



       ! have to copy the structures...
       at = atoms_data_null()
       at%astruct%iatype = f_malloc_ptr(smmd%nat,id='at%astruct%iatype')
       at%nzatom = f_malloc_ptr(smmd%ntypes,id='at%astruct%nzatom')
       at%nelpsp = f_malloc_ptr(smmd%ntypes,id='at%astruct%nelpsp')
       call f_memcpy(src=smmd%iatype, dest=at%astruct%iatype)
       call f_memcpy(src=smmd%nzatom, dest=at%nzatom)
       call f_memcpy(src=smmd%nelpsp, dest=at%nelpsp)

       !read(101,*) coeff_ptr
       
       !!rxyz(1:3,1) = (/7.576417, 5.980391, 5.963297/)
       !!rxyz(1:3,2) = (/5.771699, 5.702495, 5.771181/)
       !!rxyz(1:3,3) = (/7.728301, 7.297505, 7.228819/)
       !!write(*,*) 'rxyz',rxyz
       !!write(*,*) 'smmd%rxyz', smmd%rxyz
       do iat=1,smmd%nat
           rxyz(:3,iat) = smmd%rxyz(1:3,iat) + smmd%shift(1:3)
       end do
       if (istart_ks<1) then
           call f_err_throw('istart_ks<1')
       end if
       if (iend_ks>orbs%norb) then
           call f_err_throw('iend_ks>orbs%norb')
       end if
       call build_ks_orbitals_postprocessing(bigdft_mpi%iproc, bigdft_mpi%nproc, &
            orbs%norb, istart_ks, iend_ks, &
            nspin, nspinor, nkpt, kpt, wkpt, in_which_locreg, at, lzd, rxyz, &
            npsidim_orbs, phi, coeff_ptr(:,istart_ks:iend_ks))

       !call deallocate_atoms_data(at)
       call deallocate_local_zone_descriptors(lzd)
       call deallocate_orbitals_data(orbs)
       call f_free(in_which_locreg)
       call f_free_ptr(rxyz)
       call f_free(phi)
       call f_free_ptr(coeff_ptr)
       call deallocate_sparse_matrix_metadata(smmd)
       call f_free_ptr(at%astruct%iatype)
       call f_free_ptr(at%nzatom)
       call f_free_ptr(at%nelpsp)


   end if


   !!!if (solve_eigensystem) then

   !!!    call sparse_matrix_and_matrices_init_from_file_bigdft(trim(overlap_file), &
   !!!         bigdft_mpi%iproc, bigdft_mpi%nproc, bigdft_mpi%mpi_comm, smat_s, ovrlp_mat, &
   !!!         init_matmul=.false.)!, nat=nat, rxyz=rxyz, iatype=iatype, ntypes=ntypes, &
   !!!         !nzatom=nzatom, nelpsp=nelpsp, atomnames=atomnames)
   !!!    call sparse_matrix_metadata_init_from_file(trim(metadata_file), smmd)
   !!!    call sparse_matrix_and_matrices_init_from_file_bigdft(trim(hamiltonian_file), &
   !!!         bigdft_mpi%iproc, bigdft_mpi%nproc, bigdft_mpi%mpi_comm, smat_m, hamiltonian_mat, &
   !!!         init_matmul=.false.)

   !!!    ovrlp_mat%matrix = sparsematrix_malloc_ptr(smat_s, iaction=DENSE_FULL, id='ovrlp_mat%matrix')
   !!!    call uncompress_matrix(bigdft_mpi%iproc, bigdft_mpi%nproc, &
   !!!         smat_s, inmat=ovrlp_mat%matrix_compr, outmat=ovrlp_mat%matrix)
   !!!    hamiltonian_mat%matrix = sparsematrix_malloc_ptr(smat_s, iaction=DENSE_FULL, id='hamiltonian_mat%matrix')
   !!!    call uncompress_matrix(bigdft_mpi%iproc, bigdft_mpi%nproc, &
   !!!         smat_m, inmat=hamiltonian_mat%matrix_compr, outmat=hamiltonian_mat%matrix)
   !!!    eval = f_malloc(smat_s%nfvctr,id='eval')

   !!!    if (bigdft_mpi%iproc==0) then
   !!!        call yaml_comment('Diagonalizing the matrix',hfill='~')
   !!!    end if
   !!!    call diagonalizeHamiltonian2(bigdft_mpi%iproc, smat_s%nfvctr, hamiltonian_mat%matrix, ovrlp_mat%matrix, eval)
   !!!    if (bigdft_mpi%iproc==0) then
   !!!        call yaml_comment('Matrix succesfully diagonalized',hfill='~')
   !!!    end if
   !!!    iunit=99
   !!!    call f_open_file(iunit, file=trim(coeff_file), binary=.false.)
   !!!    !call writeLinearCoefficients(iunit, .true., nat, rxyz, smat_s%nfvctr, smat_s%nfvctr, &
   !!!    !     smat_s%nfvctr, hamiltonian_mat%matrix, eval)
   !!!    call write_linear_coefficients(0, trim(coeff_file), smmd%nat, smmd%rxyz, &
   !!!         smmd%iatype, smmd%ntypes, smmd%nzatom, &
   !!!         smmd%nelpsp, smmd%atomnames, smat_s%nfvctr, &
   !!!         smat_s%nfvctr, smat_s%nspin, hamiltonian_mat%matrix, eval)
   !!!    call f_close(iunit)

   !!!    call f_free(eval)
   !!!    call deallocate_matrices(ovrlp_mat)
   !!!    call deallocate_matrices(hamiltonian_mat)
   !!!    call deallocate_sparse_matrix(smat_s)
   !!!    call deallocate_sparse_matrix(smat_m)
   !!!    call deallocate_sparse_matrix_metadata(smmd)
   !!!    !call f_free_ptr(rxyz)
   !!!    !call f_free_ptr(iatype)
   !!!    !call f_free_ptr(nzatom)
   !!!    !call f_free_ptr(nelpsp)
   !!!    !call f_free_str_ptr(len(atomnames),atomnames)
   !!!end if


   !!!if (calculate_pdos) then
   !!!    iunit = 99
   !!!    if (bigdft_mpi%iproc==0) call yaml_comment('Reading from file '//trim(coeff_file),hfill='~')
   !!!    call f_open_file(iunit, file=trim(coeff_file), binary=.false.)
   !!!    call read_linear_coefficients(trim(coeff_file), nspin, ntmb, norbks, coeff_ptr, &
   !!!         eval=eval_ptr)
   !!!    call f_close(iunit)

   !!!    if (bigdft_mpi%iproc==0) call yaml_comment('Reading from file '//trim(overlap_file),hfill='~')
   !!!    call sparse_matrix_and_matrices_init_from_file_bigdft(trim(overlap_file), &
   !!!         bigdft_mpi%iproc, bigdft_mpi%nproc, bigdft_mpi%mpi_comm, smat_s, ovrlp_mat, &
   !!!         init_matmul=.false.)!, iatype=iatype, ntypes=ntypes, atomnames=atomnames, &
   !!!         !on_which_atom=on_which_atom)
   !!!    call sparse_matrix_metadata_init_from_file(trim(metadata_file), smmd)
   !!!    if (ntmb/=smat_s%nfvctr) call f_err_throw('ntmb/=smat_s%nfvctr')
   !!!    ovrlp_mat%matrix = sparsematrix_malloc_ptr(smat_s, iaction=DENSE_PARALLEL, id='ovrlp_mat%matrix')
   !!!    !call uncompress_matrix(bigdft_mpi%iproc, smat_s, inmat=ovrlp_mat%matrix_compr, outmat=ovrlp_mat%matrix)
   !!!    call uncompress_matrix_distributed2(bigdft_mpi%iproc, smat_s, DENSE_PARALLEL, &
   !!!         ovrlp_mat%matrix_compr, ovrlp_mat%matrix(1:,1:,1))

   !!!    if (bigdft_mpi%iproc==0) call yaml_comment('Reading from file '//trim(hamiltonian_file),hfill='~')
   !!!    call sparse_matrix_and_matrices_init_from_file_bigdft(trim(hamiltonian_file), &
   !!!         bigdft_mpi%iproc, bigdft_mpi%nproc, bigdft_mpi%mpi_comm, smat_m, hamiltonian_mat, &
   !!!         init_matmul=.false.)
   !!!    hamiltonian_mat%matrix = sparsematrix_malloc_ptr(smat_s, iaction=DENSE_PARALLEL, id='hamiltonian_mat%matrix')
   !!!    !call uncompress_matrix(bigdft_mpi%iproc, smat_m, inmat=hamiltonian_mat%matrix_compr, outmat=hamiltonian_mat%matrix)
   !!!    call uncompress_matrix_distributed2(bigdft_mpi%iproc, smat_m, DENSE_PARALLEL, &
   !!!         hamiltonian_mat%matrix_compr, hamiltonian_mat%matrix(1:,1:,1))

   !!!    iunit=99
   !!!    call f_open_file(iunit, file=pdos_file, binary=.false.)
   !!!    read(iunit,*) npdos

   !!!    calc_array = f_malloc((/ntmb,npdos/),id='calc_array')
   !!!    pdos_name = f_malloc_str(len(pdos_name),npdos,id='pdos_name')


   !!!    do ipdos=1,npdos
   !!!        do itmb=1,ntmb
   !!!            calc_array(itmb,ipdos) = .false.
   !!!        end do
   !!!    end do
   !!!    ipdos = 0
   !!!    !npdos_loop: do !ipdos=1,npdos
   !!!    if (bigdft_mpi%iproc==0) then
   !!!        call yaml_sequence_open('Atoms and support functions to be taken into account for each partial density of states')
   !!!    end if
   !!!        do 
   !!!            !read(iunit01,*,iostat=ios) cc, ival
   !!!            read(iunit,'(a128)',iostat=ios) line
   !!!            if (ios/=0) exit
   !!!            !write(*,*) 'line',line
   !!!            read(line,*,iostat=ios) cc, cname
   !!!            if (cc=='#') then
   !!!                ipdos = ipdos + 1
   !!!                pdos_name(ipdos) = trim(cname)
   !!!                if (bigdft_mpi%iproc==0) then
   !!!                    if (ipdos>1) then
   !!!                        call yaml_mapping_close()
   !!!                    end if
   !!!                    call yaml_sequence(advance='no')
   !!!                    call yaml_mapping_open(trim(pdos_name(ipdos)))
   !!!                end if
   !!!                cycle 
   !!!            end if
   !!!            read(line,*,iostat=ios) cc, ival
   !!!            if (bigdft_mpi%iproc==0) then
   !!!                call yaml_map(trim(cc),ival)
   !!!            end if
   !!!            found = .false.
   !!!            do itype=1,smmd%ntypes
   !!!                if (trim(smmd%atomnames(itype))==trim(cc)) then
   !!!                    iitype = itype
   !!!                    found = .true.
   !!!                    exit
   !!!                end if
   !!!            end do
   !!!            if (.not.found) then
   !!!                call f_err_throw('Atom type'//trim(cc)//' is unknown', &
   !!!                     err_name='BIGDFT_RUNTIME_ERROR')
   !!!            end if
   !!!            iat_prev = -1
   !!!            do itmb=1,ntmb
   !!!                iat = smmd%on_which_atom(itmb)
   !!!                if (iat/=iat_prev) then
   !!!                    ii = 0
   !!!                end if
   !!!                iat_prev = iat
   !!!                itype = smmd%iatype(iat)
   !!!                ii = ii + 1
   !!!                if (itype==iitype .and. ii==ival) then
   !!!                    if (calc_array(itmb,ipdos)) then
   !!!                        call f_err_throw('calc_array(itmb) must not be true here', &
   !!!                             err_name='BIGDFT_RUNTIME_ERROR')
   !!!                    end if
   !!!                    calc_array(itmb,ipdos) = .true.
   !!!                end if
   !!!            end do
   !!!        end do
   !!!    if (bigdft_mpi%iproc==0) then
   !!!        call yaml_mapping_close()
   !!!        call yaml_sequence_close()
   !!!    end if

   !!!    !end do npdos_loop
   !!!    call f_close(iunit)


   !!!    energy_arr = f_malloc0(norbks,id='energy_arr')
   !!!    occup_arr = f_malloc0((/npdos,norbks/),id='occup_arr')
   !!!    occups = f_malloc0(npdos,id='occups')

   !!!    denskernel = f_malloc((/ntmb,smat_s%nfvctrp/),id='denskernel')
   !!!    pdos = f_malloc0((/npt,npdos/),id='pdos')
   !!!    if (bigdft_mpi%iproc==0) then
   !!!        call yaml_comment('PDoS calculation',hfill='~')
   !!!        call yaml_mapping_open('Calculating PDoS')
   !!!    end if
   !!!    ! Calculate a partial kernel for each KS orbital
   !!!    !do ipdos=1,npdos
   !!!        !if (bigdft_mpi%iproc==0) call yaml_map('PDoS number',ipdos)
   !!!        !if (bigdft_mpi%iproc==0) call yaml_map('start, increment',(/ipdos,npdos/))
   !!!        !write(num,fmt='(i2.2)') ipdos
   !!!        if (bigdft_mpi%iproc==0) bar=f_progress_bar_new(nstep=norbks)
   !!!        do iorb=1,norbks
   !!!            if (bigdft_mpi%iproc==0) call yaml_map('orbital being processed',iorb)
   !!!            call gemm('n', 't', ntmb, smat_s%nfvctrp, 1, 1.d0, coeff_ptr(1,iorb), ntmb, &
   !!!                 coeff_ptr(smat_s%isfvctr+1,iorb), ntmb, 0.d0, denskernel(1,1), ntmb)
   !!!            energy = 0.d0
   !!!            call f_zero(occups)
   !!!            do ispin=1,nspin
   !!!                !$omp parallel default(none) &
   !!!                !$omp shared(ispin,smat_s,ntmb,denskernel,hamiltonian_mat,energy) &
   !!!                !$omp private(itmb,jtmb,jjtmb)
   !!!                !$omp do reduction(+:energy)
   !!!                do jtmb=1,smat_s%nfvctrp
   !!!                    jjtmb = smat_s%isfvctr + jtmb
   !!!                    do itmb=1,ntmb
   !!!                        energy = energy + denskernel(itmb,jtmb)*hamiltonian_mat%matrix(itmb,jtmb,ispin)
   !!!                    end do
   !!!                end do
   !!!                !$omp end do
   !!!                !$omp end parallel
   !!!                energy_arr(iorb) = energy
   !!!            end do
   !!!            !call mpiallred(energy, 1, mpi_sum, comm=bigdft_mpi%mpi_comm)
   !!!            do ispin=1,nspin
   !!!                !$omp parallel default(none) &
   !!!                !$omp shared(ispin,smat_s,ntmb,denskernel,ovrlp_mat,calc_array,npdos,occups) &
   !!!                !$omp private(itmb,jtmb,jjtmb,occup,ipdos)
   !!!                !$omp do reduction(+:occups)
   !!!                do jtmb=1,smat_s%nfvctrp
   !!!                    jjtmb = smat_s%isfvctr + jtmb
   !!!                    !if (calc_array(jjtmb,ipdos)) then
   !!!                        do itmb=1,ntmb!ipdos,ntmb,npdos
   !!!                            !if (calc_array(itmb,ipdos)) then
   !!!                                occup = denskernel(itmb,jtmb)*ovrlp_mat%matrix(itmb,jtmb,ispin)
   !!!                                do ipdos=1,npdos
   !!!                                    if (calc_array(itmb,ipdos) .and. calc_array(jjtmb,ipdos)) then
   !!!                                        occups(ipdos) = occups(ipdos) + occup
   !!!                                    end if
   !!!                                end do
   !!!                                !occup = occup + denskernel(itmb,jtmb)*ovrlp_mat%matrix(itmb,jtmb,ispin)
   !!!                            !end if
   !!!                        end do
   !!!                    !end if
   !!!                end do
   !!!                !$omp end do
   !!!                !$omp end parallel
   !!!                do ipdos=1,npdos
   !!!                    occup_arr(ipdos,iorb) = occups(ipdos)
   !!!                end do
   !!!            end do
   !!!            !occup_pdos = occup_pdos + occup
   !!!            !!if (iorb<norbks) then
   !!!            !!    write(iunit,'(2(a,es16.9),a)') '  ',occup,'*exp(-(x-',energy,')**2/(2*sigma**2)) + '//trim(backslash)
   !!!            !!else
   !!!            !!    write(iunit,'(2(a,es16.9),a)') '  ',occup,'*exp(-(x-',energy,')**2/(2*sigma**2))'
   !!!            !!end if
   !!!            !!!write(*,'(a,i6,3es16.8)')'iorb, eval(iorb), energy, occup', iorb, eval(iorb), energy, occup
   !!!            if (bigdft_mpi%iproc==0) call dump_progress_bar(bar,step=iorb)
   !!!        end do
   !!!        !total_occup = total_occup + occup_pdos
   !!!        !!if (ipdos==1) then
   !!!        !!    write(iunit,'(a,i0,a)') "plot f",ipdos,"(x) lc rgb 'color' lt 1 lw 2 w l title 'name'"
   !!!        !!else
   !!!        !!    write(iunit,'(a,i0,a)') "replot f",ipdos,"(x) lc rgb 'color' lt 1 lw 2 w l title 'name'"
   !!!        !!end if
   !!!        !!if (bigdft_mpi%iproc==0) call yaml_map('sum of PDoS',occup_pdos)
   !!!        !!output_pdos='PDoS_'//num//'.dat'
   !!!        !!call yaml_map('output file',trim(output_pdos))
   !!!        !!call f_open_file(iunit01, file=trim(output_pdos), binary=.false.)
   !!!        !!write(iunit01,'(a)') '#             energy                pdos'
   !!!        !!do ipt=1,npt
   !!!        !!    write(iunit01,'(2es20.12)') energy_bins(1,ipt), pdos(ipt,ipdos)
   !!!        !!end do
   !!!        !!call f_close(iunit01)
   !!!    !end do
   !!!    call mpiallred(occup_arr, mpi_sum, comm=bigdft_mpi%mpi_comm)
   !!!    call mpiallred(energy_arr, mpi_sum, comm=bigdft_mpi%mpi_comm)
   !!!    if (bigdft_mpi%iproc==0) call yaml_mapping_close()

   !!!    if (bigdft_mpi%iproc==0) then
   !!!        call yaml_comment('Calculation complete',hfill='=')
   !!!        output_pdos='PDoS.gp'
   !!!        call yaml_map('output file',trim(output_pdos))
   !!!        iunit = 99
   !!!        call f_open_file(iunit, file=trim(output_pdos), binary=.false.)
   !!!        write(iunit,'(a)') '# plot the DOS as a sum of Gaussians'
   !!!        write(iunit,'(a)') 'set samples 1000'
   !!!        write(iunit,'(a,2(es12.5,a))') 'set xrange[',eval_ptr(1),':',eval_ptr(ntmb),']'
   !!!        write(iunit,'(a)') 'sigma=0.01'
   !!!        write(backslash,'(a)') '\ '
   !!!        total_occup = 0.d0
   !!!        do ipdos=1,npdos
   !!!            occup_pdos = 0.d0
   !!!            call yaml_map('PDoS number',ipdos)
   !!!            call yaml_map('start, increment',(/ipdos,npdos/))
   !!!            write(num,fmt='(i2.2)') ipdos
   !!!            write(iunit,'(a,i0,a)') 'f',ipdos,'(x) = '//trim(backslash)
   !!!            do iorb=1,norbks
   !!!                if (iorb<norbks) then
   !!!                    write(iunit,'(2(a,es16.9),a)') '  ',occup_arr(ipdos,iorb),&
   !!!                        &'*exp(-(x-',energy_arr(iorb),')**2/(2*sigma**2)) + '//trim(backslash)
   !!!                else
   !!!                    write(iunit,'(2(a,es16.9),a)') '  ',occup_arr(ipdos,iorb),&
   !!!                        &'*exp(-(x-',energy_arr(iorb),')**2/(2*sigma**2))'
   !!!                end if
   !!!                occup_pdos = occup_pdos + occup_arr(ipdos,iorb)
   !!!            end do
   !!!            total_occup = total_occup + occup_pdos
   !!!            call yaml_map('sum of PDoS',occup_pdos)
   !!!        end do
   !!!        do ipdos=1,npdos
   !!!            if (ipdos<ncolors) then
   !!!                colorname = colors(ipdos)
   !!!            else
   !!!                colorname = 'color'
   !!!            end if
   !!!            if (ipdos<npdos) then
   !!!                lineend = ' ,'//trim(backslash)
   !!!            else
   !!!                lineend = ''
   !!!            end if
   !!!            if (ipdos==1) then
   !!!                linestart = 'plot'
   !!!            else
   !!!                linestart = '    '
   !!!            end if
   !!!            write(iunit,'(a,i0,a)') trim(linestart)//" f",ipdos,"(x) lc rgb '"//trim(colorname)//&
   !!!                &"' lt 1 lw 2 w l title '"//trim(pdos_name(ipdos))//"'"//trim(lineend)
   !!!        end do
   !!!        call f_close(iunit)
   !!!    end if
   !!!    if (bigdft_mpi%iproc==0) call yaml_map('sum of total DoS',total_occup)
   !!!    call mpibarrier(bigdft_mpi%mpi_comm)

   !!!    call f_free(pdos)
   !!!    call f_free(denskernel)
   !!!    call f_free_ptr(eval_ptr)
   !!!    call deallocate_matrices(ovrlp_mat)
   !!!    call deallocate_matrices(hamiltonian_mat)
   !!!    call deallocate_sparse_matrix(smat_s)
   !!!    call deallocate_sparse_matrix(smat_m)
   !!!    call deallocate_sparse_matrix_metadata(smmd)
   !!!    !call f_free_ptr(iatype)
   !!!    !call f_free_str_ptr(len(atomnames),atomnames)
   !!!    call f_free_str(len(pdos_name),pdos_name)
   !!!    call f_free(calc_array)
   !!!    !call f_free_ptr(on_which_atom)
   !!!    call f_free_ptr(coeff_ptr)
   !!!    call f_free(energy_arr)
   !!!    call f_free(occup_arr)
   !!!    call f_free(occups)
   !!!end if

   !!!if (convert_matrix_format) then
   !!!    select case (trim(conversion))
   !!!    case ('bigdft_to_ccs')
   !!!        iconv = 1
   !!!    case ('ccs_to_bigdft')
   !!!        iconv = 2
   !!!    case default
   !!!        call f_err_throw("wrong value for conversion; possible are 'bigdft_to_ccs' and 'ccs_to_bigdft'")
   !!!    end select

   !!!    if (iconv==1) then
   !!!        call sparse_matrix_and_matrices_init_from_file_bigdft(trim(infile), &
   !!!             bigdft_mpi%iproc, bigdft_mpi%nproc, bigdft_mpi%mpi_comm, &
   !!!             smat, mat, init_matmul=.false.)
   !!!        row_ind = f_malloc_ptr(smat%nvctr,id='row_ind')
   !!!        col_ptr = f_malloc_ptr(smat%nfvctr,id='col_ptr')
   !!!        call ccs_data_from_sparse_matrix(smat, row_ind, col_ptr)
   !!!        if (bigdft_mpi%iproc==0) call ccs_matrix_write(trim(outfile), smat, row_ind, col_ptr, mat)
   !!!        call f_free_ptr(row_ind)
   !!!        call f_free_ptr(col_ptr)
   !!!    else if (iconv==2) then
   !!!        call sparse_matrix_and_matrices_init_from_file_ccs(trim(infile), bigdft_mpi%iproc, bigdft_mpi%nproc, &
   !!!             bigdft_mpi%mpi_comm, smat, mat, init_matmul=.false.)
   !!!        call write_sparse_matrix(bigdft_mpi%iproc, bigdft_mpi%nproc, bigdft_mpi%mpi_comm, &
   !!!             smat, mat, trim(outfile))
   !!!    end if

   !!!    call deallocate_sparse_matrix(smat)
   !!!    call deallocate_matrices(mat)
   !!!end if


   !!!if (calculate_selected_eigenvalues) then
   !!!    call sparse_matrix_metadata_init_from_file(trim(metadata_file), smmd)
   !!!    call sparse_matrix_and_matrices_init_from_file_bigdft(trim(overlap_file), &
   !!!         bigdft_mpi%iproc, bigdft_mpi%nproc, bigdft_mpi%mpi_comm, smat_s, ovrlp_mat, &
   !!!         init_matmul=.false.)
   !!!    call sparse_matrix_and_matrices_init_from_file_bigdft(trim(hamiltonian_file), &
   !!!         bigdft_mpi%iproc, bigdft_mpi%nproc, bigdft_mpi%mpi_comm, smat_m, hamiltonian_mat, &
   !!!         init_matmul=.false.)
   !!!    call sparse_matrix_and_matrices_init_from_file_bigdft(trim(kernel_file), &
   !!!         bigdft_mpi%iproc, bigdft_mpi%nproc, bigdft_mpi%mpi_comm, smat_l, kernel_mat, &
   !!!         init_matmul=.true.)
   !!!    call matrices_init(smat_l, ovrlp_minus_one_half(1))

   !!!    call timing(mpi_comm_world,'INIT','PR')
   !!!    if (iev_min<1 .or. iev_min>smat_s%nfvctr .or. iev_max>smat_s%nfvctr .or. iev_max<1) then
   !!!        if (bigdft_mpi%iproc==0) then
   !!!            call yaml_warning('The required eigenvalues are outside of the possible range, automatic ajustment')
   !!!        end if
   !!!    end if
   !!!    iev_min = max(iev_min,1)
   !!!    iev_min = min(iev_min,smat_s%nfvctr)
   !!!    iev_max = min(iev_max,smat_s%nfvctr)
   !!!    iev_max = max(iev_max,1)
   !!!    eval = f_malloc(iev_min.to.iev_max,id='eval')
   !!!    if (bigdft_mpi%iproc==0) then
   !!!        call yaml_mapping_open('Calculating eigenvalues using FOE')
   !!!    end if
   !!!    call get_selected_eigenvalues_from_FOE(bigdft_mpi%iproc, bigdft_mpi%nproc, bigdft_mpi%mpi_comm, &
   !!!         iev_min, iev_max, smat_s, smat_m, smat_l, ovrlp_mat, hamiltonian_mat, &
   !!!         ovrlp_minus_one_half, eval, fscale)

   !!!    call timing(mpi_comm_world,'CALC','PR')

   !!!    if (bigdft_mpi%iproc==0) then
   !!!        call yaml_sequence_open('values')
   !!!        do iev=iev_min,iev_max
   !!!            call yaml_sequence(advance='no')
   !!!            call yaml_mapping_open(flow=.true.)
   !!!            call yaml_map('ID',iev,fmt='(i6.6)')
   !!!            call yaml_map('eval',eval(iev),fmt='(es12.5)')
   !!!            call yaml_mapping_close()
   !!!        end do
   !!!        call yaml_sequence_close()
   !!!        call yaml_mapping_close()
   !!!    end if


   !!!    call deallocate_sparse_matrix(smat_s)
   !!!    call deallocate_sparse_matrix(smat_m)
   !!!    call deallocate_sparse_matrix(smat_l)
   !!!    call deallocate_matrices(ovrlp_mat)
   !!!    call deallocate_matrices(hamiltonian_mat)
   !!!    call deallocate_matrices(kernel_mat)
   !!!    call deallocate_matrices(ovrlp_minus_one_half(1))
   !!!    call deallocate_sparse_matrix_metadata(smmd)
   !!!    call f_free(eval)

   !!!    call timing(mpi_comm_world,'LAST','PR')

   !!!end if

   call build_dict_info(dict_timing_info)
   call f_timing_stop(mpi_comm=bigdft_mpi%mpi_comm,nproc=bigdft_mpi%nproc,&
        gather_routine=gather_timings,dict_info=dict_timing_info)
   call dict_free(dict_timing_info)

   if (bigdft_mpi%iproc==0) then
       call yaml_release_document()
   end if


   call bigdft_finalize(ierr)
   call f_lib_finalize()


  contains


    !> construct the dictionary needed for the timing information
    !! SM: This routine should go to a module
    subroutine build_dict_info(dict_info)
      use wrapper_MPI
      use dynamic_memory
      use dictionaries
      implicit none

      type(dictionary), pointer :: dict_info
      !local variables
      integer :: ierr,namelen,nthreads
      character(len=MPI_MAX_PROCESSOR_NAME) :: nodename_local
      character(len=MPI_MAX_PROCESSOR_NAME), dimension(:), allocatable :: nodename
      type(dictionary), pointer :: dict_tmp
      !$ integer :: omp_get_max_threads

      call dict_init(dict_info)
!  bastian: comment out 4 followinf lines for debug purposes (7.12.2014)
      !if (DoLastRunThings) then
         call f_malloc_dump_status(dict_summary=dict_tmp)
         call set(dict_info//'Routines timing and number of calls',dict_tmp)
      !end if
      nthreads = 0
      !$  nthreads=omp_get_max_threads()
      call set(dict_info//'CPU parallelism'//'MPI tasks',bigdft_mpi%nproc)
      if (nthreads /= 0) call set(dict_info//'CPU parallelism'//'OMP threads',&
           nthreads)

      nodename=f_malloc0_str(MPI_MAX_PROCESSOR_NAME,0.to.bigdft_mpi%nproc-1,id='nodename')
      if (bigdft_mpi%nproc>1) then
         call MPI_GET_PROCESSOR_NAME(nodename_local,namelen,ierr)
         !gather the result between all the process
         call MPI_GATHER(nodename_local,MPI_MAX_PROCESSOR_NAME,MPI_CHARACTER,&
              nodename(0),MPI_MAX_PROCESSOR_NAME,MPI_CHARACTER,0,&
              bigdft_mpi%mpi_comm,ierr)
         if (bigdft_mpi%iproc==0) call set(dict_info//'Hostnames',&
                 list_new(.item. nodename))
      end if
      call f_free_str(MPI_MAX_PROCESSOR_NAME,nodename)

    end subroutine build_dict_info


end program utilities

!!$!> extract the different wavefunctions to verify if the completeness relation is satisfied
!!$subroutine completeness_relation
!!$
!!$  call wfn_filename(filename_out,radical,binary,ikpt,nspinor,nspin,ispinor,spin,iorb)
!!$
!!$  !loop that has to be done for each of the wavefunctions
!!$  unitwf=99
!!$  call f_open_file(unit=unitwf,file=filename_out)
!!$  call readonewave(unitwf,.not. binary,iorb,bigdft_mpi%iproc,&
!!$       it%lr%d%n1,it%lr%d%n2,it%lr%d%n3, &
!!$       Lzd%hgrids(1),Lzd%hgrids(2),Lzd%hgrids(3),&
!!$       at,it%lr%wfd,rxyz_old,rxyz,&
!!$       psi_ptr,eval,psifscf)
!!$  call f_close(unitwf)
!!$
!!$end subroutine completeness_relation<|MERGE_RESOLUTION|>--- conflicted
+++ resolved
@@ -24,11 +24,7 @@
                                 sparse_matrix_metadata, deallocate_sparse_matrix_metadata
    use sparsematrix_init, only: bigdft_to_sparsebigdft, distribute_columns_on_processes_simple, &
                                 write_sparsematrix_info
-<<<<<<< HEAD
-   use sparsematrix_io, only: read_sparse_matrix, write_sparse_matrix
-=======
    use sparsematrix_io, only: read_sparse_matrix, write_sparse_matrix, read_linear_coefficients
->>>>>>> 8432c056
    use sparsematrix, only: uncompress_matrix, uncompress_matrix_distributed2
    use sparsematrix_highlevel, only: sparse_matrix_and_matrices_init_from_file_bigdft, &
                                      sparse_matrix_and_matrices_init_from_file_ccs, &
@@ -55,11 +51,7 @@
    character(len=30) :: tatonam, radical, colorname, linestart, lineend, cname, methodc
    character(len=128) :: method_name, overlap_file, hamiltonian_file, kernel_file, coeff_file, pdos_file, metadata_file
    character(len=128) :: line, cc, output_pdos, conversion, infile, outfile, iev_min_, iev_max_, fscale_, matrix_basis
-<<<<<<< HEAD
-   character(len=128) :: kernel_file_matmul
-=======
    character(len=128) :: kernel_file_matmul, istart_ks_, iend_ks_
->>>>>>> 8432c056
    character(len=128),dimension(-lmax:lmax,0:lmax) :: multipoles_files
    logical :: multipole_analysis = .false.
    logical :: solve_eigensystem = .false.
@@ -298,11 +290,7 @@
             bigdft_mpi%iproc, bigdft_mpi%nproc, bigdft_mpi%mpi_comm, smat_s, ovrlp_mat, &
             init_matmul=.false.)
 
-<<<<<<< HEAD
-       call sparse_matrix_and_matrices_init_from_file_bigdft(trim(hamiltonian_file), &
-=======
        call sparse_matrix_and_matrices_init_from_file_bigdft('serial_text', trim(hamiltonian_file), &
->>>>>>> 8432c056
             bigdft_mpi%iproc, bigdft_mpi%nproc, bigdft_mpi%mpi_comm, smat_m, hamiltonian_mat, &
             init_matmul=.false.)
 
