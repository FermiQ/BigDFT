---
Genovese2008:
  JOURNAL_REF: 'J. Chem. Phys. 129, 014109 (2008)'
  BIBTEX_REF: |
    @article{Genovese2008,
    author = {Luigi Genovese and Alexey Neelov and Stefan Goedecker and Thierry Deutsch and Seyed Alireza Ghasemi and Alexander Willand and Damien Caliste and Oded Zilberberg and Mark Rayson and Anders Bergman and Reinhold Schneider},
    title = {Daubechies wavelets as a basis set for density functional pseudopotential calculations},
    journal = {The Journal of Chemical Physics},
    volume = {129},
    number = {1},
    pages = {014109},
    year = {2008},
    doi = {10.1063/1.2949547},

    URL = {http://dx.doi.org/10.1063/1.2949547}
    }
  DESCRIPTION: Original paper of BigDFT code, for the cubic scaling approach.
Mohr2014:
  JOURNAL_REF: J. Chem. Phys. 140, 204110 (2014)
  BIBTEX_REF: |
    @article{Mohr2014,
    author = {Stephan Mohr and Laura E. Ratcliff and Paul Boulanger and Luigi Genovese and Damien Caliste and Thierry Deutsch and Stefan Goedecker},
    title = {Daubechies wavelets for linear scaling density functional theory},
    journal = {The Journal of Chemical Physics},
    volume = {140},
    number = {20},
    pages = {204110},
    year = {2014},
    doi = {10.1063/1.4871876},
    
    URL = {http://dx.doi.org/10.1063/1.4871876}
    }
  DESCRIPTION: First paper describing linear scaling approach in Daubechies wavelets basis
Mohr2015:
  JOURNAL_REF: PCCP 17, 31360 (2015)
  BIBTEX_REF: |
    @Article{Mohr2015,
    author ={Mohr, Stephan and Ratcliff, Laura E. and Genovese, Luigi and Caliste, Damien and Boulanger, Paul and Goedecker, Stefan and Deutsch, Thierry},
    title  ={Accurate and efficient linear scaling DFT calculations with universal applicability},
    journal  ={Phys. Chem. Chem. Phys.},
    year  ={2015},
    volume  ={17},
    issue  ={47},
    pages  ={31360-31370},
    doi  ={10.1039/C5CP00437C},
    url  ={http://dx.doi.org/10.1039/C5CP00437C}
    }
  DESCRIPTION: Paper describing the suitability of Linear scaling approach for a wide class of systems
Schaefer2015:
  JOURNAL_REF: J. Chem. Phys. 142, 034112 (2015)
  BIBTEX_REF: |
    @article{Schaefer2015,
    title   = {{S}tabilized {Q}uasi-{N}ewton {O}ptimization of {N}oisy {P}otential {E}nergy {S}urfaces},
    author  = {Schaefer, Bastian and Ghasemi, S. Alireza and Roy, Shantanu and Goedecker, Stefan},
    year    = {2015},

    month   = jan,

    Journal  = {The Journal of Chemical Physics},
    volume = {142},
    number = {3},
    pages   = {034112},

    Arxivid = {arXiv:1412.0935},
    doi = {10.1063/1.4905665}
    }
  DESCRIPTION: Geometry optimizers tailored for electronic structure calculations
<<<<<<< HEAD
Bitzek2006:
  JOURNAL_REF: 'Phys. Rev. Lett. 97, 170201 (2006)'
  BIBTEX_REF: | 
    @article{Bitzek2006,
    title = {Structural Relaxation Made Simple},
    author = {Bitzek, Erik and Koskinen, Pekka and G\\\"ahler, Franz and Moseler, Michael and Gumbsch, Peter},
    journal = {Phys. Rev. Lett.},
    volume = {97},
    issue = {17},
    pages = {170201},
    numpages = {4},
    year = {2006},
    month = {Oct},
    publisher = {American Physical Society},
    doi = {10.1103/PhysRevLett.97.170201}
    }
  DESCRIPTION: FIRE, a damped MD minimizer
=======
Ratcliff2015:
  DESCRIPTION: Fragment approach in BigDFT
  JOURNAL_REF: J. Chem. Phys. 142, 234105 (2015)
  BIBTEX_REF: |
    @article{Ratcliff2015,
    author = {Laura E. Ratcliff and Luigi Genovese and Stephan Mohr and Thierry Deutsch},
    title = {Fragment approach to constrained density functional theory calculations using Daubechies wavelets},
    journal = {The Journal of Chemical Physics},
    volume = {142},
    number = {23},
    pages = {234105},
    year = {2015},
    doi = {10.1063/1.4922378},
    URL = { 
            http://dx.doi.org/10.1063/1.4922378
    },
    eprint = { 
            http://dx.doi.org/10.1063/1.4922378
    }
    }
>>>>>>> da2cabb5
<|MERGE_RESOLUTION|>--- conflicted
+++ resolved
@@ -65,7 +65,6 @@
     doi = {10.1063/1.4905665}
     }
   DESCRIPTION: Geometry optimizers tailored for electronic structure calculations
-<<<<<<< HEAD
 Bitzek2006:
   JOURNAL_REF: 'Phys. Rev. Lett. 97, 170201 (2006)'
   BIBTEX_REF: | 
@@ -83,7 +82,6 @@
     doi = {10.1103/PhysRevLett.97.170201}
     }
   DESCRIPTION: FIRE, a damped MD minimizer
-=======
 Ratcliff2015:
   DESCRIPTION: Fragment approach in BigDFT
   JOURNAL_REF: J. Chem. Phys. 142, 234105 (2015)
@@ -103,5 +101,4 @@
     eprint = { 
             http://dx.doi.org/10.1063/1.4922378
     }
-    }
->>>>>>> da2cabb5
+    }