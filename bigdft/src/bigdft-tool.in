--- conflicted
+++ resolved
@@ -28,14 +28,9 @@
            "convert-positions", "manual", "wizard", "transform-coordinates",
            "pdos", "kernel-analysis", "extract-submatrix", "solve-eigensystem", 
            "analyze-coeffs", "peel-matrix", "multiply-matrices", "matrixpower", 
-<<<<<<< HEAD
-	   "plot-wavefunction", "suggest-cutoff", "charge-analysis", "dos",
-           "export-proj", "fit-proj","convert-matrix-format"]
-=======
            "plot-wavefunction", "suggest-cutoff", "multipole-analysis", "dos", 
            "export-proj", "fit-proj",
            "convert-matrix-format", "calculate-selected-eigenvalues"]
->>>>>>> a6d2e0af
 
 # Processed lines
 abs_srcdir = "@abs_srcdir@"
@@ -205,11 +200,8 @@
     # solve the eigensystem to get the coefficients
     group = OptionGroup(parser, "bigdft-tool -a %s <input> <output>" % actions[14],
                         "solve eigensystem")
-<<<<<<< HEAD
-=======
     group.add_option("--metadata_file", type="str", default="sparsematrix_metadata.bin", metavar="METADATANAME",
              		 help="input file with the sparse matrix metadata[default: %default]")
->>>>>>> a6d2e0af
     group.add_option("--hamiltonian_file", type="str", default="hamiltonian_sparse.bin", metavar="MATRIXNAME",
              		 help="input file with the hamiltonian[default: %default]")
     group.add_option("--overlap_file", type="str", default="overlap_sparse.bin", metavar="MATRIXNAME",
@@ -289,14 +281,6 @@
     group.add_option("--multipole_matrix_2_4", type="str", default="mpmat_2_2.bin", metavar="MULTIPOLE_MATRIX_2_2",
              		 help="multipole matrix 2 2 [default: %default]")
 
-
-    # density of states for the linear scaling version
-    group = OptionGroup(parser, "bigdft-tool -a %s <input> <output>" % actions[22],
-                        "density of states for the linear scaling version")
-    group.add_option("--sigma", type="float", default=0.01, metavar="NUM",
-             		 help="spread of the peaks [default: %default]")
-    group.add_option("--npts", type="int", default=1400, metavar="NUM",
-                     help="number of points for the discretization [default: %default]")
 
     # density of states for the linear scaling version
     group = OptionGroup(parser, "bigdft-tool -a %s <input> <output>" % actions[22],
@@ -1142,13 +1126,8 @@
         command = "%s 1 %s dd suggest-cutoff %s" % (memguess, options.name, options.posinp_file)
         print command
     if options.action == "charge-analysis":
-<<<<<<< HEAD
-        #print 'calling utilities to perform a Loewdin charge analysis'
-        command = "%s %s charge-analysis %s %s %s %s" % (options.mpirun, utilities, options.method, options.overlap_file, options.kernel_file, options.hamiltonian_file)
-=======
         #print 'calling utilities to perform a Loewdin multipole analysis'
         command = "%s %s multipole-analysis %s %s %s %s %s %s %s %s %s %s %s %s %s %s %s" % (options.mpirun, utilities, options.method, options.matrix_basis, options.metadata_file, options.overlap_file, options.kernel_file, options.hamiltonian_file, options.multipole_matrix_0_0, options.multipole_matrix_1_0, options.multipole_matrix_1_1, options.multipole_matrix_1_2, options.multipole_matrix_2_0, options.multipole_matrix_2_1, options.multipole_matrix_2_2, options.multipole_matrix_2_3, options.multipole_matrix_2_4)
->>>>>>> a6d2e0af
         print command
     if options.action == 'dos':
         print 'calling memguess for DOS'
