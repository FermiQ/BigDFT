!> @file
!!   Routines to use BigDFT as a blackbox
!! @author
!!   Copyright (C) 2005-2015 BigDFT group
!!   This file is distributed under the terms of the
!!   GNU General Public License, see ~/COPYING file
!!   or http://www.gnu.org/copyleft/gpl.txt .
!!   For the list of contributors, see ~/AUTHORS


!>  Main routine which does self-consistent loop.
!!  Does not parse input file and no geometry optimization.
!!  Does an electronic structure calculation.
!!  Output is the total energy and the forces
!!   @warning psi, keyg, keyv and eval should be freed after use outside of the routine.
subroutine cluster(nproc,iproc,atoms,rxyz,energy,energs,fxyz,strten,fnoise,pressure,&
     KSwfn,tmb,rxyz_old,in,GPU,infocode)
  use module_base
  use locregs, only: deallocate_locreg_descriptors
  use module_dpbox, only: dpbox_free
  use module_types
  use module_interfaces, only: IonicEnergyandForces, &
       & XC_potential, communicate_density, copy_old_wavefunctions, &
       denspot_set_history, &
       & gaussian_pswf_basis, local_analysis, &
       & orbitals_descriptors, sumrho, system_initialization,readmywaves,FullHamiltonianApplication
  use gaussians, only: deallocate_gwf
  use module_fragments
  use constrained_dft
  use Poisson_Solver, except_dp => dp, except_gp => gp
  use module_xc
  use m_libpaw_libxc, only: libxc_functionals_init, libxc_functionals_end
  use communications_init, only: orbitals_communicators
  use communications_base, only: deallocate_comms
  !  use vdwcorrection
  use yaml_output
  use psp_projectors_base, only: free_dft_psp_projectors
  use rhopotential, only: full_local_potential
  use sparsematrix_base, only: sparse_matrix_null, matrices_null, allocate_matrices, &
                               SPARSE_TASKGROUP, sparsematrix_malloc_ptr, assignment(=), &
                               DENSE_PARALLEL, DENSE_MATMUL, SPARSE_FULL, sparse_matrix_metadata_null
  use sparsematrix_init, only: init_matrix_taskgroups, &
                               sparse_matrix_metadata_init, write_sparsematrix_info
  use bigdft_matrices, only: check_local_matrix_extents, init_matrixindex_in_compressed_fortransposed
  use sparsematrix_wrappers, only: init_sparse_matrix_wrapper, init_sparse_matrix_for_KSorbs, check_kernel_cutoff
  use sparsematrix, only: check_matrix_compression
  use communications_base, only: comms_linear_null
  use unitary_tests, only: check_communication_potential, check_communication_sumrho, &
                           check_communications_locreg
  use multipole, only: potential_from_charge_multipoles, interaction_multipoles_ions, &
                       ionic_energy_of_external_charges
  use public_enums
  use module_input_keys, only: SIC_data_null,print_dft_parameters,inputpsiid_set_policy,set_inputpsiid
  use orbitalbasis
  use io, only: plot_density,io_files_exists
  use PSbox, only: PS_gather
  use foe_common, only: init_foe
  implicit none
  !Arguments
  integer, intent(in) :: nproc,iproc
  type(input_variables), intent(in) :: in
  type(atoms_data), intent(inout) :: atoms
  type(GPU_pointers), intent(inout) :: GPU
  type(DFT_wavefunction), intent(inout) :: KSwfn, tmb
  real(gp), dimension(3,atoms%astruct%nat), intent(in) :: rxyz_old
  real(gp), dimension(3,atoms%astruct%nat), intent(inout) :: rxyz
  type(energy_terms), intent(out) :: energs
  real(gp), intent(out) :: energy,fnoise,pressure
  real(gp), dimension(6), intent(out) :: strten
  real(gp), dimension(3,atoms%astruct%nat), intent(out) :: fxyz
  !> Encloses some information about the status of the run
  !!   - 0 run successfully succeded
  !!   - 1 the run ended after the allowed number of minimization steps. gnrm_cv not reached
  !!       forces may be meaningless
  !!   - 2 (present only for inputPsiId=INPUT_PSI_MEMORY_WVL) gnrm of the first iteration > 1 AND growing in
  !!       the second iteration OR grnm 1st >2.
  !!       Input wavefunctions need to be recalculated. Routine exits.
  !!   - 3 (present only for inputPsiId=INPUT_PSI_LCAO) gnrm > 4. SCF error. Routine exits.
  integer, intent(out) :: infocode
  !Local variables
  character(len=*), parameter :: subname='cluster'
  character(len=5) :: gridformat, wfformat
  logical :: refill_proj, calculate_dipole, calculate_quadrupole !,potential_from_disk=.false.
  logical :: DoDavidson,DoLastRunThings
  integer :: nvirt,norbv
  integer :: i, input_wf_format
  integer :: n1,n2,n3
  integer :: ncount0,ncount1,ncount_rate,ncount_max,n1i,n2i,n3i
  integer :: igroup,ikpt,ifrag
  !integer :: nproctiming
  real :: tcpu0,tcpu1
  real(kind=8) :: tel
  type(local_zone_descriptors) :: lzd_old
  type(DFT_PSP_projectors) :: nlpsp
  type(DFT_wavefunction) :: VTwfn !< Virtual wavefunction
  type(DFT_wavefunction) :: tmb_old
  !!type(DFT_wavefunction) :: tmb
  type(system_fragment), dimension(:), pointer :: ref_frags
  type(cdft_data) :: cdft
  real(gp), dimension(3) :: shift
  real(dp), dimension(6) :: ewaldstr,xcstr
  real(gp), dimension(:,:), allocatable :: thetaphi,band_structure_eval,rxyz_tmp
  real(gp), dimension(:,:), pointer :: fdisp,fion,fpulay
  ! Charge density/potential,ionic potential, pkernel
  type(DFT_local_fields) :: denspot
  type(DFT_optimization_loop) :: optLoop
  real(gp), dimension(:), allocatable:: denspot0
  !wavefunction gradients, hamiltonian on vavefunction
  !transposed  wavefunction
  ! Pointers and variables to store the last psi
  ! before reformatting if useFormattedInput is .true.
  real(wp), dimension(:), pointer :: psi_old
  type(memory_estimation) :: mem
  !real(gp) :: energy_constrained
  ! PSP projectors
  real(kind=8), dimension(:), pointer :: gbd_occ!,rhocore
  ! Variables for the virtual orbitals and band diagram.
  integer :: nkptv, nvirtu, nvirtd
  real(gp), dimension(:), allocatable :: wkptv,psi_perturbed,hpsi_perturbed
  real(gp), dimension(:), allocatable :: h2psi_perturbed
  type(f_enumerator) :: inputpsi,output_denspot
  type(dictionary), pointer :: dict_timing_info
  type(orbital_basis) :: ob,ob_occ,ob_virt,ob_prime
  type(energy_terms) :: energs_fake
  real(kind=8),dimension(:,:),allocatable :: locreg_centers
<<<<<<< HEAD
  !Variable for TDHF
  real(gp) :: exc_fac !Factor in front of the term to subtract when doing TDHF or TDDFT with hybrid functionals
=======
  real(kind=8),dimension(:),allocatable :: charge_fake
>>>>>>> 68ffbc95

  ! testing
  real(kind=8),dimension(:,:),pointer :: locregcenters
  integer :: ilr, nlr, ioffset
  type(f_enumerator) :: linear_iscf
  integer,dimension(2) :: irow, icol, iirow, iicol
  character(len=20) :: comment
  !integer :: i1,i2,i3p,n1m,n2m,n3m !MM

  integer :: ishift, extra_states, i1, i2, i3, ii
  integer :: ind_min_s, ind_mas_s, ind_trans_min_s, ind_trans_max_s
  integer :: ind_min_m, ind_mas_m, ind_trans_min_m, ind_trans_max_m
  integer :: ind_min_l, ind_mas_l, ind_trans_min_l, ind_trans_max_l

  !debug
  !real(kind=8) :: ddot
  !proprietary interfaces
  interface
     subroutine input_wf(iproc,nproc,in,GPU,atoms,rxyz,&
          denspot,denspot0,nlpsp,KSwfn,tmb,energs,inputpsi,input_wf_format,norbv,&
          lzd_old,psi_old,rxyz_old,tmb_old,ref_frags,cdft,&
          locregcenters)
       use module_defs, only: gp,wp
       use f_enums, only: f_enumerator
       use module_types
       use module_fragments
       use constrained_dft
       implicit none
       integer, intent(in) :: iproc, nproc, input_wf_format
       type(f_enumerator), intent(in) :: inputpsi
       type(input_variables), intent(in) :: in
       type(GPU_pointers), intent(inout) :: GPU
       type(atoms_data), intent(inout) :: atoms
       real(gp), dimension(3, atoms%astruct%nat), target, intent(in) :: rxyz
       type(DFT_local_fields), intent(inout) :: denspot
       type(DFT_wavefunction), intent(inout) :: KSwfn,tmb,tmb_old !<input wavefunction
       type(energy_terms), intent(inout) :: energs !<energies of the system
       real(gp), dimension(*), intent(out) :: denspot0 !< Initial density / potential, if needed
       real(wp), dimension(:), pointer :: psi_old
       integer, intent(out) :: norbv
       type(DFT_PSP_projectors), intent(inout) :: nlpsp
       real(gp), dimension(3, atoms%astruct%nat), intent(in) :: rxyz_old
       type(local_zone_descriptors),intent(in):: lzd_old
       type(system_fragment), dimension(:), pointer :: ref_frags
       type(cdft_data), intent(out) :: cdft
       real(kind=8),dimension(3,atoms%astruct%nat),intent(in),optional :: locregcenters
     END SUBROUTINE input_wf
  end interface
  interface
     subroutine CalculateTailCorrection(iproc,nproc,at,rbuf,orbs,&
          Glr,nlpsp,ncongt,pot,hgrid,rxyz,crmult,frmult,nspin,&
          psi,output_denspot,ekin_sum,epot_sum,eproj_sum,paw)
       use module_defs, only: gp,wp,dp
       use module_types
       use gaussians, only: gaussian_basis
       implicit none
       type(atoms_data), intent(in) :: at
       type(orbitals_data), intent(in) :: orbs
       type(locreg_descriptors), intent(in) :: Glr
       type(DFT_PSP_projectors), intent(inout) :: nlpsp
       integer, intent(in) :: iproc,nproc,ncongt,nspin
       logical, intent(in) :: output_denspot
       real(kind=8), dimension(3), intent(in) :: hgrid
       real(kind=8), intent(in) :: crmult,frmult,rbuf
       !real(kind=8), dimension(at%astruct%ntypes,3), intent(in) :: radii_cf
       real(kind=8), dimension(3,at%astruct%nat), intent(in) :: rxyz
       real(kind=8), dimension(Glr%d%n1i,Glr%d%n2i,Glr%d%n3i,nspin), intent(in) :: pot
       real(kind=8), dimension(Glr%wfd%nvctr_c+7*Glr%wfd%nvctr_f,orbs%norbp), intent(in) :: psi
       real(kind=8), intent(out) :: ekin_sum,epot_sum,eproj_sum
       type(paw_objects),optional,intent(inout)::paw
     END SUBROUTINE CalculateTailCorrection
  end interface

  interface
     subroutine davidson(iproc,nproc,in,at,&
          orbs,orbsv,nvirt,Lzd,comms,commsv,&
          rxyz,rhopot,nlpsp,pkernel,psi,v,dpbox,xc,GPU)
       use module_defs, only: gp,dp,wp
       use module_types
       use communications_base, only: comms_cubic
       use module_xc
       use module_dpbox
       implicit none
       integer, intent(in) :: iproc,nproc
       integer, intent(in) :: nvirt
       type(input_variables), intent(in) :: in
       type(atoms_data), intent(in) :: at
       type(DFT_PSP_projectors), intent(inout) :: nlpsp
       type(local_zone_descriptors), intent(inout) :: Lzd
       type(orbitals_data), intent(inout) :: orbs
       type(comms_cubic), intent(in) :: comms, commsv
       type(denspot_distribution), intent(in) :: dpbox
       real(gp), dimension(3,at%astruct%nat), intent(in) :: rxyz
       type(coulomb_operator), intent(inout) :: pkernel
       real(dp), dimension(*), intent(in) :: rhopot
       type(orbitals_data), intent(inout) :: orbsv
       type(GPU_pointers), intent(inout) :: GPU
       type(xc_info), intent(in) :: xc
       real(wp), dimension(:), pointer :: psi,v!=psivirt(nvctrp,nvirtep*nproc)
     END SUBROUTINE davidson
  end interface
  interface
     subroutine direct_minimization(iproc,nproc,in,at,nvirt,rxyz,&
          rhopot,nlpsp,pkernel,dpbox,xc,GPU,KSwfn,VTwfn)
       use module_defs, only: gp,dp,wp
       use module_types
       use module_xc
       use module_dpbox
       implicit none
       integer, intent(in) :: iproc,nproc,nvirt
       type(input_variables), intent(in) :: in
       type(atoms_data), intent(in) :: at
       type(DFT_PSP_projectors), intent(inout) :: nlpsp
       type(denspot_distribution), intent(in) :: dpbox
       type(DFT_wavefunction), intent(inout) :: KSwfn,VTwfn
       real(gp), dimension(3,at%astruct%nat), intent(in) :: rxyz
       type(coulomb_operator), intent(inout) :: pkernel
       real(dp), dimension(*), intent(in), target :: rhopot
       type(GPU_pointers), intent(inout) :: GPU
       type(xc_info), intent(in) :: xc
     END SUBROUTINE direct_minimization
  end interface
  interface
     subroutine linearScaling(iproc,nproc,KSwfn,tmb,at,input,shift,rxyz,denspot,rhopotold,nlpsp,GPU,&
          energs,energy,fpulay,infocode,ref_frags,cdft, &
          fdisp, fion)
       use module_defs, only: gp,dp,wp
       use module_types
       use module_fragments
       use constrained_dft
       implicit none
       integer,intent(in):: iproc, nproc
       type(atoms_data),intent(inout):: at
       type(input_variables),intent(in):: input
       real(kind=8),dimension(3),intent(in) :: shift
       real(8),dimension(3,at%astruct%nat),intent(inout):: rxyz
       real(8),dimension(3,at%astruct%nat),intent(out):: fpulay
       type(DFT_local_fields), intent(inout) :: denspot
       real(gp), dimension(*), intent(inout) :: rhopotold
       type(DFT_PSP_projectors),intent(inout):: nlpsp
       type(GPU_pointers),intent(in out):: GPU
       type(energy_terms),intent(inout) :: energs
       real(gp), dimension(:), pointer :: rho,pot
       real(8),intent(out):: energy
       type(DFT_wavefunction),intent(inout),target:: tmb
       type(DFT_wavefunction),intent(inout),target:: KSwfn
       integer,intent(out):: infocode
       type(system_fragment), dimension(:), pointer :: ref_frags
       type(cdft_data), intent(inout) :: cdft
       real(kind=8),dimension(3,at%astruct%nat),intent(in) :: fdisp, fion
     END SUBROUTINE linearScaling
  end interface

  call f_routine(id=subname)

  energs = energy_terms_null()

  DoLastRunThings=.false. !to avoid the implicit save attribute

  !copying the input variables for readability
  !this section is of course not needed
  !note that this procedure is convenient ONLY in the case of scalar variables
  !an array would have been copied, thus occupying more memory space
  !Hence WARNING: these variables are copied, in case of an update the new value should be
  !reassigned inside the structure

  if (iproc == 0) then
     !start a new document in the beginning of the output, if the document is closed before
     call yaml_new_document()
     call print_dft_parameters(in,atoms)
  end if

  !Time initialization
  call f_timing_reset(filename=trim(in%dir_output)//'time'+in%naming_id+'.yaml',master=iproc==0,&
       verbose_mode=verbose>2 .and. nproc>1)
  call cpu_time(tcpu0)
  call system_clock(ncount0,ncount_rate,ncount_max)

  !Nullify for new input guess
  call nullify_local_zone_descriptors(lzd_old)
  ! We save the variables that defined the previous psi if the restart is active
  inputpsi = in%inputPsiId
  if (in%inputPsiId == 'INPUT_PSI_MEMORY_WVL') then
     if (associated(KSwfn%psi)) then
        call copy_local_zone_descriptors(KSwfn%Lzd, lzd_old, subname)
        !if the history is bigger than two, create the workspace to store the wavefunction
        if (in%wfn_history > 0) then
!           if(iproc==0)print *, "NNdbg: KSwfn%Psi copied to Psi(",in%wfn_history+1,")"
           call old_wavefunction_set(KSwfn%oldpsis(in%wfn_history+1),&
                atoms%astruct%nat,KSwfn%orbs%norbp*KSwfn%orbs%nspinor,&
                KSwfn%Lzd,rxyz_old,KSwfn%psi)
           call f_free_ptr(KSwfn%psi)
        else
           call copy_old_wavefunctions(nproc,KSwfn%orbs,&
                KSwfn%psi,lzd_old%Glr%wfd,psi_old)
        end if
        !to maintain the same treatment destroy wfd afterwards (to be unified soon)
        !deallocation
        call deallocate_locreg_descriptors(KSwfn%Lzd%Glr)
     else
        !inputpsi = INPUT_PSI_LCAO
        call inputpsiid_set_policy(ENUM_SCRATCH,inputpsi)
     end if
  else if(in%inputPsiId == 'INPUT_PSI_MEMORY_GAUSS') then
     if (associated(KSwfn%psi)) then
        !deallocate wavefunction and descriptors for placing the gaussians
        call deallocate_locreg_descriptors(KSwfn%Lzd%Glr)
        call f_free_ptr(KSwfn%psi)
     else
        !inputpsi = INPUT_PSI_LCAO
        call set_inputpsiid(INPUT_PSI_LCAO,inputpsi) !special treatment here
     end if
  else if ( in%inputPsiId == 'INPUT_PSI_MEMORY_LINEAR' .and. associated(KSwfn%psi)) then !in%inputPsiId == INPUT_PSI_MEMORY_LINEAR_
     if (associated(tmb%psi)) then
        !this is a tmb_null constructor
        tmb_old%lzd = local_zone_descriptors_null()
        tmb_old%linmat%smmd = sparse_matrix_metadata_null()
        tmb_old%linmat%s = sparse_matrix_null()
        tmb_old%linmat%m = sparse_matrix_null()
        tmb_old%linmat%l = sparse_matrix_null()
        !!tmb_old%linmat%ks = sparse_matrix_null()
        !!tmb_old%linmat%ks_e = sparse_matrix_null()
        nullify(tmb_old%linmat%ks)
        nullify(tmb_old%linmat%ks_e)
        tmb_old%linmat%ovrlp_ = matrices_null()
        tmb_old%linmat%ham_ = matrices_null()
        tmb_old%linmat%kernel_ = matrices_null()
        do i=1,size(tmb_old%linmat%ovrlppowers_)
            tmb_old%linmat%ovrlppowers_(i) = matrices_null()
        end do
        tmb_old%collcom = comms_linear_null()
        call copy_tmbs(iproc, tmb, tmb_old, subname)
        call destroy_DFT_wavefunction(tmb)
        call f_free_ptr(KSwfn%psi)
        call deallocate_locreg_descriptors(KSwfn%Lzd%Glr)
        !call deallocate_wfd(KSwfn%Lzd%Glr%wfd)
     else
        !inputpsi = INPUT_PSI_LINEAR_AO
        call inputpsiid_set_policy(ENUM_SCRATCH,inputpsi)
     end if
  end if

  ! Setup all descriptors and allocate what should be.
  if (inputpsi .hasattr. 'LINEAR') then
     locregcenters=f_malloc_ptr((/3,atoms%astruct%nat/),id=' locregcenters')
      if (in%explicit_locregcenters) then
          open(unit=123, file='locregcenters.xyz')
          read(123,*) nlr
          if (nlr/=atoms%astruct%nat) stop 'ERROR: wrong nlr'
          read(123,*) comment
          do ilr=1,nlr
              read(123,*) comment, locregcenters(1,ilr), locregcenters(2,ilr), locregcenters(3,ilr)
          end do
      else
          locregcenters = rxyz
      end if
  end if

  if(f_int(inputpsi) == INPUT_PSI_MEMORY_LINEAR) then
    call system_initialization(iproc,nproc,.true.,inputpsi,input_wf_format,.false.,in,atoms,rxyz,GPU%OCLconv,&
         KSwfn%orbs,tmb%npsidim_orbs,tmb%npsidim_comp,tmb%orbs,KSwfn%Lzd,tmb%Lzd,nlpsp,&
         KSwfn%comms,shift,ref_frags,denspot=denspot,locregcenters=locregcenters,&
         inwhichlocreg_old=tmb_old%orbs%inwhichlocreg,onwhichatom_old=tmb_old%orbs%onwhichatom,&
         norb_par_ref=tmb_old%orbs%norb_par, norbu_par_ref=tmb_old%orbs%norbu_par, norbd_par_ref=tmb_old%orbs%norbd_par)
  else if(inputpsi == 'INPUT_PSI_LINEAR_AO' .or. inputpsi == 'INPUT_PSI_DISK_LINEAR') then
    call system_initialization(iproc,nproc,.true.,inputpsi,input_wf_format,.false.,in,atoms,rxyz,GPU%OCLconv,&
         KSwfn%orbs,tmb%npsidim_orbs,tmb%npsidim_comp,tmb%orbs,KSwfn%Lzd,tmb%Lzd,nlpsp,&
         KSwfn%comms,shift,ref_frags,denspot=denspot,locregcenters=locregcenters)
  else
    call system_initialization(iproc,nproc,.true.,inputpsi,input_wf_format,&
         & .false.,in,atoms,rxyz,GPU%OCLconv,&
         KSwfn%orbs,tmb%npsidim_orbs,tmb%npsidim_comp,tmb%orbs,KSwfn%Lzd,tmb%Lzd,nlpsp,&
         KSwfn%comms,shift,ref_frags,denspot=denspot)
  end if

  ! Ugly here to be moved elsewhere.
  if (associated(atoms%pawtab)) then
     call libxc_functionals_init(denspot%xc%ixc, denspot%dpbox%nrhodim)
  end if

  !memory estimation, to be rebuilt in a more modular way
  call MemoryEstimator(nproc,in%idsx,KSwfn%Lzd%Glr,&
       KSwfn%orbs%norb,KSwfn%orbs%nspinor,KSwfn%orbs%nkpts,&
       nlpsp%nprojel,in%nspin,in%itrpmax,f_int(in%scf),mem)
  if (.not.(inputpsi .hasattr. 'LINEAR') .and. iproc==0 .and. verbose > 0) then
      call print_memory_estimation(mem)
  end if

  if (in%lin%fragment_calculation .and. inputpsi == 'INPUT_PSI_DISK_LINEAR') then
     call output_fragment_rotations(iproc,atoms%astruct%nat,rxyz,1,trim(in%dir_output),in%frag,ref_frags)
  end if

  ! temporary, really want to just initialize it here rather than copy
  ! but still need to move all cubic references to KSwfn%orbs%npsidim to just KSwfn%npsidim
  KSwfn%npsidim_orbs = KSwfn%orbs%npsidim_orbs
  KSwfn%npsidim_comp = KSwfn%orbs%npsidim_comp

  ! We complete here the definition of DFT_wavefunction structures.
  if (inputpsi .hasattr. 'LINEAR') then

     !!call init_p2p_tags(nproc)
     !!tag=0

     call kswfn_init_comm(tmb, denspot%dpbox, iproc, nproc, in%nspin, in%imethod_overlap)
     !!locreg_centers = f_malloc((/3,tmb%lzd%nlr/),id='locreg_centers')
     !!do ilr=1,tmb%lzd%nlr
     !!    locreg_centers(1:3,ilr)=tmb%lzd%llr(ilr)%locregcenter(1:3)
     !!end do
     call init_foe_wrapper(iproc, nproc, in, KSwfn%orbs, 0.d0, tmb%foe_obj)
     ! Do the same for the object which handles the calculation of the inverse.
     charge_fake = f_malloc0(in%nspin,id='charge_fake')
     call init_foe(iproc, nproc, in%nspin, charge_fake, tmb%ice_obj, 0.d0, in%evbounds_nsatur, in%evboundsshrink_nsatur, &
            0.5d0, 1.5d0, in%lin%fscale, in%lin%ef_interpol_det, in%lin%ef_interpol_chargediff, &
            in%fscale_lowerbound, in%fscale_upperbound, 1.d0)
     call f_free(charge_fake)

     !!call f_free(locreg_centers)
     !!call increase_FOE_cutoff(iproc, nproc, tmb%lzd, atoms%astruct, in, KSwfn%orbs, tmb%orbs, tmb%foe_obj, .true.)

     call create_large_tmbs(iproc, nproc, KSwfn, tmb, denspot,nlpsp,in, atoms, rxyz, .false.)


     call sparse_matrix_metadata_init(atoms%astruct%geocode, atoms%astruct%cell_dim, tmb%orbs%norb, &
          atoms%astruct%nat, atoms%astruct%ntypes, atoms%astruct%units, &           
          atoms%nzatom, atoms%nelpsp, atoms%astruct%atomnames, atoms%astruct%iatype, &
          atoms%astruct%rxyz, tmb%orbs%onwhichatom, tmb%linmat%smmd)

     ! Do not initialize the matrix multiplication to save memory. The multiplications
     ! are always done with the tmb%linmat%l type.
     call init_sparse_matrix_wrapper(iproc, nproc, &
          in%nspin, tmb%orbs, tmb%lzd, atoms%astruct, &
          in%store_index, init_matmul=.false., imode=1, smat=tmb%linmat%s)
     call init_matrixindex_in_compressed_fortransposed(iproc, nproc, &
          tmb%collcom, tmb%ham_descr%collcom, tmb%collcom_sr, tmb%linmat%s)

     ! Do not initialize the matrix multiplication to save memory. The multiplications
     ! are always done with the tmb%linmat%l type.
     call init_sparse_matrix_wrapper(iproc, nproc, &
          in%nspin, tmb%orbs, tmb%ham_descr%lzd, atoms%astruct, &
          in%store_index, init_matmul=.false., imode=1, smat=tmb%linmat%m)
     call init_matrixindex_in_compressed_fortransposed(iproc, nproc, &
          tmb%collcom, tmb%ham_descr%collcom, tmb%collcom_sr, tmb%linmat%m)

     ! check the extent of the kernel cutoff (must be at least shamop radius)
     if (iproc==0) then
         call yaml_comment('Sparse matrix initialization',hfill='-')
     end if
     call check_kernel_cutoff(iproc, tmb%orbs, atoms, in%hamapp_radius_incr, tmb%lzd)
     call init_sparse_matrix_wrapper(iproc, nproc, &
          in%nspin, tmb%orbs, tmb%lzd, atoms%astruct, &
          in%store_index, init_matmul=.true., imode=2, smat=tmb%linmat%l, smat_ref=tmb%linmat%m)
     call init_matrixindex_in_compressed_fortransposed(iproc, nproc, &
          tmb%collcom, tmb%ham_descr%collcom, tmb%collcom_sr, tmb%linmat%l)

     iirow(1) = tmb%linmat%s%nfvctr
     iirow(2) = 1
     iicol(1) = tmb%linmat%s%nfvctr
     iicol(2) = 1
     call check_local_matrix_extents(iproc, nproc, tmb%collcom, &
          tmb%collcom_sr, tmb%linmat%smmd, tmb%linmat%s, &
          ind_min_s, ind_mas_s, ind_trans_min_s, ind_trans_max_s, &
          irow, icol)
     iirow(1) = min(irow(1),iirow(1))
     iirow(2) = max(irow(2),iirow(2))
     iicol(1) = min(icol(1),iicol(1))
     iicol(2) = max(icol(2),iicol(2))
     !!write(*,*) 'after s: iirow', iirow
     !!write(*,*) 'after s: iicol', iicol
     call check_local_matrix_extents(iproc, nproc, tmb%ham_descr%collcom, &
          tmb%collcom_sr, tmb%linmat%smmd, tmb%linmat%m, &
          ind_min_m, ind_mas_m, ind_trans_min_m, ind_trans_max_m, &
          irow, icol)
     iirow(1) = min(irow(1),iirow(1))
     iirow(2) = max(irow(2),iirow(2))
     iicol(1) = min(icol(1),iicol(1))
     iicol(2) = max(icol(2),iicol(2))
     !!write(*,*) 'after m: iirow', iirow
     !!write(*,*) 'after m: iicol', iicol
     call check_local_matrix_extents(iproc, nproc, tmb%ham_descr%collcom, &
          tmb%collcom_sr, tmb%linmat%smmd, tmb%linmat%l, &
          ind_min_l, ind_mas_l, ind_trans_min_l, ind_trans_max_l, &
          irow, icol)
     iirow(1) = min(irow(1),iirow(1))
     iirow(2) = max(irow(2),iirow(2))
     iicol(1) = min(icol(1),iicol(1))
     iicol(2) = max(icol(2),iicol(2))
     !!write(*,*) 'after l: iirow', iirow
     !!write(*,*) 'after l: iicol', iicol

     call init_matrix_taskgroups(iproc, nproc, bigdft_mpi%mpi_comm, in%enable_matrix_taskgroups, tmb%linmat%s, &
          ind_min_s, ind_mas_s, ind_trans_min_s, ind_trans_max_s, &
          iirow, iicol)
     !!write(*,*) 'after s'
     call init_matrix_taskgroups(iproc, nproc, bigdft_mpi%mpi_comm, in%enable_matrix_taskgroups, tmb%linmat%m, &
          ind_min_m, ind_mas_m, ind_trans_min_m, ind_trans_max_m, &
          iirow, iicol)
     !!write(*,*) 'after m'
     call init_matrix_taskgroups(iproc, nproc, bigdft_mpi%mpi_comm, in%enable_matrix_taskgroups, tmb%linmat%l, &
          ind_min_l, ind_mas_l, ind_trans_min_l, ind_trans_max_l, &
          iirow, iicol)
     !!write(*,*) 'after l'


     if (iproc==0) then
         call yaml_mapping_open('Matrices')
         call write_sparsematrix_info(tmb%linmat%s, 'Overlap matrix')
         call write_sparsematrix_info(tmb%linmat%m, 'Hamiltonian matrix')
         call write_sparsematrix_info(tmb%linmat%l, 'Density kernel matrix')
         call yaml_mapping_close()
     end if

     tmb%linmat%kernel_ = matrices_null()
     tmb%linmat%ham_ = matrices_null()
     tmb%linmat%ovrlp_ = matrices_null()
     !!call allocate_matrices(tmb%linmat%l, allocate_full=.false., &
     !!     matname='tmb%linmat%kernel_', mat=tmb%linmat%kernel_)
     !!call allocate_matrices(tmb%linmat%m, allocate_full=.false., &
     !!     matname='tmb%linmat%ham_', mat=tmb%linmat%ham_)
     !!call allocate_matrices(tmb%linmat%s, allocate_full=.false., &
     !!     matname='tmb%linmat%ovrlp_', mat=tmb%linmat%ovrlp_)
     tmb%linmat%kernel_%matrix_compr = sparsematrix_malloc_ptr(tmb%linmat%l, &
         iaction=SPARSE_TASKGROUP,id='tmb%linmat%kernel_%matrix_compr')
     ! SM: Probably not used anymore
     !!if (tmb%linmat%l%smmm%nfvctrp>tmb%linmat%l%nfvctrp) then
     !!    tmb%linmat%kernel_%matrixp = sparsematrix_malloc_ptr(tmb%linmat%l, &
     !!        iaction=DENSE_MATMUL,id='tmb%linmat%kernel_%matrixp')
     !!else
     !!    tmb%linmat%kernel_%matrixp = sparsematrix_malloc_ptr(tmb%linmat%l, &
     !!        iaction=DENSE_PARALLEL,id='tmb%linmat%kernel_%matrixp')
     !!end if
     tmb%linmat%ham_%matrix_compr = sparsematrix_malloc_ptr(tmb%linmat%m, &
         iaction=SPARSE_TASKGROUP,id='tmb%linmat%ham_%matrix_compr')
     tmb%linmat%ovrlp_%matrix_compr = sparsematrix_malloc_ptr(tmb%linmat%s, &
         iaction=SPARSE_TASKGROUP,id='tmb%linmat%ovrlp_%matrix_compr')

     if (iproc==0) then
         call yaml_comment('Unitary tests',hfill='-')
         call yaml_mapping_open('Results of unitary tests')
     end if

     if (in%check_matrix_compression) then
         if (iproc==0) call yaml_mapping_open('Checking Compression/Uncompression of small sparse matrices')
         !call check_matrix_compression(iproc,tmb%linmat%ham)
         !call check_matrix_compression(iproc,tmb%linmat%ovrlp)
         call check_matrix_compression(iproc, nproc, tmb%linmat%m, tmb%linmat%ham_)
         call check_matrix_compression(iproc, nproc, tmb%linmat%s, tmb%linmat%ovrlp_)
         if (iproc ==0) call yaml_mapping_close()
     end if

     do i=1,size(tmb%linmat%ovrlppowers_)
         tmb%linmat%ovrlppowers_(i) = matrices_null()
         !call allocate_matrices(tmb%linmat%l, allocate_full=.false., &
         !     matname='tmb%linmat%ovrlppowers_(i)', mat=tmb%linmat%ovrlppowers_(i))
         tmb%linmat%ovrlppowers_(i)%matrix_compr = &
             sparsematrix_malloc_ptr(tmb%linmat%l, iaction=SPARSE_TASKGROUP, id='tmb%linmat%ovrlppowers_(i)%matrix_comp')
     end do

     !call nullify_sparse_matrix(tmb%linmat%inv_ovrlp_large)
     !tmb%linmat%inv_ovrlp_large=sparse_matrix_null()
     !call sparse_copy_pattern(tmb%linmat%l, tmb%linmat%inv_ovrlp_large, iproc, subname)

     ! Initializes a sparse matrix type compatible with the ditribution of the
     ! KS orbitals. This is required for the re-orthonromalization of the
     ! KS espansion coefficients, so it is not necessary for FOE.
     nullify(tmb%linmat%ks)
     nullify(tmb%linmat%ks_e)
     if (in%lin%scf_mode/=LINEAR_FOE .or. &
         (mod(in%lin%plotBasisFunctions,10) /= WF_FORMAT_NONE) .or. in%lin%diag_end .or. in%write_orbitals>0 &
         .or. f_int(inputpsi) == INPUT_PSI_DISK_LINEAR) then

         if (in%lin%fragment_calculation) then
            if (in%lin%extra_states/=0) then
               !if (iproc==0)
               call f_err_throw('ERROR: extra_states must be zero for fragment calculation',&
                    err_name='BIGDFT_INPUT_VARIABLES_ERROR')
               !call MPI_ABORT(bigdft_mpi%mpi_comm,10,ierr)
            end if
            extra_states = tmb%orbs%norb - KSwfn%orbs%norb
         else
            extra_states = in%lin%extra_states
         end if
         call init_sparse_matrix_for_KSorbs(iproc, nproc, &
              KSwfn%orbs, in, atoms%astruct%geocode, &
              atoms%astruct%cell_dim, extra_states, tmb%linmat%ks, tmb%linmat%ks_e)
     end if


     if (in%check_matrix_compression) then
         if (iproc==0) then
             call yaml_mapping_open('Checking Compression/Uncompression of large sparse matrices')
         end if
         call check_matrix_compression(iproc, nproc, tmb%linmat%l, tmb%linmat%kernel_)
         if (iproc ==0) then
             call yaml_mapping_close()
         end if
     end if

     if (in%check_sumrho>0) then
         call check_communication_potential(iproc,nproc,denspot,tmb)
         call check_communication_sumrho(iproc, nproc, tmb%orbs, tmb%lzd, tmb%collcom_sr, &
              denspot, tmb%linmat%l, tmb%linmat%kernel_, in%check_sumrho)
     end if

     if (iproc==0) then
         call yaml_mapping_open('Checking Communications of Minimal Basis')
     end if
     call check_communications_locreg(iproc,nproc,tmb%orbs,in%nspin,tmb%lzd, &
          tmb%collcom,tmb%linmat%s,tmb%linmat%ovrlp_, &
          tmb%npsidim_orbs,tmb%npsidim_comp,in%check_overlap)
     if (iproc==0) then
         call yaml_mapping_close()
     end if

     if (iproc==0) then
         call yaml_mapping_open('Checking Communications of Enlarged Minimal Basis')
     end if
     call check_communications_locreg(iproc,nproc,tmb%orbs,in%nspin,tmb%ham_descr%lzd, &
          tmb%ham_descr%collcom,tmb%linmat%m,tmb%linmat%ham_, &
          tmb%ham_descr%npsidim_orbs,tmb%ham_descr%npsidim_comp,in%check_overlap)
     if (iproc ==0) then
         call yaml_mapping_close()
         call yaml_mapping_close()
     end if

     if (in%lin%scf_mode/=LINEAR_FOE .or. &
         (mod(in%lin%plotBasisFunctions,10) /= WF_FORMAT_NONE) .or. in%lin%diag_end .or. in%write_orbitals>0 &
          .or. f_int(inputpsi) == INPUT_PSI_DISK_LINEAR .or. mod(in%lin%output_coeff_format,10) /= WF_FORMAT_NONE) then
        tmb%coeff = f_malloc_ptr((/ tmb%linmat%m%nfvctr , tmb%orbs%norb /),id='tmb%coeff')
     else
        nullify(tmb%coeff)
     end if

     denspot0 = f_malloc(max(denspot%dpbox%ndimrhopot, denspot%dpbox%nrhodim),id='denspot0')
  else
     denspot0 = f_malloc(1,id='denspot0')
  end if

  !the lookup tables for the application of the nonlocal potential can be created from now on
  optLoop%scf = in%scf
  optLoop%itrpmax = in%itrpmax
  optLoop%nrepmax = in%nrepmax
  optLoop%itermax = in%itermax
  optLoop%itermin = in%itermin!Bastian
  optLoop%gnrm_cv = in%gnrm_cv
  optLoop%rpnrm_cv = in%rpnrm_cv
  optLoop%gnrm_startmix = in%gnrm_startmix
  optLoop%itrp = 0
  optLoop%itrep = 0
  optLoop%iter = 0
  optLoop%infocode = 0

  call system_signaling(iproc,in%signaling,in%gmainloop,&
       KSwfn,tmb,energs,denspot,optloop,&
       atoms%astruct%ntypes,atoms%radii_cf,in%crmult,in%frmult)

  !variables substitution for the PSolver part
  n1=KSwfn%Lzd%Glr%d%n1
  n2=KSwfn%Lzd%Glr%d%n2
  n3=KSwfn%Lzd%Glr%d%n3

  !calculate the rhocore contribution to the energy value
  if (associated(denspot%rho_C)) then
     !calculate the XC energy of rhocore, use the rhov array as a temporary variable
     !use Vxc and other quantities as local variables
     call xc_init_rho(denspot%xc, denspot%dpbox%nrhodim,denspot%rhov,1)
     denspot%rhov=1.d-16
     call XC_potential(atoms%astruct%geocode,'D',denspot%pkernel%mpi_env%iproc,denspot%pkernel%mpi_env%nproc,&
          denspot%pkernel%mpi_env%mpi_comm,&
          denspot%dpbox%mesh%ndims(1),denspot%dpbox%mesh%ndims(2),denspot%dpbox%mesh%ndims(3),denspot%xc,&
          denspot%dpbox%mesh%hgrids,&
          denspot%rhov,energs%excrhoc,tel,KSwfn%orbs%nspin,denspot%rho_C,&
          denspot%rhohat,denspot%V_XC,xcstr)
     if (iproc==0) call yaml_map('Value for Exc[rhoc]',energs%excrhoc)
     !if (iproc==0) write(*,*)'value for Exc[rhoc]',energs%excrhoc
  end if

  !Calculate the ionic energy and forces accordingly
  call IonicEnergyandForces(iproc,nproc,denspot%dpbox,atoms,in%elecfield,rxyz,&
       energs%eion,fion,in%dispersion,energs%edisp,fdisp,ewaldstr,&
       denspot%V_ext,denspot%pkernel,denspot%psoffset)
  !Calculate effective ionic potential, including counter ions if any.
  call createEffectiveIonicPotential(iproc,(iproc == 0),in,atoms,rxyz,shift,&
       denspot%dpbox,denspot%pkernel,denspot%V_ext,denspot%rho_ion,in%elecfield,denspot%psoffset)
  call potential_from_charge_multipoles(iproc, nproc, atoms, denspot, in%ep, 1, denspot%dpbox%mesh%ndims(1), 1,&
       denspot%dpbox%mesh%ndims(2), &
       denspot%dpbox%nscatterarr(denspot%dpbox%mpi_env%iproc,3)+1, &
       denspot%dpbox%nscatterarr(denspot%dpbox%mpi_env%iproc,3)+denspot%dpbox%nscatterarr(denspot%dpbox%mpi_env%iproc,2), &
       denspot%dpbox%mesh%hgrids(1),denspot%dpbox%mesh%hgrids(2),denspot%dpbox%mesh%hgrids(3), shift, verbosity=1, &
       ixc=in%ixc, lzd=tmb%lzd, pot=denspot%V_ext, &
       rxyz=rxyz, ixyz0=in%plot_mppot_axes, write_directory=trim(in%dir_output))
  call interaction_multipoles_ions(bigdft_mpi%iproc, in%ep, atoms, energs%eion, fion)
  !write(*,*) 'eion before', energs%eion
  call ionic_energy_of_external_charges(bigdft_mpi%iproc, in%ep, atoms, energs%eion)
  !write(*,*) 'eion after', energs%eion
  !call yaml_map('rxyz',rxyz)
  !call yaml_map('atoms%astruct%rxyz',atoms%astruct%rxyz)
  !call yaml_map('hgrids',(/denspot%dpbox%mesh%hgrids(1),denspot%dpbox%mesh%hgrids(2),denspot%dpbox%mesh%hgrids(3)/))
  !!call potential_from_multipoles(in%ep, 1, denspot%dpbox%mesh%ndims(1), 1, denspot%dpbox%mesh%ndims(2), &
  !!     denspot%dpbox%nscatterarr(denspot%dpbox%mpi_env%iproc,3)+1, &
  !!     denspot%dpbox%nscatterarr(denspot%dpbox%mpi_env%iproc,3)+denspot%dpbox%nscatterarr(denspot%dpbox%mpi_env%iproc,2), &
  !!     1, denspot%dpbox%mesh%ndims(3), &
  !!     denspot%dpbox%mesh%hgrids(1),denspot%dpbox%mesh%hgrids(2),denspot%dpbox%mesh%hgrids(3), shift, denspot%V_ext)
  if (denspot%c_obj /= 0) then
     call denspot_emit_v_ext(denspot, iproc, nproc)
  end if


  !ii = 0
  !do i3=1,denspot%dpbox%mesh%ndims(3)
  !    do i2=1,denspot%dpbox%mesh%ndims(2)
  !        do i1=1,denspot%dpbox%mesh%ndims(1)
  !            ii = ii + 1
  !            write(300,*) 'vals', i1, i2, i3, denspot%V_ext(i1,i2,i3,1)
  !        end do
  !    end do
  !end do

  !call mpi_finalize(ii)
  !stop



  norbv=abs(in%norbv)
!!$  if (in%inputPsiId == INPUT_PSI_LINEAR_AO .or. &
!!$      in%inputPsiId == INPUT_PSI_MEMORY_LINEAR .or. &
!!$      in%inputPsiId == INPUT_PSI_DISK_LINEAR) then
  if (in%inputPsiId .hasattr. 'LINEAR') then
     ! Setup the mixing, if necessary -- NEW
     if (in%lin%mixHist_lowaccuracy /= in%lin%mixHist_highaccuracy) then
         ! This must be fixed later
        call f_err_throw('in%lin%mixHist_lowaccuracy /= in%lin%mixHist_highaccuracy',&
             err_name='BIGDFT_RUNTIME_ERROR')
     end if

     if (in%lin%mixHist_lowaccuracy==0) then
        ! simple mixing
        linear_iscf=f_enumerator('METHOD',AB7_MIXING_SIMPLE,null())
     else
        ! Pulay mixing
        linear_iscf=f_enumerator('METHOD',AB7_MIXING_PULAY,null())
     end if

     select case (in%lin%scf_mode)
!!$     case (LINEAR_DIRECT_MINIMIZATION)
!!$         ! still do a density mixing, maybe  to be modified later
!!$         if (in%lin%mixHist_lowaccuracy==0) then
!!$             ! simple mixing
!!$             linear_iscf = 12
!!$         else
!!$             ! Pulay mixing
!!$             linear_iscf = 17
!!$         end if
!!$     case (LINEAR_MIXDENS_SIMPLE)
!!$         if (in%lin%mixHist_lowaccuracy==0) then
!!$             ! simple mixing
!!$             linear_iscf = 12
!!$         else
!!$             ! Pulay mixing
!!$             linear_iscf = 17
!!$         end if
     case (LINEAR_MIXPOT_SIMPLE)
!!$         if (in%lin%mixHist_lowaccuracy==0) then
!!$             ! simple mixing
!!$             linear_iscf = 2
!!$         else
!!$             ! Pulay mixing
!!$             linear_iscf = 7
!!$         end if
        call f_enum_attr(linear_iscf,POT_MIX_ENUM)
     case (LINEAR_FOE,LINEAR_PEXSI,LINEAR_DIRECT_MINIMIZATION,&
          LINEAR_MIXDENS_SIMPLE)
!!$         if (in%lin%mixHist_lowaccuracy==0) then
!!$             ! simple mixing
!!$             linear_iscf = 12
!!$         else
!!$             ! Pulay mixing
!!$             linear_iscf = 17
!!$         end if
        call f_enum_attr(linear_iscf,DEN_MIX_ENUM)
     case default
         stop 'ERROR: wrong in%lin%scf_mode'
     end select
     call f_enum_attr(linear_iscf,RSPACE_MIX_ENUM)
     call f_enum_attr(linear_iscf,MIX_ENUM)
     call denspot_set_history(denspot,linear_iscf, &
          & npulayit=in%lin%mixHist_lowaccuracy)
     tmb%damping_factor_confinement = 1.d0 !will be modified in case of a restart
     call input_wf(iproc,nproc,in,GPU,atoms,rxyz,denspot,denspot0,nlpsp,KSwfn,tmb,energs,&
          inputpsi,input_wf_format,norbv,lzd_old,psi_old,rxyz_old,tmb_old,ref_frags,cdft,&
          locregcenters)
      call f_free_ptr(locregcenters)
  else
      call input_wf(iproc,nproc,in,GPU,atoms,rxyz,denspot,denspot0,nlpsp,KSwfn,tmb,energs,&
           inputpsi,input_wf_format,norbv,lzd_old,psi_old,rxyz_old,tmb_old,ref_frags,cdft)
   end if

  nvirt=max(in%nvirt,norbv)

  ! modified by SM
  call deallocate_local_zone_descriptors(lzd_old)

  !end of the initialization part
  call timing(bigdft_mpi%mpi_comm,'INIT','PR')

  !start the optimization
  energs%eexctX=0.0_gp
  ! Skip the following part in the linear scaling case.
  skip_if_linear: if (inputpsi .hasattr. 'CUBIC') then
     call kswfn_optimization_loop(iproc, nproc, optLoop, &
     & in%alphamix, in%idsx, inputpsi, KSwfn, denspot, nlpsp, energs, atoms, GPU, xcstr, &
     & in)
     infocode = optLoop%infocode

     !if we are in the last_run case, validate the last_run only for the last cycle
     !do the last_run things regardless of infocode
     !nrepmax=0 is needed for the Band Structure calculations
     DoLastRunThings=(in%last_run == 1 .and. optLoop%nrepmax == 0) .or. &
          & (in%last_run == 1 .and. optLoop%itrep >= optLoop%nrepmax)
              !print the energies only if they are meaningful
     energy = energs%energy
     !Davidson is set to false first because used in deallocate_before_exiting
     DoDavidson= .false.

     ! Treat the info code from the optimization routine.
     if (infocode == 2 .or. infocode == 3) then
        !call deallocate_convolutions_bounds(KSwfn%lzd%glr%bounds)
        call deallocate_before_exiting
        return
     end if
  else

     ! Allocation of array for Pulay forces (only needed for linear version)
     fpulay = f_malloc_ptr((/ 3, atoms%astruct%nat /),id='fpulay')

     call linearScaling(iproc,nproc,KSwfn,tmb,atoms,in,shift,&
          rxyz,denspot,denspot0,nlpsp,GPU,energs,energy,fpulay,infocode,ref_frags,cdft,&
          fdisp,fion)

     ! Clean denspot parts only needed in the SCF loop -- NEW
     call denspot_free_history(denspot)

     ! maybe not the best place to keep it - think about it!
     if (in%lin%calc_transfer_integrals) then
        if (in%lin%constrained_dft) then
           ! switch excess charge to other fragment, recalculate kernel and density and reset lagrange multiplier
           if (iproc==0) write(*,*) '--------------------------------------------------------------------------------------'
           if (iproc==0) write(*,*) 'Warning: site-energy/transfer integral calculation not yet working for constrained DFT'
           if (iproc==0) write(*,*) '--------------------------------------------------------------------------------------'

           !in_frag_charge=f_malloc_ptr(in%frag%nfrag,id='in_frag_charge')
           !call vcopy(in%frag%nfrag,in%frag%charge(1),1,in_frag_charge(1),1)
           !! assume all other fragments neutral, use total system charge to get correct charge for the other fragment
           !in_frag_charge(cdft%ifrag_charged(1))=in%ncharge - in_frag_charge(cdft%ifrag_charged(2))
           !overlap_calculated=.true.
           !call fragment_coeffs_to_kernel(iproc,in%frag,in_frag_charge,ref_frags,tmb,KSwfn%orbs,overlap_calculated)
           !call f_free_ptr(in_frag_charge)
           !cdft%charge=-cdft%charge

           !call reconstruct_kernel(iproc, nproc, tmb%orthpar%methTransformOverlap, tmb%orthpar%blocksize_pdsyev, tmb%orthpar%blocksize_pdgemm, &
           !     KSwfn%orbs, tmb, overlap_calculated)
           !tmb%can_use_transposed=.false. ! - do we really need to deallocate here?
           !i_all = -product(shape(tmb%psit_c))*kind(tmb%psit_c)
           !deallocate(tmb%psit_c,stat=i_stat)
           !call memocc(i_stat,i_all,'tmb%psit_c',subname)
           !i_all = -product(shape(tmb%psit_f))*kind(tmb%psit_f)
           !deallocate(tmb%psit_f,stat=i_stat)
           !call memocc(i_stat,i_all,'tmb%psit_f',subname)

           !! Now need to calculate the charge density and the potential related to this inputguess
           !call communicate_basis_for_density_collective(iproc, nproc, tmb%lzd, max(tmb%npsidim_orbs,tmb%npsidim_comp), &
           !     tmb%orbs, tmb%psi, tmb%collcom_sr)

           !call sumrho_for_TMBs(iproc, nproc, KSwfn%Lzd%mesh%hgrids(1), KSwfn%Lzd%mesh%hgrids(2), KSwfn%Lzd%mesh%hgrids(3), &
           !     tmb%collcom_sr, tmb%linmat%denskern, KSwfn%Lzd%Glr%d%n1i*KSwfn%Lzd%Glr%d%n2i*denspot%dpbox%n3d, denspot%rhov)

           !! Must initialize rhopotold (FOR NOW... use the trivial one)
           !call vcopy(max(denspot%dpbox%mesh%ndims(1)*denspot%dpbox%mesh%ndims(2)*denspot%dpbox%n3p,1)*in%nspin, &
           !     denspot%rhov(1), 1, denspot0(1), 1)
           !!!call deallocateCommunicationbufferSumrho(tmb%comsr, subname)
           !call updatePotential(in%ixc,in%nspin,denspot,energs%eh,energs%exc,energs%evxc)
           !call local_potential_dimensions(tmb%lzd,tmb%orbs,denspot%dpbox%ngatherarr(0,1))

           !! keep a copy of previous wavefunctions and energies...
           !allocate(psi_constrained(tmb%npsidim_orbs), stat=i_stat)
           !call memocc(i_stat, psi_constrained, 'psi_constrained', subname)
           !call vcopy(tmb%npsidim_orbs,tmb%psi(1),1,psi_constrained(1),1)
           !energy_constrained=energy

           !call linearScaling(iproc,nproc,KSwfn,tmb,atoms,in,&
           !     rxyz,denspot,denspot0,nlpsp,GPU,energs,energy,fpulay,infocode,ref_frags,cdft)

           !! calculate matrix elements here...

           !i_all=-product(shape(psi_constrained))*kind(psi_constrained)
           !deallocate(psi_constrained, stat=i_stat)
           !call memocc(i_stat, i_all, 'psi_constrained', subname)

        else
           if (.not. in%lin%fragment_calculation) stop 'Error, fragment calculation needed for transfer integral calculation'
           !if (input%frag%nfrag==2) call calc_transfer_integrals_old(iproc,nproc,input%frag,ref_frags,tmb%orbs,&
           !     tmb%linmat%ham,tmb%linmat%ovrlp)
           call calc_site_energies_transfer_integrals(iproc,nproc,in%lin%order_taylor,&
                in%frag,ref_frags,tmb%orbs,tmb%linmat%m,tmb%linmat%ham_,tmb%linmat%s,tmb%linmat%ovrlp_,&
                tmb%linmat%ks)
        end if
     end if

     ! deallocate fragments
      if (in%lin%fragment_calculation) then ! we really need to deallocate
         do ifrag=1,in%frag%nfrag_ref
            call fragment_free(ref_frags(ifrag))
         end do
        deallocate(ref_frags)
     else if (f_int(inputpsi) == INPUT_PSI_DISK_LINEAR) then! we haven't actually allocated anything, so can just nullify - should make this more robust/general
         do ifrag=1,in%frag%nfrag_ref
            call fragment_free(ref_frags(ifrag))
            ref_frags(ifrag)%astruct_frg%nat=-1
            ref_frags(ifrag)%fbasis%forbs=minimal_orbitals_data_null()
            !ref_frags(ifrag)=fragment_null()
         end do
        deallocate(ref_frags)
     end if

     denspot%rho_work = f_malloc_ptr(max(denspot%dpbox%ndimrhopot,1),id='denspot%rho_work')
     !then calculate the contribution coming from the Hartree part
     ! keep only the essential part of the density, without the GGA bufffers
     ioffset=kswfn%lzd%glr%d%n1i*kswfn%lzd%glr%d%n2i*denspot%dpbox%i3xcsh
     !write(*,*) 'ioffset', ioffset
     if (denspot%dpbox%ndimrhopot>0) then
        call f_memcpy(n=denspot%dpbox%ndimpot,src=denspot%rhov(ioffset+1),&
             dest=denspot%rho_work(1))
        ! add the spin down part if present
        if (denspot%dpbox%nrhodim==2) then
           ishift=denspot%dpbox%ndimrhopot/denspot%dpbox%nrhodim !start of the spin down part
           call axpy(denspot%dpbox%ndimpot, 1.d0, &
                denspot%rhov(ioffset+ishift+1), &
                1, denspot%rho_work(1),1)
        end if
     end if

     if (infocode==2) then
        !!! Allocate this array since it will be deallocated in deallocate_before_exiting
        call f_free_ptr(fpulay)
        call destroy_DFT_wavefunction(tmb)
        call f_free_ptr(KSwfn%psi)
        !call deallocate_wfd(KSwfn%Lzd%Glr%wfd)
        call deallocate_locreg_descriptors(KSwfn%Lzd%Glr)
        call f_free_ptr(denspot%rho_work)
        call f_free_ptr(KSwfn%orbs%eval)
        call deallocate_before_exiting()
        return
     end if

     !infocode = 0
  end if skip_if_linear

  !last run things has to be done:
  !if it is the last run and the infocode is zero
  !if infocode is not zero but the last run has been done for nrepmax times

  DoLastRunThings= (in%last_run == 1 .and. infocode == 0) .or. DoLastRunThings

  !analyse the possibility to calculate Davidson treatment
  !(nvirt > 0 .and. in%inputPsiId == 0)
  DoDavidson= abs(in%norbv) > 0 .and. DoLastRunThings

  !project the wavefunctions on a gaussian basis and keep in memory
  !if (in%gaussian_help) then
  if (in%inputPsiId .hasattr. 'GAUSSIAN') then
     call timing(iproc,'gauss_proj','ON')
     if (iproc == 0.and.verbose >1) then
        call yaml_comment('Gaussian Basis Projection',hfill='-')
     end if

     !extract the gaussian basis from the pseudowavefunctions
     call gaussian_pswf_basis(21,.false.,iproc,in%nspin,atoms,rxyz,KSwfn%gbd,gbd_occ)
     call f_free_ptr(gbd_occ)

     if (.not. associated(KSwfn%gaucoeffs)) then
        KSwfn%gaucoeffs = f_malloc_ptr((/ KSwfn%gbd%ncoeff, KSwfn%orbs%nspinor*KSwfn%orbs%norbp /),id='KSwfn%gaucoeffs')
     end if

     thetaphi = f_malloc0((/ 2, KSwfn%gbd%nat /),id='thetaphi')
     !thetaphi=0.0_gp
     call wavelets_to_gaussians(atoms%astruct%geocode,KSwfn%orbs%norbp,KSwfn%orbs%nspinor,&
          n1,n2,n3,KSwfn%gbd,thetaphi,&
          KSwfn%Lzd%hgrids(1),KSwfn%Lzd%hgrids(2),KSwfn%Lzd%hgrids(3),&
          KSwfn%Lzd%Glr%wfd,KSwfn%psi,KSwfn%gaucoeffs)

     call f_free(thetaphi)
     call timing(iproc,'gauss_proj','OF')
  end if

  !  write all the wavefunctions into files
  !if (in%output_wf_format /= WF_FORMAT_NONE .and. DoLastRunThings) then
  if (in%output_wf /= ENUM_EMPTY .and. DoLastRunThings) then
     !add flag for writing waves in the gaussian basis form
     if ((in%inputPsiId .hasattr. 'GAUSSIAN') .and. (in%inputPsiId .hasattr. 'CUBIC')) then

        !write the coefficients and the basis on a file
        if (iproc ==0) call yaml_map('Writing wavefunctions in file','wavefunction.gau')
        call write_gaussian_information(iproc,nproc,KSwfn%orbs,KSwfn%gbd,KSwfn%gaucoeffs,trim(in%dir_output) // 'wavefunctions.gau')

        !build dual coefficients
        call dual_gaussian_coefficients(KSwfn%orbs%norbp*KSwfn%orbs%nspinor,KSwfn%gbd,KSwfn%gaucoeffs)

        !control the accuracy of the expansion
        call check_gaussian_expansion(iproc,nproc,KSwfn%orbs,KSwfn%Lzd,KSwfn%psi,KSwfn%gbd,KSwfn%gaucoeffs)

        call deallocate_gwf(KSwfn%gbd)
        call f_free_ptr(KSwfn%gaucoeffs)
        nullify(KSwfn%gbd%rxyz)

     else
        call writemywaves(iproc,trim(in%dir_output) // "wavefunction", f_int(in%output_wf), &
             KSwfn%orbs,n1,n2,n3,KSwfn%Lzd%hgrids(1),KSwfn%Lzd%hgrids(2),KSwfn%Lzd%hgrids(3),&
             atoms,rxyz,KSwfn%Lzd%Glr%wfd,KSwfn%psi)
     end if
  end if

  call f_zero(gridformat)
  if (in%output_denspot .hasattr. 'ETSF') then
     call f_strcpy(src='.etsf',dest=gridformat)
  else if (in%output_denspot .hasattr. 'CUBE') then
     call f_strcpy(src='.cube',dest=gridformat)
  end if

  !plot the ionic potential, if required by output_denspot
  if (in%output_denspot == 'DENSPOT' .and. DoLastRunThings) then
     if (all(in%plot_pot_axes>=0)) then
        if (iproc == 0) call yaml_map('Writing external potential in file', 'external_potential'//gridformat)
        call plot_density(iproc,nproc,trim(in%dir_output)//'external_potential' // gridformat,&
             atoms,rxyz,denspot%pkernel,1,denspot%V_ext,ixyz0=in%plot_pot_axes)
        if (iproc == 0) call yaml_map('Writing local potential in file','local_potential'//gridformat)
        call plot_density(iproc,nproc,trim(in%dir_output)//'local_potential' // gridformat,&
             atoms,rxyz,denspot%pkernel,in%nspin,denspot%rhov,ixyz0=in%plot_pot_axes)
     else if (any(in%plot_pot_axes>=0)) then
        call f_err_throw('The coordinates of the point through which '//&
             'the potential shall be plotted must all be non-zero')
     else
        if (iproc == 0) call yaml_map('Writing external potential in file', 'external_potential'//gridformat)
        call plot_density(iproc,nproc,trim(in%dir_output)//'external_potential' // gridformat,&
             atoms,rxyz,denspot%pkernel,1,denspot%V_ext)
        if (iproc == 0) call yaml_map('Writing local potential in file','local_potential'//gridformat)
        call plot_density(iproc,nproc,trim(in%dir_output)//'local_potential' // gridformat,&
             atoms,rxyz,denspot%pkernel,in%nspin,denspot%rhov)
     end if
  end if

  call f_free_ptr(denspot%V_ext)

  !variables substitution for the PSolver part
  n1i=KSwfn%Lzd%Glr%d%n1i
  n2i=KSwfn%Lzd%Glr%d%n2i
  n3i=KSwfn%Lzd%Glr%d%n3i

  if (f_int(inputpsi) /= INPUT_PSI_EMPTY) then
     !------------------------------------------------------------------------
     ! here we start the calculation of the forces
     if (iproc == 0) then
        call yaml_comment('Forces Calculation',hfill='-')
     end if

     !refill projectors for tails, davidson
     refill_proj=((in%rbuf > 0.0_gp) .or. DoDavidson) .and. DoLastRunThings
     if (inputpsi .hasattr. 'CUBIC') then
        fpulay = f_malloc0_ptr((/ 3, atoms%astruct%nat /),id='fpulay')
     end if

     if (DoLastRunThings) then
        if (inputpsi .hasattr. 'CUBIC') then
           calculate_dipole=.true.
           calculate_quadrupole=.true.
        else
           calculate_dipole = in%lin%calc_dipole
           calculate_quadrupole=in%lin%calc_quadrupole
        end if
        output_denspot = in%output_denspot
     else
        output_denspot = ENUM_EMPTY
        calculate_dipole = .false.
        calculate_quadrupole = .false.
     end if

     call kswfn_post_treatments(iproc, nproc, KSwfn, tmb, &
          inputpsi .hasattr. 'LINEAR',&
          fxyz, fnoise, fion, fdisp, fpulay, &
          strten, pressure, ewaldstr, xcstr, GPU, denspot, atoms, rxyz, nlpsp, &
          output_denspot, in%dir_output, gridformat, refill_proj, calculate_dipole, calculate_quadrupole, &
          in%calculate_strten,in%nspin, in%plot_pot_axes)

     call f_free_ptr(fpulay)
  end if

  call f_free_ptr(fion)
  call f_free_ptr(fdisp)

  call deallocate_paw_objects(KSwfn%paw)

  !if (nvirt > 0 .and. in%inputPsiId == 0) then
  if (DoDavidson .and. (inputpsi .hasattr. 'CUBIC')) then

     !for a band structure calculation allocate the array in which to put the eigenvalues
     if (associated(in%kptv) .and. in%nkptv > 0) then
        band_structure_eval = f_malloc((/ KSwfn%orbs%norbu+KSwfn%orbs%norbd+in%nspin*norbv, in%nkptv /),id='band_structure_eval')
     end if

     !calculate Davidson procedure for all the groups of k-points which are chosen
     ikpt=1
     do igroup=1,in%ngroups_kptv

        ! Set-up number of states and shifting values.
        nvirtu = norbv
        nvirtd = 0
        if (in%nspin==2) nvirtd=nvirtu
        ! Create the orbitals.
        if (associated(in%kptv) .and. in%nkptv > 0) then
           nvirtu = nvirtu + KSwfn%orbs%norbu
           nvirtd = nvirtd + KSwfn%orbs%norbd
           nvirt  = nvirtu+nvirtd

           !number of k-points for this group
           nkptv = in%nkptsv_group(igroup) !size(in%kptv, 2)

           wkptv = f_malloc(nkptv,id='wkptv')
           wkptv(:) = real(1.0, gp) / real(nkptv, gp)
           call orbitals_descriptors(iproc,nproc,nvirtu+nvirtd,nvirtu,nvirtd, &
                KSwfn%orbs%nspin,KSwfn%orbs%nspinor,nkptv, &
                in%kptv(:,sum(in%nkptsv_group(1:igroup - 1)) + 1:sum(in%nkptsv_group(1:igroup))), &
                wkptv,VTwfn%orbs,LINEAR_PARTITION_NONE)
           !allocate communications arrays for virtual orbitals
           call orbitals_communicators(iproc,nproc,KSwfn%Lzd%Glr,VTwfn%orbs,VTwfn%comms)

           call f_free(wkptv)

           !free projectors
           call free_DFT_PSP_projectors(nlpsp)

           ! Calculate all projectors, or allocate array for on-the-fly calculation
           call timing(iproc,'CrtProjectors ','ON')
           call orbital_basis_associate(ob,orbs=VTwfn%orbs,Lzd=KSwfn%Lzd)
           call createProjectorsArrays(KSwfn%Lzd%Glr,rxyz,atoms,ob,&
                in%frmult,in%frmult,KSwfn%Lzd%hgrids(1),KSwfn%Lzd%hgrids(2),KSwfn%Lzd%hgrids(3),&
                .false.,nlpsp,.true.)
           call orbital_basis_release(ob)
           call timing(iproc,'CrtProjectors ','OF')
           if (iproc == 0) call print_nlpsp(nlpsp)

        else
           !the virtual orbitals should be in agreement with the traditional k-points
           call orbitals_descriptors(iproc,nproc,nvirtu+nvirtd,nvirtu,nvirtd, &
                KSwfn%orbs%nspin,KSwfn%orbs%nspinor,KSwfn%orbs%nkpts,&
                KSwfn%orbs%kpts,KSwfn%orbs%kwgts,VTwfn%orbs,LINEAR_PARTITION_NONE,&
                basedist=KSwfn%orbs%norb_par(0:,1:),basedistu=KSwfn%orbs%norbu_par(0:,1:),&
                basedistd=KSwfn%orbs%norbd_par(0:,1:))
           !allocate communications arrays for virtual orbitals
           call orbitals_communicators(iproc,nproc,KSwfn%Lzd%Glr,VTwfn%orbs,VTwfn%comms,&
                basedist=KSwfn%comms%nvctr_par(0:,1:))

        end if

        !allocate psivirt pointer (note the orbs dimension)
        VTwfn%psi = f_malloc_ptr(max(VTwfn%orbs%npsidim_comp, VTwfn%orbs%npsidim_orbs),id='VTwfn%psi')
        !to avoid problems with the bindings
        VTwfn%c_obj=0
        !no paw for the Virtual Wavefunction (and this for a while)
        call nullify_paw_objects(VTwfn%paw)
        !define Local zone descriptors, should pass from initializers
        VTwfn%Lzd = KSwfn%Lzd
        VTwfn%orthpar=KSwfn%orthpar
        VTwfn%SIC=SIC_data_null() !then fill it if needed
        allocate(VTwfn%confdatarr(VTwfn%orbs%norbp))
        call default_confinement_data(VTwfn%confdatarr,VTwfn%orbs%norbp)

        if (in%norbv < 0) then
           call direct_minimization(iproc,nproc,in,atoms,&
                nvirt,rxyz,denspot%rhov,nlpsp, &
                denspot%pkernelseq,denspot%dpbox,denspot%xc,GPU,KSwfn,VTwfn)

           if(abs(in%nplot)>KSwfn%orbs%norb+nvirt) then
              if(iproc==0) call yaml_warning('More plots requested than orbitals calculated')
           end if
        else if (in%norbv > 0) then
           call davidson(iproc,nproc,in,atoms,&
                KSwfn%orbs,VTwfn%orbs,in%nvirt,VTwfn%Lzd,&
                KSwfn%comms,VTwfn%comms,&
                rxyz,denspot%rhov,nlpsp, &
                denspot%pkernelseq,KSwfn%psi,VTwfn%psi,denspot%dpbox,denspot%xc,GPU)
!!$           call constrained_davidson(iproc,nproc,in,atoms,&
!!$                orbs,orbsv,in%nvirt,Lzd%Glr,comms,VTwfn%comms,&
!!$                hx,hy,hz,rxyz,denspot%rhov,nlpsp, &
!!$                psi,VTwfn%psi,nscatterarr,ngatherarr,GPU)
           if(abs(in%nplot)>KSwfn%orbs%norb+in%nvirt) then
              if(iproc==0) call yaml_warning('More plots requested than orbitals calculated')
           end if
        end if
        if(in%output_wf /= ENUM_EMPTY .and. abs(in%norbv)>0 ) then
           call dump_eigenfunctions(trim(in%dir_output),in%nplot,atoms,VTwfn%Lzd%hgrids,VTwfn%Lzd%Glr,&
                KSwfn%orbs,VTwfn%orbs,rxyz,KSwfn%psi,VTwfn%psi)
        end if

        deallocate(VTwfn%confdatarr)

        ! Write virtual wavefunctions in ETSF format
        if (in%output_wf /= ENUM_EMPTY  .and. abs(in%norbv) > 0) then
           call  writemywaves(iproc,trim(in%dir_output) // "virtuals", f_int(in%output_wf), &
                VTwfn%orbs,n1,n2,n3,KSwfn%Lzd%hgrids(1),KSwfn%Lzd%hgrids(2),KSwfn%Lzd%hgrids(3),&
                atoms,rxyz,KSwfn%Lzd%Glr%wfd,VTwfn%psi)
        end if

        if (trim(in%dir_perturbation)/='none/') then !input variable for the Completeness relation expression
           if (io_files_exists(in%dir_perturbation,'wavefunction',&
                Kswfn%orbs)) then
              rxyz_tmp=f_malloc([3,atoms%astruct%nat],id='rxyz_old')
              psi_perturbed=f_malloc(max(KSwfn%orbs%npsidim_orbs,KSwfn%orbs%npsidim_comp),id='psi_perturbed')
              hpsi_perturbed=f_malloc(max(KSwfn%orbs%npsidim_orbs,KSwfn%orbs%npsidim_comp),id='hpsi_perturbed')
              h2psi_perturbed=f_malloc(max(KSwfn%orbs%npsidim_orbs,KSwfn%orbs%npsidim_comp),id='hpsi_perturbed')
              call readmywaves(iproc,trim(in%dir_perturbation)// "wavefunction",input_wf_format,KSwfn%orbs,&
                   n1,n2,n3,KSwfn%Lzd%hgrids(1),KSwfn%Lzd%hgrids(2),KSwfn%Lzd%hgrids(3),atoms,rxyz_tmp,rxyz,  &
                   KSwfn%Lzd%Glr%wfd,psi_perturbed)

              !apply the hamiltonian to the perturbed wavefunctions
              !allocate the potential in the full box
              call full_local_potential(iproc,nproc,KSwfn%orbs,KSwfn%Lzd,0,&
                   denspot%dpbox,denspot%xc,denspot%rhov,denspot%pot_work)
              call FullHamiltonianApplication(iproc,nproc,atoms,KSwfn%orbs,&
                   KSwfn%Lzd,nlpsp,KSwfn%confdatarr,denspot%dpbox%ngatherarr,denspot%pot_work,&
                   psi_perturbed,hpsi_perturbed,&
                   KSwfn%PAW,energs_fake,in%SIC,GPU,denspot%xc,&
                   denspot%pkernelseq)
              call FullHamiltonianApplication(iproc,nproc,atoms,KSwfn%orbs,&
                   KSwfn%Lzd,nlpsp,KSwfn%confdatarr,denspot%dpbox%ngatherarr,denspot%pot_work,&
                   hpsi_perturbed,h2psi_perturbed,&
                   KSwfn%PAW,energs_fake,in%SIC,GPU,denspot%xc,&
                   denspot%pkernelseq)

              call orbital_basis_associate(ob_occ,orbs=KSwfn%orbs,&
                   Lzd=KSwfn%Lzd,phis_wvl=KSwfn%psi,comms=KSwfn%comms)
              call orbital_basis_associate(ob_virt,orbs=VTwfn%orbs,&
                   Lzd=VTwfn%Lzd,phis_wvl=VTwfn%psi,comms=VTwfn%comms)
              call orbital_basis_associate(ob_prime,orbs=KSwfn%orbs,&
                   Lzd=KSwfn%Lzd,phis_wvl=psi_perturbed,comms=KSwfn%comms)

              call evaluate_completeness_relation(ob_occ,ob_virt,ob_prime,hpsi_perturbed,h2psi_perturbed)

              call f_free(h2psi_perturbed)
              call f_free(hpsi_perturbed)
              call f_free(psi_perturbed)
              call f_free(rxyz_tmp)
              if (nproc > 1) then
                 call f_free_ptr(denspot%pot_work)
              else
                 nullify(denspot%pot_work)
              end if
              call orbital_basis_release(ob_prime)
              call orbital_basis_release(ob_virt)
              call orbital_basis_release(ob_occ)
           else
              if (bigdft_mpi%iproc ==0) &
                   call yaml_warning('Files for perturbation expansion "'&
                   +in%dir_perturbation+'" do not exist')
           end if
        end if

        !start the Casida's treatment
        !if (in%tddft_approach=='TDA') then
        
        if (in%tddft_approach .ne. 'none') then

           !does it make sense to use GPU only for a one-shot sumrho?
           if (GPU%OCLconv) then
              call allocate_data_OCL(KSwfn%Lzd%Glr%d%n1,KSwfn%Lzd%Glr%d%n2,KSwfn%Lzd%Glr%d%n3,&
                   atoms%astruct%geocode,&
                   in%nspin,KSwfn%Lzd%Glr%wfd,KSwfn%orbs,GPU)
           end if

           !this could have been calculated before
           ! Potential from electronic charge density
           !WARNING: this is good just because the TDDFT is done with LDA
           call sumrho(denspot%dpbox,KSwfn%orbs,KSwfn%Lzd,&
                GPU,atoms%astruct%sym,denspot%rhod,denspot%xc,KSwfn%psi,denspot%rho_psi)
           call communicate_density(denspot%dpbox,KSwfn%orbs%nspin,&
                denspot%rhod,denspot%rho_psi,denspot%rhov,.false.)
           call denspot_set_rhov_status(denspot, ELECTRONIC_DENSITY, -1,iproc,nproc)

           if (GPU%OCLconv) then
              call free_gpu_OCL(GPU,KSwfn%orbs,in%nspin)
           end if

           !Allocate second Exc derivative
           if (denspot%dpbox%n3p >0) then
              !initialize fxc to zero in the case of HF calculation
              denspot%f_XC = f_malloc0_ptr((/ n1i , n2i , denspot%dpbox%n3p , in%nspin+1 /),id='denspot%f_XC')
           else
              denspot%f_XC = f_malloc_ptr((/ 1 , 1 , 1 , in%nspin+1 /),id='denspot%f_XC')
           end if

!!$$!MM test
!!$$ if (iproc==1) open(unit=201,file='density.dat')
!!$$ n1m=KSwfn%Lzd%Glr%d%n1i
!!$$ n2m=KSwfn%Lzd%Glr%d%n2i
!!$$ n3m=denspot%dpbox%n3p
!!$$ i1=n1m/2
!!$$ i2=n2m/2
!!$$ if (in%nspin==1) then
!!$$    do i3p=1,n3m
!!$$       if (iproc==1) write(201,'(E16.9E2,2x)') denspot%rhov(i1+((i2-1)+(i3p-1)*n2m)*n1m)
!!$$    end do
!!$$ else
!!$$    do i3p=1,n3m
!!$$       if (iproc==1) write(201,'(2(E16.9E2,2x))') denspot%rhov(i1+((i2-1)+(i3p-1)*n2m)*n1m),&
!!$$                             denspot%rhov(i1+((i2-1)+(i3p-1)*n2m)*n1m+n1m*n2m*n3m)
!!$$    end do
!!$$ end if
!!$$ if (iproc==1) close(201)
!!$$!MM test END


           call XC_potential(atoms%astruct%geocode,'D',iproc,nproc,bigdft_mpi%mpi_comm,&
                KSwfn%Lzd%Glr%d%n1i,KSwfn%Lzd%Glr%d%n2i,KSwfn%Lzd%Glr%d%n3i,denspot%xc,&
                denspot%dpbox%mesh%hgrids,&
                denspot%rhov,energs%exc,energs%evxc,in%nspin,denspot%rho_C,&
                denspot%rhohat,denspot%V_XC,xcstr,denspot%f_XC)

!!$$!MM test 
!!$$           if (iproc==0) open(unit=201,file='toplot0.dat')
!!$$           if (iproc==2) open(unit=203,file='toplot2.dat')
!!$$           n1m=KSwfn%Lzd%Glr%d%n1i
!!$$           n2m=KSwfn%Lzd%Glr%d%n2i
!!$$           n3m=denspot%dpbox%n3p
!!$$           i1=n1m/2
!!$$           i2=n2m/2
!!$$
!!$$           if (in%nspin==1) then
!!$$
!!$$              do i3p=1,n3m
!!$$                 if (iproc==0) write(201,'(i4,4(2x,E16.9E2))') i3p,&
!!$$                                  denspot%rhov(i1+((i2-1)+(i3p-1)*n2m)*n1m),&
!!$$                                  denspot%V_XC(i1,i2,i3p,1), &
!!$$                                  denspot%f_XC(i1,i2,i3p,1), denspot%f_XC(i1,i2,i3p,2)
!!$$                 if (iproc==2) write(203,'(i4,4(2x,E16.9E2))') i3p,&
!!$$                                  denspot%rhov(i1+((i2-1)+(i3p-1)*n2m)*n1m),&
!!$$                                  denspot%V_XC(i1,i2,i3p,1), &
!!$$                                  denspot%f_XC(i1,i2,i3p,1), denspot%f_XC(i1,i2,i3p,2)
!!$$              end do
!!$$
!!$$           else if (in%nspin==2) then
!!$$
!!$$              do i3p=1,n3m
!!$$                 if (iproc==0) write(201,'(i4,7(2x,E16.9E2))') i3p,&
!!$$                                  denspot%rhov(i1+((i2-1)+(i3p-1)*n2m)*n1m),& 
!!$$                                  denspot%rhov(i1+((i2-1)+(i3p-1)*n2m)*n1m+n1m*n2m*n3m),&
!!$$                                  denspot%V_XC(i1,i2,i3p,1), denspot%V_XC(i1,i2,i3p,2), &
!!$$                                  denspot%f_XC(i1,i2,i3p,1), denspot%f_XC(i1,i2,i3p,2), denspot%f_XC(i1,i2,i3p,3)
!!$$                 if (iproc==2) write(203,'(i4,7(2x,E16.9E2))') i3p,&
!!$$                                  denspot%rhov(i1+((i2-1)+(i3p-1)*n2m)*n1m),& 
!!$$                                  denspot%rhov(i1+((i2-1)+(i3p-1)*n2m)*n1m+n1m*n2m*n3m),&
!!$$                                  denspot%V_XC(i1,i2,i3p,1), denspot%V_XC(i1,i2,i3p,2), &
!!$$                                  denspot%f_XC(i1,i2,i3p,1), denspot%f_XC(i1,i2,i3p,2), denspot%f_XC(i1,i2,i3p,3)
!!$$              end do
!!$$
!!$$           end if
!!$$
!!$$           if (iproc==0) close(unit=201)
!!$$           if (iproc==2) close(unit=203)
!!$$!MM end test 


           call denspot_set_rhov_status(denspot, CHARGE_DENSITY, -1,iproc,nproc)

           !select the active space if needed
           exc_fac = 0.0
           if (in%ixc==100) then 
              !call yaml_comment('HF detected',hfill='-')
              exc_fac=1.0 !if HF, exc_fac=1.0 
           end if

           call tddft_casida(iproc,nproc,atoms,rxyz,&
                denspot%dpbox%mesh%hgrids(1),denspot%dpbox%mesh%hgrids(2),denspot%dpbox%mesh%hgrids(3),&
                denspot%dpbox%n3p,denspot%dpbox%ngatherarr(0,1),&
                KSwfn%Lzd%Glr,in%tddft_approach,KSwfn%orbs,VTwfn%orbs,denspot%dpbox%i3s+denspot%dpbox%i3xcsh,&
                denspot%f_XC,denspot%pkernelseq,KSwfn%psi,VTwfn%psi,exc_fac)

           call f_free_ptr(denspot%f_XC)

        end if

        call deallocate_comms(VTwfn%comms)
        call deallocate_orbs(VTwfn%orbs)

        !in the case of band structure calculation, copy the values of the eigenvectors
        !into a new array to write them afterwards
        if (associated(in%kptv) .and. in%nkptv > 0) then
           call vcopy(VTwfn%orbs%norb*nkptv,VTwfn%orbs%eval(1),1,band_structure_eval(1,ikpt),1)
           !increment the value of ikpt
           ikpt=ikpt+in%nkptsv_group(igroup)
        end if

        call f_free_ptr(VTwfn%orbs%eval)

        !if the local analysis has to be performed the deallocation should not be done
        call f_free_ptr(VTwfn%psi)

     end do

     if (associated(in%kptv) .and. in%nkptv > 0) then
        !dump the band structure eigenvalue on a file and deallocate it
        if (iproc == 0) then
           open(unit=11,file='band_structure.dat',status='unknown')
           do ikpt=1,in%nkptv
              write(11,'(i5,3(f12.6),10000(1pe12.4))')ikpt,&
                   (in%kptv(i,ikpt),i=1,3),(band_structure_eval(i,ikpt),i=1,VTwfn%orbs%norb)
           end do
           !tentative gnuplot string for the band structure file
           write(11,'(a,9999(a,i6,a))')&
                "#plot 'band_structure.dat' u 1:5 w l t ''",&
                (",'' u 1:",5+i-1," w l t ''" ,i=2,VTwfn%orbs%norb)
           close(unit=11)
        end if
        call f_free(band_structure_eval)
     end if

  else if (in%nplot > 0 .and. DoLastRunThings) then
     !plot the occupied wavefunctions for visualization purposes
     call dump_eigenfunctions(trim(in%dir_output),-in%nplot,atoms,KSwfn%Lzd%hgrids,KSwfn%Lzd%Glr,&
          KSwfn%orbs,KSwfn%orbs,rxyz,KSwfn%psi,KSwfn%psi)
  end if

  !perform here the mulliken charge and density of states
  !localise them on the basis of gatom of a number of atoms
  if ((inputpsi .hasattr. 'GAUSSIAN') .and. DoLastRunThings .and. (inputpsi .hasattr. 'CUBIC')) then
     !here one must check if psivirt should have been kept allocated
     if (.not. DoDavidson) then
        VTwfn%orbs%norb=0
        VTwfn%orbs%norbp=0
     end if
     call local_analysis(iproc,nproc,KSwfn%Lzd%hgrids(1),KSwfn%Lzd%hgrids(2),KSwfn%Lzd%hgrids(3),&
          atoms,rxyz,KSwfn%Lzd%Glr,KSwfn%orbs,VTwfn%orbs,KSwfn%psi,VTwfn%psi)
  else if (DoLastRunThings .and. optLoop%itrpmax /= 1 .and. verbose >= 2) then
     ! Do a full DOS calculation.
     if (iproc == 0) call global_analysis(KSwfn%orbs, in%Tel,in%occopt,trim(in%dir_output) // "dos.gnuplot")
  end if
  if (((in%exctxpar == 'OP2P' .and. xc_exctXfac(denspot%xc) /= 0.0_gp) &
       .or. in%SIC%alpha /= 0.0_gp) .and. nproc >1) then
     if (.not. associated(denspot%pkernelseq%kernel,target=denspot%pkernel%kernel) .and. &
          associated(denspot%pkernelseq%kernel)) then
        call pkernel_free(denspot%pkernelseq)
     end if
  else if (nproc == 1 .and. (in%exctxpar == 'OP2P' .or. in%SIC%alpha /= 0.0_gp)) then
     nullify(denspot%pkernelseq%kernel)
  end if

  !------------------------------------------------------------------------
  if ((in%rbuf > 0.0_gp) .and. atoms%astruct%geocode == 'F' .and. DoLastRunThings ) then
     if (in%SIC%alpha /= 0.0_gp) call f_err_throw('Tail correction not admitted with SIC corrections for the moment',&
             err_name='BIGDFT_RUNTIME_ERROR')

     call timing(iproc,'Tail          ','ON')
     !    Calculate energy correction due to finite size effects
     !    ---reformat potential
     !!denspot%pot_work = f_malloc_ptr(n1i*n2i*n3i*in%nspin,id='denspot%pot_work')
     call full_local_potential(iproc,nproc,KSwfn%orbs,KSwfn%Lzd,0,&
          & denspot%dpbox,denspot%xc,denspot%rhov,denspot%pot_work)
     call PS_gather(denspot%rhov,denspot%pkernel,dest=denspot%pot_work,&
          nsrc=in%nspin)

     call pkernel_free(denspot%pkernel)

     call dpbox_free(denspot%dpbox)
     call f_free_ptr(denspot%V_XC)
     if (nproc > 1) call f_free_ptr(denspot%rhov)

     !pass hx instead of hgrid since we are only in free BC
     call CalculateTailCorrection(iproc,nproc,atoms,in%rbuf,KSwfn%orbs,&
          KSwfn%Lzd%Glr,nlpsp,in%ncongt,denspot%pot_work,KSwfn%Lzd%hgrids,&
          rxyz,in%crmult,in%frmult,in%nspin,&
          KSwfn%psi,(in%output_denspot /= ENUM_EMPTY),energs%ekin,energs%epot,energs%eproj)

     call f_free_ptr(denspot%pot_work)

     energs%ebs=energs%ekin+energs%epot+energs%eproj
     energy=energs%ebs-energs%eh+energs%exc-energs%evxc-energs%evsic+energs%eion+energs%edisp-energs%eTS+energs%ePV

     if (iproc == 0) then
        call yaml_mapping_open('Corrected Energies', flow=.true.)
        call yaml_map('Ekin', energs%ekin, fmt='(1pe18.11)')
        call yaml_map('Epot', energs%epot, fmt='(1pe18.11)')
        call yaml_map('Eproj',energs%eproj,fmt='(1pe18.11)')
        call yaml_mapping_close()
        call yaml_map('Total energy with tail correction',energy,fmt='(1pe24.17)')
        call yaml_mapping_close()
     endif

     call timing(iproc,'Tail          ','OF')
  else
     call pkernel_free(denspot%pkernel)
     !    No tail calculation
     if (nproc > 1) call mpibarrier(comm=bigdft_mpi%mpi_comm)!,ierr)
     call f_free_ptr(denspot%rhov)
     call f_free_ptr(denspot%V_XC)
     call dpbox_free(denspot%dpbox)
  endif
  ! --- End if of tail calculation

  !?!   !Finally, we add the entropic contribution to the energy from non-integer occnums
  !?!   if(orbs%eTS>0_gp) then
  !?!      energy=energy - orbs%eTS
  !?!
  !?!      if (iproc == 0) then
  !?!         write( *,'(1x,a,1(1x,1pe18.11))')&
  !?!              '  Entropic correction due to electronic temperature',orbs%eTS
  !?!         write( *,'(1x,a,1x,1pe24.17)')&
  !?!              'Free energy (= total energy - T*S)  ',energy
  !?!      endif
  !?!    endif

  call deallocate_before_exiting

!START debug code added by bastian
!write(*,*)"BIGDFTbastian debug exit sub. cluster, iproc",iproc
!call f_utils_flush(6)
!END debug code added by bastian

contains

  !> Routine which deallocate the pointers and the arrays before exiting
  subroutine deallocate_before_exiting
    use communications_base, only: deallocate_comms
    implicit none
    external :: gather_timings
  !when this condition is verified we are in the middle of the SCF cycle
    if (infocode /=0 .and. infocode /=1 .and. inputpsi /= 'INPUT_PSI_EMPTY') then
       call f_free_ptr(denspot%V_ext)

       if (((in%exctxpar == 'OP2P' .and. xc_exctXfac(denspot%xc) /= 0.0_gp) &
            .or. in%SIC%alpha /= 0.0_gp) .and. nproc >1) then
          if (.not. associated(denspot%pkernelseq%kernel,target=denspot%pkernel%kernel) .and. &
               associated(denspot%pkernelseq%kernel)) then
             call pkernel_free(denspot%pkernelseq)
          end if
       else if (nproc == 1 .and. (in%exctxpar == 'OP2P' .or. in%SIC%alpha /= 0.0_gp)) then
          nullify(denspot%pkernelseq%kernel)
       end if
       call pkernel_free(denspot%pkernel)

       ! calc_tail false
       call f_free_ptr(denspot%rhov)
       call f_free_ptr(denspot%V_XC)

       call dpbox_free(denspot%dpbox)

       call f_free_ptr(fion)
       call f_free_ptr(fdisp)
    end if
    call xc_end(denspot%xc)
    !@todo fix a method for freeing the denspot structure
    call f_free_ptr(denspot%rho_ion)
    !@todo Ugly here to be moved elsewhere.
    if (associated(atoms%pawtab)) then
       call libxc_functionals_end()
    end if

    !free GPU if it is the case
    if (GPU%OCLconv .and. .not.(DoDavidson)) then
       call free_gpu_OCL(GPU,KSwfn%orbs,in%nspin)
    end if

    ! Free all remaining parts of denspot
    call deallocate_rho_descriptors(denspot%rhod)
    if(associated(denspot%rho_C)) then
       call f_free_ptr(denspot%rho_C)
    end if
    if(associated(denspot%rhohat)) then
       call f_free_ptr(denspot%rhohat)
    end if
    call f_free(denspot0)

    ! Free all remaining parts of KSwfn
    call deallocate_Lzd_except_Glr(KSwfn%Lzd)

    call deallocate_comms(KSwfn%comms)
    call deallocate_orbs(KSwfn%orbs)
    if (inputpsi .hasattr. 'CUBIC') deallocate(KSwfn%confdatarr)

    ! Free projectors.
    call free_DFT_PSP_projectors(nlpsp)

    ! Stop signals
    if (in%signaling .and. iproc == 0) then
       call bigdft_signals_rm_denspot(in%gmainloop)
       call bigdft_signals_rm_energs(in%gmainloop)
       call bigdft_signals_rm_wf(in%gmainloop)
       call bigdft_signals_rm_optloop(in%gmainloop)
       call localfields_free_wrapper(denspot%c_obj)
       !call energs_free_wrapper(energs%c_obj)
       call optloop_free_wrapper(optLoop%c_obj)
       call wf_free_wrapper(KSwfn%c_obj)
       call wf_free_wrapper(tmb%c_obj)
    end if

     if (iproc == 0 .and. (in%inputPsiId .hasattr. 'CUBIC') .and. infocode==1) then
        call yaml_warning('Self-consistent cycle did not meet convergence criteria')
     end if
    !release the yaml document
    call yaml_release_document()

    call f_release_routine()

    !end of wavefunction minimisation
    call timing(bigdft_mpi%mpi_comm,'LAST','PR')
    call build_dict_info(dict_timing_info)
    call f_timing_stop(mpi_comm=bigdft_mpi%mpi_comm,nproc=bigdft_mpi%nproc,&
         gather_routine=gather_timings,dict_info=dict_timing_info)
    call dict_free(dict_timing_info)
    call cpu_time(tcpu1)
    call system_clock(ncount1,ncount_rate,ncount_max)
    tel=dble(ncount1-ncount0)/dble(ncount_rate)
    if (iproc == 0) then
       call yaml_comment('Timing for root process',hfill='-')
       call yaml_mapping_open('Timings for root process')
       call yaml_map('CPU time (s)',tcpu1-tcpu0,fmt='(f12.2)')
       call yaml_map('Elapsed time (s)',tel,fmt='(f12.2)')
       call yaml_mapping_close()
       call yaml_flush_document()
    end if

  END SUBROUTINE deallocate_before_exiting

  !> construct the dictionary needed for the timing information
  subroutine build_dict_info(dict_info)
    use wrapper_MPI
    use dynamic_memory
    use dictionaries
    implicit none
    type(dictionary), pointer :: dict_info
    !local variables
    integer :: ierr,namelen,nthreads
    character(len=MPI_MAX_PROCESSOR_NAME) :: nodename_local
    character(len=MPI_MAX_PROCESSOR_NAME), dimension(:), allocatable :: nodename
    type(dictionary), pointer :: dict_tmp
    !$ integer :: omp_get_max_threads

    call dict_init(dict_info)
    if (DoLastRunThings) then
       call f_malloc_dump_status(dict_summary=dict_tmp)
       call set(dict_info//'Routines timing and number of calls',dict_tmp)
    end if
    nthreads = 0
    !$  nthreads=omp_get_max_threads()
    call set(dict_info//'CPU parallelism'//'MPI tasks',bigdft_mpi%nproc)
    if (nthreads /= 0) call set(dict_info//'CPU parallelism'//'OMP threads',&
         nthreads)

    nodename=f_malloc0_str(MPI_MAX_PROCESSOR_NAME,0.to.bigdft_mpi%nproc-1,id='nodename')
    if (bigdft_mpi%nproc>1) then
       nodename_local=mpihostname()
       !call MPI_GET_PROCESSOR_NAME(nodename_local,namelen,ierr)
       !gather the result between all the process
       call MPI_GATHER(nodename_local,MPI_MAX_PROCESSOR_NAME,MPI_CHARACTER,&
            nodename(0),MPI_MAX_PROCESSOR_NAME,MPI_CHARACTER,0,&
            bigdft_mpi%mpi_comm,ierr)
       if (bigdft_mpi%iproc==0) call set(dict_info//'Hostnames',&
               list_new(.item. nodename))
    end if
    call f_free_str(MPI_MAX_PROCESSOR_NAME,nodename)

  end subroutine build_dict_info

END SUBROUTINE cluster


!> Kohn-Sham wavefunction optimization loop
subroutine kswfn_optimization_loop(iproc, nproc, opt, &
     & alphamix, idsx, inputpsi, KSwfn, denspot, nlpsp, energs, atoms, GPU, xcstr, &
     & in)
  use module_base
  use module_types
  use module_interfaces, only: denspot_set_history, hpsitopsi, last_orthon
  use io, only: write_energies
  use module_xc, only: XC_NO_HARTREE
  use yaml_output
  use public_enums
  implicit none
  real(dp), dimension(6), intent(out) :: xcstr
  integer, intent(in) :: iproc, nproc, idsx
  type(f_enumerator), intent(in) :: inputpsi
  real(gp), intent(in) :: alphamix
  type(DFT_optimization_loop), intent(inout) :: opt
  type(DFT_wavefunction), intent(inout) :: KSwfn
  type(DFT_local_fields), intent(inout) :: denspot
  type(energy_terms), intent(inout) :: energs
  type(atoms_data), intent(in) :: atoms
  type(GPU_pointers), intent(inout) :: GPU
  type(DFT_PSP_projectors), intent(inout) :: nlpsp
  type(input_variables), intent(in) :: in !< @todo Remove me

  character(len = *), parameter :: subname = "kswfn_optimization_loop"
  logical :: endloop, scpot, endlooprp, lcs
  integer :: ndiis_sd_sw, idsx_actual_before, linflag, ierr,iter_for_diis
  integer :: ikpt_homo,ikpt_lumo,ispin_homo,ispin_lumo
  real(gp) :: gnrm_zero,homo,lumo,occup_lumo,minres_gpe
  character(len=5) :: final_out
  !temporary variables for PAPI computation
  ! real(kind=4) :: rtime, ptime,  mflops
  ! integer(kind=8) ::flpops

!  !start PAPI counting
!  if (iproc==0) call PAPIF_flops(rtime, ptime, flpops, mflops,ierr)

  ! Setup the mixing, if necessary
  call denspot_set_history(denspot,opt%scf)

  ! allocate arrays necessary for DIIS convergence acceleration
  call allocate_diis_objects(idsx,in%alphadiis,sum(KSwfn%comms%ncntt(0:nproc-1)),&
       KSwfn%orbs%nkptsp,KSwfn%orbs%nspinor,KSwfn%diis)

  !number of switching betweed DIIS and SD during self-consistent loop
  ndiis_sd_sw=0
  !previous value of idsx_actual to control if switching has appeared
  idsx_actual_before=KSwfn%diis%idsx

  gnrm_zero=0.0d0
  opt%gnrm=1.d10
  opt%rpnrm=1.d10
  endlooprp=.false.
  energs%e_prev=0.0_gp

  !normal opt%infocode, if everything go through smoothly we should keep this
  opt%infocode=0
  !yaml output
  if (iproc==0) then
     call yaml_comment('Self-Consistent Cycle',hfill='-')
     call yaml_sequence_open('Ground State Optimization')
  end if
  opt%itrp=1
  rhopot_loop: do
     KSwfn%diis%energy_old=1.d100
     if (opt%itrp > opt%itrpmax) exit
     !yaml output
     if (iproc==0) then
        call yaml_sequence(advance='no')
        call yaml_sequence_open("Hamiltonian Optimization",label=&
             'itrp'//trim(adjustl(yaml_toa(opt%itrp,fmt='(i3.3)'))))

     end if
     !set the opt%infocode to the value it would have in the case of no convergence
     opt%infocode=1
     opt%itrep=1
     iter_for_diis=0 !initialize it here for keeping the history also after a subspace diagonalization
     subd_loop: do
        if (opt%itrep > opt%nrepmax) exit subd_loop
        !yaml output
        if (iproc==0) then
           call yaml_sequence(advance='no')
           call yaml_mapping_open("Subspace Optimization",label=&
                'itrep'//trim(adjustl(yaml_toa(opt%itrp,fmt='(i3.3)')))//'-'//&
                trim(adjustl(yaml_toa(opt%itrep,fmt='(i2.2)'))))
        end if

        !yaml output
        if (iproc==0) then
           call yaml_sequence_open("Wavefunctions Iterations")
        end if
        opt%iter=1
        iter_for_diis=0
        wfn_loop: do
           if (opt%iter > opt%itermax) exit wfn_loop

           !control whether the minimisation iterations should end after the hamiltionian application
           endloop= (opt%gnrm <= opt%gnrm_cv .or. opt%iter == opt%itermax) .and. opt%iter >= opt%itermin !Bastian

           if (iproc == 0) then
              !yaml output
              if (endloop .and. (opt%itrpmax==1 .or. opt%itrpmax >1 .and. endlooprp)) then
                 call yaml_sequence(label='FINAL'//trim(adjustl(yaml_toa(opt%itrep,fmt='(i3.3)'))),advance='no')
              else if (endloop .and. opt%itrep == opt%nrepmax) then
                 call yaml_sequence(label='final'//trim(adjustl(yaml_toa(opt%itrp,fmt='(i4.4)'))),&
                      advance='no')
              else
                 call yaml_sequence(advance='no')
              end if
              call yaml_mapping_open(flow=.true.)
              if (verbose > 0) &
                   call yaml_comment('iter:'//yaml_toa(opt%iter,fmt='(i6)'),hfill='-')
           endif

           !control how many times the DIIS has switched into SD
           if (KSwfn%diis%idsx /= idsx_actual_before) ndiis_sd_sw=ndiis_sd_sw+1

           !let SD runs if the DIIS did not work the second time
           if (ndiis_sd_sw > 1) then
              KSwfn%diis%switchSD=.false.
           end if

           !stop the partial timing counter if necessary
           if (endloop .and. opt%itrpmax==1 .and. (opt%itrep == opt%nrepmax .or. opt%gnrm < opt%gnrm_cv)) &
                call timing(bigdft_mpi%mpi_comm,'WFN_OPT','PR')
           !logical flag for the self-consistent potential
           scpot=(( (opt%scf .hasattr. 'MIXING') .and. opt%iter==1 .and. opt%itrep==1) .or. & !mixing to be done
                (.not. (opt%scf .hasattr. 'MIXING'))) .and. & !direct minimisation
                .not. (denspot%xc%ixc == XC_NO_HARTREE) ! Need to calculate the scp pot (i.e. Hartree + XC)
           !allocate the potential in the full box
           !temporary, should change the use of flag in full_local_potential2
           linflag = 1
           if(in%linear == INPUT_IG_OFF) linflag = 0
           if(in%linear == INPUT_IG_TMO) linflag = 2

           !if (opt%iter == 1) minres_gpe=denspot%pkernel%minres
           !denspot%pkernel%minres=max(min(1.e-4_gp,opt%gnrm**2) ,minres_gpe)!!opt%gnrm_cv**2)

           nlpsp%apply_gamma_target=((opt%scf .hasattr. 'MIXING') .and. opt%itrp <= in%occupancy_control_itermax) .or. &
                (.not. (opt%scf .hasattr. 'MIXING') .and. opt%iter <= in%occupancy_control_itermax)


           !Calculates the application of the Hamiltonian on the wavefunction
           call psitohpsi(iproc,nproc,atoms,scpot,denspot,opt%itrp,opt%iter,opt%scf,alphamix,&
                nlpsp,linflag,in%unblock_comms,GPU,KSwfn,energs,opt%rpnrm,xcstr)

           endlooprp= (opt%itrp > 1 .and. opt%rpnrm <= opt%rpnrm_cv) .or. opt%itrp == opt%itrpmax

           call total_energies(energs, opt%iter, iproc)

           !check for convergence or whether max. numb. of iterations exceeded
           if (endloop) then
              if (opt%gnrm < opt%gnrm_cv) opt%infocode=0
              exit wfn_loop
           endif

           !evaluate the functional of the wavefunctions and put it into the diis structure
           !the energy values is printed out in this routine
           call calculate_energy_and_gradient(opt%iter,iproc,nproc,GPU,in%ncong,opt%scf,&
                energs,KSwfn,opt%gnrm,gnrm_zero)

           !control the previous value of idsx_actual
           idsx_actual_before=KSwfn%diis%idsx
           iter_for_diis=iter_for_diis+1
           call hpsitopsi(iproc,nproc,iter_for_diis,idsx,KSwfn,atoms,nlpsp,energs%eproj)

           if (inputpsi == 'INPUT_PSI_LCAO') then !might insert the policy here
              if ((opt%gnrm > 4.d0 .and. KSwfn%orbs%norbu /= KSwfn%orbs%norbd) .or. &
                   &   (KSwfn%orbs%norbu == KSwfn%orbs%norbd .and. opt%gnrm > 10.d0)) then
                 opt%infocode=3
              end if
           else if (inputpsi == 'INPUT_PSI_MEMORY_WVL') then
              if (opt%gnrm > 1.d0) then
                 opt%infocode=2
              end if
           end if
           !flush all writings on standard output
           if (iproc==0) then
              !yaml output
              call yaml_mapping_close() !iteration
              call yaml_flush_document()
           end if
           ! Emergency exit case
           if (opt%infocode == 2 .or. opt%infocode == 3) then
              if (nproc > 1) call mpibarrier(comm=bigdft_mpi%mpi_comm)
              if (iproc==0) then
                 !call yaml_mapping_close()
                 call yaml_sequence_close() !wfn iterations
                 call yaml_mapping_close()
                 call yaml_sequence_close() !itrep
                 if (opt%infocode==2) then
                    call yaml_warning('The norm of the residue is too large, need to recalculate input wavefunctions')
                 else if (opt%infocode ==3) then
                    call yaml_warning('The norm of the residue is too large also with input wavefunctions.')
                 end if
              end if
              exit rhopot_loop
           end if

           if (opt%c_obj /= 0) then
              call optloop_emit_iter(opt, OPTLOOP_WAVEFUNCTIONS, energs, iproc, nproc)
           end if

           opt%iter = opt%iter + 1
        !if (opt%iter == 2) stop
        end do wfn_loop


        if (opt%c_obj /= 0) then
           call optloop_emit_done(opt, OPTLOOP_WAVEFUNCTIONS, energs, iproc, nproc)
        end if

        if (iproc == 0) then
           !if (verbose > 1) write( *,'(1x,a,i0,a)')'done. ',opt%iter,' minimization iterations required'
           !write( *,'(1x,a)') &
           !     &   '--------------------------------------------------- End of Wavefunction Optimisation'
           if ((opt%itrpmax >1 .and. endlooprp) .or. opt%itrpmax == 1) then
              write(final_out, "(A5)") "FINAL"
           else
              write(final_out, "(A5)") "final"
           end if
           call write_energies(opt%iter,energs,opt%gnrm,gnrm_zero,final_out)
           call yaml_mapping_close()
           call yaml_flush_document()
           if (opt%itrpmax >1) then
              if ( KSwfn%diis%energy > KSwfn%diis%energy_min) &
                   call yaml_warning('Found an energy value lower than the ' // final_out // ' energy (delta=' // &
                   trim(yaml_toa(KSwfn%diis%energy-KSwfn%diis%energy_min,fmt='(1pe9.2)')) // ')')
           else
              !write this warning only if the system is closed shell
              call check_closed_shell(KSwfn%orbs,lcs)
              if (lcs) then
                 if ( energs%eKS > KSwfn%diis%energy_min) &
                      call yaml_warning('Found an energy value lower than the FINAL energy (delta=' // &
                      trim(yaml_toa(energs%eKS-KSwfn%diis%energy_min,fmt='(1pe9.2)')) // ')')
              end if
           end if
        end if

        if (iproc==0) then
           call yaml_sequence_close() !wfn iterations
           if (opt%iter == opt%itermax .and. opt%infocode/=0) &
                call yaml_warning('No convergence within the allowed number of minimization steps')
        end if
        call last_orthon(iproc,nproc,opt%iter,KSwfn,energs%evsum,.true.) !never deallocate psit and hpsi

!!$        !EXPERIMENTAL
!!$        !check if after convergence the integral equation associated with Helmholtz' Green function is satisfied
!!$        !note: valid only for negative-energy eigenstates
!!$        call integral_equation(iproc,nproc,atoms,KSwfn,denspot%dpbox%ngatherarr,denspot%rhov,GPU,proj,nlpspd,rxyz,KSwfn%paw)

        !exit if the opt%infocode is correct
        if (opt%infocode /= 0) then
           if(iproc==0) then
              if (opt%itrp == opt%itrpmax .and. opt%gnrm_cv > 0.0_gp) &
                   call yaml_warning('Wavefunctions not converged after cycle '// trim(yaml_toa(opt%itrep,fmt='(i0)')))
              if (opt%itrpmax > 1 .and. opt%itrp == opt%itrpmax .and. opt%gnrm > sqrt(opt%rpnrm)) &
                   call yaml_warning('Wavefunction residue is not consistent with density convergence (T_el too small?)')
              if (opt%itrep < opt%nrepmax) call yaml_comment('restart after diagonalisation')
              ! write(*,*) ' WARNING: Wavefunctions not converged after cycle',opt%itrep
              ! if (opt%itrep < opt%nrepmax) write(*,*)' restart after diagonalisation'
           end if
           opt%gnrm=1.d10

           if (opt%itrpmax == 1 .and. in%norbsempty > 0) then
              !recalculate orbitals occupation numbers
              call evaltoocc(iproc,nproc,.false.,in%Tel,KSwfn%orbs,in%occopt)

              !opt%gnrm =1.d10
              KSwfn%diis%energy_min=1.d10
              !KSwfn%diis%alpha=2.d0
              KSwfn%diis%alpha=in%alphadiis
           end if
        end if

        if (opt%itrpmax ==1) then
           call eigensystem_info(iproc,nproc,opt%gnrm,&
             KSwfn%Lzd%Glr%wfd%nvctr_c+7*KSwfn%Lzd%Glr%wfd%nvctr_f,&
             KSwfn%orbs,KSwfn%psi)
           if (opt%infocode /=0) then
              opt%gnrm =1.d10
           end if
        end if

        if (iproc==0) then
           call yaml_mapping_close()
           call yaml_flush_document()
        end if

        if (opt%infocode ==0) exit subd_loop

        if (opt%c_obj /= 0) then
           call optloop_emit_iter(opt, OPTLOOP_SUBSPACE, energs, iproc, nproc)
        end if

        opt%itrep = opt%itrep + 1
     end do subd_loop
     if (opt%c_obj /= 0) then
        call optloop_emit_done(opt, OPTLOOP_SUBSPACE, energs, iproc, nproc)
     end if

     if (iproc==0) then
        call yaml_sequence_close() !itrep
     end if


     if (opt%itrpmax > 1) then

        !recalculate orbitals occupation numbers
        call evaltoocc(iproc,nproc,.false.,in%Tel,KSwfn%orbs,in%occopt)

        call eigensystem_info(iproc,nproc,opt%gnrm,&
             KSwfn%Lzd%Glr%wfd%nvctr_c+7*KSwfn%Lzd%Glr%wfd%nvctr_f,&
             KSwfn%orbs,KSwfn%psi)

!!$        !this section has to be improved to determine whether the system has a semiconductor-like occupation
!!$        !or not
!!$        call orbs_get_gap(KSwfn%orbs,ikpt_homo,ikpt_lumo,ispin_homo,ispin_lumo,homo,lumo,occup_lumo)
!!$
!!$        if (iproc==0) then
!!$           call yaml_mapping_open('Highest Occupied Orbital',flow=.true.)
!!$           call yaml_map('e',homo,fmt='(1pe15.7)')
!!$           call yaml_map('kpt',ikpt_homo)
!!$           call yaml_map('s',ispin_homo)
!!$           call yaml_mapping_close()
!!$           call yaml_mapping_open('Lowest Unoccupied Orbital',flow=.true.)
!!$           call yaml_map('e',lumo,fmt='(1pe15.7)')
!!$           call yaml_map('kpt',ikpt_lumo)
!!$           call yaml_map('s',ispin_lumo)
!!$           call yaml_mapping_close()
!!$           call yaml_map('Gap (Ha, eV)',(lumo-homo)*[1.0_gp,Ha_eV],fmt='(1pe15.7)')
!!$        end if
!!$
!!$        !if the gap is too high for the electronic temperature inform that Direct minimization is available
!!$        if (occup_lumo < 1.d-6) then !lumo-homo > 5.0_gp*in%Tel) then
!!$           if (iproc==0) call yaml_warning('The gap for this system is very high, consider to perform direct minimization')
!!$        end if
        !stop the partial timing counter if necessary
        if (endlooprp) then
           call timing(bigdft_mpi%mpi_comm,'WFN_OPT','PR')
           exit rhopot_loop
        end if

        opt%gnrm =1.d10
        KSwfn%diis%energy_min=1.d10
        ! this line can be commented
        !KSwfn%diis%alpha=in%alphadiis
     end if

     if (iproc == 0) then
        !yaml output
        !summarize the key elements in the opt%itrp element
        if (opt%itrp >1) then
           call yaml_map('RhoPot Delta','*rpnrm'//trim(adjustl(yaml_toa(opt%itrp,fmt='(i4.4)'))))
           call yaml_map('Energies','*final'//trim(adjustl(yaml_toa(opt%itrp,fmt='(i4.4)'))))
!!$           call yaml_comment('End RhoPot Iterations, itrp:'//&
!!$                yaml_toa(opt%itrp,fmt='(i6)'))
        end if
     end if
     if (opt%c_obj /= 0) then
        call optloop_emit_iter(opt, OPTLOOP_HAMILTONIAN, energs, iproc, nproc)
     end if

     opt%itrp = opt%itrp + 1
  end do rhopot_loop

!!$  if (iproc ==0) then
!!$     call PAPIF_flops(rtime, ptime, flpops, mflops,ierr)
!!$
!!$     write (*,90) rtime, ptime, flpops, mflops
!!$
!!$90   format('           Real time (secs) :', f15.3, &
!!$          /'            CPU time (secs) :', f15.3,&
!!$          /'Floating point instructions :', i15,&
!!$          /'                     MFLOPS :', f15.3)
!!$
!!$
!!$  end if


  if (opt%c_obj /= 0) then
     call optloop_emit_done(opt, OPTLOOP_HAMILTONIAN, energs, iproc, nproc)
  end if
  if (iproc==0) call yaml_sequence_close() !opt%itrp
  !recuperate the information coming from the last iteration (useful for post-processing of the document)
  !only if everything got OK
  if (iproc==0 .and. opt%infocode == BIGDFT_SUCCESS) &
       call yaml_map('Last Iteration','*FINAL'//trim(adjustl(yaml_toa(opt%itrep,fmt='(i3.3)'))))

  !!do i_all=1,size(rhopot)
  !!    write(10000+iproc,*) rhopot(i_all)
  !!end do
  !!do i_all=1,size(psi)
  !!    write(11000+iproc,*) psi(i_all)
  !!end do
  !!do i_all=1,size(psi)
  !!    write(12000+iproc,*) psi(i_all)
  !!end do

  !this warning can be deplaced in write_energies
  if (inputpsi /= 'INPUT_PSI_EMPTY') then
     energs%ebs=energs%ekin+energs%epot+energs%eproj !the potential energy contains also exctX
     !write this warning only if the system is closed shell
     call check_closed_shell(KSwfn%orbs,lcs)
     if (abs(energs%evsum-energs%ebs) > 1.d-8 .and. iproc==0 .and. lcs) then
        call yaml_newline()
        call yaml_mapping_open('Energy inconsistencies')
        call yaml_map('Band Structure Energy',energs%ebs,fmt='(1pe22.14)')
        call yaml_map('Sum of Eigenvalues',energs%evsum,fmt='(1pe22.14)')
        if (energs%evsum /= 0.0_gp) call yaml_map('Relative inconsistency',(energs%ebs-energs%evsum)/energs%evsum,fmt='(1pe9.2)')
        call yaml_mapping_close()
        !write( *,'(1x,a,2(1x,1pe20.13))')&
        !  &   'Difference:evsum,energybs',energs%evsum,energs%ebs
     end if
  end if
  ! Clean KSwfn parts only needed in the SCF loop.
  call kswfn_free_scf_data(KSwfn, (nproc > 1))
  ! Clean denspot parts only needed in the SCF loop.
  call denspot_free_history(denspot)

END SUBROUTINE kswfn_optimization_loop


subroutine kswfn_post_treatments(iproc, nproc, KSwfn, tmb, linear, &
     & fxyz, fnoise, fion, fdisp, fpulay, &
     & strten, pressure, ewaldstr, xcstr, &
     & GPU, denspot, atoms, rxyz, nlpsp, &
     & output_denspot, dir_output, gridformat, refill_proj, &
     & calculate_dipole, calculate_quadrupole, calculate_strten,nspin, &
     & plot_pot_axes)
  use module_base
  use module_types
  use module_interfaces, only: XC_potential,sumrho,communicate_density
  use Poisson_Solver, except_dp => dp, except_gp => gp
  use yaml_output
  use communications_base, only: deallocate_comms_linear, deallocate_p2pComms
  use communications, only: synchronize_onesided_communication
  use sparsematrix_base, only: deallocate_matrices, deallocate_sparse_matrix
  use multipole, only: calculate_dipole_moment
  use public_enums
  use orbitalbasis
  use io, only: plot_density
  use module_xc, only: XC_NO_HARTREE
  use PSbox
  implicit none
  !Arguments
  type(DFT_wavefunction), intent(in) :: KSwfn
  type(DFT_wavefunction), intent(inout) :: tmb
  type(GPU_pointers), intent(inout) :: GPU
  type(DFT_local_fields), intent(inout) :: denspot
  type(atoms_data), intent(in) :: atoms
  type(DFT_PSP_projectors), intent(inout) :: nlpsp
  logical, intent(in) :: linear, refill_proj, calculate_dipole, calculate_quadrupole, calculate_strten
  integer, intent(in) :: iproc, nproc, nspin
  type(f_enumerator), intent(in) :: output_denspot
  character(len = *), intent(in) :: dir_output
  character(len = *), intent(in) :: gridformat
  real(gp), dimension(3, atoms%astruct%nat), intent(in) :: rxyz
  real(gp), dimension(3, atoms%astruct%nat), intent(in) :: fdisp,fpulay
  real(gp), dimension(3, atoms%astruct%nat), intent(inout) :: fion
  real(dp), dimension(6), intent(in) :: ewaldstr
  real(dp), dimension(6), intent(inout) :: xcstr
  real(gp), intent(out) :: fnoise, pressure
  real(gp), dimension(6), intent(out) :: strten
  real(gp), dimension(3, atoms%astruct%nat), intent(out) :: fxyz
  integer,dimension(3),intent(in) :: plot_pot_axes

  !Local variables
  character(len = *), parameter :: subname = "kswfn_post_treatments"
  integer ::  jproc, nsize_psi, imode, i3xcsh_old,ioffset,ishift
  !integer :: i,ispin
  real(dp), dimension(6) :: hstrten
  real(dp), dimension(:,:), pointer :: rho_p
  real(dp), dimension(:), allocatable :: fpcm
  real(gp) :: ehart_fake, exc_fake, evxc_fake
  type(orbital_basis) :: ob
  type(PSolver_energies) :: PSenergies

  call f_routine(id=subname)
  !manipulate scatter array for avoiding the GGA shift
!!$     call dpbox_repartition(denspot%dpbox%iproc,denspot%dpbox%nproc,atoms%astruct%geocode,'D',1,denspot%dpbox)
  !n3d=n3p
  denspot%dpbox%n3d=denspot%dpbox%n3p
  !i3xcsh=0
  denspot%dpbox%i3s=denspot%dpbox%i3s+denspot%dpbox%i3xcsh
  !save the value for future reference for the core density
  i3xcsh_old=denspot%dpbox%i3xcsh
  denspot%dpbox%i3xcsh=0
  do jproc=0,denspot%dpbox%mpi_env%nproc-1
     !n3d=n3p
     denspot%dpbox%nscatterarr(jproc,1)=denspot%dpbox%nscatterarr(jproc,2)
     !i3xcsh=0
     denspot%dpbox%nscatterarr(jproc,4)=0
     !the same for the density
     denspot%dpbox%ngatherarr(:,3)=denspot%dpbox%ngatherarr(:,1)
  end do
  !change communication scheme to LDA case
  !only in the case of no PSolver tasks
  if (denspot%dpbox%mpi_env%nproc < nproc) then
     denspot%rhod%icomm=0
     denspot%rhod%nrhotot=denspot%dpbox%mesh%ndims(3)
  else
     denspot%rhod%icomm=1
     denspot%rhod%nrhotot=sum(denspot%dpbox%nscatterarr(:,1))
  end if

  if (linear) then
!!$     !then calculate the contribution coming from the Hartree part
!!$     ! keep only the essential part of the density, without the GGA bufffers
!!$     ioffset=kswfn%lzd%glr%d%n1i*kswfn%lzd%glr%d%n2i*denspot%dpbox%i3xcsh
!!$     if (denspot%dpbox%ndimrhopot>0) then
!!$        call f_memcpy(n=denspot%dpbox%ndimpot,src=denspot%rhov(ioffset+1),&
!!$             dest=denspot%rho_work(1))
!!$        ! add the spin down part if present
!!$        if (denspot%dpbox%nrhodim==2) then
!!$           ishift=denspot%dpbox%ndimrhopot/denspot%dpbox%nrhodim !start of the spin down part
!!$           call axpy(denspot%dpbox%ndimpot, 1.d0, &
!!$                denspot%rhov(ioffset+ishift+1), &
!!$                1, denspot%rho_work(1),1)
!!$        end if
!!$     end if

     ! This seems to be necessary to get the correct value of xcstr.
     call XC_potential(atoms%astruct%geocode,'D',iproc,nproc,bigdft_mpi%mpi_comm,&
          KSwfn%Lzd%Glr%d%n1i,KSwfn%Lzd%Glr%d%n2i,KSwfn%Lzd%Glr%d%n3i,denspot%xc,&
          denspot%dpbox%mesh%hgrids,&
          denspot%rhov,exc_fake,evxc_fake,nspin,denspot%rho_C,denspot%rhohat,&
          denspot%V_XC,xcstr)
  else
     denspot%rho_work = f_malloc_ptr(max(denspot%dpbox%ndimrhopot,1),id='denspot%rho_work')
     nullify(rho_p)
     call sumrho(denspot%dpbox,KSwfn%orbs,KSwfn%Lzd,GPU,atoms%astruct%sym,denspot%rhod,denspot%xc,&
          KSwfn%psi,rho_p)
     call communicate_density(denspot%dpbox,KSwfn%orbs%nspin,denspot%rhod,rho_p,denspot%rho_work,.false.)
     !Calculate the total density in the case of nspin==2
     if (KSwfn%orbs%nspin==2) then
        call axpy(denspot%dpbox%ndimpot,1.0_dp,denspot%rho_work(1+denspot%dpbox%ndimpot),1,denspot%rho_work(1),1)
     end if
  end if
  !xc stress, diagonal for the moment
  if (atoms%astruct%geocode=='P' .and. atoms%astruct%sym%symObj >= 0) &
       call symm_stress(xcstr,atoms%astruct%sym%symObj)

  denspot%pot_work = f_malloc_ptr(max(denspot%dpbox%ndimpot,1),id='denspot%pot_work')
  if (denspot%xc%id(1) /= XC_NO_HARTREE) then
     !Calculate electrostatic potential
     call f_memcpy(n=denspot%dpbox%ndimpot,src=denspot%rho_work(1),dest=denspot%pot_work(1))
     !the ionic denisty is given in the case of the embedded solver
     call PS_set_options(denspot%pkernel,calculate_strten=.true.,&
          final_call=denspot%pkernel%method .hasattr. 'rigid')
     if (denspot%pkernel%method /= 'VAC') then
        call Electrostatic_Solver(denspot%pkernel,denspot%pot_work,PSenergies,rho_ion=denspot%rho_ion)
        !here the ionic forces can be corrected with the value coming from the cavity
        if (denspot%pkernel%method .hasattr. 'rigid') then
           fpcm=f_malloc0(3*atoms%astruct%nat,id='fpcm')
           call ps_soft_PCM_forces(denspot%pkernel,fpcm)
           call PS_reduce(fpcm,denspot%pkernel)
           !call f_axpy(a=f_1,x=fpcm,y=fion)
           !fion=fion .plus. fpcm
           call axpy(3*atoms%astruct%nat,1.0_dp,fpcm(1),1,fion(1,1),1)
           call f_free(fpcm)
        end if
     else
        call Electrostatic_Solver(denspot%pkernel,denspot%pot_work,PSenergies)
     end if
  else
     call f_zero(denspot%pot_work)
  end if
  hstrten=PSenergies%strten

  !In principle symmetrization of the stress tensor is not needed since the density has been 
  !already symmetrized
  if (atoms%astruct%sym%symObj >= 0 .and. denspot%pkernel%geocode=='P') &
       call symm_stress(hstrten,atoms%astruct%sym%symObj)

!!$     if (denspot%dpbox%ndimpot>0) then
!!$        !!denspot%pot_work = f_malloc_ptr(denspot%dpbox%ndimpot,id='denspot%pot_work')
!!$        denspot%pot_work = f_malloc_ptr(denspot%dpbox%ndimrhopot,id='denspot%pot_work')
!!$     else
!!$        denspot%pot_work = f_malloc_ptr(1,id='denspot%pot_work')
!!$     end if
!!$     ! Density already present in denspot%rho_work
!!$     call f_memcpy(n=denspot%dpbox%ndimpot,src=denspot%rho_work(1),&
!!$          dest=denspot%pot_work(1))
!!$     !call denspot_set_rhov_status(denspot, CHARGE_DENSITY, -1,iproc,nproc)
!!$     call H_potential('D',denspot%pkernel,denspot%pot_work,denspot%pot_work,ehart_fake,&
!!$          0.0_dp,.false.,stress_tensor=hstrten)
!!$  else
!!$     call density_and_hpot(denspot%dpbox,atoms%astruct%sym,KSwfn%orbs,KSwfn%Lzd,&
!!$          denspot%pkernel,denspot%rhod, GPU, denspot%xc, &
!!$          KSwfn%psi,denspot%rho_work,denspot%pot_work,denspot%rho_ion,hstrten)
!!$  end if


  !SM: for a spin polarized calculation, rho_work already contains the full
  !density in the first half of the array. Therefore I think that calc_dipole should be
  !called with nspin=1 and not nspin=2 as it used to be.
  if (calculate_dipole) then
     ! calculate dipole moment associated to the charge density
     !call calc_dipole(denspot%dpbox,denspot%dpbox%nrhodim,atoms,rxyz,denspot%rho_work,.false.)
     call calculate_dipole_moment(denspot%dpbox,1,atoms,rxyz,denspot%rho_work,&
          calculate_quadrupole)
  end if
  !plot the density on the cube file
  !to be done either for post-processing or if a restart is to be done with mixing enabled
  if (output_denspot /= ENUM_EMPTY) then
     if (iproc == 0) call yaml_map('Writing electronic density in file','electronic_density'//gridformat)

     if (all(plot_pot_axes>=0)) then
        call plot_density(iproc,nproc,trim(dir_output)//'electronic_density' // gridformat,&
             atoms,rxyz,denspot%pkernel,denspot%dpbox%nrhodim,denspot%rho_work, &
             ixyz0=plot_pot_axes)
     else if (any(plot_pot_axes>=0)) then
        call f_err_throw('The coordinates of the point through which '//&
             'the potential shall be plotted must all be non-zero',&
             err_name='BIGDFT_RUNTIME_ERROR')
     else
         call plot_density(iproc,nproc,trim(dir_output)//'electronic_density' // gridformat,&
              atoms,rxyz,denspot%pkernel,denspot%dpbox%nrhodim,denspot%rho_work)
     end if
!---------------------------------------------------
! giuseppe fisicaro dielectric cavity
     if (denspot%pkernel%method /= 'VAC') then
!!$        if (iproc == 0) call yaml_map('Writing polarization charge in file','polarization_charge'//gridformat)

!this one should be plotted otherwise as the array is now deallocated
!!$        call plot_density(iproc,nproc,trim(dir_output)//'polarization_charge' // gridformat,&
!!$             atoms,rxyz,denspot%pkernel,denspot%dpbox%nrhodim,denspot%pkernel%w%rho_pol)

        !this will have to be replaced by a routine which plots the pkernel information
!!$        if (iproc == 0) call yaml_map('Writing dielectric cavity in file','dielectric_cavity'//gridformat)
!!$        
!!$        call plot_density(iproc,nproc,trim(dir_output)//'dielectric_cavity' // gridformat,&
!!$             atoms,rxyz,denspot%pkernel,denspot%dpbox%nrhodim,denspot%pkernel%w%eps)
     end if
!---------------------------------------------------

     ! SM: the check whether denspot%dpbox%n3d>0 might lead to deadlocks (plot_density contains
     ! an MPI gather. To avoid out of bounds errors, rho_C is now allocted min max(n3d,1).
     !if (associated(denspot%rho_C) .and. denspot%dpbox%n3d>0) then
     if (associated(denspot%rho_C)) then
        if (iproc == 0) call yaml_map('Writing core density in file','core_density'//gridformat)
        call plot_density(iproc,nproc,trim(dir_output)//'core_density' // gridformat,&
             atoms,rxyz,denspot%pkernel,1,denspot%rho_C(1:,1:,i3xcsh_old+1:,1:))
     end if
  end if
  !plot also the electrostatic potential
  if (output_denspot == 'DENSPOT') then
     if (iproc == 0) call yaml_map('Writing Hartree potential in file','hartree_potential'//gridformat)
     if (all(plot_pot_axes>=0)) then
        call plot_density(iproc,nproc,trim(dir_output)//'hartree_potential' // gridformat, &
             atoms,rxyz,denspot%pkernel,denspot%dpbox%nrhodim,denspot%pot_work, &
             ixyz0=plot_pot_axes)
     else if (any(plot_pot_axes>=0)) then
        call f_err_throw('The coordinates of the point through which '//&
             'the potential shall be plotted must all be non-zero',&
             err_name='BIGDFT_RUNTIME_ERROR')
     else 
        call plot_density(iproc,nproc,trim(dir_output)//'hartree_potential' // gridformat, &
             atoms,rxyz,denspot%pkernel,denspot%dpbox%nrhodim,denspot%pot_work)
     end if
  end if

  call timing(iproc,'Forces        ','ON')

  ! Calculate the forces. Pass the Pulay forces in the linear scaling case.
  if (linear) then
     imode = 1
     nsize_psi=1
     ! This is just to save memory, since calculate_forces will require quite a lot
!     call deallocate_comms_linear(tmb%collcom)
!     call deallocate_comms_linear(tmb%ham_descr%collcom)
!     call deallocate_comms_linear(tmb%collcom_sr)
!     call deallocate_p2pcomms(tmb%comgp)
!     call deallocate_p2pcomms(tmb%ham_descr%comgp)
!     do i=1,size(tmb%linmat%ovrlppowers_)
!         call deallocate_matrices(tmb%linmat%ovrlppowers_(i))
!     end do
!     call deallocate_matrices(tmb%linmat%ham_)
!     call deallocate_matrices(tmb%linmat%ovrlp_)
!     call deallocate_sparse_matrix(tmb%linmat%s)
!     call deallocate_sparse_matrix(tmb%linmat%m)
!     if (associated(tmb%linmat%ks)) then
!         do ispin=1,tmb%linmat%l%nspin
!             call deallocate_sparse_matrix(tmb%linmat%ks(ispin))
!         end do
!         deallocate(tmb%linmat%ks)
!     end if
!     if (associated(tmb%linmat%ks_e)) then
!         do ispin=1,tmb%linmat%l%nspin
!             call deallocate_sparse_matrix(tmb%linmat%ks_e(ispin))
!         end do
!         deallocate(tmb%linmat%ks_e)
!     end if

  else
     imode = 0
     nsize_psi = (KSwfn%Lzd%Glr%wfd%nvctr_c+7*KSwfn%Lzd%Glr%wfd%nvctr_f)*KSwfn%orbs%nspinor*KSwfn%orbs%norbp
  end if
  if (.not. KSwfn%paw%usepaw) then
  !to be checked, as the description might change for the linear case
  call orbital_basis_associate(ob,orbs=KSwfn%orbs,Lzd=KSwfn%Lzd)
  call calculate_forces(iproc,nproc,denspot%pkernel%mpi_env%nproc,KSwfn%Lzd%Glr,atoms,ob,nlpsp,rxyz,&
          KSwfn%Lzd%hgrids(1),KSwfn%Lzd%hgrids(2),KSwfn%Lzd%hgrids(3),&
       denspot%dpbox, &
          denspot%dpbox%i3s+denspot%dpbox%i3xcsh,denspot%dpbox%n3p,&
          denspot%dpbox%nrhodim,refill_proj,denspot%dpbox%ngatherarr,denspot%rho_work,&
          denspot%pot_work,denspot%V_XC,nsize_psi,KSwfn%psi,fion,fdisp,fxyz,&
       calculate_strten,ewaldstr,hstrten,xcstr,strten,pressure,denspot%psoffset,imode,tmb,fpulay)
  call orbital_basis_release(ob)
  end if

  !here we might printout the atomic density matrix

  call f_free_ptr(denspot%rho_work)
  call f_free_ptr(denspot%pot_work)
  if (linear) then
     ! to eventually be better sorted
!     call synchronize_onesided_communication(iproc, nproc, tmb%ham_descr%comgp)
!     call deallocate_p2pComms(tmb%ham_descr%comgp)
!     call deallocate_local_zone_descriptors(tmb%ham_descr%lzd)
!     call deallocate_comms_linear(tmb%ham_descr%collcom)
!     call deallocate_auxiliary_basis_function(subname, tmb%ham_descr%psi, tmb%hpsi)

!!!! TEST ##################
     !!fxyz=0.d0
     !!tmb%psi(1:KSwfn%orbs%npsidim_orbs)=KSwfn%psi(1:KSwfn%orbs%npsidim_orbs)
     !!tmb%wfnmd%density_kernel=0.d0
     !!do i_stat=1,KSwfn%orbs%norb
     !!    tmb%wfnmd%density_kernel(i_stat,i_stat)=1.d0
     !!end do
     !!call  nonlocal_forces(tmb%lzd%glr,KSwfn%Lzd%hgrids(1),KSwfn%Lzd%hgrids(2),KSwfn%Lzd%hgrids(3),&
     !! atoms,rxyz,&
     !! KSwfn%orbs,nlpsp,proj,tmb%lzd%glr%wfd,KSwfn%psi,fxyz,refill_proj,strten)
     !!call nonlocal_forces_linear(iproc,nproc,tmb%lzd%glr,KSwfn%Lzd%hgrids(1),KSwfn%Lzd%hgrids(2),&
     !!     KSwfn%Lzd%hgrids(3),atoms,rxyz,&
     !!     tmb%orbs,nlpsp,proj,tmb%lzd,tmb%psi,tmb%wfnmd%density_kernel,fxyz,refill_proj,strten)
     !!call nonlocal_forces_linear(iproc,nproc,tmb%lzd%glr,KSwfn%Lzd%hgrids(1),KSwfn%Lzd%hgrids(2),&
     !!     KSwfn%Lzd%hgrids(3),atoms,rxyz,&
     !!     tmb%orbs,nlpsp,proj,tmb%ham_descr%lzd,tmb%ham_descr%psi,tmb%wfnmd%density_kernel,fxyz,refill_proj,strten)
     !!if (nproc > 1) then
     !!   call mpiallred(fxyz(1,1),3*atoms%astruct%nat,MPI_SUM,bigdft_mpi%mpi_comm,ierr)
     !!end if
     !!if (iproc==0) then
     !!     do iat=1,atoms%astruct%nat
     !!         write(*,'(a,3es18.8)') 'new forces',fxyz(1,iat), fxyz(2,iat), fxyz(3,iat)
     !!     end do
     !!end if
!!!! #######################
  end if

  !!stop
  call timing(iproc,'Forces        ','OF')
  call f_release_routine()
END SUBROUTINE kswfn_post_treatments<|MERGE_RESOLUTION|>--- conflicted
+++ resolved
@@ -123,12 +123,9 @@
   type(orbital_basis) :: ob,ob_occ,ob_virt,ob_prime
   type(energy_terms) :: energs_fake
   real(kind=8),dimension(:,:),allocatable :: locreg_centers
-<<<<<<< HEAD
+  real(kind=8),dimension(:),allocatable :: charge_fake
   !Variable for TDHF
   real(gp) :: exc_fac !Factor in front of the term to subtract when doing TDHF or TDDFT with hybrid functionals
-=======
-  real(kind=8),dimension(:),allocatable :: charge_fake
->>>>>>> 68ffbc95
 
   ! testing
   real(kind=8),dimension(:,:),pointer :: locregcenters
