!> @file
!!   Routines to use BigDFT as a blackbox
!! @author
!!   Copyright (C) 2005-2015 BigDFT group
!!   This file is distributed under the terms of the
!!   GNU General Public License, see ~/COPYING file
!!   or http://www.gnu.org/copyleft/gpl.txt .
!!   For the list of contributors, see ~/AUTHORS


!>  Main routine which does self-consistent loop.
!!  Does not parse input file and no geometry optimization.
!!  Does an electronic structure calculation.
!!  Output is the total energy and the forces
!!   @warning psi, keyg, keyv and eval should be freed after use outside of the routine.
subroutine cluster(nproc,iproc,atoms,rxyz,energy,energs,fxyz,strten,fnoise,pressure,&
     KSwfn,tmb,rxyz_old,in,GPU,infocode)
  use module_base
  use locregs, only: deallocate_locreg_descriptors
  use module_dpbox, only: dpbox_free
  use module_types
  use module_interfaces, only: IonicEnergyandForces, &
       & XC_potential, communicate_density, copy_old_wavefunctions, &
       denspot_set_history, &
       & gaussian_pswf_basis, local_analysis, &
       & orbitals_descriptors, sumrho, system_initialization,readmywaves,FullHamiltonianApplication
  use gaussians, only: deallocate_gwf
  use module_fragments
  use constrained_dft
  use Poisson_Solver, except_dp => dp, except_gp => gp
  use module_xc
  use m_libpaw_libxc, only: libxc_functionals_init, libxc_functionals_end
  use communications_init, only: orbitals_communicators
  use communications_base, only: deallocate_comms
  !  use vdwcorrection
  use yaml_output
  use psp_projectors_base, only: free_dft_psp_projectors
  use rhopotential, only: full_local_potential
  use sparsematrix_base, only: sparse_matrix_null, matrices_null, allocate_matrices, &
                               SPARSE_TASKGROUP, sparsematrix_malloc_ptr, assignment(=), &
                               DENSE_PARALLEL, DENSE_MATMUL, SPARSE_FULL, sparse_matrix_metadata_null
  use sparsematrix_init, only: init_matrix_taskgroups, &
                               sparse_matrix_metadata_init, write_sparsematrix_info
  use bigdft_matrices, only: check_local_matrix_extents, init_matrixindex_in_compressed_fortransposed
  use sparsematrix_wrappers, only: init_sparse_matrix_wrapper, init_sparse_matrix_for_KSorbs, check_kernel_cutoff
  use sparsematrix, only: check_matrix_compression
  use communications_base, only: comms_linear_null
  use unitary_tests, only: check_communication_potential, check_communication_sumrho, &
                           check_communications_locreg
  use multipole, only: potential_from_charge_multipoles, interaction_multipoles_ions, &
                       ionic_energy_of_external_charges
  use public_enums
  use module_input_keys, only: SIC_data_null,print_dft_parameters,inputpsiid_set_policy,set_inputpsiid
  use orbitalbasis
  use io, only: plot_density,io_files_exists
  use PSbox, only: PS_gather
  use foe_common, only: init_foe
  implicit none
  !Arguments
  integer, intent(in) :: nproc,iproc
  type(input_variables), intent(in) :: in
  type(atoms_data), intent(inout) :: atoms
  type(GPU_pointers), intent(inout) :: GPU
  type(DFT_wavefunction), intent(inout) :: KSwfn, tmb
  real(gp), dimension(3,atoms%astruct%nat), intent(in) :: rxyz_old
  real(gp), dimension(3,atoms%astruct%nat), intent(inout) :: rxyz
  type(energy_terms), intent(out) :: energs
  real(gp), intent(out) :: energy,fnoise,pressure
  real(gp), dimension(6), intent(out) :: strten
  real(gp), dimension(3,atoms%astruct%nat), intent(out) :: fxyz
  !> Encloses some information about the status of the run
  !!   - 0 run successfully succeded
  !!   - 1 the run ended after the allowed number of minimization steps. gnrm_cv not reached
  !!       forces may be meaningless
  !!   - 2 (present only for inputPsiId=INPUT_PSI_MEMORY_WVL) gnrm of the first iteration > 1 AND growing in
  !!       the second iteration OR grnm 1st >2.
  !!       Input wavefunctions need to be recalculated. Routine exits.
  !!   - 3 (present only for inputPsiId=INPUT_PSI_LCAO) gnrm > 4. SCF error. Routine exits.
  integer, intent(out) :: infocode
  !Local variables
  character(len=*), parameter :: subname='cluster'
  character(len=5) :: gridformat, wfformat
  logical :: refill_proj, calculate_dipole, calculate_quadrupole !,potential_from_disk=.false.
  logical :: DoDavidson,DoLastRunThings
  integer :: nvirt,norbv
  integer :: i, input_wf_format
  integer :: n1,n2,n3
  integer :: ncount0,ncount1,ncount_rate,ncount_max,n1i,n2i,n3i
  integer :: igroup,ikpt,ifrag
  !integer :: nproctiming
  real :: tcpu0,tcpu1
  real(kind=8) :: tel
  type(local_zone_descriptors) :: lzd_old
  type(DFT_PSP_projectors) :: nlpsp
  type(DFT_wavefunction) :: VTwfn !< Virtual wavefunction
  type(DFT_wavefunction) :: tmb_old
  !!type(DFT_wavefunction) :: tmb
  type(system_fragment), dimension(:), pointer :: ref_frags
  type(cdft_data) :: cdft
  real(gp), dimension(3) :: shift
  real(dp), dimension(6) :: ewaldstr,xcstr
  real(gp), dimension(:,:), allocatable :: thetaphi,band_structure_eval,rxyz_tmp
  real(gp), dimension(:,:), pointer :: fdisp,fion,fpulay
  ! Charge density/potential,ionic potential, pkernel
  type(DFT_local_fields) :: denspot
  type(DFT_optimization_loop) :: optLoop
  real(gp), dimension(:), allocatable:: denspot0
  !wavefunction gradients, hamiltonian on vavefunction
  !transposed  wavefunction
  ! Pointers and variables to store the last psi
  ! before reformatting if useFormattedInput is .true.
  real(wp), dimension(:), pointer :: psi_old
  type(memory_estimation) :: mem
  !real(gp) :: energy_constrained
  ! PSP projectors
  real(kind=8), dimension(:), pointer :: gbd_occ!,rhocore
  ! Variables for the virtual orbitals and band diagram.
  integer :: nkptv, nvirtu, nvirtd
  real(gp), dimension(:), allocatable :: wkptv,psi_perturbed,hpsi_perturbed
  real(gp), dimension(:), allocatable :: h2psi_perturbed
  type(f_enumerator) :: inputpsi,output_denspot
  type(dictionary), pointer :: dict_timing_info
  type(orbital_basis) :: ob,ob_occ,ob_virt,ob_prime
  type(energy_terms) :: energs_fake
  real(kind=8),dimension(:,:),allocatable :: locreg_centers
<<<<<<< HEAD
=======
  real(kind=8),dimension(:),allocatable :: charge_fake
>>>>>>> a6d2e0af
  !Variable for TDHF
  real(gp) :: exc_fac !Factor in front of the term to subtract when doing TDHF or TDDFT with hybrid functionals

  ! testing
  real(kind=8),dimension(:,:),pointer :: locregcenters
  integer :: ilr, nlr, ioffset
  type(f_enumerator) :: linear_iscf
  integer,dimension(2) :: irow, icol, iirow, iicol
  character(len=20) :: comment
  !integer :: i1,i2,i3p,n1m,n2m,n3m !MM

  integer :: ishift, extra_states, i1, i2, i3, ii
  integer :: ind_min_s, ind_mas_s, ind_trans_min_s, ind_trans_max_s
  integer :: ind_min_m, ind_mas_m, ind_trans_min_m, ind_trans_max_m
  integer :: ind_min_l, ind_mas_l, ind_trans_min_l, ind_trans_max_l

  !debug
  !real(kind=8) :: ddot
  !proprietary interfaces
  interface
     subroutine input_wf(iproc,nproc,in,GPU,atoms,rxyz,&
          denspot,denspot0,nlpsp,KSwfn,tmb,energs,inputpsi,input_wf_format,norbv,&
          lzd_old,psi_old,rxyz_old,tmb_old,ref_frags,cdft,&
          locregcenters)
       use module_defs, only: gp,wp
       use f_enums, only: f_enumerator
       use module_types
       use module_fragments
       use constrained_dft
       implicit none
       integer, intent(in) :: iproc, nproc, input_wf_format
       type(f_enumerator), intent(in) :: inputpsi
       type(input_variables), intent(in) :: in
       type(GPU_pointers), intent(inout) :: GPU
       type(atoms_data), intent(inout) :: atoms
       real(gp), dimension(3, atoms%astruct%nat), target, intent(in) :: rxyz
       type(DFT_local_fields), intent(inout) :: denspot
       type(DFT_wavefunction), intent(inout) :: KSwfn,tmb,tmb_old !<input wavefunction
       type(energy_terms), intent(inout) :: energs !<energies of the system
       real(gp), dimension(*), intent(out) :: denspot0 !< Initial density / potential, if needed
       real(wp), dimension(:), pointer :: psi_old
       integer, intent(out) :: norbv
       type(DFT_PSP_projectors), intent(inout) :: nlpsp
       real(gp), dimension(3, atoms%astruct%nat), intent(in) :: rxyz_old
       type(local_zone_descriptors),intent(in):: lzd_old
       type(system_fragment), dimension(:), pointer :: ref_frags
       type(cdft_data), intent(out) :: cdft
       real(kind=8),dimension(3,atoms%astruct%nat),intent(in),optional :: locregcenters
     END SUBROUTINE input_wf
  end interface
  interface
     subroutine CalculateTailCorrection(iproc,nproc,at,rbuf,orbs,&
          Glr,nlpsp,ncongt,pot,hgrid,rxyz,crmult,frmult,nspin,&
          psi,output_denspot,ekin_sum,epot_sum,eproj_sum,paw)
       use module_defs, only: gp,wp,dp
       use module_types
       use gaussians, only: gaussian_basis
       implicit none
       type(atoms_data), intent(in) :: at
       type(orbitals_data), intent(in) :: orbs
       type(locreg_descriptors), intent(in) :: Glr
       type(DFT_PSP_projectors), intent(inout) :: nlpsp
       integer, intent(in) :: iproc,nproc,ncongt,nspin
       logical, intent(in) :: output_denspot
       real(kind=8), dimension(3), intent(in) :: hgrid
       real(kind=8), intent(in) :: crmult,frmult,rbuf
       !real(kind=8), dimension(at%astruct%ntypes,3), intent(in) :: radii_cf
       real(kind=8), dimension(3,at%astruct%nat), intent(in) :: rxyz
       real(kind=8), dimension(Glr%d%n1i,Glr%d%n2i,Glr%d%n3i,nspin), intent(in) :: pot
       real(kind=8), dimension(Glr%wfd%nvctr_c+7*Glr%wfd%nvctr_f,orbs%norbp), intent(in) :: psi
       real(kind=8), intent(out) :: ekin_sum,epot_sum,eproj_sum
       type(paw_objects),optional,intent(inout)::paw
     END SUBROUTINE CalculateTailCorrection
  end interface

  interface
     subroutine davidson(iproc,nproc,in,at,&
          orbs,orbsv,nvirt,Lzd,comms,commsv,&
          rxyz,rhopot,nlpsp,pkernel,psi,v,dpbox,xc,GPU)
       use module_defs, only: gp,dp,wp
       use module_types
       use communications_base, only: comms_cubic
       use module_xc
       use module_dpbox
       implicit none
       integer, intent(in) :: iproc,nproc
       integer, intent(in) :: nvirt
       type(input_variables), intent(in) :: in
       type(atoms_data), intent(in) :: at
       type(DFT_PSP_projectors), intent(inout) :: nlpsp
       type(local_zone_descriptors), intent(inout) :: Lzd
       type(orbitals_data), intent(inout) :: orbs
       type(comms_cubic), intent(in) :: comms, commsv
       type(denspot_distribution), intent(in) :: dpbox
       real(gp), dimension(3,at%astruct%nat), intent(in) :: rxyz
       type(coulomb_operator), intent(inout) :: pkernel
       real(dp), dimension(*), intent(in) :: rhopot
       type(orbitals_data), intent(inout) :: orbsv
       type(GPU_pointers), intent(inout) :: GPU
       type(xc_info), intent(in) :: xc
       real(wp), dimension(:), pointer :: psi,v!=psivirt(nvctrp,nvirtep*nproc)
     END SUBROUTINE davidson
  end interface
  interface
     subroutine direct_minimization(iproc,nproc,in,at,nvirt,rxyz,&
          rhopot,nlpsp,pkernel,dpbox,xc,GPU,KSwfn,VTwfn)
       use module_defs, only: gp,dp,wp
       use module_types
       use module_xc
       use module_dpbox
       implicit none
       integer, intent(in) :: iproc,nproc,nvirt
       type(input_variables), intent(in) :: in
       type(atoms_data), intent(in) :: at
       type(DFT_PSP_projectors), intent(inout) :: nlpsp
       type(denspot_distribution), intent(in) :: dpbox
       type(DFT_wavefunction), intent(inout) :: KSwfn,VTwfn
       real(gp), dimension(3,at%astruct%nat), intent(in) :: rxyz
       type(coulomb_operator), intent(inout) :: pkernel
       real(dp), dimension(*), intent(in), target :: rhopot
       type(GPU_pointers), intent(inout) :: GPU
       type(xc_info), intent(in) :: xc
     END SUBROUTINE direct_minimization
  end interface
  interface
     subroutine linearScaling(iproc,nproc,KSwfn,tmb,at,input,shift,rxyz,denspot,rhopotold,nlpsp,GPU,&
          energs,energy,fpulay,infocode,ref_frags,cdft, &
          fdisp, fion)
       use module_defs, only: gp,dp,wp
       use module_types
       use module_fragments
       use constrained_dft
       implicit none
       integer,intent(in):: iproc, nproc
       type(atoms_data),intent(inout):: at
       type(input_variables),intent(in):: input
       real(kind=8),dimension(3),intent(in) :: shift
       real(8),dimension(3,at%astruct%nat),intent(inout):: rxyz
       real(8),dimension(3,at%astruct%nat),intent(out):: fpulay
       type(DFT_local_fields), intent(inout) :: denspot
       real(gp), dimension(*), intent(inout) :: rhopotold
       type(DFT_PSP_projectors),intent(inout):: nlpsp
       type(GPU_pointers),intent(in out):: GPU
       type(energy_terms),intent(inout) :: energs
       real(gp), dimension(:), pointer :: rho,pot
       real(8),intent(out):: energy
       type(DFT_wavefunction),intent(inout),target:: tmb
       type(DFT_wavefunction),intent(inout),target:: KSwfn
       integer,intent(out):: infocode
       type(system_fragment), dimension(:), pointer :: ref_frags
       type(cdft_data), intent(inout) :: cdft
       real(kind=8),dimension(3,at%astruct%nat),intent(in) :: fdisp, fion
     END SUBROUTINE linearScaling
  end interface

  call f_routine(id=subname)

  energs = energy_terms_null()
  energs_fake= energy_terms_null()

  DoLastRunThings=.false. !to avoid the implicit save attribute

  !copying the input variables for readability
  !this section is of course not needed
  !note that this procedure is convenient ONLY in the case of scalar variables
  !an array would have been copied, thus occupying more memory space
  !Hence WARNING: these variables are copied, in case of an update the new value should be
  !reassigned inside the structure

  if (iproc == 0) then
     !start a new document in the beginning of the output, if the document is closed before
     call yaml_new_document()
     call print_dft_parameters(in,atoms)
  end if

  !Time initialization
  call f_timing_reset(filename=trim(in%dir_output)//'time'+in%naming_id+'.yaml',master=iproc==0,&
       verbose_mode=verbose>2 .and. nproc>1)
  call cpu_time(tcpu0)
  call system_clock(ncount0,ncount_rate,ncount_max)

  !Nullify for new input guess
  call nullify_local_zone_descriptors(lzd_old)
  ! We save the variables that defined the previous psi if the restart is active
  inputpsi = in%inputPsiId
  if (in%inputPsiId == 'INPUT_PSI_MEMORY_WVL') then
     if (associated(KSwfn%psi)) then
        call copy_local_zone_descriptors(KSwfn%Lzd, lzd_old, subname)
        !if the history is bigger than two, create the workspace to store the wavefunction
        if (in%wfn_history > 0) then
!           if(iproc==0)print *, "NNdbg: KSwfn%Psi copied to Psi(",in%wfn_history+1,")"
           call old_wavefunction_set(KSwfn%oldpsis(in%wfn_history+1),&
                atoms%astruct%nat,KSwfn%orbs%norbp*KSwfn%orbs%nspinor,&
                KSwfn%Lzd,rxyz_old,KSwfn%psi)
           call f_free_ptr(KSwfn%psi)
        else
           call copy_old_wavefunctions(nproc,KSwfn%orbs,&
                KSwfn%psi,lzd_old%Glr%wfd,psi_old)
        end if
        !to maintain the same treatment destroy wfd afterwards (to be unified soon)
        !deallocation
        call deallocate_locreg_descriptors(KSwfn%Lzd%Glr)
     else
        !inputpsi = INPUT_PSI_LCAO
        call inputpsiid_set_policy(ENUM_SCRATCH,inputpsi)
     end if
  else if(in%inputPsiId == 'INPUT_PSI_MEMORY_GAUSS') then
     if (associated(KSwfn%psi)) then
        !deallocate wavefunction and descriptors for placing the gaussians
        call deallocate_locreg_descriptors(KSwfn%Lzd%Glr)
        call f_free_ptr(KSwfn%psi)
     else
        !inputpsi = INPUT_PSI_LCAO
        call set_inputpsiid(INPUT_PSI_LCAO,inputpsi) !special treatment here
     end if
  else if ( in%inputPsiId == 'INPUT_PSI_MEMORY_LINEAR' .and. associated(KSwfn%psi)) then !in%inputPsiId == INPUT_PSI_MEMORY_LINEAR_
     if (associated(tmb%psi)) then
        !this is a tmb_null constructor
        tmb_old%lzd = local_zone_descriptors_null()
        tmb_old%linmat%smmd = sparse_matrix_metadata_null()
        tmb_old%linmat%s = sparse_matrix_null()
        tmb_old%linmat%m = sparse_matrix_null()
        tmb_old%linmat%l = sparse_matrix_null()
        !!tmb_old%linmat%ks = sparse_matrix_null()
        !!tmb_old%linmat%ks_e = sparse_matrix_null()
        nullify(tmb_old%linmat%ks)
        nullify(tmb_old%linmat%ks_e)
        tmb_old%linmat%ovrlp_ = matrices_null()
        tmb_old%linmat%ham_ = matrices_null()
        tmb_old%linmat%kernel_ = matrices_null()
        do i=1,size(tmb_old%linmat%ovrlppowers_)
            tmb_old%linmat%ovrlppowers_(i) = matrices_null()
        end do
        tmb_old%collcom = comms_linear_null()
        call copy_tmbs(iproc, tmb, tmb_old, subname)
        call destroy_DFT_wavefunction(tmb)
        call f_free_ptr(KSwfn%psi)
        call deallocate_locreg_descriptors(KSwfn%Lzd%Glr)
        !call deallocate_wfd(KSwfn%Lzd%Glr%wfd)
     else
        !inputpsi = INPUT_PSI_LINEAR_AO
        call inputpsiid_set_policy(ENUM_SCRATCH,inputpsi)
     end if
  end if

  ! Setup all descriptors and allocate what should be.
  if (inputpsi .hasattr. 'LINEAR') then
     locregcenters=f_malloc_ptr((/3,atoms%astruct%nat/),id=' locregcenters')
      if (in%explicit_locregcenters) then
          open(unit=123, file='locregcenters.xyz')
          read(123,*) nlr
          if (nlr/=atoms%astruct%nat) stop 'ERROR: wrong nlr'
          read(123,*) comment
          do ilr=1,nlr
              read(123,*) comment, locregcenters(1,ilr), locregcenters(2,ilr), locregcenters(3,ilr)
          end do
      else
          locregcenters = rxyz
      end if
  end if

  if(f_int(inputpsi) == INPUT_PSI_MEMORY_LINEAR) then
    call system_initialization(iproc,nproc,.true.,inputpsi,input_wf_format,.false.,in,atoms,rxyz,GPU%OCLconv,&
         KSwfn%orbs,tmb%npsidim_orbs,tmb%npsidim_comp,tmb%orbs,KSwfn%Lzd,tmb%Lzd,nlpsp,&
         KSwfn%comms,shift,ref_frags,denspot=denspot,locregcenters=locregcenters,&
         inwhichlocreg_old=tmb_old%orbs%inwhichlocreg,onwhichatom_old=tmb_old%orbs%onwhichatom,&
         norb_par_ref=tmb_old%orbs%norb_par, norbu_par_ref=tmb_old%orbs%norbu_par, norbd_par_ref=tmb_old%orbs%norbd_par)
  else if(inputpsi == 'INPUT_PSI_LINEAR_AO' .or. inputpsi == 'INPUT_PSI_DISK_LINEAR') then
    call system_initialization(iproc,nproc,.true.,inputpsi,input_wf_format,.false.,in,atoms,rxyz,GPU%OCLconv,&
         KSwfn%orbs,tmb%npsidim_orbs,tmb%npsidim_comp,tmb%orbs,KSwfn%Lzd,tmb%Lzd,nlpsp,&
         KSwfn%comms,shift,ref_frags,denspot=denspot,locregcenters=locregcenters)
  else
    call system_initialization(iproc,nproc,.true.,inputpsi,input_wf_format,&
         & .false.,in,atoms,rxyz,GPU%OCLconv,&
         KSwfn%orbs,tmb%npsidim_orbs,tmb%npsidim_comp,tmb%orbs,KSwfn%Lzd,tmb%Lzd,nlpsp,&
         KSwfn%comms,shift,ref_frags,denspot=denspot)
  end if

  ! Ugly here to be moved elsewhere.
  if (associated(atoms%pawtab)) then
     call libxc_functionals_init(denspot%xc%ixc, denspot%dpbox%nrhodim)
  end if

  !memory estimation, to be rebuilt in a more modular way
  call MemoryEstimator(nproc,in%idsx,KSwfn%Lzd%Glr,&
       KSwfn%orbs%norb,KSwfn%orbs%nspinor,KSwfn%orbs%nkpts,&
       nlpsp%nprojel,in%nspin,in%itrpmax,f_int(in%scf),mem)
  if (.not.(inputpsi .hasattr. 'LINEAR') .and. iproc==0 .and. verbose > 0) then
      call print_memory_estimation(mem)
  end if

  if (in%lin%fragment_calculation .and. inputpsi == 'INPUT_PSI_DISK_LINEAR') then
     call output_fragment_rotations(iproc,atoms%astruct%nat,rxyz,1,trim(in%dir_output),in%frag,ref_frags)
  end if

  ! temporary, really want to just initialize it here rather than copy
  ! but still need to move all cubic references to KSwfn%orbs%npsidim to just KSwfn%npsidim
  KSwfn%npsidim_orbs = KSwfn%orbs%npsidim_orbs
  KSwfn%npsidim_comp = KSwfn%orbs%npsidim_comp

  ! We complete here the definition of DFT_wavefunction structures.
  if (inputpsi .hasattr. 'LINEAR') then

     !!call init_p2p_tags(nproc)
     !!tag=0

     call kswfn_init_comm(tmb, denspot%dpbox, iproc, nproc, in%nspin, in%imethod_overlap)
     !!locreg_centers = f_malloc((/3,tmb%lzd%nlr/),id='locreg_centers')
     !!do ilr=1,tmb%lzd%nlr
     !!    locreg_centers(1:3,ilr)=tmb%lzd%llr(ilr)%locregcenter(1:3)
     !!end do
     call init_foe_wrapper(iproc, nproc, in, KSwfn%orbs, 0.d0, tmb%foe_obj)
     ! Do the same for the object which handles the calculation of the inverse.
     charge_fake = f_malloc0(in%nspin,id='charge_fake')
     call init_foe(iproc, nproc, in%nspin, charge_fake, tmb%ice_obj, 0.d0, in%evbounds_nsatur, in%evboundsshrink_nsatur, &
            0.5d0, 1.5d0, in%lin%fscale, in%lin%ef_interpol_det, in%lin%ef_interpol_chargediff, &
            in%fscale_lowerbound, in%fscale_upperbound, 1.d0)
     call f_free(charge_fake)

     !!call f_free(locreg_centers)
     !!call increase_FOE_cutoff(iproc, nproc, tmb%lzd, atoms%astruct, in, KSwfn%orbs, tmb%orbs, tmb%foe_obj, .true.)

     call create_large_tmbs(iproc, nproc, KSwfn, tmb, denspot,nlpsp,in, atoms, rxyz, .false.)


     call sparse_matrix_metadata_init(atoms%astruct%geocode, atoms%astruct%cell_dim, tmb%orbs%norb, &
          atoms%astruct%nat, atoms%astruct%ntypes, atoms%astruct%units, &           
          atoms%nzatom, atoms%nelpsp, atoms%astruct%atomnames, atoms%astruct%iatype, &
          atoms%astruct%rxyz, tmb%orbs%onwhichatom, tmb%linmat%smmd)

     ! Do not initialize the matrix multiplication to save memory. The multiplications
     ! are always done with the tmb%linmat%l type.
     call init_sparse_matrix_wrapper(iproc, nproc, &
          in%nspin, tmb%orbs, tmb%lzd, atoms%astruct, &
          in%store_index, init_matmul=.false., imode=1, smat=tmb%linmat%s)
     call init_matrixindex_in_compressed_fortransposed(iproc, nproc, &
          tmb%collcom, tmb%ham_descr%collcom, tmb%collcom_sr, tmb%linmat%s)

     ! Do not initialize the matrix multiplication to save memory. The multiplications
     ! are always done with the tmb%linmat%l type.
     call init_sparse_matrix_wrapper(iproc, nproc, &
          in%nspin, tmb%orbs, tmb%ham_descr%lzd, atoms%astruct, &
          in%store_index, init_matmul=.false., imode=1, smat=tmb%linmat%m)
     call init_matrixindex_in_compressed_fortransposed(iproc, nproc, &
          tmb%collcom, tmb%ham_descr%collcom, tmb%collcom_sr, tmb%linmat%m)

     ! check the extent of the kernel cutoff (must be at least shamop radius)
     if (iproc==0) then
         call yaml_comment('Sparse matrix initialization',hfill='-')
     end if
     call check_kernel_cutoff(iproc, tmb%orbs, atoms, in%hamapp_radius_incr, tmb%lzd)
     call init_sparse_matrix_wrapper(iproc, nproc, &
          in%nspin, tmb%orbs, tmb%lzd, atoms%astruct, &
          in%store_index, init_matmul=.true., imode=2, smat=tmb%linmat%l, smat_ref=tmb%linmat%m)
     call init_matrixindex_in_compressed_fortransposed(iproc, nproc, &
          tmb%collcom, tmb%ham_descr%collcom, tmb%collcom_sr, tmb%linmat%l)

     iirow(1) = tmb%linmat%s%nfvctr
     iirow(2) = 1
     iicol(1) = tmb%linmat%s%nfvctr
     iicol(2) = 1
     call check_local_matrix_extents(iproc, nproc, tmb%collcom, &
          tmb%collcom_sr, tmb%linmat%smmd, tmb%linmat%s, &
          ind_min_s, ind_mas_s, ind_trans_min_s, ind_trans_max_s, &
          irow, icol)
     iirow(1) = min(irow(1),iirow(1))
     iirow(2) = max(irow(2),iirow(2))
     iicol(1) = min(icol(1),iicol(1))
     iicol(2) = max(icol(2),iicol(2))
     !!write(*,*) 'after s: iirow', iirow
     !!write(*,*) 'after s: iicol', iicol
     call check_local_matrix_extents(iproc, nproc, tmb%ham_descr%collcom, &
          tmb%collcom_sr, tmb%linmat%smmd, tmb%linmat%m, &
          ind_min_m, ind_mas_m, ind_trans_min_m, ind_trans_max_m, &
          irow, icol)
     iirow(1) = min(irow(1),iirow(1))
     iirow(2) = max(irow(2),iirow(2))
     iicol(1) = min(icol(1),iicol(1))
     iicol(2) = max(icol(2),iicol(2))
     !!write(*,*) 'after m: iirow', iirow
     !!write(*,*) 'after m: iicol', iicol
     call check_local_matrix_extents(iproc, nproc, tmb%ham_descr%collcom, &
          tmb%collcom_sr, tmb%linmat%smmd, tmb%linmat%l, &
          ind_min_l, ind_mas_l, ind_trans_min_l, ind_trans_max_l, &
          irow, icol)
     iirow(1) = min(irow(1),iirow(1))
     iirow(2) = max(irow(2),iirow(2))
     iicol(1) = min(icol(1),iicol(1))
     iicol(2) = max(icol(2),iicol(2))
     !!write(*,*) 'after l: iirow', iirow
     !!write(*,*) 'after l: iicol', iicol

     call init_matrix_taskgroups(iproc, nproc, bigdft_mpi%mpi_comm, in%enable_matrix_taskgroups, tmb%linmat%s, &
          ind_min_s, ind_mas_s, ind_trans_min_s, ind_trans_max_s, &
          iirow, iicol)
     !!write(*,*) 'after s'
     call init_matrix_taskgroups(iproc, nproc, bigdft_mpi%mpi_comm, in%enable_matrix_taskgroups, tmb%linmat%m, &
          ind_min_m, ind_mas_m, ind_trans_min_m, ind_trans_max_m, &
          iirow, iicol)
     !!write(*,*) 'after m'
     call init_matrix_taskgroups(iproc, nproc, bigdft_mpi%mpi_comm, in%enable_matrix_taskgroups, tmb%linmat%l, &
          ind_min_l, ind_mas_l, ind_trans_min_l, ind_trans_max_l, &
          iirow, iicol)
     !!write(*,*) 'after l'


     if (iproc==0) then
         call yaml_mapping_open('Matrices')
         call write_sparsematrix_info(tmb%linmat%s, 'Overlap matrix')
         call write_sparsematrix_info(tmb%linmat%m, 'Hamiltonian matrix')
         call write_sparsematrix_info(tmb%linmat%l, 'Density kernel matrix')
         call yaml_mapping_close()
     end if

     tmb%linmat%kernel_ = matrices_null()
     tmb%linmat%ham_ = matrices_null()
     tmb%linmat%ovrlp_ = matrices_null()
     !!call allocate_matrices(tmb%linmat%l, allocate_full=.false., &
     !!     matname='tmb%linmat%kernel_', mat=tmb%linmat%kernel_)
     !!call allocate_matrices(tmb%linmat%m, allocate_full=.false., &
     !!     matname='tmb%linmat%ham_', mat=tmb%linmat%ham_)
     !!call allocate_matrices(tmb%linmat%s, allocate_full=.false., &
     !!     matname='tmb%linmat%ovrlp_', mat=tmb%linmat%ovrlp_)
     tmb%linmat%kernel_%matrix_compr = sparsematrix_malloc_ptr(tmb%linmat%l, &
         iaction=SPARSE_TASKGROUP,id='tmb%linmat%kernel_%matrix_compr')
     ! SM: Probably not used anymore
     !!if (tmb%linmat%l%smmm%nfvctrp>tmb%linmat%l%nfvctrp) then
     !!    tmb%linmat%kernel_%matrixp = sparsematrix_malloc_ptr(tmb%linmat%l, &
     !!        iaction=DENSE_MATMUL,id='tmb%linmat%kernel_%matrixp')
     !!else
     !!    tmb%linmat%kernel_%matrixp = sparsematrix_malloc_ptr(tmb%linmat%l, &
     !!        iaction=DENSE_PARALLEL,id='tmb%linmat%kernel_%matrixp')
     !!end if
     tmb%linmat%ham_%matrix_compr = sparsematrix_malloc_ptr(tmb%linmat%m, &
         iaction=SPARSE_TASKGROUP,id='tmb%linmat%ham_%matrix_compr')
     tmb%linmat%ovrlp_%matrix_compr = sparsematrix_malloc_ptr(tmb%linmat%s, &
         iaction=SPARSE_TASKGROUP,id='tmb%linmat%ovrlp_%matrix_compr')

     if (iproc==0) then
         call yaml_comment('Unitary tests',hfill='-')
         call yaml_mapping_open('Results of unitary tests')
     end if

     if (in%check_matrix_compression) then
         if (iproc==0) call yaml_mapping_open('Checking Compression/Uncompression of small sparse matrices')
         !call check_matrix_compression(iproc,tmb%linmat%ham)
         !call check_matrix_compression(iproc,tmb%linmat%ovrlp)
         call check_matrix_compression(iproc, nproc, tmb%linmat%m, tmb%linmat%ham_)
         call check_matrix_compression(iproc, nproc, tmb%linmat%s, tmb%linmat%ovrlp_)
         if (iproc ==0) call yaml_mapping_close()
     end if

     do i=1,size(tmb%linmat%ovrlppowers_)
         tmb%linmat%ovrlppowers_(i) = matrices_null()
         !call allocate_matrices(tmb%linmat%l, allocate_full=.false., &
         !     matname='tmb%linmat%ovrlppowers_(i)', mat=tmb%linmat%ovrlppowers_(i))
         tmb%linmat%ovrlppowers_(i)%matrix_compr = &
             sparsematrix_malloc_ptr(tmb%linmat%l, iaction=SPARSE_TASKGROUP, id='tmb%linmat%ovrlppowers_(i)%matrix_comp')
     end do

     !call nullify_sparse_matrix(tmb%linmat%inv_ovrlp_large)
     !tmb%linmat%inv_ovrlp_large=sparse_matrix_null()
     !call sparse_copy_pattern(tmb%linmat%l, tmb%linmat%inv_ovrlp_large, iproc, subname)

     ! Initializes a sparse matrix type compatible with the ditribution of the
     ! KS orbitals. This is required for the re-orthonromalization of the
     ! KS espansion coefficients, so it is not necessary for FOE.
     nullify(tmb%linmat%ks)
     nullify(tmb%linmat%ks_e)
     if (in%lin%scf_mode/=LINEAR_FOE .or. &
         (mod(in%lin%plotBasisFunctions,10) /= WF_FORMAT_NONE) .or. in%lin%diag_end .or. in%write_orbitals>0 &
         .or. f_int(inputpsi) == INPUT_PSI_DISK_LINEAR) then

         if (in%lin%fragment_calculation) then
            if (in%lin%extra_states/=0) then
               !if (iproc==0)
               call f_err_throw('ERROR: extra_states must be zero for fragment calculation',&
                    err_name='BIGDFT_INPUT_VARIABLES_ERROR')
               !call MPI_ABORT(bigdft_mpi%mpi_comm,10,ierr)
            end if
            extra_states = tmb%orbs%norb - KSwfn%orbs%norb
         else
            extra_states = in%lin%extra_states
         end if
         call init_sparse_matrix_for_KSorbs(iproc, nproc, &
              KSwfn%orbs, in, atoms%astruct%geocode, &
              atoms%astruct%cell_dim, extra_states, tmb%linmat%ks, tmb%linmat%ks_e)
     end if


     if (in%check_matrix_compression) then
         if (iproc==0) then
             call yaml_mapping_open('Checking Compression/Uncompression of large sparse matrices')
         end if
         call check_matrix_compression(iproc, nproc, tmb%linmat%l, tmb%linmat%kernel_)
         if (iproc ==0) then
             call yaml_mapping_close()
         end if
     end if

     if (in%check_sumrho>0) then
         call check_communication_potential(iproc,nproc,denspot,tmb)
         call check_communication_sumrho(iproc, nproc, tmb%orbs, tmb%lzd, tmb%collcom_sr, &
              denspot, tmb%linmat%l, tmb%linmat%kernel_, in%check_sumrho)
     end if

     if (iproc==0) then
         call yaml_mapping_open('Checking Communications of Minimal Basis')
     end if
     call check_communications_locreg(iproc,nproc,tmb%orbs,in%nspin,tmb%lzd, &
          tmb%collcom,tmb%linmat%s,tmb%linmat%ovrlp_, &
          tmb%npsidim_orbs,tmb%npsidim_comp,in%check_overlap)
     if (iproc==0) then
         call yaml_mapping_close()
     end if

     if (iproc==0) then
         call yaml_mapping_open('Checking Communications of Enlarged Minimal Basis')
     end if
     call check_communications_locreg(iproc,nproc,tmb%orbs,in%nspin,tmb%ham_descr%lzd, &
          tmb%ham_descr%collcom,tmb%linmat%m,tmb%linmat%ham_, &
          tmb%ham_descr%npsidim_orbs,tmb%ham_descr%npsidim_comp,in%check_overlap)
     if (iproc ==0) then
         call yaml_mapping_close()
         call yaml_mapping_close()
     end if

     if (in%lin%scf_mode/=LINEAR_FOE .or. &
         (mod(in%lin%plotBasisFunctions,10) /= WF_FORMAT_NONE) .or. in%lin%diag_end .or. in%write_orbitals>0 &
          .or. f_int(inputpsi) == INPUT_PSI_DISK_LINEAR .or. mod(in%lin%output_coeff_format,10) /= WF_FORMAT_NONE) then
        tmb%coeff = f_malloc_ptr((/ tmb%linmat%m%nfvctr , tmb%orbs%norb /),id='tmb%coeff')
     else
        nullify(tmb%coeff)
     end if

     denspot0 = f_malloc(max(denspot%dpbox%ndimrhopot, denspot%dpbox%nrhodim),id='denspot0')
  else
     denspot0 = f_malloc(1,id='denspot0')
  end if

  !the lookup tables for the application of the nonlocal potential can be created from now on
  optLoop%scf = in%scf
  optLoop%itrpmax = in%itrpmax
  optLoop%nrepmax = in%nrepmax
  optLoop%itermax = in%itermax
  optLoop%itermin = in%itermin!Bastian
  optLoop%gnrm_cv = in%gnrm_cv
  optLoop%rpnrm_cv = in%rpnrm_cv
  optLoop%gnrm_startmix = in%gnrm_startmix
  optLoop%itrp = 0
  optLoop%itrep = 0
  optLoop%iter = 0
  optLoop%infocode = 0

  call system_signaling(iproc,in%signaling,in%gmainloop,&
       KSwfn,tmb,energs,denspot,optloop,&
       atoms%astruct%ntypes,atoms%radii_cf,in%crmult,in%frmult)

  !variables substitution for the PSolver part
  n1=KSwfn%Lzd%Glr%d%n1
  n2=KSwfn%Lzd%Glr%d%n2
  n3=KSwfn%Lzd%Glr%d%n3

  !calculate the rhocore contribution to the energy value
  if (associated(denspot%rho_C)) then
     !calculate the XC energy of rhocore, use the rhov array as a temporary variable
     !use Vxc and other quantities as local variables
     call xc_init_rho(denspot%xc, denspot%dpbox%nrhodim,denspot%rhov,1)
     denspot%rhov=1.d-16
     call XC_potential(atoms%astruct%geocode,'D',denspot%pkernel%mpi_env%iproc,denspot%pkernel%mpi_env%nproc,&
          denspot%pkernel%mpi_env%mpi_comm,&
          denspot%dpbox%mesh%ndims(1),denspot%dpbox%mesh%ndims(2),denspot%dpbox%mesh%ndims(3),denspot%xc,&
          denspot%dpbox%mesh%hgrids,&
          denspot%rhov,energs%excrhoc,tel,KSwfn%orbs%nspin,denspot%rho_C,&
          denspot%rhohat,denspot%V_XC,xcstr)
     if (iproc==0) call yaml_map('Value for Exc[rhoc]',energs%excrhoc)
     !if (iproc==0) write(*,*)'value for Exc[rhoc]',energs%excrhoc
  end if

  !Calculate the ionic energy and forces accordingly
  call IonicEnergyandForces(iproc,nproc,denspot%dpbox,atoms,in%elecfield,rxyz,&
       energs%eion,fion,in%dispersion,energs%edisp,fdisp,ewaldstr,&
       denspot%V_ext,denspot%pkernel,denspot%psoffset)
  !Calculate effective ionic potential, including counter ions if any.
  call createEffectiveIonicPotential(iproc,(iproc == 0),in,atoms,rxyz,shift,&
       denspot%dpbox,denspot%pkernel,denspot%V_ext,denspot%rho_ion,in%elecfield,denspot%psoffset)
  call potential_from_charge_multipoles(iproc, nproc, atoms, denspot, in%ep, 1, denspot%dpbox%mesh%ndims(1), 1,&
       denspot%dpbox%mesh%ndims(2), &
       denspot%dpbox%nscatterarr(denspot%dpbox%mpi_env%iproc,3)+1, &
       denspot%dpbox%nscatterarr(denspot%dpbox%mpi_env%iproc,3)+denspot%dpbox%nscatterarr(denspot%dpbox%mpi_env%iproc,2), &
       denspot%dpbox%mesh%hgrids(1),denspot%dpbox%mesh%hgrids(2),denspot%dpbox%mesh%hgrids(3), shift, verbosity=1, &
       ixc=in%ixc, lzd=tmb%lzd, pot=denspot%V_ext, &
       rxyz=rxyz, ixyz0=in%plot_mppot_axes, write_directory=trim(in%dir_output))
  call interaction_multipoles_ions(bigdft_mpi%iproc, in%ep, atoms, energs%eion, fion)
  !write(*,*) 'eion before', energs%eion
  call ionic_energy_of_external_charges(bigdft_mpi%iproc, in%ep, atoms, energs%eion)
  !write(*,*) 'eion after', energs%eion
  !call yaml_map('rxyz',rxyz)
  !call yaml_map('atoms%astruct%rxyz',atoms%astruct%rxyz)
  !call yaml_map('hgrids',(/denspot%dpbox%mesh%hgrids(1),denspot%dpbox%mesh%hgrids(2),denspot%dpbox%mesh%hgrids(3)/))
  !!call potential_from_multipoles(in%ep, 1, denspot%dpbox%mesh%ndims(1), 1, denspot%dpbox%mesh%ndims(2), &
  !!     denspot%dpbox%nscatterarr(denspot%dpbox%mpi_env%iproc,3)+1, &
  !!     denspot%dpbox%nscatterarr(denspot%dpbox%mpi_env%iproc,3)+denspot%dpbox%nscatterarr(denspot%dpbox%mpi_env%iproc,2), &
  !!     1, denspot%dpbox%mesh%ndims(3), &
  !!     denspot%dpbox%mesh%hgrids(1),denspot%dpbox%mesh%hgrids(2),denspot%dpbox%mesh%hgrids(3), shift, denspot%V_ext)
  if (denspot%c_obj /= 0) then
     call denspot_emit_v_ext(denspot, iproc, nproc)
  end if


  !ii = 0
  !do i3=1,denspot%dpbox%mesh%ndims(3)
  !    do i2=1,denspot%dpbox%mesh%ndims(2)
  !        do i1=1,denspot%dpbox%mesh%ndims(1)
  !            ii = ii + 1
  !            write(300,*) 'vals', i1, i2, i3, denspot%V_ext(i1,i2,i3,1)
  !        end do
  !    end do
  !end do

  !call mpi_finalize(ii)
  !stop



  norbv=abs(in%norbv)
!!$  if (in%inputPsiId == INPUT_PSI_LINEAR_AO .or. &
!!$      in%inputPsiId == INPUT_PSI_MEMORY_LINEAR .or. &
!!$      in%inputPsiId == INPUT_PSI_DISK_LINEAR) then
  if (in%inputPsiId .hasattr. 'LINEAR') then
     ! Setup the mixing, if necessary -- NEW
     if (in%lin%mixHist_lowaccuracy /= in%lin%mixHist_highaccuracy) then
         ! This must be fixed later
        call f_err_throw('in%lin%mixHist_lowaccuracy /= in%lin%mixHist_highaccuracy',&
             err_name='BIGDFT_RUNTIME_ERROR')
     end if

     if (in%lin%mixHist_lowaccuracy==0) then
        ! simple mixing
        linear_iscf=f_enumerator('METHOD',AB7_MIXING_SIMPLE,null())
     else
        ! Pulay mixing
        linear_iscf=f_enumerator('METHOD',AB7_MIXING_PULAY,null())
     end if

     select case (in%lin%scf_mode)
!!$     case (LINEAR_DIRECT_MINIMIZATION)
!!$         ! still do a density mixing, maybe  to be modified later
!!$         if (in%lin%mixHist_lowaccuracy==0) then
!!$             ! simple mixing
!!$             linear_iscf = 12
!!$         else
!!$             ! Pulay mixing
!!$             linear_iscf = 17
!!$         end if
!!$     case (LINEAR_MIXDENS_SIMPLE)
!!$         if (in%lin%mixHist_lowaccuracy==0) then
!!$             ! simple mixing
!!$             linear_iscf = 12
!!$         else
!!$             ! Pulay mixing
!!$             linear_iscf = 17
!!$         end if
     case (LINEAR_MIXPOT_SIMPLE)
!!$         if (in%lin%mixHist_lowaccuracy==0) then
!!$             ! simple mixing
!!$             linear_iscf = 2
!!$         else
!!$             ! Pulay mixing
!!$             linear_iscf = 7
!!$         end if
        call f_enum_attr(linear_iscf,POT_MIX_ENUM)
     case (LINEAR_FOE,LINEAR_PEXSI,LINEAR_DIRECT_MINIMIZATION,&
          LINEAR_MIXDENS_SIMPLE)
!!$         if (in%lin%mixHist_lowaccuracy==0) then
!!$             ! simple mixing
!!$             linear_iscf = 12
!!$         else
!!$             ! Pulay mixing
!!$             linear_iscf = 17
!!$         end if
        call f_enum_attr(linear_iscf,DEN_MIX_ENUM)
     case default
         stop 'ERROR: wrong in%lin%scf_mode'
     end select
     call f_enum_attr(linear_iscf,RSPACE_MIX_ENUM)
     call f_enum_attr(linear_iscf,MIX_ENUM)
     call denspot_set_history(denspot,linear_iscf, &
          & npulayit=in%lin%mixHist_lowaccuracy)
     tmb%damping_factor_confinement = 1.d0 !will be modified in case of a restart
     call input_wf(iproc,nproc,in,GPU,atoms,rxyz,denspot,denspot0,nlpsp,KSwfn,tmb,energs,&
          inputpsi,input_wf_format,norbv,lzd_old,psi_old,rxyz_old,tmb_old,ref_frags,cdft,&
          locregcenters)
      call f_free_ptr(locregcenters)
  else
      call input_wf(iproc,nproc,in,GPU,atoms,rxyz,denspot,denspot0,nlpsp,KSwfn,tmb,energs,&
           inputpsi,input_wf_format,norbv,lzd_old,psi_old,rxyz_old,tmb_old,ref_frags,cdft)
   end if

  nvirt=max(in%nvirt,norbv)

  ! modified by SM
  call deallocate_local_zone_descriptors(lzd_old)

  !end of the initialization part
  call timing(bigdft_mpi%mpi_comm,'INIT','PR')
!!$call yaml_map('evals',KSwfn%orbs%eval)
!!$KSwfn%orbs%eval=-0.3d0 !to test if they are erased
  !start the optimization
  energs%eexctX=0.0_gp
  ! Skip the following part in the linear scaling case.
  skip_if_linear: if (inputpsi .hasattr. 'CUBIC') then
     call kswfn_optimization_loop(iproc, nproc, optLoop, &
     & in%alphamix, in%idsx, inputpsi, KSwfn, denspot, nlpsp, energs, atoms, GPU, xcstr, &
     & in)
     infocode = optLoop%infocode

     !if we are in the last_run case, validate the last_run only for the last cycle
     !do the last_run things regardless of infocode
     !nrepmax=0 is needed for the Band Structure calculations
     DoLastRunThings=(in%last_run == 1 .and. optLoop%nrepmax == 0) .or. &
          & (in%last_run == 1 .and. optLoop%itrep >= optLoop%nrepmax)
              !print the energies only if they are meaningful
     energy = energs%energy
     !Davidson is set to false first because used in deallocate_before_exiting
     DoDavidson= .false.

     ! Treat the info code from the optimization routine.
     if (infocode == 2 .or. infocode == 3) then
        !call deallocate_convolutions_bounds(KSwfn%lzd%glr%bounds)
        call deallocate_before_exiting
        return
     end if
  else

     ! Allocation of array for Pulay forces (only needed for linear version)
     fpulay = f_malloc_ptr((/ 3, atoms%astruct%nat /),id='fpulay')

     call linearScaling(iproc,nproc,KSwfn,tmb,atoms,in,shift,&
          rxyz,denspot,denspot0,nlpsp,GPU,energs,energy,fpulay,infocode,ref_frags,cdft,&
          fdisp,fion)

     ! Clean denspot parts only needed in the SCF loop -- NEW
     call denspot_free_history(denspot)

     ! maybe not the best place to keep it - think about it!
     if (in%lin%calc_transfer_integrals) then
        if (in%lin%constrained_dft) then
           ! switch excess charge to other fragment, recalculate kernel and density and reset lagrange multiplier
           if (iproc==0) write(*,*) '--------------------------------------------------------------------------------------'
           if (iproc==0) write(*,*) 'Warning: site-energy/transfer integral calculation not yet working for constrained DFT'
           if (iproc==0) write(*,*) '--------------------------------------------------------------------------------------'

           !in_frag_charge=f_malloc_ptr(in%frag%nfrag,id='in_frag_charge')
           !call vcopy(in%frag%nfrag,in%frag%charge(1),1,in_frag_charge(1),1)
           !! assume all other fragments neutral, use total system charge to get correct charge for the other fragment
           !in_frag_charge(cdft%ifrag_charged(1))=in%ncharge - in_frag_charge(cdft%ifrag_charged(2))
           !overlap_calculated=.true.
           !call fragment_coeffs_to_kernel(iproc,in%frag,in_frag_charge,ref_frags,tmb,KSwfn%orbs,overlap_calculated)
           !call f_free_ptr(in_frag_charge)
           !cdft%charge=-cdft%charge

           !call reconstruct_kernel(iproc, nproc, tmb%orthpar%methTransformOverlap, tmb%orthpar%blocksize_pdsyev, tmb%orthpar%blocksize_pdgemm, &
           !     KSwfn%orbs, tmb, overlap_calculated)
           !tmb%can_use_transposed=.false. ! - do we really need to deallocate here?
           !i_all = -product(shape(tmb%psit_c))*kind(tmb%psit_c)
           !deallocate(tmb%psit_c,stat=i_stat)
           !call memocc(i_stat,i_all,'tmb%psit_c',subname)
           !i_all = -product(shape(tmb%psit_f))*kind(tmb%psit_f)
           !deallocate(tmb%psit_f,stat=i_stat)
           !call memocc(i_stat,i_all,'tmb%psit_f',subname)

           !! Now need to calculate the charge density and the potential related to this inputguess
           !call communicate_basis_for_density_collective(iproc, nproc, tmb%lzd, max(tmb%npsidim_orbs,tmb%npsidim_comp), &
           !     tmb%orbs, tmb%psi, tmb%collcom_sr)

           !call sumrho_for_TMBs(iproc, nproc, KSwfn%Lzd%mesh%hgrids(1), KSwfn%Lzd%mesh%hgrids(2), KSwfn%Lzd%mesh%hgrids(3), &
           !     tmb%collcom_sr, tmb%linmat%denskern, KSwfn%Lzd%Glr%d%n1i*KSwfn%Lzd%Glr%d%n2i*denspot%dpbox%n3d, denspot%rhov)

           !! Must initialize rhopotold (FOR NOW... use the trivial one)
           !call vcopy(max(denspot%dpbox%mesh%ndims(1)*denspot%dpbox%mesh%ndims(2)*denspot%dpbox%n3p,1)*in%nspin, &
           !     denspot%rhov(1), 1, denspot0(1), 1)
           !!!call deallocateCommunicationbufferSumrho(tmb%comsr, subname)
           !call updatePotential(in%ixc,in%nspin,denspot,energs%eh,energs%exc,energs%evxc)
           !call local_potential_dimensions(tmb%lzd,tmb%orbs,denspot%dpbox%ngatherarr(0,1))

           !! keep a copy of previous wavefunctions and energies...
           !allocate(psi_constrained(tmb%npsidim_orbs), stat=i_stat)
           !call memocc(i_stat, psi_constrained, 'psi_constrained', subname)
           !call vcopy(tmb%npsidim_orbs,tmb%psi(1),1,psi_constrained(1),1)
           !energy_constrained=energy

           !call linearScaling(iproc,nproc,KSwfn,tmb,atoms,in,&
           !     rxyz,denspot,denspot0,nlpsp,GPU,energs,energy,fpulay,infocode,ref_frags,cdft)

           !! calculate matrix elements here...

           !i_all=-product(shape(psi_constrained))*kind(psi_constrained)
           !deallocate(psi_constrained, stat=i_stat)
           !call memocc(i_stat, i_all, 'psi_constrained', subname)

        else
           if (.not. in%lin%fragment_calculation) stop 'Error, fragment calculation needed for transfer integral calculation'
           !if (input%frag%nfrag==2) call calc_transfer_integrals_old(iproc,nproc,input%frag,ref_frags,tmb%orbs,&
           !     tmb%linmat%ham,tmb%linmat%ovrlp)
           call calc_site_energies_transfer_integrals(iproc,nproc,in%lin%order_taylor,&
                in%frag,ref_frags,tmb%orbs,tmb%linmat%m,tmb%linmat%ham_,tmb%linmat%s,tmb%linmat%ovrlp_,&
                tmb%linmat%ks)
        end if
     end if

     ! deallocate fragments
      if (in%lin%fragment_calculation) then ! we really need to deallocate
         do ifrag=1,in%frag%nfrag_ref
            call fragment_free(ref_frags(ifrag))
         end do
        deallocate(ref_frags)
     else if (f_int(inputpsi) == INPUT_PSI_DISK_LINEAR) then! we haven't actually allocated anything, so can just nullify - should make this more robust/general
         do ifrag=1,in%frag%nfrag_ref
            call fragment_free(ref_frags(ifrag))
            ref_frags(ifrag)%astruct_frg%nat=-1
            ref_frags(ifrag)%fbasis%forbs=minimal_orbitals_data_null()
            !ref_frags(ifrag)=fragment_null()
         end do
        deallocate(ref_frags)
     end if

     denspot%rho_work = f_malloc_ptr(max(denspot%dpbox%ndimrhopot,1),id='denspot%rho_work')
     !then calculate the contribution coming from the Hartree part
     ! keep only the essential part of the density, without the GGA bufffers
     ioffset=kswfn%lzd%glr%d%n1i*kswfn%lzd%glr%d%n2i*denspot%dpbox%i3xcsh
     !write(*,*) 'ioffset', ioffset
     if (denspot%dpbox%ndimrhopot>0) then
        call f_memcpy(n=denspot%dpbox%ndimpot,src=denspot%rhov(ioffset+1),&
             dest=denspot%rho_work(1))
        ! add the spin down part if present
        if (denspot%dpbox%nrhodim==2) then
           ishift=denspot%dpbox%ndimrhopot/denspot%dpbox%nrhodim !start of the spin down part
           call axpy(denspot%dpbox%ndimpot, 1.d0, &
                denspot%rhov(ioffset+ishift+1), &
                1, denspot%rho_work(1),1)
        end if
     end if

     if (infocode==2) then
        !!! Allocate this array since it will be deallocated in deallocate_before_exiting
        call f_free_ptr(fpulay)
        call destroy_DFT_wavefunction(tmb)
        call f_free_ptr(KSwfn%psi)
        !call deallocate_wfd(KSwfn%Lzd%Glr%wfd)
        call deallocate_locreg_descriptors(KSwfn%Lzd%Glr)
        call f_free_ptr(denspot%rho_work)
        call f_free_ptr(KSwfn%orbs%eval)
        call deallocate_before_exiting()
        return
     end if

     !infocode = 0
  end if skip_if_linear

  !last run things has to be done:
  !if it is the last run and the infocode is zero
  !if infocode is not zero but the last run has been done for nrepmax times

  DoLastRunThings= (in%last_run == 1 .and. infocode == 0) .or. DoLastRunThings

  !analyse the possibility to calculate Davidson treatment
  !(nvirt > 0 .and. in%inputPsiId == 0)
  DoDavidson= abs(in%norbv) > 0 .and. DoLastRunThings

  !project the wavefunctions on a gaussian basis and keep in memory
  !if (in%gaussian_help) then
  if (in%inputPsiId .hasattr. 'GAUSSIAN') then
     call timing(iproc,'gauss_proj','ON')
     if (iproc == 0.and.verbose >1) then
        call yaml_comment('Gaussian Basis Projection',hfill='-')
     end if

     !extract the gaussian basis from the pseudowavefunctions
     call gaussian_pswf_basis(21,.false.,iproc,in%nspin,atoms,rxyz,KSwfn%gbd,gbd_occ)
     call f_free_ptr(gbd_occ)

     if (.not. associated(KSwfn%gaucoeffs)) then
        KSwfn%gaucoeffs = f_malloc_ptr((/ KSwfn%gbd%ncoeff, KSwfn%orbs%nspinor*KSwfn%orbs%norbp /),id='KSwfn%gaucoeffs')
     end if

     thetaphi = f_malloc0((/ 2, KSwfn%gbd%nat /),id='thetaphi')
     !thetaphi=0.0_gp
     call wavelets_to_gaussians(atoms%astruct%geocode,KSwfn%orbs%norbp,KSwfn%orbs%nspinor,&
          n1,n2,n3,KSwfn%gbd,thetaphi,&
          KSwfn%Lzd%hgrids(1),KSwfn%Lzd%hgrids(2),KSwfn%Lzd%hgrids(3),&
          KSwfn%Lzd%Glr%wfd,KSwfn%psi,KSwfn%gaucoeffs)

     call f_free(thetaphi)
     call timing(iproc,'gauss_proj','OF')
  end if

  !  write all the wavefunctions into files
  !if (in%output_wf_format /= WF_FORMAT_NONE .and. DoLastRunThings) then
  if (in%output_wf /= ENUM_EMPTY .and. DoLastRunThings) then
     !add flag for writing waves in the gaussian basis form
     if ((in%inputPsiId .hasattr. 'GAUSSIAN') .and. (in%inputPsiId .hasattr. 'CUBIC')) then

        !write the coefficients and the basis on a file
        if (iproc ==0) call yaml_map('Writing wavefunctions in file','wavefunction.gau')
        call write_gaussian_information(iproc,nproc,KSwfn%orbs,KSwfn%gbd,KSwfn%gaucoeffs,trim(in%dir_output) // 'wavefunctions.gau')

        !build dual coefficients
        call dual_gaussian_coefficients(KSwfn%orbs%norbp*KSwfn%orbs%nspinor,KSwfn%gbd,KSwfn%gaucoeffs)

        !control the accuracy of the expansion
        call check_gaussian_expansion(iproc,nproc,KSwfn%orbs,KSwfn%Lzd,KSwfn%psi,KSwfn%gbd,KSwfn%gaucoeffs)

        call deallocate_gwf(KSwfn%gbd)
        call f_free_ptr(KSwfn%gaucoeffs)
        nullify(KSwfn%gbd%rxyz)

     else
        call writemywaves(iproc,trim(in%dir_output) // "wavefunction", f_int(in%output_wf), &
             KSwfn%orbs,n1,n2,n3,KSwfn%Lzd%hgrids(1),KSwfn%Lzd%hgrids(2),KSwfn%Lzd%hgrids(3),&
             atoms,rxyz,KSwfn%Lzd%Glr%wfd,KSwfn%psi)
     end if
  end if

  call f_zero(gridformat)
  if (in%output_denspot .hasattr. 'ETSF') then
     call f_strcpy(src='.etsf',dest=gridformat)
  else if (in%output_denspot .hasattr. 'CUBE') then
     call f_strcpy(src='.cube',dest=gridformat)
  end if

  !plot the ionic potential, if required by output_denspot
  if (in%output_denspot == 'DENSPOT' .and. DoLastRunThings) then
     if (all(in%plot_pot_axes>=0)) then
        if (iproc == 0) call yaml_map('Writing external potential in file', 'external_potential'//gridformat)
        call plot_density(iproc,nproc,trim(in%dir_output)//'external_potential' // gridformat,&
             atoms,rxyz,denspot%pkernel,1,denspot%V_ext,ixyz0=in%plot_pot_axes)
        if (iproc == 0) call yaml_map('Writing local potential in file','local_potential'//gridformat)
        call plot_density(iproc,nproc,trim(in%dir_output)//'local_potential' // gridformat,&
             atoms,rxyz,denspot%pkernel,in%nspin,denspot%rhov,ixyz0=in%plot_pot_axes)
     else if (any(in%plot_pot_axes>=0)) then
        call f_err_throw('The coordinates of the point through which '//&
             'the potential shall be plotted must all be non-zero')
     else
        if (iproc == 0) call yaml_map('Writing external potential in file', 'external_potential'//gridformat)
        call plot_density(iproc,nproc,trim(in%dir_output)//'external_potential' // gridformat,&
             atoms,rxyz,denspot%pkernel,1,denspot%V_ext)
        if (iproc == 0) call yaml_map('Writing local potential in file','local_potential'//gridformat)
        call plot_density(iproc,nproc,trim(in%dir_output)//'local_potential' // gridformat,&
             atoms,rxyz,denspot%pkernel,in%nspin,denspot%rhov)
     end if
  end if

  call f_free_ptr(denspot%V_ext)

  !variables substitution for the PSolver part
  n1i=KSwfn%Lzd%Glr%d%n1i
  n2i=KSwfn%Lzd%Glr%d%n2i
  n3i=KSwfn%Lzd%Glr%d%n3i

  if (f_int(inputpsi) /= INPUT_PSI_EMPTY) then
     !------------------------------------------------------------------------
     ! here we start the calculation of the forces
     if (iproc == 0) then
        call yaml_comment('Forces Calculation',hfill='-')
     end if

     !refill projectors for tails, davidson
     refill_proj=((in%rbuf > 0.0_gp) .or. DoDavidson) .and. DoLastRunThings
     if (inputpsi .hasattr. 'CUBIC') then
        fpulay = f_malloc0_ptr((/ 3, atoms%astruct%nat /),id='fpulay')
     end if

     if (DoLastRunThings) then
        if (inputpsi .hasattr. 'CUBIC') then
           calculate_dipole=.true.
           calculate_quadrupole=.true.
        else
           calculate_dipole = in%lin%calc_dipole
           calculate_quadrupole=in%lin%calc_quadrupole
        end if
        output_denspot = in%output_denspot
     else
        output_denspot = ENUM_EMPTY
        calculate_dipole = .false.
        calculate_quadrupole = .false.
     end if

     call kswfn_post_treatments(iproc, nproc, KSwfn, tmb, &
          inputpsi .hasattr. 'LINEAR',&
          fxyz, fnoise, fion, fdisp, fpulay, &
          strten, pressure, ewaldstr, xcstr, GPU, denspot, atoms, rxyz, nlpsp, &
          output_denspot, in%dir_output, gridformat, refill_proj, calculate_dipole, calculate_quadrupole, &
          in%calculate_strten,in%nspin, in%plot_pot_axes)

     call f_free_ptr(fpulay)
  end if

  call f_free_ptr(fion)
  call f_free_ptr(fdisp)

  call deallocate_paw_objects(KSwfn%paw)

  !if (nvirt > 0 .and. in%inputPsiId == 0) then
  if (DoDavidson .and. (inputpsi .hasattr. 'CUBIC')) then

     !for a band structure calculation allocate the array in which to put the eigenvalues
     if (associated(in%kptv) .and. in%nkptv > 0) then
        band_structure_eval = f_malloc((/ KSwfn%orbs%norbu+KSwfn%orbs%norbd+in%nspin*norbv, in%nkptv /),id='band_structure_eval')
     end if

     !calculate Davidson procedure for all the groups of k-points which are chosen
     ikpt=1
     do igroup=1,in%ngroups_kptv

        ! Set-up number of states and shifting values.
        nvirtu = norbv
        nvirtd = 0
        if (in%nspin==2) nvirtd=nvirtu
        ! Create the orbitals.
        if (associated(in%kptv) .and. in%nkptv > 0) then
           nvirtu = nvirtu + KSwfn%orbs%norbu
           nvirtd = nvirtd + KSwfn%orbs%norbd
           nvirt  = nvirtu+nvirtd

           !number of k-points for this group
           nkptv = in%nkptsv_group(igroup) !size(in%kptv, 2)

           wkptv = f_malloc(nkptv,id='wkptv')
           wkptv(:) = real(1.0, gp) / real(nkptv, gp)
           call orbitals_descriptors(iproc,nproc,nvirtu+nvirtd,nvirtu,nvirtd, &
                KSwfn%orbs%nspin,KSwfn%orbs%nspinor,nkptv, &
                in%kptv(:,sum(in%nkptsv_group(1:igroup - 1)) + 1:sum(in%nkptsv_group(1:igroup))), &
                wkptv,VTwfn%orbs,LINEAR_PARTITION_NONE)
           !allocate communications arrays for virtual orbitals
           call orbitals_communicators(iproc,nproc,KSwfn%Lzd%Glr,VTwfn%orbs,VTwfn%comms)

           call f_free(wkptv)

           !free projectors
           call free_DFT_PSP_projectors(nlpsp)

           ! Calculate all projectors, or allocate array for on-the-fly calculation
           call timing(iproc,'CrtProjectors ','ON')
           call orbital_basis_associate(ob,orbs=VTwfn%orbs,Lzd=KSwfn%Lzd)
           call createProjectorsArrays(KSwfn%Lzd%Glr,rxyz,atoms,ob,&
                in%frmult,in%frmult,KSwfn%Lzd%hgrids(1),KSwfn%Lzd%hgrids(2),KSwfn%Lzd%hgrids(3),&
                .false.,nlpsp,.true.)
           call orbital_basis_release(ob)
           call timing(iproc,'CrtProjectors ','OF')
           if (iproc == 0) call print_nlpsp(nlpsp)

        else
           !the virtual orbitals should be in agreement with the traditional k-points
           call orbitals_descriptors(iproc,nproc,nvirtu+nvirtd,nvirtu,nvirtd, &
                KSwfn%orbs%nspin,KSwfn%orbs%nspinor,KSwfn%orbs%nkpts,&
                KSwfn%orbs%kpts,KSwfn%orbs%kwgts,VTwfn%orbs,LINEAR_PARTITION_NONE,&
                basedist=KSwfn%orbs%norb_par(0:,1:),basedistu=KSwfn%orbs%norbu_par(0:,1:),&
                basedistd=KSwfn%orbs%norbd_par(0:,1:))
           !allocate communications arrays for virtual orbitals
           call orbitals_communicators(iproc,nproc,KSwfn%Lzd%Glr,VTwfn%orbs,VTwfn%comms,&
                basedist=KSwfn%comms%nvctr_par(0:,1:))

        end if

        !allocate psivirt pointer (note the orbs dimension)
        VTwfn%psi = f_malloc_ptr(max(VTwfn%orbs%npsidim_comp, VTwfn%orbs%npsidim_orbs),id='VTwfn%psi')
        !to avoid problems with the bindings
        VTwfn%c_obj=0
        !no paw for the Virtual Wavefunction (and this for a while)
        call nullify_paw_objects(VTwfn%paw)
        !define Local zone descriptors, should pass from initializers
        VTwfn%Lzd = KSwfn%Lzd
        VTwfn%orthpar=KSwfn%orthpar
        VTwfn%SIC=SIC_data_null() !then fill it if needed
        allocate(VTwfn%confdatarr(VTwfn%orbs%norbp))
        call default_confinement_data(VTwfn%confdatarr,VTwfn%orbs%norbp)

        if (in%norbv < 0) then
           call direct_minimization(iproc,nproc,in,atoms,&
                nvirt,rxyz,denspot%rhov,nlpsp, &
                denspot%pkernelseq,denspot%dpbox,denspot%xc,GPU,KSwfn,VTwfn)

           if(abs(in%nplot)>KSwfn%orbs%norb+nvirt) then
              if(iproc==0) call yaml_warning('More plots requested than orbitals calculated')
           end if
        else if (in%norbv > 0) then
           call davidson(iproc,nproc,in,atoms,&
                KSwfn%orbs,VTwfn%orbs,in%nvirt,VTwfn%Lzd,&
                KSwfn%comms,VTwfn%comms,&
                rxyz,denspot%rhov,nlpsp, &
                denspot%pkernelseq,KSwfn%psi,VTwfn%psi,denspot%dpbox,denspot%xc,GPU)
!!$           call constrained_davidson(iproc,nproc,in,atoms,&
!!$                orbs,orbsv,in%nvirt,Lzd%Glr,comms,VTwfn%comms,&
!!$                hx,hy,hz,rxyz,denspot%rhov,nlpsp, &
!!$                psi,VTwfn%psi,nscatterarr,ngatherarr,GPU)
           if(abs(in%nplot)>KSwfn%orbs%norb+in%nvirt) then
              if(iproc==0) call yaml_warning('More plots requested than orbitals calculated')
           end if
        end if
        if(in%output_wf /= ENUM_EMPTY .and. abs(in%norbv)>0 ) then
           call dump_eigenfunctions(trim(in%dir_output),in%nplot,atoms,VTwfn%Lzd%hgrids,VTwfn%Lzd%Glr,&
                KSwfn%orbs,VTwfn%orbs,rxyz,KSwfn%psi,VTwfn%psi)
        end if

        deallocate(VTwfn%confdatarr)

        ! Write virtual wavefunctions in ETSF format
        if (in%output_wf /= ENUM_EMPTY  .and. abs(in%norbv) > 0) then
           call  writemywaves(iproc,trim(in%dir_output) // "virtuals", f_int(in%output_wf), &
                VTwfn%orbs,n1,n2,n3,KSwfn%Lzd%hgrids(1),KSwfn%Lzd%hgrids(2),KSwfn%Lzd%hgrids(3),&
                atoms,rxyz,KSwfn%Lzd%Glr%wfd,VTwfn%psi)
        end if

        if (trim(in%dir_perturbation)/='none/') then !input variable for the Completeness relation expression
           if (io_files_exists(in%dir_perturbation,'wavefunction',&
                Kswfn%orbs)) then
              rxyz_tmp=f_malloc([3,atoms%astruct%nat],id='rxyz_old')
              psi_perturbed=f_malloc(max(KSwfn%orbs%npsidim_orbs,KSwfn%orbs%npsidim_comp),id='psi_perturbed')
              hpsi_perturbed=f_malloc(max(KSwfn%orbs%npsidim_orbs,KSwfn%orbs%npsidim_comp),id='hpsi_perturbed')
              h2psi_perturbed=f_malloc(max(KSwfn%orbs%npsidim_orbs,KSwfn%orbs%npsidim_comp),id='hpsi_perturbed')
              call readmywaves(iproc,trim(in%dir_perturbation)// "wavefunction",input_wf_format,KSwfn%orbs,&
                   n1,n2,n3,KSwfn%Lzd%hgrids(1),KSwfn%Lzd%hgrids(2),KSwfn%Lzd%hgrids(3),atoms,rxyz_tmp,rxyz,  &
                   KSwfn%Lzd%Glr%wfd,psi_perturbed)

              !apply the hamiltonian to the perturbed wavefunctions
              !allocate the potential in the full box
              call full_local_potential(iproc,nproc,KSwfn%orbs,KSwfn%Lzd,0,&
                   denspot%dpbox,denspot%xc,denspot%rhov,denspot%pot_work)
              call FullHamiltonianApplication(iproc,nproc,atoms,KSwfn%orbs,&
                   KSwfn%Lzd,nlpsp,KSwfn%confdatarr,denspot%dpbox%ngatherarr,denspot%pot_work,&
                   psi_perturbed,hpsi_perturbed,&
                   KSwfn%PAW,energs_fake,in%SIC,GPU,denspot%xc,&
                   denspot%pkernelseq)
              call FullHamiltonianApplication(iproc,nproc,atoms,KSwfn%orbs,&
                   KSwfn%Lzd,nlpsp,KSwfn%confdatarr,denspot%dpbox%ngatherarr,denspot%pot_work,&
                   hpsi_perturbed,h2psi_perturbed,&
                   KSwfn%PAW,energs_fake,in%SIC,GPU,denspot%xc,&
                   denspot%pkernelseq)

              call orbital_basis_associate(ob_occ,orbs=KSwfn%orbs,&
                   Lzd=KSwfn%Lzd,phis_wvl=KSwfn%psi,comms=KSwfn%comms)
              call orbital_basis_associate(ob_virt,orbs=VTwfn%orbs,&
                   Lzd=VTwfn%Lzd,phis_wvl=VTwfn%psi,comms=VTwfn%comms)
              call orbital_basis_associate(ob_prime,orbs=KSwfn%orbs,&
                   Lzd=KSwfn%Lzd,phis_wvl=psi_perturbed,comms=KSwfn%comms)

              call evaluate_completeness_relation(ob_occ,ob_virt,ob_prime,hpsi_perturbed,h2psi_perturbed)

              call f_free(h2psi_perturbed)
              call f_free(hpsi_perturbed)
              call f_free(psi_perturbed)
              call f_free(rxyz_tmp)
              if (nproc > 1) then
                 call f_free_ptr(denspot%pot_work)
              else
                 nullify(denspot%pot_work)
              end if
              call orbital_basis_release(ob_prime)
              call orbital_basis_release(ob_virt)
              call orbital_basis_release(ob_occ)
           else
              if (bigdft_mpi%iproc ==0) &
                   call yaml_warning('Files for perturbation expansion "'&
                   +in%dir_perturbation+'" do not exist')
           end if
        end if

        !start the Casida's treatment
        !if (in%tddft_approach=='TDA') then
        
        if (in%tddft_approach .ne. 'none') then

           !does it make sense to use GPU only for a one-shot sumrho?
           if (GPU%OCLconv) then
              call allocate_data_OCL(KSwfn%Lzd%Glr%d%n1,KSwfn%Lzd%Glr%d%n2,KSwfn%Lzd%Glr%d%n3,&
                   atoms%astruct%geocode,&
                   in%nspin,KSwfn%Lzd%Glr%wfd,KSwfn%orbs,GPU)
           end if

           !this could have been calculated before
           ! Potential from electronic charge density
           !WARNING: this is good just because the TDDFT is done with LDA
           call sumrho(denspot%dpbox,KSwfn%orbs,KSwfn%Lzd,&
                GPU,atoms%astruct%sym,denspot%rhod,denspot%xc,KSwfn%psi,denspot%rho_psi)
           call communicate_density(denspot%dpbox,KSwfn%orbs%nspin,&
                denspot%rhod,denspot%rho_psi,denspot%rhov,.false.)
           call denspot_set_rhov_status(denspot, ELECTRONIC_DENSITY, -1,iproc,nproc)

           if (GPU%OCLconv) then
              call free_gpu_OCL(GPU,KSwfn%orbs,in%nspin)
           end if

           !Allocate second Exc derivative
           if (denspot%dpbox%n3p >0) then
              !initialize fxc to zero in the case of HF calculation
              denspot%f_XC = f_malloc0_ptr((/ n1i , n2i , denspot%dpbox%n3p , in%nspin+1 /),id='denspot%f_XC')
           else
              denspot%f_XC = f_malloc_ptr((/ 1 , 1 , 1 , in%nspin+1 /),id='denspot%f_XC')
           end if

!!$$!MM test
!!$$ if (iproc==1) open(unit=201,file='density.dat')
!!$$ n1m=KSwfn%Lzd%Glr%d%n1i
!!$$ n2m=KSwfn%Lzd%Glr%d%n2i
!!$$ n3m=denspot%dpbox%n3p
!!$$ i1=n1m/2
!!$$ i2=n2m/2
!!$$ if (in%nspin==1) then
!!$$    do i3p=1,n3m
!!$$       if (iproc==1) write(201,'(E16.9E2,2x)') denspot%rhov(i1+((i2-1)+(i3p-1)*n2m)*n1m)
!!$$    end do
!!$$ else
!!$$    do i3p=1,n3m
!!$$       if (iproc==1) write(201,'(2(E16.9E2,2x))') denspot%rhov(i1+((i2-1)+(i3p-1)*n2m)*n1m),&
!!$$                             denspot%rhov(i1+((i2-1)+(i3p-1)*n2m)*n1m+n1m*n2m*n3m)
!!$$    end do
!!$$ end if
!!$$ if (iproc==1) close(201)
!!$$!MM test END


           call XC_potential(atoms%astruct%geocode,'D',iproc,nproc,bigdft_mpi%mpi_comm,&
                KSwfn%Lzd%Glr%d%n1i,KSwfn%Lzd%Glr%d%n2i,KSwfn%Lzd%Glr%d%n3i,denspot%xc,&
                denspot%dpbox%mesh%hgrids,&
                denspot%rhov,energs%exc,energs%evxc,in%nspin,denspot%rho_C,&
                denspot%rhohat,denspot%V_XC,xcstr,denspot%f_XC)

!!$$!MM test 
!!$$           if (iproc==0) open(unit=201,file='toplot0.dat')
!!$$           if (iproc==2) open(unit=203,file='toplot2.dat')
!!$$           n1m=KSwfn%Lzd%Glr%d%n1i
!!$$           n2m=KSwfn%Lzd%Glr%d%n2i
!!$$           n3m=denspot%dpbox%n3p
!!$$           i1=n1m/2
!!$$           i2=n2m/2
!!$$
!!$$           if (in%nspin==1) then
!!$$
!!$$              do i3p=1,n3m
!!$$                 if (iproc==0) write(201,'(i4,4(2x,E16.9E2))') i3p,&
!!$$                                  denspot%rhov(i1+((i2-1)+(i3p-1)*n2m)*n1m),&
!!$$                                  denspot%V_XC(i1,i2,i3p,1), &
!!$$                                  denspot%f_XC(i1,i2,i3p,1), denspot%f_XC(i1,i2,i3p,2)
!!$$                 if (iproc==2) write(203,'(i4,4(2x,E16.9E2))') i3p,&
!!$$                                  denspot%rhov(i1+((i2-1)+(i3p-1)*n2m)*n1m),&
!!$$                                  denspot%V_XC(i1,i2,i3p,1), &
!!$$                                  denspot%f_XC(i1,i2,i3p,1), denspot%f_XC(i1,i2,i3p,2)
!!$$              end do
!!$$
!!$$           else if (in%nspin==2) then
!!$$
!!$$              do i3p=1,n3m
!!$$                 if (iproc==0) write(201,'(i4,7(2x,E16.9E2))') i3p,&
!!$$                                  denspot%rhov(i1+((i2-1)+(i3p-1)*n2m)*n1m),& 
!!$$                                  denspot%rhov(i1+((i2-1)+(i3p-1)*n2m)*n1m+n1m*n2m*n3m),&
!!$$                                  denspot%V_XC(i1,i2,i3p,1), denspot%V_XC(i1,i2,i3p,2), &
!!$$                                  denspot%f_XC(i1,i2,i3p,1), denspot%f_XC(i1,i2,i3p,2), denspot%f_XC(i1,i2,i3p,3)
!!$$                 if (iproc==2) write(203,'(i4,7(2x,E16.9E2))') i3p,&
!!$$                                  denspot%rhov(i1+((i2-1)+(i3p-1)*n2m)*n1m),& 
!!$$                                  denspot%rhov(i1+((i2-1)+(i3p-1)*n2m)*n1m+n1m*n2m*n3m),&
!!$$                                  denspot%V_XC(i1,i2,i3p,1), denspot%V_XC(i1,i2,i3p,2), &
!!$$                                  denspot%f_XC(i1,i2,i3p,1), denspot%f_XC(i1,i2,i3p,2), denspot%f_XC(i1,i2,i3p,3)
!!$$              end do
!!$$
!!$$           end if
!!$$
!!$$           if (iproc==0) close(unit=201)
!!$$           if (iproc==2) close(unit=203)
!!$$!MM end test 


           call denspot_set_rhov_status(denspot, CHARGE_DENSITY, -1,iproc,nproc)

           !select the active space if needed
           exc_fac = 0.0
           if (in%ixc==100) then 
              !call yaml_comment('HF detected',hfill='-')
              exc_fac=1.0 !if HF, exc_fac=1.0 
           end if

           call tddft_casida(iproc,nproc,atoms,rxyz,&
                denspot%dpbox%mesh%hgrids(1),denspot%dpbox%mesh%hgrids(2),denspot%dpbox%mesh%hgrids(3),&
                denspot%dpbox%n3p,denspot%dpbox%ngatherarr(0,1),&
                KSwfn%Lzd%Glr,in%tddft_approach,KSwfn%orbs,VTwfn%orbs,denspot%dpbox%i3s+denspot%dpbox%i3xcsh,&
                denspot%f_XC,denspot%pkernelseq,KSwfn%psi,VTwfn%psi,exc_fac)

           call f_free_ptr(denspot%f_XC)

        end if

        call deallocate_comms(VTwfn%comms)
        call deallocate_orbs(VTwfn%orbs)

        !in the case of band structure calculation, copy the values of the eigenvectors
        !into a new array to write them afterwards
        if (associated(in%kptv) .and. in%nkptv > 0) then
           call vcopy(VTwfn%orbs%norb*nkptv,VTwfn%orbs%eval(1),1,band_structure_eval(1,ikpt),1)
           !increment the value of ikpt
           ikpt=ikpt+in%nkptsv_group(igroup)
        end if

        call f_free_ptr(VTwfn%orbs%eval)

        !if the local analysis has to be performed the deallocation should not be done
        call f_free_ptr(VTwfn%psi)

     end do

     if (associated(in%kptv) .and. in%nkptv > 0) then
        !dump the band structure eigenvalue on a file and deallocate it
        if (iproc == 0) then
           open(unit=11,file='band_structure.dat',status='unknown')
           do ikpt=1,in%nkptv
              write(11,'(i5,3(f12.6),10000(1pe12.4))')ikpt,&
                   (in%kptv(i,ikpt),i=1,3),(band_structure_eval(i,ikpt),i=1,VTwfn%orbs%norb)
           end do
           !tentative gnuplot string for the band structure file
           write(11,'(a,9999(a,i6,a))')&
                "#plot 'band_structure.dat' u 1:5 w l t ''",&
                (",'' u 1:",5+i-1," w l t ''" ,i=2,VTwfn%orbs%norb)
           close(unit=11)
        end if
        call f_free(band_structure_eval)
     end if

  else if (in%nplot > 0 .and. DoLastRunThings) then
     !plot the occupied wavefunctions for visualization purposes
     call dump_eigenfunctions(trim(in%dir_output),-in%nplot,atoms,KSwfn%Lzd%hgrids,KSwfn%Lzd%Glr,&
          KSwfn%orbs,KSwfn%orbs,rxyz,KSwfn%psi,KSwfn%psi)
  end if

  !perform here the mulliken charge and density of states
  !localise them on the basis of gatom of a number of atoms
  if ((inputpsi .hasattr. 'GAUSSIAN') .and. DoLastRunThings .and. (inputpsi .hasattr. 'CUBIC')) then
     !here one must check if psivirt should have been kept allocated
     if (.not. DoDavidson) then
        VTwfn%orbs%norb=0
        VTwfn%orbs%norbp=0
     end if
     call local_analysis(iproc,nproc,KSwfn%Lzd%hgrids(1),KSwfn%Lzd%hgrids(2),KSwfn%Lzd%hgrids(3),&
          atoms,rxyz,KSwfn%Lzd%Glr,KSwfn%orbs,VTwfn%orbs,KSwfn%psi,VTwfn%psi)
  else if (DoLastRunThings .and. optLoop%itrpmax /= 1 .and. verbose >= 2) then
     ! Do a full DOS calculation.
     if (iproc == 0) call global_analysis(KSwfn%orbs, in%Tel,in%occopt,trim(in%dir_output) // "dos.gnuplot")
  end if
  if (((in%exctxpar == 'OP2P' .and. xc_exctXfac(denspot%xc) /= 0.0_gp) &
       .or. in%SIC%alpha /= 0.0_gp) .and. nproc >1) then
     if (.not. associated(denspot%pkernelseq%kernel,target=denspot%pkernel%kernel) .and. &
          associated(denspot%pkernelseq%kernel)) then
        call pkernel_free(denspot%pkernelseq)
     end if
  else if (nproc == 1 .and. (in%exctxpar == 'OP2P' .or. in%SIC%alpha /= 0.0_gp)) then
     nullify(denspot%pkernelseq%kernel)
  end if

  !------------------------------------------------------------------------
  if ((in%rbuf > 0.0_gp) .and. atoms%astruct%geocode == 'F' .and. DoLastRunThings ) then
     if (in%SIC%alpha /= 0.0_gp) call f_err_throw('Tail correction not admitted with SIC corrections for the moment',&
             err_name='BIGDFT_RUNTIME_ERROR')

     call timing(iproc,'Tail          ','ON')
     !    Calculate energy correction due to finite size effects
     !    ---reformat potential
     !!denspot%pot_work = f_malloc_ptr(n1i*n2i*n3i*in%nspin,id='denspot%pot_work')
     call full_local_potential(iproc,nproc,KSwfn%orbs,KSwfn%Lzd,0,&
          & denspot%dpbox,denspot%xc,denspot%rhov,denspot%pot_work)
     call PS_gather(denspot%rhov,denspot%pkernel,dest=denspot%pot_work,&
          nsrc=in%nspin)

     call pkernel_free(denspot%pkernel)

     call dpbox_free(denspot%dpbox)
     call f_free_ptr(denspot%V_XC)
     if (nproc > 1) call f_free_ptr(denspot%rhov)

     !pass hx instead of hgrid since we are only in free BC
     call CalculateTailCorrection(iproc,nproc,atoms,in%rbuf,KSwfn%orbs,&
          KSwfn%Lzd%Glr,nlpsp,in%ncongt,denspot%pot_work,KSwfn%Lzd%hgrids,&
          rxyz,in%crmult,in%frmult,in%nspin,&
          KSwfn%psi,(in%output_denspot /= ENUM_EMPTY),energs%ekin,energs%epot,energs%eproj)

     call f_free_ptr(denspot%pot_work)

     energs%ebs=energs%ekin+energs%epot+energs%eproj
     energy=energs%ebs-energs%eh+energs%exc-energs%evxc-energs%evsic+energs%eion+energs%edisp-energs%eTS+energs%ePV

     if (iproc == 0) then
        call yaml_mapping_open('Corrected Energies', flow=.true.)
        call yaml_map('Ekin', energs%ekin, fmt='(1pe18.11)')
        call yaml_map('Epot', energs%epot, fmt='(1pe18.11)')
        call yaml_map('Eproj',energs%eproj,fmt='(1pe18.11)')
        call yaml_mapping_close()
        call yaml_map('Total energy with tail correction',energy,fmt='(1pe24.17)')
        call yaml_mapping_close()
     endif

     call timing(iproc,'Tail          ','OF')
  else
     call pkernel_free(denspot%pkernel)
     !    No tail calculation
     if (nproc > 1) call mpibarrier(comm=bigdft_mpi%mpi_comm)!,ierr)
     call f_free_ptr(denspot%rhov)
     call f_free_ptr(denspot%V_XC)
     call dpbox_free(denspot%dpbox)
  endif
  ! --- End if of tail calculation

  !?!   !Finally, we add the entropic contribution to the energy from non-integer occnums
  !?!   if(orbs%eTS>0_gp) then
  !?!      energy=energy - orbs%eTS
  !?!
  !?!      if (iproc == 0) then
  !?!         write( *,'(1x,a,1(1x,1pe18.11))')&
  !?!              '  Entropic correction due to electronic temperature',orbs%eTS
  !?!         write( *,'(1x,a,1x,1pe24.17)')&
  !?!              'Free energy (= total energy - T*S)  ',energy
  !?!      endif
  !?!    endif

  call deallocate_before_exiting

!START debug code added by bastian
!write(*,*)"BIGDFTbastian debug exit sub. cluster, iproc",iproc
!call f_utils_flush(6)
!END debug code added by bastian

contains

  !> Routine which deallocate the pointers and the arrays before exiting
  subroutine deallocate_before_exiting
    use communications_base, only: deallocate_comms
    implicit none
    external :: gather_timings
  !when this condition is verified we are in the middle of the SCF cycle
    if (infocode /=0 .and. infocode /=1 .and. inputpsi /= 'INPUT_PSI_EMPTY') then
       call f_free_ptr(denspot%V_ext)

       if (((in%exctxpar == 'OP2P' .and. xc_exctXfac(denspot%xc) /= 0.0_gp) &
            .or. in%SIC%alpha /= 0.0_gp) .and. nproc >1) then
          if (.not. associated(denspot%pkernelseq%kernel,target=denspot%pkernel%kernel) .and. &
               associated(denspot%pkernelseq%kernel)) then
             call pkernel_free(denspot%pkernelseq)
          end if
       else if (nproc == 1 .and. (in%exctxpar == 'OP2P' .or. in%SIC%alpha /= 0.0_gp)) then
          nullify(denspot%pkernelseq%kernel)
       end if
       call pkernel_free(denspot%pkernel)

       ! calc_tail false
       call f_free_ptr(denspot%rhov)
       call f_free_ptr(denspot%V_XC)

       call dpbox_free(denspot%dpbox)

       call f_free_ptr(fion)
       call f_free_ptr(fdisp)
    end if
    call xc_end(denspot%xc)
    !@todo fix a method for freeing the denspot structure
    call f_free_ptr(denspot%rho_ion)
    !@todo Ugly here to be moved elsewhere.
    if (associated(atoms%pawtab)) then
       call libxc_functionals_end()
    end if

    !free GPU if it is the case
    if (GPU%OCLconv .and. .not.(DoDavidson)) then
       call free_gpu_OCL(GPU,KSwfn%orbs,in%nspin)
    end if

    ! Free all remaining parts of denspot
    call deallocate_rho_descriptors(denspot%rhod)
    if(associated(denspot%rho_C)) then
       call f_free_ptr(denspot%rho_C)
    end if
    if(associated(denspot%rhohat)) then
       call f_free_ptr(denspot%rhohat)
    end if
    call f_free(denspot0)

    ! Free all remaining parts of KSwfn
    call deallocate_Lzd_except_Glr(KSwfn%Lzd)

    call deallocate_comms(KSwfn%comms)
    call deallocate_orbs(KSwfn%orbs)
    if (inputpsi .hasattr. 'CUBIC') deallocate(KSwfn%confdatarr)

    ! Free projectors.
    call free_DFT_PSP_projectors(nlpsp)

    ! Stop signals
    if (in%signaling .and. iproc == 0) then
       call bigdft_signals_rm_denspot(in%gmainloop)
       call bigdft_signals_rm_energs(in%gmainloop)
       call bigdft_signals_rm_wf(in%gmainloop)
       call bigdft_signals_rm_optloop(in%gmainloop)
       call localfields_free_wrapper(denspot%c_obj)
       !call energs_free_wrapper(energs%c_obj)
       call optloop_free_wrapper(optLoop%c_obj)
       call wf_free_wrapper(KSwfn%c_obj)
       call wf_free_wrapper(tmb%c_obj)
    end if

     if (iproc == 0 .and. (in%inputPsiId .hasattr. 'CUBIC') .and. infocode==1) then
        call yaml_warning('Self-consistent cycle did not meet convergence criteria')
     end if
    !release the yaml document
    call yaml_release_document()

    call f_release_routine()

    !end of wavefunction minimisation
    call timing(bigdft_mpi%mpi_comm,'LAST','PR')
    call build_dict_info(dict_timing_info)
    call f_timing_stop(mpi_comm=bigdft_mpi%mpi_comm,nproc=bigdft_mpi%nproc,&
         gather_routine=gather_timings,dict_info=dict_timing_info)
    call dict_free(dict_timing_info)
    call cpu_time(tcpu1)
    call system_clock(ncount1,ncount_rate,ncount_max)
    tel=dble(ncount1-ncount0)/dble(ncount_rate)
    if (iproc == 0) then
       call yaml_comment('Timing for root process',hfill='-')
       call yaml_mapping_open('Timings for root process')
       call yaml_map('CPU time (s)',tcpu1-tcpu0,fmt='(f12.2)')
       call yaml_map('Elapsed time (s)',tel,fmt='(f12.2)')
       call yaml_mapping_close()
       call yaml_flush_document()
    end if

  END SUBROUTINE deallocate_before_exiting

  !> construct the dictionary needed for the timing information
  subroutine build_dict_info(dict_info)
    use wrapper_MPI
    use dynamic_memory
    use dictionaries
    implicit none
    type(dictionary), pointer :: dict_info
    !local variables
    integer :: ierr,namelen,nthreads
    character(len=MPI_MAX_PROCESSOR_NAME) :: nodename_local
    character(len=MPI_MAX_PROCESSOR_NAME), dimension(:), allocatable :: nodename
    type(dictionary), pointer :: dict_tmp
    !$ integer :: omp_get_max_threads

    call dict_init(dict_info)
    if (DoLastRunThings) then
       call f_malloc_dump_status(dict_summary=dict_tmp)
       call set(dict_info//'Routines timing and number of calls',dict_tmp)
    end if
    nthreads = 0
    !$  nthreads=omp_get_max_threads()
    call set(dict_info//'CPU parallelism'//'MPI tasks',bigdft_mpi%nproc)
    if (nthreads /= 0) call set(dict_info//'CPU parallelism'//'OMP threads',&
         nthreads)

    nodename=f_malloc0_str(MPI_MAX_PROCESSOR_NAME,0.to.bigdft_mpi%nproc-1,id='nodename')
    if (bigdft_mpi%nproc>1) then
       nodename_local=mpihostname()
       !call MPI_GET_PROCESSOR_NAME(nodename_local,namelen,ierr)
       !gather the result between all the process
       call MPI_GATHER(nodename_local,MPI_MAX_PROCESSOR_NAME,MPI_CHARACTER,&
            nodename(0),MPI_MAX_PROCESSOR_NAME,MPI_CHARACTER,0,&
            bigdft_mpi%mpi_comm,ierr)
       if (bigdft_mpi%iproc==0) call set(dict_info//'Hostnames',&
               list_new(.item. nodename))
    end if
    call f_free_str(MPI_MAX_PROCESSOR_NAME,nodename)

  end subroutine build_dict_info

END SUBROUTINE cluster


!> Kohn-Sham wavefunction optimization loop
subroutine kswfn_optimization_loop(iproc, nproc, opt, &
     & alphamix, idsx, inputpsi, KSwfn, denspot, nlpsp, energs, atoms, GPU, xcstr, &
     & in)
  use module_base
  use module_types
  use module_interfaces, only: denspot_set_history, hpsitopsi, last_orthon
  use io, only: write_energies
  use module_xc, only: XC_NO_HARTREE
  use yaml_output
  use public_enums
  implicit none
  real(dp), dimension(6), intent(out) :: xcstr
  integer, intent(in) :: iproc, nproc, idsx
  type(f_enumerator), intent(in) :: inputpsi
  real(gp), intent(in) :: alphamix
  type(DFT_optimization_loop), intent(inout) :: opt
  type(DFT_wavefunction), intent(inout) :: KSwfn
  type(DFT_local_fields), intent(inout) :: denspot
  type(energy_terms), intent(inout) :: energs
  type(atoms_data), intent(in) :: atoms
  type(GPU_pointers), intent(inout) :: GPU
  type(DFT_PSP_projectors), intent(inout) :: nlpsp
  type(input_variables), intent(in) :: in !< @todo Remove me

  character(len = *), parameter :: subname = "kswfn_optimization_loop"
  logical :: endloop, scpot, endlooprp, lcs
  integer :: ndiis_sd_sw, idsx_actual_before, linflag, ierr,iter_for_diis
  integer :: ikpt_homo,ikpt_lumo,ispin_homo,ispin_lumo
  real(gp) :: gnrm_zero,homo,lumo,occup_lumo,minres_gpe
  character(len=5) :: final_out
  !temporary variables for PAPI computation
  ! real(kind=4) :: rtime, ptime,  mflops
  ! integer(kind=8) ::flpops

!  !start PAPI counting
!  if (iproc==0) call PAPIF_flops(rtime, ptime, flpops, mflops,ierr)

  ! Setup the mixing, if necessary
  call denspot_set_history(denspot,opt%scf)

  ! allocate arrays necessary for DIIS convergence acceleration
  call allocate_diis_objects(idsx,in%alphadiis,sum(KSwfn%comms%ncntt(0:nproc-1)),&
       KSwfn%orbs%nkptsp,KSwfn%orbs%nspinor,KSwfn%diis)

  !number of switching betweed DIIS and SD during self-consistent loop
  ndiis_sd_sw=0
  !previous value of idsx_actual to control if switching has appeared
  idsx_actual_before=KSwfn%diis%idsx

  gnrm_zero=0.0d0
  opt%gnrm=1.d10
  opt%rpnrm=1.d10
  endlooprp=.false.
  energs%e_prev=0.0_gp

  !normal opt%infocode, if everything go through smoothly we should keep this
  opt%infocode=0
  !yaml output
  if (iproc==0 .and. opt%itrpmax > 0 ) then
     call yaml_comment('Self-Consistent Cycle',hfill='-')
     call yaml_sequence_open('Ground State Optimization')
  end if
  opt%itrp=1
  rhopot_loop: do
     KSwfn%diis%energy_old=1.d100
     if (opt%itrp > opt%itrpmax) exit
     !yaml output
     if (iproc==0) then
        call yaml_sequence(advance='no')
        call yaml_sequence_open("Hamiltonian Optimization",label=&
             'itrp'//trim(adjustl(yaml_toa(opt%itrp,fmt='(i3.3)'))))

     end if
     !set the opt%infocode to the value it would have in the case of no convergence
     opt%infocode=1
     opt%itrep=1
     iter_for_diis=0 !initialize it here for keeping the history also after a subspace diagonalization
     subd_loop: do
        if (opt%itrep > opt%nrepmax) exit subd_loop
        !yaml output
        if (iproc==0) then
           call yaml_sequence(advance='no')
           call yaml_mapping_open("Subspace Optimization",label=&
                'itrep'//trim(adjustl(yaml_toa(opt%itrp,fmt='(i3.3)')))//'-'//&
                trim(adjustl(yaml_toa(opt%itrep,fmt='(i2.2)'))))
        end if

        !yaml output
        if (iproc==0) then
           call yaml_sequence_open("Wavefunctions Iterations")
        end if
        opt%iter=1
        iter_for_diis=0
        wfn_loop: do
           if (opt%iter > opt%itermax) exit wfn_loop

           !control whether the minimisation iterations should end after the hamiltionian application
           endloop= (opt%gnrm <= opt%gnrm_cv .or. opt%iter == opt%itermax) .and. opt%iter >= opt%itermin !Bastian

           if (iproc == 0) then
              !yaml output
              if (endloop .and. (opt%itrpmax==1 .or. opt%itrpmax >1 .and. endlooprp)) then
                 call yaml_sequence(label='FINAL'//trim(adjustl(yaml_toa(opt%itrep,fmt='(i3.3)'))),advance='no')
              else if (endloop .and. opt%itrep == opt%nrepmax) then
                 call yaml_sequence(label='final'//trim(adjustl(yaml_toa(opt%itrp,fmt='(i4.4)'))),&
                      advance='no')
              else
                 call yaml_sequence(advance='no')
              end if
              call yaml_mapping_open(flow=.true.)
              if (verbose > 0) &
                   call yaml_comment('iter:'//yaml_toa(opt%iter,fmt='(i6)'),hfill='-')
           endif

           !control how many times the DIIS has switched into SD
           if (KSwfn%diis%idsx /= idsx_actual_before) ndiis_sd_sw=ndiis_sd_sw+1

           !let SD runs if the DIIS did not work the second time
           if (ndiis_sd_sw > 1) then
              KSwfn%diis%switchSD=.false.
           end if

           !stop the partial timing counter if necessary
           if (endloop .and. opt%itrpmax==1 .and. (opt%itrep == opt%nrepmax .or. opt%gnrm < opt%gnrm_cv)) &
                call timing(bigdft_mpi%mpi_comm,'WFN_OPT','PR')
           !logical flag for the self-consistent potential
           scpot=(( (opt%scf .hasattr. 'MIXING') .and. opt%iter==1 .and. opt%itrep==1) .or. & !mixing to be done
                (.not. (opt%scf .hasattr. 'MIXING'))) .and. & !direct minimisation
                .not. (denspot%xc%ixc == XC_NO_HARTREE) ! Need to calculate the scp pot (i.e. Hartree + XC)
           !allocate the potential in the full box
           !temporary, should change the use of flag in full_local_potential2
           linflag = 1
           if(in%linear == INPUT_IG_OFF) linflag = 0
           if(in%linear == INPUT_IG_TMO) linflag = 2

           !if (opt%iter == 1) minres_gpe=denspot%pkernel%minres
           !denspot%pkernel%minres=max(min(1.e-4_gp,opt%gnrm**2) ,minres_gpe)!!opt%gnrm_cv**2)

           nlpsp%apply_gamma_target=((opt%scf .hasattr. 'MIXING') .and. opt%itrp <= in%occupancy_control_itermax) .or. &
                (.not. (opt%scf .hasattr. 'MIXING') .and. opt%iter <= in%occupancy_control_itermax)


           !Calculates the application of the Hamiltonian on the wavefunction
           call psitohpsi(iproc,nproc,atoms,scpot,denspot,opt%itrp,opt%iter,opt%scf,alphamix,&
                nlpsp,linflag,in%unblock_comms,GPU,KSwfn,energs,opt%rpnrm,xcstr)

           endlooprp= (opt%itrp > 1 .and. opt%rpnrm <= opt%rpnrm_cv) .or. opt%itrp == opt%itrpmax

           call total_energies(energs, opt%iter, iproc)

           !check for convergence or whether max. numb. of iterations exceeded
           if (endloop) then
              if (opt%gnrm < opt%gnrm_cv) opt%infocode=0
              exit wfn_loop
           endif

           !evaluate the functional of the wavefunctions and put it into the diis structure
           !the energy values is printed out in this routine
           call calculate_energy_and_gradient(opt%iter,iproc,nproc,GPU,in%ncong,opt%scf,&
                energs,KSwfn,opt%gnrm,gnrm_zero)

           !control the previous value of idsx_actual
           idsx_actual_before=KSwfn%diis%idsx
           iter_for_diis=iter_for_diis+1
           call hpsitopsi(iproc,nproc,iter_for_diis,idsx,KSwfn,atoms,nlpsp,energs%eproj)

           if (inputpsi == 'INPUT_PSI_LCAO') then !might insert the policy here
              if ((opt%gnrm > 4.d0 .and. KSwfn%orbs%norbu /= KSwfn%orbs%norbd) .or. &
                   &   (KSwfn%orbs%norbu == KSwfn%orbs%norbd .and. opt%gnrm > 10.d0)) then
                 opt%infocode=3
              end if
           else if (inputpsi == 'INPUT_PSI_MEMORY_WVL') then
              if (opt%gnrm > 1.d0) then
                 opt%infocode=2
              end if
           end if
           !flush all writings on standard output
           if (iproc==0) then
              !yaml output
              call yaml_mapping_close() !iteration
              call yaml_flush_document()
           end if
           ! Emergency exit case
           if (opt%infocode == 2 .or. opt%infocode == 3) then
              if (nproc > 1) call mpibarrier(comm=bigdft_mpi%mpi_comm)
              if (iproc==0) then
                 !call yaml_mapping_close()
                 call yaml_sequence_close() !wfn iterations
                 call yaml_mapping_close()
                 call yaml_sequence_close() !itrep
                 if (opt%infocode==2) then
                    call yaml_warning('The norm of the residue is too large, need to recalculate input wavefunctions')
                 else if (opt%infocode ==3) then
                    call yaml_warning('The norm of the residue is too large also with input wavefunctions.')
                 end if
              end if
              exit rhopot_loop
           end if

           if (opt%c_obj /= 0) then
              call optloop_emit_iter(opt, OPTLOOP_WAVEFUNCTIONS, energs, iproc, nproc)
           end if

           opt%iter = opt%iter + 1
        !if (opt%iter == 2) stop
        end do wfn_loop


        if (opt%c_obj /= 0) then
           call optloop_emit_done(opt, OPTLOOP_WAVEFUNCTIONS, energs, iproc, nproc)
        end if

        if (iproc == 0) then
           !if (verbose > 1) write( *,'(1x,a,i0,a)')'done. ',opt%iter,' minimization iterations required'
           !write( *,'(1x,a)') &
           !     &   '--------------------------------------------------- End of Wavefunction Optimisation'
           if ((opt%itrpmax >1 .and. endlooprp) .or. opt%itrpmax == 1) then
              write(final_out, "(A5)") "FINAL"
           else
              write(final_out, "(A5)") "final"
           end if
           call write_energies(opt%iter,energs,opt%gnrm,gnrm_zero,final_out)
           call yaml_mapping_close()
           call yaml_flush_document()
           if (opt%itrpmax >1) then
              if ( KSwfn%diis%energy > KSwfn%diis%energy_min) &
                   call yaml_warning('Found an energy value lower than the ' // final_out // ' energy (delta=' // &
                   trim(yaml_toa(KSwfn%diis%energy-KSwfn%diis%energy_min,fmt='(1pe9.2)')) // ')')
           else
              !write this warning only if the system is closed shell
              call check_closed_shell(KSwfn%orbs,lcs)
              if (lcs) then
                 if ( energs%eKS > KSwfn%diis%energy_min) &
                      call yaml_warning('Found an energy value lower than the FINAL energy (delta=' // &
                      trim(yaml_toa(energs%eKS-KSwfn%diis%energy_min,fmt='(1pe9.2)')) // ')')
              end if
           end if
        end if

        if (iproc==0) then
           call yaml_sequence_close() !wfn iterations
           if (opt%iter == opt%itermax .and. opt%infocode/=0) &
                call yaml_warning('No convergence within the allowed number of minimization steps')
        end if

        call last_orthon(iproc,nproc,opt%iter,KSwfn,energs%evsum,.true.) !never deallocate psit and hpsi
!!$        !EXPERIMENTAL
!!$        !check if after convergence the integral equation associated with Helmholtz' Green function is satisfied
!!$        !note: valid only for negative-energy eigenstates
!!$        call integral_equation(iproc,nproc,atoms,KSwfn,denspot%dpbox%ngatherarr,denspot%rhov,GPU,proj,nlpspd,rxyz,KSwfn%paw)

        !exit if the opt%infocode is correct
        if (opt%infocode /= 0) then
           if(iproc==0) then
              if (opt%itrp == opt%itrpmax .and. opt%gnrm_cv > 0.0_gp) &
                   call yaml_warning('Wavefunctions not converged after cycle '// trim(yaml_toa(opt%itrep,fmt='(i0)')))
              if (opt%itrpmax > 1 .and. opt%itrp == opt%itrpmax .and. opt%gnrm > sqrt(opt%rpnrm)) &
                   call yaml_warning('Wavefunction residue is not consistent with density convergence (T_el too small?)')
              if (opt%itrep < opt%nrepmax) call yaml_comment('restart after diagonalisation')
              ! write(*,*) ' WARNING: Wavefunctions not converged after cycle',opt%itrep
              ! if (opt%itrep < opt%nrepmax) write(*,*)' restart after diagonalisation'
           end if
           opt%gnrm=1.d10

           if (opt%itrpmax == 1 .and. in%norbsempty > 0) then
              !recalculate orbitals occupation numbers
              call evaltoocc(iproc,nproc,.false.,in%Tel,KSwfn%orbs,in%occopt)

              !opt%gnrm =1.d10
              KSwfn%diis%energy_min=1.d10
              !KSwfn%diis%alpha=2.d0
              KSwfn%diis%alpha=in%alphadiis
           end if
        end if

        if (opt%itrpmax ==1) then
           call eigensystem_info(iproc,nproc,opt%gnrm,&
             KSwfn%Lzd%Glr%wfd%nvctr_c+7*KSwfn%Lzd%Glr%wfd%nvctr_f,&
             KSwfn%orbs,KSwfn%psi)
           if (opt%infocode /=0) then
              opt%gnrm =1.d10
           end if
        end if

        if (iproc==0) then
           call yaml_mapping_close()
           call yaml_flush_document()
        end if

        if (opt%infocode ==0) exit subd_loop

        if (opt%c_obj /= 0) then
           call optloop_emit_iter(opt, OPTLOOP_SUBSPACE, energs, iproc, nproc)
        end if

        opt%itrep = opt%itrep + 1
     end do subd_loop
     if (opt%c_obj /= 0) then
        call optloop_emit_done(opt, OPTLOOP_SUBSPACE, energs, iproc, nproc)
     end if

     if (iproc==0) then
        call yaml_sequence_close() !itrep
     end if


     if (opt%itrpmax > 1) then

        !recalculate orbitals occupation numbers
        call evaltoocc(iproc,nproc,.false.,in%Tel,KSwfn%orbs,in%occopt)

        call eigensystem_info(iproc,nproc,opt%gnrm,&
             KSwfn%Lzd%Glr%wfd%nvctr_c+7*KSwfn%Lzd%Glr%wfd%nvctr_f,&
             KSwfn%orbs,KSwfn%psi)

!!$        !this section has to be improved to determine whether the system has a semiconductor-like occupation
!!$        !or not
!!$        call orbs_get_gap(KSwfn%orbs,ikpt_homo,ikpt_lumo,ispin_homo,ispin_lumo,homo,lumo,occup_lumo)
!!$
!!$        if (iproc==0) then
!!$           call yaml_mapping_open('Highest Occupied Orbital',flow=.true.)
!!$           call yaml_map('e',homo,fmt='(1pe15.7)')
!!$           call yaml_map('kpt',ikpt_homo)
!!$           call yaml_map('s',ispin_homo)
!!$           call yaml_mapping_close()
!!$           call yaml_mapping_open('Lowest Unoccupied Orbital',flow=.true.)
!!$           call yaml_map('e',lumo,fmt='(1pe15.7)')
!!$           call yaml_map('kpt',ikpt_lumo)
!!$           call yaml_map('s',ispin_lumo)
!!$           call yaml_mapping_close()
!!$           call yaml_map('Gap (Ha, eV)',(lumo-homo)*[1.0_gp,Ha_eV],fmt='(1pe15.7)')
!!$        end if
!!$
!!$        !if the gap is too high for the electronic temperature inform that Direct minimization is available
!!$        if (occup_lumo < 1.d-6) then !lumo-homo > 5.0_gp*in%Tel) then
!!$           if (iproc==0) call yaml_warning('The gap for this system is very high, consider to perform direct minimization')
!!$        end if
        !stop the partial timing counter if necessary
        if (endlooprp) then
           call timing(bigdft_mpi%mpi_comm,'WFN_OPT','PR')
           exit rhopot_loop
        end if

        opt%gnrm =1.d10
        KSwfn%diis%energy_min=1.d10
        ! this line can be commented
        !KSwfn%diis%alpha=in%alphadiis
     end if

     if (iproc == 0) then
        !yaml output
        !summarize the key elements in the opt%itrp element
        if (opt%itrp >1) then
           call yaml_map('RhoPot Delta','*rpnrm'//trim(adjustl(yaml_toa(opt%itrp,fmt='(i4.4)'))))
           call yaml_map('Energies','*final'//trim(adjustl(yaml_toa(opt%itrp,fmt='(i4.4)'))))
!!$           call yaml_comment('End RhoPot Iterations, itrp:'//&
!!$                yaml_toa(opt%itrp,fmt='(i6)'))
        end if
     end if
     if (opt%c_obj /= 0) then
        call optloop_emit_iter(opt, OPTLOOP_HAMILTONIAN, energs, iproc, nproc)
     end if

     opt%itrp = opt%itrp + 1
  end do rhopot_loop

!!$  if (iproc ==0) then
!!$     call PAPIF_flops(rtime, ptime, flpops, mflops,ierr)
!!$
!!$     write (*,90) rtime, ptime, flpops, mflops
!!$
!!$90   format('           Real time (secs) :', f15.3, &
!!$          /'            CPU time (secs) :', f15.3,&
!!$          /'Floating point instructions :', i15,&
!!$          /'                     MFLOPS :', f15.3)
!!$
!!$
!!$  end if


  if (opt%c_obj /= 0) then
     call optloop_emit_done(opt, OPTLOOP_HAMILTONIAN, energs, iproc, nproc)
  end if
  if (iproc==0) call yaml_sequence_close() !opt%itrp
  !recuperate the information coming from the last iteration (useful for post-processing of the document)
  !only if everything got OK
  if (iproc==0 .and. opt%infocode == BIGDFT_SUCCESS .and. opt%itrpmax > 0) &
       call yaml_map('Last Iteration','*FINAL'//trim(adjustl(yaml_toa(opt%itrep,fmt='(i3.3)'))))

  !!do i_all=1,size(rhopot)
  !!    write(10000+iproc,*) rhopot(i_all)
  !!end do
  !!do i_all=1,size(psi)
  !!    write(11000+iproc,*) psi(i_all)
  !!end do
  !!do i_all=1,size(psi)
  !!    write(12000+iproc,*) psi(i_all)
  !!end do

  !this warning can be deplaced in write_energies
  if (inputpsi /= 'INPUT_PSI_EMPTY') then
     energs%ebs=energs%ekin+energs%epot+energs%eproj !the potential energy contains also exctX
     !write this warning only if the system is closed shell
     call check_closed_shell(KSwfn%orbs,lcs)
     if (abs(energs%evsum-energs%ebs) > 1.d-8 .and. iproc==0 .and. lcs) then
        call yaml_newline()
        call yaml_mapping_open('Energy inconsistencies')
        call yaml_map('Band Structure Energy',energs%ebs,fmt='(1pe22.14)')
        call yaml_map('Sum of Eigenvalues',energs%evsum,fmt='(1pe22.14)')
        if (energs%evsum /= 0.0_gp) call yaml_map('Relative inconsistency',(energs%ebs-energs%evsum)/energs%evsum,fmt='(1pe9.2)')
        call yaml_mapping_close()
        !write( *,'(1x,a,2(1x,1pe20.13))')&
        !  &   'Difference:evsum,energybs',energs%evsum,energs%ebs
     end if
  end if
  ! Clean KSwfn parts only needed in the SCF loop.
  call kswfn_free_scf_data(KSwfn, (nproc > 1))
  ! Clean denspot parts only needed in the SCF loop.
  call denspot_free_history(denspot)

END SUBROUTINE kswfn_optimization_loop


subroutine kswfn_post_treatments(iproc, nproc, KSwfn, tmb, linear, &
     & fxyz, fnoise, fion, fdisp, fpulay, &
     & strten, pressure, ewaldstr, xcstr, &
     & GPU, denspot, atoms, rxyz, nlpsp, &
     & output_denspot, dir_output, gridformat, refill_proj, &
     & calculate_dipole, calculate_quadrupole, calculate_strten,nspin, &
     & plot_pot_axes)
  use module_base
  use module_types
  use module_interfaces, only: XC_potential,sumrho,communicate_density
  use Poisson_Solver, except_dp => dp, except_gp => gp
  use yaml_output
  use communications_base, only: deallocate_comms_linear, deallocate_p2pComms
  use communications, only: synchronize_onesided_communication
  use sparsematrix_base, only: deallocate_matrices, deallocate_sparse_matrix
  use multipole, only: calculate_dipole_moment
  use public_enums
  use orbitalbasis
  use io, only: plot_density
  use module_xc, only: XC_NO_HARTREE
  use PSbox
  implicit none
  !Arguments
  type(DFT_wavefunction), intent(in) :: KSwfn
  type(DFT_wavefunction), intent(inout) :: tmb
  type(GPU_pointers), intent(inout) :: GPU
  type(DFT_local_fields), intent(inout) :: denspot
  type(atoms_data), intent(in) :: atoms
  type(DFT_PSP_projectors), intent(inout) :: nlpsp
  logical, intent(in) :: linear, refill_proj, calculate_dipole, calculate_quadrupole, calculate_strten
  integer, intent(in) :: iproc, nproc, nspin
  type(f_enumerator), intent(in) :: output_denspot
  character(len = *), intent(in) :: dir_output
  character(len = *), intent(in) :: gridformat
  real(gp), dimension(3, atoms%astruct%nat), intent(in) :: rxyz
  real(gp), dimension(3, atoms%astruct%nat), intent(in) :: fdisp,fpulay
  real(gp), dimension(3, atoms%astruct%nat), intent(inout) :: fion
  real(dp), dimension(6), intent(in) :: ewaldstr
  real(dp), dimension(6), intent(inout) :: xcstr
  real(gp), intent(out) :: fnoise, pressure
  real(gp), dimension(6), intent(out) :: strten
  real(gp), dimension(3, atoms%astruct%nat), intent(out) :: fxyz
  integer,dimension(3),intent(in) :: plot_pot_axes

  !Local variables
  character(len = *), parameter :: subname = "kswfn_post_treatments"
  integer ::  jproc, nsize_psi, imode, i3xcsh_old,ioffset,ishift
  !integer :: i,ispin
  real(dp), dimension(6) :: hstrten
  real(dp), dimension(:,:), pointer :: rho_p
  real(dp), dimension(:), allocatable :: fpcm
  real(gp) :: ehart_fake, exc_fake, evxc_fake
  type(orbital_basis) :: ob
  type(PSolver_energies) :: PSenergies

  call f_routine(id=subname)
  !manipulate scatter array for avoiding the GGA shift
!!$     call dpbox_repartition(denspot%dpbox%iproc,denspot%dpbox%nproc,atoms%astruct%geocode,'D',1,denspot%dpbox)
  !n3d=n3p
  denspot%dpbox%n3d=denspot%dpbox%n3p
  !i3xcsh=0
  denspot%dpbox%i3s=denspot%dpbox%i3s+denspot%dpbox%i3xcsh
  !save the value for future reference for the core density
  i3xcsh_old=denspot%dpbox%i3xcsh
  denspot%dpbox%i3xcsh=0
  do jproc=0,denspot%dpbox%mpi_env%nproc-1
     !n3d=n3p
     denspot%dpbox%nscatterarr(jproc,1)=denspot%dpbox%nscatterarr(jproc,2)
     !i3xcsh=0
     denspot%dpbox%nscatterarr(jproc,4)=0
     !the same for the density
     denspot%dpbox%ngatherarr(:,3)=denspot%dpbox%ngatherarr(:,1)
  end do
  !change communication scheme to LDA case
  !only in the case of no PSolver tasks
  if (denspot%dpbox%mpi_env%nproc < nproc) then
     denspot%rhod%icomm=0
     denspot%rhod%nrhotot=denspot%dpbox%mesh%ndims(3)
  else
     denspot%rhod%icomm=1
     denspot%rhod%nrhotot=sum(denspot%dpbox%nscatterarr(:,1))
  end if

  if (linear) then
!!$     !then calculate the contribution coming from the Hartree part
!!$     ! keep only the essential part of the density, without the GGA bufffers
!!$     ioffset=kswfn%lzd%glr%d%n1i*kswfn%lzd%glr%d%n2i*denspot%dpbox%i3xcsh
!!$     if (denspot%dpbox%ndimrhopot>0) then
!!$        call f_memcpy(n=denspot%dpbox%ndimpot,src=denspot%rhov(ioffset+1),&
!!$             dest=denspot%rho_work(1))
!!$        ! add the spin down part if present
!!$        if (denspot%dpbox%nrhodim==2) then
!!$           ishift=denspot%dpbox%ndimrhopot/denspot%dpbox%nrhodim !start of the spin down part
!!$           call axpy(denspot%dpbox%ndimpot, 1.d0, &
!!$                denspot%rhov(ioffset+ishift+1), &
!!$                1, denspot%rho_work(1),1)
!!$        end if
!!$     end if

     ! This seems to be necessary to get the correct value of xcstr.
     call XC_potential(atoms%astruct%geocode,'D',iproc,nproc,bigdft_mpi%mpi_comm,&
          KSwfn%Lzd%Glr%d%n1i,KSwfn%Lzd%Glr%d%n2i,KSwfn%Lzd%Glr%d%n3i,denspot%xc,&
          denspot%dpbox%mesh%hgrids,&
          denspot%rhov,exc_fake,evxc_fake,nspin,denspot%rho_C,denspot%rhohat,&
          denspot%V_XC,xcstr)
  else
     denspot%rho_work = f_malloc_ptr(max(denspot%dpbox%ndimrhopot,1),id='denspot%rho_work')
     nullify(rho_p)
     call sumrho(denspot%dpbox,KSwfn%orbs,KSwfn%Lzd,GPU,atoms%astruct%sym,denspot%rhod,denspot%xc,&
          KSwfn%psi,rho_p)
     call communicate_density(denspot%dpbox,KSwfn%orbs%nspin,denspot%rhod,rho_p,denspot%rho_work,.false.)
     !Calculate the total density in the case of nspin==2
     if (KSwfn%orbs%nspin==2) then
        call axpy(denspot%dpbox%ndimpot,1.0_dp,denspot%rho_work(1+denspot%dpbox%ndimpot),1,denspot%rho_work(1),1)
     end if
  end if
  !xc stress, diagonal for the moment
  if (atoms%astruct%geocode=='P' .and. atoms%astruct%sym%symObj >= 0) &
       call symm_stress(xcstr,atoms%astruct%sym%symObj)

  denspot%pot_work = f_malloc_ptr(max(denspot%dpbox%ndimpot,1),id='denspot%pot_work')
  if (denspot%xc%id(1) /= XC_NO_HARTREE) then
     !Calculate electrostatic potential
     call f_memcpy(n=denspot%dpbox%ndimpot,src=denspot%rho_work(1),dest=denspot%pot_work(1))
     !the ionic denisty is given in the case of the embedded solver
     call PS_set_options(denspot%pkernel,calculate_strten=.true.,&
          final_call=denspot%pkernel%method .hasattr. 'rigid')
     if (denspot%pkernel%method /= 'VAC') then
        call Electrostatic_Solver(denspot%pkernel,denspot%pot_work,PSenergies,rho_ion=denspot%rho_ion)
        !here the ionic forces can be corrected with the value coming from the cavity
        if (denspot%pkernel%method .hasattr. 'rigid') then
           fpcm=f_malloc0(3*atoms%astruct%nat,id='fpcm')
           call ps_soft_PCM_forces(denspot%pkernel,fpcm)
           call PS_reduce(fpcm,denspot%pkernel)
           !call f_axpy(a=f_1,x=fpcm,y=fion)
           !fion=fion .plus. fpcm
           call axpy(3*atoms%astruct%nat,1.0_dp,fpcm(1),1,fion(1,1),1)
           call f_free(fpcm)
        end if
     else
        call Electrostatic_Solver(denspot%pkernel,denspot%pot_work,PSenergies)
     end if
  else
     call f_zero(denspot%pot_work)
  end if
  hstrten=PSenergies%strten

  !In principle symmetrization of the stress tensor is not needed since the density has been 
  !already symmetrized
  if (atoms%astruct%sym%symObj >= 0 .and. denspot%pkernel%geocode=='P') &
       call symm_stress(hstrten,atoms%astruct%sym%symObj)

!!$     if (denspot%dpbox%ndimpot>0) then
!!$        !!denspot%pot_work = f_malloc_ptr(denspot%dpbox%ndimpot,id='denspot%pot_work')
!!$        denspot%pot_work = f_malloc_ptr(denspot%dpbox%ndimrhopot,id='denspot%pot_work')
!!$     else
!!$        denspot%pot_work = f_malloc_ptr(1,id='denspot%pot_work')
!!$     end if
!!$     ! Density already present in denspot%rho_work
!!$     call f_memcpy(n=denspot%dpbox%ndimpot,src=denspot%rho_work(1),&
!!$          dest=denspot%pot_work(1))
!!$     !call denspot_set_rhov_status(denspot, CHARGE_DENSITY, -1,iproc,nproc)
!!$     call H_potential('D',denspot%pkernel,denspot%pot_work,denspot%pot_work,ehart_fake,&
!!$          0.0_dp,.false.,stress_tensor=hstrten)
!!$  else
!!$     call density_and_hpot(denspot%dpbox,atoms%astruct%sym,KSwfn%orbs,KSwfn%Lzd,&
!!$          denspot%pkernel,denspot%rhod, GPU, denspot%xc, &
!!$          KSwfn%psi,denspot%rho_work,denspot%pot_work,denspot%rho_ion,hstrten)
!!$  end if


  !SM: for a spin polarized calculation, rho_work already contains the full
  !density in the first half of the array. Therefore I think that calc_dipole should be
  !called with nspin=1 and not nspin=2 as it used to be.
  if (calculate_dipole) then
     ! calculate dipole moment associated to the charge density
     !call calc_dipole(denspot%dpbox,denspot%dpbox%nrhodim,atoms,rxyz,denspot%rho_work,.false.)
     call calculate_dipole_moment(denspot%dpbox,1,atoms,rxyz,denspot%rho_work,&
          calculate_quadrupole)
  end if
  !plot the density on the cube file
  !to be done either for post-processing or if a restart is to be done with mixing enabled
  if (output_denspot /= ENUM_EMPTY) then
     if (iproc == 0) call yaml_map('Writing electronic density in file','electronic_density'//gridformat)

     if (all(plot_pot_axes>=0)) then
        call plot_density(iproc,nproc,trim(dir_output)//'electronic_density' // gridformat,&
             atoms,rxyz,denspot%pkernel,denspot%dpbox%nrhodim,denspot%rho_work, &
             ixyz0=plot_pot_axes)
     else if (any(plot_pot_axes>=0)) then
        call f_err_throw('The coordinates of the point through which '//&
             'the potential shall be plotted must all be non-zero',&
             err_name='BIGDFT_RUNTIME_ERROR')
     else
         call plot_density(iproc,nproc,trim(dir_output)//'electronic_density' // gridformat,&
              atoms,rxyz,denspot%pkernel,denspot%dpbox%nrhodim,denspot%rho_work)
     end if
!---------------------------------------------------
! giuseppe fisicaro dielectric cavity
     if (denspot%pkernel%method /= 'VAC') then
!!$        if (iproc == 0) call yaml_map('Writing polarization charge in file','polarization_charge'//gridformat)

!this one should be plotted otherwise as the array is now deallocated
!!$        call plot_density(iproc,nproc,trim(dir_output)//'polarization_charge' // gridformat,&
!!$             atoms,rxyz,denspot%pkernel,denspot%dpbox%nrhodim,denspot%pkernel%w%rho_pol)

        !this will have to be replaced by a routine which plots the pkernel information
        if (iproc == 0) call yaml_map('Writing dielectric cavity in file','dielectric_cavity'//gridformat)
!!$        
        call plot_density(iproc,nproc,trim(dir_output)//'dielectric_cavity' // gridformat,&
             atoms,rxyz,denspot%pkernel,denspot%dpbox%nrhodim,denspot%pkernel%w%eps)
     end if
!---------------------------------------------------

     ! SM: the check whether denspot%dpbox%n3d>0 might lead to deadlocks (plot_density contains
     ! an MPI gather. To avoid out of bounds errors, rho_C is now allocted min max(n3d,1).
     !if (associated(denspot%rho_C) .and. denspot%dpbox%n3d>0) then
     if (associated(denspot%rho_C)) then
        if (iproc == 0) call yaml_map('Writing core density in file','core_density'//gridformat)
        call plot_density(iproc,nproc,trim(dir_output)//'core_density' // gridformat,&
             atoms,rxyz,denspot%pkernel,1,denspot%rho_C(1:,1:,i3xcsh_old+1:,1:))
     end if
  end if
  !plot also the electrostatic potential
  if (output_denspot == 'DENSPOT') then
     if (iproc == 0) call yaml_map('Writing Hartree potential in file','hartree_potential'//gridformat)
     if (all(plot_pot_axes>=0)) then
        call plot_density(iproc,nproc,trim(dir_output)//'hartree_potential' // gridformat, &
             atoms,rxyz,denspot%pkernel,denspot%dpbox%nrhodim,denspot%pot_work, &
             ixyz0=plot_pot_axes)
     else if (any(plot_pot_axes>=0)) then
        call f_err_throw('The coordinates of the point through which '//&
             'the potential shall be plotted must all be non-zero',&
             err_name='BIGDFT_RUNTIME_ERROR')
     else 
        call plot_density(iproc,nproc,trim(dir_output)//'hartree_potential' // gridformat, &
             atoms,rxyz,denspot%pkernel,denspot%dpbox%nrhodim,denspot%pot_work)
     end if
  end if

  call timing(iproc,'Forces        ','ON')

  ! Calculate the forces. Pass the Pulay forces in the linear scaling case.
  if (linear) then
     imode = 1
     nsize_psi=1
     ! This is just to save memory, since calculate_forces will require quite a lot
!     call deallocate_comms_linear(tmb%collcom)
!     call deallocate_comms_linear(tmb%ham_descr%collcom)
!     call deallocate_comms_linear(tmb%collcom_sr)
!     call deallocate_p2pcomms(tmb%comgp)
!     call deallocate_p2pcomms(tmb%ham_descr%comgp)
!     do i=1,size(tmb%linmat%ovrlppowers_)
!         call deallocate_matrices(tmb%linmat%ovrlppowers_(i))
!     end do
!     call deallocate_matrices(tmb%linmat%ham_)
!     call deallocate_matrices(tmb%linmat%ovrlp_)
!     call deallocate_sparse_matrix(tmb%linmat%s)
!     call deallocate_sparse_matrix(tmb%linmat%m)
!     if (associated(tmb%linmat%ks)) then
!         do ispin=1,tmb%linmat%l%nspin
!             call deallocate_sparse_matrix(tmb%linmat%ks(ispin))
!         end do
!         deallocate(tmb%linmat%ks)
!     end if
!     if (associated(tmb%linmat%ks_e)) then
!         do ispin=1,tmb%linmat%l%nspin
!             call deallocate_sparse_matrix(tmb%linmat%ks_e(ispin))
!         end do
!         deallocate(tmb%linmat%ks_e)
!     end if

  else
     imode = 0
     nsize_psi = (KSwfn%Lzd%Glr%wfd%nvctr_c+7*KSwfn%Lzd%Glr%wfd%nvctr_f)*KSwfn%orbs%nspinor*KSwfn%orbs%norbp
  end if
  if (.not. KSwfn%paw%usepaw) then
  !to be checked, as the description might change for the linear case
  call orbital_basis_associate(ob,orbs=KSwfn%orbs,Lzd=KSwfn%Lzd)
  call calculate_forces(iproc,nproc,denspot%pkernel%mpi_env%nproc,KSwfn%Lzd%Glr,atoms,ob,nlpsp,rxyz,&
          KSwfn%Lzd%hgrids(1),KSwfn%Lzd%hgrids(2),KSwfn%Lzd%hgrids(3),&
       denspot%dpbox, &
          denspot%dpbox%i3s+denspot%dpbox%i3xcsh,denspot%dpbox%n3p,&
          denspot%dpbox%nrhodim,refill_proj,denspot%dpbox%ngatherarr,denspot%rho_work,&
          denspot%pot_work,denspot%V_XC,nsize_psi,KSwfn%psi,fion,fdisp,fxyz,&
       calculate_strten,ewaldstr,hstrten,xcstr,strten,pressure,denspot%psoffset,imode,tmb,fpulay)
  call orbital_basis_release(ob)
  end if

  !here we might printout the atomic density matrix

  call f_free_ptr(denspot%rho_work)
  call f_free_ptr(denspot%pot_work)
  if (linear) then
     ! to eventually be better sorted
!     call synchronize_onesided_communication(iproc, nproc, tmb%ham_descr%comgp)
!     call deallocate_p2pComms(tmb%ham_descr%comgp)
!     call deallocate_local_zone_descriptors(tmb%ham_descr%lzd)
!     call deallocate_comms_linear(tmb%ham_descr%collcom)
!     call deallocate_auxiliary_basis_function(subname, tmb%ham_descr%psi, tmb%hpsi)

!!!! TEST ##################
     !!fxyz=0.d0
     !!tmb%psi(1:KSwfn%orbs%npsidim_orbs)=KSwfn%psi(1:KSwfn%orbs%npsidim_orbs)
     !!tmb%wfnmd%density_kernel=0.d0
     !!do i_stat=1,KSwfn%orbs%norb
     !!    tmb%wfnmd%density_kernel(i_stat,i_stat)=1.d0
     !!end do
     !!call  nonlocal_forces(tmb%lzd%glr,KSwfn%Lzd%hgrids(1),KSwfn%Lzd%hgrids(2),KSwfn%Lzd%hgrids(3),&
     !! atoms,rxyz,&
     !! KSwfn%orbs,nlpsp,proj,tmb%lzd%glr%wfd,KSwfn%psi,fxyz,refill_proj,strten)
     !!call nonlocal_forces_linear(iproc,nproc,tmb%lzd%glr,KSwfn%Lzd%hgrids(1),KSwfn%Lzd%hgrids(2),&
     !!     KSwfn%Lzd%hgrids(3),atoms,rxyz,&
     !!     tmb%orbs,nlpsp,proj,tmb%lzd,tmb%psi,tmb%wfnmd%density_kernel,fxyz,refill_proj,strten)
     !!call nonlocal_forces_linear(iproc,nproc,tmb%lzd%glr,KSwfn%Lzd%hgrids(1),KSwfn%Lzd%hgrids(2),&
     !!     KSwfn%Lzd%hgrids(3),atoms,rxyz,&
     !!     tmb%orbs,nlpsp,proj,tmb%ham_descr%lzd,tmb%ham_descr%psi,tmb%wfnmd%density_kernel,fxyz,refill_proj,strten)
     !!if (nproc > 1) then
     !!   call mpiallred(fxyz(1,1),3*atoms%astruct%nat,MPI_SUM,bigdft_mpi%mpi_comm,ierr)
     !!end if
     !!if (iproc==0) then
     !!     do iat=1,atoms%astruct%nat
     !!         write(*,'(a,3es18.8)') 'new forces',fxyz(1,iat), fxyz(2,iat), fxyz(3,iat)
     !!     end do
     !!end if
!!!! #######################
  end if

  !!stop
  call timing(iproc,'Forces        ','OF')
  call f_release_routine()
END SUBROUTINE kswfn_post_treatments<|MERGE_RESOLUTION|>--- conflicted
+++ resolved
@@ -123,10 +123,7 @@
   type(orbital_basis) :: ob,ob_occ,ob_virt,ob_prime
   type(energy_terms) :: energs_fake
   real(kind=8),dimension(:,:),allocatable :: locreg_centers
-<<<<<<< HEAD
-=======
   real(kind=8),dimension(:),allocatable :: charge_fake
->>>>>>> a6d2e0af
   !Variable for TDHF
   real(gp) :: exc_fac !Factor in front of the term to subtract when doing TDHF or TDDFT with hybrid functionals
 
@@ -1061,6 +1058,7 @@
   !plot the ionic potential, if required by output_denspot
   if (in%output_denspot == 'DENSPOT' .and. DoLastRunThings) then
      if (all(in%plot_pot_axes>=0)) then
+        write(*,*) 'denspot%V_ext(1)', denspot%V_ext(1,1,1,1)
         if (iproc == 0) call yaml_map('Writing external potential in file', 'external_potential'//gridformat)
         call plot_density(iproc,nproc,trim(in%dir_output)//'external_potential' // gridformat,&
              atoms,rxyz,denspot%pkernel,1,denspot%V_ext,ixyz0=in%plot_pot_axes)
@@ -1840,6 +1838,10 @@
 
            !if (opt%iter == 1) minres_gpe=denspot%pkernel%minres
            !denspot%pkernel%minres=max(min(1.e-4_gp,opt%gnrm**2) ,minres_gpe)!!opt%gnrm_cv**2)
+
+           nlpsp%apply_gamma_target=((opt%scf .hasattr. 'MIXING') .and. opt%itrp <= in%occupancy_control_itermax) .or. &
+                (.not. (opt%scf .hasattr. 'MIXING') .and. opt%iter <= in%occupancy_control_itermax)
+
 
            nlpsp%apply_gamma_target=((opt%scf .hasattr. 'MIXING') .and. opt%itrp <= in%occupancy_control_itermax) .or. &
                 (.not. (opt%scf .hasattr. 'MIXING') .and. opt%iter <= in%occupancy_control_itermax)
