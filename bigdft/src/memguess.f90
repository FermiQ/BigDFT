--- conflicted
+++ resolved
@@ -29,6 +29,7 @@
    use io, only: read_linear_matrix_dense, read_coeff_minbasis, writeLinearCoefficients
    use sparsematrix_base!, only: sparse_matrix, matrices_null, assignment(=), SPARSE_FULL, &
                         !        sparsematrix_malloc_ptr, sparsematrix_malloc0_ptr, DENSE_FULL, &
+                        !        sparsematrix_init_errors
                         !        sparsematrix_init_errors
    use sparsematrix_init, only: bigdft_to_sparsebigdft, distribute_columns_on_processes_simple
    use sparsematrix, only: uncompress_matrix
@@ -967,11 +968,7 @@
    end if
 
    if (calculate_dos) then
-<<<<<<< HEAD
-!!!
-=======
       call f_err_throw('This functionality is now handled by utilities')
->>>>>>> a6d2e0af
 !!!       iproc=mpirank()
 !!!       nproc=mpisize()
 !!!
