--- conflicted
+++ resolved
@@ -174,13 +174,9 @@
             call image_init(imgs(i), dict, trim(minimization_scheme))
          end if
          ! Store forces if present (for restart).
-<<<<<<< HEAD
-         call global_output_set_from_dict(imgs(i)%outs, dict // POSINP)
+         call state_properties_set_from_dict(imgs(i)%outs, dict // POSINP)
 
          call dict_free(dict)
-=======
-         call state_properties_set_from_dict(imgs(i)%outs, dict // "posinp")
->>>>>>> ed536642
       end do
       call dict_free(dict_pos)
 
