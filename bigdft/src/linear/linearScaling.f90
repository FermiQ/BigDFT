!> @file
!!  Routines used by the linear scaling version
!! @author
!!    Copyright (C) 2012-2015 BigDFT group
!!    This file is distributed under the terms of the
!!    GNU General Public License, see ~/COPYING file
!!    or http://www.gnu.org/copyleft/gpl.txt .
!!    For the list of contributors, see ~/AUTHORS


subroutine linearScaling(iproc,nproc,KSwfn,tmb,at,input,rxyz,denspot,rhopotold,nlpsp,GPU,&
           energs,energy,fpulay,infocode,ref_frags,cdft, &
           fdisp, fion)

  use module_base
  use module_types
  use module_interfaces, only: allocate_precond_arrays, deallocate_precond_arrays, &
       & getLocalizedBasis, get_coeff, write_eigenvalues_data, &
       & write_orbital_density,inputguessconfinement
  use yaml_output
  use module_fragments
  use constrained_dft
  use diis_sd_optimization
  use Poisson_Solver, except_dp => dp, except_gp => gp
  use communications_base, only: work_transpose, allocate_p2pComms_buffer, &
                                 deallocate_p2pComms_buffer, &
                                 work_transpose_null, allocate_work_transpose, deallocate_work_transpose, &
                                 TRANSPOSE_POST, TRANSPOSE_GATHER
  use communications, only: synchronize_onesided_communication, transpose_localized, untranspose_localized
  !use communications_init, only: orbitals_communicators
  use sparsematrix_base, only: sparse_matrix, matrices, sparse_matrix_null, deallocate_sparse_matrix, &
                               matrices_null, allocate_matrices, deallocate_matrices, &
                               sparsematrix_malloc, sparsematrix_malloc_ptr, assignment(=), SPARSE_FULL, DENSE_FULL, &
                               SPARSE_TASKGROUP, DENSE_PARALLEL, sparsematrix_malloc0
  use matrix_operations, only: deviation_from_unity_parallel
  use sparsematrix, only: gather_matrix_from_taskgroups_inplace, extract_taskgroup_inplace, uncompress_matrix2, &
                          delete_coupling_terms, transform_sparse_matrix, matrix_matrix_mult_wrapper, &
                          uncompress_matrix_distributed2
  use communications, only: transpose_localized, start_onesided_communication
  use sparsematrix_init, only: matrixindex_in_compressed
  use io, only: writemywaves_linear, writemywaves_linear_fragments, write_linear_matrices, &
                plot_locreg_grids, write_energies, writeonewave_linear
  use postprocessing_linear, only: loewdin_charge_analysis, &
                                   build_ks_orbitals
  use rhopotential, only: updatePotential, sumrho_for_TMBs, corrections_for_negative_charge
  use locreg_operations, only: workarrays_quartic_convolutions,workarr_precond
  use locregs_init, only: small_to_large_locreg
  use public_enums
  use multipole, only: multipole_analysis_driver_new, &
                       support_function_gross_multipoles, potential_from_charge_multipoles, &
                       calculate_rpowerx_matrices
  use transposed_operations, only: calculate_overlap_transposed
  use foe_base, only: foe_data_set_real
  use rhopotential, only: full_local_potential
  use transposed_operations, only: calculate_overlap_transposed
  use bounds, only: geocode_buffers
  use orthonormalization, only : orthonormalizeLocalized
  use multipole_base, only: lmax, external_potential_descriptors, deallocate_external_potential_descriptors
  use orbitalbasis
  use sparsematrix_highlevel, only: get_selected_eigenvalues_from_FOE
  use sparsematrix_io, only: write_linear_coefficients
  implicit none

  ! Calling arguments
  integer, intent(in) :: iproc, nproc
  type(atoms_data), intent(inout) :: at
  type(input_variables), intent(in) :: input ! need to hack to be inout for geopt changes
  real(kind=8), dimension(3,at%astruct%nat), intent(inout) :: rxyz
  real(kind=8), dimension(3,at%astruct%nat), intent(out) :: fpulay
  type(DFT_local_fields), intent(inout) :: denspot
  real(gp), dimension(*), intent(inout) :: rhopotold
  type(DFT_PSP_projectors), intent(inout) :: nlpsp
  type(GPU_pointers), intent(inout) :: GPU
  type(energy_terms), intent(inout) :: energs
  real(gp), dimension(:), pointer :: rho,pot
  real(kind=8), intent(out) :: energy
  type(DFT_wavefunction), intent(inout),target :: tmb
  type(DFT_wavefunction), intent(inout),target :: KSwfn
  integer, intent(out) :: infocode
  type(system_fragment), dimension(:), pointer :: ref_frags ! for transfer integrals
  type(cdft_data), intent(inout) :: cdft
  real(kind=8), dimension(3,at%astruct%nat), intent(in) :: fdisp, fion

  !Local variables
  real(kind=8) :: pnrm,trace,trace_old,fnrm_tmb
  integer :: infoCoeff,istat,it_scc,itout,info_scf,i,iorb
  character(len=*), parameter :: subname='linearScaling'
  real(kind=8), dimension(:), allocatable :: rhopotold_out, eval, psi_KS_fake
  real(kind=8) :: energyold, energyDiff, energyoldout, fnrm_pulay, convCritMix, convCritMix_init
  type(localizedDIISParameters) :: ldiis
  type(DIIS_obj) :: ldiis_coeff, vdiis
  logical :: can_use_ham, update_phi, locreg_increased, reduce_conf, orthonormalization_on, update_kernel
  logical :: fix_support_functions
  integer :: itype, istart, nit_lowaccuracy, nit_highaccuracy, k, l
  integer :: ldiis_coeff_hist, nitdmin, lwork
  logical :: ldiis_coeff_changed
!!$  logical :: overlap_calculated
  integer :: mix_hist, info_basis_functions, nit_scc, cur_it_highaccuracy, nit_scc_changed
  real(kind=8) :: pnrm_out, alpha_mix, ratio_deltas, convcrit_dmin, ehart_ps
  logical :: lowaccur_converged, exit_outer_loop, calculate_overlap, invert_overlap_matrix
  real(kind=8), dimension(:), allocatable :: locrad, kernel_orig, inv_full, inv_cropped
  real(kind=8), dimension(:), allocatable :: kernel_cropped, ham_cropped, kernel_foe_cropped, ham_large
  real(kind=8), dimension(:), allocatable :: hamtilde_compr
!!$  real(kind=8), dimension(:), allocatable :: work, tmpmat, tmpmat_compr, tmparr, ovrlp_orig, ovrlp_large
!!$ real(kind=8), dimension(:), allocatable :: ovrlp_cropped
  integer :: target_function, nit_basis, ieval
  logical :: keep_value
  type(workarrays_quartic_convolutions), dimension(:), pointer :: precond_convol_workarrays
  type(workarr_precond), dimension(:), pointer :: precond_workarrays
  type(work_transpose) :: wt_philarge, wt_hphi, wt_phi
  integer, dimension(:,:), allocatable :: ioffset_isf
  integer :: is1, is2, is3, ie1, ie2, ie3, i1, i2, i3, ii, jj, info, ist
  real(kind=8), dimension(:), pointer :: hpsit_c, hpsit_f

  real(kind=gp) :: ebs, vgrad_old, vgrad, valpha, vold, vgrad2, vold_tmp, conv_crit_TMB, best_charge_diff, cdft_charge_thresh
  real(kind=gp) :: eproj, ekin
  real(kind=gp), allocatable, dimension(:,:) :: coeff_tmp
  integer :: jorb, cdft_it, nelec, iat, ityp, norder_taylor, ispin, ishift
  integer :: dmin_diag_it, dmin_diag_freq, ioffset, nl1, nl2, nl3
  logical :: reorder, rho_negative
  logical :: write_fragments, write_full_system
  real(wp), dimension(:,:,:), pointer :: mom_vec_fake
  type(matrices) :: weight_matrix_
  real(kind=8) :: sign_of_energy_change
  integer :: nit_energyoscillation, ieval_min, ieval_max
  integer(kind=8) :: nsize
  type(work_mpiaccumulate) :: fnrm_work, energs_work
  integer :: ilr, iiorb, iiat, iunit
!!$  real(kind=8), dimension(3) :: rr
  real(kind=8), dimension(1,1) :: K_H
  real(kind=8), dimension(4,4) :: K_O
  integer :: j, ind, n, ishifts, ishiftm, iq
  real(kind=8), dimension(:,:), allocatable :: ham_small, coeffs
  real(kind=8), dimension(:,:), pointer :: com
  real(kind=8), dimension(:,:), allocatable :: coeff
  real(kind=8),dimension(:),allocatable :: projector_compr, evals, hphi_pspandkin
  real(kind=8), dimension(:,:,:), allocatable :: matrixElements, coeff_all,multipoles_out
  real(kind=8), dimension(:,:,:), pointer :: multipoles
!!$  real(kind=8), dimension(:), allocatable :: projector_compr
  !type(external_potential_descriptors) :: ep
!!$  real(kind=8), dimension(:), allocatable :: rho_tmp
!!$  real(kind=8), dimension(:,:), allocatable :: tempmat, tmat, all_evals, theta, projector_small, ovrlp_small, ovrlp_full
!!$  real(kind=8), dimension(:,:,:), allocatable :: multipoles_out
!!$  real(kind=8), dimension(:,:,:,:), allocatable :: test_pot
  type(orbital_basis) :: ob
  real(kind=8) :: tt, ddot, max_error, ef, ef_low, ef_up, fac
  type(matrices), dimension(24) :: rpower_matrix
  character(len=20) :: method, do_ortho, projectormode

  real(kind=8), dimension(:,:), allocatable :: ovrlp_fullp
  real(kind=8) :: max_deviation, mean_deviation, max_deviation_p, mean_deviation_p
!!$ real(kind=8) :: tt1,tt2, tot_occ, r2, q, occ, mean_error

  !integer :: ind, ilr, iorbp, iiorb, indg, npsidim_global
  !real(kind=gp), allocatable, dimension(:) :: gpsi, psit_large_c, psit_large_f, kpsit_c, kpsit_f, kpsi, kpsi_small
  !real(kind=gp), pointer, dimension(:) :: gpsi_all, gpsi_virt
  !type(orbitals_data) :: fakeorbs
  !type(comms_cubic) :: comms


  !!rho_tmp = f_malloc(size(denspot%rhov),id='rho_tmp')

  call timing(iproc,'linscalinit','ON')

  call f_routine(id='linear_scaling')

  call allocate_local_arrays()

  ! extra states must be equal to number of empty states
  ! could overwrite norbsempty, but instead leave it to user
  if (input%lin%extra_states /= input%norbsempty) then
      stop 'ERROR: input%lin%extra_states /= input%norbsempty'
  end if

  ! Allocate the communications buffers needed for the communications of the potential and
  ! post the messages. This will send to each process the part of the potential that this process
  ! needs for the application of the Hamlitonian to all orbitals on that process.
  call allocate_p2pComms_buffer(tmb%comgp)

  cdft_it=0
  pnrm=1.d100
  pnrm_out=1.d100
  energyold=0.d0
  energyoldout=0.d0
  energy=0.d0
  energs%ebs=0.0d0
  target_function=TARGET_FUNCTION_IS_TRACE
  lowaccur_converged=.false.
  info_basis_functions=-1
  fix_support_functions=.false.
  cur_it_highaccuracy=0
  trace_old=0.0d0
  ldiis_coeff_hist=input%lin%dmin_hist_lowaccuracy
  reduce_conf=.false.
  ldiis_coeff_changed = .false.
  orthonormalization_on=.true.
  dmin_diag_it=0
  dmin_diag_freq=-1
  reorder=.false.
  nullify(mom_vec_fake)
  norder_taylor=input%lin%order_taylor
  sign_of_energy_change = -1.d0
  nit_energyoscillation = 0
  keep_value = .false.
  write_fragments = .false.
  write_full_system = .false.
  if (input%lin%output_fragments == OUTPUT_FRAGMENTS_AND_FULL .or. input%lin%output_fragments == OUTPUT_FRAGMENTS_ONLY) then
     write_fragments = .true.
  end if
  if (input%lin%output_fragments == OUTPUT_FRAGMENTS_AND_FULL .or. input%lin%output_fragments == OUTPUT_FULL_ONLY) then
     write_full_system = .true.
  end if


  ! Allocate the communication arrays for the calculation of the charge density.

  if (input%lin%scf_mode==LINEAR_DIRECT_MINIMIZATION) then
     ldiis_coeff%alpha_coeff=input%lin%alphaSD_coeff
!!$     call initialize_DIIS_coeff(ldiis_coeff_hist, ldiis_coeff)
!!$     call allocate_DIIS_coeff(tmb, ldiis_coeff)
     call DIIS_set(ldiis_coeff_hist,0.1_gp,tmb%orbs%norb*KSwfn%orbs%norbp,1,ldiis_coeff)
  end if

  tmb%can_use_transposed=.false.
  !nullify(tmb%psit_c)
  !nullify(tmb%psit_f)

  call timing(iproc,'linscalinit','OF')

  ! Check the quality of the input guess
  call check_inputguess()

  call timing(iproc,'linscalinit','ON')

  if(input%lin%scf_mode/=LINEAR_MIXPOT_SIMPLE) then
      call vcopy(max(denspot%dpbox%ndimrhopot,denspot%dpbox%nrhodim),rhopotold(1),1,rhopotold_out(1),1)
      !!call mix_rhopot(iproc,nproc,denspot%mix%nfft*denspot%mix%nspden,alpha_mix,denspot%mix,&
      !!     denspot%rhov,1,denspot%dpbox%ndims(1),denspot%dpbox%ndims(2),denspot%dpbox%ndims(3),&
      !!     at%astruct%cell_dim(1)*at%astruct%cell_dim(2)*at%astruct%cell_dim(3),&
      !!     pnrm,denspot%dpbox%nscatterarr)
  else
      call vcopy(max(denspot%dpbox%ndimrhopot,denspot%dpbox%nrhodim),denspot%rhov(1),1,rhopotold_out(1),1)
      call vcopy(max(KSwfn%Lzd%Glr%d%n1i*KSwfn%Lzd%Glr%d%n2i*denspot%dpbox%n3d,1) &
            *input%nspin, denspot%rhov(1), 1, rhopotOld(1), 1)
  end if


  !!!! These tests are already done in cluster, keep them for consitency with the test references
  !!!if (iproc==0) call yaml_mapping_open('Checking Communications of Minimal Basis')
  !!!call check_communications_locreg(iproc,nproc,tmb%orbs,input%nspin,tmb%lzd, &
  !!!     tmb%collcom,tmb%linmat%s,tmb%linmat%ovrlp_, &
  !!!     tmb%npsidim_orbs,tmb%npsidim_comp)
  !!!if (iproc==0) call yaml_mapping_close()
  !!!write(*,*) 'after 1st check, sums', sum(tmb%linmat%ovrlp_%matrix_compr), sum(tmb%linmat%kernel_%matrix_compr)

  !!!if (iproc==0) call yaml_mapping_open('Checking Communications of Enlarged Minimal Basis')
  !!!call check_communications_locreg(iproc,nproc,tmb%orbs,input%nspin,tmb%ham_descr%lzd, &
  !!!     tmb%ham_descr%collcom,tmb%linmat%m,tmb%linmat%ham_, &
  !!!     tmb%ham_descr%npsidim_orbs,tmb%ham_descr%npsidim_comp)
  !!!if (iproc ==0) call yaml_mapping_close()
  !!!write(*,*) 'after 2nd check, sums', sum(tmb%linmat%ovrlp_%matrix_compr), sum(tmb%linmat%kernel_%matrix_compr)


  ! CDFT: calculate w_ab here given w(r)
  ! CDFT: first check that we aren't updating the basis at any point and we don't have any low acc iterations
  if (input%lin%constrained_dft) then
     !if (nit_lowaccuracy>0 .or. input%lin%nItBasis_highaccuracy>1) then
     !   stop 'Basis cannot be updated for now in constrained DFT calculations and no low accuracy is allowed'
     !end if

     weight_matrix_ = matrices_null()
     !call allocate_matrices(tmb%linmat%m, allocate_full=.false., matname='weight_matrix_', mat=weight_matrix_)
     weight_matrix_%matrix_compr = sparsematrix_malloc_ptr(tmb%linmat%m, &
         iaction=SPARSE_TASKGROUP,id='weight_matrix_%matrix_compr')

     weight_matrix_%matrix_compr=cdft%weight_matrix_%matrix_compr

     !!call extract_taskgroup_inplace(tmb%linmat%l, tmb%linmat%kernel_)
     !!call extract_taskgroup_inplace(tmb%linmat%m, weight_matrix_)
     call calculate_kernel_and_energy(iproc,nproc,tmb%linmat%l,tmb%linmat%m, &
          tmb%linmat%kernel_,weight_matrix_,&
          ebs,tmb%coeff,KSwfn%orbs,tmb%orbs,.false.)
     !!call gather_matrix_from_taskgroups_inplace(iproc, nproc, tmb%linmat%l, tmb%linmat%kernel_)
     !!call gather_matrix_from_taskgroups_inplace(iproc, nproc, tmb%linmat%m, weight_matrix_)

     !tmb%linmat%denskern_large%matrix_compr = tmb%linmat%kernel_%matrix_compr
     call deallocate_matrices(weight_matrix_)

     call timing(iproc,'linscalinit','OF')
     call timing(iproc,'constraineddft','ON')
     vgrad_old=ebs-cdft%charge

     !!if (iproc==0) write(*,'(a,4(ES16.6e3,2x))') 'N, Tr(KW), Tr(KW)-N, V*(Tr(KW)-N)',&
     !!     cdft%charge,ebs,vgrad_old,cdft%lag_mult*vgrad_old
     if (iproc==0) then
         call yaml_mapping_open('CDFT infos')
         call yaml_map('N',cdft%charge,fmt='(es16.6e3)')
         call yaml_map('Tr(KW)',ebs,fmt='(es16.6e3)')
         call yaml_map('Tr(KW)-N',vgrad_old,fmt='(es16.6e3)')
         call yaml_map('V*(Tr(KW)-N)',cdft%lag_mult*vgrad_old,fmt='(es16.6e3)')
         call yaml_mapping_close()
     end if
     vgrad_old=abs(vgrad_old)
     valpha=0.5_gp
     !best_charge_diff=vgrad_old
     coeff_tmp=f_malloc((/tmb%orbs%norb,tmb%orbs%norb/),id='coeff_tmp')
     cdft_charge_thresh=input%lin%cdft_conv_crit
     call timing(iproc,'constraineddft','OF')
     call timing(iproc,'linscalinit','ON')
  end if


  ! only use tmb%orbs%occup for calculating energy components, otherwise using KSwfn%orbs%occup
  !SM: This is just to make sure that the value of a open shell calculation is equivalent to a closed shell calculations.
  ! Maybe one should change this to 2 and 1...
  if (input%nspin==1) then
      tmb%orbs%occup=1.0d0
  else
      tmb%orbs%occup=0.5d0
  end if

  ! if we want to ignore read in coeffs and diag at start - EXPERIMENTAL
  ! return to this point - don't need in all fragment cases, just those where we did an extra get_coeff in init
  if ((input%lin%diag_start .or. input%lin%fragment_calculation) .and. (input%inputPsiId .hasattr. 'FILE')) then !==INPUT_PSI_DISK_LINEAR) then
     ! Calculate the charge density.
     !!tmparr = sparsematrix_malloc(tmb%linmat%l,iaction=SPARSE_FULL,id='tmparr')
     !!call vcopy(tmb%linmat%l%nvctr, tmb%linmat%kernel_%matrix_compr(1), 1, tmparr(1), 1)
     !!call gather_matrix_from_taskgroups_inplace(iproc, nproc, tmb%linmat%l, tmb%linmat%kernel_)
     call sumrho_for_TMBs(iproc, nproc, KSwfn%Lzd%hgrids(1), KSwfn%Lzd%hgrids(2), KSwfn%Lzd%hgrids(3), &
          tmb%collcom_sr, tmb%linmat%l, tmb%linmat%kernel_, denspot%dpbox%ndimrhopot, &
          denspot%rhov, rho_negative)
     !!call vcopy(tmb%linmat%l%nvctr, tmparr(1), 1, tmb%linmat%kernel_%matrix_compr(1), 1)
     !!call f_free(tmparr)

     if (rho_negative) then
         call corrections_for_negative_charge(iproc, nproc, at, denspot)
         !!if (iproc==0) call yaml_warning('Charge density contains negative points, need to increase FOE cutoff')
         !!call increase_FOE_cutoff(iproc, nproc, tmb%lzd, at%astruct, input, KSwfn%orbs, tmb%orbs, tmb%foe_obj, init=.false.)
         !!call clean_rho(iproc, KSwfn%Lzd%Glr%d%n1i*KSwfn%Lzd%Glr%d%n2i*denspot%dpbox%n3d, denspot%rhov)
     end if
     ! Calculate the new potential.
     !if(iproc==0) write(*,'(1x,a)') '---------------------------------------------------------------- Updating potential.'
     !if (iproc==0) call yaml_map('update potential',.true.)
     if (iproc==0) call yaml_mapping_open('update pot',flow=.true.)
     call updatePotential(input%nspin,denspot,energs)!%eh,energs%exc,energs%evxc)
     if (iproc==0) call yaml_mapping_close()
  end if

  call timing(iproc,'linscalinit','OF')


  ! Add one iteration if no low accuracy is desired since we need then a first fake iteration, with istart=0
  istart = min(1,nit_lowaccuracy)
  infocode=0 !default value
  ! This is the main outer loop. Each iteration of this loop consists of a first loop in which the basis functions
  ! are optimized and a consecutive loop in which the density is mixed.
  if (iproc==0) then
      call yaml_comment('Self-Consistent Cycle',hfill='-')
      call yaml_sequence_open('Ground State Optimization')
  end if
  outerLoop: do itout=istart,nit_lowaccuracy+nit_highaccuracy

      call timing(iproc,'linscalinit','ON')
      if (input%lin%nlevel_accuracy==2) then
          ! Check whether the low accuracy part (i.e. with strong confining potential) has converged.
          call check_whether_lowaccuracy_converged(itout, nit_lowaccuracy, input%lin%lowaccuracy_conv_crit, &
               lowaccur_converged, pnrm_out)
          !!if (iproc==0) write(*,*) 'lowaccur_converged,associated(precond_workarrays)',lowaccur_converged,associated(precond_workarrays)
          !!if (lowaccur_converged) then
          !!    call deallocate_precond_arrays(tmb%orbs, tmb%lzd, precond_convol_workarrays, precond_workarrays)
          !!end if
          ! Set all remaining variables that we need for the optimizations of the basis functions and the mixing.
          call set_optimization_variables(input, at, tmb%orbs, tmb%lzd%nlr, tmb%orbs%onwhichatom, tmb%confdatarr, &
               convCritMix_init, lowaccur_converged, nit_scc, mix_hist, alpha_mix, locrad, target_function, nit_basis, &
               convcrit_dmin, nitdmin, conv_crit_TMB)
          if (itout==1) then
              call allocate_precond_arrays(tmb%orbs, tmb%lzd, tmb%confdatarr, precond_convol_workarrays, precond_workarrays)
              wt_philarge = work_transpose_null()
              wt_hphi = work_transpose_null()
              wt_phi = work_transpose_null()
              call allocate_work_transpose(nproc, tmb%ham_descr%collcom, wt_philarge)
              call allocate_work_transpose(nproc, tmb%ham_descr%collcom, wt_hphi)
              call allocate_work_transpose(nproc, tmb%collcom, wt_phi)
              hphi_pspandkin = f_malloc(tmb%ham_descr%npsidim_orbs,id='hphi_pspandkin')
          end if
          !!if (iproc==0) write(*,*) 'AFTER: lowaccur_converged,associated(precond_workarrays)',lowaccur_converged,associated(precond_workarrays)
          if (keep_value) then
              nit_scc = nit_scc_changed
          end if
      else if (input%lin%nlevel_accuracy==1 .and. itout==1) then
          call set_variables_for_hybrid(iproc, tmb%lzd%nlr, input, at, tmb%orbs, &
               lowaccur_converged, tmb%damping_factor_confinement, tmb%confdatarr, &
               target_function, nit_basis, nit_scc, mix_hist, locrad, alpha_mix, convCritMix_init, conv_crit_TMB)
               convcrit_dmin=input%lin%convCritDmin_highaccuracy
               nitdmin=input%lin%nItdmin_highaccuracy
          call allocate_precond_arrays(tmb%orbs, tmb%lzd, tmb%confdatarr, precond_convol_workarrays, precond_workarrays)
          wt_philarge = work_transpose_null()
          wt_hphi = work_transpose_null()
          wt_phi = work_transpose_null()
          call allocate_work_transpose(nproc, tmb%ham_descr%collcom, wt_philarge)
          call allocate_work_transpose(nproc, tmb%ham_descr%collcom, wt_hphi)
          call allocate_work_transpose(nproc, tmb%collcom, wt_phi)
          hphi_pspandkin = f_malloc(tmb%ham_descr%npsidim_orbs,id='hphi_pspandkin')
      end if
      call timing(iproc,'linscalinit','OF')

      ! Do one fake iteration if no low accuracy is desired.
      if(nit_lowaccuracy==0 .and. itout==0) then
          lowaccur_converged=.false.
          cur_it_highaccuracy=0
      end if

      if(lowaccur_converged) cur_it_highaccuracy=cur_it_highaccuracy+1

      if(cur_it_highaccuracy==1) then
          if (iproc==0) then
              call yaml_comment('Adjustments for high accuracy',hfill='=')
          end if
          ! nit_scc might have been overwritten, so recalculate it and set the ! flag to false
          if (input%lin%nlevel_accuracy==2) then
              ! Set all remaining variables that we need for the optimizations of the basis functions and the mixing.
              call set_optimization_variables(input, at, tmb%orbs, tmb%lzd%nlr, tmb%orbs%onwhichatom, tmb%confdatarr, &
                   convCritMix_init, lowaccur_converged, nit_scc, mix_hist, alpha_mix, locrad, target_function, nit_basis, &
                   convcrit_dmin, nitdmin, conv_crit_TMB)
              keep_value = .false.
          end if
          ! Adjust the confining potential if required.
          call adjust_locregs_and_confinement(iproc, nproc, KSwfn%Lzd%hgrids(1), KSwfn%Lzd%hgrids(2), KSwfn%Lzd%hgrids(3), &
               at, input, rxyz, KSwfn, tmb, denspot, nlpsp, ldiis, locreg_increased, lowaccur_converged, locrad)
          orthonormalization_on=.true.

          call deallocate_precond_arrays(tmb%orbs, tmb%lzd, precond_convol_workarrays, precond_workarrays)
          call deallocate_work_transpose(wt_philarge)
          call deallocate_work_transpose(wt_hphi)
          call deallocate_work_transpose(wt_phi)
          call f_free(hphi_pspandkin)

          call allocate_precond_arrays(tmb%orbs, tmb%lzd, tmb%confdatarr, precond_convol_workarrays, precond_workarrays)
          wt_philarge = work_transpose_null()
          wt_hphi = work_transpose_null()
          wt_phi = work_transpose_null()
          call allocate_work_transpose(nproc, tmb%ham_descr%collcom, wt_philarge)
          call allocate_work_transpose(nproc, tmb%ham_descr%collcom, wt_hphi)
          call allocate_work_transpose(nproc, tmb%collcom, wt_phi)
          hphi_pspandkin = f_malloc(tmb%ham_descr%npsidim_orbs,id='hphi_pspandkin')

          ! is this really necessary if the locrads haven't changed?  we should check this!
          ! for now for CDFT don't do the extra get_coeffs, as don't want to add extra CDFT loop here
          if (target_function==TARGET_FUNCTION_IS_HYBRID) then
              if (iproc==0) write(*,*) 'WARNING: COMMENTED THESE LINES'
          else
             ! Calculate a new kernel since the old compressed one has changed its shape due to the locrads
             ! being different for low and high accuracy.
             update_phi=.true.
             tmb%can_use_transposed=.false.   !check if this is set properly!
             ! NB nothing is written to screen for this get_coeff
             if (.not. input%lin%constrained_dft) then
                ! Check whether the overlap matrix must be calculated and inverted (otherwise it has already been done)
                !!calculate_overlap = ((update_phi .and. .not.input%correction_co_contra) .or. cur_it_highaccuracy==1)
                !!invert_overlap_matrix = ((input%method_updatekernel/=UPDATE_BY_FOE .and. &
                !!                         input%method_updatekernel/=UPDATE_BY_RENORMALIZATION) .or. &
                !!                         cur_it_highaccuracy==1)
                calculate_overlap = ((update_phi .and. .not.input%correction_co_contra) .or. cur_it_highaccuracy==1)
                invert_overlap_matrix = calculate_overlap
                !invert_overlap_matrix = (.not.(target_function==TARGET_FUNCTION_IS_HYBRID .and. &
                !                          (input%method_updatekernel==UPDATE_BY_FOE .or. &
                !                         input%method_updatekernel==UPDATE_BY_RENORMALIZATION)))
                !!call extract_taskgroup_inplace(tmb%linmat%l, tmb%linmat%kernel_)
                call get_coeff(iproc,nproc,input%lin%scf_mode,KSwfn%orbs,at,rxyz,denspot,GPU,&
                     infoCoeff,energs,nlpsp,input%SIC,tmb,pnrm,calculate_overlap,invert_overlap_matrix,.true.,update_phi,&
                     .true.,input%lin%extra_states,itout,0,0,norder_taylor,input%lin%max_inversion_error,&
                     input%calculate_KS_residue,input%calculate_gap,energs_work,.false.,input%lin%coeff_factor,&
                     input%tel, input%occopt, &
                     input%lin%pexsi_npoles, input%lin%pexsi_mumin,input%lin%pexsi_mumax,input%lin%pexsi_mu, &
                     input%lin%pexsi_temperature,input%lin%pexsi_tol_charge, &
                     convcrit_dmin,nitdmin,input%lin%curvefit_dmin,ldiis_coeff, &
                     hphi_pspandkin=hphi_pspandkin,eproj=eproj,ekin=ekin)
                !!call gather_matrix_from_taskgroups_inplace(iproc, nproc, tmb%linmat%l, tmb%linmat%kernel_)
             end if
          end if

          ! Some special treatement if we are in the high accuracy part
          call adjust_DIIS_for_high_accuracy(input, denspot, lowaccur_converged, &
               ldiis_coeff_hist, ldiis_coeff_changed)
      end if


      if (input%lin%scf_mode==LINEAR_DIRECT_MINIMIZATION) then
         !call initialize_DIIS_coeff(ldiis_coeff_hist, ldiis_coeff)
         call DIIS_free(ldiis_coeff)
         call DIIS_set(ldiis_coeff_hist,0.1_gp,tmb%orbs%norb*KSwfn%orbs%norbp,1,ldiis_coeff)

         ! need to reallocate DIIS matrices to adjust for changing history length
!!$         if (ldiis_coeff_changed) then
!!$            call deallocateDIIS(ldiis_coeff)
!!$            call allocate_DIIS_coeff(tmb, ldiis_coeff)
!!$            ldiis_coeff_changed = .false.
!!$         end if
      end if

      if(itout>1 .or. (nit_lowaccuracy==0 .and. itout==1)) then
          call deallocateDIIS(ldiis)
      end if
      if (lowaccur_converged) then
          call initializeDIIS(input%lin%DIIS_hist_highaccur, tmb%lzd, tmb%orbs, ldiis)
      else
          call initializeDIIS(input%lin%DIIS_hist_lowaccur, tmb%lzd, tmb%orbs, ldiis)
      end if
      if(itout==1) then
          ldiis%alphaSD=input%lin%alphaSD
          ldiis%alphaDIIS=input%lin%alphaDIIS
      end if

      ! Do nothing if no low accuracy is desired.
      if (nit_lowaccuracy==0 .and. itout==0) then
          !!if (associated(tmb%psit_c)) then
          !!    call f_free_ptr(tmb%psit_c)
          !!end if
          !!if (associated(tmb%psit_f)) then
          !!    call f_free_ptr(tmb%psit_f)
          !!end if
          tmb%can_use_transposed=.false.
          if (iproc==0) then
              call yaml_sequence(advance='no')
              call yaml_sequence_open('fake iteration',label=&
                                 'it_fake'//trim(adjustl(yaml_toa(0,fmt='(i3.3)'))))
              call yaml_sequence(label='final_fake'//trim(adjustl(yaml_toa(0,fmt='(i3.3)'))),advance='no')
              call yaml_mapping_open(flow=.true.)
              call yaml_map('fake iteration','bridge low accuracy')
              call yaml_mapping_close
              call yaml_sequence_close()
          end if
          cycle outerLoop
      end if

      ! The basis functions shall be optimized except if it seems to saturate
      update_phi=.true.
      if(fix_support_functions) then
          update_phi=.false.
          tmb%can_use_transposed=.false.   !check if this is set properly!
      end if

      ! Improve the trace minimizing orbitals.
       if(update_phi) then
           if (target_function==TARGET_FUNCTION_IS_HYBRID .and. reduce_conf) then
               if (input%lin%reduce_confinement_factor>0.d0) then
                   !if (iproc==0) write(*,'(1x,a,es8.1)') 'Multiply the confinement prefactor by',input%lin%reduce_confinement_factor
                   if (iproc==0) call yaml_map('multiplicator for the confinement',input%lin%reduce_confinement_factor)
                   tmb%confdatarr(:)%prefac=input%lin%reduce_confinement_factor*tmb%confdatarr(:)%prefac
               else
                   if (ratio_deltas<=1.d0 .and. ratio_deltas>0.d0) then
                       !if (iproc==0) write(*,'(1x,a,es8.1)') 'Multiply the confinement prefactor by',ratio_deltas
                       !if (iproc==0) call yaml_map('multiplicator for the confinement',ratio_deltas)
                       if (iproc==0) call yaml_map('multiplicator for the confinement',ratio_deltas**2)
                       tmb%confdatarr(:)%prefac=(ratio_deltas**2)*tmb%confdatarr(:)%prefac
                   else if (ratio_deltas>1.d0) then
                       !if (iproc==0) write(*,*) 'WARNING: ratio_deltas>1!. Using 0.5 instead'
                       !if (iproc==0) write(*,'(1x,a,es8.1)') 'Multiply the confinement prefactor by',0.5d0
                       if (iproc==0) call yaml_warning('ratio_deltas>1, using 1.0 instead')
                       if (iproc==0) call yaml_newline()
                       if (iproc==0) call yaml_map('multiplicator for the confinement',1.0d0)
                       tmb%confdatarr(:)%prefac=1.0d0*tmb%confdatarr(:)%prefac
                   else if (ratio_deltas<=0.d0) then
                       !if (iproc==0) write(*,*) 'WARNING: ratio_deltas<=0.d0!. Using 0.5 instead'
                       !if (iproc==0) write(*,'(1x,a,es8.1)') 'Multiply the confinement prefactor by',0.5d0
                       if (iproc==0) call yaml_warning('ratio_deltas<=0.d0, using 0.5 instead')
                       if (iproc==0) call yaml_newline()
                       if (iproc==0) call yaml_map('multiplicator for the confinement',0.5d0)
                       tmb%confdatarr(:)%prefac=0.5d0*tmb%confdatarr(:)%prefac
                   end if
               end if
               !if (iproc==0) write(*,'(a,es18.8)') 'tmb%confdatarr(1)%prefac',tmb%confdatarr(1)%prefac
               !if (iproc==0) write(*,*) "WARNING: DON'T LET THE PREFACTOR GO BELOW 1.D-5"
               !tmb%confdatarr(:)%prefac=max(tmb%confdatarr(:)%prefac,2.4d-5)
           end if

           !!if (pnrm_out<5.d-9) then
           !!    if (iproc==0) write(*,*) 'outswitch off ortho'
           !!    orthonormalization_on=.false.
           !!end if
           !!if (sum(tmb%confdatarr(:)%prefac)==0.d0) then
           !!    if (iproc==0) write(*,*) 'WARNING: modifi nit_basis'
           !!    nit_basis=100
           !!end if
           !if (iproc==0) write(*,*) 'upper bound for prefac: 1.d-5'
           !tmb%confdatarr(:)%prefac=max(tmb%confdatarr(:)%prefac,1.d-5)

           !if (itout<=20) then
           !    if (iproc==0) write(*,*) 'set ldiis%isx=0)'
           !    ldiis%isx=0
           !end if
           if (input%experimental_mode) then
               if (iproc==0) call yaml_warning('No orthogonalizing of the support functions')
               !if (iproc==0) write(*,*) 'WARNING: set orthonormalization_on to false'
               orthonormalization_on=.false.
           end if
           if (iproc==0) then
               call yaml_comment('support function optimization',hfill='=')
           end if
           if (iproc==0) then
               call yaml_sequence(advance='no')
               call yaml_sequence_open('support function optimization',label=&
                              'it_supfun'//trim(adjustl(yaml_toa(itout,fmt='(i3.3)'))))
           end if
           !!call extract_taskgroup_inplace(tmb%linmat%l, tmb%linmat%kernel_)
           if (input%lin%constrained_dft) then
              call getLocalizedBasis(iproc,nproc,at,KSwfn%orbs,rxyz,denspot,GPU,trace,trace_old,fnrm_tmb,&
                  info_basis_functions,nlpsp,input%lin%scf_mode,ldiis,input%SIC,tmb,energs,&
                  input%lin%iterative_orthogonalization,input%lin%norbsPerType,&
                  input%lin%nItPrecond,target_function,input%lin%correctionOrthoconstraint,&
                  nit_basis,&
                  ratio_deltas,orthonormalization_on,input%lin%extra_states,itout,conv_crit_TMB,input%experimental_mode,&
                  input%lin%early_stop, input%lin%gnrm_dynamic, input%lin%min_gnrm_for_dynamic, &
                  can_use_ham, norder_taylor, input%lin%max_inversion_error, input%kappa_conv,&
                  input%correction_co_contra, &
                  precond_convol_workarrays, precond_workarrays, &
                  wt_philarge, wt_hphi, wt_phi, fnrm_work, energs_work, input%lin%fragment_calculation, &
                  input%lin%reset_DIIS_history, &
                  cdft, input%frag, ref_frags, &
                  hphi_pspandkin=hphi_pspandkin,eproj=eproj,ekin=ekin)
           else
              call getLocalizedBasis(iproc,nproc,at,KSwfn%orbs,rxyz,denspot,GPU,trace,trace_old,fnrm_tmb,&
                  info_basis_functions,nlpsp,input%lin%scf_mode,ldiis,input%SIC,tmb,energs,&
                  input%lin%iterative_orthogonalization,input%lin%norbsPerType,&
                  input%lin%nItPrecond,target_function,input%lin%correctionOrthoconstraint,&
                  nit_basis,&
                  ratio_deltas,orthonormalization_on,input%lin%extra_states,itout,conv_crit_TMB,input%experimental_mode,&
                  input%lin%early_stop, input%lin%gnrm_dynamic, input%lin%min_gnrm_for_dynamic, &
                  can_use_ham, norder_taylor, input%lin%max_inversion_error, input%kappa_conv,&
                  input%correction_co_contra, precond_convol_workarrays, precond_workarrays, &
                  wt_philarge, wt_hphi, wt_phi, fnrm_work, energs_work, input%lin%fragment_calculation, &
                  input%lin%reset_DIIS_history, &
                  hphi_pspandkin=hphi_pspandkin,eproj=eproj,ekin=ekin)
              !if (iproc==0) call yaml_scalar('call boundary analysis')
              call get_boundary_weight(iproc, nproc, tmb%orbs, tmb%lzd, at, &
                   input%crmult, tmb%npsidim_orbs, tmb%psi, 1.d-2)
           end if
           !!call gather_matrix_from_taskgroups_inplace(iproc, nproc, tmb%linmat%l, tmb%linmat%kernel_)
           reduce_conf=.true.
           if (iproc==0) then
               call yaml_sequence_close()
           end if

    !       !update weight matrix following basis optimization (could add check to ensure this is really necessary)
    !       if (input%lin%constrained_dft) then
    !          if (trim(cdft%method)=='fragment_density') then ! fragment density approach
    !             if (input%lin%diag_start) stop 'fragment_density not allowed'
    !          else if (trim(cdft%method)=='lowdin') then ! direct weight matrix approach
    !             !should already have overlap matrix so no need to recalculate
    !             call calculate_weight_matrix_lowdin_wrapper(cdft,tmb,input,ref_frags,.false.,input%lin%order_taylor)
    !          else
    !             stop 'Error invalid method for calculating CDFT weight matrix'
    !          end if
    !       end if

           tmb%can_use_transposed=.false. !since basis functions have changed...

           if (input%lin%scf_mode==LINEAR_DIRECT_MINIMIZATION) ldiis_coeff%alpha_coeff=input%lin%alphaSD_coeff !reset to default value

           ! I think this is causing a memory leak somehow in certain cases (possibly only with fragment calculations?)
           if ((input%inputPsiId .hasattr. 'MEMORY') &!input%inputPsiId==101
                .and. info_basis_functions<=-2 .and. itout==1 .and. (.not.input%lin%fragment_calculation)) then
               ! There seem to be some convergence problems after a restart. Better to quit
               ! and start with a new AO input guess.
               if (iproc==0) write(*,'(1x,a)') 'There are convergence problems after the restart. &
                                                &Start over again with an AO input guess.'
               !!if (associated(tmb%psit_c)) then
               !!    call f_free_ptr(tmb%psit_c)
               !!end if
               !!if (associated(tmb%psit_f)) then
               !!    call f_free_ptr(tmb%psit_f)
               !!end if
               infocode=2
               exit outerLoop
           end if
       end if

    ! Check whether we can use the Hamiltonian matrix from the TMB optimization
    ! for the first step of the coefficient optimization
    !can_use_ham=.true.
    ! can_use_ham was set in getLocalizedBasis
    if(target_function==TARGET_FUNCTION_IS_TRACE) then
        do itype=1,at%astruct%ntypes
            if(input%lin%potentialPrefac_lowaccuracy(itype)/=0.d0) then
                can_use_ham=.false.
                exit
            end if
        end do
    else if(target_function==TARGET_FUNCTION_IS_ENERGY) then
        do itype=1,at%astruct%ntypes
            if(input%lin%potentialPrefac_highaccuracy(itype)/=0.d0) then
                can_use_ham=.false.
                exit
            end if
        end do
    !!else if(target_function==TARGET_FUNCTION_IS_HYBRID) then
    !!    do itype=1,at%astruct%ntypes
    !!        if(input%lin%potentialPrefac_lowaccuracy(itype)/=0.d0) then
    !!            can_use_ham=.false.
    !!            exit
    !!        end if
    !!    end do
    end if

    if (iproc==0) then
        call yaml_comment('kernel optimization',hfill='=')
        !call yaml_sequence(advance='no')
        !if (input%lin%constrained_dft) then
        !    call yaml_mapping_open('kernel optimization',label=&
        !         'it_kernel'//trim(adjustl(yaml_toa(itout,fmt='(i3.3)')))//&
        !         '_'//trim(adjustl(yaml_toa(cdft_it,fmt='(i3.3)'))))
        !else
        !    call yaml_mapping_open('kernel optimization',label=&
        !         'it_kernel'//trim(adjustl(yaml_toa(itout,fmt='(i3.3)'))))
        !end if
        call yaml_sequence(advance='no')
        if (input%lin%constrained_dft) then
            call yaml_sequence_open('kernel optimization',label=&
                 'it_kernel'//trim(adjustl(yaml_toa(itout,fmt='(i3.3)')))//&
                 '_'//trim(adjustl(yaml_toa(cdft_it,fmt='(i3.3)'))))
        else
            call yaml_sequence_open('kernel optimization',label=&
                 'it_kernel'//trim(adjustl(yaml_toa(itout,fmt='(i3.3)'))))
        end if
    end if
    ! @NEW: adjust the convergence criterion for the kernel optimization
    ! The better the support functions are converged, the better the kernel sould be converged
    ! make this optional, otherwise sometimes the threshold becomes too long and it takes a really long time to converge
    if (input%adjust_kernel_threshold) then
       convCritMix = convCritMix_init*fnrm_tmb
    else
       convCritMix = convCritMix_init
    end if

    call scf_kernel(nit_scc, .false., update_phi)


    ! Write the final results
    if (iproc==0) then
        if (input%lin%constrained_dft) then
            call yaml_sequence(label='final_kernel'//trim(adjustl(yaml_toa(itout,fmt='(i3.3)')))//&
                 '_'//trim(adjustl(yaml_toa(cdft_it,fmt='(i3.3)'))),advance='no')
        else
            call yaml_sequence(label='final_kernel'//trim(adjustl(yaml_toa(itout,fmt='(i3.3)'))),advance='no')
        end if
        call yaml_mapping_open(flow=.true.)
        call yaml_comment('iter:'//yaml_toa(it_scc,fmt='(i6)'),hfill='-')
        call printSummary()
        call yaml_mapping_close() !iteration
        call yaml_flush_document()
        !call bigdft_utils_flush(unit=6)
    end if

    ! Close sequence for the optimization steps
    if (iproc==0) then
        call yaml_sequence_close()
    end if

    if(tmb%can_use_transposed) then
        !!call f_free_ptr(tmb%psit_c)
        !!call f_free_ptr(tmb%psit_f)
        tmb%can_use_transposed=.false.
    end if

    call print_info(.false.)

    energyoldout=energy

    if (input%intermediate_forces) then
        call intermediate_forces()
    end if

    call check_for_exit()
    if(exit_outer_loop) exit outerLoop

    if(pnrm_out<input%lin%support_functions_converged.and.lowaccur_converged) then
        !if(iproc==0) write(*,*) 'fix the support functions from now on'
        if (iproc==0) call yaml_map('fix the support functions from now on',.true.)
        fix_support_functions=.true.
    end if

  end do outerLoop


  if (nit_lowaccuracy+nit_highaccuracy>0) then
      call deallocate_precond_arrays(tmb%orbs, tmb%lzd, precond_convol_workarrays, precond_workarrays)
      call deallocate_work_transpose(wt_philarge)
      call deallocate_work_transpose(wt_hphi)
      call deallocate_work_transpose(wt_phi)
      call f_free(hphi_pspandkin)
  end if



  if (input%wf_extent_analysis) then
      ioffset_isf = f_malloc((/3,tmb%orbs%norbp/),id='ioffset_isf')
      do iorb=1,tmb%orbs%norbp
          iiorb = tmb%orbs%isorb + iorb
          ilr = tmb%orbs%inwhichlocreg(iiorb)
          call geocode_buffers(tmb%lzd%Llr(ilr)%geocode, tmb%lzd%glr%geocode, nl1, nl2, nl3)
          ioffset_isf(1,iorb) = tmb%lzd%llr(ilr)%nsi1 - nl1 - 1
          ioffset_isf(2,iorb) = tmb%lzd%llr(ilr)%nsi2 - nl2 - 1
          ioffset_isf(3,iorb) = tmb%lzd%llr(ilr)%nsi3 - nl3 - 1
          !write(*,'(a,i8,2es16.8)') 'iorb, rxyzConf(3), locregcenter(3)', iorb, tmb%confdatarr(iorb)%rxyzConf(3), tmb%lzd%llr(ilr)%locregcenter(3)
      end do
      call analyze_wavefunctions('Support functions extent analysis', 'local', &
           tmb%lzd, tmb%orbs, tmb%npsidim_orbs, tmb%psi, ioffset_isf)
      call f_free(ioffset_isf)
  end if


  if (input%write_orbitals>0) then
      if (write_full_system) then
         call build_ks_orbitals(iproc, nproc, tmb, KSwfn, at, rxyz, denspot, GPU, &
                  energs, nlpsp, input, norder_taylor,&
                  energy, energyDiff, energyold, ref_frags, .false.)
      end if

      if (input%lin%fragment_calculation .and. write_fragments) then
         call build_ks_orbitals(iproc, nproc, tmb, KSwfn, at, rxyz, denspot, GPU, &
                  energs, nlpsp, input, norder_taylor,&
                  energy, energyDiff, energyold, ref_frags, .true.)
      end if

      !call write_orbital_density(iproc, .false., input%lin%plotBasisFunctions, 'KS', &
      !     KSwfn%orbs%npsidim_orbs, KSwfn%psi, KSwfn%orbs, KSwfn%lzd, at)

      !ioffset_isf = f_malloc((/3,orbs%norbp/),id='ioffset_isf')
      !do iorb=1,orbs%norbp
      !    !iiorb = tmb%orbs%isorb + iorb
      !    !ilr = tmb%orbs%inwhichlocreg(iiorb)
      !    !call geocode_buffers(tmb%lzd%Llr(ilr)%geocode, tmb%lzd%glr%geocode, nl1, nl2, nl3)
      !    ioffset_isf(1,iorb) = 0 !tmb%lzd%llr(ilr)%nsi1 - nl1 - 1
      !    ioffset_isf(2,iorb) = 0 !tmb%lzd%llr(ilr)%nsi2 - nl2 - 1
      !    ioffset_isf(3,iorb) = 0 !tmb%lzd%llr(ilr)%nsi3 - nl3 - 1
      !    !write(*,'(a,3es16.8)') 'iorb, rxyzConf(3), locregcenter(3)', iorb, tmb%confdatarr(iorb)%rxyzConf(3), tmb%lzd%llr(ilr)%locregcenter(3)
      !end do
      !call analyze_wavefunctions('global', tmb%lzd, orbs, KSwfn%orbs%npsidim_orbs, %psi, ioffset_isf)
      !call f_free(ioffset_isf)
  end if



  !TEMPORARY, to be cleaned/removed
  !!!missing occs but otherwise ok? (at least doesn't crash, add occs and recheck by comparing with lowdin/do linear to cubic
  !!!!!!!!!!!!!!!!!!!!!!!!!!!!!!!! here as I guess we're deallocating something we need later
  !call nullify_orbitals_data(fakeorbs)
  !call copy_orbitals_data(tmb%orbs, fakeorbs, subname)
  !call orbitals_communicators(iproc, nproc, tmb%lzd%glr, fakeorbs, comms)
  !
  !npsidim_global=max(tmb%orbs%norbp*(tmb%lzd%glr%wfd%nvctr_c+7*tmb%lzd%glr%wfd%nvctr_f), &
  !                   tmb%orbs%norb*comms%nvctr_par(iproc,0)*fakeorbs%nspinor)
  !gpsi_all=f_malloc_ptr(npsidim_global,id='gpsi_all')
  !call build_ks_orbitals_laura_tmp(iproc, nproc, tmb, KSwfn, at, rxyz, denspot, GPU, &
  !         energs, nlpsp, input, norder_taylor, &
  !         energy, energyDiff, energyold, npsidim_global, gpsi_all)
  !!!!!!!!!!!!!!!!!!!!!!!!!!!!!!!!

   update_kernel=.false.

!switch this off for now, needs cleaning and stabilizing
if (.false.) then
   ! not sure if we always want to do this when writing to disk? or all fragment calculations?
   if (mod(input%lin%plotBasisFunctions,10) /= WF_FORMAT_NONE .and. input%lin%fragment_calculation) then

  ovrlp_fullp = sparsematrix_malloc(tmb%linmat%l,iaction=DENSE_PARALLEL,id='ovrlp_fullp')
  max_deviation=0.d0
  mean_deviation=0.d0
  do ispin=1,tmb%linmat%s%nspin
      ishift=(ispin-1)*tmb%linmat%s%nvctrp_tg
      call uncompress_matrix_distributed2(iproc, tmb%linmat%s, DENSE_PARALLEL, &
           tmb%linmat%ovrlp_%matrix_compr(ishift+1:), ovrlp_fullp)
      call deviation_from_unity_parallel(iproc, nproc, bigdft_mpi%mpi_comm, &
           tmb%linmat%s%nfvctr, tmb%linmat%s%nfvctrp, &
           tmb%linmat%s%isfvctr, ovrlp_fullp, &
           tmb%linmat%s, max_deviation_p, mean_deviation_p)
      max_deviation = max_deviation + max_deviation_p/real(tmb%linmat%s%nspin,kind=8)
      mean_deviation = mean_deviation + mean_deviation_p/real(tmb%linmat%s%nspin,kind=8)
  end do
  call f_free(ovrlp_fullp)
  if (iproc==0) then
      call yaml_map('max dev from unity',max_deviation,fmt='(es9.2)')
      call yaml_map('mean dev from unity',mean_deviation,fmt='(es9.2)')
  end if

tmb%can_use_transposed=.false.
      !call orthonormalizeLocalized(iproc, nproc, norder_taylor, input%lin%max_inversion_error, tmb%npsidim_orbs, tmb%orbs, tmb%lzd, &
      !     tmb%linmat%s, tmb%linmat%l, tmb%collcom, tmb%orthpar, tmb%psi, tmb%psit_c, tmb%psit_f, tmb%can_use_transposed)
      call orthonormalizeLocalized(iproc, nproc, norder_taylor, input%lin%max_inversion_error, tmb%npsidim_orbs, &
           tmb%orbs, tmb%lzd, tmb%linmat%s, tmb%linmat%l, tmb%collcom, tmb%orthpar, tmb%psi, tmb%psit_c, tmb%psit_f, &
           tmb%can_use_transposed)

  call deallocate_matrices(tmb%linmat%ovrlp_)
  tmb%linmat%ovrlp_ = matrices_null()
  ! allocate_matrices takes much memory for large systems...
  call allocate_matrices(tmb%linmat%s, allocate_full=.false., matname='tmb%linmat%ovrlp_', mat=tmb%linmat%ovrlp_)
  call calculate_overlap_transposed(iproc, nproc, tmb%orbs, tmb%collcom, tmb%psit_c, tmb%psit_c, tmb%psit_f, tmb%psit_f, &
       tmb%linmat%s, tmb%linmat%ovrlp_)

  ovrlp_fullp = sparsematrix_malloc(tmb%linmat%l,iaction=DENSE_PARALLEL,id='ovrlp_fullp')
  max_deviation=0.d0
  mean_deviation=0.d0
  do ispin=1,tmb%linmat%s%nspin
      ishift=(ispin-1)*tmb%linmat%s%nvctrp_tg
      call uncompress_matrix_distributed2(iproc, tmb%linmat%s, DENSE_PARALLEL, &
           tmb%linmat%ovrlp_%matrix_compr(ishift+1:), ovrlp_fullp)
      call deviation_from_unity_parallel(iproc, nproc, bigdft_mpi%mpi_comm, &
           tmb%linmat%s%nfvctr, tmb%linmat%s%nfvctrp, &
           tmb%linmat%s%isfvctr, ovrlp_fullp, &
           tmb%linmat%s, max_deviation_p, mean_deviation_p)
      max_deviation = max_deviation + max_deviation_p/real(tmb%linmat%s%nspin,kind=8)
      mean_deviation = mean_deviation + mean_deviation_p/real(tmb%linmat%s%nspin,kind=8)
  end do
  call f_free(ovrlp_fullp)
  if (iproc==0) then
      call yaml_map('max dev from unity',max_deviation,fmt='(es9.2)')
      call yaml_map('mean dev from unity',mean_deviation,fmt='(es9.2)')
  end if

tmb%can_use_transposed=.false.
      !call orthonormalizeLocalized(iproc, nproc, norder_taylor, input%lin%max_inversion_error, tmb%npsidim_orbs, tmb%orbs, tmb%lzd, &
      !     tmb%linmat%s, tmb%linmat%l, tmb%collcom, tmb%orthpar, tmb%psi, tmb%psit_c, tmb%psit_f, tmb%can_use_transposed)
      call orthonormalizeLocalized(iproc, nproc, norder_taylor, input%lin%max_inversion_error, tmb%npsidim_orbs, &
           tmb%orbs, tmb%lzd, tmb%linmat%s, tmb%linmat%l, tmb%collcom, tmb%orthpar, tmb%psi, &
           tmb%psit_c, tmb%psit_f, tmb%can_use_transposed)

  call deallocate_matrices(tmb%linmat%ovrlp_)
  tmb%linmat%ovrlp_ = matrices_null()
  call allocate_matrices(tmb%linmat%s, allocate_full=.false., matname='tmb%linmat%ovrlp_', mat=tmb%linmat%ovrlp_)
  call calculate_overlap_transposed(iproc, nproc, tmb%orbs, tmb%collcom, tmb%psit_c, tmb%psit_c, tmb%psit_f, tmb%psit_f, &
       tmb%linmat%s, tmb%linmat%ovrlp_)

  ovrlp_fullp = sparsematrix_malloc(tmb%linmat%l,iaction=DENSE_PARALLEL,id='ovrlp_fullp')
  max_deviation=0.d0
  mean_deviation=0.d0
  do ispin=1,tmb%linmat%s%nspin
      ishift=(ispin-1)*tmb%linmat%s%nvctrp_tg
      call uncompress_matrix_distributed2(iproc, tmb%linmat%s, DENSE_PARALLEL, &
           tmb%linmat%ovrlp_%matrix_compr(ishift+1:), ovrlp_fullp)
      call deviation_from_unity_parallel(iproc, nproc, bigdft_mpi%mpi_comm, &
           tmb%linmat%s%nfvctr, tmb%linmat%s%nfvctrp, &
           tmb%linmat%s%isfvctr, ovrlp_fullp, &
           tmb%linmat%s, max_deviation_p, mean_deviation_p)
      max_deviation = max_deviation + max_deviation_p/real(tmb%linmat%s%nspin,kind=8)
      mean_deviation = mean_deviation + mean_deviation_p/real(tmb%linmat%s%nspin,kind=8)
  end do
  call f_free(ovrlp_fullp)
  if (iproc==0) then
      call yaml_map('max dev from unity',max_deviation,fmt='(es9.2)')
      call yaml_map('mean dev from unity',mean_deviation,fmt='(es9.2)')
  end if


      update_phi=.true.
      !update_kernel=.true.
      !not sure if this is overkill...
      call scf_kernel(nit_scc, .false., update_phi)
   end if
end if

  ! Diagonalize the matrix for the FOE/direct min case to get the coefficients. Only necessary if
  ! the Pulay forces are to be calculated, or if we are printing eigenvalues for restart
  if ((input%lin%scf_mode==LINEAR_FOE.or.input%lin%scf_mode==LINEAR_DIRECT_MINIMIZATION)&
       .and. (mod(input%lin%plotBasisFunctions,10) /= WF_FORMAT_NONE&
       .or. input%lin%diag_end .or. mod(input%lin%output_coeff_format,10) /= WF_FORMAT_NONE)) then

       !!if (input%lin%scf_mode==LINEAR_FOE) then
       !!    tmb%coeff=f_malloc_ptr((/tmb%orbs%norb,tmb%orbs%norb/),id='tmb%coeff')
       !!end if

       !!call extract_taskgroup_inplace(tmb%linmat%l, tmb%linmat%kernel_)
       call get_coeff(iproc,nproc,LINEAR_MIXDENS_SIMPLE,KSwfn%orbs,at,rxyz,denspot,GPU,&
           infoCoeff,energs,nlpsp,input%SIC,tmb,pnrm,update_phi,.true.,.true.,.false.,&
           .true.,input%lin%extra_states,itout,0,0,norder_taylor,input%lin%max_inversion_error,&
           input%calculate_KS_residue,input%calculate_gap,energs_work,update_kernel,input%lin%coeff_factor, &
           input%tel, input%occopt, &
           input%lin%pexsi_npoles,input%lin%pexsi_mumin,input%lin%pexsi_mumax,input%lin%pexsi_mu, &
           input%lin%pexsi_temperature,input%lin%pexsi_tol_charge)
       !!call gather_matrix_from_taskgroups_inplace(iproc, nproc, tmb%linmat%l, tmb%linmat%kernel_)

       !!if (input%lin%scf_mode==LINEAR_FOE) then
       !!    call f_free_ptr(tmb%coeff)
       !!end if

       if (bigdft_mpi%iproc ==0) then
          call write_eigenvalues_data(0.1d0,tmb%orbs,mom_vec_fake)
       end if
  end if

  !!if (input%kernel_analysis) then
  !!    call analyze_kernel(iproc, nproc, KSwfn, tmb)
  !!end if

  ! only print eigenvalues if they have meaning, i.e. diag or the case above
  if (input%lin%scf_mode==LINEAR_MIXPOT_SIMPLE.or.input%lin%scf_mode==LINEAR_MIXDENS_SIMPLE) then
     if (bigdft_mpi%iproc ==0) then
        call write_eigenvalues_data(0.1d0,tmb%orbs,mom_vec_fake)
     end if
  end if


  ! Calculate selected eigenvalues
  if (input%lin%calculate_FOE_eigenvalues(2)>input%lin%calculate_FOE_eigenvalues(1)) then
      if (iproc==0) then
          call yaml_mapping_open('Calculating eigenvalues using FOE')
          if (input%lin%calculate_FOE_eigenvalues(1)<1 .or. &
              input%lin%calculate_FOE_eigenvalues(1)>tmb%orbs%norb .or. &
              input%lin%calculate_FOE_eigenvalues(2)>tmb%orbs%norb .or. &
              input%lin%calculate_FOE_eigenvalues(2)<1) then
              if (iproc==0) then
                  call yaml_warning('The required eigenvalues are outside of the possible range, automatic ajustment')
              end if
          end if
      end if
      ieval_min = max(1,input%lin%calculate_FOE_eigenvalues(1))
      ieval_min = min(tmb%orbs%norb,ieval_min)
      ieval_max = min(tmb%orbs%norb,input%lin%calculate_FOE_eigenvalues(2))
      ieval_max = max(1,ieval_max)
      evals = f_malloc(ieval_min.to.ieval_max,id='evals')
      !!call get_selected_eigenvalues(iproc, nproc, bigdft_mpi%mpi_comm, .true., 2, &
      !!     ieval_min, ieval_max, &
      !!     tmb%linmat%s, tmb%linmat%m, tmb%linmat%l, &
      !!     tmb%linmat%ham_, tmb%linmat%ovrlp_, tmb%linmat%ovrlppowers_(2), evals)
      call get_selected_eigenvalues_from_FOE(iproc, nproc, bigdft_mpi%mpi_comm, &
           ieval_min, ieval_max, tmb%linmat%s, tmb%linmat%m, tmb%linmat%l, &
           tmb%linmat%ovrlp_, tmb%linmat%ham_, tmb%linmat%ovrlppowers_(2), evals, &
           fscale=input%lin%precision_FOE_eigenvalues, calculate_minusonehalf=.true., foe_verbosity=2)

      if (iproc==0) then
          call yaml_sequence_open('values')
          do ieval=ieval_min,ieval_max
              call yaml_sequence(advance='no')
              call yaml_mapping_open(flow=.true.)
              call yaml_map('ID',ieval,fmt='(i6.6)')
              call yaml_map('eval',evals(ieval),fmt='(es12.5)')
              call yaml_mapping_close()
          end do
          call yaml_sequence_close()
          !!call write_eigenvalues_data(0.1d0,tmb%orbs,mom_vec_fake)
          call yaml_mapping_close()
      end if
      call f_free(evals)
  end if


  ! only do if explicitly activated, but still check for fragment calculation
  if (input%coeff_weight_analysis .and. input%lin%fragment_calculation .and. input%frag%nfrag>1) then
     ! unless we already did a diagonalization, the coeffs will probably be nonsensical in this case, so print a warning
     ! maybe just don't do it in this case?  or do for the whole kernel and not just coeffs?
     if (input%lin%kernel_restart_mode==LIN_RESTART_KERNEL .or.  input%lin%kernel_restart_mode==LIN_RESTART_DIAG_KERNEL) then
        if (iproc==0) call yaml_warning('Output of coeff weight analysis might be nonsensical when restarting from kernel')
     end if
     call coeff_weight_analysis(iproc, nproc, input, KSwfn%orbs, tmb, ref_frags)
  end if


  if (input%lin%constrained_dft) then
     call cdft_data_free(cdft)
     call f_free(coeff_tmp)
  end if


  ! print the final summary
  call print_info(.true.)



  if (iproc==0) call yaml_sequence_close()

  if (input%foe_gap) then
      call calculate_gap_FOE(iproc, nproc, input, KSwfn%orbs, tmb)
  end if




  if (input%loewdin_charge_analysis) then
    !!!  if (iproc==0) then
    !!!      call yaml_mapping_open('Charge analysis, projector approach')
    !!!  end if
    !!!
    !!!
    !!!
    !!!  ! @ NEW ##################################################################################################
    !!!  ! Calculate the matrices <phi|r**x|phi>
    !!!  do i=1,24
    !!!      rpower_matrix(i) = matrices_null()
    !!!      rpower_matrix(i)%matrix_compr = sparsematrix_malloc_ptr(tmb%linmat%s, SPARSE_FULL, id='rpower_matrix(i)%matrix_compr')
    !!!  end do
    !!!  call calculate_rpowerx_matrices(iproc, nproc, tmb%npsidim_orbs, tmb%collcom_sr%ndimpsi_c, tmb%lzd, &
    !!!       tmb%orbs, tmb%collcom, tmb%psi, tmb%linmat%s, rpower_matrix)
    !!!  ! @ END NEW ##############################################################################################
    !!!  call projector_for_charge_analysis(tmb%linmat%smmd, tmb%linmat%s, tmb%linmat%m, tmb%linmat%l, &
    !!!       tmb%linmat%ovrlp_, tmb%linmat%ham_, tmb%linmat%kernel_, &
    !!!       rxyz, calculate_centers=.false., write_output=.false., ortho='yes', mode='simple', &
    !!!       rpower_matrix=rpower_matrix, orbs=tmb%orbs)
    !!!  do i=1,24
    !!!      call deallocate_matrices(rpower_matrix(i))
    !!!  end do
    !!!  !call f_free(multipoles)
    !!!  !call f_free(multipoles_out)

    !!!  !call f_free_ptr(com)
    !!!  if (iproc==0) then
    !!!      call yaml_mapping_close()
    !!!  end if

      !call loewdin_charge_analysis(iproc, tmb, at, denspot, calculate_overlap_matrix=.true., &
      !     calculate_ovrlp_half=.true., meth_overlap=0)
      !theta = f_malloc((/at%astruct%nat,tmb%orbs%norbp/),id='theta')
      !!! This check is here to prevent inconsictencies between orbs distribution and matrix distribution, to be fixed
      !!if (tmb%orbs%norbp/=tmb%linmat%s%nfvctrp) then
      !!    call f_err_throw('tmb%orbs%norbp/=tmb%linmat%s%nfvctrp',err_name='BIGDFT_RUNTIME_ERROR')
      !!end if
      !call calculate_theta(at%astruct%nat, rxyz, size(tmb%psi), tmb%psi, tmb%collcom_sr%ndimpsi_c, &
      !     tmb%orbs, tmb%lzd, theta)
      !write(*,*) 'theta',theta
      if (iproc==0) then
          call yaml_mapping_open('Charge analysis, Loewdin approach')
      end if
      call loewdin_charge_analysis(iproc, tmb, at, denspot, calculate_overlap_matrix=.true., &
           calculate_ovrlp_half=.true., meth_overlap=norder_taylor, blocksize=tmb%orthpar%blocksize_pdsyev)!, &
           !ntheta=tmb%orbs%norbp, istheta=tmb%orbs%isorb, theta=theta)
      if (iproc==0) then
          call yaml_mapping_close()
      end if
      !!call support_function_multipoles(iproc, tmb, at, denspot)

      ! THIS IS COMMENTED FOR THE MOMENT #############################################################3

  end if

  if (input%support_function_multipoles) then
      call support_function_gross_multipoles(iproc, nproc, tmb, at, at%astruct%shift, denspot)
  end if

  if (input%lin%charge_multipoles>0) then
    !!$$ UNCOMMENT FOR TEST  !!write(200+iproc,*) tmb%linmat%ovrlp_%matrix_compr
    !!$$ UNCOMMENT FOR TEST  !!write(210+iproc,*) tmb%linmat%kernel_%matrix_compr

    !!$$ UNCOMMENT FOR TEST  ! TEST ################################################
    !!$$ UNCOMMENT FOR TEST  call sumrho_for_TMBs(iproc, nproc, KSwfn%Lzd%hgrids(1), KSwfn%Lzd%hgrids(2), KSwfn%Lzd%hgrids(3), &
    !!$$ UNCOMMENT FOR TEST       tmb%collcom_sr, tmb%linmat%l, tmb%linmat%kernel_, &
    !!$$ UNCOMMENT FOR TEST       denspot%dpbox%ndimrhopot, &
    !!$$ UNCOMMENT FOR TEST       denspot%rhov, rho_negative)
    !!$$ UNCOMMENT FOR TEST  if (rho_negative) then
    !!$$ UNCOMMENT FOR TEST      call corrections_for_negative_charge(iproc, nproc, at, denspot)
    !!$$ UNCOMMENT FOR TEST  end if
    !!$$ UNCOMMENT FOR TEST  is3 = denspot%dpbox%nscatterarr(denspot%dpbox%mpi_env%iproc,3)+1
    !!$$ UNCOMMENT FOR TEST  ie3 = denspot%dpbox%nscatterarr(denspot%dpbox%mpi_env%iproc,3)+denspot%dpbox%nscatterarr(denspot%dpbox%mpi_env%iproc,2)
    !!$$ UNCOMMENT FOR TEST  is2 = 1
    !!$$ UNCOMMENT FOR TEST  ie2 = denspot%dpbox%ndims(2)
    !!$$ UNCOMMENT FOR TEST  is1 = 1
    !!$$ UNCOMMENT FOR TEST  ie1 = denspot%dpbox%ndims(1)
    !!$$ UNCOMMENT FOR TEST  ii = 0
    !!$$ UNCOMMENT FOR TEST  do i3=is3,ie3
    !!$$ UNCOMMENT FOR TEST      do i2=is2,ie2
    !!$$ UNCOMMENT FOR TEST          do i1=is1,ie1
    !!$$ UNCOMMENT FOR TEST              ii = ii + 1
    !!$$ UNCOMMENT FOR TEST              write(190+iproc,'(3(a,i6),a,es18.8)') 'i1= ',i1,' i2= ',i2,' i3= ',i3,' val= ',denspot%rhov(ii)
    !!$$ UNCOMMENT FOR TEST          end do
    !!$$ UNCOMMENT FOR TEST      end do
    !!$$ UNCOMMENT FOR TEST  end do

    !!$$ UNCOMMENT FOR TEST  !write(*,*) 'BEFORE: sum(rhov)',sum(denspot%rhov)
    !!$$ UNCOMMENT FOR TEST  !write(*,*) 'BEFORE: sum(V_ext)',sum(denspot%V_ext)
    !!$$ UNCOMMENT FOR TEST  call H_potential('D',denspot%pkernel,denspot%rhov,denspot%V_ext,ehart_ps,0.0_dp,.true.,&
    !!$$ UNCOMMENT FOR TEST       quiet=denspot%PSquiet)!,rho_ion=denspot%rho_ion)
    !!$$ UNCOMMENT FOR TEST  !write(*,*) 'AFTER: sum(rhov)',sum(denspot%rhov)
    !!$$ UNCOMMENT FOR TEST  is3 = denspot%dpbox%nscatterarr(denspot%dpbox%mpi_env%iproc,3)+1
    !!$$ UNCOMMENT FOR TEST  ie3 = denspot%dpbox%nscatterarr(denspot%dpbox%mpi_env%iproc,3)+denspot%dpbox%nscatterarr(denspot%dpbox%mpi_env%iproc,2)
    !!$$ UNCOMMENT FOR TEST  is2 = 1
    !!$$ UNCOMMENT FOR TEST  ie2 = denspot%dpbox%ndims(2)
    !!$$ UNCOMMENT FOR TEST  is1 = 1
    !!$$ UNCOMMENT FOR TEST  ie1 = denspot%dpbox%ndims(1)
    !!$$ UNCOMMENT FOR TEST  ii = 0
    !!$$ UNCOMMENT FOR TEST  do i3=is3,ie3
    !!$$ UNCOMMENT FOR TEST      do i2=is2,ie2
    !!$$ UNCOMMENT FOR TEST          do i1=is1,ie1
    !!$$ UNCOMMENT FOR TEST              ii = ii + 1
    !!$$ UNCOMMENT FOR TEST              write(200+iproc,'(3(a,i6),a,es18.8)') 'i1= ',i1,' i2= ',i2,' i3= ',i3,' val= ',denspot%rhov(ii)
    !!$$ UNCOMMENT FOR TEST          end do
    !!$$ UNCOMMENT FOR TEST      end do
    !!$$ UNCOMMENT FOR TEST  end do
      if (input%lin%charge_multipoles/=0) then
          select case (input%lin%charge_multipoles)
          case (1,11)
              method='loewdin'
          case (2,3,12,13)
              method='projector'
          case default
              call f_err_throw('wrong value of charge_multipoles')
          end select
          select case (input%lin%charge_multipoles)
          case (1,2,3)
              do_ortho='yes'
          case (11,12,13)
              do_ortho='no'
          case default
              call f_err_throw('wrong value of charge_multipoles')
          end select
          select case (input%lin%charge_multipoles)
          case (1,11)
              projectormode='none'
          case (2,12)
              projectormode='simple'
          case (3,13)
              projectormode='full'
          case default
              call f_err_throw('wrong value of charge_multipoles')
          end select
      end if
          ! Recalculate the charge density...
          call sumrho_for_TMBs(iproc, nproc, KSwfn%Lzd%hgrids(1), KSwfn%Lzd%hgrids(2), KSwfn%Lzd%hgrids(3), &
               tmb%collcom_sr, tmb%linmat%l, tmb%linmat%kernel_, denspot%dpbox%ndimrhopot, &
               denspot%rhov, rho_negative)
          if (rho_negative) then
              call corrections_for_negative_charge(iproc, nproc, at, denspot)
          end if
          !!call multipole_analysis_driver(iproc, nproc, lmax, input%ixc, tmb%linmat%smmd, &
          !!     tmb%linmat%s, tmb%linmat%m, tmb%linmat%l, &
          !!     tmb%linmat%ovrlp_, tmb%linmat%ham_, tmb%linmat%kernel_, &
          !!     rxyz, method, do_ortho, projectormode, &
          !!     calculate_multipole_matrices=.true., do_check=.true., &
          !!     nphi=tmb%npsidim_orbs, lphi=tmb%psi, nphir=max(tmb%collcom_sr%ndimpsi_c,1), &
          !!     hgrids=tmb%lzd%hgrids, orbs=tmb%orbs, collcom=tmb%collcom, collcom_sr=tmb%collcom_sr, &
          !!     lzd=tmb%lzd, at=at, denspot=denspot, orthpar=tmb%orthpar, shift=shift)
          call multipole_analysis_driver_new(iproc, nproc, bigdft_mpi%mpi_comm, lmax, input%ixc, tmb%linmat%smmd, &
               tmb%linmat%s, tmb%linmat%m, tmb%linmat%l, &
               tmb%linmat%ovrlp_, tmb%linmat%ham_, tmb%linmat%kernel_, &
               rxyz, method, do_ortho, projectormode, &
               calculate_multipole_matrices=.true., do_check=.true., &
               write_multipole_matrices_mode=input%lin%output_mat_format, &
               nphi=tmb%npsidim_orbs, lphi=tmb%psi, nphir=max(tmb%collcom_sr%ndimpsi_c,1), &
               hgrids=tmb%lzd%hgrids, orbs=tmb%orbs, collcom=tmb%collcom, collcom_sr=tmb%collcom_sr, &
<<<<<<< HEAD
               lzd=tmb%lzd, at=at, denspot=denspot, orthpar=tmb%orthpar, shift=shift, &
=======
               lzd=tmb%lzd, at=at, denspot=denspot, orthpar=tmb%orthpar, shift=at%astruct%shift, &
>>>>>>> 8432c056
               ice_obj=tmb%ice_obj, filename=trim(input%dir_output))
  end if


  ! Deallocate everything that is not needed any more.
  if (input%lin%scf_mode==LINEAR_DIRECT_MINIMIZATION) call DIIS_free(ldiis_coeff)!call deallocateDIIS(ldiis_coeff)
  call deallocateDIIS(ldiis)
  !!call wait_p2p_communication(iproc, nproc, tmb%comgp)
  call synchronize_onesided_communication(iproc, nproc, tmb%comgp)
  call deallocate_p2pComms_buffer(tmb%comgp)


!!  if (input%lin%pulay_correction .and. .not.input%lin%new_pulay_correction) then
!!      !if (iproc==0) write(*,'(1x,a)') 'WARNING: commented correction_locrad!'
!!      if (iproc==0) call yaml_warning('commented correction_locrad')
!!      !!! Testing energy corrections due to locrad
!!      !!call correction_locrad(iproc, nproc, tmblarge, KSwfn%orbs,tmb%coeff) 
!!      ! Calculate Pulay correction to the forces
!!      !!if (input%lin%scf_mode==LINEAR_FOE) then
!!      !!    tmb%coeff=f_malloc_ptr((/tmb%orbs%norb,tmb%orbs%norb/),id='tmb%coeff')
!!      !!end if
!!      call pulay_correction(iproc, nproc, KSwfn%orbs, at, rxyz, nlpsp, input%SIC, denspot, GPU, tmb, fpulay)
!!      !!if (input%lin%scf_mode==LINEAR_FOE) then
!!      !!    call f_free_ptr(tmb%coeff)
!!      !!end if
!!  else if (.not.input%lin%new_pulay_correction) then
      call f_zero(fpulay)
!!  end if

  if(tmb%ham_descr%can_use_transposed) then
      call f_free_ptr(tmb%ham_descr%psit_c)
      call f_free_ptr(tmb%ham_descr%psit_f)
      tmb%ham_descr%can_use_transposed=.false.
  end if
  ! here or cluster, not sure which is best
  deallocate(tmb%confdatarr, stat=istat)

  ! Write the simulation grid of the support functions, if desired
  if (input%lin%plot_locreg_grids) then
      do iorb=1,tmb%orbs%norbp
          iiorb = tmb%orbs%isorb + iorb
          ilr = tmb%orbs%inwhichlocreg(iiorb)
          call plot_locreg_grids(iproc, KSwfn%orbs%nspinor, input%nspin, iiorb, &
               tmb%lzd%llr(ilr), tmb%lzd%glr, at, rxyz, &
               tmb%Lzd%hgrids(1),tmb%Lzd%hgrids(2),tmb%Lzd%hgrids(3))
      end do
  end if



  !Write the linear wavefunctions to file if asked
  if (mod(input%lin%plotBasisFunctions,10) /= WF_FORMAT_NONE) then
     nelec=0
     do iat=1,at%astruct%nat
        ityp=at%astruct%iatype(iat)
        nelec=nelec+at%nelpsp(ityp)
     enddo
     if (write_full_system) then
        call writemywaves_linear(iproc,trim(input%dir_output) // 'minBasis',mod(input%lin%plotBasisFunctions,10),&
             max(tmb%npsidim_orbs,tmb%npsidim_comp),tmb%Lzd,tmb%orbs,nelec,at,rxyz,tmb%psi,tmb%linmat%l%nfvctr,tmb%coeff)

        if (iproc==0) then
            ! Write also the global grid... maybe a misuse of writeonewave_linear
            iunit = 99
            call f_open_file(iunit, file=trim(input%dir_output)//'KSgrid.dat', binary=.false.)

            psi_KS_fake = f_malloc0(tmb%lzd%glr%wfd%nvctr_c+7*tmb%lzd%glr%wfd%nvctr_f)
            call writeonewave_linear(iunit, .true., 0, &
                 tmb%lzd%glr%d%n1, tmb%lzd%glr%d%n2, tmb%lzd%glr%d%n3, &
                 tmb%lzd%glr%ns1, tmb%lzd%glr%ns2, tmb%lzd%glr%ns3, &
                 tmb%lzd%hgrids(1), tmb%lzd%hgrids(2), tmb%lzd%hgrids(3), &
                 tmb%lzd%glr%locregCenter, tmb%lzd%glr%locrad, 4, 0.0d0, &  !put here the real potentialPrefac and Order
                 at%astruct%nat, rxyz, tmb%lzd%glr%wfd%nseg_c, tmb%lzd%glr%wfd%nvctr_c, &
                 tmb%lzd%glr%wfd%keygloc, tmb%lzd%glr%wfd%keyglob, &
                 tmb%lzd%glr%wfd%keyvloc, tmb%lzd%glr%wfd%keyvglob, &
                 tmb%lzd%glr%wfd%nseg_f, tmb%lzd%glr%wfd%nvctr_f, &
                 tmb%lzd%glr%wfd%keygloc(1:,tmb%lzd%glr%wfd%nseg_c+1:), &
                 tmb%lzd%glr%wfd%keyglob(1:,tmb%lzd%glr%wfd%nseg_c+1:), &
                 tmb%lzd%glr%wfd%keyvloc(tmb%lzd%glr%wfd%nseg_c+1:), &
                 tmb%lzd%glr%wfd%keyvglob(tmb%lzd%glr%wfd%nseg_c+1:), &
                 psi_KS_fake, psi_KS_fake(tmb%lzd%glr%wfd%nvctr_c), 0.d0, 0)
            call f_free(psi_KS_fake)
            call f_close(iunit)
        end if


        !!call write_linear_matrices(iproc,nproc,input%imethod_overlap,trim(input%dir_output),&
        !!     mod(input%lin%plotBasisFunctions,10),tmb,at,rxyz,input%lin%calculate_onsite_overlap)
        !!call write_linear_coefficients(0, trim(input%dir_output)//'KS_coeffs.bin', at, rxyz, &
        !!     tmb%linmat%l%nfvctr, tmb%orbs%norb, tmb%linmat%l%nspin, tmb%coeff, tmb%orbs%eval)
        if (input%lin%plotBasisFunctions>20) then
            call write_orbital_density(iproc, .true., mod(input%lin%plotBasisFunctions,10), &
                 trim(input%dir_output)//'SupFun', &
                 tmb%npsidim_orbs, tmb%psi, tmb%orbs, KSwfn%lzd, at, rxyz, .false., lzd_l=tmb%lzd)
        else if (input%lin%plotBasisFunctions>10) then
            call write_orbital_density(iproc, .true., mod(input%lin%plotBasisFunctions,10), &
                 trim(input%dir_output)//'SupFunDens', &
                 tmb%npsidim_orbs, tmb%psi, tmb%orbs, KSwfn%lzd, at, rxyz, .true., lzd_l=tmb%lzd)

        end if
     end if
     !write as fragments - for now don't write matrices, think later if this is useful/worth the effort
     !(now kernel is done internally in writemywaves)
     if (write_fragments .and. input%lin%fragment_calculation) then
        call writemywaves_linear_fragments(iproc,'minBasis',mod(input%lin%plotBasisFunctions,10),&
             max(tmb%npsidim_orbs,tmb%npsidim_comp),tmb%Lzd,tmb%orbs,nelec,at,rxyz,tmb%psi,tmb%coeff, &
             trim(input%dir_output),input%frag,ref_frags,tmb%linmat,norder_taylor,input%lin%max_inversion_error,&
             tmb%orthpar,input%lin%frag_num_neighbours,input%lin%frag_neighbour_cutoff)

!      call orthonormalizeLocalized(iproc, nproc, norder_taylor, input%lin%max_inversion_error, tmb%npsidim_orbs, tmb%orbs, tmb%lzd, &
!           tmb%linmat%s, tmb%linmat%l, tmb%collcom, tmb%orthpar, tmb%psi, tmb%psit_c, tmb%psit_f, tmb%can_use_transposed)
     end if
  end if
  ! Write the sparse matrices
  if (mod(input%lin%output_mat_format,10) /= MATRIX_FORMAT_NONE) then
      call timing(iproc,'write_matrices','ON')
      call write_linear_matrices(iproc,nproc,bigdft_mpi%mpi_comm,input%imethod_overlap,trim(input%dir_output),&
           input%lin%output_mat_format,tmb,at,rxyz,norder_taylor, &
           input%lin%calculate_onsite_overlap, write_SminusonehalfH=.false.)

      !temporary at the moment - to eventually be moved to more appropriate location
      !tmb%linmat%ovrlp_%matrix = sparsematrix_malloc_ptr(tmb%linmat%s, iaction=DENSE_FULL, id='tmb%linmat%ovrlp_%matrix')
      !call tmb_overlap_onsite(iproc, nproc, input%imethod_overlap, at, tmb, rxyz)
      !call tmb_overlap_onsite_rotate(iproc, nproc, input, at, tmb, rxyz, ref_frags)
      !call f_free_ptr(tmb%linmat%ovrlp_%matrix)
      call timing(iproc,'write_matrices','OF')
  end if

  ! Write the KS coefficients
  if (mod(input%lin%output_coeff_format,10) /= WF_FORMAT_NONE) then
      !call write_linear_coefficients(0, trim(input%dir_output)//'KS_coeffs.bin', at, rxyz, &
      !     tmb%linmat%l%nfvctr, tmb%orbs%norb, tmb%linmat%l%nspin, tmb%coeff, tmb%orbs%eval)
      call write_linear_coefficients(bigdft_mpi%iproc, 0, trim(input%dir_output)//'KS_coeffs.bin', 2, at%astruct%nat, &
           at%astruct%rxyz, at%astruct%iatype, at%astruct%ntypes, at%nzatom, at%nelpsp, at%astruct%atomnames, &
           tmb%linmat%l%nfvctr, tmb%orbs%norb, tmb%linmat%l%nspin, tmb%coeff, tmb%orbs%eval)
  end if


       ! debug
       !tmb%linmat%kernel_%matrix = sparsematrix_malloc_ptr(tmb%linmat%l, DENSE_FULL, id='tmb%linmat%kernel__%matrix')
       !!call uncompress_matrix(bigdft_mpi%iproc,tmb%linmat%kernel_)
       !call uncompress_matrix2(iproc, nproc, tmb%linmat%l, tmb%linmat%kernel_%matrix_compr, tmb%linmat%kernel_%matrix)
       !if (iproc==0) then
       !   do iorb=1,tmb%orbs%norb
       !      do jorb=1,tmb%orbs%norb
       !         write(33,*) iorb,jorb,tmb%coeff(iorb,jorb),tmb%linmat%kernel_%matrix(iorb,jorb,1)
       !      end do
       !   end do
       !   write(33,*) ''
       !end if
       !call f_free_ptr(tmb%linmat%kernel_%matrix)
       !! end debug

  ! TEMPORARY DEBUG - plot in global box - CHECK WITH REFORMAT ETC IN LRs
  !nullify(gpsi_virt)
  !if (.false.) then
  !   gpsi_all=f_malloc_ptr(tmb%orbs%norbp*(tmb%Lzd%glr%wfd%nvctr_c+7*tmb%Lzd%glr%wfd%nvctr_f),id='gpsi_all')
  !   call to_zero(tmb%orbs%norbp*(tmb%Lzd%glr%wfd%nvctr_c+7*tmb%Lzd%glr%wfd%nvctr_f),gpsi_all)
  !   psit_large_c=f_malloc(tmb%ham_descr%collcom%ndimind_c,id='psit_large_c')
  !   psit_large_f=f_malloc(7*tmb%ham_descr%collcom%ndimind_f,id='psit_large_f')
  !   kpsit_c=f_malloc(tmb%ham_descr%collcom%ndimind_c,id='psit_large_c')
  !   kpsit_f=f_malloc(7*tmb%ham_descr%collcom%ndimind_f,id='psit_large_f')
  !   kpsi=f_malloc(tmb%ham_descr%npsidim_orbs,id='kpsi')
  !   kpsi_small=f_malloc(tmb%npsidim_orbs,id='kpsi_small')
  !   !NB might need kernel without occs to avoid including occs twice, unless tmb%occs are all 1...
  !   call small_to_large_locreg(iproc, tmb%npsidim_orbs, tmb%ham_descr%npsidim_orbs, tmb%lzd, tmb%ham_descr%lzd, &
  !        tmb%orbs, tmb%psi, tmb%ham_descr%psi)
  !   call transpose_localized(iproc, nproc, tmb%ham_descr%npsidim_orbs, tmb%orbs, tmb%ham_descr%collcom, &
  !        tmb%ham_descr%psi, psit_large_c, psit_large_f, tmb%ham_descr%lzd)
  !   call build_linear_combination_transposed(tmb%ham_descr%collcom, &
  !        tmb%linmat%l, tmb%linmat%kernel_, psit_large_c, psit_large_f, .true., kpsit_c, kpsit_f, iproc)
  !   call untranspose_localized(iproc, nproc, tmb%ham_descr%npsidim_orbs, tmb%orbs, tmb%ham_descr%collcom, &
  !        kpsit_c, kpsit_f, kpsi, tmb%ham_descr%lzd)
  !   call large_to_small_locreg(iproc, tmb%npsidim_orbs, tmb%ham_descr%npsidim_orbs, tmb%lzd, tmb%ham_descr%lzd, &
  !        tmb%orbs, kpsi, kpsi_small)
  !   call f_free(psit_large_c)
  !   call f_free(psit_large_f)
  !   call f_free(kpsit_c)
  !   call f_free(kpsit_f)
  !   call f_free(kpsi)
  !end if

  !ind=1
  !!indg=1
  !gpsi=f_malloc((tmb%Lzd%glr%wfd%nvctr_c+7*tmb%Lzd%glr%wfd%nvctr_f),id='gpsi')
  !do iorbp=1,tmb%orbs%norbp
  !   iiorb=iorbp+tmb%orbs%isorb
  !   ilr = tmb%orbs%inwhichlocreg(iiorb)
  !
  !   call to_zero(tmb%Lzd%glr%wfd%nvctr_c+7*tmb%Lzd%glr%wfd%nvctr_f,gpsi)
  !   !call to_zero(tmb%Lzd%glr%wfd%nvctr_c+7*tmb%Lzd%glr%wfd%nvctr_f,gpsi_all(indg))
  !
  !!call vcopy(tmb%Lzd%glr%wfd%nvctr_c+7*tmb%Lzd%glr%wfd%nvctr_f,gpsi(1),1,gpsi_all(indg),1)
  !
  !   !call Lpsi_to_global2(iproc, tmb%Lzd%Llr(ilr)%wfd%nvctr_c+7*tmb%Lzd%Llr(ilr)%wfd%nvctr_f, &
  !   !     tmb%Lzd%glr%wfd%nvctr_c+7*tmb%Lzd%glr%wfd%nvctr_f, &
  !   !     1, 1, 1, tmb%Lzd%glr, tmb%Lzd%Llr(ilr), kpsi_small(ind), gpsi_all(indg))
  !
  !   call Lpsi_to_global2(iproc, tmb%Lzd%Llr(ilr)%wfd%nvctr_c+7*tmb%Lzd%Llr(ilr)%wfd%nvctr_f, &
  !        tmb%Lzd%glr%wfd%nvctr_c+7*tmb%Lzd%glr%wfd%nvctr_f, &
  !        1, 1, 1, tmb%Lzd%glr, tmb%Lzd%Llr(ilr), tmb%psi(ind), gpsi)
  !
  !   call plot_wf(trim(input%dir_output)//trim(adjustl(yaml_toa(iiorb))),1,at,1.0_dp,tmb%Lzd%glr,&
  !        tmb%Lzd%hgrids(1),tmb%Lzd%hgrids(2),tmb%Lzd%hgrids(3),rxyz,gpsi)
  !   !call plot_wf(trim(adjustl(orbname)),1,at,1.0_dp,tmb%Lzd%Llr(ilr),&
  !   !     tmb%Lzd%hgrids(1),tmb%Lzd%hgrids(2),tmb%Lzd%hgrids(3),rxyz,tmb%psi)
  !
  !   ind = ind + tmb%Lzd%Llr(ilr)%wfd%nvctr_c+7*tmb%Lzd%Llr(ilr)%wfd%nvctr_f
  !   !indg = indg + tmb%Lzd%glr%wfd%nvctr_c+7*tmb%Lzd%glr%wfd%nvctr_f
  !end do
  !call f_free(gpsi)
  !!call f_free(kpsi_small)

  !fakeorbs%norb=0
  !call local_analysis(iproc,nproc,KSwfn%Lzd%hgrids(1),KSwfn%Lzd%hgrids(2),KSwfn%Lzd%hgrids(3),at,rxyz,tmb%lzd%glr,&
  !     tmb%orbs,fakeorbs,gpsi_all,gpsi_virt)
  !call f_free_ptr(gpsi_all)
  ! END DEBUG


  ! check why this is here... maybe because rhov contains the potential otherwise?
  !!tmparr = sparsematrix_malloc(tmb%linmat%l,iaction=SPARSE_FULL,id='tmparr')
  !!call vcopy(tmb%linmat%l%nvctr, tmb%linmat%kernel_%matrix_compr(1), 1, tmparr(1), 1)
  !!call gather_matrix_from_taskgroups_inplace(iproc, nproc, tmb%linmat%l, tmb%linmat%kernel_)
  call sumrho_for_TMBs(iproc, nproc, KSwfn%Lzd%hgrids(1), KSwfn%Lzd%hgrids(2), KSwfn%Lzd%hgrids(3), &
       tmb%collcom_sr, tmb%linmat%l, tmb%linmat%kernel_, denspot%dpbox%ndimrhopot, &
       denspot%rhov, rho_negative)
  !!call vcopy(tmb%linmat%l%nvctr, tmparr(1), 1, tmb%linmat%kernel_%matrix_compr(1), 1)
  !!call f_free(tmparr)
  if (rho_negative) then
      call corrections_for_negative_charge(iproc, nproc, at, denspot)
      !!if (iproc==0) call yaml_warning('Charge density contains negative points, need to increase FOE cutoff')
      !!call increase_FOE_cutoff(iproc, nproc, tmb%lzd, at%astruct, input, KSwfn%orbs, tmb%orbs, tmb%foe_obj, init=.false.)
      !!call clean_rho(iproc, KSwfn%Lzd%Glr%d%n1i*KSwfn%Lzd%Glr%d%n2i*denspot%dpbox%n3d, denspot%rhov)
  end if


  ! Otherwise there are some problems... Check later.
  KSwfn%psi = f_malloc_ptr(1,id='KSwfn%psi')
  nullify(KSwfn%psit)

  nullify(rho,pot)

  call deallocate_local_arrays()
  call f_release_routine()

  call timing(bigdft_mpi%mpi_comm,'WFN_OPT','PR')

  contains

    !> This loop is simply copied down here such that it can again be called
    !! in a post-processing way.
    !SM: Must be cleaned up a lot!
    subroutine scf_kernel(nit_scc, remove_coupling_terms, update_phi)
      use module_interfaces, only: get_coeff, write_eigenvalues_data
       implicit none

       ! Calling arguments
       integer, intent(in) :: nit_scc
       logical, intent(in) :: remove_coupling_terms !<set the matrix elements coupling different atoms to zero
       logical, intent(inout) :: update_phi

       ! Local variables
       logical :: calculate_overlap, invert_overlap_matrix, calculate_pspandkin, calculate_ham

       ! Flag whether the Hamiltonian application should be done or not
       calculate_ham = .true.

       ! Flag indicating whether the PSP and kinetic Hamiltonian applications should be done.
       ! This is necessary only once, since later only the potential contribution changes.
       calculate_pspandkin = update_phi

       kernel_loop : do it_scc=1,nit_scc
           dmin_diag_it=dmin_diag_it+1
           ! If the hamiltonian is available do not recalculate it
           ! also using update_phi for calculate_overlap_matrix and communicate_phi_for_lsumrho
           ! since this is only required if basis changed
           if (iproc==0) then
              !if (it_scc==nit_scc) then
              !   call yaml_sequence(label='final_kernel'//trim(adjustl(yaml_toa(itout,fmt='(i3.3)'))),advance='no')
              !else
                 call yaml_sequence(advance='no')
              !end if
              !call yaml_mapping_open(flow=.false.)
              call yaml_comment('kernel iter:'//yaml_toa(it_scc,fmt='(i6)'),hfill='-')
           end if
           ! Check whether the overlap matrix must be calculated and inverted (otherwise it has already been done)
           calculate_overlap = ((update_phi .and. .not.input%correction_co_contra))! .or. cur_it_highaccuracy==1)
           invert_overlap_matrix = (.not.target_function==TARGET_FUNCTION_IS_HYBRID .and. it_scc==1)
                                    !cur_it_highaccuracy==1)
           !!call extract_taskgroup_inplace(tmb%linmat%l, tmb%linmat%kernel_)
           if(update_phi .and. can_use_ham) then! .and. info_basis_functions>=0) then
              calculate_ham = .false.
              if (input%lin%constrained_dft) then
                 !Allocate weight matrix which is used in the CDFT loop
                 weight_matrix_ = matrices_null()
                 !call allocate_matrices(tmb%linmat%m, allocate_full=.false., matname='weight_matrix_', mat=weight_matrix_)
                 weight_matrix_%matrix_compr = sparsematrix_malloc_ptr(tmb%linmat%m, &
                     iaction=SPARSE_FULL,id='weight_matrix_%matrix_compr')
                 weight_matrix_%matrix_compr=cdft%weight_matrix_%matrix_compr
                 call extract_taskgroup_inplace(tmb%linmat%m, weight_matrix_)
                 !PB: This resets the DIIS history, effectively breaking DIIS.
                 !PB: What should be done is storing of both constrained and unconstrained matrices,
                 !PB: so we determine the extrapolation coefficients from the constrained and apply them
                 !PB: to the unconstrained to get next matrix.
                 if (input%lin%scf_mode==LINEAR_DIRECT_MINIMIZATION) then
                    call DIIS_free(ldiis_coeff)
                    call DIIS_set(ldiis_coeff_hist,0.1_gp,tmb%orbs%norb*KSwfn%orbs%norbp,1,ldiis_coeff)
                 end if
                 ! Set the DIIS for the constrained
                 call DIIS_set(30,valpha,1,1,vdiis)
                 call vcopy(tmb%orbs%norb**2,tmb%coeff(1,1),1,coeff_tmp(1,1),1)
                 vold=cdft%lag_mult


                 ! The self consistency cycle. Here we try to get a self consistent density/potential with the fixed basis.
                 cdft_loop : do cdft_it=1,100
                    call get_coeff(iproc,nproc,input%lin%scf_mode,KSwfn%orbs,at,rxyz,denspot,GPU,&
                         infoCoeff,energs,nlpsp,input%SIC,tmb,pnrm,calculate_overlap,&
                         invert_overlap_matrix,calculate_pspandkin,update_phi,&
                         calculate_ham,input%lin%extra_states,itout,it_scc,cdft_it,norder_taylor,input%lin%max_inversion_error,&
                         input%calculate_KS_residue,input%calculate_gap,energs_work,remove_coupling_terms,input%lin%coeff_factor,&
                         input%tel, input%occopt, &
                         input%lin%pexsi_npoles,input%lin%pexsi_mumin,input%lin%pexsi_mumax,input%lin%pexsi_mu,&
                         input%lin%pexsi_temperature,input%lin%pexsi_tol_charge, &
                         convcrit_dmin,nitdmin,input%lin%curvefit_dmin,ldiis_coeff,reorder,cdft, &
                         hphi_pspandkin=hphi_pspandkin,eproj=eproj,ekin=ekin)
                    call get_lagrange_mult(cdft_it,vgrad)
                    ! CDFT: exit when W is converged wrt both V and rho
                    if (abs(vgrad) < cdft_charge_thresh .or. target_function==TARGET_FUNCTION_IS_TRACE) then
                       exit
                    end if
                 end do cdft_loop
                 !SM: Why gather and then deallocate? So I commented it....
                 !call gather_matrix_from_taskgroups_inplace(iproc, nproc, bigdft_mpi%mpi_comm, tmb%linmat%m, weight_matrix_)
                 call deallocate_matrices(weight_matrix_)
                 call DIIS_free(vdiis)
              else
                 call get_coeff(iproc,nproc,input%lin%scf_mode,KSwfn%orbs,at,rxyz,denspot,GPU,&
                      infoCoeff,energs,nlpsp,input%SIC,tmb,pnrm,calculate_overlap,&
                      invert_overlap_matrix,calculate_pspandkin,update_phi,&
                      calculate_ham,input%lin%extra_states,itout,it_scc,cdft_it,norder_taylor,input%lin%max_inversion_error,&
                      input%calculate_KS_residue,input%calculate_gap,energs_work,remove_coupling_terms,input%lin%coeff_factor,&
                      input%tel, input%occopt, &
                      input%lin%pexsi_npoles,input%lin%pexsi_mumin,input%lin%pexsi_mumax,input%lin%pexsi_mu,&
                      input%lin%pexsi_temperature,input%lin%pexsi_tol_charge, &
                      convcrit_dmin,nitdmin,input%lin%curvefit_dmin,ldiis_coeff,reorder, &
                      hphi_pspandkin=hphi_pspandkin,eproj=eproj,ekin=ekin)
               end if
           else
              calculate_ham = .true.
              if (input%lin%constrained_dft) then
                 !Allocate weight matrix which is used in the CDFT loop
                 weight_matrix_ = matrices_null()
                 !call allocate_matrices(tmb%linmat%m, allocate_full=.false., matname='weight_matrix_', mat=weight_matrix_)
                 weight_matrix_%matrix_compr = sparsematrix_malloc_ptr(tmb%linmat%m, &
                     iaction=SPARSE_FULL,id='weight_matrix_%matrix_compr')
                 weight_matrix_%matrix_compr=cdft%weight_matrix_%matrix_compr
                 call extract_taskgroup_inplace(tmb%linmat%m, weight_matrix_)
                 !PB: This resets the DIIS history, effectively breaking DIIS.
                 !PB: What should be done is storing of both constrained and unconstrained matrices,
                 !PB: so we determine the extrapolation coefficients from the constrained and apply them
                 !PB: to the unconstrained to get next matrix.
                 if (input%lin%scf_mode==LINEAR_DIRECT_MINIMIZATION) then
                    call DIIS_free(ldiis_coeff)
                    call DIIS_set(ldiis_coeff_hist,0.1_gp,tmb%orbs%norb*KSwfn%orbs%norbp,1,ldiis_coeff)
                 end if
                 ! Set the DIIS for the constrained
                 call DIIS_set(30,valpha,1,1,vdiis)
                 call vcopy(tmb%orbs%norb**2,tmb%coeff(1,1),1,coeff_tmp(1,1),1)
                 vold=cdft%lag_mult

                 ! The self consistency cycle. Here we try to get a self consistent density/potential with the fixed basis.
                 cdft_loop1 : do cdft_it=1,100
                    call get_coeff(iproc,nproc,input%lin%scf_mode,KSwfn%orbs,at,rxyz,denspot,GPU,&
                         infoCoeff,energs,nlpsp,input%SIC,tmb,pnrm,calculate_overlap,&
                         invert_overlap_matrix,calculate_pspandkin,update_phi,&
                         calculate_ham,input%lin%extra_states,itout,it_scc,cdft_it,norder_taylor,input%lin%max_inversion_error,&
                         input%calculate_KS_residue,input%calculate_gap,energs_work,remove_coupling_terms,input%lin%coeff_factor,&
                         input%tel, input%occopt, &
                         input%lin%pexsi_npoles,input%lin%pexsi_mumin,input%lin%pexsi_mumax,input%lin%pexsi_mu,&
                         input%lin%pexsi_temperature,input%lin%pexsi_tol_charge, &
                         convcrit_dmin,nitdmin,input%lin%curvefit_dmin,ldiis_coeff,reorder,cdft, &
                         hphi_pspandkin=hphi_pspandkin,eproj=eproj,ekin=ekin)
                    call get_lagrange_mult(cdft_it,vgrad)
                    ! CDFT: exit when W is converged wrt both V and rho
                    if (abs(vgrad) < cdft_charge_thresh .or. target_function==TARGET_FUNCTION_IS_TRACE) then
                       exit
                    end if
                 end do cdft_loop1
                 !SM: Why gather and then deallocate? So I commented it....
                 !call gather_matrix_from_taskgroups_inplace(iproc, nproc, bigdft_mpi%mpi_comm, tmb%linmat%m, weight_matrix_)
                 call deallocate_matrices(weight_matrix_)
                 call DIIS_free(vdiis)
              else
                 call get_coeff(iproc,nproc,input%lin%scf_mode,KSwfn%orbs,at,rxyz,denspot,GPU,&
                      infoCoeff,energs,nlpsp,input%SIC,tmb,pnrm,calculate_overlap,&
                      invert_overlap_matrix,calculate_pspandkin,update_phi,&
                      calculate_ham,input%lin%extra_states,itout,it_scc,cdft_it,norder_taylor,input%lin%max_inversion_error,&
                      input%calculate_KS_residue,input%calculate_gap,energs_work,remove_coupling_terms,input%lin%coeff_factor,&
                      input%tel, input%occopt, &
                      input%lin%pexsi_npoles,input%lin%pexsi_mumin,input%lin%pexsi_mumax,input%lin%pexsi_mu,&
                      input%lin%pexsi_temperature,input%lin%pexsi_tol_charge, &
                      convcrit_dmin,nitdmin,input%lin%curvefit_dmin,ldiis_coeff,reorder, &
                      hphi_pspandkin=hphi_pspandkin,eproj=eproj,ekin=ekin)
              end if
           end if




           !do i=1,tmb%linmat%l%nvctr
           !    write(*,*) 'i, lernel', i, tmb%linmat%kernel_%matrix_compr(i)
           !end do
           !!call gather_matrix_from_taskgroups_inplace(iproc, nproc, tmb%linmat%l, tmb%linmat%kernel_)

           ! Check whether we have to again calculate the PSP and kinetic part in the next iteration
           if (calculate_ham .and. calculate_pspandkin) then
               calculate_pspandkin = .false.
           end if


           ! Since we do not update the basis functions anymore in this loop
           update_phi = .false.

           !EXPERIMENTAL (currently switched off)
           ! every so often during direct min want to diagonalize - figure out a good way to specify how often...
           if (input%lin%scf_mode==LINEAR_DIRECT_MINIMIZATION.and.iproc==0.and.dmin_diag_freq>=0) &
                print*,'COUNTDOWN',dmin_diag_freq-dmin_diag_it
           if (input%lin%scf_mode==LINEAR_DIRECT_MINIMIZATION&!.and.(it_scc==nit_scc.or.pnrm<convCritMix)&
                .and.dmin_diag_it>=dmin_diag_freq.and.dmin_diag_freq/=-1) then
              reorder=.true.
              !call get_coeff(iproc,nproc,LINEAR_MIXDENS_SIMPLE,KSwfn%orbs,at,rxyz,denspot,GPU,&
              !     infoCoeff,energs,nlpsp,input%SIC,tmb,pnrm,update_phi,update_phi,&
              !     .true.,ham_small,input%lin%extra_states)
              ! just diagonalize with optimized states?
              dmin_diag_it=0
           !else if (input%lin%scf_mode==LINEAR_DIRECT_MINIMIZATION.and.it_scc==nit_scc.and.dmin_diag_it>=dmin_diag_freq) then
           !   if (iproc==0) print*,'NOTCOUNTDOWN',pnrm,convcrit_dmin*10.0d0
           else
              reorder=.false.
           end if
           !END EXPERIMENTAL

           ! CDFT: this is the real energy here as we subtracted the constraint term from the Hamiltonian before calculating ebs
           ! Calculate the total energy.
           !if(iproc==0) write(*,'(a,9es14.6)') 'energs', &
           !    energs%ebs,energs%ekin, energs%epot, energs%eh,energs%exc,energs%evxc,energs%eexctX,energs%eion,energs%edisp
           energy=energs%ebs-energs%eh+energs%exc-energs%evxc-energs%eexctX+energs%eion+energs%edisp
           energyDiff=energy-energyold
           energyold=energy

           ! update alpha_coeff for direct minimization steepest descents
           if(input%lin%scf_mode==LINEAR_DIRECT_MINIMIZATION .and. it_scc>1 .and.&
                ldiis_coeff%idsx == 0 .and. (.not. input%lin%curvefit_dmin)) then
              ! apply a cap so that alpha_coeff never goes below around 1.d-2 or above 2
              !SM <=1.d-10 due to the tests...
              if (energyDiff<=1.d-10 .and. ldiis_coeff%alpha_coeff < 1.8d0) then
                 ldiis_coeff%alpha_coeff=1.1d0*ldiis_coeff%alpha_coeff
              else if (ldiis_coeff%alpha_coeff > 1.7d-3) then
                 ldiis_coeff%alpha_coeff=0.5d0*ldiis_coeff%alpha_coeff
              end if
              !!if(iproc==0) write(*,*) ''
              !!if(iproc==0) write(*,*) 'alpha, energydiff',ldiis_coeff%alpha_coeff,energydiff
              if (iproc==0) then
                  call yaml_map('alpha',ldiis_coeff%alpha_coeff)
                  call yaml_map('energydiff',energydiff)
              end if
           end if

           ! Calculate the charge density.
           if (iproc==0) then
               !call yaml_mapping_open('Hamiltonian update',flow=.true.)
               call yaml_mapping_open('SCF status',flow=.true.)
               ! Use this subroutine to write the energies, with some
               ! fake number
               ! to prevent it from writing too much
               call write_energies(0,energs,0.d0,0.d0,'',only_energies=.true.)
           end if
           !!tmparr = sparsematrix_malloc(tmb%linmat%l,iaction=SPARSE_FULL,id='tmparr')
           !!call vcopy(tmb%linmat%l%nvctr, tmb%linmat%kernel_%matrix_compr(1), 1, tmparr(1), 1)
           !!call gather_matrix_from_taskgroups_inplace(iproc, nproc, tmb%linmat%l, tmb%linmat%kernel_)
           call sumrho_for_TMBs(iproc, nproc, KSwfn%Lzd%hgrids(1), KSwfn%Lzd%hgrids(2), KSwfn%Lzd%hgrids(3), &
                tmb%collcom_sr, tmb%linmat%l, tmb%linmat%kernel_, &
                denspot%dpbox%ndimrhopot, &
                denspot%rhov, rho_negative)
           !!call vcopy(tmb%linmat%l%nvctr, tmparr(1), 1, tmb%linmat%kernel_%matrix_compr(1), 1)
           !!call f_free(tmparr)
           if (rho_negative) then
               call corrections_for_negative_charge(iproc, nproc, at, denspot)
               !!if (iproc==0) call yaml_warning('Charge density contains negative points, need to increase FOE cutoff')
               !!call increase_FOE_cutoff(iproc, nproc, tmb%lzd, at%astruct, input, KSwfn%orbs, tmb%orbs, tmb%foe_obj, init=.false.)
               !!call clean_rho(iproc, KSwfn%Lzd%Glr%d%n1i*KSwfn%Lzd%Glr%d%n2i*denspot%dpbox%n3d, denspot%rhov)
           end if


           ! Mix the density.
           if (input%lin%scf_mode/=LINEAR_MIXPOT_SIMPLE) then
              ! use it_scc+1 since we already have the density from the input guess as iteration 1
              !!rho_tmp=denspot%rhov
              call mix_rhopot(iproc,nproc,denspot%mix%nfft*denspot%mix%nspden,1.d0-alpha_mix,denspot%mix,&
                   denspot%rhov,it_scc+1,denspot%dpbox%mesh%ndims(1),denspot%dpbox%mesh%ndims(2),denspot%dpbox%mesh%ndims(3),&
                   at%astruct%cell_dim(1)*at%astruct%cell_dim(2)*at%astruct%cell_dim(3),&
                   pnrm,denspot%dpbox%nscatterarr)
               !!rho_tmp=rho_tmp-denspot%rhov
               !!tt=ddot(size(rho_tmp),rho_tmp,1,rho_tmp,1)
               !!call mpiallred(tt,1,mpi_sum,bigdft_mpi%mpi_comm)
               !!tt=tt/dble(denspot%dpbox%ndims(1)*denspot%dpbox%ndims(2)*denspot%dpbox%ndims(3))
               !!if (iproc==0) write(*,*) 'delta rho',tt
                   !!write(*,*) 'after mix_rhopot 1.1: pnrm', pnrm
              !SM: to make sure that the result is analogous for polarized and non-polarized calculations, to be checked...
              !write(*,*) 'old pnrm',pnrm
              !!tt1=sum(denspot%dpbox%nscatterarr(:,1))
              !!tt2=sum(denspot%dpbox%nscatterarr(:,2))
              !!pnrm = pnrm*sqrt(tt2/tt1)
              pnrm=pnrm*sqrt(real(denspot%mix%nspden,kind=8))
                   !!write(*,*) 'after mix_rhopot 1.2: pnrm', pnrm
              !write(*,*) 'new pnrm',pnrm

              ! NEW WAY OF DETERMINING THE CONVERGENCE CRITERION #####################
              if (input%lin%delta_pnrm>0.d0) then
                  if (it_scc==1) then
                      convCritMix = input%lin%delta_pnrm*pnrm
                  end if
              end if
              ! ######################################################################

              call check_negative_rho(input%nspin, KSwfn%Lzd%Glr%d%n1i*KSwfn%Lzd%Glr%d%n2i*denspot%dpbox%n3d, &
                   denspot%rhov, rho_negative)
              if (rho_negative) then
                  call corrections_for_negative_charge(iproc, nproc, at, denspot)
              end if

              if ((pnrm<convCritMix .or. it_scc==nit_scc)) then
                 ! calculate difference in density for convergence criterion of outer loop
                 ! ioffset is the buffer which is present for GGA calculations
                 ioffset=KSwfn%Lzd%Glr%d%n1i*KSwfn%Lzd%Glr%d%n2i*denspot%dpbox%i3xcsh
                 pnrm_out=0.d0
                 do ispin=1,input%nspin
                     ! ishift gives the start of the spin down component
                     ishift=(ispin-1)*KSwfn%Lzd%Glr%d%n1i*KSwfn%Lzd%Glr%d%n2i*denspot%dpbox%n3d
                     do i=1,KSwfn%Lzd%Glr%d%n1i*KSwfn%Lzd%Glr%d%n2i*denspot%dpbox%n3p
                        pnrm_out=pnrm_out+(denspot%rhov(ishift+ioffset+i)-rhopotOld_out(ishift+ioffset+i))**2
                     end do
                 end do
                 ! To make the residue for the polarized and non-polarized case analogous
                 if (input%nspin==2) then
                     pnrm_out = pnrm_out*2.d0
                 end if

                 if (nproc > 1) then
                    call mpiallred(pnrm_out, 1, mpi_sum, comm=bigdft_mpi%mpi_comm)
                 end if
                 !pnrm_out = pnrm_out/dble(input%nspin)

                 nsize = int(KSwfn%Lzd%Glr%d%n1i,kind=8)*int(KSwfn%Lzd%Glr%d%n2i,kind=8)*int(KSwfn%Lzd%Glr%d%n3i,kind=8)
                 pnrm_out=sqrt(pnrm_out)/real(nsize,kind=8)
                 call vcopy(max(KSwfn%Lzd%Glr%d%n1i*KSwfn%Lzd%Glr%d%n2i*denspot%dpbox%n3d,1)*input%nspin, &
                      denspot%rhov(1), 1, rhopotOld_out(1), 1)
              end if

           end if

           ! Calculate the new potential.
           !!if(iproc==0) write(*,'(1x,a)') '---------------------------------------------------------------- Updating potential.'
           if (iproc==0) then
!               if (iproc==0) call yaml_mapping_open('pot',flow=.true.)
               !call yaml_map('update potential',.true.)
           end if
           if (iproc==0) call yaml_newline()


           call updatePotential(input%nspin,denspot,energs)!%eh,energs%exc,energs%evxc)
           if (iproc==0) call yaml_mapping_close()

           !ii = 0
           !do i3=1,denspot%dpbox%ndims(3)
           !    do i2=1,denspot%dpbox%ndims(2)
           !        do i1=1,denspot%dpbox%ndims(1)
           !            ii = ii + 1
           !            write(200,*) 'vals', i1, i2, i3, denspot%rhov(ii)
           !        end do
           !    end do
           !end do
           !close(200)

           !!call mpi_finalize(ii)
           !!stop


           ! update occupations wrt eigenvalues (NB for directmin these aren't guaranteed to be true eigenvalues)
           ! switch off for FOE at the moment
           ! switch off for directmin too, unless we decide to reactivate calculating the expectation values the output is meaningless
           if (input%lin%scf_mode/=LINEAR_FOE .and. input%lin%scf_mode/=LINEAR_PEXSI .and. &
               input%lin%scf_mode/=LINEAR_DIRECT_MINIMIZATION) then
               !call vcopy(kswfn%orbs%norb,tmb%orbs%eval(1),1,kswfn%orbs%eval(1),1)
               ! Copy the spin up eigenvalues (or all in the case of a non-polarized calculation)
               call vcopy(kswfn%orbs%norbu,tmb%orbs%eval(1),1,kswfn%orbs%eval(1),1)
               if (input%nspin==2) then
                   ! Copy the spin down eigenvalues
                   call vcopy(kswfn%orbs%norbd,tmb%orbs%eval(tmb%linmat%l%nfvctr+1),1,kswfn%orbs%eval(kswfn%orbs%norbu+1),1)
               end if
               ! Keep the ocupations for the moment.. maybe to be activated later (with a better if statement)
               if (input%Tel > 0.0_gp) then
                   call evaltoocc(iproc,nproc,.false.,input%tel,kswfn%orbs,input%occopt)
               end if
              if (bigdft_mpi%iproc ==0) then
                 call write_eigenvalues_data(0.1d0,kswfn%orbs,mom_vec_fake)
              end if
           end if

           ! Mix the potential
           if(input%lin%scf_mode==LINEAR_MIXPOT_SIMPLE) then
              call mix_rhopot(iproc,nproc,denspot%mix%nfft*denspot%mix%nspden,1.d0-alpha_mix,denspot%mix,&
                   denspot%rhov,it_scc+1,denspot%dpbox%mesh%ndims(1),denspot%dpbox%mesh%ndims(2),denspot%dpbox%mesh%ndims(3),&
                   at%astruct%cell_dim(1)*at%astruct%cell_dim(2)*at%astruct%cell_dim(3),&
                   pnrm,denspot%dpbox%nscatterarr)
                  !write(*,*) 'after mix_rhopot 1.1: pnrm', pnrm

              !SM: to make sure that the result is analogous for polarized and non-polarized calculations, to be checked...
              pnrm=pnrm*sqrt(real(denspot%mix%nspden,kind=8))
                  !write(*,*) 'after mix_rhopot 1.2: pnrm', pnrm

              ! NEW WAY OF DETERMINING THE CONVERGENCE CRITERION #####################
              if (input%lin%delta_pnrm>0.d0) then
                  if (it_scc==1) then
                      convCritMix = input%lin%delta_pnrm*pnrm
                  end if
              end if
              ! ######################################################################

              if (pnrm<convCritMix .or. it_scc==nit_scc) then
                 ! calculate difference in density for convergence criterion of outer loop
                 ! There is no ioffset (unlike to the case of density mixing)
                 ! since also for GGA calculations there is no offset for the potential
                 pnrm_out=0.d0
                 do ispin=1,input%nspin
                     ! ishift gives the start of the spin down component
                     ishift=(ispin-1)*KSwfn%Lzd%Glr%d%n1i*KSwfn%Lzd%Glr%d%n2i*denspot%dpbox%n3p
                     do i=1,KSwfn%Lzd%Glr%d%n1i*KSwfn%Lzd%Glr%d%n2i*denspot%dpbox%n3p
                        pnrm_out=pnrm_out+(denspot%rhov(ishift+i)-rhopotOld_out(ishift+i))**2
                     end do
                 end do
                 ! To make the residue for the polarized and non-polarized case analogous
                 if (input%nspin==2) then
                     pnrm_out = pnrm_out*2.d0
                 end if

                 if (nproc > 1) then
                    call mpiallred(pnrm_out, 1, mpi_sum, comm=bigdft_mpi%mpi_comm)
                 end if

                 pnrm_out=sqrt(pnrm_out)/(KSwfn%Lzd%Glr%d%n1i*KSwfn%Lzd%Glr%d%n2i*KSwfn%Lzd%Glr%d%n3i)!)*input%nspin)
                 call vcopy(max(KSwfn%Lzd%Glr%d%n1i*KSwfn%Lzd%Glr%d%n2i*denspot%dpbox%n3d,1)*input%nspin, &
                      denspot%rhov(1), 1, rhopotOld_out(1), 1)
              end if
           end if

           ! CDFT: need to pass V*w_ab to get_coeff so that it can be added to H_ab and the correct KS eqn can therefore be solved
           ! CDFT: for the first iteration this will be some initial guess for V (or from the previous outer loop)
           ! CDFT: all this will be in some extra CDFT loop
           if(input%lin%constrained_dft) then

           end if
           ! CDFT: end of CDFT loop to find V which correctly imposes constraint and corresponding density

           ! Keep the support functions fixed if they converged and the density
           ! change is below the tolerance already in the very first iteration
           if(it_scc==1 .and. pnrm<convCritMix .and.  info_basis_functions>0) then
              fix_support_functions=.true.
           end if

           ! Write some informations.
           call printSummary()

           if (pnrm<convCritMix.and.input%lin%scf_mode/=LINEAR_DIRECT_MINIMIZATION) then
               info_scf=it_scc
               if (iproc==0) then
                   !yaml output
                   !call yaml_mapping_close() !iteration
                  call yaml_flush_document()
                  !call bigdft_utils_flush(unit=6)
               end if
               exit
           else if (pnrm<convCritMix.and.input%lin%scf_mode==LINEAR_DIRECT_MINIMIZATION) then
               if (iproc==0) then
                   !yaml output
                   !call yaml_mapping_close() !iteration
                  call yaml_flush_document()
                  !call bigdft_utils_flush(unit=6)
               end if
              exit
           !else if (pnrm<convCritMix.and.reorder) then
           !    exit
           !else if (pnrm<convCritMix) then
           !    reorder=.true.
           !    dmin_diag_it=0
           else
               info_scf=-1
           end if

           if (iproc==0) then
               !yaml output
               !call yaml_mapping_close() !iteration
              call yaml_flush_document()
              ! call bigdft_utils_flush(unit=6)
           end if

       end do kernel_loop

    end subroutine scf_kernel



    subroutine allocate_local_arrays()

      locrad = f_malloc(tmb%lzd%nlr,id='locrad')
      ! Allocate the old charge density (used to calculate the variation in the charge density)
      rhopotold_out = f_malloc(max(denspot%dpbox%ndimrhopot,denspot%dpbox%nrhodim),id='rhopotold_out')

      fnrm_work = work_mpiaccumulate_null()
      fnrm_work%ncount = 1
      call allocate_work_mpiaccumulate(fnrm_work)
      energs_work = work_mpiaccumulate_null()
      energs_work%ncount = 4
      call allocate_work_mpiaccumulate(energs_work)

    end subroutine allocate_local_arrays


    subroutine deallocate_local_arrays()

      call f_free(locrad)
      call f_free(rhopotold_out)
      call deallocate_work_mpiaccumulate(energs_work)
      call deallocate_work_mpiaccumulate(fnrm_work)

    end subroutine deallocate_local_arrays


    subroutine check_inputguess()
      use module_interfaces, only: inputguessConfinement
      real(kind=8) :: dnrm2
      if (input%inputPsiId .hasattr. 'MEMORY') then !==101) then           !should we put 102 also?

          !!if (input%lin%pulay_correction) then
          !!   ! Check the input guess by calculation the Pulay forces.

          !!   call f_zero(tmb%ham_descr%npsidim_orbs,tmb%ham_descr%psi(1))
          !!   call small_to_large_locreg(iproc, tmb%npsidim_orbs, tmb%ham_descr%npsidim_orbs, tmb%lzd, tmb%ham_descr%lzd, &
          !!        tmb%orbs, tmb%psi, tmb%ham_descr%psi)

          !!   ! add get_coeff here
          !!   ! - need some restructuring/reordering though, or addition of lots of extra initializations?!

          !!   ! Calculate Pulay correction to the forces
          !!   call pulay_correction(iproc, nproc, KSwfn%orbs, at, rxyz, nlpsp, input%SIC, denspot, GPU, tmb, fpulay)
          !!   fnrm_pulay=dnrm2(3*at%astruct%nat, fpulay, 1)/sqrt(dble(at%astruct%nat))

          !!   !if (iproc==0) write(*,*) 'fnrm_pulay',fnrm_pulay
          !!   if (iproc==0) call yaml_map('fnrm Pulay',fnrm_pulay)

          !!   if (fnrm_pulay>1.d-1) then !1.d-10
          !!      if (iproc==0) then
          !!          call yaml_warning('The pulay force is too large after the restart. &
          !!               &Start over again with an AO input guess.')
          !!      end if
          !!      !!if (associated(tmb%psit_c)) then
          !!      !!    call f_free_ptr(tmb%psit_c)
          !!      !!end if
          !!      !!if (associated(tmb%psit_f)) then
          !!      !!    call f_free_ptr(tmb%psit_f)
          !!      !!end if
          !!      tmb%can_use_transposed=.false.
          !!      nit_lowaccuracy=input%lin%nit_lowaccuracy
          !!      nit_highaccuracy=input%lin%nit_highaccuracy
          !!      !!input%lin%highaccuracy_conv_crit=1.d-8
          !!      call inputguessConfinement(iproc, nproc, at, input, &
          !!           KSwfn%Lzd%hgrids(1), KSwfn%Lzd%hgrids(2), KSwfn%Lzd%hgrids(3), &
          !!           rxyz, nlpsp, GPU, KSwfn%orbs, KSwfn, tmb, denspot, rhopotold, energs)
          !!           energs%eexctX=0.0_gp

          !!      !already done in inputguess
          !!            ! CHEATING here and passing tmb%linmat%denskern instead of tmb%linmat%inv_ovrlp
          !!      !call orthonormalizeLocalized(iproc, nproc, 0, tmb%npsidim_orbs, tmb%orbs, tmb%lzd, tmb%linmat%ovrlp, &
          !!      !     tmb%linmat%denskern, tmb%collcom, tmb%orthpar, tmb%psi, tmb%psit_c, tmb%psit_f, tmb%can_use_transposed)
          !!   else if (fnrm_pulay>1.d-2) then ! 1.d2 1.d-2
          !!      !!if (iproc==0) write(*,'(1x,a)') 'The pulay forces are rather large, so start with low accuracy.'
          !!      if (iproc==0) then
          !!          call yaml_warning('The pulay forces are rather large, so start with low accuracy.')
          !!      end if
          !!      nit_lowaccuracy=input%lin%nit_lowaccuracy
          !!      nit_highaccuracy=input%lin%nit_highaccuracy
          !!   else if (fnrm_pulay>1.d-10) then !1d-10
          !!      if (iproc==0) then
          !!          !write(*,'(1x,a)') 'The pulay forces are fairly large, so reoptimising basis with high accuracy only.'
          !!          call yaml_warning('The pulay forces are fairly large, so reoptimising basis with high accuracy only.')
          !!      end if
          !!      nit_lowaccuracy=0
          !!      nit_highaccuracy=input%lin%nit_highaccuracy
          !!   else
          !!      if (iproc==0) write(*,'(1x,a)') &
          !!           'The pulay forces are fairly small, so not reoptimising basis.'
          !!          nit_lowaccuracy=0
          !!          nit_highaccuracy=0
          !!   end if
          !!else
              ! Calculation of Pulay forces not possible, so always start with low accuracy
              call f_zero(fpulay)
              if (input%lin%scf_mode==LINEAR_FOE) then
                 nit_lowaccuracy=input%lin%nit_lowaccuracy
              else
                 ! double check that nit_high /= 0 and we're not in hybrid mode (otherwise we won't be doiung any iterations...)
                 if (input%lin%nit_highaccuracy /=0 .and. input%lin%nlevel_accuracy==2) then
                    nit_lowaccuracy=0
                 else
                    nit_lowaccuracy=input%lin%nit_lowaccuracy
                 end if
              end if
              nit_highaccuracy=input%lin%nit_highaccuracy
          !!end if
          if (input%lin%scf_mode==LINEAR_FOE .and. nit_lowaccuracy==0) then
              stop 'for FOE and restart, nit_lowaccuracy must not be zero!'
          end if
      else   !if not using restart just do the lowaccuracy like normal
          nit_lowaccuracy=input%lin%nit_lowaccuracy
          nit_highaccuracy=input%lin%nit_highaccuracy
      end if
    end subroutine check_inputguess

    subroutine check_for_exit()
      implicit none

      exit_outer_loop=.false.

      if (input%lin%nlevel_accuracy==2) then
          if(lowaccur_converged) then
              !cur_it_highaccuracy=cur_it_highaccuracy+1
              if(cur_it_highaccuracy==nit_highaccuracy) then
                  exit_outer_loop=.true.
              else if (pnrm_out<input%lin%highaccuracy_conv_crit) then
                  exit_outer_loop=.true.
              end if
          end if
      else if (input%lin%nlevel_accuracy==1) then
          if (itout==nit_lowaccuracy .or. pnrm_out<input%lin%highaccuracy_conv_crit) then
              exit_outer_loop=.true.
          end if
      end if

    end subroutine check_for_exit

    !> Print a short summary of some values calculated during the last iteration in the self
    !! consistency cycle.
    subroutine printSummary()
      implicit none

      if(iproc==0) then
          !call yaml_sequence_open('summary',flow=.true.)
          call yaml_mapping_open('summary',flow=.true.)
          if(input%lin%scf_mode==LINEAR_DIRECT_MINIMIZATION) then
              call yaml_map('kernel method','DMIN')
          else if (input%lin%scf_mode==LINEAR_FOE) then
              call yaml_map('kernel method','FOE')
          else if (input%lin%scf_mode==LINEAR_PEXSI) then
              call yaml_map('kernel method','PEXSI')
          else
              call yaml_map('kernel method','DIAG')
          end if

          if (input%lin%scf_mode==LINEAR_MIXDENS_SIMPLE .or.  input%lin%scf_mode==LINEAR_FOE &
              .or. input%lin%scf_mode==LINEAR_PEXSI .or. input%lin%scf_mode==LINEAR_DIRECT_MINIMIZATION) then
              call yaml_map('mix entity','DENS')
          else if (input%lin%scf_mode==LINEAR_MIXPOT_SIMPLE) then
              call yaml_map('mix entity','POT')
          end if
          call yaml_map('mix hist',mix_hist)
          call yaml_map('conv crit',convCritMix,fmt='(es8.2)')

          call yaml_newline()
          call yaml_map('iter',it_scc,fmt='(i6)')
          call yaml_map('delta',pnrm,fmt='(es9.2)')
          call yaml_map('energy',energy,fmt='(es24.17)')
          call yaml_map('D',energyDiff,fmt='(es10.3)')

          if (input%lin%constrained_dft) then
              call yaml_map('Tr(KW)',ebs,fmt='(es14.4)')
          end if

          call yaml_mapping_close()
          !call yaml_sequence_close()
      end if

    end subroutine printSummary

    !> Print a short summary of some values calculated during the last iteration in the self
    !! consistency cycle.
    subroutine print_info(final)
      implicit none

      real(kind=8) :: energyDiff, mean_conf
      logical, intent(in) :: final
      integer :: ii

      energyDiff = energy - energyoldout

      mean_conf=0.d0
      do iorb=1,tmb%orbs%norbp
          mean_conf=mean_conf+tmb%confdatarr(iorb)%prefac
      end do

      if (nproc > 1) then
         call mpiallred(mean_conf, 1, mpi_sum, comm=bigdft_mpi%mpi_comm)
      end if
      mean_conf=mean_conf/dble(tmb%orbs%norb)

      ! Print out values related to two iterations of the outer loop.
      if(iproc==0.and.(.not.final)) then

          call yaml_comment('Summary of both steps',hfill='=')
          call yaml_sequence_open('self consistency summary',label=&
              'it_sc'//trim(adjustl(yaml_toa(itout,fmt='(i3.3)'))))
          call yaml_sequence(advance='no')
          call yaml_mapping_open(flow=.true.)
          call yaml_map('iter',itout)
          if(target_function==TARGET_FUNCTION_IS_TRACE) then
              call yaml_map('Omega','TRACE')
          else if(target_function==TARGET_FUNCTION_IS_ENERGY) then
              call yaml_map('Omega','ENERGY')
          else if(target_function==TARGET_FUNCTION_IS_HYBRID) then
              call yaml_map('Omega','HYBRID')
          end if
          if (target_function==TARGET_FUNCTION_IS_HYBRID) then
              call yaml_map('mean conf prefac',mean_conf,fmt='(es8.2)')
              call yaml_map('damping',tmb%damping_factor_confinement,fmt='(es8.2)')
          end if
          if(info_basis_functions<=0) then
              call yaml_warning('support function optimization not converged')
              call yaml_newline()
          else
              call yaml_map('iterations to converge support functions',info_basis_functions)
          end if
          if(input%lin%scf_mode==LINEAR_DIRECT_MINIMIZATION) then
              call yaml_map('kernel optimization','DIRMIN')
          else if (input%lin%scf_mode==LINEAR_FOE) then
              call yaml_map('kernel optimization','FOE')
          else
              call yaml_map('kernel optimization','DIAG')
          end if
          if(info_scf<0) then
              call yaml_warning('density optimization not converged')
              call yaml_newline()
          else
              call yaml_map('iterations to converge kernel optimization',info_scf)
              call yaml_newline()
          end if
          if(input%lin%scf_mode/=LINEAR_MIXPOT_SIMPLE) then
             if (.not. lowaccur_converged) then
                 call yaml_map('iter low',itout)
             else
                 call yaml_map('iter high',itout)
             end if
                 call yaml_map('delta out',pnrm_out,fmt='(es10.3)')
                 call yaml_map('energy',energy,fmt='(es27.17)')
                 call yaml_map('D',energyDiff,fmt='(es10.3)')
          else if(input%lin%scf_mode==LINEAR_MIXPOT_SIMPLE) then
             if (.not. lowaccur_converged) then
                 call yaml_map('iter low',itout)
             else
                 call yaml_map('iter high',itout)
             end if
             call yaml_map('delta out',pnrm_out,fmt='(es10.3)')
             call yaml_map('energy',energy,fmt='(es27.17)')
             call yaml_map('D',energyDiff,fmt='(es10.3)')
          end if
          call yaml_mapping_close()

          !when convergence is reached, use this block
      else if (iproc==0.and.final) then
          call yaml_comment('final results',hfill='=')
          call yaml_sequence_open('self consistency summary')
          call yaml_sequence(advance='no')
          call yaml_mapping_open(flow=.true.)
          call yaml_map('iter',itout)
          call write_energies(0,energs,0.d0,0.d0,'',only_energies=.true.)
          if (input%lin%scf_mode/=LINEAR_MIXPOT_SIMPLE) then
             if (.not. lowaccur_converged) then
                 call yaml_map('iter low',itout)
                 call yaml_map('delta out',pnrm_out,fmt='(es10.3)')
                 call yaml_map('energy',energy,fmt='(es27.17)')
                 call yaml_map('D',energyDiff,fmt='(es10.3)')
                 call yaml_comment('FINAL')
                 call yaml_mapping_close()
             else
                 call yaml_map('iter high',itout)
                 call yaml_map('delta out',pnrm_out,fmt='(es10.3)')
                 call yaml_map('energy',energy,fmt='(es27.17)')
                 call yaml_map('D',energyDiff,fmt='(es10.3)')
                 call yaml_comment('FINAL')
                 call yaml_mapping_close()
             end if
          else if(input%lin%scf_mode==LINEAR_MIXPOT_SIMPLE) then
             if (.not. lowaccur_converged) then
                 call yaml_map('iter low',itout)
                 call yaml_map('delta out',pnrm_out,fmt='(es10.3)')
                 call yaml_map('energy',energy,fmt='(es27.17)')
                 call yaml_map('D',energyDiff,fmt='(es10.3)')
                 call yaml_comment('FINAL')
                 call yaml_mapping_close()
             else
                 call yaml_map('iter high',itout)
                 call yaml_map('delta out',pnrm_out,fmt='(es10.3)')
                 call yaml_map('energy',energy,fmt='(es27.17)')
                 call yaml_map('D',energyDiff,fmt='(es10.3)')
                 call yaml_comment('FINAL')
                 call yaml_mapping_close()
             end if
          end if
       end if

       call yaml_flush_document()
       !call bigdft_utils_flush(unit=6)
    call yaml_sequence_close()

    if (.not.final .and. input%adjust_kernel_iterations) then
        ! Determine whether the sign of the energy change is the same as in the previous iteration
        ! (i.e. whether the energy continues to increase or decrease)
        tt = sign(energyDiff,sign_of_energy_change)
        if (energyDiff/=0.d0) then
            if (tt/energyDiff>0.d0) then
                ! same sign, everything ok
            else if (abs(energyDiff/energy)>1.d-7) then
                nit_energyoscillation = nit_energyoscillation + 1
                if (iproc==0) then
                    call yaml_warning('oscillation of the energy, increase counter')
                    call yaml_map('energy_scillation_counter',nit_energyoscillation)
                end if
            end if
        end if
        if (nit_energyoscillation>1) then
            nit_scc = nit_scc + 1
            ii = 3*max(input%lin%nitSCCWhenFixed_lowaccuracy,input%lin%nitSCCWhenFixed_highaccuracy)
            if (nit_scc>ii) then
                if (iproc==0) call yaml_map('nit_scc reached maximum, reset to',ii)
                nit_scc = ii
            end if
            nit_energyoscillation = 0
            if (iproc==0) call yaml_map('new nit_scc',nit_scc)
            ! Needed for low/high accuracy... maybe to be cleaned
            nit_scc_changed = nit_scc
            keep_value = .true.
        end if
    end if


    ! Determine the sign of the energy change
    sign_of_energy_change = sign(1.d0,energyDiff)


    end subroutine print_info


    subroutine intermediate_forces()
      use module_forces, only: clean_forces
      implicit none
      ! Local variables
      real(kind=8) :: eh_tmp, exc_tmp, evxc_tmp, eexctX_tmp
      real(kind=8) :: fnoise, pressure, ehart_fake
      real(kind=8), dimension(6) :: ewaldstr, hstrten, xcstr, strten
      real(kind=8), dimension(:), allocatable :: rhopot_work
          real(kind=8), dimension(:,:), allocatable :: fxyz

      ! TEST: calculate forces here ####################################################
      fxyz=f_malloc((/3,at%astruct%nat/),id='fxyz')
      ewaldstr=1.d100
      hstrten=1.d100
      xcstr=1.d100
      eh_tmp=energs%eh
      exc_tmp=energs%exc
      evxc_tmp=energs%evxc
      eexctX_tmp=energs%eexctX

      ioffset=kswfn%Lzd%Glr%d%n1i*kswfn%Lzd%Glr%d%n2i*denspot%dpbox%i3xcsh

      if (denspot%dpbox%ndimpot>0) then
          denspot%pot_work=f_malloc_ptr(denspot%dpbox%ndimpot,id='denspot%dpbox%ndimpot')

      else
          denspot%pot_work=f_malloc_ptr(1,id='denspot%dpbox%ndimpot')
      end if
      if (denspot%dpbox%ndimrhopot>0) then
          rhopot_work=f_malloc(denspot%dpbox%ndimrhopot,id='rhopot_work')
      else
          rhopot_work=f_malloc(1,id='rhopot_work')
      end if
      call vcopy(denspot%dpbox%ndimrhopot,denspot%rhov(1),1,rhopot_work(1),1)


      !!tmparr = sparsematrix_malloc(tmb%linmat%l,iaction=SPARSE_FULL,id='tmparr')
      !!call vcopy(tmb%linmat%l%nvctr, tmb%linmat%kernel_%matrix_compr(1), 1, tmparr(1), 1)
      !!call gather_matrix_from_taskgroups_inplace(iproc, nproc, tmb%linmat%l, tmb%linmat%kernel_)
      call sumrho_for_TMBs(iproc, nproc, KSwfn%Lzd%hgrids(1), KSwfn%Lzd%hgrids(2), KSwfn%Lzd%hgrids(3), &
           tmb%collcom_sr, tmb%linmat%l, tmb%linmat%kernel_, denspot%dpbox%ndimrhopot, &
           denspot%rhov, rho_negative)
      !!call vcopy(tmb%linmat%l%nvctr, tmparr(1), 1, tmb%linmat%kernel_%matrix_compr(1), 1)
      !!call f_free(tmparr)
      if (rho_negative) then
          call corrections_for_negative_charge(iproc, nproc, at, denspot)
          !!if (iproc==0) call yaml_warning('Charge density contains negative points, need to increase FOE cutoff')
          !!call increase_FOE_cutoff(iproc, nproc, tmb%lzd, at%astruct, input, KSwfn%orbs, tmb%orbs, tmb%foe_obj, init=.false.)
          !!call clean_rho(iproc, KSwfn%Lzd%Glr%d%n1i*KSwfn%Lzd%Glr%d%n2i*denspot%dpbox%n3d, denspot%rhov)
      end if
      !denspot%rho_work=f_malloc_ptr(max(denspot%dpbox%ndimrhopot,denspot%dpbox%nrhodim),id='denspot%rho_work')
      denspot%rho_work=f_malloc_ptr(denspot%dpbox%ndimpot,id='denspot%rho_work')
      !call vcopy(max(denspot%dpbox%ndimrhopot,denspot%dpbox%nrhodim),&
      !     denspot%rhov(1),1,denspot%rho_work(1),1)
      call vcopy(denspot%dpbox%ndimpot,denspot%rhov(ioffset+1),1,denspot%rho_work(1),1)
      if (denspot%dpbox%nrhodim==2) then
          call axpy(denspot%dpbox%ndimpot,1.d0,denspot%rhov(ioffset+denspot%dpbox%ndimpot+1),1,denspot%rho_work(1),1)
      end if

      call updatePotential(input%nspin,denspot,energs)!%eh,energs%exc,energs%evxc)

      ! Density already present in denspot%rho_work
      call vcopy(denspot%dpbox%ndimpot,denspot%rho_work(1),1,denspot%pot_work(1),1)
      call H_potential('D',denspot%pkernel,denspot%pot_work,denspot%pot_work,ehart_fake,&
           0.0_dp,.false.,stress_tensor=hstrten)

      KSwfn%psi=f_malloc_ptr(1,id='KSwfn%psi')
      fpulay=0.d0
      !this is associated but not used in the routine for linear scaling
      call orbital_basis_associate(ob,orbs=KSwfn%orbs,Lzd=KSwfn%Lzd,id='intermediate_forces')
      call calculate_forces(iproc,nproc,denspot%pkernel%mpi_env%nproc,KSwfn%Lzd%Glr,at,ob,nlpsp,rxyz,&
           KSwfn%Lzd%hgrids(1),KSwfn%Lzd%hgrids(2),KSwfn%Lzd%hgrids(3),&
           denspot%dpbox,&
           denspot%dpbox%i3s+denspot%dpbox%i3xcsh,denspot%dpbox%n3p,denspot%dpbox%nrhodim,&
           .false.,denspot%dpbox%ngatherarr,denspot%rho_work,&
           denspot%pot_work,denspot%V_XC,size(KSwfn%psi),KSwfn%psi,fion,fdisp,fxyz,&
           input%calculate_strten,ewaldstr,hstrten,xcstr,strten,pressure,denspot%psoffset,1,tmb,fpulay)
      call orbital_basis_release(ob)
      call clean_forces(iproc,at%astruct,rxyz,fxyz,fnoise)
      if (iproc == 0) call write_forces(at%astruct,fxyz)

      call f_free(fxyz)
      call f_free_ptr(KSwfn%psi)

      call vcopy(denspot%dpbox%ndimrhopot,rhopot_work(1),1,denspot%rhov(1),1)
      energs%eh=eh_tmp
      energs%exc=exc_tmp
      energs%evxc=evxc_tmp
      energs%eexctX=eexctX_tmp

      call f_free(rhopot_work)
      call f_free_ptr(denspot%rho_work)
      call f_free_ptr(denspot%pot_work)


    end subroutine intermediate_forces



    subroutine get_lagrange_mult(cdft_it, vgrad)
       implicit none

       ! Calling arguments
       integer, intent(in) :: cdft_it
       real(kind=gp), intent(out) :: vgrad

      ! local arguments
      integer, dimension(1) :: iproc_arr, ncomp


         ! CDFT: Calculate gradient of V=Tr[Kw]-Nc
         call calculate_kernel_and_energy(iproc,nproc,tmb%linmat%l,tmb%linmat%m, &
              tmb%linmat%kernel_,weight_matrix_,&
              ebs,tmb%coeff,KSwfn%orbs,tmb%orbs,.false.)
         vgrad=ebs-cdft%charge

         ! CDFT: update V (maximizing E wrt V)
         ! CDFT: we updated the kernel in get_coeff so 1st deriv of W wrt V becomes Tr[Kw]-Nc as in CONQUEST
         ! CDFT: 2nd deriv more problematic?
         ! CDFT: use simplest possible scheme for now

         !if (iproc==0) write(*,*) ''
         !if (iproc==0) write(*,'(a,I4,2x,6(ES12.4e2,2x),2(ES16.6e2,2x))') &
         !     'itc, N, Tr(KW), Tr(KW)-N, V*(Tr(KW)-N), V, Vold, EBS, energy',&
         !     cdft_it,cdft%charge,ebs,vgrad,cdft%lag_mult*vgrad,cdft%lag_mult,vold,energs%ebs,energy
         if (iproc==0) then
            call yaml_sequence_open('CDFT',flow=.true.)
            call yaml_map('itc',cdft_it)
            call yaml_map('N',cdft%charge,fmt='(es12.2)')
            call yaml_map('Tr(KW)',ebs,fmt='(es14.4)')
            !call yaml_map('Tr(KW)-N',vgrad)
            call yaml_map('Vc',cdft%lag_mult,fmt='(es12.2)')
            call yaml_map('energy',energy,fmt='(es14.4)')
            call yaml_sequence_close()
         end if

         ! CDFT: exit when W is converged wrt both V and rho
         if (abs(vgrad) < cdft_charge_thresh .or. target_function==TARGET_FUNCTION_IS_TRACE) then
            return
         end if

         call timing(iproc,'constraineddft','ON')

         ! assuming density mixing/no mixing not potential mixing
         call vcopy(max(KSwfn%Lzd%Glr%d%n1i*KSwfn%Lzd%Glr%d%n2i*denspot%dpbox%n3d,1)*input%nspin, &
              rhopotOld_out(1), 1, rhopotOld(1), 1)

         call vcopy(max(KSwfn%Lzd%Glr%d%n1i*KSwfn%Lzd%Glr%d%n2i*denspot%dpbox%n3d,1)*input%nspin, &
              rhopotOld_out(1), 1, denspot%rhov(1), 1)
         call timing(iproc,'constraineddft','OF')

         call updatePotential(input%nspin,denspot,energs)!%eh,energs%exc,energs%evxc)

         call timing(iproc,'constraineddft','ON')
         ! reset coeffs as well
         call vcopy(tmb%orbs%norb**2,coeff_tmp(1,1),1,tmb%coeff(1,1),1)

         if (.false.) then ! diis
            vdiis%mids=mod(vdiis%ids,vdiis%idsx)+1
            vdiis%ids=vdiis%ids+1
            vold=cdft%lag_mult
            iproc_arr(1)=0
            ncomp(1)=1
            call diis_opt(0,1,1,0,1,iproc_arr,ncomp,1,&
               cdft%lag_mult,-vgrad,vdiis)
            !call diis_opt(iproc,nproc,1,0,1,(/iproc/),(/1/),1,&
            !   cdft%lag_mult,-vgrad,vdiis)
         else if (.false.) then !sd
            if (abs(vgrad)<abs(vgrad_old)) then
               valpha=valpha*1.1d0
            else
               valpha=valpha*0.6d0
            end if
            vold=cdft%lag_mult
            cdft%lag_mult=cdft%lag_mult+valpha*vgrad
         else if (cdft_it==1) then !first step newton
            vold=cdft%lag_mult
            !debug:
            !if (iproc==0) write(*,'(a,I4,2x,6(ES16.6e3,2x))') 'itn, V, Vg',&
            !     cdft_it,cdft%lag_mult,vgrad
            cdft%lag_mult=cdft%lag_mult*2.0_gp
         else ! newton
            vgrad2=(vgrad-vgrad_old)/(cdft%lag_mult-vold)
            !debug:
            !if (iproc==0) write(*,'(a,I4,2x,6(ES16.6e3,2x))') 'itn, V, Vold, Vg, Vgold, Vg2, Vg/Vg2',&
            !     cdft_it,cdft%lag_mult,vold,vgrad,vgrad_old,vgrad2,vgrad/vgrad2
            vold_tmp=cdft%lag_mult
            cdft%lag_mult=vold-vgrad_old/vgrad2
            vold=vold_tmp
         end if

         vgrad_old=vgrad
         call timing(iproc,'constraineddft','OF')


    end subroutine get_lagrange_mult

end subroutine linearScaling



!note that this isn't 'correct' for fake fragment case
subroutine output_fragment_rotations(iproc,nat,rxyz,iformat,filename,input_frag,ref_frags)
  use module_base
  use module_types
  use yaml_output
  use module_fragments
  !use internal_io
  use public_enums
  implicit none

  integer, intent(in) :: iproc, iformat, nat
  character(len=*), intent(in) :: filename
  real(gp), dimension(3,nat), intent(in) :: rxyz
  type(fragmentInputParameters), intent(in) :: input_frag
  type(system_fragment), dimension(input_frag%nfrag_ref), intent(in) :: ref_frags
  !Local variables
  real(gp), parameter :: W_tol=1.e-3_gp
  integer :: ifrag, jfrag, ifrag_ref, jfrag_ref, iat, isfat, jsfat,itoo_big
  real(kind=gp), dimension(:,:), allocatable :: rxyz_ref, rxyz_new
  real(kind=gp) :: null_axe, error
  type(fragment_transformation) :: frag_trans
  character(len=*), parameter :: subname='output_fragment_rotations'

  if (iproc==0) then

     null_axe=1.0d0/dsqrt(3.0d0)

     if(iformat == WF_FORMAT_PLAIN) then
        open(99, file=filename//'rotations.bin', status='unknown',form='formatted')
        write(99,'(a)') '#Label, name, label, name, angle, axis'
     else
        open(99, file=filename//'rotations.bin', status='unknown',form='unformatted')
        write(99) '#Label, name, label, name, angle, axis'
     end if

     jsfat=0
     itoo_big=0
     do jfrag=1,input_frag%nfrag
        jfrag_ref=input_frag%frag_index(jfrag)
        isfat=0
        do ifrag=1,input_frag%nfrag
           ifrag_ref=input_frag%frag_index(ifrag)

           ! only calculate rotations if same type of reference fragments
           if (jfrag_ref/=ifrag_ref) then
              if (iformat==WF_FORMAT_PLAIN) then
                 write(99,'(2(a,1x,I5,1x),F12.6,2x,3(F12.6,1x),6(1x,F18.6))')  trim(input_frag%label(ifrag_ref)),ifrag,&
                      trim(input_frag%label(jfrag_ref)),jfrag,-1.0d0,null_axe,null_axe,null_axe,&
                      -1.0d0,-1.0d0,-1.0d0,-1.0d0,-1.0d0,-1.0d0
              else
                 write(99) trim(input_frag%label(ifrag_ref)),ifrag,&
                      trim(input_frag%label(jfrag_ref)),jfrag,-1.0d0,null_axe,null_axe,null_axe,&
                      -1.0d0,-1.0d0,-1.0d0,-1.0d0,-1.0d0,-1.0d0
              end if
              isfat=isfat+ref_frags(ifrag_ref)%astruct_frg%nat
              cycle
           else if (ifrag==jfrag) then
              if (iformat==WF_FORMAT_PLAIN) then
                 write(99,'(2(a,1x,I5,1x),F12.6,2x,3(F12.6,1x),6(1x,F18.6))')  trim(input_frag%label(ifrag_ref)),ifrag,&
                      trim(input_frag%label(jfrag_ref)),jfrag,0.0d0,null_axe,null_axe,null_axe,&
                      0.0d0,0.0d0,0.0d0,0.0d0,0.0d0,0.0d0
              else
                 write(99)  trim(input_frag%label(ifrag_ref)),ifrag,&
                      trim(input_frag%label(jfrag_ref)),jfrag,0.0d0,null_axe,null_axe,null_axe,&
                      0.0d0,0.0d0,0.0d0,0.0d0,0.0d0,0.0d0
              end if
              isfat=isfat+ref_frags(ifrag_ref)%astruct_frg%nat
              cycle
           end if

           rxyz_ref = f_malloc((/3,ref_frags(ifrag_ref)%astruct_frg%nat/),id='rxyz_ref')
           rxyz_new = f_malloc((/3,ref_frags(ifrag_ref)%astruct_frg%nat/),id='rxyz_new')

           do iat=1,ref_frags(ifrag_ref)%astruct_frg%nat
              rxyz_new(:,iat)=rxyz(:,isfat+iat)
              rxyz_ref(:,iat)=rxyz(:,jsfat+iat)
           end do

           ! use center of fragment for now, could later change to center of symmetry
           frag_trans%rot_center=frag_center(ref_frags(jfrag_ref)%astruct_frg%nat,rxyz_ref)
           frag_trans%rot_center_new=frag_center(ref_frags(ifrag_ref)%astruct_frg%nat,rxyz_new)

           ! shift rxyz wrt center of rotation
           do iat=1,ref_frags(ifrag_ref)%astruct_frg%nat
              rxyz_ref(:,iat)=rxyz_ref(:,iat)-frag_trans%rot_center
              rxyz_new(:,iat)=rxyz_new(:,iat)-frag_trans%rot_center_new
           end do

           call find_frag_trans(ref_frags(ifrag_ref)%astruct_frg%nat,rxyz_ref,rxyz_new,frag_trans)
           if (frag_trans%Werror > W_tol) call f_increment(itoo_big)
           call f_free(rxyz_ref)
           call f_free(rxyz_new)

           if (iformat==WF_FORMAT_PLAIN) then
              write(99,'(2(a,1x,I5,1x),F12.6,2x,3(F12.6,1x),6(1x,F18.6))') trim(input_frag%label(ifrag_ref)),ifrag,&
                   trim(input_frag%label(jfrag_ref)),jfrag,frag_trans%theta/(4.0_gp*atan(1.d0)/180.0_gp),frag_trans%rot_axis,&
                   frag_trans%rot_center,frag_trans%rot_center_new
           else
              write(99) trim(input_frag%label(ifrag_ref)),ifrag,&
                   trim(input_frag%label(jfrag_ref)),jfrag,frag_trans%theta/(4.0_gp*atan(1.d0)/180.0_gp),frag_trans%rot_axis,&
                   frag_trans%rot_center,frag_trans%rot_center_new
           end if
           isfat=isfat+ref_frags(ifrag_ref)%astruct_frg%nat
        end do
        jsfat=jsfat+ref_frags(jfrag_ref)%astruct_frg%nat
     end do

     close(99)
     if (itoo_big > 0) call yaml_warning('Found (again) '//itoo_big//' warning of high Wahba cost functions')
  end if

end subroutine output_fragment_rotations


!> Check the relative weight which the support functions have at the
!! boundaries of the localization regions.
subroutine get_boundary_weight(iproc, nproc, orbs, lzd, atoms, crmult, nsize_psi, psi, crit)
  use module_base
  use module_types, only: orbitals_data, local_zone_descriptors
  use module_atoms, only: atoms_data
  use yaml_output
  use dynamic_memory
  use locreg_operations, only: boundary_weight
  implicit none

  ! Calling arguments
  integer, intent(in) :: iproc, nproc
  type(orbitals_data), intent(in) :: orbs
  type(local_zone_descriptors), intent(in) :: lzd
  type(atoms_data), intent(in) :: atoms
  real(kind=8), intent(in) :: crmult
  integer, intent(in) :: nsize_psi
  real(kind=8), dimension(nsize_psi), intent(in) :: psi
  real(kind=8), intent(in) :: crit

  ! Local variables
  integer :: iorb, iiorb, ilr, ind, iat, iatype, nwarnings
  real(kind=8) :: atomrad, rad, weight_normalized, maxweight, meanweight
  real(kind=8), dimension(:), allocatable :: maxweight_types, meanweight_types
  integer, dimension(:), allocatable :: nwarnings_types, nsf_per_type

  call f_routine(id='get_boundary_weight')

  maxweight_types = f_malloc0(atoms%astruct%ntypes,id='maxweight_types')
  meanweight_types = f_malloc0(atoms%astruct%ntypes,id='maxweight_types')
  nwarnings_types = f_malloc0(atoms%astruct%ntypes,id='nwarnings_types')
  nsf_per_type = f_malloc0(atoms%astruct%ntypes,id='nsf_per_type')

  if (iproc==0) then
     call yaml_sequence(advance='no')
  end if


  nwarnings = 0
  maxweight = 0.d0
  meanweight = 0.d0
  if (orbs%norbp>0) then
     ind = 1
     do iorb=1,orbs%norbp
        iiorb = orbs%isorb + iorb
        ilr = orbs%inwhichlocreg(iiorb)

        iat = orbs%onwhichatom(iiorb)
        iatype = atoms%astruct%iatype(iat)
        atomrad = atoms%radii_cf(iatype,1)*crmult
        rad = atoms%radii_cf(atoms%astruct%iatype(iat),1)*crmult

        nsf_per_type(iatype) = nsf_per_type(iatype ) + 1

        weight_normalized = boundary_weight(lzd%hgrids,lzd%glr,lzd%llr(ilr),rad,psi(ind))

        ind = ind + lzd%llr(ilr)%wfd%nvctr_c+7*lzd%llr(ilr)%wfd%nvctr_f

        meanweight = meanweight + weight_normalized
        maxweight = max(maxweight,weight_normalized)
        meanweight_types(iatype) = meanweight_types(iatype) + weight_normalized
        maxweight_types(iatype) = max(maxweight_types(iatype),weight_normalized)
        if (weight_normalized>crit) then
           nwarnings = nwarnings + 1
           nwarnings_types(iatype) = nwarnings_types(iatype) + 1
        end if
     end do
     if (ind/=nsize_psi+1) then
        call f_err_throw('ind/=nsize_psi ('//trim(yaml_toa(ind))//'/='//trim(yaml_toa(nsize_psi))//')', &
             err_name='BIGDFT_RUNTIME_ERROR')
     end if
  end if

  ! Sum up among all tasks... could use workarrays
  if (nproc>1) then
     call mpiallred(nwarnings, 1, mpi_sum, comm=bigdft_mpi%mpi_comm)
     call mpiallred(meanweight, 1, mpi_sum, comm=bigdft_mpi%mpi_comm)
     call mpiallred(maxweight, 1, mpi_max, comm=bigdft_mpi%mpi_comm)
     call mpiallred(nwarnings_types, mpi_sum, comm=bigdft_mpi%mpi_comm)
     call mpiallred(meanweight_types, mpi_sum, comm=bigdft_mpi%mpi_comm)
     call mpiallred(maxweight_types, mpi_max, comm=bigdft_mpi%mpi_comm)
     call mpiallred(nsf_per_type, mpi_sum, comm=bigdft_mpi%mpi_comm)
  end if
  meanweight = meanweight/real(orbs%norb,kind=8)
  do iatype=1,atoms%astruct%ntypes
     meanweight_types(iatype) = meanweight_types(iatype)/real(nsf_per_type(iatype),kind=8)
  end do
  if (iproc==0) then
     call yaml_sequence_open('Check boundary values')
     call yaml_sequence(advance='no')
     call yaml_mapping_open(flow=.true.)
     call yaml_map('type','overall')
     call yaml_map('mean / max value',(/meanweight,maxweight/),fmt='(2es9.2)')
     call yaml_map('warnings',nwarnings)
     call yaml_mapping_close()
     do iatype=1,atoms%astruct%ntypes
        call yaml_sequence(advance='no')
        call yaml_mapping_open(flow=.true.)
        call yaml_map('type',trim(atoms%astruct%atomnames(iatype)))
        call yaml_map('mean / max value',(/meanweight_types(iatype),maxweight_types(iatype)/),fmt='(2es9.2)')
        call yaml_map('warnings',nwarnings_types(iatype))
        call yaml_mapping_close()
     end do
     call yaml_sequence_close()
  end if

  ! Print the warnings
  if (nwarnings>0) then
     if (iproc==0) then
        call yaml_warning('The support function localization radii might be too small, got'&
             &//trim(yaml_toa(nwarnings))//' warnings')
     end if
  end if

  call f_free(maxweight_types)
  call f_free(meanweight_types)
  call f_free(nwarnings_types)
  call f_free(nsf_per_type)

  call f_release_routine()

end subroutine get_boundary_weight<|MERGE_RESOLUTION|>--- conflicted
+++ resolved
@@ -1233,11 +1233,7 @@
                write_multipole_matrices_mode=input%lin%output_mat_format, &
                nphi=tmb%npsidim_orbs, lphi=tmb%psi, nphir=max(tmb%collcom_sr%ndimpsi_c,1), &
                hgrids=tmb%lzd%hgrids, orbs=tmb%orbs, collcom=tmb%collcom, collcom_sr=tmb%collcom_sr, &
-<<<<<<< HEAD
-               lzd=tmb%lzd, at=at, denspot=denspot, orthpar=tmb%orthpar, shift=shift, &
-=======
                lzd=tmb%lzd, at=at, denspot=denspot, orthpar=tmb%orthpar, shift=at%astruct%shift, &
->>>>>>> 8432c056
                ice_obj=tmb%ice_obj, filename=trim(input%dir_output))
   end if
 
