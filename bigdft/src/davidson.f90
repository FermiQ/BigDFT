--- conflicted
+++ resolved
@@ -1477,13 +1477,7 @@
    logical :: ok,binary,chosen
    character(len=500) :: filename
    type(cell) :: mesh
-<<<<<<< HEAD
-
-!   call f_strcpy(src=dir_output+"wavefunction",dest=filerad)
-
-=======
     
->>>>>>> ac312a33
    rxyz_old=f_malloc([3,at%astruct%nat],id='rxyz_old')
 
    mesh=cell_new(at%astruct%geocode,&
