--- conflicted
+++ resolved
@@ -2221,11 +2221,7 @@
   do while(subspace_next(ssp))
      mat_ptr=>ob_ss_matrix_map(mat,ssp)
      if (bigdft_mpi%iproc == 0) call yaml_map('Scalar product',&
-<<<<<<< HEAD
-          reshape(mat_ptr,[ssp%norb,ssp%norb]),fmt='(1pg15.11)')
-=======
           reshape(mat_ptr,[ssp%norb,ssp%norb]),fmt=fmt)
->>>>>>> 68ffbc95
      
      call subspace_update(ssp%ncplx,ssp%nvctr,ssp%norb,&
           ssp%phi_wvl,mat_ptr,sso%phi_wvl)
@@ -2245,11 +2241,7 @@
   do while(subspace_next(ssp))
      mat_ptr=>ob_ss_matrix_map(mat,ssp)
      if (bigdft_mpi%iproc == 0) call yaml_map('<D psi_i|D psi_j>',&
-<<<<<<< HEAD
-          reshape(mat_ptr,[ssp%norb,ssp%norb]),fmt='(1pg15.11)')
-=======
           reshape(mat_ptr,[ssp%norb,ssp%norb]),fmt=fmt)
->>>>>>> 68ffbc95
      if (subspace_next(ssv)) then
         call subspace_matrices(ssv%phi_wvl,ssp%phi_wvl,&
              ssp%ncplx,ssp%nvctr,ssv%norb,ssp%norb,svp)
@@ -2259,9 +2251,6 @@
   if (bigdft_mpi%nproc >1) call mpiallred(svp,op=MPI_SUM,comm=bigdft_mpi%mpi_comm)
 
   if (bigdft_mpi%iproc == 0) call yaml_map('<psiv_i|D psi_j>',&
-<<<<<<< HEAD
-       svp,fmt='(1pg15.11)')
-=======
        svp,fmt=fmt)
 
   !now calculate the same quantities for the hppsiprime objects
@@ -2318,7 +2307,6 @@
   if (bigdft_mpi%iproc == 0) call yaml_map('<psiv_i|h2psi_i>',&
        svp,fmt=fmt)
 
->>>>>>> 68ffbc95
 
   call f_free(svp)
 
