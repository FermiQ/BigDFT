--- conflicted
+++ resolved
@@ -2213,13 +2213,8 @@
   call subspace_iterator_zip(ob_prime,ob_occ,ssp,sso)
   do while(subspace_next(ssp))
      mat_ptr=>ob_ss_matrix_map(mat,ssp)
-<<<<<<< HEAD
-     if (bigdft_mpi%iproc == 0) call yaml_map('Scalar product',&
-          reshape(mat_ptr,[ssp%norb,ssp%norb]),fmt='(1pg15.11)')
-=======
      if (bigdft_mpi%iproc == 0) call yaml_map('<psi_i|psi_j>'+spinstr(ssp%ispin,ssp%ob%orbs%nspin),&
           reshape(mat_ptr,[ssp%norb,ssp%norb]),fmt=fmt)
->>>>>>> a6d2e0af
      
      call subspace_update(ssp%ncplx,ssp%nvctr,ssp%norb,&
           ssp%phi_wvl,mat_ptr,sso%phi_wvl)
@@ -2245,21 +2240,12 @@
   svp=f_malloc(ssp%matrix_zip_size) !to be used for the combined scalar product
   do while(subspace_next(ssp))
      mat_ptr=>ob_ss_matrix_map(mat,ssp)
-<<<<<<< HEAD
-     if (bigdft_mpi%iproc == 0) call yaml_map('<D psi_i|D psi_j>',&
-          reshape(mat_ptr,[ssp%norb,ssp%norb]),fmt='(1pg15.11)')
-     if (subspace_next(ssv)) then
-        call subspace_matrices(ssv%phi_wvl,ssp%phi_wvl,&
-             ssp%ncplx,ssp%nvctr,ssv%norb,ssp%norb,svp)
-     end if
-=======
      svp_ptr=>ob_ss_matrix_map(svp,ssp,ssv)
      !inform on how much is left in the orbital differences
      if (bigdft_mpi%iproc == 0) call yaml_map('<D psi_i|D psi_j>'+spinstr(ssp%ispin,ssp%ob%orbs%nspin),&
           reshape(mat_ptr,[ssp%norb,ssp%norb]),fmt=fmt)
      call subspace_matrices(ssv%phi_wvl,ssp%phi_wvl,&
           ssp%ncplx,ssp%nvctr,ssv%norb,ssp%norb,svp_ptr)
->>>>>>> a6d2e0af
   end do
 
 !!$  ssp=subspace_iterator(ob_prime)
@@ -2274,12 +2260,7 @@
 !!$     end if
 !!$  end do
 
-<<<<<<< HEAD
-  if (bigdft_mpi%iproc == 0) call yaml_map('<psiv_i|D psi_j>',&
-       svp,fmt='(1pg15.11)')
-=======
   if (bigdft_mpi%nproc >1) call mpiallred(svp,op=MPI_SUM,comm=bigdft_mpi%mpi_comm)
->>>>>>> a6d2e0af
 
   !now calculate the same quantities for the hppsiprime objects
   call subspace_iterator_zip(ob_prime,ob_occ,ssp,sso)
@@ -2297,11 +2278,6 @@
   do while(subspace_next(ssp))
      mat_ptr=>ob_ss_matrix_map(mat,ssp)
      hpsi_ptr=>ob_ss_psi_map(hpsiprime,ssp)
-<<<<<<< HEAD
-     if (bigdft_mpi%iproc == 0) call yaml_map('<hpsi_i|psi_j>',&
-          reshape(mat_ptr,[ssp%norb,ssp%norb]),fmt='(1pg15.11)')
-     if (subspace_next(ssv)) then
-=======
      svp_ptr=>ob_ss_matrix_map(svp,ssp,ssv)
      if (bigdft_mpi%iproc == 0) call yaml_map('<hpsi_i|psi_j>'+spinstr(ssp%ispin,ssp%ob%orbs%nspin),&
           reshape(mat_ptr,[ssp%norb,ssp%norb]),fmt=fmt)
@@ -2309,14 +2285,49 @@
           reshape(svp_ptr,[ssv%norb,ssp%norb]),fmt=fmt)
 
      !if (subspace_next(ssv)) then
->>>>>>> a6d2e0af
         call subspace_matrices(ssv%phi_wvl,hpsi_ptr,&
              ssp%ncplx,ssp%nvctr,ssv%norb,ssp%norb,svp_ptr)
      !end if
   end do
   if (bigdft_mpi%nproc >1) call mpiallred(svp,op=MPI_SUM,comm=bigdft_mpi%mpi_comm)
 
-<<<<<<< HEAD
+  !now calculate the same quantities for the hppsiprime objects
+  call subspace_iterator_zip(ob_prime,ob_occ,ssp,sso)
+  do while(subspace_next(ssp))
+     mat_ptr=>ob_ss_matrix_map(mat,ssp)
+     hpsi_ptr=>ob_ss_psi_map(h2psiprime,ssp)
+     call subspace_matrix(.false.,hpsi_ptr,sso%phi_wvl,&
+          ssp%ncplx,ssp%nvctr,ssp%norb,mat_ptr)
+  end do
+  if (bigdft_mpi%nproc >1) call mpiallred(mat,op=MPI_SUM,comm=bigdft_mpi%mpi_comm)
+
+!!$  ssp=subspace_iterator(ob_prime)
+!!$  ssv=subspace_iterator(ob_virt)
+  call subspace_iterator_zip(ob_prime,ob_virt,ssp,ssv)
+  do while(subspace_next(ssp))
+     mat_ptr=>ob_ss_matrix_map(mat,ssp)
+     hpsi_ptr=>ob_ss_psi_map(h2psiprime,ssp)
+     svp_ptr=>ob_ss_matrix_map(svp,ssp,ssv)
+     if (bigdft_mpi%iproc == 0) call yaml_map('<h2psi_i|psi_j>'+spinstr(ssp%ispin,ssp%ob%orbs%nspin),&
+          reshape(mat_ptr,[ssp%norb,ssp%norb]),fmt=fmt)
+     if (bigdft_mpi%iproc == 0) call yaml_map('<psiv_i|hpsi_j>'+spinstr(ssp%ispin,ssp%ob%orbs%nspin),&
+          reshape(svp_ptr,[ssv%norb,ssp%norb]),fmt=fmt)
+
+     !if (subspace_next(ssv)) then
+        call subspace_matrices(ssv%phi_wvl,hpsi_ptr,&
+             ssp%ncplx,ssp%nvctr,ssv%norb,ssp%norb,svp_ptr)
+     !end if
+  end do
+  if (bigdft_mpi%nproc >1) call mpiallred(svp,op=MPI_SUM,comm=bigdft_mpi%mpi_comm)
+
+  !to be printed out as it is the last one
+  call subspace_iterator_zip(ob_prime,ob_virt,ssp,ssv)
+  do while(subspace_next(ssp))
+     svp_ptr=>ob_ss_matrix_map(svp,ssp,ssv)
+     if (bigdft_mpi%iproc == 0) call yaml_map('<psiv_i|h2psi_j>'+spinstr(ssp%ispin,ssp%ob%orbs%nspin),&
+          reshape(svp_ptr,[ssv%norb,ssp%norb]),fmt=fmt)
+  end do
+
   if (bigdft_mpi%iproc == 0) call yaml_map('<psiv_i|hpsi_i>',&
        svp,fmt='(1pg15.11)')
 
@@ -2338,43 +2349,6 @@
      !mat_ptr=>ob_ss_matrix_map(mat,ssp)
      if (bigdft_mpi%iproc == 0) call yaml_map('<hpsip_i|hpsip_j>',&
           reshape(mat_ptr,[ssp%norb,ssp%norb]),fmt='(1pg15.11)') !write the matrix elements
-=======
-  !now calculate the same quantities for the hppsiprime objects
-  call subspace_iterator_zip(ob_prime,ob_occ,ssp,sso)
-  do while(subspace_next(ssp))
-     mat_ptr=>ob_ss_matrix_map(mat,ssp)
-     hpsi_ptr=>ob_ss_psi_map(h2psiprime,ssp)
-     call subspace_matrix(.false.,hpsi_ptr,sso%phi_wvl,&
-          ssp%ncplx,ssp%nvctr,ssp%norb,mat_ptr)
-  end do
-  if (bigdft_mpi%nproc >1) call mpiallred(mat,op=MPI_SUM,comm=bigdft_mpi%mpi_comm)
-
-!!$  ssp=subspace_iterator(ob_prime)
-!!$  ssv=subspace_iterator(ob_virt)
-  call subspace_iterator_zip(ob_prime,ob_virt,ssp,ssv)
-  do while(subspace_next(ssp))
-     mat_ptr=>ob_ss_matrix_map(mat,ssp)
-     hpsi_ptr=>ob_ss_psi_map(h2psiprime,ssp)
-     svp_ptr=>ob_ss_matrix_map(svp,ssp,ssv)
-     if (bigdft_mpi%iproc == 0) call yaml_map('<h2psi_i|psi_j>'+spinstr(ssp%ispin,ssp%ob%orbs%nspin),&
-          reshape(mat_ptr,[ssp%norb,ssp%norb]),fmt=fmt)
-     if (bigdft_mpi%iproc == 0) call yaml_map('<psiv_i|hpsi_j>'+spinstr(ssp%ispin,ssp%ob%orbs%nspin),&
-          reshape(svp_ptr,[ssv%norb,ssp%norb]),fmt=fmt)
-
-     !if (subspace_next(ssv)) then
-        call subspace_matrices(ssv%phi_wvl,hpsi_ptr,&
-             ssp%ncplx,ssp%nvctr,ssv%norb,ssp%norb,svp_ptr)
-     !end if
-  end do
-  if (bigdft_mpi%nproc >1) call mpiallred(svp,op=MPI_SUM,comm=bigdft_mpi%mpi_comm)
-
-  !to be printed out as it is the last one
-  call subspace_iterator_zip(ob_prime,ob_virt,ssp,ssv)
-  do while(subspace_next(ssp))
-     svp_ptr=>ob_ss_matrix_map(svp,ssp,ssv)
-     if (bigdft_mpi%iproc == 0) call yaml_map('<psiv_i|h2psi_j>'+spinstr(ssp%ispin,ssp%ob%orbs%nspin),&
-          reshape(svp_ptr,[ssv%norb,ssp%norb]),fmt=fmt)
->>>>>>> a6d2e0af
   end do
 
   call f_free(svp)
