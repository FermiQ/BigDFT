--- conflicted
+++ resolved
@@ -1843,39 +1843,6 @@
       if (nspin_old/=nspin) call f_err_throw("Number of spins incorrect in read_dense_matrix", &
            err_name='BIGDFT_RUNTIME_ERROR')
 
-<<<<<<< HEAD
-      if (read_rxyz) then
-          do iat=1,nat
-              if (.not. binary) then
-                  read(iunit,*) dummy_char,rxyz(1:3,iat)
-              else
-                  read(iunit) dummy_char,rxyz(1:3,iat)
-              end if
-          end do  
-      else
-          do iat=1,nat
-              if (.not. binary) then
-                  read(iunit,*) dummy_char, dummy_double, dummy_double, dummy_double
-              else
-                  read(iunit) dummy_char, dummy_double, dummy_double, dummy_double
-              end if
-          end do
-      end if
-
-      if (read_on_which_atom) then
-          do ispin=1,nspin
-             do iorb=1,ntmb
-                do jorb=1,ntmb
-                   if (.not. binary) then
-                      read(iunit,*) dummy_int,dummy_int,mat(iorb,jorb,ispin),on_which_atom(iorb),on_which_atom(jorb)
-                   else
-                      read(iunit) dummy_int,dummy_int,mat(iorb,jorb,ispin),on_which_atom(iorb),on_which_atom(jorb)
-                   end if
-                end do
-             end do
-          end do
-      else
-=======
       !!if (read_rxyz) then
       !!    do iat=1,nat
       !!        if (.not. binary) then
@@ -1886,9 +1853,15 @@
       !!    end do  
       !!else
       !!    do iat=1,nat
-      !!        read(iunit,*) dummy_char, dummy_double, dummy_double, dummy_double
+      !!        if (.not. binary) then
+      !!            read(iunit,*) dummy_char, dummy_double, dummy_double, dummy_double
+      !!        else
+      !!            read(iunit) dummy_char, dummy_double, dummy_double, dummy_double
+      !!        end if
       !!    end do
       !!end if
+
+
 
       !!if (read_on_which_atom) then
       !!    do ispin=1,nspin
@@ -1903,7 +1876,6 @@
       !!       end do
       !!    end do
       !!else
->>>>>>> 0fbf6845
           do ispin=1,nspin
              do iorb=1,ntmb
                 do jorb=1,ntmb
