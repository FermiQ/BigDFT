module io
  use public_enums
  implicit none

  private

  !> Public routines
  public :: read_linear_matrix_dense
  public :: writeonewave_linear
  public :: writemywaves_linear
  public :: writemywaves_linear_fragments
  public :: read_coeff_minbasis
  public :: io_read_descr_linear
  public :: write_linear_matrices
  public :: writeLinearCoefficients
  !!public :: write_linear_coefficients
  !!public :: read_linear_coefficients
  public :: write_partial_charges

  public :: io_error, io_warning, io_open
  public :: io_read_descr, read_psi_compress
  public :: io_gcoordToLocreg
  public :: read_psig
  public :: read_dense_matrix
  public :: dist_and_shift
  public :: find_neighbours
  public :: plot_density
  public :: plot_locreg_grids
  public :: write_energies
  public :: io_files_exists
  public :: get_sparse_matrix_format

  public :: writeonewave
  public :: writemywaves

  contains

    function io_files_exists(directory,radical,orbs) result(yes)
      use module_interfaces, only: verify_file_presence
      use yaml_strings
      use module_base, only: bigdft_mpi
      use f_utils
      use module_types, only: orbitals_data
      implicit none
      character(len=*), intent(in) :: directory,radical
      type(orbitals_data), intent(in) :: orbs
      logical :: yes
      !local variables
      logical :: onefile
      integer :: input_wf_format,ipos

      ! Test ETSF file.
      call f_file_exists(file=directory+radical+".etsf",exists=onefile)
      if (onefile) then
         input_wf_format = WF_FORMAT_ETSF
      else
         call verify_file_presence(directory+radical,orbs,input_wf_format,bigdft_mpi%nproc)
      end if
      yes=input_wf_format /= WF_FORMAT_NONE
    end function io_files_exists

    !> Write all my wavefunctions in files by calling writeonewave
    subroutine writemywaves_linear(iproc,filename,iformat,npsidim,Lzd,orbs,nelec,at,rxyz,psi,nfvctr,coeff)
      use module_types
      use module_base
      use yaml_output
      use module_interfaces, only: open_filename_of_iorb
      implicit none
      integer, intent(in) :: iproc,iformat,npsidim,nelec,nfvctr
      !integer, intent(in) :: norb   !< number of orbitals, not basis functions
      type(atoms_data), intent(in) :: at
      type(orbitals_data), intent(in) :: orbs         !< orbs describing the basis functions
      type(local_zone_descriptors), intent(in) :: Lzd
      real(gp), dimension(3,at%astruct%nat), intent(in) :: rxyz
      real(wp), dimension(npsidim), intent(in) :: psi  ! Should be the real linear dimension and not the global
      real(wp), dimension(nfvctr,orbs%norb), intent(in) :: coeff
      character(len=*), intent(in) :: filename
      !Local variables
      logical :: binary, is_etsf
      integer :: ncount1,ncount_rate,ncount_max,iorb,ncount2,iorb_out,ispinor,ilr,shift,ii,iat,unitwf
      integer :: jorb,jlr
      real(kind=4) :: tr0,tr1
      real(kind=8) :: tel
    
      unitwf=99
      binary=(iformat/=WF_FORMAT_PLAIN)
      is_etsf=(iformat==WF_FORMAT_ETSF)
    
      if (iproc == 0) call yaml_map('Write wavefunctions to file', trim(filename)//'.*')
      !if (iproc == 0) write(*,"(1x,A,A,a)") "Write wavefunctions to file: ", trim(filename),'.*'
    
      !if (binary) then
      if (is_etsf) then
         call f_err_throw('Linear scaling with ETSF writing not implemented yet')
    !     call write_waves_etsf(iproc,filename,orbs,n1,n2,n3,hx,hy,hz,at,rxyz,wfd,psi)
      else
         call cpu_time(tr0)
         call system_clock(ncount1,ncount_rate,ncount_max)
    
         ! Write the TMBs in the Plain BigDFT files.
         ! Use same ordering as posinp and llr generation
         ii = 0
         do iat = 1, at%astruct%nat
            do iorb=1,orbs%norbp
               if(iat == orbs%onwhichatom(iorb+orbs%isorb)) then
                  shift = 1
                  do jorb = 1, iorb-1 
                     jlr = orbs%inwhichlocreg(jorb+orbs%isorb)
                     shift = shift + Lzd%Llr(jlr)%wfd%nvctr_c+7*Lzd%Llr(jlr)%wfd%nvctr_f
                  end do
                  ii = ii + 1
                  ilr = orbs%inwhichlocreg(iorb+orbs%isorb)
                  do ispinor=1,orbs%nspinor
                     call open_filename_of_iorb(unitwf,binary,filename, &
                        & orbs,iorb,ispinor,iorb_out)
                     call writeonewave_linear(unitwf,.not. binary,iorb_out,&
                        & Lzd%Llr(ilr)%d%n1,Lzd%Llr(ilr)%d%n2,Lzd%Llr(ilr)%d%n3,&
                        & Lzd%Llr(ilr)%ns1,Lzd%Llr(ilr)%ns2,Lzd%Llr(ilr)%ns3,& 
                        & Lzd%hgrids(1),Lzd%hgrids(2),Lzd%hgrids(3), &
                        & Lzd%Llr(ilr)%locregCenter,Lzd%Llr(ilr)%locrad, 4, 0.0d0, &  !put here the real potentialPrefac and Order
                        & at%astruct%nat,rxyz,&
                        & Lzd%Llr(ilr)%wfd%nseg_c,Lzd%Llr(ilr)%wfd%nvctr_c,&
                        & Lzd%Llr(ilr)%wfd%keygloc,Lzd%Llr(ilr)%wfd%keyglob,&
                        & Lzd%Llr(ilr)%wfd%keyvloc,Lzd%Llr(ilr)%wfd%keyvglob,&
                        & Lzd%Llr(ilr)%wfd%nseg_f,Lzd%Llr(ilr)%wfd%nvctr_f,&
                        & Lzd%Llr(ilr)%wfd%keygloc(1:,Lzd%Llr(ilr)%wfd%nseg_c+1:), &
                        & Lzd%Llr(ilr)%wfd%keyglob(1:,Lzd%Llr(ilr)%wfd%nseg_c+1:), &
                        & Lzd%Llr(ilr)%wfd%keyvloc(Lzd%Llr(ilr)%wfd%nseg_c+1:), &
                        & Lzd%Llr(ilr)%wfd%keyvglob(Lzd%Llr(ilr)%wfd%nseg_c+1:), &
                        & psi(shift),psi(Lzd%Llr(ilr)%wfd%nvctr_c+shift),orbs%eval(iorb+orbs%isorb),&
                        & orbs%onwhichatom(iorb+orbs%isorb))
                     call f_close(unitwf)
                  end do
               end if
            enddo
         end do
    
        ! Now write the coefficients to file
        ! Must be careful, the orbs%norb is the number of basis functions
        ! while the norb is the number of orbitals.
        if(iproc == 0) then
           call f_open_file(unitwf,file=filename//'_coeff.bin',&
                binary=binary)
           !if(iformat == WF_FORMAT_PLAIN) then
           !  open(99, file=filename//'_coeff.bin', status='unknown',form='formatted')
           !else
           !open(99, file=filename//'_coeff.bin', status='unknown',form='unformatted')
           !end if
          call writeLinearCoefficients(unitwf,.not. binary,at%astruct%nat,rxyz,orbs%norb,&
               nelec,nfvctr,coeff,orbs%eval)
          call f_close(unitwf)
       end if
         call cpu_time(tr1)
         call system_clock(ncount2,ncount_rate,ncount_max)
         tel=dble(ncount2-ncount1)/dble(ncount_rate)
         if (iproc == 0) then
            call yaml_sequence_open('Write Waves Time')
            call yaml_sequence(advance='no')
            call yaml_mapping_open(flow=.true.)
            call yaml_map('Process',iproc)
            call yaml_map('Timing',(/ real(tr1-tr0,kind=8),tel /),fmt='(1pe10.3)')
            call yaml_mapping_close()
            call yaml_sequence_close()
         end if
         !write(*,'(a,i4,2(1x,1pe10.3))') '- WRITE WAVES TIME',iproc,tr1-tr0,tel
         !write(*,'(a,1x,i0,a)') '- iproc',iproc,' finished writing waves'
      end if
    
    END SUBROUTINE writemywaves_linear


    !> Write all my wavefunctions for fragments
    ! NB spin needs fixing!
    subroutine writemywaves_linear_fragments(iproc,filename,iformat,npsidim,Lzd,orbs,nelec,at,rxyz,psi,coeff,&
         dir_output,input_frag,ref_frags,linmat,methTransformOverlap,max_inversion_error,orthpar,&
         num_neighbours,neighbour_cutoff)
      use module_types
      use module_atoms, only: astruct_dump_to_file, deallocate_atomic_structure, nullify_atomic_structure
      use module_base
      use module_fragments
      use yaml_output
      use module_interfaces, only: open_filename_of_iorb
      use sparsematrix_base, only: sparsematrix_malloc_ptr, assignment(=), DENSE_FULL, &
           matrices_null, allocate_matrices, deallocate_matrices
      use sparsematrix, only: uncompress_matrix2
      !use matrix_operations, only: overlapPowerGeneral, check_taylor_order
      implicit none
      integer, intent(in) :: iproc,iformat,npsidim,nelec
      !integer, intent(in) :: norb   !< number of orbitals, not basis functions
      type(atoms_data), intent(in) :: at
      type(orbitals_data), intent(in) :: orbs         !< orbs describing the basis functions
      type(local_zone_descriptors), intent(in) :: Lzd
      real(gp), dimension(3,at%astruct%nat), intent(in) :: rxyz
      real(wp), dimension(npsidim), intent(in) :: psi  ! Should be the real linear dimension and not the global
      real(wp), dimension(orbs%norb,orbs%norb), intent(in) :: coeff !SM: IS this correcy even with spin?
      character(len=*), intent(in) :: dir_output, filename
      type(fragmentInputParameters), intent(in) :: input_frag
      type(system_fragment), dimension(input_frag%nfrag_ref), intent(inout) :: ref_frags
      type(linear_matrices), intent(inout) :: linmat
      integer,intent(inout) :: methTransformOverlap
      real(kind=8),intent(in) :: max_inversion_error
      type(orthon_data),intent(in) :: orthpar
      integer, intent(in) :: num_neighbours
      real(kind=8), intent(in) :: neighbour_cutoff
      !Local variables
      integer :: ncount1,ncount_rate,ncount_max,iorb,ncount2,iorb_out,ispinor,ilr,shift,ii,iat
      integer :: jorb,jlr,isforb,isfat,ifrag,ifrag_ref,iforb,iiorb,iorbp,iiat,unitwf,ityp,iatt
      integer :: onwhichatom_frag,ifr,iatf,ntmb_frag_and_env,nelec_frag,ifr_ref,ia,ja,io,jo,unitm,iatnf
      integer :: num_neighbours_tot, num_after, num_before, jat
      integer, allocatable, dimension(:,:) :: map_frag_and_env, frag_map   
      real(kind=8), allocatable, dimension(:,:) :: coeff_frag, kernel_frag, rxyz_frag
      real(kind=8), allocatable, dimension(:) :: eval_frag
      real(kind=4) :: tr0,tr1
      real(kind=8) :: tel
      character(len=256) :: full_filename
      logical, allocatable, dimension(:) :: fragment_written
      logical :: binary
      !logical, parameter :: write_overlap=.true. ! want this to include rotation taking into account environment?  also do some check after restart? - not sure this is possible

      type(matrices),dimension(1) :: ovrlp_half_
      real(kind=8) :: mean_error, max_error
      logical :: calc_sks=.false.
      real(kind=8), dimension(:,:,:), pointer :: kernel_orthog
    
      if (iproc == 0) call yaml_map('Write wavefunctions to file', trim(filename)//'.*')
      !if (iproc == 0) write(*,"(1x,A,A,a)") "Write wavefunctions to file: ", trim(filename),'.*'
    
      if (iformat == WF_FORMAT_ETSF) then
          stop 'Linear scaling with ETSF writing not implemented yet'
      !    call write_waves_etsf(iproc,filename,orbs,n1,n2,n3,hx,hy,hz,at,rxyz,wfd,psi)
      else
         call cpu_time(tr0)
         call system_clock(ncount1,ncount_rate,ncount_max)
    
         ! Write the TMBs in the Plain BigDFT files.
         ! For now only output one (first) set per reference fragment
        
         ! array to check if we already outputted tmbs for this fragment type
         fragment_written=f_malloc((/input_frag%nfrag_ref/),id='fragment_written')
         fragment_written=.false.
    
         unitwf=99
         isforb=0
         isfat=0
         loop_ifrag: do ifrag=1,input_frag%nfrag
            ! find reference fragment this corresponds to and check if we already outputted tmbs for this reference fragment
            ifrag_ref=input_frag%frag_index(ifrag)

            if (fragment_written(ifrag_ref)) then
               isforb=isforb+ref_frags(ifrag_ref)%fbasis%forbs%norb
               isfat=isfat+ref_frags(ifrag_ref)%astruct_frg%nat   
               cycle
            end if
            fragment_written(ifrag_ref)=.true.

            ! loop over orbitals of this fragment
            !loop_iforb: do iforb=1,ref_frags(ifrag_ref)%fbasis%forbs%norb

            ! always have at least 1 tmb/atom so this is safe
            frag_map=f_malloc0((/ref_frags(ifrag_ref)%fbasis%forbs%norb,3/),id='frag_map')

               loop_iorb: do iorbp=1,orbs%norbp
                  iiorb=iorbp+orbs%isorb
    
                  ! check if this ref frag orbital corresponds to the orbital we want
                  !if (iiorb/=iforb+isforb) cycle
                  !NO LONGER TRUE - can reactivate the above once input tmb order is guaranteed to be in fragment order
                  !for now do more complicated atom based testing
                  !This also means coeffs and evals are printed wrong, but we're neglecting these anyway so ignore until we tidy
                  ilr=orbs%inwhichlocreg(iiorb)
                  iiat=orbs%onwhichatom(iiorb)

                  if (iiat<=isfat .or. iiat>isfat+ref_frags(ifrag_ref)%astruct_frg%nat) cycle
                  ! there might be an easier way to figure this out, but in calculations from scratch there's no guarantee the tmbs are arranged by fragment order
                  ! alternatively modify so they are in this order, but not sure there's any benefit to that approach?
                  iat=0
                  onwhichatom_frag=-1
                  do ifr=1,input_frag%nfrag
                     ifr_ref=input_frag%frag_index(ifr)
                     do iatf=1,ref_frags(ifr_ref)%astruct_frg%nat
                        iat=iat+1
                        if (iat==iiat) then
                           onwhichatom_frag=iatf
                           ! double check
                           if (ifr/=ifrag) stop 'Error error abort warning' 
                           exit
                        end if
                     end do
                     if (onwhichatom_frag/=-1) exit
                  end do

                  iforb=0
                  do io=1,iiorb
                     ia=orbs%onwhichatom(io)
                     if (ia>isfat .and. ia<=isfat+ref_frags(ifrag_ref)%astruct_frg%nat) iforb=iforb+1
                  end do
                  !totally arbitrary order here but at least we know we're on the right fragment!
                  !iforb = iforb+1
                  !tmb frag -> tmb full
                  frag_map(iforb,1)=iiorb
                  !tmb frag -> atom frag
                  frag_map(iforb,2)=onwhichatom_frag
                  !atom frag -> atom full
                  !fill this in after allreduce otherwise might be modifying on more than one mpi
                  !frag_map(onwhichatom_frag,3)=iiat

                  !debug
                  !print*,'iiorb,ifrag,ifrag_ref,iiat,onwhichatom_frag',iiorb,ifrag,ifrag_ref,iiat,onwhichatom_frag,iforb
                  !write(*,'(A,7(1x,I4))') 'iproc,iiorb,ifrag,ifrag_ref,iiat,onwhichatom_frag',&
                  !     iproc,iiorb,ifrag,ifrag_ref,iiat,onwhichatom_frag,iforb

                  shift = 1
                  do jorb = 1, iorbp-1 
                     jlr = orbs%inwhichlocreg(jorb+orbs%isorb)
                     shift = shift + Lzd%Llr(jlr)%wfd%nvctr_c+7*Lzd%Llr(jlr)%wfd%nvctr_f
                  end do
    
                  loop_ispinor: do ispinor=1,orbs%nspinor
                     ! as this is a fragment calculation frag%dirname should contain fragment directory (otherwise it would be empty - should add check)
                     ! bit of a hack to use orbs here not forbs, but different structures so this is necessary - to clean somehow
                     full_filename=trim(dir_output)//trim(input_frag%dirname(ifrag_ref))//trim(filename)
    
                     call open_filename_of_iorb(unitwf,(iformat == WF_FORMAT_BINARY),full_filename, &
                          & orbs,iorbp,ispinor,iorb_out,iiorb=iforb)
    
                     !also what to do with eval? - at the moment completely arbitrary
                     call writeonewave_linear(unitwf,(iformat == WF_FORMAT_PLAIN),iorb_out,&
                        & Lzd%Llr(ilr)%d%n1,Lzd%Llr(ilr)%d%n2,Lzd%Llr(ilr)%d%n3,&
                        & Lzd%Llr(ilr)%ns1,Lzd%Llr(ilr)%ns2,Lzd%Llr(ilr)%ns3,& 
                        & Lzd%hgrids(1),Lzd%hgrids(2),Lzd%hgrids(3), &
                        & Lzd%Llr(ilr)%locregCenter,Lzd%Llr(ilr)%locrad, 4, 0.0d0, &  !put here the real potentialPrefac and Order
                        & ref_frags(ifrag_ref)%astruct_frg%nat,rxyz(:,isfat+1:isfat+ref_frags(ifrag_ref)%astruct_frg%nat),&
                        & Lzd%Llr(ilr)%wfd%nseg_c,Lzd%Llr(ilr)%wfd%nvctr_c,&
                        & Lzd%Llr(ilr)%wfd%keygloc,Lzd%Llr(ilr)%wfd%keyglob,&
                        & Lzd%Llr(ilr)%wfd%keyvloc,Lzd%Llr(ilr)%wfd%keyvglob,&
                        & Lzd%Llr(ilr)%wfd%nseg_f,Lzd%Llr(ilr)%wfd%nvctr_f,&
                        & Lzd%Llr(ilr)%wfd%keygloc(1:,Lzd%Llr(ilr)%wfd%nseg_c+1:), &
                        & Lzd%Llr(ilr)%wfd%keyglob(1:,Lzd%Llr(ilr)%wfd%nseg_c+1:), &
                        & Lzd%Llr(ilr)%wfd%keyvloc(Lzd%Llr(ilr)%wfd%nseg_c+1:), &
                        & Lzd%Llr(ilr)%wfd%keyvglob(Lzd%Llr(ilr)%wfd%nseg_c+1:), &
                        & psi(shift),psi(Lzd%Llr(ilr)%wfd%nvctr_c+shift),-0.5d0, & !orbs%eval(iiorb),&
                        & onwhichatom_frag)
                        !& orbs%onwhichatom(iiorb)-isfat) ! only works if reading the rewriting fragment tmbs
    
                     close(unitwf)
    
                  end do loop_ispinor
               end do loop_iorb
            !end do loop_iforb

            if (bigdft_mpi%nproc > 1) then
               call mpiallred(frag_map, mpi_sum, comm=bigdft_mpi%mpi_comm)
            end if

            ! reconstruct atom->atom mapping part
            do iforb=1,ref_frags(ifrag_ref)%fbasis%forbs%norb
               !frag_map(iforb,1)=iiorb
               !frag_map(iforb,2)=onwhichatom_frag
               iiorb=frag_map(iforb,1)
               iiat=orbs%onwhichatom(iiorb)
               onwhichatom_frag=frag_map(iforb,2)
               frag_map(onwhichatom_frag,3)=iiat
            end do

            !debug
            !if (iproc==0) then
            !   do iorb=1,ref_frags(ifrag_ref)%fbasis%forbs%norb
            !      if (iorb<=ref_frags(ifrag_ref)%astruct_frg%nat) then
            !         write(*,'(A,6(1x,I4),3(1x,F12.6))') 'iproc,ifrag,ifrag_ref',iproc,ifrag,ifrag_ref,frag_map(iorb,:),rxyz(:,frag_map(iorb,3))
            !      else
            !         write(*,'(A,6(1x,I4))') 'iproc,ifrag,ifrag_ref',iproc,ifrag,ifrag_ref,frag_map(iorb,:)
            !      end if
            !   end do
            !end if

            ! write environment coordinates 
            ! want to avoid several MPI ranks writing to the same file
            ! and since the number of reference frags is expected to be relatively small as well as the file sizes,
            ! write all files from iproc=0
            ! make use of frag_map(onwhichatom_frag,3)=iiat (atom frag -> atom full)
            if (num_neighbours/=0) then
               ! column 1 tmbs->tmbs, column 2 tmbs->atoms, column 3 atoms->atoms (as for frag_map)
               ! size orbs%norb is overkill but we don't know norb for env yet
               map_frag_and_env = f_malloc((/orbs%norb,3/),id='map_frag_and_env')

               call find_neighbours(num_neighbours,at,rxyz,orbs,ref_frags(ifrag_ref),frag_map,&
                    ntmb_frag_and_env,map_frag_and_env,.false.,neighbour_cutoff,.true.)
               !full_filename=trim(dir_output)//trim(input_frag%dirname(ifrag_ref))//trim(filename)//'_env'
               full_filename=trim(dir_output)//trim(input_frag%label(ifrag_ref))//'_env'
               if (iproc==0) then
                  !open file to make sure we overwrite rather than append
                  open(99,file=trim(full_filename)//'.xyz',status='replace')
                  call astruct_dump_to_file(ref_frags(ifrag_ref)%astruct_env,full_filename,'# fragment environment',unit=99)
                  close(99)
               end if
            end if
   
            ! NEED to think about this - just make it diagonal for now? or random?  or truncate so they're not normalized?  or normalize after truncating?
            ! Or maybe don't write coeffs at all but assume we're always doing frag to frag and can use isolated frag coeffs?
    
            ! Now write the coefficients to file
            ! Must be careful, the orbs%norb is the number of basis functions
            ! while the norb is the number of orbitals.

            ! in from scratch case ref_frags(ifrag_ref)%nelec will be empty (zero)
            ! need to recalculate in this case, so may as well recalculate anyway
            ! probably also an easier way to do this...
            nelec_frag=0
            do iat=1,ref_frags(ifrag_ref)%astruct_frg%nat
               !ityp=ref_frags(ifrag_ref)%astruct_frg%iatype(iat)
               ityp=at%astruct%iatype(iat+isfat)
               nelec_frag=nelec_frag+at%nelpsp(ityp)
            end do

            if (nelec_frag/=ref_frags(ifrag_ref)%nelec .and. ref_frags(ifrag_ref)%nelec/=0) &
                 call f_err_throw('Problem with nelec in fragment output')

            ! order of tmbs not guaranteed so can't do this the simple way
            ! in fact it makes no sense to be cropping coeffs at all in this case as ks states not divided between fragments
            ! but don't want to keep all of them
            ! so either do cropped kernel (to be added) or support function 'charges' as diagonal part
            ! for the latter assume orthogonal and just take K_aa

            ! should eventually extract this from sparse?
            linmat%kernel_%matrix = sparsematrix_malloc_ptr(linmat%l,iaction=DENSE_FULL,id='linmat%kernel_%matrix')
    
            call uncompress_matrix2(iproc, bigdft_mpi%nproc, bigdft_mpi%mpi_comm, &
                 linmat%l, linmat%kernel_%matrix_compr, linmat%kernel_%matrix)

            !might be better to move this outside of the routine?
            !if (calc_sks) then
            !   ovrlp_half_(1) = matrices_null()
            !   call allocate_matrices(linmat%l, allocate_full=.true., matname='ovrlp_half_(1)', mat=ovrlp_half_(1))

            !   !for case where tmbs aren't properly orthogonal, calculate S^1/2 K S^1/2
            !   call overlapPowerGeneral(iproc, bigdft_mpi%nproc, methTransformOverlap, 1, (/2/), &
            !        orthpar%blocksize_pdgemm, &
            !        imode=1, ovrlp_smat=linmat%s, inv_ovrlp_smat=linmat%l, &
            !        ovrlp_mat=linmat%ovrlp_, inv_ovrlp_mat=ovrlp_half_, &
            !        check_accur=.true., mean_error=mean_error, max_error=max_error)!!, &
            !   !if (iproc==0) call yaml_map('max error',max_error)
            !   !if (iproc==0) call yaml_map('mean error',mean_error)
            !   call check_taylor_order(mean_error, max_inversion_error, methTransformOverlap)

            !   call uncompress_matrix2(iproc, bigdft_mpi%nproc, linmat%l, &
            !        ovrlp_half_(1)%matrix_compr, ovrlp_half_(1)%matrix)

            !   kernel_orthog=f_malloc_ptr(src_ptr=linmat%kernel_%matrix,id='kernel_orthog')

            !   ! do this with sparse instead... fix after testing
            !   call calculate_coeffMatcoeff(bigdft_mpi%nproc,linmat%kernel_%matrix,orbs,orbs,ovrlp_half_(1)%matrix,kernel_orthog)
            !else
               kernel_orthog => linmat%kernel_%matrix
            !end if

            coeff_frag=f_malloc0((/ref_frags(ifrag_ref)%fbasis%forbs%norb,ref_frags(ifrag_ref)%fbasis%forbs%norb/),id='coeff_frag')
            do io=1,ref_frags(ifrag_ref)%fbasis%forbs%norb
               coeff_frag(io,io)=kernel_orthog(frag_map(io,1),frag_map(io,1),1)!ispin)
            end do
   
            ! want this to make sense also
            rxyz_frag=f_malloc0((/3,ref_frags(ifrag_ref)%astruct_frg%nat/),id='rxyz_frag')
            do ia=1,ref_frags(ifrag_ref)%astruct_frg%nat
               rxyz_frag(:,ia)=rxyz(:,frag_map(ia,3))
            end do

            ! evals irrelevant so fill with fake value
            eval_frag=f_malloc0(ref_frags(ifrag_ref)%fbasis%forbs%norb,id='eval_frag')
            do io=1,ref_frags(ifrag_ref)%fbasis%forbs%norb
               eval_frag(io)=-0.5d0
            end do

            !kernel_frag=f_malloc0((/ref_frags(ifrag_ref)%fbasis%forbs%norb,ref_frags(ifrag_ref)%fbasis%forbs%norb/),id='kernel_frag')
            !do io=1,ref_frags(ifrag_ref)%fbasis%forbs%norb
            !   do jo=1,ref_frags(ifrag_ref)%fbasis%forbs%norb
            !      kernel_frag(io,jo)=kernel_orthog(frag_map(io,1),frag_map(jo,1),1)!ispin)
            !   end do
            !end do

            if(iproc == 0) then
               full_filename=trim(dir_output)//trim(input_frag%dirname(ifrag_ref))//trim(filename)
     
               call f_open_file(unitwf,file=trim(full_filename)//'_coeff.bin',&
                    binary=(iformat /= WF_FORMAT_PLAIN))
               !if(iformat == WF_FORMAT_PLAIN) then
               !   open(unitwf, file=trim(full_filename)//'_coeff.bin', status='unknown',form='formatted')
               !else
               !   open(unitwf, file=trim(full_filename)//'_coeff.bin', status='unknown',form='unformatted')
               !end if
               
               ! Not sure whether this is correct for nspin=2...

               call writeLinearCoefficients(unitwf, (iformat == WF_FORMAT_PLAIN), ref_frags(ifrag_ref)%astruct_frg%nat, &
                    rxyz_frag, ref_frags(ifrag_ref)%fbasis%forbs%norb, nelec_frag, &
                    ref_frags(ifrag_ref)%fbasis%forbs%norb, coeff_frag, eval_frag)

               !call writeLinearCoefficients(unitwf,(iformat == WF_FORMAT_PLAIN),ref_frags(ifrag_ref)%astruct_frg%nat,&
               !     rxyz(:,isfat+1:isfat+ref_frags(ifrag_ref)%astruct_frg%nat),ref_frags(ifrag_ref)%fbasis%forbs%norb,&
               !     nelec_frag,&
               !     ref_frags(ifrag_ref)%fbasis%forbs%norb, &
               !     coeff(isforb+1:isforb+ref_frags(ifrag_ref)%fbasis%forbs%norb,&
               !     isforb+1:isforb+ref_frags(ifrag_ref)%fbasis%forbs%norb),&
               !     orbs%eval(isforb+1:isforb+ref_frags(ifrag_ref)%fbasis%forbs%norb)) !-0.5d0
               call f_close(unitwf)
            end if
            call f_free(coeff_frag)
            !call f_free(kernel_frag)
            call f_free(eval_frag)


            ! put this in a routine and reuse in write_linear_matrices
            ! FIX SPIN
            unitm=99
            binary=(iformat /= WF_FORMAT_PLAIN)
            if(iproc == 0) then
               full_filename=trim(dir_output)//trim(input_frag%dirname(ifrag_ref))
               call f_open_file(unitm, file=trim(full_filename)//'density_kernel.bin',&
                    binary=binary)
    
               if (.not. binary) then
                   !!write(unitm,'(a,3i10,a)') '#  ', ref_frags(ifrag_ref)%fbasis%forbs%norb, &
                   !!    ref_frags(ifrag_ref)%astruct_frg%nat, linmat%m%nspin, &
                   !!    '    number of basis functions, number of atoms, number of spins'
                   write(unitm,'(3i10,a)') linmat%m%nspin, ref_frags(ifrag_ref)%fbasis%forbs%norb, &
                       ref_frags(ifrag_ref)%astruct_frg%nat,  &
                       '    number of basis functions, number of atoms, number of spins'
               else
                   !!write(unitm) '#  ', ref_frags(ifrag_ref)%fbasis%forbs%norb, &
                   !!    ref_frags(ifrag_ref)%astruct_frg%nat, linmat%m%nspin, &
                   !!    '    number of basis functions, number of atoms, number of spins'
                   write(unitm) linmat%m%nspin, ref_frags(ifrag_ref)%fbasis%forbs%norb, &
                       ref_frags(ifrag_ref)%astruct_frg%nat,  &
                       '    number of basis functions, number of atoms, number of spins'
               end if
               !!do ia=1,ref_frags(ifrag_ref)%astruct_frg%nat
               !!    if (.not. binary) then
               !!        write(unitm,'(a,3es24.16)') '#  ',rxyz_frag(1:3,ia)
               !!    else
               !!        write(unitm) '#  ',rxyz_frag(1:3,ia)
               !!    end if
               !!end do
 
               ! need to fix spin
               !do ispin=1,linmat%m%nspin
                  do io=1,ref_frags(ifrag_ref)%fbasis%forbs%norb
                     ia=frag_map(io,2)
                     do jo=1,ref_frags(ifrag_ref)%fbasis%forbs%norb
                        ja=frag_map(jo,2)
                        if (.not. binary) then
                           write(unitm,'(2(i6,1x),e19.12,2(1x,i6))') io,jo,&
                                kernel_orthog(frag_map(io,1),frag_map(jo,1),1),ia,ja
                        else
                           write(unitm) io,jo,kernel_orthog(frag_map(io,1),frag_map(jo,1),1),ia,ja
                        end if
                     end do
                  end do
               !end do
               call f_close(unitm)
            end if

            call f_free(rxyz_frag)

            ! also output 'environment' kernel
            if (ref_frags(ifrag_ref)%astruct_env%nat/=ref_frags(ifrag_ref)%astruct_frg%nat &
                 .and. num_neighbours/=0) then
               ! FIX SPIN
               unitm=99
               binary=(iformat /= WF_FORMAT_PLAIN)
               if(iproc == 0) then
                  full_filename=trim(dir_output)//trim(input_frag%dirname(ifrag_ref))
                  call f_open_file(unitm, file=trim(full_filename)//'density_kernel_env.bin',&
                       binary=binary)
    
                  if (.not. binary) then
                      !!write(unitm,'(a,3i10,a)') '#  ', ntmb_frag_and_env, ref_frags(ifrag_ref)%astruct_env%nat, &
                      !!    linmat%m%nspin, '    number of basis functions, number of atoms, number of spins'
                      write(unitm,'(3i10,a)') linmat%m%nspin, ntmb_frag_and_env, ref_frags(ifrag_ref)%astruct_env%nat, &
                          '    number of basis functions, number of atoms, number of spins'
                  else
                      !!write(unitm) '#  ', ntmb_frag_and_env, ref_frags(ifrag_ref)%astruct_env%nat, &
                      !!    linmat%m%nspin, '    number of basis functions, number of atoms, number of spins'
                      write(unitm) linmat%m%nspin, ntmb_frag_and_env, ref_frags(ifrag_ref)%astruct_env%nat, &
                          '    number of basis functions, number of atoms, number of spins'
                  end if
                  !!do ia=1,ref_frags(ifrag_ref)%astruct_env%nat
                  !!    if (.not. binary) then
                  !!        write(unitm,'(a,3es24.16)') '#  ',ref_frags(ifrag_ref)%astruct_env%rxyz(1:3,ia)
                  !!    else
                  !!        write(unitm) '#  ',ref_frags(ifrag_ref)%astruct_env%rxyz(1:3,ia)
                  !!    end if
                  !!end do
 
                  ! need to fix spin
                  !do ispin=1,linmat%m%nspin
                     do io=1,ntmb_frag_and_env
                        ia=map_frag_and_env(io,2)
                        do jo=1,ntmb_frag_and_env
                           ja=map_frag_and_env(jo,2)
                           if (.not. binary) then
                              write(unitm,'(2(i6,1x),e19.12,2(1x,i6))') io,jo,&
                                   kernel_orthog(map_frag_and_env(io,1),map_frag_and_env(jo,1),1),ia,ja
                           else
                              write(unitm) io,jo,kernel_orthog(map_frag_and_env(io,1),map_frag_and_env(jo,1),1),ia,ja
                           end if
                        end do
                     end do
                  !end do
                  call f_close(unitm)
               end if
               call f_free(map_frag_and_env)

               ! deallocate/nullify here to be safe
               ! if there are ghost atoms we want to really deallocate atomnames, otherwise just nullify
               if (trim(ref_frags(ifrag_ref)%astruct_env%atomnames(ref_frags(ifrag_ref)%astruct_env%ntypes))/='X') then
                  nullify(ref_frags(ifrag_ref)%astruct_env%atomnames)
               end if
               call deallocate_atomic_structure(ref_frags(ifrag_ref)%astruct_env)
               call nullify_atomic_structure(ref_frags(ifrag_ref)%astruct_env)
            end if


            !pretty sure these should be moved out of fragment loop...
            call f_free_ptr(linmat%kernel_%matrix)
            if (calc_sks) then
               call deallocate_matrices(ovrlp_half_(1))
               call f_free_ptr(kernel_orthog)
            end if

            nullify(kernel_orthog)

            call cpu_time(tr1)
            call system_clock(ncount2,ncount_rate,ncount_max)
            tel=dble(ncount2-ncount1)/dble(ncount_rate)
            if (iproc == 0) then
               call yaml_sequence_open('Write Waves Time')
               call yaml_sequence(advance='no')
               call yaml_mapping_open(flow=.true.)
               call yaml_map('Process',iproc)
               call yaml_map('Timing',(/ real(tr1-tr0,kind=8),tel /),fmt='(1pe10.3)')
               call yaml_mapping_close()
               call yaml_sequence_close()
            end if
    
            call f_free(frag_map)

            isforb=isforb+ref_frags(ifrag_ref)%fbasis%forbs%norb
            isfat=isfat+ref_frags(ifrag_ref)%astruct_frg%nat
         end do loop_ifrag
      end if
    
      call f_free(fragment_written)
    
    
    END SUBROUTINE writemywaves_linear_fragments


    !might not be the best place for it - used above and in restart
    function dist_and_shift(periodic,alat,A,B)
      implicit none
      real(kind=8), intent(in) :: A
      real(kind=8), intent(inout) :: B
      real(kind=8) :: dist_and_shift
      real(kind=8), intent(in) :: alat
      logical, intent(in) :: periodic
      !local variables
      integer :: i
      real(kind=8) :: shift

      !shift the B vector on its periodic image
      dist_and_shift = A - B
      if (periodic) then
         !periodic image, if distance is bigger than half of the box
         shift = 0.0d0
         if (dist_and_shift > 0.5d0*alat) then
           shift = alat
         else if (dist_and_shift < -0.5d0*alat) then
           shift = -alat
         end if
         !shift = real(floor(dist_and_shift+0.5d0),kind=8)
         dist_and_shift = dist_and_shift - shift
         B = B + shift
      end if

    end function dist_and_shift



   !> finds environment atoms and fills ref_frag%astruct_env accordingly
   !! also returns mapping array for fragment and environment
   subroutine find_neighbours(num_neighbours,at,rxyz,orbs,ref_frag,frag_map,ntmb_frag_and_env,map_frag_and_env,&
        closest_only,cutoff,check_for_ghosts)
      use module_fragments
      use module_types
      use module_atoms, only: deallocate_atomic_structure, nullify_atomic_structure, set_astruct_from_file
      use module_base
      use yaml_strings, only: f_strcpy
      implicit none
      integer, intent(in) :: num_neighbours
      type(atoms_data), intent(in) :: at
      real(gp), dimension(3,at%astruct%nat), intent(in) :: rxyz
      type(orbitals_data), intent(in) :: orbs
      type(system_fragment), intent(inout) :: ref_frag
      integer, dimension(ref_frag%fbasis%forbs%norb,3), intent(in) :: frag_map
      integer, intent(out) :: ntmb_frag_and_env
      integer, dimension(orbs%norb,3), intent(out) :: map_frag_and_env
      logical, intent(in) :: closest_only
      logical, intent(in) :: check_for_ghosts
      real(kind=8), intent(in) :: cutoff

      !local variables
      integer :: iatnf, iat, ityp, iatf, iatt, num_before, num_after, jat, num_neighbours_tot, iorb, ntypes, nat_not_frag
      integer, allocatable, dimension(:) :: map_not_frag, ipiv
      integer, allocatable, dimension(:) :: num_neighbours_type, atype_not_frag
      integer, pointer, dimension(:) :: iatype

      real(kind=8) :: tol
      real(kind=8), dimension(3) :: frag_centre
      real(kind=8), allocatable, dimension(:) :: dist
      real(kind=8), allocatable, dimension(:,:) :: rxyz_frag, rxyz_not_frag, rxyz_frag_and_env

      type(atomic_structure) :: astruct_ghost

      logical :: on_frag, perx, pery, perz, ghosts_exist

      if (closest_only) then
         tol=0.1d0
      else
         tol=1.0e-2
      end if

      astruct_ghost%nat=0

      ! first need to check for and read in ghost atoms if required
      ! might be better to move this outside routine, and just pass in astruct_ghost to avoid re-reading file for each fragment?
      if (check_for_ghosts) then
         !ghost atoms in ghost.xyz - would be better if this was seed_ghost.xyz but since we don't have seed here at the moment come back to this point later
         call nullify_atomic_structure(astruct_ghost)
         astruct_ghost%nat=0

         ! first check if ghost file exists
         inquire(FILE = 'ghost.xyz', EXIST = ghosts_exist)

         if (ghosts_exist) then
            call set_astruct_from_file('ghost',bigdft_mpi%iproc,astruct_ghost)
         end if

      end if

      rxyz_frag = f_malloc((/ 3,ref_frag%astruct_frg%nat /),id='rxyz_frag') 
      nat_not_frag = at%astruct%nat-ref_frag%astruct_frg%nat+astruct_ghost%nat
      rxyz_not_frag = f_malloc((/ 3,nat_not_frag /),id='rxyz_not_frag')
      map_not_frag = f_malloc(nat_not_frag,id='map_not_frag')

      ! we actually want num_neighbours of each atom type (if possible)
      ! figure out how many atoms that actually is by counting how many of each type are not in fragment

      ! ghost atoms are an additional atom type added to end of list
      if (astruct_ghost%nat>0) then
         ntypes=at%astruct%ntypes+1
      else
         ntypes=at%astruct%ntypes
      end if

      atype_not_frag=f_malloc0(ntypes,id='atype_not_frag')
      num_neighbours_type=f_malloc(ntypes,id='num_neighbours_type')
             
      iatnf=0
      do iat=1,at%astruct%nat
         on_frag=.false.
         do iatf=1,ref_frag%astruct_frg%nat
            if (frag_map(iatf,3)==iat) then
               on_frag=.true.
               rxyz_frag(:,iatf)=rxyz(:,iat)
               exit
            end if
         end do
         if (.not. on_frag) then
            iatnf=iatnf+1
            rxyz_not_frag(:,iatnf) = rxyz(:,iat)
            map_not_frag(iatnf)=iat
            atype_not_frag(at%astruct%iatype(iat)) = atype_not_frag(at%astruct%iatype(iat)) + 1
         end if
      end do

      ! if we have some ghost atoms, add them to the end of rxyz_not_frag array
      if (astruct_ghost%nat>0) then
         do iat=1,astruct_ghost%nat
            iatnf=iatnf+1
            rxyz_not_frag(:,iatnf) = astruct_ghost%rxyz(:,iat)
            map_not_frag(iatnf)=at%astruct%nat+iat
            atype_not_frag(at%astruct%ntypes+1) = atype_not_frag(at%astruct%ntypes+1) + 1
         end do
      end if

      ! in this case we don't care about atom types, we just want the closest neighbours
      if (closest_only) then
         num_neighbours_tot=num_neighbours
         num_neighbours_type=0
      else
         num_neighbours_tot=0
         do ityp=1,ntypes
            num_neighbours_type(ityp) = min(atype_not_frag(ityp),num_neighbours)
            num_neighbours_tot = num_neighbours_tot + num_neighbours_type(ityp)
            !write(*,'(a,6(i3,2x))') 'type',ifrag,ifrag_ref,ityp,at%astruct%ntypes,num_neighbours_type(ityp),num_neighbours_tot
            !write(*,'(a,5(i3,2x))') 'type',ityp,ntypes,num_neighbours_type(ityp),num_neighbours_tot,astruct_ghost%nat
         end do
      end if
      call f_free(atype_not_frag)

     
      if (astruct_ghost%nat>0) then
         iatype=f_malloc_ptr(at%astruct%nat+astruct_ghost%nat,id='iatype')
         call vcopy(at%astruct%nat,at%astruct%iatype(1),1,iatype(1),1)
         do iat=at%astruct%nat+1,at%astruct%nat+astruct_ghost%nat
            iatype(iat)=at%astruct%ntypes+1
         end do
      else
         iatype => at%astruct%iatype
      end if


      ! find distances from centre of fragment - not necessarily the best approach but fine if fragment has 1 atom (most likely case)
      frag_centre=frag_center(ref_frag%astruct_frg%nat,rxyz_frag)

      dist = f_malloc(nat_not_frag,id='dist')
      ipiv = f_malloc(nat_not_frag,id='ipiv')
      ! find distances from this atom BEFORE shifting
      perx=(at%astruct%geocode /= 'F')
      pery=(at%astruct%geocode == 'P')
      perz=(at%astruct%geocode /= 'F')

      ! if coordinates wrap around (in periodic), take this into account
      ! assume that the fragment and environment are written in free bc
      ! think about other periodic cases that might need fixing...
      ! no need to shift wrt centre as this is done when reading in
      do iat=1,nat_not_frag
         dist(iat) = dist_and_shift(perx,at%astruct%cell_dim(1),frag_centre(1),rxyz_not_frag(1,iat))**2
         dist(iat) = dist(iat) + dist_and_shift(pery,at%astruct%cell_dim(2),frag_centre(2),rxyz_not_frag(2,iat))**2
         dist(iat) = dist(iat) + dist_and_shift(perz,at%astruct%cell_dim(3),frag_centre(3),rxyz_not_frag(3,iat))**2

         dist(iat) = -dsqrt(dist(iat))
!!$         write(*,'(A,2(I3,2x),F12.6,3x,2(3(F12.6,1x),2x))') 'ifrag,iat,dist',ifrag,iat,dist(iat),&
!!$              at%astruct%cell_dim(:),rxyz_new_all(:,iat)

         !rxyz_not_frag(:,iat) = rxyz_new_all(:,iat)-frag_trans_frag(ifrag)%rot_center_new
      end do     

      ! sort atoms into neighbour order
      call sort_positions(nat_not_frag,dist,ipiv)

      ! allocate this larger than needed in case we have to complete a 'shell' of neighbours
      rxyz_frag_and_env = f_malloc((/ 3,ref_frag%astruct_frg%nat+num_neighbours_tot /),id='rxyz_frag_and_env')
      !rxyz_frag_and_env = f_malloc((/ 3,nat_not_frag /),id='rxyz_frag_and_env')

      ! take fragment and closest neighbours (assume that environment atoms were originally the closest)
      do iat=1,ref_frag%astruct_frg%nat
         rxyz_frag_and_env(:,iat) = rxyz_frag(:,iat)
         map_frag_and_env(iat,3) = frag_map(iat,3)
      end do
      call f_free(rxyz_frag)

      iatf=0
      do ityp=1,ntypes
         iatt=0
         ! in this case no neighbours of that atomic species exist, so we can loop back around
         if (num_neighbours_type(ityp)==0 .and. (.not. closest_only)) cycle
         do iat=1,nat_not_frag
            !print*,ityp,iat,nat_not_frag,map_not_frag(ipiv(iat)),iatype(map_not_frag(ipiv(iat)))
            if (iatype(map_not_frag(ipiv(iat)))/=ityp .and. (.not. closest_only)) cycle
            !print*,ityp,iat,nat_not_frag
            ! first apply a distance cut-off so that all neighbours are ignored beyond some distance (needed e.g. for defects)
            if (abs(dist(ipiv(iat))) > cutoff) then
               ! subtract the neighbours that we won't be including
               !if (bigdft_mpi%iproc==0) write(*,'(a,5(i3,2x),2(F8.2,2x),2(i3,2x))') 'cut',ityp,iatt,num_neighbours_type(ityp),iatf,iat,dist(ipiv(iat)),cutoff,&
               !     num_neighbours_tot,num_neighbours_tot - (num_neighbours_type(ityp) - iatt)
               num_neighbours_tot = num_neighbours_tot - (num_neighbours_type(ityp) - iatt)
               num_neighbours_type(ityp) = iatt
               exit
            end if
            !print*,'iat',ityp,iatt,num_neighbours_type(ityp),iatf,iat,dist(ipiv),cutoff,num_neighbours_tot

            iatf=iatf+1
            iatt=iatt+1
            rxyz_frag_and_env(:,iatf+ref_frag%astruct_frg%nat) = rxyz_not_frag(:,ipiv(iat))
            map_frag_and_env(iatf+ref_frag%astruct_frg%nat,3) = map_not_frag(ipiv(iat))
            !print*,'iatt',ityp,iatt,num_neighbours_type(ityp),iatf,iat,nat_not_frag

            ! exit if we've reached the number for this species or the total if we're not looking at species
            if ((closest_only .and. iatt==num_neighbours_tot) &
                 .or. ((.not. closest_only) .and. iatt==num_neighbours_type(ityp))) exit
         end do

         !never cut off a shell - either include all at that distance or none (depending on if at least at minimum?)
         ! - check distances of next point to see...
         num_after=0
         do jat=iat+1,nat_not_frag
            if (iatype(map_not_frag(ipiv(jat)))/=ityp .and. (.not. closest_only)) cycle
            if (abs(dist(ipiv(jat))-dist(ipiv(iat))) < tol) then
               num_after=num_after+1
            else
               exit
            end if
         end do
         if (num_after==0) then
            if (.not. closest_only) then
               cycle
            else
               exit
            end if
         end if

         !also check before
         num_before=0
         do jat=iat-1,1,-1
            if (iatype(map_not_frag(ipiv(jat)))/=ityp .and. (.not. closest_only)) cycle
            if (abs(dist(ipiv(jat))-dist(ipiv(iat))) < tol) then
               num_before=num_before+1
            else
               exit
            end if
         end do
         !get rid of them (assuming we will still have at least one neighbour of this type left)
         if (((.not. closest_only) .and. num_neighbours_type(ityp)>num_before+1) &
              .or. (closest_only .and. num_neighbours_tot>num_before+1)) then
            num_neighbours_type(ityp)=num_neighbours_type(ityp)-num_before-1
            num_neighbours_tot=num_neighbours_tot-num_before-1
            iatf=iatf-num_before-1
         !add neighbours until shell is complete
         else
            num_neighbours_type(ityp)=num_neighbours_type(ityp)+num_after
            num_neighbours_tot=num_neighbours_tot+num_after
            do jat=iat+1,nat_not_frag
               if (iatype(map_not_frag(ipiv(jat)))/=ityp .and. (.not. closest_only)) cycle
               iatf=iatf+1
               iatt=iatt+1
               rxyz_frag_and_env(:,iatf+ref_frag%astruct_frg%nat) = rxyz_not_frag(:,ipiv(jat))
               map_frag_and_env(iatf+ref_frag%astruct_frg%nat,3) = map_not_frag(ipiv(jat))
               if ((closest_only .and. iatt==num_neighbours_tot) &
                    .or. ((.not. closest_only) .and. iatt==num_neighbours_type(ityp))) exit 
            end do
         end if

         ! in this case we're ignoring atomic species so we should exit after first iteration
         if (closest_only) exit

      end do

      if (iatf/=num_neighbours_tot) then
          write(*,*) 'Error num_neighbours_tot/=iatf in find_neighbours',num_neighbours_tot, iatf
          stop
      end if
      call f_free(num_neighbours_type)
      call f_free(rxyz_not_frag)
      call f_free(map_not_frag)
      call f_free(dist)
      call f_free(ipiv)

      ! fill in map for tmbs
      ntmb_frag_and_env = 0
      do iat=1,ref_frag%astruct_frg%nat+num_neighbours_tot
         do iorb=1,orbs%norb
            if (orbs%onwhichatom(iorb)==map_frag_and_env(iat,3)) then
               ntmb_frag_and_env = ntmb_frag_and_env+1
               map_frag_and_env(ntmb_frag_and_env,1)=iorb
               map_frag_and_env(ntmb_frag_and_env,2)=iat
            end if
         end do
      end do

      ! put rxyz_env into astruct_env - first delete pre-existing structure
      if (ref_frag%astruct_env%nat/=0) then
         call deallocate_atomic_structure(ref_frag%astruct_env)
         call nullify_atomic_structure(ref_frag%astruct_env)
      end if

      ! copy some stuff from astruct_frg
      ref_frag%astruct_env%inputfile_format = ref_frag%astruct_frg%inputfile_format
      ref_frag%astruct_env%units = ref_frag%astruct_frg%units
      ref_frag%astruct_env%geocode = ref_frag%astruct_frg%geocode

      ref_frag%astruct_env%nat = ref_frag%astruct_frg%nat+num_neighbours_tot
      ref_frag%astruct_env%rxyz = f_malloc_ptr((/3,ref_frag%astruct_env%nat/),id='ref_frag%astruct_env%rxyz')
      call vcopy(3*ref_frag%astruct_env%nat,rxyz_frag_and_env(1,1),1,ref_frag%astruct_env%rxyz(1,1),1)
      call f_free(rxyz_frag_and_env)

      ! now deal with atom types
      ref_frag%astruct_env%ntypes = ntypes
      if (astruct_ghost%nat>0) then
         ref_frag%astruct_env%atomnames=f_malloc0_str_ptr(len(at%astruct%atomnames),ntypes,&
            id='ref_frag%astruct_env%atomnames')
         do iat=1,at%astruct%ntypes
            call f_strcpy(src=at%astruct%atomnames(iat),dest=ref_frag%astruct_env%atomnames(iat))
         end do
         ref_frag%astruct_env%atomnames(ntypes)=astruct_ghost%atomnames(1)
      else
         ref_frag%astruct_env%atomnames => at%astruct%atomnames
      end if

      ! can't just point to full version due to atom reordering
      ref_frag%astruct_env%iatype = f_malloc_ptr(ref_frag%astruct_env%nat,id='ref_frag%astruct_env%iatype')

      ! polarization etc is irrelevant
      ref_frag%astruct_env%input_polarization = f_malloc0_ptr(ref_frag%astruct_env%nat,&
           id='ref_frag%astruct_env%input_polarization')
      ref_frag%astruct_env%ifrztyp = f_malloc0_ptr(ref_frag%astruct_env%nat,id='ref_frag%astruct_env%ifrztyp')

      do iat=1,ref_frag%astruct_env%nat
         ref_frag%astruct_env%iatype(iat) = iatype(map_frag_and_env(iat,3))
         ref_frag%astruct_env%input_polarization(iat) = 100
         !if (iproc==0) print*,iat,trim(ref_frag%astruct_env%atomnames(ref_frag%astruct_env%iatype(iat)))
      end do

      if (astruct_ghost%nat>0) then
         call f_free_ptr(iatype)
      else
         nullify(iatype)
      end if

      if (check_for_ghosts) then
         call deallocate_atomic_structure(astruct_ghost)
         call nullify_atomic_structure(astruct_ghost)
      end if


   end subroutine find_neighbours


    subroutine writeonewave_linear(unitwf,useFormattedOutput,iorb,n1,n2,n3,ns1,ns2,ns3,hx,hy,hz,locregCenter,&
         locrad,confPotOrder,confPotprefac,nat,rxyz, nseg_c,nvctr_c,keygloc_c,keyglob_c,keyvloc_c,keyvglob_c,  &
         nseg_f,nvctr_f,keygloc_f,keyglob_f,keyvloc_f,keyvglob_f, &
         psi_c,psi_f,eval,onwhichatom)
      use module_base
      use yaml_output
      implicit none
      logical, intent(in) :: useFormattedOutput
      integer, intent(in) :: unitwf,iorb,n1,n2,n3,ns1,ns2,ns3,nat,nseg_c,nvctr_c,nseg_f,nvctr_f,confPotOrder
      real(gp), intent(in) :: hx,hy,hz,locrad,confPotprefac
      real(wp), intent(in) :: eval
      integer, dimension(nseg_c), intent(in) :: keyvloc_c,keyvglob_c
      integer, dimension(nseg_f), intent(in) :: keyvloc_f,keyvglob_f
      integer, dimension(2,nseg_c), intent(in) :: keygloc_c,keyglob_c
      integer, dimension(2,nseg_f), intent(in) :: keygloc_f,keyglob_f
      real(wp), dimension(nvctr_c), intent(in) :: psi_c
      real(wp), dimension(7,nvctr_f), intent(in) :: psi_f
      real(gp), dimension(3,nat), intent(in) :: rxyz
      real(gp), dimension(3), intent(in) :: locregCenter
      integer, intent(in) :: onwhichatom
      !local variables
      integer :: iat,jj,j0,j1,ii,i0,i1,i2,i3,i,iseg,j,np,n1p1
      real(wp) :: tt,t1,t2,t3,t4,t5,t6,t7
    
      if (useFormattedOutput) then
         write(unitwf,*) iorb,eval
         write(unitwf,*) hx,hy,hz
         write(unitwf,*) n1,n2,n3
         write(unitwf,*) ns1,ns2,ns3
         write(unitwf,*) locregCenter(1),locregCenter(2),locregCenter(3),onwhichatom,locrad,&
              confPotOrder,confPotprefac
         write(unitwf,*) nat
         do iat=1,nat
            write(unitwf,'(3(1x,e24.17))') (rxyz(j,iat),j=1,3)
         enddo
         ! SM: I would prefer first first nseg and then nvctr... do this later dur to legacy problems
         write(unitwf,*) nvctr_c, nvctr_f
         write(unitwf,*) nseg_c, nseg_f
         do iseg=1,nseg_c
             write(unitwf,*) keygloc_c(:,iseg), keyglob_c(:,iseg), keyvloc_c(iseg), keyvglob_c(iseg)
         end do
         do iseg=1,nseg_f
             write(unitwf,*) keygloc_f(:,iseg), keyglob_f(:,iseg), keyvloc_f(iseg), keyvglob_f(iseg)
         end do
      else
         write(unitwf) iorb,eval
         write(unitwf) hx,hy,hz
         write(unitwf) n1,n2,n3
         write(unitwf) ns1,ns2,ns3
         write(unitwf) locregCenter(1),locregCenter(2),locregCenter(3),onwhichatom,locrad,&
              confPotOrder,confPotprefac
         write(unitwf) nat
         do iat=1,nat
            write(unitwf) (rxyz(j,iat),j=1,3)
         enddo
         write(unitwf) nvctr_c, nvctr_f
         write(unitwf) nseg_c, nseg_f
         do iseg=1,nseg_c
             write(unitwf) keygloc_c(1:2,iseg), keyglob_c(1:2,iseg), keyvloc_c(iseg), keyvglob_c(iseg)
         end do
         do iseg=1,nseg_f
             write(unitwf) keygloc_f(1:2,iseg), keyglob_f(1:2,iseg), keyvloc_f(iseg), keyvglob_f(iseg)
         end do
      end if
    
      n1p1=n1+1
      np=n1p1*(n2+1)
    
      ! coarse part
      do iseg=1,nseg_c
         jj=keyvloc_c(iseg)
         j0=keygloc_c(1,iseg)
         j1=keygloc_c(2,iseg)
         ii=j0-1
         i3=ii/np
         ii=ii-i3*np
         i2=ii/n1p1
         i0=ii-i2*n1p1
         i1=i0+j1-j0
         do i=i0,i1
            tt=psi_c(i-i0+jj)
            if (useFormattedOutput) then
               write(unitwf,'(3(i4),1x,e19.12)') i,i2,i3,tt
            else
               write(unitwf) i,i2,i3,tt
            end if
         enddo
      enddo
    
      ! fine part
      do iseg=1,nseg_f
         jj=keyvloc_f(iseg)
         j0=keygloc_f(1,iseg)
         j1=keygloc_f(2,iseg)
         ii=j0-1
         i3=ii/np
         ii=ii-i3*np
         i2=ii/n1p1
         i0=ii-i2*n1p1
         i1=i0+j1-j0
         do i=i0,i1
            t1=psi_f(1,i-i0+jj)
            t2=psi_f(2,i-i0+jj)
            t3=psi_f(3,i-i0+jj)
            t4=psi_f(4,i-i0+jj)
            t5=psi_f(5,i-i0+jj)
            t6=psi_f(6,i-i0+jj)
            t7=psi_f(7,i-i0+jj)
            if (useFormattedOutput) then
               write(unitwf,'(3(i4),7(1x,e17.10))') i,i2,i3,t1,t2,t3,t4,t5,t6,t7
            else
               write(unitwf) i,i2,i3,t1,t2,t3,t4,t5,t6,t7
            end if
         enddo
      enddo
    
      if (verbose >= 2 .and. bigdft_mpi%iproc==0) call yaml_map('Wavefunction written No.',iorb)
      !if (verbose >= 2) write(*,'(1x,i0,a)') iorb,'th wavefunction written'
    
    END SUBROUTINE writeonewave_linear


    subroutine read_linear_matrix_dense(iunit, ntmb, nat, matrix, rxyz, on_which_atom)
      use module_base
      implicit none
    
      ! Calling arguments
      integer,intent(in) :: iunit, ntmb, nat
      real(kind=8),dimension(ntmb,ntmb),intent(out) :: matrix
      real(kind=8),dimension(3,nat),intent(out),optional :: rxyz
      integer,dimension(ntmb),intent(out),optional :: on_which_atom
    
      ! Local variables
      integer :: itmb, jtmb, ii, jj, iat, ntmb_check, nat_check
      logical :: read_rxyz, read_on_which_atom
      real(kind=8),dimension(3) :: dummy
      character(len=128) :: dummy_char
    
      read_on_which_atom = present(on_which_atom)
      read_rxyz = present(rxyz)

      read(iunit,*) dummy_char, ntmb_check, nat_check
      if (ntmb/=ntmb_check) then
          call f_err_throw('number of basis function specified ('//trim(yaml_toa(ntmb,fmt='(i0)'))//&
              &') does not agree with the number indicated in the file ('//trim(yaml_toa(ntmb_check,fmt='(i0)'))//')',&
              err_name='BIGDFT_RUNTIME_ERROR')
      end if
      if (nat/=nat_check) then
          call f_err_throw('number of atoms specified ('//trim(yaml_toa(nat,fmt='(i0)'))//&
              &') does not agree with the number indicated in the file ('//trim(yaml_toa(nat_check))//')',&
              err_name='BIGDFT_RUNTIME_ERROR')
      end if
      do iat=1,nat
          if (read_rxyz) then
              read(iunit,*) dummy_char, rxyz(1:3,iat)
          else
              read(iunit,*) dummy_char, dummy(1:3)
          end if
      end do
    
      do itmb=1,ntmb
          do jtmb=1,ntmb
              if(read_on_which_atom .and. jtmb==1) then
                  read(iunit,*) ii, jj, matrix(ii,jj), on_which_atom(itmb)
              else
                  read(iunit,*) ii, jj, matrix(ii,jj)
              end if
              if (ii/=itmb) call f_err_throw('ii/=itmb',err_name='BIGDFT_RUNTIME_ERROR')
              if (jj/=jtmb) call f_err_throw('jj/=jtmb',err_name='BIGDFT_RUNTIME_ERROR')
          end do
      end do
    
    end subroutine read_linear_matrix_dense


    subroutine io_read_descr_coeff(unitwf, formatted, norb_old, ntmb_old, &
           & lstat, error, nat, rxyz_old)
        use module_base
        use module_types
        !use internal_io
        implicit none
        integer, intent(in) :: unitwf
        logical, intent(in) :: formatted
        integer, intent(out) :: norb_old, ntmb_old
        logical, intent(out) :: lstat
        character(len =256), intent(out) :: error
        ! Optional arguments
        integer, intent(in), optional :: nat
        real(gp), dimension(:,:), intent(out), optional :: rxyz_old
    
        integer :: i, iat, i_stat, nat_
        real(gp) :: rxyz(3)
    
        lstat = .false.
        write(error, "(A)") "cannot read coeff description."
        if (formatted) then
           read(unitwf,*,iostat=i_stat) ntmb_old, norb_old
           if (i_stat /= 0) return
           !write(*,*) 'reading ',nat,' atomic positions'
           if (present(nat) .And. present(rxyz_old)) then
              read(unitwf,*,iostat=i_stat) nat_
              if (i_stat /= 0) return
              ! Sanity check
              if (size(rxyz_old, 2) /= nat) stop "Mismatch in coordinate array size."
              if (nat_ /= nat) stop "Mismatch in coordinate array size."
              do iat=1,nat
                 read(unitwf,*,iostat=i_stat) (rxyz_old(i,iat),i=1,3)
                 if (i_stat /= 0) return
              enddo
           else
              read(unitwf,*,iostat=i_stat) nat_
              if (i_stat /= 0) return
              do iat=1,nat_
                 read(unitwf,*,iostat=i_stat)
                 if (i_stat /= 0) return
              enddo
           end if
           !read(unitwf,*,iostat=i_stat) i, iat
           !if (i_stat /= 0) return
        else
           read(unitwf,iostat=i_stat) ntmb_old, norb_old
           if (i_stat /= 0) return
           if (present(nat) .And. present(rxyz_old)) then
              read(unitwf,iostat=i_stat) nat_
              if (i_stat /= 0) return
              ! Sanity check
              if (size(rxyz_old, 2) /= nat) stop "Mismatch in coordinate array size." 
              if (nat_ /= nat) stop "Mismatch in coordinate array size."
              do iat=1,nat
                 read(unitwf,iostat=i_stat)(rxyz_old(i,iat),i=1,3)
                 if (i_stat /= 0) return
              enddo
           else
              read(unitwf,iostat=i_stat) nat_
              if (i_stat /= 0) return
              do iat=1,nat_
                 read(unitwf,iostat=i_stat) rxyz
                 if (i_stat /= 0) return
              enddo
           end if
           !read(unitwf,iostat=i_stat) i, iat
           !if (i_stat /= 0) return
        end if
        lstat = .true.
    END SUBROUTINE io_read_descr_coeff


    subroutine read_coeff_minbasis(unitwf,useFormattedInput,iproc,ntmb,norb_old,nfvctr,coeff,eval,nat,rxyz_old)
      use module_base
      use module_types
      !use internal_io
      use yaml_output
      implicit none
      logical, intent(in) :: useFormattedInput
      integer, intent(in) :: unitwf,iproc,ntmb,nfvctr
      integer, intent(out) :: norb_old
      real(wp), dimension(nfvctr,ntmb), intent(out) :: coeff
      real(wp), dimension(ntmb), intent(out) :: eval
      integer, optional, intent(in) :: nat
      real(gp), dimension(:,:), optional, intent(out) :: rxyz_old
    
      !local variables
      character(len = 256) :: error
      logical :: lstat
      integer :: i_stat
      integer :: ntmb_old, i1, i2,i,j,iorb,iorb_old
      real(wp) :: tt
    
      call io_read_descr_coeff(unitwf, useFormattedInput, norb_old, ntmb_old, &
           & lstat, error, nat, rxyz_old)
      if (.not. lstat) call io_error(trim(error))
    
      if (ntmb_old /= ntmb) then
         if (iproc == 0) write(error,"(A)") 'error in read coeffs, ntmb_old/=ntmb'
         call io_error(trim(error))
      end if
    
      ! read the eigenvalues
      if (useFormattedInput) then
         do iorb=1,ntmb
            read(unitwf,*,iostat=i_stat) iorb_old,eval(iorb)
            if (iorb_old /= iorb) stop 'read_coeff_minbasis'
         enddo
      else 
         do iorb=1,ntmb
            read(unitwf,iostat=i_stat) iorb_old,eval(iorb)
            if (iorb_old /= iorb) stop 'read_coeff_minbasis'
         enddo
         if (i_stat /= 0) stop 'Problem reading the eigenvalues'
      end if
    
      !if (iproc == 0) write(*,*) 'coefficients need NO reformatting'
    
      ! Now read the coefficients
      do i = 1, ntmb
         do j = 1,nfvctr
            if (useFormattedInput) then
               read(unitwf,*,iostat=i_stat) i1,i2,tt
            else
               read(unitwf,iostat=i_stat) i1,i2,tt
            end if
            if (i_stat /= 0) stop 'Problem reading the coefficients'
            coeff(j,i) = tt  
         end do
      end do
    
      ! rescale so first significant element is +ve
      do i = 1, ntmb
         do j = 1,nfvctr
            if (abs(coeff(j,i))>1.0e-1) then
               if (coeff(j,i)<0.0_gp) call dscal(ntmb,-1.0_gp,coeff(1,i),1)
               exit
            end if
         end do
         !if (j==ntmb+1) print*,'Error finding significant coefficient, coefficients not scaled to have +ve first element'
      end do
    
    END SUBROUTINE read_coeff_minbasis

    !1subroutine read_kernel(unitwf,useFormattedInput,iproc,ntmb,norb_old,kernel,nat,rxyz_old)
    !1  use module_base
    !1  use module_types
    !1  !use internal_io
    !1  use yaml_output
    !1  implicit none
    !1  logical, intent(in) :: useFormattedInput
    !1  integer, intent(in) :: unitwf,iproc,ntmb
    !1  integer, intent(out) :: norb_old
    !1  real(wp), dimension(ntmb,ntmb), intent(out) :: kernel
    !1  !real(wp), dimension(ntmb), intent(out) :: eval !eliminate use of eval?
    !1  integer, optional, intent(in) :: nat
    !1  real(gp), dimension(:,:), optional, intent(out) :: rxyz_old
    !1
    !1  !local variables
    !1  character(len = 256) :: error
    !1  logical :: lstat
    !1  integer :: i_stat
    !1  integer :: ntmb_old, i1, i2,i,j,iorb,iorb_old
    !1  real(wp) :: tt
    !1
    !1  call io_read_descr_kernel(unitwf, useFormattedInput, norb_old, ntmb_old, &
    !1       & lstat, error, nat, rxyz_old)
    !1  if (.not. lstat) call io_error(trim(error))
    !1
    !1  if (ntmb_old /= ntmb) then
    !1     if (iproc == 0) write(error,"(A)") 'error in read coeffs, ntmb_old/=ntmb'
    !1     call io_error(trim(error))
    !1  end if
    !1
    !1  ! read the eigenvalues
    !1  if (useFormattedInput) then
    !1     do iorb=1,ntmb
    !1        read(unitwf,*,iostat=i_stat) iorb_old,eval(iorb)
    !1        if (iorb_old /= iorb) stop 'read_coeff_minbasis'
    !1     enddo
    !1  else 
    !1     do iorb=1,ntmb
    !1        read(unitwf,iostat=i_stat) iorb_old,eval(iorb)
    !1        if (iorb_old /= iorb) stop 'read_coeff_minbasis'
    !1     enddo
    !1     if (i_stat /= 0) stop 'Problem reading the eigenvalues'
    !1  end if
    !1
    !1  !if (iproc == 0) write(*,*) 'coefficients need NO reformatting'
    !1
    !1  ! Now read the coefficients
    !1  do i = 1, ntmb
    !1     do j = 1,nfvctr
    !1        if (useFormattedInput) then
    !1           read(unitwf,*,iostat=i_stat) i1,i2,tt
    !1        else
    !1           read(unitwf,iostat=i_stat) i1,i2,tt
    !1        end if
    !1        if (i_stat /= 0) stop 'Problem reading the coefficients'
    !1        coeff(j,i) = tt  
    !1     end do
    !1  end do
    !1
    !1  ! rescale so first significant element is +ve
    !1  do i = 1, ntmb
    !1     do j = 1,nfvctr
    !1        if (abs(coeff(j,i))>1.0e-1) then
    !1           if (coeff(j,i)<0.0_gp) call dscal(ntmb,-1.0_gp,coeff(1,i),1)
    !1           exit
    !1        end if
    !1     end do
    !1     !if (j==ntmb+1) print*,'Error finding significant coefficient, coefficients not scaled to have +ve first element'
    !1  end do
    !1
    !1END SUBROUTINE read_kernel


    subroutine io_read_descr_linear(unitwf, formatted, iorb_old, eval, n_old1, n_old2, n_old3, &
           & ns_old1, ns_old2, ns_old3, hgrids_old, lstat, error, onwhichatom, locrad, locregCenter, &
           & confPotOrder, confPotprefac, &
           & nvctr_c, nvctr_f, nseg_c, nseg_f, &
           & keygloc, keyglob, keyvloc, keyvglob, &
           & nat, rxyz_old)
        use module_base
        use module_types
        !use internal_io
        use yaml_output
        implicit none
    
        integer, intent(in) :: unitwf
        logical, intent(in) :: formatted
        integer, intent(out) :: iorb_old
        integer, intent(out) :: n_old1, n_old2, n_old3, ns_old1, ns_old2, ns_old3
        real(gp), dimension(3), intent(out) :: hgrids_old
        logical, intent(out) :: lstat
        real(wp), intent(out) :: eval
        real(gp), intent(out) :: locrad
        real(gp), dimension(3), intent(out) :: locregCenter
        character(len =256), intent(out) :: error
        integer, intent(out) :: onwhichatom
        integer, intent(out) :: confPotOrder
        real(gp), intent(out) :: confPotprefac
        ! Optional arguments
        integer,intent(out),optional :: nseg_c, nvctr_c, nseg_f, nvctr_f
        integer,dimension(:,:),pointer,intent(out),optional :: keygloc, keyglob
        integer,dimension(:),pointer,intent(out),optional :: keyvloc, keyvglob
        integer,intent(in),optional :: nat
        real(gp),dimension(:,:),intent(out),optional :: rxyz_old
        integer :: nseg_c_, nvctr_c_, nseg_f_, nvctr_f_ , iseg
        integer,dimension(6) :: idummy
        integer :: i, iat, i_stat, nat_
        real(gp) :: rxyz(3)
    
        lstat = .false.
        write(error, "(A)") "cannot read psi description."
        if (formatted) then
           read(unitwf,*,iostat=i_stat) iorb_old,eval
           if (i_stat /= 0) return
           read(unitwf,*,iostat=i_stat) hgrids_old(1),hgrids_old(2),hgrids_old(3)
           if (i_stat /= 0) return
           read(unitwf,*,iostat=i_stat) n_old1,n_old2,n_old3
           if (i_stat /= 0) return
           read(unitwf,*,iostat=i_stat) ns_old1,ns_old2,ns_old3
           if (i_stat /= 0) return
           read(unitwf,*,iostat=i_stat) (locregCenter(i),i=1,3),onwhichatom,&
                locrad,confPotOrder, confPotprefac
           if (i_stat /= 0) return
           !call yaml_map('Reading atomic positions',nat)
           !write(*,*) 'reading ',nat,' atomic positions' !*
           if (present(nat) .And. present(rxyz_old)) then
              read(unitwf,*,iostat=i_stat) nat_
              if (i_stat /= 0) return
              ! Sanity check
              if (size(rxyz_old, 2) /= nat) stop "Mismatch in coordinate array size."
              if (nat_ /= nat) stop "Mismatch in coordinate array size."
              do iat=1,nat
                 read(unitwf,*,iostat=i_stat) (rxyz_old(i,iat),i=1,3)
                 if (i_stat /= 0) return
    
              enddo
           else
              read(unitwf,*,iostat=i_stat) nat_
              if (i_stat /= 0) return
              do iat=1,nat_
                 read(unitwf,*,iostat=i_stat)
                 if (i_stat /= 0) return
              enddo
           end if
           if (present(nvctr_c) .and. present(nvctr_f)) then
              read(unitwf,*,iostat=i_stat) nvctr_c, nvctr_f
              if (i_stat /= 0) return
           else
              read(unitwf,*,iostat=i_stat) nvctr_c_, nvctr_f_
           end if
           if (present(nseg_c) .and. present(nseg_f) .and. &
               present(keygloc) .and. present(keyglob) .and. &
               present(keyvloc) .and. present(keyvglob)) then
              read(unitwf,*,iostat=i_stat) nseg_c, nseg_f
              keygloc = f_malloc_ptr((/2,nseg_c+nseg_f/),id='keygloc')
              keyglob = f_malloc_ptr((/2,nseg_c+nseg_f/),id='keyglob')
              keyvloc = f_malloc_ptr(nseg_c+nseg_f,id='keyvloc')
              keyvglob = f_malloc_ptr(nseg_c+nseg_f,id='keyvglob')
              do iseg=1,nseg_c+nseg_f
                 read(unitwf,*,iostat=i_stat) keygloc(1:2,iseg), keyglob(1:2,iseg), keyvloc(iseg), keyvglob(iseg)
                 if (i_stat /= 0) return
              end do
           else
              read(unitwf,*,iostat=i_stat) nseg_c_, nseg_f_
              do iseg=1,nseg_c_+nseg_f_
                 read(unitwf,*,iostat=i_stat) idummy(1:6)
                 if (i_stat /= 0) return
              end do
           end if
        else
           read(unitwf,iostat=i_stat) iorb_old,eval
           if (i_stat /= 0) return
    
           read(unitwf,iostat=i_stat) hgrids_old(1),hgrids_old(2),hgrids_old(3)
           if (i_stat /= 0) return
           read(unitwf,iostat=i_stat) n_old1,n_old2,n_old3
           if (i_stat /= 0) return
           read(unitwf,iostat=i_stat) ns_old1,ns_old2,ns_old3
           if (i_stat /= 0) return
           read(unitwf,iostat=i_stat) (locregCenter(i),i=1,3),onwhichatom,&
                locrad,confPotOrder, confPotprefac
           if (i_stat /= 0) return
           if (present(nat) .And. present(rxyz_old)) then
              read(unitwf,iostat=i_stat) nat_
              if (i_stat /= 0) return
              ! Sanity check
              if (size(rxyz_old, 2) /= nat) stop "Mismatch in coordinate array size." 
              if (nat_ /= nat) stop "Mismatch in coordinate array size."
              do iat=1,nat
                 read(unitwf,iostat=i_stat)(rxyz_old(i,iat),i=1,3)
                 if (i_stat /= 0) return
              enddo
           else
              read(unitwf,iostat=i_stat) nat_
              if (i_stat /= 0) return
              do iat=1,nat_
                 read(unitwf,iostat=i_stat) rxyz
                 if (i_stat /= 0) return
              enddo
           end if
           if (present(nvctr_c) .and. present(nvctr_f)) then
              read(unitwf,iostat=i_stat) nvctr_c, nvctr_f
              if (i_stat /= 0) return
           else
              read(unitwf,iostat=i_stat) nvctr_c_, nvctr_f_
           end if
           if (present(nseg_c) .and. present(nseg_f) .and. &
               present(keygloc) .and. present(keyglob) .and. &
               present(keyvloc) .and. present(keyvglob)) then
              read(unitwf,*,iostat=i_stat) nseg_c, nseg_f
              keygloc = f_malloc_ptr((/2,nseg_c+nseg_f/),id='keygloc')
              keyglob = f_malloc_ptr((/2,nseg_c+nseg_f/),id='keyglob')
              keyvloc = f_malloc_ptr(nseg_c+nseg_f,id='keyvloc')
              keyvglob = f_malloc_ptr(nseg_c+nseg_f,id='keyvglob')
              do iseg=1,nseg_c+nseg_f
                 read(unitwf,*,iostat=i_stat) keygloc(1:2,iseg), keyglob(1:2,iseg), keyvloc(iseg), keyvglob(iseg)
                 if (i_stat /= 0) return
              end do
           else
              read(unitwf,*,iostat=i_stat) nseg_c_, nseg_f_
              do iseg=1,nseg_c_+nseg_f_
                 read(unitwf,*,iostat=i_stat) idummy(1:6)
                 if (i_stat /= 0) return
              end do
           end if
        end if
        lstat = .true.
    
    END SUBROUTINE io_read_descr_linear


    subroutine io_error(error)
      use module_base, only: bigdft_mpi
  
      implicit none
  
      character(len = *), intent(in) :: error
      integer :: ierr
  
      call io_warning(error)
      call MPI_ABORT(bigdft_mpi%mpi_comm, ierr)
    END SUBROUTINE io_error
  
  
    subroutine io_warning(error)
      use module_defs
  
      implicit none
  
      character(len = *), intent(in) :: error
  
      write(0,"(2A)") "WARNING! ", trim(error)
    END SUBROUTINE io_warning
  
  
    !> Read the input/output descriptors (for a wavefunction for instance)
    subroutine io_read_descr(unitwf, formatted, iorb_old, eval, n1_old, n2_old, n3_old, &
         & hx_old, hy_old, hz_old, lstat, error, nvctr_c_old, nvctr_f_old, rxyz_old, nat)
      use module_base
      use module_types
  
      implicit none
  
      integer, intent(in) :: unitwf
      logical, intent(in) :: formatted
      integer, intent(out) :: iorb_old
      integer, intent(out) :: n1_old, n2_old, n3_old
      real(gp), intent(out) :: hx_old, hy_old, hz_old
      logical, intent(out) :: lstat
      real(wp), intent(out) :: eval
      character(len =256), intent(out) :: error
      ! Optional arguments
      integer, intent(out), optional :: nvctr_c_old, nvctr_f_old
      integer, intent(in), optional :: nat
      real(gp), dimension(:,:), intent(out), optional :: rxyz_old
  
      integer :: i, iat, i_stat, nat_
      real(gp) :: rxyz(3)
      lstat = .false.
      write(error, "(A)") "cannot read psi description."
      if (formatted) then
         read(unitwf,*,iostat=i_stat) iorb_old,eval
         if (i_stat /= 0) return
         read(unitwf,*,iostat=i_stat) hx_old,hy_old,hz_old
         if (i_stat /= 0) return
         read(unitwf,*,iostat=i_stat) n1_old,n2_old,n3_old
         if (i_stat /= 0) return
         !write(*,*) 'reading ',nat,' atomic positions'
         if (present(nat) .And. present(rxyz_old)) then
            read(unitwf,*,iostat=i_stat) nat_
            if (i_stat /= 0) return
            ! Sanity check
            if (size(rxyz_old, 2) /= nat) call io_error("Mismatch in coordinate array size.")
            if (nat_ /= nat) call io_error("Mismatch in coordinate array size.")
            do iat=1,nat
               read(unitwf,*,iostat=i_stat) (rxyz_old(i,iat),i=1,3)
               if (i_stat /= 0) return
            enddo
         else
            read(unitwf,*,iostat=i_stat) nat_
            if (i_stat /= 0) return
            do iat=1,nat_
               read(unitwf,*,iostat=i_stat)
               if (i_stat /= 0) return
            enddo
         end if
         if (present(nvctr_c_old) .and. present(nvctr_f_old)) then
            read(unitwf,*,iostat=i_stat) nvctr_c_old, nvctr_f_old
            if (i_stat /= 0) return
         else
            read(unitwf,*,iostat=i_stat) i, iat
            if (i_stat /= 0) return
         end if
      else
         read(unitwf,iostat=i_stat) iorb_old,eval
         if (i_stat /= 0) return
         read(unitwf,iostat=i_stat) hx_old,hy_old,hz_old
         if (i_stat /= 0) return
         read(unitwf,iostat=i_stat) n1_old,n2_old,n3_old
         if (i_stat /= 0) return
         if (present(nat) .And. present(rxyz_old)) then
            read(unitwf,iostat=i_stat) nat_
            if (i_stat /= 0) return
            ! Sanity check
            if (size(rxyz_old, 2) /= nat) call io_error("Mismatch in coordinate array size.")
            if (nat_ /= nat) call io_error("Mismatch in coordinate array size.")
            do iat=1,nat
               read(unitwf,iostat=i_stat)(rxyz_old(i,iat),i=1,3)
               if (i_stat /= 0) return
            enddo
         else
            read(unitwf,iostat=i_stat) nat_
            if (i_stat /= 0) return
            do iat=1,nat_
               read(unitwf,iostat=i_stat) rxyz
               if (i_stat /= 0) return
            enddo
         end if
         if (present(nvctr_c_old) .and. present(nvctr_f_old)) then
            read(unitwf,iostat=i_stat) nvctr_c_old, nvctr_f_old
            if (i_stat /= 0) return
         else
            read(unitwf,iostat=i_stat) i, iat
            if (i_stat /= 0) return
         end if
      end if
      lstat = .true.
    END SUBROUTINE io_read_descr
  
  
    subroutine io_gcoordToLocreg(n1, n2, n3, nvctr_c, nvctr_f, gcoord_c, gcoord_f, lr)
      use module_base
      use locregs
  
      implicit none
      !Arguments
      integer, intent(in) :: n1, n2, n3, nvctr_c, nvctr_f
      integer, dimension(3, nvctr_c), intent(in) :: gcoord_c
      integer, dimension(3, nvctr_f), intent(in) :: gcoord_f
      type(locreg_descriptors), intent(out) :: lr
      !Local variables
      character(len = *), parameter :: subname = "io_gcoordToLocreg"
      integer :: i
      logical, dimension(:,:,:), allocatable :: logrid_c, logrid_f
  
      call f_routine(id=subname)
  
      call nullify_locreg_descriptors(lr)
  
      lr%geocode = "P"
      lr%hybrid_on = .false.
  
      lr%ns1 = 0
      lr%ns2 = 0
      lr%ns3 = 0
  
      lr%d%n1 = n1
      lr%d%n2 = n2
      lr%d%n3 = n3
  
      lr%d%n1i = 2 * n1 + 2
      lr%d%n2i = 2 * n2 + 2
      lr%d%n3i = 2 * n3 + 2
  
      logrid_c = f_malloc((/ 0.to.n1, 0.to.n2, 0.to.n3 /),id='logrid_c')
      logrid_f = f_malloc((/ 0.to.n1, 0.to.n2, 0.to.n3 /),id='logrid_f')
  
      lr%d%nfl1 = n1
      lr%d%nfl2 = n2
      lr%d%nfl3 = n3
      lr%d%nfu1 = 0
      lr%d%nfu2 = 0
      lr%d%nfu3 = 0
  
      logrid_c(:,:,:) = .false.
      do i = 1, nvctr_c, 1
         logrid_c(gcoord_c(1, i), gcoord_c(2, i), gcoord_c(3, i)) = .true.
      end do
      logrid_f(:,:,:) = .false.
      do i = 1, nvctr_f, 1
         logrid_f(gcoord_f(1, i), gcoord_f(2, i), gcoord_f(3, i)) = .true.
         lr%d%nfl1 = min(lr%d%nfl1, gcoord_f(1, i))
         lr%d%nfl2 = min(lr%d%nfl2, gcoord_f(2, i))
         lr%d%nfl3 = min(lr%d%nfl3, gcoord_f(3, i))
         lr%d%nfu1 = max(lr%d%nfu1, gcoord_f(1, i))
         lr%d%nfu2 = max(lr%d%nfu2, gcoord_f(2, i))
         lr%d%nfu3 = max(lr%d%nfu3, gcoord_f(3, i))
      end do
  
      !correct the values of the delimiter if there are no wavelets
      if (lr%d%nfl1 == n1 .and. lr%d%nfu1 == 0) then
         lr%d%nfl1 = n1 / 2
         lr%d%nfu1 = n1 / 2
      end if
      if (lr%d%nfl2 == n2 .and. lr%d%nfu2 == 0) then
         lr%d%nfl2 = n2 / 2
         lr%d%nfu2 = n2 / 2
      end if
      if (lr%d%nfl3 == n3 .and. lr%d%nfu3 == 0) then
         lr%d%nfl3 = n3 / 2
         lr%d%nfu3 = n3 / 2
      end if
  
      call wfd_from_grids(logrid_c, logrid_f, .true., lr)
  
      call f_free(logrid_c)
      call f_free(logrid_f)
  
      call f_release_routine()
  
    END SUBROUTINE io_gcoordToLocreg
  
    subroutine read_psi_compress(unitwf, formatted, nvctr_c, nvctr_f, psi, lstat, error, gcoord_c, gcoord_f)
      use module_base
      use module_types
  
      implicit none
  
      integer, intent(in) :: unitwf, nvctr_c, nvctr_f
      logical, intent(in) :: formatted
      real(wp), dimension(nvctr_c+7*nvctr_f), intent(out) :: psi
      logical, intent(out) :: lstat
      character(len =256), intent(out) :: error
      integer, dimension(3, nvctr_c), optional, intent(out) :: gcoord_c
      integer, dimension(3, nvctr_f), optional, intent(out) :: gcoord_f
  
      integer :: j, i1, i2, i3, i_stat
      real(wp) :: tt,t1,t2,t3,t4,t5,t6,t7
  
      lstat = .false.
      write(error, "(A)") "cannot read psi values."
      if (present(gcoord_c)) then
         do j=1,nvctr_c
            if (formatted) then
               read(unitwf,*,iostat=i_stat) i1,i2,i3,tt
            else
               read(unitwf,iostat=i_stat) i1,i2,i3,tt
            end if
            if (i_stat /= 0) return
            psi(j)=tt
            gcoord_c(:, j) = (/ i1, i2, i3 /)
         enddo
      else
         do j=1,nvctr_c
            if (formatted) then
               read(unitwf,*,iostat=i_stat) i1,i2,i3,tt
            else
               read(unitwf,iostat=i_stat) i1,i2,i3,tt
            end if
            if (i_stat /= 0) return
            psi(j)=tt
         enddo
      end if
      if (present(gcoord_f)) then
         do j=1,7*nvctr_f-6,7
            if (formatted) then
               read(unitwf,*,iostat=i_stat) i1,i2,i3,t1,t2,t3,t4,t5,t6,t7
            else
               read(unitwf,iostat=i_stat) i1,i2,i3,t1,t2,t3,t4,t5,t6,t7
            end if
            if (i_stat /= 0) return
            psi(nvctr_c+j+0)=t1
            psi(nvctr_c+j+1)=t2
            psi(nvctr_c+j+2)=t3
            psi(nvctr_c+j+3)=t4
            psi(nvctr_c+j+4)=t5
            psi(nvctr_c+j+5)=t6
            psi(nvctr_c+j+6)=t7
            gcoord_f(:, (j - 1) / 7 + 1) = (/ i1, i2, i3 /)
         enddo
      else
         do j=1,7*nvctr_f-6,7
            if (formatted) then
               read(unitwf,*,iostat=i_stat) i1,i2,i3,t1,t2,t3,t4,t5,t6,t7
            else
               read(unitwf,iostat=i_stat) i1,i2,i3,t1,t2,t3,t4,t5,t6,t7
            end if
            if (i_stat /= 0) return
            psi(nvctr_c+j+0)=t1
            psi(nvctr_c+j+1)=t2
            psi(nvctr_c+j+2)=t3
            psi(nvctr_c+j+3)=t4
            psi(nvctr_c+j+4)=t5
            psi(nvctr_c+j+5)=t6
            psi(nvctr_c+j+6)=t7
         enddo
      end if
      lstat = .true.
    END SUBROUTINE read_psi_compress
  
  
    subroutine read_psig(unitwf, formatted, nvctr_c, nvctr_f, n1, n2, n3, psig, lstat, error)
      use module_base
      use module_types
  
      implicit none
  
      integer, intent(in) :: unitwf, nvctr_c, nvctr_f, n1, n2, n3
      logical, intent(in) :: formatted
      real(wp), dimension(0:n1,2,0:n2,2,0:n3,2), intent(out) :: psig
      logical, intent(out) :: lstat
      character(len =256), intent(out) :: error
  
      integer :: i1, i2, i3, i_stat, iel
      real(wp) :: tt, t1, t2, t3, t4, t5, t6, t7
  
      lstat = .false.
      write(error, "(A)") "cannot read psig values."
  
      call f_zero(psig)
      do iel=1,nvctr_c
         if (formatted) then
            read(unitwf,*,iostat=i_stat) i1,i2,i3,tt
         else
            read(unitwf,iostat=i_stat) i1,i2,i3,tt
         end if
         if (i_stat /= 0) return
         psig(i1,1,i2,1,i3,1)=tt
      enddo
      do iel=1,nvctr_f
         if (formatted) then
            read(unitwf,*,iostat=i_stat) i1,i2,i3,t1,t2,t3,t4,t5,t6,t7
         else
            read(unitwf,iostat=i_stat) i1,i2,i3,t1,t2,t3,t4,t5,t6,t7
         end if
         if (i_stat /= 0) return
         psig(i1,2,i2,1,i3,1)=t1
         psig(i1,1,i2,2,i3,1)=t2
         psig(i1,2,i2,2,i3,1)=t3
         psig(i1,1,i2,1,i3,2)=t4
         psig(i1,2,i2,1,i3,2)=t5
         psig(i1,1,i2,2,i3,2)=t6
         psig(i1,2,i2,2,i3,2)=t7
      enddo
      lstat = .true.
    END SUBROUTINE read_psig
  
    subroutine io_open(unitwf, filename, formatted)
      use f_utils, only: f_open_file
      implicit none
      character(len = *), intent(in) :: filename
      logical, intent(in) :: formatted
      integer, intent(out) :: unitwf
  
      integer :: i_stat
  
      ! We open the Fortran file
      unitwf = 99
      call f_open_file(unitwf,file=trim(filename),binary=.not. formatted)
  !!$    if (.not. formatted) then
  !!$       open(unit=unitwf,file=trim(filename),status='unknown',form="unformatted", iostat=i_stat)
  !!$    else
  !!$       open(unit=unitwf,file=trim(filename),status='unknown', iostat=i_stat)
  !!$    end if
  !!$    if (i_stat /= 0) then
  !!$       call io_warning("Cannot open file '" // trim(filename) // "'.")
  !!$       unitwf = -1
  !!$       return
  !!$    end if
    END SUBROUTINE io_open







    !subroutine read_dense_matrix(nat, ntypes, iatype, rxyz, nzatom, nelpsp, atomnames, smat, mat, filename, binary, orbs)
    !eventually have the same header information as write_sparse?
    !differs in behaviour though as assumes all matrices are alrady allocated to correct size - think more about whether this is the best approach...
    !SM: metadata like nat, onwhichatom are not stored together with the matrices any more, but they
    ! are now in a metadate file.
    subroutine read_dense_matrix(filename, binary, nspin, ntmb, mat)!, nat, rxyz, on_which_atom) 
               !ntypes, nzatom, nelpsp, atomnames, iatype)
      use module_base
      use module_types
      implicit none
      
      ! Calling arguments
      character(len=*),intent(in) :: filename
      logical, intent(in) :: binary
      !integer, intent(in) :: nat
      integer, intent(in) :: ntmb, nspin
      real(kind=8),dimension(ntmb,ntmb,nspin),intent(inout) :: mat
      !integer,intent(out),optional :: ntypes
      !integer,dimension(:),pointer,intent(inout),optional :: nzatom, nelpsp, iatype
      !character(len=*),dimension(:),pointer,intent(inout),optional :: atomnames
      !!real(kind=8),dimension(:,:),pointer,intent(inout),optional :: rxyz
      !!integer,dimension(:),pointer,intent(inout),optional :: on_which_atom

      ! Local variables
      integer :: iunit, dummy_int, ispin, iat, iorb, jorb, ntmb_old, nat_old, nspin_old
      real(kind=8) :: dummy_double
      character(len=3) :: dummy_char
      logical :: read_rxyz, read_on_which_atom

      call f_routine(id='read_dense_matrix')

      !!if (present(rxyz)) then
      !!    read_rxyz = .true.
      !!else
      !!    read_rxyz = .false.
      !!end if
      
      !!if (present(on_which_atom)) then
      !!    read_on_which_atom = .true.
      !!else
      !!    read_on_which_atom = .false.
      !!end if

      iunit = 99
      call f_open_file(iunit, file=trim(filename), binary=binary)

      !check heading information is consistent
      if (.not. binary) then
          !!read(iunit,*) dummy_char, ntmb_old, nat_old, nspin_old
          read(iunit,*) nspin_old, ntmb_old
      else
          !!read(iunit) dummy_char, ntmb_old, nat_old, nspin_old
          read(iunit) nspin_old, ntmb_old
      end if
      if (ntmb_old/=ntmb) call f_err_throw("Number of tmbs incorrect in read_dense_matrix", &
           err_name='BIGDFT_RUNTIME_ERROR')
      !!if (nat_old/=nat) call f_err_throw("Number of atoms incorrect in read_dense_matrix", &
      !!     err_name='BIGDFT_RUNTIME_ERROR')
      if (nspin_old/=nspin) call f_err_throw("Number of spins incorrect in read_dense_matrix", &
           err_name='BIGDFT_RUNTIME_ERROR')

      !!if (read_rxyz) then
      !!    do iat=1,nat
      !!        if (.not. binary) then
      !!            read(iunit,*) dummy_char,rxyz(1:3,iat)
      !!        else
      !!            read(iunit) dummy_char,rxyz(1:3,iat)
      !!        end if
      !!    end do  
      !!else
      !!    do iat=1,nat
      !!        if (.not. binary) then
      !!            read(iunit,*) dummy_char, dummy_double, dummy_double, dummy_double
      !!        else
      !!            read(iunit) dummy_char, dummy_double, dummy_double, dummy_double
      !!        end if
      !!    end do
      !!end if



      !!if (read_on_which_atom) then
      !!    do ispin=1,nspin
      !!       do iorb=1,ntmb
      !!          do jorb=1,ntmb
      !!             if (.not. binary) then
      !!                read(iunit,*) dummy_int,dummy_int,mat(iorb,jorb,ispin),on_which_atom(iorb),on_which_atom(jorb)
      !!             else
      !!                read(iunit) dummy_int,dummy_int,mat(iorb,jorb,ispin),on_which_atom(iorb),on_which_atom(jorb)
      !!             end if
      !!          end do
      !!       end do
      !!    end do
      !!else
          do ispin=1,nspin
             do iorb=1,ntmb
                do jorb=1,ntmb
                   if (.not. binary) then
                      !!read(iunit,*) dummy_int,dummy_int,mat(iorb,jorb,ispin),dummy_int,dummy_int
                      read(iunit,*) dummy_int,dummy_int,mat(iorb,jorb,ispin)
                   else
                      !!read(iunit) dummy_int,dummy_int,mat(iorb,jorb,ispin),dummy_int,dummy_int
                      read(iunit) dummy_int,dummy_int,mat(iorb,jorb,ispin)
                   end if
                end do
             end do
          end do
      !!end if

      call f_close(iunit)

      call f_release_routine()

    end subroutine read_dense_matrix


    !> Write Hamiltonian, overlap and kernel matrices in tmb basis
    subroutine write_linear_matrices(iproc,nproc,comm,imethod_overlap,filename,iformat,tmb,at,rxyz,norder_taylor, &
               calculate_onsite_overlap, write_SminusonehalfH)
      use module_types
      use module_base
      use yaml_output
      use sparsematrix_base, only: sparsematrix_malloc_ptr, sparsematrix_malloc0_ptr, matrices_null, &
                                   DENSE_FULL, SPARSE_TASKGROUP, assignment(=), &
                                   deallocate_matrices
      use sparsematrix, only: uncompress_matrix2, transform_sparse_matrix, matrix_matrix_mult_wrapper
      use sparsematrix_io, only: write_sparse_matrix, write_sparse_matrix_metadata
      use matrix_operations, only: overlapPowerGeneral
      use sparsematrix_io, only: write_dense_matrix
      implicit none
      integer, intent(in) :: iproc,nproc,comm,imethod_overlap,norder_taylor
      integer,intent(in) :: iformat !< 1: plain sparse, 11: plain dense, 21: plain both (later extend to other than plain formats...)
      character(len=*), intent(in) :: filename 
      type(DFT_wavefunction), intent(inout) :: tmb
      type(atoms_data), intent(in) :: at
      real(gp),dimension(3,at%astruct%nat),intent(in) :: rxyz
      logical,intent(in) :: calculate_onsite_overlap, write_SminusonehalfH
      !local variables
      logical :: binary
      integer :: ispin, iorb, jorb, iat, jat,unitm
      !!integer :: i_stat, i_all
      character(len=*),parameter :: subname='write_linear_matrices'
      logical :: write_sparse, write_dense
      type(matrices),dimension(1) :: SminusonehalfH
      real(kind=8),dimension(:),pointer :: ham_large, tmp_large
      real(kind=8) :: max_error, mean_error
      integer, dimension(1) :: power
      character(len=128) :: sparse_format
    
      call f_routine(id='write_linear_matrices')

      write_sparse = (1<=iformat .and. iformat<=9) .or. (21<=iformat .and.  iformat<=29)
      write_dense = (11<=iformat .and. iformat<=19) .or. (21<=iformat .and.  iformat<=29)
    
      unitm=99
      binary=(mod(iformat,10) /= WF_FORMAT_PLAIN)

      call get_sparse_matrix_format(iformat, sparse_format)

      if (write_sparse) then
          call write_sparse_matrix_metadata(iproc, tmb%linmat%m%nfvctr, at%astruct%nat, at%astruct%ntypes, &
               at%astruct%units, at%astruct%geocode, at%astruct%cell_dim, at%astruct%shift, at%astruct%iatype, &
               at%astruct%rxyz, at%nzatom, at%nelpsp, at%astruct%atomnames, &
               tmb%orbs%onwhichatom, trim(filename//'sparsematrix_metadata.dat'))

      end if
    
      if (write_dense) then
          call write_dense_matrix(iproc, nproc, comm, tmb%linmat%m, tmb%linmat%ham_, &
               trim(filename//'hamiltonian.bin'), binary)
      end if

      if (write_sparse) then
          call write_sparse_matrix(sparse_format, iproc, nproc, bigdft_mpi%mpi_comm, &
               tmb%linmat%m, tmb%linmat%ham_, trim(filename//'hamiltonian_sparse'))
      end if
    
    
      if (write_dense) then
          call write_dense_matrix(iproc, nproc, comm, tmb%linmat%s, tmb%linmat%ovrlp_, &
               trim(filename//'overlap.bin'), binary)
      end if

      if (write_sparse) then
          call write_sparse_matrix(sparse_format, iproc, nproc, bigdft_mpi%mpi_comm, &
               tmb%linmat%s, tmb%linmat%ovrlp_, filename//'overlap_sparse')
      end if
    
    
      if (write_dense) then
          call write_dense_matrix(iproc, nproc, comm, tmb%linmat%l, tmb%linmat%kernel_, &
          trim(filename//'density_kernel.bin'), binary)
      end if

      if (write_sparse) then
          call write_sparse_matrix(sparse_format, iproc, nproc, bigdft_mpi%mpi_comm, &
               tmb%linmat%l, tmb%linmat%kernel_, filename//'density_kernel_sparse')
      end if
    
    
      if (calculate_onsite_overlap) then
          ! calculate 'onsite' overlap matrix as well - needs double checking
    
          if (write_dense) then
              tmb%linmat%ovrlp_%matrix = sparsematrix_malloc_ptr(tmb%linmat%s, iaction=DENSE_FULL, &
                                         id='tmb%linmat%ovrlp_%matrix')
    
              call tmb_overlap_onsite(iproc, nproc, imethod_overlap, at, tmb, rxyz)
              !call tmb_overlap_onsite_rotate(iproc, nproc, at, tmb, rxyz)
    
              if (iproc==0) then
                 !if(iformat == WF_FORMAT_PLAIN) then
                 call f_open_file(unitm,file=filename//'overlap_onsite.bin',&
                      binary=binary)
                 !else
                 !open(99, file=filename//'overlap_onsite.bin', status='unknown',form='unformatted')
                 !end if
    
                 if (.not. binary) then
                     write(unitm,'(a,2i10,a)') '#  ',tmb%linmat%m%nfvctr, at%astruct%nat, &
                         '    number of basis functions, number of atoms'
                 else
                     write(unitm) '#  ',tmb%linmat%m%nfvctr, at%astruct%nat, &
                         '    number of basis functions, number of atoms'
                 end if
                 do iat=1,at%astruct%nat
                     if (.not. binary) then
                         write(unitm,'(a,3es24.16)') '#  ',rxyz(1:3,iat)
                     else
                         write(unitm) '#  ',rxyz(1:3,iat)
                     end if
                 end do
    
                 do ispin=1,tmb%linmat%l%nspin
                    do iorb=1,tmb%linmat%l%nfvctr
                       iat=tmb%orbs%onwhichatom(iorb)
                       do jorb=1,tmb%linmat%l%nfvctr
                          jat=tmb%orbs%onwhichatom(jorb)
                          if (.not. binary) then
                             write(unitm,'(2(i6,1x),e19.12,2(1x,i6))') iorb,jorb,tmb%linmat%ovrlp_%matrix(iorb,jorb,ispin),iat,jat
                          else
                             write(unitm) iorb,jorb,tmb%linmat%ovrlp_%matrix(iorb,jorb,ispin),iat,jat
                          end if
                       end do
                    end do
                 end do
    
                 call f_close(unitm)
    
              end if

              call f_free_ptr(tmb%linmat%ovrlp_%matrix)

          end if

      end if


      if (write_SminusonehalfH) then
          SminusonehalfH(1) = matrices_null()
          SminusonehalfH(1)%matrix_compr = &
              sparsematrix_malloc0_ptr(tmb%linmat%l,iaction=SPARSE_TASKGROUP,id='SminusonehalfH%matrix_compr')
          ham_large = sparsematrix_malloc0_ptr(tmb%linmat%l,iaction=SPARSE_TASKGROUP,id='ham_large')
          tmp_large = sparsematrix_malloc0_ptr(tmb%linmat%l,iaction=SPARSE_TASKGROUP,id='tmp_large')
          call transform_sparse_matrix(iproc, tmb%linmat%m, tmb%linmat%l, SPARSE_TASKGROUP, 'small_to_large', &
               smat_in=tmb%linmat%ham_%matrix_compr, lmat_out=ham_large)
          ! calculate S^-1/2
          power=-2
          call overlapPowerGeneral(iproc, nproc, bigdft_mpi%mpi_comm, &
               norder_taylor, 1, power, -1, &
               imode=1, ovrlp_smat=tmb%linmat%s, inv_ovrlp_smat=tmb%linmat%l, &
               ovrlp_mat=tmb%linmat%ovrlp_, inv_ovrlp_mat=SminusonehalfH(1), &
               check_accur=norder_taylor<1000, max_error=max_error, mean_error=mean_error, &
               ice_obj=tmb%ice_obj)
          ! Calculate S^-1/2 * H
          call f_memcpy(src=SminusonehalfH(1)%matrix_compr,dest=tmp_large)
          call matrix_matrix_mult_wrapper(iproc, nproc, tmb%linmat%l, tmp_large, ham_large, SminusonehalfH(1)%matrix_compr)
          call f_free_ptr(ham_large)
          call f_free_ptr(tmp_large)
          if (write_dense) then
              call write_dense_matrix(iproc, nproc, comm, tmb%linmat%l, SminusonehalfH(1), &
                   trim(filename//'SminusonehalfH.bin'), binary)
          end if

          if (write_sparse) then
              call write_sparse_matrix(sparse_format, iproc, nproc, bigdft_mpi%mpi_comm, &
                   tmb%linmat%s, SminusonehalfH(1), filename//'SminusonehalfH_sparse')
          end if
          call deallocate_matrices(SminusonehalfH(1))
      end if

      call f_release_routine()
    
    end subroutine write_linear_matrices


    subroutine writeLinearCoefficients(unitwf,useFormattedOutput,nat,rxyz,&
               ntmb,norb,nfvctr,coeff,eval)
      use module_base
      use yaml_output
      implicit none
      logical, intent(in) :: useFormattedOutput
      integer, intent(in) :: unitwf,nat,ntmb,norb,nfvctr
      real(wp), dimension(nfvctr,ntmb), intent(in) :: coeff
      real(wp), dimension(ntmb), intent(in) :: eval
      real(gp), dimension(3,nat), intent(in) :: rxyz
      !local variables
      integer :: iat,i,j,iorb
      real(wp) :: tt
    
      ! Write the Header
      if (useFormattedOutput) then
         write(unitwf,*) ntmb,norb
         write(unitwf,*) nat
         do iat=1,nat
         write(unitwf,'(3(1x,e24.17))') (rxyz(j,iat),j=1,3)
         enddo
         do iorb=1,ntmb
         write(unitwf,*) iorb,eval(iorb)
         enddo
      else
         write(unitwf) ntmb, norb
         write(unitwf) nat
         do iat=1,nat
         write(unitwf) (rxyz(j,iat),j=1,3)
         enddo
         do iorb=1,ntmb
         write(unitwf) iorb,eval(iorb)
         enddo
      end if
    
      ! Now write the coefficients
      do i = 1, ntmb
         ! first element always positive, for consistency when using for transfer integrals
         ! unless 1st element below some threshold, in which case first significant element
         do j=1,nfvctr
            if (abs(coeff(j,i))>1.0e-1) then
               if (coeff(j,i)<0.0_gp) call dscal(ntmb,-1.0_gp,coeff(1,i),1)
               exit
            end if
         end do
         !if (j==ntmb+1)print*,'Error finding significant coefficient, coefficients not scaled to have +ve first element'
    
         do j = 1,nfvctr
              tt = coeff(j,i)
              if (useFormattedOutput) then
                 write(unitwf,'(2(i6,1x),e19.12)') i,j,tt
              else
                 write(unitwf) i,j,tt
              end if
         end do
      end do  
      if (verbose >= 2 .and. bigdft_mpi%iproc==0) call yaml_map('Wavefunction coefficients written',.true.)
    
    END SUBROUTINE writeLinearCoefficients



    subroutine write_partial_charges(atoms, charge_per_atom, write_gnuplot)
      use module_base
      use module_types
      use yaml_output
      ! Calling arguments
      type(atoms_data),intent(in) :: atoms
      real(kind=8),dimension(atoms%astruct%nat),intent(in) :: charge_per_atom
      logical,intent(in) :: write_gnuplot
      ! Local variables
      integer :: iat, itypes, iitype, nntype, intype, iunit
      real(kind=8) :: total_charge, total_net_charge, frac_charge, range_min, range_max
      character(len=20) :: atomname, colorname
      real(kind=8),dimension(2) :: charges
      character(len=128) :: output
      character(len=2) :: backslash
      integer,parameter :: ncolors = 12 !7
      !character(len=20),dimension(ncolors),parameter :: colors=(/'violet', &
      !                                                           'blue  ', &
      !                                                           'cyan  ', &
      !                                                           'green ', &
      !                                                           'yellow', &
      !                                                           'orange', &
      !                                                           'red   '/)
      ! Presumably well suited colorschemes from colorbrewer2.org
      character(len=20),dimension(ncolors),parameter :: colors=(/'#a6cee3', &
                                                                 '#1f78b4', &
                                                                 '#b2df8a', &
                                                                 '#33a02c', &
                                                                 '#fb9a99', &
                                                                 '#e31a1c', &
                                                                 '#fdbf6f', &
                                                                 '#ff7f00', &
                                                                 '#cab2d6', &
                                                                 '#6a3d9a', &
                                                                 '#ffff99', &
                                                                 '#b15928'/)

      call yaml_sequence_open('Charge analysis (charge / net charge)')
      total_charge=0.d0
      total_net_charge=0.d0
      do iat=1,atoms%astruct%nat
          call yaml_sequence(advance='no')
          call yaml_mapping_open(flow=.true.)
          atomname=atoms%astruct%atomnames(atoms%astruct%iatype(iat))
          charges(1)=-charge_per_atom(iat)
          charges(2)=-(charge_per_atom(iat)-real(atoms%nelpsp(atoms%astruct%iatype(iat)),kind=8))
          total_charge = total_charge + charges(1)
          total_net_charge = total_net_charge + charges(2)
          call yaml_map(trim(atomname),charges,fmt='(1es20.12)')
          call yaml_mapping_close(advance='no')
          call yaml_comment(trim(yaml_toa(iat,fmt='(i4.4)')))
      end do
      call yaml_sequence(advance='no')
      call yaml_map('total charge',total_charge,fmt='(es16.8)')
      call yaml_sequence(advance='no')
      call yaml_map('total net charge',total_net_charge,fmt='(es16.8)')
      call yaml_sequence_close()

      if (write_gnuplot) then
          output='chargeanalysis.gp'
          call yaml_map('output file',trim(output))
          iunit=100
          call f_open_file(iunit, file=trim(output), binary=.false.)
          write(iunit,'(a)') '# plot the fractional charge as a normalized sum of Gaussians'
          write(iunit,'(a)') 'set samples 1000'
          range_min = minval(-(charge_per_atom(:)-real(atoms%nelpsp(atoms%astruct%iatype(:)),kind=8))) - 0.1d0
          range_max = maxval(-(charge_per_atom(:)-real(atoms%nelpsp(atoms%astruct%iatype(:)),kind=8))) + 0.1d0
          write(iunit,'(a,2(es12.5,a))') 'set xrange[',range_min,':',range_max,']'
          write(iunit,'(a)') 'sigma=0.005'
          write(backslash,'(a)') '\ '
          do itypes=1,atoms%astruct%ntypes
              nntype = 0
              do iat=1,atoms%astruct%nat
                  iitype = (atoms%astruct%iatype(iat))
                  if (iitype==itypes) then
                      nntype = nntype + 1
                  end if
              end do
              write(iunit,'(a,i0,a,i0,2a)') 'f',itypes,'(x) = 1/',nntype,'.0*( '//trim(backslash)
              intype = 0
              do iat=1,atoms%astruct%nat
                  iitype = (atoms%astruct%iatype(iat))
                  if (iitype==itypes) then
                      intype = intype + 1
                      frac_charge = -(charge_per_atom(iat)-real(atoms%nelpsp(atoms%astruct%iatype(iat)),kind=8))
                      if (intype<nntype) then
                          write(iunit,'(a,es16.9,a)') '  1.0*exp(-(x-',frac_charge,')**2/(2*sigma**2)) + '//trim(backslash)
                      else
                          write(iunit,'(a,es16.9,a)') '  1.0*exp(-(x-',frac_charge,')**2/(2*sigma**2)))'
                      end if
                  end if
              end do
              atomname=atoms%astruct%atomnames(itypes)
              if (itypes<ncolors) then
                  colorname = colors(itypes)
              else
                  colorname = 'color'
              end if
              if (itypes==1) then
                  write(iunit,'(a,i0,5a)') "plot f",itypes,"(x) lc rgb '",trim(colorname), &
                      "' lt 1 lw 2 w l title '",trim(atomname),"'"
              else
                  write(iunit,'(a,i0,5a)') "replot f",itypes,"(x) lc rgb '",trim(colorname), &
                      "' lt 1 lw 2 w l title '",trim(atomname),"'"
              end if
          end do
      end if
    end subroutine write_partial_charges


    subroutine plot_density(iproc,nproc,filename,at,rxyz,kernel,nspin,rho,ixyz0)
      use module_defs, only: gp,dp
      use module_base
      use PStypes, only: coulomb_operator
      use IObox, only: dump_field
      use PSbox, only: PS_gather
      use module_atoms, only: atoms_data
      implicit none
      integer, intent(in) :: iproc,nproc,nspin
      type(atoms_data), intent(in) :: at
      type(coulomb_operator), intent(in) :: kernel
      character(len=*), intent(in) :: filename
      real(gp), dimension(3,at%astruct%nat), intent(in) :: rxyz
      real(dp), dimension(*) :: rho !< intent(in)
      integer, dimension(3), intent(in), optional ::  ixyz0 !< points that have to be plot as lines
      !local variables
      integer :: ispin
      real(dp), dimension(:,:,:,:), allocatable :: pot_ion

      call f_routine(id='plot_density')
    
      pot_ion = &
           f_malloc([kernel%ndims(1),kernel%ndims(2),kernel%ndims(3), nspin],id='pot_ion')

      call PS_gather(src=rho,dest=pot_ion,kernel=kernel,nsrc=nspin)
    
      if (iproc==0) then
          if (present(ixyz0)) then
             if (any(ixyz0 < 1) .or. any(ixyz0 > kernel%ndims)) &
                  call f_err_throw('The values of ixyz0='+yaml_toa(ixyz0)+&
                       ' should be within the size of the box (1 to'+&
                       yaml_toa(kernel%ndims)+')',&
                       err_name='BIGDFT_RUNTIME_ERROR')
              call dump_field(filename,at%astruct%geocode,kernel%ndims,kernel%hgrids,nspin,pot_ion,&
                   rxyz,at%astruct%iatype,at%nzatom,at%nelpsp,ixyz0=ixyz0)
          else
              call dump_field(filename,at%astruct%geocode,kernel%ndims,kernel%hgrids,nspin,pot_ion,&
                   rxyz,at%astruct%iatype,at%nzatom,at%nelpsp)
          end if
      end if
    
      call f_free(pot_ion)
    
    !!$  character(len=*), parameter :: subname='plot_density'
    !!$  character(len=5) :: suffix
    !!$  character(len=65) :: message
    !!$  integer :: ierr,ia,ib,isuffix,fformat,n1i,n2i,n3i
    !!$  real(dp) :: a,b
    !!$  real(gp) :: hxh,hyh,hzh
    !!$  real(dp), dimension(:,:), pointer :: pot_ion
    !!$  integer,parameter :: unit0 = 22
    !!$  integer,parameter :: unitx = 23
    !!$  integer,parameter :: unity = 24
    !!$  integer,parameter :: unitz = 25
    !!$
    !!$  n1i=box%ndims(1)
    !!$  n2i=box%ndims(2)
    !!$  n3i=box%ndims(3)
    !!$
    !!$  hxh=box%hgrids(1)
    !!$  hyh=box%hgrids(2)
    !!$  hzh=box%hgrids(3)
    !!$
    !!$  if (nproc > 1) then
    !!$     !allocate full density in pot_ion array
    !!$     pot_ion = f_malloc_ptr((/ box%ndimgrid, nspin /),id='pot_ion')
    !!$     
    !!$     call mpiallgather(sendbuf=rho(1,1),sendcount=box%ndimpot,&
    !!$          recvbuf=pot_ion(1,1),recvcounts=box%ngatherarr(:,1),&
    !!$          displs=box%ngatherarr(:,2),comm=box%mpi_env%mpi_comm)
    !!$
    !!$     !case for npspin==2
    !!$     if (nspin==2) then
    !!$        call mpiallgather(sendbuf=rho(1,2),sendcount=box%ndimpot,&
    !!$             recvbuf=pot_ion(1,2),recvcounts=box%ngatherarr(:,1),&
    !!$             displs=box%ngatherarr(:,2),comm=box%mpi_env%mpi_comm)
    !!$     end if
    !!$
    !!$  else
    !!$     !pot_ion => rho
    !!$     pot_ion = f_malloc_ptr(shape(rho),id='pot_ion')
    !!$     call f_memcpy(dest=pot_ion,src=rho)
    !!$  end if
    !!$
    !!$  ! Format = 1 -> cube (default)
    !!$  ! Format = 2 -> ETSF
    !!$  ! ...
    !!$  fformat = 1
    !!$  isuffix = index(filename, ".cube", back = .true.)
    !!$  if (isuffix > 0) then
    !!$     isuffix = isuffix - 1
    !!$     fformat = 1
    !!$  else
    !!$     isuffix = index(filename, ".etsf", back = .true.)
    !!$     if (isuffix <= 0) isuffix = index(filename, ".etsf.nc", back = .true.)
    !!$     if (isuffix > 0) then
    !!$        isuffix = isuffix - 1
    !!$        fformat = 2
    !!$     else
    !!$        isuffix = len(trim(filename))
    !!$     end if
    !!$  end if
    !!$  if (iproc == 0) then
    !!$
    !!$
    !!$     open(unit=unit0,file=trim(filename(:isuffix))//'.cube',status='unknown')
    !!$     open(unit=unitx,file=trim(filename(:isuffix))//'_avg_x',status='unknown')
    !!$     open(unit=unity,file=trim(filename(:isuffix))//'_avg_y',status='unknown')
    !!$     open(unit=unitz,file=trim(filename(:isuffix))//'_avg_z',status='unknown')
    !!$
    !!$     if (nspin /=2) then
    !!$        message='total spin'
    !!$        if (fformat == 1) then
    !!$           suffix=''
    !!$           a=1.0_dp
    !!$           ia=1
    !!$           b=0.0_dp
    !!$           ib=1
    !!$           call write_cube_fields(unit0,unitx,unity,unitz,message,&
    !!$                at,1.d0,rxyz,n1i,n2i,n3i,0,0,0,hxh,hyh,hzh,&
    !!$                a,pot_ion(1,ia),1,b,pot_ion(1,ib))
    !!$        else
    !!$           call write_etsf_density(filename(:isuffix),message,&
    !!$                at,rxyz,n1i,n2i,n3i,hxh,hyh,hzh,&
    !!$                pot_ion, 1)
    !!$        end if
    !!$     else
    !!$        if (fformat == 1) then
    !!$           suffix=''
    !!$           message='total spin'
    !!$           a=1.0_dp
    !!$           ia=1
    !!$           b=0.0_dp
    !!$           ib=2
    !!$           call write_cube_fields(unit0,unitx,unity,unitz,message,&
    !!$                at,1.d0,rxyz,n1i,n2i,n3i,0,0,0,hxh,hyh,hzh,&
    !!$                a,pot_ion(1,ia),1,b,pot_ion(1,ib))
    !!$
    !!$           suffix='-down'
    !!$           message='spin down'
    !!$           a=0.0_dp
    !!$           ia=1
    !!$           b=1.0_dp
    !!$           ib=2
    !!$           call write_cube_fields(unit0,unitx,unity,unitz,message,&
    !!$                at,1.d0,rxyz,n1i,n2i,n3i,0,0,0,hxh,hyh,hzh,&
    !!$                a,pot_ion(1,ia),1,b,pot_ion(1,ib))
    !!$
    !!$           suffix='-u-d'
    !!$           message='spin difference'
    !!$           a=1.0_dp
    !!$           ia=1
    !!$           b=-2.0_dp
    !!$           ib=2
    !!$           call write_cube_fields(unit0,unitx,unity,unitz,message,&
    !!$                at,1.d0,rxyz,n1i,n2i,n3i,0,0,0,hxh,hyh,hzh,&
    !!$                a,pot_ion(1,ia),1,b,pot_ion(1,ib))
    !!$
    !!$           suffix='-up'
    !!$           message='spin up'
    !!$           a=1.0_dp
    !!$           ia=1
    !!$           b=-1.0_dp
    !!$           ib=2
    !!$           call write_cube_fields(unit0,unitx,unity,unitz,message,&
    !!$                at,1.d0,rxyz,n1i,n2i,n3i,0,0,0,hxh,hyh,hzh,&
    !!$                a,pot_ion(1,ia),1,b,pot_ion(1,ib))
    !!$        else
    !!$           message = 'spin up, down, total, difference'
    !!$           call write_etsf_density(filename(:isuffix),message,&
    !!$                at,rxyz,n1i,n2i,n3i,hxh,hyh,hzh,&
    !!$                pot_ion, 2)
    !!$        end if
    !!$
    !!$     end if
    !!$
    !!$     close(unit=unit0)
    !!$     close(unit=unitx)
    !!$     close(unit=unity)
    !!$     close(unit=unitz)
    !!$
    !!$  end if
    !!$
    !!$
    !!$  !if (nproc > 1) then
    !!$     call f_free_ptr(pot_ion)
    !!$  !end if

      call f_release_routine()
    
    END SUBROUTINE plot_density


    subroutine plot_locreg_grids(iproc, nspinor, nspin, orbitalNumber, llr, glr, atoms, rxyz, hx, hy, hz)
      use module_base
      use module_types
      use locreg_operations, only: lpsi_to_global2
      implicit none
      
      ! Calling arguments
      integer, intent(in) :: iproc, nspinor, nspin, orbitalNumber
      type(locreg_descriptors), intent(in) :: llr, glr
      type(atoms_data), intent(in) ::atoms
      real(kind=8), dimension(3,atoms%astruct%nat), intent(in) :: rxyz
      real(kind=8), intent(in) :: hx, hy, hz
      
      ! Local variables
      integer :: iseg, jj, j0, j1, ii, i3, i2, i0, i1, i, ishift, iat, ldim, gdim, jjj, iunit
      character(len=10) :: num
      character(len=20) :: filename
      real(kind=8), dimension(:), allocatable :: lphi, phi
    
      call f_routine(id='plot_locreg_grids')
    
      ldim=llr%wfd%nvctr_c+7*llr%wfd%nvctr_f
      gdim=glr%wfd%nvctr_c+7*glr%wfd%nvctr_f
      lphi = f_malloc(ldim,id='lphi')
      phi = f_malloc0(gdim,id='phi')
      lphi=1.d0
      !!phi=0.d0
      !call to_zero(gdim,phi(1))
      !call Lpsi_to_global2(iproc, ldim, gdim, norb, nspinor, nspin, glr, llr, lphi, phi)
      call Lpsi_to_global2(iproc, ldim, gdim, 1, nspin, glr, llr, lphi, phi)
      
      write(num,'(i6.6)') orbitalNumber
      filename='grid_'//trim(num)
      
      !open(unit=2000+iproc,file=trim(filename)//'.xyz',status='unknown')
      iunit = 2000+iproc
      call f_open_file(iunit, file=trim(filename)//'.xyz', binary=.false.)
    
      !write(2000+iproc,*) llr%wfd%nvctr_c+llr%wfd%nvctr_f+atoms%astruct%nat,' atomic'
      write(2000+iproc,*) glr%wfd%nvctr_c+glr%wfd%nvctr_f+llr%wfd%nvctr_c+llr%wfd%nvctr_f+atoms%astruct%nat,' atomic'
      if (atoms%astruct%geocode=='F') then
         write(2000+iproc,*)'complete simulation grid with low and high resolution points'
      else if (atoms%astruct%geocode =='S') then
         write(2000+iproc,'(a,2x,3(1x,1pe24.17))')'surface',atoms%astruct%cell_dim(1),atoms%astruct%cell_dim(2),&
              atoms%astruct%cell_dim(3)
      else if (atoms%astruct%geocode =='P') then
         write(2000+iproc,'(a,2x,3(1x,1pe24.17))')'periodic',atoms%astruct%cell_dim(1),atoms%astruct%cell_dim(2),&
              atoms%astruct%cell_dim(3)
      end if
    
      do iat=1,atoms%astruct%nat
        write(2000+iproc,'(a6,2x,3(1x,e12.5),3x)') trim(atoms%astruct%atomnames(atoms%astruct%iatype(iat))),&
             rxyz(1,iat),rxyz(2,iat),rxyz(3,iat)
      end do
    
      
      jjj=0
      do iseg=1,glr%wfd%nseg_c
         jj=glr%wfd%keyvloc(iseg)
         j0=glr%wfd%keygloc(1,iseg)
         j1=glr%wfd%keygloc(2,iseg)
         ii=j0-1
         i3=ii/((glr%d%n1+1)*(glr%d%n2+1))
         ii=ii-i3*(glr%d%n1+1)*(glr%d%n2+1)
         i2=ii/(glr%d%n1+1)
         i0=ii-i2*(glr%d%n1+1)
         i1=i0+j1-j0
         do i=i0,i1
             jjj=jjj+1
             if(phi(jjj)==1.d0) write(2000+iproc,'(a4,2x,3(1x,e10.3))') '  lg ',&
                  real(i,kind=8)*hx,real(i2,kind=8)*hy,real(i3,kind=8)*hz
             write(2000+iproc,'(a4,2x,3(1x,e10.3))') '  g ',real(i,kind=8)*hx,&
                  real(i2,kind=8)*hy,real(i3,kind=8)*hz
         enddo
      enddo
    
      ishift=glr%wfd%nseg_c  
      ! fine part
      do iseg=1,glr%wfd%nseg_f
         jj=glr%wfd%keyvloc(ishift+iseg)
         j0=glr%wfd%keygloc(1,ishift+iseg)
         j1=glr%wfd%keygloc(2,ishift+iseg)
         ii=j0-1
         i3=ii/((glr%d%n1+1)*(glr%d%n2+1))
         ii=ii-i3*(glr%d%n1+1)*(glr%d%n2+1)
         i2=ii/(glr%d%n1+1)
         i0=ii-i2*(glr%d%n1+1)
         i1=i0+j1-j0
         do i=i0,i1
            jjj=jjj+1
            if(phi(jjj)==1.d0) write(2000+iproc,'(a4,2x,3(1x,e10.3))') &
                '  lG ',real(i,kind=8)*hx,real(i2,kind=8)*hy,real(i3,kind=8)*hz
            write(2000+iproc,'(a4,2x,3(1x,e10.3))') &
                '  G ',real(i,kind=8)*hx,real(i2,kind=8)*hy,real(i3,kind=8)*hz
            jjj=jjj+6
         enddo
      enddo

      call f_free(lphi)
      call f_free(phi)
      
      !close(unit=2000+iproc)
      call f_close(iunit)

      call f_release_routine()
    
    end subroutine plot_locreg_grids


    !> Write the energies for a given iteration
    subroutine write_energies(iter,energs,gnrm,gnrm_zero,comment,scf_mode,only_energies,label)
      use module_base
      use module_types
      use yaml_output
      implicit none
      !Arguments
      integer, intent(in) :: iter !< Iteration Id
      type(energy_terms), intent(in) :: energs
      real(gp), intent(in) :: gnrm,gnrm_zero
      character(len=*), intent(in) :: comment
      logical,intent(in),optional :: only_energies
      type(f_enumerator), intent(in), optional :: scf_mode
      character(len=*), intent(in), optional :: label !< label of the mapping (usually 'Energies', but can also be different)
      !local variables
      logical :: write_only_energies,yesen,noen
      character(len=128) :: label_
    
      if (present(only_energies)) then
          write_only_energies=only_energies
      else
          write_only_energies=.false.
      end if
      noen=.false.
      if (present(scf_mode)) noen=scf_mode .hasattr. 'MIXING'
      label_ = 'Energies'
      if (present(label)) label_ = trim(label)
    
      if (len(trim(comment)) > 0 .and. .not.write_only_energies) then
         if (verbose >0) call yaml_newline()
         call write_iter()
         if (verbose >0) call yaml_comment(trim(comment))
      end if
    
      yesen=verbose > 0
      if (present(scf_mode)) yesen=yesen .and. .not. (scf_mode .hasattr. 'MIXING')
    
      if (yesen) then
         call yaml_newline()
         call yaml_mapping_open(trim(label_),flow=.true.)
      !call yaml_flow_map()
      !call yaml_indent_map('Energies')
         if (energs%ekin /= 0.0_gp)&
              call yaml_map('Ekin',energs%ekin,fmt='(1pe18.11)')
         if (energs%epot /= 0.0_gp)&
              call yaml_map('Epot',energs%epot,fmt='(1pe18.11)')
         if (energs%eproj /= 0.0_gp)&
              call yaml_map('Enl',energs%eproj,fmt='(1pe18.11)')
         if (energs%eh /= 0.0_gp)&
              call yaml_map('EH',energs%eh,fmt='(1pe18.11)')
         if (energs%exc /= 0.0_gp)&
              call yaml_map('EXC',energs%exc,fmt='(1pe18.11)')
         if (energs%evxc /= 0.0_gp)&
              call yaml_map('EvXC',energs%evxc,fmt='(1pe18.11)')
         if (energs%eexctX /= 0.0_gp)&
              call yaml_map('EexctX',energs%eexctX,fmt='(1pe18.11)')
         if (energs%evsic /= 0.0_gp)&
              call yaml_map('EvSIC',energs%evsic,fmt='(1pe18.11)')
         if (energs%epaw /= 0.0_gp)&
              call yaml_map('Epaw',energs%epaw,fmt='(1pe18.11)')
         if (len(trim(comment)) > 0) then
            if (energs%eion /= 0.0_gp)&
                 call yaml_map('Eion',energs%eion,fmt='(1pe18.11)')
            if (energs%edisp /= 0.0_gp)&
                 call yaml_map('Edisp',energs%edisp,fmt='(1pe18.11)')
            if (energs%excrhoc /= 0.0_gp)&
                 call yaml_map('Exc(rhoc)',energs%excrhoc,fmt='(1pe18.11)')
            if (energs%eTS /= 0.0_gp)&
                 call yaml_map('TS',energs%eTS,fmt='(1pe18.11)')
    
         end if
         call yaml_mapping_close()
      end if
    
      if (.not.write_only_energies) then
         call yaml_newline()
         if (len(trim(comment)) == 0) then
            call write_iter()
            if (verbose >0) call yaml_newline()
         else if (verbose > 1 .and. present(scf_mode)) then
            call yaml_map('SCF criterion',scf_mode)
         end if
      end if
    
    
      contains
    
        subroutine write_iter()
          implicit none
          if (iter > 0) call yaml_map('iter',iter,fmt='(i6)')
          if (noen) then
             call yaml_map('tr(H)',energs%trH,fmt='(1pe24.17)')
          else
             if (energs%eTS==0.0_gp) then
                call yaml_map('EKS',energs%energy,fmt='(1pe24.17)')
             else
                call yaml_map('FKS',energs%energy,fmt='(1pe24.17)')
             end if
          end if
          if (gnrm > 0.0_gp) call yaml_map('gnrm',gnrm,fmt='(1pe9.2)')
          if (gnrm_zero > 0.0_gp) &
               call yaml_map('gnrm0',gnrm_zero,fmt='(1pe8.1)')
          if (noen) then
             if (energs%trH_prev /=0.0_gp) &
                  call yaml_map('D',energs%trH-energs%trH_prev,fmt='(1pe9.2)')
          else
             if (energs%e_prev /=0.0_gp) &
                  call yaml_map('D',energs%energy-energs%e_prev,fmt='(1pe9.2)')
          end if
    
        end subroutine write_iter
    end subroutine write_energies


   subroutine get_sparse_matrix_format(iformat, sparse_format)
     use module_base
     implicit none
     integer,intent(in) :: iformat
     character(len=*),intent(out) :: sparse_format

     if (mod(iformat,10) == MATRIX_FORMAT_PLAIN) then
         sparse_format = 'serial_text'
     else if (mod(iformat,10) == MATRIX_FORMAT_MPI_NATIVE) then
         sparse_format = 'parallel_mpi-native'
     else
         call f_err_throw("unsupported value for 'iformat'")
     end if
   end subroutine get_sparse_matrix_format


   subroutine writeonewave(unitwf,useFormattedOutput,iorb,n1,n2,n3,hx,hy,hz,nat,rxyz,  &
        nseg_c,nvctr_c,keyg_c,keyv_c,  &
        nseg_f,nvctr_f,keyg_f,keyv_f, &
        psi_c,psi_f,eval)
     use module_base
     use yaml_output
     implicit none
     logical, intent(in) :: useFormattedOutput
     integer, intent(in) :: unitwf,iorb,n1,n2,n3,nat,nseg_c,nvctr_c,nseg_f,nvctr_f
     real(gp), intent(in) :: hx,hy,hz
     real(wp), intent(in) :: eval
     integer, dimension(nseg_c), intent(in) :: keyv_c
     integer, dimension(nseg_f), intent(in) :: keyv_f
     integer, dimension(2,nseg_c), intent(in) :: keyg_c
     integer, dimension(2,nseg_f), intent(in) :: keyg_f
     real(wp), dimension(nvctr_c), intent(in) :: psi_c
     real(wp), dimension(7,nvctr_f), intent(in) :: psi_f
     real(gp), dimension(3,nat), intent(in) :: rxyz
     !local variables
     integer :: iat,jj,j0,j1,ii,i0,i1,i2,i3,i,iseg,j
     real(wp) :: tt,t1,t2,t3,t4,t5,t6,t7
   
     if (useFormattedOutput) then
        write(unitwf,*) iorb,eval
        write(unitwf,*) hx,hy,hz
        write(unitwf,*) n1,n2,n3
        write(unitwf,*) nat
        do iat=1,nat
        write(unitwf,'(3(1x,e24.17))') (rxyz(j,iat),j=1,3)
        enddo
        write(unitwf,*) nvctr_c, nvctr_f
     else
        write(unitwf) iorb,eval
        write(unitwf) hx,hy,hz
        write(unitwf) n1,n2,n3
        write(unitwf) nat
        do iat=1,nat
        write(unitwf) (rxyz(j,iat),j=1,3)
        enddo
        write(unitwf) nvctr_c, nvctr_f
     end if
     ! coarse part
     do iseg=1,nseg_c
        jj=keyv_c(iseg)
        j0=keyg_c(1,iseg)
        j1=keyg_c(2,iseg)
        ii=j0-1
        i3=ii/((n1+1)*(n2+1))
        ii=ii-i3*(n1+1)*(n2+1)
        i2=ii/(n1+1)
        i0=ii-i2*(n1+1)
        i1=i0+j1-j0
        do i=i0,i1
           tt=psi_c(i-i0+jj)
           if (useFormattedOutput) then
              write(unitwf,'(3(i4),1x,e19.12)') i,i2,i3,tt
           else
              write(unitwf) i,i2,i3,tt
           end if
        enddo
     enddo
   
     ! fine part
     do iseg=1,nseg_f
        jj=keyv_f(iseg)
        j0=keyg_f(1,iseg)
        j1=keyg_f(2,iseg)
        ii=j0-1
        i3=ii/((n1+1)*(n2+1))
        ii=ii-i3*(n1+1)*(n2+1)
        i2=ii/(n1+1)
        i0=ii-i2*(n1+1)
        i1=i0+j1-j0
        do i=i0,i1
           t1=psi_f(1,i-i0+jj)
           t2=psi_f(2,i-i0+jj)
           t3=psi_f(3,i-i0+jj)
           t4=psi_f(4,i-i0+jj)
           t5=psi_f(5,i-i0+jj)
           t6=psi_f(6,i-i0+jj)
           t7=psi_f(7,i-i0+jj)
           if (useFormattedOutput) then
              write(unitwf,'(3(i4),7(1x,e17.10))') i,i2,i3,t1,t2,t3,t4,t5,t6,t7
           else
              write(unitwf) i,i2,i3,t1,t2,t3,t4,t5,t6,t7
           end if
        enddo
     enddo
   
     if (bigdft_mpi%iproc == 0 .and. verbose >= 2) &
        & call yaml_comment(trim(yaml_toa(iorb)) //'th wavefunction written')
     !if (verbose >= 2) write(*,'(1x,i0,a)') iorb,'th wavefunction written'
   
   END SUBROUTINE writeonewave


   !> Write all my wavefunctions in files by calling writeonewave
   subroutine writemywaves(iproc,filename,iformat,orbs,n1,n2,n3,hx,hy,hz,at,rxyz,wfd,psi,iorb_shift)
     use module_types
     use module_base
     use yaml_output
     use module_interfaces, only: open_filename_of_iorb
     use public_enums
     implicit none
     integer, intent(in) :: iproc,n1,n2,n3,iformat
     real(gp), intent(in) :: hx,hy,hz
     type(atoms_data), intent(in) :: at
     type(orbitals_data), intent(in) :: orbs
     type(wavefunctions_descriptors), intent(in) :: wfd
     real(gp), dimension(3,at%astruct%nat), intent(in) :: rxyz
     real(wp), dimension(wfd%nvctr_c+7*wfd%nvctr_f,orbs%nspinor,orbs%norbp), intent(in) :: psi
     character(len=*), intent(in) :: filename
     integer,intent(in),optional :: iorb_shift
     !Local variables
     integer :: ncount1,ncount_rate,ncount_max,iorb,ncount2,iorb_out,ispinor,unitwf,iorb_shift_
     real(kind=4) :: tr0,tr1
     real(kind=8) :: tel
     integer, dimension(:), pointer :: keyv_fine
     integer, dimension(:,:), pointer :: keyg_fine
   
     unitwf=99
   
     iorb_shift_ = 0
     if (present(iorb_shift)) iorb_shift_ = iorb_shift
   
     if (iproc == 0) call yaml_map('Write wavefunctions to file', trim(filename) // '.*')
     !if (iproc == 0) write(*,"(1x,A,A,a)") "Write wavefunctions to file: ", trim(filename),'.*'
     if (iformat == WF_FORMAT_ETSF) then
        call write_waves_etsf(iproc,filename,orbs,n1,n2,n3,hx,hy,hz,at,rxyz,wfd,psi)
     else
        call cpu_time(tr0)
        call system_clock(ncount1,ncount_rate,ncount_max)
   
        ! Plain BigDFT files.
        do iorb=1,orbs%norbp
           do ispinor=1,orbs%nspinor
keyg_fine=>wfd%keygloc(:,wfd%nseg_c+1:)
keyv_fine=>wfd%keyvloc(wfd%nseg_c+1:)
              call open_filename_of_iorb(unitwf,(iformat == WF_FORMAT_BINARY),filename, &
                   & orbs,iorb,ispinor,iorb_out,iorb_shift=iorb_shift_)
              call writeonewave(unitwf,(iformat == WF_FORMAT_PLAIN),iorb_out,n1,n2,n3,hx,hy,hz, &
                   at%astruct%nat,rxyz,wfd%nseg_c,wfd%nvctr_c,wfd%keygloc,wfd%keyvloc,  &
<<<<<<< HEAD
                   wfd%nseg_f,wfd%nvctr_f,wfd%keygloc(1:,wfd%nseg_c+1:),wfd%keyvloc(wfd%nseg_c+1:), &
=======
                   wfd%nseg_f,wfd%nvctr_f,keyg_fine,keyv_fine, &
>>>>>>> 005de55e
                   psi(1,ispinor,iorb),psi(wfd%nvctr_c+1,ispinor,iorb), &
                   orbs%eval(iorb+orbs%isorb))
              call f_close(unitwf)
           end do
        enddo
   
        call cpu_time(tr1)
        call system_clock(ncount2,ncount_rate,ncount_max)
        tel=dble(ncount2-ncount1)/dble(ncount_rate)
        if (iproc == 0) then
           call yaml_sequence_open('Write Waves Time')
           call yaml_sequence(advance='no')
           call yaml_mapping_open(flow=.true.)
           call yaml_map('Process',iproc)
           call yaml_map('Timing',(/ real(tr1-tr0,kind=8),tel /),fmt='(1pe10.3)')
           call yaml_mapping_close()
           call yaml_sequence_close()
        end if
        !write(*,'(a,i4,2(1x,1pe10.3))') '- WRITE WAVES TIME',iproc,tr1-tr0,tel
        !write(*,'(a,1x,i0,a)') '- iproc',iproc,' finished writing waves'
     end if
   
   END SUBROUTINE writemywaves


end module io<|MERGE_RESOLUTION|>--- conflicted
+++ resolved
@@ -2967,17 +2967,13 @@
         ! Plain BigDFT files.
         do iorb=1,orbs%norbp
            do ispinor=1,orbs%nspinor
-keyg_fine=>wfd%keygloc(:,wfd%nseg_c+1:)
-keyv_fine=>wfd%keyvloc(wfd%nseg_c+1:)
+              keyg_fine=>wfd%keygloc(:,wfd%nseg_c+1:)
+              keyv_fine=>wfd%keyvloc(wfd%nseg_c+1:)
               call open_filename_of_iorb(unitwf,(iformat == WF_FORMAT_BINARY),filename, &
                    & orbs,iorb,ispinor,iorb_out,iorb_shift=iorb_shift_)
               call writeonewave(unitwf,(iformat == WF_FORMAT_PLAIN),iorb_out,n1,n2,n3,hx,hy,hz, &
                    at%astruct%nat,rxyz,wfd%nseg_c,wfd%nvctr_c,wfd%keygloc,wfd%keyvloc,  &
-<<<<<<< HEAD
-                   wfd%nseg_f,wfd%nvctr_f,wfd%keygloc(1:,wfd%nseg_c+1:),wfd%keyvloc(wfd%nseg_c+1:), &
-=======
                    wfd%nseg_f,wfd%nvctr_f,keyg_fine,keyv_fine, &
->>>>>>> 005de55e
                    psi(1,ispinor,iorb),psi(wfd%nvctr_c+1,ispinor,iorb), &
                    orbs%eval(iorb+orbs%isorb))
               call f_close(unitwf)
