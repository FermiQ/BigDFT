--- conflicted
+++ resolved
@@ -318,88 +318,6 @@
     end if
   end function input_keys_get_source
 
-<<<<<<< HEAD
-=======
-  !> this routine controls that the keys which are defined in the 
-  !! input dictionary are all valid.
-  !! in case there are some keys which are different, raise an error
-  subroutine input_keys_validate(dict)
-    use dictionaries
-    use yaml_output
-    use module_base, only: bigdft_mpi
-    implicit none
-    type(dictionary), pointer :: dict
-    !local variables
-    logical :: found
-    type(dictionary), pointer :: valid_entries,valid_patterns
-    type(dictionary), pointer :: iter,invalid_entries,iter2
-    
-
-    !> fill the list of valid entries
-    valid_entries=>list_new([&
-         .item. OUTDIR,&
-         .item. RADICAL_NAME,&
-         .item. RUN_FROM_FILES,&
-         .item. POSINP,&
-         .item. MODE_VARIABLES,&
-         .item. LOGFILE,&
-         .item. PERF_VARIABLES,&  
-         .item. DFT_VARIABLES,&   
-         .item. KPT_VARIABLES,&   
-         .item. GEOPT_VARIABLES,& 
-         .item. MIX_VARIABLES,&   
-         .item. SIC_VARIABLES,&   
-         .item. TDDFT_VARIABLES,& 
-         .item. LIN_GENERAL,&     
-         .item. LIN_BASIS,&       
-         .item. LIN_KERNEL,&      
-         .item. LIN_BASIS_PARAMS,&
-         .item. OCCUPATION,&
-         .item. IG_OCCUPATION,&
-         .item. FRAG_VARIABLES])
-    
-    !then the list of vaid patterns
-    valid_patterns=>list_new(&
-         .item. 'psppar' &
-         )
-
-    call dict_init(invalid_entries)
-    !for any of the keys of the dictionary iterate to find if it is allowed
-    iter=>dict_iter(dict)
-    do while(associated(iter))
-       if ((valid_entries .index. dict_key(iter)) < 0) then
-          found=.false.
-          iter2=>dict_iter(valid_patterns)
-          !check also if the key contains the allowed patterns
-          find_patterns: do while(associated(iter2))
-             if (index(dict_key(iter),trim(dict_value(iter2))) > 0) then
-                found=.true.
-                exit find_patterns
-             end if
-             iter2=>dict_next(iter2)
-          end do find_patterns
-          if (.not. found) call add(invalid_entries,dict_key(iter))
-       end if
-       iter=>dict_next(iter)
-    end do
-
-    if (dict_len(invalid_entries) > 0) then
-       if (bigdft_mpi%iproc==0) then
-          call yaml_map('Allowed keys',valid_entries)
-          call yaml_map('Allowed key patterns',valid_patterns)
-          call yaml_map('Invalid entries of the input dictionary',invalid_entries)
-       end if
-       call f_err_throw('The input dictionary contains invalid entries,'//&
-            ' check above the valid entries',err_name='BIGDFT_INPUT_VARIABLES_ERROR')
-    end if
-
-    call dict_free(invalid_entries)
-    call dict_free(valid_entries)
-    call dict_free(valid_patterns)
-
-  end subroutine input_keys_validate
-
->>>>>>> ed536642
   !> Fill all the input keys into dict
   subroutine input_keys_fill_all(dict,dict_minimal)
     use dictionaries
