!> @file
!! Datatypes and associated methods relative to the localization regions
!! @author
!!    Copyright (C) 2007-2015 BigDFT group
!!    This file is distributed under the terms of the
!!    GNU General Public License, see ~/COPYING file
!!    or http://www.gnu.org/copyleft/gpl.txt .
!!    For the list of contributors, see ~/AUTHORS
!> Datatypes for localization regions descriptors
module orbitalbasis
  use module_defs, only: gp,wp
  use locregs
  use f_enums
  use module_types, only: orbitals_data,local_zone_descriptors
  use communications_base, only: comms_linear, comms_cubic
  use dictionaries, only: f_err_throw
  use locreg_operations, only: confpot_data
  use f_utils
  implicit none
  private

  type, public :: transposed_descriptor
     integer :: nspin !< spin multiplicity
     integer :: nup,ndown !<orbitals up and down
     integer :: nkpts !< number of k points
     !> lookup array indicating the dimensions
     !! for the overlap matrices in each quantum numbers
     type(locreg_descriptors), pointer :: Glr
     integer, dimension(:,:), pointer :: ndim_ovrlp
     type(comms_cubic), pointer :: comms           !< communication objects for the cubic approach (can be checked to be
     type(comms_linear), pointer :: collcom        !< describes collective communication
     type(comms_linear), pointer :: collcom_sr     !< describes collective communication for the calculation of th
  end type transposed_descriptor

  !> iterator in the subspace of the wavefunctions
  type, public :: subspace
     integer :: ncplx !<  real(1) and complex (2) arrays
     integer :: nvctr !< number of components
     integer :: norb !< number of orbitals
     integer :: ispin !< spin index
     integer :: ikpt !< k-point id
     real(gp) :: kwgt !< k-point weight
     !>pointer on the occupation numbers of the subspace
     real(gp), dimension(:), pointer :: occup_ptr
     real(wp), dimension(:), pointer :: phi_wvl
     integer :: matrix_size !< size of all the matrices on the subspaces
     !>metadata
     integer :: ispsi
     integer :: ispsi_prev
     integer :: ikptp
     integer :: ise !<for occupation numbers
     integer :: ise_prev
     type(orbital_basis), pointer :: ob
     !>secondary iterator to zip subspace iterations
     type(subspace), pointer :: s2
  end type subspace

!  type, public :: support_function_descriptor
  type, public :: direct_descriptor
  !> wavelet localisation region (@todo gaussian part) for sfd)
     type(locreg_descriptors), pointer :: lr
!!$     integer :: ilr !inwhichlocreg or ilr
  end type direct_descriptor


  type, public :: orbital_basis
!!$     integer :: nbasis !< number of basis elements
!!$     integer :: npsidim_comp  !< Number of elements inside psi in the components distribution scheme
     !> descripto of each support function, of size nbasis
     type(direct_descriptor), dimension(:), pointer :: dd
     type(transposed_descriptor) :: td
     type(orbitals_data), pointer :: orbs !<metadata for the application of the hamiltonian
     type(confpot_data), dimension(:), pointer :: confdatarr !< data for the confinement potential
     real(wp), dimension(:), pointer :: phis_wvl !<coefficients in compact form for all the local sf
     real(wp), dimension(:), pointer :: phis_wvl_t !<coefficients in compact form for all the local sf, transposed form
  end type orbital_basis


  type, public :: ket ! support_function
     integer :: nphidim  !< Number of elements inside psi in the orbitals distribution scheme
     integer :: ispsi !< Shift in the global array to store phi_wvl
     type(locreg_descriptors), pointer :: lr
     !id
     integer :: iorb
     !> spin
     integer:: nspin,nspinor,ispin
     !> complex
     integer :: ncplx
     !> number of components
     integer :: n_ket
     real(gp), dimension(3) :: kpoint
     real(gp) :: kwgt,occup,spinval
     type(confpot_data) :: confdata
     real(wp), dimension(:), pointer :: phi_wvl !<coefficient
     !>starting address of potential
     integer :: ispot
     !> original orbital basis
     type(orbital_basis), pointer :: ob => null() !to be checked if it implies explicit save attribute

     !> number of localisation regions and current ilr
     integer :: nlrp,ilr,ilr_max,ilr_min,iorbp,ikpt,ikpt_max
  end type ket

  public :: ob_ket_map,orbital_basis_iterator,ket_next_locreg,ket_next,local_hamiltonian_ket
  public :: orbital_basis_associate,orbital_basis_release,test_iterator,ket_next_kpt,ob_transpose,ob_untranspose
  public :: ob_subket_ptr,precondition_ket,ob_ss_psi_map
  public :: subspace_next,subspace_iterator_zip,ob_ss_matrix_map,subspace_iterator

contains

  pure subroutine nullify_transposed_descriptor(td)
    implicit none
    type(transposed_descriptor), intent(out) :: td

    td%nspin     =f_none()
    td%nup       =f_none()
    td%ndown     =f_none()
    td%nkpts     =f_none()
    td%ndim_ovrlp=f_none()
    nullify(td%comms)
    nullify(td%collcom)
    nullify(td%collcom_sr)
  end subroutine nullify_transposed_descriptor

  pure subroutine nullify_orbital_basis(ob)
    implicit none
    type(orbital_basis), intent(out) :: ob
    nullify(ob%dd)
    nullify(ob%orbs)
    call nullify_transposed_descriptor(ob%td)
    nullify(ob%confdatarr)
    nullify(ob%phis_wvl,ob%phis_wvl_t)
  end subroutine nullify_orbital_basis


  !>this subroutine is not reinitializing each component of the
  !! iterator as some of them has to be set by the 'next' functions
  pure subroutine nullify_ket(k)
    use module_defs, only: UNINITIALIZED
    use locreg_operations, only: nullify_confpot_data
    implicit none
    type(ket), intent(inout) :: k

    !the orbital id
    k%iorb=-1
    k%nspin=-1
    k%nspinor=-1
    k%kpoint(1)=UNINITIALIZED(k%kpoint(1))
    k%kpoint(2)=UNINITIALIZED(k%kpoint(2))
    k%kpoint(3)=UNINITIALIZED(k%kpoint(3))
    k%kwgt=UNINITIALIZED(k%kwgt)
    k%occup=UNINITIALIZED(k%occup)
    k%spinval=UNINITIALIZED(k%spinval)
    call nullify_confpot_data(k%confdata)
    k%ispot=-1
    nullify(k%phi_wvl)
    nullify(k%ob)
  end subroutine nullify_ket

  function orbital_basis_iterator(ob) result(it)
    implicit none
    type(orbital_basis), intent(in), target :: ob
    type(ket) :: it

    call nullify_ket(it)
    it%ob => ob
    !number of parallel localization regions
    if (associated(ob%dd)) then
       it%nlrp = size(ob%dd)
    else
       it%nlrp=0
    end if
    !minimum value of locreg
    it%ilr_min=minval(ob%orbs%inwhichlocreg(ob%orbs%isorb+1:ob%orbs%isorb+ob%orbs%norbp))
    !zero value
    it%ilr=it%ilr_min-1
    !last value
    it%ilr_max=maxval(ob%orbs%inwhichlocreg(ob%orbs%isorb+1:ob%orbs%isorb+ob%orbs%norbp))
    !start orbital
    it%iorbp=0
    !start kpoint
    if (ob%orbs%norbp>0) then
       it%ikpt=ob%orbs%iokpt(1)-1
    else
       it%ikpt=-1
    end if
    !end kpoint
    it%ikpt_max=maxval(ob%orbs%iokpt)

  end function orbital_basis_iterator

  !>change the status of the iterator in the begininng of the next locreg (in the same kpoint)
  function ket_next_locreg(it,ikpt) result(ok)
    implicit none
    type(ket), intent(inout) :: it
    !>desired kpoint. When absent, the function is legal only
    !! if the number of k-point is equal to one
    integer, intent(in), optional :: ikpt
    logical :: ok
    !local variablesmul
    integer :: ikpt_tmp

    ok=ket_is_valid(it)
!print *,'valid',ok,it%ilr,it%ilr_max,it%ikpt,it%ikpt_max,associated(it%ob)
    if (.not. ok) return

    if (present(ikpt)) then
       ikpt_tmp=ikpt
    else
       if (it%ob%orbs%nkpts > 1 .and. it%ilr_max > 1) &
            call f_err_throw('When more thank one kpt is present function'//&
            ' ket_next_locreg must have kpt specified',&
            err_name='BIGDFT_RUNTIME_ERROR')
       if (it%ob%orbs%norbp > 0) then
          ikpt_tmp=max(it%ikpt,minval(it%ob%orbs%iokpt))
       else
          ikpt_tmp=1
       end if
       it%ikpt=ikpt_tmp
    end if
!print *,'there',ok,it%ilr,ikpt_tmp
    find_next_lr: do while(it%ilr <= it%ilr_max)
       it%ilr=it%ilr+1
       if (dosome(it, it%ilr,ikpt_tmp)) exit find_next_lr
    end do find_next_lr
    ok= it%ilr <= it%ilr_max
!print *,'here',ok,it%ilr
    if (.not. ok ) then
       if (present(ikpt)) then
          it%ilr=it%ilr_min
       else
          call nullify_ket(it)
          return
       end if
    end if

    if (ok) call update_ket(it)

    it%iorbp=0

  end function ket_next_locreg

  !>change the status of the iterator in the begininng of the next kpoint
  function ket_next_kpt(it) result(ok)
    implicit none
    type(ket), intent(inout) :: it
    logical :: ok

    ok=ket_is_valid(it)
!print *,ok,associated(it%ob),it%ilr,it%ilr_max,it%ikpt,it%ikpt_max
    if (.not. ok) return

    find_next_kpt: do while(it%ikpt <= it%ikpt_max)
       it%ikpt=it%ikpt+1
       it%ilr=it%ilr_min
       if (dosome_lr(it,it%ikpt)) exit find_next_kpt
    end do find_next_kpt
!print *,'here',it%ikpt,it%ikpt_max
    it%ilr=it%ilr-1 !for future usage with next locreg
    ok= it%ikpt <= it%ikpt_max
    if (.not. ok) then
       call nullify_ket(it)
       return
    end if

    if (ok) call update_ket(it)

    it%iorbp=0

  end function ket_next_kpt

  function ket_is_valid(it) result(ok)
    implicit none
    type(ket), intent(inout) :: it
    logical :: ok
    !local variables
    logical :: noorb
    ok=.not. associated(it%ob) .or. it%ilr > it%ilr_max .or. &
         it%ikpt > it%ikpt_max
    ok=.not. ok
    noorb=.false.
    if (associated(it%ob)) noorb= it%ob%orbs%norbp==0
    !if we are at the end, nullify the iterator
    if ((it%ilr > it%ilr_max .and. it%ikpt > it%ikpt_max) .or. noorb)&
         call nullify_ket(it)

  end function ket_is_valid


  function ket_next(it,ilr,ikpt) result(ok)
    implicit none
    type(ket), intent(inout) :: it
    integer, intent(in), optional :: ilr,ikpt
    logical :: ok
    !local variables
    integer :: ikpt_tmp

    ok=ket_is_valid(it)
!print *,'ket next',ok
    if (.not. ok) return

    !this is the most particular case, everything should match
    if (present(ilr) .and. present(ikpt)) then
       ok=dosome(it,ilr,ikpt)
    !the ilr is provided, therefore we know the kpt
    !(at least it is the sole one)
    else if (present(ilr)) then
!print *,'here',ilr,it%ilr,it%ikpt
       ok=dosome(it,ilr,it%ikpt)
!if the locregs are over but there are more than one kpt then increase
       if (.not. ok .and. it%ikpt < it%ikpt_max) then
          !this means that next_locreg has not been called
          !therefore re-increase the locreg index
          it%ikpt=it%ikpt+1
          !this should be one as otherwise both the iterators should be called
          if (it%ilr /= it%ilr_min) &
               call f_err_throw('Internal error in ket_next',err_name='BIGDFT_RUNTIME_ERROR')
          ok=dosome(it,ilr,it%ikpt)
       end if
!print *,'there',ilr,it%ilr,it%ikpt,it%iorbp
    !if only the kpt is provided, we might have to find the first valid
    !locreg
    else if (present(ikpt)) then
!print *,'again',it%iorbp,it%ikpt,it%ilr
       ok = dosome_lr(it,ikpt)
       if (.not. ok .and. it%ilr < it%ilr_max) then
          !this means that next_locreg has not been called
          !therefore re-increase the locreg index
          it%ilr=it%ilr+1
          ok = dosome_lr(it,ikpt)
       end if
       if (.not. ok) it%ilr=it%ilr_min
!print *,'again',it%iorbp,it%ikpt,it%ilr,ok
    else
    !increment the localization region
    !first increment the orbital, otherwise the locreg, otherwise k-point
       ikpt_tmp=max(it%ikpt,minval(it%ob%orbs%iokpt)) !to avoid the first useless passage
!print *,'here',it%ilr,ikpt_tmp,it%iorbp
       find_next_ikpt: do while( .not. dosome_lr(it,ikpt_tmp) .and.&
            ikpt_tmp <= it%ikpt_max)
          ikpt_tmp=ikpt_tmp+1
          it%ilr=it%ilr_min
       end do find_next_ikpt
!print *,'there',it%ilr,ikpt_tmp,it%iorbp
       it%ikpt=ikpt_tmp
       ok= it%ikpt <= it%ikpt_max
       !the nullification of the ket here makes sense only for the unspecified case
       if (.not. ok) then
          call nullify_ket(it)
          return
       end if
    end if

    !at this point the iorbp and ilr are determined, the iterator can be updated
    if (ok) call update_ket(it)

  end function ket_next


  !> Find next valid iorb in this lr
  !! put iorbp to zero if ilr_tmp is not found
  function dosome(it,ilr_tmp,ikpt_tmp)
    implicit none
    type(ket), intent(inout) :: it
    integer, intent(in) :: ilr_tmp,ikpt_tmp
    logical :: dosome
    dosome=.false.
    find_iorb: do while(.not. dosome .and. it%iorbp < it%ob%orbs%norbp)
       it%iorbp=it%iorbp+1
       !check if this localisation region is used by one of the orbitals
       dosome = (it%ob%orbs%inwhichlocreg(it%iorbp+it%ob%orbs%isorb) == ilr_tmp) .and. &
            (it%ob%orbs%iokpt(it%iorbp) == ikpt_tmp)
!print *,'dosome',dosome,it%iorbp,ikpt_tmp,ilr_tmp,it%ob%orbs%iokpt(it%iorbp)
    end do find_iorb
    if (.not. dosome) it%iorbp=0
  end function dosome


  function dosome_lr(it,ikpt) result(ok)
    implicit none
    type(ket), intent(inout) :: it
    integer, intent(in) :: ikpt
    logical :: ok
    !local variables
    integer :: ilr_tmp

    ilr_tmp=it%ilr
    find_next_ilr_k: do while(.not. dosome(it,ilr_tmp,ikpt) .and. &
         ilr_tmp <= it%ilr_max)
       ilr_tmp=ilr_tmp+1
    end do find_next_ilr_k
    it%ilr=ilr_tmp
    ok= it%ilr <= it%ilr_max
    if (.not. ok) it%iorbp=0
  end function dosome_lr


  subroutine update_ket(k)
    implicit none
    type(ket), intent(inout) :: k
    !local variables
    integer :: ikpt,iorbq,nvctr
    !the orbital id
    k%iorb=k%ob%orbs%isorb+k%iorbp
    k%nspin=k%ob%orbs%nspin
    k%nspinor=k%ob%orbs%nspinor
    !k-point, spin and confinement
    ikpt=k%ob%orbs%iokpt(k%iorbp)
    if (ikpt /= k%ikpt) call f_err_throw('Internal error in update ket',err_name='BIGDFT_RUNTIME_ERROR')
    k%kpoint=k%ob%orbs%kpts(:,ikpt)

    if (k%nspinor > 1) then !which means 2 or 4
       k%ncplx=2
       k%n_ket=k%nspinor/2
    else
       k%n_ket=1
       if (all(k%kpoint == 0.0_gp)) then
          k%ncplx=1
       else
          k%ncplx=2
       end if
    end if

    k%kwgt=k%ob%orbs%kwgts(ikpt)
    k%occup=k%ob%orbs%occup(k%iorb)
    k%spinval=k%ob%orbs%spinsgn(k%iorb)
    k%ispin=merge(1,2,k%spinval==1.0_gp)
    if (associated(k%ob%confdatarr)) k%confdata=k%ob%confdatarr(k%iorbp)
    !shifts metadata
    k%ispot=k%ob%orbs%ispot(k%iorbp)
    !find the psi shift for the association
    k%ispsi=1
    if (associated(k%ob%dd)) then
       do iorbq=1,k%iorbp-1
          nvctr=k%ob%dd(iorbq)%lr%wfd%nvctr_c+7*k%ob%dd(iorbq)%lr%wfd%nvctr_f
          k%ispsi=k%ispsi+nvctr*k%nspinor
       end do
       k%lr=>k%ob%dd(k%iorbp)%lr
       k%nphidim=(k%lr%wfd%nvctr_c+7*k%lr%wfd%nvctr_f)*k%nspinor
    end if
    if (associated(k%ob%phis_wvl)) k%phi_wvl=>ob_ket_map(k%ob%phis_wvl,k)
  end subroutine update_ket

  function ob_ket_map(ob_ptr,it)
    use f_precisions, only: f_address,f_loc
    use dynamic_memory, only: f_subptr
    implicit none
    real(wp), dimension(:), target :: ob_ptr !<coming from orbital_basis
    type(ket), intent(in) :: it
    real(wp), dimension(:), pointer :: ob_ket_map

    !ob_ket_map => ob_ptr(it%ispsi:it%ispsi+it%nphidim-1)
    ob_ket_map => f_subptr(ob_ptr,from=it%ispsi,size=it%nphidim)
  end function ob_ket_map
  !the iterator must go in order of localization regions

  function ob_subket_ptr(it,ispinor,ncplx) result(k)
    use f_precisions, only: f_address,f_loc
    use dynamic_memory
    implicit none
    type(ket), intent(in) :: it
    integer, intent(in) :: ispinor
    integer, intent(in), optional :: ncplx
    real(wp), dimension(:), pointer :: k
    !local variables
    integer :: istart,nvctr,ncomp
    
    ncomp=1
    if (present(ncplx)) ncomp=ncplx
    nvctr=it%lr%wfd%nvctr_c+7*it%lr%wfd%nvctr_f
    istart=(ispinor-1)*nvctr

    k => f_subptr(it%phi_wvl,istart+1 .to. istart+nvctr*ncomp)

  end function ob_subket_ptr

  !> This function gives the number of components
  !! if the ket is in non-colinear spin description, this value is four
  !! otherwise it counts the number of complex components of the key
  !! result is one for real functions
  pure function nspinor(spin_enum)
    implicit none
    type(f_enumerator), intent(in) :: spin_enum
    integer :: nspinor
!!$    if (spin_enum.hasattr. 'NONCOLL') then
!!$       nspinor=4
!!$    else
!!$    end if
    nspinor=1
  end function nspinor

  !>provides a zipped iterator. Verify that 
  !! zipping is possible. Then each of the iterator can be used 
  !! identically
  subroutine subspace_iterator_zip(ob1,ob2,ss1,ss2)
    implicit none
    type(orbital_basis), intent(in), target :: ob1,ob2
    type(subspace), intent(out), target :: ss1,ss2

    !first verify the compatibility
    if (ob1%orbs%nkpts /= ob2%orbs%nkpts) then
       call f_err_throw('Inconsistent kpoints',&
            err_name='BIGDFT_RUNTIME_ERROR')
       return
    end if
    if (ob1%td%nspin /= ob2%td%nspin) then
       call f_err_throw('Inconsistent nspin',&
            err_name='BIGDFT_RUNTIME_ERROR')
       return
    end if

    ss1=subspace_iterator(ob1)
    ss2=subspace_iterator(ob2)

    !associate mutually the pointers
    ss1%s2=>ss2
    ss2%s2=>ss1

  end subroutine subspace_iterator_zip


  function subspace_iterator(ob) result(ss)
    implicit none
    type(orbital_basis), intent(in), target :: ob
    type(subspace) :: ss

    call nullify_subspace(ss)
    ss%ob => ob
    ss%ispin=0
    ss%ikptp=1
    ss%ispsi_prev=1
    ss%ise_prev=0
    ss%matrix_size=&
         ss%ob%td%ndim_ovrlp(ss%ob%td%nspin,ss%ob%orbs%nkpts)
  end function subspace_iterator

  !case of subspace iterators
  pure subroutine nullify_subspace(ss)
    implicit none
    type(subspace), intent(out) :: ss
    ss%ncplx      =f_none()
    ss%nvctr      =f_none()
    ss%norb       =f_none()
    ss%ispin      =f_none()
    ss%ikpt       =f_none()
    ss%kwgt       =f_none()
    ss%occup_ptr  =f_none()
    ss%ispsi      =f_none()
    ss%ispsi_prev =f_none()
    ss%ise        =f_none()
    ss%ise_prev   =f_none()
    ss%matrix_size=f_none()
    nullify(ss%ob)
    nullify(ss%phi_wvl)
    nullify(ss%s2)
  end subroutine nullify_subspace

  pure function subspace_is_valid(it) result(ok)
    implicit none
    type(subspace), intent(in) :: it
    logical :: ok

    ok=associated(it%ob)
  end function subspace_is_valid

  function ob_ss_psi_map(psi,ss) result(psi_ptr)
    use dynamic_memory, only: f_subptr
    implicit none
    real(wp), dimension(:), intent(in), target :: psi
    type(subspace), intent(in) :: ss
    real(wp), dimension(:), pointer :: psi_ptr

    psi_ptr=>f_subptr(psi,from=ss%ispsi,&
       size=ss%nvctr*ss%ncplx*ss%norb)
  end function ob_ss_psi_map

  !>map the matrix pointer at the correct point
  function ob_ss_matrix_map(mat,ss) result(ptr)
    use dynamic_memory, only: f_subptr
    implicit none
    real(wp), dimension(:), target, intent(in) :: mat
    type(subspace), intent(in) :: ss
    real(wp), dimension(:), pointer :: ptr
    !local variables
    integer :: istart,size
    
    istart=ss%ob%td%ndim_ovrlp(ss%ispin,ss%ikpt-1)+1
    size=ss%norb*ss%norb*ss%ncplx

    !the change of shape might be verified, but the mechanism
    !of f_subptr implementation should pass to a substructure
    !but on this case the pointer association should be replaced 
    !by the assignment
    ptr=>f_subptr(mat,from=istart,size=size)!,&
              !shape=[ss%ncplx,ss%norb,ss%norb])

  end function ob_ss_matrix_map

  function subspace_next(it) result(ok)
    implicit none
    type(subspace), intent(inout) :: it
    logical  :: ok

    ok=subspace_is_valid(it)
    if (ok) call increment_subspace(it)
    ok=subspace_is_valid(it)
    if (ok .and. associated(it%s2)) then
       call increment_subspace(it%s2)
       if (.not. subspace_is_valid(it%s2)) &
            call f_err_throw('Error in zipped subspace iterator',&
            err_name='BIGDFT_RUNTIME_ERROR')
    end if
  end function subspace_next



  !pure 
  subroutine increment_subspace(it)
    use module_base, only: bigdft_mpi
    use dynamic_memory, only: f_subptr
    implicit none
    type(subspace), intent(inout) :: it
    !local variables
    integer :: ncomp,nvctrp,nspinor,ist,norbs

    do
       if (it%ispin < it%ob%td%nspin) then
          it%ispin=it%ispin+1
       else if (it%ikptp < it%ob%orbs%nkptsp) then
          it%ikptp=it%ikptp+1
          it%ispin=1
       else
          !we should verify that the iterator ss2 is also at its end
          if (associated(it%s2)) call nullify_subspace(it%s2)
          call nullify_subspace(it)
          exit
       end if

       it%ispsi=it%ispsi_prev
       it%ikpt=it%ob%orbs%iskpts+it%ikptp

       call orbitals_and_components(bigdft_mpi%iproc,it%ikpt,it%ispin,&
            it%ob%orbs,it%ob%td%comms,&
            nvctrp,it%norb,norbs,ncomp,nspinor)
       if (nvctrp == 0) cycle

       if (it%ispin==1) then
          it%ise=0
       else
          it%ise=it%ise_prev
       end if

       it%ise_prev=it%norb

       it%ncplx=1
       it%nvctr=ncomp*nvctrp
       if (nspinor/=1) it%ncplx=2

       it%kwgt=it%ob%orbs%kwgts(it%ikpt)
       ist=(it%ikpt-1)*it%ob%orbs%norb+1+it%ise
       it%occup_ptr=>it%ob%orbs%occup(ist:ist+it%norb-1)

       it%ispsi_prev=it%ispsi_prev+nvctrp*it%norb*nspinor

       if (associated(it%ob%phis_wvl_t)) it%phi_wvl=> ob_ss_psi_map(it%ob%phis_wvl_t,it)
       !it%phi_wvl=>f_subptr(it%ob%phis_wvl_t,from=it%ispsi,&
       !     size=it%nvctr*it%ncplx*it%norb)
       
       exit
    end do

  end subroutine increment_subspace

 
  subroutine local_hamiltonian_ket(psi,hgrids,ipotmethod,xc,pkernel,wrk_lh,psir,vsicpsir,hpsi,pot,eSIC_DCi,alphaSIC,epot,ekin)
    use module_xc, only: xc_info, xc_exctXfac
    use locreg_operations, only: workarr_locham,psir_to_vpsi, isf_to_daub_kinetic
    use Poisson_Solver, only: coulomb_operator
    use dynamic_memory, only : f_memcpy
    use wrapper_linalg, only: axpy
    implicit none
    type(ket), intent(in) :: psi
    integer, intent(in) :: ipotmethod
    type(xc_info), intent(in) :: xc
    type(workarr_locham), intent(inout) :: wrk_lh
    real(gp), dimension(3), intent(in) :: hgrids
    real(gp), intent(in) :: alphaSIC
    real(gp), intent(out) :: eSIC_DCi, epot, ekin
    real(wp), dimension(psi%lr%d%n1i*psi%lr%d%n2i*psi%lr%d%n3i,psi%nspinor), intent(inout) :: psir !to be unified with vsicpsir
    real(wp), dimension(*), intent(in) :: pot
    !> the PSolver kernel which should be associated for the SIC schemes
    type(coulomb_operator), intent(in) :: pkernel
    real(wp), dimension(:,:), allocatable, intent(inout) :: vsicpsir
    real(wp), dimension(psi%nphidim), intent(inout) :: hpsi
    !local variables
    integer :: npoints, ispot, npot
    real(gp) :: eSICi, exctXcoeff,fi,hfac
    real(gp), dimension(3) :: hh

    if (psi%iorbp==0) call f_err_throw('Illegal iorbp for local hamiltonian ket',err_name='BIGDFT_RUNTIME_ERROR')

    epot=0.d0
    ekin=0.d0

    !aliases
    hh=0.5_gp*hgrids
    npoints=psi%lr%d%n1i*psi%lr%d%n2i*psi%lr%d%n3i

    !components of the potential (four or one, depending on the spin)
    npot=psi%nspinor
    if (psi%nspinor == 2) npot=1

    exctXcoeff=xc_exctXfac(xc)
    call daub_to_isf_locham(psi%nspinor,psi%lr,wrk_lh,psi%phi_wvl,psir)

    !calculate the ODP, to be added to VPsi array

    !Perdew-Zunger SIC scheme
    eSIC_DCi=0.0_gp
    if (ipotmethod == 2) then
       !in this scheme the application of the potential is already done
!!$       call PZ_SIC_potential(psi%iorb,psi%lr,psi%ob%orbs,xc,&
!!$            hh,pkernel,psir,vsicpsir,eSICi,eSIC_DCi)
       fi=psi%kwgt*psi%occup
       hfac=fi/product(hh)

       call PZ_SIC_potential(psi%nspin,psi%nspinor,hfac,psi%spinval,psi%lr,xc,&
            hh,pkernel,psir,vsicpsir,eSICi,eSIC_DCi)

       !NonKoopmans' correction scheme
    else if (ipotmethod == 3) then
       !in this scheme first we have calculated the potential then we apply it
!!$       call vcopy(Lzd%Llr(ilr)%d%n1i*Lzd%Llr(ilr)%d%n2i*Lzd%Llr(ilr)%d%n3i*orbs%nspinor,&
!!$            psir(1,1),1,vsicpsir(1,1),1)
       call f_memcpy(src=psir,dest=vsicpsir)
       !for the moment the ODP is supposed to be valid only with one lr
       call psir_to_vpsi(npot,psi%nspinor,psi%lr,&
            pot(npoints*psi%nspin+&
            (psi%iorbp-1)*npoints*psi%nspinor+1),&
            vsicpsir,eSICi)
    end if

    call psir_to_vpsi(npot,psi%nspinor,psi%lr,&
         pot(psi%ispot),psir,epot,confdata=psi%confdata)

    !ODP treatment (valid only for the nlr=1 case)
    if (ipotmethod==1) then !Exact Exchange
       ispot=1+npoints*(psi%nspin+psi%iorbp-1)
       !add to the psir function the part of the potential coming from the exact exchange
       call axpy(npoints,exctXcoeff,pot(ispot),1,psir(1,1),1)
    else if (ipotmethod == 2) then !PZ scheme
       !subtract the sic potential from the vpsi function
       call axpy(npoints*psi%nspinor,-alphaSIC,vsicpsir(1,1),1,psir(1,1),1)
       !add the SIC correction to the potential energy
       epot=epot-alphaSIC*eSICi
       !accumulate the Double-Counted SIC energy
       !>>>done outside eSIC_DC=eSIC_DC+alphaSIC*eSIC_DCi
    else if (ipotmethod == 3) then !NK scheme
       !add the sic potential from the vpsi function
       call axpy(npoints*psi%nspinor,alphaSIC,vsicpsir(1,1),1,psir(1,1),1)
       epot=epot+alphaSIC*eSICi
       !accumulate the Double-Counted SIC energy
!!!!done eSIC_DC=eSIC_DC+alphaSIC*psi%kwgt*psi%occup*eSICi
       !eSICi=psi%kwgt*psi%occup*eSICi
       eSIC_DCi=psi%kwgt*psi%occup*eSICi
    end if
    call isf_to_daub_kinetic(hgrids(1),hgrids(2),hgrids(3),&
         psi%kpoint(1),psi%kpoint(2),psi%kpoint(3),psi%nspinor,psi%lr,wrk_lh,&
         psir(1,1),hpsi,ekin)

  end subroutine local_hamiltonian_ket

  subroutine precondition_ket(ncong,confdata,ncplx,hgrids,kpoint,lr,eval,eval_zero,hpsi,scpr,&
       lin_prec_conv_work,lin_prec_work)
    use module_base,only: bigdft_mpi,nrm2
    use locreg_operations, only: workarrays_quartic_convolutions,workarr_precond
    implicit none
    integer, intent(in) :: ncong,ncplx
    real(gp), intent(in) :: eval,eval_zero
    type(confpot_data), intent(in) :: confdata
    type(locreg_descriptors), intent(in) :: lr
    real(gp), dimension(3), intent(in) :: hgrids,kpoint
    real(wp), intent(out) :: scpr
    real(wp), dimension(ncplx*(lr%wfd%nvctr_c+7*lr%wfd%nvctr_f)), intent(in) :: hpsi
    !> convolution workarrays for the linear case
    type(workarrays_quartic_convolutions), intent(inout), optional :: lin_prec_conv_work
    type(workarr_precond) ,intent(inout), optional :: lin_prec_work
    !local variables
    real(wp) :: cprecr

    !the nrm2 function can be replaced here by ddot
    scpr=nrm2(ncplx*(lr%wfd%nvctr_c+7*lr%wfd%nvctr_f),hpsi(1),1)
    if (scpr == 0.0_wp) return

    call cprecr_from_eval(lr%geocode,eval_zero,eval,cprecr)
    !cases with no CG iterations, diagonal preconditioning
    !for Free BC it is incorporated in the standard procedure
    if (ncong == 0 .and. lr%geocode /= 'F') then
       select case(lr%geocode)
       case('F')
       case('S')
          call prec_fft_slab(lr%d%n1,lr%d%n2,lr%d%n3, &
               lr%wfd%nseg_c,lr%wfd%nvctr_c,lr%wfd%nseg_f,&
               lr%wfd%nvctr_f,lr%wfd%keygloc,lr%wfd%keyvloc, &
               cprecr,hgrids(1),hgrids(2),hgrids(3),hpsi)
       case('P')
          call prec_fft(lr%d%n1,lr%d%n2,lr%d%n3, &
               lr%wfd%nseg_c,lr%wfd%nvctr_c,&
               lr%wfd%nseg_f,lr%wfd%nvctr_f,&
               lr%wfd%keygloc,lr%wfd%keyvloc, &
               cprecr,hgrids(1),hgrids(2),hgrids(3),hpsi)
       end select
    else !normal preconditioner
       !case active only in the linear scaling case
       if(confdata%prefac > 0.0_gp .or. confdata%potorder > 0)then
          if (.not.present(lin_prec_conv_work)) then
             call f_err_throw("linear_precond_convol_workarrays must be present when calling the linear preconditioner", &
                  err_name='BIGDFT_RUNTIME_ERROR')
          end if
          if (.not.present(lin_prec_work)) then
             call f_err_throw("linear_precond_workarrays must be present when calling the linear preconditioner", &
                  err_name='BIGDFT_RUNTIME_ERROR')
          end if
          call solvePrecondEquation(bigdft_mpi%iproc,bigdft_mpi%nproc,lr,ncplx,ncong,&
               cprecr,&
               hgrids(1),hgrids(2),hgrids(3),&
               kpoint(1),kpoint(2),kpoint(3),&
               hpsi,&
               lr%locregCenter,&
               confdata%prefac,&
               confdata%potorder,&
               lin_prec_conv_work,lin_prec_work)
       else
          call precondition_residue(lr,ncplx,ncong,cprecr,&
               hgrids(1),hgrids(2),hgrids(3),&
               kpoint(1),kpoint(2),kpoint(3),hpsi)
       end if
    end if

  end subroutine precondition_ket
  

  subroutine orbital_basis_associate(ob,orbs,Lzd,Glr,comms,confdatarr,&
       nspin,phis_wvl)
    use dynamic_memory
    implicit none
    type(orbital_basis), intent(inout) :: ob
    integer, intent(in), optional :: nspin
    type(comms_cubic), intent(in), optional, target :: comms
    type(orbitals_data), intent(in), optional, target :: orbs
    type(local_zone_descriptors), intent(in), optional, target :: Lzd
    type(locreg_descriptors), intent(in), optional, target :: Glr !< in the case where only one Lrr is needed
    type(confpot_data), dimension(:), optional, intent(in), target :: confdatarr
    real(wp), dimension(:), target, optional :: phis_wvl
    !other elements have to be added (comms etc)
    !local variables
    integer :: ilr,iorb

    call f_routine(id='orbital_basis_associate')

    !nullification
    call nullify_orbital_basis(ob)

    if (present(orbs)) then
       ob%orbs => orbs
       if (present(comms)) then
          ob%td%comms => comms
          ob%td%nspin=orbs%nspin
          if (present(nspin)) ob%td%nspin=nspin
          ob%td%ndim_ovrlp = f_malloc_ptr([1.to.ob%td%nspin, 0.to.orbs%nkpts],id='ndim_ovrlp')
          call dimension_ovrlp(ob%td%nspin,ob%orbs,ob%td%ndim_ovrlp)
       end if
    end if

    if (.not. present(orbs) .and. (present(Lzd) .or. present(Glr))) &
         call f_err_throw('orbs should be present with lzd or glr',err_name='BIGDFT_RUNTIME_ERROR')

    if (present(Lzd)) then
       allocate(ob%dd(orbs%norbp))
       do iorb=1,orbs%norbp
          ilr=orbs%inwhichlocreg(iorb+orbs%isorb)
          ob%dd(iorb)%lr => Lzd%Llr(ilr)
       end do
       if (present(comms)) ob%td%Glr => Lzd%Glr
    else if (present(Glr)) then
       allocate(ob%dd(orbs%norbp))
       do iorb=1,orbs%norbp
          ob%dd(iorb)%lr => Glr
       end do
       if (present(comms)) ob%td%Glr => Glr
    end if

    if (present(confdatarr))  ob%confdatarr=>confdatarr

    if (present(phis_wvl)) ob%phis_wvl => phis_wvl

    !before using any iterator whatsoever, let us probe
    !its behaviour
    call probe_iterator(ob)

    call f_release_routine()

  end subroutine orbital_basis_associate

  subroutine orbital_basis_release(ob)
    use module_base, only: bigdft_mpi
    use dynamic_memory
    use module_base, only: bigdft_mpi
    implicit none
    type(orbital_basis), intent(inout) :: ob

    !nullification and reference counting (when available)
    if (associated(ob%dd)) then
       deallocate(ob%dd)
       nullify(ob%dd)
    end if
    call f_free_ptr(ob%td%ndim_ovrlp)
<<<<<<< HEAD
    if (bigdft_mpi%nproc >1) call f_free_ptr(ob%phis_wvl_t)
=======
    if (bigdft_mpi%nproc>1) call f_free_ptr(ob%phis_wvl_t)
>>>>>>> a531cb17
    call nullify_orbital_basis(ob)
  end subroutine orbital_basis_release

  !ensure that the wavefunction is transposed
  subroutine ob_transpose(ob,psi)
    use module_base
    use communications, only: transpose_v
    implicit none
    type(orbital_basis), intent(inout) :: ob
    real(wp), dimension(:), target, optional :: psi
    !local variables
    integer :: psisize,wsize
    real(wp), dimension(:), allocatable :: work
    real(wp), dimension(:), pointer :: psi_data,psit_data

    if (present(psi)) then
       psit_data => psi
       psi_data => psi
       wsize=1
       if (bigdft_mpi%nproc > 1 ) then
          wsize=max(ob%orbs%npsidim_orbs,ob%orbs%npsidim_comp)
          psit_data=f_malloc_ptr(wsize,id='psit')
       end if
    else
       psisize=max(ob%orbs%npsidim_orbs,ob%orbs%npsidim_comp)
       wsize=1
       if (.not. associated(ob%phis_wvl_t)) then
          if (bigdft_mpi%nproc > 1 ) then
             ob%phis_wvl_t=f_malloc_ptr(psisize,id='phis_wvl_t')
             wsize=psisize
          else
             ob%phis_wvl_t=>ob%phis_wvl
          end if
       end if
       psi_data=>ob%phis_wvl
       psit_data => ob%phis_wvl_t
    end if

    work=f_malloc(wsize,id='work')

    call transpose_v(bigdft_mpi%iproc,bigdft_mpi%nproc,&
         ob%orbs,ob%td%Glr%wfd,ob%td%comms,&
         psi_data(1),work(1),psit_data(1)) !optional
    
    call f_free(work)

    if (present(psi) .and. bigdft_mpi%nproc >1) then
       call f_memcpy(src=psit_data,dest=psi)
       call f_free_ptr(psit_data)
    end if

  end subroutine ob_transpose

  !ensure that the wavefunction is transposed
  subroutine ob_untranspose(ob)
    use module_base
    use communications, only: untranspose_v
    implicit none
    type(orbital_basis), intent(inout) :: ob
    !local variables
    integer :: psisize,wsize
    real(wp), dimension(:), allocatable :: work

    psisize=max(ob%orbs%npsidim_orbs,ob%orbs%npsidim_comp)

    wsize=1
    if (bigdft_mpi%nproc> 1) wsize=psisize
    work=f_malloc(psisize,id='work')

    call untranspose_v(bigdft_mpi%iproc,bigdft_mpi%nproc,&
         ob%orbs,ob%td%Glr%wfd,ob%td%comms,&
         ob%phis_wvl_t(1),work(1),ob%phis_wvl(1)) !optional

    call f_free(work)

  end subroutine ob_untranspose




!!>  !here we should prepare the API to iterate on the transposed orbitals
!!>  !the orbitals should be arranged in terms of the quantum number
!!>  alag = f_malloc0(ob%nmatrix,id='alag')
!!>  qn=subspace_iterator(ob)
!!>  do while(subspace_next(qn))
!!>     psi_ptr=>ob_qn_map(psi,qn)
!!>     hpsi_ptr=>ob_qn_map(hpsi,qn)
!!>     lambda_ptr=>ob_qn_matrix_map(alag,qn)
!!>
!!>     call subspace_matrix(symm,psi_ptr,hpsi_ptr,&
!!>          qn%ncmplx,qn%nvctr,qn%norb,lambda_ptr)
!!>
!!>  end do
!!>
!!>  !allreduce
!!>  qn=subspace_iterator(ob)
!!>  do while(subspace_next(qn))
!!>     psi_ptr=>ob_qn_map(psi,qn)
!!>     hpsi_ptr=>ob_qn_map(hpsi,qn)
!!>
!!>     lambda_ptr=>ob_qn_matrix_map(alag,qn)
!!>
!!>     call lagrange_multiplier(symm,qn%occup_ptr,&
!!>          qn%ncmplx,qn%norb,lambda_ptr,trace)
!!>
!!>      if (qn%accumulate) then
!!>         occ=qn%kwgt*real(3-orbs%nspin,gp)
!!>         if (nspinor == 4) occ=qn%kwgt
!!>         scprsum=scprsum+occ*trace
!!>      end if
!!>
!!>      call subspace_update(qn%ncmplx,qn%nvctr,qn%norb,&
!!>           hpsi_ptr,lambda_ptr,psi_ptr)
!!>
!!>
!!>  end do
!!>

!!$
!!$  it=orbital_basis_iter(orb_basis,onatom='Pb')
!!$  do while(iter_next(it))
!!$
!!$  end do
!!$
!!$
!!$
!!$  call f_pointer_alias(start,end,src=phis_wvl,dest=phi_wvl,fallback=phi_add)
!!$
!!$  phi_wvl => phis_wvl(istart:iend)
!!$
!!$
!!$  subroutine overlap_matrix(phi,chi)
!!$ type(orbitals_basis), intent(inout) :: phi,chi
!!$
!!$ associated(phi%td%comms,target=chi%td%comms)
!!$
!!$  subroutine orthogonalize(orb_basis)

!!$  subroutine find_fragment_electrons(astruct_frag,nelpsp,astruct_glob)
!!$    use module_atoms
!!$    !iterate over the atoms of the fragment
!!$    !iterate above atoms
!!$    it=atoms_iter(astruct_frg)
!!$    !python metod
!!$    nelec=0
!!$    do while(atoms_iter_next(it))
!!$       it_glob=atoms_iter(astruct_glob,ontypes=.true.)
!!$       do while(atoms_iter_next(it_glob))
!!$          if (it_glob%name == it%name) then
!!$             nelec=nelec+nelpsp(it_glob%ityp)
!!$             exit
!!$          end if
!!$       end do
!!$    end do
!!$
!!$  end subroutine find_fragment_electrons
!!$
!!$  subroutine find_nn(astruct_frg,rxyz0,rxyz_nn)
!!$    dist = f_malloc(astruct_frg%nat,id='dist')
!!$    ipiv = f_malloc(astruct_frg%nat,id='ipiv')
!!$
!!$
!!$
!!$    !iterate over the atoms of the fragment
!!$    !iterate above atoms
!!$    it=atoms_iter(astruct_frg)
!!$    !python metod
!!$    do while(atoms_iter_next(it))
!!$       dist(it%iat)=-sqrt((it%rxyz-rxyz0)**2)
!!$    end do
!!$    ! sort atoms into neighbour order
!!$    call sort_positions(ref_frags(ifrag_ref)%astruct_frg%nat,dist,ipiv)
!!$
!!$    do iat=1,min(4,ref_frags(ifrag_ref)%astruct_frg%nat)
!!$       rxyz4_ref(:,iat)=rxyz_ref(:,ipiv(iat))
!!$       rxyz4_new(:,iat)=rxyz_new(:,ipiv(iat))
!!$    end do
!!$
!!$    call f_free(ipiv)
!!$    call f_free(dist)
!!$
!!$  end subroutine find_nn
!!$
!!$  !this loop fills the data of the support functions
!!$
!!$  if (cubic) then
!!$     call find_cubic_trans(cubic_tr)
!!$  end if
!!$
!!$  it=orbital_basis_iterator(orbs_basis)
!!$  do while(iter_is_valid(it))
!!$
!!$     !find transformation to apply to SF
!!$     if (linear) then
!!$        if (infrag) then
!!$           rxyz_ref
!!$           nat_frag
!!$        else
!!$           call find_nn(...,it%locregCenter,rxyz_ref)
!!$           nat_frag=min(4,astruct%nat)
!!$        end if
!!$        call find_frag_trans(nat_frag,rxyz_ref,rxyz_new,frag_trans)
!!$     else
!!$        frag_trans= cubic_tr
!!$     end if
!!$

!!$     if (disk) then
!!$        call readold()
!!$     end if
!!$
!!$     if (restart) then
!!$        call reformat_support_function(reformat_strategy,frag_trans,lr_old(it%ialpha),psi_old(it%ialpha),&
!!$             it%lr,it%sf)
!!$     end if
!!$
!!$  end do

  subroutine test_iterator(ob)
    use yaml_output
    implicit none
    type(orbital_basis), intent(in) :: ob
    type(ket) :: it

    !iterate over all the orbitals
    !iterate over the orbital_basis
    it=orbital_basis_iterator(ob)
    do while(ket_next(it))
       call yaml_map('Locreg, orbs',[it%ilr,it%iorb,it%iorbp])
       call yaml_map('associated lr',associated(it%lr))
    end do

    !iterate over the orbital_basis
    it=orbital_basis_iterator(ob)
    loop_lr: do while(ket_next_locreg(it))
       call yaml_map('Locreg2',it%ilr)
       call yaml_map('associated lr',associated(it%lr))
       loop_iorb: do while(ket_next(it,ilr=it%ilr))
          call yaml_map('Locreg2, orbs',[it%ilr,it%iorb,it%iorbp])
       end do loop_iorb
    end do loop_lr
  end subroutine test_iterator

  !>confirm the iterator coincides with the provided information
  function verify_subspace(ss,ispin,ikpt,ikptp,nvctr,&
       ncplx,norb,ispsi,ise,kwgt) result(ok)
    implicit none
    type(subspace), intent(in) :: ss
    integer, intent(in) :: ispin,ikpt,ikptp,nvctr,ncplx,norb,ispsi,ise
    real(gp), intent(in) :: kwgt
    logical :: ok
    !local variables
    logical, parameter :: debug_flag=.false.

    ok=.true.

    ok=ss%ispin==ispin
    if (debug_flag) print *,'ispin',ss%ispin,ispin,ok
    if (.not. ok) return
    ok=ss%ikpt==ikpt
    if (debug_flag) print *,'ikpt',ss%ikpt,ikpt,ok
    if (.not. ok) return
    ok=ss%ikptp==ikptp
    if (debug_flag) print *,'ikptp',ss%ikptp,ikptp,ok
    if (.not. ok) return
    ok=ss%nvctr==nvctr
    if (debug_flag) print *,'nvctr',ss%nvctr,nvctr,ok
    if (.not. ok) return
    ok=ss%ncplx==ncplx
    if (debug_flag) print *,'ncplx',ss%ncplx,ncplx,ok
    if (.not. ok) return
    ok=ss%norb==norb
    if (debug_flag) print *,'norb',ss%norb,norb,ok
    if (.not. ok) return
    ok=ss%ispsi==ispsi
    if (debug_flag) print *,'ispsi',ss%ispsi,ispsi,ok
    if (.not. ok) return
    ok=ss%ise==ise
    if (debug_flag) print *,'ise',ss%ise,ise,ok
    if (.not. ok) return
    ok=ss%kwgt==kwgt
    if (debug_flag) print *,'kwgt',ss%kwgt,kwgt,ok
    if (.not. ok) return
  end function verify_subspace

  !>confirm the iterator coincides with the provided information
  function verify_iterator(it,iorb,ilr,ikpt,ispsi) result(ok)
    implicit none
    type(ket), intent(in) :: it
    integer, intent(in), optional :: iorb,ilr,ispsi,ikpt
    logical :: ok
    !local variables
    logical, parameter :: debug_flag=.false.

    ok=.true.

    if (present(iorb)) then
       ok=it%iorbp==iorb
       if (debug_flag) print *,'iorb',it%iorbp,iorb,ok
    end if
    if (.not. ok) return
    if (present(ilr)) then
       ok= it%ilr==ilr
       if (debug_flag) print *,'ilr',it%ilr,ilr,ok
    end if
    if (.not. ok) return
    if (present(ikpt)) then
       ok= it%ikpt==ikpt
       if (debug_flag) print *,'ikpt',it%ikpt,ikpt,ok
    end if
    if (.not. ok) return
    if (present(ispsi)) then
       ok= it%ispsi == ispsi
       if (debug_flag) print *,'ispsi',it%ispsi,ispsi,ok
    end if
  end function verify_iterator


  !> verify that the iterator performs the same operations of the (nested) loops
  subroutine probe_iterator(ob)
    use yaml_strings
    use dynamic_memory
    use module_base, only: bigdft_mpi
    implicit none
    type(orbital_basis), intent(in) :: ob
    type(ket) :: it
    type(subspace) :: ss
    !local variables
    !logical, parameter :: debug_flag=.true.
    logical :: doso,increase
    integer :: iorb,ikpt,ilr,isorb,ieorb,ispsi,ispsi_k,nsp,nkptp,ikptp
    integer :: ispin,ise,nvctrp,norb,norbs,ncomp,nspinor,ncomponents,ncomplex
    logical, dimension(:), allocatable :: totreat

    totreat=f_malloc(ob%orbs%norbp,id='totreat')

    !first test the different API of the iterators

    !loop over all the orbitals regardless of the order
    !this should always work
    totreat=.true.
    it=orbital_basis_iterator(ob)
    do while(ket_next(it))
       if (.not. totreat(it%iorbp)) &
            call f_err_throw('Error for iterator (1), iorb='+iorb,err_name='BIGDFT_RUNTIME_ERROR')
       totreat(it%iorbp)=.false.
    end do
!print *,'totreat',totreat
    if (any(totreat)) &
         call f_err_throw('Error for iterator (1), not all orbitals treated',&
         err_name='BIGDFT_RUNTIME_ERROR')

    !other version of the loop, by locreg
    !this would only work if there is only one k-point
    if (ob%orbs%nkpts ==1 .or. maxval(ob%orbs%inwhichlocreg)==1) then
       totreat=.true.
       it=orbital_basis_iterator(ob)
       do while(ket_next_locreg(it))
          !this would cycle on the locreg of this kpoint
          do while(ket_next(it,ilr=it%ilr))
             if (.not. totreat(it%iorbp)) &
                  call f_err_throw('Error for iterator (2), iorb='+iorb,err_name='BIGDFT_RUNTIME_ERROR')
             totreat(it%iorbp)=.false.
          end do
       end do
       if (any(totreat)) &
            call f_err_throw('Error for iterator (2), not all orbitals treated',&
            err_name='BIGDFT_RUNTIME_ERROR')
    end if

    !this also should always work
    totreat=.true.
    it=orbital_basis_iterator(ob)
    do while(ket_next_kpt(it))
       !this loop would cycle into the orbitals of this kpoint
       !regardless of the locreg
       do while(ket_next(it,ikpt=it%ikpt))
!print *,'iorb',it%iorbp,it%ilr,it%ikpt
          if (.not. totreat(it%iorbp)) &
               call f_err_throw('Error for iterator (3), iorb='+iorb,err_name='BIGDFT_RUNTIME_ERROR')
          totreat(it%iorbp)=.false.
       end do
    end do
!print *,'totreat',totreat
    if (any(totreat)) &
         call f_err_throw('Error for iterator (3), not all orbitals treated',&
         err_name='BIGDFT_RUNTIME_ERROR')


    !this is the most explicit case and should always be OK
    totreat=.true.
    it=orbital_basis_iterator(ob)
    do while(ket_next_kpt(it))
       !this loop would cycle into the locreg of this kpoint
       do while (ket_next_locreg(it,ikpt=it%ikpt))
          !this loop would cycle into the orbitals of this kpoint
          !and of this locreg
          do while(ket_next(it,ikpt=it%ikpt,ilr=it%ilr))
             if (.not. totreat(it%iorbp)) &
                  call f_err_throw('Error for iterator (4), iorb='+iorb,err_name='BIGDFT_RUNTIME_ERROR')
             totreat(it%iorbp)=.false.
          end do
       end do
    end do
!print *,'totreat',totreat
    if (any(totreat)) &
         call f_err_throw('Error for iterator (4), not all orbitals treated',&
         err_name='BIGDFT_RUNTIME_ERROR')

    nkptp=0
    if (ob%orbs%norbp > 0) nkptp=ob%orbs%iokpt(ob%orbs%norbp)-ob%orbs%iokpt(1)+1
    totreat=.true.
    it=orbital_basis_iterator(ob)
    do while(ket_next_kpt(it))
       ikptp=it%ikpt-ob%orbs%iokpt(1)+1
       if (.not. totreat(ikptp)) &
            call f_err_throw('Error for iterator (5), iorb='+iorb,err_name='BIGDFT_RUNTIME_ERROR')
       totreat(ikptp)=.false.
    end do
    !print *,'totreat',totreat
    if (any(totreat(1:nkptp))) &
         call f_err_throw('Error for iterator (5), not all orbitals treated',&
         err_name='BIGDFT_RUNTIME_ERROR')

    !then there is also the case without the orbitals, iterate only on k_points

    !reverse testing

    totreat=.true.
    !iterate over all the orbitals
    it=orbital_basis_iterator(ob)
    !first test the behaviour of the iterator in the normal loop, unordered
    do iorb=1,ob%orbs%norbp
       increase=ket_next(it)
       !check that all the
       if (.not. totreat(it%iorbp) .and. increase) then
          call f_err_throw('Error for iterator, iorb='+iorb,err_name='BIGDFT_RUNTIME_ERROR')
          return
       end if
       totreat(it%iorbp)=.false.
    end do
    if (ket_next(it) .or. any(totreat)) then
       call f_err_throw('Error for iterator, still valid at the end of the number of iterations',&
            err_name='BIGDFT_RUNTIME_ERROR')
       return
    end if


    !then test the iterator by ordering the wavefunctions in terms of localisation regions, for only one kpoint
    if ((ob%orbs%nkpts == 1 .or. maxval(ob%orbs%inwhichlocreg)==1) .and. associated(ob%dd)) then
       isorb=1
       ieorb=ob%orbs%norbp
       ispsi_k=1
       totreat=.true.
       it=orbital_basis_iterator(ob)
       loop_lr: do ilr=1,it%ilr_max !here the traditional loop was up to nlr, but now we do not know it anymore
          !do something only if at least one of the orbitals lives in the ilr
          doso=.false.
          do iorb=isorb,ieorb
             doso = (ob%orbs%inwhichlocreg(iorb+ob%orbs%isorb) == ilr)
             if (doso) exit
          end do
          if (.not. doso) cycle loop_lr
          increase=ket_next_locreg(it)
          if (.not. (verify_iterator(it,ilr=ilr) .and. increase)) then
             call f_err_throw('Error for iterator, ilr='+ilr,err_name='BIGDFT_RUNTIME_ERROR')
             return
          end if
          ispsi=ispsi_k
          !loop for the wavefunctions
          do iorb=isorb,ieorb
             if (ob%orbs%inwhichlocreg(iorb+ob%orbs%isorb) /= ilr) then
                !increase ispsi to meet orbital index
                ispsi=ispsi+(ob%dd(iorb)%lr%wfd%nvctr_c+&
                     7*ob%dd(iorb)%lr%wfd%nvctr_f)*ob%orbs%nspinor
                cycle
             end if
             increase=ket_next(it,ilr=it%ilr)
             if (.not. (verify_iterator(it,iorb=iorb,ispsi=ispsi) .and. increase ) .and. .not. totreat(it%iorbp)) then
                call f_err_throw('Error for iterator, ilr='+ilr//' iorb='+iorb,err_name='BIGDFT_RUNTIME_ERROR')
                return
             end if
             totreat(it%iorbp)=.false.
             ispsi=ispsi+(ob%dd(iorb)%lr%wfd%nvctr_c+&
                  7*ob%dd(iorb)%lr%wfd%nvctr_f)*ob%orbs%nspinor
          end do
          if (ket_next(it,ilr=it%ilr)) then
             call f_err_throw('Error for iterator, still valid at the end of the number of iterations, ilr='+ilr,&
                  err_name='BIGDFT_RUNTIME_ERROR')
             return
          end if
          ispsi_k=ispsi
       end do loop_lr
       if (ket_next_locreg(it) .or. any(totreat)) then
          call f_err_throw('Error for iterator, still valid at the end of the number of ilr iterations, ilr='+ilr,&
               err_name='BIGDFT_RUNTIME_ERROR')
          return
       end if
    end if

    !let us now probe the behaviour of the iterator with respect to the
    !kpoints only
    if (associated(ob%dd)) then
       if (ob%orbs%norbp >0)ikpt=ob%orbs%iokpt(1)
       ispsi_k=1
       totreat=.true.
       it=orbital_basis_iterator(ob)
       loop_kpt: do
          !specialized treatment
          if (ob%orbs%norbp ==0) then
             increase=ket_next_kpt(it)
             increase=ket_next(it,ikpt=it%ikpt)
             if (increase) then
                call f_err_throw(&
                     'Error for iterator, still valid at the end of the zero number of kpt iterations, ikpt='+ikpt,&
                     err_name='BIGDFT_RUNTIME_ERROR')
                return
             end if
             exit loop_kpt
          end if
          call orbs_in_kpt(ikpt,ob%orbs,isorb,ieorb,nsp)

          increase=ket_next_kpt(it)
          if (.not. (verify_iterator(it,ikpt=ikpt) .and. increase)) then
             call f_err_throw('Error for iterator, ikpt='+ikpt,err_name='BIGDFT_RUNTIME_ERROR')
             return
          end if

          !localisation regions loop
          loop_lrk: do ilr=1,it%ilr_max
             !do something only if at least one of the orbitals lives in the ilr
             doso=.false.
             do iorb=isorb,ieorb
                doso = (ob%orbs%inwhichlocreg(iorb+ob%orbs%isorb) == ilr)
                if (doso) exit
             end do
             if (.not. doso) cycle loop_lrk
             ispsi=ispsi_k
             do iorb=isorb,ieorb
                if (ob%orbs%inwhichlocreg(iorb+ob%orbs%isorb) /= ilr) then
                   !increase ispsi to meet orbital index
                   ispsi=ispsi+(ob%dd(iorb)%lr%wfd%nvctr_c+&
                        7*ob%dd(iorb)%lr%wfd%nvctr_f)*nsp
                   cycle
                end if
                increase=ket_next(it,ikpt=it%ikpt)
                if (.not. (verify_iterator(it,iorb=iorb,ispsi=ispsi) .and. increase ) .and. .not. totreat(it%iorbp)) then
                   call f_err_throw('Error for iterator, ikpt='+ikpt//' iorb='+iorb,err_name='BIGDFT_RUNTIME_ERROR')
                   return
                end if
                totreat(it%iorbp)=.false.

                ispsi=ispsi+(ob%dd(iorb)%lr%wfd%nvctr_c+&
                     7*ob%dd(iorb)%lr%wfd%nvctr_f)*nsp
             end do

          end do loop_lrk

          !last k-point has been treated
          if (ieorb == ob%orbs%norbp) exit loop_kpt

          ikpt=ikpt+1
          ispsi_k=ispsi

       end do loop_kpt
       if (ket_next_kpt(it) .or. any(totreat)) then
          call f_err_throw('Error for iterator, still valid at the end of the number of kpt iterations, ikpt='+ikpt,&
               err_name='BIGDFT_RUNTIME_ERROR')
          return
       end if
    end if
    call f_free(totreat)

    !When it is possible, perform also the check for the transposed operations
    if (.not. associated(ob%td%comms)) return

    !do it for each of the k-points and separate also between up and down orbitals in the non-collinear case

    totreat=f_malloc(ob%orbs%nkptsp*ob%td%nspin,id='totreat')
    totreat=.true.

    ss=subspace_iterator(ob)
    !old format, check the values
    ispsi=1
    do ikptp=1,ob%orbs%nkptsp
       ikpt=ob%orbs%iskpts+ikptp
       do ispin=1,ob%td%nspin
          if (ispin==1) ise=0
          call orbitals_and_components(bigdft_mpi%iproc,ikpt,ispin,ob%orbs,ob%td%comms,&
               nvctrp,norb,norbs,ncomp,nspinor)
          totreat(ispin+(ikptp-1)*ob%td%nspin)=.false.
          if (nvctrp == 0) cycle

          ncomplex=1
          ncomponents=ncomp*nvctrp
          if (nspinor/=1) ncomplex=2

          increase=subspace_next(ss)
          if (.not. (verify_subspace(ss,ispin,ikpt,ikptp,ncomp*nvctrp,&
               ncomplex,norb,ispsi,ise,ob%orbs%kwgts(ikpt))) &
               .and. increase) then
               call f_err_throw('Error for direct subspace iterator, ikpt='+&
                ikpt+', ispin='+ispin,err_name='BIGDFT_RUNTIME_ERROR')
               return
          end if

          ise=norb
          ispsi=ispsi+nvctrp*norb*nspinor
       end do
    end do
    increase=subspace_next(ss)
    if (increase .or. any(totreat)) then
      call f_err_throw('Error for direct subspace iterator,'//&
      ' still valid at the end of the number of kpt iterations',&
           err_name='BIGDFT_RUNTIME_ERROR')
      return
    end if
    call f_free(totreat)

  end subroutine probe_iterator


end module orbitalbasis<|MERGE_RESOLUTION|>--- conflicted
+++ resolved
@@ -915,11 +915,7 @@
        nullify(ob%dd)
     end if
     call f_free_ptr(ob%td%ndim_ovrlp)
-<<<<<<< HEAD
     if (bigdft_mpi%nproc >1) call f_free_ptr(ob%phis_wvl_t)
-=======
-    if (bigdft_mpi%nproc>1) call f_free_ptr(ob%phis_wvl_t)
->>>>>>> a531cb17
     call nullify_orbital_basis(ob)
   end subroutine orbital_basis_release
 
