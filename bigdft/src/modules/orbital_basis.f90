--- conflicted
+++ resolved
@@ -932,11 +932,8 @@
   subroutine orbital_basis_release(ob)
     use module_base, only: bigdft_mpi
     use dynamic_memory
-<<<<<<< HEAD
     use module_base, only: bigdft_mpi
-=======
     use f_precisions
->>>>>>> 68ffbc95
     implicit none
     type(orbital_basis), intent(inout) :: ob
     !local variables
@@ -952,11 +949,7 @@
        call f_purge_database(isize,sizeof(ob%dd),iadd,'dd','orbital_basis_release')
     end if
     call f_free_ptr(ob%td%ndim_ovrlp)
-<<<<<<< HEAD
     if (bigdft_mpi%nproc >1) call f_free_ptr(ob%phis_wvl_t)
-=======
-    if (bigdft_mpi%nproc>1) call f_free_ptr(ob%phis_wvl_t)
->>>>>>> 68ffbc95
     call nullify_orbital_basis(ob)
   end subroutine orbital_basis_release
 
