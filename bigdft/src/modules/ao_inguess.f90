!> @file
!! Medium-level routines associated to the generation of Atomic Orbitals inputguess
!! wavefunctions
!! @author
!!    Copyright (C) 2007-2014 BigDFT group
!!    This file is distributed under the terms of the
!!    GNU General Public License, see ~/COPYING file
!!    or http://www.gnu.org/copyleft/gpl.txt .
!!    For the list of contributors, see ~/AUTHORS


!> Handling of input guess creation from basis of atomic orbitals
module ao_inguess
  use module_base, only: gp,f_err_raise,to_zero,f_err_throw,bigdft_mpi
  use psp_projectors, only: PSPCODE_GTH, PSPCODE_HGH, PSPCODE_HGH_K, PSPCODE_HGH_K_NLCC, PSPCODE_PAW

  implicit none

  private

  integer, parameter :: nmax_ao=7              !< Maximum allowed value of principal quantum number for the electron configuration
  integer, parameter :: lmax_ao=3              !< Maximum value of the angular momentum for the electron configuration
  integer, parameter :: noccmax_ao=3           !< Maximum number of the occupied input guess orbitals for a given shell
  !> Size of the interesting values of the compressed atomic input polarization
  !! should be able to contain all the possible configuration
  integer, parameter :: nelecmax_ao=((lmax_ao+1)**2)*2*noccmax_ao+(lmax_ao+1) !100 in this case
  !> Maximum number of total occupied orbitals for generating the ig functions
  integer, parameter, public :: nmax_occ_ao=(lmax_ao+1)*noccmax_ao !12 in present case 

  private :: nmax_ao,lmax_ao,nelecmax_ao,noccmax_ao,at_occnums,spin_variables

  !> Parameters of the input guess atomic orbitals, to be continued
  type, public :: aoig_data
!!$     !> code associated to the semicore orbitals of the atom
!!$     !! The integer is the n_s + 4*n_p + 16* n_d + 64* n_f
!!$     !! where n_l are the number of semicore orbitals for a given angular momentum
!!$     !! starting from the lower principal quantum number of course
!!$     integer :: iasctype 
     integer :: nao     !< Number of atomic orbitals, counting the total number of shells with nonzero occupation
     integer :: nao_sc  !< Number of atomic orbitals which have to be considered as semicore orbitals
     integer, dimension(0:lmax_ao) :: nl      !< Number of orbitals in each of the shells
     integer, dimension(0:lmax_ao) :: nl_sc   !< Number of semicore orbitals in each of the shells
     real(gp), dimension(nelecmax_ao) :: aocc !< Compressed information of the occupation numbers. 
  end type aoig_data


  public :: atomic_info
  public :: iguess_generator,count_atomic_shells,print_eleconf
  public :: ao_nspin_ig,ao_ig_charge,aoig_set_from_dict,aoig_set,aoig_data_null
  public :: set_aocc_from_string,charge_and_spol


contains


  !> Initializator for the aoig_data structure
  pure function aoig_data_null() result(aoig)
    implicit none
    type(aoig_data) :: aoig
    !aoig%iasctype=0
    aoig%nao=0
    aoig%nao_sc=0
    aoig%nl=0
    aoig%nl_sc=0
    aoig%aocc=0
  end function aoig_data_null


  !> Control the variables associated to the spin
  subroutine spin_variables(nspin_in,nspin,nspinor,noncoll)
    use yaml_output, only: yaml_toa
    implicit none
    integer, intent(in) :: nspin_in !<value of nspin: 1=averaged, 2=collinear, 4=spinorial
    integer, intent(out), optional :: nspin !< value of the spin, 2 for collinear, default 1
    integer, intent(out), optional :: nspinor !< 4 if spinorial, default 1
    integer, intent(out), optional :: noncoll !< 2 if spinorial, default 1

    select case(nspin_in)
    case(1)
       if (present(nspin))   nspin=1
       if (present(nspinor)) nspinor=1
       if (present(noncoll)) noncoll=1
    case(2)
       if (present(nspin))   nspin=2
       if (present(nspinor)) nspinor=1
       if (present(noncoll)) noncoll=1
    case(4)
       if (present(nspin))   nspin=1
       if (present(nspinor)) nspinor=4
       if (present(noncoll)) noncoll=2
    case default
       call f_err_throw('Spin Variables: nspin not valid. Value=' // trim(yaml_toa(nspin)),&
            err_name='BIGDFT_INPUT_VARIABLES_ERROR')
       return
    end select

  end subroutine spin_variables


  !> Inverse of the spin_variables routine, used for building and simplifying module routines. To be eventually removed
  function ao_nspin_ig(nspin,nspinor,noncoll)
    implicit none
    integer, intent(in) :: nspin !<the only compulsory
    integer, intent(in), optional :: nspinor,noncoll
    integer :: ao_nspin_ig
    
    ao_nspin_ig=nspin
    if (present(nspinor)) then
       if (nspinor==4) ao_nspin_ig=4
    end if
    if (present(noncoll)) then
       if (noncoll==2) ao_nspin_ig=4
    end if
  end function ao_nspin_ig


  subroutine iguess_generator(izatom,ielpsp,zion,nspin,occupIG,&
       psppar,npspcode,ngv,ngc,nlccpar,ng,&
       expo,psiat,enlargerprb,quartic_prefactor,gaenes_aux)
    use yaml_output, only: yaml_toa
    use dynamic_memory
    implicit none
    logical, intent(in) :: enlargerprb
    integer, intent(in) :: ng,npspcode,ielpsp,izatom,ngv,ngc,nspin
    real(gp), intent(in) :: zion
    real(gp), dimension(nelecmax_ao), intent(in) :: occupIG
    real(gp), dimension(0:4,0:6), intent(in) :: psppar
    real(gp), dimension(0:4,max((ngv*(ngv+1)/2)+(ngc*(ngc+1)/2),1)), intent(in) :: nlccpar
    real(gp), dimension(ng+1), intent(out) :: expo
    real(gp), dimension(ng+1,nmax_occ_ao), intent(out) :: psiat
    real(gp),intent(in),optional:: quartic_prefactor
    real(gp), dimension(nmax_occ_ao),intent(out), optional :: gaenes_aux
    !local variables
    character(len=*), parameter :: subname='iguess_generator'
    integer, parameter :: n_int=100
    real(gp), parameter :: fact=4.0_gp
    !character(len=2) :: symbol
    integer :: lpx!,nsccode,mxpl,mxchg
    integer :: l,i,j,iocc,iorder
    real(gp) :: alpz,alpl,rprb,rcov,rij,a,a0,a0in,tt!,ehomo,amu
    !integer, dimension(6,4) :: neleconf
    !real(kind=8), dimension(6,4) :: neleconf
    real(gp), dimension(4) :: gpot
    integer, dimension(lmax_ao+1) :: nl
    real(gp), dimension(noccmax_ao,lmax_ao+1) :: aeval,chrg,res
    real(gp), dimension(noccmax_ao,lmax_ao+1) :: occup
    real(gp), dimension(:), allocatable :: xp,alps
    real(gp), dimension(:,:), allocatable :: vh,hsep,ofdcoef
    real(gp), dimension(:,:,:), allocatable :: psi
    real(gp), dimension(:,:,:,:), allocatable :: rmt

    !filename = 'psppar.'//trim(atomname)
    if (present(gaenes_aux)) call to_zero(nmax_occ_ao,gaenes_aux(1))

    lpx=0
    lpx_determination: do i=1,4
       if (psppar(i,0) == 0.0_gp) then
          exit lpx_determination
       else
          lpx=i-1
       end if
    end do lpx_determination

    alps = f_malloc(lpx+1,id='alps')
    hsep = f_malloc((/ 6, lpx+1 /),id='hsep')

    !assignation of radii and coefficients of the local part
    alpz=psppar(0,0)
    alpl=psppar(0,0)
    alps(1:lpx+1)=psppar(1:lpx+1,0)
    gpot(1:4)=psppar(0,1:4)

    !this section can be replaced by the creation of the hij matrix in the psp_projectors module
    !assignation of the coefficents for the nondiagonal terms
    select case(npspcode)

    case(PSPCODE_GTH) !GTH case
       do l=1,lpx+1
          hsep(1,l)=psppar(l,1)
          hsep(2,l)=0.0_gp
          hsep(3,l)=psppar(l,2)
          hsep(4,l)=0.0_gp
          hsep(5,l)=0.0_gp
          hsep(6,l)=psppar(l,3)
       end do

    case(PSPCODE_HGH) !HGH case
       ofdcoef = f_malloc((/ 3, 4 /),id='ofdcoef')

       ofdcoef(1,1)=-0.5_gp*sqrt(3._gp/5._gp) !h2
       ofdcoef(2,1)=0.5_gp*sqrt(5._gp/21._gp) !h4
       ofdcoef(3,1)=-0.5_gp*sqrt(100.0_gp/63._gp) !h5

       ofdcoef(1,2)=-0.5_gp*sqrt(5._gp/7._gp) !h2
       ofdcoef(2,2)=1._gp/6._gp*sqrt(35._gp/11._gp) !h4
       ofdcoef(3,2)=-7._gp/3._gp*sqrt(1._gp/11._gp) !h5

       ofdcoef(1,3)=-0.5_gp*sqrt(7._gp/9._gp) !h2
       ofdcoef(2,3)=0.5_gp*sqrt(63._gp/143._gp) !h4
       ofdcoef(3,3)=-9._gp*sqrt(1._gp/143._gp) !h5

       ofdcoef(1,4)=0.0_gp !h2
       ofdcoef(2,4)=0.0_gp !h4
       ofdcoef(3,4)=0.0_gp !h5

       !define the values of hsep starting from the pseudopotential file
       do l=1,lpx+1
          hsep(1,l)=psppar(l,1)
          hsep(2,l)=psppar(l,2)*ofdcoef(1,l)
          hsep(3,l)=psppar(l,2)
          hsep(4,l)=psppar(l,3)*ofdcoef(2,l)
          hsep(5,l)=psppar(l,3)*ofdcoef(3,l)
          hsep(6,l)=psppar(l,3)
       end do
       call f_free(ofdcoef)

    case(PSPCODE_HGH_K,PSPCODE_HGH_K_NLCC,PSPCODE_PAW)
       ! For PAW this is just the initial guess
       do l=1,lpx+1
          hsep(1,l)=psppar(l,1) !h11
          hsep(2,l)=psppar(l,4) !h12
          hsep(3,l)=psppar(l,2) !h22
          hsep(4,l)=psppar(l,5) !h13
          hsep(5,l)=psppar(l,6) !h23
          hsep(6,l)=psppar(l,3) !h33
       end do

    end select

    !!Just for extracting the covalent radius and rprb
    call atomic_info(izatom,ielpsp,rcov=rcov,rprb=rprb)
!    call eleconf(izatom,ielpsp,symbol,rcov,rprb,ehomo,neleconf,nsccode,mxpl,mxchg,amu)
    !!write(*,*) 'WARNING: multiply rprb with 5!!'
    !!rprb=rprb*5.d0

    if(present(quartic_prefactor)) then
       tt=rprb
       if(quartic_prefactor>0.d0) then
          ! There is a non-zero confinement
          rprb=(1.d0/(2.d0*quartic_prefactor))**.25d0
       else
          ! No confinement is used. Adjust rprb such that the quartic potential has at r=12 the same
          ! value as the parabolic potential
          rprb=144.d0**.25d0*tt
       end if
       !if(iproc==0) write(*,'(2(a,es12.3))') 'quartic potential for AO: modify rprb from ',tt,' to ',rprb
       !write(*,'(2(a,es12.3))') 'quartic potential for AO: modify rprb from ',tt,' to ',rprb
    end if

    if (enlargerprb) then
       !experimental
       rprb=100.0_gp
    end if

    !create the occupation number for this atom
    call count_atomic_shells(nspin,occupIG,occup,nl)

    !allocate arrays for the gatom routine
    vh = f_malloc((/ 4*(ng+1)**2, 4*(ng+1)**2 /),id='vh')
    psi = f_malloc((/ 0.to.ng, 1.to.noccmax_ao, 1.to.lmax_ao+1 /),id='psi')
    xp = f_malloc(0.to.ng,id='xp')
    rmt = f_malloc((/ 1.to.n_int, 0.to.ng, 0.to.ng, 1.to.lmax_ao+1 /),id='rmt')

    !can be switched on for debugging
    !if (iproc.eq.0) write(*,'(1x,a,a7,a9,i3,i3,a9,i3,f5.2)')&
    !     'Input Guess Generation for atom',trim(atomname),&
    !     'Z,Zion=',izatom,ielpsp,'ng,rprb=',ng+1,rprb

    rij=3._gp
    ! exponents of gaussians
    a0in=alpz
    a0=a0in/rij
    !       tt=sqrt(sqrt(2._gp))
    tt=2._gp**.3_gp
    do i=0,ng
       a=a0*tt**i
       xp(i)=.5_gp/a**2
    end do

    ! initial guess
    do l=0,lmax_ao
       do iocc=1,noccmax_ao
          do i=0,ng
             psi(i,iocc,l+1)=0.0_gp
          end do
       end do
    end do

    call crtvh(ng,lmax_ao,xp,vh,rprb,fact,n_int,rmt)
    if(present(quartic_prefactor)) then
       iorder=4
    else
       iorder=2
    end if
    call gatom(rcov,rprb,lmax_ao,lpx,noccmax_ao,occup,&
         zion,alpz,gpot,alpl,hsep,alps,ngv,ngc,nlccpar,vh,xp,rmt,fact,n_int,&
         aeval,ng,psi,res,chrg,iorder)
    
    !post-treatment of the inguess data
    do i=1,ng+1
       expo(i)=sqrt(0.5_gp/xp(i-1))
    end do

    i=0
    do l=1,lmax_ao+1
       do iocc=1,nl(l)
          i=i+1
          !occupat(i)=occup(iocc,l)
          do j=1,ng+1
             psiat(j,i)=psi(j-1,iocc,l)
             if (present(gaenes_aux)) gaenes_aux(i) = aeval(iocc,l)
          end do
       end do
    end do
    if (i > nmax_occ_ao) then
       call f_err_throw('The maximum number of occupied orbitals is '//&
            trim(yaml_toa(nmax_occ_ao))//' whereas attempts have been done to populate'//&
            trim(yaml_toa(i))//' orbitals',err_name='BIGDFT_INPUT_VARIABLES_ERROR')
    end if

    call f_free(vh)
    call f_free(psi)
    call f_free(xp)
    call f_free(rmt)
    call f_free(hsep)
    call f_free(alps)

  END SUBROUTINE iguess_generator


  !> Retrieve the information from the atom.
  !! Different information can be obtained according to the usage which is needed
  subroutine atomic_info(zatom,zion,symbol,elconf,amu,rcov,rprb,ehomo,nsccode,maxpol,maxchg)
    use yaml_output, only: yaml_toa
    implicit none
    ! Arguments
    integer, intent(in) :: zatom            !< Z number of atom
    integer, intent(in) :: zion             !< Number of valence electrons of the ion (PSP should be in agreement)
    character(len=2), intent(out), optional :: symbol  !< Atomic symbol of Z, from the periodic table of elements
    double precision, intent(out), optional :: rcov        !< Covalent radius, atomic units
    double precision, intent(out), optional :: rprb        !< Parabolic radius for the input guess, of interest in the subroutine "gatom"
    double precision, intent(out), optional :: ehomo       !< Highest occupied molecular orbital energy, atomic units,
    !! See <a>http://physics.nist.gov/PhysRefData/DFTdata/Tables/ptable.html</a>
    double precision, intent(out), optional :: amu         !< Atomic mass unit (use values coming from ABINIT/11util/atmdata.F90)
    double precision, dimension(:,0:), optional :: elconf            !< Occupation number (electron configuration of the PSP atom)
                                                           !! assumed-shape, intent(out) not specified as did not found in the norm if it is legal
    integer, intent(out), optional :: nsccode !< Semicore orbitals, indicated as an integer.
    !! The integer is the n_s + 4*n_p + 16* n_d + 64* n_f
    !! where n_l are the number of semicore orbitals for a given angular momentum
    !! starting from the lower level of course
    integer, intent(out), optional :: maxpol    !< Maximum spin polarisation to be placed on the atom
    integer, intent(out), optional :: maxchg   !< Maximum charge to be placed on the atom

    !local variables
    integer, dimension(2) :: shp1,shp2
    character(len=2) :: symbol_
    integer :: nsccode_,mxpl_,mxchg_
    double precision :: rprb_,ehomo_,rcov_,amu_
    double precision, dimension(nmax_ao,0:lmax_ao) :: releconf !<these dimensions have to be modified in the following

    !extract all the information from the tabulated values of eleconf-inc.f90 file
    call eleconf(zatom,zion,symbol_,rcov_,rprb_,ehomo_,releconf,nsccode_,mxpl_,mxchg_,amu_)

    !then assign the requested values
    if (present(elconf)) then
       shp1=shape(elconf)
       shp2=shape(releconf)
       if (f_err_raise(any(shp1/=shp2),&
            'Electron Configuration array has wrong shape, found '//&
            trim(yaml_toa(shp1))//', needed '//&
            trim(yaml_toa(shp2))//'.',&
            err_name='BIGDFT_RUNTIME_ERROR')) return
       elconf=releconf
    end if

    if (present(symbol)) symbol=symbol_
    if (present(amu))       amu=amu_
    if (present(rcov))     rcov=rcov_
    if (present(rprb))     rprb=rprb_
    if (present(ehomo))   ehomo=ehomo_
    if (present(nsccode)) nsccode=nsccode_
    if (present(maxpol))   maxpol=mxpl_
    if (present(maxchg))   maxchg=mxchg_
    
  end subroutine atomic_info


  !> Count the number of atomic shells
  subroutine count_atomic_shells(nspin_in,elecorbs,occup,nl)
    use yaml_output, only: yaml_toa
    implicit none
    integer, intent(in) :: nspin_in
    real(gp), dimension(nelecmax_ao), intent(in) :: elecorbs
    integer, dimension(lmax_ao+1), intent(out) :: nl
    real(gp), dimension(noccmax_ao,lmax_ao+1), intent(out) :: occup
    !local variables
    integer :: l,iocc,noncoll,inl,ispin,icoll,m,nspin,nspinor

    call spin_variables(nspin_in,nspin,nspinor,noncoll)

    occup=0.0_gp
    nl=0

    !calculate nl and the number of occupation numbers per orbital
    iocc=0
    do l=1,lmax_ao+1
       iocc=iocc+1
       nl(l)=nint(elecorbs(iocc))!ceiling(elecorbs(iocc))!
       if (nl(l) > noccmax_ao) then
          call f_err_throw('Error in occupying the shells of l='//&
               trim(yaml_toa(l-1))//'; there cannot be more than '//&
               trim(yaml_toa(noccmax_ao))//&
               ' shells with the same angular momentum',&
               err_name='BIGDFT_INPUT_VARIABLES_ERROR')
          return
       end if
       do inl=1,nl(l)!this lose the value of the principal quantum number n
          occup(inl,l)=0.0_gp
          do ispin=1,nspin
             do m=1,2*l-1
                do icoll=1,noncoll !non-trivial only for nspinor=4
                   iocc=iocc+1
                   occup(inl,l)=occup(inl,l)+elecorbs(iocc)
                end do
             end do
          end do
       end do
    end do
    if (f_err_raise(iocc>nelecmax_ao,'The occupation number is incoherent with the size, iocc='//&
         trim(yaml_toa(iocc)),err_name='BIGDFT_RUNTIME_ERROR')) return

  END SUBROUTINE count_atomic_shells


  !> Fill the corresponding arrays with atomic information, compressed as indicated in the module. start from input polarization and charge if present
  function aoig_set(zatom,zion,input_pol,nspin) result(aoig)
    use yaml_output, only: yaml_toa
    implicit none
    integer, intent(in) :: zatom       !< Z number of atom
    integer, intent(in) :: zion        !< Number of valence electrons of the ion (PSP should be in agreement)
    integer, intent(in) :: input_pol   !< input polarisation of the atom as indicated by charge_and_spol routine
    integer, intent(in) :: nspin       !< Spin description 1:spin averaged, 2:collinear spin, 4:spinorial
    type(aoig_data) :: aoig !< electronic configuration of IG atom
    !local variables
    integer :: mxpl,mxchg,nsp,nspinor
    integer :: ichg, ispol,inl,nsccode,niasc,nlsc,lsc
    double precision :: elec
    character(len=2) :: symbol
    real(kind=8), dimension(nmax_ao,0:lmax_ao) :: neleconf
    real(gp), dimension(nmax_ao,lmax_ao+1) :: eleconf_

    aoig = aoig_data_null()
    !control the spin
    call spin_variables(nspin,nsp,nspinor)

    call atomic_info(zatom,zion,elconf=neleconf,nsccode=nsccode,&
         maxpol=mxpl,maxchg=mxchg,symbol=symbol)

    ! Some checks from input values.
    call charge_and_spol(input_pol,ichg,ispol)

    if (f_err_raise(abs(ispol) > mxpl+abs(ichg),&
         'Input polarisation of '//trim(symbol)//' atom must be <= '//&
         trim(yaml_toa(mxpl))//', while found '//trim(yaml_toa(ispol)),&
         err_name='BIGDFT_INPUT_VARIABLES_ERROR')) return
    if (f_err_raise(abs(ichg) > mxchg,&
         'Input charge of '//trim(symbol)//' atom must be <= '//&
         trim(yaml_toa(mxchg))//', while found '//trim(yaml_toa(ichg)),&
         err_name='BIGDFT_INPUT_VARIABLES_ERROR')) return

    ! Fill this atom with default values from eleconf.
    !aoig%iasctype=nsccode
    !correct the electronic configuration in case there is a charge
    call correct_semicore(nmax_ao,lmax_ao,ichg,&
         neleconf,eleconf_,nsccode)
    !then compress the information in the occupation numbers
    call at_occnums(ispol,nsp,nspinor,nmax_ao,lmax_ao+1,nelecmax_ao,&
         eleconf_,aoig%aocc,aoig%nl)
    if (nsccode/=0) then !the atom has some semicore orbitals
       niasc=nsccode
       do lsc=lmax_ao,0,-1
          nlsc=niasc/4**lsc
          if (nlsc > noccmax_ao) then
             call f_err_throw('Cannot admit more than '//&
                  trim(yaml_toa(noccmax_ao))//' semicore shells per channel, '//&
                  'whilst using '//trim(yaml_toa(nlsc))//' shells',&
                  err_name='BIGDFT_INPUT_VARIABLES_ERROR')
          end if
          niasc=niasc-nlsc*4**lsc
          aoig%nl_sc(lsc)=nlsc
       end do
    end if

    !fill the number of orbitals
    aoig%nao=0
    aoig%nao_sc=0
    do inl=0,lmax_ao
       aoig%nao=aoig%nao+(2*inl+1)*aoig%nl(inl)
       aoig%nao_sc=aoig%nao_sc+(2*inl+1)*aoig%nl_sc(inl)
    end do

    !check if the atomic charge is consistent with the input polarization
    !check the total number of electrons
    elec=ao_ig_charge(nspin,aoig%aocc)
    if (nint(elec) /= zion - ichg) then
       if (bigdft_mpi%iproc == 0) &
            call print_eleconf(nspin,aoig%aocc,aoig%nl_sc)
       call f_err_throw('The total atomic charge '//trim(yaml_toa(elec))//&
            ' is different from the PSP charge '//trim(yaml_toa(zion))//&
            ' plus the charge '//trim(yaml_toa(-ichg)),&
            err_name='BIGDFT_INPUT_VARIABLES_ERROR')
       return
    end if
  end function aoig_set

  !> fill electronic configuration of the atom from the input dictionary
  function aoig_set_from_dict(dict,nspin_in,aoig_source) result(aoig)
    use module_defs, only: gp, UNINITIALIZED
    use dictionaries
    use yaml_output, only: yaml_toa,yaml_map
    use public_keys, only: EXTRA_SHELLS_KEY, IG_OCCUPATION
    use yaml_strings, only: is_atoi
    implicit none
    type(dictionary), pointer :: dict
    integer, intent(in) :: nspin_in
    type(aoig_data), intent(in) :: aoig_source !< original electronic configuration
    type(aoig_data) :: aoig !< electronic configuration of IG atom

    !local variables
    integer, parameter :: max_size=20
    character(len = max_field_length) :: key
    !character(max_field_length), dimension(:), allocatable :: keys
<<<<<<< HEAD
    integer :: ln,nempty
=======
    integer :: ln,nempty,ierr
>>>>>>> 681989f5
    integer :: m,n,iocc,icoll,inl,noncoll,l,ispin,is,nspin,iocc_old
!!$ integer :: lsc
    real(gp) :: tt,sh_chg
    integer, dimension(lmax_ao+1) :: nl,nlsc
    real(gp), dimension(2*(2*lmax_ao-1),nmax_ao,lmax_ao+1) :: allocc
    type(dictionary), pointer :: dict_tmp!,dict_it
    character(len=1), dimension(max_size) :: empty_shells
    integer, dimension(lmax_ao+1) :: nl_empty
    real(gp), dimension(nelecmax_ao) :: aocc_new

    aoig=aoig_data_null()
    !control the spin
    call spin_variables(nspin_in,nspin=nspin,noncoll=noncoll)

    nl(:)=0
    nlsc(:)=0
    allocc(:,:,:) = UNINITIALIZED(1._gp)

    !first, check if the dictionary of the atoms has an explicit 
    !expression or if it only gives the empty shells
<<<<<<< HEAD
=======

>>>>>>> 681989f5
    if (EXTRA_SHELLS_KEY .in. dict) then
       if (dict_size(dict) > 1) call f_err_throw('If the "'//EXTRA_SHELLS_KEY//&
            '" is present in the "'//IG_OCCUPATION//&
            '" key, no others can be present',&
            err_name='BIGDFT_INPUT_VARIABLES_ERROR')
       !use the previousy created ao_ig data
       !put the values in the aocc array
       !first, copy the structure from the source
       aoig=aoig_source


       !Find the empty shells
       nempty=dict_len(dict // EXTRA_SHELLS_KEY)
       if (nempty < 1 .or. nempty > size(empty_shells)) &
            call f_err_throw('Number of empty shells inconsistent ('//trim(yaml_toa(nempty))//&
            ')',err_name='BIGDFT_INPUT_VARIABLES_ERROR')
       !retrieve values
       empty_shells(1:nempty)=dict // EXTRA_SHELLS_KEY
       nl_empty=0
       do is=1,nempty
          l=ishell(empty_shells(is))
          nl_empty(l)=nl_empty(l)+1
       end do

       aocc_new(:)=0.0_gp
       iocc=0
       iocc_old=0
       do l=1,lmax_ao+1
          iocc=iocc+1
          iocc_old=iocc_old+1
          aocc_new(iocc)=real(aoig%nl(l-1)+nl_empty(l),gp)
          !insert the old values
          do inl=1,aoig%nl(l-1)
             do ispin=1,nspin
                do m=1,2*l-1
                   do icoll=1,noncoll !non-trivial only for nspinor=4
                      iocc=iocc+1
                      iocc_old=iocc_old+1
                      aocc_new(iocc)=aoig%aocc(iocc_old)
                   end do
                end do
             end do
          end do
          !insert the new ones (only zeroes)
          do inl=1,nl_empty(l)
             do ispin=1,nspin
                do m=1,2*l-1
                   do icoll=1,noncoll !non-trivial only for nspinor=4
                      iocc=iocc+1
                      aocc_new(iocc)=0.0_gp
                   end do
                end do
             end do
          end do
          !increase the number of shells
          aoig%nl(l-1)=aoig%nl(l-1)+nl_empty(l)
       end do
       aoig%aocc=aocc_new

    else
       !here we have to iterate on the dictionary instead of allocating the array of the keys
       dict_tmp=> dict_iter(dict)
       do while(associated(dict_tmp))
          key(1:len(key)) = dict_key(dict_tmp)!keys(i)
          ln = len_trim(key)
          is = 1
          if (key(1:1) == "(" .and. key(ln:ln) == ")") is = 2
          ! Read the major quantum number
          if (is_atoi(key(is:is))) then
             read(key(is:is), "(I1)") n
          else
             call f_err_throw('Error in parsing occupation dictionary, the key "'//&
                  trim(key)//'" is expected to contain a integer inside.'//&
                  'The other allowed value is "'//EXTRA_SHELLS_KEY//'".',&
                  err_name='BIGDFT_INPUT_VARIABLES_ERROR')
          end if
          is = is + 1
          ! Read the channel
          l=ishell(key(is:is))
          nl(l) = nl(l) + 1
          if (is == 3) nlsc(l) = nlsc(l) + 1
          if (f_err_raise(nlsc(l) > noccmax_ao,'Cannot admit more than '//&
               trim(yaml_toa(noccmax_ao))//' semicore orbitals per channel',&
               err_name='BIGDFT_INPUT_VARIABLES_ERROR')) return
          !determine how to fill the allocc array according to the value
          !dict_tmp=>dict // key
          !call yaml_map('Dict of shell'//trim(yaml_toa(l)),dict_tmp)
          ln=dict_len(dict_tmp)
          if (modulo(ln,(2*l-1))==0 .and. ln /=0) then
             !call yaml_map('here, shell',l)
             !all the values are given explicitly, in agreement with the spin
             if (ln==nspin*noncoll*(2*l-1)) then
                allocc(1:nspin*noncoll*(2*l-1), n, l) = dict_tmp
             else if (nspin*noncoll == 2) then
                !the spin is not in agreement (too low: split the result)
                if (nspin==2) then
                   !first up and then down
                   do m = 1,2*l-1
                      tt=dict_tmp// (m - 1)
                      allocc(m, n, l) = 0.5_gp*tt
                      allocc(m+2*l-1,n,l) = 0.5_gp*tt
                   end do
                else
                   !majority and minority
                   do m = 1,2*l-1
                      tt=dict_tmp // (m - 1)
                      allocc(2*(m-1)+1, n, l) = 0.5_gp*tt
                      allocc(2*(m-1)+2 ,n,l) = 0.5_gp*tt
                   end do
                end if
             else 
                !third case, too many values given: results of up and down have to be summed
                do m = 1,2*l-1
                   allocc(m, n, l)=dict_tmp//(m - 1)
                   tt=dict_tmp// (m - 1+2*l-1)
                   allocc(m, n, l)=allocc(m, n, l)+tt
                end do
             end if
          else if (dict_size(dict_tmp) == 2 ) then
             !call yaml_map('there, shell',l)
             !the dictionary should contain the up and down spins
             if (has_key(dict_tmp,'up')) then
                !call yaml_map('here up, shell',l)
                if (dict_len(dict_tmp//'up') == 2*l-1) then
                   !up values have been entered explicitly
                   if (noncoll==2) then
                      !spinorial case
                      do m = 1,2*l-1
                         allocc(2*(m-1)+1, n, l)=dict_tmp//'up'//(m-1)
                      end do
                   else
                      !collinear spin case
                      !spin-averaged case
                      allocc(1:(2*l-1),n,l)=dict_tmp//'up'
                   end if
                else if (dict_len(dict_tmp//'up') == 0) then
                   !use spherical average for the values
                   tt=dict_tmp//'up'
                   tt=tt/real(2*l-1,gp)
                   if (noncoll == 2) then
                      !spinorial
                      do m = 1,2*l-1
                         allocc(2*(m-1)+1, n, l)=tt
                      end do
                   else
                      !collinear and spin averaged
                      allocc(1:(2*l-1),n,l)=tt
                   end if
                else
                   call f_err_throw('Only scalar and list of correct lenghts are allowed for '//&
                        'Atomic occupation number of up channel',&
                        err_name='BIGDFT_INPUT_VARIABLES_ERROR')
                   return
                end if
             end if
             if (has_key(dict_tmp,'down')) then
                !call yaml_map('here down, shell',l)
                if (dict_len(dict_tmp//'down') == 2*l-1) then
                   !down values have been entered explicitly
                   if (noncoll==2) then
                      !spinorial case
                      do m = 1,2*l-1
                         allocc(2*(m-1)+2, n, l)=dict_tmp//'down'//(m-1)
                      end do
                   else if (nspin==2) then
                      !collinear spin case
                      allocc(2*l:2*(2*l-1),n,l)=dict_tmp//'down'
                   else
                      !spin-averaged case
                      do m = 1,2*l-1
                         tt=dict_tmp//'down'//(m-1)
                         allocc(m,n,l)=allocc(m,n,l)+tt
                      end do
                   end if
                else if(dict_len(dict_tmp//'down') == 0) then
                   !use spherical average for the values
                   tt=dict_tmp//'down'
                   tt=tt/real(2*l-1,gp)
                   if (noncoll == 2) then
                      !spinorial
                      do m = 1,2*l-1
                         allocc(2*(m-1)+2, n, l)=tt
                      end do
                   else if (nspin == 2) then
                      !collinear spin
                      allocc(2*l:2*(2*l-1),n,l)=tt
                   else
                      !spin averaged
                      do m = 1,2*l-1
                         allocc(m,n,l)=allocc(m,n,l)+tt
                      end do
                   end if
                else
                   call f_err_throw('Only scalar and list of correct lenghts are allowed for '//&
                        'Atomic occupation number of down channel',&
                        err_name='BIGDFT_INPUT_VARIABLES_ERROR')
                   return
                end if
             end if
          else if (ln == 0) then
             !call yaml_map('here AAA, shell',l)
             !scalar case, the values are assumed to be spherically symmetric in all spins
             tt=dict//key
             !call yaml_map('value found',tt)
             tt=tt/real(nspin*noncoll*(2*l-1),gp)
             allocc(1:nspin*noncoll*(2*l-1),n,l)=tt
          else
             call f_err_throw('Only scalar and list of correct lenghts are allowed for '//&
                  'Atomic occupation number',err_name='BIGDFT_INPUT_VARIABLES_ERROR')
          end if

          dict_tmp=>dict_next(dict_tmp)
       end do

       !put the values in the aocc array
       aoig%aocc(:)=0.0_gp
       iocc=0
       do l=1,lmax_ao+1
          iocc=iocc+1
          aoig%aocc(iocc)=real(nl(l),gp)
          aoig%nl(l-1)=nl(l)
          aoig%nl_sc(l-1)=nlsc(l)
          !print *,'setl',l,aoig%aocc(iocc),iocc
          do inl=1,nmax_ao !this is an information which will disappear
             if (allocc(1, inl, l) == UNINITIALIZED(1._gp)) cycle
             !otherwise check if the shell is meaningful
             sh_chg=0.0_gp
             do ispin=1,nspin
                do m=1,2*l-1
                   do icoll=1,noncoll !non-trivial only for nspinor=4
                      iocc=iocc+1
                      aoig%aocc(iocc)=&
                           allocc(icoll+(m-1)*noncoll+(ispin-1)*(2*l-1)*noncoll,inl,l)
                      sh_chg=sh_chg+aoig%aocc(iocc)
                   end do
                end do
             end do
             if (f_err_raise(sh_chg>real(2*(2*l-1),gp)+1.e-8_gp,'The charge of the shell'//&
                  trim(yaml_toa(l))//' is '//trim(yaml_toa(sh_chg))//&
                  ' which is higher than the limit '//&
                  trim(yaml_toa(nspin*noncoll*(2*l-1))),&
                  err_name='BIGDFT_INPUT_VARIABLES_ERROR')) return
          end do
       end do

    end if

    !fill the number of orbitals
    aoig%nao=0
    aoig%nao_sc=0
    do inl=0,lmax_ao
       aoig%nao=aoig%nao+(2*inl+1)*aoig%nl(inl)
       aoig%nao_sc=aoig%nao_sc+(2*inl+1)*aoig%nl_sc(inl)
    end do

  end function aoig_set_from_dict


  !> Print the electronic configuration, with the semicore orbitals
  subroutine print_eleconf(nspin_in,aocc,nl_sc) !noccmax,nelecmax,lmax,
    use module_base
    use yaml_output
    implicit none
    integer, intent(in) :: nspin_in!,nelecmax,noccmax,lmax
    integer, dimension(lmax_ao+1), intent(in) :: nl_sc
    real(gp), dimension(nelecmax_ao), intent(in) :: aocc
    
    !local variables
    character(len=10) :: tmp
    character(len=500) :: string
    integer :: i,m,iocc,icoll,inl,nspin,noncoll,l,ispin,is,nl,ntmp,iss
!!$ integer :: niasc,lsc,nlsc
    !logical, dimension(4,2) :: scorb

    !control the spin
    call spin_variables(nspin_in,nspin=nspin,noncoll=noncoll)

!!$    scorb=.false.
!!$    if (nsccode/=0) then !the atom has some semicore orbitals
!!$       niasc=nsccode
!!$       do lsc=4,1,-1
!!$          nlsc=niasc/4**(lsc-1)
!!$          do i=1,nlsc
!!$             scorb(lsc,i)=.true.
!!$          end do
!!$          niasc=niasc-nlsc*4**(lsc-1)
!!$       end do
!!$    end if

    call yaml_mapping_open('Electronic configuration',flow=.true.)

    !initalise string
    string=repeat(' ',len(string))

    is=1
    do i=1,noccmax_ao
       iocc=0
       do l=1,lmax_ao+1
          iocc=iocc+1
          nl=nint(aocc(iocc))
          do inl=1,nl
             !write to the string the angular momentum
             if (inl == i) then
                iss=is
                !if (scorb(l,inl)) then
                if (inl <= nl_sc(l)) then
                   string(is:is)='('
                   is=is+1
                end if
                select case(l)
                case(1)
                   string(is:is)='s'
                case(2)
                   string(is:is)='p'
                case(3)
                   string(is:is)='d'
                case(4)
                   string(is:is)='f'
                case default
                   stop 'l not admitted'
                end select
                is=is+1
                !if (scorb(l,inl)) then
                if (inl <= nl_sc(l)) then
                   string(is:is)=')'
                   is=is+1
                end if
                call yaml_sequence_open(string(iss:is))
             end if
             do ispin=1,nspin
                do m=1,2*l-1
                   do icoll=1,noncoll !non-trivial only for nspinor=4
                      iocc=iocc+1
                      !write to the string the value of the occupation numbers
                      if (inl == i) then
                         call write_fraction_string(l,aocc(iocc),tmp,ntmp)
                         string(is:is+ntmp-1)=tmp(1:ntmp)
                         call yaml_sequence(tmp(1:ntmp))
                         is=is+ntmp
                      end if
                   end do
                end do
             end do
             if (inl == i) then
                string(is:is+2)=' , '
                is=is+3
                call yaml_sequence_close()
             end if
          end do
       end do
    end do

    !write(*,'(2x,a,1x,a,1x,a)',advance='no')' Elec. Configuration:',trim(string),'...'

    call yaml_mapping_close()

  END SUBROUTINE print_eleconf

  !>calculate the total charge of a given set of occupation numbers in compressed form 
  function ao_ig_charge(nspin,occupIG) result(elec)
    integer, intent(in) :: nspin
    double precision, dimension(nelecmax_ao), intent(in) :: occupIG
    double precision :: elec
    !local variables
    integer :: iocc,l,nl,inl,ispin,nsp,noncoll,icoll,m

    !control the spin
    call spin_variables(nspin,nspin=nsp,noncoll=noncoll)

    !check the total number of electrons
    elec=0.0_gp
    iocc=0
    do l=1,lmax_ao+1
       iocc=iocc+1
       nl=nint(occupIG(iocc))!atoms%aocc(iocc,iat))
       do inl=1,nl
          do ispin=1,nsp
             do m=1,2*l-1
                do icoll=1,noncoll !non-trivial only for nspinor=4
                   iocc=iocc+1
                   elec=elec+occupIG(iocc)!,iat)
                end do
             end do
          end do
       end do
    end do

  end function ao_ig_charge

  !> Correct the electronic configuration for a given atomic charge
  subroutine correct_semicore(nmax,lmax,ichg,neleconf,eleconf,nsccode)
    use module_base
    implicit none
    integer, intent(in) :: nmax,lmax,ichg
    real(kind=8) , dimension(nmax,0:lmax), intent(in) :: neleconf
    !integer, dimension(nmax,0:lmax), intent(in) :: neleconf
    real(gp), dimension(nmax,0:lmax), intent(out) :: eleconf
    integer, intent(inout) :: nsccode
    !local variables
    logical :: inocc
    integer :: i,l,nchgres,ichgp,nlsc
    real(gp) :: atchg

    !convert the array in real numbers
    do i=1,nmax
       do l=0,lmax
          eleconf(i,l)=real(neleconf(i,l),gp)
       end do
    end do

    nchgres=ichg !residual charge
    if (ichg >0) then
       !place the charge on the atom starting from the non closed shells
       do i=nmax,1,-1
          do l=lmax,0,-1
             if (neleconf(i,l) /= 2*(2*l+1) .and. neleconf(i,l) /= 0) then
                ichgp=min(nint(neleconf(i,l)),nchgres)
                nchgres=nchgres-ichgp
                eleconf(i,l)=eleconf(i,l)-real(ichgp,gp)
             end if
          end do
       end do
       if (nchgres /= 0) then
          !localise the highest occupied shell and charge it
          do i=nmax,1,-1
             do l=lmax,0,-1
                if (nint(eleconf(i,l)) == 2*(2*l+1)) then
                   ichgp=min(nint(eleconf(i,l)),nchgres)
                   nchgres=nchgres-ichgp
                   eleconf(i,l)=eleconf(i,l)-real(ichgp,gp)
                end if
             end do
          end do
          !!        !charge only unoccupied shells 
          !!        print *,'Atom ',symbol,': cannot charge occupied shells for the moment'
          !!        stop
       end if
    else if (ichg < 0) then
       !place the charge on the atom starting from the non closed shells
       do i=nmax,1,-1
          do l=lmax,0,-1
             if (neleconf(i,l) /= 0) then
                ichgp=min(2*(2*l+1)-nint(neleconf(i,l)),-nchgres)
                nchgres=nchgres+ichgp
                eleconf(i,l)=eleconf(i,l)+real(ichgp,gp)
             end if
          end do
       end do
       if (nchgres /= 0) then
          !localise the highest unoccupied shell and charge it
          inocc=.false.
          do i=1,nmax
             do l=0,lmax
                !once found the first occupied shell search for the first unoccpied
                if (inocc .and. nint(eleconf(i,l)) == 0) then
                   ichgp=min(2*(2*l+1),-nchgres)
                   nchgres=nchgres+ichgp
                   eleconf(i,l)=eleconf(i,l)+real(ichgp,gp)
                end if
                inocc=eleconf(i,l) /= 0.0_gp
             end do
          end do
          !!        !charge only occupied shells 
          !!        print *,'Atom ',symbol,': cannot charge unoccupied shells for the moment'
          !!        stop
       end if

    end if

    atchg=0.0_gp
    if (ichg /= 0) then
       !correct the semicore informations for a charged atom
       nsccode=0
       do l=0,lmax
          nlsc=0
          do i=1,nmax
             atchg=atchg+eleconf(i,l)
             if (eleconf(i,l) == real(2*(2*l+1),gp)) then
                nlsc=nlsc+1
                !if (nlsc <= 2) nsccode=nsccode+4**l
             end if
          end do
       end do
       if (atchg==0.0_gp) then
          write(*,*)'ERROR: an Atom must have input charge'
          stop
       end if
    end if

!!!  !if the atom has only closed shells we can treat it as semicore atom (commented)
!!!  isccode=nsccode
!!!  do l=lmax,0,-1
!!!     !control whether it is already semicore
!!!     itmp=isccode/((lmax+1)**l)
!!!     isccode=isccode-itmp*((lmax+1)**l)
!!!     !print *,'symbol',symbol,l,itmp,isccode,itmp*(lmax**l)
!!!     do i=1,nmax
!!!        if (neleconf(i,l) == 2*(2*l+1)) then
!!!           if (itmp==1) then
!!!              itmp=0
!!!              cycle
!!!           else
!!!               nsccode=nsccode+4**l !the maximum occupied is noccmax=2
!!!           end if
!!!        end if
!!!     end do
!!!  end do
  END SUBROUTINE correct_semicore

  !>  Calculate the occupation number for any of the orbitals
  subroutine at_occnums(ipolres,nspin,nspinor,nmax,lmax,nelecmax,eleconf,&
       occupIG,nl)
    use module_base
    implicit none
    integer, intent(in) :: nspinor,nspin,nmax,lmax,nelecmax
    real(gp), dimension(nmax,lmax), intent(in) :: eleconf
    integer, intent(inout) :: ipolres
    integer, dimension(lmax), intent(out) :: nl !> array of the number of shells
    real(gp), dimension(nelecmax), intent(out) :: occupIG !> aocc array
    
    !local variables
    logical :: polarised
    integer :: iocc,ipolorb,norbpol_nc,i,l,m,noncoll,icoll,ispin, ipolsign
    real(gp) :: shelloccup,occshell,occres,rnl

    !in the non-collinear case the number of orbitals doubles
    if (nspinor == 4) then
       noncoll=2
    else
       noncoll=1
    end if

    call to_zero(nelecmax,occupIG)
    !call to_zero(nelecmax, occupIG(1))

    !here we should define the array of the occupation numbers
    !such array can then be redefined on the parent routines and then used as input
    iocc=0
    polarised=.false.
    !the sign is always the same
    if (ipolres >= 0) then
       ipolsign=1
    else
       ipolsign=-1
    end if
    do l=1,lmax
       iocc=iocc+1
       rnl=0.0_gp !real since it goes in occupIG
       do i=1,nmax
          if (eleconf(i,l) > 0.0_gp) then
             rnl=rnl+1.0_gp
          endif
       end do
       occupIG(iocc)=rnl
       !print *,'rnl,l',l,rnl,eleconf(:,l)
       nl(l)=nint(rnl)
       do i=1,nmax
          if (eleconf(i,l) > 0.0_gp) then  
             shelloccup=eleconf(i,l)
             ipolorb=0
             !decide the polarisation of the orbital by changing the population
             if (nint(shelloccup) /=  2*(2*l-1) ) then
                !this is a polarisable orbital
                polarised=.true.
                !assuming that the control of the allowed polarisation is already done

                ipolorb=ipolsign*&
                     min(abs(ipolres),((2*l-1)-abs((2*l-1)-int(shelloccup))))
                ipolres=ipolres-ipolorb
             else
                !check for odd values of the occupation number
                if (mod(nint(shelloccup),2) /= 0) then
                   write(*,'(1x,a)')&
                        &   'The occupation number in the case of closed shells must be even'
                   stop
                end if
             end if

             if( polarised .AND. nspinor==4 .and. ipolorb /=0) then
                stop " in non-collinear case at_moments must be used for polarising, not natpol input"  
             endif

             do ispin=1,nspin
                occshell=shelloccup                 
                if (nspin==2 .or. nspinor==4) then
                   if (polarised) then
                      occshell=0.5_gp*(occshell+real(1-2*(ispin-1),gp)*ipolorb)
                   else
                      occshell=0.5_gp*occshell
                   end if
                end if

                !residue for the occupation number, to be used for
                !non-collinear case 
                occres=occshell
                !number of orbitals which will be polarised in this shell
                norbpol_nc=2*l-1
                do m=1,2*l-1
                   !each orbital has two electrons in the case of the 
                   !non-collinear case
                   do icoll=1,noncoll !non-trivial only for nspinor=4
                      iocc=iocc+1
                      !the occupation number rule changes for non-collinear
                      if (nspinor == 4) then
                         !for each orbital of the shell, use the Hund rule
                         !for determining the occupation
                         !if the occupation is one the orbital is not polarised
                         !otherwise it can be polarised via the polarisation
                         !indicated by atmoments
                         if (ceiling(occres) >= real(2*l-1,gp)) then
                            occupIG(iocc)=1.0_gp
                            if (icoll==2) then
                               occres=occres-1.0_gp
                               norbpol_nc=norbpol_nc-1
                            end if
                         else
                            if (icoll ==1) then
                               occupIG(iocc)=2.0_gp*occres/real(norbpol_nc,gp)
                            else
                               occupIG(iocc)=0.0_gp
                            end if
                         end if
                      else
                         occupIG(iocc)=occshell/real(2*l-1,gp)
                      end if
                   end do
                end do
             end do
          end if
       end do
    end do
  END SUBROUTINE at_occnums

  function ishell(sh) result(l)
    use dictionaries, only: f_err_throw
    implicit none
    character(len=1), intent(in) :: sh
    integer :: l
    
    select case(sh)
    case('s')
       l=1
    case('p')
       l=2
    case('d')
       l=3
    case('f')
       l=4
    case default
       call f_err_throw("wrong channel specified",err_name='BIGDFT_INPUT_VARIABLES_ERROR')
    end select
  end function ishell

  !> Read the electronic configuration, with the semicore orbitals
  subroutine set_aocc_from_string(string_in,aocc,nl_sc,ndeg)
    use module_defs, only: UNINITIALIZED
    use yaml_output, only: yaml_toa
    implicit none
    character(len=*), intent(in) :: string_in
    integer, intent(out) :: ndeg
    integer, dimension(lmax_ao+1), intent(out) :: nl_sc
    real(gp), dimension(nelecmax_ao), intent(out) :: aocc
    !local variables
    character(len=1024) :: string
    character(len=20), dimension(2*(2*lmax_ao+1)) :: tmp
    integer :: i,m,iocc,inl,l,is,lsc,j,ist,ierror,nvals
    logical, dimension(lmax_ao+1,noccmax_ao) :: scorb
    integer, dimension(lmax_ao+1) :: nl,nlsc
    real(gp), dimension(2*(2*lmax_ao+1),noccmax_ao,lmax_ao+1) :: allocc

    string(1:len(string))=string_in

    !first substitute all the slashes with : to ease the parsing
    do i=1,1024
       if (string(i:i) == '/') then
          string(i:i) = ':'
       end if
    end do

    nl(:)=0
    nlsc(:)=0
    scorb(:,:)=.false.
    ndeg = UNINITIALIZED(ndeg)
    !inspect the string for the number of angular momentum
    do is=1,1024
       select case(string(is:is))
       case('s')
          l=1
       case('p')
          l=2
       case('d')
          l=3
       case('f')
          l=4
       case default
          cycle
       end select
       nl(l)=nl(l)+1
       ist=is+1 ! start reading address
       !check whether the orbital is semicore
       if (is > 1) then
          if (string(is-1:is-1) == '[' .and. string(is+1:is+1) == ']') then
             nlsc(l)=nlsc(l)+1
             if (nlsc(l) > noccmax_ao) stop 'cannot admit more semicore orbitals per channel'
             scorb(l,nlsc(l))=.true.
             ist=is+2
          end if
       end if
       !read the different atomic occupation numbers
       nvals = 2*(2*l-1)
       read(string(ist:1024),*,iostat=ierror)(tmp(j),j=1,nvals)
       if (ierror /= 0 .or. verify(tmp(2*l), " 0123456789./") /= 0) then
          nvals = (2*l-1)
          read(string(ist:1024),*,iostat=ierror)(tmp(j),j=1,nvals)
          if (ierror /= 0) then
             write(*,*) 'Line:',string
             write(*,*) 'An error occured while reading the electronic configuration. Check the correct spin value'
             stop
          end if
       end if
       do j=1,nvals
          call read_fraction_string_old(l,tmp(j),allocc(j,nl(l),l))
       end do
       if (ndeg == UNINITIALIZED(ndeg)) then
          ndeg = nvals / (2*l-1)
       else if (ndeg /= nvals / (2*l-1)) then
          call f_err_throw('Line '//trim(yaml_toa(string))//&
               ', inconsistency between shells for spin degeneracy. '//&
               'Check the correct spin value',&
               err_name='BIGDFT_INPUT_VARIABLES_ERROR')
       end if
    end do

    !put the values in the aocc array
    aocc(:)=0.0_gp
    iocc=0
    do l=1,lmax_ao+1
       iocc=iocc+1
       aocc(iocc)=real(nl(l),gp)
       do inl=1,nl(l)
          do m=1,ndeg * (2*l-1), 1
             iocc=iocc+1
             aocc(iocc)=allocc(m,inl,l)
          end do
       end do
    end do

    do lsc=1,lmax_ao+1
       nl_sc(lsc)=nlsc(lsc)
    end do
!!$    !then calculate the nsccode (this rule has to be verified)
!!$    nsccode=0
!!$    do lsc=1,lmax_ao+1
!!$       do i=1,nlsc(lsc)
!!$          nsccode=nsccode+(lmax_ao+1)**(lsc-1)
!!$       end do
!!$    end do

  END SUBROUTINE set_aocc_from_string

  !>  Here the fraction is indicated by the :
  subroutine read_fraction_string_old(l,string,occ)
    implicit none
    integer, intent(in) :: l
    character(len=*), intent(in) :: string
    real(gp), intent(out) :: occ
    !local variables
    integer :: num,den,pfr

    !see whether there is a fraction in the string
    if (l>3) then
       pfr=3
    else
       pfr=2
    end if
    if (string(pfr:pfr) == ':') then
       read(string(1:pfr-1),*)num
       read(string(pfr+1:2*pfr-1),*)den
       occ=real(num,gp)/real(den,gp)
    else
       read(string,*)occ
    end if
  END SUBROUTINE read_fraction_string_old

  !> Calculate the charge and the spin polarisation to be placed on a given atom
  !! RULE: natpol = c*1000 + sgn(c)*100 + s: charged and polarised atom (charge c, polarisation s)
  subroutine charge_and_spol(natpol,nchrg,nspol)
    implicit none
    integer, intent(in) :: natpol
    integer, intent(out) :: nchrg,nspol
    !local variables
    integer :: nsgn

    nchrg=natpol/1000
    if (nchrg>=0) then
       nsgn=1
    else
       nsgn=-1
    end if

    nspol=natpol-1000*nchrg-nsgn*100

  END SUBROUTINE charge_and_spol


  include 'eleconf-inc.f90'

end module ao_inguess<|MERGE_RESOLUTION|>--- conflicted
+++ resolved
@@ -530,11 +530,7 @@
     integer, parameter :: max_size=20
     character(len = max_field_length) :: key
     !character(max_field_length), dimension(:), allocatable :: keys
-<<<<<<< HEAD
     integer :: ln,nempty
-=======
-    integer :: ln,nempty,ierr
->>>>>>> 681989f5
     integer :: m,n,iocc,icoll,inl,noncoll,l,ispin,is,nspin,iocc_old
 !!$ integer :: lsc
     real(gp) :: tt,sh_chg
@@ -555,10 +551,7 @@
 
     !first, check if the dictionary of the atoms has an explicit 
     !expression or if it only gives the empty shells
-<<<<<<< HEAD
-=======
-
->>>>>>> 681989f5
+
     if (EXTRA_SHELLS_KEY .in. dict) then
        if (dict_size(dict) > 1) call f_err_throw('If the "'//EXTRA_SHELLS_KEY//&
             '" is present in the "'//IG_OCCUPATION//&
