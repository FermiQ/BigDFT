!> @file
!! Contains public parameters that have to be used here and there in the code
!! @author
!!    Copyright (C) 2007-2014 BigDFT group
!!    This file is distributed under the terms of the
!!    GNU General Public License, see ~/COPYING file
!!    or http://www.gnu.org/copyleft/gpl.txt .
!!    For the list of contributors, see ~/AUTHORS
module public_keys
  implicit none

  public ! guess why?

<<<<<<< HEAD
=======
  character(len = *), parameter :: MODE_VARIABLES = "mode"
  character(len = *), parameter :: METHOD_KEY = "method"

  character(len = *), parameter :: RADICAL_NAME = "radical"
>>>>>>> ed536642
  character(len = *), parameter :: POSINP = "posinp"
  character(len = *), parameter :: OCCUPATION = "occupation"
  character(len = *), parameter :: IG_OCCUPATION = "ig_occupation"
  character(len = *), parameter :: DFT_VARIABLES = "dft"
  character(len = *), parameter :: HGRIDS = "hgrids"
  character(len = *), parameter :: RMULT = "rmult"
  character(len = *), parameter :: IXC = "ixc"
  character(len = *), parameter :: NCHARGE = "ncharge"
  character(len = *), parameter :: ELECFIELD = "elecfield"
  character(len = *), parameter :: NSPIN = "nspin", MPOL = "mpol"
  character(len = *), parameter :: GNRM_CV = "gnrm_cv"
  character(len = *), parameter :: ITERMAX = "itermax",ITERMIN = "itermin", NREPMAX = "nrepmax"
  character(len = *), parameter :: NCONG = "ncong", IDSX = "idsx"
  character(len = *), parameter :: DISPERSION = "dispersion"
  character(len = *), parameter :: INPUTPSIID = "inputpsiid"
  character(len = *), parameter :: OUTPUT_WF = "output_wf"
  character(len = *), parameter :: OUTPUT_DENSPOT = "output_denspot"
  character(len = *), parameter :: RBUF = "rbuf"
  character(len = *), parameter :: NCONGT = "ncongt"
  character(len = *), parameter :: NORBV = "norbv", NVIRT = "nvirt"
  character(len = *), parameter :: NPLOT = "nplot"
  character(len = *), parameter :: DISABLE_SYM = "disablesym"

  character(len = *), parameter :: KPT_VARIABLES = "kpt"
  character(len = *), parameter :: KPT_METHOD = "method"
  character(len = *), parameter :: KPTRLEN = "kptrlen"
  character(len = *), parameter :: NGKPT = "ngkpt"
  character(len = *), parameter :: SHIFTK = "shiftk"
  character(len = *), parameter :: KPT = "kpt"
  character(len = *), parameter :: WKPT = "wkpt"
  character(len = *), parameter :: BANDS = "bands"
  character(len = *), parameter :: ISEG = "iseg"
  character(len = *), parameter :: KPTV = "kptv"
  character(len = *), parameter :: NGRANULARITY = "ngranularity"
  character(len = *), parameter :: BAND_STRUCTURE_FILENAME = "band_structure_filename"

  character(len = *), parameter :: GEOPT_VARIABLES = "geopt"
  character(len = *), parameter :: GEOPT_METHOD = "method"
  character(len = *), parameter :: NCOUNT_CLUSTER_X = "ncount_cluster_x"
  character(len = *), parameter :: FRAC_FLUCT = "frac_fluct"
  character(len = *), parameter :: FORCEMAX = "forcemax"
  character(len = *), parameter :: RANDDIS = "randdis"
  character(len = *), parameter :: IONMOV = "ionmov"
  character(len = *), parameter :: DTION = "dtion"
  character(len = *), parameter :: MDITEMP = "mditemp"
  character(len = *), parameter :: MDFTEMP = "mdftemp"
  character(len = *), parameter :: NOSEINERT = "noseinert"
  character(len = *), parameter :: FRICTION = "friction"
  character(len = *), parameter :: MDWALL = "mdwall"
  character(len = *), parameter :: NNOS = "nnos"
  character(len = *), parameter :: QMASS = "qmass"
  character(len = *), parameter :: BMASS = "bmass"
  character(len = *), parameter :: VMASS = "vmass"
  character(len = *), parameter :: BETAX = "betax"
  character(len = *), parameter :: HISTORY = "history"
  character(len = *), parameter :: DTINIT = "dtinit"
  character(len = *), parameter :: DTMAX = "dtmax"
  character(len = *), parameter :: NEB_RESTART = "restart"
  character(len = *), parameter :: NEB_CLIMBING = "climbing"
  character(len = *), parameter :: EXTREMA_OPT = "extrema_opt"
  character(len = *), parameter :: NEB_METHOD = "neb_method"
  character(len = *), parameter :: TEMP = "temp"
  character(len = *), parameter :: NEB_DAMP = "damp"
  character(len = *), parameter :: SPRINGS_K = "springs_k"
  character(len = *), parameter :: FIX_TOL = "fix_tol"
  character(len = *), parameter :: NIMG = "nimg"
  !SQNM parameters:
  character(len = *), parameter :: NHISTX = "nhistx"
  character(len = *), parameter :: BIOMODE = "biomode"
  character(len = *), parameter :: BETA_STRETCHX = "beta_stretchx"
  character(len = *), parameter :: MAXRISE = "maxrise"
  character(len = *), parameter :: CUTOFFRATIO = "cutoffratio"
  character(len = *), parameter :: STEEPTHRESH = "steepthresh"
  character(len = *), parameter :: TRUSTR = "trustr"


  character(len = *), parameter :: MIX_VARIABLES = "mix"
  character(len = *), parameter :: ISCF = "iscf"
  character(len = *), parameter :: ITRPMAX = "itrpmax"
  character(len = *), parameter :: RPNRM_CV = "rpnrm_cv"
  character(len = *), parameter :: NORBSEMPTY = "norbsempty"
  character(len = *), parameter :: TEL = "tel"
  character(len = *), parameter :: OCCOPT = "occopt"
  character(len = *), parameter :: ALPHAMIX = "alphamix"
  character(len = *), parameter :: ALPHADIIS = "alphadiis"

  character(len = *), parameter :: SIC_VARIABLES = "sic"
  character(len = *), parameter :: SIC_APPROACH = "sic_approach"
  character(len = *), parameter :: SIC_ALPHA = "sic_alpha"
  character(len = *), parameter :: SIC_FREF = "sic_fref"

  character(len = *), parameter :: TDDFT_VARIABLES = "tddft"
  character(len = *), parameter :: TDDFT_APPROACH = "tddft_approach"

  character(len = *), parameter :: PERF_VARIABLES = "perf"
  character(len = *), parameter :: DEBUG = "debug"
  character(len = *), parameter :: FFTCACHE = "fftcache"
  character(len = *), parameter :: ACCEL = "accel"
  character(len = *), parameter :: OCL_PLATFORM = "ocl_platform"
  character(len = *), parameter :: OCL_DEVICES = "ocl_devices"
  character(len = *), parameter :: BLAS = "blas"
  character(len = *), parameter :: PROJRAD = "projrad"
  character(len = *), parameter :: EXCTXPAR = "exctxpar"
  character(len = *), parameter :: IG_DIAG = "ig_diag"
  character(len = *), parameter :: IG_NORBP = "ig_norbp"
  character(len = *), parameter :: IG_BLOCKS = "ig_blocks"
  character(len = *), parameter :: IG_TOL = "ig_tol"
  character(len = *), parameter :: METHORTHO = "methortho"
  character(len = *), parameter :: RHO_COMMUN = "rho_commun"
  character(len = *), parameter :: PSOLVER_GROUPSIZE = "psolver_groupsize"
  character(len = *), parameter :: PSOLVER_ACCEL = "psolver_accel"
  character(len = *), parameter :: UNBLOCK_COMMS = "unblock_comms"
  character(len = *), parameter :: LINEAR = "linear"
  character(len = *), parameter :: TOLSYM = "tolsym"
  character(len = *), parameter :: SIGNALING = "signaling"
  character(len = *), parameter :: SIGNALTIMEOUT = "signaltimeout"
  character(len = *), parameter :: DOMAIN = "domain"
  character(len = *), parameter :: INGUESS_GEOPT = "inguess_geopt"
  character(len = *), parameter :: STORE_INDEX = "store_index"
  character(len = *), parameter :: VERBOSITY = "verbosity"
  character(len = *), parameter :: PSP_ONFLY = "psp_onfly"
  character(len = *), parameter :: PDSYEV_BLOCKSIZE = "pdsyev_blocksize"
  character(len = *), parameter :: PDGEMM_BLOCKSIZE = "pdgemm_blocksize"
  character(len = *), parameter :: MAXPROC_PDSYEV = "maxproc_pdsyev"
  character(len = *), parameter :: MAXPROC_PDGEMM = "maxproc_pdgemm"
  character(len = *), parameter :: EF_INTERPOL_DET = "ef_interpol_det"
  character(len = *), parameter :: EF_INTERPOL_CHARGEDIFF = "ef_interpol_chargediff"
  character(len = *), parameter :: MIXING_AFTER_INPUTGUESS = "mixing_after_inputguess"
  character(len = *), parameter :: ITERATIVE_ORTHOGONALIZATION = "iterative_orthogonalization"
  character(len = *), parameter :: MULTIPOLE_PRESERVING = "multipole_preserving"
  character(len = *), parameter :: CHECK_SUMRHO = "check_sumrho"
  character(len = *), parameter :: CHECK_OVERLAP = "check_overlap"
  character(len = *), parameter :: EXPERIMENTAL_MODE = "experimental_mode"
  character(len = *), parameter :: WRITE_ORBITALS = "write_orbitals"
  character(len = *), parameter :: EXPLICIT_LOCREGCENTERS = "explicit_locregcenters"
  character(len = *), parameter :: CALCULATE_KS_RESIDUE = "calculate_KS_residue"
  character(len = *), parameter :: INTERMEDIATE_FORCES = "intermediate_forces"
  character(len = *), parameter :: KAPPA_CONV = "kappa_conv"
  character(len = *), parameter :: EVBOUNDS_NSATUR = "evbounds_nsatur"
  character(len = *), parameter :: EVBOUNDSSHRINK_NSATUR = "evboundsshrink_nsatur"
  character(len = *), parameter :: METHOD_UPDATEKERNEL = "method_updatekernel"
  character(len = *), parameter :: PURIFICATION_QUICKRETURN = "purification_quickreturn"
  character(len = *), parameter :: ADJUST_FOE_TEMPERATURE = "adjust_FOE_temperature"
  character(len = *), parameter :: CALCULATE_GAP = "calculate_gap"
  character(len = *), parameter :: LOEWDIN_CHARGE_ANALYSIS = "loewdin_charge_analysis"
  character(len = *), parameter :: CHECK_MATRIX_COMPRESSION = "check_matrix_compression"
  character(len = *), parameter :: CORRECTION_CO_CONTRA = "correction_co_contra"

  !keys for linear input variables
  !level keys
  character(len=*), parameter :: LIN_GENERAL     ='lin_general'
  character(len=*), parameter :: LIN_BASIS       ='lin_basis'
  character(len=*), parameter :: LIN_KERNEL      ='lin_kernel'
  character(len=*), parameter :: LIN_BASIS_PARAMS='lin_basis_params'
  character(len=*), parameter :: FRAG_VARIABLES  ='frag'
  character(len=*), parameter :: HYBRID          ='hybrid'
  character(len=*), parameter :: LINEAR_METHOD   ='linear_method'
  character(len=*), parameter :: MIXING_METHOD   ='mixing_method'
  character(len=*), parameter :: NIT             ='nit'
  character(len=*), parameter :: NSTEP           ='nstep'
  character(len=*), parameter :: IDSX_COEFF      ='idsx_coeff'
  character(len=*), parameter :: GNRM_CV_COEFF   ='gnrm_cv_coeff'
  character(len=*), parameter :: DELTAE_CV       ='deltae_cv'
  character(len=*), parameter :: GNRM_DYN        ='gnrm_dyn'
  character(len=*), parameter :: MIN_GNRM_FOR_DYNAMIC = 'min_gnrm_for_dynamic'
  character(len=*), parameter :: CONF_DAMPING    ='conf_damping'
  character(len=*), parameter :: TAYLOR_ORDER    ='taylor_order'
  character(len=*), parameter :: CALC_DIPOLE     ='calc_dipole'
  character(len=*), parameter :: CALC_PULAY      ='calc_pulay'
  character(len=*), parameter :: SUBSPACE_DIAG   ='subspace_diag'
  character(len=*), parameter :: ALPHA_DIIS      ='alpha_diis'
  character(len=*), parameter :: ALPHA_SD        ='alpha_sd'
  character(len=*), parameter :: ALPHA_SD_COEFF  ='alpha_sd_coeff'
  character(len=*), parameter :: ALPHA_FIT_COEFF ='alpha_fit_coeff'
  character(len=*), parameter :: NSTEP_PREC      ='nstep_prec'
  character(len=*), parameter :: EVAL_RANGE_FOE  ='eval_range_foe'
  character(len=*), parameter :: FSCALE_FOE      ='fscale_foe'
  character(len=*), parameter :: AO_CONFINEMENT  ='ao_confinement'
  character(len=*), parameter :: CONFINEMENT     ='confinement'
  character(len=*), parameter :: RLOC            ='rloc'
  character(len=*), parameter :: RLOC_KERNEL     ='rloc_kernel'
  character(len=*), parameter :: RLOC_KERNEL_FOE ='rloc_kernel_foe'
  character(len=*), parameter :: NBASIS          ='nbasis'
  character(len=*), parameter :: TRANSFER_INTEGRALS='transfer_integrals'
  character(len=*), parameter :: CONSTRAINED_DFT  ='constrained_dft'
  character(len=*), parameter :: FIX_BASIS       ='fix_basis' 
  character(len=*), parameter :: CORRECTION_ORTHOCONSTRAINT='correction_orthoconstraint'
  character(len=*), parameter :: FSCALE_LOWERBOUND="fscale_lowerbound"
  character(len=*), parameter :: FSCALE_UPPERBOUND="fscale_upperbound"
  character(len=*), parameter :: EXTRA_STATES="extra_states"
  character(len=*), parameter :: FRAGMENT_NO="Fragment No. "
  character(len=*), parameter :: MAX_INVERSION_ERROR = "max_inversion_error"
  character(len=*), parameter :: FOE_RESTART="FOE_restart"
  character(len=*), parameter :: IMETHOD_OVERLAP = "imethod_overlap"
  character(len=*), parameter :: EXTRA_SHELLS_KEY='empty_shells'
  character(len=*), parameter :: ENABLE_MATRIX_TASKGROUPS='enable_matrix_taskgroups'

  !> Parameters to avoid typos in dictionary keys
  character(len=*), parameter :: ASTRUCT_UNITS = 'units' 
  character(len=*), parameter :: ASTRUCT_CELL = 'cell' 
  character(len=*), parameter :: ASTRUCT_POSITIONS = 'positions' 
  character(len=*), parameter :: ASTRUCT_PROPERTIES = 'properties' 
  character(len=*), parameter :: ASTRUCT_ATT_FROZEN = 'Frozen' 
  character(len=*), parameter :: ASTRUCT_ATT_IGSPIN = 'IGSpin' 
  character(len=*), parameter :: ASTRUCT_ATT_IGCHRG = 'IGChg' 
  character(len=*), parameter :: ASTRUCT_ATT_IXYZ_1 = 'int_ref_atoms_1' 
  character(len=*), parameter :: ASTRUCT_ATT_IXYZ_2 = 'int_ref_atoms_2' 
  character(len=*), parameter :: ASTRUCT_ATT_IXYZ_3 = 'int_ref_atoms_3' 

  character(len=*), parameter :: GOUT_ENERGY = 'energy (Ha)' 
  character(len=*), parameter :: GOUT_FORCES = 'forces (Ha/Bohr)' 
  character(len=*), parameter :: FORMAT_KEY = 'format' 
  character(len=*), parameter :: FORMAT_YAML = 'yaml' 
  character(len=*), parameter :: RADII_KEY = 'Radii of active regions (AU)' 
  character(len=*), parameter :: LPSP_KEY = 'Local Pseudo Potential (HGH convention)' 
  character(len=*), parameter :: NLPSP_KEY = 'NonLocal PSP Parameters'
  character(len=*), parameter :: PSPXC_KEY = 'Pseudopotential XC'
  character(len=*), parameter :: PSP_TYPE = 'Pseudopotential type'
  character(len=*), parameter :: COARSE = 'Coarse'
  character(len=*), parameter :: COARSE_PSP = 'Coarse PSP'
  character(len=*), parameter :: FINE = 'Fine'
  character(len=*), parameter :: SOURCE_KEY = 'Source'
  character(len=*), parameter :: ATOMIC_NUMBER = 'Atomic number'
  character(len=*), parameter :: ELECTRON_NUMBER = 'No. of Electrons'
  character(len=*), parameter :: POSINP_SOURCE = 'source'
  


end module public_keys<|MERGE_RESOLUTION|>--- conflicted
+++ resolved
@@ -11,13 +11,9 @@
 
   public ! guess why?
 
-<<<<<<< HEAD
-=======
   character(len = *), parameter :: MODE_VARIABLES = "mode"
   character(len = *), parameter :: METHOD_KEY = "method"
 
-  character(len = *), parameter :: RADICAL_NAME = "radical"
->>>>>>> ed536642
   character(len = *), parameter :: POSINP = "posinp"
   character(len = *), parameter :: OCCUPATION = "occupation"
   character(len = *), parameter :: IG_OCCUPATION = "ig_occupation"
