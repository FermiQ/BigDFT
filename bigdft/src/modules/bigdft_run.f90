--- conflicted
+++ resolved
@@ -18,7 +18,7 @@
        nullify_f_ref
   use f_utils
   use module_input_dicts, only: bigdft_set_run_properties => dict_set_run_properties,&
-       bigdft_get_run_properties => dict_get_run_properties,dict_run_new
+       bigdft_get_run_properties => dict_get_run_properties
   private
 
   !>  Used to restart a new DFT calculation or to save information 
@@ -72,7 +72,7 @@
   public :: run_objects_init,bigdft_init,bigdft_command_line_options,bigdft_nruns
   public :: init_QM_restart_objects,init_MM_restart_objects,set_run_objects,nullify_QM_restart_objects
   public :: nullify_MM_restart_objects
-  public :: bigdft_nat,bigdft_state,free_run_objects,bigdft_run_new
+  public :: bigdft_nat,bigdft_state,free_run_objects
   public :: release_run_objects,bigdft_get_cell,bigdft_get_geocode,bigdft_get_run_properties
   public :: bigdft_get_units, bigdft_set_units
   public :: bigdft_get_astruct_ptr,bigdft_write_atomic_file,bigdft_set_run_properties
@@ -99,7 +99,6 @@
   character(len = *), parameter :: OUTDIR       = "outdir"
   character(len = *), parameter :: LOGFILE      = "logfile"
   character(len = *), parameter :: USE_FILES    = "run_from_files"
-<<<<<<< HEAD
 contains
 
   !> All in one routine to initialise and set-up restart objects.
@@ -457,6 +456,7 @@
 
   END SUBROUTINE run_objects_associate
 
+
   !> copy the atom position in runObject into a workspace
   !! or retrieve the positions from a file
   subroutine bigdft_get_rxyz(runObj,filename,rxyz_add,rxyz)
@@ -519,615 +519,6 @@
           end if
           call f_memcpy(dest=rxyz,src=astruct%rxyz)
        end if
-=======
-
-  contains
-    
-    !> All in one routine to initialise and set-up restart objects.
-    !! in case of previously initialized structure
-    subroutine init_QM_restart_objects(iproc,inputs,atoms,rst)
-      implicit none
-      !Arguments
-      integer, intent(in) :: iproc
-      type(input_variables), intent(in) :: inputs
-      type(atoms_data), intent(in) :: atoms
-      type(QM_restart_objects), intent(inout) :: rst
-
-      !call QM_restart_objects_new(rst)
-      ! Number of atoms should not change during the calculation 
-      if (rst%nat > 0 .and. rst%nat /= atoms%astruct%nat) then
-         call f_err_throw("The number of atoms changed!",&
-              err_name='BIGDFT_RUNTIME_ERROR')
-      else if (rst%nat == 0) then
-         !create reference counter
-         rst%refcnt=f_ref_new('rst')
-         call QM_restart_objects_set_nat(rst, atoms%astruct%nat)
-      end if
-      call QM_restart_objects_set_mode(rst, inputs%inputpsiid)
-      call release_material_acceleration(rst%GPU)
-      call QM_restart_objects_set_mat_acc(rst,iproc, inputs%matacc)
-    END SUBROUTINE init_QM_restart_objects
-
-    pure subroutine nullify_MM_restart_objects(mm_rst)
-      implicit none
-      type(MM_restart_objects), intent(out) :: mm_rst
-      call nullify_f_ref(mm_rst%refcnt)
-      nullify(mm_rst%rf_extra)
-    end subroutine nullify_MM_restart_objects
-
-    !> fill the run_mode with the input enumerator
-    !! if the treatment requires some extra allocations, control
-    !! that the arrays are present and with the good shape
-    !! otherwise allocate them
-    subroutine init_MM_restart_objects(mm_rst,nat,run_mode)
-      use f_utils
-      use dynamic_memory
-      use public_enums
-      implicit none
-      type(f_enumerator), intent(in) :: run_mode
-      integer, intent(in) :: nat
-      type(MM_restart_objects), intent(inout) :: mm_rst
-
-      !then check if extra workspaces have to be allocated
-      select case(trim(char(run_mode)))
-      case('LENOSKY_SI_CLUSTERS_RUN_MODE','LENOSKY_SI_BULK_RUN_MODE','AMBER_RUN_MODE')
-         if (associated(mm_rst%rf_extra)) then
-            if (size(mm_rst%rf_extra) == nat) then
-               call f_zero(mm_rst%rf_extra)
-            else
-               call f_free_ptr(mm_rst%rf_extra)
-               mm_rst%rf_extra=f_malloc0_ptr([3,nat],id='rf_extra')
-            end if
-         else
-            call nullify_MM_restart_objects(mm_rst)
-            !create reference counter
-            mm_rst%refcnt=f_ref_new('mm_rst')
-            mm_rst%rf_extra=f_malloc0_ptr([3,nat],id='rf_extra')
-         end if
-      case default
-         call nullify_MM_restart_objects(mm_rst)
-         !create reference counter
-         mm_rst%refcnt=f_ref_new('mm_rst')
-      end select
-    end subroutine init_MM_restart_objects
-
-    subroutine free_MM_restart_objects(mm_rst)
-      use dynamic_memory
-      implicit none
-      type(MM_restart_objects), intent(inout) :: mm_rst
-      !check if the object can be freed
-      call f_ref_free(mm_rst%refcnt)
-      call f_free_ptr(mm_rst%rf_extra)
-    end subroutine free_MM_restart_objects
-
-    !> Allocate and nullify restart objects
-    pure subroutine nullify_QM_restart_objects(rst)
-      use module_defs, only: UNINITIALIZED
-      use module_types, only: nullify_local_zone_descriptors,CUBIC_VERSION,nullify_paw_objects
-      use locregs, only: nullify_locreg_descriptors
-      use gaussians, only: nullify_gaussian_basis
-      implicit none
-      !Arguments
-      type(QM_restart_objects), intent(out) :: rst
-
-      call nullify_f_ref(rst%refcnt)
-      ! Decide whether we use the cubic or the linear version
-      rst%version = UNINITIALIZED(CUBIC_VERSION)
-
-      !allocate pointers
-      rst%nat = 0
-      nullify(rst%rxyz_new)
-      nullify(rst%rxyz_old)
-
-      !nullify unallocated pointers
-      !here whe should define the nullification of the whole 
-      !DFT wavefunction structure
-      rst%KSwfn%c_obj = 0
-      nullify(rst%KSwfn%psi)
-      nullify(rst%KSwfn%orbs%eval)
-      call nullify_paw_objects(rst%KSwfn%paw)
-      call nullify_paw_objects(rst%tmb%paw)
-
-      nullify(rst%KSwfn%gaucoeffs)
-      nullify(rst%KSwfn%oldpsis)
-
-      call nullify_locreg_descriptors(rst%KSwfn%Lzd%Glr)
-      call nullify_gaussian_basis(rst%KSwfn%gbd)
-
-      !Nullify LZD for cubic version (new input guess)
-      call nullify_local_zone_descriptors(rst%tmb%lzd)
-
-      !Nullify GPU data
-      rst%GPU%OCLconv=.false.
-    END SUBROUTINE nullify_QM_restart_objects
-
-    pure subroutine QM_restart_objects_set_mode(rst, inputpsiid)
-      use module_types
-      implicit none
-      type(QM_restart_objects), intent(inout) :: rst
-      integer, intent(in) :: inputpsiid
-
-      select case (inputpsiid)
-      case (INPUT_PSI_EMPTY, INPUT_PSI_RANDOM, INPUT_PSI_CP2K, INPUT_PSI_LCAO, INPUT_PSI_MEMORY_WVL, &
-           INPUT_PSI_DISK_WVL, INPUT_PSI_LCAO_GAUSS, INPUT_PSI_MEMORY_GAUSS, INPUT_PSI_DISK_GAUSS)
-         rst%version = CUBIC_VERSION
-      case (INPUT_PSI_LINEAR_AO, INPUT_PSI_MEMORY_LINEAR, INPUT_PSI_DISK_LINEAR)
-         rst%version = LINEAR_VERSION
-      end select
-    END SUBROUTINE QM_restart_objects_set_mode
-
-    subroutine QM_restart_objects_set_nat(rst, nat)
-      use module_base
-      implicit none
-      !Arguments
-      integer, intent(in) :: nat
-      type(QM_restart_objects), intent(inout) :: rst
-
-      call f_free_ptr(rst%rxyz_old)
-      call f_free_ptr(rst%rxyz_new)
-
-      rst%nat = nat
-      rst%rxyz_new = f_malloc_ptr((/ 3, nat /),id='rst%rxyz_new')
-      rst%rxyz_old = f_malloc_ptr((/ 3, nat /),id='rst%rxyz_old')
-    END SUBROUTINE QM_restart_objects_set_nat
-
-    subroutine QM_restart_objects_set_mat_acc(rst, iproc, matacc)
-      use module_types, only: material_acceleration
-      implicit none
-      !Arguments
-      type(QM_restart_objects), intent(inout) :: rst
-      integer, intent(in) :: iproc
-      type(material_acceleration), intent(in) :: matacc
-      !initialise the acceleration strategy if required
-      call init_material_acceleration(iproc,matacc,rst%GPU)
-    END SUBROUTINE QM_restart_objects_set_mat_acc
-
-    !> De-Allocate QM_restart_objects
-    subroutine free_QM_restart_objects(rst)
-      use module_base
-      use locregs
-      use gaussians, only: deallocate_gwf
-      use module_types
-      implicit none
-      type(QM_restart_objects) :: rst
-      !local variables
-      integer :: istep
-
-      !check if the object can be freed
-      call f_ref_free(rst%refcnt)
-
-      if (rst%version == LINEAR_VERSION) then
-         call destroy_DFT_wavefunction(rst%tmb)
-      end if
-      !always deallocate lzd for new input guess
-      !call deallocate_lzd(rst%tmb%lzd)
-      ! Modified by SM
-      call deallocate_local_zone_descriptors(rst%tmb%lzd)
-
-      call deallocate_locreg_descriptors(rst%KSwfn%Lzd%Glr)
-
-      call f_free_ptr(rst%KSwfn%psi)
-      call f_free_ptr(rst%KSwfn%orbs%eval)
-      if (associated(rst%KSwfn%oldpsis)) then
-         do istep=0,product(shape(rst%KSwfn%oldpsis))-1
-            call old_wavefunction_free(rst%KSwfn%oldpsis(istep))
-         end do
-         deallocate(rst%KSwfn%oldpsis)
-      end if
-      call f_free_ptr(rst%rxyz_old)
-      call f_free_ptr(rst%rxyz_new)
-
-      !The gaussian basis descriptors are always allocated together
-      !with the gaussian coefficients
-      if (associated(rst%KSwfn%gbd%rxyz)) then
-         nullify(rst%KSwfn%gbd%rxyz)
-         call deallocate_gwf(rst%KSwfn%gbd)
-      end if
-      call f_free_ptr(rst%KSwfn%gaucoeffs)
-
-      !finalise the material accelearion usage
-      call release_material_acceleration(rst%GPU)
-
-    END SUBROUTINE free_QM_restart_objects
-
-
-    !> Initialize the structure state_properties
-    subroutine nullify_state_properties(outs)
-      use module_defs, only: UNINITIALIZED
-      use module_types, only: energy_terms_null
-      implicit none
-      type(state_properties), intent(out) :: outs
-
-      outs%energs=energy_terms_null()
-      outs%fdim      = 0
-      nullify(outs%fxyz)
-      outs%energy    = UNINITIALIZED(1.0_gp)
-      outs%fnoise    = UNINITIALIZED(1.0_gp)
-      outs%pressure  = UNINITIALIZED(1.0_gp)
-      outs%strten(:) = UNINITIALIZED(1.0_gp)
-    END SUBROUTINE nullify_state_properties
-
-
-    subroutine init_state_properties(outs, nat)
-      use module_base
-      use dynamic_memory
-      implicit none
-      type(state_properties), intent(out) :: outs
-      integer, intent(in) :: nat
-
-      call nullify_state_properties(outs)
-      outs%fdim = nat
-      outs%fxyz = f_malloc_ptr((/ 3, outs%fdim /),id='outs%fxyz')
-      outs%fxyz(:,:) = UNINITIALIZED(1.0_gp)
-    END SUBROUTINE init_state_properties
-
-    !>clean the outs object with empty (but meaningful)
-    !! values so that the structure can be used for optimization
-    subroutine clean_state_properties(outs)
-      use module_types, only: energy_terms_null
-      implicit none
-      type(state_properties), intent(inout) :: outs
-
-      outs%energs=energy_terms_null()
-      call f_zero(outs%fxyz)
-      outs%energy    = 0.0_gp
-      outs%fnoise    = 0.0_gp
-      outs%pressure  = 0.0_gp
-      call f_zero(outs%strten)
-
-    end subroutine clean_state_properties
-
-    subroutine deallocate_state_properties(outs, fxyz)
-      use module_base
-      implicit none
-      type(state_properties), intent(inout) :: outs
-      real(gp), intent(out), optional :: fxyz
-
-      if (associated(outs%fxyz)) then
-         if (present(fxyz)) &
-              call f_memcpy(src=outs%fxyz(1,1),dest=fxyz,n=3*outs%fdim)
-         !call vcopy(3 * outs%fdim, outs%fxyz(1,1), 1, fxyz, 1)
-         !end if
-         call f_free_ptr(outs%fxyz)
-      end if
-    END SUBROUTINE deallocate_state_properties
-
-    !> Copies outsA to outsB
-    !! outsB has to be allocated before
-    subroutine copy_state_properties(outsA,outsB)
-      use module_base, only: f_err_throw,f_memcpy
-      use yaml_strings, only: yaml_toa
-      implicit none
-      type(state_properties), intent(in) :: outsA
-      type(state_properties), intent(inout) :: outsB
-
-      if(outsA%fdim /= outsB%fdim)then
-         call f_err_throw("Error in copy_state_properties: outsA and outsB have different sizes"//&
-              trim(yaml_toa(outsA%fdim))//trim(yaml_toa(outsB%fdim)),&
-              err_name='BIGDFT_RUNTIME_ERROR')
-      endif
-      !outsA%fdim == outsB%fdim so it does not have to be copied
-
-      outsB%energy = outsA%energy
-      outsB%fnoise = outsA%fnoise
-      outsB%pressure = outsA%pressure
-      !8.5.2014: outs%energs does not contain any pointers,
-      !so we use intrinisc copy:
-      outsB%energs = outsA%energs
-      call f_memcpy(src=outsA%fxyz,dest=outsB%fxyz)
-      call f_memcpy(src=outsA%strten,dest=outsB%strten)
-    end subroutine copy_state_properties
-
-
-    !> Associate to the structure run_objects, the input_variable structure and the atomic positions (atoms_data)
-    subroutine run_objects_associate(runObj, inputs, atoms, rst, mm_rst, rxyz0)
-      use module_base
-      use module_types
-      implicit none
-      type(run_objects), intent(inout) :: runObj
-      type(input_variables), intent(in), target :: inputs
-      type(atoms_data), intent(in), target :: atoms
-      type(QM_restart_objects), intent(in), target :: rst
-      type(MM_restart_objects), intent(in), target :: mm_rst
-      real(gp), intent(inout), optional :: rxyz0 !<fake intent(in)
-
-      !associate only meaningful objects
-      if (f_ref_count(rst%refcnt) >= 0) then
-         if (associated(runObj%rst)) call f_unref(runObj%rst%refcnt)
-         runObj%rst    => rst
-         call f_ref(runObj%rst%refcnt)
-      end if
-
-      if (f_ref_count(mm_rst%refcnt) >= 0) then
-         if (associated(runObj%mm_rst)) call f_unref(runObj%mm_rst%refcnt)
-         runObj%mm_rst    => mm_rst
-         call f_ref(runObj%mm_rst%refcnt)
-      end if
-
-      if (f_ref_count(atoms%refcnt) >= 0) then
-         if (associated(runObj%atoms)) call f_unref(runObj%atoms%refcnt)
-         runObj%atoms  => atoms
-         call f_ref(runObj%atoms%refcnt)
-      end if
-
-      if (f_ref_count(inputs%refcnt) >= 0) then
-         if (associated(runObj%inputs)) call f_unref(runObj%inputs%refcnt)
-         runObj%inputs => inputs
-         call f_ref(runObj%inputs%refcnt)
-         runObj%run_mode => runObj%inputs%run_mode
-      end if
-
-      if (present(rxyz0)) then
-         call bigdft_set_rxyz(runObj,rxyz_add=rxyz0)
-      end if
-
-    END SUBROUTINE run_objects_associate
-
-    !> default run properties
-    subroutine bigdft_run_new(run)
-      implicit none
-      type(dictionary), pointer :: run
-      
-      run => dict_new(RADICAL_NAME .is. ' ')
-    end subroutine bigdft_run_new
-
-    !> this routine controls that the keys which are defined in the 
-    !! input dictionary are all valid.
-    !! in case there are some keys which are different, raise an error
-    subroutine bigdft_run_validate(dict)
-      use dictionaries
-      use yaml_output
-      use module_base, only: bigdft_mpi
-      use public_keys, only: POSINP, PERF_VARIABLES, DFT_VARIABLES, KPT_VARIABLES, &
-           & GEOPT_VARIABLES, MIX_VARIABLES, SIC_VARIABLES, TDDFT_VARIABLES, LIN_GENERAL, &
-           & LIN_BASIS, LIN_KERNEL, LIN_BASIS_PARAMS, OCCUPATION, IG_OCCUPATION, FRAG_VARIABLES, &
-           & MODE_VARIABLES
-      implicit none
-      type(dictionary), pointer :: dict
-      !local variables
-      logical :: found
-      type(dictionary), pointer :: valid_entries,valid_patterns
-      type(dictionary), pointer :: iter,invalid_entries,iter2
-
-
-      !> fill the list of valid entries
-      valid_entries=>list_new([&
-           .item. OUTDIR,&
-           .item. RADICAL_NAME,&
-           .item. USE_FILES,&
-           .item. INPUT_NAME,&
-           .item. LOGFILE,&
-           .item. POSINP,&
-           .item. MODE_VARIABLES,&
-           .item. PERF_VARIABLES,&  
-           .item. DFT_VARIABLES,&   
-           .item. KPT_VARIABLES,&   
-           .item. GEOPT_VARIABLES,& 
-           .item. MIX_VARIABLES,&   
-           .item. SIC_VARIABLES,&   
-           .item. TDDFT_VARIABLES,& 
-           .item. LIN_GENERAL,&     
-           .item. LIN_BASIS,&       
-           .item. LIN_KERNEL,&      
-           .item. LIN_BASIS_PARAMS,&
-           .item. OCCUPATION,&
-           .item. IG_OCCUPATION,&
-           .item. FRAG_VARIABLES])
-
-      !then the list of vaid patterns
-      valid_patterns=>list_new(&
-           .item. 'psppar' &
-           )
-
-      call dict_init(invalid_entries)
-      !for any of the keys of the dictionary iterate to find if it is allowed
-      iter=>dict_iter(dict)
-      do while(associated(iter))
-         if ((valid_entries .index. dict_key(iter)) < 0) then
-            found=.false.
-            iter2=>dict_iter(valid_patterns)
-            !check also if the key contains the allowed patterns
-            find_patterns: do while(associated(iter2))
-               if (index(dict_key(iter),trim(dict_value(iter2))) > 0) then
-                  found=.true.
-                  exit find_patterns
-               end if
-               iter2=>dict_next(iter2)
-            end do find_patterns
-            if (.not. found) call add(invalid_entries,dict_key(iter))
-         end if
-         iter=>dict_next(iter)
-      end do
-
-      if (dict_len(invalid_entries) > 0) then
-         if (bigdft_mpi%iproc==0) then
-            call yaml_map('Allowed keys',valid_entries)
-            call yaml_map('Allowed key patterns',valid_patterns)
-            call yaml_map('Invalid entries of the input dictionary',invalid_entries)
-         end if
-         call f_err_throw('The input dictionary contains invalid entries,'//&
-              ' check above the valid entries',err_name='BIGDFT_INPUT_VARIABLES_ERROR')
-      end if
-
-      call dict_free(invalid_entries)
-      call dict_free(valid_entries)
-      call dict_free(valid_patterns)
-
-    end subroutine bigdft_run_validate
-
-    !> set the parameters of the run 
-    subroutine bigdft_set_run_properties(run,run_id,input_id,posinp_id, &
-         & outdir_id,log_to_disk,run_from_files)
-      use public_keys, only: POSINP
-      implicit none
-      type(dictionary), pointer :: run
-      character(len=*), intent(in), optional :: run_id !< Radical of the run
-      character(len=*), intent(in), optional :: input_id, posinp_id !< Input file name and posinp file name.
-      character(len=*), intent(in), optional :: outdir_id !< Output directory (automatically add a trailing "/" if not any
-      logical, intent(in), optional :: log_to_disk !< Write logfile to disk instead of screen.
-      logical, intent(in), optional :: run_from_files !< Run_objects should be initialised from files.
-
-      integer :: lgt
-
-      if (present(run_id)) then
-         if (trim(run_id) /= "input") then
-            call set(run // RADICAL_NAME, trim(run_id))
-         else
-            call set(run // RADICAL_NAME, " ")
-         end if
-      end if
-      if (present(input_id)) call set(run // INPUT_NAME, trim(input_id))
-      if (present(posinp_id)) call set(run // POSINP, trim(posinp_id))
-      if (present(outdir_id)) then
-         lgt = len_trim(outdir_id)
-         if (outdir_id(lgt:lgt) == "/") then
-            call set(run // OUTDIR, trim(outdir_id))
-         else
-            call set(run // OUTDIR, trim(outdir_id) // "/")
-         end if
-      end if
-      if (present(log_to_disk)) call set(run // LOGFILE, log_to_disk)
-      if (present(run_from_files)) call set(run // USE_FILES, run_from_files)
-
-    end subroutine bigdft_set_run_properties
-
-    !> get the parameters of the run 
-    subroutine bigdft_get_run_properties(run,run_id,input_id,posinp_id,naming_id, &
-         & outdir_id,log_to_disk,run_from_files)
-      use public_keys, only: POSINP
-      implicit none
-      type(dictionary), pointer :: run
-      character(len=*), intent(out), optional :: run_id, naming_id
-      character(len=*), intent(out), optional :: input_id, posinp_id
-      character(len=*), intent(inout), optional :: outdir_id
-      logical, intent(inout), optional :: log_to_disk
-      logical, intent(inout), optional :: run_from_files
-
-      if (present(input_id)) then
-         if (INPUT_NAME .in. run) then
-            input_id = run // INPUT_NAME
-         else if (RADICAL_NAME .in. run) then
-            input_id = run // RADICAL_NAME
-         else
-            input_id = " "
-         end if
-         if (len_trim(input_id) == 0) &
-              & input_id = "input" // trim(bigdft_run_id_toa())
-      end if
-      if (present(posinp_id)) then   
-         if (POSINP .in. run) then
-            posinp_id = run // POSINP
-         else if (RADICAL_NAME .in. run) then
-            posinp_id = run // RADICAL_NAME
-         else
-            posinp_id = " "
-         end if
-         if (len_trim(posinp_id) == 0) &
-              & posinp_id = "posinp" // trim(bigdft_run_id_toa())
-      end if
-      if (present(naming_id)) then
-         if (RADICAL_NAME .in. run) then
-            naming_id = run // RADICAL_NAME
-         else
-            naming_id = " "
-         end if
-         if (len_trim(naming_id) == 0) then
-            naming_id = trim(bigdft_run_id_toa())
-         else
-            naming_id = "-" // trim(naming_id)
-         end if
-      end if
-      if (present(run_id)) then
-         if (RADICAL_NAME .in. run) then
-            run_id = run // RADICAL_NAME
-         else
-            run_id = " "
-         end if
-      end if
-      if (present(outdir_id) .and. has_key(run, OUTDIR)) outdir_id = run // OUTDIR
-      if (present(log_to_disk) .and. has_key(run, LOGFILE)) log_to_disk = run // LOGFILE
-      if (present(run_from_files) .and. has_key(run, USE_FILES)) run_from_files = run // USE_FILES
-      
-    end subroutine bigdft_get_run_properties
-
-    function bigdft_run_id_toa()
-      use yaml_output, only: yaml_toa
-      use module_base, only: bigdft_mpi
-      implicit none
-      character(len=20) :: bigdft_run_id_toa
-
-      bigdft_run_id_toa=repeat(' ',len(bigdft_run_id_toa))
-
-      if (bigdft_mpi%ngroup>1) then
-         bigdft_run_id_toa=adjustl(trim(yaml_toa(bigdft_mpi%igroup,fmt='(i15)')))
-      end if
-
-    end function bigdft_run_id_toa
-
-
-    !> copy the atom position in runObject into a workspace
-    !! or retrieve the positions from a file
-    subroutine bigdft_get_rxyz(runObj,filename,rxyz_add,rxyz)
-      use dynamic_memory, only: f_memcpy
-      use yaml_strings, only: yaml_toa
-      use module_atoms, only: atomic_structure,nullify_atomic_structure,&
-           set_astruct_from_file,deallocate_atomic_structure
-      use module_base, only: bigdft_mpi
-      implicit none
-      !> run object from which the atomic positions have to be 
-      !! retrieved
-      type(run_objects), intent(inout), optional :: runObj
-      !> filename from which the atomic positions have to be read
-      !! alternative to runObj
-      character(len=*), intent(in), optional :: filename
-      !>starting position of the atomic position.
-      !! the user is responsible to guarantee that the 
-      !! correct memory space is allocated thereafter
-      real(gp), intent(inout), optional :: rxyz_add
-      !> array of correct size (3,bigdft_nat(runObj)) with the atomic positions
-      real(gp), dimension(:,:), intent(out), optional :: rxyz
-      !local variables
-      integer :: n
-      type(atomic_structure) :: astruct
-
-      if (present(runObj) .eqv. present(filename)) then
-         call f_err_throw('Error in bigdft_get_rxyz: runObj *xor* filename'//&
-              'should be present',err_name='BIGDFT_RUNTIME_ERROR')
-      end if
-
-      if (present(runObj)) then
-         n=3*bigdft_nat(runObj)
-
-         if (present(rxyz_add) .eqv. present(rxyz)) then
-            call f_err_throw('Error in bigdft_get_rxyz: rxyz_add *xor* rxyz'//&
-                 'should be present',err_name='BIGDFT_RUNTIME_ERROR')
-         end if
-
-         if (present(rxyz_add)) then
-            call f_memcpy(n=n,dest=rxyz_add,src=runObj%atoms%astruct%rxyz(1,1))
-         else if (present(rxyz)) then
-            if (n /= size(rxyz)) then
-               call f_err_throw('Error in bigdft_get_rxyz: wrong size ('//&
-                    trim(yaml_toa(n))//' /= '//trim(yaml_toa(size(rxyz)))//&
-                    ')',err_name='BIGDFT_RUNTIME_ERROR')
-            end if
-            call f_memcpy(dest=rxyz,src=runObj%atoms%astruct%rxyz)
-         end if
-      else if (present(filename)) then
-         call nullify_atomic_structure(astruct)
-         call set_astruct_from_file(trim(filename), bigdft_mpi%iproc, astruct)
-         n=3*astruct%nat
-         if (present(rxyz_add)) then
-            call f_memcpy(n=n,dest=rxyz_add,src=astruct%rxyz(1,1))
-         else if (present(rxyz)) then
-            if (n /= size(rxyz)) then
-               call f_err_throw('Error in bigdft_get_rxyz: wrong size ('//&
-                    trim(yaml_toa(n))//' /= '//trim(yaml_toa(size(rxyz)))//&
-                    ')',err_name='BIGDFT_RUNTIME_ERROR')
-            end if
-            call f_memcpy(dest=rxyz,src=astruct%rxyz)
-         end if
->>>>>>> 17c1e456
 
        call deallocate_atomic_structure(astruct)
 
@@ -2310,7 +1701,8 @@
   !create the ad-hoc dictionary run to wrap the module routine
   !run_dict => dict_new('name' .is. radical, 'posinp' .is. posinp)
 
-  call bigdft_run_new(run_dict)
+  !call bigdft_run_new(run_dict)
+  nullify(run_dict)
   call bigdft_set_run_properties(run_dict,run_id=radical,posinp_id=posinp)
 
   call run_objects_init(runObj,run_dict)
@@ -2322,7 +1714,7 @@
   use bigdft_run, only: run_objects,init_QM_restart_objects,init_MM_restart_objects,set_run_objects,bigdft_nat
   use dictionaries!, only: dictionary, dict_update,dict_copy,dict_free,dict_iter,dict_next
   use yaml_output
-  use module_interfaces, only: create_log_file
+  use module_input_dicts, only: create_log_file
   implicit none
   type(run_objects), intent(inout) :: runObj
   type(dictionary), pointer :: dict
