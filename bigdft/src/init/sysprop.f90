--- conflicted
+++ resolved
@@ -1840,12 +1840,8 @@
   use m_paw_ij, only: paw_ij_init
   use m_pawcprj, only: pawcprj_alloc, pawcprj_getdim
   use m_pawfgrtab, only: pawfgrtab_init
-<<<<<<< HEAD
-  use abi_interfaces_libpaw, only: initrhoij, wvl_nhatgrid
+  use abi_interfaces_add_libpaw, only: abi_initrhoij, wvl_nhatgrid
   use abi_interfaces_geometry, only: abi_metric
-=======
-  use abi_interfaces_add_libpaw, only: abi_initrhoij
->>>>>>> 94eb8d62
   implicit none
   type(paw_objects), intent(out) :: paw
   type(atoms_data), intent(in) :: at
@@ -1922,13 +1918,8 @@
   lexexch = -1
   lpawu = f_malloc(at%astruct%ntypes, id = "lpawu")
   lpawu = -1
-<<<<<<< HEAD
-  call initrhoij(pawcpxocc, lexexch, lpawu, &
+  call abi_initrhoij(pawcpxocc, lexexch, lpawu, &
        & at%astruct%nat, at%astruct%nat, dpbox%nrhodim, nspinor, dpbox%nrhodim, &
-=======
-  call abi_initrhoij(pawcpxocc, lexexch, lpawu, &
-       & at%astruct%nat, at%astruct%nat, nspin, nspinor, nspin, &
->>>>>>> 94eb8d62
        & at%astruct%ntypes, paw%pawrhoij, pawspnorb, at%pawtab, spinat, at%astruct%iatype) !,&
   !&   mpi_comm_atom=mpi_enreg%comm_atom,mpi_atmtab=mpi_enreg%my_atmtab)
   call f_free(lpawu)
