!> @file
!!  Routines to read and print input variables
!! @author
!!    Copyright (C) 2007-2013 BigDFT group 
!!    This file is distributed under the terms of the
!!    GNU General Public License, see ~/COPYING file
!!    or http://www.gnu.org/copyleft/gpl.txt .
!!    For the list of contributors, see ~/AUTHORS 


!> This function returns a dictionary with all the input variables of a BigDFT run filled.
!! This dictionary is constructed from a updated version of the input variables dictionary
!! following the input files as defined  by the user
subroutine read_input_dict_from_files(radical,mpi_env,dict)
  use dictionaries
  use wrapper_MPI
  !use module_input_keys
  use public_keys
  use module_input_dicts, only: merge_input_file_to_dict
  use input_old_text_format
  use yaml_output
  use dynamic_memory
  implicit none
  character(len = *), intent(in) :: radical    !< The name of the run. use "input" if empty
  type(mpi_environment), intent(in) :: mpi_env !< The environment where the variables have to be updated
  type(dictionary), pointer :: dict            !< Input dictionary, has to be nullified at input
  !local variables
  integer :: ierr
  logical :: exists_default, exists_user
  character(len = max_field_length) :: fname
  character(len = 100) :: f0

  call f_routine(id='read_input_dict_from_files')

!!$  if (f_err_raise(associated(dict),'The output dictionary should be nullified at input',&
!!$       err_name='BIGDFT_RUNTIME_ERROR')) return
!!$
!!$  nullify(dict) !this is however put in the case the dictionary comes undefined

!!$  call dict_init(dict)
  if (trim(radical) /= "" .and. trim(radical) /= "input") &
       & call set(dict // "radical", radical)

  ! Handle error with master proc only.
  !LG: modified, better to handle errors with all the 
  !! processors now that each of the cores has its own way of dumping 
  !! error codes
  !if (mpi_env%iproc > 0) call f_err_set_callback(f_err_ignore)

  ! We try first default.yaml
  inquire(file = "default.yaml", exist = exists_default)
  if (exists_default) call merge_input_file_to_dict(dict, "default.yaml", mpi_env)

  ! We try then radical.yaml
  if (len_trim(radical) == 0) then
     fname(1:len(fname)) = "input.yaml"
  else
     fname(1:len(fname)) = trim(radical) // ".yaml"
  end if
  inquire(file = trim(fname), exist = exists_user)
  if (exists_user) call merge_input_file_to_dict(dict, trim(fname), mpi_env)

  ! We fallback on the old text format (to be eliminated in the future)
  if (.not.exists_default .and. .not. exists_user) then
     ! Parse all files.
     call set_inputfile(f0, radical, PERF_VARIABLES)
     call read_perf_from_text_format(mpi_env%iproc,dict//PERF_VARIABLES, trim(f0))
     call set_inputfile(f0, radical, DFT_VARIABLES)
     call read_dft_from_text_format(mpi_env%iproc,dict//DFT_VARIABLES, trim(f0))
     call set_inputfile(f0, radical, KPT_VARIABLES)
     call read_kpt_from_text_format(mpi_env%iproc,dict//KPT_VARIABLES, trim(f0))
     call set_inputfile(f0, radical, GEOPT_VARIABLES)
     call read_geopt_from_text_format(mpi_env%iproc,dict//GEOPT_VARIABLES, trim(f0))
     call set_inputfile(f0, radical, MIX_VARIABLES)
     call read_mix_from_text_format(mpi_env%iproc,dict//MIX_VARIABLES, trim(f0))
     call set_inputfile(f0, radical, SIC_VARIABLES)
     call read_sic_from_text_format(mpi_env%iproc,dict//SIC_VARIABLES, trim(f0))
     call set_inputfile(f0, radical, TDDFT_VARIABLES)
     call read_tddft_from_text_format(mpi_env%iproc,dict//TDDFT_VARIABLES, trim(f0))
     !call set_inputfile(f0, radical, 'lin')
     call read_lin_and_frag_from_text_format(mpi_env%iproc,dict,trim(radical)) !as it also reads fragment

     call set_inputfile(f0, radical, 'neb')
     call read_neb_from_text_format(mpi_env%iproc,dict//GEOPT_VARIABLES, trim(f0))
  else
     ! We add an overloading input.perf (for automatic test purposes).
     ! This will be changed when only YAML input will be allowed.
     call set_inputfile(f0, radical, PERF_VARIABLES)
     call read_perf_from_text_format(mpi_env%iproc,dict//PERF_VARIABLES, trim(f0))
  end if

  !LG modfication of errors (see above)
  !in case it should be restored the bigdft_severe shoudl be called instead
  !if (mpi_env%iproc > 0) call f_err_severe_restore()

  ! We put a barrier here to be sure that non master proc will be stopped
  ! by any issue on the master proc.
  call mpi_barrier(mpi_env%mpi_comm, ierr)

  call f_release_routine()
end subroutine read_input_dict_from_files


!> Fill the input_variables and atoms_data structures from the information
!! contained in the dictionary dict
!! the dictionary should be completes to fill all the information
subroutine inputs_from_dict(in, atoms, dict)
  use module_types
  use module_defs
  use yaml_output
  use module_interfaces, except => inputs_from_dict
  use dictionaries
  use module_input_keys
  use public_keys
  use module_input_dicts
  use dynamic_memory
  use module_xc
  use input_old_text_format, only: dict_from_frag
<<<<<<< HEAD
  use module_atoms, only: atoms_data,nullify_atoms_data,atomic_data_set_from_dict
=======
  use module_atoms, only: atoms_data,atoms_data_null,atomic_data_set_from_dict,check_atoms_positions
>>>>>>> 681989f5
  use yaml_strings, only: f_strcpy
  use psp_projectors, only: PSPCODE_PAW
  use m_ab6_symmetry, only: symmetry_get_n_sym
  use interfaces_42_libpaw
  use bigdft_run, only: bigdft_run_id_toa
  implicit none
  !Arguments
  type(input_variables), intent(out) :: in
  type(atoms_data), intent(out) :: atoms
  type(dictionary), pointer :: dict
  !Local variables
  !type(dictionary), pointer :: profs, dict_frag
  logical :: found
  integer :: ierr, ityp, nelec_up, nelec_down, norb_max, jtype
  character(len = max_field_length) :: writing_dir, output_dir, run_name, msg,filename
!  type(f_dict) :: dict
  type(dictionary), pointer :: dict_minimal, var

  integer, parameter :: pawlcutd = 10, pawlmix = 10, pawnphi = 13, pawntheta = 12, pawxcdev = 1
  integer, parameter :: xclevel = 1, usepotzero = 0
  integer :: nsym
  real(gp) :: gsqcut_shp

!  dict => dict//key

!  dict = dict//key

  call f_routine(id='inputs_from_dict')

  ! Open log as soon as possible.
  call create_log_file(dict, writing_dir, output_dir, run_name)

  ! Atoms case.
  call nullify_atoms_data(atoms)
  if (.not. has_key(dict, "posinp")) stop "missing posinp"
  call astruct_set_from_dict(dict // "posinp", atoms%astruct)

  ! Input variables case.
  call default_input_variables(in)

  !call yaml_map('Dictionary parsed',dict)

  ! Analyse the input dictionary and transfer it to in.
  call input_keys_validate(dict)

  ! extract also the minimal dictionary which is necessary to do this run
  call input_keys_fill_all(dict,dict_minimal)

  ! Transfer dict values into input_variables structure.
  var => dict_iter(dict // PERF_VARIABLES)
  do while(associated(var))
     call input_set(in, PERF_VARIABLES, var)
     var => dict_next(var)
  end do
  var => dict_iter(dict // DFT_VARIABLES)
  do while(associated(var))
     call input_set(in, DFT_VARIABLES, var)
     var => dict_next(var)
  end do
  var => dict_iter(dict // GEOPT_VARIABLES)
  do while(associated(var))
     call input_set(in, GEOPT_VARIABLES, var)
     var => dict_next(var)
  end do
  var => dict_iter(dict // MIX_VARIABLES)
  do while(associated(var))
     call input_set(in, MIX_VARIABLES, var)
     var => dict_next(var)
  end do
  var => dict_iter(dict // SIC_VARIABLES)
  do while(associated(var))
     call input_set(in, SIC_VARIABLES, var)
     var => dict_next(var)
  end do
  var => dict_iter(dict // TDDFT_VARIABLES)
  do while(associated(var))
     call input_set(in, TDDFT_VARIABLES, var)
     var => dict_next(var)
  end do
  var => dict_iter(dict // LIN_GENERAL)
  do while(associated(var))
     call input_set(in, LIN_GENERAL, var)
     var => dict_next(var)
  end do
  var => dict_iter(dict // LIN_BASIS)
  do while(associated(var))
     call input_set(in, LIN_BASIS, var)
     var => dict_next(var)
  end do
  var => dict_iter(dict // LIN_KERNEL)
  do while(associated(var))
     call input_set(in, LIN_KERNEL, var)
     var => dict_next(var)
  end do

  call set_cache_size(in%ncache_fft)

  !status of the allocation verbosity and profiling
  !filename of the memory allocation status, if needed
  if (len_trim(run_name) == 0) then
     call f_strcpy(src=trim(writing_dir)//'/memstatus' // trim(bigdft_run_id_toa()) // '.yaml',&
          dest=filename)
  else
     call f_strcpy(src=trim(writing_dir)//'/memstatus-' // trim(run_name) // '.yaml',&
          dest=filename)
  end if

  if (.not. in%debug) then
     if (in%verbosity==3) then
        call f_malloc_set_status(output_level=1,&
             iproc=bigdft_mpi%iproc,logfile_name=filename)
     else
        call f_malloc_set_status(output_level=0,&
             iproc=bigdft_mpi%iproc)
     end if
  else
     call f_malloc_set_status(output_level=2,&
          iproc=bigdft_mpi%iproc,logfile_name=filename)
  end if

  call nullifyInputLinparameters(in%lin)
  call allocateBasicArraysInputLin(in%lin, atoms%astruct%ntypes)

  !First fill all the types by the default, then override by per-type values
  do jtype=1,atoms%astruct%ntypes
     var => dict_iter(dict//LIN_BASIS_PARAMS)
     do while(associated(var))
        call basis_params_set_dict(var,in%lin,jtype)
        var => dict_next(var)
     end do
     !then check if the objects exists in separate specifications
     if (has_key(dict//LIN_BASIS_PARAMS,trim(atoms%astruct%atomnames(jtype)))) then
        var => &
             dict_iter(dict//LIN_BASIS_PARAMS//trim(atoms%astruct%atomnames(jtype)))
     end if
     do while(associated(var))
        call basis_params_set_dict(var,in%lin,jtype)
        var => dict_next(var)
     end do
  end do

  call allocate_extra_lin_arrays(in%lin,in%nspin,atoms%astruct)

  ! Cross check values of input_variables.
  call input_analyze(in,atoms%astruct)

  ! Shake atoms, if required.
  call astruct_set_displacement(atoms%astruct, in%randdis)
  if (bigdft_mpi%nproc > 1) call mpibarrier(bigdft_mpi%mpi_comm)
  ! Update atoms with symmetry information
  call astruct_set_symmetries(atoms%astruct, in%disableSym, in%symTol, in%elecfield, in%nspin)

  call kpt_input_analyse(bigdft_mpi%iproc, in, dict//KPT_VARIABLES, &
       & atoms%astruct%sym, atoms%astruct%geocode, atoms%astruct%cell_dim)

  ! Add missing pseudo information.
  do ityp = 1, atoms%astruct%ntypes, 1
     call psp_dict_fill_all(dict, atoms%astruct%atomnames(ityp), in%ixc, &
          & in%projrad, in%crmult, in%frmult)
  end do

  ! Update atoms with pseudo information.
  call psp_dict_analyse(dict, atoms)
  call atomic_data_set_from_dict(dict,IG_OCCUPATION, atoms, in%nspin)

  ! Add multipole preserving information
  atoms%multipole_preserving = in%multipole_preserving

  ! Generate orbital occupation
  call read_n_orbitals(bigdft_mpi%iproc, nelec_up, nelec_down, norb_max, atoms, &
       & in%ncharge, in%nspin, in%mpol, in%norbsempty)
  if (norb_max == 0) norb_max = nelec_up + nelec_down ! electron gas case
  call occupation_set_from_dict(dict, OCCUPATION, &
       & in%gen_norbu, in%gen_norbd, in%gen_occup, &
       & in%gen_nkpt, in%nspin, in%norbsempty, nelec_up, nelec_down, norb_max)
  in%gen_norb = in%gen_norbu + in%gen_norbd

  ! Complement PAW initialisation.
  if (any(atoms%npspcode == PSPCODE_PAW)) then
     !gsqcut_shp = two*abs(dtset%diecut)*dtset%dilatmx**2/pi**2
     gsqcut_shp = 2._gp * 2.2_gp / pi_param ** 2
     call symmetry_get_n_sym(atoms%astruct%sym%symObj, nsym, ierr)
     call pawinit(1, gsqcut_shp, pawlcutd, pawlmix, maxval(atoms%pawtab(:)%lmn_size) + 1, &
          & pawnphi, nsym, pawntheta, atoms%pawang, atoms%pawrad, 0, &
          & atoms%pawtab, pawxcdev, xclevel, usepotzero)
  end if
  
  if (in%gen_nkpt > 1 .and. in%gaussian_help) then
     if (bigdft_mpi%iproc==0) call yaml_warning('Gaussian projection is not implemented with k-point support')
     call MPI_ABORT(bigdft_mpi%mpi_comm,0,ierr)
  end if
  
  if(in%inputpsiid == INPUT_PSI_LINEAR_AO .or. &
     in%inputpsiid == INPUT_PSI_MEMORY_LINEAR .or. &
     in%inputpsiid == INPUT_PSI_DISK_LINEAR) &
      DistProjApply=.true.
  if(in%linear /= INPUT_IG_OFF .and. in%linear /= INPUT_IG_LIG) then
     !only on the fly calculation
     DistProjApply=.true.
  end if

  !if other steps are supposed to be done leave the last_run to minus one
  !otherwise put it to one
  if (in%last_run == -1 .and. in%ncount_cluster_x <=1 .or. in%ncount_cluster_x <= 1) then
     in%last_run = 1
  end if

  ! Stop the code if it is trying to run GPU with spin=4
  if (in%nspin == 4 .and. in%matacc%iacceleration /= 0) then
     if (bigdft_mpi%iproc==0) call yaml_warning('GPU calculation not implemented with non-collinear spin')
     call MPI_ABORT(bigdft_mpi%mpi_comm,0,ierr)
  end if

  !control atom positions
  call check_atoms_positions(atoms%astruct, (bigdft_mpi%iproc == 0))

!!$  ! Stop code for unproper input variables combination.
!!$  if (in%ncount_cluster_x > 0 .and. .not. in%disableSym .and. atoms%geocode == 'S') then
!!$     if (bigdft_mpi%iproc==0) then
!!$        write(*,'(1x,a)') 'Change "F" into "T" in the last line of "input.dft"'   
!!$        write(*,'(1x,a)') 'Forces are not implemented with symmetry support, disable symmetry please (T)'
!!$     end if
!!$     call MPI_ABORT(bigdft_mpi%mpi_comm,0,ierr)
!!$  end if

!!$  if (bigdft_mpi%iproc == 0) then
!!$     profs => input_keys_get_profiles("")
!!$     call yaml_dict_dump(profs)
!!$     call dict_free(profs)
!!$  end if

  !call mpi_barrier(bigdft_mpi%mpi_comm,ierr)

  ! Warn for all INPUT_VAR_ILLEGAL errors.
  do while (f_err_pop(INPUT_VAR_ILLEGAL, add_msg = msg) /= 0)
     call yaml_warning(trim(msg))
  end do
  !check if an error has been found and raise an exception to be handled
  if (f_err_check()) then
     call f_err_throw('Error in reading input variables from dictionary',&
          err_name='BIGDFT_INPUT_VARIABLES_ERROR')
  end if

  in%run_name          = run_name
  in%writing_directory = writing_dir
  in%dir_output        = output_dir
  ! not sure whether to actually make this an input variable or not so just set to false for now
  in%lin%diag_start=.false.

  !then fill also fragment variables
  in%lin%fragment_calculation=FRAG_VARIABLES .in. dict
  in%lin%calc_transfer_integrals=.false.
  in%lin%constrained_dft=.false.
  if (in%lin%fragment_calculation) then
     in%lin%constrained_dft=CONSTRAINED_DFT .in. dict // FRAG_VARIABLES
     found = TRANSFER_INTEGRALS .in. dict // FRAG_VARIABLES
     if (found) in%lin%calc_transfer_integrals=dict//FRAG_VARIABLES//TRANSFER_INTEGRALS
     call frag_from_dict(dict//FRAG_VARIABLES,in%frag)

!!$     ! again recheck
!!$     call dict_from_frag(in%frag,dict_frag)
!!$     call yaml_map('again',dict_frag)
!!$     call dict_free(dict_frag)
!!$     stop
  else
     call default_fragmentInputParameters(in%frag)
  end if
  if (bigdft_mpi%iproc==0) then
     call input_keys_dump(dict)
  end if

  !check whether a directory name should be associated for the data storage
  call check_for_data_writing_directory(bigdft_mpi%iproc,in)

  if (bigdft_mpi%iproc == 0)  call print_general_parameters(in,atoms)

  if (associated(dict_minimal) .and. bigdft_mpi%iproc == 0) then
     !use run_name variable as it is not needed
     if (RADICAL_NAME .notin. dict) then
        call f_strcpy(src='input_minimal.yaml',dest=run_name)
     else
        msg=dict//RADICAL_NAME
        call f_strcpy(src=trim(msg)//'_minimal.yaml',dest=run_name)
     end if

     call yaml_set_stream(unit=99971,filename=trim(writing_dir)//'/'//trim(run_name),&
          record_length=92,istat=ierr,setdefault=.false.,tabbing=0,position='rewind')
     if (ierr==0) then
        call yaml_comment('Minimal input file',hfill='-',unit=99971)
        call yaml_comment('This file indicates the minimal set of input variables which has to be given '//&
             'to perform the run. The code would produce the same output if this file is used as input.',unit=99971)
        call yaml_dict_dump(dict_minimal,unit=99971)
        call yaml_close_stream(unit=99971)
     else
        call yaml_warning('Failed to create input_minimal.yaml, error code='//trim(yaml_toa(ierr)))
     end if
  end if
  if (associated(dict_minimal)) call dict_free(dict_minimal)

  call f_release_routine()

end subroutine inputs_from_dict


!> Check the directory of data (create if not present)
subroutine check_for_data_writing_directory(iproc,in)
  use module_base
  use module_types
  use yaml_output
  implicit none
  integer, intent(in) :: iproc
  type(input_variables), intent(inout) :: in
  !local variables
  logical :: shouldwrite

  if (iproc==0) call yaml_comment('|',hfill='-')

  !initialize directory name
  shouldwrite=.false.

  shouldwrite=shouldwrite .or. &
       in%output_wf_format /= WF_FORMAT_NONE .or. &    !write wavefunctions
       in%output_denspot /= output_denspot_NONE .or. & !write output density
       in%ncount_cluster_x > 1 .or. &                  !write posouts or posmds
       in%inputPsiId == 2 .or. &                       !have wavefunctions to read
       in%inputPsiId == 12 .or.  &                     !read in gaussian basis
       in%gaussian_help .or. &                         !Mulliken and local density of states
       in%writing_directory /= '.' .or. &              !have an explicit local output directory
       bigdft_mpi%ngroup > 1   .or. &                  !taskgroups have been inserted
       in%lin%plotBasisFunctions > 0 .or. &            !dumping of basis functions for locreg runs
       in%inputPsiId == 102                            !reading of basis functions

  !here you can check whether the etsf format is compiled

  if (shouldwrite) then
     call create_dir_output(iproc, in)
     if (iproc==0) call yaml_map('Data Writing directory',trim(in%dir_output))
  else
     if (iproc==0) call yaml_map('Data Writing directory','./')
     in%dir_output=repeat(' ',len(in%dir_output))
  end if

END SUBROUTINE check_for_data_writing_directory


!> Create the directory output
subroutine create_dir_output(iproc, in)
  use yaml_output
  use module_types
  use module_base
  implicit none
  integer, intent(in) :: iproc
  type(input_variables), intent(inout) :: in

  character(len=100) :: dirname
  integer :: i_stat,ierror,ierr

  ! Create a directory to put the files in.
  dirname=repeat(' ',len(dirname))
  if (iproc == 0) then
     call getdir(in%dir_output, len_trim(in%dir_output), dirname, 100, i_stat)
     if (i_stat /= 0) then
        call yaml_warning("Cannot create output directory '" // trim(in%dir_output) // "'.")
        call MPI_ABORT(bigdft_mpi%mpi_comm,ierror,ierr)
     end if
  end if
  call MPI_BCAST(dirname,len(dirname),MPI_CHARACTER,0,bigdft_mpi%mpi_comm,ierr)
  in%dir_output=dirname
END SUBROUTINE create_dir_output


!> Set default values for input variables
subroutine default_input_variables(in)
  use module_base
  use module_types
  use dictionaries
  implicit none

  type(input_variables), intent(inout) :: in
  
  in%refcnt=f_ref_new('inputs')

  in%matacc=material_acceleration_null()

  ! Default values.
  in%output_wf_format = WF_FORMAT_NONE
  in%output_denspot_format = output_denspot_FORMAT_CUBE
  nullify(in%gen_kpt)
  nullify(in%gen_wkpt)
  nullify(in%kptv)
  nullify(in%nkptsv_group)
  in%gen_norb = UNINITIALIZED(0)
  in%gen_norbu = UNINITIALIZED(0)
  in%gen_norbd = UNINITIALIZED(0)
  nullify(in%gen_occup)
  ! Default abscalc variables
  call abscalc_input_variables_default(in)
  ! Default frequencies variables
  call frequencies_input_variables_default(in)
  ! Default values for geopt.
  call geopt_input_variables_default(in) 
  ! Default values for mixing procedure
  call mix_input_variables_default(in) 
  ! Default values for tddft
  call tddft_input_variables_default(in)
  !Default for Self-Interaction Correction variables
  call sic_input_variables_default(in)
  ! Default for signaling
  in%gmainloop = 0.d0
  ! Default for lin.
  nullify(in%lin%potentialPrefac_lowaccuracy)
  nullify(in%lin%potentialPrefac_highaccuracy)
  nullify(in%lin%potentialPrefac_ao)
  nullify(in%lin%norbsPerType)
  nullify(in%lin%locrad)
  nullify(in%lin%locrad_lowaccuracy)
  nullify(in%lin%locrad_highaccuracy)
  nullify(in%lin%locrad_type)
  nullify(in%lin%kernel_cutoff_FOE)
  nullify(in%lin%kernel_cutoff)
  !nullify(in%frag%frag_info)
  nullify(in%frag%label)
  nullify(in%frag%dirname)
  nullify(in%frag%frag_index)
  nullify(in%frag%charge)
END SUBROUTINE default_input_variables


!> Assign default values for mixing variables
subroutine mix_input_variables_default(in)
  use module_base
  use module_types
  implicit none
  type(input_variables), intent(inout) :: in

  !mixing treatement (hard-coded values)
  in%iscf=0
  in%itrpmax=1
  in%alphamix=0.0_gp
  in%rpnrm_cv=1.e-4_gp
  in%gnrm_startmix=0.0_gp
  in%norbsempty=0
  in%Tel=0.0_gp
  in%occopt=SMEARING_DIST_ERF
  in%alphadiis=2.d0

END SUBROUTINE mix_input_variables_default


!> Assign default values for GEOPT variables
subroutine geopt_input_variables_default(in)
  use module_base
  use module_types
  implicit none
  type(input_variables), intent(inout) :: in

  !put some fake values for the geometry optimsation case
  in%geopt_approach='SDCG'
  in%ncount_cluster_x=0
  in%frac_fluct=1.0_gp
  in%forcemax=0.0_gp
  in%randdis=0.0_gp
  in%betax=2.0_gp
  in%history = 1
  in%wfn_history = 1
  in%ionmov = -1
  in%dtion = 0.0_gp
  in%strtarget(:)=0.0_gp
  in%mditemp = UNINITIALIZED(in%mditemp)
  in%mdftemp = UNINITIALIZED(in%mdftemp)
  nullify(in%qmass)

END SUBROUTINE geopt_input_variables_default


!> Assign default values for self-interaction correction variables
subroutine sic_input_variables_default(in)
  use module_base
  use module_types
  implicit none
  type(input_variables), intent(inout) :: in

  in%SIC%approach='NONE'
  in%SIC%alpha=0.0_gp
  in%SIC%fref=0.0_gp

END SUBROUTINE sic_input_variables_default


!> Assign default values for TDDFT variables
subroutine tddft_input_variables_default(in)
  use module_base
  use module_types
  implicit none
  type(input_variables), intent(inout) :: in

  in%tddft_approach='NONE'

END SUBROUTINE tddft_input_variables_default


!> Allocate the arrays for the input related to the fragment
subroutine allocateInputFragArrays(input_frag)
  use module_base
  use module_types
  implicit none

  ! Calling arguments
  type(fragmentInputParameters),intent(inout) :: input_frag

  ! Local variables
  character(len=*),parameter :: subname='allocateInputFragArrays'

  input_frag%frag_index = f_malloc_ptr(input_frag%nfrag,id='input_frag%frag_index')
  input_frag%charge = f_malloc_ptr(input_frag%nfrag,id='input_frag%charge')

  !allocate(input_frag%frag_info(input_frag%nfrag_ref,2), stat=i_stat)
  !call memocc(i_stat, input_frag%frag_info, 'input_frag%frag_info', subname)

  input_frag%label=f_malloc_str_ptr(len(input_frag%label),&
       input_frag%nfrag_ref,id='input_frag%label')
!!$  allocate(input_frag%label(input_frag%nfrag_ref), stat=i_stat)
!!$  call memocc(i_stat, input_frag%label, 'input_frag%label', subname)


  !f_malloc0_str_ptr should be used here
  input_frag%dirname=f_malloc_str_ptr(len(input_frag%dirname),&
       input_frag%nfrag_ref,id='input_frag%label')

!!$  allocate(input_frag%dirname(input_frag%nfrag_ref), stat=i_stat)
!!$  call memocc(i_stat, input_frag%dirname, 'input_frag%dirname', subname)

  !set the variables to their default value

end subroutine allocateInputFragArrays


!> Deallocate the arrays related to the input for the fragments
subroutine deallocateInputFragArrays(input_frag)
  use module_base
  use module_types
  implicit none

  ! Calling arguments
  type(fragmentInputParameters),intent(inout) :: input_frag

  ! Local variables
  character(len=*),parameter :: subname='deallocateInputFragArrays'

  !if(associated(input_frag%frag_info)) then
  !  i_all = -product(shape(input_frag%frag_info))*kind(input_frag%frag_info)
  !  deallocate(input_frag%frag_info,stat=i_stat)
  !  call memocc(i_stat,i_all,'input_frag%frag_info',subname)
  !  nullify(input_frag%frag_info)
  !end if 

  call f_free_ptr(input_frag%frag_index)
  
  
  call f_free_ptr(input_frag%charge)
  
  call f_free_str_ptr(len(input_frag%label),input_frag%label)
  call f_free_str_ptr(len(input_frag%dirname),input_frag%dirname)

!!$  if(associated(input_frag%label)) then
!!$     i_all = -product(shape(input_frag%label))*kind(input_frag%label)
!!$     deallocate(input_frag%label,stat=i_stat)
!!$     call memocc(i_stat,i_all,'input_frag%label',subname)
!!$     nullify(input_frag%label)
!!$  end if
!!$
!!$  if(associated(input_frag%dirname)) then
!!$     i_all = -product(shape(input_frag%dirname))*kind(input_frag%dirname)
!!$     deallocate(input_frag%dirname,stat=i_stat)
!!$     call memocc(i_stat,i_all,'input_frag%dirname',subname)
!!$     nullify(input_frag%dirname)
!!$  end if

end subroutine deallocateInputFragArrays

!> initialize fragment input parameters to their default value
subroutine default_fragmentInputParameters(frag)
  use module_types, only: fragmentInputParameters
  implicit none
  type(fragmentInputParameters),intent(out) :: frag

  !first nullify
  call nullifyInputFragParameters(frag)
  !then set defaults
  frag%nfrag_ref=1
  frag%nfrag=1
  !then allocate
  call allocateInputFragArrays(frag)
  !and fill to neutral values
  frag%label(1)=repeat(' ',len(frag%label))
  frag%dirname(1)=repeat(' ',len(frag%dirname))
  frag%frag_index(1)=1
  frag%charge(1)=0.0d0

end subroutine default_fragmentInputParameters

!> Nullify the parameters related to the fragments
subroutine nullifyInputFragParameters(input_frag)
  use module_types
  implicit none

  ! Calling arguments
  type(fragmentInputParameters),intent(inout) :: input_frag

  !default scalar variables
  nullify(input_frag%frag_index)
  nullify(input_frag%charge)
  !nullify(input_frag%frag_info)
  nullify(input_frag%label)
  nullify(input_frag%dirname)

end subroutine nullifyInputFragParameters


!> Creation of the log file (by default log.yaml)
!>  Free all dynamically allocated memory from the kpt input file.
subroutine free_kpt_variables(in)
  use module_base
  use module_types
  implicit none
  type(input_variables), intent(inout) :: in
  character(len=*), parameter :: subname='free_kpt_variables'

!!$  if (associated(in%gen_kpt)) then
!!$     i_all=-product(shape(in%gen_kpt))*kind(in%gen_kpt)
!!$     deallocate(in%gen_kpt,stat=i_stat)
!!$     call memocc(i_stat,i_all,'in%gen_kpt',subname)
!!$  end if
!!$  if (associated(in%gen_wkpt)) then
!!$     i_all=-product(shape(in%gen_wkpt))*kind(in%gen_wkpt)
!!$     deallocate(in%gen_wkpt,stat=i_stat)
!!$     call memocc(i_stat,i_all,'in%gen_wkpt',subname)
!!$  end if
  call f_free_ptr(in%gen_kpt)
  call f_free_ptr(in%gen_wkpt)
  call f_free_ptr(in%kptv)
  call f_free_ptr(in%nkptsv_group)
    nullify(in%gen_kpt)
  nullify(in%gen_wkpt)
  nullify(in%kptv)
  nullify(in%nkptsv_group)
end subroutine free_kpt_variables

!>  Free all dynamically allocated memory from the geopt input file.
subroutine free_geopt_variables(in)
  use module_base
  use module_types
  implicit none
  type(input_variables), intent(inout) :: in
  character(len=*), parameter :: subname='free_geopt_variables'
  ! integer :: i_stat, i_all

  if (associated(in%qmass)) then
     call f_free_ptr(in%qmass)
  end if
  nullify(in%qmass)
end subroutine free_geopt_variables


!>  Free all dynamically allocated memory from the input variable structure.
subroutine free_input_variables(in)
  use module_base
  use module_types
  use module_xc
  use dynamic_memory, only: f_free_ptr
  implicit none
  type(input_variables), intent(inout) :: in
  character(len=*), parameter :: subname='free_input_variables'

  !check if freeing is possible
  call f_ref_free(in%refcnt)

  call free_geopt_variables(in)
  call free_kpt_variables(in)
  call f_free_ptr(in%gen_occup)
  call deallocateBasicArraysInput(in%lin)
  call deallocateInputFragArrays(in%frag)

  ! Free the libXC stuff if necessary, related to the choice of in%ixc.
!!$  call xc_end(in%xcObj)

!!$  if (associated(in%Gabs_coeffs) ) then
!!$     i_all=-product(shape(in%Gabs_coeffs))*kind(in%Gabs_coeffs)
!!$     deallocate(in%Gabs_coeffs,stat=i_stat)
!!$     call memocc(i_stat,i_all,'in%Gabs_coeffs',subname)
!!$  end if

  ! Stop the signaling stuff.
  !Destroy C wrappers on Fortran objects,
  ! and stop the GMainLoop.
  if (in%gmainloop /= 0.d0) then
     call bigdft_signals_free(in%gmainloop)
  end if
END SUBROUTINE free_input_variables


!> Assign default values for ABSCALC variables
subroutine abscalc_input_variables_default(in)
  use module_base
  use module_types
  implicit none
  type(input_variables), intent(out) :: in

  in%c_absorbtion=.false.
  in%potshortcut=0
  in%iat_absorber=0
  in%abscalc_bottomshift=0
  in%abscalc_S_do_cg=.false.
  in%abscalc_Sinv_do_cg=.false.
END SUBROUTINE abscalc_input_variables_default


!> Assign default values for frequencies variables
!!    freq_alpha: frequencies step for finite difference = alpha*hx, alpha*hy, alpha*hz
!!    freq_order; order of the finite difference (2 or 3 i.e. 2 or 4 points)
!!    freq_method: 1 - systematic moves of atoms over each direction
subroutine frequencies_input_variables_default(in)
  use module_base
  use module_types
  implicit none
  type(input_variables), intent(out) :: in

  in%freq_alpha=1.d0/real(64,kind(1.d0))
  in%freq_order=2
  in%freq_method=1
END SUBROUTINE frequencies_input_variables_default


!> Cross check values of input_variables.
!! and change if necessary
subroutine input_analyze(in,astruct)
  use module_types, only: input_variables,output_denspot_FORMAT_CUBE, &
       output_denspot_NONE, WF_FORMAT_NONE, KERNELMODE_DIRMIN,&
       KERNELMODE_DIAG, KERNELMODE_FOE, MIXINGMODE_DENS, MIXINGMODE_POT, &
       LINEAR_DIRECT_MINIMIZATION, LINEAR_MIXDENS_SIMPLE, &
       LINEAR_MIXPOT_SIMPLE, LINEAR_FOE
  use module_atoms, only: atomic_structure
  use module_base
  use module_input_keys, only: input_keys_equal
  implicit none
  type(input_variables), intent(inout) :: in
  type(atomic_structure), intent(in) :: astruct

  integer :: ierr

  call f_routine(id='input_analyze')

  ! the PERF variables -----------------------------------------------------
  !Check after collecting all values
  if(.not.in%orthpar%directDiag .or. in%orthpar%methOrtho==1) then 
     write(*,'(1x,a)') 'Input Guess: Block size used for the orthonormalization (ig_blocks)'
     if(in%orthpar%bsLow==in%orthpar%bsUp) then
        write(*,'(5x,a,i0)') 'Take block size specified by user: ',in%orthpar%bsLow
     else if(in%orthpar%bsLow<in%orthpar%bsUp) then
        write(*,'(5x,2(a,i0))') 'Choose block size automatically between ',in%orthpar%bsLow,' and ',in%orthpar%bsUp
     else
        write(*,'(1x,a)') "ERROR: invalid values of inputs%bsLow and inputs%bsUp. Change them in 'inputs.perf'!"
        call MPI_ABORT(bigdft_mpi%mpi_comm,0,ierr)
     end if
     write(*,'(5x,a)') 'This values will be adjusted if it is larger than the number of orbitals.'
  end if
  !@todo also the inputguess variable should be checked if BC are nonFree

  ! the DFT variables ------------------------------------------------------
  in%SIC%ixc = in%ixc

  in%idsx = min(in%idsx, in%itermax)

  !project however the wavefunction on gaussians if asking to write them on disk
  ! But not if we use linear scaling version (in%inputPsiId >= 100)
  in%gaussian_help=(in%inputPsiId >= 10 .and. in%inputPsiId < 100)

  !switch on the gaussian auxiliary treatment 
  !and the zero of the forces
  if (in%inputPsiId == 10) then
     in%inputPsiId = 0
  else if (in%inputPsiId == 13) then
     in%inputPsiId = 2
  end if
  ! Setup out grid parameters.
  if (in%output_denspot >= 0) then
     in%output_denspot_format = in%output_denspot / 10
  else
     in%output_denspot_format = output_denspot_FORMAT_CUBE
     in%output_denspot = abs(in%output_denspot)
  end if
  in%output_denspot = modulo(in%output_denspot, 10)

  !define whether there should be a last_run after geometry optimization
  !also the mulliken charge population should be inserted
  if ((in%rbuf > 0.0_gp) .or. in%output_wf_format /= WF_FORMAT_NONE .or. &
       in%output_denspot /= output_denspot_NONE .or. in%norbv /= 0) then
     in%last_run=-1 !last run to be done depending of the external conditions
  else
     in%last_run=0
  end if

  if (astruct%geocode == 'F' .or. astruct%nat == 0) then
     !Disable the symmetry
     in%disableSym = .true.
  end if
  
  ! the GEOPT variables ----------------------------------------------------
  !target stress tensor
  in%strtarget(:)=0.0_gp

  if (input_keys_equal(trim(in%geopt_approach), "AB6MD")) then
     if (in%ionmov /= 13) then
        in%nnos=0
        in%qmass = f_malloc_ptr(in%nnos, id = "in%qmass")
     end if
  end if

  ! Determine the SCF mode
  select case (in%lin%kernel_mode)
  case (KERNELMODE_DIRMIN)
      in%lin%scf_mode = LINEAR_DIRECT_MINIMIZATION
  case (KERNELMODE_DIAG)
      select case (in%lin%mixing_mode)
      case (MIXINGMODE_DENS)
          in%lin%scf_mode = LINEAR_MIXDENS_SIMPLE
      case (MIXINGMODE_POT)
          in%lin%scf_mode = LINEAR_MIXPOT_SIMPLE
      case default
          stop 'wrong value of in%lin%mixing_mode'
      end select
  case (KERNELMODE_FOE)
      in%lin%scf_mode = LINEAR_FOE
  case default
      stop 'wrong value of in%lin%kernel_mode'
  end select

  ! It is not possible to use both the old and the new Pulay correction at the same time
  if (in%lin%pulay_correction .and. in%lin%new_pulay_correction) then
     call f_err_throw('It is not possible to use both the old and the new Pulay correction at the same time!',&
          err_name='BIGDFT_INPUT_VARIABLES_ERROR')
  end if


  call f_release_routine()
END SUBROUTINE input_analyze


!> Analyse the kpt input and calculates k points if needed
subroutine kpt_input_analyse(iproc, in, dict, sym, geocode, alat)
  use module_base
  use module_types
  use module_atoms, only: symmetry_data
  use defs_basis
  use m_ab6_kpoints
  use yaml_output
  use module_input_keys, only: input_keys_equal
  use public_keys
  use dictionaries
  implicit none
  !Arguments
  integer, intent(in) :: iproc
  type(input_variables), intent(inout) :: in
  type(dictionary), pointer, intent(in) :: dict
  type(symmetry_data), intent(in) :: sym
  character(len = 1), intent(in) :: geocode !< @copydoc poisson_solver::doc::geocode
  real(gp), dimension(3), intent(in) :: alat
  !local variables
  logical :: lstat
  character(len=*), parameter :: subname='kpt_input_analyse'
  integer :: ierror,i, nshiftk, ikpt, j, ncount, nseg, iseg_, ngranularity_
  integer, dimension(3) :: ngkpt_
  real(gp), dimension(3) :: alat_
  real(gp), dimension(3,8) :: shiftk_
  real(gp) :: kptrlen_, norm
  character(len = 6) :: method
  real(gp), dimension(:,:), pointer :: gen_kpt   !< K points coordinates
  real(gp), dimension(:), pointer :: gen_wkpt    !< Weights of k points
  ! Set default values.
  in%gen_nkpt=1
  in%nkptv=0
  in%ngroups_kptv=1

  call free_kpt_variables(in)
  nullify(in%kptv, in%nkptsv_group)
  nullify(in%gen_kpt, in%gen_wkpt)

  method = dict // KPT_METHOD
  if (input_keys_equal(trim(method), 'auto')) then
     kptrlen_ = dict // KPTRLEN
     if (geocode == 'F') then
        in%gen_nkpt = 1
!!$        allocate(in%gen_kpt(3, in%gen_nkpt+ndebug),stat=i_stat)
!!$        call memocc(i_stat,in%gen_kpt,'in%gen_kpt',subname)
!!$        in%gen_kpt = 0.
        in%gen_kpt=f_malloc0_ptr([3, in%gen_nkpt],id='gen_kpt')

!!$        allocate(in%gen_wkpt(in%gen_nkpt+ndebug),stat=i_stat)
!!$        call memocc(i_stat,in%gen_wkpt,'in%gen_wkpt',subname)
        in%gen_kpt=f_malloc_ptr(in%gen_nkpt,id='gen_wkpt')
                
        in%gen_wkpt = 1.
     else
        call kpoints_get_auto_k_grid(sym%symObj, in%gen_nkpt, gen_kpt, gen_wkpt, &
             & kptrlen_, ierror)
        if (ierror /= AB7_NO_ERROR) then
           if (iproc==0) &
                & call yaml_warning("ERROR: cannot generate automatic k-point grid." // &
                & " Error code is " // trim(yaml_toa(ierror,fmt='(i0)')))
           stop
        end if
        !assumes that the allocation went through (arrays allocated by abinit routines)
        in%gen_kpt=f_malloc_ptr(src=gen_kpt,id='gen_kpt')
        in%gen_wkpt=f_malloc_ptr(src=gen_wkpt,id='gen_wkpt')
        deallocate(gen_kpt,gen_wkpt)
!!$        call memocc(0,in%gen_kpt,'in%gen_kpt',subname)
!!$        call memocc(0,in%gen_wkpt,'in%gen_wkpt',subname)
     end if
  else if (input_keys_equal(trim(method), 'mpgrid')) then
     !take the points of Monkhorst-pack grid
     ngkpt_(1:3) = dict // NGKPT
     if (geocode == 'S') ngkpt_(2) = 1
     !shift
     nshiftk = dict_len(dict//SHIFTK)
     !read the shifts
     shiftk_=0.0_gp
     do i=1,nshiftk
        shiftk_(1:3,i) = dict // SHIFTK // (i-1)
     end do

     !control whether we are giving k-points to Free BC
     if (geocode == 'F') then
        if (iproc==0 .and. (maxval(ngkpt_) > 1 .or. maxval(abs(shiftk_)) > 0.)) &
             & call yaml_warning('Found input k-points with Free Boundary Conditions, reduce run to Gamma point')
        in%gen_nkpt = 1
        in%gen_kpt=f_malloc0_ptr([3, in%gen_nkpt],id='gen_kpt')
!!$        allocate(in%gen_kpt(3, in%gen_nkpt+ndebug),stat=i_stat)
!!$        call memocc(i_stat,in%gen_kpt,'in%gen_kpt',subname)
!!$        in%gen_kpt = 0.
!!$        allocate(in%gen_wkpt(in%gen_nkpt+ndebug),stat=i_stat)
!!$        call memocc(i_stat,in%gen_wkpt,'in%gen_wkpt',subname)
        in%gen_kpt=f_malloc_ptr(in%gen_nkpt,id='gen_wkpt')
        in%gen_wkpt = 1.
     else
        call kpoints_get_mp_k_grid(sym%symObj, in%gen_nkpt, gen_kpt, gen_wkpt, &
             & ngkpt_, nshiftk, shiftk_, ierror)
        if (ierror /= AB7_NO_ERROR) then
           if (iproc==0) &
                & call yaml_warning("ERROR: cannot generate MP k-point grid." // &
                & " Error code is " // trim(yaml_toa(ierror,fmt='(i0)')))
           stop
        end if
        !assumes that the allocation went through 
        !(arrays allocated by abinit routines)
        in%gen_kpt=f_malloc_ptr(src=gen_kpt,id='gen_kpt')
        in%gen_wkpt=f_malloc_ptr(src=gen_wkpt,id='gen_wkpt')
        deallocate(gen_kpt,gen_wkpt)
!!$        call memocc(0,in%gen_kpt,'in%gen_kpt',subname)
!!$        call memocc(0,in%gen_wkpt,'in%gen_wkpt',subname)
     end if
  else if (input_keys_equal(trim(method), 'manual')) then
     in%gen_nkpt = max(1, dict_len(dict//KPT))
     if (geocode == 'F' .and. in%gen_nkpt > 1) then
        if (iproc==0) call yaml_warning('Found input k-points with Free Boundary Conditions, reduce run to Gamma point')
        in%gen_nkpt = 1
     end if
     in%gen_kpt=f_malloc_ptr([3, in%gen_nkpt],id='gen_kpt')
     in%gen_wkpt=f_malloc_ptr(in%gen_nkpt,id='gen_wkpt')

!!$     allocate(in%gen_kpt(3, in%gen_nkpt+ndebug),stat=i_stat)
!!$     call memocc(i_stat,in%gen_kpt,'in%gen_kpt',subname)
!!$     allocate(in%gen_wkpt(in%gen_nkpt+ndebug),stat=i_stat)
!!$     call memocc(i_stat,in%gen_wkpt,'in%gen_wkpt',subname)
     norm=0.0_gp
     do i=1,in%gen_nkpt
        in%gen_kpt(1:3, i) = dict // KPT // (i-1)
        if (geocode == 'S' .and. in%gen_kpt(2,i) /= 0.) then
           in%gen_kpt(2,i) = 0.
           if (iproc==0) call yaml_warning('Surface conditions, suppressing k-points along y.')
        end if
        in%gen_wkpt(i) = dict // WKPT // (i-1)
        if (geocode == 'F') then
           in%gen_kpt = 0.
           in%gen_wkpt = 1.
        end if
        norm=norm+in%gen_wkpt(i)
     end do
     ! We normalise the weights.
     in%gen_wkpt(:)=in%gen_wkpt/norm
  else
     if (iproc==0) &
          & call yaml_warning("ERROR: wrong k-point sampling method (" // &
          & trim(method) // ").")
     stop
  end if

  ! Convert reduced coordinates into BZ coordinates.
  alat_ = alat
  if (geocode /= 'P') alat_(2) = 1.0_gp
  if (geocode == 'F') then
     alat_(1)=1.0_gp
     alat_(3)=1.0_gp
  end if
  do i = 1, in%gen_nkpt, 1
     in%gen_kpt(:, i) = in%gen_kpt(:, i) / alat_(:) * two_pi
  end do
 
  in%band_structure_filename=''
  lstat = dict // BANDS
  if (lstat) then
     !calculate the number of groups of for the band structure
     in%nkptv=1
     nseg = dict_len(dict // ISEG)
     do i=1,nseg
        iseg_ = dict // ISEG // (i-1)
        in%nkptv=in%nkptv+iseg_
     end do
     ngranularity_ = dict // NGRANULARITY

     in%ngroups_kptv=&
          ceiling(real(in%nkptv,gp)/real(ngranularity_,gp))

     in%nkptsv_group = f_malloc_ptr(in%ngroups_kptv,id='in%nkptsv_group')

     ncount=0
     do i=1,in%ngroups_kptv-1
        !if ngranularity is bigger than nkptv  then ngroups is one
        in%nkptsv_group(i)=ngranularity_
        ncount=ncount+ngranularity_
     end do
     !put the rest in the last group
     in%nkptsv_group(in%ngroups_kptv)=in%nkptv-ncount

     in%kptv = f_malloc_ptr((/ 3, in%nkptv /),id='in%kptv')

     ikpt = 0
     do i=1,nseg
        iseg_ = dict // ISEG // (i-1)
        ikpt=ikpt+iseg_
        in%kptv(1,ikpt) = dict // KPTV // (ikpt - 1) // 0
        in%kptv(2,ikpt) = dict // KPTV // (ikpt - 1) // 1
        in%kptv(3,ikpt) = dict // KPTV // (ikpt - 1) // 2
        !interpolate the values
        do j=ikpt-iseg_+1,ikpt-1
           in%kptv(:,j)=in%kptv(:,ikpt-iseg_) + &
                (in%kptv(:,ikpt)-in%kptv(:,ikpt-iseg_)) * &
                real(j-ikpt+iseg_,gp)/real(iseg_, gp)
        end do
     end do

     ! Convert reduced coordinates into BZ coordinates.
     do i = 1, in%nkptv, 1
        in%kptv(:, i) = in%kptv(:, i) / alat_(:) * two_pi
     end do

     if (has_key(dict, BAND_STRUCTURE_FILENAME)) then
        in%band_structure_filename = dict // BAND_STRUCTURE_FILENAME
        !since a file for the local potential is already given, do not perform ground state calculation
        if (iproc==0) then
           write(*,'(1x,a)')'Local Potential read from file, '//trim(in%band_structure_filename)//&
                ', do not optimise GS wavefunctions'
        end if
        in%nrepmax=0
        in%itermax=0
        in%itrpmax=0
        in%inputPsiId=-1000 !allocate empty wavefunctions
        in%output_denspot=0
     end if
  else
     in%nkptv = 0
     in%kptv = f_malloc_ptr((/ 3, in%nkptv /),id='in%kptv')
  end if

  if (in%nkptv > 0 .and. geocode == 'F' .and. iproc == 0) &
       & call yaml_warning('Defining a k-point path in free boundary conditions.') 

END SUBROUTINE kpt_input_analyse<|MERGE_RESOLUTION|>--- conflicted
+++ resolved
@@ -116,11 +116,7 @@
   use dynamic_memory
   use module_xc
   use input_old_text_format, only: dict_from_frag
-<<<<<<< HEAD
-  use module_atoms, only: atoms_data,nullify_atoms_data,atomic_data_set_from_dict
-=======
-  use module_atoms, only: atoms_data,atoms_data_null,atomic_data_set_from_dict,check_atoms_positions
->>>>>>> 681989f5
+  use module_atoms, only: atoms_data,nullify_atoms_data,atomic_data_set_from_dict,check_atoms_positions
   use yaml_strings, only: f_strcpy
   use psp_projectors, only: PSPCODE_PAW
   use m_ab6_symmetry, only: symmetry_get_n_sym
