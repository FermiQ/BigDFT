--- conflicted
+++ resolved
@@ -30,9 +30,6 @@
 subs_static_library =
 out_static_library =  \
 	$(top_builddir)/PSolver/src/libPSolver-1.a \
-<<<<<<< HEAD
-	$(top_builddir)/wrappers/libwrappers.a \
-=======
 	$(top_builddir)/wrappers/libwrappers.a
 
 if BUILD_FLIB
@@ -40,7 +37,6 @@
 endif
 
 out_static_library +=  \
->>>>>>> 0bba4d64
 	$(top_builddir)/src/libbigdft-1.a
 
 
