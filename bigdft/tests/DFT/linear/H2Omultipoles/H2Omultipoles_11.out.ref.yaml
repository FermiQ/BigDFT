---
 Code logo:
   "__________________________________ A fast and precise DFT wavelet code
   |     |     |     |     |     |
   |     |     |     |     |     |      BBBB         i       gggggg
   |_____|_____|_____|_____|_____|     B    B               g
   |     |  :  |  :  |     |     |    B     B        i     g
   |     |-0+--|-0+--|     |     |    B    B         i     g        g
   |_____|__:__|__:__|_____|_____|___ BBBBB          i     g         g
   |  :  |     |     |  :  |     |    B    B         i     g         g
   |--+0-|     |     |-0+--|     |    B     B     iiii     g         g
   |__:__|_____|_____|__:__|_____|    B     B        i      g        g
   |     |  :  |  :  |     |     |    B BBBB        i        g      g
   |     |-0+--|-0+--|     |     |    B        iiiii          gggggg
   |_____|__:__|__:__|_____|_____|__BBBBB
   |     |     |     |  :  |     |                           TTTTTTTTT
   |     |     |     |--+0-|     |  DDDDDD          FFFFF        T
   |_____|_____|_____|__:__|_____| D      D        F        TTTT T
   |     |     |     |  :  |     |D        D      F        T     T
   |     |     |     |--+0-|     |D         D     FFFF     T     T
   |_____|_____|_____|__:__|_____|D___      D     F         T    T
   |     |     |  :  |     |     |D         D     F          TTTTT
   |     |     |--+0-|     |     | D        D     F         T    T
   |_____|_____|__:__|_____|_____|          D     F        T     T
   |     |     |     |     |     |         D               T    T
   |     |     |     |     |     |   DDDDDD       F         TTTT
   |_____|_____|_____|_____|_____|______                    www.bigdft.org   "

 Reference Paper                       : The Journal of Chemical Physics 129, 014109 (2008)
 Version Number                        : 1.8
<<<<<<< HEAD
 Timestamp of this run                 : 2016-07-18 09:32:58.474
=======
 Timestamp of this run                 : 2016-08-31 10:59:11.531
>>>>>>> 8432c056
 Root process Hostname                 : stephan-Latitude-E7450
 Number of MPI tasks                   :  2
 OpenMP parallelization                :  Yes
 Maximal OpenMP threads per MPI task   :  2
 MPI tasks of root process node        :  2
  #------------------------------------------------------------------ Code compiling options
 Compilation options:
   Configure arguments:
     " '--prefix' '/home/stephan/Documents/BigDFT/stablebranch/Build-gnu_debug/install' 
     'FC=/home/stephan/Software/openmpi-1.8.4_gnu/bin/mpifort' 'CC=gcc' 'FCFLAGS=-O2 
     -Wno-error -fbounds-check -fbacktrace -ffpe-trap=invalid,zero,overflow -fopenmp -m64 
     -g' '--with-ext-linalg=-lblacs-openmpi -lblacsF77init-openmpi -llapack -lblas -lyaml 
     -lrt -lblacs-openmpi -lblacsF77init-openmpi -llapack -lblas -ldl' 
     '--with-scalapack=scalapack' 
     'LDFLAGS=-L/home/stephan/Documents/BigDFT/stablebranch/Build-gnu_debug/install/lib ' 
     'C_INCLUDE_PATH=/home/stephan/Documents/BigDFT/stablebranch/Build-gnu_debug/install/incl
     ude' 
     'PKG_CONFIG_PATH=/home/stephan/Documents/BigDFT/stablebranch/Build-gnu_debug/install/lib
     /pkgconfig:/home/stephan/Documents/BigDFT/stablebranch/Build-gnu_debug/install/share/pkg
     config:/usr/lib/x86_64-linux-gnu/pkgconfig:/usr/lib/pkgconfig:/usr/share/pkgconfig'"
   Compilers (CC, FC, CXX): [gcc, /home/stephan/Software/openmpi-1.8.4_gnu/bin/mpifort, 
                             g++]
   Compiler flags:
     CFLAGS                            : -g -O2
     FCFLAGS:
       -O2 -Wno-error -fbounds-check -fbacktrace -ffpe-trap=invalid,zero,overflow -fopenmp 
       -m64 -g
     CXXFLAGS                          : -g -O2
  #------------------------------------------------------------------------ Input parameters
 radical                               : 11
 outdir                                : ./
 logfile                               : Yes
 run_from_files                        : Yes
 dft:
   hgrids                              : 0.55 #   Grid spacing in the three directions (bohr)
   rmult: [5.0, 7.0] #                            c(f)rmult*radii_cf(:,1(2))=coarse(fine) atom-based radius
   ixc                                 : 11 #     Exchange-correlation parameter (LDA=1,PBE=11)
   gnrm_cv                             : 1.e-5 #  convergence criterion gradient
   itermax                             : 50 #     Max. iterations of wfn. opt. steps
   nrepmax                             : 10 #     Max. number of re-diag. runs
   ncong                               : 5 #      No. of CG it. for preconditioning eq.
   idsx                                : 6 #      Wfn. diis history
   disablesym                          : Yes #    Disable the symmetry detection
   inputpsiid                          : 100 #    Input guess wavefunctions
   qcharge                             : 0 #      Charge of the system. Can be integer or real.
   elecfield: [0., 0., 0.] #                      Electric field (Ex,Ey,Ez)
   nspin                               : 1 #      Spin polarization treatment
   mpol                                : 0 #      Total magnetic moment
   itermin                             : 0 #      Minimal iterations of wfn. optimzed steps
   dispersion                          : 0 #      Dispersion correction potential (values 1,2,3,4,5), 0=none
   output_wf                           : 0 #      Output of the support functions
   output_denspot                      : 0 #      Output of the density or the potential
   rbuf                                : 0. #     Length of the tail (AU)
   ncongt                              : 30 #     No. of tail CG iterations
   norbv                               : 0 #      Davidson subspace dimension (No. virtual orbitals)
   nvirt                               : 0 #      No. of virtual orbs
   nplot                               : 0 #      No. of plotted orbs
   gnrm_cv_virt                        : 1.e-4 #  convergence criterion gradient for virtual orbitals
   itermax_virt                        : 50 #     Max. iterations of wfn. opt. steps for virtual orbitals
   external_potential:
     values                            : __not_a_value__
   calculate_strten                    : Yes #    Boolean to activate the calculation of the stress tensor. Might be set to No for 
    #                                              performance reasons
   plot_mppot_axes: [-1, -1, -1] #                Plot the potential generated by the multipoles along axes through this 
    #                                              point. Negative values mean no plot.
   plot_pot_axes: [-1, -1, -1] #                  Plot the potential along axes through this point. Negative values mean 
    #                                              no plot.
   occupancy_control                   : None #   Dictionary of the atomic matrices to be applied for a given iteration number
   itermax_occ_ctrl                    : 0 #      Number of iterations of occupancy control scheme. Should be between itermin and 
    #                                              itermax
 perf:
   ef_interpol_chargediff              : 1.0 #    FOE max charge difference for interpolation
   check_sumrho                        : 1 #      Enables linear sumrho check
   check_overlap                       : 1 #      Enables linear overlap check
   experimental_mode                   : Yes #    Activate the experimental mode in linear scaling
   calculate_KS_residue                : No #     Linear scaling calculate Kohn-Sham residue
   check_matrix_compression            : No #     linear scaling perform a check of the matrix compression routines
   correction_co_contra                : Yes #    linear scaling correction covariant / contravariant gradient
   store_index                         : No #     Store indices or recalculate them for linear scaling
   mixing_after_inputguess             : 1 #      Mixing step after linear input guess
   kappa_conv                          : 0.1 #    Exit kappa for extended input guess (experimental mode)
   FOE_restart                         : 1 #      Restart method to be used for the FOE method
   hamapp_radius_incr                  : 6 #      radius enlargement for the Hamiltonian application (in grid points)
   loewdin_charge_analysis             : no #     linear scaling perform a Loewdin charge analysis at the end of the calculation
   debug                               : No #     Debug option
   profiling_depth                     : -1 #     maximum level of the profiling for the tracking of the routines
   fftcache                            : 8192 #   Cache size for the FFT
   accel                               : NO #     Acceleration (hardware)
   ocl_platform                        : ~ #      Chosen OCL platform
   ocl_devices                         : ~ #      Chosen OCL devices
   blas                                : No #     CUBLAS acceleration
   projrad                             : 15. #    Radius of the projector as a function of the maxrad
   exctxpar                            : OP2P #   Exact exchange parallelisation scheme
   ig_diag                             : Yes #    Input guess (T=Direct, F=Iterative) diag. of Ham.
   ig_norbp                            : 5 #      Input guess Orbitals per process for iterative diag.
   ig_blocks: [300, 800] #                        Input guess Block sizes for orthonormalisation
   ig_tol                              : 1.0e-4 # Input guess Tolerance criterion
   methortho                           : 0 #      Orthogonalisation
   rho_commun                          : DEF #    Density communication scheme (DBL, RSC, MIX)
   unblock_comms                       : OFF #    Overlap Communications of fields (OFF,DEN,POT)
   linear                              : OFF #    Linear Input Guess approach
   tolsym                              : 1.0e-8 # Tolerance for symmetry detection
   signaling                           : No #     Expose calculation results on Network
   signaltimeout                       : 0 #      Time out on startup for signal connection (in seconds)
   domain                              : ~ #      Domain to add to the hostname to find the IP
   inguess_geopt                       : 0 #      Input guess to be used during the optimization
   verbosity                           : 2 #      Verbosity of the output
   psp_onfly                           : Yes #    Calculate pseudopotential projectors on the fly
   multipole_preserving                : No #     (EXPERIMENTAL) Preserve the multipole moment of the ionic density
   mp_isf                              : 16 #     (EXPERIMENTAL) Interpolating scaling function or lifted dual order for the multipole 
    #                                              preserving
   pdsyev_blocksize                    : -8 #     SCALAPACK linear scaling blocksize
   pdgemm_blocksize                    : -8 #     SCALAPACK linear scaling blocksize
   maxproc_pdsyev                      : 4 #      SCALAPACK linear scaling max num procs
   maxproc_pdgemm                      : 4 #      SCALAPACK linear scaling max num procs
   ef_interpol_det                     : 1.e-12 # FOE max determinant of cubic interpolation matrix
   iterative_orthogonalization         : No #     Iterative_orthogonalization for input guess orbitals
   write_orbitals                      : 0 #      Linear scaling write KS orbitals for cubic restart (might take lot of disk space!)
   explicit_locregcenters              : No #     Linear scaling explicitly specify localization centers
   intermediate_forces                 : No #     Linear scaling calculate intermediate forces
   evbounds_nsatur                     : 3 #      Number of FOE cycles before the eigenvalue bounds are shrinked (linear)
   evboundsshrink_nsatur               : 4 #      maximal number of unsuccessful eigenvalue bounds shrinkings
   calculate_gap                       : No #     linear scaling calculate the HOMO LUMO gap
   coeff_weight_analysis               : No #     linear scaling perform a Loewdin charge analysis of the coefficients for fragment 
    #                                              calculations
   fscale_lowerbound                   : 5.e-3 #  linear scaling lower bound for the error function decay length
   fscale_upperbound                   : 5.e-2 #  linear scaling upper bound for the error function decay length
   imethod_overlap                     : 1 #      method to calculate the overlap matrices (1=old, 2=new)
   enable_matrix_taskgroups            : True #   enable the matrix taskgroups
   adjust_kernel_iterations            : True #   enable the adaptive ajustment of the number of kernel iterations
   adjust_kernel_threshold             : True #   enable the adaptive ajustment of the kernel convergence threshold according to the 
    #                                              support function convergence
   wf_extent_analysis                  : False #  perform an analysis of the extent of the support functions (and possibly KS orbitals)
   foe_gap                             : False #  Use the FOE method to calculate the HOMO-LUMO gap at the end of a calculation
 lin_general:
   hybrid                              : Yes #    activate the hybrid mode; if activated, only the low accuracy values will be relevant
   nit                                 : 50 #     number of iteration with low/high accuracy
   taylor_order                        : 1020 #   order of the Taylor approximation; 0 -> exact
   max_inversion_error                 : 5.0e-8 # linear scaling maximal error of the Taylor approximations to calculate the inverse of 
    #                                              the overlap matrix
   rpnrm_cv                            : 3.e-7 #  convergence criterion for low/high accuracy
   output_mat                          : 1 #      output sparse matrices; 0 no output, 1 formatted sparse, 11 formatted dense, 21 
    #                                              formatted both
   output_coeff                        : 1 #      output KS coefficients; 0 no output, 1 formatted output
   charge_multipoles                   : 11 #     Calculate the atom-centered multipole coefficients; 0 no, 1 old approach Loewdin, 2 
    #                                              new approach Projector
   calculate_FOE_eigenvalues: [1, 6] #            First and last eigenvalue to be calculated using the FOE procedure
   precision_FOE_eigenvalues           : 2.e-2 #  decay length of the error function used to extract the eigenvalues (i.e. something like 
    #                                              the resolution)
   conf_damping                        : -0.5 #   how the confinement should be decreased, only relevant for hybrid mode; negative -> 
    #                                              automatic
   output_wf                           : 0 #      output basis functions; 0 no output, 1 formatted output, 2 Fortran bin, 3 ETSF
   output_fragments                    : 0 #      output support functions, kernel and coeffs; 0 fragments and full system, 1 
    #                                              fragments only, 2 full system only
   kernel_restart_mode                 : 0 #      method for restarting kernel; 0 kernel, 1 coefficients, 2 random, 3 diagonal, 4 
    #                                              support function weights
   kernel_restart_noise                : 0.0d0 #  add random noise to kernel or coefficients when restarting
   frag_num_neighbours                 : 0 #      number of neighbours to output for each fragment
   frag_neighbour_cutoff               : 12.0d0 # number of neighbours to output for each fragment
   cdft_lag_mult_init                  : 0.05d0 # CDFT initial value for Lagrange multiplier
   cdft_conv_crit                      : 1.e-2 #  CDFT convergence threshold for the constrained charge
   calc_dipole                         : No #     calculate dipole
   calc_quadrupole                     : No #     calculate quadrupole
   subspace_diag                       : No #     diagonalization at the end
   extra_states                        : 0 #      Number of extra states to include in support function and kernel optimization (dmin 
    #                                              only), must be equal to norbsempty
   calculate_onsite_overlap            : No #     calculate the onsite overlap matrix (has only an effect if the matrices are all 
    #                                              written to disk)
   support_function_multipoles         : False #  Calculate the multipole moments of the support functions
   plot_locreg_grids                   : False #  plot the scaling function and wavelets grid of each localization region
 lin_basis:
   nit                                 : 8 #      maximal number of iterations in the optimization of the support functions
   idsx                                : 8 #      DIIS history for optimization of the support functions (low/high accuracy); 0 -> SD
   gnrm_cv                             : 2.0e-3 # convergence criterion for the optimization of the support functions (low/high accuracy)
   deltae_cv                           : 1.0e-4 # total relative energy difference to stop the optimization ('experimental_mode' only)
   min_gnrm_for_dynamic                : 4.0e-3 # minimal gnrm to active the dynamic gnrm criterion
   alpha_diis                          : 0.5 #    multiplicator for DIIS
   alpha_sd                            : 0.5 #    initial step size for SD
   nstep_prec                          : 6 #      number of iterations in the preconditioner
   fix_basis                           : 1.0e-12 # fix the support functions if the density change is below this threshold
   correction_orthoconstraint          : 0 #      correction for the slight non-orthonormality in the orthoconstraint
   gnrm_ig                             : 1.e-1 #  convergence criterion for the optimization of the support functions in the extended 
    #                                              input guess (experimental mode only)
   nit_ig                              : 50 #     maximal number of iterations to optimize the support functions in the extended input 
    #                                              guess (experimental mode only)
   gnrm_dyn                            : 1.e-4 #  dynamic convergence criterion ('experimental_mode' only)
   orthogonalize_ao                    : Yes #    Orthogonalize the atomic orbitals used as input guess
   reset_DIIS_history                  : No #     reset the DIIS history when starting the loop which optimizes the support functions
 lin_kernel:
   nstep                               : 10 #     number of steps taken when updating the coefficients via direct minimization for 
    #                                              each iteration of the density kernel loop
   nit                                 : 6 #      number of iterations in the (self-consistent) optimization of the density kernel
   idsx_coeff: [6, 0] #                           DIIS history for direct mininimization
   idsx                                : 6 #      mixing method; 0 -> linear mixing, >=1 -> Pulay mixing
   alphamix                            : 0.1 #    mixing parameter (low/high accuracy)
   linear_method                       : FOE #    method to optimize the density kernel
   eval_range_foe: [-1.0, 1.0] #                  Lower and upper bound of the eigenvalue spectrum, will be adjusted 
    #                                              automatically if chosen unproperly
   fscale_foe                          : 5.0E-002 # decay length of the error function
   delta_pnrm                          : 0.1 #    stop the kernel optimization if the density/potential difference has decreased by 
    #                                              this factor (deactivated if -1.0)
   gnrm_cv_coeff: [1.e-5, 1.e-5] #                convergence criterion on the gradient for direct minimization
   rpnrm_cv: [1.e-10, 1.e-10] #                   convergence criterion (change in density/potential) for the kernel 
    #                                              optimization
   mixing_method                       : DEN #    quantity to be mixed
   alpha_sd_coeff                      : 0.2 #    initial step size for SD for direct minimization
   alpha_fit_coeff                     : No #     Update the SD step size by fitting a quadratic polynomial
   coeff_scaling_factor                : 1.0 #    factor to scale the gradient in direct minimization
   pexsi_npoles                        : 40 #     number of poles used by PEXSI
   pexsi_mumin                         : -1.0 #   Initial guess for the lower bound of the chemical potential used by PEXSI
   pexsi_mumax                         : 1.0 #    initial guess for the upper bound of the chemical potential used by PEXSI
   pexsi_mu                            : 0.5 #    initial guess for the  chemical potential used by PEXSI
   pexsi_temperature                   : 1.e-3 #  temperature used by PEXSI
   pexsi_tol_charge                    : 1.e-3 #  charge tolerance used PEXSI
 lin_basis_params:
   H:
     nbasis                            : 1
     ao_confinement                    : -1.0
     confinement                       : -1.0
     rloc                              : 4.5
     rloc_kernel                       : 9.0
     rloc_kernel_foe                   : 10.5
   Hw:
     nbasis                            : 1
     ao_confinement                    : -1.0
     confinement                       : -1.0
     rloc                              : 4.5
     rloc_kernel                       : 9.0
     rloc_kernel_foe                   : 10.5
   C:
     nbasis                            : 4
     ao_confinement                    : -1.0
     confinement                       : -1.0
     rloc                              : 5.0
     rloc_kernel                       : 9.0
     rloc_kernel_foe                   : 10.5
   N:
     nbasis                            : 4
     ao_confinement                    : -1.0
     confinement                       : -1.0
     rloc                              : 5.0
     rloc_kernel                       : 9.0
     rloc_kernel_foe                   : 10.5
   O:
     nbasis                            : 4
     ao_confinement                    : -1.0
     confinement                       : -1.0
     rloc                              : 5.0
     rloc_kernel                       : 9.0
     rloc_kernel_foe                   : 10.5
   Ow:
     nbasis                            : 4
     ao_confinement                    : -1.0
     confinement                       : -1.0
     rloc                              : 5.0
     rloc_kernel                       : 9.0
     rloc_kernel_foe                   : 10.5
   P:
     nbasis                            : 4
     ao_confinement                    : -1.0
     confinement                       : -1.0
     rloc                              : 5.5
     rloc_kernel                       : 9.0
     rloc_kernel_foe                   : 10.5
   Cl:
     nbasis                            : 4
     ao_confinement                    : -1.0
     confinement                       : -1.0
     rloc                              : 5.5
     rloc_kernel                       : 9.0
     rloc_kernel_foe                   : 10.5
   K:
     nbasis                            : 1
     ao_confinement                    : -1.0
     confinement                       : -1.0
     rloc                              : 7.0
     rloc_kernel                       : 9.0
     rloc_kernel_foe                   : 10.5
   nbasis                              : 4 #      Number of support functions per atom
   ao_confinement                      : 8.3e-3 # Prefactor for the input guess confining potential
   confinement: [8.3e-3, 0.0] #                   Prefactor for the confining potential (low/high accuracy)
   rloc: [7.0, 7.0] #                             Localization radius for the support functions
   rloc_kernel                         : 9.0 #    Localization radius for the density kernel
   rloc_kernel_foe                     : 14.0 #   cutoff radius for the FOE matrix vector multiplications
 psppar.O:
   Pseudopotential type                : HGH-K + NLCC
   Atomic number                       : 8
   No. of Electrons                    : 6
   Pseudopotential XC                  : -101130
   Local Pseudo Potential (HGH convention):
     Rloc                              : 0.45
     Coefficients (c1 .. c4): [-9.722666922073181, 1.760227416851149, 0.0, 0.0]
   Non Linear Core Correction term:
     Rcore                             :  0.3623650757580073
     Core charge                       :  7.0605120750528
   NonLocal PSP Parameters:
   - Channel (l)                       : 0
     Rloc                              : 0.4303690215582979
     h_ij terms: [8.649443238948979, -0.2190979035547422, 0.0, -2.051860831520475, 0.0, 
                0.0]
   PAW patch                           : No
   Source                              : psppar.O
   Radii of active regions (AU):
     Coarse                            : 1.215575721499752
     Fine                              : 0.4303690215582979
     Coarse PSP                        : 0.8682683724998229
     Source                            : Hard-Coded
 psppar.H:
   Pseudopotential type                : HGH-K
   Atomic number                       : 1
   No. of Electrons                    : 1
   Pseudopotential XC                  : -101130
   Local Pseudo Potential (HGH convention):
     Rloc                              : 0.2437274445589315
     Coefficients (c1 .. c4): [-3.234726599852351, 0.5026650717044174, 0.0, 0.0]
   PAW patch                           : No
   Source                              : psppar.H
   Radii of active regions (AU):
     Coarse                            : 1.463418464633951
     Fine                              : 0.2437274445589315
     Coarse PSP                        : 0.0
     Source                            : Hard-Coded
   Non Linear Core Correction term     : __not_a_value__
 psolver:
   kernel:
     screening                         : 0 #      Mu screening parameter
     isf_order                         : 16 #     Order of the Interpolating Scaling Function family
     stress_tensor                     : Yes #    Triggers the calculation of the stress tensor
   environment:
     cavity                            : none #   Type of the cavity
     cavitation                        : Yes #    Triggers the evaluation of the extra cavitation terms
     gammaS                            : 72.0 #   Cavitation term, surface tension of the solvent [dyn/cm]
     alphaS                            : -22.0 #  Proportionality of repulsion free energy in term of the surface integral [dyn/cm]
     betaV                             : -0.35 #  Proportionality of dispersion free energy in term of volume integral [GPa]
     input_guess                       : Yes #    Triggers the input guess procedure of gps_algorithm
     fd_order                          : 16 #     Order of the Finite-difference derivatives for the GPS solver
     itermax                           : 50 #     Maximum number of iterations of the GPS outer loop
     minres                            : 1.e-8 #  Convergence threshold of the loop
     pb_method                         : none #   Defines the method for the Poisson Boltzmann Equation
   setup:
     accel                             : none #   Material Acceleration
     taskgroup_size                    : 0 #      Size of the taskgroups of the Poisson Solver
     global_data                       : No #     Charge density and Electrostatic potential are given by global arrays
     verbose                           : Yes #    Verbosity switch
     output                            : none #   Quantities to be plotted after the main solver routine
 output:
   atomic_density_matrix               : None #   Dictionary of the atoms for which the atomic density matrix has to be plotted
 kpt:
   method                              : manual # K-point sampling method
   kpt: #                                         Kpt coordinates
   -  [0., 0., 0.]
   wkpt: [1.] #                                   Kpt weights
   bands                               : No #     For doing band structure calculation
 geopt:
   method                              : none #   Geometry optimisation method
   ncount_cluster_x                    : 1 #      Maximum number of force evaluations
   frac_fluct                          : 1. #     Fraction of force fluctuations. Stop if fmax < forces_fluct*frac_fluct
   forcemax                            : 0. #     Max forces criterion when stop
   randdis                             : 0. #     Random displacement amplitude
   betax                               : 4. #     Stepsize for the geometry optimization
   beta_stretchx                       : 5e-1 #   Stepsize for steepest descent in stretching mode direction (only if in biomode)
 md:
   mdsteps                             : 0 #      Number of MD steps
   print_frequency                     : 1 #      Printing frequency for energy.dat and Trajectory.xyz files
   temperature                         : 300.d0 # Initial temperature in Kelvin
   timestep                            : 20.d0 #  Time step for integration (in a.u.)
   no_translation                      : No #     Logical input to set translational correction
   thermostat                          : none #   Activates a thermostat for MD
   wavefunction_extrapolation          : 0 #      Activates the wavefunction extrapolation for MD
   restart_nose                        : No #     Restart Nose Hoover Chain information from md.restart
   restart_pos                         : No #     Restart nuclear position information from md.restart
   restart_vel                         : No #     Restart nuclear velocities information from md.restart
 mix:
   iscf                                : 0 #      Mixing parameters
   itrpmax                             : 1 #      Maximum number of diagonalisation iterations
   rpnrm_cv                            : 1.e-4 #  Stop criterion on the residue of potential or density
   norbsempty                          : 0 #      No. of additional bands
   tel                                 : 0. #     Electronic temperature
   occopt                              : 1 #      Smearing method
   alphamix                            : 0. #     Multiplying factors for the mixing
   alphadiis                           : 2. #     Multiplying factors for the electronic DIIS
 sic:
   sic_approach                        : none #   SIC (self-interaction correction) method
   sic_alpha                           : 0. #     SIC downscaling parameter
 tddft:
   tddft_approach                      : none #   Time-Dependent DFT method
   decompose_perturbation              : none #   Indicate the directory of the perturbation to be decomposed in the basis of empty 
    #                                              states
 mode:
   method                              : dft #    Run method of BigDFT call
   add_coulomb_force                   : No #     Boolean to add coulomb force on top of any of above selected force
 posinp:
    #---------------------------------------------- Atomic positions (by default bohr units)
   positions:
   - O: [1.991107840087889, 1.221655223875441, 0.6920672692234883]
   - H: [0.233534956652829, 0.513721445220362, 0.5361759933301388]
   - H: [2.366235518969471, 1.111238475158637, 2.450408084576114]
   properties:
     format                            : yaml
     source                            : 11.yaml
  #--------------------------------------------------------------------------------------- |
 Data Writing directory                : ./data-11/
  #----------------------------------------------------- Input Atomic System (file: 11.yaml)
 Atomic System Properties:
   Number of atomic types              :  2
   Number of atoms                     :  3
   Types of atoms                      :  [ O, H ]
   Boundary Conditions                 : Free #Code: F
   Number of Symmetries                :  0
   Space group                         : disabled
  #--------------------------------- Geometry optimization Input Parameters (file: 11.geopt)
 Geometry Optimization Parameters:
   Maximum steps                       :  1
   Algorithm                           : none
   Random atomic displacement          :  0.0E+00
   Fluctuation in forces               :  1.0E+00
   Maximum in forces                   :  0.0E+00
   Steepest descent step               :  4.0E+00
 Material acceleration                 :  No #iproc=0
  #------------------------------------------------------------------------ Input parameters
 DFT parameters:
   eXchange Correlation:
     XC ID                             :  &ixc  11
     Exchange-Correlation reference    : "XC: Perdew, Burke & Ernzerhof"
     XC functional implementation      : ABINIT
     Spin polarization                 :  No
 Basis set definition:
   Suggested Grid Spacings (a0)        :  [  0.55,  0.55,  0.55 ]
   Coarse and Fine Radii Multipliers   :  [  5.0,  7.0 ]
 Self-Consistent Cycle Parameters:
   Wavefunction:
     Gradient Norm Threshold           :  &gnrm_cv  1.0E-05
     CG Steps for Preconditioner       :  5
     DIIS History length               :  6
     Max. Wfn Iterations               :  &itermax  50
     Max. Subspace Diagonalizations    :  10
     Input wavefunction policy         : INPUT_PSI_LINEAR_AO # 100
     Output wavefunction policy        : NONE # 0
     Output grid policy                : NONE # 0
     Virtual orbitals                  :  0
     Number of plotted density orbitals:  0
   Density/Potential:
     Max. Iterations                   :  1
 Post Optimization Parameters:
   Finite-Size Effect estimation:
     Scheduled                         :  No
  #----------------------------------------------------------------------- System Properties
 Properties of atoms in the system:
 - Symbol                              : O #Type No.  01
   No. of Electrons                    :  6
   No. of Atoms                        :  1
   Radii of active regions (AU):
     Coarse                            :  1.21558
     Fine                              :  0.43037
     Coarse PSP                        :  0.86827
     Source                            : Hard-Coded
   Grid Spacing threshold (AU)         :  1.08
   Pseudopotential type                : HGH-K + NLCC
   Local Pseudo Potential (HGH convention):
     Rloc                              :  0.45000
     Coefficients (c1 .. c4)           :  [ -9.72267,  1.76023,  0.00000,  0.00000 ]
   Non Linear Core Correction term:
     Rcore                             :  0.36237
     Core charge                       :  7.06051
   NonLocal PSP Parameters:
   - Channel (l)                       :  0
     Rloc                              :  0.43037
     h_ij matrix:
     -  [  8.64944, -2.05186,  0.00000 ]
     -  [ -2.05186, -0.21910,  0.00000 ]
     -  [  0.00000,  0.00000,  0.00000 ]
   No. of projectors                   :  2
   PSP XC                              : "XC: Perdew, Burke & Ernzerhof"
 - Symbol                              : H #Type No.  02
   No. of Electrons                    :  1
   No. of Atoms                        :  2
   Radii of active regions (AU):
     Coarse                            :  1.46342
     Fine                              :  0.24373
     Coarse PSP                        :  0.00000
     Source                            : Hard-Coded
   Grid Spacing threshold (AU)         :  0.61
   Pseudopotential type                : HGH-K
   Local Pseudo Potential (HGH convention):
     Rloc                              :  0.24373
     Coefficients (c1 .. c4)           :  [ -3.23473,  0.50267,  0.00000,  0.00000 ]
   No. of projectors                   :  0
   PSP XC                              : "XC: Perdew, Burke & Ernzerhof"
  #----------------------------------------------- Atom Positions (specified and grid units)
 Atomic structure:
   Units                               : bohr
   Positions:
   - O: [ 8.941222602,  7.834175264,  7.448775230] # [  16.26,  14.24,  13.54 ] 0001
   - H: [ 7.183649719,  7.126241485,  7.292883954] # [  13.06,  12.96,  13.26 ] 0002
   - H: [ 9.316350281,  7.723758515,  9.207116046] # [  16.94,  14.04,  16.74 ] 0003
   Rigid Shift Applied (AU)            :  [  6.9501,  6.6125,  6.7567 ]
  #------------------------------------------------------------------------- Grid properties
 Box Grid spacings                     :  [  0.5500,  0.5500,  0.5500 ]
 Sizes of the simulation domain:
   AU                                  :  [  16.500,  14.850,  16.500 ]
   Angstroem                           :  [  8.7314,  7.8583,  8.7314 ]
   Grid Spacing Units                  :  [  30,  27,  30 ]
   High resolution region boundaries (GU):
     From                              :  [  10,  9,  9 ]
     To                                :  [  21,  19,  19 ]
 High Res. box is treated separately   :  Yes
  #------------------------------------------------------------------- Kernel Initialization
 Poisson Kernel Initialization:
    #---------------------------------------------------------------------- Input parameters
   kernel:
     screening                         : 0 #      Mu screening parameter
     isf_order                         : 16 #     Order of the Interpolating Scaling Function family
     stress_tensor                     : Yes #    Triggers the calculation of the stress tensor
   environment:
     cavity                            : none #   Type of the cavity
     cavitation                        : Yes #    Triggers the evaluation of the extra cavitation terms
     gammaS                            : 72.0 #   Cavitation term, surface tension of the solvent [dyn/cm]
     alphaS                            : -22.0 #  Proportionality of repulsion free energy in term of the surface integral [dyn/cm]
     betaV                             : -0.35 #  Proportionality of dispersion free energy in term of volume integral [GPa]
     input_guess                       : Yes #    Triggers the input guess procedure of gps_algorithm
     fd_order                          : 16 #     Order of the Finite-difference derivatives for the GPS solver
     itermax                           : 50 #     Maximum number of iterations of the GPS outer loop
     minres                            : 1.e-8 #  Convergence threshold of the loop
     pb_method                         : none #   Defines the method for the Poisson Boltzmann Equation
   setup:
     accel                             : none #   Material Acceleration
     taskgroup_size                    : 0 #      Size of the taskgroups of the Poisson Solver
     global_data                       : No #     Charge density and Electrostatic potential are given by global arrays
     verbose                           : Yes #    Verbosity switch
     output                            : none #   Quantities to be plotted after the main solver routine
   MPI tasks                           :  2
   OpenMP threads per MPI task         :  2
 Poisson Kernel Creation:
   Boundary Conditions                 : Free
   Memory Requirements per MPI task:
     Density (MB)                      :  3.16
     Kernel (MB)                       :  3.27
     Full Grid Arrays (MB)             :  5.37
     Load Balancing of calculations:
       Density:
         MPI tasks 0-1                 : 100%
       Kernel:
         MPI tasks 0- 0                : 100%
         MPI task 1                    :  98%
       Complete LB per task            : 1/3 LB_density + 2/3 LB_kernel
 Wavefunctions Descriptors, full simulation domain:
   Coarse resolution grid:
     No. of segments                   :  662
     No. of points                     :  12804
   Fine resolution grid:
     No. of segments                   :  97
     No. of points                     :  706
  #---------------------------------------------------------------------- Occupation Numbers
 Total Number of Electrons             :  8
 Spin treatment                        : Averaged
 Orbitals Repartition:
   MPI tasks  0- 1                     :  2
 Total Number of Orbitals              :  4
 Input Occupation Numbers:
 - Occupation Numbers: {Orbitals No. 1-4:  2.0000}
 preconditioning load balancing before :  1.00E+00
 preconditioning load balancing after  :  1.00E+00
 task with max load                    :  [  0 ]
 Total No. Support Functions           :  6
 Support Function Repartition:
   Minimum                             :  3
   Maximum                             :  3
   Average                             :  3.0
 NonLocal PSP Projectors Descriptors:
   Creation strategy                   : On-the-fly
   Total number of projectors          :  2
   Total number of components          :  20860
   Percent of zero components          :  0
   Size of workspaces                  :  41752
 NLCC, Calculate core density for atom : O
 NLCC, Calculate core density for atom : H
 NLCC, Calculate core density for atom : H
 Analytic core charges for atom species:
   O                                   :  0.4210514
 Total core charge                     :  0.4210514
 Total core charge on the grid         :  0.4210514 #To be compared with analytic one
 NonLocal PSP Projectors Descriptors:
   Creation strategy                   : On-the-fly
   Total number of projectors          :  2
   Total number of components          :  20860
   Percent of zero components          :  0
   Size of workspaces                  :  41752
   Maximum size of masking arrays for a projector:  4284
   Cumulative size of masking arrays   :  4284
  #------------------------------------------------------------ Sparse matrix initialization
 Check of kernel cutoff radius:
 -  {atom type: H, adjustment required:  No}
 -  {atom type: O, adjustment required:  No}
 Matrices:
   Overlap matrix:
     total elements                    :  36
     segments                          :  6
     non-zero elements                 :  36
     sparsity in %                     :  0.00
     sparse matrix multiplication initialized:  No
     taskgroup summary:
       number of taskgroups            :  1
       taskgroups overview:
       -  {number of tasks:  2, start / end:  [  1,  36 ], 
      start / end disjoint:  [  1,  36 ]}
   Hamiltonian matrix:
     total elements                    :  36
     segments                          :  6
     non-zero elements                 :  36
     sparsity in %                     :  0.00
     sparse matrix multiplication initialized:  No
     taskgroup summary:
       number of taskgroups            :  1
       taskgroups overview:
       -  {number of tasks:  2, start / end:  [  1,  36 ], 
      start / end disjoint:  [  1,  36 ]}
   Density kernel matrix:
     total elements                    :  36
     segments                          :  6
     non-zero elements                 :  36
     sparsity in %                     :  0.00
     sparse matrix multiplication initialized:  Yes
     sparse matrix multiplication setup:
       segments                        :  6
       non-zero elements               :  36
       sparsity in %                   :  0.00
     taskgroup summary:
       number of taskgroups            :  1
       taskgroups overview:
       -  {number of tasks:  2, start / end:  [  1,  36 ], 
      start / end disjoint:  [  1,  36 ]}
  #--------------------------------------------------------------------------- Unitary tests
 Results of unitary tests:
   Checking operations for potential communication:
     Tolerance for the following test  :  9.999999999999999799E-13
     calculation check, error sum      :  0.000000000000000000E+00
     Tolerance for the following test  :  1.000000000000000036E-10
     calculation check, error max      :  0.000000000000000000E+00
   Checking operations for sumrho:
     Tolerance for the following test  :  9.999999999999999988E-15
     transposition check, mean error   :  0.000000000000000000E+00
     transposition check, max error    :  0.000000000000000000E+00
   Checking Communications of Minimal Basis:
     Number of coarse and fine DoF (MasterMPI task):  [  5800,  353 ]
     Tolerances for this check: [ 7.75633343689149045E-07,  1.33226762955018785E-15]
     Maxdiff for transpose (checksum)  :  1.45519152283668518E-11
     Maxdiff for untranspose           :  0.00000000000000000E+00
   Checking Communications of Enlarged Minimal Basis:
     Number of coarse and fine DoF (MasterMPI task):  [  6318,  353 ]
     Tolerances for this check: [ 1.63976668855989982E-06,  1.33226762955018785E-15]
     Maxdiff for transpose (checksum)  :  4.36557456851005554E-11
     Maxdiff for untranspose           :  0.00000000000000000E+00
 Value for Exc[rhoc]                   : -0.2112499689706133
 Ion-Ion interaction energy            :  6.82844326662419E+00
  #---------------------------------------------------------------- Ionic Potential Creation
 Total ionic charge                    : -8.000000430151
 Poisson Solver:
   BC                                  : Free
   Box                                 :  [  91,  85,  91 ]
   MPI tasks                           :  2
 Interaction energy ions multipoles    :  0.0
 Interaction energy multipoles multipoles:  0.0
  #------------------------------------------------------------ Input Wavefunctions Creation
 Input Hamiltonian:
    #~~~~~~~~~~~~~~~~~~~~~~~~~~~~~~~~~~~~~~~~~~~~~~~~~~~~~~~~ Set the confinement prefactors
   Confinement prefactor for atomic orbitals:
   -  {atom type: O, value:  3.20E-02, origin: automatic}
   -  {atom type: H, value:  4.88E-02, origin: automatic}
   Total No. of Atomic Input Orbitals  :  6
   Inputguess Orbitals Repartition:
     Minimum                           :  3
     Maximum                           :  3
     Average                           :  3.0
   Atomic Input Orbital Generation:
   -  {Atom Type: O, Electronic configuration: {
 s: [ 2.00], 
 p: [ 4/3,  4/3,  4/3]}}
   -  {Atom Type: H, Electronic configuration: {
 s: [ 1.00]}}
   Wavelet conversion succeeded        :  Yes
   Deviation from normalization        :  1.06E-05
   Total charge                        :  7.999998287825E+00
   Poisson Solver:
     BC                                : Free
     Box                               :  [  91,  85,  91 ]
     MPI tasks                         :  2
   orthonormalization of input guess   : standard
    #~~~~~~~~~~~~~~~~~~~~~~~~~~~~~~~~~~~~~~~~~~~~~~~~~~~~~~~~ Set the confinement prefactors
   Confinement prefactor for extended input guess:
   -  {max diff damping:  0.00E+00, damping value:  1.00E+00}
   -  {atom type: H, value:  4.88E-02, origin: automatic}
   -  {atom type: O, value:  3.20E-02, origin: automatic}
    #-------------------------------------------- Extended input guess for experimental mode
   Extended input guess:
     support function optimization: &it_supfun000
     -  { #------------------------------------------------------------------------ iter: 1
 reset DIIS history:  No, Hamiltonian Applied:  Yes, 
 Components: {Ekin:  1.59070291293E+01, Epot: -1.86726449386E+01, Enl:  2.76377088653E+00}, 
   Orthoconstraint:  Yes, summary: {npl:  110, bounds:  [  0.500,  1.500 ], 
                              exp accur:  [  7.24E-14 ]}, correction orthoconstraint:  Yes, 
                        Preconditioning:  Yes,  rel D: -0.00E+00, 
 iter:  1, fnrm:  3.04E-01, Omega: {TRACE: -1.379575619067696E+01}, D: -1.38E+01, 
                                   D best: -1.38E+01, 
 Optimization: {algorithm: DIIS, history length:  8, consecutive failures:  0, 
           total failures:  0}, 
 summary: {npl:  110, bounds:  [  0.500,  1.500 ], exp accur:  [  5.35E-14 ]}, 
           Orthogonalization:  Yes}
     -  { #------------------------------------------------------------------------ iter: 2
 Hamiltonian Applied:  Yes, 
 Components: {Ekin:  1.60274649085E+01, Epot: -1.90309422402E+01, Enl:  2.85229306605E+00}, 
   Orthoconstraint:  Yes, summary: {npl:  110, bounds:  [  0.500,  1.500 ], 
                              exp accur:  [  7.24E-14 ]}, correction orthoconstraint:  Yes, 
                        Preconditioning:  Yes,  rel D:  1.15E-02, kappa:  8.044E-01, 
 iter:  2, fnrm:  1.86E-01, Omega: {TRACE: -1.395453239436955E+01}, D: -1.59E-01, 
                                   D best: -1.59E-01, 
 Optimization: {algorithm: DIIS, history length:  8, consecutive failures:  0, 
           total failures:  0}, 
 summary: {npl:  110, bounds:  [  0.500,  1.500 ], exp accur:  [  5.35E-14 ]}, 
           Orthogonalization:  Yes}
     -  { #------------------------------------------------------------------------ iter: 3
 Hamiltonian Applied:  Yes, 
 Components: {Ekin:  1.62196829331E+01, Epot: -1.94881600067E+01, Enl:  2.97856008292E+00}, 
   Orthoconstraint:  Yes, summary: {npl:  100, bounds:  [  0.556,  1.350 ], 
                              exp accur:  [  3.33E-14 ]}, correction orthoconstraint:  Yes, 
                        Preconditioning:  Yes,  rel D:  1.93E-02, kappa:  5.665E-01, 
 iter:  3, fnrm:  7.62E-02, Omega: {TRACE: -1.406173979750044E+01}, D: -1.07E-01, 
                                   D best: -1.07E-01, exit criterion: gradient}
     -  &final_supfun000  { #------------------------------------------------------ iter: 3
 Components: {Ekin:  1.62196829331E+01, Epot: -1.94881600067E+01, Enl:  2.97856008292E+00}, 
 nit:  3, fnrm:  7.62E-02, Omega: {TRACE: -1.406173979750044E+01}, D total: -2.66E-01}
   Kernel update:
     Hamiltonian application required  :  Yes
     PSP and kinetic Hamiltonian application: recalculated
     calculate overlap matrix          :  Yes
     method                            : FOE
      #~~~~~~~~~~~~~~~~~~~~~~~~~~~~~~~~~~~~~~~~~~~~~~~~~~~~~~~~~~~ FOE calculation of kernel
     S^-1/2:
       Can take from memory            :  No
       beta for penaltyfunction        : -1000.0
       determine eigenvalue bounds:
       -  {npl:  80, scale:  1.00E+00, bounds:  [  0.617,  1.215 ], 
     exp accur:  [  1.75E-14 ], penalty: -2.4E-07, ok:  [  Yes,  Yes ]}
       summary: {npl:  80, bounds:  [  0.617,  1.215 ], exp accur:  [  1.75E-14 ]}
     Kernel calculation:
     -  #--------------------------------------------------------------- ispin: 1, itemp: 1
       decay length of error function  :  5.000E-02
       beta for penaltyfunction        : -1000.0
       determine eigenvalue bounds:
       -  {npl:  150, bounds:  [ -1.000,  1.000 ], exp accur:  [  3.91E-08 ], 
       penalty: -5.5E-08, ok:  [  Yes,  Yes ]}
       summary: {npl:  150, bounds:  [  0.62,  1.22 ], exp accur:  [  3.91E-08 ]}
       determine Fermi energy:
       -  { #-------------------------------------------------------------------- it FOE: 1
 eF: -1.000000E-01, Tr(K):  6.9608695E+00, D Tr(K): -1.04E+00, new eF: bisec bounds}
       -  { #-------------------------------------------------------------------- it FOE: 2
 eF:  1.000000E-01, Tr(K):  8.0000000E+00, D Tr(K): -2.37E-08, new eF: bisec bounds}
       summary: {nit:  2, eF:  1.900000E-01, Tr(K):  8.0000000E+00, D Tr(K): -2.37E-08}
       Asymmetry of kernel             :  3.66E-15
       symmetrize_kernel               :  Yes
       EBS                             : -2.736040757333E+00
       EBS higher temperature          : -2.736040458667E+00
       difference                      :  2.986656646442E-07
       relative difference             :  1.091598010168E-07
       trace(KS)                       :  7.99999997634627
       modify error function decay length: increase
       fscale reached upper limit; reset to:  5.0000000000000003E-002
       need to repeat with sharper decay (new):  No
      #~~~~~~~~~~~~~~~~~~~~~~~~~~~~~~~~~~~~~~~~~~~~~~~~~~ FOE calculation of kernel finished
     Asymmetry of the matrices:
       Overlap                         :  0.00E+00
       Hamiltonian                     :  3.04E-15
       Kernel (possibly symmetrized)   :  0.00E+00
     Kohn-Sham residue                 : not calculated
     Coefficients available            :  No
   SCF status: {
 Energies: {Ekin:  1.62196829331E+01, Epot: -2.03499812279E+01, Enl:  2.97856008292E+00, 
              EH:  2.22575223901E+01,  EXC: -4.88642651933E+00, EvXC: -5.88958754285E+00}, 
    Total charge:  7.999998164848E+00, 
 Poisson Solver: {BC: Free, Box:  [  91,  85,  91 ], MPI tasks:  2}}
    #================================================================= Input guess generated
  #------------------------------------------------------------------- Self-Consistent Cycle
 Ground State Optimization:
    #~~~~~~~~~~~~~~~~~~~~~~~~~~~~~~~~~~~~~~~~~~~~~~~~~~~~~~~~ Set the confinement prefactors
 - Confinement prefactor for hybrid mode:
   -  {max diff damping:  0.00E+00, damping value:  1.00E+00}
   -  {atom type: H, value:  4.88E-02, origin: automatic}
   -  {atom type: O, value:  3.20E-02, origin: automatic}
    #WARNING: No orthogonalizing of the support functions
    #========================================================= support function optimization
 - support function optimization: &it_supfun001
   -  { #-------------------------------------------------------------------------- iter: 1
 reset DIIS history:  No, Hamiltonian Applied:  Yes, 
 Components: {Ekin:  1.22373219345E+01, Epot: -1.34863115719E+01, Enl:  1.50796015019E+00}, 
   Orthoconstraint:  Yes, summary: {npl:  70, bounds:  [  0.686,  1.094 ], 
                              exp accur:  [  1.27E-14 ]}, summary: {npl:  80, bounds: [
  0.635,  1.181], exp accur:  [  1.25E-14,  1.71E-14,  2.09E-14 ]}, 
                                                               correction orthoconstraint:  Y, 
                                                                          Preconditioning:  Y, 
                                                                                    rel D: -0, 
 iter:  1, fnrm:  2.44E-01, Omega: {HYBRID: -1.630364645785945E+01}, D: -1.63E+01, 
                                    D best: -1.63E+01, 
 Optimization: {algorithm: DIIS, history length:  8, consecutive failures:  0, 
           total failures:  0}, 
 Orthogonalization:  No, Normalization:  Yes}
   -  { #-------------------------------------------------------------------------- iter: 2
 Hamiltonian Applied:  Yes, 
 Components: {Ekin:  1.22623405000E+01, Epot: -1.34040137244E+01, Enl:  1.47334824974E+00}, 
   Orthoconstraint:  Yes, summary: {npl:  80, bounds:  [  0.635,  1.181 ], exp accur: [
  1.25E-14,  1.71E-14,  2.09E-14]}, correction orthoconstraint:  Yes, 
                                                                          Preconditioning:  Y, 
                                                                                    rel D:  7, 
                                                                                    kappa:  3, 
                                                                         kappa to history:  Y, 
 iter:  2, fnrm:  5.27E-01, Omega: {HYBRID: -1.630491092780483E+01}, D: -1.26E-03, 
                                    D best: -1.26E-03, 
 Optimization: {algorithm: DIIS, history length:  8, consecutive failures:  0, 
           total failures:  0}, 
 Orthogonalization:  No, Normalization:  Yes}
   -  { #-------------------------------------------------------------------------- iter: 3
 Hamiltonian Applied:  Yes, 
 Components: {Ekin:  1.24010027256E+01, Epot: -1.36028380513E+01, Enl:  1.49080349588E+00}, 
   Orthoconstraint:  Yes, summary: {npl:  80, bounds:  [  0.635,  1.181 ], exp accur: [
  1.25E-14,  1.71E-14,  2.09E-14]}, correction orthoconstraint:  Yes, 
                                                                          Preconditioning:  Y, 
                                                                                    rel D:  4, 
                                                                                    kappa:  1, 
                                                                         kappa to history:  Y, 
 iter:  3, fnrm:  2.64E-01, Omega: {HYBRID: -1.638407020055180E+01}, D: -7.92E-02, 
                                    D best: -7.92E-02, exit criterion: energy difference}
   -  &final_supfun001  { #-------------------------------------------------------- iter: 3
 Components: {Ekin:  1.24010027256E+01, Epot: -1.36028380513E+01, Enl:  1.49080349588E+00}, 
 nit:  3, fnrm:  2.64E-01, Omega: {HYBRID: -1.638407020055180E+01}, D total: -8.04E-02}
   - Check boundary values:
     -  {type: overall, mean / max value:  [  6.6E-04,  1.30E-03 ], warnings:  0}
     -  {type: O, mean / max value:  [  8.41E-04,  1.30E-03 ], warnings:  0}
     -  {type: H, mean / max value:  [  2.98E-04,  3.22E-04 ], warnings:  0}
    #=================================================================== kernel optimization
 - kernel optimization: &it_kernel001
   -  #--------------------------------------------------------------------- kernel iter: 1
     Kernel update:
       Hamiltonian application required:  No
       method                          : FOE
        #~~~~~~~~~~~~~~~~~~~~~~~~~~~~~~~~~~~~~~~~~~~~~~~~~~~~~~~~~ FOE calculation of kernel
       S^-1/2:
         Can take from memory          :  Yes
       Kernel calculation:
       -  #------------------------------------------------------------- ispin: 1, itemp: 1
         decay length of error function:  5.000E-02
         beta for penaltyfunction      : -1000.0
         determine eigenvalue bounds:
         -  {npl:  150, bounds:  [ -1.000,  1.000 ], exp accur:  [  5.47E-08 ], 
         penalty: -5.2E-08, ok:  [  Yes,  Yes ]}
         summary: {npl:  150, bounds:  [  0.64,  1.18 ], exp accur:  [  5.47E-08 ]}
         determine Fermi energy:
         -  { #------------------------------------------------------------------ it FOE: 1
 eF:  9.100000E-02, Tr(K):  7.9999988E+00, D Tr(K): -1.16E-06, new eF: bisec bounds}
         -  { #------------------------------------------------------------------ it FOE: 2
 eF:  2.890000E-01, Tr(K):  8.0000003E+00, D Tr(K):  3.38E-07, new eF: bisection/secant}
         summary: {nit:  2, eF:  2.171154E-01, Tr(K):  8.0000003E+00, D Tr(K):  3.38E-07}
         Asymmetry of kernel           :  6.77E-15
         symmetrize_kernel             :  Yes
         EBS                           : -2.665718356004E+00
         EBS higher temperature        : -2.665718516340E+00
         difference                    : -1.603358992242E-07
         relative difference           :  6.014735159963E-08
         trace(KS)                     :  8.000000338175575
         modify error function decay length: increase
         fscale reached upper limit; reset to:  5.0000000000000003E-002
         need to repeat with sharper decay (new):  No
        #~~~~~~~~~~~~~~~~~~~~~~~~~~~~~~~~~~~~~~~~~~~~~~~~ FOE calculation of kernel finished
       Asymmetry of the matrices:
         Overlap                       :  0.00E+00
         Hamiltonian                   :  2.61E-15
         Kernel (possibly symmetrized) :  0.00E+00
       Coefficients available          :  No
     SCF status: {
 Energies: {Ekin:  1.62196829331E+01, Epot: -2.03499812279E+01, Enl:  2.97856008292E+00, 
              EH:  2.23800923022E+01,  EXC: -4.90879363078E+00, EvXC: -5.91753274252E+00}, 
    Total charge:  7.999998522394E+00, 
 Poisson Solver: {BC: Free, Box:  [  91,  85,  91 ], MPI tasks:  2}}
     summary: {kernel method: FOE, mix entity: DENS, mix hist:  6, conv crit:  2.52E-07, 
 iter:  1, delta:  2.52E-06, energy: -1.72086282798622392E+01, D: -1.721E+01}
   -  #--------------------------------------------------------------------- kernel iter: 2
     Kernel update:
       Hamiltonian application required:  Yes
       PSP and kinetic Hamiltonian application: recalculated
       method                          : FOE
        #~~~~~~~~~~~~~~~~~~~~~~~~~~~~~~~~~~~~~~~~~~~~~~~~~~~~~~~~~ FOE calculation of kernel
       S^-1/2:
         Can take from memory          :  Yes
       Kernel calculation:
       -  #------------------------------------------------------------- ispin: 1, itemp: 1
         decay length of error function:  5.000E-02
         beta for penaltyfunction      : -1000.0
         determine eigenvalue bounds:
         -  {npl:  150, bounds:  [ -1.000,  1.000 ], exp accur:  [  5.29E-08 ], 
         penalty:  5.9E-08, ok:  [  Yes,  Yes ]}
         summary: {npl:  150, bounds:  [  0.64,  1.18 ], exp accur:  [  5.29E-08 ]}
         determine Fermi energy:
         -  { #------------------------------------------------------------------ it FOE: 1
 eF:  1.369254E-01, Tr(K):  8.0000000E+00, D Tr(K):  2.37E-09, new eF: bisec bounds}
         summary: {nit:  1, eF:  5.673535E-02, Tr(K):  8.0000000E+00, D Tr(K):  2.37E-09}
         Asymmetry of kernel           :  5.11E-15
         symmetrize_kernel             :  Yes
         EBS                           : -2.570585274533E+00
         EBS higher temperature        : -2.570181733342E+00
         difference                    :  4.035411906242E-04
         relative difference           :  1.569841680111E-04
         trace(KS)                     :  8.000000002374744
         modify error function decay length: decrease
         need to repeat with sharper decay (new):  Yes
       -  #------------------------------------------------------------- ispin: 1, itemp: 2
         decay length of error function:  2.500E-02
         beta for penaltyfunction      : -1000.0
         determine eigenvalue bounds:
         -  {npl:  230, bounds:  [ -1.000,  1.000 ], exp accur:  [  6.4E-06 ], 
         penalty:  1.0E-14, ok:  [  Yes,  Yes ]}
         summary: {npl:  230, bounds:  [  0.64,  1.18 ], exp accur:  [  6.4E-06 ]}
         determine Fermi energy:
         -  { #------------------------------------------------------------------ it FOE: 1
 eF: -3.147365E-02, Tr(K):  7.9340213E+00, D Tr(K): -6.60E-02, new eF: bisec bounds}
         -  { #------------------------------------------------------------------ it FOE: 2
 eF:  1.449444E-01, Tr(K):  7.9999994E+00, D Tr(K): -6.18E-07, new eF: bisec bounds}
         summary: {nit:  2, eF:  2.243325E-01, Tr(K):  7.9999994E+00, D Tr(K): -6.18E-07}
         Asymmetry of kernel           :  4.44E-15
         symmetrize_kernel             :  Yes
         EBS                           : -2.570585410481E+00
         EBS higher temperature        : -2.570584127376E+00
         difference                    :  1.283104635874E-06
         relative difference           :  4.991488050319E-07
         trace(KS)                     :  7.999999381841051
         modify error function decay length: increase
         need to repeat with sharper decay (new):  No
        #~~~~~~~~~~~~~~~~~~~~~~~~~~~~~~~~~~~~~~~~~~~~~~~~ FOE calculation of kernel finished
       Asymmetry of the matrices:
         Overlap                       :  0.00E+00
         Hamiltonian                   :  2.33E-15
         Kernel (possibly symmetrized) :  0.00E+00
       Kohn-Sham residue               : not calculated
       Coefficients available          :  No
     SCF status: {
 Energies: {Ekin:  1.24010027256E+01, Epot: -1.42003249423E+01, Enl:  1.49080349588E+00, 
              EH:  2.24683334380E+01,  EXC: -4.92393943570E+00, EvXC: -5.93655113208E+00}, 
    Total charge:  7.999997583119E+00, 
 Poisson Solver: {BC: Free, Box:  [  91,  85,  91 ], MPI tasks:  2}}
     summary: {kernel method: FOE, mix entity: DENS, mix hist:  6, conv crit:  2.52E-07, 
 iter:  2, delta:  2.25E-06, energy: -1.71978638854677541E+01, D:  1.076E-02}
   -  #--------------------------------------------------------------------- kernel iter: 3
     Kernel update:
       Hamiltonian application required:  Yes
       PSP and kinetic Hamiltonian application: from memory
       method                          : FOE
        #~~~~~~~~~~~~~~~~~~~~~~~~~~~~~~~~~~~~~~~~~~~~~~~~~~~~~~~~~ FOE calculation of kernel
       S^-1/2:
         Can take from memory          :  Yes
       Kernel calculation:
       -  #------------------------------------------------------------- ispin: 1, itemp: 1
         decay length of error function:  3.125E-02
         beta for penaltyfunction      : -1000.0
         determine eigenvalue bounds:
         -  {npl:  160, bounds:  [ -0.900,  0.900 ], exp accur:  [  8.27E-06 ], 
         penalty:  1.9E-09, ok:  [  Yes,  Yes ]}
         summary: {npl:  160, bounds:  [  0.64,  1.18 ], exp accur:  [  8.27E-06 ]}
         determine Fermi energy:
         -  { #------------------------------------------------------------------ it FOE: 1
 eF:  1.370055E-01, Tr(K):  7.9999774E+00, D Tr(K): -2.26E-05, new eF: bisec bounds}
         -  { #------------------------------------------------------------------ it FOE: 2
 eF:  3.116594E-01, Tr(K):  7.9999925E+00, D Tr(K): -7.45E-06, new eF: bisec bounds}
         -  { #------------------------------------------------------------------ it FOE: 3
 eF:  3.902536E-01, Tr(K):  8.0000170E+00, D Tr(K):  1.70E-05, new eF: bisection/secant}
         -  { #------------------------------------------------------------------ it FOE: 4
 eF:  2.725788E-01, Tr(K):  7.9999982E+00, D Tr(K): -1.83E-06, new eF: bisection/secant}
         -  { #------------------------------------------------------------------ it FOE: 5
 eF:  3.077010E-01, Tr(K):  7.9999959E+00, D Tr(K): -4.05E-06, new eF: bisection/secant}
         -  { #------------------------------------------------------------------ it FOE: 6
 eF:  3.362769E-01, Tr(K):  8.0000017E+00, D Tr(K):  1.68E-06, new eF: bisection/secant}
         -  { #------------------------------------------------------------------ it FOE: 7
 eF:  3.249505E-01, Tr(K):  8.0000044E+00, D Tr(K):  4.42E-06, new eF: bisection/secant}
         -  { #------------------------------------------------------------------ it FOE: 8
 eF:  3.161415E-01, Tr(K):  7.9999937E+00, D Tr(K): -6.31E-06, new eF: bisection/secant}
         -  { #------------------------------------------------------------------ it FOE: 9
 eF:  3.209343E-01, Tr(K):  7.9999994E+00, D Tr(K): -5.91E-07, new eF: bisection/secant}
         summary: {nit:  9, eF:  3.221755E-01, Tr(K):  7.9999994E+00, D Tr(K): -5.91E-07}
         Asymmetry of kernel           :  1.55E-15
         symmetrize_kernel             :  Yes
         EBS                           : -2.000589128027E+00
         EBS higher temperature        : -2.000587469152E+00
         difference                    :  1.658875509847E-06
         relative difference           :  8.291935043567E-07
         trace(KS)                     :  7.999999408664237
         modify error function decay length: increase
         need to repeat with sharper decay (new):  No
        #~~~~~~~~~~~~~~~~~~~~~~~~~~~~~~~~~~~~~~~~~~~~~~~~ FOE calculation of kernel finished
       Asymmetry of the matrices:
         Overlap                       :  0.00E+00
         Hamiltonian                   :  1.39E-15
         Kernel (possibly symmetrized) :  0.00E+00
       Kohn-Sham residue               : not calculated
       Coefficients available          :  No
     SCF status: {
 Energies: {Ekin:  1.24010027256E+01, Epot: -1.38716043939E+01, Enl:  1.49080349588E+00, 
              EH:  2.30398176081E+01,  EXC: -5.02664035574E+00, EvXC: -6.06624437132E+00}, 
    Total charge:  7.999997716481E+00, 
 Poisson Solver: {BC: Free, Box:  [  91,  85,  91 ], MPI tasks:  2}}
     summary: {kernel method: FOE, mix entity: DENS, mix hist:  6, conv crit:  2.52E-07, 
 iter:  3, delta:  1.13E-06, energy: -1.71723594539354210E+01, D:  2.550E-02}
   -  #--------------------------------------------------------------------- kernel iter: 4
     Kernel update:
       Hamiltonian application required:  Yes
       PSP and kinetic Hamiltonian application: from memory
       method                          : FOE
        #~~~~~~~~~~~~~~~~~~~~~~~~~~~~~~~~~~~~~~~~~~~~~~~~~~~~~~~~~ FOE calculation of kernel
       S^-1/2:
         Can take from memory          :  Yes
       Kernel calculation:
       -  #------------------------------------------------------------- ispin: 1, itemp: 1
         decay length of error function:  3.906E-02
         beta for penaltyfunction      : -1000.0
         determine eigenvalue bounds:
         -  {npl:  140, bounds:  [ -0.810,  0.810 ], exp accur:  [  5.84E-08 ], 
         penalty: -5.4E-08, ok:  [  Yes,  Yes ]}
         summary: {npl:  140, bounds:  [  0.64,  1.18 ], exp accur:  [  5.84E-08 ]}
         determine Fermi energy:
         -  { #------------------------------------------------------------------ it FOE: 1
 eF:  2.443672E-01, Tr(K):  8.0000000E+00, D Tr(K): -4.98E-08, new eF: bisec bounds}
         summary: {nit:  1, eF:  3.999838E-01, Tr(K):  8.0000000E+00, D Tr(K): -4.98E-08}
         Asymmetry of kernel           :  5.88E-15
         symmetrize_kernel             :  Yes
         EBS                           : -2.216059722257E+00
         EBS higher temperature        : -2.194582823310E+00
         difference                    :  2.147689894690E-02
         relative difference           :  9.691480212018E-03
         trace(KS)                     :  7.999999950175827
         modify error function decay length: decrease
         need to repeat with sharper decay (new):  Yes
       -  #------------------------------------------------------------- ispin: 1, itemp: 2
         decay length of error function:  1.953E-02
         beta for penaltyfunction      : -1000.0
         determine eigenvalue bounds:
         -  {npl:  210, bounds:  [ -0.810,  0.810 ], exp accur:  [  7.3E-06 ], 
         penalty:  1.5E-15, ok:  [  Yes,  Yes ]}
         summary: {npl:  210, bounds:  [  0.64,  1.18 ], exp accur:  [  7.3E-06 ]}
         determine Fermi energy:
         -  { #------------------------------------------------------------------ it FOE: 1
 eF:  3.299563E-01, Tr(K):  7.9999865E+00, D Tr(K): -1.35E-05, new eF: bisec bounds}
         -  { #------------------------------------------------------------------ it FOE: 2
 eF:  4.700112E-01, Tr(K):  9.0608067E+00, D Tr(K):  1.06E+00, new eF: bisection/secant}
         -  { #------------------------------------------------------------------ it FOE: 3
 eF:  3.649709E-01, Tr(K):  8.0000072E+00, D Tr(K):  7.16E-06, new eF: bisection/secant}
         -  { #------------------------------------------------------------------ it FOE: 4
 eF:  3.501362E-01, Tr(K):  7.9999865E+00, D Tr(K): -1.35E-05, new eF: bisection/secant}
         -  { #------------------------------------------------------------------ it FOE: 5
 eF:  3.586857E-01, Tr(K):  8.0000089E+00, D Tr(K):  8.87E-06, new eF: linear interpol}
         -  { #------------------------------------------------------------------ it FOE: 6
 eF:  3.552890E-01, Tr(K):  7.9999967E+00, D Tr(K): -3.32E-06, new eF: linear interpol}
         -  { #------------------------------------------------------------------ it FOE: 7
 eF:  3.562148E-01, Tr(K):  8.0000002E+00, D Tr(K):  2.29E-07, new eF: linear interpol}
         summary: {nit:  7, eF:  3.561550E-01, Tr(K):  8.0000002E+00, D Tr(K):  2.29E-07}
         Asymmetry of kernel           :  5.77E-15
         symmetrize_kernel             :  Yes
         EBS                           : -2.216061182574E+00
         EBS higher temperature        : -2.216062411443E+00
         difference                    : -1.228868475422E-06
         relative difference           :  5.545282256129E-07
         trace(KS)                     :  8.000000229298099
         modify error function decay length: increase
         need to repeat with sharper decay (new):  No
        #~~~~~~~~~~~~~~~~~~~~~~~~~~~~~~~~~~~~~~~~~~~~~~~~ FOE calculation of kernel finished
       Asymmetry of the matrices:
         Overlap                       :  0.00E+00
         Hamiltonian                   :  2.44E-15
         Kernel (possibly symmetrized) :  0.00E+00
       Kohn-Sham residue               : not calculated
       Coefficients available          :  No
     SCF status: {
 Energies: {Ekin:  1.24010027256E+01, Epot: -1.40166455083E+01, Enl:  1.49080349588E+00, 
              EH:  2.28132081607E+01,  EXC: -4.99805411285E+00, EvXC: -6.03064839708E+00}, 
    Total charge:  7.999998495578E+00, 
 Poisson Solver: {BC: Free, Box:  [  91,  85,  91 ], MPI tasks:  2}}
     summary: {kernel method: FOE, mix entity: DENS, mix hist:  6, conv crit:  2.52E-07, 
 iter:  4, delta:  1.73E-07, energy: -1.71682317924260985E+01, D:  4.128E-03}
<<<<<<< HEAD
   -  #--------------------------------------------------------------------- kernel iter: 5
     Kernel update:
       Hamiltonian application required:  Yes
       method                          : FOE
        #~~~~~~~~~~~~~~~~~~~~~~~~~~~~~~~~~~~~~~~~~~~~~~~~~~~~~~~~~ FOE calculation of kernel
       S^-1/2:
         Can take from memory          :  Yes
       Kernel calculation:
       -  #------------------------------------------------------------- ispin: 1, itemp: 1
         decay length of error function:  2.441E-02
         beta for penaltyfunction      : -1000.0
         determine eigenvalue bounds:
         -  {npl:  150, bounds:  [ -0.729,  0.729 ], exp accur:  [  7.79E-06 ], 
         penalty:  1.2E-02, ok:  [  No,  Yes ]}
         -  {npl:  160, bounds:  [ -0.875,  0.729 ], exp accur:  [  9.27E-06 ], 
         penalty: -1.3E-10, ok:  [  Yes,  Yes ]}
         summary: {npl:  160, bounds:  [  0.64,  1.18 ], exp accur:  [  9.27E-06 ]}
         determine Fermi energy:
         -  { #------------------------------------------------------------------ it FOE: 1
 eF:  2.994328E-01, Tr(K):  7.9999966E+00, D Tr(K): -3.36E-06, new eF: bisec bounds}
         -  { #------------------------------------------------------------------ it FOE: 2
 eF:  4.128772E-01, Tr(K):  8.0010841E+00, D Tr(K):  1.08E-03, new eF: bisection/secant}
         -  { #------------------------------------------------------------------ it FOE: 3
 eF:  3.279690E-01, Tr(K):  7.9999958E+00, D Tr(K): -4.21E-06, new eF: bisection/secant}
         -  { #------------------------------------------------------------------ it FOE: 4
 eF:  3.493602E-01, Tr(K):  8.0000037E+00, D Tr(K):  3.73E-06, new eF: bisection/secant}
         -  { #------------------------------------------------------------------ it FOE: 5
 eF:  3.389880E-01, Tr(K):  8.0000003E+00, D Tr(K):  3.31E-07, new eF: cubic interpol}
         summary: {nit:  5, eF:  3.356023E-01, Tr(K):  8.0000003E+00, D Tr(K):  3.31E-07}
         Asymmetry of kernel           :  3.89E-15
         symmetrize_kernel             :  Yes
         EBS                           : -2.182326703434E+00
         EBS higher temperature        : -2.182320606587E+00
         difference                    :  6.096847125825E-06
         relative difference           :  2.793737122966E-06
         trace(KS)                     :  8.000000330635043
         modify error function decay length: increase
         need to repeat with sharper decay (new):  No
        #~~~~~~~~~~~~~~~~~~~~~~~~~~~~~~~~~~~~~~~~~~~~~~~~ FOE calculation of kernel finished
       Asymmetry of the matrices:
         Overlap                       :  0.00E+00
         Hamiltonian                   :  1.39E-15
         Kernel (possibly symmetrized) :  0.00E+00
       Kohn-Sham residue               : not calculated
       Coefficients available          :  No
     SCF status: {
 Energies: {Ekin:  1.24010027256E+01, Epot: -1.39977785258E+01, Enl:  1.49080349588E+00, 
              EH:  2.28488396662E+01,  EXC: -5.00552079865E+00, EvXC: -6.04015651598E+00}, 
    Total charge:  7.999998603284E+00, 
 Poisson Solver: {BC: Free, Box:  [  91,  85,  91 ], MPI tasks:  2}}
     summary: {kernel method: FOE, mix entity: DENS, mix hist:  6, conv crit:  2.64E-11, 
 iter:  5, delta:  5.86E-08, energy: -1.71680873856551202E+01, D:  1.444E-04}
   -  #--------------------------------------------------------------------- kernel iter: 6
     Kernel update:
       Hamiltonian application required:  Yes
       method                          : FOE
        #~~~~~~~~~~~~~~~~~~~~~~~~~~~~~~~~~~~~~~~~~~~~~~~~~~~~~~~~~ FOE calculation of kernel
       S^-1/2:
         Can take from memory          :  Yes
       Kernel calculation:
       -  #------------------------------------------------------------- ispin: 1, itemp: 1
         decay length of error function:  3.052E-02
         beta for penaltyfunction      : -1000.0
         determine eigenvalue bounds:
         -  {npl:  130, bounds:  [ -0.875,  0.729 ], exp accur:  [  6.6E-06 ], 
         penalty: -1.3E-07, ok:  [  Yes,  Yes ]}
         summary: {npl:  130, bounds:  [  0.64,  1.18 ], exp accur:  [  6.6E-06 ]}
         determine Fermi energy:
         -  { #------------------------------------------------------------------ it FOE: 1
 eF:  2.896573E-01, Tr(K):  7.9999917E+00, D Tr(K): -8.31E-06, new eF: bisec bounds}
         -  { #------------------------------------------------------------------ it FOE: 2
 eF:  3.815473E-01, Tr(K):  8.0000443E+00, D Tr(K):  4.43E-05, new eF: bisection/secant}
         -  { #------------------------------------------------------------------ it FOE: 3
 eF:  3.198860E-01, Tr(K):  7.9999968E+00, D Tr(K): -3.24E-06, new eF: bisection/secant}
         -  { #------------------------------------------------------------------ it FOE: 4
 eF:  3.374023E-01, Tr(K):  8.0000026E+00, D Tr(K):  2.58E-06, new eF: bisection/secant}
         -  { #------------------------------------------------------------------ it FOE: 5
 eF:  3.291431E-01, Tr(K):  7.9999959E+00, D Tr(K): -4.14E-06, new eF: cubic interpol}
         -  { #------------------------------------------------------------------ it FOE: 6
 eF:  3.349337E-01, Tr(K):  8.0000006E+00, D Tr(K):  6.05E-07, new eF: linear interpol}
         summary: {nit:  6, eF:  3.341953E-01, Tr(K):  8.0000006E+00, D Tr(K):  6.05E-07}
         Asymmetry of kernel           :  1.11E-15
         symmetrize_kernel             :  Yes
         EBS                           : -2.179670309944E+00
         EBS higher temperature        : -2.179668327630E+00
         difference                    :  1.982314074223E-06
         relative difference           :  9.094559233012E-07
         trace(KS)                     :  8.000000604904727
         modify error function decay length: increase
         need to repeat with sharper decay (new):  No
        #~~~~~~~~~~~~~~~~~~~~~~~~~~~~~~~~~~~~~~~~~~~~~~~~ FOE calculation of kernel finished
       Asymmetry of the matrices:
         Overlap                       :  0.00E+00
         Hamiltonian                   :  1.28E-15
         Kernel (possibly symmetrized) :  0.00E+00
       Kohn-Sham residue               : not calculated
       Coefficients available          :  No
     SCF status: {
 Energies: {Ekin:  1.24010027256E+01, Epot: -1.39951600584E+01, Enl:  1.49080349588E+00, 
              EH:  2.28516254592E+01,  EXC: -5.00615963109E+00, EvXC: -6.04093897743E+00}, 
    Total charge:  7.999998877190E+00, 
 Poisson Solver: {BC: Free, Box:  [  91,  85,  91 ], MPI tasks:  2}}
     summary: {kernel method: FOE, mix entity: DENS, mix hist:  6, conv crit:  2.64E-11, 
 iter:  6, delta:  7.16E-09, energy: -1.71680731562149376E+01, D:  1.423E-05}
   -  &final_kernel001  { #-------------------------------------------------------- iter: 7
 summary: {kernel method: FOE, mix entity: DENS, mix hist:  6, conv crit:  2.64E-11, 
 iter:  7, delta:  7.16E-09, energy: -1.71680731562149376E+01, D:  1.423E-05}}
=======
   -  &final_kernel001  { #-------------------------------------------------------- iter: 4
 summary: {kernel method: FOE, mix entity: DENS, mix hist:  6, conv crit:  2.52E-07, 
 iter:  4, delta:  1.73E-07, energy: -1.71682317924260985E+01, D:  4.128E-03}}
>>>>>>> 8432c056
    #================================================================= Summary of both steps
   self consistency summary: &it_sc001
   -  {iter:  1, Omega: HYBRID, mean conf prefac:  3.76E-02, damping:  1.00E+00, 
        iterations to converge support functions:  3, kernel optimization: FOE, 
      iterations to converge kernel optimization:  4, 
 iter low:  1, delta out:  2.523E-06, energy: -1.71682317924260985E+01, D: -1.717E+01}
   multiplicator for the confinement   :  3.7367596455853115E-002
    #WARNING: No orthogonalizing of the support functions
    #========================================================= support function optimization
 - support function optimization: &it_supfun002
   -  { #-------------------------------------------------------------------------- iter: 1
<<<<<<< HEAD
 Hamiltonian Applied:  Yes, 
 Components: {Ekin:  1.24010027256E+01, Epot: -1.39697443259E+01, Enl:  1.49080349588E+00}, 
=======
 reset DIIS history:  No, Hamiltonian Applied:  Yes, 
 Components: {Ekin:  1.24010027256E+01, Epot: -1.39734459626E+01, Enl:  1.49080349588E+00}, 
>>>>>>> 8432c056
   Orthoconstraint:  Yes, summary: {npl:  70, bounds:  [  0.706,  1.063 ], 
                              exp accur:  [  1.24E-14 ]}, summary: {npl:  80, bounds: [
  0.653,  1.148], exp accur:  [  1.27E-14,  1.62E-14,  2.00E-14 ]}, 
                                                               correction orthoconstraint:  Y, 
                                                                          Preconditioning:  Y, 
                                                                                    rel D: -0, 
 iter:  1, fnrm:  3.34E-01, Omega: {HYBRID: -1.713703592523391E+01}, D: -8.32E-01, 
                                    D best: -8.32E-01, 
 Optimization: {algorithm: DIIS, history length:  8, consecutive failures:  0, 
           total failures:  0}, 
 Orthogonalization:  No, Normalization:  Yes}
   -  { #-------------------------------------------------------------------------- iter: 2
 Hamiltonian Applied:  Yes, 
<<<<<<< HEAD
 Components: {Ekin:  1.13644746241E+01, Epot: -1.29479794713E+01, Enl:  1.30826825354E+00}, 
=======
 Components: {Ekin:  1.13642340679E+01, Epot: -1.29514361034E+01, Enl:  1.30844413365E+00}, 
>>>>>>> 8432c056
   Orthoconstraint:  Yes, summary: {npl:  80, bounds:  [  0.653,  1.148 ], exp accur: [
  1.27E-14,  1.62E-14,  2.00E-14]}, correction orthoconstraint:  Yes, 
                                                                          Preconditioning:  Y, 
                                                                                    rel D:  1, 
                                                                                    kappa:  3, 
                                                                         kappa to history:  Y, 
                                                                               mean kappa:  1, 
                                                                        dynamic conv crit:  5, 
<<<<<<< HEAD
 iter:  2, fnrm:  1.59E-01, Omega: {HYBRID: -1.739906089761521E+01}, D: -2.62E-01, 
=======
 iter:  2, fnrm:  1.60E-01, Omega: {HYBRID: -1.739896748022716E+01}, D: -2.62E-01, 
>>>>>>> 8432c056
                                    D best: -2.62E-01, exit criterion: energy difference}
   -  &final_supfun002  { #-------------------------------------------------------- iter: 2
 Components: {Ekin:  1.13642340679E+01, Epot: -1.29514361034E+01, Enl:  1.30844413365E+00}, 
 nit:  2, fnrm:  1.60E-01, Omega: {HYBRID: -1.739896748022716E+01}, D total: -2.62E-01}
   - Check boundary values:
     -  {type: overall, mean / max value:  [  5.0E-03,  9.84E-03 ], warnings:  0}
     -  {type: O, mean / max value:  [  6.43E-03,  9.84E-03 ], warnings:  0}
     -  {type: H, mean / max value:  [  2.13E-03,  2.44E-03 ], warnings:  0}
    #=================================================================== kernel optimization
 - kernel optimization: &it_kernel002
   -  #--------------------------------------------------------------------- kernel iter: 1
     Kernel update:
       Hamiltonian application required:  No
       method                          : FOE
        #~~~~~~~~~~~~~~~~~~~~~~~~~~~~~~~~~~~~~~~~~~~~~~~~~~~~~~~~~ FOE calculation of kernel
       S^-1/2:
         Can take from memory          :  Yes
       Kernel calculation:
       -  #------------------------------------------------------------- ispin: 1, itemp: 1
<<<<<<< HEAD
         decay length of error function:  3.815E-02
         beta for penaltyfunction      : -1000.0
         determine eigenvalue bounds:
         -  {npl:  130, bounds:  [ -0.875,  0.729 ], exp accur:  [  1.28E-07 ], 
         penalty: -3.9E-07, ok:  [  Yes,  Yes ]}
         summary: {npl:  130, bounds:  [  0.65,  1.15 ], exp accur:  [  1.28E-07 ]}
=======
         decay length of error function:  2.441E-02
         beta for penaltyfunction      : -1000.0
         determine eigenvalue bounds:
         -  {npl:  150, bounds:  [ -0.729,  0.729 ], exp accur:  [  7.79E-06 ], 
         penalty:  4.0E+04, ok:  [  No,  Yes ]}
         -  {npl:  160, bounds:  [ -0.875,  0.729 ], exp accur:  [  9.27E-06 ], 
         penalty: -5.1E-10, ok:  [  Yes,  Yes ]}
         summary: {npl:  160, bounds:  [  0.65,  1.15 ], exp accur:  [  9.27E-06 ]}
>>>>>>> 8432c056
         determine Fermi energy:
         -  { #------------------------------------------------------------------ it FOE: 1
 eF:  2.994328E-01, Tr(K):  8.0000018E+00, D Tr(K):  1.76E-06, new eF: bisec bounds}
         -  { #------------------------------------------------------------------ it FOE: 2
 eF:  2.427105E-01, Tr(K):  8.0000042E+00, D Tr(K):  4.19E-06, new eF: bisec bounds}
         -  { #------------------------------------------------------------------ it FOE: 3
 eF:  1.803161E-01, Tr(K):  7.9999471E+00, D Tr(K): -5.29E-05, new eF: bisec bounds}
         -  { #------------------------------------------------------------------ it FOE: 4
 eF:  4.128772E-01, Tr(K):  8.0047910E+00, D Tr(K):  4.79E-03, new eF: bisection/secant}
         -  { #------------------------------------------------------------------ it FOE: 5
 eF:  2.397257E-01, Tr(K):  7.9999715E+00, D Tr(K): -2.85E-05, new eF: bisection/secant}
         -  { #------------------------------------------------------------------ it FOE: 6
 eF:  2.835250E-01, Tr(K):  8.0000131E+00, D Tr(K):  1.31E-05, new eF: bisection/secant}
         -  { #------------------------------------------------------------------ it FOE: 7
 eF:  2.656815E-01, Tr(K):  7.9999605E+00, D Tr(K): -3.95E-05, new eF: cubic interpol}
         -  { #------------------------------------------------------------------ it FOE: 8
 eF:  2.807112E-01, Tr(K):  8.0000313E+00, D Tr(K):  3.13E-05, new eF: linear interpol}
         -  { #------------------------------------------------------------------ it FOE: 9
 eF:  2.740611E-01, Tr(K):  8.0000247E+00, D Tr(K):  2.47E-05, new eF: linear interpol}
         -  { #----------------------------------------------------------------- it FOE: 10
 eF:  2.492286E-01, Tr(K):  8.0000489E+00, D Tr(K):  4.89E-05, new eF: bisection/secant}
         -  { #----------------------------------------------------------------- it FOE: 11
 eF:  2.578964E-01, Tr(K):  7.9999886E+00, D Tr(K): -1.14E-05, new eF: bisection/secant}
         -  { #----------------------------------------------------------------- it FOE: 12
 eF:  2.549097E-01, Tr(K):  8.0000183E+00, D Tr(K):  1.83E-05, new eF: bisection/secant}
         -  { #----------------------------------------------------------------- it FOE: 13
 eF:  2.565757E-01, Tr(K):  8.0000017E+00, D Tr(K):  1.68E-06, new eF: bisection/secant}
         -  { #----------------------------------------------------------------- it FOE: 14
 eF:  2.569908E-01, Tr(K):  7.9999975E+00, D Tr(K): -2.50E-06, new eF: bisection/secant}
         -  { #----------------------------------------------------------------- it FOE: 15
 eF:  2.567630E-01, Tr(K):  7.9999998E+00, D Tr(K): -2.08E-07, new eF: bisection/secant}
         summary: {nit:  15, eF:  2.567059E-01, Tr(K):  7.9999998E+00, D Tr(K): -2.08E-07}
         Asymmetry of kernel           :  7.22E-15
         symmetrize_kernel             :  Yes
<<<<<<< HEAD
         EBS                           : -2.463036345566E+00
         EBS higher temperature        : -2.463036461252E+00
         difference                    : -1.156853950413E-07
         relative difference           :  4.696861061328E-08
         trace(KS)                     :  8.000000086827614
=======
         EBS                           : -2.467343611337E+00
         EBS higher temperature        : -2.467349103419E+00
         difference                    : -5.492081482039E-06
         relative difference           :  2.225908647990E-06
         trace(KS)                     :  7.999999791955799
>>>>>>> 8432c056
         modify error function decay length: increase
         need to repeat with sharper decay (new):  No
        #~~~~~~~~~~~~~~~~~~~~~~~~~~~~~~~~~~~~~~~~~~~~~~~~ FOE calculation of kernel finished
       Asymmetry of the matrices:
         Overlap                       :  0.00E+00
         Hamiltonian                   :  4.16E-15
         Kernel (possibly symmetrized) :  0.00E+00
       Coefficients available          :  No
     SCF status: {
 Energies: {Ekin:  1.24010027256E+01, Epot: -1.40166455083E+01, Enl:  1.49080349588E+00, 
              EH:  2.28488396662E+01,  EXC: -5.00552079865E+00, EvXC: -6.04015651598E+00}, 
    Total charge:  7.999998247228E+00, 
 Poisson Solver: {BC: Free, Box:  [  91,  85,  91 ], MPI tasks:  2}}
     summary: {kernel method: FOE, mix entity: DENS, mix hist:  6, conv crit:  2.17E-07, 
 iter:  1, delta:  2.17E-06, energy: -1.74531042935580345E+01, D: -2.849E-01}
   -  #--------------------------------------------------------------------- kernel iter: 2
     Kernel update:
       Hamiltonian application required:  Yes
       PSP and kinetic Hamiltonian application: recalculated
       method                          : FOE
        #~~~~~~~~~~~~~~~~~~~~~~~~~~~~~~~~~~~~~~~~~~~~~~~~~~~~~~~~~ FOE calculation of kernel
       S^-1/2:
         Can take from memory          :  Yes
       Kernel calculation:
       -  #------------------------------------------------------------- ispin: 1, itemp: 1
<<<<<<< HEAD
         decay length of error function:  4.768E-02
         beta for penaltyfunction      : -1000.0
         determine eigenvalue bounds:
         -  {npl:  130, bounds:  [ -0.787,  0.656 ], exp accur:  [  5.92E-08 ], 
         penalty:  2.4E-07, ok:  [  Yes,  Yes ]}
         summary: {npl:  130, bounds:  [  0.65,  1.15 ], exp accur:  [  5.92E-08 ]}
=======
         decay length of error function:  3.052E-02
         beta for penaltyfunction      : -1000.0
         determine eigenvalue bounds:
         -  {npl:  140, bounds:  [ -0.875,  0.729 ], exp accur:  [  6.48E-06 ], 
         penalty: -3.0E-08, ok:  [  Yes,  Yes ]}
         summary: {npl:  140, bounds:  [  0.65,  1.15 ], exp accur:  [  6.48E-06 ]}
>>>>>>> 8432c056
         determine Fermi energy:
         -  { #------------------------------------------------------------------ it FOE: 1
 eF:  2.011124E-01, Tr(K):  8.0000031E+00, D Tr(K):  3.13E-06, new eF: bisec bounds}
         -  { #------------------------------------------------------------------ it FOE: 2
 eF:  1.455190E-01, Tr(K):  7.9999920E+00, D Tr(K): -7.99E-06, new eF: bisec bounds}
         -  { #------------------------------------------------------------------ it FOE: 3
 eF:  3.122993E-01, Tr(K):  7.9999994E+00, D Tr(K): -5.76E-07, new eF: bisec bounds}
         summary: {nit:  3, eF:  3.673369E-01, Tr(K):  7.9999994E+00, D Tr(K): -5.76E-07}
         Asymmetry of kernel           :  6.22E-15
         symmetrize_kernel             :  Yes
<<<<<<< HEAD
         EBS                           : -2.614223512376E+00
         EBS higher temperature        : -2.614011564166E+00
         difference                    :  2.119482104739E-04
         relative difference           :  8.107501499795E-05
         trace(KS)                     :  7.9999999991478
         modify error function decay length: No
         need to repeat with sharper decay (new):  No
        #~~~~~~~~~~~~~~~~~~~~~~~~~~~~~~~~~~~~~~~~~~~~~~~~ FOE calculation of kernel finished
       Asymmetry of the matrices:
         Overlap                       :  0.00E+00
         Hamiltonian                   :  3.39E-15
         Kernel (possibly symmetrized) :  0.00E+00
       Kohn-Sham residue               : not calculated
       Coefficients available          :  No
     SCF status: {
 Energies: {Ekin:  1.13644746241E+01, Epot: -1.30940838832E+01, Enl:  1.30826825354E+00, 
              EH:  2.26818664419E+01,  EXC: -4.96893745358E+00, EvXC: -5.99377095606E+00}, 
    Total charge:  7.999998439031E+00, 
 Poisson Solver: {BC: Free, Box:  [  91,  85,  91 ], MPI tasks:  2}}
     summary: {kernel method: FOE, mix entity: DENS, mix hist:  6, conv crit:  1.59E-11, 
 iter:  2, delta:  1.88E-06, energy: -1.74428131851871839E+01, D:  1.032E-02}
   -  #--------------------------------------------------------------------- kernel iter: 3
     Kernel update:
       Hamiltonian application required:  Yes
       method                          : FOE
        #~~~~~~~~~~~~~~~~~~~~~~~~~~~~~~~~~~~~~~~~~~~~~~~~~~~~~~~~~ FOE calculation of kernel
       S^-1/2:
         Can take from memory          :  Yes
       Kernel calculation:
       -  #------------------------------------------------------------- ispin: 1, itemp: 1
         decay length of error function:  4.768E-02
         beta for penaltyfunction      : -1000.0
         determine eigenvalue bounds:
         -  {npl:  120, bounds:  [ -0.709,  0.590 ], exp accur:  [  5.14E-08 ], 
         penalty:  1.5E+06, ok:  [  No,  Yes ]}
         -  {npl:  130, bounds:  [ -0.850,  0.590 ], exp accur:  [  4.44E-08 ], 
         penalty:  3.5E-01, ok:  [  No,  Yes ]}
         -  {npl:  130, bounds:  [ -1.020,  0.590 ], exp accur:  [  4.16E-08 ], 
         penalty:  4.7E-08, ok:  [  Yes,  Yes ]}
         summary: {npl:  130, bounds:  [  0.65,  1.15 ], exp accur:  [  4.16E-08 ]}
=======
         EBS                           : -2.617387427210E+00
         EBS higher temperature        : -2.616071969896E+00
         difference                    :  1.315457314289E-03
         relative difference           :  5.025841037568E-04
         trace(KS)                     :  7.999999423984454
         modify error function decay length: decrease
         need to repeat with sharper decay (new):  Yes
       -  #------------------------------------------------------------- ispin: 1, itemp: 2
         decay length of error function:  1.526E-02
         beta for penaltyfunction      : -1000.0
         determine eigenvalue bounds:
         -  {npl:  250, bounds:  [ -0.875,  0.729 ], exp accur:  [  7.99E-06 ], 
         penalty:  9.6E-16, ok:  [  Yes,  Yes ]}
         summary: {npl:  250, bounds:  [  0.65,  1.15 ], exp accur:  [  7.99E-06 ]}
>>>>>>> 8432c056
         determine Fermi energy:
         -  { #------------------------------------------------------------------ it FOE: 1
 eF:  3.067956E-01, Tr(K):  7.9999987E+00, D Tr(K): -1.31E-06, new eF: bisec bounds}
         -  { #------------------------------------------------------------------ it FOE: 2
 eF:  4.278782E-01, Tr(K):  8.0682376E+00, D Tr(K):  6.82E-02, new eF: bisection/secant}
         -  { #------------------------------------------------------------------ it FOE: 3
 eF:  3.370674E-01, Tr(K):  7.9999957E+00, D Tr(K): -4.27E-06, new eF: bisection/secant}
         -  { #------------------------------------------------------------------ it FOE: 4
 eF:  3.597729E-01, Tr(K):  8.0000001E+00, D Tr(K):  8.83E-08, new eF: bisection/secant}
         summary: {nit:  4, eF:  3.538664E-01, Tr(K):  8.0000001E+00, D Tr(K):  8.83E-08}
         Asymmetry of kernel           :  4.88E-15
         symmetrize_kernel             :  Yes
<<<<<<< HEAD
         EBS                           : -3.346673758957E+00
         EBS higher temperature        : -3.346673754825E+00
         difference                    :  4.132746589391E-09
         relative difference           :  1.234881822087E-09
         trace(KS)                     :  8.000000008326293
         modify error function decay length: increase
         fscale reached upper limit; reset to:  5.0000000000000003E-002
=======
         EBS                           : -2.617389646183E+00
         EBS higher temperature        : -2.617390920753E+00
         difference                    : -1.274570108123E-06
         relative difference           :  4.869623099418E-07
         trace(KS)                     :  8.000000088348777
         modify error function decay length: increase
>>>>>>> 8432c056
         need to repeat with sharper decay (new):  No
        #~~~~~~~~~~~~~~~~~~~~~~~~~~~~~~~~~~~~~~~~~~~~~~~~ FOE calculation of kernel finished
       Asymmetry of the matrices:
         Overlap                       :  0.00E+00
         Hamiltonian                   :  4.63E-15
         Kernel (possibly symmetrized) :  0.00E+00
       Kohn-Sham residue               : not calculated
       Coefficients available          :  No
     SCF status: {
 Energies: {Ekin:  1.13642340679E+01, Epot: -1.30965923826E+01, Enl:  1.30844413365E+00, 
              EH:  2.26785957019E+01,  EXC: -4.96825966612E+00, EvXC: -5.99294011236E+00}, 
    Total charge:  7.999998527374E+00, 
 Poisson Solver: {BC: Free, Box:  [  91,  85,  91 ], MPI tasks:  2}}
     summary: {kernel method: FOE, mix entity: DENS, mix hist:  6, conv crit:  2.17E-07, 
 iter:  2, delta:  1.88E-06, energy: -1.74428616351712691E+01, D:  1.024E-02}
   -  #--------------------------------------------------------------------- kernel iter: 3
     Kernel update:
       Hamiltonian application required:  Yes
       PSP and kinetic Hamiltonian application: from memory
       method                          : FOE
        #~~~~~~~~~~~~~~~~~~~~~~~~~~~~~~~~~~~~~~~~~~~~~~~~~~~~~~~~~ FOE calculation of kernel
       S^-1/2:
         Can take from memory          :  Yes
       Kernel calculation:
       -  #------------------------------------------------------------- ispin: 1, itemp: 1
<<<<<<< HEAD
         decay length of error function:  5.000E-02
         beta for penaltyfunction      : -1000.0
         determine eigenvalue bounds:
         -  {npl:  130, bounds:  [ -1.020,  0.590 ], exp accur:  [  3.85E-08 ], 
         penalty: -1.9E-07, ok:  [  Yes,  Yes ]}
         summary: {npl:  130, bounds:  [  0.65,  1.15 ], exp accur:  [  3.85E-08 ]}
=======
         decay length of error function:  1.907E-02
         beta for penaltyfunction      : -1000.0
         determine eigenvalue bounds:
         -  {npl:  180, bounds:  [ -0.787,  0.656 ], exp accur:  [  6.94E-06 ], 
         penalty:  1.4E+06, ok:  [  No,  Yes ]}
         -  {npl:  190, bounds:  [ -0.945,  0.656 ], exp accur:  [  8.83E-06 ], 
         penalty:  9.8E-13, ok:  [  Yes,  Yes ]}
         summary: {npl:  190, bounds:  [  0.65,  1.15 ], exp accur:  [  8.83E-06 ]}
>>>>>>> 8432c056
         determine Fermi energy:
         -  { #------------------------------------------------------------------ it FOE: 1
 eF:  3.048280E-01, Tr(K):  7.9999539E+00, D Tr(K): -4.61E-05, new eF: bisec bounds}
         -  { #------------------------------------------------------------------ it FOE: 2
 eF:  4.029049E-01, Tr(K):  9.9022981E+00, D Tr(K):  1.90E+00, new eF: bisection/secant}
         -  { #------------------------------------------------------------------ it FOE: 3
 eF:  3.293484E-01, Tr(K):  8.0001253E+00, D Tr(K):  1.25E-04, new eF: bisection/secant}
         -  { #------------------------------------------------------------------ it FOE: 4
 eF:  3.142576E-01, Tr(K):  8.0000392E+00, D Tr(K):  3.92E-05, new eF: bisection/secant}
         -  { #------------------------------------------------------------------ it FOE: 5
 eF:  3.097344E-01, Tr(K):  7.9999949E+00, D Tr(K): -5.11E-06, new eF: cubic interpol}
         -  { #------------------------------------------------------------------ it FOE: 6
 eF:  3.097522E-01, Tr(K):  7.9999951E+00, D Tr(K): -4.88E-06, new eF: linear interpol}
         -  { #------------------------------------------------------------------ it FOE: 7
 eF:  3.101369E-01, Tr(K):  8.0000000E+00, D Tr(K): -3.49E-09, new eF: linear interpol}
         summary: {nit:  7, eF:  3.101372E-01, Tr(K):  8.0000000E+00, D Tr(K): -3.49E-09}
         Asymmetry of kernel           :  5.33E-15
         symmetrize_kernel             :  Yes
<<<<<<< HEAD
         EBS                           : -3.516837530773E+00
         EBS higher temperature        : -3.516765535576E+00
         difference                    :  7.199519719769E-05
         relative difference           :  2.047157327221E-05
         trace(KS)                     :  7.999999996824498
         modify error function decay length: increase
         fscale reached upper limit; reset to:  5.0000000000000003E-002
=======
         EBS                           : -3.347077827464E+00
         EBS higher temperature        : -3.347065159274E+00
         difference                    :  1.266819074752E-05
         relative difference           :  3.784850965691E-06
         trace(KS)                     :  7.999999996513715
         modify error function decay length: increase
>>>>>>> 8432c056
         need to repeat with sharper decay (new):  No
        #~~~~~~~~~~~~~~~~~~~~~~~~~~~~~~~~~~~~~~~~~~~~~~~~ FOE calculation of kernel finished
       Asymmetry of the matrices:
         Overlap                       :  0.00E+00
         Hamiltonian                   :  5.74E-15
         Kernel (possibly symmetrized) :  0.00E+00
       Kohn-Sham residue               : not calculated
       Coefficients available          :  No
     SCF status: {
 Energies: {Ekin:  1.13642340679E+01, Epot: -1.36006593342E+01, Enl:  1.30844413365E+00, 
              EH:  2.18756027170E+01,  EXC: -4.78924653679E+00, EvXC: -5.76669848936E+00}, 
    Total charge:  7.999998360347E+00, 
 Poisson Solver: {BC: Free, Box:  [  91,  85,  91 ], MPI tasks:  2}}
<<<<<<< HEAD
     summary: {kernel method: FOE, mix entity: DENS, mix hist:  6, conv crit:  1.59E-11, 
 iter:  4, delta:  9.68E-08, energy: -1.74134583781340666E+01, D:  3.194E-03}
   -  #--------------------------------------------------------------------- kernel iter: 5
     Kernel update:
       Hamiltonian application required:  Yes
       method                          : FOE
        #~~~~~~~~~~~~~~~~~~~~~~~~~~~~~~~~~~~~~~~~~~~~~~~~~~~~~~~~~ FOE calculation of kernel
       S^-1/2:
         Can take from memory          :  Yes
       Kernel calculation:
       -  #------------------------------------------------------------- ispin: 1, itemp: 1
         decay length of error function:  5.000E-02
         beta for penaltyfunction      : -1000.0
         determine eigenvalue bounds:
         -  {npl:  130, bounds:  [ -1.020,  0.590 ], exp accur:  [  4.14E-08 ], 
         penalty: -2.5E-07, ok:  [  Yes,  Yes ]}
         summary: {npl:  130, bounds:  [  0.65,  1.15 ], exp accur:  [  4.14E-08 ]}
         determine Fermi energy:
         -  { #------------------------------------------------------------------ it FOE: 1
 eF:  1.468106E-01, Tr(K):  8.0000000E+00, D Tr(K):  6.45E-09, new eF: bisec bounds}
         summary: {nit:  1, eF:  1.026760E-01, Tr(K):  8.0000000E+00, D Tr(K):  6.45E-09}
         Asymmetry of kernel           :  2.78E-15
         symmetrize_kernel             :  Yes
         EBS                           : -3.515299499626E+00
         EBS higher temperature        : -3.515299496491E+00
         difference                    :  3.134842163632E-09
         relative difference           :  8.917710038550E-10
         trace(KS)                     :  8.000000006450463
         modify error function decay length: increase
         fscale reached upper limit; reset to:  5.0000000000000003E-002
         need to repeat with sharper decay (new):  No
        #~~~~~~~~~~~~~~~~~~~~~~~~~~~~~~~~~~~~~~~~~~~~~~~~ FOE calculation of kernel finished
       Asymmetry of the matrices:
         Overlap                       :  0.00E+00
         Hamiltonian                   :  5.13E-15
         Kernel (possibly symmetrized) :  0.00E+00
       Kohn-Sham residue               : not calculated
       Coefficients available          :  No
     SCF status: {
 Energies: {Ekin:  1.13644746241E+01, Epot: -1.37363100150E+01, Enl:  1.30826825354E+00, 
              EH:  2.16863064856E+01,  EXC: -4.72244405728E+00, EvXC: -5.68218453080E+00}, 
    Total charge:  7.999998379433E+00, 
 Poisson Solver: {BC: Free, Box:  [  91,  85,  91 ], MPI tasks:  2}}
     summary: {kernel method: FOE, mix entity: DENS, mix hist:  6, conv crit:  1.59E-11, 
 iter:  5, delta:  2.08E-08, energy: -1.74134222450567222E+01, D:  3.613E-05}
   -  #--------------------------------------------------------------------- kernel iter: 6
=======
     summary: {kernel method: FOE, mix entity: DENS, mix hist:  6, conv crit:  2.17E-07, 
 iter:  3, delta:  8.70E-07, energy: -1.74167853252421025E+01, D:  2.608E-02}
   -  #--------------------------------------------------------------------- kernel iter: 4
>>>>>>> 8432c056
     Kernel update:
       Hamiltonian application required:  Yes
       PSP and kinetic Hamiltonian application: from memory
       method                          : FOE
        #~~~~~~~~~~~~~~~~~~~~~~~~~~~~~~~~~~~~~~~~~~~~~~~~~~~~~~~~~ FOE calculation of kernel
       S^-1/2:
         Can take from memory          :  Yes
       Kernel calculation:
       -  #------------------------------------------------------------- ispin: 1, itemp: 1
<<<<<<< HEAD
         decay length of error function:  5.000E-02
         beta for penaltyfunction      : -1000.0
         determine eigenvalue bounds:
         -  {npl:  130, bounds:  [ -0.918,  0.531 ], exp accur:  [  5.6E-08 ], 
         penalty:  2.1E-07, ok:  [  Yes,  Yes ]}
         summary: {npl:  130, bounds:  [  0.65,  1.15 ], exp accur:  [  5.6E-08 ]}
=======
         decay length of error function:  2.384E-02
         beta for penaltyfunction      : -1000.0
         determine eigenvalue bounds:
         -  {npl:  160, bounds:  [ -0.945,  0.656 ], exp accur:  [  8.81E-06 ], 
         penalty: -1.8E-09, ok:  [  Yes,  Yes ]}
         summary: {npl:  160, bounds:  [  0.65,  1.15 ], exp accur:  [  8.81E-06 ]}
>>>>>>> 8432c056
         determine Fermi energy:
         -  { #------------------------------------------------------------------ it FOE: 1
 eF:  2.704161E-01, Tr(K):  8.0000009E+00, D Tr(K):  9.39E-07, new eF: bisec bounds}
         summary: {nit:  1, eF:  2.306949E-01, Tr(K):  8.0000009E+00, D Tr(K):  9.39E-07}
         Asymmetry of kernel           :  6.33E-15
         symmetrize_kernel             :  Yes
<<<<<<< HEAD
         EBS                           : -3.514291249494E+00
         EBS higher temperature        : -3.514289750291E+00
         difference                    :  1.499203355237E-06
         relative difference           :  4.266019088353E-07
         trace(KS)                     :  7.999999999210536
         modify error function decay length: increase
         fscale reached upper limit; reset to:  5.0000000000000003E-002
=======
         EBS                           : -3.513251186652E+00
         EBS higher temperature        : -3.513252533342E+00
         difference                    : -1.346689821879E-06
         relative difference           :  3.833172609450E-07
         trace(KS)                     :  8.00000093923772
         modify error function decay length: increase
>>>>>>> 8432c056
         need to repeat with sharper decay (new):  No
        #~~~~~~~~~~~~~~~~~~~~~~~~~~~~~~~~~~~~~~~~~~~~~~~~ FOE calculation of kernel finished
       Asymmetry of the matrices:
         Overlap                       :  0.00E+00
         Hamiltonian                   :  4.64E-15
         Kernel (possibly symmetrized) :  0.00E+00
       Kohn-Sham residue               : not calculated
       Coefficients available          :  No
     SCF status: {
 Energies: {Ekin:  1.13642340679E+01, Epot: -1.37323732517E+01, Enl:  1.30844413365E+00, 
              EH:  2.16893581609E+01,  EXC: -4.72542159969E+00, EvXC: -5.68597475652E+00}, 
    Total charge:  7.999999308814E+00, 
 Poisson Solver: {BC: Free, Box:  [  91,  85,  91 ], MPI tasks:  2}}
     summary: {kernel method: FOE, mix entity: DENS, mix hist:  6, conv crit:  2.17E-07, 
 iter:  4, delta:  9.75E-08, energy: -1.74136129240597413E+01, D:  3.172E-03}
   -  &final_kernel002  { #-------------------------------------------------------- iter: 4
 summary: {kernel method: FOE, mix entity: DENS, mix hist:  6, conv crit:  2.17E-07, 
 iter:  4, delta:  9.75E-08, energy: -1.74136129240597413E+01, D:  3.172E-03}}
    #================================================================= Summary of both steps
   self consistency summary: &it_sc002
   -  {iter:  2, Omega: HYBRID, mean conf prefac:  1.40E-03, damping:  1.00E+00, 
        iterations to converge support functions:  2, kernel optimization: FOE, 
      iterations to converge kernel optimization:  4, 
 iter low:  2, delta out:  1.915E-06, energy: -1.74136129240597413E+01, D: -2.454E-01}
   multiplicator for the confinement   :  0.112631845417775
    #WARNING: No orthogonalizing of the support functions
    #========================================================= support function optimization
 - support function optimization: &it_supfun003
   -  { #-------------------------------------------------------------------------- iter: 1
<<<<<<< HEAD
 Hamiltonian Applied:  Yes, 
 Components: {Ekin:  1.13644746241E+01, Epot: -1.37343564530E+01, Enl:  1.30826825354E+00}, 
=======
 reset DIIS history:  No, Hamiltonian Applied:  Yes, 
 Components: {Ekin:  1.13642340679E+01, Epot: -1.37286045224E+01, Enl:  1.30844413365E+00}, 
>>>>>>> 8432c056
   Orthoconstraint:  Yes, summary: {npl:  80, bounds:  [  0.653,  1.148 ], 
                              exp accur:  [  1.27E-14 ]}, summary: {npl:  90, bounds: [
  0.605,  1.240], exp accur:  [  1.67E-14,  2.29E-14,  2.53E-14 ]}, 
                                                               correction orthoconstraint:  Y, 
                                                                          Preconditioning:  Y, 
                                                                                    rel D: -0, 
                                                                               mean kappa:  1, 
                                                                        dynamic conv crit:  5, 
 iter:  1, fnrm:  1.21E-01, Omega: {HYBRID: -1.740749475210318E+01}, D: -2.70E-01, 
                                    D best: -2.70E-01, 
 Optimization: {algorithm: DIIS, history length:  8, consecutive failures:  0, 
           total failures:  0}, 
 Orthogonalization:  No, Normalization:  Yes}
   -  { #-------------------------------------------------------------------------- iter: 2
 Hamiltonian Applied:  Yes, 
<<<<<<< HEAD
 Components: {Ekin:  1.11660384363E+01, Epot: -1.35876575591E+01, Enl:  1.34519843302E+00}, 
=======
 Components: {Ekin:  1.11623837174E+01, Epot: -1.35784551258E+01, Enl:  1.34496610254E+00}, 
>>>>>>> 8432c056
   Orthoconstraint:  Yes, summary: {npl:  90, bounds:  [  0.605,  1.240 ], exp accur: [
  1.67E-14,  2.29E-14,  2.53E-14]}, correction orthoconstraint:  Yes, 
                                                                          Preconditioning:  Y, 
                                                                                    rel D:  1, 
                                                                                    kappa:  3, 
                                                                         kappa to history:  Y, 
                                                                               mean kappa:  2, 
                                                                        dynamic conv crit:  3, 
<<<<<<< HEAD
 iter:  2, fnrm:  5.93E-02, Omega: {HYBRID: -1.743940642981069E+01}, D: -3.21E-02, 
=======
 iter:  2, fnrm:  5.92E-02, Omega: {HYBRID: -1.743954571491479E+01}, D: -3.21E-02, 
>>>>>>> 8432c056
                                    D best: -3.21E-02, exit criterion: energy difference}
   -  &final_supfun003  { #-------------------------------------------------------- iter: 2
 Components: {Ekin:  1.11623837174E+01, Epot: -1.35784551258E+01, Enl:  1.34496610254E+00}, 
 nit:  2, fnrm:  5.92E-02, Omega: {HYBRID: -1.743954571491479E+01}, D total: -3.21E-02}
   - Check boundary values:
     -  {type: overall, mean / max value:  [  7.31E-03,  1.30E-02 ], warnings:  3}
     -  {type: O, mean / max value:  [  9.31E-03,  1.30E-02 ], warnings:  3}
     -  {type: H, mean / max value:  [  3.3E-03,  3.89E-03 ], warnings:  0}
      #WARNING: The support function localization radii might be too small, got 3 warnings
    #=================================================================== kernel optimization
 - kernel optimization: &it_kernel003
   -  #--------------------------------------------------------------------- kernel iter: 1
     Kernel update:
       Hamiltonian application required:  No
       method                          : FOE
        #~~~~~~~~~~~~~~~~~~~~~~~~~~~~~~~~~~~~~~~~~~~~~~~~~~~~~~~~~ FOE calculation of kernel
       S^-1/2:
         Can take from memory          :  Yes
       Kernel calculation:
       -  #------------------------------------------------------------- ispin: 1, itemp: 1
<<<<<<< HEAD
         decay length of error function:  5.000E-02
         beta for penaltyfunction      : -1000.0
         determine eigenvalue bounds:
         -  {npl:  120, bounds:  [ -0.826,  0.478 ], exp accur:  [  3.94E-08 ], 
         penalty:  8.1E+05, ok:  [  No,  Yes ]}
         -  {npl:  130, bounds:  [ -0.992,  0.478 ], exp accur:  [  5.74E-08 ], 
         penalty: -6.4E-08, ok:  [  Yes,  Yes ]}
         summary: {npl:  130, bounds:  [  0.60,  1.24 ], exp accur:  [  5.74E-08 ]}
=======
         decay length of error function:  2.980E-02
         beta for penaltyfunction      : -1000.0
         determine eigenvalue bounds:
         -  {npl:  140, bounds:  [ -0.945,  0.656 ], exp accur:  [  6.19E-06 ], 
         penalty:  6.0E-08, ok:  [  Yes,  Yes ]}
         summary: {npl:  140, bounds:  [  0.60,  1.24 ], exp accur:  [  6.19E-06 ]}
>>>>>>> 8432c056
         determine Fermi energy:
         -  { #------------------------------------------------------------------ it FOE: 1
 eF:  1.870017E-01, Tr(K):  7.9999917E+00, D Tr(K): -8.28E-06, new eF: bisec bounds}
         -  { #------------------------------------------------------------------ it FOE: 2
 eF:  2.743882E-01, Tr(K):  8.0003748E+00, D Tr(K):  3.75E-04, new eF: bisection/secant}
         -  { #------------------------------------------------------------------ it FOE: 3
 eF:  2.097928E-01, Tr(K):  8.0000042E+00, D Tr(K):  4.17E-06, new eF: bisection/secant}
         -  { #------------------------------------------------------------------ it FOE: 4
 eF:  2.002775E-01, Tr(K):  8.0000045E+00, D Tr(K):  4.53E-06, new eF: bisection/secant}
         -  { #------------------------------------------------------------------ it FOE: 5
 eF:  1.946115E-01, Tr(K):  7.9999964E+00, D Tr(K): -3.60E-06, new eF: bisection/secant}
         -  { #------------------------------------------------------------------ it FOE: 6
 eF:  1.972825E-01, Tr(K):  8.0000004E+00, D Tr(K):  4.48E-07, new eF: bisection/secant}
         summary: {nit:  6, eF:  1.964670E-01, Tr(K):  8.0000004E+00, D Tr(K):  4.48E-07}
         Asymmetry of kernel           :  3.00E-15
         symmetrize_kernel             :  Yes
<<<<<<< HEAD
         EBS                           : -3.552380985988E+00
         EBS higher temperature        : -3.552202850437E+00
         difference                    :  1.781355506529E-04
         relative difference           :  5.014539582201E-05
         trace(KS)                     :  7.99999999984921
         modify error function decay length: No
=======
         EBS                           : -3.544696202551E+00
         EBS higher temperature        : -3.544695137837E+00
         difference                    :  1.064713741172E-06
         relative difference           :  3.003681219299E-07
         trace(KS)                     :  8.000000447944984
         modify error function decay length: increase
>>>>>>> 8432c056
         need to repeat with sharper decay (new):  No
        #~~~~~~~~~~~~~~~~~~~~~~~~~~~~~~~~~~~~~~~~~~~~~~~~ FOE calculation of kernel finished
       Asymmetry of the matrices:
         Overlap                       :  0.00E+00
         Hamiltonian                   :  1.55E-15
         Kernel (possibly symmetrized) :  0.00E+00
       Coefficients available          :  No
     SCF status: {
 Energies: {Ekin:  1.13642340679E+01, Epot: -1.37323732517E+01, Enl:  1.30844413365E+00, 
              EH:  2.16904175409E+01,  EXC: -4.72320318054E+00, EvXC: -5.68315569606E+00}, 
    Total charge:  7.999998867234E+00, 
 Poisson Solver: {BC: Free, Box:  [  91,  85,  91 ], MPI tasks:  2}}
     summary: {kernel method: FOE, mix entity: DENS, mix hist:  6, conv crit:  3.96E-08, 
 iter:  1, delta:  3.96E-07, energy: -1.74467179613546861E+01, D: -3.311E-02}
   -  #--------------------------------------------------------------------- kernel iter: 2
     Kernel update:
       Hamiltonian application required:  Yes
       PSP and kinetic Hamiltonian application: recalculated
       method                          : FOE
        #~~~~~~~~~~~~~~~~~~~~~~~~~~~~~~~~~~~~~~~~~~~~~~~~~~~~~~~~~ FOE calculation of kernel
       S^-1/2:
         Can take from memory          :  Yes
       Kernel calculation:
       -  #------------------------------------------------------------- ispin: 1, itemp: 1
<<<<<<< HEAD
         decay length of error function:  5.000E-02
         beta for penaltyfunction      : -1000.0
         determine eigenvalue bounds:
         -  {npl:  130, bounds:  [ -0.992,  0.478 ], exp accur:  [  6.02E-08 ], 
         penalty:  9.7E-08, ok:  [  Yes,  Yes ]}
         summary: {npl:  130, bounds:  [  0.60,  1.24 ], exp accur:  [  6.02E-08 ]}
=======
         decay length of error function:  3.725E-02
         beta for penaltyfunction      : -1000.0
         determine eigenvalue bounds:
         -  {npl:  130, bounds:  [ -0.850,  0.590 ], exp accur:  [  6.01E-08 ], 
         penalty:  2.0E+05, ok:  [  No,  Yes ]}
         -  {npl:  130, bounds:  [ -1.020,  0.590 ], exp accur:  [  1.59E-07 ], 
         penalty: -1.9E-07, ok:  [  Yes,  Yes ]}
         summary: {npl:  130, bounds:  [  0.60,  1.24 ], exp accur:  [  1.59E-07 ]}
>>>>>>> 8432c056
         determine Fermi energy:
         -  { #------------------------------------------------------------------ it FOE: 1
 eF:  1.610755E-01, Tr(K):  8.0000008E+00, D Tr(K):  8.36E-07, new eF: bisec bounds}
         summary: {nit:  1, eF:  1.256839E-01, Tr(K):  8.0000008E+00, D Tr(K):  8.36E-07}
         Asymmetry of kernel           :  2.78E-15
         symmetrize_kernel             :  Yes
<<<<<<< HEAD
         EBS                           : -3.575245428818E+00
         EBS higher temperature        : -3.575245388165E+00
         difference                    :  4.065357162020E-08
         relative difference           :  1.137084780041E-08
         trace(KS)                     :  8.000000062656262
         modify error function decay length: increase
         fscale reached upper limit; reset to:  5.0000000000000003E-002
=======
         EBS                           : -3.568838664225E+00
         EBS higher temperature        : -3.568838938931E+00
         difference                    : -2.747059113517E-07
         relative difference           :  7.697347434207E-08
         trace(KS)                     :  8.000000835894486
         modify error function decay length: increase
>>>>>>> 8432c056
         need to repeat with sharper decay (new):  No
        #~~~~~~~~~~~~~~~~~~~~~~~~~~~~~~~~~~~~~~~~~~~~~~~~ FOE calculation of kernel finished
       Asymmetry of the matrices:
         Overlap                       :  0.00E+00
         Hamiltonian                   :  1.28E-15
         Kernel (possibly symmetrized) :  0.00E+00
       Kohn-Sham residue               : not calculated
       Coefficients available          :  No
     SCF status: {
 Energies: {Ekin:  1.11623837174E+01, Epot: -1.35994746497E+01, Enl:  1.34496610254E+00, 
              EH:  2.16644348136E+01,  EXC: -4.71785132826E+00, EvXC: -5.67628008075E+00}, 
    Total charge:  7.999999252392E+00, 
 Poisson Solver: {BC: Free, Box:  [  91,  85,  91 ], MPI tasks:  2}}
     summary: {kernel method: FOE, mix entity: DENS, mix hist:  6, conv crit:  3.96E-08, 
 iter:  2, delta:  3.51E-07, energy: -1.74464014587220362E+01, D:  3.165E-04}
   -  #--------------------------------------------------------------------- kernel iter: 3
     Kernel update:
       Hamiltonian application required:  Yes
       PSP and kinetic Hamiltonian application: from memory
       method                          : FOE
        #~~~~~~~~~~~~~~~~~~~~~~~~~~~~~~~~~~~~~~~~~~~~~~~~~~~~~~~~~ FOE calculation of kernel
       S^-1/2:
         Can take from memory          :  Yes
       Kernel calculation:
       -  #------------------------------------------------------------- ispin: 1, itemp: 1
<<<<<<< HEAD
         decay length of error function:  5.000E-02
         beta for penaltyfunction      : -1000.0
         determine eigenvalue bounds:
         -  {npl:  130, bounds:  [ -0.992,  0.478 ], exp accur:  [  3.96E-08 ], 
         penalty: -9.4E-08, ok:  [  Yes,  Yes ]}
         summary: {npl:  130, bounds:  [  0.60,  1.24 ], exp accur:  [  3.96E-08 ]}
=======
         decay length of error function:  4.657E-02
         beta for penaltyfunction      : -1000.0
         determine eigenvalue bounds:
         -  {npl:  130, bounds:  [ -1.020,  0.590 ], exp accur:  [  4.71E-08 ], 
         penalty: -9.7E-09, ok:  [  Yes,  Yes ]}
         summary: {npl:  130, bounds:  [  0.60,  1.24 ], exp accur:  [  4.71E-08 ]}
>>>>>>> 8432c056
         determine Fermi energy:
         -  { #------------------------------------------------------------------ it FOE: 1
 eF:  8.675324E-02, Tr(K):  8.0000000E+00, D Tr(K):  8.93E-09, new eF: bisec bounds}
         summary: {nit:  1, eF:  4.782256E-02, Tr(K):  8.0000000E+00, D Tr(K):  8.93E-09}
         Asymmetry of kernel           :  2.22E-15
         symmetrize_kernel             :  Yes
<<<<<<< HEAD
         EBS                           : -3.700704653959E+00
         EBS higher temperature        : -3.700687078036E+00
         difference                    :  1.757592290907E-05
         relative difference           :  4.749344936314E-06
         trace(KS)                     :  7.999999997923918
=======
         EBS                           : -3.697001338797E+00
         EBS higher temperature        : -3.697001337558E+00
         difference                    :  1.238905422696E-09
         relative difference           :  3.351108937112E-10
         trace(KS)                     :  8.000000008928058
>>>>>>> 8432c056
         modify error function decay length: increase
         fscale reached upper limit; reset to:  5.0000000000000003E-002
         need to repeat with sharper decay (new):  No
        #~~~~~~~~~~~~~~~~~~~~~~~~~~~~~~~~~~~~~~~~~~~~~~~~ FOE calculation of kernel finished
       Asymmetry of the matrices:
         Overlap                       :  0.00E+00
         Hamiltonian                   :  8.33E-16
         Kernel (possibly symmetrized) :  0.00E+00
       Kohn-Sham residue               : not calculated
       Coefficients available          :  No
     SCF status: {
 Energies: {Ekin:  1.11623837174E+01, Epot: -1.36829569244E+01, Enl:  1.34496610254E+00, 
              EH:  2.15273456826E+01,  EXC: -4.68927292881E+00, EvXC: -5.63954250549E+00}, 
    Total charge:  7.999998411159E+00, 
 Poisson Solver: {BC: Free, Box:  [  91,  85,  91 ], MPI tasks:  2}}
     summary: {kernel method: FOE, mix entity: DENS, mix hist:  6, conv crit:  3.96E-08, 
 iter:  3, delta:  1.79E-07, energy: -1.74456341781198816E+01, D:  7.673E-04}
   -  #--------------------------------------------------------------------- kernel iter: 4
     Kernel update:
       Hamiltonian application required:  Yes
       PSP and kinetic Hamiltonian application: from memory
       method                          : FOE
        #~~~~~~~~~~~~~~~~~~~~~~~~~~~~~~~~~~~~~~~~~~~~~~~~~~~~~~~~~ FOE calculation of kernel
       S^-1/2:
         Can take from memory          :  Yes
       Kernel calculation:
       -  #------------------------------------------------------------- ispin: 1, itemp: 1
         decay length of error function:  5.000E-02
         beta for penaltyfunction      : -1000.0
         determine eigenvalue bounds:
<<<<<<< HEAD
         -  {npl:  120, bounds:  [ -0.893,  0.430 ], exp accur:  [  4.39E-08 ], 
         penalty:  1.5E-02, ok:  [  No,  Yes ]}
         -  {npl:  130, bounds:  [ -1.071,  0.430 ], exp accur:  [  5.8E-08 ], 
         penalty: -6.5E-07, ok:  [  Yes,  Yes ]}
         summary: {npl:  130, bounds:  [  0.60,  1.24 ], exp accur:  [  5.8E-08 ]}
         determine Fermi energy:
         -  { #------------------------------------------------------------------ it FOE: 1
 eF:  1.205951E-01, Tr(K):  8.0000000E+00, D Tr(K): -8.67E-09, new eF: bisec bounds}
         summary: {nit:  1, eF:  1.984564E-01, Tr(K):  8.0000000E+00, D Tr(K): -8.67E-09}
         Asymmetry of kernel           :  2.11E-15
         symmetrize_kernel             :  Yes
         EBS                           : -3.709795214823E+00
         EBS higher temperature        : -3.709223973036E+00
         difference                    :  5.712417873824E-04
         relative difference           :  1.539820271211E-04
         trace(KS)                     :  7.999999991326587
         modify error function decay length: decrease
         need to repeat with sharper decay (new):  Yes
       -  #------------------------------------------------------------- ispin: 1, itemp: 2
         decay length of error function:  2.500E-02
         beta for penaltyfunction      : -1000.0
         determine eigenvalue bounds:
         -  {npl:  130, bounds:  [ -1.071,  0.430 ], exp accur:  [  4.78E-06 ], 
         penalty: -6.5E-07, ok:  [  Yes,  Yes ]}
         summary: {npl:  130, bounds:  [  0.60,  1.24 ], exp accur:  [  4.78E-06 ]}
=======
         -  {npl:  130, bounds:  [ -1.020,  0.590 ], exp accur:  [  3.28E-08 ], 
         penalty:  4.5E-08, ok:  [  Yes,  Yes ]}
         summary: {npl:  130, bounds:  [  0.60,  1.24 ], exp accur:  [  3.28E-08 ]}
>>>>>>> 8432c056
         determine Fermi energy:
         -  { #------------------------------------------------------------------ it FOE: 1
 eF:  4.998806E-03, Tr(K):  8.0000000E+00, D Tr(K):  3.81E-09, new eF: bisec bounds}
         summary: {nit:  1, eF: -3.782495E-02, Tr(K):  8.0000000E+00, D Tr(K):  3.81E-09}
         Asymmetry of kernel           :  2.33E-15
         symmetrize_kernel             :  Yes
<<<<<<< HEAD
         EBS                           : -3.709794496661E+00
         EBS higher temperature        : -3.709791684183E+00
         difference                    :  2.812477789327E-06
         relative difference           :  7.581222603728E-07
         trace(KS)                     :  8.000000003648923
         modify error function decay length: increase
         need to repeat with sharper decay (new):  No
        #~~~~~~~~~~~~~~~~~~~~~~~~~~~~~~~~~~~~~~~~~~~~~~~~ FOE calculation of kernel finished
       Asymmetry of the matrices:
         Overlap                       :  0.00E+00
         Hamiltonian                   :  3.55E-15
         Kernel (possibly symmetrized) :  0.00E+00
       Kohn-Sham residue               : not calculated
       Coefficients available          :  No
     SCF status: {
 Energies: {Ekin:  1.11660384363E+01, Epot: -1.36962645522E+01, Enl:  1.34519843302E+00, 
              EH:  2.15123382496E+01,  EXC: -4.68334856606E+00, EvXC: -5.63154865318E+00}, 
    Total charge:  7.999998408058E+00, 
 Poisson Solver: {BC: Free, Box:  [  91,  85,  91 ], MPI tasks:  2}}
     summary: {kernel method: FOE, mix entity: DENS, mix hist:  6, conv crit:  5.93E-12, 
 iter:  4, delta:  8.92E-09, energy: -1.74454893925314494E+01, D:  7.316E-05}
   -  #--------------------------------------------------------------------- kernel iter: 5
     Kernel update:
       Hamiltonian application required:  Yes
       method                          : FOE
        #~~~~~~~~~~~~~~~~~~~~~~~~~~~~~~~~~~~~~~~~~~~~~~~~~~~~~~~~~ FOE calculation of kernel
       S^-1/2:
         Can take from memory          :  Yes
       Kernel calculation:
       -  #------------------------------------------------------------- ispin: 1, itemp: 1
         decay length of error function:  3.125E-02
         beta for penaltyfunction      : -1000.0
         determine eigenvalue bounds:
         -  {npl:  130, bounds:  [ -1.071,  0.430 ], exp accur:  [  5.14E-08 ], 
         penalty: -6.3E-07, ok:  [  Yes,  Yes ]}
         summary: {npl:  130, bounds:  [  0.60,  1.24 ], exp accur:  [  5.14E-08 ]}
         determine Fermi energy:
         -  { #------------------------------------------------------------------ it FOE: 1
 eF:  1.728297E-01, Tr(K):  7.9999997E+00, D Tr(K): -2.64E-07, new eF: bisec bounds}
         summary: {nit:  1, eF:  2.295906E-01, Tr(K):  7.9999997E+00, D Tr(K): -2.64E-07}
         Asymmetry of kernel           :  4.05E-15
         symmetrize_kernel             :  Yes
         EBS                           : -3.708796623521E+00
         EBS higher temperature        : -3.708763867208E+00
         difference                    :  3.275631254773E-05
         relative difference           :  8.832059525722E-06
         trace(KS)                     :  7.999999736325749
         modify error function decay length: increase
         need to repeat with sharper decay (new):  No
        #~~~~~~~~~~~~~~~~~~~~~~~~~~~~~~~~~~~~~~~~~~~~~~~~ FOE calculation of kernel finished
       Asymmetry of the matrices:
         Overlap                       :  0.00E+00
         Hamiltonian                   :  4.79E-15
         Kernel (possibly symmetrized) :  0.00E+00
       Kohn-Sham residue               : not calculated
       Coefficients available          :  No
     SCF status: {
 Energies: {Ekin:  1.11660384363E+01, Epot: -1.36956597957E+01, Enl:  1.34519843302E+00, 
              EH:  2.15133718513E+01,  EXC: -4.68349855951E+00, EvXC: -5.63173380365E+00}, 
    Total charge:  7.999998140931E+00, 
 Poisson Solver: {BC: Free, Box:  [  91,  85,  91 ], MPI tasks:  2}}
     summary: {kernel method: FOE, mix entity: DENS, mix hist:  6, conv crit:  5.93E-12, 
 iter:  5, delta:  7.01E-09, energy: -1.74454899640890559E+01, D: -5.716E-07}
   -  #--------------------------------------------------------------------- kernel iter: 6
     Kernel update:
       Hamiltonian application required:  Yes
       method                          : FOE
        #~~~~~~~~~~~~~~~~~~~~~~~~~~~~~~~~~~~~~~~~~~~~~~~~~~~~~~~~~ FOE calculation of kernel
       S^-1/2:
         Can take from memory          :  Yes
       Kernel calculation:
       -  #------------------------------------------------------------- ispin: 1, itemp: 1
         decay length of error function:  3.906E-02
         beta for penaltyfunction      : -1000.0
         determine eigenvalue bounds:
         -  {npl:  120, bounds:  [ -0.964,  0.387 ], exp accur:  [  5.91E-08 ], 
         penalty: -3.0E+05, ok:  [  Yes,  No ]}
         -  {npl:  130, bounds:  [ -0.964,  0.465 ], exp accur:  [  5.73E-08 ], 
         penalty:  1.7E-07, ok:  [  Yes,  Yes ]}
         summary: {npl:  130, bounds:  [  0.60,  1.24 ], exp accur:  [  5.73E-08 ]}
         determine Fermi energy:
         -  { #------------------------------------------------------------------ it FOE: 1
 eF:  2.040482E-01, Tr(K):  8.0000014E+00, D Tr(K):  1.43E-06, new eF: bisec bounds}
         -  { #------------------------------------------------------------------ it FOE: 2
 eF:  1.785058E-01, Tr(K):  8.0000000E+00, D Tr(K):  8.93E-09, new eF: bisec bounds}
         summary: {nit:  2, eF:  1.504091E-01, Tr(K):  8.0000000E+00, D Tr(K):  8.93E-09}
         Asymmetry of kernel           :  4.77E-15
         symmetrize_kernel             :  Yes
         EBS                           : -3.709166854010E+00
         EBS higher temperature        : -3.709166835872E+00
         difference                    :  1.813797112504E-08
         relative difference           :  4.890039148667E-09
         trace(KS)                     :  8.000000008931307
         modify error function decay length: increase
=======
         EBS                           : -3.710726056585E+00
         EBS higher temperature        : -3.710718253718E+00
         difference                    :  7.802866916151E-06
         relative difference           :  2.102787108821E-06
         trace(KS)                     :  8.000000003813822
         modify error function decay length: increase
         fscale reached upper limit; reset to:  5.0000000000000003E-002
>>>>>>> 8432c056
         need to repeat with sharper decay (new):  No
        #~~~~~~~~~~~~~~~~~~~~~~~~~~~~~~~~~~~~~~~~~~~~~~~~ FOE calculation of kernel finished
       Asymmetry of the matrices:
         Overlap                       :  0.00E+00
         Hamiltonian                   :  2.05E-15
         Kernel (possibly symmetrized) :  0.00E+00
       Kohn-Sham residue               : not calculated
       Coefficients available          :  No
     SCF status: {
 Energies: {Ekin:  1.11623837174E+01, Epot: -1.36932305101E+01, Enl:  1.34496610254E+00, 
              EH:  2.15114117549E+01,  EXC: -4.68303588588E+00, EvXC: -5.63117004352E+00}, 
    Total charge:  7.999998407912E+00, 
 Poisson Solver: {BC: Free, Box:  [  91,  85,  91 ], MPI tasks:  2}}
     summary: {kernel method: FOE, mix entity: DENS, mix hist:  6, conv crit:  3.96E-08, 
 iter:  4, delta:  7.93E-09, energy: -1.74455603872019793E+01, D:  7.379E-05}
   -  &final_kernel003  { #-------------------------------------------------------- iter: 4
 summary: {kernel method: FOE, mix entity: DENS, mix hist:  6, conv crit:  3.96E-08, 
 iter:  4, delta:  7.93E-09, energy: -1.74455603872019793E+01, D:  7.379E-05}}
    #================================================================= Summary of both steps
   self consistency summary: &it_sc003
   -  {iter:  3, Omega: HYBRID, mean conf prefac:  1.58E-04, damping:  1.00E+00, 
        iterations to converge support functions:  2, kernel optimization: FOE, 
      iterations to converge kernel optimization:  4, 
 iter low:  3, delta out:  3.900E-07, energy: -1.74455603872019793E+01, D: -3.195E-02}
   multiplicator for the confinement   :  0.1275123183213749
    #WARNING: No orthogonalizing of the support functions
    #========================================================= support function optimization
 - support function optimization: &it_supfun004
   -  { #-------------------------------------------------------------------------- iter: 1
<<<<<<< HEAD
 Hamiltonian Applied:  Yes, 
 Components: {Ekin:  1.11660384363E+01, Epot: -1.36953380303E+01, Enl:  1.34519843302E+00}, 
=======
 reset DIIS history:  No, Hamiltonian Applied:  Yes, 
 Components: {Ekin:  1.11623837174E+01, Epot: -1.36918507529E+01, Enl:  1.34496610254E+00}, 
>>>>>>> 8432c056
   Orthoconstraint:  Yes, summary: {npl:  90, bounds:  [  0.605,  1.240 ], 
                              exp accur:  [  1.67E-14 ]}, summary: {npl:  70, bounds: [
  0.672,  1.116], exp accur:  [  1.28E-14,  1.64E-14,  1.89E-14 ]}, 
                                                               correction orthoconstraint:  Y, 
                                                                          Preconditioning:  Y, 
                                                                                    rel D: -0, 
                                                                               mean kappa:  2, 
                                                                        dynamic conv crit:  3, 
 iter:  1, fnrm:  5.43E-02, Omega: {HYBRID: -1.744464568367984E+01}, D: -3.72E-02, 
                                    D best: -3.72E-02, 
 Optimization: {algorithm: DIIS, history length:  8, consecutive failures:  0, 
           total failures:  0}, 
 Orthogonalization:  No, Normalization:  Yes}
   -  { #-------------------------------------------------------------------------- iter: 2
 Hamiltonian Applied:  Yes, 
<<<<<<< HEAD
 Components: {Ekin:  1.10614836056E+01, Epot: -1.36095806321E+01, Enl:  1.35864702113E+00}, 
=======
 Components: {Ekin:  1.10590314536E+01, Epot: -1.36076302262E+01, Enl:  1.35880712163E+00}, 
>>>>>>> 8432c056
   Orthoconstraint:  Yes, summary: {npl:  80, bounds:  [  0.622,  1.205 ], exp accur: [
  1.23E-14,  1.69E-14,  2.04E-14]}, correction orthoconstraint:  Yes, 
                                                                          Preconditioning:  Y, 
                                                                                    rel D:  3, 
                                                                                    kappa:  3, 
                                                                         kappa to history:  Y, 
                                                                               mean kappa:  3, 
                                                                        dynamic conv crit:  2, 
<<<<<<< HEAD
 iter:  2, fnrm:  2.96E-02, Omega: {HYBRID: -1.745071532917704E+01}, D: -6.14E-03, 
                                    D best: -6.14E-03, exit criterion: energy difference}
=======
 iter:  2, fnrm:  2.95E-02, Omega: {HYBRID: -1.745072025286026E+01}, D: -6.07E-03, 
                                    D best: -6.07E-03, exit criterion: energy difference}
>>>>>>> 8432c056
   -  &final_supfun004  { #-------------------------------------------------------- iter: 2
 Components: {Ekin:  1.10590314536E+01, Epot: -1.36076302262E+01, Enl:  1.35880712163E+00}, 
 nit:  2, fnrm:  2.95E-02, Omega: {HYBRID: -1.745072025286026E+01}, D total: -6.07E-03}
   - Check boundary values:
     -  {type: overall, mean / max value:  [  8.9E-03,  1.53E-02 ], warnings:  3}
     -  {type: O, mean / max value:  [  1.13E-02,  1.53E-02 ], warnings:  3}
     -  {type: H, mean / max value:  [  4.05E-03,  4.79E-03 ], warnings:  0}
      #WARNING: The support function localization radii might be too small, got 3 warnings
    #=================================================================== kernel optimization
 - kernel optimization: &it_kernel004
   -  #--------------------------------------------------------------------- kernel iter: 1
     Kernel update:
       Hamiltonian application required:  No
       method                          : FOE
        #~~~~~~~~~~~~~~~~~~~~~~~~~~~~~~~~~~~~~~~~~~~~~~~~~~~~~~~~~ FOE calculation of kernel
       S^-1/2:
         Can take from memory          :  Yes
       Kernel calculation:
       -  #------------------------------------------------------------- ispin: 1, itemp: 1
<<<<<<< HEAD
         decay length of error function:  4.883E-02
         beta for penaltyfunction      : -1000.0
         determine eigenvalue bounds:
         -  {npl:  130, bounds:  [ -0.964,  0.465 ], exp accur:  [  5.31E-08 ], 
         penalty:  2.2E-07, ok:  [  Yes,  Yes ]}
         summary: {npl:  130, bounds:  [  0.62,  1.21 ], exp accur:  [  5.31E-08 ]}
=======
         decay length of error function:  5.000E-02
         beta for penaltyfunction      : -1000.0
         determine eigenvalue bounds:
         -  {npl:  130, bounds:  [ -0.918,  0.531 ], exp accur:  [  4.28E-08 ], 
         penalty: -1.2E-07, ok:  [  Yes,  Yes ]}
         summary: {npl:  130, bounds:  [  0.62,  1.21 ], exp accur:  [  4.28E-08 ]}
>>>>>>> 8432c056
         determine Fermi energy:
         -  { #------------------------------------------------------------------ it FOE: 1
 eF: -8.493107E-02, Tr(K):  7.9998946E+00, D Tr(K): -1.05E-04, new eF: bisec bounds}
         -  { #------------------------------------------------------------------ it FOE: 2
 eF:  9.281181E-03, Tr(K):  8.0000000E+00, D Tr(K):  8.47E-10, new eF: bisection/secant}
         summary: {nit:  2, eF: -1.427226E-02, Tr(K):  8.0000000E+00, D Tr(K):  8.47E-10}
         Asymmetry of kernel           :  2.55E-15
         symmetrize_kernel             :  Yes
<<<<<<< HEAD
         EBS                           : -3.715409339360E+00
         EBS higher temperature        : -3.715409335375E+00
         difference                    :  3.985128671502E-09
         relative difference           :  1.072594782299E-09
         trace(KS)                     :  8.00000000043778
=======
         EBS                           : -3.715739720050E+00
         EBS higher temperature        : -3.715739144213E+00
         difference                    :  5.758362418007E-07
         relative difference           :  1.549721684470E-07
         trace(KS)                     :  8.000000000846809
>>>>>>> 8432c056
         modify error function decay length: increase
         fscale reached upper limit; reset to:  5.0000000000000003E-002
         need to repeat with sharper decay (new):  No
        #~~~~~~~~~~~~~~~~~~~~~~~~~~~~~~~~~~~~~~~~~~~~~~~~ FOE calculation of kernel finished
       Asymmetry of the matrices:
         Overlap                       :  0.00E+00
         Hamiltonian                   :  9.99E-16
         Kernel (possibly symmetrized) :  0.00E+00
       Coefficients available          :  No
     SCF status: {
 Energies: {Ekin:  1.11623837174E+01, Epot: -1.36932305101E+01, Enl:  1.34496610254E+00, 
              EH:  2.15126078964E+01,  EXC: -4.68321616010E+00, EvXC: -5.63139366229E+00}, 
    Total charge:  7.999998426557E+00, 
 Poisson Solver: {BC: Free, Box:  [  91,  85,  91 ], MPI tasks:  2}}
     summary: {kernel method: FOE, mix entity: DENS, mix hist:  6, conv crit:  1.82E-08, 
 iter:  1, delta:  1.82E-07, energy: -1.74517268476891658E+01, D: -6.166E-03}
   -  #--------------------------------------------------------------------- kernel iter: 2
     Kernel update:
       Hamiltonian application required:  Yes
       PSP and kinetic Hamiltonian application: recalculated
       method                          : FOE
        #~~~~~~~~~~~~~~~~~~~~~~~~~~~~~~~~~~~~~~~~~~~~~~~~~~~~~~~~~ FOE calculation of kernel
       S^-1/2:
         Can take from memory          :  Yes
       Kernel calculation:
       -  #------------------------------------------------------------- ispin: 1, itemp: 1
         decay length of error function:  5.000E-02
         beta for penaltyfunction      : -1000.0
         determine eigenvalue bounds:
<<<<<<< HEAD
         -  {npl:  130, bounds:  [ -0.964,  0.465 ], exp accur:  [  5.38E-08 ], 
         penalty:  2.2E-07, ok:  [  Yes,  Yes ]}
         summary: {npl:  130, bounds:  [  0.62,  1.21 ], exp accur:  [  5.38E-08 ]}
=======
         -  {npl:  120, bounds:  [ -0.826,  0.478 ], exp accur:  [  4.82E-08 ], 
         penalty:  1.2E+06, ok:  [  No,  Yes ]}
         -  {npl:  130, bounds:  [ -0.992,  0.478 ], exp accur:  [  4.2E-08 ], 
         penalty:  4.1E-08, ok:  [  Yes,  Yes ]}
         summary: {npl:  130, bounds:  [  0.62,  1.21 ], exp accur:  [  4.2E-08 ]}
>>>>>>> 8432c056
         determine Fermi energy:
         -  { #------------------------------------------------------------------ it FOE: 1
 eF: -5.242822E-02, Tr(K):  7.9999988E+00, D Tr(K): -1.20E-06, new eF: bisec bounds}
         -  { #------------------------------------------------------------------ it FOE: 2
 eF:  2.388370E-02, Tr(K):  8.0000000E+00, D Tr(K):  1.70E-09, new eF: bisection/secant}
         summary: {nit:  2, eF:  4.752015E-03, Tr(K):  8.0000000E+00, D Tr(K):  1.70E-09}
         Asymmetry of kernel           :  2.94E-15
         symmetrize_kernel             :  Yes
<<<<<<< HEAD
         EBS                           : -3.730107822708E+00
         EBS higher temperature        : -3.730107819066E+00
         difference                    :  3.641719370506E-09
         relative difference           :  9.763040489973E-10
         trace(KS)                     :  8.000000000501089
=======
         EBS                           : -3.730382973574E+00
         EBS higher temperature        : -3.730382924823E+00
         difference                    :  4.875152681549E-08
         relative difference           :  1.306877260615E-08
         trace(KS)                     :  8.000000001698107
>>>>>>> 8432c056
         modify error function decay length: increase
         fscale reached upper limit; reset to:  5.0000000000000003E-002
         need to repeat with sharper decay (new):  No
        #~~~~~~~~~~~~~~~~~~~~~~~~~~~~~~~~~~~~~~~~~~~~~~~~ FOE calculation of kernel finished
       Asymmetry of the matrices:
         Overlap                       :  0.00E+00
         Hamiltonian                   :  3.10E-15
         Kernel (possibly symmetrized) :  0.00E+00
       Kohn-Sham residue               : not calculated
       Coefficients available          :  No
     SCF status: {
 Energies: {Ekin:  1.10590314536E+01, Epot: -1.36181731398E+01, Enl:  1.35880712163E+00, 
              EH:  2.14970062779E+01,  EXC: -4.68012159763E+00, EvXC: -5.62742818231E+00}, 
    Total charge:  7.999998425945E+00, 
 Poisson Solver: {BC: Free, Box:  [  91,  85,  91 ], MPI tasks:  2}}
     summary: {kernel method: FOE, mix entity: DENS, mix hist:  6, conv crit:  1.82E-08, 
 iter:  2, delta:  1.58E-07, energy: -1.74516394001351713E+01, D:  8.745E-05}
   -  #--------------------------------------------------------------------- kernel iter: 3
     Kernel update:
       Hamiltonian application required:  Yes
       PSP and kinetic Hamiltonian application: from memory
       method                          : FOE
        #~~~~~~~~~~~~~~~~~~~~~~~~~~~~~~~~~~~~~~~~~~~~~~~~~~~~~~~~~ FOE calculation of kernel
       S^-1/2:
         Can take from memory          :  Yes
       Kernel calculation:
       -  #------------------------------------------------------------- ispin: 1, itemp: 1
         decay length of error function:  5.000E-02
         beta for penaltyfunction      : -1000.0
         determine eigenvalue bounds:
<<<<<<< HEAD
         -  {npl:  120, bounds:  [ -0.868,  0.418 ], exp accur:  [  4.01E-08 ], 
         penalty:  4.5E+05, ok:  [  No,  Yes ]}
         -  {npl:  130, bounds:  [ -1.041,  0.418 ], exp accur:  [  4.21E-08 ], 
         penalty: -1.9E-07, ok:  [  Yes,  Yes ]}
         summary: {npl:  130, bounds:  [  0.62,  1.21 ], exp accur:  [  4.21E-08 ]}
=======
         -  {npl:  130, bounds:  [ -0.992,  0.478 ], exp accur:  [  4.25E-08 ], 
         penalty: -1.5E-08, ok:  [  Yes,  Yes ]}
         summary: {npl:  130, bounds:  [  0.62,  1.21 ], exp accur:  [  4.25E-08 ]}
>>>>>>> 8432c056
         determine Fermi energy:
         -  { #------------------------------------------------------------------ it FOE: 1
 eF: -2.615431E-02, Tr(K):  8.0000000E+00, D Tr(K):  1.45E-09, new eF: bisec bounds}
         summary: {nit:  1, eF: -5.706064E-02, Tr(K):  8.0000000E+00, D Tr(K):  1.45E-09}
         Asymmetry of kernel           :  2.53E-15
         symmetrize_kernel             :  Yes
<<<<<<< HEAD
         EBS                           : -3.799127804418E+00
         EBS higher temperature        : -3.799127805063E+00
         difference                    : -6.442886224534E-10
         relative difference           :  1.695885623284E-10
         trace(KS)                     :  7.999999995721319
=======
         EBS                           : -3.799054875631E+00
         EBS higher temperature        : -3.799039759694E+00
         difference                    :  1.511593761316E-05
         relative difference           :  3.978867931107E-06
         trace(KS)                     :  8.000000001451358
>>>>>>> 8432c056
         modify error function decay length: increase
         fscale reached upper limit; reset to:  5.0000000000000003E-002
         need to repeat with sharper decay (new):  No
        #~~~~~~~~~~~~~~~~~~~~~~~~~~~~~~~~~~~~~~~~~~~~~~~~ FOE calculation of kernel finished
       Asymmetry of the matrices:
         Overlap                       :  0.00E+00
         Hamiltonian                   :  2.03E-15
         Kernel (possibly symmetrized) :  0.00E+00
       Kohn-Sham residue               : not calculated
       Coefficients available          :  No
     SCF status: {
 Energies: {Ekin:  1.10590314536E+01, Epot: -1.36643334350E+01, Enl:  1.35880712163E+00, 
              EH:  2.14239962461E+01,  EXC: -4.66548210598E+00, EvXC: -5.60865004835E+00}, 
    Total charge:  7.999998419134E+00, 
 Poisson Solver: {BC: Free, Box:  [  91,  85,  91 ], MPI tasks:  2}}
     summary: {kernel method: FOE, mix entity: DENS, mix hist:  6, conv crit:  1.82E-08, 
 iter:  3, delta:  8.29E-08, energy: -1.74514399127427851E+01, D:  1.995E-04}
   -  #--------------------------------------------------------------------- kernel iter: 4
     Kernel update:
       Hamiltonian application required:  Yes
       PSP and kinetic Hamiltonian application: from memory
       method                          : FOE
        #~~~~~~~~~~~~~~~~~~~~~~~~~~~~~~~~~~~~~~~~~~~~~~~~~~~~~~~~~ FOE calculation of kernel
       S^-1/2:
         Can take from memory          :  Yes
       Kernel calculation:
       -  #------------------------------------------------------------- ispin: 1, itemp: 1
         decay length of error function:  5.000E-02
         beta for penaltyfunction      : -1000.0
         determine eigenvalue bounds:
<<<<<<< HEAD
         -  {npl:  130, bounds:  [ -1.041,  0.418 ], exp accur:  [  4.01E-08 ], 
         penalty: -4.0E-07, ok:  [  Yes,  Yes ]}
         summary: {npl:  130, bounds:  [  0.62,  1.21 ], exp accur:  [  4.01E-08 ]}
         determine Fermi energy:
         -  { #------------------------------------------------------------------ it FOE: 1
 eF:  2.434223E-02, Tr(K):  8.0000000E+00, D Tr(K):  6.43E-10, new eF: bisec bounds}
         summary: {nit:  1, eF: -9.314766E-03, Tr(K):  8.0000000E+00, D Tr(K):  6.43E-10}
         Asymmetry of kernel           :  3.33E-15
         symmetrize_kernel             :  Yes
         EBS                           : -3.820293684482E+00
         EBS higher temperature        : -3.820293615189E+00
         difference                    :  6.929260321087E-08
         relative difference           :  1.813803045885E-08
         trace(KS)                     :  8.000000000643453
         modify error function decay length: increase
         fscale reached upper limit; reset to:  5.0000000000000003E-002
         need to repeat with sharper decay (new):  No
        #~~~~~~~~~~~~~~~~~~~~~~~~~~~~~~~~~~~~~~~~~~~~~~~~ FOE calculation of kernel finished
       Asymmetry of the matrices:
         Overlap                       :  0.00E+00
         Hamiltonian                   :  3.85E-15
         Kernel (possibly symmetrized) :  0.00E+00
       Kohn-Sham residue               : not calculated
       Coefficients available          :  No
     SCF status: {
 Energies: {Ekin:  1.10614836056E+01, Epot: -1.36821905755E+01, Enl:  1.35864702113E+00, 
              EH:  2.14008463325E+01,  EXC: -4.65954988451E+00, EvXC: -5.60083770971E+00}, 
    Total charge:  7.999998418659E+00, 
 Poisson Solver: {BC: Free, Box:  [  91,  85,  91 ], MPI tasks:  2}}
     summary: {kernel method: FOE, mix entity: DENS, mix hist:  6, conv crit:  2.96E-12, 
 iter:  4, delta:  2.47E-09, energy: -1.74514089251087370E+01, D:  1.964E-05}
   -  #--------------------------------------------------------------------- kernel iter: 5
     Kernel update:
       Hamiltonian application required:  Yes
       method                          : FOE
        #~~~~~~~~~~~~~~~~~~~~~~~~~~~~~~~~~~~~~~~~~~~~~~~~~~~~~~~~~ FOE calculation of kernel
       S^-1/2:
         Can take from memory          :  Yes
       Kernel calculation:
       -  #------------------------------------------------------------- ispin: 1, itemp: 1
         decay length of error function:  5.000E-02
         beta for penaltyfunction      : -1000.0
         determine eigenvalue bounds:
         -  {npl:  130, bounds:  [ -1.041,  0.418 ], exp accur:  [  5.74E-08 ], 
         penalty: -3.9E-07, ok:  [  Yes,  Yes ]}
         summary: {npl:  130, bounds:  [  0.62,  1.21 ], exp accur:  [  5.74E-08 ]}
         determine Fermi energy:
         -  { #------------------------------------------------------------------ it FOE: 1
 eF: -4.633746E-02, Tr(K):  7.9999999E+00, D Tr(K): -7.65E-08, new eF: bisec bounds}
         summary: {nit:  1, eF:  2.770793E-02, Tr(K):  7.9999999E+00, D Tr(K): -7.65E-08}
         Asymmetry of kernel           :  3.55E-15
         symmetrize_kernel             :  Yes
         EBS                           : -3.819892083640E+00
         EBS higher temperature        : -3.819892097858E+00
         difference                    : -1.421850193140E-08
         relative difference           :  3.722226078661E-09
         trace(KS)                     :  7.999999923455073
         modify error function decay length: increase
         fscale reached upper limit; reset to:  5.0000000000000003E-002
         need to repeat with sharper decay (new):  No
        #~~~~~~~~~~~~~~~~~~~~~~~~~~~~~~~~~~~~~~~~~~~~~~~~ FOE calculation of kernel finished
       Asymmetry of the matrices:
         Overlap                       :  0.00E+00
         Hamiltonian                   :  1.50E-15
         Kernel (possibly symmetrized) :  0.00E+00
       Kohn-Sham residue               : not calculated
       Coefficients available          :  No
     SCF status: {
 Energies: {Ekin:  1.10614836056E+01, Epot: -1.36819517667E+01, Enl:  1.35864702113E+00, 
              EH:  2.14012600581E+01,  EXC: -4.65960680537E+00, EvXC: -5.60090679118E+00}, 
    Total charge:  7.999998341555E+00, 
 Poisson Solver: {BC: Free, Box:  [  91,  85,  91 ], MPI tasks:  2}}
     summary: {kernel method: FOE, mix entity: DENS, mix hist:  6, conv crit:  2.96E-12, 
 iter:  5, delta:  1.77E-09, energy: -1.74514088893007866E+01, D:  3.581E-08}
   -  #--------------------------------------------------------------------- kernel iter: 6
     Kernel update:
       Hamiltonian application required:  Yes
       method                          : FOE
        #~~~~~~~~~~~~~~~~~~~~~~~~~~~~~~~~~~~~~~~~~~~~~~~~~~~~~~~~~ FOE calculation of kernel
       S^-1/2:
         Can take from memory          :  Yes
       Kernel calculation:
       -  #------------------------------------------------------------- ispin: 1, itemp: 1
         decay length of error function:  5.000E-02
         beta for penaltyfunction      : -1000.0
         determine eigenvalue bounds:
         -  {npl:  120, bounds:  [ -0.937,  0.377 ], exp accur:  [  5.58E-08 ], 
         penalty: -3.5E+05, ok:  [  Yes,  No ]}
         -  {npl:  120, bounds:  [ -0.937,  0.452 ], exp accur:  [  4.35E-08 ], 
         penalty: -9.1E-07, ok:  [  Yes,  Yes ]}
         summary: {npl:  120, bounds:  [  0.62,  1.21 ], exp accur:  [  4.35E-08 ]}
         determine Fermi energy:
         -  { #------------------------------------------------------------------ it FOE: 1
 eF: -5.612497E-03, Tr(K):  8.0000000E+00, D Tr(K): -1.33E-09, new eF: bisec bounds}
         summary: {nit:  1, eF:  6.102835E-02, Tr(K):  8.0000000E+00, D Tr(K): -1.33E-09}
         Asymmetry of kernel           :  5.27E-15
         symmetrize_kernel             :  Yes
         EBS                           : -3.820000959336E+00
         EBS higher temperature        : -3.820000958988E+00
         difference                    :  3.474065479736E-10
         relative difference           :  9.094409966693E-11
         trace(KS)                     :  7.999999998670797
=======
         -  {npl:  130, bounds:  [ -0.992,  0.478 ], exp accur:  [  6.27E-08 ], 
         penalty: -1.7E-07, ok:  [  Yes,  Yes ]}
         summary: {npl:  130, bounds:  [  0.62,  1.21 ], exp accur:  [  6.27E-08 ]}
         determine Fermi energy:
         -  { #------------------------------------------------------------------ it FOE: 1
 eF: -9.105761E-02, Tr(K):  7.9999606E+00, D Tr(K): -3.94E-05, new eF: bisec bounds}
         -  { #------------------------------------------------------------------ it FOE: 2
 eF: -2.306368E-02, Tr(K):  8.0000000E+00, D Tr(K): -3.18E-09, new eF: bisec bounds}
         summary: {nit:  2, eF:  7.533585E-03, Tr(K):  8.0000000E+00, D Tr(K): -3.18E-09}
         Asymmetry of kernel           :  1.33E-15
         symmetrize_kernel             :  Yes
         EBS                           : -3.820278050578E+00
         EBS higher temperature        : -3.820278040963E+00
         difference                    :  9.614578022621E-09
         relative difference           :  2.516722054084E-09
         trace(KS)                     :  7.999999996816179
>>>>>>> 8432c056
         modify error function decay length: increase
         fscale reached upper limit; reset to:  5.0000000000000003E-002
         need to repeat with sharper decay (new):  No
        #~~~~~~~~~~~~~~~~~~~~~~~~~~~~~~~~~~~~~~~~~~~~~~~~ FOE calculation of kernel finished
       Asymmetry of the matrices:
         Overlap                       :  0.00E+00
         Hamiltonian                   :  7.77E-16
         Kernel (possibly symmetrized) :  0.00E+00
       Kohn-Sham residue               : not calculated
       Coefficients available          :  No
     SCF status: {
 Energies: {Ekin:  1.10590314536E+01, Epot: -1.36800456742E+01, Enl:  1.35880712163E+00, 
              EH:  2.14008711830E+01,  EXC: -4.65951788408E+00, EvXC: -5.60080294729E+00}, 
    Total charge:  7.999998414756E+00, 
 Poisson Solver: {BC: Free, Box:  [  91,  85,  91 ], MPI tasks:  2}}
     summary: {kernel method: FOE, mix entity: DENS, mix hist:  6, conv crit:  1.82E-08, 
 iter:  4, delta:  2.29E-09, energy: -1.74514209037372439E+01, D:  1.901E-05}
   -  &final_kernel004  { #-------------------------------------------------------- iter: 4
 summary: {kernel method: FOE, mix entity: DENS, mix hist:  6, conv crit:  1.82E-08, 
 iter:  4, delta:  2.29E-09, energy: -1.74514209037372439E+01, D:  1.901E-05}}
    #================================================================= Summary of both steps
   self consistency summary: &it_sc004
   -  {iter:  4, Omega: HYBRID, mean conf prefac:  2.02E-05, damping:  1.00E+00, 
        iterations to converge support functions:  2, kernel optimization: FOE, 
      iterations to converge kernel optimization:  4, 
 iter low:  4, delta out:  1.681E-07, energy: -1.74514209037372439E+01, D: -5.861E-03}
   Kernel update:
     Hamiltonian application required  :  Yes
     PSP and kinetic Hamiltonian application: recalculated
     method                            : diagonalization
     mode                              : sequential
     Cross-check among MPI tasks:
       max diff of eigenvectors        :  0.00E+00
       max diff of eigenvalues         :  0.00E+00
     communication strategy kernel     : ALLREDUCE
     Asymmetry of the matrices:
       Overlap                         :  0.00E+00
       Hamiltonian                     :  1.44E-15
       Kernel (possibly symmetrized)   :  0.00E+00
     Kohn-Sham residue                 : not calculated
     Coefficients available            :  Yes
    #Eigenvalues and New Occupation Numbers
   Orbitals: [
 {e: -9.026223408688E-01, f:  1.0000},  # 00001
 {e: -4.566648328944E-01, f:  1.0000},  # 00002
 {e: -3.143065703084E-01, f:  1.0000},  # 00003
 {e: -2.363464035654E-01, f:  1.0000},  # 00004
 {e:  3.255888680945E-01, f:  1.0000},  # 00005
 {e:  4.027922470886E-01, f:  1.0000}] # 00006
   Calculating eigenvalues using FOE:
     summary: {npl:  110, bounds:  [  0.500,  1.500 ], exp accur:  [  5.35E-14 ]}
     decay length of error function    :  2.00E-02
     degree of polynomial              :  310
<<<<<<< HEAD
     summary: {nit:  18, eF: -9.026350E-01, Tr(K):  1.0000000E+00, D Tr(K):  5.27E-10}
 #(09:33:14.446) 16% / [===>                     ] ( 1/6,  11. it/s), ETA  0.0s
     summary: {nit:  11, eF: -4.566750E-01, Tr(K):  3.0000000E+00, D Tr(K): -7.86E-11}
 #(09:33:14.506) 33% - [=======>                 ] ( 2/6,  13. it/s), ETA  0.0s
     summary: {nit:  9, eF: -3.143310E-01, Tr(K):  5.0000000E+00, D Tr(K):  3.21E-09}
 #(09:33:14.555) 50% \ [===========>             ] ( 3/6,  15. it/s), ETA  0.0s
     summary: {nit:  8, eF: -2.363622E-01, Tr(K):  7.0000000E+00, D Tr(K): -3.14E-10}
 #(09:33:14.598) 66% | [===============>         ] ( 4/6,  16. it/s), ETA  0.0s
     summary: {nit:  16, eF:  3.252791E-01, Tr(K):  9.0000000E+00, D Tr(K): -2.12E-11}
 #(09:33:14.682) 83% / [===================>     ] ( 5/6,  15. it/s), ETA  0.0s
     summary: {nit:  8, eF:  4.025658E-01, Tr(K):  1.1000000E+01, D Tr(K): -3.96E-09}
 #(09:33:14.724)100% - [========================>] ( 6/6,  16. it/s), Tot  0.0s
=======
     summary: {nit:  18, eF: -9.026223E-01, Tr(K):  1.0000000E+00, D Tr(K):  5.29E-10}
 #(10:59:23.949) 16% / [===>                     ] ( 1/6,  7.7 it/s), ETA  0.0s
     summary: {nit:  11, eF: -4.566648E-01, Tr(K):  3.0000000E+00, D Tr(K): -7.91E-11}
 #(10:59:24.011) 33% - [=======>                 ] ( 2/6,  10. it/s), ETA  0.0s
     summary: {nit:  9, eF: -3.143066E-01, Tr(K):  5.0000000E+00, D Tr(K):  3.19E-09}
 #(10:59:24.065) 50% \ [===========>             ] ( 3/6,  12. it/s), ETA  0.0s
     summary: {nit:  8, eF: -2.363464E-01, Tr(K):  7.0000000E+00, D Tr(K): -3.20E-10}
 #(10:59:24.112) 66% | [===============>         ] ( 4/6,  14. it/s), ETA  0.0s
     summary: {nit:  16, eF:  3.255889E-01, Tr(K):  9.0000000E+00, D Tr(K):  1.01E-10}
 #(10:59:24.202) 83% / [===================>     ] ( 5/6,  13. it/s), ETA  0.0s
     summary: {nit:  8, eF:  4.027922E-01, Tr(K):  1.1000000E+01, D Tr(K): -3.59E-09}
 #(10:59:24.250)100% - [========================>] ( 6/6,  14. it/s), Tot  0.0s
>>>>>>> 8432c056
     values:
     -  {ID:  000001, eval: -9.02622E-01}
     -  {ID:  000002, eval: -4.56665E-01}
     -  {ID:  000003, eval: -3.14307E-01}
     -  {ID:  000004, eval: -2.36346E-01}
     -  {ID:  000005, eval:  3.25589E-01}
     -  {ID:  000006, eval:  4.02792E-01}
    #========================================================================= final results
   self consistency summary:
   -  {iter:  4, 
 Energies: {Ekin:  1.10590314536E+01, Epot: -1.36798079027E+01, Enl:  1.35880712163E+00, 
              EH:  2.14012812425E+01,  EXC: -4.65957507035E+00, EvXC: -5.60087245306E+00}, 
        iter low:  4,            delta out:  1.681E-07, 
          energy: -1.74514209037372439E+01,                       D:  0.000E+00,  #FINAL
 }
 Total charge                          :  7.999998418022E+00
  #================================================= Atomic multipole analysis, new approach
 Method                                : loewdin
 Projector mode                        : none
 Orthogonalized support functions      : no
  #~~~~~~~~~~~~~~~~~~~~~~~~~~~~~~~~~~~~~~~~~~~~~~~~~~ Unitary test of the multipole routines
 Unitary check of the multipole calculations:
   Original values:
   - q0                                :  [  1.0E+00 ]
   - q1: [ 1.10000000E+01,  1.20000000E+01,  1.30000000E+01]
   - q2: [ 2.10000000E+01,  2.20000000E+01,  2.30000000E+01,  2.40000000E+01, 
           2.50000000E+01]
   Calculated values:
   - q0                                :  [  9.99998704E-01 ]
   - q1: [ 1.09999863E+01,  1.20000213E+01,  1.30000058E+01]
   - q2: [ 2.09999938E+01,  2.19999866E+01,  2.29999167E+01,  2.39999839E+01, 
           2.49999379E+01]
   Relative errors in percent:
   - q0                                :  [  1.3E-04 ]
   - q1                                :  [  1.25E-04,  1.78E-04,  4.48E-05 ]
   - q2: [ 2.97E-05,  6.07E-05,  3.62E-04,  6.73E-05,  2.48E-04]
 calculate S^x:
   mode                                : sparse
   powers:
     x                                 : -1
   order                               :  1020
   beta for penaltyfunction            : -1000.0
   determine eigenvalue bounds:
   -  {npl:  80, scale:  1.00E+00, bounds:  [  0.622,  1.205 ], exp accur:  [  2.04E-14 ], 
<<<<<<< HEAD
   penalty: -3.7E-08,                  ok:  [  Yes,  Yes ]}
=======
   penalty: -4.8E-08,                  ok:  [  Yes,  Yes ]}
>>>>>>> 8432c056
   summary: {npl:  80, bounds:  [  0.622,  1.205 ], exp accur:  [  2.04E-14 ]}
  #~~~~~~~~~~~~~~~~~~~~~~~~~~~~~~~~~~~~~~~~~~~~~~~~~~ Final result of the multipole analysis
 Multipole coefficients:
   units                               : bohr
   global monopole                     :  1.587474E-06
   values:
   - sym                               : O # 0001
     r: [ 1.991107840087889,  1.221655223875441,  0.6920672692234883]
     nzion                             :  6
     sigma                             :  [  0.450,  0.450,  0.450 ]
     q0                                :  [ -5.881427E-01 ]
     q1                                :  [ -6.098207E-02,  1.437315E-01, -8.250970E-02 ]
     q2: [ 2.964173E-01,  3.223284E-02,  2.594070E-01,  4.329581E-01,  3.530321E-01]
     type                              : unknown
   - sym                               : H # 0002
     r: [ 0.233534956652829,  0.513721445220362,  0.5361759933301388]
     nzion                             :  1
     sigma                             :  [  0.244,  0.244,  0.244 ]
     q0                                :  [  2.92246E-01 ]
     q1                                :  [  1.594398E-02, -1.992782E-02,  2.579520E-02 ]
     q2: [ 3.869844E-02, -2.218918E-02, -1.971476E-02, -4.396186E-02,  3.415027E-02]
     type                              : s
   - sym                               : H # 0003
     r: [ 2.366235518969471,  1.111238475158637,  2.450408084576114]
     nzion                             :  1
     sigma                             :  [  0.244,  0.244,  0.244 ]
     q0                                :  [  2.958982E-01 ]
     q1                                :  [  1.190507E-02, -6.406088E-02,  4.704327E-03 ]
     q2: [ 1.039807E-02, -2.843485E-02,  1.195679E-01,  8.548174E-03,  8.136897E-03]
     type                              : unknown
 Checking the total multipoles based on the atomic multipoles:
 - Up to multipole l= 0:
     Electric Dipole Moment (Debye):
       P vector                        :  [ -1.0234E+00, -6.0891E-01,  1.2066E+00 ]
       norm(P)                         :  1.695331E+00
     Quadrupole Moment (AU):
       Q matrix:
<<<<<<< HEAD
       -  [ 7.7053E-01,  7.9926E-01,  1.3027E+00]
       -  [ 7.9926E-01, -1.3236E+00,  2.1218E-01]
       -  [ 1.3027E+00,  2.1218E-01,  5.5309E-01]
       trace                           : -6.66E-16
=======
       -  [ 7.7767E-01,  8.0635E-01,  1.3138E+00]
       -  [ 8.0635E-01, -1.3349E+00,  2.1406E-01]
       -  [ 1.3138E+00,  2.1406E-01,  5.5722E-01]
       trace                           : -6.66E-15
>>>>>>> 8432c056
     Average relative error of resulting potential in the Exterior region:
     -  {Thr:  1.0E-12, Ext. Vol. %:  89.8, int(V):  3.792E+01, Err %:  14.5, 
    int(rho):  1.304E-40}
     -  {Thr:  1.0E-10, Ext. Vol. %:  92.0, int(V):  4.083E+01, Err %:  14.7, 
    int(rho):  3.817E-33}
     -  {Thr:  1.0E-08, Ext. Vol. %:  94.3, int(V):  4.436E+01, Err %:  14.9, 
    int(rho):  1.069E-27}
     -  {Thr:  1.0E-06, Ext. Vol. %:  95.8, int(V):  4.698E+01, Err %:  15.2, 
    int(rho):  1.433E-25}
     -  {Thr:  1.0E-04, Ext. Vol. %:  97.6, int(V):  5.174E+01, Err %:  15.6, 
    int(rho):  5.808E-18}
 - Up to multipole l= 1:
     Electric Dipole Moment (Debye):
       P vector                        :  [ -1.1556E+00, -6.9312E-01,  1.3585E+00 ]
       norm(P)                         :  1.913471E+00
     Quadrupole Moment (AU):
       Q matrix:
<<<<<<< HEAD
       -  [ 8.3577E-01,  6.3777E-01,  1.4154E+00]
       -  [ 6.3777E-01, -1.0386E+00,  3.7179E-01]
       -  [ 1.4154E+00,  3.7179E-01,  2.0278E-01]
       trace                           : -1.07E-14
=======
       -  [ 8.4241E-01,  6.4620E-01,  1.4218E+00]
       -  [ 6.4620E-01, -1.0507E+00,  3.7119E-01]
       -  [ 1.4218E+00,  3.7119E-01,  2.0831E-01]
       trace                           :  4.00E-15
>>>>>>> 8432c056
     Average relative error of resulting potential in the Exterior region:
     -  {Thr:  1.0E-12, Ext. Vol. %:  89.8, int(V):  3.792E+01, Err %:  9.3, 
    int(rho):  1.943E-40}
     -  {Thr:  1.0E-10, Ext. Vol. %:  92.0, int(V):  4.083E+01, Err %:  9.6, 
    int(rho):  5.891E-33}
     -  {Thr:  1.0E-08, Ext. Vol. %:  94.3, int(V):  4.436E+01, Err %:  10.1, 
    int(rho):  1.381E-27}
     -  {Thr:  1.0E-06, Ext. Vol. %:  95.8, int(V):  4.698E+01, Err %:  10.6, 
    int(rho):  1.808E-25}
     -  {Thr:  1.0E-04, Ext. Vol. %:  97.6, int(V):  5.174E+01, Err %:  11.4, 
    int(rho):  7.671E-18}
 - Up to multipole l= 2:
     Electric Dipole Moment (Debye):
       P vector                        :  [ -1.1556E+00, -6.9313E-01,  1.3586E+00 ]
       norm(P)                         :  1.913490E+00
     Quadrupole Moment (AU):
       Q matrix:
<<<<<<< HEAD
       -  [ 1.1697E+00,  1.2469E+00,  2.1123E+00]
       -  [ 1.2469E+00, -2.0980E+00,  3.3926E-01]
       -  [ 2.1123E+00,  3.3926E-01,  9.2822E-01]
       trace                           :  1.11E-15
=======
       -  [ 1.1678E+00,  1.2446E+00,  2.1104E+00]
       -  [ 1.2446E+00, -2.0947E+00,  3.3932E-01]
       -  [ 2.1104E+00,  3.3932E-01,  9.2690E-01]
       trace                           : -1.51E-14
>>>>>>> 8432c056
     Average relative error of resulting potential in the Exterior region:
     -  {Thr:  1.0E-12, Ext. Vol. %:  89.8, int(V):  3.792E+01, Err %:  2.8, 
    int(rho):  1.997E-39}
     -  {Thr:  1.0E-10, Ext. Vol. %:  92.0, int(V):  4.083E+01, Err %:  2.9, 
    int(rho):  1.915E-32}
     -  {Thr:  1.0E-08, Ext. Vol. %:  94.3, int(V):  4.436E+01, Err %:  3.1, 
    int(rho):  7.933E-27}
     -  {Thr:  1.0E-06, Ext. Vol. %:  95.8, int(V):  4.698E+01, Err %:  3.3, 
    int(rho):  9.039E-25}
     -  {Thr:  1.0E-04, Ext. Vol. %:  97.6, int(V):  5.174E+01, Err %:  3.6, 
    int(rho):  3.256E-17}
  #========================================================== Atomic multipole analysis done
<<<<<<< HEAD
 calculate S^x:
   mode                                : sparse
   powers:
     x                                 : -1/2
   order                               :  1020
   beta for penaltyfunction            : -1000.0
   determine eigenvalue bounds:
   -  {npl:  80, scale:  1.00E+00, bounds:  [  0.622,  1.205 ], exp accur:  [  1.69E-14 ], 
   penalty: -3.7E-08,                  ok:  [  Yes,  Yes ]}
   summary: {npl:  80, bounds:  [  0.622,  1.205 ], exp accur:  [  1.69E-14 ]}
=======
>>>>>>> 8432c056
 Wavefunction coefficients written     :  Yes
 Total charge                          :  7.999998418022E+00
  #---------------------------------------------------------------------- Forces Calculation
 Calculate local forces                :  Yes
 Calculate NLCC forces                 :  Yes
 Calculate Non Local forces            :  Yes
  #-------------------------------- Warnings obtained during the run, check their relevance!
 WARNINGS:
 - No orthogonalizing of the support functions
 - The support function localization radii might be too small, got 3 warnings
  #-------------------------------------------------------------------- Timing for root process
 Timings for root process:
<<<<<<< HEAD
   CPU time (s)                        :  31.34
   Elapsed time (s)                    :  18.13
=======
   CPU time (s)                        :  24.35
   Elapsed time (s)                    :  14.62
>>>>>>> 8432c056
 BigDFT infocode                       :  0
 Average noise forces: {x:  1.47321963E-02, y:  6.24555941E-03, z: -1.69852747E-02, 
                    total:  2.33354704E-02}
 Clean forces norm (Ha/Bohr): {maxval:  3.953567011523E-02, fnrm2:  2.853909351420E-03}
 Raw forces norm (Ha/Bohr): {maxval:  4.627267299977E-02, fnrm2:  3.407791046017E-03}
  #------------------------------------------------------------------------------ Atomic Forces
 Atomic Forces (Ha/Bohr):
 -  {O: [-1.798290062403E-02, -2.157583246005E-03, -3.514298409560E-02]} # 0001
 -  {H: [ 2.214606750734E-02,  7.515183040444E-03,  1.123259000716E-02]} # 0002
 -  {H: [-4.163166883309E-03, -5.357599794439E-03,  2.391039408844E-02]} # 0003
 Energy (Hartree)                      : -1.74514209037372439E+01
 Force Norm (Hartree/Bohr)             :  5.34219931434637835E-02
 Memory Consumption Report:
<<<<<<< HEAD
   Tot. No. of Allocations             :  17089
   Tot. No. of Deallocations           :  17089
=======
   Tot. No. of Allocations             :  15234
   Tot. No. of Deallocations           :  15234
>>>>>>> 8432c056
   Remaining Memory (B)                :  0
   Memory occupation:
     Peak Value (MB)                   :  188.210
     for the array                     : zt
     in the routine                    : G_PoissonSolver
<<<<<<< HEAD
     Memory Peak of process            : 217.580 MB
 Walltime since initialization         : 00:00:18.486291911
 Max No. of dictionaries used          :  11016 #( 1015 still in use)
=======
     Memory Peak of process            : 216.344 MB
 Walltime since initialization         : 00:00:14.983249219
 Max No. of dictionaries used          :  10639 #( 1025 still in use)
>>>>>>> 8432c056
 Number of dictionary folders allocated:  2<|MERGE_RESOLUTION|>--- conflicted
+++ resolved
@@ -28,11 +28,7 @@
 
  Reference Paper                       : The Journal of Chemical Physics 129, 014109 (2008)
  Version Number                        : 1.8
-<<<<<<< HEAD
- Timestamp of this run                 : 2016-07-18 09:32:58.474
-=======
  Timestamp of this run                 : 2016-08-31 10:59:11.531
->>>>>>> 8432c056
  Root process Hostname                 : stephan-Latitude-E7450
  Number of MPI tasks                   :  2
  OpenMP parallelization                :  Yes
@@ -1114,119 +1110,9 @@
  Poisson Solver: {BC: Free, Box:  [  91,  85,  91 ], MPI tasks:  2}}
      summary: {kernel method: FOE, mix entity: DENS, mix hist:  6, conv crit:  2.52E-07, 
  iter:  4, delta:  1.73E-07, energy: -1.71682317924260985E+01, D:  4.128E-03}
-<<<<<<< HEAD
-   -  #--------------------------------------------------------------------- kernel iter: 5
-     Kernel update:
-       Hamiltonian application required:  Yes
-       method                          : FOE
-        #~~~~~~~~~~~~~~~~~~~~~~~~~~~~~~~~~~~~~~~~~~~~~~~~~~~~~~~~~ FOE calculation of kernel
-       S^-1/2:
-         Can take from memory          :  Yes
-       Kernel calculation:
-       -  #------------------------------------------------------------- ispin: 1, itemp: 1
-         decay length of error function:  2.441E-02
-         beta for penaltyfunction      : -1000.0
-         determine eigenvalue bounds:
-         -  {npl:  150, bounds:  [ -0.729,  0.729 ], exp accur:  [  7.79E-06 ], 
-         penalty:  1.2E-02, ok:  [  No,  Yes ]}
-         -  {npl:  160, bounds:  [ -0.875,  0.729 ], exp accur:  [  9.27E-06 ], 
-         penalty: -1.3E-10, ok:  [  Yes,  Yes ]}
-         summary: {npl:  160, bounds:  [  0.64,  1.18 ], exp accur:  [  9.27E-06 ]}
-         determine Fermi energy:
-         -  { #------------------------------------------------------------------ it FOE: 1
- eF:  2.994328E-01, Tr(K):  7.9999966E+00, D Tr(K): -3.36E-06, new eF: bisec bounds}
-         -  { #------------------------------------------------------------------ it FOE: 2
- eF:  4.128772E-01, Tr(K):  8.0010841E+00, D Tr(K):  1.08E-03, new eF: bisection/secant}
-         -  { #------------------------------------------------------------------ it FOE: 3
- eF:  3.279690E-01, Tr(K):  7.9999958E+00, D Tr(K): -4.21E-06, new eF: bisection/secant}
-         -  { #------------------------------------------------------------------ it FOE: 4
- eF:  3.493602E-01, Tr(K):  8.0000037E+00, D Tr(K):  3.73E-06, new eF: bisection/secant}
-         -  { #------------------------------------------------------------------ it FOE: 5
- eF:  3.389880E-01, Tr(K):  8.0000003E+00, D Tr(K):  3.31E-07, new eF: cubic interpol}
-         summary: {nit:  5, eF:  3.356023E-01, Tr(K):  8.0000003E+00, D Tr(K):  3.31E-07}
-         Asymmetry of kernel           :  3.89E-15
-         symmetrize_kernel             :  Yes
-         EBS                           : -2.182326703434E+00
-         EBS higher temperature        : -2.182320606587E+00
-         difference                    :  6.096847125825E-06
-         relative difference           :  2.793737122966E-06
-         trace(KS)                     :  8.000000330635043
-         modify error function decay length: increase
-         need to repeat with sharper decay (new):  No
-        #~~~~~~~~~~~~~~~~~~~~~~~~~~~~~~~~~~~~~~~~~~~~~~~~ FOE calculation of kernel finished
-       Asymmetry of the matrices:
-         Overlap                       :  0.00E+00
-         Hamiltonian                   :  1.39E-15
-         Kernel (possibly symmetrized) :  0.00E+00
-       Kohn-Sham residue               : not calculated
-       Coefficients available          :  No
-     SCF status: {
- Energies: {Ekin:  1.24010027256E+01, Epot: -1.39977785258E+01, Enl:  1.49080349588E+00, 
-              EH:  2.28488396662E+01,  EXC: -5.00552079865E+00, EvXC: -6.04015651598E+00}, 
-    Total charge:  7.999998603284E+00, 
- Poisson Solver: {BC: Free, Box:  [  91,  85,  91 ], MPI tasks:  2}}
-     summary: {kernel method: FOE, mix entity: DENS, mix hist:  6, conv crit:  2.64E-11, 
- iter:  5, delta:  5.86E-08, energy: -1.71680873856551202E+01, D:  1.444E-04}
-   -  #--------------------------------------------------------------------- kernel iter: 6
-     Kernel update:
-       Hamiltonian application required:  Yes
-       method                          : FOE
-        #~~~~~~~~~~~~~~~~~~~~~~~~~~~~~~~~~~~~~~~~~~~~~~~~~~~~~~~~~ FOE calculation of kernel
-       S^-1/2:
-         Can take from memory          :  Yes
-       Kernel calculation:
-       -  #------------------------------------------------------------- ispin: 1, itemp: 1
-         decay length of error function:  3.052E-02
-         beta for penaltyfunction      : -1000.0
-         determine eigenvalue bounds:
-         -  {npl:  130, bounds:  [ -0.875,  0.729 ], exp accur:  [  6.6E-06 ], 
-         penalty: -1.3E-07, ok:  [  Yes,  Yes ]}
-         summary: {npl:  130, bounds:  [  0.64,  1.18 ], exp accur:  [  6.6E-06 ]}
-         determine Fermi energy:
-         -  { #------------------------------------------------------------------ it FOE: 1
- eF:  2.896573E-01, Tr(K):  7.9999917E+00, D Tr(K): -8.31E-06, new eF: bisec bounds}
-         -  { #------------------------------------------------------------------ it FOE: 2
- eF:  3.815473E-01, Tr(K):  8.0000443E+00, D Tr(K):  4.43E-05, new eF: bisection/secant}
-         -  { #------------------------------------------------------------------ it FOE: 3
- eF:  3.198860E-01, Tr(K):  7.9999968E+00, D Tr(K): -3.24E-06, new eF: bisection/secant}
-         -  { #------------------------------------------------------------------ it FOE: 4
- eF:  3.374023E-01, Tr(K):  8.0000026E+00, D Tr(K):  2.58E-06, new eF: bisection/secant}
-         -  { #------------------------------------------------------------------ it FOE: 5
- eF:  3.291431E-01, Tr(K):  7.9999959E+00, D Tr(K): -4.14E-06, new eF: cubic interpol}
-         -  { #------------------------------------------------------------------ it FOE: 6
- eF:  3.349337E-01, Tr(K):  8.0000006E+00, D Tr(K):  6.05E-07, new eF: linear interpol}
-         summary: {nit:  6, eF:  3.341953E-01, Tr(K):  8.0000006E+00, D Tr(K):  6.05E-07}
-         Asymmetry of kernel           :  1.11E-15
-         symmetrize_kernel             :  Yes
-         EBS                           : -2.179670309944E+00
-         EBS higher temperature        : -2.179668327630E+00
-         difference                    :  1.982314074223E-06
-         relative difference           :  9.094559233012E-07
-         trace(KS)                     :  8.000000604904727
-         modify error function decay length: increase
-         need to repeat with sharper decay (new):  No
-        #~~~~~~~~~~~~~~~~~~~~~~~~~~~~~~~~~~~~~~~~~~~~~~~~ FOE calculation of kernel finished
-       Asymmetry of the matrices:
-         Overlap                       :  0.00E+00
-         Hamiltonian                   :  1.28E-15
-         Kernel (possibly symmetrized) :  0.00E+00
-       Kohn-Sham residue               : not calculated
-       Coefficients available          :  No
-     SCF status: {
- Energies: {Ekin:  1.24010027256E+01, Epot: -1.39951600584E+01, Enl:  1.49080349588E+00, 
-              EH:  2.28516254592E+01,  EXC: -5.00615963109E+00, EvXC: -6.04093897743E+00}, 
-    Total charge:  7.999998877190E+00, 
- Poisson Solver: {BC: Free, Box:  [  91,  85,  91 ], MPI tasks:  2}}
-     summary: {kernel method: FOE, mix entity: DENS, mix hist:  6, conv crit:  2.64E-11, 
- iter:  6, delta:  7.16E-09, energy: -1.71680731562149376E+01, D:  1.423E-05}
-   -  &final_kernel001  { #-------------------------------------------------------- iter: 7
- summary: {kernel method: FOE, mix entity: DENS, mix hist:  6, conv crit:  2.64E-11, 
- iter:  7, delta:  7.16E-09, energy: -1.71680731562149376E+01, D:  1.423E-05}}
-=======
    -  &final_kernel001  { #-------------------------------------------------------- iter: 4
  summary: {kernel method: FOE, mix entity: DENS, mix hist:  6, conv crit:  2.52E-07, 
  iter:  4, delta:  1.73E-07, energy: -1.71682317924260985E+01, D:  4.128E-03}}
->>>>>>> 8432c056
     #================================================================= Summary of both steps
    self consistency summary: &it_sc001
    -  {iter:  1, Omega: HYBRID, mean conf prefac:  3.76E-02, damping:  1.00E+00, 
@@ -1238,13 +1124,8 @@
     #========================================================= support function optimization
  - support function optimization: &it_supfun002
    -  { #-------------------------------------------------------------------------- iter: 1
-<<<<<<< HEAD
- Hamiltonian Applied:  Yes, 
- Components: {Ekin:  1.24010027256E+01, Epot: -1.39697443259E+01, Enl:  1.49080349588E+00}, 
-=======
  reset DIIS history:  No, Hamiltonian Applied:  Yes, 
  Components: {Ekin:  1.24010027256E+01, Epot: -1.39734459626E+01, Enl:  1.49080349588E+00}, 
->>>>>>> 8432c056
    Orthoconstraint:  Yes, summary: {npl:  70, bounds:  [  0.706,  1.063 ], 
                               exp accur:  [  1.24E-14 ]}, summary: {npl:  80, bounds: [
   0.653,  1.148], exp accur:  [  1.27E-14,  1.62E-14,  2.00E-14 ]}, 
@@ -1258,11 +1139,7 @@
  Orthogonalization:  No, Normalization:  Yes}
    -  { #-------------------------------------------------------------------------- iter: 2
  Hamiltonian Applied:  Yes, 
-<<<<<<< HEAD
- Components: {Ekin:  1.13644746241E+01, Epot: -1.29479794713E+01, Enl:  1.30826825354E+00}, 
-=======
  Components: {Ekin:  1.13642340679E+01, Epot: -1.29514361034E+01, Enl:  1.30844413365E+00}, 
->>>>>>> 8432c056
    Orthoconstraint:  Yes, summary: {npl:  80, bounds:  [  0.653,  1.148 ], exp accur: [
   1.27E-14,  1.62E-14,  2.00E-14]}, correction orthoconstraint:  Yes, 
                                                                           Preconditioning:  Y, 
@@ -1271,11 +1148,7 @@
                                                                          kappa to history:  Y, 
                                                                                mean kappa:  1, 
                                                                         dynamic conv crit:  5, 
-<<<<<<< HEAD
- iter:  2, fnrm:  1.59E-01, Omega: {HYBRID: -1.739906089761521E+01}, D: -2.62E-01, 
-=======
  iter:  2, fnrm:  1.60E-01, Omega: {HYBRID: -1.739896748022716E+01}, D: -2.62E-01, 
->>>>>>> 8432c056
                                     D best: -2.62E-01, exit criterion: energy difference}
    -  &final_supfun002  { #-------------------------------------------------------- iter: 2
  Components: {Ekin:  1.13642340679E+01, Epot: -1.29514361034E+01, Enl:  1.30844413365E+00}, 
@@ -1295,14 +1168,6 @@
          Can take from memory          :  Yes
        Kernel calculation:
        -  #------------------------------------------------------------- ispin: 1, itemp: 1
-<<<<<<< HEAD
-         decay length of error function:  3.815E-02
-         beta for penaltyfunction      : -1000.0
-         determine eigenvalue bounds:
-         -  {npl:  130, bounds:  [ -0.875,  0.729 ], exp accur:  [  1.28E-07 ], 
-         penalty: -3.9E-07, ok:  [  Yes,  Yes ]}
-         summary: {npl:  130, bounds:  [  0.65,  1.15 ], exp accur:  [  1.28E-07 ]}
-=======
          decay length of error function:  2.441E-02
          beta for penaltyfunction      : -1000.0
          determine eigenvalue bounds:
@@ -1311,7 +1176,6 @@
          -  {npl:  160, bounds:  [ -0.875,  0.729 ], exp accur:  [  9.27E-06 ], 
          penalty: -5.1E-10, ok:  [  Yes,  Yes ]}
          summary: {npl:  160, bounds:  [  0.65,  1.15 ], exp accur:  [  9.27E-06 ]}
->>>>>>> 8432c056
          determine Fermi energy:
          -  { #------------------------------------------------------------------ it FOE: 1
  eF:  2.994328E-01, Tr(K):  8.0000018E+00, D Tr(K):  1.76E-06, new eF: bisec bounds}
@@ -1346,19 +1210,11 @@
          summary: {nit:  15, eF:  2.567059E-01, Tr(K):  7.9999998E+00, D Tr(K): -2.08E-07}
          Asymmetry of kernel           :  7.22E-15
          symmetrize_kernel             :  Yes
-<<<<<<< HEAD
-         EBS                           : -2.463036345566E+00
-         EBS higher temperature        : -2.463036461252E+00
-         difference                    : -1.156853950413E-07
-         relative difference           :  4.696861061328E-08
-         trace(KS)                     :  8.000000086827614
-=======
          EBS                           : -2.467343611337E+00
          EBS higher temperature        : -2.467349103419E+00
          difference                    : -5.492081482039E-06
          relative difference           :  2.225908647990E-06
          trace(KS)                     :  7.999999791955799
->>>>>>> 8432c056
          modify error function decay length: increase
          need to repeat with sharper decay (new):  No
         #~~~~~~~~~~~~~~~~~~~~~~~~~~~~~~~~~~~~~~~~~~~~~~~~ FOE calculation of kernel finished
@@ -1384,21 +1240,12 @@
          Can take from memory          :  Yes
        Kernel calculation:
        -  #------------------------------------------------------------- ispin: 1, itemp: 1
-<<<<<<< HEAD
-         decay length of error function:  4.768E-02
-         beta for penaltyfunction      : -1000.0
-         determine eigenvalue bounds:
-         -  {npl:  130, bounds:  [ -0.787,  0.656 ], exp accur:  [  5.92E-08 ], 
-         penalty:  2.4E-07, ok:  [  Yes,  Yes ]}
-         summary: {npl:  130, bounds:  [  0.65,  1.15 ], exp accur:  [  5.92E-08 ]}
-=======
          decay length of error function:  3.052E-02
          beta for penaltyfunction      : -1000.0
          determine eigenvalue bounds:
          -  {npl:  140, bounds:  [ -0.875,  0.729 ], exp accur:  [  6.48E-06 ], 
          penalty: -3.0E-08, ok:  [  Yes,  Yes ]}
          summary: {npl:  140, bounds:  [  0.65,  1.15 ], exp accur:  [  6.48E-06 ]}
->>>>>>> 8432c056
          determine Fermi energy:
          -  { #------------------------------------------------------------------ it FOE: 1
  eF:  2.011124E-01, Tr(K):  8.0000031E+00, D Tr(K):  3.13E-06, new eF: bisec bounds}
@@ -1409,48 +1256,6 @@
          summary: {nit:  3, eF:  3.673369E-01, Tr(K):  7.9999994E+00, D Tr(K): -5.76E-07}
          Asymmetry of kernel           :  6.22E-15
          symmetrize_kernel             :  Yes
-<<<<<<< HEAD
-         EBS                           : -2.614223512376E+00
-         EBS higher temperature        : -2.614011564166E+00
-         difference                    :  2.119482104739E-04
-         relative difference           :  8.107501499795E-05
-         trace(KS)                     :  7.9999999991478
-         modify error function decay length: No
-         need to repeat with sharper decay (new):  No
-        #~~~~~~~~~~~~~~~~~~~~~~~~~~~~~~~~~~~~~~~~~~~~~~~~ FOE calculation of kernel finished
-       Asymmetry of the matrices:
-         Overlap                       :  0.00E+00
-         Hamiltonian                   :  3.39E-15
-         Kernel (possibly symmetrized) :  0.00E+00
-       Kohn-Sham residue               : not calculated
-       Coefficients available          :  No
-     SCF status: {
- Energies: {Ekin:  1.13644746241E+01, Epot: -1.30940838832E+01, Enl:  1.30826825354E+00, 
-              EH:  2.26818664419E+01,  EXC: -4.96893745358E+00, EvXC: -5.99377095606E+00}, 
-    Total charge:  7.999998439031E+00, 
- Poisson Solver: {BC: Free, Box:  [  91,  85,  91 ], MPI tasks:  2}}
-     summary: {kernel method: FOE, mix entity: DENS, mix hist:  6, conv crit:  1.59E-11, 
- iter:  2, delta:  1.88E-06, energy: -1.74428131851871839E+01, D:  1.032E-02}
-   -  #--------------------------------------------------------------------- kernel iter: 3
-     Kernel update:
-       Hamiltonian application required:  Yes
-       method                          : FOE
-        #~~~~~~~~~~~~~~~~~~~~~~~~~~~~~~~~~~~~~~~~~~~~~~~~~~~~~~~~~ FOE calculation of kernel
-       S^-1/2:
-         Can take from memory          :  Yes
-       Kernel calculation:
-       -  #------------------------------------------------------------- ispin: 1, itemp: 1
-         decay length of error function:  4.768E-02
-         beta for penaltyfunction      : -1000.0
-         determine eigenvalue bounds:
-         -  {npl:  120, bounds:  [ -0.709,  0.590 ], exp accur:  [  5.14E-08 ], 
-         penalty:  1.5E+06, ok:  [  No,  Yes ]}
-         -  {npl:  130, bounds:  [ -0.850,  0.590 ], exp accur:  [  4.44E-08 ], 
-         penalty:  3.5E-01, ok:  [  No,  Yes ]}
-         -  {npl:  130, bounds:  [ -1.020,  0.590 ], exp accur:  [  4.16E-08 ], 
-         penalty:  4.7E-08, ok:  [  Yes,  Yes ]}
-         summary: {npl:  130, bounds:  [  0.65,  1.15 ], exp accur:  [  4.16E-08 ]}
-=======
          EBS                           : -2.617387427210E+00
          EBS higher temperature        : -2.616071969896E+00
          difference                    :  1.315457314289E-03
@@ -1465,7 +1270,6 @@
          -  {npl:  250, bounds:  [ -0.875,  0.729 ], exp accur:  [  7.99E-06 ], 
          penalty:  9.6E-16, ok:  [  Yes,  Yes ]}
          summary: {npl:  250, bounds:  [  0.65,  1.15 ], exp accur:  [  7.99E-06 ]}
->>>>>>> 8432c056
          determine Fermi energy:
          -  { #------------------------------------------------------------------ it FOE: 1
  eF:  3.067956E-01, Tr(K):  7.9999987E+00, D Tr(K): -1.31E-06, new eF: bisec bounds}
@@ -1478,22 +1282,12 @@
          summary: {nit:  4, eF:  3.538664E-01, Tr(K):  8.0000001E+00, D Tr(K):  8.83E-08}
          Asymmetry of kernel           :  4.88E-15
          symmetrize_kernel             :  Yes
-<<<<<<< HEAD
-         EBS                           : -3.346673758957E+00
-         EBS higher temperature        : -3.346673754825E+00
-         difference                    :  4.132746589391E-09
-         relative difference           :  1.234881822087E-09
-         trace(KS)                     :  8.000000008326293
-         modify error function decay length: increase
-         fscale reached upper limit; reset to:  5.0000000000000003E-002
-=======
          EBS                           : -2.617389646183E+00
          EBS higher temperature        : -2.617390920753E+00
          difference                    : -1.274570108123E-06
          relative difference           :  4.869623099418E-07
          trace(KS)                     :  8.000000088348777
          modify error function decay length: increase
->>>>>>> 8432c056
          need to repeat with sharper decay (new):  No
         #~~~~~~~~~~~~~~~~~~~~~~~~~~~~~~~~~~~~~~~~~~~~~~~~ FOE calculation of kernel finished
        Asymmetry of the matrices:
@@ -1519,14 +1313,6 @@
          Can take from memory          :  Yes
        Kernel calculation:
        -  #------------------------------------------------------------- ispin: 1, itemp: 1
-<<<<<<< HEAD
-         decay length of error function:  5.000E-02
-         beta for penaltyfunction      : -1000.0
-         determine eigenvalue bounds:
-         -  {npl:  130, bounds:  [ -1.020,  0.590 ], exp accur:  [  3.85E-08 ], 
-         penalty: -1.9E-07, ok:  [  Yes,  Yes ]}
-         summary: {npl:  130, bounds:  [  0.65,  1.15 ], exp accur:  [  3.85E-08 ]}
-=======
          decay length of error function:  1.907E-02
          beta for penaltyfunction      : -1000.0
          determine eigenvalue bounds:
@@ -1535,7 +1321,6 @@
          -  {npl:  190, bounds:  [ -0.945,  0.656 ], exp accur:  [  8.83E-06 ], 
          penalty:  9.8E-13, ok:  [  Yes,  Yes ]}
          summary: {npl:  190, bounds:  [  0.65,  1.15 ], exp accur:  [  8.83E-06 ]}
->>>>>>> 8432c056
          determine Fermi energy:
          -  { #------------------------------------------------------------------ it FOE: 1
  eF:  3.048280E-01, Tr(K):  7.9999539E+00, D Tr(K): -4.61E-05, new eF: bisec bounds}
@@ -1554,22 +1339,12 @@
          summary: {nit:  7, eF:  3.101372E-01, Tr(K):  8.0000000E+00, D Tr(K): -3.49E-09}
          Asymmetry of kernel           :  5.33E-15
          symmetrize_kernel             :  Yes
-<<<<<<< HEAD
-         EBS                           : -3.516837530773E+00
-         EBS higher temperature        : -3.516765535576E+00
-         difference                    :  7.199519719769E-05
-         relative difference           :  2.047157327221E-05
-         trace(KS)                     :  7.999999996824498
-         modify error function decay length: increase
-         fscale reached upper limit; reset to:  5.0000000000000003E-002
-=======
          EBS                           : -3.347077827464E+00
          EBS higher temperature        : -3.347065159274E+00
          difference                    :  1.266819074752E-05
          relative difference           :  3.784850965691E-06
          trace(KS)                     :  7.999999996513715
          modify error function decay length: increase
->>>>>>> 8432c056
          need to repeat with sharper decay (new):  No
         #~~~~~~~~~~~~~~~~~~~~~~~~~~~~~~~~~~~~~~~~~~~~~~~~ FOE calculation of kernel finished
        Asymmetry of the matrices:
@@ -1583,58 +1358,9 @@
               EH:  2.18756027170E+01,  EXC: -4.78924653679E+00, EvXC: -5.76669848936E+00}, 
     Total charge:  7.999998360347E+00, 
  Poisson Solver: {BC: Free, Box:  [  91,  85,  91 ], MPI tasks:  2}}
-<<<<<<< HEAD
-     summary: {kernel method: FOE, mix entity: DENS, mix hist:  6, conv crit:  1.59E-11, 
- iter:  4, delta:  9.68E-08, energy: -1.74134583781340666E+01, D:  3.194E-03}
-   -  #--------------------------------------------------------------------- kernel iter: 5
-     Kernel update:
-       Hamiltonian application required:  Yes
-       method                          : FOE
-        #~~~~~~~~~~~~~~~~~~~~~~~~~~~~~~~~~~~~~~~~~~~~~~~~~~~~~~~~~ FOE calculation of kernel
-       S^-1/2:
-         Can take from memory          :  Yes
-       Kernel calculation:
-       -  #------------------------------------------------------------- ispin: 1, itemp: 1
-         decay length of error function:  5.000E-02
-         beta for penaltyfunction      : -1000.0
-         determine eigenvalue bounds:
-         -  {npl:  130, bounds:  [ -1.020,  0.590 ], exp accur:  [  4.14E-08 ], 
-         penalty: -2.5E-07, ok:  [  Yes,  Yes ]}
-         summary: {npl:  130, bounds:  [  0.65,  1.15 ], exp accur:  [  4.14E-08 ]}
-         determine Fermi energy:
-         -  { #------------------------------------------------------------------ it FOE: 1
- eF:  1.468106E-01, Tr(K):  8.0000000E+00, D Tr(K):  6.45E-09, new eF: bisec bounds}
-         summary: {nit:  1, eF:  1.026760E-01, Tr(K):  8.0000000E+00, D Tr(K):  6.45E-09}
-         Asymmetry of kernel           :  2.78E-15
-         symmetrize_kernel             :  Yes
-         EBS                           : -3.515299499626E+00
-         EBS higher temperature        : -3.515299496491E+00
-         difference                    :  3.134842163632E-09
-         relative difference           :  8.917710038550E-10
-         trace(KS)                     :  8.000000006450463
-         modify error function decay length: increase
-         fscale reached upper limit; reset to:  5.0000000000000003E-002
-         need to repeat with sharper decay (new):  No
-        #~~~~~~~~~~~~~~~~~~~~~~~~~~~~~~~~~~~~~~~~~~~~~~~~ FOE calculation of kernel finished
-       Asymmetry of the matrices:
-         Overlap                       :  0.00E+00
-         Hamiltonian                   :  5.13E-15
-         Kernel (possibly symmetrized) :  0.00E+00
-       Kohn-Sham residue               : not calculated
-       Coefficients available          :  No
-     SCF status: {
- Energies: {Ekin:  1.13644746241E+01, Epot: -1.37363100150E+01, Enl:  1.30826825354E+00, 
-              EH:  2.16863064856E+01,  EXC: -4.72244405728E+00, EvXC: -5.68218453080E+00}, 
-    Total charge:  7.999998379433E+00, 
- Poisson Solver: {BC: Free, Box:  [  91,  85,  91 ], MPI tasks:  2}}
-     summary: {kernel method: FOE, mix entity: DENS, mix hist:  6, conv crit:  1.59E-11, 
- iter:  5, delta:  2.08E-08, energy: -1.74134222450567222E+01, D:  3.613E-05}
-   -  #--------------------------------------------------------------------- kernel iter: 6
-=======
      summary: {kernel method: FOE, mix entity: DENS, mix hist:  6, conv crit:  2.17E-07, 
  iter:  3, delta:  8.70E-07, energy: -1.74167853252421025E+01, D:  2.608E-02}
    -  #--------------------------------------------------------------------- kernel iter: 4
->>>>>>> 8432c056
      Kernel update:
        Hamiltonian application required:  Yes
        PSP and kinetic Hamiltonian application: from memory
@@ -1644,43 +1370,24 @@
          Can take from memory          :  Yes
        Kernel calculation:
        -  #------------------------------------------------------------- ispin: 1, itemp: 1
-<<<<<<< HEAD
-         decay length of error function:  5.000E-02
-         beta for penaltyfunction      : -1000.0
-         determine eigenvalue bounds:
-         -  {npl:  130, bounds:  [ -0.918,  0.531 ], exp accur:  [  5.6E-08 ], 
-         penalty:  2.1E-07, ok:  [  Yes,  Yes ]}
-         summary: {npl:  130, bounds:  [  0.65,  1.15 ], exp accur:  [  5.6E-08 ]}
-=======
          decay length of error function:  2.384E-02
          beta for penaltyfunction      : -1000.0
          determine eigenvalue bounds:
          -  {npl:  160, bounds:  [ -0.945,  0.656 ], exp accur:  [  8.81E-06 ], 
          penalty: -1.8E-09, ok:  [  Yes,  Yes ]}
          summary: {npl:  160, bounds:  [  0.65,  1.15 ], exp accur:  [  8.81E-06 ]}
->>>>>>> 8432c056
          determine Fermi energy:
          -  { #------------------------------------------------------------------ it FOE: 1
  eF:  2.704161E-01, Tr(K):  8.0000009E+00, D Tr(K):  9.39E-07, new eF: bisec bounds}
          summary: {nit:  1, eF:  2.306949E-01, Tr(K):  8.0000009E+00, D Tr(K):  9.39E-07}
          Asymmetry of kernel           :  6.33E-15
          symmetrize_kernel             :  Yes
-<<<<<<< HEAD
-         EBS                           : -3.514291249494E+00
-         EBS higher temperature        : -3.514289750291E+00
-         difference                    :  1.499203355237E-06
-         relative difference           :  4.266019088353E-07
-         trace(KS)                     :  7.999999999210536
-         modify error function decay length: increase
-         fscale reached upper limit; reset to:  5.0000000000000003E-002
-=======
          EBS                           : -3.513251186652E+00
          EBS higher temperature        : -3.513252533342E+00
          difference                    : -1.346689821879E-06
          relative difference           :  3.833172609450E-07
          trace(KS)                     :  8.00000093923772
          modify error function decay length: increase
->>>>>>> 8432c056
          need to repeat with sharper decay (new):  No
         #~~~~~~~~~~~~~~~~~~~~~~~~~~~~~~~~~~~~~~~~~~~~~~~~ FOE calculation of kernel finished
        Asymmetry of the matrices:
@@ -1710,13 +1417,8 @@
     #========================================================= support function optimization
  - support function optimization: &it_supfun003
    -  { #-------------------------------------------------------------------------- iter: 1
-<<<<<<< HEAD
- Hamiltonian Applied:  Yes, 
- Components: {Ekin:  1.13644746241E+01, Epot: -1.37343564530E+01, Enl:  1.30826825354E+00}, 
-=======
  reset DIIS history:  No, Hamiltonian Applied:  Yes, 
  Components: {Ekin:  1.13642340679E+01, Epot: -1.37286045224E+01, Enl:  1.30844413365E+00}, 
->>>>>>> 8432c056
    Orthoconstraint:  Yes, summary: {npl:  80, bounds:  [  0.653,  1.148 ], 
                               exp accur:  [  1.27E-14 ]}, summary: {npl:  90, bounds: [
   0.605,  1.240], exp accur:  [  1.67E-14,  2.29E-14,  2.53E-14 ]}, 
@@ -1732,11 +1434,7 @@
  Orthogonalization:  No, Normalization:  Yes}
    -  { #-------------------------------------------------------------------------- iter: 2
  Hamiltonian Applied:  Yes, 
-<<<<<<< HEAD
- Components: {Ekin:  1.11660384363E+01, Epot: -1.35876575591E+01, Enl:  1.34519843302E+00}, 
-=======
  Components: {Ekin:  1.11623837174E+01, Epot: -1.35784551258E+01, Enl:  1.34496610254E+00}, 
->>>>>>> 8432c056
    Orthoconstraint:  Yes, summary: {npl:  90, bounds:  [  0.605,  1.240 ], exp accur: [
   1.67E-14,  2.29E-14,  2.53E-14]}, correction orthoconstraint:  Yes, 
                                                                           Preconditioning:  Y, 
@@ -1745,11 +1443,7 @@
                                                                          kappa to history:  Y, 
                                                                                mean kappa:  2, 
                                                                         dynamic conv crit:  3, 
-<<<<<<< HEAD
- iter:  2, fnrm:  5.93E-02, Omega: {HYBRID: -1.743940642981069E+01}, D: -3.21E-02, 
-=======
  iter:  2, fnrm:  5.92E-02, Omega: {HYBRID: -1.743954571491479E+01}, D: -3.21E-02, 
->>>>>>> 8432c056
                                     D best: -3.21E-02, exit criterion: energy difference}
    -  &final_supfun003  { #-------------------------------------------------------- iter: 2
  Components: {Ekin:  1.11623837174E+01, Epot: -1.35784551258E+01, Enl:  1.34496610254E+00}, 
@@ -1770,23 +1464,12 @@
          Can take from memory          :  Yes
        Kernel calculation:
        -  #------------------------------------------------------------- ispin: 1, itemp: 1
-<<<<<<< HEAD
-         decay length of error function:  5.000E-02
-         beta for penaltyfunction      : -1000.0
-         determine eigenvalue bounds:
-         -  {npl:  120, bounds:  [ -0.826,  0.478 ], exp accur:  [  3.94E-08 ], 
-         penalty:  8.1E+05, ok:  [  No,  Yes ]}
-         -  {npl:  130, bounds:  [ -0.992,  0.478 ], exp accur:  [  5.74E-08 ], 
-         penalty: -6.4E-08, ok:  [  Yes,  Yes ]}
-         summary: {npl:  130, bounds:  [  0.60,  1.24 ], exp accur:  [  5.74E-08 ]}
-=======
          decay length of error function:  2.980E-02
          beta for penaltyfunction      : -1000.0
          determine eigenvalue bounds:
          -  {npl:  140, bounds:  [ -0.945,  0.656 ], exp accur:  [  6.19E-06 ], 
          penalty:  6.0E-08, ok:  [  Yes,  Yes ]}
          summary: {npl:  140, bounds:  [  0.60,  1.24 ], exp accur:  [  6.19E-06 ]}
->>>>>>> 8432c056
          determine Fermi energy:
          -  { #------------------------------------------------------------------ it FOE: 1
  eF:  1.870017E-01, Tr(K):  7.9999917E+00, D Tr(K): -8.28E-06, new eF: bisec bounds}
@@ -1803,21 +1486,12 @@
          summary: {nit:  6, eF:  1.964670E-01, Tr(K):  8.0000004E+00, D Tr(K):  4.48E-07}
          Asymmetry of kernel           :  3.00E-15
          symmetrize_kernel             :  Yes
-<<<<<<< HEAD
-         EBS                           : -3.552380985988E+00
-         EBS higher temperature        : -3.552202850437E+00
-         difference                    :  1.781355506529E-04
-         relative difference           :  5.014539582201E-05
-         trace(KS)                     :  7.99999999984921
-         modify error function decay length: No
-=======
          EBS                           : -3.544696202551E+00
          EBS higher temperature        : -3.544695137837E+00
          difference                    :  1.064713741172E-06
          relative difference           :  3.003681219299E-07
          trace(KS)                     :  8.000000447944984
          modify error function decay length: increase
->>>>>>> 8432c056
          need to repeat with sharper decay (new):  No
         #~~~~~~~~~~~~~~~~~~~~~~~~~~~~~~~~~~~~~~~~~~~~~~~~ FOE calculation of kernel finished
        Asymmetry of the matrices:
@@ -1842,14 +1516,6 @@
          Can take from memory          :  Yes
        Kernel calculation:
        -  #------------------------------------------------------------- ispin: 1, itemp: 1
-<<<<<<< HEAD
-         decay length of error function:  5.000E-02
-         beta for penaltyfunction      : -1000.0
-         determine eigenvalue bounds:
-         -  {npl:  130, bounds:  [ -0.992,  0.478 ], exp accur:  [  6.02E-08 ], 
-         penalty:  9.7E-08, ok:  [  Yes,  Yes ]}
-         summary: {npl:  130, bounds:  [  0.60,  1.24 ], exp accur:  [  6.02E-08 ]}
-=======
          decay length of error function:  3.725E-02
          beta for penaltyfunction      : -1000.0
          determine eigenvalue bounds:
@@ -1858,29 +1524,18 @@
          -  {npl:  130, bounds:  [ -1.020,  0.590 ], exp accur:  [  1.59E-07 ], 
          penalty: -1.9E-07, ok:  [  Yes,  Yes ]}
          summary: {npl:  130, bounds:  [  0.60,  1.24 ], exp accur:  [  1.59E-07 ]}
->>>>>>> 8432c056
          determine Fermi energy:
          -  { #------------------------------------------------------------------ it FOE: 1
  eF:  1.610755E-01, Tr(K):  8.0000008E+00, D Tr(K):  8.36E-07, new eF: bisec bounds}
          summary: {nit:  1, eF:  1.256839E-01, Tr(K):  8.0000008E+00, D Tr(K):  8.36E-07}
          Asymmetry of kernel           :  2.78E-15
          symmetrize_kernel             :  Yes
-<<<<<<< HEAD
-         EBS                           : -3.575245428818E+00
-         EBS higher temperature        : -3.575245388165E+00
-         difference                    :  4.065357162020E-08
-         relative difference           :  1.137084780041E-08
-         trace(KS)                     :  8.000000062656262
-         modify error function decay length: increase
-         fscale reached upper limit; reset to:  5.0000000000000003E-002
-=======
          EBS                           : -3.568838664225E+00
          EBS higher temperature        : -3.568838938931E+00
          difference                    : -2.747059113517E-07
          relative difference           :  7.697347434207E-08
          trace(KS)                     :  8.000000835894486
          modify error function decay length: increase
->>>>>>> 8432c056
          need to repeat with sharper decay (new):  No
         #~~~~~~~~~~~~~~~~~~~~~~~~~~~~~~~~~~~~~~~~~~~~~~~~ FOE calculation of kernel finished
        Asymmetry of the matrices:
@@ -1906,40 +1561,23 @@
          Can take from memory          :  Yes
        Kernel calculation:
        -  #------------------------------------------------------------- ispin: 1, itemp: 1
-<<<<<<< HEAD
-         decay length of error function:  5.000E-02
-         beta for penaltyfunction      : -1000.0
-         determine eigenvalue bounds:
-         -  {npl:  130, bounds:  [ -0.992,  0.478 ], exp accur:  [  3.96E-08 ], 
-         penalty: -9.4E-08, ok:  [  Yes,  Yes ]}
-         summary: {npl:  130, bounds:  [  0.60,  1.24 ], exp accur:  [  3.96E-08 ]}
-=======
          decay length of error function:  4.657E-02
          beta for penaltyfunction      : -1000.0
          determine eigenvalue bounds:
          -  {npl:  130, bounds:  [ -1.020,  0.590 ], exp accur:  [  4.71E-08 ], 
          penalty: -9.7E-09, ok:  [  Yes,  Yes ]}
          summary: {npl:  130, bounds:  [  0.60,  1.24 ], exp accur:  [  4.71E-08 ]}
->>>>>>> 8432c056
          determine Fermi energy:
          -  { #------------------------------------------------------------------ it FOE: 1
  eF:  8.675324E-02, Tr(K):  8.0000000E+00, D Tr(K):  8.93E-09, new eF: bisec bounds}
          summary: {nit:  1, eF:  4.782256E-02, Tr(K):  8.0000000E+00, D Tr(K):  8.93E-09}
          Asymmetry of kernel           :  2.22E-15
          symmetrize_kernel             :  Yes
-<<<<<<< HEAD
-         EBS                           : -3.700704653959E+00
-         EBS higher temperature        : -3.700687078036E+00
-         difference                    :  1.757592290907E-05
-         relative difference           :  4.749344936314E-06
-         trace(KS)                     :  7.999999997923918
-=======
          EBS                           : -3.697001338797E+00
          EBS higher temperature        : -3.697001337558E+00
          difference                    :  1.238905422696E-09
          relative difference           :  3.351108937112E-10
          trace(KS)                     :  8.000000008928058
->>>>>>> 8432c056
          modify error function decay length: increase
          fscale reached upper limit; reset to:  5.0000000000000003E-002
          need to repeat with sharper decay (new):  No
@@ -1970,139 +1608,15 @@
          decay length of error function:  5.000E-02
          beta for penaltyfunction      : -1000.0
          determine eigenvalue bounds:
-<<<<<<< HEAD
-         -  {npl:  120, bounds:  [ -0.893,  0.430 ], exp accur:  [  4.39E-08 ], 
-         penalty:  1.5E-02, ok:  [  No,  Yes ]}
-         -  {npl:  130, bounds:  [ -1.071,  0.430 ], exp accur:  [  5.8E-08 ], 
-         penalty: -6.5E-07, ok:  [  Yes,  Yes ]}
-         summary: {npl:  130, bounds:  [  0.60,  1.24 ], exp accur:  [  5.8E-08 ]}
-         determine Fermi energy:
-         -  { #------------------------------------------------------------------ it FOE: 1
- eF:  1.205951E-01, Tr(K):  8.0000000E+00, D Tr(K): -8.67E-09, new eF: bisec bounds}
-         summary: {nit:  1, eF:  1.984564E-01, Tr(K):  8.0000000E+00, D Tr(K): -8.67E-09}
-         Asymmetry of kernel           :  2.11E-15
-         symmetrize_kernel             :  Yes
-         EBS                           : -3.709795214823E+00
-         EBS higher temperature        : -3.709223973036E+00
-         difference                    :  5.712417873824E-04
-         relative difference           :  1.539820271211E-04
-         trace(KS)                     :  7.999999991326587
-         modify error function decay length: decrease
-         need to repeat with sharper decay (new):  Yes
-       -  #------------------------------------------------------------- ispin: 1, itemp: 2
-         decay length of error function:  2.500E-02
-         beta for penaltyfunction      : -1000.0
-         determine eigenvalue bounds:
-         -  {npl:  130, bounds:  [ -1.071,  0.430 ], exp accur:  [  4.78E-06 ], 
-         penalty: -6.5E-07, ok:  [  Yes,  Yes ]}
-         summary: {npl:  130, bounds:  [  0.60,  1.24 ], exp accur:  [  4.78E-06 ]}
-=======
          -  {npl:  130, bounds:  [ -1.020,  0.590 ], exp accur:  [  3.28E-08 ], 
          penalty:  4.5E-08, ok:  [  Yes,  Yes ]}
          summary: {npl:  130, bounds:  [  0.60,  1.24 ], exp accur:  [  3.28E-08 ]}
->>>>>>> 8432c056
          determine Fermi energy:
          -  { #------------------------------------------------------------------ it FOE: 1
  eF:  4.998806E-03, Tr(K):  8.0000000E+00, D Tr(K):  3.81E-09, new eF: bisec bounds}
          summary: {nit:  1, eF: -3.782495E-02, Tr(K):  8.0000000E+00, D Tr(K):  3.81E-09}
          Asymmetry of kernel           :  2.33E-15
          symmetrize_kernel             :  Yes
-<<<<<<< HEAD
-         EBS                           : -3.709794496661E+00
-         EBS higher temperature        : -3.709791684183E+00
-         difference                    :  2.812477789327E-06
-         relative difference           :  7.581222603728E-07
-         trace(KS)                     :  8.000000003648923
-         modify error function decay length: increase
-         need to repeat with sharper decay (new):  No
-        #~~~~~~~~~~~~~~~~~~~~~~~~~~~~~~~~~~~~~~~~~~~~~~~~ FOE calculation of kernel finished
-       Asymmetry of the matrices:
-         Overlap                       :  0.00E+00
-         Hamiltonian                   :  3.55E-15
-         Kernel (possibly symmetrized) :  0.00E+00
-       Kohn-Sham residue               : not calculated
-       Coefficients available          :  No
-     SCF status: {
- Energies: {Ekin:  1.11660384363E+01, Epot: -1.36962645522E+01, Enl:  1.34519843302E+00, 
-              EH:  2.15123382496E+01,  EXC: -4.68334856606E+00, EvXC: -5.63154865318E+00}, 
-    Total charge:  7.999998408058E+00, 
- Poisson Solver: {BC: Free, Box:  [  91,  85,  91 ], MPI tasks:  2}}
-     summary: {kernel method: FOE, mix entity: DENS, mix hist:  6, conv crit:  5.93E-12, 
- iter:  4, delta:  8.92E-09, energy: -1.74454893925314494E+01, D:  7.316E-05}
-   -  #--------------------------------------------------------------------- kernel iter: 5
-     Kernel update:
-       Hamiltonian application required:  Yes
-       method                          : FOE
-        #~~~~~~~~~~~~~~~~~~~~~~~~~~~~~~~~~~~~~~~~~~~~~~~~~~~~~~~~~ FOE calculation of kernel
-       S^-1/2:
-         Can take from memory          :  Yes
-       Kernel calculation:
-       -  #------------------------------------------------------------- ispin: 1, itemp: 1
-         decay length of error function:  3.125E-02
-         beta for penaltyfunction      : -1000.0
-         determine eigenvalue bounds:
-         -  {npl:  130, bounds:  [ -1.071,  0.430 ], exp accur:  [  5.14E-08 ], 
-         penalty: -6.3E-07, ok:  [  Yes,  Yes ]}
-         summary: {npl:  130, bounds:  [  0.60,  1.24 ], exp accur:  [  5.14E-08 ]}
-         determine Fermi energy:
-         -  { #------------------------------------------------------------------ it FOE: 1
- eF:  1.728297E-01, Tr(K):  7.9999997E+00, D Tr(K): -2.64E-07, new eF: bisec bounds}
-         summary: {nit:  1, eF:  2.295906E-01, Tr(K):  7.9999997E+00, D Tr(K): -2.64E-07}
-         Asymmetry of kernel           :  4.05E-15
-         symmetrize_kernel             :  Yes
-         EBS                           : -3.708796623521E+00
-         EBS higher temperature        : -3.708763867208E+00
-         difference                    :  3.275631254773E-05
-         relative difference           :  8.832059525722E-06
-         trace(KS)                     :  7.999999736325749
-         modify error function decay length: increase
-         need to repeat with sharper decay (new):  No
-        #~~~~~~~~~~~~~~~~~~~~~~~~~~~~~~~~~~~~~~~~~~~~~~~~ FOE calculation of kernel finished
-       Asymmetry of the matrices:
-         Overlap                       :  0.00E+00
-         Hamiltonian                   :  4.79E-15
-         Kernel (possibly symmetrized) :  0.00E+00
-       Kohn-Sham residue               : not calculated
-       Coefficients available          :  No
-     SCF status: {
- Energies: {Ekin:  1.11660384363E+01, Epot: -1.36956597957E+01, Enl:  1.34519843302E+00, 
-              EH:  2.15133718513E+01,  EXC: -4.68349855951E+00, EvXC: -5.63173380365E+00}, 
-    Total charge:  7.999998140931E+00, 
- Poisson Solver: {BC: Free, Box:  [  91,  85,  91 ], MPI tasks:  2}}
-     summary: {kernel method: FOE, mix entity: DENS, mix hist:  6, conv crit:  5.93E-12, 
- iter:  5, delta:  7.01E-09, energy: -1.74454899640890559E+01, D: -5.716E-07}
-   -  #--------------------------------------------------------------------- kernel iter: 6
-     Kernel update:
-       Hamiltonian application required:  Yes
-       method                          : FOE
-        #~~~~~~~~~~~~~~~~~~~~~~~~~~~~~~~~~~~~~~~~~~~~~~~~~~~~~~~~~ FOE calculation of kernel
-       S^-1/2:
-         Can take from memory          :  Yes
-       Kernel calculation:
-       -  #------------------------------------------------------------- ispin: 1, itemp: 1
-         decay length of error function:  3.906E-02
-         beta for penaltyfunction      : -1000.0
-         determine eigenvalue bounds:
-         -  {npl:  120, bounds:  [ -0.964,  0.387 ], exp accur:  [  5.91E-08 ], 
-         penalty: -3.0E+05, ok:  [  Yes,  No ]}
-         -  {npl:  130, bounds:  [ -0.964,  0.465 ], exp accur:  [  5.73E-08 ], 
-         penalty:  1.7E-07, ok:  [  Yes,  Yes ]}
-         summary: {npl:  130, bounds:  [  0.60,  1.24 ], exp accur:  [  5.73E-08 ]}
-         determine Fermi energy:
-         -  { #------------------------------------------------------------------ it FOE: 1
- eF:  2.040482E-01, Tr(K):  8.0000014E+00, D Tr(K):  1.43E-06, new eF: bisec bounds}
-         -  { #------------------------------------------------------------------ it FOE: 2
- eF:  1.785058E-01, Tr(K):  8.0000000E+00, D Tr(K):  8.93E-09, new eF: bisec bounds}
-         summary: {nit:  2, eF:  1.504091E-01, Tr(K):  8.0000000E+00, D Tr(K):  8.93E-09}
-         Asymmetry of kernel           :  4.77E-15
-         symmetrize_kernel             :  Yes
-         EBS                           : -3.709166854010E+00
-         EBS higher temperature        : -3.709166835872E+00
-         difference                    :  1.813797112504E-08
-         relative difference           :  4.890039148667E-09
-         trace(KS)                     :  8.000000008931307
-         modify error function decay length: increase
-=======
          EBS                           : -3.710726056585E+00
          EBS higher temperature        : -3.710718253718E+00
          difference                    :  7.802866916151E-06
@@ -2110,7 +1624,6 @@
          trace(KS)                     :  8.000000003813822
          modify error function decay length: increase
          fscale reached upper limit; reset to:  5.0000000000000003E-002
->>>>>>> 8432c056
          need to repeat with sharper decay (new):  No
         #~~~~~~~~~~~~~~~~~~~~~~~~~~~~~~~~~~~~~~~~~~~~~~~~ FOE calculation of kernel finished
        Asymmetry of the matrices:
@@ -2140,13 +1653,8 @@
     #========================================================= support function optimization
  - support function optimization: &it_supfun004
    -  { #-------------------------------------------------------------------------- iter: 1
-<<<<<<< HEAD
- Hamiltonian Applied:  Yes, 
- Components: {Ekin:  1.11660384363E+01, Epot: -1.36953380303E+01, Enl:  1.34519843302E+00}, 
-=======
  reset DIIS history:  No, Hamiltonian Applied:  Yes, 
  Components: {Ekin:  1.11623837174E+01, Epot: -1.36918507529E+01, Enl:  1.34496610254E+00}, 
->>>>>>> 8432c056
    Orthoconstraint:  Yes, summary: {npl:  90, bounds:  [  0.605,  1.240 ], 
                               exp accur:  [  1.67E-14 ]}, summary: {npl:  70, bounds: [
   0.672,  1.116], exp accur:  [  1.28E-14,  1.64E-14,  1.89E-14 ]}, 
@@ -2162,11 +1670,7 @@
  Orthogonalization:  No, Normalization:  Yes}
    -  { #-------------------------------------------------------------------------- iter: 2
  Hamiltonian Applied:  Yes, 
-<<<<<<< HEAD
- Components: {Ekin:  1.10614836056E+01, Epot: -1.36095806321E+01, Enl:  1.35864702113E+00}, 
-=======
  Components: {Ekin:  1.10590314536E+01, Epot: -1.36076302262E+01, Enl:  1.35880712163E+00}, 
->>>>>>> 8432c056
    Orthoconstraint:  Yes, summary: {npl:  80, bounds:  [  0.622,  1.205 ], exp accur: [
   1.23E-14,  1.69E-14,  2.04E-14]}, correction orthoconstraint:  Yes, 
                                                                           Preconditioning:  Y, 
@@ -2175,13 +1679,8 @@
                                                                          kappa to history:  Y, 
                                                                                mean kappa:  3, 
                                                                         dynamic conv crit:  2, 
-<<<<<<< HEAD
- iter:  2, fnrm:  2.96E-02, Omega: {HYBRID: -1.745071532917704E+01}, D: -6.14E-03, 
-                                    D best: -6.14E-03, exit criterion: energy difference}
-=======
  iter:  2, fnrm:  2.95E-02, Omega: {HYBRID: -1.745072025286026E+01}, D: -6.07E-03, 
                                     D best: -6.07E-03, exit criterion: energy difference}
->>>>>>> 8432c056
    -  &final_supfun004  { #-------------------------------------------------------- iter: 2
  Components: {Ekin:  1.10590314536E+01, Epot: -1.36076302262E+01, Enl:  1.35880712163E+00}, 
  nit:  2, fnrm:  2.95E-02, Omega: {HYBRID: -1.745072025286026E+01}, D total: -6.07E-03}
@@ -2201,21 +1700,12 @@
          Can take from memory          :  Yes
        Kernel calculation:
        -  #------------------------------------------------------------- ispin: 1, itemp: 1
-<<<<<<< HEAD
-         decay length of error function:  4.883E-02
-         beta for penaltyfunction      : -1000.0
-         determine eigenvalue bounds:
-         -  {npl:  130, bounds:  [ -0.964,  0.465 ], exp accur:  [  5.31E-08 ], 
-         penalty:  2.2E-07, ok:  [  Yes,  Yes ]}
-         summary: {npl:  130, bounds:  [  0.62,  1.21 ], exp accur:  [  5.31E-08 ]}
-=======
          decay length of error function:  5.000E-02
          beta for penaltyfunction      : -1000.0
          determine eigenvalue bounds:
          -  {npl:  130, bounds:  [ -0.918,  0.531 ], exp accur:  [  4.28E-08 ], 
          penalty: -1.2E-07, ok:  [  Yes,  Yes ]}
          summary: {npl:  130, bounds:  [  0.62,  1.21 ], exp accur:  [  4.28E-08 ]}
->>>>>>> 8432c056
          determine Fermi energy:
          -  { #------------------------------------------------------------------ it FOE: 1
  eF: -8.493107E-02, Tr(K):  7.9998946E+00, D Tr(K): -1.05E-04, new eF: bisec bounds}
@@ -2224,19 +1714,11 @@
          summary: {nit:  2, eF: -1.427226E-02, Tr(K):  8.0000000E+00, D Tr(K):  8.47E-10}
          Asymmetry of kernel           :  2.55E-15
          symmetrize_kernel             :  Yes
-<<<<<<< HEAD
-         EBS                           : -3.715409339360E+00
-         EBS higher temperature        : -3.715409335375E+00
-         difference                    :  3.985128671502E-09
-         relative difference           :  1.072594782299E-09
-         trace(KS)                     :  8.00000000043778
-=======
          EBS                           : -3.715739720050E+00
          EBS higher temperature        : -3.715739144213E+00
          difference                    :  5.758362418007E-07
          relative difference           :  1.549721684470E-07
          trace(KS)                     :  8.000000000846809
->>>>>>> 8432c056
          modify error function decay length: increase
          fscale reached upper limit; reset to:  5.0000000000000003E-002
          need to repeat with sharper decay (new):  No
@@ -2266,17 +1748,11 @@
          decay length of error function:  5.000E-02
          beta for penaltyfunction      : -1000.0
          determine eigenvalue bounds:
-<<<<<<< HEAD
-         -  {npl:  130, bounds:  [ -0.964,  0.465 ], exp accur:  [  5.38E-08 ], 
-         penalty:  2.2E-07, ok:  [  Yes,  Yes ]}
-         summary: {npl:  130, bounds:  [  0.62,  1.21 ], exp accur:  [  5.38E-08 ]}
-=======
          -  {npl:  120, bounds:  [ -0.826,  0.478 ], exp accur:  [  4.82E-08 ], 
          penalty:  1.2E+06, ok:  [  No,  Yes ]}
          -  {npl:  130, bounds:  [ -0.992,  0.478 ], exp accur:  [  4.2E-08 ], 
          penalty:  4.1E-08, ok:  [  Yes,  Yes ]}
          summary: {npl:  130, bounds:  [  0.62,  1.21 ], exp accur:  [  4.2E-08 ]}
->>>>>>> 8432c056
          determine Fermi energy:
          -  { #------------------------------------------------------------------ it FOE: 1
  eF: -5.242822E-02, Tr(K):  7.9999988E+00, D Tr(K): -1.20E-06, new eF: bisec bounds}
@@ -2285,19 +1761,11 @@
          summary: {nit:  2, eF:  4.752015E-03, Tr(K):  8.0000000E+00, D Tr(K):  1.70E-09}
          Asymmetry of kernel           :  2.94E-15
          symmetrize_kernel             :  Yes
-<<<<<<< HEAD
-         EBS                           : -3.730107822708E+00
-         EBS higher temperature        : -3.730107819066E+00
-         difference                    :  3.641719370506E-09
-         relative difference           :  9.763040489973E-10
-         trace(KS)                     :  8.000000000501089
-=======
          EBS                           : -3.730382973574E+00
          EBS higher temperature        : -3.730382924823E+00
          difference                    :  4.875152681549E-08
          relative difference           :  1.306877260615E-08
          trace(KS)                     :  8.000000001698107
->>>>>>> 8432c056
          modify error function decay length: increase
          fscale reached upper limit; reset to:  5.0000000000000003E-002
          need to repeat with sharper decay (new):  No
@@ -2328,36 +1796,20 @@
          decay length of error function:  5.000E-02
          beta for penaltyfunction      : -1000.0
          determine eigenvalue bounds:
-<<<<<<< HEAD
-         -  {npl:  120, bounds:  [ -0.868,  0.418 ], exp accur:  [  4.01E-08 ], 
-         penalty:  4.5E+05, ok:  [  No,  Yes ]}
-         -  {npl:  130, bounds:  [ -1.041,  0.418 ], exp accur:  [  4.21E-08 ], 
-         penalty: -1.9E-07, ok:  [  Yes,  Yes ]}
-         summary: {npl:  130, bounds:  [  0.62,  1.21 ], exp accur:  [  4.21E-08 ]}
-=======
          -  {npl:  130, bounds:  [ -0.992,  0.478 ], exp accur:  [  4.25E-08 ], 
          penalty: -1.5E-08, ok:  [  Yes,  Yes ]}
          summary: {npl:  130, bounds:  [  0.62,  1.21 ], exp accur:  [  4.25E-08 ]}
->>>>>>> 8432c056
          determine Fermi energy:
          -  { #------------------------------------------------------------------ it FOE: 1
  eF: -2.615431E-02, Tr(K):  8.0000000E+00, D Tr(K):  1.45E-09, new eF: bisec bounds}
          summary: {nit:  1, eF: -5.706064E-02, Tr(K):  8.0000000E+00, D Tr(K):  1.45E-09}
          Asymmetry of kernel           :  2.53E-15
          symmetrize_kernel             :  Yes
-<<<<<<< HEAD
-         EBS                           : -3.799127804418E+00
-         EBS higher temperature        : -3.799127805063E+00
-         difference                    : -6.442886224534E-10
-         relative difference           :  1.695885623284E-10
-         trace(KS)                     :  7.999999995721319
-=======
          EBS                           : -3.799054875631E+00
          EBS higher temperature        : -3.799039759694E+00
          difference                    :  1.511593761316E-05
          relative difference           :  3.978867931107E-06
          trace(KS)                     :  8.000000001451358
->>>>>>> 8432c056
          modify error function decay length: increase
          fscale reached upper limit; reset to:  5.0000000000000003E-002
          need to repeat with sharper decay (new):  No
@@ -2388,110 +1840,6 @@
          decay length of error function:  5.000E-02
          beta for penaltyfunction      : -1000.0
          determine eigenvalue bounds:
-<<<<<<< HEAD
-         -  {npl:  130, bounds:  [ -1.041,  0.418 ], exp accur:  [  4.01E-08 ], 
-         penalty: -4.0E-07, ok:  [  Yes,  Yes ]}
-         summary: {npl:  130, bounds:  [  0.62,  1.21 ], exp accur:  [  4.01E-08 ]}
-         determine Fermi energy:
-         -  { #------------------------------------------------------------------ it FOE: 1
- eF:  2.434223E-02, Tr(K):  8.0000000E+00, D Tr(K):  6.43E-10, new eF: bisec bounds}
-         summary: {nit:  1, eF: -9.314766E-03, Tr(K):  8.0000000E+00, D Tr(K):  6.43E-10}
-         Asymmetry of kernel           :  3.33E-15
-         symmetrize_kernel             :  Yes
-         EBS                           : -3.820293684482E+00
-         EBS higher temperature        : -3.820293615189E+00
-         difference                    :  6.929260321087E-08
-         relative difference           :  1.813803045885E-08
-         trace(KS)                     :  8.000000000643453
-         modify error function decay length: increase
-         fscale reached upper limit; reset to:  5.0000000000000003E-002
-         need to repeat with sharper decay (new):  No
-        #~~~~~~~~~~~~~~~~~~~~~~~~~~~~~~~~~~~~~~~~~~~~~~~~ FOE calculation of kernel finished
-       Asymmetry of the matrices:
-         Overlap                       :  0.00E+00
-         Hamiltonian                   :  3.85E-15
-         Kernel (possibly symmetrized) :  0.00E+00
-       Kohn-Sham residue               : not calculated
-       Coefficients available          :  No
-     SCF status: {
- Energies: {Ekin:  1.10614836056E+01, Epot: -1.36821905755E+01, Enl:  1.35864702113E+00, 
-              EH:  2.14008463325E+01,  EXC: -4.65954988451E+00, EvXC: -5.60083770971E+00}, 
-    Total charge:  7.999998418659E+00, 
- Poisson Solver: {BC: Free, Box:  [  91,  85,  91 ], MPI tasks:  2}}
-     summary: {kernel method: FOE, mix entity: DENS, mix hist:  6, conv crit:  2.96E-12, 
- iter:  4, delta:  2.47E-09, energy: -1.74514089251087370E+01, D:  1.964E-05}
-   -  #--------------------------------------------------------------------- kernel iter: 5
-     Kernel update:
-       Hamiltonian application required:  Yes
-       method                          : FOE
-        #~~~~~~~~~~~~~~~~~~~~~~~~~~~~~~~~~~~~~~~~~~~~~~~~~~~~~~~~~ FOE calculation of kernel
-       S^-1/2:
-         Can take from memory          :  Yes
-       Kernel calculation:
-       -  #------------------------------------------------------------- ispin: 1, itemp: 1
-         decay length of error function:  5.000E-02
-         beta for penaltyfunction      : -1000.0
-         determine eigenvalue bounds:
-         -  {npl:  130, bounds:  [ -1.041,  0.418 ], exp accur:  [  5.74E-08 ], 
-         penalty: -3.9E-07, ok:  [  Yes,  Yes ]}
-         summary: {npl:  130, bounds:  [  0.62,  1.21 ], exp accur:  [  5.74E-08 ]}
-         determine Fermi energy:
-         -  { #------------------------------------------------------------------ it FOE: 1
- eF: -4.633746E-02, Tr(K):  7.9999999E+00, D Tr(K): -7.65E-08, new eF: bisec bounds}
-         summary: {nit:  1, eF:  2.770793E-02, Tr(K):  7.9999999E+00, D Tr(K): -7.65E-08}
-         Asymmetry of kernel           :  3.55E-15
-         symmetrize_kernel             :  Yes
-         EBS                           : -3.819892083640E+00
-         EBS higher temperature        : -3.819892097858E+00
-         difference                    : -1.421850193140E-08
-         relative difference           :  3.722226078661E-09
-         trace(KS)                     :  7.999999923455073
-         modify error function decay length: increase
-         fscale reached upper limit; reset to:  5.0000000000000003E-002
-         need to repeat with sharper decay (new):  No
-        #~~~~~~~~~~~~~~~~~~~~~~~~~~~~~~~~~~~~~~~~~~~~~~~~ FOE calculation of kernel finished
-       Asymmetry of the matrices:
-         Overlap                       :  0.00E+00
-         Hamiltonian                   :  1.50E-15
-         Kernel (possibly symmetrized) :  0.00E+00
-       Kohn-Sham residue               : not calculated
-       Coefficients available          :  No
-     SCF status: {
- Energies: {Ekin:  1.10614836056E+01, Epot: -1.36819517667E+01, Enl:  1.35864702113E+00, 
-              EH:  2.14012600581E+01,  EXC: -4.65960680537E+00, EvXC: -5.60090679118E+00}, 
-    Total charge:  7.999998341555E+00, 
- Poisson Solver: {BC: Free, Box:  [  91,  85,  91 ], MPI tasks:  2}}
-     summary: {kernel method: FOE, mix entity: DENS, mix hist:  6, conv crit:  2.96E-12, 
- iter:  5, delta:  1.77E-09, energy: -1.74514088893007866E+01, D:  3.581E-08}
-   -  #--------------------------------------------------------------------- kernel iter: 6
-     Kernel update:
-       Hamiltonian application required:  Yes
-       method                          : FOE
-        #~~~~~~~~~~~~~~~~~~~~~~~~~~~~~~~~~~~~~~~~~~~~~~~~~~~~~~~~~ FOE calculation of kernel
-       S^-1/2:
-         Can take from memory          :  Yes
-       Kernel calculation:
-       -  #------------------------------------------------------------- ispin: 1, itemp: 1
-         decay length of error function:  5.000E-02
-         beta for penaltyfunction      : -1000.0
-         determine eigenvalue bounds:
-         -  {npl:  120, bounds:  [ -0.937,  0.377 ], exp accur:  [  5.58E-08 ], 
-         penalty: -3.5E+05, ok:  [  Yes,  No ]}
-         -  {npl:  120, bounds:  [ -0.937,  0.452 ], exp accur:  [  4.35E-08 ], 
-         penalty: -9.1E-07, ok:  [  Yes,  Yes ]}
-         summary: {npl:  120, bounds:  [  0.62,  1.21 ], exp accur:  [  4.35E-08 ]}
-         determine Fermi energy:
-         -  { #------------------------------------------------------------------ it FOE: 1
- eF: -5.612497E-03, Tr(K):  8.0000000E+00, D Tr(K): -1.33E-09, new eF: bisec bounds}
-         summary: {nit:  1, eF:  6.102835E-02, Tr(K):  8.0000000E+00, D Tr(K): -1.33E-09}
-         Asymmetry of kernel           :  5.27E-15
-         symmetrize_kernel             :  Yes
-         EBS                           : -3.820000959336E+00
-         EBS higher temperature        : -3.820000958988E+00
-         difference                    :  3.474065479736E-10
-         relative difference           :  9.094409966693E-11
-         trace(KS)                     :  7.999999998670797
-=======
          -  {npl:  130, bounds:  [ -0.992,  0.478 ], exp accur:  [  6.27E-08 ], 
          penalty: -1.7E-07, ok:  [  Yes,  Yes ]}
          summary: {npl:  130, bounds:  [  0.62,  1.21 ], exp accur:  [  6.27E-08 ]}
@@ -2508,7 +1856,6 @@
          difference                    :  9.614578022621E-09
          relative difference           :  2.516722054084E-09
          trace(KS)                     :  7.999999996816179
->>>>>>> 8432c056
          modify error function decay length: increase
          fscale reached upper limit; reset to:  5.0000000000000003E-002
          need to repeat with sharper decay (new):  No
@@ -2562,20 +1909,6 @@
      summary: {npl:  110, bounds:  [  0.500,  1.500 ], exp accur:  [  5.35E-14 ]}
      decay length of error function    :  2.00E-02
      degree of polynomial              :  310
-<<<<<<< HEAD
-     summary: {nit:  18, eF: -9.026350E-01, Tr(K):  1.0000000E+00, D Tr(K):  5.27E-10}
- #(09:33:14.446) 16% / [===>                     ] ( 1/6,  11. it/s), ETA  0.0s
-     summary: {nit:  11, eF: -4.566750E-01, Tr(K):  3.0000000E+00, D Tr(K): -7.86E-11}
- #(09:33:14.506) 33% - [=======>                 ] ( 2/6,  13. it/s), ETA  0.0s
-     summary: {nit:  9, eF: -3.143310E-01, Tr(K):  5.0000000E+00, D Tr(K):  3.21E-09}
- #(09:33:14.555) 50% \ [===========>             ] ( 3/6,  15. it/s), ETA  0.0s
-     summary: {nit:  8, eF: -2.363622E-01, Tr(K):  7.0000000E+00, D Tr(K): -3.14E-10}
- #(09:33:14.598) 66% | [===============>         ] ( 4/6,  16. it/s), ETA  0.0s
-     summary: {nit:  16, eF:  3.252791E-01, Tr(K):  9.0000000E+00, D Tr(K): -2.12E-11}
- #(09:33:14.682) 83% / [===================>     ] ( 5/6,  15. it/s), ETA  0.0s
-     summary: {nit:  8, eF:  4.025658E-01, Tr(K):  1.1000000E+01, D Tr(K): -3.96E-09}
- #(09:33:14.724)100% - [========================>] ( 6/6,  16. it/s), Tot  0.0s
-=======
      summary: {nit:  18, eF: -9.026223E-01, Tr(K):  1.0000000E+00, D Tr(K):  5.29E-10}
  #(10:59:23.949) 16% / [===>                     ] ( 1/6,  7.7 it/s), ETA  0.0s
      summary: {nit:  11, eF: -4.566648E-01, Tr(K):  3.0000000E+00, D Tr(K): -7.91E-11}
@@ -2588,7 +1921,6 @@
  #(10:59:24.202) 83% / [===================>     ] ( 5/6,  13. it/s), ETA  0.0s
      summary: {nit:  8, eF:  4.027922E-01, Tr(K):  1.1000000E+01, D Tr(K): -3.59E-09}
  #(10:59:24.250)100% - [========================>] ( 6/6,  14. it/s), Tot  0.0s
->>>>>>> 8432c056
      values:
      -  {ID:  000001, eval: -9.02622E-01}
      -  {ID:  000002, eval: -4.56665E-01}
@@ -2633,11 +1965,7 @@
    beta for penaltyfunction            : -1000.0
    determine eigenvalue bounds:
    -  {npl:  80, scale:  1.00E+00, bounds:  [  0.622,  1.205 ], exp accur:  [  2.04E-14 ], 
-<<<<<<< HEAD
-   penalty: -3.7E-08,                  ok:  [  Yes,  Yes ]}
-=======
    penalty: -4.8E-08,                  ok:  [  Yes,  Yes ]}
->>>>>>> 8432c056
    summary: {npl:  80, bounds:  [  0.622,  1.205 ], exp accur:  [  2.04E-14 ]}
   #~~~~~~~~~~~~~~~~~~~~~~~~~~~~~~~~~~~~~~~~~~~~~~~~~~ Final result of the multipole analysis
  Multipole coefficients:
@@ -2675,17 +2003,10 @@
        norm(P)                         :  1.695331E+00
      Quadrupole Moment (AU):
        Q matrix:
-<<<<<<< HEAD
-       -  [ 7.7053E-01,  7.9926E-01,  1.3027E+00]
-       -  [ 7.9926E-01, -1.3236E+00,  2.1218E-01]
-       -  [ 1.3027E+00,  2.1218E-01,  5.5309E-01]
-       trace                           : -6.66E-16
-=======
        -  [ 7.7767E-01,  8.0635E-01,  1.3138E+00]
        -  [ 8.0635E-01, -1.3349E+00,  2.1406E-01]
        -  [ 1.3138E+00,  2.1406E-01,  5.5722E-01]
        trace                           : -6.66E-15
->>>>>>> 8432c056
      Average relative error of resulting potential in the Exterior region:
      -  {Thr:  1.0E-12, Ext. Vol. %:  89.8, int(V):  3.792E+01, Err %:  14.5, 
     int(rho):  1.304E-40}
@@ -2703,17 +2024,10 @@
        norm(P)                         :  1.913471E+00
      Quadrupole Moment (AU):
        Q matrix:
-<<<<<<< HEAD
-       -  [ 8.3577E-01,  6.3777E-01,  1.4154E+00]
-       -  [ 6.3777E-01, -1.0386E+00,  3.7179E-01]
-       -  [ 1.4154E+00,  3.7179E-01,  2.0278E-01]
-       trace                           : -1.07E-14
-=======
        -  [ 8.4241E-01,  6.4620E-01,  1.4218E+00]
        -  [ 6.4620E-01, -1.0507E+00,  3.7119E-01]
        -  [ 1.4218E+00,  3.7119E-01,  2.0831E-01]
        trace                           :  4.00E-15
->>>>>>> 8432c056
      Average relative error of resulting potential in the Exterior region:
      -  {Thr:  1.0E-12, Ext. Vol. %:  89.8, int(V):  3.792E+01, Err %:  9.3, 
     int(rho):  1.943E-40}
@@ -2731,17 +2045,10 @@
        norm(P)                         :  1.913490E+00
      Quadrupole Moment (AU):
        Q matrix:
-<<<<<<< HEAD
-       -  [ 1.1697E+00,  1.2469E+00,  2.1123E+00]
-       -  [ 1.2469E+00, -2.0980E+00,  3.3926E-01]
-       -  [ 2.1123E+00,  3.3926E-01,  9.2822E-01]
-       trace                           :  1.11E-15
-=======
        -  [ 1.1678E+00,  1.2446E+00,  2.1104E+00]
        -  [ 1.2446E+00, -2.0947E+00,  3.3932E-01]
        -  [ 2.1104E+00,  3.3932E-01,  9.2690E-01]
        trace                           : -1.51E-14
->>>>>>> 8432c056
      Average relative error of resulting potential in the Exterior region:
      -  {Thr:  1.0E-12, Ext. Vol. %:  89.8, int(V):  3.792E+01, Err %:  2.8, 
     int(rho):  1.997E-39}
@@ -2754,19 +2061,6 @@
      -  {Thr:  1.0E-04, Ext. Vol. %:  97.6, int(V):  5.174E+01, Err %:  3.6, 
     int(rho):  3.256E-17}
   #========================================================== Atomic multipole analysis done
-<<<<<<< HEAD
- calculate S^x:
-   mode                                : sparse
-   powers:
-     x                                 : -1/2
-   order                               :  1020
-   beta for penaltyfunction            : -1000.0
-   determine eigenvalue bounds:
-   -  {npl:  80, scale:  1.00E+00, bounds:  [  0.622,  1.205 ], exp accur:  [  1.69E-14 ], 
-   penalty: -3.7E-08,                  ok:  [  Yes,  Yes ]}
-   summary: {npl:  80, bounds:  [  0.622,  1.205 ], exp accur:  [  1.69E-14 ]}
-=======
->>>>>>> 8432c056
  Wavefunction coefficients written     :  Yes
  Total charge                          :  7.999998418022E+00
   #---------------------------------------------------------------------- Forces Calculation
@@ -2779,13 +2073,8 @@
  - The support function localization radii might be too small, got 3 warnings
   #-------------------------------------------------------------------- Timing for root process
  Timings for root process:
-<<<<<<< HEAD
-   CPU time (s)                        :  31.34
-   Elapsed time (s)                    :  18.13
-=======
    CPU time (s)                        :  24.35
    Elapsed time (s)                    :  14.62
->>>>>>> 8432c056
  BigDFT infocode                       :  0
  Average noise forces: {x:  1.47321963E-02, y:  6.24555941E-03, z: -1.69852747E-02, 
                     total:  2.33354704E-02}
@@ -2799,25 +2088,14 @@
  Energy (Hartree)                      : -1.74514209037372439E+01
  Force Norm (Hartree/Bohr)             :  5.34219931434637835E-02
  Memory Consumption Report:
-<<<<<<< HEAD
-   Tot. No. of Allocations             :  17089
-   Tot. No. of Deallocations           :  17089
-=======
    Tot. No. of Allocations             :  15234
    Tot. No. of Deallocations           :  15234
->>>>>>> 8432c056
    Remaining Memory (B)                :  0
    Memory occupation:
      Peak Value (MB)                   :  188.210
      for the array                     : zt
      in the routine                    : G_PoissonSolver
-<<<<<<< HEAD
-     Memory Peak of process            : 217.580 MB
- Walltime since initialization         : 00:00:18.486291911
- Max No. of dictionaries used          :  11016 #( 1015 still in use)
-=======
      Memory Peak of process            : 216.344 MB
  Walltime since initialization         : 00:00:14.983249219
  Max No. of dictionaries used          :  10639 #( 1025 still in use)
->>>>>>> 8432c056
  Number of dictionary folders allocated:  2