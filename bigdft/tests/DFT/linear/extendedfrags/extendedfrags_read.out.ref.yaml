---
 Code logo:
   "__________________________________ A fast and precise DFT wavelet code
   |     |     |     |     |     |
   |     |     |     |     |     |      BBBB         i       gggggg
   |_____|_____|_____|_____|_____|     B    B               g
   |     |  :  |  :  |     |     |    B     B        i     g
   |     |-0+--|-0+--|     |     |    B    B         i     g        g
   |_____|__:__|__:__|_____|_____|___ BBBBB          i     g         g
   |  :  |     |     |  :  |     |    B    B         i     g         g
   |--+0-|     |     |-0+--|     |    B     B     iiii     g         g
   |__:__|_____|_____|__:__|_____|    B     B        i      g        g
   |     |  :  |  :  |     |     |    B BBBB        i        g      g
   |     |-0+--|-0+--|     |     |    B        iiiii          gggggg
   |_____|__:__|__:__|_____|_____|__BBBBB
   |     |     |     |  :  |     |                           TTTTTTTTT
   |     |     |     |--+0-|     |  DDDDDD          FFFFF        T
   |_____|_____|_____|__:__|_____| D      D        F        TTTT T
   |     |     |     |  :  |     |D        D      F        T     T
   |     |     |     |--+0-|     |D         D     FFFF     T     T
   |_____|_____|_____|__:__|_____|D___      D     F         T    T
   |     |     |  :  |     |     |D         D     F          TTTTT
   |     |     |--+0-|     |     | D        D     F         T    T
   |_____|_____|__:__|_____|_____|          D     F        T     T
   |     |     |     |     |     |         D               T    T
   |     |     |     |     |     |   DDDDDD       F         TTTT
   |_____|_____|_____|_____|_____|______                    www.bigdft.org   "

 Reference Paper                       : The Journal of Chemical Physics 129, 014109 (2008)
 Version Number                        : 1.8
 Timestamp of this run                 : 2016-07-18 10:14:57.806
 Root process Hostname                 : stephan-Latitude-E7450
 Number of MPI tasks                   :  2
 OpenMP parallelization                :  Yes
 Maximal OpenMP threads per MPI task   :  2
 MPI tasks of root process node        :  2
  #------------------------------------------------------------------ Code compiling options
 Compilation options:
   Configure arguments:
     " '--prefix' '/home/stephan/Documents/BigDFT/stablebranch/Build-gnu_debug/install' 
     'FC=/home/stephan/Software/openmpi-1.8.4_gnu/bin/mpifort' 'CC=gcc' 'FCFLAGS=-O2 
     -Wno-error -fbounds-check -fbacktrace -ffpe-trap=invalid,zero,overflow -fopenmp -m64 
     -g' '--with-ext-linalg=' 
     'LDFLAGS=-L/home/stephan/Documents/BigDFT/stablebranch/Build-gnu_debug/install/lib ' 
     'C_INCLUDE_PATH=/home/stephan/Documents/BigDFT/stablebranch/Build-gnu_debug/install/incl
     ude' 
     'PKG_CONFIG_PATH=/home/stephan/Documents/BigDFT/stablebranch/Build-gnu_debug/install/lib
     /pkgconfig:/home/stephan/Documents/BigDFT/stablebranch/Build-gnu_debug/install/share/pkg
     config:/usr/lib/x86_64-linux-gnu/pkgconfig:/usr/lib/pkgconfig:/usr/share/pkgconfig'"
   Compilers (CC, FC, CXX): [gcc, /home/stephan/Software/openmpi-1.8.4_gnu/bin/mpifort, 
                             g++]
   Compiler flags:
     CFLAGS                            : -g -O2
     FCFLAGS:
       -O2 -Wno-error -fbounds-check -fbacktrace -ffpe-trap=invalid,zero,overflow -fopenmp 
       -m64 -g
     CXXFLAGS                          : -g -O2
  #------------------------------------------------------------------------ Input parameters
 radical                               : read
 outdir                                : ./
 logfile                               : Yes
 run_from_files                        : Yes
 dft:
   hgrids                              : 0.45 #   Grid spacing in the three directions (bohr)
   rmult: [5.0, 5.0] #                            c(f)rmult*radii_cf(:,1(2))=coarse(fine) atom-based radius
   ixc                                 : 1 #      Exchange-correlation parameter (LDA=1,PBE=11)
   disablesym                          : Yes #    Disable the symmetry detection
   inputpsiid                          : 102 #    Input guess wavefunctions
   qcharge                             : 0 #      Charge of the system. Can be integer or real.
   elecfield: [0., 0., 0.] #                      Electric field (Ex,Ey,Ez)
   nspin                               : 1 #      Spin polarization treatment
   mpol                                : 0 #      Total magnetic moment
   gnrm_cv                             : 1.e-4 #  convergence criterion gradient
   itermax                             : 50 #     Max. iterations of wfn. opt. steps
   itermin                             : 0 #      Minimal iterations of wfn. optimzed steps
   nrepmax                             : 1 #      Max. number of re-diag. runs
   ncong                               : 6 #      No. of CG it. for preconditioning eq.
   idsx                                : 6 #      Wfn. diis history
   dispersion                          : 0 #      Dispersion correction potential (values 1,2,3,4,5), 0=none
   output_wf                           : 0 #      Output of the support functions
   output_denspot                      : 0 #      Output of the density or the potential
   rbuf                                : 0. #     Length of the tail (AU)
   ncongt                              : 30 #     No. of tail CG iterations
   norbv                               : 0 #      Davidson subspace dimension (No. virtual orbitals)
   nvirt                               : 0 #      No. of virtual orbs
   nplot                               : 0 #      No. of plotted orbs
   gnrm_cv_virt                        : 1.e-4 #  convergence criterion gradient for virtual orbitals
   itermax_virt                        : 50 #     Max. iterations of wfn. opt. steps for virtual orbitals
   external_potential:
     values                            : __not_a_value__
   calculate_strten                    : Yes #    Boolean to activate the calculation of the stress tensor. Might be set to No for 
    #                                              performance reasons
   plot_mppot_axes: [-1, -1, -1] #                Plot the potential generated by the multipoles along axes through this 
    #                                              point. Negative values mean no plot.
   plot_pot_axes: [-1, -1, -1] #                  Plot the potential along axes through this point. Negative values mean 
    #                                              no plot.
   occupancy_control                   : None #   Dictionary of the atomic matrices to be applied for a given iteration number
   itermax_occ_ctrl                    : 0 #      Number of iterations of occupancy control scheme. Should be between itermin and 
    #                                              itermax
 perf:
   ef_interpol_chargediff              : 1.0 #    FOE max charge difference for interpolation
   check_sumrho                        : 0 #      Enables linear sumrho check
   check_overlap                       : 0 #      Enables linear overlap check
   experimental_mode                   : No #     Activate the experimental mode in linear scaling
   calculate_KS_residue                : No #     Linear scaling calculate Kohn-Sham residue
   check_matrix_compression            : No #     linear scaling perform a check of the matrix compression routines
   correction_co_contra                : Yes #    linear scaling correction covariant / contravariant gradient
   store_index                         : Yes #    Store indices or recalculate them for linear scaling
   mixing_after_inputguess             : 1 #      Mixing step after linear input guess
   kappa_conv                          : 0.1 #    Exit kappa for extended input guess (experimental mode)
   FOE_restart                         : 1 #      Restart method to be used for the FOE method
   hamapp_radius_incr                  : 6 #      radius enlargement for the Hamiltonian application (in grid points)
   debug                               : No #     Debug option
   profiling_depth                     : -1 #     maximum level of the profiling for the tracking of the routines
   fftcache                            : 8192 #   Cache size for the FFT
   accel                               : NO #     Acceleration (hardware)
   ocl_platform                        : ~ #      Chosen OCL platform
   ocl_devices                         : ~ #      Chosen OCL devices
   blas                                : No #     CUBLAS acceleration
   projrad                             : 15. #    Radius of the projector as a function of the maxrad
   exctxpar                            : OP2P #   Exact exchange parallelisation scheme
   ig_diag                             : Yes #    Input guess (T=Direct, F=Iterative) diag. of Ham.
   ig_norbp                            : 5 #      Input guess Orbitals per process for iterative diag.
   ig_blocks: [300, 800] #                        Input guess Block sizes for orthonormalisation
   ig_tol                              : 1.0e-4 # Input guess Tolerance criterion
   methortho                           : 0 #      Orthogonalisation
   rho_commun                          : DEF #    Density communication scheme (DBL, RSC, MIX)
   unblock_comms                       : OFF #    Overlap Communications of fields (OFF,DEN,POT)
   linear                              : OFF #    Linear Input Guess approach
   tolsym                              : 1.0e-8 # Tolerance for symmetry detection
   signaling                           : No #     Expose calculation results on Network
   signaltimeout                       : 0 #      Time out on startup for signal connection (in seconds)
   domain                              : ~ #      Domain to add to the hostname to find the IP
   inguess_geopt                       : 0 #      Input guess to be used during the optimization
   verbosity                           : 2 #      Verbosity of the output
   psp_onfly                           : Yes #    Calculate pseudopotential projectors on the fly
   multipole_preserving                : No #     (EXPERIMENTAL) Preserve the multipole moment of the ionic density
   mp_isf                              : 16 #     (EXPERIMENTAL) Interpolating scaling function or lifted dual order for the multipole 
    #                                              preserving
   pdsyev_blocksize                    : -8 #     SCALAPACK linear scaling blocksize
   pdgemm_blocksize                    : -8 #     SCALAPACK linear scaling blocksize
   maxproc_pdsyev                      : 4 #      SCALAPACK linear scaling max num procs
   maxproc_pdgemm                      : 4 #      SCALAPACK linear scaling max num procs
   ef_interpol_det                     : 1.e-12 # FOE max determinant of cubic interpolation matrix
   iterative_orthogonalization         : No #     Iterative_orthogonalization for input guess orbitals
   write_orbitals                      : 0 #      Linear scaling write KS orbitals for cubic restart (might take lot of disk space!)
   explicit_locregcenters              : No #     Linear scaling explicitly specify localization centers
   intermediate_forces                 : No #     Linear scaling calculate intermediate forces
   evbounds_nsatur                     : 3 #      Number of FOE cycles before the eigenvalue bounds are shrinked (linear)
   evboundsshrink_nsatur               : 4 #      maximal number of unsuccessful eigenvalue bounds shrinkings
   calculate_gap                       : No #     linear scaling calculate the HOMO LUMO gap
   loewdin_charge_analysis             : No #     linear scaling perform a Loewdin charge analysis at the end of the calculation
   coeff_weight_analysis               : No #     linear scaling perform a Loewdin charge analysis of the coefficients for fragment 
    #                                              calculations
   fscale_lowerbound                   : 5.e-3 #  linear scaling lower bound for the error function decay length
   fscale_upperbound                   : 5.e-2 #  linear scaling upper bound for the error function decay length
   imethod_overlap                     : 1 #      method to calculate the overlap matrices (1=old, 2=new)
   enable_matrix_taskgroups            : True #   enable the matrix taskgroups
   adjust_kernel_iterations            : True #   enable the adaptive ajustment of the number of kernel iterations
   adjust_kernel_threshold             : True #   enable the adaptive ajustment of the kernel convergence threshold according to the 
    #                                              support function convergence
   wf_extent_analysis                  : False #  perform an analysis of the extent of the support functions (and possibly KS orbitals)
   foe_gap                             : False #  Use the FOE method to calculate the HOMO-LUMO gap at the end of a calculation
 lin_general:
   hybrid                              : No #     activate the hybrid mode; if activated, only the low accuracy values will be relevant
   nit                                 : 1 #      number of iteration with low/high accuracy
   taylor_order                        : 1010 #   order of the Taylor approximation; 0 -> exact
   max_inversion_error                 : 1.0e-6 # linear scaling maximal error of the Taylor approximations to calculate the inverse of 
    #                                              the overlap matrix
   rpnrm_cv                            : 1.0e-11 # convergence criterion for low/high accuracy
   output_mat                          : 11 #     output sparse matrices; 0 no output, 1 formatted sparse, 11 formatted dense, 21 
    #                                              formatted both
   kernel_restart_mode                 : 0 #      method for restarting kernel; 0 kernel, 1 coefficients, 2 random, 3 diagonal, 4 
    #                                              support function weights
   conf_damping                        : -0.5 #   how the confinement should be decreased, only relevant for hybrid mode; negative -> 
    #                                              automatic
   output_wf                           : 0 #      output basis functions; 0 no output, 1 formatted output, 2 Fortran bin, 3 ETSF
   output_coeff                        : 0 #      output KS coefficients; 0 no output, 1 formatted output
   output_fragments                    : 0 #      output support functions, kernel and coeffs; 0 fragments and full system, 1 
    #                                              fragments only, 2 full system only
   kernel_restart_noise                : 0.0d0 #  add random noise to kernel or coefficients when restarting
   frag_num_neighbours                 : 0 #      number of neighbours to output for each fragment
   frag_neighbour_cutoff               : 12.0d0 # number of neighbours to output for each fragment
   cdft_lag_mult_init                  : 0.05d0 # CDFT initial value for Lagrange multiplier
   cdft_conv_crit                      : 1.e-2 #  CDFT convergence threshold for the constrained charge
   calc_dipole                         : No #     calculate dipole
   calc_quadrupole                     : No #     calculate quadrupole
   subspace_diag                       : No #     diagonalization at the end
   extra_states                        : 0 #      Number of extra states to include in support function and kernel optimization (dmin 
    #                                              only), must be equal to norbsempty
   calculate_onsite_overlap            : No #     calculate the onsite overlap matrix (has only an effect if the matrices are all 
    #                                              written to disk)
   charge_multipoles                   : 0 #      Calculate the atom-centered multipole coefficients; 0 no, 1 old approach Loewdin, 2 
    #                                              new approach Projector
   support_function_multipoles         : False #  Calculate the multipole moments of the support functions
   plot_locreg_grids                   : False #  plot the scaling function and wavelets grid of each localization region
   calculate_FOE_eigenvalues: [0, -1] #           First and last eigenvalue to be calculated using the FOE procedure
   precision_FOE_eigenvalues           : 5.e-3 #  decay length of the error function used to extract the eigenvalues (i.e. something like 
    #                                              the resolution)
 lin_basis:
   nit                                 : 1 #      maximal number of iterations in the optimization of the support functions
   idsx                                : 5 #      DIIS history for optimization of the support functions (low/high accuracy); 0 -> SD
   gnrm_cv                             : 2.0e-3 # convergence criterion for the optimization of the support functions (low/high accuracy)
   deltae_cv                           : 1.0e-4 # total relative energy difference to stop the optimization ('experimental_mode' only)
   min_gnrm_for_dynamic                : 4.0e-3 # minimal gnrm to active the dynamic gnrm criterion
   alpha_diis                          : 0.5 #    multiplicator for DIIS
   alpha_sd                            : 0.5 #    initial step size for SD
   nstep_prec                          : 6 #      number of iterations in the preconditioner
   fix_basis                           : 1.0e-12 # fix the support functions if the density change is below this threshold
   correction_orthoconstraint          : 0 #      correction for the slight non-orthonormality in the orthoconstraint
   gnrm_ig                             : 1.e-1 #  convergence criterion for the optimization of the support functions in the extended 
    #                                              input guess (experimental mode only)
   nit_ig                              : 50 #     maximal number of iterations to optimize the support functions in the extended input 
    #                                              guess (experimental mode only)
   gnrm_dyn                            : 1.e-4 #  dynamic convergence criterion ('experimental_mode' only)
   orthogonalize_ao                    : Yes #    Orthogonalize the atomic orbitals used as input guess
 lin_kernel:
   nit                                 : 10 #     number of iterations in the (self-consistent) optimization of the density kernel
   idsx                                : 6 #      mixing method; 0 -> linear mixing, >=1 -> Pulay mixing
   alphamix                            : 0.3 #    mixing parameter (low/high accuracy)
   linear_method                       : FOE #    method to optimize the density kernel
   eval_range_foe: [-1.0, 1.0] #                  Lower and upper bound of the eigenvalue spectrum, will be adjusted 
    #                                              automatically if chosen unproperly
   fscale_foe                          : 5.0E-002 # decay length of the error function
   nstep: [1, 1] #                                number of steps taken when updating the coefficients via 
    #                                              direct minimization for each iteration of 
    #                                              the density kernel loop
   idsx_coeff: [0, 0] #                           DIIS history for direct mininimization
   gnrm_cv_coeff: [1.e-5, 1.e-5] #                convergence criterion on the gradient for direct minimization
   rpnrm_cv: [1.e-10, 1.e-10] #                   convergence criterion (change in density/potential) for the kernel 
    #                                              optimization
   mixing_method                       : DEN #    quantity to be mixed
   alpha_sd_coeff                      : 0.2 #    initial step size for SD for direct minimization
   alpha_fit_coeff                     : No #     Update the SD step size by fitting a quadratic polynomial
   coeff_scaling_factor                : 1.0 #    factor to scale the gradient in direct minimization
   pexsi_npoles                        : 40 #     number of poles used by PEXSI
   pexsi_mumin                         : -1.0 #   Initial guess for the lower bound of the chemical potential used by PEXSI
   pexsi_mumax                         : 1.0 #    initial guess for the upper bound of the chemical potential used by PEXSI
   pexsi_mu                            : 0.5 #    initial guess for the  chemical potential used by PEXSI
   pexsi_temperature                   : 1.e-3 #  temperature used by PEXSI
   pexsi_tol_charge                    : 1.e-3 #  charge tolerance used PEXSI
 lin_basis_params:
   C:
     nbasis                            : 4
     ao_confinement                    : 5.0E-002
     confinement                       : 3.0E-002
     rloc                              : 4.0
     rloc_kernel                       : 7.0
     rloc_kernel_foe                   : 9.0
   nbasis                              : 4 #      Number of support functions per atom
   ao_confinement                      : 8.3e-3 # Prefactor for the input guess confining potential
   confinement: [8.3e-3, 0.0] #                   Prefactor for the confining potential (low/high accuracy)
   rloc: [7.0, 7.0] #                             Localization radius for the support functions
   rloc_kernel                         : 9.0 #    Localization radius for the density kernel
   rloc_kernel_foe                     : 14.0 #   cutoff radius for the FOE matrix vector multiplications
 frag:
   c1: [1, 3, 5, 7, 9]
   c2: [2, 4, 6, 8, 10]
 psolver:
   kernel:
     screening                         : 0 #      Mu screening parameter
     isf_order                         : 16 #     Order of the Interpolating Scaling Function family
     stress_tensor                     : Yes #    Triggers the calculation of the stress tensor
   environment:
     cavity                            : none #   Type of the cavity
     cavitation                        : Yes #    Triggers the evaluation of the extra cavitation terms
     gammaS                            : 72.0 #   Cavitation term, surface tension of the solvent [dyn/cm]
     alphaS                            : -22.0 #  Proportionality of repulsion free energy in term of the surface integral [dyn/cm]
     betaV                             : -0.35 #  Proportionality of dispersion free energy in term of volume integral [GPa]
     input_guess                       : Yes #    Triggers the input guess procedure of gps_algorithm
     fd_order                          : 16 #     Order of the Finite-difference derivatives for the GPS solver
     itermax                           : 50 #     Maximum number of iterations of the GPS outer loop
     minres                            : 1.e-8 #  Convergence threshold of the loop
     pb_method                         : none #   Defines the method for the Poisson Boltzmann Equation
   setup:
     accel                             : none #   Material Acceleration
     taskgroup_size                    : 0 #      Size of the taskgroups of the Poisson Solver
     global_data                       : No #     Charge density and Electrostatic potential are given by global arrays
     verbose                           : Yes #    Verbosity switch
     output                            : none #   Quantities to be plotted after the main solver routine
 output:
   atomic_density_matrix               : None #   Dictionary of the atoms for which the atomic density matrix has to be plotted
 kpt:
   method                              : manual # K-point sampling method
   kpt: #                                         Kpt coordinates
   -  [0., 0., 0.]
   wkpt: [1.] #                                   Kpt weights
   bands                               : No #     For doing band structure calculation
 geopt:
   method                              : none #   Geometry optimisation method
   ncount_cluster_x                    : 1 #      Maximum number of force evaluations
   frac_fluct                          : 1. #     Fraction of force fluctuations. Stop if fmax < forces_fluct*frac_fluct
   forcemax                            : 0. #     Max forces criterion when stop
   randdis                             : 0. #     Random displacement amplitude
   betax                               : 4. #     Stepsize for the geometry optimization
   beta_stretchx                       : 5e-1 #   Stepsize for steepest descent in stretching mode direction (only if in biomode)
 md:
   mdsteps                             : 0 #      Number of MD steps
   print_frequency                     : 1 #      Printing frequency for energy.dat and Trajectory.xyz files
   temperature                         : 300.d0 # Initial temperature in Kelvin
   timestep                            : 20.d0 #  Time step for integration (in a.u.)
   no_translation                      : No #     Logical input to set translational correction
   thermostat                          : none #   Activates a thermostat for MD
   wavefunction_extrapolation          : 0 #      Activates the wavefunction extrapolation for MD
   restart_nose                        : No #     Restart Nose Hoover Chain information from md.restart
   restart_pos                         : No #     Restart nuclear position information from md.restart
   restart_vel                         : No #     Restart nuclear velocities information from md.restart
 mix:
   iscf                                : 0 #      Mixing parameters
   itrpmax                             : 1 #      Maximum number of diagonalisation iterations
   rpnrm_cv                            : 1.e-4 #  Stop criterion on the residue of potential or density
   norbsempty                          : 0 #      No. of additional bands
   tel                                 : 0. #     Electronic temperature
   occopt                              : 1 #      Smearing method
   alphamix                            : 0. #     Multiplying factors for the mixing
   alphadiis                           : 2. #     Multiplying factors for the electronic DIIS
 sic:
   sic_approach                        : none #   SIC (self-interaction correction) method
   sic_alpha                           : 0. #     SIC downscaling parameter
 tddft:
   tddft_approach                      : none #   Time-Dependent DFT method
   decompose_perturbation              : none #   Indicate the directory of the perturbation to be decomposed in the basis of empty 
    #                                              states
 mode:
   method                              : dft #    Run method of BigDFT call
   add_coulomb_force                   : No #     Boolean to add coulomb force on top of any of above selected force
 psppar.C:
   Pseudopotential type                : HGH-K
   Atomic number                       : 6
   No. of Electrons                    : 4
   Pseudopotential XC                  : 1
   Local Pseudo Potential (HGH convention):
     Rloc                              : 0.34883045
     Coefficients (c1 .. c4): [-8.5137711, 1.22843203, 0.0, 0.0]
   NonLocal PSP Parameters:
   - Channel (l)                       : 0
     Rloc                              : 0.30455321
     h_ij terms: [9.522841789999999, 0.0, 0.0, 0.0, 0.0, 0.0]
   - Channel (l)                       : 1
     Rloc                              : 0.2326773
     h_ij terms: [0.0, 0.0, 0.0, 0.0, 0.0, 0.0]
   Source                              : Hard-Coded
   Radii of active regions (AU):
     Coarse                            : 1.584366302812153
     Fine                              : 0.2326773
     Coarse PSP                        : 0.9136596300000001
     Source                            : Hard-Coded
 posinp:
    #---------------------------------------------- Atomic positions (by default bohr units)
   units                               : angstroem
   cell: [ 16.0,  16.0,  12.74]
   positions:
   - C: [8.0, 8.0, 0.0]
   - C: [8.0, 8.0, 1.257]
   - C: [8.0, 8.0, 2.548]
   - C: [8.0, 8.0, 3.805]
   - C: [8.0, 8.0, 5.096]
   - C: [8.0, 8.0, 6.353]
   - C: [8.0, 8.0, 7.644]
   - C: [8.0, 8.0, 8.901]
   - C: [8.0, 8.0, 10.192]
   - C: [8.0, 8.0, 11.449]
   properties:
     format                            : xyz
     source                            : read.xyz
  #--------------------------------------------------------------------------------------- |
 Data Writing directory                : ./data-read/
  #---------------------------------------------------- Input Atomic System (file: read.xyz)
 Atomic System Properties:
   Number of atomic types              :  1
   Number of atoms                     :  10
   Types of atoms                      :  [ C ]
   Boundary Conditions                 : Periodic #Code: P
   Box Sizes (AU)                      :  [  3.02356E+01,  3.02356E+01,  2.40751E+01 ]
   Number of Symmetries                :  0
   Space group                         : disabled
  #------------------------------- Geometry optimization Input Parameters (file: read.geopt)
 Geometry Optimization Parameters:
   Maximum steps                       :  1
   Algorithm                           : none
   Random atomic displacement          :  0.0E+00
   Fluctuation in forces               :  1.0E+00
   Maximum in forces                   :  0.0E+00
   Steepest descent step               :  4.0E+00
  #------------------- K points description (Reduced and Brillouin zone coordinates, Weight)
 K points:
 -  {Rc:  [  0.0000,  0.0000,  0.0000 ], Bz:  [  0.0000,  0.0000,  0.0000 ], Wgt:  1.0000} # 0001
 Material acceleration                 :  No #iproc=0
  #------------------------------------------------------------------------ Input parameters
 DFT parameters:
   eXchange Correlation:
     XC ID                             :  &ixc  1
     Exchange-Correlation reference    : "XC: Teter 93"
     XC functional implementation      : ABINIT
     Spin polarization                 :  No
 Basis set definition:
   Suggested Grid Spacings (a0)        :  [  0.45,  0.45,  0.45 ]
   Coarse and Fine Radii Multipliers   :  [  5.0,  5.0 ]
 Self-Consistent Cycle Parameters:
   Wavefunction:
     Gradient Norm Threshold           :  &gnrm_cv  1.0E-04
     CG Steps for Preconditioner       :  6
     DIIS History length               :  6
     Max. Wfn Iterations               :  &itermax  50
     Max. Subspace Diagonalizations    :  1
     Input wavefunction policy         : INPUT_PSI_DISK_LINEAR # 102
     Output wavefunction policy        : NONE # 0
     Output grid policy                : NONE # 0
     Virtual orbitals                  :  0
     Number of plotted density orbitals:  0
   Density/Potential:
     Max. Iterations                   :  1
  #----------------------------------------------------------------------- System Properties
 Properties of atoms in the system:
 - Symbol                              : C #Type No.  01
   No. of Electrons                    :  4
   No. of Atoms                        :  10
   Radii of active regions (AU):
     Coarse                            :  1.58437
     Fine                              :  0.23268
     Coarse PSP                        :  0.91366
     Source                            : Hard-Coded
   Grid Spacing threshold (AU)         :  0.58
   Pseudopotential type                : HGH-K
   Local Pseudo Potential (HGH convention):
     Rloc                              :  0.34883
     Coefficients (c1 .. c4)           :  [ -8.51377,  1.22843,  0.00000,  0.00000 ]
   NonLocal PSP Parameters:
   - Channel (l)                       :  0
     Rloc                              :  0.30455
     h_ij matrix:
     -  [  9.52284,  0.00000,  0.00000 ]
     -  [  0.00000,  0.00000,  0.00000 ]
     -  [  0.00000,  0.00000,  0.00000 ]
   No. of projectors                   :  1
   PSP XC                              : "XC: Teter 93"
  #----------------------------------------------- Atom Positions (specified and grid units)
 Atomic structure:
   Units                               : angstroem
   Cell                                :  [  16.0,  16.0,  12.74 ]
   Positions:
   - C: [ 8.000000000,  8.000000000,  0.000000000] # [  35.00,  35.00,  0.00 ] 0001
   - C: [ 8.000000000,  8.000000000,  1.257000000] # [  35.00,  35.00,  5.33 ] 0002
   - C: [ 8.000000000,  8.000000000,  2.548000000] # [  35.00,  35.00,  10.80 ] 0003
   - C: [ 8.000000000,  8.000000000,  3.805000000] # [  35.00,  35.00,  16.13 ] 0004
   - C: [ 8.000000000,  8.000000000,  5.096000000] # [  35.00,  35.00,  21.60 ] 0005
   - C: [ 8.000000000,  8.000000000,  6.353000000] # [  35.00,  35.00,  26.93 ] 0006
   - C: [ 8.000000000,  8.000000000,  7.644000000] # [  35.00,  35.00,  32.40 ] 0007
   - C: [ 8.000000000,  8.000000000,  8.901000000] # [  35.00,  35.00,  37.73 ] 0008
   - C: [ 8.000000000,  8.000000000,  10.19200000] # [  35.00,  35.00,  43.20 ] 0009
   - C: [ 8.000000000,  8.000000000,  11.44900000] # [  35.00,  35.00,  48.53 ] 0010
   Rigid Shift Applied (AU)            :  [ -0.0000, -0.0000, -0.0000 ]
  #------------------------------------------------------------------------- Grid properties
 Box Grid spacings                     :  [  0.4319,  0.4319,  0.4458 ]
 Sizes of the simulation domain:
   AU                                  :  [  30.236,  30.236,  24.075 ]
   Angstroem                           :  [  16.000,  16.000,  12.740 ]
   Grid Spacing Units                  :  [  69,  69,  53 ]
   High resolution region boundaries (GU):
     From                              :  [  33,  33,  0 ]
     To                                :  [  37,  37,  53 ]
 High Res. box is treated separately   :  No
  #------------------------------------------------------------------- Kernel Initialization
 Poisson Kernel Initialization:
    #---------------------------------------------------------------------- Input parameters
   kernel:
     screening                         : 0 #      Mu screening parameter
     isf_order                         : 16 #     Order of the Interpolating Scaling Function family
     stress_tensor                     : Yes #    Triggers the calculation of the stress tensor
   environment:
     cavity                            : none #   Type of the cavity
     cavitation                        : Yes #    Triggers the evaluation of the extra cavitation terms
     gammaS                            : 72.0 #   Cavitation term, surface tension of the solvent [dyn/cm]
     alphaS                            : -22.0 #  Proportionality of repulsion free energy in term of the surface integral [dyn/cm]
     betaV                             : -0.35 #  Proportionality of dispersion free energy in term of volume integral [GPa]
     input_guess                       : Yes #    Triggers the input guess procedure of gps_algorithm
     fd_order                          : 16 #     Order of the Finite-difference derivatives for the GPS solver
     itermax                           : 50 #     Maximum number of iterations of the GPS outer loop
     minres                            : 1.e-8 #  Convergence threshold of the loop
     pb_method                         : none #   Defines the method for the Poisson Boltzmann Equation
   setup:
     accel                             : none #   Material Acceleration
     taskgroup_size                    : 0 #      Size of the taskgroups of the Poisson Solver
     global_data                       : No #     Charge density and Electrostatic potential are given by global arrays
     verbose                           : Yes #    Verbosity switch
     output                            : none #   Quantities to be plotted after the main solver routine
   MPI tasks                           :  2
   OpenMP threads per MPI task         :  2
 Poisson Kernel Creation:
   Boundary Conditions                 : Periodic
   Memory Requirements per MPI task:
     Density (MB)                      :  8.07
     Kernel (MB)                       :  1.05
     Full Grid Arrays (MB)             :  16.15
     Load Balancing of calculations:
       Density:
         MPI tasks 0-1                 : 100%
       Kernel:
         MPI tasks 0- 0                : 100%
         MPI task 1                    :  97%
       Complete LB per task            : 1/3 LB_density + 2/3 LB_kernel
  #WARNING: The coarse grid does not fill the entire periodic box
  #Errors due to translational invariance breaking may occur
 Wavefunctions Descriptors, full simulation domain:
   Coarse resolution grid:
     No. of segments                   :  1998
     No. of points                     :  56494
   Fine resolution grid:
     No. of segments                   :  221
     No. of points                     :  801
  #---------------------------------------------------------------------- Occupation Numbers
 Total Number of Electrons             :  40
 Spin treatment                        : Averaged
 Orbitals Repartition:
   MPI tasks  0- 1                     :  10
 Total Number of Orbitals              :  20
 Input Occupation Numbers:
    #Kpt #0001  BZ coord. =  [  0.000000,  0.000000,  0.000000 ]
 - Occupation Numbers: {Orbitals No. 1-20:  2.0000}
 preconditioning load balancing before :  1.01E+00
 preconditioning load balancing after  :  1.01E+00
 task with max load                    :  [  1 ]
 Total No. Support Functions           :  40
 Support Function Repartition:
   Minimum                             :  20
   Maximum                             :  20
   Average                             :  20.0
 NonLocal PSP Projectors Descriptors:
   Creation strategy                   : On-the-fly
   Total number of projectors          :  10
   Total number of components          :  5402
   Percent of zero components          :  0
   Size of workspaces                  :  21624
 NonLocal PSP Projectors Descriptors:
   Creation strategy                   : On-the-fly
   Total number of projectors          :  10
   Total number of components          :  5402
   Percent of zero components          :  0
   Size of workspaces                  :  21624
   Maximum size of masking arrays for a projector:  19044
   Cumulative size of masking arrays   :  114276
  #------------------------------------------------------------ Sparse matrix initialization
 Check of kernel cutoff radius:
 -  {atom type: C, adjustment required:  No}
 Matrices:
   Overlap matrix:
     total elements                    :  1600
     segments                          :  64
     non-zero elements                 :  1120
     sparsity in %                     :  30.00
     sparse matrix multiplication initialized:  No
     taskgroup summary:
       number of taskgroups            :  1
       taskgroups overview:
       -  {number of tasks:  2, start / end:  [  1,  1120 ], start / end disjoint: [ 1, 
  1120]}
   Hamiltonian matrix:
     total elements                    :  1600
     segments                          :  40
     non-zero elements                 :  1600
     sparsity in %                     :  0.00
     sparse matrix multiplication initialized:  No
     taskgroup summary:
       number of taskgroups            :  1
       taskgroups overview:
       -  {number of tasks:  2, start / end:  [  1,  1600 ], start / end disjoint: [ 1, 
  1600]}
   Density kernel matrix:
     total elements                    :  1600
     segments                          :  40
     non-zero elements                 :  1600
     sparsity in %                     :  0.00
     sparse matrix multiplication initialized:  Yes
     sparse matrix multiplication setup:
       segments                        :  40
       non-zero elements               :  1600
       sparsity in %                   :  0.00
     taskgroup summary:
       number of taskgroups            :  1
       taskgroups overview:
       -  {number of tasks:  2, start / end:  [  1,  1600 ], start / end disjoint: [ 1, 
  1600]}
  #--------------------------------------------------------------------------- Unitary tests
 Results of unitary tests:
   Checking Communications of Minimal Basis:
   Checking Communications of Enlarged Minimal Basis:
 Ion-Ion interaction energy            :  7.33772657390571E+01
  #---------------------------------------------------------------- Ionic Potential Creation
 Total ionic charge                    : -39.999999999999
 Poisson Solver:
   BC                                  : Periodic
   Box                                 :  [  140,  140,  108 ]
   MPI tasks                           :  2
 Interaction energy ions multipoles    :  0.0
 Interaction energy multipoles multipoles:  0.0
  #--------------------------------------------------------- Reading Wavefunctions from disk
 Input Hamiltonian:
   max shift of a locreg center        :  3.34E-01
   Overview of the reformatting (several categories may apply):
     No reformatting required          :  0
     Grid spacing has changed          :  40
     Number of coarse grid points has changed:  40
     Number of fine grid points has changed:  40
     Box size has changed              :  40
     Molecule was shifted              :  32
     Molecule was rotated              :  0
     Wrapping/unwrapping               :  40
   Reading Waves Time:
   -  {Process:  0, Timing:  [  1.463E+01,  8.938E+00 ]}
   Total charge                        :  3.999699434195E+01
   Poisson Solver:
     BC                                : Periodic
     Box                               :  [  140,  140,  108 ]
     MPI tasks                         :  2
 Total charge                          :  3.999699434195E+01
 update pot: {Poisson Solver: {BC: Periodic, Box:  [  140,  140,  108 ], MPI tasks:  2}}
  #------------------------------------------------------------------- Self-Consistent Cycle
 Ground State Optimization:
    #~~~~~~~~~~~~~~~~~~~~~~~~~~~~~~~~~~~~~~~~~~~~~~~~~~~~~~~~ Set the confinement prefactors
 - Confinement prefactor for low accuracy:
   -  {max diff damping:  0.00E+00, damping value:  1.00E+00}
   -  {atom type: C, value:  3.00E-02, origin: from file}
    #========================================================= support function optimization
 - support function optimization: &it_supfun001
   -  { #-------------------------------------------------------------------------- iter: 1
 Hamiltonian Applied:  Yes, 
 Components: {Ekin:  7.57270640492E+01, Epot: -7.20052811401E+01, Enl:  5.58446617730E+00}, 
   Orthoconstraint:  Yes, summary: {npl:  110, bounds:  [  0.500,  1.500 ], 
                              exp accur:  [  7.24E-14 ]}, correction orthoconstraint:  Yes, 
                        Preconditioning:  Yes, 
 iter:  1, fnrm:  5.64E-01, Omega: {TRACE: -2.131484495270401E+01}, D: -2.13E+01, 
                                   D best: -2.13E+01, 
                           exit criterion: net number of iterations}
   -  &final_supfun001  { #-------------------------------------------------------- iter: 1
 Components: {Ekin:  7.57270640492E+01, Epot: -7.20052811401E+01, Enl:  5.58446617730E+00}, 
 nit:  1, fnrm:  5.64E-01, Omega: {TRACE: -2.131484495270401E+01}, D total:  0.00E+00}
   - Check boundary values:
     -  {type: overall, mean / max value:  [  1.9E-02,  3.26E-02 ], warnings:  27}
     -  {type: C, mean / max value:  [  1.9E-02,  3.26E-02 ], warnings:  27}
      #WARNING: The support function localization radii might be too small, got 27 warnings
    #=================================================================== kernel optimization
 - kernel optimization: &it_kernel001
   -  #--------------------------------------------------------------------- kernel iter: 1
     Kernel update:
       Hamiltonian application required:  Yes
       method                          : FOE
        #~~~~~~~~~~~~~~~~~~~~~~~~~~~~~~~~~~~~~~~~~~~~~~~~~~~~~~~~~ FOE calculation of kernel
       S^-1/2:
         Can take from memory          :  No
         beta for penaltyfunction      : -1000.0
         determine eigenvalue bounds:
         -  {npl:  110, scale:  1.00E+00, bounds:  [  0.500,  1.500 ], 
       exp accur:  [  5.35E-14 ], penalty:  2.9E-09, ok:  [  Yes,  Yes ]}
         summary: {npl:  110, bounds:  [  0.500,  1.500 ], exp accur:  [  5.35E-14 ]}
       Kernel calculation:
       -  #------------------------------------------------------------- ispin: 1, itemp: 1
         decay length of error function:  5.000E-02
         beta for penaltyfunction      : -1000.0
         determine eigenvalue bounds:
         -  {npl:  150, bounds:  [ -1.000,  1.000 ], exp accur:  [  3.91E-08 ], 
         penalty: -2.1E+06, ok:  [  Yes,  No ]}
         -  {npl:  160, bounds:  [ -1.000,  1.200 ], exp accur:  [  6.99E-08 ], 
         penalty: -1.2E+06, ok:  [  Yes,  No ]}
         -  {npl:  160, bounds:  [ -1.000,  1.440 ], exp accur:  [  3.15E-07 ], 
         penalty:  1.0E-07, ok:  [  Yes,  Yes ]}
         summary: {npl:  160, bounds:  [  0.50,  1.50 ], exp accur:  [  3.15E-07 ]}
         determine Fermi energy:
         -  { #------------------------------------------------------------------ it FOE: 1
 eF: -1.000000E-01, Tr(K):  3.9791969E+01, D Tr(K): -2.08E-01, new eF: bisec bounds}
         -  { #------------------------------------------------------------------ it FOE: 2
 eF:  1.000000E-01, Tr(K):  4.7923299E+01, D Tr(K):  7.92E+00, new eF: bisection/secant}
         -  { #------------------------------------------------------------------ it FOE: 3
 eF: -4.744161E-02, Tr(K):  4.0265195E+01, D Tr(K):  2.65E-01, new eF: bisection/secant}
         -  { #------------------------------------------------------------------ it FOE: 4
 eF: -7.530802E-02, Tr(K):  4.0001385E+01, D Tr(K):  1.38E-03, new eF: bisection/secant}
         -  { #------------------------------------------------------------------ it FOE: 5
 eF: -8.156265E-02, Tr(K):  3.9964592E+01, D Tr(K): -3.54E-02, new eF: cubic interpol}
         -  { #------------------------------------------------------------------ it FOE: 6
 eF: -7.552477E-02, Tr(K):  4.0000144E+01, D Tr(K):  1.44E-04, new eF: linear interpol}
         -  { #------------------------------------------------------------------ it FOE: 7
 eF: -7.554916E-02, Tr(K):  4.0000004E+01, D Tr(K):  3.97E-06, new eF: linear interpol}
         -  { #------------------------------------------------------------------ it FOE: 8
 eF: -7.554986E-02, Tr(K):  4.0000000E+01, D Tr(K):  1.70E-12, new eF: linear interpol}
         summary: {nit:  8, eF: -7.554986E-02, Tr(K):  4.0000000E+01, D Tr(K):  1.70E-12}
         Asymmetry of kernel           :  1.03E-05
         symmetrize_kernel             :  Yes
         EBS                           : -1.639322813879E+01
         EBS higher temperature        : -1.637318184836E+01
         difference                    :  2.004629042815E-02
         relative difference           :  1.222839715182E-03
         trace(KS)                     :  40.00000000000148
         modify error function decay length: decrease
         need to repeat with sharper decay (new):  Yes
       -  #------------------------------------------------------------- ispin: 1, itemp: 2
         decay length of error function:  2.500E-02
         beta for penaltyfunction      : -1000.0
         determine eigenvalue bounds:
         -  {npl:  270, bounds:  [ -1.000,  1.440 ], exp accur:  [  5.57E-06 ], 
         penalty:  1.9E-15, ok:  [  Yes,  Yes ]}
         summary: {npl:  270, bounds:  [  0.50,  1.50 ], exp accur:  [  5.57E-06 ]}
         determine Fermi energy:
         -  { #------------------------------------------------------------------ it FOE: 1
 eF: -1.565499E-01, Tr(K):  3.7994622E+01, D Tr(K): -2.01E+00, new eF: bisec bounds}
         -  { #------------------------------------------------------------------ it FOE: 2
 eF:  5.450143E-03, Tr(K):  4.2005250E+01, D Tr(K):  2.01E+00, new eF: bisection/secant}
         -  { #------------------------------------------------------------------ it FOE: 3
 eF: -7.554857E-02, Tr(K):  4.0000072E+01, D Tr(K):  7.21E-05, new eF: bisection/secant}
         -  { #------------------------------------------------------------------ it FOE: 4
 eF: -9.580035E-02, Tr(K):  3.9999890E+01, D Tr(K): -1.10E-04, new eF: bisection/secant}
         -  { #------------------------------------------------------------------ it FOE: 5
 eF: -8.462283E-02, Tr(K):  3.9999910E+01, D Tr(K): -8.95E-05, new eF: linear interpol}
         -  { #------------------------------------------------------------------ it FOE: 6
 eF: -3.564318E-02, Tr(K):  4.0010866E+01, D Tr(K):  1.09E-02, new eF: cubic interpol}
         -  { #------------------------------------------------------------------ it FOE: 7
 eF: -7.779317E-02, Tr(K):  4.0000036E+01, D Tr(K):  3.61E-05, new eF: cubic interpol}
         -  { #------------------------------------------------------------------ it FOE: 8
 eF: -7.900501E-02, Tr(K):  4.0000012E+01, D Tr(K):  1.17E-05, new eF: cubic interpol}
         -  { #------------------------------------------------------------------ it FOE: 9
 eF: -7.963874E-02, Tr(K):  3.9999998E+01, D Tr(K): -1.55E-06, new eF: linear interpol}
         -  { #----------------------------------------------------------------- it FOE: 10
 eF: -7.956474E-02, Tr(K):  4.0000000E+01, D Tr(K):  8.54E-09, new eF: linear interpol}
         summary: {nit:  10, eF: -7.956515E-02, Tr(K):  4.0000000E+01, D Tr(K):  8.54E-09}
         Asymmetry of kernel           :  1.04E-05
         symmetrize_kernel             :  Yes
         EBS                           : -1.639962258379E+01
         EBS higher temperature        : -1.639957739074E+01
         difference                    :  4.519305581141E-05
         relative difference           :  2.755737553136E-06
         trace(KS)                     :  40.00000000854398
         modify error function decay length: increase
         need to repeat with sharper decay (new):  No
        #~~~~~~~~~~~~~~~~~~~~~~~~~~~~~~~~~~~~~~~~~~~~~~~~ FOE calculation of kernel finished
       Asymmetry of the matrices:
         Overlap                       :  0.00E+00
         Hamiltonian                   :  5.76E-06
         Kernel (possibly symmetrized) :  0.00E+00
       Kohn-Sham residue               : not calculated
       Coefficients available          :  No
     SCF status: {
 Energies: {Ekin:  7.57270640492E+01, Epot: -8.11786375444E+01, Enl:  5.58446617730E+00, 
              EH:  1.18632918476E+02,  EXC: -1.72715850700E+01, EvXC: -2.25996484717E+01}, 
    Total charge:  3.999999872099E+01, 
 Poisson Solver: {BC: Periodic, Box:  [  140,  140,  108 ], MPI tasks:  2}}
     summary: {kernel method: FOE, mix entity: DENS, mix hist:  6, conv crit:  5.64E-11, 
 iter:  1, delta:  3.77E-07, energy: -5.63272119186324289E+01, D: -5.633E+01}
   -  #--------------------------------------------------------------------- kernel iter: 2
     Kernel update:
       Hamiltonian application required:  Yes
       method                          : FOE
        #~~~~~~~~~~~~~~~~~~~~~~~~~~~~~~~~~~~~~~~~~~~~~~~~~~~~~~~~~ FOE calculation of kernel
       S^-1/2:
         Can take from memory          :  Yes
       Kernel calculation:
       -  #------------------------------------------------------------- ispin: 1, itemp: 1
         decay length of error function:  3.125E-02
         beta for penaltyfunction      : -1000.0
         determine eigenvalue bounds:
         -  {npl:  220, bounds:  [ -1.000,  1.440 ], exp accur:  [  6.88E-06 ], 
         penalty: -5.6E-12, ok:  [  Yes,  Yes ]}
         summary: {npl:  220, bounds:  [  0.50,  1.50 ], exp accur:  [  6.88E-06 ]}
         determine Fermi energy:
         -  { #------------------------------------------------------------------ it FOE: 1
 eF: -1.451751E-01, Tr(K):  3.8864389E+01, D Tr(K): -1.14E+00, new eF: bisec bounds}
         -  { #------------------------------------------------------------------ it FOE: 2
 eF: -1.395515E-02, Tr(K):  4.0625590E+01, D Tr(K):  6.26E-01, new eF: bisection/secant}
         -  { #------------------------------------------------------------------ it FOE: 3
 eF: -7.006526E-02, Tr(K):  4.0000238E+01, D Tr(K):  2.38E-04, new eF: bisection/secant}
         -  { #------------------------------------------------------------------ it FOE: 4
 eF: -8.885060E-02, Tr(K):  3.9998869E+01, D Tr(K): -1.13E-03, new eF: bisection/secant}
         -  { #------------------------------------------------------------------ it FOE: 5
 eF: -7.639506E-02, Tr(K):  3.9999953E+01, D Tr(K): -4.70E-05, new eF: linear interpol}
         -  { #------------------------------------------------------------------ it FOE: 6
 eF: -7.585553E-02, Tr(K):  3.9999972E+01, D Tr(K): -2.82E-05, new eF: linear interpol}
         -  { #------------------------------------------------------------------ it FOE: 7
 eF: -7.504184E-02, Tr(K):  4.0000001E+01, D Tr(K):  5.30E-07, new eF: linear interpol}
         summary: {nit:  7, eF: -7.505682E-02, Tr(K):  4.0000001E+01, D Tr(K):  5.30E-07}
         Asymmetry of kernel           :  1.04E-05
         symmetrize_kernel             :  Yes
         EBS                           : -1.640519453691E+01
         EBS higher temperature        : -1.640470264857E+01
         difference                    :  4.918883384128E-04
         relative difference           :  2.998369432963E-05
         trace(KS)                     :  40.00000052954382
         modify error function decay length: increase
         need to repeat with sharper decay (new):  No
        #~~~~~~~~~~~~~~~~~~~~~~~~~~~~~~~~~~~~~~~~~~~~~~~~ FOE calculation of kernel finished
       Asymmetry of the matrices:
         Overlap                       :  0.00E+00
         Hamiltonian                   :  5.76E-06
         Kernel (possibly symmetrized) :  0.00E+00
       Kohn-Sham residue               : not calculated
       Coefficients available          :  No
     SCF status: {
 Energies: {Ekin:  7.57270640492E+01, Epot: -8.11830735529E+01, Enl:  5.58446617730E+00, 
              EH:  1.18619940670E+02,  EXC: -1.72665522087E+01, EvXC: -2.25930004680E+01}, 
    Total charge:  3.999999924221E+01, 
 Poisson Solver: {BC: Periodic, Box:  [  140,  140,  108 ], MPI tasks:  2}}
     summary: {kernel method: FOE, mix entity: DENS, mix hist:  6, conv crit:  5.64E-11, 
 iter:  2, delta:  2.46E-07, energy: -5.63214212083509835E+01, D:  5.791E-03}
   -  #--------------------------------------------------------------------- kernel iter: 3
     Kernel update:
       Hamiltonian application required:  Yes
       method                          : FOE
        #~~~~~~~~~~~~~~~~~~~~~~~~~~~~~~~~~~~~~~~~~~~~~~~~~~~~~~~~~ FOE calculation of kernel
       S^-1/2:
         Can take from memory          :  Yes
       Kernel calculation:
       -  #------------------------------------------------------------- ispin: 1, itemp: 1
         decay length of error function:  3.906E-02
         beta for penaltyfunction      : -1000.0
         determine eigenvalue bounds:
         -  {npl:  160, bounds:  [ -0.900,  1.296 ], exp accur:  [  5.56E-06 ], 
         penalty: -1.5E-07, ok:  [  Yes,  Yes ]}
         summary: {npl:  160, bounds:  [  0.50,  1.50 ], exp accur:  [  5.56E-06 ]}
         determine Fermi energy:
         -  { #------------------------------------------------------------------ it FOE: 1
 eF: -1.282009E-01, Tr(K):  3.9469769E+01, D Tr(K): -5.30E-01, new eF: bisec bounds}
         -  { #------------------------------------------------------------------ it FOE: 2
 eF: -2.191272E-02, Tr(K):  4.0617761E+01, D Tr(K):  6.18E-01, new eF: bisection/secant}
         -  { #------------------------------------------------------------------ it FOE: 3
 eF: -7.708282E-02, Tr(K):  3.9999317E+01, D Tr(K): -6.83E-04, new eF: bisection/secant}
         -  { #------------------------------------------------------------------ it FOE: 4
 eF: -6.325984E-02, Tr(K):  4.0013499E+01, D Tr(K):  1.35E-02, new eF: bisection/secant}
         -  { #------------------------------------------------------------------ it FOE: 5
 eF: -7.329431E-02, Tr(K):  4.0002175E+01, D Tr(K):  2.18E-03, new eF: cubic interpol}
         -  { #------------------------------------------------------------------ it FOE: 6
 eF: -7.626893E-02, Tr(K):  3.9999924E+01, D Tr(K): -7.65E-05, new eF: linear interpol}
         -  { #------------------------------------------------------------------ it FOE: 7
 eF: -7.616791E-02, Tr(K):  3.9999999E+01, D Tr(K): -1.37E-06, new eF: linear interpol}
         -  { #------------------------------------------------------------------ it FOE: 8
 eF: -7.616607E-02, Tr(K):  4.0000000E+01, D Tr(K): -3.72E-11, new eF: linear interpol}
         summary: {nit:  8, eF: -7.616607E-02, Tr(K):  4.0000000E+01, D Tr(K): -3.72E-11}
         Asymmetry of kernel           :  1.02E-05
         symmetrize_kernel             :  Yes
         EBS                           : -1.641784497625E+01
         EBS higher temperature        : -1.641335343900E+01
         difference                    :  4.491537242970E-03
         relative difference           :  2.735765412250E-04
         trace(KS)                     :  39.99999999996263
         modify error function decay length: decrease
         need to repeat with sharper decay (new):  Yes
       -  #------------------------------------------------------------- ispin: 1, itemp: 2
         decay length of error function:  1.953E-02
         beta for penaltyfunction      : -1000.0
         determine eigenvalue bounds:
         -  {npl:  310, bounds:  [ -0.900,  1.296 ], exp accur:  [  7.67E-06 ], 
         penalty: -1.9E-07, ok:  [  Yes,  Yes ]}
         summary: {npl:  310, bounds:  [  0.50,  1.50 ], exp accur:  [  7.67E-06 ]}
         determine Fermi energy:
         -  { #------------------------------------------------------------------ it FOE: 1
 eF: -1.192128E-01, Tr(K):  3.9999014E+01, D Tr(K): -9.86E-04, new eF: bisec bounds}
         -  { #------------------------------------------------------------------ it FOE: 2
 eF: -3.311935E-02, Tr(K):  4.0001036E+01, D Tr(K):  1.04E-03, new eF: bisection/secant}
         -  { #------------------------------------------------------------------ it FOE: 3
 eF: -7.669719E-02, Tr(K):  4.0000021E+01, D Tr(K):  2.07E-05, new eF: bisection/secant}
         -  { #------------------------------------------------------------------ it FOE: 4
 eF: -8.776306E-02, Tr(K):  3.9999980E+01, D Tr(K): -1.97E-05, new eF: bisection/secant}
         -  { #------------------------------------------------------------------ it FOE: 5
 eF: -8.229574E-02, Tr(K):  3.9999974E+01, D Tr(K): -2.59E-05, new eF: bisection/secant}
         -  { #------------------------------------------------------------------ it FOE: 6
 eF: -7.933940E-02, Tr(K):  3.9999998E+01, D Tr(K): -2.29E-06, new eF: bisection/secant}
         -  { #------------------------------------------------------------------ it FOE: 7
 eF: -7.854742E-02, Tr(K):  4.0000005E+01, D Tr(K):  5.10E-06, new eF: bisection/secant}
         -  { #------------------------------------------------------------------ it FOE: 8
 eF: -7.901874E-02, Tr(K):  4.0000001E+01, D Tr(K):  7.10E-07, new eF: bisection/secant}
         summary: {nit:  8, eF: -7.913688E-02, Tr(K):  4.0000001E+01, D Tr(K):  7.10E-07}
         Asymmetry of kernel           :  1.03E-05
         symmetrize_kernel             :  Yes
         EBS                           : -1.641837664146E+01
         EBS higher temperature        : -1.641837778213E+01
         difference                    : -1.140670356392E-06
         relative difference           :  6.947522165570E-08
         trace(KS)                     :  40.00000070974419
         modify error function decay length: increase
         need to repeat with sharper decay (new):  No
        #~~~~~~~~~~~~~~~~~~~~~~~~~~~~~~~~~~~~~~~~~~~~~~~~ FOE calculation of kernel finished
       Asymmetry of the matrices:
         Overlap                       :  0.00E+00
         Hamiltonian                   :  5.76E-06
         Kernel (possibly symmetrized) :  0.00E+00
       Kohn-Sham residue               : not calculated
       Coefficients available          :  No
     SCF status: {
 Energies: {Ekin:  7.57270640492E+01, Epot: -8.11939061110E+01, Enl:  5.58446617730E+00, 
              EH:  1.18600153875E+02,  EXC: -1.72589840671E+01, EvXC: -2.25830011879E+01}, 
    Total charge:  3.999999942276E+01, 
 Poisson Solver: {BC: Periodic, Box:  [  140,  140,  108 ], MPI tasks:  2}}
     summary: {kernel method: FOE, mix entity: DENS, mix hist:  6, conv crit:  5.64E-11, 
 iter:  3, delta:  1.45E-08, energy: -5.63172476567225146E+01, D:  4.174E-03}
   -  #--------------------------------------------------------------------- kernel iter: 4
     Kernel update:
       Hamiltonian application required:  Yes
       method                          : FOE
        #~~~~~~~~~~~~~~~~~~~~~~~~~~~~~~~~~~~~~~~~~~~~~~~~~~~~~~~~~ FOE calculation of kernel
       S^-1/2:
         Can take from memory          :  Yes
       Kernel calculation:
       -  #------------------------------------------------------------- ispin: 1, itemp: 1
         decay length of error function:  2.441E-02
         beta for penaltyfunction      : -1000.0
         determine eigenvalue bounds:
         -  {npl:  230, bounds:  [ -0.810,  1.166 ], exp accur:  [  4.94E-06 ], 
         penalty: -2.0E+06, ok:  [  Yes,  No ]}
         -  {npl:  250, bounds:  [ -0.810,  1.400 ], exp accur:  [  6.08E-06 ], 
         penalty: -1.3E-15, ok:  [  Yes,  Yes ]}
         summary: {npl:  250, bounds:  [  0.50,  1.50 ], exp accur:  [  6.08E-06 ]}
         determine Fermi energy:
         -  { #------------------------------------------------------------------ it FOE: 1
 eF: -1.140047E-01, Tr(K):  3.9995123E+01, D Tr(K): -4.88E-03, new eF: bisec bounds}
         -  { #------------------------------------------------------------------ it FOE: 2
 eF: -4.426903E-02, Tr(K):  4.0001422E+01, D Tr(K):  1.42E-03, new eF: bisection/secant}
         -  { #------------------------------------------------------------------ it FOE: 3
 eF: -6.957270E-02, Tr(K):  3.9999993E+01, D Tr(K): -7.19E-06, new eF: bisection/secant}
         -  { #------------------------------------------------------------------ it FOE: 4
 eF: -6.318309E-02, Tr(K):  4.0000048E+01, D Tr(K):  4.81E-05, new eF: bisection/secant}
         -  { #------------------------------------------------------------------ it FOE: 5
 eF: -6.755961E-02, Tr(K):  4.0000012E+01, D Tr(K):  1.19E-05, new eF: linear interpol}
         -  { #------------------------------------------------------------------ it FOE: 6
 eF: -6.899747E-02, Tr(K):  3.9999998E+01, D Tr(K): -1.92E-06, new eF: linear interpol}
         -  { #------------------------------------------------------------------ it FOE: 7
 eF: -6.879749E-02, Tr(K):  4.0000000E+01, D Tr(K): -3.95E-08, new eF: linear interpol}
         summary: {nit:  7, eF: -6.879329E-02, Tr(K):  4.0000000E+01, D Tr(K): -3.95E-08}
         Asymmetry of kernel           :  1.03E-05
         symmetrize_kernel             :  Yes
         EBS                           : -1.642110852005E+01
         EBS higher temperature        : -1.642110764098E+01
         difference                    :  8.790720045226E-07
         relative difference           :  5.353304884682E-08
         trace(KS)                     :  39.99999996051957
         modify error function decay length: increase
         need to repeat with sharper decay (new):  No
        #~~~~~~~~~~~~~~~~~~~~~~~~~~~~~~~~~~~~~~~~~~~~~~~~ FOE calculation of kernel finished
       Asymmetry of the matrices:
         Overlap                       :  0.00E+00
         Hamiltonian                   :  5.76E-06
         Kernel (possibly symmetrized) :  0.00E+00
       Kohn-Sham residue               : not calculated
       Coefficients available          :  No
     SCF status: {
 Energies: {Ekin:  7.57270640492E+01, Epot: -8.11969633565E+01, Enl:  5.58446617730E+00, 
              EH:  1.18597218142E+02,  EXC: -1.72583836932E+01, EvXC: -2.25822083451E+01}, 
    Total charge:  3.999999867353E+01, 
 Poisson Solver: {BC: Periodic, Box:  [  140,  140,  108 ], MPI tasks:  2}}
     summary: {kernel method: FOE, mix entity: DENS, mix hist:  6, conv crit:  5.64E-11, 
 iter:  4, delta:  9.52E-09, energy: -5.63172362711344476E+01, D:  1.139E-05}
   -  #--------------------------------------------------------------------- kernel iter: 5
     Kernel update:
       Hamiltonian application required:  Yes
       method                          : FOE
        #~~~~~~~~~~~~~~~~~~~~~~~~~~~~~~~~~~~~~~~~~~~~~~~~~~~~~~~~~ FOE calculation of kernel
       S^-1/2:
         Can take from memory          :  Yes
       Kernel calculation:
       -  #------------------------------------------------------------- ispin: 1, itemp: 1
         decay length of error function:  3.052E-02
         beta for penaltyfunction      : -1000.0
         determine eigenvalue bounds:
         -  {npl:  200, bounds:  [ -0.810,  1.400 ], exp accur:  [  5.9E-06 ], 
         penalty:  1.0E-11, ok:  [  Yes,  Yes ]}
         summary: {npl:  200, bounds:  [  0.50,  1.50 ], exp accur:  [  5.9E-06 ]}
         determine Fermi energy:
         -  { #------------------------------------------------------------------ it FOE: 1
 eF: -9.703625E-02, Tr(K):  3.9997050E+01, D Tr(K): -2.95E-03, new eF: bisec bounds}
         -  { #------------------------------------------------------------------ it FOE: 2
 eF: -4.055034E-02, Tr(K):  4.0029501E+01, D Tr(K):  2.95E-02, new eF: bisection/secant}
         -  { #------------------------------------------------------------------ it FOE: 3
 eF: -8.034754E-02, Tr(K):  3.9999902E+01, D Tr(K): -9.77E-05, new eF: bisection/secant}
         -  { #------------------------------------------------------------------ it FOE: 4
 eF: -7.033256E-02, Tr(K):  4.0000134E+01, D Tr(K):  1.34E-04, new eF: bisection/secant}
         -  { #------------------------------------------------------------------ it FOE: 5
 eF: -7.572990E-02, Tr(K):  3.9999988E+01, D Tr(K): -1.25E-05, new eF: cubic interpol}
         -  { #------------------------------------------------------------------ it FOE: 6
 eF: -7.417675E-02, Tr(K):  4.0000017E+01, D Tr(K):  1.68E-05, new eF: linear interpol}
         -  { #------------------------------------------------------------------ it FOE: 7
 eF: -7.506800E-02, Tr(K):  3.9999999E+01, D Tr(K): -6.84E-07, new eF: linear interpol}
         summary: {nit:  7, eF: -7.503317E-02, Tr(K):  3.9999999E+01, D Tr(K): -6.84E-07}
         Asymmetry of kernel           :  1.03E-05
         symmetrize_kernel             :  Yes
         EBS                           : -1.642449227336E+01
         EBS higher temperature        : -1.642415560244E+01
         difference                    :  3.366709201913E-04
         relative difference           :  2.049810213844E-05
         trace(KS)                     :  39.99999931590106
         modify error function decay length: increase
         need to repeat with sharper decay (new):  No
        #~~~~~~~~~~~~~~~~~~~~~~~~~~~~~~~~~~~~~~~~~~~~~~~~ FOE calculation of kernel finished
       Asymmetry of the matrices:
         Overlap                       :  0.00E+00
         Hamiltonian                   :  5.76E-06
         Kernel (possibly symmetrized) :  0.00E+00
       Kohn-Sham residue               : not calculated
       Coefficients available          :  No
     SCF status: {
 Energies: {Ekin:  7.57270640492E+01, Epot: -8.12008038695E+01, Enl:  5.58446617730E+00, 
              EH:  1.18593601229E+02,  EXC: -1.72576850742E+01, EvXC: -2.25812858559E+01}, 
    Total charge:  3.999999802891E+01, 
 Poisson Solver: {BC: Periodic, Box:  [  140,  140,  108 ], MPI tasks:  2}}
     summary: {kernel method: FOE, mix entity: DENS, mix hist:  6, conv crit:  5.64E-11, 
 iter:  5, delta:  4.31E-09, energy: -5.63172269816672326E+01, D:  9.289E-06}
   -  #--------------------------------------------------------------------- kernel iter: 6
     Kernel update:
       Hamiltonian application required:  Yes
       method                          : FOE
        #~~~~~~~~~~~~~~~~~~~~~~~~~~~~~~~~~~~~~~~~~~~~~~~~~~~~~~~~~ FOE calculation of kernel
       S^-1/2:
         Can take from memory          :  Yes
       Kernel calculation:
       -  #------------------------------------------------------------- ispin: 1, itemp: 1
         decay length of error function:  3.815E-02
         beta for penaltyfunction      : -1000.0
         determine eigenvalue bounds:
         -  {npl:  160, bounds:  [ -0.810,  1.400 ], exp accur:  [  5.89E-06 ], 
         penalty:  1.8E-08, ok:  [  Yes,  Yes ]}
         summary: {npl:  160, bounds:  [  0.50,  1.50 ], exp accur:  [  5.89E-06 ]}
         determine Fermi energy:
         -  { #------------------------------------------------------------------ it FOE: 1
 eF: -9.790996E-02, Tr(K):  3.9969757E+01, D Tr(K): -3.02E-02, new eF: bisec bounds}
         -  { #------------------------------------------------------------------ it FOE: 2
 eF: -5.215638E-02, Tr(K):  4.0040420E+01, D Tr(K):  4.04E-02, new eF: bisection/secant}
         -  { #------------------------------------------------------------------ it FOE: 3
 eF: -7.668066E-02, Tr(K):  3.9999854E+01, D Tr(K): -1.46E-04, new eF: bisection/secant}
         -  { #------------------------------------------------------------------ it FOE: 4
 eF: -7.050542E-02, Tr(K):  4.0003726E+01, D Tr(K):  3.73E-03, new eF: bisection/secant}
         -  { #------------------------------------------------------------------ it FOE: 5
 eF: -7.502032E-02, Tr(K):  4.0000822E+01, D Tr(K):  8.22E-04, new eF: linear interpol}
         -  { #------------------------------------------------------------------ it FOE: 6
 eF: -7.629868E-02, Tr(K):  4.0000076E+01, D Tr(K):  7.61E-05, new eF: linear interpol}
         -  { #------------------------------------------------------------------ it FOE: 7
 eF: -7.642899E-02, Tr(K):  4.0000000E+01, D Tr(K):  2.83E-07, new eF: linear interpol}
         summary: {nit:  7, eF: -7.642948E-02, Tr(K):  4.0000000E+01, D Tr(K):  2.83E-07}
         Asymmetry of kernel           :  1.03E-05
         symmetrize_kernel             :  Yes
         EBS                           : -1.642610302922E+01
         EBS higher temperature        : -1.642233346014E+01
         difference                    :  3.769569080816E-03
         relative difference           :  2.294865114452E-04
         trace(KS)                     :  40.00000028258067
         modify error function decay length: decrease
         need to repeat with sharper decay (new):  Yes
       -  #------------------------------------------------------------- ispin: 1, itemp: 2
         decay length of error function:  1.907E-02
         beta for penaltyfunction      : -1000.0
         determine eigenvalue bounds:
         -  {npl:  310, bounds:  [ -0.810,  1.400 ], exp accur:  [  9.35E-06 ], 
         penalty:  4.4E-17, ok:  [  Yes,  Yes ]}
         summary: {npl:  310, bounds:  [  0.50,  1.50 ], exp accur:  [  9.35E-06 ]}
         determine Fermi energy:
         -  { #------------------------------------------------------------------ it FOE: 1
 eF: -9.495968E-02, Tr(K):  4.0000050E+01, D Tr(K):  4.99E-05, new eF: bisec bounds}
         -  { #------------------------------------------------------------------ it FOE: 2
 eF: -1.134899E-01, Tr(K):  3.9999913E+01, D Tr(K): -8.74E-05, new eF: bisec bounds}
         -  { #------------------------------------------------------------------ it FOE: 3
 eF: -5.789928E-02, Tr(K):  4.0000008E+01, D Tr(K):  8.19E-06, new eF: bisection/secant}
         -  { #------------------------------------------------------------------ it FOE: 4
 eF: -7.417715E-02, Tr(K):  4.0000054E+01, D Tr(K):  5.38E-05, new eF: bisection/secant}
         -  { #------------------------------------------------------------------ it FOE: 5
 eF: -9.149286E-02, Tr(K):  4.0000011E+01, D Tr(K):  1.12E-05, new eF: bisection/secant}
         -  { #------------------------------------------------------------------ it FOE: 6
 eF: -9.824157E-02, Tr(K):  4.0000042E+01, D Tr(K):  4.21E-05, new eF: bisection/secant}
         -  { #------------------------------------------------------------------ it FOE: 7
 eF: -1.045312E-01, Tr(K):  3.9999952E+01, D Tr(K): -4.85E-05, new eF: bisection/secant}
         -  { #------------------------------------------------------------------ it FOE: 8
 eF: -1.012754E-01, Tr(K):  4.0000000E+01, D Tr(K): -5.97E-08, new eF: bisection/secant}
         summary: {nit:  8, eF: -1.005148E-01, Tr(K):  4.0000000E+01, D Tr(K): -5.97E-08}
         Asymmetry of kernel           :  1.03E-05
         symmetrize_kernel             :  Yes
         EBS                           : -1.642650654540E+01
         EBS higher temperature        : -1.642647971121E+01
         difference                    :  2.683419084804E-05
         relative difference           :  1.633590853531E-06
         trace(KS)                     :  39.99999994031513
         modify error function decay length: increase
         need to repeat with sharper decay (new):  No
        #~~~~~~~~~~~~~~~~~~~~~~~~~~~~~~~~~~~~~~~~~~~~~~~~ FOE calculation of kernel finished
       Asymmetry of the matrices:
         Overlap                       :  0.00E+00
         Hamiltonian                   :  5.76E-06
         Kernel (possibly symmetrized) :  0.00E+00
       Kohn-Sham residue               : not calculated
       Coefficients available          :  No
     SCF status: {
 Energies: {Ekin:  7.57270640492E+01, Epot: -8.12030726478E+01, Enl:  5.58446617730E+00, 
              EH:  1.18591469088E+02,  EXC: -1.72572749857E+01, EvXC: -2.25807443657E+01}, 
    Total charge:  3.999999865332E+01, 
 Poisson Solver: {BC: Periodic, Box:  [  140,  140,  108 ], MPI tasks:  2}}
     summary: {kernel method: FOE, mix entity: DENS, mix hist:  6, conv crit:  5.64E-11, 
 iter:  6, delta:  1.57E-10, energy: -5.63172405141027639E+01, D: -1.353E-05}
   -  #--------------------------------------------------------------------- kernel iter: 7
     Kernel update:
       Hamiltonian application required:  Yes
       method                          : FOE
        #~~~~~~~~~~~~~~~~~~~~~~~~~~~~~~~~~~~~~~~~~~~~~~~~~~~~~~~~~ FOE calculation of kernel
       S^-1/2:
         Can take from memory          :  Yes
       Kernel calculation:
       -  #------------------------------------------------------------- ispin: 1, itemp: 1
         decay length of error function:  2.384E-02
         beta for penaltyfunction      : -1000.0
         determine eigenvalue bounds:
         -  {npl:  230, bounds:  [ -0.729,  1.260 ], exp accur:  [  5.13E-06 ], 
         penalty: -8.8E+04, ok:  [  Yes,  No ]}
         -  {npl:  250, bounds:  [ -0.729,  1.512 ], exp accur:  [  3.29E-06 ], 
         penalty:  2.5E-13, ok:  [  Yes,  Yes ]}
         summary: {npl:  250, bounds:  [  0.50,  1.50 ], exp accur:  [  3.29E-06 ]}
         determine Fermi energy:
         -  { #------------------------------------------------------------------ it FOE: 1
 eF: -1.170252E-01, Tr(K):  3.9993218E+01, D Tr(K): -6.78E-03, new eF: bisec bounds}
         -  { #------------------------------------------------------------------ it FOE: 2
 eF: -8.400441E-02, Tr(K):  4.0000029E+01, D Tr(K):  2.86E-05, new eF: bisection/secant}
         -  { #------------------------------------------------------------------ it FOE: 3
 eF: -9.232893E-02, Tr(K):  3.9999992E+01, D Tr(K): -8.12E-06, new eF: bisection/secant}
         -  { #------------------------------------------------------------------ it FOE: 4
 eF: -8.932714E-02, Tr(K):  4.0000026E+01, D Tr(K):  2.64E-05, new eF: bisection/secant}
         -  { #------------------------------------------------------------------ it FOE: 5
 eF: -9.122558E-02, Tr(K):  4.0000007E+01, D Tr(K):  6.82E-06, new eF: linear interpol}
         -  { #------------------------------------------------------------------ it FOE: 6
 eF: -9.188595E-02, Tr(K):  3.9999998E+01, D Tr(K): -1.86E-06, new eF: linear interpol}
         -  { #------------------------------------------------------------------ it FOE: 7
 eF: -9.174414E-02, Tr(K):  4.0000000E+01, D Tr(K):  7.30E-08, new eF: linear interpol}
         summary: {nit:  7, eF: -9.174948E-02, Tr(K):  4.0000000E+01, D Tr(K):  7.30E-08}
         Asymmetry of kernel           :  1.03E-05
         symmetrize_kernel             :  Yes
         EBS                           : -1.642651554933E+01
         EBS higher temperature        : -1.642638369248E+01
         difference                    :  1.318568456803E-04
         relative difference           :  8.027073379278E-06
         trace(KS)                     :  40.00000007296667
         modify error function decay length: increase
         need to repeat with sharper decay (new):  No
        #~~~~~~~~~~~~~~~~~~~~~~~~~~~~~~~~~~~~~~~~~~~~~~~~ FOE calculation of kernel finished
       Asymmetry of the matrices:
         Overlap                       :  0.00E+00
         Hamiltonian                   :  5.76E-06
         Kernel (possibly symmetrized) :  0.00E+00
       Kohn-Sham residue               : not calculated
       Coefficients available          :  No
     SCF status: {
 Energies: {Ekin:  7.57270640492E+01, Epot: -8.12030911805E+01, Enl:  5.58446617730E+00, 
              EH:  1.18591453054E+02,  EXC: -1.72572717264E+01, EvXC: -2.25807400680E+01}, 
    Total charge:  3.999999878597E+01, 
 Poisson Solver: {BC: Periodic, Box:  [  140,  140,  108 ], MPI tasks:  2}}
     summary: {kernel method: FOE, mix entity: DENS, mix hist:  6, conv crit:  5.64E-11, 
 iter:  7, delta:  4.78E-11, energy: -5.63172345225473521E+01, D:  5.992E-06}
   -  &final_kernel001  { #-------------------------------------------------------- iter: 7
 summary: {kernel method: FOE, mix entity: DENS, mix hist:  6, conv crit:  5.64E-11, 
 iter:  7, delta:  4.78E-11, energy: -5.63172345225473521E+01, D:  5.992E-06}}
    #================================================================= Summary of both steps
   self consistency summary: &it_sc001
   -  {iter:  1, Omega: TRACE,  #WARNING: support function optimization not converged
 kernel optimization: FOE, iterations to converge kernel optimization:  7, 
 iter low:  1, delta out:  3.274E-07, energy: -5.63172345225473521E+01, D: -5.632E+01}
    #~~~~~~~~~~~~~~~~~~~~~~~~~~~~~~~~~~~~~~~~~~~~~~~~~~~~~~~~ Set the confinement prefactors
 - Confinement prefactor for high accuracy:
   -  {max diff damping:  0.00E+00, damping value:  1.00E+00}
   -  {atom type: C, value:  3.00E-02, origin: from file}
    #========================================================= Adjustments for high accuracy
    #~~~~~~~~~~~~~~~~~~~~~~~~~~~~~~~~~~~~~~~~~~~~~~~~~~~~~~~~ Set the confinement prefactors
 - Confinement prefactor for high accuracy:
   -  {max diff damping:  0.00E+00, damping value:  1.00E+00}
   -  {atom type: C, value:  3.00E-02, origin: from file}
   Locreg increased                    :  No
   Kernel update:
     Hamiltonian application required  :  Yes
     calculate overlap matrix          :  Yes
     method                            : FOE
      #~~~~~~~~~~~~~~~~~~~~~~~~~~~~~~~~~~~~~~~~~~~~~~~~~~~~~~~~~~~ FOE calculation of kernel
     S^-1/2:
       Can take from memory            :  No
       beta for penaltyfunction        : -1000.0
       determine eigenvalue bounds:
       -  {npl:  110, scale:  1.00E+00, bounds:  [  0.500,  1.500 ], 
     exp accur:  [  5.35E-14 ], penalty:  2.9E-09, ok:  [  Yes,  Yes ]}
       summary: {npl:  110, bounds:  [  0.500,  1.500 ], exp accur:  [  5.35E-14 ]}
     Kernel calculation:
     -  #--------------------------------------------------------------- ispin: 1, itemp: 1
       decay length of error function  :  2.980E-02
       beta for penaltyfunction        : -1000.0
       determine eigenvalue bounds:
       -  {npl:  200, bounds:  [ -0.729,  1.512 ], exp accur:  [  5.11E-06 ], 
       penalty: -1.9E-10, ok:  [  Yes,  Yes ]}
       summary: {npl:  200, bounds:  [  0.50,  1.50 ], exp accur:  [  5.11E-06 ]}
       determine Fermi energy:
       -  { #-------------------------------------------------------------------- it FOE: 1
 eF: -1.051229E-01, Tr(K):  3.9991615E+01, D Tr(K): -8.38E-03, new eF: bisec bounds}
       -  { #-------------------------------------------------------------------- it FOE: 2
 eF: -7.837605E-02, Tr(K):  3.9999968E+01, D Tr(K): -3.17E-05, new eF: bisec bounds}
       -  { #-------------------------------------------------------------------- it FOE: 3
 eF: -6.633996E-02, Tr(K):  4.0000305E+01, D Tr(K):  3.05E-04, new eF: bisection/secant}
       -  { #-------------------------------------------------------------------- it FOE: 4
 eF: -7.671631E-02, Tr(K):  4.0000000E+01, D Tr(K):  1.93E-07, new eF: bisection/secant}
       summary: {nit:  4, eF: -8.381829E-02, Tr(K):  4.0000000E+01, D Tr(K):  1.93E-07}
       Asymmetry of kernel             :  1.03E-05
       symmetrize_kernel               :  Yes
       EBS                             : -1.642649742177E+01
       EBS higher temperature          : -1.642577136281E+01
       difference                      :  7.260589577669E-04
       relative difference             :  4.420047312124E-05
       trace(KS)                       :  40.00000019331104
       modify error function decay length: increase
       need to repeat with sharper decay (new):  No
      #~~~~~~~~~~~~~~~~~~~~~~~~~~~~~~~~~~~~~~~~~~~~~~~~~~ FOE calculation of kernel finished
     Asymmetry of the matrices:
       Overlap                         :  0.00E+00
       Hamiltonian                     :  5.76E-06
       Kernel (possibly symmetrized)   :  0.00E+00
     Kohn-Sham residue                 : not calculated
     Coefficients available            :  No
    #========================================================= support function optimization
 - support function optimization: &it_supfun002
   -  { #-------------------------------------------------------------------------- iter: 1
 Hamiltonian Applied:  Yes, 
 Components: {Ekin:  7.57270640492E+01, Epot: -7.20297248449E+01, Enl:  5.58446617730E+00}, 
   Orthoconstraint:  Yes, summary: {npl:  110, bounds:  [  0.500,  1.500 ], 
                              exp accur:  [  7.24E-14 ]}, correction orthoconstraint:  Yes, 
                        Preconditioning:  Yes, 
 iter:  1, fnrm:  8.53E-01, Omega: {ENERGY: -4.743358761469355E+01}, D: -4.74E+01, 
                                    D best: -4.74E+01, 
                            exit criterion: net number of iterations}
   -  &final_supfun002  { #-------------------------------------------------------- iter: 1
 Components: {Ekin:  7.57270640492E+01, Epot: -7.20297248449E+01, Enl:  5.58446617730E+00}, 
 nit:  1, fnrm:  8.53E-01, Omega: {ENERGY: -4.743358761469355E+01}, D total:  0.00E+00}
   - Check boundary values:
     -  {type: overall, mean / max value:  [  1.9E-02,  3.26E-02 ], warnings:  27}
     -  {type: C, mean / max value:  [  1.9E-02,  3.26E-02 ], warnings:  27}
      #WARNING: The support function localization radii might be too small, got 27 warnings
    #=================================================================== kernel optimization
 - kernel optimization: &it_kernel002
   -  #--------------------------------------------------------------------- kernel iter: 1
     Kernel update:
       Hamiltonian application required:  Yes
       method                          : FOE
        #~~~~~~~~~~~~~~~~~~~~~~~~~~~~~~~~~~~~~~~~~~~~~~~~~~~~~~~~~ FOE calculation of kernel
       S^-1/2:
         Can take from memory          :  No
         beta for penaltyfunction      : -1000.0
         determine eigenvalue bounds:
         -  {npl:  100, scale:  1.00E+00, bounds:  [  0.556,  1.350 ], 
       exp accur:  [  2.44E-14 ], penalty: -4.0E-09, ok:  [  Yes,  Yes ]}
         summary: {npl:  100, bounds:  [  0.556,  1.350 ], exp accur:  [  2.44E-14 ]}
       Kernel calculation:
       -  #------------------------------------------------------------- ispin: 1, itemp: 1
         decay length of error function:  3.725E-02
         beta for penaltyfunction      : -1000.0
         determine eigenvalue bounds:
         -  {npl:  160, bounds:  [ -0.729,  1.512 ], exp accur:  [  4.88E-06 ], 
         penalty:  8.4E-08, ok:  [  Yes,  Yes ]}
         summary: {npl:  160, bounds:  [  0.56,  1.35 ], exp accur:  [  4.88E-06 ]}
         determine Fermi energy:
         -  { #------------------------------------------------------------------ it FOE: 1
 eF: -9.573402E-02, Tr(K):  3.9980675E+01, D Tr(K): -1.93E-02, new eF: bisec bounds}
         -  { #------------------------------------------------------------------ it FOE: 2
 eF: -7.190256E-02, Tr(K):  4.0002113E+01, D Tr(K):  2.11E-03, new eF: bisection/secant}
         -  { #------------------------------------------------------------------ it FOE: 3
 eF: -7.903491E-02, Tr(K):  3.9998803E+01, D Tr(K): -1.20E-03, new eF: bisection/secant}
         -  { #------------------------------------------------------------------ it FOE: 4
 eF: -7.596187E-02, Tr(K):  4.0000197E+01, D Tr(K):  1.97E-04, new eF: bisection/secant}
         -  { #------------------------------------------------------------------ it FOE: 5
 eF: -7.694698E-02, Tr(K):  3.9999757E+01, D Tr(K): -2.43E-04, new eF: linear interpol}
         -  { #------------------------------------------------------------------ it FOE: 6
 eF: -7.640282E-02, Tr(K):  4.0000000E+01, D Tr(K):  9.19E-08, new eF: linear interpol}
         summary: {nit:  6, eF: -7.640303E-02, Tr(K):  4.0000000E+01, D Tr(K):  9.19E-08}
         Asymmetry of kernel           :  1.03E-05
         symmetrize_kernel             :  Yes
         EBS                           : -1.642622708000E+01
         EBS higher temperature        : -1.642315208697E+01
         difference                    :  3.074993030754E-03
         relative difference           :  1.872002021997E-04
         trace(KS)                     :  40.00000009190456
         modify error function decay length: decrease
         need to repeat with sharper decay (new):  Yes
       -  #------------------------------------------------------------- ispin: 1, itemp: 2
         decay length of error function:  1.863E-02
         beta for penaltyfunction      : -1000.0
         determine eigenvalue bounds:
         -  {npl:  320, bounds:  [ -0.729,  1.512 ], exp accur:  [  5.16E-06 ], 
         penalty:  2.4E-13, ok:  [  Yes,  Yes ]}
         summary: {npl:  320, bounds:  [  0.56,  1.35 ], exp accur:  [  5.16E-06 ]}
         determine Fermi energy:
         -  { #------------------------------------------------------------------ it FOE: 1
 eF: -8.605477E-02, Tr(K):  4.0000002E+01, D Tr(K):  1.53E-06, new eF: bisec bounds}
         -  { #------------------------------------------------------------------ it FOE: 2
 eF: -9.570651E-02, Tr(K):  4.0000000E+01, D Tr(K):  2.27E-07, new eF: bisec bounds}
         summary: {nit:  2, eF: -1.063234E-01, Tr(K):  4.0000000E+01, D Tr(K):  2.27E-07}
         Asymmetry of kernel           :  1.03E-05
         symmetrize_kernel             :  Yes
         EBS                           : -1.642651039657E+01
         EBS higher temperature        : -1.642643588058E+01
         difference                    :  7.451599013564E-05
         relative difference           :  4.536325021972E-06
         trace(KS)                     :  40.00000022711005
         modify error function decay length: increase
         need to repeat with sharper decay (new):  No
        #~~~~~~~~~~~~~~~~~~~~~~~~~~~~~~~~~~~~~~~~~~~~~~~~ FOE calculation of kernel finished
       Asymmetry of the matrices:
         Overlap                       :  0.00E+00
         Hamiltonian                   :  5.76E-06
         Kernel (possibly symmetrized) :  0.00E+00
       Kohn-Sham residue               : not calculated
       Coefficients available          :  No
     SCF status: {
 Energies: {Ekin:  7.57270640492E+01, Epot: -8.12030812492E+01, Enl:  5.58446617730E+00, 
              EH:  1.18591463414E+02,  EXC: -1.72572733162E+01, EvXC: -2.25807421706E+01}, 
    Total charge:  3.999999894012E+01, 
 Poisson Solver: {BC: Periodic, Box:  [  140,  140,  108 ], MPI tasks:  2}}
     summary: {kernel method: FOE, mix entity: DENS, mix hist:  6, conv crit:  8.53E-11, 
 iter:  1, delta:  3.09E-11, energy: -5.63172392174436709E+01, D: -4.695E-06}
   -  &final_kernel002  { #-------------------------------------------------------- iter: 1
 summary: {kernel method: FOE, mix entity: DENS, mix hist:  6, conv crit:  8.53E-11, 
 iter:  1, delta:  3.09E-11, energy: -5.63172392174436709E+01, D: -4.695E-06}}
    #================================================================= Summary of both steps
   self consistency summary: &it_sc002
   -  {iter:  2, Omega: ENERGY,  #WARNING: support function optimization not converged
 kernel optimization: FOE, iterations to converge kernel optimization:  1, 
 iter high:  2, delta out:  9.269E-12, energy: -5.63172392174436709E+01, D: -4.695E-06}
    #========================================================================= final results
   self consistency summary:
   -  {iter:  2, 
 Energies: {Ekin:  7.57270640492E+01, Epot: -8.12030812492E+01, Enl:  5.58446617730E+00, 
              EH:  1.18591467362E+02,  EXC: -1.72572738885E+01, EvXC: -2.25807429282E+01}, 
       iter high:  2,            delta out:  9.269E-12, 
          energy: -5.63172392174436709E+01,                       D:  0.000E+00,  #FINAL
 }
<<<<<<< HEAD
 calculate S^x:
   mode                                : sparse
   powers:
     x                                 : -1/2
   order                               :  1010
   beta for penaltyfunction            : -1000.0
   determine eigenvalue bounds:
   -  {npl:  80, scale:  1.00E+00, bounds:  [  0.617,  1.215 ], exp accur:  [  1.75E-14 ], 
   penalty: -1.1E-07,                  ok:  [  Yes,  Yes ]}
   summary: {npl:  80, bounds:  [  0.617,  1.215 ], exp accur:  [  1.75E-14 ]}
=======
>>>>>>> 8432c056
 Total charge                          :  3.999999894012E+01
  #---------------------------------------------------------------------- Forces Calculation
 Poisson Solver:
   BC                                  : Periodic
   Box                                 :  [  140,  140,  108 ]
   MPI tasks                           :  2
 Calculate local forces                :  Yes
 Calculate Non Local forces            :  Yes
 Stress Tensor calculated              :  Yes
 Stress Tensor:
   Total stress tensor matrix (Ha/Bohr^3):
   -  [ -6.033998572329E-05,  6.509210590798E-09, -4.343371293733E-08 ]
   -  [  6.509210590798E-09, -6.033998670195E-05, -4.343349271272E-08 ]
   -  [ -4.343371293733E-08, -4.343349271272E-08,  1.537736478596E-05 ]
   Pressure:
     Ha/Bohr^3                         : -3.51008692130928E-05
     GPa                               : -1.03270
     PV (Ha)                           : -0.77254514138472
  #-------------------------------- Warnings obtained during the run, check their relevance!
 WARNINGS:
 - The coarse grid does not fill the entire periodic box
 - The support function localization radii might be too small, got 27 warnings
 - support function optimization not converged
  #-------------------------------------------------------------------- Timing for root process
 Timings for root process:
   CPU time (s)                        :  62.68
   Elapsed time (s)                    :  35.94
 BigDFT infocode                       :  0
 Average noise forces: {x:  1.20207373E-02, y:  1.20207463E-02, z:  1.80164559E-03, 
                    total:  1.70950985E-02}
 Clean forces norm (Ha/Bohr): {maxval:  1.167196604117E-02, fnrm2:  1.170571789781E-03}
  #------------------------------------------------------------------------------ Atomic Forces
 Atomic Forces (Ha/Bohr):
 -  {C: [ 3.805694567411E-03,  3.805697124476E-03,  9.561827386044E-03]} # 0001
 -  {C: [ 3.818527923578E-03,  3.818531108143E-03, -7.958769769452E-03]} # 0002
 -  {C: [ 3.790465503336E-03,  3.790468145708E-03,  1.002628737993E-02]} # 0003
 -  {C: [ 3.800204185683E-03,  3.800207320863E-03, -8.831174876677E-03]} # 0004
 -  {C: [ 3.820734211493E-03,  3.820736863640E-03,  9.992164068279E-03]} # 0005
 -  {C: [ 3.789241278790E-03,  3.789244330790E-03, -9.976820929133E-03]} # 0006
 -  {C: [ 3.812604704731E-03,  3.812607322775E-03,  1.035194967308E-02]} # 0007
 -  {C: [ 3.768195005514E-03,  3.768198094069E-03, -8.768334877337E-03]} # 0008
 -  {C: [ 3.789574260080E-03,  3.789576808785E-03,  9.705788080615E-03]} # 0009
 -  {C: [ 3.817667337501E-03,  3.817670440353E-03, -8.405612522853E-03]} # 0010
 Energy (Hartree)                      : -5.63172392174436709E+01
 Force Norm (Hartree/Bohr)             :  3.42136199455857840E-02
 Memory Consumption Report:
   Tot. No. of Allocations             :  12810
   Tot. No. of Deallocations           :  12810
   Remaining Memory (B)                :  0
   Memory occupation:
     Peak Value (MB)                   :  539.117
     for the array                     : psir
     in the routine                    : psi_to_vlocpsi
     Memory Peak of process            : 584.240 MB
 Walltime since initialization         : 00:00:36.317755981
 Max No. of dictionaries used          :  7603 #( 1015 still in use)
 Number of dictionary folders allocated:  1<|MERGE_RESOLUTION|>--- conflicted
+++ resolved
@@ -1320,19 +1320,6 @@
        iter high:  2,            delta out:  9.269E-12, 
           energy: -5.63172392174436709E+01,                       D:  0.000E+00,  #FINAL
  }
-<<<<<<< HEAD
- calculate S^x:
-   mode                                : sparse
-   powers:
-     x                                 : -1/2
-   order                               :  1010
-   beta for penaltyfunction            : -1000.0
-   determine eigenvalue bounds:
-   -  {npl:  80, scale:  1.00E+00, bounds:  [  0.617,  1.215 ], exp accur:  [  1.75E-14 ], 
-   penalty: -1.1E-07,                  ok:  [  Yes,  Yes ]}
-   summary: {npl:  80, bounds:  [  0.617,  1.215 ], exp accur:  [  1.75E-14 ]}
-=======
->>>>>>> 8432c056
  Total charge                          :  3.999999894012E+01
   #---------------------------------------------------------------------- Forces Calculation
  Poisson Solver:
