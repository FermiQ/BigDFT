## Process this file with automake to produce Makefile.in

SHORT_CHECK = test-ccs.report.yaml
LONG_CHECK = $(SHORT_CHECK)

include $(srcdir)/../check.mk

EXTRA_DIST = test-ccs.ref.yaml \
	matrix1.dat matrix2.dat

check_PROGRAMS = driver driver_ccs driver_single

AM_FCFLAGS = -I$(top_builddir)/includes -I. @LIBABINIT_INCLUDE@ @MPI_INCLUDE@
AM_LDFLAGS = -L$(top_builddir)/src
if BUILD_DYNAMIC_LIBS
AM_LDFLAGS += -Wl,-rpath=$(abs_top_builddir)/src
else
LIBS += @LIBS_SHORT_DEPS@ -lrt
endif

driver_SOURCES = driver.f90
driver_LDADD = -lbigdft-1 @LINALG_LIBS@

driver_ccs_SOURCES = utilities.f90 driver_ccs.f90
driver_ccs_LDADD = -lbigdft-1 @LINALG_LIBS@

driver_single_SOURCES = utilities.f90 driver_single.f90
driver_single_LDADD = -lbigdft-1 @LINALG_LIBS@

CLEANFILES = test-ccs.out.yaml test-ccs.report.yaml test-ccs.report

test-ccs.report.yaml: $(srcdir)/test-ccs.ref.yaml test-ccs.out.yaml
<<<<<<< HEAD
	@export PYTHONPATH=${PYTHONPATH} ; \
	export LD_LIBRARY_PATH=${LD_LIBRARY_PATH} ; \
	python $(pythondir)/fldiff_yaml.py \
		-r $< -d test-ccs.out.yaml -t $(abs_top_srcdir)/tests/tols-BigDFT.yaml --label=test-ccs -o $@ 
##	python $(pythondir)/fldiff_yaml.py $^ | tee $@
=======
	python $(top_builddir)/tests/fldiff_yaml.py \
		-r $< -d test-ccs.out.yaml -t $(abs_top_srcdir)/tests/tols-BigDFT.yaml --label=test-ccs -o $@
##	python $(top_srcdir)/tests/fldiff_yaml.py $^ | tee $@
>>>>>>> 68cb250b

test-ccs.out.yaml: driver_ccs
	cp -f $(srcdir)/matrix1.dat $(PWD)
	cp -f $(srcdir)/matrix2.dat $(PWD)
	$(run_parallel) ./driver_ccs > test-ccs.out.yaml<|MERGE_RESOLUTION|>--- conflicted
+++ resolved
@@ -30,17 +30,9 @@
 CLEANFILES = test-ccs.out.yaml test-ccs.report.yaml test-ccs.report
 
 test-ccs.report.yaml: $(srcdir)/test-ccs.ref.yaml test-ccs.out.yaml
-<<<<<<< HEAD
-	@export PYTHONPATH=${PYTHONPATH} ; \
-	export LD_LIBRARY_PATH=${LD_LIBRARY_PATH} ; \
 	python $(pythondir)/fldiff_yaml.py \
-		-r $< -d test-ccs.out.yaml -t $(abs_top_srcdir)/tests/tols-BigDFT.yaml --label=test-ccs -o $@ 
+		-r $< -d test-ccs.out.yaml -t $(abs_top_srcdir)/tests/tols-BigDFT.yaml --label=test-ccs -o $@
 ##	python $(pythondir)/fldiff_yaml.py $^ | tee $@
-=======
-	python $(top_builddir)/tests/fldiff_yaml.py \
-		-r $< -d test-ccs.out.yaml -t $(abs_top_srcdir)/tests/tols-BigDFT.yaml --label=test-ccs -o $@
-##	python $(top_srcdir)/tests/fldiff_yaml.py $^ | tee $@
->>>>>>> 68cb250b
 
 test-ccs.out.yaml: driver_ccs
 	cp -f $(srcdir)/matrix1.dat $(PWD)
