--- conflicted
+++ resolved
@@ -30,12 +30,5 @@
 	-$(run_parallel) ./test_xc > $@
 
 xc.report.yaml: xc.out.yaml
-<<<<<<< HEAD
-	export PYTHONPATH=${PYTHONPATH} ; \
-	export LD_LIBRARY_PATH=${LD_LIBRARY_PATH} ; \
 	python $(pythondir)/fldiff_yaml.py -r $(srcdir)/xc.ref.yaml -d $^ -o $@ \
-			-t $(top_srcdir)/tests/tols-BigDFT.yaml --label=xc
-=======
-	python $(top_builddir)/tests/fldiff_yaml.py -r $(srcdir)/xc.ref.yaml -d $^ -o $@ \
-			-t $(abs_top_srcdir)/tests/tols-BigDFT.yaml --label=xc
->>>>>>> 68cb250b
+			-t $(abs_top_srcdir)/tests/tols-BigDFT.yaml --label=xc