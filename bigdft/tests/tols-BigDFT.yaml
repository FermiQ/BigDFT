---
Default tolerances:
 Epsilon: 1.1e-11
 #P vector: 3.e-4
 #norm(P): 3.e-4

Keys to ignore:
 - Code logo
 - Compilation options
 - MPI task*
 - Timings for root process
 - Maximal OpenMP threads per MPI task
 - OpenMP threads per task
 - OpenMP parallelization
 - logfile
 - Memory*
 - Orbitals Repartition*
 - Rho Commun
 - Total number of components
 - GPU acceleration
 - High Res. box is treated separately
 - Grid Spacing threshold (AU)
 - Direct and transposed data repartition
 - Write Waves Time
 - Reading Waves Time
 - Maxdifference*
 - Tolerances for this check
 - Material acceleration
 - Number of OpenCL devices per node
 - Version Number
 - Root process Hostname
 - Input ixc parameter corresponds to XC
 - Wavefunction written No.
 - accel
 - Max No. of dictionaries used
 - Occupation numbers coming from
 - Number of dictionary folders allocated
 - Maximum size of masking arrays for a projector
 - Cumulative size of masking arrays
 - Dictionary for lin
 - Raw version
 - Size of the global database
 - Total No. of Taskgroups created
 - sparse matmul load balancing naive / optimized
 - preconditioning load balancing before
 - preconditioning load balancing after
 - preconditioning load balancing min/max before # to be deleted as soon as refs are updated
 - preconditioning load balancing min/max after # to be deleted as soon as refs are updated
 - task with max load
 - nonlocal forces; maximal number of atoms per iteration, number of iterations
 - number of taskgroups
 - taskgroups overview
 - outdir
 - Atomic positions within the cell (Atomic and Grid Units)
 - Rigid Shift Applied (AU)
 - Walltime since initialization
 - Support function repartition
 - Output grid format # to be removed for updated references
 - Support Function Repartition
 - Iostat for format
 - check_overlap
 - check_sumrho
 - Leaked force
 - psolver_accel
 - psolver_groupsize
 - gps_method
 - solvent
 - Operation  1
 - check
 - main
 - noise
 - penalty
 - SCF criterion
 - cavitation
 - minres
 #- avg pot difference (actual/min)
 #- number of tasks
 #- IDs
 #- start / end
 #- start / end disjoint
Patterns to ignore:
 - Timestamp
 - memory
 - FLAGS
 - input_guess



Expected Test CPUtime: #
 C: #[expected, error]
  athelas: [ 6.0, 1.0 ]

yaml_test:
 Tax: 1.8e-6
 Total: 2.0e-5
 Keys to ignore:
   - Error code
   - Address*
   - date
   - Id
   - Summary
   - ERR_ALLOCATE
   - Routine dictionary
   - Errors found while (de)allocating ab and b
   - Calling sequence of Main program (routines with * are not closed yet)
   - Additional Info
   - Something to use b
   - Something to use ab
   - Entering Thread No.
   - Elapsed time (ns)
   - Elapsed time (mus)
   - Test for pid
   - loc of address and metadata
   - Actual address of first element of ptr1
   - Predicted address for the starting point of ptr1
   - address of first element vs address of objects
   - Timings for search
 Patterns to ignore:
   - errcode
   - Time
   - Global dictionary
   - time
   - Count

op2p_check:
  Keys to ignore:
   - Orbital repartition per group
   - Orbital repartition per mpi
   - Groups per proc

xc:
 nosp: 3.1e-6
 scol: 2.72e-5
 Patterns to ignore:
   - time

psp:
  checksum: 1.43e-14

test-ccs:
  value: 2.5e-10

#Runs which update and override the default
AgBulk:
 Grid Spacing threshold (AU): 1.e-2
 Residues per orbital: 2.2e-8
 EH: 2.51e-11
 EXC: 4.52e-11
 Ekin: 1.81e-11
 Enl: 3.71e-11
 Epot: 3.21e-11
 EvXC: 7.1e-11
 tr(H): 4.1e-11
 # Necessary for GPU runs, to be updated...
 Keys to ignore:
  - Residues per orbital
  - Calculating wavelets expansion of projectors, found warnings


SiBulk:
 Wavefunctions Iterations: 4.4e-8 # 1.1e-10
 Residues per orbital: 8.0e-10
 maxval: 3.18e-10
 # Ekin: 2.1e-11
 # Enl: 2.1e-11
 # Epot: 1.0e-10
 # EvXC: 1.1e-10
 Last Iteration: 7.01e-10
 Atomic Forces (Ha/Bohr): 7.01e-10
 Clean forces norm (Ha/Bohr): 3.3e-10
 Average noise forces: 9.3e-10
 HOMO LUMO gap (AU, eV): 1.8e-10
 PV (Ha): 1.89e-10
 Optimization of virtual orbitals: 1.29e-7
 e_occupied: 1.42e-11
 Orbitals: 1.42e-11
 GPa: 2.0e-9
 # Necessary for GPU runs, to be updated...
 Keys to ignore:
  - Residues per orbital


SiH4:
 #due to lack of functionality in fldifference, since energies field is updated
 Energies: &etol 4.6e-9
 Eion: 6.6e-9
 EH: 5.9e-9
 EXC: *etol
 Ekin: *etol
 Enl: *etol
 Epot: 6.6e-9
 EvXC: *etol
 Epsilon: 1.4e-10
 Ion-Ion interaction energy: 6.6e-9
 Atomic Forces (Ha/Bohr): 2.e-9
 Positions: 1.1e-9
 maxval: 2.e-9
 Average noise forces: 2.92e-10
 Average CG stepsize in terms of betax: 1.1e-5
 H: 1.1e-9
 e: 1.98e-10

Mn2:
 Keys to ignore:
  - proc
 Epsilon: 2.e-10
 Enl: 3.1e-10
 Ekin: 3.1e-10
 Average noise forces: 3.4e-10
 Atomic Forces (Ha/Bohr):
  - Mn: 2.5e-10
 Clean forces norm (Ha/Bohr):
  maxval: 2.5e-10

GPU:
 EvXC: 1.1e-10

Graphene:
 Input Hamiltonian: 1.1e-10
 EH: 1.1e-10
 Epot: 1.0e-10

TiMix:
 Epsilon: 1.e-10

GEOPT-BFGS:
 Epsilon: 2.71e-10
 Mg: 1.01e-9

GEOPT-LBFGS:
 Epsilon: 4.8e-10
 etot: 1.3e-9
 EKS: 1.3e-9
 EH: 1.81e-9
 Epot: 1.1e-9
 Eion: 8.5e-10
 Enl: 1.33e-9
 DIIS weights: 1.1e-5
 Mg: 2.1e-9

NaCl:
 Epsilon: 2.e-9
 Mean L2 norm of gaussian-wavelet difference: 1.358e-4

NH3:
 Epsilon: 1.1e-10

CH3-:
 Epsilon: 5.1e-9
 gnrm: 1.1e-5
 EKS: 1.6e-8
 D: 1.e-8
 Positions: 4.11e-7
 Average CG stepsize in terms of betax: 3.801e-4
 Atomic Forces (Ha/Bohr): 4.0e-7
 Average noise forces: 6.2e-8
 Clean forces norm (Ha/Bohr): 3.6e-7
 Raw forces norm (Ha/Bohr): 4.1e-7
 Ion-Ion interaction energy: 3.1e-6
 FORCES norm(Ha/Bohr): 1.1e-6
 Forces: 1.1e-7
 Keys to ignore:
 - b/b0
 - Molecule was shifted

scalability:
 Energies: 1.e-9
 EKS: 2.14e-10
 Total electronic charge: 2.1e-11
 Expected kinetic energy: 1.1e-10


ElecField:
 Epsilon: 1.1e-10


FeHyb:
 EKS: 6.e-11
 y: 1.51e-11
 Energy (Hartree): 5.8e-11


Li+:
 Epsilon: 1.1e-10
 D: 1.01e-10
 Epot: 1.01e-10


O2-Spin:
 Epsilon: 1.1e-10
 norm(P): 1.0e-9


H2-spin:
 Estimation of Finite-Size Corrections:
  Corrected Energies:
   Epot: 2.1e-11
  Total energy with tail correction: 1.51e-11


H-Rydberg_H:
 Gradient Norm: 5.8e-9
 Eigenvalues and eigenstate residue: 1.1e-8
 norm(P): 1.1e-10

TiSmear:
 Epsilon: 5.e-11
 EKS: 5.6e-11

H2O-CP2K:
 Total energy with tail correction: 1.8e-11
 Epot: 1.01e-10

test.splsad.ref.yaml:
 Epsilon: 1.1e-10
 Electric Dipole Moment (Debye): 1.21e-8
 Keys to ignore:
   - Molecule was shifted

test.minhop.ref.yaml:
 Energies: &etol1 6.0e-9
 Eion: &eion1 5.1e-11
 EH: *etol1
 EXC: *etol1
 Ekin: *etol1
 Enl: *etol1
 Epot: *etol1
 EvXC: *etol1
 EKS: 9.7e-10
 Ion-Ion interaction energy: *eion1
 fluct: 1.2e-9
 maxval: 7.1e-11
 Atomic Forces (Ha/Bohr): 5.1e-11
 Average noise forces: 1.1e-10
 etot: 1.85e-11
 Orbitals: 6.1e-9
 Positions: 1.1e-9
 curv: 5.51e-11
 fd2: 2.93e-10
 Keys to ignore:
   - (MH) cpu(hrs)
   - WARNINGS
   - XC ID

test.testforces.ref.yaml:
 Epsilon: 1.2e-10
 Maxdiff for overlap calculation: 9.8e-09
 eF: 3.0e-07
 multiplicator for the confinement: 3.65e-9
 EBS: 6.2e-09
 EBS higher temperature: 3.7e-08
 EH: 6.5e-09
 EXC: 7.5e-10
 Ekin: 9.1e-10
 Epot: 4.6e-09
 EvXC: 9.8e-10
 Multipole coefficients: 1.0e-9
 Raw forces norm (Ha/Bohr): 3.2e-10
 Clean forces norm (Ha/Bohr): 1.6e-10
 difference: 3.7e-8
 relative difference: 1.3e-8
 Force Norm (Hartree/Bohr): 1.7e-10
 Average noise forces: 2.3e-10
 D Tr(K): 1.1e-08
 Total charge: 3.4e-10
 Tr(K): 3.0e-07
 trace(Ktilde): 3.4e-10



H2O-bader:
 Epsilon: 3.0e-11
 EKS: 6.0e-11

N2:
 Epsilon: 1.2e-10

mixpotential:
 Epot: 1.1e-10
 energy: 7.5e-11
 Omega: 7.4e-11
 Ekin: 1.1e-10
 EXC: 1.1e-10
 EvXC: 1.1e-10
 Enl: 2.1e-11
 EH: 1.0e-9
 Energy (Hartree): 5.9e-11
 Maxdiff for overlap calculation: 1.7e-07
 Maxdiff for transpose (checksum): 1.2e-10

IO-wf_plain-read:
 Energies: 1.1e-10
 GPa: 1.8e-5

IO-wf_plain:
 GPa: 3.9e-5

IO-wf_binary-read:
 GPa: 1.8e-5

IO-wf_binary:
 GPa: 3.9e-5

NEB.NEB.ref.yaml:
  Energy (eV): 4.7e-9

CH4-D3:
 Energy (Hartree): 3.0e-11
 EH: &ener 1.1e-10
 Epot: *ener
 EKS: &ener2 3.32e-11
 Eion: *ener
 Ekin: *ener
 Enl: *ener2
 etot: 2.92e-11
 Etot: 2.9e-11
 Ion-Ion interaction energy: 9.0e-11
 Positions: 1.01e-9

NLCC: &NLCCs
 Energies: 1.2e-10
 EKS: 5.9e-11
 Total electronic charge: 1.2e-11
 norm(P): 2.0e-10
 GPa: 4.5e-11

NLCC: &NLCCsnew
 EH: 5.1e-10
 EXC: 4.7e-09
 Ekin: 1.3e-09
 Enl: 2.91e-10
 Epot: 1.6e-09
 EvXC: 4.9e-9
 EKS: 4.6e-9
 Orbitals: 1.2e-10
 Atomic Forces (Ha/Bohr): 5.0e-11
 Clean forces norm (Ha/Bohr): 5.0e-11
 Total electronic charge: 1.2e-11
 Value for Exc[rhoc]: 3.8e-9
 PV (Ha): 5.9e-11
 Exc(rhoc): 3.8e-9
 norm(P): 1.0e-10
 GPa: 1.6e-10

#deepcopy of the above defined cases
NLCC_free-O2: *NLCCs
NLCC_free: *NLCCsnew
NLCC_periodic-O2: *NLCCsnew
NLCC_periodic: *NLCCs

PAW:
 Compensation charge on libPAW mesh: 2.e-8
 Compensation charge on wavelet grid: 2.e-8
 DIIS weights: 1.e-4
 EH: 1.0e-10
 EKS: 1.e-10
 EXC: 3.01e-11
 Ekin: 1.01e-10
 Energy (Hartree): 1.04e-10
 Enl: 1.36e-10
 Epot: 1.91e-10
 EvXC: 4.01e-11
 norm(P): 1.e-7


PAW-GGA:
 Keys to ignore:
 - Atomic Forces (Ha/Bohr)
 - Average noise forces
 - Clean forces norm (Ha/Bohr)
 - Stress Tensor
 Compensation charge on libPAW mesh: 5e-10
 Compensation charge on wavelet grid: 5e-10
 Total electronic charge: 5e-10
 Orbitals: 2e-10
 Energies: 1e-9
 EKS: 1e-9
 Energy (Hartree): 4.3e-10
 norm(P): 1.01e-6

taskgroups:
  Energies: 1.1e-10
  EKS: 1.1e-10
  P vector: 1.1e-10
  Total electronic charge: 1.5e-11

base:
  norm(P): 1.1e-9
  Epot: 1.1e-10
  EH: 1.01e-10
  Ekin: 1.1e-10
  energy: 1.4e-11
  Omega: 1.32e-11
  D Tr(K): 1.1e-10
  trace(Ktilde): 4.1e-11
  D Tr: 4.1e-11
  Unitary check of the multipole calculations: 2.1e-2
  Maxdiff for overlap calculation: 5.5e-08
  Maxdiff for transpose (checksum): 1.2e-10
  Pseudo Fermi level for occupations: 7.5e-10

Davidson-SiH4:
  e_virtual: 1.7e-11
  Eigenvalues and eigenstate residue: 1.8e-10

SIC_PZ:
  EH: 1.001e-10

TDDFT:
  Epsilon: 1.1e-10
  e_virtual: 6.0e-7
  Eigenvalues and eigenstate residue: 1.2e-4
  Epot: 1.1e-10
  Gradient Norm: 1.01e-4 #too big?
  L2 Norm - 1 and Rayleigh quotient (Davidson): 1.1e-6
  Excitation Energy and Oscillator Strength: 1.3e-4
  Transition energies (eV): 3.01e-4

BigDFT2Wannier.b2w.ref.yaml:
  amnk_guess(nb): 3.8e-10

cleanup:
 Ekin: 5.1e-9
 Enl: 8.7e-10
 Atomic Forces (Ha/Bohr): 3.94e-10
 Average noise forces: 1.01e-9
 Clean forces norm (Ha/Bohr): 3.7e-9
 Raw forces norm (Ha/Bohr): 3.5e-9
 Epot: 3.9e-9
 Orbitals: 6.1e-10
 EH: 3.8e-9
 EXC: 1.9e-9
 EvXC: 2.3e-9
 Enl: 1.27e-9
 Omega: 2.12e-9
 Pulay Forces (Ha/Bohr): 1.9e-9
 energy: 2.3e-9
 Energy (Hartree): 1.81e-10
 EBS higher temperature: 1.6e-9
 D Tr(K): 2.7e-7
 Tr(K): 3.0e-7
 guess for new ef: 3.1e-9
 eF: 2.8e-9
 D Tr: 1.1e-6
 EBS: 1.6e-9
 HOMO energy: 1.9e-10
 LUMO energy: 1.6e-10
 HOMO-LUMO gap (eV): 4.6e-9
 HOMO-LUMO gap (Ha): 1.7e-10
 D eF: 1.1e-8
 Pseudo Fermi level for occupations: 4.1e-10
 Force Norm (Hartree/Bohr): 4.7e-10
 Maxdiff for overlap calculation: 1.7e-9
 Maxdiff for transpose (checksum): 1.5e-11
 e: 6.3e-10
 trace(Ktilde): 1.2e-11
<<<<<<< HEAD
=======
 ENERGY: 3.0e-11
>>>>>>> a629720f

directmin:
 Patterns to ignore:
 - Wavefunction written
 Epsilon: 3.5e-10
 mean alpha: 1.1e-04
 max alpha: 1.1e-04
 Ekin: 8.1e-10
 eBS: 6.1e-10
 norm(P): 1.1e-7

experimentalmode:
 D: 1.1e-04
 Epsilon: 8.e-10
 Ekin: 1.9e-06
 Enl: 2.7e-07
 Omega: 1.5e-05
 EH: 2.5e-04
 Epot: 2.3e-04
 EXC: 3.6e-05
 EvXC: 4.8e-05
 energy: 7.8e-07
 multiplicator for the confinement: 4.5e-07
 Atomic Forces (Ha/Bohr): 1.3e-07
 Raw forces norm (Ha/Bohr): 1.1e-7
 Clean forces norm (Ha/Bohr): 1.1e-07
 Orbitals: 1.1e-04
 Average noise forces: 7.6e-08
 Maxdiff for overlap calculation: 8.2e-07

restartdisk_charge:
 Epot: 1.1e-10
 EH: 1.1e-10
 Ekin: 1.1e-10
 Maxdiff for overlap calculation: 6.0e-09
 Maxdiff for transpose (checksum): 1.5e-11
 Patterns to ignore:
 - Wavefunction written

restartdisk_read:
 EH: 1.1e-10
 Epot: 1.1e-10
 Maxdiff for overlap calculation: 5.5e-09
 Maxdiff for transpose (checksum): 3.0e-11

H2-freq: &freq
 (F) Frequencies (Hartree): 5.e-10
 D: 1.e-10
 EKS: 2.6e-11
 (F) Vibrational entropy: 2.0e-8
 (F) Frequencies (THz): 4.8e-3
 (F) Frequencies (cm-1): 4.9e-3
 (F) Vibrational Energy (cm-1 and Hartree): 2.01e-11
 (F) Total Energy (Hartree): 2.1e-11
 Keys to ignore:
   - Molecule was shifted


C6H6-freq: *freq

rotate_read1:
 eBS: 2.6e-11
 EvXC: 1.1e-10
 EXC: 1.1e-10
 EH: 1.0e-9
 orthog_energy: 2.4e-11
 energy: 9.2e-11
 energydiff: 8.3e-11
 Omega: 8.1e-11
 D: 1.1e-10
 Energy (Hartree): 8.7e-11
 Maxdiff for transpose (checksum): 9.4e-10

rotate_read2:
 eBS: 2.6e-11
 EXC: 1.1e-10
 orthog_energy: 3.0e-9
 energy: 7.4e-11
 Omega: 7.1e-11
 Epot: 1.1e-9
 Energy (Hartree): 6.5e-11
 Maxdiff for transpose (checksum): 9.4e-10

rotate_write:
 EvXC: 1.1e-10
 EXC: 1.1e-10
 EH: 1.0e-9
 Epot: 1.1e-10
 energy: 2.2e-11
 Omega: 2.1e-11
 Maxdiff for transpose (checksum): 9.4e-10
 Energy (Hartree): 2.1e-11
 Patterns to ignore:
 - Wavefunction written

GEOPT-newIG:
  Ion-Ion interaction energy: 2.3e-11
  D: 1.1e-10
  Energies: 1.1e-8
  etot: 2.62e-11
  EKS: 1.0e-8
  Energy (Hartree): 1.2e-11

GEOPT-all_sdcg:
  Keys to ignore:
    - Molecule was shifted

GEOPT-all_vssd:
  Keys to ignore:
  - WARNINGS
  - Molecule was shifted

rotatesmall_write:
  Maxdiff for transpose (checksum): 5.9e-11
  Keys to ignore:
  - Wavefunction written No.

wrappers.out:
 EH: 1.1e-10
 Epot: 1.01e-10
 fnrm2: 1.1e-10
pywrappers.out:
 EH: 1.1e-10
 fnrm2: 1.1e-10

rotatesmall_read:
 Epsilon: 2.4e-11
 overlap: 2.0e-08
 frag eval: 3.0e-10
 energy: 4.2e-10
 orthog energy: 1.9e-10

molecule_dmix:
 Enl: 6.6e-9
 EXC: 9.1e-10
 EvXC: 1.2e-9
 EH: 1.1e-08
 Ekin: 1.1e-8
 Epot: 1.3e-08
 energy: 1.3e-9
 Omega: 1.4e-8
 Atomic Forces (Ha/Bohr): 4.3e-10
 Clean forces norm (Ha/Bohr): 3.9e-10
 Raw forces norm (Ha/Bohr): 4.0e-10
 Average noise forces: 1.1e-8
 e: 1.8e-10
 Total charge: 1.1e-08
 Energy (Hartree): 1.6e-10
 Maxdiff for transpose (checksum): 1.9e-09
 Force Norm (Hartree/Bohr): 9.0e-10

molecule_pmix:
 EXC: 1.1e-9
 EvXC: 6.6e-9
 EH: 1.1e-8
 Ekin: 1.1e-08
 Enl: 6.6e-09
 Epot: 1.3e-8
 Total charge: 1.1e-10
 energy: 1.2e-8
 Omega: 1.4e-8
 Epot: 1.3e-08
 Atomic Forces (Ha/Bohr): 6.1e-10
 Clean forces norm (Ha/Bohr): 7.1e-10
 e: 2.9e-10
 Raw forces norm (Ha/Bohr): 5.8e-10
 Energy (Hartree): 5.0e-10
 Average noise forces: 9.1e-10
 Maxdiff for transpose (checksum): 1.9e-09
 Force Norm (Hartree/Bohr): 1.7e-9

molecule_dmin:
 Enl: 6.6e-9
 EXC: 9.1e-10
 EvXC: 1.2e-9
 EH: 1.1e-08
 Ekin: 1.1e-08
 Epot: 1.3e-08
 energydiff: 4.2e-10
 energy: 8.1e-9
 Omega: 1.4e-8
 Total charge: 1.1e-10
 eBS: 8.6e-9
 e: 1.4e-10
 Average noise forces: 4.1e-11
 Energy (Hartree): 1.4e-10
 Maxdiff for transpose (checksum): 1.9e-09
 Force Norm (Hartree/Bohr): 2.7e-11
 Clean forces norm (Ha/Bohr): 1.2e-11
 Atomic Forces (Ha/Bohr): 1.3e-11

molecule_foe:
 Enl: 6.6e-9
 Epot: 1.1e-8
 EXC: 9.1e-10
 EvXC: 1.1e-8
 EH: 1.1e-8
 Ekin: 1.1e-8
 D Tr(K): 1.1e-8
 energy: 6.9e-10
 Omega: 8.6e-9
 Total charge: 2.5e-10
 eF: 7.2e-9
 guess for new ef: 7.0e-9
 D eF: 7.2e-9
 Tr(K): 1.1e-07
 D Tr: 1.1e-7
 tr(KS) before purification: 5.1e-10
 EBS higher temperature: 4.4e-9
 EBS: 4.4e-9
 Energy (Hartree): 1.2e-10
 difference: 1.0e-10
 Maxdiff for transpose (checksum): 1.9e-09
 trace(Ktilde): 1.0e-9

hybrid-directmin:
 Epsilon: 1.4e-11
 Enl: 1.8e-10
 eBS: 4.5e-09
 Omega: 4.5e-09
 energy: 4.4e-09
 multiplicator for the confinement: 8.9e-11
 Epot: 5.1e-09
 EH: 5.1e-9
 EXC: 6.1e-10
 EvXC: 8.1e-10
 Ekin: 1.1e-09
 Atomic Forces (Ha/Bohr): 8.7e-11
 Clean forces norm (Ha/Bohr): 8.0e-11
 Raw forces norm (Ha/Bohr): 3.3e-11
 Average noise forces: 1.1e-10
 Energy (Hartree): 7.4e-11
 Maxdiff for transpose (checksum): 2.4e-10

cdft_ohohfoe:
 Epsilon: 7.1e-10
 Tr(K): 1.1e-08
 guess for new ef: 1.1e-09
 eF: 1.1e-07
 eBS: 1.1e-9

cdft_ohoh:
 Epsilon: 7.1e-10
 D: 1.1e-8
 eBS: 2.56e-9

cdft_oh-:
 Epot: 1.1e-10
 EH: 1.1e-10
 Maxdiff for overlap calculation: 4.9e-09
 Maxdiff for transpose (checksum): 5.9e-11

cdft_oh-a:
 EH: 1.1e-10
 Epot: 1.01e-10
 Maxdiff for overlap calculation: 4.7e-09
 Maxdiff for transpose (checksum): 7.3e-11

fructose:
 Epot: 2.1e-09
 Ekin: 1.1e-09
 Enl: 1.1e-10
 EXC: 1.1e-10
 Epsilon: 1.1e-11
 D: 1.1e-10
 D eF: 3.9e-5
 D Tr: 5.4e-6
 eF: 5.4e-5
 guess for new ef: 5.4e-5
 EH: 2.0e-9
 EvXC: 1.1e-10
 energy: 1.44e-10
 Omega: 1.44e-10
 Tr(K): 5.0e-06
 Total charge: 2.5e-10
 D Tr(K): 5.4e-6
 multiplicator for the confinement: 1.4e-11
 EBS: 1.1e-8
 EBS higher temperature: 1.1e-8
 net quadropole: 1.1e-10
 Energy (Hartree): 1.3e-10
 Charge analysis (charge / net charge): 7.6e-10
 Pseudo Fermi level for occupations: 2.2e-7
 net charge: 1.0e-8
 Maxdiff for overlap calculation: 3.8e-7
 Maxdiff for transpose (checksum): 3.5e-10
 ef: 1.1e-7
 difference: 1.4e-9
 relative difference: 6.3e-11
 trace(Ktilde): 2.5e-10
 eval: 1.1e-6
 trace: 1.9e-11
 Average noise forces: 1.01e-10
 Keys to ignore:
  - Calculating wavelets expansion of projectors, found warnings
  - found warnings

GEOPT-all_fire:
 Keys to ignore:
   - Molecule was shifted

GEOPT-all_bfgs:
 Keys to ignore:
   - Molecule was shifted

GEOPT-all_diis:
 Keys to ignore:
   - Molecule was shifted


GEOPT-all_lbfgs:
 Epot: 2.01e-11
 Eion: 1.2e-11
 Ekin: 2.1e-11
 Keys to ignore:
   - Molecule was shifted


geopt_foe:
 D eF: 7.1e-6
 D: 1.e-10
 eF: 3.2e-4
 guess for new ef: 4.7e-7
 Epot: 3.8e-8
 EH: 4.0e-8
 EXC: 3.7e-9
 EvXC: 4.8e-8
 Ekin: 2.1e-10
 Enl: 7.1e-11
 D Tr(K): 1.0e-2
 difference from idempotency: 2.1e-09
 tr(KS) before purification: 2.6e-07
 Tr(K) : 4.8e-3
 D Tr: 7.1e-06
 decay length of error function: 1.1e-5
 EBS: 2.1e-7
 EBS higher temperature: 4.0e-8
 difference: 2.1e-7
 Positions: 2.1e-9
 Omega: 1.3e-8
 Total charge: 1.6e-8
 guess for new ef: 4.7e-07
 trace(Ktilde): 1.6e-8
 energy: 3.6e-9
 relative difference: 5.8e-9
 Maxdiff for overlap calculation: 4.5e-08
 Maxdiff for transpose (checksum): 1.2e-10
 Ion-Ion interaction energy: 1.2e-11

geopt_diag:
 Epot: 1.1e-10
 EH: 1.1e-10
 D: 1.0e-10
 D eF: 1.1e-10
 eF: 1.0e-10
 Omega: 1.2e-11
 Maxdiff for overlap calculation: 7.7e-09
 Maxdiff for transpose (checksum): 1.1e-10

water_foe:
 EvXC: 1.1e-10
 EXC: 1.1e-10
 EH: 1.1e-9
 Ekin: 1.1e-9
 Epot: 1.0e-9
 energy: 1.8e-10
 Omega: 1.7e-10
 etot: 1.6e-10
 D: 1.1e-9
 D Tr(K): 3.9e-8
 eF: 2.4e-8
 D eF: 2.3e-8
 D Tr: 1.1e-9
 guess for new ef: 6.0e-9
 Tr(K): 1.1e-7
 EBS: 4.96e-9
 EBS higher temperature: 4.97e-9
 Energy (Hartree): 1.4e-10
 difference: 1.4e-11
 Maxdiff for transpose (checksum): 2.4e-10

water_dirmin:
 max alpha: 1.1e-04
 mean alpha: 1.1e-03
 EXC: 1.1e-10
 EvXC: 1.1e-10
 EH: 1.1e-9
 Epot: 1.1e-9
 Enl: 1.1e-10
 Ekin: 1.1e-9
 eBS: 2.99e-11
 energy: 1.7e-10
 Omega: 1.7e-10
 etot: 1.7e-10
 energydiff: 3.3e-11
 D: 1.1e-09
 Energy (Hartree): 1.5e-10
 Maxdiff for transpose (checksum): 2.4e-10
 Keys to ignore:
  - WARNINGS

water_mixdens:
 EvXC: 1.1e-10
 EXC: 1.1e-10
 EH: 1.1e-9
 Epot: 1.1e-9
 Enl: 1.1e-10
 Ekin: 1.0e-9
 D: 1.1e-9
 max alpha: 1.1e-4
 mean alpha: 1.1e-4
 energy: 1.8e-10
 energydiff: 2.5e-11
 etot: 1.7e-10
 Omega: 1.7e-10
 Energy (Hartree): 1.5e-10
 Maxdiff for transpose (checksum): 2.4e-10
 Keys to ignore:
  - WARNINGS

water_mixpot:
 EvXC: 1.1e-10
 EXC: 1.1e-10
 EH: 1.1e-9
 Epot: 1.1e-09
 Ekin: 1.0e-9
 max alpha: 1.1e-4
 mean alpha: 1.1e-4
 energy: 1.8e-10
 Omega: 1.8e-10
 etot: 1.8e-10
 Energy (Hartree): 1.7e-10
 Maxdiff for transpose (checksum): 2.4e-10
 Keys to ignore:
  - WARNINGS

deltascf_read_charge:
 Ekin: 1.1e-9
 EXC: 1.1e-10
 EvXC: 1.1e-10
 Epot: 1.1e-09
 Enl: 1.1e-9
 eBS: 3.4e-10
 Total ionic charge: 1.5e-11
 energy: 3.4e-10
 Atomic Forces (Ha/Bohr): 2.1e-10
 Average noise forces: 1.1e-10
 Clean forces norm (Ha/Bohr): 2.1e-10
 e: 3.8e-11
 Omega: 3.2e-10
 Raw forces norm (Ha/Bohr): 2.1e-10
 EH: 1.1e-9
 Energy (Hartree): 2.4e-10
 D: 1.01e-9
 Maxdiff for transpose (checksum): 9.4e-10
 Total charge: 2.1e-11
 Force Norm (Hartree/Bohr): 4.5e-11

deltascf_write_neut:
 eBS: 6.1e-9
 EH: 6.1e-9
 EXC: 4.1e-10
 EvXC: 6.1e-10
 Ekin: 4.1e-09
 Epot: 7.1e-09
 Omega: 6.1e-9
 Total ionic charge: 1.4e-11
 e: 1.1e-10
 Enl: 4.1e-9
 energy: 2.5e-10
 D: 6.1e-9
 Energy (Hartree): 2.1e-10
 Maxdiff for transpose (checksum): 3.8e-9
 Total charge: 2.1e-11

foe:
 Epot: 1.1e-10
 Ekin: 1.1e-10
 energy: 1.4e-10
 EH: 1.1e-9
 Omega: 1.7e-10
 EXC: 7.1e-10
 Ekin: 1.1e-10
 Total charge: 2.1e-11
 EvXC: 1.1e-10
 eF: 4.2e-8
 Pulay Forces (Ha/Bohr): 1.2e-11
 Atomic Forces (Ha/Bohr): 4.0e-11
 mean alpha: 1.1e-4
 max alpha: 1.1e-4
 D eF: 7.1e-8
 Tr(K): 1.1e-8
 D Tr(K): 2.1e-8
 D Tr: 7.0e-8
 tr(KS) before purification: 7.0e-8
 decay length of error function: 1.1e-5
 EBS: 7.1e-8
 ENERGY: 3.0-11
 difference: 7.1e-8
 EBS higher temperature: 1.1e-10
 guess for new ef: 4.2e-8
 D: 1.1e-10
 Energy (Hartree): 1.3e-10
 norm(P): 1.1e-07
 trace: 4.3e-10
 Maxdiff for overlap calculation: 9.3e-07
 Maxdiff for transpose (checksum): 4.7e-10
 trace(Ktilde): 1.1e-10

onlyhigh:
 Energies: 2.1e-9
 energy: 3.13e-10
 Epot: 1.1e-10
 Omega: 8.0e-10
 Orbitals: 1.1e-9
 Pulay Forces (Ha/Bohr): 1.4e-10
 Atomic Forces (Ha/Bohr): 1.2e-10
 fnrm2: 1.3e-11
 Average noise forces: 4.1e-10
 maxval: 1.3e-10
 Energy (Hartree): 1.6e-11
 Maxdiff for overlap calculation: 2.8e-08
 Maxdiff for transpose (checksum): 3.0e-11

rotatesmall_read1:
 Epsilon: 1.1e-11
 Maxdiff for transpose (checksum): 8.8e-11

rotatesmall_read2:
 Average noise forces: 1.1e-10
 Maxdiff for transpose (checksum): 5.9e-11

linearcubic_cubic:
 Epsilon: 1.1e-10
 Ekin: 1.1e-9
 EH: 1.01e-9
 energy: 1.83e-10
 EKS: 2.7e-10
 Epot: 1.1e-9
 Energy (Hartree): 2.7e-10
 trace: 1.3e-10

linearcubic_linear:
 Epsilon: 1.1e-10
 EH: 1.1e-9
 Epot: 1.01e-9
 Ekin: 1.1e-9
 energy: 1.9e-10
 Omega: 9.2e-10
 EvXC: 1.1e-9
 EXC: 2.1e-10
 Energy (Hartree): 1.4e-10
 Maxdiff for transpose (checksum): 2.4e-10

experimentalfoe_long:
 Atomic Forces (Ha/Bohr): 1.4e-05
 Clean forces norm (Ha/Bohr): 1.2e-05
 Average noise forces: 3.3e-6
 Raw forces norm (Ha/Bohr): 1.4e-5
 EH: 2.1e-3
 EXC: 2.7e-04
 Ekin: 7.3e-6
 Enl: 6.7e-6
 Epot: 2.0e-3
 EvXC: 3.5e-4
 eF: 2.5e-05
 guess for new ef: 2.5e-05
 tr(KS) before purification: 1.1e-5
 Tr(K): 8.7e-4
 Total charge: 8.1e-10
 Total ionic charge: 1.6e-11
 D Tr: 8.6e-04
 D eF: 2.5e-05
 multiplicator for the confinement: 2.1e-5
 energy: 1.3e-4
 Omega: 7.2e-04
 D Tr(K): 8.7e-4
 D: 1.2e-4
 Kohn-Sham residue: 1.9e-04
 delta: 1.1e-10
 kappa: 1.1e-4
 mean kappa: 1.1e-4
 difference from idempotency: 1.1e-6
 delta out: 1.1e-10
 EBS higher temperature: 4.72e-9
 difference: 1.3e-8
 EBS: 4.73e-9
 decay length of error function: 1.1e-5
 relative difference: 3.4e-11
 Energy (Hartree): 4.6e-10
 trace(Ktilde): 2.72e-10
 Maxdiff for transpose (checksum): 4.7e-10

experimentalfoe_short:
 EH: 2.0e-05
 EXC: 7.1e-06
 Ekin: 1.5e-07
 Enl: 3.0e-08
 Epot: 1.3e-05
 EvXC: 3.8e-06
 energy: 6.5e-05
 tr(KS) before purification: 4.0e-06
 Raw forces norm (Ha/Bohr): 5.5e-07
 Tr(K): 2.0e-06
 eF: 3.6e-05
 guess for new ef: 3.6e-05
 D Tr: 8.0e-07
 D eF: 2.3e-05
 D Tr(K): 2.0e-06
 Omega: 4.0e-06
 Atomic Forces (Ha/Bohr): 5.8e-07
 Average noise forces: 2.6e-07
 Clean forces norm (Ha/Bohr): 5.1e-07
 difference from idempotency: 3.1e-09
 D: 3.8e-4
 decay length of error function: 1.1e-5
 Energy (Hartree): 6.1e-11
 EBS: 4.7e-10
 EBS higher temperature: 4.6e-10
 trace(Ktilde): 2.1e-10
 Maxdiff for transpose (checksum): 3.5e-10
 Total charge: 3.4e-07
 difference: 8.1e-11
 highest eigenvalue: 1.7e-11
 lowest eigenvalue: 1.3e-11
 trace(Ktilde): 3.5e-07 

experimentalfoe_medium:
 D Tr(K): 2.5e-7
 eF: 8.3e-8
 guess for new ef: 8.3e-8
 D Tr: 1.1e-6
 D eF: 6.6e-8
 Tr(K): 1.01e-6
 EBS: 2.5e-7
 EBS higher temperature: 4.4e-8
 Epot: 1.1e-9
 EH: 1.1e-9
 EXC: 1.01e-10
 EvXC: 1.01e-10
 Total charge: 4.1e-11
 energy: 2.9e-10
 Omega: 8.1e-10
 decay length of error function: 1.1e-5
 Energy (Hartree): 2.7e-10
 Maxdiff for transpose (checksum): 4.7e-10

newpulay:
 EXC: 1.1e-10
 energy: 1.6e-9
 Omega: 1.6e-9
 Ekin: 1.1e-9
 Enl: 1.1e-10
 Total ionic charge: 1.8e-11
 Total charge: 1.01e-10

paracetamol:
 EXC: 2.1e-10
 EvXC: 3.0e-10
 EH: 4.1e-09
 Ekin: 1.1e-09
 eF: 1.6e-6
 Epot: 4.1e-09
 Omega: 1.1e-9
 energy: 1.5e-10
 Total charge: 1.1e-9
 D Tr(K): 1.3e-5
 D eF: 1.6e-6
 Tr(K): 1.4e-5
 D Tr: 3.2e-6
 tr(KS) before purification: 1.6e-6
 guess for new ef: 7.5e-7
 EBS higher temperature: 9.1e-9
 EBS: 7.5e-7
 difference: 7.5e-7
 relative difference: 1.9e-6
 Energy (Hartree): 2.8e-11
 mean conf prefac: 1.1e-5
 Maxdiff for overlap calculation: 2.6e-07
 trace(Ktilde): 1.1e-9

reformatcomplete_read35:
 energy: 8.7e-10
 Omega: 4.7e-10
 Atomic Forces (Ha/Bohr): 9.2e-9
 e: 1.6e-8
 value: 1.6e-8
 Clean forces norm (Ha/Bohr): 6.8e-9
 Raw forces norm (Ha/Bohr): 5.4e-9
 Average noise forces: 8.8e-9
 Epot: 2.1e-7
 eBS: 3.6e-7
 EXC: 6.4e-8
 EvXC: 8.5e-8
 EH: 3.8e-7
 Energy (Hartree): 1.6e-8
 Maxdiff for transpose (checksum): 4.7e-10

reformatcomplete_read36:
 energy: 8.6e-10
 Omega: 4.6e-10
 EvXC: 8.5e-8
 Epot: 2.1e-7
 Atomic Forces (Ha/Bohr): 9.2e-9
 Clean forces norm (Ha/Bohr): 6.8e-9
 Raw forces norm (Ha/Bohr): 5.4e-9
 Average noise forces: 8.8e-9
 e: 1.6e-8
 value: 1.6e-8
 Energy (Hartree): 8.6e-9
 eBS: 3.6e-7
 EXC: 6.4e-8
 EH: 3.8e-7
 Ekin: 1.0e-10
 Maxdiff for transpose (checksum): 4.7e-10


reformatcomplete_read45:
 energy: 8.8e-10
 Omega: 4.0e-10
 Atomic Forces (Ha/Bohr): 9.2e-9
 e: 1.6e-8
 Energy (Hartree): 8.8e-10
 Clean forces norm (Ha/Bohr): 6.4e-9
 Raw forces norm (Ha/Bohr): 4.8e-9
 Average noise forces: 8.8e-9
 Epot: 2.1e-7
 eBS: 3.6e-7
 EXC: 6.4e-8
 EvXC: 8.5e-8
 EH: 3.8e-7
 value: 1.6e-8
 Maxdiff for transpose (checksum): 1.2e-10

reformatcomplete_write:
 EH: 1.6e-7
 Epot: 8.9e-8
 EXC: 2.6e-8
 EvXC: 3.4e-8
 Atomic Forces (Ha/Bohr): 1.2e-8
 Raw forces norm (Ha/Bohr): 1.4e-8
 Average noise forces: 2.2e-8
 Clean forces norm (Ha/Bohr): 2.5e-9
 e: 1.6e-8
 eBS: 1.5e-7
 fnrm: 4.9e-8
 D: 1.5e-7
 Maxdiff for transpose (checksum): 1.2e-10

reformat_read:
 energy: 4.1e-9
 Omega: 1.4e-10
 etot: 5.0e-11
 EH: 3.1e-9
 EXC: 4.1e-9
 EvXC: 4.1e-10
 Enl: 3.6e-9
 Epot: 6.1e-9
 Ekin: 1.1e-9
 Omega: 4.1e-9
 Atomic Forces (Ha/Bohr): 3.6e-9
 Average noise forces: 2.0e-10
 Clean forces norm (Ha/Bohr): 6.0e-9
 etot: 3.5e-9
 Ion-Ion interaction energy: 4.5e-9
 Raw forces norm (Ha/Bohr): 7.9e-9
 e: 5.3e-10
 Positions: 3.5e-09
 Energy (Hartree): 5.7e-10
 Force Norm (Hartree/Bohr): 6.3e-10
 Total charge: 3.0e-11
 Maxdiff for transpose (checksum): 9.4e-10

reformat_write:
 Kohn-Sham residue: 4.1e-4
 Ekin: 3.1e-10
 energy: 8.1e-11
 Omega: 2.1e-10
 EXC: 1.1e-10
 Enl: 3.1e-10
 EH: 1.1e-9
 Raw forces norm (Ha/Bohr): 3.1e-10
 Clean forces norm (Ha/Bohr): 3.1e-10
 e: 1.3e-11
 EvXC: 1.1e-10
 Epot: 1.0e-9
 Energy (Hartree): 7.7e-11
 Atomic Forces (Ha/Bohr): 2.5e-11
 Force Norm (Hartree/Bohr): 3.7e-11
 Maxdiff for transpose (checksum): 1.2e-9
 Total charge: 2.1e-11
 e: 2.3e-11

explicit_locregcenters:
 EvXC: 1.1e-10
 Total electronic charge: 4.1e-11
 EKS: 1.1e-9
 EH: 1.1e-9
 Energy (Hartree): 3.3e-10
 trace: 2.1e-10

intermediateforces:
 Atomic Forces (Ha/Bohr): 4.9e-7
 Average noise forces: 3.5e-7
 Clean forces norm (Ha/Bohr): 1.5e-6
 Raw forces norm (Ha/Bohr): 1.7e-6
 e: 1.6e-6
 energy: 2.8e-7
 Omega: 1.3e-8
 EXC: 1.6e-6
 EvXC: 1.1e-6
 EH: 6.9e-7
 Ekin: 2.1e-9
 Enl: 1.6e-6
 Epot: 8.97e-8
 multiplicator for the confinement: 1.6e-11
 D: 4.6e-7
 maxval: 4.2e-7
 fnrm2: 3.2e-7

DIIShistory:
 Atomic Forces (Ha/Bohr): 1.9e-9
 Clean forces norm (Ha/Bohr): 1.1e-9
 Raw forces norm (Ha/Bohr): 1.7e-9
 Force Norm (Hartree/Bohr): 5.3e-11
 Average noise forces: 2.1e-10
 e: 7.1e-9
 EH: 4.2e-7
 EXC: 6.5e-8
 Ekin: 2.3e-8
 Enl: 6.6e-9
 Epot: 3.8e-7
 EvXC: 8.5e-8
 energy: 5.1e-9
 multiplicator for the confinement: 5.4e-9
 Omega: 2.4e-8
 Total charge: 2.01e-11
 mean conf prefac: 1.01e-04
 Energy (Hartree): 5.9e-11
 Maxdiff for transpose (checksum): 1.2e-10


Locreg:
 EH: 2.0e-8
 Pulay forces (Ha/Bohr): 7.8e-09
 Max deviation from unity in reorthonormalize_coeff: 1.1e-9
 Energy (Hartree): 1.3e-10
 Force Norm (Hartree/Bohr): 1.79e-10
 mean conf prefac: 1.0e-04
 norm(P): 1.0e-9

sparsity:
 Total charge: 1.1e-10
 Omega: 1.1e-9
 Clean forces norm (Ha/Bohr): 7.7e-11
 Raw forces norm (Ha/Bohr): 1.1e-9
 Total ionic charge: 2.41e-11
 D Tr(K): 1.1e-9
 energy: 1.1e-9
 EXC: 1.1e-10
 EvXC: 1.01e-9
 Epot: 1.1e-9
 Enl: 1.01e-10
 Ekin: 1.01e-9
 EH: 1.1e-8
 eF: 1.1e-9
 D eF: 1.1e-9
 EBS higher temperature: 8.51e-9
 trace(Ktilde): 2.7e-8
 EBS: 8.4e-9
 difference: 1.1e-9
 D Tr: 1.1e-10
 Energy (Hartree): 9.6e-10
 Force Norm (Hartree/Bohr): 1.2e-11
 Maxdiff for transpose (checksum): 4.7e-10
 Average noise forces: 1.1e-10

PBE_densmixlin:
 Ekin: 1.1e-10
 Epot: 1.1e-10
 Enl: 1.01e-10
 energy: 1.1e-10
 Omega: 2.0e-1
 EvXC: 1.1e-10
 EXC: 1.01e-10
 EH: 1.0e-9
 Total charge: 2.1e-11
 Energy (Hartree): 4.8e-11
 fnrm2: 1.6e-11
 Maxdiff for transpose (checksum): 2.4e-10
 Keys to ignore:
  - Calculating wavelets expansion of projectors, found warnings
  - found warnings

PBE_potmixlin:
 EH: 1.0e-9
 Ekin: 1.1e-10
 Epot: 1.1e-10
 EXC: 1.1e-10
 EvXC: 1.1e-10
 energy: 1.1e-10
 Omega: 1.1e-10
 delta out: 1.1e-9
 Total charge: 2.1e-11
 Energy (Hartree): 2.7e-11
 Maxdiff for transpose (checksum): 2.4e-10
 Keys to ignore:
  - Calculating wavelets expansion of projectors, found warnings
  - found warnings

PBE_potmixdiis:
 Atomic Forces (Ha/Bohr): 6.3e-8
 Clean forces norm (Ha/Bohr): 6.3e-8
 Raw forces norm (Ha/Bohr): 2.6e-8
 Force Norm (Hartree/Bohr): 3.0e-10
 Average noise forces: 3.0e-8
 Orbitals: 6.3e-8
 energy: 2.5e-7
 EXC: 2.0e-8
 EvXC: 2.7e-8
 Omega: 4.3e-8
 Epot: 2.5e-7
 EH: 6.3e-8
 Ekin: 1.2e-8
 Enl: 2.2e-9
 Total charge: 2.1e-11
 multiplicator for the confinement: 4.3e-8
 Energy (Hartree): 2.6e-9
 Force Norm (Hartree/Bohr): 5.4e-10
 Maxdiff for transpose (checksum): 2.4e-10

PBE_densmixdiis:
 Epot: 1.1e-10
 EvXC: 1.1e-10
 EXC: 1.1e-10
 Enl: 1.1e-10
 energy: 1.1e-10
 Omega: 1.1e-10
 Ekin: 1.1e-9
 Total charge: 2.1e-11
 EH: 1.1e-9
 Energy (Hartree): 4.8e-11
 Maxdiff for transpose (checksum): 2.4e-10

test-bigdft-tool:
 positions: 5.1e-8

geoptconstrained_BFGS:
 Ekin: 1.7e-9
 EXC: 2.9e-10
 Epot: 9.0e-9
 EH: 2.1e-9
 Enl: 9.1e-11
 EvXC: 3.8e-10
 eF: 1.6e-7
 guess for new ef: 2.8e-8
 D eF: 2.0e-8
 D Tr(K): 1.1e-10
 D Tr: 3.1e-11
 D: 1.1e-10
 Positions: 1.1e-9
 Atomic Forces (Ha/Bohr): 3.4e-9
 Force Norm (Hartree/Bohr): 1.1e-10
 Average noise forces: 2.0e-9
 Raw forces norm (Ha/Bohr): 8.5e-10
 Clean forces norm (Ha/Bohr): 7.8e-10
 EBS higher temperature: 7.0e-10
 EBS: 7.0e-10
 Ion-Ion interaction energy: 2.2e-9
 Positions: 1.1e-8
 Omega: 1.6e-9
 energy: 3.3e-11
 Maxdiff for transpose (checksum): 1.8e-10
 difference: 4.5-11
 relative difference: 9.0e-11
 Total charge: 9.1e-11
 trace(Ktilde): 9.8e-11

geoptconstrained_SDCG:
 eF: 8.7e-8
 guess for new ef: 8.7e-8
 D eF: 1.21e-7
 EH: 2.1e-10
 Epot: 1.1e-10
 Ekin: 2.1e-10
 EXC: 3.1e-11
 EvXC: 4.1e-11
 D Tr(K): 1.1e-10
 D Tr: 1.1e-9
 Omega: 1.7e-10
 D: 1.1e-10
 tr(KS) before purification: 1.7e-11
 Clean forces norm (Ha/Bohr): 2.1e-9
 Atomic Forces (Ha/Bohr): 3.4e-9
 Average noise forces: 2.0e-9
 Raw forces norm (Ha/Bohr): 6.9e-11
 EBS higher temperature: 7.8e-11
 EBS: 7.8e-11
 Ion-Ion interaction energy: 2.3e-10
 Atomic structure: 3.1e-9
 trace(Ktilde): 1.74e-11
 Total charge: 2.1e-11
 Maxdiff for transpose (checksum): 1.2e-10
 difference: 2.7e-11

O2spin_diag:
 Atomic Forces (Ha/Bohr): 1.2e-6
 Average noise forces: 9.5e-8
 Clean forces norm (Ha/Bohr): 3.09e-6
 Raw forces norm (Ha/Bohr): 2.51e-6
 Orbitals: 2.9e-7
 EBS: 2.1e-9
 EBS higher temperature: 2.1e-9
 EH: 1.9e-6
 EXC: 3.5e-7
 Ekin: 2.3e-6
 Enl: 1.4e-6
 Epot: 2.8e-6
 EvXC: 1.4e-6
 Omega: 2.8e-7
 energy: 8.0e-8
 Energy (Hartree): 8.0e-8
 multiplicator for the confinement: 1.4e-6
 D: 1.1e-9
 kappa: 1.1e-4
 Force Norm (Hartree/Bohr): 1.7e-6
 Maxdiff for transpose (checksum): 5.9e-11
 delta: 1.1e-10
 Fermi Energy: 1.8e-09
 Suggested Fermi Level: 1.8e-09
 HOMO energy: 3.5e-10
 LUMO energy: 6.3e-10
 HOMO-LUMO gap (Ha): 3.8e-10
 HOMO-LUMO gap (eV): 1.1e-08
 Asymmetry of kernel: 0.00025
 difference: 1.7e-11
 relative difference: 5.9e-11
 Tr(K): 1.1e-7
 spin occupations: 1.1e-7
<<<<<<< HEAD
 trace(KH): 1.2e-9
=======
 trace(KH): 2.1e-9
>>>>>>> a629720f

O2spin_foe:
 Atomic Forces (Ha/Bohr): 3.0e-7
 EH: 8.9e-6
 EXC: 1.7e-6
 Ekin: 4.8e-9
 Epot: 3.0e-6
 EvXC: 2.2e-6
 Enl: 2.6e-9
 Tr(K): 2.81e-5
 D Tr(K): 1.01e-4
 eF: 1.1-10
 D eF: 4.4e-8
 guess for new ef: 4.1e-9
 EBS: 3.0e-6
 EBS higher temperature: 1.7e-6
 Omega: 2.3e-9
 energy: 1.5e-7
 Raw forces norm (Ha/Bohr): 2.9e-7
 Clean forces norm (Ha/Bohr): 3.0e-7
 Average noise forces: 3.2e-8
 Total charge: 3.2e-7
 decay length of error function: 1.1e-5
 difference: 2.8e-6
 D Tr: 2.1e-7
 relative difference: 5.0e-7
 Energy (Hartree): 1.5e-7
 Force Norm (Hartree/Bohr): 4.3e-7
 Maxdiff for transpose (checksum): 2.4e-10
 trace(Ktilde): 4.3e-7
 fnrm2: 1.01e-7
 spin occupations: 2.7e-05
 exp accur: 1.0e-08
 D: 2.1e-7
 number of corrected points: 953
 total charge correction: 5.5e-09
<<<<<<< HEAD
 trace(KH): 7.0e-9
=======
 trace(KH): 7.7e-9
>>>>>>> a629720f

O2spin_dirmin:
 Atomic Forces (Ha/Bohr): 2.44e-5
 Average noise forces: 2.4e-5
 Clean forces norm (Ha/Bohr): 1.2e-4
 Raw forces norm (Ha/Bohr): 1.3e-4
 Electric Dipole Moment (AU): 2.4e-5
 Electric Dipole Moment (Debye): 3.2e-5
 eBS: 1.52e-5
 EH: 2.63e-5
 EXC: 5.6e-6
 Ekin: 7.56e-6
 Enl: 1.9e-7
 Epot: 2.02e-5
 EvXC: 6.0e-6
 energydiff: 6.0e-6
 energy: 3.14e-6
 fnrm: 1.6e-4
 Energy (Hartree): 3.13e-6
 Omega: 6.1e-6
 D: 1.1e-4
 DIIS weights: 5.6
 Max deviation from unity in reorthonormalize_coeff: 1.1e-6
 Mean deviation from unity in reorthonormalize_coeff: 1.1e-7
 delta: 1.1e-10
 delta out: 1.1e-10
 Force Norm (Hartree/Bohr): 3.45e-5
 Maxdiff for transpose (checksum): 5.9e-11
 number of corrected points: 33.0
<<<<<<< HEAD
=======
 ENERGY: 1.3e-7
>>>>>>> a629720f

verysparse:
 Total charge: 2.3e-8
 EH: 4.8e-7
 EXC: 1.4e-8
 Enl: 2.2e-9
 Epot: 5.0e-7
 Ekin: 1.8e-8
 EvXC: 1.7e-8
 EBS: 4.8e-7
 EBS higher temperature: 4.8e-7
 eF: 3.8e-8
 D eF: 4.1e-8
 guess for new ef: 3.8e-8
 Omega: 8.3e-8
 energy: 4.4e-9
 D Tr: 3.1e-5
 Tr(K): 2.8e-5
 D Tr(K): 2.8e-5
 relative difference: 2.6e-11
 Ion-Ion interaction energy: 8.01e-11
 difference: 9.2e-10
 Total ionic charge: 1.1e-10
 e: 1.2e-9
 decay length of error function: 1.1e-5
 Clean forces norm (Ha/Bohr): 6.2e-10
 Raw forces norm (Ha/Bohr): 7.8e-10
 Atomic Forces (Ha/Bohr): 3.1e-9
 Average noise forces: 1.0e-9
 Energy (Hartree): 4.4e-9
 Ion-Ion interaction energy: 8.1e-11
 Maxdiff for overlap calculation: 1.2e-05
 Maxdiff for transpose (checksum): 9.4e-10
 trace(Ktilde): 8.1e-06
 Keys to ignore:
  - Calculating wavelets expansion of projectors, found warnings
  - found warnings

expfoegeopt:
 guess for new ef: 4.6e-8
 eF: 2.5e-8
 D eF: 2.3e-8
 D Tr(K): 2.3e-8
 EBS: 2.3e-8
 EBS higher temperature: 1.5e-9
 D Tr: 1.01e-6
 Epot: 2.3e-8
 EvXC: 2.3e-8
 EXC: 2.3e-8
 Ekin: 1.1e-10
 Tr(K): 2.3e-8
 decay length of error function: 1.1e-5
 Omega: 3.3e-11
 energy: 3.3e-11
 epred: 2.2e-11
 trace(Ktilde): 3.3e-11
 Total charge: 3.1e-11
 Energy (Hartree): 1.5e-11
 Maxdiff for transpose (checksum): 2.4e-10

log_model:
 System pseudo energy (Ha): 3.6e-11
 Keys to ignore:
  - Reference Paper

FF_LENOSKY-vssd:
  etot: 3.601e-7
  last beta: 3.401
  beta: 0.601
  fnrm2: 3.32e-7
  maxval: 6.802e-5
  Forces: 8.01e-5
  Force Norm (Hartree/Bohr): 4.7e-5
  Energy (Hartree): 3.601e-7
  Keys to ignore:
  - WARNINGS

FF_LENOSKY-ab6md:
  Keys to ignore:
  - WARNINGS

FF_LENOSKY-fire:
  Keys to ignore:
  - WARNINGS


FF_LENOSKY-sdcg:
  etot: 6.4e-11
  maxval: 1.01e-9
  Energy (Hartree): 8.1e-10
  FORCES norm(Ha/Bohr): 5.3e-10
  Force Norm (Hartree/Bohr): 2.7e-9
  Keys to ignore:
  - WARNINGS

FF_LENOSKY-sqnm:
  Force Norm (Hartree/Bohr): 1.6e-11
  FORCES norm(Ha/Bohr): 1.6e-11
  Keys to ignore:
  - WARNINGS

FF_LENOSKY-lbfgs:
  Force Norm (Hartree/Bohr): 6.3e-06
  FORCES norm(Ha/Bohr): 6.01e-6
  Energy (Hartree): 2.0e-6
  Forces: 1.e-4
  etot: 7.9e-6
  maxval: 1.41e-5
  Alpha: 0.00101
  Keys to ignore:
  - WARNINGS
  - disablesym

FF_LJ-bfgs:
  etot: 9.3e-5
  Energy (Hartree): 1.57e-05
  Force Norm (Hartree/Bohr): 1.09e-06
  Keys to ignore:
  - WARNINGS
  - disablesym

FF_LJ-ab6md:
  Keys to ignore:
  - WARNINGS


FF_LENOSKY-bfgs:
  etot: 1.75e-10
  maxval: 1.0e-10
  fnrm2: 1.01e-10
  Energy: 2.29e-10
  Energy (Hartree): 2.2e-11
  Force Norm (Hartree/Bohr): 8.1e-11
  Keys to ignore:
  - WARNINGS


FF_LENOSKY-diis:
  Energy (Hartree): 7.2e-8
  Force Norm (Hartree/Bohr): 7.7e-07
  FORCES norm(Ha/Bohr): 1.11e-6
  etot: 1.39e-7
  Keys to ignore:
  - WARNINGS

FF_LJ-diis:
  Keys to ignore:
  - WARNINGS
  - disablesym

FF_LJ-fire:
  Force Norm (Hartree/Bohr): 3.e-11
  epred: 1.7e-11
  Keys to ignore:
  - WARNINGS
  - disablesym

FF_LJ-sdcg:
  Force Norm (Hartree/Bohr): 4.0e-9
  maxval: 1.1e-9
  Keys to ignore:
  - WARNINGS
  - disablesym

FF_LJ-lbfgs:
  Force Norm (Hartree/Bohr): 4.65e-07
  Energy (Hartree): 1.18e-8
  Forces: 1.01e-5
  Energy: 2.31e-8
  fnrm2: 1.01e-5
  maxval: 1.01e-5
  etot: 1.7e-08
  Keys to ignore:
  - WARNINGS
  - disablesym

FF_LJ-sqnm:
  Force Norm (Hartree/Bohr): 1.7e-7
  Energy (Hartree): 9.0e-8
  Geometry: 1.01e-8
  fnrm2: 1.1e-6
  maxval: 1.01e-7
  Keys to ignore:
  - WARNINGS
  - disablesym


FF_LJ-vssd:
  Force Norm (Hartree/Bohr): 1.6e-07
  Energy (Hartree): 2.7e-9
  etot: 2.2e-4
  maxval: 3e-4
  last beta: 3.5e-2
  beta: 1.81e-2
  fnrm2: 0.37
  Forces: 0.33
  Keys to ignore:
  - WARNINGS
  - disablesym

periodic_silicon:
 Epot: 1.1e-9
 Enl: 1.1e-9
 EXC: 1.1e-10
 Ekin: 1.1e-9
 Omega: 1.1e-10
 EBS higher temperature: 1.31e-10
 D Tr(K): 6.3e-10
 EBS: 2.01e-10
 Energy (Hartree): 3.3e-11
 energy: 3.3e-11
 Total ionic charge: 6.7e-11
 Pressure: 1.5e-10
 D Tr: 1.0e-9
 trace: 5.8e-10
 EH: 1.01e-10
 Atomic Forces (Ha/Bohr): 1.6e-11
 Maxdiff for transpose (checksum): 2.4e-10
 fnrm2: 1.11e-11
 Total charge: 1.0e-10

periodic_wateredge:
 relative difference: 1.7e-11
 Epot: 1.1e-9
 Omega: 3.0e-10
 Enl: 2.1e-10
 EH: 1.1e-9
 EXC: 1.1e-10
 EvXC: 2.1e-10
 Ekin: 1.1e-9
 energy: 2.9e-10
 Total charge: 1.1e-10
 PV (Ha): 2.7e-9
 Energy (Hartree): 1.8e-10
 Total charge: 1.1e-10
 Total ionic charge: 2.7e-11
 Pressure: 7.4e-10
 Maxdiff for transpose (checksum): 1.2e-10
 Force Norm (Hartree/Bohr): 1.3e-11

periodic_water:
 EH: 3.1e-9
 Epot: 2.1e-9
 EXC: 1.1e-9
 EvXC: 1.1e-9
 Ekin: 2.0e-9
 Enl: 1.1e-9
 Energy (Hartree): 3.4e-10
 Omega: 5.9e-10
 EBS higher temperature: 2.5e-9
 EBS: 2.5e-9
 eF: 3.0e-7
 D eF: 3.0e-7
 energy: 5.9e-10
 guess for new ef: 3.0e-7
 number of corrected points: 1
 D Tr(K): 5.2e-7
 difference: 6.6e-10
 Tr(K): 1.01e-5
 D Tr: 1.0e-6
 Total ionic charge: 9.5e-11
 Pressure: 6.4e-10
 Clean forces norm (Ha/Bohr): 1.9e-11
 Total charge: 2.1e-10
 Ion-Ion interaction energy: 1.6e-11
 Force Norm (Hartree/Bohr): 2.0e-11
 fnrm2: 2.6e-11
 trace(Ktilde): 1.1e-10
 relative difference: 9.9e-11
 Maxdiff for transpose (checksum): 4.7e-10
 decay length of error function: 1.1e-05
 Atomic Forces (Ha/Bohr): 1.3e-11


surface_boronnitride:
 EH: 1.0e-9
 Ekin: 1.0e-9
 Enl: 1.01e-9
 Epot: 1.0e-9
 EvXC: 1.1e-09
 EXC: 1.1e-09
 Omega: 2.7e-10
 energy: 5.8e-11
 Energy (Hartree): 5.8e-11
 Total charge: 1.0e-10
 Total ionic charge: 4.2e-11
 Clean forces norm (Ha/Bohr): 1.5e-11
 fnrm2: 1.5e-11
 Maxdiff for transpose (checksum): 9.4e-10
 Keys to ignore:
  - Calculating wavelets expansion of projectors, found warnings
  - found warnings

surface_graphene:
 Energies: 1.01e-9
 Omega: 2.21e-10
 energy: 2.5e-11
 EBS higher temperature: 2.8e-10
 EBS: 2.8e-10
 Enl: 1.1e-9
 Epot: 1.0e-9
 D Tr(K): 1.5e-7
 Tr(K): 2.0e-7
 guess for new ef: 1.1e-9
 eF: 8.1e-10
 D eF: 1.1e-9
 difference: 2.2e-11
 Total ionic charge: 1.2e-11
 Energy (Hartree): 2.5e-11
 Total charge: 1.1e-10
 trace(KH): 3.1e-10
 energy: 2.0e-11
 trace: 2.3e-9
 D Tr: 2.1e-11
 Maxdiff for transpose (checksum): 4.7e-10
 trace(Ktilde): 1.2e-11

dev.ref.yaml:
 Epot: 1.1e-10

multipoles_OH-:
 eF: 2.6e-6
 guess for new ef: 2.6e-6
 D Tr(K): 6.8e-8
 D Tr: 6.8e-8
 Tr(K): 8.2e-6
 EBS higher temperature: 1.1e-8
 EBS: 4.7e-9
 relative difference: 4.6e-9
 difference: 1.1e-8
 multiplicator for the confinement: 1.7e-9
 Epot: 4.2e-9
 EH: 5.0e-9
 Ekin: 1.1e-9
 Charge analysis (charge / net charge): 6.8e-8
 EXC: 8.1e-10
 EvXC: 1.1e-9
 Enl: 2.3e-10
 energy: 5.7e-10
 Omega: 4.6e-10
 D eF: 2.7e-7
 Total charge: 6.5e-10
 trace(Ktilde): 6.5e-10
 difference from reference kernel: 1.1e-8
 Atomic Forces (Ha/Bohr): 6.6e-11
 Clean forces norm (Ha/Bohr): 7.8e-10
 Raw forces norm (Ha/Bohr): 6.1e-11
 Average noise forces: 1.01e-9
 decay length of error function: 1.1e-5
 number of corrected points: 92
 total charge correction: 5.2e-8
 Unitary check of the multipole calculations: 6.1e-2
 Force Norm (Hartree/Bohr): 1.1e-10
 Maxdiff for transpose (checksum): 1.5e-11

multipoles_waterQM:
 Epot: 1.1e-10
 Ekin: 1.1e-10
 EH: 1.1e-10
 EBS: 1.4e-11
 EBS higher temperature: 1.4e-11
 Maxdiff for transpose (checksum): 3.0e-11
 multiplicator for the confinement: 4.0e-11
 trace: 3.8e-11
 difference: 1.7e-11
 eF: 1.1e-8
 decay length of error function: 1.1e-05

multipoles_waterQMQM:
 Epot: 1.1e-10
 EH: 1.1e-10
 EBS: 1.4e-11
 EBS higher temperature: 7.4e-11
 Ekin: 1.1e-10
 Average noise forces: 1.0e-10
 number of corrected points: 8.0
 multiplicator for the confinement: 4.6e-10
 eF: 1.0e-8
 decay length of error function: 1.1e-05
 difference: 7.3e-11
 relative difference: 2.2e-11

#multipoles_water:
# Ekin: 1.1e-10
# EXC: 3.1e-11
# Epot: 2.1e-10
# EvXC: 4.1e-11
# eF: 2.2e-7
# guess for new ef: 2.2e-7
# number of corrected points: 17
# multiplicator for the confinement: 3.5e-10
# EH: 2.1e-10
# D eF: 2.7e-7
# EBS higher temperature: 1.5e-10
# EBS: 1.6e-10
# D Tr: 5.8e-10
# Total charge: 2.1e-11
# D Tr(K): 5.9e-10
# number of corrected points: 17.0
# total charge correction: 8.6e-11
# trace(Ktilde): 2.1e-11
# Unitary check of the multipole calculations: 2.1e-2
# number of corrected points: 20
# Tr(K): 1.1e-09
# difference: 8.7-11
# relative difference: 2.4e-11
# Maxdiff for transpose (checksum): 1.5e-11
# Raw forces norm (Ha/Bohr): 1.2e-11

multipoles_CH4:
 Atomic Forces (Ha/Bohr): 1.5e-11
 Charge analysis (charge / net charge): 2.7e-10
 Pseudo Fermi level for occupations: 8.2e-10
 net charge: 6.0e-7
 Energy (Hartree): 1.3e-11
 Total charge: 1.5e-10
 net quadropole: 1.1e-7
 eF: 6.5e-6
 D eF: 4.8e-6
 D Tr: 2.3e-9
 guess for new ef: 6.5e-6
 EBS: 8.2e-10
 EBS higher temperature: 1.2e-9
 relative_difference: 2.6e-10
 trace(Ktilde): 1.5e-10
 Tr(K): 2.1e-9
 energy: 2.2e-11
 Omega: 2.1e-11
 D Tr(K): 2.3e-9
 total charge correction: 2.5e-8
 relative difference: 2.6e-10
 Epot: 8.1e-10
 EH: 9.1e-10
 EXC: 2.9e-10
 EvXC: 3.6e-10
 Ekin: 1.1e-10
 difference from reference kernel: 1.1e-9
 difference: 8.9e-10
 number of corrected points: 27.0
 eval: 1.1e-8
 Unitary check of the multipole calculations: 9.1e-2
 avg pot difference (actual/min): 1.0e-04
 trace: 1.3e-11
 Maxdiff for transpose (checksum): 1.5e-11

multipoles_periodic:
  D eF: 7.91e-8
  EH: 7.1e-10
  EXC: 1.1e-10
  EvXC: 1.2e-10
  Epot: 4.1e-10
  Ekin: 1.1e-10
  Omega: 3.3e-11
  energy: 3.2e-11
  HOMO energy: 4.8e-11
  HOMO-LUMO gap (Ha): 4.1e-11
  HOMO-LUMO gap (eV): 1.2e-9
  Pseudo Fermi level for occupations: 1.3e-10
  Tr(K): 1.1e-07
  D Tr(K): 2.8e-9
  eF: 6.0e-07
  EBS: 6.9e-10
  EBS higher temperature: 1.7e-9
  guess for new ef: 1.14e-07
  Atomic Forces (Ha/Bohr): 1.7e-10
  Force Norm (Hartree/Bohr): 1.2e-10
  Clean forces norm (Ha/Bohr): 1.1e-10
  PV (Ha): 1.6e-10
  Charge analysis (charge / net charge): 1.9e-10
  D Tr: 1.1e-10
  Total charge: 4.7e-11
  difference: 1.7e-9
  trace: 3.7e-11
  trace(Ktilde): 4.8e-11
  e: 4.11-11
  Average noise forces: 1.1e-10
  Maxdiff for transpose (checksum): 1.5e-11
  relative difference: 7.4e-10

Xabsb2B.xabs.ref.yaml:
  Keys to ignore:
  - WARNINGS

dev.ref.yaml:
  Epot: 1.01e-10

igortho_19:
 Atomic Forces (Ha/Bohr): 7.3e-7
 Clean forces norm (Ha/Bohr): 2.1e-7
 Raw forces norm (Ha/Bohr): 3.6e-7
 net quadropole: 2.1e-6
 net dipole: 1.1e-6
 Energy (Hartree): 2.4e-9
 Multipole coefficients: 1.1e-6
 Charge analysis (charge / net charge): 4.1e-7
 Pseudo Fermi level for occupations: 3.97e-8
 net charge: 1.0e-7
 Average noise forces: 7.8e-7
 eF: 3.7e-5
 EXC: 4.4e-6
 Epot: 9.6e-5
 EvXC: 5.7e-6
 EH: 4.2e-5
 Ekin: 1.8e-7
 Enl: 1.6e-8
 Omega: 1.1e-8
 D eF: 2.9e-5
 EBS: 4.1e-5
 EBS higher temperature: 4.1e-5
 guess for new ef: 3.9e-5
 energy: 5.9e-8
 D Tr(K): 1.1e-6
 D Tr: 2.6e-8
 number of corrected points: 16
 difference: 5.9e-9
 trace(Ktilde): 5.6e-9
 Total charge: 5.9e-9
 relative difference: 1.6e-9
 difference from reference kernel: 3.0e-8
 D: 6.0e-8
 Tr(K): 1.1e-7
 total charge correction: 4.1e-11
 multiplicator for the confinement: 4.3e-11
 radius for normalization: 1.1e-2
 Force Norm (Hartree/Bohr): 7.1e-8
 Maxdiff for transpose (checksum): 1.8e-10
 ef: 2.8e-06
 P vector: 1.001e-05
 exp accur: 1.1e-08
 norm(P): 1.1e-06

igortho_44:
 Atomic Forces (Ha/Bohr): 3.6e-6
 Average noise forces: 8.3e-8
 Clean forces norm (Ha/Bohr): 2.6e-6
 Energy (Hartree): 1.3e-7
 Raw forces norm (Ha/Bohr): 7.8e-7
 EH: 8.3e-4
 EXC: 3.2e-5
 Epot: 1.5e-3
 EvXC: 4.2e-5
 Enl: 2.1e-8
 Ekin: 1.1e-9
 Total charge: 1.5e-08
 guess for new ef: 2.0e-05
 Tr(K): 1.1e-06
 D Tr(K): 1.0e-06
 eF: 2.0e-05
 D Tr: 4.4e-7
 D eF: 8.4e-6
 difference: 4.6e-7
 EBS: 7.2e-04
 EBS higher temperature: 7.2e-04
 relative difference: 9.5e-10
 trace(Ktilde): 1.6e-08
 energy: 1.1e-06
 Omega: 3.0e-10
 Charge analysis (charge / net charge): 1.6e-6
 Pseudo Fermi level for occupations: 2.8e-6
 net charge: 1.1e-5
 eval: 1.1e-4
 number of corrected points: 9
 net quadropole: 7.1e-5
 net dipole: 1.1e-7
 D: 1.1e-4
 delta: 1.0e-9
 #radius for normalization: 1.1e-1
 Tolerance for the following test: 1.01e-10
 Force Norm (Hartree/Bohr): 3.8e-6
 Unitary check of the multipole calculations: 1.0e-2
 Multipole coefficients: 6.1e-6
 avg pot difference (actual/min): 0.95
 trace: 1.3e-10
 Maxdiff for transpose (checksum): 9.4e-10
 norm(P): 1.0e-5
 P vector: 1.1e-05
 Q matrix: 3.1e-4
 exp accur: 1.0e-8
 int(V): 1.1e-3
 Err %: 0.10
 Asymmetry of kernel: 1.1e-06
 Keys to ignore:
  - Calculating wavelets expansion of projectors, found warnings
  - found warnings

igortho_94:
 Atomic Forces (Ha/Bohr): 2.6e-5
 net quadropole: 1.1e-5
 net dipole: 2.1e-6
 Energy (Hartree): 2.6e-8
 Multipole coefficients: 7.1e-10
 Total charge: 4.8e-8
 Clean forces norm (Ha/Bohr): 3.4e-5
 Average noise forces: 2.8e-5
 Raw forces norm (Ha/Bohr): 5.0e-5
 EH: 3.5e-4
 EXC: 3.4e-5
 Ekin: 2.7e-7
 Enl: 2.3e-8
 Epot: 6.2e-4
 EvXC: 4.4e-5
 total charge correction: 1.1e-7
 guess for new ef: 1.3e-5
 Tr(K): 3.0e-7
 D Tr(K): 3.0e-7
 eF: 5.9e-5
 D Tr: 3.0e-7
 D eF: 1.1e-5
 difference: 1.5e-7
 difference from reference kernel: 1.1e-8
 EBS: 3.2e-4
 EBS higher temperature: 3.2e-4
 relative difference: 3.9e-8
 trace(Ktilde): 4.8e-8
 D: 1.1e-4
 energy: 4.3e-8
 Omega: 1.9e-8
 Charge analysis (charge / net charge): 2.0e-6
 Pseudo Fermi level for occupations: 2.45e-5
 net charge: 1.1e-5
 eval: 3.01e-5
 Multipole coefficients: 1.23e-5
 number of corrected points: 249
 delta: 6.1e-11
 radius for normalization: 1.1e-2
 multiplicator for the confinement: 4.38e-11
 Force Norm (Hartree/Bohr): 1.6e-6
 Maxdiff for transpose (checksum): 1.2e-10
 Q matrix: 1.1e-04
 P vector: 2.01e-05
 norm(P): 3.9e-05
 exp accur: 1.0e-08

extendedfrags_nofrags:
 eF: 9.5e-6
 guess for new ef: 2.0e-9
 D Tr(K): 9.0e-8
 Tr(K): 2.1e-8
 D Tr: 1.0e-9
 D eF: 1.1e-8
 D: 3.1e-9
 EBS higher temperature: 1.1e-8
 EBS: 1.1e-8
 EH: 1.2e-8
 EXC: 1.5e-9
 EvXC: 1.9e-9
 Epot: 1.1e-8
 Ekin: 1.0e-10
 Energies: 1.1e-10
 Pressure: 3.4e-11
 Omega: 2.8e-11
 PV (Ha): 4.0e-11
 Total charge: 4.3e-09
 difference: 5.7e-09
 energy: 2.9e-09
 relative difference: 6.1e-10
 trace(Ktilde): 4.3e-09

extendedfrags_read:
 Omega: 2.3e-6
 eF: 4.7e-6
 D Tr(K): 1.0e-4
 Tr(K): 9.0e-6
 D eF: 1.1e-9
 guess for new ef: 1.5e-9
 EBS: 2.2e-6
 EH: 2.2e-6
 EBS higher temperature: 2.2e-6
 Energies: 2.1e-10
 EXC: 2.1e-7
 EvXC: 2.8e-7
 Enl: 4.1e-11
 Ekin: 2.1e-10
 Epot: 2.2e-6
 D Tr: 1.1e-10
 Average noise forces: 1.2e-10
 Pressure: 6.1e-11
 Total charge: 3.8e-7
 Force Norm (Hartree/Bohr): 5.9e-11
 Atomic Forces (Ha/Bohr): 1.6e-10
 difference: 6.4e-10
 relative difference: 1.3e-10
 energy: 5.1e-10
 PV (Ha): 2.6e-10
 trace(Ktilde): 2.6e-11
 Clean forces norm (Ha/Bohr): 3.1e-11
<<<<<<< HEAD
=======
 ENERGY: 2.0-11
>>>>>>> a629720f
 Keys to ignore: [WARNINGS]

extendedfrags_readrotated:
 Ekin: 2.1e-10
 energy: 1.4e-11
 eF: 5.1e-7
 D eF: 1.1e-8
 guess for new ef: 2.61e-9
 D Tr: 1.1e-9
 EBS higher temperature: 2.2e-6
 EBS: 2.2e-6
 D Tr(K): 6.0e-9
 Tr(K): 1.01e-6
 Pressure: 6.9e-11
 Epot: 2.2e-6
 EXC: 2.1e-7
 EvXC: 2.8e-7
 EH: 2.2e-6
<<<<<<< HEAD
=======
 ENERGY: 2.2-11
>>>>>>> a629720f
 Enl: 3.1e-10
 Total charge: 3.8e-7
 Force Norm (Hartree/Bohr): 6.4e-11
 fnrm2: 6.9e-11
 energy: 3.5e-10
 Atomic Forces (Ha/Bohr): 1.4e-10
 Omega: 2.3e-6
 Average noise forces: 1.2e-10
 Clean forces norm (Ha/Bohr): 4.0e-11
 difference: 7.6e-10
 relative difference: 1.3e-10
 trace(Ktilde): 1.1e-10
 PV (Ha): 1.4e-10
 Keys to ignore: [WARNINGS]


extendedfrags_write:
 Epot: 4.5e-7
 EH: 4.5e-7
 Ekin: 1.1e-10
 EXC: 6.9e-8
 EvXC: 9.1e-8
 D Tr: 3.1e-8
 D eF: 5.0e-9
 EBS higher temperature: 7.8e-8
 EBS: 7.8e-8
 guess for new ef: 6.0e-9
 Tr(K): 6.1e-8
 Total charge: 6.01e-11
 D Tr(K): 5.8e-8
 trace(Ktilde): 6.18e-11
 eF: 1.1e-8
 Pressure: 6.9e-11
 decay length of error function: 1.1e-6
 Clean forces norm (Ha/Bohr): 5.2e-8
 Atomic Forces (Ha/Bohr): 5.3e-8
 Force Norm (Hartree/Bohr): 2.7e-9
 difference: 1.7e-10
 e: 1.8e-8
 PV (Ha): 1.7e-9
 Average noise forces: 1.5e-9
 Energy (Hartree): 4.7e-11
 energy: 4.7e-11
 relative difference: 1.3e-11

Cavity_H2OfrigidPCG:
 Atomic Forces (Ha/Bohr): 2.5e-6
 Force Norm (Hartree/Bohr): 2.3e-6
 maxval: 5.8e-6
 fnrm2: 2.8e-6
 Iteration quality: 4.0e-7
 alpha: 0.6
 Epot: 5.7e-5
 EH: 5.7e-5
 Energies: 5.1e-7
 EKS: &energy 4.95e-7
 Energy (Hartree): *energy
 Average noise forces: 6.01e-8
 Integral of the density in the nonvacuum region: 3.6e-8
 Ekin: 1.66e-07
 Total electronic charge: 1.53e-09
 beta: 0.00011
 norm(P): 1.01e-6
 ratio: 1.01e-05
 total: 5.121e-06
 x: 2.55e-06
 y: 5.09e-06
 z: 1.63e-07
 Keys to ignore:
   - rmult
   - Electronic charge changed by rho compression

MD_LJ-NVT:
 Keys to ignore:
   - WARNINGS

MD_LJ-NVE:
 Keys to ignore:
   - WARNINGS


MD-wf-Expl:
 Keys to ignore:
   - Molecule was shifted
   - Overlapping communication of
   - No. of OMP Threads

QMMM:
  Electric Dipole Moment (AU): 2.1e-5
  Electric Dipole Moment (Debye): 1.1e-4
  EKS: 1.2e-11

Cavity_H2OfsccsPCG:
 Atomic Forces (Ha/Bohr): 9.4e-07
 Iteration quality: 6.8e-7
 Energies: 4.01e-9
 Average noise forces: 1.01e-9
 EH: 4.6e-05
 Epot: 4.2-05
 ratio: 5.81e-06
 EXC: 2.44e-07
 Ekin: 1.8e-06
 Enl: 1.49e-07
 EvXC: 3.05e-07
 Integral of the density in the nonvacuum region: 7.84e-07
 P vector: 1.01e-07
 Total electronic charge: 1.46e-09
 alpha: 0.397
 beta: 0.0002
 EKS: 2.44e-07
 Energy (Hartree): *energy
 Force Norm (Hartree/Bohr): 4.68e-06
 H: 9.94e-07
 O: 2.01e-07
 fnrm2: 4.39e-07
 maxval: 5.42e-07
 total: 6.04e-07
 x: 2.82e-07
 y: 6.03e-07
 z: 1.35e-07
 Keys to ignore:
   - Electronic charge changed by rho compression

Cavity_H2OfrigidPI:
  EH: 2.0e-05
  EKS: 5.0e-5
  EXC: 4.30e-07
  Ekin: 7.0e-06
  Electronic charge changed by rho compression: 3.6565417360640003e-08
  Energy (Hartree): *energy
  Atomic Forces (Ha/Bohr): 9.4e-07
  Force Norm (Hartree/Bohr): 4.68e-06
  Enl: 4.00e-07
  Epot: 1.49e-07
  EvXC: 5.70e-07
  H: 7.33e-07
  Integral of the density in the nonvacuum region: 1.2564910223389347e-08
  O: 6.09e-07
  Total electronic charge: 1.1469998284496796e-07
  fnrm2: 2.19e-7
  maxval: 5.91e-7
  x: 5.00e-07
  Keys to ignore:
   - Electronic charge changed by rho compression

Cavity_H2Ofrigid_PB_PCG:
  EH:   2.09e-07
  EKS:  5.02e-07
  EXC:  3.40e-07
  Ekin: 3.00e-07
  Electronic charge changed by rho compression: 8.0430062610044003e-07
  Energy (Hartree): *energy
  Enl:  3.00e-07
  Epot: 1.49e-07
  EvXC: 4.60e-07
  Force Norm (Hartree/Bohr): 1.23e-07
  H: 1.42e-07
  Integral of the density in the nonvacuum region: 2.22e-8
  O: 2.27e-08
  Total electronic charge: 8.03e-07
  alpha: 4.0304737780605393e-07
  beta: 2.3793108425707032e-06
  fnrm2: 1.0381000226100667e-07
  maxval: 1.7230000759482778e-07
  ratio: 6.5879529262402592e-07
  res: 2.8494700752707566e-04
  x: 9.0000000074058617e-07
  y: 9.9999999947364415e-07
  z: 1.9999999920083944e-07
  Keys to ignore:
   - Electronic charge changed by rho compression

Cavity_H2OfsccsPI:
  EH: 3.8000003144134098e-07
  EKS: 7.8333783903872245e-07
  EXC: 7.5000006205527825e-07
  Ekin: 4.000000330961484e-07
  Electronic charge changed by rho compression: 3.2664448923470001e-07
  Energy (Hartree): *energy
  Enl: 3.000000248221113e-07
  Epot: 2.8000002316730388e-07
  EvXC: 9.8000008108556358e-07
  Force Norm (Hartree/Bohr): 1.9483933910713347e-06
  H: 1.0196000987949816e-07
  Integral of the density in the nonvacuum region: 1.1233629304552295e-07
  O: 1.5859999424883142e-07
  Total electronic charge: 2.0120003441093104e-07
  fnrm2: 1.4178000440345784e-07
  maxval: 2.5129998082462635e-07
  total: 9.9999999947364415e-07
  x: 3.6999999982259557e-07
  y: 9.9999999947364415e-07
  z: 4.999999980020986e-07
  Keys to ignore:
   - Electronic charge changed by rho compression

pexsi:
  Energy (Hartree): 2.3e-11
  Omega: 4.2e-11
  energy: 3.8e-11
  EXC: 1.0e-10
  Enl: 1.1e-10
  Total energy (H*DM): 1.6e-11
  Total energy (S*EDM): 1.6e-11
  Total free energy: 1.6e-11
  Total charge: 1.1e-10
  Keys to ignore:
    - Calculating wavelets expansion of projectors, found warnings
    - found warnings
    - Total number of cores
    - Number of cores used
    - Processor grid dimensions
    - number of columns (min/max/avg)
    - number of non-zero elements (min/max/avg)

counterions:
  EH: 1.1e-10
  EKS: 2.4e-11
  Energy (Hartree): 1.6e-11
  Epot: 1.1e-10
  EvXC: 1.1e-10
  Ekin: 1.1e-10

largesystems_dnalarge:
  D Tr: 1.1e-07
  D eF: 1.1e-9
  EXC: 2.1e-8
  Ekin: 1.1e-07
  Energy (Hartree): 2.4e-10
  Epot: 3.1e-07
  EvXC: 4.1e-08
  Enl: 1.1e-8
  Force Norm (Hartree/Bohr): 6.8e-11
  Omega: 9.4e-10
  Pseudo Fermi level for occupations: 1.1e-9
  D Tr(K): 6.5e-08
  difference: 4.6e-09
  eF: 2.1e-10
  EBS: 3.4e-07
  EBS higher temperature: 3.5e-07
  energy: 9.4e-10
  eval: 1.1e-06
  fnrm2: 1.8e-10
  guess for new ef: 1.1e-9
  multiplicator for the confinement: 5.7e-09
  net charge: 1.1e-05
  occ: 1.1e-5
  q0: 1.1e-08
  q1: 1.1e-07
  q2: 1.1e-07
  total net charge: 2.0e-06
  trace of quadropole matrix: 1.4e-06
  Charge analysis (charge / net charge): 2.4e-8
  Atomic Forces (Ha/Bohr): 5.5e-11
  Delta r: 1.1e-8
  r: 3.7e-11
  HOMO-LUMO gap (eV): 2.1e-11

largesystems_dnawater:
  total net charge: 2.9e-07
  Charge analysis (charge / net charge): 1.7e-1
  Omega: 4.1e-11
  Pseudo Fermi level for occupations: 3.5e-8
  eval: 1.1e-5
  net charge: 1.1e-6
  Ion-Ion interaction energy: 3.1e-11
  D: 1.0e-10
  D Tr: 1.2e-08
  D eF: 1.1e-08
  Delta r: 1.0e-9
  Energy (Hartree): 3.37e-11
  EvXC: 1.0e-08
  HOMO-LUMO gap (Ha): 6.9e-11
  HOMO-LUMO gap (eV): 1.9e-09
  LUMO energy: 6.9e-11
  PV (Ha): 2.2e-11
  D Tr(K): 1.2e-08
  eF: 4.4e-09
  EBS: 1.1e-10
  EBS higher temperature: 1.1e-10
  energy: 4.1e-11
  guess for new ef: 4.5e-09
  multiplicator for the confinement: 4.9e-10
  occ: 1.1e-07
  trace of quadropole matrix: 1.2e-08
  trace(Ktilde): 1.2e-11
  Keys to ignore:
    - atom

H2Omultipoles_1:
  EBS: 9.8e-10
  EBS higher temperature: 3.1e-7
  EH: 1.1e-9
  EXC: 1.8e-10
  Ekin: 4.1e-10
  Enl: 8.1e-11
  Epot: 1.1e-9
  EvXC: 2.2e-10
  Charge analysis (charge / net charge): 1.1e-10
  Pseudo Fermi level for occupations: 2.5e-11
  Omega: 6.0e-11
  Total charge: 3.1e-10
  Tr(K): 1.2e-05
  D Tr(K): 1.0e-08
  eF: 6.0e-07
  energy: 5.9e-11
  multiplicator for the confinement: 4.7e-11
  trace(Ktilde): 3.1e-10
  Maxdiff for transpose (checksum): 1.5e-11
  difference: 3.1e-7
  relative difference: 1.4e-7
  Average noise forces: 1.0e-10
  Raw forces norm (Ha/Bohr): 1.4e-11
  e: 1.2e-11

H2Omultipoles_11:
  EBS: 9.3e-10
  EBS higher temperature: 3.2e-7
  EH: 1.1e-9
  EXC: 1.7e-10
  Ekin: 4.1e-10
  Enl: 7.1e-11
  Epot: 1.1e-9
  EvXC: 2.1e-10
  Charge analysis (charge / net charge): 1.1e-10
  Omega: 6.2e-11
  Total charge: 3.2e-10
  Tr(K): 1.3e-05
  D Tr(K): 1.0e-08
  trace(Ktilde): 3.1e-10
  eF: 6.0e-07
  energy: 6.1e-11
  multiplicator for the confinement: 4.4e-11
  Maxdiff for transpose (checksum): 1.5e-11
  Pseudo Fermi level for occupations: 2.1e-11
  difference: 3.2e-7
  relative difference: 1.5e-07
  q2: 1.1e-09
  Average noise forces: 1.0e-10

H2Omultipoles_12:
  EBS: 1.2e-9
  EBS higher temperature: 1.2e-9
  EH: 1.3e-9
  EXC: 2.0e-10
  Ekin: 4.1e-10
  Enl: 9.1e-11
  Epot: 5.1e-9
  EvXC: 2.5e-10
  Pseudo Fermi level for occupations: 2.6e-11
  Charge analysis (charge / net charge): 1.2e-10
  Omega: 3.0e-11
  Total charge: 2.6e-11
  Tr(K): 1.1e-07
  eF: 1.1e-07
  energy: 2.9e-11
  multiplicator for the confinement: 5.3e-11
  trace(Ktilde): 2.6e-11
  Maxdiff for transpose (checksum): 1.5e-11
  difference: 1.3e-11

#H2Omultipoles_13:
#  EBS: 7.3e-10
#  EBS higher temperature: 7.3e-10
#  EH: 8.1e-10
#  EXC: 1.3e-10
#  Ekin: 3.1e-10
#  Enl: 6.1e-11
#  Epot: 8.1e-10
#  EvXC: 1.7e-10
#  Pseudo Fermi level for occupations: 2.6e-06
#  Charge analysis (charge / net charge): 7.9e-11
#  Omega: 1.9e-11
#  Total charge: 1.9e-11
#  Tr(K): 1.1e-07
#  eF: 1.1e-07
#  energy: 1.8e-11
#  multiplicator for the confinement: 3.4e-11
#  trace(Ktilde): 1.9e-11
#  Maxdiff for transpose (checksum): 1.5e-11

H2Omultipoles_2:
  EBS: 1.1e-9
  EBS higher temperature: 1.1e-9
  EH: 1.2e-9
  EXC: 1.9e-10
  Ekin: 4.1e-10
  Enl: 9.1e-11
  Epot: 1.1e-9
  EvXC: 2.6e-10
  Charge analysis (charge / net charge): 1.11e-10
  Omega: 2.9e-11
  Total charge: 2.6e-11
  Tr(K): 1.1e-07
  eF: 1.1e-07
  energy: 2.7e-11
  multiplicator for the confinement: 5.1e-11
  trace(Ktilde): 2.6e-11
  Maxdiff for transpose (checksum): 1.5e-11
  difference: 1.3e-11
  Pseudo Fermi level for occupations: 2.8e-11

#H2Omultipoles_3:
#  EBS: 9.6e-10
#  EBS higher temperature: 9.1e-10
#  EH: 1.2e-9
#  EXC: 1.7e-10
#  Ekin: 4.1e-10
#  Epot: 1.1e-9
#  Enl: 8.1e-11
#  EvXC: 2.0e-10
#  Pseudo Fermi level for occupations: 2.0e-06
#  Charge analysis (charge / net charge): 5.2e-11
#  Omega: 2.5e-11
#  Total charge: 1.9e-11
#  Tr(K): 1.1e-07
#  eF: 1.1e-07
#  energy: 2.4e-11
#  multiplicator for the confinement: 4.5e-11
#  trace(Ktilde): 1.9e-11
#  Maxdiff for transpose (checksum): 1.5e-11

matrixtaskgroups_no:
  D Tr(K): 1.100000000000009e-10
  EBS: 1.2e-9
  EBS higher temperature: 1.2e-09
  Ekin: 1.0e-8
  EH: 1.1e-08
  Epot: 1.0e-8
  EvXC: 1.1e-9
  EXC: 1.1e-9
  Enl: 2.0e-9
  Energy (Hartree): 4.1e-09
  Ion-Ion interaction energy: 2.9e-10
  Omega: 4.1e-09
  Total charge: 2.1e-10
  difference: 8.0e-11
  energy: 4.1e-09
  trace: 1.50e-06
  trace(Ktilde): 5.1e-11
<<<<<<< HEAD
=======
  trace(KH): 6.1e-10
>>>>>>> a629720f
  HOMO-LUMO gap (eV): 6.3e-11
  Raw forces norm (Ha/Bohr): 3.6e-9
  Clean forces norm (Ha/Bohr): 3.6e-9
  Force Norm (Hartree/Bohr): 9.0e-11
  #Gross support functions moments: 1.1e-9
  Total ionic charge: 1.2e-10
  Maxdiff for transpose (checksum): 3.0e-11
  Atomic Forces (Ha/Bohr): 1.2e-11
  Multipole coefficients: 1.1e-9
  Keys to ignore:
   - Calculating wavelets expansion of projectors, found warnings
   - found warnings

matrixtaskgroups_yes:
  D Tr(K): 1.1e-10
  EBS: 1.2e-9
  EBS higher temperature: 1.2e-09
  EH: 1.1e-08
  Epot: 1.0e-8
  EvXC: 1.1e-9
  EXC: 1.1e-9
  Enl: 2.0e-9
  Ekin: 1.0e-08
  Energy (Hartree): 3.9e-09
  Ion-Ion interaction energy: 2.9e-10
  Omega: 3.8e-09
  Total charge: 2.1e-10
  difference: 7.1e-11
  energy: 3.9e-09
  trace: 1.51e-06
  trace(Ktilde): 4.8e-11
  HOMO-LUMO gap (eV): 6.3e-11
  HYBRID: 4.0e-9
  TRACE: 4.0e-9
  trace(KH): 3.1e-10
  Raw forces norm (Ha/Bohr): 3.6e-9
  Clean forces norm (Ha/Bohr): 3.9e-9
  Force Norm (Hartree/Bohr): 9.6e-11
  #Gross support functions moments: 1.1e-9
  Total ionic charge: 1.2e-10
  Maxdiff for transpose (checksum): 3.0e-11
  C: 1.14e-11
  Multipole coefficients: 1.1e-9
  Atomic Forces (Ha/Bohr): 1.3e-11
  Keys to ignore:
   - Calculating wavelets expansion of projectors, found warnings
   - found warnings

test-foeccs:
  EBS: 1.1e-10
  EBS higher temperature: 1.1e-10
  difference: 9.6e-11
  trace(Ktilde): 7.6e-11
  D Tr(K): 1.0e-07
  value: 2.8e-11

lj_connect.mhgps.ref.yaml:
  (MHGPS) minmode overlap: 3.3e-10
  Energy: 5.4e-10
  Keys to ignore:
  - (MHGPS) Run finished at

GEOPT-all_sqnmbiomode:
  EH: 1.1e-10
  Epot: 1.1e-10
  Ion-Ion interaction energy: 1.28e-11
MD_LJ-NVE:
    T: 0.005
MD_LJ-NVT:
    T: 0.005<|MERGE_RESOLUTION|>--- conflicted
+++ resolved
@@ -554,10 +554,7 @@
  Maxdiff for transpose (checksum): 1.5e-11
  e: 6.3e-10
  trace(Ktilde): 1.2e-11
-<<<<<<< HEAD
-=======
  ENERGY: 3.0e-11
->>>>>>> a629720f
 
 directmin:
  Patterns to ignore:
@@ -1597,11 +1594,7 @@
  relative difference: 5.9e-11
  Tr(K): 1.1e-7
  spin occupations: 1.1e-7
-<<<<<<< HEAD
- trace(KH): 1.2e-9
-=======
  trace(KH): 2.1e-9
->>>>>>> a629720f
 
 O2spin_foe:
  Atomic Forces (Ha/Bohr): 3.0e-7
@@ -1638,11 +1631,7 @@
  D: 2.1e-7
  number of corrected points: 953
  total charge correction: 5.5e-09
-<<<<<<< HEAD
- trace(KH): 7.0e-9
-=======
  trace(KH): 7.7e-9
->>>>>>> a629720f
 
 O2spin_dirmin:
  Atomic Forces (Ha/Bohr): 2.44e-5
@@ -1672,10 +1661,7 @@
  Force Norm (Hartree/Bohr): 3.45e-5
  Maxdiff for transpose (checksum): 5.9e-11
  number of corrected points: 33.0
-<<<<<<< HEAD
-=======
  ENERGY: 1.3e-7
->>>>>>> a629720f
 
 verysparse:
  Total charge: 2.3e-8
@@ -2362,10 +2348,7 @@
  PV (Ha): 2.6e-10
  trace(Ktilde): 2.6e-11
  Clean forces norm (Ha/Bohr): 3.1e-11
-<<<<<<< HEAD
-=======
  ENERGY: 2.0-11
->>>>>>> a629720f
  Keys to ignore: [WARNINGS]
 
 extendedfrags_readrotated:
@@ -2384,10 +2367,7 @@
  EXC: 2.1e-7
  EvXC: 2.8e-7
  EH: 2.2e-6
-<<<<<<< HEAD
-=======
  ENERGY: 2.2-11
->>>>>>> a629720f
  Enl: 3.1e-10
  Total charge: 3.8e-7
  Force Norm (Hartree/Bohr): 6.4e-11
@@ -2828,10 +2808,7 @@
   energy: 4.1e-09
   trace: 1.50e-06
   trace(Ktilde): 5.1e-11
-<<<<<<< HEAD
-=======
   trace(KH): 6.1e-10
->>>>>>> a629720f
   HOMO-LUMO gap (eV): 6.3e-11
   Raw forces norm (Ha/Bohr): 3.6e-9
   Clean forces norm (Ha/Bohr): 3.6e-9
