!> @file
!!   Basic routines dealing with the sparse matrices
!! @author
!!   Copyright (C) 2016 CheSS developers
!!
!!   This file is part of CheSS.
!!   
!!   CheSS is free software: you can redistribute it and/or modify
!!   it under the terms of the GNU Lesser General Public License as published by
!!   the Free Software Foundation, either version 3 of the License, or
!!   (at your option) any later version.
!!   
!!   CheSS is distributed in the hope that it will be useful,
!!   but WITHOUT ANY WARRANTY; without even the implied warranty of
!!   MERCHANTABILITY or FITNESS FOR A PARTICULAR PURPOSE.  See the
!!   GNU Lesser General Public License for more details.
!!   
!!   You should have received a copy of the GNU Lesser General Public License
!!   along with CheSS.  If not, see <http://www.gnu.org/licenses/>.


!> Module to deal with the sparse matrices
module sparsematrix
  use sparsematrix_base
  implicit none

  private


  !> Public routines
  public :: compress_matrix, compress_matrix2
  public :: uncompress_matrix, uncompress_matrix2
  public :: check_matrix_compression
  public :: transform_sparse_matrix!, transform_sparse_matrix_local
  public :: compress_matrix_distributed_wrapper
  public :: uncompress_matrix_distributed2
  public :: sequential_acces_matrix_fast, sequential_acces_matrix_fast2
  public :: sparsemm_new
  public :: gather_matrix_from_taskgroups, gather_matrix_from_taskgroups_inplace
  public :: extract_taskgroup_inplace, extract_taskgroup
  public :: write_matrix_compressed
  public :: write_sparsematrix
  public :: write_sparsematrix_CCS
  public :: transform_sparsity_pattern
  public :: matrix_matrix_mult_wrapper
  public :: trace_sparse_matrix
  public :: trace_sparse_matrix_product
  public :: delete_coupling_terms
  public :: synchronize_matrix_taskgroups
  public :: max_asymmetry_of_matrix
  public :: symmetrize_matrix
  public :: check_deviation_from_unity_sparse
  !!public :: operation_using_dense_lapack
  public :: matrix_power_dense_lapack
  public :: diagonalizeHamiltonian2
  public :: get_minmax_eigenvalues


  interface compress_matrix_distributed_wrapper
      module procedure compress_matrix_distributed_wrapper_1
      module procedure compress_matrix_distributed_wrapper_2
  end interface compress_matrix_distributed_wrapper

  contains

    !> subroutine to compress the matrix to sparse form
    subroutine compress_matrix(iproc,nproc,sparsemat,inmat,outmat)
      implicit none
      
      ! Calling arguments
      integer, intent(in) :: iproc, nproc
      type(sparse_matrix),intent(in) :: sparsemat
      real(kind=mp),dimension(sparsemat%nfvctr,sparsemat%nfvctr,sparsemat%nspin),target,intent(in) :: inmat
      real(kind=mp),dimension(sparsemat%nvctr*sparsemat%nspin),target,intent(out) :: outmat
    
      ! Local variables
      integer :: iseg, j, jj, ishift, ispin
      !integer,dimension(2) :: irowcol
      !integer :: ierr, irow, jcol, jjj
      real(kind=mp),dimension(:,:,:),pointer :: inm
      real(kind=mp),dimension(:),pointer :: outm
      
      call f_routine(id='compress_matrix')
      !call timing(iproc,'compressd_mcpy','ON')
      call f_timing(TCAT_SMAT_COMPRESSION,'ON')

      !if (present(outmat)) then
      !    if (sparsemat%parallel_compression/=0 .and. bigdft_mpi%nproc>1) then
      !        stop 'outmat not allowed for the given options'
      !    end if
          outm => outmat
      !else
      !    outm => sparsemat%matrix_compr
      !end if

      !if (present(inmat)) then
      !    if (sparsemat%parallel_compression/=0 .and. bigdft_mpi%nproc>1) then
      !        stop 'in not allowed for the given options'
      !    end if
          inm => inmat
      !else
      !    inm => sparsemat%matrix
      !end if
    
    
      if (sparsemat%parallel_compression==0.or.nproc==1) then
         do ispin=1,sparsemat%nspin
             ishift=(ispin-1)*sparsemat%nvctr
             !OpenMP broken on Vesta
             !!! !$omp parallel default(none) private(irowcol) &
             !$omp parallel default(none) private(iseg,j,jj) &
             !$omp shared(sparsemat,inm,outm,ishift,ispin)
             !$omp do
             do iseg=1,sparsemat%nseg
                 jj=sparsemat%keyv(iseg)
                 ! A segment is always on one line, therefore no double loop
                 do j=sparsemat%keyg(1,1,iseg),sparsemat%keyg(2,1,iseg)
                    !irow = sparsemat%orb_from_index(1,jj)
                    !jcol = sparsemat%orb_from_index(2,jj)
                    !irowcol = orb_from_index(sparsemat, j)
                    !write(*,*) 'iseg, j, jj', iseg, j, jj
                    outm(jj+ishift)=inm(j,sparsemat%keyg(1,2,iseg),ispin)
                    jj=jj+1
                 end do
             end do
             !$omp end do
             !$omp end parallel
         end do
      else if (sparsemat%parallel_compression==1) then
         stop 'this needs to be fixed'
         !!#call to_zero(sparsemat%nvctr, sparsemat%matrix_compr(1))
         !!#!$omp parallel do default(private) shared(sparsemat)
         !!#do jj=1,sparsemat%nvctrp
         !!#   jjj=jj+sparsemat%isvctr
         !!#   irow = sparsemat%orb_from_index(1,jjj)
         !!#   jcol = sparsemat%orb_from_index(2,jjj)
         !!#   sparsemat%matrix_compr(jjj)=sparsemat%matrix(irow,jcol)
         !!#end do
         !!#!$omp end parallel do
         !!#if (bigdft_mpi%nproc > 1) then
         !!#   call mpiallred(sparsemat%matrix_compr(1), sparsemat%nvctr, mpi_sum, bigdft_mpi%mpi_comm)
         !!#end if
      else
         stop 'this needs to be fixed'
         !!#sparsemat%matrix_comprp=f_malloc_ptr((sparsemat%nvctrp),id='sparsemat%matrix_comprp')
         !!#!$omp parallel do default(private) shared(sparsemat)
         !!#do jj=1,sparsemat%nvctrp
         !!#   jjj=jj+sparsemat%isvctr
         !!#   irow = sparsemat%orb_from_index(1,jjj)
         !!#   jcol = sparsemat%orb_from_index(2,jjj)
         !!#   sparsemat%matrix_comprp(jj)=sparsemat%matrix(irow,jcol)
         !!#end do
         !!#!$omp end parallel do
         !!#if (bigdft_mpi%nproc > 1) &
         !!#   & call mpi_allgatherv(sparsemat%matrix_comprp, sparsemat%nvctrp, &
         !!#   &    mpi_double_precision, sparsemat%matrix_compr, sparsemat%nvctr_par(:), &
         !!#   &    sparsemat%isvctr_par, mpi_double_precision, bigdft_mpi%mpi_comm, ierr)
         !!#call f_free_ptr(sparsemat%matrix_comprp)
      end if
    
      !call timing(iproc,'compressd_mcpy','OF')
      call f_timing(TCAT_SMAT_COMPRESSION,'OF')
      call f_release_routine()
    
    end subroutine compress_matrix


    subroutine compress_matrix2(iproc, nproc, sparsemat, inmat, outmat)
      implicit none
      
      ! Calling arguments
      integer, intent(in) :: iproc, nproc
      type(sparse_matrix),intent(in) :: sparsemat
      real(kind=mp),dimension(sparsemat%nfvctr,sparsemat%nfvctr,sparsemat%nspin),intent(in) :: inmat
      real(kind=mp),dimension(sparsemat%nvctrp_tg*sparsemat%nspin),intent(out) :: outmat

      ! Local variables
      real(kind=mp),dimension(:),allocatable :: tmparr

      tmparr = sparsematrix_malloc(sparsemat,iaction=SPARSE_FULL,id='tmparr')
      call compress_matrix(iproc,nproc,sparsemat,inmat,tmparr)
      call extract_taskgroup(sparsemat, tmparr, outmat)
      call f_free(tmparr)
    end subroutine compress_matrix2


    !> subroutine to uncompress the matrix from sparse form
    subroutine uncompress_matrix(iproc,nproc,sparsemat,inmat,outmat)
      implicit none
      
      ! Calling arguments
      integer, intent(in) :: iproc, nproc
      type(sparse_matrix), intent(in) :: sparsemat
      real(kind=mp),dimension(sparsemat%nvctr*sparsemat%nspin),target,intent(in) :: inmat
      real(kind=mp),dimension(sparsemat%nfvctr,sparsemat%nfvctr,sparsemat%nspin),target,intent(inout) :: outmat
      
      ! Local variables
      integer :: iseg, i, ii, ishift, ispin
      !integer, dimension(2) :: irowcol
      !integer ::  jcol, irow, iii, ierr
      real(kind=mp),dimension(:),pointer :: inm
      real(kind=mp),dimension(:,:,:),pointer :: outm

      !!if (present(outmat)) then
      !!    if (sparsemat%parallel_compression/=0 .and. bigdft_mpi%nproc>1) then
      !!        stop 'outmat not allowed for the given options'
      !!    end if
          outm => outmat
      !!else
      !!    outm => sparsemat%matrix
      !!end if

      !!if (present(inmat)) then
      !!    if (sparsemat%parallel_compression/=0 .and. bigdft_mpi%nproc>1) then
      !!        stop 'inmat not allowed for the given options'
      !!    end if
          inm => inmat
      !!else
      !!    inm => sparsemat%matrix_compr
      !!end if
    
      !call timing(iproc,'compressd_mcpy','ON')
      call f_timing(TCAT_SMAT_COMPRESSION,'ON')
    
      if (sparsemat%parallel_compression==0.or.nproc==1) then
         !call to_zero(sparsemat%nfvctr**2*sparsemat%nspin, outm(1,1,1))
         call f_zero(outm)
         do ispin=1,sparsemat%nspin
             ishift=(ispin-1)*sparsemat%nvctr
             !openmp broken on vesta
             !!! !$omp parallel default(none) private(irowcol)
             !$omp parallel default(none) private(iseg,i,ii) shared(sparsemat,inm,outm,ispin,ishift)
             !$omp do
             do iseg=1,sparsemat%nseg
                 ii=sparsemat%keyv(iseg)
                 ! a segment is always on one line, therefore no double loop
                 do i=sparsemat%keyg(1,1,iseg),sparsemat%keyg(2,1,iseg)
                    !irow = sparsemat%orb_from_index(1,ii)
                    !jcol = sparsemat%orb_from_index(2,ii)
                    !irowcol = orb_from_index(sparsemat, i)
                    outm(i,sparsemat%keyg(1,2,iseg),ispin)=inm(ii+ishift)
                    ii=ii+1
                end do
             end do
             !$omp end do
             !$omp end parallel
         end do
      else if (sparsemat%parallel_compression==1) then
         stop 'needs to be fixed'
         !!call to_zero(sparsemat%nfvctr**2, sparsemat%matrix(1,1))
         !!!$omp parallel do default(private) shared(sparsemat)
         !!do ii=1,sparsemat%nvctrp
         !!   iii=ii+sparsemat%isvctr
         !!   irow = sparsemat%orb_from_index(1,iii)
         !!   jcol = sparsemat%orb_from_index(2,iii)
         !!   sparsemat%matrix(irow,jcol)=sparsemat%matrix_compr(iii)
         !!end do
         !!!$omp end parallel do
         !!if (bigdft_mpi%nproc > 1) then
         !!   call mpiallred(sparsemat%matrix(1,1), sparsemat%nfvctr**2,mpi_sum,bigdft_mpi%mpi_comm)
         !!end if
      else
         stop 'needs to be fixed'
         !!sparsemat%matrixp=f_malloc_ptr((/sparsemat%nfvctr,sparsemat%nfvctrp/),id='sparsemat%matrixp')
         !!call to_zero(sparsemat%nfvctr*sparsemat%nfvctrp, sparsemat%matrixp(1,1))
         !!!$omp parallel do default(private) shared(sparsemat)
         !!do ii=1,sparsemat%nvctrp
         !!   iii=ii+sparsemat%isvctr
         !!   irow = sparsemat%orb_from_index(1,iii)
         !!   jcol = sparsemat%orb_from_index(2,iii) - sparsemat%isfvctr
         !!   sparsemat%matrixp(irow,jcol)=sparsemat%matrix_compr(iii)
         !!end do
         !!!$omp end parallel do
         !!if (bigdft_mpi%nproc > 1) &
         !!   & call mpi_allgatherv(sparsemat%matrixp, sparsemat%nfvctr*sparsemat%nfvctrp, mpi_double_precision, &
         !!   &   sparsemat%matrix, sparsemat%nfvctr*sparsemat%nfvctr_par(:), sparsemat%nfvctr*sparsemat%isfvctr_par, &
         !!   &   mpi_double_precision, bigdft_mpi%mpi_comm, ierr)
         !!call f_free_ptr(sparsemat%matrixp)
      end if
    
      !call timing(iproc,'compressd_mcpy','OF')
      call f_timing(TCAT_SMAT_COMPRESSION,'OF')
    
    end subroutine uncompress_matrix


    subroutine uncompress_matrix2(iproc, nproc, comm, smat, matrix_compr, matrix)
      implicit none

      ! Calling arguments
      integer,intent(in) :: iproc, nproc, comm
      type(sparse_matrix),intent(in) :: smat
      real(kind=mp),dimension(smat%nvctrp_tg*smat%nspin),intent(in) :: matrix_compr
      real(kind=mp),dimension(smat%nfvctr,smat%nfvctr,smat%nspin),intent(out) :: matrix

      ! Local variables
      real(kind=mp),dimension(:),allocatable :: tmparr

      tmparr = sparsematrix_malloc(smat,iaction=SPARSE_FULL,id='tmparr')
      call gather_matrix_from_taskgroups(iproc, nproc, comm, smat, matrix_compr, tmparr)
      call uncompress_matrix(iproc, nproc, smat, inmat=tmparr, outmat=matrix)
      call f_free(tmparr)
    end subroutine uncompress_matrix2


    subroutine check_matrix_compression(iproc, nproc, sparsemat, mat)
      use yaml_output
      implicit none
      integer,intent(in) :: iproc, nproc
      type(sparse_matrix),intent(in) :: sparsemat
      type(matrices),intent(inout) :: mat
      !Local variables
      character(len=*), parameter :: subname='check_matrix_compression'
      real(kind=mp), parameter :: tol=1.e-10
      integer :: jorb, irow, icol, iseg, ii
      real(kind=mp) :: maxdiff
    
      call f_routine('check_matrix_compression')

      call f_free_ptr(mat%matrix_compr)
      mat%matrix_compr = sparsematrix_malloc_ptr(sparsemat,iaction=SPARSE_FULL,id='mat%matrix_compr')
    
      mat%matrix = sparsematrix_malloc_ptr(sparsemat, iaction=DENSE_FULL, id='mat%matrix')
    
      !call to_zero(sparsemat%nfvctr**2*sparsemat%nspin,mat%matrix(1,1,1))
      call f_zero(mat%matrix)
      do iseg = 1, sparsemat%nseg
         ! A segment is always on one line, therefore no double loop
         do jorb = sparsemat%keyg(1,1,iseg), sparsemat%keyg(2,1,iseg)
            !call get_indices(jorb,irow,icol)
            irow = jorb
            icol = sparsemat%keyg(1,2,iseg)
            !print *,'jorb, irow,icol',jorb, irow, icol,test_value_matrix(sparsemat%nfvctr, irow, icol)
            !SM: need to fix spin 
            mat%matrix(irow,icol,1) = test_value_matrix(sparsemat%nfvctr, irow, icol)
         end do
      end do
      
      call compress_matrix(iproc, nproc, sparsemat, inmat=mat%matrix, outmat=mat%matrix_compr)
      !write(*,*) 'mat%matrix',mat%matrix
      !write(*,*) 'mat%matrix_compr',mat%matrix_compr
    
      maxdiff = 0.d0
      do iseg = 1, sparsemat%nseg
         ii=0
         ! A segment is always on one line, therefore no double loop
         do jorb = sparsemat%keyg(1,1,iseg), sparsemat%keyg(2,1,iseg)
            !call get_indices(jorb,irow,icol)
            irow = jorb
            icol = sparsemat%keyg(1,2,iseg)
            !write(*,'(a,4i8,2es13.3)') 'jorb, irow, icol, sparsemat%keyv(iseg)+ii, val, ref', jorb, irow, icol, sparsemat%keyv(iseg)+ii, mat%matrix_compr(sparsemat%keyv(iseg)+ii), test_value_matrix(sparsemat%nfvctr, irow, icol)
            maxdiff = max(abs(mat%matrix_compr(sparsemat%keyv(iseg)+ii)&
                 -test_value_matrix(sparsemat%nfvctr, irow, icol)),maxdiff)
            ii=ii+1
         end do
      end do
    
      if (iproc==0) call yaml_map('Tolerances for this check',tol,fmt='(1pe25.17)')
    
      if(iproc==0) then
        if (maxdiff > tol) then
           call yaml_warning('COMPRESSION ERROR : difference of '//trim(yaml_toa(maxdiff,fmt='(1pe12.5)')))
        else
           call yaml_map('Maxdiff for compress', maxdiff,fmt='(1pe25.17)')
        end if
      end if
    
      call uncompress_matrix(iproc, nproc, sparsemat, inmat=mat%matrix_compr, outmat=mat%matrix)
    
      maxdiff = 0.d0
      do iseg = 1, sparsemat%nseg
         ! A segment is always on one line, therefore no double loop
         do jorb = sparsemat%keyg(1,1,iseg), sparsemat%keyg(2,1,iseg)
            !call get_indices(jorb,irow,icol)
            irow = jorb
            icol = sparsemat%keyg(1,2,iseg)
            maxdiff = max(abs(mat%matrix(irow,icol,1)-test_value_matrix(sparsemat%nfvctr, irow, icol)),maxdiff) 
         end do
      end do
    
      if(iproc==0) then
        if (maxdiff > tol) then
           call yaml_warning('UNCOMPRESSION ERROR : difference of '//trim(yaml_toa(maxdiff,fmt='(1pe12.5)')))
        else
           call yaml_map('Maxdiff for uncompress', maxdiff,fmt='(1pe25.17)')
        end if
      end if
    
      call f_free_ptr(mat%matrix)
      !!call f_free_ptr(sparsemat%matrix_compr)

      call f_free_ptr(mat%matrix_compr)
      mat%matrix_compr = sparsematrix_malloc_ptr(sparsemat,iaction=SPARSE_TASKGROUP,id='mat%matrix_compr')

      call f_release_routine()
    
    contains
       !> define a value for the wavefunction which is dependent of the indices
       function test_value_matrix(norb,iorb,jorb)
          implicit none
          integer, intent(in) :: norb,iorb,jorb
          real(kind=mp) :: test_value_matrix
    
          test_value_matrix = norb*(iorb-1)+jorb
          !print *,iorb,jorb,test_value_matrix
       END FUNCTION test_value_matrix
    
       subroutine get_indices(ind,irow,icol)
         implicit none
         integer, intent(in) :: ind
         integer, intent(out) :: irow, icol
    
         icol = (ind - 1) / sparsemat%nfvctr + 1
         irow = ind - (icol-1)*sparsemat%nfvctr
         !print *,'irow,icol',irow,icol
       END SUBROUTINE get_indices 
    end subroutine check_matrix_compression


    subroutine transform_sparse_matrix(iproc, smat, lmat, imode, direction, &
               smat_in, lmat_in, smat_out, lmat_out)
      implicit none
    
      ! Calling arguments
      integer,intent(in) :: iproc, imode
      type(sparse_matrix),intent(in) :: smat, lmat
      character(len=14),intent(in) :: direction
      real(kind=mp),dimension(:),intent(in),optional :: smat_in
      real(kind=mp),dimension(:),intent(in),optional :: lmat_in
      real(kind=mp),dimension(:),intent(out),optional :: smat_out
      real(kind=mp),dimension(:),intent(out),optional :: lmat_out
    
      ! Local variables
      integer(kind=mp) :: isstart, isend, ilstart, ilend, iostart, ioend
      integer :: idir, icheck, isseg, ilseg, isoffset_tg, iloffset_tg, issegstartx, issegendx
      integer :: ilength, iscostart, ilcostart, nssize, nlsize, i, ilsegstartx
      integer :: ilsegstart, ispin, isshift, ilshift, isoffset, iloffset
      integer,parameter :: SMALL_TO_LARGE=1
      integer,parameter :: LARGE_TO_SMALL=2
    
      call f_routine(id='transform_sparse_matrix')

      ! determine whether the routine should handle a matrix taskgroup or the full matrices
      if (imode==SPARSE_FULL) then
          ilsegstartx = 1
          issegstartx = 1
          issegendx = smat%nseg
          isoffset_tg = 0
          iloffset_tg = 0
          nssize = smat%nvctr*smat%nspin
          nlsize = lmat%nvctr*lmat%nspin
      else if (imode==SPARSE_TASKGROUP) then
          ilsegstartx = lmat%iseseg_tg(1)
          issegstartx = smat%iseseg_tg(1)
          issegendx = smat%iseseg_tg(2)
          isoffset_tg = smat%isvctrp_tg
          iloffset_tg = lmat%isvctrp_tg
          nssize = smat%nvctrp_tg*smat%nspin
          nlsize = lmat%nvctrp_tg*lmat%nspin
      else
          call f_err_throw('wrong imode')
      end if
    
      ! determine the case:
      ! SMALL_TO_LARGE -> transform from large sparsity pattern to small one
      ! LARGE_TO_SMALL -> transform from small sparsity pattern to large one
      if (direction=='small_to_large' .or. direction=='SMALL_TO_LARGE') then
          idir=SMALL_TO_LARGE
          if (.not.present(smat_in)) call f_err_throw('smat_in not present')
          if (.not.present(lmat_out)) call f_err_throw('lmat_out not present')
          if (size(smat_in)/=nssize) then
              call f_err_throw('the size of smat_in ('//trim(yaml_toa(size(smat_in)))//&
                   &') is not the correct one ('//trim(yaml_toa(nssize))//')')
          end if
          if (size(lmat_out)/=nlsize) then
              call f_err_throw('the size of lmat_out ('//trim(yaml_toa(size(lmat_out)))//&
                   &') is not the correct one ('//trim(yaml_toa(nlsize))//')')
          end if
      else if (direction=='large_to_small' .or. direction=='LARGE_TO_SMALL') then
          idir=LARGE_TO_SMALL
          if (.not.present(lmat_in)) call f_err_throw('lmat_in not present')
          if (.not.present(smat_out)) call f_err_throw('smat_out not present')
          if (size(lmat_in)/=nlsize) then
              call f_err_throw('the size of lmat_in ('//trim(yaml_toa(size(lmat_in)))//&
                   &') is not the correct one ('//trim(yaml_toa(nlsize))//')')
          end if
          if (size(smat_out)/=nssize) then
              call f_err_throw('the size of smat_out ('//trim(yaml_toa(size(smat_out)))//&
                   &') is not the correct one ('//trim(yaml_toa(nssize))//')')
          end if
      else
          call f_err_throw('wrong direction')
      end if
    
      select case (idir)
      case (SMALL_TO_LARGE)
         call f_zero(lmat_out)
      case (LARGE_TO_SMALL)
         call f_zero(smat_out)
      case default
          call f_err_throw('wrong idir')
      end select
    
      !call timing(iproc,'transform_matr','IR')
      call f_timing(TCAT_SMAT_TRANSFORMATION,'IR')


      icheck=0
      do ispin=1,smat%nspin

          isshift=(ispin-1)*smat%nvctr
          ilshift=(ispin-1)*lmat%nvctr
    
          ilsegstart = ilsegstartx
          !$omp parallel default(none) &
          !$omp shared(smat, lmat, issegstartx, issegendx, idir, icheck, isshift, ilshift, isoffset_tg, iloffset_tg) &
          !$omp shared(smat_in, lmat_in, smat_out, lmat_out) &
          !$omp private(isseg, isstart, isend, ilstart, ilend, iostart, ioend) &
          !$omp private(isoffset, iloffset, iscostart, ilcostart, ilength,ilseg,i) &
          !$omp firstprivate(ilsegstart)
          !$omp do reduction(+:icheck)
          sloop: do isseg=issegstartx,issegendx
              isstart = int((smat%keyg(1,2,isseg)-1),kind=mp)*int(smat%nfvctr,kind=mp) + int(smat%keyg(1,1,isseg),kind=mp)
              isend = int((smat%keyg(2,2,isseg)-1),kind=mp)*int(smat%nfvctr,kind=mp) + int(smat%keyg(2,1,isseg),kind=mp)
              ! A segment is always on one line, therefore no double loop
              lloop: do ilseg=ilsegstart,lmat%nseg
                  ilstart = int((lmat%keyg(1,2,ilseg)-1),kind=mp)*int(lmat%nfvctr,kind=mp) + int(lmat%keyg(1,1,ilseg),kind=mp)
                  ilend = int((lmat%keyg(2,2,ilseg)-1),kind=mp)*int(lmat%nfvctr,kind=mp) + int(lmat%keyg(2,1,ilseg),kind=mp)
    
                  ! check whether there is an overlap:
                  ! if not, increase loop counters
                  if (ilstart>isend) then
                      !ilsegstart=ilseg
                      exit lloop
                  end if
                  if (isstart>ilend) then
                      ilsegstart=ilseg
                      cycle lloop
                  end if
                  ! if yes, determine start end end of overlapping segment (in uncompressed form)
                  iostart=max(isstart,ilstart)
                  ioend=min(isend,ilend)
                  ilength=int(ioend-iostart+1,kind=4)
    
                  ! offset with respect to the starting point of the segment
                  isoffset = int(iostart - &
                             (int((smat%keyg(1,2,isseg)-1),kind=mp)*int(smat%nfvctr,kind=mp) &
                               + int(smat%keyg(1,1,isseg),kind=mp)),kind=4)
                  iloffset = int(iostart - &
                             (int((lmat%keyg(1,2,ilseg)-1),kind=mp)*int(lmat%nfvctr,kind=mp) &
                               + int(lmat%keyg(1,1,ilseg),kind=mp)),kind=4)
    
                  ! determine start end and of the overlapping segment in compressed form
                  iscostart=smat%keyv(isseg)+isoffset
                  ilcostart=lmat%keyv(ilseg)+iloffset
    
                  ! copy the elements
                  select case (idir)
                  case (SMALL_TO_LARGE) 
                      do i=0,ilength-1
                          lmat_out(ilcostart+i+ilshift-iloffset_tg)=smat_in(iscostart+i+isshift-isoffset_tg)
                      end do
                  case (LARGE_TO_SMALL) 
                      do i=0,ilength-1
                          smat_out(iscostart+i+isshift-isoffset_tg)=lmat_in(ilcostart+i+ilshift-iloffset_tg)
                      end do
                  case default
                      stop 'wrong idir'
                  end select
                  icheck=icheck+ilength
              end do lloop
          end do sloop
          !$omp end do 
          !$omp end parallel

      end do
    
      ! all elements of the small matrix must have been processed, no matter in
      ! which direction the transformation has been executed
      !if (icheck/=smat%nvctr*smat%nspin) then
      if (icheck/=nssize) then
          write(*,'(a,2i8)') 'ERROR: icheck/=smat%nvctr*smat%nspin', icheck, smat%nvctr*smat%nspin
          stop
      end if

      !call timing(iproc,'transform_matr','RS')
      call f_timing(TCAT_SMAT_TRANSFORMATION,'RS')
      call f_release_routine()
    
    end subroutine transform_sparse_matrix



!!    subroutine transform_sparse_matrix_local(iproc, smat, lmat, cmode, &
!!               smatrix_compr_in, lmatrix_compr_in, smatrix_compr_out, lmatrix_compr_out)
!!      implicit none
!!    
!!      ! Calling arguments
!!      integer,intent(in) :: iproc
!!      type(sparse_matrix),intent(in) :: smat, lmat
!!      character(len=14),intent(in) :: cmode
!!      real(kind=8),dimension(smat%nspin*smat%nvctrp_tg),intent(in),optional :: smatrix_compr_in
!!      real(kind=8),dimension(lmat%nspin*lmat%nvctrp_tg),intent(in),optional :: lmatrix_compr_in
!!      real(kind=8),dimension(smat%nspin*smat%nvctrp_tg),intent(out),optional :: smatrix_compr_out
!!      real(kind=8),dimension(lmat%nspin*lmat%nvctrp_tg),intent(out),optional :: lmatrix_compr_out
!!    
!!      ! Local variables
!!      real(kind=8),dimension(:),allocatable :: tmparrs, tmparrl
!!      integer :: ishift_src, ishift_dst, imode, ispin, i
!!      integer,parameter :: SMALL_TO_LARGE=1
!!      integer,parameter :: LARGE_TO_SMALL=2
!!    
!!      call f_routine(id='transform_sparse_matrix_local')
!!
!!
!!      ! determine the case:
!!      ! SMALL_TO_LARGE -> transform from large sparsity pattern to small one
!!      ! LARGE_TO_SMALL -> transform from small sparsity pattern to large one
!!      if (cmode=='small_to_large' .or. cmode=='SMALL_TO_LARGE') then
!!          imode=SMALL_TO_LARGE
!!      else if (cmode=='large_to_small' .or. cmode=='LARGE_TO_SMALL') then
!!          imode=LARGE_TO_SMALL
!!      else
!!          stop 'wrong cmode'
!!      end if
!!
!!    
!!      select case (imode)
!!      case (SMALL_TO_LARGE)
!!          ! check the aruments
!!          if (.not.present(smatrix_compr_in)) call f_err_throw("'smatrix_compr_in' not present")
!!          if (.not.present(lmatrix_compr_out)) call f_err_throw("'lmatrix_compr_out' not present")
!!          tmparrs = sparsematrix_malloc0(smat,iaction=SPARSE_FULL,id='tmparrs')
!!          tmparrl = sparsematrix_malloc(lmat,iaction=SPARSE_FULL,id='tmparrl')
!!          call transform_sparse_matrix_test(iproc, smat, lmat, cmode, &
!!               smat_in=smatrix_compr_in, lmat_out=lmatrix_compr_out)
!!          do i=1,lmat%nspin*lmat%nvctrp_tg
!!              write(1000+iproc,*) 'i, val', i, lmatrix_compr_out(i)
!!          end do
!!          do ispin=1,smat%nspin
!!              ishift_src = (ispin-1)*smat%nvctrp_tg
!!              ishift_dst = (ispin-1)*smat%nvctr
!!              call vcopy(smat%nvctrp_tg, smatrix_compr_in(ishift_src+1), 1, &
!!                   tmparrs(ishift_dst+smat%isvctrp_tg+1), 1)
!!              call transform_sparse_matrix(iproc, smat, lmat, cmode, smat_in=tmparrs, lmat_out=tmparrl)
!!              call extract_taskgroup(lmat, tmparrl, lmatrix_compr_out)
!!          end do
!!          do i=1,lmat%nspin*lmat%nvctrp_tg
!!              write(1100+iproc,*) 'i, val', i, lmatrix_compr_out(i)
!!          end do
!!      case (LARGE_TO_SMALL)
!!          if (.not.present(lmatrix_compr_in)) call f_err_throw("'lmatrix_compr_in' not present")
!!          if (.not.present(smatrix_compr_out)) call f_err_throw("'smatrix_compr_out' not present")
!!          tmparrs = sparsematrix_malloc(smat,iaction=SPARSE_FULL,id='tmparrs')
!!          tmparrl = sparsematrix_malloc0(lmat,iaction=SPARSE_FULL,id='tmparrl')
!!          call transform_sparse_matrix_test(iproc, smat, lmat, cmode, &
!!               lmat_in=lmatrix_compr_in, smat_out=smatrix_compr_out)
!!          do i=1,smat%nspin*smat%nvctrp_tg
!!              write(2000+iproc,*) 'i, val', i, smatrix_compr_out(i)
!!          end do
!!          do ispin=1,smat%nspin
!!              ishift_src = (ispin-1)*lmat%nvctrp_tg
!!              ishift_dst = (ispin-1)*lmat%nvctr
!!              call vcopy(lmat%nvctrp_tg, lmatrix_compr_in(ishift_src+1), 1, &
!!                   tmparrl(ishift_dst+lmat%isvctrp_tg+1), 1)
!!              call transform_sparse_matrix(iproc, smat, lmat, cmode, lmat_in=tmparrl, smat_out=tmparrs)
!!              call extract_taskgroup(smat, tmparrs, smatrix_compr_out)
!!          end do
!!          do i=1,smat%nspin*smat%nvctrp_tg
!!              write(2100+iproc,*) 'i, val', i, smatrix_compr_out(i)
!!          end do
!!      case default
!!          stop 'wrong imode'
!!      end select
!!
!!      call f_free(tmparrs)
!!      call f_free(tmparrl)
!!
!!      call f_release_routine()
!!    
!!  end subroutine transform_sparse_matrix_local




   subroutine compress_matrix_distributed_wrapper_1(iproc, nproc, smat, layout, matrixp, matrix_compr)
     implicit none

     ! Calling arguments
     integer,intent(in) :: iproc, nproc, layout
     type(sparse_matrix),intent(in) :: smat
     real(kind=mp),dimension(:),target,intent(in) :: matrixp
     real(kind=mp),dimension(smat%nvctrp_tg),intent(out) :: matrix_compr

     ! Local variables
     integer :: isegstart, isegend, iseg, ii, jorb, iiorb, jjorb, nfvctrp, isfvctr, nvctrp, ierr, isvctr
     integer :: ncount, itg, iitg, ist_send, ist_recv, i, iline, icolumn, ind
     integer :: window, sizeof, jproc_send, iorb, jproc, info
     integer,dimension(:),pointer :: isvctr_par, nvctr_par
     integer,dimension(:),allocatable :: request, windows
     real(kind=mp),dimension(:),pointer :: matrix_local
     real(kind=mp),dimension(:),allocatable :: recvbuf

     call f_routine(id='compress_matrix_distributed_wrapper_1')

     !call timing(iproc,'compressd_mcpy','ON')


     if (layout==SPARSE_MATMUL_SMALL) then
         if (.not.smat%smatmul_initialized) then
             call f_err_throw('sparse matrix multiplication not initialized', &
                  err_name='SPARSEMATRIX_RUNTIME_ERROR')
         end if
         if (size(matrixp)/=max(smat%smmm%nvctrp_mm,1)) then
             call f_err_throw('Array matrixp has size '//trim(yaml_toa(size(matrixp),fmt='(i0)'))//&
                  &' instead of '//trim(yaml_toa(smat%smmm%nvctrp_mm,fmt='(i0)')), &
                  err_name='SPARSEMATRIX_MANIPULATION_ERROR')
         end if
         matrix_local => matrixp
     else if (layout==SPARSE_MATMUL_LARGE) then
         if (.not.smat%smatmul_initialized) then
             call f_err_throw('sparse matrix multiplication not initialized', &
                  err_name='SPARSEMATRIX_RUNTIME_ERROR')
         end if
         if (size(matrixp)/=smat%smmm%nvctrp) then
             call f_err_throw('Array matrixp has size '//trim(yaml_toa(size(matrixp),fmt='(i0)'))//&
                  &' instead of '//trim(yaml_toa(smat%smmm%nvctrp,fmt='(i0)')), &
                  err_name='SPARSEMATRIX_MANIPULATION_ERROR')
         end if
         matrix_local = f_malloc_ptr(max(1,smat%smmm%nvctrp_mm),id='matrix_local')
         call transform_sparsity_pattern(iproc, smat%nfvctr, smat%smmm%nvctrp_mm, smat%smmm%isvctr_mm, &
              smat%nseg, smat%keyv, smat%keyg, smat%smmm%line_and_column_mm, &
              smat%smmm%nvctrp, smat%smmm%isvctr, &
              smat%smmm%nseg, smat%smmm%keyv, smat%smmm%keyg, smat%smmm%istsegline, &
              'large_to_small', matrix_s_out=matrix_local, matrix_l_in=matrixp)
         !call f_free_ptr(matrix_local)
     else
             call f_err_throw('layout has the value '//trim(yaml_toa(layout,fmt='(i0)'))//&
                  &'; allowed are '//trim(yaml_toa(SPARSE_MATMUL_SMALL,fmt='(i0)'))//&
                  &' and '//trim(yaml_toa(SPARSE_MATMUL_LARGE,fmt='(i0)')), &
                  err_name='SPARSEMATRIX_MANIPULATION_ERROR')
     end if

     call compress_matrix_distributed_core(iproc, nproc, smat, SPARSE_MATMUL_SMALL, matrix_local, matrix_compr)

     if (layout==SPARSE_MATMUL_LARGE) then
         call f_free_ptr(matrix_local)
     end if

     !!call timing(iproc,'compressd_comm_new','OF')

     call f_release_routine()

  end subroutine compress_matrix_distributed_wrapper_1


   subroutine compress_matrix_distributed_wrapper_2(iproc, nproc, smat, layout, matrixp, matrix_compr)
     !!use yaml_output
     implicit none

     ! Calling arguments
     integer,intent(in) :: iproc, nproc, layout
     type(sparse_matrix),intent(in) :: smat
     real(kind=mp),dimension(:,:),intent(in) :: matrixp
     real(kind=mp),dimension(smat%nvctrp_tg),target,intent(out) :: matrix_compr

     ! Local variables
     integer :: isegstart, isegend, iseg, ii, jorb, iiorb, jjorb, nfvctrp, isfvctr, nvctrp, ierr, isvctr
     integer :: ncount, itg, iitg, ist_send, ist_recv
     integer :: jproc_send, iorb, jproc
     !integer :: window
     integer,dimension(:),pointer :: isvctr_par, nvctr_par
     integer,dimension(:),allocatable :: request, windows
     real(kind=mp),dimension(:),pointer :: matrix_local
     real(kind=mp),dimension(:),allocatable :: recvbuf

     call f_routine(id='compress_matrix_distributed_wrapper_2')

     !call timing(iproc,'compressd_mcpy','ON')
     call f_timing(TCAT_SMAT_COMPRESSION,'ON')

     ! Check the dimensions of the input array and assign some values
     !if (size(matrixp,1)/=smat%nfvctr) stop 'size(matrixp,1)/=smat%nfvctr'
     if (size(matrixp,1)/=smat%nfvctr) then
         call f_err_throw('Array matrixp has size '//trim(yaml_toa(size(matrixp,1),fmt='(i0)'))//&
              &' instead of '//trim(yaml_toa(smat%nfvctr,fmt='(i0)')), &
              err_name='SPARSEMATRIX_MANIPULATION_ERROR')
     end if
     if (layout==DENSE_PARALLEL) then
         if (size(matrixp,2)/=smat%nfvctrp) stop '(ubound(matrixp,2)/=smat%nfvctrp'
         nfvctrp = smat%nfvctrp
         isfvctr = smat%isfvctr
         nvctrp = smat%nvctrp
         isvctr = smat%isvctr
         isvctr_par => smat%isvctr_par
         nvctr_par => smat%nvctr_par
     else if (layout==DENSE_MATMUL) then
         if (.not.smat%smatmul_initialized) then
             call f_err_throw('sparse matrix multiplication not initialized', &
                  err_name='SPARSEMATRIX_RUNTIME_ERROR')
         end if
         if (size(matrixp,2)/=smat%smmm%nfvctrp) stop '(ubound(matrixp,2)/=smat%smmm%nfvctrp'
         nfvctrp = smat%smmm%nfvctrp
         isfvctr = smat%smmm%isfvctr
         nvctrp = smat%smmm%nvctrp_mm
         isvctr = smat%smmm%isvctr_mm
         isvctr_par => smat%smmm%isvctr_mm_par
         nvctr_par => smat%smmm%nvctr_mm_par
     else
         call f_err_throw('layout has the value '//trim(yaml_toa(layout,fmt='(i0)'))//&
              &'; allowed are '//trim(yaml_toa(DENSE_PARALLEL,fmt='(i0)'))//&
              &' and '//trim(yaml_toa(DENSE_MATMUL,fmt='(i0)')), &
              err_name='SPARSEMATRIX_MANIPULATION_ERROR')
     end if



     !@ NEW #####################
     matrix_local = f_malloc_ptr(max(1,nvctrp),id='matrix_local')
     if (layout==DENSE_PARALLEL) then
         ii = 0
         if (nfvctrp>0) then
             isegstart=smat%istsegline(isfvctr+1)
             isegend=smat%istsegline(isfvctr+nfvctrp)+smat%nsegline(isfvctr+nfvctrp)-1
             do iseg=isegstart,isegend
                 ! A segment is always on one line, therefore no double loop
                 do jorb=smat%keyg(1,1,iseg),smat%keyg(2,1,iseg)
                     iorb = smat%keyg(1,2,iseg)
                     ii = ii + 1
                     matrix_local(ii) = matrixp(jorb,iorb-isfvctr)
                 end do
             end do
         end if
         if (ii/=nvctrp) stop 'compress_matrix_distributed: ii/=nvctrp'
     else if (layout==DENSE_MATMUL) then
         ii = 0
         if (nvctrp>0) then
             isegstart=smat%istsegline(isfvctr+1)
             isegend=smat%istsegline(isfvctr+nfvctrp)+smat%nsegline(isfvctr+nfvctrp)-1
             do iseg=isegstart,isegend
                 ! A segment is always on one line, therefore no double loop
                 do jorb=smat%keyg(1,1,iseg),smat%keyg(2,1,iseg)
                     iorb = smat%keyg(1,2,iseg)
                     ii = ii + 1
                     matrix_local(ii) = matrixp(jorb,iorb-isfvctr)
                 end do
             end do
         end if
         if (ii/=nvctrp) stop 'compress_matrix_distributed: ii/=nvctrp'
     else
         stop 'compress_matrix_distributed: wrong data_strategy'
     end if

     !call timing(iproc,'compressd_mcpy','OF')
     call f_timing(TCAT_SMAT_COMPRESSION,'OF')

     call compress_matrix_distributed_core(iproc, nproc, smat, SPARSE_PARALLEL, matrix_local, matrix_compr)
     call f_free_ptr(matrix_local)
     !@ END NEW #################

     call f_release_routine()

  end subroutine compress_matrix_distributed_wrapper_2



   !> Gathers together the matrix parts calculated by other tasks.
   !! Attention: Even if the output array has size smat%nvctrp_tg, only the
   !! relevant part (indicated by smat%istartend_local) is calculated
   subroutine compress_matrix_distributed_core(iproc, nproc, smat, layout, matrixp, matrix_compr)
     implicit none

     ! Calling arguments
     integer,intent(in) :: iproc, nproc, layout
     type(sparse_matrix),intent(in) :: smat
     !real(kind=mp),dimension(smat%smmm%nvctrp_mm),intent(in) :: matrixp
     real(kind=mp),dimension(:),intent(in) :: matrixp
     real(kind=mp),dimension(smat%nvctrp_tg),target,intent(out) :: matrix_compr

     ! Local variables
     integer :: isegstart, isegend, iseg, ii, jorb, iiorb, jjorb, nfvctrp, isfvctr, nvctrp, ierr, isvctr
     integer :: ncount, itg, iitg, ist_send, ist_recv, i, iline, icolumn, ind
     integer :: window, sizeof, jproc_send, iorb, jproc, info, nccomm
     real(kind=mp) :: window_fake
     integer,dimension(:),pointer :: isvctr_par, nvctr_par
     integer,dimension(:),allocatable :: request, windows
     real(kind=mp),dimension(:),pointer :: matrix_local
     real(kind=mp),dimension(:),allocatable :: recvbuf
     integer,parameter :: ALLGATHERV=51, GET=52, GLOBAL_MATRIX=101, SUBMATRIX=102
     integer,parameter :: comm_strategy=GET
     integer,parameter :: data_strategy=SUBMATRIX!GLOBAL_MATRIX
     integer,dimension(:,:),pointer :: luccomm

     call f_routine(id='compress_matrix_distributed_core')

     !call timing(iproc,'compressd_mcpy','ON')
     call f_timing(TCAT_SMAT_COMPRESSION,'ON')


     if (data_strategy==GLOBAL_MATRIX) then
         stop 'compress_matrix_distributed: option GLOBAL_MATRIX is deprecated'
     else if (data_strategy==SUBMATRIX) then
         !if (layout==DENSE_PARALLEL) then
         if (layout==SPARSE_PARALLEL) then
             !stop 'layout==DENSE_PARALLEL not yet implemented'
             luccomm => smat%luccomm
             nvctrp = smat%nvctrp
             nccomm = smat%nccomm
         !else if (layout==DENSE_MATMUL) then
         else if (layout==SPARSE_MATMUL_SMALL) then
             if (.not.smat%smatmul_initialized) then
                 call f_err_throw('sparse matrix multiplication not initialized', &
                      err_name='SPARSEMATRIX_RUNTIME_ERROR')
             end if
             luccomm => smat%smmm%luccomm_smmm
             nvctrp = smat%smmm%nvctrp_mm
             nccomm = smat%smmm%nccomm_smmm
         end if
         if (size(matrixp)/=max(1,nvctrp)) then
             call f_err_throw('Array matrixp has size '//trim(yaml_toa(size(matrixp),fmt='(i0)'))//&
                  &' instead of '//trim(yaml_toa(nvctrp,fmt='(i0)')), &
                  err_name='SPARSEMATRIX_MANIPULATION_ERROR')
         end if

             !call timing(iproc,'compressd_mcpy','OF')
             call f_timing(TCAT_SMAT_COMPRESSION,'OF')
             !call timing(iproc,'compressd_comm','ON')
             call f_timing(TCAT_SMAT_COMPRESSION_COMMUNICATION,'ON')

             if (nproc>1) then
                call f_zero(matrix_compr)

                 ! Create a window for all taskgroups to which iproc belongs (max 2)
                 windows = f_malloc(smat%ntaskgroup,id='windows')
                 do itg=1,smat%ntaskgroupp
                     iitg = smat%taskgroupid(itg)
                     ! Use a fake window if nvctrp is zero
                     if (nvctrp>0) then
                         windows(iitg) = mpiwindow(nvctrp, matrixp(1), smat%mpi_groups(iitg)%mpi_comm)
                     else
                         windows(iitg) = mpiwindow(1, window_fake, smat%mpi_groups(iitg)%mpi_comm)
                     end if
                 end do
                 do jproc=1,nccomm
                     jproc_send = luccomm(1,jproc)
                     ist_send = luccomm(2,jproc)
                     ist_recv = luccomm(3,jproc)
                     ncount = luccomm(4,jproc)
                     !write(*,'(5(a,i0))') 'task ',iproc,' gets ',ncount,' elements at position ',ist_recv,' from position ',ist_send,' on task ',jproc_send
                     iitg = get_taskgroup_id(iproc,jproc_send)
                     ! Now get the task ID on the taskgroup (subtract the ID of the first task)
                     !jproc_send = jproc_send - smat%isrank(iitg)
                     ii = jproc_send
                     jproc_send = get_rank_on_taskgroup(ii,iitg)
                     !call mpiget(matrix_compr(ist_recv), ncount, jproc_send, int(ist_send-1,kind=mpi_address_kind), window)
                     !write(*,'(3(a,i0))') 'task ',iproc,' gets data from task ',jproc_send,' on window ',iitg
                     call mpiget(matrix_compr(ist_recv), ncount, jproc_send, int(ist_send-1,kind=mpi_address_kind), windows(iitg))
                 end do
             else
                 ist_send = luccomm(2,1)
                 ist_recv = luccomm(3,1)
                 ncount = luccomm(4,1)
                 call vcopy(ncount, matrixp(ist_send), 1, matrix_compr(ist_recv), 1)
             end if

             if (nproc>1) then
                 ! Synchronize the communication
                 do itg=1,smat%ntaskgroupp
                     iitg = smat%taskgroupid(itg)
                     call mpi_fenceandfree(windows(iitg))
                 end do
                 call f_free(windows)
                 !call mpi_fenceandfree(window)
             end if

             !!call f_free_ptr(matrix_local)

         !!end if

         !call timing(iproc,'compressd_comm','OF')
         call f_timing(TCAT_SMAT_COMPRESSION_COMMUNICATION,'OF')
         call f_timing(TCAT_SMAT_COMPRESSION,'ON')
     else
         stop 'compress_matrix_distributed: wrong data_strategy'
     end if

     !!!call timing(iproc,'compressd_comm','OF')
     call f_timing(TCAT_SMAT_COMPRESSION,'OF')

     call f_release_routine()


     contains



       !> Get the taskgroup which should be used for the communication, i.e. the
       !! one to which both iproc and jproc belong
       integer function get_taskgroup_id(iproc,jproc)
         implicit none
         integer,intent(in) :: iproc, jproc

         ! Local variables
         integer :: itg, iitg, jtg, jjtg
         logical :: found

         ! A task never belongs to more than 2 taskgroups 
         found = .false.
         iloop: do itg=1,2
             iitg = smat%inwhichtaskgroup(itg,iproc)
             jloop: do jtg=1,2
                 jjtg = smat%inwhichtaskgroup(jtg,jproc)
                 if (iitg==jjtg) then
                     get_taskgroup_id = iitg
                     found = .true.
                     exit iloop
                 end if
             end do jloop
         end do iloop
         if (.not.found) stop 'get_taskgroup_id did not suceed'
       end function get_taskgroup_id


       ! Get the ID of task iiproc on taskgroup iitg
       integer function get_rank_on_taskgroup(iiproc,iitg)
         implicit none
         ! Calling arguments
         integer,intent(in) :: iiproc, iitg
         ! Local variables
         integer :: jproc
         logical :: found

         found = .false.
         do jproc=0,smat%nranks(iitg)-1
             if (smat%tgranks(jproc,iitg) == iiproc) then
                 get_rank_on_taskgroup = jproc
                 found = .true.
                 exit
             end if
         end do
         if (.not.found) stop 'get_rank_on_taskgroup did not suceed'
       end function get_rank_on_taskgroup

  end subroutine compress_matrix_distributed_core



  subroutine uncompress_matrix_distributed2(iproc, smat, layout, matrix_compr, matrixp)
    implicit none

    ! Calling arguments
    integer,intent(in) :: iproc, layout
    type(sparse_matrix),intent(in) :: smat
    real(kind=mp),dimension(smat%nvctrp_tg),intent(in) :: matrix_compr
    real(kind=mp),dimension(:,:),intent(out) :: matrixp

    ! Local variables
    integer :: isegstart, isegend, iseg, ii, jorb, iiorb, jjorb, nfvctrp, isfvctr

     !call timing(iproc,'compressd_mcpy','ON')
     call f_timing(TCAT_SMAT_COMPRESSION,'ON')

     ! Check the dimensions of the output array and assign some values
     if (size(matrixp,1)/=smat%nfvctr) stop 'size(matrixp,1)/=smat%nfvctr'
     if (layout==DENSE_PARALLEL) then
         if (size(matrixp,2)/=smat%nfvctrp) stop '(ubound(matrixp,2)/=smat%nfvctrp'
         nfvctrp=smat%nfvctrp
         isfvctr=smat%isfvctr
     else if (layout==DENSE_MATMUL) then
         if (.not.smat%smatmul_initialized) then
             call f_err_throw('sparse matrix multiplication not initialized', &
                  err_name='SPARSEMATRIX_RUNTIME_ERROR')
         end if
         if (size(matrixp,2)/=smat%smmm%nfvctrp) stop '(ubound(matrixp,2)/=smat%smmm%nfvctrp'
         nfvctrp=smat%smmm%nfvctrp
         isfvctr=smat%smmm%isfvctr
     end if

       if (nfvctrp>0) then

          !call to_zero(smat%nfvctr*nfvctrp,matrixp(1,1))
          call f_zero(matrixp)

           isegstart=smat%istsegline(isfvctr+1)
           isegend=smat%istsegline(isfvctr+nfvctrp)+smat%nsegline(isfvctr+nfvctrp)-1
           !!isegstart=smat%istsegline(smat%isfvctr_par(iproc)+1)
           !!if (smat%isfvctr_par(iproc)+smat%nfvctrp<smat%nfvctr) then
           !!    isegend=smat%istsegline(smat%isfvctr_par(iproc+1)+1)-1
           !!else
           !!    isegend=smat%nseg
           !!end if
           !$omp parallel do default(private) &
           !$omp shared(isegstart, isegend, smat, matrixp, matrix_compr, isfvctr)
           do iseg=isegstart,isegend
               ii=smat%keyv(iseg)-1
               ! A segment is always on one line, therefore no double loop
               do jorb=smat%keyg(1,1,iseg),smat%keyg(2,1,iseg)
                   ii=ii+1
                   iiorb = smat%keyg(1,2,iseg)
                   jjorb = jorb
                   matrixp(jjorb,iiorb-isfvctr) = matrix_compr(ii-smat%isvctrp_tg)
               end do
           end do
           !$omp end parallel do
       end if

     !call timing(iproc,'compressd_mcpy','OF')
     call f_timing(TCAT_SMAT_COMPRESSION,'OF')

   end subroutine uncompress_matrix_distributed2



   subroutine sequential_acces_matrix_fast(smat, a, a_seq)
     implicit none
   
     ! Calling arguments
     type(sparse_matrix),intent(in) :: smat
     real(kind=mp),dimension(smat%nvctr),intent(in) :: a
     real(kind=mp),dimension(smat%smmm%nseq),intent(out) :: a_seq
   
     ! Local variables
     integer :: iseq, ii

     call f_routine(id='sequential_acces_matrix_fast')

     if (.not.smat%smatmul_initialized) then
         call f_err_throw('sparse matrix multiplication not initialized', &
              err_name='SPARSEMATRIX_RUNTIME_ERROR')
     end if
   
     !$omp parallel do default(none) private(iseq, ii) &
     !$omp shared(smat, a_seq, a)
     do iseq=1,smat%smmm%nseq
         ii=smat%smmm%indices_extract_sequential(iseq)
         a_seq(iseq)=a(ii)
     end do
     !$omp end parallel do

     call f_release_routine()
   
   end subroutine sequential_acces_matrix_fast

   subroutine sequential_acces_matrix_fast2(smat, a, a_seq)
     implicit none
   
     ! Calling arguments
     type(sparse_matrix),intent(in) :: smat
     real(kind=mp),dimension(smat%nvctrp_tg),intent(in) :: a
     real(kind=mp),dimension(smat%smmm%nseq),intent(out) :: a_seq
   
     ! Local variables
     integer :: iseq, ii

     call f_routine(id='sequential_acces_matrix_fast2')

     if (.not.smat%smatmul_initialized) then
         call f_err_throw('sparse matrix multiplication not initialized', &
              err_name='SPARSEMATRIX_RUNTIME_ERROR')
     end if
   
     !$omp parallel do schedule(guided) &
     !$omp default(none) private(iseq, ii) &
     !$omp shared(smat, a_seq, a)
     do iseq=1,smat%smmm%nseq
         ii=smat%smmm%indices_extract_sequential(iseq)
         a_seq(iseq)=a(ii-smat%isvctrp_tg)
     end do
     !$omp end parallel do

     call f_release_routine()
   
   end subroutine sequential_acces_matrix_fast2




   subroutine sparsemm_new(iproc, smat, a_seq, b, c)
     use yaml_output
     implicit none
   
     !Calling Arguments
     integer,intent(in) :: iproc
     type(sparse_matrix),intent(in) :: smat
     real(kind=mp), dimension(smat%smmm%nvctrp),intent(in) :: b
     real(kind=mp), dimension(smat%smmm%nseq),intent(in) :: a_seq
     real(kind=mp), dimension(smat%smmm%nvctrp), intent(out) :: c
   
     !Local variables
     !character(len=*), parameter :: subname='sparsemm'
     integer :: i,jorb,jjorb,m,mp1,ist,iend, icontiguous, j, iline, icolumn, nblock, iblock, ncount
     integer :: iorb, ii, ilen, iout, iiblock, isblock, is,ie
     real(kind=mp) :: tt0, tt1, tt2, tt3, tt4, tt5, tt6, tt7, ddot
     integer :: n_dense
     real(kind=mp),dimension(:,:),allocatable :: a_dense, b_dense, c_dense
     !real(kind=mp),dimension(:),allocatable :: b_dense, c_dense
     !!integer,parameter :: MATMUL_NEW = 101
     !!integer,parameter :: MATMUL_OLD = 102
     !!integer,parameter :: matmul_version = MATMUL_NEW 
     logical,parameter :: count_flops = .false.
     real(kind=mp) :: ts, te, op, gflops
     real(kind=mp),parameter :: flop_per_op = 2.d0 !<number of FLOPS per operations
   
     call f_routine(id='sparsemm')

     if (.not.smat%smatmul_initialized) then
         call f_err_throw('sparse matrix multiplication not initialized', &
              err_name='SPARSEMATRIX_RUNTIME_ERROR')
     end if

     if (count_flops) then
         n_dense = nint(sqrt(real(smat%smmm%nseq,kind=mp)))
         !n_dense = smat%nfvctr
         a_dense = f_malloc((/n_dense,n_dense/),id='a_dense')
         b_dense = f_malloc((/n_dense,1/),id='b_dense')
         c_dense = f_malloc((/n_dense,1/),id='c_dense')
     end if
     !call timing(iproc, 'sparse_matmul ', 'IR')
     call f_timing(TCAT_SMAT_MULTIPLICATION,'IR')


     ! The choice for matmul_version can be made in sparsematrix_base
     if (matmul_version==MATMUL_NEW) then

         if (count_flops) then
             ! Start time
             ts = mpi_wtime()
         end if
         !$omp parallel default(private) shared(smat, a_seq, b, c)
         !$omp do schedule(guided)
         do iout=1,smat%smmm%nout
             i=smat%smmm%onedimindices_new(1,iout)
             nblock=smat%smmm%onedimindices_new(4,iout)
             isblock=smat%smmm%onedimindices_new(5,iout)
             tt0=0.d0

             is = isblock + 1
             ie = isblock + nblock
             !do iblock=1,nblock
             do iblock=is,ie
                 !iiblock = isblock + iblock
                 jorb = smat%smmm%consecutive_lookup(1,iblock)
                 jjorb = smat%smmm%consecutive_lookup(2,iblock)
                 ncount = smat%smmm%consecutive_lookup(3,iblock)
                 !tt0 = tt0 + ddot(ncount, b(jjorb), 1, a_seq(jorb), 1)
                 !avoid calling ddot from OpenMP region on BG/Q as too expensive
                 !tt0=tt0+my_dot(ncount,b(jjorb:jjorb+ncount-1),a_seq(jorb:jorb+ncount-1))
                 tt0=tt0+my_dot(ncount,b(jjorb),a_seq(jorb))
             end do

             c(i) = tt0
         end do 
         !$omp end do
         !$omp end parallel

         if (count_flops) then
             ! End time
             te = mpi_wtime()
             ! Count the operations
             op = 0.d0
             do iout=1,smat%smmm%nout
                 nblock=smat%smmm%onedimindices_new(4,iout)
                 isblock=smat%smmm%onedimindices_new(5,iout)
                 do iblock=1,nblock
                     iiblock = isblock + iblock
                     ncount = smat%smmm%consecutive_lookup(3,iiblock)
                     op = op + real(ncount,kind=mp)
                 end do
             end do
             gflops = 1.d-9*op/(te-ts)*flop_per_op
             call yaml_map('SPARSE: operations',op,fmt='(es9.3)')
             call yaml_map('SPARSE: time',te-ts,fmt='(es9.3)')
             call yaml_map('SPARSE: GFLOPS',gflops)

             ! Compare with dgemm of comparable size
             ts = mpi_wtime()
             call dgemv('n', n_dense, n_dense, 1.d0, a_dense, n_dense, b_dense, 1, 0.d0, c_dense, 1)
             !call dgemm('n', 'n', n_dense, n_dense, n_dense, 1.d0, a_dense, n_dense, &
             !     b_dense, n_dense, 0.d0, c_dense, n_dense)
             te = mpi_wtime()
             op = real(n_dense,kind=mp)*real(n_dense,kind=mp)
             gflops = 1.d-9*op/(te-ts)*flop_per_op
             call yaml_map('DGEMV: operations',op,fmt='(es9.3)')
             call yaml_map('DGEMV: time',te-ts,fmt='(es9.3)')
             call yaml_map('DGEMV: GFLOPS',gflops)
         end if


     else if (matmul_version==MATMUL_OLD) then

         !$omp parallel default(private) shared(smat, a_seq, b, c)
         !$omp do
         do iout=1,smat%smmm%nout
             i=smat%smmm%onedimindices_new(1,iout)
             ilen=smat%smmm%onedimindices_new(2,iout)
             ii=smat%smmm%onedimindices_new(3,iout)
             tt0=0.d0

             iend=ii+ilen-1

             do jorb=ii,iend
                jjorb=smat%smmm%ivectorindex_new(jorb)
                tt0 = tt0 + b(jjorb)*a_seq(jorb)
             end do
             c(i) = tt0
         end do 
         !$omp end do
         !$omp end parallel


     else

         stop 'wrong value of matmul_version'

     end if

   
     !call timing(iproc, 'sparse_matmul ', 'RS')
     call f_timing(TCAT_SMAT_MULTIPLICATION,'RS')
     call f_release_routine()

        contains

     pure function my_dot(n,x,y) result(tt)
       implicit none
       integer , intent(in) :: n
       double precision :: tt
       double precision, dimension(n), intent(in) :: x,y
       !local variables
       integer :: i

       tt=0.d0
       do i=1,n
          tt=tt+x(i)*y(i)
       end do
     end function
       
   end subroutine sparsemm_new


   !!function orb_from_index(smat, ival)
   !!  use sparsematrix_base, only: sparse_matrix
   !!  implicit none
   !!  ! Calling arguments
   !!  type(sparse_matrix),intent(in) :: smat
   !!  integer,intent(in) :: ival
   !!  integer,dimension(2) :: orb_from_index

   !!  orb_from_index(2) = (ival-1)/smat%nfvctr + 1
   !!  !orb_from_index(1) = ival - (orb_from_index_fn(2)-1)*smat%nfvctr
   !!  orb_from_index(1) = mod(ival-1,smat%nfvctr) + 1

   !!end function orb_from_index


   subroutine gather_matrix_from_taskgroups(iproc, nproc, comm, smat, mat_tg, mat_global)
     implicit none
   
     ! Calling arguments
     integer,intent(in) :: iproc, nproc, comm
     type(sparse_matrix),intent(in) :: smat
     real(kind=mp),dimension(smat%nvctrp_tg*smat%nspin),intent(in) :: mat_tg !< matrix distributed over the taskgroups
     real(kind=mp),dimension(smat%nvctr*smat%nspin),intent(out) :: mat_global !< global matrix gathered together
   
     ! Local variables
     integer,dimension(:),allocatable :: recvcounts, recvdspls
     integer :: ncount, ist_send, jproc, ispin, ishift

     call f_routine(id='gather_matrix_from_taskgroups')
   
     if (nproc>1) then
         recvcounts = f_malloc0(0.to.nproc-1,id='recvcounts')
         recvdspls = f_malloc0(0.to.nproc-1,id='recvdspls')
         !call to_zero(nproc, recvcounts(0))
         !call to_zero(nproc, recvdspls(0))
         !ncount = smat%smmm%istartend_mm_dj(2) - smat%smmm%istartend_mm_dj(1) + 1
         ncount = smat%nvctrp
         recvcounts(iproc) = ncount
         call mpiallred(recvcounts(0), nproc, mpi_sum, comm=comm)
         recvdspls(0) = 0
         do jproc=1,nproc-1
             recvdspls(jproc) = recvdspls(jproc-1) + recvcounts(jproc-1)
         end do
         do ispin=1,smat%nspin
             ishift = (ispin-1)*smat%nvctr
             !ist_send = smat%smmm%istartend_mm_dj(1) - smat%isvctrp_tg + ishift
             ist_send = smat%isvctr + 1 - smat%isvctrp_tg + ishift
             ! The following condition is necessary for ncount=0, in order to avoid out of bound problems
             ist_send = min(ist_send,ispin*smat%nvctrp_tg)
             call mpi_get_to_allgatherv_double(mat_tg(ist_send), ncount, &
                  mat_global(ishift+1), recvcounts, recvdspls, comm)
             !!call mpi_allgatherv(mat_tg(ist_send), ncount, mpi_double_precision, &
             !!                    mat_global(1), recvcounts, recvdspls, mpi_double_precision, &
             !!                    bigdft_mpi%mpi_comm, ierr)
         end do
         call f_free(recvcounts)
         call f_free(recvdspls)
     else
         call vcopy(smat%nvctrp*smat%nspin, mat_tg(1), 1, mat_global(1), 1)
     end if

     call f_release_routine()

   end subroutine gather_matrix_from_taskgroups


   subroutine gather_matrix_from_taskgroups_inplace(iproc, nproc, comm, smat, mat)
     implicit none
   
     ! Calling arguments
     integer,intent(in) :: iproc, nproc, comm
     type(sparse_matrix),intent(in) :: smat
     type(matrices),intent(inout) :: mat
   
     ! Local variables
     integer,dimension(:),allocatable :: recvcounts, recvdspls
     integer :: ncount, ist_send, jproc, ispin, ishift
     real(kind=mp),dimension(:),allocatable :: mat_global

     call f_routine(id='gather_matrix_from_taskgroups_inplace')

     if (.not.smat%smatmul_initialized) then
         call f_err_throw('sparse matrix multiplication not initialized', &
              err_name='SPARSEMATRIX_RUNTIME_ERROR')
     end if
   
     mat_global = sparsematrix_malloc(smat,iaction=SPARSE_FULL,id='mat_global')
     if (nproc>1) then
         recvcounts = f_malloc0(0.to.nproc-1,id='recvcounts')
         recvdspls = f_malloc0(0.to.nproc-1,id='recvdspls')
         !call to_zero(nproc, recvcounts(0))
         !call to_zero(nproc, recvdspls(0))
         ncount = smat%smmm%istartend_mm_dj(2) - smat%smmm%istartend_mm_dj(1) + 1
         recvcounts(iproc) = ncount
         call mpiallred(recvcounts(0), nproc, mpi_sum, comm=comm)
         recvdspls(0) = 0
         do jproc=1,nproc-1
             recvdspls(jproc) = recvdspls(jproc-1) + recvcounts(jproc-1)
         end do
         do ispin=1,smat%nspin
             ishift = (ispin-1)*smat%nvctr
             ist_send = smat%smmm%istartend_mm_dj(1) - smat%isvctrp_tg + ishift
             call mpi_get_to_allgatherv_double(mat%matrix_compr(ist_send), ncount, &
                  mat_global(ishift+1), recvcounts, recvdspls, comm)
             !!call mpi_allgatherv(mat%matrix_compr(ist_send), ncount, mpi_double_precision, &
             !!                    mat_global(1), recvcounts, recvdspls, mpi_double_precision, &
             !!                    bigdft_mpi%mpi_comm, ierr)
         end do
         call f_free(recvcounts)
         call f_free(recvdspls)
     else
         call vcopy(smat%nvctrp_tg*smat%nspin, mat%matrix_compr(1), 1, mat_global(1), 1)
     end if
     call vcopy(smat%nvctrp*smat%nspin, mat_global(1), 1, mat%matrix_compr(1), 1)
     call f_free(mat_global)

     call f_release_routine()

   end subroutine gather_matrix_from_taskgroups_inplace


   subroutine extract_taskgroup_inplace(smat, mat)
     implicit none
   
     ! Calling arguments
     type(sparse_matrix),intent(in) :: smat
     type(matrices),intent(inout) :: mat

     ! Local variables
     integer :: i, ispin, ishift_tg, ishift_glob

     do ispin=1,smat%nspin
         ishift_tg = (ispin-1)*smat%nvctrp_tg
         ishift_glob = (ispin-1)*smat%nvctr
         do i=1,smat%nvctrp_tg
             mat%matrix_compr(i+ishift_tg) = mat%matrix_compr(i+smat%isvctrp_tg+ishift_glob)
         end do
     end do

   end subroutine extract_taskgroup_inplace


   subroutine extract_taskgroup(smat, mat_glob, mat_tg)
     implicit none
   
     ! Calling arguments
     type(sparse_matrix),intent(in) :: smat
     real(kind=mp),dimension(smat%nvctr*smat%nspin),intent(in) :: mat_glob
     real(kind=mp),dimension(smat%nvctrp_tg*smat%nspin),intent(out) :: mat_tg

     ! Local variables
     integer :: i, ispin, ishift_tg, ishift_glob

     do ispin=1,smat%nspin
         ishift_tg = (ispin-1)*smat%nvctrp_tg
         ishift_glob = (ispin-1)*smat%nvctr
         do i=1,smat%nvctrp_tg
             mat_tg(i+ishift_tg) = mat_glob(i+smat%isvctrp_tg+ishift_glob)
         end do
     end do

   end subroutine extract_taskgroup


    subroutine write_matrix_compressed(message, smat, mat)
      use yaml_output
      implicit none
    
      ! Calling arguments
      character(len=*),intent(in) :: message
      type(sparse_matrix),intent(in) :: smat
      type(matrices),intent(in) :: mat
    
      ! Local variables
      !integer, dimension(2) :: irowcol
      integer :: iseg, i, ii
      !integer :: iorb, jorb
    
      !!call yaml_sequence_open(trim(message))
      !!do iseg=1,smat%nseg
      !!    call yaml_sequence(advance='no')
      !!    ilen=smat%keyg(2,iseg)-smat%keyg(1,iseg)+1
      !!    call yaml_mapping_open(flow=.true.)
      !!    call yaml_map('segment',iseg)
      !!    istart=smat%keyv(iseg)
      !!    iend=smat%keyv(iseg)+ilen
      !!    call yaml_map('values',smat%matrix_compr(istart:iend))
      !!    call yaml_mapping_close()
      !!    call yaml_newline()
      !!end do
      !!call yaml_sequence_close()
    
      call yaml_sequence_open(trim(message))
      do iseg=1,smat%nseg
          ! A segment is always on one line, therefore no double loop
          call yaml_sequence(advance='no')
          !ilen=smat%keyg(2,iseg)-smat%keyg(1,iseg)+1
          call yaml_mapping_open(flow=.true.)
          call yaml_map('segment',iseg)
          call yaml_sequence_open('elements')
          !istart=smat%keyv(iseg)
          !iend=smat%keyv(iseg)+ilen-1
          !do i=istart,iend
          ii=smat%keyv(iseg)
          do i=smat%keyg(1,1,iseg),smat%keyg(2,1,iseg)
              call yaml_newline()
              call yaml_sequence(advance='no')
              call yaml_mapping_open(flow=.true.)
              !irowcol=orb_from_index(smat,i)
              !iorb=orb_from_index(1,i)
              !jorb=orb_from_index(2,i)
              call yaml_map('coordinates',(/smat%keyg(1,2,iseg),i/))
              call yaml_map('value',mat%matrix_compr(ii))
              call yaml_mapping_close()
              ii=ii+1
          end do
          call yaml_sequence_close()
          !call yaml_map('values',smat%matrix_compr(istart:iend))
          call yaml_mapping_close()
          call yaml_newline()
      end do
      call yaml_sequence_close()
    
    end subroutine write_matrix_compressed


     !integer :: mp1, jjorb0, jjorb1, jjorb2, jjorb3, jjorb4, jjorb5, jjorb6


    !> Write a sparse matrix to a file
    subroutine write_sparsematrix(filename, smat, mat)
      use yaml_output
      implicit none
    
      ! Calling arguments
      character(len=*),intent(in) :: filename
      type(sparse_matrix),intent(in) :: smat
      type(matrices),intent(in) :: mat
    
      ! Local variables
      integer :: iseg, i, ii
      integer,parameter :: iunit=234

      call f_routine(id='write_sparsematrix')

      ! First check that no taskgroups are used. Otherwise this routine does not work
      if (smat%ntaskgroup>1) then
          call f_err_throw('write_sparsematrix has not yet been implememted for matrix taskgroups', &
               err_name='SPARSEMATRIX_RUNTIME_ERROR')
      end if
    
      open(unit=iunit,file=filename)

      write(iunit,*) smat%nfvctr, '# number of columns'
      write(iunit,*) smat%nseg, '# number of segments'
      write(iunit,*) smat%nvctr, '# number of non-zero elements'
      do iseg=1,smat%nseg
          if(iseg==1) then
              write(iunit,*) smat%keyv(iseg), '# values of keyv'
          else
              write(iunit,*) smat%keyv(iseg)
          end if
      end do
      do iseg=1,smat%nseg
          if(iseg==1) then
              write(iunit,*) smat%keyg(1:2,1:2,iseg), '# values of keyg'
          else
              write(iunit,*) smat%keyg(1:2,1:2,iseg)
          end if
      end do
    
      do iseg=1,smat%nseg
          ! A segment is always on one line, therefore no double loop
          ii=smat%keyv(iseg)
          do i=smat%keyg(1,1,iseg),smat%keyg(2,1,iseg)
              if (i==1 .and. iseg==1) then
                  write(iunit,*) mat%matrix_compr(ii), '# values of matrix_compr'
              else
                  write(iunit,*) mat%matrix_compr(ii)
              end if
              ii=ii+1
          end do
      end do

      close(unit=iunit)

      call f_release_routine()
    
    end subroutine write_sparsematrix



    !> Write a sparse matrix to a file, using the CCS format
    subroutine write_sparsematrix_CCS(filename, smat, mat)
      use yaml_output
      implicit none
    
      ! Calling arguments
      character(len=*),intent(in) :: filename
      type(sparse_matrix),intent(in) :: smat
      type(matrices),intent(in) :: mat
    
      ! Local variables
      integer :: iseg, i, ii, icol, imat
      integer, dimension(:), allocatable :: col_ptr, row_ind
     ! logical, dimension(:,:), allocatable :: matg
      logical :: first_in_column_set
      !integer :: j
      !logical :: column_started
      real(kind=mp),dimension(:),allocatable :: val
      integer,parameter :: iunit=234, iunit2=235
      character(len=10) :: num
      character(len=100) :: frmt

      call f_routine(id='write_sparsematrix_CCS')

      col_ptr = f_malloc(smat%nfvctr,id='col_ptr')
      row_ind = f_malloc(smat%nvctr,id='row_ind')
      val = f_malloc(smat%nvctr,id='val')

      ii = 0
      do icol=1,smat%nfvctr
          imat = 0
          first_in_column_set = .false.
          do iseg=1,smat%nseg
              do i=smat%keyg(1,1,iseg),smat%keyg(2,1,iseg)
                  imat = imat + 1
                  if (i==icol) then
                      ! We are in column icol
                      ii = ii + 1
                      row_ind(ii) = smat%keyg(1,2,iseg) !row index
                      val(ii) = mat%matrix_compr(imat)
                      if (.not.first_in_column_set) then
                          col_ptr(icol) = ii
                          first_in_column_set = .true.
                      end if
                  end if
              end do
          end do
      end do
      if (ii/=smat%nvctr) stop 'ERROR in write_sparsematrix_CCS: ii/=smat%nvctr'

      !!matg = f_malloc((/smat%nfvctr,smat%nfvctr/),id='matg')
      !!matg = .false.
      !!do iseg=1,smat%nseg
      !!    ! A segment is always on one line, therefore no double loop
      !!    ii=smat%keyv(iseg)
      !!    do i=smat%keyg(1,1,iseg),smat%keyg(2,1,iseg)
      !!        matg(smat%keyg(1,2,iseg),i) = .true.
      !!    end do
      !!end do

      !!ii = 0
      !!do i=1,smat%nfvctr
      !!    column_started = .false.
      !!    do j=1,smat%nfvctr
      !!       if(matg(j,i)) then
      !!           ii = ii + 1
      !!           row_ind(ii) = j
      !!           if (.not.column_started) then
      !!               col_ptr(i) = ii
      !!               column_started = .true.
      !!           end if
      !!       end if
      !!    end do
      !!end do
    
      open(unit=iunit,file=trim(filename))
      open(unit=iunit2,file=trim(filename)//'_2')

      write(iunit,*) smat%nfvctr, smat%nvctr, '# number of rows/columns, number of non-zero entries'
      write(iunit2,*) smat%nfvctr, smat%nfvctr, smat%nvctr
      do i=1,smat%nfvctr
          if (i==1) then
              write(iunit,*) col_ptr(i), '# col_ptr'
          else
              write(iunit,*) col_ptr(i)
          end if
      end do
      write(num,'(i0)') smat%nfvctr
      frmt='('//num//'(i0,1x))'
      write(iunit2,trim(frmt)) (col_ptr(i),i=1,smat%nfvctr)

      do i=1,smat%nvctr
          if (i==1) then
              write(iunit,*) row_ind(i), '# row_ind'
          else
              write(iunit,*) row_ind(i)
          end if
      end do
      write(num,'(i0)') smat%nvctr
      frmt='('//num//'(i0,1x))'
      write(iunit2,trim(frmt)) (row_ind(i),i=1,smat%nvctr)
      
      do i=1,smat%nvctr
          if(i==1) then
              !!write(iunit,*) mat%matrix_compr(i), '# values of matrix_compr' 
              !!write(iunit2,*) mat%matrix_compr(i)
              write(iunit,*) val(i), '# values of matrix_compr' 
              write(iunit2,*) val(i)
          else
              !write(iunit,*) mat%matrix_compr(i) 
              !write(iunit2,*) mat%matrix_compr(i) 
              write(iunit,*) val(i) 
              write(iunit2,*) val(i) 
          end if
      end do
      !write(num,'(i0)') smat%nvctr
      !frmt='('//num//'i9)'
      !write(iunit2,trim(frmt)) (mat%matrix_compr(i),i=1,smat%nvctr)

      close(unit=iunit)
      close(unit=iunit2)

      call f_free(col_ptr)
      call f_free(row_ind)
      call f_free(val)
      !!call f_free(matg)

      call f_release_routine()
    
    end subroutine write_sparsematrix_CCS


    !> Transform a matrix from a large parsity pattern *_l to a small sparsity pattern *_s or vice versa.
    !! The small pattern must be contained within the large one.
    subroutine transform_sparsity_pattern(iproc, nfvctr, nvctrp_s, isvctr_s, nseg_s, keyv_s, keyg_s, line_and_column_s, &
               nvctrp_l, isvctr_l, nseg_l, keyv_l, keyg_l, istsegline_l, direction, &
               matrix_s_in, matrix_l_in, matrix_s_out, matrix_l_out)
      use sparsematrix_init, only: matrixindex_in_compressed_lowlevel
      implicit none
      ! Calling arguments
      integer,intent(in) :: iproc, nfvctr, nvctrp_s, isvctr_s, nseg_s, nvctrp_l, isvctr_l, nseg_l
      integer,dimension(2,nvctrp_s),intent(in) :: line_and_column_s
      integer,dimension(nseg_s),intent(in) :: keyv_s
      integer,dimension(2,2,nseg_s),intent(in) :: keyg_s
      integer,dimension(nseg_l),intent(in) :: keyv_l
      integer,dimension(2,2,nseg_l),intent(in) :: keyg_l
      integer,dimension(nfvctr),intent(in) :: istsegline_l
      character(len=*),intent(in) :: direction
      real(kind=mp),dimension(nvctrp_l),intent(in),optional :: matrix_l_in
      real(kind=mp),dimension(nvctrp_s),intent(in),optional :: matrix_s_in
      real(kind=mp),dimension(nvctrp_l),intent(out),optional :: matrix_l_out
      real(kind=mp),dimension(nvctrp_s),intent(out),optional :: matrix_s_out
      ! Local variables
      integer :: i, ii, ind, iline, icolumn

      call f_routine(id='transform_sparsity_pattern')
      !call timing(iproc, 'transformspars', 'ON')
      call f_timing(TCAT_SMAT_TRANSFORMATION,'ON')

        if (direction=='large_to_small') then

            if (.not.present(matrix_l_in)) then
                call f_err_throw("'matrix_l_in' not present",err_name='BIGDFT_RUNTIME_ERROR')
            end if
            if (.not.present(matrix_s_out)) then
                call f_err_throw("'matrix_s_out' not present",err_name='BIGDFT_RUNTIME_ERROR')
            end if

            ! No need for f_zero since every value will be overwritten.
            !$omp parallel default(none) &
            !$omp shared(nvctrp_s, isvctr_s, isvctr_l, line_and_column_s) &
            !$omp shared(nfvctr, nseg_l, keyv_l, keyg_l, istsegline_l, matrix_s_out, matrix_l_in) &
            !$omp private(i, ii, iline, icolumn, ind)
            !$omp do schedule(guided)
            do i=1,nvctrp_s
                ii = isvctr_s + i
                !!call get_line_and_column(ii, nseg_s, keyv_s, keyg_s, iline, icolumn)
                iline = line_and_column_s(1,i)
                icolumn = line_and_column_s(2,i)
                ind = matrixindex_in_compressed_lowlevel(icolumn, iline, nfvctr, &
                      nseg_l, keyv_l, keyg_l, istsegline_l)
                ind = ind - isvctr_l
                matrix_s_out(i) = matrix_l_in(ind)
            end do
            !$omp end do
            !$omp end parallel

        else if (direction=='small_to_large') then
            if (.not.present(matrix_s_in)) then
                call f_err_throw("'matrix_s_in' not present",err_name='BIGDFT_RUNTIME_ERROR')
            end if
            if (.not.present(matrix_l_out)) then
                call f_err_throw("'matrix_l_out' not present",err_name='BIGDFT_RUNTIME_ERROR')
            end if
            call f_zero(matrix_l_out)
            !$omp parallel default(none) &
            !$omp shared(nvctrp_s, isvctr_s, isvctr_l, line_and_column_s) &
            !$omp shared(nfvctr, nseg_l, keyv_l, keyg_l, istsegline_l, matrix_s_in, matrix_l_out) &
            !$omp private(i, ii, iline, icolumn, ind)
            !$omp do schedule(guided)
            do i=1,nvctrp_s
                ii = isvctr_s + i
                !call get_line_and_column(ii, nseg_s, keyv_s, keyg_s, iline, icolumn)
                iline = line_and_column_s(1,i)
                icolumn = line_and_column_s(2,i)
                ind = matrixindex_in_compressed_lowlevel(icolumn, iline, nfvctr, &
                      nseg_l, keyv_l, keyg_l, istsegline_l)
                ind = ind - isvctr_l
                matrix_l_out(ind) = matrix_s_in(i)
            end do
            !$omp end do
            !$omp end parallel
        else
            stop 'wrong direction'
        end if

      !call timing(iproc, 'transformspars', 'OF')
      call f_timing(TCAT_SMAT_TRANSFORMATION,'OF')
      call f_release_routine()

    end subroutine transform_sparsity_pattern



    !> Calculates c = a*b for matrices a,b,c
    subroutine matrix_matrix_mult_wrapper(iproc, nproc, smat, a, b, c)
      implicit none

      ! Calling arguments
      integer,intent(in) :: iproc, nproc
      type(sparse_matrix),intent(in) :: smat
      real(kind=mp),dimension(smat%nvctrp_tg),intent(in) :: a
      real(kind=mp),dimension(smat%nvctrp_tg),intent(inout) :: b, c

      ! Local variables
      real(kind=mp),dimension(:),allocatable :: b_exp, c_exp, a_seq

      call f_routine(id='matrix_matrix_mult_wrapper')

      if (.not.smat%smatmul_initialized) then
          call f_err_throw('sparse matrix multiplication not initialized', &
               err_name='SPARSEMATRIX_RUNTIME_ERROR')
      end if

      b_exp = f_malloc(smat%smmm%nvctrp, id='b_exp')
      c_exp = f_malloc(smat%smmm%nvctrp, id='c_exp')
      a_seq = sparsematrix_malloc(smat, iaction=SPARSEMM_SEQ, id='a_seq')

      call sequential_acces_matrix_fast2(smat, a, a_seq)
      if (smat%smmm%nvctrp_mm>0) then !to avoid out of bounds error...
          call transform_sparsity_pattern(iproc, smat%nfvctr, smat%smmm%nvctrp_mm, smat%smmm%isvctr_mm, &
               smat%nseg, smat%keyv, smat%keyg, &
               smat%smmm%line_and_column_mm, &
               smat%smmm%nvctrp, smat%smmm%isvctr, &
               smat%smmm%nseg, smat%smmm%keyv, smat%smmm%keyg, smat%smmm%istsegline, &
               'small_to_large', matrix_s_in=b(smat%smmm%isvctr_mm-smat%isvctrp_tg+1), matrix_l_out=b_exp)
      end if
      call sparsemm_new(iproc, smat, a_seq, b_exp, c_exp)
      call compress_matrix_distributed_wrapper(iproc, nproc, smat, SPARSE_MATMUL_LARGE, &
           c_exp, c)

      call f_free(b_exp)
      call f_free(c_exp)
      call f_free(a_seq)

      call f_release_routine()

    end subroutine matrix_matrix_mult_wrapper




    !< Calculates the trace of the sparse matrix mat
    function trace_sparse_matrix(iproc, nproc, comm, smat, mat) result(tr)
      use sparsematrix_init, only: matrixindex_in_compressed
      implicit none
    
      ! Calling arguments
      integer,intent(in) :: iproc,  nproc, comm
      type(sparse_matrix),intent(in) :: smat
      real(kind=mp),dimension(smat%nvctrp_tg),intent(in) :: mat
    
      ! Local variables
      integer :: irow, ind
      real(kind=mp) :: tr
    
      call f_routine(id='trace_sparse_matrix')

      tr = 0.0_mp 
      do irow=1,smat%nfvctr
          ind = matrixindex_in_compressed(smat, irow, irow)
          if (ind<smat%isvctr+1) cycle
          if (ind>smat%isvctr+smat%nvctrp) then
              exit
          end if
          tr = tr + mat(ind)
      end do
      if (nproc > 1) then
          call mpiallred(tr, 1, mpi_sum, comm=comm)
      end if
    
      call f_release_routine()
    
    end function trace_sparse_matrix





    !< Calculates the trace of the matrix product amat*bmat.
    !< WARNING: It is mandatory that the sparsity pattern of amat be contained
    !< within the sparsity pattern of bmat!
    function trace_sparse_matrix_product(iproc, nproc, comm, asmat, bsmat, amat, bmat) result(sumn)
      use sparsematrix_init, only: matrixindex_in_compressed
      implicit none
    
      ! Calling arguments
      integer,intent(in) :: iproc,  nproc, comm
      type(sparse_matrix),intent(in) :: asmat, bsmat
      real(kind=mp),dimension(asmat%nvctrp_tg),intent(in) :: amat
      real(kind=mp),dimension(bsmat%nvctrp_tg),intent(in) :: bmat
    
      ! Local variables
      integer :: isegstart, isegend, iseg, ii, jorb, iiorb, jjorb, iilarge
      integer :: ierr, iashift, ibshift, iel
      real(kind=mp) :: sumn
    
    
      call f_routine(id='trace_sparse')
    
      iashift = 0!(ispin-1)*asmat%nvctr
      ibshift = 0!(ispin-1)*bsmat%nvctr
    
      !if (.not.asmat%smatmul_initialized) then
      !    call f_err_throw('The sparse matrix multiplications must &
      !         &be initialized to use the routine trace_sparse')
      !end if

      sumn=0.d0
      !$omp parallel default(none) &
      !$omp private(iseg, ii, jorb, iiorb, jjorb, iilarge, iel) &
      !$omp shared(bsmat, asmat, amat, bmat, iashift, ibshift, sumn)
      !$omp do reduction(+:sumn)
      do iseg=asmat%isseg,asmat%ieseg
          iel = asmat%keyv(iseg) - 1
          ii=iashift+asmat%keyv(iseg)-1
          ! A segment is always on one line, therefore no double loop
          do jorb=asmat%keyg(1,1,iseg),asmat%keyg(2,1,iseg)
              iel = iel + 1
              if (iel<asmat%isvctr+1) cycle
              if (iel>asmat%isvctr+asmat%nvctrp) then
                  exit
              end if
              ii=ii+1
              iiorb = asmat%keyg(1,2,iseg)
              jjorb = jorb
              iilarge = ibshift + matrixindex_in_compressed(bsmat, iiorb, jjorb)
              sumn = sumn + amat(ii-asmat%isvctrp_tg)*bmat(iilarge-bsmat%isvctrp_tg)
          end do  
      end do
      !$omp end do
      !$omp end parallel

      if (nproc > 1) then
          call mpiallred(sumn, 1, mpi_sum, comm=comm)
      end if
    
      call f_release_routine()
    
    end function trace_sparse_matrix_product


    !> Set to zero all term which couple different atoms
    subroutine delete_coupling_terms(iproc, nproc, comm, smmd, smat, mat_compr)
      ! Calling arguments
      integer,intent(in) :: iproc, nproc, comm
      type(sparse_matrix_metadata),intent(in) :: smmd
      type(sparse_matrix),intent(in) :: smat
      real(kind=mp),dimension(smat%nvctrp_tg*smat%nspin),intent(inout) :: mat_compr

      ! Local variables
      integer :: ispin, ishift, iseg, ii, i, iiat, jjat
      real(kind=mp),dimension(:),allocatable :: fullmat_compr
      
      fullmat_compr = sparsematrix_malloc(smat,iaction=SPARSE_FULL,id='tmparr')
      call gather_matrix_from_taskgroups(iproc, nproc, comm, &
           smat, mat_compr, fullmat_compr)

      do ispin=1,smat%nspin
          ishift=(ispin-1)*smat%nvctr
          !!$omp parallel default(none) private(iseg,i,ii,irowcol) shared(sparsemat,inm,outm,ispin,ishift)
          !!$omp do
          do iseg=1,smat%nseg
              ii=smat%keyv(iseg)
              ! a segment is always on one line, therefore no double loop
              do i=smat%keyg(1,1,iseg),smat%keyg(2,1,iseg)
                 iiat = smmd%on_which_atom(i)
                 jjat = smmd%on_which_atom(smat%keyg(1,2,iseg))
                 if (iiat/=jjat) then
                     fullmat_compr(ii+ishift) = 0.d0
                 end if
                 ii=ii+1
             end do
          end do
          !!$omp end do
          !!$omp end parallel
      end do

      call extract_taskgroup(smat, fullmat_compr, mat_compr)

   end subroutine delete_coupling_terms


    subroutine synchronize_matrix_taskgroups(iproc, nproc, smat, mat)
      implicit none
    
      ! Calling arguments
      integer,intent(in) :: iproc, nproc
      type(sparse_matrix),intent(in) :: smat
      type(matrices),intent(in) :: mat
    
      ! Local variables
      integer :: ncount, itg, iitg, ispin, ishift, ist_send, ist_recv
      integer,dimension(:),allocatable :: request
      real(kind=mp),dimension(:),allocatable :: recvbuf
    
      call f_routine(id='synchronize_matrix_taskgroups')
       
      if (nproc>1) then
          request = f_malloc(smat%ntaskgroupp,id='request')
          ncount = 0
          do itg=1,smat%ntaskgroupp
              iitg = smat%taskgroupid(itg)
              ncount = ncount + smat%taskgroup_startend(2,1,iitg)-smat%taskgroup_startend(1,1,iitg)+1
          end do
          recvbuf = f_malloc(ncount,id='recvbuf')
          do ispin=1,smat%nspin
              ishift = (ispin-1)*smat%nvctrp_tg
    
              ncount = 0
              do itg=1,smat%ntaskgroupp
                  iitg = smat%taskgroupid(itg)
                  ist_send = smat%taskgroup_startend(1,1,iitg) - smat%isvctrp_tg
                  ist_recv = ncount + 1
                  ncount = smat%taskgroup_startend(2,1,iitg)-smat%taskgroup_startend(1,1,iitg)+1
                  !!call mpi_iallreduce(mat%matrix_compr(ist_send), recvbuf(ist_recv), ncount, &
                  !!     mpi_double_precision, mpi_sum, smat%mpi_groups(iitg)%mpi_comm, request(itg), ierr)
                  if (smat%mpi_groups(iitg)%nproc>1) then
                      call mpiiallred(mat%matrix_compr(ishift+ist_send), recvbuf(ist_recv), ncount, &
                           mpi_sum, smat%mpi_groups(iitg)%mpi_comm, request(itg))
                  else
                      call vcopy(ncount, mat%matrix_compr(ishift+ist_send), 1, recvbuf(ist_recv), 1)
                  end if
              end do
              if (smat%mpi_groups(iitg)%nproc > 1) then
                  call mpiwaitall(smat%ntaskgroupp, request)
              end if
              ncount = 0
              do itg=1,smat%ntaskgroupp
                  iitg = smat%taskgroupid(itg)
                  ist_send = smat%taskgroup_startend(1,1,iitg) - smat%isvctrp_tg
                  ist_recv = ncount + 1
                  ncount = smat%taskgroup_startend(2,1,iitg)-smat%taskgroup_startend(1,1,iitg)+1
                  !call vcopy(ncount, recvbuf(ist_recv), 1, mat%matrix_compr(ishift+ist_send), 1)
                  call dcopy(ncount, recvbuf(ist_recv), 1, mat%matrix_compr(ishift+ist_send), 1)
              end do
          end do
          call f_free(request)
          call f_free(recvbuf)
      end if

      call f_release_routine()

    end subroutine synchronize_matrix_taskgroups



    subroutine max_asymmetry_of_matrix(iproc, nproc, comm, sparsemat, mat_tg, error_max, ispinx)
      use sparsematrix_init, only: matrixindex_in_compressed
      implicit none

      ! Calling arguments
      integer,intent(in) :: iproc, nproc, comm
      type(sparse_matrix),intent(in) :: sparsemat
      real(kind=mp),dimension(sparsemat%nvctrp_tg),intent(in) :: mat_tg
      real(kind=mp),intent(out) :: error_max
      integer,intent(in),optional :: ispinx

      ! Local variables
      real(kind=mp),dimension(:),allocatable :: mat_full
      integer :: ispin, ishift, iseg, ii, i, ind, ind_trans, iel
      real(kind=mp) :: val, val_trans, error

      call f_routine(id='max_asymmetry_of_matrix')

      !!! Gather together the matrix from the taskgroups
      !!mat_full = sparsematrix_malloc(sparsemat,iaction=SPARSE_FULL,id='mat_full')
      !!call gather_matrix_from_taskgroups(iproc, nproc, comm, sparsemat, mat_tg, mat_full)

      error_max = 0.0_mp
      do ispin=1,sparsemat%nspin
          if (present(ispinx)) then
              if (ispin/=ispinx) cycle
          end if
          ishift=(ispin-1)*sparsemat%nvctr
          ! SM: The function matrixindex_in_compressed is rather expensive, so I think OpenMP is always worth
          !$omp parallel default(none) &
          !$omp shared(sparsemat, mat_tg, error_max) &
          !$omp private(iseg, iel, i, ind, ind_trans, val, val_trans, error)
          !$omp do schedule(guided) reduction(max: error_max)
          do iseg=sparsemat%isseg,sparsemat%ieseg
              iel = sparsemat%keyv(iseg) - 1
              do i=sparsemat%keyg(1,1,iseg),sparsemat%keyg(2,1,iseg)
                  iel = iel + 1
                  if (iel<sparsemat%isvctr+1) cycle
                  if (iel>sparsemat%isvctr+sparsemat%nvctrp) then
                      exit
                  end if
                  ind = matrixindex_in_compressed(sparsemat, i, sparsemat%keyg(1,2,iseg)) - sparsemat%isvctrp_tg
                  ind_trans = matrixindex_in_compressed(sparsemat, sparsemat%keyg(1,2,iseg), i) - sparsemat%isvctrp_tg
                  !val = mat_full(ind)
                  !val_trans = mat_full(ind_trans)
                  val = mat_tg(ind)
                  val_trans = mat_tg(ind_trans)
                  error = abs(val-val_trans)
                  if (error>error_max) then
                      error_max = error
                  end if
              end do
          end do
          !$omp end do
          !$omp end parallel
      end do
      call mpiallred(error_max, 1, mpi_max, comm=comm)
      !if (iproc==0) call yaml_map('max asymmetry',error_max)

      !!call f_free(mat_full)

      call f_release_routine()

    end subroutine max_asymmetry_of_matrix


    !!!!subroutine transform_sparse_matrix_test(iproc, smat, lmat, cmode, &
    !!!!           smat_in, lmat_in, smat_out, lmat_out)
    !!!!  implicit none
    !!!!
    !!!!  ! Calling arguments
    !!!!  integer,intent(in) :: iproc
    !!!!  type(sparse_matrix),intent(in) :: smat, lmat
    !!!!  character(len=14),intent(in) :: cmode
    !!!!  real(kind=8),dimension(smat%nspin*smat%nvctrp_tg),intent(in),optional :: smat_in
    !!!!  real(kind=8),dimension(lmat%nspin*lmat%nvctrp_tg),intent(in),optional :: lmat_in
    !!!!  real(kind=8),dimension(smat%nspin*smat%nvctrp_tg),intent(out),optional :: smat_out
    !!!!  real(kind=8),dimension(lmat%nspin*lmat%nvctrp_tg),intent(out),optional :: lmat_out
    !!!!
    !!!!  ! Local variables
    !!!!  integer(kind=8) :: isstart, isend, ilstart, ilend, iostart, ioend
    !!!!  integer :: imode, icheck, isseg, ilseg
    !!!!  integer :: ilength, iscostart, ilcostart, i
    !!!!  integer :: ilsegstart, ispin, isshift, ilshift, isoffset, iloffset
    !!!!  integer,parameter :: SMALL_TO_LARGE=1
    !!!!  integer,parameter :: LARGE_TO_SMALL=2
    !!!!
    !!!!  call f_routine(id='transform_sparse_matrix')
    !!!!
    !!!!  ! determine the case:
    !!!!  ! SMALL_TO_LARGE -> transform from large sparsity pattern to small one
    !!!!  ! LARGE_TO_SMALL -> transform from small sparsity pattern to large one
    !!!!  if (cmode=='small_to_large' .or. cmode=='SMALL_TO_LARGE') then
    !!!!      imode=SMALL_TO_LARGE
    !!!!      if (.not.present(smat_in)) call f_err_throw('smat_in not present')
    !!!!      if (.not.present(lmat_out)) call f_err_throw('lmat_out not present')
    !!!!  else if (cmode=='large_to_small' .or. cmode=='LARGE_TO_SMALL') then
    !!!!      imode=LARGE_TO_SMALL
    !!!!      if (.not.present(lmat_in)) call f_err_throw('lmat_in not present')
    !!!!      if (.not.present(smat_out)) call f_err_throw('smat_out not present')
    !!!!  else
    !!!!      call f_err_throw('wrong cmode')
    !!!!  end if
    !!!!
    !!!!  select case (imode)
    !!!!  case (SMALL_TO_LARGE)
    !!!!     !call to_zero(lmat%nvctr*lmat%nspin,lmatrix_compr(1))
    !!!!     call f_zero(lmat_out)
    !!!!  case (LARGE_TO_SMALL)
    !!!!     !call to_zero(smat%nvctr*lmat%nspin,smatrix_compr(1))
    !!!!     call f_zero(smat_out)
    !!!!  case default
    !!!!      call f_err_throw('wrong imode')
    !!!!  end select
    !!!!
    !!!!  call timing(iproc,'transform_matr','IR')


    !!!!  icheck=0
    !!!!  do ispin=1,smat%nspin

    !!!!      isshift=(ispin-1)*smat%nvctr
    !!!!      ilshift=(ispin-1)*lmat%nvctr
    !!!!
    !!!!      ilsegstart=lmat%iseseg_tg(1)
    !!!!      !$omp parallel default(private) &
    !!!!      !$omp shared(smat, lmat, imode, icheck, isshift, ilshift) &
    !!!!      !$omp shared(smat_in, lmat_in, smat_out, lmat_out) &
    !!!!      !$omp firstprivate(ilsegstart)
    !!!!      !$omp do reduction(+:icheck)
    !!!!      sloop: do isseg=smat%iseseg_tg(1),smat%iseseg_tg(2)
    !!!!          isstart = int((smat%keyg(1,2,isseg)-1),kind=8)*int(smat%nfvctr,kind=8) + int(smat%keyg(1,1,isseg),kind=8)
    !!!!          isend = int((smat%keyg(2,2,isseg)-1),kind=8)*int(smat%nfvctr,kind=8) + int(smat%keyg(2,1,isseg),kind=8)
    !!!!          ! A segment is always on one line, therefore no double loop
    !!!!          lloop: do ilseg=ilsegstart,lmat%iseseg_tg(2)
    !!!!              ilstart = int((lmat%keyg(1,2,ilseg)-1),kind=8)*int(lmat%nfvctr,kind=8) + int(lmat%keyg(1,1,ilseg),kind=8)
    !!!!              ilend = int((lmat%keyg(2,2,ilseg)-1),kind=8)*int(lmat%nfvctr,kind=8) + int(lmat%keyg(2,1,ilseg),kind=8)
    !!!!
    !!!!              ! check whether there is an overlap:
    !!!!              ! if not, increase loop counters
    !!!!              if (ilstart>isend) then
    !!!!                  !ilsegstart=ilseg
    !!!!                  exit lloop
    !!!!              end if
    !!!!              if (isstart>ilend) then
    !!!!                  ilsegstart=ilseg
    !!!!                  cycle lloop
    !!!!              end if
    !!!!              ! if yes, determine start end end of overlapping segment (in uncompressed form)
    !!!!              iostart=max(isstart,ilstart)
    !!!!              ioend=min(isend,ilend)
    !!!!              ilength=int(ioend-iostart+1,kind=4)
    !!!!
    !!!!              ! offset with respect to the starting point of the segment
    !!!!              isoffset = int(iostart - &
    !!!!                         (int((smat%keyg(1,2,isseg)-1),kind=8)*int(smat%nfvctr,kind=8) &
    !!!!                           + int(smat%keyg(1,1,isseg),kind=8)),kind=4)
    !!!!              iloffset = int(iostart - &
    !!!!                         (int((lmat%keyg(1,2,ilseg)-1),kind=8)*int(lmat%nfvctr,kind=8) &
    !!!!                           + int(lmat%keyg(1,1,ilseg),kind=8)),kind=4)
    !!!!
    !!!!              ! determine start end and of the overlapping segment in compressed form
    !!!!              iscostart=smat%keyv(isseg)+isoffset
    !!!!              ilcostart=lmat%keyv(ilseg)+iloffset
    !!!!
    !!!!              ! copy the elements
    !!!!              select case (imode)
    !!!!              case (SMALL_TO_LARGE) 
    !!!!                  do i=0,ilength-1
    !!!!                      lmat_out(ilcostart+i+ilshift-lmat%isvctrp_tg)=smat_in(iscostart+i+isshift-smat%isvctrp_tg)
    !!!!                  end do
    !!!!              case (LARGE_TO_SMALL) 
    !!!!                  do i=0,ilength-1
    !!!!                      smat_out(iscostart+i+isshift-smat%isvctrp_tg)=lmat_in(ilcostart+i+ilshift-lmat%isvctrp_tg)
    !!!!                  end do
    !!!!              case default
    !!!!                  stop 'wrong imode'
    !!!!              end select
    !!!!              icheck=icheck+ilength
    !!!!          end do lloop
    !!!!      end do sloop
    !!!!      !$omp end do 
    !!!!      !$omp end parallel

    !!!!  end do
    !!!!
    !!!!  ! all elements of the small matrix must have been processed, no matter in
    !!!!  ! which direction the transformation has been executed
    !!!!  if (icheck/=smat%nvctrp_tg*smat%nspin) then
    !!!!      write(*,'(a,2i8)') 'ERROR: icheck/=smat%nvctr*smat%nspin', icheck, smat%nvctr*smat%nspin
    !!!!      stop
    !!!!  end if

    !!!!  call timing(iproc,'transform_matr','RS')
    !!!!  call f_release_routine()
    !!!!
    !!!!end subroutine transform_sparse_matrix_test



    subroutine symmetrize_matrix(smat, csign, mat_in, mat_out, ispinx)
      use sparsematrix_init, only: matrixindex_in_compressed
      implicit none

      ! Calling arguments
      type(sparse_matrix),intent(in) :: smat
      character(len=*),intent(in) :: csign
      real(mp),dimension(smat%nvctrp_tg*smat%nspin),intent(in) :: mat_in
      real(mp),dimension(smat%nvctrp_tg*smat%nspin),intent(out) :: mat_out
      integer,intent(in),optional :: ispinx

      ! Local variables
      integer :: ispin, ishift, ishift_tg, iseg, ii, i, ii_trans
      logical :: minus
      real(mp) :: half
    
      call f_routine(id='symmetrize_matrix')

      if (trim(csign)=='plus') then
          minus = .false.
      else if (trim(csign)=='minus') then
          minus = .true.
      else
          call f_err_throw("wrong value of 'csign'", err_name='BIGDFT_RUNTIME_ERROR')
      end if

      half=0.5_mp
      if (minus) half=-half

      do ispin=1,smat%nspin
          if (present(ispinx)) then
              if (ispin/=ispinx) cycle
          end if
          ishift = (ispin-1)*smat%nvctrp_tg
          ishift_tg = ishift-smat%isvctrp_tg
          !!!!$omp parallel default(none) &
          !!!!$omp shared(smat,mat_in,mat_out,ishift_tg,half) &
          !!!!$omp private(iseg,ii,i,ii_trans)
          !!!!$omp do schedule(guided)
          !!!do iseg=smat%istartendseg_local(1),smat%istartendseg_local(2)
          !!!    ii = smat%keyv(iseg)
          !!!    ! A segment is always on one line, therefore no double loop
          !!!    do i=smat%keyg(1,1,iseg),smat%keyg(2,1,iseg) !this is too much, but for the moment ok
          !!!        ii_trans = matrixindex_in_compressed(smat,smat%keyg(1,2,iseg),i)
          !!!            mat_out(ii+ishift_tg) = half*(&
          !!!                 mat_in(ii+ishift_tg)+&
          !!!                 mat_in(ii_trans+ishift_tg))
          !!!        ii=ii+1
          !!!    end do
          !!!end do
          !!!!$omp end do
          !!!!$omp end parallel
          !$omp parallel default(none) &
          !$omp shared(smat,mat_in,mat_out,ishift_tg,half) &
          !$omp private(ii,ii_trans)
          !$omp do schedule(guided)
          do ii=smat%istartend_local(1),smat%istartend_local(2)
              ii_trans = smat%transposed_lookup_local(ii)
              mat_out(ii+ishift_tg) = half*(&
                   mat_in(ii+ishift_tg)+&
                   mat_in(ii_trans+ishift_tg))
          end do
          !$omp end do
          !$omp end parallel
      end do

!!$      if (minus) then
!!$          ! There should be a scal wrapper...
!!$          call dscal(smat%nvctrp_tg*smat%nspin, -1.d0, mat_out(1), 1)
!!$      end if
    
      call f_release_routine()
    
    end subroutine symmetrize_matrix


    subroutine check_deviation_from_unity_sparse(iproc, smat, mat, max_error, mean_error)
      use sparsematrix_base, only: sparse_matrix, &
                                   matrices
      implicit none

      ! Calling arguments
      integer,intent(in) :: iproc
      type(sparse_matrix),intent(in) :: smat
      type(matrices),intent(in) :: mat
      real(kind=8),intent(out) :: mean_error, max_error

      ! Local variables
      integer :: iseg, ii, i, irow, icolumn
      real(kind=8) :: error

      call f_routine(id='check_deviation_from_unity_sparse')

      mean_error = 0.d0
      max_error = 0.d0
      do iseg=1,smat%nseg
          ii=smat%keyv(iseg)
          ! A segment is always on one line, therefore no double loop
          do i=smat%keyg(1,1,iseg),smat%keyg(2,1,iseg)
             irow = i
             icolumn = smat%keyg(1,2,iseg)
             if (irow==icolumn) then
                 error = abs(mat%matrix_compr(ii)-1.d0)
             else
                 error = abs(mat%matrix_compr(ii))
             end if
             mean_error = mean_error + error
             max_error = max(max_error,error)
             ii=ii+1
         end do
      end do
      mean_error = mean_error/real(smat%nvctr,kind=8)

      !if (iproc==0) then
      !    call yaml_mapping_open('Check the deviation from unity of the operation S^x*S^-x')
      !    call yaml_map('max_error',max_error,fmt='(es10.3)')
      !    call yaml_map('mean_error',mean_error/real(smat%nvctr,kind=8),fmt='(es10.3)')
      !    call yaml_mapping_close()
      !end if

      call f_release_routine()

    end subroutine check_deviation_from_unity_sparse



    !!subroutine operation_using_dense_lapack(iproc, nproc, exp_power, smat_in, mat_in)
    !!  use parallel_linalg, only: dgemm_parallel
    !!  implicit none

    !!  ! Calling arguments
    !!  integer,intent(in) :: iproc, nproc
    !!  real(mp),intent(in) :: exp_power
    !!  type(sparse_matrix),intent(in) :: smat_in
    !!  type(matrices),intent(in) :: mat_in

    !!  ! Local variables
    !!  integer :: blocksize
    !!  real(kind=8),dimension(:,:),allocatable :: mat_in_dense, mat_out_dense
    !!  real(kind=8),dimension(:,:,:),allocatable :: mat_check_accur_dense
    !!  external :: gather_timings

    !!  call f_routine(id='operation_using_dense_lapack')

    !!  blocksize = -100
    !!  mat_in_dense = f_malloc((/smat_in%nfvctr,smat_in%nfvctr/),id='mat_in_dense')
    !!  mat_out_dense = f_malloc((/smat_in%nfvctr,smat_in%nfvctr/),id='mat_out_dense')
    !!  mat_check_accur_dense = f_malloc((/smat_in%nfvctr,smat_in%nfvctr,2/),id='mat_check_accur_dense')
    !!  call uncompress_matrix(iproc, nproc, &
    !!       smat_in, mat_in%matrix_compr, mat_in_dense)

    !!  call f_timing_checkpoint(ctr_name='INIT_CUBIC',mpi_comm=mpiworld(),nproc=nproc,&
    !!       gather_routine=gather_timings)

    !!  call matrix_power_dense(iproc, nproc, comm, blocksize, smat_in%nfvctr, &
    !!       mat_in_dense, exp_power, mat_out_dense)

    !!  call f_timing_checkpoint(ctr_name='CALC_CUBIC',mpi_comm=mpiworld(),nproc=nproc,&
    !!       gather_routine=gather_timings)

    !!  call matrix_power_dense(iproc, nproc, comm, blocksize, smat_in%nfvctr, &
    !!       mat_in_dense, -exp_power, mat_check_accur_dense)
    !!  call dgemm_parallel(iproc, nproc, blocksize, mpi_comm_world, 'n', 'n', &
    !!       smat_in%nfvctr, smat_in%nfvctr, smat_in%nfvctr, &
    !!       1.d0, mat_out_dense(1,1), smat_in%nfvctr, &
    !!       mat_check_accur_dense(1,1,1), smat_in%nfvctr, 0.d0, mat_check_accur_dense(1,1,2), smat_in%nfvctr)
    !!  call check_deviation_from_unity_dense(iproc, smat_in%nfvctr, mat_check_accur_dense(1,1,2))

    !!  call f_timing_checkpoint(ctr_name='CHECK_CUBIC',mpi_comm=mpiworld(),nproc=nproc,&
    !!       gather_routine=gather_timings)

    !!  call f_free(mat_check_accur_dense)
    !!  call f_free(mat_in_dense)
    !!  call f_free(mat_out_dense)

    !!  call f_release_routine()

    !!end subroutine operation_using_dense_lapack



    subroutine matrix_power_dense_lapack(iproc, nproc, comm, scalapack_blocksize, &
               exp_power, smat_in, smat_out, mat_in, mat_out)
      implicit none

      ! Calling arguments
      integer,intent(in) :: iproc, nproc, comm, scalapack_blocksize
      real(mp),intent(in) :: exp_power
      type(sparse_matrix),intent(in) :: smat_in, smat_out
      type(matrices),intent(in) :: mat_in
      type(matrices),intent(out) :: mat_out

      ! Local variables
      integer :: blocksize
      real(kind=8),dimension(:,:),allocatable :: mat_in_dense, mat_out_dense
      real(kind=8),dimension(:,:,:),allocatable :: mat_check_accur_dense

      call f_routine(id='operation_using_dense_lapack')

      mat_in_dense = f_malloc((/smat_in%nfvctr,smat_in%nfvctr/),id='mat_in_dense')
      mat_out_dense = f_malloc((/smat_out%nfvctr,smat_out%nfvctr/),id='mat_out_dense')
      !mat_check_accur_dense = f_malloc((/smat%nfvctr,smat%nfvctr,2/),id='mat_check_accur_dense')
      call uncompress_matrix(iproc, nproc, &
           smat_in, mat_in%matrix_compr, mat_in_dense)
      call matrix_power_dense(iproc, nproc, comm, scalapack_blocksize, smat_in%nfvctr, &
           mat_in_dense, exp_power, mat_out_dense)
      call compress_matrix(iproc, nproc, smat_out, mat_out_dense, mat_out%matrix_compr)
      call f_free(mat_in_dense)
      call f_free(mat_out_dense)

      call f_release_routine()

    end subroutine matrix_power_dense_lapack



    !> Calculate matrix**power, using the dense matrix and exact LAPACK operations
    subroutine matrix_power_dense(iproc, nproc, comm, blocksize, n, mat_in, ex, mat_out)
      !use module_base
      use parallel_linalg, only: dgemm_parallel, dsyev_parallel
      implicit none

      ! Calling arguments
      integer,intent(in) :: iproc, nproc, comm, blocksize, n
      real(kind=8),dimension(n,n),intent(in) :: mat_in
      real(kind=8),intent(in) :: ex
      real(kind=8),dimension(n,n),intent(out) :: mat_out

      ! Local variables
      integer :: i, j, info
      real(kind=8) :: tt
      real(kind=8),dimension(:,:,:),allocatable :: mat_tmp
      real(kind=8),dimension(:),allocatable :: eval

      call f_routine(id='matrix_power_dense')


      ! Diagonalize the matrix
      mat_tmp = f_malloc((/n,n,2/),id='mat_tmp')
      eval = f_malloc(n,id='mat_tmp')
      ! f_memcpy can cause segfault for large matrices (I assume integer overflows)
      !call f_memcpy(src=mat_in, dest=mat_tmp)
      do i=1,n
          do j=1,n
              mat_tmp(j,i,1) = mat_in(j,i)
          end do
      end do

      call dsyev_parallel(iproc, nproc, blocksize, comm, 'v', 'l', n, mat_tmp, n, eval, info)
      if (info /= 0) then
          if (iproc==0) then
              call f_err_throw('dsyev_parallel issued error code '//trim(yaml_toa(info)))
          end if
      end if

      ! Multiply a diagonal matrix containing the eigenvalues to the power ex with the diagonalized matrix
      do i=1,n
          tt = eval(i)**ex
          do j=1,n
              mat_tmp(j,i,2) = mat_tmp(j,i,1)*tt
          end do
      end do

      ! Apply the diagonalized overlap matrix to the matrix constructed above
      call dgemm_parallel(iproc, nproc, blocksize, mpi_comm_world, 'n', 't', n, n, n, 1.d0, mat_tmp(1,1,1), n, &
           mat_tmp(1,1,2), n, 0.d0, mat_out, n)

      call f_free(mat_tmp)
      call f_free(eval)

      call f_release_routine()


    end subroutine matrix_power_dense


    subroutine check_deviation_from_unity_dense(iproc, n, mat)
      implicit none

      ! Calling arguments
      integer,intent(in) :: iproc, n
      real(kind=8),dimension(n,n),intent(in) :: mat

      ! Local variables
      integer :: i, j
      real(kind=8) :: sum_error, max_error, error

      sum_error = 0.d0
      max_error = 0.d0
      do i=1,n
          do j=1,n
              if (j==i) then
                  error = abs(mat(j,i)-1.d0)
              else
                  error = abs(mat(j,i))
              end if
              sum_error = sum_error + error
              max_error = max(max_error,error)
          end do
      end do


      if (iproc==0) then
          call yaml_mapping_open('Check the deviation from unity of the operation S^x*S^-x')
          call yaml_map('max_error',max_error,fmt='(es10.3)')
          call yaml_map('sum_error',sum_error/real(n**2,kind=8),fmt='(es10.3)')
          call yaml_mapping_close()
      end if

    end subroutine check_deviation_from_unity_dense


    subroutine diagonalizeHamiltonian2(iproc, norb, HamSmall, ovrlp, eval)
      !
      ! Purpose:
      ! ========
      !   Diagonalizes the Hamiltonian HamSmall and makes sure that all MPI processes give
      !   the same result. This is done by requiring that the first entry of each vector
      !   is positive.
      !
      ! Calling arguments:
      ! ==================
      !   Input arguments:
      !   ----------------
      !     iproc     process ID
      !     nproc     number of MPI processes
      !     orbs      type describing the physical orbitals psi
      !   Input / Putput arguments
      !     HamSmall  on input: the Hamiltonian
      !               on exit: the eigenvectors
      !   Output arguments
      !     eval      the associated eigenvalues 
      !
      use yaml_output, only: yaml_map
      implicit none
    
      ! Calling arguments
      integer, intent(in) :: iproc, norb
      real(mp),dimension(norb, norb),intent(inout) :: HamSmall
      real(mp),dimension(norb, norb),intent(inout) :: ovrlp
      real(mp),dimension(norb),intent(out) :: eval
    
      ! Local variables
      integer :: lwork, info
      real(mp),dimension(:),allocatable :: work
      character(len=*),parameter :: subname='diagonalizeHamiltonian'
      !!real(8),dimension(:,:),pointer :: hamtmp, ovrlptmp, invovrlp, tmpmat, tmpmat2
      !!real(8) :: tt, tt2
      !!integer :: nproc
      !!real(8),dimension(norb,norb) :: kernel
    
      !!allocate(hamtmp(norb,norb))
      !!allocate(ovrlptmp(norb,norb))
      !!allocate(invovrlp(norb,norb))
      !!allocate(tmpmat(norb,norb))
      !!allocate(tmpmat2(norb,norb))
    
      !!call mpi_comm_size(mpi_comm_world,nproc,istat)
    
      !!hamtmp=HamSmall
      !!ovrlptmp=ovrlp
      !!call overlapPowerGeneral(iproc, nproc, 100, -2, -1, norb, ovrlptmp, invovrlp, tt)
    
      !!call dgemm('n', 'n', norb, norb, norb, 1.d0, invovrlp, norb, hamtmp, norb, 0.d0, tmpmat, norb)
      !!call dgemm('n', 'n', norb, norb, norb, 1.d0, tmpmat, norb, invovrlp, norb, 0.d0, tmpmat2, norb)
    
      !!lwork=10000
      !!allocate(work(lwork))
      !!call dsyev('v', 'l', norb, tmpmat2, norb, eval, work, lwork, info)
      !!deallocate(work)
    
      !!ovrlptmp=ovrlp
      !!tmpmat=tmpmat2
      !!call overlapPowerGeneral(iproc, nproc, 100, -2, -1, norb, ovrlptmp, invovrlp, tt)
      !!!call dgemm('n', 'n', norb, norb, norb, 1.d0, invovrlp, norb, tmpmat, norb, 0.d0, tmpmat2, norb)
      !!!if (iproc==0) then
      !!!    do istat=1,norb
      !!!        do iall=1,norb
      !!!            write(200,*) tmpmat2(iall,istat)
      !!!        end do
      !!!    end do
      !!!end if
    
      !!call dgemm('n', 't', norb, norb, 28, 1.d0, tmpmat2, norb, tmpmat2, norb, 0.d0, kernel, norb)
      !!if (iproc==0) then
      !!    tt=0.d0
      !!    tt2=0.d0
      !!    do istat=1,norb
      !!        do iall=1,norb
      !!            write(300,*) kernel(iall,istat)
      !!            if (istat==iall) tt=tt+kernel(iall,istat)
      !!            tt2=tt2+kernel(iall,istat)*ovrlp(iall,istat)
      !!        end do
      !!    end do
      !!    write(*,*) 'Before: trace(K)',tt
      !!    write(*,*) 'Before: trace(KS)',tt2
      !!end if
    
      !!call dgemm('n', 'n', norb, norb, norb, 1.d0, invovrlp, norb, kernel, norb, 0.d0, tmpmat, norb)
      !!call dgemm('n', 'n', norb, norb, norb, 1.d0, tmpmat, norb, invovrlp, norb, 0.d0, kernel, norb)
      !!if (iproc==0) then
      !!    tt=0.d0
      !!    tt2=0.d0
      !!    do istat=1,norb
      !!        do iall=1,norb
      !!            write(305,*) kernel(iall,istat)
      !!            if (istat==iall) tt=tt+kernel(iall,istat)
      !!            tt2=tt2+kernel(iall,istat)*ovrlp(iall,istat)
      !!        end do
      !!    end do
      !!    write(*,*) 'After: trace(K)',tt
      !!    write(*,*) 'After: trace(KS)',tt2
      !!end if
    
    
      !call timing(iproc,'diagonal_seq  ','ON')
      call f_timing(TCAT_SMAT_HL_DSYGV,'ON')
      call f_routine(id='diagonalizeHamiltonian2')
    
      ! DEBUG: print hamiltonian and overlap matrices
      !if (iproc==0) then
      !   open(10)
      !   open(11)
      !   do iorb=1,orbs%norb
      !      do jorb=1,orbs%norb
      !         write(10,*) iorb,jorb,HamSmall(iorb,jorb)
      !         write(11,*) iorb,jorb,ovrlp(iorb,jorb)
      !      end do
      !      write(10,*) ''
      !      write(11,*) ''
      !   end do
      !   close(10)
      !   close(11)
      !end if
      ! DEBUG: print hamiltonian and overlap matrices
    
      !call yaml_map('Hamiltonian before',HamSmall)
      ! Get the optimal work array size
      lwork=-1 
      work = f_malloc(100,id='work')
      call dsygv(1, 'v', 'l', norb, HamSmall(1,1), norb, ovrlp(1,1), norb, eval(1), work(1), lwork, info) 
      lwork=int(work(1))
    
      ! Deallocate the work array and reallocate it with the optimal size
      call f_free(work)
      work = f_malloc(lwork,id='work')
    
      ! Diagonalize the Hamiltonian
      call dsygv(1, 'v', 'l', norb, HamSmall(1,1), norb, ovrlp(1,1), norb, eval(1), work(1), lwork, info) 
      if(info/=0)then
        write(*,*) 'ERROR: dsygv in diagonalizeHamiltonian2, info=',info,'N=',norb
      end if
      !!if (iproc==0) then
      !!    do istat=1,norb
      !!        do iall=1,norb
      !!            write(201,*) hamsmall(iall,istat)
      !!        end do
      !!    end do
      !!end if
    
      call f_free(work)
    
      call f_release_routine()
      !call timing(iproc,'diagonal_seq  ','OF')
      call f_timing(TCAT_SMAT_HL_DSYGV,'OF')
    
    end subroutine diagonalizeHamiltonian2


    !> Get the minimal and maximal eigenvalue of a matrix
<<<<<<< HEAD
    subroutine get_minmax_eigenvalues(iproc, ovrlp_smat, ovrlp_mat, eval_min, eval_max, quiet)
=======
    subroutine get_minmax_eigenvalues(iproc, nproc, comm, scalapack_blocksize, &
               ovrlp_smat, ovrlp_mat, eval_min, eval_max, quiet)
      use parallel_linalg, only: dsyev_parallel
>>>>>>> 8432c056
      implicit none

      ! Calling arguments
      integer, intent(in) :: iproc, nproc, comm, scalapack_blocksize
      type(sparse_matrix), intent(in) :: ovrlp_smat
      type(matrices), intent(in) :: ovrlp_mat
<<<<<<< HEAD
      real(mp),intent(out) :: eval_min, eval_max
=======
      real(mp),dimension(ovrlp_smat%nspin),intent(out) :: eval_min, eval_max
>>>>>>> 8432c056
      logical,intent(in),optional :: quiet

      ! Local variables
      integer :: iseg, ii, i, lwork, info, ispin, ishift
      real(kind=mp),dimension(:,:),allocatable :: tempmat
      real(kind=mp),dimension(:),allocatable :: eval, work
      logical :: quiet_

      call f_routine(id='get_minmax_eigenvalues')

      quiet_ = .false.
      if (present(quiet)) quiet_ = quiet

<<<<<<< HEAD
      tempmat = f_malloc0((/ovrlp_smat%nfvctr,ovrlp_smat%nfvctr/),id='tempmat')
      do iseg=1,ovrlp_smat%nseg
          ii=ovrlp_smat%keyv(iseg)
          do i=ovrlp_smat%keyg(1,1,iseg),ovrlp_smat%keyg(2,1,iseg)
              tempmat(i,ovrlp_smat%keyg(1,2,iseg)) = ovrlp_mat%matrix_compr(ii)
              ii = ii + 1
=======
      tempmat = f_malloc((/ovrlp_smat%nfvctr,ovrlp_smat%nfvctr/),id='tempmat')
      eval = f_malloc(ovrlp_smat%nfvctr,id='eval')

      !!! Workspace query
      !!lwork=-1
      !!work = f_malloc(1,id='work')
      !!call dsyev('n','l', ovrlp_smat%nfvctr, tempmat, ovrlp_smat%nfvctr, eval, work, lwork, info)
      !!if (info/=0) then
      !!    call f_err_throw('dsyev issued error code '//trim(yaml_toa(info)))
      !!end if
      !!lwork=work(1)
      !!call f_free(work)

      !!work = f_malloc(lwork,id='work')

      do ispin=1,ovrlp_smat%nspin

          call f_zero(tempmat)

          ishift = (ispin-1)*ovrlp_smat%nvctr

          do iseg=1,ovrlp_smat%nseg
              ii=ovrlp_smat%keyv(iseg)
              do i=ovrlp_smat%keyg(1,1,iseg),ovrlp_smat%keyg(2,1,iseg)
                  tempmat(i,ovrlp_smat%keyg(1,2,iseg)) = ovrlp_mat%matrix_compr(ishift+ii)
                  ii = ii + 1
              end do
>>>>>>> 8432c056
          end do
          !!if (iproc==0) then
          !!    do i=1,ovrlp_smat%nfvctr
          !!        do j=1,ovrlp_smat%nfvctr
          !!            write(*,'(a,2i6,es17.8)') 'i,j,val',i,j,tempmat(j,i)
          !!        end do
          !!    end do
          !!end if
          !!call dsyev('n','l', ovrlp_smat%nfvctr, tempmat, ovrlp_smat%nfvctr, eval, work, lwork, info)
          call dsyev_parallel(iproc, nproc, scalapack_blocksize, comm, 'n', 'l', &
               ovrlp_smat%nfvctr, tempmat, ovrlp_smat%nfvctr, eval, info)
          if (info/=0) then
              if (iproc==0) then
                  call f_err_throw('dsyev_parallel issued error code '//trim(yaml_toa(info)))
              end if
          end if
          !if (iproc==0) write(*,*) 'eval',eval
          if (iproc==0 .and. .not.quiet_) then
              call yaml_map('eval max/min',(/eval(1),eval(ovrlp_smat%nfvctr)/),fmt='(es16.6)')
          end if
          eval_min(ispin) = eval(1)
          eval_max(ispin) = eval(ovrlp_smat%nfvctr)

      end do
<<<<<<< HEAD
      !!if (iproc==0) then
      !!    do i=1,ovrlp_smat%nfvctr
      !!        do j=1,ovrlp_smat%nfvctr
      !!            write(*,'(a,2i6,es17.8)') 'i,j,val',i,j,tempmat(j,i)
      !!        end do
      !!    end do
      !!end if
      eval = f_malloc(ovrlp_smat%nfvctr,id='eval')
      lwork=100*ovrlp_smat%nfvctr
      work = f_malloc(lwork,id='work')
      call dsyev('n','l', ovrlp_smat%nfvctr, tempmat, ovrlp_smat%nfvctr, eval, work, lwork, info)
      !if (iproc==0) write(*,*) 'eval',eval
      if (iproc==0 .and. .not.quiet_) then
          call yaml_map('eval max/min',(/eval(1),eval(ovrlp_smat%nfvctr)/),fmt='(es16.6)')
      end if
      eval_min = eval(1)
      eval_max = eval(ovrlp_smat%nfvctr)
=======
>>>>>>> 8432c056

      call f_free(tempmat)
      call f_free(eval)
      !!call f_free(work)

      call f_release_routine()

    end subroutine get_minmax_eigenvalues

end module sparsematrix<|MERGE_RESOLUTION|>--- conflicted
+++ resolved
@@ -2777,24 +2777,16 @@
 
 
     !> Get the minimal and maximal eigenvalue of a matrix
-<<<<<<< HEAD
-    subroutine get_minmax_eigenvalues(iproc, ovrlp_smat, ovrlp_mat, eval_min, eval_max, quiet)
-=======
     subroutine get_minmax_eigenvalues(iproc, nproc, comm, scalapack_blocksize, &
                ovrlp_smat, ovrlp_mat, eval_min, eval_max, quiet)
       use parallel_linalg, only: dsyev_parallel
->>>>>>> 8432c056
       implicit none
 
       ! Calling arguments
       integer, intent(in) :: iproc, nproc, comm, scalapack_blocksize
       type(sparse_matrix), intent(in) :: ovrlp_smat
       type(matrices), intent(in) :: ovrlp_mat
-<<<<<<< HEAD
-      real(mp),intent(out) :: eval_min, eval_max
-=======
       real(mp),dimension(ovrlp_smat%nspin),intent(out) :: eval_min, eval_max
->>>>>>> 8432c056
       logical,intent(in),optional :: quiet
 
       ! Local variables
@@ -2808,14 +2800,6 @@
       quiet_ = .false.
       if (present(quiet)) quiet_ = quiet
 
-<<<<<<< HEAD
-      tempmat = f_malloc0((/ovrlp_smat%nfvctr,ovrlp_smat%nfvctr/),id='tempmat')
-      do iseg=1,ovrlp_smat%nseg
-          ii=ovrlp_smat%keyv(iseg)
-          do i=ovrlp_smat%keyg(1,1,iseg),ovrlp_smat%keyg(2,1,iseg)
-              tempmat(i,ovrlp_smat%keyg(1,2,iseg)) = ovrlp_mat%matrix_compr(ii)
-              ii = ii + 1
-=======
       tempmat = f_malloc((/ovrlp_smat%nfvctr,ovrlp_smat%nfvctr/),id='tempmat')
       eval = f_malloc(ovrlp_smat%nfvctr,id='eval')
 
@@ -2843,7 +2827,6 @@
                   tempmat(i,ovrlp_smat%keyg(1,2,iseg)) = ovrlp_mat%matrix_compr(ishift+ii)
                   ii = ii + 1
               end do
->>>>>>> 8432c056
           end do
           !!if (iproc==0) then
           !!    do i=1,ovrlp_smat%nfvctr
@@ -2868,26 +2851,6 @@
           eval_max(ispin) = eval(ovrlp_smat%nfvctr)
 
       end do
-<<<<<<< HEAD
-      !!if (iproc==0) then
-      !!    do i=1,ovrlp_smat%nfvctr
-      !!        do j=1,ovrlp_smat%nfvctr
-      !!            write(*,'(a,2i6,es17.8)') 'i,j,val',i,j,tempmat(j,i)
-      !!        end do
-      !!    end do
-      !!end if
-      eval = f_malloc(ovrlp_smat%nfvctr,id='eval')
-      lwork=100*ovrlp_smat%nfvctr
-      work = f_malloc(lwork,id='work')
-      call dsyev('n','l', ovrlp_smat%nfvctr, tempmat, ovrlp_smat%nfvctr, eval, work, lwork, info)
-      !if (iproc==0) write(*,*) 'eval',eval
-      if (iproc==0 .and. .not.quiet_) then
-          call yaml_map('eval max/min',(/eval(1),eval(ovrlp_smat%nfvctr)/),fmt='(es16.6)')
-      end if
-      eval_min = eval(1)
-      eval_max = eval(ovrlp_smat%nfvctr)
-=======
->>>>>>> 8432c056
 
       call f_free(tempmat)
       call f_free(eval)
