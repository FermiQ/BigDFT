!> @file
!!   File containing high level CheSS wrappers
!! @author
!!   Copyright (C) 2016 CheSS developers
!!
!!   This file is part of CheSS.
!!   
!!   CheSS is free software: you can redistribute it and/or modify
!!   it under the terms of the GNU Lesser General Public License as published by
!!   the Free Software Foundation, either version 3 of the License, or
!!   (at your option) any later version.
!!   
!!   CheSS is distributed in the hope that it will be useful,
!!   but WITHOUT ANY WARRANTY; without even the implied warranty of
!!   MERCHANTABILITY or FITNESS FOR A PARTICULAR PURPOSE.  See the
!!   GNU Lesser General Public License for more details.
!!   
!!   You should have received a copy of the GNU Lesser General Public License
!!   along with CheSS.  If not, see <http://www.gnu.org/licenses/>.


module sparsematrix_highlevel
  use sparsematrix_base
  private

  !> Initialization routines
  public :: sparse_matrix_and_matrices_init_from_file_ccs
  public :: sparse_matrix_init_from_file_ccs
  public :: sparse_matrix_init_from_data_ccs
  public :: sparse_matrix_and_matrices_init_from_file_bigdft
  public :: sparse_matrix_init_from_file_bigdft
  public :: sparse_matrix_metadata_init_from_file
  public :: matrices_init_from_file_bigdft
  public :: read_sparse_matrix_metadata
  public :: sparse_matrix_init_from_data_bigdft
  public :: matrices_init
  !> Data manipulation routines
  public :: matrices_set_values
  public :: matrices_get_values
  public :: matrices_get_size
  public :: ccs_data_from_sparse_matrix
  public :: ccs_matrix_write
  !> Wrapper for complete operations
  public :: matrix_matrix_multiplication
  public :: matrix_chebyshev_expansion
  public :: matrix_fermi_operator_expansion
  public :: get_selected_eigenvalues_from_FOE
  public :: trace_AB
  public :: trace_A

  contains

    subroutine sparse_matrix_and_matrices_init_from_file_ccs(filename, iproc, nproc, comm, smat, mat, &
               init_matmul)
      use sparsematrix_init, only: read_ccs_format
      implicit none

      ! Calling arguments
      integer,intent(in) :: iproc, nproc, comm
      character(len=*),intent(in) :: filename
      type(sparse_matrix),intent(out) :: smat
      type(matrices),intent(out) :: mat
      logical,intent(in),optional :: init_matmul

      ! Local variables
      integer :: nfvctr, nvctr
      integer,dimension(:),pointer :: col_ptr, row_ind
      real(kind=mp),dimension(:),pointer :: val
      logical :: init_matmul_

      call f_routine(id='sparse_matrix_and_matrices_init_from_file_ccs')

      ! Read in the matrix
      call read_ccs_format(filename, nfvctr, nvctr, col_ptr, row_ind, val)

      if (present(init_matmul)) then
          init_matmul_ = init_matmul
      else
          init_matmul_ = .false.
      end if
    
      ! Generate the sparse_matrix type
      call sparse_matrix_init_from_data_ccs(iproc, nproc, comm, nfvctr, nvctr, row_ind, col_ptr, smat, init_matmul_)

      ! Generate the matrices type
      call matrices_init_from_data(smat, val, mat)

      ! Deallocate the pointers
      call f_free_ptr(col_ptr)
      call f_free_ptr(row_ind)
      call f_free_ptr(val)

      call f_release_routine()

    end subroutine sparse_matrix_and_matrices_init_from_file_ccs


    subroutine sparse_matrix_init_from_file_ccs(filename, iproc, nproc, comm, smat)
      use sparsematrix_init, only: read_ccs_format
      implicit none

      ! Calling arguments
      integer,intent(in) :: iproc, nproc, comm
      character(len=*),intent(in) :: filename
      type(sparse_matrix),intent(out) :: smat

      ! Local variables
      integer :: nfvctr, nvctr
      integer,dimension(:),pointer :: col_ptr, row_ind
      real(kind=mp),dimension(:),pointer :: val

      call f_routine(id='sparse_matrix_and_matrices_init_from_file_ccs')

      ! Read in the matrix
      call read_ccs_format(filename, nfvctr, nvctr, col_ptr, row_ind, val)

      ! Generate the sparse_matrix type
      call sparse_matrix_init_from_data_ccs(iproc, nproc, comm, nfvctr, nvctr, row_ind, col_ptr, smat)

      ! Deallocate the pointers
      call f_free_ptr(col_ptr)
      call f_free_ptr(row_ind)
      call f_free_ptr(val)

      call f_release_routine()

    end subroutine sparse_matrix_init_from_file_ccs


    subroutine sparse_matrix_init_from_data_ccs(iproc, nproc, comm, nfvctr, nvctr, row_ind, col_ptr, smat, &
               init_matmul, nvctr_mult, row_ind_mult, col_ptr_mult)
      use sparsematrix_init, only: ccs_to_sparsebigdft_short, &
                                   bigdft_to_sparsebigdft, init_matrix_taskgroups
      implicit none

      ! Calling arguments
      integer,intent(in) :: iproc, nproc, comm, nfvctr, nvctr
      integer,dimension(nvctr),intent(in) :: row_ind
      integer,dimension(nfvctr),intent(in) :: col_ptr
      type(sparse_matrix),intent(out) :: smat
      logical,intent(in),optional :: init_matmul
      integer,intent(in),optional :: nvctr_mult
      integer,dimension(:),intent(in),optional :: row_ind_mult
      integer,dimension(:),intent(in),optional :: col_ptr_mult

      ! Local variables
      integer :: nseg, nseg_mult
      integer,dimension(:),pointer :: keyv, keyv_mult
      integer,dimension(:,:,:),pointer :: keyg, keyg_mult
      logical :: init_matmul_

      call f_routine(id='sparse_matrix_init_from_data_ccs')

      if (present(init_matmul)) then
          init_matmul_ = init_matmul
      else
          init_matmul_ = .false.
      end if

      if (init_matmul_) then
          if (.not.present(nvctr_mult)) then
              call f_err_throw("'nvctr_mult' not present",err_name='SPARSEMATRIX_INITIALIZATION_ERROR')
          end if
          if (.not.present(row_ind_mult)) then
              call f_err_throw("'row_ind_mult' not present",err_name='SPARSEMATRIX_INITIALIZATION_ERROR')
          end if
          if (.not.present(col_ptr_mult)) then
              call f_err_throw("'col_ptr_mult' not present",err_name='SPARSEMATRIX_INITIALIZATION_ERROR')
          end if
          if (size(row_ind_mult)/=nvctr_mult) then
              call f_err_throw("'col_ptr_mult' has wrong size",err_name='SPARSEMATRIX_INITIALIZATION_ERROR')
          end if
          if (size(col_ptr_mult)/=nfvctr) then
              call f_err_throw("'col_ptr_mult' has wrong size",err_name='SPARSEMATRIX_INITIALIZATION_ERROR')
          end if
      end if
    
      ! Convert the sparsity pattern to the BigDFT format
      call ccs_to_sparsebigdft_short(nfvctr, nvctr, row_ind, col_ptr, nseg, keyv, keyg)

      if (init_matmul_) then
          call ccs_to_sparsebigdft_short(nfvctr, nvctr_mult, row_ind_mult, col_ptr_mult, nseg_mult, keyv_mult, keyg_mult)
      end if

      ! Create the sparse_matrix structure
      if (init_matmul_) then
          call bigdft_to_sparsebigdft(iproc, nproc, comm, nfvctr, nvctr, nseg, keyg, smat, &
               init_matmul=init_matmul_, nseg_mult=nseg_mult, nvctr_mult=nvctr_mult, keyg_mult=keyg_mult)
      else
          call bigdft_to_sparsebigdft(iproc, nproc, comm, nfvctr, nvctr, nseg, keyg, smat, &
               init_matmul=init_matmul_)
      end if

      ! Deallocate the pointers
      call f_free_ptr(keyv)
      call f_free_ptr(keyg)
      if (init_matmul_) then
          call f_free_ptr(keyv_mult)
          call f_free_ptr(keyg_mult)
      end if

      call f_release_routine()

    end subroutine sparse_matrix_init_from_data_ccs


<<<<<<< HEAD
    subroutine sparse_matrix_and_matrices_init_from_file_bigdft(filename, iproc, nproc, comm, smat, mat, &
=======
    subroutine sparse_matrix_and_matrices_init_from_file_bigdft(mode, filename, iproc, nproc, comm, smat, mat, &
>>>>>>> 8432c056
               init_matmul, filename_mult)
      use sparsematrix_init, only: bigdft_to_sparsebigdft
      use sparsematrix_io, only: read_sparse_matrix
      implicit none

      ! Calling arguments
      character(len=*),intent(in) :: mode
      integer,intent(in) :: iproc, nproc, comm
      character(len=*),intent(in) :: filename
      type(sparse_matrix),intent(out) :: smat
      type(matrices),intent(out) :: mat
      logical,intent(in),optional :: init_matmul
      character(len=*),intent(in),optional :: filename_mult
      ! Optional variables that are contained within the sparse matrix format
      !!integer,intent(out),optional :: nat, ntypes
      !!integer,dimension(:),pointer,intent(inout),optional :: nzatom, nelpsp, iatype
      !!character(len=20),dimension(:),pointer,intent(inout),optional :: atomnames
      !!real(kind=mp),dimension(:,:),pointer,intent(inout),optional :: rxyz
      !!integer,dimension(:),pointer,intent(inout),optional :: on_which_atom

      ! Local variables
      integer :: nspin, nfvctr, nseg, nvctr
!      character(len=1) :: geocode
      integer,dimension(:),pointer :: keyv
      integer,dimension(:,:,:),pointer :: keyg
      real(kind=mp),dimension(:),pointer :: val
      logical :: init_matmul_
!      integer,dimension(:),pointer :: on_which_atom_
!      real(kind=8),dimension(3) :: cell_dim
      real(kind=mp),dimension(:,:),pointer :: rxyz_
      real(kind=mp),dimension(3) :: cell_dim
      type(sparse_matrix) :: smat_mult

      call f_routine(id='sparse_matrix_and_matrices_init_from_file_bigdft')

      if (trim(mode)/='serial_text' .and. trim(mode)/='parallel_mpi-native') then
          call f_err_throw("wrong value of 'mode'")
      end if

      ! Read in the matrix
      ! This is necessary to get the values in val, even though the matrix 
      ! is then read once again in sparse_matrix_init_from_file_bigdft
      call read_sparse_matrix(mode, filename, iproc, nproc, comm, nspin, nfvctr, nseg, nvctr, keyv, keyg, val)

      if (present(init_matmul)) then
          init_matmul_ = init_matmul
      else
          init_matmul_ = .false.
<<<<<<< HEAD
      end if

      if (init_matmul_) then
          if (.not.present(filename_mult)) then
              call f_err_throw("'filename_mult' not present",err_name='SPARSEMATRIX_INITIALIZATION_ERROR')
          end if
          !call sparse_matrix_init_from_file_bigdft(filename_mult, iproc, nproc, comm, smat_mult, init_matmul=.false.)
      end if

=======
      end if

      if (init_matmul_) then
          if (.not.present(filename_mult)) then
              call f_err_throw("'filename_mult' not present",err_name='SPARSEMATRIX_INITIALIZATION_ERROR')
          end if
          !call sparse_matrix_init_from_file_bigdft(mode, filename_mult, iproc, nproc, comm, smat_mult, init_matmul=.false.)
      end if

>>>>>>> 8432c056

      !!! Create the sparse_matrix structure
      !!call bigdft_to_sparsebigdft(iproc, nproc, comm, nfvctr, nvctr, nseg, keyg, smat, &
      !!     init_matmul=init_matmul_)!, nspin=nspin, geocode=geocode, cell_dim=cell_dim, on_which_atom=on_which_atom_)

      if (init_matmul_) then
<<<<<<< HEAD
          call sparse_matrix_init_from_file_bigdft(filename, iproc, nproc, comm, smat, init_matmul_, filename_mult)
      else
          call sparse_matrix_init_from_file_bigdft(filename, iproc, nproc, comm, smat, init_matmul_)
=======
          call sparse_matrix_init_from_file_bigdft(mode, filename, iproc, nproc, comm, smat, init_matmul_, filename_mult)
      else
          call sparse_matrix_init_from_file_bigdft(mode, filename, iproc, nproc, comm, smat, init_matmul_)
>>>>>>> 8432c056
      end if

      ! Generate the matrices type
      call matrices_init_from_data(smat, val, mat)

      ! Deallocate the pointers
      call f_free_ptr(keyv)
      call f_free_ptr(keyg)
      call f_free_ptr(val)


      call f_release_routine()

    end subroutine sparse_matrix_and_matrices_init_from_file_bigdft


<<<<<<< HEAD
    recursive subroutine sparse_matrix_init_from_file_bigdft(filename, iproc, nproc, comm, smat, init_matmul, filename_mult)
=======
    recursive subroutine sparse_matrix_init_from_file_bigdft(mode, filename, iproc, nproc, comm, &
                         smat, init_matmul, filename_mult)
>>>>>>> 8432c056
      use sparsematrix_init, only: bigdft_to_sparsebigdft
      use sparsematrix_io, only: read_sparse_matrix
      implicit none

      ! Calling arguments
      character(len=*),intent(in) :: mode
      integer,intent(in) :: iproc, nproc, comm
      character(len=*),intent(in) :: filename
      type(sparse_matrix),intent(out) :: smat
      logical,intent(in),optional :: init_matmul
      character(len=*),intent(in),optional :: filename_mult

      ! Local variables
      integer :: nspin, nfvctr, nseg, nvctr
      character(len=1) :: geocode
      integer,dimension(:),pointer :: keyv
      integer,dimension(:,:,:),pointer :: keyg
      real(kind=mp),dimension(:),pointer :: val
      real(kind=mp),dimension(3) :: cell_dim
      integer,dimension(:),pointer :: on_which_atom
      logical :: init_matmul_
      type(sparse_matrix) :: smat_mult

      call f_routine(id='sparse_matrix_init_from_file_bigdft')

      if (present(init_matmul)) then
          init_matmul_ = init_matmul
      else
          init_matmul_ = .false.
      end if
<<<<<<< HEAD
=======

      if (trim(mode)/='serial_text' .and. trim(mode)/='parallel_mpi-native') then
          call f_err_throw("wrong value of 'mode'")
      end if
>>>>>>> 8432c056

      ! Read in the matrix
      call read_sparse_matrix(mode, filename, iproc, nproc, comm, nspin, nfvctr, nseg, nvctr, keyv, keyg, val)

      if (init_matmul_) then
          if (.not.present(filename_mult)) then
              call f_err_throw("'filename_mult' not present",err_name='SPARSEMATRIX_INITIALIZATION_ERROR')
          end if
          call sparse_matrix_init_from_file_bigdft(mode, filename_mult, iproc, nproc, comm, smat_mult, init_matmul=.false.)
      end if

      if (init_matmul_) then
          if (.not.present(filename_mult)) then
              call f_err_throw("'filename_mult' not present",err_name='SPARSEMATRIX_INITIALIZATION_ERROR')
          end if
          call sparse_matrix_init_from_file_bigdft(filename_mult, iproc, nproc, comm, smat_mult, init_matmul=.false.)
      end if

      ! Create the sparse_matrix structure
      !!call bigdft_to_sparsebigdft(iproc, nproc, comm, nfvctr, nvctr, nseg, keyg, smat, &
      !!     nspin=nspin, geocode=geocode, cell_dim=cell_dim, on_which_atom=on_which_atom)
      if (init_matmul_) then
          call sparse_matrix_init_from_data_bigdft(iproc, nproc, comm, nfvctr, nvctr, nseg, keyg, smat, init_matmul_, &
               nseg_mult=smat_mult%nseg, nvctr_mult=smat_mult%nvctr, keyg_mult=smat_mult%keyg)
          call deallocate_sparse_matrix(smat_mult)
      else
          call sparse_matrix_init_from_data_bigdft(iproc, nproc, comm, nfvctr, nvctr, nseg, keyg, smat, init_matmul_)
      end if

      ! Deallocate the pointers
      call f_free_ptr(keyv)
      call f_free_ptr(keyg)
      call f_free_ptr(val)

      call f_release_routine()

    end subroutine sparse_matrix_init_from_file_bigdft


    subroutine matrices_init_from_file_bigdft(mode, filename, iproc, nproc, comm, smat, mat)
      use sparsematrix_io, only: read_sparse_matrix
      implicit none
    
      ! Calling arguments
      character(len=*),intent(in) :: mode
      integer,intent(in) :: iproc, nproc, comm
      character(len=*),intent(in) :: filename
      type(sparse_matrix),intent(in) :: smat
      type(matrices),intent(out) :: mat
    
      ! Local variables
      integer :: nspin, nfvctr, nseg, nvctr, iseg
      integer,dimension(:),pointer :: keyv
      integer,dimension(:,:,:),pointer :: keyg
      real(kind=mp),dimension(:),pointer :: val
    
      call f_routine(id='matrices_init_from_file_bigdft')

      if (trim(mode)/='serial_text' .and. trim(mode)/='parallel_mpi-native') then
          call f_err_throw("wrong value of 'mode'")
      end if
    
      ! Read in the matrix
      call read_sparse_matrix(mode, filename, iproc, nproc, comm, nspin, nfvctr, nseg, nvctr, keyv, keyg, val)

      ! Check that it is consistent with the provided sparse matrix type
      if (nspin/=smat%nspin) then
          call f_err_throw('nspin/=smat%nspin')
      end if
      if (nfvctr/=smat%nfvctr) then
          call f_err_throw('nfvctr/=smat%nfvctr')
      end if
      if (nseg/=smat%nseg) then
          call f_err_throw('nseg/=smat%nseg')
      end if
      if (nvctr/=smat%nvctr) then
          call f_err_throw('nvctr/=smat%nvctr')
      end if
      do iseg=1,nseg
          if (keyv(iseg)/=smat%keyv(iseg)) then
              call f_err_throw('keyv(iseg)/=smat%keyv(iseg)')
          end if
          if (keyg(1,1,iseg)/=smat%keyg(1,1,iseg)) then
              call f_err_throw('keyg(1,1,iseg)/=smat%keyg(1,1,iseg)')
          end if
          if (keyg(2,1,iseg)/=smat%keyg(2,1,iseg)) then
              call f_err_throw('keyg(2,1,iseg)/=smat%keyg(2,1,iseg)')
          end if
          if (keyg(1,2,iseg)/=smat%keyg(1,2,iseg)) then
              call f_err_throw('keyg(1,2,iseg)/=smat%keyg(1,2,iseg)')
          end if
          if (keyg(2,2,iseg)/=smat%keyg(2,2,iseg)) then
              call f_err_throw('keyg(2,2,iseg)/=smat%keyg(2,2,iseg)')
          end if
      end do

    
      ! Generate the matrices type
      call matrices_init_from_data(smat, val, mat)
    
      ! Deallocate the pointers
      call f_free_ptr(keyv)
      call f_free_ptr(keyg)
      call f_free_ptr(val)

    
      call f_release_routine()
    
    end subroutine matrices_init_from_file_bigdft


    subroutine sparse_matrix_metadata_init_from_file(filename, smmd)
      use sparsematrix_io, only: read_sparse_matrix_metadata
      implicit none

      ! Calling arguments
      character(len=*),intent(in) :: filename
      type(sparse_matrix_metadata),intent(out) :: smmd

      smmd = sparse_matrix_metadata_null()
      call read_sparse_matrix_metadata(filename, smmd%nfvctr, smmd%nat, smmd%ntypes, &
           smmd%units, smmd%geocode, smmd%cell_dim, smmd%shift, smmd%nzatom, smmd%nelpsp, &
           smmd%atomnames, smmd%iatype, smmd%rxyz, smmd%on_which_atom)

    end subroutine sparse_matrix_metadata_init_from_file


    subroutine sparse_matrix_init_from_data_bigdft(iproc, nproc, comm, nfvctr, nvctr, nseg, keyg, smat, &
               init_matmul, nseg_mult, nvctr_mult, keyg_mult)
      use sparsematrix_init, only: ccs_to_sparsebigdft_short, &
                                   bigdft_to_sparsebigdft, init_matrix_taskgroups
      implicit none

      ! Calling arguments
      integer,intent(in) :: iproc, nproc, comm, nfvctr, nvctr, nseg
      integer,dimension(2,2,nseg),intent(in) :: keyg
      type(sparse_matrix),intent(out) :: smat
      logical,intent(in) :: init_matmul
      integer,intent(in),optional :: nseg_mult, nvctr_mult
      integer,dimension(:,:,:),intent(in),optional :: keyg_mult

      call f_routine(id='sparse_matrix_init_from_data_bigdft')

      if (init_matmul) then
          if (.not.present(nseg_mult)) then
              call f_err_throw("'nseg_mult' not present",err_name='SPARSEMATRIX_INITIALIZATION_ERROR')
          end if
          if (.not.present(nvctr_mult)) then
              call f_err_throw("'nvctr_mult' not present",err_name='SPARSEMATRIX_INITIALIZATION_ERROR')
          end if
          if (.not.present(nseg_mult)) then
              call f_err_throw("'nvctr_mult' not present",err_name='SPARSEMATRIX_INITIALIZATION_ERROR')
          end if
      end if

      ! Create the sparse_matrix structure
      if (init_matmul) then
          call bigdft_to_sparsebigdft(iproc, nproc, comm, nfvctr, nvctr, nseg, keyg, smat, &
               init_matmul=init_matmul, nseg_mult=nseg_mult, nvctr_mult=nvctr_mult, keyg_mult=keyg_mult)
      else
          call bigdft_to_sparsebigdft(iproc, nproc, comm, nfvctr, nvctr, nseg, keyg, smat)
      end if

      call f_release_routine()

    end subroutine sparse_matrix_init_from_data_bigdft


    subroutine matrices_init_from_data(smat, val, mat)
      implicit none

      ! Calling arguments
      type(sparse_matrix),intent(in) :: smat
      real(kind=mp),dimension(smat%nvctr),intent(in) :: val
      type(matrices),intent(out) :: mat

      call f_routine(id='matrices_init_from_data')

      ! Create the matrices structure
      mat = matrices_null()
      mat%matrix_compr = sparsematrix_malloc_ptr(smat, iaction=SPARSE_FULL, id='mat%matrix_compr')

      ! Copy the content
      call f_memcpy(src=val, dest=mat%matrix_compr)

      call f_release_routine()

    end subroutine matrices_init_from_data


    subroutine matrices_init(smat, mat)
      implicit none

      ! Calling arguments
      type(sparse_matrix),intent(in) :: smat
      type(matrices),intent(out) :: mat

      mat = matrices_null()
      mat%matrix_compr = sparsematrix_malloc_ptr(smat, iaction=SPARSE_FULL, id='mat%matrix_compr')

    end subroutine matrices_init


    subroutine matrices_set_values(smat, val, mat)
      implicit none

      ! Calling arguments
      type(sparse_matrix),intent(in) :: smat
      real(kind=mp),dimension(:),intent(in) :: val
      type(matrices),intent(inout) :: mat

      call f_routine(id='matrices_set_values')

      if (size(val)/=smat%nvctr) then
          call f_err_throw('The size of the array used to set the matrix contents is wrong: '&
               &//trim(yaml_toa(size(val)))//' instead of '//trim(yaml_toa(smat%nvctr)))
      end if
      if (size(mat%matrix_compr)/=smat%nvctr) then
          call f_err_throw('The size of the matrix array which should be set is wrong: '&
               &//trim(yaml_toa(size(mat%matrix_compr)))//' instead of '//trim(yaml_toa(smat%nvctr)))
      end if
      call f_memcpy(src=val, dest=mat%matrix_compr)

      call f_release_routine()

    end subroutine matrices_set_values


    subroutine matrices_get_values(smat, mat, val)
      implicit none

      ! Calling arguments
      type(sparse_matrix),intent(in) :: smat
      type(matrices),intent(in) :: mat
      real(kind=mp),dimension(:),intent(inout) :: val

      call f_routine(id='matrices_get_values')

      if (size(mat%matrix_compr)/=smat%nvctr) then
          call f_err_throw('The size of the matrix array which should be set is wrong: '&
               &//trim(yaml_toa(size(mat%matrix_compr)))//' instead of '//trim(yaml_toa(smat%nvctr)))
      end if
      if (size(val)/=smat%nvctr) then
          call f_err_throw('The size of the array used to set the matrix contents is wrong: '&
               &//trim(yaml_toa(size(val)))//' instead of '//trim(yaml_toa(smat%nvctr)))
      end if
      call f_memcpy(src=mat%matrix_compr, dest=val)

      call f_release_routine()

    end subroutine matrices_get_values


    function matrices_get_size(smat) result(s)
      implicit none

      ! Calling arguments
      type(sparse_matrix),intent(in) :: smat
      integer :: s

      call f_routine(id='matrices_get_sizes')

      s = smat%nvctr

      call f_release_routine()

    end function matrices_get_size


    subroutine ccs_data_from_sparse_matrix(smat, row_ind, col_ptr)
      use sparsematrix_init, only: sparsebigdft_to_ccs
      implicit none

      ! Calling arguments
      type(sparse_matrix),intent(in) :: smat
      integer,dimension(:),pointer,intent(inout) :: row_ind, col_ptr

      if (size(row_ind)/=smat%nvctr) then
          call f_err_throw('The size of the array row_ind is wrong: '&
               &//trim(yaml_toa(size(row_ind)))//' instead of '//trim(yaml_toa(smat%nvctr)))
      end if
      if (size(col_ptr)/=smat%nfvctr) then
          call f_err_throw('The size of the array col_ptr is wrong: '&
               &//trim(yaml_toa(size(col_ptr)))//' instead of '//trim(yaml_toa(smat%nfvctr)))
      end if
      call sparsebigdft_to_ccs(smat%nfvctr, smat%nvctr, smat%nseg, smat%keyg, row_ind, col_ptr)
    end subroutine ccs_data_from_sparse_matrix


    subroutine ccs_matrix_write(filename, smat, row_ind, col_ptr, mat)
      use sparsematrix_io, only: write_ccs_matrix
      implicit none

      ! Calling arguments
      character(len=*),intent(in) :: filename
      type(sparse_matrix),intent(in) :: smat
      integer,dimension(:),pointer,intent(inout) :: row_ind, col_ptr
      type(matrices),intent(in) :: mat

      if (size(row_ind)/=smat%nvctr) then
          call f_err_throw('The size of the array row_ind is wrong: '&
               &//trim(yaml_toa(size(row_ind)))//' instead of '//trim(yaml_toa(smat%nvctr)))
      end if
      if (size(col_ptr)/=smat%nfvctr) then
          call f_err_throw('The size of the array col_ptr is wrong: '&
               &//trim(yaml_toa(size(col_ptr)))//' instead of '//trim(yaml_toa(smat%nfvctr)))
      end if

      call write_ccs_matrix(filename, smat%nfvctr, smat%nvctr, row_ind, col_ptr, mat%matrix_compr)

    end subroutine ccs_matrix_write


    subroutine matrix_matrix_multiplication(iproc, nproc, smat, a, b, c)
      use sparsematrix, only: matrix_matrix_mult_wrapper
      implicit none

      ! Calling arguments
      integer,intent(in) :: iproc, nproc
      type(sparse_matrix),intent(in) :: smat
      type(matrices),intent(inout) :: a
      type(matrices),intent(inout) :: b, c !b actually also in...

      call f_routine(id='matrix_matrix_multiplication')

      if (size(a%matrix_compr)/=smat%nvctrp_tg) then
          call f_err_throw('The size of the array a%matrix_compr is wrong: '&
               &//trim(yaml_toa(size(a%matrix_compr)))//' instead of '//trim(yaml_toa(smat%nvctrp_tg)))
      end if
      if (size(b%matrix_compr)/=smat%nvctrp_tg) then
          call f_err_throw('The size of the array b%matrix_compr is wrong: '&
               &//trim(yaml_toa(size(b%matrix_compr)))//' instead of '//trim(yaml_toa(smat%nvctrp_tg)))
      end if
      if (size(c%matrix_compr)/=smat%nvctrp_tg) then
          call f_err_throw('The size of the array c%matrix_compr is wrong: '&
               &//trim(yaml_toa(size(c%matrix_compr)))//' instead of '//trim(yaml_toa(smat%nvctrp_tg)))
      end if
      call matrix_matrix_mult_wrapper(iproc, nproc, smat, a%matrix_compr, b%matrix_compr, c%matrix_compr)

      call f_release_routine()

    end subroutine matrix_matrix_multiplication


    subroutine matrix_chebyshev_expansion(iproc, nproc, comm, ncalc, ex, &
               smat_in, smat_out, mat_in, mat_out, npl_auto, ice_obj)
      use ice, only: inverse_chebyshev_expansion_new
      use foe_base, only: foe_data
      implicit none

      ! Calling arguments
      integer,intent(in) :: iproc, nproc, comm, ncalc
      type(sparse_matrix),intent(in) ::smat_in, smat_out
      real(kind=mp),dimension(ncalc),intent(in) :: ex
      type(matrices),intent(in) :: mat_in
      type(matrices),dimension(ncalc),intent(inout) :: mat_out
      logical,intent(in),optional :: npl_auto
      type(foe_data),intent(inout),optional,target :: ice_obj

      ! Local variables
      integer :: i

      call f_routine(id='matrix_chebyshev_expansion')

      ! Check the dimensions of the internal arrays
      if (size(mat_in%matrix_compr)/=smat_in%nvctrp_tg) then
          call f_err_throw('The size of the array mat_in%matrix_compr is wrong: '&
               &//trim(yaml_toa(size(mat_in%matrix_compr)))//' instead of '//trim(yaml_toa(smat_in%nvctrp_tg)))
      end if
      do i=1,ncalc
          if (size(mat_out(i)%matrix_compr)/=smat_out%nvctrp_tg) then
              call f_err_throw('The size of the array mat_out%matrix_compr is wrong: '&
                   &//trim(yaml_toa(size(mat_out(i)%matrix_compr)))//' instead of '//trim(yaml_toa(smat_out%nvctrp_tg)))
          end if
      end do

      ! Check that number of non-zero elements of smat_in is not larger than that of smat_out. This is just a minimal
      ! check to ensure that the sparsity pattern of smat_in is contained within the one of smat_out. However this check
      ! is not sufficient to make sure that this condition is fulfilled.
      if (smat_in%nvctr>smat_out%nvctr) then
          call f_err_throw('The number of non-zero elements of smat_in ('//&
               trim(yaml_toa(smat_in%nvctr))//') is larger than the one of smat_out ('//&
               trim(yaml_toa(smat_out%nvctr))//')')
      end if

      if (present(npl_auto)) then
          if (present(ice_obj)) then
              call inverse_chebyshev_expansion_new(iproc, nproc, comm, &
                   smat_in, smat_out, ncalc, ex, mat_in, mat_out, npl_auto=npl_auto, ice_objx=ice_obj)
          else
              call inverse_chebyshev_expansion_new(iproc, nproc, comm, &
                   smat_in, smat_out, ncalc, ex, mat_in, mat_out, npl_auto=npl_auto)
          end if
      else
          if (present(ice_obj)) then
              call inverse_chebyshev_expansion_new(iproc, nproc, comm, &
                   smat_in, smat_out, ncalc, ex, mat_in, mat_out, ice_objx=ice_obj)
          else
              call inverse_chebyshev_expansion_new(iproc, nproc, comm, &
                   smat_in, smat_out, ncalc, ex, mat_in, mat_out)
          end if
      end if

      call f_release_routine()

    end subroutine matrix_chebyshev_expansion


    subroutine matrix_fermi_operator_expansion(iproc, nproc, comm, foe_obj, ice_obj, smat_s, smat_h, smat_k, &
               overlap, ham, overlap_minus_one_half, kernel, ebs, &
               calculate_minusonehalf, foe_verbosity, symmetrize_kernel, calculate_energy_density_kernel, energy_kernel)
      use foe_base, only: foe_data
      use foe, only: fermi_operator_expansion_new
      implicit none

      ! Calling arguments
      integer,intent(in) :: iproc, nproc, comm
      type(foe_data),intent(inout) :: foe_obj, ice_obj
      type(sparse_matrix),intent(in) ::smat_s, smat_h, smat_k
      type(matrices),intent(in) :: overlap, ham
      type(matrices),dimension(1),intent(inout) :: overlap_minus_one_half
      type(matrices),intent(inout) :: kernel
      real(kind=mp),intent(out) :: ebs
      logical,intent(in),optional :: calculate_minusonehalf, symmetrize_kernel, calculate_energy_density_kernel
      integer,intent(in),optional :: foe_verbosity
      type(matrices),intent(inout),optional :: energy_kernel

      ! Local variables
      logical :: calculate_minusonehalf_, symmetrize_kernel_, calculate_energy_density_kernel_
      integer :: foe_verbosity_

      call f_routine(id='matrix_fermi_operator_expansion')

      calculate_minusonehalf_ = .true.
      if (present(calculate_minusonehalf)) calculate_minusonehalf_ = calculate_minusonehalf
      foe_verbosity_ = 1
      if (present(foe_verbosity)) foe_verbosity_ = foe_verbosity
      symmetrize_kernel_ = .false.
      if (present(symmetrize_kernel)) symmetrize_kernel_ = symmetrize_kernel
      calculate_energy_density_kernel_ = .false.
      if (present(calculate_energy_density_kernel)) calculate_energy_density_kernel_ = calculate_energy_density_kernel

      ! Check the optional arguments
      if (calculate_energy_density_kernel_) then
          if (.not.present(energy_kernel)) then
              call f_err_throw('energy_kernel not present',err_name='SPARSEMATRIX_RUNTIME_ERROR')
          end if
      end if

      ! Check the dimensions of the internal arrays
      if (size(overlap%matrix_compr)/=smat_s%nvctrp_tg*smat_s%nspin) then
          call f_err_throw('The size of the array overlap%matrix_compr is wrong: '&
               &//trim(yaml_toa(size(overlap%matrix_compr)))//' instead of '//&
               &trim(yaml_toa(smat_s%nvctrp_tg*smat_s%nspin)))
      end if
      if (size(ham%matrix_compr)/=smat_h%nvctrp_tg*smat_h%nspin) then
          call f_err_throw('The size of the array mat_out%matrix_compr is wrong: '&
               &//trim(yaml_toa(size(ham%matrix_compr)))//' instead of '//&
               &trim(yaml_toa(smat_h%nvctrp_tg*smat_h%nspin)))
      end if
      if (size(overlap_minus_one_half(1)%matrix_compr)/=smat_k%nvctrp_tg*smat_k%nspin) then
          call f_err_throw('The size of the array mat_out%matrix_compr is wrong: '&
               &//trim(yaml_toa(size(overlap_minus_one_half(1)%matrix_compr)))//' instead of '//&
               &trim(yaml_toa(smat_k%nvctrp_tg*smat_k%nspin)))
      end if
      if (size(kernel%matrix_compr)/=smat_k%nvctrp_tg*smat_k%nspin) then
          call f_err_throw('The size of the array mat_out%matrix_compr is wrong: '&
               &//trim(yaml_toa(size(kernel%matrix_compr)))//' instead of '//&
               &trim(yaml_toa(smat_k%nvctrp_tg*smat_k%nspin)))
      end if

      ! Check that number of non-zero elements of smat_s is not larger than that of smat_h, and that the one of
      ! smat_h is not larger than that of smat_k. This is just a minimal
      ! check to ensure that the sparsity pattern of smat_s is contained within the one of smat_h and the one
      ! of smat_h within smat_k. However this check is not sufficient to make sure that this condition is fulfilled.
      if (smat_s%nvctr>smat_h%nvctr) then
          call f_err_throw('The number of non-zero elements of smat_s ('//&
               trim(yaml_toa(smat_s%nvctr))//') is larger than the one of smat_h ('//&
               trim(yaml_toa(smat_h%nvctr))//')')
      end if
      if (smat_h%nvctr>smat_k%nvctr) then
          call f_err_throw('The number of non-zero elements of smat_h ('//&
               trim(yaml_toa(smat_h%nvctr))//') is larger than the one of smat_k ('//&
               trim(yaml_toa(smat_k%nvctr))//')')
      end if

      if (calculate_energy_density_kernel_) then
          call fermi_operator_expansion_new(iproc, nproc, comm, &
               ebs, &
               calculate_minusonehalf_, foe_verbosity_, &
               smat_s, smat_h, smat_k, ham, overlap, overlap_minus_one_half, kernel, foe_obj, ice_obj, &
               symmetrize_kernel_, calculate_energy_density_kernel_, energy_kernel_=energy_kernel)
      else
          call fermi_operator_expansion_new(iproc, nproc, comm, &
               ebs, &
               calculate_minusonehalf_, foe_verbosity_, &
               smat_s, smat_h, smat_k, ham, overlap, overlap_minus_one_half, kernel, foe_obj, ice_obj, &
               symmetrize_kernel_, calculate_energy_density_kernel_)
      end if

      call f_release_routine()

    end subroutine matrix_fermi_operator_expansion



    subroutine get_selected_eigenvalues_from_FOE(iproc, nproc, comm, iev_min, iev_max, &
               smat_s, smat_h, smat_k, overlap, ham, overlap_minus_one_half, evals, &
               fscale, calculate_minusonehalf, foe_verbosity)
      use foe_base, only: foe_data
      use foe, only: get_selected_eigenvalues
      implicit none

      ! Calling arguments
      integer,intent(in) :: iproc, nproc, comm, iev_min, iev_max
      type(sparse_matrix),intent(in) ::smat_s, smat_h, smat_k
      type(matrices),intent(in) :: overlap, ham
      type(matrices),dimension(1),intent(inout) :: overlap_minus_one_half
      real(kind=mp),dimension(iev_min:iev_max),intent(out) :: evals
      real(mp),intent(in),optional :: fscale
      logical,intent(in),optional :: calculate_minusonehalf
      integer,intent(in),optional :: foe_verbosity

      ! Local variables
      logical :: calculate_minusonehalf_, symmetrize_kernel_
      integer :: foe_verbosity_
      real(mp) :: fscale_

      call f_routine(id='matrix_fermi_operator_expansion')

      calculate_minusonehalf_ = .true.
      if (present(calculate_minusonehalf)) calculate_minusonehalf_ = calculate_minusonehalf
      foe_verbosity_ = 1
      if (present(foe_verbosity)) foe_verbosity_ = foe_verbosity
      symmetrize_kernel_ = .false.
      fscale_ = 5.e-3_mp
      if (present(fscale)) fscale_ = fscale

      ! Check the dimensions of the internal arrays
      if (size(overlap%matrix_compr)/=smat_s%nvctrp_tg*smat_s%nspin) then
          call f_err_throw('The size of the array overlap%matrix_compr is wrong: '&
               &//trim(yaml_toa(size(overlap%matrix_compr)))//' instead of '//&
               &trim(yaml_toa(smat_s%nvctrp_tg*smat_s%nspin)))
      end if
      if (size(ham%matrix_compr)/=smat_h%nvctrp_tg*smat_h%nspin) then
          call f_err_throw('The size of the array mat_out%matrix_compr is wrong: '&
               &//trim(yaml_toa(size(ham%matrix_compr)))//' instead of '//&
               &trim(yaml_toa(smat_h%nvctrp_tg*smat_h%nspin)))
      end if
      if (size(overlap_minus_one_half(1)%matrix_compr)/=smat_k%nvctrp_tg*smat_k%nspin) then
          call f_err_throw('The size of the array mat_out%matrix_compr is wrong: '&
               &//trim(yaml_toa(size(overlap_minus_one_half(1)%matrix_compr)))//' instead of '//&
               &trim(yaml_toa(smat_k%nvctrp_tg*smat_k%nspin)))
      end if

      ! Check that number of non-zero elements of smat_s is not larger than that of smat_h, and that the one of 
      ! smat_h is not larger than that of smat_k. This is just a minimal
      ! check to ensure that the sparsity pattern of smat_s is contained within the one of smat_h and the one 
      ! of smat_h within smat_k. However this check is not sufficient to make sure that this condition is fulfilled.
      if (smat_s%nvctr>smat_h%nvctr) then
          call f_err_throw('The number of non-zero elements of smat_s ('//&
               trim(yaml_toa(smat_s%nvctr))//') is larger than the one of smat_h ('//&
               trim(yaml_toa(smat_h%nvctr))//')')
      end if
      if (smat_h%nvctr>smat_k%nvctr) then
          call f_err_throw('The number of non-zero elements of smat_h ('//&
               trim(yaml_toa(smat_h%nvctr))//') is larger than the one of smat_k ('//&
               trim(yaml_toa(smat_k%nvctr))//')')
      end if

      ! Check whether the eigenvalues to be calculated are within the possible range
      if (iev_min<1 .or. iev_max>smat_s%nfvctr) then
          if (iproc==0) then
              call f_err_throw('The required eigenvalues are outside of the possible range')
          end if
      end if


      call get_selected_eigenvalues(iproc, nproc, comm, calculate_minusonehalf_, foe_verbosity_, &
           iev_min, iev_max, fscale, &
           smat_s, smat_h, smat_k, ham, overlap, overlap_minus_one_half, evals)


      call f_release_routine()

    end subroutine get_selected_eigenvalues_from_FOE


    !> Calculates the trace of the spin component ispin of the matrix product amat*bmat.
    !! WARNING: It is mandatory that the sparsity pattern of amat be contained
    !! within the sparsity pattern of bmat!
    function trace_AB(iproc, nproc, comm, asmat, bsmat, amat, bmat, ispin)
      use sparsematrix, only: trace_sparse_matrix_product
      implicit none

      ! Calling arguments
      integer,intent(in) :: iproc, nproc, comm, ispin
      type(sparse_matrix),intent(in) :: asmat, bsmat
      type(matrices),intent(in) :: amat
      type(matrices),intent(in) :: bmat
      real(kind=mp) :: trace_AB

      ! Local variables
      integer :: iashift, ibshift

      iashift=(ispin-1)*asmat%nvctrp_tg
      ibshift=(ispin-1)*bsmat%nvctrp_tg

      trace_AB = trace_sparse_matrix_product(iproc, nproc, comm, asmat, bsmat, &
                 amat%matrix_compr(iashift+1:), &
                 bmat%matrix_compr(ibshift+1:))

    end function trace_AB


    !> Calculates the trace of the spin component ispin of the matrix amat
    function trace_A(iproc, nproc, comm, asmat, amat, ispin)
      use sparsematrix, only: trace_sparse_matrix
      implicit none

      ! Calling arguments
      integer,intent(in) :: iproc, nproc, comm, ispin
      type(sparse_matrix),intent(in) :: asmat
      type(matrices),intent(in) :: amat
      real(kind=mp) :: trace_A

      ! Local variables
      integer :: iashift

      iashift=(ispin-1)*asmat%nvctrp_tg

      trace_A = trace_sparse_matrix(iproc, nproc, comm, asmat, amat%matrix_compr(iashift+1:))

    end function trace_A

end module sparsematrix_highlevel<|MERGE_RESOLUTION|>--- conflicted
+++ resolved
@@ -204,11 +204,7 @@
     end subroutine sparse_matrix_init_from_data_ccs
 
 
-<<<<<<< HEAD
-    subroutine sparse_matrix_and_matrices_init_from_file_bigdft(filename, iproc, nproc, comm, smat, mat, &
-=======
     subroutine sparse_matrix_and_matrices_init_from_file_bigdft(mode, filename, iproc, nproc, comm, smat, mat, &
->>>>>>> 8432c056
                init_matmul, filename_mult)
       use sparsematrix_init, only: bigdft_to_sparsebigdft
       use sparsematrix_io, only: read_sparse_matrix
@@ -257,42 +253,24 @@
           init_matmul_ = init_matmul
       else
           init_matmul_ = .false.
-<<<<<<< HEAD
       end if
 
       if (init_matmul_) then
           if (.not.present(filename_mult)) then
               call f_err_throw("'filename_mult' not present",err_name='SPARSEMATRIX_INITIALIZATION_ERROR')
           end if
-          !call sparse_matrix_init_from_file_bigdft(filename_mult, iproc, nproc, comm, smat_mult, init_matmul=.false.)
-      end if
-
-=======
-      end if
-
-      if (init_matmul_) then
-          if (.not.present(filename_mult)) then
-              call f_err_throw("'filename_mult' not present",err_name='SPARSEMATRIX_INITIALIZATION_ERROR')
-          end if
           !call sparse_matrix_init_from_file_bigdft(mode, filename_mult, iproc, nproc, comm, smat_mult, init_matmul=.false.)
       end if
 
->>>>>>> 8432c056
 
       !!! Create the sparse_matrix structure
       !!call bigdft_to_sparsebigdft(iproc, nproc, comm, nfvctr, nvctr, nseg, keyg, smat, &
       !!     init_matmul=init_matmul_)!, nspin=nspin, geocode=geocode, cell_dim=cell_dim, on_which_atom=on_which_atom_)
 
       if (init_matmul_) then
-<<<<<<< HEAD
-          call sparse_matrix_init_from_file_bigdft(filename, iproc, nproc, comm, smat, init_matmul_, filename_mult)
-      else
-          call sparse_matrix_init_from_file_bigdft(filename, iproc, nproc, comm, smat, init_matmul_)
-=======
           call sparse_matrix_init_from_file_bigdft(mode, filename, iproc, nproc, comm, smat, init_matmul_, filename_mult)
       else
           call sparse_matrix_init_from_file_bigdft(mode, filename, iproc, nproc, comm, smat, init_matmul_)
->>>>>>> 8432c056
       end if
 
       ! Generate the matrices type
@@ -309,12 +287,8 @@
     end subroutine sparse_matrix_and_matrices_init_from_file_bigdft
 
 
-<<<<<<< HEAD
-    recursive subroutine sparse_matrix_init_from_file_bigdft(filename, iproc, nproc, comm, smat, init_matmul, filename_mult)
-=======
     recursive subroutine sparse_matrix_init_from_file_bigdft(mode, filename, iproc, nproc, comm, &
                          smat, init_matmul, filename_mult)
->>>>>>> 8432c056
       use sparsematrix_init, only: bigdft_to_sparsebigdft
       use sparsematrix_io, only: read_sparse_matrix
       implicit none
@@ -345,13 +319,10 @@
       else
           init_matmul_ = .false.
       end if
-<<<<<<< HEAD
-=======
 
       if (trim(mode)/='serial_text' .and. trim(mode)/='parallel_mpi-native') then
           call f_err_throw("wrong value of 'mode'")
       end if
->>>>>>> 8432c056
 
       ! Read in the matrix
       call read_sparse_matrix(mode, filename, iproc, nproc, comm, nspin, nfvctr, nseg, nvctr, keyv, keyg, val)
@@ -361,13 +332,6 @@
               call f_err_throw("'filename_mult' not present",err_name='SPARSEMATRIX_INITIALIZATION_ERROR')
           end if
           call sparse_matrix_init_from_file_bigdft(mode, filename_mult, iproc, nproc, comm, smat_mult, init_matmul=.false.)
-      end if
-
-      if (init_matmul_) then
-          if (.not.present(filename_mult)) then
-              call f_err_throw("'filename_mult' not present",err_name='SPARSEMATRIX_INITIALIZATION_ERROR')
-          end if
-          call sparse_matrix_init_from_file_bigdft(filename_mult, iproc, nproc, comm, smat_mult, init_matmul=.false.)
       end if
 
       ! Create the sparse_matrix structure
