!> @file
!!   Auxiliary program to perform pre-/post-processing
!! @author
!!   Copyright (C) 2016 CheSS developers
!!
!!   This file is part of CheSS.
!!   
!!   CheSS is free software: you can redistribute it and/or modify
!!   it under the terms of the GNU Lesser General Public License as published by
!!   the Free Software Foundation, either version 3 of the License, or
!!   (at your option) any later version.
!!   
!!   CheSS is distributed in the hope that it will be useful,
!!   but WITHOUT ANY WARRANTY; without even the implied warranty of
!!   MERCHANTABILITY or FITNESS FOR A PARTICULAR PURPOSE.  See the
!!   GNU Lesser General Public License for more details.
!!   
!!   You should have received a copy of the GNU Lesser General Public License
!!   along with CheSS.  If not, see <http://www.gnu.org/licenses/>.


program chess_toolbox

   !use module_base
   use yaml_output
   !!use module_types, only: bigdft_init_errors, bigdft_init_timing_categories
   !!use module_atoms, only: atoms_data, atoms_data_null, deallocate_atoms_data
   use sparsematrix_base
   use sparsematrix_init, only: bigdft_to_sparsebigdft, distribute_columns_on_processes_simple, &
                                write_sparsematrix_info
   use sparsematrix_io, only: read_sparse_matrix, write_sparse_matrix, write_dense_matrix
   use sparsematrix, only: uncompress_matrix, uncompress_matrix_distributed2, diagonalizeHamiltonian2, &
                           transform_sparse_matrix
   use sparsematrix_highlevel, only: sparse_matrix_and_matrices_init_from_file_bigdft, &
                                     sparse_matrix_and_matrices_init_from_file_ccs, &
                                     sparse_matrix_metadata_init_from_file, &
                                     matrices_init_from_file_bigdft, &
                                     ccs_data_from_sparse_matrix, &
                                     ccs_matrix_write, &
                                     matrices_init, &
                                     get_selected_eigenvalues_from_FOE, &
                                     matrix_matrix_multiplication
   !!use postprocessing_linear, only: CHARGE_ANALYSIS_LOEWDIN, CHARGE_ANALYSIS_MULLIKEN
   !!use multipole, only: multipole_analysis_driver_new
   !!use multipole_base, only: lmax
   use sparsematrix_io, only: write_linear_coefficients, read_linear_coefficients
   !!use bigdft_run, only: bigdft_init
   use matrix_operations, only: matrix_for_orthonormal_basis
   implicit none
   external :: gather_timings
   character(len=*), parameter :: subname='utilities'
   character(len=1) :: geocode
   character(len=3) :: do_ortho
   character(len=30) :: tatonam, radical, colorname, linestart, lineend, cname, methodc
   character(len=128) :: method_name, overlap_file, hamiltonian_file, kernel_file, coeff_file, pdos_file, metadata_file
   character(len=128) :: line, cc, output_pdos, conversion, infile, outfile, iev_min_, iev_max_, fscale_, matrix_basis
   !!character(len=128),dimension(-lmax:lmax,0:lmax) :: multipoles_files
   character(len=128) :: kernel_matmul_file, fragment_file
   logical :: multipole_analysis = .false.
   logical :: solve_eigensystem = .false.
   logical :: calculate_pdos = .false.
   logical :: convert_matrix_format = .false.
   logical :: calculate_selected_eigenvalues = .false.
   logical :: kernel_purity = .false.
   !!type(atoms_data) :: at
   type(sparse_matrix_metadata) :: smmd
   integer :: iproc, nproc
   integer :: istat, i_arg, ierr, nspin, icount, nthread, method, ntypes
   integer :: nfvctr_m, nseg_m, nvctr_m
   integer :: nfvctr_l, nseg_l, nvctr_l
   !integer :: nfvctrp_l, isfvctr_l, nfvctrp_m, isfvctr_m, nfvctrp_s, isfvctr_s
   integer :: iconv, iev, iev_min, iev_max, l, ll, m, jat, jat_start, jtype
   integer,dimension(:),pointer :: on_which_atom
   integer,dimension(:),pointer :: keyv_s, keyv_m, keyv_l, on_which_atom_s, on_which_atom_m, on_which_atom_l
   integer,dimension(:),pointer :: iatype, nzatom, nelpsp
   integer,dimension(:),pointer :: col_ptr, row_ind
   integer,dimension(:,:,:),pointer :: keyg_s, keyg_m, keyg_l
   integer,dimension(:),allocatable :: fragment_atom_id, fragment_supfun_id
   !!logical,dimension(-lmax:lmax) :: file_present
   real(kind=8),dimension(:),pointer :: matrix_compr, eval_ptr
   real(kind=8),dimension(:,:),pointer :: rxyz, coeff_ptr
   real(kind=8),dimension(:),allocatable :: eval, energy_arr, occups
   real(kind=8),dimension(:,:),allocatable :: denskernel, pdos, occup_arr
   real(kind=8),dimension(:,:),allocatable :: kernel_fragment, overlap_fragment, ksk_fragment, tmpmat
   logical,dimension(:,:),allocatable :: calc_array
   logical :: file_exists, found, found_a_fragment, found_icol, found_irow
<<<<<<< HEAD
   type(matrices) :: ovrlp_mat, hamiltonian_mat, kernel_mat, mat, ovrlp_large, KS_large
=======
   type(matrices) :: ovrlp_mat, hamiltonian_mat, kernel_mat, mat, ovrlp_large, KS_large, kernel_ortho
>>>>>>> 8432c056
   type(matrices),dimension(1) :: ovrlp_minus_one_half
   type(matrices),dimension(:,:),allocatable :: multipoles_matrices
   type(sparse_matrix) :: smat_s, smat_m, smat_l, smat
   type(dictionary), pointer :: dict_timing_info
   integer :: iunit, nat, iat, iat_prev, ii, iitype, iorb, itmb, itype, ival, ios, ipdos, ispin
   integer :: jtmb, norbks, npdos, npt, ntmb, jjtmb, nat_frag, nfvctr_frag, i, iiat
<<<<<<< HEAD
   integer :: icol, irow, icol_atom, irow_atom, iseg, iirow, iicol, j, ifrag
=======
   integer :: icol, irow, icol_atom, irow_atom, iseg, iirow, iicol, j, ifrag, index_dot
>>>>>>> 8432c056
   character(len=20),dimension(:),pointer :: atomnames
   character(len=128),dimension(:),allocatable :: pdos_name, fragment_atomnames
   real(kind=8),dimension(3) :: cell_dim
   character(len=2) :: backslash, num
<<<<<<< HEAD
   real(kind=8) :: energy, occup, occup_pdos, total_occup, fscale, factor, maxdiff, meandiff, tt
=======
   real(kind=8) :: energy, occup, occup_pdos, total_occup, fscale, factor, maxdiff, meandiff, tt, tracediff, totdiff
>>>>>>> 8432c056
   type(f_progress_bar) :: bar
   integer,parameter :: ncolors = 12
   character(len=1024) :: outfile_base, outfile_extension, matrix_format
   ! Presumably well suited colorschemes from colorbrewer2.org
   character(len=20),dimension(ncolors),parameter :: colors=(/'#a6cee3', &
                                                              '#1f78b4', &
                                                              '#b2df8a', &
                                                              '#33a02c', &
                                                              '#fb9a99', &
                                                              '#e31a1c', &
                                                              '#fdbf6f', &
                                                              '#ff7f00', &
                                                              '#cab2d6', &
                                                              '#6a3d9a', &
                                                              '#ffff99', &
                                                              '#b15928'/)
   !$ integer :: omp_get_max_threads

   call f_lib_initialize()

   ! Initialize MPI
   !call bigdft_mpi_init(ierr)
   !!call bigdft_init()
   ! MPI initialization; we have:
   ! iproc is the task ID
   ! nproc is the total number of tasks
   call mpiinit()
   iproc=mpirank()
   nproc=mpisize()

   call f_malloc_set_status(memory_limit=0.e0,iproc=iproc)

   ! Initialize the sparse matrix errors and timings.
   call sparsematrix_init_errors
   call sparsematrix_initialize_timing_categories()


    if (iproc==0) then
        call yaml_new_document()
        !call print_logo()
    end if

   !Time initialization
   call f_timing_reset(filename='time.yaml',master=(iproc==0),verbose_mode=.false.)

   if (iproc==0) then
       call yaml_scalar('',hfill='~')
       call yaml_scalar('CHESS TOOLBOX',hfill='~')
   end if

   if (iproc==0) then
       call yaml_mapping_open('Parallel environment')
       call yaml_map('MPI tasks',nproc)
       nthread = 1
       !$ nthread = omp_get_max_threads()
       call yaml_map('OpenMP threads',nthread)
       call yaml_mapping_close()
   end if

   ! Get arguments
   call get_command_argument(1, value = tatonam, status = istat)

   write(radical, "(A)") "input"
   if(trim(tatonam)=='' .or. istat>0) then
      write(*,'(1x,a)')&
         &   'Usage: ./utilities -a [option]'
      write(*,'(1x,a)')&
         &   '[option] can be the following: '
      write(*,'(1x,a)')&
           &   '"multipoles-analysis"" ' 
      write(*,'(1x,a)')&
           & 'perform a charge analysis (Loewdin or Mulliken)'

      stop
   else
      i_arg = 1
      loop_getargs: do
         call get_command_argument(i_arg, value = tatonam, status = istat)
         !call getarg(i_arg,tatonam)
         if(trim(tatonam)=='' .or. istat > 0) then
            exit loop_getargs
         !!else if (trim(tatonam)=='multipole-analysis') then
         !!   i_arg = i_arg + 1
         !!   call get_command_argument(i_arg, value = method_name)
         !!   i_arg = i_arg + 1
         !!   call get_command_argument(i_arg, value = matrix_basis)
         !!   i_arg = i_arg + 1
         !!   call get_command_argument(i_arg, value = metadata_file)
         !!   i_arg = i_arg + 1
         !!   call get_command_argument(i_arg, value = overlap_file)
         !!   i_arg = i_arg + 1
         !!   call get_command_argument(i_arg, value = kernel_file)
         !!   i_arg = i_arg + 1
         !!   call get_command_argument(i_arg, value = hamiltonian_file)
         !!   do l=0,lmax
         !!       do m=-l,l
         !!           i_arg = i_arg + 1
         !!           call get_command_argument(i_arg, value = multipoles_files(m,l))
         !!       end do
         !!   end do
         !!   !write(*,'(1x,2a)')&
         !!   !   &   'perform a Loewdin charge analysis'
         !!   multipole_analysis = .true.
         !!   exit loop_getargs
         else if (trim(tatonam)=='solve-eigensystem') then
            i_arg = i_arg + 1
            call get_command_argument(i_arg, value = matrix_format)
            i_arg = i_arg + 1
            call get_command_argument(i_arg, value = metadata_file)
            i_arg = i_arg + 1
            call get_command_argument(i_arg, value = hamiltonian_file)
            i_arg = i_arg + 1
            call get_command_argument(i_arg, value = overlap_file)
            i_arg = i_arg + 1
            call get_command_argument(i_arg, value = coeff_file)
            !write(*,'(1x,2a)')&
            !   &   'perform a Loewdin charge analysis'
            solve_eigensystem = .true.
            exit loop_getargs
         else if (trim(tatonam)=='pdos') then
            i_arg = i_arg + 1
            call get_command_argument(i_arg, value = matrix_format)
            i_arg = i_arg + 1
            call get_command_argument(i_arg, value = metadata_file)
            i_arg = i_arg + 1
            call get_command_argument(i_arg, value = coeff_file)
            i_arg = i_arg + 1
            call get_command_argument(i_arg, value = hamiltonian_file)
            i_arg = i_arg + 1
            call get_command_argument(i_arg, value = overlap_file)
            i_arg = i_arg + 1
            call get_command_argument(i_arg, value = pdos_file)
            calculate_pdos = .true.
        else if (trim(tatonam)=='convert-matrix-format') then
            i_arg = i_arg + 1
            call get_command_argument(i_arg, value = conversion)
            i_arg = i_arg + 1
            call get_command_argument(i_arg, value = infile)
            i_arg = i_arg + 1
            call get_command_argument(i_arg, value = outfile)
            convert_matrix_format = .true.
        else if (trim(tatonam)=='calculate-selected-eigenvalues') then
            i_arg = i_arg + 1
            call get_command_argument(i_arg, value = matrix_format)
            i_arg = i_arg + 1
            call get_command_argument(i_arg, value = metadata_file)
            i_arg = i_arg + 1
            call get_command_argument(i_arg, value = overlap_file)
            i_arg = i_arg + 1
            call get_command_argument(i_arg, value = hamiltonian_file)
            i_arg = i_arg + 1
            call get_command_argument(i_arg, value = kernel_file)
            i_arg = i_arg + 1
            call get_command_argument(i_arg, value = kernel_matmul_file)
            i_arg = i_arg + 1
            call get_command_argument(i_arg, value = iev_min_)
            read(iev_min_,fmt=*,iostat=ierr) iev_min
            i_arg = i_arg + 1
            call get_command_argument(i_arg, value = iev_max_)
            read(iev_max_,fmt=*,iostat=ierr) iev_max
            i_arg = i_arg + 1
            call get_command_argument(i_arg, value = fscale_)
            read(fscale_,fmt=*,iostat=ierr) fscale
            calculate_selected_eigenvalues = .true.
        else if (trim(tatonam)=='kernel-purity') then
            i_arg = i_arg + 1
<<<<<<< HEAD
=======
            call get_command_argument(i_arg, value = matrix_format)
            i_arg = i_arg + 1
>>>>>>> 8432c056
            call get_command_argument(i_arg, value = metadata_file)
            i_arg = i_arg + 1
            call get_command_argument(i_arg, value = overlap_file)
            i_arg = i_arg + 1
            call get_command_argument(i_arg, value = kernel_file)
            i_arg = i_arg + 1
            call get_command_argument(i_arg, value = kernel_matmul_file)
            i_arg = i_arg + 1
            call get_command_argument(i_arg, value = fragment_file)
            kernel_purity = .true.
         end if
         i_arg = i_arg + 1
      end do loop_getargs
   end if


   !!if (multipole_analysis) then
   !!    if (iproc==0) then
   !!        call yaml_comment('Multipole analysis',hfill='-')
   !!    end if

   !!    ! Determine the method
   !!    select case(trim(method_name))
   !!    case ('loewdin','LOEWDIN')
   !!        method = CHARGE_ANALYSIS_LOEWDIN
   !!    case ('mulliken','MULLIKEN')
   !!        method = CHARGE_ANALYSIS_MULLIKEN
   !!    !!case ('projector','PROJECTOR')
   !!    !!    method = CHARGE_ANALYSIS_PROJECTOR
   !!    case default
   !!        call f_err_throw('Unknown Method for the multipole analysis',err_name='BIGDFT_INPUT_VARIABLES_ERROR')
   !!    end select

   !!    call sparse_matrix_metadata_init_from_file(trim(metadata_file), smmd)
   !!    if (iproc==0) then
   !!        call yaml_mapping_open('Atomic System Properties')
   !!        call yaml_map('Types of atoms',smmd%atomnames)
   !!        call yaml_mapping_close()
   !!    end if

   !!    call sparse_matrix_and_matrices_init_from_file_bigdft('serial_text', trim(overlap_file), &
   !!         iproc, nproc, mpiworld(), smat_s, ovrlp_mat, &
   !!         init_matmul=.true.)

   !!    call sparse_matrix_and_matrices_init_from_file_bigdft('serial_text', trim(kernel_file), &
   !!         iproc, nproc, mpiworld(), smat_l, kernel_mat, &
   !!         init_matmul=.true.)

   !!    call sparse_matrix_and_matrices_init_from_file_bigdft('serial_text', trim(hamiltonian_file), &
   !!         iproc, nproc, mpiworld(), smat_m, hamiltonian_mat, &
   !!         init_matmul=.true.)

   !!    ! Check which multipole matrices are present
   !!    do l=0,lmax
   !!        file_present(:) = .false.
   !!        do m=-l,l
   !!            inquire(file=trim(multipoles_files(m,l)), exist=file_exists)
   !!            if (file_exists) then
   !!                file_present(m) = .true.
   !!            end if
   !!        end do
   !!        if (any(file_present(-l:l))) then
   !!            if (.not.all(file_present(-l:l))) then
   !!                call f_err_throw('for a given shell all matrices must be present', &
   !!                     err_name='BIGDFT_RUNTIME_ERROR')
   !!            end if
   !!            ll = l
   !!        end if
   !!    end do

   !!    allocate(multipoles_matrices(-ll:ll,0:ll))
   !!    do l=0,ll
   !!        do m=-l,l
   !!            call matrices_init_from_file_bigdft(trim(multipoles_files(m,l)), &
   !!                 iproc, nproc, mpiworld(), smat_s, multipoles_matrices(m,l))
   !!        end do
   !!    end do

   !!    call timing(mpiworld(),'INIT','PR')

   !!    select case(method)
   !!    case (CHARGE_ANALYSIS_MULLIKEN)
   !!        methodc='loewdin'
   !!        do_ortho='no'
   !!    case (CHARGE_ANALYSIS_LOEWDIN)
   !!        methodc='loewdin'
   !!        do_ortho='yes'
   !!    !!case (CHARGE_ANALYSIS_PROJECTOR)
   !!    !!    methodc='projector'
   !!    !!    do_ortho='no'
   !!    case default
   !!        call f_err_throw('wrong method',err_name='BIGDFT_RUNTIME_ERROR')
   !!    end select

   !!    ! Determine whether the multipoles matrices to be used are calculated analytically or on the grid.
   !!    ! For the analytic case, only the overlap matrix is possible.
   !!    select case(trim(matrix_basis))
   !!    case ('wavelet','WAVELET')
   !!        call multipole_analysis_driver_new(iproc, nproc, 0, 11, &
   !!             smmd, smat_s, smat_m, smat_l, &
   !!             ovrlp_mat, hamiltonian_mat, kernel_mat, smmd%rxyz, &
   !!             methodc, do_ortho=trim(do_ortho), projectormode='simple', &
   !!             calculate_multipole_matrices=.false., do_check=.false., &
   !!             write_multipole_matrices=.false., &
   !!             multipole_matrix_in=(/(/ovrlp_mat/)/))
   !!    case ('realspace','REALSPACE')
   !!        call multipole_analysis_driver_new(iproc, nproc, ll, 11, &
   !!             smmd, smat_s, smat_m, smat_l, &
   !!             ovrlp_mat, hamiltonian_mat, kernel_mat, smmd%rxyz, &
   !!             methodc, do_ortho=trim(do_ortho), projectormode='simple', &
   !!             calculate_multipole_matrices=.false., do_check=.false., &
   !!             write_multipole_matrices=.false., &
   !!             multipole_matrix_in=multipoles_matrices)
   !!    case default
   !!        call f_err_throw('wrong value for matrix_basis',err_name='BIGDFT_RUNTIME_ERROR')
   !!    end select

   !!    call timing(mpiworld(),'CALC','PR')

   !!    call deallocate_sparse_matrix_metadata(smmd)
   !!    call deallocate_sparse_matrix(smat_s)
   !!    call deallocate_sparse_matrix(smat_l)
   !!    call deallocate_matrices(ovrlp_mat)
   !!    call deallocate_matrices(kernel_mat)
   !!    call deallocate_sparse_matrix(smat_m)
   !!    call deallocate_matrices(hamiltonian_mat)
   !!    do l=0,ll
   !!        do m=-l,l
   !!            call deallocate_matrices(multipoles_matrices(m,l))
   !!        end do
   !!    end do
   !!    deallocate(multipoles_matrices)

   !!    if (iproc==0) then
   !!        call yaml_comment('done',hfill='-')
   !!    end if

   !!end if


   if (solve_eigensystem) then

       !if (iproc==0) call yaml_comment('Reading from file '//trim(overlap_file),hfill='~')
       call sparse_matrix_and_matrices_init_from_file_bigdft(matrix_format, trim(overlap_file), &
            iproc, nproc, mpiworld(), smat_s, ovrlp_mat, &
            init_matmul=.false.)!, nat=nat, rxyz=rxyz, iatype=iatype, ntypes=ntypes, &
            !nzatom=nzatom, nelpsp=nelpsp, atomnames=atomnames)
       call sparse_matrix_metadata_init_from_file(trim(metadata_file), smmd)
       !if (iproc==0) call yaml_comment('Reading from file '//trim(hamiltonian_file),hfill='~')
       call sparse_matrix_and_matrices_init_from_file_bigdft(matrix_format, trim(hamiltonian_file), &
            iproc, nproc, mpiworld(), smat_m, hamiltonian_mat, &
            init_matmul=.false.)

       ovrlp_mat%matrix = sparsematrix_malloc_ptr(smat_s, iaction=DENSE_FULL, id='ovrlp_mat%matrix')
       call uncompress_matrix(iproc, nproc, &
            smat_s, inmat=ovrlp_mat%matrix_compr, outmat=ovrlp_mat%matrix)
       hamiltonian_mat%matrix = sparsematrix_malloc_ptr(smat_s, iaction=DENSE_FULL, id='hamiltonian_mat%matrix')
       call uncompress_matrix(iproc, nproc, &
            smat_m, inmat=hamiltonian_mat%matrix_compr, outmat=hamiltonian_mat%matrix)
       eval = f_malloc(smat_s%nfvctr,id='eval')

       if (iproc==0) then
           call yaml_comment('Diagonalizing the matrix',hfill='~')
       end if
       call diagonalizeHamiltonian2(iproc, smat_s%nfvctr, hamiltonian_mat%matrix, ovrlp_mat%matrix, eval)
       if (iproc==0) then
           call yaml_comment('Matrix succesfully diagonalized',hfill='~')
       end if
       iunit=99
       call f_open_file(iunit, file=trim(coeff_file), binary=.false.)
       !call writeLinearCoefficients(iunit, .true., nat, rxyz, smat_s%nfvctr, smat_s%nfvctr, &
       !     smat_s%nfvctr, hamiltonian_mat%matrix, eval)
       call write_linear_coefficients(iproc, 0, trim(coeff_file), 2, smmd%nat, smmd%rxyz, &
            smmd%iatype, smmd%ntypes, smmd%nzatom, &
            smmd%nelpsp, smmd%atomnames, smat_s%nfvctr, &
            smat_s%nfvctr, smat_s%nspin, hamiltonian_mat%matrix, eval)
       call f_close(iunit)

       call f_free(eval)
       call deallocate_matrices(ovrlp_mat)
       call deallocate_matrices(hamiltonian_mat)
       call deallocate_sparse_matrix(smat_s)
       call deallocate_sparse_matrix(smat_m)
       call deallocate_sparse_matrix_metadata(smmd)
       !call f_free_ptr(rxyz)
       !call f_free_ptr(iatype)
       !call f_free_ptr(nzatom)
       !call f_free_ptr(nelpsp)
       !call f_free_str_ptr(len(atomnames),atomnames)
   end if


   if (calculate_pdos) then
       iunit = 99
       !if (iproc==0) call yaml_comment('Reading from file '//trim(coeff_file),hfill='~')
       call f_open_file(iunit, file=trim(coeff_file), binary=.false.)
       call read_linear_coefficients(trim(coeff_file), nspin, ntmb, norbks, coeff_ptr, &
            eval=eval_ptr)
       call f_close(iunit)

       !if (iproc==0) call yaml_comment('Reading from file '//trim(overlap_file),hfill='~')
       call sparse_matrix_and_matrices_init_from_file_bigdft(matrix_format, trim(overlap_file), &
            iproc, nproc, mpiworld(), smat_s, ovrlp_mat, &
            init_matmul=.false.)!, iatype=iatype, ntypes=ntypes, atomnames=atomnames, &
            !on_which_atom=on_which_atom)
       call sparse_matrix_metadata_init_from_file(trim(metadata_file), smmd)
       if (ntmb/=smat_s%nfvctr) call f_err_throw('ntmb/=smat_s%nfvctr')
       ovrlp_mat%matrix = sparsematrix_malloc_ptr(smat_s, iaction=DENSE_PARALLEL, id='ovrlp_mat%matrix')
       !call uncompress_matrix(iproc, smat_s, inmat=ovrlp_mat%matrix_compr, outmat=ovrlp_mat%matrix)
       call uncompress_matrix_distributed2(iproc, smat_s, DENSE_PARALLEL, &
            ovrlp_mat%matrix_compr, ovrlp_mat%matrix(1:,1:,1))

       !if (iproc==0) call yaml_comment('Reading from file '//trim(hamiltonian_file),hfill='~')
       call sparse_matrix_and_matrices_init_from_file_bigdft(matrix_format, trim(hamiltonian_file), &
            iproc, nproc, mpiworld(), smat_m, hamiltonian_mat, &
            init_matmul=.false.)
       hamiltonian_mat%matrix = sparsematrix_malloc_ptr(smat_s, iaction=DENSE_PARALLEL, id='hamiltonian_mat%matrix')
       !call uncompress_matrix(iproc, smat_m, inmat=hamiltonian_mat%matrix_compr, outmat=hamiltonian_mat%matrix)
       call uncompress_matrix_distributed2(iproc, smat_m, DENSE_PARALLEL, &
            hamiltonian_mat%matrix_compr, hamiltonian_mat%matrix(1:,1:,1))

       iunit=99
       call f_open_file(iunit, file=pdos_file, binary=.false.)
       read(iunit,*) npdos

       calc_array = f_malloc((/ntmb,npdos/),id='calc_array')
       pdos_name = f_malloc_str(len(pdos_name),npdos,id='pdos_name')


       do ipdos=1,npdos
           do itmb=1,ntmb
               calc_array(itmb,ipdos) = .false.
           end do
       end do
       ipdos = 0
       !npdos_loop: do !ipdos=1,npdos
       if (iproc==0) then
           call yaml_sequence_open('Atoms and support functions to be taken into account for each partial density of states')
       end if
           do 
               !read(iunit01,*,iostat=ios) cc, ival
               read(iunit,'(a128)',iostat=ios) line
               if (ios/=0) exit
               !write(*,*) 'line',line
               read(line,*,iostat=ios) cc, cname
               if (cc=='#') then
                   ipdos = ipdos + 1
                   pdos_name(ipdos) = trim(cname)
                   if (iproc==0) then
                       if (ipdos>1) then
                           call yaml_mapping_close()
                       end if
                       call yaml_sequence(advance='no')
                       call yaml_mapping_open(trim(pdos_name(ipdos)))
                   end if
                   cycle 
               end if
               read(line,*,iostat=ios) cc, ival
               if (iproc==0) then
                   call yaml_map(trim(cc),ival)
               end if
               found = .false.
               do itype=1,smmd%ntypes
                   if (trim(smmd%atomnames(itype))==trim(cc)) then
                       iitype = itype
                       found = .true.
                       exit
                   end if
               end do
               if (.not.found) then
                   call f_err_throw("Atom type '"//trim(cc)//"' is unknown", &
                        err_name='SPARSEMATRIX_RUNTIME_ERROR')
               end if
               iat_prev = -1
               do itmb=1,ntmb
                   iat = smmd%on_which_atom(itmb)
                   if (iat/=iat_prev) then
                       ii = 0
                   end if
                   iat_prev = iat
                   itype = smmd%iatype(iat)
                   ii = ii + 1
                   if (itype==iitype .and. ii==ival) then
                       if (calc_array(itmb,ipdos)) then
                           call f_err_throw('calc_array(itmb) must not be true here', &
                                err_name='SPARSEMATRIX_RUNTIME_ERROR')
                       end if
                       calc_array(itmb,ipdos) = .true.
                   end if
               end do
           end do
       if (iproc==0) then
           call yaml_mapping_close()
           call yaml_sequence_close()
       end if

       !end do npdos_loop
       call f_close(iunit)


       energy_arr = f_malloc0(norbks,id='energy_arr')
       occup_arr = f_malloc0((/npdos,norbks/),id='occup_arr')
       occups = f_malloc0(npdos,id='occups')

       denskernel = f_malloc((/ntmb,smat_s%nfvctrp/),id='denskernel')
       pdos = f_malloc0((/npt,npdos/),id='pdos')
       if (iproc==0) then
           call yaml_comment('PDoS calculation',hfill='~')
           call yaml_mapping_open('Calculating PDoS')
       end if
       ! Calculate a partial kernel for each KS orbital
       !do ipdos=1,npdos
           !if (iproc==0) call yaml_map('PDoS number',ipdos)
           !if (iproc==0) call yaml_map('start, increment',(/ipdos,npdos/))
           !write(num,fmt='(i2.2)') ipdos
           if (iproc==0) bar=f_progress_bar_new(nstep=norbks)
           do iorb=1,norbks
               if (iproc==0) call yaml_map('orbital being processed',iorb)
               call gemm('n', 't', ntmb, smat_s%nfvctrp, 1, 1.d0, coeff_ptr(1,iorb), ntmb, &
                    coeff_ptr(smat_s%isfvctr+1,iorb), ntmb, 0.d0, denskernel(1,1), ntmb)
               energy = 0.d0
               call f_zero(occups)
               do ispin=1,nspin
                   !$omp parallel default(none) &
                   !$omp shared(ispin,smat_s,ntmb,denskernel,hamiltonian_mat,energy) &
                   !$omp private(itmb,jtmb,jjtmb)
                   !$omp do reduction(+:energy)
                   do jtmb=1,smat_s%nfvctrp
                       jjtmb = smat_s%isfvctr + jtmb
                       do itmb=1,ntmb
                           energy = energy + denskernel(itmb,jtmb)*hamiltonian_mat%matrix(itmb,jtmb,ispin)
                       end do
                   end do
                   !$omp end do
                   !$omp end parallel
                   energy_arr(iorb) = energy
               end do
               !call mpiallred(energy, 1, mpi_sum, comm=mpiworld())
               do ispin=1,nspin
                   !$omp parallel default(none) &
                   !$omp shared(ispin,smat_s,ntmb,denskernel,ovrlp_mat,calc_array,npdos,occups) &
                   !$omp private(itmb,jtmb,jjtmb,occup,ipdos)
                   !$omp do reduction(+:occups)
                   do jtmb=1,smat_s%nfvctrp
                       jjtmb = smat_s%isfvctr + jtmb
                       !if (calc_array(jjtmb,ipdos)) then
                           do itmb=1,ntmb!ipdos,ntmb,npdos
                               !if (calc_array(itmb,ipdos)) then
                                   occup = denskernel(itmb,jtmb)*ovrlp_mat%matrix(itmb,jtmb,ispin)
                                   do ipdos=1,npdos
                                       if (calc_array(itmb,ipdos) .and. calc_array(jjtmb,ipdos)) then
                                           occups(ipdos) = occups(ipdos) + occup
                                       end if
                                   end do
                                   !occup = occup + denskernel(itmb,jtmb)*ovrlp_mat%matrix(itmb,jtmb,ispin)
                               !end if
                           end do
                       !end if
                   end do
                   !$omp end do
                   !$omp end parallel
                   do ipdos=1,npdos
                       occup_arr(ipdos,iorb) = occups(ipdos)
                   end do
               end do
               !occup_pdos = occup_pdos + occup
               !!if (iorb<norbks) then
               !!    write(iunit,'(2(a,es16.9),a)') '  ',occup,'*exp(-(x-',energy,')**2/(2*sigma**2)) + '//trim(backslash)
               !!else
               !!    write(iunit,'(2(a,es16.9),a)') '  ',occup,'*exp(-(x-',energy,')**2/(2*sigma**2))'
               !!end if
               !!!write(*,'(a,i6,3es16.8)')'iorb, eval(iorb), energy, occup', iorb, eval(iorb), energy, occup
               if (iproc==0) call dump_progress_bar(bar,step=iorb)
           end do
           !total_occup = total_occup + occup_pdos
           !!if (ipdos==1) then
           !!    write(iunit,'(a,i0,a)') "plot f",ipdos,"(x) lc rgb 'color' lt 1 lw 2 w l title 'name'"
           !!else
           !!    write(iunit,'(a,i0,a)') "replot f",ipdos,"(x) lc rgb 'color' lt 1 lw 2 w l title 'name'"
           !!end if
           !!if (iproc==0) call yaml_map('sum of PDoS',occup_pdos)
           !!output_pdos='PDoS_'//num//'.dat'
           !!call yaml_map('output file',trim(output_pdos))
           !!call f_open_file(iunit01, file=trim(output_pdos), binary=.false.)
           !!write(iunit01,'(a)') '#             energy                pdos'
           !!do ipt=1,npt
           !!    write(iunit01,'(2es20.12)') energy_bins(1,ipt), pdos(ipt,ipdos)
           !!end do
           !!call f_close(iunit01)
       !end do
       call mpiallred(occup_arr, mpi_sum, comm=mpiworld())
       call mpiallred(energy_arr, mpi_sum, comm=mpiworld())
       if (iproc==0) call yaml_mapping_close()

       if (iproc==0) then
           call yaml_comment('Calculation complete',hfill='=')
           output_pdos='PDoS.gp'
           call yaml_map('output file',trim(output_pdos))
           iunit = 99
           call f_open_file(iunit, file=trim(output_pdos), binary=.false.)
           write(iunit,'(a)') '# plot the DOS as a sum of Gaussians'
           write(iunit,'(a)') 'set samples 1000'
           write(iunit,'(a,2(es12.5,a))') 'set xrange[',eval_ptr(1),':',eval_ptr(ntmb),']'
           write(iunit,'(a)') 'sigma=0.01'
           write(backslash,'(a)') '\ '
           total_occup = 0.d0
           do ipdos=1,npdos
               occup_pdos = 0.d0
               call yaml_map('PDoS number',ipdos)
               call yaml_map('start, increment',(/ipdos,npdos/))
               write(num,fmt='(i2.2)') ipdos
               write(iunit,'(a,i0,a)') 'f',ipdos,'(x) = '//trim(backslash)
               do iorb=1,norbks
                   if (iorb<norbks) then
                       write(iunit,'(2(a,es16.9),a)') '  ',occup_arr(ipdos,iorb),&
                           &'*exp(-(x-',energy_arr(iorb),')**2/(2*sigma**2)) + '//trim(backslash)
                   else
                       write(iunit,'(2(a,es16.9),a)') '  ',occup_arr(ipdos,iorb),&
                           &'*exp(-(x-',energy_arr(iorb),')**2/(2*sigma**2))'
                   end if
                   occup_pdos = occup_pdos + occup_arr(ipdos,iorb)
               end do
               total_occup = total_occup + occup_pdos
               call yaml_map('sum of PDoS',occup_pdos)
           end do
           do ipdos=1,npdos
               if (ipdos<ncolors) then
                   colorname = colors(ipdos)
               else
                   colorname = 'color'
               end if
               if (ipdos<npdos) then
                   lineend = ' ,'//trim(backslash)
               else
                   lineend = ''
               end if
               if (ipdos==1) then
                   linestart = 'plot'
               else
                   linestart = '    '
               end if
               write(iunit,'(a,i0,a)') trim(linestart)//" f",ipdos,"(x) lc rgb '"//trim(colorname)//&
                   &"' lt 1 lw 2 w l title '"//trim(pdos_name(ipdos))//"'"//trim(lineend)
           end do
           call f_close(iunit)
       end if
       if (iproc==0) call yaml_map('sum of total DoS',total_occup)
       call mpibarrier(mpiworld())

       call f_free(pdos)
       call f_free(denskernel)
       call f_free_ptr(eval_ptr)
       call deallocate_matrices(ovrlp_mat)
       call deallocate_matrices(hamiltonian_mat)
       call deallocate_sparse_matrix(smat_s)
       call deallocate_sparse_matrix(smat_m)
       call deallocate_sparse_matrix_metadata(smmd)
       !call f_free_ptr(iatype)
       !call f_free_str_ptr(len(atomnames),atomnames)
       call f_free_str(len(pdos_name),pdos_name)
       call f_free(calc_array)
       !call f_free_ptr(on_which_atom)
       call f_free_ptr(coeff_ptr)
       call f_free(energy_arr)
       call f_free(occup_arr)
       call f_free(occups)
   end if

   if (convert_matrix_format) then
       select case (trim(conversion))
       case ('bigdft_to_ccs')
           iconv = 1
       case ('ccs_to_bigdft')
           iconv = 2
       case ('bigdft_to_dense')
           iconv = 3
       case ('binary_to_bigdft')
           iconv = 4
       case ('bigdft_to_binary')
           iconv = 5
       case default
           call f_err_throw("wrong value for conversion; possible are &
               &'bigdft_to_ccs',&
               &'ccs_to_bigdft',&
               &'bigdft_to_dense',&
               &'bigdft_to_binary',&
               &'binary_to_bigdft'")
       end select

       select case (iconv)
       case (1,3,5)
           !if (iproc==0) call yaml_comment('Reading from file '//trim(infile),hfill='~')
           call sparse_matrix_and_matrices_init_from_file_bigdft('serial_text', trim(infile), &
                iproc, nproc, mpiworld(), &
                smat, mat, init_matmul=.false.)
       case (2)
           !if (iproc==0) call yaml_comment('Reading from file '//trim(infile),hfill='~')
           call sparse_matrix_and_matrices_init_from_file_ccs(trim(infile), iproc, nproc, &
                mpiworld(), smat, mat, init_matmul=.false.)
       case(4)
           !if (iproc==0) call yaml_comment('Reading from file '//trim(infile),hfill='~')
           call sparse_matrix_and_matrices_init_from_file_bigdft('parallel_mpi-native', trim(infile), &
                iproc, nproc, mpiworld(), &
                smat, mat, init_matmul=.false.)
       end select
       select case (iconv)
       case (1)
           row_ind = f_malloc_ptr(smat%nvctr,id='row_ind')
           col_ptr = f_malloc_ptr(smat%nfvctr,id='col_ptr')
           call ccs_data_from_sparse_matrix(smat, row_ind, col_ptr)
           if (iproc==0) call ccs_matrix_write(trim(outfile), smat, row_ind, col_ptr, mat)
           call f_free_ptr(row_ind)
           call f_free_ptr(col_ptr)
       case (2,4,5)
           !!call sparse_matrix_and_matrices_init_from_file_ccs(trim(infile), iproc, nproc, &
           !!     mpiworld(), smat, mat, init_matmul=.false.)
           if (len(outfile)>1024) then
               call f_err_throw('filename is too long')
           end if

           index_dot = index(outfile,'.',back=.true.)
           outfile_base = outfile(1:index_dot-1)
           outfile_extension = outfile(index_dot:)
           select case(iconv)
           case (2,4)
               if (trim(outfile_extension)/='.txt') then
                   call f_err_throw('Wrong file extension; must be .txt, but found '//trim(outfile_extension))
               end if
               call write_sparse_matrix('serial_text', iproc, nproc, mpiworld(), &
                    smat, mat, trim(outfile_base))
           case (5)
               if (trim(outfile_extension)/='.mpi') then
                   call f_err_throw('Wrong file extension; must be .mpi, but found '//trim(outfile_extension))
               end if
               call write_sparse_matrix('parallel_mpi-native', iproc, nproc, mpiworld(), &
                    smat, mat, trim(outfile_base))
           end select
       case (3)
           call write_dense_matrix(iproc, nproc, mpiworld(), smat, mat, trim(outfile), .false.)

       end select

       call deallocate_sparse_matrix(smat)
       call deallocate_matrices(mat)
   end if


   if (calculate_selected_eigenvalues) then
       call sparse_matrix_metadata_init_from_file(trim(metadata_file), smmd)
       call sparse_matrix_and_matrices_init_from_file_bigdft(matrix_format, trim(overlap_file), &
            iproc, nproc, mpiworld(), smat_s, ovrlp_mat, &
            init_matmul=.false.)
       call sparse_matrix_and_matrices_init_from_file_bigdft(matrix_format, trim(hamiltonian_file), &
            iproc, nproc, mpiworld(), smat_m, hamiltonian_mat, &
            init_matmul=.false.)
       call sparse_matrix_and_matrices_init_from_file_bigdft(matrix_format, trim(kernel_file), &
            iproc, nproc, mpiworld(), smat_l, kernel_mat, &
            init_matmul=.true., filename_mult=trim(kernel_matmul_file))
       call matrices_init(smat_l, ovrlp_minus_one_half(1))

       !call timing(mpiworld(),'INIT','PR')
       call f_timing_checkpoint(ctr_name='INIT',mpi_comm=mpiworld(),nproc=mpisize(),&
                    gather_routine=gather_timings)
       if (iev_min<1 .or. iev_min>smat_s%nfvctr .or. iev_max>smat_s%nfvctr .or. iev_max<1) then
           if (iproc==0) then
               call yaml_warning('The required eigenvalues are outside of the possible range, automatic ajustment')
           end if
       end if
       iev_min = max(iev_min,1)
       iev_min = min(iev_min,smat_s%nfvctr)
       iev_max = min(iev_max,smat_s%nfvctr)
       iev_max = max(iev_max,1)
       eval = f_malloc(iev_min.to.iev_max,id='eval')
       if (iproc==0) then
           call yaml_mapping_open('Calculating eigenvalues using FOE')
       end if
       call get_selected_eigenvalues_from_FOE(iproc, nproc, mpiworld(), &
            iev_min, iev_max, smat_s, smat_m, smat_l, ovrlp_mat, hamiltonian_mat, &
            ovrlp_minus_one_half, eval, fscale)

       !!call timing(mpiworld(),'CALC','PR')
       call f_timing_checkpoint(ctr_name='CALC',mpi_comm=mpiworld(),nproc=mpisize(),&
                    gather_routine=gather_timings)

       if (iproc==0) then
           call yaml_sequence_open('values')
           do iev=iev_min,iev_max
               call yaml_sequence(advance='no')
               call yaml_mapping_open(flow=.true.)
               call yaml_map('ID',iev,fmt='(i6.6)')
               call yaml_map('eval',eval(iev),fmt='(es12.5)')
               call yaml_mapping_close()
           end do
           call yaml_sequence_close()
           call yaml_mapping_close()
       end if


       call deallocate_sparse_matrix(smat_s)
       call deallocate_sparse_matrix(smat_m)
       call deallocate_sparse_matrix(smat_l)
       call deallocate_matrices(ovrlp_mat)
       call deallocate_matrices(hamiltonian_mat)
       call deallocate_matrices(kernel_mat)
       call deallocate_matrices(ovrlp_minus_one_half(1))
       call deallocate_sparse_matrix_metadata(smmd)
       call f_free(eval)

       !!call timing(mpiworld(),'LAST','PR')
       call f_timing_checkpoint(ctr_name='LAST',mpi_comm=mpiworld(),nproc=mpisize(),&
                    gather_routine=gather_timings)

   end if



   if (kernel_purity) then
       call sparse_matrix_metadata_init_from_file(trim(metadata_file), smmd)
<<<<<<< HEAD
       call sparse_matrix_and_matrices_init_from_file_bigdft(trim(overlap_file), &
            iproc, nproc, mpiworld(), smat_s, ovrlp_mat, &
            init_matmul=.false.)
       call sparse_matrix_and_matrices_init_from_file_bigdft(trim(kernel_file), &
=======
       call sparse_matrix_and_matrices_init_from_file_bigdft(matrix_format, trim(overlap_file), &
            iproc, nproc, mpiworld(), smat_s, ovrlp_mat, &
            init_matmul=.false.)
       call sparse_matrix_and_matrices_init_from_file_bigdft(matrix_format, trim(kernel_file), &
>>>>>>> 8432c056
            iproc, nproc, mpiworld(), smat_l, kernel_mat, &
            init_matmul=.true., filename_mult=trim(kernel_matmul_file))

       if (iproc==0) then
           call yaml_mapping_open('Matrix properties')
           call write_sparsematrix_info(smat_s, 'Overlap matrix')
           call write_sparsematrix_info(smat_l, 'Density kernel')
           call yaml_mapping_close()
       end if

       iunit=99
       call f_open_file(iunit, file=fragment_file, binary=.false.)
       read(iunit,*) nat_frag
       fragment_atomnames = f_malloc_str(len(fragment_atomnames),nat_frag,id='nat_frag')
       do iat=1,nat_frag
           read(iunit,*) fragment_atomnames(iat)
       end do
       call f_close(iunit)

<<<<<<< HEAD
=======
       ! Calculate K'=S^1/2*K*S^1/2
       kernel_ortho = matrices_null()
       kernel_ortho%matrix_compr = sparsematrix_malloc_ptr(smat_l, iaction=SPARSE_FULL, id='kernel_ortho%matrix_compr')
       call matrix_for_orthonormal_basis(iproc, nproc, mpiworld(), &
            1020, smat_s, smat_l, &
            ovrlp_mat, kernel_mat, 'plus', kernel_ortho%matrix_compr)

>>>>>>> 8432c056

       ovrlp_large = matrices_null()
       ovrlp_large%matrix_compr = sparsematrix_malloc_ptr(smat_l, iaction=SPARSE_FULL, id='ovrlp_large%matrix_compr')
       KS_large = matrices_null()
       KS_large%matrix_compr = sparsematrix_malloc_ptr(smat_l, iaction=SPARSE_FULL, id='KS_large%matrix_compr')
       fragment_atom_id = f_malloc(nat_frag,id='fragment_atom_id')
       fragment_supfun_id = f_malloc(smat_l%nfvctr,id='fragment_supfun_id')
       jat_start = 1
       found_a_fragment = .false.
       ifrag = 0
       if (iproc==0) then
           call yaml_map('Fragment composition',fragment_atomnames)
           call yaml_comment('Starting fragment purity analysis',hfill='~')
           call yaml_sequence_open('Purity analysis of fragment')
       end if
       search_fragments: do
           ifrag = ifrag + 1
           fragment_loop: do iat=1,nat_frag
               found = .false.
               search_loop: do jat=jat_start,smmd%nat
                   jtype = smmd%iatype(jat)
                   if (trim(fragment_atomnames(iat))==trim(smmd%atomnames(jtype))) then
                       ! Found an atom beloning to the fragment
                       fragment_atom_id(iat) = jat
                       jat_start = jat + 1
                       found = .true.
                       exit search_loop
                   end if
               end do search_loop
               if (.not.found) then
                   jat_start = smmd%nat + 1
                   exit fragment_loop
               end if
           end do fragment_loop
           if (found) then
               found_a_fragment = .true.
           else
               exit search_fragments
           end if
           
           ! Count how many support functions belong to the fragment
           nfvctr_frag = 0
           do i=1,smat_l%nfvctr
               iiat = smmd%on_which_atom(i)
               do iat=1,nat_frag
                   if (iiat==fragment_atom_id(iat)) then
                       nfvctr_frag = nfvctr_frag + 1
                       exit
                   end if
               end do
               fragment_supfun_id(i) = nfvctr_frag
           end do



           kernel_fragment = f_malloc0((/nfvctr_frag,nfvctr_frag/),id='kernel_fragment')
           overlap_fragment = f_malloc0((/nfvctr_frag,nfvctr_frag/),id='overlap_fragment')
           ksk_fragment = f_malloc((/nfvctr_frag,nfvctr_frag/),id='ksk_fragment')
           tmpmat = f_malloc((/nfvctr_frag,nfvctr_frag/),id='tmpmat')

           if (smat_l%nspin==1) then
               factor = 0.5_mp
           else if (smat_l%nspin==2) then
               factor = 1.0_mp
           end if

           call transform_sparse_matrix(iproc, smat_s, smat_l, SPARSE_FULL, 'small_to_large', &
                                        smat_in=ovrlp_mat%matrix_compr, lmat_out=ovrlp_large%matrix_compr)

           if (iproc==0) then
               call yaml_comment('Fragment number'//trim(yaml_toa(ifrag)),hfill='-')
               call yaml_sequence(advance='no')
               call yaml_map('Atoms ID',fragment_atom_id)
               call yaml_map('Submatrix size',nfvctr_frag)
           end if

           ! Calculate KSK-K for the submatrices
           call extract_fragment_submatrix(smmd, smat_l, ovrlp_large, nat_frag, nfvctr_frag, &
                fragment_atom_id, fragment_supfun_id, overlap_fragment)
           call extract_fragment_submatrix(smmd, smat_l, kernel_mat, nat_frag, nfvctr_frag, &
                fragment_atom_id, fragment_supfun_id, kernel_fragment)
           call gemm('n', 'n', nfvctr_frag, nfvctr_frag, nfvctr_frag, factor, kernel_fragment(1,1), nfvctr_frag, &
                overlap_fragment(1,1), nfvctr_frag, 0.d0, tmpmat(1,1), nfvctr_frag)
           call gemm('n', 'n', nfvctr_frag, nfvctr_frag, nfvctr_frag, 1.d0, tmpmat(1,1), nfvctr_frag, &
                kernel_fragment(1,1), nfvctr_frag, 0.d0, ksk_fragment(1,1), nfvctr_frag)
           maxdiff = 0.0_mp
           meandiff = 0.0_mp
<<<<<<< HEAD
           do i=1,nfvctr_frag
               do j=1,nfvctr_frag
                   tt = abs(kernel_fragment(j,i)-ksk_fragment(j,i))
                   maxdiff = max(maxdiff,tt)
                   meandiff = meandiff + tt
               end do
           end do
=======
           tracediff = 0.0_mp
           do i=1,nfvctr_frag
               do j=1,nfvctr_frag
                   tt = kernel_fragment(j,i)-ksk_fragment(j,i)
                   maxdiff = max(maxdiff,abs(tt))
                   meandiff = meandiff + abs(tt)
                   if (i==j) then
                       tracediff = tracediff + tt
                   end if
               end do
           end do
           totdiff = meandiff
>>>>>>> 8432c056
           meandiff = meandiff/real(nfvctr_frag,kind=mp)**2
           if (iproc==0) then
               call yaml_mapping_open('analyzing KSK-K')
               call yaml_map('maximal deviation',maxdiff,fmt='(es10.3)')
<<<<<<< HEAD
               call yaml_map('average deviation',meandiff,fmt='(es10.3)')
=======
               call yaml_map('total deviation',totdiff,fmt='(es10.3)')
               call yaml_map('average deviation',meandiff,fmt='(es10.3)')
               call yaml_map('trace difference',tracediff,fmt='(es10.3)')
>>>>>>> 8432c056
               call yaml_mapping_close()
           end if

           ! Calculate KS, extract the submatrices and calculate (KS)^2-(KS)
           call matrix_matrix_multiplication(iproc, nproc, smat_l, kernel_mat, ovrlp_large, KS_large)
           call extract_fragment_submatrix(smmd, smat_l, KS_large, nat_frag, nfvctr_frag, &
                fragment_atom_id, fragment_supfun_id, kernel_fragment)
           call gemm('n', 'n', nfvctr_frag, nfvctr_frag, nfvctr_frag, factor, kernel_fragment(1,1), nfvctr_frag, &
                kernel_fragment(1,1), nfvctr_frag, 0.d0, tmpmat(1,1), nfvctr_frag)

           maxdiff = 0.0_mp
           meandiff = 0.0_mp
<<<<<<< HEAD
           do i=1,nfvctr_frag
               do j=1,nfvctr_frag
                   tt = abs(kernel_fragment(j,i)-tmpmat(j,i))
                   maxdiff = max(maxdiff,tt)
                   meandiff = meandiff + tt
               end do
           end do
=======
           tracediff = 0.0_mp
           do i=1,nfvctr_frag
               do j=1,nfvctr_frag
                   tt = kernel_fragment(j,i)-tmpmat(j,i)
                   maxdiff = max(maxdiff,abs(tt))
                   meandiff = meandiff + abs(tt)
                   if (i==j) then
                       tracediff = tracediff + tt
                   end if
               end do
           end do
           totdiff = meandiff
>>>>>>> 8432c056
           meandiff = meandiff/real(nfvctr_frag,kind=mp)**2

           if (iproc==0) then
               call yaml_mapping_open('analyzing (KS)^2-(KS)')
               call yaml_map('maximal deviation',maxdiff,fmt='(es10.3)')
<<<<<<< HEAD
               call yaml_map('average deviation',meandiff,fmt='(es10.3)')
=======
               call yaml_map('total deviation',totdiff,fmt='(es10.3)')
               call yaml_map('average deviation',meandiff,fmt='(es10.3)')
               call yaml_map('trace difference',tracediff,fmt='(es10.3)')
               call yaml_mapping_close()
           end if

           call extract_fragment_submatrix(smmd, smat_l, kernel_ortho, nat_frag, nfvctr_frag, &
                fragment_atom_id, fragment_supfun_id, kernel_fragment)
           call gemm('n', 'n', nfvctr_frag, nfvctr_frag, nfvctr_frag, factor, kernel_fragment(1,1), nfvctr_frag, &
                kernel_fragment(1,1), nfvctr_frag, 0.d0, tmpmat(1,1), nfvctr_frag)
           maxdiff = 0.0_mp
           meandiff = 0.0_mp
           tracediff = 0.0_mp
           do i=1,nfvctr_frag
               do j=1,nfvctr_frag
                   tt = kernel_fragment(j,i)-tmpmat(j,i)
                   maxdiff = max(maxdiff,abs(tt))
                   meandiff = meandiff + abs(tt)
                   if (i==j) then
                       tracediff = tracediff + tt
                   end if
               end do
           end do
           totdiff = meandiff
           meandiff = meandiff/real(nfvctr_frag,kind=mp)**2
           if (iproc==0) then
               call yaml_mapping_open('analyzing (S^1/2KS^1/2)^2 - S^1/2KS^1/2')
               call yaml_map('maximal deviation',maxdiff,fmt='(es10.3)')
               call yaml_map('total deviation',totdiff,fmt='(es10.3)')
               call yaml_map('average deviation',meandiff,fmt='(es10.3)')
               call yaml_map('trace difference',tracediff,fmt='(es10.3)')
>>>>>>> 8432c056
               call yaml_mapping_close()
           end if

           call f_free(kernel_fragment)
           call f_free(overlap_fragment)
           call f_free(ksk_fragment)
           call f_free(tmpmat)

       end do search_fragments
       if (iproc==0) then
           call yaml_sequence_close()
           call yaml_comment('Fragment purity analysis completed',hfill='~')
       end if
       if (.not.found_a_fragment) then
           call f_err_throw('The specified fragment is not present')
       end if

       call deallocate_sparse_matrix_metadata(smmd)
       call deallocate_sparse_matrix(smat_s)
       call deallocate_sparse_matrix(smat_l)
       call deallocate_matrices(ovrlp_mat)
       call deallocate_matrices(kernel_mat)
       call deallocate_matrices(ovrlp_large)
       call deallocate_matrices(KS_large)
<<<<<<< HEAD
=======
       call deallocate_matrices(kernel_ortho)
>>>>>>> 8432c056
       call f_free_str(len(fragment_atomnames),fragment_atomnames)
       call f_free(fragment_atom_id)
       call f_free(fragment_supfun_id)

       call f_timing_checkpoint(ctr_name='LAST',mpi_comm=mpiworld(),nproc=mpisize(),&
                    gather_routine=gather_timings)


   end if



   call build_dict_info(iproc, nproc, dict_timing_info)
   call f_timing_stop(mpi_comm=mpiworld(),nproc=nproc,&
        gather_routine=gather_timings,dict_info=dict_timing_info)
   call dict_free(dict_timing_info)

   if (iproc==0) then
       call yaml_release_document()
   end if


   !!call bigdft_finalize(ierr)
   call mpifinalize()

   call f_lib_finalize()




end program chess_toolbox

!!$!> extract the different wavefunctions to verify if the completeness relation is satisfied
!!$subroutine completeness_relation
!!$
!!$  call wfn_filename(filename_out,radical,binary,ikpt,nspinor,nspin,ispinor,spin,iorb)
!!$
!!$  !loop that has to be done for each of the wavefunctions
!!$  unitwf=99
!!$  call f_open_file(unit=unitwf,file=filename_out)
!!$  call readonewave(unitwf,.not. binary,iorb,iproc,&
!!$       it%lr%d%n1,it%lr%d%n2,it%lr%d%n3, &
!!$       Lzd%hgrids(1),Lzd%hgrids(2),Lzd%hgrids(3),&
!!$       at,it%lr%wfd,rxyz_old,rxyz,&
!!$       psi_ptr,eval,psifscf)
!!$  call f_close(unitwf)
!!$
!!$end subroutine completeness_relation






subroutine extract_fragment_submatrix(smmd, smat, mat, nat_frag, nfvctr_frag, &
           fragment_atom_id, fragment_supfun_id, mat_frag)
  use sparsematrix_base
  implicit none

  ! Calling arguments
  type(sparse_matrix_metadata),intent(in) :: smmd
  type(sparse_matrix),intent(in) :: smat
  type(matrices),intent(in) :: mat
  integer,intent(in) :: nat_frag, nfvctr_frag
  integer,dimension(nat_frag),intent(in) :: fragment_atom_id
  integer,dimension(smat%nfvctr),intent(in) :: fragment_supfun_id
  real(mp),dimension(nfvctr_frag,nfvctr_frag),intent(out) :: mat_frag

  ! Local variables
  integer :: iicol, icol, icol_atom, iat, iiat, ii, iirow, i, irow, irow_atom, iseg, icol_old
  logical :: found_icol, found_irow

  iicol = 0
  icol_old = -1
  seg_loop: do iseg=1,smat%nseg
      icol = smat%keyg(1,2,iseg)
      icol_atom = smmd%on_which_atom(icol)
      ! Search whether this column belongs to the fragment
      found_icol = .false.
      do iat=1,nat_frag
          iiat = fragment_atom_id(iat)
          if (icol_atom==iiat) then
              found_icol = .true.
          end if
      end do
      if (found_icol) then
          if (icol/=icol_old) then
              iicol = iicol + 1
              icol_old = icol
          end if
      else
          cycle seg_loop
      end if
      ii=smat%keyv(iseg)
      iirow = 0
      do i=smat%keyg(1,1,iseg),smat%keyg(2,1,iseg) 
          irow = i
          irow_atom = smmd%on_which_atom(irow)
          ! Search whether this column belongs to the fragment
          found_irow = .false.
          do iat=1,nat_frag
              iiat = fragment_atom_id(iat)
              if (irow_atom==iiat) then
                  found_irow = .true.
              end if
          end do
          if (found_irow .and. found_icol) then
              iirow = iirow + 1
              !mat_frag(iirow,iicol) = mat%matrix_compr(ii)
              iirow = fragment_supfun_id(irow)
              iicol = fragment_supfun_id(icol)
              mat_frag(iirow,iicol) = mat%matrix_compr(ii)
          end if
          !write(*,*) 'iirow, iicol, ii, mat_frag, mat_compr', iirow, iicol, ii, mat_frag(iirow,iicol), mat%matrix_compr(ii)
          ii = ii + 1
      end do
  end do seg_loop

end subroutine extract_fragment_submatrix<|MERGE_RESOLUTION|>--- conflicted
+++ resolved
@@ -84,31 +84,19 @@
    real(kind=8),dimension(:,:),allocatable :: kernel_fragment, overlap_fragment, ksk_fragment, tmpmat
    logical,dimension(:,:),allocatable :: calc_array
    logical :: file_exists, found, found_a_fragment, found_icol, found_irow
-<<<<<<< HEAD
-   type(matrices) :: ovrlp_mat, hamiltonian_mat, kernel_mat, mat, ovrlp_large, KS_large
-=======
    type(matrices) :: ovrlp_mat, hamiltonian_mat, kernel_mat, mat, ovrlp_large, KS_large, kernel_ortho
->>>>>>> 8432c056
    type(matrices),dimension(1) :: ovrlp_minus_one_half
    type(matrices),dimension(:,:),allocatable :: multipoles_matrices
    type(sparse_matrix) :: smat_s, smat_m, smat_l, smat
    type(dictionary), pointer :: dict_timing_info
    integer :: iunit, nat, iat, iat_prev, ii, iitype, iorb, itmb, itype, ival, ios, ipdos, ispin
    integer :: jtmb, norbks, npdos, npt, ntmb, jjtmb, nat_frag, nfvctr_frag, i, iiat
-<<<<<<< HEAD
-   integer :: icol, irow, icol_atom, irow_atom, iseg, iirow, iicol, j, ifrag
-=======
    integer :: icol, irow, icol_atom, irow_atom, iseg, iirow, iicol, j, ifrag, index_dot
->>>>>>> 8432c056
    character(len=20),dimension(:),pointer :: atomnames
    character(len=128),dimension(:),allocatable :: pdos_name, fragment_atomnames
    real(kind=8),dimension(3) :: cell_dim
    character(len=2) :: backslash, num
-<<<<<<< HEAD
-   real(kind=8) :: energy, occup, occup_pdos, total_occup, fscale, factor, maxdiff, meandiff, tt
-=======
    real(kind=8) :: energy, occup, occup_pdos, total_occup, fscale, factor, maxdiff, meandiff, tt, tracediff, totdiff
->>>>>>> 8432c056
    type(f_progress_bar) :: bar
    integer,parameter :: ncolors = 12
    character(len=1024) :: outfile_base, outfile_extension, matrix_format
@@ -275,11 +263,8 @@
             calculate_selected_eigenvalues = .true.
         else if (trim(tatonam)=='kernel-purity') then
             i_arg = i_arg + 1
-<<<<<<< HEAD
-=======
             call get_command_argument(i_arg, value = matrix_format)
             i_arg = i_arg + 1
->>>>>>> 8432c056
             call get_command_argument(i_arg, value = metadata_file)
             i_arg = i_arg + 1
             call get_command_argument(i_arg, value = overlap_file)
@@ -898,17 +883,10 @@
 
    if (kernel_purity) then
        call sparse_matrix_metadata_init_from_file(trim(metadata_file), smmd)
-<<<<<<< HEAD
-       call sparse_matrix_and_matrices_init_from_file_bigdft(trim(overlap_file), &
-            iproc, nproc, mpiworld(), smat_s, ovrlp_mat, &
-            init_matmul=.false.)
-       call sparse_matrix_and_matrices_init_from_file_bigdft(trim(kernel_file), &
-=======
        call sparse_matrix_and_matrices_init_from_file_bigdft(matrix_format, trim(overlap_file), &
             iproc, nproc, mpiworld(), smat_s, ovrlp_mat, &
             init_matmul=.false.)
        call sparse_matrix_and_matrices_init_from_file_bigdft(matrix_format, trim(kernel_file), &
->>>>>>> 8432c056
             iproc, nproc, mpiworld(), smat_l, kernel_mat, &
             init_matmul=.true., filename_mult=trim(kernel_matmul_file))
 
@@ -928,8 +906,6 @@
        end do
        call f_close(iunit)
 
-<<<<<<< HEAD
-=======
        ! Calculate K'=S^1/2*K*S^1/2
        kernel_ortho = matrices_null()
        kernel_ortho%matrix_compr = sparsematrix_malloc_ptr(smat_l, iaction=SPARSE_FULL, id='kernel_ortho%matrix_compr')
@@ -937,7 +913,6 @@
             1020, smat_s, smat_l, &
             ovrlp_mat, kernel_mat, 'plus', kernel_ortho%matrix_compr)
 
->>>>>>> 8432c056
 
        ovrlp_large = matrices_null()
        ovrlp_large%matrix_compr = sparsematrix_malloc_ptr(smat_l, iaction=SPARSE_FULL, id='ovrlp_large%matrix_compr')
@@ -1025,15 +1000,6 @@
                 kernel_fragment(1,1), nfvctr_frag, 0.d0, ksk_fragment(1,1), nfvctr_frag)
            maxdiff = 0.0_mp
            meandiff = 0.0_mp
-<<<<<<< HEAD
-           do i=1,nfvctr_frag
-               do j=1,nfvctr_frag
-                   tt = abs(kernel_fragment(j,i)-ksk_fragment(j,i))
-                   maxdiff = max(maxdiff,tt)
-                   meandiff = meandiff + tt
-               end do
-           end do
-=======
            tracediff = 0.0_mp
            do i=1,nfvctr_frag
                do j=1,nfvctr_frag
@@ -1046,18 +1012,13 @@
                end do
            end do
            totdiff = meandiff
->>>>>>> 8432c056
            meandiff = meandiff/real(nfvctr_frag,kind=mp)**2
            if (iproc==0) then
                call yaml_mapping_open('analyzing KSK-K')
                call yaml_map('maximal deviation',maxdiff,fmt='(es10.3)')
-<<<<<<< HEAD
-               call yaml_map('average deviation',meandiff,fmt='(es10.3)')
-=======
                call yaml_map('total deviation',totdiff,fmt='(es10.3)')
                call yaml_map('average deviation',meandiff,fmt='(es10.3)')
                call yaml_map('trace difference',tracediff,fmt='(es10.3)')
->>>>>>> 8432c056
                call yaml_mapping_close()
            end if
 
@@ -1070,15 +1031,6 @@
 
            maxdiff = 0.0_mp
            meandiff = 0.0_mp
-<<<<<<< HEAD
-           do i=1,nfvctr_frag
-               do j=1,nfvctr_frag
-                   tt = abs(kernel_fragment(j,i)-tmpmat(j,i))
-                   maxdiff = max(maxdiff,tt)
-                   meandiff = meandiff + tt
-               end do
-           end do
-=======
            tracediff = 0.0_mp
            do i=1,nfvctr_frag
                do j=1,nfvctr_frag
@@ -1091,15 +1043,11 @@
                end do
            end do
            totdiff = meandiff
->>>>>>> 8432c056
            meandiff = meandiff/real(nfvctr_frag,kind=mp)**2
 
            if (iproc==0) then
                call yaml_mapping_open('analyzing (KS)^2-(KS)')
                call yaml_map('maximal deviation',maxdiff,fmt='(es10.3)')
-<<<<<<< HEAD
-               call yaml_map('average deviation',meandiff,fmt='(es10.3)')
-=======
                call yaml_map('total deviation',totdiff,fmt='(es10.3)')
                call yaml_map('average deviation',meandiff,fmt='(es10.3)')
                call yaml_map('trace difference',tracediff,fmt='(es10.3)')
@@ -1131,7 +1079,6 @@
                call yaml_map('total deviation',totdiff,fmt='(es10.3)')
                call yaml_map('average deviation',meandiff,fmt='(es10.3)')
                call yaml_map('trace difference',tracediff,fmt='(es10.3)')
->>>>>>> 8432c056
                call yaml_mapping_close()
            end if
 
@@ -1156,10 +1103,7 @@
        call deallocate_matrices(kernel_mat)
        call deallocate_matrices(ovrlp_large)
        call deallocate_matrices(KS_large)
-<<<<<<< HEAD
-=======
        call deallocate_matrices(kernel_ortho)
->>>>>>> 8432c056
        call f_free_str(len(fragment_atomnames),fragment_atomnames)
        call f_free(fragment_atom_id)
        call f_free(fragment_supfun_id)
