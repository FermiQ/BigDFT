--- conflicted
+++ resolved
@@ -123,11 +123,7 @@
       call yaml_comment('Input matrix',hfill='-')
       !call yaml_mapping_open('Input matrix structure')
   end if
-<<<<<<< HEAD
-  call sparse_matrix_and_matrices_init_from_file_bigdft(trim(filename_in), &
-=======
   call sparse_matrix_and_matrices_init_from_file_bigdft('serial', trim(filename_in), &
->>>>>>> 8432c056
        iproc, nproc, mpi_comm_world, smat_in, mat_in)
   if (iproc==0) then
       call write_sparsematrix_info(smat_in, 'Input matrix')
@@ -140,11 +136,7 @@
       call yaml_comment('Output matrix',hfill='-')
       !call yaml_mapping_open('Output matrix structure')
   end if
-<<<<<<< HEAD
-  call sparse_matrix_init_from_file_bigdft(trim(filename_out), &
-=======
   call sparse_matrix_init_from_file_bigdft('serial_text', trim(filename_out), &
->>>>>>> 8432c056
        iproc, nproc, mpi_comm_world, smat_out, &
        init_matmul=.true., filename_mult=trim(filename_out_matmul))
   if (iproc==0) then
@@ -157,12 +149,8 @@
 
 
   ! Calculate the minimal and maximal eigenvalue, to determine the condition number
-<<<<<<< HEAD
-  call get_minmax_eigenvalues(iproc, smat_in, mat_in, eval_min, eval_max, quiet=.true.)
-=======
   call get_minmax_eigenvalues(iproc, nproc, mpiworld(), -1, &
        smat_in, mat_in, eval_min, eval_max, quiet=.true.)
->>>>>>> 8432c056
   if (iproc==0) then
       call yaml_comment('Eigenvalue informations',hfill='-')
       call yaml_mapping_open('Eigenvalue properties')
