## Process this file with automake to produce Makefile.in

CHECKS = test-ccs.report.yaml test-foeccs.report.yaml test-random.report.yaml

#include $(srcdir)/../check.mk

check: $(CHECKS) report

EXTRA_DIST = test-ccs.ref.yaml \
	matrix1-base.dat matrix2-base.dat \
	test-foeccs.ref.yaml \
<<<<<<< HEAD
    overlap_ccs-base.txt hamiltonian_ccs-base.txt density_kernel_ccs-base.txt \
=======
    overlap_ccs-base.txt hamiltonian_ccs-base.txt \
	density_kernel_ccs-base.txt density_kernel_matmul_ccs-base.txt \
>>>>>>> 5edd3ab8
	data1_base.dat data2_base.dat

check_PROGRAMS = driver_ccs driver_foe driver_single driver_random
EXTRA_PROGRAMS = driver

AM_FCFLAGS = -I$(top_builddir)/includes -I. @LIB_FUTILE_CFLAGS@ @LIBETSFIO_INCLUDE@ @MPI_INCLUDE@
AM_LDFLAGS = -L$(top_builddir)/src
if BUILD_DYNAMIC_LIBS
AM_LDFLAGS += -Wl,-rpath=$(abs_top_builddir)/src -Wl,-rpath=$(DESTDIR)$(libdir)
chess_library = $(top_builddir)/src/libCheSS-1.so.@CHESS_MINOR_VERSION@
else
chess_library = $(top_builddir)/src/libCheSS-1.a @LIB_CHESS_DEPS@
endif

driver_ccs_SOURCES = utilities.f90 driver_ccs.f90
driver_ccs_LDADD = $(chess_library) @LINALG_LIBS@

driver_SOURCES = driver.f90

driver_foe_SOURCES = utilities.f90 driver_foe.f90
driver_foe_LDADD = $(chess_library) @LINALG_LIBS@

driver_single_SOURCES = utilities.f90 driver_single.f90
driver_single_LDADD = $(chess_library) @LIB_FUTILE_LIBS@ @LINALG_LIBS@

driver_random_SOURCES = utilities.f90 driver_random.f90
driver_random_LDADD = $(chess_library) @LINALG_LIBS@

CLEANFILES = test-ccs.out.yaml test-ccs.report.yaml test-ccs.report \
             test-foeccs.out.yaml test-foeccs.report.yaml test-foeccs.report \
			 test-random.out.yaml test-random.report.yaml test-random.report *.@MODULE_EXT@

test-ccs.report.yaml: $(srcdir)/test-ccs.ref.yaml test-ccs.out.yaml
	python $(pythondir)/fldiff_yaml.py \
		-r $< -d test-ccs.out.yaml -t $(abs_top_srcdir)/tests/tols.yaml --label=test-ccs -o $@

test-foeccs.report.yaml: $(srcdir)/test-foeccs.ref.yaml test-foeccs.out.yaml
	python $(pythondir)/fldiff_yaml.py \
		-r $< -d test-foeccs.out.yaml -t $(abs_top_srcdir)/tests/tols.yaml --label=test-foeccs -o $@ 

test-random.report.yaml: $(srcdir)/test-random.ref.yaml test-random.out.yaml
	python $(pythondir)/fldiff_yaml.py \
		-r $< -d test-random.out.yaml -t $(abs_top_srcdir)/tests/tols.yaml --label=test-random -o $@ 

test-ccs.out.yaml: driver_ccs
	cp -f $(srcdir)/matrix1-base.dat $(PWD)/matrix1.dat
	cp -f $(srcdir)/matrix2-base.dat $(PWD)/matrix2.dat
	$(run_parallel) ./driver_ccs > test-ccs.out.yaml

test-foeccs.out.yaml: driver_foe
	cp -f $(srcdir)/overlap_ccs-base.txt $(PWD)/overlap_ccs.txt
	cp -f $(srcdir)/hamiltonian_ccs-base.txt $(PWD)/hamiltonian_ccs.txt
	cp -f $(srcdir)/density_kernel_ccs-base.txt $(PWD)/density_kernel_ccs.txt
	cp -f $(srcdir)/density_kernel_matmul_ccs-base.txt $(PWD)/density_kernel_matmul_ccs.txt
	cp -f $(srcdir)/sparsematrix_metadata-base.dat $(PWD)/sparsematrix_metadata.dat
	$(run_parallel) ./driver_foe \
		--sparsity_format=ccs \
		--matrix_format=serial_text \
		--metadata_file=sparsematrix_metadata.dat \
		--overlap_file=overlap_ccs.txt \
		--hamiltonian_file=hamiltonian_ccs.txt \
		--kernel_file=density_kernel_ccs.txt \
		--kernel_matmul_file=density_kernel_matmul_ccs.txt \
		> test-foeccs.out.yaml

test-random.out.yaml: driver_random
	cp -f $(srcdir)/data1_base.dat $(PWD)/data1.dat
	cp -f $(srcdir)/data2_base.dat $(PWD)/data2.dat
	$(run_parallel) ./driver_random \
	   --sparsegen_method=random \
	   --matgen_method=random \
       --nfvctr=100 \
       --nvctr=10000 \
       --condition_number=50 \
	   --expo=-1 \
	   > test-random.out.yaml
	$(run_parallel) ./driver_random \
	   --sparsegen_method=random \
	   --matgen_method=random \
       --nfvctr=2000 \
       --nvctr=100000 \
       --condition_number=100 \
	   --expo=-0.5 \
	   >> test-random.out.yaml<|MERGE_RESOLUTION|>--- conflicted
+++ resolved
@@ -9,12 +9,8 @@
 EXTRA_DIST = test-ccs.ref.yaml \
 	matrix1-base.dat matrix2-base.dat \
 	test-foeccs.ref.yaml \
-<<<<<<< HEAD
-    overlap_ccs-base.txt hamiltonian_ccs-base.txt density_kernel_ccs-base.txt \
-=======
     overlap_ccs-base.txt hamiltonian_ccs-base.txt \
 	density_kernel_ccs-base.txt density_kernel_matmul_ccs-base.txt \
->>>>>>> 5edd3ab8
 	data1_base.dat data2_base.dat
 
 check_PROGRAMS = driver_ccs driver_foe driver_single driver_random
