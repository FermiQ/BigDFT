<<<<<<< HEAD
!> @file
!!  Test of the overlap point to point, modern version
!! @author
!!    Copyright (C) 2015-2016 BigDFT group
!!    This file is distributed under the terms of the
!!    GNU General Public License, see ~/COPYING file
!!    or http://www.gnu.org/copyleft/gpl.txt .
!!    For the list of contributors, see ~/AUTHORS
program OP2P_check
  use futile
  use overlap_point_to_point
  use wrapper_MPI
  implicit none
  logical :: symmetric,nearest_neighbor,symfalse
  integer :: iproc,jproc,nproc,norbp,ngroup,igroup,ndim,norb,iobj,jobj,kobj,nij_loc,nij_glob,ndimp,isdim
  !integer :: i,j
  integer :: iorb_glb,jorb_glb
  integer, dimension(:), allocatable :: nobj,nobj_p,ndim_p
  integer, dimension(:,:), allocatable :: nobj_par
  type(dictionary), pointer :: options
  type(OP2P_data) :: OP2P_outer,OP2P_inner
  type(OP2P_iterator) :: iter_outer,iter_inner
  type(f_progress_bar) :: bar
  real(f_double), dimension(:,:), allocatable :: data,res,rho_i_data,v_i_data,k_ij,v_i_data_res
  real(f_double), dimension(:,:), allocatable :: v_i_dist

  call f_lib_initialize()

  call mpiinit()
  iproc = mpirank()

  call f_malloc_set_status(iproc=iproc)

  !read command line
  call OP2P_check_command_line_options(options)

  if (iproc==0) then
    call yaml_new_document()
    call yaml_dict_dump(options)
  end if

  nproc=mpisize()
  ngroup=dict_len(options//'objects')
  if (iproc==0 .and. ngroup <= 0) call f_err_throw('Error, number of groups must be more than one')

  nobj=f_malloc(ngroup,id='nobj')
  nobj=options//'objects'
  ndim=options//'ndim'
  symmetric=options//'symmetric'
  nearest_neighbor=options//'nn-pattern'
  call dict_free(options)

  !construct the number of objects per processor
  norb=sum(nobj)
  norbp=norb/nproc

  nobj_p=f_malloc(0.to.nproc-1,id='nobj_p')
  nobj_p=norbp
  !the first processes have more orbitals
  jproc=norb-norbp*nproc-1
  call f_increment(nobj_p(:jproc))

  if (iproc==0 .and. sum(nobj_p) /= norb) &
       call f_err_throw('Error in orbital repartition; norb is'+norb+' and nobj_p is'+yaml_toa(nobj_p))

  !construct the OP2P scheme and test it
  nobj_par = f_malloc0((/ 0.to.nproc-1, 1.to.ngroup /),id='nobj_par')
  iobj=0
  igroup=1
  do jproc=0,nproc-1
     kobj=0
     do jobj=1,nobj_p(jproc)
        if (iobj == nobj(igroup)) then
           nobj_par(jproc,igroup)=kobj
           iobj=0
           kobj=0
           call f_increment(igroup)
        end if
        call f_increment(iobj)
        call f_increment(kobj)
     end do
     nobj_par(jproc,igroup)=kobj
  end do

  if (iproc==0 .and. any(sum(nobj_par,dim=1) /= nobj)) &
        call f_err_throw('Error in orbital repartition'+yaml_toa(mpirank())+';'+yaml_toa(sum(nobj_par,dim=1)))

  if (iproc==0) then
     call yaml_map('Orbital repartition per group',nobj)
     call yaml_map('Orbital repartition per mpi',nobj_p)
     call yaml_map('Groups per proc',nobj_par)
     call yaml_map('Starting simulation for the operator, symmetricity activated',symmetric)
  end if

  call f_free(nobj)
  call f_free(nobj_p)

  call OP2P_unitary_test(mpiworld(),mpirank(),nproc,ngroup,ndim,nobj_par,symmetric,nearest_neighbor)

  ndim_p=f_malloc(0.to.nproc-1,id='ndim_p')
  call calculate_ndimp_and_isdim(ndim,nproc,iproc,ndimp,isdim,ndim_p)
  call f_free(ndim_p)

  call yaml_map('Ndimp',[ndimp,isdim,iproc])

  call mpibarrier()
  call yaml_flush_document()

  !from the ndimp objects calculate the number of couples which have to be formed


  nij_glob=norb*norb !too much for the moment
  nij_loc=norbp*maxval(nobj_par)

  !fill now the nobj_p array for the communication of the couples
  nobj_p=f_malloc(0.to.nproc-1,id='nobj_p')
  nobj_p=nij_loc

  !let us now identify a template for the calculation of the coupling matrix
  k_ij=f_malloc0([nij_glob,nij_glob],id='kij')

  !also the array of distributed potentials is needed
  !here we store the potentials which are built little by little
  v_i_dist=f_malloc([ndimp,nij_glob],id='v_i_dist')

  !again initialize the data, use no res for the moment
  data=f_malloc([ndim,norbp],id='data')
  res=f_malloc0([ndim,norbp],id='res')

  !here we should put the max (so for the moment we assume norbp*nproc=norb)
  rho_i_data=f_malloc([ndim,nij_loc],id='rho_i_data')
  V_i_data=f_malloc([ndim+2,nij_loc],id='V_i_data')
  V_i_data_res=f_malloc([ndim+2,nij_loc],id='V_i_data_res')


  data=1.0_f_double
  symfalse=.false.

  !first initialize the OP2P data
  call initialize_OP2P_data(OP2P_outer,mpiworld(),mpirank(),nproc,ngroup,ndim,nobj_par,0,symmetric,nearest_neighbor)

  !let us initialize two different OP2P objects, for the communication
  call set_OP2P_iterator(iproc,OP2P_outer,iter_outer,norbp,data,res)

  bar=f_progress_bar_new(OP2P_outer%ncouples)
  OP2P_outer_loop: do
     call OP2P_communication_step(iproc,OP2P_outer,iter_outer)
     if (iter_outer%event == OP2P_EXIT) exit
     !otherwise calculate
     call prepare_rho_and_v(ndim,norbp,norb,iter_outer%isloc_i,iter_outer%isloc_j,&
          iter_outer%nloc_i,iter_outer%nloc_j,iter_outer%phi_i,iter_outer%phi_j,&
          nij_loc,nij_glob,&
          rho_I_data,v_i_data)

     jorb_glb=iter_outer%phi_j%id_glb(iter_outer%isloc_j)
     iorb_glb=iter_outer%phi_i%id_glb(iter_outer%isloc_i)

     call OP2P_unitary_test(mpiworld(),mpirank(),nproc,1,ndim+2,nobj_p,symfalse,nearest_neighbor,assert=.true.)

     !first initialize the OP2P data
     call initialize_OP2P_data(OP2P_inner,mpiworld(),mpirank(),nproc,1,ndim+2,nobj_p,0,symfalse,nearest_neighbor)

     !let us initialize two different OP2P objects, for the communication
     call set_OP2P_iterator(iproc,OP2P_inner,iter_inner,nij_loc,v_i_data,v_i_data_res)

     !call set_OP2P_iterator(iproc,OP2P_metadata,iter_inner,nij_loc,v_i_data,v_i_data_res)

     !this loop should be modified into a mpi_alltoallv, but we do not know
     !if all the prcesses participate to the calculation
     OP2P_inner_loop: do
        !call OP2P_communication_step(iproc,OP2P_metadata,iter_metadata)
        call OP2P_communication_step(iproc,OP2P_inner,iter_inner)
        print *,'iter_inner',iter_inner%istep,iter_outer%istep,iproc
        if (iter_inner%event == OP2P_EXIT) exit
        call fill_coupling_matrix(ndim,iter_inner%isloc_i,iter_inner%isloc_j,&
             iter_inner%nloc_i,iter_inner%nloc_j,&
             iter_inner%phi_i,iter_inner%phi_j,&
             nij_loc,nij_glob,iorb_glb-1,jorb_glb-1,norb,ndimp,isdim,&
             rho_I_data,k_ij,v_i_dist)

     end do OP2P_inner_loop
     call free_OP2P_data(OP2P_inner)

     !here we might again fill the coupling matrix in the distributed sense
     !calculate the coupling matrix
     !call f_zero(coupl)
     !here we only have the diagonal

    !  do i=1,ndim
    !     coupl=coupl+iter_inner%phi_j%data(i+jshift)*rho_i_data(i,ishift/(ndim+2)+1)
    !  end do


     if (iproc==0) then
        call dump_progress_bar(bar,iter_outer%ncalls) !tmp
     end if
  end do OP2P_outer_loop

  call mpiallred(k_ij,op=MPI_SUM)

!!$  do i=1,nij_glob
!!$     do j=i+1,nij_glob
!!$        !as we do not know which is zero and which is not
!!$        if (k_ij(i,j) ==0.0_f_double) then
!!$           k_ij(i,j)=k_ij(j,i)
!!$        else if (k_ij(j,i) == 0.0_f_double) then
!!$           k_ij(j,i)=k_ij(i,j)
!!$        end if
!!$     end do
!!$  end do

  !printout the coupling matrix
  !if (iproc==0)call yaml_map('K_IJ',[(k_ij(I,I), i=1,nij_glob)])

  if (iproc==0) then
     call yaml_map('K_IJ',k_ij)
     call yaml_map('Total sum',sum(k_ij))
     call yaml_map('Dist',sum(v_i_dist,dim=1))
  end if



  call free_OP2P_data(OP2P_outer)

  call f_free(data)
  call f_free(res)
  call f_free(rho_i_data)
  call f_free(v_i_data)
  call f_free(v_i_data_res)
  call f_free(v_i_dist)
  call f_free(k_ij)
  call f_free(nobj_par)
  call f_free(nobj_p)

  call mpifinalize()
  call f_lib_finalize()

  contains

    !> Identify the options from command line
    !! and write the result in options dict
    subroutine OP2P_check_command_line_options(options)
      implicit none
      !> dictionary of the options of the run
      !! on entry, it contains the options for initializing
      !! on exit, it contains in the key "BigDFT", a list of the
      !! dictionaries of each of the run that the local instance of BigDFT
      !! code has to execute
      type(dictionary), pointer :: options
      !local variables
      type(yaml_cl_parse) :: parser !< command line parser

      !define command-line options
      parser=yaml_cl_parse_null()
      !between these lines, for another executable using BigDFT as a blackbox,
      !other command line options can be specified
      !then the bigdft options can be specified
      call OP2P_check_options(parser)
      !parse command line, and retrieve arguments
      call yaml_cl_parse_cmd_line(parser,args=options)
      !free command line parser information
      call yaml_cl_parse_free(parser)

    end subroutine OP2P_check_command_line_options

end program OP2P_check


!> Check the options
subroutine OP2P_check_options(parser)
  use futile
  implicit none
  type(yaml_cl_parse), intent(inout) :: parser

  call yaml_cl_parse_option(parser,'ndim','10',&
       'Size of the object','n',&
       dict_new('Usage' .is. &
       'Sizes of the unitary object of the check',&
       'Allowed values' .is. &
       'Yaml list of integers. If a scalar integer is given, all the dimensions will have this size.'))

  call yaml_cl_parse_option(parser,'objects','[10, 10]',&
       'Objects per group','o',&
       dict_new('Usage' .is. &
       'Set the number of objects per group',&
       'Allowed values' .is. &
       'Yaml list of integers. The orbitals are then distributed among the processors.'))

  call yaml_cl_parse_option(parser,'symmetric','Yes',&
       'Symmetricity','s',&
       dict_new('Usage' .is. &
       'Boolean, set the symmetricity of the operation.'))

  call yaml_cl_parse_option(parser,'nn-pattern','No',&
       'Nearest-Neigbor communication','c',&
       dict_new('Usage' .is. &
       'Boolean, adjust the communication pattern of the operation.'))

end subroutine OP2P_Check_options

subroutine calculate_ndimp_and_isdim(ndim,nproc,iproc,ndimp,isdim,ndim_p)
  use futile
  implicit none
  integer, intent(in) :: ndim,nproc,iproc
  integer, intent(out) :: ndimp,isdim
  integer, dimension(0:nproc-1), intent(out) :: ndim_p
  !local variables
  integer :: jproc,i

  do i=0,ndim-1
     jproc=modulo(i,nproc)
     call f_increment(ndim_p(jproc))
  end do

  !verify
  call f_assert(sum(ndim_p)==ndim,id='Total partition of ndim failed')

  isdim=0
  !calculate the shift
  do jproc=0,iproc-1
     call f_increment(isdim,inc=ndim_p(jproc))
  end do
  ndimp=ndim_p(iproc)

end subroutine calculate_ndimp_and_isdim

subroutine prepare_rho_and_v(ndim,norbp,norb,isloc_i,isloc_j,nloc_i,nloc_j,phi_i,phi_j,&
     ncouples_local,ncouples_global,&
     rho_I_data,v_i_data)
  use futile
  use overlap_point_to_point
  implicit none
  integer, intent(in) :: ndim,isloc_i,isloc_j,nloc_i,nloc_j,ncouples_global,ncouples_local,norbp,norb
  real(f_double), dimension(ndim,ncouples_local),intent(inout) :: rho_I_data
  real(f_double), dimension(ndim+2,ncouples_local),intent(inout) :: v_i_data
  type(local_data), intent(inout) :: phi_i,phi_j
  !local variables
  real(f_double), parameter :: factor=5.0_f_double
  integer :: iorb,jorb,i,ishift,jshift,jorb_glb,I_Loc,iorb_glb
  !fill the coupling matrix
  do iorb=isloc_i,nloc_i+isloc_i-1
     do jorb=isloc_j,nloc_j+isloc_j-1
        I_loc=iorb+norbp*(jorb-1)
        !calculate rho_i
        ishift=phi_i%displ(iorb)
        jshift=phi_j%displ(jorb)
        do i=1,ndim
           rho_i_data(i,I_loc)=phi_i%data(i+ishift)*phi_j%data(i+jshift)
        end do

        !calculate V_i (siimulate the application of the poisson solver)
        do i=1,ndim
           v_i_data(i,I_loc)=factor*rho_i_data(i,I_loc)
        end do

        jorb_glb=phi_j%id_glb(jorb)
        iorb_glb=phi_i%id_glb(iorb)

        !add at the end of the v_i_data the information about the id of the couple
        v_i_data(ndim+1,I_loc)=real(iorb_glb,f_double)
        v_i_data(ndim+2,I_loc)=real(jorb_glb,f_double)
        print *,'metadata',iorb_glb,jorb_glb
     end do
  end do
end subroutine prepare_rho_and_v

subroutine fill_coupling_matrix(ndim,isloc_i,isloc_j,nloc_i,nloc_j,phi_i,phi_j,&
     ncouples_local,ncouples_global,iglob_shift,jglob_shift,norb,ndimp,&
     isdim,rho_I_data,k_ij,v_i_dist)
  use futile
  use overlap_point_to_point
  implicit none
  integer, intent(in) :: ndim,isloc_i,isloc_j,nloc_i,nloc_j,ncouples_global,ncouples_local
  integer, intent(in) :: iglob_shift,jglob_shift,norb,ndimp,isdim
  real(f_double), dimension(ndim,ncouples_local),intent(inout) :: rho_I_data
  real(f_double), dimension(ncouples_global,ncouples_global), intent(inout) :: k_ij
  real(f_double), dimension(ndimp,ncouples_global), intent(inout) :: v_i_dist
  type(local_data), intent(inout) :: phi_i,phi_j
  integer :: ic,jc,i,ishift,jshift,jc_glb,ic_glb,iorbi,iorbj,jorbi,jorbj
  real(f_double) :: coupl

  do ic=isloc_i,nloc_i+isloc_i-1
     do jc=isloc_j,nloc_j+isloc_j-1

        jshift=phi_j%displ(jc)
        ishift=phi_i%displ(ic)

        !calculate the coupling matrix
        call f_zero(coupl)
        !here we only have the diagonal
        do i=1,ndim
           coupl=coupl+phi_j%data(i+jshift)*rho_i_data(i,ishift/(ndim+2)+1)
        end do


!!$        jorbj=(jc-1)/ncouples_local+1
!!$        iorbj=(jc-(jorbj-1)*ncouples_local)+iglob_shift
!!$        jorbj=jorbj+jglob_shift
=======
  !> @file
  !!  Test of the overlap point to point, modern version
  !! @author
  !!    Copyright (C) 2015-2016 BigDFT group
  !!    This file is distributed under the terms of the
  !!    GNU General Public License, see ~/COPYING file
  !!    or http://www.gnu.org/copyleft/gpl.txt .
  !!    For the list of contributors, see ~/AUTHORS
  program OP2P_check
    use futile
    use overlap_point_to_point
    use wrapper_MPI
    implicit none
    logical :: symmetric,nearest_neighbor,symfalse
    integer :: iproc,jproc,nproc,norbp,ngroup,igroup,ndim,norb,iobj,jobj,kobj,nij_loc,nij_glob,i,j,ndimp,isdim
    integer :: iorb_glb,jorb_glb
    integer, dimension(:), allocatable :: nobj,nobj_p
    integer, dimension(:,:), allocatable :: nobj_par
    type(dictionary), pointer :: options
    type(OP2P_data) :: OP2P_outer,OP2P_inner
    type(OP2P_iterator) :: iter_outer,iter_inner
    type(f_progress_bar) :: bar
    real(f_double), dimension(:,:), allocatable :: data,res,rho_i_data,v_i_data,k_ij,v_i_data_res
    real(f_double), dimension(:,:), allocatable :: v_i_dist

    call f_lib_initialize()

    call mpiinit()
    iproc = mpirank()

    call f_malloc_set_status(iproc=iproc)

    !read command line
    call OP2P_check_command_line_options(options)

    if (iproc==0) then
      call yaml_new_document()
      call yaml_dict_dump(options)
    end if

    nproc=mpisize()
    ngroup=dict_len(options//'objects')
    if (iproc==0 .and. ngroup <= 0) call f_err_throw('Error, number of groups must be more than one')

    nobj=f_malloc(ngroup,id='nobj')
    nobj=options//'objects'
    ndim=options//'ndim'
    symmetric=options//'symmetric'
    nearest_neighbor=options//'nn-pattern'
    call dict_free(options)

    !construct the number of objects per processor
    norb=sum(nobj)
    norbp=norb/nproc

    nobj_p=f_malloc(0.to.nproc-1,id='nobj_p')
    nobj_p=norbp
    !the first processes have more orbitals
    jproc=norb-norbp*nproc-1
    call f_increment(nobj_p(:jproc))

    if (iproc==0 .and. sum(nobj_p) /= norb) &
         call f_err_throw('Error in orbital repartition; norb is'+norb+' and nobj_p is'+yaml_toa(nobj_p))

    !construct the OP2P scheme and test it
    nobj_par = f_malloc0((/ 0.to.nproc-1, 1.to.ngroup /),id='nobj_par')
    iobj=0
    igroup=1
    do jproc=0,nproc-1
       kobj=0
       do jobj=1,nobj_p(jproc)
          if (iobj == nobj(igroup)) then
             nobj_par(jproc,igroup)=kobj
             iobj=0
             kobj=0
             call f_increment(igroup)
          end if
          call f_increment(iobj)
          call f_increment(kobj)
       end do
       nobj_par(jproc,igroup)=kobj
    end do

    if (iproc==0 .and. any(sum(nobj_par,dim=1) /= nobj)) &
          call f_err_throw('Error in orbital repartition'+yaml_toa(mpirank())+';'+yaml_toa(sum(nobj_par,dim=1)))

    if (iproc==0) then
       call yaml_map('Orbital repartition per group',nobj)
       call yaml_map('Orbital repartition per mpi',nobj_p)
       call yaml_map('Groups per proc',nobj_par)
       call yaml_map('Starting simulation for the operator, symmetricity activated',symmetric)
    end if

    call f_free(nobj)

    call OP2P_unitary_test(mpiworld(),mpirank(),nproc,ngroup,ndim,nobj_par,symmetric,nearest_neighbor)

    !starting the test for four point coupling matrix approach
>>>>>>> a1359f72
!!$
!!$    call calculate_ndimp_and_isdim(ndim,nproc,iproc,ndimp,isdim....,nobj_p)
!!$
!!$    call yaml_map('Ndimp',[ndimp,isdim,iproc])
!!$
!!$    call mpibarrier()
!!$    call yaml_flush_document()
!!$
!!$    !from the ndimp objects calculate the number of couples which have to be formed
!!$    !locally
!!$    nobj_p=nobj_p*maxval(nobj_p)
!!$
!!$    ndim_metadata=2
!!$    pseudopsi=f_malloc([ndim_metadata,norbp],id='pseudopsi')
!!$    fake_res_psi=f_malloc([ndim_metadata,norbp],id='fake_res_psi')
!!$
!!$    !allocate these value to their maximum result in local
!!$    !this array represents the couples that will be creted locally in each step of the outer loop
!!$    treated_couples=f_malloc([0.to.(norbp*maxval(nobj_par),0.to.nproc-1],id='treated_couples')
!!$
!!$    !this array counts the number of couples created locally for each processor in each step
!!$    ncouples_local=f_malloc0([0.to.nproc-1,0.to.nproc-1],id='ncouples_local')
!!$    
!!$
!!$    !initialize data and res object
!!$    !to calculate the couples globally let us perform a run exchanging the metadata
!!$    !first initialize the OP2P data for the couples
!!$    call initialize_OP2P_data(OP2P_outer,mpiworld(),mpirank(),nproc,ngroup,ndim_metadata,&
!!$      nobj_par,0,symmetric,nearest_neighbor)
!!$    !let us initialize two different OP2P objects, for the communication
!!$    call set_OP2P_iterator(iproc,OP2P_outer,iter_outer,norbp,pseudopsi,fake_res_psi)
!!$    OP2P_outer_loop_init: do
!!$       call OP2P_communication_step(iproc,OP2P_outer,iter_outer)
!!$       if (iter_outer%event == OP2P_EXIT) exit
!!$       !for each step now calculate the id of the couples that will be echanged
!!$       !and the id of the ones which will be neglected
!!$       ncouples_step=0
!!$       do iorb=iter_outer%isloc_i,iter_outer%nloc_i+iter_outer%isloc_i-1
!!$          do jorb=iter_outer%isloc_j,iter_outer%nloc_j+iter_outer%isloc_j-1
!!$            call f_increment(ncouples_step)
!!$            treated_couples(ncouples_step,iter_outer%istep)=&
!!$                 couple_global_id(iorb,jorb)
!!$         end do
!!$      end do
!!$      ncouples_local(iproc,iter_outer%istep)=ncouples_step
!!$    end do OP2P_outer_loop_init
!!$
!!$    !then reduce the results of the communication for each of the steps
!!$    call mpiallred(ncouples_local,op=MPI_SUM)
!!$
!!$    !at this point we know the list of couples tht are been treated per processor and per
!!$    !step. Therefore we might infer which kind of matrix indices have to be
!!$    !stored in parallel and which others not.
!!$    !allocate the array of fake result
!!$    fake_res=f_malloc(maxval(ncouples_local),id='fake_res')
!!$
!!$    local_transposed_v=f_malloc0(maxval(ncouples_local)*OP2P_outer%nstep,id='local_transposed_v')
!!$
!!$    !then for each step of the previous communication perform a loop
!!$    !to control which couples have to be passed
!!$    jdirect=0
!!$    jtransposed=0
!!$    do outer_step=0,OP2P_outer%nstep
!!$
!!$      call initialize_OP2P_data(OP2P_inner,mpiworld(),mpirank(),nproc,1,&
!!$        1,ncouples_local(0,outer_step),0,symfalse,nearest_neighbor)
!!$      !let us initialize two different OP2P objects, for the communication
!!$      call set_OP2P_iterator(iproc,OP2P_inner,iter_inner,&
!!$        ncouples_local(iproc,outer_step),treated_couples(1,outer_step),fake_res)
!!$      !perform here the stepps for the communication and realize which
!!$      !couples are entirely calculated
!!$      !if all the prcesses participate to the calculation
!!$      OP2P_inner_loop_init: do
!!$         call OP2P_communication_step(iproc,OP2P_inner,iter_inner)
!!$         if (iter_inner%event == OP2P_EXIT) exit
!!$         !here we should check which are the treated couples in the direct disctribution
!!$         !schemes and which are the ones which work in the transposed distribution scheme
!!$         do iorb=iter_inner%isloc_i,iter_inner%nloc_i+iter_inner%isloc_i-1
!!$            do jorb=iter_inner%isloc_j,iter_inner%nloc_j+iter_inner%isloc_j-1
!!$               !the quantities phi_i and phi_j here contain local and remote couples
!!$               ishift=iter_inner%phi_i%displ(iorb)
!!$               jshift=iter_inner%phi_j%displ(jorb)
!!$               icouple=iter_inner%phi_i(1+ishift)
!!$               jcouple=iter_inner%phi_j(1+jshift)
!!$               ind=matrix_element_id(icouple,jcouple)
!!$               call f_increment(jdirect)
!!$               k_ij_direct(jdirect)=ind
!!$               if (iorb==iter_inner%isloc_i) then
!!$                  call f_increment(jtransposed)
!!$                  local_transposed_v(jtransposed)=jcouple
!!$               end if
!!$            end do
!!$         end do
!!$      end do OP2P_inner_loop_init
!!$      call free_OP2P_data(OP2P_inner)
!!$    end do
!!$
!!$    !number of local couples to be stored
!!$    nij_loc=maxval(ncouples_local(iproc,:))
!!$
!!$    !as now the metadata are ready we may start the actual computation
!!$
!!$
!!$    !let us now identify a template for the calculation of the coupling matrix
!!$    k_ij=f_malloc0(jdirect,id='kij')
!!$    !also the array of distributed potentials is needed
!!$    !here we store the potentials which are built little by little
!!$    v_i_dist=f_malloc([ndimp,jtransposed],id='v_i_dist')
!!$
!!$    !again initialize the data, use no res for the moment
!!$    data=f_malloc([ndim,norbp],id='data')
!!$    res=f_malloc0([ndim,norbp],id='res')
!!$
!!$    !here we should put the max (so for the moment we assume norbp*nproc=norb)
!!$    rho_i_data=f_malloc([ndim,nij_loc],id='rho_i_data')
!!$    V_i_data=f_malloc([ndim,nij_loc],id='V_i_data')
!!$    V_i_data_res=f_malloc([ndim,nij_loc],id='V_i_data_res')
!!$
!!$
!!$    data=1.0_f_double
!!$    symfalse=.false.
!!$
!!$    !first initialize the OP2P data
!!$    call initialize_OP2P_data(OP2P_outer,mpiworld(),mpirank(),nproc,ngroup,ndim,nobj_par,0,symmetric,nearest_neighbor)
!!$
!!$    !let us initialize two different OP2P objects, for the communication
!!$    call set_OP2P_iterator(iproc,OP2P_outer,iter_outer,norbp,data,res)
!!$
!!$    bar=f_progress_bar_new(OP2P_outer%ncouples)
!!$    OP2P_outer_loop: do
!!$       call OP2P_communication_step(iproc,OP2P_outer,iter_outer)
!!$       if (iter_outer%event == OP2P_EXIT) exit
!!$       !otherwise calculate
!!$       call prepare_rho_and_v(ndim,norbp,norb,iter_outer%isloc_i,iter_outer%isloc_j,&
!!$            iter_outer%nloc_i,iter_outer%nloc_j,iter_outer%phi_i,iter_outer%phi_j,&
!!$            nij_loc,nij_glob,&
!!$            rho_I_data,v_i_data)
!!$
!!$       jorb_glb=iter_outer%phi_j%id_glb(iter_outer%isloc_j)
!!$       iorb_glb=iter_outer%phi_i%id_glb(iter_outer%isloc_i)
!!$
!!$       call OP2P_unitary_test(mpiworld(),mpirank(),nproc,1,ndim+2,nobj_p,symfalse,nearest_neighbor,assert=.true.)
!!$
!!$            !first initialize the OP2P data
!!$       call initialize_OP2P_data(OP2P_inner,mpiworld(),mpirank(),nproc,1,ndim+2,nobj_p,0,symfalse,nearest_neighbor)
!!$
!!$       !let us initialize two different OP2P objects, for the communication
!!$       call set_OP2P_iterator(iproc,OP2P_inner,iter_inner,nij_loc,v_i_data,v_i_data_res)
!!$
!!$       !call set_OP2P_iterator(iproc,OP2P_metadata,iter_inner,nij_loc,v_i_data,v_i_data_res)
!!$
!!$       !this loop should be modified into a mpi_alltoallv, but we do not know
!!$       !if all the prcesses participate to the calculation
!!$       OP2P_inner_loop: do
!!$          !call OP2P_communication_step(iproc,OP2P_metadata,iter_metadata)
!!$          call OP2P_communication_step(iproc,OP2P_inner,iter_inner)
!!$          print *,'iter_inner',iter_inner%istep,iter_outer%istep,iproc
!!$          if (iter_inner%event == OP2P_EXIT) exit
!!$          call fill_coupling_matrix(ndim,iter_inner%isloc_i,iter_inner%isloc_j,&
!!$               iter_inner%nloc_i,iter_inner%nloc_j,&
!!$               iter_inner%phi_i,iter_inner%phi_j,&
!!$               nij_loc,nij_glob,iorb_glb-1,jorb_glb-1,norb,ndimp,isdim,&
!!$               rho_I_data,k_ij,v_i_dist)
!!$
!!$       end do OP2P_inner_loop
!!$       call free_OP2P_data(OP2P_inner)
!!$
!!$       !here we might again fill the coupling matrix in the distributed sense
!!$       !calculate the coupling matrix
!!$       !call f_zero(coupl)
!!$       !here we only have the diagonal
!!$
!!$      !  do i=1,ndim
!!$      !     coupl=coupl+iter_inner%phi_j%data(i+jshift)*rho_i_data(i,ishift/(ndim+2)+1)
!!$      !  end do
!!$
!!$
!!$       if (iproc==0) then
!!$          call dump_progress_bar(bar,iter_outer%ncalls) !tmp
!!$       end if
!!$    end do OP2P_outer_loop
!!$
!!$    call mpiallred(k_ij,op=MPI_SUM)
!!$
!!$  !!$  do i=1,nij_glob
!!$  !!$     do j=i+1,nij_glob
!!$  !!$        !as we do not know which is zero and which is not
!!$  !!$        if (k_ij(i,j) ==0.0_f_double) then
!!$  !!$           k_ij(i,j)=k_ij(j,i)
!!$  !!$        else if (k_ij(j,i) == 0.0_f_double) then
!!$  !!$           k_ij(j,i)=k_ij(i,j)
!!$  !!$        end if
!!$  !!$     end do
!!$  !!$  end do
!!$
!!$    !printout the coupling matrix
!!$    !if (iproc==0)call yaml_map('K_IJ',[(k_ij(I,I), i=1,nij_glob)])
!!$
!!$    if (iproc==0) then
!!$       call yaml_map('K_IJ',k_ij)
!!$       call yaml_map('Total sum',sum(k_ij))
!!$       call yaml_map('Dist',sum(v_i_dist,dim=1))
!!$    end if
!!$
!!$
!!$
!!$    call free_OP2P_data(OP2P_outer)
!!$
!!$    call f_free(data)
!!$    call f_free(res)
!!$    call f_free(rho_i_data)
!!$    call f_free(v_i_data)
!!$    call f_free(v_i_data_res)
!!$    call f_free(v_i_dist)
!!$    call f_free(k_ij)

    call f_free(nobj_par)
    call f_free(nobj_p)

    call mpifinalize()
    call f_lib_finalize()

    contains

      !> Identify the options from command line
      !! and write the result in options dict
      subroutine OP2P_check_command_line_options(options)
        implicit none
        !> dictionary of the options of the run
        !! on entry, it contains the options for initializing
        !! on exit, it contains in the key "BigDFT", a list of the
        !! dictionaries of each of the run that the local instance of BigDFT
        !! code has to execute
        type(dictionary), pointer :: options
        !local variables
        type(yaml_cl_parse) :: parser !< command line parser

        !define command-line options
        parser=yaml_cl_parse_null()
        !between these lines, for another executable using BigDFT as a blackbox,
        !other command line options can be specified
        !then the bigdft options can be specified
        call OP2P_check_options(parser)
        !parse command line, and retrieve arguments
        call yaml_cl_parse_cmd_line(parser,args=options)
        !free command line parser information
        call yaml_cl_parse_free(parser)

      end subroutine OP2P_check_command_line_options

  end program OP2P_check


  !> Check the options
  subroutine OP2P_check_options(parser)
    use futile
    implicit none
    type(yaml_cl_parse), intent(inout) :: parser

    call yaml_cl_parse_option(parser,'ndim','10',&
         'Size of the object','n',&
         dict_new('Usage' .is. &
         'Sizes of the unitary object of the check',&
         'Allowed values' .is. &
         'Yaml list of integers. If a scalar integer is given, all the dimensions will have this size.'))

    call yaml_cl_parse_option(parser,'objects','[10, 10]',&
         'Objects per group','o',&
         dict_new('Usage' .is. &
         'Set the number of objects per group',&
         'Allowed values' .is. &
         'Yaml list of integers. The orbitals are then distributed among the processors.'))

    call yaml_cl_parse_option(parser,'symmetric','Yes',&
         'Symmetricity','s',&
         dict_new('Usage' .is. &
         'Boolean, set the symmetricity of the operation.'))

    call yaml_cl_parse_option(parser,'nn-pattern','No',&
         'Nearest-Neigbor communication','c',&
         dict_new('Usage' .is. &
         'Boolean, adjust the communication pattern of the operation.'))

  end subroutine OP2P_Check_options

!!$  subroutine calculate_ndimp_and_isdim(ndim,nproc,iproc,ndimp,isdim,ndim_p)
!!$    use futile
!!$    implicit none
!!$    integer, intent(in) :: ndim,nproc,iproc
!!$    integer, intent(out) :: ndimp,isdim
!!$    integer, dimension(0:nproc-1), intent(out) :: ndim_p
!!$    !local variables
!!$    integer :: jproc,i
!!$
!!$    do i=0,ndim-1
!!$       jproc=modulo(i,nproc)
!!$       call f_increment(ndim_p(jproc))
!!$    end do
!!$
!!$    !verify
!!$    call f_assert(sum(ndim_p)==ndim,id='Total partition of ndim failed')
!!$
!!$    isdim=0
!!$    !calculate the shift
!!$    do jproc=0,iproc-1
!!$       call f_increment(isdim,inc=ndim_p(jproc))
!!$    end do
!!$    ndimp=ndim_p(iproc)
!!$
!!$  end subroutine calculate_ndimp_and_isdim
!!$
!!$  subroutine prepare_rho_and_v(ndim,norbp,norb,isloc_i,isloc_j,nloc_i,nloc_j,phi_i,phi_j,&
!!$       ncouples_local,ncouples_global,&
!!$       rho_I_data,v_i_data)
!!$    use futile
!!$    use overlap_point_to_point
!!$    implicit none
!!$    integer, intent(in) :: ndim,isloc_i,isloc_j,nloc_i,nloc_j,ncouples_global,ncouples_local,norbp,norb
!!$    real(f_double), dimension(ndim,ncouples_local),intent(inout) :: rho_I_data
!!$    real(f_double), dimension(ndim,ncouples_local),intent(inout) :: v_i_data
!!$    type(local_data), intent(inout) :: phi_i,phi_j
!!$    !local variables
!!$    real(f_double), parameter :: factor=5.0_f_double
!!$    integer :: iorb,jorb,i,ishift,jshift,jorb_glb,I_Loc,iorb_glb
!!$    !fill the coupling matrix
!!$    do iorb=isloc_i,nloc_i+isloc_i-1
!!$       do jorb=isloc_j,nloc_j+isloc_j-1
!!$          I_loc=iorb+norbp*(jorb-1)
!!$          !calculate rho_i
!!$          ishift=phi_i%displ(iorb)
!!$          jshift=phi_j%displ(jorb)
!!$          do i=1,ndim
!!$             rho_i_data(i,I_loc)=phi_i%data(i+ishift)*phi_j%data(i+jshift)
!!$          end do
!!$
!!$          !calculate V_i (siimulate the application of the poisson solver)
!!$          do i=1,ndim
!!$             v_i_data(i,I_loc)=factor*rho_i_data(i,I_loc)
!!$          end do
!!$
!!$          jorb_glb=phi_j%id_glb(jorb)
!!$          iorb_glb=phi_i%id_glb(iorb)
!!$       end do
!!$    end do
!!$
!!$  end subroutine prepare_rho_and_v
!!$
!!$  !>this routine have to be called with the proper shifts and offsets
!!$  subroutine store_v_transposed
!!$    implicit none
!!$
!!$    do jc=1,nloc_j
!!$       jshift=phi_j%displ(jc+isloc_j)
!!$       !store in the distributed array the potentials
!!$       !of the couples which have been calculalted already
!!$       do i=1,ndimp
!!$          v_i_dist(i,jc)=phi_j%data(i+jshift+isdim)
!!$       end do
!!$    end do
!!$
!!$  end subroutine store_v_transposed
!!$
!!$  subroutine combine_rho_and_v_transposed(ndimp,ncouples_local,ncouples_transposed,ncouples_total,&
!!$       v_i_transposed,rho_i,local_transposed_v,k_ij_tr)
!!$    use f_precisions
!!$    implicit none
!!$    integer, intent(in) :: ndimp,ncouples_transposed,ncouples_local,ncouples_total
!!$    integer, dimension(ncouples_transposed), intent(in) :: local_transposed_v !<lookup array
!!$    real(f_double), dimension(ndimp,ncouples_local), intent(in) :: rho_i
!!$    real(f_double), dimension(ndimp,ncouples_transposed), intent(in) :: v_i_transposed
!!$    real(f_double), dimension(ncouples_total), intent(in) :: k_ij_tr !<transposed coupling matrix
!!$    !local variables
!!$    integer :: ic,iic,jc,jjc,idim,ind
!!$    real(f_double) :: coupling
!!$
!!$    do ic=1,ncouples_local
!!$       iic=local_to_global_id(ic)
!!$       do jc=1,ncouples_transposed
!!$          jjc=local_transposed_v(jc)
!!$          coupling=0.0_f_double
!!$          do idim=1,ndimp
!!$             coupling=coupling+rho_i(idim,ic)*v_i_transposed(idim,jc)
!!$          end do
!!$          ind=matrix_element_id(iic,jjc)
!!$          k_ij_tr(ind)=coupling
!!$       end do
!!$    end do
!!$
!!$  end subroutine combine_rho_and_v_transposed
!!$
!!$  subroutine fill_coupling_matrix(ndim,isloc_i,isloc_j,nloc_i,nloc_j,phi_i,phi_j,&
!!$       ncouples_local,ncouples_global,iglob_shift,jglob_shift,norb,ndimp,&
!!$       isdim,rho_I_data,k_ij,v_i_dist)
!!$    use futile
!!$    use overlap_point_to_point
!!$    implicit none
!!$    integer, intent(in) :: ndim,isloc_i,isloc_j,nloc_i,nloc_j,ncouples_global,ncouples_local
!!$    integer, intent(in) :: iglob_shift,jglob_shift,norb,ndimp,isdim
!!$    real(f_double), dimension(ndim,ncouples_local),intent(inout) :: rho_I_data
!!$    real(f_double), dimension(ncouples_global,ncouples_global), intent(inout) :: k_ij
!!$    real(f_double), dimension(ndimp,ncouples_global), intent(inout) :: v_i_dist
!!$    type(local_data), intent(inout) :: phi_i,phi_j
!!$    integer :: ic,jc,i,ishift,jshift,jc_glb,ic_glb,iorbi,iorbj,jorbi,jorbj
!!$    real(f_double) :: coupl
!!$
!!$    do ic=isloc_i,nloc_i+isloc_i-1
!!$       do jc=isloc_j,nloc_j+isloc_j-1
!!$
!!$          jshift=phi_j%displ(jc)
!!$          ishift=phi_i%displ(ic)
!!$
!!$          !calculate the coupling matrix
!!$          call f_zero(coupl)
!!$          !here we only have the local steps columns
!!$          do i=1,ndim
!!$             coupl=coupl+phi_j%data(i+jshift)*rho_i_data(i,ishift/(ndim)+1)
!!$          end do
!!$
!!$          call f_increment(icoupling)
!!$          ind=lookup_k_ij(icoupling)
!!$
!!$          k_ij(ind)=coupling
!!$
!!$          !store in the distributed array the potentials
!!$          !of the couples which have been calculalted already
!!$          do i=1,ndimp
!!$             v_i_dist(i,jc_glb)=phi_j%data(i+jshift+isdim)
!!$          end do
!!$
!!$       end do
!!$    end do
!!$  end subroutine fill_coupling_matrix
<|MERGE_RESOLUTION|>--- conflicted
+++ resolved
@@ -1,403 +1,3 @@
-<<<<<<< HEAD
-!> @file
-!!  Test of the overlap point to point, modern version
-!! @author
-!!    Copyright (C) 2015-2016 BigDFT group
-!!    This file is distributed under the terms of the
-!!    GNU General Public License, see ~/COPYING file
-!!    or http://www.gnu.org/copyleft/gpl.txt .
-!!    For the list of contributors, see ~/AUTHORS
-program OP2P_check
-  use futile
-  use overlap_point_to_point
-  use wrapper_MPI
-  implicit none
-  logical :: symmetric,nearest_neighbor,symfalse
-  integer :: iproc,jproc,nproc,norbp,ngroup,igroup,ndim,norb,iobj,jobj,kobj,nij_loc,nij_glob,ndimp,isdim
-  !integer :: i,j
-  integer :: iorb_glb,jorb_glb
-  integer, dimension(:), allocatable :: nobj,nobj_p,ndim_p
-  integer, dimension(:,:), allocatable :: nobj_par
-  type(dictionary), pointer :: options
-  type(OP2P_data) :: OP2P_outer,OP2P_inner
-  type(OP2P_iterator) :: iter_outer,iter_inner
-  type(f_progress_bar) :: bar
-  real(f_double), dimension(:,:), allocatable :: data,res,rho_i_data,v_i_data,k_ij,v_i_data_res
-  real(f_double), dimension(:,:), allocatable :: v_i_dist
-
-  call f_lib_initialize()
-
-  call mpiinit()
-  iproc = mpirank()
-
-  call f_malloc_set_status(iproc=iproc)
-
-  !read command line
-  call OP2P_check_command_line_options(options)
-
-  if (iproc==0) then
-    call yaml_new_document()
-    call yaml_dict_dump(options)
-  end if
-
-  nproc=mpisize()
-  ngroup=dict_len(options//'objects')
-  if (iproc==0 .and. ngroup <= 0) call f_err_throw('Error, number of groups must be more than one')
-
-  nobj=f_malloc(ngroup,id='nobj')
-  nobj=options//'objects'
-  ndim=options//'ndim'
-  symmetric=options//'symmetric'
-  nearest_neighbor=options//'nn-pattern'
-  call dict_free(options)
-
-  !construct the number of objects per processor
-  norb=sum(nobj)
-  norbp=norb/nproc
-
-  nobj_p=f_malloc(0.to.nproc-1,id='nobj_p')
-  nobj_p=norbp
-  !the first processes have more orbitals
-  jproc=norb-norbp*nproc-1
-  call f_increment(nobj_p(:jproc))
-
-  if (iproc==0 .and. sum(nobj_p) /= norb) &
-       call f_err_throw('Error in orbital repartition; norb is'+norb+' and nobj_p is'+yaml_toa(nobj_p))
-
-  !construct the OP2P scheme and test it
-  nobj_par = f_malloc0((/ 0.to.nproc-1, 1.to.ngroup /),id='nobj_par')
-  iobj=0
-  igroup=1
-  do jproc=0,nproc-1
-     kobj=0
-     do jobj=1,nobj_p(jproc)
-        if (iobj == nobj(igroup)) then
-           nobj_par(jproc,igroup)=kobj
-           iobj=0
-           kobj=0
-           call f_increment(igroup)
-        end if
-        call f_increment(iobj)
-        call f_increment(kobj)
-     end do
-     nobj_par(jproc,igroup)=kobj
-  end do
-
-  if (iproc==0 .and. any(sum(nobj_par,dim=1) /= nobj)) &
-        call f_err_throw('Error in orbital repartition'+yaml_toa(mpirank())+';'+yaml_toa(sum(nobj_par,dim=1)))
-
-  if (iproc==0) then
-     call yaml_map('Orbital repartition per group',nobj)
-     call yaml_map('Orbital repartition per mpi',nobj_p)
-     call yaml_map('Groups per proc',nobj_par)
-     call yaml_map('Starting simulation for the operator, symmetricity activated',symmetric)
-  end if
-
-  call f_free(nobj)
-  call f_free(nobj_p)
-
-  call OP2P_unitary_test(mpiworld(),mpirank(),nproc,ngroup,ndim,nobj_par,symmetric,nearest_neighbor)
-
-  ndim_p=f_malloc(0.to.nproc-1,id='ndim_p')
-  call calculate_ndimp_and_isdim(ndim,nproc,iproc,ndimp,isdim,ndim_p)
-  call f_free(ndim_p)
-
-  call yaml_map('Ndimp',[ndimp,isdim,iproc])
-
-  call mpibarrier()
-  call yaml_flush_document()
-
-  !from the ndimp objects calculate the number of couples which have to be formed
-
-
-  nij_glob=norb*norb !too much for the moment
-  nij_loc=norbp*maxval(nobj_par)
-
-  !fill now the nobj_p array for the communication of the couples
-  nobj_p=f_malloc(0.to.nproc-1,id='nobj_p')
-  nobj_p=nij_loc
-
-  !let us now identify a template for the calculation of the coupling matrix
-  k_ij=f_malloc0([nij_glob,nij_glob],id='kij')
-
-  !also the array of distributed potentials is needed
-  !here we store the potentials which are built little by little
-  v_i_dist=f_malloc([ndimp,nij_glob],id='v_i_dist')
-
-  !again initialize the data, use no res for the moment
-  data=f_malloc([ndim,norbp],id='data')
-  res=f_malloc0([ndim,norbp],id='res')
-
-  !here we should put the max (so for the moment we assume norbp*nproc=norb)
-  rho_i_data=f_malloc([ndim,nij_loc],id='rho_i_data')
-  V_i_data=f_malloc([ndim+2,nij_loc],id='V_i_data')
-  V_i_data_res=f_malloc([ndim+2,nij_loc],id='V_i_data_res')
-
-
-  data=1.0_f_double
-  symfalse=.false.
-
-  !first initialize the OP2P data
-  call initialize_OP2P_data(OP2P_outer,mpiworld(),mpirank(),nproc,ngroup,ndim,nobj_par,0,symmetric,nearest_neighbor)
-
-  !let us initialize two different OP2P objects, for the communication
-  call set_OP2P_iterator(iproc,OP2P_outer,iter_outer,norbp,data,res)
-
-  bar=f_progress_bar_new(OP2P_outer%ncouples)
-  OP2P_outer_loop: do
-     call OP2P_communication_step(iproc,OP2P_outer,iter_outer)
-     if (iter_outer%event == OP2P_EXIT) exit
-     !otherwise calculate
-     call prepare_rho_and_v(ndim,norbp,norb,iter_outer%isloc_i,iter_outer%isloc_j,&
-          iter_outer%nloc_i,iter_outer%nloc_j,iter_outer%phi_i,iter_outer%phi_j,&
-          nij_loc,nij_glob,&
-          rho_I_data,v_i_data)
-
-     jorb_glb=iter_outer%phi_j%id_glb(iter_outer%isloc_j)
-     iorb_glb=iter_outer%phi_i%id_glb(iter_outer%isloc_i)
-
-     call OP2P_unitary_test(mpiworld(),mpirank(),nproc,1,ndim+2,nobj_p,symfalse,nearest_neighbor,assert=.true.)
-
-     !first initialize the OP2P data
-     call initialize_OP2P_data(OP2P_inner,mpiworld(),mpirank(),nproc,1,ndim+2,nobj_p,0,symfalse,nearest_neighbor)
-
-     !let us initialize two different OP2P objects, for the communication
-     call set_OP2P_iterator(iproc,OP2P_inner,iter_inner,nij_loc,v_i_data,v_i_data_res)
-
-     !call set_OP2P_iterator(iproc,OP2P_metadata,iter_inner,nij_loc,v_i_data,v_i_data_res)
-
-     !this loop should be modified into a mpi_alltoallv, but we do not know
-     !if all the prcesses participate to the calculation
-     OP2P_inner_loop: do
-        !call OP2P_communication_step(iproc,OP2P_metadata,iter_metadata)
-        call OP2P_communication_step(iproc,OP2P_inner,iter_inner)
-        print *,'iter_inner',iter_inner%istep,iter_outer%istep,iproc
-        if (iter_inner%event == OP2P_EXIT) exit
-        call fill_coupling_matrix(ndim,iter_inner%isloc_i,iter_inner%isloc_j,&
-             iter_inner%nloc_i,iter_inner%nloc_j,&
-             iter_inner%phi_i,iter_inner%phi_j,&
-             nij_loc,nij_glob,iorb_glb-1,jorb_glb-1,norb,ndimp,isdim,&
-             rho_I_data,k_ij,v_i_dist)
-
-     end do OP2P_inner_loop
-     call free_OP2P_data(OP2P_inner)
-
-     !here we might again fill the coupling matrix in the distributed sense
-     !calculate the coupling matrix
-     !call f_zero(coupl)
-     !here we only have the diagonal
-
-    !  do i=1,ndim
-    !     coupl=coupl+iter_inner%phi_j%data(i+jshift)*rho_i_data(i,ishift/(ndim+2)+1)
-    !  end do
-
-
-     if (iproc==0) then
-        call dump_progress_bar(bar,iter_outer%ncalls) !tmp
-     end if
-  end do OP2P_outer_loop
-
-  call mpiallred(k_ij,op=MPI_SUM)
-
-!!$  do i=1,nij_glob
-!!$     do j=i+1,nij_glob
-!!$        !as we do not know which is zero and which is not
-!!$        if (k_ij(i,j) ==0.0_f_double) then
-!!$           k_ij(i,j)=k_ij(j,i)
-!!$        else if (k_ij(j,i) == 0.0_f_double) then
-!!$           k_ij(j,i)=k_ij(i,j)
-!!$        end if
-!!$     end do
-!!$  end do
-
-  !printout the coupling matrix
-  !if (iproc==0)call yaml_map('K_IJ',[(k_ij(I,I), i=1,nij_glob)])
-
-  if (iproc==0) then
-     call yaml_map('K_IJ',k_ij)
-     call yaml_map('Total sum',sum(k_ij))
-     call yaml_map('Dist',sum(v_i_dist,dim=1))
-  end if
-
-
-
-  call free_OP2P_data(OP2P_outer)
-
-  call f_free(data)
-  call f_free(res)
-  call f_free(rho_i_data)
-  call f_free(v_i_data)
-  call f_free(v_i_data_res)
-  call f_free(v_i_dist)
-  call f_free(k_ij)
-  call f_free(nobj_par)
-  call f_free(nobj_p)
-
-  call mpifinalize()
-  call f_lib_finalize()
-
-  contains
-
-    !> Identify the options from command line
-    !! and write the result in options dict
-    subroutine OP2P_check_command_line_options(options)
-      implicit none
-      !> dictionary of the options of the run
-      !! on entry, it contains the options for initializing
-      !! on exit, it contains in the key "BigDFT", a list of the
-      !! dictionaries of each of the run that the local instance of BigDFT
-      !! code has to execute
-      type(dictionary), pointer :: options
-      !local variables
-      type(yaml_cl_parse) :: parser !< command line parser
-
-      !define command-line options
-      parser=yaml_cl_parse_null()
-      !between these lines, for another executable using BigDFT as a blackbox,
-      !other command line options can be specified
-      !then the bigdft options can be specified
-      call OP2P_check_options(parser)
-      !parse command line, and retrieve arguments
-      call yaml_cl_parse_cmd_line(parser,args=options)
-      !free command line parser information
-      call yaml_cl_parse_free(parser)
-
-    end subroutine OP2P_check_command_line_options
-
-end program OP2P_check
-
-
-!> Check the options
-subroutine OP2P_check_options(parser)
-  use futile
-  implicit none
-  type(yaml_cl_parse), intent(inout) :: parser
-
-  call yaml_cl_parse_option(parser,'ndim','10',&
-       'Size of the object','n',&
-       dict_new('Usage' .is. &
-       'Sizes of the unitary object of the check',&
-       'Allowed values' .is. &
-       'Yaml list of integers. If a scalar integer is given, all the dimensions will have this size.'))
-
-  call yaml_cl_parse_option(parser,'objects','[10, 10]',&
-       'Objects per group','o',&
-       dict_new('Usage' .is. &
-       'Set the number of objects per group',&
-       'Allowed values' .is. &
-       'Yaml list of integers. The orbitals are then distributed among the processors.'))
-
-  call yaml_cl_parse_option(parser,'symmetric','Yes',&
-       'Symmetricity','s',&
-       dict_new('Usage' .is. &
-       'Boolean, set the symmetricity of the operation.'))
-
-  call yaml_cl_parse_option(parser,'nn-pattern','No',&
-       'Nearest-Neigbor communication','c',&
-       dict_new('Usage' .is. &
-       'Boolean, adjust the communication pattern of the operation.'))
-
-end subroutine OP2P_Check_options
-
-subroutine calculate_ndimp_and_isdim(ndim,nproc,iproc,ndimp,isdim,ndim_p)
-  use futile
-  implicit none
-  integer, intent(in) :: ndim,nproc,iproc
-  integer, intent(out) :: ndimp,isdim
-  integer, dimension(0:nproc-1), intent(out) :: ndim_p
-  !local variables
-  integer :: jproc,i
-
-  do i=0,ndim-1
-     jproc=modulo(i,nproc)
-     call f_increment(ndim_p(jproc))
-  end do
-
-  !verify
-  call f_assert(sum(ndim_p)==ndim,id='Total partition of ndim failed')
-
-  isdim=0
-  !calculate the shift
-  do jproc=0,iproc-1
-     call f_increment(isdim,inc=ndim_p(jproc))
-  end do
-  ndimp=ndim_p(iproc)
-
-end subroutine calculate_ndimp_and_isdim
-
-subroutine prepare_rho_and_v(ndim,norbp,norb,isloc_i,isloc_j,nloc_i,nloc_j,phi_i,phi_j,&
-     ncouples_local,ncouples_global,&
-     rho_I_data,v_i_data)
-  use futile
-  use overlap_point_to_point
-  implicit none
-  integer, intent(in) :: ndim,isloc_i,isloc_j,nloc_i,nloc_j,ncouples_global,ncouples_local,norbp,norb
-  real(f_double), dimension(ndim,ncouples_local),intent(inout) :: rho_I_data
-  real(f_double), dimension(ndim+2,ncouples_local),intent(inout) :: v_i_data
-  type(local_data), intent(inout) :: phi_i,phi_j
-  !local variables
-  real(f_double), parameter :: factor=5.0_f_double
-  integer :: iorb,jorb,i,ishift,jshift,jorb_glb,I_Loc,iorb_glb
-  !fill the coupling matrix
-  do iorb=isloc_i,nloc_i+isloc_i-1
-     do jorb=isloc_j,nloc_j+isloc_j-1
-        I_loc=iorb+norbp*(jorb-1)
-        !calculate rho_i
-        ishift=phi_i%displ(iorb)
-        jshift=phi_j%displ(jorb)
-        do i=1,ndim
-           rho_i_data(i,I_loc)=phi_i%data(i+ishift)*phi_j%data(i+jshift)
-        end do
-
-        !calculate V_i (siimulate the application of the poisson solver)
-        do i=1,ndim
-           v_i_data(i,I_loc)=factor*rho_i_data(i,I_loc)
-        end do
-
-        jorb_glb=phi_j%id_glb(jorb)
-        iorb_glb=phi_i%id_glb(iorb)
-
-        !add at the end of the v_i_data the information about the id of the couple
-        v_i_data(ndim+1,I_loc)=real(iorb_glb,f_double)
-        v_i_data(ndim+2,I_loc)=real(jorb_glb,f_double)
-        print *,'metadata',iorb_glb,jorb_glb
-     end do
-  end do
-end subroutine prepare_rho_and_v
-
-subroutine fill_coupling_matrix(ndim,isloc_i,isloc_j,nloc_i,nloc_j,phi_i,phi_j,&
-     ncouples_local,ncouples_global,iglob_shift,jglob_shift,norb,ndimp,&
-     isdim,rho_I_data,k_ij,v_i_dist)
-  use futile
-  use overlap_point_to_point
-  implicit none
-  integer, intent(in) :: ndim,isloc_i,isloc_j,nloc_i,nloc_j,ncouples_global,ncouples_local
-  integer, intent(in) :: iglob_shift,jglob_shift,norb,ndimp,isdim
-  real(f_double), dimension(ndim,ncouples_local),intent(inout) :: rho_I_data
-  real(f_double), dimension(ncouples_global,ncouples_global), intent(inout) :: k_ij
-  real(f_double), dimension(ndimp,ncouples_global), intent(inout) :: v_i_dist
-  type(local_data), intent(inout) :: phi_i,phi_j
-  integer :: ic,jc,i,ishift,jshift,jc_glb,ic_glb,iorbi,iorbj,jorbi,jorbj
-  real(f_double) :: coupl
-
-  do ic=isloc_i,nloc_i+isloc_i-1
-     do jc=isloc_j,nloc_j+isloc_j-1
-
-        jshift=phi_j%displ(jc)
-        ishift=phi_i%displ(ic)
-
-        !calculate the coupling matrix
-        call f_zero(coupl)
-        !here we only have the diagonal
-        do i=1,ndim
-           coupl=coupl+phi_j%data(i+jshift)*rho_i_data(i,ishift/(ndim+2)+1)
-        end do
-
-
-!!$        jorbj=(jc-1)/ncouples_local+1
-!!$        iorbj=(jc-(jorbj-1)*ncouples_local)+iglob_shift
-!!$        jorbj=jorbj+jglob_shift
-=======
   !> @file
   !!  Test of the overlap point to point, modern version
   !! @author
@@ -413,6 +13,7 @@
     implicit none
     logical :: symmetric,nearest_neighbor,symfalse
     integer :: iproc,jproc,nproc,norbp,ngroup,igroup,ndim,norb,iobj,jobj,kobj,nij_loc,nij_glob,i,j,ndimp,isdim
+  !integer :: i,j
     integer :: iorb_glb,jorb_glb
     integer, dimension(:), allocatable :: nobj,nobj_p
     integer, dimension(:,:), allocatable :: nobj_par
@@ -496,7 +97,6 @@
     call OP2P_unitary_test(mpiworld(),mpirank(),nproc,ngroup,ndim,nobj_par,symmetric,nearest_neighbor)
 
     !starting the test for four point coupling matrix approach
->>>>>>> a1359f72
 !!$
 !!$    call calculate_ndimp_and_isdim(ndim,nproc,iproc,ndimp,isdim....,nobj_p)
 !!$
