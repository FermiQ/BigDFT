!> @file
!!  Test of the buffer allocation informations examples of override
!! @author
!!    Copyright (C) 2015-2016 BigDFT group
!!    This file is distributed under the terms of the
!!    GNU General Public License, see ~/COPYING file
!!    or http://www.gnu.org/copyleft/gpl.txt .
!!    For the list of contributors, see ~/AUTHORS
program f_buffer_allocations
  use futile
  use wrapper_mpi
  implicit none
  !declare a number of allocatable arrays an pointers of different implicit type and ranks
  logical, dimension(:), allocatable ::             l1
  logical, dimension(:,:), allocatable ::           l2
  logical, dimension(:,:,:), allocatable ::         l3
  logical, dimension(:,:,:,:), allocatable ::       l4
  logical, dimension(:,:,:,:,:), allocatable ::     l5
  logical, dimension(:,:,:,:,:,:), allocatable ::   l6
  logical, dimension(:,:,:,:,:,:,:), allocatable :: l7
  logical(f_byte), dimension(:), allocatable ::             b1
  logical(f_byte), dimension(:,:), allocatable ::           b2
  logical(f_byte), dimension(:,:,:), allocatable ::         b3
  logical(f_byte), dimension(:,:,:,:), allocatable ::       b4
  logical(f_byte), dimension(:,:,:,:,:), allocatable ::     b5
  logical(f_byte), dimension(:,:,:,:,:,:), allocatable ::   b6
  logical(f_byte), dimension(:,:,:,:,:,:,:), allocatable :: b7
  integer(f_integer), dimension(:), allocatable ::             i1
  integer(f_integer), dimension(:,:), allocatable ::           i2
  integer(f_integer), dimension(:,:,:), allocatable ::         i3
  integer(f_integer), dimension(:,:,:,:), allocatable ::       i4
  integer(f_integer), dimension(:,:,:,:,:), allocatable ::     i5
  integer(f_integer), dimension(:,:,:,:,:,:), allocatable ::   i6
  integer(f_integer), dimension(:,:,:,:,:,:,:), allocatable :: i7
  integer(f_short), dimension(:), allocatable ::             s1
  integer(f_short), dimension(:,:), allocatable ::           s2
  integer(f_short), dimension(:,:,:), allocatable ::         s3
  integer(f_short), dimension(:,:,:,:), allocatable ::       s4
  integer(f_short), dimension(:,:,:,:,:), allocatable ::     s5
  integer(f_short), dimension(:,:,:,:,:,:), allocatable ::   s6
  integer(f_short), dimension(:,:,:,:,:,:,:), allocatable :: s7
  integer(f_long), dimension(:), allocatable ::             li1
  integer(f_long), dimension(:,:), allocatable ::           li2
  integer(f_long), dimension(:,:,:), allocatable ::         li3
  integer(f_long), dimension(:,:,:,:), allocatable ::       li4
  integer(f_long), dimension(:,:,:,:,:), allocatable ::     li5
  integer(f_long), dimension(:,:,:,:,:,:), allocatable ::   li6
  integer(f_long), dimension(:,:,:,:,:,:,:), allocatable :: li7
  real(f_simple), dimension(:), allocatable ::             r1
  real(f_simple), dimension(:,:), allocatable ::           r2
  real(f_simple), dimension(:,:,:), allocatable ::         r3
  real(f_simple), dimension(:,:,:,:), allocatable ::       r4
  real(f_simple), dimension(:,:,:,:,:), allocatable ::     r5
  real(f_simple), dimension(:,:,:,:,:,:), allocatable ::   r6
  real(f_simple), dimension(:,:,:,:,:,:,:), allocatable :: r7
  real(f_double), dimension(:), allocatable ::             d1
  real(f_double), dimension(:,:), allocatable ::           d2
  real(f_double), dimension(:,:,:), allocatable ::         d3
  real(f_double), dimension(:,:,:,:), allocatable ::       d4
  real(f_double), dimension(:,:,:,:,:), allocatable ::     d5
  real(f_double), dimension(:,:,:,:,:,:), allocatable ::   d6
  real(f_double), dimension(:,:,:,:,:,:,:), allocatable :: d7
  real(f_quadruple), dimension(:), allocatable ::             q1
  real(f_quadruple), dimension(:,:), allocatable ::           q2
  real(f_quadruple), dimension(:,:,:), allocatable ::         q3
  real(f_quadruple), dimension(:,:,:,:), allocatable ::       q4
  real(f_quadruple), dimension(:,:,:,:,:), allocatable ::     q5
  real(f_quadruple), dimension(:,:,:,:,:,:), allocatable ::   q6
  real(f_quadruple), dimension(:,:,:,:,:,:,:), allocatable :: q7
  complex(f_simple), dimension(:), allocatable ::             c1
  complex(f_simple), dimension(:,:), allocatable ::           c2
  complex(f_simple), dimension(:,:,:), allocatable ::         c3
  complex(f_simple), dimension(:,:,:,:), allocatable ::       c4
  complex(f_simple), dimension(:,:,:,:,:), allocatable ::     c5
  complex(f_simple), dimension(:,:,:,:,:,:), allocatable ::   c6
  complex(f_simple), dimension(:,:,:,:,:,:,:), allocatable :: c7
  complex(f_double), dimension(:), allocatable ::             z1
  complex(f_double), dimension(:,:), allocatable ::           z2
  complex(f_double), dimension(:,:,:), allocatable ::         z3
  complex(f_double), dimension(:,:,:,:), allocatable ::       z4
  complex(f_double), dimension(:,:,:,:,:), allocatable ::     z5
  complex(f_double), dimension(:,:,:,:,:,:), allocatable ::   z6
  complex(f_double), dimension(:,:,:,:,:,:,:), allocatable :: z7
  logical, dimension(:), pointer ::             l1_ptr
  logical, dimension(:,:), pointer ::           l2_ptr
  logical, dimension(:,:,:), pointer ::         l3_ptr
  logical, dimension(:,:,:,:), pointer ::       l4_ptr
  logical, dimension(:,:,:,:,:), pointer ::     l5_ptr
  logical, dimension(:,:,:,:,:,:), pointer ::   l6_ptr
  logical, dimension(:,:,:,:,:,:,:), pointer :: l7_ptr
  logical(f_byte), dimension(:), pointer ::             b1_ptr
  logical(f_byte), dimension(:,:), pointer ::           b2_ptr
  logical(f_byte), dimension(:,:,:), pointer ::         b3_ptr
  logical(f_byte), dimension(:,:,:,:), pointer ::       b4_ptr
  logical(f_byte), dimension(:,:,:,:,:), pointer ::     b5_ptr
  logical(f_byte), dimension(:,:,:,:,:,:), pointer ::   b6_ptr
  logical(f_byte), dimension(:,:,:,:,:,:,:), pointer :: b7_ptr
  integer(f_integer), dimension(:), pointer ::             i1_ptr
  integer(f_integer), dimension(:,:), pointer ::           i2_ptr
  integer(f_integer), dimension(:,:,:), pointer ::         i3_ptr
  integer(f_integer), dimension(:,:,:,:), pointer ::       i4_ptr
  integer(f_integer), dimension(:,:,:,:,:), pointer ::     i5_ptr
  integer(f_integer), dimension(:,:,:,:,:,:), pointer ::   i6_ptr
  integer(f_integer), dimension(:,:,:,:,:,:,:), pointer :: i7_ptr
  integer(f_short), dimension(:), pointer ::             s1_ptr
  integer(f_short), dimension(:,:), pointer ::           s2_ptr
  integer(f_short), dimension(:,:,:), pointer ::         s3_ptr
  integer(f_short), dimension(:,:,:,:), pointer ::       s4_ptr
  integer(f_short), dimension(:,:,:,:,:), pointer ::     s5_ptr
  integer(f_short), dimension(:,:,:,:,:,:), pointer ::   s6_ptr
  integer(f_short), dimension(:,:,:,:,:,:,:), pointer :: s7_ptr
  integer(f_long), dimension(:), pointer ::             li1_ptr
  integer(f_long), dimension(:,:), pointer ::           li2_ptr
  integer(f_long), dimension(:,:,:), pointer ::         li3_ptr
  integer(f_long), dimension(:,:,:,:), pointer ::       li4_ptr
  integer(f_long), dimension(:,:,:,:,:), pointer ::     li5_ptr
  integer(f_long), dimension(:,:,:,:,:,:), pointer ::   li6_ptr
  integer(f_long), dimension(:,:,:,:,:,:,:), pointer :: li7_ptr
  real(f_simple), dimension(:), pointer ::             r1_ptr
  real(f_simple), dimension(:,:), pointer ::           r2_ptr
  real(f_simple), dimension(:,:,:), pointer ::         r3_ptr
  real(f_simple), dimension(:,:,:,:), pointer ::       r4_ptr
  real(f_simple), dimension(:,:,:,:,:), pointer ::     r5_ptr
  real(f_simple), dimension(:,:,:,:,:,:), pointer ::   r6_ptr
  real(f_simple), dimension(:,:,:,:,:,:,:), pointer :: r7_ptr
  real(f_double), dimension(:), pointer ::             d1_ptr
  real(f_double), dimension(:,:), pointer ::           d2_ptr
  real(f_double), dimension(:,:,:), pointer ::         d3_ptr
  real(f_double), dimension(:,:,:,:), pointer ::       d4_ptr
  real(f_double), dimension(:,:,:,:,:), pointer ::     d5_ptr
  real(f_double), dimension(:,:,:,:,:,:), pointer ::   d6_ptr
  real(f_double), dimension(:,:,:,:,:,:,:), pointer :: d7_ptr
  real(f_quadruple), dimension(:), pointer ::             q1_ptr
  real(f_quadruple), dimension(:,:), pointer ::           q2_ptr
  real(f_quadruple), dimension(:,:,:), pointer ::         q3_ptr
  real(f_quadruple), dimension(:,:,:,:), pointer ::       q4_ptr
  real(f_quadruple), dimension(:,:,:,:,:), pointer ::     q5_ptr
  real(f_quadruple), dimension(:,:,:,:,:,:), pointer ::   q6_ptr
  real(f_quadruple), dimension(:,:,:,:,:,:,:), pointer :: q7_ptr
  complex(f_simple), dimension(:), pointer ::             c1_ptr
  complex(f_simple), dimension(:,:), pointer ::           c2_ptr
  complex(f_simple), dimension(:,:,:), pointer ::         c3_ptr
  complex(f_simple), dimension(:,:,:,:), pointer ::       c4_ptr
  complex(f_simple), dimension(:,:,:,:,:), pointer ::     c5_ptr
  complex(f_simple), dimension(:,:,:,:,:,:), pointer ::   c6_ptr
  complex(f_simple), dimension(:,:,:,:,:,:,:), pointer :: c7_ptr
  complex(f_double), dimension(:), pointer ::             z1_ptr
  complex(f_double), dimension(:,:), pointer ::           z2_ptr
  complex(f_double), dimension(:,:,:), pointer ::         z3_ptr
  complex(f_double), dimension(:,:,:,:), pointer ::       z4_ptr
  complex(f_double), dimension(:,:,:,:,:), pointer ::     z5_ptr
  complex(f_double), dimension(:,:,:,:,:,:), pointer ::   z6_ptr
  complex(f_double), dimension(:,:,:,:,:,:,:), pointer :: z7_ptr
  !allocation ranges
  integer, dimension(1) :: n1
  integer, dimension(2) :: n2
  integer, dimension(3) :: n3
  integer, dimension(4) :: n4
  integer, dimension(5) :: n5
  integer, dimension(6) :: n6
  integer, dimension(7) :: n7
  
  !other tests
  real(f_double), dimension(:), pointer :: d1_ptr_exotic

  call f_lib_initialize()
<<<<<<< HEAD
  call mpiinit()
  !allocate the pointer in the normal case
  d1_ptr=f_malloc_ptr(-1.to.34,id='d1_ptr')
  call output("Normal",d1_ptr)
=======

  call yaml_new_document()

  !pich a typical size for allocation
  n1=5  
  n2=5
  n3=5
  n4=5
  n5=5
  n6=5
  n7=5
  
  !here all the allocations with intrinsics, I comment out the ones which are not yet implemented

  l1=f_malloc(n1,id='l1'); call buffer_info(shape(l1),lbound(l1),ubound(l1),kind(l1),'Logical'); call f_free(l1)
  l2=f_malloc(n2,id='l2'); call buffer_info(shape(l2),lbound(l2),ubound(l2),kind(l2),'Logical'); call f_free(l2)
  l3=f_malloc(n3,id='l3'); call buffer_info(shape(l3),lbound(l3),ubound(l3),kind(l3),'Logical'); call f_free(l3)
  !l4=f_malloc(n4,id='l4'); call buffer_info(shape(l4),lbound(l4),ubound(l4),kind(l4),'Logical'); call f_free(l4)
  !l5=f_malloc(n5,id='l5'); call buffer_info(shape(l5),lbound(l5),ubound(l5),kind(l5),'Logical'); call f_free(l5)
  !l6=f_malloc(n6,id='l6'); call buffer_info(shape(l6),lbound(l6),ubound(l6),kind(l6),'Logical'); call f_free(l6)
  !l7=f_malloc(n7,id='l7'); call buffer_info(shape(l7),lbound(l7),ubound(l7),kind(l7),'Logical'); call f_free(l7)

  b1=f_malloc(n1,id='b1'); call buffer_info(shape(b1),lbound(b1),ubound(b1),kind(b1),'Byte'); call f_free(b1)
  !b2=f_malloc(n2,id='b2'); call buffer_info(shape(b2),lbound(b2),ubound(b2),kind(b2),'Byte'); call f_free(b2)
  !b3=f_malloc(n3,id='b3'); call buffer_info(shape(b3),lbound(b3),ubound(b3),kind(b3),'Byte'); call f_free(b3)
  !b4=f_malloc(n4,id='b4'); call buffer_info(shape(b4),lbound(b4),ubound(b4),kind(b4),'Byte'); call f_free(b4)
  !b5=f_malloc(n5,id='b5'); call buffer_info(shape(b5),lbound(b5),ubound(b5),kind(b5),'Byte'); call f_free(b5)
  !b6=f_malloc(n6,id='b6'); call buffer_info(shape(b6),lbound(b6),ubound(b6),kind(b6),'Byte'); call f_free(b6)
  !b7=f_malloc(n7,id='b7'); call buffer_info(shape(b7),lbound(b7),ubound(b7),kind(b7),'Byte'); call f_free(b7)

  !s1=f_malloc(n1,id='s1'); call buffer_info(shape(s1),lbound(s1),ubound(s1),kind(s1),'Short'); call f_free(s1)
  !s2=f_malloc(n2,id='s2'); call buffer_info(shape(s2),lbound(s2),ubound(s2),kind(s2),'Short'); call f_free(s2)
  !s3=f_malloc(n3,id='s3'); call buffer_info(shape(s3),lbound(s3),ubound(s3),kind(s3),'Short'); call f_free(s3)
  !s4=f_malloc(n4,id='s4'); call buffer_info(shape(s4),lbound(s4),ubound(s4),kind(s4),'Short'); call f_free(s4)
  !s5=f_malloc(n5,id='s5'); call buffer_info(shape(s5),lbound(s5),ubound(s5),kind(s5),'Short'); call f_free(s5)
  !s6=f_malloc(n6,id='s6'); call buffer_info(shape(s6),lbound(s6),ubound(s6),kind(s6),'Short'); call f_free(s6)
  !s7=f_malloc(n7,id='s7'); call buffer_info(shape(s7),lbound(s7),ubound(s7),kind(s7),'Short'); call f_free(s7)

  i1=f_malloc(n1,id='i1'); call buffer_info(shape(i1),lbound(i1),ubound(i1),kind(i1),'Int'); call f_free(i1)
  i2=f_malloc(n2,id='i2'); call buffer_info(shape(i2),lbound(i2),ubound(i2),kind(i2),'Int'); call f_free(i2)
  i3=f_malloc(n3,id='i3'); call buffer_info(shape(i3),lbound(i3),ubound(i3),kind(i3),'Int'); call f_free(i3)
  i4=f_malloc(n4,id='i4'); call buffer_info(shape(i4),lbound(i4),ubound(i4),kind(i4),'Int'); call f_free(i4)
  !i5=f_malloc(n5,id='i5'); call buffer_info(shape(i5),lbound(i5),ubound(i5),kind(i5),'Int'); call f_free(i5)
  !i6=f_malloc(n6,id='i6'); call buffer_info(shape(i6),lbound(i6),ubound(i6),kind(i6),'Int'); call f_free(i6)
  !i7=f_malloc(n7,id='i7'); call buffer_info(shape(i7),lbound(i7),ubound(i7),kind(i7),'Int'); call f_free(i7)

  li1=f_malloc(n1,id='li1'); call buffer_info(shape(li1),lbound(li1),ubound(li1),kind(li1),'Long'); call f_free(li1)
  li2=f_malloc(n2,id='li2'); call buffer_info(shape(li2),lbound(li2),ubound(li2),kind(li2),'Long'); call f_free(li2)
  li3=f_malloc(n3,id='li3'); call buffer_info(shape(li3),lbound(li3),ubound(li3),kind(li3),'Long'); call f_free(li3)
  li4=f_malloc(n4,id='li4'); call buffer_info(shape(li4),lbound(li4),ubound(li4),kind(li4),'Long'); call f_free(li4)
  !li5=f_malloc(n5,id='li5'); call buffer_info(shape(li5),lbound(li5),ubound(li5),kind(li5),'Long'); call f_free(li5)
  !li6=f_malloc(n6,id='li6'); call buffer_info(shape(li6),lbound(li6),ubound(li6),kind(li6),'Long'); call f_free(li6)
  !li7=f_malloc(n7,id='li7'); call buffer_info(shape(li7),lbound(li7),ubound(li7),kind(li7),'Long'); call f_free(li7)

  r1=f_malloc(n1,id='r1'); call buffer_info(shape(r1),lbound(r1),ubound(r1),kind(r1),'Float'); 
  call f_zero(r1)
  call detect_rnan(r1,shape(r1))
  call f_free(r1)
  r2=f_malloc(n2,id='r2'); call buffer_info(shape(r2),lbound(r2),ubound(r2),kind(r2),'Float'); call f_free(r2)
  r3=f_malloc(n3,id='r3'); call buffer_info(shape(r3),lbound(r3),ubound(r3),kind(r3),'Float'); call f_free(r3)
  r4=f_malloc(n4,id='r4'); call buffer_info(shape(r4),lbound(r4),ubound(r4),kind(r4),'Float'); call f_free(r4)
  !r5=f_malloc(n5,id='r5'); call buffer_info(shape(r5),lbound(r5),ubound(r5),kind(r5),'Float'); call f_free(r5)
  !r6=f_malloc(n6,id='r6'); call buffer_info(shape(r6),lbound(r6),ubound(r6),kind(r6),'Float'); call f_free(r6)
  !r7=f_malloc(n7,id='r7'); call buffer_info(shape(r7),lbound(r7),ubound(r7),kind(r7),'Float'); call f_free(r7)

  d1=f_malloc(n1,id='d1'); call buffer_info(shape(d1),lbound(d1),ubound(d1),kind(d1),'Double')
  call f_zero(d1)
  call detect_dnan(d1,shape(d1))
  call f_free(d1)
  d2=f_malloc(n2,id='d2'); call buffer_info(shape(d2),lbound(d2),ubound(d2),kind(d2),'Double')
  call f_zero(d2)
  call detect_dnan(d2,shape(d2))
  call f_free(d2)
  d3=f_malloc(n3,id='d3'); call buffer_info(shape(d3),lbound(d3),ubound(d3),kind(d3),'Double')
  call f_zero(d3)
  call detect_dnan(d3,shape(d3))
  call f_free(d3)
  d4=f_malloc(n4,id='d4'); call buffer_info(shape(d4),lbound(d4),ubound(d4),kind(d4),'Double'); 
  call f_zero(d4)
  call detect_dnan(d4,shape(d4))
  call f_free(d4)
  d5=f_malloc(n5,id='d5'); call buffer_info(shape(d5),lbound(d5),ubound(d5),kind(d5),'Double')
  call f_zero(d5)
  call detect_dnan(d5,shape(d5))
  call f_free(d5)
  d6=f_malloc(n6,id='d6'); call buffer_info(shape(d6),lbound(d6),ubound(d6),kind(d6),'Double')
  call f_zero(d6)
  call detect_dnan(d6,shape(d6))
  call f_free(d6)
  d7=f_malloc(n7,id='d7'); call buffer_info(shape(d7),lbound(d7),ubound(d7),kind(d7),'Double')
  call f_zero(d7)
  call detect_dnan(d7,shape(d7))
 call f_free(d7)

  !q1=f_malloc(n1,id='q1'); call buffer_info(shape(q1),lbound(q1),ubound(q1),kind(q1),'Quadruple'); call f_free(q1)
  !q2=f_malloc(n2,id='q2'); call buffer_info(shape(q2),lbound(q2),ubound(q2),kind(q2),'Quadruple'); call f_free(q2)
  !q3=f_malloc(n3,id='q3'); call buffer_info(shape(q3),lbound(q3),ubound(q3),kind(q3),'Quadruple'); call f_free(q3)
  !q4=f_malloc(n4,id='q4'); call buffer_info(shape(q4),lbound(q4),ubound(q4),kind(q4),'Quadruple'); call f_free(q4)
  !q5=f_malloc(n5,id='q5'); call buffer_info(shape(q5),lbound(q5),ubound(q5),kind(q5),'Quadruple'); call f_free(q5)
  !q6=f_malloc(n6,id='q6'); call buffer_info(shape(q6),lbound(q6),ubound(q6),kind(q6),'Quadruple'); call f_free(q6)
  !q7=f_malloc(n7,id='q7'); call buffer_info(shape(q7),lbound(q7),ubound(q7),kind(q7),'Quadruple'); call f_free(q7)

  !c1=f_malloc(n1,id='c1'); call buffer_info(shape(c1),lbound(c1),ubound(c1),kind(c1),'Complex'); call f_free(c1)
  !c2=f_malloc(n2,id='c2'); call buffer_info(shape(c2),lbound(c2),ubound(c2),kind(c2),'Complex'); call f_free(c2)
  !c3=f_malloc(n3,id='c3'); call buffer_info(shape(c3),lbound(c3),ubound(c3),kind(c3),'Complex'); call f_free(c3)
  !c4=f_malloc(n4,id='c4'); call buffer_info(shape(c4),lbound(c4),ubound(c4),kind(c4),'Complex'); call f_free(c4)
  !c5=f_malloc(n5,id='c5'); call buffer_info(shape(c5),lbound(c5),ubound(c5),kind(c5),'Complex'); call f_free(c5)
  !c6=f_malloc(n6,id='c6'); call buffer_info(shape(c6),lbound(c6),ubound(c6),kind(c6),'Complex'); call f_free(c6)
  !c7=f_malloc(n7,id='c7'); call buffer_info(shape(c7),lbound(c7),ubound(c7),kind(c7),'Complex'); call f_free(c7)

  !z1=f_malloc(n1,id='z1'); call buffer_info(shape(z1),lbound(z1),ubound(z1),kind(z1),'Double Complex'); call f_free(z1)
  z2=f_malloc(n2,id='z2'); call buffer_info(shape(z2),lbound(z2),ubound(z2),kind(z2),'Double Complex'); call f_free(z2)
  z3=f_malloc(n3,id='z3'); call buffer_info(shape(z3),lbound(z3),ubound(z3),kind(z3),'Double Complex'); call f_free(z3)
  !z4=f_malloc(n4,id='z4'); call buffer_info(shape(z4),lbound(z4),ubound(z4),kind(z4),'Double Complex'); call f_free(z4)
  !z5=f_malloc(n5,id='z5'); call buffer_info(shape(z5),lbound(z5),ubound(z5),kind(z5),'Double Complex'); call f_free(z5)
  !z6=f_malloc(n6,id='z6'); call buffer_info(shape(z6),lbound(z6),ubound(z6),kind(z6),'Double Complex'); call f_free(z6)
  !z7=f_malloc(n7,id='z7'); call buffer_info(shape(z7),lbound(z7),ubound(z7),kind(z7),'Double Complex'); call f_free(z7)

  !pointers 
  
  l1_ptr=f_malloc_ptr(n1,id='l1_ptr')
  call buffer_info(shape(l1_ptr),lbound(l1_ptr),ubound(l1_ptr),kind(l1_ptr),'Logical_ptr')
  call f_free_ptr(l1_ptr)
  l2_ptr=f_malloc_ptr(n2,id='l2_ptr')
  call buffer_info(shape(l2_ptr),lbound(l2_ptr),ubound(l2_ptr),kind(l2_ptr),'Logical_ptr')
  call f_free_ptr(l2_ptr)
  l3_ptr=f_malloc_ptr(n3,id='l3_ptr')
  call buffer_info(shape(l3_ptr),lbound(l3_ptr),ubound(l3_ptr),kind(l3_ptr),'Logical_ptr')
  call f_free_ptr(l3_ptr)
  !l4_ptr=f_malloc_ptr(n4,id='l4_ptr')
  !call buffer_info(shape(l4_ptr),lbound(l4_ptr),ubound(l4_ptr),kind(l4_ptr),'Logical_ptr')
  !call f_free_ptr(l4_ptr)
  !l5_ptr=f_malloc_ptr(n5,id='l5_ptr')
  !call buffer_info(shape(l5_ptr),lbound(l5_ptr),ubound(l5_ptr),kind(l5_ptr),'Logical_ptr')
  !call f_free_ptr(l5_ptr)
  !l6_ptr=f_malloc_ptr(n6,id='l6_ptr')
  !call buffer_info(shape(l6_ptr),lbound(l6_ptr),ubound(l6_ptr),kind(l6_ptr),'Logical_ptr')
  !call f_free_ptr(l6_ptr)
  !l7_ptr=f_malloc_ptr(n7,id='l7_ptr')
  !call buffer_info(shape(l7_ptr),lbound(l7_ptr),ubound(l7_ptr),kind(l7_ptr),'Logical_ptr')
  !call f_free_ptr(l7_ptr)

  !b1_ptr=f_malloc_ptr(n1,id='b1_ptr')
  !call buffer_info(shape(b1_ptr),lbound(b1_ptr),ubound(b1_ptr),kind(b1_ptr),'Byte_ptr')
  !call f_free_ptr(b1_ptr)
  !b2_ptr=f_malloc_ptr(n2,id='b2_ptr')
  !call buffer_info(shape(b2_ptr),lbound(b2_ptr),ubound(b2_ptr),kind(b2_ptr),'Byte_ptr')
  !call f_free_ptr(b2_ptr)
  !b3_ptr=f_malloc_ptr(n3,id='b3_ptr')
  !call buffer_info(shape(b3_ptr),lbound(b3_ptr),ubound(b3_ptr),kind(b3_ptr),'Byte_ptr')
  !call f_free_ptr(b3_ptr)
  !b4_ptr=f_malloc_ptr(n4,id='b4_ptr')
  !call buffer_info(shape(b4_ptr),lbound(b4_ptr),ubound(b4_ptr),kind(b4_ptr),'Byte_ptr')
  !call f_free_ptr(b4_ptr)
  !b5_ptr=f_malloc_ptr(n5,id='b5_ptr')
  !call buffer_info(shape(b5_ptr),lbound(b5_ptr),ubound(b5_ptr),kind(b5_ptr),'Byte_ptr')
  !call f_free_ptr(b5_ptr)
  !b6_ptr=f_malloc_ptr(n6,id='b6_ptr')
  !call buffer_info(shape(b6_ptr),lbound(b6_ptr),ubound(b6_ptr),kind(b6_ptr),'Byte_ptr')
  !call f_free_ptr(b6_ptr)
  !b7_ptr=f_malloc_ptr(n7,id='b7_ptr')
  !call buffer_info(shape(b7_ptr),lbound(b7_ptr),ubound(b7_ptr),kind(b7_ptr),'Byte_ptr')
  !call f_free_ptr(b7_ptr)

  !s1_ptr=f_malloc_ptr(n1,id='s1_ptr')
  !call buffer_info(shape(s1_ptr),lbound(s1_ptr),ubound(s1_ptr),kind(s1_ptr),'Short_ptr')
  !call f_free_ptr(s1_ptr)
  !s2_ptr=f_malloc_ptr(n2,id='s2_ptr')
  !call buffer_info(shape(s2_ptr),lbound(s2_ptr),ubound(s2_ptr),kind(s2_ptr),'Short_ptr')
  !call f_free_ptr(s2_ptr)
  !s3_ptr=f_malloc_ptr(n3,id='s3_ptr')
  !call buffer_info(shape(s3_ptr),lbound(s3_ptr),ubound(s3_ptr),kind(s3_ptr),'Short_ptr')
  !call f_free_ptr(s3_ptr)
  !s4_ptr=f_malloc_ptr(n4,id='s4_ptr')
  !call buffer_info(shape(s4_ptr),lbound(s4_ptr),ubound(s4_ptr),kind(s4_ptr),'Short_ptr')
  !call f_free_ptr(s4_ptr)
  !s5_ptr=f_malloc_ptr(n5,id='s5_ptr')
  !call buffer_info(shape(s5_ptr),lbound(s5_ptr),ubound(s5_ptr),kind(s5_ptr),'Short_ptr')
  !call f_free_ptr(s5_ptr)
  !s6_ptr=f_malloc_ptr(n6,id='s6_ptr')
  !call buffer_info(shape(s6_ptr),lbound(s6_ptr),ubound(s6_ptr),kind(s6_ptr),'Short_ptr')
  !call f_free_ptr(s6_ptr)
  !s7_ptr=f_malloc_ptr(n7,id='s7_ptr')
  !call buffer_info(shape(s7_ptr),lbound(s7_ptr),ubound(s7_ptr),kind(s7_ptr),'Short_ptr')
  !call f_free_ptr(s7_ptr)

  i1_ptr=f_malloc_ptr(n1,id='i1_ptr')
  call buffer_info(shape(i1_ptr),lbound(i1_ptr),ubound(i1_ptr),kind(i1_ptr),'Int_ptr')
  call f_free_ptr(i1_ptr)
  i2_ptr=f_malloc_ptr(n2,id='i2_ptr')
  call buffer_info(shape(i2_ptr),lbound(i2_ptr),ubound(i2_ptr),kind(i2_ptr),'Int_ptr')
  call f_free_ptr(i2_ptr)
  i3_ptr=f_malloc_ptr(n3,id='i3_ptr')
  call buffer_info(shape(i3_ptr),lbound(i3_ptr),ubound(i3_ptr),kind(i3_ptr),'Int_ptr')
  call f_free_ptr(i3_ptr)
  i4_ptr=f_malloc_ptr(n4,id='i4_ptr')
  call buffer_info(shape(i4_ptr),lbound(i4_ptr),ubound(i4_ptr),kind(i4_ptr),'Int_ptr')
  call f_free_ptr(i4_ptr)
  !i5_ptr=f_malloc_ptr(n5,id='i5_ptr')
  !call buffer_info(shape(i5_ptr),lbound(i5_ptr),ubound(i5_ptr),kind(i5_ptr),'Int_ptr')
  !call f_free_ptr(i5_ptr)
  !i6_ptr=f_malloc_ptr(n6,id='i6_ptr')
  !call buffer_info(shape(i6_ptr),lbound(i6_ptr),ubound(i6_ptr),kind(i6_ptr),'Int_ptr')
  !call f_free_ptr(i6_ptr)
  !i7_ptr=f_malloc_ptr(n7,id='i7_ptr')
  !call buffer_info(shape(i7_ptr),lbound(i7_ptr),ubound(i7_ptr),kind(i7_ptr),'Int_ptr')
  !call f_free_ptr(i7_ptr)

  li1_ptr=f_malloc_ptr(n1,id='li1_ptr')
  call buffer_info(shape(li1_ptr),lbound(li1_ptr),ubound(li1_ptr),kind(li1_ptr),'Long_ptr')
  call f_free_ptr(li1_ptr)
  !li2_ptr=f_malloc_ptr(n2,id='li2_ptr')
  !call buffer_info(shape(li2_ptr),lbound(li2_ptr),ubound(li2_ptr),kind(li2_ptr),'Long_ptr')
  !call f_free_ptr(li2_ptr)
  !li3_ptr=f_malloc_ptr(n3,id='li3_ptr')
  !call buffer_info(shape(li3_ptr),lbound(li3_ptr),ubound(li3_ptr),kind(li3_ptr),'Long_ptr')
  !call f_free_ptr(li3_ptr)
  !li4_ptr=f_malloc_ptr(n4,id='li4_ptr')
  !call buffer_info(shape(li4_ptr),lbound(li4_ptr),ubound(li4_ptr),kind(li4_ptr),'Long_ptr')
  !call f_free_ptr(li4_ptr)
  !li5_ptr=f_malloc_ptr(n5,id='li5_ptr')
  !call buffer_info(shape(li5_ptr),lbound(li5_ptr),ubound(li5_ptr),kind(li5_ptr),'Long_ptr')
  !call f_free_ptr(li5_ptr)
  !li6_ptr=f_malloc_ptr(n6,id='li6_ptr')
  !call buffer_info(shape(li6_ptr),lbound(li6_ptr),ubound(li6_ptr),kind(li6_ptr),'Long_ptr')
  !call f_free_ptr(li6_ptr)
  !li7_ptr=f_malloc_ptr(n7,id='li7_ptr')
  !call buffer_info(shape(li7_ptr),lbound(li7_ptr),ubound(li7_ptr),kind(li7_ptr),'Long_ptr')
  !call f_free_ptr(li7_ptr)

  !r1_ptr=f_malloc_ptr(n1,id='r1_ptr')
  !call buffer_info(shape(r1_ptr),lbound(r1_ptr),ubound(r1_ptr),kind(r1_ptr),'Float_ptr')
  !call f_free_ptr(r1_ptr)
  !r2_ptr=f_malloc_ptr(n2,id='r2_ptr')
  !call buffer_info(shape(r2_ptr),lbound(r2_ptr),ubound(r2_ptr),kind(r2_ptr),'Float_ptr')
  !call f_free_ptr(r2_ptr)
  !r3_ptr=f_malloc_ptr(n3,id='r3_ptr')
  !call buffer_info(shape(r3_ptr),lbound(r3_ptr),ubound(r3_ptr),kind(r3_ptr),'Float_ptr')
  !call f_free_ptr(r3_ptr)
  !r4_ptr=f_malloc_ptr(n4,id='r4_ptr')
  !call buffer_info(shape(r4_ptr),lbound(r4_ptr),ubound(r4_ptr),kind(r4_ptr),'Float_ptr')
  !call f_free_ptr(r4_ptr)
  !r5_ptr=f_malloc_ptr(n5,id='r5_ptr')
  !call buffer_info(shape(r5_ptr),lbound(r5_ptr),ubound(r5_ptr),kind(r5_ptr),'Float_ptr')
  !call f_free_ptr(r5_ptr)
  !r6_ptr=f_malloc_ptr(n6,id='r6_ptr')
  !call buffer_info(shape(r6_ptr),lbound(r6_ptr),ubound(r6_ptr),kind(r6_ptr),'Float_ptr')
  !call f_free_ptr(r6_ptr)
  !r7_ptr=f_malloc_ptr(n7,id='r7_ptr')
  !call buffer_info(shape(r7_ptr),lbound(r7_ptr),ubound(r7_ptr),kind(r7_ptr),'Float_ptr')
  !call f_free_ptr(r7_ptr)

  d1_ptr=f_malloc_ptr(n1,id='d1_ptr')
  call buffer_info(shape(d1_ptr),lbound(d1_ptr),ubound(d1_ptr),kind(d1_ptr),'Double_ptr')
  !here we might detect some NaN
  call f_zero(d1_ptr)
  call detect_dnan(d1_ptr,shape(d1_ptr))
  call f_free_ptr(d1_ptr)
  d2_ptr=f_malloc_ptr(n2,id='d2_ptr')
  call buffer_info(shape(d2_ptr),lbound(d2_ptr),ubound(d2_ptr),kind(d2_ptr),'Double_ptr')
  !here we might detect some NaN
  call f_zero(d2_ptr)
  call detect_dnan(d2_ptr,shape(d2_ptr))
  call f_free_ptr(d2_ptr)
  d3_ptr=f_malloc_ptr(n3,id='d3_ptr')
  call buffer_info(shape(d3_ptr),lbound(d3_ptr),ubound(d3_ptr),kind(d3_ptr),'Double_ptr')
  !here we might detect some NaN
  call f_zero(d3_ptr)
  call detect_dnan(d3_ptr,shape(d3_ptr))
  call f_free_ptr(d3_ptr)
  d4_ptr=f_malloc_ptr(n4,id='d4_ptr')
  call buffer_info(shape(d4_ptr),lbound(d4_ptr),ubound(d4_ptr),kind(d4_ptr),'Double_ptr')
  call f_zero(d4_ptr)
  call detect_dnan(d4_ptr,shape(d4_ptr))
  call f_free_ptr(d4_ptr)
  d5_ptr=f_malloc_ptr(n5,id='d5_ptr')
  call buffer_info(shape(d5_ptr),lbound(d5_ptr),ubound(d5_ptr),kind(d5_ptr),'Double_ptr')
  call f_zero(d5_ptr)
  call detect_dnan(d5_ptr,shape(d5_ptr))
  call f_free_ptr(d5_ptr)
  d6_ptr=f_malloc_ptr(n6,id='d6_ptr')
  call buffer_info(shape(d6_ptr),lbound(d6_ptr),ubound(d6_ptr),kind(d6_ptr),'Double_ptr')
  call f_zero(d6_ptr)
  call detect_dnan(d6_ptr,shape(d6_ptr))
  call f_free_ptr(d6_ptr)
  !d7_ptr=f_malloc_ptr(n7,id='d7_ptr')
  !call buffer_info(shape(d7_ptr),lbound(d7_ptr),ubound(d7_ptr),kind(d7_ptr),'Double_ptr')
  !call f_free_ptr(d7_ptr)

  !q1_ptr=f_malloc_ptr(n1,id='q1_ptr')
  !call buffer_info(shape(q1_ptr),lbound(q1_ptr),ubound(q1_ptr),kind(q1_ptr),'Quadruple_ptr')
  !call f_free_ptr(q1_ptr)
  !q2_ptr=f_malloc_ptr(n2,id='q2_ptr')
  !call buffer_info(shape(q2_ptr),lbound(q2_ptr),ubound(q2_ptr),kind(q2_ptr),'Quadruple_ptr')
  !call f_free_ptr(q2_ptr)
  !q3_ptr=f_malloc_ptr(n3,id='q3_ptr')
  !call buffer_info(shape(q3_ptr),lbound(q3_ptr),ubound(q3_ptr),kind(q3_ptr),'Quadruple_ptr')
  !call f_free_ptr(q3_ptr)
  !q4_ptr=f_malloc_ptr(n4,id='q4_ptr')
  !call buffer_info(shape(q4_ptr),lbound(q4_ptr),ubound(q4_ptr),kind(q4_ptr),'Quadruple_ptr')
  !call f_free_ptr(q4_ptr)
  !q5_ptr=f_malloc_ptr(n5,id='q5_ptr')
  !call buffer_info(shape(q5_ptr),lbound(q5_ptr),ubound(q5_ptr),kind(q5_ptr),'Quadruple_ptr')
  !call f_free_ptr(q5_ptr)
  !q6_ptr=f_malloc_ptr(n6,id='q6_ptr')
  !call buffer_info(shape(q6_ptr),lbound(q6_ptr),ubound(q6_ptr),kind(q6_ptr),'Quadruple_ptr')
  !call f_free_ptr(q6_ptr)
  !q7_ptr=f_malloc_ptr(n7,id='q7_ptr')
  !call buffer_info(shape(q7_ptr),lbound(q7_ptr),ubound(q7_ptr),kind(q7_ptr),'Quadruple_ptr')
  !call f_free_ptr(q7_ptr)

  !c1_ptr=f_malloc_ptr(n1,id='c1_ptr')
  !call buffer_info(shape(c1_ptr),lbound(c1_ptr),ubound(c1_ptr),kind(c1_ptr),'Complex_ptr')
  !call f_free_ptr(c1_ptr)
  !c2_ptr=f_malloc_ptr(n2,id='c2_ptr')
  !call buffer_info(shape(c2_ptr),lbound(c2_ptr),ubound(c2_ptr),kind(c2_ptr),'Complex_ptr')
  !call f_free_ptr(c2_ptr)
  !c3_ptr=f_malloc_ptr(n3,id='c3_ptr')
  !call buffer_info(shape(c3_ptr),lbound(c3_ptr),ubound(c3_ptr),kind(c3_ptr),'Complex_ptr')
  !call f_free_ptr(c3_ptr)
  !c4_ptr=f_malloc_ptr(n4,id='c4_ptr')
  !call buffer_info(shape(c4_ptr),lbound(c4_ptr),ubound(c4_ptr),kind(c4_ptr),'Complex_ptr')
  !call f_free_ptr(c4_ptr)
  !c5_ptr=f_malloc_ptr(n5,id='c5_ptr')
  !call buffer_info(shape(c5_ptr),lbound(c5_ptr),ubound(c5_ptr),kind(c5_ptr),'Complex_ptr')
  !call f_free_ptr(c5_ptr)
  !c6_ptr=f_malloc_ptr(n6,id='c6_ptr')
  !call buffer_info(shape(c6_ptr),lbound(c6_ptr),ubound(c6_ptr),kind(c6_ptr),'Complex_ptr')
  !call f_free_ptr(c6_ptr)
  !c7_ptr=f_malloc_ptr(n7,id='c7_ptr')
  !call buffer_info(shape(c7_ptr),lbound(c7_ptr),ubound(c7_ptr),kind(c7_ptr),'Complex_ptr')
  !call f_free_ptr(c7_ptr)

  !z1_ptr=f_malloc_ptr(n1,id='z1_ptr')
  !call buffer_info(shape(z1_ptr),lbound(z1_ptr),ubound(z1_ptr),kind(z1_ptr),'Double Complex_ptr')
  !call f_free_ptr(z1_ptr)
  !z2_ptr=f_malloc_ptr(n2,id='z2_ptr')
  !call buffer_info(shape(z2_ptr),lbound(z2_ptr),ubound(z2_ptr),kind(z2_ptr),'Double Complex_ptr')
  !call f_free_ptr(z2_ptr)
  !z3_ptr=f_malloc_ptr(n3,id='z3_ptr')
  !call buffer_info(shape(z3_ptr),lbound(z3_ptr),ubound(z3_ptr),kind(z3_ptr),'Double Complex_ptr')
  !call f_free_ptr(z3_ptr)
  !z4_ptr=f_malloc_ptr(n4,id='z4_ptr')
  !call buffer_info(shape(z4_ptr),lbound(z4_ptr),ubound(z4_ptr),kind(z4_ptr),'Double Complex_ptr')
  !call f_free_ptr(z4_ptr)
  !z5_ptr=f_malloc_ptr(n5,id='z5_ptr')
  !call buffer_info(shape(z5_ptr),lbound(z5_ptr),ubound(z5_ptr),kind(z5_ptr),'Double Complex_ptr')
  !call f_free_ptr(z5_ptr)
  !z6_ptr=f_malloc_ptr(n6,id='z6_ptr')
  !call buffer_info(shape(z6_ptr),lbound(z6_ptr),ubound(z6_ptr),kind(z6_ptr),'Double Complex_ptr')
  !call f_free_ptr(z6_ptr)
  !z7_ptr=f_malloc_ptr(n7,id='z7_ptr')
  !call buffer_info(shape(z7_ptr),lbound(z7_ptr),ubound(z7_ptr),kind(z7_ptr),'Double Complex_ptr')
  !call f_free_ptr(z7_ptr)


  !allocate the pointer in the normal case but with zero size
  d1_ptr=f_malloc_ptr(-1.to.-2,id='d1_ptr')


>>>>>>> aee190be
  !now insert some extra information in the buffer
  !allocate the pointer in the normal case
  d1_ptr_exotic=f_malloc_ptr(-1.to.34,id='d1_ptr_exotic',&
       info='{Type: SHARED}')

  call output("Exotic",d1_ptr_exotic)

  call mpibarrier()

  call yaml_mapping_open('Status of the database',advance='no')
  call yaml_comment('Database status',hfill='~')
  call f_malloc_dump_status()
  call yaml_mapping_close(advance='no')
  call yaml_comment('',hfill='~')
  call f_free_ptr(d1_ptr)
  call f_free_ptr(d1_ptr_exotic)
  call mpifinalize()
  call f_lib_finalize()
<<<<<<< HEAD
  contains
  subroutine output(name, d1_ptr_in)
    character(len=*), intent(in):: name
    real(f_double), dimension(:), pointer, intent(in) :: d1_ptr_in
    call yaml_mapping_open(name//' pointer')
    call yaml_map('Shape',shape(d1_ptr_in))
    call yaml_map('Address',f_loc(d1_ptr_in))
    call yaml_map('Lbound',lbound(d1_ptr_in))
    call yaml_mapping_close()
  end subroutine
=======

  contains

    subroutine buffer_info(shp,lbnd,ubnd,sizeof,typeb)
      implicit none
      integer, intent(in) :: sizeof
      character(len=*), intent(in) :: typeb
      integer, dimension(:), intent(in) :: shp,lbnd,ubnd

      call yaml_mapping_open(typeb//' buffer,kind '//trim(yaml_toa(sizeof)))
        call yaml_map('Shape',shp)
        call yaml_map('Lbound',lbnd)
        call yaml_map('Ubound',ubnd)
      call yaml_mapping_close()     
    end subroutine buffer_info

    subroutine detect_dnan(d1_ptr,shp)
      implicit none
      real(f_double), dimension(*), intent(in) :: d1_ptr
      integer, dimension(:), intent(in) :: shp
      !local variable
      integer(f_long) ::  isize

      isize=product(int(shp,f_long))
      
      call yaml_map('Initial value',d1_ptr(1))
      call yaml_map('Official Final value',d1_ptr(isize))
      if (f_nan_pad_size> 0) call yaml_map('Next value',d1_ptr(isize+1))
      
    end subroutine detect_dnan

    subroutine detect_rnan(d1_ptr,shp)
      implicit none
      real(f_simple), dimension(*), intent(in) :: d1_ptr
      integer, dimension(:), intent(in) :: shp
      !local variable
      integer(f_long) ::  isize

      isize=product(int(shp,f_long))

      call yaml_map('Initial value',d1_ptr(1))
      call yaml_map('Official Final value',d1_ptr(isize))
      if (f_nan_pad_size> 0) call yaml_map('Next value',d1_ptr(isize+1))

    end subroutine detect_rnan


    !> no way, seems impossible to modify the behaviour of an allocatable array
    subroutine allocate_test(n,origin)
      use iso_c_binding
      use smpi_shared
      implicit none
      integer, intent(in) :: n
      real(f_double), dimension(:), allocatable :: origin
      real(f_double), dimension(:), allocatable, target :: array
      type(c_ptr) :: p
      
      call yaml_map('Original address',f_loc(origin))
      call yaml_map('Original shape',shape(origin))
      call yaml_map('Original values',origin)

      !allocate(array(n),source=origin)

      !call move_alloc(origin,array)
      
      call yaml_map('Allocated address',f_loc(array))
      call yaml_map('Allocated shape',shape(array))
      call yaml_map('Allocated values',array)
      
    end subroutine allocate_test
  
>>>>>>> aee190be
end program f_buffer_allocations<|MERGE_RESOLUTION|>--- conflicted
+++ resolved
@@ -164,12 +164,6 @@
   real(f_double), dimension(:), pointer :: d1_ptr_exotic
 
   call f_lib_initialize()
-<<<<<<< HEAD
-  call mpiinit()
-  !allocate the pointer in the normal case
-  d1_ptr=f_malloc_ptr(-1.to.34,id='d1_ptr')
-  call output("Normal",d1_ptr)
-=======
 
   call yaml_new_document()
 
@@ -530,7 +524,6 @@
   d1_ptr=f_malloc_ptr(-1.to.-2,id='d1_ptr')
 
 
->>>>>>> aee190be
   !now insert some extra information in the buffer
   !allocate the pointer in the normal case
   d1_ptr_exotic=f_malloc_ptr(-1.to.34,id='d1_ptr_exotic',&
@@ -549,19 +542,6 @@
   call f_free_ptr(d1_ptr_exotic)
   call mpifinalize()
   call f_lib_finalize()
-<<<<<<< HEAD
-  contains
-  subroutine output(name, d1_ptr_in)
-    character(len=*), intent(in):: name
-    real(f_double), dimension(:), pointer, intent(in) :: d1_ptr_in
-    call yaml_mapping_open(name//' pointer')
-    call yaml_map('Shape',shape(d1_ptr_in))
-    call yaml_map('Address',f_loc(d1_ptr_in))
-    call yaml_map('Lbound',lbound(d1_ptr_in))
-    call yaml_mapping_close()
-  end subroutine
-=======
-
   contains
 
     subroutine buffer_info(shp,lbnd,ubnd,sizeof,typeb)
@@ -632,5 +612,4 @@
       
     end subroutine allocate_test
   
->>>>>>> aee190be
 end program f_buffer_allocations