## Process this file with automake to produce Makefile.in
EXTRA_DIST = \
	tols.yaml \
	yaml_test.ref.yaml \
	yaml_argparse.ref.yaml \
	f_allocations.ref.yaml \
	hooks.ref.yaml

dynlibdir = $(libdir)

check_PROGRAMS = yaml_test hooks yaml_argparse f_allocations
if BUILD_DYNAMIC_LIBS
check_PROGRAMS += test_plugin
noinst_LIBRARIES = libpong.a
endif

AM_FCFLAGS = -I../../flib -I../../src
AM_LDFLAGS = -L$(top_builddir)/src
#LIBS += -lflib -lrt @LIB_YAML_LIBS@


if BUILD_DYNAMIC_LIBS
flib_libraries = -lfutile-1
AM_LDFLAGS += @FC_RPATH@$(abs_top_builddir)/src
else
if USE_SIMGRID_SHARED_ALLOCS
AM_LDFLAGS += @FC_RPATH@$(abs_top_builddir)/src -Wl,-rpath=$(DESTDIR)$(libdir)
endif
flib_libraries = $(top_builddir)/src/libfutile-1.a
LIBS += @LIBS_EXT_DEPS@
endif

yaml_test_SOURCES = yaml_test.f90 errs.f90 yamlout.f90 dicts.f90 dynmem.f90 yaml_invoice.f90 utls.f90
yaml_test_LDADD = $(flib_libraries)

yaml_argparse_SOURCES = yaml_argparse.f90
yaml_argparse_LDADD = $(flib_libraries)

f_allocations_SOURCES = f_allocations.f90
f_allocations_LDADD = $(flib_libraries)


hooks_SOURCES = hooks.f90
hooks_LDADD = $(flib_libraries)

libpong_a_SOURCES = pong.f90
test_plugin_SOURCES = test_plugin.f90
test_plugin_LDADD = $(flib_libraries)

CLEANFILES = *.out.yaml *.report.yaml *.@MODULE_EXT@ memstatus.yaml report_remarks *.err

yaml_test.o: $(abs_top_builddir)/src/libfutile-1.a
hooks.o: $(abs_top_builddir)/src/libfutile-1.a

libpong.so: $(libpong_a_OBJECTS)
	$(FC) $(FCFLAGS) @FC_BUILD_SHARED@ $(LDFLAGS) @FC_RPATH@$(DESTDIR)$(dynlibdir) -o $@ $< $(flib_libraries)
	@chmod a+x $@

yaml_test.out.yaml: yaml_test
	./yaml_test > yaml_test.out.yaml

yaml_test.report.yaml: tols.yaml yaml_test.ref.yaml yaml_test.out.yaml
	python $(pythondir)/fldiff_yaml.py --label yaml_test -t $(srcdir)/tols.yaml 	\
		-r $(srcdir)/yaml_test.ref.yaml -d yaml_test.out.yaml --output $@

yaml_argparse.out.yaml: yaml_argparse
	./yaml_argparse > yaml_argparse.out.yaml
	./yaml_argparse -n 100 >> yaml_argparse.out.yaml
	./yaml_argparse -n 100 -d [89,90,90] >> yaml_argparse.out.yaml

yaml_argparse.report.yaml: tols.yaml yaml_argparse.ref.yaml yaml_argparse.out.yaml
	python $(pythondir)/fldiff_yaml.py --label yaml_argparse -t $(srcdir)/tols.yaml 	\
		-r $(srcdir)/yaml_argparse.ref.yaml -d yaml_argparse.out.yaml --output $@

hooks.out.yaml: hooks
	./hooks > hooks.out.yaml

hooks.report.yaml: tols.yaml hooks.ref.yaml hooks.out.yaml
	python $(pythondir)/fldiff_yaml.py --label hooks -t $(srcdir)/tols.yaml 	\
		-r $(srcdir)/hooks.ref.yaml -d hooks.out.yaml --output $@

check: yaml_test.report.yaml hooks.report.yaml regtest report

report:
	@if test $(MAKELEVEL) = 0 ; then python $(pythondir)/report.py ; fi

regtest: yaml_argparse
	python $(pythondir)/f_regtest.py --fldiff=$(pythondir)/fldiff_yaml.py \
	       --tols=$(srcdir)/tols.yaml --srcdir=$(srcdir) \
	       --exclusive=$(CHECK_ONLY)

define F_REGTEST_INSTRUCTIONS
- yaml_argparse:
   binary: yaml_argparse
   runs:
   - ./yaml_argparse > yaml_argparse.out.yaml
   - ./yaml_argparse -n 100 >> yaml_argparse.out.yaml
   - ./yaml_argparse -n 100 -d [89,90,90] >> yaml_argparse.out.yaml
   reference: $(srcdir)/yaml_argparse.ref.yaml
   output: yaml_argparse.out.yaml
- f_allocations:
   runs:
   - ./f_allocations > f_allocations.out.yaml
<<<<<<< HEAD
   - FUTILE_MALLOC_NAN_PADDING=2 ./f_allocations >> f_allocations.out.yaml
=======
   - $(DESTDIR)$(bindir)/f_memcheck ./f_allocations >> f_allocations.out.yaml 2>f_allocations.err
>>>>>>> aee190be
endef
export F_REGTEST_INSTRUCTIONS<|MERGE_RESOLUTION|>--- conflicted
+++ resolved
@@ -101,10 +101,6 @@
 - f_allocations:
    runs:
    - ./f_allocations > f_allocations.out.yaml
-<<<<<<< HEAD
-   - FUTILE_MALLOC_NAN_PADDING=2 ./f_allocations >> f_allocations.out.yaml
-=======
    - $(DESTDIR)$(bindir)/f_memcheck ./f_allocations >> f_allocations.out.yaml 2>f_allocations.err
->>>>>>> aee190be
 endef
 export F_REGTEST_INSTRUCTIONS