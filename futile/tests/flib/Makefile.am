## Process this file with automake to produce Makefile.in
EXTRA_DIST = \
	tols.yaml \
	yaml_test.ref.yaml \
	yaml_argparse.ref.yaml \
	f_allocations.ref.yaml \
	hooks.ref.yaml

dynlibdir = $(libdir)

check_PROGRAMS = yaml_test hooks yaml_argparse f_allocations test_plugin
noinst_LIBRARIES = libpong.a

<<<<<<< HEAD
AM_FCFLAGS = -I../../flib -I../../src -I../../wrappers
=======
AM_FCFLAGS = -I../../flib -I../../src @FC_PIC_FLAG@
>>>>>>> 2fd09004
AM_LDFLAGS = -L$(top_builddir)/src
#LIBS += -lflib -lrt @LIB_YAML_LIBS@


if BUILD_DYNAMIC_LIBS
flib_libraries = -lfutile-1
AM_LDFLAGS += @FC_RPATH@$(abs_top_builddir)/src
else
if USE_SIMGRID_SHARED_ALLOCS
AM_LDFLAGS += @FC_RPATH@$(abs_top_builddir)/src -Wl,-rpath=$(DESTDIR)$(libdir)
endif
flib_libraries = $(top_builddir)/src/libfutile-1.a
LIBS += @LIBS_EXT_DEPS@
endif

yaml_test_SOURCES = yaml_test.f90 errs.f90 yamlout.f90 dicts.f90 dynmem.f90 yaml_invoice.f90 utls.f90
yaml_test_LDADD = $(flib_libraries)

yaml_argparse_SOURCES = yaml_argparse.f90
yaml_argparse_LDADD = $(flib_libraries)

f_allocations_SOURCES = f_allocations.f90
f_allocations_LDADD = $(flib_libraries)


hooks_SOURCES = hooks.f90
hooks_LDADD = $(flib_libraries)

libpong_a_SOURCES = pong.f90
test_plugin_SOURCES = test_plugin.f90
test_plugin_LDADD = $(flib_libraries) @FC_EXPORTS@

CLEANFILES = *.out.yaml *.report.yaml *.@MODULE_EXT@ memstatus.yaml report_remarks *.err libpong.so

yaml_test.o: $(abs_top_builddir)/src/libfutile-1.a
hooks.o: $(abs_top_builddir)/src/libfutile-1.a

libpong.so: $(libpong_a_OBJECTS)
	$(FC) $(FCFLAGS) @FC_BUILD_SHARED@ $(LDFLAGS) @FC_RPATH@$(DESTDIR)$(dynlibdir) -o $@ $<
	@chmod a+x $@

yaml_test.out.yaml: yaml_test
	./yaml_test > yaml_test.out.yaml

yaml_test.report.yaml: tols.yaml yaml_test.ref.yaml yaml_test.out.yaml
	python $(pythondir)/fldiff_yaml.py --label yaml_test -t $(srcdir)/tols.yaml 	\
		-r $(srcdir)/yaml_test.ref.yaml -d yaml_test.out.yaml --output $@

yaml_argparse.out.yaml: yaml_argparse
	./yaml_argparse > yaml_argparse.out.yaml
	./yaml_argparse -n 100 >> yaml_argparse.out.yaml
	./yaml_argparse -n 100 -d [89,90,90] >> yaml_argparse.out.yaml

yaml_argparse.report.yaml: tols.yaml yaml_argparse.ref.yaml yaml_argparse.out.yaml
	python $(pythondir)/fldiff_yaml.py --label yaml_argparse -t $(srcdir)/tols.yaml 	\
		-r $(srcdir)/yaml_argparse.ref.yaml -d yaml_argparse.out.yaml --output $@

hooks.out.yaml: hooks
	./hooks > hooks.out.yaml

hooks.report.yaml: tols.yaml hooks.ref.yaml hooks.out.yaml
	python $(pythondir)/fldiff_yaml.py --label hooks -t $(srcdir)/tols.yaml 	\
		-r $(srcdir)/hooks.ref.yaml -d hooks.out.yaml --output $@

check: yaml_test.report.yaml hooks.report.yaml regtest report

report:
	@if test $(MAKELEVEL) = 0 ; then python $(pythondir)/report.py ; fi

regtest: yaml_argparse test_plugin libpong.so
	python $(pythondir)/f_regtest.py --fldiff=$(pythondir)/fldiff_yaml.py \
	       --tols=$(srcdir)/tols.yaml --srcdir=$(srcdir) \
	       --exclusive=$(CHECK_ONLY)

define F_REGTEST_INSTRUCTIONS
- yaml_argparse:
   binary: yaml_argparse
   runs:
   - ./yaml_argparse > yaml_argparse.out.yaml
   - ./yaml_argparse -n 100 >> yaml_argparse.out.yaml
   - ./yaml_argparse -n 100 -d [89,90,90] >> yaml_argparse.out.yaml
   reference: $(srcdir)/yaml_argparse.ref.yaml
   output: yaml_argparse.out.yaml
- f_allocations:
   runs:
   - ./f_allocations > f_allocations.out.yaml
   - $(DESTDIR)$(bindir)/f_memcheck ./f_allocations >> f_allocations.out.yaml 2>f_allocations.err
endef
export F_REGTEST_INSTRUCTIONS<|MERGE_RESOLUTION|>--- conflicted
+++ resolved
@@ -11,11 +11,8 @@
 check_PROGRAMS = yaml_test hooks yaml_argparse f_allocations test_plugin
 noinst_LIBRARIES = libpong.a
 
-<<<<<<< HEAD
-AM_FCFLAGS = -I../../flib -I../../src -I../../wrappers
-=======
-AM_FCFLAGS = -I../../flib -I../../src @FC_PIC_FLAG@
->>>>>>> 2fd09004
+
+AM_FCFLAGS = -I../../flib -I../../src -I../../wrappers @FC_PIC_FLAG@
 AM_LDFLAGS = -L$(top_builddir)/src
 #LIBS += -lflib -lrt @LIB_YAML_LIBS@
 
