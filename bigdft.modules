<?xml version="1.0"?><!--*- mode: nxml; indent-tabs-mode: nil -*-->
<!DOCTYPE moduleset SYSTEM "moduleset.dtd">
<?xml-stylesheet type="text/xsl" href="moduleset.xsl"?>
<!-- vim:set ts=2 expandtab: -->
<moduleset>

  <!-- Official repositories, not used by default, using provided tars instead. -->
  <repository type="tarball" name="libyaml" href="http://pyyaml.org/download/libyaml/"/>
  <repository type="svn" name="libxc" href="http://www.tddft.org/svn/"/>
  <repository type="bzr" name="bigdft" href="lp:/"/>
  <repository type="tarball" name="wannier"
              href="http://www.wannier.org/code/"/>
  <repository type="tarball" name="unidata"
              href="ftp://ftp.unidata.ucar.edu/pub/"/>
  <repository type="tarball" name="etsf" href="http://www.etsf.eu/system/files/"/>

  <repository type="tarball" name="simgrid" href="http://gforge.inria.fr/frs/download.php/file/35817/"/>
  <repository type="git" name="simgrid-dev" href="https://scm.gforge.inria.fr/anonscm/git/"/>
  <repository type="git" name="ipython" href="https://github.com/ipython/"/>


  <repository type="tarball" name="metis"
              href="http://glaros.dtc.umn.edu/gkhome/fetch/sw/parmetis/"/>
<!--  <repository type="tarball" name="cmake-rep"
              href="https://cmake.org/files/v3.3/"/> -->

  <repository type="tarball" name="local" href="./"/>

  <include href="gnome.modules"/>

  <autotools id="libxc" check-target="false" autogen-sh="autoreconf" skip-autogen="true">
    <!--<branch repo="libxc" checkoutdir="libxc-2.0.x"/>-->
    <branch repo="local" module="libxc-2.2.2.tar.gz" version="2.2.2" checkoutdir="libxc">
            <!-- <patch file="libxc-2.0.x.patch" />-->
    </branch>
  </autotools>

  <autotools id="libyaml" autogen-sh="autoreconf" skip-autogen="true">
    <!--<branch repo="libyaml" module="yaml-0.1.4.tar.gz" version="0.1.4"/>-->
    <branch repo="local" module="yaml-0.1.6.tar.gz" version="0.1.6" checkoutdir="yaml"/>
  </autotools>

  <distutils id="PyYAML">
    <!--<branch repo="libyaml" module="PyYAML-3.10.tar.gz" version="3.10"/>-->
    <branch repo="local" module="PyYAML-3.11.tar.gz" version="3.11" checkoutdir="PyYAML"/>
    <dependencies>
      <dep package="libyaml"/>
    </dependencies>
  </distutils>

  <autotools id="libABINIT" check-target="false" autogen-sh="autoreconf">
    <branch repo="local" module="libABINIT-6.8+12.tar.gz" version="6.8+12" checkoutdir="libABINIT">
      <patch file="libABINIT.patch" />
    </branch>
    <dependencies>
      <dep package="futile"/>
      <dep package="libxc"/>
      <dep package="psolver"/> <!-- this is for the libxc macro -->
    </dependencies>
  </autotools>

  <autotools id="GaIn" skip-autogen="true">
    <branch repo="local" module="GaIn-1.0.tar.gz"
            version="1.0"/>
  </autotools>

  <autotools id="futile" autogen-sh="autoreconf">
    <branch repo="local" module="futile-1.8.tar.gz" version="1.8.0" checkoutdir="futile"/>
    <dependencies>
      <dep package="libyaml"/>
      <if condition-set="testing">
        <dep package="PyYAML"/>
      </if>
      <if condition-set="python">
        <dep package="pygobject"/>
        <dep package="gobject-introspection"/>
      </if>
      <if condition-set="simulation">
        <dep package="simgrid-dev"/>
      </if>
    </dependencies>
  </autotools>

  <autotools id="psolver" autogen-sh="autoreconf">
    <branch repo="local" module="psolver-1.8.tar.gz" version="1.8.0" checkoutdir="psolver"/>
    <dependencies>
      <dep package="futile"/>
      <if condition-set="testing">
        <dep package="PyYAML"/>
      </if>
      <if condition-set="python">
        <dep package="pygobject"/>
        <dep package="gobject-introspection"/>
      </if>
    </dependencies>
  </autotools>

  <autotools id="chess" autogen-sh="autoreconf">
<<<<<<< HEAD
    <branch repo="local" module="CheSS-0.1.3.tar.gz" version="0.1.3" checkoutdir="chess"/>
=======
    <branch repo="local" module="CheSS-0.1.2.tar.gz" version="0.1.2" checkoutdir="chess"/>
>>>>>>> a71564cc
    <dependencies>
      <dep package="futile"/>
      <if condition-set="testing">
        <dep package="PyYAML"/>
      </if>
    </dependencies>
  </autotools>

  <autotools id="bigdft" autogen-sh="autoreconf">
    <!--<branch repo="bigdft" module="bigdft" version="1.7.5"/>-->
    <branch repo="local" module="bigdft-1.8.tar.gz" version="1.8.0" checkoutdir="bigdft"/>
    <dependencies>
      <dep package="futile"/>
      <dep package="chess"/>
      <dep package="libxc"/>
      <dep package="psolver"/>
      <dep package="libABINIT"/>
      <dep package="GaIn"/>
      <if condition-set="testing">
        <dep package="PyYAML"/>
      </if>
      <if condition-set="python">
        <dep package="pygobject"/>
        <dep package="gobject-introspection"/>
      </if>
    </dependencies>
  </autotools>

  <autotools id="spred" autogen-sh="autoreconf">
    <branch repo="local" module="spred-1.8.tar.gz" version="1.8.0" checkoutdir="spred"/>
    <dependencies>
      <dep package="futile"/>
      <dep package="psolver"/>
      <dep package="bigdft"/>
      <if condition-set="testing">
        <dep package="PyYAML"/>
      </if>
      <if condition-set="python">
        <dep package="pygobject"/>
        <dep package="gobject-introspection"/>
      </if>
    </dependencies>
  </autotools>

  <autotools id="pseudo" autogen-sh="autoreconf" skip-autogen="true">
    <!--<branch repo="bigdft" module="pseudo" version="1.7.5"/>-->
    <branch repo="local" module="pseudo-1.7.5.tar.gz" version="1.7.5" checkoutdir="pseudo"/>
    <dependencies>
      <dep package="libxc"/>
      <if condition-set="testing">
        <dep package="PyYAML"/>
      </if>
    </dependencies>
  </autotools>

  <makesys id="wannier90" skip-autogen="true">
    <branch repo="wannier" module="wannier90-2.0.0.tar.gz" version="2.0.0">
      <patch file="wannier90-2.0.0.patch" />
    </branch>
  </makesys>

  <autotools id="netcdf" autogenargs="--disable-netcdf-4" skip-autogen="true">
    <branch repo="unidata" module="netcdf/netcdf-4.3.3.tar.gz"
            version="4.3.3"/>
  </autotools>

  <autotools id="netcdff" skip-autogen="true">
    <branch repo="unidata" module="netcdf/netcdf-fortran-4.4.1.tar.gz"
            version="4.4.1"/>
    <dependencies>
      <dep package="netcdf"/>
    </dependencies>
  </autotools>

  <autotools id="etsf_io" skip-autogen="true">
    <branch repo="etsf" module="etsf_io-1.0.4.tar.gz"
            version="1.0.4"/>
    <dependencies>
      <dep package="netcdff"/>
    </dependencies>
  </autotools>

  <cmake id="simgrid" skip-autogen="true">
    <branch repo="simgrid" module="SimGrid-3.13.tar.gz"
            version="3.13"/>
  </cmake>

  <cmake id="simgrid-dev" skip-autogen="true">
    <branch repo="simgrid-dev"  module="simgrid/simgrid"
            checkoutdir="simgrid-dev"/>
  </cmake>

  <cmake id="ipython" skip-autogen="true">
    <branch repo="ipython"  module="ipython/ipython"
            checkoutdir="ipython"/>
  </cmake>

  <distutils id="ipython">
    <branch repo="local" module="ipython-5.1.0.tar.gz" version="5.1.0" checkoutdir="ipython"/>
    <dependencies>
      <dep package="PyYAML"/>
    </dependencies>
  </distutils>


<!--  <autotools id="cmake-dev">
    <branch repo="cmake-rep" module="cmake-3.3.2.tar.gz"
            version="3.3.2"/>
    <dependencies>
      <dep package="cmake-dev"/>
    </dependencies>
  </autotools> -->

  <makesys id="parmetis" skip-autogen="true">
    <branch repo="metis" module="parmetis-4.0.2.tar.gz"
            version="4.0.2"/>
<!--    <dependencies>
      <dep package="cmake-dev"/>
    </dependencies> -->
  </makesys>

  <metamodule id="bigdft-suite">
    <dependencies>
      <dep package="spred"/>
      <dep package="PyYAML"/>
      <dep package="ipython"/>
    </dependencies>
  </metamodule>

  <metamodule id="chess-suite">
    <dependencies>
      <dep package="chess"/>
    </dependencies>
  </metamodule>

</moduleset><|MERGE_RESOLUTION|>--- conflicted
+++ resolved
@@ -96,11 +96,7 @@
   </autotools>
 
   <autotools id="chess" autogen-sh="autoreconf">
-<<<<<<< HEAD
     <branch repo="local" module="CheSS-0.1.3.tar.gz" version="0.1.3" checkoutdir="chess"/>
-=======
-    <branch repo="local" module="CheSS-0.1.2.tar.gz" version="0.1.2" checkoutdir="chess"/>
->>>>>>> a71564cc
     <dependencies>
       <dep package="futile"/>
       <if condition-set="testing">
