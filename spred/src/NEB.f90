--- conflicted
+++ resolved
@@ -68,14 +68,8 @@
   CONTAINS
 
     SUBROUTINE read_input(options)
-<<<<<<< HEAD
-       use yaml_output
-       use yaml_strings
-=======
-      !use module_defs, only: BIGDFT_INPUT_VARIABLES_ERROR
       use yaml_output
       use yaml_strings
->>>>>>> 2517a584
       use dictionaries
       use module_input_keys, only: input_keys_fill_all,user_dict_from_files
       use module_input_dicts
