--- conflicted
+++ resolved
@@ -70,17 +70,13 @@
 cp2k_ld =
 endif
 
-<<<<<<< HEAD
 if HAVE_PEXSI
 pexsi_ld= @PEXSI_LINKLINE@ @LINALG_LIBS@
 else
 pexsi_ld =
 endif
 
-AM_FCFLAGS = -I. -I$(top_builddir)/includes -I$(srcdir)/wavelib \
-=======
 AM_FCFLAGS = -I. -I$(top_builddir)/includes \
->>>>>>> de2c9ae1
 	@LIBABINIT_INCLUDE@ @LIBXC_INCLUDE@ \
 	@LIBETSFIO_INCLUDE@ @LIBSGPU_INCLUDE@ \
 	@MPI_INCLUDE@
