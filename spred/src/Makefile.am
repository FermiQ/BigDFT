## Process this file with automake to produce Makefile.in

# Main targets.
# ------------
dynlibdir           = $(libdir)
bin_PROGRAMS        = splsad NEB global globaltool mhgps mhgpstool
EXTRA_PROGRAMS      = bart #NEB_images
bin_SCRIPTS         = NEB_driver.sh
lib_LIBRARIES       = libspred-1.a
dynlib_DATA         = $(spred_dynamic_library)
include_HEADERS     = bigdft_spred.h

# Sub-directories.
# ---------------
SUBDIRS = \
	spred_baselib \
	art \
	mhgps_files \
	global_files 

# put all subs
subs_static_library = \
	art/libart.a \
	mhgps_files/libmhgps.a \
	spred_baselib/libspredbasef.a \
	global_files/libglobalf.a 

if BUILD_DYNAMIC_LIBS
spred_dynamic_library = libspred-1.so.@SPRED_MINOR_VERSION@.0.@SPRED_MICRO_VERSION@
spred_soname_library = libspred-1.so.@SPRED_MINOR_VERSION@
spred_library = $(spred_soname_library)
AM_LDFLAGS = -Wl,-rpath=$(DESTDIR)$(dynlibdir)
else
spred_dynamic_library =
spred_soname_library =
<<<<<<< HEAD
spred_library = libspred-1.a @LIB_SPRED_DEPS@
=======
spred_library = libspred-1.a $(out_static_library) @LIBS_SHORT_DEPS@ $(amber_ld) $(cp2k_ld) $(pexsi_ld)
endif
if BUILD_LIB_BIGDFT
lib_spred = libspred-1.a
else
lib_spred =
endif
if BUILD_BINARIES
binaries_sources = splsad NEB global globaltool mhgps mhgpstool lowest_pathway
scripts_sources = NEB_driver.sh
EXTRA_PROGRAMS = bart #NEB_images
else
binaries_sources =
local_binaries =
scripts_sources =
sub_dirs_bin =
check_PROGRAMS =
endif


if HAVE_AMBERTOOLS
amber_ld= @LIB_AMBERTOOLS@  -lsff -lnab -lpbsa -lcifparse -lrism -lfftw3 -larpack
else
amber_ld =
>>>>>>> dd59719e
endif


AM_FCFLAGS = -I. @MPI_INCLUDE@ @LIB_BIGDFT_CFLAGS@
AM_CFLAGS = @LIB_BIGDFT_CFLAGS@ @GLIB_CFLAGS@

libspred_1_a_SOURCES = images.f90 wrapper_neb.c

tmp-libspred/extract.stamp: $(subs_static_library)
	test -e "tmp-libspred" || $(INSTALL) -d -m 755 tmp-libspred
	cd tmp-libspred ; \
	rm -f *; \
	for lib in $^; do \
	  $(AR) x ../$$lib ; \
	done ; \
	touch extract.stamp

libspred-1.a: $(libspred_1_a_OBJECTS) tmp-libspred/extract.stamp
	$(AR) $(ARFLAGS) $@ $(libspred_1_a_OBJECTS) tmp-libspred/*.o
	$(RANLIB) $@

$(spred_dynamic_library): $(libspred_1_a_OBJECTS) tmp-libspred/extract.stamp
	$(FC) $(FCFLAGS) -shared $(LDFLAGS) -Wl,-soname=$(spred_soname_library) -Wl,-rpath=$(DESTDIR)$(dynlibdir) -o $@ $(libspred_1_a_OBJECTS) tmp-libspred/*.o @LIB_SPRED_DEPS@
	@chmod a+x $@

$(spred_soname_library): $(spred_dynamic_library)
	ln -fs $^ $@
	ln -fs $@ libspred-1.so

install-data-hook:
	if test -n "$(spred_dynamic_library)" ; then \
	  cd $(DESTDIR)$(dynlibdir) ; \
	  chmod a+x $(spred_dynamic_library) ; \
	  ln -fs $(spred_dynamic_library) $(spred_soname_library) ; \
	  ln -fs $(spred_soname_library) libspred-1.so ; \
	fi

#NEB_images_SOURCES = NEB_images.f90
#NEB_images_LDADD = $(spred_library) @LIB_FUTILE_LIBS@

splsad_SOURCES = splinedsaddle.f90
splsad_LDADD = $(spred_library) @LIB_BIGDFT_LIBS@ @LIB_FUTILE_LIBS@ @LINALG_LIBS@

NEB_SOURCES = NEB.f90
NEB_LDADD = $(spred_library) @LIB_BIGDFT_LIBS@ @LIB_FUTILE_LIBS@ @LINALG_LIBS@

bart_SOURCES = art.f90
bart_FCFLAGS = -I. -Iart
bart_LDADD = $(spred_library) @LINALG_LIBS@

mhgps_SOURCES = mhgps.f90
mhgps_FCFLAGS = -I. -Ispred_baselib -Imhgps_files @LIB_BIGDFT_CFLAGS@
mhgps_LDADD = $(spred_library) @LIB_BIGDFT_LIBS@ @LIB_FUTILE_LIBS@ @LINALG_LIBS@
###mhgps_FCFLAGS = -I. -Ispred_baselib -Imhgps_files -I$(top_builddir)/includes @LIBABINIT_INCLUDE@ @LIBXC_INCLUDE@
###mhgps_LDADD = spred_baselib/libspredbasef.a mhgps_files/libmhgps.a $(spred_library) @LINALG_LIBS@
###mhgps_LDADD = $(spred_library) mhgps_files/libmhgps.a spred_baselib/libspredbasef.a @LINALG_LIBS@

mhgpstool_SOURCES = mhgpstool.f90
mhgpstool_FCFLAGS = -I. -Ispred_baselib -Imhgps_files @LIB_BIGDFT_CFLAGS@
##mhgpstool_LDADD = spred_baselib/libspredbasef.a $(spred_library) mhgps_files/libmhgps.a @LINALG_LIBS@
mhgpstool_LDADD = $(spred_library) @LIB_BIGDFT_LIBS@ @LIB_FUTILE_LIBS@ @LINALG_LIBS@

lowest_pathway_SOURCES = lowest_pathway.f90
lowest_pathway_FCFLAGS = 
lowest_pathway_LDADD =

global_SOURCES = global.f90
global_FCFLAGS = -I. -Ispred_baselib -Iglobal_files @LIB_BIGDFT_CFLAGS@
###global_LDADD = spred_baselib/libspredbasef.a $(spred_library) @LINALG_LIBS@
global_LDADD = $(spred_library) @LIB_BIGDFT_LIBS@ @LIB_FUTILE_LIBS@ @LINALG_LIBS@

globaltool_SOURCES = globaltool.f90
globaltool_FCFLAGS = -I. -Ispred_baselib -Iglobal_files @LIB_BIGDFT_CFLAGS@
##globaltool_LDADD = spred_baselib/libspredbasef.a  global_files/libglobalf.a $(spred_library)  @LINALG_LIBS@
globaltool_LDADD = $(spred_library) @LIB_FUTILE_LIBS@ @LINALG_LIBS@

CLEANFILES = *.@MODULE_EXT@ libspred-1.*
clean-local:
	rm -rf tmp-libspred

all: all-recursive

install: install-recursive

check:
	@if test $(MAKELEVEL) = 0 ; then python $(pythondir)/report.py ; fi

NEB.o: images.o
<|MERGE_RESOLUTION|>--- conflicted
+++ resolved
@@ -33,35 +33,9 @@
 else
 spred_dynamic_library =
 spred_soname_library =
-<<<<<<< HEAD
 spred_library = libspred-1.a @LIB_SPRED_DEPS@
-=======
-spred_library = libspred-1.a $(out_static_library) @LIBS_SHORT_DEPS@ $(amber_ld) $(cp2k_ld) $(pexsi_ld)
 endif
-if BUILD_LIB_BIGDFT
-lib_spred = libspred-1.a
-else
-lib_spred =
-endif
-if BUILD_BINARIES
 binaries_sources = splsad NEB global globaltool mhgps mhgpstool lowest_pathway
-scripts_sources = NEB_driver.sh
-EXTRA_PROGRAMS = bart #NEB_images
-else
-binaries_sources =
-local_binaries =
-scripts_sources =
-sub_dirs_bin =
-check_PROGRAMS =
-endif
-
-
-if HAVE_AMBERTOOLS
-amber_ld= @LIB_AMBERTOOLS@  -lsff -lnab -lpbsa -lcifparse -lrism -lfftw3 -larpack
-else
-amber_ld =
->>>>>>> dd59719e
-endif
 
 
 AM_FCFLAGS = -I. @MPI_INCLUDE@ @LIB_BIGDFT_CFLAGS@
