!> @file
!!  Routines which define and use scaling functions
!! @author
!! Copyright (C) 2002-2015 BigDFT group 
!! This file is distributed under the terms of the
!! GNU General Public License, see ~/COPYING file
!! or http://www.gnu.org/copyleft/gpl.txt .
!! For the list of contributors, see ~/AUTHORS 


!> Calculate the values of a scaling function in real uniform grid
subroutine scaling_function(itype,nd,nrange,a,x)
  use f_utils, only: f_open_file,f_close
  use yaml_output, only: yaml_toa
  use dictionaries, only: f_err_throw
  use Poisson_Solver, only: dp
  use memory_profiling
  use dynamic_memory

  implicit none

  !Arguments
  !Type of interpolating functions
  integer, intent(in) :: itype
  !Number of points: must be 2**nex
  integer, intent(in) :: nd
  integer, intent(out) :: nrange
  real(kind=8), dimension(0:nd), intent(out) :: a,x
  !Local variables
  character(len=*), parameter :: subname='scaling_function'
  real(kind=8), dimension(:), allocatable :: y
  integer :: i,nt,ni,unt,j
  real(kind=8) :: mom
  
  !Only itype=2,8,14,16,20,24,30,40,50,60,100
  select case(itype)
  case(2,4,6,8,14,16,20,24,30,40,50,60,100)
     !O.K.
  case default
     call f_err_throw('"Only interpolating functions 2, 4, 6, 8, 14, 16, 20, 24, 30, 40, 50, 60, 100, used:' &
          & // trim(yaml_toa(itype))//'"', err_name='BIGDFT_RUNTIME_ERROR')
  end select
!!  write(unit=*,fmt="(1x,a,i0,a)") &
!!       "Use interpolating scaling functions of ",itype," order"

  !Give the range of the scaling function
  !from -itype to itype for the direct case, more general for the dual
  ni=2*(itype)
  nrange = ni
  
  y = f_malloc(0.to.nd,id='y')
  
  ! plot scaling function
  call zero(nd+1,x)
  call zero(nd+1,y)
  nt=ni
  x(nt/2-1)=1.d0
  loop1: do
     nt=2*nt
     ! write(6,*) 'nd,nt',nd,nt
     select case(itype)
     case(2)
        call back_trans_2(nd,nt,x,y)
     case(4)
        call back_trans_4(nd,nt,x,y)
     case(6)
        call back_trans_6(nd,nt,x,y)
     case(8)
        call back_trans_8(nd,nt,x,y)
     case(14)
        call back_trans_14(nd,nt,x,y)
     case(16)
        call back_trans_16(nd,nt,x,y)
     case(20)
        call back_trans_20(nd,nt,x,y)
     case(24)
        call back_trans_24(nd,nt,x,y)
     case(30)
        call back_trans_30(nd,nt,x,y)
     case(40)
        call back_trans_40(nd,nt,x,y)
     case(50)
        call back_trans_50(nd,nt,x,y)
     case(60)
        call back_trans_60(nd,nt,x,y)
     case(100)
        call back_trans_100(nd,nt,x,y)
     end select
     !call dcopy(nt,y,1,x,1)
     do i=0,nt-1
        x(i)=y(i)
     end do
     if (nt.eq.nd) then
        exit loop1
     end if
  end do loop1

<<<<<<< HEAD
  unt=1
  call f_open_file(unt,file='scfunction')
  !open (unit=1,file='scfunction',status='unknown')
  do i=0,nd
     a(i) = real(i*ni,kind=8)/real(nd,kind=8)-(.5d0*real(ni,kind=8)-1.d0)
  write(unt,*) a(i),x(i)
  end do
  call f_close(unt)
  !now calculate the moments
  call f_open_file(unt,file='scf_moments')
  do j=0,itype
     mom=0.d0
     do i=0,nd
        a(i) = real(i*ni,kind=8)/real(nd,kind=8)-(.5d0*real(ni,kind=8)-1.d0)
        mom=mom+a(i)**j/real(ni,kind=8)*x(i)
     end do
     write(unt,*)j,mom!*real(nd,kind=8)
  end do
  call f_close(unt)

=======
  !Plot the interpolating scaling function if needed
  !open (unit=1,file='scfunction',status='unknown')
  do i=0,nd
     a(i) = real(i*ni,kind=8)/real(nd,kind=8)-(.5d0*real(ni,kind=8)-1.d0)
     !write(1,*) a(i),x(i)
  end do
  !close(unit=1)
>>>>>>> 3a140f57

  call f_free(y)
END SUBROUTINE scaling_function


!> Calculate the values of the wavelet function in a real uniform mesh.
subroutine wavelet_function(itype,nd,a,x)
  use f_utils, only: f_open_file,f_close
  use yaml_output, only: yaml_toa
  use dictionaries, only: f_err_throw
  use Poisson_Solver, only: dp
  use memory_profiling
  use dynamic_memory
  implicit none
  !Arguments
  !Type of the interpolating scaling function
  integer, intent(in) :: itype
  !must be 2**nex
  integer, intent(in) :: nd
  real(kind=8), dimension(0:nd), intent(out) :: a,x
  !Local variables
  character(len=*), parameter :: subname='wavelet_function'
  real(kind=8), dimension(:), allocatable :: y
  integer :: i,nt,ni,unt,j
  real(kind=8) :: mom

  !Only itype=2,4,6,8,14,16,20,24,30,40,50,60,100
  Select case(itype)
  case(2,4,6,8,14,16,20,24,30,40,50,60,100)
     !O.K.
  case default
     call f_err_throw('"Only interpolating functions 2, 4, 6, 8, 14, 16, 20, 24, 30, 40, 50, 60, 100, used:' &
          & // trim(yaml_toa(itype))//'"', err_name='BIGDFT_RUNTIME_ERROR')
  end select

  !Give the range of the scaling function
  !from -itype to itype
  ni=2*itype

  y = f_malloc(0.to.nd,id='y')
  
  ! plot wavelet 
  call zero(nd+1,x)
  call zero(nd+1,y)
  nt=ni
  x(nt+nt/2-1)=1.d0
  loop3: do
     nt=2*nt
     !write(6,*) 'nd,nt',nd,nt
     select case(itype)
     case(2)
        call back_trans_2(nd,nt,x,y)
     case(4)
        call back_trans_4(nd,nt,x,y)
     case(6)
        call back_trans_6(nd,nt,x,y)
     case(8)
        call back_trans_8(nd,nt,x,y)
     case(14)
        call back_trans_14(nd,nt,x,y)
     case(16)
        call back_trans_16(nd,nt,x,y)
     case(20)
        call back_trans_20(nd,nt,x,y)
     case(24)
        call back_trans_24(nd,nt,x,y)
     case(30)
        call back_trans_30(nd,nt,x,y)
     case(40)
        call back_trans_40(nd,nt,x,y)
     case(50)
        call back_trans_50(nd,nt,x,y)
     case(60)
        call back_trans_60(nd,nt,x,y)
     case(100)
        call back_trans_100(nd,nt,x,y)
     end select
     !call dcopy(nt,y,1,x,1)
     do i=0,nt-1
        x(i)=y(i)
     end do
     if (nt.eq.nd) then
        exit loop3
     end if
  end do loop3

  unt=1
  call f_open_file(unt,file='wavelet')
  do i=0,nd
     a(i) = real(i*ni,kind=8)/real(nd,kind=8)-(.5d0*real(ni,kind=8)-1.d0)
  write(unt,*) a(i),x(i)
  end do
  call f_close(unt)
  !now calculate the moments
  call f_open_file(unt,file='wvl_moments')
  do j=0,itype
     mom=0.d0
     do i=0,nd
        a(i) = real(i*ni,kind=8)/real(nd,kind=8)-(.5d0*real(ni,kind=8)-1.d0)
        mom=mom+a(i)**j/real(ni,kind=8)*x(i)
     end do
     write(unt,*)j,mom!*real(nd,kind=8)
  end do
  call f_close(unt)

!!$  open (unit=1,file='wavelet',status='unknown')
!!$  do i=0,nd-1
!!$     a(i) = real(i*ni,kind=8)/real(nd,kind=8)-(.5d0*real(ni,kind=8)-.5d0)
!!$     write(1,*) a(i),x(i)
!!$  end do
!!$  close(1)

  call f_free(y)
 
END SUBROUTINE wavelet_function


!> Do iterations to go from p0gauss to pgauss
!! order interpolating scaling function
subroutine scf_recursion(itype,n_iter,n_range,kernel_scf,kern_1_scf)
  use yaml_output, only: yaml_toa
  use dictionaries, only: f_err_throw
  implicit none
  !Arguments
  integer, intent(in) :: itype,n_iter,n_range
  real(kind=8), intent(inout) :: kernel_scf(-n_range:n_range)
  real(kind=8), intent(out) :: kern_1_scf(-n_range:n_range)
  !Local variables

  !Only itype=2,4,6,8,14,16,20,24,30,40,50,60,100
  select case(itype)
  case(2,4,6,8,14,16,20,24,30,40,50,60,100)
     !O.K.
  case default
     call f_err_throw('"Only interpolating functions 2, 4, 6, 8, 14, 16, 20, 24, 30, 40, 50, 60, 100, used:' &
          & // trim(yaml_toa(itype))//'"', err_name='BIGDFT_RUNTIME_ERROR')
  end select

  select case(itype)
  case(2)
     call scf_recursion_2(n_iter,n_range,kernel_scf,kern_1_scf)
  case(4)
     call scf_recursion_4(n_iter,n_range,kernel_scf,kern_1_scf)
  case(6)
     call scf_recursion_6(n_iter,n_range,kernel_scf,kern_1_scf)
  case(8)
     call scf_recursion_8(n_iter,n_range,kernel_scf,kern_1_scf)
  case(14)
     call scf_recursion_14(n_iter,n_range,kernel_scf,kern_1_scf)
  case(16)
     call scf_recursion_16(n_iter,n_range,kernel_scf,kern_1_scf)
  case(20)
     call scf_recursion_20(n_iter,n_range,kernel_scf,kern_1_scf)
  case(24)
     call scf_recursion_24(n_iter,n_range,kernel_scf,kern_1_scf)
  case(30)
     call scf_recursion_30(n_iter,n_range,kernel_scf,kern_1_scf)
  case(40)
     call scf_recursion_40(n_iter,n_range,kernel_scf,kern_1_scf)
  case(50)
     call scf_recursion_50(n_iter,n_range,kernel_scf,kern_1_scf)
  case(60)
     call scf_recursion_60(n_iter,n_range,kernel_scf,kern_1_scf)
  case(100)
     call scf_recursion_100(n_iter,n_range,kernel_scf,kern_1_scf)
  end select

END SUBROUTINE scf_recursion


subroutine zero(n,x)
  implicit none
  !Arguments
  integer, intent(in) :: n
  real(kind=8), intent(out) :: x(n)
  !Local variables
  integer :: i
  do i=1,n
     x(i)=0.d0
  end do
END SUBROUTINE zero


!> Forward wavelet transform
!! m filter length (m has to be even!)
subroutine for_trans_2(nd,nt,x,y)
  implicit none
  !Arguments
  integer, intent(in) :: nd !< Length of data set
  integer, intent(in) :: nt !< Length of data in data set to be transformed
  real(kind=8), intent(in) :: x(0:nd-1)  !< Input data
  real(kind=8), intent(out) :: y(0:nd-1) !< Output data
  !Local variables
  integer :: i,j,ind

  include 'lazy_2.inc'

  do i=0,nt/2-1
     y(     i)=0.d0
     y(nt/2+i)=0.d0
     
     do j=-m+1,m
        
        ! periodically wrap index if necessary
        ind=j+2*i
        loop99: do
           if (ind.lt.0) then 
              ind=ind+nt
              cycle loop99
           end if
           if (ind.ge.nt) then 
              ind=ind-nt
              cycle loop99
           end if
           exit loop99
        end do loop99

        y(     i)=y(     i)+cht(j)*x(ind)
        y(nt/2+i)=y(nt/2+i)+cgt(j)*x(ind)
     end do
     
  end do

END SUBROUTINE for_trans_2


!> Backward wavelet transform
subroutine back_trans_2(nd,nt,x,y)
  implicit none
  !Arguments
  integer, intent(in) :: nd !< Length of data set
  integer, intent(in) :: nt !< Length of data in data set to be transformed
  real(kind=8), intent(in) :: x(0:nd-1)  !< Input data
  real(kind=8), intent(out) :: y(0:nd-1) !< Output data
  !Local variables
  integer :: i,j,ind

  include 'lazy_2.inc'
  
  do i=0,nt/2-1
     y(2*i+0)=0.d0
     y(2*i+1)=0.d0
     
     do j=-m/2,m/2-1
        
        ! periodically wrap index if necessary
        ind=i-j
        loop99: do
           if (ind.lt.0) then 
              ind=ind+nt/2
              cycle loop99
           end if
           if (ind.ge.nt/2) then 
              ind=ind-nt/2
              cycle loop99
           end if
           exit loop99
        end do loop99

        y(2*i+0)=y(2*i+0) + ch(2*j-0)*x(ind)+cg(2*j-0)*x(ind+nt/2)
        y(2*i+1)=y(2*i+1) + ch(2*j+1)*x(ind)+cg(2*j+1)*x(ind+nt/2)
     end do
        
  end do
        
END SUBROUTINE back_trans_2


!> Tests the 4 orthogonality relations of the filters
subroutine ftest_2
  implicit none
  !Arguments
  !Local variables
  character(len=*), parameter :: fmt22 = "(a,i3,i4,4(e17.10))"
  integer :: i,j,l
  real(kind=8) :: t1,t2,t3,t4,eps

  include 'lazy_2.inc'
  
  ! do i=-m,m
  ! write(6,*) i,ch(i),cg(i)
  ! end do
  
  do i=-m,m
     do j=-m,m
        t1=0.d0
        t2=0.d0
        t3=0.d0
        t4=0.d0
        do l=-3*m,3*m
           if ( l-2*i.ge.-m .and. l-2*i.le.m  .and. &
                l-2*j.ge.-m .and. l-2*j.le.m ) then
              t1=t1+ch(l-2*i)*cht(l-2*j)
              t2=t2+cg(l-2*i)*cgt(l-2*j)
              t3=t3+ch(l-2*i)*cgt(l-2*j)
              t4=t4+cht(l-2*i)*cg(l-2*j)
           end if
        end do
        eps=1.d-10
        if (i.eq.j) then
           if (abs(t1-1.d0).gt.eps .or. abs(t2-1.d0).gt.eps .or. &
             & abs(t3).gt.eps  .or. abs(t4).gt.eps ) then 
              write(6,fmt22) 'Orthogonality ERROR', i,j,t1,t2,t3,t4
           end if
        else
           if (abs(t1).gt.eps .or. abs(t2).gt.eps .or. &
             & abs(t3).gt.eps  .or. abs(t4).gt.eps ) then
              write(6,fmt22) 'Orthogonality ERROR', i,j,t1,t2,t3,t4
           end if
        end if
     end do
  end do
  
  write(6,*) 'FILTER TEST PASSED'
  
END SUBROUTINE ftest_2


!> Do iterations to go from p0gauss to pgauss
!! 2th-order interpolating scaling function
subroutine scf_recursion_2(n_iter,n_range,kernel_scf,kern_1_scf)
  implicit none
  !Arguments
  integer, intent(in) :: n_iter,n_range
  real(kind=8), intent(inout) :: kernel_scf(-n_range:n_range)
  real(kind=8), intent(out) :: kern_1_scf(-n_range:n_range)
  !Local variables
  real(kind=8) :: kern,kern_tot
  integer :: i_iter,i,j,ind

  include "lazy_2.inc"

  !Start the iteration to go from p0gauss to pgauss
  loop_iter_scf: do i_iter=1,n_iter
     !kern_1_scf(:) = kernel_scf(:)
     !kernel_scf(:) = 0.d0
     call dcopy(2*n_range+1,kernel_scf(-n_range),1,kern_1_scf(-n_range),1)
     call dscal(2*n_range+1,0.0d0,kernel_scf(-n_range),1)
     loop_iter_i: do i=0,n_range
        kern_tot = 0.d0
        do j=-m,m
           ind = 2*i-j
           !if (abs(ind) > n_range) then
           if (ind > n_range .or. ind < -n_range ) then
              kern = 0.d0
           else
              kern = kern_1_scf(ind)
           end if
           kern_tot = kern_tot + ch(j)*kern
        end do
        if (kern_tot == 0.d0) then
           !zero after (be sure because strictly == 0.d0)
           exit loop_iter_i
        else
           kernel_scf( i) = 0.5d0*kern_tot
           kernel_scf(-i) = 0.5d0*kern_tot
        end if
     end do loop_iter_i
  end do loop_iter_scf
END SUBROUTINE scf_recursion_2


!> Forward wavelet transform
!! m filter length (m has to be even!)
subroutine for_trans_4(nd,nt,x,y)
  implicit none
  !Arguments
  integer, intent(in) :: nd !< Length of data set
  integer, intent(in) :: nt !< Length of data in data set to be transformed
  real(kind=8), intent(in) :: x(0:nd-1)  !< Input data
  real(kind=8), intent(out) :: y(0:nd-1) !< Output data
  !Local variables
  integer :: i,j,ind

  include 'lazy_4.inc'

  do i=0,nt/2-1
     y(     i)=0.d0
     y(nt/2+i)=0.d0
     
     do j=-m+1,m
        
        ! periodically wrap index if necessary
        ind=j+2*i
        loop99: do
           if (ind.lt.0) then 
              ind=ind+nt
              cycle loop99
           end if
           if (ind.ge.nt) then 
              ind=ind-nt
              cycle loop99
           end if
           exit loop99
        end do loop99

        y(     i)=y(     i)+cht(j)*x(ind)
        y(nt/2+i)=y(nt/2+i)+cgt(j)*x(ind)
     end do
     
  end do

END SUBROUTINE for_trans_4


!> Backward wavelet transform
subroutine back_trans_4(nd,nt,x,y)
  implicit none
  !Arguments
  integer, intent(in) :: nd !< Length of data set
  integer, intent(in) :: nt !< Length of data in data set to be transformed
  real(kind=8), intent(in) :: x(0:nd-1)  !< Input data
  real(kind=8), intent(out) :: y(0:nd-1) !< Output data
  !Local variables
  integer :: i,j,ind

  include 'lazy_4.inc'
  
  do i=0,nt/2-1
     y(2*i+0)=0.d0
     y(2*i+1)=0.d0
     
     do j=-m/2,m/2-1
        
        ! periodically wrap index if necessary
        ind=i-j
        loop99: do
           if (ind.lt.0) then 
              ind=ind+nt/2
              cycle loop99
           end if
           if (ind.ge.nt/2) then 
              ind=ind-nt/2
              cycle loop99
           end if
           exit loop99
        end do loop99

        y(2*i+0)=y(2*i+0) + ch(2*j-0)*x(ind)+cg(2*j-0)*x(ind+nt/2)
        y(2*i+1)=y(2*i+1) + ch(2*j+1)*x(ind)+cg(2*j+1)*x(ind+nt/2)
     end do
        
  end do
        
END SUBROUTINE back_trans_4


!> Tests the 4 orthogonality relations of the filters
subroutine ftest_4
  implicit none
  !Arguments
  !Local variables
  character(len=*), parameter :: fmt22 = "(a,i3,i4,4(e17.10))"
  integer :: i,j,l
  real(kind=8) :: t1,t2,t3,t4,eps

  include 'lazy_4.inc'
  
  ! do i=-m,m
  ! write(6,*) i,ch(i),cg(i)
  ! end do
  
  do i=-m,m
     do j=-m,m
        t1=0.d0
        t2=0.d0
        t3=0.d0
        t4=0.d0
        do l=-3*m,3*m
           if ( l-2*i.ge.-m .and. l-2*i.le.m  .and. &
                l-2*j.ge.-m .and. l-2*j.le.m ) then
              t1=t1+ch(l-2*i)*cht(l-2*j)
              t2=t2+cg(l-2*i)*cgt(l-2*j)
              t3=t3+ch(l-2*i)*cgt(l-2*j)
              t4=t4+cht(l-2*i)*cg(l-2*j)
           end if
        end do
        eps=1.d-10
        if (i.eq.j) then
           if (abs(t1-1.d0).gt.eps .or. abs(t2-1.d0).gt.eps .or. &
             & abs(t3).gt.eps  .or. abs(t4).gt.eps ) then 
              write(6,fmt22) 'Orthogonality ERROR', i,j,t1,t2,t3,t4
           end if
        else
           if (abs(t1).gt.eps .or. abs(t2).gt.eps .or. &
             & abs(t3).gt.eps  .or. abs(t4).gt.eps ) then
              write(6,fmt22) 'Orthogonality ERROR', i,j,t1,t2,t3,t4
           end if
        end if
     end do
  end do
  
  write(6,*) 'FILTER TEST PASSED'
  
END SUBROUTINE ftest_4


!> Do iterations to go from p0gauss to pgauss
!! 2th-order interpolating scaling function
subroutine scf_recursion_4(n_iter,n_range,kernel_scf,kern_1_scf)
  implicit none
  !Arguments
  integer, intent(in) :: n_iter,n_range
  real(kind=8), intent(inout) :: kernel_scf(-n_range:n_range)
  real(kind=8), intent(out) :: kern_1_scf(-n_range:n_range)
  !Local variables
  real(kind=8) :: kern,kern_tot
  integer :: i_iter,i,j,ind

  include "lazy_4.inc"

  !Start the iteration to go from p0gauss to pgauss
  loop_iter_scf: do i_iter=1,n_iter
     !kern_1_scf(:) = kernel_scf(:)
     !kernel_scf(:) = 0.d0
     call dcopy(2*n_range+1,kernel_scf(-n_range),1,kern_1_scf(-n_range),1)
     call dscal(2*n_range+1,0.0d0,kernel_scf(-n_range),1)
     loop_iter_i: do i=0,n_range
        kern_tot = 0.d0
        do j=-m,m
           ind = 2*i-j
           !if (abs(ind) > n_range) then
           if (ind > n_range .or. ind < -n_range ) then
              kern = 0.d0
           else
              kern = kern_1_scf(ind)
           end if
           kern_tot = kern_tot + ch(j)*kern
        end do
        if (kern_tot == 0.d0) then
           !zero after (be sure because strictly == 0.d0)
           exit loop_iter_i
        else
           kernel_scf( i) = 0.5d0*kern_tot
           kernel_scf(-i) = 0.5d0*kern_tot
        end if
     end do loop_iter_i
  end do loop_iter_scf
END SUBROUTINE scf_recursion_4


!> Forward wavelet transform
!! m filter length (m has to be even!)
subroutine for_trans_6(nd,nt,x,y)
  implicit none
  !Arguments
  integer, intent(in) :: nd !< Length of data set
  integer, intent(in) :: nt !< Length of data in data set to be transformed
  real(kind=8), intent(in) :: x(0:nd-1)  !< Input data
  real(kind=8), intent(out) :: y(0:nd-1) !< Output data
  !Local variables
  integer :: i,j,ind

  include 'lazy_6.inc'

  do i=0,nt/2-1
     y(     i)=0.d0
     y(nt/2+i)=0.d0
     
     do j=-m+1,m
        
        ! periodically wrap index if necessary
        ind=j+2*i
        loop99: do
           if (ind.lt.0) then 
              ind=ind+nt
              cycle loop99
           end if
           if (ind.ge.nt) then 
              ind=ind-nt
              cycle loop99
           end if
           exit loop99
        end do loop99

        y(     i)=y(     i)+cht(j)*x(ind)
        y(nt/2+i)=y(nt/2+i)+cgt(j)*x(ind)
     end do
     
  end do

END SUBROUTINE for_trans_6


!> Backward wavelet transform
subroutine back_trans_6(nd,nt,x,y)
  implicit none
  !Arguments
  integer, intent(in) :: nd !< Length of data set
  integer, intent(in) :: nt !< Length of data in data set to be transformed
  real(kind=8), intent(in) :: x(0:nd-1)  !< Input data
  real(kind=8), intent(out) :: y(0:nd-1) !< Output data
  !Local variables
  integer :: i,j,ind

  include 'lazy_6.inc'
  
  do i=0,nt/2-1
     y(2*i+0)=0.d0
     y(2*i+1)=0.d0
     
     do j=-m/2,m/2-1
        
        ! periodically wrap index if necessary
        ind=i-j
        loop99: do
           if (ind.lt.0) then 
              ind=ind+nt/2
              cycle loop99
           end if
           if (ind.ge.nt/2) then 
              ind=ind-nt/2
              cycle loop99
           end if
           exit loop99
        end do loop99

        y(2*i+0)=y(2*i+0) + ch(2*j-0)*x(ind)+cg(2*j-0)*x(ind+nt/2)
        y(2*i+1)=y(2*i+1) + ch(2*j+1)*x(ind)+cg(2*j+1)*x(ind+nt/2)
     end do
        
  end do
        
END SUBROUTINE back_trans_6


!> Tests the 4 orthogonality relations of the filters
subroutine ftest_6
  implicit none
  !Arguments
  !Local variables
  character(len=*), parameter :: fmt22 = "(a,i3,i4,4(e17.10))"
  integer :: i,j,l
  real(kind=8) :: t1,t2,t3,t4,eps

  include 'lazy_6.inc'
  
  ! do i=-m,m
  ! write(6,*) i,ch(i),cg(i)
  ! end do
  
  do i=-m,m
     do j=-m,m
        t1=0.d0
        t2=0.d0
        t3=0.d0
        t4=0.d0
        do l=-3*m,3*m
           if ( l-2*i.ge.-m .and. l-2*i.le.m  .and. &
                l-2*j.ge.-m .and. l-2*j.le.m ) then
              t1=t1+ch(l-2*i)*cht(l-2*j)
              t2=t2+cg(l-2*i)*cgt(l-2*j)
              t3=t3+ch(l-2*i)*cgt(l-2*j)
              t4=t4+cht(l-2*i)*cg(l-2*j)
           end if
        end do
        eps=1.d-10
        if (i.eq.j) then
           if (abs(t1-1.d0).gt.eps .or. abs(t2-1.d0).gt.eps .or. &
             & abs(t3).gt.eps  .or. abs(t4).gt.eps ) then 
              write(6,fmt22) 'Orthogonality ERROR', i,j,t1,t2,t3,t4
           end if
        else
           if (abs(t1).gt.eps .or. abs(t2).gt.eps .or. &
             & abs(t3).gt.eps  .or. abs(t4).gt.eps ) then
              write(6,fmt22) 'Orthogonality ERROR', i,j,t1,t2,t3,t4
           end if
        end if
     end do
  end do
  
  write(6,*) 'FILTER TEST PASSED'
  
END SUBROUTINE ftest_6


!> Do iterations to go from p0gauss to pgauss
!! 2th-order interpolating scaling function
subroutine scf_recursion_6(n_iter,n_range,kernel_scf,kern_1_scf)
  implicit none
  !Arguments
  integer, intent(in) :: n_iter,n_range
  real(kind=8), intent(inout) :: kernel_scf(-n_range:n_range)
  real(kind=8), intent(out) :: kern_1_scf(-n_range:n_range)
  !Local variables
  real(kind=8) :: kern,kern_tot
  integer :: i_iter,i,j,ind

  include "lazy_6.inc"

  !Start the iteration to go from p0gauss to pgauss
  loop_iter_scf: do i_iter=1,n_iter
     !kern_1_scf(:) = kernel_scf(:)
     !kernel_scf(:) = 0.d0
     call dcopy(2*n_range+1,kernel_scf(-n_range),1,kern_1_scf(-n_range),1)
     call dscal(2*n_range+1,0.0d0,kernel_scf(-n_range),1)
     loop_iter_i: do i=0,n_range
        kern_tot = 0.d0
        do j=-m,m
           ind = 2*i-j
           !if (abs(ind) > n_range) then
           if (ind > n_range .or. ind < -n_range ) then
              kern = 0.d0
           else
              kern = kern_1_scf(ind)
           end if
           kern_tot = kern_tot + ch(j)*kern
        end do
        if (kern_tot == 0.d0) then
           !zero after (be sure because strictly == 0.d0)
           exit loop_iter_i
        else
           kernel_scf( i) = 0.5d0*kern_tot
           kernel_scf(-i) = 0.5d0*kern_tot
        end if
     end do loop_iter_i
  end do loop_iter_scf
END SUBROUTINE scf_recursion_6


!> Forward wavelet transform
!! m filter length (m has to be even!)
subroutine for_trans_8(nd,nt,x,y)
  implicit none
  !Arguments
  integer, intent(in) :: nd !< Length of data set
  integer, intent(in) :: nt !< Length of data in data set to be transformed
  real(kind=8), intent(in) :: x(0:nd-1)  !< Input data
  real(kind=8), intent(out) :: y(0:nd-1) !< Output data
  !Local variables
  integer :: i,j,ind

  include 'lazy_8.inc'

  do i=0,nt/2-1
     y(     i)=0.d0
     y(nt/2+i)=0.d0
     
     do j=-m+1,m
        
        ! periodically wrap index if necessary
        ind=j+2*i
        loop99: do
           if (ind.lt.0) then 
              ind=ind+nt
              cycle loop99
           end if
           if (ind.ge.nt) then 
              ind=ind-nt
              cycle loop99
           end if
           exit loop99
        end do loop99

        y(     i)=y(     i)+cht(j)*x(ind)
        y(nt/2+i)=y(nt/2+i)+cgt(j)*x(ind)
     end do
     
  end do

END SUBROUTINE for_trans_8

!> generic routine for the wavelet transformation
subroutine back_trans(m,ch,cg,nd,nt,x,y)
  implicit none
  !Arguments
  integer, intent(in) :: m !<size of the filters
  integer, intent(in) :: nd !< Length of data set
  integer, intent(in) :: nt !< Length of data in data set to be transformed
  !> wavelet filters, low-pass and high-pass
  real(kind=8), dimension(-m:m) ::  ch,cg
  real(kind=8), intent(in) :: x(0:nd-1)  !< Input data
  real(kind=8), intent(out) :: y(0:nd-1) !< Output data
  !Local variables
  integer :: i,j,ind

  do i=0,nt/2-1
     y(2*i+0)=0.d0
     y(2*i+1)=0.d0

     do j=-m/2,m/2-1

        ! periodically wrap index if necessary
        ind=i-j
        loop99: do
           if (ind.lt.0) then 
              ind=ind+nt/2
              cycle loop99
           end if
           if (ind.ge.nt/2) then 
              ind=ind-nt/2
              cycle loop99
           end if
           exit loop99
        end do loop99

        y(2*i+0)=y(2*i+0) + ch(2*j-0)*x(ind)+cg(2*j-0)*x(ind+nt/2)
        y(2*i+1)=y(2*i+1) + ch(2*j+1)*x(ind)+cg(2*j+1)*x(ind+nt/2)
     end do

  end do
end subroutine back_trans

!> Backward wavelet transform
subroutine back_trans_8(nd,nt,x,y)
  implicit none
  !Arguments
  integer, intent(in) :: nd !< Length of data set
  integer, intent(in) :: nt !< Length of data in data set to be transformed
  real(kind=8), intent(in) :: x(0:nd-1)  !< Input data
  real(kind=8), intent(out) :: y(0:nd-1) !< Output data
  !Local variables
  integer :: i,j,ind

  !include 'lazy_8.inc'
  !include 'lazy_8_lift.inc'
  include 'lazy_8_lift_dual.inc'
  
  do i=0,nt/2-1
     y(2*i+0)=0.d0
     y(2*i+1)=0.d0
     
     do j=-m/2,m/2-1
        
        ! periodically wrap index if necessary
        ind=i-j
        loop99: do
           if (ind.lt.0) then 
              ind=ind+nt/2
              cycle loop99
           end if
           if (ind.ge.nt/2) then 
              ind=ind-nt/2
              cycle loop99
           end if
           exit loop99
        end do loop99

        y(2*i+0)=y(2*i+0) + ch(2*j-0)*x(ind)+cg(2*j-0)*x(ind+nt/2)
        y(2*i+1)=y(2*i+1) + ch(2*j+1)*x(ind)+cg(2*j+1)*x(ind+nt/2)
     end do
        
  end do
        
END SUBROUTINE back_trans_8


!> Tests the 4 orthogonality relations of the filters
subroutine ftest_8
  implicit none
  !Arguments
  !Local variables
  character(len=*), parameter :: fmt22 = "(a,i3,i4,4(e17.10))"
  integer :: i,j,l
  real(kind=8) :: t1,t2,t3,t4,eps

  include 'lazy_8.inc'
  
  ! do i=-m,m
  ! write(6,*) i,ch(i),cg(i)
  ! end do
  
  do i=-m,m
     do j=-m,m
        t1=0.d0
        t2=0.d0
        t3=0.d0
        t4=0.d0
        do l=-3*m,3*m
           if ( l-2*i.ge.-m .and. l-2*i.le.m  .and. &
                l-2*j.ge.-m .and. l-2*j.le.m ) then
              t1=t1+ch(l-2*i)*cht(l-2*j)
              t2=t2+cg(l-2*i)*cgt(l-2*j)
              t3=t3+ch(l-2*i)*cgt(l-2*j)
              t4=t4+cht(l-2*i)*cg(l-2*j)
           end if
        end do
        eps=1.d-10
        if (i.eq.j) then
           if (abs(t1-1.d0).gt.eps .or. abs(t2-1.d0).gt.eps .or. &
             & abs(t3).gt.eps  .or. abs(t4).gt.eps ) then 
              write(6,fmt22) 'Orthogonality ERROR', i,j,t1,t2,t3,t4
           end if
        else
           if (abs(t1).gt.eps .or. abs(t2).gt.eps .or. &
             & abs(t3).gt.eps  .or. abs(t4).gt.eps ) then
              write(6,fmt22) 'Orthogonality ERROR', i,j,t1,t2,t3,t4
           end if
        end if
     end do
  end do
  
  write(6,*) 'FILTER TEST PASSED'
  
END SUBROUTINE ftest_8


!> Do iterations to go from p0gauss to pgauss
!! 8th-order interpolating scaling function
subroutine scf_recursion_8(n_iter,n_range,kernel_scf,kern_1_scf)
  implicit none
  !Arguments
  integer, intent(in) :: n_iter,n_range
  real(kind=8), intent(inout) :: kernel_scf(-n_range:n_range)
  real(kind=8), intent(out) :: kern_1_scf(-n_range:n_range)
  !Local variables
  real(kind=8) :: kern,kern_tot
  integer :: i_iter,i,j,ind

  include "lazy_8.inc"

  !Start the iteration to go from p0gauss to pgauss
  loop_iter_scf: do i_iter=1,n_iter
     !kern_1_scf(:) = kernel_scf(:)
     !kernel_scf(:) = 0.d0
     call dcopy(2*n_range+1,kernel_scf(-n_range),1,kern_1_scf(-n_range),1)
     call dscal(2*n_range+1,0.0d0,kernel_scf(-n_range),1)
     loop_iter_i: do i=0,n_range
        kern_tot = 0.d0
        do j=-m,m
           ind = 2*i-j
           !if (abs(ind) > n_range) then
           if (ind > n_range .or. ind < -n_range ) then
              kern = 0.d0
           else
              kern = kern_1_scf(ind)
           end if
           kern_tot = kern_tot + ch(j)*kern
        end do
        if (kern_tot == 0.d0) then
           !zero after (be sure because strictly == 0.d0)
           exit loop_iter_i
        else
           kernel_scf( i) = 0.5d0*kern_tot
           kernel_scf(-i) = 0.5d0*kern_tot
        end if
     end do loop_iter_i
  end do loop_iter_scf
END SUBROUTINE scf_recursion_8


!> Forward wavelet transform
subroutine for_trans_14(nd,nt,x,y)
  implicit none
  !Arguments
  integer, intent(in) :: nd !< Length of data set
  integer, intent(in) :: nt !< Length of data in data set to be transformed
  real(kind=8), intent(in) :: x(0:nd-1)  !< Input data
  real(kind=8), intent(out) :: y(0:nd-1) !< Output data
  !Local variables
  integer :: i,j,ind

  include 'lazy_14.inc'

  do i=0,nt/2-1
     y(     i)=0.d0
     y(nt/2+i)=0.d0
     
     do j=-m+1,m
        
        ! periodically wrap index if necessary
        ind=j+2*i
        loop99: do
           if (ind.lt.0) then 
              ind=ind+nt
              cycle loop99
           end if
           if (ind.ge.nt) then 
              ind=ind-nt
              cycle loop99
           end if
           exit loop99
        end do loop99

        y(     i)=y(     i)+cht(j)*x(ind)
        y(nt/2+i)=y(nt/2+i)+cgt(j)*x(ind)
     end do
  end do
  
END SUBROUTINE for_trans_14


!> Backward wavelet transform
subroutine back_trans_14(nd,nt,x,y)
  implicit none
  !Arguments
  integer, intent(in) :: nd !< Length of data set
  integer, intent(in) :: nt !< Length of data in data set to be transformed
  real(kind=8), intent(in) :: x(0:nd-1)  !< Input data
  real(kind=8), intent(out) :: y(0:nd-1) !< Output data
  !Local variables
  integer :: i,j,ind

  include 'lazy_14.inc'
  
  do i=0,nt/2-1
     y(2*i+0)=0.d0
     y(2*i+1)=0.d0
     
     do j=-m/2,m/2-1
        
        ! periodically wrap index if necessary
        ind=i-j
        loop99: do
           if (ind.lt.0) then 
              ind=ind+nt/2
              cycle loop99
           end if
           if (ind.ge.nt/2) then 
              ind=ind-nt/2
              cycle loop99
           end if
           exit loop99
        end do loop99

        y(2*i+0)=y(2*i+0) + ch(2*j-0)*x(ind)+cg(2*j-0)*x(ind+nt/2)
        y(2*i+1)=y(2*i+1) + ch(2*j+1)*x(ind)+cg(2*j+1)*x(ind+nt/2)

     end do
  end do
        
END SUBROUTINE back_trans_14


!> Tests the 4 orthogonality relations of the filters
subroutine ftest_14
  implicit none
  !Arguments
  !Local variables
  character(len=*), parameter :: fmt22 = "(a,i3,i4,4(e17.10))"
  real(kind=8) :: t1,t2,t3,t4,eps
  integer :: i,j,l

  include 'lazy_14.inc'
  
  ! do i=-m,m
  ! write(6,*) i,ch(i),cg(i)
  ! end do
  
  do i=-m,m
     do j=-m,m
        t1=0.d0
        t2=0.d0
        t3=0.d0
        t4=0.d0
        do l=-3*m,3*m
           if ( l-2*i.ge.-m .and. l-2*i.le.m  .and. &
                l-2*j.ge.-m .and. l-2*j.le.m ) then
              t1=t1+ch(l-2*i)*cht(l-2*j)
              t2=t2+cg(l-2*i)*cgt(l-2*j)
              t3=t3+ch(l-2*i)*cgt(l-2*j)
              t4=t4+cht(l-2*i)*cg(l-2*j)
           end if
        end do
        eps=1.d-10
        if (i.eq.j) then
           if (abs(t1-1.d0).gt.eps .or. abs(t2-1.d0).gt.eps .or. &
             & abs(t3).gt.eps  .or. abs(t4).gt.eps ) then 
              write(6,fmt22) 'Orthogonality ERROR', i,j,t1,t2,t3,t4
           end if
        else
           if (abs(t1).gt.eps .or. abs(t2).gt.eps .or. &
             & abs(t3).gt.eps  .or. abs(t4).gt.eps ) then
              write(6,fmt22) 'Orthogonality ERROR', i,j,t1,t2,t3,t4
           end if
        end if
     end do
  end do
  
  write(6,*) 'FILTER TEST PASSED'
  
END SUBROUTINE ftest_14


!> Do iterations to go from p0gauss to pgauss
!! 14th-order interpolating scaling function
subroutine scf_recursion_14(n_iter,n_range,kernel_scf,kern_1_scf)
  implicit none
  !Arguments
  integer, intent(in) :: n_iter,n_range
  real(kind=8), intent(inout) :: kernel_scf(-n_range:n_range)
  real(kind=8), intent(out) :: kern_1_scf(-n_range:n_range)
  !Local variables
  real(kind=8) :: kern,kern_tot
  integer :: i_iter,i,j,ind

  include "lazy_14.inc"

  !Start the iteration to go from p0gauss to pgauss
  loop_iter_scf: do i_iter=1,n_iter
     !kern_1_scf(:) = kernel_scf(:)
     !kernel_scf(:) = 0.d0
     call dcopy(2*n_range+1,kernel_scf(-n_range),1,kern_1_scf(-n_range),1)
     call dscal(2*n_range+1,0.0d0,kernel_scf(-n_range),1)
     loop_iter_i: do i=0,n_range
        kern_tot = 0.d0
        do j=-m,m
           ind = 2*i-j
           !if (abs(ind) > n_range) then
           if (ind > n_range .or. ind < -n_range ) then
              kern = 0.d0
           else
              kern = kern_1_scf(ind)
           end if
           kern_tot = kern_tot + ch(j)*kern
        end do
        if (kern_tot == 0.d0) then
           !zero after (be sure because strictly == 0.d0)
           exit loop_iter_i
        else
           kernel_scf( i) = 0.5d0*kern_tot
           kernel_scf(-i) = 0.5d0*kern_tot
        end if
     end do loop_iter_i
  end do loop_iter_scf
END SUBROUTINE scf_recursion_14


!> Forward wavelet transform
subroutine for_trans_16(nd,nt,x,y)
  implicit none
  !Arguments
  integer, intent(in) :: nd !< Length of data set
  integer, intent(in) :: nt !< Length of data in data set to be transformed
  real(kind=8), intent(in) :: x(0:nd-1)  !< Input data
  real(kind=8), intent(out) :: y(0:nd-1) !< Output data
  !Local variables
  integer :: i,j,ind

  include 'lazy_16.inc'

  do i=0,nt/2-1
     y(     i)=0.d0
     y(nt/2+i)=0.d0
     
     do j=-m+1,m
        
        ! periodically wrap index if necessary
        ind=j+2*i
        loop99: do
           if (ind.lt.0) then 
              ind=ind+nt
              cycle loop99
           end if
           if (ind.ge.nt) then 
              ind=ind-nt
              cycle loop99
           end if
           exit loop99
        end do loop99

        y(     i)=y(     i)+cht(j)*x(ind)
        y(nt/2+i)=y(nt/2+i)+cgt(j)*x(ind)
     end do
  end do
  
END SUBROUTINE for_trans_16


!> Backward wavelet transform
subroutine back_trans_16(nd,nt,x,y)
  implicit none
  !Arguments
  integer, intent(in) :: nd !< Length of data set
  integer, intent(in) :: nt !< Length of data in data set to be transformed
  real(kind=8), intent(in) :: x(0:nd-1)  !< Input data
  real(kind=8), intent(out) :: y(0:nd-1) !< Output data
  !Local variables
  integer :: i,j,ind

  include 'lazy_16.inc'
  
  do i=0,nt/2-1
     y(2*i+0)=0.d0
     y(2*i+1)=0.d0
     
     do j=-m/2,m/2-1
        
        ! periodically wrap index if necessary
        ind=i-j
        loop99: do
           if (ind.lt.0) then 
              ind=ind+nt/2
              cycle loop99
           end if
           if (ind.ge.nt/2) then 
              ind=ind-nt/2
              cycle loop99
           end if
           exit loop99
        end do loop99

        y(2*i+0)=y(2*i+0) + ch(2*j-0)*x(ind)+cg(2*j-0)*x(ind+nt/2)
        y(2*i+1)=y(2*i+1) + ch(2*j+1)*x(ind)+cg(2*j+1)*x(ind+nt/2)
     end do
  end do
        
END SUBROUTINE back_trans_16


!> Tests the 4 orthogonality relations of the filters
subroutine ftest_16
  implicit none
  !Arguments
  !Local variables
  character(len=*), parameter :: fmt22 = "(a,i3,i4,4(e17.10))"
  real(kind=8) :: t1,t2,t3,t4,eps
  integer :: i,j,l

  include 'lazy_16.inc'
  
  ! do i=-m,m
  ! write(6,*) i,ch(i),cg(i)
  ! end do
  
  do i=-m,m
     do j=-m,m
        t1=0.d0
        t2=0.d0
        t3=0.d0
        t4=0.d0
        do l=-3*m,3*m
           if ( l-2*i.ge.-m .and. l-2*i.le.m  .and. &
                l-2*j.ge.-m .and. l-2*j.le.m ) then
              t1=t1+ch(l-2*i)*cht(l-2*j)
              t2=t2+cg(l-2*i)*cgt(l-2*j)
              t3=t3+ch(l-2*i)*cgt(l-2*j)
              t4=t4+cht(l-2*i)*cg(l-2*j)
           end if
        end do
        eps=1.d-10
        if (i.eq.j) then
           if (abs(t1-1.d0).gt.eps .or. abs(t2-1.d0).gt.eps .or. &
             & abs(t3).gt.eps  .or. abs(t4).gt.eps ) then 
              write(6,fmt22) 'Orthogonality ERROR', i,j,t1,t2,t3,t4
           end if
        else
           if (abs(t1).gt.eps .or. abs(t2).gt.eps .or. &
             & abs(t3).gt.eps  .or. abs(t4).gt.eps ) then
              write(6,fmt22) 'Orthogonality ERROR', i,j,t1,t2,t3,t4
           end if
        end if
     end do
  end do
  
  write(6,*) 'FILTER TEST PASSED'
  
END SUBROUTINE ftest_16


!> Do iterations to go from p0gauss to pgauss
!! 16th-order interpolating scaling function
subroutine scf_recursion_16(n_iter,n_range,kernel_scf,kern_1_scf)
  implicit none
  !Arguments
  integer, intent(in) :: n_iter,n_range
  real(kind=8), intent(inout) :: kernel_scf(-n_range:n_range)
  real(kind=8), intent(out) :: kern_1_scf(-n_range:n_range)
  !Local variables
  real(kind=8) :: kern,kern_tot
  integer :: i_iter,i,j,ind

  include "lazy_16.inc"

  !Start the iteration to go from p0gauss to pgauss
  loop_iter_scf: do i_iter=1,n_iter
     !kern_1_scf(:) = kernel_scf(:)
     !kernel_scf(:) = 0.d0
     call dcopy(2*n_range+1,kernel_scf(-n_range),1,kern_1_scf(-n_range),1)
     call dscal(2*n_range+1,0.0d0,kernel_scf(-n_range),1)
     loop_iter_i: do i=0,n_range
        kern_tot = 0.d0
        do j=-m,m
           ind = 2*i-j
           !if (abs(ind) > n_range) then
           if (ind > n_range .or. ind < -n_range ) then
              kern = 0.d0
           else
              kern = kern_1_scf(ind)
           end if
           kern_tot = kern_tot + ch(j)*kern
        end do
        if (kern_tot == 0.d0) then
           !zero after (be sure because strictly == 0.d0)
           exit loop_iter_i
        else
           kernel_scf( i) = 0.5d0*kern_tot
           kernel_scf(-i) = 0.5d0*kern_tot
        end if
     end do loop_iter_i
  end do loop_iter_scf
END SUBROUTINE scf_recursion_16


!> Forward wavelet transform
subroutine for_trans_20(nd,nt,x,y)
  implicit none
  !Arguments
  integer, intent(in) :: nd !< Length of data set
  integer, intent(in) :: nt !< Length of data in data set to be transformed
  real(kind=8), intent(in) :: x(0:nd-1)  !< Input data
  real(kind=8), intent(out) :: y(0:nd-1) !< Output data
  !Local variables
  integer :: i,j,ind

  include 'lazy_20.inc'

  do i=0,nt/2-1
     y(     i)=0.d0
     y(nt/2+i)=0.d0
     
     do j=-m+1,m
        
        ! periodically wrap index if necessary
        ind=j+2*i
        loop99: do
           if (ind.lt.0) then 
              ind=ind+nt
              cycle loop99
           end if
           if (ind.ge.nt) then 
              ind=ind-nt
              cycle loop99
           end if
           exit loop99
        end do loop99

        y(     i)=y(     i)+cht(j)*x(ind)
        y(nt/2+i)=y(nt/2+i)+cgt(j)*x(ind)
     end do
  end do
  
END SUBROUTINE for_trans_20


!> Backward wavelet transform
subroutine back_trans_20(nd,nt,x,y)
  implicit none
  !Arguments
  integer, intent(in) :: nd !< Length of data set
  integer, intent(in) :: nt !< Length of data in data set to be transformed
  real(kind=8), intent(in) :: x(0:nd-1)  !< Input data
  real(kind=8), intent(out) :: y(0:nd-1) !< Output data
  !Local variables
  integer :: i,j,ind

  include 'lazy_20.inc'
  
  do i=0,nt/2-1
     y(2*i+0)=0.d0
     y(2*i+1)=0.d0
     
     do j=-m/2,m/2-1
        
        ! periodically wrap index if necessary
        ind=i-j
        loop99: do
           if (ind.lt.0) then 
              ind=ind+nt/2
              cycle loop99
           end if
           if (ind.ge.nt/2) then 
              ind=ind-nt/2
              cycle loop99
           end if
           exit loop99
        end do loop99

        y(2*i+0)=y(2*i+0) + ch(2*j-0)*x(ind)+cg(2*j-0)*x(ind+nt/2)
        y(2*i+1)=y(2*i+1) + ch(2*j+1)*x(ind)+cg(2*j+1)*x(ind+nt/2)
     end do
  end do
        
END SUBROUTINE back_trans_20



!> Tests the 4 orthogonality relations of the filters
subroutine ftest_20
  implicit none
  !Arguments
  !Local variables
  character(len=*), parameter :: fmt22 = "(a,i3,i4,4(e17.10))"
  real(kind=8) :: t1,t2,t3,t4,eps
  integer :: i,j,l

  include 'lazy_20.inc'
  
  ! do i=-m,m
  ! write(6,*) i,ch(i),cg(i)
  ! end do
  
  do i=-m,m
     do j=-m,m
        t1=0.d0
        t2=0.d0
        t3=0.d0
        t4=0.d0
        do l=-3*m,3*m
           if ( l-2*i.ge.-m .and. l-2*i.le.m  .and. &
                l-2*j.ge.-m .and. l-2*j.le.m ) then
              t1=t1+ch(l-2*i)*cht(l-2*j)
              t2=t2+cg(l-2*i)*cgt(l-2*j)
              t3=t3+ch(l-2*i)*cgt(l-2*j)
              t4=t4+cht(l-2*i)*cg(l-2*j)
           end if
        end do
        eps=1.d-10
        if (i.eq.j) then
           if (abs(t1-1.d0).gt.eps .or. abs(t2-1.d0).gt.eps .or. &
             & abs(t3).gt.eps  .or. abs(t4).gt.eps ) then 
              write(6,fmt22) 'Orthogonality ERROR', i,j,t1,t2,t3,t4
           end if
        else
           if (abs(t1).gt.eps .or. abs(t2).gt.eps .or. &
             & abs(t3).gt.eps  .or. abs(t4).gt.eps ) then
              write(6,fmt22) 'Orthogonality ERROR', i,j,t1,t2,t3,t4
           end if
        end if
     end do
  end do
  
  write(6,*) 'FILTER TEST PASSED'
  
END SUBROUTINE ftest_20


!> Do iterations to go from p0gauss to pgauss
!! 20th-order interpolating scaling function
subroutine scf_recursion_20(n_iter,n_range,kernel_scf,kern_1_scf)
  implicit none
  !Arguments
  integer, intent(in) :: n_iter,n_range
  real(kind=8), intent(inout) :: kernel_scf(-n_range:n_range)
  real(kind=8), intent(out) :: kern_1_scf(-n_range:n_range)
  !Local variables
  real(kind=8) :: kern,kern_tot
  integer :: i_iter,i,j,ind

  include "lazy_20.inc"

  !Start the iteration to go from p0gauss to pgauss
  loop_iter_scf: do i_iter=1,n_iter
     !kern_1_scf(:) = kernel_scf(:)
     !kernel_scf(:) = 0.d0
     call dcopy(2*n_range+1,kernel_scf(-n_range),1,kern_1_scf(-n_range),1)
     call dscal(2*n_range+1,0.0d0,kernel_scf(-n_range),1)
     loop_iter_i: do i=0,n_range
        kern_tot = 0.d0
        do j=-m,m
           ind = 2*i-j
           !if (abs(ind) > n_range) then
           if (ind > n_range .or. ind < -n_range ) then
              kern = 0.d0
           else
              kern = kern_1_scf(ind)
           end if
           kern_tot = kern_tot + ch(j)*kern
        end do
        if (kern_tot == 0.d0) then
           !zero after (be sure because strictly == 0.d0)
           exit loop_iter_i
        else
           kernel_scf( i) = 0.5d0*kern_tot
           kernel_scf(-i) = 0.5d0*kern_tot
        end if
     end do loop_iter_i
  end do loop_iter_scf
END SUBROUTINE scf_recursion_20


!> Forward wavelet transform
subroutine for_trans_24(nd,nt,x,y)
  implicit none
  !Arguments
  integer, intent(in) :: nd !< Length of data set
  integer, intent(in) :: nt !< Length of data in data set to be transformed
  real(kind=8), intent(in) :: x(0:nd-1)  !< Input data
  real(kind=8), intent(out) :: y(0:nd-1) !< Output data
  !Local variables
  integer :: i,j,ind

  include 'lazy_24.inc'

  do i=0,nt/2-1
     y(     i)=0.d0
     y(nt/2+i)=0.d0
     
     do j=-m+1,m
        
        ! periodically wrap index if necessary
        ind=j+2*i
        loop99: do
           if (ind.lt.0) then 
              ind=ind+nt
              cycle loop99
           end if
           if (ind.ge.nt) then 
              ind=ind-nt
              cycle loop99
           end if
           exit loop99
        end do loop99

        y(     i)=y(     i)+cht(j)*x(ind)
        y(nt/2+i)=y(nt/2+i)+cgt(j)*x(ind)
     end do
  end do
  
END SUBROUTINE for_trans_24


!> Backward wavelet transform
subroutine back_trans_24(nd,nt,x,y)
  implicit none
  !Arguments
  integer, intent(in) :: nd !< Length of data set
  integer, intent(in) :: nt !< Length of data in data set to be transformed
  real(kind=8), intent(in) :: x(0:nd-1)  !< Input data
  real(kind=8), intent(out) :: y(0:nd-1) !< Output data
  !Local variables
  integer :: i,j,ind

  include 'lazy_24.inc'
  
  do i=0,nt/2-1
     y(2*i+0)=0.d0
     y(2*i+1)=0.d0
     
     do j=-m/2,m/2-1
        
        ! periodically wrap index if necessary
        ind=i-j
        loop99: do
           if (ind.lt.0) then 
              ind=ind+nt/2
              cycle loop99
           end if
           if (ind.ge.nt/2) then 
              ind=ind-nt/2
              cycle loop99
           end if
           exit loop99
        end do loop99

        y(2*i+0)=y(2*i+0) + ch(2*j-0)*x(ind)+cg(2*j-0)*x(ind+nt/2)
        y(2*i+1)=y(2*i+1) + ch(2*j+1)*x(ind)+cg(2*j+1)*x(ind+nt/2)
     end do
  end do
        
END SUBROUTINE back_trans_24


!> Tests the 4 orthogonality relations of the filters
subroutine ftest_24
  implicit none
  !Arguments
  !Local variables
  character(len=*), parameter :: fmt22 = "(a,i3,i4,4(e17.10))"
  real(kind=8) :: t1,t2,t3,t4,eps
  integer :: i,j,l

  include 'lazy_24.inc'
  
  ! do i=-m,m
  ! write(6,*) i,ch(i),cg(i)
  ! end do
  
  do i=-m,m
     do j=-m,m
        t1=0.d0
        t2=0.d0
        t3=0.d0
        t4=0.d0
        do l=-3*m,3*m
           if ( l-2*i.ge.-m .and. l-2*i.le.m  .and. &
                l-2*j.ge.-m .and. l-2*j.le.m ) then
              t1=t1+ch(l-2*i)*cht(l-2*j)
              t2=t2+cg(l-2*i)*cgt(l-2*j)
              t3=t3+ch(l-2*i)*cgt(l-2*j)
              t4=t4+cht(l-2*i)*cg(l-2*j)
           end if
        end do
        eps=1.d-10
        if (i.eq.j) then
           if (abs(t1-1.d0).gt.eps .or. abs(t2-1.d0).gt.eps .or. &
             & abs(t3).gt.eps  .or. abs(t4).gt.eps ) then 
              write(6,fmt22) 'Orthogonality ERROR', i,j,t1,t2,t3,t4
           end if
        else
           if (abs(t1).gt.eps .or. abs(t2).gt.eps .or. &
             & abs(t3).gt.eps  .or. abs(t4).gt.eps ) then
              write(6,fmt22) 'Orthogonality ERROR', i,j,t1,t2,t3,t4
           end if
        end if
     end do
  end do
  
  write(6,*) 'FILTER TEST PASSED'
  
END SUBROUTINE ftest_24


!> Do iterations to go from p0gauss to pgauss
!! 24th-order interpolating scaling function
subroutine scf_recursion_24(n_iter,n_range,kernel_scf,kern_1_scf)
  implicit none
  !Arguments
  integer, intent(in) :: n_iter,n_range
  real(kind=8), intent(inout) :: kernel_scf(-n_range:n_range)
  real(kind=8), intent(out) :: kern_1_scf(-n_range:n_range)
  !Local variables
  real(kind=8) :: kern,kern_tot
  integer :: i_iter,i,j,ind

  include "lazy_24.inc"

  !Start the iteration to go from p0gauss to pgauss
  loop_iter_scf: do i_iter=1,n_iter
     !kern_1_scf(:) = kernel_scf(:)
     !kernel_scf(:) = 0.d0
     call dcopy(2*n_range+1,kernel_scf(-n_range),1,kern_1_scf(-n_range),1)
     call dscal(2*n_range+1,0.0d0,kernel_scf(-n_range),1)
     loop_iter_i: do i=0,n_range
        kern_tot = 0.d0
        do j=-m,m
           ind = 2*i-j
           !if (abs(ind) > n_range) then
           if (ind > n_range .or. ind < -n_range ) then
              kern = 0.d0
           else
              kern = kern_1_scf(ind)
           end if
           kern_tot = kern_tot + ch(j)*kern
        end do
        if (kern_tot == 0.d0) then
           !zero after (be sure because strictly == 0.d0)
           exit loop_iter_i
        else
           kernel_scf( i) = 0.5d0*kern_tot
           kernel_scf(-i) = 0.5d0*kern_tot
        end if
     end do loop_iter_i
  end do loop_iter_scf
END SUBROUTINE scf_recursion_24


!> Forward wavelet transform
subroutine for_trans_30(nd,nt,x,y)
  implicit none
  !Arguments
  integer, intent(in) :: nd !< Length of data set
  integer, intent(in) :: nt !< Length of data in data set to be transformed
  real(kind=8), intent(in) :: x(0:nd-1)  !< Input data
  real(kind=8), intent(out) :: y(0:nd-1) !< Output data
  !Local variables
  integer :: i,j,ind

  include 'lazy_30.inc'

  do i=0,nt/2-1
     y(     i)=0.d0
     y(nt/2+i)=0.d0
     
     do j=-m+1,m
        
        ! periodically wrap index if necessary
        ind=j+2*i
        loop99: do
           if (ind.lt.0) then 
              ind=ind+nt
              cycle loop99
           end if
           if (ind.ge.nt) then 
              ind=ind-nt
              cycle loop99
           end if
           exit loop99
        end do loop99

        y(     i)=y(     i)+cht(j)*x(ind)
        y(nt/2+i)=y(nt/2+i)+cgt(j)*x(ind)
     end do
  end do
  
END SUBROUTINE for_trans_30


!> Backward wavelet transform
subroutine back_trans_30(nd,nt,x,y)
  implicit none
  !Arguments
  integer, intent(in) :: nd !< Length of data set
  integer, intent(in) :: nt !< Length of data in data set to be transformed
  real(kind=8), intent(in) :: x(0:nd-1)  !< Input data
  real(kind=8), intent(out) :: y(0:nd-1) !< Output data
  !Local variables
  integer :: i,j,ind

  include 'lazy_30.inc'
  
  do i=0,nt/2-1
     y(2*i+0)=0.d0
     y(2*i+1)=0.d0
     
     do j=-m/2,m/2-1
        
        ! periodically wrap index if necessary
        ind=i-j
        loop99: do
           if (ind.lt.0) then 
              ind=ind+nt/2
              cycle loop99
           end if
           if (ind.ge.nt/2) then 
              ind=ind-nt/2
              cycle loop99
           end if
           exit loop99
        end do loop99

        y(2*i+0)=y(2*i+0) + ch(2*j-0)*x(ind)+cg(2*j-0)*x(ind+nt/2)
        y(2*i+1)=y(2*i+1) + ch(2*j+1)*x(ind)+cg(2*j+1)*x(ind+nt/2)
     end do
  end do
        
END SUBROUTINE back_trans_30


!> Tests the 4 orthogonality relations of the filters
subroutine ftest_30()
  implicit none
  !Arguments
  !Local variables
  character(len=*), parameter :: fmt22 = "(a,i3,i4,4(e17.10))"
  real(kind=8) :: t1,t2,t3,t4,eps
  integer :: i,j,l

  include 'lazy_30.inc'
  
  ! do i=-m,m
  ! write(6,*) i,ch(i),cg(i)
  ! end do
  
  do i=-m,m
     do j=-m,m
        t1=0.d0
        t2=0.d0
        t3=0.d0
        t4=0.d0
        do l=-3*m,3*m
           if ( l-2*i.ge.-m .and. l-2*i.le.m  .and. &
                l-2*j.ge.-m .and. l-2*j.le.m ) then
              t1=t1+ch(l-2*i)*cht(l-2*j)
              t2=t2+cg(l-2*i)*cgt(l-2*j)
              t3=t3+ch(l-2*i)*cgt(l-2*j)
              t4=t4+cht(l-2*i)*cg(l-2*j)
           end if
        end do
        eps=1.d-10
        if (i.eq.j) then
           if (abs(t1-1.d0).gt.eps .or. abs(t2-1.d0).gt.eps .or. &
             & abs(t3).gt.eps  .or. abs(t4).gt.eps ) then 
              write(6,fmt22) 'Orthogonality ERROR', i,j,t1,t2,t3,t4
           end if
        else
           if (abs(t1).gt.eps .or. abs(t2).gt.eps .or. &
             & abs(t3).gt.eps  .or. abs(t4).gt.eps ) then
              write(6,fmt22) 'Orthogonality ERROR', i,j,t1,t2,t3,t4
           end if
        end if
     end do
  end do
  
  write(6,*) 'FILTER TEST PASSED'
  
END SUBROUTINE ftest_30


!> Do iterations to go from p0gauss to pgauss
!! 30th-order interpolating scaling function
subroutine scf_recursion_30(n_iter,n_range,kernel_scf,kern_1_scf)
  implicit none
  !Arguments
  integer, intent(in) :: n_iter,n_range
  real(kind=8), intent(inout) :: kernel_scf(-n_range:n_range)
  real(kind=8), intent(out) :: kern_1_scf(-n_range:n_range)
  !Local variables
  real(kind=8) :: kern,kern_tot
  integer :: i_iter,i,j,ind

  include "lazy_30.inc"

  !Start the iteration to go from p0gauss to pgauss
  loop_iter_scf: do i_iter=1,n_iter
     !kern_1_scf(:) = kernel_scf(:)
     !kernel_scf(:) = 0.d0
     call dcopy(2*n_range+1,kernel_scf(-n_range),1,kern_1_scf(-n_range),1)
     call dscal(2*n_range+1,0.0d0,kernel_scf(-n_range),1)
     loop_iter_i: do i=0,n_range
        kern_tot = 0.d0
        do j=-m,m
           ind = 2*i-j
           !if (abs(ind) > n_range) then
           if (ind > n_range .or. ind < -n_range ) then
              kern = 0.d0
           else
              kern = kern_1_scf(ind)
           end if
           kern_tot = kern_tot + ch(j)*kern
        end do
        if (kern_tot == 0.d0) then
           !zero after (be sure because strictly == 0.d0)
           exit loop_iter_i
        else
           kernel_scf( i) = 0.5d0*kern_tot
           kernel_scf(-i) = 0.5d0*kern_tot
        end if
     end do loop_iter_i
  end do loop_iter_scf
END SUBROUTINE scf_recursion_30


!> Forward wavelet transform
subroutine for_trans_40(nd,nt,x,y)
  implicit none
  !Arguments
  integer, intent(in) :: nd !< Length of data set
  integer, intent(in) :: nt !< Length of data in data set to be transformed
  real(kind=8), intent(in) :: x(0:nd-1)  !< Input data
  real(kind=8), intent(out) :: y(0:nd-1) !< Output data
  !Local variables
  integer :: i,j,ind

  include 'lazy_40.inc'

  do i=0,nt/2-1
     y(     i)=0.d0
     y(nt/2+i)=0.d0
     
     do j=-m+1,m
        
        ! periodically wrap index if necessary
        ind=j+2*i
        loop99: do
           if (ind.lt.0) then 
              ind=ind+nt
              cycle loop99
           end if
           if (ind.ge.nt) then 
              ind=ind-nt
              cycle loop99
           end if
           exit loop99
        end do loop99

        y(     i)=y(     i)+cht(j)*x(ind)
        y(nt/2+i)=y(nt/2+i)+cgt(j)*x(ind)
     end do
  end do
  
END SUBROUTINE for_trans_40


!> Backward wavelet transform
subroutine back_trans_40(nd,nt,x,y)
  implicit none
  !Arguments
  integer, intent(in) :: nd !< Length of data set
  integer, intent(in) :: nt !< Length of data in data set to be transformed
  real(kind=8), intent(in) :: x(0:nd-1)  !< Input data
  real(kind=8), intent(out) :: y(0:nd-1) !< Output data
  !Local variables
  integer :: i,j,ind

  include 'lazy_40.inc'
  
  do i=0,nt/2-1
     y(2*i+0)=0.d0
     y(2*i+1)=0.d0
     
     do j=-m/2,m/2-1
        
        ! periodically wrap index if necessary
        ind=i-j
        loop99: do
           if (ind.lt.0) then 
              ind=ind+nt/2
              cycle loop99
           end if
           if (ind.ge.nt/2) then 
              ind=ind-nt/2
              cycle loop99
           end if
           exit loop99
        end do loop99

        y(2*i+0)=y(2*i+0) + ch(2*j-0)*x(ind)+cg(2*j-0)*x(ind+nt/2)
        y(2*i+1)=y(2*i+1) + ch(2*j+1)*x(ind)+cg(2*j+1)*x(ind+nt/2)
     end do
  end do
        
END SUBROUTINE back_trans_40


!> Tests the 4 orthogonality relations of the filters
subroutine ftest_40
  implicit none
  !Arguments
  !Local variables
  character(len=*), parameter :: fmt22 = "(a,i3,i4,4(e17.10))"
  real(kind=8) :: t1,t2,t3,t4,eps
  integer :: i,j,l

  include 'lazy_40.inc'
  
  ! do i=-m,m
  ! write(6,*) i,ch(i),cg(i)
  ! end do
  
  do i=-m,m
     do j=-m,m
        t1=0.d0
        t2=0.d0
        t3=0.d0
        t4=0.d0
        do l=-3*m,3*m
           if ( l-2*i.ge.-m .and. l-2*i.le.m  .and. &
                l-2*j.ge.-m .and. l-2*j.le.m ) then
              t1=t1+ch(l-2*i)*cht(l-2*j)
              t2=t2+cg(l-2*i)*cgt(l-2*j)
              t3=t3+ch(l-2*i)*cgt(l-2*j)
              t4=t4+cht(l-2*i)*cg(l-2*j)
           end if
        end do
        eps=1.d-10
        if (i.eq.j) then
           if (abs(t1-1.d0).gt.eps .or. abs(t2-1.d0).gt.eps .or. &
             & abs(t3).gt.eps  .or. abs(t4).gt.eps ) then 
              write(6,fmt22) 'Orthogonality ERROR', i,j,t1,t2,t3,t4
           end if
        else
           if (abs(t1).gt.eps .or. abs(t2).gt.eps .or. &
             & abs(t3).gt.eps  .or. abs(t4).gt.eps ) then
              write(6,fmt22) 'Orthogonality ERROR', i,j,t1,t2,t3,t4
           end if
        end if
     end do
  end do
  
  write(6,*) 'FILTER TEST PASSED'
  
END SUBROUTINE ftest_40



!> Do iterations to go from p0gauss to pgauss
!! 40th-order interpolating scaling function
subroutine scf_recursion_40(n_iter,n_range,kernel_scf,kern_1_scf)
  implicit none
  !Arguments
  integer, intent(in) :: n_iter,n_range
  real(kind=8), intent(inout) :: kernel_scf(-n_range:n_range)
  real(kind=8), intent(out) :: kern_1_scf(-n_range:n_range)
  !Local variables
  real(kind=8) :: kern,kern_tot
  integer :: i_iter,i,j,ind

  include "lazy_40.inc"

  !Start the iteration to go from p0gauss to pgauss
  loop_iter_scf: do i_iter=1,n_iter
     !kern_1_scf(:) = kernel_scf(:)
     !kernel_scf(:) = 0.d0
     call dcopy(2*n_range+1,kernel_scf(-n_range),1,kern_1_scf(-n_range),1)
     call dscal(2*n_range+1,0.0d0,kernel_scf(-n_range),1)
     loop_iter_i: do i=0,n_range
        kern_tot = 0.d0
        do j=-m,m
           ind = 2*i-j
           !if (abs(ind) > n_range) then
           if (ind > n_range .or. ind < -n_range ) then
              kern = 0.d0
           else
              kern = kern_1_scf(ind)
           end if
           kern_tot = kern_tot + ch(j)*kern
        end do
        if (kern_tot == 0.d0) then
           !zero after (be sure because strictly == 0.d0)
           exit loop_iter_i
        else
           kernel_scf( i) = 0.5d0*kern_tot
           kernel_scf(-i) = 0.5d0*kern_tot
        end if
     end do loop_iter_i
  end do loop_iter_scf
END SUBROUTINE scf_recursion_40


!> Forward wavelet transform
subroutine for_trans_50(nd,nt,x,y)
  implicit none
  !Arguments
  integer, intent(in) :: nd !< Length of data set
  integer, intent(in) :: nt !< Length of data in data set to be transformed
  real(kind=8), intent(in) :: x(0:nd-1)  !< Input data
  real(kind=8), intent(out) :: y(0:nd-1) !< Output data
  !Local variables
  integer :: i,j,ind

  include 'lazy_50.inc'

  do i=0,nt/2-1
     y(     i)=0.d0
     y(nt/2+i)=0.d0
     
     do j=-m+1,m
        
        ! periodically wrap index if necessary
        ind=j+2*i
        loop99: do
           if (ind.lt.0) then 
              ind=ind+nt
              cycle loop99
           end if
           if (ind.ge.nt) then 
              ind=ind-nt
              cycle loop99
           end if
           exit loop99
        end do loop99

        y(     i)=y(     i)+cht(j)*x(ind)
        y(nt/2+i)=y(nt/2+i)+cgt(j)*x(ind)
     end do
  end do
  
END SUBROUTINE for_trans_50


!> Backward wavelet transform
subroutine back_trans_50(nd,nt,x,y)
  implicit none
  !Arguments
  integer, intent(in) :: nd !< Length of data set
  integer, intent(in) :: nt !< Length of data in data set to be transformed
  real(kind=8), intent(in) :: x(0:nd-1)  !< Input data
  real(kind=8), intent(out) :: y(0:nd-1) !< Output data
  !Local variables
  integer :: i,j,ind

  include 'lazy_50.inc'
  
  do i=0,nt/2-1
     y(2*i+0)=0.d0
     y(2*i+1)=0.d0
     
     do j=-m/2,m/2-1
        
        ! periodically wrap index if necessary
        ind=i-j
        loop99: do
           if (ind.lt.0) then 
              ind=ind+nt/2
              cycle loop99
           end if
           if (ind.ge.nt/2) then 
              ind=ind-nt/2
              cycle loop99
           end if
           exit loop99
        end do loop99

        y(2*i+0)=y(2*i+0) + ch(2*j-0)*x(ind)+cg(2*j-0)*x(ind+nt/2)
        y(2*i+1)=y(2*i+1) + ch(2*j+1)*x(ind)+cg(2*j+1)*x(ind+nt/2)
     end do
  end do
        
END SUBROUTINE back_trans_50


!> Tests the 4 orthogonality relations of the filters
subroutine ftest_50
  implicit none
  !Arguments
  !Local variables
  character(len=*), parameter :: fmt22 = "(a,i3,i4,4(e17.10))"
  real(kind=8) :: t1,t2,t3,t4,eps
  integer :: i,j,l

  include 'lazy_50.inc'
  
  ! do i=-m,m
  ! write(6,*) i,ch(i),cg(i)
  ! end do
  
  do i=-m,m
     do j=-m,m
        t1=0.d0
        t2=0.d0
        t3=0.d0
        t4=0.d0
        do l=-3*m,3*m
           if ( l-2*i.ge.-m .and. l-2*i.le.m  .and. &
                l-2*j.ge.-m .and. l-2*j.le.m ) then
              t1=t1+ch(l-2*i)*cht(l-2*j)
              t2=t2+cg(l-2*i)*cgt(l-2*j)
              t3=t3+ch(l-2*i)*cgt(l-2*j)
              t4=t4+cht(l-2*i)*cg(l-2*j)
           end if
        end do
        eps=1.d-10
        if (i.eq.j) then
           if (abs(t1-1.d0).gt.eps .or. abs(t2-1.d0).gt.eps .or. &
             & abs(t3).gt.eps  .or. abs(t4).gt.eps ) then 
              write(6,fmt22) 'Orthogonality ERROR', i,j,t1,t2,t3,t4
           end if
        else
           if (abs(t1).gt.eps .or. abs(t2).gt.eps .or. &
             & abs(t3).gt.eps  .or. abs(t4).gt.eps ) then
              write(6,fmt22) 'Orthogonality ERROR', i,j,t1,t2,t3,t4
           end if
        end if
     end do
  end do
  
  write(6,*) 'FILTER TEST PASSED'
  
END SUBROUTINE ftest_50


!> Do iterations to go from p0gauss to pgauss
!! 50th-order interpolating scaling function
subroutine scf_recursion_50(n_iter,n_range,kernel_scf,kern_1_scf)
  implicit none
  !Arguments
  integer, intent(in) :: n_iter,n_range
  real(kind=8), intent(inout) :: kernel_scf(-n_range:n_range)
  real(kind=8), intent(out) :: kern_1_scf(-n_range:n_range)
  !Local variables
  real(kind=8) :: kern,kern_tot
  integer :: i_iter,i,j,ind

  include "lazy_50.inc"

  !Start the iteration to go from p0gauss to pgauss
  loop_iter_scf: do i_iter=1,n_iter
     !kern_1_scf(:) = kernel_scf(:)
     !kernel_scf(:) = 0.d0
     call dcopy(2*n_range+1,kernel_scf(-n_range),1,kern_1_scf(-n_range),1)
     call dscal(2*n_range+1,0.0d0,kernel_scf(-n_range),1)
     loop_iter_i: do i=0,n_range
        kern_tot = 0.d0
        do j=-m,m
           ind = 2*i-j
           !if (abs(ind) > n_range) then
           if (ind > n_range .or. ind < -n_range ) then
              kern = 0.d0
           else
              kern = kern_1_scf(ind)
           end if
           kern_tot = kern_tot + ch(j)*kern
        end do
        if (kern_tot == 0.d0) then
           !zero after (be sure because strictly == 0.d0)
           exit loop_iter_i
        else
           kernel_scf( i) = 0.5d0*kern_tot
           kernel_scf(-i) = 0.5d0*kern_tot
        end if
     end do loop_iter_i
  end do loop_iter_scf
END SUBROUTINE scf_recursion_50


!> Forward wavelet transform
subroutine for_trans_60(nd,nt,x,y)
  implicit none
  !Arguments
  integer, intent(in) :: nd !< Length of data set
  integer, intent(in) :: nt !< Length of data in data set to be transformed
  real(kind=8), intent(in) :: x(0:nd-1)  !< Input data
  real(kind=8), intent(out) :: y(0:nd-1) !< Output data
  !Local variables
  integer :: i,j,ind

  include 'lazy_60.inc'

  do i=0,nt/2-1
     y(     i)=0.d0
     y(nt/2+i)=0.d0
     
     do j=-m+1,m
        
        ! periodically wrap index if necessary
        ind=j+2*i
        loop99: do
           if (ind.lt.0) then 
              ind=ind+nt
              cycle loop99
           end if
           if (ind.ge.nt) then 
              ind=ind-nt
              cycle loop99
           end if
           exit loop99
        end do loop99

        y(     i)=y(     i)+cht(j)*x(ind)
        y(nt/2+i)=y(nt/2+i)+cgt(j)*x(ind)
     end do
  end do
  
END SUBROUTINE for_trans_60


!> Backward wavelet transform
subroutine back_trans_60(nd,nt,x,y)
  implicit none
  !Arguments
  integer, intent(in) :: nd !< Length of data set
  integer, intent(in) :: nt !< Length of data in data set to be transformed
  real(kind=8), intent(in) :: x(0:nd-1)  !< Input data
  real(kind=8), intent(out) :: y(0:nd-1) !< Output data
  !Local variables
  integer :: i,j,ind

  include 'lazy_60.inc'
  
  do i=0,nt/2-1
     y(2*i+0)=0.d0
     y(2*i+1)=0.d0
     
     do j=-m/2,m/2-1
        
        ! periodically wrap index if necessary
        ind=i-j
        loop99: do
           if (ind.lt.0) then 
              ind=ind+nt/2
              cycle loop99
           end if
           if (ind.ge.nt/2) then 
              ind=ind-nt/2
              cycle loop99
           end if
           exit loop99
        end do loop99

        y(2*i+0)=y(2*i+0) + ch(2*j-0)*x(ind)+cg(2*j-0)*x(ind+nt/2)
        y(2*i+1)=y(2*i+1) + ch(2*j+1)*x(ind)+cg(2*j+1)*x(ind+nt/2)
     end do
  end do
        
END SUBROUTINE back_trans_60


!> Tests the 4 orthogonality relations of the filters
subroutine ftest_60
  implicit none
  !Arguments
  !Local variables
  character(len=*), parameter :: fmt22 = "(a,i3,i4,4(e17.10))"
  real(kind=8) :: t1,t2,t3,t4,eps
  integer :: i,j,l

  include 'lazy_60.inc'
  
  ! do i=-m,m
  ! write(6,*) i,ch(i),cg(i)
  ! end do
  
  do i=-m,m
     do j=-m,m
        t1=0.d0
        t2=0.d0
        t3=0.d0
        t4=0.d0
        do l=-3*m,3*m
           if ( l-2*i.ge.-m .and. l-2*i.le.m  .and. &
                l-2*j.ge.-m .and. l-2*j.le.m ) then
              t1=t1+ch(l-2*i)*cht(l-2*j)
              t2=t2+cg(l-2*i)*cgt(l-2*j)
              t3=t3+ch(l-2*i)*cgt(l-2*j)
              t4=t4+cht(l-2*i)*cg(l-2*j)
           end if
        end do
        eps=1.d-10
        if (i.eq.j) then
           if (abs(t1-1.d0).gt.eps .or. abs(t2-1.d0).gt.eps .or. &
             & abs(t3).gt.eps  .or. abs(t4).gt.eps ) then 
              write(6,fmt22) 'Orthogonality ERROR', i,j,t1,t2,t3,t4
           end if
        else
           if (abs(t1).gt.eps .or. abs(t2).gt.eps .or. &
             & abs(t3).gt.eps  .or. abs(t4).gt.eps ) then
              write(6,fmt22) 'Orthogonality ERROR', i,j,t1,t2,t3,t4
           end if
        end if
     end do
  end do
  
  write(6,*) 'FILTER TEST PASSED'
  
END SUBROUTINE ftest_60


!> Do iterations to go from p0gauss to pgauss
!! 60th-order interpolating scaling function
subroutine scf_recursion_60(n_iter,n_range,kernel_scf,kern_1_scf)
  implicit none
  !Arguments
  integer, intent(in) :: n_iter,n_range
  real(kind=8), intent(inout) :: kernel_scf(-n_range:n_range)
  real(kind=8), intent(out) :: kern_1_scf(-n_range:n_range)
  !Local variables
  real(kind=8) :: kern,kern_tot
  integer :: i_iter,i,j,ind

  include "lazy_60.inc"

  !Start the iteration to go from p0gauss to pgauss
  loop_iter_scf: do i_iter=1,n_iter
     !kern_1_scf(:) = kernel_scf(:)
     !kernel_scf(:) = 0.d0
     call dcopy(2*n_range+1,kernel_scf(-n_range),1,kern_1_scf(-n_range),1)
     call dscal(2*n_range+1,0.0d0,kernel_scf(-n_range),1)
     loop_iter_i: do i=0,n_range
        kern_tot = 0.d0
        do j=-m,m
           ind = 2*i-j
           !if (abs(ind) > n_range) then
           if (ind > n_range .or. ind < -n_range ) then
              kern = 0.d0
           else
              kern = kern_1_scf(ind)
           end if
           kern_tot = kern_tot + ch(j)*kern
        end do
        if (kern_tot == 0.d0) then
           !zero after (be sure because strictly == 0.d0)
           exit loop_iter_i
        else
           kernel_scf( i) = 0.5d0*kern_tot
           kernel_scf(-i) = 0.5d0*kern_tot
        end if
     end do loop_iter_i
  end do loop_iter_scf
END SUBROUTINE scf_recursion_60


!> Forward wavelet transform
subroutine for_trans_100(nd,nt,x,y)
  implicit none
  !Arguments
  integer, intent(in) :: nd !< Length of data set
  integer, intent(in) :: nt !< Length of data in data set to be transformed
  real(kind=8), intent(in) :: x(0:nd-1)  !< Input data
  real(kind=8), intent(out) :: y(0:nd-1) !< Output data
  !Local variables
  integer :: i,j,ind

  include 'lazy_100.inc'

  do i=0,nt/2-1
     y(     i)=0.d0
     y(nt/2+i)=0.d0
     
     do j=-m+1,m
        
        ! periodically wrap index if necessary
        ind=j+2*i
        loop99: do
           if (ind.lt.0) then 
              ind=ind+nt
              cycle loop99
           end if
           if (ind.ge.nt) then 
              ind=ind-nt
              cycle loop99
           end if
           exit loop99
        end do loop99

        y(     i)=y(     i)+cht(j)*x(ind)
        y(nt/2+i)=y(nt/2+i)+cgt(j)*x(ind)
     end do
  end do
  
END SUBROUTINE for_trans_100


!> Backward wavelet transform
subroutine back_trans_100(nd,nt,x,y)
  implicit none
  !Arguments
  integer, intent(in) :: nd !< Length of data set
  integer, intent(in) :: nt !< Length of data in data set to be transformed
  real(kind=8), intent(in) :: x(0:nd-1)  !< Input data
  real(kind=8), intent(out) :: y(0:nd-1) !< Output data
  !Local variables
  integer :: i,j,ind

  include 'lazy_100.inc'
  
  do i=0,nt/2-1
     y(2*i+0)=0.d0
     y(2*i+1)=0.d0
     
     do j=-m/2,m/2-1
        
        ! periodically wrap index if necessary
        ind=i-j
        loop99: do
           if (ind.lt.0) then 
              ind=ind+nt/2
              cycle loop99
           end if
           if (ind.ge.nt/2) then 
              ind=ind-nt/2
              cycle loop99
           end if
           exit loop99
        end do loop99

        y(2*i+0)=y(2*i+0) + ch(2*j-0)*x(ind)+cg(2*j-0)*x(ind+nt/2)
        y(2*i+1)=y(2*i+1) + ch(2*j+1)*x(ind)+cg(2*j+1)*x(ind+nt/2)
     end do
  end do
        
END SUBROUTINE back_trans_100


!> Tests the 4 orthogonality relations of the filters
subroutine ftest_100
  implicit none
  !Arguments
  !Local variables
  character(len=*), parameter :: fmt22 = "(a,i3,i4,4(e17.10))"
  real(kind=8) :: t1,t2,t3,t4,eps
  integer :: i,j,l

  include 'lazy_100.inc'
  
  ! do i=-m,m
  ! write(6,*) i,ch(i),cg(i)
  ! end do
  
  do i=-m,m
     do j=-m,m
        t1=0.d0
        t2=0.d0
        t3=0.d0
        t4=0.d0
        do l=-3*m,3*m
           if ( l-2*i.ge.-m .and. l-2*i.le.m  .and. &
                l-2*j.ge.-m .and. l-2*j.le.m ) then
              t1=t1+ch(l-2*i)*cht(l-2*j)
              t2=t2+cg(l-2*i)*cgt(l-2*j)
              t3=t3+ch(l-2*i)*cgt(l-2*j)
              t4=t4+cht(l-2*i)*cg(l-2*j)
           end if
        end do
        eps=1.d-10
        if (i.eq.j) then
           if (abs(t1-1.d0).gt.eps .or. abs(t2-1.d0).gt.eps .or. &
             & abs(t3).gt.eps  .or. abs(t4).gt.eps ) then 
              write(6,fmt22) 'Orthogonality ERROR', i,j,t1,t2,t3,t4
           end if
        else
           if (abs(t1).gt.eps .or. abs(t2).gt.eps .or. &
             & abs(t3).gt.eps  .or. abs(t4).gt.eps ) then
              write(6,fmt22) 'Orthogonality ERROR', i,j,t1,t2,t3,t4
           end if
        end if
     end do
  end do
  
  write(6,*) 'FILTER TEST PASSED'
  
END SUBROUTINE ftest_100


!> Do iterations to go from p0gauss to pgauss
!! 100th-order interpolating scaling function
subroutine scf_recursion_100(n_iter,n_range,kernel_scf,kern_1_scf)
  implicit none
  !Arguments
  integer, intent(in) :: n_iter,n_range
  real(kind=8), intent(inout) :: kernel_scf(-n_range:n_range)
  real(kind=8), intent(out) :: kern_1_scf(-n_range:n_range)
  !Local variables
  real(kind=8) :: kern,kern_tot
  integer :: i_iter,i,j,ind

  include "lazy_100.inc"

  !Start the iteration to go from p0gauss to pgauss
  loop_iter_scf: do i_iter=1,n_iter
     !kern_1_scf(:) = kernel_scf(:)
     !kernel_scf(:) = 0.d0
     call dcopy(2*n_range+1,kernel_scf(-n_range),1,kern_1_scf(-n_range),1)
     call dscal(2*n_range+1,0.0d0,kernel_scf(-n_range),1)
     loop_iter_i: do i=0,n_range
        kern_tot = 0.d0
        do j=-m,m
           ind = 2*i-j
           !if (abs(ind) > n_range) then
           if (ind > n_range .or. ind < -n_range ) then
              kern = 0.d0
           else
              kern = kern_1_scf(ind)
           end if
           kern_tot = kern_tot + ch(j)*kern
        end do
        if (kern_tot == 0.d0) then
           !zero after (be sure because strictly == 0.d0)
           exit loop_iter_i
        else
           kernel_scf( i) = 0.5d0*kern_tot
           kernel_scf(-i) = 0.5d0*kern_tot
        end if
     end do loop_iter_i
  end do loop_iter_scf
END SUBROUTINE scf_recursion_100<|MERGE_RESOLUTION|>--- conflicted
+++ resolved
@@ -7,6 +7,83 @@
 !! or http://www.gnu.org/copyleft/gpl.txt .
 !! For the list of contributors, see ~/AUTHORS 
 
+!> Calculate the values of a scaling function in real uniform grid
+subroutine ISF_family(itype,nmoms,nd,nrange,a,x)
+  use f_utils, only: f_open_file,f_close,f_zero
+  use yaml_output, only: yaml_toa
+  use dictionaries, only: f_err_throw
+  use dynamic_memory
+
+  implicit none
+  !Arguments
+  !>Type of interpolating functions
+  integer, intent(in) :: itype
+  !>number of moments of the lifted dual function
+  !! to be preserved. If this value is different from 
+  !! 0, then the dual scaling function is given as output
+  integer, intent(in) :: nmoms
+  !>Number of points: must be 2**nex
+  integer, intent(in) :: nd
+  integer, intent(out) :: nrange
+  real(kind=8), dimension(0:nd), intent(out) :: a,x
+  !Local variables
+  character(len=*), parameter :: subname='scaling_function'
+  integer, parameter :: m_max=200
+  integer :: i,nt,ni,unt,j,m
+  real(kind=8) :: mom
+  real(kind=8), dimension(:), allocatable :: y
+  double precision, dimension(-m_max:m_max) :: ch,cg
+
+  !Give the range of the scaling function
+  !from -itype to itype for the direct case, more general for the dual
+  call get_isf_family(m_max,itype,nmoms,m,ni,ch,cg)
+  nrange = ni
+
+  y = f_malloc(0.to.nd,id='y')
+
+  ! plot scaling function
+  call f_zero(x)
+  call f_zero(y)
+  nt=ni
+  x(nt/2-1)=1.d0
+  !x(nt+nt/2-1)=1.d0
+  loop1: do
+     nt=2*nt
+     call back_trans(m,ch(-m),cg(-m),nd,nt,x,y)
+     do i=0,nt-1
+        x(i)=y(i)
+     end do
+     if (nt.eq.nd) then
+        exit loop1
+     end if
+  end do loop1
+
+  !Plot the interpolating scaling function if needed
+  unt=1
+  call f_open_file(unt,file='scfunction')
+  !open (unit=1,file='scfunction',status='unknown')
+  do i=0,nd
+     a(i) = real(i*ni,kind=8)/real(nd,kind=8)-(.5d0*real(ni,kind=8)-1.d0)
+     write(unt,*) a(i),x(i)
+  end do
+  call f_close(unt)
+  !now calculate the moments
+  call f_open_file(unt,file='scf_moments'//&
+       trim(adjustl(yaml_toa(itype)))//'-'//&
+       trim(adjustl(yaml_toa(nmoms))))
+  do j=0,itype
+     mom=0.d0
+     do i=0,nd
+        a(i) = real(i*ni,kind=8)/real(nd,kind=8)-(.5d0*real(ni,kind=8)-1.d0)
+        mom=mom+a(i)**j/real(ni,kind=8)*x(i)
+     end do
+     write(unt,*)j,mom!*real(nd,kind=8)
+  end do
+  call f_close(unt)
+
+  call f_free(y)
+
+end subroutine ISF_family
 
 !> Calculate the values of a scaling function in real uniform grid
 subroutine scaling_function(itype,nd,nrange,a,x)
@@ -20,15 +97,18 @@
   implicit none
 
   !Arguments
-  !Type of interpolating functions
+  !>Type of interpolating functions
   integer, intent(in) :: itype
-  !Number of points: must be 2**nex
+  !>Number of points: must be 2**nex
   integer, intent(in) :: nd
   integer, intent(out) :: nrange
   real(kind=8), dimension(0:nd), intent(out) :: a,x
   !Local variables
   character(len=*), parameter :: subname='scaling_function'
+  integer, parameter :: m_max=200
+  integer :: m
   real(kind=8), dimension(:), allocatable :: y
+  double precision, dimension(-m_max:m_max) :: ch,cg
   integer :: i,nt,ni,unt,j
   real(kind=8) :: mom
   
@@ -40,14 +120,12 @@
      call f_err_throw('"Only interpolating functions 2, 4, 6, 8, 14, 16, 20, 24, 30, 40, 50, 60, 100, used:' &
           & // trim(yaml_toa(itype))//'"', err_name='BIGDFT_RUNTIME_ERROR')
   end select
-!!  write(unit=*,fmt="(1x,a,i0,a)") &
-!!       "Use interpolating scaling functions of ",itype," order"
 
   !Give the range of the scaling function
   !from -itype to itype for the direct case, more general for the dual
-  ni=2*(itype)
+  call get_isf_family(m_max,itype,0,m,ni,ch,cg)
   nrange = ni
-  
+
   y = f_malloc(0.to.nd,id='y')
   
   ! plot scaling function
@@ -57,35 +135,36 @@
   x(nt/2-1)=1.d0
   loop1: do
      nt=2*nt
-     ! write(6,*) 'nd,nt',nd,nt
-     select case(itype)
-     case(2)
-        call back_trans_2(nd,nt,x,y)
-     case(4)
-        call back_trans_4(nd,nt,x,y)
-     case(6)
-        call back_trans_6(nd,nt,x,y)
-     case(8)
-        call back_trans_8(nd,nt,x,y)
-     case(14)
-        call back_trans_14(nd,nt,x,y)
-     case(16)
-        call back_trans_16(nd,nt,x,y)
-     case(20)
-        call back_trans_20(nd,nt,x,y)
-     case(24)
-        call back_trans_24(nd,nt,x,y)
-     case(30)
-        call back_trans_30(nd,nt,x,y)
-     case(40)
-        call back_trans_40(nd,nt,x,y)
-     case(50)
-        call back_trans_50(nd,nt,x,y)
-     case(60)
-        call back_trans_60(nd,nt,x,y)
-     case(100)
-        call back_trans_100(nd,nt,x,y)
-     end select
+     call back_trans(m,ch(-m),cg(-m),nd,nt,x,y)
+!!$     ! write(6,*) 'nd,nt',nd,nt
+!!$     select case(itype)
+!!$     case(2)
+!!$        call back_trans_2(nd,nt,x,y)
+!!$     case(4)
+!!$        call back_trans_4(nd,nt,x,y)
+!!$     case(6)
+!!$        call back_trans_6(nd,nt,x,y)
+!!$     case(8)
+!!$        call back_trans_8(nd,nt,x,y)
+!!$     case(14)
+!!$        call back_trans_14(nd,nt,x,y)
+!!$     case(16)
+!!$        call back_trans_16(nd,nt,x,y)
+!!$     case(20)
+!!$        call back_trans_20(nd,nt,x,y)
+!!$     case(24)
+!!$        call back_trans_24(nd,nt,x,y)
+!!$     case(30)
+!!$        call back_trans_30(nd,nt,x,y)
+!!$     case(40)
+!!$        call back_trans_40(nd,nt,x,y)
+!!$     case(50)
+!!$        call back_trans_50(nd,nt,x,y)
+!!$     case(60)
+!!$        call back_trans_60(nd,nt,x,y)
+!!$     case(100)
+!!$        call back_trans_100(nd,nt,x,y)
+!!$     end select
      !call dcopy(nt,y,1,x,1)
      do i=0,nt-1
         x(i)=y(i)
@@ -95,36 +174,27 @@
      end if
   end do loop1
 
-<<<<<<< HEAD
-  unt=1
-  call f_open_file(unt,file='scfunction')
-  !open (unit=1,file='scfunction',status='unknown')
+!!$  !Plot the interpolating scaling function if needed
+!!$  unt=1
+!!$  call f_open_file(unt,file='scfunction')
+!!$  !open (unit=1,file='scfunction',status='unknown')
   do i=0,nd
      a(i) = real(i*ni,kind=8)/real(nd,kind=8)-(.5d0*real(ni,kind=8)-1.d0)
-  write(unt,*) a(i),x(i)
-  end do
-  call f_close(unt)
-  !now calculate the moments
-  call f_open_file(unt,file='scf_moments')
-  do j=0,itype
-     mom=0.d0
-     do i=0,nd
-        a(i) = real(i*ni,kind=8)/real(nd,kind=8)-(.5d0*real(ni,kind=8)-1.d0)
-        mom=mom+a(i)**j/real(ni,kind=8)*x(i)
-     end do
-     write(unt,*)j,mom!*real(nd,kind=8)
-  end do
-  call f_close(unt)
-
-=======
-  !Plot the interpolating scaling function if needed
-  !open (unit=1,file='scfunction',status='unknown')
-  do i=0,nd
-     a(i) = real(i*ni,kind=8)/real(nd,kind=8)-(.5d0*real(ni,kind=8)-1.d0)
-     !write(1,*) a(i),x(i)
-  end do
-  !close(unit=1)
->>>>>>> 3a140f57
+!!$  write(unt,*) a(i),x(i)
+  end do
+!!$  call f_close(unt)
+!!$  !now calculate the moments
+!!$  call f_open_file(unt,file='scf_moments')
+!!$  do j=0,itype
+!!$     mom=0.d0
+!!$     do i=0,nd
+!!$        a(i) = real(i*ni,kind=8)/real(nd,kind=8)-(.5d0*real(ni,kind=8)-1.d0)
+!!$        mom=mom+a(i)**j/real(ni,kind=8)*x(i)
+!!$     end do
+!!$     write(unt,*)j,mom!*real(nd,kind=8)
+!!$  end do
+!!$  call f_close(unt)
+
 
   call f_free(y)
 END SUBROUTINE scaling_function
@@ -211,35 +281,181 @@
      end if
   end do loop3
 
-  unt=1
-  call f_open_file(unt,file='wavelet')
+!!$  unt=1
+!!$  call f_open_file(unt,file='wavelet')
   do i=0,nd
      a(i) = real(i*ni,kind=8)/real(nd,kind=8)-(.5d0*real(ni,kind=8)-1.d0)
-  write(unt,*) a(i),x(i)
-  end do
-  call f_close(unt)
-  !now calculate the moments
-  call f_open_file(unt,file='wvl_moments')
-  do j=0,itype
-     mom=0.d0
-     do i=0,nd
-        a(i) = real(i*ni,kind=8)/real(nd,kind=8)-(.5d0*real(ni,kind=8)-1.d0)
-        mom=mom+a(i)**j/real(ni,kind=8)*x(i)
-     end do
-     write(unt,*)j,mom!*real(nd,kind=8)
-  end do
-  call f_close(unt)
-
-!!$  open (unit=1,file='wavelet',status='unknown')
-!!$  do i=0,nd-1
-!!$     a(i) = real(i*ni,kind=8)/real(nd,kind=8)-(.5d0*real(ni,kind=8)-.5d0)
-!!$     write(1,*) a(i),x(i)
+!!$  write(unt,*) a(i),x(i)
+  end do
+!!$  call f_close(unt)
+!!$  !now calculate the moments
+!!$  call f_open_file(unt,file='wvl_moments')
+!!$  do j=0,itype
+!!$     mom=0.d0
+!!$     do i=0,nd
+!!$        a(i) = real(i*ni,kind=8)/real(nd,kind=8)-(.5d0*real(ni,kind=8)-1.d0)
+!!$        mom=mom+a(i)**j/real(ni,kind=8)*x(i)
+!!$     end do
+!!$     write(unt,*)j,mom!*real(nd,kind=8)
 !!$  end do
-!!$  close(1)
+!!$  call f_close(unt)
 
   call f_free(y)
  
 END SUBROUTINE wavelet_function
+
+subroutine get_isf_family(m_max,itype,nmoms,m,nrange,ch,cg)
+  use dictionaries, only: f_err_throw
+  use yaml_output, only: yaml_toa
+  implicit none
+  integer, intent(in) :: itype,m_max,nmoms
+  integer, intent(out) :: m,nrange
+  double precision, dimension(-m_max:m_max), intent(out) :: ch,cg
+  !local variables
+  integer :: i,dsflb,dsfrb,sflb,sfrb,unsflb,unsfrb,i1,ifac!,sfl,unsfl
+  double precision :: pref
+  double precision, dimension(-m_max:m_max) :: cht,chu
+
+  !Only itype=2,8,14,16,20,24,30,40,50,60,100
+  select case(itype)
+  case(2,4,6,8,14,16,20,24,30,40,50,60,100)
+     !O.K.
+  case default
+     call f_err_throw('"Only interpolating functions 2, 4, 6, 8, 14, 16, 20, 24, 30, 40, 50, 60, 100, used:' &
+          & // trim(yaml_toa(itype))//'"', err_name='BIGDFT_RUNTIME_ERROR')
+  end select
+
+  !case of the direct function
+  ch=0.d0
+  cg=0.d0
+  cht=0.d0
+  m=itype+nmoms+2
+  ifac=1
+  if (nmoms==0) ifac=2
+
+  call scal_filters(m,itype,ch(-m),ifac)
+  nrange=2*(itype+nmoms)
+
+  if (nmoms > 0) then
+     !lifted case
+     call scal_filters(m_max,nmoms,chu,ifac)
+     ! prepare
+     chu(0)=0.d0
+     chu=-2*chu
+     ch(0)=-ch(0)
+     ! dualscal/wave - lifted
+     dsflb=-itype-nmoms+2
+     dsfrb=-dsflb
+!  sfl=2*itype-1
+!  unsfl=2*nmoms-1
+     sflb=-itype+1
+     sfrb=itype-1
+     unsflb=-nmoms+1
+     unsfrb=nmoms-1
+!sfrb-(sfl+unsfl-1)+i1-dsflb+1=-nmoms+1
+!sflb+i1-1-dsflb+1=nmoms-1+i1
+!unsfrb-i1+1+dsflb-1=1-itype-i1=sflb-i1
+!unsflb+(sfl+unsfl-1)-i1+dsflb-1=itype-1-i1=sfrb-i1
+   ! dualscal/wave - lifted
+     !print *,'ch',ch(sflb:sfrb)
+     !print *,'chu',chu(unsflb:unsfrb)
+     do i1 = dsflb, dsfrb 
+        if( i1==0) then 
+           cht(i1) = 1.d0
+        else
+           cht(i1) = 0.d0
+        end if
+        cht(i1) = cht(i1) + &
+             sum( &
+             ch( max( sflb, unsflb+i1):min( sfrb, unsfrb+i1 ) ) * &
+             chu( max( unsflb, sflb-i1 ):min( unsfrb, sfrb-i1 )))
+     end do
+     ch(0) = -ch(0)
+     !then we have to invert ch and cht
+     !chu is not needed anymore
+     chu=cht
+     cht=2*ch
+     ch=2*chu
+!!$     cht=2*cht
+!!$     ch=2*ch    
+  else
+     cht( 0)=1.d0
+  end if
+
+  ! g coefficients from h coefficients
+  do i=-m,m-1
+     cg(i+1)=cht(-i)*(-1.d0)**(i+1)
+  enddo
+
+!!$  do i=-m,m
+!!$     print *,'i',i,ch(i),cg(i)
+!!$  end do
+!!$  stop
+
+end subroutine get_isf_family
+
+subroutine scal_filters(m,itype,ch,fact)
+  implicit none
+  integer, intent(in) :: m,itype
+  integer, intent(in) :: fact
+  double precision, dimension(-m:m), intent(out) :: ch
+  !local variables
+  integer :: i
+  double precision :: pref
+
+  ch=0.d0
+  ch(0)=0.5d0*fact
+  pref=fact*prefactor(itype/2)
+  do i=1,itype/2
+     ch(2*i-1)=h_odd(itype/2,i)*pref
+     ch(-2*i+1)=ch(2*i-1)
+  end do
+
+contains
+  !>calculate the filters for the interpolating family of order k
+  !! has to be multiplied by prefactor*2
+  pure function h_odd(p,k)
+    implicit none
+    integer, intent(in) :: p
+    integer, intent(in) :: k
+    double precision :: h_odd
+
+    h_odd=(-1)**(k+1)*dble(p+k)/dble(2*k-1)*binomial(2*p,p-k)
+
+  end function h_odd
+
+  !> calculate the binomial coefficient n over k
+  pure function binomial(n,k)
+    implicit none
+    integer, intent(in) :: n
+    integer, intent(in) :: k
+    double precision :: binomial
+    !local variables
+    integer :: i
+
+    binomial=1.d0
+    do i=1,k
+       binomial=binomial*dble(n+1-i)/dble(i)
+    end do
+  end function binomial
+
+  !> depends of the isf family
+  pure function prefactor(p)
+    implicit none
+    integer, intent(in) :: p
+    double precision :: prefactor
+    !local variables
+    integer :: i
+
+    prefactor=1.d0
+    do i=1,p
+       prefactor=prefactor*dble(2*p+1-i)/dble(16*i)
+    end do
+
+  end function prefactor
+
+end subroutine scal_filters
+
 
 
 !> Do iterations to go from p0gauss to pgauss
@@ -939,9 +1155,9 @@
   !Local variables
   integer :: i,j,ind
 
-  !include 'lazy_8.inc'
+  include 'lazy_8.inc'
   !include 'lazy_8_lift.inc'
-  include 'lazy_8_lift_dual.inc'
+  !include 'lazy_8_lift_dual.inc'
   
   do i=0,nt/2-1
      y(2*i+0)=0.d0
