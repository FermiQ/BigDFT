--- conflicted
+++ resolved
@@ -401,21 +401,15 @@
     corr=-oneoeightpi*(0.5_gp*(eps-vacuum_eps)**2/eps*d2ha-dd)
   end subroutine rigid_cavity_arrays
 
-<<<<<<< HEAD
-  subroutine rigid_cavity_forces(cavity,mesh,v,nat,rxyz,radii,epsr,npot2epsm1,fxyz)
-=======
-  subroutine rigid_cavity_forces(cavity,mesh,v,nat,rxyz,radii,npot2,fxyz,deps)
->>>>>>> 42ad5943
+  subroutine rigid_cavity_forces(only_electrostatic,cavity,mesh,v,&
+       nat,rxyz,radii,epsr,npot2,fxyz,deps)
     use box
     implicit none
     type(cavity_data), intent(in) :: cavity
     type(cell), intent(in) :: mesh
+    logical, intent(in) :: only_electrostatic
     integer, intent(in) :: nat !< number of centres defining the cavity
-<<<<<<< HEAD
-    real(gp), intent(in) :: npot2epsm1,epsr
-=======
-    real(gp), intent(in) :: npot2 !<square of potential gradient
->>>>>>> 42ad5943
+    real(gp), intent(in) :: npot2,epsr
     real(gp), dimension(nat), intent(in) :: radii !< radii of each of the atoms
     !>array of the position in the reference frame of rxyz
     real(gp), dimension(3), intent(in) :: v
@@ -424,15 +418,9 @@
     real(gp), dimension(3,nat), intent(inout) :: fxyz !<forces array
     real(gp), dimension(3), intent(in) :: deps !<gradient of epsilon(r)
     !local variables
-<<<<<<< HEAD
-    integer :: iat,i
-    real(gp) :: d,dlogh,rad,tt,ttV,hh,eps0m1
-    real(gp), dimension(3) :: f_Vterm,f_Sterm
-=======
     integer :: iat,i,j
-    real(gp) :: d,dlogh,rad,tt,ttV,ttS,hh,epsrm1,eps0m1,sqdeps,ep,mm,epsr
+    real(gp) :: d,dlogh,rad,tt,ttV,ttS,hh,epsrm1,eps0m1,sqdeps,ep,mm
     real(gp), dimension(3) :: f_Vterm,f_Sterm,depsdRi,vr,ddloghdRi,vect
->>>>>>> 42ad5943
 
     eps0m1=cavity%epsilon0-vacuum_eps
     hh=mesh%volume_element
@@ -448,26 +436,14 @@
        if (abs(dlogh) < thr) cycle
        ep=epsl(d,rad,cavity%delta)
        dlogh=dlogh/ep
-       epsr=vacuum_eps !!!! Actung!!! LuigiHelp we need epsr=epsilon(r)
        epsrm1=epsr-vacuum_eps 
        if (abs(epsrm1) < thr) cycle
        vr(:)=closest_r(mesh,v,center=rxyz(:,iat))
        depsdRi(:)=-epsrm1*dlogh/d*vr(:)
        tt=-oneoeightpi*npot2*hh
        !here the forces can be calculated
-<<<<<<< HEAD
-       fxyz(:,iat)=fxyz(:,iat)+tt*closest_r(mesh,v,center=rxyz(:,iat)) ! Should be inverted v and rxyz
-                                                     ! inside closest_r due to the derivative wrt R_i
-       if (.false.) then ! should be -> if (not.kernel%opt%only_electrostatic) then
-          !!epsr=vacuum_eps ! Actung!!! we need epsr=epsilon(r)
-        ttV=cavity%betaV*(epsr-vacuum_eps)/eps0m1*dlogh/d*hh ! the minus of - derivative of Ene_V cancels
-                                                             ! with the one from \Theta derivative
-        f_Vterm(:)=ttV*closest_r(mesh,v,center=rxyz(:,iat)) ! Should be inverted v and rxyz
-                                                     ! inside closest_r due to the derivative wrt R_i
-        f_Sterm(:)=0.0_dp
-=======
        fxyz(:,iat)=fxyz(:,iat)+tt*depsdRi(:) ! Electrostatic force
-       if (.false.) then ! LuigiHelp should be -> if (not.kernel%opt%only_electrostatic) then
+       if (.not. only_electrostatic) then 
         ttV=cavity%betaV/eps0m1*hh ! CAN BE DONE EXTERNAL TO THE LOOP (INTEGRAL)
         f_Vterm(:)=ttV*depsdRi(:) ! Force from the Volume term to the energy
         sqdeps=sqrt(square(mesh,deps))
@@ -482,7 +458,6 @@
         end do
         f_Sterm(:)=ttS*(vect(:)-epsrm1*dlogh/d*deps(:)) ! Force from the Surface term to the energy
         fxyz(:,iat)=fxyz(:,iat)+f_Vterm(:)+f_Sterm(:)
->>>>>>> 42ad5943
        end if
     end do
   end subroutine rigid_cavity_forces
