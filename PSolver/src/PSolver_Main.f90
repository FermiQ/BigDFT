--- conflicted
+++ resolved
@@ -78,18 +78,10 @@
    real(dp), parameter :: max_ratioex = 1.0e10_dp,eps0=78.36d0 !to be inserted in pkernel
    logical :: wrtmsg,cudasolver
    integer :: m1,m2,m3,md1,md2,md3,n1,n2,n3,nd1,nd2,nd3
-<<<<<<< HEAD
    integer :: i1,i3start
    integer :: ip,irho,i23,i23s,n23
    real(dp) :: ehartreeLOC,rhores2,zeta,epsc,pval,qval,rval,beta,kappa
-   real(dp) :: beta0,alpha,ratio,normb,normr
-=======
-   integer :: ierr,ind,ind2,ind3,indp,ind2p,ind3p,i
-   integer :: i1,i2,i3,j2,istart,iend,i3start,jend,jproc,i3xcsh
-   integer :: nxc,istden,istglo,ip,irho,i3s,i23,i23s,n23
-   real(dp) :: ehartreeLOC,pot,rhores2,zeta,epsc,pval,qval,rval,beta,kappa
    real(dp) :: beta0,alpha,ratio,normb,normr,norm_nonvac,e_static,rpoints
->>>>>>> 8e8ed21a
    !real(dp) :: scal
    real(dp), dimension(6) :: strten
    real(dp), dimension(:,:), allocatable :: rho,rhopol,x,q,p,r,z,depsdrho
@@ -518,8 +510,6 @@
 
 END SUBROUTINE H_potential
 
-<<<<<<< HEAD
-=======
 subroutine extra_sccs_potential(kernel,work_full,depsdrho,pot)
   implicit none
   type(coulomb_operator), intent(in) :: kernel
@@ -563,7 +553,6 @@
   !$omp end parallel do
 
 end subroutine nonvacuum_projection
->>>>>>> 8e8ed21a
 
 !regroup the psolver from here -------------
 subroutine apply_kernel(gpu,kernel,rho,offset,strten,zf,updaterho)
@@ -707,12 +696,8 @@
 
 end subroutine apply_kernel
 
-<<<<<<< HEAD
-
-=======
 !> calculate the integral between the array in zf and the array in rho
 !! copy the zf array in pot and sum with the array pot_ion if needed
->>>>>>> 8e8ed21a
 subroutine finalize_hartree_results(sumpion,pot_ion,m1,m2,m3p,md1,md2,md3p,&
      rho,zf,pot,eh)
   implicit none
