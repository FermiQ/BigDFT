--- conflicted
+++ resolved
@@ -349,6 +349,7 @@
   real(dp), dimension(6), intent(out) :: strten !<stress tensor
   logical, intent(in) :: use_input_guess
   !local variables
+  integer, parameter :: NEVER_DONE=0,DONE=1
   real(dp), parameter :: max_ratioex = 1.0e10_dp !< just to avoid crazy results
   real(dp), parameter :: no_ig_minres=1.0d-2 !< just to neglect wrong inputguess
   integer :: n1,n23,i1,i23,ip,i23s,iinit
@@ -381,10 +382,11 @@
              kernel%w%dlogeps,kernel%w%rho,rhores2)
      end if
 
-!     ip=0
-!     pi_loop: do while (ip <= kernel%max_iter)
-!      ip=ip+1
-     pi_loop: do ip=1,kernel%max_iter
+     ip=0
+     iinit=NEVER_DONE
+     pi_loop: do while (ip <= kernel%max_iter)
+      ip=ip+1
+!     pi_loop: do ip=1,kernel%max_iter
         !update the needed part of rhopot array
         !irho=1
         !i3s=kernel%grid%istart
@@ -423,33 +425,19 @@
         end if
 
         if (rhores2 < kernel%minres) exit pi_loop
-<<<<<<< HEAD
-        if (rhores2 > no_ig_minres) then
-        i23s=kernel%grid%istart*kernel%grid%m3
-        do i23=1,n23
-           do i1=1,n1
-              kernel%w%rho(i1,i23+i23s)=0.0_dp !this is full
-           end do
-        end do
-        ip=0
-        if (kernel%mpi_env%iproc==0) &
-             call yaml_warning('Input guess not used due to residual norm >'+no_ig_minres)
-        !call yaml_map('Input guess not used due to residual norm >',no_ig_minres)
+
+        if ((rhores2 > no_ig_minres).and.use_input_guess .and. iinit==NEVER_DONE) then
+           call f_zero(kernel%w%rho)
+!!$           i23s=kernel%grid%istart*kernel%grid%m3
+!!$           do i23=1,n23
+!!$              do i1=1,n1
+!!$                 kernel%w%rho(i1,i23+i23s)=0.0_dp !this is full
+!!$              end do
+!!$           end do
+           if (kernel%mpi_env%iproc==0) &
+                call yaml_warning('Input guess not used due to residual norm >'+no_ig_minres)
+           iinit=DONE
         end if
-=======
-
-!        if ((rhores2 > no_ig_minres).and.use_input_guess) then
-!        i23s=kernel%grid%istart*kernel%grid%m3
-!        do i23=1,n23
-!           do i1=1,n1
-!              kernel%w%rho(i1,i23+i23s)=0.0_dp !this is full
-!           end do
-!        end do
-!        ip=0
-!        call yaml_map('Input guess not used due to residual norm >',no_ig_minres)
-!        end if
->>>>>>> 334367c0
-
      end do pi_loop
      if (wrtmsg) call yaml_sequence_close()
   case('PCG')
@@ -505,6 +493,7 @@
  
       if (normr > no_ig_minres ) then
  
+       !wipe out the IG information as it turned out to be useless
        !$omp parallel do default(shared) private(i1,i23)
        do i23=1,n23
           do i1=1,n1
