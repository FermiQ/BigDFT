--- conflicted
+++ resolved
@@ -29,10 +29,7 @@
       quiet,stress_tensor) !optional argument
    use yaml_output
    use time_profiling, only: f_timing
-<<<<<<< HEAD
    use dynamic_memory
-=======
->>>>>>> e586edda
    implicit none
 
    !> kernel of the Poisson equation. It is provided in distributed case, with
