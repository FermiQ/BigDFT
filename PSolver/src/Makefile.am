# To be installed:
dynlibdir        = $(libdir)
noinst_LIBRARIES = $(psolver_noinst)
lib_LIBRARIES    = $(psolver_lib)
module_DATA      = $(modules)
dynlib_DATA      = $(psolver_dynlib)
noinst_DATA      = $(psolver_linklib)

# Static or dynamic library
psolver_dynamic_library = libPSolver-1.so.@BIGDFT_MINOR_VERSION@.0.@BIGDFT_MICRO_VERSION@
psolver_library_soname  = libPSolver-1.so.@BIGDFT_MINOR_VERSION@

# We install a PSolver library only if BigDFT is deactivated.
if BUILD_LIB_BIGDFT
psolver_lib    =
psolver_dynlib =
psolver_noinst = libPSolver-1.a
else
psolver_lib    = libPSolver-1.a
if BUILD_DYNAMIC_LIBS
psolver_dynlib = $(psolver_dynamic_library)
psolver_linklib = $(psolver_library_soname)
else
psolver_dynlib =
psolver_linklib =
endif
psolver_noinst =
endif

# Code source.
if USE_CUDA_GPU
CUDA_SOURCES = cufft.cu
else
CUDA_SOURCES =
endif
libPSolver_1_a_SOURCES = Build_Kernel.f90 \
	scaling_function.f90 \
	PSolver_Base_new.f90 \
	wofz.f90 \
	$(CUDA_SOURCES) \
	Poisson_Solver.f90

# Modules.
if CAPITALIZE
modules = POISSON_SOLVER.@MODULE_EXT@
else
modules = poisson_solver.@MODULE_EXT@
endif

CLEANFILES = $(modules) $(psolver_dynamic_library) $(psolver_library_soname) libPSolver-1.so
SOURCES_MOD = PSolver_Main.f90 createKernel.f90
EXTRA_DIST = \
	FiniteDiffCorff_2der.inc\
	FiniteDiffCorff.inc\
	gaussfit_wires.inc\
	gaussfit_Yukawa.inc\
	lazy_100.inc\
	lazy_14.inc\
	lazy_16.inc\
	lazy_20.inc\
	lazy_24.inc\
	lazy_30.inc\
	lazy_40.inc\
	lazy_50.inc\
	lazy_60.inc\
	lazy_8.inc\
	lazy_ISF_100_2048.inc\
	lazy_ISF_14_2048.inc\
	lazy_ISF_16_2048.inc\
	lazy_ISF_16_2048.preinc\
	lazy_ISF_20_2048.inc\
	lazy_ISF_24_2048.inc\
	lazy_ISF_30_2048.inc\
	lazy_ISF_40_2048.inc\
	lazy_ISF_50_2048.inc\
	lazy_ISF_60_2048.inc\
<<<<<<< HEAD
	lazy_ISF_8_2048.inc\
	perfdata.inc\
	configure.inc.in \
=======
	lazy_ISF_100_2048.inc\
	perfdata.inc\
	configure.inc.in\
	FiniteDiffCorff.inc\
	FiniteDiffCorff_2der.inc\
>>>>>>> e3c2627c
	$(SOURCES_MOD)

# Build targets.
if USE_CUDA_GPU
CONV_CHECK = conv_check_fft
else
CONV_CHECK = conv_check_fftw
endif
EXTRA_PROGRAMS = $(CONV_CHECK)
conv_check_fft_SOURCES = conv_check_fft.f90
conv_check_fft_LDADD = libPSolver.a $(top_builddir)/wrappers/libwrappers.a $(top_builddir)/flib/src/libflib-1.a @LIBS_EXT_DEPS@
conv_check_fftw_SOURCES = conv_check_fftw.f90 fftw.cpp
conv_check_fftw_LDADD = @LIBS_EXT_DEPS@ -lfftw3 -lfftw3_threads

AM_FCFLAGS = -I$(top_builddir)/includes -I. -I$(srcdir) @MPI_INCLUDE@
AM_CPPFLAGS = -I. -I$(top_builddir) -I@CUDA_PATH@/include/ 
AM_LDFLAGS = -L$(top_builddir)/src
if BUILD_DYNAMIC_LIBS
AM_LDFLAGS += -Wl,-rpath=$(abs_top_builddir)/src
else
LIBS += @LIBS_EXT_DEPS@
endif

SUFFIXES = .cu

NVCC = @NVCC@
NVCC_FLAGS = -arch sm_13 @NVCC_FLAGS@

# Dynamic library building
$(psolver_dynamic_library): $(libPSolver_1_a_OBJECTS)
	$(FC) $(FCFLAGS) -shared $(LDFLAGS) -Wl,-soname=$(psolver_library_soname) -o $@ $^ $(top_builddir)/wrappers/libwrappers.a $(top_builddir)/flib/src/libflib-1.a @LIBS_EXT_DEPS@
	@chmod a+x $@

$(psolver_library_soname): $(psolver_dynamic_library)
	ln -fs $^ $@
	ln -fs $@ libPSolver-1.so

install-data-hook:
	if test -n "$(psolver_dynlib)" ; then \
	  cd $(DESTDIR)$(dynlibdir) ; \
	  chmod a+x $(psolver_dynamic_library) ; \
	  ln -fs $(psolver_dynamic_library) $(psolver_library_soname) ; \
	  ln -fs $(psolver_library_soname) libPSolver-1.so ; \
	fi

#dependencies
$(modules): $(libPSolver_1_a_OBJECTS)
Poisson_Solver.o: $(SOURCES_MOD) configure.inc
conv_check_fft.o: cufft.o
conv_check_fftw.o: fftw.o
wofz.o Build_Kernel.o scaling_function.o PSolver_Base_new.o: Poisson_Solver.o

.cu.o:
	$(NVCC) $(NVCC_FLAGS) $(AM_CPPFLAGS) -c $< -o $@

.cpp.o:
	icc -openmp -lfftw3 -lfftw3_threads -c $< -o $@

# Copy modules in a common include directory.
all: all-am insmod
install: install-am insmod
check: check-am insmod
insmod: $(modules)
	test -e "$(top_builddir)/includes" || $(INSTALL) -d -m 755 $(top_builddir)/includes
	for mod in "$(modules)" ; do \
	  $(INSTALL) -m 644  $$mod $(top_builddir)/includes ; \
	done<|MERGE_RESOLUTION|>--- conflicted
+++ resolved
@@ -50,11 +50,9 @@
 CLEANFILES = $(modules) $(psolver_dynamic_library) $(psolver_library_soname) libPSolver-1.so
 SOURCES_MOD = PSolver_Main.f90 createKernel.f90
 EXTRA_DIST = \
-	FiniteDiffCorff_2der.inc\
-	FiniteDiffCorff.inc\
 	gaussfit_wires.inc\
 	gaussfit_Yukawa.inc\
-	lazy_100.inc\
+	lazy_8.inc\
 	lazy_14.inc\
 	lazy_16.inc\
 	lazy_20.inc\
@@ -63,28 +61,22 @@
 	lazy_40.inc\
 	lazy_50.inc\
 	lazy_60.inc\
-	lazy_8.inc\
-	lazy_ISF_100_2048.inc\
+	lazy_100.inc\
+	lazy_ISF_8_2048.inc\
 	lazy_ISF_14_2048.inc\
+	lazy_ISF_16_2048.preinc\
 	lazy_ISF_16_2048.inc\
-	lazy_ISF_16_2048.preinc\
 	lazy_ISF_20_2048.inc\
 	lazy_ISF_24_2048.inc\
 	lazy_ISF_30_2048.inc\
-	lazy_ISF_40_2048.inc\
+	lazy_ISF_40_2048.inc \
 	lazy_ISF_50_2048.inc\
 	lazy_ISF_60_2048.inc\
-<<<<<<< HEAD
-	lazy_ISF_8_2048.inc\
-	perfdata.inc\
-	configure.inc.in \
-=======
 	lazy_ISF_100_2048.inc\
 	perfdata.inc\
 	configure.inc.in\
 	FiniteDiffCorff.inc\
 	FiniteDiffCorff_2der.inc\
->>>>>>> e3c2627c
 	$(SOURCES_MOD)
 
 # Build targets.
