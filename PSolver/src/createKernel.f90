!> @file
!!    Routines to create the kernel for Poisson solver
!! @author
!!    Copyright (C) 2002-2013 BigDFT group  (LG)
!!    This file is distributed under the terms of the
!!    GNU General Public License, see ~/COPYING file
!!    or http://www.gnu.org/copyleft/gpl.txt .
!!    For the list of contributors, see ~/AUTHORS 


!> Initialization of the Poisson kernel
!! @ingroup PSOLVER
function pkernel_init(verb,iproc,nproc,igpu,geocode,ndims,hgrids,itype_scf,&
     alg,cavity,mu0_screening,angrad,mpi_env,taskgroup_size) result(kernel)
  use yaml_output
  use yaml_strings, only: f_strcpy
  use f_precisions, only: f_loc
  implicit none
  logical, intent(in) :: verb       !< verbosity
  integer, intent(in) :: itype_scf
  integer, intent(in) :: iproc      !< Proc Id
  integer, intent(in) :: nproc      !< Number of processes
  integer, intent(in) :: igpu
  character(len=1), intent(in) :: geocode !< @copydoc poisson_solver::doc::geocode
  integer, dimension(3), intent(in) :: ndims
  real(gp), dimension(3), intent(in) :: hgrids
  !> algorithm of the Solver. Might accept the values "VAC" (default), "PCG", or "PI"
  character(len=*), intent(in), optional :: alg
  !> cavity used, possible values "none" (default), "rigid", "sccs"
  character(len=*), intent(in), optional :: cavity
  real(kind=8), intent(in), optional :: mu0_screening
  real(gp), dimension(3), intent(in), optional :: angrad
  type(mpi_environment), intent(in), optional :: mpi_env
  integer, intent(in), optional :: taskgroup_size
  type(coulomb_operator) :: kernel
  !local variables
  real(dp) :: alphat,betat,gammat,mu0t
  integer :: nthreads,group_size
  !integer :: ierr
  !$ integer :: omp_get_max_threads

  group_size=nproc
  if (present(taskgroup_size)) then
     !if the taskgroup size is not a divisor of nproc do not create taskgroups
     if (nproc >1 .and. taskgroup_size > 0 .and. taskgroup_size < nproc .and.&
          mod(nproc,taskgroup_size)==0) then
        group_size=taskgroup_size
     end if
  end if
     
  !nullification
  kernel=pkernel_null()

  if (present(angrad)) then
     kernel%angrad=angrad
  else
     alphat = 2.0_dp*datan(1.0_dp)
     betat = 2.0_dp*datan(1.0_dp)
     gammat = 2.0_dp*datan(1.0_dp)
     kernel%angrad=(/alphat,betat,gammat/)
  end if
  if (.not. present(mu0_screening)) then
     mu0t=0.0_gp
  else
     mu0t=mu0_screening
  end if
  kernel%mu=mu0t

  if (present(alg)) then
     select case(trim(alg))
     case('VAC')
        kernel%method=PS_VAC_ENUM
     case('PI')
        kernel%method=PS_PI_ENUM
        kernel%nord=16 
        !here the parameters can be specified from command line
        kernel%max_iter=50
        kernel%minres=1.0e-6_dp!1.0e-12_dp
        kernel%PI_eta=0.6_dp
     case('PCG')
        kernel%method=PS_PCG_ENUM
        kernel%nord=16
        kernel%max_iter=50
        kernel%minres=1.0e-6_dp!1.0e-12_dp
     case default
        call f_err_throw('Error, kernel algorithm '//trim(alg)//&
             'not valid')
     end select
  else
     kernel%method=PS_VAC_ENUM
  end if

  if (present(cavity)) then
     select case(trim(cavity))
     case('vacuum')
        call f_enum_attr(kernel%method,PS_NONE_ENUM)
     case('rigid')
        call f_enum_attr(kernel%method,PS_RIGID_ENUM)
     case('sccs')   
        call f_enum_attr(kernel%method,PS_SCCS_ENUM)
     case default
        call f_err_throw('Error, cavity method '//trim(cavity)//&
             ' not valid')
     end select
  else
     call f_enum_attr(kernel%method,PS_NONE_ENUM)
  end if

  !geocode and ISF family
  kernel%geocode=geocode
  kernel%itype_scf=itype_scf

  !dimensions and grid spacings
  kernel%ndims=ndims
  kernel%hgrids=hgrids

  !gpu acceleration
  kernel%igpu=igpu  

  kernel%initCufftPlan = 1
  kernel%keepGPUmemory = 1
  kernel%keepzf = 1

  if (iproc == 0 .and. verb) then 
     if (mu0t==0.0_gp) then 
        call yaml_comment('Kernel Initialization',hfill='-')
        call yaml_mapping_open('Poisson Kernel Initialization')
     else
        call yaml_mapping_open('Helmholtz Kernel Initialization')
         call yaml_map('Screening Length (AU)',1/mu0t,fmt='(g25.17)')
     end if
  end if
  
  !import the mpi_environment if present
  if (present(mpi_env)) then
     kernel%mpi_env=mpi_env
  else
     call mpi_environment_set(kernel%mpi_env,iproc,nproc,MPI_COMM_WORLD,group_size)
  end if

  !gpu can be used only for one nproc
  if (nproc > 1) kernel%igpu=0

  !-------------------
  nthreads=0
  if (kernel%mpi_env%iproc == 0 .and. kernel%mpi_env%igroup == 0 .and. verb) then
     !$ nthreads = omp_get_max_threads()
     call yaml_map('MPI tasks',kernel%mpi_env%nproc)
     if (nthreads /=0) call yaml_map('OpenMP threads per MPI task',nthreads)
     if (kernel%igpu==1) call yaml_map('Kernel copied on GPU',.true.)
     if (kernel%method /= 'VAC') call yaml_map('Iterative method for Generalised Equation',str(kernel%method))
     if (kernel%method .hasattr. PS_RIGID_ENUM) call yaml_map('Cavity determination','rigid')
     if (kernel%method .hasattr. PS_SCCS_ENUM) call yaml_map('Cavity determination','sccs')
     call yaml_mapping_close() !kernel
  end if

end function pkernel_init


!> Free memory used by the kernel operation
!! @ingroup PSOLVER
subroutine pkernel_free(kernel)
  use dynamic_memory
  implicit none
  type(coulomb_operator), intent(inout) :: kernel
  integer :: i_stat
  call f_free_ptr(kernel%kernel)
  call f_free_ptr(kernel%dlogeps)
  call f_free_ptr(kernel%oneoeps)
  call f_free_ptr(kernel%corr)
  call f_free_ptr(kernel%epsinnersccs)
  call f_free_ptr(kernel%pol_charge)
  call f_free_ptr(kernel%cavity)
  call f_free_ptr(kernel%counts)
  call f_free_ptr(kernel%displs)
  if(kernel%keepzf == 1) then
    call f_free_ptr(kernel%zf)
  end if
  if (kernel%gpuPCGRed == 1) then
    if (kernel%keepGPUmemory == 1) then
      call cudafree(kernel%z_GPU)
      call cudafree(kernel%r_GPU)
      call cudafree(kernel%oneoeps_GPU)
      call cudafree(kernel%p_GPU)
      call cudafree(kernel%q_GPU)
      call cudafree(kernel%x_GPU)
      call cudafree(kernel%corr_GPU)
      call cudafree(kernel%alpha_GPU)
      call cudafree(kernel%beta_GPU)
      call cudafree(kernel%beta0_GPU)
      call cudafree(kernel%kappa_GPU)
    end if
  end if
  !free GPU data
  if (kernel%igpu == 1) then
    if (kernel%mpi_env%iproc == 0) then
     call f_free_ptr(kernel%rhocounts)
     call f_free_ptr(kernel%rhodispls)
     if (kernel%keepGPUmemory == 1) then
       call cudafree(kernel%work1_GPU)
       call cudafree(kernel%work2_GPU)

     endif
     call cudafree(kernel%k_GPU)
     if (kernel%initCufftPlan == 1) then
       call cufftDestroy(kernel%plan(1))
       call cufftDestroy(kernel%plan(2))
       call cufftDestroy(kernel%plan(3))
       call cufftDestroy(kernel%plan(4))
     endif
    endif
  end if

  !cannot yet free the communicators of the poisson kernel
  !lack of garbage collector

end subroutine pkernel_free


!> Allocate a pointer which corresponds to the zero-padded FFT slice needed for
!! calculating the convolution with the kernel expressed in the interpolating scaling
!! function basis. The kernel pointer is unallocated on input, allocated on output.
!! SYNOPSIS
!!    @param iproc,nproc number of process, number of processes
!!    @param n01,n02,n03 dimensions of the real space grid to be hit with the Poisson Solver
!!    @param itype_scf   order of the interpolating scaling functions used in the decomposition
!!    @param hx,hy,hz grid spacings. For the isolated BC case for the moment they are supposed to 
!!                    be equal in the three directions
!!    @param kernel   pointer for the kernel FFT. Unallocated on input, allocated on output.
!!                    Its dimensions are equivalent to the region of the FFT space for which the
!!                    kernel is injective. This will divide by two each direction, 
!!                    since the kernel for the zero-padded convolution is real and symmetric.
!!    @param gpu      tag for CUDA gpu   0: CUDA GPU is disabled
!!
!! @warning
!!    Due to the fact that the kernel dimensions are unknown before the calling, the kernel
!!    must be declared as pointer in input of this routine.
!!    To avoid that, one can properly define the kernel dimensions by adding 
!!    the nd1,nd2,nd3 arguments to the PS_dim4allocation routine, then eliminating the pointer
!!    declaration.
!! @ingroup PSOLVER
subroutine pkernel_set(kernel,eps,dlogeps,oneoeps,oneosqrteps,corr,verbose) !optional arguments
  use yaml_output
  use dynamic_memory
  use time_profiling, only: f_timing
  use dictionaries, only: f_err_throw
  use yaml_strings, only: operator(+)
  implicit none
  !Arguments
  type(coulomb_operator), intent(inout) :: kernel
  !> dielectric function. Needed for non VAC methods, given in full dimensions
  real(dp), dimension(:,:,:), intent(in), optional :: eps
  !> logarithmic derivative of epsilon. Needed for PCG method.
  !! if absent, it will be calculated from the array of epsilon
  real(dp), dimension(:,:,:,:), intent(in), optional :: dlogeps
  !> inverse of epsilon. Needed for PI method.
  !! if absent, it will be calculated from the array of epsilon
  real(dp), dimension(:,:,:), intent(in), optional :: oneoeps
  !> inverse square root of epsilon. Needed for PCG method.
  !! if absent, it will be calculated from the array of epsilon
  real(dp), dimension(:,:,:), intent(in), optional :: oneosqrteps
  !> correction term of the Generalized Laplacian
  !! if absent, it will be calculated from the array of epsilon
  real(dp), dimension(:,:,:), intent(in), optional :: corr
  real(dp) :: alpha
  logical, intent(in), optional :: verbose 
  !local variables
  logical :: dump,wrtmsg
  character(len=*), parameter :: subname='createKernel'
  integer :: m1,m2,m3,n1,n2,n3,md1,md2,md3,nd1,nd2,nd3,i_stat
  integer :: jproc,nlimd,nlimk,jfd,jhd,jzd,jfk,jhk,jzk,npd,npk
  real(kind=8) :: alphat,betat,gammat,mu0t,pi
  real(kind=8), dimension(:), allocatable :: pkernel2
  integer :: i1,i2,i3,j1,j2,j3,ind,indt,switch_alg,size2,sizek,kernelnproc,size3
  integer :: n3pr1,n3pr2,istart,jend,i23,i3s,n23,displ,gpuPCGRed
  integer,dimension(3) :: n
  !call timing(kernel%mpi_env%iproc+kernel%mpi_env%igroup*kernel%mpi_env%nproc,'PSolvKernel   ','ON')
  call f_timing(TCAT_PSOLV_KERNEL,'ON')

  pi=4.0_dp*atan(1.0_dp)
  wrtmsg=.true.
  if (present(verbose)) wrtmsg=verbose

  dump=wrtmsg .and. kernel%mpi_env%iproc+kernel%mpi_env%igroup==0

  mu0t=kernel%mu
  alphat=kernel%angrad(1)
  betat=kernel%angrad(2)
  gammat=kernel%angrad(3)

  if (dump) then 
     if (mu0t==0.0_gp) then 
        call yaml_mapping_open('Poisson Kernel Creation')
     else
        call yaml_mapping_open('Helmholtz Kernel Creation')
        call yaml_map('Screening Length (AU)',1/mu0t,fmt='(g25.17)')
     end if
  end if

  kernelnproc=kernel%mpi_env%nproc
  if (kernel%igpu == 1) kernelnproc=1


  select case(kernel%geocode)
     !if (kernel%geocode == 'P') then
  case('P')

     kernel%geo=[1,1,1]
     
     if (dump) then
        call yaml_map('Boundary Conditions','Periodic')
     end if
     call P_FFT_dimensions(kernel%ndims(1),kernel%ndims(2),kernel%ndims(3),&
          m1,m2,m3,n1,n2,n3,md1,md2,md3,nd1,nd2,nd3,kernel%mpi_env%nproc,.false.)

     if (kernel%igpu > 0) then
       kernel%kernel = f_malloc_ptr((n1/2+1)*n2*n3/kernelnproc,id='kernel%kernel')
     else
       kernel%kernel = f_malloc_ptr(nd1*nd2*nd3/kernelnproc,id='kernel%kernel')
     endif
     !!! PSolver n1-n2 plane mpi partitioning !!!   
     call inplane_partitioning(kernel%mpi_env,md2,n2,n3/2+1,kernel%part_mpi,kernel%inplane_mpi,n3pr1,n3pr2)
!!$     if (kernel%mpi_env%nproc>2*(n3/2+1)-1) then
!!$       n3pr1=kernel%mpi_env%nproc/(n3/2+1)
!!$       n3pr2=n3/2+1
!!$       md2plus=.false.
!!$       if ((md2/kernel%mpi_env%nproc)*n3pr1*n3pr2 < n2) then
!!$           md2plus=.true.
!!$       endif
!!$
!!$       if (kernel%mpi_env%iproc==0 .and. n3pr1>1) call yaml_map('PSolver n1-n2 plane mpi partitioning activated:',&
!!$          trim(yaml_toa(n3pr1,fmt='(i5)'))//' x'//trim(yaml_toa(n3pr2,fmt='(i5)'))//&
!!$          ' taskgroups')
!!$       if (kernel%mpi_env%iproc==0 .and. md2plus) &
!!$            call yaml_map('md2 was enlarged for PSolver n1-n2 plane mpi partitioning, md2=',md2)
!!$
!!$       !!$omp master !commented out, no parallel region
!!$       if (n3pr1>1) call mpi_environment_set1(kernel%inplane_mpi,kernel%mpi_env%iproc,kernel%mpi_env%nproc, &
!!$                                             kernel%mpi_env%mpi_comm,n3pr1,n3pr2)
!!$       !!$omp end master
!!$       !!$omp barrier
!!$     else
!!$       n3pr1=1
!!$       n3pr2=kernel%mpi_env%nproc
!!$     endif
!!$
!!$     !!$omp master
!!$     call mpi_environment_set(kernel%part_mpi,kernel%mpi_env%iproc,kernel%mpi_env%nproc,kernel%mpi_env%mpi_comm,n3pr2)
!!$     !!$omp end master
!!$     !!$omp barrier

     ! n3pr1, n3pr2 are sent to Free_Kernel subroutine below
     !!!!!!!!!!!!!!!!!!!!!!!!!!!!!!!!!!!!!!!!!!!
     call Periodic_Kernel(n1,n2,n3,nd1,nd2,nd3,&
          kernel%hgrids(1),kernel%hgrids(2),kernel%hgrids(3),&
          kernel%itype_scf,kernel%kernel,kernel%mpi_env%iproc,kernelnproc,mu0t,alphat,betat,gammat,n3pr2,n3pr1)

     nlimd=n2
     nlimk=n3/2+1

     !no powers of hgrid because they are incorporated in the plane wave treatment
     kernel%grid%scal=1.0_dp/(real(n1,dp)*real(n2*n3,dp)) !to reduce chances of integer overflow


  !else if (kernel%geocode == 'S') then
  case('S')     

     kernel%geo=[1,0,1]

     if (dump) then
        call yaml_map('Boundary Conditions','Surface')
     end if
     !Build the Kernel
     call S_FFT_dimensions(kernel%ndims(1),kernel%ndims(2),kernel%ndims(3),&
          m1,m2,m3,n1,n2,n3,md1,md2,md3,nd1,nd2,nd3,kernel%mpi_env%nproc,kernel%igpu,.false.)
     
     if (kernel%igpu > 0) then
       kernel%kernel = f_malloc_ptr((n1/2+1)*n2*n3/kernelnproc,id='kernel%kernel')
     else
       kernel%kernel = f_malloc_ptr(nd1*nd2*nd3/kernelnproc,id='kernel%kernel')
     endif

     !!! PSolver n1-n2 plane mpi partitioning !!!   
     call inplane_partitioning(kernel%mpi_env,md2,n2,n3/2+1,kernel%part_mpi,kernel%inplane_mpi,n3pr1,n3pr2)

!!$     if (kernel%mpi_env%nproc>2*(n3/2+1)-1) then
!!$       n3pr1=kernel%mpi_env%nproc/(n3/2+1)
!!$       n3pr2=n3/2+1
!!$       md2plus=.false.
!!$       if ((md2/kernel%mpi_env%nproc)*n3pr1*n3pr2 < n2) then
!!$           md2plus=.true.
!!$       endif
!!$
!!$       if (kernel%mpi_env%iproc==0 .and. n3pr1>1) &
!!$            call yaml_map('PSolver n1-n2 plane mpi partitioning activated:',&
!!$            trim(yaml_toa(n3pr1,fmt='(i5)'))//' x'//trim(yaml_toa(n3pr2,fmt='(i5)'))//&
!!$            ' taskgroups')
!!$       if (kernel%mpi_env%iproc==0 .and. md2plus) &
!!$            call yaml_map('md2 was enlarged for PSolver n1-n2 plane mpi partitioning, md2=',md2)
!!$
!!$       !$omp master
!!$       if (n3pr1>1) &
!!$            call mpi_environment_set1(kernel%inplane_mpi,kernel%mpi_env%iproc,kernel%mpi_env%nproc, &
!!$            kernel%mpi_env%mpi_comm,n3pr1,n3pr2)
!!$       !$omp end master
!!$       !$omp barrier
!!$     else
!!$       n3pr1=1
!!$       n3pr2=kernel%mpi_env%nproc
!!$     endif
!!$
!!$     !$omp master
!!$     call mpi_environment_set(kernel%part_mpi,kernel%mpi_env%iproc,&
!!$          kernel%mpi_env%nproc,kernel%mpi_env%mpi_comm,n3pr2)
!!$     !$omp end master
!!$     !$omp barrier

     ! n3pr1, n3pr2 are sent to Free_Kernel subroutine below
     !!!!!!!!!!!!!!!!!!!!!!!!!!!!!!!!!!!!!!!!!!!


     !the kernel must be built and scattered to all the processes
     call Surfaces_Kernel(kernel%mpi_env%iproc,kernelnproc,&
          kernel%mpi_env%mpi_comm,kernel%inplane_mpi%mpi_comm,&
          n1,n2,n3,m3,nd1,nd2,nd3,&
          kernel%hgrids(1),kernel%hgrids(3),kernel%hgrids(2),&
          kernel%itype_scf,kernel%kernel,mu0t,alphat,betat,gammat)!,n3pr2,n3pr1)

     !last plane calculated for the density and the kernel
     nlimd=n2
     nlimk=n3/2+1

     !only one power of hgrid 
     !factor of -4*pi for the definition of the Poisson equation
     kernel%grid%scal=-16.0_dp*atan(1.0_dp)*real(kernel%hgrids(2),dp)/real(n1*n2,dp)/real(n3,dp)

  !else if (kernel%geocode == 'F') then
  case('F')
     kernel%geo=[0,0,0]

     if (dump) then
        call yaml_map('Boundary Conditions','Free')
     end if
!     print *,'debug',kernel%ndims(1),kernel%ndims(2),kernel%ndims(3),kernel%hgrids(1),kernel%hgrids(2),kernel%hgrids(3)
     !Build the Kernel
     call F_FFT_dimensions(kernel%ndims(1),kernel%ndims(2),kernel%ndims(3),m1,m2,m3,n1,n2,n3,&
          md1,md2,md3,nd1,nd2,nd3,kernel%mpi_env%nproc,kernel%igpu,.false.)
 
     if (kernel%igpu > 0) then
       kernel%kernel = f_malloc_ptr((n1/2+1)*n2*n3/kernelnproc,id='kernel%kernel')
     else
       !allocate(kernel%kernel(nd1*nd2*nd3/kernelnproc+ndebug),stat=i_stat)
       kernel%kernel = f_malloc_ptr(nd1*nd2*(nd3/kernelnproc),id='kernel%kernel')
     endif

     !!! PSolver n1-n2 plane mpi partitioning !!!   
     call inplane_partitioning(kernel%mpi_env,md2,n2/2,n3/2+1,kernel%part_mpi,kernel%inplane_mpi,n3pr1,n3pr2)
!!$     if (kernel%mpi_env%nproc>2*(n3/2+1)-1) then
!!$       n3pr1=kernel%mpi_env%nproc/(n3/2+1)
!!$       n3pr2=n3/2+1
!!$       md2plus=.false.
!!$       if ((md2/kernel%mpi_env%nproc)*n3pr1*n3pr2 < n2/2) then
!!$           md2plus=.true.
!!$       endif
!!$
!!$       if (kernel%mpi_env%iproc==0 .and. n3pr1>1) call yaml_map('PSolver n1-n2 plane mpi partitioning activated:',&
!!$          trim(yaml_toa(n3pr1,fmt='(i5)'))//' x'//trim(yaml_toa(n3pr2,fmt='(i5)'))//&
!!$          ' taskgroups')
!!$       if (kernel%mpi_env%iproc==0 .and. md2plus) &
!!$            call yaml_map('md2 was enlarged for PSolver n1-n2 plane mpi partitioning, md2=',md2)
!!$
!!$       !$omp master
!!$       if (n3pr1>1) call mpi_environment_set1(kernel%inplane_mpi,kernel%mpi_env%iproc,kernel%mpi_env%nproc, &
!!$                                             kernel%mpi_env%mpi_comm,n3pr1,n3pr2)
!!$       !$omp end master
!!$       !$omp barrier
!!$     else
!!$       n3pr1=1
!!$       n3pr2=kernel%mpi_env%nproc
!!$     endif
!!$     !$omp master
!!$     call mpi_environment_set(kernel%part_mpi,kernel%mpi_env%iproc,kernel%mpi_env%nproc,kernel%mpi_env%mpi_comm,n3pr2)
!!$     !$omp end master
!!$     !$omp barrier

     ! n3pr1, n3pr2 are sent to Free_Kernel subroutine below
     !!!!!!!!!!!!!!!!!!!!!!!!!!!!!!!!!!!!!!!!!!!

     !the kernel must be built and scattered to all the processes
     call Free_Kernel(kernel%ndims(1),kernel%ndims(2),kernel%ndims(3),&
          n1,n2,n3,nd1,nd2,nd3,kernel%hgrids(1),kernel%hgrids(2),kernel%hgrids(3),&
          kernel%itype_scf,kernel%mpi_env%iproc,kernelnproc,kernel%kernel,mu0t,n3pr2,n3pr1)

     !last plane calculated for the density and the kernel
     nlimd=n2/2
     nlimk=n3/2+1

     !hgrid=max(hx,hy,hz)
     kernel%grid%scal=product(kernel%hgrids)/real(n1*n2,dp)/real(n3,dp)

  !else if (kernel%geocode == 'W') then
  case('W')

     kernel%geo=[0,0,1]

     if (dump) then
        call yaml_map('Boundary Conditions','Wire')
     end if
     call W_FFT_dimensions(kernel%ndims(1),kernel%ndims(2),kernel%ndims(3),&
          m1,m2,m3,n1,n2,n3,md1,md2,md3,nd1,nd2,nd3,kernel%mpi_env%nproc,kernel%igpu,.false.)

     if (kernel%igpu > 0) then
       kernel%kernel = f_malloc_ptr((n1/2+1)*n2*n3/kernelnproc,id='kernel%kernel')
     else
       kernel%kernel = f_malloc_ptr(nd1*nd2*(nd3/kernelnproc),id='kernel%kernel')
     endif

     !!! PSolver n1-n2 plane mpi partitioning !!!   
     call inplane_partitioning(kernel%mpi_env,md2,n2,n3/2+1,kernel%part_mpi,kernel%inplane_mpi,n3pr1,n3pr2)

!!$     if (kernel%mpi_env%nproc>2*(n3/2+1)-1) then
!!$       n3pr1=kernel%mpi_env%nproc/(n3/2+1)
!!$       n3pr2=n3/2+1
!!$       md2plus=.false.
!!$       if ((md2/kernel%mpi_env%nproc)*n3pr1*n3pr2 < n2) then
!!$           md2plus=.true.
!!$       endif
!!$
!!$       if (kernel%mpi_env%iproc==0 .and. n3pr1>1) call yaml_map('PSolver n1-n2 plane mpi partitioning activated:',&
!!$          trim(yaml_toa(n3pr1,fmt='(i5)'))//' x'//trim(yaml_toa(n3pr2,fmt='(i5)'))//&
!!$          ' taskgroups')
!!$       if (md2plus) call yaml_map('md2 was enlarged for PSolver n1-n2 plane mpi partitioning, md2=',md2)
!!$
!!$       !$omp master
!!$       if (n3pr1>1) call mpi_environment_set1(kernel%inplane_mpi,kernel%mpi_env%iproc,kernel%mpi_env%nproc, &
!!$                                             kernel%mpi_env%mpi_comm,n3pr1,n3pr2)
!!$       !$omp end master
!!$       !$omp barrier
!!$     else
!!$       n3pr1=1
!!$       n3pr2=kernel%mpi_env%nproc
!!$     endif
!!$
!!$     !$omp master
!!$     call mpi_environment_set(kernel%part_mpi,kernel%mpi_env%iproc,kernel%mpi_env%nproc,kernel%mpi_env%mpi_comm,n3pr2)
!!$     !$omp end master
!!$     !$omp barrier
!!$
!!$     !!!!!!!!!!!!!!!!!!!!!!!!!!!!!!!!!!!!!!!!!!!


     call Wires_Kernel(kernelnproc,&
          kernel%ndims(1),kernel%ndims(2),kernel%ndims(3),&
          n1,n2,n3,nd1,nd2,nd3,kernel%hgrids(1),kernel%hgrids(2),kernel%hgrids(3),&
          kernel%itype_scf,kernel%kernel,mu0t)

     nlimd=n2
     nlimk=n3/2+1

     !only one power of hgrid 
     !factor of -1/(2pi) already included in the kernel definition
     kernel%grid%scal=-2.0_dp*kernel%hgrids(1)*kernel%hgrids(2)/real(n1*n2,dp)/real(n3,dp)

  case default
     !if (iproc==0)
     !write(*,'(1x,a,3a)')'createKernel, geocode not admitted',kernel%geocode
     call f_err_throw('createKernel, geocode '//trim(kernel%geocode)//&
          'not admitted')
  end select
  !print *,'thereAAA',iproc,nproc,kernel%mpi_env%iproc,kernel%nproc,kernel%mpi_env%mpi_comm
!call MPI_BARRIER(kernel%mpi_env%mpi_comm,ierr)

  if (dump) then
     call yaml_mapping_open('Memory Requirements per MPI task')
       call yaml_map('Density (MB)',8.0_gp*real(md1*md3,gp)*real(md2/kernel%mpi_env%nproc,gp)/(1024.0_gp**2),fmt='(f8.2)')
       call yaml_map('Kernel (MB)',8.0_gp*real(nd1*nd3,gp)*real(nd2/kernel%mpi_env%nproc,gp)/(1024.0_gp**2),fmt='(f8.2)')
       call yaml_map('Full Grid Arrays (MB)',&
            8.0_gp*real(kernel%ndims(1)*kernel%ndims(2),gp)*real(kernel%ndims(3),gp)/(1024.0_gp**2),fmt='(f8.2)')
       !print the load balancing of the different dimensions on screen
     if (kernel%mpi_env%nproc > 1) then
        call yaml_mapping_open('Load Balancing of calculations')
        jhd=10000
        jzd=10000
        npd=0
        load_balancing: do jproc=0,kernel%mpi_env%nproc-1
           !print *,'jproc,jfull=',jproc,jproc*md2/nproc,(jproc+1)*md2/nproc
           if ((jproc+1)*md2/kernel%mpi_env%nproc <= nlimd) then
              jfd=jproc
           else if (jproc*md2/kernel%mpi_env%nproc <= nlimd) then
              jhd=jproc
              npd=nint(real(nlimd-(jproc)*md2/kernel%mpi_env%nproc,kind=8)/real(md2/kernel%mpi_env%nproc,kind=8)*100.d0)
           else
              jzd=jproc
              exit load_balancing
           end if
        end do load_balancing
        call yaml_mapping_open('Density')
         call yaml_map('MPI tasks 0-'//jfd**'(i5)','100%')
         if (jfd < kernel%mpi_env%nproc-1) &
              call yaml_map('MPI task '//jhd**'(i5)',npd**'(i5)'//'%')
         if (jhd < kernel%mpi_env%nproc-1) &
              call yaml_map('MPI tasks'//jhd**'(i5)'//'-'//&
              (kernel%mpi_env%nproc-1)**'(i3)','0%')
        call yaml_mapping_close()
        jhk=10000
        jzk=10000
        npk=0
       ! if (geocode /= 'P') then
           load_balancingk: do jproc=0,kernel%mpi_env%nproc-1
              !print *,'jproc,jfull=',jproc,jproc*nd3/kernel%mpi_env%nproc,(jproc+1)*nd3/kernel%mpi_env%nproc
              if ((jproc+1)*nd3/kernel%mpi_env%nproc <= nlimk) then
                 jfk=jproc
              else if (jproc*nd3/kernel%mpi_env%nproc <= nlimk) then
                 jhk=jproc
                 npk=nint(real(nlimk-(jproc)*nd3/kernel%mpi_env%nproc,kind=8)/real(nd3/kernel%mpi_env%nproc,kind=8)*100.d0)
              else
                 jzk=jproc
                 exit load_balancingk
              end if
           end do load_balancingk
           call yaml_mapping_open('Kernel')
           call yaml_map('MPI tasks 0-'//trim(yaml_toa(jfk,fmt='(i5)')),'100%')
!           print *,'here,npk',npk
           if (jfk < kernel%mpi_env%nproc-1) &
                call yaml_map('MPI task'//trim(yaml_toa(jhk,fmt='(i5)')),trim(yaml_toa(npk,fmt='(i5)'))//'%')
           if (jhk < kernel%mpi_env%nproc-1) &
                call yaml_map('MPI tasks'//trim(yaml_toa(jhk,fmt='(i5)'))//'-'//&
                yaml_toa(kernel%mpi_env%nproc-1,fmt='(i3)'),'0%')
           call yaml_mapping_close()
        call yaml_map('Complete LB per task','1/3 LB_density + 2/3 LB_kernel')
        call yaml_mapping_close()
     end if
     call yaml_mapping_close() !memory

  end if

  if(kernel%keepzf == 1) then
    if(kernel%igpu == 1) then
      kernel%zf = f_malloc_ptr([md1, md3, md2/kernel%mpi_env%nproc],id='zf')
    else 
      kernel%zf = f_malloc_ptr([md1, md3, 2*md2/kernel%mpi_env%nproc],id='zf')
    end if
  end if 

  kernel%gpuPCGRed=0
  if (kernel%igpu >0) then
    if(trim(str(kernel%method))=='PCG') kernel%gpuPCGRed=1
    n(1)=n1!kernel%ndims(1)*(2-kernel%geo(1))
    n(2)=n3!kernel%ndims(2)*(2-kernel%geo(2))
    n(3)=n2!kernel%ndims(3)*(2-kernel%geo(3))
    call cuda_estimate_memory_needs(kernel, n) 


    size2=2*n1*n2*n3
    sizek=(n1/2+1)*n2*n3
    size3=n1*n2*n3
  if (kernel%gpuPCGRed==1) then
    if (kernel%keepGPUmemory == 1) then
      call cudamalloc(size3,kernel%z_GPU,i_stat)
      if (i_stat /= 0) call f_err_throw('error cudamalloc z_GPU (GPU out of memory ?) ')
      call cudamalloc(size3,kernel%r_GPU,i_stat)
      if (i_stat /= 0) call f_err_throw('error cudamalloc r_GPU (GPU out of memory ?) ')
      call cudamalloc(size3,kernel%oneoeps_GPU,i_stat)
      if (i_stat /= 0) call f_err_throw('error cudamalloc oneoeps_GPU (GPU out of memory ?) ')
      call cudamalloc(size3,kernel%p_GPU,i_stat)
      if (i_stat /= 0) call f_err_throw('error cudamalloc p_GPU (GPU out of memory ?) ')
      call cudamalloc(size3,kernel%q_GPU,i_stat)
      if (i_stat /= 0) call f_err_throw('error cudamalloc q_GPU (GPU out of memory ?) ')
      call cudamalloc(size3,kernel%x_GPU,i_stat)
      if (i_stat /= 0) call f_err_throw('error cudamalloc x_GPU (GPU out of memory ?) ')
      call cudamalloc(size3,kernel%corr_GPU,i_stat)
      if (i_stat /= 0) call f_err_throw('error cudamalloc corr_GPU (GPU out of memory ?) ')
      call cudamalloc(sizeof(alpha),kernel%alpha_GPU,i_stat)
      if (i_stat /= 0) call f_err_throw('error cudamalloc alpha_GPU (GPU out of memory ?) ')
      call cudamalloc(sizeof(alpha),kernel%beta_GPU,i_stat)
      if (i_stat /= 0) call f_err_throw('error cudamalloc beta_GPU (GPU out of memory ?) ')
      call cudamalloc(sizeof(alpha),kernel%beta0_GPU,i_stat)
      if (i_stat /= 0) call f_err_throw('error cudamalloc beta0_GPU (GPU out of memory ?) ')
      call cudamalloc(sizeof(alpha),kernel%kappa_GPU,i_stat)
      if (i_stat /= 0) call f_err_throw('error cudamalloc kappa_GPU (GPU out of memory ?) ')
    end if 
  end if

   if (kernel%mpi_env%iproc == 0) then
    if (kernel%igpu == 1) then
      if (kernel%keepGPUmemory == 1) then
        call cudamalloc(size2,kernel%work1_GPU,i_stat)
      if (i_stat /= 0) call f_err_throw('error cudamalloc work1_GPU (GPU out of memory ?) ')
        call cudamalloc(size2,kernel%work2_GPU,i_stat)
      if (i_stat /= 0) call f_err_throw('error cudamalloc work2_GPU (GPU out of memory ?) ')
      endif
      call cudamalloc(sizek,kernel%k_GPU,i_stat)
      if (i_stat /= 0) call f_err_throw('error cudamalloc k_GPU (GPU out of memory ?) ')
    endif

    pkernel2 = f_malloc((n1/2+1)*n2*n3,id='pkernel2')

    ! transpose kernel for GPU
    do i3=1,n3
       j3=i3+(i3/(n3/2+2))*(n3+2-2*i3)!injective dimension
       do i2=1,n2
          j2=i2+(i2/(n2/2+2))*(n2+2-2*i2)!injective dimension
          do i1=1,n1
             j1=i1+(i1/(n1/2+2))*(n1+2-2*i1)!injective dimension
             !injective index
             ind=j1+(j2-1)*nd1+(j3-1)*nd1*nd2
             !unfolded index
             indt=i2+(j1-1)*n2+(i3-1)*nd1*n2
             pkernel2(indt)=kernel%kernel(ind)
          end do
       end do
    end do
    !offset to zero
    if (kernel%geocode == 'P') pkernel2(1)=0.0_dp

    if (kernel%igpu == 2) kernel%kernel=pkernel2
   endif

   if (kernel%mpi_env%iproc == 0) then
    if (kernel%igpu == 1) then 
      call reset_gpu_data((n1/2+1)*n2*n3,pkernel2,kernel%k_GPU)

      if (dump) call yaml_map('Kernel Copied on GPU',.true.)



      if (kernel%initCufftPlan == 1) then
        call cuda_3d_psolver_general_plan(n,kernel%plan,switch_alg,kernel%geo)
      endif
    endif

    call f_free(pkernel2)
 endif

endif
  
!print *,'there',iproc,nproc,kernel%iproc,kernel%mpi_env%nproc,kernel%mpi_env%mpi_comm
!call MPI_BARRIER(kernel%mpi_comm,ierr)
!print *,'okcomm',kernel%mpi_comm,kernel%iproc
!call MPI_BARRIER(bigdft_mpi%mpi_comm,ierr)

  if (dump) call yaml_mapping_close() !kernel

  !here the FFT_metadata routine can be filled
  kernel%grid%m1 =m1 
  kernel%grid%m2 =m2 
  kernel%grid%m3 =m3 
  kernel%grid%n1 =n1 
  kernel%grid%n2 =n2 
  kernel%grid%n3 =n3 
  kernel%grid%md1=md1
  kernel%grid%md2=md2
  kernel%grid%md3=md3
  kernel%grid%nd1=nd1
  kernel%grid%nd2=nd2
  kernel%grid%nd3=nd3
  kernel%grid%istart=kernel%mpi_env%iproc*(md2/kernel%mpi_env%nproc)
  kernel%grid%iend=min((kernel%mpi_env%iproc+1)*md2/kernel%mpi_env%nproc,kernel%grid%m2)
  if (kernel%grid%istart <= kernel%grid%m2-1) then
     kernel%grid%n3p=kernel%grid%iend-kernel%grid%istart
  else
     kernel%grid%n3p=0
  end if

if (kernel%igpu == 0) then
  !add the checks that are done at the beginning of the Poisson Solver
  if (mod(kernel%grid%n1,2) /= 0 .and. kernel%geo(1)==0) &
       call f_err_throw('Parallel convolution:ERROR:n1') !this can be avoided
  if (mod(kernel%grid%n2,2) /= 0 .and. kernel%geo(3)==0) &
       call f_err_throw('Parallel convolution:ERROR:n2') !this can be avoided
  if (mod(kernel%grid%n3,2) /= 0 .and. kernel%geo(2)==0) &
       call f_err_throw('Parallel convolution:ERROR:n3') !this can be avoided
  if (kernel%grid%nd1 < kernel%grid%n1/2+1) call f_err_throw('Parallel convolution:ERROR:nd1') 
  if (kernel%grid%nd2 < kernel%grid%n2/2+1) call f_err_throw('Parallel convolution:ERROR:nd2')
  if (kernel%grid%nd3 < kernel%grid%n3/2+1) call f_err_throw('Parallel convolution:ERROR:nd3')
  !these can be relaxed
!!$  if (kernel%grid%md1 < n1dim) call f_err_throw('Parallel convolution:ERROR:md1')
!!$  if (kernel%grid%md2 < n2dim) call f_err_throw('Parallel convolution:ERROR:md2')
!!$  if (kernel%grid%md3 < n3dim) call f_err_throw('Parallel convolution:ERROR:md3')
  if (mod(kernel%grid%nd3,kernel%mpi_env%nproc) /= 0) &
       call f_err_throw('Parallel convolution:ERROR:nd3')
  if (mod(kernel%grid%md2,kernel%mpi_env%nproc) /= 0) &
       call f_err_throw('Parallel convolution:ERROR:md2'+&
	yaml_toa(kernel%mpi_env%nproc)+yaml_toa(kernel%grid%md2))
end if
  !allocate and set the distributions for the Poisson Solver
  kernel%counts = f_malloc_ptr([0.to.kernel%mpi_env%nproc-1],id='counts')
  kernel%displs = f_malloc_ptr([0.to.kernel%mpi_env%nproc-1],id='displs')
  do jproc=0,kernel%mpi_env%nproc-1
     istart=min(jproc*(md2/kernel%mpi_env%nproc),m2-1)
     jend=max(min(md2/kernel%mpi_env%nproc,m2-md2/kernel%mpi_env%nproc*jproc),0)
     kernel%counts(jproc)=kernel%grid%m1*kernel%grid%m3*jend
     kernel%displs(jproc)=kernel%grid%m1*kernel%grid%m3*istart
  end do

  ! multi-gpu poisson distribution
  if (kernel%igpu>0 .and. kernel%mpi_env%iproc ==0) then
    displ=0
    kernel%rhocounts=f_malloc_ptr([0.to.kernel%mpi_env%nproc-1], id='rhocounts')
    kernel%rhodispls=f_malloc_ptr([0.to.kernel%mpi_env%nproc-1], id='rhodispls')
    do jproc=0,kernel%mpi_env%nproc-1
      kernel%rhodispls(jproc)=displ
      istart=jproc*( kernel%grid%md2/kernel%mpi_env%nproc)
      jend=min((jproc+1)* kernel%grid%md2/kernel%mpi_env%nproc,kernel%grid%m2)
      if (istart <= kernel%grid%m2-1) then
         kernel%rhocounts(jproc)=(jend-istart)*kernel%grid%md3*kernel%grid%md1
      else
         kernel%rhocounts(jproc)=0
      end if
      displ=displ+kernel%rhocounts(jproc)
    end do
  end if

  select case(trim(str(kernel%method)))
  case('PCG')
  if (present(eps)) then
     if (present(oneosqrteps)) then
        call pkernel_set_epsilon(kernel,eps=eps,oneosqrteps=oneosqrteps)
     else if (present(corr)) then
        call pkernel_set_epsilon(kernel,eps=eps,corr=corr)
     else
        call pkernel_set_epsilon(kernel,eps=eps)
     end if
  else if (present(oneosqrteps) .and. present(corr)) then
     call pkernel_set_epsilon(kernel,oneosqrteps=oneosqrteps,corr=corr)
  else if (present(oneosqrteps) .neqv. present(corr)) then
     call f_err_throw('For PCG method either eps, oneosqrteps and/or corr should be present')
  end if
  case('PI')
     if (present(eps)) then
        if (present(oneoeps)) then
           call pkernel_set_epsilon(kernel,eps=eps,oneoeps=oneoeps)
        else if (present(dlogeps)) then
           call pkernel_set_epsilon(kernel,eps=eps,dlogeps=dlogeps)
        else
           call pkernel_set_epsilon(kernel,eps=eps)
        end if
     else if (present(oneoeps) .and. present(dlogeps)) then
        call pkernel_set_epsilon(kernel,oneoeps=oneoeps,dlogeps=dlogeps)
     else if (present(oneoeps) .neqv. present(dlogeps)) then
        call f_err_throw('For PI method either eps, oneoeps and/or dlogeps should be present')
     end if
  end select

  call f_timing(TCAT_PSOLV_KERNEL,'OF')
  !call timing(kernel%mpi_env%iproc+kernel%mpi_env%igroup*kernel%mpi_env%nproc,'PSolvKernel   ','OF')

END SUBROUTINE pkernel_set


subroutine cuda_estimate_memory_needs(kernel, n)
  use iso_c_binding  
!  use module_base
implicit none
  type(coulomb_operator), intent(inout) :: kernel
  integer,dimension(3), intent(in) :: n
  integer(kind=C_SIZE_T) :: maxPlanSize, freeGPUSize, totalGPUSize
  integer(kind=8) :: size2,sizek,size3,NX,NY,NZ,iproc_node,nproc_node
  integer(kind=8) :: kernelSize, PCGRedSize, plansSize
  real(dp) alpha

  kernelSize=0
  PCGRedSize=0
  plansSize=0
  maxPlanSize=0
  freeGPUSize=0
  totalGPUSize=0

 !estimate with CUDA the free memory size, and the size of the plans
 call cuda_estimate_memory_needs_cu(kernel%mpi_env%iproc,n,&
    kernel%geo,plansSize,maxPlanSize,freeGPUSize, totalGPUSize )

 ! get the number of processes on each node
!!TODO: see how to use bigdft_mpi from here, as we can't use module_base, which is not yet compiled
! call processor_id_per_node(bigdft_mpi%iproc,bigdft_mpi%nproc,iproc_node,nproc_node)
 nproc_node=1
 iproc_node=0

!only the first MPI process of the group needs the GPU for apply_kernel
 if(kernel%mpi_env%iproc==0) then
   size2=2*n(1)*n(2)*n(3)*sizeof(alpha)
   sizek=(n(1)/2+1)*n(2)*n(3)*sizeof(alpha)
   kernelSize =2*size2+sizek
 end if

!all processes can use the GPU for apply_reductions
 if((kernel%gpuPCGRed)==1) then
   size3=n(1)*n(2)*n(3)*sizeof(alpha)
   !add a 10% margin, because we use a little bit more
   PCGRedSize=(7*size3+4*sizeof(alpha))*1.1
   !print *,"PCG reductions size : %lu\n", PCGRedSize
 end if


!print *,"free mem",freeGPUSize,", total",totalGPUSize,". Trying Total : ",kernelSize+plansSize+PCGRedSize,&
!" with kernel ",kernelSize," plans ",plansSize, "maxplan",&
!maxPlanSize, "and red ",PCGRedSize, "nprocs/node", nproc_node
 if(freeGPUSize<nproc_node*(kernelSize+maxPlanSize)) then
     call f_err_throw('Not Enough memory on the card to allocate GPU kernels, free Memory :' // &
       trim(yaml_toa(freeGPUSize)) // ", total Memory :"// trim(yaml_toa(totalGPUSize)) //& 
       ", minimum needed memory :"// trim(yaml_toa(nproc_node*(kernelSize+maxPlanSize))) )
 else if(freeGPUSize <nproc_node*(kernelSize+plansSize)) then
     call yaml_warning( "WARNING: not enough free memory for cufftPlans on GPU, performance will be degraded")
     kernel%initCufftPlan=0
     kernel%gpuPCGRed=0
 else if((kernel%gpuPCGRed == 1) .and. (freeGPUSize < nproc_node*(kernelSize+plansSize+PCGRedSize))) then
     call yaml_warning( "WARNING: not enough free memory for GPU PCG reductions, performance will be degraded")
     kernel%gpuPCGRed=0;
 else
     !call yaml_comment("Memory on the GPU is sufficient for" // trim(yaml_toa(nproc_node)) // " processes/node")
     kernel%initCufftPlan=1;
 end if


end subroutine cuda_estimate_memory_needs


!> set the epsilon in the pkernel structure as a function of the seteps variable.
!! This routine has to be called each time the dielectric function has to be set
subroutine pkernel_set_epsilon(kernel,eps,dlogeps,oneoeps,oneosqrteps,corr)
  implicit none
  !> Poisson Solver kernel
  type(coulomb_operator), intent(inout) :: kernel
  !> dielectric function. Needed for non VAC methods, given in full dimensions
  real(dp), dimension(:,:,:), intent(in), optional :: eps
  !> logarithmic derivative of epsilon. Needed for PCG method.
  !! if absent, it will be calculated from the array of epsilon
  real(dp), dimension(:,:,:,:), intent(in), optional :: dlogeps
  !> inverse of epsilon. Needed for PI method.
  !! if absent, it will be calculated from the array of epsilon
  real(dp), dimension(:,:,:), intent(in), optional :: oneoeps
  !> inverse square root of epsilon. Needed for PCG method.
  !! if absent, it will be calculated from the array of epsilon
  real(dp), dimension(:,:,:), intent(in), optional :: oneosqrteps
  !> correction term of the Generalized Laplacian
  !! if absent, it will be calculated from the array of epsilon
  real(dp), dimension(:,:,:), intent(in), optional :: corr
  !local variables
  integer :: n1,n23,i3s,i23,i3,i2,i1
  real(kind=8) :: pi
  real(dp), dimension(:,:,:), allocatable :: de2,ddeps
  real(dp), dimension(:,:,:,:), allocatable :: deps

  pi=4.0_dp*atan(1.0_dp)
  if (present(corr)) then
     !check the dimensions (for the moment no parallelism)
     if (any(shape(corr) /= kernel%ndims)) &
          call f_err_throw('Error in the dimensions of the array corr,'//&
          trim(yaml_toa(shape(corr))))
  end if
  if (present(eps)) then
     !check the dimensions (for the moment no parallelism)
     if (any(shape(eps) /= kernel%ndims)) &
          call f_err_throw('Error in the dimensions of the array epsilon,'//&
          trim(yaml_toa(shape(eps))))
  end if
  if (present(oneoeps)) then
     !check the dimensions (for the moment no parallelism)
     if (any(shape(oneoeps) /= kernel%ndims)) &
          call f_err_throw('Error in the dimensions of the array oneoeps,'//&
          trim(yaml_toa(shape(oneoeps))))
  end if
  if (present(oneosqrteps)) then
     !check the dimensions (for the moment no parallelism)
     if (any(shape(oneosqrteps) /= kernel%ndims)) &
          call f_err_throw('Error in the dimensions of the array oneosqrteps,'//&
          trim(yaml_toa(shape(oneosqrteps))))
  end if
  if (present(dlogeps)) then
     !check the dimensions (for the moment no parallelism)
     if (any(shape(dlogeps) /= &
          [3,kernel%ndims(1),kernel%ndims(2),kernel%ndims(3)])) &
          call f_err_throw('Error in the dimensions of the array dlogeps,'//&
          trim(yaml_toa(shape(dlogeps))))
  end if

  !store the arrays needed for the method
  !the stored arrays are of rank two to collapse indices for
  !omp parallelism
  n1=kernel%ndims(1)
  n23=kernel%ndims(2)*kernel%grid%n3p
  !starting point in third direction
  i3s=kernel%grid%istart+1
  if (kernel%grid%n3p==0) i3s=1
  select case(trim(str(kernel%method)))
  case('PCG')
     kernel%cavity=f_malloc_ptr([n1,n23],id='cavity')
     kernel%pol_charge=f_malloc_ptr([n1,n23],id='pol_charge')
     if (present(corr)) then
        kernel%corr=f_malloc_ptr([n1,n23],id='corr')
        call f_memcpy(n=n1*n23,src=corr(1,1,i3s),dest=kernel%corr)
     else if (present(eps)) then
        kernel%corr=f_malloc_ptr([n1,n23],id='corr')
!!$        !allocate arrays
        deps=f_malloc([kernel%ndims(1),kernel%ndims(2),kernel%ndims(3),3],id='deps')
        de2 =f_malloc(kernel%ndims,id='de2')
        ddeps=f_malloc(kernel%ndims,id='ddeps')

        call fssnord3DmatNabla3varde2_LG(kernel%geocode,kernel%ndims(1),kernel%ndims(2),kernel%ndims(3),&
             eps,deps,de2,kernel%nord,kernel%hgrids)

        call fssnord3DmatDiv3var_LG(kernel%geocode,kernel%ndims(1),kernel%ndims(2),kernel%ndims(3),&
             deps,ddeps,kernel%nord,kernel%hgrids)

        i23=1
        do i3=i3s,i3s+kernel%grid%n3p-1!kernel%ndims(3)
           do i2=1,kernel%ndims(2)
              do i1=1,kernel%ndims(1)
                 kernel%corr(i1,i23)=(-0.125d0/pi)*&
                      (0.5d0*de2(i1,i2,i3)/eps(i1,i2,i3)-ddeps(i1,i2,i3))
              end do
              i23=i23+1
           end do
        end do
        call f_free(deps)
        call f_free(ddeps)
        call f_free(de2)

     else
        call f_err_throw('For method "PCG" the arrays corr or epsilon should be present')   
     end if
     if (present(oneosqrteps)) then
        kernel%oneoeps=f_malloc_ptr([n1,n23],id='oneosqrteps')
        call f_memcpy(n=n1*n23,src=oneosqrteps(1,1,i3s),&
             dest=kernel%oneoeps)
     else if (present(eps)) then
        kernel%oneoeps=f_malloc_ptr([n1,n23],id='oneosqrteps')
        i23=1
        do i3=i3s,i3s+kernel%grid%n3p-1!kernel%ndims(3)
           do i2=1,kernel%ndims(2)
              do i1=1,kernel%ndims(1)
                 kernel%oneoeps(i1,i23)=1.0_dp/sqrt(eps(i1,i2,i3))
              end do
              i23=i23+1
           end do
        end do
     else
        call f_err_throw('For method "PCG" the arrays oneosqrteps or epsilon should be present')   
     end if
  case('PI')
     kernel%cavity=f_malloc_ptr([n1,n23],id='cavity')
     kernel%pol_charge=f_malloc_ptr([n1,n23],id='pol_charge')
     if (present(dlogeps)) then
        !kernel%dlogeps=f_malloc_ptr(src=dlogeps,id='dlogeps')
        kernel%dlogeps=f_malloc_ptr(shape(dlogeps),id='dlogeps')
        call f_memcpy(src=dlogeps,dest=kernel%dlogeps)
     else if (present(eps)) then
        kernel%dlogeps=f_malloc_ptr([3,kernel%ndims(1),kernel%ndims(2),kernel%ndims(3)],&
             id='dlogeps')
        !allocate arrays
        deps=f_malloc([kernel%ndims(1),kernel%ndims(2),kernel%ndims(3),3],id='deps')
        call fssnord3DmatNabla3var_LG(kernel%geocode,kernel%ndims(1),kernel%ndims(2),kernel%ndims(3),&
             eps,deps,kernel%nord,kernel%hgrids)
        do i3=1,kernel%ndims(3)
           do i2=1,kernel%ndims(2)
              do i1=1,kernel%ndims(1)
                 !switch and create the logarithmic derivative of epsilon
                 kernel%dlogeps(1,i1,i2,i3)=deps(i1,i2,i3,1)/eps(i1,i2,i3)
                 kernel%dlogeps(2,i1,i2,i3)=deps(i1,i2,i3,2)/eps(i1,i2,i3)
                 kernel%dlogeps(3,i1,i2,i3)=deps(i1,i2,i3,3)/eps(i1,i2,i3)
              end do
           end do
        end do
        call f_free(deps)
     else
        call f_err_throw('For method "PI" the arrays dlogeps or epsilon should be present')
     end if

     if (present(oneoeps)) then
        kernel%oneoeps=f_malloc_ptr([n1,n23],id='oneoeps')
        call f_memcpy(n=n1*n23,src=oneoeps(1,1,i3s),&
             dest=kernel%oneoeps)
     else if (present(eps)) then
        kernel%oneoeps=f_malloc_ptr([n1,n23],id='oneoeps')
        i23=1
        do i3=i3s,i3s+kernel%grid%n3p-1!kernel%ndims(3)
           do i2=1,kernel%ndims(2)
              do i1=1,kernel%ndims(1)
                 kernel%oneoeps(i1,i23)=1.0_dp/eps(i1,i2,i3)
              end do
              i23=i23+1
           end do
        end do
     else
        call f_err_throw('For method "PI" the arrays oneoeps or epsilon should be present')
     end if
  end select

end subroutine pkernel_set_epsilon

!> create the memory space needed to store the arrays for the 
!! description of the cavity
subroutine pkernel_allocate_cavity(kernel,vacuum)
  implicit none
  type(coulomb_operator), intent(inout) :: kernel
  logical, intent(in), optional :: vacuum !<if .true. the cavity is allocated as no cavity exists, i.e. only vacuum
  !local variables
  integer :: n1,n23,i1,i23

  n1=kernel%ndims(1)
  n23=kernel%ndims(2)*kernel%grid%n3p
  select case(trim(str(kernel%method)))
  case('PCG')
     kernel%corr=f_malloc_ptr([n1,n23],id='corr')
     kernel%oneoeps=f_malloc_ptr([n1,n23],id='oneosqrteps')
     kernel%epsinnersccs=f_malloc_ptr([n1,n23],id='epsinnersccs')
     kernel%pol_charge=f_malloc_ptr([n1,n23],id='pol_charge')
     kernel%cavity=f_malloc_ptr([n1,n23],id='cavity')
  case('PI')
     kernel%dlogeps=f_malloc_ptr([3,kernel%ndims(1),kernel%ndims(2),kernel%ndims(3)],&
          id='dlogeps')
     kernel%oneoeps=f_malloc_ptr([n1,n23],id='oneoeps')
     kernel%epsinnersccs=f_malloc_ptr([n1,n23],id='epsinnersccs')
     kernel%pol_charge=f_malloc_ptr([n1,n23],id='pol_charge')
     kernel%cavity=f_malloc_ptr([n1,n23],id='cavity')
  end select
  if (present(vacuum)) then
     if (vacuum) then
        select case(trim(str(kernel%method)))
        case('PCG')
           call f_zero(kernel%corr)
        case('PI')
           call f_zero(kernel%dlogeps)
        end select
        call f_zero(kernel%epsinnersccs)
        call f_zero(kernel%pol_charge)
        call f_zero(kernel%cavity)
        do i23=1,n23
           do i1=1,n1
              kernel%oneoeps(i1,i23)=1.0_dp
           end do
        end do
     end if
  end if

end subroutine pkernel_allocate_cavity

!>put in depsdrho array the extra potential
subroutine sccs_extra_potential(kernel,pot,depsdrho,dsurfdrho,eps0)
  use yaml_output
  implicit none
  type(coulomb_operator), intent(in) :: kernel
  !>complete potential, needed to calculate the derivative
  real(dp), dimension(kernel%ndims(1),kernel%ndims(2),kernel%ndims(3)), intent(in) :: pot
  real(dp), dimension(kernel%ndims(1),kernel%ndims(2)*kernel%grid%n3p), intent(inout) :: depsdrho
  real(dp), dimension(kernel%ndims(1),kernel%ndims(2)*kernel%grid%n3p), intent(in) :: dsurfdrho
  real(dp), intent(in) :: eps0
  !local variables
  integer :: i3,i3s,i2,i1,i23,i,n01,n02,n03,unt
  real(dp) :: d2,x,pi,gammaSau,alphaSau,betaVau
  real(dp), dimension(:,:,:,:), allocatable :: nabla_pot
  !real(dp), dimension(kernel%ndims(1),kernel%ndims(2),kernel%ndims(3)) :: pot2,depsdrho1,depsdrho2

  real(dp), parameter :: gammaS = 72.d0 ![dyn/cm]
  real(dp), parameter :: alphaS = -69.5d0 ![dyn/cm]
  real(dp), parameter :: betaV = -0.35d0 ![GPa]

  gammaSau=gammaS*5.291772109217d-9/8.238722514d-3 ! in atomic unit
  alphaSau=alphaS*5.291772109217d-9/8.238722514d-3 ! in atomic unit
  betaVau=betaV/2.942191219d4 ! in atomic unit
  pi = 4.d0*datan(1.d0)
  n01=kernel%ndims(1)
  n02=kernel%ndims(2)
  n03=kernel%ndims(3)
  !starting point in third direction
  i3s=kernel%grid%istart+1

  nabla_pot=f_malloc([n01,n02,n03,3],id='nabla_pot')
  !calculate derivative of the potential
  call fssnord3DmatNabla3var_LG(kernel%geocode,n01,n02,n03,pot,nabla_pot,kernel%nord,kernel%hgrids)
  i23=1
  do i3=i3s,i3s+kernel%grid%n3p-1!kernel%ndims(3)
     do i2=1,n02
        do i1=1,n01
           !this section has to be inserted into a optimized calculation of the derivative
           d2=0.0_dp
           do i=1,3
              d2 = d2+nabla_pot(i1,i2,i3,i)**2
           end do
           !depsdrho1(i1,i2,i3)=depsdrho(i1,i23)
           depsdrho(i1,i23)=-0.125d0*depsdrho(i1,i23)*d2/pi!+(alphaSau+gammaSau)*dsurfdrho(i1,i23)&
                            !+betaVau*depsdrho(i1,i23)/(1.d0-eps0)
           !depsdrho(i1,i23)=depsdrho(i1,i23)*d2
           !pot2(i1,i2,i3)=d2
           !depsdrho2(i1,i2,i3)=depsdrho(i1,i23)
        end do
        i23=i23+1
     end do
  end do

!     unt=f_get_free_unit(22)
!     call f_open_file(unt,file='extra_term_line_sccs_x.dat')
!     do i1=1,n01
!        x=i1*kernel%hgrids(1)
!        write(unt,'(1x,I8,5(1x,e22.15))')i1,x,pot(i1,n02/2,n03/2),depsdrho1(i1,n02/2,n03/2),pot2(i1,n02/2,n03/2),depsdrho2(i1,n02/2,n03/2)
!     end do
!     call f_close(unt)
 
  call f_free(nabla_pot)
!  call yaml_map('extra term here',.true.)

  if (kernel%mpi_env%iproc==0 .and. kernel%mpi_env%igroup==0) &
       call yaml_map('Extra SCF potential calculated',.true.)

end subroutine sccs_extra_potential

!>put in pol_charge array the polarization charge
subroutine polarization_charge(kernel,pot,rho)
  implicit none
  type(coulomb_operator), intent(inout) :: kernel
  !>complete potential, needed to calculate the derivative
  real(dp), dimension(kernel%ndims(1),kernel%ndims(2),kernel%ndims(3)), intent(in) :: pot
  real(dp), dimension(kernel%ndims(1),kernel%ndims(2)*kernel%grid%n3p), intent(inout) :: rho
  !local variables
  integer :: i3,i3s,i2,i1,i23,i,n01,n02,n03
  real(dp) :: d2,pi
  real(dp), dimension(:,:,:,:), allocatable :: nabla_pot
  real(dp), dimension(:,:,:), allocatable :: lapla_pot

  pi=4.0_dp*atan(1.0_dp)
  n01=kernel%ndims(1)
  n02=kernel%ndims(2)
  n03=kernel%ndims(3)
  !starting point in third direction
  i3s=kernel%grid%istart+1

  nabla_pot=f_malloc([n01,n02,n03,3],id='nabla_pot')
  lapla_pot=f_malloc([n01,n02,n03],id='lapla_pot')
  !calculate derivative of the potential
  call fssnord3DmatNabla3var_LG(kernel%geocode,n01,n02,n03,pot,nabla_pot,kernel%nord,kernel%hgrids)
  call fssnord3DmatDiv3var_LG(kernel%geocode,n01,n02,n03,nabla_pot,lapla_pot,kernel%nord,kernel%hgrids)
  i23=1
  do i3=i3s,i3s+kernel%grid%n3p-1!kernel%ndims(3)
     do i2=1,n02
        do i1=1,n01
           !this section has to be inserted into a optimized calculation of the
           !derivative
           kernel%pol_charge(i1,i23)=(-0.25_dp/pi)*lapla_pot(i1,i2,i3)-rho(i1,i23)
        end do
        i23=i23+1
     end do
  end do

  call f_free(nabla_pot)
  call f_free(lapla_pot)

  if (kernel%mpi_env%iproc==0 .and. kernel%mpi_env%igroup==0) &
       call yaml_map('Polarization charge calculated',.true.)

end subroutine polarization_charge

!>build the needed arrays of the cavity from a given density
!!according to the SCF cavity definition given by Andreussi et al. JCP 136, 064102 (2012)
!! @warning: for the moment the density is supposed to be not distributed as the 
!! derivatives are calculated sequentially
subroutine pkernel_build_epsilon(kernel,edens,eps0,depsdrho,dsurfdrho)
  use numerics, only: safe_exp
  use f_utils
  use yaml_output

  implicit none
  !> Poisson Solver kernel
  real(dp), intent(in) :: eps0
  type(coulomb_operator), intent(inout) :: kernel
  !> electronic density in the full box. This is needed because of the calculation of the 
  !! gradient
  real(dp), dimension(kernel%ndims(1),kernel%ndims(2),kernel%ndims(3)), intent(inout) :: edens
  !> functional derivative of the sc epsilon with respect to 
  !! the electronic density, in distributed memory
  real(dp), dimension(kernel%ndims(1),kernel%ndims(2)*kernel%grid%n3p), intent(out) :: depsdrho
  !> functional derivative of the surface integral with respect to 
  !! the electronic density, in distributed memory
  real(dp), dimension(kernel%ndims(1),kernel%ndims(2)*kernel%grid%n3p), intent(out) :: dsurfdrho

  
  !local variables
  logical, parameter :: dumpeps=.false.  !.true.
  real(kind=8), parameter :: edensmax = 0.005d0 !0.0050d0
  real(kind=8), parameter :: edensmin = 0.0001d0
  real(kind=8), parameter :: innervalue = 0.9d0
  integer :: n01,n02,n03,i,i1,i2,i3,i23,i3s,unt
  real(dp) :: oneoeps0,oneosqrteps0,pi,coeff,coeff1,fact1,fact2,fact3,r,t,d2,dtx,dd,x,y,z
  real(dp) :: de,dde,ddtx,d,c1,c2
  real(dp), dimension(:,:,:), allocatable :: ddt_edens,epscurr,epsinner,depsdrho1,cc
  real(dp), dimension(:,:,:,:), allocatable :: nabla_edens

  n01=kernel%ndims(1)
  n02=kernel%ndims(2)
  n03=kernel%ndims(3)
  !starting point in third direction
  i3s=kernel%grid%istart+1

  !allocate the work arrays
  nabla_edens=f_malloc([n01,n02,n03,3],id='nabla_edens')
  ddt_edens=f_malloc(kernel%ndims,id='ddt_edens')
  epsinner=f_malloc(kernel%ndims,id='epsinner')
  depsdrho1=f_malloc(kernel%ndims,id='depsdrho1')
  cc=f_malloc(kernel%ndims,id='cc')
  if (dumpeps) epscurr=f_malloc(kernel%ndims,id='epscurr')

  !build the gradients and the laplacian of the density
  !density gradient in du
  call fssnord3DmatNabla3var_LG(kernel%geocode,n01,n02,n03,edens,nabla_edens,kernel%nord,kernel%hgrids)
  !density laplacian in d2u
  call fssnord3DmatDiv3var_LG(kernel%geocode,n01,n02,n03,nabla_edens,ddt_edens,kernel%nord,kernel%hgrids)

  pi = 4.d0*datan(1.d0)
  oneoeps0=1.d0/eps0
  oneosqrteps0=1.d0/dsqrt(eps0)
  fact1=2.d0*pi/(dlog(edensmax)-dlog(edensmin))
  fact2=(dlog(eps0))/(2.d0*pi)
  fact3=(dlog(eps0))/(dlog(edensmax)-dlog(edensmin))

  if (kernel%mpi_env%iproc==0 .and. kernel%mpi_env%igroup==0) &
       call yaml_map('Rebuilding the cavity for method',trim(str(kernel%method)))

  !now fill the pkernel arrays according the the chosen method
  !if ( trim(PSol)=='PCG') then
  select case(trim(str(kernel%method)))
  case('PCG')
     !in PCG we only need corr, oneosqrtepsilon
     i23=1
     do i3=i3s,i3s+kernel%grid%n3p-1!kernel%ndims(3)
        !do i3=1,n03
        do i2=1,n02
           do i1=1,n01
             if (kernel%epsinnersccs(i1,i23).gt.innervalue) then ! Check for inner sccs cavity value to fix as vacuum
                 !eps(i1,i2,i3)=1.d0
                 kernel%cavity(i1,i23)=1.d0
                 if (dumpeps) epscurr(i1,i2,i3)=1.d0
                 kernel%oneoeps(i1,i23)=1.d0 !oneosqrteps(i1,i2,i3)
!!$                 do i=1,3
!!$                    dlogeps(i,i1,i2,i3)=0.d0
!!$                 end do
                 kernel%corr(i1,i23)=0.d0 !corr(i1,i2,i3)
                 depsdrho(i1,i23)=0.d0
                 depsdrho1(i1,i2,i3)=0.d0
                 dsurfdrho(i1,i23)=0.d0
             else

              if (dabs(edens(i1,i2,i3)).gt.edensmax) then
                 !eps(i1,i2,i3)=1.d0
                 kernel%cavity(i1,i23)=1.d0
                 if (dumpeps) epscurr(i1,i2,i3)=1.d0
                 kernel%oneoeps(i1,i23)=1.d0 !oneosqrteps(i1,i2,i3)
!!$                 do i=1,3
!!$                    dlogeps(i,i1,i2,i3)=0.d0
!!$                 end do
                 kernel%corr(i1,i23)=0.d0 !corr(i1,i2,i3)
                 depsdrho(i1,i23)=0.d0
                 depsdrho1(i1,i2,i3)=0.d0
                 dsurfdrho(i1,i23)=0.d0
              else if (dabs(edens(i1,i2,i3)).lt.edensmin) then
                 !eps(i1,i2,i3)=eps0
                 kernel%cavity(i1,i23)=eps0
                 if (dumpeps) epscurr(i1,i2,i3)=eps0
                 kernel%oneoeps(i1,i23)=oneosqrteps0 !oneosqrteps(i1,i2,i3)
!!$                 do i=1,3
!!$                    dlogeps(i,i1,i2,i3)=0.d0
!!$                 end do
                 kernel%corr(i1,i23)=0.d0 !corr(i1,i2,i3)
                 depsdrho(i1,i23)=0.d0
                 depsdrho1(i1,i2,i3)=0.d0
                 dsurfdrho(i1,i23)=0.d0
              else
                 r=fact1*(log(edensmax)-log(dabs(edens(i1,i2,i3))))
                 t=fact2*(r-sin(r))
                 !eps(i1,i2,i3)=exp(t)
                 kernel%cavity(i1,i23)=safe_exp(t)
                 if (dumpeps) epscurr(i1,i2,i3)=safe_exp(t)
                 kernel%oneoeps(i1,i23)=safe_exp(-0.5d0*t) !oneosqrteps(i1,i2,i3)
                 coeff=fact3*(1.d0-cos(r))
                 dtx=-coeff/dabs(edens(i1,i2,i3))  !first derivative of t wrt rho
                 de=safe_exp(t)*dtx ! derivative of epsilon wrt rho
                 depsdrho(i1,i23)=de
                 depsdrho1(i1,i2,i3)=de
                 ddtx=fact3*(1.d0-cos(r)+fact1*sin(r))/((edens(i1,i2,i3))**2) !second derivative of t wrt rho
                 dde=de*dtx+safe_exp(t)*ddtx
                 d2=0.d0
                 do i=1,3
                    !dlogeps(i,i1,i2,i3)=dtx*nabla_edens(i1,i2,i3,isp,i)
                    d2 = d2+nabla_edens(i1,i2,i3,i)**2
                 end do
                 d=dsqrt(d2)
                 dd = ddt_edens(i1,i2,i3)
                 coeff1=(0.5d0*(coeff**2)+fact3*fact1*sin(r)+coeff)/((edens(i1,i2,i3))**2)
                 kernel%corr(i1,i23)=(0.125d0/pi)*safe_exp(t)*(coeff1*d2+dtx*dd) !corr(i1,i2,i3)
                 c1=(cc(i1,i2,i3)/d2-dd)/d
                 dsurfdrho(i1,i23)=(de*c1)/(eps0-1.d0)
                 !dsurfdrho(i1,i23)=(de*c1+dde*c2)/(eps0-1.d0)
              end if

             end if
           end do
           i23=i23+1
        end do
     end do
  case('PI')
     !for PI we need  dlogeps,oneoeps
     !first oneovereps
     i23=1
     do i3=i3s,i3s+kernel%grid%n3p-1!kernel%ndims(3)
        do i2=1,n02
           do i1=1,n01
             epsinner(i1,i2,i3)=kernel%epsinnersccs(i1,i23)
             if (kernel%epsinnersccs(i1,i23).gt.innervalue) then ! Check for inner sccs cavity value to fix as vacuum
                 !eps(i1,i2,i3)=1.d0
                 kernel%cavity(i1,i23)=1.d0
                 if (dumpeps) epscurr(i1,i2,i3)=1.d0
                 kernel%oneoeps(i1,i23)=1.d0 !oneoeps(i1,i2,i3)
                 depsdrho(i1,i23)=0.d0
             else

              if (dabs(edens(i1,i2,i3)).gt.edensmax) then
                 !eps(i1,i2,i3)=1.d0
                 kernel%cavity(i1,i23)=1.d0
                 if (dumpeps) epscurr(i1,i2,i3)=1.d0
                 kernel%oneoeps(i1,i23)=1.d0 !oneoeps(i1,i2,i3)
                 depsdrho(i1,i23)=0.d0
              else if (dabs(edens(i1,i2,i3)).lt.edensmin) then
                 !eps(i1,i2,i3)=eps0
                 kernel%cavity(i1,i23)=eps0
                 if (dumpeps) epscurr(i1,i2,i3)=eps0
                 kernel%oneoeps(i1,i23)=oneoeps0 !oneoeps(i1,i2,i3)
                 depsdrho(i1,i23)=0.d0
              else
                 r=fact1*(log(edensmax)-log(dabs(edens(i1,i2,i3))))
                 t=fact2*(r-sin(r))
                 coeff=fact3*(1.d0-cos(r))
                 dtx=-coeff/dabs(edens(i1,i2,i3))
                 depsdrho(i1,i23)=safe_exp(t)*dtx
                 kernel%cavity(i1,i23)=safe_exp(t)
                 !eps(i1,i2,i3)=dexp(t)
                 if (dumpeps) epscurr(i1,i2,i3)=safe_exp(t)
                 kernel%oneoeps(i1,i23)=safe_exp(-t) !oneoeps(i1,i2,i3)
              end if

             end if
           end do
           i23=i23+1
        end do
     end do

     !then dlogeps
     do i3=1,n03
        do i2=1,n02
           do i1=1,n01
             if (epsinner(i1,i2,i3).gt.innervalue) then ! Check for inner sccs cavity value to fix as vacuum
              do i=1,3
               kernel%dlogeps(i,i1,i2,i3)=0.d0 !dlogeps(i,i1,i2,i3)
              end do
             else

              if (dabs(edens(i1,i2,i3)).gt.edensmax) then
                 do i=1,3
                    kernel%dlogeps(i,i1,i2,i3)=0.d0 !dlogeps(i,i1,i2,i3)
                 end do
              else if (dabs(edens(i1,i2,i3)).lt.edensmin) then
                 do i=1,3
                    kernel%dlogeps(i,i1,i2,i3)=0.d0 !dlogeps(i,i1,i2,i3)
                 end do
              else
                 r=fact1*(log(edensmax)-log(dabs(edens(i1,i2,i3))))
                 coeff=fact3*(1.d0-cos(r))
                 dtx=-coeff/dabs(edens(i1,i2,i3))
                 do i=1,3
                    kernel%dlogeps(i,i1,i2,i3)=dtx*nabla_edens(i1,i2,i3,i) !dlogeps(i,i1,i2,i3)
                 end do
              end if

             end if
           end do
        end do
     end do

  end select

  if (dumpeps) then

     unt=f_get_free_unit(21)
     call f_open_file(unt,file='epsilon_sccs.dat')
     i1=1!n03/2
     do i2=1,n02
        do i3=1,n03
           write(unt,'(2(1x,I4),3(1x,e14.7))')i2,i3,epscurr(i1,i2,i3),epscurr(n01/2,i2,i3),edens(n01/2,i2,i3)
        end do
     end do
     call f_close(unt)

     unt=f_get_free_unit(22)
     call f_open_file(unt,file='epsilon_line_sccs_x.dat')
     do i1=1,n01
        x=i1*kernel%hgrids(1)
        write(unt,'(1x,I8,4(1x,e22.15))')i1,x,epscurr(i1,n02/2,n03/2),edens(i1,n02/2,n03/2),depsdrho1(i1,n02/2,n03/2)
     end do
     call f_close(unt)

     unt=f_get_free_unit(23)
     call f_open_file(unt,file='epsilon_line_sccs_y.dat')
     do i2=1,n02
        y=i2*kernel%hgrids(2)
        write(unt,'(1x,I8,3(1x,e22.15))')i2,y,epscurr(n01/2,i2,n03/2),edens(n01/2,i2,n03/2)
     end do
     call f_close(unt)

     unt=f_get_free_unit(24)
     call f_open_file(unt,file='epsilon_line_sccs_z.dat')
     do i3=1,n03
        z=i3*kernel%hgrids(3)
        write(unt,'(1x,I8,3(1x,e22.15))')i3,z,epscurr(n01/2,n02/2,i3),edens(n01/2,n02/2,i3)
     end do
     call f_close(unt)

     call f_free(epscurr)

  end if

  call f_free(ddt_edens)
  call f_free(nabla_edens)
  call f_free(epsinner)
  call f_free(depsdrho1)
  call f_free(cc)

end subroutine pkernel_build_epsilon
  
subroutine inplane_partitioning(mpi_env,mdz,n2wires,n3planes,part_mpi,inplane_mpi,n3pr1,n3pr2)
  use wrapper_mpi
  use yaml_output
  implicit none
  integer, intent(in) :: mdz !< dimension of the density in the z direction
  integer, intent(in) :: n2wires,n3planes !<number of interesting wires in a plane and number of interesting planes
  type(mpi_environment), intent(in) :: mpi_env !< global env of Psolver
  integer, intent(out) :: n3pr1,n3pr2 !< mpi grid of processors based on mpi_env
  type(mpi_environment), intent(out) :: inplane_mpi,part_mpi !<internal environments for the partitioning
  !local variables
  
  !condition for activation of the inplane partitioning (inactive for the moment due to breaking of OMP parallelization)
  if (mpi_env%nproc>2*(n3planes)-1 .and. .false.) then
     n3pr1=mpi_env%nproc/(n3planes)
     n3pr2=n3planes
!!$     md2plus=.false.
!!$     if ((mdz/mpi_env%nproc)*n3pr1*n3pr2 < n2wires) then
!!$        md2plus=.true.
!!$     endif

     if (mpi_env%iproc==0 .and. n3pr1>1 .and. mpi_env%igroup==0 ) then 
          call yaml_map('PSolver n1-n2 plane mpi partitioning activated:',&
          trim(yaml_toa(n3pr1,fmt='(i5)'))//' x'//trim(yaml_toa(n3pr2,fmt='(i5)'))//&
          ' taskgroups')
        call yaml_map('md2 was enlarged for PSolver n1-n2 plane mpi partitioning, md2=',mdz)
     end if

     if (n3pr1>1) &
          call mpi_environment_set1(inplane_mpi,mpi_env%iproc, &
          mpi_env%mpi_comm,n3pr1,n3pr2)
  else
     n3pr1=1
     n3pr2=mpi_env%nproc
     inplane_mpi=mpi_environment_null()
  endif

  call mpi_environment_set(part_mpi,mpi_env%iproc,&
       mpi_env%nproc,mpi_env%mpi_comm,n3pr2)

end subroutine inplane_partitioning

!>This routine computes 'nord' order accurate first derivatives 
!! on a equally spaced grid with coefficients from 'Mathematica' program.
!! 
!! input:
!! ngrid       = number of points in the grid, 
!! u(ngrid)    = function values at the grid points
!! 
!! output:
!! du(ngrid)   = first derivative values at the grid points
subroutine fssnord3DmatNabla3varde2_LG(geocode,n01,n02,n03,u,du,du2,nord,hgrids)
  implicit none


  !c..declare the pass
  character(len=1), intent(in) :: geocode !< @copydoc poisson_solver::doc::geocode
  integer, intent(in) :: n01,n02,n03,nord
  real(kind=8), dimension(3), intent(in) :: hgrids
  real(kind=8), dimension(n01,n02,n03) :: u
  real(kind=8), dimension(n01,n02,n03,3) :: du
  real(kind=8), dimension(n01,n02,n03) :: du2

  !c..local variables
  integer :: n,m,n_cell
  integer :: i,j,ib,i1,i2,i3,ii
  real(kind=8), dimension(-nord/2:nord/2,-nord/2:nord/2) :: c1D, c1D_1, c1D_2, c1D_3
  real(kind=8) :: hx,hy,hz,d
  logical :: perx,pery,perz

  n = nord+1
  m = nord/2
  hx = hgrids(1)!acell/real(n01,kind=8)
  hy = hgrids(2)!acell/real(n02,kind=8)
  hz = hgrids(3)!acell/real(n03,kind=8)
  n_cell = max(n01,n02,n03)

  !buffers associated to the geocode
  !conditions for periodicity in the three directions
  perx=(geocode /= 'F')
  pery=(geocode == 'P')
  perz=(geocode /= 'F')

  ! Beware that n_cell has to be > than n.
  if (n_cell.lt.n) then
     call f_err_throw('Ngrid in has to be setted > than n=nord + 1')
     !stop
  end if

  ! Setting of 'nord' order accurate first derivative coefficient from 'Matematica'.
  !Only nord=2,4,6,8,16

  select case(nord)
  case(2,4,6,8,16)
     !O.K.
  case default
     write(*,*)'Only nord-order 2,4,6,8,16 accurate first derivative'
     stop
  end select

  do i=-m,m
     do j=-m,m
        c1D(i,j)=0.d0
     end do
  end do

  include 'FiniteDiffCorff.inc'
  c1D_1 = c1D/hx
  c1D_2 = c1D/hy
  c1D_3 = c1D/hz
  !$omp parallel do default(shared) private(i1,i2,i3,j,ii, d) 
  do i3=1,n03
     do i2=1,n02
        do i1=1,n01

           d = 0.0d0
           du2(i1,i2,i3) = 0.0d0

           if (i1.le.m) then
            if (perx) then
             do j=-m,m
              ii=modulo(i1 + j + n01 - 1, n01 ) + 1
              d = d + c1D_1(j,0)*u(ii,i2,i3)
             end do
            else
             do j=-m,m
              d = d + c1D_1(j,i1-m-1)*u(j+m+1,i2,i3)
             end do
            end if
           else if (i1.gt.n01-m) then
            if (perx) then
             do j=-m,m
              ii=modulo(i1 + j - 1, n01 ) + 1
              d = d + c1D_1(j,0)*u(ii,i2,i3)
             end do
            else
             do j=-m,m
              d = d + c1D_1(j,i1-n01+m)*u(n01 + j - m,i2,i3)
             end do
            end if
           else
              do j=-m,m
                 d = d + c1D_1(j,0)*u(i1 + j,i2,i3)
              end do
           end if
           du(i1,i2,i3,1)= d
           du2(i1,i2,i3) = d*d

        end do
     end do
  end do
  !$omp end parallel do

  !$omp parallel do default(shared) private(i1,i2,i3,j,ii,d) 
  do i3=1,n03
     do i2=1,n02
        do i1=1,n01

           d = 0.0d0

           if (i2.le.m) then
            if (pery) then
             do j=-m,m
              ii=modulo(i2 + j + n02 - 1, n02 ) + 1
              d = d + c1D_2(j,0)*u(i1,ii,i3)
             end do
            else
             do j=-m,m
              d = d + c1D_2(j,i2-m-1)*u(i1,j+m+1,i3)
             end do
            end if
           else if (i2.gt.n02-m) then
            if (pery) then
             do j=-m,m
              ii=modulo(i2 + j - 1, n02 ) + 1
              d = d + c1D_2(j,0)*u(i1,ii,i3)
             end do
            else
             do j=-m,m
              d = d + c1D_2(j,i2-n02+m)*u(i1,n02 + j - m,i3)
             end do
            end if
           else
              do j=-m,m
                 d = d + c1D_2(j,0)*u(i1,i2 + j,i3)
              end do
           end if
           du(i1,i2,i3,2)= d
           du2(i1,i2,i3) = du2(i1,i2,i3) + d*d
        end do
     end do
  end do
  !$omp end parallel do

  !$omp parallel do default(shared) private(i1,i2,i3,j,ii,d) 
  do i3=1,n03
     do i2=1,n02
        do i1=1,n01
           d = 0.0d0

           if (i3.le.m) then
            if (perz) then
             do j=-m,m
              ii=modulo(i3 + j + n03 - 1, n03 ) + 1
              d = d + c1D_3(j,0)*u(i1,i2,ii)
             end do
            else
             do j=-m,m
              d = d + c1D_3(j,i3-m-1)*u(i1,i2,j+m+1)
             end do
            end if
           else if (i3.gt.n03-m) then
            if (perz) then
             do j=-m,m
              ii=modulo(i3 + j - 1, n03 ) + 1
              d = d + c1D_3(j,0)*u(i1,i2,ii)
             end do
            else
             do j=-m,m
              d = d + c1D_3(j,i3-n03+m)*u(i1,i2,n03 + j - m)
             end do
            end if
           else
              do j=-m,m
                 d = d + c1D_3(j,0)*u(i1,i2,i3 + j)
              end do
           end if
           du(i1,i2,i3,3)=d
           du2(i1,i2,i3) = du2(i1,i2,i3) + d*d

        end do
     end do
  end do
  !$omp end parallel do
end subroutine fssnord3DmatNabla3varde2_LG

!>this routine computes 'nord' order accurate first derivatives 
!!on a equally spaced grid with coefficients from 'Matematica' program.
!!
!!input:
!!ngrid       = number of points in the grid, 
!!u(ngrid)    = function values at the grid points
!!
!!output:
!!du(ngrid)   = first derivative values at the grid points
!!
!!declare the pass
subroutine fssnord3DmatDiv3var_LG(geocode,n01,n02,n03,u,du,nord,hgrids,cc)
  implicit none

  character(len=1), intent(in) :: geocode !< @copydoc poisson_solver::doc::geocode
  integer, intent(in) :: n01,n02,n03,nord
  real(kind=8), dimension(3), intent(in) :: hgrids
  real(kind=8), dimension(n01,n02,n03,3) :: u
  real(kind=8), dimension(n01,n02,n03) :: du
  real(kind=8), dimension(n01,n02,n03), intent(out), optional :: cc

  !c..local variables
  integer :: n,m,n_cell
  integer :: i,j,ib,i1,i2,i3,ii
<<<<<<< HEAD
  real(kind=8), dimension(-nord/2:nord/2,-nord/2:nord/2) :: c1D
  real(kind=8) :: hx,hy,hz,d1,d2,d3,uxy,uyz,uxz
=======
  real(kind=8), dimension(-nord/2:nord/2,-nord/2:nord/2) :: c1D, c1D_1, c1D_2, c1D_3
  real(kind=8) :: hx,hy,hz,d1
>>>>>>> 21e38cca
  real(kind=8), parameter :: zero = 0.d0! 1.0d-11
  logical :: perx,pery,perz

  n = nord+1
  m = nord/2
  hx = hgrids(1)!acell/real(n01,kind=8)
  hy = hgrids(2)!acell/real(n02,kind=8)
  hz = hgrids(3)!acell/real(n03,kind=8)
  n_cell = max(n01,n02,n03)

  !buffers associated to the geocode
  !conditions for periodicity in the three directions
  perx=(geocode /= 'F')
  pery=(geocode == 'P')
  perz=(geocode /= 'F')

  ! Beware that n_cell has to be > than n.
  if (n_cell.lt.n) then
     write(*,*)'ngrid in has to be setted > than n=nord + 1'
     stop
  end if

  ! Setting of 'nord' order accurate first derivative coefficient from 'Matematica'.
  !Only nord=2,4,6,8,16

  select case(nord)
  case(2,4,6,8,16)
     !O.K.
  case default
     write(*,*)'Only nord-order 2,4,6,8,16 accurate first derivative'
     stop
  end select

  do i=-m,m
     do j=-m,m
        c1D(i,j)=0.d0
     end do
  end do

  include 'FiniteDiffCorff.inc'

  c1D_1 = c1D/hx
  c1D_2 = c1D/hy
  c1D_3 = c1D/hz
  !$omp parallel do default(shared) private(i1,i2,i3,j,ii, d1) 
  do i3=1,n03
     do i2=1,n02
        do i1=1,n01

           du(i1,i2,i3) = 0.0d0

           d1 = 0.d0
           uxy = 0.d0
           uxz = 0.d0
           if (i1.le.m) then
              if (perx) then
               do j=-m,m
                ii=modulo(i1 + j + n01 - 1, n01 ) + 1
<<<<<<< HEAD
                d1 = d1 + c1D(j,0)*u(ii,i2,i3,1)!/hx
                uxy = uxy + c1D(j,0)*u(ii,i2,i3,2)!/hx
                uxz = uxz + c1D(j,0)*u(ii,i2,i3,3)!/hx
               end do
              else
               do j=-m,m
                 d1 = d1 + c1D(j,i1-m-1)*u(j+m+1,i2,i3,1)!/hx
                 uxy = uxy + c1D(j,i1-m-1)*u(j+m+1,i2,i3,2)!/hx
                 uxz = uxz + c1D(j,i1-m-1)*u(j+m+1,i2,i3,3)!/hx
=======
                d1 = d1 + c1D_1(j,0)*u(ii,i2,i3,1)
               end do
              else
               do j=-m,m
                 d1 = d1 + c1D_1(j,i1-m-1)*u(j+m+1,i2,i3,1)
>>>>>>> 21e38cca
               end do
              end if
           else if (i1.gt.n01-m) then
              if (perx) then
               do j=-m,m
                ii=modulo(i1 + j - 1, n01 ) + 1
<<<<<<< HEAD
                d1 = d1 + c1D(j,0)*u(ii,i2,i3,1)!/hx
                uxy = uxy + c1D(j,0)*u(ii,i2,i3,2)!/hx
                uxz = uxz + c1D(j,0)*u(ii,i2,i3,3)!/hx
               end do
              else
               do j=-m,m
                 d1 = d1 + c1D(j,i1-n01+m)*u(n01 + j - m,i2,i3,1)!/hx
                 uxy = uxy + c1D(j,i1-n01+m)*u(n01 + j - m,i2,i3,2)!/hx
                 uxz = uxz + c1D(j,i1-n01+m)*u(n01 + j - m,i2,i3,3)!/hx
=======
                d1 = d1 + c1D_1(j,0)*u(ii,i2,i3,1)
               end do
              else
               do j=-m,m
                 d1 = d1 + c1D_1(j,i1-n01+m)*u(n01 + j - m,i2,i3,1)
>>>>>>> 21e38cca
               end do
              end if
           else
              do j=-m,m
<<<<<<< HEAD
                 d1 = d1 + c1D(j,0)*u(i1 + j,i2,i3,1)!/hx
                 uxy = uxy + c1D(j,0)*u(i1 + j,i2,i3,2)!/hx
                 uxz = uxz + c1D(j,0)*u(i1 + j,i2,i3,3)!/hx
              end do
           end if
           d1=d1/hx
           uxy=uxy/hx
           uxz=uxz/hx

           d2 = 0.d0
           uyz = 0.d0
=======
                 d1 = d1 + c1D_1(j,0)*u(i1 + j,i2,i3,1)
              end do
           end if

        du(i1,i2,i3) =d1
        end do
     end do
  end do
  !$omp end parallel do

  !$omp parallel do default(shared) private(i1,i2,i3,j,ii,d1) 
  do i3=1,n03
     do i2=1,n02
        do i1=1,n01
           d1=0.d0
>>>>>>> 21e38cca
           if (i2.le.m) then
              if (pery) then
               do j=-m,m
                ii=modulo(i2 + j + n02 - 1, n02 ) + 1
<<<<<<< HEAD
                d2 = d2 + c1D(j,0)*u(i1,ii,i3,2)!/hy
                uyz = uyz + c1D(j,0)*u(i1,ii,i3,3)!/hy
               end do
              else
               do j=-m,m
                 d2 = d2 + c1D(j,i2-m-1)*u(i1,j+m+1,i3,2)!/hy
                 uyz = uyz + c1D(j,i2-m-1)*u(i1,j+m+1,i3,3)!/hy
=======
                d1 = d1 + c1D_2(j,0)*u(i1,ii,i3,2)
               end do
              else
               do j=-m,m
                 d1 = d1 + c1D_2(j,i2-m-1)*u(i1,j+m+1,i3,2)
>>>>>>> 21e38cca
               end do
              end if
           else if (i2.gt.n02-m) then
              if (pery) then
               do j=-m,m
                ii=modulo(i2 + j - 1, n02 ) + 1
<<<<<<< HEAD
                d2 = d2 + c1D(j,0)*u(i1,ii,i3,2)!/hy
                uyz = uyz + c1D(j,0)*u(i1,ii,i3,3)!/hy
               end do
              else
               do j=-m,m
                 d2 = d2 + c1D(j,i2-n02+m)*u(i1,n02 + j - m,i3,2)!/hy
                 uyz = uyz + c1D(j,i2-n02+m)*u(i1,n02 + j - m,i3,3)!/hy
=======
                d1 = d1 + c1D_2(j,0)*u(i1,ii,i3,2)
               end do
              else
               do j=-m,m
                 d1 = d1 + c1D_2(j,i2-n02+m)*u(i1,n02 + j - m,i3,2)
>>>>>>> 21e38cca
               end do
              end if
           else
              do j=-m,m
<<<<<<< HEAD
                 d2 = d2 + c1D(j,0)*u(i1,i2 + j,i3,2)!/hy
                 uyz = uyz + c1D(j,0)*u(i1,i2 + j,i3,3)!/hy
              end do
           end if
           d2=d2/hy
           uyz=uyz/hy
=======
                 d1 = d1 + c1D_2(j,0)*u(i1,i2 + j,i3,2)
              end do
           end if
          du(i1,i2,i3) = du(i1,i2,i3) + d1
        end do
     end do
  end do
  !$omp end parallel do
>>>>>>> 21e38cca

  !$omp parallel do default(shared) private(i1,i2,i3,j,ii, d1) 
  do i3=1,n03
     do i2=1,n02
        do i1=1,n01
           d1=0.d0
           if (i3.le.m) then
              if (perz) then
               do j=-m,m
                ii=modulo(i3 + j + n03 - 1, n03 ) + 1
                d1 = d1 + c1D_3(j,0)*u(i1,i2,ii,3)
               end do
              else
               do j=-m,m
                 d1 = d1 + c1D_3(j,i3-m-1)*u(i1,i2,j+m+1,3)
               end do
              end if
           else if (i3.gt.n03-m) then
              if (perz) then
               do j=-m,m
                ii=modulo(i3 + j - 1, n03 ) + 1
                d1 = d1 + c1D_3(j,0)*u(i1,i2,ii,3)
               end do
              else
               do j=-m,m
                d1 = d1 + c1D_3(j,i3-n03+m)*u(i1,i2,n03 + j - m,3)
               end do
              end if
           else
              do j=-m,m
                 d1 = d1 + c1D_3(j,0)*u(i1,i2,i3 + j,3)
              end do
           end if
<<<<<<< HEAD
           d3=d3/hz

           du(i1,i2,i3) = d1+d2+d3
           if (present(cc)) then
              cc(i1,i2,i3) = (u(i1,i2,i3,1)**2)*d1+(u(i1,i2,i3,2)**2)*d2+(u(i1,i2,i3,3)**2)*d3+&
                   2.d0*u(i1,i2,i3,1)*u(i1,i2,i3,2)*uxy+2.d0*u(i1,i2,i3,2)*u(i1,i2,i3,3)*uyz+&
                   2.d0*u(i1,i2,i3,1)*u(i1,i2,i3,3)*uxz
           end if
=======
           du(i1,i2,i3) = du(i1,i2,i3)+d1
>>>>>>> 21e38cca
        end do
     end do
  end do
  !$omp end parallel do

end subroutine fssnord3DmatDiv3var_LG

subroutine fssnord3DmatNabla3var_LG(geocode,n01,n02,n03,u,du,nord,hgrids)
  implicit none

  !c..this routine computes 'nord' order accurate first derivatives 
  !c..on a equally spaced grid with coefficients from 'Matematica' program.

  !c..input:
  !c..ngrid       = number of points in the grid, 
  !c..u(ngrid)    = function values at the grid points

  !c..output:
  !c..du(ngrid)   = first derivative values at the grid points

  !c..declare the pass
  character(len=1), intent(in) :: geocode !< @copydoc poisson_solver::doc::geocode
  integer, intent(in) :: n01,n02,n03,nord
  real(kind=8), dimension(3), intent(in) :: hgrids
  real(kind=8), dimension(n01,n02,n03) :: u
  real(kind=8), dimension(n01,n02,n03,3) :: du

  !c..local variables
  integer :: n,m,n_cell,ii
  integer :: i,j,ib,i1,i2,i3
  real(kind=8), dimension(-nord/2:nord/2,-nord/2:nord/2) :: c1D, c1D_1, c1D_2, c1D_3
  real(kind=8) :: hx,hy,hz, d
  logical :: perx,pery,perz

  n = nord+1
  m = nord/2
  hx = hgrids(1)!acell/real(n01,kind=8)
  hy = hgrids(2)!acell/real(n02,kind=8)
  hz = hgrids(3)!acell/real(n03,kind=8)
  n_cell = max(n01,n02,n03)

  !buffers associated to the geocode
  !conditions for periodicity in the three directions
  perx=(geocode /= 'F')
  pery=(geocode == 'P')
  perz=(geocode /= 'F')


  ! Beware that n_cell has to be > than n.
  if (n_cell.lt.n) then
     write(*,*)'ngrid in has to be setted > than n=nord + 1'
     stop
  end if

  ! Setting of 'nord' order accurate first derivative coefficient from 'Matematica'.
  !Only nord=2,4,6,8,16

  select case(nord)
  case(2,4,6,8,16)
     !O.K.
  case default
     write(*,*)'Only nord-order 2,4,6,8,16 accurate first derivative'
     stop
  end select

  do i=-m,m
     do j=-m,m
        c1D(i,j)=0.d0
     end do
  end do

  include 'FiniteDiffCorff.inc'

  c1D_1 = c1D/hx
  c1D_2 = c1D/hy
  c1D_3 = c1D/hz
  !$omp parallel do default(shared) private(i1,i2,i3,j,ii, d) 
  do i3=1,n03
     do i2=1,n02
        do i1=1,n01

           d= 0.0d0

           if (i1.le.m) then
            if (perx) then
             do j=-m,m
              ii=modulo(i1 + j + n01 - 1, n01 ) + 1
              d = d + c1D_1(j,0)*u(ii,i2,i3)
             end do
            else
             do j=-m,m
              d = d + c1D_1(j,i1-m-1)*u(j+m+1,i2,i3)
             end do
            end if
           else if (i1.gt.n01-m) then
            if (perx) then
             do j=-m,m
              ii=modulo(i1 + j - 1, n01 ) + 1
              d = d + c1D_1(j,0)*u(ii,i2,i3)
             end do
            else
             do j=-m,m
              d = d + c1D_1(j,i1-n01+m)*u(n01 + j - m,i2,i3)
             end do
            end if
           else
            do j=-m,m
             d = d + c1D_1(j,0)*u(i1 + j,i2,i3)
            end do
           end if
           du(i1,i2,i3,1) = d
        end do
     end do
  end do
  !$omp end parallel do

  !$omp parallel do default(shared) private(i1,i2,i3,j,ii, d) 
  do i3=1,n03
     do i2=1,n02
        do i1=1,n01
           d = 0.0d0

           if (i2.le.m) then
            if (pery) then
             do j=-m,m
              ii=modulo(i2 + j + n02 - 1, n02 ) + 1
              d = d + c1D_2(j,0)*u(i1,ii,i3)
             end do
            else
             do j=-m,m
              d = d + c1D_2(j,i2-m-1)*u(i1,j+m+1,i3)
             end do
            end if
           else if (i2.gt.n02-m) then
            if (pery) then
             do j=-m,m
              ii=modulo(i2 + j - 1, n02 ) + 1
              d = d + c1D_2(j,0)*u(i1,ii,i3)
             end do
            else
             do j=-m,m
              d = d + c1D_2(j,i2-n02+m)*u(i1,n02 + j - m,i3)
             end do
            end if
           else
            do j=-m,m
             d = d + c1D_2(j,0)*u(i1,i2 + j,i3)
            end do
           end if
           du(i1,i2,i3,2)=d
        end do
     end do
  end do
  !$omp end parallel do

  !$omp parallel do default(shared) private(i1,i2,i3,j,ii, d) 
  do i3=1,n03
     do i2=1,n02
        do i1=1,n01
           d = 0.0d0
           if (i3.le.m) then
            if (perz) then
             do j=-m,m
              ii=modulo(i3 + j + n03 - 1, n03 ) + 1
              d = d + c1D_3(j,0)*u(i1,i2,ii)
             end do
            else
             do j=-m,m
              d = d + c1D_3(j,i3-m-1)*u(i1,i2,j+m+1)
             end do
            end if
           else if (i3.gt.n03-m) then
            if (perz) then
             do j=-m,m
              ii=modulo(i3 + j - 1, n03 ) + 1
              d = d + c1D_3(j,0)*u(i1,i2,ii)
             end do
            else
             do j=-m,m
              d = d + c1D_3(j,i3-n03+m)*u(i1,i2,n03 + j - m)
             end do
            end if
           else
            do j=-m,m
             d = d + c1D_3(j,0)*u(i1,i2,i3 + j)
            end do
           end if
           du(i1,i2,i3,3)=d
        end do
     end do
  end do
  !$omp end parallel do
end subroutine fssnord3DmatNabla3var_LG

!> Like fssnord3DmatNabla but corrected such that the index goes at the beginning
!! Multiplies also times (nabla epsilon)/(4pi*epsilon)= nabla (log(epsilon))/(4*pi)
subroutine fssnord3DmatNabla_LG(geocode,n01,n02,n03,u,nord,hgrids,eta,dlogeps,rhopol,rhores2)
  !use module_defs, only: pi_param
  implicit none

  !c..this routine computes 'nord' order accurate first derivatives 
  !c..on a equally spaced grid with coefficients from 'Matematica' program.

  !c..input:
  !c..ngrid       = number of points in the grid, 
  !c..u(ngrid)    = function values at the grid points

  !c..output:
  !c..du(ngrid)   = first derivative values at the grid points

  !c..declare the pass

  character(len=1), intent(in) :: geocode !< @copydoc poisson_solver::doc::geocode
  integer, intent(in) :: n01,n02,n03,nord
  real(kind=8), intent(in) :: eta
  real(kind=8), dimension(3), intent(in) :: hgrids
  real(kind=8), dimension(n01,n02,n03), intent(in) :: u
  real(kind=8), dimension(3,n01,n02,n03), intent(in) :: dlogeps
  real(kind=8), dimension(n01,n02,n03), intent(inout) :: rhopol
  real(kind=8), intent(out) :: rhores2

  !c..local variables
  integer :: n,m,n_cell
  integer :: i,j,ib,i1,i2,i3,isp,i1_max,i2_max,ii
  !real(kind=8), parameter :: oneo4pi=0.25d0/pi_param
  real(kind=8), dimension(-nord/2:nord/2,-nord/2:nord/2) :: c1D,c1DF
  real(kind=8) :: hx,hy,hz,max_diff,fact,dx,dy,dz,res,rho
  real(kind=8) :: oneo4pi,rpoints
  logical :: perx,pery,perz

  oneo4pi=1.0d0/(16.d0*atan(1.d0))

  n = nord+1
  m = nord/2
  hx = hgrids(1)!acell/real(n01,kind=8)
  hy = hgrids(2)!acell/real(n02,kind=8)
  hz = hgrids(3)!acell/real(n03,kind=8)
  n_cell = max(n01,n02,n03)
  rpoints=product(real([n01,n02,n03],dp))

  !buffers associated to the geocode
  !conditions for periodicity in the three directions
  perx=(geocode /= 'F')
  pery=(geocode == 'P')
  perz=(geocode /= 'F')

  ! Beware that n_cell has to be > than n.
  if (n_cell.lt.n) then
     write(*,*)'ngrid in has to be setted > than n=nord + 1'
     stop
  end if

  ! Setting of 'nord' order accurate first derivative coefficient from 'Matematica'.
  !Only nord=2,4,6,8,16
  if (all(nord /=[2,4,6,8,16])) then
     write(*,*)'Only nord-order 2,4,6,8,16 accurate first derivative'
     stop
  end if

  do i=-m,m
     do j=-m,m
        c1D(i,j)=0.d0
        c1DF(i,j)=0.d0
     end do
  end do

  include 'FiniteDiffCorff.inc'

  rhores2=0.d0
  !$omp parallel do default(shared) private(i1,i2,i3,j,ii, dx) 
  do i3=1,n03
     do i2=1,n02
        do i1=1,n01
           dx=0.d0
           if (i1.le.m) then
              if (perx) then
               do j=-m,m
                ii=modulo(i1 + j + n01 - 1, n01 ) + 1
                dx = dx + c1D(j,0)*u(ii,i2,i3)
               end do
              else
               do j=-m,m
                dx = dx + c1D(j,i1-m-1)*u(j+m+1,i2,i3)
               end do
              end if
           else if (i1.gt.n01-m) then
              if (perx) then
               do j=-m,m
                ii=modulo(i1 + j - 1, n01 ) + 1
                dx = dx + c1D(j,0)*u(ii,i2,i3)
               end do
              else
               do j=-m,m
                dx = dx + c1D(j,i1-n01+m)*u(n01 + j - m,i2,i3)
               end do
              end if
           else
              do j=-m,m
                 dx = dx + c1D(j,0)*u(i1 + j,i2,i3)
              end do
           end if
           dx=dx/hx
        end do
     end do
  end do
  !$omp end parallel do

  !$omp parallel do default(shared) private(i1,i2,i3,j,ii, dy) 
  do i3=1,n03
     do i2=1,n02
        do i1=1,n01
           dy = 0.0d0
           if (i2.le.m) then
              if (pery) then
               do j=-m,m
                ii=modulo(i2 + j + n02 - 1, n02 ) + 1
                dy = dy + c1D(j,0)*u(i1,ii,i3)
               end do
              else
               do j=-m,m
                dy = dy + c1D(j,i2-m-1)*u(i1,j+m+1,i3)
               end do
              end if
           else if (i2.gt.n02-m) then
              if (pery) then
               do j=-m,m
                ii=modulo(i2 + j - 1, n02 ) + 1
                dy = dy + c1D(j,0)*u(i1,ii,i3)
               end do
              else
               do j=-m,m
                dy = dy + c1D(j,i2-n02+m)*u(i1,n02 + j - m,i3)
               end do
              end if
           else
              do j=-m,m
                 dy = dy + c1D(j,0)*u(i1,i2 + j,i3)
              end do
           end if
           dy=dy/hy
        end do
     end do
  end do
  !$omp end parallel do

  !$omp parallel do default(shared) private(i1,i2,i3,j,ii, dz) 
  do i3=1,n03
     do i2=1,n02
        do i1=1,n01
           dz = 0.0d0
           if (i3.le.m) then
              if (perz) then
               do j=-m,m
                ii=modulo(i3 + j + n03 - 1, n03 ) + 1
                dz = dz + c1D(j,0)*u(i1,i2,ii)
               end do
              else
               do j=-m,m
                dz = dz + c1D(j,i3-m-1)*u(i1,i2,j+m+1)
               end do
              end if
           else if (i3.gt.n03-m) then
              if (perz) then
               do j=-m,m
                ii=modulo(i3 + j - 1, n03 ) + 1
                dz = dz + c1D(j,0)*u(i1,i2,ii)
               end do
              else
               do j=-m,m
                dz = dz + c1D(j,i3-n03+m)*u(i1,i2,n03 + j - m)
               end do
              end if
           else
              do j=-m,m
                 dz = dz + c1D(j,0)*u(i1,i2,i3 + j)
              end do
           end if
           dz=dz/hz
        end do
     end do
  end do
  !$omp end parallel do

  !$omp parallel do default(shared) private(i1,i2,i3,res,rho) &
  !$omp reduction(+:rhores2) 
  do i3=1,n03
     do i2=1,n02
        do i1=1,n01
           !retrieve the previous treatment
           res = dlogeps(1,i1,i2,i3)*dx + &
                dlogeps(2,i1,i2,i3)*dy + dlogeps(3,i1,i2,i3)*dz
           res = res*oneo4pi
           rho=rhopol(i1,i2,i3)
           res=res-rho
           res=eta*res
           rhores2=rhores2+res*res
           rhopol(i1,i2,i3)=res+rho
        end do
     end do
  end do
  !$omp end parallel do

!  rhores2=rhores2/rpoints

end subroutine fssnord3DmatNabla_LG<|MERGE_RESOLUTION|>--- conflicted
+++ resolved
@@ -1632,7 +1632,10 @@
   c1D_1 = c1D/hx
   c1D_2 = c1D/hy
   c1D_3 = c1D/hz
-  !$omp parallel do default(shared) private(i1,i2,i3,j,ii, d) 
+  !!!default(shared) private(i1,i2,i3,j,ii, d) 
+  !$omp parallel do default(none) &
+  !$omp private(i3,i2,i1,d,ii,j) &
+  !$omp shared(du2,perx,m,n01,n02,n03,du,c1D_1,u)
   do i3=1,n03
      do i2=1,n02
         do i1=1,n01
@@ -1782,13 +1785,8 @@
   !c..local variables
   integer :: n,m,n_cell
   integer :: i,j,ib,i1,i2,i3,ii
-<<<<<<< HEAD
-  real(kind=8), dimension(-nord/2:nord/2,-nord/2:nord/2) :: c1D
-  real(kind=8) :: hx,hy,hz,d1,d2,d3,uxy,uyz,uxz
-=======
   real(kind=8), dimension(-nord/2:nord/2,-nord/2:nord/2) :: c1D, c1D_1, c1D_2, c1D_3
-  real(kind=8) :: hx,hy,hz,d1
->>>>>>> 21e38cca
+  real(kind=8) :: hx,hy,hz,d1,uxy,uyz,uxz
   real(kind=8), parameter :: zero = 0.d0! 1.0d-11
   logical :: perx,pery,perz
 
@@ -1806,8 +1804,8 @@
   perz=(geocode /= 'F')
 
   ! Beware that n_cell has to be > than n.
-  if (n_cell.lt.n) then
-     write(*,*)'ngrid in has to be setted > than n=nord + 1'
+  if (n_cell < n) then
+     write(*,*)'ngrid in has to be set > than n=nord + 1'
      stop
   end if
 
@@ -1833,203 +1831,296 @@
   c1D_1 = c1D/hx
   c1D_2 = c1D/hy
   c1D_3 = c1D/hz
-  !$omp parallel do default(shared) private(i1,i2,i3,j,ii, d1) 
-  do i3=1,n03
-     do i2=1,n02
-        do i1=1,n01
-
-           du(i1,i2,i3) = 0.0d0
-
-           d1 = 0.d0
-           uxy = 0.d0
-           uxz = 0.d0
-           if (i1.le.m) then
-              if (perx) then
-               do j=-m,m
-                ii=modulo(i1 + j + n01 - 1, n01 ) + 1
-<<<<<<< HEAD
-                d1 = d1 + c1D(j,0)*u(ii,i2,i3,1)!/hx
-                uxy = uxy + c1D(j,0)*u(ii,i2,i3,2)!/hx
-                uxz = uxz + c1D(j,0)*u(ii,i2,i3,3)!/hx
-               end do
+
+!!$  if (present(cc)) then
+!!$     cc(i1,i2,i3) = (u(i1,i2,i3,1)**2)*d1+(u(i1,i2,i3,2)**2)*d2+(u(i1,i2,i3,3)**2)*d3+&
+!!$          2.d0*u(i1,i2,i3,1)*u(i1,i2,i3,2)*uxy+2.d0*u(i1,i2,i3,2)*u(i1,i2,i3,3)*uyz+&
+!!$          2.d0*u(i1,i2,i3,1)*u(i1,i2,i3,3)*uxz
+!!$  end if
+
+ 
+  if (present(cc)) then
+     !$omp parallel do default(none) &
+     !$omp private(i1,i2,i3,j,ii, d1,uxz,uxy) &
+     !$omp shared(du,c1D_1,u,perx,m,hx,n01,n02,n03,cc)
+     do i3=1,n03
+        do i2=1,n02
+           do i1=1,n01
+
+              du(i1,i2,i3) = 0.0d0
+
+              d1 = 0.d0
+              uxy = 0.d0
+              uxz = 0.d0
+              if (i1.le.m) then
+                 if (perx) then
+                    do j=-m,m
+                       ii=modulo(i1 + j + n01 - 1, n01 ) + 1
+                       d1 = d1 + c1D_1(j,0)*u(ii,i2,i3,1)
+                       uxy = uxy + c1D_1(j,0)*u(ii,i2,i3,2)!/hx
+                       uxz = uxz + c1D_1(j,0)*u(ii,i2,i3,3)!/hx
+                    end do
+                 else
+                    do j=-m,m
+                       d1 = d1 + c1D_1(j,i1-m-1)*u(j+m+1,i2,i3,1)
+                       uxy = uxy + c1D_1(j,i1-m-1)*u(j+m+1,i2,i3,2)!/hx
+                       uxz = uxz + c1D_1(j,i1-m-1)*u(j+m+1,i2,i3,3)!/hx
+                    end do
+                 end if
+              else if (i1.gt.n01-m) then
+                 if (perx) then
+                    do j=-m,m
+                       ii=modulo(i1 + j - 1, n01 ) + 1
+                       d1 = d1 + c1D_1(j,0)*u(ii,i2,i3,1)
+                       uxy = uxy + c1D_1(j,0)*u(ii,i2,i3,2)!/hx
+                       uxz = uxz + c1D_1(j,0)*u(ii,i2,i3,3)!/hx
+                    end do
+                 else
+                    do j=-m,m
+                       d1 = d1 + c1D_1(j,i1-n01+m)*u(n01 + j - m,i2,i3,1)
+                       uxy = uxy + c1D_1(j,i1-n01+m)*u(n01 + j - m,i2,i3,2)!/hx
+                       uxz = uxz + c1D_1(j,i1-n01+m)*u(n01 + j - m,i2,i3,3)!/hx
+                    end do
+                 end if
               else
-               do j=-m,m
-                 d1 = d1 + c1D(j,i1-m-1)*u(j+m+1,i2,i3,1)!/hx
-                 uxy = uxy + c1D(j,i1-m-1)*u(j+m+1,i2,i3,2)!/hx
-                 uxz = uxz + c1D(j,i1-m-1)*u(j+m+1,i2,i3,3)!/hx
-=======
-                d1 = d1 + c1D_1(j,0)*u(ii,i2,i3,1)
-               end do
+                 do j=-m,m
+                    d1 = d1 + c1D_1(j,0)*u(i1 + j,i2,i3,1)
+                    uxy = uxy + c1D_1(j,0)*u(i1 + j,i2,i3,2)!/hx
+                    uxz = uxz + c1D_1(j,0)*u(i1 + j,i2,i3,3)!/hx
+                 end do
+              end if
+              !uxy=uxy/hx
+              !uxz=uxz/hx
+
+              du(i1,i2,i3) =d1
+              cc(i1,i2,i3) = (u(i1,i2,i3,1)**2)*d1 + &
+                   2.d0*u(i1,i2,i3,1)*u(i1,i2,i3,2)*uxy + &
+                   2.d0*u(i1,i2,i3,1)*u(i1,i2,i3,3)*uxz
+
+           end do
+        end do
+     end do
+     !$omp end parallel do
+
+     !shared) 
+     !$omp parallel do default(none) &
+     !$omp private(i1,i2,i3,j,ii,d1,uyz) &
+     !$omp shared(n01,n02,n03,pery,m,c1D_2,u,du,cc)
+     do i3=1,n03
+        do i2=1,n02
+           do i1=1,n01
+              d1=0.d0
+              uyz = 0.d0
+
+              if (i2.le.m) then
+                 if (pery) then
+                    do j=-m,m
+                       ii=modulo(i2 + j + n02 - 1, n02 ) + 1
+                       d1 = d1 + c1D_2(j,0)*u(i1,ii,i3,2)
+                       uyz = uyz + c1D_2(j,0)*u(i1,ii,i3,3)!/hy
+                    end do
+                 else
+                    do j=-m,m
+                       d1 = d1 + c1D_2(j,i2-m-1)*u(i1,j+m+1,i3,2)
+                       uyz = uyz + c1D_2(j,i2-m-1)*u(i1,j+m+1,i3,3)!/hy
+                    end do
+                 end if
+              else if (i2.gt.n02-m) then
+                 if (pery) then
+                    do j=-m,m
+                       ii=modulo(i2 + j - 1, n02 ) + 1
+                       d1 = d1 + c1D_2(j,0)*u(i1,ii,i3,2)
+                       uyz = uyz + c1D_2(j,0)*u(i1,ii,i3,3)!/hy
+                    end do
+                 else
+                    do j=-m,m
+                       d1 = d1 + c1D_2(j,i2-n02+m)*u(i1,n02 + j - m,i3,2)
+                       uyz = uyz + c1D_2(j,i2-n02+m)*u(i1,n02 + j - m,i3,3)!/hy
+                    end do
+                 end if
               else
-               do j=-m,m
-                 d1 = d1 + c1D_1(j,i1-m-1)*u(j+m+1,i2,i3,1)
->>>>>>> 21e38cca
-               end do
+                 do j=-m,m
+                    d1 = d1 + c1D_2(j,0)*u(i1,i2 + j,i3,2)
+                    uyz = uyz + c1D_2(j,0)*u(i1,i2 + j,i3,3)!/hy
+                 end do
               end if
-           else if (i1.gt.n01-m) then
-              if (perx) then
-               do j=-m,m
-                ii=modulo(i1 + j - 1, n01 ) + 1
-<<<<<<< HEAD
-                d1 = d1 + c1D(j,0)*u(ii,i2,i3,1)!/hx
-                uxy = uxy + c1D(j,0)*u(ii,i2,i3,2)!/hx
-                uxz = uxz + c1D(j,0)*u(ii,i2,i3,3)!/hx
-               end do
+              du(i1,i2,i3) = du(i1,i2,i3) + d1
+              !uyz=uyz/hy
+              cc(i1,i2,i3) = cc(i1,i2,i3) + (u(i1,i2,i3,2)**2)*d1+ &
+                   2.d0*u(i1,i2,i3,2)*u(i1,i2,i3,3)*uyz
+           end do
+        end do
+     end do
+     !$omp end parallel do
+
+
+     !(shared) private(i1,i2,i3,j,ii, d1) 
+     !$omp parallel do default(none) &
+     !$omp private(i1,i2,i3,j,ii,d1) &
+     !$omp shared(n01,n02,n03,perz,m,c1D_3,u,du,cc)
+     do i3=1,n03
+        do i2=1,n02
+           do i1=1,n01
+              d1=0.d0
+              if (i3.le.m) then
+                 if (perz) then
+                    do j=-m,m
+                       ii=modulo(i3 + j + n03 - 1, n03 ) + 1
+                       d1 = d1 + c1D_3(j,0)*u(i1,i2,ii,3)
+                    end do
+                 else
+                    do j=-m,m
+                       d1 = d1 + c1D_3(j,i3-m-1)*u(i1,i2,j+m+1,3)
+                    end do
+                 end if
+              else if (i3.gt.n03-m) then
+                 if (perz) then
+                    do j=-m,m
+                       ii=modulo(i3 + j - 1, n03 ) + 1
+                       d1 = d1 + c1D_3(j,0)*u(i1,i2,ii,3)
+                    end do
+                 else
+                    do j=-m,m
+                       d1 = d1 + c1D_3(j,i3-n03+m)*u(i1,i2,n03 + j - m,3)
+                    end do
+                 end if
               else
-               do j=-m,m
-                 d1 = d1 + c1D(j,i1-n01+m)*u(n01 + j - m,i2,i3,1)!/hx
-                 uxy = uxy + c1D(j,i1-n01+m)*u(n01 + j - m,i2,i3,2)!/hx
-                 uxz = uxz + c1D(j,i1-n01+m)*u(n01 + j - m,i2,i3,3)!/hx
-=======
-                d1 = d1 + c1D_1(j,0)*u(ii,i2,i3,1)
-               end do
+                 do j=-m,m
+                    d1 = d1 + c1D_3(j,0)*u(i1,i2,i3 + j,3)
+                 end do
+              end if
+              du(i1,i2,i3) = du(i1,i2,i3)+d1
+              cc(i1,i2,i3) = cc(i1,i2,i3) + (u(i1,i2,i3,3)**2)*d1
+           end do
+        end do
+     end do
+     !$omp end parallel do
+  else
+
+     !$omp parallel do default(none) &
+     !$omp private(i1,i2,i3,j,ii, d1) &
+     !$omp shared(du,c1D_1,u,perx,m,hx,n01,n02,n03)
+     do i3=1,n03
+        do i2=1,n02
+           do i1=1,n01
+
+              du(i1,i2,i3) = 0.0d0
+
+              d1 = 0.d0
+              if (i1.le.m) then
+                 if (perx) then
+                    do j=-m,m
+                       ii=modulo(i1 + j + n01 - 1, n01 ) + 1
+                       d1 = d1 + c1D_1(j,0)*u(ii,i2,i3,1)
+                    end do
+                 else
+                    do j=-m,m
+                       d1 = d1 + c1D_1(j,i1-m-1)*u(j+m+1,i2,i3,1)
+                    end do
+                 end if
+              else if (i1.gt.n01-m) then
+                 if (perx) then
+                    do j=-m,m
+                       ii=modulo(i1 + j - 1, n01 ) + 1
+                       d1 = d1 + c1D_1(j,0)*u(ii,i2,i3,1)
+                    end do
+                 else
+                    do j=-m,m
+                       d1 = d1 + c1D_1(j,i1-n01+m)*u(n01 + j - m,i2,i3,1)
+                    end do
+                 end if
               else
-               do j=-m,m
-                 d1 = d1 + c1D_1(j,i1-n01+m)*u(n01 + j - m,i2,i3,1)
->>>>>>> 21e38cca
-               end do
+                 do j=-m,m
+                    d1 = d1 + c1D_1(j,0)*u(i1 + j,i2,i3,1)
+                 end do
               end if
-           else
-              do j=-m,m
-<<<<<<< HEAD
-                 d1 = d1 + c1D(j,0)*u(i1 + j,i2,i3,1)!/hx
-                 uxy = uxy + c1D(j,0)*u(i1 + j,i2,i3,2)!/hx
-                 uxz = uxz + c1D(j,0)*u(i1 + j,i2,i3,3)!/hx
-              end do
-           end if
-           d1=d1/hx
-           uxy=uxy/hx
-           uxz=uxz/hx
-
-           d2 = 0.d0
-           uyz = 0.d0
-=======
-                 d1 = d1 + c1D_1(j,0)*u(i1 + j,i2,i3,1)
-              end do
-           end if
-
-        du(i1,i2,i3) =d1
-        end do
-     end do
-  end do
-  !$omp end parallel do
-
-  !$omp parallel do default(shared) private(i1,i2,i3,j,ii,d1) 
-  do i3=1,n03
-     do i2=1,n02
-        do i1=1,n01
-           d1=0.d0
->>>>>>> 21e38cca
-           if (i2.le.m) then
-              if (pery) then
-               do j=-m,m
-                ii=modulo(i2 + j + n02 - 1, n02 ) + 1
-<<<<<<< HEAD
-                d2 = d2 + c1D(j,0)*u(i1,ii,i3,2)!/hy
-                uyz = uyz + c1D(j,0)*u(i1,ii,i3,3)!/hy
-               end do
+              du(i1,i2,i3) =d1
+           end do
+        end do
+     end do
+     !$omp end parallel do
+
+     !default(shared) private(i1,i2,i3,j,ii,d1,uyz) 
+     !$omp parallel do default(none) &
+     !$omp private(i1,i2,i3,j,ii,d1) &
+     !$omp shared(c1D_2,u,n01,n02,n03,du,m,pery)
+     do i3=1,n03
+        do i2=1,n02
+           do i1=1,n01
+              d1=0.d0
+              if (i2.le.m) then
+                 if (pery) then
+                    do j=-m,m
+                       ii=modulo(i2 + j + n02 - 1, n02 ) + 1
+                       d1 = d1 + c1D_2(j,0)*u(i1,ii,i3,2)
+                    end do
+                 else
+                    do j=-m,m
+                       d1 = d1 + c1D_2(j,i2-m-1)*u(i1,j+m+1,i3,2)
+                    end do
+                 end if
+              else if (i2.gt.n02-m) then
+                 if (pery) then
+                    do j=-m,m
+                       ii=modulo(i2 + j - 1, n02 ) + 1
+                       d1 = d1 + c1D_2(j,0)*u(i1,ii,i3,2)
+                    end do
+                 else
+                    do j=-m,m
+                       d1 = d1 + c1D_2(j,i2-n02+m)*u(i1,n02 + j - m,i3,2)
+                    end do
+                 end if
               else
-               do j=-m,m
-                 d2 = d2 + c1D(j,i2-m-1)*u(i1,j+m+1,i3,2)!/hy
-                 uyz = uyz + c1D(j,i2-m-1)*u(i1,j+m+1,i3,3)!/hy
-=======
-                d1 = d1 + c1D_2(j,0)*u(i1,ii,i3,2)
-               end do
+                 do j=-m,m
+                    d1 = d1 + c1D_2(j,0)*u(i1,i2 + j,i3,2)
+                 end do
+              end if
+              du(i1,i2,i3) = du(i1,i2,i3) + d1
+           end do
+        end do
+     end do
+     !$omp end parallel do
+
+     !$omp parallel do default(none) &
+     !$omp private(i1,i2,i3,j,ii,d1) &
+     !$omp shared(c1D_3,u,n01,n02,n03,du,m,perz)
+     do i3=1,n03
+        do i2=1,n02
+           do i1=1,n01
+              d1=0.d0
+              if (i3.le.m) then
+                 if (perz) then
+                    do j=-m,m
+                       ii=modulo(i3 + j + n03 - 1, n03 ) + 1
+                       d1 = d1 + c1D_3(j,0)*u(i1,i2,ii,3)
+                    end do
+                 else
+                    do j=-m,m
+                       d1 = d1 + c1D_3(j,i3-m-1)*u(i1,i2,j+m+1,3)
+                    end do
+                 end if
+              else if (i3.gt.n03-m) then
+                 if (perz) then
+                    do j=-m,m
+                       ii=modulo(i3 + j - 1, n03 ) + 1
+                       d1 = d1 + c1D_3(j,0)*u(i1,i2,ii,3)
+                    end do
+                 else
+                    do j=-m,m
+                       d1 = d1 + c1D_3(j,i3-n03+m)*u(i1,i2,n03 + j - m,3)
+                    end do
+                 end if
               else
-               do j=-m,m
-                 d1 = d1 + c1D_2(j,i2-m-1)*u(i1,j+m+1,i3,2)
->>>>>>> 21e38cca
-               end do
+                 do j=-m,m
+                    d1 = d1 + c1D_3(j,0)*u(i1,i2,i3 + j,3)
+                 end do
               end if
-           else if (i2.gt.n02-m) then
-              if (pery) then
-               do j=-m,m
-                ii=modulo(i2 + j - 1, n02 ) + 1
-<<<<<<< HEAD
-                d2 = d2 + c1D(j,0)*u(i1,ii,i3,2)!/hy
-                uyz = uyz + c1D(j,0)*u(i1,ii,i3,3)!/hy
-               end do
-              else
-               do j=-m,m
-                 d2 = d2 + c1D(j,i2-n02+m)*u(i1,n02 + j - m,i3,2)!/hy
-                 uyz = uyz + c1D(j,i2-n02+m)*u(i1,n02 + j - m,i3,3)!/hy
-=======
-                d1 = d1 + c1D_2(j,0)*u(i1,ii,i3,2)
-               end do
-              else
-               do j=-m,m
-                 d1 = d1 + c1D_2(j,i2-n02+m)*u(i1,n02 + j - m,i3,2)
->>>>>>> 21e38cca
-               end do
-              end if
-           else
-              do j=-m,m
-<<<<<<< HEAD
-                 d2 = d2 + c1D(j,0)*u(i1,i2 + j,i3,2)!/hy
-                 uyz = uyz + c1D(j,0)*u(i1,i2 + j,i3,3)!/hy
-              end do
-           end if
-           d2=d2/hy
-           uyz=uyz/hy
-=======
-                 d1 = d1 + c1D_2(j,0)*u(i1,i2 + j,i3,2)
-              end do
-           end if
-          du(i1,i2,i3) = du(i1,i2,i3) + d1
-        end do
-     end do
-  end do
-  !$omp end parallel do
->>>>>>> 21e38cca
-
-  !$omp parallel do default(shared) private(i1,i2,i3,j,ii, d1) 
-  do i3=1,n03
-     do i2=1,n02
-        do i1=1,n01
-           d1=0.d0
-           if (i3.le.m) then
-              if (perz) then
-               do j=-m,m
-                ii=modulo(i3 + j + n03 - 1, n03 ) + 1
-                d1 = d1 + c1D_3(j,0)*u(i1,i2,ii,3)
-               end do
-              else
-               do j=-m,m
-                 d1 = d1 + c1D_3(j,i3-m-1)*u(i1,i2,j+m+1,3)
-               end do
-              end if
-           else if (i3.gt.n03-m) then
-              if (perz) then
-               do j=-m,m
-                ii=modulo(i3 + j - 1, n03 ) + 1
-                d1 = d1 + c1D_3(j,0)*u(i1,i2,ii,3)
-               end do
-              else
-               do j=-m,m
-                d1 = d1 + c1D_3(j,i3-n03+m)*u(i1,i2,n03 + j - m,3)
-               end do
-              end if
-           else
-              do j=-m,m
-                 d1 = d1 + c1D_3(j,0)*u(i1,i2,i3 + j,3)
-              end do
-           end if
-<<<<<<< HEAD
-           d3=d3/hz
-
-           du(i1,i2,i3) = d1+d2+d3
-           if (present(cc)) then
-              cc(i1,i2,i3) = (u(i1,i2,i3,1)**2)*d1+(u(i1,i2,i3,2)**2)*d2+(u(i1,i2,i3,3)**2)*d3+&
-                   2.d0*u(i1,i2,i3,1)*u(i1,i2,i3,2)*uxy+2.d0*u(i1,i2,i3,2)*u(i1,i2,i3,3)*uyz+&
-                   2.d0*u(i1,i2,i3,1)*u(i1,i2,i3,3)*uxz
-           end if
-=======
-           du(i1,i2,i3) = du(i1,i2,i3)+d1
->>>>>>> 21e38cca
-        end do
-     end do
-  end do
-  !$omp end parallel do
+              du(i1,i2,i3) = du(i1,i2,i3)+d1
+           end do
+        end do
+     end do
+     !$omp end parallel do
+  end if
 
 end subroutine fssnord3DmatDiv3var_LG
 
