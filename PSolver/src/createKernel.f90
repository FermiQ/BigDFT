--- conflicted
+++ resolved
@@ -158,60 +158,6 @@
 end function pkernel_init
 
 
-<<<<<<< HEAD
-=======
-!> Free memory used by the kernel operation
-!! @ingroup PSOLVER
-subroutine pkernel_free(kernel)
-  use dynamic_memory
-  implicit none
-  type(coulomb_operator), intent(inout) :: kernel !< kernel structure to be freed
-  integer :: i_stat
-  call f_free_ptr(kernel%kernel)
-  call f_free_ptr(kernel%dlogeps)
-  call f_free_ptr(kernel%oneoeps)
-  call f_free_ptr(kernel%corr)
-  call f_free_ptr(kernel%epsinnersccs)
-  call f_free_ptr(kernel%pol_charge)
-  call f_free_ptr(kernel%cavity)
-  call f_free_ptr(kernel%counts)
-  call f_free_ptr(kernel%displs)
-
-  !free GPU data
-  if (kernel%igpu == 1) then
-    if (kernel%mpi_env%iproc == 0) then
-     if (kernel%keepGPUmemory == 1) then
-       call cudafree(kernel%work1_GPU)
-       call cudafree(kernel%work2_GPU)
-    call cudafree(kernel%z_GPU)
-    call cudafree(kernel%r_GPU)
-    call cudafree(kernel%oneoeps_GPU)
-    call cudafree(kernel%p_GPU)
-    call cudafree(kernel%q_GPU)
-    call cudafree(kernel%x_GPU)
-    call cudafree(kernel%corr_GPU)
-    call cudafree(kernel%alpha_GPU)
-    call cudafree(kernel%beta_GPU)
-    call cudafree(kernel%beta0_GPU)
-    call cudafree(kernel%kappa_GPU)
-     endif
-     call cudafree(kernel%k_GPU)
-     if (kernel%initCufftPlan == 1) then
-       call cufftDestroy(kernel%plan(1))
-       call cufftDestroy(kernel%plan(2))
-       call cufftDestroy(kernel%plan(3))
-       call cufftDestroy(kernel%plan(4))
-     endif
-    endif
-  end if
-
-  !cannot yet free the communicators of the poisson kernel
-  !lack of garbage collector
-
-end subroutine pkernel_free
-
-
->>>>>>> be3b50c0
 !> Allocate a pointer which corresponds to the zero-padded FFT slice needed for
 !! calculating the convolution with the kernel expressed in the interpolating scaling
 !! function basis. The kernel pointer is unallocated on input, allocated on output.
@@ -1474,727 +1420,3 @@
        mpi_env%nproc,mpi_env%mpi_comm,n3pr2)
 
 end subroutine inplane_partitioning
-<<<<<<< HEAD
-=======
-
-!>This routine computes 'nord' order accurate first derivatives 
-!! on a equally spaced grid with coefficients from 'Mathematica' program.
-!! 
-!! input:
-!! ngrid       = number of points in the grid, 
-!! u(ngrid)    = function values at the grid points
-!! 
-!! output:
-!! du(ngrid)   = first derivative values at the grid points
-subroutine fssnord3DmatNabla3varde2_LG(geocode,n01,n02,n03,u,du,du2,nord,hgrids)
-  implicit none
-
-
-  !c..declare the pass
-  character(len=1), intent(in) :: geocode !< @copydoc poisson_solver::doc::geocode
-  integer, intent(in) :: n01,n02,n03,nord
-  real(kind=8), dimension(3), intent(in) :: hgrids
-  real(kind=8), dimension(n01,n02,n03) :: u
-  real(kind=8), dimension(n01,n02,n03,3) :: du
-  real(kind=8), dimension(n01,n02,n03) :: du2
-
-  !c..local variables
-  integer :: n,m,n_cell
-  integer :: i,j,ib,i1,i2,i3,ii
-  real(kind=8), dimension(-nord/2:nord/2,-nord/2:nord/2) :: c1D
-  real(kind=8) :: hx,hy,hz
-  logical :: perx,pery,perz
-
-  n = nord+1
-  m = nord/2
-  hx = hgrids(1)!acell/real(n01,kind=8)
-  hy = hgrids(2)!acell/real(n02,kind=8)
-  hz = hgrids(3)!acell/real(n03,kind=8)
-  n_cell = max(n01,n02,n03)
-
-  !buffers associated to the geocode
-  !conditions for periodicity in the three directions
-  perx=(geocode /= 'F')
-  pery=(geocode == 'P')
-  perz=(geocode /= 'F')
-
-  ! Beware that n_cell has to be > than n.
-  if (n_cell.lt.n) then
-     call f_err_throw('Ngrid in has to be setted > than n=nord + 1')
-     !stop
-  end if
-
-  ! Setting of 'nord' order accurate first derivative coefficient from 'Matematica'.
-  !Only nord=2,4,6,8,16
-
-  select case(nord)
-  case(2,4,6,8,16)
-     !O.K.
-  case default
-     write(*,*)'Only nord-order 2,4,6,8,16 accurate first derivative'
-     stop
-  end select
-
-  do i=-m,m
-     do j=-m,m
-        c1D(i,j)=0.d0
-     end do
-  end do
-
-  include 'FiniteDiffCorff.inc'
-
-  do i3=1,n03
-     do i2=1,n02
-        do i1=1,n01
-
-           du(i1,i2,i3,1) = 0.0d0
-           du2(i1,i2,i3) = 0.0d0
-
-           if (i1.le.m) then
-            if (perx) then
-             do j=-m,m
-              ii=modulo(i1 + j + n01 - 1, n01 ) + 1
-              du(i1,i2,i3,1) = du(i1,i2,i3,1) + c1D(j,0)*u(ii,i2,i3)/hx
-             end do
-            else
-             do j=-m,m
-              du(i1,i2,i3,1) = du(i1,i2,i3,1) + c1D(j,i1-m-1)*u(j+m+1,i2,i3)/hx
-             end do
-            end if
-           else if (i1.gt.n01-m) then
-            if (perx) then
-             do j=-m,m
-              ii=modulo(i1 + j - 1, n01 ) + 1
-              du(i1,i2,i3,1) = du(i1,i2,i3,1) + c1D(j,0)*u(ii,i2,i3)/hx
-             end do
-            else
-             do j=-m,m
-              du(i1,i2,i3,1) = du(i1,i2,i3,1) + c1D(j,i1-n01+m)*u(n01 + j - m,i2,i3)/hx
-             end do
-            end if
-           else
-              do j=-m,m
-                 du(i1,i2,i3,1) = du(i1,i2,i3,1) + c1D(j,0)*u(i1 + j,i2,i3)/hx
-              end do
-           end if
-
-           du2(i1,i2,i3) = du(i1,i2,i3,1)*du(i1,i2,i3,1)
-           du(i1,i2,i3,2) = 0.0d0
-
-           if (i2.le.m) then
-            if (pery) then
-             do j=-m,m
-              ii=modulo(i2 + j + n02 - 1, n02 ) + 1
-              du(i1,i2,i3,2) = du(i1,i2,i3,2) + c1D(j,0)*u(i1,ii,i3)/hy
-             end do
-            else
-             do j=-m,m
-              du(i1,i2,i3,2) = du(i1,i2,i3,2) + c1D(j,i2-m-1)*u(i1,j+m+1,i3)/hy
-             end do
-            end if
-           else if (i2.gt.n02-m) then
-            if (pery) then
-             do j=-m,m
-              ii=modulo(i2 + j - 1, n02 ) + 1
-              du(i1,i2,i3,2) = du(i1,i2,i3,2) + c1D(j,0)*u(i1,ii,i3)/hy
-             end do
-            else
-             do j=-m,m
-              du(i1,i2,i3,2) = du(i1,i2,i3,2) + c1D(j,i2-n02+m)*u(i1,n02 + j - m,i3)/hy
-             end do
-            end if
-           else
-              do j=-m,m
-                 du(i1,i2,i3,2) = du(i1,i2,i3,2) + c1D(j,0)*u(i1,i2 + j,i3)/hy
-              end do
-           end if
-
-           du2(i1,i2,i3) = du2(i1,i2,i3) + du(i1,i2,i3,2)*du(i1,i2,i3,2)
-
-           du(i1,i2,i3,3) = 0.0d0
-
-           if (i3.le.m) then
-            if (perz) then
-             do j=-m,m
-              ii=modulo(i3 + j + n03 - 1, n03 ) + 1
-              du(i1,i2,i3,3) = du(i1,i2,i3,3) + c1D(j,0)*u(i1,i2,ii)/hz
-             end do
-            else
-             do j=-m,m
-              du(i1,i2,i3,3) = du(i1,i2,i3,3) + c1D(j,i3-m-1)*u(i1,i2,j+m+1)/hz
-             end do
-            end if
-           else if (i3.gt.n03-m) then
-            if (perz) then
-             do j=-m,m
-              ii=modulo(i3 + j - 1, n03 ) + 1
-              du(i1,i2,i3,3) = du(i1,i2,i3,3) + c1D(j,0)*u(i1,i2,ii)/hz
-             end do
-            else
-             do j=-m,m
-              du(i1,i2,i3,3) = du(i1,i2,i3,3) + c1D(j,i3-n03+m)*u(i1,i2,n03 + j - m)/hz
-             end do
-            end if
-           else
-              do j=-m,m
-                 du(i1,i2,i3,3) = du(i1,i2,i3,3) + c1D(j,0)*u(i1,i2,i3 + j)/hz
-              end do
-           end if
-
-           du2(i1,i2,i3) = du2(i1,i2,i3) + du(i1,i2,i3,3)*du(i1,i2,i3,3)
-
-        end do
-     end do
-  end do
-
-end subroutine fssnord3DmatNabla3varde2_LG
-
-!>this routine computes 'nord' order accurate first derivatives 
-!!on a equally spaced grid with coefficients from 'Matematica' program.
-!!
-!!input:
-!!ngrid       = number of points in the grid, 
-!!u(ngrid)    = function values at the grid points
-!!
-!!output:
-!!du(ngrid)   = first derivative values at the grid points
-!!
-!!declare the pass
-subroutine fssnord3DmatDiv3var_LG(geocode,n01,n02,n03,u,du,nord,hgrids,cc)
-  implicit none
-
-  character(len=1), intent(in) :: geocode !< @copydoc poisson_solver::doc::geocode
-  integer, intent(in) :: n01,n02,n03,nord
-  real(kind=8), dimension(3), intent(in) :: hgrids
-  real(kind=8), dimension(n01,n02,n03,3) :: u
-  real(kind=8), dimension(n01,n02,n03) :: du
-  real(kind=8), dimension(n01,n02,n03), intent(out), optional :: cc
-
-  !c..local variables
-  integer :: n,m,n_cell
-  integer :: i,j,ib,i1,i2,i3,ii
-  real(kind=8), dimension(-nord/2:nord/2,-nord/2:nord/2) :: c1D
-  real(kind=8) :: hx,hy,hz,d1,d2,d3,uxy,uyz,uxz
-  real(kind=8), parameter :: zero = 0.d0! 1.0d-11
-  logical :: perx,pery,perz
-
-  n = nord+1
-  m = nord/2
-  hx = hgrids(1)!acell/real(n01,kind=8)
-  hy = hgrids(2)!acell/real(n02,kind=8)
-  hz = hgrids(3)!acell/real(n03,kind=8)
-  n_cell = max(n01,n02,n03)
-
-  !buffers associated to the geocode
-  !conditions for periodicity in the three directions
-  perx=(geocode /= 'F')
-  pery=(geocode == 'P')
-  perz=(geocode /= 'F')
-
-  ! Beware that n_cell has to be > than n.
-  if (n_cell.lt.n) then
-     write(*,*)'ngrid in has to be setted > than n=nord + 1'
-     stop
-  end if
-
-  ! Setting of 'nord' order accurate first derivative coefficient from 'Matematica'.
-  !Only nord=2,4,6,8,16
-
-  select case(nord)
-  case(2,4,6,8,16)
-     !O.K.
-  case default
-     write(*,*)'Only nord-order 2,4,6,8,16 accurate first derivative'
-     stop
-  end select
-
-  do i=-m,m
-     do j=-m,m
-        c1D(i,j)=0.d0
-     end do
-  end do
-
-  include 'FiniteDiffCorff.inc'
-
-  do i3=1,n03
-     do i2=1,n02
-        do i1=1,n01
-
-           du(i1,i2,i3) = 0.0d0
-
-           d1 = 0.d0
-           uxy = 0.d0
-           uxz = 0.d0
-           if (i1.le.m) then
-              if (perx) then
-               do j=-m,m
-                ii=modulo(i1 + j + n01 - 1, n01 ) + 1
-                d1 = d1 + c1D(j,0)*u(ii,i2,i3,1)!/hx
-                uxy = uxy + c1D(j,0)*u(ii,i2,i3,2)!/hx
-                uxz = uxz + c1D(j,0)*u(ii,i2,i3,3)!/hx
-               end do
-              else
-               do j=-m,m
-                 d1 = d1 + c1D(j,i1-m-1)*u(j+m+1,i2,i3,1)!/hx
-                 uxy = uxy + c1D(j,i1-m-1)*u(j+m+1,i2,i3,2)!/hx
-                 uxz = uxz + c1D(j,i1-m-1)*u(j+m+1,i2,i3,3)!/hx
-               end do
-              end if
-           else if (i1.gt.n01-m) then
-              if (perx) then
-               do j=-m,m
-                ii=modulo(i1 + j - 1, n01 ) + 1
-                d1 = d1 + c1D(j,0)*u(ii,i2,i3,1)!/hx
-                uxy = uxy + c1D(j,0)*u(ii,i2,i3,2)!/hx
-                uxz = uxz + c1D(j,0)*u(ii,i2,i3,3)!/hx
-               end do
-              else
-               do j=-m,m
-                 d1 = d1 + c1D(j,i1-n01+m)*u(n01 + j - m,i2,i3,1)!/hx
-                 uxy = uxy + c1D(j,i1-n01+m)*u(n01 + j - m,i2,i3,2)!/hx
-                 uxz = uxz + c1D(j,i1-n01+m)*u(n01 + j - m,i2,i3,3)!/hx
-               end do
-              end if
-           else
-              do j=-m,m
-                 d1 = d1 + c1D(j,0)*u(i1 + j,i2,i3,1)!/hx
-                 uxy = uxy + c1D(j,0)*u(i1 + j,i2,i3,2)!/hx
-                 uxz = uxz + c1D(j,0)*u(i1 + j,i2,i3,3)!/hx
-              end do
-           end if
-           d1=d1/hx
-           uxy=uxy/hx
-           uxz=uxz/hx
-
-           d2 = 0.d0
-           uyz = 0.d0
-           if (i2.le.m) then
-              if (pery) then
-               do j=-m,m
-                ii=modulo(i2 + j + n02 - 1, n02 ) + 1
-                d2 = d2 + c1D(j,0)*u(i1,ii,i3,2)!/hy
-                uyz = uyz + c1D(j,0)*u(i1,ii,i3,3)!/hy
-               end do
-              else
-               do j=-m,m
-                 d2 = d2 + c1D(j,i2-m-1)*u(i1,j+m+1,i3,2)!/hy
-                 uyz = uyz + c1D(j,i2-m-1)*u(i1,j+m+1,i3,3)!/hy
-               end do
-              end if
-           else if (i2.gt.n02-m) then
-              if (pery) then
-               do j=-m,m
-                ii=modulo(i2 + j - 1, n02 ) + 1
-                d2 = d2 + c1D(j,0)*u(i1,ii,i3,2)!/hy
-                uyz = uyz + c1D(j,0)*u(i1,ii,i3,3)!/hy
-               end do
-              else
-               do j=-m,m
-                 d2 = d2 + c1D(j,i2-n02+m)*u(i1,n02 + j - m,i3,2)!/hy
-                 uyz = uyz + c1D(j,i2-n02+m)*u(i1,n02 + j - m,i3,3)!/hy
-               end do
-              end if
-           else
-              do j=-m,m
-                 d2 = d2 + c1D(j,0)*u(i1,i2 + j,i3,2)!/hy
-                 uyz = uyz + c1D(j,0)*u(i1,i2 + j,i3,3)!/hy
-              end do
-           end if
-           d2=d2/hy
-           uyz=uyz/hy
-
-           d3 = 0.d0
-           if (i3.le.m) then
-              if (perz) then
-               do j=-m,m
-                ii=modulo(i3 + j + n03 - 1, n03 ) + 1
-                d3 = d3 + c1D(j,0)*u(i1,i2,ii,3)!/hz
-               end do
-              else
-               do j=-m,m
-                 d3 = d3 + c1D(j,i3-m-1)*u(i1,i2,j+m+1,3)!/hz
-               end do
-              end if
-           else if (i3.gt.n03-m) then
-              if (perz) then
-               do j=-m,m
-                ii=modulo(i3 + j - 1, n03 ) + 1
-                d3 = d3 + c1D(j,0)*u(i1,i2,ii,3)!/hz
-               end do
-              else
-               do j=-m,m
-                d3 = d3 + c1D(j,i3-n03+m)*u(i1,i2,n03 + j - m,3)!/hz
-               end do
-              end if
-           else
-              do j=-m,m
-                 d3 = d3 + c1D(j,0)*u(i1,i2,i3 + j,3)!/hz
-              end do
-           end if
-           d3=d3/hz
-
-           du(i1,i2,i3) = d1+d2+d3
-           if (present(cc)) then
-              cc(i1,i2,i3) = (u(i1,i2,i3,1)**2)*d1+(u(i1,i2,i3,2)**2)*d2+(u(i1,i2,i3,3)**2)*d3+&
-                   2.d0*u(i1,i2,i3,1)*u(i1,i2,i3,2)*uxy+2.d0*u(i1,i2,i3,2)*u(i1,i2,i3,3)*uyz+&
-                   2.d0*u(i1,i2,i3,1)*u(i1,i2,i3,3)*uxz
-           end if
-        end do
-     end do
-  end do
-
-end subroutine fssnord3DmatDiv3var_LG
-
-subroutine fssnord3DmatNabla3var_LG(geocode,n01,n02,n03,u,du,nord,hgrids)
-  implicit none
-
-  !c..this routine computes 'nord' order accurate first derivatives 
-  !c..on a equally spaced grid with coefficients from 'Matematica' program.
-
-  !c..input:
-  !c..ngrid       = number of points in the grid, 
-  !c..u(ngrid)    = function values at the grid points
-
-  !c..output:
-  !c..du(ngrid)   = first derivative values at the grid points
-
-  !c..declare the pass
-  character(len=1), intent(in) :: geocode !< @copydoc poisson_solver::doc::geocode
-  integer, intent(in) :: n01,n02,n03,nord
-  real(kind=8), dimension(3), intent(in) :: hgrids
-  real(kind=8), dimension(n01,n02,n03) :: u
-  real(kind=8), dimension(n01,n02,n03,3) :: du
-
-  !c..local variables
-  integer :: n,m,n_cell,ii
-  integer :: i,j,i1,i2,i3
-  real(kind=8), dimension(-nord/2:nord/2,-nord/2:nord/2) :: c1D
-  real(kind=8) :: hx,hy,hz
-  logical :: perx,pery,perz
-
-  n = nord+1
-  m = nord/2
-  hx = hgrids(1)!acell/real(n01,kind=8)
-  hy = hgrids(2)!acell/real(n02,kind=8)
-  hz = hgrids(3)!acell/real(n03,kind=8)
-  n_cell = max(n01,n02,n03)
-
-  !buffers associated to the geocode
-  !conditions for periodicity in the three directions
-  perx=(geocode /= 'F')
-  pery=(geocode == 'P')
-  perz=(geocode /= 'F')
-
-
-  ! Beware that n_cell has to be > than n.
-  if (n_cell.lt.n) then
-     write(*,*)'ngrid in has to be setted > than n=nord + 1'
-     stop
-  end if
-
-  ! Setting of 'nord' order accurate first derivative coefficient from 'Matematica'.
-  !Only nord=2,4,6,8,16
-
-  select case(nord)
-  case(2,4,6,8,16)
-     !O.K.
-  case default
-     write(*,*)'Only nord-order 2,4,6,8,16 accurate first derivative'
-     stop
-  end select
-
-  do i=-m,m
-     do j=-m,m
-        c1D(i,j)=0.d0
-     end do
-  end do
-
-  include 'FiniteDiffCorff.inc'
-
-  do i3=1,n03
-     do i2=1,n02
-        do i1=1,n01
-
-           du(i1,i2,i3,1) = 0.0d0
-
-           if (i1.le.m) then
-            if (perx) then
-             do j=-m,m
-              ii=modulo(i1 + j + n01 - 1, n01 ) + 1
-              du(i1,i2,i3,1) = du(i1,i2,i3,1) + c1D(j,0)*u(ii,i2,i3)/hx
-             end do
-            else
-             do j=-m,m
-              du(i1,i2,i3,1) = du(i1,i2,i3,1) + c1D(j,i1-m-1)*u(j+m+1,i2,i3)/hx
-             end do
-            end if
-           else if (i1.gt.n01-m) then
-            if (perx) then
-             do j=-m,m
-              ii=modulo(i1 + j - 1, n01 ) + 1
-              du(i1,i2,i3,1) = du(i1,i2,i3,1) + c1D(j,0)*u(ii,i2,i3)/hx
-             end do
-            else
-             do j=-m,m
-              du(i1,i2,i3,1) = du(i1,i2,i3,1) + c1D(j,i1-n01+m)*u(n01 + j - m,i2,i3)/hx
-             end do
-            end if
-           else
-            do j=-m,m
-             du(i1,i2,i3,1) = du(i1,i2,i3,1) + c1D(j,0)*u(i1 + j,i2,i3)/hx
-            end do
-           end if
-
-           du(i1,i2,i3,2) = 0.0d0
-
-           if (i2.le.m) then
-            if (pery) then
-             do j=-m,m
-              ii=modulo(i2 + j + n02 - 1, n02 ) + 1
-              du(i1,i2,i3,2) = du(i1,i2,i3,2) + c1D(j,0)*u(i1,ii,i3)/hy
-             end do
-            else
-             do j=-m,m
-              du(i1,i2,i3,2) = du(i1,i2,i3,2) + c1D(j,i2-m-1)*u(i1,j+m+1,i3)/hy
-             end do
-            end if
-           else if (i2.gt.n02-m) then
-            if (pery) then
-             do j=-m,m
-              ii=modulo(i2 + j - 1, n02 ) + 1
-              du(i1,i2,i3,2) = du(i1,i2,i3,2) + c1D(j,0)*u(i1,ii,i3)/hy
-             end do
-            else
-             do j=-m,m
-              du(i1,i2,i3,2) = du(i1,i2,i3,2) + c1D(j,i2-n02+m)*u(i1,n02 + j - m,i3)/hy
-             end do
-            end if
-           else
-            do j=-m,m
-             du(i1,i2,i3,2) = du(i1,i2,i3,2) + c1D(j,0)*u(i1,i2 + j,i3)/hy
-            end do
-           end if
-
-           du(i1,i2,i3,3) = 0.0d0
-
-           if (i3.le.m) then
-            if (perz) then
-             do j=-m,m
-              ii=modulo(i3 + j + n03 - 1, n03 ) + 1
-              du(i1,i2,i3,3) = du(i1,i2,i3,3) + c1D(j,0)*u(i1,i2,ii)/hz
-             end do
-            else
-             do j=-m,m
-              du(i1,i2,i3,3) = du(i1,i2,i3,3) + c1D(j,i3-m-1)*u(i1,i2,j+m+1)/hz
-             end do
-            end if
-           else if (i3.gt.n03-m) then
-            if (perz) then
-             do j=-m,m
-              ii=modulo(i3 + j - 1, n03 ) + 1
-              du(i1,i2,i3,3) = du(i1,i2,i3,3) + c1D(j,0)*u(i1,i2,ii)/hz
-             end do
-            else
-             do j=-m,m
-              du(i1,i2,i3,3) = du(i1,i2,i3,3) + c1D(j,i3-n03+m)*u(i1,i2,n03 + j - m)/hz
-             end do
-            end if
-           else
-            do j=-m,m
-             du(i1,i2,i3,3) = du(i1,i2,i3,3) + c1D(j,0)*u(i1,i2,i3 + j)/hz
-            end do
-           end if
-
-        end do
-     end do
-  end do
-
-end subroutine fssnord3DmatNabla3var_LG
-
-!> Like fssnord3DmatNabla but corrected such that the index goes at the beginning
-!! Multiplies also times (nabla epsilon)/(4pi*epsilon)= nabla (log(epsilon))/(4*pi)
-subroutine fssnord3DmatNabla_LG(geocode,n01,n02,n03,u,nord,hgrids,eta,dlogeps,rhopol,rhores2)
-  !use module_defs, only: pi_param
-  implicit none
-
-  !c..this routine computes 'nord' order accurate first derivatives 
-  !c..on a equally spaced grid with coefficients from 'Matematica' program.
-
-  !c..input:
-  !c..ngrid       = number of points in the grid, 
-  !c..u(ngrid)    = function values at the grid points
-
-  !c..output:
-  !c..du(ngrid)   = first derivative values at the grid points
-
-  !c..declare the pass
-
-  character(len=1), intent(in) :: geocode !< @copydoc poisson_solver::doc::geocode
-  integer, intent(in) :: n01,n02,n03,nord
-  real(kind=8), intent(in) :: eta
-  real(kind=8), dimension(3), intent(in) :: hgrids
-  real(kind=8), dimension(n01,n02,n03), intent(in) :: u
-  real(kind=8), dimension(3,n01,n02,n03), intent(in) :: dlogeps
-  real(kind=8), dimension(n01,n02,n03), intent(inout) :: rhopol
-  real(kind=8), intent(out) :: rhores2
-
-  !c..local variables
-  integer :: n,m,n_cell
-  integer :: i,j,ib,i1,i2,i3,isp,i1_max,i2_max,ii
-  !real(kind=8), parameter :: oneo4pi=0.25d0/pi_param
-  real(kind=8), dimension(-nord/2:nord/2,-nord/2:nord/2) :: c1D,c1DF
-  real(kind=8) :: hx,hy,hz,dx,dy,dz,res,rho
-  real(kind=8) :: oneo4pi,rpoints
-  logical :: perx,pery,perz
-
-  oneo4pi=1.0d0/(16.d0*atan(1.d0))
-
-  n = nord+1
-  m = nord/2
-  hx = hgrids(1)!acell/real(n01,kind=8)
-  hy = hgrids(2)!acell/real(n02,kind=8)
-  hz = hgrids(3)!acell/real(n03,kind=8)
-  n_cell = max(n01,n02,n03)
-  rpoints=product(real([n01,n02,n03],dp))
-
-  !buffers associated to the geocode
-  !conditions for periodicity in the three directions
-  perx=(geocode /= 'F')
-  pery=(geocode == 'P')
-  perz=(geocode /= 'F')
-
-  ! Beware that n_cell has to be > than n.
-  if (n_cell.lt.n) then
-     write(*,*)'ngrid in has to be setted > than n=nord + 1'
-     stop
-  end if
-
-  ! Setting of 'nord' order accurate first derivative coefficient from 'Matematica'.
-  !Only nord=2,4,6,8,16
-  if (all(nord /=[2,4,6,8,16])) then
-     write(*,*)'Only nord-order 2,4,6,8,16 accurate first derivative'
-     stop
-  end if
-
-  do i=-m,m
-     do j=-m,m
-        c1D(i,j)=0.d0
-        c1DF(i,j)=0.d0
-     end do
-  end do
-
-  include 'FiniteDiffCorff.inc'
-
-  rhores2=0.d0
-  do i3=1,n03
-     do i2=1,n02
-        do i1=1,n01
-
-           dx=0.d0
-
-           if (i1.le.m) then
-              if (perx) then
-               do j=-m,m
-                ii=modulo(i1 + j + n01 - 1, n01 ) + 1
-                dx = dx + c1D(j,0)*u(ii,i2,i3)
-               end do
-              else
-               do j=-m,m
-                dx = dx + c1D(j,i1-m-1)*u(j+m+1,i2,i3)
-               end do
-              end if
-           else if (i1.gt.n01-m) then
-              if (perx) then
-               do j=-m,m
-                ii=modulo(i1 + j - 1, n01 ) + 1
-                dx = dx + c1D(j,0)*u(ii,i2,i3)
-               end do
-              else
-               do j=-m,m
-                dx = dx + c1D(j,i1-n01+m)*u(n01 + j - m,i2,i3)
-               end do
-              end if
-           else
-              do j=-m,m
-                 dx = dx + c1D(j,0)*u(i1 + j,i2,i3)
-              end do
-           end if
-           dx=dx/hx
-
-           dy = 0.0d0
-           if (i2.le.m) then
-              if (pery) then
-               do j=-m,m
-                ii=modulo(i2 + j + n02 - 1, n02 ) + 1
-                dy = dy + c1D(j,0)*u(i1,ii,i3)
-               end do
-              else
-               do j=-m,m
-                dy = dy + c1D(j,i2-m-1)*u(i1,j+m+1,i3)
-               end do
-              end if
-           else if (i2.gt.n02-m) then
-              if (pery) then
-               do j=-m,m
-                ii=modulo(i2 + j - 1, n02 ) + 1
-                dy = dy + c1D(j,0)*u(i1,ii,i3)
-               end do
-              else
-               do j=-m,m
-                dy = dy + c1D(j,i2-n02+m)*u(i1,n02 + j - m,i3)
-               end do
-              end if
-           else
-              do j=-m,m
-                 dy = dy + c1D(j,0)*u(i1,i2 + j,i3)
-              end do
-           end if
-           dy=dy/hy
-
-           dz = 0.0d0
-           if (i3.le.m) then
-              if (perz) then
-               do j=-m,m
-                ii=modulo(i3 + j + n03 - 1, n03 ) + 1
-                dz = dz + c1D(j,0)*u(i1,i2,ii)
-               end do
-              else
-               do j=-m,m
-                dz = dz + c1D(j,i3-m-1)*u(i1,i2,j+m+1)
-               end do
-              end if
-           else if (i3.gt.n03-m) then
-              if (perz) then
-               do j=-m,m
-                ii=modulo(i3 + j - 1, n03 ) + 1
-                dz = dz + c1D(j,0)*u(i1,i2,ii)
-               end do
-              else
-               do j=-m,m
-                dz = dz + c1D(j,i3-n03+m)*u(i1,i2,n03 + j - m)
-               end do
-              end if
-           else
-              do j=-m,m
-                 dz = dz + c1D(j,0)*u(i1,i2,i3 + j)
-              end do
-           end if
-           dz=dz/hz
-
-           !retrieve the previous treatment
-           res = dlogeps(1,i1,i2,i3)*dx + &
-                dlogeps(2,i1,i2,i3)*dy + dlogeps(3,i1,i2,i3)*dz
-           res = res*oneo4pi
-           rho=rhopol(i1,i2,i3)
-           res=res-rho
-           res=eta*res
-           rhores2=rhores2+res*res
-           rhopol(i1,i2,i3)=res+rho
-
-        end do
-     end do
-  end do
-!  rhores2=rhores2/rpoints
-
-end subroutine fssnord3DmatNabla_LG
->>>>>>> be3b50c0
