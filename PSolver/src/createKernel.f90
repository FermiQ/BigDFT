!> @file
!!    Routines to create the kernel for Poisson solver
!! @author
!!    Copyright (C) 2002-2013 BigDFT group  (LG)
!!    This file is distributed under the terms of the
!!    GNU General Public License, see ~/COPYING file
!!    or http://www.gnu.org/copyleft/gpl.txt .
!!    For the list of contributors, see ~/AUTHORS 


!> Initialization of the Poisson kernel
!! @ingroup PSOLVER
function pkernel_init(verb,iproc,nproc,igpu,geocode,ndims,hgrids,itype_scf,&
     mu0_screening,angrad,mpi_env,taskgroup_size) result(kernel)
  use yaml_output
  implicit none
  logical, intent(in) :: verb       !< verbosity
  integer, intent(in) :: itype_scf
  integer, intent(in) :: iproc      !< Proc Id
  integer, intent(in) :: nproc      !< Number of processes
  integer, intent(in) :: igpu
  character(len=1), intent(in) :: geocode !< @copydoc poisson_solver::doc::geocode
  integer, dimension(3), intent(in) :: ndims
  real(gp), dimension(3), intent(in) :: hgrids
  real(kind=8), intent(in), optional :: mu0_screening
  real(gp), dimension(3), intent(in), optional :: angrad
  type(mpi_environment), intent(in), optional :: mpi_env
  integer, intent(in), optional :: taskgroup_size
  type(coulomb_operator) :: kernel
  !local variables
  real(dp) :: alphat,betat,gammat,mu0t
  integer :: nthreads,group_size
  !integer :: ierr
  !$ integer :: omp_get_max_threads

  group_size=nproc
  if (present(taskgroup_size)) then
     !if the taskgroup size is not a divisor of nproc do not create taskgroups
     if (nproc >1 .and. taskgroup_size > 0 .and. taskgroup_size < nproc .and.&
          mod(nproc,taskgroup_size)==0) then
        group_size=taskgroup_size
     end if
  end if
     
  !nullification
  kernel=pkernel_null()

  if (present(angrad)) then
     kernel%angrad=angrad
  else
     alphat = 2.0_dp*datan(1.0_dp)
     betat = 2.0_dp*datan(1.0_dp)
     gammat = 2.0_dp*datan(1.0_dp)
     kernel%angrad=(/alphat,betat,gammat/)
  end if
  if (.not. present(mu0_screening)) then
     mu0t=0.0_gp
  else
     mu0t=mu0_screening
  end if
  kernel%mu=mu0t

  !geocode and ISF family
  kernel%geocode=geocode
  kernel%itype_scf=itype_scf

  !dimensions and grid spacings
  kernel%ndims=ndims
  kernel%hgrids=hgrids

  !gpu acceleration
  kernel%igpu=igpu  

  kernel%initCufftPlan = 0
  kernel%keepGPUmemory = 1

  if (iproc == 0 .and. verb) then 
     if (mu0t==0.0_gp) then 
        call yaml_comment('Kernel Initialization',hfill='-')
        call yaml_mapping_open('Poisson Kernel Initialization')
     else
        call yaml_mapping_open('Helmholtz Kernel Initialization')
         call yaml_map('Screening Length (AU)',1/mu0t,fmt='(g25.17)')
     end if
  end if
  
  !import the mpi_environment if present
  if (present(mpi_env)) then
     kernel%mpi_env=mpi_env
  else
     call mpi_environment_set(kernel%mpi_env,iproc,nproc,MPI_COMM_WORLD,group_size)
  end if

  !gpu can be used only for one nproc
  !if (kernel%nproc > 1) kernel%igpu=0

  !-------------------
  nthreads=0
  if (kernel%mpi_env%iproc == 0 .and. kernel%mpi_env%igroup == 0 .and. verb) then
     !$ nthreads = omp_get_max_threads()
     call yaml_map('MPI tasks',kernel%mpi_env%nproc)
     if (nthreads /=0) call yaml_map('OpenMP threads per MPI task',nthreads)
     if (kernel%igpu==1) call yaml_map('Kernel copied on GPU',.true.)
     call yaml_mapping_close() !kernel
  end if

end function pkernel_init


!> Free memory used by the kernel operation
!! @ingroup PSOLVER
subroutine pkernel_free(kernel)
  use dynamic_memory
  implicit none
  type(coulomb_operator), intent(inout) :: kernel

  if (associated(kernel%kernel)) then
     call f_free_ptr(kernel%kernel)
  end if

  !free GPU data
  if (kernel%igpu == 1) then
    if (kernel%mpi_env%iproc == 0) then
     if (kernel%keepGPUmemory == 1) then
       call cudafree(kernel%work1_GPU)
       call cudafree(kernel%work2_GPU)
     endif
     call cudafree(kernel%k_GPU)
     if (kernel%initCufftPlan == 1) then
       call cufftDestroy(kernel%plan(1))
       call cufftDestroy(kernel%plan(2))
       call cufftDestroy(kernel%plan(3))
       call cufftDestroy(kernel%plan(4))
     endif
    endif
  end if
  

  !cannot yet free the communicators of the poisson kernel
  !lack of garbage collector

end subroutine pkernel_free


!> Allocate a pointer which corresponds to the zero-padded FFT slice needed for
!! calculating the convolution with the kernel expressed in the interpolating scaling
!! function basis. The kernel pointer is unallocated on input, allocated on output.
!! SYNOPSIS
!!    @param iproc,nproc number of process, number of processes
!!    @param n01,n02,n03 dimensions of the real space grid to be hit with the Poisson Solver
!!    @param itype_scf   order of the interpolating scaling functions used in the decomposition
!!    @param hx,hy,hz grid spacings. For the isolated BC case for the moment they are supposed to 
!!                    be equal in the three directions
!!    @param kernel   pointer for the kernel FFT. Unallocated on input, allocated on output.
!!                    Its dimensions are equivalent to the region of the FFT space for which the
!!                    kernel is injective. This will divide by two each direction, 
!!                    since the kernel for the zero-padded convolution is real and symmetric.
!!    @param gpu      tag for CUDA gpu   0: CUDA GPU is disabled
!!
!! @warning
!!    Due to the fact that the kernel dimensions are unknown before the calling, the kernel
!!    must be declared as pointer in input of this routine.
!!    To avoid that, one can properly define the kernel dimensions by adding 
!!    the nd1,nd2,nd3 arguments to the PS_dim4allocation routine, then eliminating the pointer
!!    declaration.
!! @ingroup PSOLVER
subroutine pkernel_set(kernel,wrtmsg) !optional arguments
  use yaml_output
  use dynamic_memory
  use time_profiling, only: f_timing
  use dictionaries, only: f_err_throw
  implicit none
  !Arguments
  logical, intent(in) :: wrtmsg
  type(coulomb_operator), intent(inout) :: kernel
  !local variables
  logical :: dump
  character(len=*), parameter :: subname='createKernel'
  integer :: m1,m2,m3,n1,n2,n3,md1,md2,md3,nd1,nd2,nd3,i_stat
  integer :: jproc,nlimd,nlimk,jfd,jhd,jzd,jfk,jhk,jzk,npd,npk
  real(kind=8) :: alphat,betat,gammat,mu0t
  real(kind=8), dimension(:), allocatable :: pkernel2
  integer :: i1,i2,i3,j1,j2,j3,ind,indt,switch_alg,size2,sizek,kernelnproc
  integer :: n3pr1,n3pr2
  integer,dimension(3) :: n

  !call timing(kernel%mpi_env%iproc+kernel%mpi_env%igroup*kernel%mpi_env%nproc,'PSolvKernel   ','ON')
  call f_timing(TCAT_PSOLV_KERNEL,'ON')

  dump=wrtmsg .and. kernel%mpi_env%iproc+kernel%mpi_env%igroup==0

  mu0t=kernel%mu
  alphat=kernel%angrad(1)
  betat=kernel%angrad(2)
  gammat=kernel%angrad(3)

  if (dump) then 
     if (mu0t==0.0_gp) then 
        call yaml_mapping_open('Poisson Kernel Creation')
     else
        call yaml_mapping_open('Helmholtz Kernel Creation')
        call yaml_map('Screening Length (AU)',1/mu0t,fmt='(g25.17)')
     end if
  end if

  kernelnproc=kernel%mpi_env%nproc
  if (kernel%igpu == 1) kernelnproc=1

  select case(kernel%geocode)
     !if (kernel%geocode == 'P') then
  case('P')
     
     if (dump) then
        call yaml_map('Boundary Conditions','Periodic')
     end if
     call P_FFT_dimensions(kernel%ndims(1),kernel%ndims(2),kernel%ndims(3),&
          m1,m2,m3,n1,n2,n3,md1,md2,md3,nd1,nd2,nd3,kernelnproc,.false.)

     if (kernel%igpu == 2) then
       kernel%kernel = f_malloc_ptr((n1/2+1)*n2*n3/kernelnproc,id='kernel%kernel')
     else
       kernel%kernel = f_malloc_ptr(nd1*nd2*nd3/kernelnproc,id='kernel%kernel')
     endif
     !!! PSolver n1-n2 plane mpi partitioning !!!   
     call inplane_partitioning(kernel%mpi_env,md2,n2,n3/2+1,kernel%part_mpi,kernel%inplane_mpi,n3pr1,n3pr2)
!!$     if (kernel%mpi_env%nproc>2*(n3/2+1)-1) then
!!$       n3pr1=kernel%mpi_env%nproc/(n3/2+1)
!!$       n3pr2=n3/2+1
!!$       md2plus=.false.
!!$       if ((md2/kernel%mpi_env%nproc)*n3pr1*n3pr2 < n2) then
!!$           md2plus=.true.
!!$       endif
!!$
!!$       if (kernel%mpi_env%iproc==0 .and. n3pr1>1) call yaml_map('PSolver n1-n2 plane mpi partitioning activated:',&
!!$          trim(yaml_toa(n3pr1,fmt='(i5)'))//' x'//trim(yaml_toa(n3pr2,fmt='(i5)'))//&
!!$          ' taskgroups')
!!$       if (kernel%mpi_env%iproc==0 .and. md2plus) &
!!$            call yaml_map('md2 was enlarged for PSolver n1-n2 plane mpi partitioning, md2=',md2)
!!$
!!$       !!$omp master !commented out, no parallel region
!!$       if (n3pr1>1) call mpi_environment_set1(kernel%inplane_mpi,kernel%mpi_env%iproc,kernel%mpi_env%nproc, &
!!$                                             kernel%mpi_env%mpi_comm,n3pr1,n3pr2)
!!$       !!$omp end master
!!$       !!$omp barrier
!!$     else
!!$       n3pr1=1
!!$       n3pr2=kernel%mpi_env%nproc
!!$     endif
!!$
!!$     !!$omp master
!!$     call mpi_environment_set(kernel%part_mpi,kernel%mpi_env%iproc,kernel%mpi_env%nproc,kernel%mpi_env%mpi_comm,n3pr2)
!!$     !!$omp end master
!!$     !!$omp barrier

     ! n3pr1, n3pr2 are sent to Free_Kernel subroutine below
     !!!!!!!!!!!!!!!!!!!!!!!!!!!!!!!!!!!!!!!!!!!
     call Periodic_Kernel(n1,n2,n3,nd1,nd2,nd3,&
          kernel%hgrids(1),kernel%hgrids(2),kernel%hgrids(3),&
          kernel%itype_scf,kernel%kernel,kernel%mpi_env%iproc,kernelnproc,mu0t,alphat,betat,gammat,n3pr2,n3pr1)

     nlimd=n2
     nlimk=n3/2+1

     !no powers of hgrid because they are incorporated in the plane wave treatment
     kernel%grid%scal=1.0_dp/(real(n1,dp)*real(n2*n3,dp)) !to reduce chances of integer overflow


  !else if (kernel%geocode == 'S') then
  case('S')     
     if (dump) then
        call yaml_map('Boundary Conditions','Surface')
     end if
     !Build the Kernel
     call S_FFT_dimensions(kernel%ndims(1),kernel%ndims(2),kernel%ndims(3),&
          m1,m2,m3,n1,n2,n3,md1,md2,md3,nd1,nd2,nd3,kernelnproc,kernel%igpu,.false.)
     
     if (kernel%igpu == 2) then
       kernel%kernel = f_malloc_ptr((n1/2+1)*n2*n3/kernelnproc,id='kernel%kernel')
     else
       kernel%kernel = f_malloc_ptr(nd1*nd2*nd3/kernelnproc,id='kernel%kernel')
     endif

     !!! PSolver n1-n2 plane mpi partitioning !!!   
     call inplane_partitioning(kernel%mpi_env,md2,n2,n3/2+1,kernel%part_mpi,kernel%inplane_mpi,n3pr1,n3pr2)

!!$     if (kernel%mpi_env%nproc>2*(n3/2+1)-1) then
!!$       n3pr1=kernel%mpi_env%nproc/(n3/2+1)
!!$       n3pr2=n3/2+1
!!$       md2plus=.false.
!!$       if ((md2/kernel%mpi_env%nproc)*n3pr1*n3pr2 < n2) then
!!$           md2plus=.true.
!!$       endif
!!$
!!$       if (kernel%mpi_env%iproc==0 .and. n3pr1>1) &
!!$            call yaml_map('PSolver n1-n2 plane mpi partitioning activated:',&
!!$            trim(yaml_toa(n3pr1,fmt='(i5)'))//' x'//trim(yaml_toa(n3pr2,fmt='(i5)'))//&
!!$            ' taskgroups')
!!$       if (kernel%mpi_env%iproc==0 .and. md2plus) &
!!$            call yaml_map('md2 was enlarged for PSolver n1-n2 plane mpi partitioning, md2=',md2)
!!$
!!$       !$omp master
!!$       if (n3pr1>1) &
!!$            call mpi_environment_set1(kernel%inplane_mpi,kernel%mpi_env%iproc,kernel%mpi_env%nproc, &
!!$            kernel%mpi_env%mpi_comm,n3pr1,n3pr2)
!!$       !$omp end master
!!$       !$omp barrier
!!$     else
!!$       n3pr1=1
!!$       n3pr2=kernel%mpi_env%nproc
!!$     endif
!!$
!!$     !$omp master
!!$     call mpi_environment_set(kernel%part_mpi,kernel%mpi_env%iproc,&
!!$          kernel%mpi_env%nproc,kernel%mpi_env%mpi_comm,n3pr2)
!!$     !$omp end master
!!$     !$omp barrier

     ! n3pr1, n3pr2 are sent to Free_Kernel subroutine below
     !!!!!!!!!!!!!!!!!!!!!!!!!!!!!!!!!!!!!!!!!!!


     !the kernel must be built and scattered to all the processes
     call Surfaces_Kernel(kernel%mpi_env%iproc,kernelnproc,&
          kernel%mpi_env%mpi_comm,kernel%inplane_mpi%mpi_comm,&
          n1,n2,n3,m3,nd1,nd2,nd3,&
          kernel%hgrids(1),kernel%hgrids(3),kernel%hgrids(2),&
          kernel%itype_scf,kernel%kernel,mu0t,alphat,betat,gammat)!,n3pr2,n3pr1)

     !last plane calculated for the density and the kernel
     nlimd=n2
     nlimk=n3/2+1

     !only one power of hgrid 
     !factor of -4*pi for the definition of the Poisson equation
     kernel%grid%scal=-16.0_dp*atan(1.0_dp)*real(kernel%hgrids(2),dp)/real(n1*n2,dp)/real(n3,dp)

  !else if (kernel%geocode == 'F') then
  case('F')
     if (dump) then
        call yaml_map('Boundary Conditions','Free')
     end if
!     print *,'debug',kernel%ndims(1),kernel%ndims(2),kernel%ndims(3),kernel%hgrids(1),kernel%hgrids(2),kernel%hgrids(3)
     !Build the Kernel
     call F_FFT_dimensions(kernel%ndims(1),kernel%ndims(2),kernel%ndims(3),m1,m2,m3,n1,n2,n3,&
          md1,md2,md3,nd1,nd2,nd3,kernelnproc,kernel%igpu,.false.)
 
     if (kernel%igpu == 2) then
       kernel%kernel = f_malloc_ptr((n1/2+1)*n2*n3/kernelnproc,id='kernel%kernel')
     else
       !allocate(kernel%kernel(nd1*nd2*nd3/kernelnproc+ndebug),stat=i_stat)
       kernel%kernel = f_malloc_ptr(nd1*nd2*(nd3/kernelnproc),id='kernel%kernel')
     endif

     !!! PSolver n1-n2 plane mpi partitioning !!!   
     call inplane_partitioning(kernel%mpi_env,md2,n2/2,n3/2+1,kernel%part_mpi,kernel%inplane_mpi,n3pr1,n3pr2)
!!$     if (kernel%mpi_env%nproc>2*(n3/2+1)-1) then
!!$       n3pr1=kernel%mpi_env%nproc/(n3/2+1)
!!$       n3pr2=n3/2+1
!!$       md2plus=.false.
!!$       if ((md2/kernel%mpi_env%nproc)*n3pr1*n3pr2 < n2/2) then
!!$           md2plus=.true.
!!$       endif
!!$
!!$       if (kernel%mpi_env%iproc==0 .and. n3pr1>1) call yaml_map('PSolver n1-n2 plane mpi partitioning activated:',&
!!$          trim(yaml_toa(n3pr1,fmt='(i5)'))//' x'//trim(yaml_toa(n3pr2,fmt='(i5)'))//&
!!$          ' taskgroups')
!!$       if (kernel%mpi_env%iproc==0 .and. md2plus) &
!!$            call yaml_map('md2 was enlarged for PSolver n1-n2 plane mpi partitioning, md2=',md2)
!!$
!!$       !$omp master
!!$       if (n3pr1>1) call mpi_environment_set1(kernel%inplane_mpi,kernel%mpi_env%iproc,kernel%mpi_env%nproc, &
!!$                                             kernel%mpi_env%mpi_comm,n3pr1,n3pr2)
!!$       !$omp end master
!!$       !$omp barrier
!!$     else
!!$       n3pr1=1
!!$       n3pr2=kernel%mpi_env%nproc
!!$     endif
!!$     !$omp master
!!$     call mpi_environment_set(kernel%part_mpi,kernel%mpi_env%iproc,kernel%mpi_env%nproc,kernel%mpi_env%mpi_comm,n3pr2)
!!$     !$omp end master
!!$     !$omp barrier

     ! n3pr1, n3pr2 are sent to Free_Kernel subroutine below
     !!!!!!!!!!!!!!!!!!!!!!!!!!!!!!!!!!!!!!!!!!!

     !the kernel must be built and scattered to all the processes
     call Free_Kernel(kernel%ndims(1),kernel%ndims(2),kernel%ndims(3),&
          n1,n2,n3,nd1,nd2,nd3,kernel%hgrids(1),kernel%hgrids(2),kernel%hgrids(3),&
          kernel%itype_scf,kernel%mpi_env%iproc,kernelnproc,kernel%kernel,mu0t,n3pr2,n3pr1)

     !last plane calculated for the density and the kernel
     nlimd=n2/2
     nlimk=n3/2+1

     !hgrid=max(hx,hy,hz)
     kernel%grid%scal=product(kernel%hgrids)/real(n1*n2,dp)/real(n3,dp)

  !else if (kernel%geocode == 'W') then
  case('W')

     if (dump) then
        call yaml_map('Boundary Conditions','Wire')
     end if
     call W_FFT_dimensions(kernel%ndims(1),kernel%ndims(2),kernel%ndims(3),&
          m1,m2,m3,n1,n2,n3,md1,md2,md3,nd1,nd2,nd3,kernelnproc,kernel%igpu,.false.)

     if (kernel%igpu == 2) then
       kernel%kernel = f_malloc_ptr((n1/2+1)*n2*n3/kernelnproc,id='kernel%kernel')
     else
       kernel%kernel = f_malloc_ptr(nd1*nd2*(nd3/kernelnproc),id='kernel%kernel')
     endif

     !!! PSolver n1-n2 plane mpi partitioning !!!   
     call inplane_partitioning(kernel%mpi_env,md2,n2,n3/2+1,kernel%part_mpi,kernel%inplane_mpi,n3pr1,n3pr2)

!!$     if (kernel%mpi_env%nproc>2*(n3/2+1)-1) then
!!$       n3pr1=kernel%mpi_env%nproc/(n3/2+1)
!!$       n3pr2=n3/2+1
!!$       md2plus=.false.
!!$       if ((md2/kernel%mpi_env%nproc)*n3pr1*n3pr2 < n2) then
!!$           md2plus=.true.
!!$       endif
!!$
!!$       if (kernel%mpi_env%iproc==0 .and. n3pr1>1) call yaml_map('PSolver n1-n2 plane mpi partitioning activated:',&
!!$          trim(yaml_toa(n3pr1,fmt='(i5)'))//' x'//trim(yaml_toa(n3pr2,fmt='(i5)'))//&
!!$          ' taskgroups')
!!$       if (md2plus) call yaml_map('md2 was enlarged for PSolver n1-n2 plane mpi partitioning, md2=',md2)
!!$
!!$       !$omp master
!!$       if (n3pr1>1) call mpi_environment_set1(kernel%inplane_mpi,kernel%mpi_env%iproc,kernel%mpi_env%nproc, &
!!$                                             kernel%mpi_env%mpi_comm,n3pr1,n3pr2)
!!$       !$omp end master
!!$       !$omp barrier
!!$     else
!!$       n3pr1=1
!!$       n3pr2=kernel%mpi_env%nproc
!!$     endif
!!$
!!$     !$omp master
!!$     call mpi_environment_set(kernel%part_mpi,kernel%mpi_env%iproc,kernel%mpi_env%nproc,kernel%mpi_env%mpi_comm,n3pr2)
!!$     !$omp end master
!!$     !$omp barrier
!!$
!!$     !!!!!!!!!!!!!!!!!!!!!!!!!!!!!!!!!!!!!!!!!!!


     call Wires_Kernel(kernelnproc,&
          kernel%ndims(1),kernel%ndims(2),kernel%ndims(3),&
          n1,n2,n3,nd1,nd2,nd3,kernel%hgrids(1),kernel%hgrids(2),kernel%hgrids(3),&
          kernel%itype_scf,kernel%kernel,mu0t)

     nlimd=n2
     nlimk=n3/2+1

     !only one power of hgrid 
     !factor of -1/(2pi) already included in the kernel definition
     kernel%grid%scal=-2.0_dp*kernel%hgrids(1)*kernel%hgrids(2)/real(n1*n2,dp)/real(n3,dp)

  case default
     !if (iproc==0)
     !write(*,'(1x,a,3a)')'createKernel, geocode not admitted',kernel%geocode
<<<<<<< HEAD
     !stop
     call f_err_throw('geocode "'//kernel%geocode//'" not admitted in createKernel')
  end if
!print *,'thereAAA',iproc,nproc,kernel%mpi_env%iproc,kernel%nproc,kernel%mpi_env%mpi_comm
=======
     call f_err_throw('createKernel, geocode '//trim(kernel%geocode)//&
          'not admitted')
  end select
  !print *,'thereAAA',iproc,nproc,kernel%mpi_env%iproc,kernel%nproc,kernel%mpi_env%mpi_comm
>>>>>>> 7f7a5c79
!call MPI_BARRIER(kernel%mpi_env%mpi_comm,ierr)

  if (dump) then
     call yaml_mapping_open('Memory Requirements per MPI task')
       call yaml_map('Density (MB)',8.0_gp*real(md1*md3,gp)*real(md2/kernel%mpi_env%nproc,gp)/(1024.0_gp**2),fmt='(f8.2)')
       call yaml_map('Kernel (MB)',8.0_gp*real(nd1*nd3,gp)*real(nd2/kernel%mpi_env%nproc,gp)/(1024.0_gp**2),fmt='(f8.2)')
       call yaml_map('Full Grid Arrays (MB)',&
            8.0_gp*real(kernel%ndims(1)*kernel%ndims(2),gp)*real(kernel%ndims(3),gp)/(1024.0_gp**2),fmt='(f8.2)')
       !print the load balancing of the different dimensions on screen
     if (kernel%mpi_env%nproc > 1) then
        call yaml_mapping_open('Load Balancing of calculations')
        jhd=10000
        jzd=10000
        npd=0
        load_balancing: do jproc=0,kernel%mpi_env%nproc-1
           !print *,'jproc,jfull=',jproc,jproc*md2/nproc,(jproc+1)*md2/nproc
           if ((jproc+1)*md2/kernel%mpi_env%nproc <= nlimd) then
              jfd=jproc
           else if (jproc*md2/kernel%mpi_env%nproc <= nlimd) then
              jhd=jproc
              npd=nint(real(nlimd-(jproc)*md2/kernel%mpi_env%nproc,kind=8)/real(md2/kernel%mpi_env%nproc,kind=8)*100.d0)
           else
              jzd=jproc
              exit load_balancing
           end if
        end do load_balancing
        call yaml_mapping_open('Density')
         call yaml_map('MPI tasks 0-'//trim(yaml_toa(jfd,fmt='(i5)')),'100%')
         if (jfd < kernel%mpi_env%nproc-1) &
              call yaml_map('MPI task'//trim(yaml_toa(jhd,fmt='(i5)')),trim(yaml_toa(npd,fmt='(i5)'))//'%')
         if (jhd < kernel%mpi_env%nproc-1) &
              call yaml_map('MPI tasks'//trim(yaml_toa(jhd,fmt='(i5)'))//'-'//&
              yaml_toa(kernel%mpi_env%nproc-1,fmt='(i3)'),'0%')
        call yaml_mapping_close()
        jhk=10000
        jzk=10000
        npk=0
       ! if (geocode /= 'P') then
           load_balancingk: do jproc=0,kernel%mpi_env%nproc-1
              !print *,'jproc,jfull=',jproc,jproc*nd3/kernel%mpi_env%nproc,(jproc+1)*nd3/kernel%mpi_env%nproc
              if ((jproc+1)*nd3/kernel%mpi_env%nproc <= nlimk) then
                 jfk=jproc
              else if (jproc*nd3/kernel%mpi_env%nproc <= nlimk) then
                 jhk=jproc
                 npk=nint(real(nlimk-(jproc)*nd3/kernel%mpi_env%nproc,kind=8)/real(nd3/kernel%mpi_env%nproc,kind=8)*100.d0)
              else
                 jzk=jproc
                 exit load_balancingk
              end if
           end do load_balancingk
           call yaml_mapping_open('Kernel')
           call yaml_map('MPI tasks 0-'//trim(yaml_toa(jfk,fmt='(i5)')),'100%')
!           print *,'here,npk',npk
           if (jfk < kernel%mpi_env%nproc-1) &
                call yaml_map('MPI task'//trim(yaml_toa(jhk,fmt='(i5)')),trim(yaml_toa(npk,fmt='(i5)'))//'%')
           if (jhk < kernel%mpi_env%nproc-1) &
                call yaml_map('MPI tasks'//trim(yaml_toa(jhk,fmt='(i5)'))//'-'//&
                yaml_toa(kernel%mpi_env%nproc-1,fmt='(i3)'),'0%')
           call yaml_mapping_close()
        call yaml_map('Complete LB per task','1/3 LB_density + 2/3 LB_kernel')
        call yaml_mapping_close()
     end if
     call yaml_mapping_close() !memory

  end if

  if (kernel%igpu >0) then

    size2=2*n1*n2*n3
    sizek=(n1/2+1)*n2*n3

   if (kernel%mpi_env%iproc == 0) then
    if (kernel%igpu == 1) then
      if (kernel%keepGPUmemory == 1) then
        call cudamalloc(size2,kernel%work1_GPU,i_stat)
        if (i_stat /= 0) print *,'error cudamalloc',i_stat
        call cudamalloc(size2,kernel%work2_GPU,i_stat)
        if (i_stat /= 0) print *,'error cudamalloc',i_stat
      endif
      call cudamalloc(sizek,kernel%k_GPU,i_stat)
      if (i_stat /= 0) print *,'error cudamalloc',i_stat
    endif

    pkernel2 = f_malloc((n1/2+1)*n2*n3,id='pkernel2')

    ! transpose kernel for GPU
    do i3=1,n3
       j3=i3+(i3/(n3/2+2))*(n3+2-2*i3)!injective dimension
       do i2=1,n2
          j2=i2+(i2/(n2/2+2))*(n2+2-2*i2)!injective dimension
          do i1=1,n1
             j1=i1+(i1/(n1/2+2))*(n1+2-2*i1)!injective dimension
             !injective index
             ind=j1+(j2-1)*nd1+(j3-1)*nd1*nd2
             !unfolded index
             indt=i2+(j1-1)*n2+(i3-1)*nd1*n2
             pkernel2(indt)=kernel%kernel(ind)
          end do
       end do
    end do
    !offset to zero
    if (kernel%geocode == 'P') pkernel2(1)=0.0_dp

    if (kernel%igpu == 2) kernel%kernel=pkernel2
   endif

   select case(kernel%geocode)
   case('P')
      !if(kernel%geocode == 'P') then
      kernel%geo(1)=1
      kernel%geo(2)=1
      kernel%geo(3)=1
      !else if (kernel%geocode == 'S') then
   case('S')
      kernel%geo(1)=1
      kernel%geo(2)=0
      kernel%geo(3)=1
      !else if (kernel%geocode == 'F') then
   case('F')
      kernel%geo(1)=0
      kernel%geo(2)=0
      kernel%geo(3)=0
      !else if (kernel%geocode == 'W') then
   case('W')
      kernel%geo(1)=0
      kernel%geo(2)=0
      kernel%geo(3)=1
   end select

   if (kernel%mpi_env%iproc == 0) then
    if (kernel%igpu == 1) then 
      call reset_gpu_data((n1/2+1)*n2*n3,pkernel2,kernel%k_GPU)

      if (dump) call yaml_map('Kernel Copied on GPU',.true.)

      n(1)=n1!kernel%ndims(1)*(2-kernel%geo(1))
      n(2)=n3!kernel%ndims(2)*(2-kernel%geo(2))
      n(3)=n2!kernel%ndims(3)*(2-kernel%geo(3))

      if (kernel%initCufftPlan == 1) then
        call cuda_3d_psolver_general_plan(n,kernel%plan,switch_alg,kernel%geo)
      endif
    endif

    call f_free(pkernel2)
  endif

endif
  
!print *,'there',iproc,nproc,kernel%iproc,kernel%mpi_env%nproc,kernel%mpi_env%mpi_comm
!call MPI_BARRIER(kernel%mpi_comm,ierr)
!print *,'okcomm',kernel%mpi_comm,kernel%iproc
!call MPI_BARRIER(bigdft_mpi%mpi_comm,ierr)

  if (dump) call yaml_mapping_close() !kernel

  !here the FFT_metadata routine can be filled
  kernel%grid%m1 =m1 
  kernel%grid%m2 =m2 
  kernel%grid%m3 =m3 
  kernel%grid%n1 =n1 
  kernel%grid%n2 =n2 
  kernel%grid%n3 =n3 
  kernel%grid%md1=md1
  kernel%grid%md2=md2
  kernel%grid%md3=md3
  kernel%grid%nd1=nd1
  kernel%grid%nd2=nd2
  kernel%grid%nd3=nd3
  kernel%grid%istart=kernel%mpi_env%iproc*(md2/kernel%mpi_env%nproc)
  kernel%grid%iend=min((kernel%mpi_env%iproc+1)*md2/kernel%mpi_env%nproc,kernel%grid%m2)
  if (kernel%grid%istart <= kernel%grid%m2-1) then
     kernel%grid%n3p=kernel%grid%iend-kernel%grid%istart
  else
     kernel%grid%n3p=0
  end if

  call f_timing(TCAT_PSOLV_KERNEL,'OF')
  !call timing(kernel%mpi_env%iproc+kernel%mpi_env%igroup*kernel%mpi_env%nproc,'PSolvKernel   ','OF')

END SUBROUTINE pkernel_set


subroutine inplane_partitioning(mpi_env,mdz,n2wires,n3planes,part_mpi,inplane_mpi,n3pr1,n3pr2)
  use wrapper_mpi
  use yaml_output
  implicit none
  integer, intent(in) :: mdz !< dimension of the density in the z direction
  integer, intent(in) :: n2wires,n3planes !<number of interesting wires in a plane and number of interesting planes
  type(mpi_environment), intent(in) :: mpi_env !< global env of Psolver
  integer, intent(out) :: n3pr1,n3pr2 !< mpi grid of processors based on mpi_env
  type(mpi_environment), intent(out) :: inplane_mpi,part_mpi !<internal environments for the partitioning
  !local variables
  
  !condition for activation of the inplane partitioning (inactive for the moment due to breaking of OMP parallelization)
  if (mpi_env%nproc>2*(n3planes)-1 .and. .false.) then
     n3pr1=mpi_env%nproc/(n3planes)
     n3pr2=n3planes
!!$     md2plus=.false.
!!$     if ((mdz/mpi_env%nproc)*n3pr1*n3pr2 < n2wires) then
!!$        md2plus=.true.
!!$     endif

     if (mpi_env%iproc==0 .and. n3pr1>1 .and. mpi_env%igroup==0 ) then 
          call yaml_map('PSolver n1-n2 plane mpi partitioning activated:',&
          trim(yaml_toa(n3pr1,fmt='(i5)'))//' x'//trim(yaml_toa(n3pr2,fmt='(i5)'))//&
          ' taskgroups')
        call yaml_map('md2 was enlarged for PSolver n1-n2 plane mpi partitioning, md2=',mdz)
     end if

     if (n3pr1>1) &
          call mpi_environment_set1(inplane_mpi,mpi_env%iproc, &
          mpi_env%mpi_comm,n3pr1,n3pr2)
  else
     n3pr1=1
     n3pr2=mpi_env%nproc
     inplane_mpi=mpi_environment_null()
  endif

  call mpi_environment_set(part_mpi,mpi_env%iproc,&
       mpi_env%nproc,mpi_env%mpi_comm,n3pr2)

end subroutine inplane_partitioning<|MERGE_RESOLUTION|>--- conflicted
+++ resolved
@@ -460,17 +460,10 @@
   case default
      !if (iproc==0)
      !write(*,'(1x,a,3a)')'createKernel, geocode not admitted',kernel%geocode
-<<<<<<< HEAD
-     !stop
-     call f_err_throw('geocode "'//kernel%geocode//'" not admitted in createKernel')
-  end if
-!print *,'thereAAA',iproc,nproc,kernel%mpi_env%iproc,kernel%nproc,kernel%mpi_env%mpi_comm
-=======
      call f_err_throw('createKernel, geocode '//trim(kernel%geocode)//&
           'not admitted')
   end select
   !print *,'thereAAA',iproc,nproc,kernel%mpi_env%iproc,kernel%nproc,kernel%mpi_env%mpi_comm
->>>>>>> 7f7a5c79
 !call MPI_BARRIER(kernel%mpi_env%mpi_comm,ierr)
 
   if (dump) then
