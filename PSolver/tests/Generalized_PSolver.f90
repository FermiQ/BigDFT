!!
!! Solver for the Generalized Poisson Equation. 
!! @author Giuseppe Fisicaro

program GPS_3D

   use wrapper_mpi
   use Poisson_Solver
   use yaml_output
   use dynamic_memory
   use dictionaries
   use time_profiling
   use f_utils
   implicit none
   
   !now these parameters have to be specified from the command line
!!$   integer, parameter :: n01 = 200
!!$   integer, parameter :: n02 = 200
!!$   integer, parameter :: n03 = 200
   integer, parameter :: nspden = 1
   character(len=4) :: PSol !, parameter :: PSol='PI'!'PCG' !    PCG = Preconditioned Conjugate Gradient Method.
                                             !    PI  = Polarization Iterative Method.
   ! To set 1 for analytical epsilon, 2 for analytical electron dependence,
   ! 3 for real electron density from cube file, 4 for rigid cavity.
   integer :: SetEps! = 1!3 

   real(kind=8), parameter :: acell = 10.d0
   real(kind=8), parameter :: rad_cav = 0.5d0 ! Radius of the dielectric rigid cavity = rad_cav*acell (with nat=1).
   real(kind=8), parameter :: multp = 1.d0
   integer :: nat = 1 ! Number of atoms to build rigid cavity with nat=1.
   real(kind=8) :: erfL  ! To set 1 for Vacuum and correct analitic comparison with gaussian potential.
   real(kind=8) :: erfR  
   real(kind=8), parameter :: sigmaeps = 0.05d0*acell
   !> To set 1 for gaussian rho, 2 for gaussian potential. Beaware to use 2 or 3 when SetEps is setted to 1!!! 
   integer :: Setrho = 2 
!!$giu   character(len=2), parameter :: geocode = 'F'
!   character(len=2), parameter :: geocode = 'P'
   character(len=2) :: geocode
   character(len=2), parameter :: datacode = 'G'
   !> Order of accuracy for derivatives into ApplyLaplace subroutine = Total number of points at left and right of the x0 where we want to calculate the derivative.
   integer, parameter :: nord = 16
   integer, dimension(3) :: ndims
   real(8), dimension(3) :: hgrids
   real(kind=8), parameter :: a_gauss = 1.0d0,a2 = a_gauss**2
   !integer :: m1,m2,m3,md1,md2,md3,nd1,nd2,nd3,n1,n2,n3,
   integer :: itype_scf,i_all,i_stat,n_cell,iproc,nproc,ixc,n01,n02,n03
   real(kind=8) :: hx,hy,hz,freq,fz,fz1,fz2,pi,curr,average,CondNum,wcurr,ave1,ave2,rhores2,En1,En2,dVnorm,hgrid,sume
   real(kind=8) :: Adiag,ersqrt,ercurr,factor,r,r2,max_diff,max_diffpot,fact,x1,x2,x3,derf_tt,diffcurr,diffcurrS,divprod,sum,einit
   real(kind=8) :: ehartree,offset,epol
   real(kind=8), dimension(:,:,:,:), allocatable :: density,rhopot,rvApp,rhoele,rhoion,potsol

   ! Now start modification for check.
   real(kind=8), dimension(:,:,:,:,:), allocatable :: dens_check,pot_check
   integer :: i_check,unt
   ! To set 1 for normal run, 3 for check V[\rho,\epsilon] + V[\rho_ion,epsilon] is = to V[\rho + \rho_ion, epsilon]
   integer, parameter :: n_check = 1 

   real(kind=8), dimension(:,:), allocatable :: rxyz
   real(kind=8), pointer :: kernel(:)
   type(coulomb_operator) :: pkernel
!   type(mpi_environment), intent(in), optional :: mpi_env
   real(kind=8), dimension(:,:,:), allocatable :: eps,potential,pot_ion
   integer :: i1,i2,i3,isp,whichone,i,ii,j,info,icurr,ip,isd,i1_max,i2_max,i3_max,n3d,n3p,n3pi,i3xcsh,i3s,n3pr2,n3pr1,ierr
!   type(mpi_environment) :: bigdft_mpi
  type(dictionary), pointer :: options

  real(kind=8), dimension(:,:,:,:), allocatable :: dlogeps
  !> inverse of epsilon. Needed for PI method.
  !! if absent, it will be calculated from the array of epsilon
  real(kind=8), dimension(:,:,:), allocatable :: oneoeps
  !> inverse square root of epsilon. Needed for PCG method.
  !! if absent, it will be calculated from the array of epsilon
  real(kind=8), dimension(:,:,:), allocatable :: oneosqrteps
  !> correction term of the Generalized Laplacian
  !! if absent, it will be calculated from the array of epsilon
  real(kind=8), dimension(:,:,:), allocatable :: corr

   call f_lib_initialize()

   !read command line
   call PS_Check_command_line_options(options)

   call f_zero(PSol)
   PSol=options .get. 'method'
   ndims=options // 'ndim'
!!$giu
   geocode=options//'geocode'
   SetEps =options//'seteps'
   call dict_free(options)

   n01=ndims(1)
   n02=ndims(2)
   n03=ndims(3)

   if (SetEps.eq.3) then
    call get_size_from_cube(n01,n02,n03,hx,hy,hz,nat)
    ndims(1) = n01
    ndims(2) = n02
    ndims(3) = n03
   else
    hx=acell/real(n01,kind=8)
    hy=acell/real(n02,kind=8)
    hz=acell/real(n03,kind=8)
   end if

   call mpiinit()
   iproc=mpirank()
   nproc=mpisize()

   !control memory profiling
   call f_malloc_set_status(memory_limit=0.e0,iproc=iproc)
   if (iproc ==0) then
      call yaml_set_stream(record_length=92,tabbing=30)!unit=70,filename='log.yaml')
      call yaml_new_document()
   end if

   erfL = 78.36d0 
   erfR = 1.0d0  
   if (iproc ==0) then
    call yaml_map('rad_cav',rad_cav)
    call yaml_map('multp',multp)
    if ((SetEps.eq.5).and.( trim(PSol)=='VAC')) then
     write(*,*)'Running a Generalized Poisson calculation'
    else if ((SetEps.eq.6).and.( trim(PSol)=='VAC')) then
     write(*,*)'Running a Poisson-Boltzmann calculation'
    end if
   end if
!   call MPI_INIT(ierr)
!   call MPI_COMM_RANK(MPI_COMM_WORLD,iproc,ierr)
!   call MPI_COMM_SIZE(MPI_COMM_WORLD,nproc,ierr)

!   bigdft_mpi%mpi_comm=MPI_COMM_WORLD !workaround to be removed

   !allocate arrays to avoid stack overflow

   density=f_malloc([n01,n02,n03,nspden],id='density')
   rhopot =f_malloc([n01,n02,n03,nspden],id='rhopot')
   potsol =f_malloc([n01,n02,n03,nspden],id='potsol')
   rvApp  =f_malloc([n01,n02,n03,nspden],id='rvApp')
   rhoele =f_malloc([n01,n02,n03,nspden],id='rhoele')
   rhoion =f_malloc([n01,n02,n03,nspden],id='rhoion')
   dens_check =f_malloc([n01,n02,n03,nspden,n_check],id='dens_check')
   pot_check =f_malloc([n01,n02,n03,nspden,n_check],id='pot_check')
   rxyz   =f_malloc([3,nat],id='rxyz')
   
   eps=f_malloc([n01,n02,n03],id='eps')
   dlogeps=f_malloc([3,n01,n02,n03],id='dlogeps')
   oneoeps=f_malloc([n01,n02,n03],id='oneoeps')
   oneosqrteps=f_malloc([n01,n02,n03],id='oneosqrteps')
   corr=f_malloc([n01,n02,n03],id='corr')
   potential=f_malloc([n01,n02,n03],id='potential')
   pot_ion=f_malloc([n01,n02,n03],id='pot_ion')

   n_cell = max(n01,n02,n03)
   hgrid=max(hx,hy,hz)
   rxyz=0.d0
   ixc=0
   itype_scf=16
!!$   iproc=0
!!$   nproc=1
!-------------------------------------------------------------------------

   ! Create the Kernel.
   ! Calculate the kernel in parallel for each processor.

   hgrids=(/hx,hy,hz/)

!------------------------------------------------------------------------

!------------------------------------------------------------------------
   ! Set environment, namely permittivity epsilon, rhoele = electron charge density and rhoion = ion charge density .

   if (SetEps.eq.3) then
      call get_rho(n01,n02,n03,nspden,nat,acell,a_gauss,hx,hy,hz,rhoele,rhoion,sume,rxyz,iproc)
   else
    rhoele(:,:,:,:) = 0.d0
    rhoion(:,:,:,:) = 0.d0
   end if

!   SetEps=4

    call SetEpsilon(n01,n02,n03,nspden,nord,nat,iproc,acell,a_gauss,hx,hy,hz,erfL,erfR,sigmaeps,&
         4,geocode,PSol,eps,dlogeps,oneoeps,oneosqrteps,corr,rhoele,rad_cav,rxyz)

    if (SetEps.lt.5) then
     if ( trim(PSol)=='VAC') then
      eps=1.d0
!      SetEps=1
      erfL=1.d0
     end if
    end if

!    SetEps=1
!    Setrho=1

!------------------------------------------------------------------------

   ! Set initial density, and the associated analitical potential for the Standard Poisson Equation.
<<<<<<< HEAD
!   call SetInitDensPot(n01,n02,n03,nspden,iproc,eps,dlogeps,sigmaeps,SetEps,erfL,erfR,acell,a_gauss,a2,hx,hy,hz,Setrho,density,potential,geocode,offset,einit,multp)
   call SetInitDensPot(n01,n02,n03,nspden,iproc,eps,dlogeps,sigmaeps,1,erfL,erfR,acell,a_gauss,a2,hx,hy,hz,1,density,potential,geocode,offset,einit,multp)
=======
   call SetInitDensPot(n01,n02,n03,nspden,iproc,eps,dlogeps,sigmaeps,SetEps,erfL,erfR,&
        acell,a_gauss,a2,hx,hy,hz,Setrho,density,potential,geocode,offset,einit,multp)
>>>>>>> 9478d322
!  call SetRhoSoluto(n03,rhosol,acell)

!------------------------------------------------------------------------

!------------------------------------------------------------------------

   ! Calculate the charge starting from the potential applying the proper Laplace operator.
   call ApplyLaplace(n01,n02,n03,nspden,hx,hy,hz,potential,rvApp,acell,eps,nord,SetEps,multp)

  if (iproc==0) then
   call writeroutinePot(n01,n02,n03,1,density,0,rvApp)
  end if
!!$   max_diffpot = 0.d0
!!$   i1_max = 1
!!$   i2_max = 1
!!$   i3_max = 1
!!$   do i3=1,n03
!!$    do i2=1,n02
!!$     do i1=1,n01
!!$     fact=abs(density(i1,i2,i3,1) - rvApp(i1,i2,i3,1))
!!$      if (max_diffpot < fact) then
!!$       max_diffpot = fact
!!$       i1_max = i1
!!$       i2_max = i2
!!$       i3_max = i3
!!$      end if
!!$     end do
!!$    end do
!!$   end do
!!$   write(*,*)'Max abs difference between analytic density - ApplyLaplace to potential'
!!$   write(*,'(3(1x,I4),2(1x,e14.7))')i1_max,i2_max,i3_max,max_diffpot,abs(density(n01/2,n02/2,n03/2,1)-rvApp(n01/2,n02/2,n03/2,1))
  if (n_check.eq.1) then
!   dens_check(:,:,:,:,1) = rhoion(:,:,:,:) - rhoele(:,:,:,:)
   dens_check(:,:,:,:,1) = density(:,:,:,:)
  else if (n_check.eq.3) then
   dens_check(:,:,:,:,1) = rhoion(:,:,:,:)
   dens_check(:,:,:,:,2) = -rhoele(:,:,:,:)
   dens_check(:,:,:,:,3) = rhoion(:,:,:,:) - rhoele(:,:,:,:)
  end if

 do i_check=1,n_check
 
  if (n_check.eq.3 .and. SetEps.eq.3) then
   write(*,'(a)')'--------------------------------------------------------------------------------------------'
   write(*,'(a,i4)')'Calculation for ion+ele potential difference',i_check
  end if

!  if (SetEps.eq.3) then
   rhopot(:,:,:,:) = dens_check(:,:,:,:,i_check)
!  else
!   rhopot(:,:,:,:) = density(:,:,:,:)
!  end if

  !new method
  pkernel=pkernel_init(.true.,iproc,nproc,0,geocode,ndims,hgrids,itype_scf,method=PSol)
  call pkernel_set(pkernel,verbose=.true.)

  if ( trim(PSol)=='PCG') then
     
!!$     !set the coulomb operator of this system
!!$   if (SetEps.eq.2 .or. SetEps.eq.3) then
!!$     call pkernel_set(pkernel,verbose=.true.,eps=eps,oneosqrteps=oneosqrteps,corr=corr)
!!$   else
!!$     call pkernel_set(pkernel,verbose=.true.,eps=eps)
!!$   end if
     if (any(SetEps == [2,3,4]))  then
        call pkernel_set_epsilon(pkernel,oneosqrteps=oneosqrteps,corr=corr)
     else
        call pkernel_set_epsilon(pkernel,eps=eps)
     end if
!!$     call H_potential('G',pkernel,rhopot,rhopot,ehartree,0.d0,.false.)
!!$     if (iproc==0) call writeroutinePot(n01,n02,n03,nspden,rhopot,pkernel%max_iter,&
!!$          potential)

!!$     !old method, outside of PSolver
!!$     pkernel=pkernel_init(.true.,iproc,nproc,0,geocode,ndims,hgrids,itype_scf,method='VAC')
!!$     !set the coulomb operator of this system
!!$     call pkernel_set(pkernel,verbose=.true.)
!!$     call Prec_conjugate_gradient(n01,n02,n03,nspden,hx,hy,hz,rhopot,acell,eps,nord,pkernel,potential)

  else if (trim(PSol)=='PI') then

     !set the coulomb operator of this system
!!$   if (SetEps.eq.2 .or. SetEps.eq.3) then
!!$     call pkernel_set(pkernel,verbose=.true.,eps=eps,dlogeps=dlogeps,oneoeps=oneoeps)
!!$   else
!!$     call pkernel_set(pkernel,verbose=.true.,eps=eps)
!!$   end if
   if (any(SetEps == [2,3,4])) then
      call pkernel_set_epsilon(pkernel,oneoeps=oneoeps,dlogeps=dlogeps)
   else
      call pkernel_set_epsilon(pkernel,eps=eps)
   end if

!!$     call H_potential('G',pkernel,rhopot,rhopot,ehartree,0.d0,.false.)
!!$     if (iproc==0) then
!!$        call writeroutinePot(n01,n02,n03,nspden,rhopot,pkernel%max_iter,potential)
!!$     end if
     

!!$     !old method, outside of PSolver
!!$     pkernel=pkernel_init(.true.,iproc,nproc,0,geocode,ndims,hgrids,itype_scf,method='VAC')
!!$     call PolarizationIteration(n01,n02,n03,nspden,rhopot,acell,eps,nord,pkernel,potential)

!!$  else
!!$     call f_err_throw('Unrecognized method (provided "'//trim(PSol)//'")')
  end if

  if (any(SetEps == [2,3,4])) then
   call H_potential('G',pkernel,rhopot,rhopot,ehartree,offset,.false.)
  else if (any(SetEps == [5,6])) then
   call Prec_conjugate_gradient(n01,n02,n03,nspden,iproc,hx,hy,hz,rhopot,acell,eps,SetEps,nord,pkernel,potential,corr,multp)
  end if

  pot_check(:,:,:,:,i_check) = rhopot(:,:,:,:)

  if (iproc==0) then
     call writeroutinePot(n01,n02,n03,nspden,rhopot,pkernel%max_iter,potential)
     call yaml_map('Expected hartree energy',einit)
     call yaml_map('Computed Hartree energy',ehartree)
     call yaml_map('Diff of expected-computed Hartree energy',einit-ehartree)
  end if

 end do ! End do check

   ! Calculate the charge starting from the potential applying the proper Laplace operator.
   call ApplyLaplace(n01,n02,n03,nspden,hx,hy,hz,rhopot(:,:,:,1),rvApp,acell,eps,nord,5,multp)

  if (iproc==0) then
   write(*,*)'Comparison between numerical and starting density'
   call writeroutinePot(n01,n02,n03,1,density,0,rvApp)
  end if

   ! Calculate the charge starting from the potential applying the proper Laplace operator.
   call ApplyLaplace(n01,n02,n03,nspden,hx,hy,hz,rhopot(:,:,:,1),rvApp,acell,eps,nord,SetEps,multp)

  if (iproc==0) then
   write(*,*)'Comparison between numerical and starting density'
   call writeroutinePot(n01,n02,n03,1,density,0,rvApp)
  end if

 call Polarization_charge(n01,n02,n03,nspden,hx,hy,hz,rhopot,rvApp,acell,eps,nord)

!------------------------------------------------------------------
 if (n_check.eq.3 .and. SetEps.eq.3) then

  write(*,'(a)')'--------------------------------------------------------------------------------------------'
  write(*,'(a)')'Difference between V[\rho,\epsilon] + V[\rho_ion,epsilon] and V[\rho + \rho_ion, epsilon]'
  potential(:,:,:)= pot_check(:,:,:,1,1) + pot_check(:,:,:,1,2)
  call writeroutinePot(n01,n02,n03,nspden,rhopot,pkernel%max_iter,potential)

      unt=f_get_free_unit(21)
      call f_open_file(unt,file='final_ion_ele.dat')
      i1=n01/2
      do i2=1,n02
         do i3=1,n03
            write(unt,'(2(1x,I4),2(1x,e14.7))')i2,i3,pot_check(i1,i2,i3,1,1),pot_check(i1,i2,i3,1,2)
         end do
      end do
      call f_close(unt)

      unt=f_get_free_unit(22)
      call f_open_file(unt,file='final_ion_ele_line.dat')
      do i2=1,n02
       write(unt,'(1x,I8,2(1x,e22.15))')i2,pot_check(n01/2,i2,n03/2,1,1),pot_check(n01/2,i2,n03/2,1,2)
      end do
      call f_close(unt)

 end if

!------------------------------------------------------------------

  call pkernel_free(pkernel)

  PSol='VAC'
  eps=1.d0
  erfL=1.d0
  pkernel=pkernel_init(.true.,iproc,nproc,0,geocode,ndims,hgrids,itype_scf,method=PSol)
  call pkernel_set(pkernel,verbose=.true.)

  potsol(:,:,:,:)=dens_check(:,:,:,:,1)

  call H_potential('G',pkernel,potsol,potsol,ehartree,offset,.false.)

  unt=f_get_free_unit(23)
  call f_open_file(unt,file='finalpot_vacuum_line.dat')
  do i2=1,n02
   write(unt,'(1x,I8,2(1x,e22.15))')i2,potsol(n01/2,i2,n03/2,1),potsol(1,i2,n03/2,1)
  end do
  call f_close(unt)


!-------------------------------------------------
    !calculate polarization energy.
    epol=0.d0
    isp=1
    do i3=1,n03
     do i2=1,n02
      do i1=1,n01
       epol= epol + potsol(i1,i2,i3,isp)*rvApp(i1,i2,i3,isp)
      end do
     end do
    end do
    epol=0.5*hx*hy*hz*epol
  if (iproc==0) then
    call yaml_map('Vacuum Hartree energy',ehartree)
    call yaml_map('Computed polarization energy in hartree',epol)
     epol=epol*627.509469d0
     call yaml_map('Computed polarization energy in kcal/mol',epol)

  end if

!-------------------------------------------------

  call pkernel_free(pkernel)
  call f_free(density)
  call f_free(rhopot)
  call f_free(potsol)
  call f_free(rhoele)
  call f_free(rhoion)
  call f_free(dens_check)
  call f_free(pot_check)
  call f_free(rxyz)
  call f_free(rvApp)
  call f_free(eps)
  call f_free(dlogeps)
  call f_free(oneoeps)
  call f_free(oneosqrteps)
  call f_free(corr)
  call f_free(potential)
  call f_free(pot_ion)

  if (iproc ==0) then
     call yaml_release_document()
     call yaml_close_all_streams()
  end if
  call mpifinalize()
  call f_lib_finalize()
  
contains

  !>identify the options from command line
  !! and write the result in options dict
  subroutine PS_Check_command_line_options(options)
    use yaml_parse
    use dictionaries
    implicit none
    !> dictionary of the options of the run
    !! on entry, it contains the options for initializing
    !! on exit, it contains in the key "BigDFT", a list of the 
    !! dictionaries of each of the run that the local instance of BigDFT
    !! code has to execute
    type(dictionary), pointer :: options
    !local variables
    type(yaml_cl_parse) :: parser !< command line parser

    !define command-line options
    parser=yaml_cl_parse_null()
    !between these lines, for another executable using BigDFT as a blackbox,
    !other command line options can be specified
    !then the bigdft options can be specified
    call PS_check_options(parser)
    !parse command line, and retrieve arguments
    call yaml_cl_parse_cmd_line(parser,args=options)
    !free command line parser information
    call yaml_cl_parse_free(parser)

  end subroutine PS_Check_command_line_options

end program GPS_3D

subroutine PS_Check_options(parser)
  use yaml_parse
  use dictionaries, only: dict_new,operator(.is.)
  implicit none
  type(yaml_cl_parse), intent(inout) :: parser

  call yaml_cl_parse_option(parser,'ndim','None',&
       'Domain Sizes','n',&
       dict_new('Usage' .is. &
       'Sizes of the simulation domain of the check',&
       'Allowed values' .is. &
       'Yaml list of integers. If a scalar integer is given, all the dimensions will have this size.'),first_option=.true.)

  call yaml_cl_parse_option(parser,'geocode','F',&
       'Boundary conditions','g',&
       dict_new('Usage' .is. &
       'Set the boundary conditions of the run',&
       'Allowed values' .is. &
       'String scalar. "F","S","W","P" boundary conditions are allowed'))

  call yaml_cl_parse_option(parser,'method','None',&
       'Embedding method','m',&
       dict_new('Usage' .is. &
       'Set the embedding method used. A non present value implies vacuum treatment.',&
       'Allowed values' .is. &
       dict_new("PI" .is. 'Polarization iteration Method',&
                "PCG" .is. 'Preconditioned Conjugate Gradient')))

  call yaml_cl_parse_option(parser,'seteps','1',&
       'Epsilon determination method','e',&
       dict_new('Usage' .is. &
       'Set the dielectric constant determination method.',&
       'Allowed values' .is. &
       dict_new('1' .is. 'Analytical epsilon' ,&
                '2' .is. 'analytical electron dependence',&
                '3' .is. 'real electron density from cube file (need electroninc_density.cube)')))


end subroutine PS_Check_options


subroutine PolarizationIteration(n01,n02,n03,nspden,hx,hy,hz,b,acell,eps,nord,pkernel,potential)
  use yaml_output
  use Poisson_Solver
  use wrapper_linalg
  use dynamic_memory
  implicit none
  integer, intent(in) :: n01
  integer, intent(in) :: n02
  integer, intent(in) :: n03
  integer, intent(in) :: nspden
  real(kind=8), intent(in) :: hx,hy,hz
  integer, intent(in) :: nord
  real(kind=8), intent(in) :: acell
  type(coulomb_operator), intent(in) :: pkernel
  real(kind=8), dimension(n01,n02,n03), intent(in) :: eps,potential
  real(kind=8), dimension(n01,n02,n03,nspden), intent(inout) :: b

  real(kind=8), dimension(n01,n02,n03)  :: pot_ion
  real(kind=8), parameter :: eta = 1.0d0 ! Polarization Iterative Method parameter.
  real(kind=8), parameter :: taupol = 1.0d-20 ! Polarization Iterative Method parameter.
  integer, parameter :: maxiterpol=50
  !real(kind=8), dimension(n01,n02,n03,nspden,3) :: dlv
  real(kind=8), dimension(:,:,:,:), allocatable :: dlv,deps,rhosol,rhopol,rhotot
  real(kind=8), dimension(:,:,:,:), allocatable :: rhopolnew,rhopolold,rhores,lv
  integer :: i1,i2,i3,i,j,ip,isp
  real(kind=8) :: divprod,rhores2,offset,diffcurr,pi,ehartree,res,rho
  
  rhosol=f_malloc([n01,n02,n03,nspden],id='rhosol')
  rhopol=f_malloc([n01,n02,n03,nspden],id='rhopol')
  rhotot=f_malloc([n01,n02,n03,nspden],id='rhotot')
  rhopolnew=f_malloc([n01,n02,n03,nspden],id='rhopolnew')
  rhopolold=f_malloc([n01,n02,n03,nspden],id='rhopolold')
  rhores=f_malloc([n01,n02,n03,nspden],id='rhores')
  lv=f_malloc([n01,n02,n03,nspden],id='lv')
  deps=f_malloc([n01,n02,n03,3],id='deps')
  dlv=f_malloc([3,n01,n02,n03],id='dlv')

  pi = 4.d0*datan(1.d0)

  !write(*,'(a)')'--------------------------------------------------------------------------------------------'
  !write(*,'(a)')'Starting Polarization Iteration '

  open(unit=18,file='PolConvergence.out',status='unknown')
  open(unit=38,file='MaxAnalysisPI.out',status='unknown')


  call fssnord3DmatNabla3var(n01,n02,n03,nspden,hx,hy,hz,eps,deps,nord,acell)

  isp=1
  do i3=1,n03
   do i2=1,n02
    do i1=1,n01
     rhopol(i1,i2,i3,isp) = 0.d0
     rhosol(i1,i2,i3,isp) = b(i1,i2,i3,isp)

     !switch and create the logarithmic derivative of epsilon
     dlv(1,i1,i2,i3)=deps(i1,i2,i3,1)/eps(i1,i2,i3)
     dlv(2,i1,i2,i3)=deps(i1,i2,i3,2)/eps(i1,i2,i3)
     dlv(3,i1,i2,i3)=deps(i1,i2,i3,3)/eps(i1,i2,i3)

    end do
   end do
  end do


    call writeroutinePot(n01,n02,n03,nspden,potential,0,potential)
!    call writeroutine(n01,n02,n03,nspden,rhosol,0)

    call yaml_sequence_open('Embedded PSolver, Polarization Iteration Method')

    do ip=1,maxiterpol

       !write(*,'(a)')'--------------------------------------------------------------------------------------------'
       !write(*,*)'Starting PI iteration ',ip

     isp=1
     do i3=1,n03
      do i2=1,n02
       do i1=1,n01
          rhotot(i1,i2,i3,isp)=(1/eps(i1,i2,i3))*rhosol(i1,i2,i3,isp)+rhopol(i1,i2,i3,isp)
          !rhotot(i1,i2,i3,isp)=pkernel%oneoeps(i1,i2,i3)*rhosol(i1,i2,i3,isp)+rhopol(i1,i2,i3,isp)
          lv(i1,i2,i3,isp) = rhotot(i1,i2,i3,isp)
       end do
      end do
     end do
     
     call yaml_sequence(advance='no')
     call H_potential('G',pkernel,lv,pot_ion,ehartree,offset,.false.)

     call writeroutinePot(n01,n02,n03,nspden,lv,ip,potential)

     !call fssnord3DmatNabla_LG2(n01,n02,n03,hx,hy,hz,lv,nord,acell,eta,pkernel%dlogeps,rhopol,rhores2)
     call fssnord3DmatNabla_LG2(n01,n02,n03,hx,hy,hz,lv,nord,acell,eta,dlv,rhopol,rhores2)

     !!!call fssnord3DmatNabla(n01,n02,n03,nspden,hx,hy,hz,lv,dlv,nord,acell)
     !!!
     !!!isp=1
     !!!rhores2=0.d0
     !!!do i3=1,n03
     !!! do i2=1,n02
     !!!  do i1=1,n01
     !!!   divprod = 0.d0
     !!!   do j=1,3
     !!!      divprod = divprod + deps(i1,i2,i3,j)*dlv(i1,i2,i3,isp,j)
     !!!   end do
     !!!   !rhopolnew(i1,i2,i3,isp)=(1/(4.d0*pi))*(1/eps(i1,i2,i3))*divprod
     !!!   res=(1/(4.d0*pi))*(1/eps(i1,i2,i3))*divprod
     !!!   rho=rhopol(i1,i2,i3,isp)
     !!!   res=res-rho
     !!!   res=eta*res
     !!!   rhores2=rhores2+res*res
     !!!   rhopol(i1,i2,i3,isp)=res+rho
!!$  !!!      rhopolold(i1,i2,i3,isp)=rhopol(i1,i2,i3,isp)
!!$  !!!      rhopol(i1,i2,i3,isp)=eta*rhopolnew(i1,i2,i3,isp) + (1.d0-eta)*rhopolold(i1,i2,i3,isp)
!!$  !!!      rhores(i1,i2,i3,isp) = rhopol(i1,i2,i3,isp) - rhopolold(i1,i2,i3,isp)
     !!!  end do
     !!! end do
     !!!end do

!!$     call axpy(n01*n02*n03,1.d0,rhopol(1,1,1,1),1,rhores(1,1,1,1),1)
!!$     call axpy(n01*n02*n03,eta,rhores(1,1,1,1),1,rhopol(1,1,1,1),1)
!!$     rhores2=dot(n01*n02*n03,rhores(1,1,1,1),1,rhores(1,1,1,1),1)

!!$     rhores2 = 0.d0
!!$     isp=1
!!$     do i3=1,n03
!!$      do i2=1,n02
!!$       do i1=1,n01
!!$        rhores2 = rhores2 + rhores(i1,i2,i3,isp)*rhores(i1,i2,i3,isp)
!!$       end do
!!$      end do
!!$     end do

     write(18,'(1x,I8,1x,e14.7)')ip,rhores2
     !write(*,'(1x,I8,1x,e14.7)')ip,rhores2

     call EPS_iter_output_LG(ip,0.0_dp,rhores2,0.0_dp,0.0_dp,0.0_dp)
     if (rhores2.lt.taupol) exit

!     call writeroutine(n01,n02,n03,nspden,rhores,ip)

  end do

    isp=1
    do i3=1,n03
     do i2=1,n02
      do i1=1,n01
       b(i1,i2,i3,isp) = lv(i1,i2,i3,isp)
      end do
     end do
    end do

    call yaml_sequence_close()

    close(unit=18)
    close(unit=38)
    !write(*,*)
    !write(*,'(1x,a,1x,i8)')'Polarization iterations =',ip
    !write(*,'(1x,a,1x,e14.7)')'rhores polarization square =',rhores2
    !write(*,*)
    !write(*,'(a)')'Max abs difference between analytic potential and the computed one'
    call writeroutinePot(n01,n02,n03,nspden,b,ip,potential)
    !write(*,*)
    !write(*,'(a)')'Termination of Polarization Iteration'
    !write(*,'(a)')'--------------------------------------------------------------------------------------------'

    call f_free(rhosol)
    call f_free(rhopol)
    call f_free(rhotot)
    call f_free(rhopolnew)
    call f_free(rhopolold)
    call f_free(rhores)
    call f_free(lv)
    call f_free(deps)
    call f_free(dlv)

end subroutine PolarizationIteration

subroutine Prec_conjugate_gradient(n01,n02,n03,nspden,iproc,hx,hy,hz,b,acell,eps,SetEps,nord,pkernel,potential,corr3,multp)

  use Poisson_Solver
  use yaml_output
  use f_utils
  use dynamic_memory
  implicit none
  integer, intent(in) :: n01
  integer, intent(in) :: n02
  integer, intent(in) :: n03
  integer, intent(in) :: nspden,iproc
  real(kind=8), intent(in) :: hx,hy,hz
  integer, intent(in) :: nord
  real(kind=8), intent(in) :: acell,multp
  type(coulomb_operator), intent(in) :: pkernel
  real(kind=8), dimension(n01,n02,n03), intent(in) :: eps
  integer, intent(in) :: SetEps
  real(kind=8), dimension(n01,n02,n03), intent(in) :: potential
  real(kind=8), dimension(n01,n02,n03,nspden), intent(inout) :: b
  real(kind=8), dimension(n01,n02,n03), intent(in) :: corr3

  real(kind=8), dimension(:,:,:,:), allocatable :: x,r,z,p,q,qold,lv,corr,deps
  !real(kind=8), dimension(n01,n02,n03,3) :: deps
  real(kind=8), dimension(:,:,:), allocatable :: de2,ddeps
  integer, parameter :: max_iter = 100
  real(kind=8), parameter :: max_ratioex = 1.0d10
  real(kind=8) :: alpha,beta,beta0,betanew,normb,normr,ratio,k,epsc,zeta,pval,qval,rval,pbval,multvar
  integer :: i,ii,j,i1,i2,i3,isp
  real(kind=8), parameter :: error = 1.0d-20
  real(kind=8), parameter :: eps0 = 78.36d0
  real(kind=8), dimension(n01,n02,n03) ::pot_ion
  real(kind=8) :: ehartree,offset,pi,switch

  !allocate heap arrays
  x=f_malloc([n01,n02,n03,nspden],id='x')
  r=f_malloc([n01,n02,n03,nspden],id='r')
  z=f_malloc([n01,n02,n03,nspden],id='z')
  p=f_malloc([n01,n02,n03,nspden],id='p')
  q=f_malloc([n01,n02,n03,nspden],id='q')
  qold=f_malloc([n01,n02,n03,nspden],id='qold')
  lv=f_malloc([n01,n02,n03,nspden],id='lv')
  corr=f_malloc([n01,n02,n03,nspden],id='corr')
  deps=f_malloc([n01,n02,n03,3],id='deps')
  ddeps=f_malloc([n01,n02,n03],id='ddeps')
  de2=f_malloc([n01,n02,n03],id='de2')

  pi = 4.d0*datan(1.d0)   

!  open(unit=18,file='PCGConvergence.out',status='unknown')
!  open(unit=38,file='MaxAnalysisPCG.out',status='unknown')

  if (iproc ==0) then
   call yaml_sequence_open('Embedded PSolver, Preconditioned Conjugate Gradient Method')
  end if

  switch=0.0d0
  if (SetEps.eq.6) then
   switch=1.0d0
  end if

  !write(*,'(a)')'--------------------------------------------------------------------------------------------'
  !write(*,'(a)')'Starting Preconditioned Conjugate Gradient'
  !write(*,'(a)')'Starting PCG iteration 1'

!------------------------------------------------------------------------------------
! Set the correction vector for the Generalized Laplace operator

!  call fssnordEpsilonDerivative(n01,n02,n03,nspden,hx,hy,hz,eps,de2,ddeps,nord,acell)

!  call fssnord3DmatNabla3varde2(n01,n02,n03,nspden,hx,hy,hx,eps,deps,de2,nord,acell)
!  call fssnord3DmatDiv3var(n01,n02,n03,nspden,hx,hy,hz,deps,ddeps,nord,acell)

!  isp=1
!  do i3=1,n03
!   do i2=1,n02
!    do i1=1,n01
!     corr(i1,i2,i3,isp)=(-0.125d0/pi)*(0.5d0*de2(i1,i2,i3)/eps(i1,i2,i3)-ddeps(i1,i2,i3))
!    end do
!   end do
!  end do

  isp=1
  do i3=1,n03
   do i2=1,n02
    do i1=1,n01
     corr(i1,i2,i3,isp)=corr3(i1,i2,i3)
    end do
   end do
  end do

!------------------------------------------------------------------------------------
! Apply the Preconditioner

  normb=0.d0
  isp=1
  do i3=1,n03
   do i2=1,n02
    do i1=1,n01
     normb=normb+b(i1,i2,i3,isp)*b(i1,i2,i3,isp)
     !!lv(i1,i2,i3,isp) = b(i1,i2,i3,isp)/dsqrt(eps(i1,i2,i3))
    end do
   end do
  end do
  normb=dsqrt(normb)

!!$  call yaml_sequence(advance='no')
!!$  call H_potential('G',pkernel,lv,pot_ion,ehartree,offset,.false.)
!!$
!!$  isp=1
!!$  do i3=1,n03
!!$   do i2=1,n02
!!$    do i1=1,n01
!!$     p(i1,i2,i3,isp) = lv(i1,i2,i3,isp)/dsqrt(eps(i1,i2,i3))
!!$    end do
!!$   end do
!!$  end do
!!$
!!$!------------------------------------------------------------------------------------
!!$! Apply the Generalized Laplace operator nabla(eps*nabla) to the potential correction
!!$
!!$  beta=0.d0
!!$  k=0.d0
!!$  isp=1
!!$  do i3=1,n03
!!$   do i2=1,n02
!!$    do i1=1,n01
!!$     q(i1,i2,i3,isp)=b(i1,i2,i3,isp)+p(i1,i2,i3,isp)*corr(i1,i2,i3,isp)
!!$     qold(i1,i2,i3,isp)=q(i1,i2,i3,isp)
!!$     beta=beta+b(i1,i2,i3,isp)*p(i1,i2,i3,isp)
!!$     k=k+p(i1,i2,i3,isp)*q(i1,i2,i3,isp)
!!$    end do
!!$   end do
!!$  end do
!!$
!!$!------------------------------------------------------------------------------------
!!$
!!$  alpha = beta/k
!!$  !write(*,*)alpha
!!$  normr=0.d0
!!$  isp=1
!!$  do i3=1,n03
!!$   do i2=1,n02
!!$    do i1=1,n01
!!$     x(i1,i2,i3,isp) = alpha*p(i1,i2,i3,isp)
!!$     r(i1,i2,i3,isp) = b(i1,i2,i3,isp) - alpha*q(i1,i2,i3,isp)
!!$     normr=normr+r(i1,i2,i3,isp)*r(i1,i2,i3,isp)
!!$     lv(i1,i2,i3,isp) = r(i1,i2,i3,isp)/dsqrt(eps(i1,i2,i3))
!!$    end do
!!$   end do
!!$  end do
!!$  normr=dsqrt(normr)
!!$
!!$  ratio=normr/normb
!!$
!!$  call EPS_iter_output(1,normb,normr,ratio,alpha,beta)
!!$!  call writeroutine(n01,n02,n03,nspden,r,1)
!!$  call writeroutinePot(n01,n02,n03,nspden,potential,0,potential)
!!$  call writeroutinePot(n01,n02,n03,nspden,x,1,potential)
!!$
!!$  write(18,'(1x,I8,2(1x,e14.7))')1,ratio,beta
  !write(*,'(1x,I8,2(1x,e14.7))')1,ratio,beta
  !initialization of the components
  call f_memcpy(src=b,dest=r)
  call f_zero(x)
  call f_zero(q)
  call f_zero(p)
  beta=1.d0
  ratio=1.d0

  do i3=1,n03
     do i2=1,n02
        do i1=1,n01
           lv(i1,i2,i3,isp) = r(i1,i2,i3,isp)/dsqrt(eps(i1,i2,i3))
           !lv(i1,i2,i3,isp) = pkernel%oneoeps(i1,i2,i3)*r(i1,i2,i3,isp)
        end do
     end do
  end do

  multvar=1.d0
  if (iproc ==0) then
   call yaml_map('iter',i)
   call yaml_map('multvar',multvar)
  end if

  do i=1,max_iter

   if (ratio.lt.error) exit
   if (ratio.gt.max_ratioex) exit

   if ((modulo(i,20).eq.0) .and.(i.lt.61)) then
    multvar=multvar*10.d0
    if (iproc ==0) then
     call yaml_map('iter',i)
     call yaml_map('multvar',multvar)
    end if
   end if

   !write(*,'(a)')'--------------------------------------------------------------------------------------------!'
   !write(*,*)'Starting PCG iteration ',i

!  Apply the Preconditioner

   if (iproc ==0) then
    call yaml_sequence(advance='no')
   end if
   call H_potential('G',pkernel,lv,pot_ion,ehartree,offset,.false.)

   beta0 = beta
   beta=0.d0
   isp=1
   do i3=1,n03
    do i2=1,n02
     do i1=1,n01
        z(i1,i2,i3,isp) = lv(i1,i2,i3,isp)/dsqrt(eps(i1,i2,i3))
        !z(i1,i2,i3,isp) = lv(i1,i2,i3,isp)*pkernel%oneoeps(i1,i2,i3)
        beta=beta+r(i1,i2,i3,isp)*z(i1,i2,i3,isp)
! Apply the Generalized Laplace operator nabla(eps*nabla) to the potential correction
      !q(i1,i2,i3,isp)=r(i1,i2,i3,isp)+z(i1,i2,i3,isp)*corr(i1,i2,i3,isp)
     end do
    end do
   end do


   k=0.d0
   isp=1

  do i3=1,n03
    do i2=1,n02
     do i1=1,n01
        zeta=z(i1,i2,i3,isp)
        epsc=corr(i1,i2,i3,isp)
        !epsc=pkernel%corr(i1,i2,i3)
        pval=p(i1,i2,i3,isp)
        qval=q(i1,i2,i3,isp)
        rval=r(i1,i2,i3,isp)
        pval = zeta+(beta/beta0)*pval
<<<<<<< HEAD
        pbval=switch*((eps(i1,i2,i3)-1.0d0)/(eps0-1.0d0))*dsinh(multp*zeta) ! Additional contribution to the Generalized Poisson operator
!        pbval=switch*((eps(i1,i2,i3)-1.0d0)/(eps0-1.0d0))*multp*zeta*dcosh(multp*x(i1,i2,i3,isp)) ! Additional contribution to the Generalized Poisson operator
=======
!        pbval=switch*((eps(i1,i2,i3)-1.0d0)/(eps0-1.0d0))*dsinh(multp*zeta) ! Additional contribution to the Generalized Poisson operator
        ! Additional contribution to the Generalized Poisson operator
        pbval=switch*((eps(i1,i2,i3)-1.0d0)/(eps0-1.0d0))*multp*zeta*dcosh(multp*x(i1,i2,i3,isp))
>>>>>>> 9478d322
!                                                                      ! for the Poisson-Boltzmann solution.
!        pbval=switch*((eps(i1,i2,i3)-1.0d0)/(eps0-1.0d0))*dtanh(multp*zeta)
!        pbval=switch*((eps(i1,i2,i3)-1.0d0)/(eps0-1.0d0))*multp*zeta
!        pbval=switch*((eps(i1,i2,i3)-1.0d0)/(eps0-1.0d0))*multp*(zeta**2)
        qval = zeta*epsc+rval+pbval+(beta/beta0)*qval
        k = k + pval*qval
        p(i1,i2,i3,isp) = pval
        q(i1,i2,i3,isp) = qval
        !p(i1,i2,i3,isp) = z(i1,i2,i3,isp)+(beta/beta0)*p(i1,i2,i3,isp)
        !q(i1,i2,i3,isp) = q(i1,i2,i3,isp)+(beta/beta0)*qold(i1,i2,i3,isp)
        !qold(i1,i2,i3,isp)=q(i1,i2,i3,isp)
        !k=k+p(i1,i2,i3,isp)*q(i1,i2,i3,isp)
     end do
    end do
   end do

   alpha = beta/k
   !write(*,*)alpha

   normr=0.d0
   isp=1
   do i3=1,n03
    do i2=1,n02
     do i1=1,n01
      x(i1,i2,i3,isp) = x(i1,i2,i3,isp) + alpha*p(i1,i2,i3,isp)
      r(i1,i2,i3,isp) = r(i1,i2,i3,isp) - alpha*q(i1,i2,i3,isp)
      normr=normr+r(i1,i2,i3,isp)*r(i1,i2,i3,isp)
      lv(i1,i2,i3,isp) = r(i1,i2,i3,isp)/dsqrt(eps(i1,i2,i3))
      !lv(i1,i2,i3,isp) = r(i1,i2,i3,isp)*pkernel%oneoeps(i1,i2,i3)
     end do
    end do
   end do
   normr=dsqrt(normr)

   ratio=normr/normb
   if (iproc ==0) then
!   write(18,'(1x,I8,2(1x,e14.7))')i,ratio,beta
   !write(*,'(1x,I8,2(1x,e14.7))')i,ratio,beta
   call EPS_iter_output_LG(i,normb,normr,ratio,alpha,beta)
!   call writeroutine(n01,n02,n03,nspden,r,i)
   call writeroutinePot(n01,n02,n03,nspden,x,i,potential)
   end if

  end do

   isp=1
   do i3=1,n03
    do i2=1,n02
     do i1=1,n01
      b(i1,i2,i3,isp) = x(i1,i2,i3,isp)
     end do
    end do
   end do

  call yaml_sequence_close()
   !write(*,*)
   !write(*,'(1x,a,1x,I8)')'PCG iterations =',i-1
   !write(*,'(1x,a,1x,e14.7)')'PCG error =',ratio
   !write(*,*)
   !write(*,*)'Max abs difference between analytic potential and the computed one'
  if (iproc==0) then
   call writeroutinePot(n01,n02,n03,nspden,b,i-1,potential)
   write(*,*)
  end if

!  close(unit=18)
!  close(unit=38)

  !write(*,'(a)')'Termination of Preconditioned Conjugate Gradient'
  !write(*,'(a)')'--------------------------------------------------------------------------------------------'

  call f_free(x)
  call f_free(r)
  call f_free(z)
  call f_free(p)
  call f_free(q)
  call f_free(qold)
  call f_free(lv)
  call f_free(corr)
  call f_free(deps)
  call f_free(ddeps)
  call f_free(de2)

end subroutine  Prec_conjugate_gradient

subroutine EPS_iter_output_LG(iter,normb,normr,ratio,alpha,beta)
  !use module_defs, only: dp
  use yaml_output
  implicit none
  integer, intent(in) :: iter
  integer, parameter :: dp=8
  real(dp), intent(in) :: normb,normr,ratio,beta,alpha

  call yaml_mapping_open('Iteration quality',flow=.true.)
  call yaml_comment('Iteration '//trim(yaml_toa(iter)),hfill='_')
  !write the PCG iteration
  call yaml_map('iter',iter,fmt='(i4)')
  !call yaml_map('rho_norm',normb)
  if (normr/=0.0_dp) call yaml_map('res',normr,fmt='(1pe16.4)')
  if (ratio /= 0.0_dp) call yaml_map('ratio',ratio,fmt='(1pe16.4)')
  if (alpha /= 0.0_dp) call yaml_map('alpha',alpha,fmt='(1pe16.4)')
  if (beta /= 0.0_dp) call yaml_map('beta',beta,fmt='(1pe16.4)')

  call yaml_mapping_close()
end subroutine EPS_iter_output_LG


subroutine writeroutine(n01,n02,n03,nspden,r,i)

  implicit none
  integer, intent(in) :: n01
  integer, intent(in) :: n02
  integer, intent(in) :: n03
  integer, intent(in) :: nspden
  integer, intent(in) :: i
  real(kind=8), dimension(n01,n02,n03,nspden), intent(in) :: r
  integer :: i1,i2,i3,j,i1_max,i2_max,i3_max,jj
  real(kind=8) :: max_val,fact

     j=i+40
     jj=i+100

    if (i.le.50) then

     i3=n03/2
     do i2=1,n02
      do i1=1,n01
       write(j,'(2(1x,I4),1x,e14.7)') i1,i2,r(i1,i2,i3,1)
      end do
      write(j,*) 
     end do

      do i1=1,n01
!       write(jj,'(1x,I4,2(1x,e22.15))') i1,r(i1,n02/2,i3,1),r(i1,1,i3,1)
       write(jj,'(1x,I4,2(1x,e22.15))') i1,r(i1,i1,i1,1),r(i1,n02/2,i3,1)
      end do

    end if

      max_val = 0.d0
      i1_max = 1
      i2_max = 1
      i3_max = 1
      do i3=1,n03
         do i2=1,n02
            do i1=1,n01
               fact=abs(r(i1,i2,i3,1))
               if (max_val < fact) then
                  max_val = fact
                  i1_max = i1
                  i2_max = i2
                  i3_max = i3
               end if
            end do
         end do
      end do
      write(39,'(4(1x,I4),4(1x,e22.15))')i,i1_max,i2_max,i3_max,max_val,&
           r(n01/2,n02/2,n03/2,1),r(2,n02/2,n03/2,1),r(10,n02/2,n03/2,1)

end subroutine writeroutine

subroutine writeroutinePot(n01,n02,n03,nspden,ri,i,potential)
  use yaml_output
  use dynamic_memory
  use f_utils
  implicit none
  integer, intent(in) :: n01
  integer, intent(in) :: n02
  integer, intent(in) :: n03
  integer, intent(in) :: nspden
  integer, intent(in) :: i
  real(kind=8), dimension(n01,n02,n03,nspden), intent(in) :: ri
  real(kind=8), dimension(n01,n02,n03),intent(in) :: potential
  !automatic array, to be check is stack poses problem
  real(kind=8), dimension(:,:,:,:), allocatable :: re
  integer :: i1,i2,i3,j,i1_max,i2_max,i3_max,jj,unt
  real(kind=8) :: max_val,fact
  write(*,*)'Use of writeroutinePot'
  re=f_malloc([n01,n02,n03,nspden],id='re')
      max_val = 0.d0
      i1_max = 1
      i2_max = 1
      i3_max = 1
      do i3=1,n03
         do i2=1,n02
            do i1=1,n01
               re(i1,i2,i3,1) = ri(i1,i2,i3,1) - potential(i1,i2,i3)
               fact=abs(re(i1,i2,i3,1))
               if (max_val < fact) then
                  max_val = fact
                  i1_max = i1
                  i2_max = i2
                  i3_max = i3
               end if
            end do
         end do
      end do
!!$      write(38,'(4(1x,I4),4(1x,e22.15))')i,i1_max,i2_max,i3_max,max_val,&
!!$           re(n01/2,n02/2,n03/2,1),re(2,n02/2,n03/2,1),re(10,n02/2,n03/2,1)
      !write(*,'(4(1x,I4),4(1x,e22.15))')i,i1_max,i2_max,i3_max,max_val,&
      !     re(n01/2,n02/2,n03/2,1),re(2,n02/2,n03/2,1),re(10,n02/2,n03/2,1)
      if (max_val == 0.d0) then
         call yaml_map('Inf. Norm difference with reference',0.d0)
      else
         call yaml_mapping_open('Inf. Norm difference with reference')
         call yaml_map('Value',max_val,fmt='(1pe22.15)')
         call yaml_map('Point',[i1_max,i2_max,i3_max],fmt='(i4)')
         call yaml_map('Some values',[re(n01/2,n02/2,n03/2,1),re(2,n02/2,n03/2,1),re(10,n02/2,n03/2,1)],&
              fmt='(1pe22.15)')
         call yaml_mapping_close()
      end if
      
      unt=f_get_free_unit(21)
      call f_open_file(unt,file='final.dat')
      i1=n01/2
      do i2=1,n02
         do i3=1,n03
            write(unt,'(2(1x,I4),2(1x,e14.7))')i2,i3,ri(i1,i2,i3,1),potential(i1,i2,i3)
         end do
      end do
      call f_close(unt)

      unt=f_get_free_unit(22)
      call f_open_file(unt,file='final_line.dat')
      do i2=1,n02
       write(unt,'(1x,I8,3(1x,e22.15))') i2,ri(n01/2,i2,n03/2,1),potential(n01/2,i2,n03/2)
      end do
      call f_close(unt)

      call f_free(re)
end subroutine writeroutinePot

subroutine FluxSurface(n01,n02,n03,nspden,hx,hy,hz,x,acell,eps,nord)
  use dynamic_memory
  implicit none
  integer, intent(in) :: n01
  integer, intent(in) :: n02
  integer, intent(in) :: n03
  integer, intent(in) :: nspden
  real(kind=8), intent(in) :: hx,hy,hz
  integer, intent(in) :: nord
  real(kind=8), intent(in) :: acell
  real(kind=8), dimension(n01,n02,n03), intent(in) :: x
  real(kind=8), dimension(n01,n02,n03), intent(in) :: eps
  real(kind=8), dimension(:,:,:,:,:), allocatable :: dx
  real(kind=8) :: pi,flux
  integer :: i1,i2,i3,isp,i
  
  dx=f_malloc([n01,n02,n03,nspden,3],id='dx')

  pi = 4.d0*datan(1.d0)

   call fssnord3DmatNabla(n01,n02,n03,nspden,hx,hy,hz,x,dx,nord,acell)

     flux=0.d0
      isp=1
      do i3=1,n03
       do i2=1,n02
        do i1=1,n01

         if (i1.eq.1) then
          flux=flux-eps(i1,i2,i3)*dx(i1,i2,i3,isp,1)*hy*hz
         end if
         if (i1.eq.n01) then
          flux=flux+eps(i1,i2,i3)*dx(i1,i2,i3,isp,1)*hy*hz
         end if

         if (i2.eq.1) then
          flux=flux-eps(i1,i2,i3)*dx(i1,i2,i3,isp,2)*hx*hz
         end if
         if (i2.eq.n02) then
          flux=flux+eps(i1,i2,i3)*dx(i1,i2,i3,isp,2)*hx*hz
         end if

         if (i3.eq.1) then
          flux=flux-eps(i1,i2,i3)*dx(i1,i2,i3,isp,3)*hx*hy
         end if
         if (i3.eq.n03) then
          flux=flux+eps(i1,i2,i3)*dx(i1,i2,i3,isp,3)*hx*hy
         end if

        end do
       end do
      end do

    write(*,'(1x,a,1x,e14.7)')'Surface flux is',flux

    call f_free(dx)

end subroutine FluxSurface 

subroutine ApplyLaplace(n01,n02,n03,nspden,hx,hy,hz,x,y,acell,eps,nord,SetEps,multp)
  use dynamic_memory
  implicit none
  integer, intent(in) :: n01
  integer, intent(in) :: n02
  integer, intent(in) :: n03
  integer, intent(in) :: nspden
  real(kind=8), intent(in) :: hx,hy,hz
  integer, intent(in) :: nord
  real(kind=8), intent(in) :: acell,multp
  real(kind=8), dimension(n01,n02,n03,nspden), intent(in) :: x
  real(kind=8), dimension(n01,n02,n03), intent(in) :: eps
  real(kind=8), dimension(n01,n02,n03,nspden), intent(out) :: y
  integer, intent(in) :: SetEps

  ! Local variables.
  real(kind=8), dimension(:,:,:,:), allocatable :: ddx
  real(kind=8), dimension(:,:,:,:,:), allocatable :: dx
  real(kind=8), dimension(:,:,:,:), allocatable :: deps
  real(kind=8) :: pi,switch
  integer :: i1,i2,i3,isp,i
  real(kind=8), parameter :: eps0 = 78.36d0
  pi = 4.d0*datan(1.d0)   

  ddx=f_malloc([n01,n02,n03,nspden],id='ddx')
  dx=f_malloc([n01,n02,n03,nspden,3],id='dx')
  deps=f_malloc([n01,n02,n03,3],id='deps')

  call fssnord3DmatNabla(n01,n02,n03,nspden,hx,hy,hz,x,dx,nord,acell)

      isp=1
      do i3=1,n03
       do i2=1,n02
        do i1=1,n01
         do i=1,3
          dx(i1,i2,i3,isp,i)=eps(i1,i2,i3)*dx(i1,i2,i3,isp,i)
         end do
        end do
       end do
      end do

   call fssnord3DmatDiv(n01,n02,n03,nspden,hx,hy,hz,dx,y,nord,acell)

   y(:,:,:,:)=-y(:,:,:,:)/(4.d0*pi)

   if (SetEps.eq.6) then
    isp=1
    do i3=1,n03
     do i2=1,n02
      do i1=1,n01
       y(i1,i2,i3,isp) = y(i1,i2,i3,isp) + ((eps(i1,i2,i3)-1.0d0)/(eps0-1.0d0))*dsinh(multp*x(i1,i2,i3,isp))
!       y(i1,i2,i3,isp) = y(i1,i2,i3,isp) + ((eps(i1,i2,i3)-1.0d0)/(eps0-1.0d0))*dtanh(multp*x(i1,i2,i3,isp))
!       y(i1,i2,i3,isp) = y(i1,i2,i3,isp) + ((eps(i1,i2,i3)-1.0d0)/(eps0-1.0d0))*multp*x(i1,i2,i3,isp)
!       y(i1,i2,i3,isp) = y(i1,i2,i3,isp) + ((eps(i1,i2,i3)-1.0d0)/(eps0-1.0d0))*multp*(x(i1,i2,i3,isp)**2)
      end do
     end do
    end do
   end if

   call f_free(deps)
   call f_free(ddx)
   call f_free(dx)

end subroutine ApplyLaplace

subroutine Polarization_charge(n01,n02,n03,nspden,hx,hy,hz,x,y,acell,eps,nord)

  use dynamic_memory

  implicit none
  integer, intent(in) :: n01
  integer, intent(in) :: n02
  integer, intent(in) :: n03
  integer, intent(in) :: nspden
  real(kind=8), intent(in) :: hx,hy,hz
  integer, intent(in) :: nord
  real(kind=8), intent(in) :: acell
  real(kind=8), dimension(n01,n02,n03,nspden), intent(in) :: x
  real(kind=8), dimension(n01,n02,n03), intent(in) :: eps
  real(kind=8), dimension(n01,n02,n03,nspden), intent(out) :: y
  real(kind=8), dimension(:,:,:,:), allocatable :: ddx
  real(kind=8), dimension(:,:,:,:,:), allocatable :: dx
  real(kind=8), dimension(:,:,:,:), allocatable :: deps
  real(kind=8) :: pi
  integer :: i1,i2,i3,isp,i

  pi = 4.d0*datan(1.d0)

  open(unit=23,file='Pol_charge.dat',status='unknown')
  open(unit=24,file='Pol_charge_line.dat',status='unknown')

  ddx=f_malloc([n01,n02,n03,nspden],id='ddx')
  dx=f_malloc([n01,n02,n03,nspden,3],id='dx')
  deps=f_malloc([n01,n02,n03,3],id='deps')

  call fssnord3DmatNabla(n01,n02,n03,nspden,hx,hy,hz,x,dx,nord,acell)

      isp=1
      do i3=1,n03
       do i2=1,n02
        do i1=1,n01
         do i=1,3
          dx(i1,i2,i3,isp,i)=(eps(i1,i2,i3)-1)*dx(i1,i2,i3,isp,i)/(4.d0*pi)
         end do
        end do
       end do
      end do

   call fssnord3DmatDiv(n01,n02,n03,nspden,hx,hy,hz,dx,y,nord,acell)

     i3=1!n03/2
     do i2=1,n02
      do i1=1,n01
       write(23,'(2(1x,I4),2(1x,e14.7))')i1,i2,y(i1,i2,i3,1),y(i1,i2,n03/2,1)
      end do
      write(23,*)
     end do

     do i1=1,n01
      write(24,'(1x,I8,2(1x,e22.15))')i1,y(i1,n02/2,n03/2,1),y(n01/2,i1,n03/2,1)
     end do

  close(unit=23)
  close(unit=24)

   call f_free(deps)
   call f_free(ddx)
   call f_free(dx)

end subroutine Polarization_charge

subroutine fssnord3DmatNabla(n01,n02,n03,nspden,hx,hy,hz,u,du,nord,acell)
      implicit none

!c..this routine computes 'nord' order accurate first derivatives 
!c..on a equally spaced grid with coefficients from 'Matematica' program.

!c..input:
!c..ngrid       = number of points in the grid, 
!c..u(ngrid)    = function values at the grid points

!c..output:
!c..du(ngrid)   = first derivative values at the grid points

!c..declare the pass
      integer, intent(in) :: n01,n02,n03,nspden,nord
      real(kind=8), intent(in) :: hx,hy,hz
      real(kind=8), intent(in) :: acell
      real(kind=8), dimension(n01,n02,n03,nspden) :: u
      real(kind=8), dimension(n01,n02,n03,nspden,3) :: du

!c..local variables
      integer :: n,m,n_cell
      integer :: i,j,ib,i1,i2,i3,isp,i1_max,i2_max
      real(kind=8), dimension(-nord/2:nord/2,-nord/2:nord/2) :: c1D,c1DF
      real(kind=8) :: max_diff,fact

      n = nord+1
      m = nord/2
      n_cell = max(n01,n02,n03)

      ! Beware that n_cell has to be > than n.
      if (n_cell.lt.n) then
       write(*,*)'ngrid in has to be setted > than n=nord + 1'
       stop
      end if

      ! Setting of 'nord' order accurate first derivative coefficient from 'Matematica'.
      !Only nord=2,4,6,8,16

      select case(nord)
      case(2,4,6,8,16)
       !O.K.
      case default
       write(*,*)'Only nord-order 2,4,6,8,16 accurate first derivative'
       stop
      end select

      do i=-m,m
       do j=-m,m
        c1D(i,j)=0.d0
        c1DF(i,j)=0.d0
       end do
      end do

       include 'FiniteDiffCorff.inc'

      isp=1
      do i3=1,n03
         do i2=1,n02
            do i1=1,n01

             du(i1,i2,i3,isp,1) = 0.0d0

             if (i1.le.m) then
              do j=-m,m
               du(i1,i2,i3,isp,1) = du(i1,i2,i3,isp,1) + c1D(j,i1-m-1)*u(j+m+1,i2,i3,isp)!/hx
              end do
             else if (i1.gt.n01-m) then
              do j=-m,m
               du(i1,i2,i3,isp,1) = du(i1,i2,i3,isp,1) + c1D(j,i1-n01+m)*u(n01 + j - m,i2,i3,isp)!/hx
              end do
             else
              do j=-m,m
               du(i1,i2,i3,isp,1) = du(i1,i2,i3,isp,1) + c1D(j,0)*u(i1 + j,i2,i3,isp)!/hx
              end do
             end if
             du(i1,i2,i3,isp,1)=du(i1,i2,i3,isp,1)/hx

             du(i1,i2,i3,isp,2) = 0.0d0

             if (i2.le.m) then
             do j=-m,m
              du(i1,i2,i3,isp,2) = du(i1,i2,i3,isp,2) + c1D(j,i2-m-1)*u(i1,j+m+1,i3,isp)!/hy
             end do 
             else if (i2.gt.n02-m) then
              do j=-m,m
               du(i1,i2,i3,isp,2) = du(i1,i2,i3,isp,2) + c1D(j,i2-n02+m)*u(i1,n02 + j - m,i3,isp)!/hy
              end do
             else
              do j=-m,m
               du(i1,i2,i3,isp,2) = du(i1,i2,i3,isp,2) + c1D(j,0)*u(i1,i2 + j,i3,isp)!/hy
              end do
             end if
              du(i1,i2,i3,isp,2)=du(i1,i2,i3,isp,2)/hy

             du(i1,i2,i3,isp,3) = 0.0d0

             if (i3.le.m) then
             do j=-m,m
              du(i1,i2,i3,isp,3) = du(i1,i2,i3,isp,3) + c1D(j,i3-m-1)*u(i1,i2,j+m+1,isp)!/hz
             end do
             else if (i3.gt.n03-m) then
              do j=-m,m
               du(i1,i2,i3,isp,3) = du(i1,i2,i3,isp,3) + c1D(j,i3-n03+m)*u(i1,i2,n03 + j - m,isp)!/hz
              end do
             else
              do j=-m,m
               du(i1,i2,i3,isp,3) = du(i1,i2,i3,isp,3) + c1D(j,0)*u(i1,i2,i3 + j,isp)!/hz
              end do
             end if
              du(i1,i2,i3,isp,3)=du(i1,i2,i3,isp,3)/hz

            end do
         end do
      end do

end subroutine fssnord3DmatNabla

!> Like fssnord3DmatNabla but corrected such that the index goes at the beginning
!! Multiplies also times (nabla epsilon)/(4pi*epsilon)= nabla (log(epsilon))/(4*pi)
subroutine fssnord3DmatNabla_LG2(n01,n02,n03,hx,hy,hz,u,nord,acell,eta,dlogeps,rhopol,rhores2)
  !use module_defs, only: pi_param
  implicit none

  !c..this routine computes 'nord' order accurate first derivatives 
  !c..on a equally spaced grid with coefficients from 'Matematica' program.

  !c..input:
  !c..ngrid       = number of points in the grid, 
  !c..u(ngrid)    = function values at the grid points

  !c..output:
  !c..du(ngrid)   = first derivative values at the grid points

  !c..declare the pass

  integer, intent(in) :: n01,n02,n03,nord
  real(kind=8), intent(in) :: hx,hy,hz
  real(kind=8), intent(in) :: acell,eta
  real(kind=8), dimension(n01,n02,n03), intent(in) :: u
  real(kind=8), dimension(3,n01,n02,n03), intent(in) :: dlogeps
  real(kind=8), dimension(n01,n02,n03), intent(inout) :: rhopol
  real(kind=8), intent(out) :: rhores2

  !c..local variables
  integer :: n,m,n_cell
  integer :: i,j,ib,i1,i2,i3,isp,i1_max,i2_max
  !real(kind=8), parameter :: oneo4pi=0.25d0/pi_param
  real(kind=8), dimension(-nord/2:nord/2,-nord/2:nord/2) :: c1D,c1DF
  real(kind=8) :: max_diff,fact,dx,dy,dz,res,rho
  real(kind=8) :: oneo4pi

  oneo4pi=1.0d0/(16.d0*atan(1.d0))

  n = nord+1
  m = nord/2
  n_cell = max(n01,n02,n03)

  ! Beware that n_cell has to be > than n.
  if (n_cell.lt.n) then
     write(*,*)'ngrid in has to be setted > than n=nord + 1'
     stop
  end if

  ! Setting of 'nord' order accurate first derivative coefficient from 'Matematica'.
  !Only nord=2,4,6,8,16
  if (all(nord /=[2,4,6,8,16])) then
     write(*,*)'Only nord-order 2,4,6,8,16 accurate first derivative'
     stop
  end if

  do i=-m,m
     do j=-m,m
        c1D(i,j)=0.d0
        c1DF(i,j)=0.d0
     end do
  end do

  include 'FiniteDiffCorff.inc'

  rhores2=0.d0
  do i3=1,n03
     do i2=1,n02
        do i1=1,n01

           dx=0.d0

           if (i1.le.m) then
              do j=-m,m
                 dx = dx + c1D(j,i1-m-1)*u(j+m+1,i2,i3)
              end do
           else if (i1.gt.n01-m) then
              do j=-m,m
                 dx = dx + c1D(j,i1-n01+m)*u(n01 + j - m,i2,i3)
              end do
           else
              do j=-m,m
                 dx = dx + c1D(j,0)*u(i1 + j,i2,i3)
              end do
           end if
           dx=dx/hx

           dy = 0.0d0
           if (i2.le.m) then
              do j=-m,m
                 dy = dy + c1D(j,i2-m-1)*u(i1,j+m+1,i3)
              end do
           else if (i2.gt.n02-m) then
              do j=-m,m
                 dy = dy + c1D(j,i2-n02+m)*u(i1,n02 + j - m,i3)
              end do
           else
              do j=-m,m
                 dy = dy + c1D(j,0)*u(i1,i2 + j,i3)
              end do
           end if
           dy=dy/hy

           dz = 0.0d0
           if (i3.le.m) then
              do j=-m,m
                 dz = dz + c1D(j,i3-m-1)*u(i1,i2,j+m+1)
              end do
           else if (i3.gt.n03-m) then
              do j=-m,m
                 dz = dz + c1D(j,i3-n03+m)*u(i1,i2,n03 + j - m)
              end do
           else
              do j=-m,m
                 dz = dz + c1D(j,0)*u(i1,i2,i3 + j)
              end do
           end if
           dz=dz/hz

           !retrieve the previous treatment
           res = dlogeps(1,i1,i2,i3)*dx + &
                dlogeps(2,i1,i2,i3)*dy + dlogeps(3,i1,i2,i3)*dz
           res = res*oneo4pi
           rho=rhopol(i1,i2,i3)
           res=res-rho
           res=eta*res
           rhores2=rhores2+res*res
           rhopol(i1,i2,i3)=res+rho

        end do
     end do
  end do

end subroutine fssnord3DmatNabla_LG2


subroutine fssnord3DmatNabla3var(n01,n02,n03,nspden,hx,hy,hz,u,du,nord,acell)
      implicit none

!c..this routine computes 'nord' order accurate first derivatives 
!c..on a equally spaced grid with coefficients from 'Matematica' program.

!c..input:
!c..ngrid       = number of points in the grid, 
!c..u(ngrid)    = function values at the grid points

!c..output:
!c..du(ngrid)   = first derivative values at the grid points

!c..declare the pass
      integer, intent(in) :: n01,n02,n03,nspden,nord
      real(kind=8), intent(in) :: hx,hy,hz
      real(kind=8), intent(in) :: acell
      real(kind=8), dimension(n01,n02,n03) :: u
      real(kind=8), dimension(n01,n02,n03,3) :: du

!c..local variables
      integer :: n,m,n_cell
      integer :: i,j,ib,i1,i2,i3
      real(kind=8), dimension(-nord/2:nord/2,-nord/2:nord/2) :: c1D

      n = nord+1
      m = nord/2
      n_cell = max(n01,n02,n03)

      ! Beware that n_cell has to be > than n.
      if (n_cell.lt.n) then
       write(*,*)'ngrid in has to be setted > than n=nord + 1'
       stop
      end if

      ! Setting of 'nord' order accurate first derivative coefficient from 'Matematica'.
      !Only nord=2,4,6,8,16

      select case(nord)
      case(2,4,6,8,16)
       !O.K.
      case default
       write(*,*)'Only nord-order 2,4,6,8,16 accurate first derivative'
       stop
      end select

      do i=-m,m
       do j=-m,m
        c1D(i,j)=0.d0
       end do
      end do

       include 'FiniteDiffCorff.inc'

      do i3=1,n03
         do i2=1,n02
            do i1=1,n01

             du(i1,i2,i3,1) = 0.0d0

             if (i1.le.m) then
              do j=-m,m
               du(i1,i2,i3,1) = du(i1,i2,i3,1) + c1D(j,i1-m-1)*u(j+m+1,i2,i3)/hx
              end do
             else if (i1.gt.n01-m) then
              do j=-m,m
               du(i1,i2,i3,1) = du(i1,i2,i3,1) + c1D(j,i1-n01+m)*u(n01 + j - m,i2,i3)/hx
              end do
             else
              do j=-m,m
               du(i1,i2,i3,1) = du(i1,i2,i3,1) + c1D(j,0)*u(i1 + j,i2,i3)/hx
              end do
             end if

             du(i1,i2,i3,2) = 0.0d0

             if (i2.le.m) then
             do j=-m,m
              du(i1,i2,i3,2) = du(i1,i2,i3,2) + c1D(j,i2-m-1)*u(i1,j+m+1,i3)/hy
             end do 
             else if (i2.gt.n02-m) then
              do j=-m,m
               du(i1,i2,i3,2) = du(i1,i2,i3,2) + c1D(j,i2-n02+m)*u(i1,n02 + j - m,i3)/hy
              end do
             else
              do j=-m,m
               du(i1,i2,i3,2) = du(i1,i2,i3,2) + c1D(j,0)*u(i1,i2 + j,i3)/hy
              end do
             end if

             du(i1,i2,i3,3) = 0.0d0

             if (i3.le.m) then
             do j=-m,m
              du(i1,i2,i3,3) = du(i1,i2,i3,3) + c1D(j,i3-m-1)*u(i1,i2,j+m+1)/hz
             end do
             else if (i3.gt.n03-m) then
              do j=-m,m
               du(i1,i2,i3,3) = du(i1,i2,i3,3) + c1D(j,i3-n03+m)*u(i1,i2,n03 + j - m)/hz
              end do
             else
              do j=-m,m
               du(i1,i2,i3,3) = du(i1,i2,i3,3) + c1D(j,0)*u(i1,i2,i3 + j)/hz
              end do
             end if

            end do
         end do
      end do

end subroutine fssnord3DmatNabla3var

subroutine fssnord3DmatNabla3varde2(n01,n02,n03,nspden,hx,hy,hz,u,du,du2,nord,acell)
      implicit none

!c..this routine computes 'nord' order accurate first derivatives 
!c..on a equally spaced grid with coefficients from 'Matematica' program.

!c..input:
!c..ngrid       = number of points in the grid, 
!c..u(ngrid)    = function values at the grid points

!c..output:
!c..du(ngrid)   = first derivative values at the grid points

!c..declare the pass
      integer, intent(in) :: n01,n02,n03,nspden,nord
      real(kind=8), intent(in) :: hx,hy,hz
      real(kind=8), intent(in) :: acell
      real(kind=8), dimension(n01,n02,n03) :: u
      real(kind=8), dimension(n01,n02,n03,3) :: du
      real(kind=8), dimension(n01,n02,n03) :: du2

!c..local variables
      integer :: n,m,n_cell
      integer :: i,j,ib,i1,i2,i3
      real(kind=8), dimension(-nord/2:nord/2,-nord/2:nord/2) :: c1D

      n = nord+1
      m = nord/2
      n_cell = max(n01,n02,n03)

      ! Beware that n_cell has to be > than n.
      if (n_cell.lt.n) then
       write(*,*)'ngrid in has to be setted > than n=nord + 1'
       stop
      end if

      ! Setting of 'nord' order accurate first derivative coefficient from 'Matematica'.
      !Only nord=2,4,6,8,16

      select case(nord)
      case(2,4,6,8,16)
       !O.K.
      case default
       write(*,*)'Only nord-order 2,4,6,8,16 accurate first derivative'
       stop
      end select

      do i=-m,m
       do j=-m,m
        c1D(i,j)=0.d0
       end do
      end do

       include 'FiniteDiffCorff.inc'

      do i3=1,n03
         do i2=1,n02
            do i1=1,n01

             du(i1,i2,i3,1) = 0.0d0
             du2(i1,i2,i3) = 0.0d0

             if (i1.le.m) then
              do j=-m,m
               du(i1,i2,i3,1) = du(i1,i2,i3,1) + c1D(j,i1-m-1)*u(j+m+1,i2,i3)/hx
              end do
             else if (i1.gt.n01-m) then
              do j=-m,m
               du(i1,i2,i3,1) = du(i1,i2,i3,1) + c1D(j,i1-n01+m)*u(n01 + j - m,i2,i3)/hx
              end do
             else
              do j=-m,m
               du(i1,i2,i3,1) = du(i1,i2,i3,1) + c1D(j,0)*u(i1 + j,i2,i3)/hx
              end do
             end if

             du2(i1,i2,i3) = du(i1,i2,i3,1)*du(i1,i2,i3,1)
             du(i1,i2,i3,2) = 0.0d0

             if (i2.le.m) then
             do j=-m,m
              du(i1,i2,i3,2) = du(i1,i2,i3,2) + c1D(j,i2-m-1)*u(i1,j+m+1,i3)/hy
             end do 
             else if (i2.gt.n02-m) then
              do j=-m,m
               du(i1,i2,i3,2) = du(i1,i2,i3,2) + c1D(j,i2-n02+m)*u(i1,n02 + j - m,i3)/hy
              end do
             else
              do j=-m,m
               du(i1,i2,i3,2) = du(i1,i2,i3,2) + c1D(j,0)*u(i1,i2 + j,i3)/hy
              end do
             end if

             du2(i1,i2,i3) = du2(i1,i2,i3) + du(i1,i2,i3,2)*du(i1,i2,i3,2)

             du(i1,i2,i3,3) = 0.0d0

             if (i3.le.m) then
             do j=-m,m
              du(i1,i2,i3,3) = du(i1,i2,i3,3) + c1D(j,i3-m-1)*u(i1,i2,j+m+1)/hz
             end do
             else if (i3.gt.n03-m) then
              do j=-m,m
               du(i1,i2,i3,3) = du(i1,i2,i3,3) + c1D(j,i3-n03+m)*u(i1,i2,n03 + j - m)/hz
              end do
             else
              do j=-m,m
               du(i1,i2,i3,3) = du(i1,i2,i3,3) + c1D(j,0)*u(i1,i2,i3 + j)/hz
              end do
             end if

             du2(i1,i2,i3) = du2(i1,i2,i3) + du(i1,i2,i3,3)*du(i1,i2,i3,3)

            end do
         end do
      end do

end subroutine fssnord3DmatNabla3varde2

subroutine fssnordEpsilonDerivative(n01,n02,n03,nspden,hx,hy,hz,u,du2,ddu,nord,acell)
      implicit none

!c..this routine computes 'nord' order accurate first and second derivatives 
!c..on a equally spaced grid with coefficients from 'Matematica' program.


      integer, intent(in) :: n01,n02,n03,nspden,nord
      real(kind=8), intent(in) :: hx,hy,hz
      real(kind=8), intent(in) :: acell
      real(kind=8), dimension(n01,n02,n03), intent(in) :: u
      real(kind=8), dimension(n01,n02,n03), intent(out) :: du2,ddu

      integer :: n,m,n_cell
      integer :: i,j,ib,i1,i2,i3,i1_max,i2_max
      real(kind=8), dimension(-nord/2:nord/2,-nord/2:nord/2) :: c1D,c2D
      real(kind=8) :: d,dd

      n = nord+1
      m = nord/2
      n_cell = min(n01,n02,n03)

      ! Beware that n_cell has to be > than n.
      if (n_cell.lt.n) then
       write(*,*)'ngrid in has to be setted > than n=nord + 1'
       stop
      end if

      ! Setting of 'nord' order accurate first and second derivative coefficients from 'Matematica'.
      !Only nord=2,4,6,8,16 admitted.

      select case(nord)
      case(2,4,6,8,16)
       !O.K.
      case default
       write(*,*)'Only nord-order 2,4,6,8,16 accurate first derivative'
       stop
      end select

      do i=-m,m
       do j=-m,m
        c1D(i,j)=0.d0
        c2D(i,j)=0.d0
       end do
      end do


       include 'FiniteDiffCorff.inc'
       include 'FiniteDiffCorff_2der.inc'

      do i3=1,n03
         do i2=1,n02
            do i1=1,n01

             du2(i1,i2,i3) = 0.0d0
             ddu(i1,i2,i3) = 0.0d0
             d=0.d0
             dd=0.d0

             if (i1.le.m) then
              do j=-m,m
               d = d + c1D(j,i1-m-1)*u(j+m+1,i2,i3)
               dd = dd + c2D(j,i1-m-1)*u(j+m+1,i2,i3)
              end do
             else if (i1.gt.n01-m) then
              do j=-m,m
               d = d + c1D(j,i1-n01+m)*u(n01 + j - m,i2,i3)
               dd = dd + c2D(j,i1-n01+m)*u(n01 + j - m,i2,i3)
              end do
             else
              do j=-m,m
               d = d + c1D(j,0)*u(i1 + j,i2,i3)
               dd = dd + c2D(j,0)*u(i1 + j,i2,i3)
              end do
             end if

             du2(i1,i2,i3) = d*d*(real(n01,kind=8)/acell)**2
             ddu(i1,i2,i3) = dd*(real(n01,kind=8)/acell)**2

             d=0.d0
             dd=0.d0

             if (i2.le.m) then
             do j=-m,m
              d = d + c1D(j,i2-m-1)*u(i1,j+m+1,i3)
              dd = dd + c2D(j,i2-m-1)*u(i1,j+m+1,i3)
             end do 
             else if (i2.gt.n02-m) then
              do j=-m,m
               d = d + c1D(j,i2-n02+m)*u(i1,n02 + j - m,i3)
               dd = dd + c2D(j,i2-n02+m)*u(i1,n02 + j - m,i3)
              end do
             else
              do j=-m,m
               d = d + c1D(j,0)*u(i1,i2 + j,i3)
               dd = dd + c2D(j,0)*u(i1,i2 + j,i3)
              end do
             end if

             du2(i1,i2,i3) = du2(i1,i2,i3) + d*d*(real(n02,kind=8)/acell)**2
             ddu(i1,i2,i3) = ddu(i1,i2,i3) + dd*(real(n02,kind=8)/acell)**2

             d=0.d0
             dd=0.d0

             if (i3.le.m) then
             do j=-m,m
              d = d + c1D(j,i3-m-1)*u(i1,i2,j+m+1)
              dd = dd + c2D(j,i3-m-1)*u(i1,i2,j+m+1)
             end do
             else if (i3.gt.n03-m) then
              do j=-m,m
               d = d + c1D(j,i3-n03+m)*u(i1,i2,n03 + j - m)
               dd = dd + c2D(j,i3-n03+m)*u(i1,i2,n03 + j - m)
              end do
             else
              do j=-m,m
               d = d + c1D(j,0)*u(i1,i2,i3 + j)
               dd = dd + c2D(j,0)*u(i1,i2,i3 + j)
              end do
             end if

             du2(i1,i2,i3) = du2(i1,i2,i3) + d*d*(real(n03,kind=8)/acell)**2
             ddu(i1,i2,i3) = ddu(i1,i2,i3) + dd*(real(n03,kind=8)/acell)**2

            end do
         end do
      end do

end subroutine fssnordEpsilonDerivative

subroutine fssnord3DmatDiv(n01,n02,n03,nspden,hx,hy,hz,u,du,nord,acell)
      implicit none

!c..this routine computes 'nord' order accurate first derivatives 
!c..on a equally spaced grid with coefficients from 'Matematica' program.

!c..input:
!c..ngrid       = number of points in the grid, 
!c..u(ngrid)    = function values at the grid points

!c..output:
!c..du(ngrid)   = first derivative values at the grid points

!c..declare the pass
      integer, intent(in) :: n01,n02,n03,nspden,nord
      real(kind=8), intent(in) :: hx,hy,hz
      real(kind=8), intent(in) :: acell
      real(kind=8), dimension(n01,n02,n03,nspden,3) :: u
      real(kind=8), dimension(n01,n02,n03,nspden) :: du

!c..local variables
      integer :: n,m,n_cell
      integer :: i,j,ib,i1,i2,i3,isp
      real(kind=8), dimension(-nord/2:nord/2,-nord/2:nord/2) :: c1D
      real(kind=8) :: d1,d2,d3
      real(kind=8), parameter :: zero = 0.d0! 1.0d-11

      n = nord+1
      m = nord/2
      n_cell = max(n01,n02,n03)

      ! Beware that n_cell has to be > than n.
      if (n_cell.lt.n) then
       write(*,*)'ngrid in has to be setted > than n=nord + 1'
       stop
      end if

      ! Setting of 'nord' order accurate first derivative coefficient from 'Matematica'.
      !Only nord=2,4,6,8,16

      select case(nord)
      case(2,4,6,8,16)
       !O.K.
      case default
       write(*,*)'Only nord-order 2,4,6,8,16 accurate first derivative'
       stop
      end select

      do i=-m,m
       do j=-m,m
        c1D(i,j)=0.d0
       end do
      end do

       include 'FiniteDiffCorff.inc'

      isp=1
      do i3=1,n03
         do i2=1,n02
            do i1=1,n01

             du(i1,i2,i3,isp) = 0.0d0

             d1 = 0.d0
             if (i1.le.m) then
              do j=-m,m
               d1 = d1 + c1D(j,i1-m-1)*u(j+m+1,i2,i3,isp,1)!/hx
              end do
             else if (i1.gt.n01-m) then
              do j=-m,m
               d1 = d1 + c1D(j,i1-n01+m)*u(n01 + j - m,i2,i3,isp,1)!/hx
              end do
             else
              do j=-m,m
               d1 = d1 + c1D(j,0)*u(i1 + j,i2,i3,isp,1)!/hx
              end do
             end if
              d1=d1/hx

             d2 = 0.d0
             if (i2.le.m) then
             do j=-m,m
              d2 = d2 + c1D(j,i2-m-1)*u(i1,j+m+1,i3,isp,2)!/hy
             end do 
             else if (i2.gt.n02-m) then
              do j=-m,m
               d2 = d2 + c1D(j,i2-n02+m)*u(i1,n02 + j - m,i3,isp,2)!/hy
              end do
             else
              do j=-m,m
               d2 = d2 + c1D(j,0)*u(i1,i2 + j,i3,isp,2)!/hy
              end do
             end if
              d2=d2/hy

             d3 = 0.d0
             if (i3.le.m) then
             do j=-m,m
              d3 = d3 + c1D(j,i3-m-1)*u(i1,i2,j+m+1,isp,3)!/hz
             end do
             else if (i3.gt.n03-m) then
              do j=-m,m
               d3 = d3 + c1D(j,i3-n03+m)*u(i1,i2,n03 + j - m,isp,3)!/hz
              end do
             else
              do j=-m,m
               d3 = d3 + c1D(j,0)*u(i1,i2,i3 + j,isp,3)!/hz
              end do
             end if
              d3=d3/hz

             du(i1,i2,i3,isp) = d1+d2+d3

            end do
         end do
      end do

end subroutine fssnord3DmatDiv

subroutine fssnord3DmatDiv3var(n01,n02,n03,nspden,hx,hy,hz,u,du,nord,acell)
      implicit none

!c..this routine computes 'nord' order accurate first derivatives 
!c..on a equally spaced grid with coefficients from 'Matematica' program.

!c..input:
!c..ngrid       = number of points in the grid, 
!c..u(ngrid)    = function values at the grid points

!c..output:
!c..du(ngrid)   = first derivative values at the grid points

!c..declare the pass
      integer, intent(in) :: n01,n02,n03,nspden,nord
      real(kind=8), intent(in) :: hx,hy,hz
      real(kind=8), intent(in) :: acell
      real(kind=8), dimension(n01,n02,n03,3) :: u
      real(kind=8), dimension(n01,n02,n03) :: du

!c..local variables
      integer :: n,m,n_cell
      integer :: i,j,ib,i1,i2,i3,isp
      real(kind=8), dimension(-nord/2:nord/2,-nord/2:nord/2) :: c1D
      real(kind=8) :: d1,d2,d3
      real(kind=8), parameter :: zero = 0.d0! 1.0d-11

      n = nord+1
      m = nord/2
      n_cell = max(n01,n02,n03)

      ! Beware that n_cell has to be > than n.
      if (n_cell.lt.n) then
       write(*,*)'ngrid in has to be setted > than n=nord + 1'
       stop
      end if

      ! Setting of 'nord' order accurate first derivative coefficient from 'Matematica'.
      !Only nord=2,4,6,8,16

      select case(nord)
      case(2,4,6,8,16)
       !O.K.
      case default
       write(*,*)'Only nord-order 2,4,6,8,16 accurate first derivative'
       stop
      end select

      do i=-m,m
       do j=-m,m
        c1D(i,j)=0.d0
       end do
      end do

       include 'FiniteDiffCorff.inc'

      isp=1
      do i3=1,n03
         do i2=1,n02
            do i1=1,n01

             du(i1,i2,i3) = 0.0d0

             d1 = 0.d0
             if (i1.le.m) then
              do j=-m,m
               d1 = d1 + c1D(j,i1-m-1)*u(j+m+1,i2,i3,1)!/hx
              end do
             else if (i1.gt.n01-m) then
              do j=-m,m
               d1 = d1 + c1D(j,i1-n01+m)*u(n01 + j - m,i2,i3,1)!/hx
              end do
             else
              do j=-m,m
               d1 = d1 + c1D(j,0)*u(i1 + j,i2,i3,1)!/hx
              end do
             end if
              d1=d1/hx

             d2 = 0.d0
             if (i2.le.m) then
             do j=-m,m
              d2 = d2 + c1D(j,i2-m-1)*u(i1,j+m+1,i3,2)!/hy
             end do 
             else if (i2.gt.n02-m) then
              do j=-m,m
               d2 = d2 + c1D(j,i2-n02+m)*u(i1,n02 + j - m,i3,2)!/hy
              end do
             else
              do j=-m,m
               d2 = d2 + c1D(j,0)*u(i1,i2 + j,i3,2)!/hy
              end do
             end if
              d2=d2/hy

             d3 = 0.d0
             if (i3.le.m) then
             do j=-m,m
              d3 = d3 + c1D(j,i3-m-1)*u(i1,i2,j+m+1,3)!/hz
             end do
             else if (i3.gt.n03-m) then
              do j=-m,m
               d3 = d3 + c1D(j,i3-n03+m)*u(i1,i2,n03 + j - m,3)!/hz
              end do
             else
              do j=-m,m
               d3 = d3 + c1D(j,0)*u(i1,i2,i3 + j,3)!/hz
              end do
             end if
              d3=d3/hz

             du(i1,i2,i3) = d1+d2+d3

            end do
         end do
      end do

end subroutine fssnord3DmatDiv3var

subroutine SetInitDensPot(n01,n02,n03,nspden,iproc,eps,dlogeps,sigmaeps,SetEps,erfL,erfR,&
     acell,a_gauss,a2,hx,hy,hz,Setrho,density,potential,geocode,offset,einit,multp)
  use dynamic_memory
  use yaml_output
  use f_utils
  implicit none
  integer, intent(in) :: n01
  integer, intent(in) :: n02
  integer, intent(in) :: n03
  integer, intent(in) :: nspden,iproc
  integer, intent(in) :: Setrho
  real(kind=8), intent(in) :: acell,a_gauss,a2,hx,hy,hz,sigmaeps,erfL,erfR
  integer, intent(in) :: SetEps
  real(kind=8), dimension(n01,n02,n03), intent(in) :: eps
  real(kind=8), dimension(3,n01,n02,n03), intent(in) :: dlogeps
  real(kind=8), dimension(n01,n02,n03,nspden), intent(out) :: density
  real(kind=8), dimension(n01,n02,n03), intent(out) :: potential
  character(len=2), intent(in) :: geocode
  real(kind=8), intent(out) :: offset,einit
  real(kind=8), intent(in) :: multp
  real(kind=8), dimension(:,:,:,:), allocatable :: density1,density2
  real(kind=8), dimension(:,:,:), allocatable :: potential1,potential2
  integer :: i,i1,i2,i3,ifx,ify,ifz,unt
  real(kind=8) :: sigma,sigma1,sigma2,pi,sumd,sump,tt1,tt2,x0,r12
  real(kind=8) :: x1,x2,x3,r,r2,r1,r22,derf_tt1,derf_tt2,factor,factor1,factor2
  real(kind=8) :: length,denval,derf_tt,k1,k2,switch
  real(kind=8) :: x,y,fx,fx2,fy,fy2,fz,fz2,a,ax,ay,az,bx,by,bz,tt,fx1,fy1,fz1
  real(kind=8), dimension(3) :: r_v
  real(kind=8), parameter :: eps0 = 78.36d0


  density1=f_malloc([n01,n02,n03,nspden],id='density1')
  density2=f_malloc([n01,n02,n03,nspden],id='density2')
  potential1=f_malloc([n01,n02,n03],id='potential1')
  potential2=f_malloc([n01,n02,n03],id='potential2')

  density=0.d0
  potential=0.d0

  pi = 4.d0*datan(1.d0)
  offset=0.d0

 if (SetEps.eq.1) then

  if (trim(geocode) == 'F') then

  if (Setrho.eq.1) then
! Set initial density as gaussian (or double gaussian with zero total charge) and potential as error function. It works only
! in a vacuum environment.

   sigma1 = 0.05d0*acell
   sigma2 = 2.d0*sigma1
   x0 = 0.d0 ! hx*real(25-n01/2,kind=8)

         !Normalization
         factor1 = 1.d0/((sigma1**3)*sqrt((2.d0*pi)**3))
!         factor2 = 1.d0/((sigma2**3)*sqrt((2.d0*pi)**3))
         factor2 = 1.d0/((sigma2**3)*sqrt((2.d0*pi)**3))
         !gaussian function for the density.
         sumd=0.d0
         sump=0.d0
         do i3=1,n03
            x3 = hz*real(i3-n03/2,kind=8)
            do i2=1,n02
               x2 = hy*real(i2-n02/2,kind=8)
               do i1=1,n01
                  x1 = hx*real(i1-n01/2,kind=8)
                  r12=(x1-x0)*(x1-x0)+(x2-x0)*(x2-x0)+(x3)*(x3)
                  r22 = x1*x1+x2*x2+x3*x3
                  do i=1,nspden
                     density(i1,i2,i3,i) = 1.d0/real(nspden,kind=8)*max(factor1*exp(-0.5d0*r12/(sigma1**2)),1d-24)&
                                         - 1.d0/real(nspden,kind=8)*max(factor2*exp(-0.5d0*r22/(sigma2**2)),1d-24)
                  sumd=sumd+density(i1,i2,i3,i)
                  end do
                  r1 = sqrt(r12)
                  r2 = sqrt(r22)
                  !Potential from a gaussian
                  if (r1 == 0.d0) then
                     potential(i1,i2,i3) = 2.d0/(sqrt(2.d0*pi)*sigma1)
                  else
                     call derf_local(derf_tt1,r1/(sqrt(2.d0)*sigma1))
                     potential(i1,i2,i3) = derf_tt1/r1
                  end if
                  if (r2 == 0.d0) then
                     potential(i1,i2,i3) = potential(i1,i2,i3) - 2.d0/(sqrt(2.d0*pi)*sigma2)
                  else
                     call derf_local(derf_tt2,r2/(sqrt(2.d0)*sigma2))
                     potential(i1,i2,i3) = potential(i1,i2,i3) - derf_tt2/r2
                  end if
                  sump=sump+potential(i1,i2,i3)
               end do
            end do
         end do

  else if (Setrho.eq.2) then

! Set initial potential as gaussian and density as the correct Generalized Laplace operator. It works with a gaussian epsilon.

   sigma = 0.03d0*acell
   x0 = 0.d0 ! hx*real(25-n01/2,kind=8)
!print *,'we should be here for vacuum'
         !Normalization
         factor = 1.d0/((sigma**3)*sqrt((2.d0*pi)**3))
         !gaussian function for the potential.
         sump=0.d0
         do i3=1,n03
            x3 = hz*real(i3-n03/2,kind=8)
            do i2=1,n02
               x2 = hy*real(i2-n02/2,kind=8)
               do i1=1,n01
                  x1 = hx*real(i1-n01/2,kind=8)
!                  r2=(x1-x0)*(x1-x0)+(x2-x0)*(x2-x0)+(x3)*(x3)
                  r2 = x1*x1+x2*x2+x3*x3
                  potential(i1,i2,i3) = 1.d0/real(nspden,kind=8)*max(factor*exp(-0.5d0*r2/(sigma**2)),1d-24)
                   sump=sump+potential(i1,i2,i3)
               end do
            end do
          end do

         sumd=0.d0
         !analitic density calculation.
         do i3=1,n03
            x3 = hz*real(i3-n03/2,kind=8)
            do i2=1,n02
               x2 = hy*real(i2-n02/2,kind=8)
               do i1=1,n01
                  x1 = hx*real(i1-n01/2,kind=8)
!                  r2=(x1-x0)*(x1-x0)+(x2-x0)*(x2-x0)+(x3)*(x3)
                  r2 = x1*x1+x2*x2+x3*x3
                  do i=1,nspden
                   density(i1,i2,i3,i) =(-1.d0/(4.d0*pi))*potential(i1,i2,i3)*(1.d0/(sigma**2))*&
                                        (r2*(1.d0/(sigmaeps**2))*(eps(i1,i2,i3)-erfR)+eps(i1,i2,i3)*(r2*(1.d0/(sigma**2))-3.d0))
                   sumd=sumd+density(i1,i2,i3,i)
                  end do
               end do
            end do
          end do

  else if (Setrho.eq.3) then

! Set initial potential as double gaussian and density as the correct 
!!Generalized Laplace operator. It works with a gaussian epsilon.

!   sigma1 = 0.033d0*acell
!   sigma2 = 2.d0*sigma1
   sigma2 = 0.033d0*acell
   sigma1 = 2.d0*sigma2
   x0 = 0.d0 ! hx*real(25-n01/2,kind=8)

         !Normalization
         factor1 = 1.d0/((sigma1**3)*sqrt((2.d0*pi)**3))
         factor2 = 1.d0/((sigma2**3)*sqrt((2.d0*pi)**3))
         !gaussian function for the potential.
         sump=0.d0
         do i3=1,n03
            x3 = hz*real(i3-n03/2,kind=8)
            do i2=1,n02
               x2 = hy*real(i2-n02/2,kind=8)
               do i1=1,n01
                  x1 = hx*real(i1-n01/2,kind=8)
!                  r2=(x1-x0)*(x1-x0)+(x2-x0)*(x2-x0)+(x3)*(x3)
                  r2 = x1*x1+x2*x2+x3*x3
                  potential1(i1,i2,i3) = 1.d0/real(nspden,kind=8)*max(factor1*exp(-0.5d0*r2/(sigma1**2)),1d-24)
                  potential2(i1,i2,i3) = 1.d0/real(nspden,kind=8)*max(factor2*exp(-0.5d0*r2/(sigma2**2)),1d-24)
                  potential(i1,i2,i3) = potential1(i1,i2,i3) - potential2(i1,i2,i3)
                  sump=sump+potential(i1,i2,i3)
               end do
            end do
          end do

         sumd=0.d0
         !analitic density calculation.
         do i3=1,n03
            x3 = hz*real(i3-n03/2,kind=8)
            do i2=1,n02
               x2 = hy*real(i2-n02/2,kind=8)
               do i1=1,n01
                  x1 = hx*real(i1-n01/2,kind=8)
!                  r2=(x1-x0)*(x1-x0)+(x2-x0)*(x2-x0)+(x3)*(x3)
                  r2 = x1*x1+x2*x2+x3*x3
                  do i=1,nspden
                   density1(i1,i2,i3,i) = (-1.d0/(4.d0*pi))*potential1(i1,i2,i3)*(1.d0/(sigma1**2))*&
                                        (r2*(1.d0/(sigmaeps**2))*(eps(i1,i2,i3)-erfR)+eps(i1,i2,i3)*(r2*(1.d0/(sigma1**2))-3.d0))
                   density2(i1,i2,i3,i) = (-1.d0/(4.d0*pi))*potential2(i1,i2,i3)*(1.d0/(sigma2**2))*&
                                        (r2*(1.d0/(sigmaeps**2))*(eps(i1,i2,i3)-erfR)+eps(i1,i2,i3)*(r2*(1.d0/(sigma2**2))-3.d0))
                   density(i1,i2,i3,i) = density1(i1,i2,i3,i) - density2(i1,i2,i3,i)

                   sumd=sumd+density(i1,i2,i3,i)
                  end do
               end do
            end do
          end do


  end if

   denval=0.d0

  else if (trim(geocode) == 'P') then

         !parameters for the test functions
         length=acell
         a=0.5d0/a_gauss**2
         !test functions in the three directions
         ifx=5
         ify=5
         ifz=5
         !parameters of the test functions
         ax=length
         ay=length
         az=length
         bx=2.d0!real(nu,kind=8)
         by=2.d0!real(nu,kind=8)
         bz=2.d0

              !plot of the functions used
              do i1=1,n03
                 x = hx*real(i1,kind=8)!valid if hy=hz
                 y = hz*real(i1,kind=8)
                 call functions(x,ax,bx,fx,fx1,fx2,ifx)
                 call functions(y,az,bz,fz,fz1,fz2,ifz)
                 write(20,'(1x,I8,4(1x,e22.15))')i1,fx,fx2,fz,fz2
              end do

         !Initialization of density and potential
         sumd=0.d0
         sump=0.d0
         do i3=1,n03
            x3 = hz*real(i3-n03/2-1,kind=8)
            call functions(x3,az,bz,fz,fz1,fz2,ifz)
            do i2=1,n02
               x2 = hy*real(i2-n02/2-1,kind=8)
               call functions(x2,ay,by,fy,fy1,fy2,ify)
               do i1=1,n01
                  x1 = hx*real(i1-n01/2-1,kind=8)
                  call functions(x1,ax,bx,fx,fx1,fx2,ifx)
                  factor = (erfL-erfR)/(dexp(1.d0)**3-dexp(-1.d0)**3)
                  do i=1,nspden
                     density(i1,i2,i3,i) = 1.d0/real(nspden,kind=8)*((fx2*fy*fz+fx*fy2*fz+fx*fy*fz2)*eps(i1,i2,i3)+&
                                           factor*((fx1*fy*fz)**2+(fx*fy1*fz)**2+(fx*fy*fz1)**2))
                   sumd=sumd+density(i1,i2,i3,i)
                  end do
                  potential(i1,i2,i3) = -4.d0*pi*fx*fy*fz
                  sump=sump+potential(i1,i2,i3)
               end do
            end do
         end do

         denval=0.d0

      offset=0.d0
      do i3=1,n03
         do i2=1,n02
            do i1=1,n01
               offset=offset+potential(i1,i2,i3)
            end do
         end do
      end do

      offset=offset*hx*hy*hz

      write(*,*)'offset',offset

  else if (trim(geocode) == 'S') then

         !parameters for the test functions
         length=acell
         !parameters of the test functions
         ax=length
         az=length
         bx=2.d0!real(nu,kind=8)
         bz=2.d0!real(nu,kind=8)
         !non-periodic dimension
         ay=length
         by=a

         !Initialisation of density and potential
         sumd=0.d0
         sump=0.d0
         do i3=1,n03
            x3 = hz*real(i3-n03/2-1,kind=8)
            call functions(x3,az,bz,fz,fz1,fz2,ifz)
            do i2=1,n02
               x2 = hy*real(i2-n02/2-1,kind=8)
               call functions(x2,ay,by,fy,fy1,fy2,ify)
               do i1=1,n01
                  x1 = hx*real(i1-n02/2-1,kind=8)
                  call functions(x1,ax,bx,fx,fx1,fx2,ifx)
                  factor = (erfL-erfR)/(dexp(1.d0)**2)
                  do i=1,nspden
                     density(i1,i2,i3,i) = 1.d0/real(nspden,kind=8)/(4.d0*pi)*((fx2*fy*fz+fx*fy2*fz+fx*fy*fz2)*eps(i1,i2,i3)+&
                                           factor*((fx1*fy*fz)**2+(fx*fy1*fz)**2+(fx*fy*fz1)**2))
                   sumd=sumd+density(i1,i2,i3,i)
                  end do
                  potential(i1,i2,i3) = -fx*fy*fz
                  sump=sump+potential(i1,i2,i3)
               end do
            end do
         end do

         denval=0.d0

  end if

 else if (any(SetEps == [2,3,4,5,6])) then

! Set initial potential as gaussian and density as the correct Generalized
! Laplace operator. It works with a gaussian epsilon.

  sigma = 0.05d0*acell
  x0 = 0.d0 ! hx*real(25-n01/2,kind=8)
!print *,'we should be here for cavity'
         !Normalization
         factor = 1.d0/((sigma**3)*sqrt((2.d0*pi)**3))
         !gaussian function for the potential.
         sump=0.d0
         do i3=1,n03
            x3 = hz*real(i3-n03/2,kind=8)
            do i2=1,n02
               x2 = hy*real(i2-n02/2,kind=8)
               do i1=1,n01
                  x1 = hx*real(i1-n01/2,kind=8)
!                  r2=(x1-x0)*(x1-x0)+(x2-x0)*(x2-x0)+(x3)*(x3)
                  r2 = x1*x1+x2*x2+x3*x3
                  potential(i1,i2,i3) = 1.d0/real(nspden,kind=8)*max(factor*exp(-0.5d0*r2/(sigma**2)),1d-24)
                   sump=sump+potential(i1,i2,i3)
               end do
            end do
          end do

  switch=0.0d0
  if (SetEps.eq.6) then
   switch=1.0d0
  end if

         sumd=0.d0
         !analitic density calculation.
         do i3=1,n03
            x3 = hz*real(i3-n03/2,kind=8)
            r_v(3)=x3
            do i2=1,n02
               x2 = hy*real(i2-n02/2,kind=8)
               r_v(2)=x2
               do i1=1,n01
                  x1 = hx*real(i1-n01/2,kind=8)
                  r_v(1)=x1
!                  r2=(x1-x0)*(x1-x0)+(x2-x0)*(x2-x0)+(x3)*(x3)
                  r2 = x1*x1+x2*x2+x3*x3
                  k1=0.d0
                  do i=1,3
                   k1 = k1 + dlogeps(i,i1,i2,i3)*potential(i1,i2,i3)*(-r_v(i)/(sigma**2))
                  end do
                  k2 = potential(i1,i2,i3)*(r2/(sigma**2)-3.d0)/(sigma**2)
                  do i=1,nspden
                   density(i1,i2,i3,i) =(-1.d0/(4.d0*pi))*eps(i1,i2,i3)*(k1+k2)&
                                 +switch*((eps(i1,i2,i3)-1.0d0)/(eps0-1.0d0))*dsinh(multp*potential(i1,i2,i3))
!                                 +switch*((eps(i1,i2,i3)-1.0d0)/(eps0-1.0d0))*dtanh(multp*potential(i1,i2,i3))
!                                 +switch*((eps(i1,i2,i3)-1.0d0)/(eps0-1.0d0))*multp*potential(i1,i2,i3)
!                                 +switch*((eps(i1,i2,i3)-1.0d0)/(eps0-1.0d0))*multp*(potential(i1,i2,i3)**2)
                   sumd=sumd+density(i1,i2,i3,i)
                  end do
               end do
            end do
         end do

 end if

!plot of the starting conditions
 unt=f_get_free_unit(21)
 call f_open_file(unt,file='initial.dat')
 i1=n03/2
 do i2=1,n02
    do i3=1,n03
       write(unt,'(2(1x,I4),3(1x,e14.7))')i2,i3,density(i1,i2,i3,1),potential(i1,i2,i3),eps(i1,i2,i3)
    end do
 end do
 call f_close(unt)

 unt=f_get_free_unit(22)
 call f_open_file(unt,file='initial_line.dat')
 do i1=1,n01
  write(unt,'(1x,I8,3(1x,e22.15))') i1,density(n01/2,i1,n03/2,1),potential(n01/2,i1,n03/2),eps(n01/2,i1,n03/2)
 end do
 call f_close(unt)

 !calculate hartree energy
 einit=0.d0
 do i3=1,n03
  do i2=1,n02
   do i1=1,n01
    einit= einit + density(i1,i2,i3,1)*potential(i1,i2,i3) 
   end do
  end do
 end do
 einit=0.5*hx*hy*hz*einit

   if (iproc ==0) then
    call yaml_map('Total Charge',sumd*hx*hy*hz)
    call yaml_map('Potential monopole',sump*hx*hy*hz)
    call yaml_map('Potential at the boundary 1 n02/2 1',&
       potential(1,n02/2,1))
    call yaml_map('Density at the boundary 1 n02/2 1',density(1,n02/2,1,1))
   end if
  !write(*,*) 'charge sumd',sumd*hx*hy*hz,'potential sum',sump*hx*hy*hz
  !write(*,'(1x,a,1x,e14.7)')'Potential at the boundary 1 n02/2 1',poteantial(1,n02/2,1)
  !write(*,'(1x,a,1x,e14.7)')'Density at the boundary 1 n02/2 1',density(1,n02/2,1,1)

  call f_free(density1)
  call f_free(density2)
  call f_free(potential1)
  call f_free(potential2)

end subroutine SetInitDensPot

subroutine functions(x,a,b,f,f1,f2,whichone)
      implicit none
      integer, intent(in) :: whichone
      real(kind=8), intent(in) :: x,a,b
      real(kind=8), intent(out) :: f,f1,f2
      !local variables
      real(kind=8) :: r,r2,y,yp,ys,factor,pi,g,h,g1,g2,h1,h2
      real(kind=8) :: length,frequency,nu,sigma,agauss

      pi = 4.d0*datan(1.d0)
      select case(whichone)
      case(1)
         !constant
         f=1.d0
         f2=0.d0
      case(2)
         !gaussian of sigma s.t. a=1/(2*sigma^2)
         r2=a*x**2
         f=dexp(-r2)
         f2=(-2.d0*a+4.d0*a*r2)*dexp(-r2)
      case(3)
         !gaussian "shrinked" with a=length of the system
         length=a
         r=pi*x/length
         y=dtan(r)
         yp=pi/length*1.d0/(dcos(r))**2
         ys=2.d0*pi/length*y*yp
         factor=-2.d0*ys*y-2.d0*yp**2+4.d0*yp**2*y**2
         f2=factor*dexp(-y**2)
         f=dexp(-y**2)
      case(4)
         !cosine with a=length, b=frequency
         length=a
         frequency=b
         r=frequency*pi*x/length
         f=dcos(r)
         f2=-(frequency*pi/length)**2*dcos(r)
      case(5)
         !exp of a cosine, a=length
         nu=2.d0
         r=pi*nu/a*x
         y=dcos(r)
         yp=dsin(r)
         f=dexp(y)
         factor=(pi*nu/a)**2*(-y+yp**2)
         f1=-f*yp*(pi*nu/a)
         f2=factor*f
      case(6)
         !gaussian times "shrinked" gaussian, sigma=length/10
         length=a
         r=pi*x/length
         y=dtan(r)
         yp=pi/length*1.d0/(dcos(r))**2
         ys=2.d0*pi/length*y*yp
         factor=-2.d0*ys*y-2.d0*yp**2+4.d0*yp**2*y**2
         g=dexp(-y**2)
         g1=-2.d0*y*yp*g
         g2=factor*dexp(-y**2)

         sigma=length/10
         agauss=0.5d0/sigma**2
         r2=agauss*x**2
         h=max(dexp(-r2),1.0d-24)
         h1=-2.d0*agauss*x*h
         h2=(-2.d0*agauss+4.d0*agauss*r2)*h
         f=max(g,1.d-24)*h
         f1=g1*h+max(g,1.d-24)*h1
         f2=g2*h+max(g,1.d-24)*h2+2.d0*g1*h1
      case(7)
         !sine with a=length, b=frequency
         length=a
         frequency=b
         r=frequency*pi*x/length
         f=dsin(r)
         f2=-(frequency*pi/length)**2*dsin(r)
      end select

end subroutine functions

subroutine SetEpsilon(n01,n02,n03,nspden,nord,nat,iproc,acell,a_gauss,hx,hy,hz,&
     erfL,erfR,sigmaeps,SetEps,geocode,PSol,eps,dlogeps,oneoeps,oneosqrteps,corr,&
     rhoele,rad_cav,rxyz)

  use dynamic_memory
  use yaml_output

  implicit none
  integer, intent(in) :: n01
  integer, intent(in) :: n02
  integer, intent(in) :: n03
  integer, intent(in) :: nspden
  integer, intent(in) :: nord
  integer, intent(in) :: nat,iproc
  real(kind=8), intent(in) :: acell,a_gauss,hx,hy,hz,erfL,erfR,sigmaeps,rad_cav
  integer, intent(in) :: SetEps
  character(len=2), intent(in) :: geocode
  character(len=4), intent(in) :: PSol

  !> dielectric function. Needed for non VAC methods, given in full dimensions
  real(kind=8), dimension(n01,n02,n03), intent(out) :: eps
  !> logarithmic derivative of epsilon. Needed for PCG method.
  !! if absent, it will be calculated from the array of epsilon
  real(kind=8), dimension(3,n01,n02,n03), intent(out) :: dlogeps
  !> inverse of epsilon. Needed for PI method.
  !! if absent, it will be calculated from the array of epsilon
  real(kind=8), dimension(n01,n02,n03), intent(out) :: oneoeps
  !> inverse square root of epsilon. Needed for PCG method.
  !! if absent, it will be calculated from the array of epsilon
  real(kind=8), dimension(n01,n02,n03), intent(out) :: oneosqrteps
  !> correction term of the Generalized Laplacian
  !! if absent, it will be calculated from the array of epsilon
  real(kind=8), dimension(n01,n02,n03), intent(out) :: corr

  real(kind=8), dimension(n01,n02,n03,nspden), intent(in) :: rhoele
  real(kind=8), dimension(3,nat), intent(inout) :: rxyz

  ! local variables.
  real(kind=8), dimension(n01,n02,n03,nspden) :: edens
  real(kind=8), dimension(n01,n02,n03,nspden,3) :: nabla_edens ! Nabla of the electron density.
  real(kind=8), dimension(n01,n02,n03,nspden) :: ddt_edens ! Laplacian of the electron density.
  real(kind=8), dimension(n01,n02,n03,3) :: deps ! Nabla of the electron density.
  integer :: i,i1,i2,i3,ifx,ify,ifz,isp,iat
  real(kind=8) :: edensmax = 0.0035d0!!!!
  real(kind=8) :: edensmin = 0.0001d0
  real(kind=8), parameter :: eps0 = 78.36d0
  real(kind=8) :: x1,x2,x3,r,t,pi,r2,sigma,x0,factor,length,oneoeps0,oneosqrteps0
  real(kind=8) :: x,y,fx,fx2,fy,fy2,fz,fz2,a,ax,ay,az,bx,by,bz,tt,fx1,fy1,fz1
  real(kind=8) :: fact1,fact2,fact3,dtx,d2,dd,coeff,coeff1,delta
  real(kind=8), dimension(nat) :: radii


  open(unit=21,file='Epsilon.dat',status='unknown')
  open(unit=22,file='Epsilon_line.dat',status='unknown')

  nabla_edens=0.d0
  ddt_edens=0.d0

 if (SetEps.eq.1) then

  if (trim(geocode) == 'F') then

   sigma = sigmaeps
   x0 = 0.d0 ! hx*real(25-n01/2,kind=8)

         !Normalization
         factor = erfL - erfR
         !factor = 1.d0/((sigma**3)*sqrt((2.d0*pi)**3))
         !gaussian function
         do i3=1,n03
            x3 = hz*real(i3-n03/2,kind=8)
            do i2=1,n02
               x2 = hy*real(i2-n02/2,kind=8)
               do i1=1,n01
                  x1 = hx*real(i1-n01/2,kind=8)
                  r2=(x1-x0)*(x1-x0)+(x2-x0)*(x2-x0)+(x3)*(x3)
                  !r2 = x1*x1+x2*x2+x3*x3
                     eps(i1,i2,i3) = max(factor*exp(-0.5d0*r2/(sigma**2)),1d-24) + erfR
               end do
            end do
         end do

  else if (trim(geocode) == 'P') then

         !parameters for the test functions
         length=acell
         a=0.5d0/a_gauss**2
         !test functions in the three directions
         ifx=5
         ify=5
         ifz=5
         !parameters of the test functions
         ax=length
         ay=length
         az=length
         bx=2.d0!real(nu,kind=8)
         by=2.d0!real(nu,kind=8)
         bz=2.d0

              !plot of the functions used
              do i1=1,n03
                 x = hx*real(i1-n01/2-1,kind=8)!valid if hy=hz
                 y = hy*real(i1-n01/2-1,kind=8)
                 call functions(x,ax,bx,fx,fx1,fx2,ifx)
                 call functions(y,ay,by,fy,fy1,fy2,ify)
                 write(36,'(1x,I8,6(1x,e22.15))')i1,fx,fx1,fx2,fy,fy1,fy2
              end do

         !Initialization of dielectric constant for periodic boundary
         !conditions.
         do i3=1,n03
            x3 = hz*real(i3-n03/2-1,kind=8)
            call functions(x3,az,bz,fz,fz1,fz2,ifz)
            do i2=1,n02
               x2 = hy*real(i2-n02/2-1,kind=8)
               call functions(x2,ay,by,fy,fy1,fy2,ify)
               do i1=1,n01
                  x1 = hx*real(i1-n01/2-1,kind=8)
                  call functions(x1,ax,bx,fx,fx1,fx2,ifx)
                  factor = (erfL-erfR)/(dexp(1.d0)**3-dexp(-1.d0)**3)
                  eps(i1,i2,i3) = factor*(fx*fy*fz-dexp(-1.d0)**3) + erfR
               end do
            end do
         end do


  else if (trim(geocode) == 'S') then

         !parameters for the test functions
         length=acell
         a=0.5d0/a_gauss**2
         !test functions in the three directions
         ifx=5
         ifz=5
         !non-periodic dimension
         ify=6
         !parameters of the test functions
         ax=length
         az=length
         bx=2.d0!real(nu,kind=8)
         bz=2.d0!real(nu,kind=8)
         !non-periodic dimension
         ay=length
         by=a

              !plot of the functions used
              do i1=1,n03
                 x = hx*real(i1-n01/2-1,kind=8)!valid if hy=hz
                 y = hy*real(i1-n01/2-1,kind=8)
                 call functions(x,ax,bx,fx,fx1,fx2,ifx)
                 call functions(y,ay,by,fy,fy1,fy2,ify)
                 write(36,'(1x,I8,6(1x,e22.15))')i1,fx,fx1,fx2,fy,fy1,fy2
              end do

         !Initialisation of density and potential
         do i3=1,n03
            x3 = hz*real(i3-n03/2-1,kind=8)
            call functions(x3,az,bz,fz,fz1,fz2,ifz)
            do i2=1,n02
               x2 = hy*real(i2-n02/2-1,kind=8)
               call functions(x2,ay,by,fy,fy1,fy2,ify)
               do i1=1,n01
                  x1 = hx*real(i1-n02/2-1,kind=8)
                  call functions(x1,ax,bx,fx,fx1,fx2,ifx)
                  factor = (erfL-erfR)/(dexp(1.d0)**2)
                  eps(i1,i2,i3) = factor*(fx*fy*fz) + erfR
               end do
            end do
         end do

  end if

 else if (SetEps.eq.2 .or. SetEps.eq.3) then

   if (SetEps.eq.2) then
    call SetEledens(n01,n02,n03,nspden,nord,acell,a_gauss,hx,hy,hz,SetEps,edens,nabla_edens,ddt_edens)
   else if (SetEps.eq.3) then
    edens(:,:,:,:) = rhoele(:,:,:,:)
    call fssnord3DmatNabla(n01,n02,n03,nspden,hx,hy,hz,edens,nabla_edens,nord,acell)
    call fssnord3DmatDiv(n01,n02,n03,nspden,hx,hy,hz,nabla_edens,ddt_edens,nord,acell)
   end if

!   r2=(rad_cav/0.52917721092d0)**2
!   edensmax = max(exp(-0.5d0*r2/(0.16d0)),1d-24)
!   delta=12.d0*max(hx,hy,hz)
!   r2=((rad_cav+delta)/0.52917721092d0)**2
!   edensmin = max(exp(-0.5d0*r2/(0.16d0)),1d-24)

   pi = 4.d0*datan(1.d0)
   r=0.d0
   t=0.d0
   oneoeps0=1.d0/eps0
   oneosqrteps0=1.d0/dsqrt(eps0)
   fact1=2.d0*pi/(dlog(edensmax)-dlog(edensmin))
   fact2=(dlog(eps0))/(2.d0*pi)
   fact3=(dlog(eps0))/(dlog(edensmax)-dlog(edensmin))

   if ( trim(PSol)=='PCG') then

   isp=1
   do i3=1,n03
    do i2=1,n02
     do i1=1,n01

      if (dabs(edens(i1,i2,i3,isp)).gt.edensmax) then
       eps(i1,i2,i3)=1.d0
       oneosqrteps(i1,i2,i3)=1.d0
       do i=1,3
        dlogeps(i,i1,i2,i3)=0.d0
       end do
       corr(i1,i2,i3)=0.d0
      else if (dabs(edens(i1,i2,i3,isp)).lt.edensmin) then
       eps(i1,i2,i3)=eps0
       oneosqrteps(i1,i2,i3)=oneosqrteps0
       do i=1,3
        dlogeps(i,i1,i2,i3)=0.d0
       end do
       corr(i1,i2,i3)=0.d0
      else
       r=fact1*(dlog(edensmax)-dlog(dabs(edens(i1,i2,i3,isp))))
       t=fact2*(r-dsin(r))
       eps(i1,i2,i3)=dexp(t)
       oneosqrteps(i1,i2,i3)=dexp(-0.5d0*t)
       coeff=fact3*(1.d0-dcos(r))
       dtx=-coeff/dabs(edens(i1,i2,i3,isp))
       d2=0.d0
       do i=1,3
        dlogeps(i,i1,i2,i3)=dtx*nabla_edens(i1,i2,i3,isp,i)
        d2 = d2+nabla_edens(i1,i2,i3,isp,i)**2
       end do
        dd = ddt_edens(i1,i2,i3,isp)
       coeff1=(0.5d0*(coeff**2)+fact3*fact1*dsin(r)+coeff)/((edens(i1,i2,i3,isp))**2)
       corr(i1,i2,i3)=(0.125d0/pi)*dexp(t)*(coeff1*d2+dtx*dd)
      end if

     end do
    end do
   end do

   else if ( trim(PSol)=='PI') then

   isp=1
   do i3=1,n03
    do i2=1,n02
     do i1=1,n01

      if (dabs(edens(i1,i2,i3,isp)).gt.edensmax) then
       eps(i1,i2,i3)=1.d0
       oneoeps(i1,i2,i3)=1.d0
       do i=1,3
        dlogeps(i,i1,i2,i3)=0.d0
       end do
      else if (dabs(edens(i1,i2,i3,isp)).lt.edensmin) then
       eps(i1,i2,i3)=eps0
       oneoeps(i1,i2,i3)=oneoeps0
       do i=1,3
        dlogeps(i,i1,i2,i3)=0.d0
       end do
      else
       r=fact1*(dlog(edensmax)-dlog(dabs(edens(i1,i2,i3,isp))))
       t=fact2*(r-dsin(r))
       eps(i1,i2,i3)=dexp(t)
       oneoeps(i1,i2,i3)=dexp(-t)
       coeff=fact3*(1.d0-dcos(r))
       dtx=-coeff/dabs(edens(i1,i2,i3,isp))
       do i=1,3
        dlogeps(i,i1,i2,i3)=dtx*nabla_edens(i1,i2,i3,isp,i)
       end do
      end if

     end do
    end do
   end do

   end if

else if (SetEps ==4) then

!      rxyz(1:3,1)=[7.300000d0, 7.300337d0, 7.243250d0]-[2.30d0,2.85d0,3.7d0]
!      rxyz(1:3,2)=[7.300000d0, 8.415319d0, 8.700265d0]-[2.30d0,2.85d0,3.7d0]
!      rxyz(1:3,3)=[7.300000d0, 7.299663d0,10.156750d0]-[2.30d0,2.85d0,3.7d0]
!      rxyz(1:3,4)=[7.300000d0, 7.299663d0,9.156750d0]-[2.30d0,2.85d0,3.7d0]
!      rxyz(1:3,5)=[7.300000d0, 7.299663d0,8.156750d0]-[2.30d0,2.85d0,3.7d0]
!      radii=[1.5d0,2.0d0,1.5d0,1.5d0]
!      radii=[1.5d0,1.2d0,1.2d0,1.2d0,1.2d0]
!      rxyz(1:3,2)=[5.00000d0, 5.00000d0 + 0.2d0, 5.000000d0]

      if (nat.eq.1) then
       delta=6.d0*max(hx,hy,hz)
       rxyz(1,1) = hx*real(n01/2,kind=8)
       rxyz(2,1) = hy*real(n02/2,kind=8)
       rxyz(3,1) = hz*real(n03/2,kind=8)
       radii(1)=rad_cav*1.5d0/0.52917721092d0
      else if (nat.eq.3) then
       delta=2.0d0
       delta=delta*0.25d0 ! Divided by 4 because both rigid cavities are 4*delta widespread
       radii=[1.4d0,1.0d0,1.0d0]
       do iat=1,nat
        radii(iat) = rad_cav*radii(iat)/0.52917721092d0 + 1.22d0*delta
       end do
      end if

      if (iproc==0) then
       call yaml_map('Delta cavity',delta)
       call yaml_map('radii',radii)
       do iat=1,nat
        call yaml_map('atom',iat)
        call yaml_map('rxyz',rxyz(:,iat))
       end do
      end if

!      call Eps_rigid_cavity([n01,n02,n03],nspden,nord,acell,[hx,hy,hz],nat,rxyz,radii,eps0,delta,eps,dlogeps,oneoeps,oneosqrteps,corr)
      call Eps_rigid_cavity_multiatoms([n01,n02,n03],nspden,nord,acell,[hx,hy,hz],&
           nat,rxyz,radii,eps0,delta,eps,dlogeps,oneoeps,oneosqrteps,corr)
!      call Eps_rigid_cavity_new([n01,n02,n03],nspden,nord,acell,[hx,hy,hz],nat,rxyz,radii,eps0,delta,eps,dlogeps,oneoeps,oneosqrteps,corr)
!      call Eps_rigid_cavity_new_multiatoms([n01,n02,n03],nspden,nord,acell,[hx,hy,hz],nat,rxyz,radii,eps0,delta,eps,dlogeps,oneoeps,oneosqrteps,corr)
!      call Eps_rigid_cavity_new2([n01,n02,n03],nspden,nord,acell,[hx,hy,hz],nat,rxyz,radii,eps0,delta,eps,dlogeps,oneoeps,oneosqrteps,corr)
!      call Eps_rigid_cavity_new2_multiatoms([n01,n02,n03],nspden,nord,acell,[hx,hy,hz],nat,rxyz,radii,eps0,delta,eps,dlogeps,oneoeps,oneosqrteps,corr)
!!$
!!$print *,'New dlogeps calculation'
!!$      call fssnord3DmatNabla3var(n01,n02,n03,nspden,hx,hy,hz,eps,deps,nord,acell)
!!$      isp=1
!!$      do i3=1,n03
!!$       do i2=1,n02
!!$        do i1=1,n01
!!$         do i=1,3
!!$          dlogeps(i,i1,i2,i3)=deps(i1,i2,i3,i)/eps(i1,i2,i3)
!!$         end do
!!$       end do
!!$      end do
!!$     end do

end if


!!$     i3=1!n03/2
!!$     do i2=1,n02
!!$      do i1=1,n01
!!$       write(21,'(2(1x,I4),2(1x,e14.7))')i1,i2,eps(i1,i2,i3),eps(i1,i2,n03/2)
!!$      end do
!!$      write(21,*)
!!$     end do

     i1=1!n03/2
     do i2=1,n02
      do i3=1,n03
       write(21,'(2(1x,I4),2(1x,e14.7))')i2,i3,eps(i1,i2,i3),eps(n01/2,i2,i3)
      end do
      write(21,*)
     end do


     do i1=1,n01
      write(22,'(1x,I8,2(1x,e22.15))') i1,eps(i1,n02/2,n03/2),eps(n01/2,i1,n03/2)
     end do

  close(unit=21)
  close(unit=22)

end subroutine SetEpsilon

!> calculates the value of the dielectric function for a smoothed cavity 
!! given a set of centres and radii.
!! Need the epsilon0 as well as the radius of the cavit and its smoothness
subroutine Eps_rigid_cavity(ndims,nspden,nord,acell,hgrids,nat,rxyz,radii,epsilon0,delta,eps,dlogeps,oneoeps,oneosqrteps,corr)
  implicit none
  integer, intent(in) :: nat !< number of centres defining the cavity
  integer, intent(in) :: nspden
  integer, intent(in) :: nord
  real(kind=8), intent(in) :: acell
  real(kind=8), intent(in) :: epsilon0 !< dielectric constant of th solvent
  real(kind=8), intent(in) :: delta !< smoothness factor of the cavity
  integer, dimension(3), intent(in) :: ndims   !< dimensions of the simulation box
  real(kind=8), dimension(3), intent(in) :: hgrids !< grid spacings
  real(kind=8), dimension(nat), intent(in) :: radii !< radii of each of the atoms
  !> position of all the atoms in the grid coordinates
  real(kind=8), dimension(3,nat), intent(in) :: rxyz
  real(kind=8), dimension(ndims(1),ndims(2),ndims(3)), intent(out) :: eps !< dielectric function
  real(kind=8), dimension(3,ndims(1),ndims(2),ndims(3)), intent(out) :: dlogeps !< dlogeps
  real(kind=8), dimension(ndims(1),ndims(2),ndims(3)), intent(out) :: oneoeps !< inverse of epsilon. Needed for PI method.
  !> inverse square root of epsilon. Needed for PCG method.
  real(kind=8), dimension(ndims(1),ndims(2),ndims(3)), intent(out) :: oneosqrteps 
  real(kind=8), dimension(ndims(1),ndims(2),ndims(3)), intent(out) :: corr !< correction term of the Generalized Laplacian.
  !local variables
  integer :: i,i1,i2,i3,iat
  real(kind=8) :: r2,x,y2,z2,d2,y,z,eps_min,eps1,pi,de2,dde,d1,oneod,h,coeff
  real(kind=8), dimension(3) :: deps,ddeps,v
  real(kind=8), dimension(ndims(1),ndims(2),ndims(3)) :: v_de2
  real(kind=8), dimension(ndims(1),ndims(2),ndims(3)) :: v_ddeps

  pi = 4.d0*datan(1.d0)


  do i3=1,ndims(3)
     z=hgrids(3)*i3 !(i3-1) for 0 axis start.
     z2=z*z
     v(3)=z
     do i2=1,ndims(2)
        y=hgrids(2)*i2 !*(i2-1) for 0 axis start.
        y2=y*y
        v(2)=y
        do i1=1,ndims(1)
           x=hgrids(1)*i1 !(i1-1) for 0 axis start.
           v(1)=x
           r2=x*x+y2+z2
           !choose the closest atom
           eps_min=1.d100
           do iat=1,nat
            d2=(x-rxyz(1,iat))**2+(y-rxyz(2,iat))**2+(z-rxyz(3,iat))**2
            if (d2.eq.0.d0) then
               d2=1.0d-30
               eps1=epsl(sqrt(d2),radii(iat),delta,epsilon0)
               d1=d1eps(sqrt(d2),radii(iat),delta,epsilon0)
               oneod=1.d0/sqrt(d2)
!               coeff=-2.d0*((sqrt(d2)-radii(iat))/(delta**2))
!               coeff=oneod+2.d0*((sqrt(d2)-radii(iat))/(delta**2))
               do i=1,3
                h=0.d0
                deps(i) =0.d0
                ddeps(i)=0.d0
               end do
               eps_min=eps1
             exit
            else
               oneod=1.d0/sqrt(d2)
               eps1=epsl(sqrt(d2),radii(iat),delta,epsilon0)
              if (eps1< eps_min) then
                 d1=d1eps(sqrt(d2),radii(iat),delta,epsilon0)
                 coeff=oneod+2.d0*((sqrt(d2)-radii(iat))/(delta**2))
                 do i=1,3
                  h=(v(i)-rxyz(i,iat))*oneod
                  deps(i) =d1*h
                  ddeps(i)=d1*(oneod-coeff*(h**2))
                 end do
                 eps_min=eps1
              end if
              if (abs(eps_min-1.d0) < epsilon(1.d0)) exit
            end if
           end do

           if (nat==0) then
              eps_min=1.d0
              deps=0.d0
              ddeps=0.d0
           end if
           eps(i1,i2,i3)=eps_min
           oneoeps(i1,i2,i3)=1.d0/eps_min
           oneosqrteps(i1,i2,i3)=1.d0/sqrt(eps_min)
           de2=0.d0
           dde=0.d0
           do i=1,3
            dlogeps(i,i1,i2,i3)=deps(i)/eps_min
            de2 = de2 + deps(i)**2
            dde = dde + ddeps(i)
           end do
!            de2 = d1**2
!            dde = d1*(3.d0*oneod-coeff*(h**2))
            corr(i1,i2,i3)=-(0.125d0/pi)*(0.5d0/eps_min*de2-dde)
        end do
     end do
  end do

!!$  call fssnordEpsilonDerivative(ndims(1),ndims(2),ndims(3),1,hgrids(1),hgrids(2),hgrids(3),eps,v_de2,v_ddeps,nord,acell)
!!$
!!$  do i3=1,ndims(3)
!!$     z=hgrids(3)*i3 !(i3-1) for 0 axis start.
!!$     z2=z*z
!!$     v(3)=z
!!$     do i2=1,ndims(2)
!!$        y=hgrids(2)*i2 !*(i2-1) for 0 axis start.
!!$        y2=y*y
!!$        v(2)=y
!!$        do i1=1,ndims(1)
!!$           x=hgrids(1)*i1 !(i1-1) for 0 axis start.
!!$           v(1)=x
!!$           r2=x*x+y2+z2
!!$           !choose the closest atom
!!$           eps_min=1.d100
!!$           do iat=1,nat
!!$            d2=(x-rxyz(1,iat))**2+(y-rxyz(2,iat))**2+(z-rxyz(3,iat))**2
!!$            if (d2.eq.0.d0) then
!!$               d2=1.0d-30
!!$               eps1=epsl(sqrt(d2),radii(iat),delta,epsilon0)
!!$               d1=d1eps(sqrt(d2),radii(iat),delta,epsilon0)
!!$               oneod=1.d0/sqrt(d2)
!!$!               coeff=-2.d0*((sqrt(d2)-radii(iat))/(delta**2))
!!$!               coeff=oneod+2.d0*((sqrt(d2)-radii(iat))/(delta**2))
!!$               do i=1,3
!!$                h=0.d0
!!$                deps(i) =0.d0
!!$                ddeps(i)=0.d0
!!$               end do
!!$               eps_min=eps1
!!$             exit
!!$            else
!!$               oneod=1.d0/sqrt(d2)
!!$               eps1=epsl(sqrt(d2),radii(iat),delta,epsilon0)
!!$              if (eps1< eps_min) then
!!$                 d1=d1eps(sqrt(d2),radii(iat),delta,epsilon0)
!!$                 coeff=oneod+2.d0*((sqrt(d2)-radii(iat))/(delta**2))
!!$                 do i=1,3
!!$                  h=(v(i)-rxyz(i,iat))*oneod
!!$                  deps(i) =d1*h
!!$                  ddeps(i)=d1*(oneod-coeff*(h**2))
!!$                 end do
!!$                 eps_min=eps1
!!$              end if
!!$              if (abs(eps_min-1.d0) < epsilon(1.d0)) exit
!!$            end if
!!$           end do
!!$
!!$           if (nat==0) then
!!$              eps_min=1.d0
!!$              deps=0.d0
!!$              ddeps=0.d0
!!$           end if
!!$           eps(i1,i2,i3)=eps_min
!!$           oneoeps(i1,i2,i3)=1.d0/eps_min
!!$           oneosqrteps(i1,i2,i3)=1.d0/sqrt(eps_min)
!!$           dde=v_ddeps(i1,i2,i3)
!!$!           de2=v_de2(i1,i2,i3)
!!$           de2=0.d0
!!$!           dde=0.d0
!!$           do i=1,3
!!$            dlogeps(i,i1,i2,i3)=deps(i)/eps_min
!!$            de2 = de2 + deps(i)**2
!!$!            dde = dde + ddeps(i)
!!$           end do
!!$!            de2 = d1**2
!!$!            dde = d1*(3.d0*oneod-coeff*(h**2))
!!$            corr(i1,i2,i3)=-(0.125d0/pi)*(0.5d0/eps_min*de2-dde)
!!$        end do
!!$     end do
!!$  end do

  contains

    pure function epsl(r,rc,delta,epsilon0)
      implicit none
      real(kind=8), intent(in) :: r,rc,delta,epsilon0
      real(kind=8) :: epsl
      !local variables
      real(kind=8) :: d

      d=(r-rc)/delta
      epsl=0.5d0*(epsilon0-1.d0)*(erf(d)+1.d0)+1.d0
    end function epsl

    pure function d1eps(r,rc,delta,epsilon0)
      implicit none
      real(kind=8), intent(in) :: r,rc,delta,epsilon0
      real(kind=8) :: d1eps
      !local variables
      real(kind=8) :: d

      d=(r-rc)/delta
      d1eps=((epsilon0-1.d0)/(delta*sqrt(pi)))*max(exp(-d**2),1.0d-24)
    end function d1eps

end subroutine Eps_rigid_cavity

!> calculates the value of the dielectric function for a smoothed cavity 
!! given a set of centres and radii. Based on the Andreussi epsilon function
!! with a gaussian \rho^{elec}.
!! Need the epsilon0 as well as the radius of the cavit and its smoothness
subroutine Eps_rigid_cavity_new(ndims,nspden,nord,acell,hgrids,nat,rxyz,radii,epsilon0,delta,eps,dlogeps,oneoeps,oneosqrteps,corr)
  implicit none
  integer, intent(in) :: nat !< number of centres defining the cavity
  integer, intent(in) :: nspden
  integer, intent(in) :: nord
  real(kind=8), intent(in) :: acell
  real(kind=8), intent(in) :: epsilon0 !< dielectric constant of th solvent
  real(kind=8), intent(in) :: delta !< smoothness factor of the cavity
  integer, dimension(3), intent(in) :: ndims   !< dimensions of the simulation box
  real(kind=8), dimension(3), intent(in) :: hgrids !< grid spacings
  real(kind=8), dimension(nat), intent(in) :: radii !< radii of each of the atoms
  !> position of all the atoms in the grid coordinates
  real(kind=8), dimension(3,nat), intent(in) :: rxyz
  real(kind=8), dimension(ndims(1),ndims(2),ndims(3)), intent(out) :: eps !< dielectric function
  real(kind=8), dimension(3,ndims(1),ndims(2),ndims(3)), intent(out) :: dlogeps !< dlogeps
  real(kind=8), dimension(ndims(1),ndims(2),ndims(3)), intent(out) :: oneoeps !< inverse of epsilon. Needed for PI method.
  !> inverse square root of epsilon. Needed for PCG method.
  real(kind=8), dimension(ndims(1),ndims(2),ndims(3)), intent(out) :: oneosqrteps 
  real(kind=8), dimension(ndims(1),ndims(2),ndims(3)), intent(out) :: corr !< correction term of the Generalized Laplacian.
  !local variables
  integer :: i,i1,i2,i3,iat
  real(kind=8) :: r2,x,y2,z2,d,d2,d12,y,z,eps_min,eps1,pi,de2,dde,d1,oneod,h,coeff,dmin,dmax,oneoeps0,oneosqrteps0
  real(kind=8) :: r,t,fact1,fact2,fact3,dd,dtx
  real(kind=8), dimension(3) :: deps,ddeps,v
  real(kind=8), dimension(ndims(1),ndims(2),ndims(3)) :: v_de2
  real(kind=8), dimension(ndims(1),ndims(2),ndims(3)) :: v_ddeps

   pi = 4.d0*datan(1.d0)
   r=0.d0
   t=0.d0
   oneoeps0=1.d0/epsilon0
   oneosqrteps0=1.d0/dsqrt(epsilon0)

  do i3=1,ndims(3)
   z=hgrids(3)*i3 !(i3-1) for 0 axis start.
   v(3)=z
   do i2=1,ndims(2)
    y=hgrids(2)*i2 !*(i2-1) for 0 axis start.
    v(2)=y
    do i1=1,ndims(1)
     x=hgrids(1)*i1 !(i1-1) for 0 axis start.
     v(1)=x
     !choose the closest atom
     do iat=1,nat
      dmax = radii(iat) - 3.d0*delta
      dmin = radii(iat) + 1.d0*delta
      fact1=2.d0*pi/(-(dmax**2) + dmin**2)
      fact2=(dlog(epsilon0))/(2.d0*pi)
      fact3=(dlog(epsilon0))/(-(dmax**2) + dmin**2)
      d2=(x-rxyz(1,iat))**2+(y-rxyz(2,iat))**2+(z-rxyz(3,iat))**2
      if (d2.eq.0.d0) d2=1.0d-30
      d=dsqrt(d2)

      if (d.lt.dmax) then
       eps(i1,i2,i3)=1.d0
       oneoeps(i1,i2,i3)=1.d0
       oneosqrteps(i1,i2,i3)=1.d0
       do i=1,3
        dlogeps(i,i1,i2,i3)=0.d0
       end do
       corr(i1,i2,i3)=0.d0
      else if (d.gt.dmin) then
       eps(i1,i2,i3)=epsilon0
       oneoeps(i1,i2,i3)=oneoeps0
       oneosqrteps(i1,i2,i3)=oneosqrteps0
       do i=1,3
        dlogeps(i,i1,i2,i3)=0.d0
       end do
       corr(i1,i2,i3)=0.d0
      else
       write(40,*)d,dmin,dmax
       r=fact1*(-(dmax**2) + d2)
       t=fact2*(r-dsin(r))
       eps(i1,i2,i3)=dexp(t)
       oneoeps(i1,i2,i3)=dexp(-t)
       oneosqrteps(i1,i2,i3)=dexp(-0.5d0*t)
!       coeff=fact3*(1.d0-dcos(r))
       dtx=fact3*(1.d0-dcos(r))
!       dtx=-coeff
!       d12=0.d0
       do i=1,3
        dlogeps(i,i1,i2,i3)=dtx*2.d0*(v(i)-rxyz(i,iat))
!        d12 = d12+(dtx*2.d0*(v(i)-rxyz(i,iat)))**2
       end do
       d12 = 4.d0*(dtx**2)*d2
       dd =  4.d0*fact1*fact3*dsin(r)*d2 + 6.d0*dtx
       corr(i1,i2,i3)=(0.125d0/pi)*dexp(t)*(0.5d0*d12+dd)
      end if

     end do
    end do
   end do
  end do

end subroutine Eps_rigid_cavity_new

!> calculates the value of the dielectric function for a smoothed cavity 
!! given a set of centres and radii. Based on the Andreussi paper (Eq. 40) epsilon function
!! with a gaussian \rho^{elec}.
!! Need the epsilon0 as well as the radius of the cavit and its smoothness
subroutine Eps_rigid_cavity_new2(ndims,nspden,nord,acell,hgrids,nat,rxyz,radii,epsilon0,delta,eps,dlogeps,oneoeps,oneosqrteps,corr)
  implicit none
  integer, intent(in) :: nat !< number of centres defining the cavity
  integer, intent(in) :: nspden
  integer, intent(in) :: nord
  real(kind=8), intent(in) :: acell
  real(kind=8), intent(in) :: epsilon0 !< dielectric constant of th solvent
  real(kind=8), intent(in) :: delta !< smoothness factor of the cavity
  integer, dimension(3), intent(in) :: ndims   !< dimensions of the simulation box
  real(kind=8), dimension(3), intent(in) :: hgrids !< grid spacings
  real(kind=8), dimension(nat), intent(in) :: radii !< radii of each of the atoms
  !> position of all the atoms in the grid coordinates
  real(kind=8), dimension(3,nat), intent(in) :: rxyz
  real(kind=8), dimension(ndims(1),ndims(2),ndims(3)), intent(out) :: eps !< dielectric function
  real(kind=8), dimension(3,ndims(1),ndims(2),ndims(3)), intent(out) :: dlogeps !< dlogeps
  real(kind=8), dimension(ndims(1),ndims(2),ndims(3)), intent(out) :: oneoeps !< inverse of epsilon. Needed for PI method.
  real(kind=8), dimension(ndims(1),ndims(2),ndims(3)), intent(out) :: oneosqrteps !< inverse square root of epsilon. Needed for PCG method.
  real(kind=8), dimension(ndims(1),ndims(2),ndims(3)), intent(out) :: corr !< correction term of the Generalized Laplacian.
  !local variables
  integer :: i,i1,i2,i3,iat
  real(kind=8) :: r2,x,y2,z2,d,d2,d12,y,z,eps_min,eps1,pi,de2,dde,d1,oneod,h,coeff,dmin,dmax,oneoeps0,oneosqrteps0
  real(kind=8) :: r,t,fact1,fact2,fact3,dd,dtx
  real(kind=8), dimension(3) :: deps,ddeps,v
  real(kind=8), dimension(ndims(1),ndims(2),ndims(3)) :: v_de2
  real(kind=8), dimension(ndims(1),ndims(2),ndims(3)) :: v_ddeps

   pi = 4.d0*datan(1.d0)
   r=0.d0
   t=0.d0
   oneoeps0=1.d0/epsilon0
   oneosqrteps0=1.d0/dsqrt(epsilon0)

  do i3=1,ndims(3)
   z=hgrids(3)*i3 !(i3-1) for 0 axis start.
   v(3)=z
   do i2=1,ndims(2)
    y=hgrids(2)*i2 !*(i2-1) for 0 axis start.
    v(2)=y
    do i1=1,ndims(1)
     x=hgrids(1)*i1 !(i1-1) for 0 axis start.
     v(1)=x
     !choose the closest atom
     do iat=1,nat
      dmax = radii(iat) - 2.d0*delta
      dmin = radii(iat) + 2.d0*delta
      fact1=2.d0*pi/(-(dmax**2) + dmin**2)
      fact2=(epsilon0-1.d0)/(2.d0*pi)
      fact3=(epsilon0-1.d0)/(-(dmax**2) + dmin**2)
      d2=(x-rxyz(1,iat))**2+(y-rxyz(2,iat))**2+(z-rxyz(3,iat))**2
      if (d2.eq.0.d0) d2=1.0d-30
      d=dsqrt(d2)

      if (d.lt.dmax) then
       eps(i1,i2,i3)=1.d0
       oneoeps(i1,i2,i3)=1.d0
       oneosqrteps(i1,i2,i3)=1.d0
       do i=1,3
        dlogeps(i,i1,i2,i3)=0.d0
       end do
       corr(i1,i2,i3)=0.d0
      else if (d.gt.dmin) then
       eps(i1,i2,i3)=epsilon0
       oneoeps(i1,i2,i3)=oneoeps0
       oneosqrteps(i1,i2,i3)=oneosqrteps0
       do i=1,3
        dlogeps(i,i1,i2,i3)=0.d0
       end do
       corr(i1,i2,i3)=0.d0
      else
       write(40,*)d,dmin,dmax
       r=fact1*(-(dmax**2) + d2)
       t=fact2*(r-dsin(r))
       eps(i1,i2,i3)=1.d0 + t
       oneoeps(i1,i2,i3)=1.d0/eps(i1,i2,i3)
       oneosqrteps(i1,i2,i3)=1.d0/dsqrt(eps(i1,i2,i3))
       dtx=fact3*(1.d0-dcos(r))
       do i=1,3
        dlogeps(i,i1,i2,i3)=dtx*2.d0*(v(i)-rxyz(i,iat))/eps(i1,i2,i3)
       end do
       d12 = 4.d0*(dtx**2)*d2
       dd =  4.d0*fact1*fact3*dsin(r)*d2 + 6.d0*dtx
       corr(i1,i2,i3)=(-0.125d0/pi)*(0.5d0*d12/eps(i1,i2,i3)-dd)
      end if

     end do
    end do
   end do
  end do

end subroutine Eps_rigid_cavity_new2

!> calculates the value of the dielectric function for a smoothed cavity 
!! given a set of centres and radii. Based on error function.
!! Need the epsilon0 as well as the radius of the cavit and its smoothness
subroutine Eps_rigid_cavity_multiatoms(ndims,nspden,nord,acell,hgrids,nat,rxyz,&
     radii,epsilon0,delta,eps,dlogeps,oneoeps,oneosqrteps,corr)
  implicit none
  integer, intent(in) :: nat !< number of centres defining the cavity
  integer, intent(in) :: nspden
  integer, intent(in) :: nord
  real(kind=8), intent(in) :: acell
  real(kind=8), intent(in) :: epsilon0 !< dielectric constant of th solvent
  real(kind=8), intent(in) :: delta !< smoothness factor of the cavity
  integer, dimension(3), intent(in) :: ndims   !< dimensions of the simulation box
  real(kind=8), dimension(3), intent(in) :: hgrids !< grid spacings
  real(kind=8), dimension(nat), intent(in) :: radii !< radii of each of the atoms
  !> position of all the atoms in the grid coordinates
  real(kind=8), dimension(3,nat), intent(in) :: rxyz
  real(kind=8), dimension(ndims(1),ndims(2),ndims(3)), intent(out) :: eps !< dielectric function
  real(kind=8), dimension(3,ndims(1),ndims(2),ndims(3)), intent(out) :: dlogeps !< dlogeps
  real(kind=8), dimension(ndims(1),ndims(2),ndims(3)), intent(out) :: oneoeps !< inverse of epsilon. Needed for PI method.
  !> inverse square root of epsilon. Needed for PCG method.
  real(kind=8), dimension(ndims(1),ndims(2),ndims(3)), intent(out) :: oneosqrteps 
  real(kind=8), dimension(ndims(1),ndims(2),ndims(3)), intent(out) :: corr !< correction term of the Generalized Laplacian.
  !local variables
  integer :: i,i1,i2,i3,iat,jat,ii
  real(kind=8) :: r2,x,y2,z2,d,d2,d12,y,z,eps_min,eps1,pi,de2,dde,d1,oneod,h,coeff,dmin,dmax,oneoeps0,oneosqrteps0
  real(kind=8) :: r,t,fact1,fact2,fact3,dd,dtx,curr
  real(kind=8), dimension(3) :: deps,ddeps,v
  real(kind=8), dimension(ndims(1),ndims(2),ndims(3)) :: v_de2
  real(kind=8), dimension(ndims(1),ndims(2),ndims(3)) :: v_ddeps
  real(kind=8), dimension(nat) :: ep,ddep
  real(kind=8), dimension(3,nat) :: dep

   pi = 4.d0*datan(1.d0)
   r=0.d0
   t=0.d0
   oneoeps0=1.d0/epsilon0
   oneosqrteps0=1.d0/dsqrt(epsilon0)

  do i3=1,ndims(3)
   z=hgrids(3)*i3 !(i3-1) for 0 axis start.
   v(3)=z
   do i2=1,ndims(2)
    y=hgrids(2)*i2 !*(i2-1) for 0 axis start.
    v(2)=y
    do i1=1,ndims(1)
     x=hgrids(1)*i1 !(i1-1) for 0 axis start.
     v(1)=x
     !choose the closest atom
     do iat=1,nat
      d2=(x-rxyz(1,iat))**2+(y-rxyz(2,iat))**2+(z-rxyz(3,iat))**2
      d=dsqrt(d2)

      if (d2.eq.0.d0) then
       d2=1.0d-30
       ep(iat)=epsl(d,radii(iat),delta)
       do i=1,3
        dep(i,iat)=0.d0
       end do
       ddep(iat)=0.d0
      else
       oneod=1.d0/d
       ep(iat)=epsl(d,radii(iat),delta)
       d1=d1eps(d,radii(iat),delta)
       coeff=2.d0*((sqrt(d2)-radii(iat))/(delta**2))
       do i=1,3
        h=(v(i)-rxyz(i,iat))*oneod
        dep(i,iat) =d1*h
       end do
       ddep(iat)=d1*(2.d0*oneod-coeff)
      end if

     end do

     eps(i1,i2,i3)=(epsilon0-1.d0)*product(ep)+1.d0
     oneoeps(i1,i2,i3)=1.d0/eps(i1,i2,i3)
     oneosqrteps(i1,i2,i3)=1.d0/dsqrt(eps(i1,i2,i3))

     do i=1,3
      deps(i)=0.d0
      do jat=0,nat-1
       curr=dep(i,jat+1)
       do iat=1,nat-1
        curr=curr*ep(modulo(iat+jat,nat)+1)
       end do
        deps(i) = deps(i) + curr
      end do
      deps(i) = deps(i)*(epsilon0-1.d0)
     end do

     d12=0.d0
     do i=1,3
      dlogeps(i,i1,i2,i3)=deps(i)/eps(i1,i2,i3)
      d12 = d12 + deps(i)**2
     end do

     dd=0.d0
     do jat=1,nat
      curr=ddep(jat)
      do iat=1,nat-1
       curr=curr*ep(modulo(iat+jat-1,nat)+1)
      end do
      dd = dd + curr
     end do

      do i=1,3
       do iat=1,nat-1
        do jat=iat+1,nat
         curr=dep(i,iat)*dep(i,jat)
         do ii=1,nat
          if ((ii.eq.iat).or.(ii.eq.jat)) then
          else
           curr=curr*ep(ii)
          end if
         end do
         curr=curr*2.d0
         dd = dd + curr
        end do
       end do
      end do

     dd=dd*(epsilon0-1.d0)
     corr(i1,i2,i3)=(-0.125d0/pi)*(0.5d0*d12/eps(i1,i2,i3)-dd)

    end do
   end do
  end do

  contains

    pure function epsl(r,rc,delta)
      implicit none
      real(kind=8), intent(in) :: r,rc,delta
      real(kind=8) :: epsl
      !local variables
      real(kind=8) :: d

      d=(r-rc)/delta
      epsl=0.5d0*(erf(d)+1.d0)
    end function epsl

    pure function d1eps(r,rc,delta)
      implicit none
      real(kind=8), intent(in) :: r,rc,delta
      real(kind=8) :: d1eps
      !local variables
      real(kind=8) :: d

      d=(r-rc)/delta
      d1eps=(1.d0/(delta*sqrt(pi)))*max(exp(-d**2),1.0d-24)
    end function d1eps

end subroutine Eps_rigid_cavity_multiatoms

!> calculates the value of the dielectric function for a smoothed cavity 
!! given a set of centres and radii. Based on the Andreussi epsilon function
!! with a gaussian \rho^{elec}.
!! Need the epsilon0 as well as the radius of the cavit and its smoothness
subroutine Eps_rigid_cavity_new_multiatoms(ndims,nspden,nord,acell,hgrids,nat,&
     rxyz,radii,epsilon0,delta,eps,dlogeps,oneoeps,oneosqrteps,corr)
  implicit none
  integer, intent(in) :: nat !< number of centres defining the cavity
  integer, intent(in) :: nspden
  integer, intent(in) :: nord
  real(kind=8), intent(in) :: acell
  real(kind=8), intent(in) :: epsilon0 !< dielectric constant of th solvent
  real(kind=8), intent(in) :: delta !< smoothness factor of the cavity
  integer, dimension(3), intent(in) :: ndims   !< dimensions of the simulation box
  real(kind=8), dimension(3), intent(in) :: hgrids !< grid spacings
  real(kind=8), dimension(nat), intent(in) :: radii !< radii of each of the atoms
  !> position of all the atoms in the grid coordinates
  real(kind=8), dimension(3,nat), intent(in) :: rxyz
  real(kind=8), dimension(ndims(1),ndims(2),ndims(3)), intent(out) :: eps !< dielectric function
  real(kind=8), dimension(3,ndims(1),ndims(2),ndims(3)), intent(out) :: dlogeps !< dlogeps
  real(kind=8), dimension(ndims(1),ndims(2),ndims(3)), intent(out) :: oneoeps !< inverse of epsilon. Needed for PI method.
  !> inverse square root of epsilon. Needed for PCG method.
  real(kind=8), dimension(ndims(1),ndims(2),ndims(3)), intent(out) :: oneosqrteps 
  real(kind=8), dimension(ndims(1),ndims(2),ndims(3)), intent(out) :: corr !< correction term of the Generalized Laplacian.
  !local variables
  integer :: i,i1,i2,i3,iat,jat,ii
  real(kind=8) :: r2,x,y2,z2,d,d2,d12,y,z,eps_min,eps1,pi,de2,dde,d1,oneod,h,coeff,dmin,dmax,oneoeps0,oneosqrteps0
  real(kind=8) :: r,t,fact1,fact2,fact3,dd,dtx,curr
  real(kind=8), dimension(3) :: deps,ddeps,v
  real(kind=8), dimension(ndims(1),ndims(2),ndims(3)) :: v_de2
  real(kind=8), dimension(ndims(1),ndims(2),ndims(3)) :: v_ddeps
  real(kind=8), dimension(nat) :: ep,ddep
  real(kind=8), dimension(3,nat) :: dep

   pi = 4.d0*datan(1.d0)
   r=0.d0
   t=0.d0
   oneoeps0=1.d0/epsilon0
   oneosqrteps0=1.d0/dsqrt(epsilon0)

  do i3=1,ndims(3)
   z=hgrids(3)*i3 !(i3-1) for 0 axis start.
   v(3)=z
   do i2=1,ndims(2)
    y=hgrids(2)*i2 !*(i2-1) for 0 axis start.
    v(2)=y
    do i1=1,ndims(1)
     x=hgrids(1)*i1 !(i1-1) for 0 axis start.
     v(1)=x
     !choose the closest atom
     do iat=1,nat
      dmax = radii(iat) - 2.36d0*delta
      dmin = radii(iat) + 1.64d0*delta
      fact1=2.d0*pi/(-(dmax**2) + dmin**2)
      fact2=(dlog(2.d0))/(2.d0*pi)
      fact3=(dlog(2.d0))/(-(dmax**2) + dmin**2)
      d2=(x-rxyz(1,iat))**2+(y-rxyz(2,iat))**2+(z-rxyz(3,iat))**2
      if (d2.eq.0.d0) d2=1.0d-30
      d=dsqrt(d2)

      if (d.lt.dmax) then
       ep(iat)=0.d0
       do i=1,3
        dep(i,iat)=0.d0
       end do
       ddep(iat)=0.d0
      else if (d.gt.dmin) then
       ep(iat)=1.d0
       do i=1,3
        dep(i,iat)=0.d0
       end do
       ddep(iat)=0.d0
      else
       r=fact1*(-(dmax**2) + d2)
       t=fact2*(r-dsin(r))
       ep(iat)=dexp(t)-1.d0
       dtx=fact3*(1.d0-dcos(r))
       do i=1,3
        dep(i,iat)=dexp(t)*dtx*2.d0*(v(i)-rxyz(i,iat))
       end do
       ddep(iat) = dexp(t)*(4.d0*(dtx**2)*d2 + 4.d0*fact1*fact3*dsin(r)*d2 + 6.d0*dtx)
      end if
     end do

     eps(i1,i2,i3)=(epsilon0-1.d0)*product(ep)+1.d0
     oneoeps(i1,i2,i3)=1.d0/eps(i1,i2,i3)
     oneosqrteps(i1,i2,i3)=1.d0/dsqrt(eps(i1,i2,i3))

     do i=1,3
      deps(i)=0.d0
      do jat=0,nat-1
       curr=dep(i,jat+1)
       do iat=1,nat-1
        curr=curr*ep(modulo(iat+jat,nat)+1)
       end do
        deps(i) = deps(i) + curr
      end do
      deps(i) = deps(i)*(epsilon0-1.d0)
     end do

     d12=0.d0
     do i=1,3
      dlogeps(i,i1,i2,i3)=deps(i)/eps(i1,i2,i3)
      d12 = d12 + deps(i)**2
     end do

     dd=0.d0
     do jat=1,nat
      curr=ddep(jat)
      do iat=1,nat-1
       curr=curr*ep(modulo(iat+jat-1,nat)+1)
      end do
      dd = dd + curr
     end do

      do i=1,3
       do iat=1,nat-1
        do jat=iat+1,nat
         curr=dep(i,iat)*dep(i,jat)
         do ii=1,nat
          if ((ii.eq.iat).or.(ii.eq.jat)) then
          else
           curr=curr*ep(ii)
          end if
         end do
         curr=curr*2.d0
         dd = dd + curr
        end do
       end do
      end do

     dd=dd*(epsilon0-1.d0)
     corr(i1,i2,i3)=(-0.125d0/pi)*(0.5d0*d12/eps(i1,i2,i3)-dd)

    end do
   end do
  end do

end subroutine Eps_rigid_cavity_new_multiatoms

!> calculates the value of the dielectric function for a smoothed cavity 
!! given a set of centres and radii. Based on the Andreussi paper (Eq. 40) epsilon function
!! with a gaussian \rho^{elec}.
!! Need the epsilon0 as well as the radius of the cavit and its smoothness
subroutine Eps_rigid_cavity_new2_multiatoms(ndims,nspden,nord,acell,hgrids,nat,&
     rxyz,radii,epsilon0,delta,eps,dlogeps,oneoeps,oneosqrteps,corr)
  implicit none
  integer, intent(in) :: nat !< number of centres defining the cavity
  integer, intent(in) :: nspden
  integer, intent(in) :: nord
  real(kind=8), intent(in) :: acell
  real(kind=8), intent(in) :: epsilon0 !< dielectric constant of th solvent
  real(kind=8), intent(in) :: delta !< smoothness factor of the cavity
  integer, dimension(3), intent(in) :: ndims   !< dimensions of the simulation box
  real(kind=8), dimension(3), intent(in) :: hgrids !< grid spacings
  real(kind=8), dimension(nat), intent(in) :: radii !< radii of each of the atoms
  !> position of all the atoms in the grid coordinates
  real(kind=8), dimension(3,nat), intent(in) :: rxyz
  real(kind=8), dimension(ndims(1),ndims(2),ndims(3)), intent(out) :: eps !< dielectric function
  real(kind=8), dimension(3,ndims(1),ndims(2),ndims(3)), intent(out) :: dlogeps !< dlogeps
  real(kind=8), dimension(ndims(1),ndims(2),ndims(3)), intent(out) :: oneoeps !< inverse of epsilon. Needed for PI method.
  !> inverse square root of epsilon. Needed for PCG method.
  real(kind=8), dimension(ndims(1),ndims(2),ndims(3)), intent(out) :: oneosqrteps
  real(kind=8), dimension(ndims(1),ndims(2),ndims(3)), intent(out) :: corr !< correction term of the Generalized Laplacian.
  !local variables
  integer :: i,i1,i2,i3,iat,jat,ii
  real(kind=8) :: r2,x,y2,z2,d,d2,d12,y,z,eps_min,eps1,pi,de2,dde,d1,oneod,h,coeff,dmin,dmax,oneoeps0,oneosqrteps0
  real(kind=8) :: r,t,fact1,fact2,fact3,dd,dtx,curr
  real(kind=8), dimension(3) :: deps,ddeps,v
  real(kind=8), dimension(ndims(1),ndims(2),ndims(3)) :: v_de2
  real(kind=8), dimension(ndims(1),ndims(2),ndims(3)) :: v_ddeps
  real(kind=8), dimension(nat) :: ep,ddep
  real(kind=8), dimension(3,nat) :: dep

   pi = 4.d0*datan(1.d0)
   r=0.d0
   t=0.d0
   oneoeps0=1.d0/epsilon0
   oneosqrteps0=1.d0/dsqrt(epsilon0)

  do i3=1,ndims(3)
   z=hgrids(3)*i3 !(i3-1) for 0 axis start.
   v(3)=z
   do i2=1,ndims(2)
    y=hgrids(2)*i2 !*(i2-1) for 0 axis start.
    v(2)=y
    do i1=1,ndims(1)
     x=hgrids(1)*i1 !(i1-1) for 0 axis start.
     v(1)=x
     !choose the closest atom
     do iat=1,nat
      dmax = radii(iat) - 2.d0*delta
      dmin = radii(iat) + 2.d0*delta
      fact1=2.d0*pi/(-(dmax**2) + dmin**2)
      fact2=1.d0/(2.d0*pi)
      fact3=1.d0/(-(dmax**2) + dmin**2)
      d2=(x-rxyz(1,iat))**2+(y-rxyz(2,iat))**2+(z-rxyz(3,iat))**2
      if (d2.eq.0.d0) d2=1.0d-30
      d=dsqrt(d2)

      if (d.lt.dmax) then
       ep(iat)=0.d0
       do i=1,3
        dep(i,iat)=0.d0
       end do
       ddep(iat)=0.d0
      else if (d.gt.dmin) then
       ep(iat)=1.d0
       do i=1,3
        dep(i,iat)=0.d0
       end do
       ddep(iat)=0.d0
      else
       write(40,*)d,dmin,dmax
       r=fact1*(-(dmax**2) + d2)
       t=fact2*(r-dsin(r))
       ep(iat)=t
       dtx=fact3*(1.d0-dcos(r))
       do i=1,3
        dep(i,iat)=dtx*2.d0*(v(i)-rxyz(i,iat))
       end do
       ddep(iat) =  4.d0*fact1*fact3*dsin(r)*d2 + 6.d0*dtx
      end if
     end do

     eps(i1,i2,i3)=(epsilon0-1.d0)*product(ep)+1.d0
     oneoeps(i1,i2,i3)=1.d0/eps(i1,i2,i3)
     oneosqrteps(i1,i2,i3)=1.d0/dsqrt(eps(i1,i2,i3))

     do i=1,3
      deps(i)=0.d0
      do jat=0,nat-1
       curr=dep(i,jat+1)
       do iat=1,nat-1
        curr=curr*ep(modulo(iat+jat,nat)+1)
       end do
        deps(i) = deps(i) + curr
      end do
      deps(i) = deps(i)*(epsilon0-1.d0)
     end do

     d12=0.d0
     do i=1,3
      dlogeps(i,i1,i2,i3)=deps(i)/eps(i1,i2,i3)
      d12 = d12 + deps(i)**2
     end do

     dd=0.d0
     do jat=1,nat
      curr=ddep(jat)
      do iat=1,nat-1
       curr=curr*ep(modulo(iat+jat-1,nat)+1)
      end do
      dd = dd + curr
     end do

      do i=1,3
       do iat=1,nat-1
        do jat=iat+1,nat
         curr=dep(i,iat)*dep(i,jat)
         do ii=1,nat
!          if ((ii.ne.iat).or.(ii.ne.jat)) then
          if ((ii.eq.iat).or.(ii.eq.jat)) then
          else
           curr=curr*ep(ii)
          end if
         end do
         curr=curr*2.d0
         dd = dd + curr
        end do
       end do
      end do

     dd=dd*(epsilon0-1.d0)
     corr(i1,i2,i3)=(-0.125d0/pi)*(0.5d0*d12/eps(i1,i2,i3)-dd)

    end do
   end do
  end do

end subroutine Eps_rigid_cavity_new2_multiatoms

subroutine SetEledens(n01,n02,n03,nspden,nord,acell,a_gauss,hx,hy,hz,SetEps,edens,nabla,ddt)

  use yaml_output

  implicit none
  integer, intent(in) :: n01
  integer, intent(in) :: n02
  integer, intent(in) :: n03
  integer, intent(in) :: nspden
  integer, intent(in) :: nord
  real(kind=8), intent(in) :: acell,a_gauss,hx,hy,hz
  integer, intent(in) :: SetEps
  real(kind=8), dimension(n01,n02,n03,nspden), intent(out) :: edens
  real(kind=8), dimension(n01,n02,n03,nspden,3), intent(out) :: nabla
  real(kind=8), dimension(n01,n02,n03,nspden), intent(out) :: ddt

  real(kind=8) :: x1,x2,x3,pi,factor,r2,fac,sigma,x0,sume,dd
  real(kind=8), dimension(3) :: x
  integer :: i,i1,i2,i3,isp

  open(unit=18,file='ElectronDensity.out',status='unknown')
  open(unit=19,file='ElectronDensity_line.out',status='unknown')

  if (SetEps.eq.2) then

   pi = 4.d0*atan(1.d0)
   sigma = 0.04d0*acell
   x0 = 0.d0 ! hx*real(25-n01/2,kind=8)

         !Normalization
!         factor = 1.d0/((sigma**3)*sqrt((2.d0*pi)**3))
         factor = 1.d0

         !gaussian function for the potential.
         sume=0.d0
         isp=1
         do i3=1,n03
            x3 = hz*real(i3-n03/2,kind=8)
            x(3) = x3
            do i2=1,n02
               x2 = hy*real(i2-n02/2,kind=8)
               x(2) = x2
               do i1=1,n01
                  x1 = hx*real(i1-n01/2,kind=8)
                  x(1) = x1
!                  r2=(x1-x0)*(x1-x0)+(x2-x0)*(x2-x0)+(x3)*(x3)
                  r2 = x1*x1+x2*x2+x3*x3
                  edens(i1,i2,i3,isp) = max(factor*exp(-0.5d0*r2/(sigma**2)),1d-24)
                  sume = sume + edens(i1,i2,i3,isp)
                  fac=-edens(i1,i2,i3,isp)/(sigma**2)
                  do i=1,3
                   nabla(i1,i2,i3,isp,i)= fac*x(i)
                  end do      
                  ddt(i1,i2,i3,isp)= fac*(3.d0-(r2/(sigma**2)))
               end do
            end do
          end do

          sume = sume*hx*hy*hz

  else
   write(*,*)'Error in the Set Eledens subroutine'
   stop
  end if

    call yaml_map('Total electron Charge',sume)

     i3=1!n03/2
     do i2=1,n02
      do i1=1,n01
       write(18,'(2(1x,I4),2(1x,e14.7))')i1,i2,edens(i1,i2,i3,isp),edens(i1,i2,n03/2,isp)
      end do
      write(18,*)
     end do

     do i1=1,n01
      write(19,'(1x,I8,2(1x,e22.15))') i1,edens(i1,n02/2,n03/2,isp),edens(n01/2,i1,n03/2,isp)
     end do

  close(unit=18)
  close(unit=19)

end subroutine SetEledens

subroutine get_size_from_cube(n01,n02,n03,hx,hy,hz,nat)

  use yaml_output

  implicit none
  integer, intent(out) :: n01
  integer, intent(out) :: n02
  integer, intent(out) :: n03
  real(kind=8), intent(out) :: hx
  real(kind=8), intent(out) :: hy
  real(kind=8), intent(out) :: hz
  integer, intent(out) :: nat

  real(8):: z_incr, z1_incr,x1_incr, x2_incr, y_incr,y2_incr
  real(8):: origin_x, origin_y, origin_z
  character (100) :: line1,line2

  open (52,file='electronic_density.cube')

  read(52,*)line1
  read(52,*)line2
  read(52,*)nat,origin_x,origin_y,origin_z
  read(52,*)n01, hx, x1_incr, x2_incr
  read(52,*)n02, y_incr, hy, y2_incr
  read(52,*)n03, z_incr, z1_incr, hz

  close(unit=52)

end subroutine get_size_from_cube

subroutine get_rho(n01,n02,n03,nspden,natoms,acell,a_gauss,hx,hy,hz,rhoele,rhoion,sume,rxyz,iproc)

  use yaml_output
  use f_utils

  implicit none
  integer, intent(in) :: n01
  integer, intent(in) :: n02
  integer, intent(in) :: n03
  integer, intent(in) :: nspden
  integer, intent(in) :: natoms,iproc
  real(kind=8), intent(in) :: acell,a_gauss,hx,hy,hz
  real(kind=8), dimension(n01,n02,n03,nspden), intent(out) :: rhoele
  real(kind=8), dimension(n01,n02,n03,nspden), intent(out) :: rhoion
  real(kind=8), intent(out) :: sume
  real(kind=8), dimension(3,natoms), intent(out) :: rxyz

  real(kind=8) :: x1,x2,x3,pi,factor,r2,fac,sigma,x0,sumi
  real(kind=8), dimension(3) :: vec
  integer :: i,isp

  integer:: ngp,igp,I1,I2,I3,grid_x, grid_y, grid_z
  integer:: N_line,ilmp,iat,nat,no_line,unt
  real(8), allocatable:: ATOM_info(:,:), chg(:,:,:), sigat(:)
  real(8):: x,y,z,z_incr, z1_incr,x1_incr, x2_incr, y_incr,y2_incr
  real(8):: origin_x, origin_y, origin_z
  real(8):: total,xcent,ycent,zcent,hgridx_h,hgridy_h,hgridz_h,charge
  character(14) filename
  character(3) fn
  character (100) :: line1,line2

  open (50,file='electronic_density.cube')
  open (51,file='sigat.dat')

  read(50,*)line1
  read(50,*)line2
  read(50,*)nat,origin_x,origin_y,origin_z
  read(50,*)grid_x, hgridx_h, x1_incr, x2_incr
  read(50,*)grid_y, y_incr, hgridy_h, y2_incr
  read(50,*)grid_z, z_incr, z1_incr, hgridz_h

  if ((n01.ne.grid_x).or.(n02.ne.grid_y).or.(n03.ne.grid_z).or.(nat.ne.natoms)) then
   write(*,*)'Error get_rho subroutine'
   stop
  end if

  N_line=NINT(((grid_y*grid_x*grid_z)/6)*1.d0)
!  write(*,*)N_line
  no_line=((grid_y*grid_x*grid_z))

  allocate(chg(0:grid_x-1,0:grid_y-1,0:grid_z-1),ATOM_info(5,nat),sigat(nat))

  do I1= 1,nat
   read(50,*) (ATOM_info(I3,I1),I3=1,5)
   read(51,*) sigat(I1)
  end do

  do I1=0,grid_x-1
   do I2=0,grid_y-1
    read(50,*)(chg(I1,I2,I3),I3=0,grid_z-1)
   end do
  end do

!  hgridx=.4d0
!  hgridy=.4d0
!  hgridz=.4d0

!  hgridx_h=.5d0*hgridx
!  hgridy_h=.5d0*hgridy
!  hgridz_h=.5d0*hgridz

  total=0.d0
  xcent=0.d0
  ycent=0.d0
  zcent=0.d0
!  write(*,*)hgridz_h,hgridy_h,hgridx_h

  do I3=0,grid_z-1
   z=(I3)*hgridz_h
   do I2=0,grid_y-1
    y=(I2)*hgridy_h
    do I1=0,grid_x-1
     x=(I1)*hgridx_h

     charge=chg(I1,I2,I3)
     total=total+charge
     xcent=xcent+charge*x
     ycent=ycent+charge*y
     zcent=zcent+charge*z

    end do
   end do
  end do

  total=-total*hgridx_h*hgridy_h*hgridz_h
  xcent=-xcent*hgridx_h*hgridy_h*hgridz_h
  ycent=-ycent*hgridx_h*hgridy_h*hgridz_h
  zcent=-zcent*hgridx_h*hgridy_h*hgridz_h
  sume = total

  if (iproc ==0) then
   write(*,*) 'total, centers  Without ions'
   write(*,*)  total,xcent,ycent,zcent
  end if

  do iat= 1,nat
   if (iproc ==0) then
    write(*,*) ATOM_info(:,iat)
   end if
   total=total+ATOM_info(2,iat)
   xcent=xcent+ATOM_info(2,iat)*ATOM_info(3,iat)
   ycent=ycent+ATOM_info(2,iat)*ATOM_info(4,iat)
   zcent=zcent+ATOM_info(2,iat)*ATOM_info(5,iat)
 end do

   if (iproc ==0) then
    write(*,*) 'total, centers  with    ions'
    write(*,*)  total,xcent,ycent,zcent
   end if

!-----------------------------------------------------------------------
! Compute ion charge density

  pi = 4.d0*atan(1.d0)

  isp=1
  do I3=0,grid_z-1
   do I2=0,grid_y-1
    do I1=0,grid_x-1
     rhoele(I1+1,I2+1,I3+1,isp) = chg(I1,I2,I3)
     rhoion(I1+1,I2+1,I3+1,isp) = 0.d0
    end do
   end do
  end do

  do iat= 1,nat

   do i=1,3
    vec(i) = ATOM_info(i+2,iat)
    rxyz(i,iat) = ATOM_info(i+2,iat)
   end do

   sigma = sigat(iat) !*acell
   x0 = 0.d0 ! hx*real(25-n01/2,kind=8)

   !Normalization
   factor = ATOM_info(2,iat)/((sigma**3)*sqrt((2.d0*pi)**3))

   !gaussian function for the potential.
   sumi=0.d0
   isp=1

  do I3=0,grid_z-1
   x3=(I3)*hgridz_h
   do I2=0,grid_y-1
    x2=(I2)*hgridy_h
    do I1=0,grid_x-1
     x1=(I1)*hgridx_h
      r2=(x1-vec(1))**2+(x2-vec(2))**2+(x3-vec(3))**2
!                  r2 = x1*x1+x2*x2+x3*x3
      rhoion(I1+1,I2+1,I3+1,isp) = rhoion(I1+1,I2+1,I3+1,isp)  +  max(factor*exp(-0.5d0*r2/(sigma**2)),1d-24)
      sumi = sumi + rhoion(I1+1,I2+1,I3+1,isp)
     end do
    end do
   end do

  end do

     unt=f_get_free_unit(40)
     call f_open_file(unt,file='ElectronDensity_fromc.dat')
     i3=1!n03/2
     do i2=1,n02
      do i1=1,n01
       write(unt,'(2(1x,I4),2(1x,e14.7))')i1,i2,rhoele(i1,i2,i3,isp),rhoele(i1,i2,n03/2,isp)
      end do
      write(unt,*)
     end do
     call f_close(unt)

     unt=f_get_free_unit(41)
     call f_open_file(unt,file='ElectronDensity_fromc_line.dat')
     do i2=1,n02
      write(unt,'(1x,I8,3(1x,e22.15))')i2,rhoele(i2,n02/2,n03/2,isp),rhoele(n01/2,i2,n03/2,isp),rhoele(n01/2,n02/2,i2,isp)
     end do
     call f_close(unt)

     unt=f_get_free_unit(42)
     call f_open_file(unt,file='IonicDensity.dat')
     i3=1!n03/2
     do i2=1,n02
      do i1=1,n01
       write(unt,'(2(1x,I4),2(1x,e14.7))')i1,i2,rhoion(i1,i2,i3,isp),rhoion(i1,i2,n03/2,isp)
      end do
      write(unt,*)
     end do
     call f_close(unt)

     unt=f_get_free_unit(43)
     call f_open_file(unt,file='IonicDensity_line.dat')
     do i2=1,n02
      write(unt,'(1x,I8,1(1x,e22.15))')i2,rhoion(n01/2,i2,n03/2,isp)
     end do
     call f_close(unt)


   if (iproc ==0) then
    write(*,*)'Total ions charge'
    write(*,*)sumi*hgridx_h*hgridy_h*hgridz_h
   end if

  deallocate(chg,ATOM_info,sigat)

  close(unit=50)
  close(unit=51)

end subroutine get_rho

subroutine derf_local(derf_yy,yy)

 implicit none
 integer, parameter :: dp=8
 real(dp),intent(in) :: yy
 real(dp),intent(out) :: derf_yy
 integer          ::  done,ii,isw
 real(dp), parameter :: &
       ! coefficients for 0.0 <= yy < .477
       &  pp(5)=(/ 113.8641541510502e0_dp, 377.4852376853020e0_dp,  &
       &           3209.377589138469e0_dp, .1857777061846032e0_dp,  &
       &           3.161123743870566e0_dp /)
  real(dp), parameter :: &
       &  qq(4)=(/ 244.0246379344442e0_dp, 1282.616526077372e0_dp,  &
       &           2844.236833439171e0_dp, 23.60129095234412e0_dp/)
  ! coefficients for .477 <= yy <= 4.0
  real(dp), parameter :: &
       &  p1(9)=(/ 8.883149794388376e0_dp, 66.11919063714163e0_dp,  &
       &           298.6351381974001e0_dp, 881.9522212417691e0_dp,  &
       &           1712.047612634071e0_dp, 2051.078377826071e0_dp,  &
       &           1230.339354797997e0_dp, 2.153115354744038e-8_dp, &
       &           .5641884969886701e0_dp /)
  real(dp), parameter :: &
       &  q1(8)=(/ 117.6939508913125e0_dp, 537.1811018620099e0_dp,  &
       &           1621.389574566690e0_dp, 3290.799235733460e0_dp,  &
       &           4362.619090143247e0_dp, 3439.367674143722e0_dp,  &
       &           1230.339354803749e0_dp, 15.74492611070983e0_dp/)
  ! coefficients for 4.0 < y,
  real(dp), parameter :: &
       &  p2(6)=(/ -3.603448999498044e-01_dp, -1.257817261112292e-01_dp,   &
       &           -1.608378514874228e-02_dp, -6.587491615298378e-04_dp,   &
       &           -1.631538713730210e-02_dp, -3.053266349612323e-01_dp/)
  real(dp), parameter :: &
       &  q2(5)=(/ 1.872952849923460e0_dp   , 5.279051029514284e-01_dp,    &
       &           6.051834131244132e-02_dp , 2.335204976268692e-03_dp,    &
       &           2.568520192289822e0_dp /)
  real(dp), parameter :: &
       &  sqrpi=.5641895835477563e0_dp, xbig=13.3e0_dp, xlarge=6.375e0_dp, xmin=1.0e-10_dp
  real(dp) ::  res,xden,xi,xnum,xsq,xx

 xx = yy
 isw = 1
!Here change the sign of xx, and keep track of it thanks to isw
 if (xx<0.0e0_dp) then
  isw = -1
  xx = -xx
 end if

 done=0

!Residual value, if yy < -6.375e0_dp
 res=-1.0e0_dp

!abs(yy) < .477, evaluate approximation for erfc
 if (xx<0.477e0_dp) then
! xmin is a very small number
  if (xx<xmin) then
   res = xx*pp(3)/qq(3)
  else
   xsq = xx*xx
   xnum = pp(4)*xsq+pp(5)
   xden = xsq+qq(4)
   do ii = 1,3
    xnum = xnum*xsq+pp(ii)
    xden = xden*xsq+qq(ii)
   end do
   res = xx*xnum/xden
  end if
  if (isw==-1) res = -res
  done=1
 end if

!.477 < abs(yy) < 4.0 , evaluate approximation for erfc
 if (xx<=4.0e0_dp .and. done==0 ) then
  xsq = xx*xx
  xnum = p1(8)*xx+p1(9)
  xden = xx+q1(8)
  do ii=1,7
   xnum = xnum*xx+p1(ii)
   xden = xden*xx+q1(ii)
  end do
  res = xnum/xden
  res = res* exp(-xsq)
  if (isw.eq.-1) then
     res = res-1.0e0_dp
  else
     res=1.0e0_dp-res
  end if
  done=1
 end if

!y > 13.3e0_dp
 if (isw > 0 .and. xx > xbig .and. done==0 ) then
  res = 1.0e0_dp
  done=1
 end if

!4.0 < yy < 13.3e0_dp  .or. -6.375e0_dp < yy < -4.0
!evaluate minimax approximation for erfc
 if ( ( isw > 0 .or. xx < xlarge ) .and. done==0 ) then
  xsq = xx*xx
  xi = 1.0e0_dp/xsq
  xnum= p2(5)*xi+p2(6)
  xden = xi+q2(5)
  do ii = 1,4
   xnum = xnum*xi+p2(ii)
   xden = xden*xi+q2(ii)
  end do
  res = (sqrpi+xi*xnum/xden)/xx
  res = res* exp(-xsq)
  if (isw.eq.-1) then
     res = res-1.0e0_dp
  else
     res=1.0e0_dp-res
  end if
 end if

!All cases have been investigated
 derf_yy = res

end subroutine derf_local<|MERGE_RESOLUTION|>--- conflicted
+++ resolved
@@ -25,7 +25,7 @@
    integer :: SetEps! = 1!3 
 
    real(kind=8), parameter :: acell = 10.d0
-   real(kind=8), parameter :: rad_cav = 0.5d0 ! Radius of the dielectric rigid cavity = rad_cav*acell (with nat=1).
+   real(kind=8), parameter :: rad_cav = 1.0d0 ! Radius of the dielectric rigid cavity = rad_cav*acell (with nat=1).
    real(kind=8), parameter :: multp = 1.d0
    integer :: nat = 1 ! Number of atoms to build rigid cavity with nat=1.
    real(kind=8) :: erfL  ! To set 1 for Vacuum and correct analitic comparison with gaussian potential.
@@ -196,14 +196,8 @@
 !------------------------------------------------------------------------
 
    ! Set initial density, and the associated analitical potential for the Standard Poisson Equation.
-<<<<<<< HEAD
-!   call SetInitDensPot(n01,n02,n03,nspden,iproc,eps,dlogeps,sigmaeps,SetEps,erfL,erfR,acell,a_gauss,a2,hx,hy,hz,Setrho,density,potential,geocode,offset,einit,multp)
-   call SetInitDensPot(n01,n02,n03,nspden,iproc,eps,dlogeps,sigmaeps,1,erfL,erfR,acell,a_gauss,a2,hx,hy,hz,1,density,potential,geocode,offset,einit,multp)
-=======
-   call SetInitDensPot(n01,n02,n03,nspden,iproc,eps,dlogeps,sigmaeps,SetEps,erfL,erfR,&
-        acell,a_gauss,a2,hx,hy,hz,Setrho,density,potential,geocode,offset,einit,multp)
->>>>>>> 9478d322
-!  call SetRhoSoluto(n03,rhosol,acell)
+   call SetInitDensPot(n01,n02,n03,nspden,iproc,eps,dlogeps,sigmaeps,SetEps,erfL,erfR,acell,a_gauss,a2,hx,hy,hz,Setrho,density,potential,geocode,offset,einit,multp)
+!   call SetInitDensPot(n01,n02,n03,nspden,iproc,eps,dlogeps,sigmaeps,1,erfL,erfR,acell,a_gauss,a2,hx,hy,hz,1,density,potential,geocode,offset,einit,multp)
 
 !------------------------------------------------------------------------
 
@@ -724,7 +718,7 @@
   real(kind=8), parameter :: error = 1.0d-20
   real(kind=8), parameter :: eps0 = 78.36d0
   real(kind=8), dimension(n01,n02,n03) ::pot_ion
-  real(kind=8) :: ehartree,offset,pi,switch
+  real(kind=8) :: ehartree,offset,pi,switch,rpoints
 
   !allocate heap arrays
   x=f_malloc([n01,n02,n03,nspden],id='x')
@@ -740,11 +734,13 @@
   de2=f_malloc([n01,n02,n03],id='de2')
 
   pi = 4.d0*datan(1.d0)   
+  rpoints=product(real([n01,n02,n03],kind=8))
 
 !  open(unit=18,file='PCGConvergence.out',status='unknown')
 !  open(unit=38,file='MaxAnalysisPCG.out',status='unknown')
 
   if (iproc ==0) then
+   call yaml_map('rpoints',rpoints)
    call yaml_sequence_open('Embedded PSolver, Preconditioned Conjugate Gradient Method')
   end if
 
@@ -796,7 +792,8 @@
     end do
    end do
   end do
-  normb=dsqrt(normb)
+!!  normb=dsqrt(normb)
+  normb=sqrt(normb/rpoints)
 
 !!$  call yaml_sequence(advance='no')
 !!$  call H_potential('G',pkernel,lv,pot_ion,ehartree,offset,.false.)
@@ -929,14 +926,8 @@
         qval=q(i1,i2,i3,isp)
         rval=r(i1,i2,i3,isp)
         pval = zeta+(beta/beta0)*pval
-<<<<<<< HEAD
         pbval=switch*((eps(i1,i2,i3)-1.0d0)/(eps0-1.0d0))*dsinh(multp*zeta) ! Additional contribution to the Generalized Poisson operator
 !        pbval=switch*((eps(i1,i2,i3)-1.0d0)/(eps0-1.0d0))*multp*zeta*dcosh(multp*x(i1,i2,i3,isp)) ! Additional contribution to the Generalized Poisson operator
-=======
-!        pbval=switch*((eps(i1,i2,i3)-1.0d0)/(eps0-1.0d0))*dsinh(multp*zeta) ! Additional contribution to the Generalized Poisson operator
-        ! Additional contribution to the Generalized Poisson operator
-        pbval=switch*((eps(i1,i2,i3)-1.0d0)/(eps0-1.0d0))*multp*zeta*dcosh(multp*x(i1,i2,i3,isp))
->>>>>>> 9478d322
 !                                                                      ! for the Poisson-Boltzmann solution.
 !        pbval=switch*((eps(i1,i2,i3)-1.0d0)/(eps0-1.0d0))*dtanh(multp*zeta)
 !        pbval=switch*((eps(i1,i2,i3)-1.0d0)/(eps0-1.0d0))*multp*zeta
@@ -969,7 +960,8 @@
      end do
     end do
    end do
-   normr=dsqrt(normr)
+!   normr=dsqrt(normr)
+   normb=sqrt(normb/rpoints)
 
    ratio=normr/normb
    if (iproc ==0) then
@@ -2590,8 +2582,8 @@
 
  unt=f_get_free_unit(22)
  call f_open_file(unt,file='initial_line.dat')
- do i1=1,n01
-  write(unt,'(1x,I8,3(1x,e22.15))') i1,density(n01/2,i1,n03/2,1),potential(n01/2,i1,n03/2),eps(n01/2,i1,n03/2)
+ do i2=1,n02
+  write(unt,'(1x,I8,3(1x,e22.15))') i2,density(n01/2,i2,n03/2,1),potential(n01/2,i2,n03/2),eps(n01/2,i2,n03/2)
  end do
  call f_close(unt)
 
