!!
!! Solver for the Generalized Poisson Equation. 
!! @author Giuseppe Fisicaro

program GPS_3D

   use wrapper_mpi
   use Poisson_Solver
   use yaml_output
   use dynamic_memory
   use dictionaries
   use time_profiling
   use f_utils
   use yaml_strings
   implicit none
   
   !now these parameters have to be specified from the command line
!!$   integer, parameter :: n01 = 200
!!$   integer, parameter :: n02 = 200
!!$   integer, parameter :: n03 = 200
   integer, parameter :: nspden = 1
   character(len=4) :: PSol !, parameter :: PSol='PI'!'PCG' !    PCG = Preconditioned Conjugate Gradient Method.
                                             !    PI  = Polarization Iterative Method.
   ! To set 1 for analytical epsilon, 2 for analytical electron dependence,
   ! 3 for real electron density from cube file, 4 for rigid cavity.
   integer :: SetEps! = 1!3 
   logical :: usegpu

   real(kind=8), parameter :: acell = 10.d0
   real(kind=8), parameter :: rad_cav = 1.7d0 ! Radius of the dielectric rigid cavity = rad_cav*acell (with nat=1).
   real(kind=8), parameter :: multp = 1.d0
   integer :: nat = 1 ! Number of atoms to build rigid cavity with nat=1.
   real(kind=8) :: erfL  ! To set 1 for Vacuum and correct analitic comparison with gaussian potential.
   real(kind=8) :: erfR  
   real(kind=8), parameter :: sigmaeps = 0.05d0*acell
   !> To set 1 for gaussian rho, 2 for gaussian potential. Beaware to use 2 or 3 when SetEps is setted to 1!!! 
   integer :: Setrho = 1 
!!$giu   character(len=2), parameter :: geocode = 'F'
!   character(len=2), parameter :: geocode = 'P'
   character(len=2) :: geocode
   character(len=2) :: geocodeprova
   character(len=2), parameter :: datacode = 'G'
   !> Order of accuracy for derivatives into ApplyLaplace subroutine = Total number of points at left and right of the x0 where we want to calculate the derivative.
   integer, parameter :: nord = 16
   integer, dimension(3) :: ndims
   real(8), dimension(3) :: hgrids
   real(kind=8), parameter :: a_gauss = 1.0d0,a2 = a_gauss**2
   !integer :: m1,m2,m3,md1,md2,md3,nd1,nd2,nd3,n1,n2,n3,
   integer :: itype_scf,i_all,i_stat,n_cell,iproc,nproc,ixc,n01,n02,n03,iat
   real(kind=8) :: hx,hy,hz,freq,fz,fz1,fz2,pi,curr,average,CondNum,wcurr,ave1,ave2,rhores2,En1,En2,dVnorm,hgrid,sume,delta
   real(kind=8) :: Adiag,ersqrt,ercurr,factor,r,r2,max_diff,max_diffpot,fact,x1,x2,x3,derf_tt,diffcurr,diffcurrS,divprod,einit
   real(kind=8) :: ehartree,offset,epol
   real(kind=8), dimension(:,:,:,:), allocatable :: density,rhopot,rvApp,rhoele,rhoion,potsol

   ! Now start modification for check.
   real(kind=8), dimension(:,:,:,:,:), allocatable :: dens_check,pot_check
   integer :: i_check,unt,igpu
   ! To set 1 for normal run, 3 for check V[\rho,\epsilon] + V[\rho_ion,epsilon] is = to V[\rho + \rho_ion, epsilon]
   integer, parameter :: n_check = 1 

   real(kind=8), dimension(:,:), allocatable :: rxyz
   real(kind=8), dimension(:), allocatable :: radii
   real(kind=8), pointer :: kernel(:)
   type(coulomb_operator) :: pkernel
!   type(mpi_environment), intent(in), optional :: mpi_env
   real(kind=8), dimension(:,:,:), allocatable :: eps,potential,pot_ion
   integer :: i1,i2,i3,isp,whichone,i,ii,j,info,icurr,ip,isd,i1_max,i2_max,i3_max,n3d,n3p,n3pi,i3xcsh,i3s,n3pr2,n3pr1,ierr
!   type(mpi_environment) :: bigdft_mpi
  type(dictionary), pointer :: options

  real(kind=8), dimension(:,:,:,:), allocatable :: dlogeps
  !> inverse of epsilon. Needed for PI method.
  !! if absent, it will be calculated from the array of epsilon
  real(kind=8), dimension(:,:,:), allocatable :: oneoeps
  !> inverse square root of epsilon. Needed for PCG method.
  !! if absent, it will be calculated from the array of epsilon
  real(kind=8), dimension(:,:,:), allocatable :: oneosqrteps
  !> correction term of the Generalized Laplacian
  !! if absent, it will be calculated from the array of epsilon
  real(kind=8), dimension(:,:,:), allocatable :: corr

   call f_lib_initialize()

   !read command line
   call PS_Check_command_line_options(options)

   call f_zero(PSol)
   PSol=options .get. 'method'
   ndims=options // 'ndim'
!!$giu
   geocode=options//'geocode'
   SetEps =options//'seteps'
   usegpu = options // 'accel'
   call dict_free(options)


   igpu=0
   if (usegpu) igpu=1
   igpu=0

   n01=ndims(1)
   n02=ndims(2)
   n03=ndims(3)

   if (SetEps.eq.3) then
    call get_size_from_cube(n01,n02,n03,hx,hy,hz,nat)
    ndims(1) = n01
    ndims(2) = n02
    ndims(3) = n03
   else
    hx=acell/real(n01,kind=8)
    hy=acell/real(n02,kind=8)
    hz=acell/real(n03,kind=8)
   end if

   call mpiinit()
   iproc=mpirank()
   nproc=mpisize()

   !control memory profiling
   call f_malloc_set_status(memory_limit=0.e0,iproc=iproc)
   if (iproc ==0) then
      call yaml_set_stream(record_length=92,tabbing=30,unit=70,filename='log.yaml')
      call yaml_new_document()
   end if

   erfL = 78.36d0 
   erfR = 1.0d0  
   if (iproc ==0) then
    call yaml_map('rad_cav',rad_cav)
    call yaml_map('multp',multp)
    if ((SetEps.eq.5).and.( trim(PSol)=='VAC')) then
     write(*,*)'Running a Generalized Poisson calculation'
    else if ((SetEps.eq.6).and.( trim(PSol)=='VAC')) then
     write(*,*)'Running a Poisson-Boltzmann calculation'
    end if
   end if
!   call MPI_INIT(ierr)
!   call MPI_COMM_RANK(MPI_COMM_WORLD,iproc,ierr)
!   call MPI_COMM_SIZE(MPI_COMM_WORLD,nproc,ierr)

!   bigdft_mpi%mpi_comm=MPI_COMM_WORLD !workaround to be removed

   !allocate arrays to avoid stack overflow

   density=f_malloc([n01,n02,n03,nspden],id='density')
   rhopot =f_malloc([n01,n02,n03,nspden],id='rhopot')
   potsol =f_malloc([n01,n02,n03,nspden],id='potsol')
   rvApp  =f_malloc([n01,n02,n03,nspden],id='rvApp')
   rhoele =f_malloc([n01,n02,n03,nspden],id='rhoele')
   rhoion =f_malloc([n01,n02,n03,nspden],id='rhoion')
   dens_check =f_malloc([n01,n02,n03,nspden,n_check],id='dens_check')
   pot_check =f_malloc([n01,n02,n03,nspden,n_check],id='pot_check')
   rxyz   =f_malloc([3,nat],id='rxyz')
   radii   =f_malloc([nat],id='radii')
   
   eps=f_malloc([n01,n02,n03],id='eps')
   dlogeps=f_malloc([3,n01,n02,n03],id='dlogeps')
   oneoeps=f_malloc([n01,n02,n03],id='oneoeps')
   oneosqrteps=f_malloc([n01,n02,n03],id='oneosqrteps')
   corr=f_malloc([n01,n02,n03],id='corr')
   potential=f_malloc([n01,n02,n03],id='potential')
   pot_ion=f_malloc([n01,n02,n03],id='pot_ion')

   n_cell = max(n01,n02,n03)
   hgrid=max(hx,hy,hz)
   rxyz=0.d0
   ixc=0
   itype_scf=16
!!$   iproc=0
!!$   nproc=1
!-------------------------------------------------------------------------

   ! Create the Kernel.
   ! Calculate the kernel in parallel for each processor.

   hgrids=(/hx,hy,hz/)

   ehartree=0.0
!------------------------------------------------------------------------

!------------------------------------------------------------------------
   ! Set environment, namely permittivity epsilon, rhoele = electron charge density and rhoion = ion charge density .

   if (SetEps.eq.3) then
      call get_rho(n01,n02,n03,nspden,nat,acell,a_gauss,hx,hy,hz,rhoele,rhoion,sume,rxyz,iproc)
   else
    if (nat.eq.1) then
     delta=0.3d0 !6.d0*max(hx,hy,hz)
     rxyz(1,1) = hx*real(n01/2,kind=8)
     rxyz(2,1) = hy*real(n02/2,kind=8)
     rxyz(3,1) = hz*real(n03/2,kind=8)
!     rxyz(1,1) = hx*real(10,kind=8)
!     rxyz(2,1) = hy*real(10,kind=8)
!     rxyz(3,1) = hz*real(10,kind=8)
     radii(1)=rad_cav!*1.5d0/0.52917721092d0
    else if (nat.eq.2) then
     delta=0.3d0 !6.d0*max(hx,hy,hz)
     rxyz(1,1) = hx*real(20,kind=8)
     rxyz(2,1) = hy*real(10,kind=8)
     rxyz(3,1) = hz*real(20,kind=8)
     rxyz(1,2) = hx*real(10,kind=8)
     rxyz(2,2) = hy*real(10,kind=8)
     rxyz(3,2) = hz*real(10,kind=8)
     radii(1)=rad_cav!*1.5d0/0.52917721092d0
     radii(2)=rad_cav!*1.5d0/0.52917721092d0
    else if (nat.eq.3) then
      rxyz(1:3,1)=[9.300000d0, 9.300337d0, 9.243250d0]!-[2.30d0,2.85d0,3.7d0]
      rxyz(1:3,2)=[9.300000d0, 8.415319d0, 8.700265d0]!-[2.30d0,2.85d0,3.7d0]
      rxyz(1:3,3)=[9.300000d0, 7.299663d0, 9.156750d0]!-[2.30d0,2.85d0,3.7d0]
!      rxyz(1:3,4)=[7.300000d0, 7.299663d0,9.156750d0]-[2.30d0,2.85d0,3.7d0]
!      rxyz(1:3,5)=[7.300000d0, 7.299663d0,8.156750d0]-[2.30d0,2.85d0,3.7d0]
!      radii=[1.5d0,2.0d0,1.5d0]
!      radii=[1.5d0,2.0d0,1.5d0,1.5d0]
!      radii=[1.5d0,1.2d0,1.2d0,1.2d0,1.2d0]
!      rxyz(1:3,2)=[5.00000d0, 5.00000d0 + 0.2d0, 5.000000d0]

     delta=0.3d0
!     delta=2.0d0
!     delta=delta*0.25d0 ! Divided by 4 because both rigid cavities are 4*delta widespread
     radii=[1.4d0,1.0d0,1.0d0]
!     do iat=1,nat
!      radii(iat) = rad_cav*radii(iat)/0.52917721092d0 + 1.22d0*delta
!     end do
    end if

    rhoele(:,:,:,:) = 0.d0
    rhoion(:,:,:,:) = 0.d0
   end if

!   SetEps=4

    call SetEpsilon(n01,n02,n03,nspden,nord,nat,iproc,acell,a_gauss,hx,hy,hz,erfL,erfR,sigmaeps,&
         4,geocode,PSol,eps,dlogeps,oneoeps,oneosqrteps,corr,rhoele,rad_cav,rxyz,radii,delta)

    if (SetEps.lt.5) then
     if ( trim(PSol)=='VAC') then
      eps=1.d0
!      SetEps=1
      erfL=1.d0
     end if
    end if

!    SetEps=1
!    Setrho=1
    call print_PB_function(n01,n02,n03,iproc,hx,hy,hz,nord,acell)
!------------------------------------------------------------------------
! Vacuum
!   eps=1.0d0
!   dlogeps=0.d0
!   oneoeps=1.d0
!   oneosqrteps=1.d0
!   corr=0.d0
! Water
!   eps=78.36d0
!   dlogeps=0.d0
!   oneoeps=1.d0/78.36d0
!   oneosqrteps=1.d0/sqrt(78.36d0)
!   corr=0.d0

   ! Set initial density, and the associated analitical potential for the Standard Poisson Equation.
   call SetInitDensPot(n01,n02,n03,nspden,iproc,nat,eps,dlogeps,sigmaeps,SetEps,&
        erfL,erfR,acell,a_gauss,a2,hx,hy,hz,Setrho,density,potential,geocode,offset,einit,multp,rxyz)
!   call SetInitDensPot(n01,n02,n03,nspden,iproc,eps,dlogeps,sigmaeps,1,erfL,erfR,&
!   acell,a_gauss,a2,hx,hy,hz,1,density,potential,geocode,offset,einit,multp)

!   eps=1.d0
!   corr=0.d0
!   oneosqrteps=1.d0
!------------------------------------------------------------------------

!------------------------------------------------------------------------
geocodeprova='F'
   ! Calculate the charge starting from the potential applying the proper Laplace operator.
   call ApplyLaplace(geocodeprova,n01,n02,n03,nspden,hx,hy,hz,potential,rvApp,acell,eps,nord,5,multp)

  if (iproc==0) then
   call yaml_comment('Comparison between Generalized Poisson operator and analytical density',hfill='-')
   call writeroutinePot(n01,n02,n03,1,density,0,rvApp)
  end if

!------------------------------------------------------------------------

   ! Calculate the charge starting from the potential applying the proper Laplace operator.
   call ApplyLaplace(geocode,n01,n02,n03,nspden,hx,hy,hz,potential,rvApp,acell,eps,nord,SetEps,multp)

  if (iproc==0) then
     call yaml_comment('Comparison between Poisson-Boltzmann operator and analytical density')
     call writeroutinePot(n01,n02,n03,1,density,0,rvApp)
  end if

!!$   max_diffpot = 0.d0
!!$   i1_max = 1
!!$   i2_max = 1
!!$   i3_max = 1
!!$   do i3=1,n03
!!$    do i2=1,n02
!!$     do i1=1,n01
!!$     fact=abs(density(i1,i2,i3,1) - rvApp(i1,i2,i3,1))
!!$      if (max_diffpot < fact) then
!!$       max_diffpot = fact
!!$       i1_max = i1
!!$       i2_max = i2
!!$       i3_max = i3
!!$      end if
!!$     end do
!!$    end do
!!$   end do
!!$   write(*,*)'Max abs difference between analytic density - ApplyLaplace to potential'
!!$   write(*,'(3(1x,I4),2(1x,e14.7))')i1_max,i2_max,i3_max,max_diffpot,abs(density(n01/2,n02/2,n03/2,1)-rvApp(n01/2,n02/2,n03/2,1))
  if (n_check.eq.1) then
!   dens_check(:,:,:,:,1) = rhoion(:,:,:,:) - rhoele(:,:,:,:)
   dens_check(:,:,:,:,1) = density(:,:,:,:)
  else if (n_check.eq.3) then
   dens_check(:,:,:,:,1) = rhoion(:,:,:,:)
   dens_check(:,:,:,:,2) = -rhoele(:,:,:,:)
   dens_check(:,:,:,:,3) = rhoion(:,:,:,:) - rhoele(:,:,:,:)
  end if

 do i_check=1,n_check
 
  if (n_check.eq.3 .and. SetEps.eq.3 .and. iproc==0) then
     !write(*,'(a)')'--------------------------------------------------------------------------------------------'
     call yaml_comment('Calculation for ion+ele potential difference '//i_check**'(i4)',hfill='-')
     !write(*,'(a,i4)')'Calculation for ion+ele potential difference',i_check
  end if

!  if (SetEps.eq.3) then
   rhopot(:,:,:,:) = dens_check(:,:,:,:,i_check)
!  else
!   rhopot(:,:,:,:) = density(:,:,:,:)
!  end if

  !new method
  pkernel=pkernel_init(.true.,iproc,nproc,igpu,geocode,ndims,hgrids,itype_scf,alg=PSol)
  call pkernel_set(pkernel,verbose=.true.)

  if ( trim(PSol)=='PCG') then
     
!!$     !set the coulomb operator of this system
!!$   if (SetEps.eq.2 .or. SetEps.eq.3) then
!!$     call pkernel_set(pkernel,verbose=.true.,eps=eps,oneosqrteps=oneosqrteps,corr=corr)
!!$   else
!!$     call pkernel_set(pkernel,verbose=.true.,eps=eps)
!!$   end if
     if (any(SetEps == [2,3,4]))  then
        call pkernel_set_epsilon(pkernel,oneosqrteps=oneosqrteps,corr=corr)
     else
        call pkernel_set_epsilon(pkernel,eps=eps)
     end if
!!$     call H_potential('G',pkernel,rhopot,rhopot,ehartree,0.d0,.false.)
!!$     if (iproc==0) call writeroutinePot(n01,n02,n03,nspden,rhopot,pkernel%max_iter,&
!!$          potential)

!!$     !old method, outside of PSolver
!!$     pkernel=pkernel_init(.true.,iproc,nproc,0,geocode,ndims,hgrids,itype_scf,method='VAC')
!!$     !set the coulomb operator of this system
!!$     call pkernel_set(pkernel,verbose=.true.)
!!$     call Prec_conjugate_gradient(n01,n02,n03,nspden,hx,hy,hz,rhopot,acell,eps,nord,pkernel,potential)

  else if (trim(PSol)=='PI') then

     !set the coulomb operator of this system
!!$   if (SetEps.eq.2 .or. SetEps.eq.3) then
!!$     call pkernel_set(pkernel,verbose=.true.,eps=eps,dlogeps=dlogeps,oneoeps=oneoeps)
!!$   else
!!$     call pkernel_set(pkernel,verbose=.true.,eps=eps)
!!$   end if
   if (any(SetEps == [2,3,4])) then
      call pkernel_set_epsilon(pkernel,oneoeps=oneoeps,dlogeps=dlogeps)
   else
      call pkernel_set_epsilon(pkernel,eps=eps)
   end if

!!$     call H_potential('G',pkernel,rhopot,rhopot,ehartree,0.d0,.false.)
!!$     if (iproc==0) then
!!$        call writeroutinePot(n01,n02,n03,nspden,rhopot,pkernel%max_iter,potential)
!!$     end if
     

!!$     !old method, outside of PSolver
!!$     pkernel=pkernel_init(.true.,iproc,nproc,0,geocode,ndims,hgrids,itype_scf,method='VAC')
!!$     call PolarizationIteration(n01,n02,n03,nspden,rhopot,acell,eps,nord,pkernel,potential)

!!$  else
!!$     call f_err_throw('Unrecognized method (provided "'//trim(PSol)//'")')
  end if

<<<<<<< HEAD
  select case(SetEps)
     !if (any(SetEps == [2,3,4])) then
  case(2,3,4)
     call H_potential('G',pkernel,rhopot,rhopot,ehartree,offset,.false.)
  case(5)
  !else if (any(SetEps == [5])) then
     call Prec_conjugate_gradient(n01,n02,n03,nspden,iproc,hx,hy,hz,rhopot,acell,&
          eps,SetEps,nord,pkernel,potential,corr,oneosqrteps,multp,offset,geocode)
     !  call PolarizationIteration(n01,n02,n03,nspden,iproc,hx,hy,hz,rhopot,acell,eps,nord,pkernel,potential,oneoeps,dlogeps,multp,offset,geocode)
  case(6)
  !else if (any(SetEps == [6])) then
     call Poisson_Boltzmann(n01,n02,n03,nspden,iproc,hx,hy,hz,rhopot,acell,eps,SetEps,nord,pkernel,potential,corr,oneosqrteps,multp)
     !   call Poisson_Boltzmann_improved(n01,n02,n03,nspden,iproc,hx,hy,hz,rhopot,acell,eps,6,nord,pkernel,potential,corr,oneosqrteps,multp)
  end select
=======
  if (any(SetEps == [2,3,4])) then
   call H_potential('G',pkernel,rhopot,rhopot,ehartree,offset,.false.)
  else if (any(SetEps == [5])) then
  call Prec_conjugate_gradient(n01,n02,n03,nspden,iproc,hx,hy,hz,rhopot,acell,&
       eps,SetEps,nord,pkernel,potential,corr,oneosqrteps,multp,offset,geocode)
!  call PolarizationIteration(n01,n02,n03,nspden,iproc,hx,hy,hz,rhopot,acell,eps,nord,pkernel,potential,oneoeps,dlogeps,multp,offset,geocode)
  else if (any(SetEps == [6])) then
!   call Poisson_Boltzmann(n01,n02,n03,nspden,iproc,hx,hy,hz,rhopot,acell,eps,SetEps,nord,pkernel,potential,corr,oneosqrteps,multp)
!   call Poisson_Boltzmann_improved(n01,n02,n03,nspden,iproc,hx,hy,hz,rhopot,acell,eps,SetEps,nord,pkernel,potential,corr,oneosqrteps,multp)
   call Poisson_Boltzmann_improved2(n01,n02,n03,nspden,iproc,hx,hy,hz,rhopot,acell,eps,SetEps,nord,pkernel,potential,corr,oneosqrteps,multp)
  end if
>>>>>>> d2aeed88

  pot_check(:,:,:,:,i_check) = rhopot(:,:,:,:)

  if (iproc==0) then
     call writeroutinePot(n01,n02,n03,nspden,rhopot,pkernel%max_iter,potential)
     call yaml_map('Expected hartree energy',einit)
     call yaml_map('Computed Hartree energy',ehartree)
     call yaml_map('Diff of expected-computed Hartree energy',einit-ehartree)
  end if

 end do ! End do check

!   ! Calculate the charge starting from the potential applying the proper Laplace operator.
!   call ApplyLaplace(n01,n02,n03,nspden,hx,hy,hz,rhopot(:,:,:,1),rvApp,acell,eps,nord,5,multp)
!!
!  if (iproc==0) then
!   write(*,*)'Comparison between numerical and starting density'
!   call writeroutinePot(n01,n02,n03,1,density,0,rvApp)
!  end if
!
!   ! Calculate the charge starting from the potential applying the proper Laplace operator.
!   call ApplyLaplace(n01,n02,n03,nspden,hx,hy,hz,rhopot(:,:,:,1),rvApp,acell,eps,nord,SetEps,multp)
!
!  if (iproc==0) then
!   write(*,*)'Comparison between numerical and starting density'
!   call writeroutinePot(n01,n02,n03,1,density,0,rvApp)
!  end if
!
! call Polarization_charge(n01,n02,n03,nspden,hx,hy,hz,rhopot,rvApp,acell,eps,nord)

!------------------------------------------------------------------
 if (n_check.eq.3 .and. SetEps.eq.3) then

  write(*,'(a)')'--------------------------------------------------------------------------------------------'
  write(*,'(a)')'Difference between V[\rho,\epsilon] + V[\rho_ion,epsilon] and V[\rho + \rho_ion, epsilon]'
  potential(:,:,:)= pot_check(:,:,:,1,1) + pot_check(:,:,:,1,2)
  call writeroutinePot(n01,n02,n03,nspden,rhopot,pkernel%max_iter,potential)

      unt=f_get_free_unit(21)
      call f_open_file(unt,file='final_ion_ele.dat')
      i1=n01/2
      do i2=1,n02
         do i3=1,n03
            write(unt,'(2(1x,I4),2(1x,e14.7))')i2,i3,pot_check(i1,i2,i3,1,1),pot_check(i1,i2,i3,1,2)
         end do
      end do
      call f_close(unt)

      unt=f_get_free_unit(22)
      call f_open_file(unt,file='final_ion_ele_line.dat')
      do i2=1,n02
       write(unt,'(1x,I8,2(1x,e22.15))')i2,pot_check(n01/2,i2,n03/2,1,1),pot_check(n01/2,i2,n03/2,1,2)
      end do
      call f_close(unt)

 end if

!------------------------------------------------------------------

!!$  call pkernel_free(pkernel)
!!$
!!$  PSol='VAC'
!!$  eps=1.d0
!!$  erfL=1.d0
!!$  pkernel=pkernel_init(.true.,iproc,nproc,0,geocode,ndims,hgrids,itype_scf,alg=PSol)
!!$  call pkernel_set(pkernel,verbose=.true.)
!!$
!!$  potsol(:,:,:,:)=dens_check(:,:,:,:,1)
!!$
!!$  call H_potential('G',pkernel,potsol,potsol,ehartree,offset,.false.)
!!$
!!$  unt=f_get_free_unit(23)
!!$  call f_open_file(unt,file='finalpot_vacuum_line.dat')
!!$  do i2=1,n02
!!$   write(unt,'(1x,I8,2(1x,e22.15))')i2,potsol(n01/2,i2,n03/2,1),potsol(1,i2,n03/2,1)
!!$  end do
!!$  call f_close(unt)
!!$
!!$
!!$!-------------------------------------------------
!!$    !calculate polarization energy.
!!$    epol=0.d0
!!$    isp=1
!!$    do i3=1,n03
!!$     do i2=1,n02
!!$      do i1=1,n01
!!$       epol= epol + potsol(i1,i2,i3,isp)*rvApp(i1,i2,i3,isp)
!!$      end do
!!$     end do
!!$    end do
!!$    epol=0.5*hx*hy*hz*epol
!!$  if (iproc==0) then
!!$    call yaml_map('Vacuum Hartree energy',ehartree)
!!$    call yaml_map('Computed polarization energy in hartree',epol)
!!$     epol=epol*627.509469d0
!!$     call yaml_map('Computed polarization energy in kcal/mol',epol)
!!$
!!$  end if

!-------------------------------------------------

  call pkernel_free(pkernel)
  call f_free(density)
  call f_free(rhopot)
  call f_free(potsol)
  call f_free(rhoele)
  call f_free(rhoion)
  call f_free(dens_check)
  call f_free(pot_check)
  call f_free(rxyz)
  call f_free(radii)
  call f_free(rvApp)
  call f_free(eps)
  call f_free(dlogeps)
  call f_free(oneoeps)
  call f_free(oneosqrteps)
  call f_free(corr)
  call f_free(potential)
  call f_free(pot_ion)

  if (iproc ==0) then
     call yaml_release_document()
     call yaml_close_all_streams()
  end if
  call mpifinalize()
  call f_lib_finalize()
  
contains

  !>identify the options from command line
  !! and write the result in options dict
  subroutine PS_Check_command_line_options(options)
    use yaml_parse
    use dictionaries
    implicit none
    !> dictionary of the options of the run
    !! on entry, it contains the options for initializing
    !! on exit, it contains in the key "BigDFT", a list of the 
    !! dictionaries of each of the run that the local instance of BigDFT
    !! code has to execute
    type(dictionary), pointer :: options
    !local variables
    type(yaml_cl_parse) :: parser !< command line parser

    !define command-line options
    parser=yaml_cl_parse_null()
    !between these lines, for another executable using BigDFT as a blackbox,
    !other command line options can be specified
    !then the bigdft options can be specified
    call PS_check_options(parser)
    !parse command line, and retrieve arguments
    call yaml_cl_parse_cmd_line(parser,args=options)
    !free command line parser information
    call yaml_cl_parse_free(parser)

  end subroutine PS_Check_command_line_options

end program GPS_3D

subroutine PS_Check_options(parser)
  use yaml_parse
  use dictionaries, only: dict_new,operator(.is.)
  implicit none
  type(yaml_cl_parse), intent(inout) :: parser

  call yaml_cl_parse_option(parser,'ndim','None',&
       'Domain Sizes','n',&
       dict_new('Usage' .is. &
       'Sizes of the simulation domain of the check',&
       'Allowed values' .is. &
       'Yaml list of integers. If a scalar integer is given, all the dimensions will have this size.'),first_option=.true.)

  call yaml_cl_parse_option(parser,'geocode','F',&
       'Boundary conditions','g',&
       dict_new('Usage' .is. &
       'Set the boundary conditions of the run',&
       'Allowed values' .is. &
       'String scalar. "F","S","W","P" boundary conditions are allowed'))

  call yaml_cl_parse_option(parser,'method','None',&
       'Embedding method','m',&
       dict_new('Usage' .is. &
       'Set the embedding method used. A non present value implies vacuum treatment.',&
       'Allowed values' .is. &
       dict_new("PI" .is. 'Polarization iteration Method',&
                "PCG" .is. 'Preconditioned Conjugate Gradient')))

  call yaml_cl_parse_option(parser,'seteps','2',&
       'Epsilon determination method','e',&
       dict_new('Usage' .is. &
       'Set the dielectric constant determination method.',&
       'Allowed values' .is. &
       dict_new('1' .is. 'Analytical epsilon' ,&
                '2' .is. 'analytical electron dependence',&
                '3' .is. 'real electron density from cube file (need electroninc_density.cube)')))

  call yaml_cl_parse_option(parser,'accel','No',&
       'GPU Acceleration','a',&
       dict_new('Usage' .is. &
       'Boolean, set the GPU acceleration'))

end subroutine PS_Check_options

subroutine print_PB_function(n01,n02,n03,iproc,hx,hy,hz,nord,acell)

  use f_utils

  implicit none

  integer, intent(in) :: n01
  integer, intent(in) :: n02
  integer, intent(in) :: n03
  integer, intent(in) :: iproc
  real(kind=8), intent(in) :: hx,hy,hz
  integer, intent(in) :: nord
  real(kind=8), intent(in) :: acell

  !local variables
  integer :: i,unt,n
  real(kind=8) :: PB_charge,v,dv
  integer, parameter :: n_points = 20001
  real(kind=8), parameter :: length = 1.d0 ! One side length.
  real(kind=8), dimension(n_points) :: func

  unt=f_get_free_unit(25)
  call f_open_file(unt,file='PB_function.dat')

  n=(n_points-1)/2
  dv=length/real(n,kind=8)
  do i=-n,n
   v=dv*real(i,kind=8)
   func(n+i+1)=PB_charge(v)
   write(unt,'(1x,I8,2(1x,e22.15))')i,v,func(n+i+1)
  end do

  call f_close(unt)

end subroutine print_PB_function

!> Calcultion of the Poisson-Boltzmann function.
!! following the definitions given in J. J. López-García, J. Horno, C. Grosse Langmuir 27, 13970-13974 (2011).
pure function PB_charge(x) result(ions_conc)

 use numerics, only: safe_exp

  implicit none

  !> argument of the Poisson-Botzmann function
  real(8), intent(in) :: x
  real(8) :: ions_conc
  ! Values to be given
  integer, parameter :: n_ions = 2 !< number of ionic species in the dielectric liquid system
  real(8), dimension(n_ions) :: z_ions !< valence of ionic species
  real(8), dimension(n_ions) :: c_ions !< bulk concentations of ionic species [mol/m^3]
  real(8), dimension(n_ions) :: c_max  !< maximum local concentration that ionic species can attain [mol/m^3]
  real(8), dimension(n_ions) :: r_ions !< effective ionic radius of ionic species [m]
  real(8), parameter :: Temp = 300 ! Temperature of the liquid system [K]
  !> packing coefficient p = 1 for perfect packing, p = pi_greek/(3(2)^{1/2}) ≈ 0.74 for close packing,
  real(8), parameter :: p = 0.74d0 
                                   !! p ≈ 0.64 for random close packing, and p = pi_greek/6 ≈ 0.52 for simple cubic packing.
  ! Nedeed constant
  real(8), parameter :: n_avo = 6.0221412927d23 ! Avogadro's number [1/mol]
  real(8), parameter :: k_b = 3.166811429d-6 ! Boltzmann constant in atomic unit [E_{H}/K]
  real(8), parameter :: bohr = 5.291772109217d-11 ! m
  !local variables
  integer :: i,j
  real(8) :: pi,fact,vol_bohr,K_bT,t,fact1,sumc,y,h,l
  real(8), dimension(n_ions) :: c_ratio  !< c_ions/c_max

  pi = 4.d0*datan(1.d0)
  k_bT = k_b*Temp
  vol_bohr=bohr*bohr*bohr
  fact=n_avo*vol_bohr
  fact1=(4.d0/3.d0)*pi*n_avo
  l=0.d0

  z_ions(1)=1.0d0
  z_ions(2)=-1.0d0
  c_ions(1)=100.0d0
  c_ions(2)=100.0d0
  r_ions(1)=3.0d-10
  r_ions(2)=3.0d-10
  sumc=0.d0
  do i=1,n_ions
   c_max(i)=p/(fact1*(r_ions(1)**3))
   c_ratio(i)=c_ions(i)/c_max(i)
   sumc=sumc+c_ratio(i)
  end do

!--------------------------------------------------------
!  ! Standard Poisson-Boltzmann Equation.
!  ions_conc = 0.d0
!  do i=1,n_ions
!   t = -z_ions(i)*x/k_bT*0.01d0
!!   t=safe_exp(t) ! Comment this line for linear Poisson-Boltzmann Equation.
!   t=tanh(t)
!   ions_conc = ions_conc + z_ions(i)*c_ions(i)*t
!  end do
!  ions_conc = ions_conc*fact*1.d3
  
!--------------------------------------------------------
  ! Modified Poisson-Boltzmann Equation.
  ions_conc = 0.d0
  do i=1,n_ions
   y=x/k_bT!*0.05d0
   t = -z_ions(i)*y 
!   t=safe_exp(t) ! Comment this line for linear Poisson-Boltzmann Equation.
   h=0.d0
   do j=1,n_ions
    h=h+c_ratio(j)*safe_exp((z_ions(i)-z_ions(j))*y)
   end do
   l=safe_exp(z_ions(i)*y)*(1.d0-sumc)+h
   t=1.d0/l
   ions_conc = ions_conc + z_ions(i)*c_ions(i)*t 
  end do
  ions_conc = ions_conc*fact!*5.0d2

end function PB_charge

subroutine PolarizationIteration(n01,n02,n03,nspden,iproc,&
     hx,hy,hz,b,acell,eps,nord,pkernel,potential,oneoeps,dlogeps,multp,offset,geocode)
  use yaml_output
  use Poisson_Solver
  use wrapper_linalg
  use dynamic_memory
  implicit none
  integer, intent(in) :: n01
  integer, intent(in) :: n02
  integer, intent(in) :: n03
  integer, intent(in) :: nspden,iproc
  real(kind=8), intent(in) :: hx,hy,hz
  integer, intent(in) :: nord
  real(kind=8), intent(in) :: acell,multp,offset
  type(coulomb_operator), intent(inout) :: pkernel
  real(kind=8), dimension(n01,n02,n03), intent(in) :: eps,potential,oneoeps,dlogeps
  real(kind=8), dimension(n01,n02,n03,nspden), intent(inout) :: b
  character(len=2), intent(in) :: geocode

  real(kind=8), dimension(n01,n02,n03)  :: pot_ion
  real(kind=8), parameter :: eta = 1.0d0 ! Polarization Iterative Method parameter.
  real(kind=8), parameter :: taupol = 1.0d-20 ! Polarization Iterative Method parameter.
  integer, parameter :: maxiterpol=100
  !real(kind=8), dimension(n01,n02,n03,nspden,3) :: dlv
  real(kind=8), dimension(:,:,:,:), allocatable :: dlv,deps,rhosol,rhopol,rhotot
  real(kind=8), dimension(:,:,:,:), allocatable :: rhopolnew,rhopolold,rhores,lv
  integer :: i1,i2,i3,i,j,ip,isp
  real(kind=8) :: divprod,rhores2,diffcurr,pi,ehartree,res,rho,normr,rpoints
  
  rhosol=f_malloc([n01,n02,n03,nspden],id='rhosol')
  rhopol=f_malloc([n01,n02,n03,nspden],id='rhopol')
  rhotot=f_malloc([n01,n02,n03,nspden],id='rhotot')
  rhopolnew=f_malloc([n01,n02,n03,nspden],id='rhopolnew')
  rhopolold=f_malloc([n01,n02,n03,nspden],id='rhopolold')
  rhores=f_malloc([n01,n02,n03,nspden],id='rhores')
  lv=f_malloc([n01,n02,n03,nspden],id='lv')
  deps=f_malloc([n01,n02,n03,3],id='deps')
  dlv=f_malloc([3,n01,n02,n03],id='dlv')

  pi = 4.d0*datan(1.d0)
  rpoints=product(real([n01,n02,n03],kind=8))

  open(unit=18,file='PI_normr_'//trim(geocode)//'.dat',status='unknown')
  open(unit=38,file='PI_accuracy_'//trim(geocode)//'.dat',status='unknown')

  if (iproc ==0) then
   write(18,'(1x,a)')'iter normr rhores2'
   write(38,'(1x,a)')'iter i1_max i2_max i3_max max_val max_center'
   write(*,'(a)')'--------------------------------------------------------------------------------------------'
   write(*,'(a)')'Starting Polarization Iteration '
  end if

!  call fssnord3DmatNabla3var(n01,n02,n03,nspden,hx,hy,hz,eps,deps,nord,acell)

  isp=1
  do i3=1,n03
   do i2=1,n02
    do i1=1,n01
     rhopol(i1,i2,i3,isp) = 0.d0
     rhosol(i1,i2,i3,isp) = b(i1,i2,i3,isp)

!     !switch and create the logarithmic derivative of epsilon
!     dlv(1,i1,i2,i3)=deps(i1,i2,i3,1)/eps(i1,i2,i3)
!     dlv(2,i1,i2,i3)=deps(i1,i2,i3,2)/eps(i1,i2,i3)
!     dlv(3,i1,i2,i3)=deps(i1,i2,i3,3)/eps(i1,i2,i3)

    end do
   end do
  end do


!    call writeroutinePot(n01,n02,n03,nspden,potential,0,potential)
!    call writeroutine(n01,n02,n03,nspden,rhosol,0)

    if (iproc ==0) then
     call yaml_map('rpoints',rpoints)
     call yaml_sequence_open('Embedded PSolver, Polarization Iteration Method')
    end if

    do ip=1,maxiterpol

     if (iproc ==0) then
      write(*,'(a)')'--------------------------------------------------------------------------------------------'
      write(*,*)'Starting PI iteration ',ip
     end if

     isp=1
     do i3=1,n03
      do i2=1,n02
       do i1=1,n01
          !rhotot(i1,i2,i3,isp)=(1/eps(i1,i2,i3))*rhosol(i1,i2,i3,isp)+rhopol(i1,i2,i3,isp)
          !rhotot(i1,i2,i3,isp)=pkernel%oneoeps(i1,i2,i3)*rhosol(i1,i2,i3,isp)+rhopol(i1,i2,i3,isp)
          rhotot(i1,i2,i3,isp)=oneoeps(i1,i2,i3)*rhosol(i1,i2,i3,isp)+rhopol(i1,i2,i3,isp)
          lv(i1,i2,i3,isp) = rhotot(i1,i2,i3,isp)
       end do
      end do
     end do
     
     call yaml_sequence(advance='no')
     call H_potential('G',pkernel,lv,pot_ion,ehartree,offset,.false.)

     if (iproc ==0) then
      call writeroutinePot(n01,n02,n03,nspden,lv,ip,potential)
     end if

     !call fssnord3DmatNabla_LG2(n01,n02,n03,hx,hy,hz,lv,nord,acell,eta,pkernel%dlogeps,rhopol,rhores2)
     call fssnord3DmatNabla_LG2(n01,n02,n03,hx,hy,hz,lv,nord,acell,eta,dlogeps,rhopol,rhores2)
     !call fssnord3DmatNabla_LG2(n01,n02,n03,hx,hy,hz,lv,nord,acell,eta,dlv,rhopol,rhores2)

     normr=sqrt(rhores2/rpoints)
     !!!call fssnord3DmatNabla(n01,n02,n03,nspden,hx,hy,hz,lv,dlv,nord,acell)
     !!!
     !!!isp=1
     !!!rhores2=0.d0
     !!!do i3=1,n03
     !!! do i2=1,n02
     !!!  do i1=1,n01
     !!!   divprod = 0.d0
     !!!   do j=1,3
     !!!      divprod = divprod + deps(i1,i2,i3,j)*dlv(i1,i2,i3,isp,j)
     !!!   end do
     !!!   !rhopolnew(i1,i2,i3,isp)=(1/(4.d0*pi))*(1/eps(i1,i2,i3))*divprod
     !!!   res=(1/(4.d0*pi))*(1/eps(i1,i2,i3))*divprod
     !!!   rho=rhopol(i1,i2,i3,isp)
     !!!   res=res-rho
     !!!   res=eta*res
     !!!   rhores2=rhores2+res*res
     !!!   rhopol(i1,i2,i3,isp)=res+rho
!!$  !!!      rhopolold(i1,i2,i3,isp)=rhopol(i1,i2,i3,isp)
!!$  !!!      rhopol(i1,i2,i3,isp)=eta*rhopolnew(i1,i2,i3,isp) + (1.d0-eta)*rhopolold(i1,i2,i3,isp)
!!$  !!!      rhores(i1,i2,i3,isp) = rhopol(i1,i2,i3,isp) - rhopolold(i1,i2,i3,isp)
     !!!  end do
     !!! end do
     !!!end do

!!$     call axpy(n01*n02*n03,1.d0,rhopol(1,1,1,1),1,rhores(1,1,1,1),1)
!!$     call axpy(n01*n02*n03,eta,rhores(1,1,1,1),1,rhopol(1,1,1,1),1)
!!$     rhores2=dot(n01*n02*n03,rhores(1,1,1,1),1,rhores(1,1,1,1),1)

!!$     rhores2 = 0.d0
!!$     isp=1
!!$     do i3=1,n03
!!$      do i2=1,n02
!!$       do i1=1,n01
!!$        rhores2 = rhores2 + rhores(i1,i2,i3,isp)*rhores(i1,i2,i3,isp)
!!$       end do
!!$      end do
!!$     end do

    if (iproc ==0) then
     write(18,'(1x,I8,2(1x,e14.7))')ip,normr,rhores2
    end if
     !write(*,'(1x,I8,1x,e14.7)')ip,rhores2

     call EPS_iter_output_LG(ip,0.0_dp,rhores2,normr,0.0_dp,0.0_dp)
     if (normr.lt.taupol) exit

!     call writeroutine(n01,n02,n03,nspden,rhores,ip)

  end do

    isp=1
    do i3=1,n03
     do i2=1,n02
      do i1=1,n01
       b(i1,i2,i3,isp) = lv(i1,i2,i3,isp)
      end do
     end do
    end do

    call yaml_sequence_close()

    close(unit=18)
    close(unit=38)
    !write(*,*)
    !write(*,'(1x,a,1x,i8)')'Polarization iterations =',ip
    !write(*,'(1x,a,1x,e14.7)')'rhores polarization square =',rhores2
    !write(*,*)
    !write(*,'(a)')'Max abs difference between analytic potential and the computed one'
    if (iproc ==0) then
     call writeroutinePot(n01,n02,n03,nspden,b,ip,potential)
    end if
    !write(*,*)
    !write(*,'(a)')'Termination of Polarization Iteration'
    !write(*,'(a)')'--------------------------------------------------------------------------------------------'

    call f_free(rhosol)
    call f_free(rhopol)
    call f_free(rhotot)
    call f_free(rhopolnew)
    call f_free(rhopolold)
    call f_free(rhores)
    call f_free(lv)
    call f_free(deps)
    call f_free(dlv)

end subroutine PolarizationIteration

subroutine Prec_conjugate_gradient(n01,n02,n03,nspden,iproc,hx,hy,hz,b,&
     acell,eps,SetEps,nord,pkernel,potential,corr3,oneosqrteps,multp,offset,geocode)

  use Poisson_Solver
  use yaml_output
  use f_utils
  use dynamic_memory
  implicit none
  integer, intent(in) :: n01
  integer, intent(in) :: n02
  integer, intent(in) :: n03
  integer, intent(in) :: nspden,iproc
  real(kind=8), intent(in) :: hx,hy,hz
  integer, intent(in) :: nord
  real(kind=8), intent(in) :: acell,multp,offset
  type(coulomb_operator), intent(inout) :: pkernel
  real(kind=8), dimension(n01,n02,n03), intent(in) :: eps
  integer, intent(in) :: SetEps
  real(kind=8), dimension(n01,n02,n03), intent(in) :: potential,corr3,oneosqrteps
  real(kind=8), dimension(n01,n02,n03,nspden), intent(inout) :: b
  character(len=2), intent(in) :: geocode

  real(kind=8), dimension(:,:,:,:), allocatable :: x,r,z,p,q,qold,lv,corr,deps
  !real(kind=8), dimension(n01,n02,n03,3) :: deps
  real(kind=8), dimension(:,:,:), allocatable :: de2,ddeps
  integer, parameter :: max_iter = 100
  real(kind=8), parameter :: max_ratioex = 1.0d10
  real(kind=8) :: alpha,beta,beta0,betanew,normb,normr,ratio,k,epsc,zeta,pval,qval,rval,pbval,multvar
  integer :: i,ii,j,i1,i2,i3,isp
  real(kind=8), parameter :: error = 1.0d-8
  real(kind=8), parameter :: eps0 = 78.36d0
  real(kind=8), dimension(n01,n02,n03) ::pot_ion
  real(kind=8) :: ehartree,pi,switch,rpoints
  real(kind=8) :: PB_charge,shift,offsetnew

  !allocate heap arrays
  x=f_malloc([n01,n02,n03,nspden],id='x')
  r=f_malloc([n01,n02,n03,nspden],id='r')
  z=f_malloc([n01,n02,n03,nspden],id='z')
  p=f_malloc([n01,n02,n03,nspden],id='p')
  q=f_malloc([n01,n02,n03,nspden],id='q')
  qold=f_malloc([n01,n02,n03,nspden],id='qold')
  lv=f_malloc([n01,n02,n03,nspden],id='lv')
  corr=f_malloc([n01,n02,n03,nspden],id='corr')
  deps=f_malloc([n01,n02,n03,3],id='deps')
  ddeps=f_malloc([n01,n02,n03],id='ddeps')
  de2=f_malloc([n01,n02,n03],id='de2')

  pi = 4.d0*datan(1.d0)   
  rpoints=product(real([n01,n02,n03],kind=8))

  open(unit=18,file='PCG_normr_'//trim(geocode)//'.dat',status='unknown')
  open(unit=38,file='PCG_accuracy_'//trim(geocode)//'.dat',status='unknown')

  if (iproc ==0) then
   write(18,'(1x,a)')'iter normr ratio beta'
   write(38,'(1x,a)')'iter i1_max i2_max i3_max max_val max_center'
   call yaml_map('rpoints',rpoints)
   call yaml_sequence_open('Embedded PSolver, Preconditioned Conjugate Gradient Method')
  end if

  switch=0.0d0
  if (SetEps.eq.6) then
   switch=1.0d0
  end if

  if (iproc==0) then
   write(*,'(a)')'--------------------------------------------------------------------------------------------'
   write(*,'(a)')'Starting Preconditioned Conjugate Gradient'
  end if

!------------------------------------------------------------------------------------
! Set the correction vector for the Generalized Laplace operator

!  call fssnordEpsilonDerivative(n01,n02,n03,nspden,hx,hy,hz,eps,de2,ddeps,nord,acell)

!  call fssnord3DmatNabla3varde2(n01,n02,n03,nspden,hx,hy,hx,eps,deps,de2,nord,acell)
!  call fssnord3DmatDiv3var(n01,n02,n03,nspden,hx,hy,hz,deps,ddeps,nord,acell)

!  isp=1
!  do i3=1,n03
!   do i2=1,n02
!    do i1=1,n01
!     corr(i1,i2,i3,isp)=(-0.125d0/pi)*(0.5d0*de2(i1,i2,i3)/eps(i1,i2,i3)-ddeps(i1,i2,i3))
!    end do
!   end do
!  end do


!------------------------------------------------------------------------------------
! Apply the Preconditioner

  normb=0.d0
  isp=1
  do i3=1,n03
   do i2=1,n02
    do i1=1,n01
     normb=normb+b(i1,i2,i3,isp)*b(i1,i2,i3,isp)
     !!lv(i1,i2,i3,isp) = b(i1,i2,i3,isp)/dsqrt(eps(i1,i2,i3))
    end do
   end do
  end do
!!  normb=dsqrt(normb)
  normb=sqrt(normb/rpoints)

!!$  call yaml_sequence(advance='no')
!!$  call H_potential('G',pkernel,lv,pot_ion,ehartree,offset,.false.)
!!$
!!$  isp=1
!!$  do i3=1,n03
!!$   do i2=1,n02
!!$    do i1=1,n01
!!$     p(i1,i2,i3,isp) = lv(i1,i2,i3,isp)/dsqrt(eps(i1,i2,i3))
!!$    end do
!!$   end do
!!$  end do
!!$
!!$!------------------------------------------------------------------------------------
!!$! Apply the Generalized Laplace operator nabla(eps*nabla) to the potential correction
!!$
!!$  beta=0.d0
!!$  k=0.d0
!!$  isp=1
!!$  do i3=1,n03
!!$   do i2=1,n02
!!$    do i1=1,n01
!!$     q(i1,i2,i3,isp)=b(i1,i2,i3,isp)+p(i1,i2,i3,isp)*corr(i1,i2,i3,isp)
!!$     qold(i1,i2,i3,isp)=q(i1,i2,i3,isp)
!!$     beta=beta+b(i1,i2,i3,isp)*p(i1,i2,i3,isp)
!!$     k=k+p(i1,i2,i3,isp)*q(i1,i2,i3,isp)
!!$    end do
!!$   end do
!!$  end do
!!$
!!$!------------------------------------------------------------------------------------
!!$
!!$  alpha = beta/k
!!$  !write(*,*)alpha
!!$  normr=0.d0
!!$  isp=1
!!$  do i3=1,n03
!!$   do i2=1,n02
!!$    do i1=1,n01
!!$     x(i1,i2,i3,isp) = alpha*p(i1,i2,i3,isp)
!!$     r(i1,i2,i3,isp) = b(i1,i2,i3,isp) - alpha*q(i1,i2,i3,isp)
!!$     normr=normr+r(i1,i2,i3,isp)*r(i1,i2,i3,isp)
!!$     lv(i1,i2,i3,isp) = r(i1,i2,i3,isp)/dsqrt(eps(i1,i2,i3))
!!$    end do
!!$   end do
!!$  end do
!!$  normr=dsqrt(normr)
!!$
!!$  ratio=normr/normb
!!$
!!$  call EPS_iter_output(1,normb,normr,ratio,alpha,beta)
!!$!  call writeroutine(n01,n02,n03,nspden,r,1)
!!$  call writeroutinePot(n01,n02,n03,nspden,potential,0,potential)
!!$  call writeroutinePot(n01,n02,n03,nspden,x,1,potential)
!!$
!!$  write(18,'(1x,I8,2(1x,e14.7))')1,ratio,beta
  !write(*,'(1x,I8,2(1x,e14.7))')1,ratio,beta
  !initialization of the components
  call f_memcpy(src=b,dest=r)
  call f_zero(x)
  call f_zero(q)
  call f_zero(p)
  beta=1.d0
  ratio=1.d0
  normr=normb
  shift=0.d0
  offsetnew=0.d0 

  do i3=1,n03
     do i2=1,n02
        do i1=1,n01
           !lv(i1,i2,i3,isp) = r(i1,i2,i3,isp)/dsqrt(eps(i1,i2,i3))
           !lv(i1,i2,i3,isp) = pkernel%oneoeps(i1,i2,i3)*r(i1,i2,i3,isp)
           lv(i1,i2,i3,isp) = oneosqrteps(i1,i2,i3)*r(i1,i2,i3,isp)
        end do
     end do
  end do

!  multvar=1.d0
!  if (iproc ==0) then
!   call yaml_map('iter',i)
!   call yaml_map('multvar',multvar)
!  end if

  do i=1,max_iter

   if (normr.lt.error) exit
   if (ratio.gt.max_ratioex) exit

!   if ((modulo(i,20).eq.0) .and.(i.lt.61)) then
!    multvar=multvar*10.d0
!    if (iproc ==0) then
!     call yaml_map('iter',i)
!     call yaml_map('multvar',multvar)
!    end if
!   end if

   if (iproc==0) then
    write(*,'(a)')'--------------------------------------------------------------------------------------------!'
    write(*,*)'Starting PCG iteration ',i
   end if

!  Apply the Preconditioner

   if (iproc ==0) then
    call yaml_sequence(advance='no')
   end if

    call H_potential('G',pkernel,lv,pot_ion,ehartree,0.0_dp,.false.)

   beta0 = beta
   beta=0.d0
   isp=1
   do i3=1,n03
    do i2=1,n02
     do i1=1,n01
        !z(i1,i2,i3,isp) = lv(i1,i2,i3,isp)/dsqrt(eps(i1,i2,i3))
        !z(i1,i2,i3,isp) = lv(i1,i2,i3,isp)*pkernel%oneoeps(i1,i2,i3)
        z(i1,i2,i3,isp) = lv(i1,i2,i3,isp)*oneosqrteps(i1,i2,i3)
        beta=beta+r(i1,i2,i3,isp)*z(i1,i2,i3,isp)
! Apply the Generalized Laplace operator nabla(eps*nabla) to the potential correction
      !q(i1,i2,i3,isp)=r(i1,i2,i3,isp)+z(i1,i2,i3,isp)*corr(i1,i2,i3,isp)
     end do
    end do
   end do


   k=0.d0
   isp=1

  do i3=1,n03
    do i2=1,n02
     do i1=1,n01
        zeta=z(i1,i2,i3,isp)
        !epsc=corr(i1,i2,i3,isp)
        !epsc=pkernel%corr(i1,i2,i3)
        epsc=corr3(i1,i2,i3)
        pval=p(i1,i2,i3,isp)
        qval=q(i1,i2,i3,isp)
        rval=r(i1,i2,i3,isp)
        pval = zeta+(beta/beta0)*pval
        pbval=-switch*((eps(i1,i2,i3)-1.0d0)/(eps0-1.0d0))*PB_charge(zeta) ! Additional contribution to the Generalized Poisson operator
                                                                          ! for the Poisson-Boltzmann solution.
!        pbval=switch*((eps(i1,i2,i3)-1.0d0)/(eps0-1.0d0))*dsinh(multp*zeta)
!        pbval=switch*((eps(i1,i2,i3)-1.0d0)/(eps0-1.0d0))*multp*zeta*dcosh(multp*x(i1,i2,i3,isp))
!        pbval=switch*((eps(i1,i2,i3)-1.0d0)/(eps0-1.0d0))*dtanh(multp*zeta)
!        pbval=switch*((eps(i1,i2,i3)-1.0d0)/(eps0-1.0d0))*multp*zeta
!        pbval=switch*((eps(i1,i2,i3)-1.0d0)/(eps0-1.0d0))*multp*(zeta**2)
!        qval = zeta*epsc+rval+pbval+(beta/beta0)*qval
        qval = zeta*epsc+rval+(beta/beta0)*qval
        k = k + pval*qval
        p(i1,i2,i3,isp) = pval
        q(i1,i2,i3,isp) = qval
        !p(i1,i2,i3,isp) = z(i1,i2,i3,isp)+(beta/beta0)*p(i1,i2,i3,isp)
        !q(i1,i2,i3,isp) = q(i1,i2,i3,isp)+(beta/beta0)*qold(i1,i2,i3,isp)
        !qold(i1,i2,i3,isp)=q(i1,i2,i3,isp)
        !k=k+p(i1,i2,i3,isp)*q(i1,i2,i3,isp)
     end do
    end do
   end do

   alpha = beta/k
   !write(*,*)alpha

   offsetnew=0.d0
   normr=0.d0
   isp=1
   do i3=1,n03
    do i2=1,n02
     do i1=1,n01
      x(i1,i2,i3,isp) = x(i1,i2,i3,isp) + alpha*p(i1,i2,i3,isp)
      offsetnew=offsetnew+alpha*p(i1,i2,i3,isp)
      r(i1,i2,i3,isp) = r(i1,i2,i3,isp) - alpha*q(i1,i2,i3,isp)
      normr=normr+r(i1,i2,i3,isp)*r(i1,i2,i3,isp)
      !lv(i1,i2,i3,isp) = r(i1,i2,i3,isp)/dsqrt(eps(i1,i2,i3))
      !lv(i1,i2,i3,isp) = r(i1,i2,i3,isp)*pkernel%oneoeps(i1,i2,i3)
      lv(i1,i2,i3,isp) = r(i1,i2,i3,isp)*oneosqrteps(i1,i2,i3)
     end do
    end do
   end do
!   normr=dsqrt(normr)
   normr=sqrt(normr/rpoints)

   if (trim(geocode) == 'P') then

    if (i.eq.1) then
     shift=offsetnew/(n01*n02*n03)-offset/(acell**3)
    else if (i.gt.1) then
     shift=offsetnew/(n01*n02*n03)
    end if

    isp=1
    do i3=1,n03
     do i2=1,n02
      do i1=1,n01
       x(i1,i2,i3,isp) = x(i1,i2,i3,isp) - shift
      end do
     end do
    end do

   end if

   ratio=normr/normb
   if (iproc ==0) then
   write(18,'(1x,I8,3(1x,e14.7))')i,normr,ratio,beta
   !write(*,'(1x,I8,2(1x,e14.7))')i,ratio,beta
   call EPS_iter_output_LG(i,normb,normr,ratio,alpha,beta)
!   call writeroutine(n01,n02,n03,nspden,r,i)
   call writeroutinePot(n01,n02,n03,nspden,x,i,potential)
   end if

  end do

   isp=1
   do i3=1,n03
    do i2=1,n02
     do i1=1,n01
      b(i1,i2,i3,isp) = x(i1,i2,i3,isp)
     end do
    end do
   end do

  call yaml_sequence_close()
   !write(*,*)
   !write(*,'(1x,a,1x,I8)')'PCG iterations =',i-1
   !write(*,'(1x,a,1x,e14.7)')'PCG error =',ratio
   !write(*,*)
   !write(*,*)'Max abs difference between analytic potential and the computed one'
!  if (iproc==0) then
!   call writeroutinePot(n01,n02,n03,nspden,b,i-1,potential)
!   write(*,*)
!  end if

  close(unit=18)
  close(unit=38)

  if (iproc==0) then
   write(*,'(a)')'Termination of Preconditioned Conjugate Gradient'
   write(*,'(a)')'--------------------------------------------------------------------------------------------'
  end if
  call f_free(x)
  call f_free(r)
  call f_free(z)
  call f_free(p)
  call f_free(q)
  call f_free(qold)
  call f_free(lv)
  call f_free(corr)
  call f_free(deps)
  call f_free(ddeps)
  call f_free(de2)

end subroutine  Prec_conjugate_gradient

subroutine Poisson_Boltzmann(n01,n02,n03,nspden,iproc,hx,hy,hz,b,acell,eps,SetEps,nord,pkernel,potential,corr3,oneosqrteps,multp)

  use Poisson_Solver
  use yaml_output
  use f_utils
  use dynamic_memory
  implicit none
  integer, intent(in) :: n01
  integer, intent(in) :: n02
  integer, intent(in) :: n03
  integer, intent(in) :: nspden,iproc
  real(kind=8), intent(in) :: hx,hy,hz
  integer, intent(in) :: nord
  real(kind=8), intent(in) :: acell,multp
  type(coulomb_operator), intent(inout) :: pkernel
  real(kind=8), dimension(n01,n02,n03), intent(in) :: eps
  integer, intent(in) :: SetEps
  real(kind=8), dimension(n01,n02,n03), intent(in) :: potential,corr3,oneosqrteps
  real(kind=8), dimension(n01,n02,n03,nspden), intent(inout) :: b

  real(kind=8), dimension(:,:,:,:), allocatable :: x,r,z,p,q,qold,lv,corr,deps,r_PB
  !real(kind=8), dimension(n01,n02,n03,3) :: deps
  real(kind=8), dimension(:,:,:), allocatable :: de2,ddeps
  integer, parameter :: max_iter = 50
  integer, parameter :: max_iter_PB = 150
  real(kind=8), parameter :: max_ratioex = 1.0d10
  real(kind=8), parameter :: max_ratioex_PB = 1.0d10
  real(kind=8) :: alpha,beta,beta0,betanew,normb,normr,ratio,k,epsc,zeta,pval,qval,rval,pbval,multvar
  integer :: i,ii,j,i1,i2,i3,isp,i_PB
  real(kind=8), parameter :: error = 1.0d-13
  real(kind=8), parameter :: eps0 = 78.36d0
  real(kind=8), parameter :: eta = 1.0d0 ! Mixing parameter for the Poisson-Boltzmann ionic charge.
  real(kind=8), parameter :: tauPB = 1.0d-13 ! Polarization Iterative Method parameter.
  real(kind=8), dimension(n01,n02,n03) ::pot_ion
  real(kind=8) :: ehartree,offset,pi,switch,rpoints,res,rho,rhores2,normrPB
  real(kind=8) :: PB_charge

  !allocate heap arrays
  x=f_malloc([n01,n02,n03,nspden],id='x')
  r=f_malloc([n01,n02,n03,nspden],id='r')
  z=f_malloc([n01,n02,n03,nspden],id='z')
  p=f_malloc([n01,n02,n03,nspden],id='p')
  q=f_malloc([n01,n02,n03,nspden],id='q')
  qold=f_malloc([n01,n02,n03,nspden],id='qold')
  lv=f_malloc([n01,n02,n03,nspden],id='lv')
  corr=f_malloc([n01,n02,n03,nspden],id='corr')
  deps=f_malloc([n01,n02,n03,3],id='deps')
  ddeps=f_malloc([n01,n02,n03],id='ddeps')
  de2=f_malloc([n01,n02,n03],id='de2')
  r_PB=f_malloc([n01,n02,n03,nspden],id='r_PB')

  pi = 4.d0*datan(1.d0)   
  rpoints=product(real([n01,n02,n03],kind=8))

  open(unit=18,file='PB_PCG_normr.dat',status='unknown')
  open(unit=38,file='PB_PCG_accuracy.dat',status='unknown')

  if (iproc ==0) then
   write(18,'(1x,a)')'iter_PB normrPB rhores2'
   write(38,'(1x,a)')'iter i1_max i2_max i3_max max_val max_center'
   call yaml_map('rpoints',rpoints)
   call yaml_sequence_open('Embedded PSolver, Preconditioned Conjugate Gradient Method')
  end if

  switch=0.0d0
  if (SetEps.eq.6) then
   switch=1.0d0
  end if

!--------------------------------------------------------------------------------------------
! Set the correction vector for the Generalized Laplace operator

!  call fssnordEpsilonDerivative(n01,n02,n03,nspden,hx,hy,hz,eps,de2,ddeps,nord,acell)

!  call fssnord3DmatNabla3varde2(n01,n02,n03,nspden,hx,hy,hx,eps,deps,de2,nord,acell)
!  call fssnord3DmatDiv3var(n01,n02,n03,nspden,hx,hy,hz,deps,ddeps,nord,acell)

!  isp=1
!  do i3=1,n03
!   do i2=1,n02
!    do i1=1,n01
!     corr(i1,i2,i3,isp)=(-0.125d0/pi)*(0.5d0*de2(i1,i2,i3)/eps(i1,i2,i3)-ddeps(i1,i2,i3))
!    end do
!   end do
!  end do
!--------------------------------------------------------------------------------------------

  if (iproc==0) then
   write(*,'(a)')'--------------------------------------------------------------------------------------------'
   write(*,'(a)')'Starting a Poisson-Bolzmann run'
  end if
  
  call f_zero(x)
  call f_zero(r_PB)
  call f_memcpy(src=b,dest=r)

  beta=1.d0
  ratio=1.d0

  do i_PB=1,max_iter_PB ! Poisson-Boltzmann loop.

   if (iproc==0) then
    write(*,'(a)')'--------------------------------------------------------------------------------------------!'
    write(*,*)'Starting Poisson-Boltzmann iteration ',i_PB
   end if


  if (iproc==0) then
   write(*,'(a)')'--------------------------------------------------------------------------------------------'
   write(*,'(a)')'Starting Preconditioned Conjugate Gradient'
  end if

  normb=0.d0
  isp=1
  do i3=1,n03
   do i2=1,n02
    do i1=1,n01
     normb=normb+b(i1,i2,i3,isp)*b(i1,i2,i3,isp)
     !!lv(i1,i2,i3,isp) = b(i1,i2,i3,isp)/dsqrt(eps(i1,i2,i3))
    end do
   end do
  end do
!!  normb=dsqrt(normb)
  normb=sqrt(normb/rpoints)

!  call f_memcpy(src=b,dest=r)
  call f_zero(x)
  call f_zero(q)
  call f_zero(p)
  beta=1.d0
  ratio=1.d0
  normr=normb

  do i3=1,n03
     do i2=1,n02
        do i1=1,n01
           !lv(i1,i2,i3,isp) = r(i1,i2,i3,isp)/dsqrt(eps(i1,i2,i3))
           !lv(i1,i2,i3,isp) = pkernel%oneoeps(i1,i2,i3)*r(i1,i2,i3,isp)
           lv(i1,i2,i3,isp) = oneosqrteps(i1,i2,i3)*r(i1,i2,i3,isp)
        end do
     end do
  end do

  do i=1,max_iter

   if (normr.lt.error) exit
   if (normr.gt.max_ratioex) exit

   if (iproc==0) then
    write(*,'(a)')'--------------------------------------------------------------------------------------------!'
    write(*,*)'Starting PCG iteration ',i
   end if

!  Apply the Preconditioner

   if (iproc ==0) then
    call yaml_sequence(advance='no')
   end if
   call H_potential('G',pkernel,lv,pot_ion,ehartree,offset,.false.)

   beta0 = beta
   beta=0.d0
   isp=1
   do i3=1,n03
    do i2=1,n02
     do i1=1,n01
        !z(i1,i2,i3,isp) = lv(i1,i2,i3,isp)/dsqrt(eps(i1,i2,i3))
        !z(i1,i2,i3,isp) = lv(i1,i2,i3,isp)*pkernel%oneoeps(i1,i2,i3)
        z(i1,i2,i3,isp) = lv(i1,i2,i3,isp)*oneosqrteps(i1,i2,i3)
        beta=beta+r(i1,i2,i3,isp)*z(i1,i2,i3,isp)
! Apply the Generalized Laplace operator nabla(eps*nabla) to the potential correction
      !q(i1,i2,i3,isp)=r(i1,i2,i3,isp)+z(i1,i2,i3,isp)*corr(i1,i2,i3,isp)
     end do
    end do
   end do


   k=0.d0
   isp=1

  do i3=1,n03
    do i2=1,n02
     do i1=1,n01
        zeta=z(i1,i2,i3,isp)
        !epsc=corr(i1,i2,i3,isp)
        !epsc=pkernel%corr(i1,i2,i3)
        epsc=corr3(i1,i2,i3)
        pval=p(i1,i2,i3,isp)
        qval=q(i1,i2,i3,isp)
        rval=r(i1,i2,i3,isp)
        pval = zeta+(beta/beta0)*pval
        pbval=0.d0
!        pbval=-switch*((eps(i1,i2,i3)-1.0d0)/(eps0-1.0d0))*PB_charge(zeta) ! Additional contribution to the Generalized Poisson operator
!                                                                           ! for the Poisson-Boltzmann solution.
!        pbval=switch*((eps(i1,i2,i3)-1.0d0)/(eps0-1.0d0))*dsinh(multp*zeta)
!        pbval=switch*((eps(i1,i2,i3)-1.0d0)/(eps0-1.0d0))*multp*zeta*dcosh(multp*x(i1,i2,i3,isp))
!        pbval=switch*((eps(i1,i2,i3)-1.0d0)/(eps0-1.0d0))*dtanh(multp*zeta)
!        pbval=switch*((eps(i1,i2,i3)-1.0d0)/(eps0-1.0d0))*multp*zeta
!        pbval=switch*((eps(i1,i2,i3)-1.0d0)/(eps0-1.0d0))*multp*(zeta**2)
        qval = zeta*epsc+rval+pbval+(beta/beta0)*qval
        k = k + pval*qval
        p(i1,i2,i3,isp) = pval
        q(i1,i2,i3,isp) = qval
        !p(i1,i2,i3,isp) = z(i1,i2,i3,isp)+(beta/beta0)*p(i1,i2,i3,isp)
        !q(i1,i2,i3,isp) = q(i1,i2,i3,isp)+(beta/beta0)*qold(i1,i2,i3,isp)
        !qold(i1,i2,i3,isp)=q(i1,i2,i3,isp)
        !k=k+p(i1,i2,i3,isp)*q(i1,i2,i3,isp)
     end do
    end do
   end do

   alpha = beta/k
   !write(*,*)alpha

   normr=0.d0
   isp=1
   do i3=1,n03
    do i2=1,n02
     do i1=1,n01
      x(i1,i2,i3,isp) = x(i1,i2,i3,isp) + alpha*p(i1,i2,i3,isp)
      r(i1,i2,i3,isp) = r(i1,i2,i3,isp) - alpha*q(i1,i2,i3,isp)
      normr=normr+r(i1,i2,i3,isp)*r(i1,i2,i3,isp)
      !lv(i1,i2,i3,isp) = r(i1,i2,i3,isp)/dsqrt(eps(i1,i2,i3))
      !lv(i1,i2,i3,isp) = r(i1,i2,i3,isp)*pkernel%oneoeps(i1,i2,i3)
      lv(i1,i2,i3,isp) = r(i1,i2,i3,isp)*oneosqrteps(i1,i2,i3)
     end do
    end do
   end do
!   normr=dsqrt(normr)
   normr=sqrt(normr/rpoints)

   ratio=normr/normb
   if (iproc ==0) then
!   write(18,'(1x,I8,3(1x,e14.7))')i,normr,ratio,beta
   !write(*,'(1x,I8,2(1x,e14.7))')i,ratio,beta
   call EPS_iter_output_LG(i,normb,normr,ratio,alpha,beta)
!   call writeroutine(n01,n02,n03,nspden,r,i)
   call writeroutinePot(n01,n02,n03,nspden,x,i,potential)
   end if

  end do ! PCG loop

   rhores2=0.d0
   isp=1
   do i3=1,n03
    do i2=1,n02
     do i1=1,n01
      zeta=x(i1,i2,i3,isp)
      res=switch*((eps(i1,i2,i3)-1.0d0)/(eps0-1.0d0))*PB_charge(zeta) ! Additional contribution to the Generalized Poisson operator
                                                                      ! for the Poisson-Boltzmann equation.
      rho=r_PB(i1,i2,i3,isp)
      res=res-rho
      res=eta*res
      rhores2=rhores2+res*res
      r_PB(i1,i2,i3,isp)=res+rho
      r(i1,i2,i3,isp) = b(i1,i2,i3,isp) + r_PB(i1,i2,i3,isp)
     end do
    end do
   end do

  normrPB=sqrt(rhores2/rpoints)

   if (iproc==0) then
    write(*,'(a)')'--------------------------------------------------------------------------------------------!'
    write(*,*)'End Poisson-Boltzmann iteration ',i_PB
   end if

  if (iproc ==0) then
   call yaml_map('iter PB',i_PB)
   call yaml_map('normrPB',normrPB)
   call yaml_map('rhores2',rhores2)
   write(18,'(1x,I8,3(1x,e14.7))')i_PB,normrPB,rhores2
   call writeroutinePot(n01,n02,n03,nspden,x,i_PB,potential)
  end if

   if (normrPB.lt.tauPB) exit
   if (normrPB.gt.max_ratioex_PB) exit

 end do ! Poisson-Boltzmann loop

   isp=1
   do i3=1,n03
    do i2=1,n02
     do i1=1,n01
      b(i1,i2,i3,isp) = x(i1,i2,i3,isp)
     end do
    end do
   end do

  call yaml_sequence_close()
   !write(*,*)
   !write(*,'(1x,a,1x,I8)')'PCG iterations =',i-1
   !write(*,'(1x,a,1x,e14.7)')'PCG error =',ratio
   !write(*,*)
   !write(*,*)'Max abs difference between analytic potential and the computed one'
!  if (iproc==0) then
!   call writeroutinePot(n01,n02,n03,nspden,b,i-1,potential)
!   write(*,*)
!  end if

  close(unit=18)
  close(unit=38)

  if (iproc==0) then
   write(*,'(a)')'Termination of Preconditioned Conjugate Gradient'
   write(*,'(a)')'--------------------------------------------------------------------------------------------'
  end if

  call f_free(x)
  call f_free(r)
  call f_free(z)
  call f_free(p)
  call f_free(q)
  call f_free(qold)
  call f_free(lv)
  call f_free(corr)
  call f_free(deps)
  call f_free(ddeps)
  call f_free(de2)
  call f_free(r_PB)

end subroutine Poisson_Boltzmann

subroutine Poisson_Boltzmann_improved(n01,n02,n03,nspden,iproc,hx,hy,hz,b,&
     acell,eps,SetEps,nord,pkernel,potential,corr3,oneosqrteps,multp)

  use Poisson_Solver
  use yaml_output
  use f_utils
  use dynamic_memory
  implicit none
  integer, intent(in) :: n01
  integer, intent(in) :: n02
  integer, intent(in) :: n03
  integer, intent(in) :: nspden,iproc
  real(kind=8), intent(in) :: hx,hy,hz
  integer, intent(in) :: nord
  real(kind=8), intent(in) :: acell,multp
  type(coulomb_operator), intent(inout) :: pkernel
  real(kind=8), dimension(n01,n02,n03), intent(in) :: eps
  integer, intent(in) :: SetEps
  real(kind=8), dimension(n01,n02,n03), intent(in) :: potential,corr3,oneosqrteps
  real(kind=8), dimension(n01,n02,n03,nspden), intent(inout) :: b

  real(kind=8), dimension(:,:,:,:), allocatable :: x,r,z,p,q,qold,lv,corr,deps,r_PB,x_PB,x_check
  !real(kind=8), dimension(n01,n02,n03,3) :: deps
  real(kind=8), dimension(:,:,:), allocatable :: de2,ddeps
  integer, parameter :: max_iter = 50
  integer, parameter :: max_iter_PB = 150
  real(kind=8), parameter :: max_ratioex = 1.0d10
  real(kind=8), parameter :: max_ratioex_PB = 1.0d10
  real(kind=8) :: alpha,beta,beta0,betanew,normb,normr,ratio,k,epsc,zeta,pval,qval,rval,pbval,multvar
  integer :: i,ii,j,i1,i2,i3,isp,i_PB
  real(kind=8), parameter :: error = 1.0d-13
  real(kind=8), parameter :: eps0 = 78.36d0
  real(kind=8), parameter :: eta = 1.0d0 ! Mixing parameter for the Poisson-Boltzmann ionic charge.
  real(kind=8), parameter :: tauPB = 1.0d-13 ! Polarization Iterative Method parameter.
  real(kind=8), dimension(n01,n02,n03) ::pot_ion
  real(kind=8) :: ehartree,offset,pi,switch,rpoints,res,rho,rhores2,normrPB
  real(kind=8) :: PB_charge

  !allocate heap arrays
  x=f_malloc([n01,n02,n03,nspden],id='x')
  r=f_malloc([n01,n02,n03,nspden],id='r')
  z=f_malloc([n01,n02,n03,nspden],id='z')
  p=f_malloc([n01,n02,n03,nspden],id='p')
  q=f_malloc([n01,n02,n03,nspden],id='q')
  qold=f_malloc([n01,n02,n03,nspden],id='qold')
  lv=f_malloc([n01,n02,n03,nspden],id='lv')
  corr=f_malloc([n01,n02,n03,nspden],id='corr')
  deps=f_malloc([n01,n02,n03,3],id='deps')
  ddeps=f_malloc([n01,n02,n03],id='ddeps')
  de2=f_malloc([n01,n02,n03],id='de2')
  r_PB=f_malloc([n01,n02,n03,nspden],id='r_PB')
  x_PB=f_malloc([n01,n02,n03,nspden],id='x_PB')
  x_check=f_malloc([n01,n02,n03,nspden],id='x_check')

  pi = 4.d0*datan(1.d0)   
  rpoints=product(real([n01,n02,n03],kind=8))

  open(unit=18,file='PBimpro_PCG_normr.dat',status='unknown')
  open(unit=38,file='PCGimpro_accuracy.dat',status='unknown')

  if (iproc ==0) then
   write(18,'(1x,a)')'iter_PB normrPB rhores2'
   write(38,'(1x,a)')'iter i1_max i2_max i3_max max_val max_center'
   call yaml_map('rpoints',rpoints)
   call yaml_sequence_open('Embedded PSolver, Preconditioned Conjugate Gradient Method')
  end if

  switch=0.0d0
  if (SetEps.eq.6) then
   switch=1.0d0
  end if

!--------------------------------------------------------------------------------------------
! Set the correction vector for the Generalized Laplace operator

!  call fssnordEpsilonDerivative(n01,n02,n03,nspden,hx,hy,hz,eps,de2,ddeps,nord,acell)

!  call fssnord3DmatNabla3varde2(n01,n02,n03,nspden,hx,hy,hx,eps,deps,de2,nord,acell)
!  call fssnord3DmatDiv3var(n01,n02,n03,nspden,hx,hy,hz,deps,ddeps,nord,acell)

!  isp=1
!  do i3=1,n03
!   do i2=1,n02
!    do i1=1,n01
!     corr(i1,i2,i3,isp)=(-0.125d0/pi)*(0.5d0*de2(i1,i2,i3)/eps(i1,i2,i3)-ddeps(i1,i2,i3))
!    end do
!   end do
!  end do
!--------------------------------------------------------------------------------------------

  if (iproc==0) then
   write(*,'(a)')'--------------------------------------------------------------------------------------------'
   write(*,'(a)')'Starting a Poisson-Bolzmann run'
  end if
  
  call f_zero(x)
  call f_zero(r_PB)
  call f_zero(x_PB)
  call f_memcpy(src=b,dest=r)

  beta=1.d0
  ratio=1.d0

  do i_PB=1,max_iter_PB ! Poisson-Boltzmann loop.

   if (iproc==0) then
    write(*,'(a)')'--------------------------------------------------------------------------------------------!'
    write(*,*)'Starting Poisson-Boltzmann iteration ',i_PB
   end if


  if (iproc==0) then
   write(*,'(a)')'--------------------------------------------------------------------------------------------'
   write(*,'(a)')'Starting Preconditioned Conjugate Gradient'
  end if

  normb=0.d0
  isp=1
  do i3=1,n03
   do i2=1,n02
    do i1=1,n01
     normb=normb+b(i1,i2,i3,isp)*b(i1,i2,i3,isp)
     !!lv(i1,i2,i3,isp) = b(i1,i2,i3,isp)/dsqrt(eps(i1,i2,i3))
    end do
   end do
  end do
!!  normb=dsqrt(normb)
  normb=sqrt(normb/rpoints)

!  call f_memcpy(src=b,dest=r)
  call f_zero(x)
  call f_zero(q)
  call f_zero(p)
  beta=1.d0
  ratio=1.d0
  normr=normb

  do i3=1,n03
     do i2=1,n02
        do i1=1,n01
           !lv(i1,i2,i3,isp) = r(i1,i2,i3,isp)/dsqrt(eps(i1,i2,i3))
           !lv(i1,i2,i3,isp) = pkernel%oneoeps(i1,i2,i3)*r(i1,i2,i3,isp)
           lv(i1,i2,i3,isp) = oneosqrteps(i1,i2,i3)*r(i1,i2,i3,isp)
        end do
     end do
  end do

  do i=1,max_iter

   if (normr.lt.error) exit
   if (normr.gt.max_ratioex) exit

   if (iproc==0) then
    write(*,'(a)')'--------------------------------------------------------------------------------------------!'
    write(*,*)'Starting PCG iteration ',i
   end if

!  Apply the Preconditioner

   if (iproc ==0) then
    call yaml_sequence(advance='no')
   end if
   call H_potential('G',pkernel,lv,pot_ion,ehartree,offset,.false.)

   beta0 = beta
   beta=0.d0
   isp=1
   do i3=1,n03
    do i2=1,n02
     do i1=1,n01
        !z(i1,i2,i3,isp) = lv(i1,i2,i3,isp)/dsqrt(eps(i1,i2,i3))
        !z(i1,i2,i3,isp) = lv(i1,i2,i3,isp)*pkernel%oneoeps(i1,i2,i3)
        z(i1,i2,i3,isp) = lv(i1,i2,i3,isp)*oneosqrteps(i1,i2,i3)
        beta=beta+r(i1,i2,i3,isp)*z(i1,i2,i3,isp)
! Apply the Generalized Laplace operator nabla(eps*nabla) to the potential correction
      !q(i1,i2,i3,isp)=r(i1,i2,i3,isp)+z(i1,i2,i3,isp)*corr(i1,i2,i3,isp)
     end do
    end do
   end do


   k=0.d0
   isp=1

  do i3=1,n03
    do i2=1,n02
     do i1=1,n01
        zeta=z(i1,i2,i3,isp)
        !epsc=corr(i1,i2,i3,isp)
        !epsc=pkernel%corr(i1,i2,i3)
        epsc=corr3(i1,i2,i3)
        pval=p(i1,i2,i3,isp)
        qval=q(i1,i2,i3,isp)
        rval=r(i1,i2,i3,isp)
        pval = zeta+(beta/beta0)*pval
        pbval=0.d0
!        pbval=-switch*((eps(i1,i2,i3)-1.0d0)/(eps0-1.0d0))*PB_charge(zeta) ! Additional contribution to the Generalized Poisson operator
!                                                                           ! for the Poisson-Boltzmann solution.
!        pbval=switch*((eps(i1,i2,i3)-1.0d0)/(eps0-1.0d0))*dsinh(multp*zeta)
!        pbval=switch*((eps(i1,i2,i3)-1.0d0)/(eps0-1.0d0))*multp*zeta*dcosh(multp*x(i1,i2,i3,isp))
!        pbval=switch*((eps(i1,i2,i3)-1.0d0)/(eps0-1.0d0))*dtanh(multp*zeta)
!        pbval=switch*((eps(i1,i2,i3)-1.0d0)/(eps0-1.0d0))*multp*zeta
!        pbval=switch*((eps(i1,i2,i3)-1.0d0)/(eps0-1.0d0))*multp*(zeta**2)
        qval = zeta*epsc+rval+pbval+(beta/beta0)*qval
        k = k + pval*qval
        p(i1,i2,i3,isp) = pval
        q(i1,i2,i3,isp) = qval
        !p(i1,i2,i3,isp) = z(i1,i2,i3,isp)+(beta/beta0)*p(i1,i2,i3,isp)
        !q(i1,i2,i3,isp) = q(i1,i2,i3,isp)+(beta/beta0)*qold(i1,i2,i3,isp)
        !qold(i1,i2,i3,isp)=q(i1,i2,i3,isp)
        !k=k+p(i1,i2,i3,isp)*q(i1,i2,i3,isp)
     end do
    end do
   end do

   alpha = beta/k
   !write(*,*)alpha

   normr=0.d0
   isp=1
   do i3=1,n03
    do i2=1,n02
     do i1=1,n01
      x(i1,i2,i3,isp) = x(i1,i2,i3,isp) + alpha*p(i1,i2,i3,isp)
      r(i1,i2,i3,isp) = r(i1,i2,i3,isp) - alpha*q(i1,i2,i3,isp)
      normr=normr+r(i1,i2,i3,isp)*r(i1,i2,i3,isp)
      !lv(i1,i2,i3,isp) = r(i1,i2,i3,isp)/dsqrt(eps(i1,i2,i3))
      !lv(i1,i2,i3,isp) = r(i1,i2,i3,isp)*pkernel%oneoeps(i1,i2,i3)
      lv(i1,i2,i3,isp) = r(i1,i2,i3,isp)*oneosqrteps(i1,i2,i3)
      x_check(i1,i2,i3,isp) = x_PB(i1,i2,i3,isp) + x(i1,i2,i3,isp)
     end do
    end do
   end do
!   normr=dsqrt(normr)
   normr=sqrt(normr/rpoints)

   ratio=normr/normb
   if (iproc ==0) then
!   write(18,'(1x,I8,3(1x,e14.7))')i,normr,ratio,beta
   !write(*,'(1x,I8,2(1x,e14.7))')i,ratio,beta
   call EPS_iter_output_LG(i,normb,normr,ratio,alpha,beta)
!   call writeroutine(n01,n02,n03,nspden,r,i)
   call writeroutinePot(n01,n02,n03,nspden,x_check,i,potential)
   end if

  end do ! PCG loop

   rhores2=0.d0
   isp=1
   do i3=1,n03
    do i2=1,n02
     do i1=1,n01
      zeta=x(i1,i2,i3,isp)
      res=switch*((eps(i1,i2,i3)-1.0d0)/(eps0-1.0d0))*PB_charge(zeta) ! Additional contribution to the Generalized Poisson operator
                                                                      ! for the Poisson-Boltzmann equation.
      rho=r_PB(i1,i2,i3,isp)
      res=res-rho
      res=eta*res
      rhores2=rhores2+res*res
      r_PB(i1,i2,i3,isp)=res+rho
      x_PB(i1,i2,i3,isp) = x_PB(i1,i2,i3,isp) + x(i1,i2,i3,isp)
!      r(i1,i2,i3,isp) = b(i1,i2,i3,isp) + r_PB(i1,i2,i3,isp)
      r(i1,i2,i3,isp) = r(i1,i2,i3,isp) + r_PB(i1,i2,i3,isp)
     end do
    end do
   end do

  normrPB=sqrt(rhores2/rpoints)

   if (iproc==0) then
    write(*,'(a)')'--------------------------------------------------------------------------------------------!'
    write(*,*)'End Poisson-Boltzmann iteration ',i_PB
   end if

  if (iproc ==0) then
   call yaml_map('iter PB',i_PB)
   call yaml_map('normrPB',normrPB)
   call yaml_map('rhores2',rhores2)
   write(18,'(1x,I8,3(1x,e14.7))')i_PB,normrPB,rhores2
   call writeroutinePot(n01,n02,n03,nspden,x_PB,i_PB,potential)
  end if

   if (normrPB.lt.tauPB) exit
   if (normrPB.gt.max_ratioex_PB) exit

 end do ! Poisson-Boltzmann loop

   isp=1
   do i3=1,n03
    do i2=1,n02
     do i1=1,n01
      b(i1,i2,i3,isp) = x_PB(i1,i2,i3,isp)
     end do
    end do
   end do

  call yaml_sequence_close()
   !write(*,*)
   !write(*,'(1x,a,1x,I8)')'PCG iterations =',i-1
   !write(*,'(1x,a,1x,e14.7)')'PCG error =',ratio
   !write(*,*)
   !write(*,*)'Max abs difference between analytic potential and the computed one'
!  if (iproc==0) then
!   call writeroutinePot(n01,n02,n03,nspden,b,i-1,potential)
!   write(*,*)
!  end if

  close(unit=18)
  close(unit=38)

  if (iproc==0) then
   write(*,'(a)')'Termination of Preconditioned Conjugate Gradient'
   write(*,'(a)')'--------------------------------------------------------------------------------------------'
  end if

  call f_free(x)
  call f_free(r)
  call f_free(z)
  call f_free(p)
  call f_free(q)
  call f_free(qold)
  call f_free(lv)
  call f_free(corr)
  call f_free(deps)
  call f_free(ddeps)
  call f_free(de2)
  call f_free(r_PB)
  call f_free(x_PB)
  call f_free(x_check)

end subroutine Poisson_Boltzmann_improved

subroutine Poisson_Boltzmann_improved2(n01,n02,n03,nspden,iproc,hx,hy,hz,b,&
     acell,eps,SetEps,nord,pkernel,potential,corr3,oneosqrteps,multp)

  use Poisson_Solver
  use yaml_output
  use f_utils
  use dynamic_memory
  implicit none
  integer, intent(in) :: n01
  integer, intent(in) :: n02
  integer, intent(in) :: n03
  integer, intent(in) :: nspden,iproc
  real(kind=8), intent(in) :: hx,hy,hz
  integer, intent(in) :: nord
  real(kind=8), intent(in) :: acell,multp
  type(coulomb_operator), intent(inout) :: pkernel
  real(kind=8), dimension(n01,n02,n03), intent(in) :: eps
  integer, intent(in) :: SetEps
  real(kind=8), dimension(n01,n02,n03), intent(in) :: potential,corr3,oneosqrteps
  real(kind=8), dimension(n01,n02,n03,nspden), intent(inout) :: b

  real(kind=8), dimension(:,:,:,:), allocatable :: x,r,z,p,q,qold,lv,corr,deps,r_PB,x_PB,x_check
  !real(kind=8), dimension(n01,n02,n03,3) :: deps
  real(kind=8), dimension(:,:,:), allocatable :: de2,ddeps
  integer, parameter :: max_iter = 50
  integer, parameter :: max_iter_PB = 150
  real(kind=8), parameter :: max_ratioex = 1.0d10
  real(kind=8), parameter :: max_ratioex_PB = 1.0d10
  real(kind=8) :: alpha,beta,beta0,betanew,normb,normr,ratio,k,epsc,zeta,pval,qval,rval,pbval,multvar
  integer :: i,ii,j,i1,i2,i3,isp,i_PB
  real(kind=8), parameter :: error = 1.0d-10 !1.0d-13
  real(kind=8), parameter :: eps0 = 78.36d0
  real(kind=8), parameter :: eta = 1.0d0 ! Mixing parameter for the Poisson-Boltzmann ionic charge.
  real(kind=8), parameter :: tauPB = 1.0d-10 ! Exit of Poisson-Boltzmann loop, to be = error for GPE.
  real(kind=8), dimension(n01,n02,n03) ::pot_ion
  real(kind=8) :: ehartree,offset,pi,switch,rpoints,res,rho,rhores2,normrPB,errorvar
  real(kind=8) :: PB_charge

  !allocate heap arrays
  x=f_malloc([n01,n02,n03,nspden],id='x')
  r=f_malloc([n01,n02,n03,nspden],id='r')
  z=f_malloc([n01,n02,n03,nspden],id='z')
  p=f_malloc([n01,n02,n03,nspden],id='p')
  q=f_malloc([n01,n02,n03,nspden],id='q')
  qold=f_malloc([n01,n02,n03,nspden],id='qold')
  lv=f_malloc([n01,n02,n03,nspden],id='lv')
  corr=f_malloc([n01,n02,n03,nspden],id='corr')
  deps=f_malloc([n01,n02,n03,3],id='deps')
  ddeps=f_malloc([n01,n02,n03],id='ddeps')
  de2=f_malloc([n01,n02,n03],id='de2')
  r_PB=f_malloc([n01,n02,n03,nspden],id='r_PB')
  x_PB=f_malloc([n01,n02,n03,nspden],id='x_PB')
  x_check=f_malloc([n01,n02,n03,nspden],id='x_check')

  pi = 4.d0*datan(1.d0)   
  rpoints=product(real([n01,n02,n03],kind=8))

  open(unit=18,file='PBimpro_PCG_normr.dat',status='unknown')
  open(unit=38,file='PCGimpro_accuracy.dat',status='unknown')

  if (iproc ==0) then
   write(18,'(1x,a)')'iter_PB normrPB rhores2'
   write(38,'(1x,a)')'iter i1_max i2_max i3_max max_val max_center'
   call yaml_map('rpoints',rpoints)
   call yaml_sequence_open('Embedded PSolver, Preconditioned Conjugate Gradient Method')
  end if

  switch=0.0d0
  if (SetEps.eq.6) then
   switch=1.0d0
  end if

!--------------------------------------------------------------------------------------------
! Set the correction vector for the Generalized Laplace operator

!  call fssnordEpsilonDerivative(n01,n02,n03,nspden,hx,hy,hz,eps,de2,ddeps,nord,acell)

!  call fssnord3DmatNabla3varde2(n01,n02,n03,nspden,hx,hy,hx,eps,deps,de2,nord,acell)
!  call fssnord3DmatDiv3var(n01,n02,n03,nspden,hx,hy,hz,deps,ddeps,nord,acell)

!  isp=1
!  do i3=1,n03
!   do i2=1,n02
!    do i1=1,n01
!     corr(i1,i2,i3,isp)=(-0.125d0/pi)*(0.5d0*de2(i1,i2,i3)/eps(i1,i2,i3)-ddeps(i1,i2,i3))
!    end do
!   end do
!  end do
!--------------------------------------------------------------------------------------------

  if (iproc==0) then
   write(*,'(a)')'--------------------------------------------------------------------------------------------'
   write(*,'(a)')'Starting a Poisson-Bolzmann run'
  end if
  
  call f_zero(x)
  call f_zero(r_PB)
  call f_zero(x_PB)
  call f_memcpy(src=b,dest=r)

  beta=1.d0
  ratio=1.d0

  do i_PB=1,max_iter_PB ! Poisson-Boltzmann loop.

   if (iproc==0) then
    write(*,'(a)')'--------------------------------------------------------------------------------------------!'
    write(*,*)'Starting Poisson-Boltzmann iteration ',i_PB
   end if


  if (iproc==0) then
   write(*,'(a)')'--------------------------------------------------------------------------------------------'
   write(*,'(a)')'Starting Preconditioned Conjugate Gradient'
  end if

  normb=0.d0
  isp=1
  do i3=1,n03
   do i2=1,n02
    do i1=1,n01
     normb=normb+b(i1,i2,i3,isp)*b(i1,i2,i3,isp)
     !!lv(i1,i2,i3,isp) = b(i1,i2,i3,isp)/dsqrt(eps(i1,i2,i3))
    end do
   end do
  end do
!!  normb=dsqrt(normb)
  normb=sqrt(normb/rpoints)

!  call f_memcpy(src=b,dest=r)
!  call f_zero(x)
  call f_zero(q)
  call f_zero(p)
  beta=1.d0
  ratio=1.d0
  normr=normb

  do i3=1,n03
     do i2=1,n02
        do i1=1,n01
           !lv(i1,i2,i3,isp) = r(i1,i2,i3,isp)/dsqrt(eps(i1,i2,i3))
           !lv(i1,i2,i3,isp) = pkernel%oneoeps(i1,i2,i3)*r(i1,i2,i3,isp)
           lv(i1,i2,i3,isp) = oneosqrteps(i1,i2,i3)*r(i1,i2,i3,isp)
        end do
     end do
  end do

  if (i_PB.eq.1) then
   errorvar=1.0d-6
   errorvar=max(error,errorvar)
  else if (i_PB.eq.2) then
   errorvar=1.0d-8
   errorvar=max(error,errorvar)
  else
   errorvar=error
  end if
  if (iproc ==0) then
   call yaml_map('errorvar',errorvar)
  end if

  do i=1,max_iter

   if (normr.lt.errorvar) exit
   if (normr.gt.max_ratioex) exit

   if (iproc==0) then
    write(*,'(a)')'--------------------------------------------------------------------------------------------!'
    write(*,*)'Starting PCG iteration ',i
   end if

!  Apply the Preconditioner

   if (iproc ==0) then
    call yaml_sequence(advance='no')
   end if
   call H_potential('G',pkernel,lv,pot_ion,ehartree,offset,.false.)

   beta0 = beta
   beta=0.d0
   isp=1
   do i3=1,n03
    do i2=1,n02
     do i1=1,n01
        !z(i1,i2,i3,isp) = lv(i1,i2,i3,isp)/dsqrt(eps(i1,i2,i3))
        !z(i1,i2,i3,isp) = lv(i1,i2,i3,isp)*pkernel%oneoeps(i1,i2,i3)
        z(i1,i2,i3,isp) = lv(i1,i2,i3,isp)*oneosqrteps(i1,i2,i3)
        beta=beta+r(i1,i2,i3,isp)*z(i1,i2,i3,isp)
! Apply the Generalized Laplace operator nabla(eps*nabla) to the potential correction
      !q(i1,i2,i3,isp)=r(i1,i2,i3,isp)+z(i1,i2,i3,isp)*corr(i1,i2,i3,isp)
     end do
    end do
   end do


   k=0.d0
   isp=1

  do i3=1,n03
    do i2=1,n02
     do i1=1,n01
        zeta=z(i1,i2,i3,isp)
        !epsc=corr(i1,i2,i3,isp)
        !epsc=pkernel%corr(i1,i2,i3)
        epsc=corr3(i1,i2,i3)
        pval=p(i1,i2,i3,isp)
        qval=q(i1,i2,i3,isp)
        rval=r(i1,i2,i3,isp)
        pval = zeta+(beta/beta0)*pval
        pbval=0.d0
!        pbval=-switch*((eps(i1,i2,i3)-1.0d0)/(eps0-1.0d0))*PB_charge(zeta) ! Additional contribution to the Generalized Poisson operator
!                                                                           ! for the Poisson-Boltzmann solution.
!        pbval=switch*((eps(i1,i2,i3)-1.0d0)/(eps0-1.0d0))*dsinh(multp*zeta)
!        pbval=switch*((eps(i1,i2,i3)-1.0d0)/(eps0-1.0d0))*multp*zeta*dcosh(multp*x(i1,i2,i3,isp))
!        pbval=switch*((eps(i1,i2,i3)-1.0d0)/(eps0-1.0d0))*dtanh(multp*zeta)
!        pbval=switch*((eps(i1,i2,i3)-1.0d0)/(eps0-1.0d0))*multp*zeta
!        pbval=switch*((eps(i1,i2,i3)-1.0d0)/(eps0-1.0d0))*multp*(zeta**2)
        qval = zeta*epsc+rval+pbval+(beta/beta0)*qval
        k = k + pval*qval
        p(i1,i2,i3,isp) = pval
        q(i1,i2,i3,isp) = qval
        !p(i1,i2,i3,isp) = z(i1,i2,i3,isp)+(beta/beta0)*p(i1,i2,i3,isp)
        !q(i1,i2,i3,isp) = q(i1,i2,i3,isp)+(beta/beta0)*qold(i1,i2,i3,isp)
        !qold(i1,i2,i3,isp)=q(i1,i2,i3,isp)
        !k=k+p(i1,i2,i3,isp)*q(i1,i2,i3,isp)
     end do
    end do
   end do

   alpha = beta/k
   !write(*,*)alpha

   normr=0.d0
   isp=1
   do i3=1,n03
    do i2=1,n02
     do i1=1,n01
      x(i1,i2,i3,isp) = x(i1,i2,i3,isp) + alpha*p(i1,i2,i3,isp)
      r(i1,i2,i3,isp) = r(i1,i2,i3,isp) - alpha*q(i1,i2,i3,isp)
      normr=normr+r(i1,i2,i3,isp)*r(i1,i2,i3,isp)
      !lv(i1,i2,i3,isp) = r(i1,i2,i3,isp)/dsqrt(eps(i1,i2,i3))
      !lv(i1,i2,i3,isp) = r(i1,i2,i3,isp)*pkernel%oneoeps(i1,i2,i3)
      lv(i1,i2,i3,isp) = r(i1,i2,i3,isp)*oneosqrteps(i1,i2,i3)
      !x_check(i1,i2,i3,isp) = x_PB(i1,i2,i3,isp) + x(i1,i2,i3,isp)
!      x_check(i1,i2,i3,isp) = x(i1,i2,i3,isp)
     end do
    end do
   end do
!   normr=dsqrt(normr)
   normr=sqrt(normr/rpoints)

   ratio=normr/normb
   if (iproc ==0) then
!   write(18,'(1x,I8,3(1x,e14.7))')i,normr,ratio,beta
   !write(*,'(1x,I8,2(1x,e14.7))')i,ratio,beta
   call EPS_iter_output_LG(i,normb,normr,ratio,alpha,beta)
!   call writeroutine(n01,n02,n03,nspden,r,i)
   call writeroutinePot(n01,n02,n03,nspden,x,i,potential)
   end if

  end do ! PCG loop

   rhores2=0.d0
   isp=1
   do i3=1,n03
    do i2=1,n02
     do i1=1,n01
      zeta=x(i1,i2,i3,isp)
      res=switch*((eps(i1,i2,i3)-1.0d0)/(eps0-1.0d0))*PB_charge(zeta) ! Additional contribution to the Generalized Poisson operator
                                                                      ! for the Poisson-Boltzmann equation.
      rho=r_PB(i1,i2,i3,isp)
      res=res-rho
      res=eta*res
      rhores2=rhores2+res*res
      r_PB(i1,i2,i3,isp)=res+rho
!      x_PB(i1,i2,i3,isp) = x_PB(i1,i2,i3,isp) + x(i1,i2,i3,isp)
!      r(i1,i2,i3,isp) = b(i1,i2,i3,isp) + r_PB(i1,i2,i3,isp)
      r(i1,i2,i3,isp) = r(i1,i2,i3,isp) + r_PB(i1,i2,i3,isp) - rho
     end do
    end do
   end do

  normrPB=sqrt(rhores2/rpoints)

   if (iproc==0) then
    write(*,'(a)')'--------------------------------------------------------------------------------------------!'
    write(*,*)'End Poisson-Boltzmann iteration ',i_PB
   end if

  if (iproc ==0) then
   call yaml_map('iter PB',i_PB)
   call yaml_map('normrPB',normrPB)
   call yaml_map('rhores2',rhores2)
   write(18,'(1x,I8,3(1x,e14.7))')i_PB,normrPB,rhores2
   call writeroutinePot(n01,n02,n03,nspden,x,i_PB,potential)
  end if

   if (normrPB.lt.tauPB) exit
   if (normrPB.gt.max_ratioex_PB) exit

 end do ! Poisson-Boltzmann loop

   isp=1
   do i3=1,n03
    do i2=1,n02
     do i1=1,n01
      b(i1,i2,i3,isp) = x(i1,i2,i3,isp)
     end do
    end do
   end do

  call yaml_sequence_close()
   !write(*,*)
   !write(*,'(1x,a,1x,I8)')'PCG iterations =',i-1
   !write(*,'(1x,a,1x,e14.7)')'PCG error =',ratio
   !write(*,*)
   !write(*,*)'Max abs difference between analytic potential and the computed one'
!  if (iproc==0) then
!   call writeroutinePot(n01,n02,n03,nspden,b,i-1,potential)
!   write(*,*)
!  end if

  close(unit=18)
  close(unit=38)

  if (iproc==0) then
   write(*,'(a)')'Termination of Preconditioned Conjugate Gradient'
   write(*,'(a)')'--------------------------------------------------------------------------------------------'
  end if

  call f_free(x)
  call f_free(r)
  call f_free(z)
  call f_free(p)
  call f_free(q)
  call f_free(qold)
  call f_free(lv)
  call f_free(corr)
  call f_free(deps)
  call f_free(ddeps)
  call f_free(de2)
  call f_free(r_PB)
  call f_free(x_PB)
  call f_free(x_check)

end subroutine Poisson_Boltzmann_improved2

subroutine EPS_iter_output_LG(iter,normb,normr,ratio,alpha,beta)
  !use module_defs, only: dp
  use yaml_output
  use yaml_strings
  implicit none
  integer, intent(in) :: iter
  integer, parameter :: dp=8
  real(dp), intent(in) :: normb,normr,ratio,beta,alpha

  call yaml_mapping_open('Iteration quality',flow=.true.)
  call yaml_comment('Iteration '//iter,hfill='_')
  !write the PCG iteration
  call yaml_map('iter',iter,fmt='(i4)')
  !call yaml_map('rho_norm',normb)
  if (normr/=0.0_dp) call yaml_map('res',normr,fmt='(1pe16.4)')
  if (ratio /= 0.0_dp) call yaml_map('ratio',ratio,fmt='(1pe16.4)')
  if (alpha /= 0.0_dp) call yaml_map('alpha',alpha,fmt='(1pe16.4)')
  if (beta /= 0.0_dp) call yaml_map('beta',beta,fmt='(1pe16.4)')

  call yaml_mapping_close()
end subroutine EPS_iter_output_LG


subroutine writeroutine(n01,n02,n03,nspden,r,i)

  implicit none
  integer, intent(in) :: n01
  integer, intent(in) :: n02
  integer, intent(in) :: n03
  integer, intent(in) :: nspden
  integer, intent(in) :: i
  real(kind=8), dimension(n01,n02,n03,nspden), intent(in) :: r
  integer :: i1,i2,i3,j,i1_max,i2_max,i3_max,jj
  real(kind=8) :: max_val,fact

     j=i+40
     jj=i+100

    if (i.le.50) then

     i3=n03/2
     do i2=1,n02
      do i1=1,n01
       write(j,'(2(1x,I4),1x,e14.7)') i1,i2,r(i1,i2,i3,1)
      end do
      write(j,*) 
     end do

      do i1=1,n01
!       write(jj,'(1x,I4,2(1x,e22.15))') i1,r(i1,n02/2,i3,1),r(i1,1,i3,1)
       write(jj,'(1x,I4,2(1x,e22.15))') i1,r(i1,i1,i1,1),r(i1,n02/2,i3,1)
      end do

    end if

      max_val = 0.d0
      i1_max = 1
      i2_max = 1
      i3_max = 1
      do i3=1,n03
         do i2=1,n02
            do i1=1,n01
               fact=abs(r(i1,i2,i3,1))
               if (max_val < fact) then
                  max_val = fact
                  i1_max = i1
                  i2_max = i2
                  i3_max = i3
               end if
            end do
         end do
      end do
      write(39,'(4(1x,I4),4(1x,e22.15))')i,i1_max,i2_max,i3_max,max_val,&
           r(n01/2,n02/2,n03/2,1),r(2,n02/2,n03/2,1),r(10,n02/2,n03/2,1)

end subroutine writeroutine

subroutine writeroutinePot(n01,n02,n03,nspden,ri,i,potential)
  use yaml_output
  use dynamic_memory
  use f_utils
  implicit none
  integer, intent(in) :: n01
  integer, intent(in) :: n02
  integer, intent(in) :: n03
  integer, intent(in) :: nspden
  integer, intent(in) :: i
  real(kind=8), dimension(n01,n02,n03,nspden), intent(in) :: ri
  real(kind=8), dimension(n01,n02,n03),intent(in) :: potential
  !automatic array, to be check is stack poses problem
  real(kind=8), dimension(:,:,:,:), allocatable :: re
  integer :: i1,i2,i3,j,i1_max,i2_max,i3_max,jj,unt
  real(kind=8) :: max_val,fact

  re=f_malloc([n01,n02,n03,nspden],id='re')

      max_val = 0.d0
      i1_max = 1
      i2_max = 1
      i3_max = 1
      do i3=1,n03
         do i2=1,n02
            do i1=1,n01
               re(i1,i2,i3,1) = ri(i1,i2,i3,1) - potential(i1,i2,i3)
               fact=abs(re(i1,i2,i3,1))
               if (max_val < fact) then
                  max_val = fact
                  i1_max = i1
                  i2_max = i2
                  i3_max = i3
               end if
            end do
         end do
      end do
      write(38,'(4(1x,I4),2(1x,e22.15))')i,i1_max,i2_max,i3_max,max_val,&
           re(n01/2,n02/2,n03/2,1)
!!$      write(38,'(4(1x,I4),4(1x,e22.15))')i,i1_max,i2_max,i3_max,max_val,&
!!$           re(n01/2,n02/2,n03/2,1),re(2,n02/2,n03/2,1),re(10,n02/2,n03/2,1)
      !write(*,'(4(1x,I4),4(1x,e22.15))')i,i1_max,i2_max,i3_max,max_val,&
      !     re(n01/2,n02/2,n03/2,1),re(2,n02/2,n03/2,1),re(10,n02/2,n03/2,1)
      if (max_val == 0.d0) then
         call yaml_map('Inf. Norm difference with reference',0.d0)
      else
         call yaml_mapping_open('Inf. Norm difference with reference')
         call yaml_map('Value',max_val,fmt='(1pe22.15)')
         call yaml_map('Point',[i1_max,i2_max,i3_max],fmt='(i4)')
         call yaml_map('Some values',[re(n01/2,n02/2,n03/2,1),re(2,n02/2,n03/2,1),re(10,n02/2,n03/2,1)],&
              fmt='(1pe22.15)')
         call yaml_mapping_close()
      end if
      
      unt=f_get_free_unit(21)
      call f_open_file(unt,file='final.dat')
      i1=n01/2
      do i2=1,n02
         do i3=1,n03
            write(unt,'(2(1x,I4),2(1x,e14.7))')i2,i3,ri(i1,i2,i3,1),potential(i1,i2,i3)
         end do
      end do
      call f_close(unt)

      unt=f_get_free_unit(22)
      call f_open_file(unt,file='final_line.dat')
      do i2=1,n02
       write(unt,'(1x,I8,3(1x,e22.15))') i2,ri(n01/2,i2,n03/2,1),potential(n01/2,i2,n03/2)
      end do
      call f_close(unt)

      call f_free(re)
end subroutine writeroutinePot

subroutine FluxSurface(n01,n02,n03,nspden,hx,hy,hz,x,acell,eps,nord)
  use dynamic_memory
  implicit none
  integer, intent(in) :: n01
  integer, intent(in) :: n02
  integer, intent(in) :: n03
  integer, intent(in) :: nspden
  real(kind=8), intent(in) :: hx,hy,hz
  integer, intent(in) :: nord
  real(kind=8), intent(in) :: acell
  real(kind=8), dimension(n01,n02,n03), intent(in) :: x
  real(kind=8), dimension(n01,n02,n03), intent(in) :: eps
  real(kind=8), dimension(:,:,:,:,:), allocatable :: dx
  real(kind=8) :: pi,flux
  integer :: i1,i2,i3,isp,i
  
  dx=f_malloc([n01,n02,n03,nspden,3],id='dx')

  pi = 4.d0*datan(1.d0)

   call fssnord3DmatNabla("S ",n01,n02,n03,nspden,hx,hy,hz,x,dx,nord,acell)

     flux=0.d0
      isp=1
      do i3=1,n03
       do i2=1,n02
        do i1=1,n01

         if (i1.eq.1) then
          flux=flux-eps(i1,i2,i3)*dx(i1,i2,i3,isp,1)*hy*hz
         end if
         if (i1.eq.n01) then
          flux=flux+eps(i1,i2,i3)*dx(i1,i2,i3,isp,1)*hy*hz
         end if

         if (i2.eq.1) then
          flux=flux-eps(i1,i2,i3)*dx(i1,i2,i3,isp,2)*hx*hz
         end if
         if (i2.eq.n02) then
          flux=flux+eps(i1,i2,i3)*dx(i1,i2,i3,isp,2)*hx*hz
         end if

         if (i3.eq.1) then
          flux=flux-eps(i1,i2,i3)*dx(i1,i2,i3,isp,3)*hx*hy
         end if
         if (i3.eq.n03) then
          flux=flux+eps(i1,i2,i3)*dx(i1,i2,i3,isp,3)*hx*hy
         end if

        end do
       end do
      end do

    write(*,'(1x,a,1x,e14.7)')'Surface flux is',flux

    call f_free(dx)

end subroutine FluxSurface 

subroutine ApplyLaplace(geocode,n01,n02,n03,nspden,hx,hy,hz,x,y,acell,eps,nord,SetEps,multp)
  use dynamic_memory
  implicit none
  character(len=2), intent(in) :: geocode
  integer, intent(in) :: n01
  integer, intent(in) :: n02
  integer, intent(in) :: n03
  integer, intent(in) :: nspden
  real(kind=8), intent(in) :: hx,hy,hz
  integer, intent(in) :: nord
  real(kind=8), intent(in) :: acell,multp
  real(kind=8), dimension(n01,n02,n03,nspden), intent(in) :: x
  real(kind=8), dimension(n01,n02,n03), intent(in) :: eps
  real(kind=8), dimension(n01,n02,n03,nspden), intent(out) :: y
  integer, intent(in) :: SetEps

  ! Local variables.
  real(kind=8), dimension(:,:,:,:), allocatable :: ddx
  real(kind=8), dimension(:,:,:,:,:), allocatable :: dx
  real(kind=8), dimension(:,:,:,:), allocatable :: deps
  real(kind=8) :: pi,switch
  integer :: i1,i2,i3,isp,i
  real(kind=8), parameter :: eps0 = 78.36d0
  real(kind=8) :: PB_charge

  pi = 4.d0*datan(1.d0)   

  ddx=f_malloc([n01,n02,n03,nspden],id='ddx')
  dx=f_malloc([n01,n02,n03,nspden,3],id='dx')
  deps=f_malloc([n01,n02,n03,3],id='deps')
  !write(*,*)geocode
  call fssnord3DmatNabla(geocode,n01,n02,n03,nspden,hx,hy,hz,x,dx,nord,acell)

      isp=1
      do i3=1,n03
       do i2=1,n02
        do i1=1,n01
         do i=1,3
          dx(i1,i2,i3,isp,i)=eps(i1,i2,i3)*dx(i1,i2,i3,isp,i)
         end do
        end do
       end do
      end do

   call fssnord3DmatDiv(geocode,n01,n02,n03,nspden,hx,hy,hz,dx,y,nord,acell)

   y(:,:,:,:)=-y(:,:,:,:)/(4.d0*pi)

   if (SetEps.eq.6) then
    isp=1
    do i3=1,n03
     do i2=1,n02
      do i1=1,n01
       y(i1,i2,i3,isp) = y(i1,i2,i3,isp) - ((eps(i1,i2,i3)-1.0d0)/(eps0-1.0d0))*PB_charge(x(i1,i2,i3,isp))
!       y(i1,i2,i3,isp) = y(i1,i2,i3,isp) + ((eps(i1,i2,i3)-1.0d0)/(eps0-1.0d0))*dsinh(multp*x(i1,i2,i3,isp))
!       y(i1,i2,i3,isp) = y(i1,i2,i3,isp) + ((eps(i1,i2,i3)-1.0d0)/(eps0-1.0d0))*dtanh(multp*x(i1,i2,i3,isp))
!       y(i1,i2,i3,isp) = y(i1,i2,i3,isp) + ((eps(i1,i2,i3)-1.0d0)/(eps0-1.0d0))*multp*x(i1,i2,i3,isp)
!       y(i1,i2,i3,isp) = y(i1,i2,i3,isp) + ((eps(i1,i2,i3)-1.0d0)/(eps0-1.0d0))*multp*(x(i1,i2,i3,isp)**2)
      end do
     end do
    end do
   end if

   call f_free(deps)
   call f_free(ddx)
   call f_free(dx)

end subroutine ApplyLaplace

subroutine Polarization_charge(n01,n02,n03,nspden,hx,hy,hz,x,y,acell,eps,nord)

  use dynamic_memory

  implicit none
  integer, intent(in) :: n01
  integer, intent(in) :: n02
  integer, intent(in) :: n03
  integer, intent(in) :: nspden
  real(kind=8), intent(in) :: hx,hy,hz
  integer, intent(in) :: nord
  real(kind=8), intent(in) :: acell
  real(kind=8), dimension(n01,n02,n03,nspden), intent(in) :: x
  real(kind=8), dimension(n01,n02,n03), intent(in) :: eps
  real(kind=8), dimension(n01,n02,n03,nspden), intent(out) :: y
  real(kind=8), dimension(:,:,:,:), allocatable :: ddx
  real(kind=8), dimension(:,:,:,:,:), allocatable :: dx
  real(kind=8), dimension(:,:,:,:), allocatable :: deps
  real(kind=8) :: pi
  integer :: i1,i2,i3,isp,i

  pi = 4.d0*datan(1.d0)

  open(unit=23,file='Pol_charge.dat',status='unknown')
  open(unit=24,file='Pol_charge_line.dat',status='unknown')

  ddx=f_malloc([n01,n02,n03,nspden],id='ddx')
  dx=f_malloc([n01,n02,n03,nspden,3],id='dx')
  deps=f_malloc([n01,n02,n03,3],id='deps')

  call fssnord3DmatNabla("F ",n01,n02,n03,nspden,hx,hy,hz,x,dx,nord,acell)

      isp=1
      do i3=1,n03
       do i2=1,n02
        do i1=1,n01
         do i=1,3
          dx(i1,i2,i3,isp,i)=(eps(i1,i2,i3)-1)*dx(i1,i2,i3,isp,i)/(4.d0*pi)
         end do
        end do
       end do
      end do

   call fssnord3DmatDiv("F ",n01,n02,n03,nspden,hx,hy,hz,dx,y,nord,acell)

     i3=1!n03/2
     do i2=1,n02
      do i1=1,n01
       write(23,'(2(1x,I4),2(1x,e14.7))')i1,i2,y(i1,i2,i3,1),y(i1,i2,n03/2,1)
      end do
      write(23,*)
     end do

     do i1=1,n01
      write(24,'(1x,I8,2(1x,e22.15))')i1,y(i1,n02/2,n03/2,1),y(n01/2,i1,n03/2,1)
     end do

  close(unit=23)
  close(unit=24)

   call f_free(deps)
   call f_free(ddx)
   call f_free(dx)

end subroutine Polarization_charge

subroutine fssnord3DmatNabla(geocode,n01,n02,n03,nspden,hx,hy,hz,u,du,nord,acell)
      implicit none

!c..this routine computes 'nord' order accurate first derivatives 
!c..on a equally spaced grid with coefficients from 'Matematica' program.

!c..input:
!c..ngrid       = number of points in the grid, 
!c..u(ngrid)    = function values at the grid points

!c..output:
!c..du(ngrid)   = first derivative values at the grid points

!c..declare the pass
      character(len=2), intent(in) :: geocode
      integer, intent(in) :: n01,n02,n03,nspden,nord
      real(kind=8), intent(in) :: hx,hy,hz
      real(kind=8), intent(in) :: acell
      real(kind=8), dimension(n01,n02,n03,nspden) :: u
      real(kind=8), dimension(n01,n02,n03,nspden,3) :: du

!c..local variables
      integer :: n,m,n_cell
      integer :: i,j,ib,i1,i2,i3,isp,i1_max,i2_max,ii
      real(kind=8), dimension(-nord/2:nord/2,-nord/2:nord/2) :: c1D,c1DF
      real(kind=8) :: max_diff,fact
      logical :: perx,pery,perz

      n = nord+1
      m = nord/2
      n_cell = max(n01,n02,n03)

      !buffers associated to the geocode
      !conditions for periodicity in the three directions
      perx=(geocode /= 'F')
      pery=(geocode == 'P')
      perz=(geocode /= 'F')

      ! Beware that n_cell has to be > than n.
      if (n_cell.lt.n) then
       write(*,*)'ngrid in has to be setted > than n=nord + 1'
       stop
      end if

      ! Setting of 'nord' order accurate first derivative coefficient from 'Matematica'.
      !Only nord=2,4,6,8,16

      select case(nord)
      case(2,4,6,8,16)
       !O.K.
      case default
       write(*,*)'Only nord-order 2,4,6,8,16 accurate first derivative'
       stop
      end select

      do i=-m,m
       do j=-m,m
        c1D(i,j)=0.d0
        c1DF(i,j)=0.d0
       end do
      end do

       include 'FiniteDiffCorff.inc'

      isp=1
      do i3=1,n03
         do i2=1,n02
            do i1=1,n01

             du(i1,i2,i3,isp,1) = 0.0d0

             if (i1.le.m) then
              if (perx) then
               do j=-m,m
                ii=modulo(i1 + j + n01 - 1, n01 ) + 1
                du(i1,i2,i3,isp,1) = du(i1,i2,i3,isp,1) + c1D(j,0)*u(ii,i2,i3,isp)!/hx
               end do
              else
               do j=-m,m
                du(i1,i2,i3,isp,1) = du(i1,i2,i3,isp,1) + c1D(j,i1-m-1)*u(j+m+1,i2,i3,isp)!/hx
               end do
              end if
             else if (i1.gt.n01-m) then
              if (perx) then
               do j=-m,m
                ii=modulo(i1 + j - 1, n01 ) + 1
                du(i1,i2,i3,isp,1) = du(i1,i2,i3,isp,1) + c1D(j,0)*u(ii,i2,i3,isp)!/hx
               end do
              else
               do j=-m,m
                du(i1,i2,i3,isp,1) = du(i1,i2,i3,isp,1) + c1D(j,i1-n01+m)*u(n01 + j - m,i2,i3,isp)!/hx
               end do
              end if
             else
              do j=-m,m
               du(i1,i2,i3,isp,1) = du(i1,i2,i3,isp,1) + c1D(j,0)*u(i1 + j,i2,i3,isp)!/hx
              end do
             end if
             du(i1,i2,i3,isp,1)=du(i1,i2,i3,isp,1)/hx

             du(i1,i2,i3,isp,2) = 0.0d0

             if (i2.le.m) then
              if (pery) then
               do j=-m,m
                ii=modulo(i2 + j + n02 - 1, n02 ) + 1
                du(i1,i2,i3,isp,2) = du(i1,i2,i3,isp,2) + c1D(j,0)*u(i1,ii,i3,isp)!/hy
               end do
              else
               do j=-m,m
                du(i1,i2,i3,isp,2) = du(i1,i2,i3,isp,2) + c1D(j,i2-m-1)*u(i1,j+m+1,i3,isp)!/hy
               end do 
              end if
             else if (i2.gt.n02-m) then
              if (pery) then
               do j=-m,m
                ii=modulo(i2 + j - 1, n02 ) + 1
                du(i1,i2,i3,isp,2) = du(i1,i2,i3,isp,2) + c1D(j,0)*u(i1,ii,i3,isp)!/hy
               end do
              else
               do j=-m,m
                du(i1,i2,i3,isp,2) = du(i1,i2,i3,isp,2) + c1D(j,i2-n02+m)*u(i1,n02 + j - m,i3,isp)!/hy
               end do
              end if
             else
              do j=-m,m
               du(i1,i2,i3,isp,2) = du(i1,i2,i3,isp,2) + c1D(j,0)*u(i1,i2 + j,i3,isp)!/hy
              end do
             end if
              du(i1,i2,i3,isp,2)=du(i1,i2,i3,isp,2)/hy

             du(i1,i2,i3,isp,3) = 0.0d0

             if (i3.le.m) then
              if (perz) then
               do j=-m,m
                ii=modulo(i3 + j + n03 - 1, n03 ) + 1
                du(i1,i2,i3,isp,3) = du(i1,i2,i3,isp,3) + c1D(j,0)*u(i1,i2,ii,isp)!/hx
               end do
              else
               do j=-m,m
                du(i1,i2,i3,isp,3) = du(i1,i2,i3,isp,3) + c1D(j,i3-m-1)*u(i1,i2,j+m+1,isp)!/hz
               end do
              end if
             else if (i3.gt.n03-m) then
              if (perz) then
               do j=-m,m
                ii=modulo(i3 + j - 1, n03 ) + 1
                du(i1,i2,i3,isp,3) = du(i1,i2,i3,isp,3) + c1D(j,0)*u(i1,i2,ii,isp)!/hx
               end do
              else
               do j=-m,m
                du(i1,i2,i3,isp,3) = du(i1,i2,i3,isp,3) + c1D(j,i3-n03+m)*u(i1,i2,n03 + j - m,isp)!/hz
               end do
              end if
             else
              do j=-m,m
               du(i1,i2,i3,isp,3) = du(i1,i2,i3,isp,3) + c1D(j,0)*u(i1,i2,i3 + j,isp)!/hz
              end do
             end if
              du(i1,i2,i3,isp,3)=du(i1,i2,i3,isp,3)/hz

            end do
         end do
      end do

end subroutine fssnord3DmatNabla

!> Like fssnord3DmatNabla but corrected such that the index goes at the beginning
!! Multiplies also times (nabla epsilon)/(4pi*epsilon)= nabla (log(epsilon))/(4*pi)
subroutine fssnord3DmatNabla_LG2(n01,n02,n03,hx,hy,hz,u,nord,acell,eta,dlogeps,rhopol,rhores2)
  !use module_defs, only: pi_param
  implicit none

  !c..this routine computes 'nord' order accurate first derivatives 
  !c..on a equally spaced grid with coefficients from 'Matematica' program.

  !c..input:
  !c..ngrid       = number of points in the grid, 
  !c..u(ngrid)    = function values at the grid points

  !c..output:
  !c..du(ngrid)   = first derivative values at the grid points

  !c..declare the pass

  integer, intent(in) :: n01,n02,n03,nord
  real(kind=8), intent(in) :: hx,hy,hz
  real(kind=8), intent(in) :: acell,eta
  real(kind=8), dimension(n01,n02,n03), intent(in) :: u
  real(kind=8), dimension(3,n01,n02,n03), intent(in) :: dlogeps
  real(kind=8), dimension(n01,n02,n03), intent(inout) :: rhopol
  real(kind=8), intent(out) :: rhores2

  !c..local variables
  integer :: n,m,n_cell
  integer :: i,j,ib,i1,i2,i3,isp,i1_max,i2_max
  !real(kind=8), parameter :: oneo4pi=0.25d0/pi_param
  real(kind=8), dimension(-nord/2:nord/2,-nord/2:nord/2) :: c1D,c1DF
  real(kind=8) :: max_diff,fact,dx,dy,dz,res,rho
  real(kind=8) :: oneo4pi

  oneo4pi=1.0d0/(16.d0*atan(1.d0))

  n = nord+1
  m = nord/2
  n_cell = max(n01,n02,n03)

  ! Beware that n_cell has to be > than n.
  if (n_cell.lt.n) then
     write(*,*)'ngrid in has to be setted > than n=nord + 1'
     stop
  end if

  ! Setting of 'nord' order accurate first derivative coefficient from 'Matematica'.
  !Only nord=2,4,6,8,16
  if (all(nord /=[2,4,6,8,16])) then
     write(*,*)'Only nord-order 2,4,6,8,16 accurate first derivative'
     stop
  end if

  do i=-m,m
     do j=-m,m
        c1D(i,j)=0.d0
        c1DF(i,j)=0.d0
     end do
  end do

  include 'FiniteDiffCorff.inc'

  rhores2=0.d0
  do i3=1,n03
     do i2=1,n02
        do i1=1,n01

           dx=0.d0

           if (i1.le.m) then
              do j=-m,m
                 dx = dx + c1D(j,i1-m-1)*u(j+m+1,i2,i3)
              end do
           else if (i1.gt.n01-m) then
              do j=-m,m
                 dx = dx + c1D(j,i1-n01+m)*u(n01 + j - m,i2,i3)
              end do
           else
              do j=-m,m
                 dx = dx + c1D(j,0)*u(i1 + j,i2,i3)
              end do
           end if
           dx=dx/hx

           dy = 0.0d0
           if (i2.le.m) then
              do j=-m,m
                 dy = dy + c1D(j,i2-m-1)*u(i1,j+m+1,i3)
              end do
           else if (i2.gt.n02-m) then
              do j=-m,m
                 dy = dy + c1D(j,i2-n02+m)*u(i1,n02 + j - m,i3)
              end do
           else
              do j=-m,m
                 dy = dy + c1D(j,0)*u(i1,i2 + j,i3)
              end do
           end if
           dy=dy/hy

           dz = 0.0d0
           if (i3.le.m) then
              do j=-m,m
                 dz = dz + c1D(j,i3-m-1)*u(i1,i2,j+m+1)
              end do
           else if (i3.gt.n03-m) then
              do j=-m,m
                 dz = dz + c1D(j,i3-n03+m)*u(i1,i2,n03 + j - m)
              end do
           else
              do j=-m,m
                 dz = dz + c1D(j,0)*u(i1,i2,i3 + j)
              end do
           end if
           dz=dz/hz

           !retrieve the previous treatment
           res = dlogeps(1,i1,i2,i3)*dx + &
                dlogeps(2,i1,i2,i3)*dy + dlogeps(3,i1,i2,i3)*dz
           res = res*oneo4pi
           rho=rhopol(i1,i2,i3)
           res=res-rho
           res=eta*res
           rhores2=rhores2+res*res
           rhopol(i1,i2,i3)=res+rho

        end do
     end do
  end do

end subroutine fssnord3DmatNabla_LG2


subroutine fssnord3DmatNabla3var(n01,n02,n03,nspden,hx,hy,hz,u,du,nord,acell)
      implicit none

!c..this routine computes 'nord' order accurate first derivatives 
!c..on a equally spaced grid with coefficients from 'Matematica' program.

!c..input:
!c..ngrid       = number of points in the grid, 
!c..u(ngrid)    = function values at the grid points

!c..output:
!c..du(ngrid)   = first derivative values at the grid points

!c..declare the pass
      integer, intent(in) :: n01,n02,n03,nspden,nord
      real(kind=8), intent(in) :: hx,hy,hz
      real(kind=8), intent(in) :: acell
      real(kind=8), dimension(n01,n02,n03) :: u
      real(kind=8), dimension(n01,n02,n03,3) :: du

!c..local variables
      integer :: n,m,n_cell
      integer :: i,j,ib,i1,i2,i3
      real(kind=8), dimension(-nord/2:nord/2,-nord/2:nord/2) :: c1D

      n = nord+1
      m = nord/2
      n_cell = max(n01,n02,n03)

      ! Beware that n_cell has to be > than n.
      if (n_cell.lt.n) then
       write(*,*)'ngrid in has to be setted > than n=nord + 1'
       stop
      end if

      ! Setting of 'nord' order accurate first derivative coefficient from 'Matematica'.
      !Only nord=2,4,6,8,16

      select case(nord)
      case(2,4,6,8,16)
       !O.K.
      case default
       write(*,*)'Only nord-order 2,4,6,8,16 accurate first derivative'
       stop
      end select

      do i=-m,m
       do j=-m,m
        c1D(i,j)=0.d0
       end do
      end do

       include 'FiniteDiffCorff.inc'

      do i3=1,n03
         do i2=1,n02
            do i1=1,n01

             du(i1,i2,i3,1) = 0.0d0

             if (i1.le.m) then
              do j=-m,m
               du(i1,i2,i3,1) = du(i1,i2,i3,1) + c1D(j,i1-m-1)*u(j+m+1,i2,i3)/hx
              end do
             else if (i1.gt.n01-m) then
              do j=-m,m
               du(i1,i2,i3,1) = du(i1,i2,i3,1) + c1D(j,i1-n01+m)*u(n01 + j - m,i2,i3)/hx
              end do
             else
              do j=-m,m
               du(i1,i2,i3,1) = du(i1,i2,i3,1) + c1D(j,0)*u(i1 + j,i2,i3)/hx
              end do
             end if

             du(i1,i2,i3,2) = 0.0d0

             if (i2.le.m) then
             do j=-m,m
              du(i1,i2,i3,2) = du(i1,i2,i3,2) + c1D(j,i2-m-1)*u(i1,j+m+1,i3)/hy
             end do 
             else if (i2.gt.n02-m) then
              do j=-m,m
               du(i1,i2,i3,2) = du(i1,i2,i3,2) + c1D(j,i2-n02+m)*u(i1,n02 + j - m,i3)/hy
              end do
             else
              do j=-m,m
               du(i1,i2,i3,2) = du(i1,i2,i3,2) + c1D(j,0)*u(i1,i2 + j,i3)/hy
              end do
             end if

             du(i1,i2,i3,3) = 0.0d0

             if (i3.le.m) then
             do j=-m,m
              du(i1,i2,i3,3) = du(i1,i2,i3,3) + c1D(j,i3-m-1)*u(i1,i2,j+m+1)/hz
             end do
             else if (i3.gt.n03-m) then
              do j=-m,m
               du(i1,i2,i3,3) = du(i1,i2,i3,3) + c1D(j,i3-n03+m)*u(i1,i2,n03 + j - m)/hz
              end do
             else
              do j=-m,m
               du(i1,i2,i3,3) = du(i1,i2,i3,3) + c1D(j,0)*u(i1,i2,i3 + j)/hz
              end do
             end if

            end do
         end do
      end do

end subroutine fssnord3DmatNabla3var

subroutine fssnord3DmatNabla3varde2(n01,n02,n03,nspden,hx,hy,hz,u,du,du2,nord,acell)
      implicit none

!c..this routine computes 'nord' order accurate first derivatives 
!c..on a equally spaced grid with coefficients from 'Matematica' program.

!c..input:
!c..ngrid       = number of points in the grid, 
!c..u(ngrid)    = function values at the grid points

!c..output:
!c..du(ngrid)   = first derivative values at the grid points

!c..declare the pass
      integer, intent(in) :: n01,n02,n03,nspden,nord
      real(kind=8), intent(in) :: hx,hy,hz
      real(kind=8), intent(in) :: acell
      real(kind=8), dimension(n01,n02,n03) :: u
      real(kind=8), dimension(n01,n02,n03,3) :: du
      real(kind=8), dimension(n01,n02,n03) :: du2

!c..local variables
      integer :: n,m,n_cell
      integer :: i,j,ib,i1,i2,i3
      real(kind=8), dimension(-nord/2:nord/2,-nord/2:nord/2) :: c1D

      n = nord+1
      m = nord/2
      n_cell = max(n01,n02,n03)

      ! Beware that n_cell has to be > than n.
      if (n_cell.lt.n) then
       write(*,*)'ngrid in has to be setted > than n=nord + 1'
       stop
      end if

      ! Setting of 'nord' order accurate first derivative coefficient from 'Matematica'.
      !Only nord=2,4,6,8,16

      select case(nord)
      case(2,4,6,8,16)
       !O.K.
      case default
       write(*,*)'Only nord-order 2,4,6,8,16 accurate first derivative'
       stop
      end select

      do i=-m,m
       do j=-m,m
        c1D(i,j)=0.d0
       end do
      end do

       include 'FiniteDiffCorff.inc'

      do i3=1,n03
         do i2=1,n02
            do i1=1,n01

             du(i1,i2,i3,1) = 0.0d0
             du2(i1,i2,i3) = 0.0d0

             if (i1.le.m) then
              do j=-m,m
               du(i1,i2,i3,1) = du(i1,i2,i3,1) + c1D(j,i1-m-1)*u(j+m+1,i2,i3)/hx
              end do
             else if (i1.gt.n01-m) then
              do j=-m,m
               du(i1,i2,i3,1) = du(i1,i2,i3,1) + c1D(j,i1-n01+m)*u(n01 + j - m,i2,i3)/hx
              end do
             else
              do j=-m,m
               du(i1,i2,i3,1) = du(i1,i2,i3,1) + c1D(j,0)*u(i1 + j,i2,i3)/hx
              end do
             end if

             du2(i1,i2,i3) = du(i1,i2,i3,1)*du(i1,i2,i3,1)
             du(i1,i2,i3,2) = 0.0d0

             if (i2.le.m) then
             do j=-m,m
              du(i1,i2,i3,2) = du(i1,i2,i3,2) + c1D(j,i2-m-1)*u(i1,j+m+1,i3)/hy
             end do 
             else if (i2.gt.n02-m) then
              do j=-m,m
               du(i1,i2,i3,2) = du(i1,i2,i3,2) + c1D(j,i2-n02+m)*u(i1,n02 + j - m,i3)/hy
              end do
             else
              do j=-m,m
               du(i1,i2,i3,2) = du(i1,i2,i3,2) + c1D(j,0)*u(i1,i2 + j,i3)/hy
              end do
             end if

             du2(i1,i2,i3) = du2(i1,i2,i3) + du(i1,i2,i3,2)*du(i1,i2,i3,2)

             du(i1,i2,i3,3) = 0.0d0

             if (i3.le.m) then
             do j=-m,m
              du(i1,i2,i3,3) = du(i1,i2,i3,3) + c1D(j,i3-m-1)*u(i1,i2,j+m+1)/hz
             end do
             else if (i3.gt.n03-m) then
              do j=-m,m
               du(i1,i2,i3,3) = du(i1,i2,i3,3) + c1D(j,i3-n03+m)*u(i1,i2,n03 + j - m)/hz
              end do
             else
              do j=-m,m
               du(i1,i2,i3,3) = du(i1,i2,i3,3) + c1D(j,0)*u(i1,i2,i3 + j)/hz
              end do
             end if

             du2(i1,i2,i3) = du2(i1,i2,i3) + du(i1,i2,i3,3)*du(i1,i2,i3,3)

            end do
         end do
      end do

end subroutine fssnord3DmatNabla3varde2

subroutine fssnordEpsilonDerivative(n01,n02,n03,nspden,hx,hy,hz,u,du2,ddu,nord,acell)
      implicit none

!c..this routine computes 'nord' order accurate first and second derivatives 
!c..on a equally spaced grid with coefficients from 'Matematica' program.


      integer, intent(in) :: n01,n02,n03,nspden,nord
      real(kind=8), intent(in) :: hx,hy,hz
      real(kind=8), intent(in) :: acell
      real(kind=8), dimension(n01,n02,n03), intent(in) :: u
      real(kind=8), dimension(n01,n02,n03), intent(out) :: du2,ddu

      integer :: n,m,n_cell
      integer :: i,j,ib,i1,i2,i3,i1_max,i2_max
      real(kind=8), dimension(-nord/2:nord/2,-nord/2:nord/2) :: c1D,c2D
      real(kind=8) :: d,dd

      n = nord+1
      m = nord/2
      n_cell = min(n01,n02,n03)

      ! Beware that n_cell has to be > than n.
      if (n_cell.lt.n) then
       write(*,*)'ngrid in has to be setted > than n=nord + 1'
       stop
      end if

      ! Setting of 'nord' order accurate first and second derivative coefficients from 'Matematica'.
      !Only nord=2,4,6,8,16 admitted.

      select case(nord)
      case(2,4,6,8,16)
       !O.K.
      case default
       write(*,*)'Only nord-order 2,4,6,8,16 accurate first derivative'
       stop
      end select

      do i=-m,m
       do j=-m,m
        c1D(i,j)=0.d0
        c2D(i,j)=0.d0
       end do
      end do


       include 'FiniteDiffCorff.inc'
       include 'FiniteDiffCorff_2der.inc'

      do i3=1,n03
         do i2=1,n02
            do i1=1,n01

             du2(i1,i2,i3) = 0.0d0
             ddu(i1,i2,i3) = 0.0d0
             d=0.d0
             dd=0.d0

             if (i1.le.m) then
              do j=-m,m
               d = d + c1D(j,i1-m-1)*u(j+m+1,i2,i3)
               dd = dd + c2D(j,i1-m-1)*u(j+m+1,i2,i3)
              end do
             else if (i1.gt.n01-m) then
              do j=-m,m
               d = d + c1D(j,i1-n01+m)*u(n01 + j - m,i2,i3)
               dd = dd + c2D(j,i1-n01+m)*u(n01 + j - m,i2,i3)
              end do
             else
              do j=-m,m
               d = d + c1D(j,0)*u(i1 + j,i2,i3)
               dd = dd + c2D(j,0)*u(i1 + j,i2,i3)
              end do
             end if

             du2(i1,i2,i3) = d*d*(real(n01,kind=8)/acell)**2
             ddu(i1,i2,i3) = dd*(real(n01,kind=8)/acell)**2

             d=0.d0
             dd=0.d0

             if (i2.le.m) then
             do j=-m,m
              d = d + c1D(j,i2-m-1)*u(i1,j+m+1,i3)
              dd = dd + c2D(j,i2-m-1)*u(i1,j+m+1,i3)
             end do 
             else if (i2.gt.n02-m) then
              do j=-m,m
               d = d + c1D(j,i2-n02+m)*u(i1,n02 + j - m,i3)
               dd = dd + c2D(j,i2-n02+m)*u(i1,n02 + j - m,i3)
              end do
             else
              do j=-m,m
               d = d + c1D(j,0)*u(i1,i2 + j,i3)
               dd = dd + c2D(j,0)*u(i1,i2 + j,i3)
              end do
             end if

             du2(i1,i2,i3) = du2(i1,i2,i3) + d*d*(real(n02,kind=8)/acell)**2
             ddu(i1,i2,i3) = ddu(i1,i2,i3) + dd*(real(n02,kind=8)/acell)**2

             d=0.d0
             dd=0.d0

             if (i3.le.m) then
             do j=-m,m
              d = d + c1D(j,i3-m-1)*u(i1,i2,j+m+1)
              dd = dd + c2D(j,i3-m-1)*u(i1,i2,j+m+1)
             end do
             else if (i3.gt.n03-m) then
              do j=-m,m
               d = d + c1D(j,i3-n03+m)*u(i1,i2,n03 + j - m)
               dd = dd + c2D(j,i3-n03+m)*u(i1,i2,n03 + j - m)
              end do
             else
              do j=-m,m
               d = d + c1D(j,0)*u(i1,i2,i3 + j)
               dd = dd + c2D(j,0)*u(i1,i2,i3 + j)
              end do
             end if

             du2(i1,i2,i3) = du2(i1,i2,i3) + d*d*(real(n03,kind=8)/acell)**2
             ddu(i1,i2,i3) = ddu(i1,i2,i3) + dd*(real(n03,kind=8)/acell)**2

            end do
         end do
      end do

end subroutine fssnordEpsilonDerivative

subroutine fssnord3DmatDiv(geocode,n01,n02,n03,nspden,hx,hy,hz,u,du,nord,acell)
      implicit none

!c..this routine computes 'nord' order accurate first derivatives 
!c..on a equally spaced grid with coefficients from 'Matematica' program.

!c..input:
!c..ngrid       = number of points in the grid, 
!c..u(ngrid)    = function values at the grid points

!c..output:
!c..du(ngrid)   = first derivative values at the grid points

!c..declare the pass
      character(len=2), intent(in) :: geocode
      integer, intent(in) :: n01,n02,n03,nspden,nord
      real(kind=8), intent(in) :: hx,hy,hz
      real(kind=8), intent(in) :: acell
      real(kind=8), dimension(n01,n02,n03,nspden,3) :: u
      real(kind=8), dimension(n01,n02,n03,nspden) :: du

!c..local variables
      integer :: n,m,n_cell
      integer :: i,j,ib,i1,i2,i3,isp,ii
      real(kind=8), dimension(-nord/2:nord/2,-nord/2:nord/2) :: c1D
      real(kind=8) :: d1,d2,d3
      real(kind=8), parameter :: zero = 0.d0! 1.0d-11
      logical :: perx,pery,perz

      n = nord+1
      m = nord/2
      n_cell = max(n01,n02,n03)

      !buffers associated to the geocode
      !conditions for periodicity in the three directions
      perx=(geocode /= 'F')
      pery=(geocode == 'P')
      perz=(geocode /= 'F')

      ! Beware that n_cell has to be > than n.
      if (n_cell.lt.n) then
       write(*,*)'ngrid in has to be setted > than n=nord + 1'
       stop
      end if

      ! Setting of 'nord' order accurate first derivative coefficient from 'Matematica'.
      !Only nord=2,4,6,8,16

      select case(nord)
      case(2,4,6,8,16)
       !O.K.
      case default
       write(*,*)'Only nord-order 2,4,6,8,16 accurate first derivative'
       stop
      end select

      do i=-m,m
       do j=-m,m
        c1D(i,j)=0.d0
       end do
      end do

       include 'FiniteDiffCorff.inc'

      isp=1
      do i3=1,n03
         do i2=1,n02
            do i1=1,n01

             du(i1,i2,i3,isp) = 0.0d0

             d1 = 0.d0
             if (i1.le.m) then
              if (perx) then
               do j=-m,m
                ii=modulo(i1 + j + n01 - 1, n01 ) + 1
                d1 = d1 + c1D(j,0)*u(ii,i2,i3,isp,1)!/hx
               end do
              else
               do j=-m,m
                d1 = d1 + c1D(j,i1-m-1)*u(j+m+1,i2,i3,isp,1)!/hx
               end do
              end if
             else if (i1.gt.n01-m) then
              if (perx) then
               do j=-m,m
                ii=modulo(i1 + j - 1, n01 ) + 1
                d1 = d1 + c1D(j,0)*u(ii,i2,i3,isp,1)!/hx
               end do
              else
               do j=-m,m
                d1 = d1 + c1D(j,i1-n01+m)*u(n01 + j - m,i2,i3,isp,1)!/hx
               end do
              end if
             else
              do j=-m,m
               d1 = d1 + c1D(j,0)*u(i1 + j,i2,i3,isp,1)!/hx
              end do
             end if
              d1=d1/hx

             d2 = 0.d0
             if (i2.le.m) then
              if (pery) then
               do j=-m,m
                ii=modulo(i2 + j + n02 - 1, n02 ) + 1
                d2 = d2 + c1D(j,0)*u(i1,ii,i3,isp,2)!/hy
               end do
              else
               do j=-m,m
                d2 = d2 + c1D(j,i2-m-1)*u(i1,j+m+1,i3,isp,2)!/hy
               end do 
              end if
             else if (i2.gt.n02-m) then
              if (pery) then
               do j=-m,m
                ii=modulo(i2 + j - 1, n02 ) + 1
                d2 = d2 + c1D(j,0)*u(i1,ii,i3,isp,2)!/hy
               end do
              else
               do j=-m,m
                d2 = d2 + c1D(j,i2-n02+m)*u(i1,n02 + j - m,i3,isp,2)!/hy
               end do
              end if
             else
              do j=-m,m
               d2 = d2 + c1D(j,0)*u(i1,i2 + j,i3,isp,2)!/hy
              end do
             end if
              d2=d2/hy

             d3 = 0.d0
             if (i3.le.m) then
              if (perz) then
               do j=-m,m
                ii=modulo(i3 + j + n03 - 1, n03 ) + 1
                d3 = d3 + c1D(j,0)*u(i1,i2,ii,isp,3)!/hz
               end do
              else
               do j=-m,m
                d3 = d3 + c1D(j,i3-m-1)*u(i1,i2,j+m+1,isp,3)!/hz
               end do
              end if
             else if (i3.gt.n03-m) then
              if (perz) then
               do j=-m,m
                ii=modulo(i3 + j - 1, n03 ) + 1
                d3 = d3 + c1D(j,0)*u(i1,i2,ii,isp,3)!/hz
               end do
              else
               do j=-m,m
                d3 = d3 + c1D(j,i3-n03+m)*u(i1,i2,n03 + j - m,isp,3)!/hz
               end do
              end if
             else
              do j=-m,m
               d3 = d3 + c1D(j,0)*u(i1,i2,i3 + j,isp,3)!/hz
              end do
             end if
              d3=d3/hz

             du(i1,i2,i3,isp) = d1+d2+d3

            end do
         end do
      end do

end subroutine fssnord3DmatDiv

subroutine fssnord3DmatDiv3var(n01,n02,n03,nspden,hx,hy,hz,u,du,nord,acell)
      implicit none

!c..this routine computes 'nord' order accurate first derivatives 
!c..on a equally spaced grid with coefficients from 'Matematica' program.

!c..input:
!c..ngrid       = number of points in the grid, 
!c..u(ngrid)    = function values at the grid points

!c..output:
!c..du(ngrid)   = first derivative values at the grid points

!c..declare the pass
      integer, intent(in) :: n01,n02,n03,nspden,nord
      real(kind=8), intent(in) :: hx,hy,hz
      real(kind=8), intent(in) :: acell
      real(kind=8), dimension(n01,n02,n03,3) :: u
      real(kind=8), dimension(n01,n02,n03) :: du

!c..local variables
      integer :: n,m,n_cell
      integer :: i,j,ib,i1,i2,i3,isp
      real(kind=8), dimension(-nord/2:nord/2,-nord/2:nord/2) :: c1D
      real(kind=8) :: d1,d2,d3
      real(kind=8), parameter :: zero = 0.d0! 1.0d-11

      n = nord+1
      m = nord/2
      n_cell = max(n01,n02,n03)

      ! Beware that n_cell has to be > than n.
      if (n_cell.lt.n) then
       write(*,*)'ngrid in has to be setted > than n=nord + 1'
       stop
      end if

      ! Setting of 'nord' order accurate first derivative coefficient from 'Matematica'.
      !Only nord=2,4,6,8,16

      select case(nord)
      case(2,4,6,8,16)
       !O.K.
      case default
       write(*,*)'Only nord-order 2,4,6,8,16 accurate first derivative'
       stop
      end select

      do i=-m,m
       do j=-m,m
        c1D(i,j)=0.d0
       end do
      end do

       include 'FiniteDiffCorff.inc'

      isp=1
      do i3=1,n03
         do i2=1,n02
            do i1=1,n01

             du(i1,i2,i3) = 0.0d0

             d1 = 0.d0
             if (i1.le.m) then
              do j=-m,m
               d1 = d1 + c1D(j,i1-m-1)*u(j+m+1,i2,i3,1)!/hx
              end do
             else if (i1.gt.n01-m) then
              do j=-m,m
               d1 = d1 + c1D(j,i1-n01+m)*u(n01 + j - m,i2,i3,1)!/hx
              end do
             else
              do j=-m,m
               d1 = d1 + c1D(j,0)*u(i1 + j,i2,i3,1)!/hx
              end do
             end if
              d1=d1/hx

             d2 = 0.d0
             if (i2.le.m) then
             do j=-m,m
              d2 = d2 + c1D(j,i2-m-1)*u(i1,j+m+1,i3,2)!/hy
             end do 
             else if (i2.gt.n02-m) then
              do j=-m,m
               d2 = d2 + c1D(j,i2-n02+m)*u(i1,n02 + j - m,i3,2)!/hy
              end do
             else
              do j=-m,m
               d2 = d2 + c1D(j,0)*u(i1,i2 + j,i3,2)!/hy
              end do
             end if
              d2=d2/hy

             d3 = 0.d0
             if (i3.le.m) then
             do j=-m,m
              d3 = d3 + c1D(j,i3-m-1)*u(i1,i2,j+m+1,3)!/hz
             end do
             else if (i3.gt.n03-m) then
              do j=-m,m
               d3 = d3 + c1D(j,i3-n03+m)*u(i1,i2,n03 + j - m,3)!/hz
              end do
             else
              do j=-m,m
               d3 = d3 + c1D(j,0)*u(i1,i2,i3 + j,3)!/hz
              end do
             end if
              d3=d3/hz

             du(i1,i2,i3) = d1+d2+d3

            end do
         end do
      end do

end subroutine fssnord3DmatDiv3var

subroutine SetInitDensPot(n01,n02,n03,nspden,iproc,natreal,eps,dlogeps,sigmaeps,SetEps,erfL,erfR,&
     acell,a_gauss,a2,hx,hy,hz,Setrho,density,potential,geocode,offset,einit,multp,rxyzreal)
  use dynamic_memory
  use yaml_output
  use f_utils
  use numerics, only: safe_exp

  implicit none
  integer, intent(in) :: n01
  integer, intent(in) :: n02
  integer, intent(in) :: n03
  integer, intent(in) :: nspden,iproc,natreal
  integer, intent(in) :: Setrho
  real(kind=8), intent(in) :: acell,a_gauss,a2,hx,hy,hz,sigmaeps,erfL,erfR
  integer, intent(in) :: SetEps
  real(kind=8), dimension(n01,n02,n03), intent(in) :: eps
  real(kind=8), dimension(3,n01,n02,n03), intent(in) :: dlogeps
  real(kind=8), dimension(n01,n02,n03,nspden), intent(out) :: density
  real(kind=8), dimension(n01,n02,n03), intent(out) :: potential
  character(len=2), intent(in) :: geocode
  real(kind=8), intent(out) :: offset,einit
  real(kind=8), intent(in) :: multp
  real(kind=8), dimension(n01,n02,n03) :: potential1
  real(kind=8), dimension(3,natreal), intent(inout) :: rxyzreal
  real(kind=8), dimension(:,:,:,:), allocatable :: density1,density2
  real(kind=8), dimension(:,:,:), allocatable :: potential2
  integer :: i,i1,i2,i3,ifx,ify,ifz,unt,iat,jat,ii,nat,j,k,l,px,py,pz,imax
  real(kind=8) :: sigma,sigma1,sigma2,pi,sumd,sump,tt1,tt2,x0,r12
  real(kind=8) :: x1,x2,x3,r,r2,r1,r22,derf_tt1,derf_tt2,factor,factor1,factor2,value,d
  real(kind=8) :: length,denval,derf_tt,k1,k2,switch,dens
  real(kind=8) :: x,y,fx,fx2,fy,fy2,fz,fz2,a,ax,ay,az,bx,by,bz,tt,fx1,fy1,fz1,valuemax
  real(kind=8), dimension(3) :: r_v
  real(kind=8), parameter :: eps0 = 78.36d0
  real(kind=8) :: PB_charge
  !local variables
  real(kind=8), parameter :: valuebc=1.d-15
  real(kind=8), dimension(3) :: rv,shift,sh
  real(kind=8), dimension(6) :: plandist
  integer, dimension(6) :: ba
  real(kind=8), dimension(3,27*natreal) :: rxyztot
  real(kind=8), dimension(:,:), allocatable :: rxyz
  logical :: perx,pery,perz
  integer :: nbl1,nbl2,nbl3,nbr1,nbr2,nbr3

  density1=f_malloc([n01,n02,n03,nspden],id='density1')
  density2=f_malloc([n01,n02,n03,nspden],id='density2')
  potential2=f_malloc([n01,n02,n03],id='potential2')

  density=0.d0
  potential=0.d0

  pi = 4.d0*datan(1.d0)
  offset=0.d0

 if (SetEps.eq.1) then

  if (trim(geocode) == 'F') then

  if (Setrho.eq.1) then
! Set initial density as gaussian (or double gaussian with zero total charge) and potential as error function. It works only
! in a vacuum environment.

   sigma1 = 0.05d0*acell
   sigma2 = 2.d0*sigma1
   x0 = 0.d0 ! hx*real(25-n01/2,kind=8)

         !Normalization
         factor1 = 1.d0/((sigma1**3)*sqrt((2.d0*pi)**3))
!         factor2 = 1.d0/((sigma2**3)*sqrt((2.d0*pi)**3))
         factor2 = 1.d0/((sigma2**3)*sqrt((2.d0*pi)**3))
         !gaussian function for the density.
         sumd=0.d0
         sump=0.d0
         do i3=1,n03
            x3 = hz*real(i3-n03/2,kind=8)
            do i2=1,n02
               x2 = hy*real(i2-n02/2,kind=8)
               do i1=1,n01
                  x1 = hx*real(i1-n01/2,kind=8)
                  r12=(x1-x0)*(x1-x0)+(x2-x0)*(x2-x0)+(x3)*(x3)
                  r22 = x1*x1+x2*x2+x3*x3
                  do i=1,nspden
                     density(i1,i2,i3,i) = 1.d0/real(nspden,kind=8)*max(factor1*exp(-0.5d0*r12/(sigma1**2)),1d-24)&
                                         - 1.d0/real(nspden,kind=8)*max(factor2*exp(-0.5d0*r22/(sigma2**2)),1d-24)
                  sumd=sumd+density(i1,i2,i3,i)
                  end do
                  r1 = sqrt(r12)
                  r2 = sqrt(r22)
                  !Potential from a gaussian
                  if (r1 == 0.d0) then
                     potential(i1,i2,i3) = 2.d0/(sqrt(2.d0*pi)*sigma1)
                  else
                     call derf_local(derf_tt1,r1/(sqrt(2.d0)*sigma1))
                     potential(i1,i2,i3) = derf_tt1/r1
                  end if
                  if (r2 == 0.d0) then
                     potential(i1,i2,i3) = potential(i1,i2,i3) - 2.d0/(sqrt(2.d0*pi)*sigma2)
                  else
                     call derf_local(derf_tt2,r2/(sqrt(2.d0)*sigma2))
                     potential(i1,i2,i3) = potential(i1,i2,i3) - derf_tt2/r2
                  end if
                  sump=sump+potential(i1,i2,i3)
               end do
            end do
         end do

  else if (Setrho.eq.2) then

! Set initial potential as gaussian and density as the correct Generalized Laplace operator. It works with a gaussian epsilon.

   sigma = 0.03d0*acell
   x0 = 0.d0 ! hx*real(25-n01/2,kind=8)
!print *,'we should be here for vacuum'
         !Normalization
         factor = 1.d0/((sigma**3)*sqrt((2.d0*pi)**3))
         !gaussian function for the potential.
         sump=0.d0
         do i3=1,n03
            x3 = hz*real(i3-n03/2,kind=8)
            do i2=1,n02
               x2 = hy*real(i2-n02/2,kind=8)
               do i1=1,n01
                  x1 = hx*real(i1-n01/2,kind=8)
!                  r2=(x1-x0)*(x1-x0)+(x2-x0)*(x2-x0)+(x3)*(x3)
                  r2 = x1*x1+x2*x2+x3*x3
                  potential(i1,i2,i3) = 1.d0/real(nspden,kind=8)*max(factor*exp(-0.5d0*r2/(sigma**2)),1d-24)
                   sump=sump+potential(i1,i2,i3)
               end do
            end do
          end do

         sumd=0.d0
         !analitic density calculation.
         do i3=1,n03
            x3 = hz*real(i3-n03/2,kind=8)
            do i2=1,n02
               x2 = hy*real(i2-n02/2,kind=8)
               do i1=1,n01
                  x1 = hx*real(i1-n01/2,kind=8)
!                  r2=(x1-x0)*(x1-x0)+(x2-x0)*(x2-x0)+(x3)*(x3)
                  r2 = x1*x1+x2*x2+x3*x3
                  do i=1,nspden
                   density(i1,i2,i3,i) =(-1.d0/(4.d0*pi))*potential(i1,i2,i3)*(1.d0/(sigma**2))*&
                                        (r2*(1.d0/(sigmaeps**2))*(eps(i1,i2,i3)-erfR)+eps(i1,i2,i3)*(r2*(1.d0/(sigma**2))-3.d0))
                   sumd=sumd+density(i1,i2,i3,i)
                  end do
               end do
            end do
          end do

  else if (Setrho.eq.3) then

! Set initial potential as double gaussian and density as the correct 
!!Generalized Laplace operator. It works with a gaussian epsilon.

!   sigma1 = 0.033d0*acell
!   sigma2 = 2.d0*sigma1
   sigma2 = 0.033d0*acell
   sigma1 = 2.d0*sigma2
   x0 = 0.d0 ! hx*real(25-n01/2,kind=8)

         !Normalization
         factor1 = 1.d0/((sigma1**3)*sqrt((2.d0*pi)**3))
         factor2 = 1.d0/((sigma2**3)*sqrt((2.d0*pi)**3))
         !gaussian function for the potential.
         sump=0.d0
         do i3=1,n03
            x3 = hz*real(i3-n03/2,kind=8)
            do i2=1,n02
               x2 = hy*real(i2-n02/2,kind=8)
               do i1=1,n01
                  x1 = hx*real(i1-n01/2,kind=8)
!                  r2=(x1-x0)*(x1-x0)+(x2-x0)*(x2-x0)+(x3)*(x3)
                  r2 = x1*x1+x2*x2+x3*x3
                  potential1(i1,i2,i3) = 1.d0/real(nspden,kind=8)*max(factor1*exp(-0.5d0*r2/(sigma1**2)),1d-24)
                  potential2(i1,i2,i3) = 1.d0/real(nspden,kind=8)*max(factor2*exp(-0.5d0*r2/(sigma2**2)),1d-24)
                  potential(i1,i2,i3) = potential1(i1,i2,i3) - potential2(i1,i2,i3)
                  sump=sump+potential(i1,i2,i3)
               end do
            end do
          end do

         sumd=0.d0
         !analitic density calculation.
         do i3=1,n03
            x3 = hz*real(i3-n03/2,kind=8)
            do i2=1,n02
               x2 = hy*real(i2-n02/2,kind=8)
               do i1=1,n01
                  x1 = hx*real(i1-n01/2,kind=8)
!                  r2=(x1-x0)*(x1-x0)+(x2-x0)*(x2-x0)+(x3)*(x3)
                  r2 = x1*x1+x2*x2+x3*x3
                  do i=1,nspden
                   density1(i1,i2,i3,i) = (-1.d0/(4.d0*pi))*potential1(i1,i2,i3)*(1.d0/(sigma1**2))*&
                                        (r2*(1.d0/(sigmaeps**2))*(eps(i1,i2,i3)-erfR)+eps(i1,i2,i3)*(r2*(1.d0/(sigma1**2))-3.d0))
                   density2(i1,i2,i3,i) = (-1.d0/(4.d0*pi))*potential2(i1,i2,i3)*(1.d0/(sigma2**2))*&
                                        (r2*(1.d0/(sigmaeps**2))*(eps(i1,i2,i3)-erfR)+eps(i1,i2,i3)*(r2*(1.d0/(sigma2**2))-3.d0))
                   density(i1,i2,i3,i) = density1(i1,i2,i3,i) - density2(i1,i2,i3,i)

                   sumd=sumd+density(i1,i2,i3,i)
                  end do
               end do
            end do
          end do


  end if

   denval=0.d0

  else if (trim(geocode) == 'P') then

         !parameters for the test functions
         length=acell
         a=0.5d0/a_gauss**2
         !test functions in the three directions
         ifx=5
         ify=5
         ifz=5
         !parameters of the test functions
         ax=length
         ay=length
         az=length
         bx=2.d0!real(nu,kind=8)
         by=2.d0!real(nu,kind=8)
         bz=2.d0

              !plot of the functions used
              do i1=1,n03
                 x = hx*real(i1,kind=8)!valid if hy=hz
                 y = hz*real(i1,kind=8)
                 call functions(x,ax,bx,fx,fx1,fx2,ifx)
                 call functions(y,az,bz,fz,fz1,fz2,ifz)
                 write(20,'(1x,I8,4(1x,e22.15))')i1,fx,fx2,fz,fz2
              end do

         !Initialization of density and potential
         sumd=0.d0
         sump=0.d0
         do i3=1,n03
            x3 = hz*real(i3-n03/2-1,kind=8)
            call functions(x3,az,bz,fz,fz1,fz2,ifz)
            do i2=1,n02
               x2 = hy*real(i2-n02/2-1,kind=8)
               call functions(x2,ay,by,fy,fy1,fy2,ify)
               do i1=1,n01
                  x1 = hx*real(i1-n01/2-1,kind=8)
                  call functions(x1,ax,bx,fx,fx1,fx2,ifx)
                  factor = (erfL-erfR)/(dexp(1.d0)**3-dexp(-1.d0)**3)
                  do i=1,nspden
                     density(i1,i2,i3,i) = 1.d0/real(nspden,kind=8)*((fx2*fy*fz+fx*fy2*fz+fx*fy*fz2)*eps(i1,i2,i3)+&
                                           factor*((fx1*fy*fz)**2+(fx*fy1*fz)**2+(fx*fy*fz1)**2))
                   sumd=sumd+density(i1,i2,i3,i)
                  end do
                  potential(i1,i2,i3) = -4.d0*pi*fx*fy*fz
                  sump=sump+potential(i1,i2,i3)
               end do
            end do
         end do

         denval=0.d0

      offset=0.d0
      do i3=1,n03
         do i2=1,n02
            do i1=1,n01
               offset=offset+potential(i1,i2,i3)
            end do
         end do
      end do

      offset=offset*hx*hy*hz

!      write(*,*)'offset',offset

  else if (trim(geocode) == 'S') then

         !parameters for the test functions
         length=acell
         !parameters of the test functions
         ax=length
         az=length
         bx=2.d0!real(nu,kind=8)
         bz=2.d0!real(nu,kind=8)
         !non-periodic dimension
         ay=length
         by=a

         !Initialisation of density and potential
         sumd=0.d0
         sump=0.d0
         do i3=1,n03
            x3 = hz*real(i3-n03/2-1,kind=8)
            call functions(x3,az,bz,fz,fz1,fz2,ifz)
            do i2=1,n02
               x2 = hy*real(i2-n02/2-1,kind=8)
               call functions(x2,ay,by,fy,fy1,fy2,ify)
               do i1=1,n01
                  x1 = hx*real(i1-n02/2-1,kind=8)
                  call functions(x1,ax,bx,fx,fx1,fx2,ifx)
                  factor = (erfL-erfR)/(dexp(1.d0)**2)
                  do i=1,nspden
                     density(i1,i2,i3,i) = 1.d0/real(nspden,kind=8)/(4.d0*pi)*((fx2*fy*fz+fx*fy2*fz+fx*fy*fz2)*eps(i1,i2,i3)+&
                                           factor*((fx1*fy*fz)**2+(fx*fy1*fz)**2+(fx*fy*fz1)**2))
                   sumd=sumd+density(i1,i2,i3,i)
                  end do
                  potential(i1,i2,i3) = -fx*fy*fz
                  sump=sump+potential(i1,i2,i3)
               end do
            end do
         end do

         denval=0.d0

  end if

 else if (any(SetEps == [2,3,4,5,6])) then

! Set initial potential as gaussian and density as the correct Generalized
! Laplace operator. It works with a gaussian epsilon.
  sigma = 0.05d0*acell
  factor = 1.d0/((sigma**3)*sqrt((2.d0*pi)**3))

  shift(1)=hx*real(n01,kind=8)
  shift(2)=hy*real(n02,kind=8)
  shift(3)=hz*real(n03,kind=8)

  !buffers associated to the geocode
  !conditions for periodicity in the three directions
  perx=(geocode /= 'F')
  pery=(geocode == 'P')
  perz=(geocode /= 'F')

  call ext_buffers(perx,nbl1,nbr1)
  call ext_buffers(pery,nbl2,nbr2)
  call ext_buffers(perz,nbl3,nbr3)

!------------------------------------------------------------------------------------------------------
! Depending of Free, Periodic or Surface bc, image atoms are or not included.

  if (iproc==0) then
   call yaml_map('nbl1',nbl1)
   call yaml_map('nbl2',nbl2)
   call yaml_map('nbl3',nbl3)
   do iat=1,natreal
    call yaml_map('real input atoms',iat)
    call yaml_map('rxyz',rxyzreal(:,iat))
   end do
  end if

  px=0
  py=0
  pz=0
  if (perx) px=1
  if (pery) py=1
  if (perz) pz=1

  rxyztot(:,:)=0.d0

  i=0
  do iat=1,natreal

   ba(1:6)=0
   ! checking what are the image atoms to include in the calculation of the
   ! cavity.
   rv(1:3)=rxyzreal(1:3,iat)
   plandist(1)=dabs(rv(1))
   plandist(2)=dabs(shift(1)-rv(1))
   plandist(3)=dabs(rv(2))
   plandist(4)=dabs(shift(2)-rv(2))
   plandist(5)=dabs(rv(3))
   plandist(6)=dabs(shift(3)-rv(3))       !Normalization
   do ii=1,6
    valuemax=0.d0
    d=plandist(ii)
    r2=d*d
    value=factor*safe_exp(-0.5d0*r2/(sigma**2))
    if (value.gt.valuebc) then ! valuebc is the value to check on the box border to accept or refuse an image atom.
     if (abs(value).gt.valuemax) then
      valuemax=abs(value)
      imax=ii
     end if
     select case(ii)
     case (1)
      ba(1)=1*px
     case (2)
      ba(2)=-1*px
     case (3)
      ba(3)=1*py
     case (4)
      ba(4)=-1*py
     case (5)
      ba(5)=1*pz
     case (6)
      ba(6)=-1*pz
     end select
    end if
   end do

   do j=ba(6),ba(5)
    sh(3)=real(j,kind=8)*shift(3)
    do k=ba(4),ba(3)
     sh(2)=real(k,kind=8)*shift(2)
     do l=ba(2),ba(1)
      sh(1)=real(l,kind=8)*shift(1)
      rv(1:3)=rxyzreal(1:3,iat) + sh(1:3)
      i=i+1
      rxyztot(1:3,i)=rv(1:3)
     end do
    end do
   end do

  end do

  nat=i

  rxyz=f_malloc([3,nat],id='rxyz')
  rxyz(1:3,1:nat)=rxyztot(1:3,1:nat)

  if (iproc==0) then
     !write(*,*)plandist
     !write(*,'(1x,a,1x,e14.7,1x,a,1x,i4)')'Value max =',valuemax,'at bc side',imax
   call yaml_map('nat',nat)
   do iat=1,nat
    call yaml_map('atom',iat)
    call yaml_map('rxyz',rxyz(:,iat))
   end do
  end if

!------------------------------------------------------------------------------------------------------
! Starting the potential and density building for rxyztot atoms=real+image atoms (total
! natcurr) for periodic and surface boundary conditions or atoms=real for free bc.

  density(:,:,:,:)=0.d0
  potential(:,:,:)=0.d0
  potential1(:,:,:)=0.d0
  offset=0.d0

  do iat=1,nat

   !gaussian function for the potential.
   sump=0.d0
   do i3=1,n03
    x3=hz*(i3-1-nbl3)
    !x3 = hz*real(i3-n03/2,kind=8)
    do i2=1,n02
     x2 = hy*(i2-1-nbl2)
     !x2 = hy*real(i2-n02/2,kind=8)
     do i1=1,n01
      x1 = hx*(i1-1-nbl1)
      !x1 = hx*real(i1-n01/2,kind=8)
      r2=(x1-rxyz(1,iat))**2+(x2-rxyz(2,iat))**2+(x3-rxyz(3,iat))**2
      !r2 = x1*x1+x2*x2+x3*x3
!      potential(i1,i2,i3) = 1.d0/real(nspden,kind=8)*max(factor*exp(-0.5d0*r2/(sigma**2)),1d-24)
      potential1(i1,i2,i3) = factor*safe_exp(-0.5d0*r2/(sigma**2))
      potential(i1,i2,i3) = potential(i1,i2,i3) + potential1(i1,i2,i3)
      sump=sump+potential(i1,i2,i3)
      offset=offset+potential(i1,i2,i3)
     end do
    end do
   end do

   offset=offset*hx*hy*hz
   if (iproc == 0) call yaml_map('offset',offset)
   switch=0.0d0
   if (SetEps.eq.6) then
    switch=1.0d0
   end if

    sumd=0.d0
    !analitic density calculation.
    do i3=1,n03
     x3=hz*(i3-1-nbl3)
     !x3 = hz*real(i3-n03/2,kind=8)
     r_v(3)=x3-rxyz(3,iat)
     do i2=1,n02
      x2 = hy*(i2-1-nbl2)
      !x2 = hy*real(i2-n02/2,kind=8)
      r_v(2)=x2-rxyz(2,iat)
      do i1=1,n01
       x1 = hx*(i1-1-nbl1)
       !x1 = hx*real(i1-n01/2,kind=8)
       r_v(1)=x1-rxyz(1,iat)
       r2=(x1-rxyz(1,iat))**2+(x2-rxyz(2,iat))**2+(x3-rxyz(3,iat))**2
       !r2 = x1*x1+x2*x2+x3*x3
       k1=0.d0
       do i=1,3
        k1 = k1 + dlogeps(i,i1,i2,i3)*potential1(i1,i2,i3)*(-r_v(i)/(sigma**2))
       end do
       k2 = potential1(i1,i2,i3)*(r2/(sigma**2)-3.d0)/(sigma**2)
       do i=1,nspden
!        density(i1,i2,i3,i) =(-1.d0/(4.d0*pi))*eps(i1,i2,i3)*(k1+k2)&
!                             -switch*((eps(i1,i2,i3)-1.0d0)/(eps0-1.0d0))*PB_charge(potential(i1,i2,i3))
        dens = (-1.d0/(4.d0*pi))*eps(i1,i2,i3)*(k1+k2)&
                -switch*((eps(i1,i2,i3)-1.0d0)/(eps0-1.0d0))*PB_charge(potential1(i1,i2,i3))
!                             +switch*((eps(i1,i2,i3)-1.0d0)/(eps0-1.0d0))*dsinh(multp*potential(i1,i2,i3))
!                             +switch*((eps(i1,i2,i3)-1.0d0)/(eps0-1.0d0))*dtanh(multp*potential(i1,i2,i3))
!                             +switch*((eps(i1,i2,i3)-1.0d0)/(eps0-1.0d0))*multp*potential(i1,i2,i3)
!                             +switch*((eps(i1,i2,i3)-1.0d0)/(eps0-1.0d0))*multp*(potential(i1,i2,i3)**2)
        density(i1,i2,i3,i) = density(i1,i2,i3,i) + dens
        sumd=sumd+density(i1,i2,i3,i)
       end do
      end do
     end do
    end do

  end do ! loop iat over atoms
  
  call f_free(rxyz)

 else if (SetEps.eq.7) then

! Set initial potential as gaussian and density as the correct Generalized
! Laplace operator. It works with a gaussian epsilon.

  offset=0.d0
  sigma = 0.05d0*acell
  x0 = 0.d0 ! hx*real(25-n01/2,kind=8)
print *,'we should be here for old analytical functions'
         !Normalization
         factor = 1.d0/((sigma**3)*sqrt((2.d0*pi)**3))
         !gaussian function for the potential.
         sump=0.d0
         do i3=1,n03
            x3 = hz*real(i3-n03/2,kind=8)
            do i2=1,n02
               x2 = hy*real(i2-n02/2,kind=8)
               do i1=1,n01
                  x1 = hx*real(i1-n01/2,kind=8)
!                  r2=(x1-x0)*(x1-x0)+(x2-x0)*(x2-x0)+(x3)*(x3)
                  r2 = x1*x1+x2*x2+x3*x3
                  potential(i1,i2,i3) = 1.d0/real(nspden,kind=8)*max(factor*exp(-0.5d0*r2/(sigma**2)),1d-24)
                  sump=sump+potential(i1,i2,i3)
                  offset=offset+potential(i1,i2,i3)
               end do
            end do
          end do
      offset=offset*hx*hy*hz

!      write(*,*)'offset',offset

  switch=0.0d0
  if (SetEps.eq.6) then
   switch=1.0d0
  end if

         sumd=0.d0
         !analitic density calculation.
         do i3=1,n03
            x3 = hz*real(i3-n03/2,kind=8)
            r_v(3)=x3
            do i2=1,n02
               x2 = hy*real(i2-n02/2,kind=8)
               r_v(2)=x2
               do i1=1,n01
                  x1 = hx*real(i1-n01/2,kind=8)
                  r_v(1)=x1
!                  r2=(x1-x0)*(x1-x0)+(x2-x0)*(x2-x0)+(x3)*(x3)
                  r2 = x1*x1+x2*x2+x3*x3
                  k1=0.d0
                  do i=1,3
                   k1 = k1 + dlogeps(i,i1,i2,i3)*potential(i1,i2,i3)*(-r_v(i)/(sigma**2))
                  end do
                  k2 = potential(i1,i2,i3)*(r2/(sigma**2)-3.d0)/(sigma**2)
                  do i=1,nspden
                   density(i1,i2,i3,i) =(-1.d0/(4.d0*pi))*eps(i1,i2,i3)*(k1+k2)&
                                 -switch*((eps(i1,i2,i3)-1.0d0)/(eps0-1.0d0))*PB_charge(potential(i1,i2,i3))
!                                 +switch*((eps(i1,i2,i3)-1.0d0)/(eps0-1.0d0))*dsinh(multp*potential(i1,i2,i3))
!                                 +switch*((eps(i1,i2,i3)-1.0d0)/(eps0-1.0d0))*dtanh(multp*potential(i1,i2,i3))
!                                 +switch*((eps(i1,i2,i3)-1.0d0)/(eps0-1.0d0))*multp*potential(i1,i2,i3)
!                                 +switch*((eps(i1,i2,i3)-1.0d0)/(eps0-1.0d0))*multp*(potential(i1,i2,i3)**2)
                   sumd=sumd+density(i1,i2,i3,i)
                  end do
               end do
            end do
         end do

 end if

!plot of the starting conditions
 unt=f_get_free_unit(21)
 call f_open_file(unt,file='initial.dat')
 i1=n01/2
 !i1=1
 do i2=1,n02
    do i3=1,n03
       write(unt,'(2(1x,I4),3(1x,e14.7))')i2,i3,density(i1,i2,i3,1),potential(i1,i2,i3),eps(i1,i2,i3)
    end do
 end do
 call f_close(unt)

 unt=f_get_free_unit(22)
 call f_open_file(unt,file='initial_line.dat')
 i1=n01/2
 !i1=1
 i2=n03/2
! i3=1
 do i3=1,n02
!  write(unt,'(1x,I8,3(1x,e22.15))') i2,density(n01/2,i2,n03/2,1),potential(n01/2,i2,n03/2),eps(n01/2,i2,n03/2)
  write(unt,'(1x,I8,3(1x,e22.15))') i3,density(i1,i2,i3,1),potential(i1,i2,i3),eps(i1,i2,i3)
 end do
 call f_close(unt)

 !calculate hartree energy
 einit=0.d0
 do i3=1,n03
  do i2=1,n02
   do i1=1,n01
    einit= einit + density(i1,i2,i3,1)*potential(i1,i2,i3) 
   end do
  end do
 end do
 einit=0.5*hx*hy*hz*einit

   if (iproc ==0) then
    call yaml_map('Total Charge',sumd*hx*hy*hz)
    call yaml_map('Potential monopole',sump*hx*hy*hz)
    call yaml_map('Potential at the boundary 1 n02/2 1',&
       potential(1,n02/2,1))
    call yaml_map('Density at the boundary 1 n02/2 1',density(1,n02/2,1,1))
   end if
  !write(*,*) 'charge sumd',sumd*hx*hy*hz,'potential sum',sump*hx*hy*hz
  !write(*,'(1x,a,1x,e14.7)')'Potential at the boundary 1 n02/2 1',poteantial(1,n02/2,1)
  !write(*,'(1x,a,1x,e14.7)')'Density at the boundary 1 n02/2 1',density(1,n02/2,1,1)

  call f_free(density1)
  call f_free(density2)
  call f_free(potential2)

end subroutine SetInitDensPot

subroutine functions(x,a,b,f,f1,f2,whichone)
      implicit none
      integer, intent(in) :: whichone
      real(kind=8), intent(in) :: x,a,b
      real(kind=8), intent(out) :: f,f1,f2
      !local variables
      real(kind=8) :: r,r2,y,yp,ys,factor,pi,g,h,g1,g2,h1,h2
      real(kind=8) :: length,frequency,nu,sigma,agauss

      pi = 4.d0*datan(1.d0)
      select case(whichone)
      case(1)
         !constant
         f=1.d0
         f2=0.d0
      case(2)
         !gaussian of sigma s.t. a=1/(2*sigma^2)
         r2=a*x**2
         f=dexp(-r2)
         f2=(-2.d0*a+4.d0*a*r2)*dexp(-r2)
      case(3)
         !gaussian "shrinked" with a=length of the system
         length=a
         r=pi*x/length
         y=dtan(r)
         yp=pi/length*1.d0/(dcos(r))**2
         ys=2.d0*pi/length*y*yp
         factor=-2.d0*ys*y-2.d0*yp**2+4.d0*yp**2*y**2
         f2=factor*dexp(-y**2)
         f=dexp(-y**2)
      case(4)
         !cosine with a=length, b=frequency
         length=a
         frequency=b
         r=frequency*pi*x/length
         f=dcos(r)
         f2=-(frequency*pi/length)**2*dcos(r)
      case(5)
         !exp of a cosine, a=length
         nu=2.d0
         r=pi*nu/a*x
         y=dcos(r)
         yp=dsin(r)
         f=dexp(y)
         factor=(pi*nu/a)**2*(-y+yp**2)
         f1=-f*yp*(pi*nu/a)
         f2=factor*f
      case(6)
         !gaussian times "shrinked" gaussian, sigma=length/10
         length=a
         r=pi*x/length
         y=dtan(r)
         yp=pi/length*1.d0/(dcos(r))**2
         ys=2.d0*pi/length*y*yp
         factor=-2.d0*ys*y-2.d0*yp**2+4.d0*yp**2*y**2
         g=dexp(-y**2)
         g1=-2.d0*y*yp*g
         g2=factor*dexp(-y**2)

         sigma=length/10
         agauss=0.5d0/sigma**2
         r2=agauss*x**2
         h=max(dexp(-r2),1.0d-24)
         h1=-2.d0*agauss*x*h
         h2=(-2.d0*agauss+4.d0*agauss*r2)*h
         f=max(g,1.d-24)*h
         f1=g1*h+max(g,1.d-24)*h1
         f2=g2*h+max(g,1.d-24)*h2+2.d0*g1*h1
      case(7)
         !sine with a=length, b=frequency
         length=a
         frequency=b
         r=frequency*pi*x/length
         f=dsin(r)
         f2=-(frequency*pi/length)**2*dsin(r)
      end select

end subroutine functions

subroutine SetEpsilon(n01,n02,n03,nspden,nord,nat,iproc,acell,a_gauss,hx,hy,hz,&
     erfL,erfR,sigmaeps,SetEps,geocode,PSol,eps,dlogeps,oneoeps,oneosqrteps,corr,&
     rhoele,rad_cav,rxyz,radii,delta)

  use dynamic_memory
  use yaml_output

  implicit none
  integer, intent(in) :: n01
  integer, intent(in) :: n02
  integer, intent(in) :: n03
  integer, intent(in) :: nspden
  integer, intent(in) :: nord
  integer, intent(in) :: nat,iproc
  real(kind=8), intent(in) :: acell,a_gauss,hx,hy,hz,erfL,erfR,sigmaeps,rad_cav,delta
  integer, intent(in) :: SetEps
  character(len=2), intent(in) :: geocode
  character(len=4), intent(in) :: PSol

  !> dielectric function. Needed for non VAC methods, given in full dimensions
  real(kind=8), dimension(n01,n02,n03), intent(out) :: eps
  !> logarithmic derivative of epsilon. Needed for PCG method.
  !! if absent, it will be calculated from the array of epsilon
  real(kind=8), dimension(3,n01,n02,n03), intent(out) :: dlogeps
  !> inverse of epsilon. Needed for PI method.
  !! if absent, it will be calculated from the array of epsilon
  real(kind=8), dimension(n01,n02,n03), intent(out) :: oneoeps
  !> inverse square root of epsilon. Needed for PCG method.
  !! if absent, it will be calculated from the array of epsilon
  real(kind=8), dimension(n01,n02,n03), intent(out) :: oneosqrteps
  !> correction term of the Generalized Laplacian
  !! if absent, it will be calculated from the array of epsilon
  real(kind=8), dimension(n01,n02,n03), intent(out) :: corr

  real(kind=8), dimension(n01,n02,n03,nspden), intent(in) :: rhoele
  real(kind=8), dimension(3,nat), intent(inout) :: rxyz
  real(kind=8), dimension(nat), intent(inout) :: radii

  ! local variables.
  real(kind=8), dimension(n01,n02,n03,nspden) :: edens
  real(kind=8), dimension(n01,n02,n03,nspden,3) :: nabla_edens ! Nabla of the electron density.
  real(kind=8), dimension(n01,n02,n03,nspden) :: ddt_edens ! Laplacian of the electron density.
  real(kind=8), dimension(n01,n02,n03,3) :: deps ! Nabla of the electron density.
  integer :: i,i1,i2,i3,ifx,ify,ifz,isp,iat
  real(kind=8) :: edensmax = 0.0035d0!!!!
  real(kind=8) :: edensmin = 0.0001d0
  real(kind=8), parameter :: eps0 = 78.36d0
  real(kind=8) :: x1,x2,x3,r,t,pi,r2,sigma,x0,factor,length,oneoeps0,oneosqrteps0
  real(kind=8) :: x,y,fx,fx2,fy,fy2,fz,fz2,a,ax,ay,az,bx,by,bz,tt,fx1,fy1,fz1
  real(kind=8) :: fact1,fact2,fact3,dtx,d2,dd,coeff,coeff1

  open(unit=21,file='epsilon.dat',status='unknown')
  open(unit=22,file='epsilon_line.dat',status='unknown')

  nabla_edens=0.d0
  ddt_edens=0.d0

 if (SetEps.eq.1) then

  if (trim(geocode) == 'F') then

   sigma = sigmaeps
   x0 = 0.d0 ! hx*real(25-n01/2,kind=8)

         !Normalization
         factor = erfL - erfR
         !factor = 1.d0/((sigma**3)*sqrt((2.d0*pi)**3))
         !gaussian function
         do i3=1,n03
            x3 = hz*real(i3-n03/2,kind=8)
            do i2=1,n02
               x2 = hy*real(i2-n02/2,kind=8)
               do i1=1,n01
                  x1 = hx*real(i1-n01/2,kind=8)
                  r2=(x1-x0)*(x1-x0)+(x2-x0)*(x2-x0)+(x3)*(x3)
                  !r2 = x1*x1+x2*x2+x3*x3
                     eps(i1,i2,i3) = max(factor*exp(-0.5d0*r2/(sigma**2)),1d-24) + erfR
               end do
            end do
         end do

  else if (trim(geocode) == 'P') then

         !parameters for the test functions
         length=acell
         a=0.5d0/a_gauss**2
         !test functions in the three directions
         ifx=5
         ify=5
         ifz=5
         !parameters of the test functions
         ax=length
         ay=length
         az=length
         bx=2.d0!real(nu,kind=8)
         by=2.d0!real(nu,kind=8)
         bz=2.d0

              !plot of the functions used
              do i1=1,n03
                 x = hx*real(i1-n01/2-1,kind=8)!valid if hy=hz
                 y = hy*real(i1-n01/2-1,kind=8)
                 call functions(x,ax,bx,fx,fx1,fx2,ifx)
                 call functions(y,ay,by,fy,fy1,fy2,ify)
                 write(36,'(1x,I8,6(1x,e22.15))')i1,fx,fx1,fx2,fy,fy1,fy2
              end do

         !Initialization of dielectric constant for periodic boundary
         !conditions.
         do i3=1,n03
            x3 = hz*real(i3-n03/2-1,kind=8)
            call functions(x3,az,bz,fz,fz1,fz2,ifz)
            do i2=1,n02
               x2 = hy*real(i2-n02/2-1,kind=8)
               call functions(x2,ay,by,fy,fy1,fy2,ify)
               do i1=1,n01
                  x1 = hx*real(i1-n01/2-1,kind=8)
                  call functions(x1,ax,bx,fx,fx1,fx2,ifx)
                  factor = (erfL-erfR)/(dexp(1.d0)**3-dexp(-1.d0)**3)
                  eps(i1,i2,i3) = factor*(fx*fy*fz-dexp(-1.d0)**3) + erfR
               end do
            end do
         end do


  else if (trim(geocode) == 'S') then

         !parameters for the test functions
         length=acell
         a=0.5d0/a_gauss**2
         !test functions in the three directions
         ifx=5
         ifz=5
         !non-periodic dimension
         ify=6
         !parameters of the test functions
         ax=length
         az=length
         bx=2.d0!real(nu,kind=8)
         bz=2.d0!real(nu,kind=8)
         !non-periodic dimension
         ay=length
         by=a

              !plot of the functions used
              do i1=1,n03
                 x = hx*real(i1-n01/2-1,kind=8)!valid if hy=hz
                 y = hy*real(i1-n01/2-1,kind=8)
                 call functions(x,ax,bx,fx,fx1,fx2,ifx)
                 call functions(y,ay,by,fy,fy1,fy2,ify)
                 write(36,'(1x,I8,6(1x,e22.15))')i1,fx,fx1,fx2,fy,fy1,fy2
              end do

         !Initialisation of density and potential
         do i3=1,n03
            x3 = hz*real(i3-n03/2-1,kind=8)
            call functions(x3,az,bz,fz,fz1,fz2,ifz)
            do i2=1,n02
               x2 = hy*real(i2-n02/2-1,kind=8)
               call functions(x2,ay,by,fy,fy1,fy2,ify)
               do i1=1,n01
                  x1 = hx*real(i1-n02/2-1,kind=8)
                  call functions(x1,ax,bx,fx,fx1,fx2,ifx)
                  factor = (erfL-erfR)/(dexp(1.d0)**2)
                  eps(i1,i2,i3) = factor*(fx*fy*fz) + erfR
               end do
            end do
         end do

  end if

 else if (SetEps.eq.2 .or. SetEps.eq.3) then

   if (SetEps.eq.2) then
    call SetEledens(n01,n02,n03,nspden,nord,acell,a_gauss,hx,hy,hz,SetEps,edens,nabla_edens,ddt_edens)
   else if (SetEps.eq.3) then
    edens(:,:,:,:) = rhoele(:,:,:,:)
    call fssnord3DmatNabla(geocode,n01,n02,n03,nspden,hx,hy,hz,edens,nabla_edens,nord,acell)
    call fssnord3DmatDiv(geocode,n01,n02,n03,nspden,hx,hy,hz,nabla_edens,ddt_edens,nord,acell)
   end if

!   r2=(rad_cav/0.52917721092d0)**2
!   edensmax = max(exp(-0.5d0*r2/(0.16d0)),1d-24)
!   delta=12.d0*max(hx,hy,hz)
!   r2=((rad_cav+delta)/0.52917721092d0)**2
!   edensmin = max(exp(-0.5d0*r2/(0.16d0)),1d-24)

   pi = 4.d0*datan(1.d0)
   r=0.d0
   t=0.d0
   oneoeps0=1.d0/eps0
   oneosqrteps0=1.d0/dsqrt(eps0)
   fact1=2.d0*pi/(dlog(edensmax)-dlog(edensmin))
   fact2=(dlog(eps0))/(2.d0*pi)
   fact3=(dlog(eps0))/(dlog(edensmax)-dlog(edensmin))

   if ( trim(PSol)=='PCG') then

   isp=1
   do i3=1,n03
    do i2=1,n02
     do i1=1,n01

      if (dabs(edens(i1,i2,i3,isp)).gt.edensmax) then
       eps(i1,i2,i3)=1.d0
       oneosqrteps(i1,i2,i3)=1.d0
       do i=1,3
        dlogeps(i,i1,i2,i3)=0.d0
       end do
       corr(i1,i2,i3)=0.d0
      else if (dabs(edens(i1,i2,i3,isp)).lt.edensmin) then
       eps(i1,i2,i3)=eps0
       oneosqrteps(i1,i2,i3)=oneosqrteps0
       do i=1,3
        dlogeps(i,i1,i2,i3)=0.d0
       end do
       corr(i1,i2,i3)=0.d0
      else
       r=fact1*(dlog(edensmax)-dlog(dabs(edens(i1,i2,i3,isp))))
       t=fact2*(r-dsin(r))
       eps(i1,i2,i3)=dexp(t)
       oneosqrteps(i1,i2,i3)=dexp(-0.5d0*t)
       coeff=fact3*(1.d0-dcos(r))
       dtx=-coeff/dabs(edens(i1,i2,i3,isp))
       d2=0.d0
       do i=1,3
        dlogeps(i,i1,i2,i3)=dtx*nabla_edens(i1,i2,i3,isp,i)
        d2 = d2+nabla_edens(i1,i2,i3,isp,i)**2
       end do
        dd = ddt_edens(i1,i2,i3,isp)
       coeff1=(0.5d0*(coeff**2)+fact3*fact1*dsin(r)+coeff)/((edens(i1,i2,i3,isp))**2)
       corr(i1,i2,i3)=(0.125d0/pi)*dexp(t)*(coeff1*d2+dtx*dd)
      end if

     end do
    end do
   end do

   else if ( trim(PSol)=='PI') then

   isp=1
   do i3=1,n03
    do i2=1,n02
     do i1=1,n01

      if (dabs(edens(i1,i2,i3,isp)).gt.edensmax) then
       eps(i1,i2,i3)=1.d0
       oneoeps(i1,i2,i3)=1.d0
       do i=1,3
        dlogeps(i,i1,i2,i3)=0.d0
       end do
      else if (dabs(edens(i1,i2,i3,isp)).lt.edensmin) then
       eps(i1,i2,i3)=eps0
       oneoeps(i1,i2,i3)=oneoeps0
       do i=1,3
        dlogeps(i,i1,i2,i3)=0.d0
       end do
      else
       r=fact1*(dlog(edensmax)-dlog(dabs(edens(i1,i2,i3,isp))))
       t=fact2*(r-dsin(r))
       eps(i1,i2,i3)=dexp(t)
       oneoeps(i1,i2,i3)=dexp(-t)
       coeff=fact3*(1.d0-dcos(r))
       dtx=-coeff/dabs(edens(i1,i2,i3,isp))
       do i=1,3
        dlogeps(i,i1,i2,i3)=dtx*nabla_edens(i1,i2,i3,isp,i)
       end do
      end if

     end do
    end do
   end do

   end if

else if (SetEps ==4) then

      if (iproc==0) then
       call yaml_map('Delta cavity',delta)
       call yaml_map('radii',radii)
       do iat=1,nat
        call yaml_map('atom',iat)
        call yaml_map('rxyz',rxyz(:,iat))
       end do
      end if

!      call Eps_rigid_cavity([n01,n02,n03],nspden,nord,acell,[hx,hy,hz],nat,rxyz,radii,eps0,delta,eps,dlogeps,oneoeps,oneosqrteps,corr)
      call Eps_rigid_cavity_multiatoms([n01,n02,n03],nspden,nord,acell,[hx,hy,hz],&
           nat,rxyz,radii,eps0,delta,eps,dlogeps,oneoeps,oneosqrteps,corr,geocode,iproc)
!      call Eps_rigid_cavity_new([n01,n02,n03],nspden,nord,acell,[hx,hy,hz],nat,rxyz,radii,eps0,delta,eps,dlogeps,oneoeps,oneosqrteps,corr)
!      call Eps_rigid_cavity_new_multiatoms([n01,n02,n03],nspden,nord,acell,[hx,hy,hz],nat,rxyz,radii,eps0,delta,eps,dlogeps,oneoeps,oneosqrteps,corr)
!      call Eps_rigid_cavity_new2([n01,n02,n03],nspden,nord,acell,[hx,hy,hz],nat,rxyz,radii,eps0,delta,eps,dlogeps,oneoeps,oneosqrteps,corr)
!      call Eps_rigid_cavity_new2_multiatoms([n01,n02,n03],nspden,nord,acell,[hx,hy,hz],nat,rxyz,radii,eps0,delta,eps,dlogeps,oneoeps,oneosqrteps,corr)
!!$
!!$print *,'New dlogeps calculation'
!!$      call fssnord3DmatNabla3var(n01,n02,n03,nspden,hx,hy,hz,eps,deps,nord,acell)
!!$      isp=1
!!$      do i3=1,n03
!!$       do i2=1,n02
!!$        do i1=1,n01
!!$         do i=1,3
!!$          dlogeps(i,i1,i2,i3)=deps(i1,i2,i3,i)/eps(i1,i2,i3)
!!$         end do
!!$       end do
!!$      end do
!!$     end do

end if


!!$     i3=1!n03/2
!!$     do i2=1,n02
!!$      do i1=1,n01
!!$       write(21,'(2(1x,I4),2(1x,e14.7))')i1,i2,eps(i1,i2,i3),eps(i1,i2,n03/2)
!!$      end do
!!$      write(21,*)
!!$     end do

     i1=n01/2
     !i1=1
     do i2=1,n02
      do i3=1,n03
       write(21,'(2(1x,I4),2(1x,e14.7))')i2,i3,eps(i2,i1,i3),eps(i1,i2,i3)
      end do
      write(21,*)
     end do


     do i2=1,n02
      write(22,'(1x,I8,2(1x,e22.15))') i2,eps(i1,n03/2,i2),eps(i1,i2,n03/2)
     end do

  close(unit=21)
  close(unit=22)

end subroutine SetEpsilon

!> calculates the value of the dielectric function for a smoothed cavity 
!! given a set of centres and radii.
!! Need the epsilon0 as well as the radius of the cavit and its smoothness
subroutine Eps_rigid_cavity(ndims,nspden,nord,acell,hgrids,nat,rxyz,radii,epsilon0,delta,eps,dlogeps,oneoeps,oneosqrteps,corr)
  implicit none
  integer, intent(in) :: nat !< number of centres defining the cavity
  integer, intent(in) :: nspden
  integer, intent(in) :: nord
  real(kind=8), intent(in) :: acell
  real(kind=8), intent(in) :: epsilon0 !< dielectric constant of th solvent
  real(kind=8), intent(in) :: delta !< smoothness factor of the cavity
  integer, dimension(3), intent(in) :: ndims   !< dimensions of the simulation box
  real(kind=8), dimension(3), intent(in) :: hgrids !< grid spacings
  real(kind=8), dimension(nat), intent(in) :: radii !< radii of each of the atoms
  !> position of all the atoms in the grid coordinates
  real(kind=8), dimension(3,nat), intent(in) :: rxyz
  real(kind=8), dimension(ndims(1),ndims(2),ndims(3)), intent(out) :: eps !< dielectric function
  real(kind=8), dimension(3,ndims(1),ndims(2),ndims(3)), intent(out) :: dlogeps !< dlogeps
  real(kind=8), dimension(ndims(1),ndims(2),ndims(3)), intent(out) :: oneoeps !< inverse of epsilon. Needed for PI method.
  !> inverse square root of epsilon. Needed for PCG method.
  real(kind=8), dimension(ndims(1),ndims(2),ndims(3)), intent(out) :: oneosqrteps 
  real(kind=8), dimension(ndims(1),ndims(2),ndims(3)), intent(out) :: corr !< correction term of the Generalized Laplacian.
  !local variables
  integer :: i,i1,i2,i3,iat
  real(kind=8) :: r2,x,y2,z2,d2,y,z,eps_min,eps1,pi,de2,dde,d1,oneod,h,coeff
  real(kind=8), dimension(3) :: deps,ddeps,v
  real(kind=8), dimension(ndims(1),ndims(2),ndims(3)) :: v_de2
  real(kind=8), dimension(ndims(1),ndims(2),ndims(3)) :: v_ddeps

  pi = 4.d0*datan(1.d0)


  do i3=1,ndims(3)
     z=hgrids(3)*i3 !(i3-1) for 0 axis start.
     z2=z*z
     v(3)=z
     do i2=1,ndims(2)
        y=hgrids(2)*i2 !*(i2-1) for 0 axis start.
        y2=y*y
        v(2)=y
        do i1=1,ndims(1)
           x=hgrids(1)*i1 !(i1-1) for 0 axis start.
           v(1)=x
           r2=x*x+y2+z2
           !choose the closest atom
           eps_min=1.d100
           do iat=1,nat
            d2=(x-rxyz(1,iat))**2+(y-rxyz(2,iat))**2+(z-rxyz(3,iat))**2
            if (d2.eq.0.d0) then
               d2=1.0d-30
               eps1=epsl(sqrt(d2),radii(iat),delta,epsilon0)
               d1=d1eps(sqrt(d2),radii(iat),delta,epsilon0)
               oneod=1.d0/sqrt(d2)
!               coeff=-2.d0*((sqrt(d2)-radii(iat))/(delta**2))
!               coeff=oneod+2.d0*((sqrt(d2)-radii(iat))/(delta**2))
               do i=1,3
                h=0.d0
                deps(i) =0.d0
                ddeps(i)=0.d0
               end do
               eps_min=eps1
             exit
            else
               oneod=1.d0/sqrt(d2)
               eps1=epsl(sqrt(d2),radii(iat),delta,epsilon0)
              if (eps1< eps_min) then
                 d1=d1eps(sqrt(d2),radii(iat),delta,epsilon0)
                 coeff=oneod+2.d0*((sqrt(d2)-radii(iat))/(delta**2))
                 do i=1,3
                  h=(v(i)-rxyz(i,iat))*oneod
                  deps(i) =d1*h
                  ddeps(i)=d1*(oneod-coeff*(h**2))
                 end do
                 eps_min=eps1
              end if
              if (abs(eps_min-1.d0) < epsilon(1.d0)) exit
            end if
           end do

           if (nat==0) then
              eps_min=1.d0
              deps=0.d0
              ddeps=0.d0
           end if
           eps(i1,i2,i3)=eps_min
           oneoeps(i1,i2,i3)=1.d0/eps_min
           oneosqrteps(i1,i2,i3)=1.d0/sqrt(eps_min)
           de2=0.d0
           dde=0.d0
           do i=1,3
            dlogeps(i,i1,i2,i3)=deps(i)/eps_min
            de2 = de2 + deps(i)**2
            dde = dde + ddeps(i)
           end do
!            de2 = d1**2
!            dde = d1*(3.d0*oneod-coeff*(h**2))
            corr(i1,i2,i3)=-(0.125d0/pi)*(0.5d0/eps_min*de2-dde)
        end do
     end do
  end do

!!$  call fssnordEpsilonDerivative(ndims(1),ndims(2),ndims(3),1,hgrids(1),hgrids(2),hgrids(3),eps,v_de2,v_ddeps,nord,acell)
!!$
!!$  do i3=1,ndims(3)
!!$     z=hgrids(3)*i3 !(i3-1) for 0 axis start.
!!$     z2=z*z
!!$     v(3)=z
!!$     do i2=1,ndims(2)
!!$        y=hgrids(2)*i2 !*(i2-1) for 0 axis start.
!!$        y2=y*y
!!$        v(2)=y
!!$        do i1=1,ndims(1)
!!$           x=hgrids(1)*i1 !(i1-1) for 0 axis start.
!!$           v(1)=x
!!$           r2=x*x+y2+z2
!!$           !choose the closest atom
!!$           eps_min=1.d100
!!$           do iat=1,nat
!!$            d2=(x-rxyz(1,iat))**2+(y-rxyz(2,iat))**2+(z-rxyz(3,iat))**2
!!$            if (d2.eq.0.d0) then
!!$               d2=1.0d-30
!!$               eps1=epsl(sqrt(d2),radii(iat),delta,epsilon0)
!!$               d1=d1eps(sqrt(d2),radii(iat),delta,epsilon0)
!!$               oneod=1.d0/sqrt(d2)
!!$!               coeff=-2.d0*((sqrt(d2)-radii(iat))/(delta**2))
!!$!               coeff=oneod+2.d0*((sqrt(d2)-radii(iat))/(delta**2))
!!$               do i=1,3
!!$                h=0.d0
!!$                deps(i) =0.d0
!!$                ddeps(i)=0.d0
!!$               end do
!!$               eps_min=eps1
!!$             exit
!!$            else
!!$               oneod=1.d0/sqrt(d2)
!!$               eps1=epsl(sqrt(d2),radii(iat),delta,epsilon0)
!!$              if (eps1< eps_min) then
!!$                 d1=d1eps(sqrt(d2),radii(iat),delta,epsilon0)
!!$                 coeff=oneod+2.d0*((sqrt(d2)-radii(iat))/(delta**2))
!!$                 do i=1,3
!!$                  h=(v(i)-rxyz(i,iat))*oneod
!!$                  deps(i) =d1*h
!!$                  ddeps(i)=d1*(oneod-coeff*(h**2))
!!$                 end do
!!$                 eps_min=eps1
!!$              end if
!!$              if (abs(eps_min-1.d0) < epsilon(1.d0)) exit
!!$            end if
!!$           end do
!!$
!!$           if (nat==0) then
!!$              eps_min=1.d0
!!$              deps=0.d0
!!$              ddeps=0.d0
!!$           end if
!!$           eps(i1,i2,i3)=eps_min
!!$           oneoeps(i1,i2,i3)=1.d0/eps_min
!!$           oneosqrteps(i1,i2,i3)=1.d0/sqrt(eps_min)
!!$           dde=v_ddeps(i1,i2,i3)
!!$!           de2=v_de2(i1,i2,i3)
!!$           de2=0.d0
!!$!           dde=0.d0
!!$           do i=1,3
!!$            dlogeps(i,i1,i2,i3)=deps(i)/eps_min
!!$            de2 = de2 + deps(i)**2
!!$!            dde = dde + ddeps(i)
!!$           end do
!!$!            de2 = d1**2
!!$!            dde = d1*(3.d0*oneod-coeff*(h**2))
!!$            corr(i1,i2,i3)=-(0.125d0/pi)*(0.5d0/eps_min*de2-dde)
!!$        end do
!!$     end do
!!$  end do

  contains

    pure function epsl(r,rc,delta,epsilon0)
      implicit none
      real(kind=8), intent(in) :: r,rc,delta,epsilon0
      real(kind=8) :: epsl
      !local variables
      real(kind=8) :: d

      d=(r-rc)/delta
      epsl=0.5d0*(epsilon0-1.d0)*(erf(d)+1.d0)+1.d0
    end function epsl

    pure function d1eps(r,rc,delta,epsilon0)
      implicit none
      real(kind=8), intent(in) :: r,rc,delta,epsilon0
      real(kind=8) :: d1eps
      !local variables
      real(kind=8) :: d

      d=(r-rc)/delta
      d1eps=((epsilon0-1.d0)/(delta*sqrt(pi)))*max(exp(-d**2),1.0d-24)
    end function d1eps

end subroutine Eps_rigid_cavity

!> calculates the value of the dielectric function for a smoothed cavity 
!! given a set of centres and radii. Based on the Andreussi epsilon function
!! with a gaussian \rho^{elec}.
!! Need the epsilon0 as well as the radius of the cavit and its smoothness
subroutine Eps_rigid_cavity_new(ndims,nspden,nord,acell,hgrids,nat,rxyz,radii,epsilon0,delta,eps,dlogeps,oneoeps,oneosqrteps,corr)
  implicit none
  integer, intent(in) :: nat !< number of centres defining the cavity
  integer, intent(in) :: nspden
  integer, intent(in) :: nord
  real(kind=8), intent(in) :: acell
  real(kind=8), intent(in) :: epsilon0 !< dielectric constant of th solvent
  real(kind=8), intent(in) :: delta !< smoothness factor of the cavity
  integer, dimension(3), intent(in) :: ndims   !< dimensions of the simulation box
  real(kind=8), dimension(3), intent(in) :: hgrids !< grid spacings
  real(kind=8), dimension(nat), intent(in) :: radii !< radii of each of the atoms
  !> position of all the atoms in the grid coordinates
  real(kind=8), dimension(3,nat), intent(in) :: rxyz
  real(kind=8), dimension(ndims(1),ndims(2),ndims(3)), intent(out) :: eps !< dielectric function
  real(kind=8), dimension(3,ndims(1),ndims(2),ndims(3)), intent(out) :: dlogeps !< dlogeps
  real(kind=8), dimension(ndims(1),ndims(2),ndims(3)), intent(out) :: oneoeps !< inverse of epsilon. Needed for PI method.
  !> inverse square root of epsilon. Needed for PCG method.
  real(kind=8), dimension(ndims(1),ndims(2),ndims(3)), intent(out) :: oneosqrteps 
  real(kind=8), dimension(ndims(1),ndims(2),ndims(3)), intent(out) :: corr !< correction term of the Generalized Laplacian.
  !local variables
  integer :: i,i1,i2,i3,iat
  real(kind=8) :: r2,x,y2,z2,d,d2,d12,y,z,eps_min,eps1,pi,de2,dde,d1,oneod,h,coeff,dmin,dmax,oneoeps0,oneosqrteps0
  real(kind=8) :: r,t,fact1,fact2,fact3,dd,dtx
  real(kind=8), dimension(3) :: deps,ddeps,v
  real(kind=8), dimension(ndims(1),ndims(2),ndims(3)) :: v_de2
  real(kind=8), dimension(ndims(1),ndims(2),ndims(3)) :: v_ddeps

   pi = 4.d0*datan(1.d0)
   r=0.d0
   t=0.d0
   oneoeps0=1.d0/epsilon0
   oneosqrteps0=1.d0/dsqrt(epsilon0)

  do i3=1,ndims(3)
   z=hgrids(3)*i3 !(i3-1) for 0 axis start.
   v(3)=z
   do i2=1,ndims(2)
    y=hgrids(2)*i2 !*(i2-1) for 0 axis start.
    v(2)=y
    do i1=1,ndims(1)
     x=hgrids(1)*i1 !(i1-1) for 0 axis start.
     v(1)=x
     !choose the closest atom
     do iat=1,nat
      dmax = radii(iat) - 3.d0*delta
      dmin = radii(iat) + 1.d0*delta
      fact1=2.d0*pi/(-(dmax**2) + dmin**2)
      fact2=(dlog(epsilon0))/(2.d0*pi)
      fact3=(dlog(epsilon0))/(-(dmax**2) + dmin**2)
      d2=(x-rxyz(1,iat))**2+(y-rxyz(2,iat))**2+(z-rxyz(3,iat))**2
      if (d2.eq.0.d0) d2=1.0d-30
      d=dsqrt(d2)

      if (d.lt.dmax) then
       eps(i1,i2,i3)=1.d0
       oneoeps(i1,i2,i3)=1.d0
       oneosqrteps(i1,i2,i3)=1.d0
       do i=1,3
        dlogeps(i,i1,i2,i3)=0.d0
       end do
       corr(i1,i2,i3)=0.d0
      else if (d.gt.dmin) then
       eps(i1,i2,i3)=epsilon0
       oneoeps(i1,i2,i3)=oneoeps0
       oneosqrteps(i1,i2,i3)=oneosqrteps0
       do i=1,3
        dlogeps(i,i1,i2,i3)=0.d0
       end do
       corr(i1,i2,i3)=0.d0
      else
       write(40,*)d,dmin,dmax
       r=fact1*(-(dmax**2) + d2)
       t=fact2*(r-dsin(r))
       eps(i1,i2,i3)=dexp(t)
       oneoeps(i1,i2,i3)=dexp(-t)
       oneosqrteps(i1,i2,i3)=dexp(-0.5d0*t)
!       coeff=fact3*(1.d0-dcos(r))
       dtx=fact3*(1.d0-dcos(r))
!       dtx=-coeff
!       d12=0.d0
       do i=1,3
        dlogeps(i,i1,i2,i3)=dtx*2.d0*(v(i)-rxyz(i,iat))
!        d12 = d12+(dtx*2.d0*(v(i)-rxyz(i,iat)))**2
       end do
       d12 = 4.d0*(dtx**2)*d2
       dd =  4.d0*fact1*fact3*dsin(r)*d2 + 6.d0*dtx
       corr(i1,i2,i3)=(0.125d0/pi)*dexp(t)*(0.5d0*d12+dd)
      end if

     end do
    end do
   end do
  end do

end subroutine Eps_rigid_cavity_new

!> calculates the value of the dielectric function for a smoothed cavity 
!! given a set of centres and radii. Based on the Andreussi paper (Eq. 40) epsilon function
!! with a gaussian \rho^{elec}.
!! Need the epsilon0 as well as the radius of the cavit and its smoothness
subroutine Eps_rigid_cavity_new2(ndims,nspden,nord,acell,hgrids,nat,rxyz,radii,epsilon0,delta,eps,dlogeps,oneoeps,oneosqrteps,corr)
  implicit none
  integer, intent(in) :: nat !< number of centres defining the cavity
  integer, intent(in) :: nspden
  integer, intent(in) :: nord
  real(kind=8), intent(in) :: acell
  real(kind=8), intent(in) :: epsilon0 !< dielectric constant of th solvent
  real(kind=8), intent(in) :: delta !< smoothness factor of the cavity
  integer, dimension(3), intent(in) :: ndims   !< dimensions of the simulation box
  real(kind=8), dimension(3), intent(in) :: hgrids !< grid spacings
  real(kind=8), dimension(nat), intent(in) :: radii !< radii of each of the atoms
  !> position of all the atoms in the grid coordinates
  real(kind=8), dimension(3,nat), intent(in) :: rxyz
  real(kind=8), dimension(ndims(1),ndims(2),ndims(3)), intent(out) :: eps !< dielectric function
  real(kind=8), dimension(3,ndims(1),ndims(2),ndims(3)), intent(out) :: dlogeps !< dlogeps
  real(kind=8), dimension(ndims(1),ndims(2),ndims(3)), intent(out) :: oneoeps !< inverse of epsilon. Needed for PI method.
  !> inverse square root of epsilon. Needed for PCG method.
  real(kind=8), dimension(ndims(1),ndims(2),ndims(3)), intent(out) :: oneosqrteps 
  real(kind=8), dimension(ndims(1),ndims(2),ndims(3)), intent(out) :: corr !< correction term of the Generalized Laplacian.
  !local variables
  integer :: i,i1,i2,i3,iat
  real(kind=8) :: r2,x,y2,z2,d,d2,d12,y,z,eps_min,eps1,pi,de2,dde,d1,oneod,h,coeff,dmin,dmax,oneoeps0,oneosqrteps0
  real(kind=8) :: r,t,fact1,fact2,fact3,dd,dtx
  real(kind=8), dimension(3) :: deps,ddeps,v
  real(kind=8), dimension(ndims(1),ndims(2),ndims(3)) :: v_de2
  real(kind=8), dimension(ndims(1),ndims(2),ndims(3)) :: v_ddeps

   pi = 4.d0*datan(1.d0)
   r=0.d0
   t=0.d0
   oneoeps0=1.d0/epsilon0
   oneosqrteps0=1.d0/dsqrt(epsilon0)

  do i3=1,ndims(3)
   z=hgrids(3)*i3 !(i3-1) for 0 axis start.
   v(3)=z
   do i2=1,ndims(2)
    y=hgrids(2)*i2 !*(i2-1) for 0 axis start.
    v(2)=y
    do i1=1,ndims(1)
     x=hgrids(1)*i1 !(i1-1) for 0 axis start.
     v(1)=x
     !choose the closest atom
     do iat=1,nat
      dmax = radii(iat) - 2.d0*delta
      dmin = radii(iat) + 2.d0*delta
      fact1=2.d0*pi/(-(dmax**2) + dmin**2)
      fact2=(epsilon0-1.d0)/(2.d0*pi)
      fact3=(epsilon0-1.d0)/(-(dmax**2) + dmin**2)
      d2=(x-rxyz(1,iat))**2+(y-rxyz(2,iat))**2+(z-rxyz(3,iat))**2
      if (d2.eq.0.d0) d2=1.0d-30
      d=dsqrt(d2)

      if (d.lt.dmax) then
       eps(i1,i2,i3)=1.d0
       oneoeps(i1,i2,i3)=1.d0
       oneosqrteps(i1,i2,i3)=1.d0
       do i=1,3
        dlogeps(i,i1,i2,i3)=0.d0
       end do
       corr(i1,i2,i3)=0.d0
      else if (d.gt.dmin) then
       eps(i1,i2,i3)=epsilon0
       oneoeps(i1,i2,i3)=oneoeps0
       oneosqrteps(i1,i2,i3)=oneosqrteps0
       do i=1,3
        dlogeps(i,i1,i2,i3)=0.d0
       end do
       corr(i1,i2,i3)=0.d0
      else
       write(40,*)d,dmin,dmax
       r=fact1*(-(dmax**2) + d2)
       t=fact2*(r-dsin(r))
       eps(i1,i2,i3)=1.d0 + t
       oneoeps(i1,i2,i3)=1.d0/eps(i1,i2,i3)
       oneosqrteps(i1,i2,i3)=1.d0/dsqrt(eps(i1,i2,i3))
       dtx=fact3*(1.d0-dcos(r))
       do i=1,3
        dlogeps(i,i1,i2,i3)=dtx*2.d0*(v(i)-rxyz(i,iat))/eps(i1,i2,i3)
       end do
       d12 = 4.d0*(dtx**2)*d2
       dd =  4.d0*fact1*fact3*dsin(r)*d2 + 6.d0*dtx
       corr(i1,i2,i3)=(-0.125d0/pi)*(0.5d0*d12/eps(i1,i2,i3)-dd)
      end if

     end do
    end do
   end do
  end do

end subroutine Eps_rigid_cavity_new2

! New value!! Modified nl=14 and nr=15 after else.
subroutine ext_buffers(periodic,nl,nr)
  implicit none
  logical, intent(in) :: periodic
  integer, intent(out) :: nl,nr

  if (periodic) then
     nl=0
     nr=0
  else
     nl=0
     nr=0
  end if
END SUBROUTINE ext_buffers

!> calculates the value of the dielectric function for a smoothed cavity 
!! given a set of centres and radii. Based on error function.
!! Need the epsilon0 as well as the radius of the cavit and its smoothness
subroutine Eps_rigid_cavity_multiatoms(ndims,nspden,nord,acell,hgrids,natreal,rxyzreal,&
     radiireal,epsilon0,delta,eps,dlogeps,oneoeps,oneosqrteps,corr,geocode,iproc)
  use dynamic_memory
  use yaml_output
  use f_utils
  use f_enums
  implicit none
  integer, intent(in) :: natreal !< number of centres defining the cavity
  integer, intent(in) :: nspden
  integer, intent(in) :: nord,iproc
  real(kind=8), intent(in) :: acell
  real(kind=8), intent(in) :: epsilon0 !< dielectric constant of th solvent
  real(kind=8), intent(in) :: delta !< smoothness factor of the cavity
  integer, dimension(3), intent(in) :: ndims   !< dimensions of the simulation box
  real(kind=8), dimension(3), intent(in) :: hgrids !< grid spacings
  real(kind=8), dimension(natreal), intent(in) :: radiireal !< radii of each of the atoms
  character(len=2), intent(in) :: geocode !< @copydoc poisson_solver::doc::geocode
  !> position of all the atoms in the grid coordinates
  real(kind=8), dimension(3,natreal), intent(in) :: rxyzreal
  real(kind=8), dimension(ndims(1),ndims(2),ndims(3)), intent(out) :: eps !< dielectric function
  real(kind=8), dimension(3,ndims(1),ndims(2),ndims(3)), intent(out) :: dlogeps !< dlogeps
  real(kind=8), dimension(ndims(1),ndims(2),ndims(3)), intent(out) :: oneoeps !< inverse of epsilon. Needed for PI method.
  !> inverse square root of epsilon. Needed for PCG method.
  real(kind=8), dimension(ndims(1),ndims(2),ndims(3)), intent(out) :: oneosqrteps 
  real(kind=8), dimension(ndims(1),ndims(2),ndims(3)), intent(out) :: corr !< correction term of the Generalized Laplacian.
  !local variables
  integer :: i,i1,i2,i3,iat,jat,ii,nat,j,k,l,px,py,pz
  real(kind=8) :: r2,x,y2,z2,d,d2,d12,y,z,eps_min,eps1,pi,de2,dde,d1,oneod,h,coeff,dmin,dmax,oneoeps0,oneosqrteps0
  real(kind=8) :: r,t,fact1,fact2,fact3,dd,dtx,curr,value,valuemin
  real(kind=8), parameter :: valuebc=1.d0
  real(kind=8), dimension(3) :: deps,ddeps,v,rv,shift,sh
  real(kind=8), dimension(6) :: plandist
  integer, dimension(6) :: ba
  real(kind=8), dimension(ndims(1),ndims(2),ndims(3)) :: v_de2
  real(kind=8), dimension(ndims(1),ndims(2),ndims(3)) :: v_ddeps
  real(kind=8), dimension(:), allocatable :: ep,ddep
  real(kind=8), dimension(:,:), allocatable :: dep
  real(kind=8), dimension(3,27*natreal) :: rxyztot
  real(kind=8), dimension(27*natreal) :: radiitot
  real(kind=8), dimension(:), allocatable :: radii
  real(kind=8), dimension(:,:), allocatable :: rxyz
  logical :: perx,pery,perz
  integer :: nbl1,nbl2,nbl3,nbr1,nbr2,nbr3,imin

  pi = 4.d0*datan(1.d0)
  r=0.d0
  t=0.d0
  oneoeps0=1.d0/epsilon0
  oneosqrteps0=1.d0/dsqrt(epsilon0)

  shift(1)=hgrids(1)*ndims(1)
  shift(2)=hgrids(2)*ndims(2)
  shift(3)=hgrids(3)*ndims(3)

  !buffers associated to the geocode
  !conditions for periodicity in the three directions
  perx=(geocode /= 'F')
  pery=(geocode == 'P')
  perz=(geocode /= 'F')

  call ext_buffers(perx,nbl1,nbr1)
  call ext_buffers(pery,nbl2,nbr2)
  call ext_buffers(perz,nbl3,nbr3)

!------------------------------------------------------------------------------------------------------
! Depending of Free, Periodic or Surface bc, image atoms are or not included.

  if (iproc==0) then
   call yaml_map('nbl1',nbl1)
   call yaml_map('nbl2',nbl2)
   call yaml_map('nbl3',nbl3)
   do iat=1,natreal
    call yaml_map('real input atoms',iat)
    call yaml_map('radii',radiireal(iat))
    call yaml_map('rxyz',rxyzreal(:,iat))
   end do
  end if

  px=0 
  py=0
  pz=0
  if (perx) px=1
  if (pery) py=1
  if (perz) pz=1

  rxyztot(:,:)=0.d0

  i=0
  do iat=1,natreal

   ba(1:6)=0
   ! checking what are the image atoms to include in the calculation of the
   ! cavity.
   rv(1:3)=rxyzreal(1:3,iat)
   plandist(1)=dabs(rv(1))
   plandist(2)=dabs(shift(1)-rv(1))
   plandist(3)=dabs(rv(2))
   plandist(4)=dabs(shift(2)-rv(2))
   plandist(5)=dabs(rv(3))
   plandist(6)=dabs(shift(3)-rv(3))
   do ii=1,6
    valuemin=1.d0
    d=plandist(ii)
    value=epsl(d,radiireal(iat),delta)
    if (value.lt.valuebc) then ! valuebc is the value to check on the box border to accept or refuse an image atom.
     if (abs(value).lt.valuemin) then
      valuemin=abs(value)
      imin=ii
     end if
     select case(ii)
     case (1)
      ba(1)=1*px
     case (2)
      ba(2)=-1*px
     case (3)
      ba(3)=1*py
     case (4)
      ba(4)=-1*py
     case (5)
      ba(5)=1*pz
     case (6)
      ba(6)=-1*pz
     end select
    end if
   end do

   do j=ba(6),ba(5)
    sh(3)=real(j,kind=8)*shift(3)
    do k=ba(4),ba(3)
     sh(2)=real(k,kind=8)*shift(2)
     do l=ba(2),ba(1)
      sh(1)=real(l,kind=8)*shift(1)
      rv(1:3)=rxyzreal(1:3,iat) + sh(1:3)
      i=i+1
      rxyztot(1:3,i)=rv(1:3)
      radiitot(i)=radiireal(iat)
     end do
    end do
   end do

  end do

   nat=i

   ep=f_malloc(nat,id='ep')
   ddep=f_malloc(nat,id='ddep')
   dep=f_malloc([3,nat],id='dep')
   rxyz=f_malloc([3,nat],id='rxyz')
   radii=f_malloc(nat,id='radii')

   rxyz(1:3,1:nat)=rxyztot(1:3,1:nat)
   radii(1:nat)=radiitot(1:nat)

   if (iproc==0) then
      !write(*,*)plandist
      !write(*,'(1x,a,1x,e14.7,1x,a,1x,i4)')'Value min =',valuemin,'at bc side',imin
    call yaml_map('nat',nat)
    do iat=1,nat
     call yaml_map('atom',iat)
     call yaml_map('radii',radii(iat))
     call yaml_map('rxyz',rxyz(:,iat))
    end do
   end if

!------------------------------------------------------------------------------------------------------
! Starting the cavity building for rxyztot atoms=real+image atoms (total natcurr) for periodic
! and surface boundary conditions or atoms=real for free bc.

  do i3=1,ndims(3)
   z=hgrids(3)*(i3-1-nbl3)
   !z=hgrids(3)*i3 !(i3-1) for 0 axis start.
   v(3)=z
   do i2=1,ndims(2)
    y=hgrids(2)*(i2-1-nbl2)
    !y=hgrids(2)*i2 !*(i2-1) for 0 axis start.
    v(2)=y
    do i1=1,ndims(1)
     x=hgrids(1)*(i1-1-nbl1)
     !x=hgrids(1)*i1 !(i1-1) for 0 axis start.
     v(1)=x
     !choose the closest atom
     do iat=1,nat
      d2=(x-rxyz(1,iat))**2+(y-rxyz(2,iat))**2+(z-rxyz(3,iat))**2
      d=dsqrt(d2)

      if (d2.eq.0.d0) then
       d2=1.0d-30
       ep(iat)=epsl(d,radii(iat),delta)
       do i=1,3
        dep(i,iat)=0.d0
       end do
       ddep(iat)=0.d0
      else
       oneod=1.d0/d
       ep(iat)=epsl(d,radii(iat),delta)
       d1=d1eps(d,radii(iat),delta)
       coeff=2.d0*((sqrt(d2)-radii(iat))/(delta**2))
       do i=1,3
        h=(v(i)-rxyz(i,iat))*oneod
        dep(i,iat) =d1*h
       end do
       ddep(iat)=d1*(2.d0*oneod-coeff)
      end if

     end do

     eps(i1,i2,i3)=(epsilon0-1.d0)*product(ep)+1.d0
     oneoeps(i1,i2,i3)=1.d0/eps(i1,i2,i3)
     oneosqrteps(i1,i2,i3)=1.d0/dsqrt(eps(i1,i2,i3))

     do i=1,3
      deps(i)=0.d0
      do jat=0,nat-1
       curr=dep(i,jat+1)
       do iat=1,nat-1
        curr=curr*ep(modulo(iat+jat,nat)+1)
       end do
        deps(i) = deps(i) + curr
      end do
      deps(i) = deps(i)*(epsilon0-1.d0)
     end do

     d12=0.d0
     do i=1,3
      dlogeps(i,i1,i2,i3)=deps(i)/eps(i1,i2,i3)
      d12 = d12 + deps(i)**2
     end do

     dd=0.d0
     do jat=1,nat
      curr=ddep(jat)
      do iat=1,nat-1
       curr=curr*ep(modulo(iat+jat-1,nat)+1)
      end do
      dd = dd + curr
     end do

      do i=1,3
       do iat=1,nat-1
        do jat=iat+1,nat
         curr=dep(i,iat)*dep(i,jat)
         do ii=1,nat
          if ((ii.eq.iat).or.(ii.eq.jat)) then
          else
           curr=curr*ep(ii)
          end if
         end do
         curr=curr*2.d0
         dd = dd + curr
        end do
       end do
      end do

     dd=dd*(epsilon0-1.d0)
     corr(i1,i2,i3)=(-0.125d0/pi)*(0.5d0*d12/eps(i1,i2,i3)-dd)

    end do
   end do
  end do

  call f_free(ep)
  call f_free(ddep)
  call f_free(dep)
  call f_free(rxyz)
  call f_free(radii)

  contains

    pure function epsl(r,rc,delta)
      implicit none
      real(kind=8), intent(in) :: r,rc,delta
      real(kind=8) :: epsl
      !local variables
      real(kind=8) :: d

      d=(r-rc)/delta
      epsl=0.5d0*(erf(d)+1.d0)
    end function epsl

    pure function d1eps(r,rc,delta)
      use numerics, only: safe_exp
      implicit none
      real(kind=8), intent(in) :: r,rc,delta
      real(kind=8) :: d1eps
      !local variables
      real(kind=8) :: d

      d=(r-rc)/delta
      d1eps=(1.d0/(delta*sqrt(pi)))*max(safe_exp(-d**2),1.0d-24)
    end function d1eps

end subroutine Eps_rigid_cavity_multiatoms

!> calculates the value of the dielectric function for a smoothed cavity 
!! given a set of centres and radii. Based on the Andreussi epsilon function
!! with a gaussian \rho^{elec}.
!! Need the epsilon0 as well as the radius of the cavit and its smoothness
subroutine Eps_rigid_cavity_new_multiatoms(ndims,nspden,nord,acell,hgrids,nat,&
     rxyz,radii,epsilon0,delta,eps,dlogeps,oneoeps,oneosqrteps,corr)
  implicit none
  integer, intent(in) :: nat !< number of centres defining the cavity
  integer, intent(in) :: nspden
  integer, intent(in) :: nord
  real(kind=8), intent(in) :: acell
  real(kind=8), intent(in) :: epsilon0 !< dielectric constant of th solvent
  real(kind=8), intent(in) :: delta !< smoothness factor of the cavity
  integer, dimension(3), intent(in) :: ndims   !< dimensions of the simulation box
  real(kind=8), dimension(3), intent(in) :: hgrids !< grid spacings
  real(kind=8), dimension(nat), intent(in) :: radii !< radii of each of the atoms
  !> position of all the atoms in the grid coordinates
  real(kind=8), dimension(3,nat), intent(in) :: rxyz
  real(kind=8), dimension(ndims(1),ndims(2),ndims(3)), intent(out) :: eps !< dielectric function
  real(kind=8), dimension(3,ndims(1),ndims(2),ndims(3)), intent(out) :: dlogeps !< dlogeps
  real(kind=8), dimension(ndims(1),ndims(2),ndims(3)), intent(out) :: oneoeps !< inverse of epsilon. Needed for PI method.
  !> inverse square root of epsilon. Needed for PCG method.
  real(kind=8), dimension(ndims(1),ndims(2),ndims(3)), intent(out) :: oneosqrteps 
  real(kind=8), dimension(ndims(1),ndims(2),ndims(3)), intent(out) :: corr !< correction term of the Generalized Laplacian.
  !local variables
  integer :: i,i1,i2,i3,iat,jat,ii
  real(kind=8) :: r2,x,y2,z2,d,d2,d12,y,z,eps_min,eps1,pi,de2,dde,d1,oneod,h,coeff,dmin,dmax,oneoeps0,oneosqrteps0
  real(kind=8) :: r,t,fact1,fact2,fact3,dd,dtx,curr
  real(kind=8), dimension(3) :: deps,ddeps,v
  real(kind=8), dimension(ndims(1),ndims(2),ndims(3)) :: v_de2
  real(kind=8), dimension(ndims(1),ndims(2),ndims(3)) :: v_ddeps
  real(kind=8), dimension(nat) :: ep,ddep
  real(kind=8), dimension(3,nat) :: dep

   pi = 4.d0*datan(1.d0)
   r=0.d0
   t=0.d0
   oneoeps0=1.d0/epsilon0
   oneosqrteps0=1.d0/dsqrt(epsilon0)

  do i3=1,ndims(3)
   z=hgrids(3)*i3 !(i3-1) for 0 axis start.
   v(3)=z
   do i2=1,ndims(2)
    y=hgrids(2)*i2 !*(i2-1) for 0 axis start.
    v(2)=y
    do i1=1,ndims(1)
     x=hgrids(1)*i1 !(i1-1) for 0 axis start.
     v(1)=x
     !choose the closest atom
     do iat=1,nat
      dmax = radii(iat) - 2.36d0*delta
      dmin = radii(iat) + 1.64d0*delta
      fact1=2.d0*pi/(-(dmax**2) + dmin**2)
      fact2=(dlog(2.d0))/(2.d0*pi)
      fact3=(dlog(2.d0))/(-(dmax**2) + dmin**2)
      d2=(x-rxyz(1,iat))**2+(y-rxyz(2,iat))**2+(z-rxyz(3,iat))**2
      if (d2.eq.0.d0) d2=1.0d-30
      d=dsqrt(d2)

      if (d.lt.dmax) then
       ep(iat)=0.d0
       do i=1,3
        dep(i,iat)=0.d0
       end do
       ddep(iat)=0.d0
      else if (d.gt.dmin) then
       ep(iat)=1.d0
       do i=1,3
        dep(i,iat)=0.d0
       end do
       ddep(iat)=0.d0
      else
       r=fact1*(-(dmax**2) + d2)
       t=fact2*(r-dsin(r))
       ep(iat)=dexp(t)-1.d0
       dtx=fact3*(1.d0-dcos(r))
       do i=1,3
        dep(i,iat)=dexp(t)*dtx*2.d0*(v(i)-rxyz(i,iat))
       end do
       ddep(iat) = dexp(t)*(4.d0*(dtx**2)*d2 + 4.d0*fact1*fact3*dsin(r)*d2 + 6.d0*dtx)
      end if
     end do

     eps(i1,i2,i3)=(epsilon0-1.d0)*product(ep)+1.d0
     oneoeps(i1,i2,i3)=1.d0/eps(i1,i2,i3)
     oneosqrteps(i1,i2,i3)=1.d0/dsqrt(eps(i1,i2,i3))

     do i=1,3
      deps(i)=0.d0
      do jat=0,nat-1
       curr=dep(i,jat+1)
       do iat=1,nat-1
        curr=curr*ep(modulo(iat+jat,nat)+1)
       end do
        deps(i) = deps(i) + curr
      end do
      deps(i) = deps(i)*(epsilon0-1.d0)
     end do

     d12=0.d0
     do i=1,3
      dlogeps(i,i1,i2,i3)=deps(i)/eps(i1,i2,i3)
      d12 = d12 + deps(i)**2
     end do

     dd=0.d0
     do jat=1,nat
      curr=ddep(jat)
      do iat=1,nat-1
       curr=curr*ep(modulo(iat+jat-1,nat)+1)
      end do
      dd = dd + curr
     end do

      do i=1,3
       do iat=1,nat-1
        do jat=iat+1,nat
         curr=dep(i,iat)*dep(i,jat)
         do ii=1,nat
          if ((ii.eq.iat).or.(ii.eq.jat)) then
          else
           curr=curr*ep(ii)
          end if
         end do
         curr=curr*2.d0
         dd = dd + curr
        end do
       end do
      end do

     dd=dd*(epsilon0-1.d0)
     corr(i1,i2,i3)=(-0.125d0/pi)*(0.5d0*d12/eps(i1,i2,i3)-dd)

    end do
   end do
  end do

end subroutine Eps_rigid_cavity_new_multiatoms

!> calculates the value of the dielectric function for a smoothed cavity 
!! given a set of centres and radii. Based on the Andreussi paper (Eq. 40) epsilon function
!! with a gaussian \rho^{elec}.
!! Need the epsilon0 as well as the radius of the cavit and its smoothness
subroutine Eps_rigid_cavity_new2_multiatoms(ndims,nspden,nord,acell,hgrids,nat,&
     rxyz,radii,epsilon0,delta,eps,dlogeps,oneoeps,oneosqrteps,corr)
  implicit none
  integer, intent(in) :: nat !< number of centres defining the cavity
  integer, intent(in) :: nspden
  integer, intent(in) :: nord
  real(kind=8), intent(in) :: acell
  real(kind=8), intent(in) :: epsilon0 !< dielectric constant of th solvent
  real(kind=8), intent(in) :: delta !< smoothness factor of the cavity
  integer, dimension(3), intent(in) :: ndims   !< dimensions of the simulation box
  real(kind=8), dimension(3), intent(in) :: hgrids !< grid spacings
  real(kind=8), dimension(nat), intent(in) :: radii !< radii of each of the atoms
  !> position of all the atoms in the grid coordinates
  real(kind=8), dimension(3,nat), intent(in) :: rxyz
  real(kind=8), dimension(ndims(1),ndims(2),ndims(3)), intent(out) :: eps !< dielectric function
  real(kind=8), dimension(3,ndims(1),ndims(2),ndims(3)), intent(out) :: dlogeps !< dlogeps
  real(kind=8), dimension(ndims(1),ndims(2),ndims(3)), intent(out) :: oneoeps !< inverse of epsilon. Needed for PI method.
  !> inverse square root of epsilon. Needed for PCG method.
  real(kind=8), dimension(ndims(1),ndims(2),ndims(3)), intent(out) :: oneosqrteps
  real(kind=8), dimension(ndims(1),ndims(2),ndims(3)), intent(out) :: corr !< correction term of the Generalized Laplacian.
  !local variables
  integer :: i,i1,i2,i3,iat,jat,ii
  real(kind=8) :: r2,x,y2,z2,d,d2,d12,y,z,eps_min,eps1,pi,de2,dde,d1,oneod,h,coeff,dmin,dmax,oneoeps0,oneosqrteps0
  real(kind=8) :: r,t,fact1,fact2,fact3,dd,dtx,curr
  real(kind=8), dimension(3) :: deps,ddeps,v
  real(kind=8), dimension(ndims(1),ndims(2),ndims(3)) :: v_de2
  real(kind=8), dimension(ndims(1),ndims(2),ndims(3)) :: v_ddeps
  real(kind=8), dimension(nat) :: ep,ddep
  real(kind=8), dimension(3,nat) :: dep

   pi = 4.d0*datan(1.d0)
   r=0.d0
   t=0.d0
   oneoeps0=1.d0/epsilon0
   oneosqrteps0=1.d0/dsqrt(epsilon0)

  do i3=1,ndims(3)
   z=hgrids(3)*i3 !(i3-1) for 0 axis start.
   v(3)=z
   do i2=1,ndims(2)
    y=hgrids(2)*i2 !*(i2-1) for 0 axis start.
    v(2)=y
    do i1=1,ndims(1)
     x=hgrids(1)*i1 !(i1-1) for 0 axis start.
     v(1)=x
     !choose the closest atom
     do iat=1,nat
      dmax = radii(iat) - 2.d0*delta
      dmin = radii(iat) + 2.d0*delta
      fact1=2.d0*pi/(-(dmax**2) + dmin**2)
      fact2=1.d0/(2.d0*pi)
      fact3=1.d0/(-(dmax**2) + dmin**2)
      d2=(x-rxyz(1,iat))**2+(y-rxyz(2,iat))**2+(z-rxyz(3,iat))**2
      if (d2.eq.0.d0) d2=1.0d-30
      d=dsqrt(d2)

      if (d.lt.dmax) then
       ep(iat)=0.d0
       do i=1,3
        dep(i,iat)=0.d0
       end do
       ddep(iat)=0.d0
      else if (d.gt.dmin) then
       ep(iat)=1.d0
       do i=1,3
        dep(i,iat)=0.d0
       end do
       ddep(iat)=0.d0
      else
       write(40,*)d,dmin,dmax
       r=fact1*(-(dmax**2) + d2)
       t=fact2*(r-dsin(r))
       ep(iat)=t
       dtx=fact3*(1.d0-dcos(r))
       do i=1,3
        dep(i,iat)=dtx*2.d0*(v(i)-rxyz(i,iat))
       end do
       ddep(iat) =  4.d0*fact1*fact3*dsin(r)*d2 + 6.d0*dtx
      end if
     end do

     eps(i1,i2,i3)=(epsilon0-1.d0)*product(ep)+1.d0
     oneoeps(i1,i2,i3)=1.d0/eps(i1,i2,i3)
     oneosqrteps(i1,i2,i3)=1.d0/dsqrt(eps(i1,i2,i3))

     do i=1,3
      deps(i)=0.d0
      do jat=0,nat-1
       curr=dep(i,jat+1)
       do iat=1,nat-1
        curr=curr*ep(modulo(iat+jat,nat)+1)
       end do
        deps(i) = deps(i) + curr
      end do
      deps(i) = deps(i)*(epsilon0-1.d0)
     end do

     d12=0.d0
     do i=1,3
      dlogeps(i,i1,i2,i3)=deps(i)/eps(i1,i2,i3)
      d12 = d12 + deps(i)**2
     end do

     dd=0.d0
     do jat=1,nat
      curr=ddep(jat)
      do iat=1,nat-1
       curr=curr*ep(modulo(iat+jat-1,nat)+1)
      end do
      dd = dd + curr
     end do

      do i=1,3
       do iat=1,nat-1
        do jat=iat+1,nat
         curr=dep(i,iat)*dep(i,jat)
         do ii=1,nat
!          if ((ii.ne.iat).or.(ii.ne.jat)) then
          if ((ii.eq.iat).or.(ii.eq.jat)) then
          else
           curr=curr*ep(ii)
          end if
         end do
         curr=curr*2.d0
         dd = dd + curr
        end do
       end do
      end do

     dd=dd*(epsilon0-1.d0)
     corr(i1,i2,i3)=(-0.125d0/pi)*(0.5d0*d12/eps(i1,i2,i3)-dd)

    end do
   end do
  end do

end subroutine Eps_rigid_cavity_new2_multiatoms

subroutine SetEledens(n01,n02,n03,nspden,nord,acell,a_gauss,hx,hy,hz,SetEps,edens,nabla,ddt)

  use yaml_output

  implicit none
  integer, intent(in) :: n01
  integer, intent(in) :: n02
  integer, intent(in) :: n03
  integer, intent(in) :: nspden
  integer, intent(in) :: nord
  real(kind=8), intent(in) :: acell,a_gauss,hx,hy,hz
  integer, intent(in) :: SetEps
  real(kind=8), dimension(n01,n02,n03,nspden), intent(out) :: edens
  real(kind=8), dimension(n01,n02,n03,nspden,3), intent(out) :: nabla
  real(kind=8), dimension(n01,n02,n03,nspden), intent(out) :: ddt

  real(kind=8) :: x1,x2,x3,pi,factor,r2,fac,sigma,x0,sume,dd
  real(kind=8), dimension(3) :: x
  integer :: i,i1,i2,i3,isp

  open(unit=18,file='ElectronDensity.out',status='unknown')
  open(unit=19,file='ElectronDensity_line.out',status='unknown')

  if (SetEps.eq.2) then

   pi = 4.d0*atan(1.d0)
   sigma = 0.04d0*acell
   x0 = 0.d0 ! hx*real(25-n01/2,kind=8)

         !Normalization
!         factor = 1.d0/((sigma**3)*sqrt((2.d0*pi)**3))
         factor = 1.d0

         !gaussian function for the potential.
         sume=0.d0
         isp=1
         do i3=1,n03
            x3 = hz*real(i3-n03/2,kind=8)
            x(3) = x3
            do i2=1,n02
               x2 = hy*real(i2-n02/2,kind=8)
               x(2) = x2
               do i1=1,n01
                  x1 = hx*real(i1-n01/2,kind=8)
                  x(1) = x1
!                  r2=(x1-x0)*(x1-x0)+(x2-x0)*(x2-x0)+(x3)*(x3)
                  r2 = x1*x1+x2*x2+x3*x3
                  edens(i1,i2,i3,isp) = max(factor*exp(-0.5d0*r2/(sigma**2)),1d-24)
                  sume = sume + edens(i1,i2,i3,isp)
                  fac=-edens(i1,i2,i3,isp)/(sigma**2)
                  do i=1,3
                   nabla(i1,i2,i3,isp,i)= fac*x(i)
                  end do      
                  ddt(i1,i2,i3,isp)= fac*(3.d0-(r2/(sigma**2)))
               end do
            end do
          end do

          sume = sume*hx*hy*hz

  else
   write(*,*)'Error in the Set Eledens subroutine'
   stop
  end if

    call yaml_map('Total electron Charge',sume)

     i3=1!n03/2
     do i2=1,n02
      do i1=1,n01
       write(18,'(2(1x,I4),2(1x,e14.7))')i1,i2,edens(i1,i2,i3,isp),edens(i1,i2,n03/2,isp)
      end do
      write(18,*)
     end do

     do i1=1,n01
      write(19,'(1x,I8,2(1x,e22.15))') i1,edens(i1,n02/2,n03/2,isp),edens(n01/2,i1,n03/2,isp)
     end do

  close(unit=18)
  close(unit=19)

end subroutine SetEledens

subroutine get_size_from_cube(n01,n02,n03,hx,hy,hz,nat)

  use yaml_output

  implicit none
  integer, intent(out) :: n01
  integer, intent(out) :: n02
  integer, intent(out) :: n03
  real(kind=8), intent(out) :: hx
  real(kind=8), intent(out) :: hy
  real(kind=8), intent(out) :: hz
  integer, intent(out) :: nat

  real(8):: z_incr, z1_incr,x1_incr, x2_incr, y_incr,y2_incr
  real(8):: origin_x, origin_y, origin_z
  character (100) :: line1,line2

  open (52,file='electronic_density.cube')

  read(52,*)line1
  read(52,*)line2
  read(52,*)nat,origin_x,origin_y,origin_z
  read(52,*)n01, hx, x1_incr, x2_incr
  read(52,*)n02, y_incr, hy, y2_incr
  read(52,*)n03, z_incr, z1_incr, hz

  close(unit=52)

end subroutine get_size_from_cube

subroutine get_rho(n01,n02,n03,nspden,natoms,acell,a_gauss,hx,hy,hz,rhoele,rhoion,sume,rxyz,iproc)

  use yaml_output
  use f_utils

  implicit none
  integer, intent(in) :: n01
  integer, intent(in) :: n02
  integer, intent(in) :: n03
  integer, intent(in) :: nspden
  integer, intent(in) :: natoms,iproc
  real(kind=8), intent(in) :: acell,a_gauss,hx,hy,hz
  real(kind=8), dimension(n01,n02,n03,nspden), intent(out) :: rhoele
  real(kind=8), dimension(n01,n02,n03,nspden), intent(out) :: rhoion
  real(kind=8), intent(out) :: sume
  real(kind=8), dimension(3,natoms), intent(out) :: rxyz

  real(kind=8) :: x1,x2,x3,pi,factor,r2,fac,sigma,x0,sumi
  real(kind=8), dimension(3) :: vec
  integer :: i,isp

  integer:: ngp,igp,I1,I2,I3,grid_x, grid_y, grid_z
  integer:: N_line,ilmp,iat,nat,no_line,unt
  real(8), allocatable:: ATOM_info(:,:), chg(:,:,:), sigat(:)
  real(8):: x,y,z,z_incr, z1_incr,x1_incr, x2_incr, y_incr,y2_incr
  real(8):: origin_x, origin_y, origin_z
  real(8):: total,xcent,ycent,zcent,hgridx_h,hgridy_h,hgridz_h,charge
  character(14) filename
  character(3) fn
  character (100) :: line1,line2

  open (50,file='electronic_density.cube')
  open (51,file='sigat.dat')

  read(50,*)line1
  read(50,*)line2
  read(50,*)nat,origin_x,origin_y,origin_z
  read(50,*)grid_x, hgridx_h, x1_incr, x2_incr
  read(50,*)grid_y, y_incr, hgridy_h, y2_incr
  read(50,*)grid_z, z_incr, z1_incr, hgridz_h

  if ((n01.ne.grid_x).or.(n02.ne.grid_y).or.(n03.ne.grid_z).or.(nat.ne.natoms)) then
   write(*,*)'Error get_rho subroutine'
   stop
  end if

  N_line=NINT(((grid_y*grid_x*grid_z)/6)*1.d0)
!  write(*,*)N_line
  no_line=((grid_y*grid_x*grid_z))

  allocate(chg(0:grid_x-1,0:grid_y-1,0:grid_z-1),ATOM_info(5,nat),sigat(nat))

  do I1= 1,nat
   read(50,*) (ATOM_info(I3,I1),I3=1,5)
   read(51,*) sigat(I1)
  end do

  do I1=0,grid_x-1
   do I2=0,grid_y-1
    read(50,*)(chg(I1,I2,I3),I3=0,grid_z-1)
   end do
  end do

!  hgridx=.4d0
!  hgridy=.4d0
!  hgridz=.4d0

!  hgridx_h=.5d0*hgridx
!  hgridy_h=.5d0*hgridy
!  hgridz_h=.5d0*hgridz

  total=0.d0
  xcent=0.d0
  ycent=0.d0
  zcent=0.d0
!  write(*,*)hgridz_h,hgridy_h,hgridx_h

  do I3=0,grid_z-1
   z=(I3)*hgridz_h
   do I2=0,grid_y-1
    y=(I2)*hgridy_h
    do I1=0,grid_x-1
     x=(I1)*hgridx_h

     charge=chg(I1,I2,I3)
     total=total+charge
     xcent=xcent+charge*x
     ycent=ycent+charge*y
     zcent=zcent+charge*z

    end do
   end do
  end do

  total=-total*hgridx_h*hgridy_h*hgridz_h
  xcent=-xcent*hgridx_h*hgridy_h*hgridz_h
  ycent=-ycent*hgridx_h*hgridy_h*hgridz_h
  zcent=-zcent*hgridx_h*hgridy_h*hgridz_h
  sume = total

  if (iproc ==0) then
   write(*,*) 'total, centers  Without ions'
   write(*,*)  total,xcent,ycent,zcent
  end if

  do iat= 1,nat
   if (iproc ==0) then
    write(*,*) ATOM_info(:,iat)
   end if
   total=total+ATOM_info(2,iat)
   xcent=xcent+ATOM_info(2,iat)*ATOM_info(3,iat)
   ycent=ycent+ATOM_info(2,iat)*ATOM_info(4,iat)
   zcent=zcent+ATOM_info(2,iat)*ATOM_info(5,iat)
 end do

   if (iproc ==0) then
    write(*,*) 'total, centers  with    ions'
    write(*,*)  total,xcent,ycent,zcent
   end if

!-----------------------------------------------------------------------
! Compute ion charge density

  pi = 4.d0*atan(1.d0)

  isp=1
  do I3=0,grid_z-1
   do I2=0,grid_y-1
    do I1=0,grid_x-1
     rhoele(I1+1,I2+1,I3+1,isp) = chg(I1,I2,I3)
     rhoion(I1+1,I2+1,I3+1,isp) = 0.d0
    end do
   end do
  end do

  do iat= 1,nat

   do i=1,3
    vec(i) = ATOM_info(i+2,iat)
    rxyz(i,iat) = ATOM_info(i+2,iat)
   end do

   sigma = sigat(iat) !*acell
   x0 = 0.d0 ! hx*real(25-n01/2,kind=8)

   !Normalization
   factor = ATOM_info(2,iat)/((sigma**3)*sqrt((2.d0*pi)**3))

   !gaussian function for the potential.
   sumi=0.d0
   isp=1

  do I3=0,grid_z-1
   x3=(I3)*hgridz_h
   do I2=0,grid_y-1
    x2=(I2)*hgridy_h
    do I1=0,grid_x-1
     x1=(I1)*hgridx_h
      r2=(x1-vec(1))**2+(x2-vec(2))**2+(x3-vec(3))**2
!                  r2 = x1*x1+x2*x2+x3*x3
      rhoion(I1+1,I2+1,I3+1,isp) = rhoion(I1+1,I2+1,I3+1,isp)  +  max(factor*exp(-0.5d0*r2/(sigma**2)),1d-24)
      sumi = sumi + rhoion(I1+1,I2+1,I3+1,isp)
     end do
    end do
   end do

  end do

     unt=f_get_free_unit(40)
     call f_open_file(unt,file='ElectronDensity_fromc.dat')
     i3=1!n03/2
     do i2=1,n02
      do i1=1,n01
       write(unt,'(2(1x,I4),2(1x,e14.7))')i1,i2,rhoele(i1,i2,i3,isp),rhoele(i1,i2,n03/2,isp)
      end do
      write(unt,*)
     end do
     call f_close(unt)

     unt=f_get_free_unit(41)
     call f_open_file(unt,file='ElectronDensity_fromc_line.dat')
     do i2=1,n02
      write(unt,'(1x,I8,3(1x,e22.15))')i2,rhoele(i2,n02/2,n03/2,isp),rhoele(n01/2,i2,n03/2,isp),rhoele(n01/2,n02/2,i2,isp)
     end do
     call f_close(unt)

     unt=f_get_free_unit(42)
     call f_open_file(unt,file='IonicDensity.dat')
     i3=1!n03/2
     do i2=1,n02
      do i1=1,n01
       write(unt,'(2(1x,I4),2(1x,e14.7))')i1,i2,rhoion(i1,i2,i3,isp),rhoion(i1,i2,n03/2,isp)
      end do
      write(unt,*)
     end do
     call f_close(unt)

     unt=f_get_free_unit(43)
     call f_open_file(unt,file='IonicDensity_line.dat')
     do i2=1,n02
      write(unt,'(1x,I8,1(1x,e22.15))')i2,rhoion(n01/2,i2,n03/2,isp)
     end do
     call f_close(unt)


   if (iproc ==0) then
    write(*,*)'Total ions charge'
    write(*,*)sumi*hgridx_h*hgridy_h*hgridz_h
   end if

  deallocate(chg,ATOM_info,sigat)

  close(unit=50)
  close(unit=51)

end subroutine get_rho

subroutine derf_local(derf_yy,yy)

 implicit none
 integer, parameter :: dp=8
 real(dp),intent(in) :: yy
 real(dp),intent(out) :: derf_yy
 integer          ::  done,ii,isw
 real(dp), parameter :: &
       ! coefficients for 0.0 <= yy < .477
       &  pp(5)=(/ 113.8641541510502e0_dp, 377.4852376853020e0_dp,  &
       &           3209.377589138469e0_dp, .1857777061846032e0_dp,  &
       &           3.161123743870566e0_dp /)
  real(dp), parameter :: &
       &  qq(4)=(/ 244.0246379344442e0_dp, 1282.616526077372e0_dp,  &
       &           2844.236833439171e0_dp, 23.60129095234412e0_dp/)
  ! coefficients for .477 <= yy <= 4.0
  real(dp), parameter :: &
       &  p1(9)=(/ 8.883149794388376e0_dp, 66.11919063714163e0_dp,  &
       &           298.6351381974001e0_dp, 881.9522212417691e0_dp,  &
       &           1712.047612634071e0_dp, 2051.078377826071e0_dp,  &
       &           1230.339354797997e0_dp, 2.153115354744038e-8_dp, &
       &           .5641884969886701e0_dp /)
  real(dp), parameter :: &
       &  q1(8)=(/ 117.6939508913125e0_dp, 537.1811018620099e0_dp,  &
       &           1621.389574566690e0_dp, 3290.799235733460e0_dp,  &
       &           4362.619090143247e0_dp, 3439.367674143722e0_dp,  &
       &           1230.339354803749e0_dp, 15.74492611070983e0_dp/)
  ! coefficients for 4.0 < y,
  real(dp), parameter :: &
       &  p2(6)=(/ -3.603448999498044e-01_dp, -1.257817261112292e-01_dp,   &
       &           -1.608378514874228e-02_dp, -6.587491615298378e-04_dp,   &
       &           -1.631538713730210e-02_dp, -3.053266349612323e-01_dp/)
  real(dp), parameter :: &
       &  q2(5)=(/ 1.872952849923460e0_dp   , 5.279051029514284e-01_dp,    &
       &           6.051834131244132e-02_dp , 2.335204976268692e-03_dp,    &
       &           2.568520192289822e0_dp /)
  real(dp), parameter :: &
       &  sqrpi=.5641895835477563e0_dp, xbig=13.3e0_dp, xlarge=6.375e0_dp, xmin=1.0e-10_dp
  real(dp) ::  res,xden,xi,xnum,xsq,xx

 xx = yy
 isw = 1
!Here change the sign of xx, and keep track of it thanks to isw
 if (xx<0.0e0_dp) then
  isw = -1
  xx = -xx
 end if

 done=0

!Residual value, if yy < -6.375e0_dp
 res=-1.0e0_dp

!abs(yy) < .477, evaluate approximation for erfc
 if (xx<0.477e0_dp) then
! xmin is a very small number
  if (xx<xmin) then
   res = xx*pp(3)/qq(3)
  else
   xsq = xx*xx
   xnum = pp(4)*xsq+pp(5)
   xden = xsq+qq(4)
   do ii = 1,3
    xnum = xnum*xsq+pp(ii)
    xden = xden*xsq+qq(ii)
   end do
   res = xx*xnum/xden
  end if
  if (isw==-1) res = -res
  done=1
 end if

!.477 < abs(yy) < 4.0 , evaluate approximation for erfc
 if (xx<=4.0e0_dp .and. done==0 ) then
  xsq = xx*xx
  xnum = p1(8)*xx+p1(9)
  xden = xx+q1(8)
  do ii=1,7
   xnum = xnum*xx+p1(ii)
   xden = xden*xx+q1(ii)
  end do
  res = xnum/xden
  res = res* exp(-xsq)
  if (isw.eq.-1) then
     res = res-1.0e0_dp
  else
     res=1.0e0_dp-res
  end if
  done=1
 end if

!y > 13.3e0_dp
 if (isw > 0 .and. xx > xbig .and. done==0 ) then
  res = 1.0e0_dp
  done=1
 end if

!4.0 < yy < 13.3e0_dp  .or. -6.375e0_dp < yy < -4.0
!evaluate minimax approximation for erfc
 if ( ( isw > 0 .or. xx < xlarge ) .and. done==0 ) then
  xsq = xx*xx
  xi = 1.0e0_dp/xsq
  xnum= p2(5)*xi+p2(6)
  xden = xi+q2(5)
  do ii = 1,4
   xnum = xnum*xi+p2(ii)
   xden = xden*xi+q2(ii)
  end do
  res = (sqrpi+xi*xnum/xden)/xx
  res = res* exp(-xsq)
  if (isw.eq.-1) then
     res = res-1.0e0_dp
  else
     res=1.0e0_dp-res
  end if
 end if

!All cases have been investigated
 derf_yy = res

end subroutine derf_local<|MERGE_RESOLUTION|>--- conflicted
+++ resolved
@@ -120,7 +120,7 @@
    !control memory profiling
    call f_malloc_set_status(memory_limit=0.e0,iproc=iproc)
    if (iproc ==0) then
-      call yaml_set_stream(record_length=92,tabbing=30,unit=70,filename='log.yaml')
+      call yaml_set_stream(record_length=92,tabbing=30,unit=70,filename='log.yaml',position='rewind')
       call yaml_new_document()
    end if
 
@@ -386,7 +386,6 @@
 !!$     call f_err_throw('Unrecognized method (provided "'//trim(PSol)//'")')
   end if
 
-<<<<<<< HEAD
   select case(SetEps)
      !if (any(SetEps == [2,3,4])) then
   case(2,3,4)
@@ -397,23 +396,11 @@
           eps,SetEps,nord,pkernel,potential,corr,oneosqrteps,multp,offset,geocode)
      !  call PolarizationIteration(n01,n02,n03,nspden,iproc,hx,hy,hz,rhopot,acell,eps,nord,pkernel,potential,oneoeps,dlogeps,multp,offset,geocode)
   case(6)
-  !else if (any(SetEps == [6])) then
-     call Poisson_Boltzmann(n01,n02,n03,nspden,iproc,hx,hy,hz,rhopot,acell,eps,SetEps,nord,pkernel,potential,corr,oneosqrteps,multp)
-     !   call Poisson_Boltzmann_improved(n01,n02,n03,nspden,iproc,hx,hy,hz,rhopot,acell,eps,6,nord,pkernel,potential,corr,oneosqrteps,multp)
-  end select
-=======
-  if (any(SetEps == [2,3,4])) then
-   call H_potential('G',pkernel,rhopot,rhopot,ehartree,offset,.false.)
-  else if (any(SetEps == [5])) then
-  call Prec_conjugate_gradient(n01,n02,n03,nspden,iproc,hx,hy,hz,rhopot,acell,&
-       eps,SetEps,nord,pkernel,potential,corr,oneosqrteps,multp,offset,geocode)
-!  call PolarizationIteration(n01,n02,n03,nspden,iproc,hx,hy,hz,rhopot,acell,eps,nord,pkernel,potential,oneoeps,dlogeps,multp,offset,geocode)
-  else if (any(SetEps == [6])) then
 !   call Poisson_Boltzmann(n01,n02,n03,nspden,iproc,hx,hy,hz,rhopot,acell,eps,SetEps,nord,pkernel,potential,corr,oneosqrteps,multp)
 !   call Poisson_Boltzmann_improved(n01,n02,n03,nspden,iproc,hx,hy,hz,rhopot,acell,eps,SetEps,nord,pkernel,potential,corr,oneosqrteps,multp)
-   call Poisson_Boltzmann_improved2(n01,n02,n03,nspden,iproc,hx,hy,hz,rhopot,acell,eps,SetEps,nord,pkernel,potential,corr,oneosqrteps,multp)
-  end if
->>>>>>> d2aeed88
+   call Poisson_Boltzmann_improved2(n01,n02,n03,nspden,iproc,hx,hy,hz,rhopot,acell,eps,SetEps,nord,pkernel,&
+        potential,corr,oneosqrteps,multp)
+  end select
 
   pot_check(:,:,:,:,i_check) = rhopot(:,:,:,:)
 
@@ -534,10 +521,10 @@
   call f_free(potential)
   call f_free(pot_ion)
 
-  if (iproc ==0) then
-     call yaml_release_document()
-     call yaml_close_all_streams()
-  end if
+!!$  if (iproc ==0) then
+!!$     call yaml_release_document()
+!!$     call yaml_close_all_streams()
+!!$  end if
   call mpifinalize()
   call f_lib_finalize()
   
