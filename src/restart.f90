--- conflicted
+++ resolved
@@ -3106,14 +3106,10 @@
   end do
 
   ! Get the maximal shift among all tasks
-<<<<<<< HEAD
   if (nproc>1) then
       call mpiallred(max_shift, 1, mpi_max, bigdft_mpi%mpi_comm)
   end if
-=======
-  call mpiallred(max_shift, 1, mpi_max, bigdft_mpi%mpi_comm)
   if (iproc==0) call yaml_map('max shift of a locreg center',max_shift,fmt='(es9.2)')
->>>>>>> 54eee764
 
   ! Determine the dumping factor for the confinement. In the limit where the
   ! atoms have not moved, it goes to zero; in the limit where they have moved a
