--- conflicted
+++ resolved
@@ -409,9 +409,6 @@
   call cpu_time(tr1)
   call system_clock(ncount2,ncount_rate,ncount_max)
   tel=dble(ncount2-ncount1)/dble(ncount_rate)
-<<<<<<< HEAD
-  !!write(*,'(a,i4,2(1x,1pe10.3))') '- READING WAVES TIME',iproc,tr1-tr0,tel
-=======
 
   if (iproc == 0) call yaml_open_sequence('Reading Waves Time')
   call yaml_sequence()
@@ -421,7 +418,6 @@
   call yaml_close_map()
   if (iproc == 0) call yaml_close_sequence()
   !write(*,'(a,i4,2(1x,1pe10.3))') '- READING WAVES TIME',iproc,tr1-tr0,tel
->>>>>>> af62613e
 END SUBROUTINE readmywaves
 
 
@@ -889,23 +885,13 @@
           end if
      end do
   end do  
-<<<<<<< HEAD
-  if (verbose >= 2) write(*,'(1x,a)') 'Wavefunction coefficients written'
-=======
-
   if (verbose >= 2) call yaml_map('Wavefunction coefficients written',.true.)
->>>>>>> af62613e
 
 END SUBROUTINE writeLinearCoefficients
 
 
-<<<<<<< HEAD
-!>   Write all my wavefunctions in files by calling writeonewave                                                                                            
+!> Write all my wavefunctions in files by calling writeonewave
 subroutine writemywaves_linear(iproc,filename,iformat,Lzd,orbs,norb,at,rxyz,psi,coeff,eval)
-=======
-!> Write all my wavefunctions in files by calling writeonewave
-subroutine writemywaves_linear(iproc,filename,iformat,Lzd,orbs,norb,hx,hy,hz,at,rxyz,psi,coeff,eval)
->>>>>>> af62613e
   use module_types
   use module_base
   use yaml_output
@@ -1062,29 +1048,35 @@
   if (hx_old == hx .and. hy_old == hy .and. hz_old == hz .and.&
        n1_old == n1  .and. n2_old == n2 .and. n3_old == n3 .and. displ <= 1.d-3) then
 
-<<<<<<< HEAD
-     if (iproc == 0) write(*,'(1x,a)') 'wavefunctions need NO reformatting'
-=======
      if (iproc == 0) call yaml_map('Reformating Wavefunctions',.false.)
      !if (iproc == 0) write(*,*) 'wavefunctions need NO reformatting'
->>>>>>> af62613e
      call read_psi_compress(unitwf, useFormattedInput, nvctr_c_old, nvctr_f_old, psi, lstat, error)
      if (.not. lstat) call io_error(trim(error))
 
   else
 
      if (iproc == 0 .and. iorb == 1) then
-<<<<<<< HEAD
-        write(*,'(1x,a)') 'wavefunctions need reformatting'
-        if (hx_old /= hx .or. hy_old /= hy .or. hz_old /= hz) write(*,"(1x,A,6F14.10)") &
-             'because hgrid_old /= hgrid',hx_old,hy_old,hz_old,hx,hy,hz
-        if (n1_old /= n1  .or. n2_old /= n2 .or. n3_old /= n3 ) &
-             write(*,'(a,3(2i7,3x))') 'because cell size has changed',n1_old,n1,n2_old,n2,n3_old,n3
-        if (displ > 1.d-3 ) write(*,'(1x,a,1x,F14.10)') 'large displacement of molecule',displ
+        call yaml_map('Reformating Wavefunctions',.true.)
+        !write(*,*) 'wavefunctions need reformatting'
+        call yaml_open_map('Reformatting for')
+        if (hx_old /= hx .or. hy_old /= hy .or. hz_old /= hz) then
+           call yaml_open_map('hgrid_old /= hgrid',flow=.true.)
+              call yaml_map('hgrid_old', (/ hx_old,hy_old,hz_old /),fmt='(1pe20.12)')
+              call yaml_map('hgrid', (/ hx,hy,hz /), fmt='(1pe20.12)')
+           call yaml_close_map()
+           !write(*,"(1x,A,6F14.10)") 'because hgrid_old /= hgrid',hx_old,hy_old,hz_old,hx,hy,hz
+        else if (n1_old /= n1  .or. n2_old /= n2 .or. n3_old /= n3 ) then
+           call yaml_map('Cell size has changed ', (/ n1_old,n1  , n2_old,n2 , n3_old,n3 /))
+           !write(*,*) 'because cell size has changed',n1_old,n1,n2_old,n2,n3_old,n3
+        else if (displ > 1.d-3 ) then
+           call yaml_map('Large displacement of the molecule',displ, fmt='(1pe19.12)')
+           !write(*,*) 'large displacement of molecule',displ
+        end if
+        call yaml_close_map()
      end if
 
 !     ! NOT SURE YET WHAT SHOULD BE DONE FOR LINEAR CASE, so just stop
-!     if(iproc==0) write(*,*) 'This is forbidden for now in linear case!'
+!     if(iproc==0) call yaml_warning('This is forbidden for now in linear case!')
 !     call mpi_finalize(i_all)
 !     stop 
 !needs fixing below
@@ -1131,67 +1123,6 @@
      deallocate(psigold,stat=i_stat)
      call memocc(i_stat,i_all,'psigold',subname)
 
-=======
-        call yaml_map('Reformating Wavefunctions',.true.)
-        !write(*,*) 'wavefunctions need reformatting'
-        call yaml_open_map('Reformatting for')
-        if (hx_old /= hx .or. hy_old /= hy .or. hz_old /= hz) then
-           call yaml_open_map('hgrid_old /= hgrid',flow=.true.)
-              call yaml_map('hgrid_old', (/ hx_old,hy_old,hz_old /),fmt='(1pe20.12)')
-              call yaml_map('hgrid', (/ hx,hy,hz /), fmt='(1pe20.12)')
-           call yaml_close_map()
-           !write(*,"(1x,A,6F14.10)") 'because hgrid_old /= hgrid',hx_old,hy_old,hz_old,hx,hy,hz
-        else if (n1_old /= n1  .or. n2_old /= n2 .or. n3_old /= n3 ) then
-           call yaml_map('Cell size has changed ', (/ n1_old,n1  , n2_old,n2 , n3_old,n3 /))
-           !write(*,*) 'because cell size has changed',n1_old,n1,n2_old,n2,n3_old,n3
-        else if (displ > 1.d-3 ) then
-           call yaml_map('Large displacement of the molecule',displ, fmt='(1pe19.12)')
-           !write(*,*) 'large displacement of molecule',displ
-        end if
-        call yaml_close_map()
-     end if
-
-! NOT SURE YET WHAT SHOULD BE DONE FOR LINEAR CASE, so just stop
-     if(iproc==0) call yaml_warning('This is forbiden for now in linear case!')
-     !if(iproc==0) write(*,*) 'This is forbiden for now in linear case!'
-     call mpi_finalize(i_all)
-
-!!     allocate(psigold(0:n1_old,2,0:n2_old,2,0:n3_old,2+ndebug),stat=i_stat)
-!!     call memocc(i_stat,psigold,'psigold',subname)
-!!
-!!     call razero(8*(n1_old+1)*(n2_old+1)*(n3_old+1),psigold)
-!!     do iel=1,nvctr_c_old
-!!        if (useFormattedInput) then
-!!           read(unitwf,*) i1,i2,i3,tt
-!!        else
-!!           read(unitwf) i1,i2,i3,tt
-!!        end if
-!!        psigold(i1,1,i2,1,i3,1)=tt
-!!     enddo
-!!     do iel=1,nvctr_f_old
-!!        if (useFormattedInput) then
-!!           read(unitwf,*) i1,i2,i3,t1,t2,t3,t4,t5,t6,t7
-!!        else
-!!           read(unitwf) i1,i2,i3,t1,t2,t3,t4,t5,t6,t7
-!!        end if
-!!        psigold(i1,2,i2,1,i3,1)=t1
-!!        psigold(i1,1,i2,2,i3,1)=t2
-!!        psigold(i1,2,i2,2,i3,1)=t3
-!!        psigold(i1,1,i2,1,i3,2)=t4
-!!        psigold(i1,2,i2,1,i3,2)=t5
-!!        psigold(i1,1,i2,2,i3,2)=t6
-!!        psigold(i1,2,i2,2,i3,2)=t7
-!!     enddo
-!!
-!!     ! I put nat = 1 here, since only one position is saved in wavefunction files.
-!!     call reformatonewave(displ,wfd,at,hx_old,hy_old,hz_old,n1_old,n2_old,n3_old,&
-!!          rxyz_old,psigold,hx,hy,hz,n1,n2,n3,rxyz,psifscf,psi)
-!!
-!!     i_all=-product(shape(psigold))*kind(psigold)
-!!     deallocate(psigold,stat=i_stat)
-!!     call memocc(i_stat,i_all,'psigold',subname)
-!!
->>>>>>> af62613e
   endif
 
   ! DEBUG
@@ -1246,12 +1177,8 @@
        read(unitwf,*,iostat=i_stat) (locregCenter(i),i=1,3),onwhichatom,&
             locrad,confPotOrder, confPotprefac
        if (i_stat /= 0) return
-<<<<<<< HEAD
-       !!write(*,*) 'reading ',nat,' atomic positions' !*
-=======
-       call yaml_map('Reading atomic positions',nat)
+       !call yaml_map('Reading atomic positions',nat)
        !write(*,*) 'reading ',nat,' atomic positions' !*
->>>>>>> af62613e
 
        if (present(nat) .And. present(rxyz_old)) then
           read(unitwf,*,iostat=i_stat) nat_
@@ -1437,6 +1364,10 @@
   real(wp) :: tt
   real(gp) :: tx,ty,tz,displ,hx_old,hy_old,hz_old,mindist
 
+
+
+
+
   norb_change = .false.
 
   !write(*,*) 'INSIDE readonewave'
@@ -1475,11 +1406,7 @@
         if (i_stat /= 0) stop 'Problem reading the coefficients'
      end if
 
-<<<<<<< HEAD
      !if (iproc == 0) write(*,*) 'coefficients need NO reformatting'
-=======
-     if (iproc == 0) call yaml_map('Need of reformatting wavefunctions',.false.)
->>>>>>> af62613e
 
      ! Now read the coefficients
      do i = 1, norb
@@ -1493,7 +1420,6 @@
            coeff(j,i) = tt  
         end do
      end do
-<<<<<<< HEAD
      !!if (verbose >= 2) write(*,'(1x,a)') 'Wavefunction coefficients read'
   else
      ! tmbs themselves should be ok, but need to recalculate the coefficients
@@ -1575,44 +1501,6 @@
               end if
            end do
         end do
-=======
-     if (iproc == 0 .and. verbose >= 2) call yaml_map('Wavefunction coefficients written',.true.)
-
-  else if (hx_old == hx .and. hy_old == hy .and. hz_old == hz .and.&
-       n1_old == n1  .and. n2_old == n2 .and. n3_old == n3 .and. displ <= 1.d-3 .and. &
-       norb /= norb_old .and. ntmb == ntmb_old) then
-     ! tmbs themselves should be ok, but need to recalculate the coefficients
-     norb_change = .true.
-
-  else
-     if (iproc == 0) then
-        !write(*,*) 'wavefunctions need reformatting'
-        call yaml_map('Reformating wavefunctions',.true.)
-        call yaml_open_map('Reformatting for')
-        if (hx_old /= hx .or. hy_old /= hy .or. hz_old /= hz) then
-           call yaml_open_map('hgrid_old /= hgrid',flow=.true.)
-              call yaml_map('hgrid_old', (/ hx_old,hy_old,hz_old /),fmt='(1pe20.12)')
-              call yaml_map('hgrid', (/ hx,hy,hz /), fmt='(1pe20.12)')
-           call yaml_close_map()
-           !write(*,"(1x,A,6F14.10)") 'because hgrid_old /= hgrid',hx_old,hy_old,hz_old,hx,hy,hz
-        else if (n1_old /= n1  .or. n2_old /= n2 .or. n3_old /= n3 ) then
-           call yaml_map('Cell size has changed ', (/ n1_old,n1  , n2_old,n2 , n3_old,n3 /))
-           !write(*,*) 'because cell size has changed',n1_old,n1,n2_old,n2,n3_old,n3
-        else if (displ > 1.d-3 ) then
-           call yaml_map('Large displacement of the molecule',displ, fmt='(1pe19.12)')
-           !write(*,*) 'large displacement of molecule',displ
-           !if (norb /= norb_old) write(*,*) 'Differing number of orbitals',norb,norb_old
-        else if (ntmb /= ntmb_old) then
-           call yaml_map('Differing number of minimal basis functions', (/ ntmb,ntmb_old /))
-           !write(*,*) 'Differing number of minimal basis functions',ntmb,ntmb_old
-        end if
-        call yaml_close_map()
-     end if
-
-     ! NOT SURE YET WHAT SHOULD BE DONE FOR LINEAR CASE, so just stop
-     if(iproc==0) then
-        call yaml_warning('This is forbiden for now in linear case!')
->>>>>>> af62613e
      end if
   end if
 
@@ -1733,9 +1621,6 @@
   call cpu_time(tr1)
   call system_clock(ncount2,ncount_rate,ncount_max)
   tel=dble(ncount2-ncount1)/dble(ncount_rate)
-<<<<<<< HEAD
-  !!write(*,'(a,i4,2(1x,1pe10.3))') '- READING WAVES TIME',iproc,tr1-tr0,tel
-=======
 
   if (iproc == 0) call yaml_open_sequence('Reading Waves Time')
   call yaml_sequence()
@@ -1745,7 +1630,6 @@
   call yaml_close_map()
   if (iproc == 0) call yaml_close_sequence()
   !write(*,'(a,i4,2(1x,1pe10.3))') '- READING WAVES TIME',iproc,tr1-tr0,tel
->>>>>>> af62613e
 END SUBROUTINE readmywaves_linear
 
 
@@ -1811,17 +1695,12 @@
            call io_read_descr_linear(99,(iformat == WF_FORMAT_PLAIN), iorb_old, eval, n1_old, n2_old, n3_old, &
                 & hx_old, hy_old, hz_old, lstat, error, nvctr_c(iorb+orbs%isorb), nvctr_f(iorb+orbs%isorb),&
                 & rxyz_old, at%nat, locrad(iorb+orbs%isorb), locregCenter(1,iorb+orbs%isorb), confPotOrder,&
-<<<<<<< HEAD
                 & confPotprefac(iorb+orbs%isorb), onwhichatom_tmp)
 
            ! get locregcenters from new atomic positions
            orbs%onwhichatom(iorb+orbs%isorb) = onwhichatom_tmp
            locregcenter(:,iorb+orbs%isorb) = rxyz(:,onwhichatom_tmp)
            ! DEBUG: print*,iproc,iorb,iorb+orbs%isorb,iorb_old,iorb_out
-           if (.not. lstat) then ; write(*,*) trim(error) ; stop; end if
-           if (iorb_old /= iorb_out) stop 'initialize_linear_from_file'
-=======
-                & confPotprefac(iorb+orbs%isorb))
            if (.not. lstat) then
               call yaml_warning(trim(error))
               !write(*,*) trim(error)
@@ -1831,20 +1710,10 @@
               call yaml_warning('Initialize_linear_from_file')
               stop
            end if
->>>>>>> af62613e
            close(99)
            !TO DO: confPotOrder_old should be read from input.lin
            if(iorb==1) confPotOrder_old = confPotOrder
-<<<<<<< HEAD
-=======
-           call check_consistency(Lzd, at, hx_old, hy_old, hz_old, n1_old, n2_old, n3_old, &
-                rxyz_old,rxyz,confPotOrder,confPotOrder_old,consistent)
-           if(.not. consistent) then
-             call yaml_warning('Inconsistency in file, iorb=',iorb_out)
-             !write(*,*) 'Inconsistency in file, iorb=',iorb_out
-             exit loop_iorb
-           end if
->>>>>>> af62613e
+
            confPotOrder_old = confPotOrder
         end do
      end do loop_iorb
@@ -2428,11 +2297,7 @@
 
       end if
 
-<<<<<<< HEAD
       !!if (iproc==0) write(*,"(1x,a)")'done.'
-=======
-      !if (iproc==0) write(*,"(1x,a)")'done.'
->>>>>>> af62613e
 
   end do
 
