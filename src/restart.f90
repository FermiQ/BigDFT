--- conflicted
+++ resolved
@@ -709,17 +709,6 @@
 END SUBROUTINE read_wave_to_isf
 
 
-<<<<<<< HEAD
-subroutine free_wave_to_isf(psiscf)
-  use module_base
-  implicit none
-  real(wp), dimension(:,:,:,:), pointer :: psiscf
-
-  integer :: i_all, i_stat
-
-  call f_free_ptr(psiscf)
-END SUBROUTINE free_wave_to_isf
-=======
 !!$subroutine free_wave_to_isf(psiscf)
 !!$  use module_base
 !!$  implicit none
@@ -731,7 +720,6 @@
 !!$  deallocate(psiscf,stat=i_stat)
 !!$  call memocc(i_stat,i_all,'psiscf',"free_wave_to_isf_etsf")
 !!$END SUBROUTINE free_wave_to_isf
->>>>>>> 1c57886c
 
 
 subroutine read_wave_descr(lstat, filename, ln, &
