!> @file
!!  Routines to do restart of the calculation
!! @author
!!    Copyright (C) 2007-2013 BigDFT group
!!    This file is distributed under the terms of the
!!    GNU General Public License, see ~/COPYING file
!!    or http://www.gnu.org/copyleft/gpl.txt .
!!    For the list of contributors, see ~/AUTHORS 


!> Copy old wavefunctions from psi to psi_old
subroutine copy_old_wavefunctions(nproc,orbs,n1,n2,n3,wfd,psi,&
     n1_old,n2_old,n3_old,wfd_old,psi_old)
  use module_base
  use module_types
  use yaml_output
  implicit none
  integer, intent(in) :: nproc,n1,n2,n3
  type(orbitals_data), intent(in) :: orbs
  type(wavefunctions_descriptors), intent(inout) :: wfd,wfd_old
  integer, intent(out) :: n1_old,n2_old,n3_old
  real(wp), dimension(:), pointer :: psi,psi_old
  !Local variables
  character(len=*), parameter :: subname='copy_old_wavefunctions'
  !real(kind=8), parameter :: eps_mach=1.d-12
  integer :: iseg,j,ind1,iorb,i_all,i_stat,oidx,sidx !n(c) nvctrp_old
  real(kind=8) :: tt
  call f_routine(id=subname)

  wfd_old%nvctr_c = wfd%nvctr_c
  wfd_old%nvctr_f = wfd%nvctr_f
  wfd_old%nseg_c  = wfd%nseg_c
  wfd_old%nseg_f  = wfd%nseg_f

  !allocations
  call allocate_wfd(wfd_old)

  do iseg=1,wfd_old%nseg_c+wfd_old%nseg_f
     wfd_old%keyglob(1,iseg)    = wfd%keyglob(1,iseg) 
     wfd_old%keyglob(2,iseg)    = wfd%keyglob(2,iseg)
     wfd_old%keygloc(1,iseg)    = wfd%keygloc(1,iseg)
     wfd_old%keygloc(2,iseg)    = wfd%keygloc(2,iseg)
     wfd_old%keyvloc(iseg)      = wfd%keyvloc(iseg)
     wfd_old%keyvglob(iseg)      = wfd%keyvglob(iseg)
  enddo
  !deallocation
  call deallocate_wfd(wfd)

  n1_old = n1
  n2_old = n2
  n3_old = n3

  !add the number of distributed point for the compressed wavefunction
  tt=dble(wfd_old%nvctr_c+7*wfd_old%nvctr_f)/dble(nproc)
  !n(c) nvctrp_old=int((1.d0-eps_mach*tt) + tt)

!  psi_old=&
!       f_malloc_ptr((wfd_old%nvctr_c+7*wfd_old%nvctr_f)*orbs%norbp*orbs%nspinor,!&
!       id='psi_old')
  psi_old = f_malloc_ptr((wfd_old%nvctr_c+7*wfd_old%nvctr_f)*orbs%norbp*orbs%nspinor+ndebug,id='psi_old')

  do iorb=1,orbs%norbp
     tt=0.d0
     oidx=(iorb-1)*orbs%nspinor+1
     do sidx=oidx,oidx+orbs%nspinor-1
        do j=1,wfd_old%nvctr_c+7*wfd_old%nvctr_f
           ind1=j+(wfd_old%nvctr_c+7*wfd_old%nvctr_f)*(sidx-1)
           psi_old(ind1)= psi(ind1)
           tt=tt+real(psi(ind1),kind=8)**2
        enddo
     end do

     tt=sqrt(tt)
     if (abs(tt-1.d0) > 1.d-8) then
        call yaml_warning('wrong psi_old' // trim(yaml_toa(iorb)) // trim(yaml_toa(tt)))
        !write(*,*)'wrong psi_old',iorb,tt
        stop 
     end if
  enddo
  !deallocation
  call f_free_ptr(psi)

  call f_release_routine()

END SUBROUTINE copy_old_wavefunctions


!> Reformat wavefunctions if the mesh have changed (in a restart)
subroutine reformatmywaves(iproc,orbs,at,&
     hx_old,hy_old,hz_old,n1_old,n2_old,n3_old,rxyz_old,wfd_old,psi_old,&
     hx,hy,hz,n1,n2,n3,rxyz,wfd,psi)
  use module_base
  use module_types
  use yaml_output
  implicit none
  integer, intent(in) :: iproc,n1_old,n2_old,n3_old,n1,n2,n3
  real(gp), intent(in) :: hx_old,hy_old,hz_old,hx,hy,hz
  type(wavefunctions_descriptors), intent(in) :: wfd,wfd_old
  type(atoms_data), intent(in) :: at
  type(orbitals_data), intent(in) :: orbs
  real(gp), dimension(3,at%astruct%nat), intent(in) :: rxyz,rxyz_old
  real(wp), dimension(wfd_old%nvctr_c+7*wfd_old%nvctr_f,orbs%nspinor*orbs%norbp), intent(in) :: psi_old
  real(wp), dimension(wfd%nvctr_c+7*wfd%nvctr_f,orbs%nspinor*orbs%norbp), intent(out) :: psi
  !Local variables
  character(len=*), parameter :: subname='reformatmywaves'
  logical :: reformat,perx,pery,perz
  integer :: iat,iorb,j,i_stat,i_all,jj,j0,j1,ii,i0,i1,i2,i3,i,iseg,nb1,nb2,nb3,nvctrcj,n1p1,np,i0jj
  real(gp) :: tx,ty,tz,displ,mindist
  real(wp), dimension(:,:,:), allocatable :: psifscf
  real(wp), dimension(:,:,:,:,:,:), allocatable :: psigold

  !conditions for periodicity in the three directions
  perx=(at%astruct%geocode /= 'F')
  pery=(at%astruct%geocode == 'P')
  perz=(at%astruct%geocode /= 'F')

  !buffers related to periodicity
  !WARNING: the boundary conditions are not assumed to change between new and old
  call ext_buffers_coarse(perx,nb1)
  call ext_buffers_coarse(pery,nb2)
  call ext_buffers_coarse(perz,nb3)


  psifscf = f_malloc((/ -nb1.to.2*n1+1+nb1, -nb2.to.2*n2+1+nb2, -nb3.to.2*n3+1+nb3 /),id='psifscf')

  tx=0.0_gp 
  ty=0.0_gp
  tz=0.0_gp

  do iat=1,at%astruct%nat
     tx=tx+mindist(perx,at%astruct%cell_dim(1),rxyz(1,iat),rxyz_old(1,iat))**2
     ty=ty+mindist(pery,at%astruct%cell_dim(2),rxyz(2,iat),rxyz_old(2,iat))**2
     tz=tz+mindist(perz,at%astruct%cell_dim(3),rxyz(3,iat),rxyz_old(3,iat))**2
  enddo
  displ=sqrt(tx+ty+tz)
!  write(100+iproc,*) 'displacement',dis
!  write(100+iproc,*) 'rxyz ',rxyz
!  write(100+iproc,*) 'rxyz_old ',rxyz_old

  !reformatting criterion
  if (hx == hx_old .and. hy == hy_old .and. hz == hz_old .and. &
       wfd_old%nvctr_c  == wfd%nvctr_c .and. wfd_old%nvctr_f == wfd%nvctr_f .and.&
       n1_old  == n1  .and. n2_old == n2 .and. n3_old == n3  .and.  displ <  1.d-3  ) then
     reformat=.false.
     if (iproc==0) then
        call yaml_map('Reformating Wavefunctions',.false.)
      !write(*,'(1x,a)',advance='NO') 'The wavefunctions do not need reformatting and can be imported directly...'
      !  '-------------------------------------------------------------- Wavefunctions Restart'
     end if
  else
     reformat=.true.
     if (iproc==0) then
        call yaml_map('Reformating wavefunctions',.true.)
        call yaml_open_map('Reformatting for')
        !write(*,'(1x,a)') 'The wavefunctions need reformatting because:'
        if (hx /= hx_old .or. hy /= hy_old .or. hz /= hz_old) then 
           call yaml_open_map('hgrid modified',flow=.true.)
              call yaml_map('hgrid_old', (/ hx_old,hy_old,hz_old /),fmt='(1pe20.12)')
              call yaml_map('hgrid', (/ hx,hy,hz /), fmt='(1pe20.12)')
           call yaml_close_map()
           !write(*,"(4x,a,6(1pe20.12))") 'hgrid_old /= hgrid  ',hx_old,hy_old,hz_old,hx,hy,hz
        else if (wfd_old%nvctr_c /= wfd%nvctr_c) then
           call yaml_map('nvctr_c modified', (/ wfd_old%nvctr_c,wfd%nvctr_c /))
           !write(*,"(4x,a,2i8)") 'nvctr_c_old /= nvctr_c',wfd_old%nvctr_c,wfd%nvctr_c
        else if (wfd_old%nvctr_f /= wfd%nvctr_f)  then
           call yaml_map('nvctr_f modified', (/ wfd_old%nvctr_f,wfd%nvctr_f /))
           !write(*,"(4x,a,2i8)") 'nvctr_f_old /= nvctr_f',wfd_old%nvctr_f,wfd%nvctr_f
        else if (n1_old /= n1  .or. n2_old /= n2 .or. n3_old /= n3 )  then  
           call yaml_map('Cell size has changed ', (/ n1_old,n1  , n2_old,n2 , n3_old,n3 /))
           !write(*,"(4x,a,6i5)") 'cell size has changed ',n1_old,n1  , n2_old,n2 , n3_old,n3
        else
           call yaml_map('Molecule was shifted' ,  (/ tx,ty,tz /), fmt='(1pe19.12)')
           !write(*,"(4x,a,3(1pe19.12))") 'molecule was shifted  ' , tx,ty,tz
        endif
        !write(*,"(1x,a)",advance='NO') 'Reformatting...'
        call yaml_close_map()
     end if
     !calculate the new grid values
     
!check
!        write(100+iproc,'(1x,a)') 'The wavefunctions need reformatting because:'
!        if (hgrid_old.ne.hgrid) then 
!           write(100+iproc,"(4x,a,1pe20.12)") &
!                '  hgrid_old /= hgrid  ',hgrid_old, hgrid
!        else if (wfd_old%nvctr_c.ne.wfd%nvctr_c) then
!           write(100+iproc,"(4x,a,2i8)") &
!                'nvctr_c_old /= nvctr_c',wfd_old%nvctr_c,wfd%nvctr_c
!        else if (wfd_old%nvctr_f.ne.wfd%nvctr_f)  then
!           write(100+iproc,"(4x,a,2i8)") &
!                'nvctr_f_old /= nvctr_f',wfd_old%nvctr_f,wfd%nvctr_f
!        else if (n1_old.ne.n1  .or. n2_old.ne.n2 .or. n3_old.ne.n3 )  then  
!           write(100+iproc,"(4x,a,6i5)") &
!                'cell size has changed ',n1_old,n1  , n2_old,n2 , n3_old,n3
!        else
!           write(100+iproc,"(4x,a,3(1pe19.12))") &
!                'molecule was shifted  ' , tx,ty,tz
!        endif
!checkend
  end if

  do iorb=1,orbs%norbp*orbs%nspinor

     if (.not. reformat) then
        !write(100+iproc,*) 'no reformatting' 

        do j=1,wfd_old%nvctr_c
           psi(j,iorb)=psi_old(j, iorb)
        enddo
        do j=1,7*wfd_old%nvctr_f-6,7
           nvctrcj=wfd%nvctr_c+j
           psi(nvctrcj+0,iorb)=psi_old(nvctrcj+0,iorb)
           psi(nvctrcj+1,iorb)=psi_old(nvctrcj+1,iorb)
           psi(nvctrcj+2,iorb)=psi_old(nvctrcj+2,iorb)
           psi(nvctrcj+3,iorb)=psi_old(nvctrcj+3,iorb)
           psi(nvctrcj+4,iorb)=psi_old(nvctrcj+4,iorb)
           psi(nvctrcj+5,iorb)=psi_old(nvctrcj+5,iorb)
           psi(nvctrcj+6,iorb)=psi_old(nvctrcj+6,iorb)
        enddo

     else

        psigold = f_malloc((/ 0.to.n1_old, 1.to.2, 0.to.n2_old, 1.to.2, 0.to.n3_old, 1.to.2 /),id='psigold')

        call to_zero(8*(n1_old+1)*(n2_old+1)*(n3_old+1),psigold)

        n1p1=n1_old+1
        np=n1p1*(n2_old+1)
        ! coarse part
        do iseg=1,wfd_old%nseg_c
           jj=wfd_old%keyvloc(iseg)
           j0=wfd_old%keygloc(1,iseg)
           j1=wfd_old%keygloc(2,iseg)
           ii=j0-1
           i3=ii/np
           ii=ii-i3*np
           i2=ii/n1p1
           i0=ii-i2*n1p1
           i1=i0+j1-j0
           i0jj=jj-i0
           do i=i0,i1
              psigold(i,1,i2,1,i3,1) = psi_old(i+i0jj,iorb)
           enddo
        enddo

        ! fine part
        do iseg=1,wfd_old%nseg_f
           jj=wfd_old%keyvloc(wfd_old%nseg_c + iseg)
           j0=wfd_old%keygloc(1,wfd_old%nseg_c + iseg)
           j1=wfd_old%keygloc(2,wfd_old%nseg_c + iseg)
           ii=j0-1
           i3=ii/np
           ii=ii-i3*np
           i2=ii/n1p1
           i0=ii-i2*n1p1
           i1=i0+j1-j0
           i0jj=jj-i0-1
           do i=i0,i1
              psigold(i,2,i2,1,i3,1)=psi_old(wfd_old%nvctr_c+1+7*(i+i0jj), iorb)
              psigold(i,1,i2,2,i3,1)=psi_old(wfd_old%nvctr_c+2+7*(i+i0jj), iorb)
              psigold(i,2,i2,2,i3,1)=psi_old(wfd_old%nvctr_c+3+7*(i+i0jj), iorb)
              psigold(i,1,i2,1,i3,2)=psi_old(wfd_old%nvctr_c+4+7*(i+i0jj), iorb)
              psigold(i,2,i2,1,i3,2)=psi_old(wfd_old%nvctr_c+5+7*(i+i0jj), iorb)
              psigold(i,1,i2,2,i3,2)=psi_old(wfd_old%nvctr_c+6+7*(i+i0jj), iorb)
              psigold(i,2,i2,2,i3,2)=psi_old(wfd_old%nvctr_c+7+7*(i+i0jj), iorb)
           enddo
        enddo

!write(100+iproc,*) 'norm psigold ',dnrm2(8*(n1_old+1)*(n2_old+1)*(n3_old+1),psigold,1)

        call reformatonewave(displ,wfd,at,hx_old,hy_old,hz_old, & !n(m)
             n1_old,n2_old,n3_old,rxyz_old,psigold,hx,hy,hz,&
             n1,n2,n3,rxyz,psifscf,psi(1,iorb))

        call f_free(psigold)
     end if
  end do

  call f_free(psifscf)

  !if (iproc==0) write(*,"(1x,a)")'done.'

END SUBROUTINE reformatmywaves


integer function wave_format_from_filename(iproc, filename)
  use module_types
  use yaml_output
  implicit none
  integer, intent(in) :: iproc
  character(len=*), intent(in) :: filename

  integer :: isuffix

  wave_format_from_filename = WF_FORMAT_NONE

  isuffix = index(filename, ".etsf", back = .true.)
  if (isuffix > 0) then
     wave_format_from_filename = WF_FORMAT_ETSF
     if (iproc ==0) call yaml_comment('Reading wavefunctions in ETSF file format.')
     !if (iproc ==0) write(*,*) "Reading wavefunctions in ETSF file format."
  else
     isuffix = index(filename, ".bin", back = .true.)
     if (isuffix > 0) then
        wave_format_from_filename = WF_FORMAT_BINARY
        if (iproc ==0) call yaml_comment('Reading wavefunctions in BigDFT binary file format.')
        !if (iproc ==0) write(*,*) "Reading wavefunctions in BigDFT binary file format."
     else
        wave_format_from_filename = WF_FORMAT_PLAIN
        if (iproc ==0) call yaml_comment('Reading wavefunctions in plain text file format.')
        !if (iproc ==0) write(*,*) "Reading wavefunctions in plain text file format."
     end if
  end if
end function wave_format_from_filename


!> Reads wavefunction from file and transforms it properly if hgrid or size of simulation cell
!!  have changed
subroutine readmywaves(iproc,filename,iformat,orbs,n1,n2,n3,hx,hy,hz,at,rxyz_old,rxyz,  & 
     wfd,psi,orblist)
  use module_base
  use module_types
  use yaml_output
  use module_interfaces, except_this_one => readmywaves
  implicit none
  integer, intent(in) :: iproc,n1,n2,n3, iformat
  real(gp), intent(in) :: hx,hy,hz
  type(wavefunctions_descriptors), intent(in) :: wfd
  type(orbitals_data), intent(inout) :: orbs
  type(atoms_data), intent(in) :: at
  real(gp), dimension(3,at%astruct%nat), intent(in) :: rxyz
  real(gp), dimension(3,at%astruct%nat), intent(out) :: rxyz_old
  real(wp), dimension(wfd%nvctr_c+7*wfd%nvctr_f,orbs%nspinor,orbs%norbp), intent(out) :: psi
  character(len=*), intent(in) :: filename
  integer, dimension(orbs%norb), optional :: orblist
  !Local variables
  character(len=*), parameter :: subname='readmywaves'
  logical :: perx,pery,perz
  integer :: ncount1,ncount_rate,ncount_max,iorb,i_stat,i_all,ncount2,nb1,nb2,nb3,iorb_out,ispinor
  real(kind=4) :: tr0,tr1
  real(kind=8) :: tel
  real(wp), dimension(:,:,:), allocatable :: psifscf
  !integer, dimension(orbs%norb) :: orblist2

  call cpu_time(tr0)
  call system_clock(ncount1,ncount_rate,ncount_max)

  if (iformat == WF_FORMAT_ETSF) then
     !construct the orblist or use the one in argument
     !do nb1 = 1, orbs%norb
     !orblist2(nb1) = nb1
     !if(present(orblist)) orblist2(nb1) = orblist(nb1) 
     !end do

     call read_waves_etsf(iproc,filename // ".etsf",orbs,n1,n2,n3,hx,hy,hz,at,rxyz_old,rxyz,  & 
          wfd,psi)
  else if (iformat == WF_FORMAT_BINARY .or. iformat == WF_FORMAT_PLAIN) then
     !conditions for periodicity in the three directions
     perx=(at%astruct%geocode /= 'F')
     pery=(at%astruct%geocode == 'P')
     perz=(at%astruct%geocode /= 'F')

     !buffers related to periodicity
     !WARNING: the boundary conditions are not assumed to change between new and old
     call ext_buffers_coarse(perx,nb1)
     call ext_buffers_coarse(pery,nb2)
     call ext_buffers_coarse(perz,nb3)

     psifscf = f_malloc((/ -nb1.to.2*n1+1+nb1, -nb2.to.2*n2+1+nb2, -nb3.to.2*n3+1+nb3 /),id='psifscf')

     do iorb=1,orbs%norbp!*orbs%nspinor

!!$        write(f4,'(i4.4)') iorb+orbs%isorb*orbs%nspinor
!!$        if (exists) then
!!$           filename_ = filename//".bin."//f4
!!$           open(unit=99,file=filename_,status='unknown',form="unformatted")
!!$        else
!!$           filename_ = trim(filename)//"."//f4
!!$           open(unit=99,file=trim(filename_),status='unknown')
!!$        end if
!!$           call readonewave(99, .not.exists,iorb+orbs%isorb*orbs%nspinor,iproc,n1,n2,n3, &
!!$                & hx,hy,hz,at,wfd,rxyz_old,rxyz,&
!!$                psi(1,iorb),orbs%eval((iorb-1)/orbs%nspinor+1+orbs%isorb),psifscf)
        !print *,"filename = ", filename
        do ispinor=1,orbs%nspinor
           if(present(orblist)) then
              call open_filename_of_iorb(99,(iformat == WF_FORMAT_BINARY),filename, &
                   & orbs,iorb,ispinor,iorb_out, orblist(iorb+orbs%isorb))
           else
              call open_filename_of_iorb(99,(iformat == WF_FORMAT_BINARY),filename, &
                   & orbs,iorb,ispinor,iorb_out)
           end if           
           call readonewave(99, (iformat == WF_FORMAT_PLAIN),iorb_out,iproc,n1,n2,n3, &
                & hx,hy,hz,at,wfd,rxyz_old,rxyz,&
                psi(1,ispinor,iorb),orbs%eval(orbs%isorb+iorb),psifscf)
           close(99)
        end do
!!$        do i_all=1,wfd%nvctr_c+7*wfd%nvctr_f
!!$            write(700+iorb,*) i_all, psi(i_all,1,iorb)
!!$        end do

     end do

     call f_free(psifscf)

  else
     call yaml_warning('Unknown wavefunction file format from filename.')
     stop
  end if

  call cpu_time(tr1)
  call system_clock(ncount2,ncount_rate,ncount_max)
  tel=dble(ncount2-ncount1)/dble(ncount_rate)


  if (iproc == 0) then 
     call yaml_open_sequence('Reading Waves Time')
     call yaml_sequence(advance='no')
     call yaml_open_map(flow=.true.)
     call yaml_map('Process',iproc)
     call yaml_map('Timing',(/ real(tr1-tr0,kind=8),tel /),fmt='(1pe10.3)')
     call yaml_close_map()
     call yaml_close_sequence()
  end if
  !write(*,'(a,i4,2(1x,1pe10.3))') '- READING WAVES TIME',iproc,tr1-tr0,tel
END SUBROUTINE readmywaves


!> Verify the presence of a given file
subroutine verify_file_presence(filerad,orbs,iformat,nproc,nforb)
  use module_base
  use module_types
  use module_interfaces, except_this_one => verify_file_presence
  implicit none
  integer, intent(in) :: nproc
  character(len=*), intent(in) :: filerad
  type(orbitals_data), intent(in) :: orbs
  integer, intent(out) :: iformat
  integer, optional, intent(in) :: nforb
  !local variables
  character(len=500) :: filename
  logical :: onefile,allfiles
  integer :: iorb,ispinor,iorb_out
  
  allfiles=.true.

  !first try with plain files
  loop_plain: do iorb=1,orbs%norbp
     do ispinor=1,orbs%nspinor
        call filename_of_iorb(.false.,trim(filerad),orbs,iorb,ispinor,filename,iorb_out)
        inquire(file=filename,exist=onefile)
        ! for fragment calculations, this number could be less than the number of orbs - find a better way of doing this
        if (.not. present(nforb)) then
           allfiles=allfiles .and. onefile
        else if (iorb_out<=nforb) then
           allfiles=allfiles .and. onefile
        end if
        if (.not. allfiles) then
           exit loop_plain
        end if
     end do
  end do loop_plain
  !reduce the result among the other processors
  if (nproc > 1) call mpiallred(allfiles,1,MPI_LAND,bigdft_mpi%mpi_comm)
 
  if (allfiles) then
     iformat=WF_FORMAT_PLAIN
     return
  end if

  !Otherwise  test binary files.
  allfiles = .true.
  loop_binary: do iorb=1,orbs%norbp
     do ispinor=1,orbs%nspinor
        call filename_of_iorb(.true.,trim(filerad),orbs,iorb,ispinor,filename,iorb_out)

        inquire(file=filename,exist=onefile)
        ! for fragment calculations, this number could be less than the number of orbs - find a better way of doing this
        if (.not. present(nforb)) then
           allfiles=allfiles .and. onefile
        else if (iorb_out<=nforb) then
           allfiles=allfiles .and. onefile
        end if
        if (.not. allfiles) then
           exit loop_binary
        end if

     end do
  end do loop_binary
  !reduce the result among the other processors
  if (nproc > 1) call mpiallred(allfiles,1,MPI_LAND,bigdft_mpi%mpi_comm)

  if (allfiles) then
     iformat=WF_FORMAT_BINARY
     return
  end if

  !otherwise, switch to normal input guess
  iformat=WF_FORMAT_NONE

end subroutine verify_file_presence


!> Associate to the absolute value of orbital a filename which depends of the k-point and 
!! of the spin sign
subroutine filename_of_iorb(lbin,filename,orbs,iorb,ispinor,filename_out,iorb_out,iiorb)
  use module_base
  use module_types
  implicit none
  character(len=*), intent(in) :: filename
  logical, intent(in) :: lbin
  integer, intent(in) :: iorb,ispinor
  type(orbitals_data), intent(in) :: orbs
  character(len=*) :: filename_out
  integer, intent(out) :: iorb_out
  integer, intent(in), optional :: iiorb
  !local variables
  character(len=1) :: spintype,realimag
  character(len=4) :: f3
  character(len=5) :: f4
  character(len=8) :: completename
  integer :: ikpt
  real(gp) :: spins

  !calculate k-point
  ikpt=orbs%iokpt(iorb)
  write(f3,'(a1,i3.3)') "k", ikpt !not more than 999 kpts

  !see if the wavefunction is real or imaginary
  if(modulo(ispinor,2)==0) then
     realimag='I'
  else
     realimag='R'
  end if
  !calculate the spin sector
  spins=orbs%spinsgn(orbs%isorb+iorb)
  if(orbs%nspinor == 4) then
     if (ispinor <=2) then
        spintype='A'
     else
        spintype='B'
     end if
  else
     if (spins==1.0_gp) then
        spintype='U'
     else
        spintype='D'
     end if
  end if
  !no spin polarization if nspin=1
  if (orbs%nspin==1) spintype='N'

  !calculate the actual orbital value
  iorb_out=iorb+orbs%isorb-(ikpt-1)*orbs%norb
  !print *,"iorb_out (filename_of_iorb) = ", iorb_out
  !print *,"ikpt (filename_of_iorb) = ", ikpt
  !print *,"orbs%isorb (filename_of_iorb) = ", orbs%isorb

  if(present(iiorb)) iorb_out = iiorb
  !purge the value from the spin sign
  if (spins==-1.0_gp) iorb_out=iorb_out-orbs%norbu

  !value of the orbital 
  write(f4,'(a1,i4.4)') "b", iorb_out

  !complete the information in the name of the orbital
  completename='-'//f3//'-'//spintype//realimag
  if (lbin) then
     filename_out = trim(filename)//completename//".bin."//f4
     !print *,'complete name <',trim(filename_out),'> end'
 else
     filename_out = trim(filename)//completename//"."//f4
     !print *,'complete name <',trim(filename_out),'> end'
 end if

  !print *,'filename: ',filename_out
end subroutine filename_of_iorb


!> Associate to the absolute value of orbital a filename which depends of the k-point and 
!! of the spin sign
subroutine open_filename_of_iorb(unitfile,lbin,filename,orbs,iorb,ispinor,iorb_out,iiorb)
  use module_base
  use module_types
  use module_interfaces, except_this_one => open_filename_of_iorb
  implicit none
  character(len=*), intent(in) :: filename
  logical, intent(in) :: lbin
  integer, intent(in) :: iorb,ispinor,unitfile
  type(orbitals_data), intent(in) :: orbs
  integer, intent(out) :: iorb_out
  integer, intent(in), optional :: iiorb
  !local variables
  character(len=500) :: filename_out

  if(present(iiorb)) then   
<<<<<<< HEAD
     call filename_of_iorb(lbin,filename,orbs,iorb,ispinor,filename_out,iorb_out,iiorb) 
=======
     call filename_of_iorb(lbin,filename,orbs,iorb,ispinor,filename_out,iorb_out,iiorb)
     !restore previous behaviour even though the wannier construction can be compromised
>>>>>>> af9c889c
     !call filename_of_iorb(lbin,filename,orbs,iorb,ispinor,filename_out,iorb_out) 
  else
     call filename_of_iorb(lbin,filename,orbs,iorb,ispinor,filename_out,iorb_out)
  end if
  if (lbin) then
     open(unit=unitfile,file=trim(filename_out),status='unknown',form="unformatted")
  else
     open(unit=unitfile,file=trim(filename_out),status='unknown')
  end if

end subroutine open_filename_of_iorb


!> Write all my wavefunctions in files by calling writeonewave
subroutine writemywaves(iproc,filename,iformat,orbs,n1,n2,n3,hx,hy,hz,at,rxyz,wfd,psi)
  use module_types
  use module_base
  use yaml_output
  use module_interfaces, except_this_one => writeonewave
  implicit none
  integer, intent(in) :: iproc,n1,n2,n3,iformat
  real(gp), intent(in) :: hx,hy,hz
  type(atoms_data), intent(in) :: at
  type(orbitals_data), intent(in) :: orbs
  type(wavefunctions_descriptors), intent(in) :: wfd
  real(gp), dimension(3,at%astruct%nat), intent(in) :: rxyz
  real(wp), dimension(wfd%nvctr_c+7*wfd%nvctr_f,orbs%nspinor,orbs%norbp), intent(in) :: psi
  character(len=*), intent(in) :: filename
  !Local variables
  integer :: ncount1,ncount_rate,ncount_max,iorb,ncount2,iorb_out,ispinor
  real(kind=4) :: tr0,tr1
  real(kind=8) :: tel

  if (iproc == 0) call yaml_map('Write wavefunctions to file', trim(filename) // '.*')
  !if (iproc == 0) write(*,"(1x,A,A,a)") "Write wavefunctions to file: ", trim(filename),'.*'
  if (iformat == WF_FORMAT_ETSF) then
     call write_waves_etsf(iproc,filename,orbs,n1,n2,n3,hx,hy,hz,at,rxyz,wfd,psi)
  else
     call cpu_time(tr0)
     call system_clock(ncount1,ncount_rate,ncount_max)

     ! Plain BigDFT files.
     do iorb=1,orbs%norbp
        do ispinor=1,orbs%nspinor
           call open_filename_of_iorb(99,(iformat == WF_FORMAT_BINARY),filename, &
                & orbs,iorb,ispinor,iorb_out)           
           call writeonewave(99,(iformat == WF_FORMAT_PLAIN),iorb_out,n1,n2,n3,hx,hy,hz, &
                at%astruct%nat,rxyz,wfd%nseg_c,wfd%nvctr_c,wfd%keygloc(1,1),wfd%keyvloc(1),  & 
                wfd%nseg_f,wfd%nvctr_f,wfd%keygloc(1,wfd%nseg_c+1),wfd%keyvloc(wfd%nseg_c+1), & 
                psi(1,ispinor,iorb),psi(wfd%nvctr_c+1,ispinor,iorb), &
                orbs%eval(iorb+orbs%isorb))
           close(99)
        end do
     enddo

     call cpu_time(tr1)
     call system_clock(ncount2,ncount_rate,ncount_max)
     tel=dble(ncount2-ncount1)/dble(ncount_rate)
     if (iproc == 0) then
        call yaml_open_sequence('Write Waves Time')
        call yaml_sequence(advance='no')
        call yaml_open_map(flow=.true.)
        call yaml_map('Process',iproc)
        call yaml_map('Timing',(/ real(tr1-tr0,kind=8),tel /),fmt='(1pe10.3)')
        call yaml_close_map()
        call yaml_close_sequence()
     end if
     !write(*,'(a,i4,2(1x,1pe10.3))') '- WRITE WAVES TIME',iproc,tr1-tr0,tel
     !write(*,'(a,1x,i0,a)') '- iproc',iproc,' finished writing waves'
  end if

END SUBROUTINE writemywaves


subroutine read_wave_to_isf(lstat, filename, ln, iorbp, hx, hy, hz, &
     & n1, n2, n3, nspinor, psiscf)
  use module_base
  use module_types
  use module_interfaces, except_this_one => read_wave_to_isf

  implicit none

  integer, intent(in) :: ln
  character, intent(in) :: filename(ln)
  integer, intent(in) :: iorbp
  integer, intent(out) :: n1, n2, n3, nspinor
  real(gp), intent(out) :: hx, hy, hz
  real(wp), dimension(:,:,:,:), pointer :: psiscf
  logical, intent(out) :: lstat

  character(len = 1024) :: filename_
  integer :: wave_format_from_filename, iformat, i
  
  write(filename_, "(A)") " "
  do i = 1, ln, 1
     filename_(i:i) = filename(i)
  end do

  ! Find format from name.
  iformat = wave_format_from_filename(1, trim(filename_))

  ! Call proper wraping routine.
  if (iformat == WF_FORMAT_ETSF) then
     call readwavetoisf_etsf(lstat, trim(filename_), iorbp, hx, hy, hz, &
          & n1, n2, n3, nspinor, psiscf)
  else
     call readwavetoisf(lstat, trim(filename_), (iformat == WF_FORMAT_PLAIN), hx, hy, hz, &
          & n1, n2, n3, nspinor, psiscf)
  end if
END SUBROUTINE read_wave_to_isf


!!$subroutine free_wave_to_isf(psiscf)
!!$  use module_base
!!$  implicit none
!!$  real(wp), dimension(:,:,:,:), pointer :: psiscf
!!$
!!$  integer :: i_all, i_stat
!!$
!!$  i_all=-product(shape(psiscf))*kind(psiscf)
!!$  deallocate(psiscf,stat=i_stat)
!!$  call memocc(i_stat,i_all,'psiscf',"free_wave_to_isf_etsf")
!!$END SUBROUTINE free_wave_to_isf


subroutine read_wave_descr(lstat, filename, ln, &
     & norbu, norbd, iorbs, ispins, nkpt, ikpts, nspinor, ispinor)
  use module_types
  implicit none
  integer, intent(in) :: ln
  character, intent(in) :: filename(ln)
  integer, intent(out) :: norbu, norbd, nkpt, nspinor
  integer, intent(out) :: iorbs, ispins, ikpts, ispinor
  logical, intent(out) :: lstat

  character(len = 1024) :: filename_
  integer :: wave_format_from_filename, iformat, i
  character(len = 1024) :: testf
  
  write(filename_, "(A)") " "
  do i = 1, ln, 1
     filename_(i:i) = filename(i)
  end do

  ! Find format from name.
  iformat = wave_format_from_filename(1, trim(filename_))

  ! Call proper wraping routine.
  if (iformat == WF_FORMAT_ETSF) then
     call readwavedescr_etsf(lstat, trim(filename_), norbu, norbd, nkpt, nspinor)
     iorbs = 1
     ispins = 1
     ikpts = 1
     ispinor = 1
  else
     call readwavedescr(lstat, trim(filename_), iorbs, ispins, ikpts, ispinor, nspinor, testf)
     norbu = 0
     norbd = 0
     nkpt = 0
  end if
END SUBROUTINE read_wave_descr


subroutine writeonewave_linear(unitwf,useFormattedOutput,iorb,n1,n2,n3,ns1,ns2,ns3,hx,hy,hz,locregCenter,&
     locrad,confPotOrder,confPotprefac,nat,rxyz, nseg_c,nvctr_c,keyg_c,keyv_c,  &
     nseg_f,nvctr_f,keyg_f,keyv_f, &
     psi_c,psi_f,eval,onwhichatom)
  use module_base
  use yaml_output
  implicit none
  logical, intent(in) :: useFormattedOutput
  integer, intent(in) :: unitwf,iorb,n1,n2,n3,ns1,ns2,ns3,nat,nseg_c,nvctr_c,nseg_f,nvctr_f,confPotOrder
  real(gp), intent(in) :: hx,hy,hz,locrad,confPotprefac
  real(wp), intent(in) :: eval
  integer, dimension(nseg_c), intent(in) :: keyv_c
  integer, dimension(nseg_f), intent(in) :: keyv_f
  integer, dimension(2,nseg_c), intent(in) :: keyg_c
  integer, dimension(2,nseg_f), intent(in) :: keyg_f
  real(wp), dimension(nvctr_c), intent(in) :: psi_c
  real(wp), dimension(7,nvctr_f), intent(in) :: psi_f
  real(gp), dimension(3,nat), intent(in) :: rxyz
  real(gp), dimension(3), intent(in) :: locregCenter
  integer, intent(in) :: onwhichatom
  !local variables
  integer :: iat,jj,j0,j1,ii,i0,i1,i2,i3,i,iseg,j,np,n1p1
  real(wp) :: tt,t1,t2,t3,t4,t5,t6,t7

  if (useFormattedOutput) then
     write(unitwf,*) iorb,eval
     write(unitwf,*) hx,hy,hz
     write(unitwf,*) n1,n2,n3
     write(unitwf,*) ns1,ns2,ns3
     write(unitwf,*) locregCenter(1),locregCenter(2),locregCenter(3),onwhichatom,locrad,&
          confPotOrder,confPotprefac
     write(unitwf,*) nat
     do iat=1,nat
        write(unitwf,'(3(1x,e24.17))') (rxyz(j,iat),j=1,3)
     enddo
     write(unitwf,*) nvctr_c, nvctr_f
  else
     write(unitwf) iorb,eval
     write(unitwf) hx,hy,hz
     write(unitwf) n1,n2,n3
     write(unitwf) ns1,ns2,ns3
     write(unitwf) locregCenter(1),locregCenter(2),locregCenter(3),onwhichatom,locrad,&
          confPotOrder,confPotprefac
     write(unitwf) nat
     do iat=1,nat
        write(unitwf) (rxyz(j,iat),j=1,3)
     enddo
     write(unitwf) nvctr_c, nvctr_f
  end if

  n1p1=n1+1
  np=n1p1*(n2+1)

  ! coarse part
  do iseg=1,nseg_c
     jj=keyv_c(iseg)
     j0=keyg_c(1,iseg)
     j1=keyg_c(2,iseg)
     ii=j0-1
     i3=ii/np
     ii=ii-i3*np
     i2=ii/n1p1
     i0=ii-i2*n1p1
     i1=i0+j1-j0
     do i=i0,i1
        tt=psi_c(i-i0+jj)
        if (useFormattedOutput) then
           write(unitwf,'(3(i4),1x,e19.12)') i,i2,i3,tt
        else
           write(unitwf) i,i2,i3,tt
        end if
     enddo
  enddo

  ! fine part
  do iseg=1,nseg_f
     jj=keyv_f(iseg)
     j0=keyg_f(1,iseg)
     j1=keyg_f(2,iseg)
     ii=j0-1
     i3=ii/np
     ii=ii-i3*np
     i2=ii/n1p1
     i0=ii-i2*n1p1
     i1=i0+j1-j0
     do i=i0,i1
        t1=psi_f(1,i-i0+jj)
        t2=psi_f(2,i-i0+jj)
        t3=psi_f(3,i-i0+jj)
        t4=psi_f(4,i-i0+jj)
        t5=psi_f(5,i-i0+jj)
        t6=psi_f(6,i-i0+jj)
        t7=psi_f(7,i-i0+jj)
        if (useFormattedOutput) then
           write(unitwf,'(3(i4),7(1x,e17.10))') i,i2,i3,t1,t2,t3,t4,t5,t6,t7
        else
           write(unitwf) i,i2,i3,t1,t2,t3,t4,t5,t6,t7
        end if
     enddo
  enddo

  if (verbose >= 2 .and. bigdft_mpi%iproc==0) call yaml_map('Wavefunction written No.',iorb)
  !if (verbose >= 2) write(*,'(1x,i0,a)') iorb,'th wavefunction written'

END SUBROUTINE writeonewave_linear


subroutine writeLinearCoefficients(unitwf,useFormattedOutput,nat,rxyz,&
           ntmb,norb,coeff,eval)
  use module_base
  use yaml_output
  implicit none
  logical, intent(in) :: useFormattedOutput
  integer, intent(in) :: unitwf,nat,ntmb,norb
  real(wp), dimension(ntmb,ntmb), intent(in) :: coeff
  real(wp), dimension(ntmb), intent(in) :: eval
  real(gp), dimension(3,nat), intent(in) :: rxyz
  !local variables
  integer :: iat,i,j,iorb
  real(wp) :: tt

  ! Write the Header
  if (useFormattedOutput) then
     write(unitwf,*) ntmb,norb
     write(unitwf,*) nat
     do iat=1,nat
     write(unitwf,'(3(1x,e24.17))') (rxyz(j,iat),j=1,3)
     enddo
     do iorb=1,ntmb
     write(unitwf,*) iorb,eval(iorb)
     enddo
  else
     write(unitwf) ntmb, norb
     write(unitwf) nat
     do iat=1,nat
     write(unitwf) (rxyz(j,iat),j=1,3)
     enddo
     do iorb=1,ntmb
     write(unitwf) iorb,eval(iorb)
     enddo
  end if

  ! Now write the coefficients
  do i = 1, ntmb
     ! first element always positive, for consistency when using for transfer integrals
     ! unless 1st element below some threshold, in which case first significant element
     do j=1,ntmb
        if (abs(coeff(j,i))>1.0e-1) then
           if (coeff(j,i)<0.0_gp) call dscal(ntmb,-1.0_gp,coeff(1,i),1)
           exit
        end if
     end do
     if (j==ntmb+1) stop 'Error finding significant coefficient!'

     do j = 1, ntmb
          tt = coeff(j,i)
          if (useFormattedOutput) then
             write(unitwf,'(2(i6,1x),e19.12)') i,j,tt
          else
             write(unitwf) i,j,tt
          end if
     end do
  end do  
  if (verbose >= 2 .and. bigdft_mpi%iproc==0) call yaml_map('Wavefunction coefficients written',.true.)

END SUBROUTINE writeLinearCoefficients


!> Write Hamiltonian, overlap and kernel matrices in tmb basis
subroutine write_linear_matrices(iproc,nproc,filename,iformat,tmb,at,rxyz)
  use module_types
  use module_base
  use yaml_output
  use module_interfaces, except_this_one => writeonewave
  use sparsematrix_base, only: sparsematrix_malloc_ptr, DENSE_FULL, assignment(=)
  use sparsematrix, only: uncompress_matrix
  implicit none
  integer, intent(in) :: iproc,nproc,iformat
  character(len=*), intent(in) :: filename 
  type(DFT_wavefunction), intent(inout) :: tmb
  type(atoms_data), intent(inout) :: at
  real(gp),dimension(3,at%astruct%nat),intent(in) :: rxyz

  integer :: iorb, jorb, iat, jat
  !!integer :: i_stat, i_all
  character(len=*),parameter :: subname='write_linear_matrices'

  if (iproc==0) then
     if(iformat == WF_FORMAT_PLAIN) then
        open(99, file=filename//'hamiltonian.bin', status='unknown',form='formatted')
     else
        open(99, file=filename//'hamiltonian.bin', status='unknown',form='unformatted')
     end if

     tmb%linmat%ham_%matrix = sparsematrix_malloc_ptr(tmb%linmat%m, &
                              iaction=DENSE_FULL, id='tmb%linmat%ham_%matrix')

     call uncompress_matrix(iproc, tmb%linmat%m, &
          inmat=tmb%linmat%ham_%matrix_compr, outmat=tmb%linmat%ham_%matrix)

     do iorb=1,tmb%linmat%m%nfvctr
        iat=tmb%orbs%onwhichatom(iorb)
        do jorb=1,tmb%linmat%m%nfvctr
           jat=tmb%orbs%onwhichatom(jorb)
           if (iformat == WF_FORMAT_PLAIN) then
              write(99,'(2(i6,1x),e19.12,2(1x,i6))') iorb,jorb,tmb%linmat%ham_%matrix(iorb,jorb),iat,jat
           else
              write(99) iorb,jorb,tmb%linmat%ham_%matrix(iorb,jorb),iat,jat
           end if
        end do
     end do

     call f_free_ptr(tmb%linmat%ham_%matrix)

     close(99)

     if(iformat == WF_FORMAT_PLAIN) then
        open(99, file=filename//'overlap.bin', status='unknown',form='formatted')
     else
        open(99, file=filename//'overlap.bin', status='unknown',form='unformatted')
     end if

     !!allocate(tmb%linmat%ovrlp%matrix(tmb%linmat%ovrlp%nfvctr,tmb%linmat%ovrlp%nfvctr), stat=i_stat)
     !!call memocc(i_stat, tmb%linmat%ovrlp%matrix, 'tmb%linmat%ovrlp%matrix', subname)
     tmb%linmat%ovrlp_%matrix = sparsematrix_malloc_ptr(tmb%linmat%s, iaction=DENSE_FULL, &
                                id='tmb%linmat%ovrlp_%matrix')

     call uncompress_matrix(iproc, tmb%linmat%s, &
          inmat=tmb%linmat%ovrlp_%matrix_compr, outmat=tmb%linmat%ovrlp_%matrix)

     do iorb=1,tmb%linmat%s%nfvctr
        iat=tmb%orbs%onwhichatom(iorb)
        do jorb=1,tmb%linmat%s%nfvctr
           jat=tmb%orbs%onwhichatom(jorb)
           if (iformat == WF_FORMAT_PLAIN) then
              write(99,'(2(i6,1x),e19.12,2(1x,i6))') iorb,jorb,tmb%linmat%ovrlp_%matrix(iorb,jorb),iat,jat
           else
              write(99) iorb,jorb,tmb%linmat%ovrlp_%matrix(iorb,jorb),iat,jat
           end if
        end do
     end do

     !!i_all = -product(shape(tmb%linmat%ovrlp%matrix))*kind(tmb%linmat%ovrlp%matrix)
     !!deallocate(tmb%linmat%ovrlp%matrix,stat=i_stat)
     !!call memocc(i_stat,i_all,'tmb%linmat%ovrlp%matrix',subname)
     call f_free_ptr(tmb%linmat%ovrlp_%matrix)


     close(99)

     if(iformat == WF_FORMAT_PLAIN) then
        open(99, file=filename//'density_kernel.bin', status='unknown',form='formatted')
     else
        open(99, file=filename//'density_kernel.bin', status='unknown',form='unformatted')
     end if

     tmb%linmat%kernel_%matrix=f_malloc_ptr((/tmb%linmat%l%nfvctr,tmb%linmat%l%nfvctr/),&
         id='tmb%linmat%kernel_%matrix')


     call uncompress_matrix(iproc,tmb%linmat%l, &
          inmat=tmb%linmat%kernel_%matrix_compr, outmat=tmb%linmat%kernel_%matrix)

     do iorb=1,tmb%linmat%l%nfvctr
        iat=tmb%orbs%onwhichatom(iorb)
        do jorb=1,tmb%linmat%l%nfvctr
           jat=tmb%orbs%onwhichatom(jorb)
           if (iformat == WF_FORMAT_PLAIN) then
              write(99,'(2(i6,1x),e19.12,2(1x,i6))') iorb,jorb,tmb%linmat%kernel_%matrix(iorb,jorb),iat,jat
           else
              write(99) iorb,jorb,tmb%linmat%kernel_%matrix(iorb,jorb),iat,jat
           end if
        end do
     end do

     call f_free_ptr(tmb%linmat%kernel_%matrix)

     close(99)

  end if

  ! calculate 'onsite' overlap matrix as well - needs double checking

  !!allocate(tmb%linmat%ovrlp%matrix(tmb%linmat%ovrlp%nfvctr,tmb%linmat%ovrlp%nfvctr), stat=i_stat)
  !!call memocc(i_stat, tmb%linmat%ovrlp%matrix, 'tmb%linmat%ovrlp%matrix', subname)
  tmb%linmat%ovrlp_%matrix = sparsematrix_malloc_ptr(tmb%linmat%s, iaction=DENSE_FULL, &
                             id='tmb%linmat%ovrlp_%matrix')

  call tmb_overlap_onsite(iproc, nproc, at, tmb, rxyz)
  !call tmb_overlap_onsite_rotate(iproc, nproc, at, tmb, rxyz)

  if (iproc==0) then
     if(iformat == WF_FORMAT_PLAIN) then
        open(99, file=filename//'overlap_onsite.bin', status='unknown',form='formatted')
     else
        open(99, file=filename//'overlap_onsite.bin', status='unknown',form='unformatted')
     end if

     do iorb=1,tmb%linmat%l%nfvctr
        iat=tmb%orbs%onwhichatom(iorb)
        do jorb=1,tmb%linmat%l%nfvctr
           jat=tmb%orbs%onwhichatom(jorb)
           if (iformat == WF_FORMAT_PLAIN) then
              write(99,'(2(i6,1x),e19.12,2(1x,i6))') iorb,jorb,tmb%linmat%ovrlp_%matrix(iorb,jorb),iat,jat
           else
              write(99) iorb,jorb,tmb%linmat%ovrlp_%matrix(iorb,jorb),iat,jat
           end if
        end do
     end do

  end if

  close(99)

  !!i_all = -product(shape(tmb%linmat%ovrlp%matrix))*kind(tmb%linmat%ovrlp%matrix)
  !!deallocate(tmb%linmat%ovrlp%matrix,stat=i_stat)
  !!call memocc(i_stat,i_all,'tmb%linmat%ovrlp%matrix',subname)
  call f_free_ptr(tmb%linmat%ovrlp_%matrix)

end subroutine write_linear_matrices


subroutine tmb_overlap_onsite(iproc, nproc, at, tmb, rxyz)

  use module_base
  use module_types
  use module_interfaces
  use module_fragments
  use communications_base, only: comms_linear_null, deallocate_comms_linear
  use communications_init, only: init_comms_linear
  use communications, only: transpose_localized
  implicit none

  ! Calling arguments
  integer,intent(in) :: iproc, nproc
  type(atoms_data), intent(inout) :: at
  type(DFT_wavefunction),intent(in):: tmb
  real(gp),dimension(3,at%astruct%nat),intent(in) :: rxyz

  ! Local variables
  logical :: reformat
  integer :: iorb,i_stat,i_all,jstart,jstart_tmp
  integer :: iiorb,ilr,iiat,j,iis1,iie1,i1
  integer :: ilr_tmp,iiat_tmp,ndim_tmp,ndim,norb_tmp
  integer, dimension(3) :: ns,ns_tmp,n,n_tmp
  real(gp), dimension(3) :: centre_old_box, centre_new_box, da
  real(wp), dimension(:,:,:,:,:,:), allocatable :: phigold
  real(wp), dimension(:), pointer :: psi_tmp, psit_c_tmp, psit_f_tmp, norm
  integer, dimension(0:6) :: reformat_reason
  type(comms_linear) :: collcom_tmp
  type(local_zone_descriptors) :: lzd_tmp
  real(gp) :: tol
  character(len=*),parameter:: subname='tmb_overlap_onsite'
  type(fragment_transformation) :: frag_trans

  ! move all psi into psi_tmp all centred in the same place and calculate overlap matrix
  tol=1.d-3
  reformat_reason=0

  !arbitrarily pick the middle one as assuming it'll be near the centre of structure
  !and therefore have large fine grid
  norb_tmp=tmb%orbs%norb/2
  ilr_tmp=tmb%orbs%inwhichlocreg(norb_tmp) 
  iiat_tmp=tmb%orbs%onwhichatom(norb_tmp)

  ! find biggest instead
  !do ilr=1,tmb%lzr%nlr
  !  if (tmb%lzd%llr(ilr)%wfd%nvctr_c
  !end do

  ! Determine size of phi_old and phi
  ndim_tmp=0
  ndim=0
  do iorb=1,tmb%orbs%norbp
      iiorb=tmb%orbs%isorb+iorb
      ilr=tmb%orbs%inwhichlocreg(iiorb)
      ndim=ndim+tmb%lzd%llr(ilr)%wfd%nvctr_c+7*tmb%lzd%llr(ilr)%wfd%nvctr_f
      ndim_tmp=ndim_tmp+tmb%lzd%llr(ilr_tmp)%wfd%nvctr_c+7*tmb%lzd%llr(ilr_tmp)%wfd%nvctr_f
  end do

  ! should integrate bettwer with existing reformat routines, but restart needs tidying anyway
  psi_tmp = f_malloc_ptr(ndim_tmp,id='psi_tmp')

  jstart=1
  jstart_tmp=1
  do iorb=1,tmb%orbs%norbp
      iiorb=tmb%orbs%isorb+iorb
      ilr=tmb%orbs%inwhichlocreg(iiorb)
      iiat=tmb%orbs%onwhichatom(iiorb)

      n(1)=tmb%lzd%Llr(ilr)%d%n1
      n(2)=tmb%lzd%Llr(ilr)%d%n2
      n(3)=tmb%lzd%Llr(ilr)%d%n3
      n_tmp(1)=tmb%lzd%Llr(ilr_tmp)%d%n1
      n_tmp(2)=tmb%lzd%Llr(ilr_tmp)%d%n2
      n_tmp(3)=tmb%lzd%Llr(ilr_tmp)%d%n3
      ns(1)=tmb%lzd%Llr(ilr)%ns1
      ns(2)=tmb%lzd%Llr(ilr)%ns2
      ns(3)=tmb%lzd%Llr(ilr)%ns3
      ns_tmp(1)=tmb%lzd%Llr(ilr_tmp)%ns1
      ns_tmp(2)=tmb%lzd%Llr(ilr_tmp)%ns2
      ns_tmp(3)=tmb%lzd%Llr(ilr_tmp)%ns3

      !theta=0.d0*(4.0_gp*atan(1.d0)/180.0_gp)
      !newz=(/1.0_gp,0.0_gp,0.0_gp/)
      !centre_old(:)=rxyz(:,iiat)
      !centre_new(:)=rxyz(:,iiat_tmp)
      !shift(:)=centre_new(:)-centre_old(:)

      frag_trans%theta=0.0d0*(4.0_gp*atan(1.d0)/180.0_gp)
      frag_trans%rot_axis=(/1.0_gp,0.0_gp,0.0_gp/)
      frag_trans%rot_center(:)=rxyz(:,iiat)
      frag_trans%rot_center_new(:)=rxyz(:,iiat_tmp)

      call reformat_check(reformat,reformat_reason,tol,at,tmb%lzd%hgrids,tmb%lzd%hgrids,&
           tmb%lzd%llr(ilr)%wfd%nvctr_c,tmb%lzd%llr(ilr)%wfd%nvctr_c,&
           tmb%lzd%llr(ilr_tmp)%wfd%nvctr_c,tmb%lzd%llr(ilr_tmp)%wfd%nvctr_c,&
           n,n_tmp,ns,ns_tmp,frag_trans,centre_old_box,centre_new_box,da)  

      if (.not. reformat) then ! copy psi into psi_tmp
          do j=1,tmb%lzd%llr(ilr_tmp)%wfd%nvctr_c
              psi_tmp(jstart_tmp)=tmb%psi(jstart)
              jstart=jstart+1
              jstart_tmp=jstart_tmp+1
          end do
          do j=1,7*tmb%lzd%llr(ilr)%wfd%nvctr_f-6,7
              psi_tmp(jstart_tmp+0)=tmb%psi(jstart+0)
              psi_tmp(jstart_tmp+1)=tmb%psi(jstart+1)
              psi_tmp(jstart_tmp+2)=tmb%psi(jstart+2)
              psi_tmp(jstart_tmp+3)=tmb%psi(jstart+3)
              psi_tmp(jstart_tmp+4)=tmb%psi(jstart+4)
              psi_tmp(jstart_tmp+5)=tmb%psi(jstart+5)
              psi_tmp(jstart_tmp+6)=tmb%psi(jstart+6)
              jstart=jstart+7
              jstart_tmp=jstart_tmp+7
          end do
   
      else
          phigold = f_malloc((/ 0.to.n(1), 1.to.2, 0.to.n(2), 1.to.2, 0.to.n(3), 1.to.2 /),id='phigold')

          call psi_to_psig(n,tmb%lzd%llr(ilr)%wfd%nvctr_c,tmb%lzd%llr(ilr)%wfd%nvctr_f,&
               tmb%lzd%llr(ilr)%wfd%nseg_c,tmb%lzd%llr(ilr)%wfd%nseg_f,&
               tmb%lzd%llr(ilr)%wfd%keyvloc,tmb%lzd%llr(ilr)%wfd%keygloc,jstart,tmb%psi(jstart),phigold)

          call reformat_one_supportfunction(tmb%lzd%llr(ilr_tmp),tmb%lzd%llr(ilr),tmb%lzd%llr(ilr_tmp)%geocode,&
               tmb%lzd%hgrids,n,phigold,tmb%lzd%hgrids,n_tmp,centre_old_box,centre_new_box,da,&
               frag_trans,psi_tmp(jstart_tmp:))

          jstart_tmp=jstart_tmp+tmb%lzd%llr(ilr_tmp)%wfd%nvctr_c+7*tmb%lzd%llr(ilr_tmp)%wfd%nvctr_f
   
          call f_free(phigold)

      end if

  end do

  call print_reformat_summary(iproc,nproc,reformat_reason)

  ! now that they are all in one lr, need to calculate overlap matrix
  ! make lzd_tmp contain all identical lrs
  lzd_tmp%linear=tmb%lzd%linear
  lzd_tmp%nlr=tmb%lzd%nlr
  lzd_tmp%lintyp=tmb%lzd%lintyp
  lzd_tmp%ndimpotisf=tmb%lzd%ndimpotisf
  lzd_tmp%hgrids(:)=tmb%lzd%hgrids(:)

  call nullify_locreg_descriptors(lzd_tmp%glr)
  call copy_locreg_descriptors(tmb%lzd%glr, lzd_tmp%glr)

  iis1=lbound(tmb%lzd%llr,1)
  iie1=ubound(tmb%lzd%llr,1)
  allocate(lzd_tmp%llr(iis1:iie1), stat=i_stat)
  do i1=iis1,iie1
     call nullify_locreg_descriptors(lzd_tmp%llr(i1))
     call copy_locreg_descriptors(tmb%lzd%llr(ilr_tmp), lzd_tmp%llr(i1))
  end do

  !call nullify_comms_linear(collcom_tmp)
  collcom_tmp=comms_linear_null()
  call init_comms_linear(iproc, nproc, ndim_tmp, tmb%orbs, lzd_tmp, collcom_tmp)

  psit_c_tmp = f_malloc_ptr(sum(collcom_tmp%nrecvcounts_c),id='psit_c_tmp')
  psit_f_tmp = f_malloc_ptr(7*sum(collcom_tmp%nrecvcounts_f),id='psit_f_tmp')

  call transpose_localized(iproc, nproc, ndim_tmp, tmb%orbs, collcom_tmp, &
       psi_tmp, psit_c_tmp, psit_f_tmp, lzd_tmp)

  ! normalize psi
  norm = f_malloc_ptr(tmb%orbs%norb,id='norm')
  call normalize_transposed(iproc, nproc, tmb%orbs, collcom_tmp, psit_c_tmp, psit_f_tmp, norm)
  call f_free_ptr(norm)

  call calculate_pulay_overlap(iproc, nproc, tmb%orbs, tmb%orbs, collcom_tmp, collcom_tmp, &
       psit_c_tmp, psit_c_tmp, psit_f_tmp, psit_f_tmp, tmb%linmat%ovrlp_%matrix)

  call deallocate_comms_linear(collcom_tmp)
  call deallocate_local_zone_descriptors(lzd_tmp, subname)

  call f_free_ptr(psit_c_tmp)
  call f_free_ptr(psit_f_tmp)

  call f_free_ptr(psi_tmp)

END SUBROUTINE tmb_overlap_onsite


!!subroutine tmb_overlap_onsite_rotate(iproc, nproc, at, tmb, rxyz)
!!
!!  use module_base
!!  use module_types
!!  use module_interfaces
!!  use module_fragments
!!  use communications_base, only: comms_linear_null, deallocate_comms_linear
!!  use communications_init, only: init_comms_linear
!!  use communications, only: transpose_localized
!!  implicit none
!!
!!  ! Calling arguments
!!  integer,intent(in) :: iproc, nproc
!!  type(atoms_data), intent(inout) :: at
!!  type(DFT_wavefunction),intent(in):: tmb
!!  real(gp),dimension(3,at%astruct%nat),intent(in) :: rxyz
!!
!!  ! Local variables
!!  logical :: reformat
!!  integer :: iorb,i_stat,i_all,istart,jstart
!!  integer :: iiorb,ilr,iiat,j,iis1,iie1,i1
!!  integer :: jlr,iiat_tmp,ndim_tmp,ndim,norb_tmp,iat,jjat,jjorb
!!  integer, dimension(3) :: ns,nsj,n,nj
!!  real(gp), dimension(3) :: centre_old_box, centre_new_box, da
!!  real(wp), dimension(:,:,:,:,:,:), allocatable :: phigold
!!  real(wp), dimension(:), pointer :: psi_tmp, psit_c_tmp, psit_f_tmp, norm
!!  integer, dimension(0:6) :: reformat_reason
!!  type(comms_linear) :: collcom_tmp
!!  type(local_zone_descriptors) :: lzd_tmp
!!  real(gp) :: tol
!!  character(len=*),parameter:: subname='tmb_overlap_onsite'
!!  type(fragment_transformation) :: frag_trans
!!  real(gp), dimension(:,:), allocatable :: rxyz4_new, rxyz4_ref, rxyz_new, rxyz_ref
!!  real(gp), dimension(:), allocatable :: dist
!!  integer, dimension(:), allocatable :: ipiv
!!
!!  ! move all psi into psi_tmp all centred in the same place and calculate overlap matrix
!!  tol=1.d-3
!!  reformat_reason=0
!!
!!  !arbitrarily pick the middle one as assuming it'll be near the centre of structure
!!  !and therefore have large fine grid
!!  norb_tmp=tmb%orbs%norb/2
!!  jlr=tmb%orbs%inwhichlocreg(norb_tmp) 
!!  iiat_tmp=tmb%orbs%onwhichatom(norb_tmp)
!!  jjorb=norb_tmp
!!  jjat=iiat_tmp
!!
!!  ! find biggest instead
!!  !do ilr=1,tmb%lzr%nlr
!!  !  if (tmb%lzd%llr(ilr)%wfd%nvctr_c
!!  !end do
!!
!!  ! Determine size of phi_old and phi
!!  ndim_tmp=0
!!  ndim=0
!!  do iorb=1,tmb%orbs%norbp
!!      iiorb=tmb%orbs%isorb+iorb
!!      ilr=tmb%orbs%inwhichlocreg(iiorb)
!!      ndim=ndim+tmb%lzd%llr(ilr)%wfd%nvctr_c+7*tmb%lzd%llr(ilr)%wfd%nvctr_f
!!      ndim_tmp=ndim_tmp+tmb%lzd%llr(jlr)%wfd%nvctr_c+7*tmb%lzd%llr(jlr)%wfd%nvctr_f
!!  end do
!!
!!  ! should integrate bettwer with existing reformat routines, but restart needs tidying anyway
!!  allocate(psi_tmp(ndim_tmp),stat=i_stat)
!!  call memocc(i_stat,psi_tmp,'psi_tmp',subname)
!!
!!  allocate(rxyz4_ref(3,min(4,at%astruct%nat)), stat=i_stat)
!!  call memocc(i_stat, rxyz4_ref, 'rxyz4_ref', subname)
!!  allocate(rxyz4_new(3,min(4,at%astruct%nat)), stat=i_stat)
!!  call memocc(i_stat, rxyz4_new, 'rxyz4_ref', subname)
!!
!!  allocate(rxyz_ref(3,at%astruct%nat), stat=i_stat)
!!  call memocc(i_stat, rxyz_ref, 'rxyz_ref', subname)
!!  allocate(rxyz_new(3,at%astruct%nat), stat=i_stat)
!!  call memocc(i_stat, rxyz_new, 'rxyz_ref', subname)
!!  allocate(dist(at%astruct%nat), stat=i_stat)
!!  call memocc(i_stat, dist, 'dist', subname)
!!  allocate(ipiv(at%astruct%nat), stat=i_stat)
!!  call memocc(i_stat, ipiv, 'ipiv', subname)
!!
!!  istart=1
!!  jstart=1
!!  do iorb=1,tmb%orbs%norbp
!!      iiorb=tmb%orbs%isorb+iorb
!!      ilr=tmb%orbs%inwhichlocreg(iiorb)
!!      iiat=tmb%orbs%onwhichatom(iiorb)
!!
!!      !do jjorb=1,tmb%orbs%norb
!!      !   !jlr=tmb%orbs%inwhichlocreg(jjorb)
!!      !   jjat=tmb%orbs%onwhichatom(jjorb)
!!
!!         n(1)=tmb%lzd%Llr(ilr)%d%n1
!!         n(2)=tmb%lzd%Llr(ilr)%d%n2
!!         n(3)=tmb%lzd%Llr(ilr)%d%n3
!!         nj(1)=tmb%lzd%Llr(jlr)%d%n1
!!         nj(2)=tmb%lzd%Llr(jlr)%d%n2
!!         nj(3)=tmb%lzd%Llr(jlr)%d%n3
!!         ns(1)=tmb%lzd%Llr(ilr)%ns1
!!         ns(2)=tmb%lzd%Llr(ilr)%ns2
!!         ns(3)=tmb%lzd%Llr(ilr)%ns3
!!         nsj(1)=tmb%lzd%Llr(jlr)%ns1
!!         nsj(2)=tmb%lzd%Llr(jlr)%ns2
!!         nsj(3)=tmb%lzd%Llr(jlr)%ns3
!!
!!         ! find fragment transformation using 3 nearest neighbours
!!         do iat=1,at%astruct%nat
!!            rxyz_new(:,iat)=rxyz(:,iat)
!!            rxyz_ref(:,iat)=rxyz(:,iat)
!!         end do
!!
!!         ! use atom position
!!         frag_trans%rot_center=rxyz(:,iiat)
!!         frag_trans%rot_center_new=rxyz(:,jjat)
!!
!!        ! shift rxyz wrt center of rotation
!!         do iat=1,at%astruct%nat
!!            rxyz_ref(:,iat)=rxyz_ref(:,iat)-frag_trans%rot_center
!!            rxyz_new(:,iat)=rxyz_new(:,iat)-frag_trans%rot_center_new
!!         end do
!!
!!         ! find distances from this atom, sort atoms into neighbour order and take atom and 3 nearest neighbours
!!         do iat=1,at%astruct%nat
!!            dist(iat)=-dsqrt(rxyz_ref(1,iat)**2+rxyz_ref(2,iat)**2+rxyz_ref(3,iat)**2)
!!         end do             
!!         call sort_positions(at%astruct%nat,dist,ipiv)
!!         do iat=1,min(4,at%astruct%nat)
!!            rxyz4_ref(:,iat)=rxyz_ref(:,ipiv(iat))
!!         end do
!!
!!         ! find distances from this atom, sort atoms into neighbour order and take atom and 3 nearest neighbours
!!         do iat=1,at%astruct%nat
!!            dist(iat)=-dsqrt(rxyz_new(1,iat)**2+rxyz_new(2,iat)**2+rxyz_new(3,iat)**2)
!!         end do             
!!         call sort_positions(at%astruct%nat,dist,ipiv)
!!         do iat=1,min(4,at%astruct%nat)
!!            rxyz4_new(:,iat)=rxyz_new(:,ipiv(iat))
!!         end do
!!
!!         call find_frag_trans(min(4,at%astruct%nat),rxyz4_ref,rxyz4_new,frag_trans)
!!
!!         write(*,'(A,4(I3,1x),3(F12.6,1x),F12.6)') 'iorb,jorb,iat,jat,rot_axis,theta',&
!!              iiorb,jjorb,iiat,jjat,frag_trans%rot_axis,frag_trans%theta/(4.0_gp*atan(1.d0)/180.0_gp)
!!
!!         !frag_trans%theta=0.0d0*(4.0_gp*atan(1.d0)/180.0_gp)
!!         !frag_trans%rot_axis=(/1.0_gp,0.0_gp,0.0_gp/)
!!         !frag_trans%rot_center(:)=rxyz(:,iiat)
!!         !overwrite rot_center_new to account for llr_tmp being in different location
!!         frag_trans%rot_center_new(:)=rxyz(:,iiat_tmp)
!!
!!         call reformat_check(reformat,reformat_reason,tol,at,tmb%lzd%hgrids,tmb%lzd%hgrids,&
!!              tmb%lzd%llr(ilr)%wfd%nvctr_c,tmb%lzd%llr(ilr)%wfd%nvctr_c,&
!!              tmb%lzd%llr(jlr)%wfd%nvctr_c,tmb%lzd%llr(jlr)%wfd%nvctr_c,&
!!              n,nj,ns,nsj,frag_trans,centre_old_box,centre_new_box,da)  
!!
!!         if (.not. reformat) then ! copy psi into psi_tmp
!!            do j=1,tmb%lzd%llr(jlr)%wfd%nvctr_c
!!               psi_tmp(jstart)=tmb%psi(istart)
!!               istart=istart+1
!!               jstart=jstart+1
!!            end do
!!            do j=1,7*tmb%lzd%llr(ilr)%wfd%nvctr_f-6,7
!!               psi_tmp(jstart+0)=tmb%psi(istart+0)
!!               psi_tmp(jstart+1)=tmb%psi(istart+1)
!!               psi_tmp(jstart+2)=tmb%psi(istart+2)
!!               psi_tmp(jstart+3)=tmb%psi(istart+3)
!!               psi_tmp(jstart+4)=tmb%psi(istart+4)
!!               psi_tmp(jstart+5)=tmb%psi(istart+5)
!!               psi_tmp(jstart+6)=tmb%psi(istart+6)
!!               istart=istart+7
!!               jstart=jstart+7
!!            end do
!!         else
!!            allocate(phigold(0:n(1),2,0:n(2),2,0:n(3),2+ndebug),stat=i_stat)
!!            call memocc(i_stat,phigold,'phigold',subname)
!!
!!            call psi_to_psig(n,tmb%lzd%llr(ilr)%wfd%nvctr_c,tmb%lzd%llr(ilr)%wfd%nvctr_f,&
!!                 tmb%lzd%llr(ilr)%wfd%nseg_c,tmb%lzd%llr(ilr)%wfd%nseg_f,&
!!                 tmb%lzd%llr(ilr)%wfd%keyvloc,tmb%lzd%llr(ilr)%wfd%keygloc,istart,tmb%psi(jstart),phigold)
!!
!!            call reformat_one_supportfunction(tmb%lzd%llr(jlr),tmb%lzd%llr(ilr),tmb%lzd%llr(jlr)%geocode,&
!!                 tmb%lzd%hgrids,n,phigold,tmb%lzd%hgrids,nj,centre_old_box,centre_new_box,da,&
!!                 frag_trans,psi_tmp(jstart:))
!!
!!            jstart=jstart+tmb%lzd%llr(jlr)%wfd%nvctr_c+7*tmb%lzd%llr(jlr)%wfd%nvctr_f
!!   
!!            i_all=-product(shape(phigold))*kind(phigold)
!!            deallocate(phigold,stat=i_stat)
!!            call memocc(i_stat,i_all,'phigold',subname)
!!        end if
!!
!!     !end do
!!  end do
!!
!!
!!  i_all = -product(shape(ipiv))*kind(ipiv)
!!  deallocate(ipiv,stat=i_stat)
!!  call memocc(i_stat,i_all,'ipiv',subname)
!!  i_all = -product(shape(dist))*kind(dist)
!!  deallocate(dist,stat=i_stat)
!!  call memocc(i_stat,i_all,'dist',subname)
!!  i_all = -product(shape(rxyz_ref))*kind(rxyz_ref)
!!  deallocate(rxyz_ref,stat=i_stat)
!!  call memocc(i_stat,i_all,'rxyz_ref',subname)
!!  i_all = -product(shape(rxyz_new))*kind(rxyz_new)
!!  deallocate(rxyz_new,stat=i_stat)
!!  call memocc(i_stat,i_all,'rxyz_new',subname)
!!  i_all = -product(shape(rxyz4_ref))*kind(rxyz4_ref)
!!  deallocate(rxyz4_ref,stat=i_stat)
!!  call memocc(i_stat,i_all,'rxyz4_ref',subname)
!!  i_all = -product(shape(rxyz4_new))*kind(rxyz4_new)
!!  deallocate(rxyz4_new,stat=i_stat)
!!  call memocc(i_stat,i_all,'rxyz4_new',subname)
!!
!!  call print_reformat_summary(iproc,reformat_reason)
!!
!!  ! now that they are all in one lr, need to calculate overlap matrix
!!  ! make lzd_tmp contain all identical lrs
!!  lzd_tmp%linear=tmb%lzd%linear
!!  lzd_tmp%nlr=tmb%lzd%nlr
!!  lzd_tmp%lintyp=tmb%lzd%lintyp
!!  lzd_tmp%ndimpotisf=tmb%lzd%ndimpotisf
!!  lzd_tmp%hgrids(:)=tmb%lzd%hgrids(:)
!!
!!  call nullify_locreg_descriptors(lzd_tmp%glr)
!!  call copy_locreg_descriptors(tmb%lzd%glr, lzd_tmp%glr)
!!
!!  iis1=lbound(tmb%lzd%llr,1)
!!  iie1=ubound(tmb%lzd%llr,1)
!!  allocate(lzd_tmp%llr(iis1:iie1), stat=i_stat)
!!  do i1=iis1,iie1
!!     call nullify_locreg_descriptors(lzd_tmp%llr(i1))
!!     call copy_locreg_descriptors(tmb%lzd%llr(jlr), lzd_tmp%llr(i1))
!!  end do
!!
!!  !call nullify_comms_linear(collcom_tmp)
!!  collcom_tmp=comms_linear_null()
!!  call init_comms_linear(iproc, nproc, ndim_tmp, tmb%orbs, lzd_tmp, collcom_tmp)
!!
!!  allocate(psit_c_tmp(sum(collcom_tmp%nrecvcounts_c)), stat=i_stat)
!!  call memocc(i_stat, psit_c_tmp, 'psit_c_tmp', subname)
!!
!!  allocate(psit_f_tmp(7*sum(collcom_tmp%nrecvcounts_f)), stat=i_stat)
!!  call memocc(i_stat, psit_f_tmp, 'psit_f_tmp', subname)
!!
!!  call transpose_localized(iproc, nproc, ndim_tmp, tmb%orbs, collcom_tmp, &
!!       psi_tmp, psit_c_tmp, psit_f_tmp, lzd_tmp)
!!
!!  ! normalize psi
!!  allocate(norm(tmb%orbs%norb), stat=i_stat)
!!  call memocc(i_stat, norm, 'norm', subname)
!!  call normalize_transposed(iproc, nproc, tmb%orbs, collcom_tmp, psit_c_tmp, psit_f_tmp, norm)
!!  i_all = -product(shape(norm))*kind(norm)
!!  deallocate(norm,stat=i_stat)
!!  call memocc(i_stat,i_all,'norm',subname)
!!
!!  call calculate_pulay_overlap(iproc, nproc, tmb%orbs, tmb%orbs, collcom_tmp, collcom_tmp, &
!!       psit_c_tmp, psit_c_tmp, psit_f_tmp, psit_f_tmp, tmb%linmat%ovrlp%matrix)
!!
!!  call deallocate_comms_linear(collcom_tmp)
!!  call deallocate_local_zone_descriptors(lzd_tmp, subname)
!!
!!  i_all = -product(shape(psit_c_tmp))*kind(psit_c_tmp)
!!  deallocate(psit_c_tmp,stat=i_stat)
!!  call memocc(i_stat,i_all,'psit_c_tmp',subname)
!!
!!  i_all = -product(shape(psit_f_tmp))*kind(psit_f_tmp)
!!  deallocate(psit_f_tmp,stat=i_stat)
!!  call memocc(i_stat,i_all,'psit_f_tmp',subname)
!!
!!  i_all = -product(shape(psi_tmp))*kind(psi_tmp)
!!  deallocate(psi_tmp,stat=i_stat)
!!  call memocc(i_stat,i_all,'psi_tmp',subname)
!!
!!END SUBROUTINE tmb_overlap_onsite_rotate


!> Write all my wavefunctions in files by calling writeonewave
subroutine writemywaves_linear(iproc,filename,iformat,npsidim,Lzd,orbs,nelec,at,rxyz,psi,coeff)
  use module_types
  use module_base
  use yaml_output
  use module_interfaces, except_this_one => writeonewave
  implicit none
  integer, intent(in) :: iproc,iformat,npsidim,nelec
  !integer, intent(in) :: norb   !< number of orbitals, not basis functions
  type(atoms_data), intent(in) :: at
  type(orbitals_data), intent(in) :: orbs         !< orbs describing the basis functions
  type(local_zone_descriptors), intent(in) :: Lzd
  real(gp), dimension(3,at%astruct%nat), intent(in) :: rxyz
  real(wp), dimension(npsidim), intent(in) :: psi  ! Should be the real linear dimension and not the global
  real(wp), dimension(orbs%norb,orbs%norb), intent(in) :: coeff
  character(len=*), intent(in) :: filename
  !Local variables
  integer :: ncount1,ncount_rate,ncount_max,iorb,ncount2,iorb_out,ispinor,ilr,shift,ii,iat
  integer :: jorb,jlr
  real(kind=4) :: tr0,tr1
  real(kind=8) :: tel

  if (iproc == 0) call yaml_map('Write wavefunctions to file', trim(filename)//'.*')
  !if (iproc == 0) write(*,"(1x,A,A,a)") "Write wavefunctions to file: ", trim(filename),'.*'

  if (iformat == WF_FORMAT_ETSF) then
      stop 'Linear scaling with ETSF writing not implemented yet'
!     call write_waves_etsf(iproc,filename,orbs,n1,n2,n3,hx,hy,hz,at,rxyz,wfd,psi)
  else
     call cpu_time(tr0)
     call system_clock(ncount1,ncount_rate,ncount_max)

     ! Write the TMBs in the Plain BigDFT files.
     ! Use same ordering as posinp and llr generation
     ii = 0
     do iat = 1, at%astruct%nat
        do iorb=1,orbs%norbp
           if(iat == orbs%onwhichatom(iorb+orbs%isorb)) then
              shift = 1
              do jorb = 1, iorb-1 
                 jlr = orbs%inwhichlocreg(jorb+orbs%isorb)
                 shift = shift + Lzd%Llr(jlr)%wfd%nvctr_c+7*Lzd%Llr(jlr)%wfd%nvctr_f
              end do
              ii = ii + 1
              ilr = orbs%inwhichlocreg(iorb+orbs%isorb)
              do ispinor=1,orbs%nspinor
                 call open_filename_of_iorb(99,(iformat == WF_FORMAT_BINARY),filename, &
                    & orbs,iorb,ispinor,iorb_out)
                 call writeonewave_linear(99,(iformat == WF_FORMAT_PLAIN),iorb_out,&
                    & Lzd%Llr(ilr)%d%n1,Lzd%Llr(ilr)%d%n2,Lzd%Llr(ilr)%d%n3,&
                    & Lzd%Llr(ilr)%ns1,Lzd%Llr(ilr)%ns2,Lzd%Llr(ilr)%ns3,& 
                    & Lzd%hgrids(1),Lzd%hgrids(2),Lzd%hgrids(3), &
                    & Lzd%Llr(ilr)%locregCenter,Lzd%Llr(ilr)%locrad, 4, 0.0d0, &  !put here the real potentialPrefac and Order
                    & at%astruct%nat,rxyz,Lzd%Llr(ilr)%wfd%nseg_c,Lzd%Llr(ilr)%wfd%nvctr_c,&
                    & Lzd%Llr(ilr)%wfd%keygloc,Lzd%Llr(ilr)%wfd%keyvloc, &
                    & Lzd%Llr(ilr)%wfd%nseg_f,Lzd%Llr(ilr)%wfd%nvctr_f,&
                    & Lzd%Llr(ilr)%wfd%keygloc(1,Lzd%Llr(ilr)%wfd%nseg_c+1), &
                    & Lzd%Llr(ilr)%wfd%keyvloc(Lzd%Llr(ilr)%wfd%nseg_c+1), &
                    & psi(shift),psi(Lzd%Llr(ilr)%wfd%nvctr_c+shift),orbs%eval(iorb+orbs%isorb),&
                    & orbs%onwhichatom(iorb+orbs%isorb))
                 close(99)
              end do
           end if
        enddo
     end do

    ! Now write the coefficients to file
    ! Must be careful, the orbs%norb is the number of basis functions
    ! while the norb is the number of orbitals.
    if(iproc == 0) then
      if(iformat == WF_FORMAT_PLAIN) then
         open(99, file=filename//'_coeff.bin', status='unknown',form='formatted')
      else
         open(99, file=filename//'_coeff.bin', status='unknown',form='unformatted')
      end if
      call writeLinearCoefficients(99,(iformat == WF_FORMAT_PLAIN),at%astruct%nat,rxyz,orbs%norb,&
           nelec,coeff,orbs%eval)
      close(99)
    end if
     call cpu_time(tr1)
     call system_clock(ncount2,ncount_rate,ncount_max)
     tel=dble(ncount2-ncount1)/dble(ncount_rate)
     if (iproc == 0) then
        call yaml_open_sequence('Write Waves Time')
        call yaml_sequence(advance='no')
        call yaml_open_map(flow=.true.)
        call yaml_map('Process',iproc)
        call yaml_map('Timing',(/ real(tr1-tr0,kind=8),tel /),fmt='(1pe10.3)')
        call yaml_close_map()
        call yaml_close_sequence()
     end if
     !write(*,'(a,i4,2(1x,1pe10.3))') '- WRITE WAVES TIME',iproc,tr1-tr0,tel
     !write(*,'(a,1x,i0,a)') '- iproc',iproc,' finished writing waves'
  end if

END SUBROUTINE writemywaves_linear

!possibly broken
subroutine readonewave_linear(unitwf,useFormattedInput,iorb,iproc,n,ns,&
     & hgrids,at,llr,rxyz_old,rxyz,locrad,locregCenter,confPotOrder,&
     & confPotprefac,psi,eval,onwhichatom,lr,glr,reformat_reason)
  use module_base
  use module_types
  use internal_io
  use module_interfaces
  use yaml_output
  use module_fragments
  implicit none
  logical, intent(in) :: useFormattedInput
  integer, intent(in) :: unitwf,iorb,iproc
  integer, dimension(3), intent(in) :: n,ns
  !type(wavefunctions_descriptors), intent(in) :: wfd
  type(locreg_descriptors), intent(in) :: llr
  type(atoms_data), intent(in) :: at
  real(gp), dimension(3), intent(in) :: hgrids
  real(gp), dimension(3,at%astruct%nat), intent(in) :: rxyz
  integer, intent(out) :: confPotOrder
  real(gp), intent(out) :: locrad, confPotprefac
  real(wp), intent(out) :: eval
  real(gp), dimension(3), intent(out) :: locregCenter
  real(gp), dimension(3,at%astruct%nat), intent(out) :: rxyz_old
  real(wp), dimension(:), pointer :: psi
  integer, dimension(*), intent(in) :: onwhichatom
  type(locreg_descriptors), intent(in) :: lr, glr
  integer, dimension(0:6), intent(out) :: reformat_reason

  !local variables
  character(len=*), parameter :: subname='readonewave_linear'
  character(len = 256) :: error
  logical :: lstat,reformat
  integer :: iorb_old,nvctr_c_old,nvctr_f_old,i_all,iiat
  integer :: i1,i2,i3,iel,i_stat,onwhichatom_tmp
  integer, dimension(3) :: ns_old,n_old
  real(gp) :: tol
  real(gp), dimension(3) :: hgrids_old, centre_old_box, centre_new_box, da
  real(gp) :: tt,t1,t2,t3,t4,t5,t6,t7
  real(wp), dimension(:,:,:,:,:,:), allocatable :: psigold
  type(fragment_transformation) :: frag_trans
  ! DEBUG
  ! character(len=12) :: orbname
  ! real(wp), dimension(:), allocatable :: gpsi


  call io_read_descr_linear(unitwf, useFormattedInput, iorb_old, eval, n_old(1), n_old(2), n_old(3), &
       ns_old(1), ns_old(2), ns_old(3), hgrids_old, lstat, error, onwhichatom_tmp, locrad, &
       locregCenter, confPotOrder, confPotprefac, nvctr_c_old, nvctr_f_old, at%astruct%nat, rxyz_old)

  if (.not. lstat) call io_error(trim(error))
  if (iorb_old /= iorb) stop 'readonewave_linear'

  iiat=onwhichatom(iorb)
  tol=1.d-3

  frag_trans%theta=20.0d0*(4.0_gp*atan(1.d0)/180.0_gp)
  frag_trans%rot_axis=(/1.0_gp,0.0_gp,0.0_gp/)
  frag_trans%rot_center(:)=(/7.8d0,11.8d0,11.6d0/)
  frag_trans%rot_center_new(:)=(/7.8d0,11.2d0,11.8d0/)

  call reformat_check(reformat,reformat_reason,tol,at,hgrids,hgrids_old,&
       nvctr_c_old,nvctr_f_old,llr%wfd%nvctr_c,llr%wfd%nvctr_f,&
       n_old,n,ns_old,ns,frag_trans,centre_old_box,centre_new_box,da)  

  if (.not. reformat) then
     call read_psi_compress(unitwf, useFormattedInput, nvctr_c_old, nvctr_f_old, psi, lstat, error)
     if (.not. lstat) call io_error(trim(error))
  else
     ! add derivative functions at a later date? (needs orbs and lzd)
     psigold = f_malloc((/ 0.to.n_old(1), 1.to.2, 0.to.n_old(2), 1.to.2, 0.to.n_old(3), 1.to.2 /),id='psigold')

     call to_zero(8*(n_old(1)+1)*(n_old(2)+1)*(n_old(3)+1),psigold)
     do iel=1,nvctr_c_old
        if (useFormattedInput) then
           read(unitwf,*) i1,i2,i3,tt
        else
           read(unitwf) i1,i2,i3,tt
        end if
        psigold(i1,1,i2,1,i3,1)=tt
     enddo
     do iel=1,nvctr_f_old
        if (useFormattedInput) then
           read(unitwf,*) i1,i2,i3,t1,t2,t3,t4,t5,t6,t7
        else
           read(unitwf) i1,i2,i3,t1,t2,t3,t4,t5,t6,t7
        end if
        psigold(i1,2,i2,1,i3,1)=t1
        psigold(i1,1,i2,2,i3,1)=t2
        psigold(i1,2,i2,2,i3,1)=t3
        psigold(i1,1,i2,1,i3,2)=t4
        psigold(i1,2,i2,1,i3,2)=t5
        psigold(i1,1,i2,2,i3,2)=t6
        psigold(i1,2,i2,2,i3,2)=t7
     enddo

     ! NB assuming here geocode is the same in glr and llr
     call reformat_one_supportfunction(llr,llr,at%astruct%geocode,hgrids_old,n_old,psigold,hgrids,n, &
         centre_old_box,centre_new_box,da,frag_trans,psi)

     call f_free(psigold)

  endif

  !! DEBUG - plot in global box - CHECK WITH REFORMAT ETC IN LRs
  !allocate (gpsi(glr%wfd%nvctr_c+7*glr%wfd%nvctr_f),stat=i_stat)
  !call memocc(i_stat,gpsi,'gpsi',subname)
  !
  !call to_zero(glr%wfd%nvctr_c+7*glr%wfd%nvctr_f,gpsi)
  !call Lpsi_to_global2(iproc, llr%%wfd%nvctr_c+7*lr%wfd%nvctr_f, glr%wfd%nvctr_c+7*glr%wfd%nvctr_f, &
  !     1, 1, 1, glr, lr, psi, gpsi)
  !
  !write(orbname,*) iorb
  !call plot_wf(trim(adjustl(orbname)),1,at,1.0_dp,glr,hgrids(1),hgrids(2),hgrids(3),rxyz,gpsi)
  !!call plot_wf(trim(adjustl(orbname)),1,at,1.0_dp,lr,hx,hy,hz,rxyz,psi)
  !
  !i_all=-product(shape(gpsi))*kind(gpsi)
  !deallocate(gpsi,stat=i_stat)
  !call memocc(i_stat,i_all,'gpsi',subname)
  !! END DEBUG 

END SUBROUTINE readonewave_linear


subroutine io_read_descr_linear(unitwf, formatted, iorb_old, eval, n_old1, n_old2, n_old3, &
       & ns_old1, ns_old2, ns_old3, hgrids_old, lstat, error, onwhichatom, locrad, locregCenter, &
       & confPotOrder, confPotprefac, nvctr_c_old, nvctr_f_old, nat, rxyz_old)
    use module_base
    use module_types
    use internal_io
    use yaml_output
    implicit none

    integer, intent(in) :: unitwf
    logical, intent(in) :: formatted
    integer, intent(out) :: iorb_old
    integer, intent(out) :: n_old1, n_old2, n_old3, ns_old1, ns_old2, ns_old3
    real(gp), dimension(3), intent(out) :: hgrids_old
    logical, intent(out) :: lstat
    real(wp), intent(out) :: eval
    real(gp), intent(out) :: locrad
    real(gp), dimension(3), intent(out) :: locregCenter
    character(len =256), intent(out) :: error
    integer, intent(out) :: onwhichatom
    integer, intent(out) :: confPotOrder
    real(gp), intent(out) :: confPotprefac
    ! Optional arguments
    integer, intent(out), optional :: nvctr_c_old, nvctr_f_old
    integer, intent(in), optional :: nat
    real(gp), dimension(:,:), intent(out), optional :: rxyz_old

    integer :: i, iat, i_stat, nat_
    real(gp) :: rxyz(3)

    lstat = .false.
    write(error, "(A)") "cannot read psi description."
    if (formatted) then
       read(unitwf,*,iostat=i_stat) iorb_old,eval
       if (i_stat /= 0) return
       read(unitwf,*,iostat=i_stat) hgrids_old(1),hgrids_old(2),hgrids_old(3)
       if (i_stat /= 0) return
       read(unitwf,*,iostat=i_stat) n_old1,n_old2,n_old3
       if (i_stat /= 0) return
       read(unitwf,*,iostat=i_stat) ns_old1,ns_old2,ns_old3
       if (i_stat /= 0) return
       read(unitwf,*,iostat=i_stat) (locregCenter(i),i=1,3),onwhichatom,&
            locrad,confPotOrder, confPotprefac
       if (i_stat /= 0) return
       !call yaml_map('Reading atomic positions',nat)
       !write(*,*) 'reading ',nat,' atomic positions' !*
       if (present(nat) .And. present(rxyz_old)) then
          read(unitwf,*,iostat=i_stat) nat_
          if (i_stat /= 0) return
          ! Sanity check
          if (size(rxyz_old, 2) /= nat) stop "Mismatch in coordinate array size."
          if (nat_ /= nat) stop "Mismatch in coordinate array size."
          do iat=1,nat
             read(unitwf,*,iostat=i_stat) (rxyz_old(i,iat),i=1,3)
             if (i_stat /= 0) return

          enddo
       else
          read(unitwf,*,iostat=i_stat) nat_
          if (i_stat /= 0) return
          do iat=1,nat_
             read(unitwf,*,iostat=i_stat)
             if (i_stat /= 0) return
          enddo
       end if
       if (present(nvctr_c_old) .and. present(nvctr_f_old)) then
          read(unitwf,*,iostat=i_stat) nvctr_c_old, nvctr_f_old
          if (i_stat /= 0) return
       else
          read(unitwf,*,iostat=i_stat) i, iat
          if (i_stat /= 0) return
       end if
    else
       read(unitwf,iostat=i_stat) iorb_old,eval
       if (i_stat /= 0) return

       read(unitwf,iostat=i_stat) hgrids_old(1),hgrids_old(2),hgrids_old(3)
       if (i_stat /= 0) return
       read(unitwf,iostat=i_stat) n_old1,n_old2,n_old3
       if (i_stat /= 0) return
       read(unitwf,iostat=i_stat) ns_old1,ns_old2,ns_old3
       if (i_stat /= 0) return
       read(unitwf,iostat=i_stat) (locregCenter(i),i=1,3),onwhichatom,&
            locrad,confPotOrder, confPotprefac
       if (i_stat /= 0) return
       if (present(nat) .And. present(rxyz_old)) then
          read(unitwf,iostat=i_stat) nat_
          if (i_stat /= 0) return
          ! Sanity check
          if (size(rxyz_old, 2) /= nat) stop "Mismatch in coordinate array size." 
          if (nat_ /= nat) stop "Mismatch in coordinate array size."
          do iat=1,nat
             read(unitwf,iostat=i_stat)(rxyz_old(i,iat),i=1,3)
             if (i_stat /= 0) return
          enddo
       else
          read(unitwf,iostat=i_stat) nat_
          if (i_stat /= 0) return
          do iat=1,nat_
             read(unitwf,iostat=i_stat) rxyz
             if (i_stat /= 0) return
          enddo
       end if
       if (present(nvctr_c_old) .and. present(nvctr_f_old)) then
          read(unitwf,iostat=i_stat) nvctr_c_old, nvctr_f_old
          if (i_stat /= 0) return
       else
          read(unitwf,iostat=i_stat) i, iat
          if (i_stat /= 0) return
       end if
    end if
    lstat = .true.

END SUBROUTINE io_read_descr_linear


subroutine io_read_descr_coeff(unitwf, formatted, norb_old, ntmb_old, &
       & lstat, error, nat, rxyz_old)
    use module_base
    use module_types
    use internal_io
    implicit none
    integer, intent(in) :: unitwf
    logical, intent(in) :: formatted
    integer, intent(out) :: norb_old, ntmb_old
    logical, intent(out) :: lstat
    character(len =256), intent(out) :: error
    ! Optional arguments
    integer, intent(in), optional :: nat
    real(gp), dimension(:,:), intent(out), optional :: rxyz_old

    integer :: i, iat, i_stat, nat_
    real(gp) :: rxyz(3)

    lstat = .false.
    write(error, "(A)") "cannot read coeff description."
    if (formatted) then
       read(unitwf,*,iostat=i_stat) ntmb_old, norb_old
       if (i_stat /= 0) return
       !write(*,*) 'reading ',nat,' atomic positions'
       if (present(nat) .And. present(rxyz_old)) then
          read(unitwf,*,iostat=i_stat) nat_
          if (i_stat /= 0) return
          ! Sanity check
          if (size(rxyz_old, 2) /= nat) stop "Mismatch in coordinate array size."
          if (nat_ /= nat) stop "Mismatch in coordinate array size."
          do iat=1,nat
             read(unitwf,*,iostat=i_stat) (rxyz_old(i,iat),i=1,3)
             if (i_stat /= 0) return
          enddo
       else
          read(unitwf,*,iostat=i_stat) nat_
          if (i_stat /= 0) return
          do iat=1,nat_
             read(unitwf,*,iostat=i_stat)
             if (i_stat /= 0) return
          enddo
       end if
       !read(unitwf,*,iostat=i_stat) i, iat
       !if (i_stat /= 0) return
    else
       read(unitwf,iostat=i_stat) ntmb_old, norb_old
       if (i_stat /= 0) return
       if (present(nat) .And. present(rxyz_old)) then
          read(unitwf,iostat=i_stat) nat_
          if (i_stat /= 0) return
          ! Sanity check
          if (size(rxyz_old, 2) /= nat) stop "Mismatch in coordinate array size." 
          if (nat_ /= nat) stop "Mismatch in coordinate array size."
          do iat=1,nat
             read(unitwf,iostat=i_stat)(rxyz_old(i,iat),i=1,3)
             if (i_stat /= 0) return
          enddo
       else
          read(unitwf,iostat=i_stat) nat_
          if (i_stat /= 0) return
          do iat=1,nat_
             read(unitwf,iostat=i_stat) rxyz
             if (i_stat /= 0) return
          enddo
       end if
       !read(unitwf,iostat=i_stat) i, iat
       !if (i_stat /= 0) return
    end if
    lstat = .true.
END SUBROUTINE io_read_descr_coeff


subroutine read_coeff_minbasis(unitwf,useFormattedInput,iproc,ntmb,norb_old,coeff,eval,nat,rxyz_old)
  use module_base
  use module_types
  use internal_io
  use module_interfaces, except_this_one => read_coeff_minbasis
  use yaml_output
  implicit none
  logical, intent(in) :: useFormattedInput
  integer, intent(in) :: unitwf,iproc,ntmb
  integer, intent(out) :: norb_old
  real(wp), dimension(ntmb,ntmb), intent(out) :: coeff
  real(wp), dimension(ntmb), intent(out) :: eval
  integer, optional, intent(in) :: nat
  real(gp), dimension(:,:), optional, intent(out) :: rxyz_old

  !local variables
  character(len = 256) :: error
  logical :: lstat
  integer :: i_stat
  integer :: ntmb_old, i1, i2,i,j,iorb,iorb_old
  real(wp) :: tt

  call io_read_descr_coeff(unitwf, useFormattedInput, norb_old, ntmb_old, &
       & lstat, error, nat, rxyz_old)
  if (.not. lstat) call io_error(trim(error))

  if (ntmb_old /= ntmb_old) then
     if (iproc == 0) write(error,"(A)") 'error in read coeffs, ntmb_old/=ntmb'
     call io_error(trim(error))
  end if

  ! read the eigenvalues
  if (useFormattedInput) then
     do iorb=1,ntmb
        read(unitwf,*,iostat=i_stat) iorb_old,eval(iorb)
        if (iorb_old /= iorb) stop 'read_coeff_minbasis'
     enddo
  else 
     do iorb=1,ntmb
        read(unitwf,iostat=i_stat) iorb_old,eval(iorb)
        if (iorb_old /= iorb) stop 'read_coeff_minbasis'
     enddo
     if (i_stat /= 0) stop 'Problem reading the eigenvalues'
  end if

  !if (iproc == 0) write(*,*) 'coefficients need NO reformatting'

  ! Now read the coefficients
  do i = 1, ntmb
     do j = 1, ntmb
        if (useFormattedInput) then
           read(unitwf,*,iostat=i_stat) i1,i2,tt
        else
           read(unitwf,iostat=i_stat) i1,i2,tt
        end if
        if (i_stat /= 0) stop 'Problem reading the coefficients'
        coeff(j,i) = tt  
     end do
  end do

  ! rescale so first significant element is +ve
  do i = 1, ntmb
     do j = 1, ntmb
        if (abs(coeff(j,i))>1.0e-1) then
           if (coeff(j,i)<0.0_gp) call dscal(ntmb,-1.0_gp,coeff(1,i),1)
           exit
        end if
     end do
     if (j==ntmb+1) stop 'Error finding significant coefficient!'
  end do

END SUBROUTINE read_coeff_minbasis


!> Reads wavefunction from file and transforms it properly if hgrid or size of simulation cell
!! have changed
subroutine readmywaves_linear_new(iproc,nproc,dir_output,filename,iformat,at,tmb,rxyz_old,rxyz,&
       ref_frags,input_frag,frag_calc,orblist)
  use module_base
  use module_types
  use yaml_output
  use module_fragments
  use internal_io
  use module_interfaces, except_this_one => readmywaves_linear_new
  implicit none
  integer, intent(in) :: iproc, nproc
  integer, intent(in) :: iformat
  type(atoms_data), intent(in) :: at
  type(DFT_wavefunction), intent(inout) :: tmb
  real(gp), dimension(3,at%astruct%nat), intent(in) :: rxyz
  real(gp), dimension(3,at%astruct%nat), intent(out) :: rxyz_old
  character(len=*), intent(in) :: dir_output, filename
  type(fragmentInputParameters), intent(in) :: input_frag
  type(system_fragment), dimension(input_frag%nfrag_ref), intent(inout) :: ref_frags
  logical, intent(in) :: frag_calc
  integer, dimension(tmb%orbs%norb), intent(in), optional :: orblist
  !Local variables
  integer :: ncount1,ncount_rate,ncount_max,ncount2
  integer :: iorb_out,ispinor,ilr,i_all,i_stat,iorb_old
  integer :: confPotOrder,onwhichatom_tmp,unitwf
  real(gp) :: confPotprefac
!!$ real(gp), dimension(3) :: mol_centre, mol_centre_new
  real(kind=4) :: tr0,tr1
  real(kind=8) :: tel,eval
  character(len=256) :: error, full_filename
  logical :: lstat
  character(len=*), parameter :: subname='readmywaves_linear_new'
  ! to eventually be part of the fragment structure?
  integer :: ndim_old, iiorb, ifrag, ifrag_ref, isfat, iorbp, iforb, isforb, iiat, iat
  type(local_zone_descriptors) :: lzd_old
  real(wp), dimension(:), pointer :: psi_old
  type(phi_array), dimension(:), pointer :: phi_array_old
  type(fragment_transformation), dimension(:), pointer :: frag_trans_orb, frag_trans_frag
  real(gp), dimension(:,:), allocatable :: rxyz_ref, rxyz_new, rxyz4_ref, rxyz4_new
  real(gp), dimension(:), allocatable :: dist
  integer, dimension(:), allocatable :: ipiv
  logical :: skip
!!$ integer :: ierr

  ! DEBUG
  ! character(len=12) :: orbname
  ! real(wp), dimension(:), allocatable :: gpsi

  call cpu_time(tr0)
  call system_clock(ncount1,ncount_rate,ncount_max)

  ! check file format
  if (iformat == WF_FORMAT_ETSF) then
     stop 'Linear scaling with ETSF writing not implemented yet'
  else if (iformat /= WF_FORMAT_BINARY .and. iformat /= WF_FORMAT_PLAIN) then
     call yaml_warning('Unknown wavefunction file format from filename.')
     stop
  end if

  ! to be fixed
  if (present(orblist)) then
     stop 'orblist no longer functional in initialize_linear_from_file due to addition of fragment calculation'
  end if

  ! lzd_old => ref_frags(onwhichfrag)%frag_basis%lzd
  ! orbs_old -> ref_frags(onwhichfrag)%frag_basis%forbs ! <- BUT problem with it not being same type
  ! phi_array_old => ref_frags(onwhichfrag)%frag_basis%phi

  ! change parallelization later, for now all procs read the same number of tmbs as before
  ! initialize fragment lzd and phi_array_old for fragment, then allocate lzd_old which points to appropriate fragment entry
  ! for now directly using lzd_old etc - less efficient if fragments are used multiple times

  ! use above information to generate lzds
  call nullify_local_zone_descriptors(lzd_old)
  call nullify_locreg_descriptors(lzd_old%glr)
  lzd_old%nlr=tmb%orbs%norb
  allocate(lzd_old%Llr(lzd_old%nlr),stat=i_stat)
  do ilr=1,lzd_old%nlr
     call nullify_locreg_descriptors(lzd_old%llr(ilr))
  end do

  ! has size of new orbs, will possibly point towards the same tmb multiple times
  allocate(phi_array_old(tmb%orbs%norbp), stat=i_stat)
  do iorbp=1,tmb%orbs%norbp
     nullify(phi_array_old(iorbp)%psig)
  end do

  !allocate(frag_trans_orb(tmb%orbs%norbp))

  unitwf=99
  isforb=0
  isfat=0
  call timing(iproc,'tmbrestart','ON')
  do ifrag=1,input_frag%nfrag
     ! find reference fragment this corresponds to
     ifrag_ref=input_frag%frag_index(ifrag)
     ! loop over orbitals of this fragment
     loop_iforb: do iforb=1,ref_frags(ifrag_ref)%fbasis%forbs%norb
        loop_iorb: do iorbp=1,tmb%orbs%norbp
           iiorb=iorbp+tmb%orbs%isorb
           !ilr = ref_frags(ifrag)%fbasis%forbs%inwhichlocreg(iiorb)
           ilr=tmb%orbs%inwhichlocreg(iiorb)
           iiat=tmb%orbs%onwhichatom(iiorb)

           ! check if this ref frag orbital corresponds to the orbital we want
           if (iiorb/=iforb+isforb) cycle
           do ispinor=1,tmb%orbs%nspinor
              ! if this is a fragment calculation frag%dirname will contain fragment directory, otherwise it will be empty
              ! bit of a hack to use orbs here not forbs, but different structures so this is necessary - to clean somehow
              full_filename=trim(dir_output)//trim(input_frag%dirname(ifrag_ref))//trim(filename)

              call open_filename_of_iorb(unitwf,(iformat == WF_FORMAT_BINARY),full_filename, &
                   & tmb%orbs,iorbp,ispinor,iorb_out,iforb)
                   !& ref_frags(ifrag_ref)%fbasis%forbs,iforb,ispinor,iorb_out)
  
              ! read headers, reading lzd info directly into lzd_old, which is otherwise nullified
              call io_read_descr_linear(unitwf, (iformat == WF_FORMAT_PLAIN), iorb_old, eval, &
                   Lzd_old%Llr(ilr)%d%n1,Lzd_old%Llr(ilr)%d%n2,Lzd_old%Llr(ilr)%d%n3, &
                   Lzd_old%Llr(ilr)%ns1,Lzd_old%Llr(ilr)%ns2,Lzd_old%Llr(ilr)%ns3, lzd_old%hgrids, &
                   lstat, error, onwhichatom_tmp, Lzd_old%Llr(ilr)%locrad, Lzd_old%Llr(ilr)%locregCenter, &
                   confPotOrder, confPotprefac, Lzd_old%Llr(ilr)%wfd%nvctr_c, Lzd_old%Llr(ilr)%wfd%nvctr_f, &
                   ref_frags(ifrag_ref)%astruct_frg%nat, rxyz_old(:,isfat+1:isfat+ref_frags(ifrag_ref)%astruct_frg%nat))
                   !ref_frags(ifrag_ref)%astruct_frg%nat, rxyz_old(1,isfat+1))

              ! in general this might point to a different tmb
              phi_array_old(iorbp)%psig = f_malloc_ptr((/ 0.to.Lzd_old%Llr(ilr)%d%n1 , 1.to.2 , &
                   0.to.Lzd_old%Llr(ilr)%d%n2 , 1.to.2 , &
                   0.to.Lzd_old%Llr(ilr)%d%n3 , 1.to.2 /),id='phi_array_old(iorbp)%psig')
              call timing(iproc,'tmbrestart','OF')

              !read phig directly
              call timing(iproc,'readtmbfiles','ON')
              call read_psig(unitwf, (iformat == WF_FORMAT_PLAIN), Lzd_old%Llr(ilr)%wfd%nvctr_c, Lzd_old%Llr(ilr)%wfd%nvctr_f, &
                   Lzd_old%Llr(ilr)%d%n1, Lzd_old%Llr(ilr)%d%n2, Lzd_old%Llr(ilr)%d%n3, phi_array_old(iorbp)%psig, lstat, error)
              if (.not. lstat) call io_error(trim(error))
              call timing(iproc,'readtmbfiles','OF')

              ! DEBUG: print*,iproc,iorb,iorb+orbs%isorb,iorb_old,iorb_out

              !! define fragment transformation - should eventually be done automatically...
              !! first fragment is shifted only, hack here that second fragment should be rotated
              !if (ifrag==1) then
              !   frag_trans_orb(iorbp)%theta=0.0d0*(4.0_gp*atan(1.d0)/180.0_gp)
              !   frag_trans_orb(iorbp)%rot_axis=(/1.0_gp,0.0_gp,0.0_gp/)
              !   frag_trans_orb(iorbp)%rot_center(:)=rxyz_old(:,iiat)
              !   frag_trans_orb(iorbp)%rot_center_new(:)=rxyz(:,iiat)
              !else
              !   ! unnecessary recalculation here, to be tidied later
              !   mol_centre=0.0d0
              !   mol_centre_new=0.0d0
              !   do iat=1,ref_frags(ifrag_ref)%astruct_frg%nat
              !      mol_centre(:)=mol_centre(:)+rxyz_old(:,isfat+iat)
              !      mol_centre_new(:)=mol_centre_new(:)+rxyz(:,isfat+iat)
              !   end do
              !   mol_centre=mol_centre/real(ref_frags(ifrag_ref)%astruct_frg%nat,gp)
              !   mol_centre_new=mol_centre_new/real(ref_frags(ifrag_ref)%astruct_frg%nat,gp)
              !   frag_trans_orb(iorbp)%theta=30.0d0*(4.0_gp*atan(1.d0)/180.0_gp)
              !   frag_trans_orb(iorbp)%rot_axis=(/1.0_gp,0.0_gp,0.0_gp/)
              !   frag_trans_orb(iorbp)%rot_center(:)=mol_centre(:) ! take as average for now
              !   frag_trans_orb(iorbp)%rot_center_new(:)=mol_centre_new(:) ! to get shift, mol is rigidly shifted so could take any, rather than centre
              !end if
              !write(*,'(a,x,2(i2,x),4(f5.2,x),6(f7.3,x))'),'trans',ifrag,iiorb,frag_trans_orb(iorbp)%theta,&
              !     frag_trans_orb(iorbp)%rot_axis, &
              !     frag_trans_orb(iorbp)%rot_center,frag_trans_orb(iorbp)%rot_center_new

              if (.not. lstat) then
                 call yaml_warning(trim(error))
                 stop
              end if
              if (iorb_old /= iorb_out) then
                 call yaml_warning('Initialize_linear_from_file')
                 stop
              end if
              close(unitwf)
              
           end do
        end do loop_iorb
     end do loop_iforb
     isforb=isforb+ref_frags(ifrag_ref)%fbasis%forbs%norb
     isfat=isfat+ref_frags(ifrag_ref)%astruct_frg%nat        
  end do

  ! reformat fragments
  nullify(psi_old)

  !if several fragments do this, otherwise find 3 nearest neighbours (use sort in time.f90) and send rxyz arrays with 4 atoms

  if (input_frag%nfrag>1) then
     ! Find fragment transformations for each fragment, then put in frag_trans array for each orb
     allocate(frag_trans_frag(input_frag%nfrag))

     isfat=0
     isforb=0
     do ifrag=1,input_frag%nfrag
        ! find reference fragment this corresponds to
        ifrag_ref=input_frag%frag_index(ifrag)

        ! check if we need this fragment transformation on this proc
        skip=.true.
        do iforb=1,ref_frags(ifrag_ref)%fbasis%forbs%norb
           do iorbp=1,tmb%orbs%norbp
              iiorb=iorbp+tmb%orbs%isorb
              ! check if this ref frag orbital corresponds to the orbital we want
              if (iiorb==iforb+isforb) then
                 skip=.false.
                 exit
              end if
           end do
        end do

        if (skip) then
           isfat=isfat+ref_frags(ifrag_ref)%astruct_frg%nat     
           isforb=isforb+ref_frags(ifrag_ref)%fbasis%forbs%norb
           cycle
        end if

        rxyz_ref = f_malloc((/ 3, ref_frags(ifrag_ref)%astruct_frg%nat /),id='rxyz_ref')
        rxyz_new = f_malloc((/ 3, ref_frags(ifrag_ref)%astruct_frg%nat /),id='rxyz_new')

        do iat=1,ref_frags(ifrag_ref)%astruct_frg%nat
           rxyz_new(:,iat)=rxyz(:,isfat+iat)
           rxyz_ref(:,iat)=rxyz_old(:,isfat+iat)
        end do

        ! use center of fragment for now, could later change to center of symmetry
        frag_trans_frag(ifrag)%rot_center=frag_center(ref_frags(ifrag_ref)%astruct_frg%nat,rxyz_ref)
        frag_trans_frag(ifrag)%rot_center_new=frag_center(ref_frags(ifrag_ref)%astruct_frg%nat,rxyz_new)

        ! shift rxyz wrt center of rotation
        do iat=1,ref_frags(ifrag_ref)%astruct_frg%nat
           rxyz_ref(:,iat)=rxyz_ref(:,iat)-frag_trans_frag(ifrag)%rot_center
           rxyz_new(:,iat)=rxyz_new(:,iat)-frag_trans_frag(ifrag)%rot_center_new
        end do

        call find_frag_trans(ref_frags(ifrag_ref)%astruct_frg%nat,rxyz_ref,rxyz_new,frag_trans_frag(ifrag))

        call f_free(rxyz_ref)
        call f_free(rxyz_new)

        !write(*,'(A,I3,1x,I3,1x,3(F12.6,1x),F12.6)') 'ifrag,ifrag_ref,rot_axis,theta',&
        !     ifrag,ifrag_ref,frag_trans_frag(ifrag)%rot_axis,frag_trans_frag(ifrag)%theta/(4.0_gp*atan(1.d0)/180.0_gp)

        isfat=isfat+ref_frags(ifrag_ref)%astruct_frg%nat     
        isforb=isforb+ref_frags(ifrag_ref)%fbasis%forbs%norb
     end do

     allocate(frag_trans_orb(tmb%orbs%norbp))

     isforb=0
     isfat=0
     do ifrag=1,input_frag%nfrag
        ! find reference fragment this corresponds to
        ifrag_ref=input_frag%frag_index(ifrag)
        ! loop over orbitals of this fragment
        do iforb=1,ref_frags(ifrag_ref)%fbasis%forbs%norb
           do iorbp=1,tmb%orbs%norbp
              iiorb=iorbp+tmb%orbs%isorb
              ! check if this ref frag orbital corresponds to the orbital we want
              if (iiorb/=iforb+isforb) cycle

              frag_trans_orb(iorbp)%rot_center=frag_trans_frag(ifrag)%rot_center
              frag_trans_orb(iorbp)%rot_center_new=frag_trans_frag(ifrag)%rot_center_new

              !!!!!!!!!!!!!
              iiat=tmb%orbs%onwhichatom(iiorb)

              ! use atom position
              frag_trans_orb(iorbp)%rot_center=rxyz_old(:,iiat)
              frag_trans_orb(iorbp)%rot_center_new=rxyz(:,iiat)
              !!!!!!!!!!!!!

              frag_trans_orb(iorbp)%rot_axis=(frag_trans_frag(ifrag)%rot_axis)
              frag_trans_orb(iorbp)%theta=frag_trans_frag(ifrag)%theta

              !write(*,'(a,x,2(i2,x),4(f5.2,x),6(f7.3,x))'),'trans2',ifrag,iiorb,frag_trans_orb(iorbp)%theta,&
              !     frag_trans_orb(iorbp)%rot_axis, &
              !     frag_trans_orb(iorbp)%rot_center,frag_trans_orb(iorbp)%rot_center_new
           end do
        end do
        isforb=isforb+ref_frags(ifrag_ref)%fbasis%forbs%norb
        isfat=isfat+ref_frags(ifrag_ref)%astruct_frg%nat     
     end do

     deallocate(frag_trans_frag)
  else
     ! only 1 'fragment', calculate rotation/shift atom wise, using nearest neighbours
     allocate(frag_trans_orb(tmb%orbs%norbp))

     rxyz4_ref = f_malloc((/ 3, min(4, ref_frags(ifrag_ref)%astruct_frg%nat) /),id='rxyz4_ref')
     rxyz4_new = f_malloc((/ 3, min(4, ref_frags(ifrag_ref)%astruct_frg%nat) /),id='rxyz4_new')

     isforb=0
     isfat=0
     do ifrag=1,input_frag%nfrag
        ! find reference fragment this corresponds to
        ifrag_ref=input_frag%frag_index(ifrag)

        rxyz_ref = f_malloc((/ 3, ref_frags(ifrag_ref)%astruct_frg%nat /),id='rxyz_ref')
        rxyz_new = f_malloc((/ 3, ref_frags(ifrag_ref)%astruct_frg%nat /),id='rxyz_new')
        dist = f_malloc(ref_frags(ifrag_ref)%astruct_frg%nat,id='dist')
        ipiv = f_malloc(ref_frags(ifrag_ref)%astruct_frg%nat,id='ipiv')

        ! loop over orbitals of this fragment
        do iforb=1,ref_frags(ifrag_ref)%fbasis%forbs%norb
           do iorbp=1,tmb%orbs%norbp
              iiorb=iorbp+tmb%orbs%isorb
              if (iiorb/=iforb+isforb) cycle

              do iat=1,ref_frags(ifrag_ref)%astruct_frg%nat
                 rxyz_new(:,iat)=rxyz(:,isfat+iat)
                 rxyz_ref(:,iat)=rxyz_old(:,isfat+iat)
              end do

              iiat=tmb%orbs%onwhichatom(iiorb)

              ! use atom position
              frag_trans_orb(iorbp)%rot_center=rxyz_old(:,iiat)
              frag_trans_orb(iorbp)%rot_center_new=rxyz(:,iiat)

              ! shift rxyz wrt center of rotation
              do iat=1,ref_frags(ifrag_ref)%astruct_frg%nat
                 rxyz_ref(:,iat)=rxyz_ref(:,iat)-frag_trans_orb(iorbp)%rot_center
                 rxyz_new(:,iat)=rxyz_new(:,iat)-frag_trans_orb(iorbp)%rot_center_new
              end do

              ! find distances from this atom
              do iat=1,ref_frags(ifrag_ref)%astruct_frg%nat
                   dist(iat)=-dsqrt(rxyz_ref(1,iat)**2+rxyz_ref(2,iat)**2+rxyz_ref(3,iat)**2)
              end do             

              ! sort atoms into neighbour order
              call sort_positions(ref_frags(ifrag_ref)%astruct_frg%nat,dist,ipiv)

              ! take atom and 3 nearest neighbours
              do iat=1,min(4,ref_frags(ifrag_ref)%astruct_frg%nat)
                 rxyz4_ref(:,iat)=rxyz_ref(:,ipiv(iat))
                 rxyz4_new(:,iat)=rxyz_new(:,ipiv(iat))
              end do

              call find_frag_trans(min(4,ref_frags(ifrag_ref)%astruct_frg%nat),rxyz4_ref,rxyz4_new,frag_trans_orb(iorbp))

              !write(*,'(A,I3,1x,I3,1x,3(F12.6,1x),F12.6)') 'ifrag,iorb,rot_axis,theta',&
              !     ifrag,iiorb,frag_trans_orb(iorbp)%rot_axis,frag_trans_orb(iorbp)%theta/(4.0_gp*atan(1.d0)/180.0_gp)

           end do
        end do
        isforb=isforb+ref_frags(ifrag_ref)%fbasis%forbs%norb
        isfat=isfat+ref_frags(ifrag_ref)%astruct_frg%nat     

        call f_free(ipiv)
        call f_free(dist)
        call f_free(rxyz_ref)
        call f_free(rxyz_new)

     end do

     call f_free(rxyz4_ref)
     call f_free(rxyz4_new)

  end if

  call timing(iproc,'tmbrestart','OF')
  call reformat_supportfunctions(iproc,nproc,&
       at,rxyz_old,rxyz,.false.,tmb,ndim_old,lzd_old,frag_trans_orb,&
       psi_old,trim(dir_output),input_frag,ref_frags,phi_array_old)
  call timing(iproc,'tmbrestart','ON')

  deallocate(frag_trans_orb)

  do iorbp=1,tmb%orbs%norbp
     !nullify/deallocate here as appropriate, in future may keep
     i_all = -product(shape(phi_array_old(iorbp)%psig))*kind(phi_array_old(iorbp)%psig)
     call f_free_ptr(phi_array_old(iorbp)%psig)
  end do

  deallocate(phi_array_old,stat=i_stat)
  call deallocate_local_zone_descriptors(lzd_old,subname)

  !! DEBUG - plot in global box - CHECK WITH REFORMAT ETC IN LRs
  !ind=1
  !allocate (gpsi(tmb%Lzd%glr%wfd%nvctr_c+7*tmb%Lzd%glr%wfd%nvctr_f),stat=i_stat)
  !call memocc(i_stat,gpsi,'gpsi',subname)
  !do iorbp=1,tmb%orbs%norbp
  !   iiorb=iorbp+tmb%orbs%isorb
  !   ilr = tmb%orbs%inwhichlocreg(iiorb)
  !
  !   call to_zero(tmb%Lzd%glr%wfd%nvctr_c+7*tmb%Lzd%glr%wfd%nvctr_f,gpsi)
  !   call Lpsi_to_global2(iproc, tmb%Lzd%Llr(ilr)%wfd%nvctr_c+7*tmb%Lzd%Llr(ilr)%wfd%nvctr_f, &
  !        tmb%Lzd%glr%wfd%nvctr_c+7*tmb%Lzd%glr%wfd%nvctr_f, &
  !        1, 1, 1, tmb%Lzd%glr, tmb%Lzd%Llr(ilr), tmb%psi(ind), gpsi)
  ! 
  !   write(orbname,*) iiorb
  !   call plot_wf(trim(dir_output)//trim(adjustl(orbname)),1,at,1.0_dp,tmb%Lzd%glr,&
  !        tmb%Lzd%hgrids(1),tmb%Lzd%hgrids(2),tmb%Lzd%hgrids(3),rxyz,gpsi)
  !   !call plot_wf(trim(adjustl(orbname)),1,at,1.0_dp,tmb%Lzd%Llr(ilr),&
  !   !     tmb%Lzd%hgrids(1),tmb%Lzd%hgrids(2),tmb%Lzd%hgrids(3),rxyz,tmb%psi)
  ! 
  !   ind = ind + tmb%Lzd%Llr(ilr)%wfd%nvctr_c+7*tmb%Lzd%Llr(ilr)%wfd%nvctr_f
  !end do
  !i_all=-product(shape(gpsi))*kind(gpsi)
  !deallocate(gpsi,stat=i_stat)
  !call memocc(i_stat,i_all,'gpsi',subname)
  !! END DEBUG 


  ! Read the coefficient file for each fragment and assemble total coeffs
  ! coeffs should eventually go into ref_frag array and then point? or be copied to (probably copied as will deallocate frag)
  unitwf=99
  isforb=0
  do ifrag=1,input_frag%nfrag
     ! find reference fragment this corresponds to
     ifrag_ref=input_frag%frag_index(ifrag)

     full_filename=trim(dir_output)//trim(input_frag%dirname(ifrag_ref))//trim(filename)//'_coeff.bin'

     if(iformat == WF_FORMAT_PLAIN) then
        open(unitwf,file=trim(full_filename),status='unknown',form='formatted')
     else if(iformat == WF_FORMAT_BINARY) then
        open(unitwf,file=trim(full_filename),status='unknown',form='unformatted')
     else
        stop 'Coefficient format not implemented'
     end if

     !if (input_frag%nfrag>1) then
        call read_coeff_minbasis(unitwf,(iformat == WF_FORMAT_PLAIN),iproc,ref_frags(ifrag_ref)%fbasis%forbs%norb,&
             ref_frags(ifrag_ref)%nelec,ref_frags(ifrag_ref)%coeff,ref_frags(ifrag_ref)%eval)
             !tmb%orbs%eval(isforb+1:isforb+ref_frags(ifrag_ref)%fbasis%forbs%norb))
             !tmb%orbs%eval(isforb+1)
        ! copying of coeffs from fragment to tmb%coeff now occurs after this routine
     !else
     !   call read_coeff_minbasis(unitwf,(iformat == WF_FORMAT_PLAIN),iproc,ref_frags(ifrag_ref)%fbasis%forbs%norb,&
     !        ref_frags(ifrag_ref)%nelec,tmb%coeff,tmb%orbs%eval)
     !end if
     close(unitwf)

     isforb=isforb+ref_frags(ifrag_ref)%fbasis%forbs%norb
  end do


  call cpu_time(tr1)
  call system_clock(ncount2,ncount_rate,ncount_max)
  tel=dble(ncount2-ncount1)/dble(ncount_rate)

  if (iproc == 0) then
     call yaml_open_sequence('Reading Waves Time')
     call yaml_sequence(advance='no')
     call yaml_open_map(flow=.true.)
     call yaml_map('Process',iproc)
     call yaml_map('Timing',(/ real(tr1-tr0,kind=8),tel /),fmt='(1pe10.3)')
     call yaml_close_map()
     call yaml_close_sequence()
  end if
  !write(*,'(a,i4,2(1x,1pe10.3))') '- READING WAVES TIME',iproc,tr1-tr0,tel
  call timing(iproc,'tmbrestart','OF')

END SUBROUTINE readmywaves_linear_new


!> Initializes onwhichatom, inwhichlocreg, locrad and locregcenter from file
subroutine initialize_linear_from_file(iproc,nproc,input_frag,astruct,rxyz,orbs,Lzd,iformat,&
     dir_output,filename,ref_frags,orblist)
  use module_base
  use module_types
  use module_defs
  use yaml_output
  use module_fragments
  use module_interfaces, except_this_one => initialize_linear_from_file
  implicit none
  integer, intent(in) :: iproc, nproc, iformat
  type(fragmentInputParameters),intent(in) :: input_frag
  type(atomic_structure), intent(in) :: astruct
  real(gp), dimension(3,astruct%nat), intent(in) :: rxyz
  type(orbitals_data), intent(inout) :: orbs  !< orbs related to the basis functions, inwhichlocreg and onwhichatom generated in this routine
  type(local_zone_descriptors), intent(inout) :: Lzd !< must already contain Glr and hgrids
  type(system_fragment), dimension(input_frag%nfrag_ref), intent(inout) :: ref_frags
  character(len=*), intent(in) :: filename, dir_output
  integer, dimension(orbs%norb), optional :: orblist

  !Local variables
  character(len=*), parameter :: subname='initialize_linear_from_file'
  character(len =256) :: error
  logical :: lstat
  integer :: ilr, ierr, iorb_old, iorb, ispinor, iorb_out, iforb, isforb, isfat, iiorb, iorbp, ifrag, ifrag_ref
  integer, dimension(3) :: n_old, ns_old
  integer :: i_stat, i_all, confPotOrder, iat
  real(gp), dimension(3) :: hgrids_old
  real(kind=8) :: eval, confPotprefac
  real(gp), dimension(orbs%norb):: locrad
  real(gp), dimension(3) :: locregCenter
  real(kind=8), dimension(:), allocatable :: lrad
  real(gp), dimension(:,:), allocatable :: cxyz
  character(len=256) :: full_filename

  ! to be fixed
  if (present(orblist)) then
     stop 'orblist no longer functional in initialize_linear_from_file due to addition of fragment calculation'
  end if

  ! NOTES:
  ! The orbs%norb family must be all constructed before this routine
  ! This can be done from the input.lin since the number of basis functions should be fixed.
  ! Fragment structure must also be fully initialized, even if this is not a fragment calculation

  call to_zero(orbs%norb,locrad(1))
  call to_zero(orbs%norb,orbs%onwhichatom(1))

  if (iformat == WF_FORMAT_ETSF) then
     stop 'Linear scaling with ETSF writing not implemented yet'
  else if (iformat == WF_FORMAT_BINARY .or. iformat == WF_FORMAT_PLAIN) then
     ! loop over fragments in current system (will still be treated as one fragment in calculation, just separate for restart)
     isforb=0
     isfat=0
     do ifrag=1,input_frag%nfrag
        ! find reference fragment this corresponds to
        ifrag_ref=input_frag%frag_index(ifrag)
        ! loop over orbitals of this fragment
        loop_iforb: do iforb=1,ref_frags(ifrag_ref)%fbasis%forbs%norb
           loop_iorb: do iorbp=1,orbs%norbp
              iiorb=iorbp+orbs%isorb
              ! check if this ref frag orbital corresponds to the orbital we want
              if (iiorb/=iforb+isforb) cycle
              do ispinor=1,orbs%nspinor

                 ! if this is a fragment calculation frag%dirname will contain fragment directory, otherwise it will be empty
                 ! bit of a hack to use orbs here not forbs, but different structures so this is necessary - to clean somehow
                 full_filename=trim(dir_output)//trim(input_frag%dirname(ifrag_ref))//trim(filename)

                 call open_filename_of_iorb(99,(iformat == WF_FORMAT_BINARY),full_filename, &
                      & orbs,iorbp,ispinor,iorb_out,iforb)
                      !& ref_frags(ifrag_ref)%fbasis%forbs,iforb,ispinor,iorb_out)

                 !print *,'before crash',iorbp,trim(full_filename),iiorb,iforb
  
                 call io_read_descr_linear(99,(iformat == WF_FORMAT_PLAIN), iorb_old, eval, n_old(1), n_old(2), n_old(3), &
                      ns_old(1), ns_old(2), ns_old(3), hgrids_old, lstat, error, orbs%onwhichatom(iiorb), &
                      locrad(iiorb), locregCenter, confPotOrder, confPotprefac)

                 orbs%onwhichatom(iiorb) = orbs%onwhichatom(iiorb) + isfat

                 if (.not. lstat) then
                    call yaml_warning(trim(error))
                    stop
                 end if
                 if (iorb_old /= iorb_out) then
                    call yaml_warning('Initialize_linear_from_file')
                    stop
                 end if
                 close(99)
              
              end do
           end do loop_iorb
        end do loop_iforb
        isforb=isforb+ref_frags(ifrag_ref)%fbasis%forbs%norb
        isfat=isfat+ref_frags(ifrag_ref)%astruct_frg%nat        
     end do
  else
     call yaml_warning('Unknown wavefunction file format from filename.')
     stop
  end if

  Lzd%nlr = orbs%norb

  ! Communication of the quantities
  if (nproc > 1)  call mpiallred(orbs%onwhichatom(1),orbs%norb,MPI_SUM,bigdft_mpi%mpi_comm)
  if (nproc > 1)  call mpiallred(locrad(1),orbs%norb,MPI_SUM,bigdft_mpi%mpi_comm)

  cxyz = f_malloc((/ 3, Lzd%nlr /),id='cxyz')
  lrad = f_malloc(Lzd%nlr,id='lrad')

  ! Put the llr in posinp order
  ilr=0
  do iat=1,astruct%nat
     do iorb=1,orbs%norb
        if(iat == orbs%onwhichatom(iorb)) then
           ilr = ilr + 1
           cxyz(1,ilr) = rxyz(1,iat)
           cxyz(2,ilr) = rxyz(2,iat)
           cxyz(3,ilr) = rxyz(3,iat)
           lrad(ilr) = locrad(iorb)
           orbs%inwhichlocreg(iorb) = ilr
        end if
     end do
  end do
  
  ! Allocate the array of localisation regions
  allocate(lzd%Llr(lzd%nlr),stat=i_stat)
  do ilr=1,lzd%nlr
     lzd%Llr(ilr)=locreg_null()
  end do
  do ilr=1,lzd%nlr
      lzd%llr(ilr)%locrad=lrad(ilr)
      lzd%llr(ilr)%locregCenter=cxyz(:,ilr)
  end do

  i_all = -product(shape(cxyz))*kind(cxyz)
  call f_free(cxyz)
  i_all = -product(shape(lrad))*kind(lrad)
  call f_free(lrad)

END SUBROUTINE initialize_linear_from_file


!> Copy old support functions from phi to phi_old
subroutine copy_old_supportfunctions(iproc,orbs,lzd,phi,lzd_old,phi_old)
  use module_base
  use module_types
  use yaml_output
  implicit none
  integer,intent(in) :: iproc
  type(orbitals_data), intent(in) :: orbs
  type(local_zone_descriptors), intent(in) :: lzd
  type(local_zone_descriptors), intent(inout) :: lzd_old
  real(wp), dimension(:), pointer :: phi,phi_old
  !Local variables
  character(len=*), parameter :: subname='copy_old_supportfunctions'
  integer :: iseg,j,ind1,iorb,i_stat,ii,iiorb,ilr
  real(kind=8) :: tt
! integer :: i_all

  ! First copy global quantities
  call nullify_locreg_descriptors(lzd_old%glr)

  lzd_old%glr%wfd%nvctr_c = lzd%glr%wfd%nvctr_c
  lzd_old%glr%wfd%nvctr_f = lzd%glr%wfd%nvctr_f
  lzd_old%glr%wfd%nseg_c  = lzd%glr%wfd%nseg_c
  lzd_old%glr%wfd%nseg_f  = lzd%glr%wfd%nseg_f

  !allocations
  call allocate_wfd(lzd_old%glr%wfd)

  do iseg=1,lzd_old%glr%wfd%nseg_c+lzd_old%glr%wfd%nseg_f
     lzd_old%glr%wfd%keyglob(1,iseg)    = lzd%glr%wfd%keyglob(1,iseg) 
     lzd_old%glr%wfd%keyglob(2,iseg)    = lzd%glr%wfd%keyglob(2,iseg)
     lzd_old%glr%wfd%keygloc(1,iseg)    = lzd%glr%wfd%keygloc(1,iseg)
     lzd_old%glr%wfd%keygloc(2,iseg)    = lzd%glr%wfd%keygloc(2,iseg)
     lzd_old%glr%wfd%keyvloc(iseg)      = lzd%glr%wfd%keyvloc(iseg)
     lzd_old%glr%wfd%keyvglob(iseg)     = lzd%glr%wfd%keyvglob(iseg)
  enddo
  !!!deallocation
  !!call deallocate_wfd(lzd%glr%wfd,subname)

  !!lzd_old%glr%d%n1 = lzd%glr%d%n1
  !!lzd_old%glr%d%n2 = lzd%glr%d%n2
  !!lzd_old%glr%d%n3 = lzd%glr%d%n3
  call copy_grid_dimensions(lzd%glr%d, lzd_old%glr%d)


  lzd_old%nlr=lzd%nlr
  nullify(lzd_old%llr)
  allocate(lzd_old%llr(lzd_old%nlr))
  do ilr=1,lzd_old%nlr
      call nullify_locreg_descriptors(lzd_old%llr(ilr))
  end do

  lzd_old%hgrids(1)=lzd%hgrids(1)
  lzd_old%hgrids(2)=lzd%hgrids(2)
  lzd_old%hgrids(3)=lzd%hgrids(3)
 
  !!ii=0
  !!do ilr=1,lzd_old%nlr

  !!    ! Now copy local quantities

  !!    lzd_old%llr(ilr)%wfd%nvctr_c = lzd%llr(ilr)%wfd%nvctr_c
  !!    lzd_old%llr(ilr)%wfd%nvctr_f = lzd%llr(ilr)%wfd%nvctr_f
  !!    lzd_old%llr(ilr)%wfd%nseg_c  = lzd%llr(ilr)%wfd%nseg_c
  !!    lzd_old%llr(ilr)%wfd%nseg_f  = lzd%llr(ilr)%wfd%nseg_f

  !!    !allocations
  !!    call allocate_wfd(lzd_old%llr(ilr)%wfd,subname)

  !!    do iseg=1,lzd_old%llr(ilr)%wfd%nseg_c+lzd_old%llr(ilr)%wfd%nseg_f
  !!       lzd_old%llr(ilr)%wfd%keyglob(1,iseg)    = lzd%llr(ilr)%wfd%keyglob(1,iseg) 
  !!       lzd_old%llr(ilr)%wfd%keyglob(2,iseg)    = lzd%llr(ilr)%wfd%keyglob(2,iseg)
  !!       lzd_old%llr(ilr)%wfd%keygloc(1,iseg)    = lzd%llr(ilr)%wfd%keygloc(1,iseg)
  !!       lzd_old%llr(ilr)%wfd%keygloc(2,iseg)    = lzd%llr(ilr)%wfd%keygloc(2,iseg)
  !!       lzd_old%llr(ilr)%wfd%keyvloc(iseg)      = lzd%llr(ilr)%wfd%keyvloc(iseg)
  !!       lzd_old%llr(ilr)%wfd%keyvglob(iseg)     = lzd%llr(ilr)%wfd%keyvglob(iseg)
  !!    enddo
  !!    !!!deallocation
  !!    !!call deallocate_wfd(lzd%llr(ilr)%wfd,subname)

  !!    !!lzd_old%llr(ilr)%d%n1 = lzd%llr(ilr)%d%n1
  !!    !!lzd_old%llr(ilr)%d%n2 = lzd%llr(ilr)%d%n2
  !!    !!lzd_old%llr(ilr)%d%n3 = lzd%llr(ilr)%d%n3
  !!    call copy_grid_dimensions(lzd%llr(ilr)%d, lzd_old%llr(ilr)%d)

  !!    ii = ii + lzd_old%llr(ilr)%wfd%nvctr_c + 7*lzd_old%llr(ilr)%wfd%nvctr_f

  !!end do

  ii=0
  do iorb=1,orbs%norbp
      iiorb=orbs%isorb+iorb
      ilr=orbs%inwhichlocreg(iiorb)
      call copy_locreg_descriptors(lzd%llr(ilr), lzd_old%llr(ilr))
      ii = ii + lzd_old%llr(ilr)%wfd%nvctr_c + 7*lzd_old%llr(ilr)%wfd%nvctr_f
  end do

  phi_old = f_malloc_ptr(ii,id='phi_old')

  ! Now copy the suport functions
  if (iproc==0) call yaml_map('Check the normalization of the support functions, tolerance',1.d-3,fmt='(1es12.4)')
  ind1=0
  do iorb=1,orbs%norbp
      tt=0.d0
      iiorb=orbs%isorb+iorb
      ilr=orbs%inwhichlocreg(iiorb)
      do j=1,lzd_old%llr(ilr)%wfd%nvctr_c+7*lzd_old%llr(ilr)%wfd%nvctr_f
          ind1=ind1+1
          phi_old(ind1)=phi(ind1)
          tt=tt+real(phi(ind1),kind=8)**2
      end do
      tt=sqrt(tt)
      if (abs(tt-1.d0) > 1.d-3) then
         !write(*,*)'wrong phi_old',iiorb,tt
         call yaml_warning('support function, value:'//trim(yaml_toa(iiorb,fmt='(i6)'))//trim(yaml_toa(tt,fmt='(1es18.9)')))
         !stop 
      end if
  end do
!  if (iproc==0) call yaml_close_map()

  !!!deallocation
  !!i_all=-product(shape(phi))*kind(phi)
  !!deallocate(phi,stat=i_stat)
  !!call memocc(i_stat,i_all,'phi',subname)

END SUBROUTINE copy_old_supportfunctions


subroutine copy_old_coefficients(norb_tmb, coeff, coeff_old)
  use module_base
  implicit none

  ! Calling arguments
  integer,intent(in):: norb_tmb
  real(8),dimension(:,:),pointer:: coeff, coeff_old

  ! Local variables
  character(len=*),parameter:: subname='copy_old_coefficients'
  integer:: istat
!  integer:: iall

  coeff_old = f_malloc_ptr((/ norb_tmb, norb_tmb /),id='coeff_old')

  call vcopy(norb_tmb*norb_tmb, coeff(1,1), 1, coeff_old(1,1), 1)

  !!iall=-product(shape(coeff))*kind(coeff)
  !!deallocate(coeff,stat=istat)
  !!call memocc(istat,iall,'coeff',subname)

END SUBROUTINE copy_old_coefficients


subroutine copy_old_inwhichlocreg(norb_tmb, inwhichlocreg, inwhichlocreg_old, onwhichatom, onwhichatom_old)
  use module_base
  implicit none

  ! Calling arguments
  integer,intent(in):: norb_tmb
  integer,dimension(:),pointer:: inwhichlocreg, inwhichlocreg_old, onwhichatom, onwhichatom_old

  ! Local variables
  character(len=*),parameter:: subname='copy_old_inwhichlocreg'
  integer :: istat
!  integer:: iall

  inwhichlocreg_old = f_malloc_ptr(norb_tmb,id='inwhichlocreg_old')
  call vcopy(norb_tmb, inwhichlocreg(1), 1, inwhichlocreg_old(1), 1)
  !!iall=-product(shape(inwhichlocreg))*kind(inwhichlocreg)
  !!deallocate(inwhichlocreg,stat=istat)
  !!call memocc(istat,iall,'inwhichlocreg',subname)


  onwhichatom_old = f_malloc_ptr(norb_tmb,id='onwhichatom_old')
  call vcopy(norb_tmb, onwhichatom(1), 1, onwhichatom_old(1), 1)
  !!iall=-product(shape(onwhichatom))*kind(onwhichatom)
  !!deallocate(onwhichatom,stat=istat)
  !!call memocc(istat,iall,'onwhichatom',subname)

END SUBROUTINE copy_old_inwhichlocreg


!> Reformat wavefunctions if the mesh have changed (in a restart)
!! NB add_derivatives must be false if we are using phi_array_old instead of psi_old and don't have the keys
subroutine reformat_supportfunctions(iproc,nproc,at,rxyz_old,rxyz,add_derivatives,tmb,ndim_old,lzd_old,&
       frag_trans,psi_old,input_dir,input_frag,ref_frags,phi_array_old)
  use module_base
  use module_types
  use module_fragments
  use module_interfaces, except_this_one=>reformat_supportfunctions
  implicit none
  integer, intent(in) :: iproc,nproc
  integer, intent(in) :: ndim_old
  type(atoms_data), intent(in) :: at
  real(gp), dimension(3,at%astruct%nat), intent(in) :: rxyz,rxyz_old
  type(DFT_wavefunction), intent(inout) :: tmb
  type(local_zone_descriptors), intent(inout) :: lzd_old
  type(fragment_transformation), dimension(tmb%orbs%norbp), intent(in) :: frag_trans
  real(wp), dimension(:), pointer :: psi_old
  type(phi_array), dimension(tmb%orbs%norbp), optional, intent(in) :: phi_array_old
  logical, intent(in) :: add_derivatives
  character(len=*), intent(in) :: input_dir
  type(fragmentInputParameters), intent(in) :: input_frag
  type(system_fragment), dimension(:), intent(in) :: ref_frags
  !Local variables
  character(len=*), parameter :: subname='reformatmywaves'
  logical :: reformat
  integer :: iorb,j,i_stat,i_all,jstart,jstart_old,iiorb,ilr,iiat
  integer:: idir,jstart_old_der,ncount,ilr_old
  !!integer :: i
  integer, dimension(3) :: ns_old,ns,n_old,n
  real(gp), dimension(3) :: centre_old_box,centre_new_box,da
  real(gp) :: tt,tol
  real(wp), dimension(:,:,:,:,:,:), pointer :: phigold
  real(wp), dimension(:), allocatable :: phi_old_der
  integer, dimension(0:6) :: reformat_reason
  character(len=12) :: orbname!, dummy
  real(wp), allocatable, dimension(:,:,:) :: psirold
  logical :: psirold_ok
  integer, dimension(3) :: nl, nr
  logical, dimension(3) :: per
  character(len=100) :: fragdir
  integer :: ifrag, ifrag_ref, iforb, isforb
  real(kind=gp), dimension(:,:,:), allocatable :: workarraytmp 

!  real(gp) :: dnrm2
!  integer :: iat

  reformat_reason=0
  tol=1.d-3

  ! Get the derivatives of the support functions
  if (add_derivatives) then
     phi_old_der = f_malloc(3*ndim_old,id='phi_old_der')
     if (.not. associated(psi_old)) stop 'psi_old not associated in reformat_supportfunctions'
     call get_derivative_supportfunctions(ndim_old, lzd_old%hgrids(1), lzd_old, tmb%orbs, psi_old, phi_old_der)
     jstart_old_der=1
  end if

  jstart_old=1
  jstart=1
  do iorb=1,tmb%orbs%norbp
      iiorb=tmb%orbs%isorb+iorb
      ilr=tmb%orbs%inwhichlocreg(iiorb)
      iiat=tmb%orbs%onwhichatom(iiorb)

      ilr_old=ilr

      n_old(1)=lzd_old%Llr(ilr_old)%d%n1
      n_old(2)=lzd_old%Llr(ilr_old)%d%n2
      n_old(3)=lzd_old%Llr(ilr_old)%d%n3
      n(1)=tmb%lzd%Llr(ilr)%d%n1
      n(2)=tmb%lzd%Llr(ilr)%d%n2
      n(3)=tmb%lzd%Llr(ilr)%d%n3
      ns_old(1)=lzd_old%Llr(ilr_old)%ns1
      ns_old(2)=lzd_old%Llr(ilr_old)%ns2
      ns_old(3)=lzd_old%Llr(ilr_old)%ns3
      ns(1)=tmb%lzd%Llr(ilr)%ns1
      ns(2)=tmb%lzd%Llr(ilr)%ns2
      ns(3)=tmb%lzd%Llr(ilr)%ns3

      !theta=frag_trans(iorb)%theta!0.0d0*(4.0_gp*atan(1.d0)/180.0_gp)
      !newz=frag_trans(iorb)%rot_axis!(/1.0_gp,0.0_gp,0.0_gp/)
      !centre_old(:)=frag_trans(iorb)%rot_center(:)!rxyz_old(:,iiat)
      !shift(:)=frag_trans(iorb)%dr(:)!rxyz(:,iiat)

      call reformat_check(reformat,reformat_reason,tol,at,lzd_old%hgrids,tmb%lzd%hgrids,&
           lzd_old%llr(ilr_old)%wfd%nvctr_c,lzd_old%llr(ilr_old)%wfd%nvctr_f,&
           tmb%lzd%llr(ilr)%wfd%nvctr_c,tmb%lzd%llr(ilr)%wfd%nvctr_f,&
           n_old,n,ns_old,ns,frag_trans(iorb),centre_old_box,centre_new_box,da)  

      ! just copy psi from old to new as reformat not necessary
      if (.not. reformat) then 

          ! copy from phi_array_old, can use new keys as they should be identical to old keys
          if (present(phi_array_old)) then 
             call compress_plain(n(1),n(2),0,n(1),0,n(2),0,n(3), &
                  tmb%lzd%llr(ilr)%wfd%nseg_c,tmb%lzd%llr(ilr)%wfd%nvctr_c,tmb%lzd%llr(ilr)%wfd%keygloc(1,1), &
                  tmb%lzd%llr(ilr)%wfd%keyvloc(1),tmb%lzd%llr(ilr)%wfd%nseg_f,tmb%lzd%llr(ilr)%wfd%nvctr_f,&
                  tmb%lzd%llr(ilr)%wfd%keygloc(1,tmb%lzd%llr(ilr)%wfd%nseg_c+min(1,tmb%lzd%llr(ilr)%wfd%nseg_f)),&
                  tmb%lzd%llr(ilr)%wfd%keyvloc(tmb%lzd%llr(ilr)%wfd%nseg_c+min(1,tmb%lzd%llr(ilr)%wfd%nseg_f)),   &
                  phi_array_old(iorb)%psig,tmb%psi(jstart),&
                  tmb%psi(jstart+tmb%lzd%llr(ilr)%wfd%nvctr_c+min(1,tmb%lzd%llr(ilr)%wfd%nvctr_f)-1))
             jstart=jstart+tmb%lzd%llr(ilr)%wfd%nvctr_c+7*tmb%lzd%llr(ilr)%wfd%nvctr_f

          ! directly copy psi_old to psi, first check psi_old is actually allocated
          else 
             if (.not. associated(psi_old)) stop 'psi_old not associated in reformat_supportfunctions'
             do j=1,lzd_old%llr(ilr_old)%wfd%nvctr_c
                tmb%psi(jstart)=psi_old(jstart_old)
                jstart=jstart+1
                jstart_old=jstart_old+1
             end do
             do j=1,7*lzd_old%llr(ilr_old)%wfd%nvctr_f-6,7
                tmb%psi(jstart+0)=psi_old(jstart_old+0)
                tmb%psi(jstart+1)=psi_old(jstart_old+1)
                tmb%psi(jstart+2)=psi_old(jstart_old+2)
                tmb%psi(jstart+3)=psi_old(jstart_old+3)
                tmb%psi(jstart+4)=psi_old(jstart_old+4)
                tmb%psi(jstart+5)=psi_old(jstart_old+5)
                tmb%psi(jstart+6)=psi_old(jstart_old+6)
                jstart=jstart+7
                jstart_old=jstart_old+7
            end do
         
         end if
      else
          ! Add the derivatives to the basis functions
          if (add_derivatives) then
             do idir=1,3
                 tt=rxyz(idir,iiat)-rxyz_old(idir,iiat)
                 ncount = lzd_old%llr(ilr_old)%wfd%nvctr_c+7*lzd_old%llr(ilr_old)%wfd%nvctr_f
                 call daxpy(ncount, tt, phi_old_der(jstart_old_der), 1, psi_old(jstart_old), 1)
                 jstart_old_der = jstart_old_der + ncount
             end do
          end if

          ! uncompress or point towards correct phigold as necessary
          if (present(phi_array_old)) then
             phigold=>phi_array_old(iorb)%psig
          else
             phigold = f_malloc_ptr((/ 0.to.n_old(1), 1.to.2, 0.to.n_old(2), 1.to.2, 0.to.n_old(3), 1.to.2 /),id='phigold')
             call psi_to_psig(n_old,lzd_old%llr(ilr_old)%wfd%nvctr_c,lzd_old%llr(ilr_old)%wfd%nvctr_f,&
                  lzd_old%llr(ilr_old)%wfd%nseg_c,lzd_old%llr(ilr_old)%wfd%nseg_f,&
                  lzd_old%llr(ilr_old)%wfd%keyvloc,lzd_old%llr(ilr_old)%wfd%keygloc,&
                  jstart_old,psi_old(jstart_old),phigold)
          end if
   
          !write(100+iproc,*) 'norm phigold ',dnrm2(8*(n1_old+1)*(n2_old+1)*(n3_old+1),phigold,1)
          !write(*,*) 'iproc,norm phigold ',iproc,dnrm2(8*(n1_old+1)*(n2_old+1)*(n3_old+1),phigold,1)

          ! read psir_old directly from files (don't have lzd_old to rebuild it)
          psirold_ok=.true.

          ! allow for fragment calculation
          if (input_frag%nfrag>1) then
             isforb=0
             do ifrag=1,input_frag%nfrag
                ! find reference fragment this corresponds to
                ifrag_ref=input_frag%frag_index(ifrag)
                ! loop over orbitals of this fragment
                do iforb=1,ref_frags(ifrag_ref)%fbasis%forbs%norb
                   if (iiorb==iforb+isforb) exit
                end do
                if (iforb/=ref_frags(ifrag_ref)%fbasis%forbs%norb+1) exit
                isforb=isforb+ref_frags(ifrag_ref)%fbasis%forbs%norb
             end do
             write(orbname,*) iforb
             fragdir=trim(input_frag%dirname(ifrag_ref))
          else
             write(orbname,*) iiorb
             fragdir=trim(input_frag%dirname(1))
          end if

          !! first check if file exists
          !inquire(file=trim(input_dir)//trim(fragdir)//'tmbisf'//trim(adjustl(orbname))//'.dat',exist=psirold_ok)
          !if (.not. psirold_ok) print*,"psirold doesn't exist for reformatting",iiorb,&
          !     trim(input_dir)//'tmbisf'//trim(adjustl(orbname))//'.dat'

          !! read in psirold
          !if (psirold_ok) then
          !   call timing(iproc,'readisffiles','ON')
          !   open(99,file=trim(input_dir)//trim(fragdir)//'tmbisf'//trim(adjustl(orbname))//'.dat',&
          !        form="unformatted",status='unknown')
          !   read(99) dummy
          !   read(99) lzd_old%llr(ilr_old)%d%n1i,lzd_old%llr(ilr_old)%d%n2i,lzd_old%llr(ilr_old)%d%n3i
          !   read(99) lzd_old%llr(ilr_old)%nsi1,lzd_old%llr(ilr_old)%nsi2,lzd_old%llr(ilr_old)%nsi3
          !   psirold=f_malloc((/lzd_old%llr(ilr_old)%d%n1i,lzd_old%llr(ilr_old)%d%n2i,lzd_old%llr(ilr_old)%d%n3i/),id='psirold')
          !   do k=1,lzd_old%llr(ilr_old)%d%n3i
          !      do j=1,lzd_old%llr(ilr_old)%d%n2i
          !         do i=1,lzd_old%llr(ilr_old)%d%n1i
          !            read(99) psirold(i,j,k)
          !         end do
          !      end do
          !   end do
          !   close(99)
          !   call timing(iproc,'readisffiles','OF')
          !end if

          lzd_old%llr(ilr_old)%nsi1=2*lzd_old%llr(ilr_old)%ns1
          lzd_old%llr(ilr_old)%nsi2=2*lzd_old%llr(ilr_old)%ns2
          lzd_old%llr(ilr_old)%nsi3=2*lzd_old%llr(ilr_old)%ns3

          lzd_old%llr(ilr_old)%d%n1i=2*n_old(1)+31
          lzd_old%llr(ilr_old)%d%n2i=2*n_old(2)+31
          lzd_old%llr(ilr_old)%d%n3i=2*n_old(3)+31

          psirold_ok=.true.
          workarraytmp=f_malloc((2*n_old+31),id='workarraytmp')
          psirold=f_malloc((2*n_old+31),id='psirold')

          call to_zero((2*n_old(1)+31)*(2*n_old(2)+31)*(2*n_old(3)+31),psirold(1,1,1))
          call vcopy((2*n_old(1)+2)*(2*n_old(2)+2)*(2*n_old(3)+2),phigold(0,1,0,1,0,1),1,psirold(1,1,1),1)
          call psig_to_psir_free(n_old(1),n_old(2),n_old(3),workarraytmp,psirold)
          call f_free(workarraytmp)

          call timing(iproc,'Reformatting ','ON')
          if (psirold_ok) then
             !print*,'using psirold to reformat',iiorb
             ! recalculate centres
             !conditions for periodicity in the three directions
             per(1)=(at%astruct%geocode /= 'F')
             per(2)=(at%astruct%geocode == 'P')
             per(3)=(at%astruct%geocode /= 'F')

             !buffers related to periodicity
             !WARNING: the boundary conditions are not assumed to change between new and old
             call ext_buffers(per(1),nl(1),nr(1))
             call ext_buffers(per(2),nl(2),nr(2))
             call ext_buffers(per(3),nl(3),nr(3))

             ! centre of rotation with respect to start of box
             centre_old_box(1)=frag_trans(iorb)%rot_center(1)-0.5d0*lzd_old%hgrids(1)*(lzd_old%llr(ilr_old)%nsi1-nl(1))
             centre_old_box(2)=frag_trans(iorb)%rot_center(2)-0.5d0*lzd_old%hgrids(2)*(lzd_old%llr(ilr_old)%nsi2-nl(2))
             centre_old_box(3)=frag_trans(iorb)%rot_center(3)-0.5d0*lzd_old%hgrids(3)*(lzd_old%llr(ilr_old)%nsi3-nl(3))

             centre_new_box(1)=frag_trans(iorb)%rot_center_new(1)-0.5d0*tmb%lzd%hgrids(1)*(tmb%lzd%llr(ilr)%nsi1-nl(1))
             centre_new_box(2)=frag_trans(iorb)%rot_center_new(2)-0.5d0*tmb%lzd%hgrids(2)*(tmb%lzd%llr(ilr)%nsi2-nl(2))
             centre_new_box(3)=frag_trans(iorb)%rot_center_new(3)-0.5d0*tmb%lzd%hgrids(3)*(tmb%lzd%llr(ilr)%nsi3-nl(3))

             da=centre_new_box-centre_old_box-(lzd_old%hgrids-tmb%lzd%hgrids)*0.5d0

             call reformat_one_supportfunction(tmb%lzd%llr(ilr),lzd_old%llr(ilr_old),tmb%lzd%llr(ilr)%geocode,&
                  lzd_old%hgrids,n_old,phigold,tmb%lzd%hgrids,n,centre_old_box,centre_new_box,da,&
                  frag_trans(iorb),tmb%psi(jstart:),psirold)
             call f_free(psirold)
          else ! don't have psirold from file, so reformat using old way
             call reformat_one_supportfunction(tmb%lzd%llr(ilr),lzd_old%llr(ilr_old),tmb%lzd%llr(ilr)%geocode,&
                  lzd_old%hgrids,n_old,phigold,tmb%lzd%hgrids,n,centre_old_box,centre_new_box,da,&
                  frag_trans(iorb),tmb%psi(jstart:))
          end if
          call timing(iproc,'Reformatting ','OF')
          jstart=jstart+tmb%lzd%llr(ilr)%wfd%nvctr_c+7*tmb%lzd%llr(ilr)%wfd%nvctr_f

          if (present(phi_array_old)) then   
             nullify(phigold)
          else
             call f_free_ptr(phigold)
          end if

      end if

  end do

  if (add_derivatives) then
     call f_free(phi_old_der)
  end if

  call print_reformat_summary(iproc,nproc,reformat_reason)

END SUBROUTINE reformat_supportfunctions


!> Checks whether reformatting is needed based on various criteria and returns final shift and centres needed for reformat
subroutine reformat_check(reformat_needed,reformat_reason,tol,at,hgrids_old,hgrids,nvctr_c_old,nvctr_f_old,&
       nvctr_c,nvctr_f,n_old,n,ns_old,ns,frag_trans,centre_old_box,centre_new_box,da)  
  use module_base
  use module_types
  use module_fragments
  use yaml_output
  implicit none

  logical, intent(out) :: reformat_needed ! logical telling whether reformat is needed
  integer, dimension(0:6), intent(inout) :: reformat_reason ! array giving reasons for reformatting
  real(gp), intent(in) :: tol ! tolerance for rotations and shifts
  type(atoms_data), intent(in) :: at
  real(gp), dimension(3), intent(in) :: hgrids, hgrids_old
  integer, intent(in) :: nvctr_c, nvctr_f, nvctr_c_old, nvctr_f_old
  integer, dimension(3), intent(in) :: n, n_old, ns, ns_old
  real(gp), dimension(3), intent(out) :: centre_old_box, centre_new_box ! centres of rotation wrt box
  real(gp), dimension(3), intent(out) :: da ! shift to be used in reformat
  type(fragment_transformation), intent(in) :: frag_trans ! includes centres of rotation in global coordinates, shift and angle

  ! local variables 
  real(gp) :: displ, mindist
  integer, dimension(3) :: nb
  logical, dimension(3) :: per
  !real(gp), dimension(3) :: centre_new

  !conditions for periodicity in the three directions
  per(1)=(at%astruct%geocode /= 'F')
  per(2)=(at%astruct%geocode == 'P')
  per(3)=(at%astruct%geocode /= 'F')

  !buffers related to periodicity
  !WARNING: the boundary conditions are not assumed to change between new and old
  call ext_buffers_coarse(per(1),nb(1))
  call ext_buffers_coarse(per(2),nb(2))
  call ext_buffers_coarse(per(3),nb(3))

  ! centre of rotation with respect to start of box
  centre_old_box(1)=mindist(per(1),at%astruct%cell_dim(1),frag_trans%rot_center(1),hgrids_old(1)*(ns_old(1)-0.5_dp*nb(1)))
  centre_old_box(2)=mindist(per(2),at%astruct%cell_dim(2),frag_trans%rot_center(2),hgrids_old(2)*(ns_old(2)-0.5_dp*nb(2)))
  centre_old_box(3)=mindist(per(3),at%astruct%cell_dim(3),frag_trans%rot_center(3),hgrids_old(3)*(ns_old(3)-0.5_dp*nb(3)))

  centre_new_box(1)=mindist(per(1),at%astruct%cell_dim(1),frag_trans%rot_center_new(1),hgrids(1)*(ns(1)-0.5_dp*nb(1)))
  centre_new_box(2)=mindist(per(2),at%astruct%cell_dim(2),frag_trans%rot_center_new(2),hgrids(2)*(ns(2)-0.5_dp*nb(2)))
  centre_new_box(3)=mindist(per(3),at%astruct%cell_dim(3),frag_trans%rot_center_new(3),hgrids(3)*(ns(3)-0.5_dp*nb(3)))

  !print*,'rotated nb',trim(yaml_toa(rotate_vector(frag_trans%rot_axis,frag_trans%theta,hgrids*-0.5_dp*nb),fmt='(f12.8)'))
  !print*,'rotated centre old',trim(yaml_toa(rotate_vector(frag_trans%rot_axis,frag_trans%theta,centre_old_box),fmt='(f12.8)'))
  !print*,'rotated centre new',trim(yaml_toa(rotate_vector(frag_trans%rot_axis,-frag_trans%theta,centre_new_box),fmt='(f12.8)'))
  !Calculate the shift of the atom to be used in reformat
  !da(1)=mindist(per(1),at%astruct%cell_dim(1),centre_new_box(1),centre_old_box(1))
  !da(2)=mindist(per(2),at%astruct%cell_dim(2),centre_new_box(2),centre_old_box(2))
  !da(3)=mindist(per(3),at%astruct%cell_dim(3),centre_new_box(3),centre_old_box(3))
  da=centre_new_box-centre_old_box-(hgrids_old-hgrids)*0.5d0

  !print*,'reformat check',frag_trans%rot_center(2),ns_old(2),centre_old_box(2),&
  !     frag_trans%rot_center_new(2),ns(2),centre_new_box(2),da(2)
  !write(*,'(a,15I4)')'nb,ns_old,ns,n_old,n',nb,ns_old,ns,n_old,n
  !write(*,'(a,3(3(f12.8,x),3x))') 'final centre box',centre_old_box,centre_new_box,da
  !write(*,'(a,3(3(f12.8,x),3x))') 'final centre',frag_trans%rot_center,frag_trans%rot_center_new

  displ=sqrt(da(1)**2+da(2)**2+da(3)**2)

  !reformatting criterion
  if (hgrids(1) == hgrids_old(1) .and. hgrids(2) == hgrids_old(2) .and. hgrids(3) == hgrids_old(3) &
        .and. nvctr_c  == nvctr_c_old .and. nvctr_f  == nvctr_f_old &
        .and. n_old(1)==n(1)  .and. n_old(2)==n(2) .and. n_old(3)==n(3) &
        .and. abs(frag_trans%theta) <= tol .and. abs(displ) <= tol) then
      reformat_reason(0) = reformat_reason(0) + 1
      reformat_needed=.false.
  else
      reformat_needed=.true.
      if (hgrids(1) /= hgrids_old(1) .or. hgrids(2) /= hgrids_old(2) .or. hgrids(3) /= hgrids_old(3)) then 
         reformat_reason(1) = reformat_reason(1) + 1
      end if
      if (nvctr_c  /= nvctr_c_old) then
         reformat_reason(2) = reformat_reason(2) + 1
      end if
      if (nvctr_f  /= nvctr_f_old) then
         reformat_reason(3) = reformat_reason(3) + 1
      end if
      if (n_old(1) /= n(1)  .or. n_old(2) /= n(2) .or. n_old(3) /= n(3) )  then  
         reformat_reason(4) = reformat_reason(4) + 1
      end if
      if (abs(displ) > tol)  then  
         reformat_reason(5) = reformat_reason(5) + 1
      end if
      if (abs(frag_trans%theta) > tol)  then  
         reformat_reason(6) = reformat_reason(6) + 1
      end if
  end if

end subroutine reformat_check


!> Print information about the reformatting due to restart
subroutine print_reformat_summary(iproc,nproc,reformat_reason)
  use module_base
  use module_types
  use yaml_output
  implicit none

  integer, intent(in) :: iproc,nproc
  integer, dimension(0:6), intent(inout) :: reformat_reason ! array giving reasons for reformatting

  if (nproc > 1) call mpiallred(reformat_reason(0), 7, mpi_sum, bigdft_mpi%mpi_comm)

  if (iproc==0) then
        call yaml_open_map('Overview of the reformatting (several categories may apply)')
        call yaml_map('No reformatting required', reformat_reason(0))
        call yaml_map('Grid spacing has changed', reformat_reason(1))
        call yaml_map('Number of coarse grid points has changed', reformat_reason(2))
        call yaml_map('Number of fine grid points has changed', reformat_reason(3))
        call yaml_map('Box size has changed', reformat_reason(4))
        call yaml_map('Molecule was shifted', reformat_reason(5))
        call yaml_map('Molecule was rotated', reformat_reason(6))
        call yaml_close_map()
  end if

end subroutine print_reformat_summary


subroutine psi_to_psig(n,nvctr_c,nvctr_f,nseg_c,nseg_f,keyvloc,keygloc,jstart,psi,psig)
  use module_base
  implicit none

  integer, dimension(3), intent(in) :: n
  integer, intent(in) :: nseg_c, nseg_f, nvctr_c, nvctr_f
  integer, dimension(nseg_c+nseg_f), intent(in) :: keyvloc
  integer, dimension(2,nseg_c+nseg_f), intent(in) :: keygloc
  integer, intent(inout) :: jstart
  real(wp), dimension(jstart:jstart+nvctr_c+7*nvctr_f), intent(in) :: psi
  real(wp), dimension(0:n(1),2,0:n(2),2,0:n(3),2), intent(out) :: psig

  ! local variables
  integer :: iseg, jj, j0, j1, i, ii, i0, i1, i2, i3, n1p1, np

  call to_zero(8*(n(1)+1)*(n(2)+1)*(n(3)+1),psig(0,1,0,1,0,1))

  n1p1=n(1)+1
  np=n1p1*(n(2)+1)

  ! coarse part
  do iseg=1,nseg_c
     j0=keygloc(1,iseg)
     j1=keygloc(2,iseg)
     ii=j0-1
     i3=ii/np
     ii=ii-i3*np
     i2=ii/n1p1
     i0=ii-i2*n1p1
     i1=i0+j1-j0
     do i=i0,i1
        psig(i,1,i2,1,i3,1) = psi(jstart)
        jstart=jstart+1
     end do
  end do
   
  ! fine part
  do iseg=1,nseg_f
     j0=keygloc(1,nseg_c + iseg)
     j1=keygloc(2,nseg_c + iseg)
     ii=j0-1
     i3=ii/np
     ii=ii-i3*np
     i2=ii/n1p1
     i0=ii-i2*n1p1
     i1=i0+j1-j0
     do i=i0,i1
        psig(i,2,i2,1,i3,1)=psi(jstart+0)
        psig(i,1,i2,2,i3,1)=psi(jstart+1)
        psig(i,2,i2,2,i3,1)=psi(jstart+2)
        psig(i,1,i2,1,i3,2)=psi(jstart+3)
        psig(i,2,i2,1,i3,2)=psi(jstart+4)
        psig(i,1,i2,2,i3,2)=psi(jstart+5)
        psig(i,2,i2,2,i3,2)=psi(jstart+6)
        jstart=jstart+7
     end do
  end do

end subroutine psi_to_psig<|MERGE_RESOLUTION|>--- conflicted
+++ resolved
@@ -593,12 +593,8 @@
   character(len=500) :: filename_out
 
   if(present(iiorb)) then   
-<<<<<<< HEAD
-     call filename_of_iorb(lbin,filename,orbs,iorb,ispinor,filename_out,iorb_out,iiorb) 
-=======
      call filename_of_iorb(lbin,filename,orbs,iorb,ispinor,filename_out,iorb_out,iiorb)
      !restore previous behaviour even though the wannier construction can be compromised
->>>>>>> af9c889c
      !call filename_of_iorb(lbin,filename,orbs,iorb,ispinor,filename_out,iorb_out) 
   else
      call filename_of_iorb(lbin,filename,orbs,iorb,ispinor,filename_out,iorb_out)
