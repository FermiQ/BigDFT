!> @file
!!  Routines to do restart
!! @author
!!    Copyright (C) 2007-2011 BigDFT group
!!    This file is distributed under the terms of the
!!    GNU General Public License, see ~/COPYING file
!!    or http://www.gnu.org/copyleft/gpl.txt .
!!    For the list of contributors, see ~/AUTHORS 


!> Copy old wavefunctions from psi to psi_old
subroutine copy_old_wavefunctions(nproc,orbs,n1,n2,n3,wfd,psi,&
     n1_old,n2_old,n3_old,wfd_old,psi_old)
  use module_base
  use module_types
  use yaml_output
  implicit none
  integer, intent(in) :: nproc,n1,n2,n3
  type(orbitals_data), intent(in) :: orbs
  type(wavefunctions_descriptors), intent(inout) :: wfd,wfd_old
  integer, intent(out) :: n1_old,n2_old,n3_old
  real(wp), dimension(:), pointer :: psi,psi_old
  !Local variables
  character(len=*), parameter :: subname='copy_old_wavefunctions'
  !real(kind=8), parameter :: eps_mach=1.d-12
  integer :: iseg,j,ind1,iorb,i_all,i_stat,oidx,sidx !n(c) nvctrp_old
  real(kind=8) :: tt

  wfd_old%nvctr_c = wfd%nvctr_c
  wfd_old%nvctr_f = wfd%nvctr_f
  wfd_old%nseg_c  = wfd%nseg_c
  wfd_old%nseg_f  = wfd%nseg_f

  !allocations
  call allocate_wfd(wfd_old,subname)

  do iseg=1,wfd_old%nseg_c+wfd_old%nseg_f
     wfd_old%keyglob(1,iseg)    = wfd%keyglob(1,iseg) 
     wfd_old%keyglob(2,iseg)    = wfd%keyglob(2,iseg)
     wfd_old%keygloc(1,iseg)    = wfd%keygloc(1,iseg)
     wfd_old%keygloc(2,iseg)    = wfd%keygloc(2,iseg)
     wfd_old%keyvloc(iseg)      = wfd%keyvloc(iseg)
     wfd_old%keyvglob(iseg)      = wfd%keyvglob(iseg)
  enddo
  !deallocation
  call deallocate_wfd(wfd,subname)

  n1_old = n1
  n2_old = n2
  n3_old = n3

  !add the number of distributed point for the compressed wavefunction
  tt=dble(wfd_old%nvctr_c+7*wfd_old%nvctr_f)/dble(nproc)
  !n(c) nvctrp_old=int((1.d0-eps_mach*tt) + tt)

  allocate(psi_old((wfd_old%nvctr_c+7*wfd_old%nvctr_f)*orbs%norbp*orbs%nspinor+ndebug),&
       stat=i_stat)
  call memocc(i_stat,psi_old,'psi_old',subname)

  do iorb=1,orbs%norbp
     tt=0.d0
     oidx=(iorb-1)*orbs%nspinor+1
     do sidx=oidx,oidx+orbs%nspinor-1
        do j=1,wfd_old%nvctr_c+7*wfd_old%nvctr_f
           ind1=j+(wfd_old%nvctr_c+7*wfd_old%nvctr_f)*(sidx-1)
           psi_old(ind1)= psi(ind1)
           tt=tt+real(psi(ind1),kind=8)**2
        enddo
     end do

     tt=sqrt(tt)
     if (abs(tt-1.d0) > 1.d-8) then
        call yaml_warning('wrong psi_old' // trim(yaml_toa(iorb)) // trim(yaml_toa(tt)))
        !write(*,*)'wrong psi_old',iorb,tt
        stop 
     end if
  enddo
  !deallocation
  i_all=-product(shape(psi))*kind(psi)
  deallocate(psi,stat=i_stat)
  call memocc(i_stat,i_all,'psi',subname)

END SUBROUTINE copy_old_wavefunctions


!> Reformat wavefunctions if the mesh have changed (in a restart)
subroutine reformatmywaves(iproc,orbs,at,&
     hx_old,hy_old,hz_old,n1_old,n2_old,n3_old,rxyz_old,wfd_old,psi_old,&
     hx,hy,hz,n1,n2,n3,rxyz,wfd,psi)
  use module_base
  use module_types
  use yaml_output
  implicit none
  integer, intent(in) :: iproc,n1_old,n2_old,n3_old,n1,n2,n3
  real(gp), intent(in) :: hx_old,hy_old,hz_old,hx,hy,hz
  type(wavefunctions_descriptors), intent(in) :: wfd,wfd_old
  type(atoms_data), intent(in) :: at
  type(orbitals_data), intent(in) :: orbs
  real(gp), dimension(3,at%nat), intent(in) :: rxyz,rxyz_old
  real(wp), dimension(wfd_old%nvctr_c+7*wfd_old%nvctr_f,orbs%nspinor*orbs%norbp), intent(in) :: psi_old
  real(wp), dimension(wfd%nvctr_c+7*wfd%nvctr_f,orbs%nspinor*orbs%norbp), intent(out) :: psi
  !Local variables
  character(len=*), parameter :: subname='reformatmywaves'
  logical :: reformat,perx,pery,perz
  integer :: iat,iorb,j,i_stat,i_all,jj,j0,j1,ii,i0,i1,i2,i3,i,iseg,nb1,nb2,nb3
  real(gp) :: tx,ty,tz,displ,mindist
  real(wp), dimension(:,:,:), allocatable :: psifscf
  real(wp), dimension(:,:,:,:,:,:), allocatable :: psigold

  !conditions for periodicity in the three directions
  perx=(at%geocode /= 'F')
  pery=(at%geocode == 'P')
  perz=(at%geocode /= 'F')

  !buffers realted to periodicity
  !WARNING: the boundary conditions are not assumed to change between new and old
  call ext_buffers_coarse(perx,nb1)
  call ext_buffers_coarse(pery,nb2)
  call ext_buffers_coarse(perz,nb3)


  allocate(psifscf(-nb1:2*n1+1+nb1,-nb2:2*n2+1+nb2,-nb3:2*n3+1+nb3+ndebug),stat=i_stat)
  call memocc(i_stat,psifscf,'psifscf',subname)

  tx=0.0_gp 
  ty=0.0_gp
  tz=0.0_gp

  do iat=1,at%nat
     tx=tx+mindist(perx,at%alat1,rxyz(1,iat),rxyz_old(1,iat))**2
     ty=ty+mindist(pery,at%alat2,rxyz(2,iat),rxyz_old(2,iat))**2
     tz=tz+mindist(perz,at%alat3,rxyz(3,iat),rxyz_old(3,iat))**2
  enddo
  displ=sqrt(tx+ty+tz)
!  write(100+iproc,*) 'displacement',dis
!  write(100+iproc,*) 'rxyz ',rxyz
!  write(100+iproc,*) 'rxyz_old ',rxyz_old

  !reformatting criterion
  if (hx == hx_old .and. hy == hy_old .and. hz == hz_old .and. &
       wfd_old%nvctr_c  == wfd%nvctr_c .and. wfd_old%nvctr_f == wfd%nvctr_f .and.&
       n1_old  == n1  .and. n2_old == n2 .and. n3_old == n3  .and.  displ <  1.d-3  ) then
     reformat=.false.
     if (iproc==0) then
        call yaml_map('Reformating Wavefunctions',.false.)
      !write(*,'(1x,a)',advance='NO') 'The wavefunctions do not need reformatting and can be imported directly...'
      !  '-------------------------------------------------------------- Wavefunctions Restart'
     end if
  else
     reformat=.true.
     if (iproc==0) then
        call yaml_map('Reformating wavefunctions',.true.)
        call yaml_open_map('Reformatting for')
        !write(*,'(1x,a)') 'The wavefunctions need reformatting because:'
        if (hx /= hx_old .or. hy /= hy_old .or. hz /= hz_old) then 
           call yaml_open_map('hgrid modified',flow=.true.)
              call yaml_map('hgrid_old', (/ hx_old,hy_old,hz_old /),fmt='(1pe20.12)')
              call yaml_map('hgrid', (/ hx,hy,hz /), fmt='(1pe20.12)')
           call yaml_close_map()
           !write(*,"(4x,a,6(1pe20.12))") 'hgrid_old /= hgrid  ',hx_old,hy_old,hz_old,hx,hy,hz
        else if (wfd_old%nvctr_c /= wfd%nvctr_c) then
           call yaml_map('nvctr_c modified', (/ wfd_old%nvctr_c,wfd%nvctr_c /))
           !write(*,"(4x,a,2i8)") 'nvctr_c_old /= nvctr_c',wfd_old%nvctr_c,wfd%nvctr_c
        else if (wfd_old%nvctr_f /= wfd%nvctr_f)  then
           call yaml_map('nvctr_f modified', (/ wfd_old%nvctr_f,wfd%nvctr_f /))
           !write(*,"(4x,a,2i8)") 'nvctr_f_old /= nvctr_f',wfd_old%nvctr_f,wfd%nvctr_f
        else if (n1_old /= n1  .or. n2_old /= n2 .or. n3_old /= n3 )  then  
           call yaml_map('Cell size has changed ', (/ n1_old,n1  , n2_old,n2 , n3_old,n3 /))
           !write(*,"(4x,a,6i5)") 'cell size has changed ',n1_old,n1  , n2_old,n2 , n3_old,n3
        else
           call yaml_map('Molecule was shifted' ,  (/ tx,ty,tz /), fmt='(1pe19.12)')
           !write(*,"(4x,a,3(1pe19.12))") 'molecule was shifted  ' , tx,ty,tz
        endif
        !write(*,"(1x,a)",advance='NO') 'Reformatting...'
        call yaml_close_map()
     end if
     !calculate the new grid values
     
!check
!        write(100+iproc,'(1x,a)') 'The wavefunctions need reformatting because:'
!        if (hgrid_old.ne.hgrid) then 
!           write(100+iproc,"(4x,a,1pe20.12)") &
!                '  hgrid_old /= hgrid  ',hgrid_old, hgrid
!        else if (wfd_old%nvctr_c.ne.wfd%nvctr_c) then
!           write(100+iproc,"(4x,a,2i8)") &
!                'nvctr_c_old /= nvctr_c',wfd_old%nvctr_c,wfd%nvctr_c
!        else if (wfd_old%nvctr_f.ne.wfd%nvctr_f)  then
!           write(100+iproc,"(4x,a,2i8)") &
!                'nvctr_f_old /= nvctr_f',wfd_old%nvctr_f,wfd%nvctr_f
!        else if (n1_old.ne.n1  .or. n2_old.ne.n2 .or. n3_old.ne.n3 )  then  
!           write(100+iproc,"(4x,a,6i5)") &
!                'cell size has changed ',n1_old,n1  , n2_old,n2 , n3_old,n3
!        else
!           write(100+iproc,"(4x,a,3(1pe19.12))") &
!                'molecule was shifted  ' , tx,ty,tz
!        endif
!checkend
  end if

  do iorb=1,orbs%norbp*orbs%nspinor

     if (.not. reformat) then
        !write(100+iproc,*) 'no reformatting' 

        do j=1,wfd_old%nvctr_c
           psi(j,iorb)=psi_old(j, iorb)
        enddo
        do j=1,7*wfd_old%nvctr_f-6,7
           psi(wfd%nvctr_c+j+0,iorb)=psi_old(wfd%nvctr_c+j+0,iorb)
           psi(wfd%nvctr_c+j+1,iorb)=psi_old(wfd%nvctr_c+j+1,iorb)
           psi(wfd%nvctr_c+j+2,iorb)=psi_old(wfd%nvctr_c+j+2,iorb)
           psi(wfd%nvctr_c+j+3,iorb)=psi_old(wfd%nvctr_c+j+3,iorb)
           psi(wfd%nvctr_c+j+4,iorb)=psi_old(wfd%nvctr_c+j+4,iorb)
           psi(wfd%nvctr_c+j+5,iorb)=psi_old(wfd%nvctr_c+j+5,iorb)
           psi(wfd%nvctr_c+j+6,iorb)=psi_old(wfd%nvctr_c+j+6,iorb)
        enddo

     else

        allocate(psigold(0:n1_old,2,0:n2_old,2,0:n3_old,2+ndebug),stat=i_stat)
        call memocc(i_stat,psigold,'psigold',subname)

        call razero(8*(n1_old+1)*(n2_old+1)*(n3_old+1),psigold)

        ! coarse part
        do iseg=1,wfd_old%nseg_c
           jj=wfd_old%keyvloc(iseg)
           j0=wfd_old%keygloc(1,iseg)
           j1=wfd_old%keygloc(2,iseg)
           ii=j0-1
           i3=ii/((n1_old+1)*(n2_old+1))
           ii=ii-i3*(n1_old+1)*(n2_old+1)
           i2=ii/(n1_old+1)
           i0=ii-i2*(n1_old+1)
           i1=i0+j1-j0
           do i=i0,i1
              psigold(i,1,i2,1,i3,1) = psi_old(i-i0+jj,iorb)
           enddo
        enddo

        ! fine part
        do iseg=1,wfd_old%nseg_f
           jj=wfd_old%keyvloc(wfd_old%nseg_c + iseg)
           j0=wfd_old%keygloc(1,wfd_old%nseg_c + iseg)
           j1=wfd_old%keygloc(2,wfd_old%nseg_c + iseg)
           ii=j0-1
           i3=ii/((n1_old+1)*(n2_old+1))
           ii=ii-i3*(n1_old+1)*(n2_old+1)
           i2=ii/(n1_old+1)
           i0=ii-i2*(n1_old+1)
           i1=i0+j1-j0
           do i=i0,i1
              psigold(i,2,i2,1,i3,1)=psi_old(wfd_old%nvctr_c+1+7*(i-i0+jj-1), iorb)
              psigold(i,1,i2,2,i3,1)=psi_old(wfd_old%nvctr_c+2+7*(i-i0+jj-1), iorb)
              psigold(i,2,i2,2,i3,1)=psi_old(wfd_old%nvctr_c+3+7*(i-i0+jj-1), iorb)
              psigold(i,1,i2,1,i3,2)=psi_old(wfd_old%nvctr_c+4+7*(i-i0+jj-1), iorb)
              psigold(i,2,i2,1,i3,2)=psi_old(wfd_old%nvctr_c+5+7*(i-i0+jj-1), iorb)
              psigold(i,1,i2,2,i3,2)=psi_old(wfd_old%nvctr_c+6+7*(i-i0+jj-1), iorb)
              psigold(i,2,i2,2,i3,2)=psi_old(wfd_old%nvctr_c+7+7*(i-i0+jj-1), iorb)
           enddo
        enddo

!write(100+iproc,*) 'norm psigold ',dnrm2(8*(n1_old+1)*(n2_old+1)*(n3_old+1),psigold,1)

        call reformatonewave(displ,wfd,at,hx_old,hy_old,hz_old, & !n(m)
             n1_old,n2_old,n3_old,rxyz_old,psigold,hx,hy,hz,&
             n1,n2,n3,rxyz,psifscf,psi(1,iorb))

        i_all=-product(shape(psigold))*kind(psigold)
        deallocate(psigold,stat=i_stat)
        call memocc(i_stat,i_all,'psigold',subname)
     end if
  end do

  i_all=-product(shape(psifscf))*kind(psifscf)
  deallocate(psifscf,stat=i_stat)
  call memocc(i_stat,i_all,'psifscf',subname)

  !if (iproc==0) write(*,"(1x,a)")'done.'

END SUBROUTINE reformatmywaves


integer function wave_format_from_filename(iproc, filename)
  use module_types
  use yaml_output
  implicit none
  integer, intent(in) :: iproc
  character(len=*), intent(in) :: filename

  integer :: isuffix

  wave_format_from_filename = WF_FORMAT_NONE

  isuffix = index(filename, ".etsf", back = .true.)
  if (isuffix > 0) then
     wave_format_from_filename = WF_FORMAT_ETSF
     if (iproc ==0) call yaml_comment('Reading wavefunctions in ETSF file format.')
     !if (iproc ==0) write(*,*) "Reading wavefunctions in ETSF file format."
  else
     isuffix = index(filename, ".bin", back = .true.)
     if (isuffix > 0) then
        wave_format_from_filename = WF_FORMAT_BINARY
        if (iproc ==0) call yaml_comment('Reading wavefunctions in BigDFT binary file format.')
        !if (iproc ==0) write(*,*) "Reading wavefunctions in BigDFT binary file format."
     else
        wave_format_from_filename = WF_FORMAT_PLAIN
        if (iproc ==0) call yaml_comment('Reading wavefunctions in plain text file format.')
        !if (iproc ==0) write(*,*) "Reading wavefunctions in plain text file format."
     end if
  end if
end function wave_format_from_filename


!> Reads wavefunction from file and transforms it properly if hgrid or size of simulation cell
!!  have changed
subroutine readmywaves(iproc,filename,iformat,orbs,n1,n2,n3,hx,hy,hz,at,rxyz_old,rxyz,  & 
     wfd,psi,orblist)
  use module_base
  use module_types
  use yaml_output
  use module_interfaces, except_this_one => readmywaves
  implicit none
  integer, intent(in) :: iproc,n1,n2,n3, iformat
  real(gp), intent(in) :: hx,hy,hz
  type(wavefunctions_descriptors), intent(in) :: wfd
  type(orbitals_data), intent(inout) :: orbs
  type(atoms_data), intent(in) :: at
  real(gp), dimension(3,at%nat), intent(in) :: rxyz
  real(gp), dimension(3,at%nat), intent(out) :: rxyz_old
  real(wp), dimension(wfd%nvctr_c+7*wfd%nvctr_f,orbs%nspinor,orbs%norbp), intent(out) :: psi
  character(len=*), intent(in) :: filename
  integer, dimension(orbs%norb), optional :: orblist
  !Local variables
  character(len=*), parameter :: subname='readmywaves'
  logical :: perx,pery,perz
  integer :: ncount1,ncount_rate,ncount_max,iorb,i_stat,i_all,ncount2,nb1,nb2,nb3,iorb_out,ispinor
  real(kind=4) :: tr0,tr1
  real(kind=8) :: tel
  real(wp), dimension(:,:,:), allocatable :: psifscf
  !integer, dimension(orbs%norb) :: orblist2

  call cpu_time(tr0)
  call system_clock(ncount1,ncount_rate,ncount_max)

  if (iformat == WF_FORMAT_ETSF) then
     !construct the orblist or use the one in argument
     !do nb1 = 1, orbs%norb
     !orblist2(nb1) = nb1
     !if(present(orblist)) orblist2(nb1) = orblist(nb1) 
     !end do

     call read_waves_etsf(iproc,filename // ".etsf",orbs,n1,n2,n3,hx,hy,hz,at,rxyz_old,rxyz,  & 
          wfd,psi)
  else if (iformat == WF_FORMAT_BINARY .or. iformat == WF_FORMAT_PLAIN) then
     !conditions for periodicity in the three directions
     perx=(at%geocode /= 'F')
     pery=(at%geocode == 'P')
     perz=(at%geocode /= 'F')

     !buffers related to periodicity
     !WARNING: the boundary conditions are not assumed to change between new and old
     call ext_buffers_coarse(perx,nb1)
     call ext_buffers_coarse(pery,nb2)
     call ext_buffers_coarse(perz,nb3)

     allocate(psifscf(-nb1:2*n1+1+nb1,-nb2:2*n2+1+nb2,-nb3:2*n3+1+nb3+ndebug),stat=i_stat)
     call memocc(i_stat,psifscf,'psifscf',subname)

     do iorb=1,orbs%norbp!*orbs%nspinor

!!$        write(f4,'(i4.4)') iorb+orbs%isorb*orbs%nspinor
!!$        if (exists) then
!!$           filename_ = filename//".bin."//f4
!!$           open(unit=99,file=filename_,status='unknown',form="unformatted")
!!$        else
!!$           filename_ = trim(filename)//"."//f4
!!$           open(unit=99,file=trim(filename_),status='unknown')
!!$        end if
!!$           call readonewave(99, .not.exists,iorb+orbs%isorb*orbs%nspinor,iproc,n1,n2,n3, &
!!$                & hx,hy,hz,at,wfd,rxyz_old,rxyz,&
!!$                psi(1,iorb),orbs%eval((iorb-1)/orbs%nspinor+1+orbs%isorb),psifscf)

        do ispinor=1,orbs%nspinor
           if(present(orblist)) then
              call open_filename_of_iorb(99,(iformat == WF_FORMAT_BINARY),filename, &
                   & orbs,iorb,ispinor,iorb_out, orblist(iorb+orbs%isorb))
           else
              call open_filename_of_iorb(99,(iformat == WF_FORMAT_BINARY),filename, &
                   & orbs,iorb,ispinor,iorb_out)
           end if           
           call readonewave(99, (iformat == WF_FORMAT_PLAIN),iorb_out,iproc,n1,n2,n3, &
                & hx,hy,hz,at,wfd,rxyz_old,rxyz,&
                psi(1,ispinor,iorb),orbs%eval(orbs%isorb+iorb),psifscf)
           close(99)
        end do

     end do

     i_all=-product(shape(psifscf))*kind(psifscf)
     deallocate(psifscf,stat=i_stat)
     call memocc(i_stat,i_all,'psifscf',subname)

  else
     call yaml_warning('Unknown wavefunction file format from filename.')
     stop
  end if

  call cpu_time(tr1)
  call system_clock(ncount2,ncount_rate,ncount_max)
  tel=dble(ncount2-ncount1)/dble(ncount_rate)

  if (iproc == 0) then 
     call yaml_open_sequence('Reading Waves Time')
     call yaml_sequence(advance='no')
     call yaml_open_map(flow=.true.)
     call yaml_map('Process',iproc)
     call yaml_map('Timing',(/ real(tr1-tr0,kind=8),tel /),fmt='(1pe10.3)')
     call yaml_close_map()
     call yaml_close_sequence()
  end if
  !write(*,'(a,i4,2(1x,1pe10.3))') '- READING WAVES TIME',iproc,tr1-tr0,tel
END SUBROUTINE readmywaves


!> Verify the presence of a given file
subroutine verify_file_presence(filerad,orbs,iformat,nproc)
  use module_base
  use module_types
  use module_interfaces
  implicit none
  integer, intent(in) :: nproc
  character(len=*), intent(in) :: filerad
  type(orbitals_data), intent(in) :: orbs
  integer, intent(out) :: iformat
  !local variables
  character(len=500) :: filename
  logical :: onefile,allfiles
  integer :: iorb,ispinor,iorb_out,ierr
  
  allfiles=.true.

  !first try with plain files
  loop_plain: do iorb=1,orbs%norbp
     do ispinor=1,orbs%nspinor
        call filename_of_iorb(.false.,trim(filerad),orbs,iorb,ispinor,filename,iorb_out)
        inquire(file=filename,exist=onefile)
        allfiles=allfiles .and. onefile
        if (.not. allfiles) then
           exit loop_plain
        end if
     end do
  end do loop_plain
  !reduce the result among the other processors
  if (nproc > 1) call mpiallred(allfiles,1,MPI_LAND,bigdft_mpi%mpi_comm,ierr)
 
  if (allfiles) then
     iformat=WF_FORMAT_PLAIN
     return
  end if

  !Otherwise  test binary files.
  allfiles = .true.
  loop_binary: do iorb=1,orbs%norbp
     do ispinor=1,orbs%nspinor
        call filename_of_iorb(.true.,trim(filerad),orbs,iorb,ispinor,filename,iorb_out)

        inquire(file=filename,exist=onefile)
        allfiles=allfiles .and. onefile
        if (.not. allfiles) then
           exit loop_binary
        end if

     end do
  end do loop_binary
  !reduce the result among the other processors
  if (nproc > 1) call mpiallred(allfiles,1,MPI_LAND,bigdft_mpi%mpi_comm,ierr)

  if (allfiles) then
     iformat=WF_FORMAT_BINARY
     return
  end if

  !otherwise, switch to normal input guess
  iformat=WF_FORMAT_NONE

end subroutine verify_file_presence

!> Associate to the absolute value of orbital a filename which depends of the k-point and 
!! of the spin sign
subroutine filename_of_iorb(lbin,filename,orbs,iorb,ispinor,filename_out,iorb_out,iiorb)
  use module_base
  use module_types
  implicit none
  character(len=*), intent(in) :: filename
  logical, intent(in) :: lbin
  integer, intent(in) :: iorb,ispinor
  type(orbitals_data), intent(in) :: orbs
  character(len=*) :: filename_out
  integer, intent(out) :: iorb_out
  integer, intent(in), optional :: iiorb
  !local variables
  character(len=1) :: spintype,realimag
  character(len=4) :: f3
  character(len=5) :: f4
  character(len=8) :: completename
  integer :: ikpt
  real(gp) :: spins

  !calculate k-point
  ikpt=orbs%iokpt(iorb)
  write(f3,'(a1,i3.3)') "k", ikpt !not more than 999 kpts

  !see if the wavefunction is real or imaginary
  if(modulo(ispinor,2)==0) then
     realimag='I'
  else
     realimag='R'
  end if
  !calculate the spin sector
  spins=orbs%spinsgn(orbs%isorb+iorb)
  if(orbs%nspinor == 4) then
     if (ispinor <=2) then
        spintype='A'
     else
        spintype='B'
     end if
  else
     if (spins==1.0_gp) then
        spintype='U'
     else
        spintype='D'
     end if
  end if
  !no spin polarization if nspin=1
  if (orbs%nspin==1) spintype='N'

  !calculate the actual orbital value
  iorb_out=iorb+orbs%isorb-(ikpt-1)*orbs%norb
  if(present(iiorb)) iorb_out = iiorb
  !purge the value from the spin sign
  if (spins==-1.0_gp) iorb_out=iorb_out-orbs%norbu

  !value of the orbital 
  write(f4,'(a1,i4.4)') "b", iorb_out

  !complete the information in the name of the orbital
  completename='-'//f3//'-'//spintype//realimag
  if (lbin) then
     filename_out = trim(filename)//completename//".bin."//f4
  else
     filename_out = trim(filename)//completename//"."//f4
  end if

  !print *,'filename: ',filename_out
end subroutine filename_of_iorb


!> Associate to the absolute value of orbital a filename which depends of the k-point and 
!! of the spin sign
subroutine open_filename_of_iorb(unitfile,lbin,filename,orbs,iorb,ispinor,iorb_out,iiorb)
  use module_base
  use module_types
  use module_interfaces, except_this_one => open_filename_of_iorb
  implicit none
  character(len=*), intent(in) :: filename
  logical, intent(in) :: lbin
  integer, intent(in) :: iorb,ispinor,unitfile
  type(orbitals_data), intent(in) :: orbs
  integer, intent(out) :: iorb_out
  integer, intent(in), optional :: iiorb
  !local variables
  character(len=500) :: filename_out

  if(present(iiorb)) then   
     call filename_of_iorb(lbin,filename,orbs,iorb,ispinor,filename_out,iorb_out,iiorb) 
  else
     call filename_of_iorb(lbin,filename,orbs,iorb,ispinor,filename_out,iorb_out)
  end if
  if (lbin) then
     open(unit=unitfile,file=trim(filename_out),status='unknown',form="unformatted")
  else
     open(unit=unitfile,file=trim(filename_out),status='unknown')
  end if

end subroutine open_filename_of_iorb


!> Write all my wavefunctions in files by calling writeonewave
subroutine writemywaves(iproc,filename,iformat,orbs,n1,n2,n3,hx,hy,hz,at,rxyz,wfd,psi)
  use module_types
  use module_base
  use yaml_output
  use module_interfaces, except_this_one => writeonewave
  implicit none
  integer, intent(in) :: iproc,n1,n2,n3,iformat
  real(gp), intent(in) :: hx,hy,hz
  type(atoms_data), intent(in) :: at
  type(orbitals_data), intent(in) :: orbs
  type(wavefunctions_descriptors), intent(in) :: wfd
  real(gp), dimension(3,at%nat), intent(in) :: rxyz
  real(wp), dimension(wfd%nvctr_c+7*wfd%nvctr_f,orbs%nspinor,orbs%norbp), intent(in) :: psi
  character(len=*), intent(in) :: filename
  !Local variables
  integer :: ncount1,ncount_rate,ncount_max,iorb,ncount2,iorb_out,ispinor
  real(kind=4) :: tr0,tr1
  real(kind=8) :: tel

  if (iproc == 0) call yaml_map('Write wavefunctions to file', trim(filename) // '.*')
  !if (iproc == 0) write(*,"(1x,A,A,a)") "Write wavefunctions to file: ", trim(filename),'.*'
  if (iformat == WF_FORMAT_ETSF) then
     call write_waves_etsf(iproc,filename,orbs,n1,n2,n3,hx,hy,hz,at,rxyz,wfd,psi)
  else
     call cpu_time(tr0)
     call system_clock(ncount1,ncount_rate,ncount_max)

     ! Plain BigDFT files.
     do iorb=1,orbs%norbp
        do ispinor=1,orbs%nspinor
           call open_filename_of_iorb(99,(iformat == WF_FORMAT_BINARY),filename, &
                & orbs,iorb,ispinor,iorb_out)           
           call writeonewave(99,(iformat == WF_FORMAT_PLAIN),iorb_out,n1,n2,n3,hx,hy,hz, &
                at%nat,rxyz,wfd%nseg_c,wfd%nvctr_c,wfd%keygloc(1,1),wfd%keyvloc(1),  & 
                wfd%nseg_f,wfd%nvctr_f,wfd%keygloc(1,wfd%nseg_c+1),wfd%keyvloc(wfd%nseg_c+1), & 
                psi(1,ispinor,iorb),psi(wfd%nvctr_c+1,ispinor,iorb), &
                orbs%eval(iorb+orbs%isorb))
           close(99)
        end do
     enddo

     call cpu_time(tr1)
     call system_clock(ncount2,ncount_rate,ncount_max)
     tel=dble(ncount2-ncount1)/dble(ncount_rate)
     if (iproc == 0) then
        call yaml_open_sequence('Write Waves Time')
        call yaml_sequence(advance='no')
        call yaml_open_map(flow=.true.)
        call yaml_map('Process',iproc)
        call yaml_map('Timing',(/ real(tr1-tr0,kind=8),tel /),fmt='(1pe10.3)')
        call yaml_close_map()
        call yaml_close_sequence()
     end if
     !write(*,'(a,i4,2(1x,1pe10.3))') '- WRITE WAVES TIME',iproc,tr1-tr0,tel
     !write(*,'(a,1x,i0,a)') '- iproc',iproc,' finished writing waves'
  end if

END SUBROUTINE writemywaves


subroutine read_wave_to_isf(lstat, filename, ln, iorbp, hx, hy, hz, &
     & n1, n2, n3, nspinor, psiscf)
  use module_base
  use module_types
  use module_interfaces, except_this_one => read_wave_to_isf

  implicit none

  integer, intent(in) :: ln
  character, intent(in) :: filename(ln)
  integer, intent(in) :: iorbp
  integer, intent(out) :: n1, n2, n3, nspinor
  real(gp), intent(out) :: hx, hy, hz
  real(wp), dimension(:,:,:,:), pointer :: psiscf
  logical, intent(out) :: lstat

  character(len = 1024) :: filename_
  integer :: wave_format_from_filename, iformat, i
  
  write(filename_, "(A)") " "
  do i = 1, ln, 1
     filename_(i:i) = filename(i)
  end do

  ! Find format from name.
  iformat = wave_format_from_filename(1, trim(filename_))

  ! Call proper wraping routine.
  if (iformat == WF_FORMAT_ETSF) then
     call readwavetoisf_etsf(lstat, trim(filename_), iorbp, hx, hy, hz, &
          & n1, n2, n3, nspinor, psiscf)
  else
     call readwavetoisf(lstat, trim(filename_), (iformat == WF_FORMAT_PLAIN), hx, hy, hz, &
          & n1, n2, n3, nspinor, psiscf)
  end if
END SUBROUTINE read_wave_to_isf

subroutine free_wave_to_isf(psiscf)
  use module_base
  implicit none
  real(wp), dimension(:,:,:,:), pointer :: psiscf

  integer :: i_all, i_stat

  i_all=-product(shape(psiscf))*kind(psiscf)
  deallocate(psiscf,stat=i_stat)
  call memocc(i_stat,i_all,'psiscf',"free_wave_to_isf_etsf")
END SUBROUTINE free_wave_to_isf

subroutine read_wave_descr(lstat, filename, ln, &
     & norbu, norbd, iorbs, ispins, nkpt, ikpts, nspinor, ispinor)
  use module_types
  implicit none
  integer, intent(in) :: ln
  character, intent(in) :: filename(ln)
  integer, intent(out) :: norbu, norbd, nkpt, nspinor
  integer, intent(out) :: iorbs, ispins, ikpts, ispinor
  logical, intent(out) :: lstat

  character(len = 1024) :: filename_
  integer :: wave_format_from_filename, iformat, i
  character(len = 1024) :: testf
  
  write(filename_, "(A)") " "
  do i = 1, ln, 1
     filename_(i:i) = filename(i)
  end do

  ! Find format from name.
  iformat = wave_format_from_filename(1, trim(filename_))

  ! Call proper wraping routine.
  if (iformat == WF_FORMAT_ETSF) then
     call readwavedescr_etsf(lstat, trim(filename_), norbu, norbd, nkpt, nspinor)
     iorbs = 1
     ispins = 1
     ikpts = 1
     ispinor = 1
  else
     call readwavedescr(lstat, trim(filename_), iorbs, ispins, ikpts, ispinor, nspinor, testf)
     norbu = 0
     norbd = 0
     nkpt = 0
  end if
END SUBROUTINE read_wave_descr


subroutine writeonewave_linear(unitwf,useFormattedOutput,iorb,n1,n2,n3,hx,hy,hz,locregCenter,&
     locrad,confPotOrder,confPotprefac,nat,rxyz, nseg_c,nvctr_c,keyg_c,keyv_c,  &
     nseg_f,nvctr_f,keyg_f,keyv_f, &
     psi_c,psi_f,eval,onwhichatom)
  use module_base
  use yaml_output
  implicit none
  logical, intent(in) :: useFormattedOutput
  integer, intent(in) :: unitwf,iorb,n1,n2,n3,nat,nseg_c,nvctr_c,nseg_f,nvctr_f,confPotOrder
  real(gp), intent(in) :: hx,hy,hz,locrad,confPotprefac
  real(wp), intent(in) :: eval
  integer, dimension(nseg_c), intent(in) :: keyv_c
  integer, dimension(nseg_f), intent(in) :: keyv_f
  integer, dimension(2,nseg_c), intent(in) :: keyg_c
  integer, dimension(2,nseg_f), intent(in) :: keyg_f
  real(wp), dimension(nvctr_c), intent(in) :: psi_c
  real(wp), dimension(7,nvctr_f), intent(in) :: psi_f
  real(gp), dimension(3,nat), intent(in) :: rxyz
  real(gp), dimension(3), intent(in) :: locregCenter
  integer, intent(in) :: onwhichatom
  !local variables
  integer :: iat,jj,j0,j1,ii,i0,i1,i2,i3,i,iseg,j
  real(wp) :: tt,t1,t2,t3,t4,t5,t6,t7

  if (useFormattedOutput) then
     write(unitwf,*) iorb,eval
     write(unitwf,*) hx,hy,hz
     write(unitwf,*) n1,n2,n3
     write(unitwf,*) locregCenter(1),locregCenter(2),locregCenter(3),onwhichatom,locrad,&
          confPotOrder,confPotprefac
     write(unitwf,*) nat
     do iat=1,nat
        write(unitwf,'(3(1x,e24.17))') (rxyz(j,iat),j=1,3)
     enddo
     write(unitwf,*) nvctr_c, nvctr_f
  else
     write(unitwf) iorb,eval
     write(unitwf) hx,hy,hz
     write(unitwf) n1,n2,n3
     write(unitwf) locregCenter(1),locregCenter(2),locregCenter(3),onwhichatom,locrad,&
          confPotOrder,confPotprefac
     write(unitwf) nat
     do iat=1,nat
        write(unitwf) (rxyz(j,iat),j=1,3)
     enddo
     write(unitwf) nvctr_c, nvctr_f
  end if

  ! coarse part
  do iseg=1,nseg_c
     jj=keyv_c(iseg)
     j0=keyg_c(1,iseg)
     j1=keyg_c(2,iseg)
     ii=j0-1
     i3=ii/((n1+1)*(n2+1))
     ii=ii-i3*(n1+1)*(n2+1)
     i2=ii/(n1+1)
     i0=ii-i2*(n1+1)
     i1=i0+j1-j0
     do i=i0,i1
        tt=psi_c(i-i0+jj)
        if (useFormattedOutput) then
           write(unitwf,'(3(i4),1x,e19.12)') i,i2,i3,tt
        else
           write(unitwf) i,i2,i3,tt
        end if
     enddo
  enddo

  ! fine part
  do iseg=1,nseg_f
     jj=keyv_f(iseg)
     j0=keyg_f(1,iseg)
     j1=keyg_f(2,iseg)
     ii=j0-1
     i3=ii/((n1+1)*(n2+1))
     ii=ii-i3*(n1+1)*(n2+1)
     i2=ii/(n1+1)
     i0=ii-i2*(n1+1)
     i1=i0+j1-j0
     do i=i0,i1
        t1=psi_f(1,i-i0+jj)
        t2=psi_f(2,i-i0+jj)
        t3=psi_f(3,i-i0+jj)
        t4=psi_f(4,i-i0+jj)
        t5=psi_f(5,i-i0+jj)
        t6=psi_f(6,i-i0+jj)
        t7=psi_f(7,i-i0+jj)
        if (useFormattedOutput) then
           write(unitwf,'(3(i4),7(1x,e17.10))') i,i2,i3,t1,t2,t3,t4,t5,t6,t7
        else
           write(unitwf) i,i2,i3,t1,t2,t3,t4,t5,t6,t7
        end if
     enddo
  enddo

  if (verbose >= 2 .and. bigdft_mpi%iproc==0) call yaml_map('Wavefunction written No.',iorb)
  !if (verbose >= 2) write(*,'(1x,i0,a)') iorb,'th wavefunction written'

END SUBROUTINE writeonewave_linear


subroutine writeLinearCoefficients(unitwf,useFormattedOutput,n1,n2,n3,hx,hy,hz,nat,rxyz,&
           ntmb,nvctr_c,nvctr_f,coeff,eval)
  use module_base
  use yaml_output
  implicit none
  logical, intent(in) :: useFormattedOutput
  integer, intent(in) :: unitwf,n1,n2,n3,nat,ntmb,nvctr_c,nvctr_f
  real(gp), intent(in) :: hx,hy,hz
  real(wp), dimension(ntmb,ntmb), intent(in) :: coeff
  real(wp), dimension(ntmb), intent(in) :: eval
  real(gp), dimension(3,nat), intent(in) :: rxyz
  !local variables
  integer :: iat,i,j,iorb
  real(wp) :: tt

  ! Write the Header
  if (useFormattedOutput) then
     write(unitwf,*) ntmb,ntmb
     write(unitwf,*) hx,hy,hz
     write(unitwf,*) n1,n2,n3
     write(unitwf,*) nat
     do iat=1,nat
     write(unitwf,'(3(1x,e24.17))') (rxyz(j,iat),j=1,3)
     enddo
     write(unitwf,*) nvctr_c, nvctr_f
     do iorb=1,ntmb
     write(unitwf,*) iorb,eval(iorb)
     enddo
  else
     write(unitwf) ntmb, ntmb
     write(unitwf) hx,hy,hz
     write(unitwf) n1,n2,n3
     write(unitwf) nat
     do iat=1,nat
     write(unitwf) (rxyz(j,iat),j=1,3)
     enddo
     write(unitwf) nvctr_c, nvctr_f
     do iorb=1,ntmb
     write(unitwf) iorb,eval(iorb)
     enddo
  end if

  ! Now write the coefficients
  do i = 1, ntmb
     do j = 1, ntmb
          tt = coeff(j,i)
          if (useFormattedOutput) then
             write(unitwf,'(2(i6,1x),e19.12)') i,j,tt
          else
             write(unitwf) i,j,tt
          end if
     end do
  end do  
  if (verbose >= 2 .and. bigdft_mpi%iproc==0) call yaml_map('Wavefunction coefficients written',.true.)

END SUBROUTINE writeLinearCoefficients


!write Hamiltonian, overlap and kernel matrices in tmb basis
subroutine write_linear_matrices(iproc,nproc,filename,iformat,tmb,input,at,rxyz)
  use module_types
  use module_base
  use yaml_output
  use module_interfaces, except_this_one => writeonewave
  implicit none
  integer, intent(in) :: iproc,nproc,iformat
  character(len=*), intent(in) :: filename 
  type(DFT_wavefunction), intent(inout) :: tmb
  type(atoms_data), intent(inout) :: at
  type(input_variables),intent(in):: input
  real(gp),dimension(3,at%nat),intent(in) :: rxyz

  integer :: iorb, jorb, i_stat, i_all, iat, jat
  character(len=*),parameter :: subname='write_linear_matrices'

  if (iproc==0) then
     if(iformat == WF_FORMAT_PLAIN) then
        open(99, file=filename//'hamiltonian.bin', status='unknown',form='formatted')
     else
        open(99, file=filename//'hamiltonian.bin', status='unknown',form='unformatted')
     end if

     allocate(tmb%linmat%ham%matrix(tmb%linmat%ham%full_dim1,tmb%linmat%ham%full_dim1), stat=i_stat)
     call memocc(i_stat, tmb%linmat%ham%matrix, 'tmb%linmat%ham%matrix', subname)

     call uncompressMatrix(iproc,tmb%linmat%ham)

     do iorb=1,tmb%linmat%ham%full_dim1
        iat=tmb%orbs%onwhichatom(iorb)
        do jorb=1,tmb%linmat%ham%full_dim1
           jat=tmb%orbs%onwhichatom(jorb)
           if (iformat == WF_FORMAT_PLAIN) then
              write(99,'(2(i6,1x),e19.12,2(1x,i6))') iorb,jorb,tmb%linmat%ham%matrix(iorb,jorb),iat,jat
           else
              write(99) iorb,jorb,tmb%linmat%ham%matrix(iorb,jorb),iat,jat
           end if
        end do
     end do

     i_all = -product(shape(tmb%linmat%ham%matrix))*kind(tmb%linmat%ham%matrix)
     deallocate(tmb%linmat%ham%matrix,stat=i_stat)
     call memocc(i_stat,i_all,'tmb%linmat%ham%matrix',subname)

     close(99)

     if(iformat == WF_FORMAT_PLAIN) then
        open(99, file=filename//'overlap.bin', status='unknown',form='formatted')
     else
        open(99, file=filename//'overlap.bin', status='unknown',form='unformatted')
     end if

     allocate(tmb%linmat%ovrlp%matrix(tmb%linmat%ovrlp%full_dim1,tmb%linmat%ovrlp%full_dim1), stat=i_stat)
     call memocc(i_stat, tmb%linmat%ovrlp%matrix, 'tmb%linmat%ovrlp%matrix', subname)

     call uncompressMatrix(iproc,tmb%linmat%ovrlp)

     do iorb=1,tmb%linmat%ovrlp%full_dim1
        iat=tmb%orbs%onwhichatom(iorb)
        do jorb=1,tmb%linmat%ovrlp%full_dim1
           jat=tmb%orbs%onwhichatom(jorb)
           if (iformat == WF_FORMAT_PLAIN) then
              write(99,'(2(i6,1x),e19.12,2(1x,i6))') iorb,jorb,tmb%linmat%ovrlp%matrix(iorb,jorb),iat,jat
           else
              write(99) iorb,jorb,tmb%linmat%ovrlp%matrix(iorb,jorb),iat,jat
           end if
        end do
     end do

     i_all = -product(shape(tmb%linmat%ovrlp%matrix))*kind(tmb%linmat%ovrlp%matrix)
     deallocate(tmb%linmat%ovrlp%matrix,stat=i_stat)
     call memocc(i_stat,i_all,'tmb%linmat%ovrlp%matrix',subname)

     close(99)

     if(iformat == WF_FORMAT_PLAIN) then
        open(99, file=filename//'density_kernel.bin', status='unknown',form='formatted')
     else
        open(99, file=filename//'density_kernel.bin', status='unknown',form='unformatted')
     end if

     allocate(tmb%linmat%denskern%matrix(tmb%linmat%denskern%full_dim1,tmb%linmat%denskern%full_dim1), stat=i_stat)
     call memocc(i_stat, tmb%linmat%denskern%matrix, 'tmb%linmat%denskern%matrix', subname)

     call uncompressMatrix(iproc,tmb%linmat%denskern)

     do iorb=1,tmb%linmat%denskern%full_dim1
        iat=tmb%orbs%onwhichatom(iorb)
        do jorb=1,tmb%linmat%denskern%full_dim1
           jat=tmb%orbs%onwhichatom(jorb)
           if (iformat == WF_FORMAT_PLAIN) then
              write(99,'(2(i6,1x),e19.12,2(1x,i6))') iorb,jorb,tmb%linmat%denskern%matrix(iorb,jorb),iat,jat
           else
              write(99) iorb,jorb,tmb%linmat%denskern%matrix(iorb,jorb),iat,jat
           end if
        end do
     end do

     i_all = -product(shape(tmb%linmat%denskern%matrix))*kind(tmb%linmat%denskern%matrix)
     deallocate(tmb%linmat%denskern%matrix,stat=i_stat)
     call memocc(i_stat,i_all,'tmb%linmat%denskern%matrix',subname)

     close(99)

  end if

  ! calculate 'onsite' overlap matrix as well

  allocate(tmb%linmat%ovrlp%matrix(tmb%linmat%ovrlp%full_dim1,tmb%linmat%ovrlp%full_dim1), stat=i_stat)
  call memocc(i_stat, tmb%linmat%ovrlp%matrix, 'tmb%linmat%ovrlp%matrix', subname)

  call tmb_overlap_onsite(iproc, nproc, at, tmb, input, rxyz, tmb%linmat%ovrlp%matrix)

  if (iproc==0) then
     if(iformat == WF_FORMAT_PLAIN) then
        open(99, file=filename//'overlap_onsite.bin', status='unknown',form='formatted')
     else
        open(99, file=filename//'overlap_onsite.bin', status='unknown',form='unformatted')
     end if

     do iorb=1,tmb%linmat%denskern%full_dim1
        iat=tmb%orbs%onwhichatom(iorb)
        do jorb=1,tmb%linmat%denskern%full_dim1
           jat=tmb%orbs%onwhichatom(jorb)
           if (iformat == WF_FORMAT_PLAIN) then
              write(99,'(2(i6,1x),e19.12,2(1x,i6))') iorb,jorb,tmb%linmat%ovrlp%matrix(iorb,jorb),iat,jat
           else
              write(99) iorb,jorb,tmb%linmat%ovrlp%matrix(iorb,jorb),iat,jat
           end if
        end do
     end do

  end if

  i_all = -product(shape(tmb%linmat%ovrlp%matrix))*kind(tmb%linmat%ovrlp%matrix)
  deallocate(tmb%linmat%ovrlp%matrix,stat=i_stat)
  call memocc(i_stat,i_all,'tmb%linmat%ovrlp%matrix',subname)

end subroutine write_linear_matrices


subroutine tmb_overlap_onsite(iproc, nproc, at, tmb, input, rxyz, ovrlp)

  use module_base
  use module_types
  use module_interfaces
  implicit none

  ! Calling arguments
  integer,intent(in) :: iproc, nproc
  type(atoms_data), intent(inout) :: at
  type(DFT_wavefunction),intent(in):: tmb
  type(input_variables),intent(in):: input
  real(gp),dimension(3,at%nat),intent(in) :: rxyz
  real(gp),dimension(tmb%orbs%norb,tmb%orbs%norb),intent(out) :: ovrlp

  ! Local variables
  logical :: reformat,perx,pery,perz
  integer :: iorb,i_stat,i_all,jj,j0,j1,iseg,nb1,nb2,nb3,jstart,jstart_tmp
  integer :: iiorb,ilr,iiat,i,i0,i1,i2,i3,iat,ii,j,iis1,iie1!,isti,istj,jorb,jjorb
  integer :: n1,n2,n3,ilr_tmp,iiat_tmp,ndim_tmp,ndim,norb_tmp!,ierr
  real(gp) :: tx,ty,tz,displ,mindist!,ddot
  real(wp), dimension(:,:,:), allocatable :: phifscf
  real(wp), dimension(:,:,:,:,:,:), allocatable :: phigold
  real(wp), dimension(:), allocatable :: psi_tmp, psit_c_tmp, psit_f_tmp, norm
  !real(wp), dimension(:), allocatable :: psi_all
  real(gp),dimension(:,:), allocatable :: rxyz_tmp
  integer, dimension(0:5) :: reformat_reason
  type(collective_comms) :: collcom_tmp
  type(local_zone_descriptors) :: lzd_tmp
  character(len=*),parameter:: subname='tmb_overlap_onsite'

  ! move all psi into psi_tmp all centred in the same place and calculate overlap matrix

  !conditions for periodicity in the three directions
  perx=(at%geocode /= 'F')
  pery=(at%geocode == 'P')
  perz=(at%geocode /= 'F')

  call ext_buffers_coarse(perx,nb1)
  call ext_buffers_coarse(pery,nb2)
  call ext_buffers_coarse(perz,nb3)

  norb_tmp=tmb%orbs%norb/2
  ilr_tmp=tmb%orbs%inwhichlocreg(norb_tmp) !arbitrarily pick the middle one as assuming it'll be near the centre of structure
  iiat_tmp=tmb%orbs%onwhichatom(norb_tmp)

  ! find biggest instead
  !do ilr=1,tmb%lzr%nlr
  !  if (tmb%lzd%llr(ilr)%wfd%nvctr_c
  !end do

  ! messy way of doing it, will clean later
  allocate(rxyz_tmp(3,at%nat),stat=i_stat)
  call memocc(i_stat,rxyz_tmp,'rxyz_tmp',subname)

  do iat=1,at%nat
     rxyz_tmp(:,iat) = rxyz(:,iiat_tmp)
  end do


  ! Determine size of phi_old and phi
  ndim_tmp=0
  ndim=0
  do iorb=1,tmb%orbs%norbp
      iiorb=tmb%orbs%isorb+iorb
      ilr=tmb%orbs%inwhichlocreg(iiorb)
      ndim=ndim+tmb%lzd%llr(ilr)%wfd%nvctr_c+7*tmb%lzd%llr(ilr)%wfd%nvctr_f
      ndim_tmp=ndim_tmp+tmb%lzd%llr(ilr_tmp)%wfd%nvctr_c+7*tmb%lzd%llr(ilr_tmp)%wfd%nvctr_f
  end do

  ! should integrate bettwer with existing reformat routines, but restart needs tidying anyway
  allocate(psi_tmp(ndim_tmp),stat=i_stat)
  call memocc(i_stat,psi_tmp,'psi_tmp',subname)

  jstart=1
  jstart_tmp=1
  do iorb=1,tmb%orbs%norbp
      iiorb=tmb%orbs%isorb+iorb
      ilr=tmb%orbs%inwhichlocreg(iiorb)
      iiat=tmb%orbs%onwhichatom(iiorb)

      ! distance to selected locreg
      tx=mindist(perx,at%alat1,rxyz(1,iiat),rxyz_tmp(1,iiat))**2
      ty=mindist(pery,at%alat2,rxyz(2,iiat),rxyz_tmp(2,iiat))**2
      tz=mindist(perz,at%alat3,rxyz(3,iiat),rxyz_tmp(3,iiat))**2

      displ=sqrt(tx+ty+tz)

      n1=tmb%lzd%Glr%d%n1
      n2=tmb%lzd%Glr%d%n2
      n3=tmb%lzd%Glr%d%n3

      !reformatting criterion
      if (tmb%lzd%llr(ilr_tmp)%wfd%nvctr_c  == tmb%lzd%llr(ilr)%wfd%nvctr_c .and. &
            tmb%lzd%llr(ilr_tmp)%wfd%nvctr_f == tmb%lzd%llr(ilr)%wfd%nvctr_f .and.&
            displ <  1.d-3  ) then
          reformat_reason(0) = reformat_reason(0) + 1
          reformat=.false.
      else
          reformat=.true.
              if (tmb%lzd%llr(ilr_tmp)%wfd%nvctr_c /= tmb%lzd%llr(ilr)%wfd%nvctr_c) then
                 reformat_reason(2) = reformat_reason(2) + 1
              end if
              if (tmb%lzd%llr(ilr_tmp)%wfd%nvctr_f /= tmb%lzd%llr(ilr)%wfd%nvctr_f)  then
                 reformat_reason(3) = reformat_reason(3) + 1
              end if
              if (displ >=  1.d-3) then
              endif
      end if
   
   
      if (.not. reformat) then
          !write(100+iproc,*) 'no reformatting' 
   
          do j=1,tmb%lzd%llr(ilr_tmp)%wfd%nvctr_c
              psi_tmp(jstart_tmp)=tmb%psi(jstart)
              jstart=jstart+1
              jstart_tmp=jstart_tmp+1
          end do
          do j=1,7*tmb%lzd%llr(ilr)%wfd%nvctr_f-6,7
              psi_tmp(jstart_tmp+0)=tmb%psi(jstart+0)
              psi_tmp(jstart_tmp+1)=tmb%psi(jstart+1)
              psi_tmp(jstart_tmp+2)=tmb%psi(jstart+2)
              psi_tmp(jstart_tmp+3)=tmb%psi(jstart+3)
              psi_tmp(jstart_tmp+4)=tmb%psi(jstart+4)
              psi_tmp(jstart_tmp+5)=tmb%psi(jstart+5)
              psi_tmp(jstart_tmp+6)=tmb%psi(jstart+6)
              jstart=jstart+7
              jstart_tmp=jstart_tmp+7
          end do
   
      else
   
          allocate(phifscf(-nb1:2*n1+1+nb1,-nb2:2*n2+1+nb2,-nb3:2*n3+1+nb3+ndebug),stat=i_stat)
          call memocc(i_stat,phifscf,'phifscf',subname)

          allocate(phigold(0:n1,2,0:n2,2,0:n3,2+ndebug),stat=i_stat)
          call memocc(i_stat,phigold,'phigold',subname)
   
          call razero(8*(n1+1)*(n2+1)*(n3+1),phigold(0,1,0,1,0,1))

          ! coarse part
          do iseg=1,tmb%lzd%llr(ilr)%wfd%nseg_c
             jj=tmb%lzd%llr(ilr)%wfd%keyvglob(iseg)
             j0=tmb%lzd%llr(ilr)%wfd%keyglob(1,iseg)
             j1=tmb%lzd%llr(ilr)%wfd%keyglob(2,iseg)
             ii=j0-1
             i3=ii/((n1+1)*(n2+1))
             ii=ii-i3*(n1+1)*(n2+1)
             i2=ii/(n1+1)
             i0=ii-i2*(n1+1)
             i1=i0+j1-j0
             do i=i0,i1
                phigold(i,1,i2,1,i3,1) = tmb%psi(jstart)
                jstart=jstart+1
             end do
          end do
   
          ! fine part
          do iseg=1,tmb%lzd%llr(ilr)%wfd%nseg_f
             jj=tmb%lzd%llr(ilr)%wfd%keyvglob(tmb%lzd%llr(ilr)%wfd%nseg_c + iseg)
             j0=tmb%lzd%llr(ilr)%wfd%keyglob(1,tmb%lzd%llr(ilr)%wfd%nseg_c + iseg)
             j1=tmb%lzd%llr(ilr)%wfd%keyglob(2,tmb%lzd%llr(ilr)%wfd%nseg_c + iseg)
             ii=j0-1
             i3=ii/((n1+1)*(n2+1))
             ii=ii-i3*(n1+1)*(n2+1)
             i2=ii/(n1+1)
             i0=ii-i2*(n1+1)
             i1=i0+j1-j0
             do i=i0,i1
                   phigold(i,2,i2,1,i3,1)=tmb%psi(jstart+0)
                   phigold(i,1,i2,2,i3,1)=tmb%psi(jstart+1)
                   phigold(i,2,i2,2,i3,1)=tmb%psi(jstart+2)
                   phigold(i,1,i2,1,i3,2)=tmb%psi(jstart+3)
                   phigold(i,2,i2,1,i3,2)=tmb%psi(jstart+4)
                   phigold(i,1,i2,2,i3,2)=tmb%psi(jstart+5)
                   phigold(i,2,i2,2,i3,2)=tmb%psi(jstart+6)
                jstart=jstart+7
             end do
          end do
   
          !write(100+iproc,*) 'norm phigold ',dnrm2(8*(n1_old+1)*(n2_old+1)*(n3_old+1),phigold,1)
          !write(*,*) 'iproc,norm phigold ',iproc,dnrm2(8*(n1_old+1)*(n2_old+1)*(n3_old+1),phigold,1)
   
          call reformat_one_supportfunction(iiat,displ,tmb%lzd%llr(ilr_tmp)%wfd,at,&
               tmb%lzd%hgrids(1),tmb%lzd%hgrids(2),tmb%lzd%hgrids(3), & !n(m)
               n1,n2,n3,rxyz,phigold,tmb%lzd%hgrids(1),tmb%lzd%hgrids(2),tmb%lzd%hgrids(3),&
               n1,n2,n3,rxyz_tmp,phifscf,psi_tmp(jstart_tmp))

          jstart_tmp=jstart_tmp+tmb%lzd%llr(ilr_tmp)%wfd%nvctr_c+7*tmb%lzd%llr(ilr_tmp)%wfd%nvctr_f
   
          i_all=-product(shape(phifscf))*kind(phifscf)
          deallocate(phifscf,stat=i_stat)
          call memocc(i_stat,i_all,'phifscf',subname)
   
          i_all=-product(shape(phigold))*kind(phigold)
          deallocate(phigold,stat=i_stat)
          call memocc(i_stat,i_all,'phigold',subname)

      end if

  end do

  ! now that they are all in one lr, need to calculate overlap matrix

  ! Calculate the overlap matrix, thanks to orthogonality of
  ! Daubechies wavelets, one can directly multiply the coefficients.
  !!! Not necessarily the best way of doing things, but don't have collcom to use transpose method - still need to communicate though
  !!! just doing an allgather so all procs have all psi - not very efficient memorywise but easier for now
  !!! all psi are same size now, so ndim is the same
  !!ndim_tmp = tmb%lzd%llr(ilr_tmp)%wfd%nvctr_c+7*tmb%lzd%llr(ilr_tmp)%wfd%nvctr_f

  !!allocate(psi_all(ndim_tmp*tmb%orbs%norb),stat=i_stat)
  !!call memocc(i_stat,psi_all,'psi_tmp',subname)

  !!! gather together
  !!if(nproc > 1) then
  !!   call mpi_allgatherv(psi_tmp(1), tmb%orbs%norbp*ndim_tmp, mpi_double_precision, psi_all(1), &
  !!      ndim_tmp*tmb%orbs%norb_par(:,0), ndim_tmp*tmb%orbs%isorb_par, mpi_double_precision, bigdft_mpi%mpi_comm, ierr)
  !!else
  !!   call dcopy(tmb%orbs%norb*ndim_tmp,psi_tmp(1),1,psi_all(1),1)
  !!end if

  !!call to_zero(tmb%orbs%norb*tmb%orbs%norb,ovrlp(1,1))

  !!istj = tmb%orbs%isorb * ndim_tmp + 1
  !!do jorb = 1, tmb%orbs%norbp
  !!   jjorb = tmb%orbs%isorb + jorb
  !!   isti = 1
  !!   do iorb = 1, jjorb
  !!      ovrlp(iorb,jjorb) = ddot(ndim_tmp, psi_all(isti), 1, psi_all(istj), 1)
  !!      ovrlp(jjorb,iorb) = ddot(ndim_tmp, psi_all(isti), 1, psi_all(istj), 1)
  !!      isti = isti + ndim_tmp
  !!   end do
  !!   istj = istj + ndim_tmp
  !!end do

  !!if (nproc>1) then
  !!    call mpiallred(ovrlp(1,1), tmb%orbs%norb*tmb%orbs%norb, mpi_sum, bigdft_mpi%mpi_comm, ierr)
  !!end if

  !!i_all = -product(shape(psi_all))*kind(psi_all)
  !!deallocate(psi_all,stat=i_stat)
  !!call memocc(i_stat,i_all,'psi_all',subname)

  ! make lzd_tmp contain all identical lrs
  lzd_tmp%linear=tmb%lzd%linear
  lzd_tmp%nlr=tmb%lzd%nlr
  lzd_tmp%lintyp=tmb%lzd%lintyp
  lzd_tmp%ndimpotisf=tmb%lzd%ndimpotisf
  lzd_tmp%hgrids(:)=tmb%lzd%hgrids(:)

  call nullify_locreg_descriptors(lzd_tmp%glr)
  call copy_locreg_descriptors(tmb%lzd%glr, lzd_tmp%glr, subname)

  iis1=lbound(tmb%lzd%llr,1)
  iie1=ubound(tmb%lzd%llr,1)
  allocate(lzd_tmp%llr(iis1:iie1), stat=i_stat)
  do i1=iis1,iie1
     call nullify_locreg_descriptors(lzd_tmp%llr(i1))
     call copy_locreg_descriptors(tmb%lzd%llr(ilr_tmp), lzd_tmp%llr(i1), subname)
  end do

  call nullify_collective_comms(collcom_tmp)
  call init_collective_comms(iproc, nproc, ndim_tmp, tmb%orbs, lzd_tmp, collcom_tmp)

  allocate(psit_c_tmp(sum(collcom_tmp%nrecvcounts_c)), stat=i_stat)
  call memocc(i_stat, psit_c_tmp, 'psit_c_tmp', subname)

  allocate(psit_f_tmp(7*sum(collcom_tmp%nrecvcounts_f)), stat=i_stat)
  call memocc(i_stat, psit_f_tmp, 'psit_f_tmp', subname)

  call transpose_localized(iproc, nproc, ndim_tmp, tmb%orbs, collcom_tmp, &
       psi_tmp, psit_c_tmp, psit_f_tmp, lzd_tmp)

  ! normalize psi
  allocate(norm(tmb%orbs%norb), stat=i_stat)
  call memocc(i_stat, norm, 'norm', subname)
  call normalize_transposed(iproc, nproc, tmb%orbs, collcom_tmp, psit_c_tmp, psit_f_tmp, norm)
  i_all = -product(shape(norm))*kind(norm)
  deallocate(norm,stat=i_stat)
  call memocc(i_stat,i_all,'norm',subname)

  call calculate_pulay_overlap(iproc, nproc, tmb%orbs, tmb%orbs, collcom_tmp, collcom_tmp, &
       psit_c_tmp, psit_c_tmp, psit_f_tmp, psit_f_tmp, tmb%linmat%ovrlp%matrix)

  call deallocate_collective_comms(collcom_tmp, subname)
  call deallocate_local_zone_descriptors(lzd_tmp, subname)

  i_all = -product(shape(psit_c_tmp))*kind(psit_c_tmp)
  deallocate(psit_c_tmp,stat=i_stat)
  call memocc(i_stat,i_all,'psit_c_tmp',subname)

  i_all = -product(shape(psit_f_tmp))*kind(psit_f_tmp)
  deallocate(psit_f_tmp,stat=i_stat)
  call memocc(i_stat,i_all,'psit_f_tmp',subname)

  i_all = -product(shape(psi_tmp))*kind(psi_tmp)
  deallocate(psi_tmp,stat=i_stat)
  call memocc(i_stat,i_all,'psi_tmp',subname)

  i_all = -product(shape(rxyz_tmp))*kind(rxyz_tmp)
  deallocate(rxyz_tmp,stat=i_stat)
  call memocc(i_stat,i_all,'rxyz_tmp',subname)

END SUBROUTINE tmb_overlap_onsite




!> Write all my wavefunctions in files by calling writeonewave
subroutine writemywaves_linear(iproc,filename,iformat,npsidim,Lzd,orbs,at,rxyz,psi,coeff)
  use module_types
  use module_base
  use yaml_output
  use module_interfaces, except_this_one => writeonewave
  implicit none
  integer, intent(in) :: iproc,iformat,npsidim
  !integer, intent(in) :: norb   !< number of orbitals, not basis functions
  type(atoms_data), intent(in) :: at
  type(orbitals_data), intent(in) :: orbs         !< orbs describing the basis functions
  type(local_zone_descriptors), intent(in) :: Lzd
  real(gp), dimension(3,at%nat), intent(in) :: rxyz
  real(wp), dimension(npsidim), intent(in) :: psi  ! Should be the real linear dimension and not the global
  real(wp), dimension(orbs%norb,orbs%norb), intent(in) :: coeff
  character(len=*), intent(in) :: filename
  !Local variables
  integer :: ncount1,ncount_rate,ncount_max,iorb,ncount2,iorb_out,ispinor,ilr,shift,ii,iat
  integer :: jorb,jlr
  real(kind=4) :: tr0,tr1
  real(kind=8) :: tel

  if (iproc == 0) call yaml_map('Write wavefunctions to file', trim(filename)//'.*')
  !if (iproc == 0) write(*,"(1x,A,A,a)") "Write wavefunctions to file: ", trim(filename),'.*'

  if (iformat == WF_FORMAT_ETSF) then
      stop 'Linear scaling with ETSF writing not implemented yet'
!     call write_waves_etsf(iproc,filename,orbs,n1,n2,n3,hx,hy,hz,at,rxyz,wfd,psi)
  else
     call cpu_time(tr0)
     call system_clock(ncount1,ncount_rate,ncount_max)

     ! Write the TMBs in the Plain BigDFT files.
     ! Use same ordering as posinp and llr generation
     ii = 0
     do iat = 1, at%nat
        do iorb=1,orbs%norbp
           if(iat == orbs%onwhichatom(iorb+orbs%isorb)) then
              shift = 1
              do jorb = 1, iorb-1 
                 jlr = orbs%inwhichlocreg(jorb+orbs%isorb)
                 shift = shift + Lzd%Llr(jlr)%wfd%nvctr_c+7*Lzd%Llr(jlr)%wfd%nvctr_f
              end do
              ii = ii + 1
              ilr = orbs%inwhichlocreg(iorb+orbs%isorb)
              do ispinor=1,orbs%nspinor
                 call open_filename_of_iorb(99,(iformat == WF_FORMAT_BINARY),filename, &
                    & orbs,iorb,ispinor,iorb_out)
                 call writeonewave_linear(99,(iformat == WF_FORMAT_PLAIN),iorb_out,Lzd%Glr%d%n1,Lzd%Glr%d%n2,Lzd%Glr%d%n3,&
                    & Lzd%hgrids(1),Lzd%hgrids(2),Lzd%hgrids(3), &
                    & Lzd%Llr(ilr)%locregCenter,Lzd%Llr(ilr)%locrad, 4, 0.0d0, &  !put here the real potentialPrefac and Order
                    & at%nat,rxyz,Lzd%Llr(ilr)%wfd%nseg_c,Lzd%Llr(ilr)%wfd%nvctr_c,&
                    & Lzd%Llr(ilr)%wfd%keyglob,Lzd%Llr(ilr)%wfd%keyvglob, &
                    & Lzd%Llr(ilr)%wfd%nseg_f,Lzd%Llr(ilr)%wfd%nvctr_f,&
                    & Lzd%Llr(ilr)%wfd%keyglob(1,Lzd%Llr(ilr)%wfd%nseg_c+1), &
                    & Lzd%Llr(ilr)%wfd%keyvglob(Lzd%Llr(ilr)%wfd%nseg_c+1), &
                    & psi(shift),psi(Lzd%Llr(ilr)%wfd%nvctr_c+shift),orbs%eval(iorb+orbs%isorb),&
                    & orbs%onwhichatom(iorb+orbs%isorb))
                 close(99)
              end do
           end if
        enddo
     end do

    ! Now write the coefficients to file
    ! Must be careful, the orbs%norb is the number of basis functions
    ! while the norb is the number of orbitals.
    if(iproc == 0) then
      if(iformat == WF_FORMAT_PLAIN) then
         open(99, file=filename//'_coeff.bin', status='unknown',form='formatted')
      else
         open(99, file=filename//'_coeff.bin', status='unknown',form='unformatted')
      end if
      call writeLinearCoefficients(99,(iformat == WF_FORMAT_PLAIN),Lzd%Glr%d%n1,Lzd%Glr%d%n2,Lzd%Glr%d%n3,&
           Lzd%hgrids(1),Lzd%hgrids(2),Lzd%hgrids(3),at%nat,rxyz,orbs%norb,Lzd%Glr%wfd%nvctr_c,Lzd%Glr%wfd%nvctr_f,&
           coeff,orbs%eval)
      close(99)
    end if
     call cpu_time(tr1)
     call system_clock(ncount2,ncount_rate,ncount_max)
     tel=dble(ncount2-ncount1)/dble(ncount_rate)
     if (iproc == 0) then
        call yaml_open_sequence('Write Waves Time')
        call yaml_sequence(advance='no')
        call yaml_open_map(flow=.true.)
        call yaml_map('Process',iproc)
        call yaml_map('Timing',(/ real(tr1-tr0,kind=8),tel /),fmt='(1pe10.3)')
        call yaml_close_map()
        call yaml_close_sequence()
     end if
     !write(*,'(a,i4,2(1x,1pe10.3))') '- WRITE WAVES TIME',iproc,tr1-tr0,tel
     !write(*,'(a,1x,i0,a)') '- iproc',iproc,' finished writing waves'
  end if

END SUBROUTINE writemywaves_linear


subroutine readonewave_linear(unitwf,useFormattedInput,iorb,iproc,n1,n2,n3,&
     & hx,hy,hz,at,wfd,rxyz_old,rxyz,locrad,locregCenter,confPotOrder,&
     & confPotprefac,psi,eval,psifscf,onwhichatom,lr,glr)
  use module_base
  use module_types
  use internal_io
  use module_interfaces
  use yaml_output
  implicit none
  logical, intent(in) :: useFormattedInput
  integer, intent(in) :: unitwf,iorb,iproc,n1,n2,n3
  type(wavefunctions_descriptors), intent(in) :: wfd
  type(atoms_data), intent(in) :: at
  real(gp), intent(in) :: hx,hy,hz
  real(gp), dimension(3,at%nat), intent(in) :: rxyz
  integer, intent(out) :: confPotOrder
  real(gp), intent(out) :: locrad, confPotprefac
  real(wp), intent(out) :: eval
  real(gp), dimension(3), intent(out) :: locregCenter
  real(gp), dimension(3,at%nat), intent(out) :: rxyz_old
  real(wp), dimension(wfd%nvctr_c+7*wfd%nvctr_f), intent(out) :: psi
  real(wp), dimension(*), intent(out) :: psifscf !this supports different BC
  integer, dimension(*), intent(in) :: onwhichatom
  type(locreg_descriptors), intent(in) :: lr, glr

  !local variables
  character(len=*), parameter :: subname='readonewave_linear'
  character(len = 256) :: error
  logical :: perx,pery,perz,lstat
  integer :: iorb_old,n1_old,n2_old,n3_old,iat,nvctr_c_old,nvctr_f_old,i_all,iiat
  integer :: i1,i2,i3,iel,i_stat,onwhichatom_tmp
  real(gp) :: tx,ty,tz,displ,hx_old,hy_old,hz_old,mindist
  real(gp) :: tt,t1,t2,t3,t4,t5,t6,t7
  real(wp), dimension(:,:,:,:,:,:), allocatable :: psigold
  !character(len=12) :: orbname
<<<<<<< HEAD
=======
  ! DEBUG
  !real(wp), dimension(:), allocatable :: gpsi
>>>>>>> 78264c43
  !write(*,*) 'INSIDE readonewave'

  call io_read_descr_linear(unitwf, useFormattedInput, iorb_old, eval, n1_old, n2_old, n3_old, &
       & hx_old, hy_old, hz_old, lstat, error, nvctr_c_old, nvctr_f_old, rxyz_old, at%nat,&
       & locrad, locregCenter, confPotOrder, confPotprefac, onwhichatom_tmp)

  if (.not. lstat) call io_error(trim(error))
  if (iorb_old /= iorb) stop 'readonewave_linear'

  !conditions for periodicity in the three directions
  perx=(at%geocode /= 'F')
  pery=(at%geocode == 'P')
  perz=(at%geocode /= 'F')

  !tx=0.0_gp
  !ty=0.0_gp
  !tz=0.0_gp
  !do iat=1,at%nat
  !   tx=tx+mindist(perx,at%alat1,rxyz(1,iat),rxyz_old(1,iat))**2
  !   ty=ty+mindist(pery,at%alat2,rxyz(2,iat),rxyz_old(2,iat))**2
  !   tz=tz+mindist(perz,at%alat3,rxyz(3,iat),rxyz_old(3,iat))**2
  !enddo

  ! only care about atom this tmb is on
  iat=onwhichatom(iorb)
  tx=mindist(perx,at%alat1,rxyz(1,iat),rxyz_old(1,iat))**2
  ty=mindist(pery,at%alat2,rxyz(2,iat),rxyz_old(2,iat))**2
  tz=mindist(perz,at%alat3,rxyz(3,iat),rxyz_old(3,iat))**2 
  displ=sqrt(tx+ty+tz)

  if (hx_old == hx .and. hy_old == hy .and. hz_old == hz .and.&
       n1_old == n1  .and. n2_old == n2 .and. n3_old == n3 .and. &
       lr%wfd%nvctr_c==nvctr_c_old .and. lr%wfd%nvctr_f==nvctr_f_old .and. displ <= 1.d-3) then

     if (iproc == 0) call yaml_map('Reformating Wavefunctions',.false.)
     !if (iproc == 0) write(*,*) 'wavefunctions need NO reformatting'
     call read_psi_compress(unitwf, useFormattedInput, nvctr_c_old, nvctr_f_old, psi, lstat, error)
     if (.not. lstat) call io_error(trim(error))
  else
     if (iproc == 0 .and. iorb == 1) then
        call yaml_map('Reformating Wavefunctions',.true.)
        !write(*,*) 'wavefunctions need reformatting'
        call yaml_open_map('Reformatting for')
        if (hx_old /= hx .or. hy_old /= hy .or. hz_old /= hz) then
           call yaml_open_map('hgrid_old /= hgrid',flow=.true.)
              call yaml_map('hgrid_old', (/ hx_old,hy_old,hz_old /),fmt='(1pe20.12)')
              call yaml_map('hgrid', (/ hx,hy,hz /), fmt='(1pe20.12)')
           call yaml_close_map()
           !write(*,"(1x,A,6F14.10)") 'because hgrid_old /= hgrid',hx_old,hy_old,hz_old,hx,hy,hz
        else if (n1_old /= n1  .or. n2_old /= n2 .or. n3_old /= n3 ) then
           call yaml_map('Cell size has changed ', (/ n1_old,n1  , n2_old,n2 , n3_old,n3 /))
           !write(*,*) 'because cell size has changed',n1_old,n1,n2_old,n2,n3_old,n3
        else if (displ > 1.d-3 ) then
           call yaml_map('Large displacement of the molecule',displ, fmt='(1pe19.12)')
           !write(*,*) 'large displacement of molecule',displ
        end if
        call yaml_close_map()
     end if

!     ! NOT SURE YET WHAT SHOULD BE DONE FOR LINEAR CASE, so just stop
!     if(iproc==0) call yaml_warning('This is forbidden for now in linear case!')
!     call mpi_finalize(i_all)
!     stop 
!needs fixing below
     ! also need to add derivative functions, which needs orbs and lzd
     allocate(psigold(0:n1_old,2,0:n2_old,2,0:n3_old,2+ndebug),stat=i_stat)
     call memocc(i_stat,psigold,'psigold',subname)

     call razero(8*(n1_old+1)*(n2_old+1)*(n3_old+1),psigold)
     do iel=1,nvctr_c_old
        if (useFormattedInput) then
           read(unitwf,*) i1,i2,i3,tt
        else
           read(unitwf) i1,i2,i3,tt
        end if
        psigold(i1,1,i2,1,i3,1)=tt
     enddo
     do iel=1,nvctr_f_old
        if (useFormattedInput) then
           read(unitwf,*) i1,i2,i3,t1,t2,t3,t4,t5,t6,t7
        else
           read(unitwf) i1,i2,i3,t1,t2,t3,t4,t5,t6,t7
        end if
        psigold(i1,2,i2,1,i3,1)=t1
        psigold(i1,1,i2,2,i3,1)=t2
        psigold(i1,2,i2,2,i3,1)=t3
        psigold(i1,1,i2,1,i3,2)=t4
        psigold(i1,2,i2,1,i3,2)=t5
        psigold(i1,1,i2,2,i3,2)=t6
        psigold(i1,2,i2,2,i3,2)=t7
     enddo

     ! onwhichatom should be replaced with that read from file for consistent reordering -
     ! ordering can change if positions have moved - already done previously
     !print*,onwhichatom(iorb), onwhichatom_tmp
     !onwhichatom(iorb) = onwhichatom_tmp
     iiat=onwhichatom(iorb)

     !call reformat_one_supportfunction here to be consistent with cubic
     call reformat_one_supportfunction(iiat,displ,wfd,at,hx_old,hy_old,hz_old, & !n(m)
          n1_old,n2_old,n3_old,rxyz_old,psigold,hx,hy,hz,&
          n1,n2,n3,rxyz,psifscf,psi)

     i_all=-product(shape(psigold))*kind(psigold)
     deallocate(psigold,stat=i_stat)
     call memocc(i_stat,i_all,'psigold',subname)

  endif

  ! DEBUG - plot in global box
  !allocate (gpsi(glr%wfd%nvctr_c+7*glr%wfd%nvctr_f),stat=i_stat)
  !call memocc(i_stat,gpsi,'gpsi',subname)

  !call to_zero(glr%wfd%nvctr_c+7*glr%wfd%nvctr_f,gpsi)
  !call Lpsi_to_global2(iproc, lr%wfd%nvctr_c+7*lr%wfd%nvctr_f, glr%wfd%nvctr_c+7*glr%wfd%nvctr_f, &
  !     1, 1, 1, glr, lr, psi, gpsi)

  !write(orbname,*) iorb
  !call plot_wf(trim(adjustl(orbname)),1,at,1.0_dp,glr,hx,hy,hz,rxyz,gpsi)
  !!call plot_wf(trim(adjustl(orbname)),1,at,1.0_dp,lr,hx,hy,hz,rxyz,psi)

  !i_all=-product(shape(gpsi))*kind(gpsi)
  !deallocate(gpsi,stat=i_stat)
  !call memocc(i_stat,i_all,'gpsi',subname)
  ! END DEBUG 


END SUBROUTINE readonewave_linear


subroutine io_read_descr_linear(unitwf, formatted, iorb_old, eval, n1_old, n2_old, n3_old, &
       & hx_old, hy_old, hz_old, lstat, error, nvctr_c_old, nvctr_f_old, rxyz_old, nat, &
       & locrad, locregCenter, confPotOrder, confPotprefac,onwhichatom)
    use module_base
    use module_types
    use internal_io
    use yaml_output
    implicit none

    integer, intent(in) :: unitwf
    logical, intent(in) :: formatted
    integer, intent(out) :: iorb_old
    integer, intent(out) :: n1_old, n2_old, n3_old
    real(gp), intent(out) :: hx_old, hy_old, hz_old
    logical, intent(out) :: lstat
    real(wp), intent(out) :: eval
    integer, intent(out) :: confPotOrder
    real(gp), intent(out) :: locrad, confPotprefac
    real(gp), dimension(3), intent(out) :: locregCenter
    character(len =256), intent(out) :: error
    ! Optional arguments
    integer, intent(out), optional :: nvctr_c_old, nvctr_f_old
    integer, intent(in), optional :: nat
    real(gp), dimension(:,:), intent(out), optional :: rxyz_old
    integer, intent(out) :: onwhichatom

    integer :: i, iat, i_stat, nat_
    real(gp) :: rxyz(3)

    lstat = .false.
    write(error, "(A)") "cannot read psi description."
    if (formatted) then
       read(unitwf,*,iostat=i_stat) iorb_old,eval
       if (i_stat /= 0) return

       read(unitwf,*,iostat=i_stat) hx_old,hy_old,hz_old
       if (i_stat /= 0) return

       read(unitwf,*,iostat=i_stat) n1_old,n2_old,n3_old
       if (i_stat /= 0) return

       read(unitwf,*,iostat=i_stat) (locregCenter(i),i=1,3),onwhichatom,&
            locrad,confPotOrder, confPotprefac
       if (i_stat /= 0) return
       !call yaml_map('Reading atomic positions',nat)
       !write(*,*) 'reading ',nat,' atomic positions' !*

       if (present(nat) .And. present(rxyz_old)) then
          read(unitwf,*,iostat=i_stat) nat_
          if (i_stat /= 0) return
          ! Sanity check
          if (size(rxyz_old, 2) /= nat) stop "Mismatch in coordinate array size."
          if (nat_ /= nat) stop "Mismatch in coordinate array size."
          do iat=1,nat
             read(unitwf,*,iostat=i_stat) (rxyz_old(i,iat),i=1,3)
             if (i_stat /= 0) return

          enddo
       else
          read(unitwf,*,iostat=i_stat) nat_
          if (i_stat /= 0) return
          do iat=1,nat_
             read(unitwf,*,iostat=i_stat)
             if (i_stat /= 0) return
          enddo
       end if
       if (present(nvctr_c_old) .and. present(nvctr_f_old)) then
          read(unitwf,*,iostat=i_stat) nvctr_c_old, nvctr_f_old
          if (i_stat /= 0) return
       else
          read(unitwf,*,iostat=i_stat) i, iat
          if (i_stat /= 0) return
       end if
    else
       read(unitwf,iostat=i_stat) iorb_old,eval
       if (i_stat /= 0) return

       read(unitwf,iostat=i_stat) hx_old,hy_old,hz_old
       if (i_stat /= 0) return
       read(unitwf,iostat=i_stat) n1_old,n2_old,n3_old
       if (i_stat /= 0) return
       read(unitwf,iostat=i_stat) (locregCenter(i),i=1,3),onwhichatom,&
            locrad,confPotOrder, confPotprefac
       if (i_stat /= 0) return
       if (present(nat) .And. present(rxyz_old)) then
          read(unitwf,iostat=i_stat) nat_
          if (i_stat /= 0) return
          ! Sanity check
          if (size(rxyz_old, 2) /= nat) stop "Mismatch in coordinate array size." 
          if (nat_ /= nat) stop "Mismatch in coordinate array size."
          do iat=1,nat
             read(unitwf,iostat=i_stat)(rxyz_old(i,iat),i=1,3)
             if (i_stat /= 0) return
          enddo
       else
          read(unitwf,iostat=i_stat) nat_
          if (i_stat /= 0) return
          do iat=1,nat_
             read(unitwf,iostat=i_stat) rxyz
             if (i_stat /= 0) return
          enddo
       end if
       if (present(nvctr_c_old) .and. present(nvctr_f_old)) then
          read(unitwf,iostat=i_stat) nvctr_c_old, nvctr_f_old
          if (i_stat /= 0) return
       else
          read(unitwf,iostat=i_stat) i, iat
          if (i_stat /= 0) return
       end if
    end if
    lstat = .true.

END SUBROUTINE io_read_descr_linear

subroutine io_read_descr_coeff(unitwf, formatted, norb_old, ntmb_old, n1_old, n2_old, n3_old, &
       & hx_old, hy_old, hz_old, lstat, error, nvctr_c_old, nvctr_f_old, rxyz_old, nat)
    use module_base
    use module_types
    use internal_io
    implicit none
    integer, intent(in) :: unitwf
    logical, intent(in) :: formatted
    integer, intent(out) :: norb_old, ntmb_old
    integer, intent(out) :: n1_old, n2_old, n3_old
    real(gp), intent(out) :: hx_old, hy_old, hz_old
    logical, intent(out) :: lstat
    character(len =256), intent(out) :: error
    ! Optional arguments
    integer, intent(out), optional :: nvctr_c_old, nvctr_f_old
    integer, intent(in), optional :: nat
    real(gp), dimension(:,:), intent(out), optional :: rxyz_old

    integer :: i, iat, i_stat, nat_
    real(gp) :: rxyz(3)

    lstat = .false.
    write(error, "(A)") "cannot read psi description."
    if (formatted) then
       read(unitwf,*,iostat=i_stat) norb_old, ntmb_old
       if (i_stat /= 0) return
       read(unitwf,*,iostat=i_stat) hx_old,hy_old,hz_old
       if (i_stat /= 0) return
       read(unitwf,*,iostat=i_stat) n1_old,n2_old,n3_old
       if (i_stat /= 0) return
       !write(*,*) 'reading ',nat,' atomic positions'
       if (present(nat) .And. present(rxyz_old)) then
          read(unitwf,*,iostat=i_stat) nat_
          if (i_stat /= 0) return
          ! Sanity check
          if (size(rxyz_old, 2) /= nat) stop "Mismatch in coordinate array size."
          if (nat_ /= nat) stop "Mismatch in coordinate array size."
          do iat=1,nat
             read(unitwf,*,iostat=i_stat) (rxyz_old(i,iat),i=1,3)
             if (i_stat /= 0) return
          enddo
       else
          read(unitwf,*,iostat=i_stat) nat_
          if (i_stat /= 0) return
          do iat=1,nat_
             read(unitwf,*,iostat=i_stat)
             if (i_stat /= 0) return
          enddo
       end if
       if (present(nvctr_c_old) .and. present(nvctr_f_old)) then
          read(unitwf,*,iostat=i_stat) nvctr_c_old, nvctr_f_old
          if (i_stat /= 0) return
       else
          read(unitwf,*,iostat=i_stat) i, iat
          if (i_stat /= 0) return
       end if
    else
       read(unitwf,iostat=i_stat) norb_old, ntmb_old
       if (i_stat /= 0) return
       read(unitwf,iostat=i_stat) hx_old,hy_old,hz_old
       if (i_stat /= 0) return
       read(unitwf,iostat=i_stat) n1_old,n2_old,n3_old
       if (i_stat /= 0) return
       if (present(nat) .And. present(rxyz_old)) then
          read(unitwf,iostat=i_stat) nat_
          if (i_stat /= 0) return
          ! Sanity check
          if (size(rxyz_old, 2) /= nat) stop "Mismatch in coordinate array size." 
          if (nat_ /= nat) stop "Mismatch in coordinate array size."
          do iat=1,nat
             read(unitwf,iostat=i_stat)(rxyz_old(i,iat),i=1,3)
             if (i_stat /= 0) return
          enddo
       else
          read(unitwf,iostat=i_stat) nat_
          if (i_stat /= 0) return
          do iat=1,nat_
             read(unitwf,iostat=i_stat) rxyz
             if (i_stat /= 0) return
          enddo
       end if
       if (present(nvctr_c_old) .and. present(nvctr_f_old)) then
          read(unitwf,iostat=i_stat) nvctr_c_old, nvctr_f_old
          if (i_stat /= 0) return
       else
          read(unitwf,iostat=i_stat) i, iat
          if (i_stat /= 0) return
       end if
    end if
    lstat = .true.
END SUBROUTINE io_read_descr_coeff


subroutine read_coeff_minbasis(unitwf,useFormattedInput,iproc,ntmb,&
     & at,rxyz_old,rxyz,coeff,eval)
  use module_base
  use module_types
  use internal_io
  use module_interfaces
  use yaml_output
  implicit none
  logical, intent(in) :: useFormattedInput
  integer, intent(in) :: unitwf,iproc,ntmb
  type(atoms_data), intent(in) :: at
  real(gp), dimension(3,at%nat), intent(in) :: rxyz
  real(gp), dimension(3,at%nat), intent(out) :: rxyz_old
  real(wp), dimension(ntmb,ntmb), intent(out) :: coeff
  real(wp), dimension(ntmb), intent(out) :: eval

  !local variables
  character(len = 256) :: error
  logical :: perx,pery,perz,lstat
  integer :: norb_old,n1_old,n2_old,n3_old,iat,nvctr_c_old,nvctr_f_old,i_stat
  integer :: ntmb_old, i1, i2,i,j,iorb,iorb_old
  real(wp) :: tt
  real(gp) :: tx,ty,tz,displ,hx_old,hy_old,hz_old,mindist


  !write(*,*) 'INSIDE readonewave'
  call io_read_descr_coeff(unitwf, useFormattedInput, norb_old, ntmb_old, n1_old, n2_old, n3_old, &
       & hx_old, hy_old, hz_old, lstat, error, nvctr_c_old, nvctr_f_old, rxyz_old, at%nat)
  if (.not. lstat) call io_error(trim(error))

  !conditions for periodicity in the three directions
  perx=(at%geocode /= 'F')
  pery=(at%geocode == 'P')
  perz=(at%geocode /= 'F')

  tx=0.0_gp
  ty=0.0_gp
  tz=0.0_gp
  do iat=1,at%nat
     tx=tx+mindist(perx,at%alat1,rxyz(1,iat),rxyz_old(1,iat))**2
     ty=ty+mindist(pery,at%alat2,rxyz(2,iat),rxyz_old(2,iat))**2
     tz=tz+mindist(perz,at%alat3,rxyz(3,iat),rxyz_old(3,iat))**2
  enddo
  displ=sqrt(tx+ty+tz)

  if (norb_old /= ntmb_old) then
     if (iproc == 0) write(error,"(A)") 'error in read coeffs, eval and coeffs should be ntmb*ntmb'
     call io_error(trim(error))
  end if

  ! read the eigenvalues
  if (useFormattedInput) then
     do iorb=1,ntmb
        read(unitwf,*,iostat=i_stat) iorb_old,eval(iorb)
        if (iorb_old /= iorb) stop 'read_coeff_minbasis'
     enddo
  else 
     do iorb=1,ntmb
        read(unitwf,iostat=i_stat) iorb_old,eval(iorb)
        if (iorb_old /= iorb) stop 'read_coeff_minbasis'
     enddo
     if (i_stat /= 0) stop 'Problem reading the eigenvalues'
  end if

  !if (iproc == 0) write(*,*) 'coefficients need NO reformatting'

  ! Now read the coefficients
  do i = 1, ntmb
     do j = 1, ntmb
        if (useFormattedInput) then
           read(unitwf,*,iostat=i_stat) i1,i2,tt
        else
           read(unitwf,iostat=i_stat) i1,i2,tt
        end if
        if (i_stat /= 0) stop 'Problem reading the coefficients'
        coeff(j,i) = tt  
     end do
  end do


END SUBROUTINE read_coeff_minbasis


!> Reads wavefunction from file and transforms it properly if hgrid or size of simulation cell                                                                                                                                                                                                                                                                                                                                   
!!  have changed
subroutine readmywaves_linear(iproc,filename,iformat,npsidim,Lzd,orbs,at,rxyz_old,rxyz,  & 
    psi,coeff,orblist)
  use module_base
  use module_types
  use yaml_output
  use module_interfaces, except_this_one => readmywaves_linear
  implicit none
  integer, intent(in) :: iproc, iformat, npsidim
  type(orbitals_data), intent(inout) :: orbs  ! orbs related to the basis functions
  type(local_zone_descriptors), intent(in) :: Lzd
  type(atoms_data), intent(in) :: at
  real(gp), dimension(3,at%nat), intent(in) :: rxyz
  real(gp), dimension(3,at%nat), intent(out) :: rxyz_old
  real(wp), dimension(npsidim), intent(out) :: psi  
  real(gp), dimension(orbs%norb,orbs%norb),intent(out) :: coeff
  character(len=*), intent(in) :: filename
  integer, dimension(orbs%norb), optional :: orblist
  !Local variables
  character(len=*), parameter :: subname='readmywaves_linear'
  integer :: ncount1,ncount_rate,ncount_max,iorb,i_stat,i_all,ncount2
  integer :: iorb_out,ispinor,ilr,ind,nb1,nb2,nb3,n1,n2,n3
  integer :: confPotOrder
  real(gp) :: locrad, confPotprefac
  real(gp), dimension(3) :: locregCenter
  real(kind=4) :: tr0,tr1
  real(kind=8) :: tel
  real(wp), dimension(:,:,:), allocatable :: psifscf
  logical :: perx, pery, perz
  !integer, dimension(orbs%norb) :: orblist2

  call cpu_time(tr0)
  call system_clock(ncount1,ncount_rate,ncount_max)

  if (iformat == WF_FORMAT_ETSF) then
     stop 'Linear scaling with ETSF writing not implemented yet'
     !construct the orblist or use the one in argument
     !do nb1 = 1, orbs%norb
     !orblist2(nb1) = nb1
     !if(present(orblist)) orblist2(nb1) = orblist(nb1) 
     !end do

     !call read_waves_etsf(iproc,filename // ".etsf",orbs,n1,n2,n3,hx,hy,hz,at,rxyz_old,rxyz,  & 
     !     wfd,psi)
  else if (iformat == WF_FORMAT_BINARY .or. iformat == WF_FORMAT_PLAIN) then
     !conditions for periodicity in the three directions
     perx=(at%geocode /= 'F')
     pery=(at%geocode == 'P')
     perz=(at%geocode /= 'F')

     !buffers related to periodicity
     !WARNING: the boundary conditions are not assumed to change between new and old
     call ext_buffers_coarse(perx,nb1)
     call ext_buffers_coarse(pery,nb2)
     call ext_buffers_coarse(perz,nb3)
     n1 = Lzd%Glr%d%n1
     n2 = Lzd%Glr%d%n2
     n3 = Lzd%Glr%d%n3
     allocate(psifscf(-nb1:2*n1+1+nb1,-nb2:2*n2+1+nb2,-nb3:2*n3+1+nb3+ndebug),stat=i_stat)
     call memocc(i_stat,psifscf,'psifscf',subname)
     !allocate(psifscf(1,1,1+ndebug),stat=i_stat)
     !call memocc(i_stat,psifscf,'psifscf',subname)
     ind = 1
     do iorb=1,orbs%norbp!*orbs%nspinor
        ilr = orbs%inwhichlocreg(iorb+orbs%isorb)
        do ispinor=1,orbs%nspinor
           if(present(orblist)) then
              call open_filename_of_iorb(99,(iformat == WF_FORMAT_BINARY),filename, &
                   & orbs,iorb,ispinor,iorb_out, orblist(iorb+orbs%isorb))
           else
              call open_filename_of_iorb(99,(iformat == WF_FORMAT_BINARY),filename, &
                   & orbs,iorb,ispinor,iorb_out)
           end if  

           call readonewave_linear(99, (iformat == WF_FORMAT_PLAIN),iorb_out,iproc,&
                Lzd%Glr%d%n1,Lzd%Glr%d%n2,Lzd%Glr%d%n3,Lzd%hgrids(1),Lzd%hgrids(2),&
                Lzd%hgrids(3),at,Lzd%Llr(ilr)%wfd,rxyz_old,rxyz,locrad,locregCenter,&
                confPotOrder,confPotPrefac,psi(ind),orbs%eval(orbs%isorb+iorb),psifscf,&
                orbs%onwhichatom,Lzd%Llr(ilr),Lzd%glr)
           close(99)
           ind = ind + Lzd%Llr(ilr)%wfd%nvctr_c+7*Lzd%Llr(ilr)%wfd%nvctr_f
        end do

     end do

     i_all=-product(shape(psifscf))*kind(psifscf)
     deallocate(psifscf,stat=i_stat)
     call memocc(i_stat,i_all,'psifscf',subname)

     !Open the coefficient file 
     if(iformat == WF_FORMAT_PLAIN) then
        open(99,file=filename//'_coeff.bin',status='unknown',form='formatted')
     else if(iformat == WF_FORMAT_BINARY) then
        open(99,file=filename//'_coeff.bin',status='unknown',form='unformatted')
     else
        stop 'Coefficient format not implemented'
     end if
     call read_coeff_minbasis(99,(iformat == WF_FORMAT_PLAIN),iproc,orbs%norb,&
          at,rxyz_old,rxyz,coeff,orbs%eval)
     close(99)
  else
     !write(*,*) "Unknown wavefunction file format from filename."
     call yaml_warning('Unknown wavefunction file format from filename.')
     stop
  end if

  call cpu_time(tr1)
  call system_clock(ncount2,ncount_rate,ncount_max)
  tel=dble(ncount2-ncount1)/dble(ncount_rate)

  if (iproc == 0) call yaml_open_sequence('Reading Waves Time')
  call yaml_sequence(advance='no')
  call yaml_open_map(flow=.true.)
     call yaml_map('Process',iproc)
     call yaml_map('Timing',(/ real(tr1-tr0,kind=8),tel /),fmt='(1pe10.3)')
  call yaml_close_map()
  if (iproc == 0) call yaml_close_sequence()
  !write(*,'(a,i4,2(1x,1pe10.3))') '- READING WAVES TIME',iproc,tr1-tr0,tel
END SUBROUTINE readmywaves_linear


subroutine initialize_linear_from_file(iproc,nproc,filename,iformat,Lzd,orbs,at,rxyz,orblist)
  use module_base
  use module_types
  use module_defs
  use yaml_output
  use module_interfaces, except_this_one => initialize_linear_from_file
  implicit none
  integer, intent(in) :: iproc, nproc, iformat
  type(orbitals_data), intent(inout) :: orbs  !< orbs related to the basis functions, inwhichlocreg generated in this routine
  type(atoms_data), intent(in) :: at
  real(gp), dimension(3,at%nat), intent(in) :: rxyz
  character(len=*), intent(in) :: filename
  type(local_zone_descriptors), intent(inout) :: Lzd !< must already contain Glr and hgrids
  integer, dimension(orbs%norb), optional :: orblist
  !Local variables
  character(len=*), parameter :: subname='initialize_linear_from_file'
  character(len =256) :: error
  logical :: lstat, consistent
!  logical :: perx, pery, perz
  integer :: ilr, ierr, iorb_old, iorb, ispinor, iorb_out, n1_old, n2_old, n3_old
  integer :: i_stat, i_all,confPotOrder, confPotOrder_old, onwhichatom_tmp, iat
! integer :: jorb
  real(gp) :: hx_old, hy_old, hz_old
! real(gp) :: mindist
  real(kind=8) :: eval
!  real(kind=8) :: dx,dy,dz,dist,eval
  real(gp), dimension(orbs%norb):: locrad, confPotprefac
  real(gp), dimension(3,at%nat) :: rxyz_old
  real(gp), dimension(3,orbs%norb) :: locregCenter
  integer, dimension(orbs%norb) :: nvctr_c, nvctr_f
  integer, dimension(:), allocatable :: norbsperlocreg
  real(kind=8), dimension(:), allocatable :: lrad
  real(gp), dimension(:,:), allocatable :: cxyz
  logical, dimension(:), allocatable :: calcbounds

  ! NOTES:
  ! The orbs%norb family must be all constructed before this routine
  ! This can be done from the input.lin since the number of basis functions should be fixed.

  call to_zero(3*orbs%norb,locregCenter(1,1))
  call to_zero(orbs%norb,locrad(1))
  call to_zero(orbs%norb,confPotprefac(1))
  consistent = .true.

  ! First read the headers (reading is distributed) and then the information is communicated to all procs.
  ! Then each proc generates a group of lrs that are communicated to all others.
  if (iformat == WF_FORMAT_ETSF) then
     stop 'Linear scaling with ETSF writing not implemented yet'
  else if (iformat == WF_FORMAT_BINARY .or. iformat == WF_FORMAT_PLAIN) then
     orbs%onwhichatom = 0
     loop_iorb: do iorb=1,orbs%norbp!*orbs%nspinor
        do ispinor=1,orbs%nspinor
           if(present(orblist)) then
              call open_filename_of_iorb(99,(iformat == WF_FORMAT_BINARY),filename, &
                   & orbs,iorb,ispinor,iorb_out, orblist(iorb+orbs%isorb))
           else
              call open_filename_of_iorb(99,(iformat == WF_FORMAT_BINARY),filename, &
                   & orbs,iorb,ispinor,iorb_out)
           end if    

           call io_read_descr_linear(99,(iformat == WF_FORMAT_PLAIN), iorb_old, eval, n1_old, n2_old, n3_old, &
                & hx_old, hy_old, hz_old, lstat, error, nvctr_c(iorb+orbs%isorb), nvctr_f(iorb+orbs%isorb),&
                & rxyz_old, at%nat, locrad(iorb+orbs%isorb), locregCenter(1,iorb+orbs%isorb), confPotOrder,&
                & confPotprefac(iorb+orbs%isorb), onwhichatom_tmp)

           ! get locregcenters from new atomic positions
           orbs%onwhichatom(iorb+orbs%isorb) = onwhichatom_tmp
           locregcenter(:,iorb+orbs%isorb) = rxyz(:,onwhichatom_tmp)
           ! DEBUG: print*,iproc,iorb,iorb+orbs%isorb,iorb_old,iorb_out
           if (.not. lstat) then
              call yaml_warning(trim(error))
              !write(*,*) trim(error)
              stop
           end if
           if (iorb_old /= iorb_out) then
              call yaml_warning('Initialize_linear_from_file')
              stop
           end if
           close(99)
           !TO DO: confPotOrder_old should be read from input.lin
           if(iorb==1) confPotOrder_old = confPotOrder

           confPotOrder_old = confPotOrder
        end do
     end do loop_iorb
  else
     call yaml_warning('Unknown wavefunction file format from filename.')
     !write(*,*) "Unknown wavefunction file format from filename."
     stop
  end if

  Lzd%nlr = orbs%norb
  ! Communication of the quantities
  if (nproc > 1)  call mpiallred(orbs%onwhichatom(1),orbs%norb,MPI_SUM,bigdft_mpi%mpi_comm,ierr)
  if (nproc > 1)  call mpiallred(locregCenter(1,1),3*orbs%norb,MPI_SUM,bigdft_mpi%mpi_comm,ierr)
  if (nproc > 1)  call mpiallred(locrad(1),orbs%norb,MPI_SUM,bigdft_mpi%mpi_comm,ierr)
  if (nproc > 1)  call mpiallred(confPotprefac(1),orbs%norb,MPI_SUM,bigdft_mpi%mpi_comm,ierr)


  allocate(Lzd%Llr(Lzd%nlr),stat=i_stat)
  do ilr=1,lzd%nlr
     lzd%Llr(ilr)=locreg_null()
  end do

  allocate(cxyz(3,Lzd%nlr),stat=i_stat)
  call memocc(i_stat,cxyz,'cxyz',subname)
  allocate(calcbounds(Lzd%nlr),stat=i_stat)
  call memocc(i_stat,calcbounds,'calcbounds',subname)
  allocate(lrad(Lzd%nlr), stat=i_stat)
  call memocc(i_stat, lrad, 'lrad', subname)
  allocate(norbsperlocreg(Lzd%nlr), stat=i_stat)
  call memocc(i_stat, norbsPerLocreg, 'norbsPerLocreg', subname)
  norbsPerLocreg=1 !should be norbsPerLocreg  

  ! Put the llr in posinp order
  ilr = 0
  do iat = 1, at%nat
     do iorb=1,orbs%norb
        if(iat == orbs%onwhichatom(iorb)) then
           ilr = ilr + 1
           cxyz(1,ilr) = rxyz(1,iat)
           cxyz(2,ilr) = rxyz(2,iat)
           cxyz(3,ilr) = rxyz(3,iat)

!           cxyz(1,ilr) = locregCenter(1,iorb)
!           cxyz(2,ilr) = locregCenter(2,iorb)
!           cxyz(3,ilr) = locregCenter(3,iorb)
           lrad(ilr) = locrad(iorb)
            orbs%inwhichlocreg(iorb)=ilr
        end if
     end do
  end do
  
!  i_all = -product(shape(orbs%inwhichlocreg))*kind(orbs%inwhichlocreg)
!  deallocate(orbs%inwhichlocreg,stat=i_stat)
!  call memocc(i_stat,i_all,'orbs%inwhichlocreg',subname)

!  call assignToLocreg2(iproc, nproc, orbs%norb, orbs%norb_par, at%nat, Lzd%nlr, orbs%nspin, &
!       norbsperlocreg, cxyz, orbs%inwhichlocreg) 

  ! Set calcbounds correctly
  calcbounds = .false.
  do iorb = 1, orbs%norbp
     ilr = orbs%inwhichlocreg(iorb+orbs%isorb)
     calcbounds(ilr) = .true.
  end do

!TO DO: CUBIC LOCREGS
  call determine_locregSphere_parallel(iproc,nproc,Lzd%nlr,cxyz,lrad,Lzd%hgrids(1),&
       Lzd%hgrids(2),Lzd%hgrids(3),at,orbs,Lzd%Glr,Lzd%Llr,calcbounds)

  i_all = -product(shape(cxyz))*kind(cxyz)
  deallocate(cxyz,stat=i_stat)
  call memocc(i_stat,i_all,'cxyz',subname)
  i_all = -product(shape(calcbounds))*kind(calcbounds)
  deallocate(calcbounds,stat=i_stat)
  call memocc(i_stat,i_all,'calcbounds',subname)
  i_all = -product(shape(lrad))*kind(lrad)
  deallocate(lrad,stat=i_stat)
  call memocc(i_stat,i_all,'lrad',subname)
  i_all = -product(shape(norbsperlocreg))*kind(norbsperlocreg)
  deallocate(norbsperlocreg,stat=i_stat)
  call memocc(i_stat,i_all,'norbsPerLocreg',subname)

END SUBROUTINE initialize_linear_from_file


subroutine check_consistency(Lzd, at, hx_old, hy_old, hz_old, n1_old, n2_old, n3_old, &
           rxyz_old,rxyz,confPotOrder,confPotOrder_old,consistent)
  use module_base
  use module_types
  implicit none
  integer, intent(in) :: confPotOrder,confPotOrder_old, n1_old, n2_old, n3_old
  type(atoms_data), intent(in) :: at
  real(gp), intent(in) :: hx_old, hy_old, hz_old
  real(gp), dimension(3,at%nat), intent(in) :: rxyz, rxyz_old
  type(local_zone_descriptors), intent(in) :: Lzd !< must already contain Glr and hgrids
  logical, intent(out) :: consistent
  ! Local variables
  logical :: perx, pery, perz
  integer :: iat
  real(gp):: tx, ty, tz, displ, mindist  

  !conditions for periodicity in the three directions
  perx=(at%geocode /= 'F')
  pery=(at%geocode == 'P')
  perz=(at%geocode /= 'F')

  tx=0.0_gp
  ty=0.0_gp
  tz=0.0_gp
  do iat=1,at%nat
     tx=tx+mindist(perx,at%alat1,rxyz(1,iat),rxyz_old(1,iat))**2
     ty=ty+mindist(pery,at%alat2,rxyz(2,iat),rxyz_old(2,iat))**2
     tz=tz+mindist(perz,at%alat3,rxyz(3,iat),rxyz_old(3,iat))**2
  enddo
  displ=sqrt(tx+ty+tz)
  consistent = .true.
  if(hx_old /= Lzd%hgrids(1) .or. hy_old /= Lzd%hgrids(2) .or. hz_old /= Lzd%hgrids(3)) then
    write(*,"(1x,A,6F14.10)") 'Stopping because hgrid_old /= hgrid',hx_old,hy_old,hz_old,&
         Lzd%hgrids(1),Lzd%hgrids(2),Lzd%hgrids(3)
    consistent = .false.
  else if (n1_old /= Lzd%Glr%d%n1  .or. n2_old /= Lzd%Glr%d%n2 .or. n3_old /= Lzd%Glr%d%n3 ) then
    write(*,"(1x,A,6I14)") 'Stopping because global cell size',&
    n1_old,Lzd%Glr%d%n1,n2_old,Lzd%Glr%d%n2,n3_old,Lzd%Glr%d%n3
    consistent = .false.
  else if(displ > 1.d-3 ) then
    write(*,*) 'Stopping because of large displacement of molecule',displ
    consistent = .false.
  else if(confpotOrder /= confPotOrder_old) then
    write(*,*) 'Stopping because of inconsistent confPotOrder',confPotOrder,confPotOrder_old 
    consistent = .false.
  end if

END SUBROUTINE check_consistency


!> Copy old support functions from phi to phi_old
subroutine copy_old_supportfunctions(orbs,lzd,phi,lzd_old,phi_old)
  use module_base
  use module_types
  implicit none
  type(orbitals_data), intent(in) :: orbs
  type(local_zone_descriptors), intent(in) :: lzd
  type(local_zone_descriptors), intent(inout) :: lzd_old
  real(wp), dimension(:), pointer :: phi,phi_old
  !Local variables
  character(len=*), parameter :: subname='copy_old_supportfunctions'
  integer :: iseg,j,ind1,iorb,i_stat,ii,iiorb,ilr
  real(kind=8) :: tt
! integer :: i_all

  ! First copy global quantities
  call nullify_locreg_descriptors(lzd_old%glr)

  lzd_old%glr%wfd%nvctr_c = lzd%glr%wfd%nvctr_c
  lzd_old%glr%wfd%nvctr_f = lzd%glr%wfd%nvctr_f
  lzd_old%glr%wfd%nseg_c  = lzd%glr%wfd%nseg_c
  lzd_old%glr%wfd%nseg_f  = lzd%glr%wfd%nseg_f

  !allocations
  call allocate_wfd(lzd_old%glr%wfd,subname)

  do iseg=1,lzd_old%glr%wfd%nseg_c+lzd_old%glr%wfd%nseg_f
     lzd_old%glr%wfd%keyglob(1,iseg)    = lzd%glr%wfd%keyglob(1,iseg) 
     lzd_old%glr%wfd%keyglob(2,iseg)    = lzd%glr%wfd%keyglob(2,iseg)
     lzd_old%glr%wfd%keygloc(1,iseg)    = lzd%glr%wfd%keygloc(1,iseg)
     lzd_old%glr%wfd%keygloc(2,iseg)    = lzd%glr%wfd%keygloc(2,iseg)
     lzd_old%glr%wfd%keyvloc(iseg)      = lzd%glr%wfd%keyvloc(iseg)
     lzd_old%glr%wfd%keyvglob(iseg)     = lzd%glr%wfd%keyvglob(iseg)
  enddo
  !!!deallocation
  !!call deallocate_wfd(lzd%glr%wfd,subname)

  !!lzd_old%glr%d%n1 = lzd%glr%d%n1
  !!lzd_old%glr%d%n2 = lzd%glr%d%n2
  !!lzd_old%glr%d%n3 = lzd%glr%d%n3
  call copy_grid_dimensions(lzd%glr%d, lzd_old%glr%d)


  lzd_old%nlr=lzd%nlr
  nullify(lzd_old%llr)
  allocate(lzd_old%llr(lzd_old%nlr))
  do ilr=1,lzd_old%nlr
      call nullify_locreg_descriptors(lzd_old%llr(ilr))
  end do

  lzd_old%hgrids(1)=lzd%hgrids(1)
  lzd_old%hgrids(2)=lzd%hgrids(2)
  lzd_old%hgrids(3)=lzd%hgrids(3)
 
  !!ii=0
  !!do ilr=1,lzd_old%nlr

  !!    ! Now copy local quantities

  !!    lzd_old%llr(ilr)%wfd%nvctr_c = lzd%llr(ilr)%wfd%nvctr_c
  !!    lzd_old%llr(ilr)%wfd%nvctr_f = lzd%llr(ilr)%wfd%nvctr_f
  !!    lzd_old%llr(ilr)%wfd%nseg_c  = lzd%llr(ilr)%wfd%nseg_c
  !!    lzd_old%llr(ilr)%wfd%nseg_f  = lzd%llr(ilr)%wfd%nseg_f

  !!    !allocations
  !!    call allocate_wfd(lzd_old%llr(ilr)%wfd,subname)

  !!    do iseg=1,lzd_old%llr(ilr)%wfd%nseg_c+lzd_old%llr(ilr)%wfd%nseg_f
  !!       lzd_old%llr(ilr)%wfd%keyglob(1,iseg)    = lzd%llr(ilr)%wfd%keyglob(1,iseg) 
  !!       lzd_old%llr(ilr)%wfd%keyglob(2,iseg)    = lzd%llr(ilr)%wfd%keyglob(2,iseg)
  !!       lzd_old%llr(ilr)%wfd%keygloc(1,iseg)    = lzd%llr(ilr)%wfd%keygloc(1,iseg)
  !!       lzd_old%llr(ilr)%wfd%keygloc(2,iseg)    = lzd%llr(ilr)%wfd%keygloc(2,iseg)
  !!       lzd_old%llr(ilr)%wfd%keyvloc(iseg)      = lzd%llr(ilr)%wfd%keyvloc(iseg)
  !!       lzd_old%llr(ilr)%wfd%keyvglob(iseg)     = lzd%llr(ilr)%wfd%keyvglob(iseg)
  !!    enddo
  !!    !!!deallocation
  !!    !!call deallocate_wfd(lzd%llr(ilr)%wfd,subname)

  !!    !!lzd_old%llr(ilr)%d%n1 = lzd%llr(ilr)%d%n1
  !!    !!lzd_old%llr(ilr)%d%n2 = lzd%llr(ilr)%d%n2
  !!    !!lzd_old%llr(ilr)%d%n3 = lzd%llr(ilr)%d%n3
  !!    call copy_grid_dimensions(lzd%llr(ilr)%d, lzd_old%llr(ilr)%d)

  !!    ii = ii + lzd_old%llr(ilr)%wfd%nvctr_c + 7*lzd_old%llr(ilr)%wfd%nvctr_f

  !!end do

  ii=0
  do iorb=1,orbs%norbp
      iiorb=orbs%isorb+iorb
      ilr=orbs%inwhichlocreg(iiorb)
      call copy_locreg_descriptors(lzd%llr(ilr), lzd_old%llr(ilr), subname)
      ii = ii + lzd_old%llr(ilr)%wfd%nvctr_c + 7*lzd_old%llr(ilr)%wfd%nvctr_f
  end do

  allocate(phi_old(ii+ndebug),stat=i_stat)
  call memocc(i_stat,phi_old,'phi_old',subname)

  ! Now copy the suport functions
  ind1=0
  do iorb=1,orbs%norbp
      tt=0.d0
      iiorb=orbs%isorb+iorb
      ilr=orbs%inwhichlocreg(iiorb)
      do j=1,lzd_old%llr(ilr)%wfd%nvctr_c+7*lzd_old%llr(ilr)%wfd%nvctr_f
          ind1=ind1+1
          phi_old(ind1)=phi(ind1)
          tt=tt+real(phi(ind1),kind=8)**2
      end do
      tt=sqrt(tt)
      if (abs(tt-1.d0) > 1.d-8) then
         write(*,*)'wrong phi_old',iiorb,tt
         !stop 
      end if
  end do

  !!!deallocation
  !!i_all=-product(shape(phi))*kind(phi)
  !!deallocate(phi,stat=i_stat)
  !!call memocc(i_stat,i_all,'phi',subname)

END SUBROUTINE copy_old_supportfunctions


subroutine copy_old_coefficients(norb_tmb, coeff, coeff_old)
  use module_base
  implicit none

  ! Calling arguments
  integer,intent(in):: norb_tmb
  real(8),dimension(:,:),pointer:: coeff, coeff_old

  ! Local variables
  character(len=*),parameter:: subname='copy_old_coefficients'
  integer:: istat
!  integer:: iall

  allocate(coeff_old(norb_tmb,norb_tmb),stat=istat)
  call memocc(istat,coeff_old,'coeff_old',subname)

  call vcopy(norb_tmb*norb_tmb, coeff(1,1), 1, coeff_old(1,1), 1)

  !!iall=-product(shape(coeff))*kind(coeff)
  !!deallocate(coeff,stat=istat)
  !!call memocc(istat,iall,'coeff',subname)

END SUBROUTINE copy_old_coefficients


subroutine copy_old_inwhichlocreg(norb_tmb, inwhichlocreg, inwhichlocreg_old, onwhichatom, onwhichatom_old)
  use module_base
  implicit none

  ! Calling arguments
  integer,intent(in):: norb_tmb
  integer,dimension(:),pointer:: inwhichlocreg, inwhichlocreg_old, onwhichatom, onwhichatom_old

  ! Local variables
  character(len=*),parameter:: subname='copy_old_inwhichlocreg'
  integer :: istat
!  integer:: iall

  allocate(inwhichlocreg_old(norb_tmb),stat=istat)
  call memocc(istat,inwhichlocreg_old,'inwhichlocreg_old',subname)
  call vcopy(norb_tmb, inwhichlocreg(1), 1, inwhichlocreg_old(1), 1)
  !!iall=-product(shape(inwhichlocreg))*kind(inwhichlocreg)
  !!deallocate(inwhichlocreg,stat=istat)
  !!call memocc(istat,iall,'inwhichlocreg',subname)


  allocate(onwhichatom_old(norb_tmb),stat=istat)
  call memocc(istat,onwhichatom_old,'onwhichatom_old',subname)
  call vcopy(norb_tmb, onwhichatom(1), 1, onwhichatom_old(1), 1)
  !!iall=-product(shape(onwhichatom))*kind(onwhichatom)
  !!deallocate(onwhichatom,stat=istat)
  !!call memocc(istat,iall,'onwhichatom',subname)

END SUBROUTINE copy_old_inwhichlocreg


!> Reformat wavefunctions if the mesh have changed (in a restart)
!could also tidy here a bit more, e.g. get rid of ndim_old as an argument
subroutine reformat_supportfunctions(iproc,at,&
           rxyz_old,ndim_old,rxyz,tmb,tmb_old)
  use module_base
  use module_types
  implicit none
  integer, intent(in) :: iproc,ndim_old
  type(atoms_data), intent(in) :: at
  real(gp), dimension(3,at%nat), intent(in) :: rxyz,rxyz_old
  type(DFT_wavefunction), intent(inout) :: tmb, tmb_old
  !Local variables
  character(len=*), parameter :: subname='reformatmywaves'
  logical :: reformat,perx,pery,perz
  integer :: iorb,j,i_stat,i_all,jj,j0,j1,ii,i0,i1,i2,i3,i,iseg,nb1,nb2,nb3,jstart,jstart_old,iiorb,ilr,iiat
  integer:: n1_old,n2_old,n3_old,n1,n2,n3,ierr,idir,jstart_old_der,ncount,ilr_old
  real(gp) :: tx,ty,tz,displ,mindist,tt
  real(wp), dimension(:,:,:), allocatable :: phifscf
  real(wp), dimension(:,:,:,:,:,:), allocatable :: phigold
  real(wp), dimension(:), allocatable :: phi_old_der
  integer, dimension(0:5) :: reformat_reason
!  real(gp) :: dnrm2
!  integer :: iat

  reformat_reason=0

  !!do ilr=1,lzd%nlr
  !!    write(*,*) 'iproc, assoc(new)',iproc, associated(lzd%llr(ilr)%wfd%keyvloc)
  !!    write(*,*) 'iproc, assoc(old)',iproc, associated(lzd_old%llr(ilr)%wfd%keyvloc)
  !!end do

  !!do i_stat=1,ndim_old
  !!    write(800+iproc,*) i_stat,phi_old(i_stat)
  !!end do

  !conditions for periodicity in the three directions
  perx=(at%geocode /= 'F')
  pery=(at%geocode == 'P')
  perz=(at%geocode /= 'F')

  !buffers realted to periodicity
  !WARNING: the boundary conditions are not assumed to change between new and old
  call ext_buffers_coarse(perx,nb1)
  call ext_buffers_coarse(pery,nb2)
  call ext_buffers_coarse(perz,nb3)

  ! Calculate the average shift
  !!tx=0.0_gp 
  !!ty=0.0_gp
  !!tz=0.0_gp
  !!do iat=1,at%nat
  !!   tx=tx+mindist(perx,at%alat1,rxyz(1,iat),rxyz_old(1,iat))**2
  !!   ty=ty+mindist(pery,at%alat2,rxyz(2,iat),rxyz_old(2,iat))**2
  !!   tz=tz+mindist(perz,at%alat3,rxyz(3,iat),rxyz_old(3,iat))**2
  !!   !!if (iproc==0) write(333,'(i6,3es15.6)') iat, tx, ty, tz
  !!enddo
  !!!!if (iproc==0) write(333,*) '========================================'
  !!displ=sqrt(tx+ty+tz)/sqrt(dble(at%nat))
  !!if (iproc==0) write(*,*) 'mean shift of the atoms',displ

  !!if(displ<1.d-2) then
  !!    restart_method=LINEAR_HIGHACCURACY
  !!    if(iproc==0) write(*,'(1x,a)') 'Method after restart: high accuracy'
  !!else
  !!    restart_method=LINEAR_LOWACCURACY
  !!    if(iproc==0) write(*,'(1x,a)') 'Method after restart: low accuracy'
  !!end if

  allocate(phi_old_der(3*ndim_old),stat=i_stat)
  call memocc(i_stat,phi_old_der,'phi_old_der',subname)

  ! Get the derivatives of the support functions
  call get_derivative_supportfunctions(ndim_old, tmb_old%lzd%hgrids(1), tmb_old%lzd, tmb_old%orbs, tmb_old%psi, phi_old_der)

  jstart_old=1
  jstart_old_der=1
  jstart=1
  do iorb=1,tmb%orbs%norbp
      iiorb=tmb%orbs%isorb+iorb
      ilr=tmb%orbs%inwhichlocreg(iiorb)
      iiat=tmb%orbs%onwhichatom(iiorb)

      ilr_old=tmb_old%orbs%inwhichlocreg(iiorb)
      !iiat_old=tmb_old%orbs%onwhichatom(iiorb)!?

      tx=mindist(perx,at%alat1,rxyz(1,iiat),rxyz_old(1,iiat))**2
      ty=mindist(pery,at%alat2,rxyz(2,iiat),rxyz_old(2,iiat))**2
      tz=mindist(perz,at%alat3,rxyz(3,iiat),rxyz_old(3,iiat))**2

      displ=sqrt(tx+ty+tz)

      n1_old=tmb_old%lzd%Glr%d%n1
      n2_old=tmb_old%lzd%Glr%d%n2
      n3_old=tmb_old%lzd%Glr%d%n3
      n1=tmb%lzd%Glr%d%n1
      n2=tmb%lzd%Glr%d%n2
      n3=tmb%lzd%Glr%d%n3

      !reformatting criterion
      if (tmb%lzd%hgrids(1) == tmb_old%lzd%hgrids(1) .and. tmb%lzd%hgrids(2) == tmb_old%lzd%hgrids(2) &
            .and. tmb%lzd%hgrids(3) == tmb_old%lzd%hgrids(3) .and. &
            tmb_old%lzd%llr(ilr_old)%wfd%nvctr_c  == tmb%lzd%llr(ilr)%wfd%nvctr_c .and. &
            tmb_old%lzd%llr(ilr_old)%wfd%nvctr_f == tmb%lzd%llr(ilr)%wfd%nvctr_f .and.&
            n1_old  == n1  .and. n2_old == n2 .and. n3_old == n3  .and.  displ <  1.d-3  ) then
          reformat_reason(0) = reformat_reason(0) + 1
          reformat=.false.
          !if (iproc==0) then
          !   write(*,'(1x,a)',advance='NO')&
          !    'The wavefunctions do not need reformatting and can be imported directly...   '
          !  !  '-------------------------------------------------------------- Wavefunctions Restart'
          !end if
      else
          reformat=.true.
          !if (iproc==0) then
              !write(*,'(1x,a)')&
              ! 'The wavefunctions need reformatting because:                                 '
              if (tmb%lzd%hgrids(1) /= tmb_old%lzd%hgrids(1) .or. tmb%lzd%hgrids(2) /= tmb_old%lzd%hgrids(2) &
                  .or. tmb%lzd%hgrids(3) /= tmb_old%lzd%hgrids(3)) then 
                 reformat_reason(1) = reformat_reason(1) + 1
                 !!write(*,"(4x,a,6(1pe20.12))") &
                 !!     '  hgrid_old /= hgrid  ',tmb_old%lzd%hgrids(1),tmb_old%lzd%hgrids(2),tmb_old%lzd%hgrids(3),&
                 !!     tmb%lzd%hgrids(1),tmb%lzd%hgrids(2),tmb%lzd%hgrids(3)
              end if
              if (tmb_old%lzd%llr(ilr_old)%wfd%nvctr_c /= tmb%lzd%llr(ilr)%wfd%nvctr_c) then
                 reformat_reason(2) = reformat_reason(2) + 1
                 !!write(*,"(4x,a,2i8)") &
                 !!     'nvctr_c_old /= nvctr_c',tmb_old%lzd%llr(ilr_old)%wfd%nvctr_c,tmb%lzd%llr(ilr)%wfd%nvctr_c
              end if
              if (tmb_old%lzd%llr(ilr_old)%wfd%nvctr_f /= tmb%lzd%llr(ilr)%wfd%nvctr_f)  then
                 reformat_reason(3) = reformat_reason(3) + 1
                 !!write(*,"(4x,a,2i8)") &
                 !!     'nvctr_f_old /= nvctr_f',tmb_old%lzd%llr(ilr_old)%wfd%nvctr_f,tmb%lzd%llr(ilr)%wfd%nvctr_f
              end if
              if (n1_old /= n1  .or. n2_old /= n2 .or. n3_old /= n3 )  then  
                 !!reformat_reason(4) = reformat_reason(4) + 1
                 !!write(*,"(4x,a,6i5)") &
                 !!     'cell size has changed ',n1_old,n1  , n2_old,n2 , n3_old,n3
              end if
              if (displ >=  1.d-3) then
                 reformat_reason(5) = reformat_reason(5) + 1
                 !!write(*,"(4x,a,3(1pe19.12))") &
                 !!     'molecule was shifted  ' , tx,ty,tz
              endif
                 !!write(*,"(1x,a)",advance='NO')& 
                 !!     'Reformatting...'
          !end if
         !calculate the new grid values
         
    !check
    !        write(100+iproc,'(1x,a)')&
    !         'The wavefunctions need reformatting because:                                 '
    !        if (hgrid_old.ne.hgrid) then 
    !           write(100+iproc,"(4x,a,1pe20.12)") &
    !                '  hgrid_old /= hgrid  ',hgrid_old, hgrid
    !        else if (wfd_old%nvctr_c.ne.wfd%nvctr_c) then
    !           write(100+iproc,"(4x,a,2i8)") &
    !                'nvctr_c_old /= nvctr_c',wfd_old%nvctr_c,wfd%nvctr_c
    !        else if (wfd_old%nvctr_f.ne.wfd%nvctr_f)  then
    !           write(100+iproc,"(4x,a,2i8)") &
    !                'nvctr_f_old /= nvctr_f',wfd_old%nvctr_f,wfd%nvctr_f
    !        else if (n1_old.ne.n1  .or. n2_old.ne.n2 .or. n3_old.ne.n3 )  then  
    !           write(100+iproc,"(4x,a,6i5)") &
    !                'cell size has changed ',n1_old,n1  , n2_old,n2 , n3_old,n3
    !        else
    !           write(100+iproc,"(4x,a,3(1pe19.12))") &
    !                'molecule was shifted  ' , tx,ty,tz
    !        endif
    !checkend
      end if
   
   
      if (.not. reformat) then
          !write(100+iproc,*) 'no reformatting' 
   
          do j=1,tmb_old%lzd%llr(ilr_old)%wfd%nvctr_c
              tmb%psi(jstart)=tmb_old%psi(jstart_old)
              jstart=jstart+1
              jstart_old=jstart_old+1
          end do
          do j=1,7*tmb_old%lzd%llr(ilr_old)%wfd%nvctr_f-6,7
              tmb%psi(jstart+0)=tmb_old%psi(jstart_old+0)
              tmb%psi(jstart+1)=tmb_old%psi(jstart_old+1)
              tmb%psi(jstart+2)=tmb_old%psi(jstart_old+2)
              tmb%psi(jstart+3)=tmb_old%psi(jstart_old+3)
              tmb%psi(jstart+4)=tmb_old%psi(jstart_old+4)
              tmb%psi(jstart+5)=tmb_old%psi(jstart_old+5)
              tmb%psi(jstart+6)=tmb_old%psi(jstart_old+6)
              jstart=jstart+7
              jstart_old=jstart_old+7
          end do
   
      else
   
          allocate(phifscf(-nb1:2*n1+1+nb1,-nb2:2*n2+1+nb2,-nb3:2*n3+1+nb3+ndebug),stat=i_stat)
          call memocc(i_stat,phifscf,'phifscf',subname)

          allocate(phigold(0:n1_old,2,0:n2_old,2,0:n3_old,2+ndebug),stat=i_stat)
          call memocc(i_stat,phigold,'phigold',subname)
   
          call razero(8*(n1_old+1)*(n2_old+1)*(n3_old+1),phigold(0,1,0,1,0,1))

          ! Add the derivatives to the basis functions
          do idir=1,3
              tt=rxyz(idir,iiat)-rxyz_old(idir,iiat)
              ncount = tmb_old%lzd%llr(ilr_old)%wfd%nvctr_c+7*tmb_old%lzd%llr(ilr_old)%wfd%nvctr_f
              call daxpy(ncount, tt, phi_old_der(jstart_old_der), 1, tmb_old%psi(jstart_old), 1)
              jstart_old_der = jstart_old_der + ncount
          end do
 
          ! coarse part
          do iseg=1,tmb_old%lzd%llr(ilr_old)%wfd%nseg_c
             jj=tmb_old%lzd%llr(ilr_old)%wfd%keyvglob(iseg)
             j0=tmb_old%lzd%llr(ilr_old)%wfd%keyglob(1,iseg)
             j1=tmb_old%lzd%llr(ilr_old)%wfd%keyglob(2,iseg)
             ii=j0-1
             i3=ii/((n1_old+1)*(n2_old+1))
             ii=ii-i3*(n1_old+1)*(n2_old+1)
             i2=ii/(n1_old+1)
             i0=ii-i2*(n1_old+1)
             i1=i0+j1-j0
             do i=i0,i1
                phigold(i,1,i2,1,i3,1) = tmb_old%psi(jstart_old)
                jstart_old=jstart_old+1
             end do
          end do
   
          ! fine part
          do iseg=1,tmb_old%lzd%llr(ilr_old)%wfd%nseg_f
             jj=tmb_old%lzd%llr(ilr_old)%wfd%keyvglob(tmb_old%lzd%llr(ilr_old)%wfd%nseg_c + iseg)
             j0=tmb_old%lzd%llr(ilr_old)%wfd%keyglob(1,tmb_old%lzd%llr(ilr_old)%wfd%nseg_c + iseg)
             j1=tmb_old%lzd%llr(ilr_old)%wfd%keyglob(2,tmb_old%lzd%llr(ilr_old)%wfd%nseg_c + iseg)
             ii=j0-1
             i3=ii/((n1_old+1)*(n2_old+1))
             ii=ii-i3*(n1_old+1)*(n2_old+1)
             i2=ii/(n1_old+1)
             i0=ii-i2*(n1_old+1)
             i1=i0+j1-j0
             do i=i0,i1
                   phigold(i,2,i2,1,i3,1)=tmb_old%psi(jstart_old+0)
                   phigold(i,1,i2,2,i3,1)=tmb_old%psi(jstart_old+1)
                   phigold(i,2,i2,2,i3,1)=tmb_old%psi(jstart_old+2)
                   phigold(i,1,i2,1,i3,2)=tmb_old%psi(jstart_old+3)
                   phigold(i,2,i2,1,i3,2)=tmb_old%psi(jstart_old+4)
                   phigold(i,1,i2,2,i3,2)=tmb_old%psi(jstart_old+5)
                   phigold(i,2,i2,2,i3,2)=tmb_old%psi(jstart_old+6)
                jstart_old=jstart_old+7
             end do
          end do
   
          !write(100+iproc,*) 'norm phigold ',dnrm2(8*(n1_old+1)*(n2_old+1)*(n3_old+1),phigold,1)
          !write(*,*) 'iproc,norm phigold ',iproc,dnrm2(8*(n1_old+1)*(n2_old+1)*(n3_old+1),phigold,1)
   
          !!call reformatonewave(displ,tmb%lzd%llr(ilr)%wfd,at,tmb_old%lzd%hgrids(1),tmb_old%lzd%hgrids(2),tmb_old%lzd%hgrids(3), & !n(m)
          !!     n1_old,n2_old,n3_old,rxyz_old,phigold,tmb%lzd%hgrids(1),tmb%lzd%hgrids(2),tmb%lzd%hgrids(3),&
          !!     n1,n2,n3,rxyz,phifscf,phi(jstart))
          call reformat_one_supportfunction(iiat,displ,tmb%lzd%llr(ilr)%wfd,at,&
               tmb_old%lzd%hgrids(1),tmb_old%lzd%hgrids(2),tmb_old%lzd%hgrids(3), & !n(m)
               n1_old,n2_old,n3_old,rxyz_old,phigold,tmb%lzd%hgrids(1),tmb%lzd%hgrids(2),tmb%lzd%hgrids(3),&
               n1,n2,n3,rxyz,phifscf,tmb%psi(jstart))

          jstart=jstart+tmb%lzd%llr(ilr)%wfd%nvctr_c+7*tmb%lzd%llr(ilr)%wfd%nvctr_f
   
          i_all=-product(shape(phifscf))*kind(phifscf)
          deallocate(phifscf,stat=i_stat)
          call memocc(i_stat,i_all,'phifscf',subname)
   
          i_all=-product(shape(phigold))*kind(phigold)
          deallocate(phigold,stat=i_stat)
          call memocc(i_stat,i_all,'phigold',subname)

      end if

      !!if (iproc==0) write(*,"(1x,a)")'done.'

  end do

  i_all=-product(shape(phi_old_der))*kind(phi_old_der)
  deallocate(phi_old_der,stat=i_stat)
  call memocc(i_stat,i_all,'phi_old_der',subname)


  call mpiallred(reformat_reason(0), 6, mpi_sum, mpi_comm_world, ierr)
  if (iproc==0) then
        write(*,'(1x,a)') 'Overview of the reformatting (several categories may apply):'
        write(*,'(3x,a,i0)') '- No reformating required: ', reformat_reason(0)
        write(*,'(3x,a,i0)') '- Grid spacing has changed: ', reformat_reason(1)
        write(*,'(3x,a,i0)') '- number of coarse grid points has changed: ', reformat_reason(2)
        write(*,'(3x,a,i0)') '- number of fine grid points has changed: ', reformat_reason(3)
        write(*,'(3x,a,i0)') '- box size has changed: ', reformat_reason(4)
        write(*,'(3x,a,i0)') '- molecule was shifted: ', reformat_reason(5)
  end if

END SUBROUTINE reformat_supportfunctions



<|MERGE_RESOLUTION|>--- conflicted
+++ resolved
@@ -1478,11 +1478,8 @@
   real(gp) :: tt,t1,t2,t3,t4,t5,t6,t7
   real(wp), dimension(:,:,:,:,:,:), allocatable :: psigold
   !character(len=12) :: orbname
-<<<<<<< HEAD
-=======
   ! DEBUG
   !real(wp), dimension(:), allocatable :: gpsi
->>>>>>> 78264c43
   !write(*,*) 'INSIDE readonewave'
 
   call io_read_descr_linear(unitwf, useFormattedInput, iorb_old, eval, n1_old, n2_old, n3_old, &
