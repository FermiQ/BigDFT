!> @file
!!  Routines to do restart
!! @author
!!    Copyright (C) 2007-2011 BigDFT group
!!    This file is distributed under the terms of the
!!    GNU General Public License, see ~/COPYING file
!!    or http://www.gnu.org/copyleft/gpl.txt .
!!    For the list of contributors, see ~/AUTHORS 


!> Copy old wavefunctions from psi to psi_old
subroutine copy_old_wavefunctions(nproc,orbs,n1,n2,n3,wfd,psi,&
     n1_old,n2_old,n3_old,wfd_old,psi_old)
  use module_base
  use module_types
  use yaml_output
  implicit none
  integer, intent(in) :: nproc,n1,n2,n3
  type(orbitals_data), intent(in) :: orbs
  type(wavefunctions_descriptors), intent(inout) :: wfd,wfd_old
  integer, intent(out) :: n1_old,n2_old,n3_old
  real(wp), dimension(:), pointer :: psi,psi_old
  !Local variables
  character(len=*), parameter :: subname='copy_old_wavefunctions'
  !real(kind=8), parameter :: eps_mach=1.d-12
  integer :: iseg,j,ind1,iorb,i_all,i_stat,oidx,sidx !n(c) nvctrp_old
  real(kind=8) :: tt

  wfd_old%nvctr_c = wfd%nvctr_c
  wfd_old%nvctr_f = wfd%nvctr_f
  wfd_old%nseg_c  = wfd%nseg_c
  wfd_old%nseg_f  = wfd%nseg_f

  !allocations
  call allocate_wfd(wfd_old,subname)

  do iseg=1,wfd_old%nseg_c+wfd_old%nseg_f
     wfd_old%keyglob(1,iseg)    = wfd%keyglob(1,iseg) 
     wfd_old%keyglob(2,iseg)    = wfd%keyglob(2,iseg)
     wfd_old%keygloc(1,iseg)    = wfd%keygloc(1,iseg)
     wfd_old%keygloc(2,iseg)    = wfd%keygloc(2,iseg)
     wfd_old%keyvloc(iseg)      = wfd%keyvloc(iseg)
     wfd_old%keyvglob(iseg)      = wfd%keyvglob(iseg)
  enddo
  !deallocation
  call deallocate_wfd(wfd,subname)

  n1_old = n1
  n2_old = n2
  n3_old = n3

  !add the number of distributed point for the compressed wavefunction
  tt=dble(wfd_old%nvctr_c+7*wfd_old%nvctr_f)/dble(nproc)
  !n(c) nvctrp_old=int((1.d0-eps_mach*tt) + tt)

  allocate(psi_old((wfd_old%nvctr_c+7*wfd_old%nvctr_f)*orbs%norbp*orbs%nspinor+ndebug),&
       stat=i_stat)
  call memocc(i_stat,psi_old,'psi_old',subname)

  do iorb=1,orbs%norbp
     tt=0.d0
     oidx=(iorb-1)*orbs%nspinor+1
     do sidx=oidx,oidx+orbs%nspinor-1
        do j=1,wfd_old%nvctr_c+7*wfd_old%nvctr_f
           ind1=j+(wfd_old%nvctr_c+7*wfd_old%nvctr_f)*(sidx-1)
           psi_old(ind1)= psi(ind1)
           tt=tt+real(psi(ind1),kind=8)**2
        enddo
     end do

     tt=sqrt(tt)
     if (abs(tt-1.d0) > 1.d-8) then
        call yaml_warning('wrong psi_old' // trim(yaml_toa(iorb)) // trim(yaml_toa(tt)))
        !write(*,*)'wrong psi_old',iorb,tt
        stop 
     end if
  enddo
  !deallocation
  i_all=-product(shape(psi))*kind(psi)
  deallocate(psi,stat=i_stat)
  call memocc(i_stat,i_all,'psi',subname)

END SUBROUTINE copy_old_wavefunctions


!> Reformat wavefunctions if the mesh have changed (in a restart)
subroutine reformatmywaves(iproc,orbs,at,&
     hx_old,hy_old,hz_old,n1_old,n2_old,n3_old,rxyz_old,wfd_old,psi_old,&
     hx,hy,hz,n1,n2,n3,rxyz,wfd,psi)
  use module_base
  use module_types
  use yaml_output
  implicit none
  integer, intent(in) :: iproc,n1_old,n2_old,n3_old,n1,n2,n3
  real(gp), intent(in) :: hx_old,hy_old,hz_old,hx,hy,hz
  type(wavefunctions_descriptors), intent(in) :: wfd,wfd_old
  type(atoms_data), intent(in) :: at
  type(orbitals_data), intent(in) :: orbs
  real(gp), dimension(3,at%nat), intent(in) :: rxyz,rxyz_old
  real(wp), dimension(wfd_old%nvctr_c+7*wfd_old%nvctr_f,orbs%nspinor*orbs%norbp), intent(in) :: psi_old
  real(wp), dimension(wfd%nvctr_c+7*wfd%nvctr_f,orbs%nspinor*orbs%norbp), intent(out) :: psi
  !Local variables
  character(len=*), parameter :: subname='reformatmywaves'
  logical :: reformat,perx,pery,perz
  integer :: iat,iorb,j,i_stat,i_all,jj,j0,j1,ii,i0,i1,i2,i3,i,iseg,nb1,nb2,nb3
  real(gp) :: tx,ty,tz,displ,mindist
  real(wp), dimension(:,:,:), allocatable :: psifscf
  real(wp), dimension(:,:,:,:,:,:), allocatable :: psigold

  !conditions for periodicity in the three directions
  perx=(at%geocode /= 'F')
  pery=(at%geocode == 'P')
  perz=(at%geocode /= 'F')

  !buffers realted to periodicity
  !WARNING: the boundary conditions are not assumed to change between new and old
  call ext_buffers_coarse(perx,nb1)
  call ext_buffers_coarse(pery,nb2)
  call ext_buffers_coarse(perz,nb3)


  allocate(psifscf(-nb1:2*n1+1+nb1,-nb2:2*n2+1+nb2,-nb3:2*n3+1+nb3+ndebug),stat=i_stat)
  call memocc(i_stat,psifscf,'psifscf',subname)

  tx=0.0_gp 
  ty=0.0_gp
  tz=0.0_gp

  do iat=1,at%nat
     tx=tx+mindist(perx,at%alat1,rxyz(1,iat),rxyz_old(1,iat))**2
     ty=ty+mindist(pery,at%alat2,rxyz(2,iat),rxyz_old(2,iat))**2
     tz=tz+mindist(perz,at%alat3,rxyz(3,iat),rxyz_old(3,iat))**2
  enddo
  displ=sqrt(tx+ty+tz)
!  write(100+iproc,*) 'displacement',dis
!  write(100+iproc,*) 'rxyz ',rxyz
!  write(100+iproc,*) 'rxyz_old ',rxyz_old

  !reformatting criterion
  if (hx == hx_old .and. hy == hy_old .and. hz == hz_old .and. &
       wfd_old%nvctr_c  == wfd%nvctr_c .and. wfd_old%nvctr_f == wfd%nvctr_f .and.&
       n1_old  == n1  .and. n2_old == n2 .and. n3_old == n3  .and.  displ <  1.d-3  ) then
     reformat=.false.
     if (iproc==0) then
        call yaml_map('Reformating Wavefunctions',.false.)
      !write(*,'(1x,a)',advance='NO') 'The wavefunctions do not need reformatting and can be imported directly...'
      !  '-------------------------------------------------------------- Wavefunctions Restart'
     end if
  else
     reformat=.true.
     if (iproc==0) then
        call yaml_map('Reformating wavefunctions',.true.)
        call yaml_open_map('Reformatting for')
        !write(*,'(1x,a)') 'The wavefunctions need reformatting because:'
        if (hx /= hx_old .or. hy /= hy_old .or. hz /= hz_old) then 
           call yaml_open_map('hgrid modified',flow=.true.)
              call yaml_map('hgrid_old', (/ hx_old,hy_old,hz_old /),fmt='(1pe20.12)')
              call yaml_map('hgrid', (/ hx,hy,hz /), fmt='(1pe20.12)')
           call yaml_close_map()
           !write(*,"(4x,a,6(1pe20.12))") 'hgrid_old /= hgrid  ',hx_old,hy_old,hz_old,hx,hy,hz
        else if (wfd_old%nvctr_c /= wfd%nvctr_c) then
           call yaml_map('nvctr_c modified', (/ wfd_old%nvctr_c,wfd%nvctr_c /))
           !write(*,"(4x,a,2i8)") 'nvctr_c_old /= nvctr_c',wfd_old%nvctr_c,wfd%nvctr_c
        else if (wfd_old%nvctr_f /= wfd%nvctr_f)  then
           call yaml_map('nvctr_f modified', (/ wfd_old%nvctr_f,wfd%nvctr_f /))
           !write(*,"(4x,a,2i8)") 'nvctr_f_old /= nvctr_f',wfd_old%nvctr_f,wfd%nvctr_f
        else if (n1_old /= n1  .or. n2_old /= n2 .or. n3_old /= n3 )  then  
           call yaml_map('Cell size has changed ', (/ n1_old,n1  , n2_old,n2 , n3_old,n3 /))
           !write(*,"(4x,a,6i5)") 'cell size has changed ',n1_old,n1  , n2_old,n2 , n3_old,n3
        else
           call yaml_map('Molecule was shifted' ,  (/ tx,ty,tz /), fmt='(1pe19.12)')
           !write(*,"(4x,a,3(1pe19.12))") 'molecule was shifted  ' , tx,ty,tz
        endif
        !write(*,"(1x,a)",advance='NO') 'Reformatting...'
        call yaml_close_map()
     end if
     !calculate the new grid values
     
!check
!        write(100+iproc,'(1x,a)') 'The wavefunctions need reformatting because:'
!        if (hgrid_old.ne.hgrid) then 
!           write(100+iproc,"(4x,a,1pe20.12)") &
!                '  hgrid_old /= hgrid  ',hgrid_old, hgrid
!        else if (wfd_old%nvctr_c.ne.wfd%nvctr_c) then
!           write(100+iproc,"(4x,a,2i8)") &
!                'nvctr_c_old /= nvctr_c',wfd_old%nvctr_c,wfd%nvctr_c
!        else if (wfd_old%nvctr_f.ne.wfd%nvctr_f)  then
!           write(100+iproc,"(4x,a,2i8)") &
!                'nvctr_f_old /= nvctr_f',wfd_old%nvctr_f,wfd%nvctr_f
!        else if (n1_old.ne.n1  .or. n2_old.ne.n2 .or. n3_old.ne.n3 )  then  
!           write(100+iproc,"(4x,a,6i5)") &
!                'cell size has changed ',n1_old,n1  , n2_old,n2 , n3_old,n3
!        else
!           write(100+iproc,"(4x,a,3(1pe19.12))") &
!                'molecule was shifted  ' , tx,ty,tz
!        endif
!checkend
  end if

  do iorb=1,orbs%norbp*orbs%nspinor

     if (.not. reformat) then
        !write(100+iproc,*) 'no reformatting' 

        do j=1,wfd_old%nvctr_c
           psi(j,iorb)=psi_old(j, iorb)
        enddo
        do j=1,7*wfd_old%nvctr_f-6,7
           psi(wfd%nvctr_c+j+0,iorb)=psi_old(wfd%nvctr_c+j+0,iorb)
           psi(wfd%nvctr_c+j+1,iorb)=psi_old(wfd%nvctr_c+j+1,iorb)
           psi(wfd%nvctr_c+j+2,iorb)=psi_old(wfd%nvctr_c+j+2,iorb)
           psi(wfd%nvctr_c+j+3,iorb)=psi_old(wfd%nvctr_c+j+3,iorb)
           psi(wfd%nvctr_c+j+4,iorb)=psi_old(wfd%nvctr_c+j+4,iorb)
           psi(wfd%nvctr_c+j+5,iorb)=psi_old(wfd%nvctr_c+j+5,iorb)
           psi(wfd%nvctr_c+j+6,iorb)=psi_old(wfd%nvctr_c+j+6,iorb)
        enddo

     else

        allocate(psigold(0:n1_old,2,0:n2_old,2,0:n3_old,2+ndebug),stat=i_stat)
        call memocc(i_stat,psigold,'psigold',subname)

        call razero(8*(n1_old+1)*(n2_old+1)*(n3_old+1),psigold)

        ! coarse part
        do iseg=1,wfd_old%nseg_c
           jj=wfd_old%keyvloc(iseg)
           j0=wfd_old%keygloc(1,iseg)
           j1=wfd_old%keygloc(2,iseg)
           ii=j0-1
           i3=ii/((n1_old+1)*(n2_old+1))
           ii=ii-i3*(n1_old+1)*(n2_old+1)
           i2=ii/(n1_old+1)
           i0=ii-i2*(n1_old+1)
           i1=i0+j1-j0
           do i=i0,i1
              psigold(i,1,i2,1,i3,1) = psi_old(i-i0+jj,iorb)
           enddo
        enddo

        ! fine part
        do iseg=1,wfd_old%nseg_f
           jj=wfd_old%keyvloc(wfd_old%nseg_c + iseg)
           j0=wfd_old%keygloc(1,wfd_old%nseg_c + iseg)
           j1=wfd_old%keygloc(2,wfd_old%nseg_c + iseg)
           ii=j0-1
           i3=ii/((n1_old+1)*(n2_old+1))
           ii=ii-i3*(n1_old+1)*(n2_old+1)
           i2=ii/(n1_old+1)
           i0=ii-i2*(n1_old+1)
           i1=i0+j1-j0
           do i=i0,i1
              psigold(i,2,i2,1,i3,1)=psi_old(wfd_old%nvctr_c+1+7*(i-i0+jj-1), iorb)
              psigold(i,1,i2,2,i3,1)=psi_old(wfd_old%nvctr_c+2+7*(i-i0+jj-1), iorb)
              psigold(i,2,i2,2,i3,1)=psi_old(wfd_old%nvctr_c+3+7*(i-i0+jj-1), iorb)
              psigold(i,1,i2,1,i3,2)=psi_old(wfd_old%nvctr_c+4+7*(i-i0+jj-1), iorb)
              psigold(i,2,i2,1,i3,2)=psi_old(wfd_old%nvctr_c+5+7*(i-i0+jj-1), iorb)
              psigold(i,1,i2,2,i3,2)=psi_old(wfd_old%nvctr_c+6+7*(i-i0+jj-1), iorb)
              psigold(i,2,i2,2,i3,2)=psi_old(wfd_old%nvctr_c+7+7*(i-i0+jj-1), iorb)
           enddo
        enddo

!write(100+iproc,*) 'norm psigold ',dnrm2(8*(n1_old+1)*(n2_old+1)*(n3_old+1),psigold,1)

        call reformatonewave(displ,wfd,at,hx_old,hy_old,hz_old, & !n(m)
             n1_old,n2_old,n3_old,rxyz_old,psigold,hx,hy,hz,&
             n1,n2,n3,rxyz,psifscf,psi(1,iorb))

        i_all=-product(shape(psigold))*kind(psigold)
        deallocate(psigold,stat=i_stat)
        call memocc(i_stat,i_all,'psigold',subname)
     end if
  end do

  i_all=-product(shape(psifscf))*kind(psifscf)
  deallocate(psifscf,stat=i_stat)
  call memocc(i_stat,i_all,'psifscf',subname)

  !if (iproc==0) write(*,"(1x,a)")'done.'

END SUBROUTINE reformatmywaves


integer function wave_format_from_filename(iproc, filename)
  use module_types
  use yaml_output
  implicit none
  integer, intent(in) :: iproc
  character(len=*), intent(in) :: filename

  integer :: isuffix

  wave_format_from_filename = WF_FORMAT_NONE

  isuffix = index(filename, ".etsf", back = .true.)
  if (isuffix > 0) then
     wave_format_from_filename = WF_FORMAT_ETSF
     if (iproc ==0) call yaml_comment('Reading wavefunctions in ETSF file format.')
     !if (iproc ==0) write(*,*) "Reading wavefunctions in ETSF file format."
  else
     isuffix = index(filename, ".bin", back = .true.)
     if (isuffix > 0) then
        wave_format_from_filename = WF_FORMAT_BINARY
        if (iproc ==0) call yaml_comment('Reading wavefunctions in BigDFT binary file format.')
        !if (iproc ==0) write(*,*) "Reading wavefunctions in BigDFT binary file format."
     else
        wave_format_from_filename = WF_FORMAT_PLAIN
        if (iproc ==0) call yaml_comment('Reading wavefunctions in plain text file format.')
        !if (iproc ==0) write(*,*) "Reading wavefunctions in plain text file format."
     end if
  end if
end function wave_format_from_filename


!> Reads wavefunction from file and transforms it properly if hgrid or size of simulation cell
!!  have changed
subroutine readmywaves(iproc,filename,iformat,orbs,n1,n2,n3,hx,hy,hz,at,rxyz_old,rxyz,  & 
     wfd,psi,orblist)
  use module_base
  use module_types
  use yaml_output
  use module_interfaces, except_this_one => readmywaves
  implicit none
  integer, intent(in) :: iproc,n1,n2,n3, iformat
  real(gp), intent(in) :: hx,hy,hz
  type(wavefunctions_descriptors), intent(in) :: wfd
  type(orbitals_data), intent(inout) :: orbs
  type(atoms_data), intent(in) :: at
  real(gp), dimension(3,at%nat), intent(in) :: rxyz
  real(gp), dimension(3,at%nat), intent(out) :: rxyz_old
  real(wp), dimension(wfd%nvctr_c+7*wfd%nvctr_f,orbs%nspinor,orbs%norbp), intent(out) :: psi
  character(len=*), intent(in) :: filename
  integer, dimension(orbs%norb), optional :: orblist
  !Local variables
  character(len=*), parameter :: subname='readmywaves'
  logical :: perx,pery,perz
  integer :: ncount1,ncount_rate,ncount_max,iorb,i_stat,i_all,ncount2,nb1,nb2,nb3,iorb_out,ispinor
  real(kind=4) :: tr0,tr1
  real(kind=8) :: tel
  real(wp), dimension(:,:,:), allocatable :: psifscf
  !integer, dimension(orbs%norb) :: orblist2

  call cpu_time(tr0)
  call system_clock(ncount1,ncount_rate,ncount_max)

  if (iformat == WF_FORMAT_ETSF) then
     !construct the orblist or use the one in argument
     !do nb1 = 1, orbs%norb
     !orblist2(nb1) = nb1
     !if(present(orblist)) orblist2(nb1) = orblist(nb1) 
     !end do

     call read_waves_etsf(iproc,filename // ".etsf",orbs,n1,n2,n3,hx,hy,hz,at,rxyz_old,rxyz,  & 
          wfd,psi)
  else if (iformat == WF_FORMAT_BINARY .or. iformat == WF_FORMAT_PLAIN) then
     !conditions for periodicity in the three directions
     perx=(at%geocode /= 'F')
     pery=(at%geocode == 'P')
     perz=(at%geocode /= 'F')

     !buffers related to periodicity
     !WARNING: the boundary conditions are not assumed to change between new and old
     call ext_buffers_coarse(perx,nb1)
     call ext_buffers_coarse(pery,nb2)
     call ext_buffers_coarse(perz,nb3)

     allocate(psifscf(-nb1:2*n1+1+nb1,-nb2:2*n2+1+nb2,-nb3:2*n3+1+nb3+ndebug),stat=i_stat)
     call memocc(i_stat,psifscf,'psifscf',subname)

     do iorb=1,orbs%norbp!*orbs%nspinor

!!$        write(f4,'(i4.4)') iorb+orbs%isorb*orbs%nspinor
!!$        if (exists) then
!!$           filename_ = filename//".bin."//f4
!!$           open(unit=99,file=filename_,status='unknown',form="unformatted")
!!$        else
!!$           filename_ = trim(filename)//"."//f4
!!$           open(unit=99,file=trim(filename_),status='unknown')
!!$        end if
!!$           call readonewave(99, .not.exists,iorb+orbs%isorb*orbs%nspinor,iproc,n1,n2,n3, &
!!$                & hx,hy,hz,at,wfd,rxyz_old,rxyz,&
!!$                psi(1,iorb),orbs%eval((iorb-1)/orbs%nspinor+1+orbs%isorb),psifscf)

        do ispinor=1,orbs%nspinor
           if(present(orblist)) then
              call open_filename_of_iorb(99,(iformat == WF_FORMAT_BINARY),filename, &
                   & orbs,iorb,ispinor,iorb_out, orblist(iorb+orbs%isorb))
           else
              call open_filename_of_iorb(99,(iformat == WF_FORMAT_BINARY),filename, &
                   & orbs,iorb,ispinor,iorb_out)
           end if           
           call readonewave(99, (iformat == WF_FORMAT_PLAIN),iorb_out,iproc,n1,n2,n3, &
                & hx,hy,hz,at,wfd,rxyz_old,rxyz,&
                psi(1,ispinor,iorb),orbs%eval(orbs%isorb+iorb),psifscf)
           close(99)
        end do

     end do

     i_all=-product(shape(psifscf))*kind(psifscf)
     deallocate(psifscf,stat=i_stat)
     call memocc(i_stat,i_all,'psifscf',subname)

  else
     call yaml_warning('Unknown wavefunction file format from filename.')
     stop
  end if

  call cpu_time(tr1)
  call system_clock(ncount2,ncount_rate,ncount_max)
  tel=dble(ncount2-ncount1)/dble(ncount_rate)

  if (iproc == 0) then 
     call yaml_open_sequence('Reading Waves Time')
     call yaml_sequence(advance='no')
     call yaml_open_map(flow=.true.)
     call yaml_map('Process',iproc)
     call yaml_map('Timing',(/ real(tr1-tr0,kind=8),tel /),fmt='(1pe10.3)')
     call yaml_close_map()
     call yaml_close_sequence()
  end if
  !write(*,'(a,i4,2(1x,1pe10.3))') '- READING WAVES TIME',iproc,tr1-tr0,tel
END SUBROUTINE readmywaves


!> Verify the presence of a given file
subroutine verify_file_presence(filerad,orbs,iformat,nproc)
  use module_base
  use module_types
  use module_interfaces
  implicit none
  integer, intent(in) :: nproc
  character(len=*), intent(in) :: filerad
  type(orbitals_data), intent(in) :: orbs
  integer, intent(out) :: iformat
  !local variables
  character(len=500) :: filename
  logical :: onefile,allfiles
  integer :: iorb,ispinor,iorb_out,ierr
  
  allfiles=.true.

  !first try with plain files
  loop_plain: do iorb=1,orbs%norbp
     do ispinor=1,orbs%nspinor
        call filename_of_iorb(.false.,trim(filerad),orbs,iorb,ispinor,filename,iorb_out)
        inquire(file=filename,exist=onefile)
        allfiles=allfiles .and. onefile
        if (.not. allfiles) then
           exit loop_plain
        end if
     end do
  end do loop_plain
  !reduce the result among the other processors
  if (nproc > 1) call mpiallred(allfiles,1,MPI_LAND,bigdft_mpi%mpi_comm,ierr)
 
  if (allfiles) then
     iformat=WF_FORMAT_PLAIN
     return
  end if

  !Otherwise  test binary files.
  allfiles = .true.
  loop_binary: do iorb=1,orbs%norbp
     do ispinor=1,orbs%nspinor
        call filename_of_iorb(.true.,trim(filerad),orbs,iorb,ispinor,filename,iorb_out)

        inquire(file=filename,exist=onefile)
        allfiles=allfiles .and. onefile
        if (.not. allfiles) then
           exit loop_binary
        end if

     end do
  end do loop_binary
  !reduce the result among the other processors
  if (nproc > 1) call mpiallred(allfiles,1,MPI_LAND,bigdft_mpi%mpi_comm,ierr)

  if (allfiles) then
     iformat=WF_FORMAT_BINARY
     return
  end if

  !otherwise, switch to normal input guess
  iformat=WF_FORMAT_NONE

end subroutine verify_file_presence

!> Associate to the absolute value of orbital a filename which depends of the k-point and 
!! of the spin sign
subroutine filename_of_iorb(lbin,filename,orbs,iorb,ispinor,filename_out,iorb_out,iiorb)
  use module_base
  use module_types
  implicit none
  character(len=*), intent(in) :: filename
  logical, intent(in) :: lbin
  integer, intent(in) :: iorb,ispinor
  type(orbitals_data), intent(in) :: orbs
  character(len=*) :: filename_out
  integer, intent(out) :: iorb_out
  integer, intent(in), optional :: iiorb
  !local variables
  character(len=1) :: spintype,realimag
  character(len=4) :: f3
  character(len=5) :: f4
  character(len=8) :: completename
  integer :: ikpt
  real(gp) :: spins

  !calculate k-point
  ikpt=orbs%iokpt(iorb)
  write(f3,'(a1,i3.3)') "k", ikpt !not more than 999 kpts

  !see if the wavefunction is real or imaginary
  if(modulo(ispinor,2)==0) then
     realimag='I'
  else
     realimag='R'
  end if
  !calculate the spin sector
  spins=orbs%spinsgn(orbs%isorb+iorb)
  if(orbs%nspinor == 4) then
     if (ispinor <=2) then
        spintype='A'
     else
        spintype='B'
     end if
  else
     if (spins==1.0_gp) then
        spintype='U'
     else
        spintype='D'
     end if
  end if
  !no spin polarization if nspin=1
  if (orbs%nspin==1) spintype='N'

  !calculate the actual orbital value
  iorb_out=iorb+orbs%isorb-(ikpt-1)*orbs%norb
  if(present(iiorb)) iorb_out = iiorb
  !purge the value from the spin sign
  if (spins==-1.0_gp) iorb_out=iorb_out-orbs%norbu

  !value of the orbital 
  write(f4,'(a1,i4.4)') "b", iorb_out

  !complete the information in the name of the orbital
  completename='-'//f3//'-'//spintype//realimag
  if (lbin) then
     filename_out = trim(filename)//completename//".bin."//f4
  else
     filename_out = trim(filename)//completename//"."//f4
  end if

  !print *,'filename: ',filename_out
end subroutine filename_of_iorb


!> Associate to the absolute value of orbital a filename which depends of the k-point and 
!! of the spin sign
subroutine open_filename_of_iorb(unitfile,lbin,filename,orbs,iorb,ispinor,iorb_out,iiorb)
  use module_base
  use module_types
  use module_interfaces, except_this_one => open_filename_of_iorb
  implicit none
  character(len=*), intent(in) :: filename
  logical, intent(in) :: lbin
  integer, intent(in) :: iorb,ispinor,unitfile
  type(orbitals_data), intent(in) :: orbs
  integer, intent(out) :: iorb_out
  integer, intent(in), optional :: iiorb
  !local variables
  character(len=500) :: filename_out

  if(present(iiorb)) then   
     call filename_of_iorb(lbin,filename,orbs,iorb,ispinor,filename_out,iorb_out,iiorb) 
  else
     call filename_of_iorb(lbin,filename,orbs,iorb,ispinor,filename_out,iorb_out)
  end if
  if (lbin) then
     open(unit=unitfile,file=trim(filename_out),status='unknown',form="unformatted")
  else
     open(unit=unitfile,file=trim(filename_out),status='unknown')
  end if

end subroutine open_filename_of_iorb


!> Write all my wavefunctions in files by calling writeonewave
subroutine writemywaves(iproc,filename,iformat,orbs,n1,n2,n3,hx,hy,hz,at,rxyz,wfd,psi)
  use module_types
  use module_base
  use yaml_output
  use module_interfaces, except_this_one => writeonewave
  implicit none
  integer, intent(in) :: iproc,n1,n2,n3,iformat
  real(gp), intent(in) :: hx,hy,hz
  type(atoms_data), intent(in) :: at
  type(orbitals_data), intent(in) :: orbs
  type(wavefunctions_descriptors), intent(in) :: wfd
  real(gp), dimension(3,at%nat), intent(in) :: rxyz
  real(wp), dimension(wfd%nvctr_c+7*wfd%nvctr_f,orbs%nspinor,orbs%norbp), intent(in) :: psi
  character(len=*), intent(in) :: filename
  !Local variables
  integer :: ncount1,ncount_rate,ncount_max,iorb,ncount2,iorb_out,ispinor
  real(kind=4) :: tr0,tr1
  real(kind=8) :: tel

  if (iproc == 0) call yaml_map('Write wavefunctions to file', trim(filename) // '.*')
  !if (iproc == 0) write(*,"(1x,A,A,a)") "Write wavefunctions to file: ", trim(filename),'.*'
  if (iformat == WF_FORMAT_ETSF) then
     call write_waves_etsf(iproc,filename,orbs,n1,n2,n3,hx,hy,hz,at,rxyz,wfd,psi)
  else
     call cpu_time(tr0)
     call system_clock(ncount1,ncount_rate,ncount_max)

     ! Plain BigDFT files.
     do iorb=1,orbs%norbp
        do ispinor=1,orbs%nspinor
           call open_filename_of_iorb(99,(iformat == WF_FORMAT_BINARY),filename, &
                & orbs,iorb,ispinor,iorb_out)           
           call writeonewave(99,(iformat == WF_FORMAT_PLAIN),iorb_out,n1,n2,n3,hx,hy,hz, &
                at%nat,rxyz,wfd%nseg_c,wfd%nvctr_c,wfd%keygloc(1,1),wfd%keyvloc(1),  & 
                wfd%nseg_f,wfd%nvctr_f,wfd%keygloc(1,wfd%nseg_c+1),wfd%keyvloc(wfd%nseg_c+1), & 
                psi(1,ispinor,iorb),psi(wfd%nvctr_c+1,ispinor,iorb), &
                orbs%eval(iorb+orbs%isorb))
           close(99)
        end do
     enddo

     call cpu_time(tr1)
     call system_clock(ncount2,ncount_rate,ncount_max)
     tel=dble(ncount2-ncount1)/dble(ncount_rate)
     if (iproc == 0) then
        call yaml_open_sequence('Write Waves Time')
        call yaml_sequence(advance='no')
        call yaml_open_map(flow=.true.)
        call yaml_map('Process',iproc)
        call yaml_map('Timing',(/ real(tr1-tr0,kind=8),tel /),fmt='(1pe10.3)')
        call yaml_close_map()
        call yaml_close_sequence()
     end if
     !write(*,'(a,i4,2(1x,1pe10.3))') '- WRITE WAVES TIME',iproc,tr1-tr0,tel
     !write(*,'(a,1x,i0,a)') '- iproc',iproc,' finished writing waves'
  end if

END SUBROUTINE writemywaves


subroutine read_wave_to_isf(lstat, filename, ln, iorbp, hx, hy, hz, &
     & n1, n2, n3, nspinor, psiscf)
  use module_base
  use module_types
  use module_interfaces, except_this_one => read_wave_to_isf

  implicit none

  integer, intent(in) :: ln
  character, intent(in) :: filename(ln)
  integer, intent(in) :: iorbp
  integer, intent(out) :: n1, n2, n3, nspinor
  real(gp), intent(out) :: hx, hy, hz
  real(wp), dimension(:,:,:,:), pointer :: psiscf
  logical, intent(out) :: lstat

  character(len = 1024) :: filename_
  integer :: wave_format_from_filename, iformat, i
  
  write(filename_, "(A)") " "
  do i = 1, ln, 1
     filename_(i:i) = filename(i)
  end do

  ! Find format from name.
  iformat = wave_format_from_filename(1, trim(filename_))

  ! Call proper wraping routine.
  if (iformat == WF_FORMAT_ETSF) then
     call readwavetoisf_etsf(lstat, trim(filename_), iorbp, hx, hy, hz, &
          & n1, n2, n3, nspinor, psiscf)
  else
     call readwavetoisf(lstat, trim(filename_), (iformat == WF_FORMAT_PLAIN), hx, hy, hz, &
          & n1, n2, n3, nspinor, psiscf)
  end if
END SUBROUTINE read_wave_to_isf

subroutine free_wave_to_isf(psiscf)
  use module_base
  implicit none
  real(wp), dimension(:,:,:,:), pointer :: psiscf

  integer :: i_all, i_stat

  i_all=-product(shape(psiscf))*kind(psiscf)
  deallocate(psiscf,stat=i_stat)
  call memocc(i_stat,i_all,'psiscf',"free_wave_to_isf_etsf")
END SUBROUTINE free_wave_to_isf

subroutine read_wave_descr(lstat, filename, ln, &
     & norbu, norbd, iorbs, ispins, nkpt, ikpts, nspinor, ispinor)
  use module_types
  implicit none
  integer, intent(in) :: ln
  character, intent(in) :: filename(ln)
  integer, intent(out) :: norbu, norbd, nkpt, nspinor
  integer, intent(out) :: iorbs, ispins, ikpts, ispinor
  logical, intent(out) :: lstat

  character(len = 1024) :: filename_
  integer :: wave_format_from_filename, iformat, i
  character(len = 1024) :: testf
  
  write(filename_, "(A)") " "
  do i = 1, ln, 1
     filename_(i:i) = filename(i)
  end do

  ! Find format from name.
  iformat = wave_format_from_filename(1, trim(filename_))

  ! Call proper wraping routine.
  if (iformat == WF_FORMAT_ETSF) then
     call readwavedescr_etsf(lstat, trim(filename_), norbu, norbd, nkpt, nspinor)
     iorbs = 1
     ispins = 1
     ikpts = 1
     ispinor = 1
  else
     call readwavedescr(lstat, trim(filename_), iorbs, ispins, ikpts, ispinor, nspinor, testf)
     norbu = 0
     norbd = 0
     nkpt = 0
  end if
END SUBROUTINE read_wave_descr


subroutine writeonewave_linear(unitwf,useFormattedOutput,iorb,n1,n2,n3,hx,hy,hz,locregCenter,&
     locrad,confPotOrder,confPotprefac,nat,rxyz, nseg_c,nvctr_c,keyg_c,keyv_c,  &
     nseg_f,nvctr_f,keyg_f,keyv_f, &
     psi_c,psi_f,eval,onwhichatom)
  use module_base
  use yaml_output
  implicit none
  logical, intent(in) :: useFormattedOutput
  integer, intent(in) :: unitwf,iorb,n1,n2,n3,nat,nseg_c,nvctr_c,nseg_f,nvctr_f,confPotOrder
  real(gp), intent(in) :: hx,hy,hz,locrad,confPotprefac
  real(wp), intent(in) :: eval
  integer, dimension(nseg_c), intent(in) :: keyv_c
  integer, dimension(nseg_f), intent(in) :: keyv_f
  integer, dimension(2,nseg_c), intent(in) :: keyg_c
  integer, dimension(2,nseg_f), intent(in) :: keyg_f
  real(wp), dimension(nvctr_c), intent(in) :: psi_c
  real(wp), dimension(7,nvctr_f), intent(in) :: psi_f
  real(gp), dimension(3,nat), intent(in) :: rxyz
  real(gp), dimension(3), intent(in) :: locregCenter
  integer, intent(in) :: onwhichatom
  !local variables
  integer :: iat,jj,j0,j1,ii,i0,i1,i2,i3,i,iseg,j
  real(wp) :: tt,t1,t2,t3,t4,t5,t6,t7

  if (useFormattedOutput) then
     write(unitwf,*) iorb,eval
     write(unitwf,*) hx,hy,hz
     write(unitwf,*) n1,n2,n3
     write(unitwf,*) locregCenter(1),locregCenter(2),locregCenter(3),onwhichatom,locrad,&
          confPotOrder,confPotprefac
     write(unitwf,*) nat
     do iat=1,nat
        write(unitwf,'(3(1x,e24.17))') (rxyz(j,iat),j=1,3)
     enddo
     write(unitwf,*) nvctr_c, nvctr_f
  else
     write(unitwf) iorb,eval
     write(unitwf) hx,hy,hz
     write(unitwf) n1,n2,n3
     write(unitwf) locregCenter(1),locregCenter(2),locregCenter(3),onwhichatom,locrad,&
          confPotOrder,confPotprefac
     write(unitwf) nat
     do iat=1,nat
        write(unitwf) (rxyz(j,iat),j=1,3)
     enddo
     write(unitwf) nvctr_c, nvctr_f
  end if

  ! coarse part
  do iseg=1,nseg_c
     jj=keyv_c(iseg)
     j0=keyg_c(1,iseg)
     j1=keyg_c(2,iseg)
     ii=j0-1
     i3=ii/((n1+1)*(n2+1))
     ii=ii-i3*(n1+1)*(n2+1)
     i2=ii/(n1+1)
     i0=ii-i2*(n1+1)
     i1=i0+j1-j0
     do i=i0,i1
        tt=psi_c(i-i0+jj)
        if (useFormattedOutput) then
           write(unitwf,'(3(i4),1x,e19.12)') i,i2,i3,tt
        else
           write(unitwf) i,i2,i3,tt
        end if
     enddo
  enddo

  ! fine part
  do iseg=1,nseg_f
     jj=keyv_f(iseg)
     j0=keyg_f(1,iseg)
     j1=keyg_f(2,iseg)
     ii=j0-1
     i3=ii/((n1+1)*(n2+1))
     ii=ii-i3*(n1+1)*(n2+1)
     i2=ii/(n1+1)
     i0=ii-i2*(n1+1)
     i1=i0+j1-j0
     do i=i0,i1
        t1=psi_f(1,i-i0+jj)
        t2=psi_f(2,i-i0+jj)
        t3=psi_f(3,i-i0+jj)
        t4=psi_f(4,i-i0+jj)
        t5=psi_f(5,i-i0+jj)
        t6=psi_f(6,i-i0+jj)
        t7=psi_f(7,i-i0+jj)
        if (useFormattedOutput) then
           write(unitwf,'(3(i4),7(1x,e17.10))') i,i2,i3,t1,t2,t3,t4,t5,t6,t7
        else
           write(unitwf) i,i2,i3,t1,t2,t3,t4,t5,t6,t7
        end if
     enddo
  enddo

  if (verbose >= 2 .and. bigdft_mpi%iproc==0) call yaml_map('Wavefunction written No.',iorb)
  !if (verbose >= 2) write(*,'(1x,i0,a)') iorb,'th wavefunction written'

END SUBROUTINE writeonewave_linear


subroutine writeLinearCoefficients(unitwf,useFormattedOutput,n1,n2,n3,hx,hy,hz,nat,rxyz,&
           ntmb,nvctr_c,nvctr_f,coeff,eval)
  use module_base
  use yaml_output
  implicit none
  logical, intent(in) :: useFormattedOutput
  integer, intent(in) :: unitwf,n1,n2,n3,nat,ntmb,nvctr_c,nvctr_f
  real(gp), intent(in) :: hx,hy,hz
  real(wp), dimension(ntmb,ntmb), intent(in) :: coeff
  real(wp), dimension(ntmb), intent(in) :: eval
  real(gp), dimension(3,nat), intent(in) :: rxyz
  !local variables
  integer :: iat,i,j,iorb
  real(wp) :: tt

  ! Write the Header
  if (useFormattedOutput) then
     write(unitwf,*) ntmb,ntmb
     write(unitwf,*) hx,hy,hz
     write(unitwf,*) n1,n2,n3
     write(unitwf,*) nat
     do iat=1,nat
     write(unitwf,'(3(1x,e24.17))') (rxyz(j,iat),j=1,3)
     enddo
     write(unitwf,*) nvctr_c, nvctr_f
     do iorb=1,ntmb
     write(unitwf,*) iorb,eval(iorb)
     enddo
  else
     write(unitwf) ntmb, ntmb
     write(unitwf) hx,hy,hz
     write(unitwf) n1,n2,n3
     write(unitwf) nat
     do iat=1,nat
     write(unitwf) (rxyz(j,iat),j=1,3)
     enddo
     write(unitwf) nvctr_c, nvctr_f
     do iorb=1,ntmb
     write(unitwf) iorb,eval(iorb)
     enddo
  end if

  ! Now write the coefficients
  do i = 1, ntmb
     do j = 1, ntmb
          tt = coeff(j,i)
          if (useFormattedOutput) then
             write(unitwf,'(2(i6,1x),e19.12)') i,j,tt
          else
             write(unitwf) i,j,tt
          end if
     end do
  end do  
<<<<<<< HEAD
  if (verbose >= 2) call yaml_map('Wavefunction coefficients written',.true.)
=======

  if (verbose >= 2 .and. bigdft_mpi%iproc==0) call yaml_map('Wavefunction coefficients written',.true.)
>>>>>>> 94705d36

END SUBROUTINE writeLinearCoefficients


!> Write all my wavefunctions in files by calling writeonewave
subroutine writemywaves_linear(iproc,filename,iformat,npsidim,Lzd,orbs,at,rxyz,psi,coeff)
  use module_types
  use module_base
  use yaml_output
  use module_interfaces, except_this_one => writeonewave
  implicit none
  integer, intent(in) :: iproc,iformat,npsidim
  !integer, intent(in) :: norb   !< number of orbitals, not basis functions
  type(atoms_data), intent(in) :: at
  type(orbitals_data), intent(in) :: orbs         !< orbs describing the basis functions
  type(local_zone_descriptors), intent(in) :: Lzd
  real(gp), dimension(3,at%nat), intent(in) :: rxyz
  real(wp), dimension(npsidim), intent(in) :: psi  ! Should be the real linear dimension and not the global
  real(wp), dimension(orbs%norb,orbs%norb), intent(in) :: coeff
  character(len=*), intent(in) :: filename
  !Local variables
  integer :: ncount1,ncount_rate,ncount_max,iorb,ncount2,iorb_out,ispinor,ilr,shift,ii,iat
  integer :: jorb,jlr
  real(kind=4) :: tr0,tr1
  real(kind=8) :: tel

  if (iproc == 0) call yaml_map('Write wavefunctions to file', trim(filename)//'.*')
  !if (iproc == 0) write(*,"(1x,A,A,a)") "Write wavefunctions to file: ", trim(filename),'.*'

  if (iformat == WF_FORMAT_ETSF) then
      stop 'Linear scaling with ETSF writing not implemented yet'
!     call write_waves_etsf(iproc,filename,orbs,n1,n2,n3,hx,hy,hz,at,rxyz,wfd,psi)
  else
     call cpu_time(tr0)
     call system_clock(ncount1,ncount_rate,ncount_max)

     ! Write the TMBs in the Plain BigDFT files.
     ! Use same ordering as posinp and llr generation
     ii = 0
     do iat = 1, at%nat
        do iorb=1,orbs%norbp
           if(iat == orbs%onwhichatom(iorb+orbs%isorb)) then
              shift = 1
              do jorb = 1, iorb-1 
                 jlr = orbs%inwhichlocreg(jorb+orbs%isorb)
                 shift = shift + Lzd%Llr(jlr)%wfd%nvctr_c+7*Lzd%Llr(jlr)%wfd%nvctr_f
              end do
              ii = ii + 1
              ilr = orbs%inwhichlocreg(iorb+orbs%isorb)
              do ispinor=1,orbs%nspinor
                 call open_filename_of_iorb(99,(iformat == WF_FORMAT_BINARY),filename, &
                    & orbs,iorb,ispinor,iorb_out)
                 call writeonewave_linear(99,(iformat == WF_FORMAT_PLAIN),iorb_out,Lzd%Glr%d%n1,Lzd%Glr%d%n2,Lzd%Glr%d%n3,&
                    & Lzd%hgrids(1),Lzd%hgrids(2),Lzd%hgrids(3), &
                    & Lzd%Llr(ilr)%locregCenter,Lzd%Llr(ilr)%locrad, 4, 0.0d0, &  !put here the real potentialPrefac and Order
                    & at%nat,rxyz,Lzd%Llr(ilr)%wfd%nseg_c,Lzd%Llr(ilr)%wfd%nvctr_c,&
                    & Lzd%Llr(ilr)%wfd%keyglob,Lzd%Llr(ilr)%wfd%keyvglob, &
                    & Lzd%Llr(ilr)%wfd%nseg_f,Lzd%Llr(ilr)%wfd%nvctr_f,&
                    & Lzd%Llr(ilr)%wfd%keyglob(1,Lzd%Llr(ilr)%wfd%nseg_c+1), &
                    & Lzd%Llr(ilr)%wfd%keyvglob(Lzd%Llr(ilr)%wfd%nseg_c+1), &
                    & psi(shift),psi(Lzd%Llr(ilr)%wfd%nvctr_c+shift),orbs%eval(iorb+orbs%isorb),&
                    & orbs%onwhichatom(iorb+orbs%isorb))
                 close(99)
              end do
           end if
        enddo
     end do

    ! Now write the coefficients to file
    ! Must be careful, the orbs%norb is the number of basis functions
    ! while the norb is the number of orbitals.
    if(iproc == 0) then
      if(iformat == WF_FORMAT_PLAIN) then
         open(99, file=filename//'_coeff.bin', status='unknown',form='formatted')
      else
         open(99, file=filename//'_coeff.bin', status='unknown',form='unformatted')
      end if
      call writeLinearCoefficients(99,(iformat == WF_FORMAT_PLAIN),Lzd%Glr%d%n1,Lzd%Glr%d%n2,Lzd%Glr%d%n3,&
           Lzd%hgrids(1),Lzd%hgrids(2),Lzd%hgrids(3),at%nat,rxyz,orbs%norb,Lzd%Glr%wfd%nvctr_c,Lzd%Glr%wfd%nvctr_f,&
           coeff,orbs%eval)
      close(99)
    end if
     call cpu_time(tr1)
     call system_clock(ncount2,ncount_rate,ncount_max)
     tel=dble(ncount2-ncount1)/dble(ncount_rate)
     if (iproc == 0) then
        call yaml_open_sequence('Write Waves Time')
        call yaml_sequence(advance='no')
        call yaml_open_map(flow=.true.)
        call yaml_map('Process',iproc)
        call yaml_map('Timing',(/ real(tr1-tr0,kind=8),tel /),fmt='(1pe10.3)')
        call yaml_close_map()
        call yaml_close_sequence()
     end if
     !write(*,'(a,i4,2(1x,1pe10.3))') '- WRITE WAVES TIME',iproc,tr1-tr0,tel
     !write(*,'(a,1x,i0,a)') '- iproc',iproc,' finished writing waves'
  end if

END SUBROUTINE writemywaves_linear


subroutine readonewave_linear(unitwf,useFormattedInput,iorb,iproc,n1,n2,n3,&
     & hx,hy,hz,at,wfd,rxyz_old,rxyz,locrad,locregCenter,confPotOrder,&
     & confPotprefac,psi,eval,psifscf,onwhichatom,lr)
  use module_base
  use module_types
  use internal_io
  use module_interfaces
  use yaml_output
  implicit none
  logical, intent(in) :: useFormattedInput
  integer, intent(in) :: unitwf,iorb,iproc,n1,n2,n3
  type(wavefunctions_descriptors), intent(in) :: wfd
  type(atoms_data), intent(in) :: at
  real(gp), intent(in) :: hx,hy,hz
  real(gp), dimension(3,at%nat), intent(in) :: rxyz
  integer, intent(out) :: confPotOrder
  real(gp), intent(out) :: locrad, confPotprefac
  real(wp), intent(out) :: eval
  real(gp), dimension(3), intent(out) :: locregCenter
  real(gp), dimension(3,at%nat), intent(out) :: rxyz_old
  real(wp), dimension(wfd%nvctr_c+7*wfd%nvctr_f), intent(out) :: psi
  real(wp), dimension(*), intent(out) :: psifscf !this supports different BC
  integer, dimension(*), intent(in) :: onwhichatom
  type(locreg_descriptors), intent(in) :: lr

  !local variables
  character(len=*), parameter :: subname='readonewave_linear'
  character(len = 256) :: error
  logical :: perx,pery,perz,lstat
  integer :: iorb_old,n1_old,n2_old,n3_old,iat,nvctr_c_old,nvctr_f_old,i_all,iiat
  integer :: i1,i2,i3,iel,i_stat,onwhichatom_tmp
  real(gp) :: tx,ty,tz,displ,hx_old,hy_old,hz_old,mindist
  real(gp) :: tt,t1,t2,t3,t4,t5,t6,t7
  real(wp), dimension(:,:,:,:,:,:), allocatable :: psigold
  character(len=12) :: orbname
  !write(*,*) 'INSIDE readonewave'

  call io_read_descr_linear(unitwf, useFormattedInput, iorb_old, eval, n1_old, n2_old, n3_old, &
       & hx_old, hy_old, hz_old, lstat, error, nvctr_c_old, nvctr_f_old, rxyz_old, at%nat,&
       & locrad, locregCenter, confPotOrder, confPotprefac, onwhichatom_tmp)

  if (.not. lstat) call io_error(trim(error))
  if (iorb_old /= iorb) stop 'readonewave_linear'

  !conditions for periodicity in the three directions
  perx=(at%geocode /= 'F')
  pery=(at%geocode == 'P')
  perz=(at%geocode /= 'F')

  !tx=0.0_gp
  !ty=0.0_gp
  !tz=0.0_gp
  !do iat=1,at%nat
  !   tx=tx+mindist(perx,at%alat1,rxyz(1,iat),rxyz_old(1,iat))**2
  !   ty=ty+mindist(pery,at%alat2,rxyz(2,iat),rxyz_old(2,iat))**2
  !   tz=tz+mindist(perz,at%alat3,rxyz(3,iat),rxyz_old(3,iat))**2
  !enddo

  ! only care atom this tmb is on
  iat=onwhichatom(iorb)
  tx=mindist(perx,at%alat1,rxyz(1,iat),rxyz_old(1,iat))**2
  ty=mindist(pery,at%alat2,rxyz(2,iat),rxyz_old(2,iat))**2
  tz=mindist(perz,at%alat3,rxyz(3,iat),rxyz_old(3,iat))**2 
  displ=sqrt(tx+ty+tz)

  if (hx_old == hx .and. hy_old == hy .and. hz_old == hz .and.&
       n1_old == n1  .and. n2_old == n2 .and. n3_old == n3 .and. displ <= 1.d-3) then

     if (iproc == 0) call yaml_map('Reformating Wavefunctions',.false.)
     !if (iproc == 0) write(*,*) 'wavefunctions need NO reformatting'
     call read_psi_compress(unitwf, useFormattedInput, nvctr_c_old, nvctr_f_old, psi, lstat, error)
     if (.not. lstat) call io_error(trim(error))
  else
     if (iproc == 0 .and. iorb == 1) then
        call yaml_map('Reformating Wavefunctions',.true.)
        !write(*,*) 'wavefunctions need reformatting'
        call yaml_open_map('Reformatting for')
        if (hx_old /= hx .or. hy_old /= hy .or. hz_old /= hz) then
           call yaml_open_map('hgrid_old /= hgrid',flow=.true.)
              call yaml_map('hgrid_old', (/ hx_old,hy_old,hz_old /),fmt='(1pe20.12)')
              call yaml_map('hgrid', (/ hx,hy,hz /), fmt='(1pe20.12)')
           call yaml_close_map()
           !write(*,"(1x,A,6F14.10)") 'because hgrid_old /= hgrid',hx_old,hy_old,hz_old,hx,hy,hz
        else if (n1_old /= n1  .or. n2_old /= n2 .or. n3_old /= n3 ) then
           call yaml_map('Cell size has changed ', (/ n1_old,n1  , n2_old,n2 , n3_old,n3 /))
           !write(*,*) 'because cell size has changed',n1_old,n1,n2_old,n2,n3_old,n3
        else if (displ > 1.d-3 ) then
           call yaml_map('Large displacement of the molecule',displ, fmt='(1pe19.12)')
           !write(*,*) 'large displacement of molecule',displ
        end if
        call yaml_close_map()
     end if

!     ! NOT SURE YET WHAT SHOULD BE DONE FOR LINEAR CASE, so just stop
!     if(iproc==0) call yaml_warning('This is forbidden for now in linear case!')
!     call mpi_finalize(i_all)
!     stop 
!needs fixing below
     ! also need to add derivative functions, which needs orbs and lzd
     allocate(psigold(0:n1_old,2,0:n2_old,2,0:n3_old,2+ndebug),stat=i_stat)
     call memocc(i_stat,psigold,'psigold',subname)

     call razero(8*(n1_old+1)*(n2_old+1)*(n3_old+1),psigold)
     do iel=1,nvctr_c_old
        if (useFormattedInput) then
           read(unitwf,*) i1,i2,i3,tt
        else
           read(unitwf) i1,i2,i3,tt
        end if
        psigold(i1,1,i2,1,i3,1)=tt
     enddo
     do iel=1,nvctr_f_old
        if (useFormattedInput) then
           read(unitwf,*) i1,i2,i3,t1,t2,t3,t4,t5,t6,t7
        else
           read(unitwf) i1,i2,i3,t1,t2,t3,t4,t5,t6,t7
        end if
        psigold(i1,2,i2,1,i3,1)=t1
        psigold(i1,1,i2,2,i3,1)=t2
        psigold(i1,2,i2,2,i3,1)=t3
        psigold(i1,1,i2,1,i3,2)=t4
        psigold(i1,2,i2,1,i3,2)=t5
        psigold(i1,1,i2,2,i3,2)=t6
        psigold(i1,2,i2,2,i3,2)=t7
     enddo

     ! onwhichatom should be replaced with that read from file for consistent reordering -
     ! ordering can change if positions have moved - already done previously
     !print*,onwhichatom(iorb), onwhichatom_tmp
     !onwhichatom(iorb) = onwhichatom_tmp
     iiat=onwhichatom(iorb)

     !call reformat_one_supportfunction here to be consistent with cubic
     call reformat_one_supportfunction(iiat,displ,wfd,at,hx_old,hy_old,hz_old, & !n(m)
          n1_old,n2_old,n3_old,rxyz_old,psigold,hx,hy,hz,&
          n1,n2,n3,rxyz,psifscf,psi)

     i_all=-product(shape(psigold))*kind(psigold)
     deallocate(psigold,stat=i_stat)
     call memocc(i_stat,i_all,'psigold',subname)

  endif

  ! DEBUG
  !write(orbname,*) iorb
  !call plot_wf(trim(adjustl(orbname)),1,at,1.0_dp,lr,hx,hy,hz,rxyz,psi)
  ! END DEBUG 


END SUBROUTINE readonewave_linear                                                     


subroutine io_read_descr_linear(unitwf, formatted, iorb_old, eval, n1_old, n2_old, n3_old, &
       & hx_old, hy_old, hz_old, lstat, error, nvctr_c_old, nvctr_f_old, rxyz_old, nat, &
       & locrad, locregCenter, confPotOrder, confPotprefac,onwhichatom)
    use module_base
    use module_types
    use internal_io
    use yaml_output
    implicit none

    integer, intent(in) :: unitwf
    logical, intent(in) :: formatted
    integer, intent(out) :: iorb_old
    integer, intent(out) :: n1_old, n2_old, n3_old
    real(gp), intent(out) :: hx_old, hy_old, hz_old
    logical, intent(out) :: lstat
    real(wp), intent(out) :: eval
    integer, intent(out) :: confPotOrder
    real(gp), intent(out) :: locrad, confPotprefac
    real(gp), dimension(3), intent(out) :: locregCenter
    character(len =256), intent(out) :: error
    ! Optional arguments
    integer, intent(out), optional :: nvctr_c_old, nvctr_f_old
    integer, intent(in), optional :: nat
    real(gp), dimension(:,:), intent(out), optional :: rxyz_old
    integer, intent(out) :: onwhichatom

    integer :: i, iat, i_stat, nat_
    real(gp) :: rxyz(3)

    lstat = .false.
    write(error, "(A)") "cannot read psi description."
    if (formatted) then
       read(unitwf,*,iostat=i_stat) iorb_old,eval
       if (i_stat /= 0) return

       read(unitwf,*,iostat=i_stat) hx_old,hy_old,hz_old
       if (i_stat /= 0) return

       read(unitwf,*,iostat=i_stat) n1_old,n2_old,n3_old
       if (i_stat /= 0) return

       read(unitwf,*,iostat=i_stat) (locregCenter(i),i=1,3),onwhichatom,&
            locrad,confPotOrder, confPotprefac
       if (i_stat /= 0) return
       !call yaml_map('Reading atomic positions',nat)
       !write(*,*) 'reading ',nat,' atomic positions' !*

       if (present(nat) .And. present(rxyz_old)) then
          read(unitwf,*,iostat=i_stat) nat_
          if (i_stat /= 0) return
          ! Sanity check
          if (size(rxyz_old, 2) /= nat) stop "Mismatch in coordinate array size."
          if (nat_ /= nat) stop "Mismatch in coordinate array size."
          do iat=1,nat
             read(unitwf,*,iostat=i_stat) (rxyz_old(i,iat),i=1,3)
             if (i_stat /= 0) return

          enddo
       else
          read(unitwf,*,iostat=i_stat) nat_
          if (i_stat /= 0) return
          do iat=1,nat_
             read(unitwf,*,iostat=i_stat)
             if (i_stat /= 0) return
          enddo
       end if
       if (present(nvctr_c_old) .and. present(nvctr_f_old)) then
          read(unitwf,*,iostat=i_stat) nvctr_c_old, nvctr_f_old
          if (i_stat /= 0) return
       else
          read(unitwf,*,iostat=i_stat) i, iat
          if (i_stat /= 0) return
       end if
    else
       read(unitwf,iostat=i_stat) iorb_old,eval
       if (i_stat /= 0) return

       read(unitwf,iostat=i_stat) hx_old,hy_old,hz_old
       if (i_stat /= 0) return
       read(unitwf,iostat=i_stat) n1_old,n2_old,n3_old
       if (i_stat /= 0) return
       read(unitwf,iostat=i_stat) (locregCenter(i),i=1,3),onwhichatom,&
            locrad,confPotOrder, confPotprefac
       if (i_stat /= 0) return
       if (present(nat) .And. present(rxyz_old)) then
          read(unitwf,iostat=i_stat) nat_
          if (i_stat /= 0) return
          ! Sanity check
          if (size(rxyz_old, 2) /= nat) stop "Mismatch in coordinate array size." 
          if (nat_ /= nat) stop "Mismatch in coordinate array size."
          do iat=1,nat
             read(unitwf,iostat=i_stat)(rxyz_old(i,iat),i=1,3)
             if (i_stat /= 0) return
          enddo
       else
          read(unitwf,iostat=i_stat) nat_
          if (i_stat /= 0) return
          do iat=1,nat_
             read(unitwf,iostat=i_stat) rxyz
             if (i_stat /= 0) return
          enddo
       end if
       if (present(nvctr_c_old) .and. present(nvctr_f_old)) then
          read(unitwf,iostat=i_stat) nvctr_c_old, nvctr_f_old
          if (i_stat /= 0) return
       else
          read(unitwf,iostat=i_stat) i, iat
          if (i_stat /= 0) return
       end if
    end if
    lstat = .true.

END SUBROUTINE io_read_descr_linear

subroutine io_read_descr_coeff(unitwf, formatted, norb_old, ntmb_old, n1_old, n2_old, n3_old, &
       & hx_old, hy_old, hz_old, lstat, error, nvctr_c_old, nvctr_f_old, rxyz_old, nat)
    use module_base
    use module_types
    use internal_io
    implicit none
    integer, intent(in) :: unitwf
    logical, intent(in) :: formatted
    integer, intent(out) :: norb_old, ntmb_old
    integer, intent(out) :: n1_old, n2_old, n3_old
    real(gp), intent(out) :: hx_old, hy_old, hz_old
    logical, intent(out) :: lstat
    character(len =256), intent(out) :: error
    ! Optional arguments
    integer, intent(out), optional :: nvctr_c_old, nvctr_f_old
    integer, intent(in), optional :: nat
    real(gp), dimension(:,:), intent(out), optional :: rxyz_old

    integer :: i, iat, i_stat, nat_
    real(gp) :: rxyz(3)

    lstat = .false.
    write(error, "(A)") "cannot read psi description."
    if (formatted) then
       read(unitwf,*,iostat=i_stat) norb_old, ntmb_old
       if (i_stat /= 0) return
       read(unitwf,*,iostat=i_stat) hx_old,hy_old,hz_old
       if (i_stat /= 0) return
       read(unitwf,*,iostat=i_stat) n1_old,n2_old,n3_old
       if (i_stat /= 0) return
       !write(*,*) 'reading ',nat,' atomic positions'
       if (present(nat) .And. present(rxyz_old)) then
          read(unitwf,*,iostat=i_stat) nat_
          if (i_stat /= 0) return
          ! Sanity check
          if (size(rxyz_old, 2) /= nat) stop "Mismatch in coordinate array size."
          if (nat_ /= nat) stop "Mismatch in coordinate array size."
          do iat=1,nat
             read(unitwf,*,iostat=i_stat) (rxyz_old(i,iat),i=1,3)
             if (i_stat /= 0) return
          enddo
       else
          read(unitwf,*,iostat=i_stat) nat_
          if (i_stat /= 0) return
          do iat=1,nat_
             read(unitwf,*,iostat=i_stat)
             if (i_stat /= 0) return
          enddo
       end if
       if (present(nvctr_c_old) .and. present(nvctr_f_old)) then
          read(unitwf,*,iostat=i_stat) nvctr_c_old, nvctr_f_old
          if (i_stat /= 0) return
       else
          read(unitwf,*,iostat=i_stat) i, iat
          if (i_stat /= 0) return
       end if
    else
       read(unitwf,iostat=i_stat) norb_old, ntmb_old
       if (i_stat /= 0) return
       read(unitwf,iostat=i_stat) hx_old,hy_old,hz_old
       if (i_stat /= 0) return
       read(unitwf,iostat=i_stat) n1_old,n2_old,n3_old
       if (i_stat /= 0) return
       if (present(nat) .And. present(rxyz_old)) then
          read(unitwf,iostat=i_stat) nat_
          if (i_stat /= 0) return
          ! Sanity check
          if (size(rxyz_old, 2) /= nat) stop "Mismatch in coordinate array size." 
          if (nat_ /= nat) stop "Mismatch in coordinate array size."
          do iat=1,nat
             read(unitwf,iostat=i_stat)(rxyz_old(i,iat),i=1,3)
             if (i_stat /= 0) return
          enddo
       else
          read(unitwf,iostat=i_stat) nat_
          if (i_stat /= 0) return
          do iat=1,nat_
             read(unitwf,iostat=i_stat) rxyz
             if (i_stat /= 0) return
          enddo
       end if
       if (present(nvctr_c_old) .and. present(nvctr_f_old)) then
          read(unitwf,iostat=i_stat) nvctr_c_old, nvctr_f_old
          if (i_stat /= 0) return
       else
          read(unitwf,iostat=i_stat) i, iat
          if (i_stat /= 0) return
       end if
    end if
    lstat = .true.
END SUBROUTINE io_read_descr_coeff


subroutine read_coeff_minbasis(unitwf,useFormattedInput,iproc,ntmb,&
     & at,rxyz_old,rxyz,coeff,eval)
  use module_base
  use module_types
  use internal_io
  use module_interfaces
  use yaml_output
  implicit none
  logical, intent(in) :: useFormattedInput
  integer, intent(in) :: unitwf,iproc,ntmb
  type(atoms_data), intent(in) :: at
  real(gp), dimension(3,at%nat), intent(in) :: rxyz
  real(gp), dimension(3,at%nat), intent(out) :: rxyz_old
  real(wp), dimension(ntmb,ntmb), intent(out) :: coeff
  real(wp), dimension(ntmb), intent(out) :: eval

  !local variables
  character(len = 256) :: error
  logical :: perx,pery,perz,lstat
  integer :: norb_old,n1_old,n2_old,n3_old,iat,nvctr_c_old,nvctr_f_old,i_stat
  integer :: ntmb_old, i1, i2,i,j,iorb,iorb_old
  real(wp) :: tt
  real(gp) :: tx,ty,tz,displ,hx_old,hy_old,hz_old,mindist


  !write(*,*) 'INSIDE readonewave'
  call io_read_descr_coeff(unitwf, useFormattedInput, norb_old, ntmb_old, n1_old, n2_old, n3_old, &
       & hx_old, hy_old, hz_old, lstat, error, nvctr_c_old, nvctr_f_old, rxyz_old, at%nat)
  if (.not. lstat) call io_error(trim(error))

  !conditions for periodicity in the three directions
  perx=(at%geocode /= 'F')
  pery=(at%geocode == 'P')
  perz=(at%geocode /= 'F')

  tx=0.0_gp
  ty=0.0_gp
  tz=0.0_gp
  do iat=1,at%nat
     tx=tx+mindist(perx,at%alat1,rxyz(1,iat),rxyz_old(1,iat))**2
     ty=ty+mindist(pery,at%alat2,rxyz(2,iat),rxyz_old(2,iat))**2
     tz=tz+mindist(perz,at%alat3,rxyz(3,iat),rxyz_old(3,iat))**2
  enddo
  displ=sqrt(tx+ty+tz)

  if (norb_old /= ntmb_old) then
     if (iproc == 0) write(error,"(A)") 'error in read coeffs, eval and coeffs should be ntmb*ntmb'
     call io_error(trim(error))
  end if

  ! read the eigenvalues
  if (useFormattedInput) then
     do iorb=1,ntmb
        read(unitwf,*,iostat=i_stat) iorb_old,eval(iorb)
        if (iorb_old /= iorb) stop 'read_coeff_minbasis'
     enddo
  else 
     do iorb=1,ntmb
        read(unitwf,iostat=i_stat) iorb_old,eval(iorb)
        if (iorb_old /= iorb) stop 'read_coeff_minbasis'
     enddo
     if (i_stat /= 0) stop 'Problem reading the eigenvalues'
  end if

  !if (iproc == 0) write(*,*) 'coefficients need NO reformatting'

  ! Now read the coefficients
  do i = 1, ntmb
     do j = 1, ntmb
        if (useFormattedInput) then
           read(unitwf,*,iostat=i_stat) i1,i2,tt
        else
           read(unitwf,iostat=i_stat) i1,i2,tt
        end if
        if (i_stat /= 0) stop 'Problem reading the coefficients'
        coeff(j,i) = tt  
     end do
  end do


END SUBROUTINE read_coeff_minbasis


!> Reads wavefunction from file and transforms it properly if hgrid or size of simulation cell                                                                                                                                                                                                                                                                                                                                   
!!  have changed
subroutine readmywaves_linear(iproc,filename,iformat,npsidim,Lzd,orbs,at,rxyz_old,rxyz,  & 
    psi,coeff,orblist)
  use module_base
  use module_types
  use yaml_output
  use module_interfaces, except_this_one => readmywaves_linear
  implicit none
  integer, intent(in) :: iproc, iformat, npsidim
  type(orbitals_data), intent(inout) :: orbs  ! orbs related to the basis functions
  type(local_zone_descriptors), intent(in) :: Lzd
  type(atoms_data), intent(in) :: at
  real(gp), dimension(3,at%nat), intent(in) :: rxyz
  real(gp), dimension(3,at%nat), intent(out) :: rxyz_old
  real(wp), dimension(npsidim), intent(out) :: psi  
  real(gp), dimension(orbs%norb,orbs%norb),intent(out) :: coeff
  character(len=*), intent(in) :: filename
  integer, dimension(orbs%norb), optional :: orblist
  !Local variables
  character(len=*), parameter :: subname='readmywaves_linear'
  integer :: ncount1,ncount_rate,ncount_max,iorb,i_stat,i_all,ncount2
  integer :: iorb_out,ispinor,ilr,ind,nb1,nb2,nb3,n1,n2,n3
  integer :: confPotOrder
  real(gp) :: locrad, confPotprefac
  real(gp), dimension(3) :: locregCenter
  real(kind=4) :: tr0,tr1
  real(kind=8) :: tel
  real(wp), dimension(:,:,:), allocatable :: psifscf
  logical :: perx, pery, perz
  !integer, dimension(orbs%norb) :: orblist2

  call cpu_time(tr0)
  call system_clock(ncount1,ncount_rate,ncount_max)

  if (iformat == WF_FORMAT_ETSF) then
     stop 'Linear scaling with ETSF writing not implemented yet'
     !construct the orblist or use the one in argument
     !do nb1 = 1, orbs%norb
     !orblist2(nb1) = nb1
     !if(present(orblist)) orblist2(nb1) = orblist(nb1) 
     !end do

     !call read_waves_etsf(iproc,filename // ".etsf",orbs,n1,n2,n3,hx,hy,hz,at,rxyz_old,rxyz,  & 
     !     wfd,psi)
  else if (iformat == WF_FORMAT_BINARY .or. iformat == WF_FORMAT_PLAIN) then
     !conditions for periodicity in the three directions
     perx=(at%geocode /= 'F')
     pery=(at%geocode == 'P')
     perz=(at%geocode /= 'F')

     !buffers related to periodicity
     !WARNING: the boundary conditions are not assumed to change between new and old
     call ext_buffers_coarse(perx,nb1)
     call ext_buffers_coarse(pery,nb2)
     call ext_buffers_coarse(perz,nb3)
     n1 = Lzd%Glr%d%n1
     n2 = Lzd%Glr%d%n2
     n3 = Lzd%Glr%d%n3
     allocate(psifscf(-nb1:2*n1+1+nb1,-nb2:2*n2+1+nb2,-nb3:2*n3+1+nb3+ndebug),stat=i_stat)
     call memocc(i_stat,psifscf,'psifscf',subname)
     !allocate(psifscf(1,1,1+ndebug),stat=i_stat)
     !call memocc(i_stat,psifscf,'psifscf',subname)
     ind = 1
     do iorb=1,orbs%norbp!*orbs%nspinor
        ilr = orbs%inwhichlocreg(iorb+orbs%isorb)
        do ispinor=1,orbs%nspinor
           if(present(orblist)) then
              call open_filename_of_iorb(99,(iformat == WF_FORMAT_BINARY),filename, &
                   & orbs,iorb,ispinor,iorb_out, orblist(iorb+orbs%isorb))
           else
              call open_filename_of_iorb(99,(iformat == WF_FORMAT_BINARY),filename, &
                   & orbs,iorb,ispinor,iorb_out)
           end if  

           call readonewave_linear(99, (iformat == WF_FORMAT_PLAIN),iorb_out,iproc,&
                Lzd%Glr%d%n1,Lzd%Glr%d%n2,Lzd%Glr%d%n3,Lzd%hgrids(1),Lzd%hgrids(2),&
                Lzd%hgrids(3),at,Lzd%Llr(ilr)%wfd,rxyz_old,rxyz,locrad,locregCenter,&
                confPotOrder,confPotPrefac,psi(ind),orbs%eval(orbs%isorb+iorb),psifscf,&
                orbs%onwhichatom,Lzd%Llr(ilr))
           close(99)
           ind = ind + Lzd%Llr(ilr)%wfd%nvctr_c+7*Lzd%Llr(ilr)%wfd%nvctr_f
        end do

     end do

     i_all=-product(shape(psifscf))*kind(psifscf)
     deallocate(psifscf,stat=i_stat)
     call memocc(i_stat,i_all,'psifscf',subname)

     !Open the coefficient file 
     if(iformat == WF_FORMAT_PLAIN) then
        open(99,file=filename//'_coeff.bin',status='unknown',form='formatted')
     else if(iformat == WF_FORMAT_BINARY) then
        open(99,file=filename//'_coeff.bin',status='unknown',form='unformatted')
     else
        stop 'Coefficient format not implemented'
     end if
     call read_coeff_minbasis(99,(iformat == WF_FORMAT_PLAIN),iproc,orbs%norb,&
          at,rxyz_old,rxyz,coeff,orbs%eval)
     close(99)
  else
     !write(*,*) "Unknown wavefunction file format from filename."
     call yaml_warning('Unknown wavefunction file format from filename.')
     stop
  end if

  call cpu_time(tr1)
  call system_clock(ncount2,ncount_rate,ncount_max)
  tel=dble(ncount2-ncount1)/dble(ncount_rate)

  if (iproc == 0) call yaml_open_sequence('Reading Waves Time')
  call yaml_sequence(advance='no')
  call yaml_open_map(flow=.true.)
     call yaml_map('Process',iproc)
     call yaml_map('Timing',(/ real(tr1-tr0,kind=8),tel /),fmt='(1pe10.3)')
  call yaml_close_map()
  if (iproc == 0) call yaml_close_sequence()
  !write(*,'(a,i4,2(1x,1pe10.3))') '- READING WAVES TIME',iproc,tr1-tr0,tel
END SUBROUTINE readmywaves_linear


subroutine initialize_linear_from_file(iproc,nproc,filename,iformat,Lzd,orbs,at,rxyz,orblist)
  use module_base
  use module_types
  use module_defs
  use yaml_output
  use module_interfaces, except_this_one => initialize_linear_from_file
  implicit none
  integer, intent(in) :: iproc, nproc, iformat
  type(orbitals_data), intent(inout) :: orbs  !< orbs related to the basis functions, inwhichlocreg generated in this routine
  type(atoms_data), intent(in) :: at
  real(gp), dimension(3,at%nat), intent(in) :: rxyz
  character(len=*), intent(in) :: filename
  type(local_zone_descriptors), intent(inout) :: Lzd !< must already contain Glr and hgrids
  integer, dimension(orbs%norb), optional :: orblist
  !Local variables
  character(len=*), parameter :: subname='initialize_linear_from_file'
  character(len =256) :: error
  logical :: lstat, consistent, perx, pery, perz
  integer :: ilr, ierr, iorb_old, iorb, ispinor, iorb_out, n1_old, n2_old, n3_old
  integer :: i_stat, i_all,confPotOrder, confPotOrder_old, onwhichatom_tmp, iat
! integer :: jorb
  real(gp) :: hx_old, hy_old, hz_old
! real(gp) :: mindist
  real(kind=8) :: eval
!  real(kind=8) :: dx,dy,dz,dist,eval
  real(gp), dimension(orbs%norb):: locrad, confPotprefac
  real(gp), dimension(3,at%nat) :: rxyz_old
  real(gp), dimension(3,orbs%norb) :: locregCenter
  integer, dimension(orbs%norb) :: nvctr_c, nvctr_f
  integer, dimension(:), allocatable :: norbsperlocreg
  real(kind=8), dimension(:), allocatable :: lrad
  real(gp), dimension(:,:), allocatable :: cxyz
  logical, dimension(:), allocatable :: calcbounds

  ! NOTES:
  ! The orbs%norb family must be all constructed before this routine
  ! This can be done from the input.lin since the number of basis functions should be fixed.

  call to_zero(3*orbs%norb,locregCenter(1,1))
  call to_zero(orbs%norb,locrad(1))
  call to_zero(orbs%norb,confPotprefac(1))
  consistent = .true.

  ! First read the headers (reading is distributed) and then the information is communicated to all procs.
  ! Then each proc generates a group of lrs that are communicated to all others.
  if (iformat == WF_FORMAT_ETSF) then
     stop 'Linear scaling with ETSF writing not implemented yet'
  else if (iformat == WF_FORMAT_BINARY .or. iformat == WF_FORMAT_PLAIN) then
     orbs%onwhichatom = 0
     loop_iorb: do iorb=1,orbs%norbp!*orbs%nspinor
        do ispinor=1,orbs%nspinor
           if(present(orblist)) then
              call open_filename_of_iorb(99,(iformat == WF_FORMAT_BINARY),filename, &
                   & orbs,iorb,ispinor,iorb_out, orblist(iorb+orbs%isorb))
           else
              call open_filename_of_iorb(99,(iformat == WF_FORMAT_BINARY),filename, &
                   & orbs,iorb,ispinor,iorb_out)
           end if    

           call io_read_descr_linear(99,(iformat == WF_FORMAT_PLAIN), iorb_old, eval, n1_old, n2_old, n3_old, &
                & hx_old, hy_old, hz_old, lstat, error, nvctr_c(iorb+orbs%isorb), nvctr_f(iorb+orbs%isorb),&
                & rxyz_old, at%nat, locrad(iorb+orbs%isorb), locregCenter(1,iorb+orbs%isorb), confPotOrder,&
                & confPotprefac(iorb+orbs%isorb), onwhichatom_tmp)

           ! get locregcenters from new atomic positions
           orbs%onwhichatom(iorb+orbs%isorb) = onwhichatom_tmp
           locregcenter(:,iorb+orbs%isorb) = rxyz(:,onwhichatom_tmp)
           ! DEBUG: print*,iproc,iorb,iorb+orbs%isorb,iorb_old,iorb_out
           if (.not. lstat) then
              call yaml_warning(trim(error))
              !write(*,*) trim(error)
              stop
           end if
           if (iorb_old /= iorb_out) then
              call yaml_warning('Initialize_linear_from_file')
              stop
           end if
           close(99)
           !TO DO: confPotOrder_old should be read from input.lin
           if(iorb==1) confPotOrder_old = confPotOrder

           confPotOrder_old = confPotOrder
        end do
     end do loop_iorb
  else
     call yaml_warning('Unknown wavefunction file format from filename.')
     !write(*,*) "Unknown wavefunction file format from filename."
     stop
  end if

  Lzd%nlr = orbs%norb
  ! Communication of the quantities
  if (nproc > 1)  call mpiallred(orbs%onwhichatom(1),orbs%norb,MPI_SUM,bigdft_mpi%mpi_comm,ierr)
  if (nproc > 1)  call mpiallred(locregCenter(1,1),3*orbs%norb,MPI_SUM,bigdft_mpi%mpi_comm,ierr)
  if (nproc > 1)  call mpiallred(locrad(1),orbs%norb,MPI_SUM,bigdft_mpi%mpi_comm,ierr)
  if (nproc > 1)  call mpiallred(confPotprefac(1),orbs%norb,MPI_SUM,bigdft_mpi%mpi_comm,ierr)


  allocate(Lzd%Llr(Lzd%nlr),stat=i_stat)
  do ilr=1,lzd%nlr
     lzd%Llr(ilr)=default_locreg()
  end do

  allocate(cxyz(3,Lzd%nlr),stat=i_stat)
  call memocc(i_stat,cxyz,'cxyz',subname)
  allocate(calcbounds(Lzd%nlr),stat=i_stat)
  call memocc(i_stat,calcbounds,'calcbounds',subname)
  allocate(lrad(Lzd%nlr), stat=i_stat)
  call memocc(i_stat, lrad, 'lrad', subname)
  allocate(norbsperlocreg(Lzd%nlr), stat=i_stat)
  call memocc(i_stat, norbsPerLocreg, 'norbsPerLocreg', subname)
  norbsPerLocreg=1 !should be norbsPerLocreg  

  ! Put the llr in posinp order
  ilr = 0
  do iat = 1, at%nat
     do iorb=1,orbs%norb
        if(iat == orbs%onwhichatom(iorb)) then
           ilr = ilr + 1
           cxyz(1,ilr) = rxyz(1,iat)
           cxyz(2,ilr) = rxyz(2,iat)
           cxyz(3,ilr) = rxyz(3,iat)

!           cxyz(1,ilr) = locregCenter(1,iorb)
!           cxyz(2,ilr) = locregCenter(2,iorb)
!           cxyz(3,ilr) = locregCenter(3,iorb)
           lrad(ilr) = locrad(iorb)
            orbs%inwhichlocreg(iorb)=ilr
        end if
     end do
  end do
  
!  i_all = -product(shape(orbs%inwhichlocreg))*kind(orbs%inwhichlocreg)
!  deallocate(orbs%inwhichlocreg,stat=i_stat)
!  call memocc(i_stat,i_all,'orbs%inwhichlocreg',subname)

!  call assignToLocreg2(iproc, nproc, orbs%norb, orbs%norb_par, at%nat, Lzd%nlr, orbs%nspin, &
!       norbsperlocreg, cxyz, orbs%inwhichlocreg) 

  ! Set calcbounds correctly
  calcbounds = .false.
  do iorb = 1, orbs%norbp
     ilr = orbs%inwhichlocreg(iorb+orbs%isorb)
     calcbounds(ilr) = .true.
  end do

!TO DO: CUBIC LOCREGS
  call determine_locregSphere_parallel(iproc,nproc,Lzd%nlr,cxyz,lrad,Lzd%hgrids(1),&
       Lzd%hgrids(2),Lzd%hgrids(3),at,orbs,Lzd%Glr,Lzd%Llr,calcbounds)

  i_all = -product(shape(cxyz))*kind(cxyz)
  deallocate(cxyz,stat=i_stat)
  call memocc(i_stat,i_all,'cxyz',subname)
  i_all = -product(shape(calcbounds))*kind(calcbounds)
  deallocate(calcbounds,stat=i_stat)
  call memocc(i_stat,i_all,'calcbounds',subname)
  i_all = -product(shape(lrad))*kind(lrad)
  deallocate(lrad,stat=i_stat)
  call memocc(i_stat,i_all,'lrad',subname)
  i_all = -product(shape(norbsperlocreg))*kind(norbsperlocreg)
  deallocate(norbsperlocreg,stat=i_stat)
  call memocc(i_stat,i_all,'norbsPerLocreg',subname)

END SUBROUTINE initialize_linear_from_file


subroutine check_consistency(Lzd, at, hx_old, hy_old, hz_old, n1_old, n2_old, n3_old, &
           rxyz_old,rxyz,confPotOrder,confPotOrder_old,consistent)
  use module_base
  use module_types
  implicit none
  integer, intent(in) :: confPotOrder,confPotOrder_old, n1_old, n2_old, n3_old
  type(atoms_data), intent(in) :: at
  real(gp), intent(in) :: hx_old, hy_old, hz_old
  real(gp), dimension(3,at%nat), intent(in) :: rxyz, rxyz_old
  type(local_zone_descriptors), intent(in) :: Lzd !< must already contain Glr and hgrids
  logical, intent(out) :: consistent
  ! Local variables
  logical :: perx, pery, perz
  integer :: iat
  real(gp):: tx, ty, tz, displ, mindist  

  !conditions for periodicity in the three directions
  perx=(at%geocode /= 'F')
  pery=(at%geocode == 'P')
  perz=(at%geocode /= 'F')

  tx=0.0_gp
  ty=0.0_gp
  tz=0.0_gp
  do iat=1,at%nat
     tx=tx+mindist(perx,at%alat1,rxyz(1,iat),rxyz_old(1,iat))**2
     ty=ty+mindist(pery,at%alat2,rxyz(2,iat),rxyz_old(2,iat))**2
     tz=tz+mindist(perz,at%alat3,rxyz(3,iat),rxyz_old(3,iat))**2
  enddo
  displ=sqrt(tx+ty+tz)
  consistent = .true.
  if(hx_old /= Lzd%hgrids(1) .or. hy_old /= Lzd%hgrids(2) .or. hz_old /= Lzd%hgrids(3)) then
    write(*,"(1x,A,6F14.10)") 'Stopping because hgrid_old /= hgrid',hx_old,hy_old,hz_old,&
         Lzd%hgrids(1),Lzd%hgrids(2),Lzd%hgrids(3)
    consistent = .false.
  else if (n1_old /= Lzd%Glr%d%n1  .or. n2_old /= Lzd%Glr%d%n2 .or. n3_old /= Lzd%Glr%d%n3 ) then
    write(*,"(1x,A,6I14)") 'Stopping because global cell size',&
    n1_old,Lzd%Glr%d%n1,n2_old,Lzd%Glr%d%n2,n3_old,Lzd%Glr%d%n3
    consistent = .false.
  else if(displ > 1.d-3 ) then
    write(*,*) 'Stopping because of large displacement of molecule',displ
    consistent = .false.
  else if(confpotOrder /= confPotOrder_old) then
    write(*,*) 'Stopping because of inconsistent confPotOrder',confPotOrder,confPotOrder_old 
    consistent = .false.
  end if

END SUBROUTINE check_consistency


!> Copy old support functions from phi to phi_old
subroutine copy_old_supportfunctions(orbs,lzd,phi,lzd_old,phi_old)
  use module_base
  use module_types
  implicit none
  type(orbitals_data), intent(in) :: orbs
  type(local_zone_descriptors), intent(in) :: lzd
  type(local_zone_descriptors), intent(inout) :: lzd_old
  real(wp), dimension(:), pointer :: phi,phi_old
  !Local variables
  character(len=*), parameter :: subname='copy_old_supportfunctions'
  integer :: iseg,j,ind1,iorb,i_stat,ii,iiorb,ilr
  real(kind=8) :: tt
! integer :: i_all

  ! First copy global quantities
  call nullify_locreg_descriptors(lzd_old%glr)

  lzd_old%glr%wfd%nvctr_c = lzd%glr%wfd%nvctr_c
  lzd_old%glr%wfd%nvctr_f = lzd%glr%wfd%nvctr_f
  lzd_old%glr%wfd%nseg_c  = lzd%glr%wfd%nseg_c
  lzd_old%glr%wfd%nseg_f  = lzd%glr%wfd%nseg_f

  !allocations
  call allocate_wfd(lzd_old%glr%wfd,subname)

  do iseg=1,lzd_old%glr%wfd%nseg_c+lzd_old%glr%wfd%nseg_f
     lzd_old%glr%wfd%keyglob(1,iseg)    = lzd%glr%wfd%keyglob(1,iseg) 
     lzd_old%glr%wfd%keyglob(2,iseg)    = lzd%glr%wfd%keyglob(2,iseg)
     lzd_old%glr%wfd%keygloc(1,iseg)    = lzd%glr%wfd%keygloc(1,iseg)
     lzd_old%glr%wfd%keygloc(2,iseg)    = lzd%glr%wfd%keygloc(2,iseg)
     lzd_old%glr%wfd%keyvloc(iseg)      = lzd%glr%wfd%keyvloc(iseg)
     lzd_old%glr%wfd%keyvglob(iseg)     = lzd%glr%wfd%keyvglob(iseg)
  enddo
  !!!deallocation
  !!call deallocate_wfd(lzd%glr%wfd,subname)

  !!lzd_old%glr%d%n1 = lzd%glr%d%n1
  !!lzd_old%glr%d%n2 = lzd%glr%d%n2
  !!lzd_old%glr%d%n3 = lzd%glr%d%n3
  call copy_grid_dimensions(lzd%glr%d, lzd_old%glr%d)


  lzd_old%nlr=lzd%nlr
  nullify(lzd_old%llr)
  allocate(lzd_old%llr(lzd_old%nlr))
  do ilr=1,lzd_old%nlr
      call nullify_locreg_descriptors(lzd_old%llr(ilr))
  end do

  lzd_old%hgrids(1)=lzd%hgrids(1)
  lzd_old%hgrids(2)=lzd%hgrids(2)
  lzd_old%hgrids(3)=lzd%hgrids(3)
 
  !!ii=0
  !!do ilr=1,lzd_old%nlr

  !!    ! Now copy local quantities

  !!    lzd_old%llr(ilr)%wfd%nvctr_c = lzd%llr(ilr)%wfd%nvctr_c
  !!    lzd_old%llr(ilr)%wfd%nvctr_f = lzd%llr(ilr)%wfd%nvctr_f
  !!    lzd_old%llr(ilr)%wfd%nseg_c  = lzd%llr(ilr)%wfd%nseg_c
  !!    lzd_old%llr(ilr)%wfd%nseg_f  = lzd%llr(ilr)%wfd%nseg_f

  !!    !allocations
  !!    call allocate_wfd(lzd_old%llr(ilr)%wfd,subname)

  !!    do iseg=1,lzd_old%llr(ilr)%wfd%nseg_c+lzd_old%llr(ilr)%wfd%nseg_f
  !!       lzd_old%llr(ilr)%wfd%keyglob(1,iseg)    = lzd%llr(ilr)%wfd%keyglob(1,iseg) 
  !!       lzd_old%llr(ilr)%wfd%keyglob(2,iseg)    = lzd%llr(ilr)%wfd%keyglob(2,iseg)
  !!       lzd_old%llr(ilr)%wfd%keygloc(1,iseg)    = lzd%llr(ilr)%wfd%keygloc(1,iseg)
  !!       lzd_old%llr(ilr)%wfd%keygloc(2,iseg)    = lzd%llr(ilr)%wfd%keygloc(2,iseg)
  !!       lzd_old%llr(ilr)%wfd%keyvloc(iseg)      = lzd%llr(ilr)%wfd%keyvloc(iseg)
  !!       lzd_old%llr(ilr)%wfd%keyvglob(iseg)     = lzd%llr(ilr)%wfd%keyvglob(iseg)
  !!    enddo
  !!    !!!deallocation
  !!    !!call deallocate_wfd(lzd%llr(ilr)%wfd,subname)

  !!    !!lzd_old%llr(ilr)%d%n1 = lzd%llr(ilr)%d%n1
  !!    !!lzd_old%llr(ilr)%d%n2 = lzd%llr(ilr)%d%n2
  !!    !!lzd_old%llr(ilr)%d%n3 = lzd%llr(ilr)%d%n3
  !!    call copy_grid_dimensions(lzd%llr(ilr)%d, lzd_old%llr(ilr)%d)

  !!    ii = ii + lzd_old%llr(ilr)%wfd%nvctr_c + 7*lzd_old%llr(ilr)%wfd%nvctr_f

  !!end do

  ii=0
  do iorb=1,orbs%norbp
      iiorb=orbs%isorb+iorb
      ilr=orbs%inwhichlocreg(iiorb)
      call copy_locreg_descriptors(lzd%llr(ilr), lzd_old%llr(ilr), subname)
      ii = ii + lzd_old%llr(ilr)%wfd%nvctr_c + 7*lzd_old%llr(ilr)%wfd%nvctr_f
  end do

  allocate(phi_old(ii+ndebug),stat=i_stat)
  call memocc(i_stat,phi_old,'phi_old',subname)

  ! Now copy the suport functions
  ind1=0
  do iorb=1,orbs%norbp
      tt=0.d0
      iiorb=orbs%isorb+iorb
      ilr=orbs%inwhichlocreg(iiorb)
      do j=1,lzd_old%llr(ilr)%wfd%nvctr_c+7*lzd_old%llr(ilr)%wfd%nvctr_f
          ind1=ind1+1
          phi_old(ind1)=phi(ind1)
          tt=tt+real(phi(ind1),kind=8)**2
      end do
      tt=sqrt(tt)
      if (abs(tt-1.d0) > 1.d-8) then
         write(*,*)'wrong phi_old',iiorb,tt
         !stop 
      end if
  end do

  !!!deallocation
  !!i_all=-product(shape(phi))*kind(phi)
  !!deallocate(phi,stat=i_stat)
  !!call memocc(i_stat,i_all,'phi',subname)

END SUBROUTINE copy_old_supportfunctions


subroutine copy_old_coefficients(norb_tmb, coeff, coeff_old)
  use module_base
  implicit none

  ! Calling arguments
  integer,intent(in):: norb_tmb
  real(8),dimension(:,:),pointer:: coeff, coeff_old

  ! Local variables
  character(len=*),parameter:: subname='copy_old_coefficients'
  integer:: istat
!  integer:: iall

  allocate(coeff_old(norb_tmb,norb_tmb),stat=istat)
  call memocc(istat,coeff_old,'coeff_old',subname)

  call vcopy(norb_tmb*norb_tmb, coeff(1,1), 1, coeff_old(1,1), 1)

  !!iall=-product(shape(coeff))*kind(coeff)
  !!deallocate(coeff,stat=istat)
  !!call memocc(istat,iall,'coeff',subname)

END SUBROUTINE copy_old_coefficients


subroutine copy_old_inwhichlocreg(norb_tmb, inwhichlocreg, inwhichlocreg_old, onwhichatom, onwhichatom_old)
  use module_base
  implicit none

  ! Calling arguments
  integer,intent(in):: norb_tmb
  integer,dimension(:),pointer:: inwhichlocreg, inwhichlocreg_old, onwhichatom, onwhichatom_old

  ! Local variables
  character(len=*),parameter:: subname='copy_old_inwhichlocreg'
  integer :: istat
!  integer:: iall

  allocate(inwhichlocreg_old(norb_tmb),stat=istat)
  call memocc(istat,inwhichlocreg_old,'inwhichlocreg_old',subname)
  call vcopy(norb_tmb, inwhichlocreg(1), 1, inwhichlocreg_old(1), 1)
  !!iall=-product(shape(inwhichlocreg))*kind(inwhichlocreg)
  !!deallocate(inwhichlocreg,stat=istat)
  !!call memocc(istat,iall,'inwhichlocreg',subname)


  allocate(onwhichatom_old(norb_tmb),stat=istat)
  call memocc(istat,onwhichatom_old,'onwhichatom_old',subname)
  call vcopy(norb_tmb, onwhichatom(1), 1, onwhichatom_old(1), 1)
  !!iall=-product(shape(onwhichatom))*kind(onwhichatom)
  !!deallocate(onwhichatom,stat=istat)
  !!call memocc(istat,iall,'onwhichatom',subname)

END SUBROUTINE copy_old_inwhichlocreg


!> Reformat wavefunctions if the mesh have changed (in a restart)
!could also tidy here a bit more, e.g. get rid of ndim_old as an argument
subroutine reformat_supportfunctions(iproc,at,&
           rxyz_old,ndim_old,rxyz,tmb,tmb_old)
  use module_base
  use module_types
  implicit none
  integer, intent(in) :: iproc,ndim_old
  type(atoms_data), intent(in) :: at
  real(gp), dimension(3,at%nat), intent(in) :: rxyz,rxyz_old
  type(DFT_wavefunction), intent(inout) :: tmb, tmb_old
  !Local variables
  character(len=*), parameter :: subname='reformatmywaves'
  logical :: reformat,perx,pery,perz
  integer :: iorb,j,i_stat,i_all,jj,j0,j1,ii,i0,i1,i2,i3,i,iseg,nb1,nb2,nb3,jstart,jstart_old,iiorb,ilr,iiat
  integer:: n1_old,n2_old,n3_old,n1,n2,n3,ierr,idir,jstart_old_der,ncount,ilr_old
  real(gp) :: tx,ty,tz,displ,mindist,tt
  real(wp), dimension(:,:,:), allocatable :: phifscf
  real(wp), dimension(:,:,:,:,:,:), allocatable :: phigold
  real(wp), dimension(:), allocatable :: phi_old_der
  integer, dimension(0:5) :: reformat_reason
!  real(gp) :: dnrm2
!  integer :: iat

  reformat_reason=0

  !!do ilr=1,lzd%nlr
  !!    write(*,*) 'iproc, assoc(new)',iproc, associated(lzd%llr(ilr)%wfd%keyvloc)
  !!    write(*,*) 'iproc, assoc(old)',iproc, associated(lzd_old%llr(ilr)%wfd%keyvloc)
  !!end do

  !!do i_stat=1,ndim_old
  !!    write(800+iproc,*) i_stat,phi_old(i_stat)
  !!end do

  !conditions for periodicity in the three directions
  perx=(at%geocode /= 'F')
  pery=(at%geocode == 'P')
  perz=(at%geocode /= 'F')

  !buffers realted to periodicity
  !WARNING: the boundary conditions are not assumed to change between new and old
  call ext_buffers_coarse(perx,nb1)
  call ext_buffers_coarse(pery,nb2)
  call ext_buffers_coarse(perz,nb3)

  ! Calculate the average shift
  !!tx=0.0_gp 
  !!ty=0.0_gp
  !!tz=0.0_gp
  !!do iat=1,at%nat
  !!   tx=tx+mindist(perx,at%alat1,rxyz(1,iat),rxyz_old(1,iat))**2
  !!   ty=ty+mindist(pery,at%alat2,rxyz(2,iat),rxyz_old(2,iat))**2
  !!   tz=tz+mindist(perz,at%alat3,rxyz(3,iat),rxyz_old(3,iat))**2
  !!   !!if (iproc==0) write(333,'(i6,3es15.6)') iat, tx, ty, tz
  !!enddo
  !!!!if (iproc==0) write(333,*) '========================================'
  !!displ=sqrt(tx+ty+tz)/sqrt(dble(at%nat))
  !!if (iproc==0) write(*,*) 'mean shift of the atoms',displ

  !!if(displ<1.d-2) then
  !!    restart_method=LINEAR_HIGHACCURACY
  !!    if(iproc==0) write(*,'(1x,a)') 'Method after restart: high accuracy'
  !!else
  !!    restart_method=LINEAR_LOWACCURACY
  !!    if(iproc==0) write(*,'(1x,a)') 'Method after restart: low accuracy'
  !!end if

  allocate(phi_old_der(3*ndim_old),stat=i_stat)
  call memocc(i_stat,phi_old_der,'phi_old_der',subname)

  ! Get the derivatives of the support functions
  call get_derivative_supportfunctions(ndim_old, tmb_old%lzd%hgrids(1), tmb_old%lzd, tmb_old%orbs, tmb_old%psi, phi_old_der)

  jstart_old=1
  jstart_old_der=1
  jstart=1
  do iorb=1,tmb%orbs%norbp
      iiorb=tmb%orbs%isorb+iorb
      ilr=tmb%orbs%inwhichlocreg(iiorb)
      iiat=tmb%orbs%onwhichatom(iiorb)

      ilr_old=tmb_old%orbs%inwhichlocreg(iiorb)
      !iiat_old=tmb_old%orbs%onwhichatom(iiorb)!?

      tx=mindist(perx,at%alat1,rxyz(1,iiat),rxyz_old(1,iiat))**2
      ty=mindist(pery,at%alat2,rxyz(2,iiat),rxyz_old(2,iiat))**2
      tz=mindist(perz,at%alat3,rxyz(3,iiat),rxyz_old(3,iiat))**2

      displ=sqrt(tx+ty+tz)

      n1_old=tmb_old%lzd%Glr%d%n1
      n2_old=tmb_old%lzd%Glr%d%n2
      n3_old=tmb_old%lzd%Glr%d%n3
      n1=tmb%lzd%Glr%d%n1
      n2=tmb%lzd%Glr%d%n2
      n3=tmb%lzd%Glr%d%n3

      !reformatting criterion
      if (tmb%lzd%hgrids(1) == tmb_old%lzd%hgrids(1) .and. tmb%lzd%hgrids(2) == tmb_old%lzd%hgrids(2) &
            .and. tmb%lzd%hgrids(3) == tmb_old%lzd%hgrids(3) .and. &
            tmb_old%lzd%llr(ilr_old)%wfd%nvctr_c  == tmb%lzd%llr(ilr)%wfd%nvctr_c .and. &
            tmb_old%lzd%llr(ilr_old)%wfd%nvctr_f == tmb%lzd%llr(ilr)%wfd%nvctr_f .and.&
            n1_old  == n1  .and. n2_old == n2 .and. n3_old == n3  .and.  displ <  1.d-3  ) then
          reformat_reason(0) = reformat_reason(0) + 1
          reformat=.false.
          !if (iproc==0) then
          !   write(*,'(1x,a)',advance='NO')&
          !    'The wavefunctions do not need reformatting and can be imported directly...   '
          !  !  '-------------------------------------------------------------- Wavefunctions Restart'
          !end if
      else
          reformat=.true.
          !if (iproc==0) then
              !write(*,'(1x,a)')&
              ! 'The wavefunctions need reformatting because:                                 '
              if (tmb%lzd%hgrids(1) /= tmb_old%lzd%hgrids(1) .or. tmb%lzd%hgrids(2) /= tmb_old%lzd%hgrids(2) &
                  .or. tmb%lzd%hgrids(3) /= tmb_old%lzd%hgrids(3)) then 
                 reformat_reason(1) = reformat_reason(1) + 1
                 !!write(*,"(4x,a,6(1pe20.12))") &
                 !!     '  hgrid_old /= hgrid  ',tmb_old%lzd%hgrids(1),tmb_old%lzd%hgrids(2),tmb_old%lzd%hgrids(3),&
                 !!     tmb%lzd%hgrids(1),tmb%lzd%hgrids(2),tmb%lzd%hgrids(3)
              end if
              if (tmb_old%lzd%llr(ilr_old)%wfd%nvctr_c /= tmb%lzd%llr(ilr)%wfd%nvctr_c) then
                 reformat_reason(2) = reformat_reason(2) + 1
                 !!write(*,"(4x,a,2i8)") &
                 !!     'nvctr_c_old /= nvctr_c',tmb_old%lzd%llr(ilr_old)%wfd%nvctr_c,tmb%lzd%llr(ilr)%wfd%nvctr_c
              end if
              if (tmb_old%lzd%llr(ilr_old)%wfd%nvctr_f /= tmb%lzd%llr(ilr)%wfd%nvctr_f)  then
                 reformat_reason(3) = reformat_reason(3) + 1
                 !!write(*,"(4x,a,2i8)") &
                 !!     'nvctr_f_old /= nvctr_f',tmb_old%lzd%llr(ilr_old)%wfd%nvctr_f,tmb%lzd%llr(ilr)%wfd%nvctr_f
              end if
              if (n1_old /= n1  .or. n2_old /= n2 .or. n3_old /= n3 )  then  
                 !!reformat_reason(4) = reformat_reason(4) + 1
                 !!write(*,"(4x,a,6i5)") &
                 !!     'cell size has changed ',n1_old,n1  , n2_old,n2 , n3_old,n3
              end if
              if (displ >=  1.d-3) then
                 reformat_reason(5) = reformat_reason(5) + 1
                 !!write(*,"(4x,a,3(1pe19.12))") &
                 !!     'molecule was shifted  ' , tx,ty,tz
              endif
                 !!write(*,"(1x,a)",advance='NO')& 
                 !!     'Reformatting...'
          !end if
         !calculate the new grid values
         
    !check
    !        write(100+iproc,'(1x,a)')&
    !         'The wavefunctions need reformatting because:                                 '
    !        if (hgrid_old.ne.hgrid) then 
    !           write(100+iproc,"(4x,a,1pe20.12)") &
    !                '  hgrid_old /= hgrid  ',hgrid_old, hgrid
    !        else if (wfd_old%nvctr_c.ne.wfd%nvctr_c) then
    !           write(100+iproc,"(4x,a,2i8)") &
    !                'nvctr_c_old /= nvctr_c',wfd_old%nvctr_c,wfd%nvctr_c
    !        else if (wfd_old%nvctr_f.ne.wfd%nvctr_f)  then
    !           write(100+iproc,"(4x,a,2i8)") &
    !                'nvctr_f_old /= nvctr_f',wfd_old%nvctr_f,wfd%nvctr_f
    !        else if (n1_old.ne.n1  .or. n2_old.ne.n2 .or. n3_old.ne.n3 )  then  
    !           write(100+iproc,"(4x,a,6i5)") &
    !                'cell size has changed ',n1_old,n1  , n2_old,n2 , n3_old,n3
    !        else
    !           write(100+iproc,"(4x,a,3(1pe19.12))") &
    !                'molecule was shifted  ' , tx,ty,tz
    !        endif
    !checkend
      end if
   
   
      if (.not. reformat) then
          !write(100+iproc,*) 'no reformatting' 
   
          do j=1,tmb_old%lzd%llr(ilr_old)%wfd%nvctr_c
              tmb%psi(jstart)=tmb_old%psi(jstart_old)
              jstart=jstart+1
              jstart_old=jstart_old+1
          end do
          do j=1,7*tmb_old%lzd%llr(ilr_old)%wfd%nvctr_f-6,7
              tmb%psi(jstart+0)=tmb_old%psi(jstart_old+0)
              tmb%psi(jstart+1)=tmb_old%psi(jstart_old+1)
              tmb%psi(jstart+2)=tmb_old%psi(jstart_old+2)
              tmb%psi(jstart+3)=tmb_old%psi(jstart_old+3)
              tmb%psi(jstart+4)=tmb_old%psi(jstart_old+4)
              tmb%psi(jstart+5)=tmb_old%psi(jstart_old+5)
              tmb%psi(jstart+6)=tmb_old%psi(jstart_old+6)
              jstart=jstart+7
              jstart_old=jstart_old+7
          end do
   
      else
   
          allocate(phifscf(-nb1:2*n1+1+nb1,-nb2:2*n2+1+nb2,-nb3:2*n3+1+nb3+ndebug),stat=i_stat)
          call memocc(i_stat,phifscf,'phifscf',subname)

          allocate(phigold(0:n1_old,2,0:n2_old,2,0:n3_old,2+ndebug),stat=i_stat)
          call memocc(i_stat,phigold,'phigold',subname)
   
          call razero(8*(n1_old+1)*(n2_old+1)*(n3_old+1),phigold(0,1,0,1,0,1))

          ! Add the derivatives to the basis functions
          do idir=1,3
              tt=rxyz(idir,iiat)-rxyz_old(idir,iiat)
              ncount = tmb_old%lzd%llr(ilr_old)%wfd%nvctr_c+7*tmb_old%lzd%llr(ilr_old)%wfd%nvctr_f
              call daxpy(ncount, tt, phi_old_der(jstart_old_der), 1, tmb_old%psi(jstart_old), 1)
              jstart_old_der = jstart_old_der + ncount
          end do
 
          ! coarse part
          do iseg=1,tmb_old%lzd%llr(ilr_old)%wfd%nseg_c
             jj=tmb_old%lzd%llr(ilr_old)%wfd%keyvglob(iseg)
             j0=tmb_old%lzd%llr(ilr_old)%wfd%keyglob(1,iseg)
             j1=tmb_old%lzd%llr(ilr_old)%wfd%keyglob(2,iseg)
             ii=j0-1
             i3=ii/((n1_old+1)*(n2_old+1))
             ii=ii-i3*(n1_old+1)*(n2_old+1)
             i2=ii/(n1_old+1)
             i0=ii-i2*(n1_old+1)
             i1=i0+j1-j0
             do i=i0,i1
                phigold(i,1,i2,1,i3,1) = tmb_old%psi(jstart_old)
                jstart_old=jstart_old+1
             end do
          end do
   
          ! fine part
          do iseg=1,tmb_old%lzd%llr(ilr_old)%wfd%nseg_f
             jj=tmb_old%lzd%llr(ilr_old)%wfd%keyvglob(tmb_old%lzd%llr(ilr_old)%wfd%nseg_c + iseg)
             j0=tmb_old%lzd%llr(ilr_old)%wfd%keyglob(1,tmb_old%lzd%llr(ilr_old)%wfd%nseg_c + iseg)
             j1=tmb_old%lzd%llr(ilr_old)%wfd%keyglob(2,tmb_old%lzd%llr(ilr_old)%wfd%nseg_c + iseg)
             ii=j0-1
             i3=ii/((n1_old+1)*(n2_old+1))
             ii=ii-i3*(n1_old+1)*(n2_old+1)
             i2=ii/(n1_old+1)
             i0=ii-i2*(n1_old+1)
             i1=i0+j1-j0
             do i=i0,i1
                   phigold(i,2,i2,1,i3,1)=tmb_old%psi(jstart_old+0)
                   phigold(i,1,i2,2,i3,1)=tmb_old%psi(jstart_old+1)
                   phigold(i,2,i2,2,i3,1)=tmb_old%psi(jstart_old+2)
                   phigold(i,1,i2,1,i3,2)=tmb_old%psi(jstart_old+3)
                   phigold(i,2,i2,1,i3,2)=tmb_old%psi(jstart_old+4)
                   phigold(i,1,i2,2,i3,2)=tmb_old%psi(jstart_old+5)
                   phigold(i,2,i2,2,i3,2)=tmb_old%psi(jstart_old+6)
                jstart_old=jstart_old+7
             end do
          end do
   
          !write(100+iproc,*) 'norm phigold ',dnrm2(8*(n1_old+1)*(n2_old+1)*(n3_old+1),phigold,1)
          !write(*,*) 'iproc,norm phigold ',iproc,dnrm2(8*(n1_old+1)*(n2_old+1)*(n3_old+1),phigold,1)
   
          !!call reformatonewave(displ,tmb%lzd%llr(ilr)%wfd,at,tmb_old%lzd%hgrids(1),tmb_old%lzd%hgrids(2),tmb_old%lzd%hgrids(3), & !n(m)
          !!     n1_old,n2_old,n3_old,rxyz_old,phigold,tmb%lzd%hgrids(1),tmb%lzd%hgrids(2),tmb%lzd%hgrids(3),&
          !!     n1,n2,n3,rxyz,phifscf,phi(jstart))
          call reformat_one_supportfunction(iiat,displ,tmb%lzd%llr(ilr)%wfd,at,&
               tmb_old%lzd%hgrids(1),tmb_old%lzd%hgrids(2),tmb_old%lzd%hgrids(3), & !n(m)
               n1_old,n2_old,n3_old,rxyz_old,phigold,tmb%lzd%hgrids(1),tmb%lzd%hgrids(2),tmb%lzd%hgrids(3),&
               n1,n2,n3,rxyz,phifscf,tmb%psi(jstart))

          jstart=jstart+tmb%lzd%llr(ilr)%wfd%nvctr_c+7*tmb%lzd%llr(ilr)%wfd%nvctr_f
   
          i_all=-product(shape(phifscf))*kind(phifscf)
          deallocate(phifscf,stat=i_stat)
          call memocc(i_stat,i_all,'phifscf',subname)
   
          i_all=-product(shape(phigold))*kind(phigold)
          deallocate(phigold,stat=i_stat)
          call memocc(i_stat,i_all,'phigold',subname)

      end if

      !!if (iproc==0) write(*,"(1x,a)")'done.'

  end do

  i_all=-product(shape(phi_old_der))*kind(phi_old_der)
  deallocate(phi_old_der,stat=i_stat)
  call memocc(i_stat,i_all,'phi_old_der',subname)


  call mpiallred(reformat_reason(0), 6, mpi_sum, mpi_comm_world, ierr)
  if (iproc==0) then
        write(*,'(1x,a)') 'Overview of the reformatting (several categories may apply):'
        write(*,'(3x,a,i0)') '- No reformating required: ', reformat_reason(0)
        write(*,'(3x,a,i0)') '- Grid spacing has changed: ', reformat_reason(1)
        write(*,'(3x,a,i0)') '- number of coarse grid points has changed: ', reformat_reason(2)
        write(*,'(3x,a,i0)') '- number of fine grid points has changed: ', reformat_reason(3)
        write(*,'(3x,a,i0)') '- box size has changed: ', reformat_reason(4)
        write(*,'(3x,a,i0)') '- molecule was shifted: ', reformat_reason(5)
  end if

END SUBROUTINE reformat_supportfunctions



<|MERGE_RESOLUTION|>--- conflicted
+++ resolved
@@ -889,12 +889,7 @@
           end if
      end do
   end do  
-<<<<<<< HEAD
-  if (verbose >= 2) call yaml_map('Wavefunction coefficients written',.true.)
-=======
-
   if (verbose >= 2 .and. bigdft_mpi%iproc==0) call yaml_map('Wavefunction coefficients written',.true.)
->>>>>>> 94705d36
 
 END SUBROUTINE writeLinearCoefficients
 
