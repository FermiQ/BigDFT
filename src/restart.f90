!> @file
!!  Routines to do restart
!! @author
!!    Copyright (C) 2007-2011 BigDFT group
!!    This file is distributed under the terms of the
!!    GNU General Public License, see ~/COPYING file
!!    or http://www.gnu.org/copyleft/gpl.txt .
!!    For the list of contributors, see ~/AUTHORS 


!>  Copy old wavefunctions from psi to psi_old
subroutine copy_old_wavefunctions(nproc,orbs,n1,n2,n3,wfd,psi,&
     n1_old,n2_old,n3_old,wfd_old,psi_old)
  use module_base
  use module_types
  implicit none
  integer, intent(in) :: nproc,n1,n2,n3
  type(orbitals_data), intent(in) :: orbs
  type(wavefunctions_descriptors), intent(inout) :: wfd,wfd_old
  integer, intent(out) :: n1_old,n2_old,n3_old
  real(wp), dimension(:), pointer :: psi,psi_old
  !Local variables
  character(len=*), parameter :: subname='copy_old_wavefunctions'
  real(kind=8), parameter :: eps_mach=1.d-12
  integer :: iseg,j,ind1,iorb,i_all,i_stat,oidx,sidx !n(c) nvctrp_old
  real(kind=8) :: tt

  wfd_old%nvctr_c = wfd%nvctr_c
  wfd_old%nvctr_f = wfd%nvctr_f
  wfd_old%nseg_c  = wfd%nseg_c
  wfd_old%nseg_f  = wfd%nseg_f

  !allocations
  call allocate_wfd(wfd_old,subname)

  do iseg=1,wfd_old%nseg_c+wfd_old%nseg_f
     wfd_old%keyglob(1,iseg)    = wfd%keyglob(1,iseg) 
     wfd_old%keyglob(2,iseg)    = wfd%keyglob(2,iseg)
     wfd_old%keygloc(1,iseg)    = wfd%keygloc(1,iseg)
     wfd_old%keygloc(2,iseg)    = wfd%keygloc(2,iseg)
     wfd_old%keyvloc(iseg)      = wfd%keyvloc(iseg)
     wfd_old%keyvglob(iseg)      = wfd%keyvglob(iseg)
  enddo
  !deallocation
  call deallocate_wfd(wfd,subname)

  n1_old = n1
  n2_old = n2
  n3_old = n3

  !add the number of distributed point for the compressed wavefunction
  tt=dble(wfd_old%nvctr_c+7*wfd_old%nvctr_f)/dble(nproc)
  !n(c) nvctrp_old=int((1.d0-eps_mach*tt) + tt)

  allocate(psi_old((wfd_old%nvctr_c+7*wfd_old%nvctr_f)*orbs%norbp*orbs%nspinor+ndebug),&
       stat=i_stat)
  call memocc(i_stat,psi_old,'psi_old',subname)

  do iorb=1,orbs%norbp
     tt=0.d0
     oidx=(iorb-1)*orbs%nspinor+1
     do sidx=oidx,oidx+orbs%nspinor-1
        do j=1,wfd_old%nvctr_c+7*wfd_old%nvctr_f
           ind1=j+(wfd_old%nvctr_c+7*wfd_old%nvctr_f)*(sidx-1)
           psi_old(ind1)= psi(ind1)
           tt=tt+real(psi(ind1),kind=8)**2
        enddo
     end do

     tt=sqrt(tt)
     if (abs(tt-1.d0) > 1.d-8) then
        write(*,*)'wrong psi_old',iorb,tt
        stop 
     end if
  enddo
  !deallocation
  i_all=-product(shape(psi))*kind(psi)
  deallocate(psi,stat=i_stat)
  call memocc(i_stat,i_all,'psi',subname)

END SUBROUTINE copy_old_wavefunctions


!>   Reformat wavefunctions if the mesh have changed (in a restart)
subroutine reformatmywaves(iproc,orbs,at,&
     hx_old,hy_old,hz_old,n1_old,n2_old,n3_old,rxyz_old,wfd_old,psi_old,&
     hx,hy,hz,n1,n2,n3,rxyz,wfd,psi)
  use module_base
  use module_types
  implicit none
  integer, intent(in) :: iproc,n1_old,n2_old,n3_old,n1,n2,n3
  real(gp), intent(in) :: hx_old,hy_old,hz_old,hx,hy,hz
  type(wavefunctions_descriptors), intent(in) :: wfd,wfd_old
  type(atoms_data), intent(in) :: at
  type(orbitals_data), intent(in) :: orbs
  real(gp), dimension(3,at%nat), intent(in) :: rxyz,rxyz_old
  real(wp), dimension(wfd_old%nvctr_c+7*wfd_old%nvctr_f,orbs%nspinor*orbs%norbp), intent(in) :: psi_old
  real(wp), dimension(wfd%nvctr_c+7*wfd%nvctr_f,orbs%nspinor*orbs%norbp), intent(out) :: psi
  !Local variables
  character(len=*), parameter :: subname='reformatmywaves'
  logical :: reformat,perx,pery,perz
  integer :: iat,iorb,j,i_stat,i_all,jj,j0,j1,ii,i0,i1,i2,i3,i,iseg,nb1,nb2,nb3
  real(gp) :: tx,ty,tz,displ,mindist
  real(wp), dimension(:,:,:), allocatable :: psifscf
  real(wp), dimension(:,:,:,:,:,:), allocatable :: psigold

  !conditions for periodicity in the three directions
  perx=(at%geocode /= 'F')
  pery=(at%geocode == 'P')
  perz=(at%geocode /= 'F')

  !buffers realted to periodicity
  !WARNING: the boundary conditions are not assumed to change between new and old
  call ext_buffers_coarse(perx,nb1)
  call ext_buffers_coarse(pery,nb2)
  call ext_buffers_coarse(perz,nb3)


  allocate(psifscf(-nb1:2*n1+1+nb1,-nb2:2*n2+1+nb2,-nb3:2*n3+1+nb3+ndebug),stat=i_stat)
  call memocc(i_stat,psifscf,'psifscf',subname)

  tx=0.0_gp 
  ty=0.0_gp
  tz=0.0_gp

  do iat=1,at%nat
     tx=tx+mindist(perx,at%alat1,rxyz(1,iat),rxyz_old(1,iat))**2
     ty=ty+mindist(pery,at%alat2,rxyz(2,iat),rxyz_old(2,iat))**2
     tz=tz+mindist(perz,at%alat3,rxyz(3,iat),rxyz_old(3,iat))**2
  enddo
  displ=sqrt(tx+ty+tz)
!  write(100+iproc,*) 'displacement',dis
!  write(100+iproc,*) 'rxyz ',rxyz
!  write(100+iproc,*) 'rxyz_old ',rxyz_old

  !reformatting criterion
  if (hx == hx_old .and. hy == hy_old .and. hz == hz_old .and. &
       wfd_old%nvctr_c  == wfd%nvctr_c .and. wfd_old%nvctr_f == wfd%nvctr_f .and.&
       n1_old  == n1  .and. n2_old == n2 .and. n3_old == n3  .and.  displ <  1.d-3  ) then
     reformat=.false.
     if (iproc==0) then
        write(*,'(1x,a)',advance='NO')&
         'The wavefunctions do not need reformatting and can be imported directly...   '
       !  '-------------------------------------------------------------- Wavefunctions Restart'
     end if
  else
     reformat=.true.
     if (iproc==0) then
        write(*,'(1x,a)')&
         'The wavefunctions need reformatting because:                                 '
        if (hx /= hx_old .or. hy /= hy_old .or. hz /= hz_old) then 
           write(*,"(4x,a,6(1pe20.12))") &
                '  hgrid_old /= hgrid  ',hx_old,hy_old,hz_old,hx,hy,hz
        else if (wfd_old%nvctr_c /= wfd%nvctr_c) then
           write(*,"(4x,a,2i8)") &
                'nvctr_c_old /= nvctr_c',wfd_old%nvctr_c,wfd%nvctr_c
        else if (wfd_old%nvctr_f /= wfd%nvctr_f)  then
           write(*,"(4x,a,2i8)") &
                'nvctr_f_old /= nvctr_f',wfd_old%nvctr_f,wfd%nvctr_f
        else if (n1_old /= n1  .or. n2_old /= n2 .or. n3_old /= n3 )  then  
           write(*,"(4x,a,6i5)") &
                'cell size has changed ',n1_old,n1  , n2_old,n2 , n3_old,n3
        else
           write(*,"(4x,a,3(1pe19.12))") &
                'molecule was shifted  ' , tx,ty,tz
        endif
           write(*,"(1x,a)",advance='NO')& 
                'Reformatting...'
     end if
     !calculate the new grid values
     
!check
!        write(100+iproc,'(1x,a)')&
!         'The wavefunctions need reformatting because:                                 '
!        if (hgrid_old.ne.hgrid) then 
!           write(100+iproc,"(4x,a,1pe20.12)") &
!                '  hgrid_old /= hgrid  ',hgrid_old, hgrid
!        else if (wfd_old%nvctr_c.ne.wfd%nvctr_c) then
!           write(100+iproc,"(4x,a,2i8)") &
!                'nvctr_c_old /= nvctr_c',wfd_old%nvctr_c,wfd%nvctr_c
!        else if (wfd_old%nvctr_f.ne.wfd%nvctr_f)  then
!           write(100+iproc,"(4x,a,2i8)") &
!                'nvctr_f_old /= nvctr_f',wfd_old%nvctr_f,wfd%nvctr_f
!        else if (n1_old.ne.n1  .or. n2_old.ne.n2 .or. n3_old.ne.n3 )  then  
!           write(100+iproc,"(4x,a,6i5)") &
!                'cell size has changed ',n1_old,n1  , n2_old,n2 , n3_old,n3
!        else
!           write(100+iproc,"(4x,a,3(1pe19.12))") &
!                'molecule was shifted  ' , tx,ty,tz
!        endif
!checkend
  end if

  do iorb=1,orbs%norbp*orbs%nspinor

     if (.not. reformat) then
!write(100+iproc,*) 'no reformatting' 

        do j=1,wfd_old%nvctr_c
           psi(j,iorb)=psi_old(j, iorb)
        enddo
        do j=1,7*wfd_old%nvctr_f-6,7
           psi(wfd%nvctr_c+j+0,iorb)=psi_old(wfd%nvctr_c+j+0,iorb)
           psi(wfd%nvctr_c+j+1,iorb)=psi_old(wfd%nvctr_c+j+1,iorb)
           psi(wfd%nvctr_c+j+2,iorb)=psi_old(wfd%nvctr_c+j+2,iorb)
           psi(wfd%nvctr_c+j+3,iorb)=psi_old(wfd%nvctr_c+j+3,iorb)
           psi(wfd%nvctr_c+j+4,iorb)=psi_old(wfd%nvctr_c+j+4,iorb)
           psi(wfd%nvctr_c+j+5,iorb)=psi_old(wfd%nvctr_c+j+5,iorb)
           psi(wfd%nvctr_c+j+6,iorb)=psi_old(wfd%nvctr_c+j+6,iorb)
        enddo

     else

        allocate(psigold(0:n1_old,2,0:n2_old,2,0:n3_old,2+ndebug),stat=i_stat)
        call memocc(i_stat,psigold,'psigold',subname)

        call razero(8*(n1_old+1)*(n2_old+1)*(n3_old+1),psigold)

        ! coarse part
        do iseg=1,wfd_old%nseg_c
           jj=wfd_old%keyvloc(iseg)
           j0=wfd_old%keygloc(1,iseg)
           j1=wfd_old%keygloc(2,iseg)
           ii=j0-1
           i3=ii/((n1_old+1)*(n2_old+1))
           ii=ii-i3*(n1_old+1)*(n2_old+1)
           i2=ii/(n1_old+1)
           i0=ii-i2*(n1_old+1)
           i1=i0+j1-j0
           do i=i0,i1
              psigold(i,1,i2,1,i3,1) = psi_old(i-i0+jj,iorb)
           enddo
        enddo

        ! fine part
        do iseg=1,wfd_old%nseg_f
           jj=wfd_old%keyvloc(wfd_old%nseg_c + iseg)
           j0=wfd_old%keygloc(1,wfd_old%nseg_c + iseg)
           j1=wfd_old%keygloc(2,wfd_old%nseg_c + iseg)
           ii=j0-1
           i3=ii/((n1_old+1)*(n2_old+1))
           ii=ii-i3*(n1_old+1)*(n2_old+1)
           i2=ii/(n1_old+1)
           i0=ii-i2*(n1_old+1)
           i1=i0+j1-j0
           do i=i0,i1
              psigold(i,2,i2,1,i3,1)=psi_old(wfd_old%nvctr_c+1+7*(i-i0+jj-1), iorb)
              psigold(i,1,i2,2,i3,1)=psi_old(wfd_old%nvctr_c+2+7*(i-i0+jj-1), iorb)
              psigold(i,2,i2,2,i3,1)=psi_old(wfd_old%nvctr_c+3+7*(i-i0+jj-1), iorb)
              psigold(i,1,i2,1,i3,2)=psi_old(wfd_old%nvctr_c+4+7*(i-i0+jj-1), iorb)
              psigold(i,2,i2,1,i3,2)=psi_old(wfd_old%nvctr_c+5+7*(i-i0+jj-1), iorb)
              psigold(i,1,i2,2,i3,2)=psi_old(wfd_old%nvctr_c+6+7*(i-i0+jj-1), iorb)
              psigold(i,2,i2,2,i3,2)=psi_old(wfd_old%nvctr_c+7+7*(i-i0+jj-1), iorb)
           enddo
        enddo

!write(100+iproc,*) 'norm psigold ',dnrm2(8*(n1_old+1)*(n2_old+1)*(n3_old+1),psigold,1)

        call reformatonewave(displ,wfd,at,hx_old,hy_old,hz_old, & !n(m)
             n1_old,n2_old,n3_old,rxyz_old,psigold,hx,hy,hz,&
             n1,n2,n3,rxyz,psifscf,psi(1,iorb))

        i_all=-product(shape(psigold))*kind(psigold)
        deallocate(psigold,stat=i_stat)
        call memocc(i_stat,i_all,'psigold',subname)
     end if
  end do

  i_all=-product(shape(psifscf))*kind(psifscf)
  deallocate(psifscf,stat=i_stat)
  call memocc(i_stat,i_all,'psifscf',subname)

  if (iproc==0) write(*,"(1x,a)")'done.'

END SUBROUTINE reformatmywaves

integer function wave_format_from_filename(iproc, filename)
  use module_types
  implicit none
  integer, intent(in) :: iproc
  character(len=*), intent(in) :: filename

  integer :: isuffix

  wave_format_from_filename = WF_FORMAT_NONE

  isuffix = index(filename, ".etsf", back = .true.)
  if (isuffix > 0) then
     wave_format_from_filename = WF_FORMAT_ETSF
     if (iproc ==0) write(*,*) "Reading wavefunctions in ETSF file format."
  else
     isuffix = index(filename, ".bin", back = .true.)
     if (isuffix > 0) then
        wave_format_from_filename = WF_FORMAT_BINARY
        if (iproc ==0) write(*,*) "Reading wavefunctions in BigDFT binary file format."
     else
        wave_format_from_filename = WF_FORMAT_PLAIN
        if (iproc ==0) write(*,*) "Reading wavefunctions in plain text file format."
     end if
  end if
end function wave_format_from_filename

!>  Reads wavefunction from file and transforms it properly if hgrid or size of simulation cell
!!  have changed
subroutine readmywaves(iproc,filename,iformat,orbs,n1,n2,n3,hx,hy,hz,at,rxyz_old,rxyz,  & 
     wfd,psi,orblist)
  use module_base
  use module_types
  use module_interfaces, except_this_one => readmywaves
  implicit none
  integer, intent(in) :: iproc,n1,n2,n3, iformat
  real(gp), intent(in) :: hx,hy,hz
  type(wavefunctions_descriptors), intent(in) :: wfd
  type(orbitals_data), intent(inout) :: orbs
  type(atoms_data), intent(in) :: at
  real(gp), dimension(3,at%nat), intent(in) :: rxyz
  real(gp), dimension(3,at%nat), intent(out) :: rxyz_old
  real(wp), dimension(wfd%nvctr_c+7*wfd%nvctr_f,orbs%nspinor,orbs%norbp), intent(out) :: psi
  character(len=*), intent(in) :: filename
  integer, dimension(orbs%norb), optional :: orblist
  !Local variables
  character(len=*), parameter :: subname='readmywaves'
  logical :: perx,pery,perz
  integer :: ncount1,ncount_rate,ncount_max,iorb,i_stat,i_all,ncount2,nb1,nb2,nb3,iorb_out,ispinor
  real(kind=4) :: tr0,tr1
  real(kind=8) :: tel
  real(wp), dimension(:,:,:), allocatable :: psifscf
  !integer, dimension(orbs%norb) :: orblist2

  call cpu_time(tr0)
  call system_clock(ncount1,ncount_rate,ncount_max)

  if (iformat == WF_FORMAT_ETSF) then
     !construct the orblist or use the one in argument
     !do nb1 = 1, orbs%norb
     !orblist2(nb1) = nb1
     !if(present(orblist)) orblist2(nb1) = orblist(nb1) 
     !end do

     call read_waves_etsf(iproc,filename // ".etsf",orbs,n1,n2,n3,hx,hy,hz,at,rxyz_old,rxyz,  & 
          wfd,psi)
  else if (iformat == WF_FORMAT_BINARY .or. iformat == WF_FORMAT_PLAIN) then
     !conditions for periodicity in the three directions
     perx=(at%geocode /= 'F')
     pery=(at%geocode == 'P')
     perz=(at%geocode /= 'F')

     !buffers related to periodicity
     !WARNING: the boundary conditions are not assumed to change between new and old
     call ext_buffers_coarse(perx,nb1)
     call ext_buffers_coarse(pery,nb2)
     call ext_buffers_coarse(perz,nb3)

     allocate(psifscf(-nb1:2*n1+1+nb1,-nb2:2*n2+1+nb2,-nb3:2*n3+1+nb3+ndebug),stat=i_stat)
     call memocc(i_stat,psifscf,'psifscf',subname)

     do iorb=1,orbs%norbp!*orbs%nspinor

!!$        write(f4,'(i4.4)') iorb+orbs%isorb*orbs%nspinor
!!$        if (exists) then
!!$           filename_ = filename//".bin."//f4
!!$           open(unit=99,file=filename_,status='unknown',form="unformatted")
!!$        else
!!$           filename_ = trim(filename)//"."//f4
!!$           open(unit=99,file=trim(filename_),status='unknown')
!!$        end if
!!$           call readonewave(99, .not.exists,iorb+orbs%isorb*orbs%nspinor,iproc,n1,n2,n3, &
!!$                & hx,hy,hz,at,wfd,rxyz_old,rxyz,&
!!$                psi(1,iorb),orbs%eval((iorb-1)/orbs%nspinor+1+orbs%isorb),psifscf)

        do ispinor=1,orbs%nspinor
           if(present(orblist)) then
              call open_filename_of_iorb(99,(iformat == WF_FORMAT_BINARY),filename, &
                   & orbs,iorb,ispinor,iorb_out, orblist(iorb+orbs%isorb))
           else
              call open_filename_of_iorb(99,(iformat == WF_FORMAT_BINARY),filename, &
                   & orbs,iorb,ispinor,iorb_out)
           end if           
           call readonewave(99, (iformat == WF_FORMAT_PLAIN),iorb_out,iproc,n1,n2,n3, &
                & hx,hy,hz,at,wfd,rxyz_old,rxyz,&
                psi(1,ispinor,iorb),orbs%eval(orbs%isorb+iorb),psifscf)
           close(99)
        end do

     end do

     i_all=-product(shape(psifscf))*kind(psifscf)
     deallocate(psifscf,stat=i_stat)
     call memocc(i_stat,i_all,'psifscf',subname)

  else
     write(0,*) "Unknown wavefunction file format from filename."
     stop
  end if

  call cpu_time(tr1)
  call system_clock(ncount2,ncount_rate,ncount_max)
  tel=dble(ncount2-ncount1)/dble(ncount_rate)
  write(*,'(a,i4,2(1x,1pe10.3))') '- READING WAVES TIME',iproc,tr1-tr0,tel
END SUBROUTINE readmywaves

!> Verify the presence of a given file
subroutine verify_file_presence(filerad,orbs,iformat,nproc)
  use module_base
  use module_types
  use module_interfaces
  implicit none
  integer, intent(in) :: nproc
  character(len=*), intent(in) :: filerad
  type(orbitals_data), intent(in) :: orbs
  integer, intent(out) :: iformat
  !local variables
  character(len=500) :: filename
  logical :: onefile,allfiles
  integer :: iorb,ispinor,iorb_out,ierr
  
  allfiles=.true.

  !first try with plain files
  loop_plain: do iorb=1,orbs%norbp
     do ispinor=1,orbs%nspinor
        call filename_of_iorb(.false.,trim(filerad),orbs,iorb,ispinor,filename,iorb_out)
        inquire(file=filename,exist=onefile)
        allfiles=allfiles .and. onefile
        if (.not. allfiles) then
           exit loop_plain
        end if
     end do
  end do loop_plain
  !reduce the result among the other processors
  if (nproc > 1) call mpiallred(allfiles,1,MPI_LAND,bigdft_mpi%mpi_comm,ierr)
 
  if (allfiles) then
     iformat=WF_FORMAT_PLAIN
     return
  end if

  !Otherwise  test binary files.
  allfiles = .true.
  loop_binary: do iorb=1,orbs%norbp
     do ispinor=1,orbs%nspinor
        call filename_of_iorb(.true.,trim(filerad),orbs,iorb,ispinor,filename,iorb_out)

        inquire(file=filename,exist=onefile)
        allfiles=allfiles .and. onefile
        if (.not. allfiles) then
           exit loop_binary
        end if

     end do
  end do loop_binary
  !reduce the result among the other processors
  if (nproc > 1) call mpiallred(allfiles,1,MPI_LAND,bigdft_mpi%mpi_comm,ierr)

  if (allfiles) then
     iformat=WF_FORMAT_BINARY
     return
  end if

  !otherwise, switch to normal input guess
  iformat=WF_FORMAT_NONE

end subroutine verify_file_presence

!> Associate to the absolute value of orbital a filename which depends of the k-point and 
!! of the spin sign
subroutine filename_of_iorb(lbin,filename,orbs,iorb,ispinor,filename_out,iorb_out,iiorb)
  use module_base
  use module_types
  implicit none
  character(len=*), intent(in) :: filename
  logical, intent(in) :: lbin
  integer, intent(in) :: iorb,ispinor
  type(orbitals_data), intent(in) :: orbs
  character(len=*) :: filename_out
  integer, intent(out) :: iorb_out
  integer, intent(in), optional :: iiorb
  !local variables
  character(len=1) :: spintype,realimag
  character(len=4) :: f3
  character(len=5) :: f4
  character(len=8) :: completename
  integer :: ikpt
  real(gp) :: spins

  !calculate k-point
  ikpt=orbs%iokpt(iorb)
  write(f3,'(a1,i3.3)') "k", ikpt !not more than 999 kpts

  !see if the wavefunction is real or imaginary
  if(modulo(ispinor,2)==0) then
     realimag='I'
  else
     realimag='R'
  end if
  !calculate the spin sector
  spins=orbs%spinsgn(orbs%isorb+iorb)
  if(orbs%nspinor == 4) then
     if (ispinor <=2) then
        spintype='A'
     else
        spintype='B'
     end if
  else
     if (spins==1.0_gp) then
        spintype='U'
     else
        spintype='D'
     end if
  end if
  !no spin polarization if nspin=1
  if (orbs%nspin==1) spintype='N'

  !calculate the actual orbital value
  iorb_out=iorb+orbs%isorb-(ikpt-1)*orbs%norb
  if(present(iiorb)) iorb_out = iiorb
  !purge the value from the spin sign
  if (spins==-1.0_gp) iorb_out=iorb_out-orbs%norbu

  !value of the orbital 
  write(f4,'(a1,i4.4)') "b", iorb_out

  !complete the information in the name of the orbital
  completename='-'//f3//'-'//spintype//realimag
  if (lbin) then
     filename_out = trim(filename)//completename//".bin."//f4
  else
     filename_out = trim(filename)//completename//"."//f4
  end if

  !print *,'filename: ',filename_out
end subroutine filename_of_iorb


!> Associate to the absolute value of orbital a filename which depends of the k-point and 
!! of the spin sign
subroutine open_filename_of_iorb(unitfile,lbin,filename,orbs,iorb,ispinor,iorb_out,iiorb)
  use module_base
  use module_types
  use module_interfaces, except_this_one => open_filename_of_iorb
  implicit none
  character(len=*), intent(in) :: filename
  logical, intent(in) :: lbin
  integer, intent(in) :: iorb,ispinor,unitfile
  type(orbitals_data), intent(in) :: orbs
  integer, intent(out) :: iorb_out
  integer, intent(in), optional :: iiorb
  !local variables
  character(len=500) :: filename_out

  if(present(iiorb)) then   
     call filename_of_iorb(lbin,filename,orbs,iorb,ispinor,filename_out,iorb_out,iiorb) 
  else
     call filename_of_iorb(lbin,filename,orbs,iorb,ispinor,filename_out,iorb_out)
  end if
  if (lbin) then
     open(unit=unitfile,file=trim(filename_out),status='unknown',form="unformatted")
  else
     open(unit=unitfile,file=trim(filename_out),status='unknown')
  end if

end subroutine open_filename_of_iorb

!>   Write all my wavefunctions in files by calling writeonewave
subroutine writemywaves(iproc,filename,iformat,orbs,n1,n2,n3,hx,hy,hz,at,rxyz,wfd,psi)
  use module_types
  use module_base
  use module_interfaces, except_this_one => writeonewave
  implicit none
  integer, intent(in) :: iproc,n1,n2,n3,iformat
  real(gp), intent(in) :: hx,hy,hz
  type(atoms_data), intent(in) :: at
  type(orbitals_data), intent(in) :: orbs
  type(wavefunctions_descriptors), intent(in) :: wfd
  real(gp), dimension(3,at%nat), intent(in) :: rxyz
  real(wp), dimension(wfd%nvctr_c+7*wfd%nvctr_f,orbs%nspinor,orbs%norbp), intent(in) :: psi
  character(len=*), intent(in) :: filename
  !Local variables
  integer :: ncount1,ncount_rate,ncount_max,iorb,ncount2,iorb_out,ispinor
  real(kind=4) :: tr0,tr1
  real(kind=8) :: tel

  if (iproc == 0) write(*,"(1x,A,A,a)") "Write wavefunctions to file: ", trim(filename),'.*'
  if (iformat == WF_FORMAT_ETSF) then
     call write_waves_etsf(iproc,filename,orbs,n1,n2,n3,hx,hy,hz,at,rxyz,wfd,psi)
  else
     call cpu_time(tr0)
     call system_clock(ncount1,ncount_rate,ncount_max)

     ! Plain BigDFT files.
     do iorb=1,orbs%norbp
        do ispinor=1,orbs%nspinor
           call open_filename_of_iorb(99,(iformat == WF_FORMAT_BINARY),filename, &
                & orbs,iorb,ispinor,iorb_out)           
           call writeonewave(99,(iformat == WF_FORMAT_PLAIN),iorb_out,n1,n2,n3,hx,hy,hz, &
                at%nat,rxyz,wfd%nseg_c,wfd%nvctr_c,wfd%keygloc(1,1),wfd%keyvloc(1),  & 
                wfd%nseg_f,wfd%nvctr_f,wfd%keygloc(1,wfd%nseg_c+1),wfd%keyvloc(wfd%nseg_c+1), & 
                psi(1,ispinor,iorb),psi(wfd%nvctr_c+1,ispinor,iorb), &
                orbs%eval(iorb+orbs%isorb))
           close(99)
        end do
     enddo

     call cpu_time(tr1)
     call system_clock(ncount2,ncount_rate,ncount_max)
     tel=dble(ncount2-ncount1)/dble(ncount_rate)
     write(*,'(a,i4,2(1x,1pe10.3))') '- WRITE WAVES TIME',iproc,tr1-tr0,tel
     !write(*,'(a,1x,i0,a)') '- iproc',iproc,' finished writing waves'
  end if

END SUBROUTINE writemywaves

subroutine read_wave_to_isf(lstat, filename, ln, iorbp, hx, hy, hz, &
     & n1, n2, n3, nspinor, psiscf)
  use module_base
  use module_types
  use module_interfaces, except_this_one => read_wave_to_isf

  implicit none

  integer, intent(in) :: ln
  character, intent(in) :: filename(ln)
  integer, intent(in) :: iorbp
  integer, intent(out) :: n1, n2, n3, nspinor
  real(gp), intent(out) :: hx, hy, hz
  real(wp), dimension(:,:,:,:), pointer :: psiscf
  logical, intent(out) :: lstat

  character(len = 1024) :: filename_
  integer :: wave_format_from_filename, iformat, i
  
  write(filename_, "(A)") " "
  do i = 1, ln, 1
     filename_(i:i) = filename(i)
  end do

  ! Find format from name.
  iformat = wave_format_from_filename(1, trim(filename_))

  ! Call proper wraping routine.
  if (iformat == WF_FORMAT_ETSF) then
     call readwavetoisf_etsf(lstat, trim(filename_), iorbp, hx, hy, hz, &
          & n1, n2, n3, nspinor, psiscf)
  else
     call readwavetoisf(lstat, trim(filename_), (iformat == WF_FORMAT_PLAIN), hx, hy, hz, &
          & n1, n2, n3, nspinor, psiscf)
  end if
END SUBROUTINE read_wave_to_isf

subroutine free_wave_to_isf(psiscf)
  use module_base
  implicit none
  real(wp), dimension(:,:,:,:), pointer :: psiscf

  integer :: i_all, i_stat

  i_all=-product(shape(psiscf))*kind(psiscf)
  deallocate(psiscf,stat=i_stat)
  call memocc(i_stat,i_all,'psiscf',"free_wave_to_isf_etsf")
END SUBROUTINE free_wave_to_isf

subroutine read_wave_descr(lstat, filename, ln, &
     & norbu, norbd, iorbs, ispins, nkpt, ikpts, nspinor, ispinor)
  use module_types
  implicit none
  integer, intent(in) :: ln
  character, intent(in) :: filename(ln)
  integer, intent(out) :: norbu, norbd, nkpt, nspinor
  integer, intent(out) :: iorbs, ispins, ikpts, ispinor
  logical, intent(out) :: lstat

  character(len = 1024) :: filename_
  integer :: wave_format_from_filename, iformat, i
  character(len = 1024) :: testf
  
  write(filename_, "(A)") " "
  do i = 1, ln, 1
     filename_(i:i) = filename(i)
  end do

  ! Find format from name.
  iformat = wave_format_from_filename(1, trim(filename_))

  ! Call proper wraping routine.
  if (iformat == WF_FORMAT_ETSF) then
     call readwavedescr_etsf(lstat, trim(filename_), norbu, norbd, nkpt, nspinor)
     iorbs = 1
     ispins = 1
     ikpts = 1
     ispinor = 1
  else
     call readwavedescr(lstat, trim(filename_), iorbs, ispins, ikpts, ispinor, nspinor, testf)
     norbu = 0
     norbd = 0
     nkpt = 0
  end if
END SUBROUTINE read_wave_descr


subroutine writeonewave_linear(unitwf,useFormattedOutput,iorb,n1,n2,n3,hx,hy,hz,locregCenter,&
     locrad,confPotOrder,confPotprefac,nat,rxyz, nseg_c,nvctr_c,keyg_c,keyv_c,  &
     nseg_f,nvctr_f,keyg_f,keyv_f, &
     psi_c,psi_f,eval,onwhichatom)
  use module_base
  implicit none
  logical, intent(in) :: useFormattedOutput
  integer, intent(in) :: unitwf,iorb,n1,n2,n3,nat,nseg_c,nvctr_c,nseg_f,nvctr_f,confPotOrder
  real(gp), intent(in) :: hx,hy,hz,locrad,confPotprefac
  real(wp), intent(in) :: eval
  integer, dimension(nseg_c), intent(in) :: keyv_c
  integer, dimension(nseg_f), intent(in) :: keyv_f
  integer, dimension(2,nseg_c), intent(in) :: keyg_c
  integer, dimension(2,nseg_f), intent(in) :: keyg_f
  real(wp), dimension(nvctr_c), intent(in) :: psi_c
  real(wp), dimension(7,nvctr_f), intent(in) :: psi_f
  real(gp), dimension(3,nat), intent(in) :: rxyz
  real(gp), dimension(3), intent(in) :: locregCenter
  integer, intent(in) :: onwhichatom
  !local variables
  integer :: iat,jj,j0,j1,ii,i0,i1,i2,i3,i,iseg,j
  real(wp) :: tt,t1,t2,t3,t4,t5,t6,t7

  if (useFormattedOutput) then
     write(unitwf,*) iorb,eval
     write(unitwf,*) hx,hy,hz
     write(unitwf,*) n1,n2,n3
     write(unitwf,*) locregCenter(1),locregCenter(2),locregCenter(3),onwhichatom,locrad,&
          confPotOrder,confPotprefac
     write(unitwf,*) nat
     do iat=1,nat
     write(unitwf,'(3(1x,e24.17))') (rxyz(j,iat),j=1,3)
     enddo
     write(unitwf,*) nvctr_c, nvctr_f
  else
     write(unitwf) iorb,eval
     write(unitwf) hx,hy,hz
     write(unitwf) n1,n2,n3
     write(unitwf) locregCenter(1),locregCenter(2),locregCenter(3),onwhichatom,locrad,&
          confPotOrder,confPotprefac
     write(unitwf) nat
     do iat=1,nat
     write(unitwf) (rxyz(j,iat),j=1,3)
     enddo
     write(unitwf) nvctr_c, nvctr_f
  end if

  ! coarse part
  do iseg=1,nseg_c
     jj=keyv_c(iseg)
     j0=keyg_c(1,iseg)
     j1=keyg_c(2,iseg)
     ii=j0-1
     i3=ii/((n1+1)*(n2+1))
     ii=ii-i3*(n1+1)*(n2+1)
     i2=ii/(n1+1)
     i0=ii-i2*(n1+1)
     i1=i0+j1-j0
     do i=i0,i1
        tt=psi_c(i-i0+jj)
        if (useFormattedOutput) then
           write(unitwf,'(3(i4),1x,e19.12)') i,i2,i3,tt
        else
           write(unitwf) i,i2,i3,tt
        end if
     enddo
  enddo

  ! fine part
  do iseg=1,nseg_f
     jj=keyv_f(iseg)
     j0=keyg_f(1,iseg)
     j1=keyg_f(2,iseg)
     ii=j0-1
     i3=ii/((n1+1)*(n2+1))
     ii=ii-i3*(n1+1)*(n2+1)
     i2=ii/(n1+1)
     i0=ii-i2*(n1+1)
     i1=i0+j1-j0
     do i=i0,i1
        t1=psi_f(1,i-i0+jj)
        t2=psi_f(2,i-i0+jj)
        t3=psi_f(3,i-i0+jj)
        t4=psi_f(4,i-i0+jj)
        t5=psi_f(5,i-i0+jj)
        t6=psi_f(6,i-i0+jj)
        t7=psi_f(7,i-i0+jj)
        if (useFormattedOutput) then
           write(unitwf,'(3(i4),7(1x,e17.10))') i,i2,i3,t1,t2,t3,t4,t5,t6,t7
        else
           write(unitwf) i,i2,i3,t1,t2,t3,t4,t5,t6,t7
        end if
     enddo
  enddo

  if (verbose >= 2) write(*,'(1x,i0,a)') iorb,'th wavefunction written'

END SUBROUTINE writeonewave_linear


subroutine writeLinearCoefficients(unitwf,useFormattedOutput,n1,n2,n3,hx,hy,hz,nat,rxyz,&
           norb,ntmb,nvctr_c,nvctr_f,coeff,eval)
  use module_base
  implicit none
  logical, intent(in) :: useFormattedOutput
  integer, intent(in) :: unitwf,norb,n1,n2,n3,nat,ntmb,nvctr_c,nvctr_f
  real(gp), intent(in) :: hx,hy,hz
  real(wp), dimension(ntmb,norb), intent(in) :: coeff
  real(wp), dimension(norb), intent(in) :: eval
  real(gp), dimension(3,nat), intent(in) :: rxyz
  !local variables
  integer :: iat,i,j,iorb
  real(wp) :: tt

  ! Write the Header
  if (useFormattedOutput) then
     write(unitwf,*) norb,ntmb
     write(unitwf,*) hx,hy,hz
     write(unitwf,*) n1,n2,n3
     write(unitwf,*) nat
     do iat=1,nat
     write(unitwf,'(3(1x,e24.17))') (rxyz(j,iat),j=1,3)
     enddo
     write(unitwf,*) nvctr_c, nvctr_f
     do iorb=1,norb
     write(unitwf,*) iorb,eval(iorb)
     enddo
  else
     write(unitwf) norb, ntmb
     write(unitwf) hx,hy,hz
     write(unitwf) n1,n2,n3
     write(unitwf) nat
     do iat=1,nat
     write(unitwf) (rxyz(j,iat),j=1,3)
     enddo
     write(unitwf) nvctr_c, nvctr_f
     do iorb=1,norb
     write(unitwf) iorb,eval(iorb)
     enddo
  end if

  ! Now write the coefficients
  do i = 1, norb
     do j = 1, ntmb
        tt = coeff(j,i)
        if (useFormattedOutput) then
           write(unitwf,'(2(i4),1x,e19.12)') i,j,tt
        else
           write(unitwf) i,j,tt
        end if
     end do
  end do  

  if (verbose >= 2) write(*,'(1x,a)') 'Wavefunction coefficients written'

END SUBROUTINE writeLinearCoefficients

!>   Write all my wavefunctions in files by calling writeonewave                                                                                                                         
subroutine writemywaves_linear(iproc,filename,iformat,Lzd,orbs,norb,hx,hy,hz,at,rxyz,psi,coeff,eval)
  use module_types
  use module_base
  use module_interfaces, except_this_one => writeonewave
  implicit none
  integer, intent(in) :: iproc,iformat
  integer, intent(in) :: norb   !< number of orbitals, not basis functions
  real(gp), intent(in) :: hx,hy,hz
  type(atoms_data), intent(in) :: at
  type(orbitals_data), intent(in) :: orbs         !< orbs describing the basis functions
  type(local_zone_descriptors), intent(in) :: Lzd
  real(gp), dimension(3,at%nat), intent(in) :: rxyz
  real(wp), dimension(max(orbs%npsidim_orbs,orbs%npsidim_comp)), intent(in) :: psi  ! Should be the real linear dimension and not the global
  real(wp), dimension(orbs%norb,norb), intent(in) :: coeff
  real(wp), dimension(norb), intent(in) :: eval
  character(len=*), intent(in) :: filename
  !Local variables
  integer :: ncount1,ncount_rate,ncount_max,iorb,ncount2,iorb_out,ispinor,ilr,shift
  real(kind=4) :: tr0,tr1
  real(kind=8) :: tel

  if (iproc == 0) write(*,"(1x,A,A,a)") "Write wavefunctions to file: ", trim(filename),'.*'

  if (iformat == WF_FORMAT_ETSF) then
      stop 'Linear scaling with ETSF writing not implemented yet'
!     call write_waves_etsf(iproc,filename,orbs,n1,n2,n3,hx,hy,hz,at,rxyz,wfd,psi)
  else
     call cpu_time(tr0)
     call system_clock(ncount1,ncount_rate,ncount_max)

     ! Write the TMBs in the Plain BigDFT files.
     shift = 0
     do iorb=1,orbs%norbp
        ilr = orbs%inwhichlocreg(iorb+orbs%isorb)
        do ispinor=1,orbs%nspinor
           call open_filename_of_iorb(99,(iformat == WF_FORMAT_BINARY),filename, &
              & orbs,iorb,ispinor,iorb_out)
           call writeonewave_linear(99,(iformat == WF_FORMAT_PLAIN),iorb_out,Lzd%Glr%d%n1,Lzd%Glr%d%n2,Lzd%Glr%d%n3,&
              & Lzd%hgrids(1),Lzd%hgrids(2),Lzd%hgrids(3), &
              & Lzd%Llr(ilr)%locregCenter,Lzd%Llr(ilr)%locrad, 4, 0.0d0, &  !put here the real potentialPrefac and Order
              & at%nat,rxyz,Lzd%Llr(ilr)%wfd%nseg_c,Lzd%Llr(ilr)%wfd%nvctr_c,&
              & Lzd%Llr(ilr)%wfd%keyglob,Lzd%Llr(ilr)%wfd%keyvglob, &
              & Lzd%Llr(ilr)%wfd%nseg_f,Lzd%Llr(ilr)%wfd%nvctr_f,&
              & Lzd%Llr(ilr)%wfd%keyglob(1,Lzd%Llr(ilr)%wfd%nseg_c+1), &
              & Lzd%Llr(ilr)%wfd%keyvglob(Lzd%Llr(ilr)%wfd%nseg_c+1), &
              & psi(1+shift),psi(Lzd%Llr(ilr)%wfd%nvctr_c+1+shift),orbs%eval(iorb+orbs%isorb),&
              & orbs%onwhichatom(iorb+orbs%isorb))
           close(99)
           shift = shift + Lzd%Llr(ilr)%wfd%nvctr_c+7*Lzd%Llr(ilr)%wfd%nvctr_f
        end do
     enddo

    ! Now write the coefficients to file
    ! Must be careful, the orbs%norb is the number of basis functions
    ! while the norb is the number of orbitals.
    if(iproc == 0) then
      if(iformat == WF_FORMAT_PLAIN) then
         open(99, file=filename//'_coeff.bin', status='unknown',form='formatted')
      else
         open(99, file=filename//'_coeff.bin', status='unknown',form='unformatted')
      end if
      call writeLinearCoefficients(99,(iformat == WF_FORMAT_PLAIN),Lzd%Glr%d%n1,Lzd%Glr%d%n2,Lzd%Glr%d%n3,&
           Lzd%hgrids(1),Lzd%hgrids(2),Lzd%hgrids(3),at%nat,rxyz,norb,orbs%norb,Lzd%Glr%wfd%nvctr_c,Lzd%Glr%wfd%nvctr_f,&
           coeff,eval)
      close(99)
    end if
     call cpu_time(tr1)
     call system_clock(ncount2,ncount_rate,ncount_max)
     tel=dble(ncount2-ncount1)/dble(ncount_rate)
     write(*,'(a,i4,2(1x,1pe10.3))') '- WRITE WAVES TIME',iproc,tr1-tr0,tel
     !write(*,'(a,1x,i0,a)') '- iproc',iproc,' finished writing waves'
  end if

END SUBROUTINE writemywaves_linear


subroutine readonewave_linear(unitwf,useFormattedInput,iorb,iproc,n1,n2,n3,&
     & hx,hy,hz,at,wfd,rxyz_old,rxyz,locrad,locregCenter,confPotOrder,&
     & confPotprefac,psi,eval,psifscf,onwhichatom)
  use module_base
  use module_types
  use internal_io
  use module_interfaces
  implicit none
  logical, intent(in) :: useFormattedInput
  integer, intent(in) :: unitwf,iorb,iproc,n1,n2,n3
  type(wavefunctions_descriptors), intent(in) :: wfd
  type(atoms_data), intent(in) :: at
  real(gp), intent(in) :: hx,hy,hz
  real(gp), dimension(3,at%nat), intent(in) :: rxyz
  integer, intent(out) :: confPotOrder
  real(gp), intent(out) :: locrad, confPotprefac
  real(wp), intent(out) :: eval
  real(gp), dimension(3), intent(out) :: locregCenter
  real(gp), dimension(3,at%nat), intent(out) :: rxyz_old
  real(wp), dimension(wfd%nvctr_c+7*wfd%nvctr_f), intent(out) :: psi
  real(wp), dimension(*), intent(out) :: psifscf !this supports different BC
  integer, dimension(*) :: onwhichatom

  !local variables
  character(len=*), parameter :: subname='readonewave_linear'
  character(len = 256) :: error
  logical :: perx,pery,perz,lstat
  integer :: iorb_old,n1_old,n2_old,n3_old,iat,nvctr_c_old,nvctr_f_old,i_all,iiat
  integer :: i1,i2,i3,iel,i_stat,iall,onwhichatom_tmp
  real(gp) :: tx,ty,tz,displ,hx_old,hy_old,hz_old,mindist
  real(gp) :: tt,t1,t2,t3,t4,t5,t6,t7
  real(wp), dimension(:,:,:,:,:,:), allocatable :: psigold

  !write(*,*) 'INSIDE readonewave'

  call io_read_descr_linear(unitwf, useFormattedInput, iorb_old, eval, n1_old, n2_old, n3_old, &
       & hx_old, hy_old, hz_old, lstat, error, nvctr_c_old, nvctr_f_old, rxyz_old, at%nat,&
       & locrad, locregCenter, confPotOrder, confPotprefac, onwhichatom_tmp)

  if (.not. lstat) call io_error(trim(error))
  if (iorb_old /= iorb) stop 'readonewave_linear'

  !conditions for periodicity in the three directions
  perx=(at%geocode /= 'F')
  pery=(at%geocode == 'P')
  perz=(at%geocode /= 'F')

  tx=0.0_gp
  ty=0.0_gp
  tz=0.0_gp
  do iat=1,at%nat
     tx=tx+mindist(perx,at%alat1,rxyz(1,iat),rxyz_old(1,iat))**2
     ty=ty+mindist(pery,at%alat2,rxyz(2,iat),rxyz_old(2,iat))**2
     tz=tz+mindist(perz,at%alat3,rxyz(3,iat),rxyz_old(3,iat))**2
  enddo
  displ=sqrt(tx+ty+tz)

  if (hx_old == hx .and. hy_old == hy .and. hz_old == hz .and.&
       n1_old == n1  .and. n2_old == n2 .and. n3_old == n3 .and. displ <= 1.d-3) then

     if (iproc == 0) write(*,*) 'wavefunctions need NO reformatting'
     call read_psi_compress(unitwf, useFormattedInput, nvctr_c_old, nvctr_f_old, psi, lstat, error)
     if (.not. lstat) call io_error(trim(error))

  else

     if (iproc == 0 .and. iorb == 1) then
        write(*,*) 'wavefunctions need reformatting'
        if (hx_old /= hx .or. hy_old /= hy .or. hz_old /= hz) write(*,"(1x,A,6F14.10)") &
             'because hgrid_old /= hgrid',hx_old,hy_old,hz_old,hx,hy,hz
        if (n1_old /= n1  .or. n2_old /= n2 .or. n3_old /= n3 ) &
             write(*,*) 'because cell size has changed',n1_old,n1,n2_old,n2,n3_old,n3
        if (displ > 1.d-3 ) write(*,*) 'large displacement of molecule',displ
     end if

!     ! NOT SURE YET WHAT SHOULD BE DONE FOR LINEAR CASE, so just stop
!     if(iproc==0) write(*,*) 'This is forbidden for now in linear case!'
!     call mpi_finalize(i_all)
!     stop 
!needs fixing below
     ! also need to add derivative functions, which needs orbs and lzd
     allocate(psigold(0:n1_old,2,0:n2_old,2,0:n3_old,2+ndebug),stat=i_stat)
     call memocc(i_stat,psigold,'psigold',subname)

     call razero(8*(n1_old+1)*(n2_old+1)*(n3_old+1),psigold)
     do iel=1,nvctr_c_old
        if (useFormattedInput) then
           read(unitwf,*) i1,i2,i3,tt
        else
           read(unitwf) i1,i2,i3,tt
        end if
        psigold(i1,1,i2,1,i3,1)=tt
     enddo
     do iel=1,nvctr_f_old
        if (useFormattedInput) then
           read(unitwf,*) i1,i2,i3,t1,t2,t3,t4,t5,t6,t7
        else
           read(unitwf) i1,i2,i3,t1,t2,t3,t4,t5,t6,t7
        end if
        psigold(i1,2,i2,1,i3,1)=t1
        psigold(i1,1,i2,2,i3,1)=t2
        psigold(i1,2,i2,2,i3,1)=t3
        psigold(i1,1,i2,1,i3,2)=t4
        psigold(i1,2,i2,1,i3,2)=t5
        psigold(i1,1,i2,2,i3,2)=t6
        psigold(i1,2,i2,2,i3,2)=t7
     enddo

     ! onwhichatom should be replaced with that read from file for consistent reordering -
     ! ordering can change if positions have moved
     onwhichatom(iorb) = onwhichatom_tmp
     iiat=onwhichatom(iorb)

     !call reformat_one_supportfunction here to be consistent with cubic
     call reformat_one_supportfunction(iiat,displ,wfd,at,hx_old,hy_old,hz_old, & !n(m)
          n1_old,n2_old,n3_old,rxyz_old,psigold,hx,hy,hz,&
          n1,n2,n3,rxyz,psifscf,psi)

     i_all=-product(shape(psigold))*kind(psigold)
     deallocate(psigold,stat=i_stat)
     call memocc(i_stat,i_all,'psigold',subname)

  endif

END SUBROUTINE readonewave_linear                                                     

subroutine io_read_descr_linear(unitwf, formatted, iorb_old, eval, n1_old, n2_old, n3_old, &
       & hx_old, hy_old, hz_old, lstat, error, nvctr_c_old, nvctr_f_old, rxyz_old, nat, &
       & locrad, locregCenter, confPotOrder, confPotprefac,onwhichatom)
    use module_base
    use module_types
    use internal_io
    implicit none

    integer, intent(in) :: unitwf
    logical, intent(in) :: formatted
    integer, intent(out) :: iorb_old
    integer, intent(out) :: n1_old, n2_old, n3_old
    real(gp), intent(out) :: hx_old, hy_old, hz_old
    logical, intent(out) :: lstat
    real(wp), intent(out) :: eval
    integer, intent(out) :: confPotOrder
    real(gp), intent(out) :: locrad, confPotprefac
    real(gp), dimension(3), intent(out) :: locregCenter
    character(len =256), intent(out) :: error
    ! Optional arguments
    integer, intent(out), optional :: nvctr_c_old, nvctr_f_old
    integer, intent(in), optional :: nat
    real(gp), dimension(:,:), intent(out), optional :: rxyz_old
    integer, intent(out) :: onwhichatom

    character(len = *), parameter :: subname = "io_read_descr_linear"
    integer :: i, iat, i_stat, nat_
    real(gp) :: rxyz(3)

    lstat = .false.
    write(error, "(A)") "cannot read psi description."
    if (formatted) then
       read(unitwf,*,iostat=i_stat) iorb_old,eval
       if (i_stat /= 0) return

       read(unitwf,*,iostat=i_stat) hx_old,hy_old,hz_old
       if (i_stat /= 0) return

       read(unitwf,*,iostat=i_stat) n1_old,n2_old,n3_old
       if (i_stat /= 0) return

       read(unitwf,*,iostat=i_stat) (locregCenter(i),i=1,3),onwhichatom,&
            locrad,confPotOrder, confPotprefac
       if (i_stat /= 0) return
       write(*,*) 'reading ',nat,' atomic positions' !*

       if (present(nat) .And. present(rxyz_old)) then
          read(unitwf,*,iostat=i_stat) nat_
          if (i_stat /= 0) return
          ! Sanity check
          if (size(rxyz_old, 2) /= nat) stop "Mismatch in coordinate array size."
          if (nat_ /= nat) stop "Mismatch in coordinate array size."
          do iat=1,nat
             read(unitwf,*,iostat=i_stat) (rxyz_old(i,iat),i=1,3)
             if (i_stat /= 0) return

          enddo
       else
          read(unitwf,*,iostat=i_stat) nat_
          if (i_stat /= 0) return
          do iat=1,nat_
             read(unitwf,*,iostat=i_stat)
             if (i_stat /= 0) return
          enddo
       end if
       if (present(nvctr_c_old) .and. present(nvctr_f_old)) then
          read(unitwf,*,iostat=i_stat) nvctr_c_old, nvctr_f_old
          if (i_stat /= 0) return
       else
          read(unitwf,*,iostat=i_stat) i, iat
          if (i_stat /= 0) return
       end if
    else
       read(unitwf,iostat=i_stat) iorb_old,eval
       if (i_stat /= 0) return

       read(unitwf,iostat=i_stat) hx_old,hy_old,hz_old
       if (i_stat /= 0) return
       read(unitwf,iostat=i_stat) n1_old,n2_old,n3_old
       if (i_stat /= 0) return
       read(unitwf,iostat=i_stat) (locregCenter(i),i=1,3),onwhichatom,&
            locrad,confPotOrder, confPotprefac
       if (i_stat /= 0) return
       if (present(nat) .And. present(rxyz_old)) then
          read(unitwf,iostat=i_stat) nat_
          if (i_stat /= 0) return
          ! Sanity check
          if (size(rxyz_old, 2) /= nat) stop "Mismatch in coordinate array size." 
          if (nat_ /= nat) stop "Mismatch in coordinate array size."
          do iat=1,nat
             read(unitwf,iostat=i_stat)(rxyz_old(i,iat),i=1,3)
             if (i_stat /= 0) return
          enddo
       else
          read(unitwf,iostat=i_stat) nat_
          if (i_stat /= 0) return
          do iat=1,nat_
             read(unitwf,iostat=i_stat) rxyz
             if (i_stat /= 0) return
          enddo
       end if
       if (present(nvctr_c_old) .and. present(nvctr_f_old)) then
          read(unitwf,iostat=i_stat) nvctr_c_old, nvctr_f_old
          if (i_stat /= 0) return
       else
          read(unitwf,iostat=i_stat) i, iat
          if (i_stat /= 0) return
       end if
    end if
    lstat = .true.

END SUBROUTINE io_read_descr_linear

subroutine io_read_descr_coeff(unitwf, formatted, norb_old, ntmb_old, n1_old, n2_old, n3_old, &
       & hx_old, hy_old, hz_old, lstat, error, nvctr_c_old, nvctr_f_old, rxyz_old, nat)
    use module_base
    use module_types
    use internal_io
    implicit none
    integer, intent(in) :: unitwf
    logical, intent(in) :: formatted
    integer, intent(out) :: norb_old, ntmb_old
    integer, intent(out) :: n1_old, n2_old, n3_old
    real(gp), intent(out) :: hx_old, hy_old, hz_old
    logical, intent(out) :: lstat
    character(len =256), intent(out) :: error
    ! Optional arguments
    integer, intent(out), optional :: nvctr_c_old, nvctr_f_old
    integer, intent(in), optional :: nat
    real(gp), dimension(:,:), intent(out), optional :: rxyz_old

    character(len = *), parameter :: subname = "io_read_descr_linear"
    integer :: i, iat, i_stat, nat_
    real(gp) :: rxyz(3)

    lstat = .false.
    write(error, "(A)") "cannot read psi description."
    if (formatted) then
       read(unitwf,*,iostat=i_stat) norb_old , ntmb_old
       if (i_stat /= 0) return
       read(unitwf,*,iostat=i_stat) hx_old,hy_old,hz_old
       if (i_stat /= 0) return
       read(unitwf,*,iostat=i_stat) n1_old,n2_old,n3_old
       if (i_stat /= 0) return
       !write(*,*) 'reading ',nat,' atomic positions'
       if (present(nat) .And. present(rxyz_old)) then
          read(unitwf,*,iostat=i_stat) nat_
          if (i_stat /= 0) return
          ! Sanity check
          if (size(rxyz_old, 2) /= nat) stop "Mismatch in coordinate array size."
          if (nat_ /= nat) stop "Mismatch in coordinate array size."
          do iat=1,nat
             read(unitwf,*,iostat=i_stat) (rxyz_old(i,iat),i=1,3)
             if (i_stat /= 0) return
          enddo
       else
          read(unitwf,*,iostat=i_stat) nat_
          if (i_stat /= 0) return
          do iat=1,nat_
             read(unitwf,*,iostat=i_stat)
             if (i_stat /= 0) return
          enddo
       end if
       if (present(nvctr_c_old) .and. present(nvctr_f_old)) then
          read(unitwf,*,iostat=i_stat) nvctr_c_old, nvctr_f_old
          if (i_stat /= 0) return
       else
          read(unitwf,*,iostat=i_stat) i, iat
          if (i_stat /= 0) return
       end if
    else
       read(unitwf,iostat=i_stat) norb_old, ntmb_old
       if (i_stat /= 0) return
       read(unitwf,iostat=i_stat) hx_old,hy_old,hz_old
       if (i_stat /= 0) return
       read(unitwf,iostat=i_stat) n1_old,n2_old,n3_old
       if (i_stat /= 0) return
       if (present(nat) .And. present(rxyz_old)) then
          read(unitwf,iostat=i_stat) nat_
          if (i_stat /= 0) return
          ! Sanity check
          if (size(rxyz_old, 2) /= nat) stop "Mismatch in coordinate array size." 
          if (nat_ /= nat) stop "Mismatch in coordinate array size."
          do iat=1,nat
             read(unitwf,iostat=i_stat)(rxyz_old(i,iat),i=1,3)
             if (i_stat /= 0) return
          enddo
       else
          read(unitwf,iostat=i_stat) nat_
          if (i_stat /= 0) return
          do iat=1,nat_
             read(unitwf,iostat=i_stat) rxyz
             if (i_stat /= 0) return
          enddo
       end if
       if (present(nvctr_c_old) .and. present(nvctr_f_old)) then
          read(unitwf,iostat=i_stat) nvctr_c_old, nvctr_f_old
          if (i_stat /= 0) return
       else
          read(unitwf,iostat=i_stat) i, iat
          if (i_stat /= 0) return
       end if
    end if
    lstat = .true.
END SUBROUTINE io_read_descr_coeff


subroutine read_coeff_minbasis(unitwf,useFormattedInput,iproc,n1,n2,n3,norb,ntmb,&
     & hx,hy,hz,at,rxyz_old,rxyz,coeff,eval,norb_change)
  use module_base
  use module_types
  use internal_io
  use module_interfaces
  implicit none
  logical, intent(in) :: useFormattedInput
  integer, intent(in) :: unitwf,iproc,n1,n2,n3,norb,ntmb
  type(atoms_data), intent(in) :: at
  real(gp), intent(in) :: hx,hy,hz
  real(gp), dimension(3,at%nat), intent(in) :: rxyz
  real(gp), dimension(3,at%nat), intent(out) :: rxyz_old
  real(wp), dimension(ntmb,norb), intent(out) :: coeff
  real(wp), dimension(norb), intent(out) :: eval
  logical, intent(out) :: norb_change
  !local variables
  character(len=*), parameter :: subname='readonewave_linear'
  character(len = 256) :: error
  logical :: perx,pery,perz,lstat
  integer :: norb_old,n1_old,n2_old,n3_old,iat,nvctr_c_old,nvctr_f_old,i_stat,i_all
  integer :: ntmb_old, i1, i2,i,j,iorb,iorb_old
  real(wp) :: tt
  real(gp) :: tx,ty,tz,displ,hx_old,hy_old,hz_old,mindist

  norb_change = .false.

  !write(*,*) 'INSIDE readonewave'
  call io_read_descr_coeff(unitwf, useFormattedInput, norb_old, ntmb_old, n1_old, n2_old, n3_old, &
       & hx_old, hy_old, hz_old, lstat, error, nvctr_c_old, nvctr_f_old, rxyz_old, at%nat)
  if (.not. lstat) call io_error(trim(error))

  !conditions for periodicity in the three directions
  perx=(at%geocode /= 'F')
  pery=(at%geocode == 'P')
  perz=(at%geocode /= 'F')

  tx=0.0_gp
  ty=0.0_gp
  tz=0.0_gp
  do iat=1,at%nat
     tx=tx+mindist(perx,at%alat1,rxyz(1,iat),rxyz_old(1,iat))**2
     ty=ty+mindist(pery,at%alat2,rxyz(2,iat),rxyz_old(2,iat))**2
     tz=tz+mindist(perz,at%alat3,rxyz(3,iat),rxyz_old(3,iat))**2
  enddo
  displ=sqrt(tx+ty+tz)

  if (norb == norb_old) then

     ! read the eigenvalues
     if (useFormattedInput) then
        do iorb=1,norb
           read(unitwf,*,iostat=i_stat) iorb_old,eval(iorb)
           if (iorb_old /= iorb) stop 'read_coeff_minbasis'
        enddo
     else 
        do iorb=1,norb
           read(unitwf,iostat=i_stat) iorb_old,eval(iorb)
           if (iorb_old /= iorb) stop 'read_coeff_minbasis'
        enddo
        if (i_stat /= 0) stop 'Problem reading the coefficients'
     end if

     if (iproc == 0) write(*,*) 'wavefunctions need NO reformatting'

     ! Now read the coefficients
     do i = 1, norb
        do j = 1, ntmb
           if (useFormattedInput) then
              read(unitwf,*,iostat=i_stat) i1,i2,tt
           else
              read(unitwf,iostat=i_stat) i1,i2,tt
           end if
           if (i_stat /= 0) stop 'Problem reading the coefficients'
           coeff(j,i) = tt  
        end do
     end do
     if (verbose >= 2) write(*,'(1x,a)') 'Wavefunction coefficients read'
  else
     ! tmbs themselves should be ok, but need to recalculate the coefficients
     if (norb < norb_old) then ! for now if we have too many, just eliminate highest
        ! read the eigenvalues
        if (useFormattedInput) then
           do iorb=1,norb
              read(unitwf,*,iostat=i_stat) iorb_old,eval(iorb)
              if (iorb_old /= iorb) stop 'read_coeff_minbasis'
           enddo
           do iorb=norb+1,norb_old
              read(unitwf,*,iostat=i_stat) iorb_old,tt
           end do
        else 
           do iorb=1,norb
              read(unitwf,iostat=i_stat) iorb_old,eval(iorb)
              if (iorb_old /= iorb) stop 'read_coeff_minbasis'
           enddo
           do iorb=norb+1,norb_old
              read(unitwf,iostat=i_stat) iorb_old,tt
           end do
           if (i_stat /= 0) stop 'Problem reading the coefficients'
        end if

        if (iproc == 0) write(*,*) 'Eliminating coefficients for highest',norb_old-norb,'states'

        do i = 1, norb_old
           do j = 1, ntmb
              if (useFormattedInput) then
                 read(unitwf,*,iostat=i_stat) i1,i2,tt
              else
                 read(unitwf,iostat=i_stat) i1,i2,tt
              end if
              if (i_stat /= 0) stop 'Problem reading the coefficients'
              if (i <= norb) coeff(j,i) = tt  
           end do
        end do
        if (verbose >= 2) write(*,'(1x,a)') 'Wavefunction coefficients read'    
     else
        if (iproc == 0) write(*,*) 'Not enough orbitals in coefficients, resetting them to the identity'
        norb_change = .true.
     end if
  end if



END SUBROUTINE read_coeff_minbasis


!>  Reads wavefunction from file and transforms it properly if hgrid or size of simulation cell                                                                                                                                                                                                                                                                                                                                   
!!  have changed
subroutine readmywaves_linear(iproc,filename,iformat,norb,Lzd,orbs,at,rxyz_old,rxyz,  & 
    psi,coeff,eval,norb_change,orblist)
  use module_base
  use module_types
  use module_interfaces, except_this_one => readmywaves_linear
  implicit none
  integer, intent(in) :: iproc, iformat,norb
  type(orbitals_data), intent(inout) :: orbs  ! orbs related to the basis functions
  type(local_zone_descriptors), intent(in) :: Lzd
  type(atoms_data), intent(in) :: at
  real(gp), dimension(3,at%nat), intent(in) :: rxyz
  real(gp), dimension(3,at%nat), intent(out) :: rxyz_old
  real(wp), dimension(orbs%npsidim_orbs), intent(out) :: psi  
  real(gp), dimension(norb,orbs%norb),intent(out) :: coeff
  real(gp), dimension(norb),intent(out) :: eval
  character(len=*), intent(in) :: filename
  logical, intent(out) :: norb_change
  integer, dimension(orbs%norb), optional :: orblist
  !Local variables
  character(len=*), parameter :: subname='readmywaves_linear'
  integer :: ncount1,ncount_rate,ncount_max,iorb,i_stat,i_all,ncount2
  integer :: iorb_out,ispinor,ilr,ind,nb1,nb2,nb3,n1,n2,n3
  integer :: confPotOrder
  real(gp) :: locrad, confPotprefac
  real(gp), dimension(3) :: locregCenter
  real(kind=4) :: tr0,tr1
  real(kind=8) :: tel
  real(wp), dimension(:,:,:), allocatable :: psifscf
  logical :: perx, pery, perz
  !integer, dimension(orbs%norb) :: orblist2

  call cpu_time(tr0)
  call system_clock(ncount1,ncount_rate,ncount_max)

  if (iformat == WF_FORMAT_ETSF) then
     stop 'Linear scaling with ETSF writing not implemented yet'
     !construct the orblist or use the one in argument
     !do nb1 = 1, orbs%norb
     !orblist2(nb1) = nb1
     !if(present(orblist)) orblist2(nb1) = orblist(nb1) 
     !end do

     !call read_waves_etsf(iproc,filename // ".etsf",orbs,n1,n2,n3,hx,hy,hz,at,rxyz_old,rxyz,  & 
     !     wfd,psi)
  else if (iformat == WF_FORMAT_BINARY .or. iformat == WF_FORMAT_PLAIN) then
     !conditions for periodicity in the three directions
     perx=(at%geocode /= 'F')
     pery=(at%geocode == 'P')
     perz=(at%geocode /= 'F')

     !buffers related to periodicity
     !WARNING: the boundary conditions are not assumed to change between new and old
     call ext_buffers_coarse(perx,nb1)
     call ext_buffers_coarse(pery,nb2)
     call ext_buffers_coarse(perz,nb3)
     n1 = Lzd%Glr%d%n1
     n2 = Lzd%Glr%d%n2
     n3 = Lzd%Glr%d%n3
     allocate(psifscf(-nb1:2*n1+1+nb1,-nb2:2*n2+1+nb2,-nb3:2*n3+1+nb3+ndebug),stat=i_stat)
     call memocc(i_stat,psifscf,'psifscf',subname)
     !allocate(psifscf(1,1,1+ndebug),stat=i_stat)
     !call memocc(i_stat,psifscf,'psifscf',subname)
     ind = 0
     do iorb=1,orbs%norbp!*orbs%nspinor
        ilr = orbs%inwhichlocreg(iorb+orbs%isorb)
        do ispinor=1,orbs%nspinor
           if(present(orblist)) then
              call open_filename_of_iorb(99,(iformat == WF_FORMAT_BINARY),filename, &
                   & orbs,iorb,ispinor,iorb_out, orblist(iorb+orbs%isorb))
           else
              call open_filename_of_iorb(99,(iformat == WF_FORMAT_BINARY),filename, &
                   & orbs,iorb,ispinor,iorb_out)
           end if  
         
           call readonewave_linear(99, (iformat == WF_FORMAT_PLAIN),iorb_out,iproc,&
                Lzd%Glr%d%n1,Lzd%Glr%d%n2,Lzd%Glr%d%n3,Lzd%hgrids(1),Lzd%hgrids(2),&
                Lzd%hgrids(3),at,Lzd%Llr(ilr)%wfd,rxyz_old,rxyz,locrad,locregCenter,&
                confPotOrder,confPotPrefac,psi(1+ind),orbs%eval(orbs%isorb+iorb),psifscf,&
                orbs%onwhichatom)

           close(99)
           ind = ind + Lzd%Llr(ilr)%wfd%nvctr_c+7*Lzd%Llr(ilr)%wfd%nvctr_f
        end do

     end do

     i_all=-product(shape(psifscf))*kind(psifscf)
     deallocate(psifscf,stat=i_stat)
     call memocc(i_stat,i_all,'psifscf',subname)

     !Open the coefficient file 
     if(iformat == WF_FORMAT_PLAIN) then
        open(99,file=filename//'_coeff.bin',status='unknown',form='formatted')
     else if(iformat == WF_FORMAT_BINARY) then
        open(99,file=filename//'_coeff.bin',status='unknown',form='unformatted')
     else
        stop 'Coefficient format not implemented'
     end if
     call read_coeff_minbasis(99,(iformat == WF_FORMAT_PLAIN),iproc,Lzd%Glr%d%n1,Lzd%Glr%d%n2,Lzd%Glr%d%n3,norb,orbs%norb,&
     & Lzd%hgrids(1),Lzd%hgrids(2),Lzd%hgrids(3),at,rxyz_old,rxyz,coeff,eval,norb_change)
     close(99)
  else
     write(0,*) "Unknown wavefunction file format from filename."
     stop
  end if

  call cpu_time(tr1)
  call system_clock(ncount2,ncount_rate,ncount_max)
  tel=dble(ncount2-ncount1)/dble(ncount_rate)
  write(*,'(a,i4,2(1x,1pe10.3))') '- READING WAVES TIME',iproc,tr1-tr0,tel
END SUBROUTINE readmywaves_linear


subroutine initialize_linear_from_file(iproc,nproc,filename,iformat,Lzd,orbs,at,rxyz,orblist)
  use module_base
  use module_types
  use module_defs
  use module_interfaces, except_this_one => initialize_linear_from_file
  implicit none
  integer, intent(in) :: iproc, nproc, iformat
  type(orbitals_data), intent(inout) :: orbs  !< orbs related to the basis functions, inwhichlocreg generated in this routine
  type(atoms_data), intent(in) :: at
  real(gp), dimension(3,at%nat), intent(in) :: rxyz
  character(len=*), intent(in) :: filename
  type(local_zone_descriptors), intent(inout) :: Lzd !< must already contain Glr and hgrids
  integer, dimension(orbs%norb), optional :: orblist
  !Local variables
  character(len=*), parameter :: subname='initialize_linear_from_file'
  character(len =256) :: error
  logical :: lstat, consistent, perx, pery, perz
  integer :: ilr, ierr, iorb_old, iorb, jorb, ispinor, iorb_out, n1_old, n2_old, n3_old
  integer :: nlr, i_stat, i_all,confPotOrder, confPotOrder_old, onwhichatom_tmp
  real(kind=8) :: dx,dy,dz,dist,eval
  real(gp) :: hx_old, hy_old, hz_old, mindist
  real(gp), dimension(orbs%norb):: locrad, confPotprefac
  real(gp), dimension(3,at%nat) :: rxyz_old
  real(gp), dimension(3,orbs%norb) :: locregCenter
  integer, dimension(:), allocatable :: lrtable
  integer, dimension(orbs%norb) :: nvctr_c, nvctr_f
  real(gp), dimension(:), allocatable :: lrad
  real(gp), dimension(:,:), allocatable :: cxyz
  logical, dimension(:), allocatable :: calcbounds

  ! NOTES:
  ! The orbs%norb family must be all constructed before this routine
  ! This can be done from the input.lin since the number of basis functions should be fixed.

  call to_zero(3*orbs%norb,locregCenter(1,1))
  call to_zero(orbs%norb,locrad(1))
  call to_zero(orbs%norb,confPotprefac(1))
  consistent = .true.

  ! First read the headers (reading is distributed) and then the information is communicated to all procs.
  ! Then each proc generates a group of lrs that are communicated to all others.
  if (iformat == WF_FORMAT_ETSF) then
     stop 'Linear scaling with ETSF writing not implemented yet'
  else if (iformat == WF_FORMAT_BINARY .or. iformat == WF_FORMAT_PLAIN) then
     loop_iorb: do iorb=1,orbs%norbp!*orbs%nspinor
        do ispinor=1,orbs%nspinor
           if(present(orblist)) then
              call open_filename_of_iorb(99,(iformat == WF_FORMAT_BINARY),filename, &
                   & orbs,iorb,ispinor,iorb_out, orblist(iorb+orbs%isorb))
           else
              call open_filename_of_iorb(99,(iformat == WF_FORMAT_BINARY),filename, &
                   & orbs,iorb,ispinor,iorb_out)
           end if    

           call io_read_descr_linear(99,(iformat == WF_FORMAT_PLAIN), iorb_old, eval, n1_old, n2_old, n3_old, &
                & hx_old, hy_old, hz_old, lstat, error, nvctr_c(iorb+orbs%isorb), nvctr_f(iorb+orbs%isorb),&
                & rxyz_old, at%nat, locrad(iorb+orbs%isorb), locregCenter(1,iorb+orbs%isorb), confPotOrder,&
                & confPotprefac(iorb+orbs%isorb),onwhichatom_tmp)

           ! get locregcenters from new atomic positions
           orbs%onwhichatom(iorb+orbs%isorb) = onwhichatom_tmp
           ilr = orbs%onwhichatom(iorb+orbs%isorb)
           locregcenter(:,iorb+orbs%isorb) = rxyz(:,ilr)

           if (.not. lstat) then ; write(*,*) trim(error) ; stop; end if
           if (iorb_old /= iorb_out) stop 'initialize_linear_from_file'
           close(99)
           !TO DO: confPotOrder_old should be read from input.lin
           if(iorb==1) confPotOrder_old = confPotOrder
           !call check_consistency(Lzd, at, hx_old, hy_old, hz_old, n1_old, n2_old, n3_old, &
           !     rxyz_old,rxyz,confPotOrder,confPotOrder_old,consistent)
           !if(.not. consistent) then
           !  write(*,*) 'Inconsistency in file, iorb=',iorb_out
           !  exit loop_iorb
           !end if
           confPotOrder_old = confPotOrder
        end do
     end do loop_iorb
     if (nproc > 1) call mpiallred(consistent,1,MPI_LAND,bigdft_mpi%mpi_comm,ierr)
     !if(.not. consistent) then
     !  call mpi_finalize(ierr)
     !  stop
     !end if
  else
     write(0,*) "Unknown wavefunction file format from filename."
     stop
  end if

  ! Communication of the quantities
  if (nproc > 1)  call mpiallred(locregCenter(1,1),3*orbs%norb,MPI_SUM,bigdft_mpi%mpi_comm,ierr)
  if (nproc > 1)  call mpiallred(locrad(1),orbs%norb,MPI_SUM,bigdft_mpi%mpi_comm,ierr)
  if (nproc > 1)  call mpiallred(confPotprefac(1),orbs%norb,MPI_SUM,bigdft_mpi%mpi_comm,ierr)

  ! Now that each processor has all the information, we can build the locregs
  ! Find the number of inequivalent locregs
  allocate(lrtable(orbs%norb),stat=i_stat)
  call memocc(i_stat,lrtable,'lrtable',subname)
  ! Already allocated before entering this routine
  !allocate(orbs%inwhichlocreg(orbs%norb),stat=i_stat)  
  !call memocc(i_stat,orbs%inwhichlocreg,'orbs%inwhichlocreg',subname)

  nlr = 0
  lrtable = 0

  perx=(at%geocode /= 'F')
  pery=(at%geocode == 'P')
  perz=(at%geocode /= 'F')

  outer_loop: do iorb = 1, orbs%norb
     !do jorb = iorb+1, orbs%norb
     !   dx=mindist(perx,at%alat1,locregCenter(1,iorb),locregCenter(1,jorb))**2
     !   dy=mindist(pery,at%alat2,locregCenter(2,iorb),locregCenter(2,jorb))**2
     !   dz=mindist(perz,at%alat3,locregCenter(3,iorb),locregCenter(3,jorb))**2
     !   dist=sqrt(dx+dy+dz)
     !   if(dist < 1.0d-3 .and. abs(locrad(iorb)-locrad(jorb)) < 1.0d-3 .and. &
     !      confPotprefac(iorb) == confPotprefac(jorb)) then
     !      cycle outer_loop
     !   end if
     !end do
     nlr = nlr + 1
     lrtable(nlr) = iorb
  end do outer_loop
  Lzd%nlr = nlr

  allocate(Lzd%Llr(nlr),stat=i_stat)
  allocate(lrad(nlr),stat=i_stat)
  call memocc(i_stat,lrad,'lrad',subname)
  allocate(cxyz(3,nlr),stat=i_stat)
  call memocc(i_stat,cxyz,'cxyz',subname)
  allocate(calcbounds(nlr),stat=i_stat)
  call memocc(i_stat,calcbounds,'calcbounds',subname)
    
  do ilr=1,nlr
     iorb = lrtable(ilr)
     lrad(ilr) = locrad(iorb)
     cxyz(1,ilr) = locregCenter(1,iorb)
     cxyz(2,ilr) = locregCenter(2,iorb)
     cxyz(3,ilr) = locregCenter(3,iorb)
     calcbounds(ilr) = .true.
     !do jorb = 1, orbs%norb
     !   dx=mindist(perx,at%alat1,locregCenter(1,iorb),locregCenter(1,jorb))**2
     !   dy=mindist(pery,at%alat2,locregCenter(2,iorb),locregCenter(2,jorb))**2
     !   dz=mindist(perz,at%alat3,locregCenter(3,iorb),locregCenter(3,jorb))**2
     !   dist=sqrt(dx+dy+dz)
     !   if(dist < 1.0d-3 .and. abs(locrad(iorb)-locrad(jorb)) < 1.0d-3 .and. &
     !      confPotprefac(iorb) == confPotprefac(jorb)) then
           orbs%inwhichlocreg(iorb) = ilr
     !   end if
     !end do
  end do

  i_all = -product(shape(lrtable))*kind(lrtable)
  deallocate(lrtable,stat=i_stat)
  call memocc(i_stat,i_all,'lrtable',subname)

!TO DO: CUBIC LOCREGS
  call determine_locregSphere_parallel(iproc,nproc,Lzd%nlr,cxyz,lrad,Lzd%hgrids(1),&
<<<<<<< HEAD
       Lzd%hgrids(2),Lzd%hgrids(3),Lzd%Glr,Lzd%Llr,calcbounds)

=======
       Lzd%hgrids(2),Lzd%hgrids(3),at,orbs,Lzd%Glr,Lzd%Llr,calcbounds)
   
>>>>>>> 70a4c560
  i_all = -product(shape(cxyz))*kind(cxyz)
  deallocate(cxyz,stat=i_stat)
  call memocc(i_stat,i_all,'cxyz',subname)
  i_all = -product(shape(lrad))*kind(lrad)
  deallocate(lrad,stat=i_stat)
  call memocc(i_stat,i_all,'lrad',subname)
  i_all = -product(shape(calcbounds))*kind(calcbounds)
  deallocate(calcbounds,stat=i_stat)
  call memocc(i_stat,i_all,'calcbounds',subname)

END SUBROUTINE initialize_linear_from_file

subroutine check_consistency(Lzd, at, hx_old, hy_old, hz_old, n1_old, n2_old, n3_old, &
           rxyz_old,rxyz,confPotOrder,confPotOrder_old,consistent)
  use module_base
  use module_types
  implicit none
  integer, intent(in) :: confPotOrder,confPotOrder_old, n1_old, n2_old, n3_old
  type(atoms_data), intent(in) :: at
  real(gp), intent(in) :: hx_old, hy_old, hz_old
  real(gp), dimension(3,at%nat), intent(in) :: rxyz, rxyz_old
  type(local_zone_descriptors), intent(in) :: Lzd !< must already contain Glr and hgrids
  logical, intent(out) :: consistent
  ! Local variables
  logical :: perx, pery, perz
  integer :: iat
  real(gp):: tx, ty, tz, displ, mindist  

  !conditions for periodicity in the three directions
  perx=(at%geocode /= 'F')
  pery=(at%geocode == 'P')
  perz=(at%geocode /= 'F')

  tx=0.0_gp
  ty=0.0_gp
  tz=0.0_gp
  do iat=1,at%nat
     tx=tx+mindist(perx,at%alat1,rxyz(1,iat),rxyz_old(1,iat))**2
     ty=ty+mindist(pery,at%alat2,rxyz(2,iat),rxyz_old(2,iat))**2
     tz=tz+mindist(perz,at%alat3,rxyz(3,iat),rxyz_old(3,iat))**2
  enddo
  displ=sqrt(tx+ty+tz)
  consistent = .true.
  if(hx_old /= Lzd%hgrids(1) .or. hy_old /= Lzd%hgrids(2) .or. hz_old /= Lzd%hgrids(3)) then
    write(*,"(1x,A,6F14.10)") 'Stopping because hgrid_old /= hgrid',hx_old,hy_old,hz_old,&
         Lzd%hgrids(1),Lzd%hgrids(2),Lzd%hgrids(3)
    consistent = .false.
  else if (n1_old /= Lzd%Glr%d%n1  .or. n2_old /= Lzd%Glr%d%n2 .or. n3_old /= Lzd%Glr%d%n3 ) then
    write(*,"(1x,A,6I14)") 'Stopping because global cell size',&
    n1_old,Lzd%Glr%d%n1,n2_old,Lzd%Glr%d%n2,n3_old,Lzd%Glr%d%n3
    consistent = .false.
  else if(displ > 1.d-3 ) then
    write(*,*) 'Stopping because of large displacement of molecule',displ
    consistent = .false.
  else if(confpotOrder /= confPotOrder_old) then
    write(*,*) 'Stopping because of inconsistent confPotOrder',confPotOrder,confPotOrder_old 
    consistent = .false.
  end if

END SUBROUTINE check_consistency




!>  Copy old support functions from phi to phi_old
subroutine copy_old_supportfunctions(orbs,lzd,phi,lzd_old,phi_old)
  use module_base
  use module_types
  implicit none
  type(orbitals_data), intent(in) :: orbs
  type(local_zone_descriptors), intent(inout) :: lzd,lzd_old
  real(wp), dimension(:), pointer :: phi,phi_old
  !Local variables
  character(len=*), parameter :: subname='copy_old_supportfunctions'
  integer :: iseg,j,ind1,iorb,i_all,i_stat,ii,iiorb,ilr
  real(kind=8) :: tt


  ! First copy global quantities
  call nullify_locreg_descriptors(lzd_old%glr)

  lzd_old%glr%wfd%nvctr_c = lzd%glr%wfd%nvctr_c
  lzd_old%glr%wfd%nvctr_f = lzd%glr%wfd%nvctr_f
  lzd_old%glr%wfd%nseg_c  = lzd%glr%wfd%nseg_c
  lzd_old%glr%wfd%nseg_f  = lzd%glr%wfd%nseg_f

  !allocations
  call allocate_wfd(lzd_old%glr%wfd,subname)

  do iseg=1,lzd_old%glr%wfd%nseg_c+lzd_old%glr%wfd%nseg_f
     lzd_old%glr%wfd%keyglob(1,iseg)    = lzd%glr%wfd%keyglob(1,iseg) 
     lzd_old%glr%wfd%keyglob(2,iseg)    = lzd%glr%wfd%keyglob(2,iseg)
     lzd_old%glr%wfd%keygloc(1,iseg)    = lzd%glr%wfd%keygloc(1,iseg)
     lzd_old%glr%wfd%keygloc(2,iseg)    = lzd%glr%wfd%keygloc(2,iseg)
     lzd_old%glr%wfd%keyvloc(iseg)      = lzd%glr%wfd%keyvloc(iseg)
     lzd_old%glr%wfd%keyvglob(iseg)     = lzd%glr%wfd%keyvglob(iseg)
  enddo
  !!!deallocation
  !!call deallocate_wfd(lzd%glr%wfd,subname)

  !!lzd_old%glr%d%n1 = lzd%glr%d%n1
  !!lzd_old%glr%d%n2 = lzd%glr%d%n2
  !!lzd_old%glr%d%n3 = lzd%glr%d%n3
  call copy_grid_dimensions(lzd%glr%d, lzd_old%glr%d)


  lzd_old%nlr=lzd%nlr
  nullify(lzd_old%llr)
  nullify(lzd_old%doHamAppl)
  allocate(lzd_old%llr(lzd_old%nlr))
  do ilr=1,lzd_old%nlr
      call nullify_locreg_descriptors(lzd_old%llr(ilr))
  end do


  lzd_old%hgrids(1)=lzd%hgrids(1)
  lzd_old%hgrids(2)=lzd%hgrids(2)
  lzd_old%hgrids(3)=lzd%hgrids(3)

 
  !!ii=0
  !!do ilr=1,lzd_old%nlr

  !!    ! Now copy local quantities

  !!    lzd_old%llr(ilr)%wfd%nvctr_c = lzd%llr(ilr)%wfd%nvctr_c
  !!    lzd_old%llr(ilr)%wfd%nvctr_f = lzd%llr(ilr)%wfd%nvctr_f
  !!    lzd_old%llr(ilr)%wfd%nseg_c  = lzd%llr(ilr)%wfd%nseg_c
  !!    lzd_old%llr(ilr)%wfd%nseg_f  = lzd%llr(ilr)%wfd%nseg_f

  !!    !allocations
  !!    call allocate_wfd(lzd_old%llr(ilr)%wfd,subname)

  !!    do iseg=1,lzd_old%llr(ilr)%wfd%nseg_c+lzd_old%llr(ilr)%wfd%nseg_f
  !!       lzd_old%llr(ilr)%wfd%keyglob(1,iseg)    = lzd%llr(ilr)%wfd%keyglob(1,iseg) 
  !!       lzd_old%llr(ilr)%wfd%keyglob(2,iseg)    = lzd%llr(ilr)%wfd%keyglob(2,iseg)
  !!       lzd_old%llr(ilr)%wfd%keygloc(1,iseg)    = lzd%llr(ilr)%wfd%keygloc(1,iseg)
  !!       lzd_old%llr(ilr)%wfd%keygloc(2,iseg)    = lzd%llr(ilr)%wfd%keygloc(2,iseg)
  !!       lzd_old%llr(ilr)%wfd%keyvloc(iseg)      = lzd%llr(ilr)%wfd%keyvloc(iseg)
  !!       lzd_old%llr(ilr)%wfd%keyvglob(iseg)     = lzd%llr(ilr)%wfd%keyvglob(iseg)
  !!    enddo
  !!    !!!deallocation
  !!    !!call deallocate_wfd(lzd%llr(ilr)%wfd,subname)

  !!    !!lzd_old%llr(ilr)%d%n1 = lzd%llr(ilr)%d%n1
  !!    !!lzd_old%llr(ilr)%d%n2 = lzd%llr(ilr)%d%n2
  !!    !!lzd_old%llr(ilr)%d%n3 = lzd%llr(ilr)%d%n3
  !!    call copy_grid_dimensions(lzd%llr(ilr)%d, lzd_old%llr(ilr)%d)

  !!    ii = ii + lzd_old%llr(ilr)%wfd%nvctr_c + 7*lzd_old%llr(ilr)%wfd%nvctr_f

  !!end do


  ii=0
  do iorb=1,orbs%norbp
      iiorb=orbs%isorb+iorb
      ilr=orbs%inwhichlocreg(iiorb)
      call copy_locreg_descriptors(lzd%llr(ilr), lzd_old%llr(ilr), subname)
      ii = ii + lzd_old%llr(ilr)%wfd%nvctr_c + 7*lzd_old%llr(ilr)%wfd%nvctr_f
  end do
  allocate(phi_old(ii+ndebug),stat=i_stat)
  call memocc(i_stat,phi_old,'phi_old',subname)


  ! Now copy the suport functions
  ind1=0
  do iorb=1,orbs%norbp
      tt=0.d0
      iiorb=orbs%isorb+iorb
      ilr=orbs%inwhichlocreg(iiorb)
      do j=1,lzd_old%llr(ilr)%wfd%nvctr_c+7*lzd_old%llr(ilr)%wfd%nvctr_f
          ind1=ind1+1
          phi_old(ind1)=phi(ind1)
          tt=tt+real(phi(ind1),kind=8)**2
      end do
      tt=sqrt(tt)
      if (abs(tt-1.d0) > 1.d-8) then
         write(*,*)'wrong phi_old',iiorb,tt
         stop 
      end if
  end do

  !!!deallocation
  !!i_all=-product(shape(phi))*kind(phi)
  !!deallocate(phi,stat=i_stat)
  !!call memocc(i_stat,i_all,'phi',subname)


END SUBROUTINE copy_old_supportfunctions


subroutine copy_old_coefficients(norb_KS, norb_tmb, coeff, coeff_old)
  use module_base
  implicit none

  ! Calling arguments
  integer,intent(in):: norb_KS, norb_tmb
  real(8),dimension(:,:),pointer:: coeff, coeff_old

  ! Local variables
  integer:: istat, iall
  character(len=*),parameter:: subname='copy_old_coefficients'

  allocate(coeff_old(norb_tmb,norb_KS),stat=istat)
  call memocc(istat,coeff_old,'coeff_old',subname)

  call vcopy(norb_KS*norb_tmb, coeff(1,1), 1, coeff_old(1,1), 1)

  !!iall=-product(shape(coeff))*kind(coeff)
  !!deallocate(coeff,stat=istat)
  !!call memocc(istat,iall,'coeff',subname)

END SUBROUTINE copy_old_coefficients


subroutine copy_old_inwhichlocreg(norb_tmb, inwhichlocreg, inwhichlocreg_old, onwhichatom, onwhichatom_old)
  use module_base
  implicit none

  ! Calling arguments
  integer,intent(in):: norb_tmb
  integer,dimension(:),pointer:: inwhichlocreg, inwhichlocreg_old, onwhichatom, onwhichatom_old

  ! Local variables
  integer:: istat, iall
  character(len=*),parameter:: subname='copy_old_inwhichlocreg'

  allocate(inwhichlocreg_old(norb_tmb),stat=istat)
  call memocc(istat,inwhichlocreg_old,'inwhichlocreg_old',subname)
  call vcopy(norb_tmb, inwhichlocreg(1), 1, inwhichlocreg_old(1), 1)
  !!iall=-product(shape(inwhichlocreg))*kind(inwhichlocreg)
  !!deallocate(inwhichlocreg,stat=istat)
  !!call memocc(istat,iall,'inwhichlocreg',subname)


  allocate(onwhichatom_old(norb_tmb),stat=istat)
  call memocc(istat,onwhichatom_old,'onwhichatom_old',subname)
  call vcopy(norb_tmb, onwhichatom(1), 1, onwhichatom_old(1), 1)
  !!iall=-product(shape(onwhichatom))*kind(onwhichatom)
  !!deallocate(onwhichatom,stat=istat)
  !!call memocc(istat,iall,'onwhichatom',subname)

END SUBROUTINE copy_old_inwhichlocreg



!>   Reformat wavefunctions if the mesh have changed (in a restart)
subroutine reformat_supportfunctions(iproc,orbs,at,lzd_old,&
           rxyz_old,ndim_old,phi_old,lzd,rxyz,ndim,phi)
  use module_base
  use module_types
  implicit none
  integer, intent(in) :: iproc,ndim_old,ndim
  type(orbitals_data), intent(in) :: orbs
  type(local_zone_descriptors), intent(in) :: lzd_old,lzd
  type(atoms_data), intent(in) :: at
  real(gp), dimension(3,at%nat), intent(in) :: rxyz,rxyz_old
  real(wp), dimension(ndim_old), intent(in) :: phi_old
  real(wp), dimension(ndim), intent(out) :: phi
  !Local variables
  character(len=*), parameter :: subname='reformatmywaves'
  logical :: reformat,perx,pery,perz
  integer :: iat,iorb,j,i_stat,i_all,jj,j0,j1,ii,i0,i1,i2,i3,i,iseg,nb1,nb2,nb3,jstart,jstart_old,iiorb,ilr,iiat
  integer:: n1_old,n2_old,n3_old,n1,n2,n3,ierr,idir,jstart_old_der,ncount
  real(gp) :: tx,ty,tz,displ,mindist,dnrm2,tt
  real(wp), dimension(:,:,:), allocatable :: phifscf
  real(wp), dimension(:,:,:,:,:,:), allocatable :: phigold
  real(wp),dimension(:),allocatable :: phi_old_der
  integer,dimension(0:5) :: reformat_reason

  reformat_reason=0


  !!do ilr=1,lzd%nlr
  !!    write(*,*) 'iproc, assoc(new)',iproc, associated(lzd%llr(ilr)%wfd%keyvloc)
  !!    write(*,*) 'iproc, assoc(old)',iproc, associated(lzd_old%llr(ilr)%wfd%keyvloc)
  !!end do

  !!do i_stat=1,ndim_old
  !!    write(800+iproc,*) i_stat,phi_old(i_stat)
  !!end do

  !conditions for periodicity in the three directions
  perx=(at%geocode /= 'F')
  pery=(at%geocode == 'P')
  perz=(at%geocode /= 'F')

  !buffers realted to periodicity
  !WARNING: the boundary conditions are not assumed to change between new and old
  call ext_buffers_coarse(perx,nb1)
  call ext_buffers_coarse(pery,nb2)
  call ext_buffers_coarse(perz,nb3)

  ! Calculate the average shift
  !!tx=0.0_gp 
  !!ty=0.0_gp
  !!tz=0.0_gp
  !!do iat=1,at%nat
  !!   tx=tx+mindist(perx,at%alat1,rxyz(1,iat),rxyz_old(1,iat))**2
  !!   ty=ty+mindist(pery,at%alat2,rxyz(2,iat),rxyz_old(2,iat))**2
  !!   tz=tz+mindist(perz,at%alat3,rxyz(3,iat),rxyz_old(3,iat))**2
  !!   !!if (iproc==0) write(333,'(i6,3es15.6)') iat, tx, ty, tz
  !!enddo
  !!!!if (iproc==0) write(333,*) '========================================'
  !!displ=sqrt(tx+ty+tz)/sqrt(dble(at%nat))
  !!if (iproc==0) write(*,*) 'mean shift of the atoms',displ

  !!if(displ<1.d-2) then
  !!    restart_method=LINEAR_HIGHACCURACY
  !!    if(iproc==0) write(*,'(1x,a)') 'Method after restart: high accuracy'
  !!else
  !!    restart_method=LINEAR_LOWACCURACY
  !!    if(iproc==0) write(*,'(1x,a)') 'Method after restart: low accuracy'
  !!end if

  allocate(phi_old_der(3*ndim_old),stat=i_stat)
  call memocc(i_stat,phi_old_der,'phi_old_der',subname)

  ! Get the derivatives of the support functions
  call get_derivative_supportfunctions(ndim_old, lzd_old%hgrids(1), lzd_old, orbs, phi_old, phi_old_der)

  jstart_old=1
  jstart_old_der=1
  jstart=1
  do iorb=1,orbs%norbp
      iiorb=orbs%isorb+iorb
      ilr=orbs%inwhichlocreg(iiorb)
      iiat=orbs%onwhichatom(iiorb)

      tx=mindist(perx,at%alat1,rxyz(1,iiat),rxyz_old(1,iiat))**2
      ty=mindist(pery,at%alat2,rxyz(2,iiat),rxyz_old(2,iiat))**2
      tz=mindist(perz,at%alat3,rxyz(3,iiat),rxyz_old(3,iiat))**2
      displ=sqrt(tx+ty+tz)

      n1_old=lzd_old%llr(ilr)%d%n1
      n2_old=lzd_old%llr(ilr)%d%n2
      n3_old=lzd_old%llr(ilr)%d%n3
      n1=lzd%llr(ilr)%d%n1
      n2=lzd%llr(ilr)%d%n2
      n3=lzd%llr(ilr)%d%n3


      !reformatting criterion
      if (lzd%hgrids(1) == lzd_old%hgrids(1) .and. lzd%hgrids(2) == lzd_old%hgrids(2) &
            .and. lzd%hgrids(3) == lzd_old%hgrids(3) .and. &
            lzd_old%llr(ilr)%wfd%nvctr_c  == lzd%llr(ilr)%wfd%nvctr_c .and. &
            lzd_old%llr(ilr)%wfd%nvctr_f == lzd%llr(ilr)%wfd%nvctr_f .and.&
            n1_old  == n1  .and. n2_old == n2 .and. n3_old == n3  .and.  displ <  1.d-3  ) then
          reformat_reason(0) = reformat_reason(0) + 1
          reformat=.false.
          !if (iproc==0) then
          !   write(*,'(1x,a)',advance='NO')&
          !    'The wavefunctions do not need reformatting and can be imported directly...   '
          !  !  '-------------------------------------------------------------- Wavefunctions Restart'
          !end if
      else
          reformat=.true.
          !if (iproc==0) then
              !write(*,'(1x,a)')&
              ! 'The wavefunctions need reformatting because:                                 '
              if (lzd%hgrids(1) /= lzd_old%hgrids(1) .or. lzd%hgrids(2) /= lzd_old%hgrids(2) &
                  .or. lzd%hgrids(3) /= lzd_old%hgrids(3)) then 
                 reformat_reason(1) = reformat_reason(1) + 1
                 !!write(*,"(4x,a,6(1pe20.12))") &
                 !!     '  hgrid_old /= hgrid  ',lzd_old%hgrids(1),lzd_old%hgrids(2),lzd_old%hgrids(3),&
                 !!     lzd%hgrids(1),lzd%hgrids(2),lzd%hgrids(3)
              end if
              if (lzd_old%llr(ilr)%wfd%nvctr_c /= lzd%llr(ilr)%wfd%nvctr_c) then
                 reformat_reason(2) = reformat_reason(2) + 1
                 !!write(*,"(4x,a,2i8)") &
                 !!     'nvctr_c_old /= nvctr_c',lzd_old%llr(ilr)%wfd%nvctr_c,lzd%llr(ilr)%wfd%nvctr_c
              end if
              if (lzd_old%llr(ilr)%wfd%nvctr_f /= lzd%llr(ilr)%wfd%nvctr_f)  then
                 reformat_reason(3) = reformat_reason(3) + 1
                 !!write(*,"(4x,a,2i8)") &
                 !!     'nvctr_f_old /= nvctr_f',lzd_old%llr(ilr)%wfd%nvctr_f,lzd%llr(ilr)%wfd%nvctr_f
              end if
              if (n1_old /= n1  .or. n2_old /= n2 .or. n3_old /= n3 )  then  
                 !!reformat_reason(4) = reformat_reason(4) + 1
                 !!write(*,"(4x,a,6i5)") &
                 !!     'cell size has changed ',n1_old,n1  , n2_old,n2 , n3_old,n3
              end if
              if (displ >=  1.d-3) then
                 reformat_reason(5) = reformat_reason(5) + 1
                 !!write(*,"(4x,a,3(1pe19.12))") &
                 !!     'molecule was shifted  ' , tx,ty,tz
              endif
                 !!write(*,"(1x,a)",advance='NO')& 
                 !!     'Reformatting...'
          !end if
         !calculate the new grid values
         
    !check
    !        write(100+iproc,'(1x,a)')&
    !         'The wavefunctions need reformatting because:                                 '
    !        if (hgrid_old.ne.hgrid) then 
    !           write(100+iproc,"(4x,a,1pe20.12)") &
    !                '  hgrid_old /= hgrid  ',hgrid_old, hgrid
    !        else if (wfd_old%nvctr_c.ne.wfd%nvctr_c) then
    !           write(100+iproc,"(4x,a,2i8)") &
    !                'nvctr_c_old /= nvctr_c',wfd_old%nvctr_c,wfd%nvctr_c
    !        else if (wfd_old%nvctr_f.ne.wfd%nvctr_f)  then
    !           write(100+iproc,"(4x,a,2i8)") &
    !                'nvctr_f_old /= nvctr_f',wfd_old%nvctr_f,wfd%nvctr_f
    !        else if (n1_old.ne.n1  .or. n2_old.ne.n2 .or. n3_old.ne.n3 )  then  
    !           write(100+iproc,"(4x,a,6i5)") &
    !                'cell size has changed ',n1_old,n1  , n2_old,n2 , n3_old,n3
    !        else
    !           write(100+iproc,"(4x,a,3(1pe19.12))") &
    !                'molecule was shifted  ' , tx,ty,tz
    !        endif
    !checkend
      end if
   
   
      if (.not. reformat) then
          !write(100+iproc,*) 'no reformatting' 
   
          do j=1,lzd_old%llr(ilr)%wfd%nvctr_c
              phi(jstart)=phi_old(jstart_old)
              jstart=jstart+1
              jstart_old=jstart_old+1
          end do
          do j=1,7*lzd_old%llr(ilr)%wfd%nvctr_f-6,7
              phi(jstart+0)=phi_old(jstart_old+0)
              phi(jstart+1)=phi_old(jstart_old+1)
              phi(jstart+2)=phi_old(jstart_old+2)
              phi(jstart+3)=phi_old(jstart_old+3)
              phi(jstart+4)=phi_old(jstart_old+4)
              phi(jstart+5)=phi_old(jstart_old+5)
              phi(jstart+6)=phi_old(jstart_old+6)
              jstart=jstart+7
              jstart_old=jstart_old+7
          end do
   
      else
   
          allocate(phifscf(-nb1:2*n1+1+nb1,-nb2:2*n2+1+nb2,-nb3:2*n3+1+nb3+ndebug),stat=i_stat)
          call memocc(i_stat,phifscf,'phifscf',subname)

          allocate(phigold(0:n1_old,2,0:n2_old,2,0:n3_old,2+ndebug),stat=i_stat)
          call memocc(i_stat,phigold,'phigold',subname)
   
          call razero(8*(n1_old+1)*(n2_old+1)*(n3_old+1),phigold(0,1,0,1,0,1))

          ! Add the derivatives to the basis functions
          do idir=1,3
              tt=rxyz(idir,iiat)-rxyz_old(idir,iiat)
              ncount = lzd_old%llr(ilr)%wfd%nvctr_c+7*lzd_old%llr(ilr)%wfd%nvctr_f
              call daxpy(ncount, tt, phi_old_der(jstart_old_der), 1, phi_old(jstart_old), 1)
              jstart_old_der = jstart_old_der + ncount
          end do
   
          ! coarse part
          do iseg=1,lzd_old%llr(ilr)%wfd%nseg_c
             jj=lzd_old%llr(ilr)%wfd%keyvloc(iseg)
             j0=lzd_old%llr(ilr)%wfd%keygloc(1,iseg)
             j1=lzd_old%llr(ilr)%wfd%keygloc(2,iseg)
             ii=j0-1
             i3=ii/((n1_old+1)*(n2_old+1))
             ii=ii-i3*(n1_old+1)*(n2_old+1)
             i2=ii/(n1_old+1)
             i0=ii-i2*(n1_old+1)
             i1=i0+j1-j0
             do i=i0,i1
                phigold(i,1,i2,1,i3,1) = phi_old(jstart_old)
                jstart_old=jstart_old+1
             end do
          end do
   
          ! fine part
          do iseg=1,lzd_old%llr(ilr)%wfd%nseg_f
             jj=lzd_old%llr(ilr)%wfd%keyvloc(lzd_old%llr(ilr)%wfd%nseg_c + iseg)
             j0=lzd_old%llr(ilr)%wfd%keygloc(1,lzd_old%llr(ilr)%wfd%nseg_c + iseg)
             j1=lzd_old%llr(ilr)%wfd%keygloc(2,lzd_old%llr(ilr)%wfd%nseg_c + iseg)
             ii=j0-1
             i3=ii/((n1_old+1)*(n2_old+1))
             ii=ii-i3*(n1_old+1)*(n2_old+1)
             i2=ii/(n1_old+1)
             i0=ii-i2*(n1_old+1)
             i1=i0+j1-j0
             do i=i0,i1
                   phigold(i,2,i2,1,i3,1)=phi_old(jstart_old+0)
                   phigold(i,1,i2,2,i3,1)=phi_old(jstart_old+1)
                   phigold(i,2,i2,2,i3,1)=phi_old(jstart_old+2)
                   phigold(i,1,i2,1,i3,2)=phi_old(jstart_old+3)
                   phigold(i,2,i2,1,i3,2)=phi_old(jstart_old+4)
                   phigold(i,1,i2,2,i3,2)=phi_old(jstart_old+5)
                   phigold(i,2,i2,2,i3,2)=phi_old(jstart_old+6)
                jstart_old=jstart_old+7
             end do
          end do
   
          !write(100+iproc,*) 'norm phigold ',dnrm2(8*(n1_old+1)*(n2_old+1)*(n3_old+1),phigold,1)
          !write(*,*) 'iproc,norm phigold ',iproc,dnrm2(8*(n1_old+1)*(n2_old+1)*(n3_old+1),phigold,1)
   
          !!call reformatonewave(displ,lzd%llr(ilr)%wfd,at,lzd_old%hgrids(1),lzd_old%hgrids(2),lzd_old%hgrids(3), & !n(m)
          !!     n1_old,n2_old,n3_old,rxyz_old,phigold,lzd%hgrids(1),lzd%hgrids(2),lzd%hgrids(3),&
          !!     n1,n2,n3,rxyz,phifscf,phi(jstart))
          call reformat_one_supportfunction(iiat,displ,lzd%llr(ilr)%wfd,at,lzd_old%hgrids(1),lzd_old%hgrids(2),lzd_old%hgrids(3), & !n(m)
               n1_old,n2_old,n3_old,rxyz_old,phigold,lzd%hgrids(1),lzd%hgrids(2),lzd%hgrids(3),&
               n1,n2,n3,rxyz,phifscf,phi(jstart))

          jstart=jstart+lzd%llr(ilr)%wfd%nvctr_c+7*lzd%llr(ilr)%wfd%nvctr_f
   
          i_all=-product(shape(phifscf))*kind(phifscf)
          deallocate(phifscf,stat=i_stat)
          call memocc(i_stat,i_all,'phifscf',subname)
   
          i_all=-product(shape(phigold))*kind(phigold)
          deallocate(phigold,stat=i_stat)
          call memocc(i_stat,i_all,'phigold',subname)

      end if

      if (iproc==0) write(*,"(1x,a)")'done.'

  end do

  i_all=-product(shape(phi_old_der))*kind(phi_old_der)
  deallocate(phi_old_der,stat=i_stat)
  call memocc(i_stat,i_all,'phi_old_der',subname)


  call mpiallred(reformat_reason(0), 6, mpi_sum, mpi_comm_world, ierr)
  if (iproc==0) then
        write(*,'(1x,a)') 'Overview of the reformatting (several categories may apply):'
        write(*,'(3x,a,i0)') '- No reformating required: ', reformat_reason(0)
        write(*,'(3x,a,i0)') '- Grid spacing has changed: ', reformat_reason(1)
        write(*,'(3x,a,i0)') '- number of coarse grid points has changed: ', reformat_reason(2)
        write(*,'(3x,a,i0)') '- number of fine grid points has changed: ', reformat_reason(3)
        write(*,'(3x,a,i0)') '- box size has changed: ', reformat_reason(4)
        write(*,'(3x,a,i0)') '- molecule was shifted: ', reformat_reason(5)
  end if

END SUBROUTINE reformat_supportfunctions



!>   Reformat wavefunctions if the mesh have changed (in a restart)
subroutine reformat_supportfunctions2(iproc,orbs,at,lzd_old,&
           rxyz_old,ndim_old,phi_old,lzd,rxyz,ndim,phi)
  use module_base
  use module_types
  implicit none
  integer, intent(in) :: iproc,ndim_old,ndim
  type(orbitals_data), intent(in) :: orbs
  type(local_zone_descriptors), intent(in) :: lzd_old,lzd
  type(atoms_data), intent(in) :: at
  real(gp), dimension(3,at%nat), intent(in) :: rxyz,rxyz_old
  real(wp), dimension(ndim_old), intent(in) :: phi_old
  real(wp), dimension(ndim), intent(out) :: phi
  !Local variables
  character(len=*), parameter :: subname='reformatmywaves'
  logical :: reformat,perx,pery,perz
  integer :: iat,iorb,j,i_stat,i_all,jj,j0,j1,ii,i0,i1,i2,i3,i,iseg,nb1,nb2,nb3,jstart,jstart_old,iiorb,ilr,iiat
  integer:: n1_old,n2_old,n3_old,n1,n2,n3,ierr,idir,jstart_old_der,ncount
  real(gp) :: tx,ty,tz,displ,mindist,dnrm2,tt
  real(wp), dimension(:,:,:), allocatable :: phifscf
  real(wp), dimension(:,:,:,:,:,:), allocatable :: phigold

  !conditions for periodicity in the three directions
  perx=(at%geocode /= 'F')
  pery=(at%geocode == 'P')
  perz=(at%geocode /= 'F')

  !buffers realted to periodicity
  !WARNING: the boundary conditions are not assumed to change between new and old
  call ext_buffers_coarse(perx,nb1)
  call ext_buffers_coarse(pery,nb2)
  call ext_buffers_coarse(perz,nb3)


  jstart_old=1
  jstart_old_der=1
  jstart=1
  do iorb=1,orbs%norbp
      iiorb=orbs%isorb+iorb
      ilr=orbs%inwhichlocreg(iiorb)
      iiat=orbs%onwhichatom(iiorb)

      tx=mindist(perx,at%alat1,rxyz(1,iiat),rxyz_old(1,iiat))**2
      ty=mindist(pery,at%alat2,rxyz(2,iiat),rxyz_old(2,iiat))**2
      tz=mindist(perz,at%alat3,rxyz(3,iiat),rxyz_old(3,iiat))**2
      displ=sqrt(tx+ty+tz)

      n1_old=lzd_old%llr(ilr)%d%n1
      n2_old=lzd_old%llr(ilr)%d%n2
      n3_old=lzd_old%llr(ilr)%d%n3
      n1=lzd%llr(ilr)%d%n1
      n2=lzd%llr(ilr)%d%n2
      n3=lzd%llr(ilr)%d%n3

      allocate(phifscf(-nb1:2*n1+1+nb1,-nb2:2*n2+1+nb2,-nb3:2*n3+1+nb3+ndebug),stat=i_stat)
      call memocc(i_stat,phifscf,'phifscf',subname)

      allocate(phigold(0:n1_old,2,0:n2_old,2,0:n3_old,2+ndebug),stat=i_stat)
      call memocc(i_stat,phigold,'phigold',subname)
   
      call razero(8*(n1_old+1)*(n2_old+1)*(n3_old+1),phigold(0,1,0,1,0,1))


      ! Add the derivatives to the basis functions
      !do idir=1,3
      !    tt=rxyz(idir,iiat)-rxyz_old(idir,iiat)
      !    ncount = lzd_old%llr(ilr)%wfd%nvctr_c+7*lzd_old%llr(ilr)%wfd%nvctr_f
      !    call daxpy(ncount, tt, phi_old_der(jstart_old_der), 1, phi_old(jstart_old), 1)
      !    jstart_old_der = jstart_old_der + ncount
      !end do
   
      ! coarse part
      do iseg=1,lzd_old%llr(ilr)%wfd%nseg_c
         jj=lzd_old%llr(ilr)%wfd%keyvloc(iseg)
         j0=lzd_old%llr(ilr)%wfd%keygloc(1,iseg)
         j1=lzd_old%llr(ilr)%wfd%keygloc(2,iseg)
         ii=j0-1
         i3=ii/((n1_old+1)*(n2_old+1))
         ii=ii-i3*(n1_old+1)*(n2_old+1)
         i2=ii/(n1_old+1)
         i0=ii-i2*(n1_old+1)
         i1=i0+j1-j0
         do i=i0,i1
            phigold(i,1,i2,1,i3,1) = phi_old(jstart_old)
            jstart_old=jstart_old+1
         end do
      end do
   
      ! fine part
      do iseg=1,lzd_old%llr(ilr)%wfd%nseg_f
         jj=lzd_old%llr(ilr)%wfd%keyvloc(lzd_old%llr(ilr)%wfd%nseg_c + iseg)
         j0=lzd_old%llr(ilr)%wfd%keygloc(1,lzd_old%llr(ilr)%wfd%nseg_c + iseg)
         j1=lzd_old%llr(ilr)%wfd%keygloc(2,lzd_old%llr(ilr)%wfd%nseg_c + iseg)
         ii=j0-1
         i3=ii/((n1_old+1)*(n2_old+1))
         ii=ii-i3*(n1_old+1)*(n2_old+1)
         i2=ii/(n1_old+1)
         i0=ii-i2*(n1_old+1)
         i1=i0+j1-j0
         do i=i0,i1
               phigold(i,2,i2,1,i3,1)=phi_old(jstart_old+0)
               phigold(i,1,i2,2,i3,1)=phi_old(jstart_old+1)
               phigold(i,2,i2,2,i3,1)=phi_old(jstart_old+2)
               phigold(i,1,i2,1,i3,2)=phi_old(jstart_old+3)
               phigold(i,2,i2,1,i3,2)=phi_old(jstart_old+4)
               phigold(i,1,i2,2,i3,2)=phi_old(jstart_old+5)
               phigold(i,2,i2,2,i3,2)=phi_old(jstart_old+6)
            jstart_old=jstart_old+7
         end do
      end do
   
      !write(100+iproc,*) 'norm phigold ',dnrm2(8*(n1_old+1)*(n2_old+1)*(n3_old+1),phigold,1)
      !write(*,*) 'iproc,norm phigold ',iproc,dnrm2(8*(n1_old+1)*(n2_old+1)*(n3_old+1),phigold,1)
   
      !!call reformatonewave(displ,lzd%llr(ilr)%wfd,at,lzd_old%hgrids(1),lzd_old%hgrids(2),lzd_old%hgrids(3), & !n(m)
      !!     n1_old,n2_old,n3_old,rxyz_old,phigold,lzd%hgrids(1),lzd%hgrids(2),lzd%hgrids(3),&
      !!     n1,n2,n3,rxyz,phifscf,phi(jstart))
      call reformat_one_supportfunction(iiat,displ,lzd%llr(ilr)%wfd,at,lzd_old%hgrids(1),lzd_old%hgrids(2),lzd_old%hgrids(3), & !n(m)
           n1_old,n2_old,n3_old,rxyz_old,phigold,lzd%hgrids(1),lzd%hgrids(2),lzd%hgrids(3),&
           n1,n2,n3,rxyz,phifscf,phi(jstart))

      jstart=jstart+lzd%llr(ilr)%wfd%nvctr_c+7*lzd%llr(ilr)%wfd%nvctr_f

      i_all=-product(shape(phifscf))*kind(phifscf)
      deallocate(phifscf,stat=i_stat)
      call memocc(i_stat,i_all,'phifscf',subname)
   
      i_all=-product(shape(phigold))*kind(phigold)
      deallocate(phigold,stat=i_stat)
      call memocc(i_stat,i_all,'phigold',subname)

      if (iproc==0) write(*,"(1x,a)")'done.'

  end do


END SUBROUTINE reformat_supportfunctions2


<|MERGE_RESOLUTION|>--- conflicted
+++ resolved
@@ -1662,13 +1662,8 @@
 
 !TO DO: CUBIC LOCREGS
   call determine_locregSphere_parallel(iproc,nproc,Lzd%nlr,cxyz,lrad,Lzd%hgrids(1),&
-<<<<<<< HEAD
-       Lzd%hgrids(2),Lzd%hgrids(3),Lzd%Glr,Lzd%Llr,calcbounds)
-
-=======
        Lzd%hgrids(2),Lzd%hgrids(3),at,orbs,Lzd%Glr,Lzd%Llr,calcbounds)
-   
->>>>>>> 70a4c560
+
   i_all = -product(shape(cxyz))*kind(cxyz)
   deallocate(cxyz,stat=i_stat)
   call memocc(i_stat,i_all,'cxyz',subname)
