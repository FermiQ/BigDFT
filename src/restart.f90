!> @file
!!  Routines to do restart
!! @author
!!    Copyright (C) 2007-2011 BigDFT group
!!    This file is distributed under the terms of the
!!    GNU General Public License, see ~/COPYING file
!!    or http://www.gnu.org/copyleft/gpl.txt .
!!    For the list of contributors, see ~/AUTHORS 


!>  Copy old wavefunctions from psi to psi_old
subroutine copy_old_wavefunctions(nproc,orbs,n1,n2,n3,wfd,psi,&
     n1_old,n2_old,n3_old,wfd_old,psi_old)
  use module_base
  use module_types
  implicit none
  integer, intent(in) :: nproc,n1,n2,n3
  type(orbitals_data), intent(in) :: orbs
  type(wavefunctions_descriptors), intent(inout) :: wfd,wfd_old
  integer, intent(out) :: n1_old,n2_old,n3_old
  real(wp), dimension(:), pointer :: psi,psi_old
  !Local variables
  character(len=*), parameter :: subname='copy_old_wavefunctions'
  real(kind=8), parameter :: eps_mach=1.d-12
  integer :: iseg,j,ind1,iorb,i_all,i_stat,oidx,sidx !n(c) nvctrp_old
  real(kind=8) :: tt

  wfd_old%nvctr_c = wfd%nvctr_c
  wfd_old%nvctr_f = wfd%nvctr_f
  wfd_old%nseg_c  = wfd%nseg_c
  wfd_old%nseg_f  = wfd%nseg_f

  !allocations
  call allocate_wfd(wfd_old,subname)

  do iseg=1,wfd_old%nseg_c+wfd_old%nseg_f
     wfd_old%keyglob(1,iseg)    = wfd%keyglob(1,iseg) 
     wfd_old%keyglob(2,iseg)    = wfd%keyglob(2,iseg)
     wfd_old%keygloc(1,iseg)    = wfd%keygloc(1,iseg)
     wfd_old%keygloc(2,iseg)    = wfd%keygloc(2,iseg)
     wfd_old%keyvloc(iseg)      = wfd%keyvloc(iseg)
     wfd_old%keyvglob(iseg)      = wfd%keyvglob(iseg)
  enddo
  !deallocation
  call deallocate_wfd(wfd,subname)

  n1_old = n1
  n2_old = n2
  n3_old = n3

  !add the number of distributed point for the compressed wavefunction
  tt=dble(wfd_old%nvctr_c+7*wfd_old%nvctr_f)/dble(nproc)
  !n(c) nvctrp_old=int((1.d0-eps_mach*tt) + tt)

  allocate(psi_old((wfd_old%nvctr_c+7*wfd_old%nvctr_f)*orbs%norbp*orbs%nspinor+ndebug),&
       stat=i_stat)
  call memocc(i_stat,psi_old,'psi_old',subname)

  do iorb=1,orbs%norbp
     tt=0.d0
     oidx=(iorb-1)*orbs%nspinor+1
     do sidx=oidx,oidx+orbs%nspinor-1
        do j=1,wfd_old%nvctr_c+7*wfd_old%nvctr_f
           ind1=j+(wfd_old%nvctr_c+7*wfd_old%nvctr_f)*(sidx-1)
           psi_old(ind1)= psi(ind1)
           tt=tt+real(psi(ind1),kind=8)**2
        enddo
     end do

     tt=sqrt(tt)
     if (abs(tt-1.d0) > 1.d-8) then
        write(*,*)'wrong psi_old',iorb,tt
        stop 
     end if
  enddo
  !deallocation
  i_all=-product(shape(psi))*kind(psi)
  deallocate(psi,stat=i_stat)
  call memocc(i_stat,i_all,'psi',subname)

END SUBROUTINE copy_old_wavefunctions


!>   Reformat wavefunctions if the mesh have changed (in a restart)
subroutine reformatmywaves(iproc,orbs,at,&
     hx_old,hy_old,hz_old,n1_old,n2_old,n3_old,rxyz_old,wfd_old,psi_old,&
     hx,hy,hz,n1,n2,n3,rxyz,wfd,psi)
  use module_base
  use module_types
  implicit none
  integer, intent(in) :: iproc,n1_old,n2_old,n3_old,n1,n2,n3
  real(gp), intent(in) :: hx_old,hy_old,hz_old,hx,hy,hz
  type(wavefunctions_descriptors), intent(in) :: wfd,wfd_old
  type(atoms_data), intent(in) :: at
  type(orbitals_data), intent(in) :: orbs
  real(gp), dimension(3,at%nat), intent(in) :: rxyz,rxyz_old
  real(wp), dimension(wfd_old%nvctr_c+7*wfd_old%nvctr_f,orbs%nspinor*orbs%norbp), intent(in) :: psi_old
  real(wp), dimension(wfd%nvctr_c+7*wfd%nvctr_f,orbs%nspinor*orbs%norbp), intent(out) :: psi
  !Local variables
  character(len=*), parameter :: subname='reformatmywaves'
  logical :: reformat,perx,pery,perz
  integer :: iat,iorb,j,i_stat,i_all,jj,j0,j1,ii,i0,i1,i2,i3,i,iseg,nb1,nb2,nb3
  real(gp) :: tx,ty,tz,displ,mindist
  real(wp), dimension(:,:,:), allocatable :: psifscf
  real(wp), dimension(:,:,:,:,:,:), allocatable :: psigold

  !conditions for periodicity in the three directions
  perx=(at%geocode /= 'F')
  pery=(at%geocode == 'P')
  perz=(at%geocode /= 'F')

  !buffers realted to periodicity
  !WARNING: the boundary conditions are not assumed to change between new and old
  call ext_buffers_coarse(perx,nb1)
  call ext_buffers_coarse(pery,nb2)
  call ext_buffers_coarse(perz,nb3)


  allocate(psifscf(-nb1:2*n1+1+nb1,-nb2:2*n2+1+nb2,-nb3:2*n3+1+nb3+ndebug),stat=i_stat)
  call memocc(i_stat,psifscf,'psifscf',subname)

  tx=0.0_gp 
  ty=0.0_gp
  tz=0.0_gp

  do iat=1,at%nat
     tx=tx+mindist(perx,at%alat1,rxyz(1,iat),rxyz_old(1,iat))**2
     ty=ty+mindist(pery,at%alat2,rxyz(2,iat),rxyz_old(2,iat))**2
     tz=tz+mindist(perz,at%alat3,rxyz(3,iat),rxyz_old(3,iat))**2
  enddo
  displ=sqrt(tx+ty+tz)
!  write(100+iproc,*) 'displacement',dis
!  write(100+iproc,*) 'rxyz ',rxyz
!  write(100+iproc,*) 'rxyz_old ',rxyz_old

  !reformatting criterion
  if (hx == hx_old .and. hy == hy_old .and. hz == hz_old .and. &
       wfd_old%nvctr_c  == wfd%nvctr_c .and. wfd_old%nvctr_f == wfd%nvctr_f .and.&
       n1_old  == n1  .and. n2_old == n2 .and. n3_old == n3  .and.  displ <  1.d-3  ) then
     reformat=.false.
     if (iproc==0) then
        write(*,'(1x,a)',advance='NO')&
         'The wavefunctions do not need reformatting and can be imported directly...   '
       !  '-------------------------------------------------------------- Wavefunctions Restart'
     end if
  else
     reformat=.true.
     if (iproc==0) then
        write(*,'(1x,a)')&
         'The wavefunctions need reformatting because:                                 '
        if (hx /= hx_old .or. hy /= hy_old .or. hz /= hz_old) then 
           write(*,"(4x,a,6(1pe20.12))") &
                '  hgrid_old /= hgrid  ',hx_old,hy_old,hz_old,hx,hy,hz
        else if (wfd_old%nvctr_c /= wfd%nvctr_c) then
           write(*,"(4x,a,2i8)") &
                'nvctr_c_old /= nvctr_c',wfd_old%nvctr_c,wfd%nvctr_c
        else if (wfd_old%nvctr_f /= wfd%nvctr_f)  then
           write(*,"(4x,a,2i8)") &
                'nvctr_f_old /= nvctr_f',wfd_old%nvctr_f,wfd%nvctr_f
        else if (n1_old /= n1  .or. n2_old /= n2 .or. n3_old /= n3 )  then  
           write(*,"(4x,a,6i5)") &
                'cell size has changed ',n1_old,n1  , n2_old,n2 , n3_old,n3
        else
           write(*,"(4x,a,3(1pe19.12))") &
                'molecule was shifted  ' , tx,ty,tz
        endif
           write(*,"(1x,a)",advance='NO')& 
                'Reformatting...'
     end if
     !calculate the new grid values
     
!check
!        write(100+iproc,'(1x,a)')&
!         'The wavefunctions need reformatting because:                                 '
!        if (hgrid_old.ne.hgrid) then 
!           write(100+iproc,"(4x,a,1pe20.12)") &
!                '  hgrid_old /= hgrid  ',hgrid_old, hgrid
!        else if (wfd_old%nvctr_c.ne.wfd%nvctr_c) then
!           write(100+iproc,"(4x,a,2i8)") &
!                'nvctr_c_old /= nvctr_c',wfd_old%nvctr_c,wfd%nvctr_c
!        else if (wfd_old%nvctr_f.ne.wfd%nvctr_f)  then
!           write(100+iproc,"(4x,a,2i8)") &
!                'nvctr_f_old /= nvctr_f',wfd_old%nvctr_f,wfd%nvctr_f
!        else if (n1_old.ne.n1  .or. n2_old.ne.n2 .or. n3_old.ne.n3 )  then  
!           write(100+iproc,"(4x,a,6i5)") &
!                'cell size has changed ',n1_old,n1  , n2_old,n2 , n3_old,n3
!        else
!           write(100+iproc,"(4x,a,3(1pe19.12))") &
!                'molecule was shifted  ' , tx,ty,tz
!        endif
!checkend
  end if

  do iorb=1,orbs%norbp*orbs%nspinor

     if (.not. reformat) then
!write(100+iproc,*) 'no reformatting' 

        do j=1,wfd_old%nvctr_c
           psi(j,iorb)=psi_old(j, iorb)
        enddo
        do j=1,7*wfd_old%nvctr_f-6,7
           psi(wfd%nvctr_c+j+0,iorb)=psi_old(wfd%nvctr_c+j+0,iorb)
           psi(wfd%nvctr_c+j+1,iorb)=psi_old(wfd%nvctr_c+j+1,iorb)
           psi(wfd%nvctr_c+j+2,iorb)=psi_old(wfd%nvctr_c+j+2,iorb)
           psi(wfd%nvctr_c+j+3,iorb)=psi_old(wfd%nvctr_c+j+3,iorb)
           psi(wfd%nvctr_c+j+4,iorb)=psi_old(wfd%nvctr_c+j+4,iorb)
           psi(wfd%nvctr_c+j+5,iorb)=psi_old(wfd%nvctr_c+j+5,iorb)
           psi(wfd%nvctr_c+j+6,iorb)=psi_old(wfd%nvctr_c+j+6,iorb)
        enddo

     else

        allocate(psigold(0:n1_old,2,0:n2_old,2,0:n3_old,2+ndebug),stat=i_stat)
        call memocc(i_stat,psigold,'psigold',subname)

        call razero(8*(n1_old+1)*(n2_old+1)*(n3_old+1),psigold)

        ! coarse part
        do iseg=1,wfd_old%nseg_c
           jj=wfd_old%keyvloc(iseg)
           j0=wfd_old%keygloc(1,iseg)
           j1=wfd_old%keygloc(2,iseg)
           ii=j0-1
           i3=ii/((n1_old+1)*(n2_old+1))
           ii=ii-i3*(n1_old+1)*(n2_old+1)
           i2=ii/(n1_old+1)
           i0=ii-i2*(n1_old+1)
           i1=i0+j1-j0
           do i=i0,i1
              psigold(i,1,i2,1,i3,1) = psi_old(i-i0+jj,iorb)
           enddo
        enddo

        ! fine part
        do iseg=1,wfd_old%nseg_f
           jj=wfd_old%keyvloc(wfd_old%nseg_c + iseg)
           j0=wfd_old%keygloc(1,wfd_old%nseg_c + iseg)
           j1=wfd_old%keygloc(2,wfd_old%nseg_c + iseg)
           ii=j0-1
           i3=ii/((n1_old+1)*(n2_old+1))
           ii=ii-i3*(n1_old+1)*(n2_old+1)
           i2=ii/(n1_old+1)
           i0=ii-i2*(n1_old+1)
           i1=i0+j1-j0
           do i=i0,i1
              psigold(i,2,i2,1,i3,1)=psi_old(wfd_old%nvctr_c+1+7*(i-i0+jj-1), iorb)
              psigold(i,1,i2,2,i3,1)=psi_old(wfd_old%nvctr_c+2+7*(i-i0+jj-1), iorb)
              psigold(i,2,i2,2,i3,1)=psi_old(wfd_old%nvctr_c+3+7*(i-i0+jj-1), iorb)
              psigold(i,1,i2,1,i3,2)=psi_old(wfd_old%nvctr_c+4+7*(i-i0+jj-1), iorb)
              psigold(i,2,i2,1,i3,2)=psi_old(wfd_old%nvctr_c+5+7*(i-i0+jj-1), iorb)
              psigold(i,1,i2,2,i3,2)=psi_old(wfd_old%nvctr_c+6+7*(i-i0+jj-1), iorb)
              psigold(i,2,i2,2,i3,2)=psi_old(wfd_old%nvctr_c+7+7*(i-i0+jj-1), iorb)
           enddo
        enddo

!write(100+iproc,*) 'norm psigold ',dnrm2(8*(n1_old+1)*(n2_old+1)*(n3_old+1),psigold,1)

        call reformatonewave(displ,wfd,at,hx_old,hy_old,hz_old, & !n(m)
             n1_old,n2_old,n3_old,rxyz_old,psigold,hx,hy,hz,&
             n1,n2,n3,rxyz,psifscf,psi(1,iorb))

        i_all=-product(shape(psigold))*kind(psigold)
        deallocate(psigold,stat=i_stat)
        call memocc(i_stat,i_all,'psigold',subname)
     end if
  end do

  i_all=-product(shape(psifscf))*kind(psifscf)
  deallocate(psifscf,stat=i_stat)
  call memocc(i_stat,i_all,'psifscf',subname)

  if (iproc==0) write(*,"(1x,a)")'done.'

END SUBROUTINE reformatmywaves

integer function wave_format_from_filename(iproc, filename)
  use module_types
  implicit none
  integer, intent(in) :: iproc
  character(len=*), intent(in) :: filename

  integer :: isuffix

  wave_format_from_filename = WF_FORMAT_NONE

  isuffix = index(filename, ".etsf", back = .true.)
  if (isuffix > 0) then
     wave_format_from_filename = WF_FORMAT_ETSF
     if (iproc ==0) write(*,*) "Reading wavefunctions in ETSF file format."
  else
     isuffix = index(filename, ".bin", back = .true.)
     if (isuffix > 0) then
        wave_format_from_filename = WF_FORMAT_BINARY
        if (iproc ==0) write(*,*) "Reading wavefunctions in BigDFT binary file format."
     else
        wave_format_from_filename = WF_FORMAT_PLAIN
        if (iproc ==0) write(*,*) "Reading wavefunctions in plain text file format."
     end if
  end if
end function wave_format_from_filename

!>  Reads wavefunction from file and transforms it properly if hgrid or size of simulation cell
!!  have changed
subroutine readmywaves(iproc,filename,iformat,orbs,n1,n2,n3,hx,hy,hz,at,rxyz_old,rxyz,  & 
     wfd,psi,orblist)
  use module_base
  use module_types
  use module_interfaces, except_this_one => readmywaves
  implicit none
  integer, intent(in) :: iproc,n1,n2,n3, iformat
  real(gp), intent(in) :: hx,hy,hz
  type(wavefunctions_descriptors), intent(in) :: wfd
  type(orbitals_data), intent(inout) :: orbs
  type(atoms_data), intent(in) :: at
  real(gp), dimension(3,at%nat), intent(in) :: rxyz
  real(gp), dimension(3,at%nat), intent(out) :: rxyz_old
  real(wp), dimension(wfd%nvctr_c+7*wfd%nvctr_f,orbs%nspinor,orbs%norbp), intent(out) :: psi
  character(len=*), intent(in) :: filename
  integer, dimension(orbs%norb), optional :: orblist
  !Local variables
  character(len=*), parameter :: subname='readmywaves'
  logical :: perx,pery,perz
  integer :: ncount1,ncount_rate,ncount_max,iorb,i_stat,i_all,ncount2,nb1,nb2,nb3,iorb_out,ispinor
  real(kind=4) :: tr0,tr1
  real(kind=8) :: tel
  real(wp), dimension(:,:,:), allocatable :: psifscf
  !integer, dimension(orbs%norb) :: orblist2

  call cpu_time(tr0)
  call system_clock(ncount1,ncount_rate,ncount_max)

  if (iformat == WF_FORMAT_ETSF) then
     !construct the orblist or use the one in argument
     !do nb1 = 1, orbs%norb
     !orblist2(nb1) = nb1
     !if(present(orblist)) orblist2(nb1) = orblist(nb1) 
     !end do

     call read_waves_etsf(iproc,filename // ".etsf",orbs,n1,n2,n3,hx,hy,hz,at,rxyz_old,rxyz,  & 
          wfd,psi)
  else if (iformat == WF_FORMAT_BINARY .or. iformat == WF_FORMAT_PLAIN) then
     !conditions for periodicity in the three directions
     perx=(at%geocode /= 'F')
     pery=(at%geocode == 'P')
     perz=(at%geocode /= 'F')

     !buffers related to periodicity
     !WARNING: the boundary conditions are not assumed to change between new and old
     call ext_buffers_coarse(perx,nb1)
     call ext_buffers_coarse(pery,nb2)
     call ext_buffers_coarse(perz,nb3)

     allocate(psifscf(-nb1:2*n1+1+nb1,-nb2:2*n2+1+nb2,-nb3:2*n3+1+nb3+ndebug),stat=i_stat)
     call memocc(i_stat,psifscf,'psifscf',subname)

     do iorb=1,orbs%norbp!*orbs%nspinor

!!$        write(f4,'(i4.4)') iorb+orbs%isorb*orbs%nspinor
!!$        if (exists) then
!!$           filename_ = filename//".bin."//f4
!!$           open(unit=99,file=filename_,status='unknown',form="unformatted")
!!$        else
!!$           filename_ = trim(filename)//"."//f4
!!$           open(unit=99,file=trim(filename_),status='unknown')
!!$        end if
!!$           call readonewave(99, .not.exists,iorb+orbs%isorb*orbs%nspinor,iproc,n1,n2,n3, &
!!$                & hx,hy,hz,at,wfd,rxyz_old,rxyz,&
!!$                psi(1,iorb),orbs%eval((iorb-1)/orbs%nspinor+1+orbs%isorb),psifscf)

        do ispinor=1,orbs%nspinor
           if(present(orblist)) then
              call open_filename_of_iorb(99,(iformat == WF_FORMAT_BINARY),filename, &
                   & orbs,iorb,ispinor,iorb_out, orblist(iorb+orbs%isorb))
           else
              call open_filename_of_iorb(99,(iformat == WF_FORMAT_BINARY),filename, &
                   & orbs,iorb,ispinor,iorb_out)
           end if           
           call readonewave(99, (iformat == WF_FORMAT_PLAIN),iorb_out,iproc,n1,n2,n3, &
                & hx,hy,hz,at,wfd,rxyz_old,rxyz,&
                psi(1,ispinor,iorb),orbs%eval(orbs%isorb+iorb),psifscf)
           close(99)
        end do

     end do

     i_all=-product(shape(psifscf))*kind(psifscf)
     deallocate(psifscf,stat=i_stat)
     call memocc(i_stat,i_all,'psifscf',subname)

  else
     write(0,*) "Unknown wavefunction file format from filename."
     stop
  end if

  call cpu_time(tr1)
  call system_clock(ncount2,ncount_rate,ncount_max)
  tel=dble(ncount2-ncount1)/dble(ncount_rate)
  write(*,'(a,i4,2(1x,1pe10.3))') '- READING WAVES TIME',iproc,tr1-tr0,tel
END SUBROUTINE readmywaves

!> Verify the presence of a given file
subroutine verify_file_presence(filerad,orbs,iformat,nproc)
  use module_base
  use module_types
  use module_interfaces
  implicit none
  integer, intent(in) :: nproc
  character(len=*), intent(in) :: filerad
  type(orbitals_data), intent(in) :: orbs
  integer, intent(out) :: iformat
  !local variables
  character(len=500) :: filename
  logical :: onefile,allfiles
  integer :: iorb,ispinor,iorb_out,ierr
  
  allfiles=.true.

  !first try with plain files
  loop_plain: do iorb=1,orbs%norbp
     do ispinor=1,orbs%nspinor
        call filename_of_iorb(.false.,trim(filerad),orbs,iorb,ispinor,filename,iorb_out)
        inquire(file=filename,exist=onefile)
        allfiles=allfiles .and. onefile
        if (.not. allfiles) then
           exit loop_plain
        end if
     end do
  end do loop_plain
  !reduce the result among the other processors
  if (nproc > 1) call mpiallred(allfiles,1,MPI_LAND,MPI_COMM_WORLD,ierr)
 
  if (allfiles) then
     iformat=WF_FORMAT_PLAIN
     return
  end if

  !Otherwise  test binary files.
  allfiles = .true.
  loop_binary: do iorb=1,orbs%norbp
     do ispinor=1,orbs%nspinor
        call filename_of_iorb(.true.,trim(filerad),orbs,iorb,ispinor,filename,iorb_out)

        inquire(file=filename,exist=onefile)
        allfiles=allfiles .and. onefile
        if (.not. allfiles) then
           exit loop_binary
        end if

     end do
  end do loop_binary
  !reduce the result among the other processors
  if (nproc > 1) call mpiallred(allfiles,1,MPI_LAND,MPI_COMM_WORLD,ierr)

  if (allfiles) then
     iformat=WF_FORMAT_BINARY
     return
  end if

  !otherwise, switch to normal input guess
  iformat=WF_FORMAT_NONE

end subroutine verify_file_presence

!> Associate to the absolute value of orbital a filename which depends of the k-point and 
!! of the spin sign
subroutine filename_of_iorb(lbin,filename,orbs,iorb,ispinor,filename_out,iorb_out,iiorb)
  use module_base
  use module_types
  implicit none
  character(len=*), intent(in) :: filename
  logical, intent(in) :: lbin
  integer, intent(in) :: iorb,ispinor
  type(orbitals_data), intent(in) :: orbs
  character(len=*) :: filename_out
  integer, intent(out) :: iorb_out
  integer, intent(in), optional :: iiorb
  !local variables
  character(len=1) :: spintype,realimag
  character(len=4) :: f3
  character(len=5) :: f4
  character(len=8) :: completename
  integer :: ikpt
  real(gp) :: spins

  !calculate k-point
  ikpt=orbs%iokpt(iorb)
  write(f3,'(a1,i3.3)') "k", ikpt !not more than 999 kpts

  !see if the wavefunction is real or imaginary
  if(modulo(ispinor,2)==0) then
     realimag='I'
  else
     realimag='R'
  end if
  !calculate the spin sector
  spins=orbs%spinsgn(orbs%isorb+iorb)
  if(orbs%nspinor == 4) then
     if (ispinor <=2) then
        spintype='A'
     else
        spintype='B'
     end if
  else
     if (spins==1.0_gp) then
        spintype='U'
     else
        spintype='D'
     end if
  end if
  !no spin polarization if nspin=1
  if (orbs%nspin==1) spintype='N'

  !calculate the actual orbital value
  iorb_out=iorb+orbs%isorb-(ikpt-1)*orbs%norb
  if(present(iiorb)) iorb_out = iiorb
  !purge the value from the spin sign
  if (spins==-1.0_gp) iorb_out=iorb_out-orbs%norbu

  !value of the orbital 
  write(f4,'(a1,i4.4)') "b", iorb_out

  !complete the information in the name of the orbital
  completename='-'//f3//'-'//spintype//realimag
  if (lbin) then
     filename_out = trim(filename)//completename//".bin."//f4
  else
     filename_out = trim(filename)//completename//"."//f4
  end if

print *,'filename: ',filename_out
end subroutine filename_of_iorb


!> Associate to the absolute value of orbital a filename which depends of the k-point and 
!! of the spin sign
subroutine open_filename_of_iorb(unitfile,lbin,filename,orbs,iorb,ispinor,iorb_out,iiorb)
  use module_base
  use module_types
  use module_interfaces, except_this_one => open_filename_of_iorb
  implicit none
  character(len=*), intent(in) :: filename
  logical, intent(in) :: lbin
  integer, intent(in) :: iorb,ispinor,unitfile
  type(orbitals_data), intent(in) :: orbs
  integer, intent(out) :: iorb_out
  integer, intent(in), optional :: iiorb
  !local variables
  character(len=500) :: filename_out

  if(present(iiorb)) then   
     call filename_of_iorb(lbin,filename,orbs,iorb,ispinor,filename_out,iorb_out,iiorb) 
  else
     call filename_of_iorb(lbin,filename,orbs,iorb,ispinor,filename_out,iorb_out)
  end if
  if (lbin) then
     open(unit=unitfile,file=trim(filename_out),status='unknown',form="unformatted")
  else
     open(unit=unitfile,file=trim(filename_out),status='unknown')
  end if

end subroutine open_filename_of_iorb

!>   Write all my wavefunctions in files by calling writeonewave
subroutine writemywaves(iproc,filename,iformat,orbs,n1,n2,n3,hx,hy,hz,at,rxyz,wfd,psi)
  use module_types
  use module_base
  use module_interfaces, except_this_one => writeonewave
  implicit none
  integer, intent(in) :: iproc,n1,n2,n3,iformat
  real(gp), intent(in) :: hx,hy,hz
  type(atoms_data), intent(in) :: at
  type(orbitals_data), intent(in) :: orbs
  type(wavefunctions_descriptors), intent(in) :: wfd
  real(gp), dimension(3,at%nat), intent(in) :: rxyz
  real(wp), dimension(wfd%nvctr_c+7*wfd%nvctr_f,orbs%nspinor,orbs%norbp), intent(in) :: psi
  character(len=*), intent(in) :: filename
  !Local variables
  integer :: ncount1,ncount_rate,ncount_max,iorb,ncount2,iorb_out,ispinor
  real(kind=4) :: tr0,tr1
  real(kind=8) :: tel

  if (iproc == 0) write(*,"(1x,A,A,a)") "Write wavefunctions to file: ", trim(filename),'.*'
  if (iformat == WF_FORMAT_ETSF) then
     call write_waves_etsf(iproc,filename,orbs,n1,n2,n3,hx,hy,hz,at,rxyz,wfd,psi)
  else
     call cpu_time(tr0)
     call system_clock(ncount1,ncount_rate,ncount_max)

     ! Plain BigDFT files.
     do iorb=1,orbs%norbp
        do ispinor=1,orbs%nspinor
           call open_filename_of_iorb(99,(iformat == WF_FORMAT_BINARY),filename, &
                & orbs,iorb,ispinor,iorb_out)           
           call writeonewave(99,(iformat == WF_FORMAT_PLAIN),iorb_out,n1,n2,n3,hx,hy,hz, &
                at%nat,rxyz,wfd%nseg_c,wfd%nvctr_c,wfd%keygloc(1,1),wfd%keyvloc(1),  & 
                wfd%nseg_f,wfd%nvctr_f,wfd%keygloc(1,wfd%nseg_c+1),wfd%keyvloc(wfd%nseg_c+1), & 
                psi(1,ispinor,iorb),psi(wfd%nvctr_c+1,ispinor,iorb), &
                orbs%eval(iorb+orbs%isorb))
           close(99)
        end do
     enddo

     call cpu_time(tr1)
     call system_clock(ncount2,ncount_rate,ncount_max)
     tel=dble(ncount2-ncount1)/dble(ncount_rate)
     write(*,'(a,i4,2(1x,1pe10.3))') '- WRITE WAVES TIME',iproc,tr1-tr0,tel
     !write(*,'(a,1x,i0,a)') '- iproc',iproc,' finished writing waves'
  end if

END SUBROUTINE writemywaves

subroutine read_wave_to_isf(lstat, filename, ln, iorbp, hx, hy, hz, &
     & n1, n2, n3, nspinor, psiscf)
  use module_base
  use module_types
  use module_interfaces, except_this_one => read_wave_to_isf

  implicit none

  integer, intent(in) :: ln
  character, intent(in) :: filename(ln)
  integer, intent(in) :: iorbp
  integer, intent(out) :: n1, n2, n3, nspinor
  real(gp), intent(out) :: hx, hy, hz
  real(wp), dimension(:,:,:,:), pointer :: psiscf
  logical, intent(out) :: lstat

  character(len = 1024) :: filename_
  integer :: wave_format_from_filename, iformat, i
  
  write(filename_, "(A)") " "
  do i = 1, ln, 1
     filename_(i:i) = filename(i)
  end do

  ! Find format from name.
  iformat = wave_format_from_filename(1, trim(filename_))

  ! Call proper wraping routine.
  if (iformat == WF_FORMAT_ETSF) then
     call readwavetoisf_etsf(lstat, trim(filename_), iorbp, hx, hy, hz, &
          & n1, n2, n3, nspinor, psiscf)
  else
     call readwavetoisf(lstat, trim(filename_), (iformat == WF_FORMAT_PLAIN), hx, hy, hz, &
          & n1, n2, n3, nspinor, psiscf)
  end if
END SUBROUTINE read_wave_to_isf

subroutine free_wave_to_isf(psiscf)
  use module_base
  implicit none
  real(wp), dimension(:,:,:,:), pointer :: psiscf

  integer :: i_all, i_stat

  i_all=-product(shape(psiscf))*kind(psiscf)
  deallocate(psiscf,stat=i_stat)
  call memocc(i_stat,i_all,'psiscf',"free_wave_to_isf_etsf")
END SUBROUTINE free_wave_to_isf

subroutine read_wave_descr(lstat, filename, ln, &
     & norbu, norbd, iorbs, ispins, nkpt, ikpts, nspinor, ispinor)
  use module_types
  implicit none
  integer, intent(in) :: ln
  character, intent(in) :: filename(ln)
  integer, intent(out) :: norbu, norbd, nkpt, nspinor
  integer, intent(out) :: iorbs, ispins, ikpts, ispinor
  logical, intent(out) :: lstat

  character(len = 1024) :: filename_
  integer :: wave_format_from_filename, iformat, i
  character(len = 1024) :: testf
  
  write(filename_, "(A)") " "
  do i = 1, ln, 1
     filename_(i:i) = filename(i)
  end do

  ! Find format from name.
  iformat = wave_format_from_filename(1, trim(filename_))

  ! Call proper wraping routine.
  if (iformat == WF_FORMAT_ETSF) then
     call readwavedescr_etsf(lstat, trim(filename_), norbu, norbd, nkpt, nspinor)
     iorbs = 1
     ispins = 1
     ikpts = 1
     ispinor = 1
  else
     call readwavedescr(lstat, trim(filename_), iorbs, ispins, ikpts, ispinor, nspinor, testf)
     norbu = 0
     norbd = 0
     nkpt = 0
  end if
END SUBROUTINE read_wave_descr

subroutine writeonewave_linear(unitwf,useFormattedOutput,iorb,n1,n2,n3,hx,hy,hz,locregCenter,&
     locrad,confPotOrder,confPotprefac,nat,rxyz, nseg_c,nvctr_c,keyg_c,keyv_c,  &
     nseg_f,nvctr_f,keyg_f,keyv_f, &
     psi_c,psi_f,eval)
  use module_base
  implicit none
  logical, intent(in) :: useFormattedOutput
  integer, intent(in) :: unitwf,iorb,n1,n2,n3,nat,nseg_c,nvctr_c,nseg_f,nvctr_f,confPotOrder
  real(gp), intent(in) :: hx,hy,hz,locrad,confPotprefac
  real(wp), intent(in) :: eval
  integer, dimension(nseg_c), intent(in) :: keyv_c
  integer, dimension(nseg_f), intent(in) :: keyv_f
  integer, dimension(2,nseg_c), intent(in) :: keyg_c
  integer, dimension(2,nseg_f), intent(in) :: keyg_f
  real(wp), dimension(nvctr_c), intent(in) :: psi_c
  real(wp), dimension(7,nvctr_f), intent(in) :: psi_f
  real(gp), dimension(3,nat), intent(in) :: rxyz
  real(gp), dimension(3), intent(in) :: locregCenter
  !local variables
  integer :: iat,jj,j0,j1,ii,i0,i1,i2,i3,i,iseg,j
  real(wp) :: tt,t1,t2,t3,t4,t5,t6,t7

  if (useFormattedOutput) then
     write(unitwf,*) iorb,eval
     write(unitwf,*) hx,hy,hz
     write(unitwf,*) n1,n2,n3
     write(unitwf,*) locregCenter(1),locregCenter(2),locregCenter(3),locrad,confPotOrder, confPotprefac
     write(unitwf,*) nat
     do iat=1,nat
     write(unitwf,'(3(1x,e24.17))') (rxyz(j,iat),j=1,3)
     enddo
     write(unitwf,*) nvctr_c, nvctr_f
  else
     write(unitwf) iorb,eval
     write(unitwf) hx,hy,hz
     write(unitwf) n1,n2,n3
     write(unitwf) locregCenter(1),locregCenter(2),locregCenter(3),locrad,confPotOrder, confPotprefac
     write(unitwf) nat
     do iat=1,nat
     write(unitwf) (rxyz(j,iat),j=1,3)
     enddo
     write(unitwf) nvctr_c, nvctr_f
  end if

  ! coarse part
  do iseg=1,nseg_c
     jj=keyv_c(iseg)
     j0=keyg_c(1,iseg)
     j1=keyg_c(2,iseg)
     ii=j0-1
     i3=ii/((n1+1)*(n2+1))
     ii=ii-i3*(n1+1)*(n2+1)
     i2=ii/(n1+1)
     i0=ii-i2*(n1+1)
     i1=i0+j1-j0
     do i=i0,i1
        tt=psi_c(i-i0+jj)
        if (useFormattedOutput) then
           write(unitwf,'(3(i4),1x,e19.12)') i,i2,i3,tt
        else
           write(unitwf) i,i2,i3,tt
        end if
     enddo
  enddo

  ! fine part
  do iseg=1,nseg_f
     jj=keyv_f(iseg)
     j0=keyg_f(1,iseg)
     j1=keyg_f(2,iseg)
     ii=j0-1
     i3=ii/((n1+1)*(n2+1))
     ii=ii-i3*(n1+1)*(n2+1)
     i2=ii/(n1+1)
     i0=ii-i2*(n1+1)
     i1=i0+j1-j0
     do i=i0,i1
        t1=psi_f(1,i-i0+jj)
        t2=psi_f(2,i-i0+jj)
        t3=psi_f(3,i-i0+jj)
        t4=psi_f(4,i-i0+jj)
        t5=psi_f(5,i-i0+jj)
        t6=psi_f(6,i-i0+jj)
        t7=psi_f(7,i-i0+jj)
        if (useFormattedOutput) then
           write(unitwf,'(3(i4),7(1x,e17.10))') i,i2,i3,t1,t2,t3,t4,t5,t6,t7
        else
           write(unitwf) i,i2,i3,t1,t2,t3,t4,t5,t6,t7
        end if
     enddo
  enddo

  if (verbose >= 2) write(*,'(1x,i0,a)') iorb,'th wavefunction written'

END SUBROUTINE writeonewave_linear

subroutine writeLinearCoefficients(unitwf,useFormattedOutput,n1,n2,n3,hx,hy,hz,nat,rxyz,&
           norb,ntmb,nvctr_c,nvctr_f,coeff)
  use module_base
  implicit none
  logical, intent(in) :: useFormattedOutput
  integer, intent(in) :: unitwf,norb,n1,n2,n3,nat,ntmb,nvctr_c,nvctr_f
  real(gp), intent(in) :: hx,hy,hz
  real(wp), dimension(ntmb,norb), intent(in) :: coeff
  real(gp), dimension(3,nat), intent(in) :: rxyz
  !local variables
  integer :: iat,i,j
  real(wp) :: tt

  ! Write the Header
  if (useFormattedOutput) then
     write(unitwf,*) norb,ntmb
     write(unitwf,*) hx,hy,hz
     write(unitwf,*) n1,n2,n3
     write(unitwf,*) nat
     do iat=1,nat
     write(unitwf,'(3(1x,e24.17))') (rxyz(j,iat),j=1,3)
     enddo
     write(unitwf,*) nvctr_c, nvctr_f
  else
     write(unitwf) norb, ntmb
     write(unitwf) hx,hy,hz
     write(unitwf) n1,n2,n3
     write(unitwf) nat
     do iat=1,nat
     write(unitwf) (rxyz(j,iat),j=1,3)
     enddo
     write(unitwf) nvctr_c, nvctr_f
  end if

  ! Now write the coefficients
  do i = 1, norb
     do j = 1, ntmb
        tt = coeff(j,i)
        if (useFormattedOutput) then
           write(unitwf,'(2(i4),1x,e19.12)') i,j,tt
        else
           write(unitwf) i,j,tt
        end if
     end do
  end do  

  if (verbose >= 2) write(*,'(1x,a)') 'Wavefunction coefficients written'

END SUBROUTINE writeLinearCoefficients

!>   Write all my wavefunctions in files by calling writeonewave                                                                                                                         
subroutine writemywaves_linear(iproc,filename,iformat,Lzd,orbs,norb,hx,hy,hz,at,rxyz,psi,coeff)
  use module_types
  use module_base
  use module_interfaces, except_this_one => writeonewave
  implicit none
  integer, intent(in) :: iproc,iformat
  integer, intent(in) :: norb   !< number of orbitals, not basis functions
  real(gp), intent(in) :: hx,hy,hz
  type(atoms_data), intent(in) :: at
  type(orbitals_data), intent(in) :: orbs         !< orbs describing the basis functions
  type(local_zone_descriptors), intent(in) :: Lzd
  real(gp), dimension(3,at%nat), intent(in) :: rxyz
  real(wp), dimension(max(orbs%npsidim_orbs,orbs%npsidim_comp)), intent(in) :: psi  ! Should be the real linear dimension and not the global
  real(wp), dimension(orbs%norb,norb), intent(in) :: coeff
  character(len=*), intent(in) :: filename
  !Local variables
  integer :: ncount1,ncount_rate,ncount_max,iorb,ncount2,iorb_out,ispinor,ilr,shift
  real(kind=4) :: tr0,tr1
  real(kind=8) :: tel

  if (iproc == 0) write(*,"(1x,A,A,a)") "Write wavefunctions to file: ", trim(filename),'.*'

  if (iformat == WF_FORMAT_ETSF) then
      stop 'Linear scaling with ETSF writing not implemented yet'
!     call write_waves_etsf(iproc,filename,orbs,n1,n2,n3,hx,hy,hz,at,rxyz,wfd,psi)
  else
     call cpu_time(tr0)
     call system_clock(ncount1,ncount_rate,ncount_max)

     ! Write the TMBs in the Plain BigDFT files.
     shift = 0
     do iorb=1,orbs%norbp
        ilr = orbs%inwhichlocreg(iorb+orbs%isorb)
        do ispinor=1,orbs%nspinor
           call open_filename_of_iorb(99,(iformat == WF_FORMAT_BINARY),filename, &
                & orbs,iorb,ispinor,iorb_out)
           call writeonewave_linear(99,(iformat == WF_FORMAT_PLAIN),iorb_out,Lzd%Glr%d%n1,Lzd%Glr%d%n2,Lzd%Glr%d%n3,&
                Lzd%hgrids(1),Lzd%hgrids(2),Lzd%hgrids(3),Lzd%Llr(ilr)%locregCenter,Lzd%Llr(ilr)%locrad, 4, 0.0d0, &  !put here the real potentialPrefac and Order
                at%nat,rxyz,Lzd%Llr(ilr)%wfd%nseg_c,Lzd%Llr(ilr)%wfd%nvctr_c,&
                Lzd%Llr(ilr)%wfd%keyglob(1,1),Lzd%Llr(ilr)%wfd%keyvglob(1),Lzd%Llr(ilr)%wfd%nseg_f,Lzd%Llr(ilr)%wfd%nvctr_f,&
                Lzd%Llr(ilr)%wfd%keyglob(1,Lzd%Llr(ilr)%wfd%nseg_c+1),Lzd%Llr(ilr)%wfd%keyvglob(Lzd%Llr(ilr)%wfd%nseg_c+1), &
                psi(1+shift),psi(Lzd%Llr(ilr)%wfd%nvctr_c+1+shift),orbs%eval(iorb+orbs%isorb))
           close(99)
           shift = shift + Lzd%Llr(ilr)%wfd%nvctr_c+7*Lzd%Llr(ilr)%wfd%nvctr_f
        end do
     enddo

    ! Now write the coefficients to file
    ! Must be careful, the orbs%norb is the number of basis functions
    ! while the norb is the number of orbitals.
    if(iproc == 0) then
      if(iformat == WF_FORMAT_PLAIN) then
         open(99, file=filename//'_coeff.bin', status='unknown',form='formatted')
      else
         open(99, file=filename//'_coeff.bin', status='unknown',form='unformatted')
      end if
      call writeLinearCoefficients(99,(iformat == WF_FORMAT_PLAIN),Lzd%Glr%d%n1,Lzd%Glr%d%n2,Lzd%Glr%d%n3,&
           Lzd%hgrids(1),Lzd%hgrids(2),Lzd%hgrids(3),at%nat,rxyz,norb,orbs%norb,Lzd%Glr%wfd%nvctr_c,Lzd%Glr%wfd%nvctr_f,coeff)
      close(99)
    end if
     call cpu_time(tr1)
     call system_clock(ncount2,ncount_rate,ncount_max)
     tel=dble(ncount2-ncount1)/dble(ncount_rate)
     write(*,'(a,i4,2(1x,1pe10.3))') '- WRITE WAVES TIME',iproc,tr1-tr0,tel
     !write(*,'(a,1x,i0,a)') '- iproc',iproc,' finished writing waves'
  end if

END SUBROUTINE writemywaves_linear

subroutine readonewave_linear(unitwf,useFormattedInput,iorb,iproc,n1,n2,n3,&
     & hx,hy,hz,at,wfd,rxyz_old,rxyz,locrad,locregCenter,confPotOrder,&
     & confPotprefac,psi,eval,psifscf)
  use module_base
  use module_types
  use internal_io
  use module_interfaces
  implicit none
  logical, intent(in) :: useFormattedInput
  integer, intent(in) :: unitwf,iorb,iproc,n1,n2,n3
  type(wavefunctions_descriptors), intent(in) :: wfd
  type(atoms_data), intent(in) :: at
  real(gp), intent(in) :: hx,hy,hz
  real(gp), dimension(3,at%nat), intent(in) :: rxyz
  integer, intent(out) :: confPotOrder
  real(gp), intent(out) :: locrad, confPotprefac
  real(wp), intent(out) :: eval
  real(gp), dimension(3), intent(out) :: locregCenter
  real(gp), dimension(3,at%nat), intent(out) :: rxyz_old
  real(wp), dimension(wfd%nvctr_c+7*wfd%nvctr_f), intent(out) :: psi
  real(wp), dimension(*), intent(out) :: psifscf !this supports different BC
  
  !local variables
  character(len=*), parameter :: subname='readonewave_linear'
  character(len = 256) :: error
  logical :: perx,pery,perz,lstat
  integer :: iorb_old,n1_old,n2_old,n3_old,iat,nvctr_c_old,nvctr_f_old,i_all
  real(gp) :: tx,ty,tz,displ,hx_old,hy_old,hz_old,mindist

  !write(*,*) 'INSIDE readonewave'

  call io_read_descr_linear(unitwf, useFormattedInput, iorb_old, eval, n1_old, n2_old, n3_old, &
       & hx_old, hy_old, hz_old, lstat, error, nvctr_c_old, nvctr_f_old, rxyz_old, at%nat,&
       & locrad, locregCenter, confPotOrder, confPotprefac)

  if (.not. lstat) call io_error(trim(error))
  if (iorb_old /= iorb) stop 'readonewave_linear'

  !conditions for periodicity in the three directions
  perx=(at%geocode /= 'F')
  pery=(at%geocode == 'P')
  perz=(at%geocode /= 'F')

  tx=0.0_gp
  ty=0.0_gp
  tz=0.0_gp
  do iat=1,at%nat
     tx=tx+mindist(perx,at%alat1,rxyz(1,iat),rxyz_old(1,iat))**2
     ty=ty+mindist(pery,at%alat2,rxyz(2,iat),rxyz_old(2,iat))**2
     tz=tz+mindist(perz,at%alat3,rxyz(3,iat),rxyz_old(3,iat))**2
  enddo
  displ=sqrt(tx+ty+tz)

  if (hx_old == hx .and. hy_old == hy .and. hz_old == hz .and.&
       n1_old == n1  .and. n2_old == n2 .and. n3_old == n3 .and. displ <= 1.d-3) then

     if (iproc == 0) write(*,*) 'wavefunctions need NO reformatting'
     call read_psi_compress(unitwf, useFormattedInput, nvctr_c_old, nvctr_f_old, psi, lstat, error)
     if (.not. lstat) call io_error(trim(error))

  else

     if (iproc == 0 .and. iorb == 1) then
        write(*,*) 'wavefunctions need reformatting'
        if (hx_old /= hx .or. hy_old /= hy .or. hz_old /= hz) write(*,"(1x,A,6F14.10)") &
             'because hgrid_old /= hgrid',hx_old,hy_old,hz_old,hx,hy,hz
        if (n1_old /= n1  .or. n2_old /= n2 .or. n3_old /= n3 ) &
             write(*,*) 'because cell size has changed',n1_old,n1,n2_old,n2,n3_old,n3
        if (displ > 1.d-3 ) write(*,*) 'large displacement of molecule',displ
     end if

! NOT SURE YET WHAT SHOULD BE DONE FOR LINEAR CASE, so just stop
if(iproc==0) write(*,*) 'This is forbiden for now in linear case!'
call mpi_finalize(i_all)
stop 

!!     allocate(psigold(0:n1_old,2,0:n2_old,2,0:n3_old,2+ndebug),stat=i_stat)
!!     call memocc(i_stat,psigold,'psigold',subname)
!!
!!     call razero(8*(n1_old+1)*(n2_old+1)*(n3_old+1),psigold)
!!     do iel=1,nvctr_c_old
!!        if (useFormattedInput) then
!!           read(unitwf,*) i1,i2,i3,tt
!!        else
!!           read(unitwf) i1,i2,i3,tt
!!        end if
!!        psigold(i1,1,i2,1,i3,1)=tt
!!     enddo
!!     do iel=1,nvctr_f_old
!!        if (useFormattedInput) then
!!           read(unitwf,*) i1,i2,i3,t1,t2,t3,t4,t5,t6,t7
!!        else
!!           read(unitwf) i1,i2,i3,t1,t2,t3,t4,t5,t6,t7
!!        end if
!!        psigold(i1,2,i2,1,i3,1)=t1
!!        psigold(i1,1,i2,2,i3,1)=t2
!!        psigold(i1,2,i2,2,i3,1)=t3
!!        psigold(i1,1,i2,1,i3,2)=t4
!!        psigold(i1,2,i2,1,i3,2)=t5
!!        psigold(i1,1,i2,2,i3,2)=t6
!!        psigold(i1,2,i2,2,i3,2)=t7
!!     enddo
!!
!!     ! I put nat = 1 here, since only one position is saved in wavefunction files.
!!     call reformatonewave(displ,wfd,at,hx_old,hy_old,hz_old,n1_old,n2_old,n3_old,&
!!          rxyz_old,psigold,hx,hy,hz,n1,n2,n3,rxyz,psifscf,psi)
!!
!!     i_all=-product(shape(psigold))*kind(psigold)
!!     deallocate(psigold,stat=i_stat)
!!     call memocc(i_stat,i_all,'psigold',subname)
!!
  endif

END SUBROUTINE readonewave_linear                                                     

subroutine io_read_descr_linear(unitwf, formatted, iorb_old, eval, n1_old, n2_old, n3_old, &
       & hx_old, hy_old, hz_old, lstat, error, nvctr_c_old, nvctr_f_old, rxyz_old, nat, &
       & locrad, locregCenter, confPotOrder, confPotprefac)
    use module_base
    use module_types
    use internal_io
    implicit none

    integer, intent(in) :: unitwf
    logical, intent(in) :: formatted
    integer, intent(out) :: iorb_old
    integer, intent(out) :: n1_old, n2_old, n3_old
    real(gp), intent(out) :: hx_old, hy_old, hz_old
    logical, intent(out) :: lstat
    real(wp), intent(out) :: eval
    integer, intent(out) :: confPotOrder
    real(gp), intent(out) :: locrad, confPotprefac
    real(gp), dimension(3), intent(out) :: locregCenter
    character(len =256), intent(out) :: error
    ! Optional arguments
    integer, intent(out), optional :: nvctr_c_old, nvctr_f_old
    integer, intent(in), optional :: nat
    real(gp), dimension(:,:), intent(out), optional :: rxyz_old

    character(len = *), parameter :: subname = "io_read_descr_linear"
    integer :: i, iat, i_stat, nat_
    real(gp) :: rxyz(3)

    lstat = .false.
    write(error, "(A)") "cannot read psi description."
    if (formatted) then
       read(unitwf,*,iostat=i_stat) iorb_old,eval
       if (i_stat /= 0) return

       read(unitwf,*,iostat=i_stat) hx_old,hy_old,hz_old
       if (i_stat /= 0) return

       read(unitwf,*,iostat=i_stat) n1_old,n2_old,n3_old
       if (i_stat /= 0) return

       read(unitwf,*,iostat=i_stat) (locregCenter(i),i=1,3),locrad,confPotOrder, confPotprefac
       if (i_stat /= 0) return
       write(*,*) 'reading ',nat,' atomic positions' !*
<<<<<<< HEAD
=======

>>>>>>> b822b291
       if (present(nat) .And. present(rxyz_old)) then
          read(unitwf,*,iostat=i_stat) nat_
          if (i_stat /= 0) return
          ! Sanity check
          if (size(rxyz_old, 2) /= nat) stop "Mismatch in coordinate array size."
          if (nat_ /= nat) stop "Mismatch in coordinate array size."
          do iat=1,nat
             read(unitwf,*,iostat=i_stat) (rxyz_old(i,iat),i=1,3)
             if (i_stat /= 0) return

          enddo
       else
          read(unitwf,*,iostat=i_stat) nat_
          if (i_stat /= 0) return
          do iat=1,nat_
             read(unitwf,*,iostat=i_stat)
             if (i_stat /= 0) return
          enddo
       end if
       if (present(nvctr_c_old) .and. present(nvctr_f_old)) then
          read(unitwf,*,iostat=i_stat) nvctr_c_old, nvctr_f_old
          if (i_stat /= 0) return
       else
          read(unitwf,*,iostat=i_stat) i, iat
          if (i_stat /= 0) return
       end if
    else
       read(unitwf,iostat=i_stat) iorb_old,eval
       if (i_stat /= 0) return

       read(unitwf,iostat=i_stat) hx_old,hy_old,hz_old
       if (i_stat /= 0) return
       read(unitwf,iostat=i_stat) n1_old,n2_old,n3_old
       if (i_stat /= 0) return
       read(unitwf,iostat=i_stat) (locregCenter(i),i=1,3),locrad,confPotOrder, confPotprefac
       if (i_stat /= 0) return
       if (present(nat) .And. present(rxyz_old)) then
          read(unitwf,iostat=i_stat) nat_
          if (i_stat /= 0) return
          ! Sanity check
          if (size(rxyz_old, 2) /= nat) stop "Mismatch in coordinate array size." 
          if (nat_ /= nat) stop "Mismatch in coordinate array size."
          do iat=1,nat
             read(unitwf,iostat=i_stat)(rxyz_old(i,iat),i=1,3)
             if (i_stat /= 0) return
          enddo
       else
          read(unitwf,iostat=i_stat) nat_
          if (i_stat /= 0) return
          do iat=1,nat_
             read(unitwf,iostat=i_stat) rxyz
             if (i_stat /= 0) return
          enddo
       end if
       if (present(nvctr_c_old) .and. present(nvctr_f_old)) then
          read(unitwf,iostat=i_stat) nvctr_c_old, nvctr_f_old
          if (i_stat /= 0) return
       else
          read(unitwf,iostat=i_stat) i, iat
          if (i_stat /= 0) return
       end if
    end if
    lstat = .true.

END SUBROUTINE io_read_descr_linear

subroutine io_read_descr_coeff(unitwf, formatted, norb_old, ntmb_old, n1_old, n2_old, n3_old, &
       & hx_old, hy_old, hz_old, lstat, error, nvctr_c_old, nvctr_f_old, rxyz_old, nat)
    use module_base
    use module_types
    use internal_io
    implicit none
    integer, intent(in) :: unitwf
    logical, intent(in) :: formatted
    integer, intent(out) :: norb_old, ntmb_old
    integer, intent(out) :: n1_old, n2_old, n3_old
    real(gp), intent(out) :: hx_old, hy_old, hz_old
    logical, intent(out) :: lstat
    character(len =256), intent(out) :: error
    ! Optional arguments
    integer, intent(out), optional :: nvctr_c_old, nvctr_f_old
    integer, intent(in), optional :: nat
    real(gp), dimension(:,:), intent(out), optional :: rxyz_old

    character(len = *), parameter :: subname = "io_read_descr_linear"
    integer :: i, iat, i_stat, nat_
    real(gp) :: rxyz(3)

    lstat = .false.
    write(error, "(A)") "cannot read psi description."
    if (formatted) then
       read(unitwf,*,iostat=i_stat) norb_old , ntmb_old
       if (i_stat /= 0) return
       read(unitwf,*,iostat=i_stat) hx_old,hy_old,hz_old
       if (i_stat /= 0) return
       read(unitwf,*,iostat=i_stat) n1_old,n2_old,n3_old
       if (i_stat /= 0) return
       !write(*,*) 'reading ',nat,' atomic positions'
       if (present(nat) .And. present(rxyz_old)) then
          read(unitwf,*,iostat=i_stat) nat_
          if (i_stat /= 0) return
          ! Sanity check
          if (size(rxyz_old, 2) /= nat) stop "Mismatch in coordinate array size."
          if (nat_ /= nat) stop "Mismatch in coordinate array size."
          do iat=1,nat
             read(unitwf,*,iostat=i_stat) (rxyz_old(i,iat),i=1,3)
             if (i_stat /= 0) return
          enddo
       else
          read(unitwf,*,iostat=i_stat) nat_
          if (i_stat /= 0) return
          do iat=1,nat_
             read(unitwf,*,iostat=i_stat)
             if (i_stat /= 0) return
          enddo
       end if
       if (present(nvctr_c_old) .and. present(nvctr_f_old)) then
          read(unitwf,*,iostat=i_stat) nvctr_c_old, nvctr_f_old
          if (i_stat /= 0) return
       else
          read(unitwf,*,iostat=i_stat) i, iat
          if (i_stat /= 0) return
       end if
    else
       read(unitwf,iostat=i_stat) norb_old, ntmb_old
       if (i_stat /= 0) return
       read(unitwf,iostat=i_stat) hx_old,hy_old,hz_old
       if (i_stat /= 0) return
       read(unitwf,iostat=i_stat) n1_old,n2_old,n3_old
       if (i_stat /= 0) return
       if (present(nat) .And. present(rxyz_old)) then
          read(unitwf,iostat=i_stat) nat_
          if (i_stat /= 0) return
          ! Sanity check
          if (size(rxyz_old, 2) /= nat) stop "Mismatch in coordinate array size." 
          if (nat_ /= nat) stop "Mismatch in coordinate array size."
          do iat=1,nat
             read(unitwf,iostat=i_stat)(rxyz_old(i,iat),i=1,3)
             if (i_stat /= 0) return
          enddo
       else
          read(unitwf,iostat=i_stat) nat_
          if (i_stat /= 0) return
          do iat=1,nat_
             read(unitwf,iostat=i_stat) rxyz
             if (i_stat /= 0) return
          enddo
       end if
       if (present(nvctr_c_old) .and. present(nvctr_f_old)) then
          read(unitwf,iostat=i_stat) nvctr_c_old, nvctr_f_old
          if (i_stat /= 0) return
       else
          read(unitwf,iostat=i_stat) i, iat
          if (i_stat /= 0) return
       end if
    end if
    lstat = .true.
END SUBROUTINE io_read_descr_coeff


subroutine read_coeff_minbasis(unitwf,useFormattedInput,iproc,n1,n2,n3,norb,ntmb,&
     & hx,hy,hz,at,rxyz_old,rxyz,coeff)
  use module_base
  use module_types
  use internal_io
  use module_interfaces
  implicit none
  logical, intent(in) :: useFormattedInput
  integer, intent(in) :: unitwf,iproc,n1,n2,n3,norb,ntmb
  type(atoms_data), intent(in) :: at
  real(gp), intent(in) :: hx,hy,hz
  real(gp), dimension(3,at%nat), intent(in) :: rxyz
  real(gp), dimension(3,at%nat), intent(out) :: rxyz_old
  real(wp), dimension(ntmb,norb), intent(out) :: coeff
  !local variables
  character(len=*), parameter :: subname='readonewave_linear'
  character(len = 256) :: error
  logical :: perx,pery,perz,lstat
  integer :: norb_old,n1_old,n2_old,n3_old,iat,nvctr_c_old,nvctr_f_old,i_stat,i_all
  integer :: ntmb_old, i1, i2,i,j
  real(wp) :: tt
  real(gp) :: tx,ty,tz,displ,hx_old,hy_old,hz_old,mindist

  !write(*,*) 'INSIDE readonewave'
  call io_read_descr_coeff(unitwf, useFormattedInput, norb_old, ntmb_old, n1_old, n2_old, n3_old, &
       & hx_old, hy_old, hz_old, lstat, error, nvctr_c_old, nvctr_f_old, rxyz_old, at%nat)
  if (.not. lstat) call io_error(trim(error))

  !conditions for periodicity in the three directions
  perx=(at%geocode /= 'F')
  pery=(at%geocode == 'P')
  perz=(at%geocode /= 'F')

  tx=0.0_gp
  ty=0.0_gp
  tz=0.0_gp
  do iat=1,at%nat
     tx=tx+mindist(perx,at%alat1,rxyz(1,iat),rxyz_old(1,iat))**2
     ty=ty+mindist(pery,at%alat2,rxyz(2,iat),rxyz_old(2,iat))**2
     tz=tz+mindist(perz,at%alat3,rxyz(3,iat),rxyz_old(3,iat))**2
  enddo
  displ=sqrt(tx+ty+tz)

  if (hx_old == hx .and. hy_old == hy .and. hz_old == hz .and.&
       n1_old == n1  .and. n2_old == n2 .and. n3_old == n3 .and. displ <= 1.d-3 .and. &
       norb == norb_old .and. ntmb == ntmb_old) then

     if (iproc == 0) write(*,*) 'wavefunctions need NO reformatting'

     ! Now write the coefficients
     do i = 1, norb
        do j = 1, ntmb
           if (useFormattedInput) then
              read(unitwf,*,iostat=i_stat) i1,i2,tt
           else
              read(unitwf,iostat=i_stat) i1,i2,tt
           end if
           if (i_stat /= 0) stop 'Problem reading the coefficients'
           coeff(j,i) = tt  
        end do
     end do
     if (verbose >= 2) write(*,'(1x,a)') 'Wavefunction coefficients written'

  else
     if (iproc == 0) then
        write(*,*) 'wavefunctions need reformatting'
        if (hx_old /= hx .or. hy_old /= hy .or. hz_old /= hz) write(*,"(1x,A,6F14.10)") &
             'because hgrid_old /= hgrid',hx_old,hy_old,hz_old,hx,hy,hz
        if (n1_old /= n1  .or. n2_old /= n2 .or. n3_old /= n3 ) &
             write(*,*) 'because cell size has changed',n1_old,n1,n2_old,n2,n3_old,n3
        if (displ > 1.d-3 ) write(*,*) 'large displacement of molecule',displ
        if (norb /= norb_old) write(*,*) 'Differing number of orbitals',norb,norb_old
        if (ntmb /= ntmb_old) write(*,*) 'Differing number of minimal basis functions',ntmb,ntmb_old
     end if

     ! NOT SURE YET WHAT SHOULD BE DONE FOR LINEAR CASE, so just stop
     if(iproc==0) then
        write(*,*) 'This is forbiden for now in linear case!'
        call mpi_finalize(i_all)
        stop
     end if
  end if

END SUBROUTINE read_coeff_minbasis


!>  Reads wavefunction from file and transforms it properly if hgrid or size of simulation cell                                                                                                                                                                                                                                                                                                                                   
!!  have changed
subroutine readmywaves_linear(iproc,filename,iformat,norb,Lzd,orbs,at,rxyz_old,rxyz,  & 
    psi,coeff,orblist)
  use module_base
  use module_types
  use module_interfaces, except_this_one => readmywaves_linear
  implicit none
  integer, intent(in) :: iproc, iformat,norb
  type(orbitals_data), intent(inout) :: orbs  ! orbs related to the basis functions
  type(local_zone_descriptors), intent(in) :: Lzd
  type(atoms_data), intent(in) :: at
  real(gp), dimension(3,at%nat), intent(in) :: rxyz
  real(gp), dimension(3,at%nat), intent(out) :: rxyz_old
  real(wp), dimension(orbs%npsidim_orbs), intent(out) :: psi  
  real(gp), dimension(norb,orbs%norb),intent(out) :: coeff
  character(len=*), intent(in) :: filename
  integer, dimension(orbs%norb), optional :: orblist
  !Local variables
  character(len=*), parameter :: subname='readmywaves_linear'
  integer :: ncount1,ncount_rate,ncount_max,iorb,i_stat,i_all,ncount2
  integer :: iorb_out,ispinor,ilr,ind
  integer :: confPotOrder
  real(gp) :: locrad, confPotprefac
  real(gp), dimension(3) :: locregCenter
  real(kind=4) :: tr0,tr1
  real(kind=8) :: tel
  real(wp), dimension(:,:,:), allocatable :: psifscf
  !integer, dimension(orbs%norb) :: orblist2

  call cpu_time(tr0)
  call system_clock(ncount1,ncount_rate,ncount_max)

  if (iformat == WF_FORMAT_ETSF) then
     stop 'Linear scaling with ETSF writing not implemented yet'
     !construct the orblist or use the one in argument
     !do nb1 = 1, orbs%norb
     !orblist2(nb1) = nb1
     !if(present(orblist)) orblist2(nb1) = orblist(nb1) 
     !end do

     !call read_waves_etsf(iproc,filename // ".etsf",orbs,n1,n2,n3,hx,hy,hz,at,rxyz_old,rxyz,  & 
     !     wfd,psi)
  else if (iformat == WF_FORMAT_BINARY .or. iformat == WF_FORMAT_PLAIN) then
     !conditions for periodicity in the three directions
     !perx=(at%geocode /= 'F')
     !pery=(at%geocode == 'P')
     !perz=(at%geocode /= 'F')

     !buffers related to periodicity
     !WARNING: the boundary conditions are not assumed to change between new and old
     !call ext_buffers_coarse(perx,nb1)
     !call ext_buffers_coarse(pery,nb2)
     !call ext_buffers_coarse(perz,nb3)
     !allocate(psifscf(-nb1:2*n1+1+nb1,-nb2:2*n2+1+nb2,-nb3:2*n3+1+nb3+ndebug),stat=i_stat)
     !call memocc(i_stat,psifscf,'psifscf',subname)
     allocate(psifscf(1,1,1+ndebug),stat=i_stat)
     call memocc(i_stat,psifscf,'psifscf',subname)
     ind = 0
     do iorb=1,orbs%norbp!*orbs%nspinor
        ilr = orbs%inwhichlocreg(iorb+orbs%isorb)
        do ispinor=1,orbs%nspinor
           if(present(orblist)) then
              call open_filename_of_iorb(99,(iformat == WF_FORMAT_BINARY),filename, &
                   & orbs,iorb,ispinor,iorb_out, orblist(iorb+orbs%isorb))
           else
              call open_filename_of_iorb(99,(iformat == WF_FORMAT_BINARY),filename, &
                   & orbs,iorb,ispinor,iorb_out)
           end if  
         
           call readonewave_linear(99, (iformat == WF_FORMAT_PLAIN),iorb_out,iproc,&
                Lzd%Glr%d%n1,Lzd%Glr%d%n2,Lzd%Glr%d%n3,Lzd%hgrids(1),Lzd%hgrids(2),&
                Lzd%hgrids(3),at,Lzd%Llr(ilr)%wfd,rxyz_old,rxyz,locrad,locregCenter,&
                confPotOrder,confPotPrefac,psi(1+ind),orbs%eval(orbs%isorb+iorb),psifscf)

           close(99)
           ind = ind + Lzd%Llr(ilr)%wfd%nvctr_c+7*Lzd%Llr(ilr)%wfd%nvctr_f
        end do

     end do

     i_all=-product(shape(psifscf))*kind(psifscf)
     deallocate(psifscf,stat=i_stat)
     call memocc(i_stat,i_all,'psifscf',subname)

     !Open the coefficient file 
     if(iformat == WF_FORMAT_PLAIN) then
        open(99,file=filename//'_coeff.bin',status='unknown',form='formatted')
     else if(iformat == WF_FORMAT_BINARY) then
        open(99,file=filename//'_coeff.bin',status='unknown',form='unformatted')
     else
        stop 'Coefficient format not implemented'
     end if
     call read_coeff_minbasis(99,(iformat == WF_FORMAT_PLAIN),iproc,Lzd%Glr%d%n1,Lzd%Glr%d%n2,Lzd%Glr%d%n3,norb,orbs%norb,&
     & Lzd%hgrids(1),Lzd%hgrids(2),Lzd%hgrids(3),at,rxyz_old,rxyz,coeff)
     close(99)
  else
     write(0,*) "Unknown wavefunction file format from filename."
     stop
  end if

  call cpu_time(tr1)
  call system_clock(ncount2,ncount_rate,ncount_max)
  tel=dble(ncount2-ncount1)/dble(ncount_rate)
  write(*,'(a,i4,2(1x,1pe10.3))') '- READING WAVES TIME',iproc,tr1-tr0,tel
END SUBROUTINE readmywaves_linear


subroutine initialize_linear_from_file(iproc,nproc,filename,iformat,Lzd,orbs,at,rxyz,orblist)
  use module_base
  use module_types
  use module_defs
  use module_interfaces, except_this_one => initialize_linear_from_file
  implicit none
  integer, intent(in) :: iproc, nproc, iformat
  type(orbitals_data), intent(inout) :: orbs  !< orbs related to the basis functions, inwhichlocreg generated in this routine
  type(atoms_data), intent(in) :: at
  real(gp), dimension(3,at%nat), intent(in) :: rxyz
  character(len=*), intent(in) :: filename
  type(local_zone_descriptors), intent(inout) :: Lzd !< must already contain Glr and hgrids
  integer, dimension(orbs%norb), optional :: orblist
  !Local variables
  character(len=*), parameter :: subname='initialize_linear_from_file'
  character(len =256) :: error
  logical :: lstat, consistent, perx, pery, perz
  integer :: ilr, ierr, iorb_old, iorb, jorb, ispinor, iorb_out, n1_old, n2_old, n3_old
  integer :: nlr, i_stat, i_all,confPotOrder, confPotOrder_old
  real(kind=8) :: dx,dy,dz,dist,eval
  real(gp) :: hx_old, hy_old, hz_old, mindist
  real(gp), dimension(orbs%norb):: locrad, confPotprefac
  real(gp), dimension(3,at%nat) :: rxyz_old
  real(gp), dimension(3,orbs%norb) :: locregCenter
  integer, dimension(:), allocatable :: lrtable
  integer, dimension(orbs%norb) :: nvctr_c, nvctr_f
  real(gp), dimension(:), allocatable :: lrad
  real(gp), dimension(:,:), allocatable :: cxyz
  logical, dimension(:), allocatable :: calcbounds

  ! NOTES:
  ! The orbs%norb family must be all constructed before this routine
  ! This can be done from the input.lin since the number of basis functions should be fixed.

  call to_zero(3*orbs%norb,locregCenter(1,1))
  call to_zero(orbs%norb,locrad(1))
  call to_zero(orbs%norb,confPotprefac(1))
  consistent = .true.

  ! First read the headers (reading is distributed) and then the information is communicated to all procs.
  ! Then each proc generates a group of lrs that are communicated to all others.
  if (iformat == WF_FORMAT_ETSF) then
     stop 'Linear scaling with ETSF writing not implemented yet'
  else if (iformat == WF_FORMAT_BINARY .or. iformat == WF_FORMAT_PLAIN) then
     loop_iorb: do iorb=1,orbs%norbp!*orbs%nspinor
        do ispinor=1,orbs%nspinor
           if(present(orblist)) then
              call open_filename_of_iorb(99,(iformat == WF_FORMAT_BINARY),filename, &
                   & orbs,iorb,ispinor,iorb_out, orblist(iorb+orbs%isorb))
           else
              call open_filename_of_iorb(99,(iformat == WF_FORMAT_BINARY),filename, &
                   & orbs,iorb,ispinor,iorb_out)
<<<<<<< HEAD
           end if      
=======
           end if    

>>>>>>> b822b291
           call io_read_descr_linear(99,(iformat == WF_FORMAT_PLAIN), iorb_old, eval, n1_old, n2_old, n3_old, &
                & hx_old, hy_old, hz_old, lstat, error, nvctr_c(iorb+orbs%isorb), nvctr_f(iorb+orbs%isorb),&
                & rxyz_old, at%nat, locrad(iorb+orbs%isorb), locregCenter(1,iorb+orbs%isorb), confPotOrder,&
                & confPotprefac(iorb+orbs%isorb))
           if (.not. lstat) then ; write(*,*) trim(error) ; stop; end if
           if (iorb_old /= iorb_out) stop 'initialize_linear_from_file'
           close(99)
!TO DO: confPotOrder_old should be read from input.lin
           if(iorb==1) confPotOrder_old = confPotOrder
           call check_consistency(Lzd, at, hx_old, hy_old, hz_old, n1_old, n2_old, n3_old, &
                rxyz_old,rxyz,confPotOrder,confPotOrder_old,consistent)
           if(.not. consistent) then
             write(*,*) 'Inconsistency in file, iorb=',iorb_out
             exit loop_iorb
           end if
           confPotOrder_old = confPotOrder
        end do
     end do loop_iorb
     if (nproc > 1) call mpiallred(consistent,1,MPI_LAND,MPI_COMM_WORLD,ierr)
     if(.not. consistent) then
       call mpi_finalize(ierr)
       stop
     end if
  else
     write(0,*) "Unknown wavefunction file format from filename."
     stop
  end if

  ! Communication of the quantities
  if (nproc > 1)  call mpiallred(locregCenter(1,1),3*orbs%norb,MPI_SUM,MPI_COMM_WORLD,ierr)
  if (nproc > 1)  call mpiallred(locrad(1),orbs%norb,MPI_SUM,MPI_COMM_WORLD,ierr)
  if (nproc > 1)  call mpiallred(confPotprefac(1),orbs%norb,MPI_SUM,MPI_COMM_WORLD,ierr)

  ! Now that each processor has all the information, we can build the locregs
  ! Find the number of inequivalent locregs
  allocate(lrtable(orbs%norb),stat=i_stat)
  call memocc(i_stat,lrtable,'lrtable',subname)
  ! Already allocated before entering this routine
  !allocate(orbs%inwhichlocreg(orbs%norb),stat=i_stat)  
  !call memocc(i_stat,orbs%inwhichlocreg,'orbs%inwhichlocreg',subname)

  nlr = 0
  lrtable = 0

  perx=(at%geocode /= 'F')
  pery=(at%geocode == 'P')
  perz=(at%geocode /= 'F')

  outer_loop: do iorb = 1, orbs%norb
     do jorb = iorb+1, orbs%norb
        dx=mindist(perx,at%alat1,locregCenter(1,iorb),locregCenter(1,jorb))**2
        dy=mindist(pery,at%alat2,locregCenter(2,iorb),locregCenter(2,jorb))**2
        dz=mindist(perz,at%alat3,locregCenter(3,iorb),locregCenter(3,jorb))**2
        dist=sqrt(dx+dy+dz)
        if(dist < 1.0d-3 .and. abs(locrad(iorb)-locrad(jorb)) < 1.0d-3 .and. &
           confPotprefac(iorb) == confPotprefac(jorb)) then
           cycle outer_loop
        end if
     end do
     nlr = nlr + 1
     lrtable(nlr) = iorb
  end do outer_loop
  Lzd%nlr = nlr

  allocate(Lzd%Llr(nlr),stat=i_stat)
  allocate(lrad(nlr),stat=i_stat)
  call memocc(i_stat,lrad,'lrad',subname)
  allocate(cxyz(3,nlr),stat=i_stat)
  call memocc(i_stat,cxyz,'cxyz',subname)
  allocate(calcbounds(nlr),stat=i_stat)
  call memocc(i_stat,calcbounds,'calcbounds',subname)
  
  
  do ilr=1,nlr
     iorb = lrtable(ilr)
     lrad(ilr) = locrad(iorb)
     cxyz(1,ilr) = locregCenter(1,iorb)
     cxyz(2,ilr) = locregCenter(2,iorb)
     cxyz(3,ilr) = locregCenter(3,iorb)
     calcbounds(ilr) = .true.
     do jorb = 1, orbs%norb
        dx=mindist(perx,at%alat1,locregCenter(1,iorb),locregCenter(1,jorb))**2
        dy=mindist(pery,at%alat2,locregCenter(2,iorb),locregCenter(2,jorb))**2
        dz=mindist(perz,at%alat3,locregCenter(3,iorb),locregCenter(3,jorb))**2
        dist=sqrt(dx+dy+dz)
        if(dist < 1.0d-3 .and. abs(locrad(iorb)-locrad(jorb)) < 1.0d-3 .and. &
           confPotprefac(iorb) == confPotprefac(jorb)) then
           orbs%inwhichlocreg(jorb) = ilr
        end if
     end do
  end do

  i_all = -product(shape(lrtable))*kind(lrtable)
  deallocate(lrtable,stat=i_stat)
  call memocc(i_stat,i_all,'lrtable',subname)

!TO DO: CUBIC LOCREGS
  call determine_locregSphere_parallel(iproc,nproc,Lzd%nlr,cxyz,lrad,Lzd%hgrids(1),&
       Lzd%hgrids(2),Lzd%hgrids(3),Lzd%Glr,Lzd%Llr,calcbounds)
   
  i_all = -product(shape(cxyz))*kind(cxyz)
  deallocate(cxyz,stat=i_stat)
  call memocc(i_stat,i_all,'cxyz',subname)
  i_all = -product(shape(lrad))*kind(lrad)
  deallocate(lrad,stat=i_stat)
  call memocc(i_stat,i_all,'lrad',subname)
  i_all = -product(shape(calcbounds))*kind(calcbounds)
  deallocate(calcbounds,stat=i_stat)
  call memocc(i_stat,i_all,'calcbounds',subname)

END SUBROUTINE initialize_linear_from_file

subroutine check_consistency(Lzd, at, hx_old, hy_old, hz_old, n1_old, n2_old, n3_old, &
           rxyz_old,rxyz,confPotOrder,confPotOrder_old,consistent)
  use module_base
  use module_types
  implicit none
  integer, intent(in) :: confPotOrder,confPotOrder_old, n1_old, n2_old, n3_old
  type(atoms_data), intent(in) :: at
  real(gp), intent(in) :: hx_old, hy_old, hz_old
  real(gp), dimension(3,at%nat), intent(in) :: rxyz, rxyz_old
  type(local_zone_descriptors), intent(in) :: Lzd !< must already contain Glr and hgrids
  logical, intent(out) :: consistent
  ! Local variables
  logical :: perx, pery, perz
  integer :: iat
  real(gp):: tx, ty, tz, displ, mindist  

  !conditions for periodicity in the three directions
  perx=(at%geocode /= 'F')
  pery=(at%geocode == 'P')
  perz=(at%geocode /= 'F')

  tx=0.0_gp
  ty=0.0_gp
  tz=0.0_gp
  do iat=1,at%nat
     tx=tx+mindist(perx,at%alat1,rxyz(1,iat),rxyz_old(1,iat))**2
     ty=ty+mindist(pery,at%alat2,rxyz(2,iat),rxyz_old(2,iat))**2
     tz=tz+mindist(perz,at%alat3,rxyz(3,iat),rxyz_old(3,iat))**2
  enddo
  displ=sqrt(tx+ty+tz)
  consistent = .true.
  if(hx_old /= Lzd%hgrids(1) .or. hy_old /= Lzd%hgrids(2) .or. hz_old /= Lzd%hgrids(3)) then
    write(*,"(1x,A,6F14.10)") 'Stopping because hgrid_old /= hgrid',hx_old,hy_old,hz_old,&
         Lzd%hgrids(1),Lzd%hgrids(2),Lzd%hgrids(3)
    consistent = .false.
  else if (n1_old /= Lzd%Glr%d%n1  .or. n2_old /= Lzd%Glr%d%n2 .or. n3_old /= Lzd%Glr%d%n3 ) then
    write(*,"(1x,A,6F14.10)") 'Stopping because global cell size',&
    n1_old,Lzd%Glr%d%n1,n2_old,Lzd%Glr%d%n2,n3_old,Lzd%Glr%d%n3
    consistent = .false.
  else if(displ > 1.d-3 ) then
    write(*,*) 'Stopping because of large displacement of molecule',displ
    consistent = .false.
  else if(confpotOrder /= confPotOrder_old) then
    write(*,*) 'Stopping because of inconsistent confPotOrder',confPotOrder,confPotOrder_old 
    consistent = .false.
  end if

END SUBROUTINE check_consistency<|MERGE_RESOLUTION|>--- conflicted
+++ resolved
@@ -1070,10 +1070,7 @@
        read(unitwf,*,iostat=i_stat) (locregCenter(i),i=1,3),locrad,confPotOrder, confPotprefac
        if (i_stat /= 0) return
        write(*,*) 'reading ',nat,' atomic positions' !*
-<<<<<<< HEAD
-=======
-
->>>>>>> b822b291
+
        if (present(nat) .And. present(rxyz_old)) then
           read(unitwf,*,iostat=i_stat) nat_
           if (i_stat /= 0) return
@@ -1480,12 +1477,8 @@
            else
               call open_filename_of_iorb(99,(iformat == WF_FORMAT_BINARY),filename, &
                    & orbs,iorb,ispinor,iorb_out)
-<<<<<<< HEAD
-           end if      
-=======
            end if    
 
->>>>>>> b822b291
            call io_read_descr_linear(99,(iformat == WF_FORMAT_PLAIN), iorb_old, eval, n1_old, n2_old, n3_old, &
                 & hx_old, hy_old, hz_old, lstat, error, nvctr_c(iorb+orbs%isorb), nvctr_f(iorb+orbs%isorb),&
                 & rxyz_old, at%nat, locrad(iorb+orbs%isorb), locregCenter(1,iorb+orbs%isorb), confPotOrder,&
