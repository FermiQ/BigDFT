!> @file
!!  Routines to do restart
!! @author
!!    Copyright (C) 2007-2011 BigDFT group
!!    This file is distributed under the terms of the
!!    GNU General Public License, see ~/COPYING file
!!    or http://www.gnu.org/copyleft/gpl.txt .
!!    For the list of contributors, see ~/AUTHORS 


!>  Copy old wavefunctions from psi to psi_old
subroutine copy_old_wavefunctions(nproc,orbs,n1,n2,n3,wfd,psi,&
     n1_old,n2_old,n3_old,wfd_old,psi_old)
  use module_base
  use module_types
  implicit none
  integer, intent(in) :: nproc,n1,n2,n3
  type(orbitals_data), intent(in) :: orbs
  type(wavefunctions_descriptors), intent(inout) :: wfd,wfd_old
  integer, intent(out) :: n1_old,n2_old,n3_old
  real(wp), dimension(:), pointer :: psi,psi_old
  !Local variables
  character(len=*), parameter :: subname='copy_old_wavefunctions'
  real(kind=8), parameter :: eps_mach=1.d-12
  integer :: iseg,j,ind1,iorb,i_all,i_stat,oidx,sidx !n(c) nvctrp_old
  real(kind=8) :: tt

  wfd_old%nvctr_c = wfd%nvctr_c
  wfd_old%nvctr_f = wfd%nvctr_f
  wfd_old%nseg_c  = wfd%nseg_c
  wfd_old%nseg_f  = wfd%nseg_f

  !allocations
  call allocate_wfd(wfd_old,subname)

  do iseg=1,wfd_old%nseg_c+wfd_old%nseg_f
     wfd_old%keyglob(1,iseg)    = wfd%keyglob(1,iseg) 
     wfd_old%keyglob(2,iseg)    = wfd%keyglob(2,iseg)
     wfd_old%keygloc(1,iseg)    = wfd%keygloc(1,iseg)
     wfd_old%keygloc(2,iseg)    = wfd%keygloc(2,iseg)
     wfd_old%keyvloc(iseg)      = wfd%keyvloc(iseg)
     wfd_old%keyvglob(iseg)      = wfd%keyvglob(iseg)
  enddo
  !deallocation
  call deallocate_wfd(wfd,subname)

  n1_old = n1
  n2_old = n2
  n3_old = n3

  !add the number of distributed point for the compressed wavefunction
  tt=dble(wfd_old%nvctr_c+7*wfd_old%nvctr_f)/dble(nproc)
  !n(c) nvctrp_old=int((1.d0-eps_mach*tt) + tt)

  allocate(psi_old((wfd_old%nvctr_c+7*wfd_old%nvctr_f)*orbs%norbp*orbs%nspinor+ndebug),&
       stat=i_stat)
  call memocc(i_stat,psi_old,'psi_old',subname)

  do iorb=1,orbs%norbp
     tt=0.d0
     oidx=(iorb-1)*orbs%nspinor+1
     do sidx=oidx,oidx+orbs%nspinor-1
        do j=1,wfd_old%nvctr_c+7*wfd_old%nvctr_f
           ind1=j+(wfd_old%nvctr_c+7*wfd_old%nvctr_f)*(sidx-1)
           psi_old(ind1)= psi(ind1)
           tt=tt+real(psi(ind1),kind=8)**2
        enddo
     end do

     tt=sqrt(tt)
     if (abs(tt-1.d0) > 1.d-8) then
        write(*,*)'wrong psi_old',iorb,tt
        stop 
     end if
  enddo
  !deallocation
  i_all=-product(shape(psi))*kind(psi)
  deallocate(psi,stat=i_stat)
  call memocc(i_stat,i_all,'psi',subname)

END SUBROUTINE copy_old_wavefunctions


!>   Reformat wavefunctions if the mesh have changed (in a restart)
subroutine reformatmywaves(iproc,orbs,at,&
     hx_old,hy_old,hz_old,n1_old,n2_old,n3_old,rxyz_old,wfd_old,psi_old,&
     hx,hy,hz,n1,n2,n3,rxyz,wfd,psi)
  use module_base
  use module_types
  implicit none
  integer, intent(in) :: iproc,n1_old,n2_old,n3_old,n1,n2,n3
  real(gp), intent(in) :: hx_old,hy_old,hz_old,hx,hy,hz
  type(wavefunctions_descriptors), intent(in) :: wfd,wfd_old
  type(atoms_data), intent(in) :: at
  type(orbitals_data), intent(in) :: orbs
  real(gp), dimension(3,at%nat), intent(in) :: rxyz,rxyz_old
  real(wp), dimension(wfd_old%nvctr_c+7*wfd_old%nvctr_f,orbs%nspinor*orbs%norbp), intent(in) :: psi_old
  real(wp), dimension(wfd%nvctr_c+7*wfd%nvctr_f,orbs%nspinor*orbs%norbp), intent(out) :: psi
  !Local variables
  character(len=*), parameter :: subname='reformatmywaves'
  logical :: reformat,perx,pery,perz
  integer :: iat,iorb,j,i_stat,i_all,jj,j0,j1,ii,i0,i1,i2,i3,i,iseg,nb1,nb2,nb3
  real(gp) :: tx,ty,tz,displ,mindist
  real(wp), dimension(:,:,:), allocatable :: psifscf
  real(wp), dimension(:,:,:,:,:,:), allocatable :: psigold

  !conditions for periodicity in the three directions
  perx=(at%geocode /= 'F')
  pery=(at%geocode == 'P')
  perz=(at%geocode /= 'F')

  !buffers realted to periodicity
  !WARNING: the boundary conditions are not assumed to change between new and old
  call ext_buffers_coarse(perx,nb1)
  call ext_buffers_coarse(pery,nb2)
  call ext_buffers_coarse(perz,nb3)


  allocate(psifscf(-nb1:2*n1+1+nb1,-nb2:2*n2+1+nb2,-nb3:2*n3+1+nb3+ndebug),stat=i_stat)
  call memocc(i_stat,psifscf,'psifscf',subname)

  tx=0.0_gp 
  ty=0.0_gp
  tz=0.0_gp

  do iat=1,at%nat
     tx=tx+mindist(perx,at%alat1,rxyz(1,iat),rxyz_old(1,iat))**2
     ty=ty+mindist(pery,at%alat2,rxyz(2,iat),rxyz_old(2,iat))**2
     tz=tz+mindist(perz,at%alat3,rxyz(3,iat),rxyz_old(3,iat))**2
  enddo
  displ=sqrt(tx+ty+tz)
!  write(100+iproc,*) 'displacement',dis
!  write(100+iproc,*) 'rxyz ',rxyz
!  write(100+iproc,*) 'rxyz_old ',rxyz_old

  !reformatting criterion
  if (hx == hx_old .and. hy == hy_old .and. hz == hz_old .and. &
       wfd_old%nvctr_c  == wfd%nvctr_c .and. wfd_old%nvctr_f == wfd%nvctr_f .and.&
       n1_old  == n1  .and. n2_old == n2 .and. n3_old == n3  .and.  displ <  1.d-3  ) then
     reformat=.false.
     if (iproc==0) then
        write(*,'(1x,a)',advance='NO')&
         'The wavefunctions do not need reformatting and can be imported directly...   '
       !  '-------------------------------------------------------------- Wavefunctions Restart'
     end if
  else
     reformat=.true.
     if (iproc==0) then
        write(*,'(1x,a)')&
         'The wavefunctions need reformatting because:                                 '
        if (hx /= hx_old .or. hy /= hy_old .or. hz /= hz_old) then 
           write(*,"(4x,a,6(1pe20.12))") &
                '  hgrid_old /= hgrid  ',hx_old,hy_old,hz_old,hx,hy,hz
        else if (wfd_old%nvctr_c /= wfd%nvctr_c) then
           write(*,"(4x,a,2i8)") &
                'nvctr_c_old /= nvctr_c',wfd_old%nvctr_c,wfd%nvctr_c
        else if (wfd_old%nvctr_f /= wfd%nvctr_f)  then
           write(*,"(4x,a,2i8)") &
                'nvctr_f_old /= nvctr_f',wfd_old%nvctr_f,wfd%nvctr_f
        else if (n1_old /= n1  .or. n2_old /= n2 .or. n3_old /= n3 )  then  
           write(*,"(4x,a,6i5)") &
                'cell size has changed ',n1_old,n1  , n2_old,n2 , n3_old,n3
        else
           write(*,"(4x,a,3(1pe19.12))") &
                'molecule was shifted  ' , tx,ty,tz
        endif
           write(*,"(1x,a)",advance='NO')& 
                'Reformatting...'
     end if
     !calculate the new grid values
     
!check
!        write(100+iproc,'(1x,a)')&
!         'The wavefunctions need reformatting because:                                 '
!        if (hgrid_old.ne.hgrid) then 
!           write(100+iproc,"(4x,a,1pe20.12)") &
!                '  hgrid_old /= hgrid  ',hgrid_old, hgrid
!        else if (wfd_old%nvctr_c.ne.wfd%nvctr_c) then
!           write(100+iproc,"(4x,a,2i8)") &
!                'nvctr_c_old /= nvctr_c',wfd_old%nvctr_c,wfd%nvctr_c
!        else if (wfd_old%nvctr_f.ne.wfd%nvctr_f)  then
!           write(100+iproc,"(4x,a,2i8)") &
!                'nvctr_f_old /= nvctr_f',wfd_old%nvctr_f,wfd%nvctr_f
!        else if (n1_old.ne.n1  .or. n2_old.ne.n2 .or. n3_old.ne.n3 )  then  
!           write(100+iproc,"(4x,a,6i5)") &
!                'cell size has changed ',n1_old,n1  , n2_old,n2 , n3_old,n3
!        else
!           write(100+iproc,"(4x,a,3(1pe19.12))") &
!                'molecule was shifted  ' , tx,ty,tz
!        endif
!checkend
  end if

  do iorb=1,orbs%norbp*orbs%nspinor

     if (.not. reformat) then
!write(100+iproc,*) 'no reformatting' 

        do j=1,wfd_old%nvctr_c
           psi(j,iorb)=psi_old(j, iorb)
        enddo
        do j=1,7*wfd_old%nvctr_f-6,7
           psi(wfd%nvctr_c+j+0,iorb)=psi_old(wfd%nvctr_c+j+0,iorb)
           psi(wfd%nvctr_c+j+1,iorb)=psi_old(wfd%nvctr_c+j+1,iorb)
           psi(wfd%nvctr_c+j+2,iorb)=psi_old(wfd%nvctr_c+j+2,iorb)
           psi(wfd%nvctr_c+j+3,iorb)=psi_old(wfd%nvctr_c+j+3,iorb)
           psi(wfd%nvctr_c+j+4,iorb)=psi_old(wfd%nvctr_c+j+4,iorb)
           psi(wfd%nvctr_c+j+5,iorb)=psi_old(wfd%nvctr_c+j+5,iorb)
           psi(wfd%nvctr_c+j+6,iorb)=psi_old(wfd%nvctr_c+j+6,iorb)
        enddo

     else

        allocate(psigold(0:n1_old,2,0:n2_old,2,0:n3_old,2+ndebug),stat=i_stat)
        call memocc(i_stat,psigold,'psigold',subname)

        call razero(8*(n1_old+1)*(n2_old+1)*(n3_old+1),psigold)

        ! coarse part
        do iseg=1,wfd_old%nseg_c
           jj=wfd_old%keyvloc(iseg)
           j0=wfd_old%keygloc(1,iseg)
           j1=wfd_old%keygloc(2,iseg)
           ii=j0-1
           i3=ii/((n1_old+1)*(n2_old+1))
           ii=ii-i3*(n1_old+1)*(n2_old+1)
           i2=ii/(n1_old+1)
           i0=ii-i2*(n1_old+1)
           i1=i0+j1-j0
           do i=i0,i1
              psigold(i,1,i2,1,i3,1) = psi_old(i-i0+jj,iorb)
           enddo
        enddo

        ! fine part
        do iseg=1,wfd_old%nseg_f
           jj=wfd_old%keyvloc(wfd_old%nseg_c + iseg)
           j0=wfd_old%keygloc(1,wfd_old%nseg_c + iseg)
           j1=wfd_old%keygloc(2,wfd_old%nseg_c + iseg)
           ii=j0-1
           i3=ii/((n1_old+1)*(n2_old+1))
           ii=ii-i3*(n1_old+1)*(n2_old+1)
           i2=ii/(n1_old+1)
           i0=ii-i2*(n1_old+1)
           i1=i0+j1-j0
           do i=i0,i1
              psigold(i,2,i2,1,i3,1)=psi_old(wfd_old%nvctr_c+1+7*(i-i0+jj-1), iorb)
              psigold(i,1,i2,2,i3,1)=psi_old(wfd_old%nvctr_c+2+7*(i-i0+jj-1), iorb)
              psigold(i,2,i2,2,i3,1)=psi_old(wfd_old%nvctr_c+3+7*(i-i0+jj-1), iorb)
              psigold(i,1,i2,1,i3,2)=psi_old(wfd_old%nvctr_c+4+7*(i-i0+jj-1), iorb)
              psigold(i,2,i2,1,i3,2)=psi_old(wfd_old%nvctr_c+5+7*(i-i0+jj-1), iorb)
              psigold(i,1,i2,2,i3,2)=psi_old(wfd_old%nvctr_c+6+7*(i-i0+jj-1), iorb)
              psigold(i,2,i2,2,i3,2)=psi_old(wfd_old%nvctr_c+7+7*(i-i0+jj-1), iorb)
           enddo
        enddo

!write(100+iproc,*) 'norm psigold ',dnrm2(8*(n1_old+1)*(n2_old+1)*(n3_old+1),psigold,1)

        call reformatonewave(displ,wfd,at,hx_old,hy_old,hz_old, & !n(m)
             n1_old,n2_old,n3_old,rxyz_old,psigold,hx,hy,hz,&
             n1,n2,n3,rxyz,psifscf,psi(1,iorb))

        i_all=-product(shape(psigold))*kind(psigold)
        deallocate(psigold,stat=i_stat)
        call memocc(i_stat,i_all,'psigold',subname)
     end if
  end do

  i_all=-product(shape(psifscf))*kind(psifscf)
  deallocate(psifscf,stat=i_stat)
  call memocc(i_stat,i_all,'psifscf',subname)

  if (iproc==0) write(*,"(1x,a)")'done.'

END SUBROUTINE reformatmywaves

integer function wave_format_from_filename(iproc, filename)
  use module_types
  implicit none
  integer, intent(in) :: iproc
  character(len=*), intent(in) :: filename

  integer :: isuffix

  wave_format_from_filename = WF_FORMAT_NONE

  isuffix = index(filename, ".etsf", back = .true.)
  if (isuffix > 0) then
     wave_format_from_filename = WF_FORMAT_ETSF
     if (iproc ==0) write(*,*) "Reading wavefunctions in ETSF file format."
  else
     isuffix = index(filename, ".bin", back = .true.)
     if (isuffix > 0) then
        wave_format_from_filename = WF_FORMAT_BINARY
        if (iproc ==0) write(*,*) "Reading wavefunctions in BigDFT binary file format."
     else
        wave_format_from_filename = WF_FORMAT_PLAIN
        if (iproc ==0) write(*,*) "Reading wavefunctions in plain text file format."
     end if
  end if
end function wave_format_from_filename

!>  Reads wavefunction from file and transforms it properly if hgrid or size of simulation cell
!!  have changed
subroutine readmywaves(iproc,filename,iformat,orbs,n1,n2,n3,hx,hy,hz,at,rxyz_old,rxyz,  & 
     wfd,psi,orblist)
  use module_base
  use module_types
  use module_interfaces, except_this_one => readmywaves
  implicit none
  integer, intent(in) :: iproc,n1,n2,n3, iformat
  real(gp), intent(in) :: hx,hy,hz
  type(wavefunctions_descriptors), intent(in) :: wfd
  type(orbitals_data), intent(inout) :: orbs
  type(atoms_data), intent(in) :: at
  real(gp), dimension(3,at%nat), intent(in) :: rxyz
  real(gp), dimension(3,at%nat), intent(out) :: rxyz_old
  real(wp), dimension(wfd%nvctr_c+7*wfd%nvctr_f,orbs%nspinor,orbs%norbp), intent(out) :: psi
  character(len=*), intent(in) :: filename
  integer, dimension(orbs%norb), optional :: orblist
  !Local variables
  character(len=*), parameter :: subname='readmywaves'
  logical :: perx,pery,perz
  integer :: ncount1,ncount_rate,ncount_max,iorb,i_stat,i_all,ncount2,nb1,nb2,nb3,iorb_out,ispinor
  real(kind=4) :: tr0,tr1
  real(kind=8) :: tel
  real(wp), dimension(:,:,:), allocatable :: psifscf
  !integer, dimension(orbs%norb) :: orblist2

  call cpu_time(tr0)
  call system_clock(ncount1,ncount_rate,ncount_max)

  if (iformat == WF_FORMAT_ETSF) then
     !construct the orblist or use the one in argument
     !do nb1 = 1, orbs%norb
     !orblist2(nb1) = nb1
     !if(present(orblist)) orblist2(nb1) = orblist(nb1) 
     !end do

     call read_waves_etsf(iproc,filename // ".etsf",orbs,n1,n2,n3,hx,hy,hz,at,rxyz_old,rxyz,  & 
          wfd,psi)
  else if (iformat == WF_FORMAT_BINARY .or. iformat == WF_FORMAT_PLAIN) then
     !conditions for periodicity in the three directions
     perx=(at%geocode /= 'F')
     pery=(at%geocode == 'P')
     perz=(at%geocode /= 'F')

     !buffers related to periodicity
     !WARNING: the boundary conditions are not assumed to change between new and old
     call ext_buffers_coarse(perx,nb1)
     call ext_buffers_coarse(pery,nb2)
     call ext_buffers_coarse(perz,nb3)

     allocate(psifscf(-nb1:2*n1+1+nb1,-nb2:2*n2+1+nb2,-nb3:2*n3+1+nb3+ndebug),stat=i_stat)
     call memocc(i_stat,psifscf,'psifscf',subname)

     do iorb=1,orbs%norbp!*orbs%nspinor

!!$        write(f4,'(i4.4)') iorb+orbs%isorb*orbs%nspinor
!!$        if (exists) then
!!$           filename_ = filename//".bin."//f4
!!$           open(unit=99,file=filename_,status='unknown',form="unformatted")
!!$        else
!!$           filename_ = trim(filename)//"."//f4
!!$           open(unit=99,file=trim(filename_),status='unknown')
!!$        end if
!!$           call readonewave(99, .not.exists,iorb+orbs%isorb*orbs%nspinor,iproc,n1,n2,n3, &
!!$                & hx,hy,hz,at,wfd,rxyz_old,rxyz,&
!!$                psi(1,iorb),orbs%eval((iorb-1)/orbs%nspinor+1+orbs%isorb),psifscf)

        do ispinor=1,orbs%nspinor
           if(present(orblist)) then
              call open_filename_of_iorb(99,(iformat == WF_FORMAT_BINARY),filename, &
                   & orbs,iorb,ispinor,iorb_out, orblist(iorb+orbs%isorb))
           else
              call open_filename_of_iorb(99,(iformat == WF_FORMAT_BINARY),filename, &
                   & orbs,iorb,ispinor,iorb_out)
           end if           
           call readonewave(99, (iformat == WF_FORMAT_PLAIN),iorb_out,iproc,n1,n2,n3, &
                & hx,hy,hz,at,wfd,rxyz_old,rxyz,&
                psi(1,ispinor,iorb),orbs%eval(orbs%isorb+iorb),psifscf)
           close(99)
        end do

     end do

     i_all=-product(shape(psifscf))*kind(psifscf)
     deallocate(psifscf,stat=i_stat)
     call memocc(i_stat,i_all,'psifscf',subname)

  else
     write(0,*) "Unknown wavefunction file format from filename."
     stop
  end if

  call cpu_time(tr1)
  call system_clock(ncount2,ncount_rate,ncount_max)
  tel=dble(ncount2-ncount1)/dble(ncount_rate)
  !!write(*,'(a,i4,2(1x,1pe10.3))') '- READING WAVES TIME',iproc,tr1-tr0,tel
END SUBROUTINE readmywaves

!> Verify the presence of a given file
subroutine verify_file_presence(filerad,orbs,iformat,nproc)
  use module_base
  use module_types
  use module_interfaces
  implicit none
  integer, intent(in) :: nproc
  character(len=*), intent(in) :: filerad
  type(orbitals_data), intent(in) :: orbs
  integer, intent(out) :: iformat
  !local variables
  character(len=500) :: filename
  logical :: onefile,allfiles
  integer :: iorb,ispinor,iorb_out,ierr
  
  allfiles=.true.

  !first try with plain files
  loop_plain: do iorb=1,orbs%norbp
     do ispinor=1,orbs%nspinor
        call filename_of_iorb(.false.,trim(filerad),orbs,iorb,ispinor,filename,iorb_out)
        inquire(file=filename,exist=onefile)
        allfiles=allfiles .and. onefile
        if (.not. allfiles) then
           exit loop_plain
        end if
     end do
  end do loop_plain
  !reduce the result among the other processors
  if (nproc > 1) call mpiallred(allfiles,1,MPI_LAND,bigdft_mpi%mpi_comm,ierr)
 
  if (allfiles) then
     iformat=WF_FORMAT_PLAIN
     return
  end if

  !Otherwise  test binary files.
  allfiles = .true.
  loop_binary: do iorb=1,orbs%norbp
     do ispinor=1,orbs%nspinor
        call filename_of_iorb(.true.,trim(filerad),orbs,iorb,ispinor,filename,iorb_out)

        inquire(file=filename,exist=onefile)
        allfiles=allfiles .and. onefile
        if (.not. allfiles) then
           exit loop_binary
        end if

     end do
  end do loop_binary
  !reduce the result among the other processors
  if (nproc > 1) call mpiallred(allfiles,1,MPI_LAND,bigdft_mpi%mpi_comm,ierr)

  if (allfiles) then
     iformat=WF_FORMAT_BINARY
     return
  end if

  !otherwise, switch to normal input guess
  iformat=WF_FORMAT_NONE

end subroutine verify_file_presence

!> Associate to the absolute value of orbital a filename which depends of the k-point and 
!! of the spin sign
subroutine filename_of_iorb(lbin,filename,orbs,iorb,ispinor,filename_out,iorb_out,iiorb)
  use module_base
  use module_types
  implicit none
  character(len=*), intent(in) :: filename
  logical, intent(in) :: lbin
  integer, intent(in) :: iorb,ispinor
  type(orbitals_data), intent(in) :: orbs
  character(len=*) :: filename_out
  integer, intent(out) :: iorb_out
  integer, intent(in), optional :: iiorb
  !local variables
  character(len=1) :: spintype,realimag
  character(len=4) :: f3
  character(len=5) :: f4
  character(len=8) :: completename
  integer :: ikpt
  real(gp) :: spins

  !calculate k-point
  ikpt=orbs%iokpt(iorb)
  write(f3,'(a1,i3.3)') "k", ikpt !not more than 999 kpts

  !see if the wavefunction is real or imaginary
  if(modulo(ispinor,2)==0) then
     realimag='I'
  else
     realimag='R'
  end if
  !calculate the spin sector
  spins=orbs%spinsgn(orbs%isorb+iorb)
  if(orbs%nspinor == 4) then
     if (ispinor <=2) then
        spintype='A'
     else
        spintype='B'
     end if
  else
     if (spins==1.0_gp) then
        spintype='U'
     else
        spintype='D'
     end if
  end if
  !no spin polarization if nspin=1
  if (orbs%nspin==1) spintype='N'

  !calculate the actual orbital value
  iorb_out=iorb+orbs%isorb-(ikpt-1)*orbs%norb
  if(present(iiorb)) iorb_out = iiorb
  !purge the value from the spin sign
  if (spins==-1.0_gp) iorb_out=iorb_out-orbs%norbu

  !value of the orbital 
  write(f4,'(a1,i4.4)') "b", iorb_out

  !complete the information in the name of the orbital
  completename='-'//f3//'-'//spintype//realimag
  if (lbin) then
     filename_out = trim(filename)//completename//".bin."//f4
  else
     filename_out = trim(filename)//completename//"."//f4
  end if

  !print *,'filename: ',filename_out
end subroutine filename_of_iorb


!> Associate to the absolute value of orbital a filename which depends of the k-point and 
!! of the spin sign
subroutine open_filename_of_iorb(unitfile,lbin,filename,orbs,iorb,ispinor,iorb_out,iiorb)
  use module_base
  use module_types
  use module_interfaces, except_this_one => open_filename_of_iorb
  implicit none
  character(len=*), intent(in) :: filename
  logical, intent(in) :: lbin
  integer, intent(in) :: iorb,ispinor,unitfile
  type(orbitals_data), intent(in) :: orbs
  integer, intent(out) :: iorb_out
  integer, intent(in), optional :: iiorb
  !local variables
  character(len=500) :: filename_out

  if(present(iiorb)) then   
     call filename_of_iorb(lbin,filename,orbs,iorb,ispinor,filename_out,iorb_out,iiorb) 
  else
     call filename_of_iorb(lbin,filename,orbs,iorb,ispinor,filename_out,iorb_out)
  end if
  if (lbin) then
     open(unit=unitfile,file=trim(filename_out),status='unknown',form="unformatted")
  else
     open(unit=unitfile,file=trim(filename_out),status='unknown')
  end if

end subroutine open_filename_of_iorb

!>   Write all my wavefunctions in files by calling writeonewave
subroutine writemywaves(iproc,filename,iformat,orbs,n1,n2,n3,hx,hy,hz,at,rxyz,wfd,psi)
  use module_types
  use module_base
  use module_interfaces, except_this_one => writeonewave
  implicit none
  integer, intent(in) :: iproc,n1,n2,n3,iformat
  real(gp), intent(in) :: hx,hy,hz
  type(atoms_data), intent(in) :: at
  type(orbitals_data), intent(in) :: orbs
  type(wavefunctions_descriptors), intent(in) :: wfd
  real(gp), dimension(3,at%nat), intent(in) :: rxyz
  real(wp), dimension(wfd%nvctr_c+7*wfd%nvctr_f,orbs%nspinor,orbs%norbp), intent(in) :: psi
  character(len=*), intent(in) :: filename
  !Local variables
  integer :: ncount1,ncount_rate,ncount_max,iorb,ncount2,iorb_out,ispinor
  real(kind=4) :: tr0,tr1
  real(kind=8) :: tel

  if (iproc == 0) write(*,"(1x,A,A,a)") "Write wavefunctions to file: ", trim(filename),'.*'
  if (iformat == WF_FORMAT_ETSF) then
     call write_waves_etsf(iproc,filename,orbs,n1,n2,n3,hx,hy,hz,at,rxyz,wfd,psi)
  else
     call cpu_time(tr0)
     call system_clock(ncount1,ncount_rate,ncount_max)

     ! Plain BigDFT files.
     do iorb=1,orbs%norbp
        do ispinor=1,orbs%nspinor
           call open_filename_of_iorb(99,(iformat == WF_FORMAT_BINARY),filename, &
                & orbs,iorb,ispinor,iorb_out)           
           call writeonewave(99,(iformat == WF_FORMAT_PLAIN),iorb_out,n1,n2,n3,hx,hy,hz, &
                at%nat,rxyz,wfd%nseg_c,wfd%nvctr_c,wfd%keygloc(1,1),wfd%keyvloc(1),  & 
                wfd%nseg_f,wfd%nvctr_f,wfd%keygloc(1,wfd%nseg_c+1),wfd%keyvloc(wfd%nseg_c+1), & 
                psi(1,ispinor,iorb),psi(wfd%nvctr_c+1,ispinor,iorb), &
                orbs%eval(iorb+orbs%isorb))
           close(99)
        end do
     enddo

     call cpu_time(tr1)
     call system_clock(ncount2,ncount_rate,ncount_max)
     tel=dble(ncount2-ncount1)/dble(ncount_rate)
     write(*,'(a,i4,2(1x,1pe10.3))') '- WRITE WAVES TIME',iproc,tr1-tr0,tel
     !write(*,'(a,1x,i0,a)') '- iproc',iproc,' finished writing waves'
  end if

END SUBROUTINE writemywaves

subroutine read_wave_to_isf(lstat, filename, ln, iorbp, hx, hy, hz, &
     & n1, n2, n3, nspinor, psiscf)
  use module_base
  use module_types
  use module_interfaces, except_this_one => read_wave_to_isf

  implicit none

  integer, intent(in) :: ln
  character, intent(in) :: filename(ln)
  integer, intent(in) :: iorbp
  integer, intent(out) :: n1, n2, n3, nspinor
  real(gp), intent(out) :: hx, hy, hz
  real(wp), dimension(:,:,:,:), pointer :: psiscf
  logical, intent(out) :: lstat

  character(len = 1024) :: filename_
  integer :: wave_format_from_filename, iformat, i
  
  write(filename_, "(A)") " "
  do i = 1, ln, 1
     filename_(i:i) = filename(i)
  end do

  ! Find format from name.
  iformat = wave_format_from_filename(1, trim(filename_))

  ! Call proper wraping routine.
  if (iformat == WF_FORMAT_ETSF) then
     call readwavetoisf_etsf(lstat, trim(filename_), iorbp, hx, hy, hz, &
          & n1, n2, n3, nspinor, psiscf)
  else
     call readwavetoisf(lstat, trim(filename_), (iformat == WF_FORMAT_PLAIN), hx, hy, hz, &
          & n1, n2, n3, nspinor, psiscf)
  end if
END SUBROUTINE read_wave_to_isf

subroutine free_wave_to_isf(psiscf)
  use module_base
  implicit none
  real(wp), dimension(:,:,:,:), pointer :: psiscf

  integer :: i_all, i_stat

  i_all=-product(shape(psiscf))*kind(psiscf)
  deallocate(psiscf,stat=i_stat)
  call memocc(i_stat,i_all,'psiscf',"free_wave_to_isf_etsf")
END SUBROUTINE free_wave_to_isf

subroutine read_wave_descr(lstat, filename, ln, &
     & norbu, norbd, iorbs, ispins, nkpt, ikpts, nspinor, ispinor)
  use module_types
  implicit none
  integer, intent(in) :: ln
  character, intent(in) :: filename(ln)
  integer, intent(out) :: norbu, norbd, nkpt, nspinor
  integer, intent(out) :: iorbs, ispins, ikpts, ispinor
  logical, intent(out) :: lstat

  character(len = 1024) :: filename_
  integer :: wave_format_from_filename, iformat, i
  character(len = 1024) :: testf
  
  write(filename_, "(A)") " "
  do i = 1, ln, 1
     filename_(i:i) = filename(i)
  end do

  ! Find format from name.
  iformat = wave_format_from_filename(1, trim(filename_))

  ! Call proper wraping routine.
  if (iformat == WF_FORMAT_ETSF) then
     call readwavedescr_etsf(lstat, trim(filename_), norbu, norbd, nkpt, nspinor)
     iorbs = 1
     ispins = 1
     ikpts = 1
     ispinor = 1
  else
     call readwavedescr(lstat, trim(filename_), iorbs, ispins, ikpts, ispinor, nspinor, testf)
     norbu = 0
     norbd = 0
     nkpt = 0
  end if
END SUBROUTINE read_wave_descr


subroutine writeonewave_linear(unitwf,useFormattedOutput,iorb,n1,n2,n3,hx,hy,hz,locregCenter,&
     locrad,confPotOrder,confPotprefac,nat,rxyz, nseg_c,nvctr_c,keyg_c,keyv_c,  &
     nseg_f,nvctr_f,keyg_f,keyv_f, &
     psi_c,psi_f,eval,onwhichatom)
  use module_base
  implicit none
  logical, intent(in) :: useFormattedOutput
  integer, intent(in) :: unitwf,iorb,n1,n2,n3,nat,nseg_c,nvctr_c,nseg_f,nvctr_f,confPotOrder
  real(gp), intent(in) :: hx,hy,hz,locrad,confPotprefac
  real(wp), intent(in) :: eval
  integer, dimension(nseg_c), intent(in) :: keyv_c
  integer, dimension(nseg_f), intent(in) :: keyv_f
  integer, dimension(2,nseg_c), intent(in) :: keyg_c
  integer, dimension(2,nseg_f), intent(in) :: keyg_f
  real(wp), dimension(nvctr_c), intent(in) :: psi_c
  real(wp), dimension(7,nvctr_f), intent(in) :: psi_f
  real(gp), dimension(3,nat), intent(in) :: rxyz
  real(gp), dimension(3), intent(in) :: locregCenter
  integer, intent(in) :: onwhichatom
  !local variables
  integer :: iat,jj,j0,j1,ii,i0,i1,i2,i3,i,iseg,j
  real(wp) :: tt,t1,t2,t3,t4,t5,t6,t7

  if (useFormattedOutput) then
     write(unitwf,*) iorb,eval
     write(unitwf,*) hx,hy,hz
     write(unitwf,*) n1,n2,n3
     write(unitwf,*) locregCenter(1),locregCenter(2),locregCenter(3),onwhichatom,locrad,&
          confPotOrder,confPotprefac
     write(unitwf,*) nat
     do iat=1,nat
     write(unitwf,'(3(1x,e24.17))') (rxyz(j,iat),j=1,3)
     enddo
     write(unitwf,*) nvctr_c, nvctr_f
  else
     write(unitwf) iorb,eval
     write(unitwf) hx,hy,hz
     write(unitwf) n1,n2,n3
     write(unitwf) locregCenter(1),locregCenter(2),locregCenter(3),onwhichatom,locrad,&
          confPotOrder,confPotprefac
     write(unitwf) nat
     do iat=1,nat
     write(unitwf) (rxyz(j,iat),j=1,3)
     enddo
     write(unitwf) nvctr_c, nvctr_f
  end if

  ! coarse part
  do iseg=1,nseg_c
     jj=keyv_c(iseg)
     j0=keyg_c(1,iseg)
     j1=keyg_c(2,iseg)
     ii=j0-1
     i3=ii/((n1+1)*(n2+1))
     ii=ii-i3*(n1+1)*(n2+1)
     i2=ii/(n1+1)
     i0=ii-i2*(n1+1)
     i1=i0+j1-j0
     do i=i0,i1
        tt=psi_c(i-i0+jj)
        if (useFormattedOutput) then
           write(unitwf,'(3(i4),1x,e19.12)') i,i2,i3,tt
        else
           write(unitwf) i,i2,i3,tt
        end if
     enddo
  enddo

  ! fine part
  do iseg=1,nseg_f
     jj=keyv_f(iseg)
     j0=keyg_f(1,iseg)
     j1=keyg_f(2,iseg)
     ii=j0-1
     i3=ii/((n1+1)*(n2+1))
     ii=ii-i3*(n1+1)*(n2+1)
     i2=ii/(n1+1)
     i0=ii-i2*(n1+1)
     i1=i0+j1-j0
     do i=i0,i1
        t1=psi_f(1,i-i0+jj)
        t2=psi_f(2,i-i0+jj)
        t3=psi_f(3,i-i0+jj)
        t4=psi_f(4,i-i0+jj)
        t5=psi_f(5,i-i0+jj)
        t6=psi_f(6,i-i0+jj)
        t7=psi_f(7,i-i0+jj)
        if (useFormattedOutput) then
           write(unitwf,'(3(i4),7(1x,e17.10))') i,i2,i3,t1,t2,t3,t4,t5,t6,t7
        else
           write(unitwf) i,i2,i3,t1,t2,t3,t4,t5,t6,t7
        end if
     enddo
  enddo

  if (verbose >= 2) write(*,'(1x,i0,a)') iorb,'th wavefunction written'

END SUBROUTINE writeonewave_linear


subroutine writeLinearCoefficients(unitwf,useFormattedOutput,n1,n2,n3,hx,hy,hz,nat,rxyz,&
           norb,ntmb,nvctr_c,nvctr_f,coeff,eval)
  use module_base
  implicit none
  logical, intent(in) :: useFormattedOutput
  integer, intent(in) :: unitwf,norb,n1,n2,n3,nat,ntmb,nvctr_c,nvctr_f
  real(gp), intent(in) :: hx,hy,hz
  real(wp), dimension(ntmb,norb), intent(in) :: coeff
  real(wp), dimension(norb), intent(in) :: eval
  real(gp), dimension(3,nat), intent(in) :: rxyz
  !local variables
  integer :: iat,i,j,iorb
  real(wp) :: tt

  ! Write the Header
  if (useFormattedOutput) then
     write(unitwf,*) norb,ntmb
     write(unitwf,*) hx,hy,hz
     write(unitwf,*) n1,n2,n3
     write(unitwf,*) nat
     do iat=1,nat
     write(unitwf,'(3(1x,e24.17))') (rxyz(j,iat),j=1,3)
     enddo
     write(unitwf,*) nvctr_c, nvctr_f
     do iorb=1,norb
     write(unitwf,*) iorb,eval(iorb)
     enddo
  else
     write(unitwf) norb, ntmb
     write(unitwf) hx,hy,hz
     write(unitwf) n1,n2,n3
     write(unitwf) nat
     do iat=1,nat
     write(unitwf) (rxyz(j,iat),j=1,3)
     enddo
     write(unitwf) nvctr_c, nvctr_f
     do iorb=1,norb
     write(unitwf) iorb,eval(iorb)
     enddo
  end if

  ! Now write the coefficients
  do i = 1, norb
     do j = 1, ntmb
          tt = coeff(j,i)
          if (useFormattedOutput) then
             write(unitwf,'(2(i6,1x),e19.12)') i,j,tt
          else
             write(unitwf) i,j,tt
          end if
     end do
  end do  
  if (verbose >= 2) write(*,'(1x,a)') 'Wavefunction coefficients written'

END SUBROUTINE writeLinearCoefficients


!>   Write all my wavefunctions in files by calling writeonewave                                                                                            
subroutine writemywaves_linear(iproc,filename,iformat,Lzd,orbs,norb,hx,hy,hz,at,rxyz,psi,coeff,eval)
  use module_types
  use module_base
  use module_interfaces, except_this_one => writeonewave
  implicit none
  integer, intent(in) :: iproc,iformat
  integer, intent(in) :: norb   !< number of orbitals, not basis functions
  real(gp), intent(in) :: hx,hy,hz
  type(atoms_data), intent(in) :: at
  type(orbitals_data), intent(in) :: orbs         !< orbs describing the basis functions
  type(local_zone_descriptors), intent(in) :: Lzd
  real(gp), dimension(3,at%nat), intent(in) :: rxyz
  real(wp), dimension(max(orbs%npsidim_orbs,orbs%npsidim_comp)), intent(in) :: psi  ! Should be the real linear dimension and not the global
  real(wp), dimension(orbs%norb,norb), intent(in) :: coeff
  real(wp), dimension(norb), intent(in) :: eval
  character(len=*), intent(in) :: filename
  !Local variables
  integer :: ncount1,ncount_rate,ncount_max,iorb,ncount2,iorb_out,ispinor,ilr,shift,ii,iat
  integer :: jorb,jlr
  real(kind=4) :: tr0,tr1
  real(kind=8) :: tel

  if (iproc == 0) write(*,"(1x,A,A,a)") "Write wavefunctions to file: ", trim(filename),'.*'

  if (iformat == WF_FORMAT_ETSF) then
      stop 'Linear scaling with ETSF writing not implemented yet'
!     call write_waves_etsf(iproc,filename,orbs,n1,n2,n3,hx,hy,hz,at,rxyz,wfd,psi)
  else
     call cpu_time(tr0)
     call system_clock(ncount1,ncount_rate,ncount_max)

     ! Write the TMBs in the Plain BigDFT files.
     ! Use same ordering as posinp and llr generation
     ii = 0
     do iat = 1, at%nat
        do iorb=1,orbs%norbp
           if(iat == orbs%onwhichatom(iorb+orbs%isorb)) then
              shift = 1
              do jorb = 1, iorb-1 
                 jlr = orbs%inwhichlocreg(jorb+orbs%isorb)
                 shift = shift + Lzd%Llr(jlr)%wfd%nvctr_c+7*Lzd%Llr(jlr)%wfd%nvctr_f
              end do
              ii = ii + 1
              ilr = orbs%inwhichlocreg(iorb+orbs%isorb)
              do ispinor=1,orbs%nspinor
                 call open_filename_of_iorb(99,(iformat == WF_FORMAT_BINARY),filename, &
                    & orbs,iorb,ispinor,iorb_out)
                 call writeonewave_linear(99,(iformat == WF_FORMAT_PLAIN),iorb_out,Lzd%Glr%d%n1,Lzd%Glr%d%n2,Lzd%Glr%d%n3,&
                    & Lzd%hgrids(1),Lzd%hgrids(2),Lzd%hgrids(3), &
                    & Lzd%Llr(ilr)%locregCenter,Lzd%Llr(ilr)%locrad, 4, 0.0d0, &  !put here the real potentialPrefac and Order
                    & at%nat,rxyz,Lzd%Llr(ilr)%wfd%nseg_c,Lzd%Llr(ilr)%wfd%nvctr_c,&
                    & Lzd%Llr(ilr)%wfd%keyglob,Lzd%Llr(ilr)%wfd%keyvglob, &
                    & Lzd%Llr(ilr)%wfd%nseg_f,Lzd%Llr(ilr)%wfd%nvctr_f,&
                    & Lzd%Llr(ilr)%wfd%keyglob(1,Lzd%Llr(ilr)%wfd%nseg_c+1), &
                    & Lzd%Llr(ilr)%wfd%keyvglob(Lzd%Llr(ilr)%wfd%nseg_c+1), &
                    & psi(shift),psi(Lzd%Llr(ilr)%wfd%nvctr_c+shift),orbs%eval(iorb+orbs%isorb),&
                    & orbs%onwhichatom(iorb+orbs%isorb))
                 close(99)
              end do
           end if
        enddo
     end do

    ! Now write the coefficients to file
    ! Must be careful, the orbs%norb is the number of basis functions
    ! while the norb is the number of orbitals.
    if(iproc == 0) then
      if(iformat == WF_FORMAT_PLAIN) then
         open(99, file=filename//'_coeff.bin', status='unknown',form='formatted')
      else
         open(99, file=filename//'_coeff.bin', status='unknown',form='unformatted')
      end if
      call writeLinearCoefficients(99,(iformat == WF_FORMAT_PLAIN),Lzd%Glr%d%n1,Lzd%Glr%d%n2,Lzd%Glr%d%n3,&
           Lzd%hgrids(1),Lzd%hgrids(2),Lzd%hgrids(3),at%nat,rxyz,norb,orbs%norb,Lzd%Glr%wfd%nvctr_c,Lzd%Glr%wfd%nvctr_f,&
           coeff,eval)
      close(99)
    end if
     call cpu_time(tr1)
     call system_clock(ncount2,ncount_rate,ncount_max)
     tel=dble(ncount2-ncount1)/dble(ncount_rate)
     write(*,'(a,i4,2(1x,1pe10.3))') '- WRITE WAVES TIME',iproc,tr1-tr0,tel
     !write(*,'(a,1x,i0,a)') '- iproc',iproc,' finished writing waves'
  end if

END SUBROUTINE writemywaves_linear


subroutine readonewave_linear(unitwf,useFormattedInput,iorb,iproc,n1,n2,n3,&
     & hx,hy,hz,at,wfd,rxyz_old,rxyz,locrad,locregCenter,confPotOrder,&
     & confPotprefac,psi,eval,psifscf,onwhichatom,lr)
  use module_base
  use module_types
  use internal_io
  use module_interfaces
  implicit none
  logical, intent(in) :: useFormattedInput
  integer, intent(in) :: unitwf,iorb,iproc,n1,n2,n3
  type(wavefunctions_descriptors), intent(in) :: wfd
  type(atoms_data), intent(in) :: at
  real(gp), intent(in) :: hx,hy,hz
  real(gp), dimension(3,at%nat), intent(in) :: rxyz
  integer, intent(out) :: confPotOrder
  real(gp), intent(out) :: locrad, confPotprefac
  real(wp), intent(out) :: eval
  real(gp), dimension(3), intent(out) :: locregCenter
  real(gp), dimension(3,at%nat), intent(out) :: rxyz_old
  real(wp), dimension(wfd%nvctr_c+7*wfd%nvctr_f), intent(out) :: psi
  real(wp), dimension(*), intent(out) :: psifscf !this supports different BC
  integer, dimension(*), intent(in) :: onwhichatom
  type(locreg_descriptors), intent(in) :: lr

  !local variables
  character(len=*), parameter :: subname='readonewave_linear'
  character(len = 256) :: error
  logical :: perx,pery,perz,lstat
  integer :: iorb_old,n1_old,n2_old,n3_old,iat,nvctr_c_old,nvctr_f_old,i_all,iiat
  integer :: i1,i2,i3,iel,i_stat,iall,onwhichatom_tmp
  real(gp) :: tx,ty,tz,displ,hx_old,hy_old,hz_old,mindist
  real(gp) :: tt,t1,t2,t3,t4,t5,t6,t7
  real(wp), dimension(:,:,:,:,:,:), allocatable :: psigold
  character(len=12) :: orbname
  !write(*,*) 'INSIDE readonewave'

  call io_read_descr_linear(unitwf, useFormattedInput, iorb_old, eval, n1_old, n2_old, n3_old, &
       & hx_old, hy_old, hz_old, lstat, error, nvctr_c_old, nvctr_f_old, rxyz_old, at%nat,&
       & locrad, locregCenter, confPotOrder, confPotprefac, onwhichatom_tmp)

  if (.not. lstat) call io_error(trim(error))
  if (iorb_old /= iorb) stop 'readonewave_linear'

  !conditions for periodicity in the three directions
  perx=(at%geocode /= 'F')
  pery=(at%geocode == 'P')
  perz=(at%geocode /= 'F')

  tx=0.0_gp
  ty=0.0_gp
  tz=0.0_gp
  do iat=1,at%nat
     tx=tx+mindist(perx,at%alat1,rxyz(1,iat),rxyz_old(1,iat))**2
     ty=ty+mindist(pery,at%alat2,rxyz(2,iat),rxyz_old(2,iat))**2
     tz=tz+mindist(perz,at%alat3,rxyz(3,iat),rxyz_old(3,iat))**2
  enddo
  displ=sqrt(tx+ty+tz)

  if (hx_old == hx .and. hy_old == hy .and. hz_old == hz .and.&
       n1_old == n1  .and. n2_old == n2 .and. n3_old == n3 .and. displ <= 1.d-3) then

     if (iproc == 0) write(*,'(1x,a)') 'wavefunctions need NO reformatting'
     call read_psi_compress(unitwf, useFormattedInput, nvctr_c_old, nvctr_f_old, psi, lstat, error)
     if (.not. lstat) call io_error(trim(error))

  else

     if (iproc == 0 .and. iorb == 1) then
        write(*,'(1x,a)') 'wavefunctions need reformatting'
        if (hx_old /= hx .or. hy_old /= hy .or. hz_old /= hz) write(*,"(1x,A,6F14.10)") &
             'because hgrid_old /= hgrid',hx_old,hy_old,hz_old,hx,hy,hz
        if (n1_old /= n1  .or. n2_old /= n2 .or. n3_old /= n3 ) &
             write(*,'(a,3(2i7,3x))') 'because cell size has changed',n1_old,n1,n2_old,n2,n3_old,n3
        if (displ > 1.d-3 ) write(*,'(1x,a)') 'large displacement of molecule',displ
     end if

!     ! NOT SURE YET WHAT SHOULD BE DONE FOR LINEAR CASE, so just stop
!     if(iproc==0) write(*,*) 'This is forbidden for now in linear case!'
!     call mpi_finalize(i_all)
!     stop 
!needs fixing below
     ! also need to add derivative functions, which needs orbs and lzd
     allocate(psigold(0:n1_old,2,0:n2_old,2,0:n3_old,2+ndebug),stat=i_stat)
     call memocc(i_stat,psigold,'psigold',subname)

     call razero(8*(n1_old+1)*(n2_old+1)*(n3_old+1),psigold)
     do iel=1,nvctr_c_old
        if (useFormattedInput) then
           read(unitwf,*) i1,i2,i3,tt
        else
           read(unitwf) i1,i2,i3,tt
        end if
        psigold(i1,1,i2,1,i3,1)=tt
     enddo
     do iel=1,nvctr_f_old
        if (useFormattedInput) then
           read(unitwf,*) i1,i2,i3,t1,t2,t3,t4,t5,t6,t7
        else
           read(unitwf) i1,i2,i3,t1,t2,t3,t4,t5,t6,t7
        end if
        psigold(i1,2,i2,1,i3,1)=t1
        psigold(i1,1,i2,2,i3,1)=t2
        psigold(i1,2,i2,2,i3,1)=t3
        psigold(i1,1,i2,1,i3,2)=t4
        psigold(i1,2,i2,1,i3,2)=t5
        psigold(i1,1,i2,2,i3,2)=t6
        psigold(i1,2,i2,2,i3,2)=t7
     enddo

     ! onwhichatom should be replaced with that read from file for consistent reordering -
     ! ordering can change if positions have moved - already done previously
     !print*,onwhichatom(iorb), onwhichatom_tmp
     !onwhichatom(iorb) = onwhichatom_tmp
     iiat=onwhichatom(iorb)

     !call reformat_one_supportfunction here to be consistent with cubic
     call reformat_one_supportfunction(iiat,displ,wfd,at,hx_old,hy_old,hz_old, & !n(m)
          n1_old,n2_old,n3_old,rxyz_old,psigold,hx,hy,hz,&
          n1,n2,n3,rxyz,psifscf,psi)

     i_all=-product(shape(psigold))*kind(psigold)
     deallocate(psigold,stat=i_stat)
     call memocc(i_stat,i_all,'psigold',subname)

  endif

  ! DEBUG
  !write(orbname,*) iorb
  !call plot_wf(trim(adjustl(orbname)),1,at,1.0_dp,lr,hx,hy,hz,rxyz,psi)
  ! END DEBUG 

END SUBROUTINE readonewave_linear                                                     

subroutine io_read_descr_linear(unitwf, formatted, iorb_old, eval, n1_old, n2_old, n3_old, &
       & hx_old, hy_old, hz_old, lstat, error, nvctr_c_old, nvctr_f_old, rxyz_old, nat, &
       & locrad, locregCenter, confPotOrder, confPotprefac,onwhichatom)
    use module_base
    use module_types
    use internal_io
    implicit none

    integer, intent(in) :: unitwf
    logical, intent(in) :: formatted
    integer, intent(out) :: iorb_old
    integer, intent(out) :: n1_old, n2_old, n3_old
    real(gp), intent(out) :: hx_old, hy_old, hz_old
    logical, intent(out) :: lstat
    real(wp), intent(out) :: eval
    integer, intent(out) :: confPotOrder
    real(gp), intent(out) :: locrad, confPotprefac
    real(gp), dimension(3), intent(out) :: locregCenter
    character(len =256), intent(out) :: error
    ! Optional arguments
    integer, intent(out), optional :: nvctr_c_old, nvctr_f_old
    integer, intent(in), optional :: nat
    real(gp), dimension(:,:), intent(out), optional :: rxyz_old
    integer, intent(out) :: onwhichatom

    character(len = *), parameter :: subname = "io_read_descr_linear"
    integer :: i, iat, i_stat, nat_
    real(gp) :: rxyz(3)

    lstat = .false.
    write(error, "(A)") "cannot read psi description."
    if (formatted) then
       read(unitwf,*,iostat=i_stat) iorb_old,eval
       if (i_stat /= 0) return

       read(unitwf,*,iostat=i_stat) hx_old,hy_old,hz_old
       if (i_stat /= 0) return

       read(unitwf,*,iostat=i_stat) n1_old,n2_old,n3_old
       if (i_stat /= 0) return

       read(unitwf,*,iostat=i_stat) (locregCenter(i),i=1,3),onwhichatom,&
            locrad,confPotOrder, confPotprefac
       if (i_stat /= 0) return
<<<<<<< HEAD
       !write(*,*) 'reading ',nat,' atomic positions' 
=======
       !!write(*,*) 'reading ',nat,' atomic positions' !*
>>>>>>> e951626e

       if (present(nat) .And. present(rxyz_old)) then
          read(unitwf,*,iostat=i_stat) nat_
          if (i_stat /= 0) return
          ! Sanity check
          if (size(rxyz_old, 2) /= nat) stop "Mismatch in coordinate array size."
          if (nat_ /= nat) stop "Mismatch in coordinate array size."
          do iat=1,nat
             read(unitwf,*,iostat=i_stat) (rxyz_old(i,iat),i=1,3)
             if (i_stat /= 0) return

          enddo
       else
          read(unitwf,*,iostat=i_stat) nat_
          if (i_stat /= 0) return
          do iat=1,nat_
             read(unitwf,*,iostat=i_stat)
             if (i_stat /= 0) return
          enddo
       end if
       if (present(nvctr_c_old) .and. present(nvctr_f_old)) then
          read(unitwf,*,iostat=i_stat) nvctr_c_old, nvctr_f_old
          if (i_stat /= 0) return
       else
          read(unitwf,*,iostat=i_stat) i, iat
          if (i_stat /= 0) return
       end if
    else
       read(unitwf,iostat=i_stat) iorb_old,eval
       if (i_stat /= 0) return

       read(unitwf,iostat=i_stat) hx_old,hy_old,hz_old
       if (i_stat /= 0) return
       read(unitwf,iostat=i_stat) n1_old,n2_old,n3_old
       if (i_stat /= 0) return
       read(unitwf,iostat=i_stat) (locregCenter(i),i=1,3),onwhichatom,&
            locrad,confPotOrder, confPotprefac
       if (i_stat /= 0) return
       if (present(nat) .And. present(rxyz_old)) then
          read(unitwf,iostat=i_stat) nat_
          if (i_stat /= 0) return
          ! Sanity check
          if (size(rxyz_old, 2) /= nat) stop "Mismatch in coordinate array size." 
          if (nat_ /= nat) stop "Mismatch in coordinate array size."
          do iat=1,nat
             read(unitwf,iostat=i_stat)(rxyz_old(i,iat),i=1,3)
             if (i_stat /= 0) return
          enddo
       else
          read(unitwf,iostat=i_stat) nat_
          if (i_stat /= 0) return
          do iat=1,nat_
             read(unitwf,iostat=i_stat) rxyz
             if (i_stat /= 0) return
          enddo
       end if
       if (present(nvctr_c_old) .and. present(nvctr_f_old)) then
          read(unitwf,iostat=i_stat) nvctr_c_old, nvctr_f_old
          if (i_stat /= 0) return
       else
          read(unitwf,iostat=i_stat) i, iat
          if (i_stat /= 0) return
       end if
    end if
    lstat = .true.

END SUBROUTINE io_read_descr_linear

subroutine io_read_descr_coeff(unitwf, formatted, norb_old, ntmb_old, n1_old, n2_old, n3_old, &
       & hx_old, hy_old, hz_old, lstat, error, nvctr_c_old, nvctr_f_old, rxyz_old, nat)
    use module_base
    use module_types
    use internal_io
    implicit none
    integer, intent(in) :: unitwf
    logical, intent(in) :: formatted
    integer, intent(out) :: norb_old, ntmb_old
    integer, intent(out) :: n1_old, n2_old, n3_old
    real(gp), intent(out) :: hx_old, hy_old, hz_old
    logical, intent(out) :: lstat
    character(len =256), intent(out) :: error
    ! Optional arguments
    integer, intent(out), optional :: nvctr_c_old, nvctr_f_old
    integer, intent(in), optional :: nat
    real(gp), dimension(:,:), intent(out), optional :: rxyz_old

    character(len = *), parameter :: subname = "io_read_descr_linear"
    integer :: i, iat, i_stat, nat_
    real(gp) :: rxyz(3)

    lstat = .false.
    write(error, "(A)") "cannot read psi description."
    if (formatted) then
       read(unitwf,*,iostat=i_stat) norb_old, ntmb_old
       if (i_stat /= 0) return
       read(unitwf,*,iostat=i_stat) hx_old,hy_old,hz_old
       if (i_stat /= 0) return
       read(unitwf,*,iostat=i_stat) n1_old,n2_old,n3_old
       if (i_stat /= 0) return
       !write(*,*) 'reading ',nat,' atomic positions'
       if (present(nat) .And. present(rxyz_old)) then
          read(unitwf,*,iostat=i_stat) nat_
          if (i_stat /= 0) return
          ! Sanity check
          if (size(rxyz_old, 2) /= nat) stop "Mismatch in coordinate array size."
          if (nat_ /= nat) stop "Mismatch in coordinate array size."
          do iat=1,nat
             read(unitwf,*,iostat=i_stat) (rxyz_old(i,iat),i=1,3)
             if (i_stat /= 0) return
          enddo
       else
          read(unitwf,*,iostat=i_stat) nat_
          if (i_stat /= 0) return
          do iat=1,nat_
             read(unitwf,*,iostat=i_stat)
             if (i_stat /= 0) return
          enddo
       end if
       if (present(nvctr_c_old) .and. present(nvctr_f_old)) then
          read(unitwf,*,iostat=i_stat) nvctr_c_old, nvctr_f_old
          if (i_stat /= 0) return
       else
          read(unitwf,*,iostat=i_stat) i, iat
          if (i_stat /= 0) return
       end if
    else
       read(unitwf,iostat=i_stat) norb_old, ntmb_old
       if (i_stat /= 0) return
       read(unitwf,iostat=i_stat) hx_old,hy_old,hz_old
       if (i_stat /= 0) return
       read(unitwf,iostat=i_stat) n1_old,n2_old,n3_old
       if (i_stat /= 0) return
       if (present(nat) .And. present(rxyz_old)) then
          read(unitwf,iostat=i_stat) nat_
          if (i_stat /= 0) return
          ! Sanity check
          if (size(rxyz_old, 2) /= nat) stop "Mismatch in coordinate array size." 
          if (nat_ /= nat) stop "Mismatch in coordinate array size."
          do iat=1,nat
             read(unitwf,iostat=i_stat)(rxyz_old(i,iat),i=1,3)
             if (i_stat /= 0) return
          enddo
       else
          read(unitwf,iostat=i_stat) nat_
          if (i_stat /= 0) return
          do iat=1,nat_
             read(unitwf,iostat=i_stat) rxyz
             if (i_stat /= 0) return
          enddo
       end if
       if (present(nvctr_c_old) .and. present(nvctr_f_old)) then
          read(unitwf,iostat=i_stat) nvctr_c_old, nvctr_f_old
          if (i_stat /= 0) return
       else
          read(unitwf,iostat=i_stat) i, iat
          if (i_stat /= 0) return
       end if
    end if
    lstat = .true.
END SUBROUTINE io_read_descr_coeff


subroutine read_coeff_minbasis(unitwf,useFormattedInput,iproc,n1,n2,n3,norb,ntmb,&
     & hx,hy,hz,at,rxyz_old,rxyz,coeff,eval,norb_change)
  use module_base
  use module_types
  use internal_io
  use module_interfaces
  implicit none
  logical, intent(in) :: useFormattedInput
  integer, intent(in) :: unitwf,iproc,n1,n2,n3,norb,ntmb
  type(atoms_data), intent(in) :: at
  real(gp), intent(in) :: hx,hy,hz
  real(gp), dimension(3,at%nat), intent(in) :: rxyz
  real(gp), dimension(3,at%nat), intent(out) :: rxyz_old
  real(wp), dimension(ntmb,norb), intent(out) :: coeff
  real(wp), dimension(norb), intent(out) :: eval
  logical, intent(out) :: norb_change
  !local variables
  character(len=*), parameter :: subname='readonewave_linear'
  character(len = 256) :: error
  logical :: perx,pery,perz,lstat
  integer :: norb_old,n1_old,n2_old,n3_old,iat,nvctr_c_old,nvctr_f_old,i_stat,i_all
  integer :: ntmb_old, i1, i2,i,j,iorb,iorb_old
  real(wp) :: tt
  real(gp) :: tx,ty,tz,displ,hx_old,hy_old,hz_old,mindist

  norb_change = .false.

  !write(*,*) 'INSIDE readonewave'
  call io_read_descr_coeff(unitwf, useFormattedInput, norb_old, ntmb_old, n1_old, n2_old, n3_old, &
       & hx_old, hy_old, hz_old, lstat, error, nvctr_c_old, nvctr_f_old, rxyz_old, at%nat)
  if (.not. lstat) call io_error(trim(error))

  !conditions for periodicity in the three directions
  perx=(at%geocode /= 'F')
  pery=(at%geocode == 'P')
  perz=(at%geocode /= 'F')

  tx=0.0_gp
  ty=0.0_gp
  tz=0.0_gp
  do iat=1,at%nat
     tx=tx+mindist(perx,at%alat1,rxyz(1,iat),rxyz_old(1,iat))**2
     ty=ty+mindist(pery,at%alat2,rxyz(2,iat),rxyz_old(2,iat))**2
     tz=tz+mindist(perz,at%alat3,rxyz(3,iat),rxyz_old(3,iat))**2
  enddo
  displ=sqrt(tx+ty+tz)

  if (norb == norb_old) then

     ! read the eigenvalues
     if (useFormattedInput) then
        do iorb=1,norb
           read(unitwf,*,iostat=i_stat) iorb_old,eval(iorb)
           if (iorb_old /= iorb) stop 'read_coeff_minbasis'
        enddo
     else 
        do iorb=1,norb
           read(unitwf,iostat=i_stat) iorb_old,eval(iorb)
           if (iorb_old /= iorb) stop 'read_coeff_minbasis'
        enddo
        if (i_stat /= 0) stop 'Problem reading the coefficients'
     end if

     !if (iproc == 0) write(*,*) 'coefficients need NO reformatting'

     ! Now read the coefficients
     do i = 1, norb
        do j = 1, ntmb
           if (useFormattedInput) then
              read(unitwf,*,iostat=i_stat) i1,i2,tt
           else
              read(unitwf,iostat=i_stat) i1,i2,tt
           end if
           if (i_stat /= 0) stop 'Problem reading the coefficients'
           coeff(j,i) = tt  
        end do
     end do
<<<<<<< HEAD
     !if (verbose >= 2) write(*,'(1x,a)') 'Wavefunction coefficients read'
=======
     !!if (verbose >= 2) write(*,'(1x,a)') 'Wavefunction coefficients read'
>>>>>>> e951626e
  else
     ! tmbs themselves should be ok, but need to recalculate the coefficients
     if (norb < norb_old) then ! for now if we have too many, just eliminate highest
        ! read the eigenvalues
        if (useFormattedInput) then
           do iorb=1,norb
              read(unitwf,*,iostat=i_stat) iorb_old,eval(iorb)
              if (iorb_old /= iorb) stop 'read_coeff_minbasis'
           enddo
           do iorb=norb+1,norb_old
              read(unitwf,*,iostat=i_stat) iorb_old,tt
           end do
        else 
           do iorb=1,norb
              read(unitwf,iostat=i_stat) iorb_old,eval(iorb)
              if (iorb_old /= iorb) stop 'read_coeff_minbasis'
           enddo
           do iorb=norb+1,norb_old
              read(unitwf,iostat=i_stat) iorb_old,tt
           end do
           if (i_stat /= 0) stop 'Problem reading the coefficients'
        end if

        if (iproc == 0) write(*,*) 'Eliminating coefficients for highest',norb_old-norb,'states'

        do i = 1, norb_old
           do j = 1, ntmb
              if (useFormattedInput) then
                 read(unitwf,*,iostat=i_stat) i1,i2,tt
              else
                 read(unitwf,iostat=i_stat) i1,i2,tt
              end if
              if (i_stat /= 0) stop 'Problem reading the coefficients'
              if (i <= norb) coeff(j,i) = tt  
           end do
        end do
<<<<<<< HEAD
        !if (verbose >= 2) write(*,'(1x,a)') 'Wavefunction coefficients read'    
=======
        !!if (verbose >= 2) write(*,'(1x,a)') 'Wavefunction coefficients read'    
>>>>>>> e951626e
     else
        if (iproc == 0) write(*,*) 'Not enough orbitals in coefficients, resetting them to the identity'
        ! read the eigenvalues
        if (useFormattedInput) then
           do iorb=1,norb_old
              read(unitwf,*,iostat=i_stat) iorb_old,eval(iorb)
              if (iorb_old /= iorb) stop 'read_coeff_minbasis'
           enddo
           do iorb=norb_old+1,norb
              eval(iorb) = 0.0_dp ! set to zero for lack of better idea
           end do
        else 
           do iorb=1,norb_old
              read(unitwf,iostat=i_stat) iorb_old,eval(iorb)
              if (iorb_old /= iorb) stop 'read_coeff_minbasis'
           enddo
           do iorb=norb_old+1,norb
              eval(iorb) = 0.0_dp ! set to zero for lack of better idea
           end do
           if (i_stat /= 0) stop 'Problem reading the coefficients'
        end if

        norb_change = .true.
        do i = 1, norb_old
           do j = 1, ntmb
              if (useFormattedInput) then
                 read(unitwf,*,iostat=i_stat) i1,i2,tt
              else
                 read(unitwf,iostat=i_stat) i1,i2,tt
              end if
              if (i_stat /= 0) stop 'Problem reading the coefficients'
              coeff(j,i) = tt  
           end do
        end do
        do i=norb_old+1,norb
           do j = 1, ntmb
              if (j==i) then
                 coeff(j,i)=1.0_dp  
              else 
                 coeff(j,i)=0.0_dp  
              end if
           end do
        end do
     end if
  end if



END SUBROUTINE read_coeff_minbasis


!>  Reads wavefunction from file and transforms it properly if hgrid or size of simulation cell                                                                                                                                                                                                                                                                                                                                   
!!  have changed
subroutine readmywaves_linear(iproc,filename,iformat,norb,Lzd,orbs,at,rxyz_old,rxyz,  & 
    psi,coeff,eval,norb_change,orblist)
  use module_base
  use module_types
  use module_interfaces, except_this_one => readmywaves_linear
  implicit none
  integer, intent(in) :: iproc, iformat,norb
  type(orbitals_data), intent(inout) :: orbs  ! orbs related to the basis functions
  type(local_zone_descriptors), intent(in) :: Lzd
  type(atoms_data), intent(in) :: at
  real(gp), dimension(3,at%nat), intent(in) :: rxyz
  real(gp), dimension(3,at%nat), intent(out) :: rxyz_old
  real(wp), dimension(orbs%npsidim_orbs), intent(out) :: psi  
  real(gp), dimension(norb,orbs%norb),intent(out) :: coeff
  real(gp), dimension(norb),intent(out) :: eval
  character(len=*), intent(in) :: filename
  logical, intent(out) :: norb_change
  integer, dimension(orbs%norb), optional :: orblist
  !Local variables
  character(len=*), parameter :: subname='readmywaves_linear'
  integer :: ncount1,ncount_rate,ncount_max,iorb,i_stat,i_all,ncount2
  integer :: iorb_out,ispinor,ilr,ind,nb1,nb2,nb3,n1,n2,n3
  integer :: confPotOrder
  real(gp) :: locrad, confPotprefac
  real(gp), dimension(3) :: locregCenter
  real(kind=4) :: tr0,tr1
  real(kind=8) :: tel
  real(wp), dimension(:,:,:), allocatable :: psifscf
  logical :: perx, pery, perz
  !integer, dimension(orbs%norb) :: orblist2

  call cpu_time(tr0)
  call system_clock(ncount1,ncount_rate,ncount_max)

  if (iformat == WF_FORMAT_ETSF) then
     stop 'Linear scaling with ETSF writing not implemented yet'
     !construct the orblist or use the one in argument
     !do nb1 = 1, orbs%norb
     !orblist2(nb1) = nb1
     !if(present(orblist)) orblist2(nb1) = orblist(nb1) 
     !end do

     !call read_waves_etsf(iproc,filename // ".etsf",orbs,n1,n2,n3,hx,hy,hz,at,rxyz_old,rxyz,  & 
     !     wfd,psi)
  else if (iformat == WF_FORMAT_BINARY .or. iformat == WF_FORMAT_PLAIN) then
     !conditions for periodicity in the three directions
     perx=(at%geocode /= 'F')
     pery=(at%geocode == 'P')
     perz=(at%geocode /= 'F')

     !buffers related to periodicity
     !WARNING: the boundary conditions are not assumed to change between new and old
     call ext_buffers_coarse(perx,nb1)
     call ext_buffers_coarse(pery,nb2)
     call ext_buffers_coarse(perz,nb3)
     n1 = Lzd%Glr%d%n1
     n2 = Lzd%Glr%d%n2
     n3 = Lzd%Glr%d%n3
     allocate(psifscf(-nb1:2*n1+1+nb1,-nb2:2*n2+1+nb2,-nb3:2*n3+1+nb3+ndebug),stat=i_stat)
     call memocc(i_stat,psifscf,'psifscf',subname)
     !allocate(psifscf(1,1,1+ndebug),stat=i_stat)
     !call memocc(i_stat,psifscf,'psifscf',subname)
     ind = 1
     do iorb=1,orbs%norbp!*orbs%nspinor
        ilr = orbs%inwhichlocreg(iorb+orbs%isorb)
        do ispinor=1,orbs%nspinor
           if(present(orblist)) then
              call open_filename_of_iorb(99,(iformat == WF_FORMAT_BINARY),filename, &
                   & orbs,iorb,ispinor,iorb_out, orblist(iorb+orbs%isorb))
           else
              call open_filename_of_iorb(99,(iformat == WF_FORMAT_BINARY),filename, &
                   & orbs,iorb,ispinor,iorb_out)
           end if  
         
           call readonewave_linear(99, (iformat == WF_FORMAT_PLAIN),iorb_out,iproc,&
                Lzd%Glr%d%n1,Lzd%Glr%d%n2,Lzd%Glr%d%n3,Lzd%hgrids(1),Lzd%hgrids(2),&
                Lzd%hgrids(3),at,Lzd%Llr(ilr)%wfd,rxyz_old,rxyz,locrad,locregCenter,&
                confPotOrder,confPotPrefac,psi(ind),orbs%eval(orbs%isorb+iorb),psifscf,&
                orbs%onwhichatom,Lzd%Llr(ilr))

           close(99)
           ind = ind + Lzd%Llr(ilr)%wfd%nvctr_c+7*Lzd%Llr(ilr)%wfd%nvctr_f
        end do

     end do

     i_all=-product(shape(psifscf))*kind(psifscf)
     deallocate(psifscf,stat=i_stat)
     call memocc(i_stat,i_all,'psifscf',subname)

     !Open the coefficient file 
     if(iformat == WF_FORMAT_PLAIN) then
        open(99,file=filename//'_coeff.bin',status='unknown',form='formatted')
     else if(iformat == WF_FORMAT_BINARY) then
        open(99,file=filename//'_coeff.bin',status='unknown',form='unformatted')
     else
        stop 'Coefficient format not implemented'
     end if
     call read_coeff_minbasis(99,(iformat == WF_FORMAT_PLAIN),iproc,Lzd%Glr%d%n1,Lzd%Glr%d%n2,Lzd%Glr%d%n3,norb,orbs%norb,&
     & Lzd%hgrids(1),Lzd%hgrids(2),Lzd%hgrids(3),at,rxyz_old,rxyz,coeff,eval,norb_change)
     close(99)
  else
     write(0,*) "Unknown wavefunction file format from filename."
     stop
  end if

  call cpu_time(tr1)
  call system_clock(ncount2,ncount_rate,ncount_max)
  tel=dble(ncount2-ncount1)/dble(ncount_rate)
<<<<<<< HEAD
  !write(*,'(a,i4,2(1x,1pe10.3))') '- READING WAVES TIME',iproc,tr1-tr0,tel
=======
  !!write(*,'(a,i4,2(1x,1pe10.3))') '- READING WAVES TIME',iproc,tr1-tr0,tel
>>>>>>> e951626e
END SUBROUTINE readmywaves_linear


subroutine initialize_linear_from_file(iproc,nproc,filename,iformat,Lzd,orbs,at,rxyz,orblist)
  use module_base
  use module_types
  use module_defs
  use module_interfaces, except_this_one => initialize_linear_from_file
  implicit none
  integer, intent(in) :: iproc, nproc, iformat
  type(orbitals_data), intent(inout) :: orbs  !< orbs related to the basis functions, inwhichlocreg generated in this routine
  type(atoms_data), intent(in) :: at
  real(gp), dimension(3,at%nat), intent(in) :: rxyz
  character(len=*), intent(in) :: filename
  type(local_zone_descriptors), intent(inout) :: Lzd !< must already contain Glr and hgrids
  integer, dimension(orbs%norb), optional :: orblist
  !Local variables
  character(len=*), parameter :: subname='initialize_linear_from_file'
  character(len =256) :: error
  logical :: lstat, consistent, perx, pery, perz
  integer :: ilr, ierr, iorb_old, iorb, ispinor, iorb_out, n1_old, n2_old, n3_old
  integer :: nlr, i_stat, i_all,confPotOrder, confPotOrder_old, onwhichatom_tmp, iat
! integer :: jorb
  real(gp) :: hx_old, hy_old, hz_old
! real(gp) :: mindist
  real(kind=8) :: eval
!  real(kind=8) :: dx,dy,dz,dist,eval
  real(gp), dimension(orbs%norb):: locrad, confPotprefac
  real(gp), dimension(3,at%nat) :: rxyz_old
  real(gp), dimension(3,orbs%norb) :: locregCenter
  integer, dimension(orbs%norb) :: nvctr_c, nvctr_f
  integer, dimension(:), allocatable :: norbsperlocreg
  real(kind=8), dimension(:), allocatable :: lrad
  real(gp), dimension(:,:), allocatable :: cxyz
  logical, dimension(:), allocatable :: calcbounds

  ! NOTES:
  ! The orbs%norb family must be all constructed before this routine
  ! This can be done from the input.lin since the number of basis functions should be fixed.

  call to_zero(3*orbs%norb,locregCenter(1,1))
  call to_zero(orbs%norb,locrad(1))
  call to_zero(orbs%norb,confPotprefac(1))
  consistent = .true.

  ! First read the headers (reading is distributed) and then the information is communicated to all procs.
  ! Then each proc generates a group of lrs that are communicated to all others.
  if (iformat == WF_FORMAT_ETSF) then
     stop 'Linear scaling with ETSF writing not implemented yet'
  else if (iformat == WF_FORMAT_BINARY .or. iformat == WF_FORMAT_PLAIN) then
     orbs%onwhichatom = 0
     loop_iorb: do iorb=1,orbs%norbp!*orbs%nspinor
        do ispinor=1,orbs%nspinor
           if(present(orblist)) then
              call open_filename_of_iorb(99,(iformat == WF_FORMAT_BINARY),filename, &
                   & orbs,iorb,ispinor,iorb_out, orblist(iorb+orbs%isorb))
           else
              call open_filename_of_iorb(99,(iformat == WF_FORMAT_BINARY),filename, &
                   & orbs,iorb,ispinor,iorb_out)
           end if    

           call io_read_descr_linear(99,(iformat == WF_FORMAT_PLAIN), iorb_old, eval, n1_old, n2_old, n3_old, &
                & hx_old, hy_old, hz_old, lstat, error, nvctr_c(iorb+orbs%isorb), nvctr_f(iorb+orbs%isorb),&
                & rxyz_old, at%nat, locrad(iorb+orbs%isorb), locregCenter(1,iorb+orbs%isorb), confPotOrder,&
                & confPotprefac(iorb+orbs%isorb), onwhichatom_tmp)

           ! get locregcenters from new atomic positions
           orbs%onwhichatom(iorb+orbs%isorb) = onwhichatom_tmp
           locregcenter(:,iorb+orbs%isorb) = rxyz(:,onwhichatom_tmp)
           ! DEBUG: print*,iproc,iorb,iorb+orbs%isorb,iorb_old,iorb_out
           if (.not. lstat) then ; write(*,*) trim(error) ; stop; end if
           if (iorb_old /= iorb_out) stop 'initialize_linear_from_file'
           close(99)
           !TO DO: confPotOrder_old should be read from input.lin
           if(iorb==1) confPotOrder_old = confPotOrder
           confPotOrder_old = confPotOrder
        end do
     end do loop_iorb
  else
     write(0,*) "Unknown wavefunction file format from filename."
     stop
  end if

  Lzd%nlr = orbs%norb
  ! Communication of the quantities
  if (nproc > 1)  call mpiallred(orbs%onwhichatom(1),orbs%norb,MPI_SUM,bigdft_mpi%mpi_comm,ierr)
  if (nproc > 1)  call mpiallred(locregCenter(1,1),3*orbs%norb,MPI_SUM,bigdft_mpi%mpi_comm,ierr)
  if (nproc > 1)  call mpiallred(locrad(1),orbs%norb,MPI_SUM,bigdft_mpi%mpi_comm,ierr)
  if (nproc > 1)  call mpiallred(confPotprefac(1),orbs%norb,MPI_SUM,bigdft_mpi%mpi_comm,ierr)


  allocate(Lzd%Llr(Lzd%nlr),stat=i_stat)
  do ilr=1,lzd%nlr
     lzd%Llr(ilr)=default_locreg()
  end do

  allocate(cxyz(3,Lzd%nlr),stat=i_stat)
  call memocc(i_stat,cxyz,'cxyz',subname)
  allocate(calcbounds(Lzd%nlr),stat=i_stat)
  call memocc(i_stat,calcbounds,'calcbounds',subname)
  allocate(lrad(Lzd%nlr), stat=i_stat)
  call memocc(i_stat, lrad, 'lrad', subname)
  allocate(norbsperlocreg(Lzd%nlr), stat=i_stat)
  call memocc(i_stat, norbsPerLocreg, 'norbsPerLocreg', subname)
  norbsPerLocreg=1 !should be norbsPerLocreg  

  ! Put the llr in posinp order
  ilr = 0
  do iat = 1, at%nat
     do iorb=1,orbs%norb
        if(iat == orbs%onwhichatom(iorb)) then
           ilr = ilr + 1
           cxyz(1,ilr) = locregCenter(1,iorb)
           cxyz(2,ilr) = locregCenter(2,iorb)
           cxyz(3,ilr) = locregCenter(3,iorb)
           lrad(ilr) = locrad(iorb)
        end if
     end do
  end do
  

  i_all = -product(shape(orbs%inwhichlocreg))*kind(orbs%inwhichlocreg)
  deallocate(orbs%inwhichlocreg,stat=i_stat)
  call memocc(i_stat,i_all,'orbs%inwhichlocreg',subname)
  call assignToLocreg2(iproc, nproc, orbs%norb, orbs%norb_par, at%nat, Lzd%nlr, orbs%nspin, &
       norbsperlocreg, cxyz, orbs%inwhichlocreg) 

  ! Set calcbounds correctly
  calcbounds = .false.
  do iorb = 1, orbs%norbp
     ilr = orbs%inwhichlocreg(iorb+orbs%isorb)
     calcbounds(ilr) = .true.
  end do

!TO DO: CUBIC LOCREGS
  call determine_locregSphere_parallel(iproc,nproc,Lzd%nlr,cxyz,lrad,Lzd%hgrids(1),&
       Lzd%hgrids(2),Lzd%hgrids(3),at,orbs,Lzd%Glr,Lzd%Llr,calcbounds)

  i_all = -product(shape(cxyz))*kind(cxyz)
  deallocate(cxyz,stat=i_stat)
  call memocc(i_stat,i_all,'cxyz',subname)
  i_all = -product(shape(calcbounds))*kind(calcbounds)
  deallocate(calcbounds,stat=i_stat)
  call memocc(i_stat,i_all,'calcbounds',subname)
  i_all = -product(shape(lrad))*kind(lrad)
  deallocate(lrad,stat=i_stat)
  call memocc(i_stat,i_all,'lrad',subname)
  i_all = -product(shape(norbsperlocreg))*kind(norbsperlocreg)
  deallocate(norbsperlocreg,stat=i_stat)
  call memocc(i_stat,i_all,'norbsPerLocreg',subname)

END SUBROUTINE initialize_linear_from_file

subroutine check_consistency(Lzd, at, hx_old, hy_old, hz_old, n1_old, n2_old, n3_old, &
           rxyz_old,rxyz,confPotOrder,confPotOrder_old,consistent)
  use module_base
  use module_types
  implicit none
  integer, intent(in) :: confPotOrder,confPotOrder_old, n1_old, n2_old, n3_old
  type(atoms_data), intent(in) :: at
  real(gp), intent(in) :: hx_old, hy_old, hz_old
  real(gp), dimension(3,at%nat), intent(in) :: rxyz, rxyz_old
  type(local_zone_descriptors), intent(in) :: Lzd !< must already contain Glr and hgrids
  logical, intent(out) :: consistent
  ! Local variables
  logical :: perx, pery, perz
  integer :: iat
  real(gp):: tx, ty, tz, displ, mindist  

  !conditions for periodicity in the three directions
  perx=(at%geocode /= 'F')
  pery=(at%geocode == 'P')
  perz=(at%geocode /= 'F')

  tx=0.0_gp
  ty=0.0_gp
  tz=0.0_gp
  do iat=1,at%nat
     tx=tx+mindist(perx,at%alat1,rxyz(1,iat),rxyz_old(1,iat))**2
     ty=ty+mindist(pery,at%alat2,rxyz(2,iat),rxyz_old(2,iat))**2
     tz=tz+mindist(perz,at%alat3,rxyz(3,iat),rxyz_old(3,iat))**2
  enddo
  displ=sqrt(tx+ty+tz)
  consistent = .true.
  if(hx_old /= Lzd%hgrids(1) .or. hy_old /= Lzd%hgrids(2) .or. hz_old /= Lzd%hgrids(3)) then
    write(*,"(1x,A,6F14.10)") 'Stopping because hgrid_old /= hgrid',hx_old,hy_old,hz_old,&
         Lzd%hgrids(1),Lzd%hgrids(2),Lzd%hgrids(3)
    consistent = .false.
  else if (n1_old /= Lzd%Glr%d%n1  .or. n2_old /= Lzd%Glr%d%n2 .or. n3_old /= Lzd%Glr%d%n3 ) then
    write(*,"(1x,A,6I14)") 'Stopping because global cell size',&
    n1_old,Lzd%Glr%d%n1,n2_old,Lzd%Glr%d%n2,n3_old,Lzd%Glr%d%n3
    consistent = .false.
  else if(displ > 1.d-3 ) then
    write(*,*) 'Stopping because of large displacement of molecule',displ
    consistent = .false.
  else if(confpotOrder /= confPotOrder_old) then
    write(*,*) 'Stopping because of inconsistent confPotOrder',confPotOrder,confPotOrder_old 
    consistent = .false.
  end if

END SUBROUTINE check_consistency


!> Copy old support functions from phi to phi_old
subroutine copy_old_supportfunctions(orbs,lzd,phi,lzd_old,phi_old)
  use module_base
  use module_types
  implicit none
  type(orbitals_data), intent(in) :: orbs
  type(local_zone_descriptors), intent(in) :: lzd
  type(local_zone_descriptors), intent(inout) :: lzd_old
  real(wp), dimension(:), pointer :: phi,phi_old
  !Local variables
  character(len=*), parameter :: subname='copy_old_supportfunctions'
  integer :: iseg,j,ind1,iorb,i_stat,ii,iiorb,ilr
  real(kind=8) :: tt
! integer :: i_all

  ! First copy global quantities
  call nullify_locreg_descriptors(lzd_old%glr)

  lzd_old%glr%wfd%nvctr_c = lzd%glr%wfd%nvctr_c
  lzd_old%glr%wfd%nvctr_f = lzd%glr%wfd%nvctr_f
  lzd_old%glr%wfd%nseg_c  = lzd%glr%wfd%nseg_c
  lzd_old%glr%wfd%nseg_f  = lzd%glr%wfd%nseg_f

  !allocations
  call allocate_wfd(lzd_old%glr%wfd,subname)

  do iseg=1,lzd_old%glr%wfd%nseg_c+lzd_old%glr%wfd%nseg_f
     lzd_old%glr%wfd%keyglob(1,iseg)    = lzd%glr%wfd%keyglob(1,iseg) 
     lzd_old%glr%wfd%keyglob(2,iseg)    = lzd%glr%wfd%keyglob(2,iseg)
     lzd_old%glr%wfd%keygloc(1,iseg)    = lzd%glr%wfd%keygloc(1,iseg)
     lzd_old%glr%wfd%keygloc(2,iseg)    = lzd%glr%wfd%keygloc(2,iseg)
     lzd_old%glr%wfd%keyvloc(iseg)      = lzd%glr%wfd%keyvloc(iseg)
     lzd_old%glr%wfd%keyvglob(iseg)     = lzd%glr%wfd%keyvglob(iseg)
  enddo
  !!!deallocation
  !!call deallocate_wfd(lzd%glr%wfd,subname)

  !!lzd_old%glr%d%n1 = lzd%glr%d%n1
  !!lzd_old%glr%d%n2 = lzd%glr%d%n2
  !!lzd_old%glr%d%n3 = lzd%glr%d%n3
  call copy_grid_dimensions(lzd%glr%d, lzd_old%glr%d)


  lzd_old%nlr=lzd%nlr
  nullify(lzd_old%llr)
  nullify(lzd_old%doHamAppl)
  allocate(lzd_old%llr(lzd_old%nlr))
  do ilr=1,lzd_old%nlr
      call nullify_locreg_descriptors(lzd_old%llr(ilr))
  end do

  lzd_old%hgrids(1)=lzd%hgrids(1)
  lzd_old%hgrids(2)=lzd%hgrids(2)
  lzd_old%hgrids(3)=lzd%hgrids(3)
 
  !!ii=0
  !!do ilr=1,lzd_old%nlr

  !!    ! Now copy local quantities

  !!    lzd_old%llr(ilr)%wfd%nvctr_c = lzd%llr(ilr)%wfd%nvctr_c
  !!    lzd_old%llr(ilr)%wfd%nvctr_f = lzd%llr(ilr)%wfd%nvctr_f
  !!    lzd_old%llr(ilr)%wfd%nseg_c  = lzd%llr(ilr)%wfd%nseg_c
  !!    lzd_old%llr(ilr)%wfd%nseg_f  = lzd%llr(ilr)%wfd%nseg_f

  !!    !allocations
  !!    call allocate_wfd(lzd_old%llr(ilr)%wfd,subname)

  !!    do iseg=1,lzd_old%llr(ilr)%wfd%nseg_c+lzd_old%llr(ilr)%wfd%nseg_f
  !!       lzd_old%llr(ilr)%wfd%keyglob(1,iseg)    = lzd%llr(ilr)%wfd%keyglob(1,iseg) 
  !!       lzd_old%llr(ilr)%wfd%keyglob(2,iseg)    = lzd%llr(ilr)%wfd%keyglob(2,iseg)
  !!       lzd_old%llr(ilr)%wfd%keygloc(1,iseg)    = lzd%llr(ilr)%wfd%keygloc(1,iseg)
  !!       lzd_old%llr(ilr)%wfd%keygloc(2,iseg)    = lzd%llr(ilr)%wfd%keygloc(2,iseg)
  !!       lzd_old%llr(ilr)%wfd%keyvloc(iseg)      = lzd%llr(ilr)%wfd%keyvloc(iseg)
  !!       lzd_old%llr(ilr)%wfd%keyvglob(iseg)     = lzd%llr(ilr)%wfd%keyvglob(iseg)
  !!    enddo
  !!    !!!deallocation
  !!    !!call deallocate_wfd(lzd%llr(ilr)%wfd,subname)

  !!    !!lzd_old%llr(ilr)%d%n1 = lzd%llr(ilr)%d%n1
  !!    !!lzd_old%llr(ilr)%d%n2 = lzd%llr(ilr)%d%n2
  !!    !!lzd_old%llr(ilr)%d%n3 = lzd%llr(ilr)%d%n3
  !!    call copy_grid_dimensions(lzd%llr(ilr)%d, lzd_old%llr(ilr)%d)

  !!    ii = ii + lzd_old%llr(ilr)%wfd%nvctr_c + 7*lzd_old%llr(ilr)%wfd%nvctr_f

  !!end do

  ii=0
  do iorb=1,orbs%norbp
      iiorb=orbs%isorb+iorb
      ilr=orbs%inwhichlocreg(iiorb)
      call copy_locreg_descriptors(lzd%llr(ilr), lzd_old%llr(ilr), subname)
      ii = ii + lzd_old%llr(ilr)%wfd%nvctr_c + 7*lzd_old%llr(ilr)%wfd%nvctr_f
  end do

  allocate(phi_old(ii+ndebug),stat=i_stat)
  call memocc(i_stat,phi_old,'phi_old',subname)

  ! Now copy the suport functions
  ind1=0
  do iorb=1,orbs%norbp
      tt=0.d0
      iiorb=orbs%isorb+iorb
      ilr=orbs%inwhichlocreg(iiorb)
      do j=1,lzd_old%llr(ilr)%wfd%nvctr_c+7*lzd_old%llr(ilr)%wfd%nvctr_f
          ind1=ind1+1
          phi_old(ind1)=phi(ind1)
          tt=tt+real(phi(ind1),kind=8)**2
      end do
      tt=sqrt(tt)
      if (abs(tt-1.d0) > 1.d-8) then
         write(*,*)'wrong phi_old',iiorb,tt
         stop 
      end if
  end do

  !!!deallocation
  !!i_all=-product(shape(phi))*kind(phi)
  !!deallocate(phi,stat=i_stat)
  !!call memocc(i_stat,i_all,'phi',subname)

END SUBROUTINE copy_old_supportfunctions


subroutine copy_old_coefficients(norb_KS, norb_tmb, coeff, coeff_old)
  use module_base
  implicit none

  ! Calling arguments
  integer,intent(in):: norb_KS, norb_tmb
  real(8),dimension(:,:),pointer:: coeff, coeff_old

  ! Local variables
  character(len=*),parameter:: subname='copy_old_coefficients'
  integer:: istat
!  integer:: iall

  allocate(coeff_old(norb_tmb,norb_KS),stat=istat)
  call memocc(istat,coeff_old,'coeff_old',subname)

  call vcopy(norb_KS*norb_tmb, coeff(1,1), 1, coeff_old(1,1), 1)

  !!iall=-product(shape(coeff))*kind(coeff)
  !!deallocate(coeff,stat=istat)
  !!call memocc(istat,iall,'coeff',subname)

END SUBROUTINE copy_old_coefficients


subroutine copy_old_inwhichlocreg(norb_tmb, inwhichlocreg, inwhichlocreg_old, onwhichatom, onwhichatom_old)
  use module_base
  implicit none

  ! Calling arguments
  integer,intent(in):: norb_tmb
  integer,dimension(:),pointer:: inwhichlocreg, inwhichlocreg_old, onwhichatom, onwhichatom_old

  ! Local variables
  character(len=*),parameter:: subname='copy_old_inwhichlocreg'
  integer :: istat
!  integer:: iall

  allocate(inwhichlocreg_old(norb_tmb),stat=istat)
  call memocc(istat,inwhichlocreg_old,'inwhichlocreg_old',subname)
  call vcopy(norb_tmb, inwhichlocreg(1), 1, inwhichlocreg_old(1), 1)
  !!iall=-product(shape(inwhichlocreg))*kind(inwhichlocreg)
  !!deallocate(inwhichlocreg,stat=istat)
  !!call memocc(istat,iall,'inwhichlocreg',subname)


  allocate(onwhichatom_old(norb_tmb),stat=istat)
  call memocc(istat,onwhichatom_old,'onwhichatom_old',subname)
  call vcopy(norb_tmb, onwhichatom(1), 1, onwhichatom_old(1), 1)
  !!iall=-product(shape(onwhichatom))*kind(onwhichatom)
  !!deallocate(onwhichatom,stat=istat)
  !!call memocc(istat,iall,'onwhichatom',subname)

END SUBROUTINE copy_old_inwhichlocreg


!> Reformat wavefunctions if the mesh have changed (in a restart)
!could also tidy here a bit more, e.g. get rid of ndim_old as an argument
subroutine reformat_supportfunctions(iproc,at,&
           rxyz_old,ndim_old,rxyz,tmb,tmb_old)
  use module_base
  use module_types
  implicit none
  integer, intent(in) :: iproc,ndim_old
  type(atoms_data), intent(in) :: at
  real(gp), dimension(3,at%nat), intent(in) :: rxyz,rxyz_old
  type(DFT_wavefunction), intent(inout) :: tmb, tmb_old
  !Local variables
  character(len=*), parameter :: subname='reformatmywaves'
  logical :: reformat,perx,pery,perz
  integer :: iorb,j,i_stat,i_all,jj,j0,j1,ii,i0,i1,i2,i3,i,iseg,nb1,nb2,nb3,jstart,jstart_old,iiorb,ilr,iiat
  integer:: n1_old,n2_old,n3_old,n1,n2,n3,ierr,idir,jstart_old_der,ncount,ilr_old
  real(gp) :: tx,ty,tz,displ,mindist,tt
  real(wp), dimension(:,:,:), allocatable :: phifscf
  real(wp), dimension(:,:,:,:,:,:), allocatable :: phigold
  real(wp), dimension(:), allocatable :: phi_old_der
  integer, dimension(0:5) :: reformat_reason
!  real(gp) :: dnrm2
!  integer :: iat

  reformat_reason=0

  !!do ilr=1,lzd%nlr
  !!    write(*,*) 'iproc, assoc(new)',iproc, associated(lzd%llr(ilr)%wfd%keyvloc)
  !!    write(*,*) 'iproc, assoc(old)',iproc, associated(lzd_old%llr(ilr)%wfd%keyvloc)
  !!end do

  !!do i_stat=1,ndim_old
  !!    write(800+iproc,*) i_stat,phi_old(i_stat)
  !!end do

  !conditions for periodicity in the three directions
  perx=(at%geocode /= 'F')
  pery=(at%geocode == 'P')
  perz=(at%geocode /= 'F')

  !buffers realted to periodicity
  !WARNING: the boundary conditions are not assumed to change between new and old
  call ext_buffers_coarse(perx,nb1)
  call ext_buffers_coarse(pery,nb2)
  call ext_buffers_coarse(perz,nb3)

  ! Calculate the average shift
  !!tx=0.0_gp 
  !!ty=0.0_gp
  !!tz=0.0_gp
  !!do iat=1,at%nat
  !!   tx=tx+mindist(perx,at%alat1,rxyz(1,iat),rxyz_old(1,iat))**2
  !!   ty=ty+mindist(pery,at%alat2,rxyz(2,iat),rxyz_old(2,iat))**2
  !!   tz=tz+mindist(perz,at%alat3,rxyz(3,iat),rxyz_old(3,iat))**2
  !!   !!if (iproc==0) write(333,'(i6,3es15.6)') iat, tx, ty, tz
  !!enddo
  !!!!if (iproc==0) write(333,*) '========================================'
  !!displ=sqrt(tx+ty+tz)/sqrt(dble(at%nat))
  !!if (iproc==0) write(*,*) 'mean shift of the atoms',displ

  !!if(displ<1.d-2) then
  !!    restart_method=LINEAR_HIGHACCURACY
  !!    if(iproc==0) write(*,'(1x,a)') 'Method after restart: high accuracy'
  !!else
  !!    restart_method=LINEAR_LOWACCURACY
  !!    if(iproc==0) write(*,'(1x,a)') 'Method after restart: low accuracy'
  !!end if

  allocate(phi_old_der(3*ndim_old),stat=i_stat)
  call memocc(i_stat,phi_old_der,'phi_old_der',subname)

  ! Get the derivatives of the support functions
  call get_derivative_supportfunctions(ndim_old, tmb_old%lzd%hgrids(1), tmb_old%lzd, tmb_old%orbs, tmb_old%psi, phi_old_der)

  jstart_old=1
  jstart_old_der=1
  jstart=1
  do iorb=1,tmb%orbs%norbp
      iiorb=tmb%orbs%isorb+iorb
      ilr=tmb%orbs%inwhichlocreg(iiorb)
      iiat=tmb%orbs%onwhichatom(iiorb)

      ilr_old=tmb_old%orbs%inwhichlocreg(iiorb)
      !iiat_old=tmb_old%orbs%onwhichatom(iiorb)!?

      tx=mindist(perx,at%alat1,rxyz(1,iiat),rxyz_old(1,iiat))**2
      ty=mindist(pery,at%alat2,rxyz(2,iiat),rxyz_old(2,iiat))**2
      tz=mindist(perz,at%alat3,rxyz(3,iiat),rxyz_old(3,iiat))**2

      displ=sqrt(tx+ty+tz)

      n1_old=tmb_old%lzd%Glr%d%n1
      n2_old=tmb_old%lzd%Glr%d%n2
      n3_old=tmb_old%lzd%Glr%d%n3
      n1=tmb%lzd%Glr%d%n1
      n2=tmb%lzd%Glr%d%n2
      n3=tmb%lzd%Glr%d%n3

      !reformatting criterion
      if (tmb%lzd%hgrids(1) == tmb_old%lzd%hgrids(1) .and. tmb%lzd%hgrids(2) == tmb_old%lzd%hgrids(2) &
            .and. tmb%lzd%hgrids(3) == tmb_old%lzd%hgrids(3) .and. &
            tmb_old%lzd%llr(ilr_old)%wfd%nvctr_c  == tmb%lzd%llr(ilr)%wfd%nvctr_c .and. &
            tmb_old%lzd%llr(ilr_old)%wfd%nvctr_f == tmb%lzd%llr(ilr)%wfd%nvctr_f .and.&
            n1_old  == n1  .and. n2_old == n2 .and. n3_old == n3  .and.  displ <  1.d-3  ) then
          reformat_reason(0) = reformat_reason(0) + 1
          reformat=.false.
          !if (iproc==0) then
          !   write(*,'(1x,a)',advance='NO')&
          !    'The wavefunctions do not need reformatting and can be imported directly...   '
          !  !  '-------------------------------------------------------------- Wavefunctions Restart'
          !end if
      else
          reformat=.true.
          !if (iproc==0) then
              !write(*,'(1x,a)')&
              ! 'The wavefunctions need reformatting because:                                 '
              if (tmb%lzd%hgrids(1) /= tmb_old%lzd%hgrids(1) .or. tmb%lzd%hgrids(2) /= tmb_old%lzd%hgrids(2) &
                  .or. tmb%lzd%hgrids(3) /= tmb_old%lzd%hgrids(3)) then 
                 reformat_reason(1) = reformat_reason(1) + 1
                 !!write(*,"(4x,a,6(1pe20.12))") &
                 !!     '  hgrid_old /= hgrid  ',tmb_old%lzd%hgrids(1),tmb_old%lzd%hgrids(2),tmb_old%lzd%hgrids(3),&
                 !!     tmb%lzd%hgrids(1),tmb%lzd%hgrids(2),tmb%lzd%hgrids(3)
              end if
              if (tmb_old%lzd%llr(ilr_old)%wfd%nvctr_c /= tmb%lzd%llr(ilr)%wfd%nvctr_c) then
                 reformat_reason(2) = reformat_reason(2) + 1
                 !!write(*,"(4x,a,2i8)") &
                 !!     'nvctr_c_old /= nvctr_c',tmb_old%lzd%llr(ilr_old)%wfd%nvctr_c,tmb%lzd%llr(ilr)%wfd%nvctr_c
              end if
              if (tmb_old%lzd%llr(ilr_old)%wfd%nvctr_f /= tmb%lzd%llr(ilr)%wfd%nvctr_f)  then
                 reformat_reason(3) = reformat_reason(3) + 1
                 !!write(*,"(4x,a,2i8)") &
                 !!     'nvctr_f_old /= nvctr_f',tmb_old%lzd%llr(ilr_old)%wfd%nvctr_f,tmb%lzd%llr(ilr)%wfd%nvctr_f
              end if
              if (n1_old /= n1  .or. n2_old /= n2 .or. n3_old /= n3 )  then  
                 !!reformat_reason(4) = reformat_reason(4) + 1
                 !!write(*,"(4x,a,6i5)") &
                 !!     'cell size has changed ',n1_old,n1  , n2_old,n2 , n3_old,n3
              end if
              if (displ >=  1.d-3) then
                 reformat_reason(5) = reformat_reason(5) + 1
                 !!write(*,"(4x,a,3(1pe19.12))") &
                 !!     'molecule was shifted  ' , tx,ty,tz
              endif
                 !!write(*,"(1x,a)",advance='NO')& 
                 !!     'Reformatting...'
          !end if
         !calculate the new grid values
         
    !check
    !        write(100+iproc,'(1x,a)')&
    !         'The wavefunctions need reformatting because:                                 '
    !        if (hgrid_old.ne.hgrid) then 
    !           write(100+iproc,"(4x,a,1pe20.12)") &
    !                '  hgrid_old /= hgrid  ',hgrid_old, hgrid
    !        else if (wfd_old%nvctr_c.ne.wfd%nvctr_c) then
    !           write(100+iproc,"(4x,a,2i8)") &
    !                'nvctr_c_old /= nvctr_c',wfd_old%nvctr_c,wfd%nvctr_c
    !        else if (wfd_old%nvctr_f.ne.wfd%nvctr_f)  then
    !           write(100+iproc,"(4x,a,2i8)") &
    !                'nvctr_f_old /= nvctr_f',wfd_old%nvctr_f,wfd%nvctr_f
    !        else if (n1_old.ne.n1  .or. n2_old.ne.n2 .or. n3_old.ne.n3 )  then  
    !           write(100+iproc,"(4x,a,6i5)") &
    !                'cell size has changed ',n1_old,n1  , n2_old,n2 , n3_old,n3
    !        else
    !           write(100+iproc,"(4x,a,3(1pe19.12))") &
    !                'molecule was shifted  ' , tx,ty,tz
    !        endif
    !checkend
      end if
   
   
      if (.not. reformat) then
          !write(100+iproc,*) 'no reformatting' 
   
          do j=1,tmb_old%lzd%llr(ilr_old)%wfd%nvctr_c
              tmb%psi(jstart)=tmb_old%psi(jstart_old)
              jstart=jstart+1
              jstart_old=jstart_old+1
          end do
          do j=1,7*tmb_old%lzd%llr(ilr_old)%wfd%nvctr_f-6,7
              tmb%psi(jstart+0)=tmb_old%psi(jstart_old+0)
              tmb%psi(jstart+1)=tmb_old%psi(jstart_old+1)
              tmb%psi(jstart+2)=tmb_old%psi(jstart_old+2)
              tmb%psi(jstart+3)=tmb_old%psi(jstart_old+3)
              tmb%psi(jstart+4)=tmb_old%psi(jstart_old+4)
              tmb%psi(jstart+5)=tmb_old%psi(jstart_old+5)
              tmb%psi(jstart+6)=tmb_old%psi(jstart_old+6)
              jstart=jstart+7
              jstart_old=jstart_old+7
          end do
   
      else
   
          allocate(phifscf(-nb1:2*n1+1+nb1,-nb2:2*n2+1+nb2,-nb3:2*n3+1+nb3+ndebug),stat=i_stat)
          call memocc(i_stat,phifscf,'phifscf',subname)

          allocate(phigold(0:n1_old,2,0:n2_old,2,0:n3_old,2+ndebug),stat=i_stat)
          call memocc(i_stat,phigold,'phigold',subname)
   
          call razero(8*(n1_old+1)*(n2_old+1)*(n3_old+1),phigold(0,1,0,1,0,1))

          ! Add the derivatives to the basis functions
          do idir=1,3
              tt=rxyz(idir,iiat)-rxyz_old(idir,iiat)
              ncount = tmb_old%lzd%llr(ilr_old)%wfd%nvctr_c+7*tmb_old%lzd%llr(ilr_old)%wfd%nvctr_f
              call daxpy(ncount, tt, phi_old_der(jstart_old_der), 1, tmb_old%psi(jstart_old), 1)
              jstart_old_der = jstart_old_der + ncount
          end do
 
          ! coarse part
          do iseg=1,tmb_old%lzd%llr(ilr_old)%wfd%nseg_c
             jj=tmb_old%lzd%llr(ilr_old)%wfd%keyvglob(iseg)
             j0=tmb_old%lzd%llr(ilr_old)%wfd%keyglob(1,iseg)
             j1=tmb_old%lzd%llr(ilr_old)%wfd%keyglob(2,iseg)
             ii=j0-1
             i3=ii/((n1_old+1)*(n2_old+1))
             ii=ii-i3*(n1_old+1)*(n2_old+1)
             i2=ii/(n1_old+1)
             i0=ii-i2*(n1_old+1)
             i1=i0+j1-j0
             do i=i0,i1
                phigold(i,1,i2,1,i3,1) = tmb_old%psi(jstart_old)
                jstart_old=jstart_old+1
             end do
          end do
   
          ! fine part
          do iseg=1,tmb_old%lzd%llr(ilr_old)%wfd%nseg_f
             jj=tmb_old%lzd%llr(ilr_old)%wfd%keyvglob(tmb_old%lzd%llr(ilr_old)%wfd%nseg_c + iseg)
             j0=tmb_old%lzd%llr(ilr_old)%wfd%keyglob(1,tmb_old%lzd%llr(ilr_old)%wfd%nseg_c + iseg)
             j1=tmb_old%lzd%llr(ilr_old)%wfd%keyglob(2,tmb_old%lzd%llr(ilr_old)%wfd%nseg_c + iseg)
             ii=j0-1
             i3=ii/((n1_old+1)*(n2_old+1))
             ii=ii-i3*(n1_old+1)*(n2_old+1)
             i2=ii/(n1_old+1)
             i0=ii-i2*(n1_old+1)
             i1=i0+j1-j0
             do i=i0,i1
                   phigold(i,2,i2,1,i3,1)=tmb_old%psi(jstart_old+0)
                   phigold(i,1,i2,2,i3,1)=tmb_old%psi(jstart_old+1)
                   phigold(i,2,i2,2,i3,1)=tmb_old%psi(jstart_old+2)
                   phigold(i,1,i2,1,i3,2)=tmb_old%psi(jstart_old+3)
                   phigold(i,2,i2,1,i3,2)=tmb_old%psi(jstart_old+4)
                   phigold(i,1,i2,2,i3,2)=tmb_old%psi(jstart_old+5)
                   phigold(i,2,i2,2,i3,2)=tmb_old%psi(jstart_old+6)
                jstart_old=jstart_old+7
             end do
          end do
   
          !write(100+iproc,*) 'norm phigold ',dnrm2(8*(n1_old+1)*(n2_old+1)*(n3_old+1),phigold,1)
          !write(*,*) 'iproc,norm phigold ',iproc,dnrm2(8*(n1_old+1)*(n2_old+1)*(n3_old+1),phigold,1)
   
          !!call reformatonewave(displ,tmb%lzd%llr(ilr)%wfd,at,tmb_old%lzd%hgrids(1),tmb_old%lzd%hgrids(2),tmb_old%lzd%hgrids(3), & !n(m)
          !!     n1_old,n2_old,n3_old,rxyz_old,phigold,tmb%lzd%hgrids(1),tmb%lzd%hgrids(2),tmb%lzd%hgrids(3),&
          !!     n1,n2,n3,rxyz,phifscf,phi(jstart))
          call reformat_one_supportfunction(iiat,displ,tmb%lzd%llr(ilr)%wfd,at,&
               tmb_old%lzd%hgrids(1),tmb_old%lzd%hgrids(2),tmb_old%lzd%hgrids(3), & !n(m)
               n1_old,n2_old,n3_old,rxyz_old,phigold,tmb%lzd%hgrids(1),tmb%lzd%hgrids(2),tmb%lzd%hgrids(3),&
               n1,n2,n3,rxyz,phifscf,tmb%psi(jstart))

          jstart=jstart+tmb%lzd%llr(ilr)%wfd%nvctr_c+7*tmb%lzd%llr(ilr)%wfd%nvctr_f
   
          i_all=-product(shape(phifscf))*kind(phifscf)
          deallocate(phifscf,stat=i_stat)
          call memocc(i_stat,i_all,'phifscf',subname)
   
          i_all=-product(shape(phigold))*kind(phigold)
          deallocate(phigold,stat=i_stat)
          call memocc(i_stat,i_all,'phigold',subname)

      end if

<<<<<<< HEAD
      !if (iproc==0) write(*,"(1x,a)")'done.'
=======
      !!if (iproc==0) write(*,"(1x,a)")'done.'
>>>>>>> e951626e

  end do

  i_all=-product(shape(phi_old_der))*kind(phi_old_der)
  deallocate(phi_old_der,stat=i_stat)
  call memocc(i_stat,i_all,'phi_old_der',subname)


  call mpiallred(reformat_reason(0), 6, mpi_sum, mpi_comm_world, ierr)
  if (iproc==0) then
        write(*,'(1x,a)') 'Overview of the reformatting (several categories may apply):'
        write(*,'(3x,a,i0)') '- No reformating required: ', reformat_reason(0)
        write(*,'(3x,a,i0)') '- Grid spacing has changed: ', reformat_reason(1)
        write(*,'(3x,a,i0)') '- number of coarse grid points has changed: ', reformat_reason(2)
        write(*,'(3x,a,i0)') '- number of fine grid points has changed: ', reformat_reason(3)
        write(*,'(3x,a,i0)') '- box size has changed: ', reformat_reason(4)
        write(*,'(3x,a,i0)') '- molecule was shifted: ', reformat_reason(5)
  end if

END SUBROUTINE reformat_supportfunctions



<|MERGE_RESOLUTION|>--- conflicted
+++ resolved
@@ -1015,7 +1015,7 @@
              'because hgrid_old /= hgrid',hx_old,hy_old,hz_old,hx,hy,hz
         if (n1_old /= n1  .or. n2_old /= n2 .or. n3_old /= n3 ) &
              write(*,'(a,3(2i7,3x))') 'because cell size has changed',n1_old,n1,n2_old,n2,n3_old,n3
-        if (displ > 1.d-3 ) write(*,'(1x,a)') 'large displacement of molecule',displ
+        if (displ > 1.d-3 ) write(*,'(1x,a,1x,F14.10)') 'large displacement of molecule',displ
      end if
 
 !     ! NOT SURE YET WHAT SHOULD BE DONE FOR LINEAR CASE, so just stop
@@ -1119,11 +1119,7 @@
        read(unitwf,*,iostat=i_stat) (locregCenter(i),i=1,3),onwhichatom,&
             locrad,confPotOrder, confPotprefac
        if (i_stat /= 0) return
-<<<<<<< HEAD
-       !write(*,*) 'reading ',nat,' atomic positions' 
-=======
        !!write(*,*) 'reading ',nat,' atomic positions' !*
->>>>>>> e951626e
 
        if (present(nat) .And. present(rxyz_old)) then
           read(unitwf,*,iostat=i_stat) nat_
@@ -1363,11 +1359,7 @@
            coeff(j,i) = tt  
         end do
      end do
-<<<<<<< HEAD
-     !if (verbose >= 2) write(*,'(1x,a)') 'Wavefunction coefficients read'
-=======
      !!if (verbose >= 2) write(*,'(1x,a)') 'Wavefunction coefficients read'
->>>>>>> e951626e
   else
      ! tmbs themselves should be ok, but need to recalculate the coefficients
      if (norb < norb_old) then ! for now if we have too many, just eliminate highest
@@ -1404,11 +1396,7 @@
               if (i <= norb) coeff(j,i) = tt  
            end do
         end do
-<<<<<<< HEAD
-        !if (verbose >= 2) write(*,'(1x,a)') 'Wavefunction coefficients read'    
-=======
         !!if (verbose >= 2) write(*,'(1x,a)') 'Wavefunction coefficients read'    
->>>>>>> e951626e
      else
         if (iproc == 0) write(*,*) 'Not enough orbitals in coefficients, resetting them to the identity'
         ! read the eigenvalues
@@ -1571,11 +1559,7 @@
   call cpu_time(tr1)
   call system_clock(ncount2,ncount_rate,ncount_max)
   tel=dble(ncount2-ncount1)/dble(ncount_rate)
-<<<<<<< HEAD
-  !write(*,'(a,i4,2(1x,1pe10.3))') '- READING WAVES TIME',iproc,tr1-tr0,tel
-=======
   !!write(*,'(a,i4,2(1x,1pe10.3))') '- READING WAVES TIME',iproc,tr1-tr0,tel
->>>>>>> e951626e
 END SUBROUTINE readmywaves_linear
 
 
@@ -2232,11 +2216,7 @@
 
       end if
 
-<<<<<<< HEAD
-      !if (iproc==0) write(*,"(1x,a)")'done.'
-=======
       !!if (iproc==0) write(*,"(1x,a)")'done.'
->>>>>>> e951626e
 
   end do
 
