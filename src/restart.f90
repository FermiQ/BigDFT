--- conflicted
+++ resolved
@@ -947,15 +947,10 @@
         open(99, file=filename//'hamiltonian.bin', status='unknown',form='unformatted')
      end if
 
-<<<<<<< HEAD
-     allocate(tmb%linmat%ham%matrix(tmb%linmat%ham%nfvctr,tmb%linmat%ham%nfvctr), stat=i_stat)
-     call memocc(i_stat, tmb%linmat%ham%matrix, 'tmb%linmat%ham%matrix', subname)
-=======
      !!allocate(tmb%linmat%ham%matrix(tmb%linmat%ham%nfvctr,tmb%linmat%ham%nfvctr), stat=i_stat)
      !!call memocc(i_stat, tmb%linmat%ham%matrix, 'tmb%linmat%ham%matrix', subname)
      tmb%linmat%ham%matrix=f_malloc_ptr((/tmb%linmat%ham%nfvctr,tmb%linmat%ham%nfvctr/),&
          id='tmb%linmat%ham%matrix')
->>>>>>> ffa93dbe
 
      call uncompress_matrix(iproc,tmb%linmat%ham)
 
@@ -984,15 +979,10 @@
         open(99, file=filename//'overlap.bin', status='unknown',form='unformatted')
      end if
 
-<<<<<<< HEAD
-     allocate(tmb%linmat%ovrlp%matrix(tmb%linmat%ovrlp%nfvctr,tmb%linmat%ovrlp%nfvctr), stat=i_stat)
-     call memocc(i_stat, tmb%linmat%ovrlp%matrix, 'tmb%linmat%ovrlp%matrix', subname)
-=======
      !!allocate(tmb%linmat%ovrlp%matrix(tmb%linmat%ovrlp%nfvctr,tmb%linmat%ovrlp%nfvctr), stat=i_stat)
      !!call memocc(i_stat, tmb%linmat%ovrlp%matrix, 'tmb%linmat%ovrlp%matrix', subname)
      tmb%linmat%ovrlp%matrix=f_malloc_ptr((/tmb%linmat%ovrlp%nfvctr,tmb%linmat%ovrlp%nfvctr/),&
          id='tmb%linmat%ovrlp%matrix')
->>>>>>> ffa93dbe
 
      call uncompress_matrix(iproc,tmb%linmat%ovrlp)
 
@@ -1022,28 +1012,17 @@
         open(99, file=filename//'density_kernel.bin', status='unknown',form='unformatted')
      end if
 
-<<<<<<< HEAD
-     allocate(tmb%linmat%denskern%matrix(tmb%linmat%denskern%nfvctr,tmb%linmat%denskern%nfvctr), stat=i_stat)
-     call memocc(i_stat, tmb%linmat%denskern%matrix, 'tmb%linmat%denskern%matrix', subname)
-=======
      !!allocate(tmb%linmat%denskern_large%matrix(tmb%linmat%denskern_large%nfvctr,tmb%linmat%denskern_large%nfvctr), stat=i_stat)
      !!call memocc(i_stat, tmb%linmat%denskern_large%matrix, 'tmb%linmat%denskern_large%matrix', subname)
      tmb%linmat%denskern_large%matrix=f_malloc_ptr((/tmb%linmat%denskern_large%nfvctr,tmb%linmat%denskern_large%nfvctr/),&
          id='tmb%linmat%denskern_large%matrix')
->>>>>>> ffa93dbe
-
-
-<<<<<<< HEAD
-     do iorb=1,tmb%linmat%denskern%nfvctr
-        iat=tmb%orbs%onwhichatom(iorb)
-        do jorb=1,tmb%linmat%denskern%nfvctr
-=======
+
+
      call uncompress_matrix(iproc,tmb%linmat%denskern_large)
 
      do iorb=1,tmb%linmat%denskern_large%nfvctr
         iat=tmb%orbs%onwhichatom(iorb)
         do jorb=1,tmb%linmat%denskern_large%nfvctr
->>>>>>> ffa93dbe
            jat=tmb%orbs%onwhichatom(jorb)
            if (iformat == WF_FORMAT_PLAIN) then
               write(99,'(2(i6,1x),e19.12,2(1x,i6))') iorb,jorb,tmb%linmat%denskern_large%matrix(iorb,jorb),iat,jat
@@ -1064,15 +1043,10 @@
 
   ! calculate 'onsite' overlap matrix as well - needs double checking
 
-<<<<<<< HEAD
-  allocate(tmb%linmat%ovrlp%matrix(tmb%linmat%ovrlp%nfvctr,tmb%linmat%ovrlp%nfvctr), stat=i_stat)
-  call memocc(i_stat, tmb%linmat%ovrlp%matrix, 'tmb%linmat%ovrlp%matrix', subname)
-=======
   !!allocate(tmb%linmat%ovrlp%matrix(tmb%linmat%ovrlp%nfvctr,tmb%linmat%ovrlp%nfvctr), stat=i_stat)
   !!call memocc(i_stat, tmb%linmat%ovrlp%matrix, 'tmb%linmat%ovrlp%matrix', subname)
   tmb%linmat%ovrlp%matrix=f_malloc_ptr((/tmb%linmat%ovrlp%nfvctr,tmb%linmat%ovrlp%nfvctr/),&
       id='tmb%linmat%ovrlp%matrix')
->>>>>>> ffa93dbe
 
   call tmb_overlap_onsite(iproc, nproc, at, tmb, rxyz)
   !call tmb_overlap_onsite_rotate(iproc, nproc, at, tmb, rxyz)
@@ -1084,15 +1058,9 @@
         open(99, file=filename//'overlap_onsite.bin', status='unknown',form='unformatted')
      end if
 
-<<<<<<< HEAD
-     do iorb=1,tmb%linmat%denskern%nfvctr
-        iat=tmb%orbs%onwhichatom(iorb)
-        do jorb=1,tmb%linmat%denskern%nfvctr
-=======
      do iorb=1,tmb%linmat%denskern_large%nfvctr
         iat=tmb%orbs%onwhichatom(iorb)
         do jorb=1,tmb%linmat%denskern_large%nfvctr
->>>>>>> ffa93dbe
            jat=tmb%orbs%onwhichatom(jorb)
            if (iformat == WF_FORMAT_PLAIN) then
               write(99,'(2(i6,1x),e19.12,2(1x,i6))') iorb,jorb,tmb%linmat%ovrlp%matrix(iorb,jorb),iat,jat
@@ -1141,11 +1109,7 @@
   real(wp), dimension(:,:,:,:,:,:), allocatable :: phigold
   real(wp), dimension(:), pointer :: psi_tmp, psit_c_tmp, psit_f_tmp, norm
   integer, dimension(0:6) :: reformat_reason
-<<<<<<< HEAD
-  type(collective_comms) :: collcom_tmp
-=======
   type(comms_linear) :: collcom_tmp
->>>>>>> ffa93dbe
   type(local_zone_descriptors) :: lzd_tmp
   real(gp) :: tol
   character(len=*),parameter:: subname='tmb_overlap_onsite'
@@ -1346,11 +1310,7 @@
   real(wp), dimension(:,:,:,:,:,:), allocatable :: phigold
   real(wp), dimension(:), pointer :: psi_tmp, psit_c_tmp, psit_f_tmp, norm
   integer, dimension(0:6) :: reformat_reason
-<<<<<<< HEAD
-  type(collective_comms) :: collcom_tmp
-=======
   type(comms_linear) :: collcom_tmp
->>>>>>> ffa93dbe
   type(local_zone_descriptors) :: lzd_tmp
   real(gp) :: tol
   character(len=*),parameter:: subname='tmb_overlap_onsite'
