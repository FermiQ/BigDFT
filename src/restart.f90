!> @file
!!  Routines to do restart
!! @author
!!    Copyright (C) 2007-2011 BigDFT group
!!    This file is distributed under the terms of the
!!    GNU General Public License, see ~/COPYING file
!!    or http://www.gnu.org/copyleft/gpl.txt .
!!    For the list of contributors, see ~/AUTHORS 


!>  Copy old wavefunctions from psi to psi_old
subroutine copy_old_wavefunctions(nproc,orbs,n1,n2,n3,wfd,psi,&
     n1_old,n2_old,n3_old,wfd_old,psi_old)
  use module_base
  use module_types
  implicit none
  integer, intent(in) :: nproc,n1,n2,n3
  type(orbitals_data), intent(in) :: orbs
  type(wavefunctions_descriptors), intent(inout) :: wfd,wfd_old
  integer, intent(out) :: n1_old,n2_old,n3_old
  real(wp), dimension(:), pointer :: psi,psi_old
  !Local variables
  character(len=*), parameter :: subname='copy_old_wavefunctions'
  real(kind=8), parameter :: eps_mach=1.d-12
  integer :: iseg,j,ind1,iorb,i_all,i_stat,oidx,sidx !n(c) nvctrp_old
  real(kind=8) :: tt

  wfd_old%nvctr_c = wfd%nvctr_c
  wfd_old%nvctr_f = wfd%nvctr_f
  wfd_old%nseg_c  = wfd%nseg_c
  wfd_old%nseg_f  = wfd%nseg_f

  !allocations
  call allocate_wfd(wfd_old,subname)

  do iseg=1,wfd_old%nseg_c+wfd_old%nseg_f
     wfd_old%keyglob(1,iseg)    = wfd%keyglob(1,iseg) 
     wfd_old%keyglob(2,iseg)    = wfd%keyglob(2,iseg)
     wfd_old%keygloc(1,iseg)    = wfd%keygloc(1,iseg)
     wfd_old%keygloc(2,iseg)    = wfd%keygloc(2,iseg)
     wfd_old%keyvloc(iseg)      = wfd%keyvloc(iseg)
     wfd_old%keyvglob(iseg)      = wfd%keyvglob(iseg)
  enddo
  !deallocation
  call deallocate_wfd(wfd,subname)

  n1_old = n1
  n2_old = n2
  n3_old = n3

  !add the number of distributed point for the compressed wavefunction
  tt=dble(wfd_old%nvctr_c+7*wfd_old%nvctr_f)/dble(nproc)
  !n(c) nvctrp_old=int((1.d0-eps_mach*tt) + tt)

  allocate(psi_old((wfd_old%nvctr_c+7*wfd_old%nvctr_f)*orbs%norbp*orbs%nspinor+ndebug),&
       stat=i_stat)
  call memocc(i_stat,psi_old,'psi_old',subname)

  do iorb=1,orbs%norbp
     tt=0.d0
     oidx=(iorb-1)*orbs%nspinor+1
     do sidx=oidx,oidx+orbs%nspinor-1
        do j=1,wfd_old%nvctr_c+7*wfd_old%nvctr_f
           ind1=j+(wfd_old%nvctr_c+7*wfd_old%nvctr_f)*(sidx-1)
           psi_old(ind1)= psi(ind1)
           tt=tt+real(psi(ind1),kind=8)**2
        enddo
     end do

     tt=sqrt(tt)
     if (abs(tt-1.d0) > 1.d-8) then
        write(*,*)'wrong psi_old',iorb,tt
        stop 
     end if
  enddo
  !deallocation
  i_all=-product(shape(psi))*kind(psi)
  deallocate(psi,stat=i_stat)
  call memocc(i_stat,i_all,'psi',subname)

END SUBROUTINE copy_old_wavefunctions


!>   Reformat wavefunctions if the mesh have changed (in a restart)
subroutine reformatmywaves(iproc,orbs,at,&
     hx_old,hy_old,hz_old,n1_old,n2_old,n3_old,rxyz_old,wfd_old,psi_old,&
     hx,hy,hz,n1,n2,n3,rxyz,wfd,psi)
  use module_base
  use module_types
  implicit none
  integer, intent(in) :: iproc,n1_old,n2_old,n3_old,n1,n2,n3
  real(gp), intent(in) :: hx_old,hy_old,hz_old,hx,hy,hz
  type(wavefunctions_descriptors), intent(in) :: wfd,wfd_old
  type(atoms_data), intent(in) :: at
  type(orbitals_data), intent(in) :: orbs
  real(gp), dimension(3,at%nat), intent(in) :: rxyz,rxyz_old
  real(wp), dimension(wfd_old%nvctr_c+7*wfd_old%nvctr_f,orbs%nspinor*orbs%norbp), intent(in) :: psi_old
  real(wp), dimension(wfd%nvctr_c+7*wfd%nvctr_f,orbs%nspinor*orbs%norbp), intent(out) :: psi
  !Local variables
  character(len=*), parameter :: subname='reformatmywaves'
  logical :: reformat,perx,pery,perz
  integer :: iat,iorb,j,i_stat,i_all,jj,j0,j1,ii,i0,i1,i2,i3,i,iseg,nb1,nb2,nb3
  real(gp) :: tx,ty,tz,displ,mindist
  real(wp), dimension(:,:,:), allocatable :: psifscf
  real(wp), dimension(:,:,:,:,:,:), allocatable :: psigold

  !conditions for periodicity in the three directions
  perx=(at%geocode /= 'F')
  pery=(at%geocode == 'P')
  perz=(at%geocode /= 'F')

  !buffers realted to periodicity
  !WARNING: the boundary conditions are not assumed to change between new and old
  call ext_buffers_coarse(perx,nb1)
  call ext_buffers_coarse(pery,nb2)
  call ext_buffers_coarse(perz,nb3)


  allocate(psifscf(-nb1:2*n1+1+nb1,-nb2:2*n2+1+nb2,-nb3:2*n3+1+nb3+ndebug),stat=i_stat)
  call memocc(i_stat,psifscf,'psifscf',subname)

  tx=0.0_gp 
  ty=0.0_gp
  tz=0.0_gp

  do iat=1,at%nat
     tx=tx+mindist(perx,at%alat1,rxyz(1,iat),rxyz_old(1,iat))**2
     ty=ty+mindist(pery,at%alat2,rxyz(2,iat),rxyz_old(2,iat))**2
     tz=tz+mindist(perz,at%alat3,rxyz(3,iat),rxyz_old(3,iat))**2
  enddo
  displ=sqrt(tx+ty+tz)
!  write(100+iproc,*) 'displacement',dis
!  write(100+iproc,*) 'rxyz ',rxyz
!  write(100+iproc,*) 'rxyz_old ',rxyz_old

  !reformatting criterion
  if (hx == hx_old .and. hy == hy_old .and. hz == hz_old .and. &
       wfd_old%nvctr_c  == wfd%nvctr_c .and. wfd_old%nvctr_f == wfd%nvctr_f .and.&
       n1_old  == n1  .and. n2_old == n2 .and. n3_old == n3  .and.  displ <  1.d-3  ) then
     reformat=.false.
     if (iproc==0) then
        write(*,'(1x,a)',advance='NO')&
         'The wavefunctions do not need reformatting and can be imported directly...   '
       !  '-------------------------------------------------------------- Wavefunctions Restart'
     end if
  else
     reformat=.true.
     if (iproc==0) then
        write(*,'(1x,a)')&
         'The wavefunctions need reformatting because:                                 '
        if (hx /= hx_old .or. hy /= hy_old .or. hz /= hz_old) then 
           write(*,"(4x,a,6(1pe20.12))") &
                '  hgrid_old /= hgrid  ',hx_old,hy_old,hz_old,hx,hy,hz
        else if (wfd_old%nvctr_c /= wfd%nvctr_c) then
           write(*,"(4x,a,2i8)") &
                'nvctr_c_old /= nvctr_c',wfd_old%nvctr_c,wfd%nvctr_c
        else if (wfd_old%nvctr_f /= wfd%nvctr_f)  then
           write(*,"(4x,a,2i8)") &
                'nvctr_f_old /= nvctr_f',wfd_old%nvctr_f,wfd%nvctr_f
        else if (n1_old /= n1  .or. n2_old /= n2 .or. n3_old /= n3 )  then  
           write(*,"(4x,a,6i5)") &
                'cell size has changed ',n1_old,n1  , n2_old,n2 , n3_old,n3
        else
           write(*,"(4x,a,3(1pe19.12))") &
                'molecule was shifted  ' , tx,ty,tz
        endif
           write(*,"(1x,a)",advance='NO')& 
                'Reformatting...'
     end if
     !calculate the new grid values
     
!check
!        write(100+iproc,'(1x,a)')&
!         'The wavefunctions need reformatting because:                                 '
!        if (hgrid_old.ne.hgrid) then 
!           write(100+iproc,"(4x,a,1pe20.12)") &
!                '  hgrid_old /= hgrid  ',hgrid_old, hgrid
!        else if (wfd_old%nvctr_c.ne.wfd%nvctr_c) then
!           write(100+iproc,"(4x,a,2i8)") &
!                'nvctr_c_old /= nvctr_c',wfd_old%nvctr_c,wfd%nvctr_c
!        else if (wfd_old%nvctr_f.ne.wfd%nvctr_f)  then
!           write(100+iproc,"(4x,a,2i8)") &
!                'nvctr_f_old /= nvctr_f',wfd_old%nvctr_f,wfd%nvctr_f
!        else if (n1_old.ne.n1  .or. n2_old.ne.n2 .or. n3_old.ne.n3 )  then  
!           write(100+iproc,"(4x,a,6i5)") &
!                'cell size has changed ',n1_old,n1  , n2_old,n2 , n3_old,n3
!        else
!           write(100+iproc,"(4x,a,3(1pe19.12))") &
!                'molecule was shifted  ' , tx,ty,tz
!        endif
!checkend
  end if

  do iorb=1,orbs%norbp*orbs%nspinor

     if (.not. reformat) then
!write(100+iproc,*) 'no reformatting' 

        do j=1,wfd_old%nvctr_c
           psi(j,iorb)=psi_old(j, iorb)
        enddo
        do j=1,7*wfd_old%nvctr_f-6,7
           psi(wfd%nvctr_c+j+0,iorb)=psi_old(wfd%nvctr_c+j+0,iorb)
           psi(wfd%nvctr_c+j+1,iorb)=psi_old(wfd%nvctr_c+j+1,iorb)
           psi(wfd%nvctr_c+j+2,iorb)=psi_old(wfd%nvctr_c+j+2,iorb)
           psi(wfd%nvctr_c+j+3,iorb)=psi_old(wfd%nvctr_c+j+3,iorb)
           psi(wfd%nvctr_c+j+4,iorb)=psi_old(wfd%nvctr_c+j+4,iorb)
           psi(wfd%nvctr_c+j+5,iorb)=psi_old(wfd%nvctr_c+j+5,iorb)
           psi(wfd%nvctr_c+j+6,iorb)=psi_old(wfd%nvctr_c+j+6,iorb)
        enddo

     else

        allocate(psigold(0:n1_old,2,0:n2_old,2,0:n3_old,2+ndebug),stat=i_stat)
        call memocc(i_stat,psigold,'psigold',subname)

        call razero(8*(n1_old+1)*(n2_old+1)*(n3_old+1),psigold)

        ! coarse part
        do iseg=1,wfd_old%nseg_c
           jj=wfd_old%keyvloc(iseg)
           j0=wfd_old%keygloc(1,iseg)
           j1=wfd_old%keygloc(2,iseg)
           ii=j0-1
           i3=ii/((n1_old+1)*(n2_old+1))
           ii=ii-i3*(n1_old+1)*(n2_old+1)
           i2=ii/(n1_old+1)
           i0=ii-i2*(n1_old+1)
           i1=i0+j1-j0
           do i=i0,i1
              psigold(i,1,i2,1,i3,1) = psi_old(i-i0+jj,iorb)
           enddo
        enddo

        ! fine part
        do iseg=1,wfd_old%nseg_f
           jj=wfd_old%keyvloc(wfd_old%nseg_c + iseg)
           j0=wfd_old%keygloc(1,wfd_old%nseg_c + iseg)
           j1=wfd_old%keygloc(2,wfd_old%nseg_c + iseg)
           ii=j0-1
           i3=ii/((n1_old+1)*(n2_old+1))
           ii=ii-i3*(n1_old+1)*(n2_old+1)
           i2=ii/(n1_old+1)
           i0=ii-i2*(n1_old+1)
           i1=i0+j1-j0
           do i=i0,i1
              psigold(i,2,i2,1,i3,1)=psi_old(wfd_old%nvctr_c+1+7*(i-i0+jj-1), iorb)
              psigold(i,1,i2,2,i3,1)=psi_old(wfd_old%nvctr_c+2+7*(i-i0+jj-1), iorb)
              psigold(i,2,i2,2,i3,1)=psi_old(wfd_old%nvctr_c+3+7*(i-i0+jj-1), iorb)
              psigold(i,1,i2,1,i3,2)=psi_old(wfd_old%nvctr_c+4+7*(i-i0+jj-1), iorb)
              psigold(i,2,i2,1,i3,2)=psi_old(wfd_old%nvctr_c+5+7*(i-i0+jj-1), iorb)
              psigold(i,1,i2,2,i3,2)=psi_old(wfd_old%nvctr_c+6+7*(i-i0+jj-1), iorb)
              psigold(i,2,i2,2,i3,2)=psi_old(wfd_old%nvctr_c+7+7*(i-i0+jj-1), iorb)
           enddo
        enddo

!write(100+iproc,*) 'norm psigold ',dnrm2(8*(n1_old+1)*(n2_old+1)*(n3_old+1),psigold,1)

        call reformatonewave(displ,wfd,at,hx_old,hy_old,hz_old, & !n(m)
             n1_old,n2_old,n3_old,rxyz_old,psigold,hx,hy,hz,&
             n1,n2,n3,rxyz,psifscf,psi(1,iorb))

        i_all=-product(shape(psigold))*kind(psigold)
        deallocate(psigold,stat=i_stat)
        call memocc(i_stat,i_all,'psigold',subname)
     end if
  end do

  i_all=-product(shape(psifscf))*kind(psifscf)
  deallocate(psifscf,stat=i_stat)
  call memocc(i_stat,i_all,'psifscf',subname)

  if (iproc==0) write(*,"(1x,a)")'done.'

END SUBROUTINE reformatmywaves

integer function wave_format_from_filename(iproc, filename)
  use module_types
  implicit none
  integer, intent(in) :: iproc
  character(len=*), intent(in) :: filename

  integer :: isuffix

  wave_format_from_filename = WF_FORMAT_NONE

  isuffix = index(filename, ".etsf", back = .true.)
  if (isuffix > 0) then
     wave_format_from_filename = WF_FORMAT_ETSF
     if (iproc ==0) write(*,*) "Reading wavefunctions in ETSF file format."
  else
     isuffix = index(filename, ".bin", back = .true.)
     if (isuffix > 0) then
        wave_format_from_filename = WF_FORMAT_BINARY
        if (iproc ==0) write(*,*) "Reading wavefunctions in BigDFT binary file format."
     else
        wave_format_from_filename = WF_FORMAT_PLAIN
        if (iproc ==0) write(*,*) "Reading wavefunctions in plain text file format."
     end if
  end if
end function wave_format_from_filename

!>  Reads wavefunction from file and transforms it properly if hgrid or size of simulation cell
!!  have changed
subroutine readmywaves(iproc,filename,iformat,orbs,n1,n2,n3,hx,hy,hz,at,rxyz_old,rxyz,  & 
     wfd,psi,orblist)
  use module_base
  use module_types
  use module_interfaces, except_this_one => readmywaves
  implicit none
  integer, intent(in) :: iproc,n1,n2,n3, iformat
  real(gp), intent(in) :: hx,hy,hz
  type(wavefunctions_descriptors), intent(in) :: wfd
  type(orbitals_data), intent(inout) :: orbs
  type(atoms_data), intent(in) :: at
  real(gp), dimension(3,at%nat), intent(in) :: rxyz
  real(gp), dimension(3,at%nat), intent(out) :: rxyz_old
  real(wp), dimension(wfd%nvctr_c+7*wfd%nvctr_f,orbs%nspinor,orbs%norbp), intent(out) :: psi
  character(len=*), intent(in) :: filename
  integer, dimension(orbs%norb), optional :: orblist
  !Local variables
  character(len=*), parameter :: subname='readmywaves'
  logical :: perx,pery,perz
  integer :: ncount1,ncount_rate,ncount_max,iorb,i_stat,i_all,ncount2,nb1,nb2,nb3,iorb_out,ispinor
  real(kind=4) :: tr0,tr1
  real(kind=8) :: tel
  real(wp), dimension(:,:,:), allocatable :: psifscf
  !integer, dimension(orbs%norb) :: orblist2

  call cpu_time(tr0)
  call system_clock(ncount1,ncount_rate,ncount_max)

  if (iformat == WF_FORMAT_ETSF) then
     !construct the orblist or use the one in argument
     !do nb1 = 1, orbs%norb
     !orblist2(nb1) = nb1
     !if(present(orblist)) orblist2(nb1) = orblist(nb1) 
     !end do

     call read_waves_etsf(iproc,filename // ".etsf",orbs,n1,n2,n3,hx,hy,hz,at,rxyz_old,rxyz,  & 
          wfd,psi)
  else if (iformat == WF_FORMAT_BINARY .or. iformat == WF_FORMAT_PLAIN) then
     !conditions for periodicity in the three directions
     perx=(at%geocode /= 'F')
     pery=(at%geocode == 'P')
     perz=(at%geocode /= 'F')

     !buffers related to periodicity
     !WARNING: the boundary conditions are not assumed to change between new and old
     call ext_buffers_coarse(perx,nb1)
     call ext_buffers_coarse(pery,nb2)
     call ext_buffers_coarse(perz,nb3)

     allocate(psifscf(-nb1:2*n1+1+nb1,-nb2:2*n2+1+nb2,-nb3:2*n3+1+nb3+ndebug),stat=i_stat)
     call memocc(i_stat,psifscf,'psifscf',subname)

     do iorb=1,orbs%norbp!*orbs%nspinor

!!$        write(f4,'(i4.4)') iorb+orbs%isorb*orbs%nspinor
!!$        if (exists) then
!!$           filename_ = filename//".bin."//f4
!!$           open(unit=99,file=filename_,status='unknown',form="unformatted")
!!$        else
!!$           filename_ = trim(filename)//"."//f4
!!$           open(unit=99,file=trim(filename_),status='unknown')
!!$        end if
!!$           call readonewave(99, .not.exists,iorb+orbs%isorb*orbs%nspinor,iproc,n1,n2,n3, &
!!$                & hx,hy,hz,at,wfd,rxyz_old,rxyz,&
!!$                psi(1,iorb),orbs%eval((iorb-1)/orbs%nspinor+1+orbs%isorb),psifscf)

        do ispinor=1,orbs%nspinor
           if(present(orblist)) then
              call open_filename_of_iorb(99,(iformat == WF_FORMAT_BINARY),filename, &
                   & orbs,iorb,ispinor,iorb_out, orblist(iorb+orbs%isorb))
           else
              call open_filename_of_iorb(99,(iformat == WF_FORMAT_BINARY),filename, &
                   & orbs,iorb,ispinor,iorb_out)
           end if           
           call readonewave(99, (iformat == WF_FORMAT_PLAIN),iorb_out,iproc,n1,n2,n3, &
                & hx,hy,hz,at,wfd,rxyz_old,rxyz,&
                psi(1,ispinor,iorb),orbs%eval(orbs%isorb+iorb),psifscf)
           close(99)
        end do

     end do

     i_all=-product(shape(psifscf))*kind(psifscf)
     deallocate(psifscf,stat=i_stat)
     call memocc(i_stat,i_all,'psifscf',subname)

  else
     write(0,*) "Unknown wavefunction file format from filename."
     stop
  end if

  call cpu_time(tr1)
  call system_clock(ncount2,ncount_rate,ncount_max)
  tel=dble(ncount2-ncount1)/dble(ncount_rate)
  write(*,'(a,i4,2(1x,1pe10.3))') '- READING WAVES TIME',iproc,tr1-tr0,tel
END SUBROUTINE readmywaves

!> Verify the presence of a given file
subroutine verify_file_presence(filerad,orbs,iformat,nproc)
  use module_base
  use module_types
  use module_interfaces
  implicit none
  integer, intent(in) :: nproc
  character(len=*), intent(in) :: filerad
  type(orbitals_data), intent(in) :: orbs
  integer, intent(out) :: iformat
  !local variables
  character(len=500) :: filename
  logical :: onefile,allfiles
  integer :: iorb,ispinor,iorb_out,ierr
  
  allfiles=.true.

  !first try with plain files
  loop_plain: do iorb=1,orbs%norbp
     do ispinor=1,orbs%nspinor
        call filename_of_iorb(.false.,trim(filerad),orbs,iorb,ispinor,filename,iorb_out)
        inquire(file=filename,exist=onefile)
        allfiles=allfiles .and. onefile
        if (.not. allfiles) then
           exit loop_plain
        end if
     end do
  end do loop_plain
  !reduce the result among the other processors
  if (nproc > 1) call mpiallred(allfiles,1,MPI_LAND,bigdft_mpi%mpi_comm,ierr)
 
  if (allfiles) then
     iformat=WF_FORMAT_PLAIN
     return
  end if

  !Otherwise  test binary files.
  allfiles = .true.
  loop_binary: do iorb=1,orbs%norbp
     do ispinor=1,orbs%nspinor
        call filename_of_iorb(.true.,trim(filerad),orbs,iorb,ispinor,filename,iorb_out)

        inquire(file=filename,exist=onefile)
        allfiles=allfiles .and. onefile
        if (.not. allfiles) then
           exit loop_binary
        end if

     end do
  end do loop_binary
  !reduce the result among the other processors
  if (nproc > 1) call mpiallred(allfiles,1,MPI_LAND,bigdft_mpi%mpi_comm,ierr)

  if (allfiles) then
     iformat=WF_FORMAT_BINARY
     return
  end if

  !otherwise, switch to normal input guess
  iformat=WF_FORMAT_NONE

end subroutine verify_file_presence

!> Associate to the absolute value of orbital a filename which depends of the k-point and 
!! of the spin sign
subroutine filename_of_iorb(lbin,filename,orbs,iorb,ispinor,filename_out,iorb_out,iiorb)
  use module_base
  use module_types
  implicit none
  character(len=*), intent(in) :: filename
  logical, intent(in) :: lbin
  integer, intent(in) :: iorb,ispinor
  type(orbitals_data), intent(in) :: orbs
  character(len=*) :: filename_out
  integer, intent(out) :: iorb_out
  integer, intent(in), optional :: iiorb
  !local variables
  character(len=1) :: spintype,realimag
  character(len=4) :: f3
  character(len=5) :: f4
  character(len=8) :: completename
  integer :: ikpt
  real(gp) :: spins

  !calculate k-point
  ikpt=orbs%iokpt(iorb)
  write(f3,'(a1,i3.3)') "k", ikpt !not more than 999 kpts

  !see if the wavefunction is real or imaginary
  if(modulo(ispinor,2)==0) then
     realimag='I'
  else
     realimag='R'
  end if
  !calculate the spin sector
  spins=orbs%spinsgn(orbs%isorb+iorb)
  if(orbs%nspinor == 4) then
     if (ispinor <=2) then
        spintype='A'
     else
        spintype='B'
     end if
  else
     if (spins==1.0_gp) then
        spintype='U'
     else
        spintype='D'
     end if
  end if
  !no spin polarization if nspin=1
  if (orbs%nspin==1) spintype='N'

  !calculate the actual orbital value
  iorb_out=iorb+orbs%isorb-(ikpt-1)*orbs%norb
  if(present(iiorb)) iorb_out = iiorb
  !purge the value from the spin sign
  if (spins==-1.0_gp) iorb_out=iorb_out-orbs%norbu

  !value of the orbital 
  write(f4,'(a1,i4.4)') "b", iorb_out

  !complete the information in the name of the orbital
  completename='-'//f3//'-'//spintype//realimag
  if (lbin) then
     filename_out = trim(filename)//completename//".bin."//f4
  else
     filename_out = trim(filename)//completename//"."//f4
  end if

  !print *,'filename: ',filename_out
end subroutine filename_of_iorb


!> Associate to the absolute value of orbital a filename which depends of the k-point and 
!! of the spin sign
subroutine open_filename_of_iorb(unitfile,lbin,filename,orbs,iorb,ispinor,iorb_out,iiorb)
  use module_base
  use module_types
  use module_interfaces, except_this_one => open_filename_of_iorb
  implicit none
  character(len=*), intent(in) :: filename
  logical, intent(in) :: lbin
  integer, intent(in) :: iorb,ispinor,unitfile
  type(orbitals_data), intent(in) :: orbs
  integer, intent(out) :: iorb_out
  integer, intent(in), optional :: iiorb
  !local variables
  character(len=500) :: filename_out

  if(present(iiorb)) then   
     call filename_of_iorb(lbin,filename,orbs,iorb,ispinor,filename_out,iorb_out,iiorb) 
  else
     call filename_of_iorb(lbin,filename,orbs,iorb,ispinor,filename_out,iorb_out)
  end if
  if (lbin) then
     open(unit=unitfile,file=trim(filename_out),status='unknown',form="unformatted")
  else
     open(unit=unitfile,file=trim(filename_out),status='unknown')
  end if

end subroutine open_filename_of_iorb

!>   Write all my wavefunctions in files by calling writeonewave
subroutine writemywaves(iproc,filename,iformat,orbs,n1,n2,n3,hx,hy,hz,at,rxyz,wfd,psi)
  use module_types
  use module_base
  use module_interfaces, except_this_one => writeonewave
  implicit none
  integer, intent(in) :: iproc,n1,n2,n3,iformat
  real(gp), intent(in) :: hx,hy,hz
  type(atoms_data), intent(in) :: at
  type(orbitals_data), intent(in) :: orbs
  type(wavefunctions_descriptors), intent(in) :: wfd
  real(gp), dimension(3,at%nat), intent(in) :: rxyz
  real(wp), dimension(wfd%nvctr_c+7*wfd%nvctr_f,orbs%nspinor,orbs%norbp), intent(in) :: psi
  character(len=*), intent(in) :: filename
  !Local variables
  integer :: ncount1,ncount_rate,ncount_max,iorb,ncount2,iorb_out,ispinor
  real(kind=4) :: tr0,tr1
  real(kind=8) :: tel

  if (iproc == 0) write(*,"(1x,A,A,a)") "Write wavefunctions to file: ", trim(filename),'.*'
  if (iformat == WF_FORMAT_ETSF) then
     call write_waves_etsf(iproc,filename,orbs,n1,n2,n3,hx,hy,hz,at,rxyz,wfd,psi)
  else
     call cpu_time(tr0)
     call system_clock(ncount1,ncount_rate,ncount_max)

     ! Plain BigDFT files.
     do iorb=1,orbs%norbp
        do ispinor=1,orbs%nspinor
           call open_filename_of_iorb(99,(iformat == WF_FORMAT_BINARY),filename, &
                & orbs,iorb,ispinor,iorb_out)           
           call writeonewave(99,(iformat == WF_FORMAT_PLAIN),iorb_out,n1,n2,n3,hx,hy,hz, &
                at%nat,rxyz,wfd%nseg_c,wfd%nvctr_c,wfd%keygloc(1,1),wfd%keyvloc(1),  & 
                wfd%nseg_f,wfd%nvctr_f,wfd%keygloc(1,wfd%nseg_c+1),wfd%keyvloc(wfd%nseg_c+1), & 
                psi(1,ispinor,iorb),psi(wfd%nvctr_c+1,ispinor,iorb), &
                orbs%eval(iorb+orbs%isorb))
           close(99)
        end do
     enddo

     call cpu_time(tr1)
     call system_clock(ncount2,ncount_rate,ncount_max)
     tel=dble(ncount2-ncount1)/dble(ncount_rate)
     write(*,'(a,i4,2(1x,1pe10.3))') '- WRITE WAVES TIME',iproc,tr1-tr0,tel
     !write(*,'(a,1x,i0,a)') '- iproc',iproc,' finished writing waves'
  end if

END SUBROUTINE writemywaves

subroutine read_wave_to_isf(lstat, filename, ln, iorbp, hx, hy, hz, &
     & n1, n2, n3, nspinor, psiscf)
  use module_base
  use module_types
  use module_interfaces, except_this_one => read_wave_to_isf

  implicit none

  integer, intent(in) :: ln
  character, intent(in) :: filename(ln)
  integer, intent(in) :: iorbp
  integer, intent(out) :: n1, n2, n3, nspinor
  real(gp), intent(out) :: hx, hy, hz
  real(wp), dimension(:,:,:,:), pointer :: psiscf
  logical, intent(out) :: lstat

  character(len = 1024) :: filename_
  integer :: wave_format_from_filename, iformat, i
  
  write(filename_, "(A)") " "
  do i = 1, ln, 1
     filename_(i:i) = filename(i)
  end do

  ! Find format from name.
  iformat = wave_format_from_filename(1, trim(filename_))

  ! Call proper wraping routine.
  if (iformat == WF_FORMAT_ETSF) then
     call readwavetoisf_etsf(lstat, trim(filename_), iorbp, hx, hy, hz, &
          & n1, n2, n3, nspinor, psiscf)
  else
     call readwavetoisf(lstat, trim(filename_), (iformat == WF_FORMAT_PLAIN), hx, hy, hz, &
          & n1, n2, n3, nspinor, psiscf)
  end if
END SUBROUTINE read_wave_to_isf

subroutine free_wave_to_isf(psiscf)
  use module_base
  implicit none
  real(wp), dimension(:,:,:,:), pointer :: psiscf

  integer :: i_all, i_stat

  i_all=-product(shape(psiscf))*kind(psiscf)
  deallocate(psiscf,stat=i_stat)
  call memocc(i_stat,i_all,'psiscf',"free_wave_to_isf_etsf")
END SUBROUTINE free_wave_to_isf

subroutine read_wave_descr(lstat, filename, ln, &
     & norbu, norbd, iorbs, ispins, nkpt, ikpts, nspinor, ispinor)
  use module_types
  implicit none
  integer, intent(in) :: ln
  character, intent(in) :: filename(ln)
  integer, intent(out) :: norbu, norbd, nkpt, nspinor
  integer, intent(out) :: iorbs, ispins, ikpts, ispinor
  logical, intent(out) :: lstat

  character(len = 1024) :: filename_
  integer :: wave_format_from_filename, iformat, i
  character(len = 1024) :: testf
  
  write(filename_, "(A)") " "
  do i = 1, ln, 1
     filename_(i:i) = filename(i)
  end do

  ! Find format from name.
  iformat = wave_format_from_filename(1, trim(filename_))

  ! Call proper wraping routine.
  if (iformat == WF_FORMAT_ETSF) then
     call readwavedescr_etsf(lstat, trim(filename_), norbu, norbd, nkpt, nspinor)
     iorbs = 1
     ispins = 1
     ikpts = 1
     ispinor = 1
  else
     call readwavedescr(lstat, trim(filename_), iorbs, ispins, ikpts, ispinor, nspinor, testf)
     norbu = 0
     norbd = 0
     nkpt = 0
  end if
END SUBROUTINE read_wave_descr


subroutine writeonewave_linear(unitwf,useFormattedOutput,iorb,n1,n2,n3,hx,hy,hz,locregCenter,&
     locrad,confPotOrder,confPotprefac,nat,rxyz, nseg_c,nvctr_c,keyg_c,keyv_c,  &
     nseg_f,nvctr_f,keyg_f,keyv_f, &
     psi_c,psi_f,eval,onwhichatom)
  use module_base
  implicit none
  logical, intent(in) :: useFormattedOutput
  integer, intent(in) :: unitwf,iorb,n1,n2,n3,nat,nseg_c,nvctr_c,nseg_f,nvctr_f,confPotOrder
  real(gp), intent(in) :: hx,hy,hz,locrad,confPotprefac
  real(wp), intent(in) :: eval
  integer, dimension(nseg_c), intent(in) :: keyv_c
  integer, dimension(nseg_f), intent(in) :: keyv_f
  integer, dimension(2,nseg_c), intent(in) :: keyg_c
  integer, dimension(2,nseg_f), intent(in) :: keyg_f
  real(wp), dimension(nvctr_c), intent(in) :: psi_c
  real(wp), dimension(7,nvctr_f), intent(in) :: psi_f
  real(gp), dimension(3,nat), intent(in) :: rxyz
  real(gp), dimension(3), intent(in) :: locregCenter
  integer, intent(in) :: onwhichatom
  !local variables
  integer :: iat,jj,j0,j1,ii,i0,i1,i2,i3,i,iseg,j
  real(wp) :: tt,t1,t2,t3,t4,t5,t6,t7

  if (useFormattedOutput) then
     write(unitwf,*) iorb,eval
     write(unitwf,*) hx,hy,hz
     write(unitwf,*) n1,n2,n3
     write(unitwf,*) locregCenter(1),locregCenter(2),locregCenter(3),onwhichatom,locrad,&
          confPotOrder,confPotprefac
     write(unitwf,*) nat
     do iat=1,nat
     write(unitwf,'(3(1x,e24.17))') (rxyz(j,iat),j=1,3)
     enddo
     write(unitwf,*) nvctr_c, nvctr_f
  else
     write(unitwf) iorb,eval
     write(unitwf) hx,hy,hz
     write(unitwf) n1,n2,n3
     write(unitwf) locregCenter(1),locregCenter(2),locregCenter(3),onwhichatom,locrad,&
          confPotOrder,confPotprefac
     write(unitwf) nat
     do iat=1,nat
     write(unitwf) (rxyz(j,iat),j=1,3)
     enddo
     write(unitwf) nvctr_c, nvctr_f
  end if

  ! coarse part
  do iseg=1,nseg_c
     jj=keyv_c(iseg)
     j0=keyg_c(1,iseg)
     j1=keyg_c(2,iseg)
     ii=j0-1
     i3=ii/((n1+1)*(n2+1))
     ii=ii-i3*(n1+1)*(n2+1)
     i2=ii/(n1+1)
     i0=ii-i2*(n1+1)
     i1=i0+j1-j0
     do i=i0,i1
        tt=psi_c(i-i0+jj)
        if (useFormattedOutput) then
           write(unitwf,'(3(i4),1x,e19.12)') i,i2,i3,tt
        else
           write(unitwf) i,i2,i3,tt
        end if
     enddo
  enddo

  ! fine part
  do iseg=1,nseg_f
     jj=keyv_f(iseg)
     j0=keyg_f(1,iseg)
     j1=keyg_f(2,iseg)
     ii=j0-1
     i3=ii/((n1+1)*(n2+1))
     ii=ii-i3*(n1+1)*(n2+1)
     i2=ii/(n1+1)
     i0=ii-i2*(n1+1)
     i1=i0+j1-j0
     do i=i0,i1
        t1=psi_f(1,i-i0+jj)
        t2=psi_f(2,i-i0+jj)
        t3=psi_f(3,i-i0+jj)
        t4=psi_f(4,i-i0+jj)
        t5=psi_f(5,i-i0+jj)
        t6=psi_f(6,i-i0+jj)
        t7=psi_f(7,i-i0+jj)
        if (useFormattedOutput) then
           write(unitwf,'(3(i4),7(1x,e17.10))') i,i2,i3,t1,t2,t3,t4,t5,t6,t7
        else
           write(unitwf) i,i2,i3,t1,t2,t3,t4,t5,t6,t7
        end if
     enddo
  enddo

  if (verbose >= 2) write(*,'(1x,i0,a)') iorb,'th wavefunction written'

END SUBROUTINE writeonewave_linear


subroutine writeLinearCoefficients(unitwf,useFormattedOutput,n1,n2,n3,hx,hy,hz,nat,rxyz,&
           norb,ntmb,nvctr_c,nvctr_f,coeff,eval)
  use module_base
  implicit none
  logical, intent(in) :: useFormattedOutput
  integer, intent(in) :: unitwf,norb,n1,n2,n3,nat,ntmb,nvctr_c,nvctr_f
  real(gp), intent(in) :: hx,hy,hz
  real(wp), dimension(ntmb,norb), intent(in) :: coeff
  real(wp), dimension(norb), intent(in) :: eval
  real(gp), dimension(3,nat), intent(in) :: rxyz
  !local variables
  integer :: iat,i,j,iorb
  real(wp) :: tt

  ! Write the Header
  if (useFormattedOutput) then
     write(unitwf,*) norb,ntmb
     write(unitwf,*) hx,hy,hz
     write(unitwf,*) n1,n2,n3
     write(unitwf,*) nat
     do iat=1,nat
     write(unitwf,'(3(1x,e24.17))') (rxyz(j,iat),j=1,3)
     enddo
     write(unitwf,*) nvctr_c, nvctr_f
     do iorb=1,norb
     write(unitwf,*) iorb,eval(iorb)
     enddo
  else
     write(unitwf) norb, ntmb
     write(unitwf) hx,hy,hz
     write(unitwf) n1,n2,n3
     write(unitwf) nat
     do iat=1,nat
     write(unitwf) (rxyz(j,iat),j=1,3)
     enddo
     write(unitwf) nvctr_c, nvctr_f
     do iorb=1,norb
     write(unitwf) iorb,eval(iorb)
     enddo
  end if

  ! Now write the coefficients
  do i = 1, norb
     do j = 1, ntmb
          tt = coeff(j,i)
          if (useFormattedOutput) then
             write(unitwf,'(2(i4),1x,e19.12)') i,j,tt
          else
             write(unitwf) i,j,tt
          end if
     end do
  end do  
  if (verbose >= 2) write(*,'(1x,a)') 'Wavefunction coefficients written'

END SUBROUTINE writeLinearCoefficients


!>   Write all my wavefunctions in files by calling writeonewave                                                                                            
subroutine writemywaves_linear(iproc,filename,iformat,Lzd,orbs,norb,hx,hy,hz,at,rxyz,psi,coeff,eval)
  use module_types
  use module_base
  use module_interfaces, except_this_one => writeonewave
  implicit none
  integer, intent(in) :: iproc,iformat
  integer, intent(in) :: norb   !< number of orbitals, not basis functions
  real(gp), intent(in) :: hx,hy,hz
  type(atoms_data), intent(in) :: at
  type(orbitals_data), intent(in) :: orbs         !< orbs describing the basis functions
  type(local_zone_descriptors), intent(in) :: Lzd
  real(gp), dimension(3,at%nat), intent(in) :: rxyz
  real(wp), dimension(max(orbs%npsidim_orbs,orbs%npsidim_comp)), intent(in) :: psi  ! Should be the real linear dimension and not the global
  real(wp), dimension(orbs%norb,norb), intent(in) :: coeff
  real(wp), dimension(norb), intent(in) :: eval
  character(len=*), intent(in) :: filename
  !Local variables
  integer :: ncount1,ncount_rate,ncount_max,iorb,ncount2,iorb_out,ispinor,ilr,shift,ii,iat
  integer :: jorb,jlr
  real(kind=4) :: tr0,tr1
  real(kind=8) :: tel

  if (iproc == 0) write(*,"(1x,A,A,a)") "Write wavefunctions to file: ", trim(filename),'.*'

  if (iformat == WF_FORMAT_ETSF) then
      stop 'Linear scaling with ETSF writing not implemented yet'
!     call write_waves_etsf(iproc,filename,orbs,n1,n2,n3,hx,hy,hz,at,rxyz,wfd,psi)
  else
     call cpu_time(tr0)
     call system_clock(ncount1,ncount_rate,ncount_max)

     ! Write the TMBs in the Plain BigDFT files.
     ! Use same ordering as posinp and llr generation
     ii = 0
     do iat = 1, at%nat
        do iorb=1,orbs%norbp
           if(iat == orbs%onwhichatom(iorb+orbs%isorb)) then
              shift = 1
              do jorb = 1, iorb-1 
                 jlr = orbs%inwhichlocreg(jorb+orbs%isorb)
                 shift = shift + Lzd%Llr(jlr)%wfd%nvctr_c+7*Lzd%Llr(jlr)%wfd%nvctr_f
              end do
              ii = ii + 1
              ilr = orbs%inwhichlocreg(iorb+orbs%isorb)
              do ispinor=1,orbs%nspinor
                 call open_filename_of_iorb(99,(iformat == WF_FORMAT_BINARY),filename, &
                    & orbs,iorb,ispinor,iorb_out)
                 call writeonewave_linear(99,(iformat == WF_FORMAT_PLAIN),iorb_out,Lzd%Glr%d%n1,Lzd%Glr%d%n2,Lzd%Glr%d%n3,&
                    & Lzd%hgrids(1),Lzd%hgrids(2),Lzd%hgrids(3), &
                    & Lzd%Llr(ilr)%locregCenter,Lzd%Llr(ilr)%locrad, 4, 0.0d0, &  !put here the real potentialPrefac and Order
                    & at%nat,rxyz,Lzd%Llr(ilr)%wfd%nseg_c,Lzd%Llr(ilr)%wfd%nvctr_c,&
                    & Lzd%Llr(ilr)%wfd%keyglob,Lzd%Llr(ilr)%wfd%keyvglob, &
                    & Lzd%Llr(ilr)%wfd%nseg_f,Lzd%Llr(ilr)%wfd%nvctr_f,&
                    & Lzd%Llr(ilr)%wfd%keyglob(1,Lzd%Llr(ilr)%wfd%nseg_c+1), &
                    & Lzd%Llr(ilr)%wfd%keyvglob(Lzd%Llr(ilr)%wfd%nseg_c+1), &
                    & psi(shift),psi(Lzd%Llr(ilr)%wfd%nvctr_c+shift),orbs%eval(iorb+orbs%isorb),&
                    & orbs%onwhichatom(iorb+orbs%isorb))
                 close(99)
              end do
           end if
        enddo
     end do

    ! Now write the coefficients to file
    ! Must be careful, the orbs%norb is the number of basis functions
    ! while the norb is the number of orbitals.
    if(iproc == 0) then
      if(iformat == WF_FORMAT_PLAIN) then
         open(99, file=filename//'_coeff.bin', status='unknown',form='formatted')
      else
         open(99, file=filename//'_coeff.bin', status='unknown',form='unformatted')
      end if
      call writeLinearCoefficients(99,(iformat == WF_FORMAT_PLAIN),Lzd%Glr%d%n1,Lzd%Glr%d%n2,Lzd%Glr%d%n3,&
           Lzd%hgrids(1),Lzd%hgrids(2),Lzd%hgrids(3),at%nat,rxyz,norb,orbs%norb,Lzd%Glr%wfd%nvctr_c,Lzd%Glr%wfd%nvctr_f,&
           coeff,eval)
      close(99)
    end if
     call cpu_time(tr1)
     call system_clock(ncount2,ncount_rate,ncount_max)
     tel=dble(ncount2-ncount1)/dble(ncount_rate)
     write(*,'(a,i4,2(1x,1pe10.3))') '- WRITE WAVES TIME',iproc,tr1-tr0,tel
     !write(*,'(a,1x,i0,a)') '- iproc',iproc,' finished writing waves'
  end if

END SUBROUTINE writemywaves_linear


subroutine readonewave_linear(unitwf,useFormattedInput,iorb,iproc,n1,n2,n3,&
     & hx,hy,hz,at,wfd,rxyz_old,rxyz,locrad,locregCenter,confPotOrder,&
     & confPotprefac,psi,eval,psifscf,onwhichatom,lr)
  use module_base
  use module_types
  use internal_io
  use module_interfaces
  implicit none
  logical, intent(in) :: useFormattedInput
  integer, intent(in) :: unitwf,iorb,iproc,n1,n2,n3
  type(wavefunctions_descriptors), intent(in) :: wfd
  type(atoms_data), intent(in) :: at
  real(gp), intent(in) :: hx,hy,hz
  real(gp), dimension(3,at%nat), intent(in) :: rxyz
  integer, intent(out) :: confPotOrder
  real(gp), intent(out) :: locrad, confPotprefac
  real(wp), intent(out) :: eval
  real(gp), dimension(3), intent(out) :: locregCenter
  real(gp), dimension(3,at%nat), intent(out) :: rxyz_old
  real(wp), dimension(wfd%nvctr_c+7*wfd%nvctr_f), intent(out) :: psi
  real(wp), dimension(*), intent(out) :: psifscf !this supports different BC
  integer, dimension(*), intent(in) :: onwhichatom
  type(locreg_descriptors), intent(in) :: lr

  !local variables
  character(len=*), parameter :: subname='readonewave_linear'
  character(len = 256) :: error
  logical :: perx,pery,perz,lstat
  integer :: iorb_old,n1_old,n2_old,n3_old,iat,nvctr_c_old,nvctr_f_old,i_all,iiat
  integer :: i1,i2,i3,iel,i_stat,iall,onwhichatom_tmp
  real(gp) :: tx,ty,tz,displ,hx_old,hy_old,hz_old,mindist
  real(gp) :: tt,t1,t2,t3,t4,t5,t6,t7
  real(wp), dimension(:,:,:,:,:,:), allocatable :: psigold
  character(len=12) :: orbname
  !write(*,*) 'INSIDE readonewave'

  call io_read_descr_linear(unitwf, useFormattedInput, iorb_old, eval, n1_old, n2_old, n3_old, &
       & hx_old, hy_old, hz_old, lstat, error, nvctr_c_old, nvctr_f_old, rxyz_old, at%nat,&
       & locrad, locregCenter, confPotOrder, confPotprefac, onwhichatom_tmp)

  if (.not. lstat) call io_error(trim(error))
  if (iorb_old /= iorb) stop 'readonewave_linear'

  !conditions for periodicity in the three directions
  perx=(at%geocode /= 'F')
  pery=(at%geocode == 'P')
  perz=(at%geocode /= 'F')

  tx=0.0_gp
  ty=0.0_gp
  tz=0.0_gp
  do iat=1,at%nat
     tx=tx+mindist(perx,at%alat1,rxyz(1,iat),rxyz_old(1,iat))**2
     ty=ty+mindist(pery,at%alat2,rxyz(2,iat),rxyz_old(2,iat))**2
     tz=tz+mindist(perz,at%alat3,rxyz(3,iat),rxyz_old(3,iat))**2
  enddo
  displ=sqrt(tx+ty+tz)

  if (hx_old == hx .and. hy_old == hy .and. hz_old == hz .and.&
       n1_old == n1  .and. n2_old == n2 .and. n3_old == n3 .and. displ <= 1.d-3) then

     if (iproc == 0) write(*,*) 'wavefunctions need NO reformatting'
     call read_psi_compress(unitwf, useFormattedInput, nvctr_c_old, nvctr_f_old, psi, lstat, error)
     if (.not. lstat) call io_error(trim(error))

  else

     if (iproc == 0 .and. iorb == 1) then
        write(*,*) 'wavefunctions need reformatting'
        if (hx_old /= hx .or. hy_old /= hy .or. hz_old /= hz) write(*,"(1x,A,6F14.10)") &
             'because hgrid_old /= hgrid',hx_old,hy_old,hz_old,hx,hy,hz
        if (n1_old /= n1  .or. n2_old /= n2 .or. n3_old /= n3 ) &
             write(*,*) 'because cell size has changed',n1_old,n1,n2_old,n2,n3_old,n3
        if (displ > 1.d-3 ) write(*,*) 'large displacement of molecule',displ
     end if

!     ! NOT SURE YET WHAT SHOULD BE DONE FOR LINEAR CASE, so just stop
!     if(iproc==0) write(*,*) 'This is forbidden for now in linear case!'
!     call mpi_finalize(i_all)
!     stop 
!needs fixing below
     ! also need to add derivative functions, which needs orbs and lzd
     allocate(psigold(0:n1_old,2,0:n2_old,2,0:n3_old,2+ndebug),stat=i_stat)
     call memocc(i_stat,psigold,'psigold',subname)

     call razero(8*(n1_old+1)*(n2_old+1)*(n3_old+1),psigold)
     do iel=1,nvctr_c_old
        if (useFormattedInput) then
           read(unitwf,*) i1,i2,i3,tt
        else
           read(unitwf) i1,i2,i3,tt
        end if
        psigold(i1,1,i2,1,i3,1)=tt
     enddo
     do iel=1,nvctr_f_old
        if (useFormattedInput) then
           read(unitwf,*) i1,i2,i3,t1,t2,t3,t4,t5,t6,t7
        else
           read(unitwf) i1,i2,i3,t1,t2,t3,t4,t5,t6,t7
        end if
        psigold(i1,2,i2,1,i3,1)=t1
        psigold(i1,1,i2,2,i3,1)=t2
        psigold(i1,2,i2,2,i3,1)=t3
        psigold(i1,1,i2,1,i3,2)=t4
        psigold(i1,2,i2,1,i3,2)=t5
        psigold(i1,1,i2,2,i3,2)=t6
        psigold(i1,2,i2,2,i3,2)=t7
     enddo

     ! onwhichatom should be replaced with that read from file for consistent reordering -
     ! ordering can change if positions have moved - already done previously
     !print*,onwhichatom(iorb), onwhichatom_tmp
     !onwhichatom(iorb) = onwhichatom_tmp
     iiat=onwhichatom(iorb)

     !call reformat_one_supportfunction here to be consistent with cubic
     call reformat_one_supportfunction(iiat,displ,wfd,at,hx_old,hy_old,hz_old, & !n(m)
          n1_old,n2_old,n3_old,rxyz_old,psigold,hx,hy,hz,&
          n1,n2,n3,rxyz,psifscf,psi)

     i_all=-product(shape(psigold))*kind(psigold)
     deallocate(psigold,stat=i_stat)
     call memocc(i_stat,i_all,'psigold',subname)

  endif

  ! DEBUG
  !write(orbname,*) iorb
  !call plot_wf(trim(adjustl(orbname)),1,at,1.0_dp,lr,hx,hy,hz,rxyz,psi)
  ! END DEBUG 

END SUBROUTINE readonewave_linear                                                     

subroutine io_read_descr_linear(unitwf, formatted, iorb_old, eval, n1_old, n2_old, n3_old, &
       & hx_old, hy_old, hz_old, lstat, error, nvctr_c_old, nvctr_f_old, rxyz_old, nat, &
       & locrad, locregCenter, confPotOrder, confPotprefac,onwhichatom)
    use module_base
    use module_types
    use internal_io
    implicit none

    integer, intent(in) :: unitwf
    logical, intent(in) :: formatted
    integer, intent(out) :: iorb_old
    integer, intent(out) :: n1_old, n2_old, n3_old
    real(gp), intent(out) :: hx_old, hy_old, hz_old
    logical, intent(out) :: lstat
    real(wp), intent(out) :: eval
    integer, intent(out) :: confPotOrder
    real(gp), intent(out) :: locrad, confPotprefac
    real(gp), dimension(3), intent(out) :: locregCenter
    character(len =256), intent(out) :: error
    ! Optional arguments
    integer, intent(out), optional :: nvctr_c_old, nvctr_f_old
    integer, intent(in), optional :: nat
    real(gp), dimension(:,:), intent(out), optional :: rxyz_old
    integer, intent(out) :: onwhichatom

    character(len = *), parameter :: subname = "io_read_descr_linear"
    integer :: i, iat, i_stat, nat_
    real(gp) :: rxyz(3)

    lstat = .false.
    write(error, "(A)") "cannot read psi description."
    if (formatted) then
       read(unitwf,*,iostat=i_stat) iorb_old,eval
       if (i_stat /= 0) return

       read(unitwf,*,iostat=i_stat) hx_old,hy_old,hz_old
       if (i_stat /= 0) return

       read(unitwf,*,iostat=i_stat) n1_old,n2_old,n3_old
       if (i_stat /= 0) return

       read(unitwf,*,iostat=i_stat) (locregCenter(i),i=1,3),onwhichatom,&
            locrad,confPotOrder, confPotprefac
       if (i_stat /= 0) return
       write(*,*) 'reading ',nat,' atomic positions' !*

       if (present(nat) .And. present(rxyz_old)) then
          read(unitwf,*,iostat=i_stat) nat_
          if (i_stat /= 0) return
          ! Sanity check
          if (size(rxyz_old, 2) /= nat) stop "Mismatch in coordinate array size."
          if (nat_ /= nat) stop "Mismatch in coordinate array size."
          do iat=1,nat
             read(unitwf,*,iostat=i_stat) (rxyz_old(i,iat),i=1,3)
             if (i_stat /= 0) return

          enddo
       else
          read(unitwf,*,iostat=i_stat) nat_
          if (i_stat /= 0) return
          do iat=1,nat_
             read(unitwf,*,iostat=i_stat)
             if (i_stat /= 0) return
          enddo
       end if
       if (present(nvctr_c_old) .and. present(nvctr_f_old)) then
          read(unitwf,*,iostat=i_stat) nvctr_c_old, nvctr_f_old
          if (i_stat /= 0) return
       else
          read(unitwf,*,iostat=i_stat) i, iat
          if (i_stat /= 0) return
       end if
    else
       read(unitwf,iostat=i_stat) iorb_old,eval
       if (i_stat /= 0) return

       read(unitwf,iostat=i_stat) hx_old,hy_old,hz_old
       if (i_stat /= 0) return
       read(unitwf,iostat=i_stat) n1_old,n2_old,n3_old
       if (i_stat /= 0) return
       read(unitwf,iostat=i_stat) (locregCenter(i),i=1,3),onwhichatom,&
            locrad,confPotOrder, confPotprefac
       if (i_stat /= 0) return
       if (present(nat) .And. present(rxyz_old)) then
          read(unitwf,iostat=i_stat) nat_
          if (i_stat /= 0) return
          ! Sanity check
          if (size(rxyz_old, 2) /= nat) stop "Mismatch in coordinate array size." 
          if (nat_ /= nat) stop "Mismatch in coordinate array size."
          do iat=1,nat
             read(unitwf,iostat=i_stat)(rxyz_old(i,iat),i=1,3)
             if (i_stat /= 0) return
          enddo
       else
          read(unitwf,iostat=i_stat) nat_
          if (i_stat /= 0) return
          do iat=1,nat_
             read(unitwf,iostat=i_stat) rxyz
             if (i_stat /= 0) return
          enddo
       end if
       if (present(nvctr_c_old) .and. present(nvctr_f_old)) then
          read(unitwf,iostat=i_stat) nvctr_c_old, nvctr_f_old
          if (i_stat /= 0) return
       else
          read(unitwf,iostat=i_stat) i, iat
          if (i_stat /= 0) return
       end if
    end if
    lstat = .true.

END SUBROUTINE io_read_descr_linear

subroutine io_read_descr_coeff(unitwf, formatted, norb_old, ntmb_old, n1_old, n2_old, n3_old, &
       & hx_old, hy_old, hz_old, lstat, error, nvctr_c_old, nvctr_f_old, rxyz_old, nat)
    use module_base
    use module_types
    use internal_io
    implicit none
    integer, intent(in) :: unitwf
    logical, intent(in) :: formatted
    integer, intent(out) :: norb_old, ntmb_old
    integer, intent(out) :: n1_old, n2_old, n3_old
    real(gp), intent(out) :: hx_old, hy_old, hz_old
    logical, intent(out) :: lstat
    character(len =256), intent(out) :: error
    ! Optional arguments
    integer, intent(out), optional :: nvctr_c_old, nvctr_f_old
    integer, intent(in), optional :: nat
    real(gp), dimension(:,:), intent(out), optional :: rxyz_old

    character(len = *), parameter :: subname = "io_read_descr_linear"
    integer :: i, iat, i_stat, nat_
    real(gp) :: rxyz(3)

    lstat = .false.
    write(error, "(A)") "cannot read psi description."
    if (formatted) then
       read(unitwf,*,iostat=i_stat) norb_old, ntmb_old
       if (i_stat /= 0) return
       read(unitwf,*,iostat=i_stat) hx_old,hy_old,hz_old
       if (i_stat /= 0) return
       read(unitwf,*,iostat=i_stat) n1_old,n2_old,n3_old
       if (i_stat /= 0) return
       !write(*,*) 'reading ',nat,' atomic positions'
       if (present(nat) .And. present(rxyz_old)) then
          read(unitwf,*,iostat=i_stat) nat_
          if (i_stat /= 0) return
          ! Sanity check
          if (size(rxyz_old, 2) /= nat) stop "Mismatch in coordinate array size."
          if (nat_ /= nat) stop "Mismatch in coordinate array size."
          do iat=1,nat
             read(unitwf,*,iostat=i_stat) (rxyz_old(i,iat),i=1,3)
             if (i_stat /= 0) return
          enddo
       else
          read(unitwf,*,iostat=i_stat) nat_
          if (i_stat /= 0) return
          do iat=1,nat_
             read(unitwf,*,iostat=i_stat)
             if (i_stat /= 0) return
          enddo
       end if
       if (present(nvctr_c_old) .and. present(nvctr_f_old)) then
          read(unitwf,*,iostat=i_stat) nvctr_c_old, nvctr_f_old
          if (i_stat /= 0) return
       else
          read(unitwf,*,iostat=i_stat) i, iat
          if (i_stat /= 0) return
       end if
    else
       read(unitwf,iostat=i_stat) norb_old, ntmb_old
       if (i_stat /= 0) return
       read(unitwf,iostat=i_stat) hx_old,hy_old,hz_old
       if (i_stat /= 0) return
       read(unitwf,iostat=i_stat) n1_old,n2_old,n3_old
       if (i_stat /= 0) return
       if (present(nat) .And. present(rxyz_old)) then
          read(unitwf,iostat=i_stat) nat_
          if (i_stat /= 0) return
          ! Sanity check
          if (size(rxyz_old, 2) /= nat) stop "Mismatch in coordinate array size." 
          if (nat_ /= nat) stop "Mismatch in coordinate array size."
          do iat=1,nat
             read(unitwf,iostat=i_stat)(rxyz_old(i,iat),i=1,3)
             if (i_stat /= 0) return
          enddo
       else
          read(unitwf,iostat=i_stat) nat_
          if (i_stat /= 0) return
          do iat=1,nat_
             read(unitwf,iostat=i_stat) rxyz
             if (i_stat /= 0) return
          enddo
       end if
       if (present(nvctr_c_old) .and. present(nvctr_f_old)) then
          read(unitwf,iostat=i_stat) nvctr_c_old, nvctr_f_old
          if (i_stat /= 0) return
       else
          read(unitwf,iostat=i_stat) i, iat
          if (i_stat /= 0) return
       end if
    end if
    lstat = .true.
END SUBROUTINE io_read_descr_coeff


subroutine read_coeff_minbasis(unitwf,useFormattedInput,iproc,n1,n2,n3,norb,ntmb,&
     & hx,hy,hz,at,rxyz_old,rxyz,coeff,eval,norb_change)
  use module_base
  use module_types
  use internal_io
  use module_interfaces
  implicit none
  logical, intent(in) :: useFormattedInput
  integer, intent(in) :: unitwf,iproc,n1,n2,n3,norb,ntmb
  type(atoms_data), intent(in) :: at
  real(gp), intent(in) :: hx,hy,hz
  real(gp), dimension(3,at%nat), intent(in) :: rxyz
  real(gp), dimension(3,at%nat), intent(out) :: rxyz_old
  real(wp), dimension(ntmb,norb), intent(out) :: coeff
  real(wp), dimension(norb), intent(out) :: eval
  logical, intent(out) :: norb_change
  !local variables
  character(len=*), parameter :: subname='readonewave_linear'
  character(len = 256) :: error
  logical :: perx,pery,perz,lstat
  integer :: norb_old,n1_old,n2_old,n3_old,iat,nvctr_c_old,nvctr_f_old,i_stat,i_all
  integer :: ntmb_old, i1, i2,i,j,iorb,iorb_old
  real(wp) :: tt
  real(gp) :: tx,ty,tz,displ,hx_old,hy_old,hz_old,mindist

  norb_change = .false.

  !write(*,*) 'INSIDE readonewave'
  call io_read_descr_coeff(unitwf, useFormattedInput, norb_old, ntmb_old, n1_old, n2_old, n3_old, &
       & hx_old, hy_old, hz_old, lstat, error, nvctr_c_old, nvctr_f_old, rxyz_old, at%nat)
  if (.not. lstat) call io_error(trim(error))

  !conditions for periodicity in the three directions
  perx=(at%geocode /= 'F')
  pery=(at%geocode == 'P')
  perz=(at%geocode /= 'F')

  tx=0.0_gp
  ty=0.0_gp
  tz=0.0_gp
  do iat=1,at%nat
     tx=tx+mindist(perx,at%alat1,rxyz(1,iat),rxyz_old(1,iat))**2
     ty=ty+mindist(pery,at%alat2,rxyz(2,iat),rxyz_old(2,iat))**2
     tz=tz+mindist(perz,at%alat3,rxyz(3,iat),rxyz_old(3,iat))**2
  enddo
  displ=sqrt(tx+ty+tz)

  if (norb == norb_old) then

     ! read the eigenvalues
     if (useFormattedInput) then
        do iorb=1,norb
           read(unitwf,*,iostat=i_stat) iorb_old,eval(iorb)
           if (iorb_old /= iorb) stop 'read_coeff_minbasis'
        enddo
     else 
        do iorb=1,norb
           read(unitwf,iostat=i_stat) iorb_old,eval(iorb)
           if (iorb_old /= iorb) stop 'read_coeff_minbasis'
        enddo
        if (i_stat /= 0) stop 'Problem reading the coefficients'
     end if

     if (iproc == 0) write(*,*) 'coefficients need NO reformatting'

     ! Now read the coefficients
     do i = 1, norb
        do j = 1, ntmb
           if (useFormattedInput) then
              read(unitwf,*,iostat=i_stat) i1,i2,tt
           else
              read(unitwf,iostat=i_stat) i1,i2,tt
           end if
           if (i_stat /= 0) stop 'Problem reading the coefficients'
           coeff(j,i) = tt  
        end do
     end do
     if (verbose >= 2) write(*,'(1x,a)') 'Wavefunction coefficients read'
  else
     ! tmbs themselves should be ok, but need to recalculate the coefficients
     if (norb < norb_old) then ! for now if we have too many, just eliminate highest
        ! read the eigenvalues
        if (useFormattedInput) then
           do iorb=1,norb
              read(unitwf,*,iostat=i_stat) iorb_old,eval(iorb)
              if (iorb_old /= iorb) stop 'read_coeff_minbasis'
           enddo
           do iorb=norb+1,norb_old
              read(unitwf,*,iostat=i_stat) iorb_old,tt
           end do
        else 
           do iorb=1,norb
              read(unitwf,iostat=i_stat) iorb_old,eval(iorb)
              if (iorb_old /= iorb) stop 'read_coeff_minbasis'
           enddo
           do iorb=norb+1,norb_old
              read(unitwf,iostat=i_stat) iorb_old,tt
           end do
           if (i_stat /= 0) stop 'Problem reading the coefficients'
        end if

        if (iproc == 0) write(*,*) 'Eliminating coefficients for highest',norb_old-norb,'states'

        do i = 1, norb_old
           do j = 1, ntmb
              if (useFormattedInput) then
                 read(unitwf,*,iostat=i_stat) i1,i2,tt
              else
                 read(unitwf,iostat=i_stat) i1,i2,tt
              end if
              if (i_stat /= 0) stop 'Problem reading the coefficients'
              if (i <= norb) coeff(j,i) = tt  
           end do
        end do
        if (verbose >= 2) write(*,'(1x,a)') 'Wavefunction coefficients read'    
     else
        if (iproc == 0) write(*,*) 'Not enough orbitals in coefficients, resetting them to the identity'
        ! read the eigenvalues
        if (useFormattedInput) then
           do iorb=1,norb_old
              read(unitwf,*,iostat=i_stat) iorb_old,eval(iorb)
              if (iorb_old /= iorb) stop 'read_coeff_minbasis'
           enddo
           do iorb=norb_old+1,norb
              eval(iorb) = 0.0_dp ! set to zero for lack of better idea
           end do
        else 
           do iorb=1,norb_old
              read(unitwf,iostat=i_stat) iorb_old,eval(iorb)
              if (iorb_old /= iorb) stop 'read_coeff_minbasis'
           enddo
           do iorb=norb_old+1,norb
              eval(iorb) = 0.0_dp ! set to zero for lack of better idea
           end do
           if (i_stat /= 0) stop 'Problem reading the coefficients'
        end if

        norb_change = .true.
        do i = 1, norb_old
           do j = 1, ntmb
              if (useFormattedInput) then
                 read(unitwf,*,iostat=i_stat) i1,i2,tt
              else
                 read(unitwf,iostat=i_stat) i1,i2,tt
              end if
              if (i_stat /= 0) stop 'Problem reading the coefficients'
              coeff(j,i) = tt  
           end do
        end do
        do i=norb_old+1,norb
           do j = 1, ntmb
              if (j==i) then
                 coeff(j,i)=1.0_dp  
              else 
                 coeff(j,i)=0.0_dp  
              end if
           end do
        end do
     end if
  end if



END SUBROUTINE read_coeff_minbasis


!>  Reads wavefunction from file and transforms it properly if hgrid or size of simulation cell                                                                                                                                                                                                                                                                                                                                   
!!  have changed
subroutine readmywaves_linear(iproc,filename,iformat,norb,Lzd,orbs,at,rxyz_old,rxyz,  & 
    psi,coeff,eval,norb_change,orblist)
  use module_base
  use module_types
  use module_interfaces, except_this_one => readmywaves_linear
  implicit none
  integer, intent(in) :: iproc, iformat,norb
  type(orbitals_data), intent(inout) :: orbs  ! orbs related to the basis functions
  type(local_zone_descriptors), intent(in) :: Lzd
  type(atoms_data), intent(in) :: at
  real(gp), dimension(3,at%nat), intent(in) :: rxyz
  real(gp), dimension(3,at%nat), intent(out) :: rxyz_old
  real(wp), dimension(orbs%npsidim_orbs), intent(out) :: psi  
  real(gp), dimension(norb,orbs%norb),intent(out) :: coeff
  real(gp), dimension(norb),intent(out) :: eval
  character(len=*), intent(in) :: filename
  logical, intent(out) :: norb_change
  integer, dimension(orbs%norb), optional :: orblist
  !Local variables
  character(len=*), parameter :: subname='readmywaves_linear'
  integer :: ncount1,ncount_rate,ncount_max,iorb,i_stat,i_all,ncount2
  integer :: iorb_out,ispinor,ilr,ind,nb1,nb2,nb3,n1,n2,n3
  integer :: confPotOrder
  real(gp) :: locrad, confPotprefac
  real(gp), dimension(3) :: locregCenter
  real(kind=4) :: tr0,tr1
  real(kind=8) :: tel
  real(wp), dimension(:,:,:), allocatable :: psifscf
  logical :: perx, pery, perz
  !integer, dimension(orbs%norb) :: orblist2

  call cpu_time(tr0)
  call system_clock(ncount1,ncount_rate,ncount_max)

  if (iformat == WF_FORMAT_ETSF) then
     stop 'Linear scaling with ETSF writing not implemented yet'
     !construct the orblist or use the one in argument
     !do nb1 = 1, orbs%norb
     !orblist2(nb1) = nb1
     !if(present(orblist)) orblist2(nb1) = orblist(nb1) 
     !end do

     !call read_waves_etsf(iproc,filename // ".etsf",orbs,n1,n2,n3,hx,hy,hz,at,rxyz_old,rxyz,  & 
     !     wfd,psi)
  else if (iformat == WF_FORMAT_BINARY .or. iformat == WF_FORMAT_PLAIN) then
     !conditions for periodicity in the three directions
     perx=(at%geocode /= 'F')
     pery=(at%geocode == 'P')
     perz=(at%geocode /= 'F')

     !buffers related to periodicity
     !WARNING: the boundary conditions are not assumed to change between new and old
     call ext_buffers_coarse(perx,nb1)
     call ext_buffers_coarse(pery,nb2)
     call ext_buffers_coarse(perz,nb3)
     n1 = Lzd%Glr%d%n1
     n2 = Lzd%Glr%d%n2
     n3 = Lzd%Glr%d%n3
     allocate(psifscf(-nb1:2*n1+1+nb1,-nb2:2*n2+1+nb2,-nb3:2*n3+1+nb3+ndebug),stat=i_stat)
     call memocc(i_stat,psifscf,'psifscf',subname)
     !allocate(psifscf(1,1,1+ndebug),stat=i_stat)
     !call memocc(i_stat,psifscf,'psifscf',subname)
     ind = 1
     do iorb=1,orbs%norbp!*orbs%nspinor
        ilr = orbs%inwhichlocreg(iorb+orbs%isorb)
        do ispinor=1,orbs%nspinor
           if(present(orblist)) then
              call open_filename_of_iorb(99,(iformat == WF_FORMAT_BINARY),filename, &
                   & orbs,iorb,ispinor,iorb_out, orblist(iorb+orbs%isorb))
           else
              call open_filename_of_iorb(99,(iformat == WF_FORMAT_BINARY),filename, &
                   & orbs,iorb,ispinor,iorb_out)
           end if  
         
           call readonewave_linear(99, (iformat == WF_FORMAT_PLAIN),iorb_out,iproc,&
                Lzd%Glr%d%n1,Lzd%Glr%d%n2,Lzd%Glr%d%n3,Lzd%hgrids(1),Lzd%hgrids(2),&
                Lzd%hgrids(3),at,Lzd%Llr(ilr)%wfd,rxyz_old,rxyz,locrad,locregCenter,&
                confPotOrder,confPotPrefac,psi(ind),orbs%eval(orbs%isorb+iorb),psifscf,&
                orbs%onwhichatom,Lzd%Llr(ilr))

           close(99)
           ind = ind + Lzd%Llr(ilr)%wfd%nvctr_c+7*Lzd%Llr(ilr)%wfd%nvctr_f
        end do

     end do

     i_all=-product(shape(psifscf))*kind(psifscf)
     deallocate(psifscf,stat=i_stat)
     call memocc(i_stat,i_all,'psifscf',subname)

     !Open the coefficient file 
     if(iformat == WF_FORMAT_PLAIN) then
        open(99,file=filename//'_coeff.bin',status='unknown',form='formatted')
     else if(iformat == WF_FORMAT_BINARY) then
        open(99,file=filename//'_coeff.bin',status='unknown',form='unformatted')
     else
        stop 'Coefficient format not implemented'
     end if
     call read_coeff_minbasis(99,(iformat == WF_FORMAT_PLAIN),iproc,Lzd%Glr%d%n1,Lzd%Glr%d%n2,Lzd%Glr%d%n3,norb,orbs%norb,&
     & Lzd%hgrids(1),Lzd%hgrids(2),Lzd%hgrids(3),at,rxyz_old,rxyz,coeff,eval,norb_change)
     close(99)
  else
     write(0,*) "Unknown wavefunction file format from filename."
     stop
  end if

  call cpu_time(tr1)
  call system_clock(ncount2,ncount_rate,ncount_max)
  tel=dble(ncount2-ncount1)/dble(ncount_rate)
  write(*,'(a,i4,2(1x,1pe10.3))') '- READING WAVES TIME',iproc,tr1-tr0,tel
END SUBROUTINE readmywaves_linear


subroutine initialize_linear_from_file(iproc,nproc,filename,iformat,Lzd,orbs,at,rxyz,orblist)
  use module_base
  use module_types
  use module_defs
  use module_interfaces, except_this_one => initialize_linear_from_file
  implicit none
  integer, intent(in) :: iproc, nproc, iformat
  type(orbitals_data), intent(inout) :: orbs  !< orbs related to the basis functions, inwhichlocreg generated in this routine
  type(atoms_data), intent(in) :: at
  real(gp), dimension(3,at%nat), intent(in) :: rxyz
  character(len=*), intent(in) :: filename
  type(local_zone_descriptors), intent(inout) :: Lzd !< must already contain Glr and hgrids
  integer, dimension(orbs%norb), optional :: orblist
  !Local variables
  character(len=*), parameter :: subname='initialize_linear_from_file'
  character(len =256) :: error
  logical :: lstat, consistent, perx, pery, perz
<<<<<<< HEAD
  integer :: ilr, ierr, iorb_old, iorb, jorb, ispinor, iorb_out, n1_old, n2_old, n3_old
  integer :: nlr, i_stat, i_all,confPotOrder, confPotOrder_old, onwhichatom_tmp, iat
  real(kind=8) :: dx,dy,dz,dist,eval
  real(gp) :: hx_old, hy_old, hz_old, mindist
=======
  integer :: ilr, ierr, iorb_old, iorb, ispinor, iorb_out, n1_old, n2_old, n3_old
  integer :: nlr, i_stat, i_all,confPotOrder, confPotOrder_old, onwhichatom_tmp
! integer :: jorb
  real(gp) :: hx_old, hy_old, hz_old
! real(gp) :: mindist
  real(kind=8) :: eval
!  real(kind=8) :: dx,dy,dz,dist,eval
>>>>>>> 1c62c36f
  real(gp), dimension(orbs%norb):: locrad, confPotprefac
  real(gp), dimension(3,at%nat) :: rxyz_old
  real(gp), dimension(3,orbs%norb) :: locregCenter
  integer, dimension(orbs%norb) :: nvctr_c, nvctr_f
  integer, dimension(:), allocatable :: norbsperlocreg
  real(kind=8), dimension(:), allocatable :: lrad
  real(gp), dimension(:,:), allocatable :: cxyz
  logical, dimension(:), allocatable :: calcbounds

  ! NOTES:
  ! The orbs%norb family must be all constructed before this routine
  ! This can be done from the input.lin since the number of basis functions should be fixed.

  call to_zero(3*orbs%norb,locregCenter(1,1))
  call to_zero(orbs%norb,locrad(1))
  call to_zero(orbs%norb,confPotprefac(1))
  consistent = .true.

  ! First read the headers (reading is distributed) and then the information is communicated to all procs.
  ! Then each proc generates a group of lrs that are communicated to all others.
  if (iformat == WF_FORMAT_ETSF) then
     stop 'Linear scaling with ETSF writing not implemented yet'
  else if (iformat == WF_FORMAT_BINARY .or. iformat == WF_FORMAT_PLAIN) then
     orbs%onwhichatom = 0
     loop_iorb: do iorb=1,orbs%norbp!*orbs%nspinor
        do ispinor=1,orbs%nspinor
           if(present(orblist)) then
              call open_filename_of_iorb(99,(iformat == WF_FORMAT_BINARY),filename, &
                   & orbs,iorb,ispinor,iorb_out, orblist(iorb+orbs%isorb))
           else
              call open_filename_of_iorb(99,(iformat == WF_FORMAT_BINARY),filename, &
                   & orbs,iorb,ispinor,iorb_out)
           end if    

           call io_read_descr_linear(99,(iformat == WF_FORMAT_PLAIN), iorb_old, eval, n1_old, n2_old, n3_old, &
                & hx_old, hy_old, hz_old, lstat, error, nvctr_c(iorb+orbs%isorb), nvctr_f(iorb+orbs%isorb),&
                & rxyz_old, at%nat, locrad(iorb+orbs%isorb), locregCenter(1,iorb+orbs%isorb), confPotOrder,&
                & confPotprefac(iorb+orbs%isorb), onwhichatom_tmp)

           ! get locregcenters from new atomic positions
           orbs%onwhichatom(iorb+orbs%isorb) = onwhichatom_tmp
           locregcenter(:,iorb+orbs%isorb) = rxyz(:,onwhichatom_tmp)
           ! DEBUG: print*,iproc,iorb,iorb+orbs%isorb,iorb_old,iorb_out
           if (.not. lstat) then ; write(*,*) trim(error) ; stop; end if
           if (iorb_old /= iorb_out) stop 'initialize_linear_from_file'
           close(99)
           !TO DO: confPotOrder_old should be read from input.lin
           if(iorb==1) confPotOrder_old = confPotOrder
           confPotOrder_old = confPotOrder
        end do
     end do loop_iorb
  else
     write(0,*) "Unknown wavefunction file format from filename."
     stop
  end if

  Lzd%nlr = orbs%norb
  ! Communication of the quantities
  if (nproc > 1)  call mpiallred(orbs%onwhichatom(1),orbs%norb,MPI_SUM,bigdft_mpi%mpi_comm,ierr)
  if (nproc > 1)  call mpiallred(locregCenter(1,1),3*orbs%norb,MPI_SUM,bigdft_mpi%mpi_comm,ierr)
  if (nproc > 1)  call mpiallred(locrad(1),orbs%norb,MPI_SUM,bigdft_mpi%mpi_comm,ierr)
  if (nproc > 1)  call mpiallred(confPotprefac(1),orbs%norb,MPI_SUM,bigdft_mpi%mpi_comm,ierr)


  allocate(Lzd%Llr(Lzd%nlr),stat=i_stat)
  do ilr=1,lzd%nlr
     lzd%Llr(ilr)=default_locreg()
  end do

  allocate(cxyz(3,Lzd%nlr),stat=i_stat)
  call memocc(i_stat,cxyz,'cxyz',subname)
  allocate(calcbounds(Lzd%nlr),stat=i_stat)
  call memocc(i_stat,calcbounds,'calcbounds',subname)
  allocate(lrad(Lzd%nlr), stat=i_stat)
  call memocc(i_stat, lrad, 'lrad', subname)
  allocate(norbsperlocreg(Lzd%nlr), stat=i_stat)
  call memocc(i_stat, norbsPerLocreg, 'norbsPerLocreg', subname)
  norbsPerLocreg=1 !should be norbsPerLocreg  

  ! Put the llr in posinp order
  ilr = 0
  do iat = 1, at%nat
     do iorb=1,orbs%norb
        if(iat == orbs%onwhichatom(iorb)) then
           ilr = ilr + 1
           cxyz(1,ilr) = locregCenter(1,iorb)
           cxyz(2,ilr) = locregCenter(2,iorb)
           cxyz(3,ilr) = locregCenter(3,iorb)
           lrad(ilr) = locrad(iorb)
        end if
     end do
  end do
  

  i_all = -product(shape(orbs%inwhichlocreg))*kind(orbs%inwhichlocreg)
  deallocate(orbs%inwhichlocreg,stat=i_stat)
  call memocc(i_stat,i_all,'orbs%inwhichlocreg',subname)
  call assignToLocreg2(iproc, nproc, orbs%norb, orbs%norb_par, at%nat, Lzd%nlr, orbs%nspin, &
       norbsperlocreg, cxyz, orbs%inwhichlocreg) 

  ! Set calcbounds correctly
  calcbounds = .false.
  do iorb = 1, orbs%norbp
     ilr = orbs%inwhichlocreg(iorb+orbs%isorb)
     calcbounds(ilr) = .true.
  end do

!TO DO: CUBIC LOCREGS
  call determine_locregSphere_parallel(iproc,nproc,Lzd%nlr,cxyz,lrad,Lzd%hgrids(1),&
       Lzd%hgrids(2),Lzd%hgrids(3),at,orbs,Lzd%Glr,Lzd%Llr,calcbounds)

  i_all = -product(shape(cxyz))*kind(cxyz)
  deallocate(cxyz,stat=i_stat)
  call memocc(i_stat,i_all,'cxyz',subname)
  i_all = -product(shape(calcbounds))*kind(calcbounds)
  deallocate(calcbounds,stat=i_stat)
  call memocc(i_stat,i_all,'calcbounds',subname)
  i_all = -product(shape(lrad))*kind(lrad)
  deallocate(lrad,stat=i_stat)
  call memocc(i_stat,i_all,'lrad',subname)
  i_all = -product(shape(norbsperlocreg))*kind(norbsperlocreg)
  deallocate(norbsperlocreg,stat=i_stat)
  call memocc(i_stat,i_all,'norbsPerLocreg',subname)

END SUBROUTINE initialize_linear_from_file

subroutine check_consistency(Lzd, at, hx_old, hy_old, hz_old, n1_old, n2_old, n3_old, &
           rxyz_old,rxyz,confPotOrder,confPotOrder_old,consistent)
  use module_base
  use module_types
  implicit none
  integer, intent(in) :: confPotOrder,confPotOrder_old, n1_old, n2_old, n3_old
  type(atoms_data), intent(in) :: at
  real(gp), intent(in) :: hx_old, hy_old, hz_old
  real(gp), dimension(3,at%nat), intent(in) :: rxyz, rxyz_old
  type(local_zone_descriptors), intent(in) :: Lzd !< must already contain Glr and hgrids
  logical, intent(out) :: consistent
  ! Local variables
  logical :: perx, pery, perz
  integer :: iat
  real(gp):: tx, ty, tz, displ, mindist  

  !conditions for periodicity in the three directions
  perx=(at%geocode /= 'F')
  pery=(at%geocode == 'P')
  perz=(at%geocode /= 'F')

  tx=0.0_gp
  ty=0.0_gp
  tz=0.0_gp
  do iat=1,at%nat
     tx=tx+mindist(perx,at%alat1,rxyz(1,iat),rxyz_old(1,iat))**2
     ty=ty+mindist(pery,at%alat2,rxyz(2,iat),rxyz_old(2,iat))**2
     tz=tz+mindist(perz,at%alat3,rxyz(3,iat),rxyz_old(3,iat))**2
  enddo
  displ=sqrt(tx+ty+tz)
  consistent = .true.
  if(hx_old /= Lzd%hgrids(1) .or. hy_old /= Lzd%hgrids(2) .or. hz_old /= Lzd%hgrids(3)) then
    write(*,"(1x,A,6F14.10)") 'Stopping because hgrid_old /= hgrid',hx_old,hy_old,hz_old,&
         Lzd%hgrids(1),Lzd%hgrids(2),Lzd%hgrids(3)
    consistent = .false.
  else if (n1_old /= Lzd%Glr%d%n1  .or. n2_old /= Lzd%Glr%d%n2 .or. n3_old /= Lzd%Glr%d%n3 ) then
    write(*,"(1x,A,6I14)") 'Stopping because global cell size',&
    n1_old,Lzd%Glr%d%n1,n2_old,Lzd%Glr%d%n2,n3_old,Lzd%Glr%d%n3
    consistent = .false.
  else if(displ > 1.d-3 ) then
    write(*,*) 'Stopping because of large displacement of molecule',displ
    consistent = .false.
  else if(confpotOrder /= confPotOrder_old) then
    write(*,*) 'Stopping because of inconsistent confPotOrder',confPotOrder,confPotOrder_old 
    consistent = .false.
  end if

END SUBROUTINE check_consistency


!> Copy old support functions from phi to phi_old
subroutine copy_old_supportfunctions(orbs,lzd,phi,lzd_old,phi_old)
  use module_base
  use module_types
  implicit none
  type(orbitals_data), intent(in) :: orbs
  type(local_zone_descriptors), intent(inout) :: lzd,lzd_old
  real(wp), dimension(:), pointer :: phi,phi_old
  !Local variables
  character(len=*), parameter :: subname='copy_old_supportfunctions'
  integer :: iseg,j,ind1,iorb,i_stat,ii,iiorb,ilr
  real(kind=8) :: tt
! integer :: i_all

  ! First copy global quantities
  call nullify_locreg_descriptors(lzd_old%glr)

  lzd_old%glr%wfd%nvctr_c = lzd%glr%wfd%nvctr_c
  lzd_old%glr%wfd%nvctr_f = lzd%glr%wfd%nvctr_f
  lzd_old%glr%wfd%nseg_c  = lzd%glr%wfd%nseg_c
  lzd_old%glr%wfd%nseg_f  = lzd%glr%wfd%nseg_f

  !allocations
  call allocate_wfd(lzd_old%glr%wfd,subname)

  do iseg=1,lzd_old%glr%wfd%nseg_c+lzd_old%glr%wfd%nseg_f
     lzd_old%glr%wfd%keyglob(1,iseg)    = lzd%glr%wfd%keyglob(1,iseg) 
     lzd_old%glr%wfd%keyglob(2,iseg)    = lzd%glr%wfd%keyglob(2,iseg)
     lzd_old%glr%wfd%keygloc(1,iseg)    = lzd%glr%wfd%keygloc(1,iseg)
     lzd_old%glr%wfd%keygloc(2,iseg)    = lzd%glr%wfd%keygloc(2,iseg)
     lzd_old%glr%wfd%keyvloc(iseg)      = lzd%glr%wfd%keyvloc(iseg)
     lzd_old%glr%wfd%keyvglob(iseg)     = lzd%glr%wfd%keyvglob(iseg)
  enddo
  !!!deallocation
  !!call deallocate_wfd(lzd%glr%wfd,subname)

  !!lzd_old%glr%d%n1 = lzd%glr%d%n1
  !!lzd_old%glr%d%n2 = lzd%glr%d%n2
  !!lzd_old%glr%d%n3 = lzd%glr%d%n3
  call copy_grid_dimensions(lzd%glr%d, lzd_old%glr%d)


  lzd_old%nlr=lzd%nlr
  nullify(lzd_old%llr)
  nullify(lzd_old%doHamAppl)
  allocate(lzd_old%llr(lzd_old%nlr))
  do ilr=1,lzd_old%nlr
      call nullify_locreg_descriptors(lzd_old%llr(ilr))
  end do

  lzd_old%hgrids(1)=lzd%hgrids(1)
  lzd_old%hgrids(2)=lzd%hgrids(2)
  lzd_old%hgrids(3)=lzd%hgrids(3)
 
  !!ii=0
  !!do ilr=1,lzd_old%nlr

  !!    ! Now copy local quantities

  !!    lzd_old%llr(ilr)%wfd%nvctr_c = lzd%llr(ilr)%wfd%nvctr_c
  !!    lzd_old%llr(ilr)%wfd%nvctr_f = lzd%llr(ilr)%wfd%nvctr_f
  !!    lzd_old%llr(ilr)%wfd%nseg_c  = lzd%llr(ilr)%wfd%nseg_c
  !!    lzd_old%llr(ilr)%wfd%nseg_f  = lzd%llr(ilr)%wfd%nseg_f

  !!    !allocations
  !!    call allocate_wfd(lzd_old%llr(ilr)%wfd,subname)

  !!    do iseg=1,lzd_old%llr(ilr)%wfd%nseg_c+lzd_old%llr(ilr)%wfd%nseg_f
  !!       lzd_old%llr(ilr)%wfd%keyglob(1,iseg)    = lzd%llr(ilr)%wfd%keyglob(1,iseg) 
  !!       lzd_old%llr(ilr)%wfd%keyglob(2,iseg)    = lzd%llr(ilr)%wfd%keyglob(2,iseg)
  !!       lzd_old%llr(ilr)%wfd%keygloc(1,iseg)    = lzd%llr(ilr)%wfd%keygloc(1,iseg)
  !!       lzd_old%llr(ilr)%wfd%keygloc(2,iseg)    = lzd%llr(ilr)%wfd%keygloc(2,iseg)
  !!       lzd_old%llr(ilr)%wfd%keyvloc(iseg)      = lzd%llr(ilr)%wfd%keyvloc(iseg)
  !!       lzd_old%llr(ilr)%wfd%keyvglob(iseg)     = lzd%llr(ilr)%wfd%keyvglob(iseg)
  !!    enddo
  !!    !!!deallocation
  !!    !!call deallocate_wfd(lzd%llr(ilr)%wfd,subname)

  !!    !!lzd_old%llr(ilr)%d%n1 = lzd%llr(ilr)%d%n1
  !!    !!lzd_old%llr(ilr)%d%n2 = lzd%llr(ilr)%d%n2
  !!    !!lzd_old%llr(ilr)%d%n3 = lzd%llr(ilr)%d%n3
  !!    call copy_grid_dimensions(lzd%llr(ilr)%d, lzd_old%llr(ilr)%d)

  !!    ii = ii + lzd_old%llr(ilr)%wfd%nvctr_c + 7*lzd_old%llr(ilr)%wfd%nvctr_f

  !!end do

  ii=0
  do iorb=1,orbs%norbp
      iiorb=orbs%isorb+iorb
      ilr=orbs%inwhichlocreg(iiorb)
      call copy_locreg_descriptors(lzd%llr(ilr), lzd_old%llr(ilr), subname)
      ii = ii + lzd_old%llr(ilr)%wfd%nvctr_c + 7*lzd_old%llr(ilr)%wfd%nvctr_f
  end do
  allocate(phi_old(ii+ndebug),stat=i_stat)
  call memocc(i_stat,phi_old,'phi_old',subname)

  ! Now copy the suport functions
  ind1=0
  do iorb=1,orbs%norbp
      tt=0.d0
      iiorb=orbs%isorb+iorb
      ilr=orbs%inwhichlocreg(iiorb)
      do j=1,lzd_old%llr(ilr)%wfd%nvctr_c+7*lzd_old%llr(ilr)%wfd%nvctr_f
          ind1=ind1+1
          phi_old(ind1)=phi(ind1)
          tt=tt+real(phi(ind1),kind=8)**2
      end do
      tt=sqrt(tt)
      if (abs(tt-1.d0) > 1.d-8) then
         write(*,*)'wrong phi_old',iiorb,tt
         stop 
      end if
  end do

  !!!deallocation
  !!i_all=-product(shape(phi))*kind(phi)
  !!deallocate(phi,stat=i_stat)
  !!call memocc(i_stat,i_all,'phi',subname)

END SUBROUTINE copy_old_supportfunctions


subroutine copy_old_coefficients(norb_KS, norb_tmb, coeff, coeff_old)
  use module_base
  implicit none

  ! Calling arguments
  integer,intent(in):: norb_KS, norb_tmb
  real(8),dimension(:,:),pointer:: coeff, coeff_old

  ! Local variables
  character(len=*),parameter:: subname='copy_old_coefficients'
  integer:: istat
!  integer:: iall

  allocate(coeff_old(norb_tmb,norb_KS),stat=istat)
  call memocc(istat,coeff_old,'coeff_old',subname)

  call vcopy(norb_KS*norb_tmb, coeff(1,1), 1, coeff_old(1,1), 1)

  !!iall=-product(shape(coeff))*kind(coeff)
  !!deallocate(coeff,stat=istat)
  !!call memocc(istat,iall,'coeff',subname)

END SUBROUTINE copy_old_coefficients


subroutine copy_old_inwhichlocreg(norb_tmb, inwhichlocreg, inwhichlocreg_old, onwhichatom, onwhichatom_old)
  use module_base
  implicit none

  ! Calling arguments
  integer,intent(in):: norb_tmb
  integer,dimension(:),pointer:: inwhichlocreg, inwhichlocreg_old, onwhichatom, onwhichatom_old

  ! Local variables
  character(len=*),parameter:: subname='copy_old_inwhichlocreg'
  integer :: istat
!  integer:: iall

  allocate(inwhichlocreg_old(norb_tmb),stat=istat)
  call memocc(istat,inwhichlocreg_old,'inwhichlocreg_old',subname)
  call vcopy(norb_tmb, inwhichlocreg(1), 1, inwhichlocreg_old(1), 1)
  !!iall=-product(shape(inwhichlocreg))*kind(inwhichlocreg)
  !!deallocate(inwhichlocreg,stat=istat)
  !!call memocc(istat,iall,'inwhichlocreg',subname)


  allocate(onwhichatom_old(norb_tmb),stat=istat)
  call memocc(istat,onwhichatom_old,'onwhichatom_old',subname)
  call vcopy(norb_tmb, onwhichatom(1), 1, onwhichatom_old(1), 1)
  !!iall=-product(shape(onwhichatom))*kind(onwhichatom)
  !!deallocate(onwhichatom,stat=istat)
  !!call memocc(istat,iall,'onwhichatom',subname)

END SUBROUTINE copy_old_inwhichlocreg


!> Reformat wavefunctions if the mesh have changed (in a restart)
subroutine reformat_supportfunctions(iproc,orbs,at,lzd_old,&
           rxyz_old,ndim_old,phi_old,lzd,rxyz,ndim,phi)
  use module_base
  use module_types
  implicit none
  integer, intent(in) :: iproc,ndim_old,ndim
  type(orbitals_data), intent(in) :: orbs
  type(local_zone_descriptors), intent(in) :: lzd_old,lzd
  type(atoms_data), intent(in) :: at
  real(gp), dimension(3,at%nat), intent(in) :: rxyz,rxyz_old
  real(wp), dimension(ndim_old), intent(in) :: phi_old
  real(wp), dimension(ndim), intent(out) :: phi
  !Local variables
  character(len=*), parameter :: subname='reformatmywaves'
  logical :: reformat,perx,pery,perz
  integer :: iorb,j,i_stat,i_all,jj,j0,j1,ii,i0,i1,i2,i3,i,iseg,nb1,nb2,nb3,jstart,jstart_old,iiorb,ilr,iiat
  integer:: n1_old,n2_old,n3_old,n1,n2,n3,ierr,idir,jstart_old_der,ncount
  real(gp) :: tx,ty,tz,displ,mindist,tt
  real(wp), dimension(:,:,:), allocatable :: phifscf
  real(wp), dimension(:,:,:,:,:,:), allocatable :: phigold
  real(wp), dimension(:), allocatable :: phi_old_der
  integer, dimension(0:5) :: reformat_reason
!  real(gp) :: dnrm2
!  integer :: iat

  reformat_reason=0


  !!do ilr=1,lzd%nlr
  !!    write(*,*) 'iproc, assoc(new)',iproc, associated(lzd%llr(ilr)%wfd%keyvloc)
  !!    write(*,*) 'iproc, assoc(old)',iproc, associated(lzd_old%llr(ilr)%wfd%keyvloc)
  !!end do

  !!do i_stat=1,ndim_old
  !!    write(800+iproc,*) i_stat,phi_old(i_stat)
  !!end do

  !conditions for periodicity in the three directions
  perx=(at%geocode /= 'F')
  pery=(at%geocode == 'P')
  perz=(at%geocode /= 'F')

  !buffers realted to periodicity
  !WARNING: the boundary conditions are not assumed to change between new and old
  call ext_buffers_coarse(perx,nb1)
  call ext_buffers_coarse(pery,nb2)
  call ext_buffers_coarse(perz,nb3)

  ! Calculate the average shift
  !!tx=0.0_gp 
  !!ty=0.0_gp
  !!tz=0.0_gp
  !!do iat=1,at%nat
  !!   tx=tx+mindist(perx,at%alat1,rxyz(1,iat),rxyz_old(1,iat))**2
  !!   ty=ty+mindist(pery,at%alat2,rxyz(2,iat),rxyz_old(2,iat))**2
  !!   tz=tz+mindist(perz,at%alat3,rxyz(3,iat),rxyz_old(3,iat))**2
  !!   !!if (iproc==0) write(333,'(i6,3es15.6)') iat, tx, ty, tz
  !!enddo
  !!!!if (iproc==0) write(333,*) '========================================'
  !!displ=sqrt(tx+ty+tz)/sqrt(dble(at%nat))
  !!if (iproc==0) write(*,*) 'mean shift of the atoms',displ

  !!if(displ<1.d-2) then
  !!    restart_method=LINEAR_HIGHACCURACY
  !!    if(iproc==0) write(*,'(1x,a)') 'Method after restart: high accuracy'
  !!else
  !!    restart_method=LINEAR_LOWACCURACY
  !!    if(iproc==0) write(*,'(1x,a)') 'Method after restart: low accuracy'
  !!end if

  allocate(phi_old_der(3*ndim_old),stat=i_stat)
  call memocc(i_stat,phi_old_der,'phi_old_der',subname)

  ! Get the derivatives of the support functions
  call get_derivative_supportfunctions(ndim_old, lzd_old%hgrids(1), lzd_old, orbs, phi_old, phi_old_der)

  jstart_old=1
  jstart_old_der=1
  jstart=1
  do iorb=1,orbs%norbp
      iiorb=orbs%isorb+iorb
      ilr=orbs%inwhichlocreg(iiorb)
      iiat=orbs%onwhichatom(iiorb)

      tx=mindist(perx,at%alat1,rxyz(1,iiat),rxyz_old(1,iiat))**2
      ty=mindist(pery,at%alat2,rxyz(2,iiat),rxyz_old(2,iiat))**2
      tz=mindist(perz,at%alat3,rxyz(3,iiat),rxyz_old(3,iiat))**2

      displ=sqrt(tx+ty+tz)

      n1_old=lzd_old%Glr%d%n1
      n2_old=lzd_old%Glr%d%n2
      n3_old=lzd_old%Glr%d%n3
      n1=lzd%Glr%d%n1
      n2=lzd%Glr%d%n2
      n3=lzd%Glr%d%n3

      !reformatting criterion
      if (lzd%hgrids(1) == lzd_old%hgrids(1) .and. lzd%hgrids(2) == lzd_old%hgrids(2) &
            .and. lzd%hgrids(3) == lzd_old%hgrids(3) .and. &
            lzd_old%llr(ilr)%wfd%nvctr_c  == lzd%llr(ilr)%wfd%nvctr_c .and. &
            lzd_old%llr(ilr)%wfd%nvctr_f == lzd%llr(ilr)%wfd%nvctr_f .and.&
            n1_old  == n1  .and. n2_old == n2 .and. n3_old == n3  .and.  displ <  1.d-3  ) then
          reformat_reason(0) = reformat_reason(0) + 1
          reformat=.false.
          !if (iproc==0) then
          !   write(*,'(1x,a)',advance='NO')&
          !    'The wavefunctions do not need reformatting and can be imported directly...   '
          !  !  '-------------------------------------------------------------- Wavefunctions Restart'
          !end if
      else
          reformat=.true.
          !if (iproc==0) then
              !write(*,'(1x,a)')&
              ! 'The wavefunctions need reformatting because:                                 '
              if (lzd%hgrids(1) /= lzd_old%hgrids(1) .or. lzd%hgrids(2) /= lzd_old%hgrids(2) &
                  .or. lzd%hgrids(3) /= lzd_old%hgrids(3)) then 
                 reformat_reason(1) = reformat_reason(1) + 1
                 !!write(*,"(4x,a,6(1pe20.12))") &
                 !!     '  hgrid_old /= hgrid  ',lzd_old%hgrids(1),lzd_old%hgrids(2),lzd_old%hgrids(3),&
                 !!     lzd%hgrids(1),lzd%hgrids(2),lzd%hgrids(3)
              end if
              if (lzd_old%llr(ilr)%wfd%nvctr_c /= lzd%llr(ilr)%wfd%nvctr_c) then
                 reformat_reason(2) = reformat_reason(2) + 1
                 !!write(*,"(4x,a,2i8)") &
                 !!     'nvctr_c_old /= nvctr_c',lzd_old%llr(ilr)%wfd%nvctr_c,lzd%llr(ilr)%wfd%nvctr_c
              end if
              if (lzd_old%llr(ilr)%wfd%nvctr_f /= lzd%llr(ilr)%wfd%nvctr_f)  then
                 reformat_reason(3) = reformat_reason(3) + 1
                 !!write(*,"(4x,a,2i8)") &
                 !!     'nvctr_f_old /= nvctr_f',lzd_old%llr(ilr)%wfd%nvctr_f,lzd%llr(ilr)%wfd%nvctr_f
              end if
              if (n1_old /= n1  .or. n2_old /= n2 .or. n3_old /= n3 )  then  
                 !!reformat_reason(4) = reformat_reason(4) + 1
                 !!write(*,"(4x,a,6i5)") &
                 !!     'cell size has changed ',n1_old,n1  , n2_old,n2 , n3_old,n3
              end if
              if (displ >=  1.d-3) then
                 reformat_reason(5) = reformat_reason(5) + 1
                 !!write(*,"(4x,a,3(1pe19.12))") &
                 !!     'molecule was shifted  ' , tx,ty,tz
              endif
                 !!write(*,"(1x,a)",advance='NO')& 
                 !!     'Reformatting...'
          !end if
         !calculate the new grid values
         
    !check
    !        write(100+iproc,'(1x,a)')&
    !         'The wavefunctions need reformatting because:                                 '
    !        if (hgrid_old.ne.hgrid) then 
    !           write(100+iproc,"(4x,a,1pe20.12)") &
    !                '  hgrid_old /= hgrid  ',hgrid_old, hgrid
    !        else if (wfd_old%nvctr_c.ne.wfd%nvctr_c) then
    !           write(100+iproc,"(4x,a,2i8)") &
    !                'nvctr_c_old /= nvctr_c',wfd_old%nvctr_c,wfd%nvctr_c
    !        else if (wfd_old%nvctr_f.ne.wfd%nvctr_f)  then
    !           write(100+iproc,"(4x,a,2i8)") &
    !                'nvctr_f_old /= nvctr_f',wfd_old%nvctr_f,wfd%nvctr_f
    !        else if (n1_old.ne.n1  .or. n2_old.ne.n2 .or. n3_old.ne.n3 )  then  
    !           write(100+iproc,"(4x,a,6i5)") &
    !                'cell size has changed ',n1_old,n1  , n2_old,n2 , n3_old,n3
    !        else
    !           write(100+iproc,"(4x,a,3(1pe19.12))") &
    !                'molecule was shifted  ' , tx,ty,tz
    !        endif
    !checkend
      end if
   
   
      if (.not. reformat) then
          !write(100+iproc,*) 'no reformatting' 
   
          do j=1,lzd_old%llr(ilr)%wfd%nvctr_c
              phi(jstart)=phi_old(jstart_old)
              jstart=jstart+1
              jstart_old=jstart_old+1
          end do
          do j=1,7*lzd_old%llr(ilr)%wfd%nvctr_f-6,7
              phi(jstart+0)=phi_old(jstart_old+0)
              phi(jstart+1)=phi_old(jstart_old+1)
              phi(jstart+2)=phi_old(jstart_old+2)
              phi(jstart+3)=phi_old(jstart_old+3)
              phi(jstart+4)=phi_old(jstart_old+4)
              phi(jstart+5)=phi_old(jstart_old+5)
              phi(jstart+6)=phi_old(jstart_old+6)
              jstart=jstart+7
              jstart_old=jstart_old+7
          end do
   
      else
   
          allocate(phifscf(-nb1:2*n1+1+nb1,-nb2:2*n2+1+nb2,-nb3:2*n3+1+nb3+ndebug),stat=i_stat)
          call memocc(i_stat,phifscf,'phifscf',subname)

          allocate(phigold(0:n1_old,2,0:n2_old,2,0:n3_old,2+ndebug),stat=i_stat)
          call memocc(i_stat,phigold,'phigold',subname)
   
          call razero(8*(n1_old+1)*(n2_old+1)*(n3_old+1),phigold(0,1,0,1,0,1))

          ! Add the derivatives to the basis functions
          do idir=1,3
              tt=rxyz(idir,iiat)-rxyz_old(idir,iiat)
              ncount = lzd_old%llr(ilr)%wfd%nvctr_c+7*lzd_old%llr(ilr)%wfd%nvctr_f
              call daxpy(ncount, tt, phi_old_der(jstart_old_der), 1, phi_old(jstart_old), 1)
              jstart_old_der = jstart_old_der + ncount
          end do
 
          ! coarse part
          do iseg=1,lzd_old%llr(ilr)%wfd%nseg_c
             jj=lzd_old%llr(ilr)%wfd%keyvglob(iseg)
             j0=lzd_old%llr(ilr)%wfd%keyglob(1,iseg)
             j1=lzd_old%llr(ilr)%wfd%keyglob(2,iseg)
             ii=j0-1
             i3=ii/((n1_old+1)*(n2_old+1))
             ii=ii-i3*(n1_old+1)*(n2_old+1)
             i2=ii/(n1_old+1)
             i0=ii-i2*(n1_old+1)
             i1=i0+j1-j0
             do i=i0,i1
                phigold(i,1,i2,1,i3,1) = phi_old(jstart_old)
                jstart_old=jstart_old+1
             end do
          end do
   
          ! fine part
          do iseg=1,lzd_old%llr(ilr)%wfd%nseg_f
             jj=lzd_old%llr(ilr)%wfd%keyvglob(lzd_old%llr(ilr)%wfd%nseg_c + iseg)
             j0=lzd_old%llr(ilr)%wfd%keyglob(1,lzd_old%llr(ilr)%wfd%nseg_c + iseg)
             j1=lzd_old%llr(ilr)%wfd%keyglob(2,lzd_old%llr(ilr)%wfd%nseg_c + iseg)
             ii=j0-1
             i3=ii/((n1_old+1)*(n2_old+1))
             ii=ii-i3*(n1_old+1)*(n2_old+1)
             i2=ii/(n1_old+1)
             i0=ii-i2*(n1_old+1)
             i1=i0+j1-j0
             do i=i0,i1
                   phigold(i,2,i2,1,i3,1)=phi_old(jstart_old+0)
                   phigold(i,1,i2,2,i3,1)=phi_old(jstart_old+1)
                   phigold(i,2,i2,2,i3,1)=phi_old(jstart_old+2)
                   phigold(i,1,i2,1,i3,2)=phi_old(jstart_old+3)
                   phigold(i,2,i2,1,i3,2)=phi_old(jstart_old+4)
                   phigold(i,1,i2,2,i3,2)=phi_old(jstart_old+5)
                   phigold(i,2,i2,2,i3,2)=phi_old(jstart_old+6)
                jstart_old=jstart_old+7
             end do
          end do
   
          !write(100+iproc,*) 'norm phigold ',dnrm2(8*(n1_old+1)*(n2_old+1)*(n3_old+1),phigold,1)
          !write(*,*) 'iproc,norm phigold ',iproc,dnrm2(8*(n1_old+1)*(n2_old+1)*(n3_old+1),phigold,1)
   
          !!call reformatonewave(displ,lzd%llr(ilr)%wfd,at,lzd_old%hgrids(1),lzd_old%hgrids(2),lzd_old%hgrids(3), & !n(m)
          !!     n1_old,n2_old,n3_old,rxyz_old,phigold,lzd%hgrids(1),lzd%hgrids(2),lzd%hgrids(3),&
          !!     n1,n2,n3,rxyz,phifscf,phi(jstart))
          call reformat_one_supportfunction(iiat,displ,lzd%llr(ilr)%wfd,at,lzd_old%hgrids(1),lzd_old%hgrids(2),lzd_old%hgrids(3), & !n(m)
               n1_old,n2_old,n3_old,rxyz_old,phigold,lzd%hgrids(1),lzd%hgrids(2),lzd%hgrids(3),&
               n1,n2,n3,rxyz,phifscf,phi(jstart))

          jstart=jstart+lzd%llr(ilr)%wfd%nvctr_c+7*lzd%llr(ilr)%wfd%nvctr_f
   
          i_all=-product(shape(phifscf))*kind(phifscf)
          deallocate(phifscf,stat=i_stat)
          call memocc(i_stat,i_all,'phifscf',subname)
   
          i_all=-product(shape(phigold))*kind(phigold)
          deallocate(phigold,stat=i_stat)
          call memocc(i_stat,i_all,'phigold',subname)

      end if

      if (iproc==0) write(*,"(1x,a)")'done.'

  end do

  i_all=-product(shape(phi_old_der))*kind(phi_old_der)
  deallocate(phi_old_der,stat=i_stat)
  call memocc(i_stat,i_all,'phi_old_der',subname)


  call mpiallred(reformat_reason(0), 6, mpi_sum, mpi_comm_world, ierr)
  if (iproc==0) then
        write(*,'(1x,a)') 'Overview of the reformatting (several categories may apply):'
        write(*,'(3x,a,i0)') '- No reformating required: ', reformat_reason(0)
        write(*,'(3x,a,i0)') '- Grid spacing has changed: ', reformat_reason(1)
        write(*,'(3x,a,i0)') '- number of coarse grid points has changed: ', reformat_reason(2)
        write(*,'(3x,a,i0)') '- number of fine grid points has changed: ', reformat_reason(3)
        write(*,'(3x,a,i0)') '- box size has changed: ', reformat_reason(4)
        write(*,'(3x,a,i0)') '- molecule was shifted: ', reformat_reason(5)
  end if

END SUBROUTINE reformat_supportfunctions



<|MERGE_RESOLUTION|>--- conflicted
+++ resolved
@@ -1580,20 +1580,13 @@
   character(len=*), parameter :: subname='initialize_linear_from_file'
   character(len =256) :: error
   logical :: lstat, consistent, perx, pery, perz
-<<<<<<< HEAD
-  integer :: ilr, ierr, iorb_old, iorb, jorb, ispinor, iorb_out, n1_old, n2_old, n3_old
+  integer :: ilr, ierr, iorb_old, iorb, ispinor, iorb_out, n1_old, n2_old, n3_old
   integer :: nlr, i_stat, i_all,confPotOrder, confPotOrder_old, onwhichatom_tmp, iat
-  real(kind=8) :: dx,dy,dz,dist,eval
-  real(gp) :: hx_old, hy_old, hz_old, mindist
-=======
-  integer :: ilr, ierr, iorb_old, iorb, ispinor, iorb_out, n1_old, n2_old, n3_old
-  integer :: nlr, i_stat, i_all,confPotOrder, confPotOrder_old, onwhichatom_tmp
 ! integer :: jorb
   real(gp) :: hx_old, hy_old, hz_old
 ! real(gp) :: mindist
   real(kind=8) :: eval
 !  real(kind=8) :: dx,dy,dz,dist,eval
->>>>>>> 1c62c36f
   real(gp), dimension(orbs%norb):: locrad, confPotprefac
   real(gp), dimension(3,at%nat) :: rxyz_old
   real(gp), dimension(3,orbs%norb) :: locregCenter
