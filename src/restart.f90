--- conflicted
+++ resolved
@@ -590,18 +590,11 @@
      ! Plain BigDFT files.
      do iorb=1,orbs%norbp
         do ispinor=1,orbs%nspinor
-<<<<<<< HEAD
-           call open_filename_of_iorb(99,(isuffix > 0),filename,orbs,iorb,ispinor,iorb_out)           
-           call writeonewave(99,(isuffix <= 0),iorb_out,n1,n2,n3,hx,hy,hz,at%nat,rxyz,  & 
-                wfd%nseg_c,wfd%nvctr_c,wfd%keygloc(1,1),wfd%keyv(1),  & 
-                wfd%nseg_f,wfd%nvctr_f,wfd%keygloc(1,wfd%nseg_c+1),wfd%keyv(wfd%nseg_c+1), & 
-=======
            call open_filename_of_iorb(99,(iformat == WF_FORMAT_BINARY),filename, &
                 & orbs,iorb,ispinor,iorb_out)           
            call writeonewave(99,(iformat == WF_FORMAT_PLAIN),iorb_out,n1,n2,n3,hx,hy,hz, &
-                & at%nat,rxyz,wfd%nseg_c,wfd%nvctr_c,wfd%keyg(1,1),wfd%keyv(1),  & 
-                wfd%nseg_f,wfd%nvctr_f,wfd%keyg(1,wfd%nseg_c+1),wfd%keyv(wfd%nseg_c+1), & 
->>>>>>> abef418a
+                & at%nat,rxyz,wfd%nseg_c,wfd%nvctr_c,wfd%keygloc(1,1),wfd%keyv(1),  & 
+                wfd%nseg_f,wfd%nvctr_f,wfd%keygloc(1,wfd%nseg_c+1),wfd%keyv(wfd%nseg_c+1), & 
                 psi(1,ispinor,iorb),psi(wfd%nvctr_c+1,ispinor,iorb), &
                 orbs%eval(iorb+orbs%isorb))
            close(99)
