!> @file
!!  Routines to do restart of the calculation
!! @author
!!    Copyright (C) 2007-2013 BigDFT group
!!    This file is distributed under the terms of the
!!    GNU General Public License, see ~/COPYING file
!!    or http://www.gnu.org/copyleft/gpl.txt .
!!    For the list of contributors, see ~/AUTHORS 


!> Copy old wavefunctions from psi to psi_old
subroutine copy_old_wavefunctions(nproc,orbs,n1,n2,n3,wfd,psi,&
     n1_old,n2_old,n3_old,wfd_old,psi_old)
  use module_base
  use module_types
  use yaml_output
  implicit none
  integer, intent(in) :: nproc,n1,n2,n3
  type(orbitals_data), intent(in) :: orbs
  type(wavefunctions_descriptors), intent(inout) :: wfd,wfd_old
  integer, intent(out) :: n1_old,n2_old,n3_old
  real(wp), dimension(:), pointer :: psi,psi_old
  !Local variables
  character(len=*), parameter :: subname='copy_old_wavefunctions'
  !real(kind=8), parameter :: eps_mach=1.d-12
  integer :: iseg,j,ind1,iorb,i_all,i_stat,oidx,sidx !n(c) nvctrp_old
  real(kind=8) :: tt
  call f_routine(id=subname)

  wfd_old%nvctr_c = wfd%nvctr_c
  wfd_old%nvctr_f = wfd%nvctr_f
  wfd_old%nseg_c  = wfd%nseg_c
  wfd_old%nseg_f  = wfd%nseg_f

  !allocations
  call allocate_wfd(wfd_old)

  do iseg=1,wfd_old%nseg_c+wfd_old%nseg_f
     wfd_old%keyglob(1,iseg)    = wfd%keyglob(1,iseg) 
     wfd_old%keyglob(2,iseg)    = wfd%keyglob(2,iseg)
     wfd_old%keygloc(1,iseg)    = wfd%keygloc(1,iseg)
     wfd_old%keygloc(2,iseg)    = wfd%keygloc(2,iseg)
     wfd_old%keyvloc(iseg)      = wfd%keyvloc(iseg)
     wfd_old%keyvglob(iseg)      = wfd%keyvglob(iseg)
  enddo
  !deallocation
  call deallocate_wfd(wfd)

  n1_old = n1
  n2_old = n2
  n3_old = n3

  !add the number of distributed point for the compressed wavefunction
  tt=dble(wfd_old%nvctr_c+7*wfd_old%nvctr_f)/dble(nproc)
  !n(c) nvctrp_old=int((1.d0-eps_mach*tt) + tt)

!  psi_old=&
!       f_malloc_ptr((wfd_old%nvctr_c+7*wfd_old%nvctr_f)*orbs%norbp*orbs%nspinor,!&
!       id='psi_old')
  allocate(psi_old((wfd_old%nvctr_c+7*wfd_old%nvctr_f)*orbs%norbp*orbs%nspinor+ndebug),&
       stat=i_stat)
  call memocc(i_stat,psi_old,'psi_old',subname)

  do iorb=1,orbs%norbp
     tt=0.d0
     oidx=(iorb-1)*orbs%nspinor+1
     do sidx=oidx,oidx+orbs%nspinor-1
        do j=1,wfd_old%nvctr_c+7*wfd_old%nvctr_f
           ind1=j+(wfd_old%nvctr_c+7*wfd_old%nvctr_f)*(sidx-1)
           psi_old(ind1)= psi(ind1)
           tt=tt+real(psi(ind1),kind=8)**2
        enddo
     end do

     tt=sqrt(tt)
     if (abs(tt-1.d0) > 1.d-8) then
        call yaml_warning('wrong psi_old' // trim(yaml_toa(iorb)) // trim(yaml_toa(tt)))
        !write(*,*)'wrong psi_old',iorb,tt
        stop 
     end if
  enddo
  !deallocation
  i_all=-product(shape(psi))*kind(psi)
  deallocate(psi,stat=i_stat)
  call memocc(i_stat,i_all,'psi',subname)

  call f_release_routine()

END SUBROUTINE copy_old_wavefunctions


!> Reformat wavefunctions if the mesh have changed (in a restart)
subroutine reformatmywaves(iproc,orbs,at,&
     hx_old,hy_old,hz_old,n1_old,n2_old,n3_old,rxyz_old,wfd_old,psi_old,&
     hx,hy,hz,n1,n2,n3,rxyz,wfd,psi)
  use module_base
  use module_types
  use yaml_output
  implicit none
  integer, intent(in) :: iproc,n1_old,n2_old,n3_old,n1,n2,n3
  real(gp), intent(in) :: hx_old,hy_old,hz_old,hx,hy,hz
  type(wavefunctions_descriptors), intent(in) :: wfd,wfd_old
  type(atoms_data), intent(in) :: at
  type(orbitals_data), intent(in) :: orbs
  real(gp), dimension(3,at%astruct%nat), intent(in) :: rxyz,rxyz_old
  real(wp), dimension(wfd_old%nvctr_c+7*wfd_old%nvctr_f,orbs%nspinor*orbs%norbp), intent(in) :: psi_old
  real(wp), dimension(wfd%nvctr_c+7*wfd%nvctr_f,orbs%nspinor*orbs%norbp), intent(out) :: psi
  !Local variables
  character(len=*), parameter :: subname='reformatmywaves'
  logical :: reformat,perx,pery,perz
  integer :: iat,iorb,j,i_stat,i_all,jj,j0,j1,ii,i0,i1,i2,i3,i,iseg,nb1,nb2,nb3
  real(gp) :: tx,ty,tz,displ,mindist
  real(wp), dimension(:,:,:), allocatable :: psifscf
  real(wp), dimension(:,:,:,:,:,:), allocatable :: psigold

  !conditions for periodicity in the three directions
  perx=(at%astruct%geocode /= 'F')
  pery=(at%astruct%geocode == 'P')
  perz=(at%astruct%geocode /= 'F')

  !buffers related to periodicity
  !WARNING: the boundary conditions are not assumed to change between new and old
  call ext_buffers_coarse(perx,nb1)
  call ext_buffers_coarse(pery,nb2)
  call ext_buffers_coarse(perz,nb3)


  allocate(psifscf(-nb1:2*n1+1+nb1,-nb2:2*n2+1+nb2,-nb3:2*n3+1+nb3+ndebug),stat=i_stat)
  call memocc(i_stat,psifscf,'psifscf',subname)

  tx=0.0_gp 
  ty=0.0_gp
  tz=0.0_gp

  do iat=1,at%astruct%nat
     tx=tx+mindist(perx,at%astruct%cell_dim(1),rxyz(1,iat),rxyz_old(1,iat))**2
     ty=ty+mindist(pery,at%astruct%cell_dim(2),rxyz(2,iat),rxyz_old(2,iat))**2
     tz=tz+mindist(perz,at%astruct%cell_dim(3),rxyz(3,iat),rxyz_old(3,iat))**2
  enddo
  displ=sqrt(tx+ty+tz)
!  write(100+iproc,*) 'displacement',dis
!  write(100+iproc,*) 'rxyz ',rxyz
!  write(100+iproc,*) 'rxyz_old ',rxyz_old

  !reformatting criterion
  if (hx == hx_old .and. hy == hy_old .and. hz == hz_old .and. &
       wfd_old%nvctr_c  == wfd%nvctr_c .and. wfd_old%nvctr_f == wfd%nvctr_f .and.&
       n1_old  == n1  .and. n2_old == n2 .and. n3_old == n3  .and.  displ <  1.d-3  ) then
     reformat=.false.
     if (iproc==0) then
        call yaml_map('Reformating Wavefunctions',.false.)
      !write(*,'(1x,a)',advance='NO') 'The wavefunctions do not need reformatting and can be imported directly...'
      !  '-------------------------------------------------------------- Wavefunctions Restart'
     end if
  else
     reformat=.true.
     if (iproc==0) then
        call yaml_map('Reformating wavefunctions',.true.)
        call yaml_open_map('Reformatting for')
        !write(*,'(1x,a)') 'The wavefunctions need reformatting because:'
        if (hx /= hx_old .or. hy /= hy_old .or. hz /= hz_old) then 
           call yaml_open_map('hgrid modified',flow=.true.)
              call yaml_map('hgrid_old', (/ hx_old,hy_old,hz_old /),fmt='(1pe20.12)')
              call yaml_map('hgrid', (/ hx,hy,hz /), fmt='(1pe20.12)')
           call yaml_close_map()
           !write(*,"(4x,a,6(1pe20.12))") 'hgrid_old /= hgrid  ',hx_old,hy_old,hz_old,hx,hy,hz
        else if (wfd_old%nvctr_c /= wfd%nvctr_c) then
           call yaml_map('nvctr_c modified', (/ wfd_old%nvctr_c,wfd%nvctr_c /))
           !write(*,"(4x,a,2i8)") 'nvctr_c_old /= nvctr_c',wfd_old%nvctr_c,wfd%nvctr_c
        else if (wfd_old%nvctr_f /= wfd%nvctr_f)  then
           call yaml_map('nvctr_f modified', (/ wfd_old%nvctr_f,wfd%nvctr_f /))
           !write(*,"(4x,a,2i8)") 'nvctr_f_old /= nvctr_f',wfd_old%nvctr_f,wfd%nvctr_f
        else if (n1_old /= n1  .or. n2_old /= n2 .or. n3_old /= n3 )  then  
           call yaml_map('Cell size has changed ', (/ n1_old,n1  , n2_old,n2 , n3_old,n3 /))
           !write(*,"(4x,a,6i5)") 'cell size has changed ',n1_old,n1  , n2_old,n2 , n3_old,n3
        else
           call yaml_map('Molecule was shifted' ,  (/ tx,ty,tz /), fmt='(1pe19.12)')
           !write(*,"(4x,a,3(1pe19.12))") 'molecule was shifted  ' , tx,ty,tz
        endif
        !write(*,"(1x,a)",advance='NO') 'Reformatting...'
        call yaml_close_map()
     end if
     !calculate the new grid values
     
!check
!        write(100+iproc,'(1x,a)') 'The wavefunctions need reformatting because:'
!        if (hgrid_old.ne.hgrid) then 
!           write(100+iproc,"(4x,a,1pe20.12)") &
!                '  hgrid_old /= hgrid  ',hgrid_old, hgrid
!        else if (wfd_old%nvctr_c.ne.wfd%nvctr_c) then
!           write(100+iproc,"(4x,a,2i8)") &
!                'nvctr_c_old /= nvctr_c',wfd_old%nvctr_c,wfd%nvctr_c
!        else if (wfd_old%nvctr_f.ne.wfd%nvctr_f)  then
!           write(100+iproc,"(4x,a,2i8)") &
!                'nvctr_f_old /= nvctr_f',wfd_old%nvctr_f,wfd%nvctr_f
!        else if (n1_old.ne.n1  .or. n2_old.ne.n2 .or. n3_old.ne.n3 )  then  
!           write(100+iproc,"(4x,a,6i5)") &
!                'cell size has changed ',n1_old,n1  , n2_old,n2 , n3_old,n3
!        else
!           write(100+iproc,"(4x,a,3(1pe19.12))") &
!                'molecule was shifted  ' , tx,ty,tz
!        endif
!checkend
  end if

  do iorb=1,orbs%norbp*orbs%nspinor

     if (.not. reformat) then
        !write(100+iproc,*) 'no reformatting' 

        do j=1,wfd_old%nvctr_c
           psi(j,iorb)=psi_old(j, iorb)
        enddo
        do j=1,7*wfd_old%nvctr_f-6,7
           psi(wfd%nvctr_c+j+0,iorb)=psi_old(wfd%nvctr_c+j+0,iorb)
           psi(wfd%nvctr_c+j+1,iorb)=psi_old(wfd%nvctr_c+j+1,iorb)
           psi(wfd%nvctr_c+j+2,iorb)=psi_old(wfd%nvctr_c+j+2,iorb)
           psi(wfd%nvctr_c+j+3,iorb)=psi_old(wfd%nvctr_c+j+3,iorb)
           psi(wfd%nvctr_c+j+4,iorb)=psi_old(wfd%nvctr_c+j+4,iorb)
           psi(wfd%nvctr_c+j+5,iorb)=psi_old(wfd%nvctr_c+j+5,iorb)
           psi(wfd%nvctr_c+j+6,iorb)=psi_old(wfd%nvctr_c+j+6,iorb)
        enddo

     else

        allocate(psigold(0:n1_old,2,0:n2_old,2,0:n3_old,2+ndebug),stat=i_stat)
        call memocc(i_stat,psigold,'psigold',subname)

        call to_zero(8*(n1_old+1)*(n2_old+1)*(n3_old+1),psigold)

        ! coarse part
        do iseg=1,wfd_old%nseg_c
           jj=wfd_old%keyvloc(iseg)
           j0=wfd_old%keygloc(1,iseg)
           j1=wfd_old%keygloc(2,iseg)
           ii=j0-1
           i3=ii/((n1_old+1)*(n2_old+1))
           ii=ii-i3*(n1_old+1)*(n2_old+1)
           i2=ii/(n1_old+1)
           i0=ii-i2*(n1_old+1)
           i1=i0+j1-j0
           do i=i0,i1
              psigold(i,1,i2,1,i3,1) = psi_old(i-i0+jj,iorb)
           enddo
        enddo

        ! fine part
        do iseg=1,wfd_old%nseg_f
           jj=wfd_old%keyvloc(wfd_old%nseg_c + iseg)
           j0=wfd_old%keygloc(1,wfd_old%nseg_c + iseg)
           j1=wfd_old%keygloc(2,wfd_old%nseg_c + iseg)
           ii=j0-1
           i3=ii/((n1_old+1)*(n2_old+1))
           ii=ii-i3*(n1_old+1)*(n2_old+1)
           i2=ii/(n1_old+1)
           i0=ii-i2*(n1_old+1)
           i1=i0+j1-j0
           do i=i0,i1
              psigold(i,2,i2,1,i3,1)=psi_old(wfd_old%nvctr_c+1+7*(i-i0+jj-1), iorb)
              psigold(i,1,i2,2,i3,1)=psi_old(wfd_old%nvctr_c+2+7*(i-i0+jj-1), iorb)
              psigold(i,2,i2,2,i3,1)=psi_old(wfd_old%nvctr_c+3+7*(i-i0+jj-1), iorb)
              psigold(i,1,i2,1,i3,2)=psi_old(wfd_old%nvctr_c+4+7*(i-i0+jj-1), iorb)
              psigold(i,2,i2,1,i3,2)=psi_old(wfd_old%nvctr_c+5+7*(i-i0+jj-1), iorb)
              psigold(i,1,i2,2,i3,2)=psi_old(wfd_old%nvctr_c+6+7*(i-i0+jj-1), iorb)
              psigold(i,2,i2,2,i3,2)=psi_old(wfd_old%nvctr_c+7+7*(i-i0+jj-1), iorb)
           enddo
        enddo

!write(100+iproc,*) 'norm psigold ',dnrm2(8*(n1_old+1)*(n2_old+1)*(n3_old+1),psigold,1)

        call reformatonewave(displ,wfd,at,hx_old,hy_old,hz_old, & !n(m)
             n1_old,n2_old,n3_old,rxyz_old,psigold,hx,hy,hz,&
             n1,n2,n3,rxyz,psifscf,psi(1,iorb))

        i_all=-product(shape(psigold))*kind(psigold)
        deallocate(psigold,stat=i_stat)
        call memocc(i_stat,i_all,'psigold',subname)
     end if
  end do

  i_all=-product(shape(psifscf))*kind(psifscf)
  deallocate(psifscf,stat=i_stat)
  call memocc(i_stat,i_all,'psifscf',subname)

  !if (iproc==0) write(*,"(1x,a)")'done.'

END SUBROUTINE reformatmywaves


integer function wave_format_from_filename(iproc, filename)
  use module_types
  use yaml_output
  implicit none
  integer, intent(in) :: iproc
  character(len=*), intent(in) :: filename

  integer :: isuffix

  wave_format_from_filename = WF_FORMAT_NONE

  isuffix = index(filename, ".etsf", back = .true.)
  if (isuffix > 0) then
     wave_format_from_filename = WF_FORMAT_ETSF
     if (iproc ==0) call yaml_comment('Reading wavefunctions in ETSF file format.')
     !if (iproc ==0) write(*,*) "Reading wavefunctions in ETSF file format."
  else
     isuffix = index(filename, ".bin", back = .true.)
     if (isuffix > 0) then
        wave_format_from_filename = WF_FORMAT_BINARY
        if (iproc ==0) call yaml_comment('Reading wavefunctions in BigDFT binary file format.')
        !if (iproc ==0) write(*,*) "Reading wavefunctions in BigDFT binary file format."
     else
        wave_format_from_filename = WF_FORMAT_PLAIN
        if (iproc ==0) call yaml_comment('Reading wavefunctions in plain text file format.')
        !if (iproc ==0) write(*,*) "Reading wavefunctions in plain text file format."
     end if
  end if
end function wave_format_from_filename


!> Reads wavefunction from file and transforms it properly if hgrid or size of simulation cell
!!  have changed
subroutine readmywaves(iproc,filename,iformat,orbs,n1,n2,n3,hx,hy,hz,at,rxyz_old,rxyz,  & 
     wfd,psi,orblist)
  use module_base
  use module_types
  use yaml_output
  use module_interfaces, except_this_one => readmywaves
  implicit none
  integer, intent(in) :: iproc,n1,n2,n3, iformat
  real(gp), intent(in) :: hx,hy,hz
  type(wavefunctions_descriptors), intent(in) :: wfd
  type(orbitals_data), intent(inout) :: orbs
  type(atoms_data), intent(in) :: at
  real(gp), dimension(3,at%astruct%nat), intent(in) :: rxyz
  real(gp), dimension(3,at%astruct%nat), intent(out) :: rxyz_old
  real(wp), dimension(wfd%nvctr_c+7*wfd%nvctr_f,orbs%nspinor,orbs%norbp), intent(out) :: psi
  character(len=*), intent(in) :: filename
  integer, dimension(orbs%norb), optional :: orblist
  !Local variables
  character(len=*), parameter :: subname='readmywaves'
  logical :: perx,pery,perz
  integer :: ncount1,ncount_rate,ncount_max,iorb,i_stat,i_all,ncount2,nb1,nb2,nb3,iorb_out,ispinor
  real(kind=4) :: tr0,tr1
  real(kind=8) :: tel
  real(wp), dimension(:,:,:), allocatable :: psifscf
  !integer, dimension(orbs%norb) :: orblist2

  call cpu_time(tr0)
  call system_clock(ncount1,ncount_rate,ncount_max)

  if (iformat == WF_FORMAT_ETSF) then
     !construct the orblist or use the one in argument
     !do nb1 = 1, orbs%norb
     !orblist2(nb1) = nb1
     !if(present(orblist)) orblist2(nb1) = orblist(nb1) 
     !end do

     call read_waves_etsf(iproc,filename // ".etsf",orbs,n1,n2,n3,hx,hy,hz,at,rxyz_old,rxyz,  & 
          wfd,psi)
  else if (iformat == WF_FORMAT_BINARY .or. iformat == WF_FORMAT_PLAIN) then
     !conditions for periodicity in the three directions
     perx=(at%astruct%geocode /= 'F')
     pery=(at%astruct%geocode == 'P')
     perz=(at%astruct%geocode /= 'F')

     !buffers related to periodicity
     !WARNING: the boundary conditions are not assumed to change between new and old
     call ext_buffers_coarse(perx,nb1)
     call ext_buffers_coarse(pery,nb2)
     call ext_buffers_coarse(perz,nb3)

     allocate(psifscf(-nb1:2*n1+1+nb1,-nb2:2*n2+1+nb2,-nb3:2*n3+1+nb3+ndebug),stat=i_stat)
     call memocc(i_stat,psifscf,'psifscf',subname)

     do iorb=1,orbs%norbp!*orbs%nspinor

!!$        write(f4,'(i4.4)') iorb+orbs%isorb*orbs%nspinor
!!$        if (exists) then
!!$           filename_ = filename//".bin."//f4
!!$           open(unit=99,file=filename_,status='unknown',form="unformatted")
!!$        else
!!$           filename_ = trim(filename)//"."//f4
!!$           open(unit=99,file=trim(filename_),status='unknown')
!!$        end if
!!$           call readonewave(99, .not.exists,iorb+orbs%isorb*orbs%nspinor,iproc,n1,n2,n3, &
!!$                & hx,hy,hz,at,wfd,rxyz_old,rxyz,&
!!$                psi(1,iorb),orbs%eval((iorb-1)/orbs%nspinor+1+orbs%isorb),psifscf)

        do ispinor=1,orbs%nspinor
           if(present(orblist)) then
              call open_filename_of_iorb(99,(iformat == WF_FORMAT_BINARY),filename, &
                   & orbs,iorb,ispinor,iorb_out, orblist(iorb+orbs%isorb))
           else
              call open_filename_of_iorb(99,(iformat == WF_FORMAT_BINARY),filename, &
                   & orbs,iorb,ispinor,iorb_out)
           end if           
           call readonewave(99, (iformat == WF_FORMAT_PLAIN),iorb_out,iproc,n1,n2,n3, &
                & hx,hy,hz,at,wfd,rxyz_old,rxyz,&
                psi(1,ispinor,iorb),orbs%eval(orbs%isorb+iorb),psifscf)
           close(99)
        end do
!!$        do i_all=1,wfd%nvctr_c+7*wfd%nvctr_f
!!$            write(700+iorb,*) i_all, psi(i_all,1,iorb)
!!$        end do

     end do

     i_all=-product(shape(psifscf))*kind(psifscf)
     deallocate(psifscf,stat=i_stat)
     call memocc(i_stat,i_all,'psifscf',subname)

  else
     call yaml_warning('Unknown wavefunction file format from filename.')
     stop
  end if

  call cpu_time(tr1)
  call system_clock(ncount2,ncount_rate,ncount_max)
  tel=dble(ncount2-ncount1)/dble(ncount_rate)


  if (iproc == 0) then 
     call yaml_open_sequence('Reading Waves Time')
     call yaml_sequence(advance='no')
     call yaml_open_map(flow=.true.)
     call yaml_map('Process',iproc)
     call yaml_map('Timing',(/ real(tr1-tr0,kind=8),tel /),fmt='(1pe10.3)')
     call yaml_close_map()
     call yaml_close_sequence()
  end if
  !write(*,'(a,i4,2(1x,1pe10.3))') '- READING WAVES TIME',iproc,tr1-tr0,tel
END SUBROUTINE readmywaves


!> Verify the presence of a given file
subroutine verify_file_presence(filerad,orbs,iformat,nproc,nforb)
  use module_base
  use module_types
  use module_interfaces, except_this_one => verify_file_presence
  implicit none
  integer, intent(in) :: nproc
  character(len=*), intent(in) :: filerad
  type(orbitals_data), intent(in) :: orbs
  integer, intent(out) :: iformat
  integer, optional, intent(in) :: nforb
  !local variables
  character(len=500) :: filename
  logical :: onefile,allfiles
  integer :: iorb,ispinor,iorb_out,ierr
  
  allfiles=.true.

  !first try with plain files
  loop_plain: do iorb=1,orbs%norbp
     do ispinor=1,orbs%nspinor
        call filename_of_iorb(.false.,trim(filerad),orbs,iorb,ispinor,filename,iorb_out)
        inquire(file=filename,exist=onefile)
        ! for fragment calculations, this number could be less than the number of orbs - find a better way of doing this
        if (.not. present(nforb)) then
           allfiles=allfiles .and. onefile
        else if (iorb_out<=nforb) then
           allfiles=allfiles .and. onefile
        end if
        if (.not. allfiles) then
           exit loop_plain
        end if
     end do
  end do loop_plain
  !reduce the result among the other processors
  if (nproc > 1) call mpiallred(allfiles,1,MPI_LAND,bigdft_mpi%mpi_comm)
 
  if (allfiles) then
     iformat=WF_FORMAT_PLAIN
     return
  end if

  !Otherwise  test binary files.
  allfiles = .true.
  loop_binary: do iorb=1,orbs%norbp
     do ispinor=1,orbs%nspinor
        call filename_of_iorb(.true.,trim(filerad),orbs,iorb,ispinor,filename,iorb_out)

        inquire(file=filename,exist=onefile)
        ! for fragment calculations, this number could be less than the number of orbs - find a better way of doing this
        if (.not. present(nforb)) then
           allfiles=allfiles .and. onefile
        else if (iorb_out<=nforb) then
           allfiles=allfiles .and. onefile
        end if
        if (.not. allfiles) then
           exit loop_binary
        end if

     end do
  end do loop_binary
  !reduce the result among the other processors
  if (nproc > 1) call mpiallred(allfiles,1,MPI_LAND,bigdft_mpi%mpi_comm)

  if (allfiles) then
     iformat=WF_FORMAT_BINARY
     return
  end if

  !otherwise, switch to normal input guess
  iformat=WF_FORMAT_NONE

end subroutine verify_file_presence


!> Associate to the absolute value of orbital a filename which depends of the k-point and 
!! of the spin sign
subroutine filename_of_iorb(lbin,filename,orbs,iorb,ispinor,filename_out,iorb_out,iiorb)
  use module_base
  use module_types
  implicit none
  character(len=*), intent(in) :: filename
  logical, intent(in) :: lbin
  integer, intent(in) :: iorb,ispinor
  type(orbitals_data), intent(in) :: orbs
  character(len=*) :: filename_out
  integer, intent(out) :: iorb_out
  integer, intent(in), optional :: iiorb
  !local variables
  character(len=1) :: spintype,realimag
  character(len=4) :: f3
  character(len=5) :: f4
  character(len=8) :: completename
  integer :: ikpt
  real(gp) :: spins

  !calculate k-point
  ikpt=orbs%iokpt(iorb)
  write(f3,'(a1,i3.3)') "k", ikpt !not more than 999 kpts

  !see if the wavefunction is real or imaginary
  if(modulo(ispinor,2)==0) then
     realimag='I'
  else
     realimag='R'
  end if
  !calculate the spin sector
  spins=orbs%spinsgn(orbs%isorb+iorb)
  if(orbs%nspinor == 4) then
     if (ispinor <=2) then
        spintype='A'
     else
        spintype='B'
     end if
  else
     if (spins==1.0_gp) then
        spintype='U'
     else
        spintype='D'
     end if
  end if
  !no spin polarization if nspin=1
  if (orbs%nspin==1) spintype='N'

  !calculate the actual orbital value
  iorb_out=iorb+orbs%isorb-(ikpt-1)*orbs%norb
  if(present(iiorb)) iorb_out = iiorb
  !purge the value from the spin sign
  if (spins==-1.0_gp) iorb_out=iorb_out-orbs%norbu

  !value of the orbital 
  write(f4,'(a1,i4.4)') "b", iorb_out

  !complete the information in the name of the orbital
  completename='-'//f3//'-'//spintype//realimag
  if (lbin) then
     filename_out = trim(filename)//completename//".bin."//f4
  else
     filename_out = trim(filename)//completename//"."//f4
  end if

  !print *,'filename: ',filename_out
end subroutine filename_of_iorb


!> Associate to the absolute value of orbital a filename which depends of the k-point and 
!! of the spin sign
subroutine open_filename_of_iorb(unitfile,lbin,filename,orbs,iorb,ispinor,iorb_out,iiorb)
  use module_base
  use module_types
  use module_interfaces, except_this_one => open_filename_of_iorb
  implicit none
  character(len=*), intent(in) :: filename
  logical, intent(in) :: lbin
  integer, intent(in) :: iorb,ispinor,unitfile
  type(orbitals_data), intent(in) :: orbs
  integer, intent(out) :: iorb_out
  integer, intent(in), optional :: iiorb
  !local variables
  character(len=500) :: filename_out

  if(present(iiorb)) then   
     call filename_of_iorb(lbin,filename,orbs,iorb,ispinor,filename_out,iorb_out,iiorb) 
  else
     call filename_of_iorb(lbin,filename,orbs,iorb,ispinor,filename_out,iorb_out)
  end if
  if (lbin) then
     open(unit=unitfile,file=trim(filename_out),status='unknown',form="unformatted")
  else
     open(unit=unitfile,file=trim(filename_out),status='unknown')
  end if

end subroutine open_filename_of_iorb


!> Write all my wavefunctions in files by calling writeonewave
subroutine writemywaves(iproc,filename,iformat,orbs,n1,n2,n3,hx,hy,hz,at,rxyz,wfd,psi)
  use module_types
  use module_base
  use yaml_output
  use module_interfaces, except_this_one => writeonewave
  implicit none
  integer, intent(in) :: iproc,n1,n2,n3,iformat
  real(gp), intent(in) :: hx,hy,hz
  type(atoms_data), intent(in) :: at
  type(orbitals_data), intent(in) :: orbs
  type(wavefunctions_descriptors), intent(in) :: wfd
  real(gp), dimension(3,at%astruct%nat), intent(in) :: rxyz
  real(wp), dimension(wfd%nvctr_c+7*wfd%nvctr_f,orbs%nspinor,orbs%norbp), intent(in) :: psi
  character(len=*), intent(in) :: filename
  !Local variables
  integer :: ncount1,ncount_rate,ncount_max,iorb,ncount2,iorb_out,ispinor
  real(kind=4) :: tr0,tr1
  real(kind=8) :: tel

  if (iproc == 0) call yaml_map('Write wavefunctions to file', trim(filename) // '.*')
  !if (iproc == 0) write(*,"(1x,A,A,a)") "Write wavefunctions to file: ", trim(filename),'.*'
  if (iformat == WF_FORMAT_ETSF) then
     call write_waves_etsf(iproc,filename,orbs,n1,n2,n3,hx,hy,hz,at,rxyz,wfd,psi)
  else
     call cpu_time(tr0)
     call system_clock(ncount1,ncount_rate,ncount_max)

     ! Plain BigDFT files.
     do iorb=1,orbs%norbp
        do ispinor=1,orbs%nspinor
           call open_filename_of_iorb(99,(iformat == WF_FORMAT_BINARY),filename, &
                & orbs,iorb,ispinor,iorb_out)           
           call writeonewave(99,(iformat == WF_FORMAT_PLAIN),iorb_out,n1,n2,n3,hx,hy,hz, &
                at%astruct%nat,rxyz,wfd%nseg_c,wfd%nvctr_c,wfd%keygloc(1,1),wfd%keyvloc(1),  & 
                wfd%nseg_f,wfd%nvctr_f,wfd%keygloc(1,wfd%nseg_c+1),wfd%keyvloc(wfd%nseg_c+1), & 
                psi(1,ispinor,iorb),psi(wfd%nvctr_c+1,ispinor,iorb), &
                orbs%eval(iorb+orbs%isorb))
           close(99)
        end do
     enddo

     call cpu_time(tr1)
     call system_clock(ncount2,ncount_rate,ncount_max)
     tel=dble(ncount2-ncount1)/dble(ncount_rate)
     if (iproc == 0) then
        call yaml_open_sequence('Write Waves Time')
        call yaml_sequence(advance='no')
        call yaml_open_map(flow=.true.)
        call yaml_map('Process',iproc)
        call yaml_map('Timing',(/ real(tr1-tr0,kind=8),tel /),fmt='(1pe10.3)')
        call yaml_close_map()
        call yaml_close_sequence()
     end if
     !write(*,'(a,i4,2(1x,1pe10.3))') '- WRITE WAVES TIME',iproc,tr1-tr0,tel
     !write(*,'(a,1x,i0,a)') '- iproc',iproc,' finished writing waves'
  end if

END SUBROUTINE writemywaves


subroutine read_wave_to_isf(lstat, filename, ln, iorbp, hx, hy, hz, &
     & n1, n2, n3, nspinor, psiscf)
  use module_base
  use module_types
  use module_interfaces, except_this_one => read_wave_to_isf

  implicit none

  integer, intent(in) :: ln
  character, intent(in) :: filename(ln)
  integer, intent(in) :: iorbp
  integer, intent(out) :: n1, n2, n3, nspinor
  real(gp), intent(out) :: hx, hy, hz
  real(wp), dimension(:,:,:,:), pointer :: psiscf
  logical, intent(out) :: lstat

  character(len = 1024) :: filename_
  integer :: wave_format_from_filename, iformat, i
  
  write(filename_, "(A)") " "
  do i = 1, ln, 1
     filename_(i:i) = filename(i)
  end do

  ! Find format from name.
  iformat = wave_format_from_filename(1, trim(filename_))

  ! Call proper wraping routine.
  if (iformat == WF_FORMAT_ETSF) then
     call readwavetoisf_etsf(lstat, trim(filename_), iorbp, hx, hy, hz, &
          & n1, n2, n3, nspinor, psiscf)
  else
     call readwavetoisf(lstat, trim(filename_), (iformat == WF_FORMAT_PLAIN), hx, hy, hz, &
          & n1, n2, n3, nspinor, psiscf)
  end if
END SUBROUTINE read_wave_to_isf


subroutine free_wave_to_isf(psiscf)
  use module_base
  implicit none
  real(wp), dimension(:,:,:,:), pointer :: psiscf

  integer :: i_all, i_stat

  i_all=-product(shape(psiscf))*kind(psiscf)
  deallocate(psiscf,stat=i_stat)
  call memocc(i_stat,i_all,'psiscf',"free_wave_to_isf_etsf")
END SUBROUTINE free_wave_to_isf


subroutine read_wave_descr(lstat, filename, ln, &
     & norbu, norbd, iorbs, ispins, nkpt, ikpts, nspinor, ispinor)
  use module_types
  implicit none
  integer, intent(in) :: ln
  character, intent(in) :: filename(ln)
  integer, intent(out) :: norbu, norbd, nkpt, nspinor
  integer, intent(out) :: iorbs, ispins, ikpts, ispinor
  logical, intent(out) :: lstat

  character(len = 1024) :: filename_
  integer :: wave_format_from_filename, iformat, i
  character(len = 1024) :: testf
  
  write(filename_, "(A)") " "
  do i = 1, ln, 1
     filename_(i:i) = filename(i)
  end do

  ! Find format from name.
  iformat = wave_format_from_filename(1, trim(filename_))

  ! Call proper wraping routine.
  if (iformat == WF_FORMAT_ETSF) then
     call readwavedescr_etsf(lstat, trim(filename_), norbu, norbd, nkpt, nspinor)
     iorbs = 1
     ispins = 1
     ikpts = 1
     ispinor = 1
  else
     call readwavedescr(lstat, trim(filename_), iorbs, ispins, ikpts, ispinor, nspinor, testf)
     norbu = 0
     norbd = 0
     nkpt = 0
  end if
END SUBROUTINE read_wave_descr


subroutine writeonewave_linear(unitwf,useFormattedOutput,iorb,n1,n2,n3,ns1,ns2,ns3,hx,hy,hz,locregCenter,&
     locrad,confPotOrder,confPotprefac,nat,rxyz, nseg_c,nvctr_c,keyg_c,keyv_c,  &
     nseg_f,nvctr_f,keyg_f,keyv_f, &
     psi_c,psi_f,eval,onwhichatom)
  use module_base
  use yaml_output
  implicit none
  logical, intent(in) :: useFormattedOutput
  integer, intent(in) :: unitwf,iorb,n1,n2,n3,ns1,ns2,ns3,nat,nseg_c,nvctr_c,nseg_f,nvctr_f,confPotOrder
  real(gp), intent(in) :: hx,hy,hz,locrad,confPotprefac
  real(wp), intent(in) :: eval
  integer, dimension(nseg_c), intent(in) :: keyv_c
  integer, dimension(nseg_f), intent(in) :: keyv_f
  integer, dimension(2,nseg_c), intent(in) :: keyg_c
  integer, dimension(2,nseg_f), intent(in) :: keyg_f
  real(wp), dimension(nvctr_c), intent(in) :: psi_c
  real(wp), dimension(7,nvctr_f), intent(in) :: psi_f
  real(gp), dimension(3,nat), intent(in) :: rxyz
  real(gp), dimension(3), intent(in) :: locregCenter
  integer, intent(in) :: onwhichatom
  !local variables
  integer :: iat,jj,j0,j1,ii,i0,i1,i2,i3,i,iseg,j
  real(wp) :: tt,t1,t2,t3,t4,t5,t6,t7

  if (useFormattedOutput) then
     write(unitwf,*) iorb,eval
     write(unitwf,*) hx,hy,hz
     write(unitwf,*) n1,n2,n3
     write(unitwf,*) ns1,ns2,ns3
     write(unitwf,*) locregCenter(1),locregCenter(2),locregCenter(3),onwhichatom,locrad,&
          confPotOrder,confPotprefac
     write(unitwf,*) nat
     do iat=1,nat
        write(unitwf,'(3(1x,e24.17))') (rxyz(j,iat),j=1,3)
     enddo
     write(unitwf,*) nvctr_c, nvctr_f
  else
     write(unitwf) iorb,eval
     write(unitwf) hx,hy,hz
     write(unitwf) n1,n2,n3
     write(unitwf) ns1,ns2,ns3
     write(unitwf) locregCenter(1),locregCenter(2),locregCenter(3),onwhichatom,locrad,&
          confPotOrder,confPotprefac
     write(unitwf) nat
     do iat=1,nat
        write(unitwf) (rxyz(j,iat),j=1,3)
     enddo
     write(unitwf) nvctr_c, nvctr_f
  end if

  ! coarse part
  do iseg=1,nseg_c
     jj=keyv_c(iseg)
     j0=keyg_c(1,iseg)
     j1=keyg_c(2,iseg)
     ii=j0-1
     i3=ii/((n1+1)*(n2+1))
     ii=ii-i3*(n1+1)*(n2+1)
     i2=ii/(n1+1)
     i0=ii-i2*(n1+1)
     i1=i0+j1-j0
     do i=i0,i1
        tt=psi_c(i-i0+jj)
        if (useFormattedOutput) then
           write(unitwf,'(3(i4),1x,e19.12)') i,i2,i3,tt
        else
           write(unitwf) i,i2,i3,tt
        end if
     enddo
  enddo

  ! fine part
  do iseg=1,nseg_f
     jj=keyv_f(iseg)
     j0=keyg_f(1,iseg)
     j1=keyg_f(2,iseg)
     ii=j0-1
     i3=ii/((n1+1)*(n2+1))
     ii=ii-i3*(n1+1)*(n2+1)
     i2=ii/(n1+1)
     i0=ii-i2*(n1+1)
     i1=i0+j1-j0
     do i=i0,i1
        t1=psi_f(1,i-i0+jj)
        t2=psi_f(2,i-i0+jj)
        t3=psi_f(3,i-i0+jj)
        t4=psi_f(4,i-i0+jj)
        t5=psi_f(5,i-i0+jj)
        t6=psi_f(6,i-i0+jj)
        t7=psi_f(7,i-i0+jj)
        if (useFormattedOutput) then
           write(unitwf,'(3(i4),7(1x,e17.10))') i,i2,i3,t1,t2,t3,t4,t5,t6,t7
        else
           write(unitwf) i,i2,i3,t1,t2,t3,t4,t5,t6,t7
        end if
     enddo
  enddo

  if (verbose >= 2 .and. bigdft_mpi%iproc==0) call yaml_map('Wavefunction written No.',iorb)
  !if (verbose >= 2) write(*,'(1x,i0,a)') iorb,'th wavefunction written'

END SUBROUTINE writeonewave_linear


subroutine writeLinearCoefficients(unitwf,useFormattedOutput,nat,rxyz,&
           ntmb,norb,coeff,eval)
  use module_base
  use yaml_output
  implicit none
  logical, intent(in) :: useFormattedOutput
  integer, intent(in) :: unitwf,nat,ntmb,norb
  real(wp), dimension(ntmb,ntmb), intent(in) :: coeff
  real(wp), dimension(ntmb), intent(in) :: eval
  real(gp), dimension(3,nat), intent(in) :: rxyz
  !local variables
  integer :: iat,i,j,iorb
  real(wp) :: tt

  ! Write the Header
  if (useFormattedOutput) then
     write(unitwf,*) ntmb,norb
     write(unitwf,*) nat
     do iat=1,nat
     write(unitwf,'(3(1x,e24.17))') (rxyz(j,iat),j=1,3)
     enddo
     do iorb=1,ntmb
     write(unitwf,*) iorb,eval(iorb)
     enddo
  else
     write(unitwf) ntmb, norb
     write(unitwf) nat
     do iat=1,nat
     write(unitwf) (rxyz(j,iat),j=1,3)
     enddo
     do iorb=1,ntmb
     write(unitwf) iorb,eval(iorb)
     enddo
  end if

  ! Now write the coefficients
  do i = 1, ntmb
     ! first element always positive, for consistency when using for transfer integrals
     ! unless 1st element below some threshold, in which case first significant element
     do j=1,ntmb
        if (abs(coeff(j,i))>1.0e-1) then
           if (coeff(j,i)<0.0_gp) call dscal(ntmb,-1.0_gp,coeff(1,i),1)
           exit
        end if
     end do
     if (j==ntmb+1) stop 'Error finding significant coefficient!'

     do j = 1, ntmb
          tt = coeff(j,i)
          if (useFormattedOutput) then
             write(unitwf,'(2(i6,1x),e19.12)') i,j,tt
          else
             write(unitwf) i,j,tt
          end if
     end do
  end do  
  if (verbose >= 2 .and. bigdft_mpi%iproc==0) call yaml_map('Wavefunction coefficients written',.true.)

END SUBROUTINE writeLinearCoefficients


!> Write Hamiltonian, overlap and kernel matrices in tmb basis
subroutine write_linear_matrices(iproc,nproc,filename,iformat,tmb,at,rxyz)
  use module_types
  use module_base
  use yaml_output
  use module_interfaces, except_this_one => writeonewave
  use sparsematrix_base, only: sparsematrix_malloc_ptr, DENSE_FULL, assignment(=)
  use sparsematrix, only: uncompress_matrix
  implicit none
  integer, intent(in) :: iproc,nproc,iformat
  character(len=*), intent(in) :: filename 
  type(DFT_wavefunction), intent(inout) :: tmb
  type(atoms_data), intent(inout) :: at
  real(gp),dimension(3,at%astruct%nat),intent(in) :: rxyz

  integer :: iorb, jorb, i_stat, i_all, iat, jat
  character(len=*),parameter :: subname='write_linear_matrices'

  if (iproc==0) then
     if(iformat == WF_FORMAT_PLAIN) then
        open(99, file=filename//'hamiltonian.bin', status='unknown',form='formatted')
     else
        open(99, file=filename//'hamiltonian.bin', status='unknown',form='unformatted')
     end if

     tmb%linmat%ham_%matrix = sparsematrix_malloc_ptr(tmb%linmat%m, &
                              iaction=DENSE_FULL, id='tmb%linmat%ham_%matrix')

     call uncompress_matrix(iproc, tmb%linmat%m, &
          inmat=tmb%linmat%ham_%matrix_compr, outmat=tmb%linmat%ham_%matrix)

     do iorb=1,tmb%linmat%m%nfvctr
        iat=tmb%orbs%onwhichatom(iorb)
        do jorb=1,tmb%linmat%m%nfvctr
           jat=tmb%orbs%onwhichatom(jorb)
           if (iformat == WF_FORMAT_PLAIN) then
              write(99,'(2(i6,1x),e19.12,2(1x,i6))') iorb,jorb,tmb%linmat%ham_%matrix(iorb,jorb),iat,jat
           else
              write(99) iorb,jorb,tmb%linmat%ham_%matrix(iorb,jorb),iat,jat
           end if
        end do
     end do

     call f_free_ptr(tmb%linmat%ham_%matrix)

     close(99)

     if(iformat == WF_FORMAT_PLAIN) then
        open(99, file=filename//'overlap.bin', status='unknown',form='formatted')
     else
        open(99, file=filename//'overlap.bin', status='unknown',form='unformatted')
     end if

     !!allocate(tmb%linmat%ovrlp%matrix(tmb%linmat%ovrlp%nfvctr,tmb%linmat%ovrlp%nfvctr), stat=i_stat)
     !!call memocc(i_stat, tmb%linmat%ovrlp%matrix, 'tmb%linmat%ovrlp%matrix', subname)
     tmb%linmat%ovrlp_%matrix = sparsematrix_malloc_ptr(tmb%linmat%s, iaction=DENSE_FULL, &
                                id='tmb%linmat%ovrlp_%matrix')

     call uncompress_matrix(iproc, tmb%linmat%s, &
          inmat=tmb%linmat%ovrlp_%matrix_compr, outmat=tmb%linmat%ovrlp_%matrix)

     do iorb=1,tmb%linmat%s%nfvctr
        iat=tmb%orbs%onwhichatom(iorb)
        do jorb=1,tmb%linmat%s%nfvctr
           jat=tmb%orbs%onwhichatom(jorb)
           if (iformat == WF_FORMAT_PLAIN) then
              write(99,'(2(i6,1x),e19.12,2(1x,i6))') iorb,jorb,tmb%linmat%ovrlp_%matrix(iorb,jorb),iat,jat
           else
              write(99) iorb,jorb,tmb%linmat%ovrlp_%matrix(iorb,jorb),iat,jat
           end if
        end do
     end do

     !!i_all = -product(shape(tmb%linmat%ovrlp%matrix))*kind(tmb%linmat%ovrlp%matrix)
     !!deallocate(tmb%linmat%ovrlp%matrix,stat=i_stat)
     !!call memocc(i_stat,i_all,'tmb%linmat%ovrlp%matrix',subname)
     call f_free_ptr(tmb%linmat%ovrlp_%matrix)


     close(99)

     if(iformat == WF_FORMAT_PLAIN) then
        open(99, file=filename//'density_kernel.bin', status='unknown',form='formatted')
     else
        open(99, file=filename//'density_kernel.bin', status='unknown',form='unformatted')
     end if

     tmb%linmat%kernel_%matrix=f_malloc_ptr((/tmb%linmat%l%nfvctr,tmb%linmat%l%nfvctr/),&
         id='tmb%linmat%kernel_%matrix')


     call uncompress_matrix(iproc,tmb%linmat%l, &
          inmat=tmb%linmat%kernel_%matrix_compr, outmat=tmb%linmat%kernel_%matrix)

     do iorb=1,tmb%linmat%l%nfvctr
        iat=tmb%orbs%onwhichatom(iorb)
        do jorb=1,tmb%linmat%l%nfvctr
           jat=tmb%orbs%onwhichatom(jorb)
           if (iformat == WF_FORMAT_PLAIN) then
              write(99,'(2(i6,1x),e19.12,2(1x,i6))') iorb,jorb,tmb%linmat%kernel_%matrix(iorb,jorb),iat,jat
           else
              write(99) iorb,jorb,tmb%linmat%kernel_%matrix(iorb,jorb),iat,jat
           end if
        end do
     end do

     call f_free_ptr(tmb%linmat%kernel_%matrix)

     close(99)

  end if

  ! calculate 'onsite' overlap matrix as well - needs double checking

  !!allocate(tmb%linmat%ovrlp%matrix(tmb%linmat%ovrlp%nfvctr,tmb%linmat%ovrlp%nfvctr), stat=i_stat)
  !!call memocc(i_stat, tmb%linmat%ovrlp%matrix, 'tmb%linmat%ovrlp%matrix', subname)
  tmb%linmat%ovrlp_%matrix = sparsematrix_malloc_ptr(tmb%linmat%s, iaction=DENSE_FULL, &
                             id='tmb%linmat%ovrlp_%matrix')

  call tmb_overlap_onsite(iproc, nproc, at, tmb, rxyz)
  !call tmb_overlap_onsite_rotate(iproc, nproc, at, tmb, rxyz)

  if (iproc==0) then
     if(iformat == WF_FORMAT_PLAIN) then
        open(99, file=filename//'overlap_onsite.bin', status='unknown',form='formatted')
     else
        open(99, file=filename//'overlap_onsite.bin', status='unknown',form='unformatted')
     end if

     do iorb=1,tmb%linmat%l%nfvctr
        iat=tmb%orbs%onwhichatom(iorb)
        do jorb=1,tmb%linmat%l%nfvctr
           jat=tmb%orbs%onwhichatom(jorb)
           if (iformat == WF_FORMAT_PLAIN) then
              write(99,'(2(i6,1x),e19.12,2(1x,i6))') iorb,jorb,tmb%linmat%ovrlp_%matrix(iorb,jorb),iat,jat
           else
              write(99) iorb,jorb,tmb%linmat%ovrlp_%matrix(iorb,jorb),iat,jat
           end if
        end do
     end do

  end if

  close(99)

  !!i_all = -product(shape(tmb%linmat%ovrlp%matrix))*kind(tmb%linmat%ovrlp%matrix)
  !!deallocate(tmb%linmat%ovrlp%matrix,stat=i_stat)
  !!call memocc(i_stat,i_all,'tmb%linmat%ovrlp%matrix',subname)
  call f_free_ptr(tmb%linmat%ovrlp_%matrix)

end subroutine write_linear_matrices


subroutine tmb_overlap_onsite(iproc, nproc, at, tmb, rxyz)

  use module_base
  use module_types
  use module_interfaces
  use module_fragments
  use communications_base, only: comms_linear_null, deallocate_comms_linear
  use communications_init, only: init_comms_linear
  use communications, only: transpose_localized
  implicit none

  ! Calling arguments
  integer,intent(in) :: iproc, nproc
  type(atoms_data), intent(inout) :: at
  type(DFT_wavefunction),intent(in):: tmb
  real(gp),dimension(3,at%astruct%nat),intent(in) :: rxyz

  ! Local variables
  logical :: reformat
  integer :: iorb,i_stat,i_all,jstart,jstart_tmp
  integer :: iiorb,ilr,iiat,j,iis1,iie1,i1
  integer :: ilr_tmp,iiat_tmp,ndim_tmp,ndim,norb_tmp
  integer, dimension(3) :: ns,ns_tmp,n,n_tmp
  real(gp), dimension(3) :: centre_old_box, centre_new_box, da
  real(wp), dimension(:,:,:,:,:,:), allocatable :: phigold
  real(wp), dimension(:), pointer :: psi_tmp, psit_c_tmp, psit_f_tmp, norm
  integer, dimension(0:6) :: reformat_reason
  type(comms_linear) :: collcom_tmp
  type(local_zone_descriptors) :: lzd_tmp
  real(gp) :: tol
  character(len=*),parameter:: subname='tmb_overlap_onsite'
  type(fragment_transformation) :: frag_trans

  ! move all psi into psi_tmp all centred in the same place and calculate overlap matrix
  tol=1.d-3
  reformat_reason=0

  !arbitrarily pick the middle one as assuming it'll be near the centre of structure
  !and therefore have large fine grid
  norb_tmp=tmb%orbs%norb/2
  ilr_tmp=tmb%orbs%inwhichlocreg(norb_tmp) 
  iiat_tmp=tmb%orbs%onwhichatom(norb_tmp)

  ! find biggest instead
  !do ilr=1,tmb%lzr%nlr
  !  if (tmb%lzd%llr(ilr)%wfd%nvctr_c
  !end do

  ! Determine size of phi_old and phi
  ndim_tmp=0
  ndim=0
  do iorb=1,tmb%orbs%norbp
      iiorb=tmb%orbs%isorb+iorb
      ilr=tmb%orbs%inwhichlocreg(iiorb)
      ndim=ndim+tmb%lzd%llr(ilr)%wfd%nvctr_c+7*tmb%lzd%llr(ilr)%wfd%nvctr_f
      ndim_tmp=ndim_tmp+tmb%lzd%llr(ilr_tmp)%wfd%nvctr_c+7*tmb%lzd%llr(ilr_tmp)%wfd%nvctr_f
  end do

  ! should integrate bettwer with existing reformat routines, but restart needs tidying anyway
  allocate(psi_tmp(ndim_tmp),stat=i_stat)
  call memocc(i_stat,psi_tmp,'psi_tmp',subname)

  jstart=1
  jstart_tmp=1
  do iorb=1,tmb%orbs%norbp
      iiorb=tmb%orbs%isorb+iorb
      ilr=tmb%orbs%inwhichlocreg(iiorb)
      iiat=tmb%orbs%onwhichatom(iiorb)

      n(1)=tmb%lzd%Llr(ilr)%d%n1
      n(2)=tmb%lzd%Llr(ilr)%d%n2
      n(3)=tmb%lzd%Llr(ilr)%d%n3
      n_tmp(1)=tmb%lzd%Llr(ilr_tmp)%d%n1
      n_tmp(2)=tmb%lzd%Llr(ilr_tmp)%d%n2
      n_tmp(3)=tmb%lzd%Llr(ilr_tmp)%d%n3
      ns(1)=tmb%lzd%Llr(ilr)%ns1
      ns(2)=tmb%lzd%Llr(ilr)%ns2
      ns(3)=tmb%lzd%Llr(ilr)%ns3
      ns_tmp(1)=tmb%lzd%Llr(ilr_tmp)%ns1
      ns_tmp(2)=tmb%lzd%Llr(ilr_tmp)%ns2
      ns_tmp(3)=tmb%lzd%Llr(ilr_tmp)%ns3

      !theta=0.d0*(4.0_gp*atan(1.d0)/180.0_gp)
      !newz=(/1.0_gp,0.0_gp,0.0_gp/)
      !centre_old(:)=rxyz(:,iiat)
      !centre_new(:)=rxyz(:,iiat_tmp)
      !shift(:)=centre_new(:)-centre_old(:)

      frag_trans%theta=0.0d0*(4.0_gp*atan(1.d0)/180.0_gp)
      frag_trans%rot_axis=(/1.0_gp,0.0_gp,0.0_gp/)
      frag_trans%rot_center(:)=rxyz(:,iiat)
      frag_trans%rot_center_new(:)=rxyz(:,iiat_tmp)

      call reformat_check(reformat,reformat_reason,tol,at,tmb%lzd%hgrids,tmb%lzd%hgrids,&
           tmb%lzd%llr(ilr)%wfd%nvctr_c,tmb%lzd%llr(ilr)%wfd%nvctr_c,&
           tmb%lzd%llr(ilr_tmp)%wfd%nvctr_c,tmb%lzd%llr(ilr_tmp)%wfd%nvctr_c,&
           n,n_tmp,ns,ns_tmp,frag_trans,centre_old_box,centre_new_box,da)  

      if (.not. reformat) then ! copy psi into psi_tmp
          do j=1,tmb%lzd%llr(ilr_tmp)%wfd%nvctr_c
              psi_tmp(jstart_tmp)=tmb%psi(jstart)
              jstart=jstart+1
              jstart_tmp=jstart_tmp+1
          end do
          do j=1,7*tmb%lzd%llr(ilr)%wfd%nvctr_f-6,7
              psi_tmp(jstart_tmp+0)=tmb%psi(jstart+0)
              psi_tmp(jstart_tmp+1)=tmb%psi(jstart+1)
              psi_tmp(jstart_tmp+2)=tmb%psi(jstart+2)
              psi_tmp(jstart_tmp+3)=tmb%psi(jstart+3)
              psi_tmp(jstart_tmp+4)=tmb%psi(jstart+4)
              psi_tmp(jstart_tmp+5)=tmb%psi(jstart+5)
              psi_tmp(jstart_tmp+6)=tmb%psi(jstart+6)
              jstart=jstart+7
              jstart_tmp=jstart_tmp+7
          end do
   
      else
          allocate(phigold(0:n(1),2,0:n(2),2,0:n(3),2+ndebug),stat=i_stat)
          call memocc(i_stat,phigold,'phigold',subname)

          call psi_to_psig(n,tmb%lzd%llr(ilr)%wfd%nvctr_c,tmb%lzd%llr(ilr)%wfd%nvctr_f,&
               tmb%lzd%llr(ilr)%wfd%nseg_c,tmb%lzd%llr(ilr)%wfd%nseg_f,&
               tmb%lzd%llr(ilr)%wfd%keyvloc,tmb%lzd%llr(ilr)%wfd%keygloc,jstart,tmb%psi(jstart),phigold)

          call reformat_one_supportfunction(tmb%lzd%llr(ilr_tmp),tmb%lzd%llr(ilr),tmb%lzd%llr(ilr_tmp)%geocode,&
               tmb%lzd%hgrids,n,phigold,tmb%lzd%hgrids,n_tmp,centre_old_box,centre_new_box,da,&
               frag_trans,psi_tmp(jstart_tmp:))

          jstart_tmp=jstart_tmp+tmb%lzd%llr(ilr_tmp)%wfd%nvctr_c+7*tmb%lzd%llr(ilr_tmp)%wfd%nvctr_f
   
          i_all=-product(shape(phigold))*kind(phigold)
          deallocate(phigold,stat=i_stat)
          call memocc(i_stat,i_all,'phigold',subname)

      end if

  end do

  call print_reformat_summary(iproc,nproc,reformat_reason)

  ! now that they are all in one lr, need to calculate overlap matrix
  ! make lzd_tmp contain all identical lrs
  lzd_tmp%linear=tmb%lzd%linear
  lzd_tmp%nlr=tmb%lzd%nlr
  lzd_tmp%lintyp=tmb%lzd%lintyp
  lzd_tmp%ndimpotisf=tmb%lzd%ndimpotisf
  lzd_tmp%hgrids(:)=tmb%lzd%hgrids(:)

  call nullify_locreg_descriptors(lzd_tmp%glr)
  call copy_locreg_descriptors(tmb%lzd%glr, lzd_tmp%glr)

  iis1=lbound(tmb%lzd%llr,1)
  iie1=ubound(tmb%lzd%llr,1)
  allocate(lzd_tmp%llr(iis1:iie1), stat=i_stat)
  do i1=iis1,iie1
     call nullify_locreg_descriptors(lzd_tmp%llr(i1))
     call copy_locreg_descriptors(tmb%lzd%llr(ilr_tmp), lzd_tmp%llr(i1))
  end do

  !call nullify_comms_linear(collcom_tmp)
  collcom_tmp=comms_linear_null()
  call init_comms_linear(iproc, nproc, ndim_tmp, tmb%orbs, lzd_tmp, collcom_tmp)

  allocate(psit_c_tmp(sum(collcom_tmp%nrecvcounts_c)), stat=i_stat)
  call memocc(i_stat, psit_c_tmp, 'psit_c_tmp', subname)

  allocate(psit_f_tmp(7*sum(collcom_tmp%nrecvcounts_f)), stat=i_stat)
  call memocc(i_stat, psit_f_tmp, 'psit_f_tmp', subname)

  call transpose_localized(iproc, nproc, ndim_tmp, tmb%orbs, collcom_tmp, &
       psi_tmp, psit_c_tmp, psit_f_tmp, lzd_tmp)

  ! normalize psi
  allocate(norm(tmb%orbs%norb), stat=i_stat)
  call memocc(i_stat, norm, 'norm', subname)
  call normalize_transposed(iproc, nproc, tmb%orbs, collcom_tmp, psit_c_tmp, psit_f_tmp, norm)
  i_all = -product(shape(norm))*kind(norm)
  deallocate(norm,stat=i_stat)
  call memocc(i_stat,i_all,'norm',subname)

  call calculate_pulay_overlap(iproc, nproc, tmb%orbs, tmb%orbs, collcom_tmp, collcom_tmp, &
       psit_c_tmp, psit_c_tmp, psit_f_tmp, psit_f_tmp, tmb%linmat%ovrlp_%matrix)

  call deallocate_comms_linear(collcom_tmp)
  call deallocate_local_zone_descriptors(lzd_tmp, subname)

  i_all = -product(shape(psit_c_tmp))*kind(psit_c_tmp)
  deallocate(psit_c_tmp,stat=i_stat)
  call memocc(i_stat,i_all,'psit_c_tmp',subname)

  i_all = -product(shape(psit_f_tmp))*kind(psit_f_tmp)
  deallocate(psit_f_tmp,stat=i_stat)
  call memocc(i_stat,i_all,'psit_f_tmp',subname)

  i_all = -product(shape(psi_tmp))*kind(psi_tmp)
  deallocate(psi_tmp,stat=i_stat)
  call memocc(i_stat,i_all,'psi_tmp',subname)

END SUBROUTINE tmb_overlap_onsite


<<<<<<< HEAD
!!subroutine tmb_overlap_onsite_rotate(iproc, nproc, at, tmb, rxyz)
!!
!!  use module_base
!!  use module_types
!!  use module_interfaces
!!  use module_fragments
!!  use communications_base, only: comms_linear_null, deallocate_comms_linear
!!  use communications_init, only: init_comms_linear
!!  use communications, only: transpose_localized
!!  implicit none
!!
!!  ! Calling arguments
!!  integer,intent(in) :: iproc, nproc
!!  type(atoms_data), intent(inout) :: at
!!  type(DFT_wavefunction),intent(in):: tmb
!!  real(gp),dimension(3,at%astruct%nat),intent(in) :: rxyz
!!
!!  ! Local variables
!!  logical :: reformat
!!  integer :: iorb,i_stat,i_all,istart,jstart
!!  integer :: iiorb,ilr,iiat,j,iis1,iie1,i1
!!  integer :: jlr,iiat_tmp,ndim_tmp,ndim,norb_tmp,iat,jjat,jjorb
!!  integer, dimension(3) :: ns,nsj,n,nj
!!  real(gp), dimension(3) :: centre_old_box, centre_new_box, da
!!  real(wp), dimension(:,:,:,:,:,:), allocatable :: phigold
!!  real(wp), dimension(:), pointer :: psi_tmp, psit_c_tmp, psit_f_tmp, norm
!!  integer, dimension(0:6) :: reformat_reason
!!  type(comms_linear) :: collcom_tmp
!!  type(local_zone_descriptors) :: lzd_tmp
!!  real(gp) :: tol
!!  character(len=*),parameter:: subname='tmb_overlap_onsite'
!!  type(fragment_transformation) :: frag_trans
!!  real(gp), dimension(:,:), allocatable :: rxyz4_new, rxyz4_ref, rxyz_new, rxyz_ref
!!  real(gp), dimension(:), allocatable :: dist
!!  integer, dimension(:), allocatable :: ipiv
!!
!!  ! move all psi into psi_tmp all centred in the same place and calculate overlap matrix
!!  tol=1.d-3
!!  reformat_reason=0
!!
!!  !arbitrarily pick the middle one as assuming it'll be near the centre of structure
!!  !and therefore have large fine grid
!!  norb_tmp=tmb%orbs%norb/2
!!  jlr=tmb%orbs%inwhichlocreg(norb_tmp) 
!!  iiat_tmp=tmb%orbs%onwhichatom(norb_tmp)
!!  jjorb=norb_tmp
!!  jjat=iiat_tmp
!!
!!  ! find biggest instead
!!  !do ilr=1,tmb%lzr%nlr
!!  !  if (tmb%lzd%llr(ilr)%wfd%nvctr_c
!!  !end do
!!
!!  ! Determine size of phi_old and phi
!!  ndim_tmp=0
!!  ndim=0
!!  do iorb=1,tmb%orbs%norbp
!!      iiorb=tmb%orbs%isorb+iorb
!!      ilr=tmb%orbs%inwhichlocreg(iiorb)
!!      ndim=ndim+tmb%lzd%llr(ilr)%wfd%nvctr_c+7*tmb%lzd%llr(ilr)%wfd%nvctr_f
!!      ndim_tmp=ndim_tmp+tmb%lzd%llr(jlr)%wfd%nvctr_c+7*tmb%lzd%llr(jlr)%wfd%nvctr_f
!!  end do
!!
!!  ! should integrate bettwer with existing reformat routines, but restart needs tidying anyway
!!  allocate(psi_tmp(ndim_tmp),stat=i_stat)
!!  call memocc(i_stat,psi_tmp,'psi_tmp',subname)
!!
!!  allocate(rxyz4_ref(3,min(4,at%astruct%nat)), stat=i_stat)
!!  call memocc(i_stat, rxyz4_ref, 'rxyz4_ref', subname)
!!  allocate(rxyz4_new(3,min(4,at%astruct%nat)), stat=i_stat)
!!  call memocc(i_stat, rxyz4_new, 'rxyz4_ref', subname)
!!
!!  allocate(rxyz_ref(3,at%astruct%nat), stat=i_stat)
!!  call memocc(i_stat, rxyz_ref, 'rxyz_ref', subname)
!!  allocate(rxyz_new(3,at%astruct%nat), stat=i_stat)
!!  call memocc(i_stat, rxyz_new, 'rxyz_ref', subname)
!!  allocate(dist(at%astruct%nat), stat=i_stat)
!!  call memocc(i_stat, dist, 'dist', subname)
!!  allocate(ipiv(at%astruct%nat), stat=i_stat)
!!  call memocc(i_stat, ipiv, 'ipiv', subname)
!!
!!  istart=1
!!  jstart=1
!!  do iorb=1,tmb%orbs%norbp
!!      iiorb=tmb%orbs%isorb+iorb
!!      ilr=tmb%orbs%inwhichlocreg(iiorb)
!!      iiat=tmb%orbs%onwhichatom(iiorb)
!!
!!      !do jjorb=1,tmb%orbs%norb
!!      !   !jlr=tmb%orbs%inwhichlocreg(jjorb)
!!      !   jjat=tmb%orbs%onwhichatom(jjorb)
!!
!!         n(1)=tmb%lzd%Llr(ilr)%d%n1
!!         n(2)=tmb%lzd%Llr(ilr)%d%n2
!!         n(3)=tmb%lzd%Llr(ilr)%d%n3
!!         nj(1)=tmb%lzd%Llr(jlr)%d%n1
!!         nj(2)=tmb%lzd%Llr(jlr)%d%n2
!!         nj(3)=tmb%lzd%Llr(jlr)%d%n3
!!         ns(1)=tmb%lzd%Llr(ilr)%ns1
!!         ns(2)=tmb%lzd%Llr(ilr)%ns2
!!         ns(3)=tmb%lzd%Llr(ilr)%ns3
!!         nsj(1)=tmb%lzd%Llr(jlr)%ns1
!!         nsj(2)=tmb%lzd%Llr(jlr)%ns2
!!         nsj(3)=tmb%lzd%Llr(jlr)%ns3
!!
!!         ! find fragment transformation using 3 nearest neighbours
!!         do iat=1,at%astruct%nat
!!            rxyz_new(:,iat)=rxyz(:,iat)
!!            rxyz_ref(:,iat)=rxyz(:,iat)
!!         end do
!!
!!         ! use atom position
!!         frag_trans%rot_center=rxyz(:,iiat)
!!         frag_trans%rot_center_new=rxyz(:,jjat)
!!
!!        ! shift rxyz wrt center of rotation
!!         do iat=1,at%astruct%nat
!!            rxyz_ref(:,iat)=rxyz_ref(:,iat)-frag_trans%rot_center
!!            rxyz_new(:,iat)=rxyz_new(:,iat)-frag_trans%rot_center_new
!!         end do
!!
!!         ! find distances from this atom, sort atoms into neighbour order and take atom and 3 nearest neighbours
!!         do iat=1,at%astruct%nat
!!            dist(iat)=-dsqrt(rxyz_ref(1,iat)**2+rxyz_ref(2,iat)**2+rxyz_ref(3,iat)**2)
!!         end do             
!!         call sort_positions(at%astruct%nat,dist,ipiv)
!!         do iat=1,min(4,at%astruct%nat)
!!            rxyz4_ref(:,iat)=rxyz_ref(:,ipiv(iat))
!!         end do
!!
!!         ! find distances from this atom, sort atoms into neighbour order and take atom and 3 nearest neighbours
!!         do iat=1,at%astruct%nat
!!            dist(iat)=-dsqrt(rxyz_new(1,iat)**2+rxyz_new(2,iat)**2+rxyz_new(3,iat)**2)
!!         end do             
!!         call sort_positions(at%astruct%nat,dist,ipiv)
!!         do iat=1,min(4,at%astruct%nat)
!!            rxyz4_new(:,iat)=rxyz_new(:,ipiv(iat))
!!         end do
!!
!!         call find_frag_trans(min(4,at%astruct%nat),rxyz4_ref,rxyz4_new,frag_trans)
!!
!!         write(*,'(A,4(I3,1x),3(F12.6,1x),F12.6)') 'iorb,jorb,iat,jat,rot_axis,theta',&
!!              iiorb,jjorb,iiat,jjat,frag_trans%rot_axis,frag_trans%theta/(4.0_gp*atan(1.d0)/180.0_gp)
!!
!!         !frag_trans%theta=0.0d0*(4.0_gp*atan(1.d0)/180.0_gp)
!!         !frag_trans%rot_axis=(/1.0_gp,0.0_gp,0.0_gp/)
!!         !frag_trans%rot_center(:)=rxyz(:,iiat)
!!         !overwrite rot_center_new to account for llr_tmp being in different location
!!         frag_trans%rot_center_new(:)=rxyz(:,iiat_tmp)
!!
!!         call reformat_check(reformat,reformat_reason,tol,at,tmb%lzd%hgrids,tmb%lzd%hgrids,&
!!              tmb%lzd%llr(ilr)%wfd%nvctr_c,tmb%lzd%llr(ilr)%wfd%nvctr_c,&
!!              tmb%lzd%llr(jlr)%wfd%nvctr_c,tmb%lzd%llr(jlr)%wfd%nvctr_c,&
!!              n,nj,ns,nsj,frag_trans,centre_old_box,centre_new_box,da)  
!!
!!         if (.not. reformat) then ! copy psi into psi_tmp
!!            do j=1,tmb%lzd%llr(jlr)%wfd%nvctr_c
!!               psi_tmp(jstart)=tmb%psi(istart)
!!               istart=istart+1
!!               jstart=jstart+1
!!            end do
!!            do j=1,7*tmb%lzd%llr(ilr)%wfd%nvctr_f-6,7
!!               psi_tmp(jstart+0)=tmb%psi(istart+0)
!!               psi_tmp(jstart+1)=tmb%psi(istart+1)
!!               psi_tmp(jstart+2)=tmb%psi(istart+2)
!!               psi_tmp(jstart+3)=tmb%psi(istart+3)
!!               psi_tmp(jstart+4)=tmb%psi(istart+4)
!!               psi_tmp(jstart+5)=tmb%psi(istart+5)
!!               psi_tmp(jstart+6)=tmb%psi(istart+6)
!!               istart=istart+7
!!               jstart=jstart+7
!!            end do
!!         else
!!            allocate(phigold(0:n(1),2,0:n(2),2,0:n(3),2+ndebug),stat=i_stat)
!!            call memocc(i_stat,phigold,'phigold',subname)
!!
!!            call psi_to_psig(n,tmb%lzd%llr(ilr)%wfd%nvctr_c,tmb%lzd%llr(ilr)%wfd%nvctr_f,&
!!                 tmb%lzd%llr(ilr)%wfd%nseg_c,tmb%lzd%llr(ilr)%wfd%nseg_f,&
!!                 tmb%lzd%llr(ilr)%wfd%keyvloc,tmb%lzd%llr(ilr)%wfd%keygloc,istart,tmb%psi(jstart),phigold)
!!
!!            call reformat_one_supportfunction(tmb%lzd%llr(jlr),tmb%lzd%llr(ilr),tmb%lzd%llr(jlr)%geocode,&
!!                 tmb%lzd%hgrids,n,phigold,tmb%lzd%hgrids,nj,centre_old_box,centre_new_box,da,&
!!                 frag_trans,psi_tmp(jstart:))
!!
!!            jstart=jstart+tmb%lzd%llr(jlr)%wfd%nvctr_c+7*tmb%lzd%llr(jlr)%wfd%nvctr_f
!!   
!!            i_all=-product(shape(phigold))*kind(phigold)
!!            deallocate(phigold,stat=i_stat)
!!            call memocc(i_stat,i_all,'phigold',subname)
!!        end if
!!
!!     !end do
!!  end do
!!
!!
!!  i_all = -product(shape(ipiv))*kind(ipiv)
!!  deallocate(ipiv,stat=i_stat)
!!  call memocc(i_stat,i_all,'ipiv',subname)
!!  i_all = -product(shape(dist))*kind(dist)
!!  deallocate(dist,stat=i_stat)
!!  call memocc(i_stat,i_all,'dist',subname)
!!  i_all = -product(shape(rxyz_ref))*kind(rxyz_ref)
!!  deallocate(rxyz_ref,stat=i_stat)
!!  call memocc(i_stat,i_all,'rxyz_ref',subname)
!!  i_all = -product(shape(rxyz_new))*kind(rxyz_new)
!!  deallocate(rxyz_new,stat=i_stat)
!!  call memocc(i_stat,i_all,'rxyz_new',subname)
!!  i_all = -product(shape(rxyz4_ref))*kind(rxyz4_ref)
!!  deallocate(rxyz4_ref,stat=i_stat)
!!  call memocc(i_stat,i_all,'rxyz4_ref',subname)
!!  i_all = -product(shape(rxyz4_new))*kind(rxyz4_new)
!!  deallocate(rxyz4_new,stat=i_stat)
!!  call memocc(i_stat,i_all,'rxyz4_new',subname)
!!
!!  call print_reformat_summary(iproc,reformat_reason)
!!
!!  ! now that they are all in one lr, need to calculate overlap matrix
!!  ! make lzd_tmp contain all identical lrs
!!  lzd_tmp%linear=tmb%lzd%linear
!!  lzd_tmp%nlr=tmb%lzd%nlr
!!  lzd_tmp%lintyp=tmb%lzd%lintyp
!!  lzd_tmp%ndimpotisf=tmb%lzd%ndimpotisf
!!  lzd_tmp%hgrids(:)=tmb%lzd%hgrids(:)
!!
!!  call nullify_locreg_descriptors(lzd_tmp%glr)
!!  call copy_locreg_descriptors(tmb%lzd%glr, lzd_tmp%glr)
!!
!!  iis1=lbound(tmb%lzd%llr,1)
!!  iie1=ubound(tmb%lzd%llr,1)
!!  allocate(lzd_tmp%llr(iis1:iie1), stat=i_stat)
!!  do i1=iis1,iie1
!!     call nullify_locreg_descriptors(lzd_tmp%llr(i1))
!!     call copy_locreg_descriptors(tmb%lzd%llr(jlr), lzd_tmp%llr(i1))
!!  end do
!!
!!  !call nullify_comms_linear(collcom_tmp)
!!  collcom_tmp=comms_linear_null()
!!  call init_comms_linear(iproc, nproc, ndim_tmp, tmb%orbs, lzd_tmp, collcom_tmp)
!!
!!  allocate(psit_c_tmp(sum(collcom_tmp%nrecvcounts_c)), stat=i_stat)
!!  call memocc(i_stat, psit_c_tmp, 'psit_c_tmp', subname)
!!
!!  allocate(psit_f_tmp(7*sum(collcom_tmp%nrecvcounts_f)), stat=i_stat)
!!  call memocc(i_stat, psit_f_tmp, 'psit_f_tmp', subname)
!!
!!  call transpose_localized(iproc, nproc, ndim_tmp, tmb%orbs, collcom_tmp, &
!!       psi_tmp, psit_c_tmp, psit_f_tmp, lzd_tmp)
!!
!!  ! normalize psi
!!  allocate(norm(tmb%orbs%norb), stat=i_stat)
!!  call memocc(i_stat, norm, 'norm', subname)
!!  call normalize_transposed(iproc, nproc, tmb%orbs, collcom_tmp, psit_c_tmp, psit_f_tmp, norm)
!!  i_all = -product(shape(norm))*kind(norm)
!!  deallocate(norm,stat=i_stat)
!!  call memocc(i_stat,i_all,'norm',subname)
!!
!!  call calculate_pulay_overlap(iproc, nproc, tmb%orbs, tmb%orbs, collcom_tmp, collcom_tmp, &
!!       psit_c_tmp, psit_c_tmp, psit_f_tmp, psit_f_tmp, tmb%linmat%ovrlp%matrix)
!!
!!  call deallocate_comms_linear(collcom_tmp)
!!  call deallocate_local_zone_descriptors(lzd_tmp, subname)
!!
!!  i_all = -product(shape(psit_c_tmp))*kind(psit_c_tmp)
!!  deallocate(psit_c_tmp,stat=i_stat)
!!  call memocc(i_stat,i_all,'psit_c_tmp',subname)
!!
!!  i_all = -product(shape(psit_f_tmp))*kind(psit_f_tmp)
!!  deallocate(psit_f_tmp,stat=i_stat)
!!  call memocc(i_stat,i_all,'psit_f_tmp',subname)
!!
!!  i_all = -product(shape(psi_tmp))*kind(psi_tmp)
!!  deallocate(psi_tmp,stat=i_stat)
!!  call memocc(i_stat,i_all,'psi_tmp',subname)
!!
!!END SUBROUTINE tmb_overlap_onsite_rotate
=======
subroutine tmb_overlap_onsite_rotate(iproc, nproc, at, tmb, rxyz)

  use module_base
  use module_types
  use module_interfaces
  use module_fragments
  use communications_base, only: comms_linear_null, deallocate_comms_linear
  use communications_init, only: init_comms_linear
  use communications, only: transpose_localized
  implicit none

  ! Calling arguments
  integer,intent(in) :: iproc, nproc
  type(atoms_data), intent(inout) :: at
  type(DFT_wavefunction),intent(in):: tmb
  real(gp),dimension(3,at%astruct%nat),intent(in) :: rxyz

  ! Local variables
  logical :: reformat
  integer :: iorb,i_stat,i_all,istart,jstart
  integer :: iiorb,ilr,iiat,j,iis1,iie1,i1
  integer :: jlr,iiat_tmp,ndim_tmp,ndim,norb_tmp,iat,jjat,jjorb
  integer, dimension(3) :: ns,nsj,n,nj
  real(gp), dimension(3) :: centre_old_box, centre_new_box, da
  real(wp), dimension(:,:,:,:,:,:), allocatable :: phigold
  real(wp), dimension(:), pointer :: psi_tmp, psit_c_tmp, psit_f_tmp, norm
  integer, dimension(0:6) :: reformat_reason
  type(comms_linear) :: collcom_tmp
  type(local_zone_descriptors) :: lzd_tmp
  real(gp) :: tol
  character(len=*),parameter:: subname='tmb_overlap_onsite'
  type(fragment_transformation) :: frag_trans
  real(gp), dimension(:,:), allocatable :: rxyz4_new, rxyz4_ref, rxyz_new, rxyz_ref
  real(gp), dimension(:), allocatable :: dist
  integer, dimension(:), allocatable :: ipiv

  ! move all psi into psi_tmp all centred in the same place and calculate overlap matrix
  tol=1.d-3
  reformat_reason=0

  !arbitrarily pick the middle one as assuming it'll be near the centre of structure
  !and therefore have large fine grid
  norb_tmp=tmb%orbs%norb/2
  jlr=tmb%orbs%inwhichlocreg(norb_tmp) 
  iiat_tmp=tmb%orbs%onwhichatom(norb_tmp)
  jjorb=norb_tmp
  jjat=iiat_tmp

  ! find biggest instead
  !do ilr=1,tmb%lzr%nlr
  !  if (tmb%lzd%llr(ilr)%wfd%nvctr_c
  !end do

  ! Determine size of phi_old and phi
  ndim_tmp=0
  ndim=0
  do iorb=1,tmb%orbs%norbp
      iiorb=tmb%orbs%isorb+iorb
      ilr=tmb%orbs%inwhichlocreg(iiorb)
      ndim=ndim+tmb%lzd%llr(ilr)%wfd%nvctr_c+7*tmb%lzd%llr(ilr)%wfd%nvctr_f
      ndim_tmp=ndim_tmp+tmb%lzd%llr(jlr)%wfd%nvctr_c+7*tmb%lzd%llr(jlr)%wfd%nvctr_f
  end do

  ! should integrate bettwer with existing reformat routines, but restart needs tidying anyway
  allocate(psi_tmp(ndim_tmp),stat=i_stat)
  call memocc(i_stat,psi_tmp,'psi_tmp',subname)

  allocate(rxyz4_ref(3,min(4,at%astruct%nat)), stat=i_stat)
  call memocc(i_stat, rxyz4_ref, 'rxyz4_ref', subname)
  allocate(rxyz4_new(3,min(4,at%astruct%nat)), stat=i_stat)
  call memocc(i_stat, rxyz4_new, 'rxyz4_ref', subname)

  allocate(rxyz_ref(3,at%astruct%nat), stat=i_stat)
  call memocc(i_stat, rxyz_ref, 'rxyz_ref', subname)
  allocate(rxyz_new(3,at%astruct%nat), stat=i_stat)
  call memocc(i_stat, rxyz_new, 'rxyz_ref', subname)
  allocate(dist(at%astruct%nat), stat=i_stat)
  call memocc(i_stat, dist, 'dist', subname)
  allocate(ipiv(at%astruct%nat), stat=i_stat)
  call memocc(i_stat, ipiv, 'ipiv', subname)

  istart=1
  jstart=1
  do iorb=1,tmb%orbs%norbp
      iiorb=tmb%orbs%isorb+iorb
      ilr=tmb%orbs%inwhichlocreg(iiorb)
      iiat=tmb%orbs%onwhichatom(iiorb)

      !do jjorb=1,tmb%orbs%norb
      !   !jlr=tmb%orbs%inwhichlocreg(jjorb)
      !   jjat=tmb%orbs%onwhichatom(jjorb)

         n(1)=tmb%lzd%Llr(ilr)%d%n1
         n(2)=tmb%lzd%Llr(ilr)%d%n2
         n(3)=tmb%lzd%Llr(ilr)%d%n3
         nj(1)=tmb%lzd%Llr(jlr)%d%n1
         nj(2)=tmb%lzd%Llr(jlr)%d%n2
         nj(3)=tmb%lzd%Llr(jlr)%d%n3
         ns(1)=tmb%lzd%Llr(ilr)%ns1
         ns(2)=tmb%lzd%Llr(ilr)%ns2
         ns(3)=tmb%lzd%Llr(ilr)%ns3
         nsj(1)=tmb%lzd%Llr(jlr)%ns1
         nsj(2)=tmb%lzd%Llr(jlr)%ns2
         nsj(3)=tmb%lzd%Llr(jlr)%ns3

         ! find fragment transformation using 3 nearest neighbours
         do iat=1,at%astruct%nat
            rxyz_new(:,iat)=rxyz(:,iat)
            rxyz_ref(:,iat)=rxyz(:,iat)
         end do

         ! use atom position
         frag_trans%rot_center=rxyz(:,iiat)
         frag_trans%rot_center_new=rxyz(:,jjat)

        ! shift rxyz wrt center of rotation
         do iat=1,at%astruct%nat
            rxyz_ref(:,iat)=rxyz_ref(:,iat)-frag_trans%rot_center
            rxyz_new(:,iat)=rxyz_new(:,iat)-frag_trans%rot_center_new
         end do

         ! find distances from this atom, sort atoms into neighbour order and take atom and 3 nearest neighbours
         do iat=1,at%astruct%nat
            dist(iat)=-dsqrt(rxyz_ref(1,iat)**2+rxyz_ref(2,iat)**2+rxyz_ref(3,iat)**2)
         end do             
         call sort_positions(at%astruct%nat,dist,ipiv)
         do iat=1,min(4,at%astruct%nat)
            rxyz4_ref(:,iat)=rxyz_ref(:,ipiv(iat))
         end do

         ! find distances from this atom, sort atoms into neighbour order and take atom and 3 nearest neighbours
         do iat=1,at%astruct%nat
            dist(iat)=-dsqrt(rxyz_new(1,iat)**2+rxyz_new(2,iat)**2+rxyz_new(3,iat)**2)
         end do             
         call sort_positions(at%astruct%nat,dist,ipiv)
         do iat=1,min(4,at%astruct%nat)
            rxyz4_new(:,iat)=rxyz_new(:,ipiv(iat))
         end do

         call find_frag_trans(min(4,at%astruct%nat),rxyz4_ref,rxyz4_new,frag_trans)

         write(*,'(A,4(I3,1x),3(F12.6,1x),F12.6)') 'iorb,jorb,iat,jat,rot_axis,theta',&
              iiorb,jjorb,iiat,jjat,frag_trans%rot_axis,frag_trans%theta/(4.0_gp*atan(1.d0)/180.0_gp)

         !frag_trans%theta=0.0d0*(4.0_gp*atan(1.d0)/180.0_gp)
         !frag_trans%rot_axis=(/1.0_gp,0.0_gp,0.0_gp/)
         !frag_trans%rot_center(:)=rxyz(:,iiat)
         !overwrite rot_center_new to account for llr_tmp being in different location
         frag_trans%rot_center_new(:)=rxyz(:,iiat_tmp)

         call reformat_check(reformat,reformat_reason,tol,at,tmb%lzd%hgrids,tmb%lzd%hgrids,&
              tmb%lzd%llr(ilr)%wfd%nvctr_c,tmb%lzd%llr(ilr)%wfd%nvctr_c,&
              tmb%lzd%llr(jlr)%wfd%nvctr_c,tmb%lzd%llr(jlr)%wfd%nvctr_c,&
              n,nj,ns,nsj,frag_trans,centre_old_box,centre_new_box,da)  

         if (.not. reformat) then ! copy psi into psi_tmp
            do j=1,tmb%lzd%llr(jlr)%wfd%nvctr_c
               psi_tmp(jstart)=tmb%psi(istart)
               istart=istart+1
               jstart=jstart+1
            end do
            do j=1,7*tmb%lzd%llr(ilr)%wfd%nvctr_f-6,7
               psi_tmp(jstart+0)=tmb%psi(istart+0)
               psi_tmp(jstart+1)=tmb%psi(istart+1)
               psi_tmp(jstart+2)=tmb%psi(istart+2)
               psi_tmp(jstart+3)=tmb%psi(istart+3)
               psi_tmp(jstart+4)=tmb%psi(istart+4)
               psi_tmp(jstart+5)=tmb%psi(istart+5)
               psi_tmp(jstart+6)=tmb%psi(istart+6)
               istart=istart+7
               jstart=jstart+7
            end do
         else
            allocate(phigold(0:n(1),2,0:n(2),2,0:n(3),2+ndebug),stat=i_stat)
            call memocc(i_stat,phigold,'phigold',subname)

            call psi_to_psig(n,tmb%lzd%llr(ilr)%wfd%nvctr_c,tmb%lzd%llr(ilr)%wfd%nvctr_f,&
                 tmb%lzd%llr(ilr)%wfd%nseg_c,tmb%lzd%llr(ilr)%wfd%nseg_f,&
                 tmb%lzd%llr(ilr)%wfd%keyvloc,tmb%lzd%llr(ilr)%wfd%keygloc,istart,tmb%psi(jstart),phigold)

            call reformat_one_supportfunction(tmb%lzd%llr(jlr),tmb%lzd%llr(ilr),tmb%lzd%llr(jlr)%geocode,&
                 tmb%lzd%hgrids,n,phigold,tmb%lzd%hgrids,nj,centre_old_box,centre_new_box,da,&
                 frag_trans,psi_tmp(jstart:))

            jstart=jstart+tmb%lzd%llr(jlr)%wfd%nvctr_c+7*tmb%lzd%llr(jlr)%wfd%nvctr_f
   
            i_all=-product(shape(phigold))*kind(phigold)
            deallocate(phigold,stat=i_stat)
            call memocc(i_stat,i_all,'phigold',subname)
        end if

     !end do
  end do


  i_all = -product(shape(ipiv))*kind(ipiv)
  deallocate(ipiv,stat=i_stat)
  call memocc(i_stat,i_all,'ipiv',subname)
  i_all = -product(shape(dist))*kind(dist)
  deallocate(dist,stat=i_stat)
  call memocc(i_stat,i_all,'dist',subname)
  i_all = -product(shape(rxyz_ref))*kind(rxyz_ref)
  deallocate(rxyz_ref,stat=i_stat)
  call memocc(i_stat,i_all,'rxyz_ref',subname)
  i_all = -product(shape(rxyz_new))*kind(rxyz_new)
  deallocate(rxyz_new,stat=i_stat)
  call memocc(i_stat,i_all,'rxyz_new',subname)
  i_all = -product(shape(rxyz4_ref))*kind(rxyz4_ref)
  deallocate(rxyz4_ref,stat=i_stat)
  call memocc(i_stat,i_all,'rxyz4_ref',subname)
  i_all = -product(shape(rxyz4_new))*kind(rxyz4_new)
  deallocate(rxyz4_new,stat=i_stat)
  call memocc(i_stat,i_all,'rxyz4_new',subname)

  call print_reformat_summary(iproc,nproc,reformat_reason)

  ! now that they are all in one lr, need to calculate overlap matrix
  ! make lzd_tmp contain all identical lrs
  lzd_tmp%linear=tmb%lzd%linear
  lzd_tmp%nlr=tmb%lzd%nlr
  lzd_tmp%lintyp=tmb%lzd%lintyp
  lzd_tmp%ndimpotisf=tmb%lzd%ndimpotisf
  lzd_tmp%hgrids(:)=tmb%lzd%hgrids(:)

  call nullify_locreg_descriptors(lzd_tmp%glr)
  call copy_locreg_descriptors(tmb%lzd%glr, lzd_tmp%glr)

  iis1=lbound(tmb%lzd%llr,1)
  iie1=ubound(tmb%lzd%llr,1)
  allocate(lzd_tmp%llr(iis1:iie1), stat=i_stat)
  do i1=iis1,iie1
     call nullify_locreg_descriptors(lzd_tmp%llr(i1))
     call copy_locreg_descriptors(tmb%lzd%llr(jlr), lzd_tmp%llr(i1))
  end do

  !call nullify_comms_linear(collcom_tmp)
  collcom_tmp=comms_linear_null()
  call init_comms_linear(iproc, nproc, ndim_tmp, tmb%orbs, lzd_tmp, collcom_tmp)

  allocate(psit_c_tmp(sum(collcom_tmp%nrecvcounts_c)), stat=i_stat)
  call memocc(i_stat, psit_c_tmp, 'psit_c_tmp', subname)

  allocate(psit_f_tmp(7*sum(collcom_tmp%nrecvcounts_f)), stat=i_stat)
  call memocc(i_stat, psit_f_tmp, 'psit_f_tmp', subname)

  call transpose_localized(iproc, nproc, ndim_tmp, tmb%orbs, collcom_tmp, &
       psi_tmp, psit_c_tmp, psit_f_tmp, lzd_tmp)

  ! normalize psi
  allocate(norm(tmb%orbs%norb), stat=i_stat)
  call memocc(i_stat, norm, 'norm', subname)
  call normalize_transposed(iproc, nproc, tmb%orbs, collcom_tmp, psit_c_tmp, psit_f_tmp, norm)
  i_all = -product(shape(norm))*kind(norm)
  deallocate(norm,stat=i_stat)
  call memocc(i_stat,i_all,'norm',subname)

  call calculate_pulay_overlap(iproc, nproc, tmb%orbs, tmb%orbs, collcom_tmp, collcom_tmp, &
       psit_c_tmp, psit_c_tmp, psit_f_tmp, psit_f_tmp, tmb%linmat%ovrlp%matrix)

  call deallocate_comms_linear(collcom_tmp)
  call deallocate_local_zone_descriptors(lzd_tmp, subname)

  i_all = -product(shape(psit_c_tmp))*kind(psit_c_tmp)
  deallocate(psit_c_tmp,stat=i_stat)
  call memocc(i_stat,i_all,'psit_c_tmp',subname)

  i_all = -product(shape(psit_f_tmp))*kind(psit_f_tmp)
  deallocate(psit_f_tmp,stat=i_stat)
  call memocc(i_stat,i_all,'psit_f_tmp',subname)

  i_all = -product(shape(psi_tmp))*kind(psi_tmp)
  deallocate(psi_tmp,stat=i_stat)
  call memocc(i_stat,i_all,'psi_tmp',subname)

END SUBROUTINE tmb_overlap_onsite_rotate
>>>>>>> f33b78dc


!> Write all my wavefunctions in files by calling writeonewave
subroutine writemywaves_linear(iproc,filename,iformat,npsidim,Lzd,orbs,nelec,at,rxyz,psi,coeff)
  use module_types
  use module_base
  use yaml_output
  use module_interfaces, except_this_one => writeonewave
  implicit none
  integer, intent(in) :: iproc,iformat,npsidim,nelec
  !integer, intent(in) :: norb   !< number of orbitals, not basis functions
  type(atoms_data), intent(in) :: at
  type(orbitals_data), intent(in) :: orbs         !< orbs describing the basis functions
  type(local_zone_descriptors), intent(in) :: Lzd
  real(gp), dimension(3,at%astruct%nat), intent(in) :: rxyz
  real(wp), dimension(npsidim), intent(in) :: psi  ! Should be the real linear dimension and not the global
  real(wp), dimension(orbs%norb,orbs%norb), intent(in) :: coeff
  character(len=*), intent(in) :: filename
  !Local variables
  integer :: ncount1,ncount_rate,ncount_max,iorb,ncount2,iorb_out,ispinor,ilr,shift,ii,iat
  integer :: jorb,jlr
  real(kind=4) :: tr0,tr1
  real(kind=8) :: tel

  if (iproc == 0) call yaml_map('Write wavefunctions to file', trim(filename)//'.*')
  !if (iproc == 0) write(*,"(1x,A,A,a)") "Write wavefunctions to file: ", trim(filename),'.*'

  if (iformat == WF_FORMAT_ETSF) then
      stop 'Linear scaling with ETSF writing not implemented yet'
!     call write_waves_etsf(iproc,filename,orbs,n1,n2,n3,hx,hy,hz,at,rxyz,wfd,psi)
  else
     call cpu_time(tr0)
     call system_clock(ncount1,ncount_rate,ncount_max)

     ! Write the TMBs in the Plain BigDFT files.
     ! Use same ordering as posinp and llr generation
     ii = 0
     do iat = 1, at%astruct%nat
        do iorb=1,orbs%norbp
           if(iat == orbs%onwhichatom(iorb+orbs%isorb)) then
              shift = 1
              do jorb = 1, iorb-1 
                 jlr = orbs%inwhichlocreg(jorb+orbs%isorb)
                 shift = shift + Lzd%Llr(jlr)%wfd%nvctr_c+7*Lzd%Llr(jlr)%wfd%nvctr_f
              end do
              ii = ii + 1
              ilr = orbs%inwhichlocreg(iorb+orbs%isorb)
              do ispinor=1,orbs%nspinor
                 call open_filename_of_iorb(99,(iformat == WF_FORMAT_BINARY),filename, &
                    & orbs,iorb,ispinor,iorb_out)
                 call writeonewave_linear(99,(iformat == WF_FORMAT_PLAIN),iorb_out,&
                    & Lzd%Llr(ilr)%d%n1,Lzd%Llr(ilr)%d%n2,Lzd%Llr(ilr)%d%n3,&
                    & Lzd%Llr(ilr)%ns1,Lzd%Llr(ilr)%ns2,Lzd%Llr(ilr)%ns3,& 
                    & Lzd%hgrids(1),Lzd%hgrids(2),Lzd%hgrids(3), &
                    & Lzd%Llr(ilr)%locregCenter,Lzd%Llr(ilr)%locrad, 4, 0.0d0, &  !put here the real potentialPrefac and Order
                    & at%astruct%nat,rxyz,Lzd%Llr(ilr)%wfd%nseg_c,Lzd%Llr(ilr)%wfd%nvctr_c,&
                    & Lzd%Llr(ilr)%wfd%keygloc,Lzd%Llr(ilr)%wfd%keyvloc, &
                    & Lzd%Llr(ilr)%wfd%nseg_f,Lzd%Llr(ilr)%wfd%nvctr_f,&
                    & Lzd%Llr(ilr)%wfd%keygloc(1,Lzd%Llr(ilr)%wfd%nseg_c+1), &
                    & Lzd%Llr(ilr)%wfd%keyvloc(Lzd%Llr(ilr)%wfd%nseg_c+1), &
                    & psi(shift),psi(Lzd%Llr(ilr)%wfd%nvctr_c+shift),orbs%eval(iorb+orbs%isorb),&
                    & orbs%onwhichatom(iorb+orbs%isorb))
                 close(99)
              end do
           end if
        enddo
     end do

    ! Now write the coefficients to file
    ! Must be careful, the orbs%norb is the number of basis functions
    ! while the norb is the number of orbitals.
    if(iproc == 0) then
      if(iformat == WF_FORMAT_PLAIN) then
         open(99, file=filename//'_coeff.bin', status='unknown',form='formatted')
      else
         open(99, file=filename//'_coeff.bin', status='unknown',form='unformatted')
      end if
      call writeLinearCoefficients(99,(iformat == WF_FORMAT_PLAIN),at%astruct%nat,rxyz,orbs%norb,&
           nelec,coeff,orbs%eval)
      close(99)
    end if
     call cpu_time(tr1)
     call system_clock(ncount2,ncount_rate,ncount_max)
     tel=dble(ncount2-ncount1)/dble(ncount_rate)
     if (iproc == 0) then
        call yaml_open_sequence('Write Waves Time')
        call yaml_sequence(advance='no')
        call yaml_open_map(flow=.true.)
        call yaml_map('Process',iproc)
        call yaml_map('Timing',(/ real(tr1-tr0,kind=8),tel /),fmt='(1pe10.3)')
        call yaml_close_map()
        call yaml_close_sequence()
     end if
     !write(*,'(a,i4,2(1x,1pe10.3))') '- WRITE WAVES TIME',iproc,tr1-tr0,tel
     !write(*,'(a,1x,i0,a)') '- iproc',iproc,' finished writing waves'
  end if

END SUBROUTINE writemywaves_linear

!possibly broken
subroutine readonewave_linear(unitwf,useFormattedInput,iorb,iproc,n,ns,&
     & hgrids,at,llr,rxyz_old,rxyz,locrad,locregCenter,confPotOrder,&
     & confPotprefac,psi,eval,onwhichatom,lr,glr,reformat_reason)
  use module_base
  use module_types
  use internal_io
  use module_interfaces
  use yaml_output
  use module_fragments
  implicit none
  logical, intent(in) :: useFormattedInput
  integer, intent(in) :: unitwf,iorb,iproc
  integer, dimension(3), intent(in) :: n,ns
  !type(wavefunctions_descriptors), intent(in) :: wfd
  type(locreg_descriptors), intent(in) :: llr
  type(atoms_data), intent(in) :: at
  real(gp), dimension(3), intent(in) :: hgrids
  real(gp), dimension(3,at%astruct%nat), intent(in) :: rxyz
  integer, intent(out) :: confPotOrder
  real(gp), intent(out) :: locrad, confPotprefac
  real(wp), intent(out) :: eval
  real(gp), dimension(3), intent(out) :: locregCenter
  real(gp), dimension(3,at%astruct%nat), intent(out) :: rxyz_old
  real(wp), dimension(:), pointer :: psi
  integer, dimension(*), intent(in) :: onwhichatom
  type(locreg_descriptors), intent(in) :: lr, glr
  integer, dimension(0:6), intent(out) :: reformat_reason

  !local variables
  character(len=*), parameter :: subname='readonewave_linear'
  character(len = 256) :: error
  logical :: lstat,reformat
  integer :: iorb_old,nvctr_c_old,nvctr_f_old,i_all,iiat
  integer :: i1,i2,i3,iel,i_stat,onwhichatom_tmp
  integer, dimension(3) :: ns_old,n_old
  real(gp) :: tol
  real(gp), dimension(3) :: hgrids_old, centre_old_box, centre_new_box, da
  real(gp) :: tt,t1,t2,t3,t4,t5,t6,t7
  real(wp), dimension(:,:,:,:,:,:), allocatable :: psigold
  type(fragment_transformation) :: frag_trans
  ! DEBUG
  ! character(len=12) :: orbname
  ! real(wp), dimension(:), allocatable :: gpsi


  call io_read_descr_linear(unitwf, useFormattedInput, iorb_old, eval, n_old(1), n_old(2), n_old(3), &
       ns_old(1), ns_old(2), ns_old(3), hgrids_old, lstat, error, onwhichatom_tmp, locrad, &
       locregCenter, confPotOrder, confPotprefac, nvctr_c_old, nvctr_f_old, at%astruct%nat, rxyz_old)

  if (.not. lstat) call io_error(trim(error))
  if (iorb_old /= iorb) stop 'readonewave_linear'

  iiat=onwhichatom(iorb)
  tol=1.d-3

  frag_trans%theta=20.0d0*(4.0_gp*atan(1.d0)/180.0_gp)
  frag_trans%rot_axis=(/1.0_gp,0.0_gp,0.0_gp/)
  frag_trans%rot_center(:)=(/7.8d0,11.8d0,11.6d0/)
  frag_trans%rot_center_new(:)=(/7.8d0,11.2d0,11.8d0/)

  call reformat_check(reformat,reformat_reason,tol,at,hgrids,hgrids_old,&
       nvctr_c_old,nvctr_f_old,llr%wfd%nvctr_c,llr%wfd%nvctr_f,&
       n_old,n,ns_old,ns,frag_trans,centre_old_box,centre_new_box,da)  

  if (.not. reformat) then
     call read_psi_compress(unitwf, useFormattedInput, nvctr_c_old, nvctr_f_old, psi, lstat, error)
     if (.not. lstat) call io_error(trim(error))
  else
     ! add derivative functions at a later date? (needs orbs and lzd)
     allocate(psigold(0:n_old(1),2,0:n_old(2),2,0:n_old(3),2+ndebug),stat=i_stat)
     call memocc(i_stat,psigold,'psigold',subname)

     call to_zero(8*(n_old(1)+1)*(n_old(2)+1)*(n_old(3)+1),psigold)
     do iel=1,nvctr_c_old
        if (useFormattedInput) then
           read(unitwf,*) i1,i2,i3,tt
        else
           read(unitwf) i1,i2,i3,tt
        end if
        psigold(i1,1,i2,1,i3,1)=tt
     enddo
     do iel=1,nvctr_f_old
        if (useFormattedInput) then
           read(unitwf,*) i1,i2,i3,t1,t2,t3,t4,t5,t6,t7
        else
           read(unitwf) i1,i2,i3,t1,t2,t3,t4,t5,t6,t7
        end if
        psigold(i1,2,i2,1,i3,1)=t1
        psigold(i1,1,i2,2,i3,1)=t2
        psigold(i1,2,i2,2,i3,1)=t3
        psigold(i1,1,i2,1,i3,2)=t4
        psigold(i1,2,i2,1,i3,2)=t5
        psigold(i1,1,i2,2,i3,2)=t6
        psigold(i1,2,i2,2,i3,2)=t7
     enddo

     ! NB assuming here geocode is the same in glr and llr
     call reformat_one_supportfunction(llr,llr,at%astruct%geocode,hgrids_old,n_old,psigold,hgrids,n, &
         centre_old_box,centre_new_box,da,frag_trans,psi)

     i_all=-product(shape(psigold))*kind(psigold)
     deallocate(psigold,stat=i_stat)
     call memocc(i_stat,i_all,'psigold',subname)

  endif

  !! DEBUG - plot in global box - CHECK WITH REFORMAT ETC IN LRs
  !allocate (gpsi(glr%wfd%nvctr_c+7*glr%wfd%nvctr_f),stat=i_stat)
  !call memocc(i_stat,gpsi,'gpsi',subname)
  !
  !call to_zero(glr%wfd%nvctr_c+7*glr%wfd%nvctr_f,gpsi)
  !call Lpsi_to_global2(iproc, llr%%wfd%nvctr_c+7*lr%wfd%nvctr_f, glr%wfd%nvctr_c+7*glr%wfd%nvctr_f, &
  !     1, 1, 1, glr, lr, psi, gpsi)
  !
  !write(orbname,*) iorb
  !call plot_wf(trim(adjustl(orbname)),1,at,1.0_dp,glr,hgrids(1),hgrids(2),hgrids(3),rxyz,gpsi)
  !!call plot_wf(trim(adjustl(orbname)),1,at,1.0_dp,lr,hx,hy,hz,rxyz,psi)
  !
  !i_all=-product(shape(gpsi))*kind(gpsi)
  !deallocate(gpsi,stat=i_stat)
  !call memocc(i_stat,i_all,'gpsi',subname)
  !! END DEBUG 

END SUBROUTINE readonewave_linear


subroutine io_read_descr_linear(unitwf, formatted, iorb_old, eval, n_old1, n_old2, n_old3, &
       & ns_old1, ns_old2, ns_old3, hgrids_old, lstat, error, onwhichatom, locrad, locregCenter, &
       & confPotOrder, confPotprefac, nvctr_c_old, nvctr_f_old, nat, rxyz_old)
    use module_base
    use module_types
    use internal_io
    use yaml_output
    implicit none

    integer, intent(in) :: unitwf
    logical, intent(in) :: formatted
    integer, intent(out) :: iorb_old
    integer, intent(out) :: n_old1, n_old2, n_old3, ns_old1, ns_old2, ns_old3
    real(gp), dimension(3), intent(out) :: hgrids_old
    logical, intent(out) :: lstat
    real(wp), intent(out) :: eval
    real(gp), intent(out) :: locrad
    real(gp), dimension(3), intent(out) :: locregCenter
    character(len =256), intent(out) :: error
    integer, intent(out) :: onwhichatom
    integer, intent(out) :: confPotOrder
    real(gp), intent(out) :: confPotprefac
    ! Optional arguments
    integer, intent(out), optional :: nvctr_c_old, nvctr_f_old
    integer, intent(in), optional :: nat
    real(gp), dimension(:,:), intent(out), optional :: rxyz_old

    integer :: i, iat, i_stat, nat_
    real(gp) :: rxyz(3)

    lstat = .false.
    write(error, "(A)") "cannot read psi description."
    if (formatted) then
       read(unitwf,*,iostat=i_stat) iorb_old,eval
       if (i_stat /= 0) return
       read(unitwf,*,iostat=i_stat) hgrids_old(1),hgrids_old(2),hgrids_old(3)
       if (i_stat /= 0) return
       read(unitwf,*,iostat=i_stat) n_old1,n_old2,n_old3
       if (i_stat /= 0) return
       read(unitwf,*,iostat=i_stat) ns_old1,ns_old2,ns_old3
       if (i_stat /= 0) return
       read(unitwf,*,iostat=i_stat) (locregCenter(i),i=1,3),onwhichatom,&
            locrad,confPotOrder, confPotprefac
       if (i_stat /= 0) return
       !call yaml_map('Reading atomic positions',nat)
       !write(*,*) 'reading ',nat,' atomic positions' !*
       if (present(nat) .And. present(rxyz_old)) then
          read(unitwf,*,iostat=i_stat) nat_
          if (i_stat /= 0) return
          ! Sanity check
          if (size(rxyz_old, 2) /= nat) stop "Mismatch in coordinate array size."
          if (nat_ /= nat) stop "Mismatch in coordinate array size."
          do iat=1,nat
             read(unitwf,*,iostat=i_stat) (rxyz_old(i,iat),i=1,3)
             if (i_stat /= 0) return

          enddo
       else
          read(unitwf,*,iostat=i_stat) nat_
          if (i_stat /= 0) return
          do iat=1,nat_
             read(unitwf,*,iostat=i_stat)
             if (i_stat /= 0) return
          enddo
       end if
       if (present(nvctr_c_old) .and. present(nvctr_f_old)) then
          read(unitwf,*,iostat=i_stat) nvctr_c_old, nvctr_f_old
          if (i_stat /= 0) return
       else
          read(unitwf,*,iostat=i_stat) i, iat
          if (i_stat /= 0) return
       end if
    else
       read(unitwf,iostat=i_stat) iorb_old,eval
       if (i_stat /= 0) return

       read(unitwf,iostat=i_stat) hgrids_old(1),hgrids_old(2),hgrids_old(3)
       if (i_stat /= 0) return
       read(unitwf,iostat=i_stat) n_old1,n_old2,n_old3
       if (i_stat /= 0) return
       read(unitwf,iostat=i_stat) ns_old1,ns_old2,ns_old3
       if (i_stat /= 0) return
       read(unitwf,iostat=i_stat) (locregCenter(i),i=1,3),onwhichatom,&
            locrad,confPotOrder, confPotprefac
       if (i_stat /= 0) return
       if (present(nat) .And. present(rxyz_old)) then
          read(unitwf,iostat=i_stat) nat_
          if (i_stat /= 0) return
          ! Sanity check
          if (size(rxyz_old, 2) /= nat) stop "Mismatch in coordinate array size." 
          if (nat_ /= nat) stop "Mismatch in coordinate array size."
          do iat=1,nat
             read(unitwf,iostat=i_stat)(rxyz_old(i,iat),i=1,3)
             if (i_stat /= 0) return
          enddo
       else
          read(unitwf,iostat=i_stat) nat_
          if (i_stat /= 0) return
          do iat=1,nat_
             read(unitwf,iostat=i_stat) rxyz
             if (i_stat /= 0) return
          enddo
       end if
       if (present(nvctr_c_old) .and. present(nvctr_f_old)) then
          read(unitwf,iostat=i_stat) nvctr_c_old, nvctr_f_old
          if (i_stat /= 0) return
       else
          read(unitwf,iostat=i_stat) i, iat
          if (i_stat /= 0) return
       end if
    end if
    lstat = .true.

END SUBROUTINE io_read_descr_linear


subroutine io_read_descr_coeff(unitwf, formatted, norb_old, ntmb_old, &
       & lstat, error, nat, rxyz_old)
    use module_base
    use module_types
    use internal_io
    implicit none
    integer, intent(in) :: unitwf
    logical, intent(in) :: formatted
    integer, intent(out) :: norb_old, ntmb_old
    logical, intent(out) :: lstat
    character(len =256), intent(out) :: error
    ! Optional arguments
    integer, intent(in), optional :: nat
    real(gp), dimension(:,:), intent(out), optional :: rxyz_old

    integer :: i, iat, i_stat, nat_
    real(gp) :: rxyz(3)

    lstat = .false.
    write(error, "(A)") "cannot read coeff description."
    if (formatted) then
       read(unitwf,*,iostat=i_stat) ntmb_old, norb_old
       if (i_stat /= 0) return
       !write(*,*) 'reading ',nat,' atomic positions'
       if (present(nat) .And. present(rxyz_old)) then
          read(unitwf,*,iostat=i_stat) nat_
          if (i_stat /= 0) return
          ! Sanity check
          if (size(rxyz_old, 2) /= nat) stop "Mismatch in coordinate array size."
          if (nat_ /= nat) stop "Mismatch in coordinate array size."
          do iat=1,nat
             read(unitwf,*,iostat=i_stat) (rxyz_old(i,iat),i=1,3)
             if (i_stat /= 0) return
          enddo
       else
          read(unitwf,*,iostat=i_stat) nat_
          if (i_stat /= 0) return
          do iat=1,nat_
             read(unitwf,*,iostat=i_stat)
             if (i_stat /= 0) return
          enddo
       end if
       !read(unitwf,*,iostat=i_stat) i, iat
       !if (i_stat /= 0) return
    else
       read(unitwf,iostat=i_stat) ntmb_old, norb_old
       if (i_stat /= 0) return
       if (present(nat) .And. present(rxyz_old)) then
          read(unitwf,iostat=i_stat) nat_
          if (i_stat /= 0) return
          ! Sanity check
          if (size(rxyz_old, 2) /= nat) stop "Mismatch in coordinate array size." 
          if (nat_ /= nat) stop "Mismatch in coordinate array size."
          do iat=1,nat
             read(unitwf,iostat=i_stat)(rxyz_old(i,iat),i=1,3)
             if (i_stat /= 0) return
          enddo
       else
          read(unitwf,iostat=i_stat) nat_
          if (i_stat /= 0) return
          do iat=1,nat_
             read(unitwf,iostat=i_stat) rxyz
             if (i_stat /= 0) return
          enddo
       end if
       !read(unitwf,iostat=i_stat) i, iat
       !if (i_stat /= 0) return
    end if
    lstat = .true.
END SUBROUTINE io_read_descr_coeff


subroutine read_coeff_minbasis(unitwf,useFormattedInput,iproc,ntmb,norb_old,coeff,eval,nat,rxyz_old)
  use module_base
  use module_types
  use internal_io
  use module_interfaces, except_this_one => read_coeff_minbasis
  use yaml_output
  implicit none
  logical, intent(in) :: useFormattedInput
  integer, intent(in) :: unitwf,iproc,ntmb
  integer, intent(out) :: norb_old
  real(wp), dimension(ntmb,ntmb), intent(out) :: coeff
  real(wp), dimension(ntmb), intent(out) :: eval
  integer, optional, intent(in) :: nat
  real(gp), dimension(:,:), optional, intent(out) :: rxyz_old

  !local variables
  character(len = 256) :: error
  logical :: lstat
  integer :: i_stat
  integer :: ntmb_old, i1, i2,i,j,iorb,iorb_old
  real(wp) :: tt

  call io_read_descr_coeff(unitwf, useFormattedInput, norb_old, ntmb_old, &
       & lstat, error, nat, rxyz_old)
  if (.not. lstat) call io_error(trim(error))

  if (ntmb_old /= ntmb_old) then
     if (iproc == 0) write(error,"(A)") 'error in read coeffs, ntmb_old/=ntmb'
     call io_error(trim(error))
  end if

  ! read the eigenvalues
  if (useFormattedInput) then
     do iorb=1,ntmb
        read(unitwf,*,iostat=i_stat) iorb_old,eval(iorb)
        if (iorb_old /= iorb) stop 'read_coeff_minbasis'
     enddo
  else 
     do iorb=1,ntmb
        read(unitwf,iostat=i_stat) iorb_old,eval(iorb)
        if (iorb_old /= iorb) stop 'read_coeff_minbasis'
     enddo
     if (i_stat /= 0) stop 'Problem reading the eigenvalues'
  end if

  !if (iproc == 0) write(*,*) 'coefficients need NO reformatting'

  ! Now read the coefficients
  do i = 1, ntmb
     do j = 1, ntmb
        if (useFormattedInput) then
           read(unitwf,*,iostat=i_stat) i1,i2,tt
        else
           read(unitwf,iostat=i_stat) i1,i2,tt
        end if
        if (i_stat /= 0) stop 'Problem reading the coefficients'
        coeff(j,i) = tt  
     end do
  end do

  ! rescale so first significant element is +ve
  do i = 1, ntmb
     do j = 1, ntmb
        if (abs(coeff(j,i))>1.0e-1) then
           if (coeff(j,i)<0.0_gp) call dscal(ntmb,-1.0_gp,coeff(1,i),1)
           exit
        end if
     end do
     if (j==ntmb+1) stop 'Error finding significant coefficient!'
  end do

END SUBROUTINE read_coeff_minbasis


!> Reads wavefunction from file and transforms it properly if hgrid or size of simulation cell
!! have changed
subroutine readmywaves_linear_new(iproc,nproc,dir_output,filename,iformat,at,tmb,rxyz_old,rxyz,&
       ref_frags,input_frag,frag_calc,orblist)
  use module_base
  use module_types
  use yaml_output
  use module_fragments
  use internal_io
  use module_interfaces, except_this_one => readmywaves_linear_new
  implicit none
  integer, intent(in) :: iproc, nproc
  integer, intent(in) :: iformat
  type(atoms_data), intent(in) :: at
  type(DFT_wavefunction), intent(inout) :: tmb
  real(gp), dimension(3,at%astruct%nat), intent(in) :: rxyz
  real(gp), dimension(3,at%astruct%nat), intent(out) :: rxyz_old
  character(len=*), intent(in) :: dir_output, filename
  type(fragmentInputParameters), intent(in) :: input_frag
  type(system_fragment), dimension(input_frag%nfrag_ref), intent(inout) :: ref_frags
  logical, intent(in) :: frag_calc
  integer, dimension(tmb%orbs%norb), intent(in), optional :: orblist
  !Local variables
  integer :: ncount1,ncount_rate,ncount_max,ncount2
  integer :: iorb_out,ispinor,ilr,i_all,i_stat,iorb_old
  integer :: confPotOrder,onwhichatom_tmp,unitwf
  real(gp) :: confPotprefac
!!$ real(gp), dimension(3) :: mol_centre, mol_centre_new
  real(kind=4) :: tr0,tr1
  real(kind=8) :: tel,eval
  character(len=256) :: error, full_filename
  logical :: lstat
  character(len=*), parameter :: subname='readmywaves_linear_new'
  ! to eventually be part of the fragment structure?
  integer :: ndim_old, iiorb, ifrag, ifrag_ref, isfat, iorbp, iforb, isforb, iiat, iat
  type(local_zone_descriptors) :: lzd_old
  real(wp), dimension(:), pointer :: psi_old
  type(phi_array), dimension(:), pointer :: phi_array_old
  type(fragment_transformation), dimension(:), pointer :: frag_trans_orb, frag_trans_frag
  real(gp), dimension(:,:), allocatable :: rxyz_ref, rxyz_new, rxyz4_ref, rxyz4_new
  real(gp), dimension(:), allocatable :: dist
  integer, dimension(:), allocatable :: ipiv
  logical :: skip
!!$ integer :: ierr

  ! DEBUG
  ! character(len=12) :: orbname
  ! real(wp), dimension(:), allocatable :: gpsi

  call cpu_time(tr0)
  call system_clock(ncount1,ncount_rate,ncount_max)

  ! check file format
  if (iformat == WF_FORMAT_ETSF) then
     stop 'Linear scaling with ETSF writing not implemented yet'
  else if (iformat /= WF_FORMAT_BINARY .and. iformat /= WF_FORMAT_PLAIN) then
     call yaml_warning('Unknown wavefunction file format from filename.')
     stop
  end if

  ! to be fixed
  if (present(orblist)) then
     stop 'orblist no longer functional in initialize_linear_from_file due to addition of fragment calculation'
  end if

  ! lzd_old => ref_frags(onwhichfrag)%frag_basis%lzd
  ! orbs_old -> ref_frags(onwhichfrag)%frag_basis%forbs ! <- BUT problem with it not being same type
  ! phi_array_old => ref_frags(onwhichfrag)%frag_basis%phi

  ! change parallelization later, for now all procs read the same number of tmbs as before
  ! initialize fragment lzd and phi_array_old for fragment, then allocate lzd_old which points to appropriate fragment entry
  ! for now directly using lzd_old etc - less efficient if fragments are used multiple times

  ! use above information to generate lzds
  call nullify_local_zone_descriptors(lzd_old)
  call nullify_locreg_descriptors(lzd_old%glr)
  lzd_old%nlr=tmb%orbs%norb
  allocate(lzd_old%Llr(lzd_old%nlr),stat=i_stat)
  do ilr=1,lzd_old%nlr
     call nullify_locreg_descriptors(lzd_old%llr(ilr))
  end do

  ! has size of new orbs, will possibly point towards the same tmb multiple times
  allocate(phi_array_old(tmb%orbs%norbp), stat=i_stat)
  do iorbp=1,tmb%orbs%norbp
     nullify(phi_array_old(iorbp)%psig)
  end do

  !allocate(frag_trans_orb(tmb%orbs%norbp))

  unitwf=99
  isforb=0
  isfat=0
  call timing(iproc,'tmbrestart','ON')
  do ifrag=1,input_frag%nfrag
     ! find reference fragment this corresponds to
     ifrag_ref=input_frag%frag_index(ifrag)
     ! loop over orbitals of this fragment
     loop_iforb: do iforb=1,ref_frags(ifrag_ref)%fbasis%forbs%norb
        loop_iorb: do iorbp=1,tmb%orbs%norbp
           iiorb=iorbp+tmb%orbs%isorb
           !ilr = ref_frags(ifrag)%fbasis%forbs%inwhichlocreg(iiorb)
           ilr=tmb%orbs%inwhichlocreg(iiorb)
           iiat=tmb%orbs%onwhichatom(iiorb)

           ! check if this ref frag orbital corresponds to the orbital we want
           if (iiorb/=iforb+isforb) cycle
           do ispinor=1,tmb%orbs%nspinor
              ! if this is a fragment calculation frag%dirname will contain fragment directory, otherwise it will be empty
              ! bit of a hack to use orbs here not forbs, but different structures so this is necessary - to clean somehow
              full_filename=trim(dir_output)//trim(input_frag%dirname(ifrag_ref))//trim(filename)

              call open_filename_of_iorb(unitwf,(iformat == WF_FORMAT_BINARY),full_filename, &
                   & tmb%orbs,iorbp,ispinor,iorb_out,iforb)
                   !& ref_frags(ifrag_ref)%fbasis%forbs,iforb,ispinor,iorb_out)
  
              ! read headers, reading lzd info directly into lzd_old, which is otherwise nullified
              call io_read_descr_linear(unitwf, (iformat == WF_FORMAT_PLAIN), iorb_old, eval, &
                   Lzd_old%Llr(ilr)%d%n1,Lzd_old%Llr(ilr)%d%n2,Lzd_old%Llr(ilr)%d%n3, &
                   Lzd_old%Llr(ilr)%ns1,Lzd_old%Llr(ilr)%ns2,Lzd_old%Llr(ilr)%ns3, lzd_old%hgrids, &
                   lstat, error, onwhichatom_tmp, Lzd_old%Llr(ilr)%locrad, Lzd_old%Llr(ilr)%locregCenter, &
                   confPotOrder, confPotprefac, Lzd_old%Llr(ilr)%wfd%nvctr_c, Lzd_old%Llr(ilr)%wfd%nvctr_f, &
                   ref_frags(ifrag_ref)%astruct_frg%nat, rxyz_old(:,isfat+1:isfat+ref_frags(ifrag_ref)%astruct_frg%nat))
                   !ref_frags(ifrag_ref)%astruct_frg%nat, rxyz_old(1,isfat+1))

              ! in general this might point to a different tmb
              allocate(phi_array_old(iorbp)%psig(0:Lzd_old%Llr(ilr)%d%n1,2,0:Lzd_old%Llr(ilr)%d%n2,2,&
                   0:Lzd_old%Llr(ilr)%d%n3,2), stat=i_stat)
              call memocc(i_stat, phi_array_old(iorbp)%psig, 'phi_array_old(iorb)%psig', subname)
              call timing(iproc,'tmbrestart','OF')

              !read phig directly
              call timing(iproc,'readtmbfiles','ON')
              call read_psig(unitwf, (iformat == WF_FORMAT_PLAIN), Lzd_old%Llr(ilr)%wfd%nvctr_c, Lzd_old%Llr(ilr)%wfd%nvctr_f, &
                   Lzd_old%Llr(ilr)%d%n1, Lzd_old%Llr(ilr)%d%n2, Lzd_old%Llr(ilr)%d%n3, phi_array_old(iorbp)%psig, lstat, error)
              if (.not. lstat) call io_error(trim(error))
              call timing(iproc,'readtmbfiles','OF')

              ! DEBUG: print*,iproc,iorb,iorb+orbs%isorb,iorb_old,iorb_out

              !! define fragment transformation - should eventually be done automatically...
              !! first fragment is shifted only, hack here that second fragment should be rotated
              !if (ifrag==1) then
              !   frag_trans_orb(iorbp)%theta=0.0d0*(4.0_gp*atan(1.d0)/180.0_gp)
              !   frag_trans_orb(iorbp)%rot_axis=(/1.0_gp,0.0_gp,0.0_gp/)
              !   frag_trans_orb(iorbp)%rot_center(:)=rxyz_old(:,iiat)
              !   frag_trans_orb(iorbp)%rot_center_new(:)=rxyz(:,iiat)
              !else
              !   ! unnecessary recalculation here, to be tidied later
              !   mol_centre=0.0d0
              !   mol_centre_new=0.0d0
              !   do iat=1,ref_frags(ifrag_ref)%astruct_frg%nat
              !      mol_centre(:)=mol_centre(:)+rxyz_old(:,isfat+iat)
              !      mol_centre_new(:)=mol_centre_new(:)+rxyz(:,isfat+iat)
              !   end do
              !   mol_centre=mol_centre/real(ref_frags(ifrag_ref)%astruct_frg%nat,gp)
              !   mol_centre_new=mol_centre_new/real(ref_frags(ifrag_ref)%astruct_frg%nat,gp)
              !   frag_trans_orb(iorbp)%theta=30.0d0*(4.0_gp*atan(1.d0)/180.0_gp)
              !   frag_trans_orb(iorbp)%rot_axis=(/1.0_gp,0.0_gp,0.0_gp/)
              !   frag_trans_orb(iorbp)%rot_center(:)=mol_centre(:) ! take as average for now
              !   frag_trans_orb(iorbp)%rot_center_new(:)=mol_centre_new(:) ! to get shift, mol is rigidly shifted so could take any, rather than centre
              !end if
              !write(*,'(a,x,2(i2,x),4(f5.2,x),6(f7.3,x))'),'trans',ifrag,iiorb,frag_trans_orb(iorbp)%theta,&
              !     frag_trans_orb(iorbp)%rot_axis, &
              !     frag_trans_orb(iorbp)%rot_center,frag_trans_orb(iorbp)%rot_center_new

              if (.not. lstat) then
                 call yaml_warning(trim(error))
                 stop
              end if
              if (iorb_old /= iorb_out) then
                 call yaml_warning('Initialize_linear_from_file')
                 stop
              end if
              close(unitwf)
              
           end do
        end do loop_iorb
     end do loop_iforb
     isforb=isforb+ref_frags(ifrag_ref)%fbasis%forbs%norb
     isfat=isfat+ref_frags(ifrag_ref)%astruct_frg%nat        
  end do

  ! reformat fragments
  nullify(psi_old)

  !if several fragments do this, otherwise find 3 nearest neighbours (use sort in time.f90) and send rxyz arrays with 4 atoms

  if (input_frag%nfrag>1) then
     ! Find fragment transformations for each fragment, then put in frag_trans array for each orb
     allocate(frag_trans_frag(input_frag%nfrag))

     isfat=0
     isforb=0
     do ifrag=1,input_frag%nfrag
        ! find reference fragment this corresponds to
        ifrag_ref=input_frag%frag_index(ifrag)

        ! check if we need this fragment transformation on this proc
        skip=.true.
        do iforb=1,ref_frags(ifrag_ref)%fbasis%forbs%norb
           do iorbp=1,tmb%orbs%norbp
              iiorb=iorbp+tmb%orbs%isorb
              ! check if this ref frag orbital corresponds to the orbital we want
              if (iiorb==iforb+isforb) then
                 skip=.false.
                 exit
              end if
           end do
        end do

        if (skip) then
           isfat=isfat+ref_frags(ifrag_ref)%astruct_frg%nat     
           isforb=isforb+ref_frags(ifrag_ref)%fbasis%forbs%norb
           cycle
        end if

        allocate(rxyz_ref(3,ref_frags(ifrag_ref)%astruct_frg%nat), stat=i_stat)
        call memocc(i_stat, rxyz_ref, 'rxyz_ref', subname)
        allocate(rxyz_new(3,ref_frags(ifrag_ref)%astruct_frg%nat), stat=i_stat)
        call memocc(i_stat, rxyz_new, 'rxyz_ref', subname)

        do iat=1,ref_frags(ifrag_ref)%astruct_frg%nat
           rxyz_new(:,iat)=rxyz(:,isfat+iat)
           rxyz_ref(:,iat)=rxyz_old(:,isfat+iat)
        end do

        ! use center of fragment for now, could later change to center of symmetry
        frag_trans_frag(ifrag)%rot_center=frag_center(ref_frags(ifrag_ref)%astruct_frg%nat,rxyz_ref)
        frag_trans_frag(ifrag)%rot_center_new=frag_center(ref_frags(ifrag_ref)%astruct_frg%nat,rxyz_new)

        ! shift rxyz wrt center of rotation
        do iat=1,ref_frags(ifrag_ref)%astruct_frg%nat
           rxyz_ref(:,iat)=rxyz_ref(:,iat)-frag_trans_frag(ifrag)%rot_center
           rxyz_new(:,iat)=rxyz_new(:,iat)-frag_trans_frag(ifrag)%rot_center_new
        end do

        call find_frag_trans(ref_frags(ifrag_ref)%astruct_frg%nat,rxyz_ref,rxyz_new,frag_trans_frag(ifrag))

        i_all = -product(shape(rxyz_ref))*kind(rxyz_ref)
        deallocate(rxyz_ref,stat=i_stat)
        call memocc(i_stat,i_all,'rxyz_ref',subname)
        i_all = -product(shape(rxyz_new))*kind(rxyz_new)
        deallocate(rxyz_new,stat=i_stat)
        call memocc(i_stat,i_all,'rxyz_new',subname)

        !write(*,'(A,I3,1x,I3,1x,3(F12.6,1x),F12.6)') 'ifrag,ifrag_ref,rot_axis,theta',&
        !     ifrag,ifrag_ref,frag_trans_frag(ifrag)%rot_axis,frag_trans_frag(ifrag)%theta/(4.0_gp*atan(1.d0)/180.0_gp)

        isfat=isfat+ref_frags(ifrag_ref)%astruct_frg%nat     
        isforb=isforb+ref_frags(ifrag_ref)%fbasis%forbs%norb
     end do

     allocate(frag_trans_orb(tmb%orbs%norbp))

     isforb=0
     isfat=0
     do ifrag=1,input_frag%nfrag
        ! find reference fragment this corresponds to
        ifrag_ref=input_frag%frag_index(ifrag)
        ! loop over orbitals of this fragment
        do iforb=1,ref_frags(ifrag_ref)%fbasis%forbs%norb
           do iorbp=1,tmb%orbs%norbp
              iiorb=iorbp+tmb%orbs%isorb
              ! check if this ref frag orbital corresponds to the orbital we want
              if (iiorb/=iforb+isforb) cycle

              frag_trans_orb(iorbp)%rot_center=frag_trans_frag(ifrag)%rot_center
              frag_trans_orb(iorbp)%rot_center_new=frag_trans_frag(ifrag)%rot_center_new

              !!!!!!!!!!!!!
              iiat=tmb%orbs%onwhichatom(iiorb)

              ! use atom position
              frag_trans_orb(iorbp)%rot_center=rxyz_old(:,iiat)
              frag_trans_orb(iorbp)%rot_center_new=rxyz(:,iiat)
              !!!!!!!!!!!!!

              frag_trans_orb(iorbp)%rot_axis=(frag_trans_frag(ifrag)%rot_axis)
              frag_trans_orb(iorbp)%theta=frag_trans_frag(ifrag)%theta

              !write(*,'(a,x,2(i2,x),4(f5.2,x),6(f7.3,x))'),'trans2',ifrag,iiorb,frag_trans_orb(iorbp)%theta,&
              !     frag_trans_orb(iorbp)%rot_axis, &
              !     frag_trans_orb(iorbp)%rot_center,frag_trans_orb(iorbp)%rot_center_new
           end do
        end do
        isforb=isforb+ref_frags(ifrag_ref)%fbasis%forbs%norb
        isfat=isfat+ref_frags(ifrag_ref)%astruct_frg%nat     
     end do

     deallocate(frag_trans_frag)
  else
     ! only 1 'fragment', calculate rotation/shift atom wise, using nearest neighbours
     allocate(frag_trans_orb(tmb%orbs%norbp))

     allocate(rxyz4_ref(3,min(4,ref_frags(ifrag_ref)%astruct_frg%nat)), stat=i_stat)
     call memocc(i_stat, rxyz4_ref, 'rxyz4_ref', subname)
     allocate(rxyz4_new(3,min(4,ref_frags(ifrag_ref)%astruct_frg%nat)), stat=i_stat)
     call memocc(i_stat, rxyz4_new, 'rxyz4_ref', subname)

     isforb=0
     isfat=0
     do ifrag=1,input_frag%nfrag
        ! find reference fragment this corresponds to
        ifrag_ref=input_frag%frag_index(ifrag)

        allocate(rxyz_ref(3,ref_frags(ifrag_ref)%astruct_frg%nat), stat=i_stat)
        call memocc(i_stat, rxyz_ref, 'rxyz_ref', subname)
        allocate(rxyz_new(3,ref_frags(ifrag_ref)%astruct_frg%nat), stat=i_stat)
        call memocc(i_stat, rxyz_new, 'rxyz_ref', subname)
        allocate(dist(ref_frags(ifrag_ref)%astruct_frg%nat), stat=i_stat)
        call memocc(i_stat, dist, 'dist', subname)
        allocate(ipiv(ref_frags(ifrag_ref)%astruct_frg%nat), stat=i_stat)
        call memocc(i_stat, ipiv, 'ipiv', subname)

        ! loop over orbitals of this fragment
        do iforb=1,ref_frags(ifrag_ref)%fbasis%forbs%norb
           do iorbp=1,tmb%orbs%norbp
              iiorb=iorbp+tmb%orbs%isorb
              if (iiorb/=iforb+isforb) cycle

              do iat=1,ref_frags(ifrag_ref)%astruct_frg%nat
                 rxyz_new(:,iat)=rxyz(:,isfat+iat)
                 rxyz_ref(:,iat)=rxyz_old(:,isfat+iat)
              end do

              iiat=tmb%orbs%onwhichatom(iiorb)

              ! use atom position
              frag_trans_orb(iorbp)%rot_center=rxyz_old(:,iiat)
              frag_trans_orb(iorbp)%rot_center_new=rxyz(:,iiat)

              ! shift rxyz wrt center of rotation
              do iat=1,ref_frags(ifrag_ref)%astruct_frg%nat
                 rxyz_ref(:,iat)=rxyz_ref(:,iat)-frag_trans_orb(iorbp)%rot_center
                 rxyz_new(:,iat)=rxyz_new(:,iat)-frag_trans_orb(iorbp)%rot_center_new
              end do

              ! find distances from this atom
              do iat=1,ref_frags(ifrag_ref)%astruct_frg%nat
                   dist(iat)=-dsqrt(rxyz_ref(1,iat)**2+rxyz_ref(2,iat)**2+rxyz_ref(3,iat)**2)
              end do             

              ! sort atoms into neighbour order
              call sort_positions(ref_frags(ifrag_ref)%astruct_frg%nat,dist,ipiv)

              ! take atom and 3 nearest neighbours
              do iat=1,min(4,ref_frags(ifrag_ref)%astruct_frg%nat)
                 rxyz4_ref(:,iat)=rxyz_ref(:,ipiv(iat))
                 rxyz4_new(:,iat)=rxyz_new(:,ipiv(iat))
              end do

              call find_frag_trans(min(4,ref_frags(ifrag_ref)%astruct_frg%nat),rxyz4_ref,rxyz4_new,frag_trans_orb(iorbp))

              !write(*,'(A,I3,1x,I3,1x,3(F12.6,1x),F12.6)') 'ifrag,iorb,rot_axis,theta',&
              !     ifrag,iiorb,frag_trans_orb(iorbp)%rot_axis,frag_trans_orb(iorbp)%theta/(4.0_gp*atan(1.d0)/180.0_gp)

           end do
        end do
        isforb=isforb+ref_frags(ifrag_ref)%fbasis%forbs%norb
        isfat=isfat+ref_frags(ifrag_ref)%astruct_frg%nat     

        i_all = -product(shape(ipiv))*kind(ipiv)
        deallocate(ipiv,stat=i_stat)
        call memocc(i_stat,i_all,'ipiv',subname)
        i_all = -product(shape(dist))*kind(dist)
        deallocate(dist,stat=i_stat)
        call memocc(i_stat,i_all,'dist',subname)
        i_all = -product(shape(rxyz_ref))*kind(rxyz_ref)
        deallocate(rxyz_ref,stat=i_stat)
        call memocc(i_stat,i_all,'rxyz_ref',subname)
        i_all = -product(shape(rxyz_new))*kind(rxyz_new)
        deallocate(rxyz_new,stat=i_stat)
        call memocc(i_stat,i_all,'rxyz_new',subname)

     end do

     i_all = -product(shape(rxyz4_ref))*kind(rxyz4_ref)
     deallocate(rxyz4_ref,stat=i_stat)
     call memocc(i_stat,i_all,'rxyz4_ref',subname)
     i_all = -product(shape(rxyz4_new))*kind(rxyz4_new)
     deallocate(rxyz4_new,stat=i_stat)
     call memocc(i_stat,i_all,'rxyz4_new',subname)

  end if

  call timing(iproc,'tmbrestart','OF')
  call reformat_supportfunctions(iproc,nproc,&
       at,rxyz_old,rxyz,.false.,tmb,ndim_old,lzd_old,frag_trans_orb,&
       psi_old,trim(dir_output),input_frag,ref_frags,phi_array_old)
  call timing(iproc,'tmbrestart','ON')

  deallocate(frag_trans_orb)

  do iorbp=1,tmb%orbs%norbp
     !nullify/deallocate here as appropriate, in future may keep
     i_all = -product(shape(phi_array_old(iorbp)%psig))*kind(phi_array_old(iorbp)%psig)
     deallocate(phi_array_old(iorbp)%psig,stat=i_stat)
     call memocc(i_stat,i_all,'phi_array_old(iorbp)%psig',subname)
  end do

  deallocate(phi_array_old,stat=i_stat)
  call deallocate_local_zone_descriptors(lzd_old,subname)

  !! DEBUG - plot in global box - CHECK WITH REFORMAT ETC IN LRs
  !ind=1
  !allocate (gpsi(tmb%Lzd%glr%wfd%nvctr_c+7*tmb%Lzd%glr%wfd%nvctr_f),stat=i_stat)
  !call memocc(i_stat,gpsi,'gpsi',subname)
  !do iorbp=1,tmb%orbs%norbp
  !   iiorb=iorbp+tmb%orbs%isorb
  !   ilr = tmb%orbs%inwhichlocreg(iiorb)
  !
  !   call to_zero(tmb%Lzd%glr%wfd%nvctr_c+7*tmb%Lzd%glr%wfd%nvctr_f,gpsi)
  !   call Lpsi_to_global2(iproc, tmb%Lzd%Llr(ilr)%wfd%nvctr_c+7*tmb%Lzd%Llr(ilr)%wfd%nvctr_f, &
  !        tmb%Lzd%glr%wfd%nvctr_c+7*tmb%Lzd%glr%wfd%nvctr_f, &
  !        1, 1, 1, tmb%Lzd%glr, tmb%Lzd%Llr(ilr), tmb%psi(ind), gpsi)
  ! 
  !   write(orbname,*) iiorb
  !   call plot_wf(trim(dir_output)//trim(adjustl(orbname)),1,at,1.0_dp,tmb%Lzd%glr,&
  !        tmb%Lzd%hgrids(1),tmb%Lzd%hgrids(2),tmb%Lzd%hgrids(3),rxyz,gpsi)
  !   !call plot_wf(trim(adjustl(orbname)),1,at,1.0_dp,tmb%Lzd%Llr(ilr),&
  !   !     tmb%Lzd%hgrids(1),tmb%Lzd%hgrids(2),tmb%Lzd%hgrids(3),rxyz,tmb%psi)
  ! 
  !   ind = ind + tmb%Lzd%Llr(ilr)%wfd%nvctr_c+7*tmb%Lzd%Llr(ilr)%wfd%nvctr_f
  !end do
  !i_all=-product(shape(gpsi))*kind(gpsi)
  !deallocate(gpsi,stat=i_stat)
  !call memocc(i_stat,i_all,'gpsi',subname)
  !! END DEBUG 


  ! Read the coefficient file for each fragment and assemble total coeffs
  ! coeffs should eventually go into ref_frag array and then point? or be copied to (probably copied as will deallocate frag)
  unitwf=99
  isforb=0
  do ifrag=1,input_frag%nfrag
     ! find reference fragment this corresponds to
     ifrag_ref=input_frag%frag_index(ifrag)

     full_filename=trim(dir_output)//trim(input_frag%dirname(ifrag_ref))//trim(filename)//'_coeff.bin'

     if(iformat == WF_FORMAT_PLAIN) then
        open(unitwf,file=trim(full_filename),status='unknown',form='formatted')
     else if(iformat == WF_FORMAT_BINARY) then
        open(unitwf,file=trim(full_filename),status='unknown',form='unformatted')
     else
        stop 'Coefficient format not implemented'
     end if

     !if (input_frag%nfrag>1) then
        call read_coeff_minbasis(unitwf,(iformat == WF_FORMAT_PLAIN),iproc,ref_frags(ifrag_ref)%fbasis%forbs%norb,&
             ref_frags(ifrag_ref)%nelec,ref_frags(ifrag_ref)%coeff,ref_frags(ifrag_ref)%eval)
             !tmb%orbs%eval(isforb+1:isforb+ref_frags(ifrag_ref)%fbasis%forbs%norb))
             !tmb%orbs%eval(isforb+1)
        ! copying of coeffs from fragment to tmb%coeff now occurs after this routine
     !else
     !   call read_coeff_minbasis(unitwf,(iformat == WF_FORMAT_PLAIN),iproc,ref_frags(ifrag_ref)%fbasis%forbs%norb,&
     !        ref_frags(ifrag_ref)%nelec,tmb%coeff,tmb%orbs%eval)
     !end if
     close(unitwf)

     isforb=isforb+ref_frags(ifrag_ref)%fbasis%forbs%norb
  end do


  call cpu_time(tr1)
  call system_clock(ncount2,ncount_rate,ncount_max)
  tel=dble(ncount2-ncount1)/dble(ncount_rate)

  if (iproc == 0) then
     call yaml_open_sequence('Reading Waves Time')
     call yaml_sequence(advance='no')
     call yaml_open_map(flow=.true.)
     call yaml_map('Process',iproc)
     call yaml_map('Timing',(/ real(tr1-tr0,kind=8),tel /),fmt='(1pe10.3)')
     call yaml_close_map()
     call yaml_close_sequence()
  end if
  !write(*,'(a,i4,2(1x,1pe10.3))') '- READING WAVES TIME',iproc,tr1-tr0,tel
  call timing(iproc,'tmbrestart','OF')

END SUBROUTINE readmywaves_linear_new


!> Initializes onwhichatom, inwhichlocreg, locrad and locregcenter from file
subroutine initialize_linear_from_file(iproc,nproc,input_frag,astruct,rxyz,orbs,Lzd,iformat,&
     dir_output,filename,ref_frags,orblist)
  use module_base
  use module_types
  use module_defs
  use yaml_output
  use module_fragments
  use module_interfaces, except_this_one => initialize_linear_from_file
  implicit none
  integer, intent(in) :: iproc, nproc, iformat
  type(fragmentInputParameters),intent(in) :: input_frag
  type(atomic_structure), intent(in) :: astruct
  real(gp), dimension(3,astruct%nat), intent(in) :: rxyz
  type(orbitals_data), intent(inout) :: orbs  !< orbs related to the basis functions, inwhichlocreg and onwhichatom generated in this routine
  type(local_zone_descriptors), intent(inout) :: Lzd !< must already contain Glr and hgrids
  type(system_fragment), dimension(input_frag%nfrag_ref), intent(inout) :: ref_frags
  character(len=*), intent(in) :: filename, dir_output
  integer, dimension(orbs%norb), optional :: orblist

  !Local variables
  character(len=*), parameter :: subname='initialize_linear_from_file'
  character(len =256) :: error
  logical :: lstat
  integer :: ilr, ierr, iorb_old, iorb, ispinor, iorb_out, iforb, isforb, isfat, iiorb, iorbp, ifrag, ifrag_ref
  integer, dimension(3) :: n_old, ns_old
  integer :: i_stat, i_all, confPotOrder, iat
  real(gp), dimension(3) :: hgrids_old
  real(kind=8) :: eval, confPotprefac
  real(gp), dimension(orbs%norb):: locrad
  real(gp), dimension(3) :: locregCenter
  real(kind=8), dimension(:), allocatable :: lrad
  real(gp), dimension(:,:), allocatable :: cxyz
  character(len=256) :: full_filename

  ! to be fixed
  if (present(orblist)) then
     stop 'orblist no longer functional in initialize_linear_from_file due to addition of fragment calculation'
  end if

  ! NOTES:
  ! The orbs%norb family must be all constructed before this routine
  ! This can be done from the input.lin since the number of basis functions should be fixed.
  ! Fragment structure must also be fully initialized, even if this is not a fragment calculation

  call to_zero(orbs%norb,locrad(1))
  call to_zero(orbs%norb,orbs%onwhichatom(1))

  if (iformat == WF_FORMAT_ETSF) then
     stop 'Linear scaling with ETSF writing not implemented yet'
  else if (iformat == WF_FORMAT_BINARY .or. iformat == WF_FORMAT_PLAIN) then
     ! loop over fragments in current system (will still be treated as one fragment in calculation, just separate for restart)
     isforb=0
     isfat=0
     do ifrag=1,input_frag%nfrag
        ! find reference fragment this corresponds to
        ifrag_ref=input_frag%frag_index(ifrag)
        ! loop over orbitals of this fragment
        loop_iforb: do iforb=1,ref_frags(ifrag_ref)%fbasis%forbs%norb
           loop_iorb: do iorbp=1,orbs%norbp
              iiorb=iorbp+orbs%isorb
              ! check if this ref frag orbital corresponds to the orbital we want
              if (iiorb/=iforb+isforb) cycle
              do ispinor=1,orbs%nspinor

                 ! if this is a fragment calculation frag%dirname will contain fragment directory, otherwise it will be empty
                 ! bit of a hack to use orbs here not forbs, but different structures so this is necessary - to clean somehow
                 full_filename=trim(dir_output)//trim(input_frag%dirname(ifrag_ref))//trim(filename)

                 call open_filename_of_iorb(99,(iformat == WF_FORMAT_BINARY),full_filename, &
                      & orbs,iorbp,ispinor,iorb_out,iforb)
                      !& ref_frags(ifrag_ref)%fbasis%forbs,iforb,ispinor,iorb_out)
  
                 call io_read_descr_linear(99,(iformat == WF_FORMAT_PLAIN), iorb_old, eval, n_old(1), n_old(2), n_old(3), &
                      ns_old(1), ns_old(2), ns_old(3), hgrids_old, lstat, error, orbs%onwhichatom(iiorb), &
                      locrad(iiorb), locregCenter, confPotOrder, confPotprefac)

                 orbs%onwhichatom(iiorb) = orbs%onwhichatom(iiorb) + isfat

                 if (.not. lstat) then
                    call yaml_warning(trim(error))
                    stop
                 end if
                 if (iorb_old /= iorb_out) then
                    call yaml_warning('Initialize_linear_from_file')
                    stop
                 end if
                 close(99)
              
              end do
           end do loop_iorb
        end do loop_iforb
        isforb=isforb+ref_frags(ifrag_ref)%fbasis%forbs%norb
        isfat=isfat+ref_frags(ifrag_ref)%astruct_frg%nat        
     end do
  else
     call yaml_warning('Unknown wavefunction file format from filename.')
     stop
  end if

  Lzd%nlr = orbs%norb

  ! Communication of the quantities
  if (nproc > 1)  call mpiallred(orbs%onwhichatom(1),orbs%norb,MPI_SUM,bigdft_mpi%mpi_comm)
  if (nproc > 1)  call mpiallred(locrad(1),orbs%norb,MPI_SUM,bigdft_mpi%mpi_comm)

  allocate(cxyz(3,Lzd%nlr),stat=i_stat)
  call memocc(i_stat,cxyz,'cxyz',subname)
  allocate(lrad(Lzd%nlr), stat=i_stat)
  call memocc(i_stat, lrad, 'lrad', subname)

  ! Put the llr in posinp order
  ilr=0
  do iat=1,astruct%nat
     do iorb=1,orbs%norb
        if(iat == orbs%onwhichatom(iorb)) then
           ilr = ilr + 1
           cxyz(1,ilr) = rxyz(1,iat)
           cxyz(2,ilr) = rxyz(2,iat)
           cxyz(3,ilr) = rxyz(3,iat)
           lrad(ilr) = locrad(iorb)
           orbs%inwhichlocreg(iorb) = ilr
        end if
     end do
  end do
  
  ! Allocate the array of localisation regions
  allocate(lzd%Llr(lzd%nlr),stat=i_stat)
  do ilr=1,lzd%nlr
     lzd%Llr(ilr)=locreg_null()
  end do
  do ilr=1,lzd%nlr
      lzd%llr(ilr)%locrad=lrad(ilr)
      lzd%llr(ilr)%locregCenter=cxyz(:,ilr)
  end do

  i_all = -product(shape(cxyz))*kind(cxyz)
  deallocate(cxyz,stat=i_stat)
  call memocc(i_stat,i_all,'cxyz',subname)
  i_all = -product(shape(lrad))*kind(lrad)
  deallocate(lrad,stat=i_stat)
  call memocc(i_stat,i_all,'lrad',subname)

END SUBROUTINE initialize_linear_from_file


!> Copy old support functions from phi to phi_old
subroutine copy_old_supportfunctions(iproc,orbs,lzd,phi,lzd_old,phi_old)
  use module_base
  use module_types
  use yaml_output
  implicit none
  integer,intent(in) :: iproc
  type(orbitals_data), intent(in) :: orbs
  type(local_zone_descriptors), intent(in) :: lzd
  type(local_zone_descriptors), intent(inout) :: lzd_old
  real(wp), dimension(:), pointer :: phi,phi_old
  !Local variables
  character(len=*), parameter :: subname='copy_old_supportfunctions'
  integer :: iseg,j,ind1,iorb,i_stat,ii,iiorb,ilr
  real(kind=8) :: tt
! integer :: i_all

  ! First copy global quantities
  call nullify_locreg_descriptors(lzd_old%glr)

  lzd_old%glr%wfd%nvctr_c = lzd%glr%wfd%nvctr_c
  lzd_old%glr%wfd%nvctr_f = lzd%glr%wfd%nvctr_f
  lzd_old%glr%wfd%nseg_c  = lzd%glr%wfd%nseg_c
  lzd_old%glr%wfd%nseg_f  = lzd%glr%wfd%nseg_f

  !allocations
  call allocate_wfd(lzd_old%glr%wfd)

  do iseg=1,lzd_old%glr%wfd%nseg_c+lzd_old%glr%wfd%nseg_f
     lzd_old%glr%wfd%keyglob(1,iseg)    = lzd%glr%wfd%keyglob(1,iseg) 
     lzd_old%glr%wfd%keyglob(2,iseg)    = lzd%glr%wfd%keyglob(2,iseg)
     lzd_old%glr%wfd%keygloc(1,iseg)    = lzd%glr%wfd%keygloc(1,iseg)
     lzd_old%glr%wfd%keygloc(2,iseg)    = lzd%glr%wfd%keygloc(2,iseg)
     lzd_old%glr%wfd%keyvloc(iseg)      = lzd%glr%wfd%keyvloc(iseg)
     lzd_old%glr%wfd%keyvglob(iseg)     = lzd%glr%wfd%keyvglob(iseg)
  enddo
  !!!deallocation
  !!call deallocate_wfd(lzd%glr%wfd,subname)

  !!lzd_old%glr%d%n1 = lzd%glr%d%n1
  !!lzd_old%glr%d%n2 = lzd%glr%d%n2
  !!lzd_old%glr%d%n3 = lzd%glr%d%n3
  call copy_grid_dimensions(lzd%glr%d, lzd_old%glr%d)


  lzd_old%nlr=lzd%nlr
  nullify(lzd_old%llr)
  allocate(lzd_old%llr(lzd_old%nlr))
  do ilr=1,lzd_old%nlr
      call nullify_locreg_descriptors(lzd_old%llr(ilr))
  end do

  lzd_old%hgrids(1)=lzd%hgrids(1)
  lzd_old%hgrids(2)=lzd%hgrids(2)
  lzd_old%hgrids(3)=lzd%hgrids(3)
 
  !!ii=0
  !!do ilr=1,lzd_old%nlr

  !!    ! Now copy local quantities

  !!    lzd_old%llr(ilr)%wfd%nvctr_c = lzd%llr(ilr)%wfd%nvctr_c
  !!    lzd_old%llr(ilr)%wfd%nvctr_f = lzd%llr(ilr)%wfd%nvctr_f
  !!    lzd_old%llr(ilr)%wfd%nseg_c  = lzd%llr(ilr)%wfd%nseg_c
  !!    lzd_old%llr(ilr)%wfd%nseg_f  = lzd%llr(ilr)%wfd%nseg_f

  !!    !allocations
  !!    call allocate_wfd(lzd_old%llr(ilr)%wfd,subname)

  !!    do iseg=1,lzd_old%llr(ilr)%wfd%nseg_c+lzd_old%llr(ilr)%wfd%nseg_f
  !!       lzd_old%llr(ilr)%wfd%keyglob(1,iseg)    = lzd%llr(ilr)%wfd%keyglob(1,iseg) 
  !!       lzd_old%llr(ilr)%wfd%keyglob(2,iseg)    = lzd%llr(ilr)%wfd%keyglob(2,iseg)
  !!       lzd_old%llr(ilr)%wfd%keygloc(1,iseg)    = lzd%llr(ilr)%wfd%keygloc(1,iseg)
  !!       lzd_old%llr(ilr)%wfd%keygloc(2,iseg)    = lzd%llr(ilr)%wfd%keygloc(2,iseg)
  !!       lzd_old%llr(ilr)%wfd%keyvloc(iseg)      = lzd%llr(ilr)%wfd%keyvloc(iseg)
  !!       lzd_old%llr(ilr)%wfd%keyvglob(iseg)     = lzd%llr(ilr)%wfd%keyvglob(iseg)
  !!    enddo
  !!    !!!deallocation
  !!    !!call deallocate_wfd(lzd%llr(ilr)%wfd,subname)

  !!    !!lzd_old%llr(ilr)%d%n1 = lzd%llr(ilr)%d%n1
  !!    !!lzd_old%llr(ilr)%d%n2 = lzd%llr(ilr)%d%n2
  !!    !!lzd_old%llr(ilr)%d%n3 = lzd%llr(ilr)%d%n3
  !!    call copy_grid_dimensions(lzd%llr(ilr)%d, lzd_old%llr(ilr)%d)

  !!    ii = ii + lzd_old%llr(ilr)%wfd%nvctr_c + 7*lzd_old%llr(ilr)%wfd%nvctr_f

  !!end do

  ii=0
  do iorb=1,orbs%norbp
      iiorb=orbs%isorb+iorb
      ilr=orbs%inwhichlocreg(iiorb)
      call copy_locreg_descriptors(lzd%llr(ilr), lzd_old%llr(ilr))
      ii = ii + lzd_old%llr(ilr)%wfd%nvctr_c + 7*lzd_old%llr(ilr)%wfd%nvctr_f
  end do

  allocate(phi_old(ii+ndebug),stat=i_stat)
  call memocc(i_stat,phi_old,'phi_old',subname)

  ! Now copy the suport functions
  if (iproc==0) call yaml_map('Check the normalization of the support functions, tolerance',1.d-3,fmt='(1es12.4)')
  ind1=0
  do iorb=1,orbs%norbp
      tt=0.d0
      iiorb=orbs%isorb+iorb
      ilr=orbs%inwhichlocreg(iiorb)
      do j=1,lzd_old%llr(ilr)%wfd%nvctr_c+7*lzd_old%llr(ilr)%wfd%nvctr_f
          ind1=ind1+1
          phi_old(ind1)=phi(ind1)
          tt=tt+real(phi(ind1),kind=8)**2
      end do
      tt=sqrt(tt)
      if (abs(tt-1.d0) > 1.d-3) then
         !write(*,*)'wrong phi_old',iiorb,tt
         call yaml_warning('support function, value:'//trim(yaml_toa(iiorb,fmt='(i6)'))//trim(yaml_toa(tt,fmt='(1es18.9)')))
         !stop 
      end if
  end do
!  if (iproc==0) call yaml_close_map()

  !!!deallocation
  !!i_all=-product(shape(phi))*kind(phi)
  !!deallocate(phi,stat=i_stat)
  !!call memocc(i_stat,i_all,'phi',subname)

END SUBROUTINE copy_old_supportfunctions


subroutine copy_old_coefficients(norb_tmb, coeff, coeff_old)
  use module_base
  implicit none

  ! Calling arguments
  integer,intent(in):: norb_tmb
  real(8),dimension(:,:),pointer:: coeff, coeff_old

  ! Local variables
  character(len=*),parameter:: subname='copy_old_coefficients'
  integer:: istat
!  integer:: iall

  allocate(coeff_old(norb_tmb,norb_tmb),stat=istat)
  call memocc(istat,coeff_old,'coeff_old',subname)

  call vcopy(norb_tmb*norb_tmb, coeff(1,1), 1, coeff_old(1,1), 1)

  !!iall=-product(shape(coeff))*kind(coeff)
  !!deallocate(coeff,stat=istat)
  !!call memocc(istat,iall,'coeff',subname)

END SUBROUTINE copy_old_coefficients


subroutine copy_old_inwhichlocreg(norb_tmb, inwhichlocreg, inwhichlocreg_old, onwhichatom, onwhichatom_old)
  use module_base
  implicit none

  ! Calling arguments
  integer,intent(in):: norb_tmb
  integer,dimension(:),pointer:: inwhichlocreg, inwhichlocreg_old, onwhichatom, onwhichatom_old

  ! Local variables
  character(len=*),parameter:: subname='copy_old_inwhichlocreg'
  integer :: istat
!  integer:: iall

  allocate(inwhichlocreg_old(norb_tmb),stat=istat)
  call memocc(istat,inwhichlocreg_old,'inwhichlocreg_old',subname)
  call vcopy(norb_tmb, inwhichlocreg(1), 1, inwhichlocreg_old(1), 1)
  !!iall=-product(shape(inwhichlocreg))*kind(inwhichlocreg)
  !!deallocate(inwhichlocreg,stat=istat)
  !!call memocc(istat,iall,'inwhichlocreg',subname)


  allocate(onwhichatom_old(norb_tmb),stat=istat)
  call memocc(istat,onwhichatom_old,'onwhichatom_old',subname)
  call vcopy(norb_tmb, onwhichatom(1), 1, onwhichatom_old(1), 1)
  !!iall=-product(shape(onwhichatom))*kind(onwhichatom)
  !!deallocate(onwhichatom,stat=istat)
  !!call memocc(istat,iall,'onwhichatom',subname)

END SUBROUTINE copy_old_inwhichlocreg


!> Reformat wavefunctions if the mesh have changed (in a restart)
!! NB add_derivatives must be false if we are using phi_array_old instead of psi_old and don't have the keys
subroutine reformat_supportfunctions(iproc,nproc,at,rxyz_old,rxyz,add_derivatives,tmb,ndim_old,lzd_old,&
       frag_trans,psi_old,input_dir,input_frag,ref_frags,phi_array_old)
  use module_base
  use module_types
  use module_fragments
  use module_interfaces, except_this_one=>reformat_supportfunctions
  implicit none
  integer, intent(in) :: iproc,nproc
  integer, intent(in) :: ndim_old
  type(atoms_data), intent(in) :: at
  real(gp), dimension(3,at%astruct%nat), intent(in) :: rxyz,rxyz_old
  type(DFT_wavefunction), intent(inout) :: tmb
  type(local_zone_descriptors), intent(inout) :: lzd_old
  type(fragment_transformation), dimension(tmb%orbs%norbp), intent(in) :: frag_trans
  real(wp), dimension(:), pointer :: psi_old
  type(phi_array), dimension(tmb%orbs%norbp), optional, intent(in) :: phi_array_old
  logical, intent(in) :: add_derivatives
  character(len=*), intent(in) :: input_dir
  type(fragmentInputParameters), intent(in) :: input_frag
  type(system_fragment), dimension(:), intent(in) :: ref_frags
  !Local variables
  character(len=*), parameter :: subname='reformatmywaves'
  logical :: reformat
  integer :: iorb,j,i_stat,i_all,jstart,jstart_old,iiorb,ilr,iiat
  integer:: idir,jstart_old_der,ncount,ilr_old,i
  integer, dimension(3) :: ns_old,ns,n_old,n
  real(gp), dimension(3) :: centre_old_box,centre_new_box,da
  real(gp) :: tt,tol
  real(wp), dimension(:,:,:,:,:,:), pointer :: phigold
  real(wp), dimension(:), allocatable :: phi_old_der
  integer, dimension(0:6) :: reformat_reason
  character(len=12) :: orbname!, dummy
  real(wp), allocatable, dimension(:,:,:) :: psirold
  logical :: psirold_ok
  integer, dimension(3) :: nl, nr
  logical, dimension(3) :: per
  character(len=100) :: fragdir
  integer :: ifrag, ifrag_ref, iforb, isforb
  real(kind=gp), dimension(:,:,:), allocatable :: workarraytmp 

!  real(gp) :: dnrm2
!  integer :: iat

  reformat_reason=0
  tol=1.d-3

  ! Get the derivatives of the support functions
  if (add_derivatives) then
     allocate(phi_old_der(3*ndim_old),stat=i_stat)
     call memocc(i_stat,phi_old_der,'phi_old_der',subname)
     if (.not. associated(psi_old)) stop 'psi_old not associated in reformat_supportfunctions'
     call get_derivative_supportfunctions(ndim_old, lzd_old%hgrids(1), lzd_old, tmb%orbs, psi_old, phi_old_der)
     jstart_old_der=1
  end if

  jstart_old=1
  jstart=1
  do iorb=1,tmb%orbs%norbp
      iiorb=tmb%orbs%isorb+iorb
      ilr=tmb%orbs%inwhichlocreg(iiorb)
      iiat=tmb%orbs%onwhichatom(iiorb)

      ilr_old=ilr

      n_old(1)=lzd_old%Llr(ilr_old)%d%n1
      n_old(2)=lzd_old%Llr(ilr_old)%d%n2
      n_old(3)=lzd_old%Llr(ilr_old)%d%n3
      n(1)=tmb%lzd%Llr(ilr)%d%n1
      n(2)=tmb%lzd%Llr(ilr)%d%n2
      n(3)=tmb%lzd%Llr(ilr)%d%n3
      ns_old(1)=lzd_old%Llr(ilr_old)%ns1
      ns_old(2)=lzd_old%Llr(ilr_old)%ns2
      ns_old(3)=lzd_old%Llr(ilr_old)%ns3
      ns(1)=tmb%lzd%Llr(ilr)%ns1
      ns(2)=tmb%lzd%Llr(ilr)%ns2
      ns(3)=tmb%lzd%Llr(ilr)%ns3

      !theta=frag_trans(iorb)%theta!0.0d0*(4.0_gp*atan(1.d0)/180.0_gp)
      !newz=frag_trans(iorb)%rot_axis!(/1.0_gp,0.0_gp,0.0_gp/)
      !centre_old(:)=frag_trans(iorb)%rot_center(:)!rxyz_old(:,iiat)
      !shift(:)=frag_trans(iorb)%dr(:)!rxyz(:,iiat)

      call reformat_check(reformat,reformat_reason,tol,at,lzd_old%hgrids,tmb%lzd%hgrids,&
           lzd_old%llr(ilr_old)%wfd%nvctr_c,lzd_old%llr(ilr_old)%wfd%nvctr_f,&
           tmb%lzd%llr(ilr)%wfd%nvctr_c,tmb%lzd%llr(ilr)%wfd%nvctr_f,&
           n_old,n,ns_old,ns,frag_trans(iorb),centre_old_box,centre_new_box,da)  

      ! just copy psi from old to new as reformat not necessary
      if (.not. reformat) then 

          ! copy from phi_array_old, can use new keys as they should be identical to old keys
          if (present(phi_array_old)) then 
             call compress_plain(n(1),n(2),0,n(1),0,n(2),0,n(3), &
                  tmb%lzd%llr(ilr)%wfd%nseg_c,tmb%lzd%llr(ilr)%wfd%nvctr_c,tmb%lzd%llr(ilr)%wfd%keygloc(1,1), &
                  tmb%lzd%llr(ilr)%wfd%keyvloc(1),tmb%lzd%llr(ilr)%wfd%nseg_f,tmb%lzd%llr(ilr)%wfd%nvctr_f,&
                  tmb%lzd%llr(ilr)%wfd%keygloc(1,tmb%lzd%llr(ilr)%wfd%nseg_c+min(1,tmb%lzd%llr(ilr)%wfd%nseg_f)),&
                  tmb%lzd%llr(ilr)%wfd%keyvloc(tmb%lzd%llr(ilr)%wfd%nseg_c+min(1,tmb%lzd%llr(ilr)%wfd%nseg_f)),   &
                  phi_array_old(iorb)%psig,tmb%psi(jstart),&
                  tmb%psi(jstart+tmb%lzd%llr(ilr)%wfd%nvctr_c+min(1,tmb%lzd%llr(ilr)%wfd%nvctr_f)-1))
             jstart=jstart+tmb%lzd%llr(ilr)%wfd%nvctr_c+7*tmb%lzd%llr(ilr)%wfd%nvctr_f

          ! directly copy psi_old to psi, first check psi_old is actually allocated
          else 
             if (.not. associated(psi_old)) stop 'psi_old not associated in reformat_supportfunctions'
             do j=1,lzd_old%llr(ilr_old)%wfd%nvctr_c
                tmb%psi(jstart)=psi_old(jstart_old)
                jstart=jstart+1
                jstart_old=jstart_old+1
             end do
             do j=1,7*lzd_old%llr(ilr_old)%wfd%nvctr_f-6,7
                tmb%psi(jstart+0)=psi_old(jstart_old+0)
                tmb%psi(jstart+1)=psi_old(jstart_old+1)
                tmb%psi(jstart+2)=psi_old(jstart_old+2)
                tmb%psi(jstart+3)=psi_old(jstart_old+3)
                tmb%psi(jstart+4)=psi_old(jstart_old+4)
                tmb%psi(jstart+5)=psi_old(jstart_old+5)
                tmb%psi(jstart+6)=psi_old(jstart_old+6)
                jstart=jstart+7
                jstart_old=jstart_old+7
            end do
         
         end if
      else
          ! Add the derivatives to the basis functions
          if (add_derivatives) then
             do idir=1,3
                 tt=rxyz(idir,iiat)-rxyz_old(idir,iiat)
                 ncount = lzd_old%llr(ilr_old)%wfd%nvctr_c+7*lzd_old%llr(ilr_old)%wfd%nvctr_f
                 call daxpy(ncount, tt, phi_old_der(jstart_old_der), 1, psi_old(jstart_old), 1)
                 jstart_old_der = jstart_old_der + ncount
             end do
          end if

          ! uncompress or point towards correct phigold as necessary
          if (present(phi_array_old)) then
             phigold=>phi_array_old(iorb)%psig
          else
             allocate(phigold(0:n_old(1),2,0:n_old(2),2,0:n_old(3),2+ndebug),stat=i_stat)
             call memocc(i_stat,phigold,'phigold',subname)
             call psi_to_psig(n_old,lzd_old%llr(ilr_old)%wfd%nvctr_c,lzd_old%llr(ilr_old)%wfd%nvctr_f,&
                  lzd_old%llr(ilr_old)%wfd%nseg_c,lzd_old%llr(ilr_old)%wfd%nseg_f,&
                  lzd_old%llr(ilr_old)%wfd%keyvloc,lzd_old%llr(ilr_old)%wfd%keygloc,&
                  jstart_old,psi_old(jstart_old),phigold)
          end if
   
          !write(100+iproc,*) 'norm phigold ',dnrm2(8*(n1_old+1)*(n2_old+1)*(n3_old+1),phigold,1)
          !write(*,*) 'iproc,norm phigold ',iproc,dnrm2(8*(n1_old+1)*(n2_old+1)*(n3_old+1),phigold,1)

          ! read psir_old directly from files (don't have lzd_old to rebuild it)
          psirold_ok=.true.

          ! allow for fragment calculation
          if (input_frag%nfrag>1) then
             isforb=0
             do ifrag=1,input_frag%nfrag
                ! find reference fragment this corresponds to
                ifrag_ref=input_frag%frag_index(ifrag)
                ! loop over orbitals of this fragment
                do iforb=1,ref_frags(ifrag_ref)%fbasis%forbs%norb
                   if (iiorb==iforb+isforb) exit
                end do
                if (iforb/=ref_frags(ifrag_ref)%fbasis%forbs%norb+1) exit
                isforb=isforb+ref_frags(ifrag_ref)%fbasis%forbs%norb
             end do
             write(orbname,*) iforb
             fragdir=trim(input_frag%dirname(ifrag_ref))
          else
             write(orbname,*) iiorb
             fragdir=trim(input_frag%dirname(1))
          end if

          !! first check if file exists
          !inquire(file=trim(input_dir)//trim(fragdir)//'tmbisf'//trim(adjustl(orbname))//'.dat',exist=psirold_ok)
          !if (.not. psirold_ok) print*,"psirold doesn't exist for reformatting",iiorb,&
          !     trim(input_dir)//'tmbisf'//trim(adjustl(orbname))//'.dat'

          !! read in psirold
          !if (psirold_ok) then
          !   call timing(iproc,'readisffiles','ON')
          !   open(99,file=trim(input_dir)//trim(fragdir)//'tmbisf'//trim(adjustl(orbname))//'.dat',&
          !        form="unformatted",status='unknown')
          !   read(99) dummy
          !   read(99) lzd_old%llr(ilr_old)%d%n1i,lzd_old%llr(ilr_old)%d%n2i,lzd_old%llr(ilr_old)%d%n3i
          !   read(99) lzd_old%llr(ilr_old)%nsi1,lzd_old%llr(ilr_old)%nsi2,lzd_old%llr(ilr_old)%nsi3
          !   psirold=f_malloc((/lzd_old%llr(ilr_old)%d%n1i,lzd_old%llr(ilr_old)%d%n2i,lzd_old%llr(ilr_old)%d%n3i/),id='psirold')
          !   do k=1,lzd_old%llr(ilr_old)%d%n3i
          !      do j=1,lzd_old%llr(ilr_old)%d%n2i
          !         do i=1,lzd_old%llr(ilr_old)%d%n1i
          !            read(99) psirold(i,j,k)
          !         end do
          !      end do
          !   end do
          !   close(99)
          !   call timing(iproc,'readisffiles','OF')
          !end if

          lzd_old%llr(ilr_old)%nsi1=2*lzd_old%llr(ilr_old)%ns1
          lzd_old%llr(ilr_old)%nsi2=2*lzd_old%llr(ilr_old)%ns2
          lzd_old%llr(ilr_old)%nsi3=2*lzd_old%llr(ilr_old)%ns3

          lzd_old%llr(ilr_old)%d%n1i=2*n_old(1)+31
          lzd_old%llr(ilr_old)%d%n2i=2*n_old(2)+31
          lzd_old%llr(ilr_old)%d%n3i=2*n_old(3)+31

          psirold_ok=.true.
          workarraytmp=f_malloc((2*n_old+31),id='workarraytmp')
          psirold=f_malloc((2*n_old+31),id='psirold')

          call to_zero((2*n_old(1)+31)*(2*n_old(2)+31)*(2*n_old(3)+31),psirold(1,1,1))
          call vcopy((2*n_old(1)+2)*(2*n_old(2)+2)*(2*n_old(3)+2),phigold(0,1,0,1,0,1),1,psirold(1,1,1),1)
          call psig_to_psir_free(n_old(1),n_old(2),n_old(3),workarraytmp,psirold)
          call f_free(workarraytmp)

          call timing(iproc,'Reformatting ','ON')
          if (psirold_ok) then
             !print*,'using psirold to reformat',iiorb
             ! recalculate centres
             !conditions for periodicity in the three directions
             per(1)=(at%astruct%geocode /= 'F')
             per(2)=(at%astruct%geocode == 'P')
             per(3)=(at%astruct%geocode /= 'F')

             !buffers related to periodicity
             !WARNING: the boundary conditions are not assumed to change between new and old
             call ext_buffers(per(1),nl(1),nr(1))
             call ext_buffers(per(2),nl(2),nr(2))
             call ext_buffers(per(3),nl(3),nr(3))

             ! centre of rotation with respect to start of box
             centre_old_box(1)=frag_trans(iorb)%rot_center(1)-0.5d0*lzd_old%hgrids(1)*(lzd_old%llr(ilr_old)%nsi1-nl(1))
             centre_old_box(2)=frag_trans(iorb)%rot_center(2)-0.5d0*lzd_old%hgrids(2)*(lzd_old%llr(ilr_old)%nsi2-nl(2))
             centre_old_box(3)=frag_trans(iorb)%rot_center(3)-0.5d0*lzd_old%hgrids(3)*(lzd_old%llr(ilr_old)%nsi3-nl(3))

             centre_new_box(1)=frag_trans(iorb)%rot_center_new(1)-0.5d0*tmb%lzd%hgrids(1)*(tmb%lzd%llr(ilr)%nsi1-nl(1))
             centre_new_box(2)=frag_trans(iorb)%rot_center_new(2)-0.5d0*tmb%lzd%hgrids(2)*(tmb%lzd%llr(ilr)%nsi2-nl(2))
             centre_new_box(3)=frag_trans(iorb)%rot_center_new(3)-0.5d0*tmb%lzd%hgrids(3)*(tmb%lzd%llr(ilr)%nsi3-nl(3))

             da=centre_new_box-centre_old_box-(lzd_old%hgrids-tmb%lzd%hgrids)*0.5d0

             call reformat_one_supportfunction(tmb%lzd%llr(ilr),lzd_old%llr(ilr_old),tmb%lzd%llr(ilr)%geocode,&
                  lzd_old%hgrids,n_old,phigold,tmb%lzd%hgrids,n,centre_old_box,centre_new_box,da,&
                  frag_trans(iorb),tmb%psi(jstart:),psirold)
             call f_free(psirold)
          else ! don't have psirold from file, so reformat using old way
             call reformat_one_supportfunction(tmb%lzd%llr(ilr),lzd_old%llr(ilr_old),tmb%lzd%llr(ilr)%geocode,&
                  lzd_old%hgrids,n_old,phigold,tmb%lzd%hgrids,n,centre_old_box,centre_new_box,da,&
                  frag_trans(iorb),tmb%psi(jstart:))
          end if
          call timing(iproc,'Reformatting ','OF')
          jstart=jstart+tmb%lzd%llr(ilr)%wfd%nvctr_c+7*tmb%lzd%llr(ilr)%wfd%nvctr_f

          if (present(phi_array_old)) then   
             nullify(phigold)
          else
             i_all=-product(shape(phigold))*kind(phigold)
             deallocate(phigold,stat=i_stat)
             call memocc(i_stat,i_all,'phigold',subname)
          end if

      end if

  end do

  if (add_derivatives) then
     i_all=-product(shape(phi_old_der))*kind(phi_old_der)
     deallocate(phi_old_der,stat=i_stat)
     call memocc(i_stat,i_all,'phi_old_der',subname)
  end if

  call print_reformat_summary(iproc,nproc,reformat_reason)

END SUBROUTINE reformat_supportfunctions


!> Checks whether reformatting is needed based on various criteria and returns final shift and centres needed for reformat
subroutine reformat_check(reformat_needed,reformat_reason,tol,at,hgrids_old,hgrids,nvctr_c_old,nvctr_f_old,&
       nvctr_c,nvctr_f,n_old,n,ns_old,ns,frag_trans,centre_old_box,centre_new_box,da)  
  use module_base
  use module_types
  use module_fragments
  use yaml_output
  implicit none

  logical, intent(out) :: reformat_needed ! logical telling whether reformat is needed
  integer, dimension(0:6), intent(inout) :: reformat_reason ! array giving reasons for reformatting
  real(gp), intent(in) :: tol ! tolerance for rotations and shifts
  type(atoms_data), intent(in) :: at
  real(gp), dimension(3), intent(in) :: hgrids, hgrids_old
  integer, intent(in) :: nvctr_c, nvctr_f, nvctr_c_old, nvctr_f_old
  integer, dimension(3), intent(in) :: n, n_old, ns, ns_old
  real(gp), dimension(3), intent(out) :: centre_old_box, centre_new_box ! centres of rotation wrt box
  real(gp), dimension(3), intent(out) :: da ! shift to be used in reformat
  type(fragment_transformation), intent(in) :: frag_trans ! includes centres of rotation in global coordinates, shift and angle

  ! local variables 
  real(gp) :: displ, mindist
  integer, dimension(3) :: nb
  logical, dimension(3) :: per
  !real(gp), dimension(3) :: centre_new

  !conditions for periodicity in the three directions
  per(1)=(at%astruct%geocode /= 'F')
  per(2)=(at%astruct%geocode == 'P')
  per(3)=(at%astruct%geocode /= 'F')

  !buffers related to periodicity
  !WARNING: the boundary conditions are not assumed to change between new and old
  call ext_buffers_coarse(per(1),nb(1))
  call ext_buffers_coarse(per(2),nb(2))
  call ext_buffers_coarse(per(3),nb(3))

  ! centre of rotation with respect to start of box
  centre_old_box(1)=mindist(per(1),at%astruct%cell_dim(1),frag_trans%rot_center(1),hgrids_old(1)*(ns_old(1)-0.5_dp*nb(1)))
  centre_old_box(2)=mindist(per(2),at%astruct%cell_dim(2),frag_trans%rot_center(2),hgrids_old(2)*(ns_old(2)-0.5_dp*nb(2)))
  centre_old_box(3)=mindist(per(3),at%astruct%cell_dim(3),frag_trans%rot_center(3),hgrids_old(3)*(ns_old(3)-0.5_dp*nb(3)))

  centre_new_box(1)=mindist(per(1),at%astruct%cell_dim(1),frag_trans%rot_center_new(1),hgrids(1)*(ns(1)-0.5_dp*nb(1)))
  centre_new_box(2)=mindist(per(2),at%astruct%cell_dim(2),frag_trans%rot_center_new(2),hgrids(2)*(ns(2)-0.5_dp*nb(2)))
  centre_new_box(3)=mindist(per(3),at%astruct%cell_dim(3),frag_trans%rot_center_new(3),hgrids(3)*(ns(3)-0.5_dp*nb(3)))

  !print*,'rotated nb',trim(yaml_toa(rotate_vector(frag_trans%rot_axis,frag_trans%theta,hgrids*-0.5_dp*nb),fmt='(f12.8)'))
  !print*,'rotated centre old',trim(yaml_toa(rotate_vector(frag_trans%rot_axis,frag_trans%theta,centre_old_box),fmt='(f12.8)'))
  !print*,'rotated centre new',trim(yaml_toa(rotate_vector(frag_trans%rot_axis,-frag_trans%theta,centre_new_box),fmt='(f12.8)'))
  !Calculate the shift of the atom to be used in reformat
  !da(1)=mindist(per(1),at%astruct%cell_dim(1),centre_new_box(1),centre_old_box(1))
  !da(2)=mindist(per(2),at%astruct%cell_dim(2),centre_new_box(2),centre_old_box(2))
  !da(3)=mindist(per(3),at%astruct%cell_dim(3),centre_new_box(3),centre_old_box(3))
  da=centre_new_box-centre_old_box-(hgrids_old-hgrids)*0.5d0

  !print*,'reformat check',frag_trans%rot_center(2),ns_old(2),centre_old_box(2),&
  !     frag_trans%rot_center_new(2),ns(2),centre_new_box(2),da(2)
  !write(*,'(a,15I4)')'nb,ns_old,ns,n_old,n',nb,ns_old,ns,n_old,n
  !write(*,'(a,3(3(f12.8,x),3x))') 'final centre box',centre_old_box,centre_new_box,da
  !write(*,'(a,3(3(f12.8,x),3x))') 'final centre',frag_trans%rot_center,frag_trans%rot_center_new

  displ=sqrt(da(1)**2+da(2)**2+da(3)**2)

  !reformatting criterion
  if (hgrids(1) == hgrids_old(1) .and. hgrids(2) == hgrids_old(2) .and. hgrids(3) == hgrids_old(3) &
        .and. nvctr_c  == nvctr_c_old .and. nvctr_f  == nvctr_f_old &
        .and. n_old(1)==n(1)  .and. n_old(2)==n(2) .and. n_old(3)==n(3) &
        .and. abs(frag_trans%theta) <= tol .and. abs(displ) <= tol) then
      reformat_reason(0) = reformat_reason(0) + 1
      reformat_needed=.false.
  else
      reformat_needed=.true.
      if (hgrids(1) /= hgrids_old(1) .or. hgrids(2) /= hgrids_old(2) .or. hgrids(3) /= hgrids_old(3)) then 
         reformat_reason(1) = reformat_reason(1) + 1
      end if
      if (nvctr_c  /= nvctr_c_old) then
         reformat_reason(2) = reformat_reason(2) + 1
      end if
      if (nvctr_f  /= nvctr_f_old) then
         reformat_reason(3) = reformat_reason(3) + 1
      end if
      if (n_old(1) /= n(1)  .or. n_old(2) /= n(2) .or. n_old(3) /= n(3) )  then  
         reformat_reason(4) = reformat_reason(4) + 1
      end if
      if (abs(displ) > tol)  then  
         reformat_reason(5) = reformat_reason(5) + 1
      end if
      if (abs(frag_trans%theta) > tol)  then  
         reformat_reason(6) = reformat_reason(6) + 1
      end if
  end if

end subroutine reformat_check


!> Print information about the reformatting due to restart
subroutine print_reformat_summary(iproc,nproc,reformat_reason)
  use module_base
  use module_types
  use yaml_output
  implicit none

  integer, intent(in) :: iproc,nproc
  integer, dimension(0:6), intent(inout) :: reformat_reason ! array giving reasons for reformatting

  integer :: ierr

  if (nproc > 1) then
     call mpiallred(reformat_reason(0), 7, mpi_sum, bigdft_mpi%mpi_comm)
  end if

  if (iproc==0) then
        call yaml_open_map('Overview of the reformatting (several categories may apply)')
        call yaml_map('No reformatting required', reformat_reason(0))
        call yaml_map('Grid spacing has changed', reformat_reason(1))
        call yaml_map('Number of coarse grid points has changed', reformat_reason(2))
        call yaml_map('Number of fine grid points has changed', reformat_reason(3))
        call yaml_map('Box size has changed', reformat_reason(4))
        call yaml_map('Molecule was shifted', reformat_reason(5))
        call yaml_map('Molecule was rotated', reformat_reason(6))
        call yaml_close_map()
  end if

end subroutine print_reformat_summary


subroutine psi_to_psig(n,nvctr_c,nvctr_f,nseg_c,nseg_f,keyvloc,keygloc,jstart,psi,psig)
  use module_base
  implicit none

  integer, dimension(3), intent(in) :: n
  integer, intent(in) :: nseg_c, nseg_f, nvctr_c, nvctr_f
  integer, dimension(nseg_c+nseg_f), intent(in) :: keyvloc
  integer, dimension(2,nseg_c+nseg_f), intent(in) :: keygloc
  integer, intent(inout) :: jstart
  real(wp), dimension(jstart:jstart+nvctr_c+7*nvctr_f), intent(in) :: psi
  real(wp), dimension(0:n(1),2,0:n(2),2,0:n(3),2), intent(out) :: psig

  ! local variables
  integer :: iseg, jj, j0, j1, i, ii, i0, i1, i2, i3

  call to_zero(8*(n(1)+1)*(n(2)+1)*(n(3)+1),psig(0,1,0,1,0,1))

  ! coarse part
  do iseg=1,nseg_c
     jj=keyvloc(iseg)
     j0=keygloc(1,iseg)
     j1=keygloc(2,iseg)
     ii=j0-1
     i3=ii/((n(1)+1)*(n(2)+1))
     ii=ii-i3*(n(1)+1)*(n(2)+1)
     i2=ii/(n(1)+1)
     i0=ii-i2*(n(1)+1)
     i1=i0+j1-j0
     do i=i0,i1
        psig(i,1,i2,1,i3,1) = psi(jstart)
        jstart=jstart+1
     end do
  end do
   
  ! fine part
  do iseg=1,nseg_f
     jj=keyvloc(nseg_c + iseg)
     j0=keygloc(1,nseg_c + iseg)
     j1=keygloc(2,nseg_c + iseg)
     ii=j0-1
     i3=ii/((n(1)+1)*(n(2)+1))
     ii=ii-i3*(n(1)+1)*(n(2)+1)
     i2=ii/(n(1)+1)
     i0=ii-i2*(n(1)+1)
     i1=i0+j1-j0
     do i=i0,i1
        psig(i,2,i2,1,i3,1)=psi(jstart+0)
        psig(i,1,i2,2,i3,1)=psi(jstart+1)
        psig(i,2,i2,2,i3,1)=psi(jstart+2)
        psig(i,1,i2,1,i3,2)=psi(jstart+3)
        psig(i,2,i2,1,i3,2)=psi(jstart+4)
        psig(i,1,i2,2,i3,2)=psi(jstart+5)
        psig(i,2,i2,2,i3,2)=psi(jstart+6)
        jstart=jstart+7
     end do
  end do

end subroutine psi_to_psig<|MERGE_RESOLUTION|>--- conflicted
+++ resolved
@@ -1277,7 +1277,6 @@
 END SUBROUTINE tmb_overlap_onsite
 
 
-<<<<<<< HEAD
 !!subroutine tmb_overlap_onsite_rotate(iproc, nproc, at, tmb, rxyz)
 !!
 !!  use module_base
@@ -1553,283 +1552,6 @@
 !!  call memocc(i_stat,i_all,'psi_tmp',subname)
 !!
 !!END SUBROUTINE tmb_overlap_onsite_rotate
-=======
-subroutine tmb_overlap_onsite_rotate(iproc, nproc, at, tmb, rxyz)
-
-  use module_base
-  use module_types
-  use module_interfaces
-  use module_fragments
-  use communications_base, only: comms_linear_null, deallocate_comms_linear
-  use communications_init, only: init_comms_linear
-  use communications, only: transpose_localized
-  implicit none
-
-  ! Calling arguments
-  integer,intent(in) :: iproc, nproc
-  type(atoms_data), intent(inout) :: at
-  type(DFT_wavefunction),intent(in):: tmb
-  real(gp),dimension(3,at%astruct%nat),intent(in) :: rxyz
-
-  ! Local variables
-  logical :: reformat
-  integer :: iorb,i_stat,i_all,istart,jstart
-  integer :: iiorb,ilr,iiat,j,iis1,iie1,i1
-  integer :: jlr,iiat_tmp,ndim_tmp,ndim,norb_tmp,iat,jjat,jjorb
-  integer, dimension(3) :: ns,nsj,n,nj
-  real(gp), dimension(3) :: centre_old_box, centre_new_box, da
-  real(wp), dimension(:,:,:,:,:,:), allocatable :: phigold
-  real(wp), dimension(:), pointer :: psi_tmp, psit_c_tmp, psit_f_tmp, norm
-  integer, dimension(0:6) :: reformat_reason
-  type(comms_linear) :: collcom_tmp
-  type(local_zone_descriptors) :: lzd_tmp
-  real(gp) :: tol
-  character(len=*),parameter:: subname='tmb_overlap_onsite'
-  type(fragment_transformation) :: frag_trans
-  real(gp), dimension(:,:), allocatable :: rxyz4_new, rxyz4_ref, rxyz_new, rxyz_ref
-  real(gp), dimension(:), allocatable :: dist
-  integer, dimension(:), allocatable :: ipiv
-
-  ! move all psi into psi_tmp all centred in the same place and calculate overlap matrix
-  tol=1.d-3
-  reformat_reason=0
-
-  !arbitrarily pick the middle one as assuming it'll be near the centre of structure
-  !and therefore have large fine grid
-  norb_tmp=tmb%orbs%norb/2
-  jlr=tmb%orbs%inwhichlocreg(norb_tmp) 
-  iiat_tmp=tmb%orbs%onwhichatom(norb_tmp)
-  jjorb=norb_tmp
-  jjat=iiat_tmp
-
-  ! find biggest instead
-  !do ilr=1,tmb%lzr%nlr
-  !  if (tmb%lzd%llr(ilr)%wfd%nvctr_c
-  !end do
-
-  ! Determine size of phi_old and phi
-  ndim_tmp=0
-  ndim=0
-  do iorb=1,tmb%orbs%norbp
-      iiorb=tmb%orbs%isorb+iorb
-      ilr=tmb%orbs%inwhichlocreg(iiorb)
-      ndim=ndim+tmb%lzd%llr(ilr)%wfd%nvctr_c+7*tmb%lzd%llr(ilr)%wfd%nvctr_f
-      ndim_tmp=ndim_tmp+tmb%lzd%llr(jlr)%wfd%nvctr_c+7*tmb%lzd%llr(jlr)%wfd%nvctr_f
-  end do
-
-  ! should integrate bettwer with existing reformat routines, but restart needs tidying anyway
-  allocate(psi_tmp(ndim_tmp),stat=i_stat)
-  call memocc(i_stat,psi_tmp,'psi_tmp',subname)
-
-  allocate(rxyz4_ref(3,min(4,at%astruct%nat)), stat=i_stat)
-  call memocc(i_stat, rxyz4_ref, 'rxyz4_ref', subname)
-  allocate(rxyz4_new(3,min(4,at%astruct%nat)), stat=i_stat)
-  call memocc(i_stat, rxyz4_new, 'rxyz4_ref', subname)
-
-  allocate(rxyz_ref(3,at%astruct%nat), stat=i_stat)
-  call memocc(i_stat, rxyz_ref, 'rxyz_ref', subname)
-  allocate(rxyz_new(3,at%astruct%nat), stat=i_stat)
-  call memocc(i_stat, rxyz_new, 'rxyz_ref', subname)
-  allocate(dist(at%astruct%nat), stat=i_stat)
-  call memocc(i_stat, dist, 'dist', subname)
-  allocate(ipiv(at%astruct%nat), stat=i_stat)
-  call memocc(i_stat, ipiv, 'ipiv', subname)
-
-  istart=1
-  jstart=1
-  do iorb=1,tmb%orbs%norbp
-      iiorb=tmb%orbs%isorb+iorb
-      ilr=tmb%orbs%inwhichlocreg(iiorb)
-      iiat=tmb%orbs%onwhichatom(iiorb)
-
-      !do jjorb=1,tmb%orbs%norb
-      !   !jlr=tmb%orbs%inwhichlocreg(jjorb)
-      !   jjat=tmb%orbs%onwhichatom(jjorb)
-
-         n(1)=tmb%lzd%Llr(ilr)%d%n1
-         n(2)=tmb%lzd%Llr(ilr)%d%n2
-         n(3)=tmb%lzd%Llr(ilr)%d%n3
-         nj(1)=tmb%lzd%Llr(jlr)%d%n1
-         nj(2)=tmb%lzd%Llr(jlr)%d%n2
-         nj(3)=tmb%lzd%Llr(jlr)%d%n3
-         ns(1)=tmb%lzd%Llr(ilr)%ns1
-         ns(2)=tmb%lzd%Llr(ilr)%ns2
-         ns(3)=tmb%lzd%Llr(ilr)%ns3
-         nsj(1)=tmb%lzd%Llr(jlr)%ns1
-         nsj(2)=tmb%lzd%Llr(jlr)%ns2
-         nsj(3)=tmb%lzd%Llr(jlr)%ns3
-
-         ! find fragment transformation using 3 nearest neighbours
-         do iat=1,at%astruct%nat
-            rxyz_new(:,iat)=rxyz(:,iat)
-            rxyz_ref(:,iat)=rxyz(:,iat)
-         end do
-
-         ! use atom position
-         frag_trans%rot_center=rxyz(:,iiat)
-         frag_trans%rot_center_new=rxyz(:,jjat)
-
-        ! shift rxyz wrt center of rotation
-         do iat=1,at%astruct%nat
-            rxyz_ref(:,iat)=rxyz_ref(:,iat)-frag_trans%rot_center
-            rxyz_new(:,iat)=rxyz_new(:,iat)-frag_trans%rot_center_new
-         end do
-
-         ! find distances from this atom, sort atoms into neighbour order and take atom and 3 nearest neighbours
-         do iat=1,at%astruct%nat
-            dist(iat)=-dsqrt(rxyz_ref(1,iat)**2+rxyz_ref(2,iat)**2+rxyz_ref(3,iat)**2)
-         end do             
-         call sort_positions(at%astruct%nat,dist,ipiv)
-         do iat=1,min(4,at%astruct%nat)
-            rxyz4_ref(:,iat)=rxyz_ref(:,ipiv(iat))
-         end do
-
-         ! find distances from this atom, sort atoms into neighbour order and take atom and 3 nearest neighbours
-         do iat=1,at%astruct%nat
-            dist(iat)=-dsqrt(rxyz_new(1,iat)**2+rxyz_new(2,iat)**2+rxyz_new(3,iat)**2)
-         end do             
-         call sort_positions(at%astruct%nat,dist,ipiv)
-         do iat=1,min(4,at%astruct%nat)
-            rxyz4_new(:,iat)=rxyz_new(:,ipiv(iat))
-         end do
-
-         call find_frag_trans(min(4,at%astruct%nat),rxyz4_ref,rxyz4_new,frag_trans)
-
-         write(*,'(A,4(I3,1x),3(F12.6,1x),F12.6)') 'iorb,jorb,iat,jat,rot_axis,theta',&
-              iiorb,jjorb,iiat,jjat,frag_trans%rot_axis,frag_trans%theta/(4.0_gp*atan(1.d0)/180.0_gp)
-
-         !frag_trans%theta=0.0d0*(4.0_gp*atan(1.d0)/180.0_gp)
-         !frag_trans%rot_axis=(/1.0_gp,0.0_gp,0.0_gp/)
-         !frag_trans%rot_center(:)=rxyz(:,iiat)
-         !overwrite rot_center_new to account for llr_tmp being in different location
-         frag_trans%rot_center_new(:)=rxyz(:,iiat_tmp)
-
-         call reformat_check(reformat,reformat_reason,tol,at,tmb%lzd%hgrids,tmb%lzd%hgrids,&
-              tmb%lzd%llr(ilr)%wfd%nvctr_c,tmb%lzd%llr(ilr)%wfd%nvctr_c,&
-              tmb%lzd%llr(jlr)%wfd%nvctr_c,tmb%lzd%llr(jlr)%wfd%nvctr_c,&
-              n,nj,ns,nsj,frag_trans,centre_old_box,centre_new_box,da)  
-
-         if (.not. reformat) then ! copy psi into psi_tmp
-            do j=1,tmb%lzd%llr(jlr)%wfd%nvctr_c
-               psi_tmp(jstart)=tmb%psi(istart)
-               istart=istart+1
-               jstart=jstart+1
-            end do
-            do j=1,7*tmb%lzd%llr(ilr)%wfd%nvctr_f-6,7
-               psi_tmp(jstart+0)=tmb%psi(istart+0)
-               psi_tmp(jstart+1)=tmb%psi(istart+1)
-               psi_tmp(jstart+2)=tmb%psi(istart+2)
-               psi_tmp(jstart+3)=tmb%psi(istart+3)
-               psi_tmp(jstart+4)=tmb%psi(istart+4)
-               psi_tmp(jstart+5)=tmb%psi(istart+5)
-               psi_tmp(jstart+6)=tmb%psi(istart+6)
-               istart=istart+7
-               jstart=jstart+7
-            end do
-         else
-            allocate(phigold(0:n(1),2,0:n(2),2,0:n(3),2+ndebug),stat=i_stat)
-            call memocc(i_stat,phigold,'phigold',subname)
-
-            call psi_to_psig(n,tmb%lzd%llr(ilr)%wfd%nvctr_c,tmb%lzd%llr(ilr)%wfd%nvctr_f,&
-                 tmb%lzd%llr(ilr)%wfd%nseg_c,tmb%lzd%llr(ilr)%wfd%nseg_f,&
-                 tmb%lzd%llr(ilr)%wfd%keyvloc,tmb%lzd%llr(ilr)%wfd%keygloc,istart,tmb%psi(jstart),phigold)
-
-            call reformat_one_supportfunction(tmb%lzd%llr(jlr),tmb%lzd%llr(ilr),tmb%lzd%llr(jlr)%geocode,&
-                 tmb%lzd%hgrids,n,phigold,tmb%lzd%hgrids,nj,centre_old_box,centre_new_box,da,&
-                 frag_trans,psi_tmp(jstart:))
-
-            jstart=jstart+tmb%lzd%llr(jlr)%wfd%nvctr_c+7*tmb%lzd%llr(jlr)%wfd%nvctr_f
-   
-            i_all=-product(shape(phigold))*kind(phigold)
-            deallocate(phigold,stat=i_stat)
-            call memocc(i_stat,i_all,'phigold',subname)
-        end if
-
-     !end do
-  end do
-
-
-  i_all = -product(shape(ipiv))*kind(ipiv)
-  deallocate(ipiv,stat=i_stat)
-  call memocc(i_stat,i_all,'ipiv',subname)
-  i_all = -product(shape(dist))*kind(dist)
-  deallocate(dist,stat=i_stat)
-  call memocc(i_stat,i_all,'dist',subname)
-  i_all = -product(shape(rxyz_ref))*kind(rxyz_ref)
-  deallocate(rxyz_ref,stat=i_stat)
-  call memocc(i_stat,i_all,'rxyz_ref',subname)
-  i_all = -product(shape(rxyz_new))*kind(rxyz_new)
-  deallocate(rxyz_new,stat=i_stat)
-  call memocc(i_stat,i_all,'rxyz_new',subname)
-  i_all = -product(shape(rxyz4_ref))*kind(rxyz4_ref)
-  deallocate(rxyz4_ref,stat=i_stat)
-  call memocc(i_stat,i_all,'rxyz4_ref',subname)
-  i_all = -product(shape(rxyz4_new))*kind(rxyz4_new)
-  deallocate(rxyz4_new,stat=i_stat)
-  call memocc(i_stat,i_all,'rxyz4_new',subname)
-
-  call print_reformat_summary(iproc,nproc,reformat_reason)
-
-  ! now that they are all in one lr, need to calculate overlap matrix
-  ! make lzd_tmp contain all identical lrs
-  lzd_tmp%linear=tmb%lzd%linear
-  lzd_tmp%nlr=tmb%lzd%nlr
-  lzd_tmp%lintyp=tmb%lzd%lintyp
-  lzd_tmp%ndimpotisf=tmb%lzd%ndimpotisf
-  lzd_tmp%hgrids(:)=tmb%lzd%hgrids(:)
-
-  call nullify_locreg_descriptors(lzd_tmp%glr)
-  call copy_locreg_descriptors(tmb%lzd%glr, lzd_tmp%glr)
-
-  iis1=lbound(tmb%lzd%llr,1)
-  iie1=ubound(tmb%lzd%llr,1)
-  allocate(lzd_tmp%llr(iis1:iie1), stat=i_stat)
-  do i1=iis1,iie1
-     call nullify_locreg_descriptors(lzd_tmp%llr(i1))
-     call copy_locreg_descriptors(tmb%lzd%llr(jlr), lzd_tmp%llr(i1))
-  end do
-
-  !call nullify_comms_linear(collcom_tmp)
-  collcom_tmp=comms_linear_null()
-  call init_comms_linear(iproc, nproc, ndim_tmp, tmb%orbs, lzd_tmp, collcom_tmp)
-
-  allocate(psit_c_tmp(sum(collcom_tmp%nrecvcounts_c)), stat=i_stat)
-  call memocc(i_stat, psit_c_tmp, 'psit_c_tmp', subname)
-
-  allocate(psit_f_tmp(7*sum(collcom_tmp%nrecvcounts_f)), stat=i_stat)
-  call memocc(i_stat, psit_f_tmp, 'psit_f_tmp', subname)
-
-  call transpose_localized(iproc, nproc, ndim_tmp, tmb%orbs, collcom_tmp, &
-       psi_tmp, psit_c_tmp, psit_f_tmp, lzd_tmp)
-
-  ! normalize psi
-  allocate(norm(tmb%orbs%norb), stat=i_stat)
-  call memocc(i_stat, norm, 'norm', subname)
-  call normalize_transposed(iproc, nproc, tmb%orbs, collcom_tmp, psit_c_tmp, psit_f_tmp, norm)
-  i_all = -product(shape(norm))*kind(norm)
-  deallocate(norm,stat=i_stat)
-  call memocc(i_stat,i_all,'norm',subname)
-
-  call calculate_pulay_overlap(iproc, nproc, tmb%orbs, tmb%orbs, collcom_tmp, collcom_tmp, &
-       psit_c_tmp, psit_c_tmp, psit_f_tmp, psit_f_tmp, tmb%linmat%ovrlp%matrix)
-
-  call deallocate_comms_linear(collcom_tmp)
-  call deallocate_local_zone_descriptors(lzd_tmp, subname)
-
-  i_all = -product(shape(psit_c_tmp))*kind(psit_c_tmp)
-  deallocate(psit_c_tmp,stat=i_stat)
-  call memocc(i_stat,i_all,'psit_c_tmp',subname)
-
-  i_all = -product(shape(psit_f_tmp))*kind(psit_f_tmp)
-  deallocate(psit_f_tmp,stat=i_stat)
-  call memocc(i_stat,i_all,'psit_f_tmp',subname)
-
-  i_all = -product(shape(psi_tmp))*kind(psi_tmp)
-  deallocate(psi_tmp,stat=i_stat)
-  call memocc(i_stat,i_all,'psi_tmp',subname)
-
-END SUBROUTINE tmb_overlap_onsite_rotate
->>>>>>> f33b78dc
 
 
 !> Write all my wavefunctions in files by calling writeonewave
