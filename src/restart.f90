!> @file
!!  Routines to do restart
!! @author
!!    Copyright (C) 2007-2011 BigDFT group
!!    This file is distributed under the terms of the
!!    GNU General Public License, see ~/COPYING file
!!    or http://www.gnu.org/copyleft/gpl.txt .
!!    For the list of contributors, see ~/AUTHORS 


!> Copy old wavefunctions from psi to psi_old
subroutine copy_old_wavefunctions(nproc,orbs,n1,n2,n3,wfd,psi,&
     n1_old,n2_old,n3_old,wfd_old,psi_old)
  use module_base
  use module_types
  use yaml_output
  implicit none
  integer, intent(in) :: nproc,n1,n2,n3
  type(orbitals_data), intent(in) :: orbs
  type(wavefunctions_descriptors), intent(inout) :: wfd,wfd_old
  integer, intent(out) :: n1_old,n2_old,n3_old
  real(wp), dimension(:), pointer :: psi,psi_old
  !Local variables
  character(len=*), parameter :: subname='copy_old_wavefunctions'
  !real(kind=8), parameter :: eps_mach=1.d-12
  integer :: iseg,j,ind1,iorb,i_all,i_stat,oidx,sidx !n(c) nvctrp_old
  real(kind=8) :: tt

  wfd_old%nvctr_c = wfd%nvctr_c
  wfd_old%nvctr_f = wfd%nvctr_f
  wfd_old%nseg_c  = wfd%nseg_c
  wfd_old%nseg_f  = wfd%nseg_f

  !allocations
  call allocate_wfd(wfd_old,subname)

  do iseg=1,wfd_old%nseg_c+wfd_old%nseg_f
     wfd_old%keyglob(1,iseg)    = wfd%keyglob(1,iseg) 
     wfd_old%keyglob(2,iseg)    = wfd%keyglob(2,iseg)
     wfd_old%keygloc(1,iseg)    = wfd%keygloc(1,iseg)
     wfd_old%keygloc(2,iseg)    = wfd%keygloc(2,iseg)
     wfd_old%keyvloc(iseg)      = wfd%keyvloc(iseg)
     wfd_old%keyvglob(iseg)      = wfd%keyvglob(iseg)
  enddo
  !deallocation
  call deallocate_wfd(wfd,subname)

  n1_old = n1
  n2_old = n2
  n3_old = n3

  !add the number of distributed point for the compressed wavefunction
  tt=dble(wfd_old%nvctr_c+7*wfd_old%nvctr_f)/dble(nproc)
  !n(c) nvctrp_old=int((1.d0-eps_mach*tt) + tt)

  allocate(psi_old((wfd_old%nvctr_c+7*wfd_old%nvctr_f)*orbs%norbp*orbs%nspinor+ndebug),&
       stat=i_stat)
  call memocc(i_stat,psi_old,'psi_old',subname)

  do iorb=1,orbs%norbp
     tt=0.d0
     oidx=(iorb-1)*orbs%nspinor+1
     do sidx=oidx,oidx+orbs%nspinor-1
        do j=1,wfd_old%nvctr_c+7*wfd_old%nvctr_f
           ind1=j+(wfd_old%nvctr_c+7*wfd_old%nvctr_f)*(sidx-1)
           psi_old(ind1)= psi(ind1)
           tt=tt+real(psi(ind1),kind=8)**2
        enddo
     end do

     tt=sqrt(tt)
     if (abs(tt-1.d0) > 1.d-8) then
        call yaml_warning('wrong psi_old' // trim(yaml_toa(iorb)) // trim(yaml_toa(tt)))
        !write(*,*)'wrong psi_old',iorb,tt
        stop 
     end if
  enddo
  !deallocation
  i_all=-product(shape(psi))*kind(psi)
  deallocate(psi,stat=i_stat)
  call memocc(i_stat,i_all,'psi',subname)

END SUBROUTINE copy_old_wavefunctions


!> Reformat wavefunctions if the mesh have changed (in a restart)
subroutine reformatmywaves(iproc,orbs,at,&
     hx_old,hy_old,hz_old,n1_old,n2_old,n3_old,rxyz_old,wfd_old,psi_old,&
     hx,hy,hz,n1,n2,n3,rxyz,wfd,psi)
  use module_base
  use module_types
  use yaml_output
  implicit none
  integer, intent(in) :: iproc,n1_old,n2_old,n3_old,n1,n2,n3
  real(gp), intent(in) :: hx_old,hy_old,hz_old,hx,hy,hz
  type(wavefunctions_descriptors), intent(in) :: wfd,wfd_old
  type(atoms_data), intent(in) :: at
  type(orbitals_data), intent(in) :: orbs
  real(gp), dimension(3,at%astruct%nat), intent(in) :: rxyz,rxyz_old
  real(wp), dimension(wfd_old%nvctr_c+7*wfd_old%nvctr_f,orbs%nspinor*orbs%norbp), intent(in) :: psi_old
  real(wp), dimension(wfd%nvctr_c+7*wfd%nvctr_f,orbs%nspinor*orbs%norbp), intent(out) :: psi
  !Local variables
  character(len=*), parameter :: subname='reformatmywaves'
  logical :: reformat,perx,pery,perz
  integer :: iat,iorb,j,i_stat,i_all,jj,j0,j1,ii,i0,i1,i2,i3,i,iseg,nb1,nb2,nb3
  real(gp) :: tx,ty,tz,displ,mindist
  real(wp), dimension(:,:,:), allocatable :: psifscf
  real(wp), dimension(:,:,:,:,:,:), allocatable :: psigold

  !conditions for periodicity in the three directions
  perx=(at%astruct%geocode /= 'F')
  pery=(at%astruct%geocode == 'P')
  perz=(at%astruct%geocode /= 'F')

  !buffers realted to periodicity
  !WARNING: the boundary conditions are not assumed to change between new and old
  call ext_buffers_coarse(perx,nb1)
  call ext_buffers_coarse(pery,nb2)
  call ext_buffers_coarse(perz,nb3)


  allocate(psifscf(-nb1:2*n1+1+nb1,-nb2:2*n2+1+nb2,-nb3:2*n3+1+nb3+ndebug),stat=i_stat)
  call memocc(i_stat,psifscf,'psifscf',subname)

  tx=0.0_gp 
  ty=0.0_gp
  tz=0.0_gp

  do iat=1,at%astruct%nat
     tx=tx+mindist(perx,at%astruct%cell_dim(1),rxyz(1,iat),rxyz_old(1,iat))**2
     ty=ty+mindist(pery,at%astruct%cell_dim(2),rxyz(2,iat),rxyz_old(2,iat))**2
     tz=tz+mindist(perz,at%astruct%cell_dim(3),rxyz(3,iat),rxyz_old(3,iat))**2
  enddo
  displ=sqrt(tx+ty+tz)
!  write(100+iproc,*) 'displacement',dis
!  write(100+iproc,*) 'rxyz ',rxyz
!  write(100+iproc,*) 'rxyz_old ',rxyz_old

  !reformatting criterion
  if (hx == hx_old .and. hy == hy_old .and. hz == hz_old .and. &
       wfd_old%nvctr_c  == wfd%nvctr_c .and. wfd_old%nvctr_f == wfd%nvctr_f .and.&
       n1_old  == n1  .and. n2_old == n2 .and. n3_old == n3  .and.  displ <  1.d-3  ) then
     reformat=.false.
     if (iproc==0) then
        call yaml_map('Reformating Wavefunctions',.false.)
      !write(*,'(1x,a)',advance='NO') 'The wavefunctions do not need reformatting and can be imported directly...'
      !  '-------------------------------------------------------------- Wavefunctions Restart'
     end if
  else
     reformat=.true.
     if (iproc==0) then
        call yaml_map('Reformating wavefunctions',.true.)
        call yaml_open_map('Reformatting for')
        !write(*,'(1x,a)') 'The wavefunctions need reformatting because:'
        if (hx /= hx_old .or. hy /= hy_old .or. hz /= hz_old) then 
           call yaml_open_map('hgrid modified',flow=.true.)
              call yaml_map('hgrid_old', (/ hx_old,hy_old,hz_old /),fmt='(1pe20.12)')
              call yaml_map('hgrid', (/ hx,hy,hz /), fmt='(1pe20.12)')
           call yaml_close_map()
           !write(*,"(4x,a,6(1pe20.12))") 'hgrid_old /= hgrid  ',hx_old,hy_old,hz_old,hx,hy,hz
        else if (wfd_old%nvctr_c /= wfd%nvctr_c) then
           call yaml_map('nvctr_c modified', (/ wfd_old%nvctr_c,wfd%nvctr_c /))
           !write(*,"(4x,a,2i8)") 'nvctr_c_old /= nvctr_c',wfd_old%nvctr_c,wfd%nvctr_c
        else if (wfd_old%nvctr_f /= wfd%nvctr_f)  then
           call yaml_map('nvctr_f modified', (/ wfd_old%nvctr_f,wfd%nvctr_f /))
           !write(*,"(4x,a,2i8)") 'nvctr_f_old /= nvctr_f',wfd_old%nvctr_f,wfd%nvctr_f
        else if (n1_old /= n1  .or. n2_old /= n2 .or. n3_old /= n3 )  then  
           call yaml_map('Cell size has changed ', (/ n1_old,n1  , n2_old,n2 , n3_old,n3 /))
           !write(*,"(4x,a,6i5)") 'cell size has changed ',n1_old,n1  , n2_old,n2 , n3_old,n3
        else
           call yaml_map('Molecule was shifted' ,  (/ tx,ty,tz /), fmt='(1pe19.12)')
           !write(*,"(4x,a,3(1pe19.12))") 'molecule was shifted  ' , tx,ty,tz
        endif
        !write(*,"(1x,a)",advance='NO') 'Reformatting...'
        call yaml_close_map()
     end if
     !calculate the new grid values
     
!check
!        write(100+iproc,'(1x,a)') 'The wavefunctions need reformatting because:'
!        if (hgrid_old.ne.hgrid) then 
!           write(100+iproc,"(4x,a,1pe20.12)") &
!                '  hgrid_old /= hgrid  ',hgrid_old, hgrid
!        else if (wfd_old%nvctr_c.ne.wfd%nvctr_c) then
!           write(100+iproc,"(4x,a,2i8)") &
!                'nvctr_c_old /= nvctr_c',wfd_old%nvctr_c,wfd%nvctr_c
!        else if (wfd_old%nvctr_f.ne.wfd%nvctr_f)  then
!           write(100+iproc,"(4x,a,2i8)") &
!                'nvctr_f_old /= nvctr_f',wfd_old%nvctr_f,wfd%nvctr_f
!        else if (n1_old.ne.n1  .or. n2_old.ne.n2 .or. n3_old.ne.n3 )  then  
!           write(100+iproc,"(4x,a,6i5)") &
!                'cell size has changed ',n1_old,n1  , n2_old,n2 , n3_old,n3
!        else
!           write(100+iproc,"(4x,a,3(1pe19.12))") &
!                'molecule was shifted  ' , tx,ty,tz
!        endif
!checkend
  end if

  do iorb=1,orbs%norbp*orbs%nspinor

     if (.not. reformat) then
        !write(100+iproc,*) 'no reformatting' 

        do j=1,wfd_old%nvctr_c
           psi(j,iorb)=psi_old(j, iorb)
        enddo
        do j=1,7*wfd_old%nvctr_f-6,7
           psi(wfd%nvctr_c+j+0,iorb)=psi_old(wfd%nvctr_c+j+0,iorb)
           psi(wfd%nvctr_c+j+1,iorb)=psi_old(wfd%nvctr_c+j+1,iorb)
           psi(wfd%nvctr_c+j+2,iorb)=psi_old(wfd%nvctr_c+j+2,iorb)
           psi(wfd%nvctr_c+j+3,iorb)=psi_old(wfd%nvctr_c+j+3,iorb)
           psi(wfd%nvctr_c+j+4,iorb)=psi_old(wfd%nvctr_c+j+4,iorb)
           psi(wfd%nvctr_c+j+5,iorb)=psi_old(wfd%nvctr_c+j+5,iorb)
           psi(wfd%nvctr_c+j+6,iorb)=psi_old(wfd%nvctr_c+j+6,iorb)
        enddo

     else

        allocate(psigold(0:n1_old,2,0:n2_old,2,0:n3_old,2+ndebug),stat=i_stat)
        call memocc(i_stat,psigold,'psigold',subname)

        call razero(8*(n1_old+1)*(n2_old+1)*(n3_old+1),psigold)

        ! coarse part
        do iseg=1,wfd_old%nseg_c
           jj=wfd_old%keyvloc(iseg)
           j0=wfd_old%keygloc(1,iseg)
           j1=wfd_old%keygloc(2,iseg)
           ii=j0-1
           i3=ii/((n1_old+1)*(n2_old+1))
           ii=ii-i3*(n1_old+1)*(n2_old+1)
           i2=ii/(n1_old+1)
           i0=ii-i2*(n1_old+1)
           i1=i0+j1-j0
           do i=i0,i1
              psigold(i,1,i2,1,i3,1) = psi_old(i-i0+jj,iorb)
           enddo
        enddo

        ! fine part
        do iseg=1,wfd_old%nseg_f
           jj=wfd_old%keyvloc(wfd_old%nseg_c + iseg)
           j0=wfd_old%keygloc(1,wfd_old%nseg_c + iseg)
           j1=wfd_old%keygloc(2,wfd_old%nseg_c + iseg)
           ii=j0-1
           i3=ii/((n1_old+1)*(n2_old+1))
           ii=ii-i3*(n1_old+1)*(n2_old+1)
           i2=ii/(n1_old+1)
           i0=ii-i2*(n1_old+1)
           i1=i0+j1-j0
           do i=i0,i1
              psigold(i,2,i2,1,i3,1)=psi_old(wfd_old%nvctr_c+1+7*(i-i0+jj-1), iorb)
              psigold(i,1,i2,2,i3,1)=psi_old(wfd_old%nvctr_c+2+7*(i-i0+jj-1), iorb)
              psigold(i,2,i2,2,i3,1)=psi_old(wfd_old%nvctr_c+3+7*(i-i0+jj-1), iorb)
              psigold(i,1,i2,1,i3,2)=psi_old(wfd_old%nvctr_c+4+7*(i-i0+jj-1), iorb)
              psigold(i,2,i2,1,i3,2)=psi_old(wfd_old%nvctr_c+5+7*(i-i0+jj-1), iorb)
              psigold(i,1,i2,2,i3,2)=psi_old(wfd_old%nvctr_c+6+7*(i-i0+jj-1), iorb)
              psigold(i,2,i2,2,i3,2)=psi_old(wfd_old%nvctr_c+7+7*(i-i0+jj-1), iorb)
           enddo
        enddo

!write(100+iproc,*) 'norm psigold ',dnrm2(8*(n1_old+1)*(n2_old+1)*(n3_old+1),psigold,1)

        call reformatonewave(displ,wfd,at,hx_old,hy_old,hz_old, & !n(m)
             n1_old,n2_old,n3_old,rxyz_old,psigold,hx,hy,hz,&
             n1,n2,n3,rxyz,psifscf,psi(1,iorb))

        i_all=-product(shape(psigold))*kind(psigold)
        deallocate(psigold,stat=i_stat)
        call memocc(i_stat,i_all,'psigold',subname)
     end if
  end do

  i_all=-product(shape(psifscf))*kind(psifscf)
  deallocate(psifscf,stat=i_stat)
  call memocc(i_stat,i_all,'psifscf',subname)

  !if (iproc==0) write(*,"(1x,a)")'done.'

END SUBROUTINE reformatmywaves


integer function wave_format_from_filename(iproc, filename)
  use module_types
  use yaml_output
  implicit none
  integer, intent(in) :: iproc
  character(len=*), intent(in) :: filename

  integer :: isuffix

  wave_format_from_filename = WF_FORMAT_NONE

  isuffix = index(filename, ".etsf", back = .true.)
  if (isuffix > 0) then
     wave_format_from_filename = WF_FORMAT_ETSF
     if (iproc ==0) call yaml_comment('Reading wavefunctions in ETSF file format.')
     !if (iproc ==0) write(*,*) "Reading wavefunctions in ETSF file format."
  else
     isuffix = index(filename, ".bin", back = .true.)
     if (isuffix > 0) then
        wave_format_from_filename = WF_FORMAT_BINARY
        if (iproc ==0) call yaml_comment('Reading wavefunctions in BigDFT binary file format.')
        !if (iproc ==0) write(*,*) "Reading wavefunctions in BigDFT binary file format."
     else
        wave_format_from_filename = WF_FORMAT_PLAIN
        if (iproc ==0) call yaml_comment('Reading wavefunctions in plain text file format.')
        !if (iproc ==0) write(*,*) "Reading wavefunctions in plain text file format."
     end if
  end if
end function wave_format_from_filename


!> Reads wavefunction from file and transforms it properly if hgrid or size of simulation cell
!!  have changed
subroutine readmywaves(iproc,filename,iformat,orbs,n1,n2,n3,hx,hy,hz,at,rxyz_old,rxyz,  & 
     wfd,psi,orblist)
  use module_base
  use module_types
  use yaml_output
  use module_interfaces, except_this_one => readmywaves
  implicit none
  integer, intent(in) :: iproc,n1,n2,n3, iformat
  real(gp), intent(in) :: hx,hy,hz
  type(wavefunctions_descriptors), intent(in) :: wfd
  type(orbitals_data), intent(inout) :: orbs
  type(atoms_data), intent(in) :: at
  real(gp), dimension(3,at%astruct%nat), intent(in) :: rxyz
  real(gp), dimension(3,at%astruct%nat), intent(out) :: rxyz_old
  real(wp), dimension(wfd%nvctr_c+7*wfd%nvctr_f,orbs%nspinor,orbs%norbp), intent(out) :: psi
  character(len=*), intent(in) :: filename
  integer, dimension(orbs%norb), optional :: orblist
  !Local variables
  character(len=*), parameter :: subname='readmywaves'
  logical :: perx,pery,perz
  integer :: ncount1,ncount_rate,ncount_max,iorb,i_stat,i_all,ncount2,nb1,nb2,nb3,iorb_out,ispinor
  real(kind=4) :: tr0,tr1
  real(kind=8) :: tel
  real(wp), dimension(:,:,:), allocatable :: psifscf
  !integer, dimension(orbs%norb) :: orblist2

  call cpu_time(tr0)
  call system_clock(ncount1,ncount_rate,ncount_max)

  if (iformat == WF_FORMAT_ETSF) then
     !construct the orblist or use the one in argument
     !do nb1 = 1, orbs%norb
     !orblist2(nb1) = nb1
     !if(present(orblist)) orblist2(nb1) = orblist(nb1) 
     !end do

     call read_waves_etsf(iproc,filename // ".etsf",orbs,n1,n2,n3,hx,hy,hz,at,rxyz_old,rxyz,  & 
          wfd,psi)
  else if (iformat == WF_FORMAT_BINARY .or. iformat == WF_FORMAT_PLAIN) then
     !conditions for periodicity in the three directions
     perx=(at%astruct%geocode /= 'F')
     pery=(at%astruct%geocode == 'P')
     perz=(at%astruct%geocode /= 'F')

     !buffers related to periodicity
     !WARNING: the boundary conditions are not assumed to change between new and old
     call ext_buffers_coarse(perx,nb1)
     call ext_buffers_coarse(pery,nb2)
     call ext_buffers_coarse(perz,nb3)

     allocate(psifscf(-nb1:2*n1+1+nb1,-nb2:2*n2+1+nb2,-nb3:2*n3+1+nb3+ndebug),stat=i_stat)
     call memocc(i_stat,psifscf,'psifscf',subname)

     do iorb=1,orbs%norbp!*orbs%nspinor

!!$        write(f4,'(i4.4)') iorb+orbs%isorb*orbs%nspinor
!!$        if (exists) then
!!$           filename_ = filename//".bin."//f4
!!$           open(unit=99,file=filename_,status='unknown',form="unformatted")
!!$        else
!!$           filename_ = trim(filename)//"."//f4
!!$           open(unit=99,file=trim(filename_),status='unknown')
!!$        end if
!!$           call readonewave(99, .not.exists,iorb+orbs%isorb*orbs%nspinor,iproc,n1,n2,n3, &
!!$                & hx,hy,hz,at,wfd,rxyz_old,rxyz,&
!!$                psi(1,iorb),orbs%eval((iorb-1)/orbs%nspinor+1+orbs%isorb),psifscf)

        do ispinor=1,orbs%nspinor
           if(present(orblist)) then
              call open_filename_of_iorb(99,(iformat == WF_FORMAT_BINARY),filename, &
                   & orbs,iorb,ispinor,iorb_out, orblist(iorb+orbs%isorb))
           else
              call open_filename_of_iorb(99,(iformat == WF_FORMAT_BINARY),filename, &
                   & orbs,iorb,ispinor,iorb_out)
           end if           
           call readonewave(99, (iformat == WF_FORMAT_PLAIN),iorb_out,iproc,n1,n2,n3, &
                & hx,hy,hz,at,wfd,rxyz_old,rxyz,&
                psi(1,ispinor,iorb),orbs%eval(orbs%isorb+iorb),psifscf)
           close(99)
        end do

     end do

     i_all=-product(shape(psifscf))*kind(psifscf)
     deallocate(psifscf,stat=i_stat)
     call memocc(i_stat,i_all,'psifscf',subname)

  else
     call yaml_warning('Unknown wavefunction file format from filename.')
     stop
  end if

  call cpu_time(tr1)
  call system_clock(ncount2,ncount_rate,ncount_max)
  tel=dble(ncount2-ncount1)/dble(ncount_rate)

  if (iproc == 0) then 
     call yaml_open_sequence('Reading Waves Time')
     call yaml_sequence(advance='no')
     call yaml_open_map(flow=.true.)
     call yaml_map('Process',iproc)
     call yaml_map('Timing',(/ real(tr1-tr0,kind=8),tel /),fmt='(1pe10.3)')
     call yaml_close_map()
     call yaml_close_sequence()
  end if
  !write(*,'(a,i4,2(1x,1pe10.3))') '- READING WAVES TIME',iproc,tr1-tr0,tel
END SUBROUTINE readmywaves


!> Verify the presence of a given file
subroutine verify_file_presence(filerad,orbs,iformat,nproc,nforb)
  use module_base
  use module_types
  use module_interfaces, except_this_one=>verify_file_presence
  implicit none
  integer, intent(in) :: nproc
  character(len=*), intent(in) :: filerad
  type(orbitals_data), intent(in) :: orbs
  integer, intent(out) :: iformat
  integer, optional, intent(in) :: nforb
  !local variables
  character(len=500) :: filename
  logical :: onefile,allfiles
  integer :: iorb,ispinor,iorb_out,ierr
  
  allfiles=.true.

  !first try with plain files
  loop_plain: do iorb=1,orbs%norbp
     do ispinor=1,orbs%nspinor
        call filename_of_iorb(.false.,trim(filerad),orbs,iorb,ispinor,filename,iorb_out)
        inquire(file=filename,exist=onefile)
        ! for fragment calculations, this number could be less than the number of orbs - find a better way of doing this
        if (.not. present(nforb)) then
           allfiles=allfiles .and. onefile
        else if (iorb_out<=nforb) then
           allfiles=allfiles .and. onefile
        end if
        if (.not. allfiles) then
           exit loop_plain
        end if
     end do
  end do loop_plain
  !reduce the result among the other processors
  if (nproc > 1) call mpiallred(allfiles,1,MPI_LAND,bigdft_mpi%mpi_comm,ierr)
 
  if (allfiles) then
     iformat=WF_FORMAT_PLAIN
     return
  end if

  !Otherwise  test binary files.
  allfiles = .true.
  loop_binary: do iorb=1,orbs%norbp
     do ispinor=1,orbs%nspinor
        call filename_of_iorb(.true.,trim(filerad),orbs,iorb,ispinor,filename,iorb_out)

        inquire(file=filename,exist=onefile)
        ! for fragment calculations, this number could be less than the number of orbs - find a better way of doing this
        if (.not. present(nforb)) then
           allfiles=allfiles .and. onefile
        else if (iorb_out<=nforb) then
           allfiles=allfiles .and. onefile
        end if
        if (.not. allfiles) then
           exit loop_binary
        end if

     end do
  end do loop_binary
  !reduce the result among the other processors
  if (nproc > 1) call mpiallred(allfiles,1,MPI_LAND,bigdft_mpi%mpi_comm,ierr)

  if (allfiles) then
     iformat=WF_FORMAT_BINARY
     return
  end if

  !otherwise, switch to normal input guess
  iformat=WF_FORMAT_NONE

end subroutine verify_file_presence

!> Associate to the absolute value of orbital a filename which depends of the k-point and 
!! of the spin sign
subroutine filename_of_iorb(lbin,filename,orbs,iorb,ispinor,filename_out,iorb_out,iiorb)
  use module_base
  use module_types
  implicit none
  character(len=*), intent(in) :: filename
  logical, intent(in) :: lbin
  integer, intent(in) :: iorb,ispinor
  type(orbitals_data), intent(in) :: orbs
  character(len=*) :: filename_out
  integer, intent(out) :: iorb_out
  integer, intent(in), optional :: iiorb
  !local variables
  character(len=1) :: spintype,realimag
  character(len=4) :: f3
  character(len=5) :: f4
  character(len=8) :: completename
  integer :: ikpt
  real(gp) :: spins

  !calculate k-point
  ikpt=orbs%iokpt(iorb)
  write(f3,'(a1,i3.3)') "k", ikpt !not more than 999 kpts

  !see if the wavefunction is real or imaginary
  if(modulo(ispinor,2)==0) then
     realimag='I'
  else
     realimag='R'
  end if
  !calculate the spin sector
  spins=orbs%spinsgn(orbs%isorb+iorb)
  if(orbs%nspinor == 4) then
     if (ispinor <=2) then
        spintype='A'
     else
        spintype='B'
     end if
  else
     if (spins==1.0_gp) then
        spintype='U'
     else
        spintype='D'
     end if
  end if
  !no spin polarization if nspin=1
  if (orbs%nspin==1) spintype='N'

  !calculate the actual orbital value
  iorb_out=iorb+orbs%isorb-(ikpt-1)*orbs%norb
  if(present(iiorb)) iorb_out = iiorb
  !purge the value from the spin sign
  if (spins==-1.0_gp) iorb_out=iorb_out-orbs%norbu

  !value of the orbital 
  write(f4,'(a1,i4.4)') "b", iorb_out

  !complete the information in the name of the orbital
  completename='-'//f3//'-'//spintype//realimag
  if (lbin) then
     filename_out = trim(filename)//completename//".bin."//f4
  else
     filename_out = trim(filename)//completename//"."//f4
  end if

  !print *,'filename: ',filename_out
end subroutine filename_of_iorb


!> Associate to the absolute value of orbital a filename which depends of the k-point and 
!! of the spin sign
subroutine open_filename_of_iorb(unitfile,lbin,filename,orbs,iorb,ispinor,iorb_out,iiorb)
  use module_base
  use module_types
  use module_interfaces, except_this_one => open_filename_of_iorb
  implicit none
  character(len=*), intent(in) :: filename
  logical, intent(in) :: lbin
  integer, intent(in) :: iorb,ispinor,unitfile
  type(orbitals_data), intent(in) :: orbs
  integer, intent(out) :: iorb_out
  integer, intent(in), optional :: iiorb
  !local variables
  character(len=500) :: filename_out

  if(present(iiorb)) then   
     call filename_of_iorb(lbin,filename,orbs,iorb,ispinor,filename_out,iorb_out,iiorb) 
  else
     call filename_of_iorb(lbin,filename,orbs,iorb,ispinor,filename_out,iorb_out)
  end if
  if (lbin) then
     open(unit=unitfile,file=trim(filename_out),status='unknown',form="unformatted")
  else
     open(unit=unitfile,file=trim(filename_out),status='unknown')
  end if

end subroutine open_filename_of_iorb


!> Write all my wavefunctions in files by calling writeonewave
subroutine writemywaves(iproc,filename,iformat,orbs,n1,n2,n3,hx,hy,hz,at,rxyz,wfd,psi)
  use module_types
  use module_base
  use yaml_output
  use module_interfaces, except_this_one => writeonewave
  implicit none
  integer, intent(in) :: iproc,n1,n2,n3,iformat
  real(gp), intent(in) :: hx,hy,hz
  type(atoms_data), intent(in) :: at
  type(orbitals_data), intent(in) :: orbs
  type(wavefunctions_descriptors), intent(in) :: wfd
  real(gp), dimension(3,at%astruct%nat), intent(in) :: rxyz
  real(wp), dimension(wfd%nvctr_c+7*wfd%nvctr_f,orbs%nspinor,orbs%norbp), intent(in) :: psi
  character(len=*), intent(in) :: filename
  !Local variables
  integer :: ncount1,ncount_rate,ncount_max,iorb,ncount2,iorb_out,ispinor
  real(kind=4) :: tr0,tr1
  real(kind=8) :: tel

  if (iproc == 0) call yaml_map('Write wavefunctions to file', trim(filename) // '.*')
  !if (iproc == 0) write(*,"(1x,A,A,a)") "Write wavefunctions to file: ", trim(filename),'.*'
  if (iformat == WF_FORMAT_ETSF) then
     call write_waves_etsf(iproc,filename,orbs,n1,n2,n3,hx,hy,hz,at,rxyz,wfd,psi)
  else
     call cpu_time(tr0)
     call system_clock(ncount1,ncount_rate,ncount_max)

     ! Plain BigDFT files.
     do iorb=1,orbs%norbp
        do ispinor=1,orbs%nspinor
           call open_filename_of_iorb(99,(iformat == WF_FORMAT_BINARY),filename, &
                & orbs,iorb,ispinor,iorb_out)           
           call writeonewave(99,(iformat == WF_FORMAT_PLAIN),iorb_out,n1,n2,n3,hx,hy,hz, &
                at%astruct%nat,rxyz,wfd%nseg_c,wfd%nvctr_c,wfd%keygloc(1,1),wfd%keyvloc(1),  & 
                wfd%nseg_f,wfd%nvctr_f,wfd%keygloc(1,wfd%nseg_c+1),wfd%keyvloc(wfd%nseg_c+1), & 
                psi(1,ispinor,iorb),psi(wfd%nvctr_c+1,ispinor,iorb), &
                orbs%eval(iorb+orbs%isorb))
           close(99)
        end do
     enddo

     call cpu_time(tr1)
     call system_clock(ncount2,ncount_rate,ncount_max)
     tel=dble(ncount2-ncount1)/dble(ncount_rate)
     if (iproc == 0) then
        call yaml_open_sequence('Write Waves Time')
        call yaml_sequence(advance='no')
        call yaml_open_map(flow=.true.)
        call yaml_map('Process',iproc)
        call yaml_map('Timing',(/ real(tr1-tr0,kind=8),tel /),fmt='(1pe10.3)')
        call yaml_close_map()
        call yaml_close_sequence()
     end if
     !write(*,'(a,i4,2(1x,1pe10.3))') '- WRITE WAVES TIME',iproc,tr1-tr0,tel
     !write(*,'(a,1x,i0,a)') '- iproc',iproc,' finished writing waves'
  end if

END SUBROUTINE writemywaves


subroutine read_wave_to_isf(lstat, filename, ln, iorbp, hx, hy, hz, &
     & n1, n2, n3, nspinor, psiscf)
  use module_base
  use module_types
  use module_interfaces, except_this_one => read_wave_to_isf

  implicit none

  integer, intent(in) :: ln
  character, intent(in) :: filename(ln)
  integer, intent(in) :: iorbp
  integer, intent(out) :: n1, n2, n3, nspinor
  real(gp), intent(out) :: hx, hy, hz
  real(wp), dimension(:,:,:,:), pointer :: psiscf
  logical, intent(out) :: lstat

  character(len = 1024) :: filename_
  integer :: wave_format_from_filename, iformat, i
  
  write(filename_, "(A)") " "
  do i = 1, ln, 1
     filename_(i:i) = filename(i)
  end do

  ! Find format from name.
  iformat = wave_format_from_filename(1, trim(filename_))

  ! Call proper wraping routine.
  if (iformat == WF_FORMAT_ETSF) then
     call readwavetoisf_etsf(lstat, trim(filename_), iorbp, hx, hy, hz, &
          & n1, n2, n3, nspinor, psiscf)
  else
     call readwavetoisf(lstat, trim(filename_), (iformat == WF_FORMAT_PLAIN), hx, hy, hz, &
          & n1, n2, n3, nspinor, psiscf)
  end if
END SUBROUTINE read_wave_to_isf

subroutine free_wave_to_isf(psiscf)
  use module_base
  implicit none
  real(wp), dimension(:,:,:,:), pointer :: psiscf

  integer :: i_all, i_stat

  i_all=-product(shape(psiscf))*kind(psiscf)
  deallocate(psiscf,stat=i_stat)
  call memocc(i_stat,i_all,'psiscf',"free_wave_to_isf_etsf")
END SUBROUTINE free_wave_to_isf

subroutine read_wave_descr(lstat, filename, ln, &
     & norbu, norbd, iorbs, ispins, nkpt, ikpts, nspinor, ispinor)
  use module_types
  implicit none
  integer, intent(in) :: ln
  character, intent(in) :: filename(ln)
  integer, intent(out) :: norbu, norbd, nkpt, nspinor
  integer, intent(out) :: iorbs, ispins, ikpts, ispinor
  logical, intent(out) :: lstat

  character(len = 1024) :: filename_
  integer :: wave_format_from_filename, iformat, i
  character(len = 1024) :: testf
  
  write(filename_, "(A)") " "
  do i = 1, ln, 1
     filename_(i:i) = filename(i)
  end do

  ! Find format from name.
  iformat = wave_format_from_filename(1, trim(filename_))

  ! Call proper wraping routine.
  if (iformat == WF_FORMAT_ETSF) then
     call readwavedescr_etsf(lstat, trim(filename_), norbu, norbd, nkpt, nspinor)
     iorbs = 1
     ispins = 1
     ikpts = 1
     ispinor = 1
  else
     call readwavedescr(lstat, trim(filename_), iorbs, ispins, ikpts, ispinor, nspinor, testf)
     norbu = 0
     norbd = 0
     nkpt = 0
  end if
END SUBROUTINE read_wave_descr


subroutine writeonewave_linear(unitwf,useFormattedOutput,iorb,n1,n2,n3,ns1,ns2,ns3,hx,hy,hz,locregCenter,&
     locrad,confPotOrder,confPotprefac,nat,rxyz, nseg_c,nvctr_c,keyg_c,keyv_c,  &
     nseg_f,nvctr_f,keyg_f,keyv_f, &
     psi_c,psi_f,eval,onwhichatom)
  use module_base
  use yaml_output
  implicit none
  logical, intent(in) :: useFormattedOutput
  integer, intent(in) :: unitwf,iorb,n1,n2,n3,ns1,ns2,ns3,nat,nseg_c,nvctr_c,nseg_f,nvctr_f,confPotOrder
  real(gp), intent(in) :: hx,hy,hz,locrad,confPotprefac
  real(wp), intent(in) :: eval
  integer, dimension(nseg_c), intent(in) :: keyv_c
  integer, dimension(nseg_f), intent(in) :: keyv_f
  integer, dimension(2,nseg_c), intent(in) :: keyg_c
  integer, dimension(2,nseg_f), intent(in) :: keyg_f
  real(wp), dimension(nvctr_c), intent(in) :: psi_c
  real(wp), dimension(7,nvctr_f), intent(in) :: psi_f
  real(gp), dimension(3,nat), intent(in) :: rxyz
  real(gp), dimension(3), intent(in) :: locregCenter
  integer, intent(in) :: onwhichatom
  !local variables
  integer :: iat,jj,j0,j1,ii,i0,i1,i2,i3,i,iseg,j
  real(wp) :: tt,t1,t2,t3,t4,t5,t6,t7

  if (useFormattedOutput) then
     write(unitwf,*) iorb,eval
     write(unitwf,*) hx,hy,hz
     write(unitwf,*) n1,n2,n3
     write(unitwf,*) ns1,ns2,ns3
     write(unitwf,*) locregCenter(1),locregCenter(2),locregCenter(3),onwhichatom,locrad,&
          confPotOrder,confPotprefac
     write(unitwf,*) nat
     do iat=1,nat
        write(unitwf,'(3(1x,e24.17))') (rxyz(j,iat),j=1,3)
     enddo
     write(unitwf,*) nvctr_c, nvctr_f
  else
     write(unitwf) iorb,eval
     write(unitwf) hx,hy,hz
     write(unitwf) n1,n2,n3
     write(unitwf) ns1,ns2,ns3
     write(unitwf) locregCenter(1),locregCenter(2),locregCenter(3),onwhichatom,locrad,&
          confPotOrder,confPotprefac
     write(unitwf) nat
     do iat=1,nat
        write(unitwf) (rxyz(j,iat),j=1,3)
     enddo
     write(unitwf) nvctr_c, nvctr_f
  end if

  ! coarse part
  do iseg=1,nseg_c
     jj=keyv_c(iseg)
     j0=keyg_c(1,iseg)
     j1=keyg_c(2,iseg)
     ii=j0-1
     i3=ii/((n1+1)*(n2+1))
     ii=ii-i3*(n1+1)*(n2+1)
     i2=ii/(n1+1)
     i0=ii-i2*(n1+1)
     i1=i0+j1-j0
     do i=i0,i1
        tt=psi_c(i-i0+jj)
        if (useFormattedOutput) then
           write(unitwf,'(3(i4),1x,e19.12)') i,i2,i3,tt
        else
           write(unitwf) i,i2,i3,tt
        end if
     enddo
  enddo

  ! fine part
  do iseg=1,nseg_f
     jj=keyv_f(iseg)
     j0=keyg_f(1,iseg)
     j1=keyg_f(2,iseg)
     ii=j0-1
     i3=ii/((n1+1)*(n2+1))
     ii=ii-i3*(n1+1)*(n2+1)
     i2=ii/(n1+1)
     i0=ii-i2*(n1+1)
     i1=i0+j1-j0
     do i=i0,i1
        t1=psi_f(1,i-i0+jj)
        t2=psi_f(2,i-i0+jj)
        t3=psi_f(3,i-i0+jj)
        t4=psi_f(4,i-i0+jj)
        t5=psi_f(5,i-i0+jj)
        t6=psi_f(6,i-i0+jj)
        t7=psi_f(7,i-i0+jj)
        if (useFormattedOutput) then
           write(unitwf,'(3(i4),7(1x,e17.10))') i,i2,i3,t1,t2,t3,t4,t5,t6,t7
        else
           write(unitwf) i,i2,i3,t1,t2,t3,t4,t5,t6,t7
        end if
     enddo
  enddo

  if (verbose >= 2 .and. bigdft_mpi%iproc==0) call yaml_map('Wavefunction written No.',iorb)
  !if (verbose >= 2) write(*,'(1x,i0,a)') iorb,'th wavefunction written'

END SUBROUTINE writeonewave_linear


subroutine writeLinearCoefficients(unitwf,useFormattedOutput,nat,rxyz,&
           ntmb,norb,coeff,eval)
  use module_base
  use yaml_output
  implicit none
  logical, intent(in) :: useFormattedOutput
  integer, intent(in) :: unitwf,nat,ntmb,norb
  real(wp), dimension(ntmb,ntmb), intent(in) :: coeff
  real(wp), dimension(ntmb), intent(in) :: eval
  real(gp), dimension(3,nat), intent(in) :: rxyz
  !local variables
  integer :: iat,i,j,iorb
  real(wp) :: tt

  ! Write the Header
  if (useFormattedOutput) then
     write(unitwf,*) ntmb,norb
     write(unitwf,*) nat
     do iat=1,nat
     write(unitwf,'(3(1x,e24.17))') (rxyz(j,iat),j=1,3)
     enddo
     do iorb=1,ntmb
     write(unitwf,*) iorb,eval(iorb)
     enddo
  else
     write(unitwf) ntmb, norb
     write(unitwf) nat
     do iat=1,nat
     write(unitwf) (rxyz(j,iat),j=1,3)
     enddo
     do iorb=1,ntmb
     write(unitwf) iorb,eval(iorb)
     enddo
  end if

  ! Now write the coefficients
  do i = 1, ntmb
     do j = 1, ntmb
          tt = coeff(j,i)
          if (useFormattedOutput) then
             write(unitwf,'(2(i6,1x),e19.12)') i,j,tt
          else
             write(unitwf) i,j,tt
          end if
     end do
  end do  
  if (verbose >= 2 .and. bigdft_mpi%iproc==0) call yaml_map('Wavefunction coefficients written',.true.)

END SUBROUTINE writeLinearCoefficients


!write Hamiltonian, overlap and kernel matrices in tmb basis
subroutine write_linear_matrices(iproc,nproc,filename,iformat,tmb,at,rxyz)
  use module_types
  use module_base
  use yaml_output
  use module_interfaces, except_this_one => writeonewave
  implicit none
  integer, intent(in) :: iproc,nproc,iformat
  character(len=*), intent(in) :: filename 
  type(DFT_wavefunction), intent(inout) :: tmb
  type(atoms_data), intent(inout) :: at
  real(gp),dimension(3,at%astruct%nat),intent(in) :: rxyz

  integer :: iorb, jorb, i_stat, i_all, iat, jat
  character(len=*),parameter :: subname='write_linear_matrices'

  if (iproc==0) then
     if(iformat == WF_FORMAT_PLAIN) then
        open(99, file=filename//'hamiltonian.bin', status='unknown',form='formatted')
     else
        open(99, file=filename//'hamiltonian.bin', status='unknown',form='unformatted')
     end if

     allocate(tmb%linmat%ham%matrix(tmb%linmat%ham%full_dim1,tmb%linmat%ham%full_dim1), stat=i_stat)
     call memocc(i_stat, tmb%linmat%ham%matrix, 'tmb%linmat%ham%matrix', subname)

     call uncompressMatrix(iproc,tmb%linmat%ham)

     do iorb=1,tmb%linmat%ham%full_dim1
        iat=tmb%orbs%onwhichatom(iorb)
        do jorb=1,tmb%linmat%ham%full_dim1
           jat=tmb%orbs%onwhichatom(jorb)
           if (iformat == WF_FORMAT_PLAIN) then
              write(99,'(2(i6,1x),e19.12,2(1x,i6))') iorb,jorb,tmb%linmat%ham%matrix(iorb,jorb),iat,jat
           else
              write(99) iorb,jorb,tmb%linmat%ham%matrix(iorb,jorb),iat,jat
           end if
        end do
     end do

     i_all = -product(shape(tmb%linmat%ham%matrix))*kind(tmb%linmat%ham%matrix)
     deallocate(tmb%linmat%ham%matrix,stat=i_stat)
     call memocc(i_stat,i_all,'tmb%linmat%ham%matrix',subname)

     close(99)

     if(iformat == WF_FORMAT_PLAIN) then
        open(99, file=filename//'overlap.bin', status='unknown',form='formatted')
     else
        open(99, file=filename//'overlap.bin', status='unknown',form='unformatted')
     end if

     allocate(tmb%linmat%ovrlp%matrix(tmb%linmat%ovrlp%full_dim1,tmb%linmat%ovrlp%full_dim1), stat=i_stat)
     call memocc(i_stat, tmb%linmat%ovrlp%matrix, 'tmb%linmat%ovrlp%matrix', subname)

     call uncompressMatrix(iproc,tmb%linmat%ovrlp)

     do iorb=1,tmb%linmat%ovrlp%full_dim1
        iat=tmb%orbs%onwhichatom(iorb)
        do jorb=1,tmb%linmat%ovrlp%full_dim1
           jat=tmb%orbs%onwhichatom(jorb)
           if (iformat == WF_FORMAT_PLAIN) then
              write(99,'(2(i6,1x),e19.12,2(1x,i6))') iorb,jorb,tmb%linmat%ovrlp%matrix(iorb,jorb),iat,jat
           else
              write(99) iorb,jorb,tmb%linmat%ovrlp%matrix(iorb,jorb),iat,jat
           end if
        end do
     end do

     i_all = -product(shape(tmb%linmat%ovrlp%matrix))*kind(tmb%linmat%ovrlp%matrix)
     deallocate(tmb%linmat%ovrlp%matrix,stat=i_stat)
     call memocc(i_stat,i_all,'tmb%linmat%ovrlp%matrix',subname)

     close(99)

     if(iformat == WF_FORMAT_PLAIN) then
        open(99, file=filename//'density_kernel.bin', status='unknown',form='formatted')
     else
        open(99, file=filename//'density_kernel.bin', status='unknown',form='unformatted')
     end if

     allocate(tmb%linmat%denskern%matrix(tmb%linmat%denskern%full_dim1,tmb%linmat%denskern%full_dim1), stat=i_stat)
     call memocc(i_stat, tmb%linmat%denskern%matrix, 'tmb%linmat%denskern%matrix', subname)

     call uncompressMatrix(iproc,tmb%linmat%denskern)

     do iorb=1,tmb%linmat%denskern%full_dim1
        iat=tmb%orbs%onwhichatom(iorb)
        do jorb=1,tmb%linmat%denskern%full_dim1
           jat=tmb%orbs%onwhichatom(jorb)
           if (iformat == WF_FORMAT_PLAIN) then
              write(99,'(2(i6,1x),e19.12,2(1x,i6))') iorb,jorb,tmb%linmat%denskern%matrix(iorb,jorb),iat,jat
           else
              write(99) iorb,jorb,tmb%linmat%denskern%matrix(iorb,jorb),iat,jat
           end if
        end do
     end do

     i_all = -product(shape(tmb%linmat%denskern%matrix))*kind(tmb%linmat%denskern%matrix)
     deallocate(tmb%linmat%denskern%matrix,stat=i_stat)
     call memocc(i_stat,i_all,'tmb%linmat%denskern%matrix',subname)

     close(99)

  end if

  ! calculate 'onsite' overlap matrix as well - needs double checking

  allocate(tmb%linmat%ovrlp%matrix(tmb%linmat%ovrlp%full_dim1,tmb%linmat%ovrlp%full_dim1), stat=i_stat)
  call memocc(i_stat, tmb%linmat%ovrlp%matrix, 'tmb%linmat%ovrlp%matrix', subname)

  call tmb_overlap_onsite(iproc, nproc, at, tmb, rxyz)

  if (iproc==0) then
     if(iformat == WF_FORMAT_PLAIN) then
        open(99, file=filename//'overlap_onsite.bin', status='unknown',form='formatted')
     else
        open(99, file=filename//'overlap_onsite.bin', status='unknown',form='unformatted')
     end if

     do iorb=1,tmb%linmat%denskern%full_dim1
        iat=tmb%orbs%onwhichatom(iorb)
        do jorb=1,tmb%linmat%denskern%full_dim1
           jat=tmb%orbs%onwhichatom(jorb)
           if (iformat == WF_FORMAT_PLAIN) then
              write(99,'(2(i6,1x),e19.12,2(1x,i6))') iorb,jorb,tmb%linmat%ovrlp%matrix(iorb,jorb),iat,jat
           else
              write(99) iorb,jorb,tmb%linmat%ovrlp%matrix(iorb,jorb),iat,jat
           end if
        end do
     end do

  end if

  i_all = -product(shape(tmb%linmat%ovrlp%matrix))*kind(tmb%linmat%ovrlp%matrix)
  deallocate(tmb%linmat%ovrlp%matrix,stat=i_stat)
  call memocc(i_stat,i_all,'tmb%linmat%ovrlp%matrix',subname)

end subroutine write_linear_matrices


subroutine tmb_overlap_onsite(iproc, nproc, at, tmb, rxyz)

  use module_base
  use module_types
  use module_interfaces
  use module_fragments
  implicit none

  ! Calling arguments
  integer,intent(in) :: iproc, nproc
  type(atoms_data), intent(inout) :: at
  type(DFT_wavefunction),intent(in):: tmb
  real(gp),dimension(3,at%astruct%nat),intent(in) :: rxyz

  ! Local variables
  logical :: reformat
  integer :: iorb,i_stat,i_all,jstart,jstart_tmp
  integer :: iiorb,ilr,iiat,j,iis1,iie1,i1
  integer :: ilr_tmp,iiat_tmp,ndim_tmp,ndim,norb_tmp
  integer, dimension(3) :: ns,ns_tmp,n,n_tmp
  real(gp), dimension(3) :: centre_old_box, centre_new_box, da
  real(wp), dimension(:,:,:,:,:,:), allocatable :: phigold
  real(wp), dimension(:), pointer :: psi_tmp, psit_c_tmp, psit_f_tmp, norm
  integer, dimension(0:7) :: reformat_reason
  type(collective_comms) :: collcom_tmp
  type(local_zone_descriptors) :: lzd_tmp
  real(gp) :: tol
  character(len=*),parameter:: subname='tmb_overlap_onsite'
  type(fragment_transformation) :: frag_trans

  ! move all psi into psi_tmp all centred in the same place and calculate overlap matrix
  tol=1.d-3
  reformat_reason=0

  norb_tmp=tmb%orbs%norb/2
  ilr_tmp=tmb%orbs%inwhichlocreg(norb_tmp) !arbitrarily pick the middle one as assuming it'll be near the centre of structure
  iiat_tmp=tmb%orbs%onwhichatom(norb_tmp)

  ! find biggest instead
  !do ilr=1,tmb%lzr%nlr
  !  if (tmb%lzd%llr(ilr)%wfd%nvctr_c
  !end do

  ! Determine size of phi_old and phi
  ndim_tmp=0
  ndim=0
  do iorb=1,tmb%orbs%norbp
      iiorb=tmb%orbs%isorb+iorb
      ilr=tmb%orbs%inwhichlocreg(iiorb)
      ndim=ndim+tmb%lzd%llr(ilr)%wfd%nvctr_c+7*tmb%lzd%llr(ilr)%wfd%nvctr_f
      ndim_tmp=ndim_tmp+tmb%lzd%llr(ilr_tmp)%wfd%nvctr_c+7*tmb%lzd%llr(ilr_tmp)%wfd%nvctr_f
  end do

  ! should integrate bettwer with existing reformat routines, but restart needs tidying anyway
  allocate(psi_tmp(ndim_tmp),stat=i_stat)
  call memocc(i_stat,psi_tmp,'psi_tmp',subname)

  jstart=1
  jstart_tmp=1
  do iorb=1,tmb%orbs%norbp
      iiorb=tmb%orbs%isorb+iorb
      ilr=tmb%orbs%inwhichlocreg(iiorb)
      iiat=tmb%orbs%onwhichatom(iiorb)

      n(1)=tmb%lzd%Llr(ilr)%d%n1
      n(2)=tmb%lzd%Llr(ilr)%d%n2
      n(3)=tmb%lzd%Llr(ilr)%d%n3
      n_tmp(1)=tmb%lzd%Llr(ilr_tmp)%d%n1
      n_tmp(2)=tmb%lzd%Llr(ilr_tmp)%d%n2
      n_tmp(3)=tmb%lzd%Llr(ilr_tmp)%d%n3
      ns(1)=tmb%lzd%Llr(ilr)%ns1
      ns(2)=tmb%lzd%Llr(ilr)%ns2
      ns(3)=tmb%lzd%Llr(ilr)%ns3
      ns_tmp(1)=tmb%lzd%Llr(ilr_tmp)%ns1
      ns_tmp(2)=tmb%lzd%Llr(ilr_tmp)%ns2
      ns_tmp(3)=tmb%lzd%Llr(ilr_tmp)%ns3

      !theta=0.d0*(4.0_gp*atan(1.d0)/180.0_gp)
      !newz=(/1.0_gp,0.0_gp,0.0_gp/)
      !centre_old(:)=rxyz(:,iiat)
      !centre_new(:)=rxyz(:,iiat_tmp)
      !shift(:)=centre_new(:)-centre_old(:)

<<<<<<< HEAD
      frag_trans%theta=0.0d0*(4.0_gp*atan(1.d0)/180.0_gp)
      frag_trans%rot_axis=(/1.0_gp,0.0_gp,0.0_gp/)
      frag_trans%rot_center(:)=rxyz(:,iiat)
      frag_trans%dr(:)=rxyz(:,iiat)-rxyz(:,iiat_tmp)
=======
      allocate(frag_trans%discrete_operations(0),stat=i_stat)
      call memocc(i_stat,frag_trans%discrete_operations,'frag_trans%discrete_operations',subname)

      frag_trans%theta=0.0d0*(4.0_gp*atan(1.d0)/180.0_gp)
      frag_trans%rot_axis=(/1.0_gp,0.0_gp,0.0_gp/)
      frag_trans%rot_center(:)=rxyz(:,iiat)
      frag_trans%rot_center_new(:)=rxyz(:,iiat_tmp)
>>>>>>> d4f50f90

      call reformat_check(reformat,reformat_reason,tol,at,tmb%lzd%hgrids,tmb%lzd%hgrids,&
           tmb%lzd%llr(ilr)%wfd%nvctr_c,tmb%lzd%llr(ilr)%wfd%nvctr_c,&
           tmb%lzd%llr(ilr_tmp)%wfd%nvctr_c,tmb%lzd%llr(ilr_tmp)%wfd%nvctr_c,&
           n,n_tmp,ns,ns_tmp,frag_trans,centre_old_box,centre_new_box,da)  

      if (.not. reformat) then ! copy psi into psi_tmp
          do j=1,tmb%lzd%llr(ilr_tmp)%wfd%nvctr_c
              psi_tmp(jstart_tmp)=tmb%psi(jstart)
              jstart=jstart+1
              jstart_tmp=jstart_tmp+1
          end do
          do j=1,7*tmb%lzd%llr(ilr)%wfd%nvctr_f-6,7
              psi_tmp(jstart_tmp+0)=tmb%psi(jstart+0)
              psi_tmp(jstart_tmp+1)=tmb%psi(jstart+1)
              psi_tmp(jstart_tmp+2)=tmb%psi(jstart+2)
              psi_tmp(jstart_tmp+3)=tmb%psi(jstart+3)
              psi_tmp(jstart_tmp+4)=tmb%psi(jstart+4)
              psi_tmp(jstart_tmp+5)=tmb%psi(jstart+5)
              psi_tmp(jstart_tmp+6)=tmb%psi(jstart+6)
              jstart=jstart+7
              jstart_tmp=jstart_tmp+7
          end do
   
      else
          allocate(phigold(0:n(1),2,0:n(2),2,0:n(3),2+ndebug),stat=i_stat)
          call memocc(i_stat,phigold,'phigold',subname)

          call psi_to_psig(n,tmb%lzd%llr(ilr)%wfd%nvctr_c,tmb%lzd%llr(ilr)%wfd%nvctr_f,&
               tmb%lzd%llr(ilr)%wfd%nseg_c,tmb%lzd%llr(ilr)%wfd%nseg_f,&
               tmb%lzd%llr(ilr)%wfd%keyvloc,tmb%lzd%llr(ilr)%wfd%keygloc,jstart,tmb%psi(jstart),phigold)

          call reformat_one_supportfunction(tmb%lzd%llr(ilr_tmp)%wfd,tmb%lzd%llr(ilr_tmp)%geocode,&
<<<<<<< HEAD
               tmb%lzd%hgrids,n,phigold,tmb%lzd%hgrids,n_tmp,&
               centre_old_box,centre_new_box,da,frag_trans%rot_axis,frag_trans%theta,psi_tmp(jstart_tmp))
=======
               tmb%lzd%hgrids,n,phigold,tmb%lzd%hgrids,n_tmp,centre_old_box,centre_new_box,da,&
               frag_trans,psi_tmp(jstart_tmp))


          i_all = -product(shape(frag_trans%discrete_operations))*kind(frag_trans%discrete_operations)
          deallocate(frag_trans%discrete_operations,stat=i_stat)
          call memocc(i_stat,i_all,'frag_trans%discrete_operations',subname)
>>>>>>> d4f50f90

          jstart_tmp=jstart_tmp+tmb%lzd%llr(ilr_tmp)%wfd%nvctr_c+7*tmb%lzd%llr(ilr_tmp)%wfd%nvctr_f
   
          i_all=-product(shape(phigold))*kind(phigold)
          deallocate(phigold,stat=i_stat)
          call memocc(i_stat,i_all,'phigold',subname)

      end if

  end do

  call print_reformat_summary(iproc,reformat_reason)

  ! now that they are all in one lr, need to calculate overlap matrix
  ! make lzd_tmp contain all identical lrs
  lzd_tmp%linear=tmb%lzd%linear
  lzd_tmp%nlr=tmb%lzd%nlr
  lzd_tmp%lintyp=tmb%lzd%lintyp
  lzd_tmp%ndimpotisf=tmb%lzd%ndimpotisf
  lzd_tmp%hgrids(:)=tmb%lzd%hgrids(:)

  call nullify_locreg_descriptors(lzd_tmp%glr)
  call copy_locreg_descriptors(tmb%lzd%glr, lzd_tmp%glr, subname)

  iis1=lbound(tmb%lzd%llr,1)
  iie1=ubound(tmb%lzd%llr,1)
  allocate(lzd_tmp%llr(iis1:iie1), stat=i_stat)
  do i1=iis1,iie1
     call nullify_locreg_descriptors(lzd_tmp%llr(i1))
     call copy_locreg_descriptors(tmb%lzd%llr(ilr_tmp), lzd_tmp%llr(i1), subname)
  end do

  call nullify_collective_comms(collcom_tmp)
  call init_collective_comms(iproc, nproc, ndim_tmp, tmb%orbs, lzd_tmp, collcom_tmp)

  allocate(psit_c_tmp(sum(collcom_tmp%nrecvcounts_c)), stat=i_stat)
  call memocc(i_stat, psit_c_tmp, 'psit_c_tmp', subname)

  allocate(psit_f_tmp(7*sum(collcom_tmp%nrecvcounts_f)), stat=i_stat)
  call memocc(i_stat, psit_f_tmp, 'psit_f_tmp', subname)

  call transpose_localized(iproc, nproc, ndim_tmp, tmb%orbs, collcom_tmp, &
       psi_tmp, psit_c_tmp, psit_f_tmp, lzd_tmp)

  ! normalize psi
  allocate(norm(tmb%orbs%norb), stat=i_stat)
  call memocc(i_stat, norm, 'norm', subname)
  call normalize_transposed(iproc, nproc, tmb%orbs, collcom_tmp, psit_c_tmp, psit_f_tmp, norm)
  i_all = -product(shape(norm))*kind(norm)
  deallocate(norm,stat=i_stat)
  call memocc(i_stat,i_all,'norm',subname)

  call calculate_pulay_overlap(iproc, nproc, tmb%orbs, tmb%orbs, collcom_tmp, collcom_tmp, &
       psit_c_tmp, psit_c_tmp, psit_f_tmp, psit_f_tmp, tmb%linmat%ovrlp%matrix)

  call deallocate_collective_comms(collcom_tmp, subname)
  call deallocate_local_zone_descriptors(lzd_tmp, subname)

  i_all = -product(shape(psit_c_tmp))*kind(psit_c_tmp)
  deallocate(psit_c_tmp,stat=i_stat)
  call memocc(i_stat,i_all,'psit_c_tmp',subname)

  i_all = -product(shape(psit_f_tmp))*kind(psit_f_tmp)
  deallocate(psit_f_tmp,stat=i_stat)
  call memocc(i_stat,i_all,'psit_f_tmp',subname)

  i_all = -product(shape(psi_tmp))*kind(psi_tmp)
  deallocate(psi_tmp,stat=i_stat)
  call memocc(i_stat,i_all,'psi_tmp',subname)

END SUBROUTINE tmb_overlap_onsite


!> Write all my wavefunctions in files by calling writeonewave
subroutine writemywaves_linear(iproc,filename,iformat,npsidim,Lzd,orbs,nksorb,at,rxyz,psi,coeff)
  use module_types
  use module_base
  use yaml_output
  use module_interfaces, except_this_one => writeonewave
  implicit none
  integer, intent(in) :: iproc,iformat,npsidim,nksorb
  !integer, intent(in) :: norb   !< number of orbitals, not basis functions
  type(atoms_data), intent(in) :: at
  type(orbitals_data), intent(in) :: orbs         !< orbs describing the basis functions
  type(local_zone_descriptors), intent(in) :: Lzd
  real(gp), dimension(3,at%astruct%nat), intent(in) :: rxyz
  real(wp), dimension(npsidim), intent(in) :: psi  ! Should be the real linear dimension and not the global
  real(wp), dimension(orbs%norb,orbs%norb), intent(in) :: coeff
  character(len=*), intent(in) :: filename
  !Local variables
  integer :: ncount1,ncount_rate,ncount_max,iorb,ncount2,iorb_out,ispinor,ilr,shift,ii,iat
  integer :: jorb,jlr
  real(kind=4) :: tr0,tr1
  real(kind=8) :: tel

  if (iproc == 0) call yaml_map('Write wavefunctions to file', trim(filename)//'.*')
  !if (iproc == 0) write(*,"(1x,A,A,a)") "Write wavefunctions to file: ", trim(filename),'.*'

  if (iformat == WF_FORMAT_ETSF) then
      stop 'Linear scaling with ETSF writing not implemented yet'
!     call write_waves_etsf(iproc,filename,orbs,n1,n2,n3,hx,hy,hz,at,rxyz,wfd,psi)
  else
     call cpu_time(tr0)
     call system_clock(ncount1,ncount_rate,ncount_max)

     ! Write the TMBs in the Plain BigDFT files.
     ! Use same ordering as posinp and llr generation
     ii = 0
     do iat = 1, at%astruct%nat
        do iorb=1,orbs%norbp
           if(iat == orbs%onwhichatom(iorb+orbs%isorb)) then
              shift = 1
              do jorb = 1, iorb-1 
                 jlr = orbs%inwhichlocreg(jorb+orbs%isorb)
                 shift = shift + Lzd%Llr(jlr)%wfd%nvctr_c+7*Lzd%Llr(jlr)%wfd%nvctr_f
              end do
              ii = ii + 1
              ilr = orbs%inwhichlocreg(iorb+orbs%isorb)
              do ispinor=1,orbs%nspinor
                 call open_filename_of_iorb(99,(iformat == WF_FORMAT_BINARY),filename, &
                    & orbs,iorb,ispinor,iorb_out)
                 call writeonewave_linear(99,(iformat == WF_FORMAT_PLAIN),iorb_out,&
                    & Lzd%Llr(ilr)%d%n1,Lzd%Llr(ilr)%d%n2,Lzd%Llr(ilr)%d%n3,&
                    & Lzd%Llr(ilr)%ns1,Lzd%Llr(ilr)%ns2,Lzd%Llr(ilr)%ns3,& 
                    & Lzd%hgrids(1),Lzd%hgrids(2),Lzd%hgrids(3), &
                    & Lzd%Llr(ilr)%locregCenter,Lzd%Llr(ilr)%locrad, 4, 0.0d0, &  !put here the real potentialPrefac and Order
                    & at%astruct%nat,rxyz,Lzd%Llr(ilr)%wfd%nseg_c,Lzd%Llr(ilr)%wfd%nvctr_c,&
                    & Lzd%Llr(ilr)%wfd%keygloc,Lzd%Llr(ilr)%wfd%keyvloc, &
                    & Lzd%Llr(ilr)%wfd%nseg_f,Lzd%Llr(ilr)%wfd%nvctr_f,&
                    & Lzd%Llr(ilr)%wfd%keygloc(1,Lzd%Llr(ilr)%wfd%nseg_c+1), &
                    & Lzd%Llr(ilr)%wfd%keyvloc(Lzd%Llr(ilr)%wfd%nseg_c+1), &
                    & psi(shift),psi(Lzd%Llr(ilr)%wfd%nvctr_c+shift),orbs%eval(iorb+orbs%isorb),&
                    & orbs%onwhichatom(iorb+orbs%isorb))
                 close(99)
              end do
           end if
        enddo
     end do

    ! Now write the coefficients to file
    ! Must be careful, the orbs%norb is the number of basis functions
    ! while the norb is the number of orbitals.
    if(iproc == 0) then
      if(iformat == WF_FORMAT_PLAIN) then
         open(99, file=filename//'_coeff.bin', status='unknown',form='formatted')
      else
         open(99, file=filename//'_coeff.bin', status='unknown',form='unformatted')
      end if
      call writeLinearCoefficients(99,(iformat == WF_FORMAT_PLAIN),at%astruct%nat,rxyz,orbs%norb,nksorb,coeff,orbs%eval)
      close(99)
    end if
     call cpu_time(tr1)
     call system_clock(ncount2,ncount_rate,ncount_max)
     tel=dble(ncount2-ncount1)/dble(ncount_rate)
     if (iproc == 0) then
        call yaml_open_sequence('Write Waves Time')
        call yaml_sequence(advance='no')
        call yaml_open_map(flow=.true.)
        call yaml_map('Process',iproc)
        call yaml_map('Timing',(/ real(tr1-tr0,kind=8),tel /),fmt='(1pe10.3)')
        call yaml_close_map()
        call yaml_close_sequence()
     end if
     !write(*,'(a,i4,2(1x,1pe10.3))') '- WRITE WAVES TIME',iproc,tr1-tr0,tel
     !write(*,'(a,1x,i0,a)') '- iproc',iproc,' finished writing waves'
  end if

END SUBROUTINE writemywaves_linear


subroutine readonewave_linear(unitwf,useFormattedInput,iorb,iproc,n,ns,&
     & hgrids,at,wfd,rxyz_old,rxyz,locrad,locregCenter,confPotOrder,&
     & confPotprefac,psi,eval,onwhichatom,lr,glr,reformat_reason)
  use module_base
  use module_types
  use internal_io
  use module_interfaces
  use yaml_output
  use module_fragments
  implicit none
  logical, intent(in) :: useFormattedInput
  integer, intent(in) :: unitwf,iorb,iproc
  integer, dimension(3), intent(in) :: n,ns
  type(wavefunctions_descriptors), intent(in) :: wfd
  type(atoms_data), intent(in) :: at
  real(gp), dimension(3), intent(in) :: hgrids
  real(gp), dimension(3,at%astruct%nat), intent(in) :: rxyz
  integer, intent(out) :: confPotOrder
  real(gp), intent(out) :: locrad, confPotprefac
  real(wp), intent(out) :: eval
  real(gp), dimension(3), intent(out) :: locregCenter
  real(gp), dimension(3,at%astruct%nat), intent(out) :: rxyz_old
<<<<<<< HEAD
  real(wp), dimension(wfd%nvctr_c+7*wfd%nvctr_f), intent(out) :: psi
=======
  real(wp), dimension(:), pointer :: psi
>>>>>>> d4f50f90
  integer, dimension(*), intent(in) :: onwhichatom
  type(locreg_descriptors), intent(in) :: lr, glr
  integer, dimension(0:7), intent(out) :: reformat_reason

  !local variables
  character(len=*), parameter :: subname='readonewave_linear'
  character(len = 256) :: error
  logical :: lstat,reformat
  integer :: iorb_old,nvctr_c_old,nvctr_f_old,i_all,iiat
  integer :: i1,i2,i3,iel,i_stat,onwhichatom_tmp
  integer, dimension(3) :: ns_old,n_old
  real(gp) :: tol
  real(gp), dimension(3) :: hgrids_old, centre_old_box, centre_new_box, da
  real(gp) :: tt,t1,t2,t3,t4,t5,t6,t7
  real(wp), dimension(:,:,:,:,:,:), allocatable :: psigold
  type(fragment_transformation) :: frag_trans
  ! DEBUG
  character(len=12) :: orbname
  real(wp), dimension(:), allocatable :: gpsi


  call io_read_descr_linear(unitwf, useFormattedInput, iorb_old, eval, n_old(1), n_old(2), n_old(3), &
       ns_old(1), ns_old(2), ns_old(3), hgrids_old, lstat, error, onwhichatom_tmp, locrad, &
       locregCenter, confPotOrder, confPotprefac, nvctr_c_old, nvctr_f_old, at%astruct%nat, rxyz_old)

  if (.not. lstat) call io_error(trim(error))
  if (iorb_old /= iorb) stop 'readonewave_linear'

  iiat=onwhichatom(iorb)
  tol=1.d-3

  frag_trans%theta=20.0d0*(4.0_gp*atan(1.d0)/180.0_gp)
  frag_trans%rot_axis=(/1.0_gp,0.0_gp,0.0_gp/)
  frag_trans%rot_center(:)=(/7.8d0,11.8d0,11.6d0/)
<<<<<<< HEAD
  frag_trans%dr(:)=(/7.8d0,11.2d0,11.8d0/)-(/7.8d0,11.8d0,11.6d0/)
=======
  frag_trans%rot_center_new(:)=(/7.8d0,11.2d0,11.8d0/)

  allocate(frag_trans%discrete_operations(0),stat=i_stat)
  call memocc(i_stat,frag_trans%discrete_operations,'frag_trans%discrete_operations',subname)
>>>>>>> d4f50f90

  call reformat_check(reformat,reformat_reason,tol,at,hgrids,hgrids_old,&
       nvctr_c_old,nvctr_f_old,wfd%nvctr_c,wfd%nvctr_f,&
       n_old,n,ns_old,ns,frag_trans,centre_old_box,centre_new_box,da)  

  if (.not. reformat) then
     call read_psi_compress(unitwf, useFormattedInput, nvctr_c_old, nvctr_f_old, psi, lstat, error)
     if (.not. lstat) call io_error(trim(error))
  else
     ! add derivative functions at a later date? (needs orbs and lzd)
     allocate(psigold(0:n_old(1),2,0:n_old(2),2,0:n_old(3),2+ndebug),stat=i_stat)
     call memocc(i_stat,psigold,'psigold',subname)

     call razero(8*(n_old(1)+1)*(n_old(2)+1)*(n_old(3)+1),psigold)
     do iel=1,nvctr_c_old
        if (useFormattedInput) then
           read(unitwf,*) i1,i2,i3,tt
        else
           read(unitwf) i1,i2,i3,tt
        end if
        psigold(i1,1,i2,1,i3,1)=tt
     enddo
     do iel=1,nvctr_f_old
        if (useFormattedInput) then
           read(unitwf,*) i1,i2,i3,t1,t2,t3,t4,t5,t6,t7
        else
           read(unitwf) i1,i2,i3,t1,t2,t3,t4,t5,t6,t7
        end if
        psigold(i1,2,i2,1,i3,1)=t1
        psigold(i1,1,i2,2,i3,1)=t2
        psigold(i1,2,i2,2,i3,1)=t3
        psigold(i1,1,i2,1,i3,2)=t4
        psigold(i1,2,i2,1,i3,2)=t5
        psigold(i1,1,i2,2,i3,2)=t6
        psigold(i1,2,i2,2,i3,2)=t7
     enddo

     ! NB assuming here geocode is the same in glr and llr
<<<<<<< HEAD
     call reformat_one_supportfunction(wfd,at%astruct%geocode,hgrids_old,n_old, &
          psigold,hgrids,n,centre_old_box,centre_new_box,da,frag_trans%rot_axis,frag_trans%theta,psi)
=======
     call reformat_one_supportfunction(wfd,at%astruct%geocode,hgrids_old,n_old,psigold,hgrids,n, &
         centre_old_box,centre_new_box,da,frag_trans,psi)

     i_all = -product(shape(frag_trans%discrete_operations))*kind(frag_trans%discrete_operations)
     deallocate(frag_trans%discrete_operations,stat=i_stat)
     call memocc(i_stat,i_all,'frag_trans%discrete_operations',subname)
>>>>>>> d4f50f90

     i_all=-product(shape(psigold))*kind(psigold)
     deallocate(psigold,stat=i_stat)
     call memocc(i_stat,i_all,'psigold',subname)

  endif

  ! DEBUG - plot in global box - CHECK WITH REFORMAT ETC IN LRs
  allocate (gpsi(glr%wfd%nvctr_c+7*glr%wfd%nvctr_f),stat=i_stat)
  call memocc(i_stat,gpsi,'gpsi',subname)

  call to_zero(glr%wfd%nvctr_c+7*glr%wfd%nvctr_f,gpsi)
  call Lpsi_to_global2(iproc, lr%wfd%nvctr_c+7*lr%wfd%nvctr_f, glr%wfd%nvctr_c+7*glr%wfd%nvctr_f, &
       1, 1, 1, glr, lr, psi, gpsi)

  write(orbname,*) iorb
  call plot_wf(trim(adjustl(orbname)),1,at,1.0_dp,glr,hgrids(1),hgrids(2),hgrids(3),rxyz,gpsi)
  !call plot_wf(trim(adjustl(orbname)),1,at,1.0_dp,lr,hx,hy,hz,rxyz,psi)

  i_all=-product(shape(gpsi))*kind(gpsi)
  deallocate(gpsi,stat=i_stat)
  call memocc(i_stat,i_all,'gpsi',subname)
  ! END DEBUG 


END SUBROUTINE readonewave_linear


subroutine io_read_descr_linear(unitwf, formatted, iorb_old, eval, n_old1, n_old2, n_old3, &
       & ns_old1, ns_old2, ns_old3, hgrids_old, lstat, error, onwhichatom, locrad, locregCenter, &
       & confPotOrder, confPotprefac, nvctr_c_old, nvctr_f_old, nat, rxyz_old)
    use module_base
    use module_types
    use internal_io
    use yaml_output
    implicit none

    integer, intent(in) :: unitwf
    logical, intent(in) :: formatted
    integer, intent(out) :: iorb_old
    integer, intent(out) :: n_old1, n_old2, n_old3, ns_old1, ns_old2, ns_old3
    real(gp), dimension(3), intent(out) :: hgrids_old
    logical, intent(out) :: lstat
    real(wp), intent(out) :: eval
    real(gp), intent(out) :: locrad
    real(gp), dimension(3), intent(out) :: locregCenter
    character(len =256), intent(out) :: error
    integer, intent(out) :: onwhichatom
    integer, intent(out) :: confPotOrder
    real(gp), intent(out) :: confPotprefac
    ! Optional arguments
    integer, intent(out), optional :: nvctr_c_old, nvctr_f_old
    integer, intent(in), optional :: nat
    real(gp), dimension(:,:), intent(out), optional :: rxyz_old

    integer :: i, iat, i_stat, nat_
    real(gp) :: rxyz(3)

    lstat = .false.
    write(error, "(A)") "cannot read psi description."
    if (formatted) then
       read(unitwf,*,iostat=i_stat) iorb_old,eval
       if (i_stat /= 0) return
       read(unitwf,*,iostat=i_stat) hgrids_old(1),hgrids_old(2),hgrids_old(3)
       if (i_stat /= 0) return
       read(unitwf,*,iostat=i_stat) n_old1,n_old2,n_old3
       if (i_stat /= 0) return
       read(unitwf,*,iostat=i_stat) ns_old1,ns_old2,ns_old3
       if (i_stat /= 0) return
       read(unitwf,*,iostat=i_stat) (locregCenter(i),i=1,3),onwhichatom,&
            locrad,confPotOrder, confPotprefac
       if (i_stat /= 0) return
       !call yaml_map('Reading atomic positions',nat)
       !write(*,*) 'reading ',nat,' atomic positions' !*
       if (present(nat) .And. present(rxyz_old)) then
          read(unitwf,*,iostat=i_stat) nat_
          if (i_stat /= 0) return
          ! Sanity check
          if (size(rxyz_old, 2) /= nat) stop "Mismatch in coordinate array size."
          if (nat_ /= nat) stop "Mismatch in coordinate array size."
          do iat=1,nat
             read(unitwf,*,iostat=i_stat) (rxyz_old(i,iat),i=1,3)
             if (i_stat /= 0) return

          enddo
       else
          read(unitwf,*,iostat=i_stat) nat_
          if (i_stat /= 0) return
          do iat=1,nat_
             read(unitwf,*,iostat=i_stat)
             if (i_stat /= 0) return
          enddo
       end if
       if (present(nvctr_c_old) .and. present(nvctr_f_old)) then
          read(unitwf,*,iostat=i_stat) nvctr_c_old, nvctr_f_old
          if (i_stat /= 0) return
       else
          read(unitwf,*,iostat=i_stat) i, iat
          if (i_stat /= 0) return
       end if
    else
       read(unitwf,iostat=i_stat) iorb_old,eval
       if (i_stat /= 0) return

       read(unitwf,iostat=i_stat) hgrids_old(1),hgrids_old(2),hgrids_old(3)
       if (i_stat /= 0) return
       read(unitwf,iostat=i_stat) n_old1,n_old2,n_old3
       if (i_stat /= 0) return
       read(unitwf,iostat=i_stat) ns_old1,ns_old2,ns_old3
       if (i_stat /= 0) return
       read(unitwf,iostat=i_stat) (locregCenter(i),i=1,3),onwhichatom,&
            locrad,confPotOrder, confPotprefac
       if (i_stat /= 0) return
       if (present(nat) .And. present(rxyz_old)) then
          read(unitwf,iostat=i_stat) nat_
          if (i_stat /= 0) return
          ! Sanity check
          if (size(rxyz_old, 2) /= nat) stop "Mismatch in coordinate array size." 
          if (nat_ /= nat) stop "Mismatch in coordinate array size."
          do iat=1,nat
             read(unitwf,iostat=i_stat)(rxyz_old(i,iat),i=1,3)
             if (i_stat /= 0) return
          enddo
       else
          read(unitwf,iostat=i_stat) nat_
          if (i_stat /= 0) return
          do iat=1,nat_
             read(unitwf,iostat=i_stat) rxyz
             if (i_stat /= 0) return
          enddo
       end if
       if (present(nvctr_c_old) .and. present(nvctr_f_old)) then
          read(unitwf,iostat=i_stat) nvctr_c_old, nvctr_f_old
          if (i_stat /= 0) return
       else
          read(unitwf,iostat=i_stat) i, iat
          if (i_stat /= 0) return
       end if
    end if
    lstat = .true.

END SUBROUTINE io_read_descr_linear

subroutine io_read_descr_coeff(unitwf, formatted, norb_old, ntmb_old, &
       & lstat, error, nat, rxyz_old)
    use module_base
    use module_types
    use internal_io
    implicit none
    integer, intent(in) :: unitwf
    logical, intent(in) :: formatted
    integer, intent(out) :: norb_old, ntmb_old
    logical, intent(out) :: lstat
    character(len =256), intent(out) :: error
    ! Optional arguments
    integer, intent(in), optional :: nat
    real(gp), dimension(:,:), intent(out), optional :: rxyz_old

    integer :: i, iat, i_stat, nat_
    real(gp) :: rxyz(3)

    lstat = .false.
    write(error, "(A)") "cannot read coeff description."
    if (formatted) then
       read(unitwf,*,iostat=i_stat) ntmb_old, norb_old
       if (i_stat /= 0) return
       !write(*,*) 'reading ',nat,' atomic positions'
       if (present(nat) .And. present(rxyz_old)) then
          read(unitwf,*,iostat=i_stat) nat_
          if (i_stat /= 0) return
          ! Sanity check
          if (size(rxyz_old, 2) /= nat) stop "Mismatch in coordinate array size."
          if (nat_ /= nat) stop "Mismatch in coordinate array size."
          do iat=1,nat
             read(unitwf,*,iostat=i_stat) (rxyz_old(i,iat),i=1,3)
             if (i_stat /= 0) return
          enddo
       else
          read(unitwf,*,iostat=i_stat) nat_
          if (i_stat /= 0) return
          do iat=1,nat_
             read(unitwf,*,iostat=i_stat)
             if (i_stat /= 0) return
          enddo
       end if
       !read(unitwf,*,iostat=i_stat) i, iat
       !if (i_stat /= 0) return
    else
       read(unitwf,iostat=i_stat) ntmb_old, norb_old
       if (i_stat /= 0) return
       if (present(nat) .And. present(rxyz_old)) then
          read(unitwf,iostat=i_stat) nat_
          if (i_stat /= 0) return
          ! Sanity check
          if (size(rxyz_old, 2) /= nat) stop "Mismatch in coordinate array size." 
          if (nat_ /= nat) stop "Mismatch in coordinate array size."
          do iat=1,nat
             read(unitwf,iostat=i_stat)(rxyz_old(i,iat),i=1,3)
             if (i_stat /= 0) return
          enddo
       else
          read(unitwf,iostat=i_stat) nat_
          if (i_stat /= 0) return
          do iat=1,nat_
             read(unitwf,iostat=i_stat) rxyz
             if (i_stat /= 0) return
          enddo
       end if
       !read(unitwf,iostat=i_stat) i, iat
       !if (i_stat /= 0) return
    end if
    lstat = .true.
END SUBROUTINE io_read_descr_coeff


subroutine read_coeff_minbasis(unitwf,useFormattedInput,iproc,ntmb,norb_old,coeff,eval,nat,rxyz_old)
  use module_base
  use module_types
  use internal_io
  use module_interfaces, except_this_one => read_coeff_minbasis
  use yaml_output
  implicit none
  logical, intent(in) :: useFormattedInput
  integer, intent(in) :: unitwf,iproc,ntmb
  integer, intent(out) :: norb_old
  real(wp), dimension(ntmb,ntmb), intent(out) :: coeff
  real(wp), dimension(ntmb), intent(out) :: eval
  integer, optional, intent(in) :: nat
  real(gp), dimension(:,:), optional, intent(out) :: rxyz_old

  !local variables
  character(len = 256) :: error
  logical :: lstat
  integer :: i_stat
  integer :: ntmb_old, i1, i2,i,j,iorb,iorb_old
  real(wp) :: tt

  call io_read_descr_coeff(unitwf, useFormattedInput, norb_old, ntmb_old, &
       & lstat, error, nat, rxyz_old)
  if (.not. lstat) call io_error(trim(error))

  if (ntmb_old /= ntmb_old) then
     if (iproc == 0) write(error,"(A)") 'error in read coeffs, ntmb_old/=ntmb'
     call io_error(trim(error))
  end if

  ! read the eigenvalues
  if (useFormattedInput) then
     do iorb=1,ntmb
        read(unitwf,*,iostat=i_stat) iorb_old,eval(iorb)
        if (iorb_old /= iorb) stop 'read_coeff_minbasis'
     enddo
  else 
     do iorb=1,ntmb
        read(unitwf,iostat=i_stat) iorb_old,eval(iorb)
        if (iorb_old /= iorb) stop 'read_coeff_minbasis'
     enddo
     if (i_stat /= 0) stop 'Problem reading the eigenvalues'
  end if

  !if (iproc == 0) write(*,*) 'coefficients need NO reformatting'

  ! Now read the coefficients
  do i = 1, ntmb
     do j = 1, ntmb
        if (useFormattedInput) then
           read(unitwf,*,iostat=i_stat) i1,i2,tt
        else
           read(unitwf,iostat=i_stat) i1,i2,tt
        end if
        if (i_stat /= 0) stop 'Problem reading the coefficients'
        coeff(j,i) = tt  
     end do
  end do


END SUBROUTINE read_coeff_minbasis



!> Reads wavefunction from file and transforms it properly if hgrid or size of simulation cell                                                                                                                                                                                                                                                                                                                                   
!!  have changed
subroutine readmywaves_linear_new(iproc,dir_output,filename,iformat,at,tmb,rxyz_old,rxyz,&
       ref_frags,input_frag,frag_calc,orblist)
  use module_base
  use module_types
  use yaml_output
  use module_fragments
  use internal_io
  use module_interfaces, except_this_one => readmywaves_linear_new
  implicit none
  integer, intent(in) :: iproc, iformat
  type(atoms_data), intent(in) :: at
  type(DFT_wavefunction), intent(inout) :: tmb
  real(gp), dimension(3,at%astruct%nat), intent(in) :: rxyz
  real(gp), dimension(3,at%astruct%nat), intent(out) :: rxyz_old
  character(len=*), intent(in) :: dir_output, filename
  type(fragmentInputParameters), intent(in) :: input_frag
  type(system_fragment), dimension(input_frag%nfrag_ref), intent(inout) :: ref_frags
  logical, intent(in) :: frag_calc
  integer, dimension(tmb%orbs%norb), intent(in), optional :: orblist
  !Local variables
  integer :: ncount1,ncount_rate,ncount_max,ncount2
  integer :: iorb_out,ispinor,ilr,ind,i_all,i_stat,iorb_old
  integer :: confPotOrder,onwhichatom_tmp,unitwf
  real(gp) :: locrad, confPotprefac
  real(gp), dimension(3) :: locregCenter, mol_centre, mol_centre_new
  real(kind=4) :: tr0,tr1
  real(kind=8) :: tel,eval
  character(len=256) :: error, full_filename
  logical :: lstat
  character(len=*), parameter :: subname='readmywaves_linear_new'
  ! to eventually be part of the fragment structure?
  integer :: ndim_old, iiorb, ifrag, norb, isorb, ifrag_ref, isfat, iorbp, iforb, isforb, iiat, iat, itmb, jtmb, jsforb, ierr
  type(local_zone_descriptors) :: lzd_old
  real(wp), dimension(:), pointer :: psi_old
  type(phi_array), dimension(:), pointer :: phi_array_old
<<<<<<< HEAD
  type(fragment_transformation), dimension(:), pointer :: frag_trans

  ! DEBUG
  character(len=12) :: orbname
  real(wp), dimension(:), allocatable :: gpsi

=======
  type(fragment_transformation), dimension(:), pointer :: frag_trans_orb, frag_trans_frag
  real(gp), dimension(:,:), allocatable :: rxyz_ref, rxyz_new, rxyz4_ref, rxyz4_new
  real(gp), dimension(:), allocatable :: dist
  integer, dimension(:), allocatable :: ipiv
  logical :: skip
>>>>>>> d4f50f90

  ! DEBUG
  character(len=12) :: orbname
  real(wp), dimension(:), allocatable :: gpsi

open(16)
  call cpu_time(tr0)
  call system_clock(ncount1,ncount_rate,ncount_max)

  ! check file format
  if (iformat == WF_FORMAT_ETSF) then
     stop 'Linear scaling with ETSF writing not implemented yet'
  else if (iformat /= WF_FORMAT_BINARY .and. iformat /= WF_FORMAT_PLAIN) then
     call yaml_warning('Unknown wavefunction file format from filename.')
     stop
  end if

  ! to be fixed
  if (present(orblist)) then
     stop 'orblist no longer functional in initialize_linear_from_file due to addition of fragment calculation'
  end if

  ! lzd_old => ref_frags(onwhichfrag)%frag_basis%lzd
  ! orbs_old -> ref_frags(onwhichfrag)%frag_basis%forbs ! <- BUT problem with it not being same type
  ! phi_array_old => ref_frags(onwhichfrag)%frag_basis%phi

  ! change parallelization later, for now all procs read the same number of tmbs as before
  ! initialize fragment lzd and phi_array_old for fragment, then allocate lzd_old which points to appropriate fragment entry
  ! for now directly using lzd_old etc - less efficient if fragments are used multiple times

  ! use above information to generate lzds
  call nullify_local_zone_descriptors(lzd_old)
  call nullify_locreg_descriptors(lzd_old%glr)
  lzd_old%nlr=tmb%orbs%norb
  allocate(lzd_old%Llr(lzd_old%nlr),stat=i_stat)
  do ilr=1,lzd_old%nlr
     call nullify_locreg_descriptors(lzd_old%llr(ilr))
  end do

  ! has size of new orbs, will possibly point towards the same tmb multiple times
  allocate(phi_array_old(tmb%orbs%norbp), stat=i_stat)
  do iorbp=1,tmb%orbs%norbp
     nullify(phi_array_old(iorbp)%psig)
  end do

<<<<<<< HEAD
  allocate(frag_trans(tmb%orbs%norbp))
=======
  !allocate(frag_trans_orb(tmb%orbs%norbp))
>>>>>>> d4f50f90

  unitwf=99
  isforb=0
  isfat=0
  do ifrag=1,input_frag%nfrag
     ! find reference fragment this corresponds to
     ifrag_ref=input_frag%frag_index(ifrag)
     ! loop over orbitals of this fragment
     loop_iforb: do iforb=1,ref_frags(ifrag_ref)%fbasis%forbs%norb
        loop_iorb: do iorbp=1,tmb%orbs%norbp
           iiorb=iorbp+tmb%orbs%isorb
           !ilr = ref_frags(ifrag)%fbasis%forbs%inwhichlocreg(iiorb)
           ilr=tmb%orbs%inwhichlocreg(iiorb)
           iiat=tmb%orbs%onwhichatom(iiorb)

           ! check if this ref frag orbital corresponds to the orbital we want
           if (iiorb/=iforb+isforb) cycle
           do ispinor=1,tmb%orbs%nspinor
<<<<<<< HEAD
              ! if this is a fragment calculation frag%label will contain fragment directory, otherwise it will be empty
              ! bit of a hack to use orbs here not forbs, but different structures so this is necessary - to clean somehow
              full_filename=trim(dir_output)//trim(input_frag%label(ifrag_ref))//trim(filename)
=======
              ! if this is a fragment calculation frag%dirname will contain fragment directory, otherwise it will be empty
              ! bit of a hack to use orbs here not forbs, but different structures so this is necessary - to clean somehow
              full_filename=trim(dir_output)//trim(input_frag%dirname(ifrag_ref))//trim(filename)
>>>>>>> d4f50f90

              call open_filename_of_iorb(unitwf,(iformat == WF_FORMAT_BINARY),full_filename, &
                   & tmb%orbs,iorbp,ispinor,iorb_out,iforb)
                   !& ref_frags(ifrag_ref)%fbasis%forbs,iforb,ispinor,iorb_out)
  
              ! read headers, reading lzd info directly into lzd_old, which is otherwise nullified
              call io_read_descr_linear(unitwf, (iformat == WF_FORMAT_PLAIN), iorb_old, eval, &
                   Lzd_old%Llr(ilr)%d%n1,Lzd_old%Llr(ilr)%d%n2,Lzd_old%Llr(ilr)%d%n3, &
                   Lzd_old%Llr(ilr)%ns1,Lzd_old%Llr(ilr)%ns2,Lzd_old%Llr(ilr)%ns3, lzd_old%hgrids, &
                   lstat, error, onwhichatom_tmp, Lzd_old%Llr(ilr)%locrad, Lzd_old%Llr(ilr)%locregCenter, &
                   confPotOrder, confPotprefac, Lzd_old%Llr(ilr)%wfd%nvctr_c, Lzd_old%Llr(ilr)%wfd%nvctr_f, &
                   ref_frags(ifrag_ref)%astruct_frg%nat, rxyz_old(:,isfat+1:isfat+ref_frags(ifrag_ref)%astruct_frg%nat))
                   !ref_frags(ifrag_ref)%astruct_frg%nat, rxyz_old(1,isfat+1))

              ! in general this might point to a different tmb
              allocate(phi_array_old(iorbp)%psig(0:Lzd_old%Llr(ilr)%d%n1,2,0:Lzd_old%Llr(ilr)%d%n2,2,&
                   0:Lzd_old%Llr(ilr)%d%n3,2), stat=i_stat)
              call memocc(i_stat, phi_array_old(iorbp)%psig, 'phi_array_old(iorb)%psig', subname)

              !read phig directly
              call read_psig(unitwf, (iformat == WF_FORMAT_PLAIN), Lzd_old%Llr(ilr)%wfd%nvctr_c, Lzd_old%Llr(ilr)%wfd%nvctr_f, &
                   Lzd_old%Llr(ilr)%d%n1, Lzd_old%Llr(ilr)%d%n2, Lzd_old%Llr(ilr)%d%n3, phi_array_old(iorbp)%psig, lstat, error)
              if (.not. lstat) call io_error(trim(error))

              ! DEBUG: print*,iproc,iorb,iorb+orbs%isorb,iorb_old,iorb_out

<<<<<<< HEAD
              ! define fragment transformation - should eventually be done automatically...
              ! first fragment is shifted only, hack here that second fragment should be rotated
              if (ifrag==1) then
                 frag_trans(iorbp)%theta=0.0d0*(4.0_gp*atan(1.d0)/180.0_gp)
                 frag_trans(iorbp)%rot_axis=(/1.0_gp,0.0_gp,0.0_gp/)
                 frag_trans(iorbp)%rot_center(:)=rxyz_old(:,iiat)
                 frag_trans(iorbp)%dr(:)=rxyz(:,iiat)-rxyz_old(:,iiat)
              else
                 ! unnecessary recalculation here, to be tidied later
                 mol_centre=0.0d0
                 mol_centre_new=0.0d0
                 do iat=1,ref_frags(ifrag_ref)%astruct_frg%nat
                    mol_centre(:)=mol_centre(:)+rxyz_old(:,isfat+iat)
                    mol_centre_new(:)=mol_centre_new(:)+rxyz(:,isfat+iat)
                 end do
                 mol_centre=mol_centre/real(ref_frags(ifrag_ref)%astruct_frg%nat,gp)
                 mol_centre_new=mol_centre_new/real(ref_frags(ifrag_ref)%astruct_frg%nat,gp)
                 frag_trans(iorbp)%theta=30.0d0*(4.0_gp*atan(1.d0)/180.0_gp)
                 frag_trans(iorbp)%rot_axis=(/1.0_gp,0.0_gp,0.0_gp/)
                 frag_trans(iorbp)%rot_center(:)=mol_centre(:) ! take as average for now
                 frag_trans(iorbp)%dr(:)=mol_centre_new(:)-mol_centre(:) ! to get shift, mol is rigidly shifted so could take any, rather than centre
              end if

              !!write(*,'(a,x,i2,x,4(f5.2,x),6(f7.3,x))'),'trans',ifrag,frag_trans(iorbp)%theta,frag_trans(iorbp)%rot_axis, &
              !!     frag_trans(iorbp)%rot_center,frag_trans(iorbp)%dr
=======
              !! define fragment transformation - should eventually be done automatically...
              !! first fragment is shifted only, hack here that second fragment should be rotated
              !if (ifrag==1) then
              !   frag_trans_orb(iorbp)%theta=0.0d0*(4.0_gp*atan(1.d0)/180.0_gp)
              !   frag_trans_orb(iorbp)%rot_axis=(/1.0_gp,0.0_gp,0.0_gp/)
              !   frag_trans_orb(iorbp)%rot_center(:)=rxyz_old(:,iiat)
              !   frag_trans_orb(iorbp)%rot_center_new(:)=rxyz(:,iiat)
              !else
              !   ! unnecessary recalculation here, to be tidied later
              !   mol_centre=0.0d0
              !   mol_centre_new=0.0d0
              !   do iat=1,ref_frags(ifrag_ref)%astruct_frg%nat
              !      mol_centre(:)=mol_centre(:)+rxyz_old(:,isfat+iat)
              !      mol_centre_new(:)=mol_centre_new(:)+rxyz(:,isfat+iat)
              !   end do
              !   mol_centre=mol_centre/real(ref_frags(ifrag_ref)%astruct_frg%nat,gp)
              !   mol_centre_new=mol_centre_new/real(ref_frags(ifrag_ref)%astruct_frg%nat,gp)
              !   frag_trans_orb(iorbp)%theta=30.0d0*(4.0_gp*atan(1.d0)/180.0_gp)
              !   frag_trans_orb(iorbp)%rot_axis=(/1.0_gp,0.0_gp,0.0_gp/)
              !   frag_trans_orb(iorbp)%rot_center(:)=mol_centre(:) ! take as average for now
              !   frag_trans_orb(iorbp)%rot_center_new(:)=mol_centre_new(:) ! to get shift, mol is rigidly shifted so could take any, rather than centre
              !end if

              !write(*,'(a,x,2(i2,x),4(f5.2,x),6(f7.3,x))'),'trans',ifrag,iiorb,frag_trans_orb(iorbp)%theta,&
              !     frag_trans_orb(iorbp)%rot_axis, &
              !     frag_trans_orb(iorbp)%rot_center,frag_trans_orb(iorbp)%rot_center_new
>>>>>>> d4f50f90

              if (.not. lstat) then
                 call yaml_warning(trim(error))
                 stop
              end if
              if (iorb_old /= iorb_out) then
                 call yaml_warning('Initialize_linear_from_file')
                 stop
              end if
              close(unitwf)
              
           end do
        end do loop_iorb
     end do loop_iforb
     isforb=isforb+ref_frags(ifrag_ref)%fbasis%forbs%norb
     isfat=isfat+ref_frags(ifrag_ref)%astruct_frg%nat        
  end do

  ! reformat fragments
  nullify(psi_old)
<<<<<<< HEAD

  ! could get shift by taking locregcenter-posinp? to give old center, instead taking directly from file header for now

  call reformat_supportfunctions(iproc,at,rxyz_old,rxyz,.false.,tmb,ndim_old,lzd_old,frag_trans,psi_old,phi_array_old)

  deallocate(frag_trans)
=======

!if several fragments do this, otherwise find 3 nearest neighbours (use sort in time.f90) and send rxyz arrays with 4 atoms

  if (input_frag%nfrag>1) then
     ! Find fragment transformations for each fragment, then put in frag_trans array for each orb
     allocate(frag_trans_frag(input_frag%nfrag))
     do ifrag=1,input_frag%nfrag
        nullify(frag_trans_frag(ifrag)%discrete_operations)
     end do

     isfat=0
     isforb=0
     do ifrag=1,input_frag%nfrag
        ! find reference fragment this corresponds to
        ifrag_ref=input_frag%frag_index(ifrag)

        ! check if we need this fragment transformation on this proc
        skip=.true.
        do iforb=1,ref_frags(ifrag_ref)%fbasis%forbs%norb
           do iorbp=1,tmb%orbs%norbp
              iiorb=iorbp+tmb%orbs%isorb
              ! check if this ref frag orbital corresponds to the orbital we want
              if (iiorb==iforb+isforb) then
                 skip=.false.
                 exit
              end if
           end do
        end do

        if (skip) then
           isfat=isfat+ref_frags(ifrag_ref)%astruct_frg%nat     
           isforb=isforb+ref_frags(ifrag_ref)%fbasis%forbs%norb
           cycle
        end if

        allocate(rxyz_ref(3,ref_frags(ifrag_ref)%astruct_frg%nat), stat=i_stat)
        call memocc(i_stat, rxyz_ref, 'rxyz_ref', subname)
        allocate(rxyz_new(3,ref_frags(ifrag_ref)%astruct_frg%nat), stat=i_stat)
        call memocc(i_stat, rxyz_new, 'rxyz_ref', subname)

        do iat=1,ref_frags(ifrag_ref)%astruct_frg%nat
           rxyz_new(:,iat)=rxyz(:,isfat+iat)
           rxyz_ref(:,iat)=rxyz_old(:,isfat+iat)
        end do

        ! use center of fragment for now, could later change to center of symmetry
        frag_trans_frag(ifrag)%rot_center=frag_center(ref_frags(ifrag_ref)%astruct_frg%nat,rxyz_ref)
        frag_trans_frag(ifrag)%rot_center_new=frag_center(ref_frags(ifrag_ref)%astruct_frg%nat,rxyz_new)

        ! shift rxyz wrt center of rotation
        do iat=1,ref_frags(ifrag_ref)%astruct_frg%nat
           rxyz_ref(:,iat)=rxyz_ref(:,iat)-frag_trans_frag(ifrag)%rot_center
           rxyz_new(:,iat)=rxyz_new(:,iat)-frag_trans_frag(ifrag)%rot_center_new
        end do

        call find_frag_trans(ref_frags(ifrag_ref)%astruct_frg%nat,rxyz_ref,rxyz_new,frag_trans_frag(ifrag))

        i_all = -product(shape(rxyz_ref))*kind(rxyz_ref)
        deallocate(rxyz_ref,stat=i_stat)
        call memocc(i_stat,i_all,'rxyz_ref',subname)
        i_all = -product(shape(rxyz_new))*kind(rxyz_new)
        deallocate(rxyz_new,stat=i_stat)
        call memocc(i_stat,i_all,'rxyz_new',subname)

        write(*,'(A,I3,1x,I3,1x,3(F12.6,1x),F12.6)') 'ifrag,ifrag_ref,rot_axis,theta',&
             ifrag,ifrag_ref,frag_trans_frag(ifrag)%rot_axis,frag_trans_frag(ifrag)%theta/(4.0_gp*atan(1.d0)/180.0_gp)

        isfat=isfat+ref_frags(ifrag_ref)%astruct_frg%nat     
        isforb=isforb+ref_frags(ifrag_ref)%fbasis%forbs%norb
     end do

     allocate(frag_trans_orb(tmb%orbs%norbp))
     isforb=0
     isfat=0
     do ifrag=1,input_frag%nfrag
        ! find reference fragment this corresponds to
        ifrag_ref=input_frag%frag_index(ifrag)
        ! loop over orbitals of this fragment
        do iforb=1,ref_frags(ifrag_ref)%fbasis%forbs%norb
           do iorbp=1,tmb%orbs%norbp
              iiorb=iorbp+tmb%orbs%isorb
              ! check if this ref frag orbital corresponds to the orbital we want
              if (iiorb/=iforb+isforb) cycle

              allocate(frag_trans_orb(iorbp)%discrete_operations(size(frag_trans_frag(ifrag)%discrete_operations)),stat=i_stat)
              call memocc(i_stat,frag_trans_orb(iorbp)%discrete_operations,'frag_trans_orb(iorbp)%discrete_operations',subname)

              frag_trans_orb(iorbp)%rot_center=frag_trans_frag(ifrag)%rot_center
              frag_trans_orb(iorbp)%rot_center_new=frag_trans_frag(ifrag)%rot_center_new
              frag_trans_orb(iorbp)%rot_axis=(frag_trans_frag(ifrag)%rot_axis)
              frag_trans_orb(iorbp)%theta=frag_trans_frag(ifrag)%theta
              call dcopy(size(frag_trans_frag(ifrag)%discrete_operations),frag_trans_frag(ifrag)%discrete_operations,1,&
                   frag_trans_orb(iorbp)%discrete_operations,1)

              !write(*,'(a,x,2(i2,x),4(f5.2,x),6(f7.3,x))'),'trans2',ifrag,iiorb,frag_trans_orb(iorbp)%theta,&
              !     frag_trans_orb(iorbp)%rot_axis, &
              !     frag_trans_orb(iorbp)%rot_center,frag_trans_orb(iorbp)%rot_center_new
           end do
        end do
        isforb=isforb+ref_frags(ifrag_ref)%fbasis%forbs%norb
        isfat=isfat+ref_frags(ifrag_ref)%astruct_frg%nat     

        ! not associated on every proc
        if (associated(frag_trans_frag(ifrag)%discrete_operations)) then
           i_all = -product(shape(frag_trans_frag(ifrag)%discrete_operations))*kind(frag_trans_frag(ifrag)%discrete_operations)
           deallocate(frag_trans_frag(ifrag)%discrete_operations,stat=i_stat)
           call memocc(i_stat,i_all,'frag_trans_frag(ifrag)%discrete_operations',subname)
        end if
     end do

     deallocate(frag_trans_frag)
  else
     ! only 1 'fragment', calculate rotation/shift atom wise, using nearest neighbours
     allocate(frag_trans_orb(tmb%orbs%norbp))

     allocate(rxyz4_ref(3,min(4,ref_frags(ifrag_ref)%astruct_frg%nat)), stat=i_stat)
     call memocc(i_stat, rxyz4_ref, 'rxyz4_ref', subname)
     allocate(rxyz4_new(3,min(4,ref_frags(ifrag_ref)%astruct_frg%nat)), stat=i_stat)
     call memocc(i_stat, rxyz4_new, 'rxyz4_ref', subname)

     isforb=0
     isfat=0
     do ifrag=1,input_frag%nfrag
        ! find reference fragment this corresponds to
        ifrag_ref=input_frag%frag_index(ifrag)

        allocate(rxyz_ref(3,ref_frags(ifrag_ref)%astruct_frg%nat), stat=i_stat)
        call memocc(i_stat, rxyz_ref, 'rxyz_ref', subname)
        allocate(rxyz_new(3,ref_frags(ifrag_ref)%astruct_frg%nat), stat=i_stat)
        call memocc(i_stat, rxyz_new, 'rxyz_ref', subname)
        allocate(dist(ref_frags(ifrag_ref)%astruct_frg%nat), stat=i_stat)
        call memocc(i_stat, dist, 'dist', subname)
        allocate(ipiv(ref_frags(ifrag_ref)%astruct_frg%nat), stat=i_stat)
        call memocc(i_stat, ipiv, 'ipiv', subname)

        ! loop over orbitals of this fragment
        do iforb=1,ref_frags(ifrag_ref)%fbasis%forbs%norb
           do iorbp=1,tmb%orbs%norbp
              iiorb=iorbp+tmb%orbs%isorb
              if (iiorb/=iforb+isforb) cycle

              do iat=1,ref_frags(ifrag_ref)%astruct_frg%nat
                 rxyz_new(:,iat)=rxyz(:,isfat+iat)
                 rxyz_ref(:,iat)=rxyz_old(:,isfat+iat)
              end do

              iiat=tmb%orbs%onwhichatom(iiorb)

              ! use atom position
              frag_trans_orb(iorbp)%rot_center=rxyz_old(:,iiat)
              frag_trans_orb(iorbp)%rot_center_new=rxyz(:,iiat)

              ! shift rxyz wrt center of rotation
              do iat=1,ref_frags(ifrag_ref)%astruct_frg%nat
                 rxyz_ref(:,iat)=rxyz_ref(:,iat)-frag_trans_orb(iorbp)%rot_center
                 rxyz_new(:,iat)=rxyz_new(:,iat)-frag_trans_orb(iorbp)%rot_center_new
              end do

              ! find distances from this atom
              do iat=1,ref_frags(ifrag_ref)%astruct_frg%nat
                   dist(iat)=-dsqrt(rxyz_ref(1,iat)**2+rxyz_ref(2,iat)**2+rxyz_ref(3,iat)**2)
              end do             

              ! sort atoms into neighbour order
              call sort_positions(ref_frags(ifrag_ref)%astruct_frg%nat,dist,ipiv)

              ! take atom and 3 nearest neighbours
              do iat=1,min(4,ref_frags(ifrag_ref)%astruct_frg%nat)
                 rxyz4_ref(:,iat)=rxyz_ref(:,ipiv(iat))
                 rxyz4_new(:,iat)=rxyz_new(:,ipiv(iat))
              end do

              call find_frag_trans(min(4,ref_frags(ifrag_ref)%astruct_frg%nat),rxyz4_ref,rxyz4_new,frag_trans_orb(iorbp))

              write(*,'(A,I3,1x,I3,1x,3(F12.6,1x),F12.6)') 'ifrag,iorb,rot_axis,theta',&
                   ifrag,iiorb,frag_trans_orb(iorbp)%rot_axis,frag_trans_orb(iorbp)%theta/(4.0_gp*atan(1.d0)/180.0_gp)

           end do
        end do
        isforb=isforb+ref_frags(ifrag_ref)%fbasis%forbs%norb
        isfat=isfat+ref_frags(ifrag_ref)%astruct_frg%nat     

        i_all = -product(shape(ipiv))*kind(ipiv)
        deallocate(ipiv,stat=i_stat)
        call memocc(i_stat,i_all,'ipiv',subname)
        i_all = -product(shape(dist))*kind(dist)
        deallocate(dist,stat=i_stat)
        call memocc(i_stat,i_all,'dist',subname)
        i_all = -product(shape(rxyz_ref))*kind(rxyz_ref)
        deallocate(rxyz_ref,stat=i_stat)
        call memocc(i_stat,i_all,'rxyz_ref',subname)
        i_all = -product(shape(rxyz_new))*kind(rxyz_new)
        deallocate(rxyz_new,stat=i_stat)
        call memocc(i_stat,i_all,'rxyz_new',subname)

     end do

     i_all = -product(shape(rxyz4_ref))*kind(rxyz4_ref)
     deallocate(rxyz4_ref,stat=i_stat)
     call memocc(i_stat,i_all,'rxyz4_ref',subname)
     i_all = -product(shape(rxyz4_new))*kind(rxyz4_new)
     deallocate(rxyz4_new,stat=i_stat)
     call memocc(i_stat,i_all,'rxyz4_new',subname)

  end if
close(16)

  call reformat_supportfunctions(iproc,at,rxyz_old,rxyz,.false.,tmb,ndim_old,lzd_old,frag_trans_orb,psi_old,phi_array_old)

  deallocate(frag_trans_orb)
>>>>>>> d4f50f90

  do iorbp=1,tmb%orbs%norbp
     !nullify/deallocate here as appropriate, in future may keep
     i_all = -product(shape(phi_array_old(iorbp)%psig))*kind(phi_array_old(iorbp)%psig)
     deallocate(phi_array_old(iorbp)%psig,stat=i_stat)
     call memocc(i_stat,i_all,'phi_array_old(iorbp)%psig',subname)
  end do

  deallocate(phi_array_old,stat=i_stat)
  call deallocate_local_zone_descriptors(lzd_old,subname)

  ! DEBUG - plot in global box - CHECK WITH REFORMAT ETC IN LRs
  ind=1
  allocate (gpsi(tmb%Lzd%glr%wfd%nvctr_c+7*tmb%Lzd%glr%wfd%nvctr_f),stat=i_stat)
  call memocc(i_stat,gpsi,'gpsi',subname)
  do iorbp=1,tmb%orbs%norbp
     iiorb=iorbp+tmb%orbs%isorb
     ilr = tmb%orbs%inwhichlocreg(iiorb)

     call to_zero(tmb%Lzd%glr%wfd%nvctr_c+7*tmb%Lzd%glr%wfd%nvctr_f,gpsi)
     call Lpsi_to_global2(iproc, tmb%Lzd%Llr(ilr)%wfd%nvctr_c+7*tmb%Lzd%Llr(ilr)%wfd%nvctr_f, &
          tmb%Lzd%glr%wfd%nvctr_c+7*tmb%Lzd%glr%wfd%nvctr_f, &
          1, 1, 1, tmb%Lzd%glr, tmb%Lzd%Llr(ilr), tmb%psi(ind), gpsi)

     write(orbname,*) iiorb
<<<<<<< HEAD
     call plot_wf(trim(adjustl(orbname)),1,at,1.0_dp,tmb%Lzd%glr,&
=======
     call plot_wf(trim(dir_output)//trim(adjustl(orbname)),1,at,1.0_dp,tmb%Lzd%glr,&
>>>>>>> d4f50f90
          tmb%Lzd%hgrids(1),tmb%Lzd%hgrids(2),tmb%Lzd%hgrids(3),rxyz,gpsi)
     !call plot_wf(trim(adjustl(orbname)),1,at,1.0_dp,tmb%Lzd%Llr(ilr),&
     !     tmb%Lzd%hgrids(1),tmb%Lzd%hgrids(2),tmb%Lzd%hgrids(3),rxyz,tmb%psi)
  
     ind = ind + tmb%Lzd%Llr(ilr)%wfd%nvctr_c+7*tmb%Lzd%Llr(ilr)%wfd%nvctr_f
  end do
  i_all=-product(shape(gpsi))*kind(gpsi)
  deallocate(gpsi,stat=i_stat)
  call memocc(i_stat,i_all,'gpsi',subname)
  ! END DEBUG 


  ! Read the coefficient file for each fragment and assemble total coeffs
  if(iformat == WF_FORMAT_PLAIN) then
     open(unitwf,file=filename//'_coeff.bin',status='unknown',form='formatted')
  else if(iformat == WF_FORMAT_BINARY) then
     open(unitwf,file=filename//'_coeff.bin',status='unknown',form='unformatted')
  else
     stop 'Coefficient format not implemented'
  end if

  ! coeffs should eventually go into ref_frag array and then point? or be copied to (probably copied as will deallocate frag)
  unitwf=99
  isforb=0
  do ifrag=1,input_frag%nfrag
     ! find reference fragment this corresponds to
     ifrag_ref=input_frag%frag_index(ifrag)

<<<<<<< HEAD
     full_filename=trim(dir_output)//trim(input_frag%label(ifrag_ref))//trim(filename)//'_coeff.bin'
=======
     full_filename=trim(dir_output)//trim(input_frag%dirname(ifrag_ref))//trim(filename)//'_coeff.bin'
>>>>>>> d4f50f90

     if(iformat == WF_FORMAT_PLAIN) then
        open(unitwf,file=trim(full_filename),status='unknown',form='formatted')
     else if(iformat == WF_FORMAT_BINARY) then
        open(unitwf,file=trim(full_filename),status='unknown',form='unformatted')
     else
        stop 'Coefficient format not implemented'
     end if

     call read_coeff_minbasis(unitwf,(iformat == WF_FORMAT_PLAIN),iproc,ref_frags(ifrag_ref)%fbasis%forbs%norb,&
          ref_frags(ifrag_ref)%nksorb,ref_frags(ifrag_ref)%coeff,&
          tmb%orbs%eval(isforb+1:isforb+ref_frags(ifrag_ref)%fbasis%forbs%norb))
          !tmb%orbs%eval(isforb+1)

     close(unitwf)

     isforb=isforb+ref_frags(ifrag_ref)%fbasis%forbs%norb
  end do

  ! copy from coeff fragment to global coeffs - take occupied ones first, then unoccupied
  ! (ideally reorder these by eval?)
  isforb=0
  jsforb=0
  call to_zero(tmb%orbs%norb*tmb%orbs%norb, tmb%coeff(1,1))
  do ifrag=1,input_frag%nfrag
     ! find reference fragment this corresponds to
     ifrag_ref=input_frag%frag_index(ifrag)

     do itmb=1,ref_frags(ifrag_ref)%fbasis%forbs%norb
        do jtmb=1,ref_frags(ifrag_ref)%nksorb
           tmb%coeff(isforb+itmb,jsforb+jtmb)=ref_frags(ifrag_ref)%coeff(itmb,jtmb)
        end do
     end do

     isforb=isforb+ref_frags(ifrag_ref)%fbasis%forbs%norb
     jsforb=jsforb+ref_frags(ifrag_ref)%nksorb
  end do

  isforb=0
  do ifrag=1,input_frag%nfrag
     ! find reference fragment this corresponds to
     ifrag_ref=input_frag%frag_index(ifrag)
     do itmb=1,ref_frags(ifrag_ref)%fbasis%forbs%norb
        do jtmb=ref_frags(ifrag_ref)%nksorb+1,ref_frags(ifrag_ref)%fbasis%forbs%norb
           tmb%coeff(isforb+itmb,jsforb+jtmb-ref_frags(ifrag_ref)%nksorb)=ref_frags(ifrag_ref)%coeff(itmb,jtmb)
        end do
     end do

     isforb=isforb+ref_frags(ifrag_ref)%fbasis%forbs%norb
     jsforb=jsforb+ref_frags(ifrag_ref)%fbasis%forbs%norb-ref_frags(ifrag_ref)%nksorb
  end do

open(10)
  do itmb=1,tmb%orbs%norb
     do jtmb=1,tmb%orbs%norb
        if (iproc==0) write(10,*) jtmb,itmb,tmb%coeff(jtmb,itmb)
     end do
  end do
close(10)
call mpi_barrier(bigdft_mpi%mpi_comm,ierr)

  call cpu_time(tr1)
  call system_clock(ncount2,ncount_rate,ncount_max)
  tel=dble(ncount2-ncount1)/dble(ncount_rate)

  if (iproc == 0) then
     call yaml_open_sequence('Reading Waves Time')
     call yaml_sequence(advance='no')
     call yaml_open_map(flow=.true.)
     call yaml_map('Process',iproc)
     call yaml_map('Timing',(/ real(tr1-tr0,kind=8),tel /),fmt='(1pe10.3)')
     call yaml_close_map()
     call yaml_close_sequence()
  end if
  !write(*,'(a,i4,2(1x,1pe10.3))') '- READING WAVES TIME',iproc,tr1-tr0,tel
<<<<<<< HEAD
=======

END SUBROUTINE readmywaves_linear_new
>>>>>>> d4f50f90

END SUBROUTINE readmywaves_linear_new

<<<<<<< HEAD

=======
>>>>>>> d4f50f90
! initializes onwhichatom, inwhichlocreg, locrad and locregcenter from file
subroutine initialize_linear_from_file(iproc,nproc,input_frag,astruct,rxyz,orbs,Lzd,iformat,&
     dir_output,filename,ref_frags,orblist)
  use module_base
  use module_types
  use module_defs
  use yaml_output
  use module_fragments
  use module_interfaces, except_this_one => initialize_linear_from_file
  implicit none
  integer, intent(in) :: iproc, nproc, iformat
  type(fragmentInputParameters),intent(in) :: input_frag
  type(atomic_structure), intent(in) :: astruct
  real(gp), dimension(3,astruct%nat), intent(in) :: rxyz
  type(orbitals_data), intent(inout) :: orbs  !< orbs related to the basis functions, inwhichlocreg and onwhichatom generated in this routine
  type(local_zone_descriptors), intent(inout) :: Lzd !< must already contain Glr and hgrids
<<<<<<< HEAD
  type(system_fragment), dimension(input_frag%nfrag_ref) :: ref_frags
=======
  type(system_fragment), dimension(input_frag%nfrag_ref), intent(inout) :: ref_frags
>>>>>>> d4f50f90
  character(len=*), intent(in) :: filename, dir_output
  integer, dimension(orbs%norb), optional :: orblist

  !Local variables
  character(len=*), parameter :: subname='initialize_linear_from_file'
  character(len =256) :: error
  logical :: lstat
  integer :: ilr, ierr, iorb_old, iorb, ispinor, iorb_out, iforb, isforb, isfat, iiorb, iorbp, ifrag, ifrag_ref
  integer, dimension(3) :: n_old, ns_old
  integer :: i_stat, i_all, confPotOrder, iat
  real(gp), dimension(3) :: hgrids_old
  real(kind=8) :: eval, confPotprefac
  real(gp), dimension(orbs%norb):: locrad
  real(gp), dimension(3) :: locregCenter
  real(kind=8), dimension(:), allocatable :: lrad
  real(gp), dimension(:,:), allocatable :: cxyz
  character(len=256) :: full_filename

  ! to be fixed
  if (present(orblist)) then
print*,'present(orblist)',present(orblist)
     stop 'orblist no longer functional in initialize_linear_from_file due to addition of fragment calculation'
  end if

  ! NOTES:
  ! The orbs%norb family must be all constructed before this routine
  ! This can be done from the input.lin since the number of basis functions should be fixed.
  ! Fragment structure must also be fully initialized, even if this is not a fragment calculation

  call to_zero(orbs%norb,locrad(1))
  call to_zero(orbs%norb,orbs%onwhichatom(1))

  if (iformat == WF_FORMAT_ETSF) then
     stop 'Linear scaling with ETSF writing not implemented yet'
  else if (iformat == WF_FORMAT_BINARY .or. iformat == WF_FORMAT_PLAIN) then
     ! loop over fragments in current system (will still be treated as one fragment in calculation, just separate for restart)
     isforb=0
     isfat=0
     do ifrag=1,input_frag%nfrag
        ! find reference fragment this corresponds to
        ifrag_ref=input_frag%frag_index(ifrag)
        ! loop over orbitals of this fragment
        loop_iforb: do iforb=1,ref_frags(ifrag_ref)%fbasis%forbs%norb
           loop_iorb: do iorbp=1,orbs%norbp
              iiorb=iorbp+orbs%isorb
              ! check if this ref frag orbital corresponds to the orbital we want
              if (iiorb/=iforb+isforb) cycle
              do ispinor=1,orbs%nspinor

<<<<<<< HEAD
                 ! if this is a fragment calculation frag%label will contain fragment directory, otherwise it will be empty
                 ! bit of a hack to use orbs here not forbs, but different structures so this is necessary - to clean somehow
                 full_filename=trim(dir_output)//trim(input_frag%label(ifrag_ref))//trim(filename)
=======
                 ! if this is a fragment calculation frag%dirname will contain fragment directory, otherwise it will be empty
                 ! bit of a hack to use orbs here not forbs, but different structures so this is necessary - to clean somehow
                 full_filename=trim(dir_output)//trim(input_frag%dirname(ifrag_ref))//trim(filename)
>>>>>>> d4f50f90

                 call open_filename_of_iorb(99,(iformat == WF_FORMAT_BINARY),full_filename, &
                      & orbs,iorbp,ispinor,iorb_out,iforb)
                      !& ref_frags(ifrag_ref)%fbasis%forbs,iforb,ispinor,iorb_out)
  
                 call io_read_descr_linear(99,(iformat == WF_FORMAT_PLAIN), iorb_old, eval, n_old(1), n_old(2), n_old(3), &
                      ns_old(1), ns_old(2), ns_old(3), hgrids_old, lstat, error, orbs%onwhichatom(iiorb), &
                      locrad(iiorb), locregCenter, confPotOrder, confPotprefac)

                 orbs%onwhichatom(iiorb) = orbs%onwhichatom(iiorb) + isfat

                 if (.not. lstat) then
                    call yaml_warning(trim(error))
                    stop
                 end if
                 if (iorb_old /= iorb_out) then
                    call yaml_warning('Initialize_linear_from_file')
                    stop
                 end if
                 close(99)
              
              end do
           end do loop_iorb
        end do loop_iforb
        isforb=isforb+ref_frags(ifrag_ref)%fbasis%forbs%norb
        isfat=isfat+ref_frags(ifrag_ref)%astruct_frg%nat        
     end do
  else
     call yaml_warning('Unknown wavefunction file format from filename.')
     stop
  end if

  Lzd%nlr = orbs%norb

  ! Communication of the quantities
  if (nproc > 1)  call mpiallred(orbs%onwhichatom(1),orbs%norb,MPI_SUM,bigdft_mpi%mpi_comm,ierr)
  if (nproc > 1)  call mpiallred(locrad(1),orbs%norb,MPI_SUM,bigdft_mpi%mpi_comm,ierr)

  allocate(cxyz(3,Lzd%nlr),stat=i_stat)
  call memocc(i_stat,cxyz,'cxyz',subname)
  allocate(lrad(Lzd%nlr), stat=i_stat)
  call memocc(i_stat, lrad, 'lrad', subname)

  ! Put the llr in posinp order
  ilr=0
  do iat=1,astruct%nat
     do iorb=1,orbs%norb
        if(iat == orbs%onwhichatom(iorb)) then
           ilr = ilr + 1
           cxyz(1,ilr) = rxyz(1,iat)
           cxyz(2,ilr) = rxyz(2,iat)
           cxyz(3,ilr) = rxyz(3,iat)
           lrad(ilr) = locrad(iorb)
           orbs%inwhichlocreg(iorb) = ilr
        end if
     end do
  end do
  
  ! Allocate the array of localisation regions
  allocate(lzd%Llr(lzd%nlr),stat=i_stat)
  do ilr=1,lzd%nlr
     lzd%Llr(ilr)=locreg_null()
  end do
  do ilr=1,lzd%nlr
      lzd%llr(ilr)%locrad=lrad(ilr)
      lzd%llr(ilr)%locregCenter=cxyz(:,ilr)
  end do

  i_all = -product(shape(cxyz))*kind(cxyz)
  deallocate(cxyz,stat=i_stat)
  call memocc(i_stat,i_all,'cxyz',subname)
  i_all = -product(shape(lrad))*kind(lrad)
  deallocate(lrad,stat=i_stat)
  call memocc(i_stat,i_all,'lrad',subname)

END SUBROUTINE initialize_linear_from_file


!> Copy old support functions from phi to phi_old
subroutine copy_old_supportfunctions(orbs,lzd,phi,lzd_old,phi_old)
  use module_base
  use module_types
  implicit none
  type(orbitals_data), intent(in) :: orbs
  type(local_zone_descriptors), intent(in) :: lzd
  type(local_zone_descriptors), intent(inout) :: lzd_old
  real(wp), dimension(:), pointer :: phi,phi_old
  !Local variables
  character(len=*), parameter :: subname='copy_old_supportfunctions'
  integer :: iseg,j,ind1,iorb,i_stat,ii,iiorb,ilr
  real(kind=8) :: tt
! integer :: i_all

  ! First copy global quantities
  call nullify_locreg_descriptors(lzd_old%glr)

  lzd_old%glr%wfd%nvctr_c = lzd%glr%wfd%nvctr_c
  lzd_old%glr%wfd%nvctr_f = lzd%glr%wfd%nvctr_f
  lzd_old%glr%wfd%nseg_c  = lzd%glr%wfd%nseg_c
  lzd_old%glr%wfd%nseg_f  = lzd%glr%wfd%nseg_f

  !allocations
  call allocate_wfd(lzd_old%glr%wfd,subname)

  do iseg=1,lzd_old%glr%wfd%nseg_c+lzd_old%glr%wfd%nseg_f
     lzd_old%glr%wfd%keyglob(1,iseg)    = lzd%glr%wfd%keyglob(1,iseg) 
     lzd_old%glr%wfd%keyglob(2,iseg)    = lzd%glr%wfd%keyglob(2,iseg)
     lzd_old%glr%wfd%keygloc(1,iseg)    = lzd%glr%wfd%keygloc(1,iseg)
     lzd_old%glr%wfd%keygloc(2,iseg)    = lzd%glr%wfd%keygloc(2,iseg)
     lzd_old%glr%wfd%keyvloc(iseg)      = lzd%glr%wfd%keyvloc(iseg)
     lzd_old%glr%wfd%keyvglob(iseg)     = lzd%glr%wfd%keyvglob(iseg)
  enddo
  !!!deallocation
  !!call deallocate_wfd(lzd%glr%wfd,subname)

  !!lzd_old%glr%d%n1 = lzd%glr%d%n1
  !!lzd_old%glr%d%n2 = lzd%glr%d%n2
  !!lzd_old%glr%d%n3 = lzd%glr%d%n3
  call copy_grid_dimensions(lzd%glr%d, lzd_old%glr%d)


  lzd_old%nlr=lzd%nlr
  nullify(lzd_old%llr)
  allocate(lzd_old%llr(lzd_old%nlr))
  do ilr=1,lzd_old%nlr
      call nullify_locreg_descriptors(lzd_old%llr(ilr))
  end do

  lzd_old%hgrids(1)=lzd%hgrids(1)
  lzd_old%hgrids(2)=lzd%hgrids(2)
  lzd_old%hgrids(3)=lzd%hgrids(3)
 
  !!ii=0
  !!do ilr=1,lzd_old%nlr

  !!    ! Now copy local quantities

  !!    lzd_old%llr(ilr)%wfd%nvctr_c = lzd%llr(ilr)%wfd%nvctr_c
  !!    lzd_old%llr(ilr)%wfd%nvctr_f = lzd%llr(ilr)%wfd%nvctr_f
  !!    lzd_old%llr(ilr)%wfd%nseg_c  = lzd%llr(ilr)%wfd%nseg_c
  !!    lzd_old%llr(ilr)%wfd%nseg_f  = lzd%llr(ilr)%wfd%nseg_f

  !!    !allocations
  !!    call allocate_wfd(lzd_old%llr(ilr)%wfd,subname)

  !!    do iseg=1,lzd_old%llr(ilr)%wfd%nseg_c+lzd_old%llr(ilr)%wfd%nseg_f
  !!       lzd_old%llr(ilr)%wfd%keyglob(1,iseg)    = lzd%llr(ilr)%wfd%keyglob(1,iseg) 
  !!       lzd_old%llr(ilr)%wfd%keyglob(2,iseg)    = lzd%llr(ilr)%wfd%keyglob(2,iseg)
  !!       lzd_old%llr(ilr)%wfd%keygloc(1,iseg)    = lzd%llr(ilr)%wfd%keygloc(1,iseg)
  !!       lzd_old%llr(ilr)%wfd%keygloc(2,iseg)    = lzd%llr(ilr)%wfd%keygloc(2,iseg)
  !!       lzd_old%llr(ilr)%wfd%keyvloc(iseg)      = lzd%llr(ilr)%wfd%keyvloc(iseg)
  !!       lzd_old%llr(ilr)%wfd%keyvglob(iseg)     = lzd%llr(ilr)%wfd%keyvglob(iseg)
  !!    enddo
  !!    !!!deallocation
  !!    !!call deallocate_wfd(lzd%llr(ilr)%wfd,subname)

  !!    !!lzd_old%llr(ilr)%d%n1 = lzd%llr(ilr)%d%n1
  !!    !!lzd_old%llr(ilr)%d%n2 = lzd%llr(ilr)%d%n2
  !!    !!lzd_old%llr(ilr)%d%n3 = lzd%llr(ilr)%d%n3
  !!    call copy_grid_dimensions(lzd%llr(ilr)%d, lzd_old%llr(ilr)%d)

  !!    ii = ii + lzd_old%llr(ilr)%wfd%nvctr_c + 7*lzd_old%llr(ilr)%wfd%nvctr_f

  !!end do

  ii=0
  do iorb=1,orbs%norbp
      iiorb=orbs%isorb+iorb
      ilr=orbs%inwhichlocreg(iiorb)
      call copy_locreg_descriptors(lzd%llr(ilr), lzd_old%llr(ilr), subname)
      ii = ii + lzd_old%llr(ilr)%wfd%nvctr_c + 7*lzd_old%llr(ilr)%wfd%nvctr_f
  end do

  allocate(phi_old(ii+ndebug),stat=i_stat)
  call memocc(i_stat,phi_old,'phi_old',subname)

  ! Now copy the suport functions
  ind1=0
  do iorb=1,orbs%norbp
      tt=0.d0
      iiorb=orbs%isorb+iorb
      ilr=orbs%inwhichlocreg(iiorb)
      do j=1,lzd_old%llr(ilr)%wfd%nvctr_c+7*lzd_old%llr(ilr)%wfd%nvctr_f
          ind1=ind1+1
          phi_old(ind1)=phi(ind1)
          tt=tt+real(phi(ind1),kind=8)**2
      end do
      tt=sqrt(tt)
      if (abs(tt-1.d0) > 1.d-3) then
         write(*,*)'wrong phi_old',iiorb,tt
         !stop 
      end if
  end do

  !!!deallocation
  !!i_all=-product(shape(phi))*kind(phi)
  !!deallocate(phi,stat=i_stat)
  !!call memocc(i_stat,i_all,'phi',subname)

END SUBROUTINE copy_old_supportfunctions


subroutine copy_old_coefficients(norb_tmb, coeff, coeff_old)
  use module_base
  implicit none

  ! Calling arguments
  integer,intent(in):: norb_tmb
  real(8),dimension(:,:),pointer:: coeff, coeff_old

  ! Local variables
  character(len=*),parameter:: subname='copy_old_coefficients'
  integer:: istat
!  integer:: iall

  allocate(coeff_old(norb_tmb,norb_tmb),stat=istat)
  call memocc(istat,coeff_old,'coeff_old',subname)

  call vcopy(norb_tmb*norb_tmb, coeff(1,1), 1, coeff_old(1,1), 1)

  !!iall=-product(shape(coeff))*kind(coeff)
  !!deallocate(coeff,stat=istat)
  !!call memocc(istat,iall,'coeff',subname)

END SUBROUTINE copy_old_coefficients


subroutine copy_old_inwhichlocreg(norb_tmb, inwhichlocreg, inwhichlocreg_old, onwhichatom, onwhichatom_old)
  use module_base
  implicit none

  ! Calling arguments
  integer,intent(in):: norb_tmb
  integer,dimension(:),pointer:: inwhichlocreg, inwhichlocreg_old, onwhichatom, onwhichatom_old

  ! Local variables
  character(len=*),parameter:: subname='copy_old_inwhichlocreg'
  integer :: istat
!  integer:: iall

  allocate(inwhichlocreg_old(norb_tmb),stat=istat)
  call memocc(istat,inwhichlocreg_old,'inwhichlocreg_old',subname)
  call vcopy(norb_tmb, inwhichlocreg(1), 1, inwhichlocreg_old(1), 1)
  !!iall=-product(shape(inwhichlocreg))*kind(inwhichlocreg)
  !!deallocate(inwhichlocreg,stat=istat)
  !!call memocc(istat,iall,'inwhichlocreg',subname)


  allocate(onwhichatom_old(norb_tmb),stat=istat)
  call memocc(istat,onwhichatom_old,'onwhichatom_old',subname)
  call vcopy(norb_tmb, onwhichatom(1), 1, onwhichatom_old(1), 1)
  !!iall=-product(shape(onwhichatom))*kind(onwhichatom)
  !!deallocate(onwhichatom,stat=istat)
  !!call memocc(istat,iall,'onwhichatom',subname)

END SUBROUTINE copy_old_inwhichlocreg


!> Reformat wavefunctions if the mesh have changed (in a restart)
!NB add_derivatives must be false if we are using phi_array_old instead of psi_old and don't have the keys
subroutine reformat_supportfunctions(iproc,at,rxyz_old,rxyz,add_derivatives,tmb,ndim_old,lzd_old,&
       frag_trans,psi_old,phi_array_old)
  use module_base
  use module_types
  use module_fragments
<<<<<<< HEAD
=======
  use module_interfaces, except_this_one=>reformat_supportfunctions
>>>>>>> d4f50f90
  implicit none
  integer, intent(in) :: iproc,ndim_old
  type(atoms_data), intent(in) :: at
  real(gp), dimension(3,at%astruct%nat), intent(in) :: rxyz,rxyz_old
  type(DFT_wavefunction), intent(inout) :: tmb
  type(local_zone_descriptors), intent(in) :: lzd_old
  type(fragment_transformation), dimension(tmb%orbs%norbp), intent(in) :: frag_trans
<<<<<<< HEAD
  real(wp), dimension(:), pointer, intent(in) :: psi_old
=======
  real(wp), dimension(:), pointer :: psi_old
>>>>>>> d4f50f90
  type(phi_array), dimension(tmb%orbs%norbp), optional, intent(in) :: phi_array_old
  logical, intent(in) :: add_derivatives
  !Local variables
  character(len=*), parameter :: subname='reformatmywaves'
  logical :: reformat
  integer :: iorb,j,i_stat,i_all,jstart,jstart_old,iiorb,ilr,iiat
  integer:: idir,jstart_old_der,ncount,ilr_old
  integer, dimension(3) :: ns_old,ns,n_old,n
  real(gp), dimension(3) :: centre_old_box,centre_new_box,da
  real(gp) :: tt,tol
  real(wp), dimension(:,:,:,:,:,:), pointer :: phigold
  real(wp), dimension(:), allocatable :: phi_old_der
  integer, dimension(0:7) :: reformat_reason
!  real(gp) :: dnrm2
!  integer :: iat

  reformat_reason=0
  tol=1.d-3

  ! Get the derivatives of the support functions
  if (add_derivatives) then
     allocate(phi_old_der(3*ndim_old),stat=i_stat)
     call memocc(i_stat,phi_old_der,'phi_old_der',subname)
     if (.not. associated(psi_old)) stop 'psi_old not associated in reformat_supportfunctions'
     call get_derivative_supportfunctions(ndim_old, lzd_old%hgrids(1), lzd_old, tmb%orbs, psi_old, phi_old_der)
     jstart_old_der=1
  end if

  jstart_old=1
  jstart=1
  do iorb=1,tmb%orbs%norbp
      iiorb=tmb%orbs%isorb+iorb
      ilr=tmb%orbs%inwhichlocreg(iiorb)
      iiat=tmb%orbs%onwhichatom(iiorb)

      ilr_old=ilr

      n_old(1)=lzd_old%Llr(ilr_old)%d%n1
      n_old(2)=lzd_old%Llr(ilr_old)%d%n2
      n_old(3)=lzd_old%Llr(ilr_old)%d%n3
      n(1)=tmb%lzd%Llr(ilr)%d%n1
      n(2)=tmb%lzd%Llr(ilr)%d%n2
      n(3)=tmb%lzd%Llr(ilr)%d%n3
      ns_old(1)=lzd_old%Llr(ilr_old)%ns1
      ns_old(2)=lzd_old%Llr(ilr_old)%ns2
      ns_old(3)=lzd_old%Llr(ilr_old)%ns3
      ns(1)=tmb%lzd%Llr(ilr)%ns1
      ns(2)=tmb%lzd%Llr(ilr)%ns2
      ns(3)=tmb%lzd%Llr(ilr)%ns3

      !theta=frag_trans(iorb)%theta!0.0d0*(4.0_gp*atan(1.d0)/180.0_gp)
      !newz=frag_trans(iorb)%rot_axis!(/1.0_gp,0.0_gp,0.0_gp/)
      !centre_old(:)=frag_trans(iorb)%rot_center(:)!rxyz_old(:,iiat)
      !shift(:)=frag_trans(iorb)%dr(:)!rxyz(:,iiat)
 
      call reformat_check(reformat,reformat_reason,tol,at,lzd_old%hgrids,tmb%lzd%hgrids,&
           lzd_old%llr(ilr_old)%wfd%nvctr_c,lzd_old%llr(ilr_old)%wfd%nvctr_f,&
           tmb%lzd%llr(ilr)%wfd%nvctr_c,tmb%lzd%llr(ilr)%wfd%nvctr_f,&
           n_old,n,ns_old,ns,frag_trans(iorb),centre_old_box,centre_new_box,da)  
   
      ! just copy psi from old to new as reformat not necessary
      if (.not. reformat) then 

          ! copy from phi_array_old, can use new keys as they should be identical to old keys
          if (present(phi_array_old)) then 
             call compress_plain(n(1),n(2),0,n(1),0,n(2),0,n(3), &
                  tmb%lzd%llr(ilr)%wfd%nseg_c,tmb%lzd%llr(ilr)%wfd%nvctr_c,tmb%lzd%llr(ilr)%wfd%keygloc(1,1), &
                  tmb%lzd%llr(ilr)%wfd%keyvloc(1),tmb%lzd%llr(ilr)%wfd%nseg_f,tmb%lzd%llr(ilr)%wfd%nvctr_f,&
                  tmb%lzd%llr(ilr)%wfd%keygloc(1,tmb%lzd%llr(ilr)%wfd%nseg_c+min(1,tmb%lzd%llr(ilr)%wfd%nseg_f)),&
                  tmb%lzd%llr(ilr)%wfd%keyvloc(tmb%lzd%llr(ilr)%wfd%nseg_c+min(1,tmb%lzd%llr(ilr)%wfd%nseg_f)),   &
                  phi_array_old(iorb)%psig,tmb%psi(jstart),&
                  tmb%psi(jstart+tmb%lzd%llr(ilr)%wfd%nvctr_c+min(1,tmb%lzd%llr(ilr)%wfd%nvctr_f)-1))
             jstart=jstart+tmb%lzd%llr(ilr)%wfd%nvctr_c+7*tmb%lzd%llr(ilr)%wfd%nvctr_f

          ! directly copy psi_old to psi, first check psi_old is actually allocated
          else 
             if (.not. associated(psi_old)) stop 'psi_old not associated in reformat_supportfunctions'
             do j=1,lzd_old%llr(ilr_old)%wfd%nvctr_c
                tmb%psi(jstart)=psi_old(jstart_old)
                jstart=jstart+1
                jstart_old=jstart_old+1
             end do
             do j=1,7*lzd_old%llr(ilr_old)%wfd%nvctr_f-6,7
                tmb%psi(jstart+0)=psi_old(jstart_old+0)
                tmb%psi(jstart+1)=psi_old(jstart_old+1)
                tmb%psi(jstart+2)=psi_old(jstart_old+2)
                tmb%psi(jstart+3)=psi_old(jstart_old+3)
                tmb%psi(jstart+4)=psi_old(jstart_old+4)
                tmb%psi(jstart+5)=psi_old(jstart_old+5)
                tmb%psi(jstart+6)=psi_old(jstart_old+6)
                jstart=jstart+7
                jstart_old=jstart_old+7
            end do
         
         end if
      else
          ! Add the derivatives to the basis functions
          if (add_derivatives) then
             do idir=1,3
                 tt=rxyz(idir,iiat)-rxyz_old(idir,iiat)
                 ncount = lzd_old%llr(ilr_old)%wfd%nvctr_c+7*lzd_old%llr(ilr_old)%wfd%nvctr_f
                 call daxpy(ncount, tt, phi_old_der(jstart_old_der), 1, psi_old(jstart_old), 1)
                 jstart_old_der = jstart_old_der + ncount
             end do
          end if

          ! uncompress or point towards correct phigold as necessary
          if (present(phi_array_old)) then
             phigold=>phi_array_old(iorb)%psig
          else
             allocate(phigold(0:n_old(1),2,0:n_old(2),2,0:n_old(3),2+ndebug),stat=i_stat)
             call memocc(i_stat,phigold,'phigold',subname)
             call psi_to_psig(n_old,lzd_old%llr(ilr_old)%wfd%nvctr_c,lzd_old%llr(ilr_old)%wfd%nvctr_f,&
                  lzd_old%llr(ilr_old)%wfd%nseg_c,lzd_old%llr(ilr_old)%wfd%nseg_f,&
                  lzd_old%llr(ilr_old)%wfd%keyvloc,lzd_old%llr(ilr_old)%wfd%keygloc,&
                  jstart_old,psi_old(jstart_old),phigold)
          end if
   
          !write(100+iproc,*) 'norm phigold ',dnrm2(8*(n1_old+1)*(n2_old+1)*(n3_old+1),phigold,1)
          !write(*,*) 'iproc,norm phigold ',iproc,dnrm2(8*(n1_old+1)*(n2_old+1)*(n3_old+1),phigold,1)

          call reformat_one_supportfunction(tmb%lzd%llr(ilr)%wfd,tmb%lzd%llr(ilr)%geocode,lzd_old%hgrids,&
               n_old,phigold,tmb%lzd%hgrids,n,centre_old_box,centre_new_box,da,&
<<<<<<< HEAD
               frag_trans(iorb)%rot_axis,frag_trans(iorb)%theta,tmb%psi(jstart))
=======
               frag_trans(iorb),tmb%psi(jstart))
>>>>>>> d4f50f90

          jstart=jstart+tmb%lzd%llr(ilr)%wfd%nvctr_c+7*tmb%lzd%llr(ilr)%wfd%nvctr_f

          if (present(phi_array_old)) then   
             nullify(phigold)
          else
             i_all=-product(shape(phigold))*kind(phigold)
             deallocate(phigold,stat=i_stat)
             call memocc(i_stat,i_all,'phigold',subname)
          end if

      end if

  end do

  if (add_derivatives) then
     i_all=-product(shape(phi_old_der))*kind(phi_old_der)
     deallocate(phi_old_der,stat=i_stat)
     call memocc(i_stat,i_all,'phi_old_der',subname)
  end if

  call print_reformat_summary(iproc,reformat_reason)

END SUBROUTINE reformat_supportfunctions


!checks whether reformatting is needed based on various criteria and returns final shift and centres needed for reformat
subroutine reformat_check(reformat_needed,reformat_reason,tol,at,hgrids_old,hgrids,nvctr_c_old,nvctr_f_old,&
       nvctr_c,nvctr_f,n_old,n,ns_old,ns,frag_trans,centre_old_box,centre_new_box,da)  
  use module_base
  use module_types
  use module_fragments
  implicit none

  logical, intent(out) :: reformat_needed ! logical telling whether reformat is needed
  integer, dimension(0:7), intent(inout) :: reformat_reason ! array giving reasons for reformatting
  real(gp), intent(in) :: tol ! tolerance for rotations and shifts
  type(atoms_data), intent(in) :: at
  real(gp), dimension(3), intent(in) :: hgrids, hgrids_old
  integer, intent(in) :: nvctr_c, nvctr_f, nvctr_c_old, nvctr_f_old
  integer, dimension(3), intent(in) :: n, n_old, ns, ns_old
  real(gp), dimension(3), intent(out) :: centre_old_box, centre_new_box ! centres of rotation wrt box
  real(gp), dimension(3), intent(out) :: da ! shift to be used in reformat
  type(fragment_transformation), intent(in) :: frag_trans ! includes centres of rotation in global coordinates, shift and angle

  ! local variables 
  real(gp) :: displ, mindist
  integer, dimension(3) :: nb
  logical, dimension(3) :: per
  real(gp), dimension(3) :: centre_new

  !conditions for periodicity in the three directions
  per(1)=(at%astruct%geocode /= 'F')
  per(2)=(at%astruct%geocode == 'P')
  per(3)=(at%astruct%geocode /= 'F')

  !buffers related to periodicity
  !WARNING: the boundary conditions are not assumed to change between new and old
  call ext_buffers_coarse(per(1),nb(1))
  call ext_buffers_coarse(per(2),nb(2))
  call ext_buffers_coarse(per(3),nb(3))

  centre_new=frag_trans%rot_center+frag_trans%dr

  ! centre of rotation with respect to start of box
  centre_old_box(1)=mindist(per(1),at%astruct%cell_dim(1),frag_trans%rot_center(1),hgrids_old(1)*(ns_old(1)-0.5_dp*nb(1)))
  centre_old_box(2)=mindist(per(2),at%astruct%cell_dim(2),frag_trans%rot_center(2),hgrids_old(2)*(ns_old(2)-0.5_dp*nb(2)))
  centre_old_box(3)=mindist(per(3),at%astruct%cell_dim(3),frag_trans%rot_center(3),hgrids_old(3)*(ns_old(3)-0.5_dp*nb(3)))

<<<<<<< HEAD
  centre_new_box(1)=mindist(per(1),at%astruct%cell_dim(1),centre_new(1),hgrids(1)*(ns(1)-0.5_dp*nb(1)))
  centre_new_box(2)=mindist(per(2),at%astruct%cell_dim(2),centre_new(2),hgrids(2)*(ns(2)-0.5_dp*nb(2)))
  centre_new_box(3)=mindist(per(3),at%astruct%cell_dim(3),centre_new(3),hgrids(3)*(ns(3)-0.5_dp*nb(3)))
=======
  centre_new_box(1)=mindist(per(1),at%astruct%cell_dim(1),frag_trans%rot_center_new(1),hgrids(1)*(ns(1)-0.5_dp*nb(1)))
  centre_new_box(2)=mindist(per(2),at%astruct%cell_dim(2),frag_trans%rot_center_new(2),hgrids(2)*(ns(2)-0.5_dp*nb(2)))
  centre_new_box(3)=mindist(per(3),at%astruct%cell_dim(3),frag_trans%rot_center_new(3),hgrids(3)*(ns(3)-0.5_dp*nb(3)))
>>>>>>> d4f50f90

  !Calculate the shift of the atom to be used in reformat
  da(1)=mindist(per(1),at%astruct%cell_dim(1),centre_new_box(1),centre_old_box(1))
  da(2)=mindist(per(2),at%astruct%cell_dim(2),centre_new_box(2),centre_old_box(2))
  da(3)=mindist(per(3),at%astruct%cell_dim(3),centre_new_box(3),centre_old_box(3))

<<<<<<< HEAD
=======

  !print*,'reformat check',frag_trans%rot_center(2),ns_old(2),centre_old_box(2),&
  !     frag_trans%rot_center_new(2),ns(2),centre_new_box(2),da(2)

>>>>>>> d4f50f90
  !!write(*,'(a,3(3(f6.3,x),3x))') 'final',centre_old_box,centre_new_box,da

  displ=sqrt(da(1)**2+da(2)**2+da(3)**2)

  !reformatting criterion
  if (hgrids(1) == hgrids_old(1) .and. hgrids(2) == hgrids_old(2) .and. hgrids(3) == hgrids_old(3) &
        .and. nvctr_c  == nvctr_c_old .and. nvctr_f  == nvctr_f_old &
        .and. n_old(1)==n(1)  .and. n_old(2)==n(2) .and. n_old(3)==n(3) &
<<<<<<< HEAD
        .and. abs(frag_trans%theta) <= tol .and. abs(displ) <= tol) then
=======
        .and. abs(frag_trans%theta) <= tol .and. abs(displ) <= tol .and. size(frag_trans%discrete_operations)==0) then
>>>>>>> d4f50f90
      reformat_reason(0) = reformat_reason(0) + 1
      reformat_needed=.false.
  else
      reformat_needed=.true.
      if (hgrids(1) /= hgrids_old(1) .or. hgrids(2) /= hgrids_old(2) .or. hgrids(3) /= hgrids_old(3)) then 
         reformat_reason(1) = reformat_reason(1) + 1
      end if
      if (nvctr_c  /= nvctr_c_old) then
         reformat_reason(2) = reformat_reason(2) + 1
      end if
      if (nvctr_f  /= nvctr_f_old) then
         reformat_reason(3) = reformat_reason(3) + 1
      end if
      if (n_old(1) /= n(1)  .or. n_old(2) /= n(2) .or. n_old(3) /= n(3) )  then  
         reformat_reason(4) = reformat_reason(4) + 1
      end if
      if (abs(displ) > tol)  then  
         reformat_reason(5) = reformat_reason(5) + 1
      end if
      if (abs(frag_trans%theta) > tol)  then  
         reformat_reason(6) = reformat_reason(6) + 1
      end if
      if (size(frag_trans%discrete_operations) > 0)  then  
         reformat_reason(7) = reformat_reason(7) + 1
      end if
  end if

end subroutine reformat_check

subroutine print_reformat_summary(iproc,reformat_reason)
  use module_base
  use module_types
  implicit none

  integer, intent(in) :: iproc
  integer, dimension(0:7), intent(inout) :: reformat_reason ! array giving reasons for reformatting

  integer :: ierr

  call mpiallred(reformat_reason(0), 7, mpi_sum, bigdft_mpi%mpi_comm, ierr)
  if (iproc==0) then
        write(*,'(1x,a)') 'Overview of the reformatting (several categories may apply):'
        write(*,'(3x,a,i0)') '- No reformatting required: ', reformat_reason(0)
        write(*,'(3x,a,i0)') '- Grid spacing has changed: ', reformat_reason(1)
        write(*,'(3x,a,i0)') '- Number of coarse grid points has changed: ', reformat_reason(2)
        write(*,'(3x,a,i0)') '- Number of fine grid points has changed: ', reformat_reason(3)
        write(*,'(3x,a,i0)') '- Box size has changed: ', reformat_reason(4)
        write(*,'(3x,a,i0)') '- Molecule was shifted: ', reformat_reason(5)
        write(*,'(3x,a,i0)') '- Molecule was rotated: ', reformat_reason(6)
        write(*,'(3x,a,i0)') '- Discrete operations: ', reformat_reason(7)
  end if

end subroutine print_reformat_summary

subroutine psi_to_psig(n,nvctr_c,nvctr_f,nseg_c,nseg_f,keyvloc,keygloc,jstart,psi,psig)
  use module_base
  implicit none

  integer, dimension(3), intent(in) :: n
  integer, intent(in) :: nseg_c, nseg_f, nvctr_c, nvctr_f
  integer, dimension(nseg_c+nseg_f), intent(in) :: keyvloc
  integer, dimension(2,nseg_c+nseg_f), intent(in) :: keygloc
  integer, intent(inout) :: jstart
  real(wp), dimension(jstart:jstart+nvctr_c+7*nvctr_f), intent(in) :: psi
  real(wp), dimension(0:n(1),2,0:n(2),2,0:n(3),2), intent(out) :: psig

  ! local variables
  integer :: iseg, jj, j0, j1, i, ii, i0, i1, i2, i3

  call razero(8*(n(1)+1)*(n(2)+1)*(n(3)+1),psig(0,1,0,1,0,1))

  ! coarse part
  do iseg=1,nseg_c
     jj=keyvloc(iseg)
     j0=keygloc(1,iseg)
     j1=keygloc(2,iseg)
     ii=j0-1
     i3=ii/((n(1)+1)*(n(2)+1))
     ii=ii-i3*(n(1)+1)*(n(2)+1)
     i2=ii/(n(1)+1)
     i0=ii-i2*(n(1)+1)
     i1=i0+j1-j0
     do i=i0,i1
        psig(i,1,i2,1,i3,1) = psi(jstart)
        jstart=jstart+1
     end do
  end do
   
  ! fine part
  do iseg=1,nseg_f
     jj=keyvloc(nseg_c + iseg)
     j0=keygloc(1,nseg_c + iseg)
     j1=keygloc(2,nseg_c + iseg)
     ii=j0-1
     i3=ii/((n(1)+1)*(n(2)+1))
     ii=ii-i3*(n(1)+1)*(n(2)+1)
     i2=ii/(n(1)+1)
     i0=ii-i2*(n(1)+1)
     i1=i0+j1-j0
     do i=i0,i1
        psig(i,2,i2,1,i3,1)=psi(jstart+0)
        psig(i,1,i2,2,i3,1)=psi(jstart+1)
        psig(i,2,i2,2,i3,1)=psi(jstart+2)
        psig(i,1,i2,1,i3,2)=psi(jstart+3)
        psig(i,2,i2,1,i3,2)=psi(jstart+4)
        psig(i,1,i2,2,i3,2)=psi(jstart+5)
        psig(i,2,i2,2,i3,2)=psi(jstart+6)
        jstart=jstart+7
     end do
  end do

end subroutine psi_to_psig


<|MERGE_RESOLUTION|>--- conflicted
+++ resolved
@@ -1124,12 +1124,6 @@
       !centre_new(:)=rxyz(:,iiat_tmp)
       !shift(:)=centre_new(:)-centre_old(:)
 
-<<<<<<< HEAD
-      frag_trans%theta=0.0d0*(4.0_gp*atan(1.d0)/180.0_gp)
-      frag_trans%rot_axis=(/1.0_gp,0.0_gp,0.0_gp/)
-      frag_trans%rot_center(:)=rxyz(:,iiat)
-      frag_trans%dr(:)=rxyz(:,iiat)-rxyz(:,iiat_tmp)
-=======
       allocate(frag_trans%discrete_operations(0),stat=i_stat)
       call memocc(i_stat,frag_trans%discrete_operations,'frag_trans%discrete_operations',subname)
 
@@ -1137,7 +1131,6 @@
       frag_trans%rot_axis=(/1.0_gp,0.0_gp,0.0_gp/)
       frag_trans%rot_center(:)=rxyz(:,iiat)
       frag_trans%rot_center_new(:)=rxyz(:,iiat_tmp)
->>>>>>> d4f50f90
 
       call reformat_check(reformat,reformat_reason,tol,at,tmb%lzd%hgrids,tmb%lzd%hgrids,&
            tmb%lzd%llr(ilr)%wfd%nvctr_c,tmb%lzd%llr(ilr)%wfd%nvctr_c,&
@@ -1171,10 +1164,6 @@
                tmb%lzd%llr(ilr)%wfd%keyvloc,tmb%lzd%llr(ilr)%wfd%keygloc,jstart,tmb%psi(jstart),phigold)
 
           call reformat_one_supportfunction(tmb%lzd%llr(ilr_tmp)%wfd,tmb%lzd%llr(ilr_tmp)%geocode,&
-<<<<<<< HEAD
-               tmb%lzd%hgrids,n,phigold,tmb%lzd%hgrids,n_tmp,&
-               centre_old_box,centre_new_box,da,frag_trans%rot_axis,frag_trans%theta,psi_tmp(jstart_tmp))
-=======
                tmb%lzd%hgrids,n,phigold,tmb%lzd%hgrids,n_tmp,centre_old_box,centre_new_box,da,&
                frag_trans,psi_tmp(jstart_tmp))
 
@@ -1182,7 +1171,6 @@
           i_all = -product(shape(frag_trans%discrete_operations))*kind(frag_trans%discrete_operations)
           deallocate(frag_trans%discrete_operations,stat=i_stat)
           call memocc(i_stat,i_all,'frag_trans%discrete_operations',subname)
->>>>>>> d4f50f90
 
           jstart_tmp=jstart_tmp+tmb%lzd%llr(ilr_tmp)%wfd%nvctr_c+7*tmb%lzd%llr(ilr_tmp)%wfd%nvctr_f
    
@@ -1375,11 +1363,7 @@
   real(wp), intent(out) :: eval
   real(gp), dimension(3), intent(out) :: locregCenter
   real(gp), dimension(3,at%astruct%nat), intent(out) :: rxyz_old
-<<<<<<< HEAD
-  real(wp), dimension(wfd%nvctr_c+7*wfd%nvctr_f), intent(out) :: psi
-=======
   real(wp), dimension(:), pointer :: psi
->>>>>>> d4f50f90
   integer, dimension(*), intent(in) :: onwhichatom
   type(locreg_descriptors), intent(in) :: lr, glr
   integer, dimension(0:7), intent(out) :: reformat_reason
@@ -1414,14 +1398,10 @@
   frag_trans%theta=20.0d0*(4.0_gp*atan(1.d0)/180.0_gp)
   frag_trans%rot_axis=(/1.0_gp,0.0_gp,0.0_gp/)
   frag_trans%rot_center(:)=(/7.8d0,11.8d0,11.6d0/)
-<<<<<<< HEAD
-  frag_trans%dr(:)=(/7.8d0,11.2d0,11.8d0/)-(/7.8d0,11.8d0,11.6d0/)
-=======
   frag_trans%rot_center_new(:)=(/7.8d0,11.2d0,11.8d0/)
 
   allocate(frag_trans%discrete_operations(0),stat=i_stat)
   call memocc(i_stat,frag_trans%discrete_operations,'frag_trans%discrete_operations',subname)
->>>>>>> d4f50f90
 
   call reformat_check(reformat,reformat_reason,tol,at,hgrids,hgrids_old,&
        nvctr_c_old,nvctr_f_old,wfd%nvctr_c,wfd%nvctr_f,&
@@ -1460,17 +1440,12 @@
      enddo
 
      ! NB assuming here geocode is the same in glr and llr
-<<<<<<< HEAD
-     call reformat_one_supportfunction(wfd,at%astruct%geocode,hgrids_old,n_old, &
-          psigold,hgrids,n,centre_old_box,centre_new_box,da,frag_trans%rot_axis,frag_trans%theta,psi)
-=======
      call reformat_one_supportfunction(wfd,at%astruct%geocode,hgrids_old,n_old,psigold,hgrids,n, &
          centre_old_box,centre_new_box,da,frag_trans,psi)
 
      i_all = -product(shape(frag_trans%discrete_operations))*kind(frag_trans%discrete_operations)
      deallocate(frag_trans%discrete_operations,stat=i_stat)
      call memocc(i_stat,i_all,'frag_trans%discrete_operations',subname)
->>>>>>> d4f50f90
 
      i_all=-product(shape(psigold))*kind(psigold)
      deallocate(psigold,stat=i_stat)
@@ -1788,20 +1763,12 @@
   type(local_zone_descriptors) :: lzd_old
   real(wp), dimension(:), pointer :: psi_old
   type(phi_array), dimension(:), pointer :: phi_array_old
-<<<<<<< HEAD
-  type(fragment_transformation), dimension(:), pointer :: frag_trans
-
-  ! DEBUG
-  character(len=12) :: orbname
-  real(wp), dimension(:), allocatable :: gpsi
-
-=======
   type(fragment_transformation), dimension(:), pointer :: frag_trans_orb, frag_trans_frag
   real(gp), dimension(:,:), allocatable :: rxyz_ref, rxyz_new, rxyz4_ref, rxyz4_new
   real(gp), dimension(:), allocatable :: dist
   integer, dimension(:), allocatable :: ipiv
   logical :: skip
->>>>>>> d4f50f90
+
 
   ! DEBUG
   character(len=12) :: orbname
@@ -1847,11 +1814,7 @@
      nullify(phi_array_old(iorbp)%psig)
   end do
 
-<<<<<<< HEAD
-  allocate(frag_trans(tmb%orbs%norbp))
-=======
   !allocate(frag_trans_orb(tmb%orbs%norbp))
->>>>>>> d4f50f90
 
   unitwf=99
   isforb=0
@@ -1870,15 +1833,9 @@
            ! check if this ref frag orbital corresponds to the orbital we want
            if (iiorb/=iforb+isforb) cycle
            do ispinor=1,tmb%orbs%nspinor
-<<<<<<< HEAD
-              ! if this is a fragment calculation frag%label will contain fragment directory, otherwise it will be empty
-              ! bit of a hack to use orbs here not forbs, but different structures so this is necessary - to clean somehow
-              full_filename=trim(dir_output)//trim(input_frag%label(ifrag_ref))//trim(filename)
-=======
               ! if this is a fragment calculation frag%dirname will contain fragment directory, otherwise it will be empty
               ! bit of a hack to use orbs here not forbs, but different structures so this is necessary - to clean somehow
               full_filename=trim(dir_output)//trim(input_frag%dirname(ifrag_ref))//trim(filename)
->>>>>>> d4f50f90
 
               call open_filename_of_iorb(unitwf,(iformat == WF_FORMAT_BINARY),full_filename, &
                    & tmb%orbs,iorbp,ispinor,iorb_out,iforb)
@@ -1905,33 +1862,6 @@
 
               ! DEBUG: print*,iproc,iorb,iorb+orbs%isorb,iorb_old,iorb_out
 
-<<<<<<< HEAD
-              ! define fragment transformation - should eventually be done automatically...
-              ! first fragment is shifted only, hack here that second fragment should be rotated
-              if (ifrag==1) then
-                 frag_trans(iorbp)%theta=0.0d0*(4.0_gp*atan(1.d0)/180.0_gp)
-                 frag_trans(iorbp)%rot_axis=(/1.0_gp,0.0_gp,0.0_gp/)
-                 frag_trans(iorbp)%rot_center(:)=rxyz_old(:,iiat)
-                 frag_trans(iorbp)%dr(:)=rxyz(:,iiat)-rxyz_old(:,iiat)
-              else
-                 ! unnecessary recalculation here, to be tidied later
-                 mol_centre=0.0d0
-                 mol_centre_new=0.0d0
-                 do iat=1,ref_frags(ifrag_ref)%astruct_frg%nat
-                    mol_centre(:)=mol_centre(:)+rxyz_old(:,isfat+iat)
-                    mol_centre_new(:)=mol_centre_new(:)+rxyz(:,isfat+iat)
-                 end do
-                 mol_centre=mol_centre/real(ref_frags(ifrag_ref)%astruct_frg%nat,gp)
-                 mol_centre_new=mol_centre_new/real(ref_frags(ifrag_ref)%astruct_frg%nat,gp)
-                 frag_trans(iorbp)%theta=30.0d0*(4.0_gp*atan(1.d0)/180.0_gp)
-                 frag_trans(iorbp)%rot_axis=(/1.0_gp,0.0_gp,0.0_gp/)
-                 frag_trans(iorbp)%rot_center(:)=mol_centre(:) ! take as average for now
-                 frag_trans(iorbp)%dr(:)=mol_centre_new(:)-mol_centre(:) ! to get shift, mol is rigidly shifted so could take any, rather than centre
-              end if
-
-              !!write(*,'(a,x,i2,x,4(f5.2,x),6(f7.3,x))'),'trans',ifrag,frag_trans(iorbp)%theta,frag_trans(iorbp)%rot_axis, &
-              !!     frag_trans(iorbp)%rot_center,frag_trans(iorbp)%dr
-=======
               !! define fragment transformation - should eventually be done automatically...
               !! first fragment is shifted only, hack here that second fragment should be rotated
               !if (ifrag==1) then
@@ -1954,11 +1884,9 @@
               !   frag_trans_orb(iorbp)%rot_center(:)=mol_centre(:) ! take as average for now
               !   frag_trans_orb(iorbp)%rot_center_new(:)=mol_centre_new(:) ! to get shift, mol is rigidly shifted so could take any, rather than centre
               !end if
-
               !write(*,'(a,x,2(i2,x),4(f5.2,x),6(f7.3,x))'),'trans',ifrag,iiorb,frag_trans_orb(iorbp)%theta,&
               !     frag_trans_orb(iorbp)%rot_axis, &
               !     frag_trans_orb(iorbp)%rot_center,frag_trans_orb(iorbp)%rot_center_new
->>>>>>> d4f50f90
 
               if (.not. lstat) then
                  call yaml_warning(trim(error))
@@ -1979,14 +1907,6 @@
 
   ! reformat fragments
   nullify(psi_old)
-<<<<<<< HEAD
-
-  ! could get shift by taking locregcenter-posinp? to give old center, instead taking directly from file header for now
-
-  call reformat_supportfunctions(iproc,at,rxyz_old,rxyz,.false.,tmb,ndim_old,lzd_old,frag_trans,psi_old,phi_array_old)
-
-  deallocate(frag_trans)
-=======
 
 !if several fragments do this, otherwise find 3 nearest neighbours (use sort in time.f90) and send rxyz arrays with 4 atoms
 
@@ -2197,7 +2117,6 @@
   call reformat_supportfunctions(iproc,at,rxyz_old,rxyz,.false.,tmb,ndim_old,lzd_old,frag_trans_orb,psi_old,phi_array_old)
 
   deallocate(frag_trans_orb)
->>>>>>> d4f50f90
 
   do iorbp=1,tmb%orbs%norbp
      !nullify/deallocate here as appropriate, in future may keep
@@ -2223,11 +2142,7 @@
           1, 1, 1, tmb%Lzd%glr, tmb%Lzd%Llr(ilr), tmb%psi(ind), gpsi)
 
      write(orbname,*) iiorb
-<<<<<<< HEAD
-     call plot_wf(trim(adjustl(orbname)),1,at,1.0_dp,tmb%Lzd%glr,&
-=======
      call plot_wf(trim(dir_output)//trim(adjustl(orbname)),1,at,1.0_dp,tmb%Lzd%glr,&
->>>>>>> d4f50f90
           tmb%Lzd%hgrids(1),tmb%Lzd%hgrids(2),tmb%Lzd%hgrids(3),rxyz,gpsi)
      !call plot_wf(trim(adjustl(orbname)),1,at,1.0_dp,tmb%Lzd%Llr(ilr),&
      !     tmb%Lzd%hgrids(1),tmb%Lzd%hgrids(2),tmb%Lzd%hgrids(3),rxyz,tmb%psi)
@@ -2256,11 +2171,7 @@
      ! find reference fragment this corresponds to
      ifrag_ref=input_frag%frag_index(ifrag)
 
-<<<<<<< HEAD
-     full_filename=trim(dir_output)//trim(input_frag%label(ifrag_ref))//trim(filename)//'_coeff.bin'
-=======
      full_filename=trim(dir_output)//trim(input_frag%dirname(ifrag_ref))//trim(filename)//'_coeff.bin'
->>>>>>> d4f50f90
 
      if(iformat == WF_FORMAT_PLAIN) then
         open(unitwf,file=trim(full_filename),status='unknown',form='formatted')
@@ -2336,18 +2247,10 @@
      call yaml_close_sequence()
   end if
   !write(*,'(a,i4,2(1x,1pe10.3))') '- READING WAVES TIME',iproc,tr1-tr0,tel
-<<<<<<< HEAD
-=======
 
 END SUBROUTINE readmywaves_linear_new
->>>>>>> d4f50f90
-
-END SUBROUTINE readmywaves_linear_new
-
-<<<<<<< HEAD
-
-=======
->>>>>>> d4f50f90
+
+
 ! initializes onwhichatom, inwhichlocreg, locrad and locregcenter from file
 subroutine initialize_linear_from_file(iproc,nproc,input_frag,astruct,rxyz,orbs,Lzd,iformat,&
      dir_output,filename,ref_frags,orblist)
@@ -2364,11 +2267,7 @@
   real(gp), dimension(3,astruct%nat), intent(in) :: rxyz
   type(orbitals_data), intent(inout) :: orbs  !< orbs related to the basis functions, inwhichlocreg and onwhichatom generated in this routine
   type(local_zone_descriptors), intent(inout) :: Lzd !< must already contain Glr and hgrids
-<<<<<<< HEAD
-  type(system_fragment), dimension(input_frag%nfrag_ref) :: ref_frags
-=======
   type(system_fragment), dimension(input_frag%nfrag_ref), intent(inout) :: ref_frags
->>>>>>> d4f50f90
   character(len=*), intent(in) :: filename, dir_output
   integer, dimension(orbs%norb), optional :: orblist
 
@@ -2418,15 +2317,9 @@
               if (iiorb/=iforb+isforb) cycle
               do ispinor=1,orbs%nspinor
 
-<<<<<<< HEAD
-                 ! if this is a fragment calculation frag%label will contain fragment directory, otherwise it will be empty
-                 ! bit of a hack to use orbs here not forbs, but different structures so this is necessary - to clean somehow
-                 full_filename=trim(dir_output)//trim(input_frag%label(ifrag_ref))//trim(filename)
-=======
                  ! if this is a fragment calculation frag%dirname will contain fragment directory, otherwise it will be empty
                  ! bit of a hack to use orbs here not forbs, but different structures so this is necessary - to clean somehow
                  full_filename=trim(dir_output)//trim(input_frag%dirname(ifrag_ref))//trim(filename)
->>>>>>> d4f50f90
 
                  call open_filename_of_iorb(99,(iformat == WF_FORMAT_BINARY),full_filename, &
                       & orbs,iorbp,ispinor,iorb_out,iforb)
@@ -2692,10 +2585,7 @@
   use module_base
   use module_types
   use module_fragments
-<<<<<<< HEAD
-=======
   use module_interfaces, except_this_one=>reformat_supportfunctions
->>>>>>> d4f50f90
   implicit none
   integer, intent(in) :: iproc,ndim_old
   type(atoms_data), intent(in) :: at
@@ -2703,11 +2593,7 @@
   type(DFT_wavefunction), intent(inout) :: tmb
   type(local_zone_descriptors), intent(in) :: lzd_old
   type(fragment_transformation), dimension(tmb%orbs%norbp), intent(in) :: frag_trans
-<<<<<<< HEAD
-  real(wp), dimension(:), pointer, intent(in) :: psi_old
-=======
   real(wp), dimension(:), pointer :: psi_old
->>>>>>> d4f50f90
   type(phi_array), dimension(tmb%orbs%norbp), optional, intent(in) :: phi_array_old
   logical, intent(in) :: add_derivatives
   !Local variables
@@ -2831,11 +2717,7 @@
 
           call reformat_one_supportfunction(tmb%lzd%llr(ilr)%wfd,tmb%lzd%llr(ilr)%geocode,lzd_old%hgrids,&
                n_old,phigold,tmb%lzd%hgrids,n,centre_old_box,centre_new_box,da,&
-<<<<<<< HEAD
-               frag_trans(iorb)%rot_axis,frag_trans(iorb)%theta,tmb%psi(jstart))
-=======
                frag_trans(iorb),tmb%psi(jstart))
->>>>>>> d4f50f90
 
           jstart=jstart+tmb%lzd%llr(ilr)%wfd%nvctr_c+7*tmb%lzd%llr(ilr)%wfd%nvctr_f
 
@@ -2898,35 +2780,24 @@
   call ext_buffers_coarse(per(2),nb(2))
   call ext_buffers_coarse(per(3),nb(3))
 
-  centre_new=frag_trans%rot_center+frag_trans%dr
-
   ! centre of rotation with respect to start of box
   centre_old_box(1)=mindist(per(1),at%astruct%cell_dim(1),frag_trans%rot_center(1),hgrids_old(1)*(ns_old(1)-0.5_dp*nb(1)))
   centre_old_box(2)=mindist(per(2),at%astruct%cell_dim(2),frag_trans%rot_center(2),hgrids_old(2)*(ns_old(2)-0.5_dp*nb(2)))
   centre_old_box(3)=mindist(per(3),at%astruct%cell_dim(3),frag_trans%rot_center(3),hgrids_old(3)*(ns_old(3)-0.5_dp*nb(3)))
 
-<<<<<<< HEAD
-  centre_new_box(1)=mindist(per(1),at%astruct%cell_dim(1),centre_new(1),hgrids(1)*(ns(1)-0.5_dp*nb(1)))
-  centre_new_box(2)=mindist(per(2),at%astruct%cell_dim(2),centre_new(2),hgrids(2)*(ns(2)-0.5_dp*nb(2)))
-  centre_new_box(3)=mindist(per(3),at%astruct%cell_dim(3),centre_new(3),hgrids(3)*(ns(3)-0.5_dp*nb(3)))
-=======
   centre_new_box(1)=mindist(per(1),at%astruct%cell_dim(1),frag_trans%rot_center_new(1),hgrids(1)*(ns(1)-0.5_dp*nb(1)))
   centre_new_box(2)=mindist(per(2),at%astruct%cell_dim(2),frag_trans%rot_center_new(2),hgrids(2)*(ns(2)-0.5_dp*nb(2)))
   centre_new_box(3)=mindist(per(3),at%astruct%cell_dim(3),frag_trans%rot_center_new(3),hgrids(3)*(ns(3)-0.5_dp*nb(3)))
->>>>>>> d4f50f90
 
   !Calculate the shift of the atom to be used in reformat
   da(1)=mindist(per(1),at%astruct%cell_dim(1),centre_new_box(1),centre_old_box(1))
   da(2)=mindist(per(2),at%astruct%cell_dim(2),centre_new_box(2),centre_old_box(2))
   da(3)=mindist(per(3),at%astruct%cell_dim(3),centre_new_box(3),centre_old_box(3))
 
-<<<<<<< HEAD
-=======
 
   !print*,'reformat check',frag_trans%rot_center(2),ns_old(2),centre_old_box(2),&
   !     frag_trans%rot_center_new(2),ns(2),centre_new_box(2),da(2)
 
->>>>>>> d4f50f90
   !!write(*,'(a,3(3(f6.3,x),3x))') 'final',centre_old_box,centre_new_box,da
 
   displ=sqrt(da(1)**2+da(2)**2+da(3)**2)
@@ -2935,11 +2806,7 @@
   if (hgrids(1) == hgrids_old(1) .and. hgrids(2) == hgrids_old(2) .and. hgrids(3) == hgrids_old(3) &
         .and. nvctr_c  == nvctr_c_old .and. nvctr_f  == nvctr_f_old &
         .and. n_old(1)==n(1)  .and. n_old(2)==n(2) .and. n_old(3)==n(3) &
-<<<<<<< HEAD
-        .and. abs(frag_trans%theta) <= tol .and. abs(displ) <= tol) then
-=======
         .and. abs(frag_trans%theta) <= tol .and. abs(displ) <= tol .and. size(frag_trans%discrete_operations)==0) then
->>>>>>> d4f50f90
       reformat_reason(0) = reformat_reason(0) + 1
       reformat_needed=.false.
   else
