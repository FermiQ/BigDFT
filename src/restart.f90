!> @file
!!  Routines to do restart
!! @author
!!    Copyright (C) 2007-2011 BigDFT group
!!    This file is distributed under the terms of the
!!    GNU General Public License, see ~/COPYING file
!!    or http://www.gnu.org/copyleft/gpl.txt .
!!    For the list of contributors, see ~/AUTHORS 


!>  Copy old wavefunctions from psi to psi_old
subroutine copy_old_wavefunctions(nproc,orbs,n1,n2,n3,wfd,psi,&
     n1_old,n2_old,n3_old,wfd_old,psi_old)
  use module_base
  use module_types
  implicit none
  integer, intent(in) :: nproc,n1,n2,n3
  type(orbitals_data), intent(in) :: orbs
  type(wavefunctions_descriptors), intent(inout) :: wfd,wfd_old
  integer, intent(out) :: n1_old,n2_old,n3_old
  real(wp), dimension(:), pointer :: psi,psi_old
  !Local variables
  character(len=*), parameter :: subname='copy_old_wavefunctions'
  real(kind=8), parameter :: eps_mach=1.d-12
  integer :: iseg,j,ind1,iorb,i_all,i_stat,oidx,sidx !n(c) nvctrp_old
  real(kind=8) :: tt

  wfd_old%nvctr_c = wfd%nvctr_c
  wfd_old%nvctr_f = wfd%nvctr_f
  wfd_old%nseg_c  = wfd%nseg_c
  wfd_old%nseg_f  = wfd%nseg_f

  !allocations
  call allocate_wfd(wfd_old,subname)

  do iseg=1,wfd_old%nseg_c+wfd_old%nseg_f
     wfd_old%keyglob(1,iseg)    = wfd%keyglob(1,iseg) 
     wfd_old%keyglob(2,iseg)    = wfd%keyglob(2,iseg)
     wfd_old%keygloc(1,iseg)    = wfd%keygloc(1,iseg)
     wfd_old%keygloc(2,iseg)    = wfd%keygloc(2,iseg)
     wfd_old%keyv(iseg)      = wfd%keyv(iseg)
  enddo
  !deallocation
  call deallocate_wfd(wfd,subname)

  n1_old = n1
  n2_old = n2
  n3_old = n3

  !add the number of distributed point for the compressed wavefunction
  tt=dble(wfd_old%nvctr_c+7*wfd_old%nvctr_f)/dble(nproc)
  !n(c) nvctrp_old=int((1.d0-eps_mach*tt) + tt)

  allocate(psi_old((wfd_old%nvctr_c+7*wfd_old%nvctr_f)*orbs%norbp*orbs%nspinor+ndebug),&
       stat=i_stat)
  call memocc(i_stat,psi_old,'psi_old',subname)

  do iorb=1,orbs%norbp
     tt=0.d0
     oidx=(iorb-1)*orbs%nspinor+1
     do sidx=oidx,oidx+orbs%nspinor-1
        do j=1,wfd_old%nvctr_c+7*wfd_old%nvctr_f
           ind1=j+(wfd_old%nvctr_c+7*wfd_old%nvctr_f)*(sidx-1)
           psi_old(ind1)= psi(ind1)
           tt=tt+real(psi(ind1),kind=8)**2
        enddo
     end do

     tt=sqrt(tt)
     if (abs(tt-1.d0) > 1.d-8) then
        write(*,*)'wrong psi_old',iorb,tt
        stop 
     end if
  enddo
  !deallocation
  i_all=-product(shape(psi))*kind(psi)
  deallocate(psi,stat=i_stat)
  call memocc(i_stat,i_all,'psi',subname)

END SUBROUTINE copy_old_wavefunctions


!>   Reformat wavefunctions if the mesh have changed (in a restart)
subroutine reformatmywaves(iproc,orbs,at,&
     hx_old,hy_old,hz_old,n1_old,n2_old,n3_old,rxyz_old,wfd_old,psi_old,&
     hx,hy,hz,n1,n2,n3,rxyz,wfd,psi)
  use module_base
  use module_types
  implicit none
  integer, intent(in) :: iproc,n1_old,n2_old,n3_old,n1,n2,n3
  real(gp), intent(in) :: hx_old,hy_old,hz_old,hx,hy,hz
  type(wavefunctions_descriptors), intent(in) :: wfd,wfd_old
  type(atoms_data), intent(in) :: at
  type(orbitals_data), intent(in) :: orbs
  real(gp), dimension(3,at%nat), intent(in) :: rxyz,rxyz_old
  real(wp), dimension(wfd_old%nvctr_c+7*wfd_old%nvctr_f,orbs%nspinor*orbs%norbp), intent(in) :: psi_old
  real(wp), dimension(wfd%nvctr_c+7*wfd%nvctr_f,orbs%nspinor*orbs%norbp), intent(out) :: psi
  !Local variables
  character(len=*), parameter :: subname='reformatmywaves'
  logical :: reformat,perx,pery,perz
  integer :: iat,iorb,j,i_stat,i_all,jj,j0,j1,ii,i0,i1,i2,i3,i,iseg,nb1,nb2,nb3
  real(gp) :: tx,ty,tz,displ,mindist
  real(wp), dimension(:,:,:), allocatable :: psifscf
  real(wp), dimension(:,:,:,:,:,:), allocatable :: psigold

  !conditions for periodicity in the three directions
  perx=(at%geocode /= 'F')
  pery=(at%geocode == 'P')
  perz=(at%geocode /= 'F')

  !buffers realted to periodicity
  !WARNING: the boundary conditions are not assumed to change between new and old
  call ext_buffers_coarse(perx,nb1)
  call ext_buffers_coarse(pery,nb2)
  call ext_buffers_coarse(perz,nb3)


  allocate(psifscf(-nb1:2*n1+1+nb1,-nb2:2*n2+1+nb2,-nb3:2*n3+1+nb3+ndebug),stat=i_stat)
  call memocc(i_stat,psifscf,'psifscf',subname)

  tx=0.0_gp 
  ty=0.0_gp
  tz=0.0_gp

  do iat=1,at%nat
     tx=tx+mindist(perx,at%alat1,rxyz(1,iat),rxyz_old(1,iat))**2
     ty=ty+mindist(pery,at%alat2,rxyz(2,iat),rxyz_old(2,iat))**2
     tz=tz+mindist(perz,at%alat3,rxyz(3,iat),rxyz_old(3,iat))**2
  enddo
  displ=sqrt(tx+ty+tz)
!  write(100+iproc,*) 'displacement',dis
!  write(100+iproc,*) 'rxyz ',rxyz
!  write(100+iproc,*) 'rxyz_old ',rxyz_old

  !reformatting criterion
  if (hx == hx_old .and. hy == hy_old .and. hz == hz_old .and. &
       wfd_old%nvctr_c  == wfd%nvctr_c .and. wfd_old%nvctr_f == wfd%nvctr_f .and.&
       n1_old  == n1  .and. n2_old == n2 .and. n3_old == n3  .and.  displ <  1.d-3  ) then
     reformat=.false.
     if (iproc==0) then
        write(*,'(1x,a)',advance='NO')&
         'The wavefunctions do not need reformatting and can be imported directly...   '
       !  '-------------------------------------------------------------- Wavefunctions Restart'
     end if
  else
     reformat=.true.
     if (iproc==0) then
        write(*,'(1x,a)')&
         'The wavefunctions need reformatting because:                                 '
        if (hx /= hx_old .or. hy /= hy_old .or. hz /= hz_old) then 
           write(*,"(4x,a,6(1pe20.12))") &
                '  hgrid_old /= hgrid  ',hx_old,hy_old,hz_old,hx,hy,hz
        else if (wfd_old%nvctr_c /= wfd%nvctr_c) then
           write(*,"(4x,a,2i8)") &
                'nvctr_c_old /= nvctr_c',wfd_old%nvctr_c,wfd%nvctr_c
        else if (wfd_old%nvctr_f /= wfd%nvctr_f)  then
           write(*,"(4x,a,2i8)") &
                'nvctr_f_old /= nvctr_f',wfd_old%nvctr_f,wfd%nvctr_f
        else if (n1_old /= n1  .or. n2_old /= n2 .or. n3_old /= n3 )  then  
           write(*,"(4x,a,6i5)") &
                'cell size has changed ',n1_old,n1  , n2_old,n2 , n3_old,n3
        else
           write(*,"(4x,a,3(1pe19.12))") &
                'molecule was shifted  ' , tx,ty,tz
        endif
           write(*,"(1x,a)",advance='NO')& 
                'Reformatting...'
     end if
     !calculate the new grid values
     
!check
!        write(100+iproc,'(1x,a)')&
!         'The wavefunctions need reformatting because:                                 '
!        if (hgrid_old.ne.hgrid) then 
!           write(100+iproc,"(4x,a,1pe20.12)") &
!                '  hgrid_old /= hgrid  ',hgrid_old, hgrid
!        else if (wfd_old%nvctr_c.ne.wfd%nvctr_c) then
!           write(100+iproc,"(4x,a,2i8)") &
!                'nvctr_c_old /= nvctr_c',wfd_old%nvctr_c,wfd%nvctr_c
!        else if (wfd_old%nvctr_f.ne.wfd%nvctr_f)  then
!           write(100+iproc,"(4x,a,2i8)") &
!                'nvctr_f_old /= nvctr_f',wfd_old%nvctr_f,wfd%nvctr_f
!        else if (n1_old.ne.n1  .or. n2_old.ne.n2 .or. n3_old.ne.n3 )  then  
!           write(100+iproc,"(4x,a,6i5)") &
!                'cell size has changed ',n1_old,n1  , n2_old,n2 , n3_old,n3
!        else
!           write(100+iproc,"(4x,a,3(1pe19.12))") &
!                'molecule was shifted  ' , tx,ty,tz
!        endif
!checkend
  end if

  do iorb=1,orbs%norbp*orbs%nspinor

     if (.not. reformat) then
!write(100+iproc,*) 'no reformatting' 

        do j=1,wfd_old%nvctr_c
           psi(j,iorb)=psi_old(j, iorb)
        enddo
        do j=1,7*wfd_old%nvctr_f-6,7
           psi(wfd%nvctr_c+j+0,iorb)=psi_old(wfd%nvctr_c+j+0,iorb)
           psi(wfd%nvctr_c+j+1,iorb)=psi_old(wfd%nvctr_c+j+1,iorb)
           psi(wfd%nvctr_c+j+2,iorb)=psi_old(wfd%nvctr_c+j+2,iorb)
           psi(wfd%nvctr_c+j+3,iorb)=psi_old(wfd%nvctr_c+j+3,iorb)
           psi(wfd%nvctr_c+j+4,iorb)=psi_old(wfd%nvctr_c+j+4,iorb)
           psi(wfd%nvctr_c+j+5,iorb)=psi_old(wfd%nvctr_c+j+5,iorb)
           psi(wfd%nvctr_c+j+6,iorb)=psi_old(wfd%nvctr_c+j+6,iorb)
        enddo

     else

        allocate(psigold(0:n1_old,2,0:n2_old,2,0:n3_old,2+ndebug),stat=i_stat)
        call memocc(i_stat,psigold,'psigold',subname)

        call razero(8*(n1_old+1)*(n2_old+1)*(n3_old+1),psigold)

        ! coarse part
        do iseg=1,wfd_old%nseg_c
           jj=wfd_old%keyv(iseg)
           j0=wfd_old%keygloc(1,iseg)
           j1=wfd_old%keygloc(2,iseg)
           ii=j0-1
           i3=ii/((n1_old+1)*(n2_old+1))
           ii=ii-i3*(n1_old+1)*(n2_old+1)
           i2=ii/(n1_old+1)
           i0=ii-i2*(n1_old+1)
           i1=i0+j1-j0
           do i=i0,i1
              psigold(i,1,i2,1,i3,1) = psi_old(i-i0+jj,iorb)
           enddo
        enddo

        ! fine part
        do iseg=1,wfd_old%nseg_f
           jj=wfd_old%keyv(wfd_old%nseg_c + iseg)
           j0=wfd_old%keygloc(1,wfd_old%nseg_c + iseg)
           j1=wfd_old%keygloc(2,wfd_old%nseg_c + iseg)
           ii=j0-1
           i3=ii/((n1_old+1)*(n2_old+1))
           ii=ii-i3*(n1_old+1)*(n2_old+1)
           i2=ii/(n1_old+1)
           i0=ii-i2*(n1_old+1)
           i1=i0+j1-j0
           do i=i0,i1
              psigold(i,2,i2,1,i3,1)=psi_old(wfd_old%nvctr_c+1+7*(i-i0+jj-1), iorb)
              psigold(i,1,i2,2,i3,1)=psi_old(wfd_old%nvctr_c+2+7*(i-i0+jj-1), iorb)
              psigold(i,2,i2,2,i3,1)=psi_old(wfd_old%nvctr_c+3+7*(i-i0+jj-1), iorb)
              psigold(i,1,i2,1,i3,2)=psi_old(wfd_old%nvctr_c+4+7*(i-i0+jj-1), iorb)
              psigold(i,2,i2,1,i3,2)=psi_old(wfd_old%nvctr_c+5+7*(i-i0+jj-1), iorb)
              psigold(i,1,i2,2,i3,2)=psi_old(wfd_old%nvctr_c+6+7*(i-i0+jj-1), iorb)
              psigold(i,2,i2,2,i3,2)=psi_old(wfd_old%nvctr_c+7+7*(i-i0+jj-1), iorb)
           enddo
        enddo

!write(100+iproc,*) 'norm psigold ',dnrm2(8*(n1_old+1)*(n2_old+1)*(n3_old+1),psigold,1)

        call reformatonewave(displ,wfd,at,hx_old,hy_old,hz_old, & !n(m)
             n1_old,n2_old,n3_old,rxyz_old,psigold,hx,hy,hz,&
             n1,n2,n3,rxyz,psifscf,psi(1,iorb))

        i_all=-product(shape(psigold))*kind(psigold)
        deallocate(psigold,stat=i_stat)
        call memocc(i_stat,i_all,'psigold',subname)
     end if
  end do

  i_all=-product(shape(psifscf))*kind(psifscf)
  deallocate(psifscf,stat=i_stat)
  call memocc(i_stat,i_all,'psifscf',subname)

  if (iproc==0) write(*,"(1x,a)")'done.'

END SUBROUTINE reformatmywaves

integer function wave_format_from_filename(iproc, filename)
  use module_types
  implicit none
  integer, intent(in) :: iproc
  character(len=*), intent(in) :: filename

  integer :: isuffix

  wave_format_from_filename = WF_FORMAT_NONE

  isuffix = index(filename, ".etsf", back = .true.)
  if (isuffix > 0) then
     wave_format_from_filename = WF_FORMAT_ETSF
     if (iproc ==0) write(*,*) "Reading wavefunctions in ETSF file format."
  else
     isuffix = index(filename, ".bin", back = .true.)
     if (isuffix > 0) then
        wave_format_from_filename = WF_FORMAT_BINARY
        if (iproc ==0) write(*,*) "Reading wavefunctions in BigDFT binary file format."
     else
        wave_format_from_filename = WF_FORMAT_PLAIN
        if (iproc ==0) write(*,*) "Reading wavefunctions in plain text file format."
     end if
  end if
end function wave_format_from_filename

!>  Reads wavefunction from file and transforms it properly if hgrid or size of simulation cell
!!  have changed
subroutine readmywaves(iproc,filename,iformat,orbs,n1,n2,n3,hx,hy,hz,at,rxyz_old,rxyz,  & 
     wfd,psi,orblist)
  use module_base
  use module_types
  use module_interfaces, except_this_one => readmywaves
  implicit none
  integer, intent(in) :: iproc,n1,n2,n3, iformat
  real(gp), intent(in) :: hx,hy,hz
  type(wavefunctions_descriptors), intent(in) :: wfd
  type(orbitals_data), intent(inout) :: orbs
  type(atoms_data), intent(in) :: at
  real(gp), dimension(3,at%nat), intent(in) :: rxyz
  real(gp), dimension(3,at%nat), intent(out) :: rxyz_old
  real(wp), dimension(wfd%nvctr_c+7*wfd%nvctr_f,orbs%nspinor,orbs%norbp), intent(out) :: psi
  character(len=*), intent(in) :: filename
  integer, dimension(orbs%norb), optional :: orblist
  !Local variables
  character(len=*), parameter :: subname='readmywaves'
  logical :: perx,pery,perz
  integer :: ncount1,ncount_rate,ncount_max,iorb,i_stat,i_all,ncount2,nb1,nb2,nb3,iorb_out,ispinor
  real(kind=4) :: tr0,tr1
  real(kind=8) :: tel
  real(wp), dimension(:,:,:), allocatable :: psifscf
  integer, dimension(orbs%norb) :: orblist2

  call cpu_time(tr0)
  call system_clock(ncount1,ncount_rate,ncount_max)

  if (iformat == WF_FORMAT_ETSF) then
     !construct the orblist or use the one in argument
     do nb1 = 1, orbs%norb
     orblist2(nb1) = nb1
     if(present(orblist)) orblist2(nb1) = orblist(nb1) 
     end do

     call read_waves_etsf(iproc,filename // ".etsf",orbs,n1,n2,n3,hx,hy,hz,at,rxyz_old,rxyz,  & 
          wfd,psi)
  else if (iformat == WF_FORMAT_BINARY .or. iformat == WF_FORMAT_PLAIN) then
     !conditions for periodicity in the three directions
     perx=(at%geocode /= 'F')
     pery=(at%geocode == 'P')
     perz=(at%geocode /= 'F')

     !buffers related to periodicity
     !WARNING: the boundary conditions are not assumed to change between new and old
     call ext_buffers_coarse(perx,nb1)
     call ext_buffers_coarse(pery,nb2)
     call ext_buffers_coarse(perz,nb3)

     allocate(psifscf(-nb1:2*n1+1+nb1,-nb2:2*n2+1+nb2,-nb3:2*n3+1+nb3+ndebug),stat=i_stat)
     call memocc(i_stat,psifscf,'psifscf',subname)

     do iorb=1,orbs%norbp!*orbs%nspinor

!!$        write(f4,'(i4.4)') iorb+orbs%isorb*orbs%nspinor
!!$        if (exists) then
!!$           filename_ = filename//".bin."//f4
!!$           open(unit=99,file=filename_,status='unknown',form="unformatted")
!!$        else
!!$           filename_ = trim(filename)//"."//f4
!!$           open(unit=99,file=trim(filename_),status='unknown')
!!$        end if
!!$           call readonewave(99, .not.exists,iorb+orbs%isorb*orbs%nspinor,iproc,n1,n2,n3, &
!!$                & hx,hy,hz,at,wfd,rxyz_old,rxyz,&
!!$                psi(1,iorb),orbs%eval((iorb-1)/orbs%nspinor+1+orbs%isorb),psifscf)

        do ispinor=1,orbs%nspinor
           if(present(orblist)) then
              call open_filename_of_iorb(99,(iformat == WF_FORMAT_BINARY),filename, &
                   & orbs,iorb,ispinor,iorb_out, orblist(iorb+orbs%isorb))
           else
              call open_filename_of_iorb(99,(iformat == WF_FORMAT_BINARY),filename, &
                   & orbs,iorb,ispinor,iorb_out)
           end if           
           call readonewave(99, (iformat == WF_FORMAT_PLAIN),iorb_out,iproc,n1,n2,n3, &
                & hx,hy,hz,at,wfd,rxyz_old,rxyz,&
                psi(1,ispinor,iorb),orbs%eval(orbs%isorb+iorb),psifscf)
           close(99)
        end do

     end do

     i_all=-product(shape(psifscf))*kind(psifscf)
     deallocate(psifscf,stat=i_stat)
     call memocc(i_stat,i_all,'psifscf',subname)

  else
     write(0,*) "Unknown wavefunction file format from filename."
     stop
  end if

  call cpu_time(tr1)
  call system_clock(ncount2,ncount_rate,ncount_max)
  tel=dble(ncount2-ncount1)/dble(ncount_rate)
  write(*,'(a,i4,2(1x,1pe10.3))') '- READING WAVES TIME',iproc,tr1-tr0,tel
END SUBROUTINE readmywaves

subroutine verify_file_presence(filerad,orbs,iformat)
  use module_base
  use module_types
  use module_interfaces
  implicit none
  character(len=*), intent(in) :: filerad
  type(orbitals_data), intent(in) :: orbs
  integer, intent(out) :: iformat
  !local variables
  character(len=50) :: filename
  logical :: onefile,allfiles
  integer :: iorb,ispinor,iorb_out,ierr
  
  allfiles=.true.

  !first try with plain files
  loop_plain: do iorb=1,orbs%norbp
     do ispinor=1,orbs%nspinor
        call filename_of_iorb(.false.,trim(filerad),orbs,iorb,ispinor,filename,iorb_out)
        inquire(file=filename,exist=onefile)
        allfiles=allfiles .and. onefile
        if (.not. allfiles) then
           exit loop_plain
        end if
     end do
  end do loop_plain
  !reduce the result among the other processors
  call mpiallred(allfiles,1,MPI_LAND,MPI_COMM_WORLD,ierr)
 
  if (allfiles) then
     iformat=1
     return
  end if

  !Otherwise  test binary files.
  if (.not. allfiles) then           
     allfiles = .true.
     loop_binary: do iorb=1,orbs%norbp
        do ispinor=1,orbs%nspinor
           call filename_of_iorb(.true.,trim(filerad),orbs,iorb,ispinor,filename,iorb_out)

           inquire(file=filename,exist=onefile)
           allfiles=allfiles .and. onefile
           if (.not. allfiles) then
              exit loop_binary
           end if

        end do
     end do loop_binary
     !reduce the result among the other processors
     call mpiallred(allfiles,1,MPI_LAND,MPI_COMM_WORLD,ierr)
  end if

  if (allfiles) then
     iformat=2
     return
  end if

  !otherwise, switch to normal input guess
  iformat=0

end subroutine verify_file_presence

!> Associate to the absolute value of orbital a filename which depends of the k-point and 
!! of the spin sign
subroutine filename_of_iorb(lbin,filename,orbs,iorb,ispinor,filename_out,iorb_out,iiorb)
  use module_base
  use module_types
  implicit none
  character(len=*), intent(in) :: filename
  logical, intent(in) :: lbin
  integer, intent(in) :: iorb,ispinor
  type(orbitals_data), intent(in) :: orbs
  character(len=*) :: filename_out
  integer, intent(out) :: iorb_out
  integer, intent(in), optional :: iiorb
  !local variables
  character(len=1) :: spintype,realimag
  character(len=4) :: f3
  character(len=5) :: f4
  character(len=8) :: completename
  integer :: ikpt
  real(gp) :: spins

  !calculate k-point
  ikpt=orbs%iokpt(iorb)
  write(f3,'(a1,i3.3)') "k", ikpt !not more than 999 kpts

  !see if the wavefunction is real or imaginary
  if(modulo(ispinor,2)==0) then
     realimag='I'
  else
     realimag='R'
  end if
  !calculate the spin sector
  spins=orbs%spinsgn(orbs%isorb+iorb)
  if(orbs%nspinor == 4) then
     if (ispinor <=2) then
        spintype='A'
     else
        spintype='B'
     end if
  else
     if (spins==1.0_gp) then
        spintype='U'
     else
        spintype='D'
     end if
  end if
  !no spin polarization if nspin=1
  if (orbs%nspin==1) spintype='N'

  !calculate the actual orbital value
  iorb_out=iorb+orbs%isorb-(ikpt-1)*orbs%norb
  if(present(iiorb)) iorb_out = iiorb
  !purge the value from the spin sign
  if (spins==-1.0_gp) iorb_out=iorb_out-orbs%norbu

  !value of the orbital 
  write(f4,'(a1,i4.4)') "b", iorb_out

  !complete the information in the name of the orbital
  completename='-'//f3//'-'//spintype//realimag

  if (lbin) then
     filename_out = trim(filename)//completename//".bin."//f4
  else
     filename_out = trim(filename)//completename//"."//f4
  end if

end subroutine filename_of_iorb


!> Associate to the absolute value of orbital a filename which depends of the k-point and 
!! of the spin sign
subroutine open_filename_of_iorb(unitfile,lbin,filename,orbs,iorb,ispinor,iorb_out,iiorb)
  use module_base
  use module_types
  use module_interfaces, except_this_one => open_filename_of_iorb
  implicit none
  character(len=*), intent(in) :: filename
  logical, intent(in) :: lbin
  integer, intent(in) :: iorb,ispinor,unitfile
  type(orbitals_data), intent(in) :: orbs
  integer, intent(out) :: iorb_out
  integer, intent(in), optional :: iiorb
  !local variables
  character(len=50) :: filename_out

  if(present(iiorb)) then   
     call filename_of_iorb(lbin,filename,orbs,iorb,ispinor,filename_out,iorb_out,iiorb) 
  else
     call filename_of_iorb(lbin,filename,orbs,iorb,ispinor,filename_out,iorb_out)
  end if

  if (lbin) then
     open(unit=unitfile,file=trim(filename_out),status='unknown',form="unformatted")
  else
     open(unit=unitfile,file=trim(filename_out),status='unknown')
  end if

end subroutine open_filename_of_iorb

!>   Write all my wavefunctions in files by calling writeonewave
subroutine writemywaves(iproc,filename,iformat,orbs,n1,n2,n3,hx,hy,hz,at,rxyz,wfd,psi)
  use module_types
  use module_base
  use module_interfaces, except_this_one => writeonewave
  implicit none
  integer, intent(in) :: iproc,n1,n2,n3,iformat
  real(gp), intent(in) :: hx,hy,hz
  type(atoms_data), intent(in) :: at
  type(orbitals_data), intent(in) :: orbs
  type(wavefunctions_descriptors), intent(in) :: wfd
  real(gp), dimension(3,at%nat), intent(in) :: rxyz
  real(wp), dimension(wfd%nvctr_c+7*wfd%nvctr_f,orbs%nspinor,orbs%norbp), intent(in) :: psi
  character(len=*), intent(in) :: filename
  !Local variables
  integer :: ncount1,ncount_rate,ncount_max,iorb,ncount2,iorb_out,ispinor
  real(kind=4) :: tr0,tr1
  real(kind=8) :: tel

  if (iproc == 0) write(*,"(1x,A,A,a)") "Write wavefunctions to file: ", trim(filename),'.*'
  if (iformat == WF_FORMAT_ETSF) then
     call write_waves_etsf(iproc,filename,orbs,n1,n2,n3,hx,hy,hz,at,rxyz,wfd,psi)
  else
     call cpu_time(tr0)
     call system_clock(ncount1,ncount_rate,ncount_max)

     ! Plain BigDFT files.
     do iorb=1,orbs%norbp
        do ispinor=1,orbs%nspinor
           call open_filename_of_iorb(99,(iformat == WF_FORMAT_BINARY),filename, &
                & orbs,iorb,ispinor,iorb_out)           
           call writeonewave(99,(iformat == WF_FORMAT_PLAIN),iorb_out,n1,n2,n3,hx,hy,hz, &
<<<<<<< HEAD
                & at%nat,rxyz,wfd%nseg_c,wfd%nvctr_c,wfd%keygloc(1,1),wfd%keyv(1),  & 
                wfd%nseg_f,wfd%nvctr_f,wfd%keygloc(1,wfd%nseg_c+1),wfd%keyv(wfd%nseg_c+1), & 
=======
                at%nat,rxyz,wfd%nseg_c,wfd%nvctr_c,wfd%keyg(1,1),wfd%keyv(1),  & 
                wfd%nseg_f,wfd%nvctr_f,wfd%keyg(1,wfd%nseg_c+1),wfd%keyv(wfd%nseg_c+1), & 
>>>>>>> 8330eec4
                psi(1,ispinor,iorb),psi(wfd%nvctr_c+1,ispinor,iorb), &
                orbs%eval(iorb+orbs%isorb))
           close(99)
        end do
     enddo

     call cpu_time(tr1)
     call system_clock(ncount2,ncount_rate,ncount_max)
     tel=dble(ncount2-ncount1)/dble(ncount_rate)
     write(*,'(a,i4,2(1x,1pe10.3))') '- WRITE WAVES TIME',iproc,tr1-tr0,tel
     !write(*,'(a,1x,i0,a)') '- iproc',iproc,' finished writing waves'
  end if

END SUBROUTINE writemywaves

subroutine read_wave_to_isf(lstat, filename, ln, iorbp, hx, hy, hz, &
     & n1, n2, n3, nspinor, psiscf)
  use module_base
  use module_types
  use module_interfaces, except_this_one => read_wave_to_isf

  implicit none

  integer, intent(in) :: ln
  character(len = ln), intent(in) :: filename
  integer, intent(in) :: iorbp
  integer, intent(out) :: n1, n2, n3, nspinor
  real(gp), intent(out) :: hx, hy, hz
  real(wp), dimension(:,:,:,:), pointer :: psiscf
  logical, intent(out) :: lstat

  integer :: wave_format_from_filename, iformat
  
  ! Find format from name.
  iformat = wave_format_from_filename(1, filename)

  ! Call proper wraping routine.
  if (iformat == WF_FORMAT_ETSF) then
     call readwavetoisf_etsf(lstat, filename, iorbp, hx, hy, hz, &
          & n1, n2, n3, nspinor, psiscf)
  else
     call readwavetoisf(lstat, filename, (iformat == WF_FORMAT_PLAIN), hx, hy, hz, &
          & n1, n2, n3, nspinor, psiscf)
  end if
END SUBROUTINE read_wave_to_isf

subroutine free_wave_to_isf(psiscf)
  use module_base
  implicit none
  real(wp), dimension(:,:,:,:), pointer :: psiscf

  integer :: i_all, i_stat

  i_all=-product(shape(psiscf))*kind(psiscf)
  deallocate(psiscf,stat=i_stat)
  call memocc(i_stat,i_all,'psiscf',"free_wave_to_isf_etsf")
END SUBROUTINE free_wave_to_isf

subroutine read_wave_descr(lstat, filename, ln, &
     & norbu, norbd, iorbs, ispins, nkpt, ikpts, nspinor, ispinor)
  use module_types
  implicit none
  integer, intent(in) :: ln
  character(len = ln), intent(in) :: filename
  integer, intent(out) :: norbu, norbd, nkpt, nspinor
  integer, intent(out) :: iorbs, ispins, ikpts, ispinor
  logical, intent(out) :: lstat

  integer :: wave_format_from_filename, iformat
  character(len = 1024) :: testf
  
  ! Find format from name.
  iformat = wave_format_from_filename(1, filename)

  ! Call proper wraping routine.
  if (iformat == WF_FORMAT_ETSF) then
     call readwavedescr_etsf(lstat, filename, norbu, norbd, nkpt, nspinor)
     iorbs = 1
     ispins = 1
     ikpts = 1
     ispinor = 1
  else
     call readwavedescr(lstat, filename, iorbs, ispins, ikpts, ispinor, nspinor, testf)
     norbu = 0
     norbd = 0
     nkpt = 0
  end if
END SUBROUTINE read_wave_descr<|MERGE_RESOLUTION|>--- conflicted
+++ resolved
@@ -593,13 +593,8 @@
            call open_filename_of_iorb(99,(iformat == WF_FORMAT_BINARY),filename, &
                 & orbs,iorb,ispinor,iorb_out)           
            call writeonewave(99,(iformat == WF_FORMAT_PLAIN),iorb_out,n1,n2,n3,hx,hy,hz, &
-<<<<<<< HEAD
-                & at%nat,rxyz,wfd%nseg_c,wfd%nvctr_c,wfd%keygloc(1,1),wfd%keyv(1),  & 
+                at%nat,rxyz,wfd%nseg_c,wfd%nvctr_c,wfd%keygloc(1,1),wfd%keyv(1),  & 
                 wfd%nseg_f,wfd%nvctr_f,wfd%keygloc(1,wfd%nseg_c+1),wfd%keyv(wfd%nseg_c+1), & 
-=======
-                at%nat,rxyz,wfd%nseg_c,wfd%nvctr_c,wfd%keyg(1,1),wfd%keyv(1),  & 
-                wfd%nseg_f,wfd%nvctr_f,wfd%keyg(1,wfd%nseg_c+1),wfd%keyv(wfd%nseg_c+1), & 
->>>>>>> 8330eec4
                 psi(1,ispinor,iorb),psi(wfd%nvctr_c+1,ispinor,iorb), &
                 orbs%eval(iorb+orbs%isorb))
            close(99)
