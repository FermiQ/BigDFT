--- conflicted
+++ resolved
@@ -1,4 +1,3 @@
-<<<<<<< HEAD
 !!****f* BigDFT/copy_old_wavefunctions
 !! FUNCTION
 !!  Copy old wavefunctions from psi to psi_old
@@ -12,12 +11,8 @@
 !!
 !! SOURCE
 !!
-subroutine copy_old_wavefunctions(iproc,nproc,orbs,hx,hy,hz,n1,n2,n3,wfd,psi,&
-     hx_old,hy_old,hz_old,n1_old,n2_old,n3_old,wfd_old,psi_old)
-=======
 subroutine copy_old_wavefunctions(iproc,nproc,orbs,n1,n2,n3,wfd,psi,&
      n1_old,n2_old,n3_old,wfd_old,psi_old)
->>>>>>> 1305c09a
   use module_base
   use module_types
   implicit none
