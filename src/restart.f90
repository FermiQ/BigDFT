!> @file
!!  Routines to do restart
!! @author
!!    Copyright (C) 2007-2011 BigDFT group
!!    This file is distributed under the terms of the
!!    GNU General Public License, see ~/COPYING file
!!    or http://www.gnu.org/copyleft/gpl.txt .
!!    For the list of contributors, see ~/AUTHORS 


!> Copy old wavefunctions from psi to psi_old
subroutine copy_old_wavefunctions(nproc,orbs,n1,n2,n3,wfd,psi,&
     n1_old,n2_old,n3_old,wfd_old,psi_old)
  use module_base
  use module_types
  use yaml_output
  implicit none
  integer, intent(in) :: nproc,n1,n2,n3
  type(orbitals_data), intent(in) :: orbs
  type(wavefunctions_descriptors), intent(inout) :: wfd,wfd_old
  integer, intent(out) :: n1_old,n2_old,n3_old
  real(wp), dimension(:), pointer :: psi,psi_old
  !Local variables
  character(len=*), parameter :: subname='copy_old_wavefunctions'
  !real(kind=8), parameter :: eps_mach=1.d-12
  integer :: iseg,j,ind1,iorb,i_all,i_stat,oidx,sidx !n(c) nvctrp_old
  real(kind=8) :: tt

  wfd_old%nvctr_c = wfd%nvctr_c
  wfd_old%nvctr_f = wfd%nvctr_f
  wfd_old%nseg_c  = wfd%nseg_c
  wfd_old%nseg_f  = wfd%nseg_f

  !allocations
  call allocate_wfd(wfd_old,subname)

  do iseg=1,wfd_old%nseg_c+wfd_old%nseg_f
     wfd_old%keyglob(1,iseg)    = wfd%keyglob(1,iseg) 
     wfd_old%keyglob(2,iseg)    = wfd%keyglob(2,iseg)
     wfd_old%keygloc(1,iseg)    = wfd%keygloc(1,iseg)
     wfd_old%keygloc(2,iseg)    = wfd%keygloc(2,iseg)
     wfd_old%keyvloc(iseg)      = wfd%keyvloc(iseg)
     wfd_old%keyvglob(iseg)      = wfd%keyvglob(iseg)
  enddo
  !deallocation
  call deallocate_wfd(wfd,subname)

  n1_old = n1
  n2_old = n2
  n3_old = n3

  !add the number of distributed point for the compressed wavefunction
  tt=dble(wfd_old%nvctr_c+7*wfd_old%nvctr_f)/dble(nproc)
  !n(c) nvctrp_old=int((1.d0-eps_mach*tt) + tt)

  allocate(psi_old((wfd_old%nvctr_c+7*wfd_old%nvctr_f)*orbs%norbp*orbs%nspinor+ndebug),&
       stat=i_stat)
  call memocc(i_stat,psi_old,'psi_old',subname)

  do iorb=1,orbs%norbp
     tt=0.d0
     oidx=(iorb-1)*orbs%nspinor+1
     do sidx=oidx,oidx+orbs%nspinor-1
        do j=1,wfd_old%nvctr_c+7*wfd_old%nvctr_f
           ind1=j+(wfd_old%nvctr_c+7*wfd_old%nvctr_f)*(sidx-1)
           psi_old(ind1)= psi(ind1)
           tt=tt+real(psi(ind1),kind=8)**2
        enddo
     end do

     tt=sqrt(tt)
     if (abs(tt-1.d0) > 1.d-8) then
        call yaml_warning('wrong psi_old' // trim(yaml_toa(iorb)) // trim(yaml_toa(tt)))
        !write(*,*)'wrong psi_old',iorb,tt
        stop 
     end if
  enddo
  !deallocation
  i_all=-product(shape(psi))*kind(psi)
  deallocate(psi,stat=i_stat)
  call memocc(i_stat,i_all,'psi',subname)

END SUBROUTINE copy_old_wavefunctions


!> Reformat wavefunctions if the mesh have changed (in a restart)
subroutine reformatmywaves(iproc,orbs,at,&
     hx_old,hy_old,hz_old,n1_old,n2_old,n3_old,rxyz_old,wfd_old,psi_old,&
     hx,hy,hz,n1,n2,n3,rxyz,wfd,psi)
  use module_base
  use module_types
  use yaml_output
  implicit none
  integer, intent(in) :: iproc,n1_old,n2_old,n3_old,n1,n2,n3
  real(gp), intent(in) :: hx_old,hy_old,hz_old,hx,hy,hz
  type(wavefunctions_descriptors), intent(in) :: wfd,wfd_old
  type(atoms_data), intent(in) :: at
  type(orbitals_data), intent(in) :: orbs
  real(gp), dimension(3,at%astruct%nat), intent(in) :: rxyz,rxyz_old
  real(wp), dimension(wfd_old%nvctr_c+7*wfd_old%nvctr_f,orbs%nspinor*orbs%norbp), intent(in) :: psi_old
  real(wp), dimension(wfd%nvctr_c+7*wfd%nvctr_f,orbs%nspinor*orbs%norbp), intent(out) :: psi
  !Local variables
  character(len=*), parameter :: subname='reformatmywaves'
  logical :: reformat,perx,pery,perz
  integer :: iat,iorb,j,i_stat,i_all,jj,j0,j1,ii,i0,i1,i2,i3,i,iseg,nb1,nb2,nb3
  real(gp) :: tx,ty,tz,displ,mindist
  real(wp), dimension(:,:,:), allocatable :: psifscf
  real(wp), dimension(:,:,:,:,:,:), allocatable :: psigold

  !conditions for periodicity in the three directions
  perx=(at%astruct%geocode /= 'F')
  pery=(at%astruct%geocode == 'P')
  perz=(at%astruct%geocode /= 'F')

  !buffers realted to periodicity
  !WARNING: the boundary conditions are not assumed to change between new and old
  call ext_buffers_coarse(perx,nb1)
  call ext_buffers_coarse(pery,nb2)
  call ext_buffers_coarse(perz,nb3)


  allocate(psifscf(-nb1:2*n1+1+nb1,-nb2:2*n2+1+nb2,-nb3:2*n3+1+nb3+ndebug),stat=i_stat)
  call memocc(i_stat,psifscf,'psifscf',subname)

  tx=0.0_gp 
  ty=0.0_gp
  tz=0.0_gp

  do iat=1,at%astruct%nat
     tx=tx+mindist(perx,at%astruct%cell_dim(1),rxyz(1,iat),rxyz_old(1,iat))**2
     ty=ty+mindist(pery,at%astruct%cell_dim(2),rxyz(2,iat),rxyz_old(2,iat))**2
     tz=tz+mindist(perz,at%astruct%cell_dim(3),rxyz(3,iat),rxyz_old(3,iat))**2
  enddo
  displ=sqrt(tx+ty+tz)
!  write(100+iproc,*) 'displacement',dis
!  write(100+iproc,*) 'rxyz ',rxyz
!  write(100+iproc,*) 'rxyz_old ',rxyz_old

  !reformatting criterion
  if (hx == hx_old .and. hy == hy_old .and. hz == hz_old .and. &
       wfd_old%nvctr_c  == wfd%nvctr_c .and. wfd_old%nvctr_f == wfd%nvctr_f .and.&
       n1_old  == n1  .and. n2_old == n2 .and. n3_old == n3  .and.  displ <  1.d-3  ) then
     reformat=.false.
     if (iproc==0) then
        call yaml_map('Reformating Wavefunctions',.false.)
      !write(*,'(1x,a)',advance='NO') 'The wavefunctions do not need reformatting and can be imported directly...'
      !  '-------------------------------------------------------------- Wavefunctions Restart'
     end if
  else
     reformat=.true.
     if (iproc==0) then
        call yaml_map('Reformating wavefunctions',.true.)
        call yaml_open_map('Reformatting for')
        !write(*,'(1x,a)') 'The wavefunctions need reformatting because:'
        if (hx /= hx_old .or. hy /= hy_old .or. hz /= hz_old) then 
           call yaml_open_map('hgrid modified',flow=.true.)
              call yaml_map('hgrid_old', (/ hx_old,hy_old,hz_old /),fmt='(1pe20.12)')
              call yaml_map('hgrid', (/ hx,hy,hz /), fmt='(1pe20.12)')
           call yaml_close_map()
           !write(*,"(4x,a,6(1pe20.12))") 'hgrid_old /= hgrid  ',hx_old,hy_old,hz_old,hx,hy,hz
        else if (wfd_old%nvctr_c /= wfd%nvctr_c) then
           call yaml_map('nvctr_c modified', (/ wfd_old%nvctr_c,wfd%nvctr_c /))
           !write(*,"(4x,a,2i8)") 'nvctr_c_old /= nvctr_c',wfd_old%nvctr_c,wfd%nvctr_c
        else if (wfd_old%nvctr_f /= wfd%nvctr_f)  then
           call yaml_map('nvctr_f modified', (/ wfd_old%nvctr_f,wfd%nvctr_f /))
           !write(*,"(4x,a,2i8)") 'nvctr_f_old /= nvctr_f',wfd_old%nvctr_f,wfd%nvctr_f
        else if (n1_old /= n1  .or. n2_old /= n2 .or. n3_old /= n3 )  then  
           call yaml_map('Cell size has changed ', (/ n1_old,n1  , n2_old,n2 , n3_old,n3 /))
           !write(*,"(4x,a,6i5)") 'cell size has changed ',n1_old,n1  , n2_old,n2 , n3_old,n3
        else
           call yaml_map('Molecule was shifted' ,  (/ tx,ty,tz /), fmt='(1pe19.12)')
           !write(*,"(4x,a,3(1pe19.12))") 'molecule was shifted  ' , tx,ty,tz
        endif
        !write(*,"(1x,a)",advance='NO') 'Reformatting...'
        call yaml_close_map()
     end if
     !calculate the new grid values
     
!check
!        write(100+iproc,'(1x,a)') 'The wavefunctions need reformatting because:'
!        if (hgrid_old.ne.hgrid) then 
!           write(100+iproc,"(4x,a,1pe20.12)") &
!                '  hgrid_old /= hgrid  ',hgrid_old, hgrid
!        else if (wfd_old%nvctr_c.ne.wfd%nvctr_c) then
!           write(100+iproc,"(4x,a,2i8)") &
!                'nvctr_c_old /= nvctr_c',wfd_old%nvctr_c,wfd%nvctr_c
!        else if (wfd_old%nvctr_f.ne.wfd%nvctr_f)  then
!           write(100+iproc,"(4x,a,2i8)") &
!                'nvctr_f_old /= nvctr_f',wfd_old%nvctr_f,wfd%nvctr_f
!        else if (n1_old.ne.n1  .or. n2_old.ne.n2 .or. n3_old.ne.n3 )  then  
!           write(100+iproc,"(4x,a,6i5)") &
!                'cell size has changed ',n1_old,n1  , n2_old,n2 , n3_old,n3
!        else
!           write(100+iproc,"(4x,a,3(1pe19.12))") &
!                'molecule was shifted  ' , tx,ty,tz
!        endif
!checkend
  end if

  do iorb=1,orbs%norbp*orbs%nspinor

     if (.not. reformat) then
        !write(100+iproc,*) 'no reformatting' 

        do j=1,wfd_old%nvctr_c
           psi(j,iorb)=psi_old(j, iorb)
        enddo
        do j=1,7*wfd_old%nvctr_f-6,7
           psi(wfd%nvctr_c+j+0,iorb)=psi_old(wfd%nvctr_c+j+0,iorb)
           psi(wfd%nvctr_c+j+1,iorb)=psi_old(wfd%nvctr_c+j+1,iorb)
           psi(wfd%nvctr_c+j+2,iorb)=psi_old(wfd%nvctr_c+j+2,iorb)
           psi(wfd%nvctr_c+j+3,iorb)=psi_old(wfd%nvctr_c+j+3,iorb)
           psi(wfd%nvctr_c+j+4,iorb)=psi_old(wfd%nvctr_c+j+4,iorb)
           psi(wfd%nvctr_c+j+5,iorb)=psi_old(wfd%nvctr_c+j+5,iorb)
           psi(wfd%nvctr_c+j+6,iorb)=psi_old(wfd%nvctr_c+j+6,iorb)
        enddo

     else

        allocate(psigold(0:n1_old,2,0:n2_old,2,0:n3_old,2+ndebug),stat=i_stat)
        call memocc(i_stat,psigold,'psigold',subname)

        call razero(8*(n1_old+1)*(n2_old+1)*(n3_old+1),psigold)

        ! coarse part
        do iseg=1,wfd_old%nseg_c
           jj=wfd_old%keyvloc(iseg)
           j0=wfd_old%keygloc(1,iseg)
           j1=wfd_old%keygloc(2,iseg)
           ii=j0-1
           i3=ii/((n1_old+1)*(n2_old+1))
           ii=ii-i3*(n1_old+1)*(n2_old+1)
           i2=ii/(n1_old+1)
           i0=ii-i2*(n1_old+1)
           i1=i0+j1-j0
           do i=i0,i1
              psigold(i,1,i2,1,i3,1) = psi_old(i-i0+jj,iorb)
           enddo
        enddo

        ! fine part
        do iseg=1,wfd_old%nseg_f
           jj=wfd_old%keyvloc(wfd_old%nseg_c + iseg)
           j0=wfd_old%keygloc(1,wfd_old%nseg_c + iseg)
           j1=wfd_old%keygloc(2,wfd_old%nseg_c + iseg)
           ii=j0-1
           i3=ii/((n1_old+1)*(n2_old+1))
           ii=ii-i3*(n1_old+1)*(n2_old+1)
           i2=ii/(n1_old+1)
           i0=ii-i2*(n1_old+1)
           i1=i0+j1-j0
           do i=i0,i1
              psigold(i,2,i2,1,i3,1)=psi_old(wfd_old%nvctr_c+1+7*(i-i0+jj-1), iorb)
              psigold(i,1,i2,2,i3,1)=psi_old(wfd_old%nvctr_c+2+7*(i-i0+jj-1), iorb)
              psigold(i,2,i2,2,i3,1)=psi_old(wfd_old%nvctr_c+3+7*(i-i0+jj-1), iorb)
              psigold(i,1,i2,1,i3,2)=psi_old(wfd_old%nvctr_c+4+7*(i-i0+jj-1), iorb)
              psigold(i,2,i2,1,i3,2)=psi_old(wfd_old%nvctr_c+5+7*(i-i0+jj-1), iorb)
              psigold(i,1,i2,2,i3,2)=psi_old(wfd_old%nvctr_c+6+7*(i-i0+jj-1), iorb)
              psigold(i,2,i2,2,i3,2)=psi_old(wfd_old%nvctr_c+7+7*(i-i0+jj-1), iorb)
           enddo
        enddo

!write(100+iproc,*) 'norm psigold ',dnrm2(8*(n1_old+1)*(n2_old+1)*(n3_old+1),psigold,1)

        call reformatonewave(displ,wfd,at,hx_old,hy_old,hz_old, & !n(m)
             n1_old,n2_old,n3_old,rxyz_old,psigold,hx,hy,hz,&
             n1,n2,n3,rxyz,psifscf,psi(1,iorb))

        i_all=-product(shape(psigold))*kind(psigold)
        deallocate(psigold,stat=i_stat)
        call memocc(i_stat,i_all,'psigold',subname)
     end if
  end do

  i_all=-product(shape(psifscf))*kind(psifscf)
  deallocate(psifscf,stat=i_stat)
  call memocc(i_stat,i_all,'psifscf',subname)

  !if (iproc==0) write(*,"(1x,a)")'done.'

END SUBROUTINE reformatmywaves


integer function wave_format_from_filename(iproc, filename)
  use module_types
  use yaml_output
  implicit none
  integer, intent(in) :: iproc
  character(len=*), intent(in) :: filename

  integer :: isuffix

  wave_format_from_filename = WF_FORMAT_NONE

  isuffix = index(filename, ".etsf", back = .true.)
  if (isuffix > 0) then
     wave_format_from_filename = WF_FORMAT_ETSF
     if (iproc ==0) call yaml_comment('Reading wavefunctions in ETSF file format.')
     !if (iproc ==0) write(*,*) "Reading wavefunctions in ETSF file format."
  else
     isuffix = index(filename, ".bin", back = .true.)
     if (isuffix > 0) then
        wave_format_from_filename = WF_FORMAT_BINARY
        if (iproc ==0) call yaml_comment('Reading wavefunctions in BigDFT binary file format.')
        !if (iproc ==0) write(*,*) "Reading wavefunctions in BigDFT binary file format."
     else
        wave_format_from_filename = WF_FORMAT_PLAIN
        if (iproc ==0) call yaml_comment('Reading wavefunctions in plain text file format.')
        !if (iproc ==0) write(*,*) "Reading wavefunctions in plain text file format."
     end if
  end if
end function wave_format_from_filename


!> Reads wavefunction from file and transforms it properly if hgrid or size of simulation cell
!!  have changed
subroutine readmywaves(iproc,filename,iformat,orbs,n1,n2,n3,hx,hy,hz,at,rxyz_old,rxyz,  & 
     wfd,psi,orblist)
  use module_base
  use module_types
  use yaml_output
  use module_interfaces, except_this_one => readmywaves
  implicit none
  integer, intent(in) :: iproc,n1,n2,n3, iformat
  real(gp), intent(in) :: hx,hy,hz
  type(wavefunctions_descriptors), intent(in) :: wfd
  type(orbitals_data), intent(inout) :: orbs
  type(atoms_data), intent(in) :: at
  real(gp), dimension(3,at%astruct%nat), intent(in) :: rxyz
  real(gp), dimension(3,at%astruct%nat), intent(out) :: rxyz_old
  real(wp), dimension(wfd%nvctr_c+7*wfd%nvctr_f,orbs%nspinor,orbs%norbp), intent(out) :: psi
  character(len=*), intent(in) :: filename
  integer, dimension(orbs%norb), optional :: orblist
  !Local variables
  character(len=*), parameter :: subname='readmywaves'
  logical :: perx,pery,perz
  integer :: ncount1,ncount_rate,ncount_max,iorb,i_stat,i_all,ncount2,nb1,nb2,nb3,iorb_out,ispinor
  real(kind=4) :: tr0,tr1
  real(kind=8) :: tel
  real(wp), dimension(:,:,:), allocatable :: psifscf
  !integer, dimension(orbs%norb) :: orblist2

  call cpu_time(tr0)
  call system_clock(ncount1,ncount_rate,ncount_max)

  if (iformat == WF_FORMAT_ETSF) then
     !construct the orblist or use the one in argument
     !do nb1 = 1, orbs%norb
     !orblist2(nb1) = nb1
     !if(present(orblist)) orblist2(nb1) = orblist(nb1) 
     !end do

     call read_waves_etsf(iproc,filename // ".etsf",orbs,n1,n2,n3,hx,hy,hz,at,rxyz_old,rxyz,  & 
          wfd,psi)
  else if (iformat == WF_FORMAT_BINARY .or. iformat == WF_FORMAT_PLAIN) then
     !conditions for periodicity in the three directions
     perx=(at%astruct%geocode /= 'F')
     pery=(at%astruct%geocode == 'P')
     perz=(at%astruct%geocode /= 'F')

     !buffers related to periodicity
     !WARNING: the boundary conditions are not assumed to change between new and old
     call ext_buffers_coarse(perx,nb1)
     call ext_buffers_coarse(pery,nb2)
     call ext_buffers_coarse(perz,nb3)

     allocate(psifscf(-nb1:2*n1+1+nb1,-nb2:2*n2+1+nb2,-nb3:2*n3+1+nb3+ndebug),stat=i_stat)
     call memocc(i_stat,psifscf,'psifscf',subname)

     do iorb=1,orbs%norbp!*orbs%nspinor

!!$        write(f4,'(i4.4)') iorb+orbs%isorb*orbs%nspinor
!!$        if (exists) then
!!$           filename_ = filename//".bin."//f4
!!$           open(unit=99,file=filename_,status='unknown',form="unformatted")
!!$        else
!!$           filename_ = trim(filename)//"."//f4
!!$           open(unit=99,file=trim(filename_),status='unknown')
!!$        end if
!!$           call readonewave(99, .not.exists,iorb+orbs%isorb*orbs%nspinor,iproc,n1,n2,n3, &
!!$                & hx,hy,hz,at,wfd,rxyz_old,rxyz,&
!!$                psi(1,iorb),orbs%eval((iorb-1)/orbs%nspinor+1+orbs%isorb),psifscf)

        do ispinor=1,orbs%nspinor
           if(present(orblist)) then
              call open_filename_of_iorb(99,(iformat == WF_FORMAT_BINARY),filename, &
                   & orbs,iorb,ispinor,iorb_out, orblist(iorb+orbs%isorb))
           else
              call open_filename_of_iorb(99,(iformat == WF_FORMAT_BINARY),filename, &
                   & orbs,iorb,ispinor,iorb_out)
           end if           
           call readonewave(99, (iformat == WF_FORMAT_PLAIN),iorb_out,iproc,n1,n2,n3, &
                & hx,hy,hz,at,wfd,rxyz_old,rxyz,&
                psi(1,ispinor,iorb),orbs%eval(orbs%isorb+iorb),psifscf)
           close(99)
        end do

     end do

     i_all=-product(shape(psifscf))*kind(psifscf)
     deallocate(psifscf,stat=i_stat)
     call memocc(i_stat,i_all,'psifscf',subname)

  else
     call yaml_warning('Unknown wavefunction file format from filename.')
     stop
  end if

  call cpu_time(tr1)
  call system_clock(ncount2,ncount_rate,ncount_max)
  tel=dble(ncount2-ncount1)/dble(ncount_rate)

  if (iproc == 0) then 
     call yaml_open_sequence('Reading Waves Time')
     call yaml_sequence(advance='no')
     call yaml_open_map(flow=.true.)
     call yaml_map('Process',iproc)
     call yaml_map('Timing',(/ real(tr1-tr0,kind=8),tel /),fmt='(1pe10.3)')
     call yaml_close_map()
     call yaml_close_sequence()
  end if
  !write(*,'(a,i4,2(1x,1pe10.3))') '- READING WAVES TIME',iproc,tr1-tr0,tel
END SUBROUTINE readmywaves


!> Verify the presence of a given file
subroutine verify_file_presence(filerad,orbs,iformat,nproc,nforb)
  use module_base
  use module_types
  use module_interfaces, except_this_one=>verify_file_presence
  implicit none
  integer, intent(in) :: nproc
  character(len=*), intent(in) :: filerad
  type(orbitals_data), intent(in) :: orbs
  integer, intent(out) :: iformat
  integer, optional, intent(in) :: nforb
  !local variables
  character(len=500) :: filename
  logical :: onefile,allfiles
  integer :: iorb,ispinor,iorb_out,ierr
  
  allfiles=.true.

  !first try with plain files
  loop_plain: do iorb=1,orbs%norbp
     do ispinor=1,orbs%nspinor
        call filename_of_iorb(.false.,trim(filerad),orbs,iorb,ispinor,filename,iorb_out)
        inquire(file=filename,exist=onefile)
        ! for fragment calculations, this number could be less than the number of orbs - find a better way of doing this
        if (.not. present(nforb)) then
           allfiles=allfiles .and. onefile
        else if (iorb_out<=nforb) then
           allfiles=allfiles .and. onefile
        end if
        if (.not. allfiles) then
           exit loop_plain
        end if
     end do
  end do loop_plain
  !reduce the result among the other processors
  if (nproc > 1) call mpiallred(allfiles,1,MPI_LAND,bigdft_mpi%mpi_comm,ierr)
 
  if (allfiles) then
     iformat=WF_FORMAT_PLAIN
     return
  end if

  !Otherwise  test binary files.
  allfiles = .true.
  loop_binary: do iorb=1,orbs%norbp
     do ispinor=1,orbs%nspinor
        call filename_of_iorb(.true.,trim(filerad),orbs,iorb,ispinor,filename,iorb_out)

        inquire(file=filename,exist=onefile)
        ! for fragment calculations, this number could be less than the number of orbs - find a better way of doing this
        if (.not. present(nforb)) then
           allfiles=allfiles .and. onefile
        else if (iorb_out<=nforb) then
           allfiles=allfiles .and. onefile
        end if
        if (.not. allfiles) then
           exit loop_binary
        end if

     end do
  end do loop_binary
  !reduce the result among the other processors
  if (nproc > 1) call mpiallred(allfiles,1,MPI_LAND,bigdft_mpi%mpi_comm,ierr)

  if (allfiles) then
     iformat=WF_FORMAT_BINARY
     return
  end if

  !otherwise, switch to normal input guess
  iformat=WF_FORMAT_NONE

end subroutine verify_file_presence

!> Associate to the absolute value of orbital a filename which depends of the k-point and 
!! of the spin sign
subroutine filename_of_iorb(lbin,filename,orbs,iorb,ispinor,filename_out,iorb_out,iiorb)
  use module_base
  use module_types
  implicit none
  character(len=*), intent(in) :: filename
  logical, intent(in) :: lbin
  integer, intent(in) :: iorb,ispinor
  type(orbitals_data), intent(in) :: orbs
  character(len=*) :: filename_out
  integer, intent(out) :: iorb_out
  integer, intent(in), optional :: iiorb
  !local variables
  character(len=1) :: spintype,realimag
  character(len=4) :: f3
  character(len=5) :: f4
  character(len=8) :: completename
  integer :: ikpt
  real(gp) :: spins

  !calculate k-point
  ikpt=orbs%iokpt(iorb)
  write(f3,'(a1,i3.3)') "k", ikpt !not more than 999 kpts

  !see if the wavefunction is real or imaginary
  if(modulo(ispinor,2)==0) then
     realimag='I'
  else
     realimag='R'
  end if
  !calculate the spin sector
  spins=orbs%spinsgn(orbs%isorb+iorb)
  if(orbs%nspinor == 4) then
     if (ispinor <=2) then
        spintype='A'
     else
        spintype='B'
     end if
  else
     if (spins==1.0_gp) then
        spintype='U'
     else
        spintype='D'
     end if
  end if
  !no spin polarization if nspin=1
  if (orbs%nspin==1) spintype='N'

  !calculate the actual orbital value
  iorb_out=iorb+orbs%isorb-(ikpt-1)*orbs%norb
  if(present(iiorb)) iorb_out = iiorb
  !purge the value from the spin sign
  if (spins==-1.0_gp) iorb_out=iorb_out-orbs%norbu

  !value of the orbital 
  write(f4,'(a1,i4.4)') "b", iorb_out

  !complete the information in the name of the orbital
  completename='-'//f3//'-'//spintype//realimag
  if (lbin) then
     filename_out = trim(filename)//completename//".bin."//f4
  else
     filename_out = trim(filename)//completename//"."//f4
  end if

  !print *,'filename: ',filename_out
end subroutine filename_of_iorb


!> Associate to the absolute value of orbital a filename which depends of the k-point and 
!! of the spin sign
subroutine open_filename_of_iorb(unitfile,lbin,filename,orbs,iorb,ispinor,iorb_out,iiorb)
  use module_base
  use module_types
  use module_interfaces, except_this_one => open_filename_of_iorb
  implicit none
  character(len=*), intent(in) :: filename
  logical, intent(in) :: lbin
  integer, intent(in) :: iorb,ispinor,unitfile
  type(orbitals_data), intent(in) :: orbs
  integer, intent(out) :: iorb_out
  integer, intent(in), optional :: iiorb
  !local variables
  character(len=500) :: filename_out

  if(present(iiorb)) then   
     call filename_of_iorb(lbin,filename,orbs,iorb,ispinor,filename_out,iorb_out,iiorb) 
  else
     call filename_of_iorb(lbin,filename,orbs,iorb,ispinor,filename_out,iorb_out)
  end if
  if (lbin) then
     open(unit=unitfile,file=trim(filename_out),status='unknown',form="unformatted")
  else
     open(unit=unitfile,file=trim(filename_out),status='unknown')
  end if

end subroutine open_filename_of_iorb


!> Write all my wavefunctions in files by calling writeonewave
subroutine writemywaves(iproc,filename,iformat,orbs,n1,n2,n3,hx,hy,hz,at,rxyz,wfd,psi)
  use module_types
  use module_base
  use yaml_output
  use module_interfaces, except_this_one => writeonewave
  implicit none
  integer, intent(in) :: iproc,n1,n2,n3,iformat
  real(gp), intent(in) :: hx,hy,hz
  type(atoms_data), intent(in) :: at
  type(orbitals_data), intent(in) :: orbs
  type(wavefunctions_descriptors), intent(in) :: wfd
  real(gp), dimension(3,at%astruct%nat), intent(in) :: rxyz
  real(wp), dimension(wfd%nvctr_c+7*wfd%nvctr_f,orbs%nspinor,orbs%norbp), intent(in) :: psi
  character(len=*), intent(in) :: filename
  !Local variables
  integer :: ncount1,ncount_rate,ncount_max,iorb,ncount2,iorb_out,ispinor
  real(kind=4) :: tr0,tr1
  real(kind=8) :: tel

  if (iproc == 0) call yaml_map('Write wavefunctions to file', trim(filename) // '.*')
  !if (iproc == 0) write(*,"(1x,A,A,a)") "Write wavefunctions to file: ", trim(filename),'.*'
  if (iformat == WF_FORMAT_ETSF) then
     call write_waves_etsf(iproc,filename,orbs,n1,n2,n3,hx,hy,hz,at,rxyz,wfd,psi)
  else
     call cpu_time(tr0)
     call system_clock(ncount1,ncount_rate,ncount_max)

     ! Plain BigDFT files.
     do iorb=1,orbs%norbp
        do ispinor=1,orbs%nspinor
           call open_filename_of_iorb(99,(iformat == WF_FORMAT_BINARY),filename, &
                & orbs,iorb,ispinor,iorb_out)           
           call writeonewave(99,(iformat == WF_FORMAT_PLAIN),iorb_out,n1,n2,n3,hx,hy,hz, &
                at%astruct%nat,rxyz,wfd%nseg_c,wfd%nvctr_c,wfd%keygloc(1,1),wfd%keyvloc(1),  & 
                wfd%nseg_f,wfd%nvctr_f,wfd%keygloc(1,wfd%nseg_c+1),wfd%keyvloc(wfd%nseg_c+1), & 
                psi(1,ispinor,iorb),psi(wfd%nvctr_c+1,ispinor,iorb), &
                orbs%eval(iorb+orbs%isorb))
           close(99)
        end do
     enddo

     call cpu_time(tr1)
     call system_clock(ncount2,ncount_rate,ncount_max)
     tel=dble(ncount2-ncount1)/dble(ncount_rate)
     if (iproc == 0) then
        call yaml_open_sequence('Write Waves Time')
        call yaml_sequence(advance='no')
        call yaml_open_map(flow=.true.)
        call yaml_map('Process',iproc)
        call yaml_map('Timing',(/ real(tr1-tr0,kind=8),tel /),fmt='(1pe10.3)')
        call yaml_close_map()
        call yaml_close_sequence()
     end if
     !write(*,'(a,i4,2(1x,1pe10.3))') '- WRITE WAVES TIME',iproc,tr1-tr0,tel
     !write(*,'(a,1x,i0,a)') '- iproc',iproc,' finished writing waves'
  end if

END SUBROUTINE writemywaves


subroutine read_wave_to_isf(lstat, filename, ln, iorbp, hx, hy, hz, &
     & n1, n2, n3, nspinor, psiscf)
  use module_base
  use module_types
  use module_interfaces, except_this_one => read_wave_to_isf

  implicit none

  integer, intent(in) :: ln
  character, intent(in) :: filename(ln)
  integer, intent(in) :: iorbp
  integer, intent(out) :: n1, n2, n3, nspinor
  real(gp), intent(out) :: hx, hy, hz
  real(wp), dimension(:,:,:,:), pointer :: psiscf
  logical, intent(out) :: lstat

  character(len = 1024) :: filename_
  integer :: wave_format_from_filename, iformat, i
  
  write(filename_, "(A)") " "
  do i = 1, ln, 1
     filename_(i:i) = filename(i)
  end do

  ! Find format from name.
  iformat = wave_format_from_filename(1, trim(filename_))

  ! Call proper wraping routine.
  if (iformat == WF_FORMAT_ETSF) then
     call readwavetoisf_etsf(lstat, trim(filename_), iorbp, hx, hy, hz, &
          & n1, n2, n3, nspinor, psiscf)
  else
     call readwavetoisf(lstat, trim(filename_), (iformat == WF_FORMAT_PLAIN), hx, hy, hz, &
          & n1, n2, n3, nspinor, psiscf)
  end if
END SUBROUTINE read_wave_to_isf

subroutine free_wave_to_isf(psiscf)
  use module_base
  implicit none
  real(wp), dimension(:,:,:,:), pointer :: psiscf

  integer :: i_all, i_stat

  i_all=-product(shape(psiscf))*kind(psiscf)
  deallocate(psiscf,stat=i_stat)
  call memocc(i_stat,i_all,'psiscf',"free_wave_to_isf_etsf")
END SUBROUTINE free_wave_to_isf

subroutine read_wave_descr(lstat, filename, ln, &
     & norbu, norbd, iorbs, ispins, nkpt, ikpts, nspinor, ispinor)
  use module_types
  implicit none
  integer, intent(in) :: ln
  character, intent(in) :: filename(ln)
  integer, intent(out) :: norbu, norbd, nkpt, nspinor
  integer, intent(out) :: iorbs, ispins, ikpts, ispinor
  logical, intent(out) :: lstat

  character(len = 1024) :: filename_
  integer :: wave_format_from_filename, iformat, i
  character(len = 1024) :: testf
  
  write(filename_, "(A)") " "
  do i = 1, ln, 1
     filename_(i:i) = filename(i)
  end do

  ! Find format from name.
  iformat = wave_format_from_filename(1, trim(filename_))

  ! Call proper wraping routine.
  if (iformat == WF_FORMAT_ETSF) then
     call readwavedescr_etsf(lstat, trim(filename_), norbu, norbd, nkpt, nspinor)
     iorbs = 1
     ispins = 1
     ikpts = 1
     ispinor = 1
  else
     call readwavedescr(lstat, trim(filename_), iorbs, ispins, ikpts, ispinor, nspinor, testf)
     norbu = 0
     norbd = 0
     nkpt = 0
  end if
END SUBROUTINE read_wave_descr


subroutine writeonewave_linear(unitwf,useFormattedOutput,iorb,n1,n2,n3,ns1,ns2,ns3,hx,hy,hz,locregCenter,&
     locrad,confPotOrder,confPotprefac,nat,rxyz, nseg_c,nvctr_c,keyg_c,keyv_c,  &
     nseg_f,nvctr_f,keyg_f,keyv_f, &
     psi_c,psi_f,eval,onwhichatom)
  use module_base
  use yaml_output
  implicit none
  logical, intent(in) :: useFormattedOutput
  integer, intent(in) :: unitwf,iorb,n1,n2,n3,ns1,ns2,ns3,nat,nseg_c,nvctr_c,nseg_f,nvctr_f,confPotOrder
  real(gp), intent(in) :: hx,hy,hz,locrad,confPotprefac
  real(wp), intent(in) :: eval
  integer, dimension(nseg_c), intent(in) :: keyv_c
  integer, dimension(nseg_f), intent(in) :: keyv_f
  integer, dimension(2,nseg_c), intent(in) :: keyg_c
  integer, dimension(2,nseg_f), intent(in) :: keyg_f
  real(wp), dimension(nvctr_c), intent(in) :: psi_c
  real(wp), dimension(7,nvctr_f), intent(in) :: psi_f
  real(gp), dimension(3,nat), intent(in) :: rxyz
  real(gp), dimension(3), intent(in) :: locregCenter
  integer, intent(in) :: onwhichatom
  !local variables
  integer :: iat,jj,j0,j1,ii,i0,i1,i2,i3,i,iseg,j
  real(wp) :: tt,t1,t2,t3,t4,t5,t6,t7

  if (useFormattedOutput) then
     write(unitwf,*) iorb,eval
     write(unitwf,*) hx,hy,hz
     write(unitwf,*) n1,n2,n3
     write(unitwf,*) ns1,ns2,ns3
     write(unitwf,*) locregCenter(1),locregCenter(2),locregCenter(3),onwhichatom,locrad,&
          confPotOrder,confPotprefac
     write(unitwf,*) nat
     do iat=1,nat
        write(unitwf,'(3(1x,e24.17))') (rxyz(j,iat),j=1,3)
     enddo
     write(unitwf,*) nvctr_c, nvctr_f
  else
     write(unitwf) iorb,eval
     write(unitwf) hx,hy,hz
     write(unitwf) n1,n2,n3
     write(unitwf) ns1,ns2,ns3
     write(unitwf) locregCenter(1),locregCenter(2),locregCenter(3),onwhichatom,locrad,&
          confPotOrder,confPotprefac
     write(unitwf) nat
     do iat=1,nat
        write(unitwf) (rxyz(j,iat),j=1,3)
     enddo
     write(unitwf) nvctr_c, nvctr_f
  end if

  ! coarse part
  do iseg=1,nseg_c
     jj=keyv_c(iseg)
     j0=keyg_c(1,iseg)
     j1=keyg_c(2,iseg)
     ii=j0-1
     i3=ii/((n1+1)*(n2+1))
     ii=ii-i3*(n1+1)*(n2+1)
     i2=ii/(n1+1)
     i0=ii-i2*(n1+1)
     i1=i0+j1-j0
     do i=i0,i1
        tt=psi_c(i-i0+jj)
        if (useFormattedOutput) then
           write(unitwf,'(3(i4),1x,e19.12)') i,i2,i3,tt
        else
           write(unitwf) i,i2,i3,tt
        end if
     enddo
  enddo

  ! fine part
  do iseg=1,nseg_f
     jj=keyv_f(iseg)
     j0=keyg_f(1,iseg)
     j1=keyg_f(2,iseg)
     ii=j0-1
     i3=ii/((n1+1)*(n2+1))
     ii=ii-i3*(n1+1)*(n2+1)
     i2=ii/(n1+1)
     i0=ii-i2*(n1+1)
     i1=i0+j1-j0
     do i=i0,i1
        t1=psi_f(1,i-i0+jj)
        t2=psi_f(2,i-i0+jj)
        t3=psi_f(3,i-i0+jj)
        t4=psi_f(4,i-i0+jj)
        t5=psi_f(5,i-i0+jj)
        t6=psi_f(6,i-i0+jj)
        t7=psi_f(7,i-i0+jj)
        if (useFormattedOutput) then
           write(unitwf,'(3(i4),7(1x,e17.10))') i,i2,i3,t1,t2,t3,t4,t5,t6,t7
        else
           write(unitwf) i,i2,i3,t1,t2,t3,t4,t5,t6,t7
        end if
     enddo
  enddo

  if (verbose >= 2 .and. bigdft_mpi%iproc==0) call yaml_map('Wavefunction written No.',iorb)
  !if (verbose >= 2) write(*,'(1x,i0,a)') iorb,'th wavefunction written'

END SUBROUTINE writeonewave_linear


subroutine writeLinearCoefficients(unitwf,useFormattedOutput,nat,rxyz,&
           ntmb,norb,coeff,eval)
  use module_base
  use yaml_output
  implicit none
  logical, intent(in) :: useFormattedOutput
  integer, intent(in) :: unitwf,nat,ntmb,norb
  real(wp), dimension(ntmb,ntmb), intent(in) :: coeff
  real(wp), dimension(ntmb), intent(in) :: eval
  real(gp), dimension(3,nat), intent(in) :: rxyz
  !local variables
  integer :: iat,i,j,iorb
  real(wp) :: tt

  ! Write the Header
  if (useFormattedOutput) then
     write(unitwf,*) ntmb,norb
     write(unitwf,*) nat
     do iat=1,nat
     write(unitwf,'(3(1x,e24.17))') (rxyz(j,iat),j=1,3)
     enddo
     do iorb=1,ntmb
     write(unitwf,*) iorb,eval(iorb)
     enddo
  else
     write(unitwf) ntmb, norb
     write(unitwf) nat
     do iat=1,nat
     write(unitwf) (rxyz(j,iat),j=1,3)
     enddo
     do iorb=1,ntmb
     write(unitwf) iorb,eval(iorb)
     enddo
  end if

  ! Now write the coefficients
  do i = 1, ntmb
     do j = 1, ntmb
          tt = coeff(j,i)
          if (useFormattedOutput) then
             write(unitwf,'(2(i6,1x),e19.12)') i,j,tt
          else
             write(unitwf) i,j,tt
          end if
     end do
  end do  
  if (verbose >= 2 .and. bigdft_mpi%iproc==0) call yaml_map('Wavefunction coefficients written',.true.)

END SUBROUTINE writeLinearCoefficients


!write Hamiltonian, overlap and kernel matrices in tmb basis
subroutine write_linear_matrices(iproc,nproc,filename,iformat,tmb,at,rxyz)
  use module_types
  use module_base
  use yaml_output
  use module_interfaces, except_this_one => writeonewave
  implicit none
  integer, intent(in) :: iproc,nproc,iformat
  character(len=*), intent(in) :: filename 
  type(DFT_wavefunction), intent(inout) :: tmb
  type(atoms_data), intent(inout) :: at
  real(gp),dimension(3,at%astruct%nat),intent(in) :: rxyz

  integer :: iorb, jorb, i_stat, i_all, iat, jat
  character(len=*),parameter :: subname='write_linear_matrices'

  if (iproc==0) then
     if(iformat == WF_FORMAT_PLAIN) then
        open(99, file=filename//'hamiltonian.bin', status='unknown',form='formatted')
     else
        open(99, file=filename//'hamiltonian.bin', status='unknown',form='unformatted')
     end if

     allocate(tmb%linmat%ham%matrix(tmb%linmat%ham%full_dim1,tmb%linmat%ham%full_dim1), stat=i_stat)
     call memocc(i_stat, tmb%linmat%ham%matrix, 'tmb%linmat%ham%matrix', subname)

     call uncompressMatrix(iproc,tmb%linmat%ham)

     do iorb=1,tmb%linmat%ham%full_dim1
        iat=tmb%orbs%onwhichatom(iorb)
        do jorb=1,tmb%linmat%ham%full_dim1
           jat=tmb%orbs%onwhichatom(jorb)
           if (iformat == WF_FORMAT_PLAIN) then
              write(99,'(2(i6,1x),e19.12,2(1x,i6))') iorb,jorb,tmb%linmat%ham%matrix(iorb,jorb),iat,jat
           else
              write(99) iorb,jorb,tmb%linmat%ham%matrix(iorb,jorb),iat,jat
           end if
        end do
     end do

     i_all = -product(shape(tmb%linmat%ham%matrix))*kind(tmb%linmat%ham%matrix)
     deallocate(tmb%linmat%ham%matrix,stat=i_stat)
     call memocc(i_stat,i_all,'tmb%linmat%ham%matrix',subname)

     close(99)

     if(iformat == WF_FORMAT_PLAIN) then
        open(99, file=filename//'overlap.bin', status='unknown',form='formatted')
     else
        open(99, file=filename//'overlap.bin', status='unknown',form='unformatted')
     end if

     allocate(tmb%linmat%ovrlp%matrix(tmb%linmat%ovrlp%full_dim1,tmb%linmat%ovrlp%full_dim1), stat=i_stat)
     call memocc(i_stat, tmb%linmat%ovrlp%matrix, 'tmb%linmat%ovrlp%matrix', subname)

     call uncompressMatrix(iproc,tmb%linmat%ovrlp)

     do iorb=1,tmb%linmat%ovrlp%full_dim1
        iat=tmb%orbs%onwhichatom(iorb)
        do jorb=1,tmb%linmat%ovrlp%full_dim1
           jat=tmb%orbs%onwhichatom(jorb)
           if (iformat == WF_FORMAT_PLAIN) then
              write(99,'(2(i6,1x),e19.12,2(1x,i6))') iorb,jorb,tmb%linmat%ovrlp%matrix(iorb,jorb),iat,jat
           else
              write(99) iorb,jorb,tmb%linmat%ovrlp%matrix(iorb,jorb),iat,jat
           end if
        end do
     end do

     i_all = -product(shape(tmb%linmat%ovrlp%matrix))*kind(tmb%linmat%ovrlp%matrix)
     deallocate(tmb%linmat%ovrlp%matrix,stat=i_stat)
     call memocc(i_stat,i_all,'tmb%linmat%ovrlp%matrix',subname)

     close(99)

     if(iformat == WF_FORMAT_PLAIN) then
        open(99, file=filename//'density_kernel.bin', status='unknown',form='formatted')
     else
        open(99, file=filename//'density_kernel.bin', status='unknown',form='unformatted')
     end if

     allocate(tmb%linmat%denskern%matrix(tmb%linmat%denskern%full_dim1,tmb%linmat%denskern%full_dim1), stat=i_stat)
     call memocc(i_stat, tmb%linmat%denskern%matrix, 'tmb%linmat%denskern%matrix', subname)

     call uncompressMatrix(iproc,tmb%linmat%denskern)

     do iorb=1,tmb%linmat%denskern%full_dim1
        iat=tmb%orbs%onwhichatom(iorb)
        do jorb=1,tmb%linmat%denskern%full_dim1
           jat=tmb%orbs%onwhichatom(jorb)
           if (iformat == WF_FORMAT_PLAIN) then
              write(99,'(2(i6,1x),e19.12,2(1x,i6))') iorb,jorb,tmb%linmat%denskern%matrix(iorb,jorb),iat,jat
           else
              write(99) iorb,jorb,tmb%linmat%denskern%matrix(iorb,jorb),iat,jat
           end if
        end do
     end do

     i_all = -product(shape(tmb%linmat%denskern%matrix))*kind(tmb%linmat%denskern%matrix)
     deallocate(tmb%linmat%denskern%matrix,stat=i_stat)
     call memocc(i_stat,i_all,'tmb%linmat%denskern%matrix',subname)

     close(99)

  end if

  ! calculate 'onsite' overlap matrix as well - needs double checking

  allocate(tmb%linmat%ovrlp%matrix(tmb%linmat%ovrlp%full_dim1,tmb%linmat%ovrlp%full_dim1), stat=i_stat)
  call memocc(i_stat, tmb%linmat%ovrlp%matrix, 'tmb%linmat%ovrlp%matrix', subname)

  call tmb_overlap_onsite(iproc, nproc, at, tmb, rxyz)
  !call tmb_overlap_onsite_rotate(iproc, nproc, at, tmb, rxyz)

  if (iproc==0) then
     if(iformat == WF_FORMAT_PLAIN) then
        open(99, file=filename//'overlap_onsite.bin', status='unknown',form='formatted')
     else
        open(99, file=filename//'overlap_onsite.bin', status='unknown',form='unformatted')
     end if

     do iorb=1,tmb%linmat%denskern%full_dim1
        iat=tmb%orbs%onwhichatom(iorb)
        do jorb=1,tmb%linmat%denskern%full_dim1
           jat=tmb%orbs%onwhichatom(jorb)
           if (iformat == WF_FORMAT_PLAIN) then
              write(99,'(2(i6,1x),e19.12,2(1x,i6))') iorb,jorb,tmb%linmat%ovrlp%matrix(iorb,jorb),iat,jat
           else
              write(99) iorb,jorb,tmb%linmat%ovrlp%matrix(iorb,jorb),iat,jat
           end if
        end do
     end do

  end if

  i_all = -product(shape(tmb%linmat%ovrlp%matrix))*kind(tmb%linmat%ovrlp%matrix)
  deallocate(tmb%linmat%ovrlp%matrix,stat=i_stat)
  call memocc(i_stat,i_all,'tmb%linmat%ovrlp%matrix',subname)

end subroutine write_linear_matrices


subroutine tmb_overlap_onsite(iproc, nproc, at, tmb, rxyz)

  use module_base
  use module_types
  use module_interfaces
  use module_fragments
  implicit none

  ! Calling arguments
  integer,intent(in) :: iproc, nproc
  type(atoms_data), intent(inout) :: at
  type(DFT_wavefunction),intent(in):: tmb
  real(gp),dimension(3,at%astruct%nat),intent(in) :: rxyz

  ! Local variables
  logical :: reformat
  integer :: iorb,i_stat,i_all,jstart,jstart_tmp
  integer :: iiorb,ilr,iiat,j,iis1,iie1,i1
  integer :: ilr_tmp,iiat_tmp,ndim_tmp,ndim,norb_tmp
  integer, dimension(3) :: ns,ns_tmp,n,n_tmp
  real(gp), dimension(3) :: centre_old_box, centre_new_box, da
  real(wp), dimension(:,:,:,:,:,:), allocatable :: phigold
  real(wp), dimension(:), pointer :: psi_tmp, psit_c_tmp, psit_f_tmp, norm
  integer, dimension(0:7) :: reformat_reason
  type(collective_comms) :: collcom_tmp
  type(local_zone_descriptors) :: lzd_tmp
  real(gp) :: tol
  character(len=*),parameter:: subname='tmb_overlap_onsite'
  type(fragment_transformation) :: frag_trans

  ! move all psi into psi_tmp all centred in the same place and calculate overlap matrix
  tol=1.d-3
  reformat_reason=0

  !arbitrarily pick the middle one as assuming it'll be near the centre of structure
  !and therefore have large fine grid
  norb_tmp=tmb%orbs%norb/2
  ilr_tmp=tmb%orbs%inwhichlocreg(norb_tmp) 
  iiat_tmp=tmb%orbs%onwhichatom(norb_tmp)

  ! find biggest instead
  !do ilr=1,tmb%lzr%nlr
  !  if (tmb%lzd%llr(ilr)%wfd%nvctr_c
  !end do

  ! Determine size of phi_old and phi
  ndim_tmp=0
  ndim=0
  do iorb=1,tmb%orbs%norbp
      iiorb=tmb%orbs%isorb+iorb
      ilr=tmb%orbs%inwhichlocreg(iiorb)
      ndim=ndim+tmb%lzd%llr(ilr)%wfd%nvctr_c+7*tmb%lzd%llr(ilr)%wfd%nvctr_f
      ndim_tmp=ndim_tmp+tmb%lzd%llr(ilr_tmp)%wfd%nvctr_c+7*tmb%lzd%llr(ilr_tmp)%wfd%nvctr_f
  end do

  ! should integrate bettwer with existing reformat routines, but restart needs tidying anyway
  allocate(psi_tmp(ndim_tmp),stat=i_stat)
  call memocc(i_stat,psi_tmp,'psi_tmp',subname)

  jstart=1
  jstart_tmp=1
  do iorb=1,tmb%orbs%norbp
      iiorb=tmb%orbs%isorb+iorb
      ilr=tmb%orbs%inwhichlocreg(iiorb)
      iiat=tmb%orbs%onwhichatom(iiorb)

      n(1)=tmb%lzd%Llr(ilr)%d%n1
      n(2)=tmb%lzd%Llr(ilr)%d%n2
      n(3)=tmb%lzd%Llr(ilr)%d%n3
      n_tmp(1)=tmb%lzd%Llr(ilr_tmp)%d%n1
      n_tmp(2)=tmb%lzd%Llr(ilr_tmp)%d%n2
      n_tmp(3)=tmb%lzd%Llr(ilr_tmp)%d%n3
      ns(1)=tmb%lzd%Llr(ilr)%ns1
      ns(2)=tmb%lzd%Llr(ilr)%ns2
      ns(3)=tmb%lzd%Llr(ilr)%ns3
      ns_tmp(1)=tmb%lzd%Llr(ilr_tmp)%ns1
      ns_tmp(2)=tmb%lzd%Llr(ilr_tmp)%ns2
      ns_tmp(3)=tmb%lzd%Llr(ilr_tmp)%ns3

      !theta=0.d0*(4.0_gp*atan(1.d0)/180.0_gp)
      !newz=(/1.0_gp,0.0_gp,0.0_gp/)
      !centre_old(:)=rxyz(:,iiat)
      !centre_new(:)=rxyz(:,iiat_tmp)
      !shift(:)=centre_new(:)-centre_old(:)

      allocate(frag_trans%discrete_operations(0),stat=i_stat)
      call memocc(i_stat,frag_trans%discrete_operations,'frag_trans%discrete_operations',subname)

      frag_trans%theta=0.0d0*(4.0_gp*atan(1.d0)/180.0_gp)
      frag_trans%rot_axis=(/1.0_gp,0.0_gp,0.0_gp/)
      frag_trans%rot_center(:)=rxyz(:,iiat)
      frag_trans%rot_center_new(:)=rxyz(:,iiat_tmp)

      call reformat_check(reformat,reformat_reason,tol,at,tmb%lzd%hgrids,tmb%lzd%hgrids,&
           tmb%lzd%llr(ilr)%wfd%nvctr_c,tmb%lzd%llr(ilr)%wfd%nvctr_c,&
           tmb%lzd%llr(ilr_tmp)%wfd%nvctr_c,tmb%lzd%llr(ilr_tmp)%wfd%nvctr_c,&
           n,n_tmp,ns,ns_tmp,frag_trans,centre_old_box,centre_new_box,da)  

      if (.not. reformat) then ! copy psi into psi_tmp
          do j=1,tmb%lzd%llr(ilr_tmp)%wfd%nvctr_c
              psi_tmp(jstart_tmp)=tmb%psi(jstart)
              jstart=jstart+1
              jstart_tmp=jstart_tmp+1
          end do
          do j=1,7*tmb%lzd%llr(ilr)%wfd%nvctr_f-6,7
              psi_tmp(jstart_tmp+0)=tmb%psi(jstart+0)
              psi_tmp(jstart_tmp+1)=tmb%psi(jstart+1)
              psi_tmp(jstart_tmp+2)=tmb%psi(jstart+2)
              psi_tmp(jstart_tmp+3)=tmb%psi(jstart+3)
              psi_tmp(jstart_tmp+4)=tmb%psi(jstart+4)
              psi_tmp(jstart_tmp+5)=tmb%psi(jstart+5)
              psi_tmp(jstart_tmp+6)=tmb%psi(jstart+6)
              jstart=jstart+7
              jstart_tmp=jstart_tmp+7
          end do
   
      else
          allocate(phigold(0:n(1),2,0:n(2),2,0:n(3),2+ndebug),stat=i_stat)
          call memocc(i_stat,phigold,'phigold',subname)

          call psi_to_psig(n,tmb%lzd%llr(ilr)%wfd%nvctr_c,tmb%lzd%llr(ilr)%wfd%nvctr_f,&
               tmb%lzd%llr(ilr)%wfd%nseg_c,tmb%lzd%llr(ilr)%wfd%nseg_f,&
               tmb%lzd%llr(ilr)%wfd%keyvloc,tmb%lzd%llr(ilr)%wfd%keygloc,jstart,tmb%psi(jstart),phigold)

          call reformat_one_supportfunction(tmb%lzd%llr(ilr_tmp)%wfd,tmb%lzd%llr(ilr_tmp)%geocode,&
               tmb%lzd%hgrids,n,phigold,tmb%lzd%hgrids,n_tmp,centre_old_box,centre_new_box,da,&
               frag_trans,psi_tmp(jstart_tmp))


          i_all = -product(shape(frag_trans%discrete_operations))*kind(frag_trans%discrete_operations)
          deallocate(frag_trans%discrete_operations,stat=i_stat)
          call memocc(i_stat,i_all,'frag_trans%discrete_operations',subname)

          jstart_tmp=jstart_tmp+tmb%lzd%llr(ilr_tmp)%wfd%nvctr_c+7*tmb%lzd%llr(ilr_tmp)%wfd%nvctr_f
   
          i_all=-product(shape(phigold))*kind(phigold)
          deallocate(phigold,stat=i_stat)
          call memocc(i_stat,i_all,'phigold',subname)

      end if

  end do

  call print_reformat_summary(iproc,reformat_reason)

  ! now that they are all in one lr, need to calculate overlap matrix
  ! make lzd_tmp contain all identical lrs
  lzd_tmp%linear=tmb%lzd%linear
  lzd_tmp%nlr=tmb%lzd%nlr
  lzd_tmp%lintyp=tmb%lzd%lintyp
  lzd_tmp%ndimpotisf=tmb%lzd%ndimpotisf
  lzd_tmp%hgrids(:)=tmb%lzd%hgrids(:)

  call nullify_locreg_descriptors(lzd_tmp%glr)
  call copy_locreg_descriptors(tmb%lzd%glr, lzd_tmp%glr, subname)

  iis1=lbound(tmb%lzd%llr,1)
  iie1=ubound(tmb%lzd%llr,1)
  allocate(lzd_tmp%llr(iis1:iie1), stat=i_stat)
  do i1=iis1,iie1
     call nullify_locreg_descriptors(lzd_tmp%llr(i1))
     call copy_locreg_descriptors(tmb%lzd%llr(ilr_tmp), lzd_tmp%llr(i1), subname)
  end do

  call nullify_collective_comms(collcom_tmp)
  call init_collective_comms(iproc, nproc, ndim_tmp, tmb%orbs, lzd_tmp, collcom_tmp)

  allocate(psit_c_tmp(sum(collcom_tmp%nrecvcounts_c)), stat=i_stat)
  call memocc(i_stat, psit_c_tmp, 'psit_c_tmp', subname)

  allocate(psit_f_tmp(7*sum(collcom_tmp%nrecvcounts_f)), stat=i_stat)
  call memocc(i_stat, psit_f_tmp, 'psit_f_tmp', subname)

  call transpose_localized(iproc, nproc, ndim_tmp, tmb%orbs, collcom_tmp, &
       psi_tmp, psit_c_tmp, psit_f_tmp, lzd_tmp)

  ! normalize psi
  allocate(norm(tmb%orbs%norb), stat=i_stat)
  call memocc(i_stat, norm, 'norm', subname)
  call normalize_transposed(iproc, nproc, tmb%orbs, collcom_tmp, psit_c_tmp, psit_f_tmp, norm)
  i_all = -product(shape(norm))*kind(norm)
  deallocate(norm,stat=i_stat)
  call memocc(i_stat,i_all,'norm',subname)

  call calculate_pulay_overlap(iproc, nproc, tmb%orbs, tmb%orbs, collcom_tmp, collcom_tmp, &
       psit_c_tmp, psit_c_tmp, psit_f_tmp, psit_f_tmp, tmb%linmat%ovrlp%matrix)

  call deallocate_collective_comms(collcom_tmp, subname)
  call deallocate_local_zone_descriptors(lzd_tmp, subname)

  i_all = -product(shape(psit_c_tmp))*kind(psit_c_tmp)
  deallocate(psit_c_tmp,stat=i_stat)
  call memocc(i_stat,i_all,'psit_c_tmp',subname)

  i_all = -product(shape(psit_f_tmp))*kind(psit_f_tmp)
  deallocate(psit_f_tmp,stat=i_stat)
  call memocc(i_stat,i_all,'psit_f_tmp',subname)

  i_all = -product(shape(psi_tmp))*kind(psi_tmp)
  deallocate(psi_tmp,stat=i_stat)
  call memocc(i_stat,i_all,'psi_tmp',subname)

END SUBROUTINE tmb_overlap_onsite


subroutine tmb_overlap_onsite_rotate(iproc, nproc, at, tmb, rxyz)

  use module_base
  use module_types
  use module_interfaces
  use module_fragments
  implicit none

  ! Calling arguments
  integer,intent(in) :: iproc, nproc
  type(atoms_data), intent(inout) :: at
  type(DFT_wavefunction),intent(in):: tmb
  real(gp),dimension(3,at%astruct%nat),intent(in) :: rxyz

  ! Local variables
  logical :: reformat
  integer :: iorb,i_stat,i_all,istart,jstart
  integer :: iiorb,ilr,iiat,j,iis1,iie1,i1
  integer :: jlr,iiat_tmp,ndim_tmp,ndim,norb_tmp,iat,jjat,jjorb
  integer, dimension(3) :: ns,nsj,n,nj
  real(gp), dimension(3) :: centre_old_box, centre_new_box, da
  real(wp), dimension(:,:,:,:,:,:), allocatable :: phigold
  real(wp), dimension(:), pointer :: psi_tmp, psit_c_tmp, psit_f_tmp, norm
  integer, dimension(0:7) :: reformat_reason
  type(collective_comms) :: collcom_tmp
  type(local_zone_descriptors) :: lzd_tmp
  real(gp) :: tol
  character(len=*),parameter:: subname='tmb_overlap_onsite'
  type(fragment_transformation) :: frag_trans
  real(gp), dimension(:,:), allocatable :: rxyz4_new, rxyz4_ref, rxyz_new, rxyz_ref
  real(gp), dimension(:), allocatable :: dist
  integer, dimension(:), allocatable :: ipiv

  ! move all psi into psi_tmp all centred in the same place and calculate overlap matrix
  tol=1.d-3
  reformat_reason=0

  !arbitrarily pick the middle one as assuming it'll be near the centre of structure
  !and therefore have large fine grid
  norb_tmp=tmb%orbs%norb/2
  jlr=tmb%orbs%inwhichlocreg(norb_tmp) 
  iiat_tmp=tmb%orbs%onwhichatom(norb_tmp)
  jjorb=norb_tmp
  jjat=iiat_tmp

  ! find biggest instead
  !do ilr=1,tmb%lzr%nlr
  !  if (tmb%lzd%llr(ilr)%wfd%nvctr_c
  !end do

  ! Determine size of phi_old and phi
  ndim_tmp=0
  ndim=0
  do iorb=1,tmb%orbs%norbp
      iiorb=tmb%orbs%isorb+iorb
      ilr=tmb%orbs%inwhichlocreg(iiorb)
      ndim=ndim+tmb%lzd%llr(ilr)%wfd%nvctr_c+7*tmb%lzd%llr(ilr)%wfd%nvctr_f
      ndim_tmp=ndim_tmp+tmb%lzd%llr(jlr)%wfd%nvctr_c+7*tmb%lzd%llr(jlr)%wfd%nvctr_f
  end do

  ! should integrate bettwer with existing reformat routines, but restart needs tidying anyway
  allocate(psi_tmp(ndim_tmp),stat=i_stat)
  call memocc(i_stat,psi_tmp,'psi_tmp',subname)

  allocate(rxyz4_ref(3,min(4,at%astruct%nat)), stat=i_stat)
  call memocc(i_stat, rxyz4_ref, 'rxyz4_ref', subname)
  allocate(rxyz4_new(3,min(4,at%astruct%nat)), stat=i_stat)
  call memocc(i_stat, rxyz4_new, 'rxyz4_ref', subname)

  allocate(rxyz_ref(3,at%astruct%nat), stat=i_stat)
  call memocc(i_stat, rxyz_ref, 'rxyz_ref', subname)
  allocate(rxyz_new(3,at%astruct%nat), stat=i_stat)
  call memocc(i_stat, rxyz_new, 'rxyz_ref', subname)
  allocate(dist(at%astruct%nat), stat=i_stat)
  call memocc(i_stat, dist, 'dist', subname)
  allocate(ipiv(at%astruct%nat), stat=i_stat)
  call memocc(i_stat, ipiv, 'ipiv', subname)

  istart=1
  jstart=1
  do iorb=1,tmb%orbs%norbp
      iiorb=tmb%orbs%isorb+iorb
      ilr=tmb%orbs%inwhichlocreg(iiorb)
      iiat=tmb%orbs%onwhichatom(iiorb)

      !do jjorb=1,tmb%orbs%norb
      !   !jlr=tmb%orbs%inwhichlocreg(jjorb)
      !   jjat=tmb%orbs%onwhichatom(jjorb)

         n(1)=tmb%lzd%Llr(ilr)%d%n1
         n(2)=tmb%lzd%Llr(ilr)%d%n2
         n(3)=tmb%lzd%Llr(ilr)%d%n3
         nj(1)=tmb%lzd%Llr(jlr)%d%n1
         nj(2)=tmb%lzd%Llr(jlr)%d%n2
         nj(3)=tmb%lzd%Llr(jlr)%d%n3
         ns(1)=tmb%lzd%Llr(ilr)%ns1
         ns(2)=tmb%lzd%Llr(ilr)%ns2
         ns(3)=tmb%lzd%Llr(ilr)%ns3
         nsj(1)=tmb%lzd%Llr(jlr)%ns1
         nsj(2)=tmb%lzd%Llr(jlr)%ns2
         nsj(3)=tmb%lzd%Llr(jlr)%ns3

         ! find fragment transformation using 3 nearest neighbours

         !allocate(frag_trans%discrete_operations(0),stat=i_stat)
         !call memocc(i_stat,frag_trans%discrete_operations,'frag_trans%discrete_operations',subname)

         do iat=1,at%astruct%nat
            rxyz_new(:,iat)=rxyz(:,iat)
            rxyz_ref(:,iat)=rxyz(:,iat)
         end do

         ! use atom position
         frag_trans%rot_center=rxyz(:,iiat)
         frag_trans%rot_center_new=rxyz(:,jjat)

        ! shift rxyz wrt center of rotation
         do iat=1,at%astruct%nat
            rxyz_ref(:,iat)=rxyz_ref(:,iat)-frag_trans%rot_center
            rxyz_new(:,iat)=rxyz_new(:,iat)-frag_trans%rot_center_new
         end do

         ! find distances from this atom, sort atoms into neighbour order and take atom and 3 nearest neighbours
         do iat=1,at%astruct%nat
            dist(iat)=-dsqrt(rxyz_ref(1,iat)**2+rxyz_ref(2,iat)**2+rxyz_ref(3,iat)**2)
         end do             
         call sort_positions(at%astruct%nat,dist,ipiv)
         do iat=1,min(4,at%astruct%nat)
            rxyz4_ref(:,iat)=rxyz_ref(:,ipiv(iat))
         end do

         ! find distances from this atom, sort atoms into neighbour order and take atom and 3 nearest neighbours
         do iat=1,at%astruct%nat
            dist(iat)=-dsqrt(rxyz_new(1,iat)**2+rxyz_new(2,iat)**2+rxyz_new(3,iat)**2)
         end do             
         call sort_positions(at%astruct%nat,dist,ipiv)
         do iat=1,min(4,at%astruct%nat)
            rxyz4_new(:,iat)=rxyz_new(:,ipiv(iat))
         end do

         call find_frag_trans(min(4,at%astruct%nat),rxyz4_ref,rxyz4_new,frag_trans)

         write(*,'(A,4(I3,1x),3(F12.6,1x),F12.6)') 'iorb,jorb,iat,jat,rot_axis,theta',&
              iiorb,jjorb,iiat,jjat,frag_trans%rot_axis,frag_trans%theta/(4.0_gp*atan(1.d0)/180.0_gp)

         !frag_trans%theta=0.0d0*(4.0_gp*atan(1.d0)/180.0_gp)
         !frag_trans%rot_axis=(/1.0_gp,0.0_gp,0.0_gp/)
         !frag_trans%rot_center(:)=rxyz(:,iiat)
         !overwrite rot_center_new to account for llr_tmp being in different location
         frag_trans%rot_center_new(:)=rxyz(:,iiat_tmp)

         call reformat_check(reformat,reformat_reason,tol,at,tmb%lzd%hgrids,tmb%lzd%hgrids,&
              tmb%lzd%llr(ilr)%wfd%nvctr_c,tmb%lzd%llr(ilr)%wfd%nvctr_c,&
              tmb%lzd%llr(jlr)%wfd%nvctr_c,tmb%lzd%llr(jlr)%wfd%nvctr_c,&
              n,nj,ns,nsj,frag_trans,centre_old_box,centre_new_box,da)  

         if (.not. reformat) then ! copy psi into psi_tmp
            do j=1,tmb%lzd%llr(jlr)%wfd%nvctr_c
               psi_tmp(jstart)=tmb%psi(istart)
               istart=istart+1
               jstart=jstart+1
            end do
            do j=1,7*tmb%lzd%llr(ilr)%wfd%nvctr_f-6,7
               psi_tmp(jstart+0)=tmb%psi(istart+0)
               psi_tmp(jstart+1)=tmb%psi(istart+1)
               psi_tmp(jstart+2)=tmb%psi(istart+2)
               psi_tmp(jstart+3)=tmb%psi(istart+3)
               psi_tmp(jstart+4)=tmb%psi(istart+4)
               psi_tmp(jstart+5)=tmb%psi(istart+5)
               psi_tmp(jstart+6)=tmb%psi(istart+6)
               istart=istart+7
               jstart=jstart+7
            end do
         else
            allocate(phigold(0:n(1),2,0:n(2),2,0:n(3),2+ndebug),stat=i_stat)
            call memocc(i_stat,phigold,'phigold',subname)

            call psi_to_psig(n,tmb%lzd%llr(ilr)%wfd%nvctr_c,tmb%lzd%llr(ilr)%wfd%nvctr_f,&
                 tmb%lzd%llr(ilr)%wfd%nseg_c,tmb%lzd%llr(ilr)%wfd%nseg_f,&
                 tmb%lzd%llr(ilr)%wfd%keyvloc,tmb%lzd%llr(ilr)%wfd%keygloc,istart,tmb%psi(jstart),phigold)

            call reformat_one_supportfunction(tmb%lzd%llr(jlr)%wfd,tmb%lzd%llr(jlr)%geocode,&
                 tmb%lzd%hgrids,n,phigold,tmb%lzd%hgrids,nj,centre_old_box,centre_new_box,da,&
                 frag_trans,psi_tmp(jstart))

            i_all = -product(shape(frag_trans%discrete_operations))*kind(frag_trans%discrete_operations)
            deallocate(frag_trans%discrete_operations,stat=i_stat)
            call memocc(i_stat,i_all,'frag_trans%discrete_operations',subname)

            jstart=jstart+tmb%lzd%llr(jlr)%wfd%nvctr_c+7*tmb%lzd%llr(jlr)%wfd%nvctr_f
   
            i_all=-product(shape(phigold))*kind(phigold)
            deallocate(phigold,stat=i_stat)
            call memocc(i_stat,i_all,'phigold',subname)
        end if

     !end do
  end do


  i_all = -product(shape(ipiv))*kind(ipiv)
  deallocate(ipiv,stat=i_stat)
  call memocc(i_stat,i_all,'ipiv',subname)
  i_all = -product(shape(dist))*kind(dist)
  deallocate(dist,stat=i_stat)
  call memocc(i_stat,i_all,'dist',subname)
  i_all = -product(shape(rxyz_ref))*kind(rxyz_ref)
  deallocate(rxyz_ref,stat=i_stat)
  call memocc(i_stat,i_all,'rxyz_ref',subname)
  i_all = -product(shape(rxyz_new))*kind(rxyz_new)
  deallocate(rxyz_new,stat=i_stat)
  call memocc(i_stat,i_all,'rxyz_new',subname)
  i_all = -product(shape(rxyz4_ref))*kind(rxyz4_ref)
  deallocate(rxyz4_ref,stat=i_stat)
  call memocc(i_stat,i_all,'rxyz4_ref',subname)
  i_all = -product(shape(rxyz4_new))*kind(rxyz4_new)
  deallocate(rxyz4_new,stat=i_stat)
  call memocc(i_stat,i_all,'rxyz4_new',subname)

  call print_reformat_summary(iproc,reformat_reason)

  ! now that they are all in one lr, need to calculate overlap matrix
  ! make lzd_tmp contain all identical lrs
  lzd_tmp%linear=tmb%lzd%linear
  lzd_tmp%nlr=tmb%lzd%nlr
  lzd_tmp%lintyp=tmb%lzd%lintyp
  lzd_tmp%ndimpotisf=tmb%lzd%ndimpotisf
  lzd_tmp%hgrids(:)=tmb%lzd%hgrids(:)

  call nullify_locreg_descriptors(lzd_tmp%glr)
  call copy_locreg_descriptors(tmb%lzd%glr, lzd_tmp%glr, subname)

  iis1=lbound(tmb%lzd%llr,1)
  iie1=ubound(tmb%lzd%llr,1)
  allocate(lzd_tmp%llr(iis1:iie1), stat=i_stat)
  do i1=iis1,iie1
     call nullify_locreg_descriptors(lzd_tmp%llr(i1))
     call copy_locreg_descriptors(tmb%lzd%llr(jlr), lzd_tmp%llr(i1), subname)
  end do

  call nullify_collective_comms(collcom_tmp)
  call init_collective_comms(iproc, nproc, ndim_tmp, tmb%orbs, lzd_tmp, collcom_tmp)

  allocate(psit_c_tmp(sum(collcom_tmp%nrecvcounts_c)), stat=i_stat)
  call memocc(i_stat, psit_c_tmp, 'psit_c_tmp', subname)

  allocate(psit_f_tmp(7*sum(collcom_tmp%nrecvcounts_f)), stat=i_stat)
  call memocc(i_stat, psit_f_tmp, 'psit_f_tmp', subname)

  call transpose_localized(iproc, nproc, ndim_tmp, tmb%orbs, collcom_tmp, &
       psi_tmp, psit_c_tmp, psit_f_tmp, lzd_tmp)

  ! normalize psi
  allocate(norm(tmb%orbs%norb), stat=i_stat)
  call memocc(i_stat, norm, 'norm', subname)
  call normalize_transposed(iproc, nproc, tmb%orbs, collcom_tmp, psit_c_tmp, psit_f_tmp, norm)
  i_all = -product(shape(norm))*kind(norm)
  deallocate(norm,stat=i_stat)
  call memocc(i_stat,i_all,'norm',subname)

  call calculate_pulay_overlap(iproc, nproc, tmb%orbs, tmb%orbs, collcom_tmp, collcom_tmp, &
       psit_c_tmp, psit_c_tmp, psit_f_tmp, psit_f_tmp, tmb%linmat%ovrlp%matrix)

  call deallocate_collective_comms(collcom_tmp, subname)
  call deallocate_local_zone_descriptors(lzd_tmp, subname)

  i_all = -product(shape(psit_c_tmp))*kind(psit_c_tmp)
  deallocate(psit_c_tmp,stat=i_stat)
  call memocc(i_stat,i_all,'psit_c_tmp',subname)

  i_all = -product(shape(psit_f_tmp))*kind(psit_f_tmp)
  deallocate(psit_f_tmp,stat=i_stat)
  call memocc(i_stat,i_all,'psit_f_tmp',subname)

  i_all = -product(shape(psi_tmp))*kind(psi_tmp)
  deallocate(psi_tmp,stat=i_stat)
  call memocc(i_stat,i_all,'psi_tmp',subname)

END SUBROUTINE tmb_overlap_onsite_rotate





!> Write all my wavefunctions in files by calling writeonewave
subroutine writemywaves_linear(iproc,filename,iformat,npsidim,Lzd,orbs,nelec,at,rxyz,psi,coeff)
  use module_types
  use module_base
  use yaml_output
  use module_interfaces, except_this_one => writeonewave
  implicit none
  integer, intent(in) :: iproc,iformat,npsidim,nelec
  !integer, intent(in) :: norb   !< number of orbitals, not basis functions
  type(atoms_data), intent(in) :: at
  type(orbitals_data), intent(in) :: orbs         !< orbs describing the basis functions
  type(local_zone_descriptors), intent(in) :: Lzd
  real(gp), dimension(3,at%astruct%nat), intent(in) :: rxyz
  real(wp), dimension(npsidim), intent(in) :: psi  ! Should be the real linear dimension and not the global
  real(wp), dimension(orbs%norb,orbs%norb), intent(in) :: coeff
  character(len=*), intent(in) :: filename
  !Local variables
  integer :: ncount1,ncount_rate,ncount_max,iorb,ncount2,iorb_out,ispinor,ilr,shift,ii,iat
  integer :: jorb,jlr
  real(kind=4) :: tr0,tr1
  real(kind=8) :: tel

  if (iproc == 0) call yaml_map('Write wavefunctions to file', trim(filename)//'.*')
  !if (iproc == 0) write(*,"(1x,A,A,a)") "Write wavefunctions to file: ", trim(filename),'.*'

  if (iformat == WF_FORMAT_ETSF) then
      stop 'Linear scaling with ETSF writing not implemented yet'
!     call write_waves_etsf(iproc,filename,orbs,n1,n2,n3,hx,hy,hz,at,rxyz,wfd,psi)
  else
     call cpu_time(tr0)
     call system_clock(ncount1,ncount_rate,ncount_max)

     ! Write the TMBs in the Plain BigDFT files.
     ! Use same ordering as posinp and llr generation
     ii = 0
     do iat = 1, at%astruct%nat
        do iorb=1,orbs%norbp
           if(iat == orbs%onwhichatom(iorb+orbs%isorb)) then
              shift = 1
              do jorb = 1, iorb-1 
                 jlr = orbs%inwhichlocreg(jorb+orbs%isorb)
                 shift = shift + Lzd%Llr(jlr)%wfd%nvctr_c+7*Lzd%Llr(jlr)%wfd%nvctr_f
              end do
              ii = ii + 1
              ilr = orbs%inwhichlocreg(iorb+orbs%isorb)
              do ispinor=1,orbs%nspinor
                 call open_filename_of_iorb(99,(iformat == WF_FORMAT_BINARY),filename, &
                    & orbs,iorb,ispinor,iorb_out)
                 call writeonewave_linear(99,(iformat == WF_FORMAT_PLAIN),iorb_out,&
                    & Lzd%Llr(ilr)%d%n1,Lzd%Llr(ilr)%d%n2,Lzd%Llr(ilr)%d%n3,&
                    & Lzd%Llr(ilr)%ns1,Lzd%Llr(ilr)%ns2,Lzd%Llr(ilr)%ns3,& 
                    & Lzd%hgrids(1),Lzd%hgrids(2),Lzd%hgrids(3), &
                    & Lzd%Llr(ilr)%locregCenter,Lzd%Llr(ilr)%locrad, 4, 0.0d0, &  !put here the real potentialPrefac and Order
                    & at%astruct%nat,rxyz,Lzd%Llr(ilr)%wfd%nseg_c,Lzd%Llr(ilr)%wfd%nvctr_c,&
                    & Lzd%Llr(ilr)%wfd%keygloc,Lzd%Llr(ilr)%wfd%keyvloc, &
                    & Lzd%Llr(ilr)%wfd%nseg_f,Lzd%Llr(ilr)%wfd%nvctr_f,&
                    & Lzd%Llr(ilr)%wfd%keygloc(1,Lzd%Llr(ilr)%wfd%nseg_c+1), &
                    & Lzd%Llr(ilr)%wfd%keyvloc(Lzd%Llr(ilr)%wfd%nseg_c+1), &
                    & psi(shift),psi(Lzd%Llr(ilr)%wfd%nvctr_c+shift),orbs%eval(iorb+orbs%isorb),&
                    & orbs%onwhichatom(iorb+orbs%isorb))
                 close(99)
              end do
           end if
        enddo
     end do

    ! Now write the coefficients to file
    ! Must be careful, the orbs%norb is the number of basis functions
    ! while the norb is the number of orbitals.
    if(iproc == 0) then
      if(iformat == WF_FORMAT_PLAIN) then
         open(99, file=filename//'_coeff.bin', status='unknown',form='formatted')
      else
         open(99, file=filename//'_coeff.bin', status='unknown',form='unformatted')
      end if
      call writeLinearCoefficients(99,(iformat == WF_FORMAT_PLAIN),at%astruct%nat,rxyz,orbs%norb,&
           nelec,coeff,orbs%eval)
      close(99)
    end if
     call cpu_time(tr1)
     call system_clock(ncount2,ncount_rate,ncount_max)
     tel=dble(ncount2-ncount1)/dble(ncount_rate)
     if (iproc == 0) then
        call yaml_open_sequence('Write Waves Time')
        call yaml_sequence(advance='no')
        call yaml_open_map(flow=.true.)
        call yaml_map('Process',iproc)
        call yaml_map('Timing',(/ real(tr1-tr0,kind=8),tel /),fmt='(1pe10.3)')
        call yaml_close_map()
        call yaml_close_sequence()
     end if
     !write(*,'(a,i4,2(1x,1pe10.3))') '- WRITE WAVES TIME',iproc,tr1-tr0,tel
     !write(*,'(a,1x,i0,a)') '- iproc',iproc,' finished writing waves'
  end if

END SUBROUTINE writemywaves_linear


subroutine readonewave_linear(unitwf,useFormattedInput,iorb,iproc,n,ns,&
     & hgrids,at,wfd,rxyz_old,rxyz,locrad,locregCenter,confPotOrder,&
     & confPotprefac,psi,eval,onwhichatom,lr,glr,reformat_reason)
  use module_base
  use module_types
  use internal_io
  use module_interfaces
  use yaml_output
  use module_fragments
  implicit none
  logical, intent(in) :: useFormattedInput
  integer, intent(in) :: unitwf,iorb,iproc
  integer, dimension(3), intent(in) :: n,ns
  type(wavefunctions_descriptors), intent(in) :: wfd
  type(atoms_data), intent(in) :: at
  real(gp), dimension(3), intent(in) :: hgrids
  real(gp), dimension(3,at%astruct%nat), intent(in) :: rxyz
  integer, intent(out) :: confPotOrder
  real(gp), intent(out) :: locrad, confPotprefac
  real(wp), intent(out) :: eval
  real(gp), dimension(3), intent(out) :: locregCenter
  real(gp), dimension(3,at%astruct%nat), intent(out) :: rxyz_old
  real(wp), dimension(:), pointer :: psi
  integer, dimension(*), intent(in) :: onwhichatom
  type(locreg_descriptors), intent(in) :: lr, glr
  integer, dimension(0:7), intent(out) :: reformat_reason

  !local variables
  character(len=*), parameter :: subname='readonewave_linear'
  character(len = 256) :: error
  logical :: lstat,reformat
  integer :: iorb_old,nvctr_c_old,nvctr_f_old,i_all,iiat
  integer :: i1,i2,i3,iel,i_stat,onwhichatom_tmp
  integer, dimension(3) :: ns_old,n_old
  real(gp) :: tol
  real(gp), dimension(3) :: hgrids_old, centre_old_box, centre_new_box, da
  real(gp) :: tt,t1,t2,t3,t4,t5,t6,t7
  real(wp), dimension(:,:,:,:,:,:), allocatable :: psigold
  type(fragment_transformation) :: frag_trans
  ! DEBUG
  character(len=12) :: orbname
  real(wp), dimension(:), allocatable :: gpsi


  call io_read_descr_linear(unitwf, useFormattedInput, iorb_old, eval, n_old(1), n_old(2), n_old(3), &
       ns_old(1), ns_old(2), ns_old(3), hgrids_old, lstat, error, onwhichatom_tmp, locrad, &
       locregCenter, confPotOrder, confPotprefac, nvctr_c_old, nvctr_f_old, at%astruct%nat, rxyz_old)

  if (.not. lstat) call io_error(trim(error))
  if (iorb_old /= iorb) stop 'readonewave_linear'

  iiat=onwhichatom(iorb)
  tol=1.d-3

  frag_trans%theta=20.0d0*(4.0_gp*atan(1.d0)/180.0_gp)
  frag_trans%rot_axis=(/1.0_gp,0.0_gp,0.0_gp/)
  frag_trans%rot_center(:)=(/7.8d0,11.8d0,11.6d0/)
  frag_trans%rot_center_new(:)=(/7.8d0,11.2d0,11.8d0/)

  allocate(frag_trans%discrete_operations(0),stat=i_stat)
  call memocc(i_stat,frag_trans%discrete_operations,'frag_trans%discrete_operations',subname)

  call reformat_check(reformat,reformat_reason,tol,at,hgrids,hgrids_old,&
       nvctr_c_old,nvctr_f_old,wfd%nvctr_c,wfd%nvctr_f,&
       n_old,n,ns_old,ns,frag_trans,centre_old_box,centre_new_box,da)  

  if (.not. reformat) then
     call read_psi_compress(unitwf, useFormattedInput, nvctr_c_old, nvctr_f_old, psi, lstat, error)
     if (.not. lstat) call io_error(trim(error))
  else
     ! add derivative functions at a later date? (needs orbs and lzd)
     allocate(psigold(0:n_old(1),2,0:n_old(2),2,0:n_old(3),2+ndebug),stat=i_stat)
     call memocc(i_stat,psigold,'psigold',subname)

     call razero(8*(n_old(1)+1)*(n_old(2)+1)*(n_old(3)+1),psigold)
     do iel=1,nvctr_c_old
        if (useFormattedInput) then
           read(unitwf,*) i1,i2,i3,tt
        else
           read(unitwf) i1,i2,i3,tt
        end if
        psigold(i1,1,i2,1,i3,1)=tt
     enddo
     do iel=1,nvctr_f_old
        if (useFormattedInput) then
           read(unitwf,*) i1,i2,i3,t1,t2,t3,t4,t5,t6,t7
        else
           read(unitwf) i1,i2,i3,t1,t2,t3,t4,t5,t6,t7
        end if
        psigold(i1,2,i2,1,i3,1)=t1
        psigold(i1,1,i2,2,i3,1)=t2
        psigold(i1,2,i2,2,i3,1)=t3
        psigold(i1,1,i2,1,i3,2)=t4
        psigold(i1,2,i2,1,i3,2)=t5
        psigold(i1,1,i2,2,i3,2)=t6
        psigold(i1,2,i2,2,i3,2)=t7
     enddo

     ! NB assuming here geocode is the same in glr and llr
     call reformat_one_supportfunction(wfd,at%astruct%geocode,hgrids_old,n_old,psigold,hgrids,n, &
         centre_old_box,centre_new_box,da,frag_trans,psi)

     i_all = -product(shape(frag_trans%discrete_operations))*kind(frag_trans%discrete_operations)
     deallocate(frag_trans%discrete_operations,stat=i_stat)
     call memocc(i_stat,i_all,'frag_trans%discrete_operations',subname)

     i_all=-product(shape(psigold))*kind(psigold)
     deallocate(psigold,stat=i_stat)
     call memocc(i_stat,i_all,'psigold',subname)

  endif

  ! DEBUG - plot in global box - CHECK WITH REFORMAT ETC IN LRs
  allocate (gpsi(glr%wfd%nvctr_c+7*glr%wfd%nvctr_f),stat=i_stat)
  call memocc(i_stat,gpsi,'gpsi',subname)

  call to_zero(glr%wfd%nvctr_c+7*glr%wfd%nvctr_f,gpsi)
  call Lpsi_to_global2(iproc, lr%wfd%nvctr_c+7*lr%wfd%nvctr_f, glr%wfd%nvctr_c+7*glr%wfd%nvctr_f, &
       1, 1, 1, glr, lr, psi, gpsi)

  write(orbname,*) iorb
  call plot_wf(trim(adjustl(orbname)),1,at,1.0_dp,glr,hgrids(1),hgrids(2),hgrids(3),rxyz,gpsi)
  !call plot_wf(trim(adjustl(orbname)),1,at,1.0_dp,lr,hx,hy,hz,rxyz,psi)

  i_all=-product(shape(gpsi))*kind(gpsi)
  deallocate(gpsi,stat=i_stat)
  call memocc(i_stat,i_all,'gpsi',subname)
  ! END DEBUG 


END SUBROUTINE readonewave_linear


subroutine io_read_descr_linear(unitwf, formatted, iorb_old, eval, n_old1, n_old2, n_old3, &
       & ns_old1, ns_old2, ns_old3, hgrids_old, lstat, error, onwhichatom, locrad, locregCenter, &
       & confPotOrder, confPotprefac, nvctr_c_old, nvctr_f_old, nat, rxyz_old)
    use module_base
    use module_types
    use internal_io
    use yaml_output
    implicit none

    integer, intent(in) :: unitwf
    logical, intent(in) :: formatted
    integer, intent(out) :: iorb_old
    integer, intent(out) :: n_old1, n_old2, n_old3, ns_old1, ns_old2, ns_old3
    real(gp), dimension(3), intent(out) :: hgrids_old
    logical, intent(out) :: lstat
    real(wp), intent(out) :: eval
    real(gp), intent(out) :: locrad
    real(gp), dimension(3), intent(out) :: locregCenter
    character(len =256), intent(out) :: error
    integer, intent(out) :: onwhichatom
    integer, intent(out) :: confPotOrder
    real(gp), intent(out) :: confPotprefac
    ! Optional arguments
    integer, intent(out), optional :: nvctr_c_old, nvctr_f_old
    integer, intent(in), optional :: nat
    real(gp), dimension(:,:), intent(out), optional :: rxyz_old

    integer :: i, iat, i_stat, nat_
    real(gp) :: rxyz(3)

    lstat = .false.
    write(error, "(A)") "cannot read psi description."
    if (formatted) then
       read(unitwf,*,iostat=i_stat) iorb_old,eval
       if (i_stat /= 0) return
       read(unitwf,*,iostat=i_stat) hgrids_old(1),hgrids_old(2),hgrids_old(3)
       if (i_stat /= 0) return
       read(unitwf,*,iostat=i_stat) n_old1,n_old2,n_old3
       if (i_stat /= 0) return
       read(unitwf,*,iostat=i_stat) ns_old1,ns_old2,ns_old3
       if (i_stat /= 0) return
       read(unitwf,*,iostat=i_stat) (locregCenter(i),i=1,3),onwhichatom,&
            locrad,confPotOrder, confPotprefac
       if (i_stat /= 0) return
       !call yaml_map('Reading atomic positions',nat)
       !write(*,*) 'reading ',nat,' atomic positions' !*
       if (present(nat) .And. present(rxyz_old)) then
          read(unitwf,*,iostat=i_stat) nat_
          if (i_stat /= 0) return
          ! Sanity check
          if (size(rxyz_old, 2) /= nat) stop "Mismatch in coordinate array size."
          if (nat_ /= nat) stop "Mismatch in coordinate array size."
          do iat=1,nat
             read(unitwf,*,iostat=i_stat) (rxyz_old(i,iat),i=1,3)
             if (i_stat /= 0) return

          enddo
       else
          read(unitwf,*,iostat=i_stat) nat_
          if (i_stat /= 0) return
          do iat=1,nat_
             read(unitwf,*,iostat=i_stat)
             if (i_stat /= 0) return
          enddo
       end if
       if (present(nvctr_c_old) .and. present(nvctr_f_old)) then
          read(unitwf,*,iostat=i_stat) nvctr_c_old, nvctr_f_old
          if (i_stat /= 0) return
       else
          read(unitwf,*,iostat=i_stat) i, iat
          if (i_stat /= 0) return
       end if
    else
       read(unitwf,iostat=i_stat) iorb_old,eval
       if (i_stat /= 0) return

       read(unitwf,iostat=i_stat) hgrids_old(1),hgrids_old(2),hgrids_old(3)
       if (i_stat /= 0) return
       read(unitwf,iostat=i_stat) n_old1,n_old2,n_old3
       if (i_stat /= 0) return
       read(unitwf,iostat=i_stat) ns_old1,ns_old2,ns_old3
       if (i_stat /= 0) return
       read(unitwf,iostat=i_stat) (locregCenter(i),i=1,3),onwhichatom,&
            locrad,confPotOrder, confPotprefac
       if (i_stat /= 0) return
       if (present(nat) .And. present(rxyz_old)) then
          read(unitwf,iostat=i_stat) nat_
          if (i_stat /= 0) return
          ! Sanity check
          if (size(rxyz_old, 2) /= nat) stop "Mismatch in coordinate array size." 
          if (nat_ /= nat) stop "Mismatch in coordinate array size."
          do iat=1,nat
             read(unitwf,iostat=i_stat)(rxyz_old(i,iat),i=1,3)
             if (i_stat /= 0) return
          enddo
       else
          read(unitwf,iostat=i_stat) nat_
          if (i_stat /= 0) return
          do iat=1,nat_
             read(unitwf,iostat=i_stat) rxyz
             if (i_stat /= 0) return
          enddo
       end if
       if (present(nvctr_c_old) .and. present(nvctr_f_old)) then
          read(unitwf,iostat=i_stat) nvctr_c_old, nvctr_f_old
          if (i_stat /= 0) return
       else
          read(unitwf,iostat=i_stat) i, iat
          if (i_stat /= 0) return
       end if
    end if
    lstat = .true.

END SUBROUTINE io_read_descr_linear

subroutine io_read_descr_coeff(unitwf, formatted, norb_old, ntmb_old, &
       & lstat, error, nat, rxyz_old)
    use module_base
    use module_types
    use internal_io
    implicit none
    integer, intent(in) :: unitwf
    logical, intent(in) :: formatted
    integer, intent(out) :: norb_old, ntmb_old
    logical, intent(out) :: lstat
    character(len =256), intent(out) :: error
    ! Optional arguments
    integer, intent(in), optional :: nat
    real(gp), dimension(:,:), intent(out), optional :: rxyz_old

    integer :: i, iat, i_stat, nat_
    real(gp) :: rxyz(3)

    lstat = .false.
    write(error, "(A)") "cannot read coeff description."
    if (formatted) then
       read(unitwf,*,iostat=i_stat) ntmb_old, norb_old
       if (i_stat /= 0) return
       !write(*,*) 'reading ',nat,' atomic positions'
       if (present(nat) .And. present(rxyz_old)) then
          read(unitwf,*,iostat=i_stat) nat_
          if (i_stat /= 0) return
          ! Sanity check
          if (size(rxyz_old, 2) /= nat) stop "Mismatch in coordinate array size."
          if (nat_ /= nat) stop "Mismatch in coordinate array size."
          do iat=1,nat
             read(unitwf,*,iostat=i_stat) (rxyz_old(i,iat),i=1,3)
             if (i_stat /= 0) return
          enddo
       else
          read(unitwf,*,iostat=i_stat) nat_
          if (i_stat /= 0) return
          do iat=1,nat_
             read(unitwf,*,iostat=i_stat)
             if (i_stat /= 0) return
          enddo
       end if
       !read(unitwf,*,iostat=i_stat) i, iat
       !if (i_stat /= 0) return
    else
       read(unitwf,iostat=i_stat) ntmb_old, norb_old
       if (i_stat /= 0) return
       if (present(nat) .And. present(rxyz_old)) then
          read(unitwf,iostat=i_stat) nat_
          if (i_stat /= 0) return
          ! Sanity check
          if (size(rxyz_old, 2) /= nat) stop "Mismatch in coordinate array size." 
          if (nat_ /= nat) stop "Mismatch in coordinate array size."
          do iat=1,nat
             read(unitwf,iostat=i_stat)(rxyz_old(i,iat),i=1,3)
             if (i_stat /= 0) return
          enddo
       else
          read(unitwf,iostat=i_stat) nat_
          if (i_stat /= 0) return
          do iat=1,nat_
             read(unitwf,iostat=i_stat) rxyz
             if (i_stat /= 0) return
          enddo
       end if
       !read(unitwf,iostat=i_stat) i, iat
       !if (i_stat /= 0) return
    end if
    lstat = .true.
END SUBROUTINE io_read_descr_coeff


subroutine read_coeff_minbasis(unitwf,useFormattedInput,iproc,ntmb,norb_old,coeff,eval,nat,rxyz_old)
  use module_base
  use module_types
  use internal_io
  use module_interfaces, except_this_one => read_coeff_minbasis
  use yaml_output
  implicit none
  logical, intent(in) :: useFormattedInput
  integer, intent(in) :: unitwf,iproc,ntmb
  integer, intent(out) :: norb_old
  real(wp), dimension(ntmb,ntmb), intent(out) :: coeff
  real(wp), dimension(ntmb), intent(out) :: eval
  integer, optional, intent(in) :: nat
  real(gp), dimension(:,:), optional, intent(out) :: rxyz_old

  !local variables
  character(len = 256) :: error
  logical :: lstat
  integer :: i_stat
  integer :: ntmb_old, i1, i2,i,j,iorb,iorb_old
  real(wp) :: tt

  call io_read_descr_coeff(unitwf, useFormattedInput, norb_old, ntmb_old, &
       & lstat, error, nat, rxyz_old)
  if (.not. lstat) call io_error(trim(error))

  if (ntmb_old /= ntmb_old) then
     if (iproc == 0) write(error,"(A)") 'error in read coeffs, ntmb_old/=ntmb'
     call io_error(trim(error))
  end if

  ! read the eigenvalues
  if (useFormattedInput) then
     do iorb=1,ntmb
        read(unitwf,*,iostat=i_stat) iorb_old,eval(iorb)
        if (iorb_old /= iorb) stop 'read_coeff_minbasis'
     enddo
  else 
     do iorb=1,ntmb
        read(unitwf,iostat=i_stat) iorb_old,eval(iorb)
        if (iorb_old /= iorb) stop 'read_coeff_minbasis'
     enddo
     if (i_stat /= 0) stop 'Problem reading the eigenvalues'
  end if

  !if (iproc == 0) write(*,*) 'coefficients need NO reformatting'

  ! Now read the coefficients
  do i = 1, ntmb
     do j = 1, ntmb
        if (useFormattedInput) then
           read(unitwf,*,iostat=i_stat) i1,i2,tt
        else
           read(unitwf,iostat=i_stat) i1,i2,tt
        end if
        if (i_stat /= 0) stop 'Problem reading the coefficients'
        coeff(j,i) = tt  
     end do
  end do


END SUBROUTINE read_coeff_minbasis



!> Reads wavefunction from file and transforms it properly if hgrid or size of simulation cell                                                                                                                                                                                                                                                                                                                                   
!!  have changed
subroutine readmywaves_linear_new(iproc,dir_output,filename,iformat,at,tmb,rxyz_old,rxyz,&
       ref_frags,input_frag,frag_calc,orblist)
  use module_base
  use module_types
  use yaml_output
  use module_fragments
  use internal_io
  use module_interfaces, except_this_one => readmywaves_linear_new
  implicit none
  integer, intent(in) :: iproc, iformat
  type(atoms_data), intent(in) :: at
  type(DFT_wavefunction), intent(inout) :: tmb
  real(gp), dimension(3,at%astruct%nat), intent(in) :: rxyz
  real(gp), dimension(3,at%astruct%nat), intent(out) :: rxyz_old
  character(len=*), intent(in) :: dir_output, filename
  type(fragmentInputParameters), intent(in) :: input_frag
  type(system_fragment), dimension(input_frag%nfrag_ref), intent(inout) :: ref_frags
  logical, intent(in) :: frag_calc
  integer, dimension(tmb%orbs%norb), intent(in), optional :: orblist
  !Local variables
  integer :: ncount1,ncount_rate,ncount_max,ncount2
  integer :: iorb_out,ispinor,ilr,ind,i_all,i_stat,iorb_old
  integer :: confPotOrder,onwhichatom_tmp,unitwf
  real(gp) :: locrad, confPotprefac
  real(gp), dimension(3) :: locregCenter, mol_centre, mol_centre_new
  real(kind=4) :: tr0,tr1
  real(kind=8) :: tel,eval
  character(len=256) :: error, full_filename
  logical :: lstat
  character(len=*), parameter :: subname='readmywaves_linear_new'
  ! to eventually be part of the fragment structure?
  integer :: ndim_old, iiorb, ifrag, norb, isorb, ifrag_ref, isfat, iorbp, iforb, isforb, iiat, iat, jsforb, ierr
  type(local_zone_descriptors) :: lzd_old
  real(wp), dimension(:), pointer :: psi_old
  type(phi_array), dimension(:), pointer :: phi_array_old
  type(fragment_transformation), dimension(:), pointer :: frag_trans_orb, frag_trans_frag
  real(gp), dimension(:,:), allocatable :: rxyz_ref, rxyz_new, rxyz4_ref, rxyz4_new
  real(gp), dimension(:), allocatable :: dist
  integer, dimension(:), allocatable :: ipiv
  logical :: skip


  ! DEBUG
  character(len=12) :: orbname
  real(wp), dimension(:), allocatable :: gpsi

  call cpu_time(tr0)
  call system_clock(ncount1,ncount_rate,ncount_max)

  ! check file format
  if (iformat == WF_FORMAT_ETSF) then
     stop 'Linear scaling with ETSF writing not implemented yet'
  else if (iformat /= WF_FORMAT_BINARY .and. iformat /= WF_FORMAT_PLAIN) then
     call yaml_warning('Unknown wavefunction file format from filename.')
     stop
  end if

  ! to be fixed
  if (present(orblist)) then
     stop 'orblist no longer functional in initialize_linear_from_file due to addition of fragment calculation'
  end if

  ! lzd_old => ref_frags(onwhichfrag)%frag_basis%lzd
  ! orbs_old -> ref_frags(onwhichfrag)%frag_basis%forbs ! <- BUT problem with it not being same type
  ! phi_array_old => ref_frags(onwhichfrag)%frag_basis%phi

  ! change parallelization later, for now all procs read the same number of tmbs as before
  ! initialize fragment lzd and phi_array_old for fragment, then allocate lzd_old which points to appropriate fragment entry
  ! for now directly using lzd_old etc - less efficient if fragments are used multiple times

  ! use above information to generate lzds
  call nullify_local_zone_descriptors(lzd_old)
  call nullify_locreg_descriptors(lzd_old%glr)
  lzd_old%nlr=tmb%orbs%norb
  allocate(lzd_old%Llr(lzd_old%nlr),stat=i_stat)
  do ilr=1,lzd_old%nlr
     call nullify_locreg_descriptors(lzd_old%llr(ilr))
  end do

  ! has size of new orbs, will possibly point towards the same tmb multiple times
  allocate(phi_array_old(tmb%orbs%norbp), stat=i_stat)
  do iorbp=1,tmb%orbs%norbp
     nullify(phi_array_old(iorbp)%psig)
  end do

  !allocate(frag_trans_orb(tmb%orbs%norbp))

  unitwf=99
  isforb=0
  isfat=0
  do ifrag=1,input_frag%nfrag
     ! find reference fragment this corresponds to
     ifrag_ref=input_frag%frag_index(ifrag)
     ! loop over orbitals of this fragment
     loop_iforb: do iforb=1,ref_frags(ifrag_ref)%fbasis%forbs%norb
        loop_iorb: do iorbp=1,tmb%orbs%norbp
           iiorb=iorbp+tmb%orbs%isorb
           !ilr = ref_frags(ifrag)%fbasis%forbs%inwhichlocreg(iiorb)
           ilr=tmb%orbs%inwhichlocreg(iiorb)
           iiat=tmb%orbs%onwhichatom(iiorb)

           ! check if this ref frag orbital corresponds to the orbital we want
           if (iiorb/=iforb+isforb) cycle
           do ispinor=1,tmb%orbs%nspinor
              ! if this is a fragment calculation frag%dirname will contain fragment directory, otherwise it will be empty
              ! bit of a hack to use orbs here not forbs, but different structures so this is necessary - to clean somehow
              full_filename=trim(dir_output)//trim(input_frag%dirname(ifrag_ref))//trim(filename)

              call open_filename_of_iorb(unitwf,(iformat == WF_FORMAT_BINARY),full_filename, &
                   & tmb%orbs,iorbp,ispinor,iorb_out,iforb)
                   !& ref_frags(ifrag_ref)%fbasis%forbs,iforb,ispinor,iorb_out)
  
              ! read headers, reading lzd info directly into lzd_old, which is otherwise nullified
              call io_read_descr_linear(unitwf, (iformat == WF_FORMAT_PLAIN), iorb_old, eval, &
                   Lzd_old%Llr(ilr)%d%n1,Lzd_old%Llr(ilr)%d%n2,Lzd_old%Llr(ilr)%d%n3, &
                   Lzd_old%Llr(ilr)%ns1,Lzd_old%Llr(ilr)%ns2,Lzd_old%Llr(ilr)%ns3, lzd_old%hgrids, &
                   lstat, error, onwhichatom_tmp, Lzd_old%Llr(ilr)%locrad, Lzd_old%Llr(ilr)%locregCenter, &
                   confPotOrder, confPotprefac, Lzd_old%Llr(ilr)%wfd%nvctr_c, Lzd_old%Llr(ilr)%wfd%nvctr_f, &
                   ref_frags(ifrag_ref)%astruct_frg%nat, rxyz_old(:,isfat+1:isfat+ref_frags(ifrag_ref)%astruct_frg%nat))
                   !ref_frags(ifrag_ref)%astruct_frg%nat, rxyz_old(1,isfat+1))

              ! in general this might point to a different tmb
              allocate(phi_array_old(iorbp)%psig(0:Lzd_old%Llr(ilr)%d%n1,2,0:Lzd_old%Llr(ilr)%d%n2,2,&
                   0:Lzd_old%Llr(ilr)%d%n3,2), stat=i_stat)
              call memocc(i_stat, phi_array_old(iorbp)%psig, 'phi_array_old(iorb)%psig', subname)

              !read phig directly
              call read_psig(unitwf, (iformat == WF_FORMAT_PLAIN), Lzd_old%Llr(ilr)%wfd%nvctr_c, Lzd_old%Llr(ilr)%wfd%nvctr_f, &
                   Lzd_old%Llr(ilr)%d%n1, Lzd_old%Llr(ilr)%d%n2, Lzd_old%Llr(ilr)%d%n3, phi_array_old(iorbp)%psig, lstat, error)
              if (.not. lstat) call io_error(trim(error))

              ! DEBUG: print*,iproc,iorb,iorb+orbs%isorb,iorb_old,iorb_out

              !! define fragment transformation - should eventually be done automatically...
              !! first fragment is shifted only, hack here that second fragment should be rotated
              !if (ifrag==1) then
              !   frag_trans_orb(iorbp)%theta=0.0d0*(4.0_gp*atan(1.d0)/180.0_gp)
              !   frag_trans_orb(iorbp)%rot_axis=(/1.0_gp,0.0_gp,0.0_gp/)
              !   frag_trans_orb(iorbp)%rot_center(:)=rxyz_old(:,iiat)
              !   frag_trans_orb(iorbp)%rot_center_new(:)=rxyz(:,iiat)
              !else
              !   ! unnecessary recalculation here, to be tidied later
              !   mol_centre=0.0d0
              !   mol_centre_new=0.0d0
              !   do iat=1,ref_frags(ifrag_ref)%astruct_frg%nat
              !      mol_centre(:)=mol_centre(:)+rxyz_old(:,isfat+iat)
              !      mol_centre_new(:)=mol_centre_new(:)+rxyz(:,isfat+iat)
              !   end do
              !   mol_centre=mol_centre/real(ref_frags(ifrag_ref)%astruct_frg%nat,gp)
              !   mol_centre_new=mol_centre_new/real(ref_frags(ifrag_ref)%astruct_frg%nat,gp)
              !   frag_trans_orb(iorbp)%theta=30.0d0*(4.0_gp*atan(1.d0)/180.0_gp)
              !   frag_trans_orb(iorbp)%rot_axis=(/1.0_gp,0.0_gp,0.0_gp/)
              !   frag_trans_orb(iorbp)%rot_center(:)=mol_centre(:) ! take as average for now
              !   frag_trans_orb(iorbp)%rot_center_new(:)=mol_centre_new(:) ! to get shift, mol is rigidly shifted so could take any, rather than centre
              !end if
              !write(*,'(a,x,2(i2,x),4(f5.2,x),6(f7.3,x))'),'trans',ifrag,iiorb,frag_trans_orb(iorbp)%theta,&
              !     frag_trans_orb(iorbp)%rot_axis, &
              !     frag_trans_orb(iorbp)%rot_center,frag_trans_orb(iorbp)%rot_center_new

              if (.not. lstat) then
                 call yaml_warning(trim(error))
                 stop
              end if
              if (iorb_old /= iorb_out) then
                 call yaml_warning('Initialize_linear_from_file')
                 stop
              end if
              close(unitwf)
              
           end do
        end do loop_iorb
     end do loop_iforb
     isforb=isforb+ref_frags(ifrag_ref)%fbasis%forbs%norb
     isfat=isfat+ref_frags(ifrag_ref)%astruct_frg%nat        
  end do

  ! reformat fragments
  nullify(psi_old)

  !if several fragments do this, otherwise find 3 nearest neighbours (use sort in time.f90) and send rxyz arrays with 4 atoms

  if (input_frag%nfrag>1) then
     ! Find fragment transformations for each fragment, then put in frag_trans array for each orb
     allocate(frag_trans_frag(input_frag%nfrag))
     do ifrag=1,input_frag%nfrag
        nullify(frag_trans_frag(ifrag)%discrete_operations)
     end do

     isfat=0
     isforb=0
     do ifrag=1,input_frag%nfrag
        ! find reference fragment this corresponds to
        ifrag_ref=input_frag%frag_index(ifrag)

        ! check if we need this fragment transformation on this proc
        skip=.true.
        do iforb=1,ref_frags(ifrag_ref)%fbasis%forbs%norb
           do iorbp=1,tmb%orbs%norbp
              iiorb=iorbp+tmb%orbs%isorb
              ! check if this ref frag orbital corresponds to the orbital we want
              if (iiorb==iforb+isforb) then
                 skip=.false.
                 exit
              end if
           end do
        end do

        if (skip) then
           isfat=isfat+ref_frags(ifrag_ref)%astruct_frg%nat     
           isforb=isforb+ref_frags(ifrag_ref)%fbasis%forbs%norb
           cycle
        end if

        allocate(rxyz_ref(3,ref_frags(ifrag_ref)%astruct_frg%nat), stat=i_stat)
        call memocc(i_stat, rxyz_ref, 'rxyz_ref', subname)
        allocate(rxyz_new(3,ref_frags(ifrag_ref)%astruct_frg%nat), stat=i_stat)
        call memocc(i_stat, rxyz_new, 'rxyz_ref', subname)

        do iat=1,ref_frags(ifrag_ref)%astruct_frg%nat
           rxyz_new(:,iat)=rxyz(:,isfat+iat)
           rxyz_ref(:,iat)=rxyz_old(:,isfat+iat)
        end do

        ! use center of fragment for now, could later change to center of symmetry
        frag_trans_frag(ifrag)%rot_center=frag_center(ref_frags(ifrag_ref)%astruct_frg%nat,rxyz_ref)
        frag_trans_frag(ifrag)%rot_center_new=frag_center(ref_frags(ifrag_ref)%astruct_frg%nat,rxyz_new)

        ! shift rxyz wrt center of rotation
        do iat=1,ref_frags(ifrag_ref)%astruct_frg%nat
           rxyz_ref(:,iat)=rxyz_ref(:,iat)-frag_trans_frag(ifrag)%rot_center
           rxyz_new(:,iat)=rxyz_new(:,iat)-frag_trans_frag(ifrag)%rot_center_new
        end do

        call find_frag_trans(ref_frags(ifrag_ref)%astruct_frg%nat,rxyz_ref,rxyz_new,frag_trans_frag(ifrag))

        i_all = -product(shape(rxyz_ref))*kind(rxyz_ref)
        deallocate(rxyz_ref,stat=i_stat)
        call memocc(i_stat,i_all,'rxyz_ref',subname)
        i_all = -product(shape(rxyz_new))*kind(rxyz_new)
        deallocate(rxyz_new,stat=i_stat)
        call memocc(i_stat,i_all,'rxyz_new',subname)

        write(*,'(A,I3,1x,I3,1x,3(F12.6,1x),F12.6)') 'ifrag,ifrag_ref,rot_axis,theta',&
             ifrag,ifrag_ref,frag_trans_frag(ifrag)%rot_axis,frag_trans_frag(ifrag)%theta/(4.0_gp*atan(1.d0)/180.0_gp)

        isfat=isfat+ref_frags(ifrag_ref)%astruct_frg%nat     
        isforb=isforb+ref_frags(ifrag_ref)%fbasis%forbs%norb
     end do

     allocate(frag_trans_orb(tmb%orbs%norbp))
     isforb=0
     isfat=0
     do ifrag=1,input_frag%nfrag
        ! find reference fragment this corresponds to
        ifrag_ref=input_frag%frag_index(ifrag)
        ! loop over orbitals of this fragment
        do iforb=1,ref_frags(ifrag_ref)%fbasis%forbs%norb
           do iorbp=1,tmb%orbs%norbp
              iiorb=iorbp+tmb%orbs%isorb
              ! check if this ref frag orbital corresponds to the orbital we want
              if (iiorb/=iforb+isforb) cycle

              allocate(frag_trans_orb(iorbp)%discrete_operations(size(frag_trans_frag(ifrag)%discrete_operations)),stat=i_stat)
              call memocc(i_stat,frag_trans_orb(iorbp)%discrete_operations,'frag_trans_orb(iorbp)%discrete_operations',subname)

              frag_trans_orb(iorbp)%rot_center=frag_trans_frag(ifrag)%rot_center
              frag_trans_orb(iorbp)%rot_center_new=frag_trans_frag(ifrag)%rot_center_new
              frag_trans_orb(iorbp)%rot_axis=(frag_trans_frag(ifrag)%rot_axis)
              frag_trans_orb(iorbp)%theta=frag_trans_frag(ifrag)%theta
              call dcopy(size(frag_trans_frag(ifrag)%discrete_operations),frag_trans_frag(ifrag)%discrete_operations,1,&
                   frag_trans_orb(iorbp)%discrete_operations,1)

              !write(*,'(a,x,2(i2,x),4(f5.2,x),6(f7.3,x))'),'trans2',ifrag,iiorb,frag_trans_orb(iorbp)%theta,&
              !     frag_trans_orb(iorbp)%rot_axis, &
              !     frag_trans_orb(iorbp)%rot_center,frag_trans_orb(iorbp)%rot_center_new
           end do
        end do
        isforb=isforb+ref_frags(ifrag_ref)%fbasis%forbs%norb
        isfat=isfat+ref_frags(ifrag_ref)%astruct_frg%nat     

        ! not associated on every proc
        if (associated(frag_trans_frag(ifrag)%discrete_operations)) then
           i_all = -product(shape(frag_trans_frag(ifrag)%discrete_operations))*kind(frag_trans_frag(ifrag)%discrete_operations)
           deallocate(frag_trans_frag(ifrag)%discrete_operations,stat=i_stat)
           call memocc(i_stat,i_all,'frag_trans_frag(ifrag)%discrete_operations',subname)
        end if
     end do

     deallocate(frag_trans_frag)
  else
     ! only 1 'fragment', calculate rotation/shift atom wise, using nearest neighbours
     allocate(frag_trans_orb(tmb%orbs%norbp))

     allocate(rxyz4_ref(3,min(4,ref_frags(ifrag_ref)%astruct_frg%nat)), stat=i_stat)
     call memocc(i_stat, rxyz4_ref, 'rxyz4_ref', subname)
     allocate(rxyz4_new(3,min(4,ref_frags(ifrag_ref)%astruct_frg%nat)), stat=i_stat)
     call memocc(i_stat, rxyz4_new, 'rxyz4_ref', subname)

     isforb=0
     isfat=0
     do ifrag=1,input_frag%nfrag
        ! find reference fragment this corresponds to
        ifrag_ref=input_frag%frag_index(ifrag)

        allocate(rxyz_ref(3,ref_frags(ifrag_ref)%astruct_frg%nat), stat=i_stat)
        call memocc(i_stat, rxyz_ref, 'rxyz_ref', subname)
        allocate(rxyz_new(3,ref_frags(ifrag_ref)%astruct_frg%nat), stat=i_stat)
        call memocc(i_stat, rxyz_new, 'rxyz_ref', subname)
        allocate(dist(ref_frags(ifrag_ref)%astruct_frg%nat), stat=i_stat)
        call memocc(i_stat, dist, 'dist', subname)
        allocate(ipiv(ref_frags(ifrag_ref)%astruct_frg%nat), stat=i_stat)
        call memocc(i_stat, ipiv, 'ipiv', subname)

        ! loop over orbitals of this fragment
        do iforb=1,ref_frags(ifrag_ref)%fbasis%forbs%norb
           do iorbp=1,tmb%orbs%norbp
              iiorb=iorbp+tmb%orbs%isorb
              if (iiorb/=iforb+isforb) cycle

              do iat=1,ref_frags(ifrag_ref)%astruct_frg%nat
                 rxyz_new(:,iat)=rxyz(:,isfat+iat)
                 rxyz_ref(:,iat)=rxyz_old(:,isfat+iat)
              end do

              iiat=tmb%orbs%onwhichatom(iiorb)

              ! use atom position
              frag_trans_orb(iorbp)%rot_center=rxyz_old(:,iiat)
              frag_trans_orb(iorbp)%rot_center_new=rxyz(:,iiat)

              ! shift rxyz wrt center of rotation
              do iat=1,ref_frags(ifrag_ref)%astruct_frg%nat
                 rxyz_ref(:,iat)=rxyz_ref(:,iat)-frag_trans_orb(iorbp)%rot_center
                 rxyz_new(:,iat)=rxyz_new(:,iat)-frag_trans_orb(iorbp)%rot_center_new
              end do

              ! find distances from this atom
              do iat=1,ref_frags(ifrag_ref)%astruct_frg%nat
                   dist(iat)=-dsqrt(rxyz_ref(1,iat)**2+rxyz_ref(2,iat)**2+rxyz_ref(3,iat)**2)
              end do             

              ! sort atoms into neighbour order
              call sort_positions(ref_frags(ifrag_ref)%astruct_frg%nat,dist,ipiv)

              ! take atom and 3 nearest neighbours
              do iat=1,min(4,ref_frags(ifrag_ref)%astruct_frg%nat)
                 rxyz4_ref(:,iat)=rxyz_ref(:,ipiv(iat))
                 rxyz4_new(:,iat)=rxyz_new(:,ipiv(iat))
              end do

              call find_frag_trans(min(4,ref_frags(ifrag_ref)%astruct_frg%nat),rxyz4_ref,rxyz4_new,frag_trans_orb(iorbp))

              !write(*,'(A,I3,1x,I3,1x,3(F12.6,1x),F12.6)') 'ifrag,iorb,rot_axis,theta',&
              !     ifrag,iiorb,frag_trans_orb(iorbp)%rot_axis,frag_trans_orb(iorbp)%theta/(4.0_gp*atan(1.d0)/180.0_gp)

           end do
        end do
        isforb=isforb+ref_frags(ifrag_ref)%fbasis%forbs%norb
        isfat=isfat+ref_frags(ifrag_ref)%astruct_frg%nat     

        i_all = -product(shape(ipiv))*kind(ipiv)
        deallocate(ipiv,stat=i_stat)
        call memocc(i_stat,i_all,'ipiv',subname)
        i_all = -product(shape(dist))*kind(dist)
        deallocate(dist,stat=i_stat)
        call memocc(i_stat,i_all,'dist',subname)
        i_all = -product(shape(rxyz_ref))*kind(rxyz_ref)
        deallocate(rxyz_ref,stat=i_stat)
        call memocc(i_stat,i_all,'rxyz_ref',subname)
        i_all = -product(shape(rxyz_new))*kind(rxyz_new)
        deallocate(rxyz_new,stat=i_stat)
        call memocc(i_stat,i_all,'rxyz_new',subname)

     end do

     i_all = -product(shape(rxyz4_ref))*kind(rxyz4_ref)
     deallocate(rxyz4_ref,stat=i_stat)
     call memocc(i_stat,i_all,'rxyz4_ref',subname)
     i_all = -product(shape(rxyz4_new))*kind(rxyz4_new)
     deallocate(rxyz4_new,stat=i_stat)
     call memocc(i_stat,i_all,'rxyz4_new',subname)

  end if


  call reformat_supportfunctions(iproc,at,rxyz_old,rxyz,.false.,tmb,ndim_old,lzd_old,frag_trans_orb,psi_old,phi_array_old)

  deallocate(frag_trans_orb)

  do iorbp=1,tmb%orbs%norbp
     !nullify/deallocate here as appropriate, in future may keep
     i_all = -product(shape(phi_array_old(iorbp)%psig))*kind(phi_array_old(iorbp)%psig)
     deallocate(phi_array_old(iorbp)%psig,stat=i_stat)
     call memocc(i_stat,i_all,'phi_array_old(iorbp)%psig',subname)
  end do

  deallocate(phi_array_old,stat=i_stat)
  call deallocate_local_zone_descriptors(lzd_old,subname)

  ! DEBUG - plot in global box - CHECK WITH REFORMAT ETC IN LRs
  ind=1
  allocate (gpsi(tmb%Lzd%glr%wfd%nvctr_c+7*tmb%Lzd%glr%wfd%nvctr_f),stat=i_stat)
  call memocc(i_stat,gpsi,'gpsi',subname)
  do iorbp=1,tmb%orbs%norbp
     iiorb=iorbp+tmb%orbs%isorb
     ilr = tmb%orbs%inwhichlocreg(iiorb)

     call to_zero(tmb%Lzd%glr%wfd%nvctr_c+7*tmb%Lzd%glr%wfd%nvctr_f,gpsi)
     call Lpsi_to_global2(iproc, tmb%Lzd%Llr(ilr)%wfd%nvctr_c+7*tmb%Lzd%Llr(ilr)%wfd%nvctr_f, &
          tmb%Lzd%glr%wfd%nvctr_c+7*tmb%Lzd%glr%wfd%nvctr_f, &
          1, 1, 1, tmb%Lzd%glr, tmb%Lzd%Llr(ilr), tmb%psi(ind), gpsi)

     write(orbname,*) iiorb
     call plot_wf(trim(dir_output)//trim(adjustl(orbname)),1,at,1.0_dp,tmb%Lzd%glr,&
          tmb%Lzd%hgrids(1),tmb%Lzd%hgrids(2),tmb%Lzd%hgrids(3),rxyz,gpsi)
     !call plot_wf(trim(adjustl(orbname)),1,at,1.0_dp,tmb%Lzd%Llr(ilr),&
     !     tmb%Lzd%hgrids(1),tmb%Lzd%hgrids(2),tmb%Lzd%hgrids(3),rxyz,tmb%psi)
  
     ind = ind + tmb%Lzd%Llr(ilr)%wfd%nvctr_c+7*tmb%Lzd%Llr(ilr)%wfd%nvctr_f
  end do
  i_all=-product(shape(gpsi))*kind(gpsi)
  deallocate(gpsi,stat=i_stat)
  call memocc(i_stat,i_all,'gpsi',subname)
  ! END DEBUG 


  ! Read the coefficient file for each fragment and assemble total coeffs
  if(iformat == WF_FORMAT_PLAIN) then
     open(unitwf,file=filename//'_coeff.bin',status='unknown',form='formatted')
  else if(iformat == WF_FORMAT_BINARY) then
     open(unitwf,file=filename//'_coeff.bin',status='unknown',form='unformatted')
  else
     stop 'Coefficient format not implemented'
  end if

  ! coeffs should eventually go into ref_frag array and then point? or be copied to (probably copied as will deallocate frag)
  unitwf=99
  isforb=0
  do ifrag=1,input_frag%nfrag
     ! find reference fragment this corresponds to
     ifrag_ref=input_frag%frag_index(ifrag)

     full_filename=trim(dir_output)//trim(input_frag%dirname(ifrag_ref))//trim(filename)//'_coeff.bin'

     if(iformat == WF_FORMAT_PLAIN) then
        open(unitwf,file=trim(full_filename),status='unknown',form='formatted')
     else if(iformat == WF_FORMAT_BINARY) then
        open(unitwf,file=trim(full_filename),status='unknown',form='unformatted')
     else
        stop 'Coefficient format not implemented'
     end if

     !if (input_frag%nfrag>1) then
        call read_coeff_minbasis(unitwf,(iformat == WF_FORMAT_PLAIN),iproc,ref_frags(ifrag_ref)%fbasis%forbs%norb,&
             ref_frags(ifrag_ref)%nelec,ref_frags(ifrag_ref)%coeff,ref_frags(ifrag_ref)%eval)
             !tmb%orbs%eval(isforb+1:isforb+ref_frags(ifrag_ref)%fbasis%forbs%norb))
             !tmb%orbs%eval(isforb+1)
        ! copying of coeffs from fragment to tmb%coeff now occurs after this routine
     !else
     !   call read_coeff_minbasis(unitwf,(iformat == WF_FORMAT_PLAIN),iproc,ref_frags(ifrag_ref)%fbasis%forbs%norb,&
     !        ref_frags(ifrag_ref)%nelec,tmb%coeff,tmb%orbs%eval)
     !end if
     close(unitwf)

     isforb=isforb+ref_frags(ifrag_ref)%fbasis%forbs%norb
  end do

<<<<<<< HEAD
=======
  ! copy from coeff fragment to global coeffs - take occupied ones first, then unoccupied
  ! (ideally reorder these by eval?)
  isforb=0
  jsforb=0
  call to_zero(tmb%orbs%norb*tmb%orbs%norb, tmb%coeff(1,1))
  do ifrag=1,input_frag%nfrag
     ! find reference fragment this corresponds to
     ifrag_ref=input_frag%frag_index(ifrag)

     do itmb=1,ref_frags(ifrag_ref)%fbasis%forbs%norb
        do jtmb=1,ref_frags(ifrag_ref)%nksorb
           tmb%coeff(isforb+itmb,jsforb+jtmb)=ref_frags(ifrag_ref)%coeff(itmb,jtmb)
        end do
     end do

     isforb=isforb+ref_frags(ifrag_ref)%fbasis%forbs%norb
     jsforb=jsforb+ref_frags(ifrag_ref)%nksorb
  end do

  isforb=0
  do ifrag=1,input_frag%nfrag
     ! find reference fragment this corresponds to
     ifrag_ref=input_frag%frag_index(ifrag)
     do itmb=1,ref_frags(ifrag_ref)%fbasis%forbs%norb
        do jtmb=ref_frags(ifrag_ref)%nksorb+1,ref_frags(ifrag_ref)%fbasis%forbs%norb
           tmb%coeff(isforb+itmb,jsforb+jtmb-ref_frags(ifrag_ref)%nksorb)=ref_frags(ifrag_ref)%coeff(itmb,jtmb)
        end do
     end do

     isforb=isforb+ref_frags(ifrag_ref)%fbasis%forbs%norb
     jsforb=jsforb+ref_frags(ifrag_ref)%fbasis%forbs%norb-ref_frags(ifrag_ref)%nksorb
  end do

!!$open(10)
!!$  do itmb=1,tmb%orbs%norb
!!$     do jtmb=1,tmb%orbs%norb
!!$        if (iproc==0) write(10,*) jtmb,itmb,tmb%coeff(jtmb,itmb)
!!$     end do
!!$  end do
!!$close(10)
!!$call mpi_barrier(bigdft_mpi%mpi_comm,ierr)
>>>>>>> ef815aa6

  call cpu_time(tr1)
  call system_clock(ncount2,ncount_rate,ncount_max)
  tel=dble(ncount2-ncount1)/dble(ncount_rate)

  if (iproc == 0) then
     call yaml_open_sequence('Reading Waves Time')
     call yaml_sequence(advance='no')
     call yaml_open_map(flow=.true.)
     call yaml_map('Process',iproc)
     call yaml_map('Timing',(/ real(tr1-tr0,kind=8),tel /),fmt='(1pe10.3)')
     call yaml_close_map()
     call yaml_close_sequence()
  end if
  !write(*,'(a,i4,2(1x,1pe10.3))') '- READING WAVES TIME',iproc,tr1-tr0,tel

END SUBROUTINE readmywaves_linear_new


! initializes onwhichatom, inwhichlocreg, locrad and locregcenter from file
subroutine initialize_linear_from_file(iproc,nproc,input_frag,astruct,rxyz,orbs,Lzd,iformat,&
     dir_output,filename,ref_frags,orblist)
  use module_base
  use module_types
  use module_defs
  use yaml_output
  use module_fragments
  use module_interfaces, except_this_one => initialize_linear_from_file
  implicit none
  integer, intent(in) :: iproc, nproc, iformat
  type(fragmentInputParameters),intent(in) :: input_frag
  type(atomic_structure), intent(in) :: astruct
  real(gp), dimension(3,astruct%nat), intent(in) :: rxyz
  type(orbitals_data), intent(inout) :: orbs  !< orbs related to the basis functions, inwhichlocreg and onwhichatom generated in this routine
  type(local_zone_descriptors), intent(inout) :: Lzd !< must already contain Glr and hgrids
  type(system_fragment), dimension(input_frag%nfrag_ref), intent(inout) :: ref_frags
  character(len=*), intent(in) :: filename, dir_output
  integer, dimension(orbs%norb), optional :: orblist

  !Local variables
  character(len=*), parameter :: subname='initialize_linear_from_file'
  character(len =256) :: error
  logical :: lstat
  integer :: ilr, ierr, iorb_old, iorb, ispinor, iorb_out, iforb, isforb, isfat, iiorb, iorbp, ifrag, ifrag_ref
  integer, dimension(3) :: n_old, ns_old
  integer :: i_stat, i_all, confPotOrder, iat
  real(gp), dimension(3) :: hgrids_old
  real(kind=8) :: eval, confPotprefac
  real(gp), dimension(orbs%norb):: locrad
  real(gp), dimension(3) :: locregCenter
  real(kind=8), dimension(:), allocatable :: lrad
  real(gp), dimension(:,:), allocatable :: cxyz
  character(len=256) :: full_filename

  ! to be fixed
  if (present(orblist)) then
print*,'present(orblist)',present(orblist)
     stop 'orblist no longer functional in initialize_linear_from_file due to addition of fragment calculation'
  end if

  ! NOTES:
  ! The orbs%norb family must be all constructed before this routine
  ! This can be done from the input.lin since the number of basis functions should be fixed.
  ! Fragment structure must also be fully initialized, even if this is not a fragment calculation

  call to_zero(orbs%norb,locrad(1))
  call to_zero(orbs%norb,orbs%onwhichatom(1))

  if (iformat == WF_FORMAT_ETSF) then
     stop 'Linear scaling with ETSF writing not implemented yet'
  else if (iformat == WF_FORMAT_BINARY .or. iformat == WF_FORMAT_PLAIN) then
     ! loop over fragments in current system (will still be treated as one fragment in calculation, just separate for restart)
     isforb=0
     isfat=0
     do ifrag=1,input_frag%nfrag
        ! find reference fragment this corresponds to
        ifrag_ref=input_frag%frag_index(ifrag)
        ! loop over orbitals of this fragment
        loop_iforb: do iforb=1,ref_frags(ifrag_ref)%fbasis%forbs%norb
           loop_iorb: do iorbp=1,orbs%norbp
              iiorb=iorbp+orbs%isorb
              ! check if this ref frag orbital corresponds to the orbital we want
              if (iiorb/=iforb+isforb) cycle
              do ispinor=1,orbs%nspinor

                 ! if this is a fragment calculation frag%dirname will contain fragment directory, otherwise it will be empty
                 ! bit of a hack to use orbs here not forbs, but different structures so this is necessary - to clean somehow
                 full_filename=trim(dir_output)//trim(input_frag%dirname(ifrag_ref))//trim(filename)

                 call open_filename_of_iorb(99,(iformat == WF_FORMAT_BINARY),full_filename, &
                      & orbs,iorbp,ispinor,iorb_out,iforb)
                      !& ref_frags(ifrag_ref)%fbasis%forbs,iforb,ispinor,iorb_out)
  
                 call io_read_descr_linear(99,(iformat == WF_FORMAT_PLAIN), iorb_old, eval, n_old(1), n_old(2), n_old(3), &
                      ns_old(1), ns_old(2), ns_old(3), hgrids_old, lstat, error, orbs%onwhichatom(iiorb), &
                      locrad(iiorb), locregCenter, confPotOrder, confPotprefac)

                 orbs%onwhichatom(iiorb) = orbs%onwhichatom(iiorb) + isfat

                 if (.not. lstat) then
                    call yaml_warning(trim(error))
                    stop
                 end if
                 if (iorb_old /= iorb_out) then
                    call yaml_warning('Initialize_linear_from_file')
                    stop
                 end if
                 close(99)
              
              end do
           end do loop_iorb
        end do loop_iforb
        isforb=isforb+ref_frags(ifrag_ref)%fbasis%forbs%norb
        isfat=isfat+ref_frags(ifrag_ref)%astruct_frg%nat        
     end do
  else
     call yaml_warning('Unknown wavefunction file format from filename.')
     stop
  end if

  Lzd%nlr = orbs%norb

  ! Communication of the quantities
  if (nproc > 1)  call mpiallred(orbs%onwhichatom(1),orbs%norb,MPI_SUM,bigdft_mpi%mpi_comm,ierr)
  if (nproc > 1)  call mpiallred(locrad(1),orbs%norb,MPI_SUM,bigdft_mpi%mpi_comm,ierr)

  allocate(cxyz(3,Lzd%nlr),stat=i_stat)
  call memocc(i_stat,cxyz,'cxyz',subname)
  allocate(lrad(Lzd%nlr), stat=i_stat)
  call memocc(i_stat, lrad, 'lrad', subname)

  ! Put the llr in posinp order
  ilr=0
  do iat=1,astruct%nat
     do iorb=1,orbs%norb
        if(iat == orbs%onwhichatom(iorb)) then
           ilr = ilr + 1
           cxyz(1,ilr) = rxyz(1,iat)
           cxyz(2,ilr) = rxyz(2,iat)
           cxyz(3,ilr) = rxyz(3,iat)
           lrad(ilr) = locrad(iorb)
           orbs%inwhichlocreg(iorb) = ilr
        end if
     end do
  end do
  
  ! Allocate the array of localisation regions
  allocate(lzd%Llr(lzd%nlr),stat=i_stat)
  do ilr=1,lzd%nlr
     lzd%Llr(ilr)=locreg_null()
  end do
  do ilr=1,lzd%nlr
      lzd%llr(ilr)%locrad=lrad(ilr)
      lzd%llr(ilr)%locregCenter=cxyz(:,ilr)
  end do

  i_all = -product(shape(cxyz))*kind(cxyz)
  deallocate(cxyz,stat=i_stat)
  call memocc(i_stat,i_all,'cxyz',subname)
  i_all = -product(shape(lrad))*kind(lrad)
  deallocate(lrad,stat=i_stat)
  call memocc(i_stat,i_all,'lrad',subname)

END SUBROUTINE initialize_linear_from_file


!> Copy old support functions from phi to phi_old
subroutine copy_old_supportfunctions(orbs,lzd,phi,lzd_old,phi_old)
  use module_base
  use module_types
  implicit none
  type(orbitals_data), intent(in) :: orbs
  type(local_zone_descriptors), intent(in) :: lzd
  type(local_zone_descriptors), intent(inout) :: lzd_old
  real(wp), dimension(:), pointer :: phi,phi_old
  !Local variables
  character(len=*), parameter :: subname='copy_old_supportfunctions'
  integer :: iseg,j,ind1,iorb,i_stat,ii,iiorb,ilr
  real(kind=8) :: tt
! integer :: i_all

  ! First copy global quantities
  call nullify_locreg_descriptors(lzd_old%glr)

  lzd_old%glr%wfd%nvctr_c = lzd%glr%wfd%nvctr_c
  lzd_old%glr%wfd%nvctr_f = lzd%glr%wfd%nvctr_f
  lzd_old%glr%wfd%nseg_c  = lzd%glr%wfd%nseg_c
  lzd_old%glr%wfd%nseg_f  = lzd%glr%wfd%nseg_f

  !allocations
  call allocate_wfd(lzd_old%glr%wfd,subname)

  do iseg=1,lzd_old%glr%wfd%nseg_c+lzd_old%glr%wfd%nseg_f
     lzd_old%glr%wfd%keyglob(1,iseg)    = lzd%glr%wfd%keyglob(1,iseg) 
     lzd_old%glr%wfd%keyglob(2,iseg)    = lzd%glr%wfd%keyglob(2,iseg)
     lzd_old%glr%wfd%keygloc(1,iseg)    = lzd%glr%wfd%keygloc(1,iseg)
     lzd_old%glr%wfd%keygloc(2,iseg)    = lzd%glr%wfd%keygloc(2,iseg)
     lzd_old%glr%wfd%keyvloc(iseg)      = lzd%glr%wfd%keyvloc(iseg)
     lzd_old%glr%wfd%keyvglob(iseg)     = lzd%glr%wfd%keyvglob(iseg)
  enddo
  !!!deallocation
  !!call deallocate_wfd(lzd%glr%wfd,subname)

  !!lzd_old%glr%d%n1 = lzd%glr%d%n1
  !!lzd_old%glr%d%n2 = lzd%glr%d%n2
  !!lzd_old%glr%d%n3 = lzd%glr%d%n3
  call copy_grid_dimensions(lzd%glr%d, lzd_old%glr%d)


  lzd_old%nlr=lzd%nlr
  nullify(lzd_old%llr)
  allocate(lzd_old%llr(lzd_old%nlr))
  do ilr=1,lzd_old%nlr
      call nullify_locreg_descriptors(lzd_old%llr(ilr))
  end do

  lzd_old%hgrids(1)=lzd%hgrids(1)
  lzd_old%hgrids(2)=lzd%hgrids(2)
  lzd_old%hgrids(3)=lzd%hgrids(3)
 
  !!ii=0
  !!do ilr=1,lzd_old%nlr

  !!    ! Now copy local quantities

  !!    lzd_old%llr(ilr)%wfd%nvctr_c = lzd%llr(ilr)%wfd%nvctr_c
  !!    lzd_old%llr(ilr)%wfd%nvctr_f = lzd%llr(ilr)%wfd%nvctr_f
  !!    lzd_old%llr(ilr)%wfd%nseg_c  = lzd%llr(ilr)%wfd%nseg_c
  !!    lzd_old%llr(ilr)%wfd%nseg_f  = lzd%llr(ilr)%wfd%nseg_f

  !!    !allocations
  !!    call allocate_wfd(lzd_old%llr(ilr)%wfd,subname)

  !!    do iseg=1,lzd_old%llr(ilr)%wfd%nseg_c+lzd_old%llr(ilr)%wfd%nseg_f
  !!       lzd_old%llr(ilr)%wfd%keyglob(1,iseg)    = lzd%llr(ilr)%wfd%keyglob(1,iseg) 
  !!       lzd_old%llr(ilr)%wfd%keyglob(2,iseg)    = lzd%llr(ilr)%wfd%keyglob(2,iseg)
  !!       lzd_old%llr(ilr)%wfd%keygloc(1,iseg)    = lzd%llr(ilr)%wfd%keygloc(1,iseg)
  !!       lzd_old%llr(ilr)%wfd%keygloc(2,iseg)    = lzd%llr(ilr)%wfd%keygloc(2,iseg)
  !!       lzd_old%llr(ilr)%wfd%keyvloc(iseg)      = lzd%llr(ilr)%wfd%keyvloc(iseg)
  !!       lzd_old%llr(ilr)%wfd%keyvglob(iseg)     = lzd%llr(ilr)%wfd%keyvglob(iseg)
  !!    enddo
  !!    !!!deallocation
  !!    !!call deallocate_wfd(lzd%llr(ilr)%wfd,subname)

  !!    !!lzd_old%llr(ilr)%d%n1 = lzd%llr(ilr)%d%n1
  !!    !!lzd_old%llr(ilr)%d%n2 = lzd%llr(ilr)%d%n2
  !!    !!lzd_old%llr(ilr)%d%n3 = lzd%llr(ilr)%d%n3
  !!    call copy_grid_dimensions(lzd%llr(ilr)%d, lzd_old%llr(ilr)%d)

  !!    ii = ii + lzd_old%llr(ilr)%wfd%nvctr_c + 7*lzd_old%llr(ilr)%wfd%nvctr_f

  !!end do

  ii=0
  do iorb=1,orbs%norbp
      iiorb=orbs%isorb+iorb
      ilr=orbs%inwhichlocreg(iiorb)
      call copy_locreg_descriptors(lzd%llr(ilr), lzd_old%llr(ilr), subname)
      ii = ii + lzd_old%llr(ilr)%wfd%nvctr_c + 7*lzd_old%llr(ilr)%wfd%nvctr_f
  end do

  allocate(phi_old(ii+ndebug),stat=i_stat)
  call memocc(i_stat,phi_old,'phi_old',subname)

  ! Now copy the suport functions
  ind1=0
  do iorb=1,orbs%norbp
      tt=0.d0
      iiorb=orbs%isorb+iorb
      ilr=orbs%inwhichlocreg(iiorb)
      do j=1,lzd_old%llr(ilr)%wfd%nvctr_c+7*lzd_old%llr(ilr)%wfd%nvctr_f
          ind1=ind1+1
          phi_old(ind1)=phi(ind1)
          tt=tt+real(phi(ind1),kind=8)**2
      end do
      tt=sqrt(tt)
      if (abs(tt-1.d0) > 1.d-3) then
         write(*,*)'wrong phi_old',iiorb,tt
         !stop 
      end if
  end do

  !!!deallocation
  !!i_all=-product(shape(phi))*kind(phi)
  !!deallocate(phi,stat=i_stat)
  !!call memocc(i_stat,i_all,'phi',subname)

END SUBROUTINE copy_old_supportfunctions


subroutine copy_old_coefficients(norb_tmb, coeff, coeff_old)
  use module_base
  implicit none

  ! Calling arguments
  integer,intent(in):: norb_tmb
  real(8),dimension(:,:),pointer:: coeff, coeff_old

  ! Local variables
  character(len=*),parameter:: subname='copy_old_coefficients'
  integer:: istat
!  integer:: iall

  allocate(coeff_old(norb_tmb,norb_tmb),stat=istat)
  call memocc(istat,coeff_old,'coeff_old',subname)

  call vcopy(norb_tmb*norb_tmb, coeff(1,1), 1, coeff_old(1,1), 1)

  !!iall=-product(shape(coeff))*kind(coeff)
  !!deallocate(coeff,stat=istat)
  !!call memocc(istat,iall,'coeff',subname)

END SUBROUTINE copy_old_coefficients


subroutine copy_old_inwhichlocreg(norb_tmb, inwhichlocreg, inwhichlocreg_old, onwhichatom, onwhichatom_old)
  use module_base
  implicit none

  ! Calling arguments
  integer,intent(in):: norb_tmb
  integer,dimension(:),pointer:: inwhichlocreg, inwhichlocreg_old, onwhichatom, onwhichatom_old

  ! Local variables
  character(len=*),parameter:: subname='copy_old_inwhichlocreg'
  integer :: istat
!  integer:: iall

  allocate(inwhichlocreg_old(norb_tmb),stat=istat)
  call memocc(istat,inwhichlocreg_old,'inwhichlocreg_old',subname)
  call vcopy(norb_tmb, inwhichlocreg(1), 1, inwhichlocreg_old(1), 1)
  !!iall=-product(shape(inwhichlocreg))*kind(inwhichlocreg)
  !!deallocate(inwhichlocreg,stat=istat)
  !!call memocc(istat,iall,'inwhichlocreg',subname)


  allocate(onwhichatom_old(norb_tmb),stat=istat)
  call memocc(istat,onwhichatom_old,'onwhichatom_old',subname)
  call vcopy(norb_tmb, onwhichatom(1), 1, onwhichatom_old(1), 1)
  !!iall=-product(shape(onwhichatom))*kind(onwhichatom)
  !!deallocate(onwhichatom,stat=istat)
  !!call memocc(istat,iall,'onwhichatom',subname)

END SUBROUTINE copy_old_inwhichlocreg


!> Reformat wavefunctions if the mesh have changed (in a restart)
!NB add_derivatives must be false if we are using phi_array_old instead of psi_old and don't have the keys
subroutine reformat_supportfunctions(iproc,at,rxyz_old,rxyz,add_derivatives,tmb,ndim_old,lzd_old,&
       frag_trans,psi_old,phi_array_old)
  use module_base
  use module_types
  use module_fragments
  use module_interfaces, except_this_one=>reformat_supportfunctions
  implicit none
  integer, intent(in) :: iproc,ndim_old
  type(atoms_data), intent(in) :: at
  real(gp), dimension(3,at%astruct%nat), intent(in) :: rxyz,rxyz_old
  type(DFT_wavefunction), intent(inout) :: tmb
  type(local_zone_descriptors), intent(in) :: lzd_old
  type(fragment_transformation), dimension(tmb%orbs%norbp), intent(in) :: frag_trans
  real(wp), dimension(:), pointer :: psi_old
  type(phi_array), dimension(tmb%orbs%norbp), optional, intent(in) :: phi_array_old
  logical, intent(in) :: add_derivatives
  !Local variables
  character(len=*), parameter :: subname='reformatmywaves'
  logical :: reformat
  integer :: iorb,j,i_stat,i_all,jstart,jstart_old,iiorb,ilr,iiat
  integer:: idir,jstart_old_der,ncount,ilr_old
  integer, dimension(3) :: ns_old,ns,n_old,n
  real(gp), dimension(3) :: centre_old_box,centre_new_box,da
  real(gp) :: tt,tol
  real(wp), dimension(:,:,:,:,:,:), pointer :: phigold
  real(wp), dimension(:), allocatable :: phi_old_der
  integer, dimension(0:7) :: reformat_reason
!  real(gp) :: dnrm2
!  integer :: iat

  reformat_reason=0
  tol=1.d-3

  ! Get the derivatives of the support functions
  if (add_derivatives) then
     allocate(phi_old_der(3*ndim_old),stat=i_stat)
     call memocc(i_stat,phi_old_der,'phi_old_der',subname)
     if (.not. associated(psi_old)) stop 'psi_old not associated in reformat_supportfunctions'
     call get_derivative_supportfunctions(ndim_old, lzd_old%hgrids(1), lzd_old, tmb%orbs, psi_old, phi_old_der)
     jstart_old_der=1
  end if

  jstart_old=1
  jstart=1
  do iorb=1,tmb%orbs%norbp
      iiorb=tmb%orbs%isorb+iorb
      ilr=tmb%orbs%inwhichlocreg(iiorb)
      iiat=tmb%orbs%onwhichatom(iiorb)

      ilr_old=ilr

      n_old(1)=lzd_old%Llr(ilr_old)%d%n1
      n_old(2)=lzd_old%Llr(ilr_old)%d%n2
      n_old(3)=lzd_old%Llr(ilr_old)%d%n3
      n(1)=tmb%lzd%Llr(ilr)%d%n1
      n(2)=tmb%lzd%Llr(ilr)%d%n2
      n(3)=tmb%lzd%Llr(ilr)%d%n3
      ns_old(1)=lzd_old%Llr(ilr_old)%ns1
      ns_old(2)=lzd_old%Llr(ilr_old)%ns2
      ns_old(3)=lzd_old%Llr(ilr_old)%ns3
      ns(1)=tmb%lzd%Llr(ilr)%ns1
      ns(2)=tmb%lzd%Llr(ilr)%ns2
      ns(3)=tmb%lzd%Llr(ilr)%ns3

      !theta=frag_trans(iorb)%theta!0.0d0*(4.0_gp*atan(1.d0)/180.0_gp)
      !newz=frag_trans(iorb)%rot_axis!(/1.0_gp,0.0_gp,0.0_gp/)
      !centre_old(:)=frag_trans(iorb)%rot_center(:)!rxyz_old(:,iiat)
      !shift(:)=frag_trans(iorb)%dr(:)!rxyz(:,iiat)
 
      call reformat_check(reformat,reformat_reason,tol,at,lzd_old%hgrids,tmb%lzd%hgrids,&
           lzd_old%llr(ilr_old)%wfd%nvctr_c,lzd_old%llr(ilr_old)%wfd%nvctr_f,&
           tmb%lzd%llr(ilr)%wfd%nvctr_c,tmb%lzd%llr(ilr)%wfd%nvctr_f,&
           n_old,n,ns_old,ns,frag_trans(iorb),centre_old_box,centre_new_box,da)  
   
      ! just copy psi from old to new as reformat not necessary
      if (.not. reformat) then 

          ! copy from phi_array_old, can use new keys as they should be identical to old keys
          if (present(phi_array_old)) then 
             call compress_plain(n(1),n(2),0,n(1),0,n(2),0,n(3), &
                  tmb%lzd%llr(ilr)%wfd%nseg_c,tmb%lzd%llr(ilr)%wfd%nvctr_c,tmb%lzd%llr(ilr)%wfd%keygloc(1,1), &
                  tmb%lzd%llr(ilr)%wfd%keyvloc(1),tmb%lzd%llr(ilr)%wfd%nseg_f,tmb%lzd%llr(ilr)%wfd%nvctr_f,&
                  tmb%lzd%llr(ilr)%wfd%keygloc(1,tmb%lzd%llr(ilr)%wfd%nseg_c+min(1,tmb%lzd%llr(ilr)%wfd%nseg_f)),&
                  tmb%lzd%llr(ilr)%wfd%keyvloc(tmb%lzd%llr(ilr)%wfd%nseg_c+min(1,tmb%lzd%llr(ilr)%wfd%nseg_f)),   &
                  phi_array_old(iorb)%psig,tmb%psi(jstart),&
                  tmb%psi(jstart+tmb%lzd%llr(ilr)%wfd%nvctr_c+min(1,tmb%lzd%llr(ilr)%wfd%nvctr_f)-1))
             jstart=jstart+tmb%lzd%llr(ilr)%wfd%nvctr_c+7*tmb%lzd%llr(ilr)%wfd%nvctr_f

          ! directly copy psi_old to psi, first check psi_old is actually allocated
          else 
             if (.not. associated(psi_old)) stop 'psi_old not associated in reformat_supportfunctions'
             do j=1,lzd_old%llr(ilr_old)%wfd%nvctr_c
                tmb%psi(jstart)=psi_old(jstart_old)
                jstart=jstart+1
                jstart_old=jstart_old+1
             end do
             do j=1,7*lzd_old%llr(ilr_old)%wfd%nvctr_f-6,7
                tmb%psi(jstart+0)=psi_old(jstart_old+0)
                tmb%psi(jstart+1)=psi_old(jstart_old+1)
                tmb%psi(jstart+2)=psi_old(jstart_old+2)
                tmb%psi(jstart+3)=psi_old(jstart_old+3)
                tmb%psi(jstart+4)=psi_old(jstart_old+4)
                tmb%psi(jstart+5)=psi_old(jstart_old+5)
                tmb%psi(jstart+6)=psi_old(jstart_old+6)
                jstart=jstart+7
                jstart_old=jstart_old+7
            end do
         
         end if
      else
          ! Add the derivatives to the basis functions
          if (add_derivatives) then
             do idir=1,3
                 tt=rxyz(idir,iiat)-rxyz_old(idir,iiat)
                 ncount = lzd_old%llr(ilr_old)%wfd%nvctr_c+7*lzd_old%llr(ilr_old)%wfd%nvctr_f
                 call daxpy(ncount, tt, phi_old_der(jstart_old_der), 1, psi_old(jstart_old), 1)
                 jstart_old_der = jstart_old_der + ncount
             end do
          end if

          ! uncompress or point towards correct phigold as necessary
          if (present(phi_array_old)) then
             phigold=>phi_array_old(iorb)%psig
          else
             allocate(phigold(0:n_old(1),2,0:n_old(2),2,0:n_old(3),2+ndebug),stat=i_stat)
             call memocc(i_stat,phigold,'phigold',subname)
             call psi_to_psig(n_old,lzd_old%llr(ilr_old)%wfd%nvctr_c,lzd_old%llr(ilr_old)%wfd%nvctr_f,&
                  lzd_old%llr(ilr_old)%wfd%nseg_c,lzd_old%llr(ilr_old)%wfd%nseg_f,&
                  lzd_old%llr(ilr_old)%wfd%keyvloc,lzd_old%llr(ilr_old)%wfd%keygloc,&
                  jstart_old,psi_old(jstart_old),phigold)
          end if
   
          !write(100+iproc,*) 'norm phigold ',dnrm2(8*(n1_old+1)*(n2_old+1)*(n3_old+1),phigold,1)
          !write(*,*) 'iproc,norm phigold ',iproc,dnrm2(8*(n1_old+1)*(n2_old+1)*(n3_old+1),phigold,1)

call timing(iproc,'Reformatting ','ON')
          call reformat_one_supportfunction(tmb%lzd%llr(ilr)%wfd,tmb%lzd%llr(ilr)%geocode,lzd_old%hgrids,&
               n_old,phigold,tmb%lzd%hgrids,n,centre_old_box,centre_new_box,da,&
               frag_trans(iorb),tmb%psi(jstart))
call timing(iproc,'Reformatting ','OF')
          jstart=jstart+tmb%lzd%llr(ilr)%wfd%nvctr_c+7*tmb%lzd%llr(ilr)%wfd%nvctr_f

          if (present(phi_array_old)) then   
             nullify(phigold)
          else
             i_all=-product(shape(phigold))*kind(phigold)
             deallocate(phigold,stat=i_stat)
             call memocc(i_stat,i_all,'phigold',subname)
          end if

      end if

  end do

  if (add_derivatives) then
     i_all=-product(shape(phi_old_der))*kind(phi_old_der)
     deallocate(phi_old_der,stat=i_stat)
     call memocc(i_stat,i_all,'phi_old_der',subname)
  end if

  call print_reformat_summary(iproc,reformat_reason)

END SUBROUTINE reformat_supportfunctions


!checks whether reformatting is needed based on various criteria and returns final shift and centres needed for reformat
subroutine reformat_check(reformat_needed,reformat_reason,tol,at,hgrids_old,hgrids,nvctr_c_old,nvctr_f_old,&
       nvctr_c,nvctr_f,n_old,n,ns_old,ns,frag_trans,centre_old_box,centre_new_box,da)  
  use module_base
  use module_types
  use module_fragments
  implicit none

  logical, intent(out) :: reformat_needed ! logical telling whether reformat is needed
  integer, dimension(0:7), intent(inout) :: reformat_reason ! array giving reasons for reformatting
  real(gp), intent(in) :: tol ! tolerance for rotations and shifts
  type(atoms_data), intent(in) :: at
  real(gp), dimension(3), intent(in) :: hgrids, hgrids_old
  integer, intent(in) :: nvctr_c, nvctr_f, nvctr_c_old, nvctr_f_old
  integer, dimension(3), intent(in) :: n, n_old, ns, ns_old
  real(gp), dimension(3), intent(out) :: centre_old_box, centre_new_box ! centres of rotation wrt box
  real(gp), dimension(3), intent(out) :: da ! shift to be used in reformat
  type(fragment_transformation), intent(in) :: frag_trans ! includes centres of rotation in global coordinates, shift and angle

  ! local variables 
  real(gp) :: displ, mindist
  integer, dimension(3) :: nb
  logical, dimension(3) :: per
  real(gp), dimension(3) :: centre_new

  !conditions for periodicity in the three directions
  per(1)=(at%astruct%geocode /= 'F')
  per(2)=(at%astruct%geocode == 'P')
  per(3)=(at%astruct%geocode /= 'F')

  !buffers related to periodicity
  !WARNING: the boundary conditions are not assumed to change between new and old
  call ext_buffers_coarse(per(1),nb(1))
  call ext_buffers_coarse(per(2),nb(2))
  call ext_buffers_coarse(per(3),nb(3))

  ! centre of rotation with respect to start of box
  centre_old_box(1)=mindist(per(1),at%astruct%cell_dim(1),frag_trans%rot_center(1),hgrids_old(1)*(ns_old(1)-0.5_dp*nb(1)))
  centre_old_box(2)=mindist(per(2),at%astruct%cell_dim(2),frag_trans%rot_center(2),hgrids_old(2)*(ns_old(2)-0.5_dp*nb(2)))
  centre_old_box(3)=mindist(per(3),at%astruct%cell_dim(3),frag_trans%rot_center(3),hgrids_old(3)*(ns_old(3)-0.5_dp*nb(3)))

  centre_new_box(1)=mindist(per(1),at%astruct%cell_dim(1),frag_trans%rot_center_new(1),hgrids(1)*(ns(1)-0.5_dp*nb(1)))
  centre_new_box(2)=mindist(per(2),at%astruct%cell_dim(2),frag_trans%rot_center_new(2),hgrids(2)*(ns(2)-0.5_dp*nb(2)))
  centre_new_box(3)=mindist(per(3),at%astruct%cell_dim(3),frag_trans%rot_center_new(3),hgrids(3)*(ns(3)-0.5_dp*nb(3)))

  !Calculate the shift of the atom to be used in reformat
  da(1)=mindist(per(1),at%astruct%cell_dim(1),centre_new_box(1),centre_old_box(1))
  da(2)=mindist(per(2),at%astruct%cell_dim(2),centre_new_box(2),centre_old_box(2))
  da(3)=mindist(per(3),at%astruct%cell_dim(3),centre_new_box(3),centre_old_box(3))


  !print*,'reformat check',frag_trans%rot_center(2),ns_old(2),centre_old_box(2),&
  !     frag_trans%rot_center_new(2),ns(2),centre_new_box(2),da(2)

  !!write(*,'(a,3(3(f6.3,x),3x))') 'final',centre_old_box,centre_new_box,da

  displ=sqrt(da(1)**2+da(2)**2+da(3)**2)

  !reformatting criterion
  if (hgrids(1) == hgrids_old(1) .and. hgrids(2) == hgrids_old(2) .and. hgrids(3) == hgrids_old(3) &
        .and. nvctr_c  == nvctr_c_old .and. nvctr_f  == nvctr_f_old &
        .and. n_old(1)==n(1)  .and. n_old(2)==n(2) .and. n_old(3)==n(3) &
        .and. abs(frag_trans%theta) <= tol .and. abs(displ) <= tol .and. size(frag_trans%discrete_operations)==0) then
      reformat_reason(0) = reformat_reason(0) + 1
      reformat_needed=.false.
  else
      reformat_needed=.true.
      if (hgrids(1) /= hgrids_old(1) .or. hgrids(2) /= hgrids_old(2) .or. hgrids(3) /= hgrids_old(3)) then 
         reformat_reason(1) = reformat_reason(1) + 1
      end if
      if (nvctr_c  /= nvctr_c_old) then
         reformat_reason(2) = reformat_reason(2) + 1
      end if
      if (nvctr_f  /= nvctr_f_old) then
         reformat_reason(3) = reformat_reason(3) + 1
      end if
      if (n_old(1) /= n(1)  .or. n_old(2) /= n(2) .or. n_old(3) /= n(3) )  then  
         reformat_reason(4) = reformat_reason(4) + 1
      end if
      if (abs(displ) > tol)  then  
         reformat_reason(5) = reformat_reason(5) + 1
      end if
      if (abs(frag_trans%theta) > tol)  then  
         reformat_reason(6) = reformat_reason(6) + 1
      end if
      if (size(frag_trans%discrete_operations) > 0)  then  
         reformat_reason(7) = reformat_reason(7) + 1
      end if
  end if

end subroutine reformat_check

subroutine print_reformat_summary(iproc,reformat_reason)
  use module_base
  use module_types
  implicit none

  integer, intent(in) :: iproc
  integer, dimension(0:7), intent(inout) :: reformat_reason ! array giving reasons for reformatting

  integer :: ierr

  call mpiallred(reformat_reason(0), 7, mpi_sum, bigdft_mpi%mpi_comm, ierr)
  if (iproc==0) then
        write(*,'(1x,a)') 'Overview of the reformatting (several categories may apply):'
        write(*,'(3x,a,i0)') '- No reformatting required: ', reformat_reason(0)
        write(*,'(3x,a,i0)') '- Grid spacing has changed: ', reformat_reason(1)
        write(*,'(3x,a,i0)') '- Number of coarse grid points has changed: ', reformat_reason(2)
        write(*,'(3x,a,i0)') '- Number of fine grid points has changed: ', reformat_reason(3)
        write(*,'(3x,a,i0)') '- Box size has changed: ', reformat_reason(4)
        write(*,'(3x,a,i0)') '- Molecule was shifted: ', reformat_reason(5)
        write(*,'(3x,a,i0)') '- Molecule was rotated: ', reformat_reason(6)
        write(*,'(3x,a,i0)') '- Discrete operations: ', reformat_reason(7)
  end if

end subroutine print_reformat_summary

subroutine psi_to_psig(n,nvctr_c,nvctr_f,nseg_c,nseg_f,keyvloc,keygloc,jstart,psi,psig)
  use module_base
  implicit none

  integer, dimension(3), intent(in) :: n
  integer, intent(in) :: nseg_c, nseg_f, nvctr_c, nvctr_f
  integer, dimension(nseg_c+nseg_f), intent(in) :: keyvloc
  integer, dimension(2,nseg_c+nseg_f), intent(in) :: keygloc
  integer, intent(inout) :: jstart
  real(wp), dimension(jstart:jstart+nvctr_c+7*nvctr_f), intent(in) :: psi
  real(wp), dimension(0:n(1),2,0:n(2),2,0:n(3),2), intent(out) :: psig

  ! local variables
  integer :: iseg, jj, j0, j1, i, ii, i0, i1, i2, i3

  call razero(8*(n(1)+1)*(n(2)+1)*(n(3)+1),psig(0,1,0,1,0,1))

  ! coarse part
  do iseg=1,nseg_c
     jj=keyvloc(iseg)
     j0=keygloc(1,iseg)
     j1=keygloc(2,iseg)
     ii=j0-1
     i3=ii/((n(1)+1)*(n(2)+1))
     ii=ii-i3*(n(1)+1)*(n(2)+1)
     i2=ii/(n(1)+1)
     i0=ii-i2*(n(1)+1)
     i1=i0+j1-j0
     do i=i0,i1
        psig(i,1,i2,1,i3,1) = psi(jstart)
        jstart=jstart+1
     end do
  end do
   
  ! fine part
  do iseg=1,nseg_f
     jj=keyvloc(nseg_c + iseg)
     j0=keygloc(1,nseg_c + iseg)
     j1=keygloc(2,nseg_c + iseg)
     ii=j0-1
     i3=ii/((n(1)+1)*(n(2)+1))
     ii=ii-i3*(n(1)+1)*(n(2)+1)
     i2=ii/(n(1)+1)
     i0=ii-i2*(n(1)+1)
     i1=i0+j1-j0
     do i=i0,i1
        psig(i,2,i2,1,i3,1)=psi(jstart+0)
        psig(i,1,i2,2,i3,1)=psi(jstart+1)
        psig(i,2,i2,2,i3,1)=psi(jstart+2)
        psig(i,1,i2,1,i3,2)=psi(jstart+3)
        psig(i,2,i2,1,i3,2)=psi(jstart+4)
        psig(i,1,i2,2,i3,2)=psi(jstart+5)
        psig(i,2,i2,2,i3,2)=psi(jstart+6)
        jstart=jstart+7
     end do
  end do

end subroutine psi_to_psig


<|MERGE_RESOLUTION|>--- conflicted
+++ resolved
@@ -2483,50 +2483,6 @@
      isforb=isforb+ref_frags(ifrag_ref)%fbasis%forbs%norb
   end do
 
-<<<<<<< HEAD
-=======
-  ! copy from coeff fragment to global coeffs - take occupied ones first, then unoccupied
-  ! (ideally reorder these by eval?)
-  isforb=0
-  jsforb=0
-  call to_zero(tmb%orbs%norb*tmb%orbs%norb, tmb%coeff(1,1))
-  do ifrag=1,input_frag%nfrag
-     ! find reference fragment this corresponds to
-     ifrag_ref=input_frag%frag_index(ifrag)
-
-     do itmb=1,ref_frags(ifrag_ref)%fbasis%forbs%norb
-        do jtmb=1,ref_frags(ifrag_ref)%nksorb
-           tmb%coeff(isforb+itmb,jsforb+jtmb)=ref_frags(ifrag_ref)%coeff(itmb,jtmb)
-        end do
-     end do
-
-     isforb=isforb+ref_frags(ifrag_ref)%fbasis%forbs%norb
-     jsforb=jsforb+ref_frags(ifrag_ref)%nksorb
-  end do
-
-  isforb=0
-  do ifrag=1,input_frag%nfrag
-     ! find reference fragment this corresponds to
-     ifrag_ref=input_frag%frag_index(ifrag)
-     do itmb=1,ref_frags(ifrag_ref)%fbasis%forbs%norb
-        do jtmb=ref_frags(ifrag_ref)%nksorb+1,ref_frags(ifrag_ref)%fbasis%forbs%norb
-           tmb%coeff(isforb+itmb,jsforb+jtmb-ref_frags(ifrag_ref)%nksorb)=ref_frags(ifrag_ref)%coeff(itmb,jtmb)
-        end do
-     end do
-
-     isforb=isforb+ref_frags(ifrag_ref)%fbasis%forbs%norb
-     jsforb=jsforb+ref_frags(ifrag_ref)%fbasis%forbs%norb-ref_frags(ifrag_ref)%nksorb
-  end do
-
-!!$open(10)
-!!$  do itmb=1,tmb%orbs%norb
-!!$     do jtmb=1,tmb%orbs%norb
-!!$        if (iproc==0) write(10,*) jtmb,itmb,tmb%coeff(jtmb,itmb)
-!!$     end do
-!!$  end do
-!!$close(10)
-!!$call mpi_barrier(bigdft_mpi%mpi_comm,ierr)
->>>>>>> ef815aa6
 
   call cpu_time(tr1)
   call system_clock(ncount2,ncount_rate,ncount_max)
