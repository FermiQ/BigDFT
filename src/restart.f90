!> @file
!!  Routines to do restart
!! @author
!!    Copyright (C) 2007-2011 BigDFT group
!!    This file is distributed under the terms of the
!!    GNU General Public License, see ~/COPYING file
!!    or http://www.gnu.org/copyleft/gpl.txt .
!!    For the list of contributors, see ~/AUTHORS 


!>  Copy old wavefunctions from psi to psi_old
subroutine copy_old_wavefunctions(nproc,orbs,n1,n2,n3,wfd,psi,&
     n1_old,n2_old,n3_old,wfd_old,psi_old)
  use module_base
  use module_types
  implicit none
  integer, intent(in) :: nproc,n1,n2,n3
  type(orbitals_data), intent(in) :: orbs
  type(wavefunctions_descriptors), intent(inout) :: wfd,wfd_old
  integer, intent(out) :: n1_old,n2_old,n3_old
  real(wp), dimension(:), pointer :: psi,psi_old
  !Local variables
  character(len=*), parameter :: subname='copy_old_wavefunctions'
  real(kind=8), parameter :: eps_mach=1.d-12
  integer :: iseg,j,ind1,iorb,i_all,i_stat,oidx,sidx !n(c) nvctrp_old
  real(kind=8) :: tt

  wfd_old%nvctr_c = wfd%nvctr_c
  wfd_old%nvctr_f = wfd%nvctr_f
  wfd_old%nseg_c  = wfd%nseg_c
  wfd_old%nseg_f  = wfd%nseg_f

  !allocations
  call allocate_wfd(wfd_old,subname)

  do iseg=1,wfd_old%nseg_c+wfd_old%nseg_f
     wfd_old%keyg(1,iseg)    = wfd%keyg(1,iseg)
     wfd_old%keyg(2,iseg)    = wfd%keyg(2,iseg)
     wfd_old%keyv(iseg)      = wfd%keyv(iseg)
  enddo
  !deallocation
  call deallocate_wfd(wfd,subname)

  n1_old = n1
  n2_old = n2
  n3_old = n3

  !add the number of distributed point for the compressed wavefunction
  tt=dble(wfd_old%nvctr_c+7*wfd_old%nvctr_f)/dble(nproc)
  !n(c) nvctrp_old=int((1.d0-eps_mach*tt) + tt)

  allocate(psi_old((wfd_old%nvctr_c+7*wfd_old%nvctr_f)*orbs%norbp*orbs%nspinor+ndebug),&
       stat=i_stat)
  call memocc(i_stat,psi_old,'psi_old',subname)

  do iorb=1,orbs%norbp
     tt=0.d0
     oidx=(iorb-1)*orbs%nspinor+1
     do sidx=oidx,oidx+orbs%nspinor-1
        do j=1,wfd_old%nvctr_c+7*wfd_old%nvctr_f
           ind1=j+(wfd_old%nvctr_c+7*wfd_old%nvctr_f)*(sidx-1)
           psi_old(ind1)= psi(ind1)
           tt=tt+real(psi(ind1),kind=8)**2
        enddo
     end do

     tt=sqrt(tt)
     if (abs(tt-1.d0) > 1.d-8) then
        write(*,*)'wrong psi_old',iorb,tt
        stop 
     end if
  enddo
  !deallocation
  i_all=-product(shape(psi))*kind(psi)
  deallocate(psi,stat=i_stat)
  call memocc(i_stat,i_all,'psi',subname)

END SUBROUTINE copy_old_wavefunctions


!>   Reformat wavefunctions if the mesh have changed (in a restart)
subroutine reformatmywaves(iproc,orbs,at,&
     hx_old,hy_old,hz_old,n1_old,n2_old,n3_old,rxyz_old,wfd_old,psi_old,&
     hx,hy,hz,n1,n2,n3,rxyz,wfd,psi)
  use module_base
  use module_types
  implicit none
  integer, intent(in) :: iproc,n1_old,n2_old,n3_old,n1,n2,n3
  real(gp), intent(in) :: hx_old,hy_old,hz_old,hx,hy,hz
  type(wavefunctions_descriptors), intent(in) :: wfd,wfd_old
  type(atoms_data), intent(in) :: at
  type(orbitals_data), intent(in) :: orbs
  real(gp), dimension(3,at%nat), intent(in) :: rxyz,rxyz_old
  real(wp), dimension(wfd_old%nvctr_c+7*wfd_old%nvctr_f,orbs%nspinor*orbs%norbp), intent(in) :: psi_old
  real(wp), dimension(wfd%nvctr_c+7*wfd%nvctr_f,orbs%nspinor*orbs%norbp), intent(out) :: psi
  !Local variables
  character(len=*), parameter :: subname='reformatmywaves'
  logical :: reformat,perx,pery,perz
  integer :: iat,iorb,j,i_stat,i_all,jj,j0,j1,ii,i0,i1,i2,i3,i,iseg,nb1,nb2,nb3
  real(gp) :: tx,ty,tz,displ,mindist
  real(wp), dimension(:,:,:), allocatable :: psifscf
  real(wp), dimension(:,:,:,:,:,:), allocatable :: psigold

  !conditions for periodicity in the three directions
  perx=(at%geocode /= 'F')
  pery=(at%geocode == 'P')
  perz=(at%geocode /= 'F')

  !buffers realted to periodicity
  !WARNING: the boundary conditions are not assumed to change between new and old
  call ext_buffers_coarse(perx,nb1)
  call ext_buffers_coarse(pery,nb2)
  call ext_buffers_coarse(perz,nb3)


  allocate(psifscf(-nb1:2*n1+1+nb1,-nb2:2*n2+1+nb2,-nb3:2*n3+1+nb3+ndebug),stat=i_stat)
  call memocc(i_stat,psifscf,'psifscf',subname)

  tx=0.0_gp 
  ty=0.0_gp
  tz=0.0_gp

  do iat=1,at%nat
     tx=tx+mindist(perx,at%alat1,rxyz(1,iat),rxyz_old(1,iat))**2
     ty=ty+mindist(pery,at%alat2,rxyz(2,iat),rxyz_old(2,iat))**2
     tz=tz+mindist(perz,at%alat3,rxyz(3,iat),rxyz_old(3,iat))**2
  enddo
  displ=sqrt(tx+ty+tz)
!  write(100+iproc,*) 'displacement',dis
!  write(100+iproc,*) 'rxyz ',rxyz
!  write(100+iproc,*) 'rxyz_old ',rxyz_old

  !reformatting criterion
  if (hx == hx_old .and. hy == hy_old .and. hz == hz_old .and. &
       wfd_old%nvctr_c  == wfd%nvctr_c .and. wfd_old%nvctr_f == wfd%nvctr_f .and.&
       n1_old  == n1  .and. n2_old == n2 .and. n3_old == n3  .and.  displ <  1.d-3  ) then
     reformat=.false.
     if (iproc==0) then
        write(*,'(1x,a)',advance='NO')&
         'The wavefunctions do not need reformatting and can be imported directly...   '
       !  '-------------------------------------------------------------- Wavefunctions Restart'
     end if
  else
     reformat=.true.
     if (iproc==0) then
        write(*,'(1x,a)')&
         'The wavefunctions need reformatting because:                                 '
        if (hx /= hx_old .or. hy /= hy_old .or. hz /= hz_old) then 
           write(*,"(4x,a,6(1pe20.12))") &
                '  hgrid_old /= hgrid  ',hx_old,hy_old,hz_old,hx,hy,hz
        else if (wfd_old%nvctr_c /= wfd%nvctr_c) then
           write(*,"(4x,a,2i8)") &
                'nvctr_c_old /= nvctr_c',wfd_old%nvctr_c,wfd%nvctr_c
        else if (wfd_old%nvctr_f /= wfd%nvctr_f)  then
           write(*,"(4x,a,2i8)") &
                'nvctr_f_old /= nvctr_f',wfd_old%nvctr_f,wfd%nvctr_f
        else if (n1_old /= n1  .or. n2_old /= n2 .or. n3_old /= n3 )  then  
           write(*,"(4x,a,6i5)") &
                'cell size has changed ',n1_old,n1  , n2_old,n2 , n3_old,n3
        else
           write(*,"(4x,a,3(1pe19.12))") &
                'molecule was shifted  ' , tx,ty,tz
        endif
           write(*,"(1x,a)",advance='NO')& 
                'Reformatting...'
     end if
     !calculate the new grid values
     
!check
!        write(100+iproc,'(1x,a)')&
!         'The wavefunctions need reformatting because:                                 '
!        if (hgrid_old.ne.hgrid) then 
!           write(100+iproc,"(4x,a,1pe20.12)") &
!                '  hgrid_old /= hgrid  ',hgrid_old, hgrid
!        else if (wfd_old%nvctr_c.ne.wfd%nvctr_c) then
!           write(100+iproc,"(4x,a,2i8)") &
!                'nvctr_c_old /= nvctr_c',wfd_old%nvctr_c,wfd%nvctr_c
!        else if (wfd_old%nvctr_f.ne.wfd%nvctr_f)  then
!           write(100+iproc,"(4x,a,2i8)") &
!                'nvctr_f_old /= nvctr_f',wfd_old%nvctr_f,wfd%nvctr_f
!        else if (n1_old.ne.n1  .or. n2_old.ne.n2 .or. n3_old.ne.n3 )  then  
!           write(100+iproc,"(4x,a,6i5)") &
!                'cell size has changed ',n1_old,n1  , n2_old,n2 , n3_old,n3
!        else
!           write(100+iproc,"(4x,a,3(1pe19.12))") &
!                'molecule was shifted  ' , tx,ty,tz
!        endif
!checkend
  end if

  do iorb=1,orbs%norbp*orbs%nspinor

     if (.not. reformat) then
!write(100+iproc,*) 'no reformatting' 

        do j=1,wfd_old%nvctr_c
           psi(j,iorb)=psi_old(j, iorb)
        enddo
        do j=1,7*wfd_old%nvctr_f-6,7
           psi(wfd%nvctr_c+j+0,iorb)=psi_old(wfd%nvctr_c+j+0,iorb)
           psi(wfd%nvctr_c+j+1,iorb)=psi_old(wfd%nvctr_c+j+1,iorb)
           psi(wfd%nvctr_c+j+2,iorb)=psi_old(wfd%nvctr_c+j+2,iorb)
           psi(wfd%nvctr_c+j+3,iorb)=psi_old(wfd%nvctr_c+j+3,iorb)
           psi(wfd%nvctr_c+j+4,iorb)=psi_old(wfd%nvctr_c+j+4,iorb)
           psi(wfd%nvctr_c+j+5,iorb)=psi_old(wfd%nvctr_c+j+5,iorb)
           psi(wfd%nvctr_c+j+6,iorb)=psi_old(wfd%nvctr_c+j+6,iorb)
        enddo

     else

        allocate(psigold(0:n1_old,2,0:n2_old,2,0:n3_old,2+ndebug),stat=i_stat)
        call memocc(i_stat,psigold,'psigold',subname)

        call razero(8*(n1_old+1)*(n2_old+1)*(n3_old+1),psigold)

        ! coarse part
        do iseg=1,wfd_old%nseg_c
           jj=wfd_old%keyv(iseg)
           j0=wfd_old%keyg(1,iseg)
           j1=wfd_old%keyg(2,iseg)
           ii=j0-1
           i3=ii/((n1_old+1)*(n2_old+1))
           ii=ii-i3*(n1_old+1)*(n2_old+1)
           i2=ii/(n1_old+1)
           i0=ii-i2*(n1_old+1)
           i1=i0+j1-j0
           do i=i0,i1
              psigold(i,1,i2,1,i3,1) = psi_old(i-i0+jj,iorb)
           enddo
        enddo

        ! fine part
        do iseg=1,wfd_old%nseg_f
           jj=wfd_old%keyv(wfd_old%nseg_c + iseg)
           j0=wfd_old%keyg(1,wfd_old%nseg_c + iseg)
           j1=wfd_old%keyg(2,wfd_old%nseg_c + iseg)
           ii=j0-1
           i3=ii/((n1_old+1)*(n2_old+1))
           ii=ii-i3*(n1_old+1)*(n2_old+1)
           i2=ii/(n1_old+1)
           i0=ii-i2*(n1_old+1)
           i1=i0+j1-j0
           do i=i0,i1
              psigold(i,2,i2,1,i3,1)=psi_old(wfd_old%nvctr_c+1+7*(i-i0+jj-1), iorb)
              psigold(i,1,i2,2,i3,1)=psi_old(wfd_old%nvctr_c+2+7*(i-i0+jj-1), iorb)
              psigold(i,2,i2,2,i3,1)=psi_old(wfd_old%nvctr_c+3+7*(i-i0+jj-1), iorb)
              psigold(i,1,i2,1,i3,2)=psi_old(wfd_old%nvctr_c+4+7*(i-i0+jj-1), iorb)
              psigold(i,2,i2,1,i3,2)=psi_old(wfd_old%nvctr_c+5+7*(i-i0+jj-1), iorb)
              psigold(i,1,i2,2,i3,2)=psi_old(wfd_old%nvctr_c+6+7*(i-i0+jj-1), iorb)
              psigold(i,2,i2,2,i3,2)=psi_old(wfd_old%nvctr_c+7+7*(i-i0+jj-1), iorb)
           enddo
        enddo

!write(100+iproc,*) 'norm psigold ',dnrm2(8*(n1_old+1)*(n2_old+1)*(n3_old+1),psigold,1)

        call reformatonewave(displ,wfd,at,hx_old,hy_old,hz_old, & !n(m)
             n1_old,n2_old,n3_old,rxyz_old,psigold,hx,hy,hz,&
             n1,n2,n3,rxyz,psifscf,psi(1,iorb))

        i_all=-product(shape(psigold))*kind(psigold)
        deallocate(psigold,stat=i_stat)
        call memocc(i_stat,i_all,'psigold',subname)
     end if
  end do

  i_all=-product(shape(psifscf))*kind(psifscf)
  deallocate(psifscf,stat=i_stat)
  call memocc(i_stat,i_all,'psifscf',subname)

  if (iproc==0) write(*,"(1x,a)")'done.'

END SUBROUTINE reformatmywaves


!>  Reads wavefunction from file and transforms it properly if hgrid or size of simulation cell
!!  have changed
subroutine readmywaves(iproc,filename,orbs,n1,n2,n3,hx,hy,hz,at,rxyz_old,rxyz,  & 
     wfd,psi,orblist)
  use module_base
  use module_types
  use module_interfaces, except_this_one => readmywaves
  implicit none
  integer, intent(in) :: iproc,n1,n2,n3
  real(gp), intent(in) :: hx,hy,hz
  type(wavefunctions_descriptors), intent(in) :: wfd
  type(orbitals_data), intent(inout) :: orbs
  type(atoms_data), intent(in) :: at
  real(gp), dimension(3,at%nat), intent(in) :: rxyz
  real(gp), dimension(3,at%nat), intent(out) :: rxyz_old
  real(wp), dimension(wfd%nvctr_c+7*wfd%nvctr_f,orbs%nspinor,orbs%norbp), intent(out) :: psi
  character(len=*), intent(in) :: filename
  integer, dimension(orbs%norb), optional :: orblist
  !Local variables
  character(len=*), parameter :: subname='readmywaves'
  logical :: perx,pery,perz,exists
  integer :: ncount1,ncount_rate,ncount_max,iorb,iiorb,i_stat,i_all,ncount2,nb1,nb2,nb3,iorb_out,ispinor,isuffix
  real(kind=4) :: tr0,tr1
  real(kind=8) :: tel
  real(wp), dimension(:,:,:), allocatable :: psifscf
  integer, dimension(orbs%norb) :: orblist2

  isuffix = index(filename, ".etsf", back = .true.)
  exists=(isuffix > 0) !the file is written in binary format

  !inquire(file=trim(filename)//".etsf",exist=exists)
  if (exists) then
<<<<<<< HEAD
     !construct the orblist or us the one in argument
=======
     !construct the orblist or use the one in argument
>>>>>>> 01b57ec3
     do nb1 = 1, orbs%norb
     orblist2(nb1) = nb1
     if(present(orblist)) orblist2(nb1) = orblist(nb1) 
     end do

     if (iproc ==0) write(*,*) "Reading wavefunctions in ETSF file format."
     call read_waves_etsf(iproc,filename,orbs,n1,n2,n3,hx,hy,hz,at,rxyz_old,rxyz,  & 
          wfd,psi, orblist2)
  else
     call cpu_time(tr0)
     call system_clock(ncount1,ncount_rate,ncount_max)

     !conditions for periodicity in the three directions
     perx=(at%geocode /= 'F')
     pery=(at%geocode == 'P')
     perz=(at%geocode /= 'F')

     !buffers related to periodicity
     !WARNING: the boundary conditions are not assumed to change between new and old
     call ext_buffers_coarse(perx,nb1)
     call ext_buffers_coarse(pery,nb2)
     call ext_buffers_coarse(perz,nb3)

     allocate(psifscf(-nb1:2*n1+1+nb1,-nb2:2*n2+1+nb2,-nb3:2*n3+1+nb3+ndebug),stat=i_stat)
     call memocc(i_stat,psifscf,'psifscf',subname)

     !inquire(file=trim(filename)//".bin.0001",exist=exists) !old approach
     isuffix = index(filename, ".bin", back = .true.)
     exists=(isuffix > 0) !the file is written in binary format
     if (exists) then
        if (iproc ==0) write(*,*) "Reading wavefunctions in BigDFT binary file format."
     else
        if (iproc ==0) write(*,*) "Reading wavefunctions in plain text file format."
     end if

     do iiorb=1,orbs%norbp!*orbs%nspinor
        iorb = iiorb                                         ! switching if a particular list of orbitals is needed
        if(present(orblist)) iorb = orblist(iiorb+orbs%isorb)

!!$        write(f4,'(i4.4)') iorb+orbs%isorb*orbs%nspinor
!!$        if (exists) then
!!$           filename_ = filename//".bin."//f4
!!$           open(unit=99,file=filename_,status='unknown',form="unformatted")
!!$        else
!!$           filename_ = trim(filename)//"."//f4
!!$           open(unit=99,file=trim(filename_),status='unknown')
!!$        end if
!!$           call readonewave(99, .not.exists,iorb+orbs%isorb*orbs%nspinor,iproc,n1,n2,n3, &
!!$                & hx,hy,hz,at,wfd,rxyz_old,rxyz,&
!!$                psi(1,iorb),orbs%eval((iorb-1)/orbs%nspinor+1+orbs%isorb),psifscf)

        do ispinor=1,orbs%nspinor
           if(present(orblist)) then
              call open_filename_of_iorb(99,exists,filename,orbs,iorb,ispinor,iorb_out, orblist(iorb+orbs%isorb))
           else
              call open_filename_of_iorb(99,exists,filename,orbs,iorb,ispinor,iorb_out)
           end if           
           call readonewave(99, .not.exists,iorb_out,iproc,n1,n2,n3, &
                & hx,hy,hz,at,wfd,rxyz_old,rxyz,&
                psi(1,ispinor,iorb),orbs%eval(orbs%isorb+iorb),psifscf)
           close(99)
        end do

     end do

     i_all=-product(shape(psifscf))*kind(psifscf)
     deallocate(psifscf,stat=i_stat)
     call memocc(i_stat,i_all,'psifscf',subname)

     call cpu_time(tr1)
     call system_clock(ncount2,ncount_rate,ncount_max)
     tel=dble(ncount2-ncount1)/dble(ncount_rate)
     write(*,'(a,i4,2(1x,1pe10.3))') '- READING WAVES TIME',iproc,tr1-tr0,tel
  end if
END SUBROUTINE readmywaves

subroutine verify_file_presence(filerad,orbs,iformat)
  use module_base
  use module_types
  implicit none
  character(len=*), intent(in) :: filerad
  type(orbitals_data), intent(in) :: orbs
  integer, intent(out) :: iformat
  !local variables
  character(len=50) :: filename
  logical :: onefile,allfiles
  integer :: iorb,ispinor,iorb_out,ierr
  
  allfiles=.true.

  !first try with plain files
  loop_plain: do iorb=1,orbs%norbp
     do ispinor=1,orbs%nspinor
        call filename_of_iorb(.false.,trim(filerad),orbs,iorb,ispinor,filename,iorb_out)
        inquire(file=filename,exist=onefile)
        allfiles=allfiles .and. onefile
        if (.not. allfiles) then
           exit loop_plain
        end if
     end do
  end do loop_plain
  !reduce the result among the other processors
  call mpiallred(allfiles,1,MPI_LAND,MPI_COMM_WORLD,ierr)
 
  if (allfiles) then
     iformat=1
     return
  end if

  !Otherwise  test binary files.
  if (.not. allfiles) then           
     allfiles = .true.
     loop_binary: do iorb=1,orbs%norbp
        do ispinor=1,orbs%nspinor
           call filename_of_iorb(.true.,trim(filerad) // ".bin",orbs,iorb,ispinor,filename,iorb_out)

           inquire(file=filename,exist=onefile)
           allfiles=allfiles .and. onefile
           if (.not. allfiles) then
              exit loop_binary
           end if

        end do
     end do loop_binary
     !reduce the result among the other processors
     call mpiallred(allfiles,1,MPI_LAND,MPI_COMM_WORLD,ierr)
  end if

  if (allfiles) then
     iformat=2
     return
  end if

  !otherwise, switch to normal input guess
  iformat=0

end subroutine verify_file_presence

!> Associate to the absolute value of orbital a filename which depends of the k-point and 
!! of the spin sign
subroutine filename_of_iorb(lbin,filename,orbs,iorb,ispinor,filename_out,iorb_out,iiorb)
  use module_base
  use module_types
  implicit none
  character(len=*), intent(in) :: filename
  logical, intent(in) :: lbin
  integer, intent(in) :: iorb,ispinor
  type(orbitals_data), intent(in) :: orbs
  character(len=*) :: filename_out
  integer, intent(out) :: iorb_out
  integer, intent(in), optional :: iiorb
  !local variables
  character(len=1) :: spintype,realimag
  character(len=3) :: f3
  character(len=4) :: f4
  character(len=7) :: completename
  integer :: ikpt
  real(gp) :: spins

  !calculate k-point
  ikpt=orbs%iokpt(iorb)
  write(f3,'(i3.3)') ikpt !not more than 999 kpts
  !see if the wavefunction is real or imaginary
  if(modulo(ispinor,2)==0) then
     realimag='I'
  else
     realimag='R'
  end if
  !calculate the spin sector
  spins=orbs%spinsgn(orbs%isorb+iorb)
  if(orbs%nspinor == 4) then
     if (ispinor <=2) then
        spintype='A'
     else
        spintype='B'
     end if
  else
     if (spins==1.0_gp) then
        spintype='U'
     else
        spintype='D'
     end if
  end if
  !no spin polarization if nspin=1
  if (orbs%nspin==1) spintype='N'

  !calculate the actual orbital value
  iorb_out=iorb+orbs%isorb-(ikpt-1)*orbs%norb
  if(present(iiorb)) iorb_out = iiorb
  !purge the value from the spin sign
  if (spins==-1.0_gp) iorb_out=iorb_out-orbs%norbu

  !value of the orbital 
  write(f4,'(i4.4)') iorb_out

  !complete the information in the name of the orbital
  completename='-'//f3//'-'//spintype//realimag

  if (lbin) then
     filename_out = trim(filename)//completename//".bin."//f4
  else
     filename_out = trim(filename)//completename//"."//f4
  end if

end subroutine filename_of_iorb


!> Associate to the absolute value of orbital a filename which depends of the k-point and 
!! of the spin sign
subroutine open_filename_of_iorb(unitfile,lbin,filename,orbs,iorb,ispinor,iorb_out,iiorb)
  use module_base
  use module_types
  use module_interfaces, except_this_one => open_filename_of_iorb
  implicit none
  character(len=*), intent(in) :: filename
  logical, intent(in) :: lbin
  integer, intent(in) :: iorb,ispinor,unitfile
  type(orbitals_data), intent(in) :: orbs
  integer, intent(out) :: iorb_out
  integer, intent(in), optional :: iiorb
  !local variables
  character(len=50) :: filename_out

  if(present(iiorb)) then   
     call filename_of_iorb(lbin,filename,orbs,iorb,ispinor,filename_out,iorb_out,iiorb) 
  else
     call filename_of_iorb(lbin,filename,orbs,iorb,ispinor,filename_out,iorb_out)
  end if

  if (lbin) then
     open(unit=unitfile,file=trim(filename_out),status='unknown',form="unformatted")
  else
     open(unit=unitfile,file=trim(filename_out),status='unknown')
  end if

end subroutine open_filename_of_iorb

!>   Write all my wavefunctions in files by calling writeonewave
subroutine writemywaves(iproc,filename,orbs,n1,n2,n3,hx,hy,hz,at,rxyz,wfd,psi)
  use module_types
  use module_base
  use module_interfaces, except_this_one => writeonewave
  implicit none
  integer, intent(in) :: iproc,n1,n2,n3
  real(gp), intent(in) :: hx,hy,hz
  type(atoms_data), intent(in) :: at
  type(orbitals_data), intent(in) :: orbs
  type(wavefunctions_descriptors), intent(in) :: wfd
  real(gp), dimension(3,at%nat), intent(in) :: rxyz
  real(wp), dimension(wfd%nvctr_c+7*wfd%nvctr_f,orbs%nspinor,orbs%norbp), intent(in) :: psi
  character(len=*), intent(in) :: filename
  !Local variables
  integer :: ncount1,ncount_rate,ncount_max,iorb,ncount2,isuffix,iorb_out,ispinor
  real(kind=4) :: tr0,tr1
  real(kind=8) :: tel

  if (iproc == 0) write(*,"(1x,A,A,a)") "Write wavefunctions to file: ", trim(filename),'.*'
  isuffix = index(filename, ".etsf", back = .true.)
  if (isuffix <= 0) isuffix = index(filename, ".etsf.nc", back = .true.)
  if (isuffix > 0) then
     call write_waves_etsf(iproc,filename,orbs,n1,n2,n3,hx,hy,hz,at,rxyz,wfd,psi)
  else
     call cpu_time(tr0)
     call system_clock(ncount1,ncount_rate,ncount_max)

     isuffix = index(filename, ".bin", back = .true.)

     ! Plain BigDFT files.
     do iorb=1,orbs%norbp!*orbs%nspinor

!!$        write(f4,'(i4.4)')  iorb+orbs%isorb*orbs%nspinor
!!$        filename_ = trim(filename)//"."//f4
!!$        if (verbose > 2) write(*,*) 'opening ',filename_
!!$        if (isuffix <= 0) then
!!$           open(unit=99,file=filename_,status='unknown')
!!$        else
!!$           open(unit=99,file=trim(filename_),status='unknown',form="unformatted")
!!$        end if
!!$        call writeonewave(99,(isuffix <= 0),iorb+orbs%isorb*orbs%nspinor,n1,n2,n3,hx,hy,hz,at%nat,rxyz,  & 
!!$             wfd%nseg_c,wfd%nvctr_c,wfd%keyg(1,1),wfd%keyv(1),  & 
!!$             wfd%nseg_f,wfd%nvctr_f,wfd%keyg(1,wfd%nseg_c+1),wfd%keyv(wfd%nseg_c+1), & 
!!$             psi(1,iorb),psi(wfd%nvctr_c+1,iorb), &
!!$             orbs%eval((iorb-1)/orbs%nspinor+1+orbs%isorb))
!!$        close(99)

        do ispinor=1,orbs%nspinor
           call open_filename_of_iorb(99,(isuffix > 0),filename,orbs,iorb,ispinor,iorb_out)           
           call writeonewave(99,(isuffix <= 0),iorb_out,n1,n2,n3,hx,hy,hz,at%nat,rxyz,  & 
                wfd%nseg_c,wfd%nvctr_c,wfd%keyg(1,1),wfd%keyv(1),  & 
                wfd%nseg_f,wfd%nvctr_f,wfd%keyg(1,wfd%nseg_c+1),wfd%keyv(wfd%nseg_c+1), & 
                psi(1,ispinor,iorb),psi(wfd%nvctr_c+1,ispinor,iorb), &
                orbs%eval(iorb+orbs%isorb))
           close(99)
        end do




     enddo

     call cpu_time(tr1)
     call system_clock(ncount2,ncount_rate,ncount_max)
     tel=dble(ncount2-ncount1)/dble(ncount_rate)
     write(*,'(a,i4,2(1x,1pe10.3))') '- WRITE WAVES TIME',iproc,tr1-tr0,tel
     !write(*,'(a,1x,i0,a)') '- iproc',iproc,' finished writing waves'
  end if

END SUBROUTINE writemywaves<|MERGE_RESOLUTION|>--- conflicted
+++ resolved
@@ -293,7 +293,7 @@
   !Local variables
   character(len=*), parameter :: subname='readmywaves'
   logical :: perx,pery,perz,exists
-  integer :: ncount1,ncount_rate,ncount_max,iorb,iiorb,i_stat,i_all,ncount2,nb1,nb2,nb3,iorb_out,ispinor,isuffix
+  integer :: ncount1,ncount_rate,ncount_max,iorb,i_stat,i_all,ncount2,nb1,nb2,nb3,iorb_out,ispinor,isuffix
   real(kind=4) :: tr0,tr1
   real(kind=8) :: tel
   real(wp), dimension(:,:,:), allocatable :: psifscf
@@ -304,11 +304,7 @@
 
   !inquire(file=trim(filename)//".etsf",exist=exists)
   if (exists) then
-<<<<<<< HEAD
-     !construct the orblist or us the one in argument
-=======
      !construct the orblist or use the one in argument
->>>>>>> 01b57ec3
      do nb1 = 1, orbs%norb
      orblist2(nb1) = nb1
      if(present(orblist)) orblist2(nb1) = orblist(nb1) 
@@ -344,9 +340,7 @@
         if (iproc ==0) write(*,*) "Reading wavefunctions in plain text file format."
      end if
 
-     do iiorb=1,orbs%norbp!*orbs%nspinor
-        iorb = iiorb                                         ! switching if a particular list of orbitals is needed
-        if(present(orblist)) iorb = orblist(iiorb+orbs%isorb)
+     do iorb=1,orbs%norbp!*orbs%nspinor
 
 !!$        write(f4,'(i4.4)') iorb+orbs%isorb*orbs%nspinor
 !!$        if (exists) then
@@ -388,6 +382,7 @@
 subroutine verify_file_presence(filerad,orbs,iformat)
   use module_base
   use module_types
+  use module_interfaces
   implicit none
   character(len=*), intent(in) :: filerad
   type(orbitals_data), intent(in) :: orbs
