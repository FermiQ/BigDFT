--- conflicted
+++ resolved
@@ -1633,11 +1633,8 @@
   real(kind=4) :: tr0,tr1
   real(kind=8) :: tel
 
-<<<<<<< HEAD
-=======
   unitwf=99
   binary=iformat /= WF_FORMAT_ETSF
->>>>>>> 62399b1b
 
   if (iproc == 0) call yaml_map('Write wavefunctions to file', trim(filename)//'.*')
   !if (iproc == 0) write(*,"(1x,A,A,a)") "Write wavefunctions to file: ", trim(filename),'.*'
@@ -1687,17 +1684,6 @@
     ! Must be careful, the orbs%norb is the number of basis functions
     ! while the norb is the number of orbitals.
     if(iproc == 0) then
-<<<<<<< HEAD
-      if(iformat == WF_FORMAT_PLAIN) then
-         open(99, file=filename//'_coeff.bin', status='unknown',form='formatted')
-      else
-         open(99, file=filename//'_coeff.bin', status='unknown',form='unformatted')
-      end if
-      call writeLinearCoefficients(99,(iformat == WF_FORMAT_PLAIN),at%astruct%nat,rxyz,orbs%norb,&
-           nelec,nfvctr,coeff,orbs%eval)
-      close(99)
-    end if
-=======
        call f_open_file(unitwf,file=filename//'_coeff.bin',&
             binary=binary)
        !if(iformat == WF_FORMAT_PLAIN) then
@@ -1709,7 +1695,6 @@
            nelec,coeff,orbs%eval)
       call f_close(unitwf)
    end if
->>>>>>> 62399b1b
      call cpu_time(tr1)
      call system_clock(ncount2,ncount_rate,ncount_max)
      tel=dble(ncount2-ncount1)/dble(ncount_rate)
@@ -1844,14 +1829,6 @@
         if(iproc == 0) then
            full_filename=trim(dir_output)//trim(input_frag%dirname(ifrag_ref))//trim(filename)
  
-<<<<<<< HEAD
-           if(iformat == WF_FORMAT_PLAIN) then
-              open(unitwf, file=trim(full_filename)//'_coeff.bin', status='unknown',form='formatted')
-           else
-              open(unitwf, file=trim(full_filename)//'_coeff.bin', status='unknown',form='unformatted')
-           end if
-           ! Not sure whether this is correct for nspin=2...
-=======
            call f_open_file(unitwf,file=trim(full_filename)//'_coeff.bin',&
                 binary=(iformat /= WF_FORMAT_PLAIN))
            !if(iformat == WF_FORMAT_PLAIN) then
@@ -1859,7 +1836,8 @@
            !else
            !   open(unitwf, file=trim(full_filename)//'_coeff.bin', status='unknown',form='unformatted')
            !end if
->>>>>>> 62399b1b
+           
+           ! Not sure whether this is correct for nspin=2...
            call writeLinearCoefficients(unitwf,(iformat == WF_FORMAT_PLAIN),ref_frags(ifrag_ref)%astruct_frg%nat,&
                 rxyz(:,isfat+1:isfat+ref_frags(ifrag_ref)%astruct_frg%nat),ref_frags(ifrag_ref)%fbasis%forbs%norb,&
                 ref_frags(ifrag_ref)%nelec,&
