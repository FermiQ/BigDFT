--- conflicted
+++ resolved
@@ -1192,10 +1192,6 @@
                tmb%lzd%hgrids,n,phigold,tmb%lzd%hgrids,n_tmp,centre_old_box,centre_new_box,da,&
                frag_trans,psi_tmp(jstart_tmp:))
 
-<<<<<<< HEAD
-=======
-
->>>>>>> 5248ec43
           jstart_tmp=jstart_tmp+tmb%lzd%llr(ilr_tmp)%wfd%nvctr_c+7*tmb%lzd%llr(ilr_tmp)%wfd%nvctr_f
    
           i_all=-product(shape(phigold))*kind(phigold)
