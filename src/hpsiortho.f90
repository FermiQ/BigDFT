!> @file
!!  Application of the Hamiltonian + orthonormalize constraints
!! @author
!!    Copyright (C) 2007-2011 CEA
!!    This file is distributed under the terms of the
!!    GNU General Public License, see ~/COPYING file
!!    or http://www.gnu.org/copyleft/gpl.txt .
!!    For the list of contributors, see ~/AUTHORS 

!> Calculates the application of the Hamiltonian on the wavefunction. The hamiltonian can be self-consistent or not.
!! In the latter case, the potential should be given in the rhov array of denspot structure. 
!! Otherwise, rhov array is filled by the self-consistent density
subroutine psitohpsi(iproc,nproc,atoms,scf,denspot,hxh,hyh,hzh,itrp,iscf,alphamix,mix,ixc,&
     nlpspd,proj,rxyz,linflag,exctxpar,unblock_comms,hx,hy,hz,Lzd,orbs,SIC,confdatarr,GPU,psi,&
     ekin_sum,epot_sum,eexctX,eSIC_DC,eproj_sum,ehart,eexcu,vexcu,rpnrm,xcstr,hpsi)
  use module_base
  use module_types
  use module_interfaces, fake_name => psitohpsi
  use Poisson_Solver
  use m_ab6_mixing
  implicit none
  logical, intent(in) :: scf
  integer, intent(in) :: iproc,nproc,itrp,iscf,ixc,linflag
  character(len=3), intent(in) :: unblock_comms
  real(gp), intent(in) :: hx,hy,hz,hxh,hyh,hzh,alphamix
  type(atoms_data), intent(in) :: atoms
  type(nonlocal_psp_descriptors), intent(in) :: nlpspd
  type(orbitals_data), intent(in) :: orbs
  type(local_zone_descriptors), intent(in) :: Lzd
  type(ab6_mixing_object), intent(in) :: mix
  type(DFT_local_fields), intent(inout) :: denspot
  type(SIC_data), intent(in) :: SIC
  character(len=*), intent(in) :: exctxpar
  real(gp), dimension(3,atoms%nat), intent(in) :: rxyz
  real(wp), dimension(nlpspd%nprojel), intent(in) :: proj
  type(confpot_data), dimension(orbs%norbp), intent(in) :: confdatarr
  type(GPU_pointers), intent(inout) :: GPU
  real(wp), dimension(orbs%npsidim_orbs), intent(in) :: psi
  real(gp), intent(out) :: ekin_sum,epot_sum,eexctX,eproj_sum,eSIC_DC,ehart,eexcu,vexcu,rpnrm
  real(gp), dimension(6), intent(out) :: xcstr
  real(wp), dimension(orbs%npsidim_orbs), intent(out) :: hpsi
  !local variables
  character(len=*), parameter :: subname='psitohpsi'
  logical :: unblock_comms_den,unblock_comms_pot,whilepot
  integer :: nthread_max,ithread,nthread,irhotot_add,irho_add,ispin
  !$ integer :: omp_get_max_threads,omp_get_thread_num,omp_get_num_threads

  !in the default case, non local hamiltonian is done after potential creation
  whilepot=.true.

  nthread_max=1
  ithread=0
  nthread=1
  !control if we have the possibility of using OMP to de-synchronize communication
  !$ nthread_max=omp_get_max_threads()
  

  !decide the communication strategy
  unblock_comms_den=mpi_thread_funneled_is_supported .and. unblock_comms=='DEN' .and. &
      nthread_max > 1 .and. scf ! density is done only if scf is present
  if (unblock_comms_den) whilepot=.false. !anticipate the NlHamiltonian if density should be overlapped

  unblock_comms_pot=mpi_thread_funneled_is_supported .and. unblock_comms=='POT' .and. &
      nthread_max > 1 .and. whilepot

  !calculate the self-consistent potential
  if (scf) then
     ! Potential from electronic charge density 
     call sumrho(iproc,nproc,orbs,Lzd,hxh,hyh,hzh,denspot%dpcom%nscatterarr,&
          GPU,atoms%sym,denspot%rhod,psi,denspot%rho_psi)

     !initialize nested approach 
     !this has always to be done for using OMP parallelization in the 
     !projector case
     !if nesting is not supported, a bigdft_nesting routine should be defined
     !$   call OMP_SET_NESTED(.true.) 
     !$   call OMP_SET_MAX_ACTIVE_LEVELS(2)
     !$ if (unblock_comms_den) then
     !$   call OMP_SET_NUM_THREADS(2)
     !$ else
     !$   call OMP_SET_NUM_THREADS(1)
     !$ end if
     !print *,'how many threads ?' ,nthread_max
     !$OMP PARALLEL DEFAULT(shared), PRIVATE(ithread,nthread)
     !$ ithread=omp_get_thread_num()
     !$ nthread=omp_get_num_threads() !this should be 2 if active
     !print *,'hello, I am thread no.',ithread,' out of',nthread,'of iproc', iproc
     ! thread 0 does mpi communication 
     if (ithread == 0) then
       !communicate density 
        call communicate_density(iproc,nproc,orbs%nspin,hxh,hyh,hzh,Lzd,&
             denspot%rhod,denspot%dpcom%nscatterarr,denspot%rho_psi,denspot%rhov)
        !write(*,*) 'node:', iproc, ', thread:', ithread, 'mpi communication finished!!'
     end if
     if (ithread > 0 .or. nthread==1 .and. .not. whilepot) then
        ! Only the remaining threads do computations (if active) 
        !$ if (unblock_comms_den) then
        !$ call OMP_SET_NUM_THREADS(nthread_max-1)
        !$ else 
        !$ call OMP_SET_NUM_THREADS(nthread_max)
        !$ end if

        !nonlocal hamiltonian
        !$ if (verbose > 2 .and. iproc==0)&
        !$ & print *,'NonLocalHamiltonian with nthread:, out to:' ,omp_get_max_threads(),nthread_max
        if (orbs%npsidim_orbs > 0) call to_zero(orbs%npsidim_orbs,hpsi(1))
        call NonLocalHamiltonianApplication(iproc,atoms,orbs,hx,hy,hz,rxyz,&
             proj,Lzd,nlpspd,psi,hpsi,eproj_sum)
     end if
<<<<<<< HEAD
     !$OMP END PARALLEL
     !finalize the communication scheme
     !$   call OMP_SET_NESTED(.false.) 
     !$   call OMP_SET_NUM_THREADS(nthread_max)
     ithread=0
     nthread=1
  
=======
  end if

  !associate the poisson kernel pointer in case of SIC
  if (ipotmethod == 2 .or. ipotmethod == 3) then
     pkernelSIC => pkernel
  else
     nullify(pkernelSIC)
  end if
 
  !fill the rest of the potential with the exact-exchange terms
  if (ipotmethod==1) then
     n3p=ngatherarr(iproc,1)/(lr%d%n1i*lr%d%n2i)
     !exact exchange for virtual orbitals (needs psirocc)

     !here we have to add the round part
     if (present(psirocc) .and. present(orbsocc)) then
        call exact_exchange_potential_virt(iproc,nproc,at%geocode,orbs%nspin,&
             lr,orbsocc,orbs,ngatherarr(0,1),n3p,&
             0.5_gp*hx,0.5_gp*hy,0.5_gp*hz,pkernel,psirocc,psi,pot(ispot))
        eexctX = 0._gp
     else
        !here the condition for the scheme should be chosen
        if (.not. op2p) then
           call exact_exchange_potential(iproc,nproc,at%geocode,orbs%nspin,&
                lr,orbs,ngatherarr(0,1),n3p,&
                0.5_gp*hx,0.5_gp*hy,0.5_gp*hz,pkernel,psi,pot(ispot),eexctX)
        else
           !the psi should be transformed in real space
           call exact_exchange_potential_round(iproc,nproc,at%geocode,orbs%nspin,lr,orbs,&
                0.5_gp*hx,0.5_gp*hy,0.5_gp*hz,pkernel,psi,pot(ispot),eexctX)
>>>>>>> 8549ffee

     !here the density can be mixed
     if (iscf /= SCF_KIND_DIRECT_MINIMIZATION) then
        if (mix%kind == AB6_MIXING_DENSITY) then
           call mix_rhopot(iproc,nproc,mix%nfft*mix%nspden,alphamix,mix,&
                denspot%rhov,itrp,Lzd%Glr%d%n1i,Lzd%Glr%d%n2i,Lzd%Glr%d%n3i,&
                hx*hy*hz,rpnrm,denspot%dpcom%nscatterarr)
           
           if (iproc == 0 .and. itrp > 1) then
              write( *,'(1x,a,i6,2x,(1x,1pe9.2))') &
                   &   'DENSITY iteration,Delta : (Norm 2/Volume)',itrp,rpnrm
              !yaml output
              !write(70,'(1x,a,1pe9.2,a,i5)')'DENSITY variation: &rpnrm',rpnrm,', #itrp: ',itrp
           end if
           ! xc_init_rho should be put in the mixing routines
           denspot%rhov = abs(denspot%rhov) + 1.0d-20
        end if
     end if
     denspot%rhov_is=ELECTRONIC_DENSITY

     !before creating the potential, save the density in the second part 
     !in the case of NK SIC, so that the potential can be created afterwards
     !copy the density contiguously since the GGA is calculated inside the NK routines
     if (SIC%approach=='NK') then !here the density should be copied somewhere else
        irhotot_add=Lzd%Glr%d%n1i*Lzd%Glr%d%n2i*denspot%dpcom%i3xcsh+1
        irho_add=Lzd%Glr%d%n1i*Lzd%Glr%d%n2i*denspot%dpcom%n3d*orbs%nspin+1
        do ispin=1,orbs%nspin
           call dcopy(Lzd%Glr%d%n1i*Lzd%Glr%d%n2i*denspot%dpcom%n3p,&
                denspot%rhov(irhotot_add),1,denspot%rhov(irho_add),1)
           irhotot_add=irhotot_add+Lzd%Glr%d%n1i*Lzd%Glr%d%n2i*denspot%dpcom%n3d
           irho_add=irho_add+Lzd%Glr%d%n1i*Lzd%Glr%d%n2i*denspot%dpcom%n3p
        end do
     end if

     if(orbs%nspinor==4) then
        !this wrapper can be inserted inside the XC_potential routine
        call PSolverNC(atoms%geocode,'D',iproc,nproc,Lzd%Glr%d%n1i,&
             Lzd%Glr%d%n2i,Lzd%Glr%d%n3i,denspot%dpcom%n3d,ixc,hxh,hyh,hzh,&
             denspot%rhov,denspot%pkernel,denspot%V_ext,ehart,eexcu,vexcu,0.d0,.true.,4)
     else
        call XC_potential(atoms%geocode,'D',iproc,nproc,&
             Lzd%Glr%d%n1i,Lzd%Glr%d%n2i,Lzd%Glr%d%n3i,ixc,hxh,hyh,hzh,&
             denspot%rhov,eexcu,vexcu,orbs%nspin,denspot%rho_C,denspot%V_XC,xcstr)
        denspot%rhov_is=CHARGE_DENSITY
        call H_potential(atoms%geocode,'D',iproc,nproc,&
             Lzd%Glr%d%n1i,Lzd%Glr%d%n2i,Lzd%Glr%d%n3i,hxh,hyh,hzh,&
             denspot%rhov,denspot%pkernel,denspot%V_ext,ehart,0.0_dp,.true.,&
             quiet=denspot%PSquiet) !optional argument
        denspot%rhov_is=HARTREE_POTENTIAL

        !sum the two potentials in rhopot array
        !fill the other part, for spin, polarised
        if (orbs%nspin == 2) then
           call dcopy(Lzd%Glr%d%n1i*Lzd%Glr%d%n2i*denspot%dpcom%n3p,denspot%rhov(1),1,&
                denspot%rhov(1+Lzd%Glr%d%n1i*Lzd%Glr%d%n2i*denspot%dpcom%n3p),1)
        end if
        !spin up and down together with the XC part
        call axpy(Lzd%Glr%d%n1i*Lzd%Glr%d%n2i*denspot%dpcom%n3p*orbs%nspin,&
             1.0_dp,denspot%V_XC(1,1,1,1),1,&
             denspot%rhov(1),1)

     end if

     !here the potential can be mixed
     if (mix%kind == AB6_MIXING_POTENTIAL .and. iscf /= SCF_KIND_DIRECT_MINIMIZATION) then
        call mix_rhopot(iproc,nproc,mix%nfft*mix%nspden,alphamix,mix,&
             denspot%rhov,itrp,Lzd%Glr%d%n1i,Lzd%Glr%d%n2i,Lzd%Glr%d%n3i,hx*hy*hz,rpnrm,denspot%dpcom%nscatterarr)
        if (iproc == 0 .and. itrp > 1) then
           write( *,'(1x,a,i6,2x,(1x,1pe9.2))') &
                &   'POTENTIAL iteration,Delta P (Norm 2/Volume)',itrp,rpnrm
           !yaml output
           !                     write(70,'(1x,a,1pe9.2,a,i5)')'POTENTIAL variation: &rpnrm',rpnrm,', #itrp: ',itrp
        end if
     end if
     denspot%rhov_is=KS_POTENTIAL

  end if

  !non self-consistent case: rhov should be the total potential
  if (denspot%rhov_is/=KS_POTENTIAL) then
     stop 'psitohpsi: KS_potential not available' 
  end if

<<<<<<< HEAD
  !temporary, to be corrected with comms structure
  if (exctxpar == 'OP2P') eexctX = UNINITIALIZED(1.0_gp)

  !initialize nested approach 
  !this has always to be done for using OMP parallelization in the 
  !projector case
  !if nesting is not supported, a bigdft_nesting routine should be defined
  !$   call OMP_SET_NESTED(.true.) 
  !$   call OMP_SET_MAX_ACTIVE_LEVELS(2)
  !$ if (unblock_comms_pot) then
  !$   call OMP_SET_NUM_THREADS(2)
  !$ else
  !$   call OMP_SET_NUM_THREADS(1)
  !$ end if
  !print *,'how many threads ?' ,nthread_max
  !$OMP PARALLEL DEFAULT(shared), PRIVATE(ithread,nthread)
  !$ ithread=omp_get_thread_num()
  !$ nthread=omp_get_num_threads() !this should be 2 if active
  !print *,'hello, I am thread no.',ithread,' out of',nthread,'of iproc', iproc
  ! thread 0 does mpi communication 
  if (ithread == 0) then
     call full_local_potential(iproc,nproc,orbs,Lzd,linflag,&
          denspot%dpcom,denspot%rhov,denspot%pot_full)
     !write(*,*) 'node:', iproc, ', thread:', ithread, 'mpi communication finished!!'
  end if
  if (ithread > 0 .or. nthread==1 .and. whilepot) then
     ! Only the remaining threads do computations (if active) 
     !$ if (unblock_comms_pot) then
     !$ call OMP_SET_NUM_THREADS(nthread_max-1)
     !$ else 
     !$ call OMP_SET_NUM_THREADS(nthread_max)
     !$ end if

     !nonlocal hamiltonian
     !$ if (verbose > 2 .and. iproc==0)&
     !$ & print *,'NonLocalHamiltonian with nthread:, out to:' ,omp_get_max_threads(),nthread_max
     if (orbs%npsidim_orbs >0) call to_zero(orbs%npsidim_orbs,hpsi(1))
     call NonLocalHamiltonianApplication(iproc,atoms,orbs,hx,hy,hz,rxyz,&
          proj,Lzd,nlpspd,psi,hpsi,eproj_sum)
  end if
  !$OMP END PARALLEL
  !finalize the communication scheme
  !$   call OMP_SET_NESTED(.false.) 
  !$   call OMP_SET_NUM_THREADS(nthread_max)
  ithread=0
  nthread=1

  call LocalHamiltonianApplication(iproc,nproc,atoms,orbs,hx,hy,hz,&
       Lzd,confdatarr,denspot%dpcom%ngatherarr,denspot%pot_full,psi,hpsi,&
       ekin_sum,epot_sum,eexctX,eSIC_DC,SIC,GPU,pkernel=denspot%pkernelseq)

  call SynchronizeHamiltonianApplication(nproc,orbs,Lzd,GPU,hpsi,&
       ekin_sum,epot_sum,eproj_sum,eSIC_DC,eexctX)

  !deallocate potential
  call free_full_potential(nproc,linflag,denspot%pot_full,subname)
  !----
end subroutine psitohpsi

subroutine FullHamiltonianApplication(iproc,nproc,at,orbs,hx,hy,hz,rxyz,&
     proj,Lzd,nlpspd,confdatarr,ngatherarr,pot,psi,hpsi,&
     ekin_sum,epot_sum,eexctX,eproj_sum,eSIC_DC,SIC,GPU,&
     pkernel,orbsocc,psirocc)
=======
  call timing(iproc,'ApplyLocPotKin','OF') 

END SUBROUTINE LocalHamiltonianApplication

!> routine which calculates the application of nonlocal projectors on the wavefunctions
!! Reduce the wavefunction in case it is needed
subroutine NonLocalHamiltonianApplication(iproc,nproc,at,orbs,hx,hy,hz,rxyz,&
     nlpspd,proj,lr,psi,hpsi,eproj_sum,proj_G,paw)
>>>>>>> 8549ffee
  use module_base
  use module_types
  use module_interfaces, fake_name => FullHamiltonianApplication
  use module_xc
  implicit none
  integer, intent(in) :: iproc,nproc
  real(gp), intent(in) :: hx,hy,hz
  type(atoms_data), intent(in) :: at
  type(orbitals_data), intent(in) :: orbs
  type(local_zone_descriptors),intent(in) :: Lzd
  type(nonlocal_psp_descriptors), intent(in) :: nlpspd
<<<<<<< HEAD
  type(SIC_data), intent(in) :: SIC
  integer, dimension(0:nproc-1,2), intent(in) :: ngatherarr
  real(gp), dimension(3,at%nat), intent(in) :: rxyz
  real(wp), dimension(Lzd%Lnprojel), intent(in) :: proj
  real(wp), dimension(orbs%npsidim_orbs), intent(in) :: psi
  type(confpot_data), dimension(orbs%norbp), intent(in) :: confdatarr
  real(wp), dimension(lzd%ndimpotisf) :: pot
  real(gp), intent(out) :: ekin_sum,epot_sum,eexctX,eproj_sum,eSIC_DC
  real(wp), target, dimension(max(1,orbs%npsidim_orbs)), intent(out) :: hpsi
  type(GPU_pointers), intent(inout) :: GPU
  real(dp), dimension(:), pointer, optional :: pkernel
  type(orbitals_data), intent(in), optional :: orbsocc
  real(wp), dimension(:), pointer, optional :: psirocc

  !put to zero hpsi array (now important since any of the pieces of the hamiltonian is accumulating)
  if (orbs%npsidim_orbs > 0) call to_zero(orbs%npsidim_orbs,hpsi(1))

 if (.not. present(pkernel)) then
    call LocalHamiltonianApplication(iproc,nproc,at,orbs,hx,hy,hz,&
         Lzd,confdatarr,ngatherarr,pot,psi,hpsi,&
         ekin_sum,epot_sum,eexctX,eSIC_DC,SIC,GPU)
 else if (present(pkernel) .and. .not. present(orbsocc)) then
    call LocalHamiltonianApplication(iproc,nproc,at,orbs,hx,hy,hz,&
         Lzd,confdatarr,ngatherarr,pot,psi,hpsi,&
         ekin_sum,epot_sum,eexctX,eSIC_DC,SIC,GPU,pkernel=pkernel)
 else if (present(pkernel) .and. present(orbsocc) .and. present(psirocc)) then
    call LocalHamiltonianApplication(iproc,nproc,at,orbs,hx,hy,hz,&
         Lzd,confdatarr,ngatherarr,pot,psi,hpsi,&
         ekin_sum,epot_sum,eexctX,eSIC_DC,SIC,GPU,pkernel,orbsocc,psirocc)
 else
    stop 'HamiltonianApplication, argument error'
 end if

  call NonLocalHamiltonianApplication(iproc,at,orbs,hx,hy,hz,rxyz,&
       proj,Lzd,nlpspd,psi,hpsi,eproj_sum)

  call SynchronizeHamiltonianApplication(nproc,orbs,Lzd,GPU,hpsi,&
       ekin_sum,epot_sum,eproj_sum,eSIC_DC,eexctX)
=======
  type(gaussian_basis),dimension(at%ntypes),intent(in)::proj_G !projectors in gaussian basis (for PAW)
  type(paw_objects),intent(in)::paw
  real(wp), dimension(nlpspd%nprojel), intent(inout) :: proj
  real(gp), dimension(3,at%nat), intent(in) :: rxyz
  real(wp), dimension((lr%wfd%nvctr_c+7*lr%wfd%nvctr_f)*orbs%nspinor*orbs%norbp), intent(in) :: psi
  real(wp), dimension((lr%wfd%nvctr_c+7*lr%wfd%nvctr_f)*orbs%nspinor*orbs%norbp), intent(inout) :: hpsi
  real(gp), intent(out) :: eproj_sum
  !local variables
  integer :: ikpt,istart_ck,ispsi_k,isorb,ieorb,nspinor,iorb,iat,iatype,nwarnings
  integer :: iproj,ispsi,istart_c

  eproj_sum=0.0_gp

  !quick return if no orbitals on this processor
  if (orbs%norbp == 0) then
     return
  end if

  ! apply all PSP projectors for all orbitals belonging to iproc
  call timing(iproc,'ApplyProj     ','ON')

  nwarnings=0

  if(any(at%npspcode==7)) then  
  !initialize to zero in PAW case
     proj(:)=0.0_wp
  end if
  !here the localisation region should be changed, temporary only for cubic approach

  !apply the projectors following the strategy (On-the-fly calculation or not)

  !apply the projectors  k-point of the processor
  !starting k-point
  ikpt=orbs%iokpt(1)
  istart_ck=1
  ispsi_k=1
  loop_kpt: do

     call orbs_in_kpt(ikpt,orbs,isorb,ieorb,nspinor)

     if (DistProjApply) then
        !first create a projector ,then apply it for everyone
        iproj=0
        do iat=1,at%nat
           iatype=at%iatype(iat)
           istart_c=1
           call atom_projector(ikpt,iat,0,istart_c,iproj,&
                lr%d%n1,lr%d%n2,lr%d%n3,hx,hy,hz,rxyz,at,orbs,nlpspd,proj,nwarnings,proj_G(iatype))

           !apply the projector to all the orbitals belonging to the processor
           ispsi=ispsi_k
           do iorb=isorb,ieorb
              istart_c=1
              call apply_atproj_iorb(iat,iorb,istart_c,at,orbs,lr%wfd,nlpspd,&
                   proj,psi(ispsi),hpsi(ispsi),eproj_sum,proj_G(iatype),paw)
              ispsi=ispsi+(lr%wfd%nvctr_c+7*lr%wfd%nvctr_f)*nspinor
           end do

        end do
       ! if (iproj /= nlpspd%nproj) &
       !      stop 'NonLocal HamiltonianApplication: incorrect number of projectors created'           
     else

        ! loop over all my orbitals, and apply all the projectors over all orbitals
        ispsi=ispsi_k
        do iorb=isorb,ieorb
           istart_c=istart_ck
           do iat=1,at%nat
              iatype=at%iatype(iat)
              call apply_atproj_iorb(iat,iorb,istart_c,at,orbs,lr%wfd,nlpspd,&
                   proj,psi(ispsi),hpsi(ispsi),eproj_sum,proj_G(iatype),paw)           
           end do
           ispsi=ispsi+(lr%wfd%nvctr_c+7*lr%wfd%nvctr_f)*nspinor
        end do
        istart_ck=istart_c
     end if
     if (ieorb == orbs%norbp) exit loop_kpt
     ikpt=ikpt+1
     ispsi_k=ispsi
  end do loop_kpt

  if (.not. DistProjApply) then
     if (istart_ck-1 /= nlpspd%nprojel) &
          stop 'incorrect once-and-for-all psp application'
  end if
  if (ispsi-1 /= (lr%wfd%nvctr_c+7*lr%wfd%nvctr_f)*orbs%nspinor*orbs%norbp) stop 'incorrect V_nl psi application'

  !used on the on-the-fly projector creation
  if (nwarnings /= 0 .and. iproc == 0) then
     write(*,'(1x,a,i0,a)')'found ',nwarnings,' warnings.'
     write(*,'(1x,a)')'Some projectors may be too rough.'
     write(*,'(1x,a,f6.3)')&
          'Consider the possibility of reducing hgrid for having a more accurate run.'
  end if
>>>>>>> 8549ffee

END SUBROUTINE FullHamiltonianApplication



!> Application of the Local Hamiltonian
subroutine LocalHamiltonianApplication(iproc,nproc,at,orbs,hx,hy,hz,&
     Lzd,confdatarr,ngatherarr,pot,psi,hpsi,&
     ekin_sum,epot_sum,eexctX,eSIC_DC,SIC,GPU,pkernel,orbsocc,psirocc)
   use module_base
   use module_types
   use module_xc
   use module_interfaces, except_this_one => LocalHamiltonianApplication
   implicit none
   integer, intent(in) :: iproc,nproc
   real(gp), intent(in) :: hx,hy,hz
   type(atoms_data), intent(in) :: at
   type(orbitals_data), intent(in) :: orbs
   type(local_zone_descriptors), intent(in) :: Lzd 
   type(SIC_data), intent(in) :: SIC
   integer, dimension(0:nproc-1,2), intent(in) :: ngatherarr 
   real(wp), dimension(orbs%npsidim_orbs), intent(in) :: psi
   type(confpot_data), dimension(orbs%norbp) :: confdatarr
   !real(wp), dimension(:), pointer :: pot
   real(wp), dimension(*) :: pot
   real(gp), intent(out) :: ekin_sum,epot_sum,eSIC_DC
   real(gp), intent(inout) :: eexctX !used to activate the OP2P scheme
   real(wp), target, dimension(max(1,orbs%npsidim_orbs)), intent(inout) :: hpsi
   type(GPU_pointers), intent(inout) :: GPU
   real(dp), dimension(:), pointer, optional :: pkernel
   type(orbitals_data), intent(in), optional :: orbsocc
   real(wp), dimension(:), pointer, optional :: psirocc
   !local variables
   character(len=*), parameter :: subname='HamiltonianApplication'
   logical :: exctX,op2p
   integer :: i_stat,n3p,ispot,ipotmethod,iorb
   real(gp) :: eSIC_DC_tmp
   real(dp), dimension(:), pointer :: pkernelSIC


   ! local potential and kinetic energy for all orbitals belonging to iproc
   if (iproc==0 .and. verbose > 1) then
      write(*,'(1x,a)',advance='no')&
         &   'Hamiltonian application...'
   end if

   !check if the potential has been associated
!   if (.not. associated(pot)) then
!      if (iproc==0) then
!         write(*,*)' ERROR, HamiltonianApplication, potential not associated!'
!      end if
!      stop
!   end if   

   !initialise exact exchange energy 
   op2p=(eexctX == UNINITIALIZED(1.0_gp))
   eexctX=0.0_gp
   eSIC_DC=0.0_gp
   eSIC_DC_tmp=0.0_gp

   exctX = xc_exctXfac() /= 0.0_gp

   ispot=Lzd%Glr%d%n1i*Lzd%Glr%d%n2i*Lzd%Glr%d%n3i*orbs%nspin+1

   !potential method
   !traditional case
   ipotmethod=0
   if (exctX) ipotmethod=1

   !the PZ-SIC correction does not makes sense for virtual orbitals procedure
   !if alphaSIC is zero no SIC correction
   if (SIC%approach == 'PZ' .and. .not. present(orbsocc) .and. SIC%alpha /= 0.0_gp ) ipotmethod=2
   if (SIC%approach == 'NK' .and. SIC%alpha /= 0.0_gp) ipotmethod=3

   !the poisson kernel should be present and associated in the case of SIC
   if ((ipotmethod /= 0) .and. present(pkernel)) then
      if (.not. associated(pkernel)) then
         if (iproc ==0) write(*,*)&
            &   'ERROR(LocalHamiltonianApplication): Poisson Kernel must be associated in SIC case'
         stop
      end if
   end if

   !associate the poisson kernel pointer in case of SIC
   if (ipotmethod == 2 .or. ipotmethod == 3) then
      pkernelSIC => pkernel
   else
      nullify(pkernelSIC)
   end if

   !fill the rest of the potential with the exact-exchange terms
   if (ipotmethod==1) then
      n3p=ngatherarr(iproc,1)/(Lzd%Glr%d%n1i*Lzd%Glr%d%n2i)
      !exact exchange for virtual orbitals (needs psirocc)

      !here we have to add the round part
      if (present(psirocc) .and. present(orbsocc)) then
         call exact_exchange_potential_virt(iproc,nproc,at%geocode,orbs%nspin,&
            &   Lzd%Glr,orbsocc,orbs,ngatherarr(0,1),n3p,&
         0.5_gp*hx,0.5_gp*hy,0.5_gp*hz,pkernel,psirocc,psi,pot(ispot))
         eexctX = 0._gp
      else
         !here the condition for the scheme should be chosen
         if (.not. op2p) then
            call exact_exchange_potential(iproc,nproc,at%geocode,orbs%nspin,&
               &   Lzd%Glr,orbs,ngatherarr(0,1),n3p,&
            0.5_gp*hx,0.5_gp*hy,0.5_gp*hz,pkernel,psi,pot(ispot),eexctX)
         else
            !the psi should be transformed in real space
            call exact_exchange_potential_round(iproc,nproc,at%geocode,orbs%nspin,Lzd%Glr,orbs,&
               &   0.5_gp*hx,0.5_gp*hy,0.5_gp*hz,pkernel,psi,pot(ispot),eexctX)

         end if
      end if
      !print *,'iproc,eexctX',iproc,eexctX
   else if (ipotmethod==3) then
      !put fref=1/2 for the moment
      if (present(orbsocc) .and. present(psirocc)) then
         call NK_SIC_potential(Lzd%Glr,orbs,SIC%ixc,SIC%fref,0.5_gp*hx,0.5_gp*hy,0.5_gp*hz,pkernelSIC,psi,pot(ispot),eSIC_DC_tmp,&
              potandrho=psirocc)
      else
         call NK_SIC_potential(Lzd%Glr,orbs,SIC%ixc,SIC%fref,0.5_gp*hx,0.5_gp*hy,0.5_gp*hz,pkernelSIC,psi,pot(ispot),eSIC_DC_tmp)
      end if
   end if

   !GPU are supported only for ipotmethod=0
   if ((GPUconv .or. OCLconv) .and. ipotmethod /=0) then
      if (iproc ==0) write(*,*)&
         &   'ERROR(HamiltonianApplication): Accelerated hamiltonian are possible only with ipotmethod==0)'
      stop
   end if

   call timing(iproc,'ApplyLocPotKin','ON') 

   !apply the local hamiltonian for each of the orbitals
   !given to each processor
   !pot=0.d0
   !psi=1.d0
   !switch between GPU/CPU treatment
   !  do i=1,(Lzd%Glr%wfd%nvctr_c+7*Lzd%Glr%wfd%nvctr_f)*orbs%nspinor*orbs%norbp
   !       call random_number(psi(i))
   !  end do
   if(OCLconv .or. GPUconv) then! needed also in the non_ASYNC since now NlPSP is before .and. ASYNCconv)) then
      allocate(GPU%hpsi_ASYNC(max(1,(Lzd%Glr%wfd%nvctr_c+7*Lzd%Glr%wfd%nvctr_f)*orbs%nspinor*orbs%norbp)),stat=i_stat)
      call memocc(i_stat,GPU%hpsi_ASYNC,'GPU%hpsi_ASYNC',subname)
!      call to_zero((Lzd%Glr%wfd%nvctr_c+7*Lzd%Glr%wfd%nvctr_f)*orbs%nspinor*orbs%norbp,GPU%hpsi_ASYNC(1))!hpsi(1))
   !else if (OCLconv) then
   !   GPU%hpsi_ASYNC => hpsi
   end if
   if (GPUconv) then
      call local_hamiltonian_GPU(orbs,Lzd%Glr,hx,hy,hz,orbs%nspin,pot,psi,GPU%hpsi_ASYNC,ekin_sum,epot_sum,GPU)
   else if (OCLconv) then
      call local_hamiltonian_OCL(orbs,Lzd%Glr,hx,hy,hz,orbs%nspin,pot,psi,GPU%hpsi_ASYNC,ekin_sum,epot_sum,GPU)
   else
      !local hamiltonian application for different methods
      !print *,'here',ipotmethod,associated(pkernelSIC)
      call local_hamiltonian(iproc,orbs,Lzd,hx,hy,hz,ipotmethod,confdatarr,pot,psi,hpsi,pkernelSIC,&
           SIC%ixc,SIC%alpha,ekin_sum,epot_sum,eSIC_DC)
      !sum the external and the BS double counting terms
      eSIC_DC=eSIC_DC-SIC%alpha*eSIC_DC_tmp
   end if

   if (ipotmethod == 2 .or. ipotmethod==3) then
      nullify(pkernelSIC)
   end if
   call timing(iproc,'ApplyLocPotKin','OF') 

END SUBROUTINE LocalHamiltonianApplication


!> Routine which calculates the application of nonlocal projectors on the wavefunctions
!! Reduce the wavefunction in case it is needed
subroutine NonLocalHamiltonianApplication(iproc,at,orbs,hx,hy,hz,rxyz,&
     proj,Lzd,nlpspd,psi,hpsi,eproj_sum)
   use module_base
   use module_types
   implicit none
   integer, intent(in) :: iproc
   real(gp), intent(in) :: hx,hy,hz
   type(atoms_data), intent(in) :: at
   type(orbitals_data),  intent(in) :: orbs
   type(local_zone_descriptors), intent(in) :: Lzd
   type(nonlocal_psp_descriptors), intent(in) :: nlpspd
   real(wp), dimension(nlpspd%nprojel), intent(in) :: proj
   real(gp), dimension(3,at%nat), intent(in) :: rxyz
   real(wp), dimension(orbs%npsidim_orbs), intent(in) :: psi
   real(wp), dimension(orbs%npsidim_orbs), intent(inout) :: hpsi
   real(gp), intent(out) :: eproj_sum
   !local variables
   logical :: dosome, overlap
   integer :: ikpt,istart_ck,ispsi_k,isorb,ieorb,nspinor,iorb,iat,nwarnings
   integer :: iproj,ispsi,istart_c,ilr,ilr_skip,mproj

   eproj_sum=0.0_gp

   !quick return if no orbitals on this processor
   if (orbs%norbp == 0) then
      return
   end if

   ! apply all PSP projectors for all orbitals belonging to iproc
   call timing(iproc,'ApplyProj     ','ON')

   nwarnings=0

   !here the localisation region should be changed, temporary only for cubic approach

   !apply the projectors following the strategy (On-the-fly calculation or not)

   !apply the projectors  k-point of the processor
   !starting k-point
   ikpt=orbs%iokpt(1)
   istart_ck=1
   ispsi_k=1
   loop_kpt: do

      call orbs_in_kpt(ikpt,orbs,isorb,ieorb,nspinor)
      !localisation regions loop
      loop_lr: do ilr=1,Lzd%nlr
         !do something only if at least one of the orbitals lives in the ilr
         dosome=.false.
         do iorb=isorb,ieorb
            dosome = (orbs%inwhichlocreg(iorb+orbs%isorb) == ilr)
            if (dosome) exit
         end do
         if (.not. dosome) cycle loop_lr

         if (DistProjApply) then
            !first create a projector ,then apply it for everyone
            iproj=0
            do iat=1,at%nat
               ! Check if atom has projectors, if not cycle
               call numb_proj(at%iatype(iat),at%ntypes,at%psppar,at%npspcode,mproj) 
               if(mproj == 0) cycle

               !check if the atom projector intersect with the given localisation region
               call check_overlap(Lzd%Llr(ilr), nlpspd%plr(iat), Lzd%Glr, overlap)
               if(.not. overlap) cycle

               ! Now create the projector
               istart_c=1
               call atom_projector(ikpt,iat,0,istart_c,iproj,&
                    nlpspd%nprojel,&
                    Lzd%Glr,hx,hy,hz,rxyz(1,iat),at,orbs,&
                    nlpspd%plr(iat),proj,nwarnings)

               !apply the projector to all the orbitals belonging to the processor
               ispsi=ispsi_k
               do iorb=isorb,ieorb
                  if (orbs%inwhichlocreg(iorb+orbs%isorb) /= ilr) then
                     !increase ispsi to meet orbital index
                     ilr_skip=orbs%inwhichlocreg(iorb+orbs%isorb)
                     ispsi=ispsi+(Lzd%Llr(ilr_skip)%wfd%nvctr_c+7*Lzd%Llr(ilr_skip)%wfd%nvctr_f)*nspinor
                     cycle
                  end if
                  istart_c=1
                  call apply_atproj_iorb_new(iat,iorb,istart_c,&
                       nlpspd%nprojel,&
                       at,orbs,Lzd%Llr(ilr)%wfd,nlpspd%plr(iat),&
                       proj,psi(ispsi),hpsi(ispsi),eproj_sum)
!                print *,'iorb,iat,eproj',iorb+orbs%isorb,ispsi,iat,eproj_sum
                  ispsi=ispsi+&
                       (Lzd%Llr(ilr)%wfd%nvctr_c+7*Lzd%Llr(ilr)%wfd%nvctr_f)*nspinor
               end do

            end do

            !if (iproj /= nlpspd%nproj) stop &
            !     'NonLocal HamiltonianApplication: incorrect number of projectors created'     
            !for the moment, localization region method is not implemented with
            !once-and-for-all calculation
         else if (Lzd%nlr == 1) then

            !loop over the interesting my orbitals, and apply all the projectors over all orbitals
            ispsi=ispsi_k
            do iorb=isorb,ieorb
               if (orbs%inwhichlocreg(iorb+orbs%isorb) /= ilr) then
                  !increase ispsi to meet orbital index
                  ilr_skip=orbs%inwhichlocreg(iorb+orbs%isorb)
                  ispsi=ispsi+(Lzd%Llr(ilr_skip)%wfd%nvctr_c+7*Lzd%Llr(ilr_skip)%wfd%nvctr_f)*nspinor
                  cycle
               end if

               istart_c=istart_ck !TO BE CHANGED IN ONCE-AND-FOR-ALL 
               do iat=1,at%nat
                  ! Check if atom has projectors, if not cycle
                  call numb_proj(at%iatype(iat),at%ntypes,at%psppar,at%npspcode,mproj) 
                  if(mproj == 0) cycle
                  !check if the atom intersect with the given localisation region
                  call check_overlap(Lzd%Llr(ilr), nlpspd%plr(iat), Lzd%Glr, overlap)
                  if(.not. overlap) stop 'ERROR all atoms should be in global'
                  call apply_atproj_iorb_new(iat,iorb,istart_c,nlpspd%nprojel,&
                       at,orbs,Lzd%Llr(ilr)%wfd,nlpspd%plr(iat),&
                       proj,psi(ispsi),hpsi(ispsi),eproj_sum)
                  !print *,'iorb,iat,eproj',iorb+orbs%isorb,iat,eproj_sum
               end do
               ispsi=ispsi+(Lzd%Llr(ilr)%wfd%nvctr_c+7*Lzd%Llr(ilr)%wfd%nvctr_f)*nspinor
            end do
            istart_ck=istart_c !TO BE CHANGED IN THIS ONCE-AND-FOR-ALL
         else
           ! COULD CHANGE THIS NOW !!
           stop 'Localization Regions not allowed in once-and-for-all'    
         end if

      end do loop_lr

      !last k-point has been treated
      if (ieorb == orbs%norbp) exit loop_kpt
      
      ikpt=ikpt+1
      ispsi_k=ispsi

   end do loop_kpt

   if (.not. DistProjApply) then !TO BE REMOVED WITH NEW PROJECTOR APPLICATION
      if (istart_ck-1 /= nlpspd%nprojel) &
         &   stop 'incorrect once-and-for-all psp application'
   end if
   !for the moment it has to be removed. A number of components in orbital distribution should be defined
   !if (ispsi-1 /= (lr%wfd%nvctr_c+7*lr%wfd%nvctr_f)*orbs%nspinor*orbs%norbp) stop 'incorrect V_nl psi application'

   !used on the on-the-fly projector creation
   if (nwarnings /= 0 .and. iproc == 0) then
      write(*,'(1x,a,i0,a)')'found ',nwarnings,' warnings.'
      write(*,'(1x,a)')'Some projectors may be too rough.'
      write(*,'(1x,a,f6.3)')&
         &   'Consider the possibility of reducing hgrid for having a more accurate run.'
   end if


   call timing(iproc,'ApplyProj     ','OF')

END SUBROUTINE NonLocalHamiltonianApplication

!> routine which puts a barrier to ensure that both local and nonlocal hamiltonians have been applied
!! in the GPU case puts a barrier to end the overlapped Local and nonlocal applications
subroutine SynchronizeHamiltonianApplication(nproc,orbs,Lzd,GPU,hpsi,ekin_sum,epot_sum,eproj_sum,eSIC_DC,eexctX)
   use module_base
   use module_types
   use module_xc
   implicit none
   integer, intent(in) :: nproc
   type(orbitals_data),  intent(in) :: orbs
   type(local_zone_descriptors), intent(in) :: Lzd
   type(GPU_pointers), intent(inout) :: GPU
   real(gp), intent(inout) :: ekin_sum,epot_sum,eproj_sum,eSIC_DC,eexctX
   real(wp), dimension(orbs%npsidim_orbs), intent(inout) :: hpsi
   !local variables
   character(len=*), parameter :: subname='SynchronizeHamiltonianApplication'
   logical :: exctX
   integer :: i_all,i_stat,ierr,iorb,ispsi,ilr
   real(gp), dimension(4) :: wrkallred

   if(OCLconv .or. GPUconv) then! needed also in the non_ASYNC since now NlPSP is before .and. ASYNCconv)) then
      if (OCLconv) call finish_hamiltonian_OCL(orbs,ekin_sum,epot_sum,GPU)
      ispsi=1
      do iorb=1,orbs%norbp
         ilr=orbs%inWhichLocreg(orbs%isorb+iorb)
         call axpy((Lzd%Llr(ilr)%wfd%nvctr_c+7*Lzd%Llr(ilr)%wfd%nvctr_f)*orbs%nspinor,&
              1.0_wp,GPU%hpsi_ASYNC(ispsi),1,hpsi(ispsi),1)
         ispsi=ispsi+&
             (Lzd%Llr(ilr)%wfd%nvctr_c+7*Lzd%Llr(ilr)%wfd%nvctr_f)*orbs%nspinor
      end do
      i_all=-product(shape(GPU%hpsi_ASYNC))*kind(GPU%hpsi_ASYNC)
      deallocate(GPU%hpsi_ASYNC,stat=i_stat)
      call memocc(i_stat,i_all,'GPU%hpsi_ASYNC',subname)
   endif

   exctX = xc_exctXfac() /= 0.0_gp

   !energies reduction
   if (nproc > 1) then
      wrkallred(1)=ekin_sum 
      wrkallred(2)=epot_sum 
      wrkallred(3)=eproj_sum
      wrkallred(4)=eSIC_DC

      call mpiallred(wrkallred(1),4,MPI_SUM,MPI_COMM_WORLD,ierr)

      ekin_sum=wrkallred(1)
      epot_sum=wrkallred(2)
      eproj_sum=wrkallred(3) 
      eSIC_DC=wrkallred(4) 
   endif

   !up to this point, the value of the potential energy is 
   !only taking into account the local potential part
   !whereas it should consider also the value coming from the 
   !exact exchange operator (twice the exact exchange energy)
   !this operation should be done only here since the exctX energy is already reduced
   if (exctX) epot_sum=epot_sum+2.0_gp*eexctX

END SUBROUTINE SynchronizeHamiltonianApplication


!> Build the potential in the whole box
!! Control also the generation of an orbital
!! @ param i3rho_add Integer which controls the presence of a density after the potential array
!!                   if different than zero, at the address ndimpot*nspin+i3rho_add starts the spin up component of the density
!!                   the spin down component can be found at the ndimpot*nspin+i3rho_add+ndimpot, contiguously
!!                   the same holds for non-collinear calculations
subroutine full_local_potential(iproc,nproc,orbs,Lzd,iflag,dpcom,potential,pot,comgp)
  !ndimpot,ndimgrid,nspin,&
  !   ndimrhopot,i3rho_add,orbs,&
  !   Lzd,iflag,ngatherarr,potential,pot,comgp)
   use module_base
   use module_types
   use module_xc
   implicit none
   integer, intent(in) :: iproc,nproc,iflag!,nspin,ndimpot,ndimgrid
   !integer, intent(in) :: ndimrhopot,i3rho_add
   type(orbitals_data),intent(in) :: orbs
   type(local_zone_descriptors),intent(in) :: Lzd
   type(denspot_distribution), intent(in) :: dpcom
   !integer, dimension(0:nproc-1,2), intent(in) :: ngatherarr 
   real(wp), dimension(max(dpcom%ndimrhopot,orbs%nspin)), intent(in), target :: potential !< Distributed potential. Might contain the density for the SIC treatments
   real(wp), dimension(:), pointer :: pot
   !type(p2pCommsGatherPot),intent(inout), optional:: comgp
   type(p2pComms),intent(inout), optional:: comgp
   !local variables
   character(len=*), parameter :: subname='full_local_potential'
   logical :: odp,newvalue !orbital dependent potential
   integer :: npot,ispot,ispotential,ispin,ierr,i_stat,i_all,ii,iilr,ilr,iorb,iorb2,nilr
   integer:: istl, ist, size_Lpot, i3s, i3e
   integer,dimension(:,:),allocatable:: ilrtable
   real(wp), dimension(:), pointer :: pot1
   
   call timing(iproc,'Pot_commun    ','ON')

   odp = (xc_exctXfac() /= 0.0_gp .or. (dpcom%i3rho_add /= 0 .and. orbs%norbp > 0))

   !############################################################################
   ! Build the potential on the whole simulation box
   ! NOTE: in the linear scaling case this should be done for a given localisation
   !       region this routine should then be modified or integrated in HamiltonianApplication
   ! WARNING : orbs%nspin and nspin are not the same !! Check if orbs%nspin should be replaced everywhere
   !#############################################################################
   if (iflag<2) then

      !determine the dimension of the potential array
      if (odp) then
         if (xc_exctXfac() /= 0.0_gp) then
            npot=dpcom%ndimgrid*orbs%nspin+&
                 &   max(max(dpcom%ndimgrid*orbs%norbp,dpcom%ngatherarr(0,1)*orbs%norb),1) !part which refers to exact exchange
         else if (dpcom%i3rho_add /= 0 .and. orbs%norbp > 0) then
            npot=dpcom%ndimgrid*orbs%nspin+&
                 &   dpcom%ndimgrid*max(orbs%norbp,orbs%nspin) !part which refers to SIC correction
         end if
      else
         npot=dpcom%ndimgrid*orbs%nspin
      end if

      !build the potential on the whole simulation box
      !in the linear scaling case this should be done for a given localisation region
      !this routine should then be modified or integrated in HamiltonianApplication
      if (nproc > 1) then
         allocate(pot1(npot+ndebug),stat=i_stat)
         call memocc(i_stat,pot1,'pot1',subname)
         ispot=1
         ispotential=1
         do ispin=1,orbs%nspin
            call MPI_ALLGATHERV(potential(ispotential),dpcom%ndimpot,&
                 &   mpidtypw,pot1(ispot),dpcom%ngatherarr(0,1),&
                 dpcom%ngatherarr(0,2),mpidtypw,MPI_COMM_WORLD,ierr)
            ispot=ispot+dpcom%ndimgrid
            ispotential=ispotential+max(1,dpcom%ndimpot)
         end do
         !continue to copy the density after the potential if required
         if (dpcom%i3rho_add >0 .and. orbs%norbp > 0) then
            ispot=ispot+dpcom%i3rho_add-1
            do ispin=1,orbs%nspin
               call MPI_ALLGATHERV(potential(ispotential),dpcom%ndimpot,&
                    &   mpidtypw,pot1(ispot),dpcom%ngatherarr(0,1),&
                    dpcom%ngatherarr(0,2),mpidtypw,MPI_COMM_WORLD,ierr)
               ispot=ispot+dpcom%ndimgrid
               ispotential=ispotential+max(1,dpcom%ndimpot)
            end do
         end if
      else
         if (odp) then
            allocate(pot1(npot+ndebug),stat=i_stat)
            call memocc(i_stat,pot1,'pot1',subname)
            call dcopy(dpcom%ndimgrid*orbs%nspin,potential,1,pot1,1)
            if (dpcom%i3rho_add >0 .and. orbs%norbp > 0) then
               ispot=dpcom%ndimgrid*orbs%nspin+1
               call dcopy(dpcom%ndimgrid*orbs%nspin,potential(ispot+dpcom%i3rho_add),1,pot1(ispot),1)
            end if
         else
            pot1 => potential
         end if
      end if
   else
      call gatherPotential(iproc, nproc, comgp)
   end if


   !########################################################################
   ! Determine the dimension of the potential array and orbs%ispot
   !########################################################################
!!$   if(associated(orbs%ispot)) then
!!$      nullify(orbs%ispot)
!!$      !     i_all=-product(shape(orbs%ispot))*kind(orbs%ispot)
!!$      !     deallocate(orbs%ispot,stat=i_stat)
!!$      !     call memocc(i_stat,i_all,'orbs%ispot',subname)
!!$   end if
!!$   allocate(orbs%ispot(orbs%norbp),stat=i_stat)
!!$   call memocc(i_stat,orbs%ispot,'orbs%ispot',subname)

   if(Lzd%nlr > 1) then
      allocate(ilrtable(orbs%norbp,2),stat=i_stat)
      call memocc(i_stat,ilrtable,'ilrtable',subname)
      !call to_zero(orbs%norbp*2,ilrtable(1,1))
      ilrtable=0
      ii=0
      do iorb=1,orbs%norbp
         newvalue=.true.
         !localization region to which the orbital belongs
         ilr = orbs%inwhichlocreg(iorb+orbs%isorb)
         !spin state of the orbital
         if (orbs%spinsgn(orbs%isorb+iorb) > 0.0_gp) then
            ispin = 1       
         else
            ispin=2
         end if
         !check if the orbitals already visited have the same conditions
         loop_iorb2: do iorb2=1,orbs%norbp
            if(ilrtable(iorb2,1) == ilr .and. ilrtable(iorb2,2)==ispin) then
               newvalue=.false.
               exit loop_iorb2
            end if
         end do loop_iorb2
         if (newvalue) then
            ii = ii + 1
            ilrtable(ii,1)=ilr
            ilrtable(ii,2)=ispin    !SOMETHING IS NOT WORKING IN THE CONCEPT HERE... ispin is not a property of the locregs, but of the orbitals
         end if
      end do
      !number of inequivalent potential regions
      nilr = ii
   else 
      allocate(ilrtable(1,2),stat=i_stat)
      call memocc(i_stat,ilrtable,'ilrtable',subname)
      nilr = 1
      ilrtable=1
   end if

!!$   !calculate the dimension of the potential in the gathered form 
!!$   !this part has been deplaced in check_linear_and_create_Lzd routine 
!!$   lzd%ndimpotisf=0
!!$   do iilr=1,nilr
!!$      ilr=ilrtable(iilr,1)
!!$      do iorb=1,orbs%norbp
!!$         !put the starting point
!!$         if (orbs%inWhichLocreg(iorb+orbs%isorb) == ilr) then
!!$            !assignment of ispot array to the value of the starting address of inequivalent
!!$            orbs%ispot(iorb)=lzd%ndimpotisf + 1
!!$            if(orbs%spinsgn(orbs%isorb+iorb) <= 0.0_gp) then
!!$               orbs%ispot(iorb)=lzd%ndimpotisf + &
!!$                    1 + lzd%llr(ilr)%d%n1i*lzd%llr(ilr)%d%n2i*lzd%llr(ilr)%d%n3i
!!$            end if
!!$         end if
!!$      end do
!!$      lzd%ndimpotisf = lzd%ndimpotisf + &
!!$           lzd%llr(ilr)%d%n1i*lzd%llr(ilr)%d%n2i*lzd%llr(ilr)%d%n3i*nspin
!!$   end do
!!$   !part which refers to exact exchange
!!$   if (exctX) then
!!$      lzd%ndimpotisf = lzd%ndimpotisf + &
!!$           max(max(ndimgrid*orbs%norbp,ngatherarr(0,1)*orbs%norb),1) 
!!$   end if

   !#################################################################################################################################################
   ! Depending on the scheme, cut out the local pieces of the potential
   !#################################################################################################################################################
   if(iflag==0) then
      !       allocate(pot(lzd%ndimpotisf+ndebug),stat=i_stat)
      !       call dcopy(lzd%ndimpotisf,pot,1,pot,1) 
      pot=>pot1
   else if(iflag<2 .and. iflag>0) then
      allocate(pot(lzd%ndimpotisf+ndebug),stat=i_stat)
      call memocc(i_stat,pot,'pot',subname)
      ! Cut potential
      istl=1
      do iorb=1,nilr
         ilr = ilrtable(iorb,1)

         ! Cut the potential into locreg pieces
         call global_to_local(Lzd%Glr,Lzd%Llr(ilr),orbs%nspin,npot,lzd%ndimpotisf,pot1,pot(istl))
         istl = istl + Lzd%Llr(ilr)%d%n1i*Lzd%Llr(ilr)%d%n2i*Lzd%Llr(ilr)%d%n3i*orbs%nspin
      end do
   else
      allocate(pot(lzd%ndimpotisf+ndebug),stat=i_stat)
      call memocc(i_stat,pot,'pot',subname)
      ist=1
      do iorb=1,nilr
         ilr = ilrtable(iorb,1)
         !determine the dimension of the potential array (copied from full_local_potential)
         if (xc_exctXfac() /= 0.0_gp) then
            stop 'exctX not yet implemented!'
         else
            size_Lpot = Lzd%Llr(ilr)%d%n1i*Lzd%Llr(ilr)%d%n2i*Lzd%Llr(ilr)%d%n3i
         end if

         ! Extract the part of the potential which is needed for the current localization region.
         i3s=lzd%Llr(ilr)%nsi3-comgp%ise3(1,iproc)+2 ! starting index of localized  potential with respect to total potential in comgp%recvBuf
         i3e=lzd%Llr(ilr)%nsi3+lzd%Llr(ilr)%d%n3i-comgp%ise3(1,iproc)+1 ! ending index of localized potential with respect to total potential in comgp%recvBuf
         if(i3e-i3s+1 /= Lzd%Llr(ilr)%d%n3i) then
            write(*,'(a,i0,3x,i0)') 'ERROR: i3e-i3s+1 /= Lzd%Llr(ilr)%d%n3i',i3e-i3s+1, Lzd%Llr(ilr)%d%n3i
            stop
         end if

         call global_to_local_parallel(lzd%Glr, lzd%Llr(ilr), orbs%nspin, comgp%nrecvBuf, size_Lpot,&
              comgp%recvBuf, pot(ist), i3s, i3e)

         ist = ist + size_lpot
      end do
   end if

   i_all=-product(shape(ilrtable))*kind(ilrtable)
   deallocate(ilrtable,stat=i_stat)
   call memocc(i_stat,i_all,'ilrtable',subname)

   ! Deallocate pot.
   if (iflag<2 .and. iflag>0) then
      if (nproc > 1) then
         i_all=-product(shape(pot1))*kind(pot1)
         deallocate(pot1,stat=i_stat)
         call memocc(i_stat,i_all,'pot1',subname)
      else
         if (xc_exctXfac() /= 0.0_gp) then
            i_all=-product(shape(pot1))*kind(pot1)
            deallocate(pot1,stat=i_stat)
            call memocc(i_stat,i_all,'pot1',subname)
         else
            nullify(pot1)
         end if
      end if
   end if

   call timing(iproc,'Pot_commun    ','OF') 

END SUBROUTINE full_local_potential


subroutine free_full_potential(nproc,flag,pot,subname)
   use module_base
   use module_xc
   implicit none
   character(len=*), intent(in) :: subname
   integer, intent(in) :: nproc, flag
   real(wp), dimension(:), pointer :: pot
   !local variables
   logical :: odp
   integer :: i_all,i_stat

   odp = xc_exctXfac() /= 0.0_gp
   if (nproc > 1 .or. odp .or. flag > 0 ) then
      i_all=-product(shape(pot))*kind(pot)
      deallocate(pot,stat=i_stat)
      call memocc(i_stat,i_all,'pot',subname)
      nullify(pot)
   else
      nullify(pot)
   end if

END SUBROUTINE free_full_potential

!> Extract the energy (the quantity which has to be minimised by the wavefunction)
!! and calculate the corresponding gradient.
!! The energy can be the actual Kohn-Sham energy or the trace of the hamiltonian, 
!! depending of the functional we want to calculate. The gradient wrt the wavefunction
!! is put in hpsi accordingly to the functional
subroutine calculate_energy_and_gradient(iter,iproc,nproc,orbs,comms,GPU,Lzd,hx,hy,hz,ncong,iscf,&
     &   ekin,epot,eproj,eSIC_DC,ehart,exc,evxc,eexctX,eion,edisp,psi,psit,hpsi,gnrm,gnrm_zero,energy)
  use module_base
  use module_types
  use module_interfaces, except_this_one => calculate_energy_and_gradient
  implicit none
  integer, intent(in) :: iproc,nproc,ncong,iscf,iter
  real(gp), intent(in) :: hx,hy,hz,ekin,epot,eproj,ehart,exc,evxc,eexctX,eion,edisp,eSIC_DC
  type(orbitals_data), intent(in) :: orbs
  type(communications_arrays), intent(in) :: comms
  type(local_zone_descriptors), intent(in) :: Lzd
  type(GPU_pointers), intent(in) :: GPU
  real(gp), intent(out) :: gnrm,gnrm_zero,energy
  real(wp), dimension(:), pointer :: psi,psit,hpsi
  !local variables
  character(len=*), parameter :: subname='calculate_energy_and_gradient' 
  logical :: lcs
  integer :: ierr,ikpt,iorb,i_all,i_stat,k,ilr,ist
  real(gp) :: energybs,trH,rzeroorbs,tt,energyKS,scpr
  real(wp), dimension(:,:,:), pointer :: mom_vec

  !band structure energy calculated with occupation numbers
  energybs=ekin+epot+eproj !the potential energy contains also exctX

!!$  !calculate the entropy contribution (TO BE VERIFIED for fractional occupation numbers and Fermi-Dirac Smearing)
!!$  eTS=0.0_gp
!!$  do iorb=1,orbs%norbu  ! for closed shell case
!!$     !  if (iproc == 0)  print '("iorb,occup,eval,fermi:  ",i,e10.2,e27.17,e27.17)',iorb,orbs%occup(iorb),orbs%eval(iorb),orbs%efermi
!!$     eTS=eTS+exp(-((orbs%eval(iorb)-orbs%efermi)/in%Tel)**2)
!!$  enddo
!!$  if eTS=eTS*2._gp   ! for closed shell case
!!$  eTS=in%Tel/(2._gp*sqrt(3.1415926535897932_gp))* eTS
!!$  energy=energy-eTS
!!$  if (iproc == 0)  print '(" Free energy (energy-ST) = ",e27.17,"  , ST= ",e27.17," ,energy= " , e27.17)',energy,ST,energy+ST

  !this is the Kohn-Sham energy
  energyKS=energybs-ehart+exc-evxc-eexctX-eSIC_DC+eion+edisp

  !calculate orbital polarisation directions
  if(orbs%nspinor==4) then
     allocate(mom_vec(4,orbs%norb,min(nproc,2)+ndebug),stat=i_stat)
     call memocc(i_stat,mom_vec,'mom_vec',subname)

     call calc_moments(iproc,nproc,orbs%norb,orbs%norb_par,&
          Lzd%Glr%wfd%nvctr_c+7*Lzd%Glr%wfd%nvctr_f,orbs%nspinor,psi,mom_vec)
  else
     nullify(mom_vec)
  end if


  if (iproc==0 .and. verbose > 1) then
     write(*,'(1x,a)',advance='no')&
          &   'done,  orthoconstraint...'
  end if

  !transpose the hpsi wavefunction
   call transpose_v2(iproc,nproc,orbs,Lzd,comms,hpsi,work=psi)

  if (nproc == 1) then
     !associate psit pointer for orthoconstraint and transpose it (for the non-collinear case)
     psit => psi
     call transpose_v(iproc,nproc,orbs,Lzd%Glr%wfd,comms,psit)
  end if

  ! Apply  orthogonality constraints to all orbitals belonging to iproc
  !takes also into account parallel k-points distribution
  !here the orthogonality with respect to other occupied functions should be 
  !passed as an optional argument
  call orthoconstraint(iproc,nproc,orbs,comms,psit,hpsi,trH) !n(m)

  !retranspose the hpsi wavefunction
   call untranspose_v(iproc,nproc,orbs,Lzd%Glr%wfd,comms,hpsi,work=psi)

  !after having calcutated the trace of the hamiltonian, the functional have to be defined
  !new value without the trace, to be added in hpsitopsi
  if (iscf >1) then
     energy=trH
  else
     energy=energyKS!trH-ehart+exc-evxc-eexctX+eion+edisp(not correct for non-integer occnums)
  end if

  !check that the trace of the hamiltonian is compatible with the 
  !band structure energy 
  !this can be done only if the occupation numbers are all equal
  tt=(energybs-trH)/trH
!print *,'tt,energybs,trH',tt,energybs,trH
  if (((abs(tt) > 1.d-10 .and. .not. GPUconv) .or.&
       &   (abs(tt) > 1.d-8 .and. GPUconv)) .and. iproc==0) then 
     !write this warning only if the system is closed shell
     call check_closed_shell(orbs,lcs)
     if (lcs) then
        write( *,'(1x,a,1pe9.2,2(1pe22.14))') &
             &   'ERROR: inconsistency between gradient and energy',tt,energybs,trH
     end if
  endif


  call timing(iproc,'Precondition  ','ON')
  if (iproc==0 .and. verbose > 1) then
     write(*,'(1x,a)',advance='no')&
          &   'done,  preconditioning...'
  end if

  !Preconditions all orbitals belonging to iproc
  !and calculate the partial norm of the residue
  !switch between CPU and GPU treatment
  if (GPUconv) then
     call preconditionall_GPU(orbs,Lzd%Glr,hx,hy,hz,ncong,&
          &   hpsi,gnrm,gnrm_zero,GPU)
  else if (OCLconv) then
     call preconditionall_OCL(orbs,Lzd%Glr,hx,hy,hz,ncong,&
          &   hpsi,gnrm,gnrm_zero,GPU)
  else
     call preconditionall2(iproc,nproc,orbs,Lzd,hx,hy,hz,ncong,hpsi,gnrm,gnrm_zero)
     if(.false.) then
        call preconditionall(orbs,Lzd%Glr,hx,hy,hz,ncong,hpsi,gnrm,gnrm_zero)
     end if
  end if

  !sum over all the partial residues
  if (nproc > 1) then
     call mpiallred(gnrm,1,MPI_SUM,MPI_COMM_WORLD,ierr)
     call mpiallred(gnrm_zero,1,MPI_SUM,MPI_COMM_WORLD,ierr)
  endif

  !count the number of orbitals which have zero occupation number
  !weight this with the corresponding k point weight
  rzeroorbs=0.0_gp
  do ikpt=1,orbs%nkpts
     do iorb=1,orbs%norb
        if (orbs%occup(iorb+(ikpt-1)*orbs%norb) == 0.0_gp) then
           rzeroorbs=rzeroorbs+orbs%kwgts(ikpt)
        end if
     end do
  end do
  !commented out, the kwgts sum already to one
  !if (orbs%nkpts > 1) nzeroorbs=nint(real(nzeroorbs,gp)/real(orbs%nkpts,gp))

  gnrm=sqrt(gnrm/(real(orbs%norb,gp)-rzeroorbs))

  if (rzeroorbs /= 0.0_gp) then
     gnrm_zero=sqrt(gnrm_zero/rzeroorbs)
  else
     gnrm_zero=0.0_gp
  end if

  if (iproc==0 .and. verbose > 1) then
     write(*,'(1x,a)')&
          &   'done.'
  end if
  call timing(iproc,'Precondition  ','OF')

  if (orbs%nspinor == 4) then
     !only the root process has the correct array
     if(iproc==0 .and. verbose > 0) then
        write(*,'(1x,a)')&
             &   'Magnetic polarization per orbital'
        write(*,'(1x,a)')&
             &   '  iorb    m_x       m_y       m_z'
        do iorb=1,orbs%norb
           write(*,'(1x,i5,3f10.5)') &
                &   iorb,(mom_vec(k,iorb,1)/mom_vec(1,iorb,1),k=2,4)
        end do
     end if
     i_all=-product(shape(mom_vec))*kind(mom_vec)
     deallocate(mom_vec,stat=i_stat)
     call memocc(i_stat,i_all,'mom_vec',subname)
  end if


  !write the energy information
  if (iproc == 0) then
     call write_energies(iter,iscf,ekin,epot,eproj,ehart,exc,evxc,energyKS,trH,gnrm,gnrm_zero,' ')
!!$   if (verbose > 0 .and. iscf<1) then
!!$      write( *,'(1x,a,3(1x,1pe18.11))') 'ekin_sum,epot_sum,eproj_sum',  & 
!!$      ekin,epot,eproj
!!$      write( *,'(1x,a,3(1x,1pe18.11))') '   ehart,   eexcu,    vexcu',ehart,exc,evxc
!!$   end if
!!$   if (iscf > 1) then
!!$      if (gnrm_zero == 0.0_gp) then
!!$         write( *,'(1x,a,i6,2x,1pe24.17,1x,1pe9.2)') 'iter, tr(H),gnrm',iter,trH,gnrm
!!$      else
!!$         write( *,'(1x,a,i6,2x,1pe24.17,2(1x,1pe9.2))') 'iter, tr(H),gnrm,gnrm_zero',iter,trH,gnrm,gnrm_zero
!!$      end if
!!$   else
!!$      if (gnrm_zero == 0.0_gp) then
!!$         write( *,'(1x,a,i6,2x,1pe24.17,1x,1pe9.2)') 'iter,total energy,gnrm',iter,energyKS,gnrm
!!$      else
!!$         write( *,'(1x,a,i6,2x,1pe24.17,2(1x,1pe9.2))') 'iter,total energy,gnrm,gnrm_zero',iter,energyKS,gnrm,gnrm_zero
!!$      end if
!!$   end if
endif

END SUBROUTINE calculate_energy_and_gradient


subroutine write_energies(iter,iscf,ekin,epot,eproj,ehart,exc,evxc,energyKS,trH,gnrm,gnrm_zero,comment)
  use module_base
  implicit none
  integer, intent(in) :: iter,iscf
  real(gp), intent(in) :: ekin,epot,eproj,ehart,exc,evxc,energyKS,trH
  real(gp), intent(in) :: gnrm,gnrm_zero
  character(len=*), intent(in) :: comment
  !local variables
  character(len=1) :: lastsep

  if(len(trim(comment))==0) then
     lastsep=','
  else
     lastsep=' '
  end if

  if (iscf<1) then
     if (verbose >0) then
        write( *,'(1x,a,3(1x,1pe18.11))') 'ekin_sum,epot_sum,eproj_sum',  & 
             ekin,epot,eproj
        write( *,'(1x,a,3(1x,1pe18.11))') '   ehart,   eexcu,    vexcu',ehart,exc,evxc
     end if
     !yaml output
!     write(70,'(3(1x,a,1pe18.11,a))') 'ekin: ',ekin,',','epot: ',epot,',','eproj: ',eproj,','
!     write(70,'(3(a,1pe18.11))',advance='no') '  eha: ',ehart,',   exc: ',exc,',  evxc: ',evxc
!     if (gnrm > 0.0_gp) write(70,'(a)')',' !something else will be written
  end if
  if (iscf > 1) then
     if (gnrm_zero == 0.0_gp .and. gnrm > 0.0_gp) then
        write( *,'(1x,a,i6,2x,1pe24.17,1x,1pe9.2)') 'iter, tr(H),gnrm',iter,trH,gnrm
        !yaml output
!       write(70,'(1x,a,1pe24.17,a,1x,a,1pe9.2,a,1x,a,i6,a)') 'tr(H): ',trH,&
!             ',','gnrm: ',gnrm,trim(lastsep),'#iter: ',iter,trim(' '//comment)
     else if (gnrm > 0.0_gp) then
        write( *,'(1x,a,i6,2x,1pe24.17,2(1x,1pe9.2))') 'iter, tr(H),gnrm,gnrm_zero',iter,trH,gnrm,gnrm_zero
        !yaml output
!       write(70,'(1x,a,1pe24.17,2(a,1x,a,1pe9.2),a,1x,a,i6,a)') 'tr(H): ',trH,&
!             ',','gnrm: ',gnrm,',','gnrm_zero: ',gnrm_zero,&
!             trim(lastsep),'#iter: ',iter,trim(' '//comment)
     end if
  else
     if (gnrm_zero == 0.0_gp .and. gnrm > 0.0_gp) then
        write( *,'(a,1x,a,i6,2x,1pe24.17,1x,1pe9.2)') trim(' '//comment),'iter,total energy,gnrm',iter,energyKS,gnrm
        !yaml output
!       write(70,'(1x,a,1pe24.17,a,1x,a,1pe9.2,a,1x,a,i6,a)') 'total energy: ',energyKS,&
!             ',','gnrm: ',gnrm,trim(lastsep),'#iter: ',iter,trim(' '//comment)
     else if (gnrm > 0.0_gp) then
        write( *,'(a,1x,a,i6,2x,1pe24.17,2(1x,1pe9.2))')  trim(' '//comment),&
             'iter,total energy,gnrm,gnrm_zero',iter,energyKS,gnrm,gnrm_zero
        !yaml output
!       write(70,'(1x,a,1pe24.17,2(a,1x,a,1pe9.2),a,1x,a,i6,a)') 'total energy: ',energyKS,&
!             ',','gnrm: ',gnrm,',','gnrm_zero: ',gnrm_zero,&
!             trim(lastsep),'#iter: ',iter,trim(' '//comment)
     end if
  end if

end subroutine write_energies


!> Operations after h|psi> 
!! (transposition, orthonormalisation, inverse transposition)
subroutine hpsitopsi(iproc,nproc,orbs,lr,comms,iter,diis,idsx,psi,psit,hpsi,orthpar) 
   use module_base
   use module_types
   use module_interfaces, except_this_one_A => hpsitopsi
   implicit none
   integer, intent(in) :: iproc,nproc,idsx,iter
   type(locreg_descriptors), intent(in) :: lr
   type(communications_arrays), intent(in) :: comms
   type(orbitals_data), intent(in) :: orbs
   type(orthon_data), intent(in) :: orthpar
   type(diis_objects), intent(inout) :: diis
   real(wp), dimension(:), pointer :: psi,psit,hpsi
   !local variables
   !n(c) character(len=*), parameter :: subname='hpsitopsi'

   !adjust the save variables for DIIS/SD switch
   if (iter == 1) then
      diis%ids=0
      diis%mids=1
      diis%idiistol=0
   end if
   !update variables at each iteration step
   if (idsx > 0) then
      diis%mids=mod(diis%ids,idsx)+1
      diis%ids=diis%ids+1
   end if

   diis%energy_min=min(diis%energy_min,diis%energy)

   !transpose the hpsi wavefunction
   call transpose_v(iproc,nproc,orbs,lr%wfd,comms,&
      &   hpsi,work=psi)

   !!experimental, orthogonalize the preconditioned gradient wrt wavefunction
   !call orthon_virt_occup(iproc,nproc,orbs,orbs,comms,comms,psit,hpsi,(verbose > 2))

   !apply the minimization method (DIIS or steepest descent)
   call timing(iproc,'Diis          ','ON')

   call psimix(iproc,nproc,sum(comms%ncntt(0:nproc-1)),orbs,comms,diis,hpsi,psit)

   call timing(iproc,'Diis          ','OF')

   if (iproc == 0 .and. verbose > 1) then
      write(*,'(1x,a)',advance='no')&
         &   'Orthogonalization...'
   end if

<<<<<<< HEAD
   call orthogonalize(iproc,nproc,orbs,comms,psit,orthpar)

   !       call checkortho_p(iproc,nproc,norb,nvctrp,psit)
=======
!>Choose among the wavefunctions a subset of them
!! Rebuild orbital descriptors for the new space and allocate the psi_as wavefunction
!! By hypothesis the work array is big enough to contain both wavefunctions
!! This routine has to be tested
subroutine select_active_space(iproc,nproc,orbs,comms,mask_array,Glr,orbs_as,comms_as,psi,psi_as,npspcode)
  use module_base
  use module_types
  use module_interfaces, except_this_one => select_active_space
  implicit none
  integer, intent(in) :: iproc,nproc,npspcode
  type(orbitals_data), intent(in) :: orbs
  type(locreg_descriptors), intent(in) :: Glr
  type(communications_arrays), intent(in) :: comms
  logical, dimension(orbs%norb*orbs%nkpts), intent(in) :: mask_array
  real(wp), dimension(orbs%npsidim), intent(in) :: psi
  type(orbitals_data), intent(out) :: orbs_as
  type(communications_arrays), intent(out) :: comms_as
  real(wp), dimension(:), pointer :: psi_as
  !local variables
  character(len=*), parameter :: subname='select_active_space'
  integer :: iorb,ikpt,norbu_as,norbd_as,icnt,ikptp,ispsi,ispsi_as
  integer :: i_stat,nvctrp
    
  !count the number of orbitals of the active space
  norbu_as=-1
  norbd_as=-1
  do ikpt=1,orbs%nkpts
     icnt=0
     do iorb=1,orbs%norbu
        if (mask_array(iorb+(ikpt-1)*orbs%norb)) icnt=icnt+1
     end do
     if (norbu_as /= icnt .and. norbu_as /= -1) then
        write(*,*)'ERROR(select_active_space): the mask array should define always the same norbu'
        stop
     end if
     norbu_as=icnt
     icnt=0
     do iorb=orbs%norbu+1,orbs%norbu+orbs%norbd
        if (mask_array(iorb+(ikpt-1)*orbs%norb)) icnt=icnt+1
     end do
     if (norbd_as /= icnt .and. norbd_as /= -1) then
        write(*,*)'ERROR(select_active_space): the mask array should define always the same norbd'
        stop
     end if
     norbd_as=icnt
  end do

  !allocate the descriptors of the active space
  call orbitals_descriptors(iproc,nproc,norbu_as+norbd_as,norbu_as,norbd_as, &
       & orbs%nspin,orbs%nspinor,orbs%nkpts,orbs%kpts,orbs%kwgts,orbs_as,npspcode,&
       & basedist=orbs%norb_par(0:,1))
  !allocate communications arrays for virtual orbitals
  call orbitals_communicators(iproc,nproc,Glr,orbs_as,comms_as,basedist=comms_as%nvctr_par(0:,1))  
  !allocate array of the eigenvalues
  allocate(orbs_as%eval(orbs_as%norb*orbs_as%nkpts+ndebug),stat=i_stat)
  call memocc(i_stat,orbs_as%eval,'orbs_as%eval',subname)

  !fill the orbitals array with the values and the wavefunction in transposed form
  icnt=0
  do iorb=1,orbs%nkpts*orbs%norb
     if (mask_array(iorb)) then
        icnt=icnt+1
        orbs_as%eval(icnt)=orbs%eval(iorb)
     end if
  end do
  if (icnt/=orbs_as%norb*orbs_as%nkpts) stop 'ERROR(select_active_space): icnt/=orbs_as%norb*orbs_as%nkpts'

  allocate(psi_as(orbs_as%npsidim+ndebug),stat=i_stat)
  call memocc(i_stat,psi_as,'psi_as',subname)

  ispsi=1
  do ikptp=1,orbs%nkptsp
     ikpt=orbs%iskpts+ikptp
     nvctrp=comms%nvctr_par(iproc,ikpt) 
     !this should be identical in both the distributions
     if (nvctrp /= comms_as%nvctr_par(iproc,ikpt)) then
        write(*,*)'ERROR(select_active_space): the component distrbution is not identical'
        stop
     end if
     
     !put all the orbitals which match the active space
     ispsi=1
     ispsi_as=1
     do iorb=1,orbs%norb
        if (mask_array(iorb+(ikpt-1)*orbs%norb)) then
           call dcopy(nvctrp,psi(ispsi),1,psi_as(ispsi_as),1)
           ispsi_as=ispsi_as+nvctrp*orbs_as%nspinor
        end if
        ispsi=ispsi+nvctrp*orbs%nspinor
     end do
  end do
>>>>>>> 8549ffee

   call untranspose_v(iproc,nproc,orbs,lr%wfd,comms,&
      &   psit,work=hpsi,outadd=psi(1))

   if (nproc == 1) then
      nullify(psit)
   end if

   if (iproc == 0 .and. verbose > 1) then
      write(*,'(1x,a)')&
         &   'done.'
   end if

   call diis_or_sd(iproc,idsx,orbs%nkptsp,diis)

   !previous value already filled
   diis%energy_old=diis%energy

END SUBROUTINE hpsitopsi


!> Choose among the wavefunctions a subset of them
!! Rebuild orbital descriptors for the new space and allocate the psi_as wavefunction
!! By hypothesis the work array is big enough to contain both wavefunctions
!! This routine has to be tested
subroutine select_active_space(iproc,nproc,orbs,comms,mask_array,Glr,orbs_as,comms_as,psi,psi_as)
   use module_base
   use module_types
   use module_interfaces, except_this_one => select_active_space
   implicit none
   integer, intent(in) :: iproc,nproc
   type(orbitals_data), intent(in) :: orbs
   type(locreg_descriptors), intent(in) :: Glr
   type(communications_arrays), intent(in) :: comms
   logical, dimension(orbs%norb*orbs%nkpts), intent(in) :: mask_array
   real(wp), dimension(orbs%npsidim_comp), intent(in) :: psi
   type(orbitals_data), intent(out) :: orbs_as
   type(communications_arrays), intent(out) :: comms_as
   real(wp), dimension(:), pointer :: psi_as
   !local variables
   character(len=*), parameter :: subname='select_active_space'
   integer :: iorb,ikpt,norbu_as,norbd_as,icnt,ikptp,ispsi,ispsi_as
   integer :: i_stat,nvctrp

   !count the number of orbitals of the active space
   norbu_as=-1
   norbd_as=-1
   do ikpt=1,orbs%nkpts
      icnt=0
      do iorb=1,orbs%norbu
         if (mask_array(iorb+(ikpt-1)*orbs%norb)) icnt=icnt+1
      end do
      if (norbu_as /= icnt .and. norbu_as /= -1) then
         write(*,*)'ERROR(select_active_space): the mask array should define always the same norbu'
         stop
      end if
      norbu_as=icnt
      icnt=0
      do iorb=orbs%norbu+1,orbs%norbu+orbs%norbd
         if (mask_array(iorb+(ikpt-1)*orbs%norb)) icnt=icnt+1
      end do
      if (norbd_as /= icnt .and. norbd_as /= -1) then
         write(*,*)'ERROR(select_active_space): the mask array should define always the same norbd'
         stop
      end if
      norbd_as=icnt
   end do

   !allocate the descriptors of the active space
   call orbitals_descriptors(iproc,nproc,norbu_as+norbd_as,norbu_as,norbd_as, &
      &   orbs%nspin,orbs%nspinor,orbs%nkpts,orbs%kpts,orbs%kwgts,orbs_as,basedist=orbs%norb_par(0:,1))
   !allocate communications arrays for virtual orbitals
   call orbitals_communicators(iproc,nproc,Glr,orbs_as,comms_as,basedist=comms_as%nvctr_par(0:,1))  
   !allocate array of the eigenvalues
   allocate(orbs_as%eval(orbs_as%norb*orbs_as%nkpts+ndebug),stat=i_stat)
   call memocc(i_stat,orbs_as%eval,'orbs_as%eval',subname)

   !fill the orbitals array with the values and the wavefunction in transposed form
   icnt=0
   do iorb=1,orbs%nkpts*orbs%norb
      if (mask_array(iorb)) then
         icnt=icnt+1
         orbs_as%eval(icnt)=orbs%eval(iorb)
      end if
   end do
   if (icnt/=orbs_as%norb*orbs_as%nkpts) stop 'ERROR(select_active_space): icnt/=orbs_as%norb*orbs_as%nkpts'

   allocate(psi_as(orbs_as%npsidim_comp+ndebug),stat=i_stat)
   call memocc(i_stat,psi_as,'psi_as',subname)

   ispsi=1
   do ikptp=1,orbs%nkptsp
      ikpt=orbs%iskpts+ikptp
      nvctrp=comms%nvctr_par(iproc,ikpt) 
      !this should be identical in both the distributions
      if (nvctrp /= comms_as%nvctr_par(iproc,ikpt)) then
         write(*,*)'ERROR(select_active_space): the component distrbution is not identical'
         stop
      end if

      !put all the orbitals which match the active space
      ispsi=1
      ispsi_as=1
      do iorb=1,orbs%norb
         if (mask_array(iorb+(ikpt-1)*orbs%norb)) then
            call dcopy(nvctrp,psi(ispsi),1,psi_as(ispsi_as),1)
            ispsi_as=ispsi_as+nvctrp*orbs_as%nspinor
         end if
         ispsi=ispsi+nvctrp*orbs%nspinor
      end do
   end do

END SUBROUTINE select_active_space


!>   First orthonormalisation
subroutine first_orthon(iproc,nproc,orbs,wfd,comms,psi,hpsi,psit,orthpar)
   use module_base
   use module_types
   use module_interfaces, except_this_one_B => first_orthon
   implicit none
   integer, intent(in) :: iproc,nproc
   type(orbitals_data), intent(in) :: orbs
   type(wavefunctions_descriptors), intent(in) :: wfd
   type(communications_arrays), intent(in) :: comms
   type(orthon_data):: orthpar
   real(wp), dimension(:) , pointer :: psi,hpsi,psit
   !local variables
   character(len=*), parameter :: subname='first_orthon'
   integer :: i_stat

   !!!  if(nspin==4) then
   !!!     nspinor=4
   !!!  else
   !!!     nspinor=1
   !!!  end if

   if (nproc > 1) then
      !allocate hpsi array (used also as transposed)
      !allocated in the transposed way such as 
      !it can also be used as the transposed hpsi
      allocate(hpsi(max(orbs%npsidim_orbs,orbs%npsidim_comp)+ndebug),stat=i_stat)
      call memocc(i_stat,hpsi,'hpsi',subname)
      !allocate transposed principal wavefunction
      allocate(psit(max(orbs%npsidim_orbs,orbs%npsidim_comp)+ndebug),stat=i_stat)
      call memocc(i_stat,psit,'psit',subname)
   else
      psit => psi
   end if

   !to be substituted, must pass the wavefunction descriptors to the routine
   call transpose_v(iproc,nproc,orbs,wfd,comms,psi,&
      &   work=hpsi,outadd=psit(1))

   call orthogonalize(iproc,nproc,orbs,comms,psit,orthpar)

   !call checkortho_p(iproc,nproc,norb,norbp,nvctrp,psit)

   call untranspose_v(iproc,nproc,orbs,wfd,comms,psit,&
      &   work=hpsi,outadd=psi(1))

   if (nproc == 1) then
      nullify(psit)
      !allocate hpsi array
      allocate(hpsi(max(orbs%npsidim_orbs,orbs%npsidim_comp)+ndebug),stat=i_stat)
      call memocc(i_stat,hpsi,'hpsi',subname)
   end if

END SUBROUTINE first_orthon


!>   Transform to KS orbitals and deallocate hpsi wavefunction (and also psit in parallel)
subroutine last_orthon(iproc,nproc,orbs,wfd,nspin,comms,psi,hpsi,psit,evsum, opt_keeppsit)
   use module_base
   use module_types
   use module_interfaces, except_this_one_C => last_orthon
   implicit none
   type(wavefunctions_descriptors), intent(in) :: wfd
   type(orbitals_data), intent(in) :: orbs
   type(communications_arrays), intent(in) :: comms
   integer, intent(in) :: iproc,nproc,nspin
   real(wp), intent(out) :: evsum
   real(wp), dimension(:) , pointer :: psi,hpsi,psit
   logical, optional :: opt_keeppsit
   !local variables
   logical :: keeppsit
   character(len=*), parameter :: subname='last_orthon'
   integer :: i_all,i_stat
   real(wp), dimension(:,:,:), pointer :: mom_vec


   if (present(opt_keeppsit)) then
      keeppsit=opt_keeppsit
   else
      keeppsit=.false.
   end if

   call transpose_v(iproc,nproc,orbs,wfd,comms,hpsi,work=psi)
   if (nproc==1) then
      psit => psi
      call transpose_v(iproc,nproc,orbs,wfd,comms,psit)
   end if

   call subspace_diagonalisation(iproc,nproc,orbs,comms,psit,hpsi,evsum)

   call untranspose_v(iproc,nproc,orbs,wfd,comms,&
      &   psit,work=hpsi,outadd=psi(1))

   if(.not.  keeppsit) then
      if (nproc > 1  ) then
         i_all=-product(shape(psit))*kind(psit)
         deallocate(psit,stat=i_stat)
         call memocc(i_stat,i_all,'psit',subname)
      else
         nullify(psit)
      end if

      i_all=-product(shape(hpsi))*kind(hpsi)
      deallocate(hpsi,stat=i_stat)
      call memocc(i_stat,i_all,'hpsi',subname)

   endif
   !for a non-collinear treatment,
   !we add the calculation of the moments for printing their value
   !close to the corresponding eigenvector
   if(orbs%nspinor==4) then
      allocate(mom_vec(4,orbs%norb,min(nproc,2)+ndebug),stat=i_stat)
      call memocc(i_stat,mom_vec,'mom_vec',subname)

      call calc_moments(iproc,nproc,orbs%norb,orbs%norb_par,wfd%nvctr_c+7*wfd%nvctr_f,&
         &   orbs%nspinor,psi,mom_vec)
   else
     nullify(mom_vec)   
   end if

   ! Send all eigenvalues to all procs.
   call broadcast_kpt_objects(nproc, orbs%nkpts, orbs%norb, &
      &   orbs%eval(1), orbs%ikptproc)

   !print the found eigenvalues
   if (iproc == 0) then
if (orbs%nspinor /= 4) allocate(mom_vec(1,1,1))
      call write_eigenvalues_data(nproc,orbs,mom_vec)
if (orbs%nspinor /= 4) deallocate(mom_vec)

   end if

   if (orbs%nspinor ==4) then
      i_all=-product(shape(mom_vec))*kind(mom_vec)
      deallocate(mom_vec,stat=i_stat)
      call memocc(i_stat,i_all,'mom_vec',subname)
   end if


END SUBROUTINE last_orthon

!> Write the eigenvalues-related information
subroutine write_eigenvalues_data(nproc,orbs,mom_vec)
  use module_base
  use module_types
  implicit none
  integer, intent(in) :: nproc
  type(orbitals_data), intent(in) :: orbs
  real(gp), dimension(:,:,:), pointer :: mom_vec
  !local variables
  logical :: dowrite
  integer :: ikptw,iorb,ikpt,jorb,isorb,md
  real(gp) :: spinsignw,mx,my,mz,mpol
  
  write(*,'(1x,a)')&
       &   '--------------------------------------- Kohn-Sham Eigenvalues and Occupation Numbers'
  ! Calculate and print the magnetisation
  if (orbs%nspin == 2) then
     mpol = 0._gp
     do ikpt=1,orbs%nkpts
        isorb = (ikpt - 1) * orbs%norb
        do iorb = 1, orbs%norbu
           mpol = mpol + orbs%occup(isorb + iorb) * orbs%kwgts(ikpt)
        end do
        do iorb = orbs%norbu + 1, orbs%norb, 1
           mpol = mpol - orbs%occup(isorb + iorb) * orbs%kwgts(ikpt)
        end do
     end do
!    write(70,"(A,f9.6)")repeat(' ',yaml_indent)//"Total magnetisation: ", mpol
     write(*,"(1x,A,f9.6)")"Total magnetisation: ", mpol
  end if
  if (orbs%nspinor ==4) then
     write(*,'(1x,a)')&
          &   '           Eigenvalue                                      m_x       m_y       m_z'
  end if

! write(70,'(a)')repeat(' ',yaml_indent)//'Orbitals: ['
  do ikpt=1,orbs%nkpts
     if (orbs%nkpts > 1 .and. orbs%nspinor >= 2) then
        write(*,"(1x,A,I4.4,A,3F12.6)") &
             &   "Kpt #", ikpt, " BZ coord. = ", orbs%kpts(:, ikpt)
!       write(70,"(1x,A,I4.4,A,3F12.6)") &
!             &   "# Kpt No.", ikpt-1, " BZ coord. = ", orbs%kpts(:, ikpt)

        ikptw=ikpt
     else
        ikptw=UNINITIALIZED(1)
     end if
     isorb = (ikpt - 1) * orbs%norb
     if (orbs%nspin==1.or.orbs%nspinor==4) then
        spinsignw=UNINITIALIZED(1.0_gp)
        do iorb=1,orbs%norb
           dowrite =(iorb <= 5 .or. iorb >= orbs%norb-5) .or. verbose > 0
           if (orbs%nspinor ==4 .and. associated(mom_vec)) then
              mx=(mom_vec(2,iorb,1)/mom_vec(1,iorb,1))
              my=(mom_vec(3,iorb,1)/mom_vec(1,iorb,1))
              mz=(mom_vec(4,iorb,1)/mom_vec(1,iorb,1))
              if (dowrite) & 
                   write(*,'(1x,a,i4,a,1x,1pe21.14,1x,0pf6.4,16x,(1x,3(0pf10.5)))') &
                   'e(',iorb,')=',orbs%eval(isorb + iorb),orbs%occup(isorb+iorb),&
                   (mom_vec(md,iorb,1)/mom_vec(1,iorb,1),md=2,4)
           else
              mx=UNINITIALIZED(1.0_gp)
              my=UNINITIALIZED(1.0_gp)
              mz=UNINITIALIZED(1.0_gp)
              if (dowrite) then 
                 write(*,'(1x,a,i4,a,1x,1pe21.14,1x,0pf6.4)') 'e(',iorb,')=',orbs%eval(isorb + iorb),orbs%occup(isorb+iorb)
              end if
           end if
           call write_orbital_data(orbs%eval(isorb + iorb),orbs%occup(isorb+iorb),&
                spinsignw,ikptw,mx,my,mz)
           !yaml output (carriage return)
           if (iorb == orbs%norb .and. ikpt == orbs%nkpts) then
!             write(70,'(a)')']'
           else
!             write(70,'(a)')','
           end if

        end do
     else
        mx=UNINITIALIZED(1.0_gp)
        my=UNINITIALIZED(1.0_gp)
        mz=UNINITIALIZED(1.0_gp)
        
        do iorb=1,min(orbs%norbu,orbs%norbd)
           jorb=orbs%norbu+iorb
           dowrite =(iorb <= 5 .or. iorb >= min(orbs%norbu,orbs%norbd)-5)  .or. verbose > 0
           if (dowrite) & 
                write(*,'(1x,a,i4,a,1x,1pe21.14,1x,0pf6.4,6x,0pf6.4,1x,a,i4,a,1x,1pe21.14)') &
                &   'e(',iorb,',u)=',orbs%eval(isorb + iorb),orbs%occup(isorb + iorb),&
                orbs%occup(isorb + jorb),'e(',iorb,',d)=',orbs%eval(isorb + jorb)
           call write_orbital_data(orbs%eval(isorb + iorb),orbs%occup(isorb+iorb),&
                1.0_gp,ikptw,mx,my,mz)
!          write(70,'(a)',advance='no')', '
           call write_orbital_data(orbs%eval(isorb + jorb),orbs%occup(isorb+jorb),&
                -1.0_gp,ikptw,mx,my,mz)
           !yaml output (carriage return)
           if (iorb == orbs%norbu .and. orbs%norbu==orbs%norbd .and. ikpt == orbs%nkpts) then
!             write(70,'(a)')']'
           else
!             write(70,'(a)')','
           end if

        end do
        if (orbs%norbu > orbs%norbd) then
           do iorb=orbs%norbd+1,orbs%norbu
              dowrite =(iorb <= 5 .or. iorb >= orbs%norbu-5) .or. verbose > 0
              if (dowrite) & 
                   write(*,'(1x,a,i4,a,1x,1pe21.14,1x,0pf6.4)') 'e(',iorb,',u)=',orbs%eval(isorb + iorb),orbs%occup(isorb+iorb)
              call write_orbital_data(orbs%eval(isorb + iorb),orbs%occup(isorb+iorb),&
                   1.0_gp,ikptw,mx,my,mz)
              !yaml output (carriage return)
              if (iorb == orbs%norbu .and. ikpt == orbs%nkpts) then
!                write(70,'(a)')']'
              else
!                write(70,'(a)')','
              end if
           end do
        else if (orbs%norbd > orbs%norbu) then
           do iorb=2*orbs%norbu+1,orbs%norbu+orbs%norbd
              dowrite =(iorb <= 5 .or. iorb >= orbs%norbd-5) .or. verbose > 0
              if (dowrite) & 
                   write(*,'(46x,0pf6.4,1x,a,i4,a,1x,1pe21.14)') orbs%occup(isorb + iorb),&
                   &   'e(',iorb-orbs%norbu,',d)=',orbs%eval(isorb + iorb)
!             write(70,'(a)',advance='no')repeat(' ',46)
              call write_orbital_data(orbs%eval(isorb + iorb),orbs%occup(isorb+iorb),&
                   -1.0_gp,ikptw,mx,my,mz)
              !yaml output (carriage return)
              if (iorb == orbs%norbd .and. ikpt == orbs%nkpts) then
!                write(70,'(a)')']'
              else
!                write(70,'(a)')','
              end if
           end do
        end if
     end if
  end do
end subroutine write_eigenvalues_data

!> Write orbital information with NO advance
subroutine write_orbital_data(eval,occup,spinsign,ikpt,mx,my,mz)
  use module_base
  implicit none
  integer, intent(in) :: ikpt !< k-point id 
  real(gp), intent(in) :: eval !< orbital energy
  real(gp), intent(in) :: occup !< orbital occupation number
  real(gp), intent(in) :: spinsign !< orbital spin (collinear and averaged)
  real(gp), intent(in) :: mx,my,mz !< spin magnetisation directions
  !local variables

  !the energy value is the only one which is compulsory
! write(70,'(a,1pe21.14)',advance='no')'{ e: ',eval

  !genearlly always defined
  if (occup /= UNINITIALIZED(occup)) then 
!    write(70,'(a,f6.4)',advance='no')', occ: ',occup
  end if
  if (spinsign /= UNINITIALIZED(spinsign)) then
!    write(70,'(a,i2)',advance='no')', s: ',int(spinsign)
  end if
  if (ikpt /= UNINITIALIZED(ikpt)) then
!    write(70,'(a,i5)',advance='no')', kpt: ',ikpt-1
  end if
  if (mx /= UNINITIALIZED(mx) .and. my /= UNINITIALIZED(my) .and. mz /= UNINITIALIZED(mz)) then
!    write(70,'(3(a,f8.5),a)',advance='no')', M: [',mx,', ',my,', ',mz,']'
  end if
! write(70,'(a)',advance='no')' }'
 
end subroutine write_orbital_data


!> Finds the fermi level ef for an error function distribution with a width wf
!! eval are the Kohn Sham eigenvalues and melec is the total number of electrons
subroutine evaltoocc(iproc,nproc,filewrite,wf,orbs,occopt)
   use module_base
   use module_types
   implicit none
   logical, intent(in) :: filewrite
   integer, intent(in) :: iproc, nproc
   integer, intent(in) :: occopt      
   real(gp), intent(in) :: wf
   type(orbitals_data), intent(inout) :: orbs
   !local variables
   integer :: ikpt,iorb,melec,ii
   real(gp) :: charge, chargef
   real(gp) :: ef,pi,electrons,dlectrons,factor,arg,argu,argd,corr,cutoffu,cutoffd,diff,full,res,resu,resd
   parameter(pi=3.1415926535897932d0)
   real(gp)  ::a, x, xu, xd, f, df, tt  
   real(gp)  ::sqrtpi ; parameter (sqrtpi=sqrt(pi)) 
   !write(*,*)  'ENTER Fermilevel',orbs%norbu,orbs%norbd

   orbs%eTS=0.0_gp  

   select case (occopt)
   case  (SMEARING_DIST_ERF  )
   case  (SMEARING_DIST_FERMI)
   case  (SMEARING_DIST_COLD1) !Marzari's cold smearing  with a=-.5634 (bumb minimization)
      a=-.5634d0
   case  (SMEARING_DIST_COLD2) !Marzari's cold smearing  with a=-.8165 (monotonic tail)
      a=-.8165d0
   case  (SMEARING_DIST_METPX) !Methfessel and Paxton (same as COLD with a=0)
      a=0.d0
   case default
      if(iproc==0) print*, 'unrecognized occopt=', occopt
      stop 
   end select

   if (orbs%norbd==0) then 
      full=2.d0   ! maximum occupation for closed shell  orbital
   else
      full=1.d0   ! maximum occupation for spin polarized orbital
   endif

   if (orbs%nkpts.ne.1 .and. filewrite) stop 'Fermilevel: CANNOT write input.occ with more than one k-point'
   charge=0.0_gp
   do ikpt=1,orbs%nkpts
      !number of zero orbitals for the given k-point
      !overall charge of the system
      do iorb=1,orbs%norb
         charge=charge+orbs%occup(iorb+(ikpt-1)*orbs%norb) * orbs%kwgts(ikpt)
      end do
   end do
   melec=nint(charge)
   !if (iproc == 0) write(*,*) 'charge',charge,melec

   ! Send all eigenvalues to all procs (presumably not necessary)
   call broadcast_kpt_objects(nproc, orbs%nkpts, orbs%norb, &
      &   orbs%eval(1), orbs%ikptproc)

   if (wf > 0.0_gp) then
      ii=0
      if (orbs%efermi == UNINITIALIZED(orbs%efermi)) then
         ! Take initial value at gamma point.
         do iorb = 1, orbs%norbu
            if (orbs%occup(iorb) < 1.0_gp) then
               orbs%efermi = orbs%eval(iorb)
               exit
            end if
         end do
      end if
      ef=orbs%efermi
      factor=1.d0/(sqrt(pi)*wf)
      !print *,0,ef

      ! electrons is N_electons = sum f_i * Wieght_i
      ! dlectrons is dN_electrons/dEf =dN_electrons/darg * darg/dEf= sum df_i/darg /(-wf) , darg/dEf=-1/wf
      !  f:= occupation # for band i ,  df:=df/darg
      loop_fermi: do
         ii=ii+1
         if (ii > 10000) stop 'error Fermilevel'
         electrons=0.d0
         dlectrons=0.d0
         do ikpt=1,orbs%nkpts
            do iorb=1,orbs%norbd+orbs%norbu
               arg=(orbs%eval((ikpt-1)*orbs%norb+iorb)-ef)/wf
               if (occopt == SMEARING_DIST_ERF) then
                  call derf_ab(res,arg)
                  f =.5d0*(1.d0-res)
                  df=-exp(-arg**2)/sqrtpi 
               else if (occopt == SMEARING_DIST_FERMI) then
                  f =1.d0/(1.d0+exp(arg)) 
                  df=-1.d0/(2.d0+exp(arg)+exp(-arg)) 
               else if (occopt == SMEARING_DIST_COLD1 .or. occopt == SMEARING_DIST_COLD2 .or. &  
                  &  occopt == SMEARING_DIST_METPX ) then
               x= -arg
               call derf_ab(res,x)
               f =.5d0*(1.d0+res +exp(-x**2)*(-a*x**2 + .5d0*a+x)/sqrtpi)
               df=-exp(-x**2) * (a*x**3 -x**2 -1.5d0*a*x +1.5d0) /sqrtpi   ! df:=df/darg=-df/dx
            end if
            electrons=electrons+ f  * orbs%kwgts(ikpt)  ! electrons := N_e(Ef+corr.)
            dlectrons=dlectrons+ df * orbs%kwgts(ikpt)  ! delectrons:= dN_e/darge ( Well! later we need dN_e/dEf=-1/wf*dN_e/darg
            !if(iproc==0) write(*,*) arg,   f , df
         enddo
      enddo

      dlectrons=dlectrons/(-wf)  ! df/dEf=df/darg * -1/wf
      diff=-real(melec,gp)/full+electrons
      if (abs(diff) < 1.d-12) exit loop_fermi
      if (abs(dlectrons) <= 1d-45) then
         corr=wf
      else
         corr=diff/abs(dlectrons) ! for case of no-monotonic func. abs is needed
      end if
      !if (iproc==0) write(*,'(i5,3e,i4,e)') ii,electrons,ef,dlectrons,melec,corr
      if (corr > 1.d0*wf) corr=1.d0*wf
      if (corr < -1.d0*wf) corr=-1.d0*wf
      if (abs(dlectrons) < 1.d-18  .and. electrons > real(melec,gp)/full) corr=3.d0*wf
      if (abs(dlectrons) < 1.d-18  .and. electrons < real(melec,gp)/full) corr=-3.d0*wf
      ef=ef-corr  ! Ef=Ef_guess+corr.

   end do loop_fermi

   do ikpt=1,orbs%nkpts
      argu=(orbs%eval((ikpt-1)*orbs%norb+orbs%norbu)-ef)/wf
      argd=(orbs%eval((ikpt-1)*orbs%norb+orbs%norbu+orbs%norbd)-ef)/wf
      if (occopt == SMEARING_DIST_ERF) then
         !error function
         call derf_ab(resu,argu)
         call derf_ab(resd,argd)
         cutoffu=.5d0*(1.d0-resu)
         cutoffd=.5d0*(1.d0-resd)
      else if (occopt == SMEARING_DIST_FERMI) then
         !Fermi function
         cutoffu=1.d0/(1.d0+exp(argu))
         cutoffd=1.d0/(1.d0+exp(argd))
      else if (occopt == SMEARING_DIST_COLD1 .or. occopt == SMEARING_DIST_COLD2 .or. &  
         &  occopt == SMEARING_DIST_METPX ) then
      !Marzari's relation with different a 
      xu=-argu
      xd=-argd
      call derf_ab(resu,xu)
      call derf_ab(resd,xd)
      cutoffu=.5d0*(1.d0+resu +exp(-xu**2)*(-a*xu**2 + .5d0*a+xu)/sqrtpi)
      cutoffd=.5d0*(1.d0+resd +exp(-xd**2)*(-a*xd**2 + .5d0*a+xd)/sqrtpi)
   end if
enddo
if (iproc==0) write(*,'(1x,a,1pe21.14,2(1x,e8.1))') 'Fermi level, Fermi distribution cut off at:  ',ef,cutoffu,cutoffd
orbs%efermi=ef

!update the occupation number
do ikpt=1,orbs%nkpts
   do iorb=1,orbs%norbu + orbs%norbd
      arg=(orbs%eval((ikpt-1)*orbs%norb+iorb)-ef)/wf
      if (occopt == SMEARING_DIST_ERF) then
         call derf_ab(res,arg)
         f=.5d0*(1.d0-res)
      else if (occopt == SMEARING_DIST_FERMI) then
         f=1.d0/(1.d0+exp(arg))
      else if (occopt == SMEARING_DIST_COLD1 .or. occopt == SMEARING_DIST_COLD2 .or. &  
         &  occopt == SMEARING_DIST_METPX ) then
      x=-arg
      call derf_ab(res,x)
      f =.5d0*(1.d0+res +exp(-x**2)*(-a*x**2 + .5d0*a+x)/sqrtpi)
   end if
   orbs%occup((ikpt-1)*orbs%norb+iorb)=full* f 
   !if(iproc==0) print*,  orbs%eval((ikpt-1)*orbs%norb+iorb), orbs%occup((ikpt-1)*orbs%norb+iorb)
end do
    end do
    !update electronic entropy S; eTS=T_ele*S is the electtronic entropy term the negative of which is added to energy: Free energy = energy-T*S 
    orbs%eTS=0.0_gp
    do ikpt=1,orbs%nkpts
       do iorb=1,orbs%norbu + orbs%norbd
          if (occopt == SMEARING_DIST_ERF) then
             !error function
             orbs%eTS=orbs%eTS+full*wf/(2._gp*sqrt(pi))*exp(-((orbs%eval((ikpt-1)*orbs%norb+iorb)-ef)/wf)**2)
          else if (occopt == SMEARING_DIST_FERMI) then
             !Fermi function
             tt=orbs%occup((ikpt-1)*orbs%norb+iorb)
             orbs%eTS=orbs%eTS-full*wf*(tt*log(tt) + (1._gp-tt)*log(1._gp-tt))
          else if (occopt == SMEARING_DIST_COLD1 .or. occopt == SMEARING_DIST_COLD2 .or. &  
             &  occopt == SMEARING_DIST_METPX ) then
          !cold 
          orbs%eTS=orbs%eTS+0._gp  ! to be completed if needed                                             
       end if
    end do
 end do
 ! Sanity check on sum of occup.
 chargef=0.0_gp
 do ikpt=1,orbs%nkpts
    do iorb=1,orbs%norb
       chargef=chargef+orbs%kwgts(ikpt) * orbs%occup(iorb+(ikpt-1)*orbs%norb)
    end do
 end do
 if (abs(charge - chargef) > 1e-6)  stop 'error occupation update'
 else if(full==1.0_gp) then
    call eFermi_nosmearing(iproc,orbs)
    ! no entropic term when electronc temprature is zero
 end if

 !write on file the results if needed
 if (filewrite) then
    open(unit=11,file='input.occ',status='unknown')
    write(11,*)orbs%norbu,orbs%norbd
    do iorb=1,orbs%norb
       !write(11,'(i5,e19.12)')iorb,orbs%occup((ikpt-1)*orbs%norb+iorb)
       !    write(11,'(i5,e19.12)')iorb,full/(1.d0+exp(arg))  !,orbs%eval((ikpt-1)*orbs%norb+iorb)
       write(11,'(i5,e19.12,f10.6)')iorb,orbs%occup((ikpt-1)*orbs%norb+iorb) &
          &   ,orbs%eval ((ikpt-1)*orbs%norb+iorb)
    end do
    close(unit=11)
 end if

END SUBROUTINE evaltoocc



subroutine eFermi_nosmearing(iproc,orbs)
   use module_base
   use module_types
   implicit none
   integer, intent(in) :: iproc
   type(orbitals_data), intent(inout) :: orbs
   !local variables
   integer :: iu,id,n,nzeroorbs,ikpt,iorb
   real(gp) :: charge
   real(wp) :: eF

   iu=0
   id=0
   eF = 0._wp
   do ikpt=1,orbs%nkpts
      !number of zero orbitals for the given k-point
      nzeroorbs=0
      !overall charge of the system
      charge=0.0_gp
      do iorb=1,orbs%norb
         if (orbs%occup(iorb+(ikpt-1)*orbs%norb) == 0.0_gp) then
            nzeroorbs=nzeroorbs+1
         else
            charge=charge+orbs%occup(iorb+(ikpt-1)*orbs%norb)
         end if
      end do
      if (nzeroorbs /= 0 .and. orbs%norbd .gt.0) then
         do iorb=1,orbs%norbu-1
            if (orbs%eval((ikpt-1)*orbs%norb+iorb) > orbs%eval((ikpt-1)*orbs%norb+iorb+1)) &
               &   write(*,*) 'wrong ordering of up EVs',iorb,iorb+1
         end do
         do iorb=1,orbs%norbd-1
            if (orbs%eval((ikpt-1)*orbs%norb+iorb+orbs%norbu) > orbs%eval((ikpt-1)*orbs%norb+iorb+1+orbs%norbu))&
               &   write(*,*) 'wrong ordering of dw EVs',iorb+orbs%norbu,iorb+1+orbs%norbu
         enddo

         iu=0
         id=0
         n=0
         do while (real(n,gp) < charge)
            if (orbs%eval((ikpt-1)*orbs%norb+iu+1) <= orbs%eval((ikpt-1)*orbs%norb+id+1+orbs%norbu)) then
               iu=iu+1
               eF=orbs%eval((ikpt-1)*orbs%norb+iu+1)
            else
               id=id+1
               eF=orbs%eval((ikpt-1)*orbs%norb+id+1+orbs%norbu)
            endif
            n=n+1
         enddo
         if (iproc==0) write(*,'(1x,a,1pe21.14,a,i4)') 'Suggested Homo energy level',eF,', Spin polarization',iu-id
         !write(*,*) 'up,down, up-down',iu,id,iu-id
      end if
   end do
   orbs%efermi=eF
   !assign the values for the occupation numbers
   do iorb=1,iu
      orbs%occup(iorb)=1.0_gp
   end do
   do iorb=iu+1,orbs%norbu
      orbs%occup(iorb)=0.0_gp
   end do
   do iorb=1,id
      orbs%occup(iorb+orbs%norbu)=1.0_gp
   end do
   do iorb=id+1,orbs%norbd
      orbs%occup(iorb+orbs%norbu)=0.0_gp
   end do

END SUBROUTINE eFermi_nosmearing


!>   Calculate magnetic moments
subroutine calc_moments(iproc,nproc,norb,norb_par,nvctr,nspinor,psi,mom_vec)
   use module_base
   implicit none
   integer, intent(in) :: iproc,nproc,norb,nvctr,nspinor
   integer, dimension(0:nproc-1), intent(in) :: norb_par
   real(wp), dimension(nvctr,norb*nspinor), intent(in) :: psi
   real(wp), dimension(4,norb,min(nproc,2)), intent(out) :: mom_vec
   !local variables
   character(len=*), parameter :: subname='calc_moments'
   integer :: i_all,i_stat,ierr,iorb,jproc
   integer :: ndim,oidx
   integer, dimension(:), allocatable :: norb_displ
   real(wp) :: m00,m11,m13,m24,m14,m23
   !real(wp), dimension(:,:,:), allocatable :: mom_vec

   ndim=2
   if (nproc==1) ndim=1

   if(nspinor==4) then

      call razero(4*norb*ndim,mom_vec)

      do iorb=1,norb_par(iproc)
         oidx=(iorb-1)*nspinor+1
         m00=dot(2*nvctr,psi(1,oidx),1,psi(1,oidx),1)
         m11=dot(2*nvctr,psi(1,oidx+2),1,psi(1,oidx+2),1)
         m13=dot(nvctr,psi(1,oidx),1,psi(1,oidx+2),1)
         m24=dot(nvctr,psi(1,oidx+1),1,psi(1,oidx+3),1)
         !        m12=dot(nvctr,psi(1,oidx),1,psi(1,oidx+1),1)
         !        m34=dot(nvctr,psi(1,oidx+2),1,psi(1,oidx+3),1)
         m14=dot(nvctr,psi(1,oidx),1,psi(1,oidx+3),1)
         m23=dot(nvctr,psi(1,oidx+1),1,psi(1,oidx+2),1)

         mom_vec(1,iorb,ndim)=(m00+m11) !rho
         mom_vec(2,iorb,ndim)=2.0d0*(m13+m24)       !m_x
         !        mom_vec(3,iorb,ndim)=2.0d0*(m12-m34)       !m_y
         mom_vec(3,iorb,ndim)=2.0d0*(m14-m23)       !m_y
         mom_vec(4,iorb,ndim)=(m00-m11)             !m_z
      end do

      if(nproc>1) then
         allocate(norb_displ(0:nproc-1+ndebug),stat=i_stat)
         call memocc(i_stat,norb_displ,'norb_displ',subname)

         norb_displ(0)=0
         do jproc=1,nproc-1
            norb_displ(jproc)=norb_displ(jproc-1)+norb_par(jproc-1)
         end do

         call MPI_GATHERV(mom_vec(1,1,2),4*norb_par(iproc),mpidtypw,&
            &   mom_vec(1,1,1),4*norb_par,4*norb_displ,mpidtypw,&
         0,MPI_COMM_WORLD,ierr)

         i_all=-product(shape(norb_displ))*kind(norb_displ)
         deallocate(norb_displ,stat=i_stat)
         call memocc(i_stat,i_all,'norb_displ',subname)
      end if

   end if

END SUBROUTINE calc_moments


subroutine check_communications(iproc,nproc,orbs,lr,comms)
   use module_base
   use module_types
   use module_interfaces, except_this_one => check_communications
   implicit none
   integer, intent(in) :: iproc,nproc
   type(orbitals_data), intent(in) :: orbs
   type(locreg_descriptors), intent(in) :: lr
   type(communications_arrays), intent(in) :: comms
   !local variables
   character(len=*), parameter :: subname='check_communications'
   integer :: i,ispinor,iorb,indspin,indorb,jproc,i_stat,i_all,iscomp,idsx,index,ikptsp
   integer :: ikpt,ispsi,nspinor,nvctrp,ierr
   real(wp) :: psival,maxdiff
   real(wp), dimension(:), allocatable :: psi
   real(wp), dimension(:), pointer :: pwork
   real(wp) :: epsilon
   character(len = 25) :: filename
   logical :: abort

   !allocate the "wavefunction" amd fill it, and also the workspace
   allocate(psi(max(orbs%npsidim_orbs,orbs%npsidim_comp)+ndebug),stat=i_stat)
   call memocc(i_stat,psi,'psi',subname)
   allocate(pwork(max(orbs%npsidim_orbs,orbs%npsidim_comp)+ndebug),stat=i_stat)
   call memocc(i_stat,pwork,'pwork',subname)

   do iorb=1,orbs%norbp
      ikpt=(orbs%isorb+iorb-1)/orbs%norb+1
      !valkpt=real(512*ikpt,wp)
      !valorb=real(orbs%isorb+iorb-(ikpt-1)*orbs%norb,wp)+valkpt
      indorb=(iorb-1)*(lr%wfd%nvctr_c+7*lr%wfd%nvctr_f)*orbs%nspinor
      do ispinor=1,orbs%nspinor
         indspin=(ispinor-1)*(lr%wfd%nvctr_c+7*lr%wfd%nvctr_f)
         do i=1,lr%wfd%nvctr_c+7*lr%wfd%nvctr_f
            !vali=real(i,wp)/512.0_wp  ! *1.d-5
            call test_value(ikpt,orbs%isorb+iorb-(ikpt-1)*orbs%norb,ispinor,i,psival)
            psi(i+indspin+indorb)=psival!(valorb+vali)*(-1)**(ispinor-1)
         end do
      end do
   end do

   !transpose the hpsi wavefunction
   call transpose_v(iproc,nproc,orbs,lr%wfd,comms,psi,work=pwork)

   !check the results of the transposed wavefunction
   maxdiff=0.0_wp
   ispsi=0
   do ikptsp=1,orbs%nkptsp
      ikpt=orbs%iskpts+ikptsp!orbs%ikptsp(ikptsp)
      !valkpt=real(512*ikpt,wp)
      !calculate the starting point for the component distribution
      iscomp=0
      do jproc=0,iproc-1
         iscomp=iscomp+comms%nvctr_par(jproc,ikpt)
      end do
      nvctrp=comms%nvctr_par(iproc,ikpt)
      nspinor=orbs%nspinor

      do iorb=1,orbs%norb
         !valorb=real(iorb,wp)+valkpt
         indorb=(iorb-1)*nvctrp*nspinor
         do idsx=1,(nspinor-1)/2+1
            do i=1,nvctrp
               !vali=real(i+iscomp,wp)/512.d0  ! *1.d-5
               do ispinor=1,((2+nspinor)/4+1)
                  !psival=(-1)**(ispinor-1)*(valorb+vali)
                  call test_value(ikpt,iorb,ispinor,i+iscomp,psival)
                  !this is just to force the IEEE representation of psival
                  !              if (psival .lt. 0.d0) then  
                  !              write(321,*) psival,psival**2
                  !              endif
                  index=ispinor+(i-1)*((2+nspinor)/4+1)+&
                     &   (idsx-1)*((2+nspinor)/4+1)*nvctrp+indorb+ispsi
                  maxdiff=max(abs(psi(index)-psival),maxdiff)
               end do
            end do
         end do
      end do
      ispsi=ispsi+nvctrp*orbs%norb*nspinor
   end do

   abort = .false.
   if (abs(maxdiff) > real(orbs%norb,wp)*epsilon(1.0_wp)) then
      write(*,*)'ERROR: process',iproc,'does not transpose wavefunctions correctly!'
      write(*,*)'       found an error of',maxdiff,'cannot continue.'
      write(*,*)'       data are written in the file transerror.log, exiting...'

      write(filename, "(A,I0,A)") 'transerror', iproc, '.log'
      open(unit=22,file=trim(filename),status='unknown')
      ispsi=0
      do ikptsp=1,orbs%nkptsp
         ikpt=orbs%iskpts+ikptsp!orbs%ikptsp(ikptsp)
         !valkpt=real(512*ikpt,wp)
         !calculate the starting point for the component distribution
         iscomp=0
         do jproc=0,iproc-1
            iscomp=iscomp+comms%nvctr_par(jproc,ikpt)
         end do
         nvctrp=comms%nvctr_par(iproc,ikpt)
         nspinor=orbs%nspinor

         do iorb=1,orbs%norb
            !valorb=real(iorb,wp)+valkpt
            indorb=(iorb-1)*nvctrp*nspinor
            do idsx=1,(nspinor-1)/2+1
               do i=1,nvctrp
                  !vali=real(i+iscomp,wp)/512.d0  !*1.d-5
                  do ispinor=1,((2+nspinor)/4+1)
                     !psival=(-1)**(ispinor-1)*(valorb+vali)
                     call test_value(ikpt,iorb,ispinor,i+iscomp,psival)
                     index=ispinor+(i-1)*((2+nspinor)/4+1)+&
                        &   (idsx-1)*((2+nspinor)/4+1)*nvctrp+indorb+ispsi
                     maxdiff=abs(psi(index)-psival)
                     if (maxdiff > 0.d0) then
                        write(22,'(i3,i6,2i4,3(1x,1pe13.6))')ispinor,i+iscomp,iorb,ikpt,psival,&
                           &   psi(index),maxdiff
                     end if
                  end do
               end do
            end do
         end do
         ispsi=ispsi+nvctrp*orbs%norb*nspinor
      end do
      close(unit=22)
      abort = .true.
      write(filename, "(A,I0,A)") 'distscheme', iproc, '.log'
      open(unit=22,file=trim(filename),status='unknown')
      call print_distribution_schemes(22,nproc,orbs%nkpts,orbs%norb_par(0,1),comms%nvctr_par(0,1))
      close(unit=22)
   end if

   call MPI_BARRIER(MPI_COMM_WORLD, ierr)
   if (abort) then
      if (iproc == 0) call print_distribution_schemes(6,nproc,orbs%nkpts,orbs%norb_par(0,1),comms%nvctr_par(0,1))
      call MPI_ABORT(MPI_COMM_WORLD,ierr)
   end if

   !retranspose the hpsi wavefunction
   call untranspose_v(iproc,nproc,orbs,lr%wfd,comms,&
      &   psi,work=pwork)

   maxdiff=0.0_wp
   do iorb=1,orbs%norbp
      ikpt=(orbs%isorb+iorb-1)/orbs%norb+1
      !valkpt=real(512*ikpt,wp)
      !valorb=real(orbs%isorb+iorb-(ikpt-1)*orbs%norb,wp)+valkpt
      indorb=(iorb-1)*(lr%wfd%nvctr_c+7*lr%wfd%nvctr_f)*orbs%nspinor
      do ispinor=1,orbs%nspinor
         indspin=(ispinor-1)*(lr%wfd%nvctr_c+7*lr%wfd%nvctr_f)
         do i=1,lr%wfd%nvctr_c+7*lr%wfd%nvctr_f
            !vali=real(i,wp)/512.d0  !*1.d-5
            !psival=(valorb+vali)*(-1)**(ispinor-1)
            call test_value(ikpt,orbs%isorb+iorb-(ikpt-1)*orbs%norb,ispinor,i,psival)
            maxdiff=max(abs(psi(i+indspin+indorb)-psival),maxdiff)
         end do
      end do
   end do

   abort = .false.
   if (abs(maxdiff) > real(orbs%norb,wp)*epsilon(1.0_wp)) then
      write(*,*)'ERROR: process',iproc,'does not untranspose wavefunctions correctly!'
      write(*,*)'       found an error of',maxdiff,'cannot continue.'
      write(*,*)'       data are written in the file transerror.log, exiting...'

      write(filename, "(A,I0,A)") 'transerror', iproc, '.log'
      open(unit=22,file=trim(filename),status='unknown')
      maxdiff=0.0_wp
      do iorb=1,orbs%norbp
         ikpt=(orbs%isorb+iorb-1)/orbs%norb+1
         !valkpt=real(512*ikpt,wp)
         !valorb=real(orbs%isorb+iorb-(ikpt-1)*orbs%norb,wp)+valkpt
         indorb=(iorb-1)*(lr%wfd%nvctr_c+7*lr%wfd%nvctr_f)*orbs%nspinor
         do ispinor=1,orbs%nspinor
            indspin=(ispinor-1)*(lr%wfd%nvctr_c+7*lr%wfd%nvctr_f)
            do i=1,lr%wfd%nvctr_c+7*lr%wfd%nvctr_f
               !vali=real(i,wp)/512.d0  !*1.d-5
               !psival=(valorb+vali)*(-1)**(ispinor-1)
               call test_value(ikpt,orbs%isorb+iorb-(ikpt-1)*orbs%norb,ispinor,i,psival)
               maxdiff=abs(psi(i+indspin+indorb)-psival)
               if (maxdiff > 0.d0) then
                  write(22,'(i3,i6,2i4,3(1x,1pe13.6))')ispinor,i,iorb,orbs%isorb,psival,&
                     &   psi(ispinor+(i-1)*orbs%nspinor+indorb),maxdiff
               end if
            end do
         end do
      end do
      close(unit=22)
      abort = .true.
   end if

   if (abort) call MPI_ABORT(MPI_COMM_WORLD,ierr)
   call MPI_BARRIER(MPI_COMM_WORLD, ierr)

   i_all=-product(shape(psi))*kind(psi)
   deallocate(psi,stat=i_stat)
   call memocc(i_stat,i_all,'psi',subname)
   i_all=-product(shape(pwork))*kind(pwork)
   deallocate(pwork,stat=i_stat)
   call memocc(i_stat,i_all,'pwork',subname)

END SUBROUTINE check_communications


!> define a value for the wavefunction which is dependent of the indices
subroutine test_value(ikpt,iorb,ispinor,icomp,val)
   use module_base
   implicit none
   integer, intent(in) :: ikpt,icomp,iorb,ispinor
   real(wp), intent(out) :: val
   !local variables
   real(wp) :: valkpt,valorb,vali

   ! recognizable pattern, for debugging
   ! valkpt=real(10000*(ikpt-1),wp)!real(512*ikpt,wp)
   ! valorb=real(iorb,wp)+valkpt
   ! vali=real(icomp,wp)*1.e-5_wp  !real(icomp,wp)/512.0_wp  ! *1.d-5
   !
   ! val=(valorb+vali)*(-1)**(ispinor-1)

   valkpt=real(512*ikpt,wp)
   valorb=real(iorb,wp)+valkpt
   vali=real(icomp,wp)/512.0_wp  ! *1.d-5

   val=(valorb+vali)*(-1)**(ispinor-1)

END SUBROUTINE test_value


subroutine broadcast_kpt_objects(nproc, nkpts, ndata, data, ikptproc)
   use module_base
   implicit none
   integer, intent(in) :: nproc, nkpts, ndata
   integer, dimension(nkpts), intent(in) :: ikptproc
   real(gp), dimension(ndata,nkpts), intent(inout) :: data

   integer :: ikpt, ierr

   if (nproc > 1) then
      do ikpt = 1, nkpts
         call MPI_BCAST(data(1,ikpt), ndata,mpidtypg, &
            &   ikptproc(ikpt), MPI_COMM_WORLD, ierr)
         !redundant barrier 
         call MPI_BARRIER(MPI_COMM_WORLD,ierr)
      end do
   end if
END SUBROUTINE broadcast_kpt_objects



!!subroutine minimize_by_orthogonal_transformation(iproc, nproc, orbs, wfd, comms, orthpar, E0, El, stepsize, hpsi, psi, derivative)
!!use module_base
!!use module_types
!!use module_interfaces
!!implicit none
!!
!!  integer, intent(in) :: iproc,nproc
!!  type(orbitals_data), intent(in) :: orbs
!!  type(wavefunctions_descriptors),intent(in):: wfd
!!  type(communications_arrays), intent(in) :: comms
!!  type(orthon_data), intent(in) :: orthpar
!!  !n(c) type(wavefunctions_descriptors), intent(in) :: wfd
!!  !real(wp), dimension(comms%nvctr_par(iproc,0)*orbs%nspinor*orbs%norb), intent(in) :: hpsi
!!  !real(wp), dimension(comms%nvctr_par(iproc,0)*orbs%nspinor*orbs%norb), intent(inout) :: psi
!!  real(8),intent(in):: E0, El
!!  real(8),intent(inout):: stepsize 
!!  real(wp), dimension(max(orbs%npsidim_orbs,orbs%npsidim_comp)), intent(inout) :: hpsi
!!  real(wp), dimension(max(orbs%npsidim_orbs,orbs%npsidim_comp)), intent(inout) :: psi
!!  real(8),intent(out):: derivative
!!  !local variables
!!  character(len=*), parameter :: subname='orthoconstraint'
!!  integer :: i_stat,i_all,ierr,iorb !n(c) ise
!!  integer :: ispin,nspin,ikpt,norb,norbs,ncomp,nvctrp,ispsi,ikptp,nspinor,iiorb,jjorb,jorb,lwork,info,k
!!  real(dp) :: occ !n(c) tt
!!  integer, dimension(:,:), allocatable :: ndimovrlp
!!  real(wp), dimension(:), allocatable :: alag, work, rwork, eval
!!  real(wp),dimension(:,:),allocatable:: gmat
!!  complex(8),dimension(:,:),allocatable:: gmatc, tempmatc, tempmat2c, omatc
!!  complex(8),dimension(:),allocatable:: expDc
!!  real(8):: lstep, dfactorial
!!  complex(8):: ttc
!!  real(8),dimension(:),pointer:: psiwork
!!  real(8),dimension(:,:),allocatable:: omat
!!
!!  write(*,*) 'iproc, orbs%npsidim',iproc,max(orbs%npsidim_orbs,orbs%npsidim_comp)
!!
!!  !separate the orthogonalisation procedure for up and down orbitals 
!!  !and for different k-points
!!  call timing(iproc,'LagrM_comput  ','ON')
!!
!!  !number of components of the overlap matrix for parallel case
!!  !calculate the dimension of the overlap matrix for each k-point
!!  if (orbs%norbd > 0) then
!!     nspin=2
!!  else
!!     nspin=1
!!  end if
!!
!!  !number of components for the overlap matrix in wp-kind real numbers
!!
!!  allocate(ndimovrlp(nspin,0:orbs%nkpts+ndebug),stat=i_stat)
!!  call memocc(i_stat,ndimovrlp,'ndimovrlp',subname)
!!
!!  call dimension_ovrlp(nspin,orbs,ndimovrlp)
!!
!!  allocate(alag(ndimovrlp(nspin,orbs%nkpts)+ndebug),stat=i_stat)
!!  call memocc(i_stat,alag,'alag',subname)
!!
!!  !put to zero all the k-points which are not needed
!!  call razero(ndimovrlp(nspin,orbs%nkpts),alag)
!!
!!  ! Transpose orbitals
!!  allocate(psiwork(size(psi)), stat=i_stat)
!!  call transpose_v(iproc, nproc, orbs, wfd, comms, psi, work=psiwork)
!!  call transpose_v(iproc, nproc, orbs, wfd, comms, hpsi, work=psiwork)
!!
!!  !do it for each of the k-points and separate also between up and down orbitals in the non-collinear case
!!  ispsi=1
!!  do ikptp=1,orbs%nkptsp
!!     ikpt=orbs%iskpts+ikptp!orbs%ikptsp(ikptp)
!!
!!     do ispin=1,nspin
!!
!!        call orbitals_and_components(iproc,ikpt,ispin,orbs,comms,&
!!             nvctrp,norb,norbs,ncomp,nspinor)
!!        if (nvctrp == 0) cycle
!!
!!        if(nspinor==1) then
!!           call gemm('T','N',norb,norb,nvctrp,1.0_wp,psi(ispsi),&
!!                max(1,nvctrp),hpsi(ispsi),max(1,nvctrp),0.0_wp,&
!!                alag(ndimovrlp(ispin,ikpt-1)+1),norb)
!!        else
!!           !this part should be recheck in the case of nspinor == 2
!!           call c_gemm('C','N',norb,norb,ncomp*nvctrp,(1.0_wp,0.0_wp),psi(ispsi),&
!!                max(1,ncomp*nvctrp), &
!!                hpsi(ispsi),max(1,ncomp*nvctrp),(0.0_wp,0.0_wp),&
!!                alag(ndimovrlp(ispin,ikpt-1)+1),norb)
!!        end if
!!        ispsi=ispsi+nvctrp*norb*nspinor
!!     end do
!!  end do
!!
!!  if (nproc > 1) then
!!     call timing(iproc,'LagrM_comput  ','OF')
!!     call timing(iproc,'LagrM_commun  ','ON')
!!     call mpiallred(alag(1),ndimovrlp(nspin,orbs%nkpts),MPI_SUM,MPI_COMM_WORLD,ierr)
!!     call timing(iproc,'LagrM_commun  ','OF')
!!     call timing(iproc,'LagrM_comput  ','ON')
!!  end if
!!
!!  !now each processors knows all the overlap matrices for each k-point
!!  !even if it does not handle it.
!!  !this is somehow redundant but it is one way of reducing the number of communications
!!  !without defining group of processors
!!
!!  i_stat=0
!!  do iorb=1,orbs%norb
!!      do jorb=1,orbs%norb
!!          i_stat=i_stat+1
!!          if(iproc==0) write(1750,'(a,3i8,es20.8)') 'iorb, jorb, i_stat, alag(i_stat)', iorb, jorb, i_stat, alag(i_stat)
!!      end do
!!  end do 
!!
!!  ! Build the antisymmetric matrix "alag(iorb,jorb)-alag(jorb,iorb)"
!!  allocate(gmat(orbs%norb,orbs%norb), stat=i_stat)
!!  call memocc(i_stat, gmat, 'gmat', subname)
!!  do iorb=1,orbs%norb
!!      do jorb=1,orbs%norb
!!          iiorb=(iorb-1)*orbs%norb+jorb
!!          jjorb=(jorb-1)*orbs%norb+iorb
!!          gmat(jorb,iorb)=alag(iiorb)-alag(jjorb)
!!      end do
!!  end do
!!
!!
!!
!!
!!  !Build the complex matrix -igmat
!!  allocate(gmatc(orbs%norb,orbs%norb), stat=i_stat)
!!  !call memocc(i_stat, gmatc, 'gmatc', subname) !memocc not working for complex
!!  do iorb=1,orbs%norb
!!      do jorb=1,orbs%norb
!!          gmatc(jorb,iorb)=cmplx(0.d0,-gmat(jorb,iorb),kind=8)
!!      end do
!!  end do 
!!
!!
!!
!!  ! Check whether hermitian
!!  do iorb=1,orbs%norb
!!      do jorb=1,orbs%norb
!!          if(real(gmatc(jorb,iorb))/=real(gmatc(iorb,jorb)) .or. aimag(gmatc(jorb,iorb))/=-aimag(gmatc(iorb,jorb))) then
!!              write(*,'(a,4es16.7)') 'ERROR: (Gmatc(1,jorb,iorb)), (Gmatc(1,iorb,jorb)), (Gmatc(2,jorb,iorb)), (Gmatc(2,iorb,jorb))', Gmatc(jorb,iorb), Gmatc(iorb,jorb)
!!          end if
!!          if(iproc==0) write(1710,'(a,2i8,2es20.12)') 'iorb, jorb, gmatc(jorb,iorb)', iorb, jorb, gmatc(jorb,iorb)
!!      end do
!!  end do 
!!
!!
!!
!!  ! Diagonalize gmatc
!!  allocate(eval(orbs%norb), stat=i_stat)
!!  call memocc(i_stat, eval, 'eval', subname)
!!  lwork=10*orbs%norb
!!  allocate(work(2*lwork), stat=i_stat) ! factor of 2 since it is assumed to be complex
!!  allocate(rwork(lwork), stat=i_stat)
!!  call zheev('v', 'l', orbs%norb, gmatc(1,1), orbs%norb, eval(1), work, lwork, rwork, info)
!!  if(info/=0) stop 'ERROR in zheev'
!!  deallocate(work)
!!  deallocate(rwork)
!!
!!  do iorb=1,orbs%norb
!!      if(iproc==0) write(1720,'(a,i8,es20.8)') 'iorb, eval(iorb)', iorb, eval(iorb)
!!  end do
!!
!!
!!  if(stepsize>0.d0) then
!!      if(iproc==0) write(*,*) 'in first branch'
!!      ! Calculate the derivative
!!      ! Calculate optimal step size
!!      lstep=derivative*stepsize**2/(2.d0*(derivative*stepsize+E0-El))
!!      stepsize=-1.d0
!!      derivative=0.d0
!!  else
!!      if(iproc==0) write(*,*) 'in second branch'
!!      lstep=.1d0/(maxval(abs(eval)))
!!      stepsize=lstep
!!      derivative=0.d0
!!      do iorb=1,orbs%norb
!!          do jorb=1,orbs%norb
!!              derivative=derivative+gmat(jorb,iorb)**2
!!          end do
!!      end do
!!      derivative=-.5d0*derivative
!!  end if
!!  if(iproc==0) write(*,'(a,2es12.4)') '>> LSTEP:, derivative', lstep, derivative
!!
!!
!!  ! Calculate exp(-i*l*D) (with D diagonal matrix of eigenvalues).
!!  ! This is also a diagonal matrix, so only calculate the diagonal part.
!!  allocate(expDc(orbs%norb), stat=i_stat)
!!  !call memocc(i_stat, expDc, 'expDc', subname)
!!  do iorb=1,orbs%norb
!!     ttc=cmplx(0.d0,-lstep*eval(iorb),kind=8)
!!     expDc(iorb)=cmplx(0.d0,0.d0,kind=8)
!!      do k=0,100
!!          expDc(iorb)=expDc(iorb)+ttc**k/dfactorial(k)
!!      end do
!!  end do
!!  do iorb=1,orbs%norb
!!     if(iproc==0) write(1740,'(a,i8,2es20.8)') 'iorb, expDc(iorb)', iorb, expDc(iorb)
!!  end do
!!
!!
!!
!!  ! Calculate the matrix O
!!  allocate(tempmatc(orbs%norb,orbs%norb), stat=i_stat)
!!  allocate(tempmat2c(orbs%norb,orbs%norb), stat=i_stat)
!!  allocate(omatc(orbs%norb,orbs%norb), stat=i_stat)
!!  do iorb=1,orbs%norb
!!     do jorb=1,orbs%norb
!!         if(iorb==jorb) then
!!             tempmat2c(jorb,iorb)=expDc(iorb)
!!         else
!!             tempmat2c(jorb,iorb)=cmplx(0.d0,0.d0,kind=8)
!!         end if
!!     end do
!!  end do
!!  call zgemm('n', 'c', orbs%norb, orbs%norb, orbs%norb, (1.d0,0.d0), tempmat2c(1,1), orbs%norb, &
!!      gmatc(1,1), orbs%norb, (0.d0,0.d0), tempmatc(1,1), orbs%norb)
!!  do iorb=1,orbs%norb
!!     do jorb=1,orbs%norb
!!         if(iproc==0) write(1730,'(a,2i8,2es20.8)') 'iorb, jorb, tempmatc(jorb,iorb)', iorb, jorb, tempmatc(jorb,iorb)
!!     end do
!!  end do
!!
!!  call zgemm('n', 'n', orbs%norb, orbs%norb, orbs%norb, (1.d0,0.d0), gmatc(1,1), orbs%norb, &
!!      tempmatc(1,1), orbs%norb, (0.d0,0.d0), omatc(1,1), orbs%norb)
!!
!!  if(iproc==0) then
!!     do iorb=1,orbs%norb
!!         do jorb=1,orbs%norb
!!             write(1700,'(2i8,2es20.8)') iorb,jorb,omatc(jorb,iorb)
!!         end do
!!     end do
!!  end if
!!
!!
!!  ! Build new linear combinations
!!  call memocc(i_stat, psiwork, 'psiwork', subname)
!!
!!  allocate(omat(orbs%norb,orbs%norb), stat=i_stat)
!!  call memocc(i_stat, omat, 'omat', subname)
!!
!!  do iorb=1,orbs%norb
!!      do jorb=1,orbs%norb
!!          omat(jorb,iorb)=real(omatc(jorb,iorb))
!!          !!if(iorb==jorb) then
!!          !!    omat(jorb,iorb)=1.d0
!!          !!else
!!          !!    omat(jorb,iorb)=0.d0
!!          !!end if
!!      end do
!!  end do
!!
!!  nvctrp=comms%nvctr_par(iproc,0)
!!  call gemm('n', 'n', nvctrp, orbs%norb, orbs%norb, 1.0_wp, psi(1), max(1,nvctrp), &
!!            omat(1,1), orbs%norb, 0.0_wp, psiwork(1), max(1,nvctrp))
!!  call dcopy(size(psi), psiwork(1), 1, psi(1), 1)
!!
!!  ! I think this is not required..
!!  call orthogonalize(iproc,nproc,orbs,comms,psi,orthpar)
!!
!!  call untranspose_v(iproc, nproc, orbs, wfd, comms, psi, work=psiwork)
!!  call untranspose_v(iproc, nproc, orbs, wfd, comms, hpsi, work=psiwork)
!!
!!
!!
!!
!!
!!
!!
!!  i_all=-product(shape(omat))*kind(omat)
!!  deallocate(omat,stat=i_stat)
!!  call memocc(i_stat,i_all,'omat',subname)
!!
!!  i_all=-product(shape(psiwork))*kind(psiwork)
!!  deallocate(psiwork,stat=i_stat)
!!  call memocc(i_stat,i_all,'psiwork',subname)
!!
!!  i_all=-product(shape(alag))*kind(alag)
!!  deallocate(alag,stat=i_stat)
!!  call memocc(i_stat,i_all,'alag',subname)
!!
!!  i_all=-product(shape(ndimovrlp))*kind(ndimovrlp)
!!  deallocate(ndimovrlp,stat=i_stat)
!!  call memocc(i_stat,i_all,'ndimovrlp',subname)
!!
!!  i_all=-product(shape(gmat))*kind(gmat)
!!  deallocate(gmat,stat=i_stat)
!!  call memocc(i_stat,i_all,'gmat',subname)
!!
!!  i_all=-product(shape(eval))*kind(eval)
!!  deallocate(eval,stat=i_stat)
!!  call memocc(i_stat,i_all,'eval',subname)
!!
!!  !!memoc not working for complex
!!  !i_all=-product(shape(gmatc))*kind(gmatc)  
!!  deallocate(gmatc,stat=i_stat)
!!  !call memocc(i_stat,i_all,'gmatc',subname)
!!
!!  !i_all=-product(shape(tempmatc))*kind(tempmatc)  
!!  deallocate(tempmatc,stat=i_stat)
!!  !call memocc(i_stat,i_all,'tempmatc',subname)
!!
!!  !i_all=-product(shape(tempmat2c))*kind(tempmat2c)  
!!  deallocate(tempmat2c,stat=i_stat)
!!  !call memocc(i_stat,i_all,'tempmat2c',subname)
!!
!!  !i_all=-product(shape(omatc))*kind(omatc)  
!!  deallocate(omatc,stat=i_stat)
!!  !call memocc(i_stat,i_all,'omatc',subname)
!!
!!  !i_all=-product(shape(expDc))*kind(expDc)  
!!  deallocate(expDc,stat=i_stat)
!!  !call memocc(i_stat,i_all,'expDc',subname)
!!
!!  call timing(iproc,'LagrM_comput  ','OF')
!!
!!
!!
!!end subroutine minimize_by_orthogonal_transformation<|MERGE_RESOLUTION|>--- conflicted
+++ resolved
@@ -12,7 +12,7 @@
 !! Otherwise, rhov array is filled by the self-consistent density
 subroutine psitohpsi(iproc,nproc,atoms,scf,denspot,hxh,hyh,hzh,itrp,iscf,alphamix,mix,ixc,&
      nlpspd,proj,rxyz,linflag,exctxpar,unblock_comms,hx,hy,hz,Lzd,orbs,SIC,confdatarr,GPU,psi,&
-     ekin_sum,epot_sum,eexctX,eSIC_DC,eproj_sum,ehart,eexcu,vexcu,rpnrm,xcstr,hpsi)
+     ekin_sum,epot_sum,eexctX,eSIC_DC,eproj_sum,ehart,eexcu,vexcu,rpnrm,xcstr,hpsi,proj_G,paw)
   use module_base
   use module_types
   use module_interfaces, fake_name => psitohpsi
@@ -32,18 +32,22 @@
   type(SIC_data), intent(in) :: SIC
   character(len=*), intent(in) :: exctxpar
   real(gp), dimension(3,atoms%nat), intent(in) :: rxyz
-  real(wp), dimension(nlpspd%nprojel), intent(in) :: proj
+  real(wp), dimension(nlpspd%nprojel), intent(inout) :: proj
   type(confpot_data), dimension(orbs%norbp), intent(in) :: confdatarr
   type(GPU_pointers), intent(inout) :: GPU
   real(wp), dimension(orbs%npsidim_orbs), intent(in) :: psi
   real(gp), intent(out) :: ekin_sum,epot_sum,eexctX,eproj_sum,eSIC_DC,ehart,eexcu,vexcu,rpnrm
   real(gp), dimension(6), intent(out) :: xcstr
   real(wp), dimension(orbs%npsidim_orbs), intent(out) :: hpsi
+  type(gaussian_basis),dimension(atoms%nat),intent(in)::proj_G
+  type(paw_objects),intent(in)::paw
   !local variables
   character(len=*), parameter :: subname='psitohpsi'
   logical :: unblock_comms_den,unblock_comms_pot,whilepot
   integer :: nthread_max,ithread,nthread,irhotot_add,irho_add,ispin
   !$ integer :: omp_get_max_threads,omp_get_thread_num,omp_get_num_threads
+
+  
 
   !in the default case, non local hamiltonian is done after potential creation
   whilepot=.true.
@@ -105,9 +109,8 @@
         !$ & print *,'NonLocalHamiltonian with nthread:, out to:' ,omp_get_max_threads(),nthread_max
         if (orbs%npsidim_orbs > 0) call to_zero(orbs%npsidim_orbs,hpsi(1))
         call NonLocalHamiltonianApplication(iproc,atoms,orbs,hx,hy,hz,rxyz,&
-             proj,Lzd,nlpspd,psi,hpsi,eproj_sum)
+             proj,Lzd,nlpspd,psi,hpsi,eproj_sum,proj_G,paw)
      end if
-<<<<<<< HEAD
      !$OMP END PARALLEL
      !finalize the communication scheme
      !$   call OMP_SET_NESTED(.false.) 
@@ -115,38 +118,6 @@
      ithread=0
      nthread=1
   
-=======
-  end if
-
-  !associate the poisson kernel pointer in case of SIC
-  if (ipotmethod == 2 .or. ipotmethod == 3) then
-     pkernelSIC => pkernel
-  else
-     nullify(pkernelSIC)
-  end if
- 
-  !fill the rest of the potential with the exact-exchange terms
-  if (ipotmethod==1) then
-     n3p=ngatherarr(iproc,1)/(lr%d%n1i*lr%d%n2i)
-     !exact exchange for virtual orbitals (needs psirocc)
-
-     !here we have to add the round part
-     if (present(psirocc) .and. present(orbsocc)) then
-        call exact_exchange_potential_virt(iproc,nproc,at%geocode,orbs%nspin,&
-             lr,orbsocc,orbs,ngatherarr(0,1),n3p,&
-             0.5_gp*hx,0.5_gp*hy,0.5_gp*hz,pkernel,psirocc,psi,pot(ispot))
-        eexctX = 0._gp
-     else
-        !here the condition for the scheme should be chosen
-        if (.not. op2p) then
-           call exact_exchange_potential(iproc,nproc,at%geocode,orbs%nspin,&
-                lr,orbs,ngatherarr(0,1),n3p,&
-                0.5_gp*hx,0.5_gp*hy,0.5_gp*hz,pkernel,psi,pot(ispot),eexctX)
-        else
-           !the psi should be transformed in real space
-           call exact_exchange_potential_round(iproc,nproc,at%geocode,orbs%nspin,lr,orbs,&
-                0.5_gp*hx,0.5_gp*hy,0.5_gp*hz,pkernel,psi,pot(ispot),eexctX)
->>>>>>> 8549ffee
 
      !here the density can be mixed
      if (iscf /= SCF_KIND_DIRECT_MINIMIZATION) then
@@ -230,7 +201,6 @@
      stop 'psitohpsi: KS_potential not available' 
   end if
 
-<<<<<<< HEAD
   !temporary, to be corrected with comms structure
   if (exctxpar == 'OP2P') eexctX = UNINITIALIZED(1.0_gp)
 
@@ -269,7 +239,7 @@
      !$ & print *,'NonLocalHamiltonian with nthread:, out to:' ,omp_get_max_threads(),nthread_max
      if (orbs%npsidim_orbs >0) call to_zero(orbs%npsidim_orbs,hpsi(1))
      call NonLocalHamiltonianApplication(iproc,atoms,orbs,hx,hy,hz,rxyz,&
-          proj,Lzd,nlpspd,psi,hpsi,eproj_sum)
+          proj,Lzd,nlpspd,psi,hpsi,eproj_sum,proj_G,paw)
   end if
   !$OMP END PARALLEL
   !finalize the communication scheme
@@ -293,17 +263,8 @@
 subroutine FullHamiltonianApplication(iproc,nproc,at,orbs,hx,hy,hz,rxyz,&
      proj,Lzd,nlpspd,confdatarr,ngatherarr,pot,psi,hpsi,&
      ekin_sum,epot_sum,eexctX,eproj_sum,eSIC_DC,SIC,GPU,&
+     proj_G,paw,&
      pkernel,orbsocc,psirocc)
-=======
-  call timing(iproc,'ApplyLocPotKin','OF') 
-
-END SUBROUTINE LocalHamiltonianApplication
-
-!> routine which calculates the application of nonlocal projectors on the wavefunctions
-!! Reduce the wavefunction in case it is needed
-subroutine NonLocalHamiltonianApplication(iproc,nproc,at,orbs,hx,hy,hz,rxyz,&
-     nlpspd,proj,lr,psi,hpsi,eproj_sum,proj_G,paw)
->>>>>>> 8549ffee
   use module_base
   use module_types
   use module_interfaces, fake_name => FullHamiltonianApplication
@@ -315,17 +276,19 @@
   type(orbitals_data), intent(in) :: orbs
   type(local_zone_descriptors),intent(in) :: Lzd
   type(nonlocal_psp_descriptors), intent(in) :: nlpspd
-<<<<<<< HEAD
   type(SIC_data), intent(in) :: SIC
   integer, dimension(0:nproc-1,2), intent(in) :: ngatherarr
   real(gp), dimension(3,at%nat), intent(in) :: rxyz
-  real(wp), dimension(Lzd%Lnprojel), intent(in) :: proj
+  real(wp), dimension(Lzd%Lnprojel), intent(inout) :: proj
   real(wp), dimension(orbs%npsidim_orbs), intent(in) :: psi
   type(confpot_data), dimension(orbs%norbp), intent(in) :: confdatarr
   real(wp), dimension(lzd%ndimpotisf) :: pot
   real(gp), intent(out) :: ekin_sum,epot_sum,eexctX,eproj_sum,eSIC_DC
   real(wp), target, dimension(max(1,orbs%npsidim_orbs)), intent(out) :: hpsi
   type(GPU_pointers), intent(inout) :: GPU
+  !PAW variables:
+  type(gaussian_basis),dimension(at%ntypes),intent(in)::proj_G
+  type(paw_objects),intent(in)::paw
   real(dp), dimension(:), pointer, optional :: pkernel
   type(orbitals_data), intent(in), optional :: orbsocc
   real(wp), dimension(:), pointer, optional :: psirocc
@@ -350,106 +313,10 @@
  end if
 
   call NonLocalHamiltonianApplication(iproc,at,orbs,hx,hy,hz,rxyz,&
-       proj,Lzd,nlpspd,psi,hpsi,eproj_sum)
+       proj,Lzd,nlpspd,psi,hpsi,eproj_sum,proj_G,paw)
 
   call SynchronizeHamiltonianApplication(nproc,orbs,Lzd,GPU,hpsi,&
        ekin_sum,epot_sum,eproj_sum,eSIC_DC,eexctX)
-=======
-  type(gaussian_basis),dimension(at%ntypes),intent(in)::proj_G !projectors in gaussian basis (for PAW)
-  type(paw_objects),intent(in)::paw
-  real(wp), dimension(nlpspd%nprojel), intent(inout) :: proj
-  real(gp), dimension(3,at%nat), intent(in) :: rxyz
-  real(wp), dimension((lr%wfd%nvctr_c+7*lr%wfd%nvctr_f)*orbs%nspinor*orbs%norbp), intent(in) :: psi
-  real(wp), dimension((lr%wfd%nvctr_c+7*lr%wfd%nvctr_f)*orbs%nspinor*orbs%norbp), intent(inout) :: hpsi
-  real(gp), intent(out) :: eproj_sum
-  !local variables
-  integer :: ikpt,istart_ck,ispsi_k,isorb,ieorb,nspinor,iorb,iat,iatype,nwarnings
-  integer :: iproj,ispsi,istart_c
-
-  eproj_sum=0.0_gp
-
-  !quick return if no orbitals on this processor
-  if (orbs%norbp == 0) then
-     return
-  end if
-
-  ! apply all PSP projectors for all orbitals belonging to iproc
-  call timing(iproc,'ApplyProj     ','ON')
-
-  nwarnings=0
-
-  if(any(at%npspcode==7)) then  
-  !initialize to zero in PAW case
-     proj(:)=0.0_wp
-  end if
-  !here the localisation region should be changed, temporary only for cubic approach
-
-  !apply the projectors following the strategy (On-the-fly calculation or not)
-
-  !apply the projectors  k-point of the processor
-  !starting k-point
-  ikpt=orbs%iokpt(1)
-  istart_ck=1
-  ispsi_k=1
-  loop_kpt: do
-
-     call orbs_in_kpt(ikpt,orbs,isorb,ieorb,nspinor)
-
-     if (DistProjApply) then
-        !first create a projector ,then apply it for everyone
-        iproj=0
-        do iat=1,at%nat
-           iatype=at%iatype(iat)
-           istart_c=1
-           call atom_projector(ikpt,iat,0,istart_c,iproj,&
-                lr%d%n1,lr%d%n2,lr%d%n3,hx,hy,hz,rxyz,at,orbs,nlpspd,proj,nwarnings,proj_G(iatype))
-
-           !apply the projector to all the orbitals belonging to the processor
-           ispsi=ispsi_k
-           do iorb=isorb,ieorb
-              istart_c=1
-              call apply_atproj_iorb(iat,iorb,istart_c,at,orbs,lr%wfd,nlpspd,&
-                   proj,psi(ispsi),hpsi(ispsi),eproj_sum,proj_G(iatype),paw)
-              ispsi=ispsi+(lr%wfd%nvctr_c+7*lr%wfd%nvctr_f)*nspinor
-           end do
-
-        end do
-       ! if (iproj /= nlpspd%nproj) &
-       !      stop 'NonLocal HamiltonianApplication: incorrect number of projectors created'           
-     else
-
-        ! loop over all my orbitals, and apply all the projectors over all orbitals
-        ispsi=ispsi_k
-        do iorb=isorb,ieorb
-           istart_c=istart_ck
-           do iat=1,at%nat
-              iatype=at%iatype(iat)
-              call apply_atproj_iorb(iat,iorb,istart_c,at,orbs,lr%wfd,nlpspd,&
-                   proj,psi(ispsi),hpsi(ispsi),eproj_sum,proj_G(iatype),paw)           
-           end do
-           ispsi=ispsi+(lr%wfd%nvctr_c+7*lr%wfd%nvctr_f)*nspinor
-        end do
-        istart_ck=istart_c
-     end if
-     if (ieorb == orbs%norbp) exit loop_kpt
-     ikpt=ikpt+1
-     ispsi_k=ispsi
-  end do loop_kpt
-
-  if (.not. DistProjApply) then
-     if (istart_ck-1 /= nlpspd%nprojel) &
-          stop 'incorrect once-and-for-all psp application'
-  end if
-  if (ispsi-1 /= (lr%wfd%nvctr_c+7*lr%wfd%nvctr_f)*orbs%nspinor*orbs%norbp) stop 'incorrect V_nl psi application'
-
-  !used on the on-the-fly projector creation
-  if (nwarnings /= 0 .and. iproc == 0) then
-     write(*,'(1x,a,i0,a)')'found ',nwarnings,' warnings.'
-     write(*,'(1x,a)')'Some projectors may be too rough.'
-     write(*,'(1x,a,f6.3)')&
-          'Consider the possibility of reducing hgrid for having a more accurate run.'
-  end if
->>>>>>> 8549ffee
 
 END SUBROUTINE FullHamiltonianApplication
 
@@ -623,7 +490,7 @@
 !> Routine which calculates the application of nonlocal projectors on the wavefunctions
 !! Reduce the wavefunction in case it is needed
 subroutine NonLocalHamiltonianApplication(iproc,at,orbs,hx,hy,hz,rxyz,&
-     proj,Lzd,nlpspd,psi,hpsi,eproj_sum)
+     proj,Lzd,nlpspd,psi,hpsi,eproj_sum,proj_G,paw)
    use module_base
    use module_types
    implicit none
@@ -633,15 +500,18 @@
    type(orbitals_data),  intent(in) :: orbs
    type(local_zone_descriptors), intent(in) :: Lzd
    type(nonlocal_psp_descriptors), intent(in) :: nlpspd
-   real(wp), dimension(nlpspd%nprojel), intent(in) :: proj
+   real(wp), dimension(nlpspd%nprojel), intent(inout) :: proj
    real(gp), dimension(3,at%nat), intent(in) :: rxyz
    real(wp), dimension(orbs%npsidim_orbs), intent(in) :: psi
    real(wp), dimension(orbs%npsidim_orbs), intent(inout) :: hpsi
    real(gp), intent(out) :: eproj_sum
+   !PAW variables:
+   type(gaussian_basis),dimension(at%ntypes),intent(in)::proj_G !projectors in gaussian basis (for PAW)
+   type(paw_objects),intent(in)::paw
    !local variables
    logical :: dosome, overlap
    integer :: ikpt,istart_ck,ispsi_k,isorb,ieorb,nspinor,iorb,iat,nwarnings
-   integer :: iproj,ispsi,istart_c,ilr,ilr_skip,mproj
+   integer :: iproj,ispsi,istart_c,ilr,ilr_skip,mproj,iatype
 
    eproj_sum=0.0_gp
 
@@ -655,6 +525,10 @@
 
    nwarnings=0
 
+   if(any(at%npspcode==7)) then  
+   !initialize to zero in PAW case
+      proj(:)=0.0_wp
+   end if
    !here the localisation region should be changed, temporary only for cubic approach
 
    !apply the projectors following the strategy (On-the-fly calculation or not)
@@ -681,8 +555,10 @@
             !first create a projector ,then apply it for everyone
             iproj=0
             do iat=1,at%nat
+               iatype=at%iatype(iat)
+
                ! Check if atom has projectors, if not cycle
-               call numb_proj(at%iatype(iat),at%ntypes,at%psppar,at%npspcode,mproj) 
+               call numb_proj(at%iatype(iat),at%ntypes,at%psppar,at%npspcode,proj_G(iatype),mproj) 
                if(mproj == 0) cycle
 
                !check if the atom projector intersect with the given localisation region
@@ -694,7 +570,7 @@
                call atom_projector(ikpt,iat,0,istart_c,iproj,&
                     nlpspd%nprojel,&
                     Lzd%Glr,hx,hy,hz,rxyz(1,iat),at,orbs,&
-                    nlpspd%plr(iat),proj,nwarnings)
+                    nlpspd%plr(iat),proj,nwarnings,proj_G(iatype),paw)
 
                !apply the projector to all the orbitals belonging to the processor
                ispsi=ispsi_k
@@ -709,7 +585,8 @@
                   call apply_atproj_iorb_new(iat,iorb,istart_c,&
                        nlpspd%nprojel,&
                        at,orbs,Lzd%Llr(ilr)%wfd,nlpspd%plr(iat),&
-                       proj,psi(ispsi),hpsi(ispsi),eproj_sum)
+                       proj,psi(ispsi),hpsi(ispsi),eproj_sum,&
+                       proj_G(iatype),paw)
 !                print *,'iorb,iat,eproj',iorb+orbs%isorb,ispsi,iat,eproj_sum
                   ispsi=ispsi+&
                        (Lzd%Llr(ilr)%wfd%nvctr_c+7*Lzd%Llr(ilr)%wfd%nvctr_f)*nspinor
@@ -736,7 +613,7 @@
                istart_c=istart_ck !TO BE CHANGED IN ONCE-AND-FOR-ALL 
                do iat=1,at%nat
                   ! Check if atom has projectors, if not cycle
-                  call numb_proj(at%iatype(iat),at%ntypes,at%psppar,at%npspcode,mproj) 
+                  call numb_proj(at%iatype(iat),at%ntypes,at%psppar,at%npspcode,proj_G(iatype),mproj) 
                   if(mproj == 0) cycle
                   !check if the atom intersect with the given localisation region
                   call check_overlap(Lzd%Llr(ilr), nlpspd%plr(iat), Lzd%Glr, overlap)
@@ -1427,103 +1304,9 @@
          &   'Orthogonalization...'
    end if
 
-<<<<<<< HEAD
    call orthogonalize(iproc,nproc,orbs,comms,psit,orthpar)
 
    !       call checkortho_p(iproc,nproc,norb,nvctrp,psit)
-=======
-!>Choose among the wavefunctions a subset of them
-!! Rebuild orbital descriptors for the new space and allocate the psi_as wavefunction
-!! By hypothesis the work array is big enough to contain both wavefunctions
-!! This routine has to be tested
-subroutine select_active_space(iproc,nproc,orbs,comms,mask_array,Glr,orbs_as,comms_as,psi,psi_as,npspcode)
-  use module_base
-  use module_types
-  use module_interfaces, except_this_one => select_active_space
-  implicit none
-  integer, intent(in) :: iproc,nproc,npspcode
-  type(orbitals_data), intent(in) :: orbs
-  type(locreg_descriptors), intent(in) :: Glr
-  type(communications_arrays), intent(in) :: comms
-  logical, dimension(orbs%norb*orbs%nkpts), intent(in) :: mask_array
-  real(wp), dimension(orbs%npsidim), intent(in) :: psi
-  type(orbitals_data), intent(out) :: orbs_as
-  type(communications_arrays), intent(out) :: comms_as
-  real(wp), dimension(:), pointer :: psi_as
-  !local variables
-  character(len=*), parameter :: subname='select_active_space'
-  integer :: iorb,ikpt,norbu_as,norbd_as,icnt,ikptp,ispsi,ispsi_as
-  integer :: i_stat,nvctrp
-    
-  !count the number of orbitals of the active space
-  norbu_as=-1
-  norbd_as=-1
-  do ikpt=1,orbs%nkpts
-     icnt=0
-     do iorb=1,orbs%norbu
-        if (mask_array(iorb+(ikpt-1)*orbs%norb)) icnt=icnt+1
-     end do
-     if (norbu_as /= icnt .and. norbu_as /= -1) then
-        write(*,*)'ERROR(select_active_space): the mask array should define always the same norbu'
-        stop
-     end if
-     norbu_as=icnt
-     icnt=0
-     do iorb=orbs%norbu+1,orbs%norbu+orbs%norbd
-        if (mask_array(iorb+(ikpt-1)*orbs%norb)) icnt=icnt+1
-     end do
-     if (norbd_as /= icnt .and. norbd_as /= -1) then
-        write(*,*)'ERROR(select_active_space): the mask array should define always the same norbd'
-        stop
-     end if
-     norbd_as=icnt
-  end do
-
-  !allocate the descriptors of the active space
-  call orbitals_descriptors(iproc,nproc,norbu_as+norbd_as,norbu_as,norbd_as, &
-       & orbs%nspin,orbs%nspinor,orbs%nkpts,orbs%kpts,orbs%kwgts,orbs_as,npspcode,&
-       & basedist=orbs%norb_par(0:,1))
-  !allocate communications arrays for virtual orbitals
-  call orbitals_communicators(iproc,nproc,Glr,orbs_as,comms_as,basedist=comms_as%nvctr_par(0:,1))  
-  !allocate array of the eigenvalues
-  allocate(orbs_as%eval(orbs_as%norb*orbs_as%nkpts+ndebug),stat=i_stat)
-  call memocc(i_stat,orbs_as%eval,'orbs_as%eval',subname)
-
-  !fill the orbitals array with the values and the wavefunction in transposed form
-  icnt=0
-  do iorb=1,orbs%nkpts*orbs%norb
-     if (mask_array(iorb)) then
-        icnt=icnt+1
-        orbs_as%eval(icnt)=orbs%eval(iorb)
-     end if
-  end do
-  if (icnt/=orbs_as%norb*orbs_as%nkpts) stop 'ERROR(select_active_space): icnt/=orbs_as%norb*orbs_as%nkpts'
-
-  allocate(psi_as(orbs_as%npsidim+ndebug),stat=i_stat)
-  call memocc(i_stat,psi_as,'psi_as',subname)
-
-  ispsi=1
-  do ikptp=1,orbs%nkptsp
-     ikpt=orbs%iskpts+ikptp
-     nvctrp=comms%nvctr_par(iproc,ikpt) 
-     !this should be identical in both the distributions
-     if (nvctrp /= comms_as%nvctr_par(iproc,ikpt)) then
-        write(*,*)'ERROR(select_active_space): the component distrbution is not identical'
-        stop
-     end if
-     
-     !put all the orbitals which match the active space
-     ispsi=1
-     ispsi_as=1
-     do iorb=1,orbs%norb
-        if (mask_array(iorb+(ikpt-1)*orbs%norb)) then
-           call dcopy(nvctrp,psi(ispsi),1,psi_as(ispsi_as),1)
-           ispsi_as=ispsi_as+nvctrp*orbs_as%nspinor
-        end if
-        ispsi=ispsi+nvctrp*orbs%nspinor
-     end do
-  end do
->>>>>>> 8549ffee
 
    call untranspose_v(iproc,nproc,orbs,lr%wfd,comms,&
       &   psit,work=hpsi,outadd=psi(1))
