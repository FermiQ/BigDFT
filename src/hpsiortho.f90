!> @file
!!  Application of the Hamiltonian + orthonormalize constraints
!! @author
!!    Copyright (C) 2007-2015 BigDFT group
!!    This file is distributed under the terms of the
!!    GNU General Public License, see ~/COPYING file
!!    or http://www.gnu.org/copyleft/gpl.txt .
!!    For the list of contributors, see ~/AUTHORS


!> Calculates the application of the Hamiltonian on the wavefunction. The hamiltonian can be self-consistent or not.
!! In the latter case, the potential should be given in the rhov array of denspot structure. 
!! Otherwise, rhov array is filled by the self-consistent density
subroutine psitohpsi(iproc,nproc,atoms,scf,denspot,itrp,itwfn,iscf,alphamix,&
     nlpsp,linflag,unblock_comms,GPU,wfn,&
     energs,rpnrm,xcstr)
  use module_base
  use module_types
  use module_interfaces, only: LocalHamiltonianApplication, SynchronizeHamiltonianApplication, &
       & XC_potential, communicate_density, free_full_potential, sumrho
  use Poisson_Solver, except_dp => dp, except_gp => gp
  use m_ab7_mixing
  use yaml_output
  use psp_projectors_base, only: PSP_APPLY_SKIP
  use rhopotential, only: full_local_potential
  use public_enums
  implicit none
  !Arguments
  logical, intent(in) :: scf  !< If .false. do not calculate the self-consistent potential
  integer, intent(in) :: iproc,nproc,itrp,iscf,linflag,itwfn
  character(len=3), intent(in) :: unblock_comms
  real(gp), intent(in) :: alphamix
  type(atoms_data), intent(in) :: atoms
  type(DFT_PSP_projectors), intent(inout) :: nlpsp
  type(DFT_local_fields), intent(inout) :: denspot
  type(energy_terms), intent(inout) :: energs
  type(DFT_wavefunction), intent(inout) :: wfn
  type(GPU_pointers), intent(inout) :: GPU  
  !real(wp), dimension(orbs%npsidim_orbs), intent(in) :: psi
  real(gp), intent(inout) :: rpnrm
  real(gp), dimension(6), intent(out) :: xcstr
  !real(wp), dimension(orbs%npsidim_orbs), intent(out) :: hpsi
  !local variables
  character(len=*), parameter :: subname='psitohpsi'
  logical :: unblock_comms_den,unblock_comms_pot,whilepot,savefields
  integer :: nthread_max,ithread,nthread,irhotot_add,irho_add,ispin,correcth
  real(gp) :: ehart_ps
  !integer :: ii,jj
  !$ integer :: omp_get_max_threads,omp_get_thread_num,omp_get_num_threads


  !in the default case, non local hamiltonian is done after potential creation
  whilepot=.true.


  !flag for saving the local fields (rho,vxc,vh)
  savefields= (iscf==SCF_KIND_GENERALIZED_DIRMIN)
  correcth=1
  !do not do that if rho_work is already associated
  if (savefields .and. associated(denspot%rho_work)) then
     !flag for correcting the hamiltonian (either is false or toggles savefields)
     correcth=2
     savefields=.false.
  end if

  nthread_max=1
  ithread=0
  nthread=1
  !control if we have the possibility of using OMP to de-synchronize communication
  !$ nthread_max=omp_get_max_threads()
  

  !decide the communication strategy
  unblock_comms_den=mpi_thread_funneled_is_supported .and. unblock_comms=='DEN' .and. &
      nthread_max > 1 .and. scf .and. .not. GPU%OCLconv! density is done only if scf is present
  if (unblock_comms_den) whilepot=.false. !anticipate the NlHamiltonian if density should be overlapped

  unblock_comms_pot=mpi_thread_funneled_is_supported .and. unblock_comms=='POT' .and. &
      nthread_max > 1 .and. whilepot .and. .not. GPU%OCLconv

  if ((unblock_comms_den .or. unblock_comms_pot) .and. iproc==0) then
     if (unblock_comms_den) call yaml_map('Overlapping communication of','Density')
     if (unblock_comms_pot) call yaml_map('Overlapping communication of','Potential')
     call yaml_map('No. of OMP Threads',nthread_max)
     call yaml_newline()
  end if

  !zero the output wavefunction
  if (wfn%orbs%npsidim_orbs > 0) call f_zero(wfn%orbs%npsidim_orbs,wfn%hpsi(1))

  !calculate the self-consistent potential
  if (scf) then
     !update the entropic energy
     energs%eTS=wfn%orbs%eTS
     !safe the previous value of the energy
     energs%e_prev=energs%energy
     !print *,'here',savefields,correcth,energs%ekin,energs%epot,dot(wfn%orbs%npsidim_orbs,wfn%psi(1),1,wfn%psi(1),1)
     ! Potential from electronic charge density 
     call sumrho(denspot%dpbox,wfn%orbs,wfn%Lzd,GPU,atoms%astruct%sym,denspot%rhod,denspot%xc,wfn%psi,denspot%rho_psi)
     !print *,'here',wfn%orbs%occup(:),'there',savefields,correcth,energs%ekin,energs%epot,&
     !     dot(wfn%Lzd%Glr%d%n1i*wfn%Lzd%Glr%d%n2i*denspot%dpbox%n3p*wfn%orbs%nspin,&
     !     denspot%rho_psi(1,1),1,denspot%rho_psi(1,1),1)

     !initialize nested approach 
     !this has always to be done for using OMP parallelization in the 
     !projector case
     !if nesting is not supported, a bigdft_nesting routine should not be called
     !$ if (unblock_comms_den) then
     !$ call timing(iproc,'UnBlockDen    ','ON')
     !$ call bigdft_open_nesting(2)
     !$ end if
     !print *,'how many threads ?' ,nthread_max
     !$OMP PARALLEL IF(unblock_comms_den) DEFAULT(shared), PRIVATE(ithread,nthread)
     !$ ithread=omp_get_thread_num()
     !$ nthread=omp_get_num_threads() !this should be 2 if active
     !print *,'hello, I am thread no.',ithread,' out of',nthread,'of iproc', iproc
     ! thread 0 does mpi communication 
     if (ithread == 0) then
        !$ if (unblock_comms_den) call OMP_SET_NUM_THREADS(1)
        !communicate density 
        !the rho_p pointer, allocated aoutside form the nested region, is by default
        !freed by communicate_density routine in the nested region       
        call communicate_density(denspot%dpbox,wfn%orbs%nspin,denspot%rhod,&
             denspot%rho_psi,denspot%rhov,unblock_comms_den)
        !write(*,*) 'node:', iproc, ', thread:', ithread, 'mpi communication finished!!'
     end if
     !in case of GPU do not overlap density communication and projectors
     if ((ithread > 0 .or. nthread==1) .and. .not. whilepot .and. .not. GPU%OCLconv) then
        ! Only the remaining threads do computations (if active) 
        !$ if (unblock_comms_den) call OMP_SET_NUM_THREADS(nthread_max-1)

        !nonlocal hamiltonian
        !$ if (verbose > 2 .and. iproc==0 .and. unblock_comms_den)&
        !$ & print *,'NonLocalHamiltonian with nthread:, out to:' ,omp_get_max_threads(),nthread_max
        call NonLocalHamiltonianApplication(iproc,atoms,wfn%orbs%npsidim_orbs,wfn%orbs,&
             wfn%Lzd,nlpsp,wfn%psi,wfn%hpsi,energs%eproj,wfn%paw)
     end if
     !$OMP END PARALLEL !if unblock_comms_den
     !$ if (unblock_comms_den) then
     !$ call bigdft_close_nesting(nthread_max)
     !$ call f_free_ptr(denspot%rho_psi) !now the pointer can be freed
     !$ call timing(iproc,'UnBlockDen    ','OF')
     !$ end if

     ithread=0
     nthread=1

     !here the density can be mixed
     if (iscf > SCF_KIND_DIRECT_MINIMIZATION) then
        if (denspot%mix%kind == AB7_MIXING_DENSITY) then
           call mix_rhopot(iproc,nproc,denspot%mix%nfft*denspot%mix%nspden,alphamix,denspot%mix,&
                denspot%rhov,itrp,denspot%dpbox%ndims(1),denspot%dpbox%ndims(2),denspot%dpbox%ndims(3),&
                atoms%astruct%cell_dim(1)*atoms%astruct%cell_dim(2)*atoms%astruct%cell_dim(3),&
                rpnrm,denspot%dpbox%nscatterarr)

           if (iproc == 0 .and. itrp > 1) then
              call yaml_newline()
              call yaml_map('itrp',itrp,fmt='(i4)')
              call yaml_map('Mixing on','Density')
              call yaml_map('RhoPot delta per volume unit',rpnrm,fmt='(1pe9.2)',&
                   label='rpnrm'//trim(adjustl(yaml_toa(itrp,fmt='(i4.4)'))))
              call yaml_newline()
              !write( *,'(1x,a,i6,2x,(1x,1pe9.2))') &
              !     &   'DENSITY iteration,Delta : (Norm 2/Volume)',itrp,rpnrm
           end if
           ! xc_init_rho should be put in the mixing routines
           denspot%rhov = abs(denspot%rhov) + 1.0d-20
        end if
     end if

     call denspot_set_rhov_status(denspot, ELECTRONIC_DENSITY, itwfn, iproc, nproc)

     !before creating the potential, save the density in the second part 
     !in the case of NK SIC, so that the potential can be created afterwards
     !copy the density contiguously since the GGA is calculated inside the NK routines
     !with the savefield scheme, this can be avoided in the future
     if (wfn%SIC%approach=='NK') then !here the density should be copied somewhere else
        irhotot_add=wfn%Lzd%Glr%d%n1i*wfn%Lzd%Glr%d%n2i*denspot%dpbox%i3xcsh+1
        irho_add=wfn%Lzd%Glr%d%n1i*wfn%Lzd%Glr%d%n2i*denspot%dpbox%n3d*wfn%orbs%nspin+1
        do ispin=1,wfn%orbs%nspin
           call vcopy(denspot%dpbox%ndimpot,&
                denspot%rhov(irhotot_add),1,denspot%rhov(irho_add),1)
           irhotot_add=irhotot_add+denspot%dpbox%ndims(1)*denspot%dpbox%ndims(2)*denspot%dpbox%n3d
           irho_add=irho_add+denspot%dpbox%ndims(1)*denspot%dpbox%ndims(2)*denspot%dpbox%n3p
        end do
     end if

     if(wfn%orbs%nspinor==4) then
        !this wrapper can be inserted inside the XC_potential routine
        call PSolverNC(atoms%astruct%geocode,'D',denspot%pkernel%mpi_env%iproc,denspot%pkernel%mpi_env%nproc,&
             denspot%dpbox%ndims(1),denspot%dpbox%ndims(2),denspot%dpbox%ndims(3),&
             denspot%dpbox%n3d,denspot%xc,&
             denspot%dpbox%hgrids,&
             denspot%rhov,denspot%pkernel%kernel,denspot%V_ext,&
             energs%eh,energs%exc,energs%evxc,0.d0,.true.,4)
     else

        !!           denspot%rhov denspot%rhov+2.e-7   STEFAN Goedecker
        call XC_potential(atoms%astruct%geocode,'D',denspot%pkernel%mpi_env%iproc,denspot%pkernel%mpi_env%nproc,&
             denspot%pkernel%mpi_env%mpi_comm,&
             denspot%dpbox%ndims(1),denspot%dpbox%ndims(2),denspot%dpbox%ndims(3),denspot%xc,&
             denspot%dpbox%hgrids,&
             denspot%rhov,energs%exc,energs%evxc,wfn%orbs%nspin,denspot%rho_C,denspot%V_XC,xcstr)
        call denspot_set_rhov_status(denspot, CHARGE_DENSITY, itwfn, iproc, nproc)

        call H_potential('D',denspot%pkernel,&
             denspot%rhov,denspot%V_ext,ehart_ps,0.0_dp,.true.,&
             quiet=denspot%PSquiet,rho_ion=denspot%rho_ion) !optional argument

        if (denspot%pkernel%method /= 'VAC') then
           energs%eelec=ehart_ps
           energs%eh=0.0_gp
        else
           energs%eelec=0.0_gp
           energs%eh=ehart_ps
        end if


        !this is not true, there is also Vext
        call denspot_set_rhov_status(denspot, HARTREE_POTENTIAL, itwfn, iproc, nproc)

        !sum the two potentials in rhopot array
        !fill the other part, for spin, polarised
        if (wfn%orbs%nspin == 2) then
           call vcopy(denspot%dpbox%ndimpot,denspot%rhov(1),1,&
                denspot%rhov(1+denspot%dpbox%ndimpot),1)
        end if
        !spin up and down together with the XC part
        call axpy(denspot%dpbox%ndimpot*wfn%orbs%nspin,&
             1.0_dp,denspot%V_XC(1,1,1,1),1,&
             denspot%rhov(1),1)

        !here a external potential with spinorial indices can be added
     end if

     !here the potential can be mixed
     if (iscf > SCF_KIND_DIRECT_MINIMIZATION) then
        if (denspot%mix%kind == AB7_MIXING_POTENTIAL) then
           call mix_rhopot(iproc,nproc,denspot%mix%nfft*denspot%mix%nspden,alphamix,denspot%mix,&
                denspot%rhov,itrp,denspot%dpbox%ndims(1),denspot%dpbox%ndims(2),denspot%dpbox%ndims(3),&
                atoms%astruct%cell_dim(1)*atoms%astruct%cell_dim(2)*atoms%astruct%cell_dim(3),&!volume should be used 
                rpnrm,denspot%dpbox%nscatterarr)
           if (iproc == 0 .and. itrp > 1) then
              call yaml_newline()
              call yaml_map('itrp',itrp,fmt='(i4)')
              call yaml_map('Mixing on','Potential')
              call yaml_map('RhoPot delta per volume unit',rpnrm,fmt='(1pe9.2)',&
                   label='rpnrm'//trim(adjustl(yaml_toa(itrp,fmt='(i4.4)'))))
              call yaml_newline()
              !write( *,'(1x,a,i6,2x,(1x,1pe9.2))') &
              !     &   'POTENTIAL iteration,Delta P (Norm 2/Volume)',itrp,rpnrm
           end if
        end if
     end if
     call denspot_set_rhov_status(denspot, KS_POTENTIAL, itwfn, iproc, nproc)

     if (savefields) then
        if (associated(denspot%rho_work)) then
           write(*,*)'ERROR: the reference potential should be empty to correct the hamiltonian!'
           stop
        end if

        denspot%rho_work = f_malloc_ptr(denspot%dpbox%ndimpot*denspot%dpbox%nrhodim,id='denspot%rho_work')
        call vcopy(denspot%dpbox%ndimpot*denspot%dpbox%nrhodim,denspot%rhov(1),1,&
             denspot%rho_work(1),1)
     end if

     !if the hamiltonian should have to be just updated, perform the difference between potentials
     if (correcth==2) then
        if (.not. associated(denspot%rho_work)) then
           write(*,*)'ERROR: need a reference potential to correct the hamiltonian!'
           stop
        end if
        call yaml_newline()
        call yaml_comment('Calculating potential delta')
        !subtract the previous potential from the new one
        call axpy(denspot%dpbox%ndimpot*denspot%dpbox%nrhodim,&
             -1.0_dp,denspot%rho_work(1),1,denspot%rhov(1),1)

        !deallocation should be deplaced
        call f_free_ptr(denspot%rho_work)
        nullify(denspot%rho_work)
     end if


  end if

  !debug
  !call MPI_BARRIER(MPI_COMM_WORLD,i_stat)
  !write(*,*)'hpsiortho l325,erase me'
  !ifile=iproc+140
  !jj=size(wfn%psi)
  !ii=size(wfn%hpsi)
  !write(ifile,*)'# ',jj,ii
  !do ii=1,jj
  ! write(ifile,'(2f20.8)')wfn%psi(ii),wfn%hpsi(ii)
  !end do
  !ifile=iproc+150
  !jj=size(denspot%rhov)
  !write(ifile,*)'# ',jj
  !do ii=1,jj
  ! write(ifile,'(2f20.8)')denspot%rhov(ii)
  !end do
  !call MPI_BARRIER(MPI_COMM_WORLD,i_stat)
  !end debug

  if (wfn%paw%usepaw) then
     call paw_compute_dij(wfn%paw, atoms, denspot, denspot%V_XC(1, 1, 1, 1))
  end if

  !non self-consistent case: rhov should be the total potential
  if (denspot%rhov_is /= KS_POTENTIAL) then
     stop 'psitohpsi: KS_potential not available' 
  end if

  !temporary, to be corrected with comms structure
  if (wfn%exctxpar == 'OP2P') energs%eexctX = UNINITIALIZED(1.0_gp)

  !initialize nested approach 
  !this has always to be done for using OMP parallelization in the 
  !projector case
  !if nesting is not supported, bigdft_nesting routine should not be called
  !$ if (unblock_comms_pot) then
  !$ call timing(iproc,'UnBlockPot    ','ON')
  !$ call bigdft_open_nesting(2)
  !$ end if
  !print *,'how many threads ?' ,nthread_max
  !$OMP PARALLEL IF (unblock_comms_pot) DEFAULT(shared), PRIVATE(ithread,nthread)
  !$ ithread=omp_get_thread_num()
  !$ nthread=omp_get_num_threads() !this should be 2 if active
  !print *,'hello, I am thread no.',ithread,' out of',nthread,'of iproc', iproc
  ! thread 0 does mpi communication 
  if (ithread == 0) then
     !$ if (unblock_comms_pot) call OMP_SET_NUM_THREADS(1)
     call full_local_potential(iproc,nproc,wfn%orbs,wfn%Lzd,linflag,&
          denspot%dpbox,denspot%xc,denspot%rhov,denspot%pot_work)
     !write(*,*) 'node:', iproc, ', thread:', ithread, 'mpi communication finished!!'
  end if
  if ((ithread > 0 .or. nthread==1) .and. whilepot .and. .not. GPU%OCLconv) then
     ! Only the remaining threads do computations (if active) 
     !$ if (unblock_comms_pot) call OMP_SET_NUM_THREADS(nthread_max-1)

     !nonlocal hamiltonian
     !$ if (verbose > 2 .and. iproc==0 .and. unblock_comms_pot)&
     !$ & call yaml_map('NonLocalHamiltonian with nthread out to',[omp_get_max_threads(),nthread_max])
     call NonLocalHamiltonianApplication(iproc,atoms,wfn%orbs%npsidim_orbs,wfn%orbs,&
          wfn%Lzd,nlpsp,wfn%psi,wfn%hpsi,energs%eproj,wfn%paw)
  end if
  !$OMP END PARALLEL !if unblock_comms_pot
  !$ if (unblock_comms_pot) then
  !$ call bigdft_close_nesting(nthread_max)
  !$ call timing(iproc,'UnBlockPot    ','OF')
  !$ end if

  ithread=0
  nthread=1

  !here exctxpar might be passed
  !choose to just add the potential if needed
  call LocalHamiltonianApplication(iproc,nproc,atoms,wfn%orbs%npsidim_orbs,wfn%orbs,&
       wfn%Lzd,wfn%confdatarr,denspot%dpbox%ngatherarr,denspot%pot_work,wfn%psi,wfn%hpsi,&
       energs,wfn%SIC,GPU,correcth,denspot%xc,pkernel=denspot%pkernelseq)

  !in the case of OCL GPU the nonlocal hamiltonian can run after the local hamiltonian to overlap GPU-CPU computation
  if (GPU%OCLconv) then
     call NonLocalHamiltonianApplication(iproc,atoms,wfn%orbs%npsidim_orbs,wfn%orbs,&
          wfn%Lzd,nlpsp,wfn%psi,wfn%hpsi,energs%eproj,wfn%paw)
  end if

  call SynchronizeHamiltonianApplication(nproc,wfn%orbs%npsidim_orbs,wfn%orbs,wfn%Lzd,&
       & GPU,denspot%xc,wfn%hpsi,&
       energs)!%ekin,energs%epot,energs%eproj,energs%evsic,energs%eexctX)

!!$  if (iproc ==0) then
!!$     !compute the proper hartree energy in the case of a cavity calculation
!!$     !energs%eh=energs%epot-energs%eh-energs%evxc
!!$     call yaml_map('Potential',energs%epot)
!!$     call yaml_map('Ionic',energs%eion)
!!$     call yaml_map('Evxc',energs%evxc)
!!$     call yaml_map('Old EH',energs%eh)
!!$     call yaml_map('rho Vext+static',energs%epot-2*energs%eh-energs%evxc)
!!$     call yaml_map('EHtot',energs%epot-energs%eh-energs%evxc)
!!$  end if

  ! Emit that hpsi are ready.
  if (wfn%c_obj /= 0) then
     call kswfn_emit_psi(wfn, itwfn, 1, iproc, nproc)
  end if


  !deallocate potential
  call free_full_potential(denspot%dpbox%mpi_env%nproc,linflag,denspot%xc,denspot%pot_work)
  !----
  if (iproc==0 .and. verbose > 0) then
     if (correcth==2) then
        call yaml_map('Hamiltonian Applied',.false.)
        call yaml_comment('Only local potential')
     else
        call yaml_map('Hamiltonian Applied',.true.)
     end if
  end if
end subroutine psitohpsi


!> Application of the Full Hamiltonian
subroutine FullHamiltonianApplication(iproc,nproc,at,orbs,&
     Lzd,nlpsp,confdatarr,ngatherarr,pot,psi,hpsi,paw,&
     energs,SIC,GPU,xc,pkernel,orbsocc,psirocc)
  use module_base
  use module_types
  use module_interfaces, only: LocalHamiltonianApplication, SynchronizeHamiltonianApplication
  use module_xc
  use public_enums, only: PSPCODE_PAW
  use psp_projectors_base, only: PSP_APPLY_SKIP
  use yaml_output
  use locreg_operations, only: confpot_data
  implicit none
  integer, intent(in) :: iproc,nproc
  type(atoms_data), intent(in) :: at
  type(orbitals_data), intent(in) :: orbs
  type(local_zone_descriptors),intent(in) :: Lzd
  type(DFT_PSP_projectors), intent(inout) :: nlpsp
  type(SIC_data), intent(in) :: SIC
  type(xc_info), intent(in) :: xc
  integer, dimension(0:nproc-1,2), intent(in) :: ngatherarr
  real(wp), dimension(orbs%npsidim_orbs), intent(in) :: psi
  type(confpot_data), dimension(orbs%norbp), intent(in) :: confdatarr
  !real(wp), dimension(lzd%ndimpotisf) :: pot
  real(wp), dimension(:),pointer :: pot
  type(energy_terms), intent(inout) :: energs
  !real(gp), intent(out) :: ekin_sum,epot_sum,eexctX,eproj_sum,evsic
  real(wp), target, dimension(max(1,orbs%npsidim_orbs)), intent(out) :: hpsi
  type(GPU_pointers), intent(inout) :: GPU
  type(coulomb_operator), intent(inout), optional :: pkernel
  type(orbitals_data), intent(in), optional :: orbsocc
  real(wp), dimension(:), pointer, optional :: psirocc
  !PAW variables:
  type(paw_objects),intent(inout)::paw

  !put to zero hpsi array (now important since any of the pieces of the hamiltonian is accumulating)
  if (orbs%npsidim_orbs > 0) call f_zero(orbs%npsidim_orbs,hpsi(1))

  !write(*,*) 'lzd%ndimpotisf', lzd%ndimpotisf
  !do i=1,lzd%ndimpotisf
  !    write(210,*) pot(i)
  !end do


  if (.not. present(pkernel)) then
     call LocalHamiltonianApplication(iproc,nproc,at,orbs%npsidim_orbs,orbs,&
          Lzd,confdatarr,ngatherarr,pot,psi,hpsi,&
          energs,SIC,GPU,1,xc)
  else if (present(pkernel) .and. .not. present(orbsocc)) then
     call LocalHamiltonianApplication(iproc,nproc,at,orbs%npsidim_orbs,orbs,&
          Lzd,confdatarr,ngatherarr,pot,psi,hpsi,&
          energs,SIC,GPU,1,xc,pkernel=pkernel)
  else if (present(pkernel) .and. present(orbsocc) .and. present(psirocc)) then
     call LocalHamiltonianApplication(iproc,nproc,at,orbs%npsidim_orbs,orbs,&
          Lzd,confdatarr,ngatherarr,pot,psi,hpsi,&
          energs,SIC,GPU,1,xc,pkernel,orbsocc,psirocc)
  else
     stop 'HamiltonianApplication, argument error'
  end if

  !these two sections have to be inverted to profit of overlapping in GPU accelerated case
  call NonLocalHamiltonianApplication(iproc,at,orbs%npsidim_orbs,orbs,&
       Lzd,nlpsp,psi,hpsi,energs%eproj,paw)

  call SynchronizeHamiltonianApplication(nproc,orbs%npsidim_orbs,orbs,Lzd,GPU,xc,hpsi,&
       energs)!%ekin,energs%epot,energs%eproj,energs%evsic,energs%eexctX)

  !to be adjusted
!!$  if (trim(denspot%pkernel%method) /= 'VAC') then
  !     energs%eh=energs%epot-energs%eh-energs%evxc
!!$  end if


END SUBROUTINE FullHamiltonianApplication


!> Application of the Local Hamiltonian
subroutine LocalHamiltonianApplication(iproc,nproc,at,npsidim_orbs,orbs,&
     Lzd,confdatarr,ngatherarr,pot,psi,hpsi,&
     energs,SIC,GPU,PotOrKin,xc,pkernel,orbsocc,psirocc,dpbox,potential,comgp,hpsi_noconf,econf)
<<<<<<< HEAD
   use module_base
   use module_dpbox, only: denspot_distribution
   use module_types
   use module_xc
   use module_interfaces, only: NK_SIC_potential, psi_to_vlocpsi
   use orbitalbasis
   use yaml_output
   use communications_base, only: p2pComms
   use locreg_operations
   use overlap_point_to_point
   implicit none
   !logical, intent(in) :: onlypot !< if true, only the potential operator is applied
   integer, intent(in) :: PotOrKin
   integer, intent(in) :: iproc,nproc,npsidim_orbs
   type(atoms_data), intent(in) :: at
   type(orbitals_data), intent(in) :: orbs
   type(local_zone_descriptors), intent(in) :: Lzd 
   type(SIC_data), intent(in) :: SIC
   type(xc_info), intent(in) :: xc
   integer, dimension(0:nproc-1,2), intent(in) :: ngatherarr 
   real(wp), dimension(npsidim_orbs), intent(in) :: psi
   type(confpot_data), dimension(orbs%norbp) :: confdatarr
   real(wp), dimension(:), pointer :: pot
   !real(wp), dimension(*) :: pot
   type(energy_terms), intent(inout) :: energs
   real(wp), target, dimension(max(1,npsidim_orbs)), intent(inout) :: hpsi
   type(GPU_pointers), intent(inout) :: GPU
   type(coulomb_operator), intent(inout), optional :: pkernel
   type(orbitals_data), intent(in), optional :: orbsocc
   real(wp), dimension(:), pointer, optional :: psirocc
   type(denspot_distribution),intent(in),optional :: dpbox
   !!real(wp), dimension(max(dpbox%ndimrhopot,orbs%nspin)), intent(in), optional, target :: potential !< Distributed potential. Might contain the density for the SIC treatments
   real(wp), dimension(*), intent(in), optional, target :: potential !< Distributed potential. Might contain the density for the SIC treatments
   type(p2pComms),intent(inout), optional:: comgp
   real(wp), target, dimension(max(1,npsidim_orbs)), intent(inout),optional :: hpsi_noconf
   real(gp),intent(out),optional :: econf
   !local variables
   character(len=*), parameter :: subname='HamiltonianApplication'
   logical :: exctX,op2p_flag, symmetric
   integer :: n3p,ispot,ipotmethod,ngroup,prc,isorb,jproc,ndim,norbp
   integer :: igpu,i_stat
   real(gp) :: evsic_tmp, ekin, epot,sfac
   real(f_double) :: tel,trm
   type(coulomb_operator) :: pkernelSIC
   type(ket) :: psi_it
   type(orbital_basis) :: psi_ob
   type(workarr_locham) :: wrk_lh
   type(workarr_sumrho) :: w
   type(OP2P_data) :: OP2P
   type(OP2P_iterator) :: iter
   integer, dimension(:,:), allocatable :: nobj_par
   real(wp), dimension(:,:), allocatable :: vsicpsir
   real(wp), dimension(:,:), allocatable :: psir
   !real(wp), dimension(:,:), allocatable :: vpsi_tmp
   real(wp), dimension(:), allocatable :: rp_ij
   real(wp), dimension(:), pointer :: hpsi_ptr
   real(gp) :: eSIC_DCi,fi

   call f_routine(id='LocalHamiltonianApplication')

   ! local potential and kinetic energy for all orbitals belonging to iproc
   !if (iproc==0 .and. verbose > 1) then
      !call yaml_comment('Hamiltonian application, ',advance='no')
      !write(*,'(1x,a)',advance='no')&
      !     'Hamiltonian application...'
   !end if

   !initialise exact exchange energy 
   op2p_flag=(energs%eexctX == UNINITIALIZED(1.0_gp))
   energs%eexctX=0.0_gp
   energs%evsic=0.0_gp
   evsic_tmp=0.0_gp

   exctX = xc_exctXfac(xc) /= 0.0_gp

   ispot=Lzd%Glr%d%n1i*Lzd%Glr%d%n2i*Lzd%Glr%d%n3i*orbs%nspin+1

   !potential method
   !traditional case
   ipotmethod=0
   if (exctX) ipotmethod=1

   !the PZ-SIC correction does not makes sense for virtual orbitals procedure
   !if alphaSIC is zero no SIC correction
   if (SIC%approach == 'PZ' .and. .not. present(orbsocc) .and. SIC%alpha /= 0.0_gp ) ipotmethod=2
   if (SIC%approach == 'NK' .and. SIC%alpha /= 0.0_gp) ipotmethod=3

   !the poisson kernel should be present and associated in the case of SIC
   if ((ipotmethod /= 0) .and. present(pkernel)) then
      if (.not. associated(pkernel%kernel)) then
         if (iproc ==0) write(*,*)&
            &   'ERROR(LocalHamiltonianApplication): Poisson Kernel must be associated in SIC case'
         stop
      end if
   end if
=======
  use module_base
  use module_dpbox, only: denspot_distribution
  use module_types
  use module_xc
  use module_interfaces, only: NK_SIC_potential, psi_to_vlocpsi
  use orbitalbasis
  use yaml_output
  use communications_base, only: p2pComms
  use locreg_operations
  use overlap_point_to_point
  implicit none
  !logical, intent(in) :: onlypot !< if true, only the potential operator is applied
  integer, intent(in) :: PotOrKin
  integer, intent(in) :: iproc,nproc,npsidim_orbs
  type(atoms_data), intent(in) :: at
  type(orbitals_data), intent(in) :: orbs
  type(local_zone_descriptors), intent(in) :: Lzd 
  type(SIC_data), intent(in) :: SIC
  type(xc_info), intent(in) :: xc
  integer, dimension(0:nproc-1,2), intent(in) :: ngatherarr 
  real(wp), dimension(npsidim_orbs), intent(in) :: psi
  type(confpot_data), dimension(orbs%norbp) :: confdatarr
  real(wp), dimension(:), pointer :: pot
  !real(wp), dimension(*) :: pot
  type(energy_terms), intent(inout) :: energs
  real(wp), target, dimension(max(1,npsidim_orbs)), intent(inout) :: hpsi
  type(GPU_pointers), intent(inout) :: GPU
  type(coulomb_operator), intent(inout), optional :: pkernel
  type(orbitals_data), intent(in), optional :: orbsocc
  real(wp), dimension(:), pointer, optional :: psirocc
  type(denspot_distribution),intent(in),optional :: dpbox
  !!real(wp), dimension(max(dpbox%ndimrhopot,orbs%nspin)), intent(in), optional, target :: potential !< Distributed potential. Might contain the density for the SIC treatments
  real(wp), dimension(*), intent(in), optional, target :: potential !< Distributed potential. Might contain the density for the SIC treatments
  type(p2pComms),intent(inout), optional:: comgp
  real(wp), target, dimension(max(1,npsidim_orbs)), intent(inout),optional :: hpsi_noconf
  real(gp),intent(out),optional :: econf
  !local variables
  character(len=*), parameter :: subname='HamiltonianApplication'
  logical :: exctX,op2p_flag, symmetric
  integer :: n3p,ispot,ipotmethod,ngroup,prc,nspin,isorb,jproc,ndim,norbp,igpu,i_stat
  real(gp) :: evsic_tmp, ekin, epot,sfac,maxdiff
  real(f_double) :: tel,trm
  type(coulomb_operator) :: pkernelSIC
  type(ket) :: psi_it
  type(orbital_basis) :: psi_ob
  type(workarr_locham) :: wrk_lh
  type(workarr_sumrho) :: w
  type(OP2P_data) :: OP2P
  type(OP2P_iterator) :: iter
  integer, dimension(:,:), allocatable :: nobj_par
  real(wp), dimension(:,:), allocatable :: vsicpsir
  real(wp), dimension(:,:), allocatable :: psir,vpsi_tmp
  real(wp), dimension(:), allocatable :: rp_ij
  real(wp), dimension(:), pointer :: hpsi_ptr
  real(gp) :: eSIC_DCi,fi

  call f_routine(id='LocalHamiltonianApplication')

  ! local potential and kinetic energy for all orbitals belonging to iproc
  !if (iproc==0 .and. verbose > 1) then
  !call yaml_comment('Hamiltonian application, ',advance='no')
  !write(*,'(1x,a)',advance='no')&
  !     'Hamiltonian application...'
  !end if

  !initialise exact exchange energy 
  op2p_flag=(energs%eexctX == UNINITIALIZED(1.0_gp))
  energs%eexctX=0.0_gp
  energs%evsic=0.0_gp
  evsic_tmp=0.0_gp

  exctX = xc_exctXfac(xc) /= 0.0_gp

  ispot=Lzd%Glr%d%n1i*Lzd%Glr%d%n2i*Lzd%Glr%d%n3i*orbs%nspin+1

  !potential method
  !traditional case
  ipotmethod=0
  if (exctX) ipotmethod=1

  !the PZ-SIC correction does not makes sense for virtual orbitals procedure
  !if alphaSIC is zero no SIC correction
  if (SIC%approach == 'PZ' .and. .not. present(orbsocc) .and. SIC%alpha /= 0.0_gp ) ipotmethod=2
  if (SIC%approach == 'NK' .and. SIC%alpha /= 0.0_gp) ipotmethod=3

  !the poisson kernel should be present and associated in the case of SIC
  if ((ipotmethod /= 0) .and. present(pkernel)) then
     if (.not. associated(pkernel%kernel)) then
        if (iproc ==0) write(*,*)&
             &   'ERROR(LocalHamiltonianApplication): Poisson Kernel must be associated in SIC case'
        stop
     end if
  end if
>>>>>>> 47d6680a

  !associate the poisson kernel pointer in case of SIC
  if (ipotmethod == 2 .or. ipotmethod == 3) then
     pkernelSIC = pkernel
  else
     nullify(pkernelSIC%kernel)
  end if

  !fill the rest of the potential with the exact-exchange terms
  if (ipotmethod==1) then
     n3p=ngatherarr(iproc,1)/(Lzd%Glr%d%n1i*Lzd%Glr%d%n2i)
     !exact exchange for virtual orbitals (needs psirocc)

     !here we have to add the round part
     if (present(psirocc) .and. present(orbsocc)) then
        call exact_exchange_potential_virt(iproc,nproc,at%astruct%geocode,orbs%nspin,&
             Lzd%Glr,orbsocc,orbs,ngatherarr(0,1),n3p,&
             0.5_gp*Lzd%hgrids(1),0.5_gp*Lzd%hgrids(2),0.5_gp*Lzd%hgrids(3),&
             pkernel,psirocc,psi,pot(ispot))
        energs%eexctX = 0._gp
     else
        !here the condition for the scheme should be chosen
        if (.not. op2p_flag) then
           call exact_exchange_potential(iproc,nproc,at%astruct%geocode,xc,orbs%nspin,&
                Lzd%Glr,orbs,ngatherarr(0,1),n3p,&
                0.5_gp*Lzd%hgrids(1),0.5_gp*Lzd%hgrids(2),0.5_gp*Lzd%hgrids(3),&
                pkernel,psi,pot(ispot),energs%eexctX)
        else

!!$            call exact_exchange_potential_round(iproc,nproc,xc,orbs%nspin,Lzd%Glr,orbs,&
!!$                0.5_gp*Lzd%hgrids(1),0.5_gp*Lzd%hgrids(2),0.5_gp*Lzd%hgrids(3),&
!!$                pkernel,psi,pot(ispot),energs%eexctX)

           !the psi should be transformed in real space, do it within the orbital basis iterators
           psir = f_malloc0([Lzd%Glr%d%n1i*Lzd%Glr%d%n2i*Lzd%Glr%d%n3i, orbs%norbp],id='psir')
           !initialize the orbital basis object, for psi and hpsi
           call orbital_basis_associate(psi_ob,orbs=orbs,phis_wvl=psi,Lzd=Lzd)
           !iterate over the orbital_basis
           psi_it=orbital_basis_iterator(psi_ob)
           do while(ket_next_locreg(psi_it))
              call initialize_work_arrays_sumrho(1,[psi_it%lr],.true.,w)
              do while(ket_next(psi_it,ilr=psi_it%ilr))
                 call daub_to_isf(psi_it%lr,w,psi_it%phi_wvl,psir(1,psi_it%iorbp))
              end do
              !deallocations of work arrays
              call deallocate_work_arrays_sumrho(w)
           end do
           call orbital_basis_release(psi_ob)

           !starting new approach for the exact exchange
           !vpsi_tmp = f_malloc0([Lzd%Glr%d%n1i*Lzd%Glr%d%n2i*Lzd%Glr%d%n3i, orbs%norbp],id='vpsi_tmp')
           if (orbs%nspin==2) then
              sfac=1.0_gp
              ngroup=2
           else 
              sfac=0.5_gp
              ngroup=1
           end if
           !construct the OP2P scheme and test it
           !use temporaryly tyhe nvrct_par array
           nobj_par = f_malloc0((/ 0.to.nproc-1, 1.to.ngroup /),id='nobj_par')
           isorb=0
           do jproc=0,nproc-1
              norbp=orbs%norb_par(jproc,0)
              !transition region
              if (isorb+norbp > orbs%norbu .and. isorb < orbs%norbu) then
                 nobj_par(jproc,1)=orbs%norbu-isorb
                 if (ngroup==2) nobj_par(jproc,2)=isorb+norbp-orbs%norbu
              else if (isorb >= orbs%norbu .and. ngroup==2) then
                 nobj_par(jproc,2)=norbp
              else
                 nobj_par(jproc,1)=norbp
              end if
              isorb=isorb+norbp
           end do
           ndim=Lzd%Glr%d%n1i*Lzd%Glr%d%n2i*Lzd%Glr%d%n3i

           symmetric=.true.
           call f_zero(ndim*orbs%norbp,pot(ispot))
           !if (iproc==0) call yaml_map('Orbital repartition',nobj_par)
           call OP2P_unitary_test(bigdft_mpi%mpi_comm,iproc,nproc,ngroup,ndim,nobj_par,symmetric)
           if(pkernel%igpu==1 .and. pkernel%initCufftPlan==0) then 
              igpu=0
              if (iproc==0) call yaml_warning("not enough memory to allocate cuFFT plans on the GPU - no GPUDirect either")
           else
              igpu=pkernel%igpu
           end if
           call initialize_OP2P_data(OP2P,bigdft_mpi%mpi_comm,iproc,nproc,ngroup,ndim,nobj_par,igpu,symmetric)
           if(igpu==1 .and. OP2P%gpudirect==1) pkernel%stay_on_gpu=1
           !allocate work array for the internal exctx calculation
           rp_ij = f_malloc(ndim,id='rp_ij')
           energs%eexctX=0.0_gp
           !initialize the OP2P descriptor for the communication
           call set_OP2P_iterator(iproc,OP2P,iter,orbs%norbp,psir,pot(ispot:ispot+OP2P%ndim*orbs%norbp-1))!vpsi_tmp)
           !main loop
           if (iproc == 0) call yaml_newline()
           OP2P_exctx_loop: do
              call OP2P_communication_step(iproc,OP2P,iter)
              if(igpu==1) call synchronize()
              if (iter%event == OP2P_EXIT) exit OP2P_exctx_loop
              call internal_calculation_exctx(iter%istep,sfac,pkernel,orbs%norb,orbs%occup,orbs%spinsgn,&
                   iter%remote_result,iter%nloc_i,iter%nloc_j,iter%isloc_i,iter%isloc_j,&
                   iter%phi_i,iter%phi_j,energs%eexctX,rp_ij)
              if (iproc == 0) then
                 call OP2P_info(iter,OP2P,prc,tel,trm)
                 call yaml_comment('Exact exchange calculation: '+prc**'(i3)'+&
                      '%; Time (s): Elapsed='+tel**'(1pg12.2)'&
                      +', Remaining='+trm**'(1pg12.2)')
              end if
           end do OP2P_exctx_loop

           !we need to get the result back from the card (and synchronize with it, finally)
           if(pkernel%igpu==1 .and. pkernel%stay_on_gpu==1) then
              call get_gpu_data(1, energs%eexctX, pkernel%w%eexctX_GPU )
              call cudamemset(pkernel%w%eexctX_GPU,0,1,i_stat)
              if (i_stat /= 0) call f_err_throw('error cudamalloc eexctX_GPU (GPU out of memory ?) ')
              pkernel%stay_on_gpu=0
           end if
           call free_OP2P_data(OP2P)
           if (nproc>1) call mpiallred(energs%eexctX,1,MPI_SUM,comm=bigdft_mpi%mpi_comm)
           !the exact exchange energy is half the Hartree energy (which already has another half)
           energs%eexctX=-xc_exctXfac(xc)*energs%eexctX
           if (iproc == 0) call yaml_map('Exact Exchange Energy',energs%eexctX,fmt='(1pe18.11)')
           !call f_memcpy(n=ndim*orbs%norbp,src=vpsi_tmp(1,1),dest=pot(ispot))
           call f_free(nobj_par)
           call f_free(rp_ij)
           !call f_free(vpsi_tmp)


!!$            call exact_exchange_potential_round_clean(iproc,nproc,xc,orbs%nspin,&
!!$                 Lzd%Glr%d%n1i*Lzd%Glr%d%n2i*Lzd%Glr%d%n3i,orbs,&
!!$                 !0.5_gp*Lzd%hgrids(1),0.5_gp*Lzd%hgrids(2),0.5_gp*Lzd%hgrids(3),&
!!$                 pkernel,psir,pot(ispot),energs%eexctX)

           call f_free(psir)


           !call exact_exchange_potential_op2p(iproc,nproc,xc,Lzd%Glr,orbs,pkernel,psi,pot(ispot),energs%eexctX)

        end if
     end if
     !print *,'iproc,eexctX',iproc,eexctX
  else if (ipotmethod==3) then
     !put fref=1/2 for the moment
     if (present(orbsocc) .and. present(psirocc)) then
        call NK_SIC_potential(Lzd%Glr,orbs,xc,SIC%fref,&
             0.5_gp*Lzd%hgrids,&
             pkernelSIC,psi,pot(ispot),evsic_tmp,&
             potandrho=psirocc)
     else
        call NK_SIC_potential(Lzd%Glr,orbs,xc,SIC%fref,&
             0.5_gp*Lzd%hgrids,&
             pkernelSIC,psi,pot(ispot),evsic_tmp)
     end if
  end if

  !GPU are supported only for ipotmethod=0
  if (GPU%OCLconv .and. ipotmethod /=0) then
     call f_err_throw('ERROR(HamiltonianApplication): '//&
          'Accelerated hamiltonian are possible only with ipotmethod==0)',&
          err_name='BIGDFT_RUNTIME_ERROR')
  end if

!!!

  !apply the local hamiltonian for each of the orbitals
  !given to each processor
  !pot=0.d0
  !psi=1.d0
  !switch between GPU/CPU treatment
  !  do i=1,(Lzd%Glr%wfd%nvctr_c+7*Lzd%Glr%wfd%nvctr_f)*orbs%nspinor*orbs%norbp
  !       call random_number(psi(i))
  !  end do
  if(GPU%OCLconv) then! needed also in the non_ASYNC since now NlPSP is before .and. ASYNCconv)) then
     GPU%hpsi_ASYNC = f_malloc_ptr(max(1, (Lzd%Glr%wfd%nvctr_c+7*Lzd%Glr%wfd%nvctr_f)*orbs%nspinor*orbs%norbp),id='GPU%hpsi_ASYNC')
     !      call f_zero((Lzd%Glr%wfd%nvctr_c+7*Lzd%Glr%wfd%nvctr_f)*orbs%nspinor*orbs%norbp,GPU%hpsi_ASYNC(1))!hpsi(1))
     !else if (GPU%OCLconv) then
     !   GPU%hpsi_ASYNC => hpsi
  end if
  if (GPU%OCLconv) then
     !pin potential
     !call timing(iproc,'ApplyLocPotKin','ON') 
     call local_hamiltonian_OCL(orbs,Lzd%Glr,Lzd%hgrids(1),Lzd%hgrids(2),Lzd%hgrids(3),&
          orbs%nspin,pot,psi,GPU%hpsi_ASYNC,energs%ekin,energs%epot,GPU)
     !call timing(iproc,'ApplyLocPotKin','OF') 
  else

!!!here we can branch into the new ket-based application of the hamiltonian
     !initialize the orbital basis object, for psi and hpsi
     call orbital_basis_associate(psi_ob,orbs=orbs,confdatarr=confdatarr,&
          phis_wvl=psi,Lzd=Lzd)


!!$      !temporary allocation
!!$      allocate(fake_pot(Lzd%Glr%d%n1i*Lzd%Glr%d%n2i*Lzd%Glr%d%n3i*orbs%nspin),stat=i_stat)
!!$      call memocc(i_stat,fake_pot,'fake_pot',subname)
!!$
!!$      call f_zero(Lzd%Glr%d%n1i*Lzd%Glr%d%n2i*Lzd%Glr%d%n3i*orbs%nspin,fake_pot(1))

     !local hamiltonian application for different methods
     !print *,'here',ipotmethod,associated(pkernelSIC)
     if (PotOrKin==1) then ! both
        call timing(iproc,'ApplyLocPotKin','ON') 
        energs%ekin=0.0_gp
        energs%epot=0.0_gp


!!$         call test_iterator(psi_ob)
!!$!         stop

        !iterate over the orbital_basis
        psi_it=orbital_basis_iterator(psi_ob)
        ! print *,'orbs0',psi_it%iorb,psi_it%ilr
        loop_lr: do while(ket_next_locreg(psi_it))
           ! print *,'orbs1',psi_it%iorb,psi_it%ilr,psi_it%nspinor,associated(psi_it%lr)
           psir = f_malloc0([psi_it%lr%d%n1i*psi_it%lr%d%n2i*psi_it%lr%d%n3i,psi_it%nspinor],id='psir')
           call initialize_work_arrays_locham(1,[psi_it%lr],psi_it%nspinor,.true.,wrk_lh)  
           ! wavefunction after application of the self-interaction potential
           if (ipotmethod == 2 .or. ipotmethod == 3) then
              vsicpsir = f_malloc([psi_it%lr%d%n1i*psi_it%lr%d%n2i*psi_it%lr%d%n3i,psi_it%nspinor],id='vsicpsir')
           end if
           !print *,'orbs',psi_it%iorb,psi_it%ilr

           loop_psi_lr: do while(ket_next(psi_it,ilr=psi_it%ilr))
              fi=psi_it%kwgt*psi_it%occup
              hpsi_ptr => ob_ket_map(hpsi,psi_it)
              call local_hamiltonian_ket(psi_it,Lzd%hgrids,ipotmethod,xc,&
                   pkernelSIC,wrk_lh,psir,vsicpsir,hpsi_ptr,pot,eSIC_DCi,SIC%alpha,epot,ekin)
              energs%ekin=energs%ekin+fi*ekin
              energs%epot=energs%epot+fi*epot
              energs%evsic=energs%evsic+SIC%alpha*eSIC_DCi
              !  print *,'orbs2',psi_it%iorbp,psi_it%iorb,psi_it%ikpt,psi_it%kwgt,psi_it%occup,epot,ekin,psi_it%ispsi,psi_it%nspinor
           end do loop_psi_lr
           !deallocations of work arrays
           call f_free(psir)
           if (ipotmethod == 2 .or. ipotmethod ==3) then
              call f_free(vsicpsir)
           end if
           call deallocate_work_arrays_locham(wrk_lh)
        end do loop_lr
        !call mpibarrier()
        !stop
        call orbital_basis_release(psi_ob)

!!$         if(present(dpbox) .and. present(potential) .and. present(comgp)) then
!!$            call local_hamiltonian(iproc,nproc,npsidim_orbs,orbs,Lzd,Lzd%hgrids(1),Lzd%hgrids(2),Lzd%hgrids(3),&
!!$                 ipotmethod,confdatarr,pot,psi,hpsi,pkernelSIC,&
!!$                 xc,SIC%alpha,energs%ekin,energs%epot,energs%evsic,&
!!$                 dpbox,potential,comgp)
!!$         else
!!$            call local_hamiltonian(iproc,nproc,npsidim_orbs,orbs,Lzd,Lzd%hgrids(1),Lzd%hgrids(2),Lzd%hgrids(3),&
!!$                 ipotmethod,confdatarr,pot,psi,hpsi,pkernelSIC,&
!!$                 xc,SIC%alpha,energs%ekin,energs%epot,energs%evsic)
!!$         end if
        call timing(iproc,'ApplyLocPotKin','OF') 

     else if (PotOrKin==2) then !only pot
        call timing(iproc,'ApplyLocPot','ON') 
        if (present(hpsi_noconf)) then
           if (.not.present(econf)) then
              stop 'ERROR: econf must be present when hpsi_noconf is present'
           end if
           call psi_to_vlocpsi(iproc,npsidim_orbs,orbs,Lzd,&
                ipotmethod,confdatarr,pot,psi,hpsi,pkernelSIC,&
                xc,SIC%alpha,energs%epot,energs%evsic,hpsi_noconf,econf)
        else
           call psi_to_vlocpsi(iproc,npsidim_orbs,orbs,Lzd,&
                ipotmethod,confdatarr,pot,psi,hpsi,pkernelSIC,&
                xc,SIC%alpha,energs%epot,energs%evsic)
        end if
        call timing(iproc,'ApplyLocPot','OF') 
     else if (PotOrKin==3) then !only kin
        call timing(iproc,'ApplyLocKin','ON') 
        call psi_to_kinpsi(iproc,npsidim_orbs,orbs,lzd,psi,hpsi,energs%ekin)
        call timing(iproc,'ApplyLocKin','OF') 
     end if

     !sum the external and the BS double counting terms
     energs%evsic=energs%evsic-SIC%alpha*evsic_tmp
  end if

  if (ipotmethod == 2 .or. ipotmethod==3) then
     nullify(pkernelSIC%kernel)
  end if

  call f_release_routine()

END SUBROUTINE LocalHamiltonianApplication

subroutine NonLocalHamiltonianApplication(iproc,at,npsidim_orbs,orbs,&
     Lzd,nl,psi,hpsi,eproj_sum,paw)
  use module_base
  use module_types
  use yaml_output
  !  use module_interfaces
  use psp_projectors_base, only: PSP_APPLY_SKIP
  use psp_projectors, only: projector_has_overlap,get_proj_locreg
  use public_enums, only: PSPCODE_PAW
  use module_atoms
  use orbitalbasis
  implicit none
  integer, intent(in) :: iproc, npsidim_orbs
  type(atoms_data), intent(in) :: at
  type(orbitals_data),  intent(in) :: orbs
  type(local_zone_descriptors), intent(in) :: Lzd
  type(DFT_PSP_projectors), intent(inout) :: nl
  real(wp), dimension(npsidim_orbs), intent(in) :: psi
  real(wp), dimension(npsidim_orbs), intent(inout) :: hpsi
  type(paw_objects),intent(inout)::paw
  real(gp), intent(out) :: eproj_sum
  !local variables
  character(len=*), parameter :: subname='NonLocalHamiltonianApplication' 
  logical :: overlap
  integer :: istart_ck,nwarnings
  integer :: iproj,istart_c,mproj,iilr
  type(ket) :: psi_it
  type(orbital_basis) :: psi_ob
  type(atoms_iterator) :: atit
  real(wp), dimension(:), pointer :: hpsi_ptr,spsi_ptr

  !integer :: ierr
  !real(kind=4) :: tr0, tr1, t0, t1
  !real(kind=8) :: time0, time1, time2, time3, time4, time5, ttime
  !real(kind=8), dimension(0:4) :: times

  call f_routine(id='NonLocalHamiltonianApplication')

  eproj_sum=0.0_gp

  ! apply all PSP projectors for all orbitals belonging to iproc
  call timing(iproc,'ApplyProj     ','ON')

  !initialize the orbital basis object, for psi and hpsi
  call orbital_basis_associate(psi_ob,orbs=orbs,phis_wvl=psi,Lzd=Lzd)

  nwarnings=0
  if(paw%usepaw) call f_zero(orbs%npsidim_orbs, paw%spsi(1))

  !here the localisation region should be changed, temporary only for cubic approach

  !apply the projectors following the strategy (On-the-fly calculation or not)

  !apply the projectors  k-point of the processor
  !starting k-point
  istart_ck=1
  !iterate over the orbital_basis
  psi_it=orbital_basis_iterator(psi_ob)
  loop_kpt: do while(ket_next_kpt(psi_it))
     loop_lr: do while(ket_next_locreg(psi_it,ikpt=psi_it%ikpt))
        if (nl%on_the_fly) then
           iproj=0
           atit = atoms_iter(at%astruct)
           loop_atoms: do while(atoms_iter_next(atit))
              ! Check whether the projectors of this atom have an overlap with locreg ilr
              overlap = projector_has_overlap(atit%iat, psi_it%ilr,psi_it%lr,lzd%glr, nl)
              if(.not. overlap) cycle loop_atoms
              istart_c=1
              mproj=nl%pspd(atit%iat)%mproj
              call atom_projector(nl,atit%ityp,atit%iat, atit%name, &
                   at%astruct%geocode, 0, Lzd%Glr,&
                   Lzd%hgrids(1),Lzd%hgrids(2),Lzd%hgrids(3), &
                   psi_it%kpoint(1),psi_it%kpoint(2),psi_it%kpoint(3),&
                   istart_c, iproj, nwarnings)

              iilr=get_proj_locreg(nl,atit%iat,psi_it%ilr)
              loop_psi_kpt: do while(ket_next(psi_it,ikpt=psi_it%ikpt,ilr=psi_it%ilr))
                 istart_c=1
                 call nl_psp_application()
              end do loop_psi_kpt
           end do loop_atoms
        else        
           loop_psi_kpt2: do while(ket_next(psi_it,ikpt=psi_it%ikpt,ilr=psi_it%ilr))
              atit = atoms_iter(at%astruct)
              istart_c=istart_ck !TO BE CHANGED IN ONCE-AND-FOR-ALL 
              loop_atoms2: do while(atoms_iter_next(atit))
                 overlap = projector_has_overlap(atit%iat,psi_it%ilr,psi_it%lr, lzd%glr, nl)
                 if(.not. overlap) cycle loop_atoms2
                 mproj=nl%pspd(atit%iat)%mproj

                 iilr=get_proj_locreg(nl,atit%iat,psi_it%ilr)
                 call nl_psp_application()
              end do loop_atoms2
           end do loop_psi_kpt2
        end if
     end do loop_lr
     istart_ck=istart_c !only needed for the once-and-for-all
  end do loop_kpt

  call orbital_basis_release(psi_ob)

  if (.not. nl%on_the_fly .and. Lzd%nlr==1) then !TO BE REMOVED WITH NEW PROJECTOR APPLICATION
     if (istart_ck-1 /= nl%nprojel .and. orbs%norbp>0) then
        call f_err_throw('Incorrect once-and-for-all psp application, istart_ck, nprojel= '+&
             yaml_toa([istart_ck,nl%nprojel]),err_name='BIGDFT_RUNTIME_ERROR')
     end if
  end if

  !used on the on-the-fly projector creation
  if (nwarnings /= 0 .and. iproc == 0) then
     call yaml_map('Calculating wavelets expansion of projectors, found warnings',nwarnings,fmt='(i0)')
     call yaml_newline()
     call yaml_warning('Projectors too rough: Consider modifying hgrid and/or the localisation radii.')
  end if

  call timing(iproc,'ApplyProj     ','OF')

  call f_release_routine()

contains

  !>code factorization useful for routine restructuring
  subroutine nl_psp_application()
    implicit none
    !local variables
    integer :: ncplx_p,ncplx_w,n_w,nvctr_p
    real(gp), dimension(3,3,4) :: hij
    real(gp) :: eproj

    hpsi_ptr => ob_ket_map(hpsi,psi_it)

    if (paw%usepaw) then
       spsi_ptr => ob_ket_map(paw%spsi,psi_it)
       call apply_atproj_iorb_paw(atit%iat,psi_it%iorbp,istart_c,&
            at,psi_it%ob%orbs,psi_it%lr%wfd,nl,&
            psi_it%phi_wvl,hpsi_ptr,spsi_ptr,eproj_sum,&
            paw)
    else
       if (all(psi_it%kpoint == 0.0_gp)) then
          ncplx_p=1
       else
          ncplx_p=2
       end if
       if (psi_it%nspinor > 1) then !which means 2 or 4
          ncplx_w=2
          n_w=psi_it%nspinor/2
       else
          ncplx_w=1
          n_w=1
       end if

       !extract hij parameters
       call hgh_hij_matrix(at%npspcode(atit%ityp),at%psppar(0,0,atit%ityp),hij)

       call NL_HGH_application(hij,&
            ncplx_p,mproj,nl%pspd(atit%iat)%plr%wfd,nl%proj(istart_c),&
            ncplx_w,n_w,psi_it%lr%wfd,nl%pspd(atit%iat)%tolr(iilr),nl%wpack,nl%scpr,nl%cproj,nl%hcproj,&
            psi_it%phi_wvl,hpsi_ptr,eproj)

       nvctr_p=nl%pspd(atit%iat)%plr%wfd%nvctr_c+7*nl%pspd(atit%iat)%plr%wfd%nvctr_f
       istart_c=istart_c+nvctr_p*ncplx_p*mproj

       eproj_sum=eproj_sum+psi_it%kwgt*psi_it%occup*eproj
    end if
    
  end subroutine nl_psp_application
 
end subroutine NonLocalHamiltonianApplication


!> Routine which calculates the application of nonlocal projectors on the wavefunctions
!! Reduce the wavefunction in case it is needed
subroutine NonLocalHamiltonianApplication_old(iproc,at,npsidim_orbs,orbs,&
     Lzd,nl,psi,hpsi,eproj_sum,paw)
  use module_base
  use module_types
  use yaml_output
!  use module_interfaces
  use psp_projectors_base, only: PSP_APPLY_SKIP
  use psp_projectors, only: projector_has_overlap
  use public_enums, only: PSPCODE_PAW
  implicit none
  integer, intent(in) :: iproc, npsidim_orbs
  type(atoms_data), intent(in) :: at
  type(orbitals_data),  intent(in) :: orbs
  type(local_zone_descriptors), intent(in) :: Lzd
  type(DFT_PSP_projectors), intent(inout) :: nl
  real(wp), dimension(npsidim_orbs), intent(in) :: psi
  real(wp), dimension(npsidim_orbs), intent(inout) :: hpsi
  type(paw_objects),intent(inout)::paw
  real(gp), intent(out) :: eproj_sum
  !local variables
  logical :: newmethod
  character(len=*), parameter :: subname='NonLocalHamiltonianApplication' 
  logical :: dosome, overlap
  !logical :: goon
  integer :: ikpt,istart_ck,ispsi_k,isorb,ieorb,nspinor,iorb,iat,nwarnings
  integer :: iproj,ispsi,istart_c,ilr,ilr_skip,mproj,iatype,ispinor,iilr,jlr
  real(wp) :: hp,eproj
  real(wp), dimension(:), allocatable :: scpr
  !integer :: ierr
  !real(kind=4) :: tr0, tr1, t0, t1
  !real(kind=8) :: time0, time1, time2, time3, time4, time5, ttime
  !real(kind=8), dimension(0:4) :: times

  call f_routine(id='NonLocalHamiltonianApplication')

  newmethod=.true.

  eproj_sum=0.0_gp
  !quick return if no orbitals on this task
  if (orbs%norbp == 0) then
     call f_release_routine()
     return
  end if

  !FOR VESTA
  !call mpi_barrier(bigdft_mpi%mpi_comm,ierr)

  ! apply all PSP projectors for all orbitals belonging to iproc
  call timing(iproc,'ApplyProj     ','ON')

  !time1=0.0d0
  !time2=0.0d0
  !time3=0.0d0
  !time4=0.0d0
  !times=0.0d0
  !call cpu_time(t0)

  !array of the scalar products
  scpr=f_malloc(orbs%norbp*orbs%nspinor,id='scpr')


  nwarnings=0

  if(paw%usepaw) then  
     call f_zero(orbs%npsidim_orbs, paw%spsi(1))
     newmethod=.false.
  end if
  !here the localisation region should be changed, temporary only for cubic approach

  !apply the projectors following the strategy (On-the-fly calculation or not)

  !apply the projectors  k-point of the processor
  !starting k-point
  ikpt=orbs%iokpt(1)
  istart_ck=1
  ispsi_k=1
  ispsi=1 !to initialize the value in case of no projectors
  loop_kpt: do

     call orbs_in_kpt(ikpt,orbs,isorb,ieorb,nspinor)
     !localisation regions loop
     loop_lr: do ilr=1,Lzd%nlr
        !do something only if at least one of the orbitals lives in the ilr
        dosome=.false.
        do iorb=isorb,ieorb
           !dosome = (orbs%inwhichlocreg(iorb+orbs%isorb) == ilr)
           !dosome = (orbs%inwhichlocreg(iorb+orbs%isorb) == ilr .and. lzd%doHamAppl(ilr))
           dosome = (orbs%inwhichlocreg(iorb+orbs%isorb) == ilr)
           if (dosome) exit
        end do
        if (.not. dosome) cycle loop_lr

        if (nl%on_the_fly) then
           !first create a projector ,then apply it for everyone
           iproj=0
           loop_atoms_1: do iat=1,at%astruct%nat

              ! Check whether the projectors of this atom have an overlap with locreg ilr
              !!!goon=.false.
              !!!do jlr=1,nl%pspd(iat)%noverlap
              !!!    if (nl%pspd(iat)%lut_tolr(jlr)==ilr) then
              !!!        goon=.true.
              !!!        iilr=jlr
              !!!        exit
              !!!    end if
              !!!end do
              !!!if (.not.goon) cycle loop_atoms_1

              !!!iatype=at%astruct%iatype(iat)

              !!!mproj=nl%pspd(iat)%mproj
              !!!!no projector on this atom
              !!!if(mproj == 0) cycle
              !!!!projector not overlapping with the locreg
              !!!!!iilr=nl%pspd(iat)%lut_tolr(ilr)
              !!!!!if (iilr==PSP_APPLY_SKIP) cycle
              !!!if(nl%pspd(iat)%tolr(iilr)%strategy == PSP_APPLY_SKIP) cycle
              !!!!check if the atom projector intersect with the given localisation region
              !!!!this part can be moved at the place of the analysis between psp and lrs
              !!!!call cpu_time(tr0)

              !!!call check_overlap(Lzd%Llr(ilr), nl%pspd(iat)%plr, Lzd%Glr, overlap)

              ! Check whether the projectors of this atom have an overlap with locreg ilr
              overlap = projector_has_overlap(iat, ilr, lzd%llr(ilr), lzd%glr, nl)
              if(.not. overlap) cycle
              !call cpu_time(tr1)
              !time1=time1+real(tr1-tr0,kind=8)
              ! Now create the projector
              istart_c=1
              iatype=at%astruct%iatype(iat)
              do jlr=1,nl%pspd(iat)%noverlap
                  if (nl%pspd(iat)%lut_tolr(jlr)==ilr) then
                      iilr=jlr
                      exit
                  end if
              end do
              mproj=nl%pspd(iat)%mproj
              call atom_projector(nl, iatype, iat, at%astruct%atomnames(iatype), &
                   & at%astruct%geocode, 0, Lzd%Glr, Lzd%hgrids(1),Lzd%hgrids(2),Lzd%hgrids(3), &
                   & orbs%kpts(1,ikpt), orbs%kpts(2,ikpt), orbs%kpts(3,ikpt), &
                   & istart_c, iproj, nwarnings)
              !call cpu_time(tr0)
              !time2=time2+real(tr0-tr1,kind=8)
              !apply the projector to all the orbitals belonging to the processor
              !this part can be factorized somewhere else
              if (mproj ==1 .and. all(orbs%kpts(:,ikpt) == 0.0_gp) .and. &
                   newmethod .and. Lzd%nlr == 1) then
                 hp=at%psppar(1,1,iatype) !it is supposed that the only projector is the i=1 case
                 ispsi=ispsi_k
                 istart_c=1
                 
                 call apply_oneproj_operator(nl%pspd(iat)%plr%wfd,nl%proj(istart_c),hp,&
                      (ieorb-isorb+1)*nspinor,Lzd%Llr(ilr)%wfd,psi(ispsi),hpsi(ispsi),scpr)

              !call cpu_time(tr1)
              !time3=time3+real(tr1-tr0,kind=8)

                 istart_c=istart_c+nl%pspd(iat)%plr%wfd%nvctr_c+7*nl%pspd(iat)%plr%wfd%nvctr_f
!                 call f_malloc_dump_status()
                 ispsi=ispsi+&
                      (Lzd%Llr(ilr)%wfd%nvctr_c+7*Lzd%Llr(ilr)%wfd%nvctr_f)*nspinor*(ieorb-isorb+1)
                 do iorb=isorb,ieorb
                    do ispinor=1,nspinor
                       eproj=hp*(scpr((iorb-isorb)*nspinor+ispinor)**2)
                       eproj_sum=eproj_sum+orbs%kwgts(orbs%iokpt(iorb))*&
                            orbs%occup(iorb+orbs%isorb)*eproj
                    end do
                 end do
              else
                 ispsi=ispsi_k
                 do iorb=isorb,ieorb
                    if (orbs%inwhichlocreg(iorb+orbs%isorb) /= ilr) then
                       !increase ispsi to meet orbital index
                       ilr_skip=orbs%inwhichlocreg(iorb+orbs%isorb)
                       ispsi=ispsi+(Lzd%Llr(ilr_skip)%wfd%nvctr_c+7*Lzd%Llr(ilr_skip)%wfd%nvctr_f)*nspinor
                       cycle
                    end if
                    istart_c=1

                    call nl_psp_application()

                    !                print *,'iorb,iat,eproj',iorb+orbs%isorb,ispsi,iat,eproj_sum
                    ispsi=ispsi+&
                         (Lzd%Llr(ilr)%wfd%nvctr_c+7*Lzd%Llr(ilr)%wfd%nvctr_f)*nspinor
                 end do
              end if
           end do loop_atoms_1
           !call cpu_time(tr0)
           !time4=time4+real(tr0-tr1,kind=8)
           !for the moment, localization region method is not tested with
           !once-and-for-all calculation
        else if (Lzd%nlr == 1) then

           !loop over the interesting my orbitals, and apply all the projectors over all orbitals
           ispsi=ispsi_k
           do iorb=isorb,ieorb
              if (orbs%inwhichlocreg(iorb+orbs%isorb) /= ilr) then
                 !increase ispsi to meet orbital index
                 ilr_skip=orbs%inwhichlocreg(iorb+orbs%isorb)
                 ispsi=ispsi+(Lzd%Llr(ilr_skip)%wfd%nvctr_c+7*Lzd%Llr(ilr_skip)%wfd%nvctr_f)*nspinor
                 cycle
              end if

              istart_c=istart_ck !TO BE CHANGED IN ONCE-AND-FOR-ALL 
              loop_atoms_2: do iat=1,at%astruct%nat


                 !! ! Check whether the projectors of this atom have an overlap with locreg ilr
                 !! goon=.false.
                 !! do jlr=1,nl%pspd(iat)%noverlap
                 !!     if (nl%pspd(iat)%lut_tolr(jlr)==ilr) then
                 !!         goon=.true.
                 !!         iilr=jlr
                 !!         exit
                 !!     end if
                 !! end do
                 !! if (.not.goon) cycle loop_atoms_2

                 !!iatype=at%astruct%iatype(iat)
                 !!! Check if atom has projectors, if not cycle
                 !!mproj=nl%pspd(iat)%mproj
                 !!if(mproj == 0) cycle
                 !!!projector not overlapping with the locreg
                 !!!!iilr=nl%pspd(iat)%lut_tolr(ilr)
                 !!!!if (iilr==PSP_APPLY_SKIP) cycle
                 !!if(nl%pspd(iat)%tolr(iilr)%strategy == PSP_APPLY_SKIP) cycle

                 !!!check if the atom intersect with the given localisation region
                 !!call check_overlap(Lzd%Llr(ilr), nl%pspd(iat)%plr, Lzd%Glr, overlap)
                 overlap = projector_has_overlap(iat, ilr, lzd%llr(ilr), lzd%glr, nl)
                 if(.not. overlap) cycle loop_atoms_2 !stop 'ERROR all atoms should be in global'

                 iatype=at%astruct%iatype(iat)
                 do jlr=1,nl%pspd(iat)%noverlap
                     if (nl%pspd(iat)%lut_tolr(jlr)==ilr) then
                         iilr=jlr
                         exit
                     end if
                 end do
                 mproj=nl%pspd(iat)%mproj
                 call nl_psp_application()

                 !print *,'iorb,iat,eproj',iorb+orbs%isorb,iat,eproj_sum
              end do loop_atoms_2
              !print *,'TOTALPSI',iorb+orbs%isorb,sum(psi(ispsi:&
              !    ispsi+(Lzd%Llr(ilr)%wfd%nvctr_c+7*Lzd%Llr(ilr)%wfd%nvctr_f)*orbs%nspinor-1)),&
              !     dot((Lzd%Llr(ilr)%wfd%nvctr_c+7*Lzd%Llr(ilr)%wfd%nvctr_f)*orbs%nspinor,&
              !     hpsi(ispsi),1,hpsi(ispsi),1)
              ispsi=ispsi+(Lzd%Llr(ilr)%wfd%nvctr_c+7*Lzd%Llr(ilr)%wfd%nvctr_f)*nspinor
           end do
           istart_ck=istart_c !TO BE CHANGED IN THIS ONCE-AND-FOR-ALL
        else
           ! COULD CHANGE THIS NOW !!
           call yaml_warning('Localization Regions not allowed in once-and-for-all')
           stop
        end if

     end do loop_lr

     !last k-point has been treated
     if (ieorb == orbs%norbp) exit loop_kpt

     ikpt=ikpt+1
     ispsi_k=ispsi

  end do loop_kpt

  if (.not. nl%on_the_fly .and. Lzd%nlr==1) then !TO BE REMOVED WITH NEW PROJECTOR APPLICATION
     if (istart_ck-1 /= nl%nprojel) then
        call yaml_warning('Incorrect once-and-for-all psp application')
        stop
     end if
  end if
  !for the moment it has to be removed. A number of components in orbital distribution should be defined
  !if (ispsi-1 /= (lr%wfd%nvctr_c+7*lr%wfd%nvctr_f)*orbs%nspinor*orbs%norbp) stop 'incorrect V_nl psi application'

  !used on the on-the-fly projector creation
  if (nwarnings /= 0 .and. iproc == 0) then
     call yaml_map('Calculating wavelets expansion of projectors, found warnings',nwarnings,fmt='(i0)')
      call yaml_newline()
      call yaml_warning('Projectors too rough: Consider modifying hgrid and/or the localisation radii.')
  end if

  call f_free(scpr)
  !call cpu_time(t1)
  !time0=real(t1-t0,kind=8)

  !print*,'iproc,times,sum,ttime',iproc,time1,time2,time3,time4,time1+time2+time3+time4,time0
  !call mpi_barrier(bigdft_mpi%mpi_comm,ierr)

  call timing(iproc,'ApplyProj     ','OF')

  call f_release_routine()

contains

!!$  !> count the number of projectors given a set of psppar
!!$  pure function nproj(psppar)
!!$    use module_base, only: gp
!!$    implicit none
!!$    real(gp), dimension(0:4,0:6), intent(in) :: psppar
!!$    integer :: nproj
!!$    !local variables
!!$    integer :: i,l
!!$    nproj = 0
!!$    !count over all the channels
!!$    do l=1,4
!!$       !loop over all the projectors of the channel
!!$       do i=1,3
!!$          !loop over all the components of the projector
!!$          if (psppar(l,i) /= 0.0_gp) nproj=nproj+2*l-1
!!$       end do
!!$    end do
!!$  end function nproj

  !>code factorization useful for routine restructuring
  subroutine nl_psp_application()
    implicit none
    !local variables
    integer :: ncplx_p,ncplx_w,n_w,nvctr_p
    real(gp), dimension(3,3,4) :: hij
    real(gp) :: eproj

    if (newmethod) then

       if (all(orbs%kpts(:,ikpt) == 0.0_gp)) then
          ncplx_p=1
       else
          ncplx_p=2
       end if
       if (nspinor > 1) then !which means 2 or 4
          ncplx_w=2
          n_w=nspinor/2
       else
          ncplx_w=1
          n_w=1
       end if
       
       !extract hij parameters
       call hgh_hij_matrix(at%npspcode(iatype),at%psppar(0,0,iatype),hij)
      
       call NL_HGH_application(hij,&
            ncplx_p,mproj,nl%pspd(iat)%plr%wfd,nl%proj(istart_c),&
            ncplx_w,n_w,Lzd%Llr(ilr)%wfd,nl%pspd(iat)%tolr(iilr),nl%wpack,nl%scpr,nl%cproj,nl%hcproj,&
            psi(ispsi),hpsi(ispsi),eproj)

       nvctr_p=nl%pspd(iat)%plr%wfd%nvctr_c+7*nl%pspd(iat)%plr%wfd%nvctr_f
       istart_c=istart_c+nvctr_p*ncplx_p*mproj

       eproj_sum=eproj_sum+&
            orbs%kwgts(orbs%iokpt(iorb))*orbs%occup(iorb+orbs%isorb)*eproj
    else
       if(paw%usepaw) then
          call apply_atproj_iorb_paw(iat,iorb,istart_c,&
               at,orbs,Lzd%Llr(ilr)%wfd,nl,&
               psi(ispsi),hpsi(ispsi),paw%spsi(ispsi),eproj_sum,&
               paw)
       else
          call apply_atproj_iorb_new(iat,iorb,istart_c,&
               nl%nprojel,&
               at,orbs,Lzd%Llr(ilr)%wfd,nl%pspd(iat)%plr,&
               nl%proj,psi(ispsi),hpsi(ispsi),eproj_sum)
       end if
    end if
  end subroutine nl_psp_application

END SUBROUTINE NonLocalHamiltonianApplication_old

!> routine which puts a barrier to ensure that both local and nonlocal hamiltonians have been applied
!! in the GPU case puts a barrier to end the overlapped Local and nonlocal applications
subroutine SynchronizeHamiltonianApplication(nproc,npsidim_orbs,orbs,Lzd,GPU,xc,&
     hpsi,energs,energs_work)
   use module_base
   use module_types
   use module_xc
   implicit none
   integer, intent(in) :: nproc,npsidim_orbs
   type(orbitals_data), intent(in) :: orbs
   type(local_zone_descriptors), intent(in) :: Lzd
   type(GPU_pointers), intent(inout) :: GPU
   type(xc_info), intent(in) :: xc
   type(energy_terms), intent(inout) :: energs
   !real(gp), intent(inout) :: ekin_sum,epot_sum,eproj_sum,evsic,eexctX
   real(wp), dimension(npsidim_orbs), intent(inout) :: hpsi
   type(work_mpiaccumulate),optional,intent(inout) :: energs_work
   !local variables
   character(len=*), parameter :: subname='SynchronizeHamiltonianApplication'
   logical :: exctX
   integer :: iorb,ispsi,ilr
   real(gp), dimension(4) :: wrkallred

   call f_routine(id='SynchronizeHamiltonianApplication')

   if(GPU%OCLconv) then! needed also in the non_ASYNC since now NlPSP is before .and. ASYNCconv)) then
      if (GPU%OCLconv) call finish_hamiltonian_OCL(orbs,energs%ekin,energs%epot,GPU)
      ispsi=1
      do iorb=1,orbs%norbp
         ilr=orbs%inWhichLocreg(orbs%isorb+iorb)
         call axpy((Lzd%Llr(ilr)%wfd%nvctr_c+7*Lzd%Llr(ilr)%wfd%nvctr_f)*orbs%nspinor,&
              1.0_wp,GPU%hpsi_ASYNC(ispsi),1,hpsi(ispsi),1)
         ispsi=ispsi+&
             (Lzd%Llr(ilr)%wfd%nvctr_c+7*Lzd%Llr(ilr)%wfd%nvctr_f)*orbs%nspinor
      end do
      call f_free_ptr(GPU%hpsi_ASYNC)
   endif

   exctX = xc_exctXfac(xc) /= 0.0_gp

   !up to this point, the value of the potential energy is 
   !only taking into account the local potential part
   !whereas it should consider also the value coming from the 
   !exact exchange operator (twice the exact exchange energy)
   !this operation should be done only here since the exctX energy is already reduced
   !SM: Divide by nproc due to the reduction later on
   if (exctX) energs%epot=energs%epot+2.0_gp*energs%eexctX/real(nproc,kind=8)

   !energies reduction
   if (nproc > 1) then
      if (present(energs_work)) then
         energs_work%sendbuf(1) = energs%ekin
         energs_work%sendbuf(2) = energs%epot
         energs_work%sendbuf(3) = energs%eproj
         energs_work%sendbuf(4) = energs%evsic
         energs_work%receivebuf(:) = 0.d0
         energs_work%window = mpiwindow(1, energs_work%receivebuf(1), bigdft_mpi%mpi_comm)
         call mpiaccumulate(energs_work%sendbuf(1), 4, 0, & 
              int(0,kind=mpi_address_kind), mpi_sum, energs_work%window)
      else
         wrkallred(1)=energs%ekin
         wrkallred(2)=energs%epot
         wrkallred(3)=energs%eproj
         wrkallred(4)=energs%evsic

         call mpiallred(wrkallred,MPI_SUM,comm=bigdft_mpi%mpi_comm)

         energs%ekin=wrkallred(1)
         energs%epot=wrkallred(2)
         energs%eproj=wrkallred(3) 
         energs%evsic=wrkallred(4) 
      end if
   else if (present(energs_work)) then
       ! Do a "fake communication"
       energs_work%receivebuf(1) = energs%ekin
       energs_work%receivebuf(2) = energs%epot
       energs_work%receivebuf(3) = energs%eproj
       energs_work%receivebuf(4) = energs%evsic
   end if

   !define the correct the hartree energy in the case of electrostatic contribution
   if (energs%eelec /= 0.0_gp) then
      energs%eh=energs%epot-energs%eelec-energs%evxc
   end if

   call f_release_routine()

END SUBROUTINE SynchronizeHamiltonianApplication


!> Nullify potential (pot)
subroutine free_full_potential(nproc,flag,xc,pot)
   use module_base
   use module_xc
   implicit none
   integer, intent(in) :: nproc, flag
   type(xc_info), intent(in) :: xc
   real(wp), dimension(:), pointer :: pot
   !local variables
   logical :: odp

   odp = xc_exctXfac(xc) /= 0.0_gp
   if (nproc > 1 .or. odp .or. flag > 0 ) then
      !call f_free_ptr(pot)
      call f_free_ptr(pot)
      nullify(pot)
   else
      nullify(pot)
   end if

END SUBROUTINE free_full_potential


!> Calculate total energies from the energy terms
subroutine total_energies(energs, iter, iproc)
  use module_base
  use module_types
  implicit none
  type(energy_terms), intent(inout) :: energs
  integer, intent(in) :: iter, iproc

  !band structure energy calculated with occupation numbers
  energs%ebs=energs%ekin+energs%epot+energs%eproj !the potential energy contains also exctX
  !this is the Kohn-Sham energy
  energs%eKS=energs%ebs-energs%eh+energs%exc-energs%evxc-&
       energs%eexctX-energs%evsic+energs%eion+energs%edisp!-energs%excrhoc

  ! Gibbs Free Energy
  energs%energy=energs%eKS-energs%eTS+energs%ePV

  if (energs%c_obj /= 0) then
     call timing(iproc,'energs_signals','ON')
     call energs_emit(energs%c_obj, iter, 0) ! 0 is for BIGDFT_E_KS in C.
     call timing(iproc,'energs_signals','OF')
  end if
end subroutine total_energies


!> Extract the energy (the quantity which has to be minimised by the wavefunction)
!! and calculate the corresponding gradient.
!! The energy can be the actual Kohn-Sham energy or the trace of the hamiltonian, 
!! depending of the functional we want to calculate. The gradient wrt the wavefunction
!! is put in hpsi accordingly to the functional
subroutine calculate_energy_and_gradient(iter,iproc,nproc,GPU,ncong,iscf,&
     energs,wfn,gnrm,gnrm_zero)
  use module_base
  use module_types
  use module_interfaces, only: orthoconstraint, preconditionall2, write_energies
  use yaml_output
  use communications, only: transpose_v, untranspose_v
  use communications, only: toglobal_and_transpose
  implicit none
  integer, intent(in) :: iproc,nproc,ncong,iscf,iter
  type(energy_terms), intent(inout) :: energs
  type(GPU_pointers), intent(in) :: GPU
  type(DFT_wavefunction), intent(inout) :: wfn
  real(gp), intent(out) :: gnrm,gnrm_zero
  !local variables
  character(len=*), parameter :: subname='calculate_energy_and_gradient' 
  logical :: lcs
  integer :: ikpt,iorb,k
  real(gp) :: rzeroorbs,tt,garray(2)
  real(wp), dimension(:,:,:), pointer :: mom_vec


!!$  !calculate the entropy contribution (TO BE VERIFIED for fractional occupation numbers and Fermi-Dirac Smearing)
!!$  eTS=0.0_gp
!!$  do iorb=1,orbs%norbu  ! for closed shell case
!!$     !  if (iproc == 0)  print '("iorb,occup,eval,fermi:  ",i,e10.2,e27.17,e27.17)',iorb,orbs%occup(iorb),orbs%eval(iorb),orbs%efermi
!!$     eTS=eTS+exp(-((orbs%eval(iorb)-orbs%efermi)/in%Tel)**2)
!!$  enddo
!!$  if eTS=eTS*2._gp   ! for closed shell case
!!$  eTS=in%Tel/(2._gp*sqrt(3.1415926535897932_gp))* eTS
!!$  energy=energy-eTS
!!$  if (iproc == 0)  print '(" Free energy (energy-ST) = ",e27.17,"  , ST= ",e27.17," ,energy= " , e27.17)',energy,ST,energy+ST

  !calculate orbital polarisation directions
  if(wfn%orbs%nspinor==4) then
     mom_vec = f_malloc_ptr((/ 4, wfn%orbs%norb, min(nproc, 2) /),id='mom_vec')

     call calc_moments(iproc,nproc,wfn%orbs%norb,wfn%orbs%norb_par,&
          wfn%Lzd%Glr%wfd%nvctr_c+7*wfn%Lzd%Glr%wfd%nvctr_f,wfn%orbs%nspinor,wfn%psi,mom_vec)
  else
     nullify(mom_vec)
  end if


  if (iproc==0 .and. verbose > 1) then
!!$     write(*,'(1x,a)',advance='no')&
!!$          &   'done,  orthoconstraint...'
     !call yaml_comment('Orthoconstraint, ',advance='no')
  end if
  

  !transpose the hpsi wavefunction
   call toglobal_and_transpose(iproc,nproc,wfn%orbs,wfn%Lzd,wfn%comms,wfn%hpsi,wfn%psi)
  !transpose the spsi wavefunction
  if(wfn%paw%usepaw) then
     call toglobal_and_transpose(iproc,nproc,wfn%orbs,wfn%Lzd,wfn%comms,wfn%paw%spsi,wfn%psi)
  end if

  if (nproc == 1) then
     !associate psit pointer for orthoconstraint and transpose it (for the non-collinear case)
     wfn%psit => wfn%psi
     ! work array not used for nproc==1, so pass the same address
     call transpose_v(iproc,nproc,wfn%orbs,wfn%lzd%glr%wfd,wfn%comms,wfn%psit(1),wfn%psit(1))
  end if

!!$  if (iproc==0 .and. verbose > 0) then
!!$     call yaml_map('Symmetrize Lagr. Multiplier',wfn%SIC%alpha/=0.0_gp)
!!$  end if

  ! Apply  orthogonality constraints to all orbitals belonging to iproc
  !takes also into account parallel k-points distribution
  !here the orthogonality with respect to other occupied functions should be 
  !passed as an optional argument
  energs%trH_prev=energs%trH
  if(wfn%paw%usepaw) then
    !PAW: spsi is used.
    call orthoconstraint(iproc,nproc,wfn%orbs,wfn%comms,wfn%SIC%alpha/=0.0_gp,wfn%psit,wfn%hpsi,energs%trH,wfn%paw%spsi) !n(m)
  else
    !NC:
    call orthoconstraint(iproc,nproc,wfn%orbs,wfn%comms,wfn%SIC%alpha/=0.0_gp,wfn%psit,wfn%hpsi,energs%trH) !n(m)
  end if

  !retranspose the hpsi wavefunction
  call untranspose_v(iproc,nproc,wfn%orbs,wfn%Lzd%Glr%wfd,wfn%comms,wfn%hpsi(1),wfn%psi(1))
  if(wfn%paw%usepaw) then
   !retranspose the spsi wavefunction
   call untranspose_v(iproc,nproc,wfn%orbs,wfn%Lzd%Glr%wfd,wfn%comms,wfn%paw%spsi(1),wfn%psi(1))
  end if

  !deallocate temporary array
  !i_all=-product(shape(work))*kind(work)
  !deallocate(work,stat=i_stat)
  !call memocc(i_stat,i_all,'work',subname)



  !after having calcutated the trace of the hamiltonian, the functional have to be defined
  !new value without the trace, to be added in hpsitopsi
  if (iscf >1) then
     wfn%diis%energy=energs%trH
  else
     wfn%diis%energy=energs%eKS!trH-eh+exc-evxc-eexctX+eion+edisp(not correct for non-integer occnums)
  end if

  if (iproc==0 .and. verbose > 0) then
     call yaml_map('Orthoconstraint',.true.)
  end if


  !check that the trace of the hamiltonian is compatible with the 
  !band structure energy 
  !this can be done only if the occupation numbers are all equal
  tt=(energs%ebs-energs%trH)/energs%trH
!print *,'tt,energybs,trH',tt,energybs,trH
  if (abs(tt) > 1.d-10 .and. iproc==0) then 
     !write this warning only if the system is closed shell
     call check_closed_shell(wfn%orbs,lcs)
     if (lcs) then
        call yaml_newline()
        call yaml_mapping_open('Energy inconsistencies')
           call yaml_map('Band Structure Energy',energs%ebs,fmt='(1pe22.14)')
           call yaml_map('Trace of the Hamiltonian',energs%trH,fmt='(1pe22.14)')
           call yaml_map('Relative inconsistency',tt,fmt='(1pe9.2)')
        call yaml_mapping_close()
!        write( *,'(1x,a,1pe9.2,2(1pe22.14))') &
!             &   'ERROR: inconsistency between gradient and energy',tt,energs%ebs,energs%trH
     end if
  endif


  call timing(iproc,'Precondition  ','ON')
  if (iproc==0 .and. verbose > 1) then
     !call yaml_comment('Preconditioning')
     !write(*,'(1x,a)',advance='no')&
     !     &   'done,  preconditioning...'
  end if


  !Preconditions all orbitals belonging to iproc
  !and calculate the partial norm of the residue
  !switch between CPU and GPU treatment
  if (GPU%OCLconv) then
     call preconditionall_OCL(wfn%orbs,wfn%Lzd%Glr,&
          wfn%Lzd%hgrids(1),wfn%Lzd%hgrids(2),wfn%Lzd%hgrids(3),ncong,&
          wfn%hpsi,gnrm,gnrm_zero,GPU)
  else
     !this is the final routine, the confining potential has to be passed to 
     !switch between the global and delocalized preconditioner
     call preconditionall2(iproc,nproc,wfn%orbs,wfn%Lzd,&
          wfn%Lzd%hgrids(1),wfn%Lzd%hgrids(2),wfn%Lzd%hgrids(3),&
          ncong,wfn%orbs%npsidim_orbs,wfn%hpsi,wfn%confdatarr,gnrm,gnrm_zero)
  end if

  call timing(iproc,'Precondition  ','OF')

  !sum over all the partial residues
  if (nproc > 1) then
      garray(1)=gnrm
      garray(2)=gnrm_zero
     call mpiallred(garray,MPI_SUM,comm=bigdft_mpi%mpi_comm)
      gnrm     =garray(1)
      gnrm_zero=garray(2)
  endif

  !count the number of orbitals which have zero occupation number
  !weight this with the corresponding k point weight
  rzeroorbs=0.0_gp
  do ikpt=1,wfn%orbs%nkpts
     do iorb=1,wfn%orbs%norb
        if (wfn%orbs%occup(iorb+(ikpt-1)*wfn%orbs%norb) == 0.0_gp) then
           rzeroorbs=rzeroorbs+wfn%orbs%kwgts(ikpt)
        end if
     end do
  end do
  !commented out, the kwgts sum already to one
  !if (orbs%nkpts > 1) nzeroorbs=nint(real(nzeroorbs,gp)/real(orbs%nkpts,gp))

  gnrm=sqrt(gnrm/(real(wfn%orbs%norb,gp)-rzeroorbs))

  if (rzeroorbs /= 0.0_gp) then
     gnrm_zero=sqrt(gnrm_zero/rzeroorbs)
  else
     gnrm_zero=0.0_gp
  end if

  !if (iproc==0 .and. verbose > 1) write(*,'(1x,a)') 'done.'

  if (iproc==0  .and. verbose > 0) then
     call yaml_map('Preconditioning',.true.)
     call yaml_newline()
  end if

  if (wfn%orbs%nspinor == 4) then
     !only the root process has the correct array
     if(iproc==0 .and. verbose > 0) then
        call yaml_sequence_open('Magnetic polarization per orbital')
        call yaml_newline()
        !write(*,'(1x,a)')&
        !     &   'Magnetic polarization per orbital'
!!$        write(*,'(1x,a)')&
!!$             &   '  iorb    m_x       m_y       m_z'
        do iorb=1,wfn%orbs%norb
           call yaml_sequence(advance='no')
           call yaml_mapping_open(flow=.true.)
           call yaml_map('iorb',iorb,fmt='(i5)')
           call yaml_map('M',(/(mom_vec(k,iorb,1)/mom_vec(1,iorb,1),k=2,4)/),fmt='(3f10.5)')
           call yaml_mapping_close()
           if (iorb < wfn%orbs%norb)call yaml_newline()
           !write(*,'(1x,i5,3f10.5)') &
           !     &   iorb,(mom_vec(k,iorb,1)/mom_vec(1,iorb,1),k=2,4)
        end do
        call yaml_sequence_close()
     end if
     call f_free_ptr(mom_vec)
  end if


  !write the energy information
  if (iproc == 0) then
     call write_energies(iter,iscf,energs,gnrm,gnrm_zero,' ')
  endif

END SUBROUTINE calculate_energy_and_gradient


!> Operations after h|psi> 
!! (transposition, orthonormalisation, inverse transposition)
subroutine hpsitopsi(iproc,nproc,iter,idsx,wfn,&
   at,nlpsp,eproj_sum)
   use module_base
   use module_types
   use module_interfaces, only: orthogonalize
   use yaml_output
   use communications, only: transpose_v, untranspose_v
   use public_enums, only: PSPCODE_PAW
   implicit none
   !Arguments
   integer, intent(in) :: iproc,nproc,idsx,iter
   type(DFT_wavefunction), intent(inout) :: wfn
   type(atoms_data), intent(in) :: at
   type(DFT_PSP_projectors), intent(inout) :: nlpsp 
   real(gp),optional, intent(out) :: eproj_sum
   !local variables
   !character(len=*), parameter :: subname='hpsitopsi'
   !debug
   integer :: jorb,iat
   !end debug

   if(wfn%paw%usepaw) then
     if ( .not. present(eproj_sum)) then
        call f_err_throw('hpsitopsi for PAW needs the following optional variables: eproj',err_name='BIGDFT_RUNTIME_ERROR')
        !write(*,*)'ERROR: hpsitopsi for PAW needs the following optional variables::'
        !write(*,*)'       eproj'
        !stop
     end if
   end if

   !adjust the save variables for DIIS/SD switch
   if (iter == 1) then
      wfn%diis%ids=0
      wfn%diis%mids=1
      wfn%diis%idiistol=0
   end if
   !update variables at each iteration step
   if (idsx > 0) then
      wfn%diis%mids=mod(wfn%diis%ids,idsx)+1
      wfn%diis%ids=wfn%diis%ids+1
   end if

   wfn%diis%energy_min=min(wfn%diis%energy_min,wfn%diis%energy)

   !transpose the hpsi wavefunction
   call transpose_v(iproc,nproc,wfn%orbs,wfn%lzd%glr%wfd,wfn%comms,&
        wfn%hpsi(1),wfn%psi(1))
   
   !!experimental, orthogonalize the preconditioned gradient wrt wavefunction
   !call orthon_virt_occup(iproc,nproc,orbs,orbs,comms,comms,psit,hpsi,(verbose > 2))

   !apply the minimization method (DIIS or steepest descent)
   call timing(iproc,'Diis          ','ON')

   call psimix(iproc,nproc,sum(wfn%comms%ncntt(0:nproc-1)),wfn%orbs,wfn%comms,wfn%diis,wfn%hpsi,wfn%psit)
  
   !Update spsi, since psi has changed
   !Pending: make this with the transposed wavefunctions:
   if(wfn%paw%usepaw) then
     !retranspose psit
     call untranspose_v(iproc,nproc,wfn%orbs,wfn%Lzd%Glr%wfd,wfn%comms,&
        &   wfn%psit(1),wfn%hpsi(1),out_add=wfn%psi(1))

     !Calculate  hpsi,spsi and cprj with new psi
     if (wfn%orbs%npsidim_orbs >0) then 
       call f_zero(wfn%orbs%npsidim_orbs,wfn%hpsi(1))
       call f_zero(wfn%orbs%npsidim_orbs,wfn%paw%spsi(1))
     end if
     call NonLocalHamiltonianApplication(iproc,at,wfn%orbs%npsidim_orbs,wfn%orbs,&
          wfn%Lzd,nlpsp,wfn%psi,wfn%hpsi,eproj_sum,wfn%paw)

!    Transpose spsi:     
     call transpose_v(iproc,nproc,wfn%orbs,wfn%lzd%glr%wfd,wfn%comms,wfn%paw%spsi(1),wfn%hpsi(1))
!    Gather cprj:
     call gather_cprj()
   end if

   call timing(iproc,'Diis          ','OF')

   if (iproc == 0 .and. verbose > 1) then
      !write(*,'(1x,a)',advance='no')&
      !&   'Orthogonalization...'
      call yaml_map('Orthogonalization Method',wfn%orthpar%methortho,fmt='(i3)')
   end if

   if(wfn%paw%usepaw) then
     call orthogonalize(iproc,nproc,wfn%orbs,wfn%comms,wfn%psit,wfn%orthpar,wfn%paw)
   else
     call orthogonalize(iproc,nproc,wfn%orbs,wfn%comms,wfn%psit,wfn%orthpar)
   end if

   !call checkortho_p(iproc,nproc,norb,nvctrp,psit)
   if(wfn%paw%usepaw) then
      !debug: 
      call checkortho_paw(iproc,wfn%orbs%norb*wfn%orbs%nspinor,&
           wfn%comms%nvctr_par(iproc,0),wfn%psit,wfn%paw%spsi)
      if (iproc == 0 .and. verbose > 1) then
!!$      write(*,*)'hpsiortho, l1478 erase me:'
         call yaml_sequence_open('cprj(:,1) (5 first orbitals)')
         do iat=1,wfn%paw%natom
            call yaml_mapping_open("atom" // trim(yaml_toa(iat, fmt = "(I0)")))
            do jorb=1,min(5, wfn%orbs%norbu)
               call yaml_map("iorb" // trim(yaml_toa(jorb, fmt = "(I0)")), yaml_toa(wfn%paw%cprj(iat,jorb)%cp(:,1)))
               !write(*,'(a,2(i4,1x),1000f20.12)')' cprj(iat,jorb)%cp(:,:)=',iat,jorb,wfn%paw%cprj(iat,jorb)%cp(:,:)
               !call yaml_comment("iorb #" // yaml_toa(jorb, fmt = "(I0)"))
            end do
            call yaml_mapping_close()
         end do
         call yaml_sequence_close()
      end if
   end if

   call untranspose_v(iproc,nproc,wfn%orbs,wfn%Lzd%Glr%wfd,wfn%comms,&
        wfn%psit(1),wfn%hpsi(1),out_add=wfn%psi(1))

   if (nproc == 1) then
      nullify(wfn%psit)
   end if

   !if (iproc == 0 .and. verbose > 1) write(*,'(1x,a)') 'done.'

   ! Emit that new wavefunctions are ready.
   if (wfn%c_obj /= 0) then
      call kswfn_emit_psi(wfn, iter, 0, iproc, nproc)
   end if

   call diis_or_sd(iproc,idsx,wfn%diis)

   !previous value already filled
   wfn%diis%energy_old=wfn%diis%energy

   !
   !DEBUG hpsi
   !if(paw%usepaw==1 .and. nproc==1) then
   !   call debug_hpsi(wfn,at) 

   !   !
   !   !Recalculate  hpsi,spsi and cprj with new psi
   !   !PENDING: Here we only should recalculate cprj, hpsi and spsi are already updated.
   !   !         make a routine calculate_cprj based on NonLocalHam..?
   !   write(*,*)'Recalculate hpsi,spsi and cprj with new psi'
   !   if (wfn%orbs%npsidim_orbs >0) call f_zero(wfn%orbs%npsidim_orbs,wfn%hpsi(1))
   !   if (wfn%orbs%npsidim_orbs >0.and. paw%usepaw==1) call f_zero(wfn%orbs%npsidim_orbs,paw%spsi(1))
   !   call NonLocalHamiltonianApplication(iproc,at,wfn%orbs,rxyz,&
   !          proj,wfn%Lzd,nlpspd,wfn%psi,wfn%hpsi,eproj_sum,proj_G,paw)

   !   !check ortho again, to see if psi and spsi are correct
   !   if(paw%usepaw==1) call checkortho_paw(iproc,wfn%orbs%norb*wfn%orbs%nspinor,wfn%comms%nvctr_par(iproc,0),wfn%psi,paw%spsi)

   !end if
   !END DEBUG

contains

   !> In this routine cprj will be communicated to all processors
   subroutine gather_cprj()
     use module_base
     use module_types
     implicit none
   ! Local variables:
     integer::iatom,ilmn,iorb,ierr,ikpts,jproc
     character(len=*), parameter :: subname='gather_cprj'
   ! Tabulated data to be send/received for mpi
     integer,allocatable,dimension(:):: ndsplt
     integer,allocatable,dimension(:):: ncntd 
     integer,allocatable,dimension(:):: ncntt 
   ! auxiliar arrays
     real(dp),allocatable,dimension(:,:,:,:)::raux,raux2  

     if (nproc > 1) then

   !   Allocate temporary arrays
       ndsplt = f_malloc(0.to.nproc-1,id='ndsplt')
       ncntd = f_malloc(0.to.nproc-1,id='ncntd')
       ncntt = f_malloc(0.to.nproc-1,id='ncntt')
       raux = f_malloc((/ 2, wfn%paw%lmnmax, wfn%paw%natom, wfn%orbs%norbp /),id='raux')
       raux2 = f_malloc((/ 2, wfn%paw%lmnmax, wfn%paw%natom, wfn%orbs%norb /),id='raux2')

   !   Set tables for mpi operations:
   !   Send buffer:
       do jproc=0,nproc-1
         ncntd(jproc)=0
         do ikpts=1,wfn%orbs%nkpts
           ncntd(jproc)=ncntd(jproc)+&
                2*wfn%paw%lmnmax*wfn%paw%natom*wfn%orbs%norb_par(iproc,ikpts)*wfn%orbs%nspinor
         end do
       end do
   !   receive buffer:
       do jproc=0,nproc-1
          ncntt(jproc)=0
          do ikpts=1,wfn%orbs%nkpts
             ncntt(jproc)=ncntt(jproc)+&
                  2*wfn%paw%lmnmax*wfn%paw%natom*wfn%orbs%norb_par(jproc,ikpts)*wfn%orbs%nspinor
          end do
       end do
   !   Displacements table:
   !    ndspld(0)=0
   !    do jproc=1,nproc-1
   !      ndspld(jproc)=ndspld(jproc-1)+ncntd(jproc-1)
   !    end do
       ndsplt(0)=0
       do jproc=1,nproc-1
          ndsplt(jproc)=ndsplt(jproc-1)+ncntt(jproc-1)
       end do

   !   Transfer cprj to raux:
       raux=0.0_dp
   !Missing nspinor
       do iorb=1,wfn%orbs%norbp
         do iatom=1,wfn%paw%natom
           do ilmn=1,wfn%paw%cprj(iatom,iorb)%nlmn
             raux(:,ilmn,iatom,iorb)=wfn%paw%cprj(iatom,iorb)%cp(:,ilmn)
           end do
         end do
       end do
   !
   !    sendcnt=2*lmnmax*natom*orbs%norbp !N. of data to send
   !    recvcnt=2*lmnmax*natom*orbs%norb  !N. of data to receive
   !   
   !    call MPI_ALLGATHER(raux,sendcnt,MPI_DOUBLE_PRECISION,&
   !&     raux2,recvcnt,MPI_DOUBLE_PRECISION,MPI_COMM_WORLD,ierr)
       call MPI_ALLGATHERV(raux,ncntd,mpidtypw,&
   &     raux2,ncntt,ndsplt,mpidtypw,MPI_COMM_WORLD,ierr)
   !
   !   Transfer back, raux2 to cprj:
   !   First set cprj to zero
       do iorb=1,wfn%orbs%norbp
         do iatom=1,wfn%paw%natom
           wfn%paw%cprj(iatom,iorb)%cp(:,:)=0.0_dp
         end do
       end do
   !
       do iorb=1,wfn%orbs%norb
         do iatom=1,wfn%paw%natom
           do ilmn=1,wfn%paw%cprj(iatom,iorb)%nlmn
             wfn%paw%cprj(iatom,iorb)%cp(:,ilmn)=raux2(:,ilmn,iatom,iorb)
           end do
         end do
       end do
   !   Deallocate arrays:
       call f_free(ndsplt)
       call f_free(ncntd)
       call f_free(ncntt)
       call f_free(raux)
       call f_free(raux2)
     end if


   end subroutine gather_cprj

END SUBROUTINE hpsitopsi



!>   First orthonormalisation
subroutine first_orthon(iproc,nproc,orbs,lzd,comms,psi,hpsi,psit,orthpar,paw)
   use module_base
   use module_types
   use module_interfaces, only: orthogonalize
   use communications_base, only: comms_cubic
   use communications, only: transpose_v, untranspose_v
   implicit none
   integer, intent(in) :: iproc,nproc
   type(orbitals_data), intent(in) :: orbs
   type(local_zone_descriptors),intent(in) :: lzd
   type(comms_cubic), intent(in) :: comms
   type(orthon_data):: orthpar
   real(wp), dimension(:) , pointer :: psi,hpsi,psit
   type(paw_objects),optional,intent(inout)::paw
   !local variables
   character(len=*), parameter :: subname='first_orthon'
   logical :: usepaw=.false.

   if(present(paw))usepaw=paw%usepaw
   !!!  if(nspin==4) then
   !!!     nspinor=4
   !!!  else
   !!!     nspinor=1
   !!!  end if

   if (nproc > 1) then
      !allocate hpsi array (used also as transposed)
      !allocated in the transposed way such as 
      !it can also be used as the transposed hpsi
      hpsi =f_malloc_ptr(max(orbs%npsidim_orbs,orbs%npsidim_comp),id='hpsi')
      !allocate transposed principal wavefunction
      psit = f_malloc_ptr(max(orbs%npsidim_orbs,orbs%npsidim_comp),id='psit')
   else
      psit => psi
   end if

   !to be substituted, must pass the wavefunction descriptors to the routine
   if (nproc>1) then
       call transpose_v(iproc,nproc,orbs,lzd%glr%wfd,comms,psi(1),&
          &   hpsi(1),out_add=psit(1))
   else
       ! work array not nedded for nproc==1, so pass the same address
       call transpose_v(iproc,nproc,orbs,lzd%glr%wfd,comms,psi(1),&
          &   psi(1),out_add=psit(1))
   end if

   if(usepaw) then
     call orthogonalize(iproc,nproc,orbs,comms,psit,orthpar,paw)
   else
     call orthogonalize(iproc,nproc,orbs,comms,psit,orthpar)
   end if

   !call checkortho_p(iproc,nproc,norb,norbp,nvctrp,psit)

   if (nproc>1) then
       call untranspose_v(iproc,nproc,orbs,lzd%glr%wfd,comms,psit(1),&
          &   hpsi(1),out_add=psi(1))
   else
       ! work array not nedded for nproc==1, so pass the same address
       call untranspose_v(iproc,nproc,orbs,lzd%glr%wfd,comms,psit(1),&
          &   psit(1),out_add=psi(1))
   end if

   if (nproc == 1) then
      nullify(psit)
      !allocate hpsi array
      hpsi = f_malloc_ptr(max(orbs%npsidim_orbs,orbs%npsidim_comp),id='hpsi')
   end if

END SUBROUTINE first_orthon


!>   Transform to KS orbitals and deallocate hpsi wavefunction (and also psit in parallel)
subroutine last_orthon(iproc,nproc,iter,wfn,evsum,opt_keeppsit)
   use module_base
   use module_types
   use communications, only: transpose_v, untranspose_v
   implicit none
   integer, intent(in) :: iproc,nproc,iter
   real(wp), intent(out) :: evsum
   type(DFT_wavefunction), intent(inout) :: wfn
   logical, optional :: opt_keeppsit
   !local variables
   logical :: keeppsit
   character(len=*), parameter :: subname='last_orthon'

   if (present(opt_keeppsit)) then
      keeppsit=opt_keeppsit
   else
      keeppsit=.false.
   end if

   call transpose_v(iproc,nproc,wfn%orbs,wfn%lzd%glr%wfd,wfn%comms,wfn%hpsi(1),wfn%psi(1))
   if (nproc==1) then
      wfn%psit => wfn%psi
      ! workarray not used for nporc==1, so pass the sa,e address
      call transpose_v(iproc,nproc,wfn%orbs,wfn%lzd%glr%wfd,wfn%comms,wfn%psit(1),wfn%psit(1))
   end if

   call subspace_diagonalisation(iproc,nproc,wfn%orbs,wfn%comms,wfn%psit,wfn%hpsi,evsum)

   !here we should preserve hpsi and transpose it if we are in ensemble mimimization scheme

   call untranspose_v(iproc,nproc,wfn%orbs,wfn%Lzd%Glr%wfd,wfn%comms,&
        wfn%psit(1),wfn%hpsi(1),out_add=wfn%psi(1))
   ! Emit that new wavefunctions are ready.
   if (wfn%c_obj /= 0) then
      call kswfn_emit_psi(wfn, iter, 0, iproc, nproc)
   end if

   if(.not.  keeppsit) then
      if (nproc > 1  ) then
         call f_free_ptr(wfn%psit)
      else
         nullify(wfn%psit)
      end if

      call f_free_ptr(wfn%hpsi)

   endif

   !call eigensystem_info(iproc,nproc,wfn%Lzd%Glr%wfd%nvctr_c+7*wfn%Lzd%Glr%wfd%nvctr_f,&
   !     wfn%orbs,wfn%psi)

END SUBROUTINE last_orthon

subroutine eigensystem_info(iproc,nproc,tolerance,nvctr,orbs,psi)
  use module_base
  use module_types
  use module_interfaces, only: write_eigenvalues_data
  implicit none
  integer, intent(in) :: iproc,nproc,nvctr
  real(gp), intent(in) :: tolerance !< threshold to classify degenerate eigenvalues
  type(orbitals_data), intent(inout) :: orbs
  real(wp), dimension(nvctr,orbs%nspinor,orbs%norbp), intent(in) :: psi
  !local variables
  character(len=*), parameter :: subname='eigensystem_info'
  real(wp), dimension(:,:,:), pointer :: mom_vec


  !for a non-collinear treatment,
  !we add the calculation of the moments for printing their value
  !close to the corresponding eigenvector
  if(orbs%nspinor==4) then
     mom_vec = f_malloc_ptr((/ 4, orbs%norb, min(nproc, 2) /),id='mom_vec')

     call calc_moments(iproc,nproc,orbs%norb,orbs%norb_par,&
          nvctr,&
          orbs%nspinor,psi,mom_vec)
  else
     nullify(mom_vec)   
  end if

  ! Send all eigenvalues to all procs.
  !! needed only if nkpts > 1
  call broadcast_kpt_objects(nproc,orbs%nkpts,orbs%norb, &
       orbs%eval,orbs%ikptproc)

  !here the new occupation numbers should be recalculated for future needs

  !print the found eigenvalues
  if (iproc == 0) then
     call write_eigenvalues_data(tolerance,orbs,mom_vec)
  end if

  if (orbs%nspinor ==4) then
     call f_free_ptr(mom_vec)
  end if
end subroutine eigensystem_info


!> Finds the fermi level ef for an error function distribution with a width wf
!! eval are the Kohn Sham eigenvalues and melec is the total number of electrons
subroutine evaltoocc(iproc,nproc,filewrite,wf0,orbs,occopt)
   use module_base
   use module_types
   use dictionaries, only: f_err_throw
   use yaml_output
   use fermi_level, only: fermi_aux, init_fermi_level, determine_fermi_level
   use public_enums
   implicit none
   logical, intent(in) :: filewrite
   integer, intent(in) :: iproc, nproc
   integer, intent(in) :: occopt      
   real(gp), intent(in) :: wf0   ! width of Fermi function, i.e. k*T
   type(orbitals_data), intent(inout) :: orbs
   !local variables
   logical :: exitfermi
!   real(gp), parameter :: pi=3.1415926535897932d0
   real(gp), parameter :: sqrtpi=sqrt(pi)
   real(gp), dimension(1,1,1) :: fakepsi
   integer :: ikpt,iorb,ii !,info_fermi
   real(gp) :: charge, chargef,wf,deltac
   real(gp) :: ef,electrons,dlectrons,factor,arg,argu,argd,corr,cutoffu,cutoffd,diff,full,res,resu,resd
   real(gp) :: a, x, xu, xd, f, df, tt
   !integer :: ierr
   type(fermi_aux) :: ft


   exitfermi=.false.
   !if (iproc.lt.1)  write(1000+iproc,*)  'ENTER Fermilevel',orbs%norbu,orbs%norbd,occopt

   orbs%eTS=0.0_gp  

   a = 0.d0
   select case (occopt)
   case  (SMEARING_DIST_ERF  )
   case  (SMEARING_DIST_FERMI)
   case  (SMEARING_DIST_COLD1) !Marzari's cold smearing  with a=-.5634 (bumb minimization)
      a=-.5634d0
   case  (SMEARING_DIST_COLD2) !Marzari's cold smearing  with a=-.8165 (monotonic tail)
      a=-.8165d0
   case  (SMEARING_DIST_METPX) !Methfessel and Paxton (same as COLD with a=0)
      a=0.d0
   case default
      if(iproc==0) print *, 'unrecognized occopt=', occopt
      stop 
   end select

   if (orbs%norbd==0) then 
      full=2.d0   ! maximum occupation for closed shell  orbital
   else
      full=1.d0   ! maximum occupation for spin polarized orbital
   endif

   if (orbs%nkpts.ne.1 .and. filewrite) then
      if (iproc == 0) print *,'Fermilevel: CANNOT write input.occ with more than one k-point'
      stop
   end if
   charge=0.0_gp
   do ikpt=1,orbs%nkpts
      !number of zero orbitals for the given k-point
      !overall charge of the system
      do iorb=1,orbs%norb
         charge=charge+orbs%occup(iorb+(ikpt-1)*orbs%norb) * orbs%kwgts(ikpt)
      end do
   end do
   !melec=nint(charge)
   !if (iproc == 0) write(1000+iproc,*) 'charge,wf',charge,melec,wf0
   call init_fermi_level(charge/full, 0.d0, ft, ef_interpol_det=1.d-12, verbosity=1)

   ! Send all eigenvalues to all procs (presumably not necessary)
   call broadcast_kpt_objects(nproc, orbs%nkpts, orbs%norb, &
        &   orbs%eval, orbs%ikptproc)
   
   if (wf0 > 0.0_gp) then
      ii=0
      if (orbs%efermi == UNINITIALIZED(orbs%efermi)) then
         !last value as a guess
         orbs%efermi = orbs%eval(orbs%norbu)
         ! Take initial value at gamma point.
         do iorb = 1, orbs%norbu
            if (orbs%occup(iorb) < 1.0_gp) then
               orbs%efermi = orbs%eval(iorb)
               exit
            end if
         end do
      end if
      ef=orbs%efermi

      ! electrons is N_electons = sum f_i * Wieght_i
      ! dlectrons is dN_electrons/dEf =dN_electrons/darg * darg/dEf= sum df_i/darg /(-wf) , darg/dEf=-1/wf
      !  f:= occupation # for band i ,  df:=df/darg
      wf=wf0
      loop_fermi: do ii=1,100
   !write(1000+iproc,*) 'iteration',ii,' -------------------------------- '
         factor=1.d0/(sqrt(pi)*wf)
         if (ii == 100 .and. iproc == 0) print *,'WARNING Fermilevel'
         electrons=0.d0
         dlectrons=0.d0
         do ikpt=1,orbs%nkpts
            do iorb=1,orbs%norbd+orbs%norbu
               arg=(orbs%eval((ikpt-1)*orbs%norb+iorb)-ef)/wf
               if (occopt == SMEARING_DIST_ERF) then
                  call derf_ab(res,arg)
                  f =.5d0*(1.d0-res)
                  df=-safe_exp(-arg**2)/sqrtpi 
               else if (occopt == SMEARING_DIST_FERMI) then
                  f =1.d0/(1.d0+safe_exp(arg)) 
                  df=-1.d0/(2.d0+safe_exp(arg)+safe_exp(-arg)) 
               else if (occopt == SMEARING_DIST_COLD1 .or. occopt == SMEARING_DIST_COLD2 .or. &  
                    &  occopt == SMEARING_DIST_METPX ) then
                  x= -arg
                  call derf_ab(res,x)
                  f =.5d0*(1.d0+res +safe_exp(-x**2)*(-a*x**2 + .5d0*a+x)/sqrtpi)
                  df=-safe_exp(-x**2) * (a*x**3 -x**2 -1.5d0*a*x +1.5d0) /sqrtpi   ! df:=df/darg=-df/dx
               else
                  f  = 0.d0
                  df = 0.d0
               end if
               !call yaml_map('arg,f,orbs%kwgts(ikpt)',(/arg,f,orbs%kwgts(ikpt)/))
               electrons=electrons+ f  * orbs%kwgts(ikpt)  ! electrons := N_e(Ef+corr.)
               dlectrons=dlectrons+ df * orbs%kwgts(ikpt)  ! delectrons:= dN_e/darg ( Well! later we need dN_e/dEf=-1/wf*dN_e/darg
               !if(iproc==0) write(1000,*) iorb,arg,   f , df,dlectrons
            enddo
         enddo
         !call yaml_map('ef',ef)
         !call yaml_map('electrons',electrons)

         dlectrons=dlectrons/(-wf)  ! df/dEf=df/darg * -1/wf
         diff=-charge/full+electrons
         !if (iproc.lt.1) write(1000+iproc,*) diff,full,melec,real(melec,gp)
!         if (iproc.lt.1) flush(1000+iproc)
         !if (iproc.lt.1) write(1000+iproc,*) diff,1.d-11*sqrt(electrons),wf
         !if (iproc.lt.1) flush(1000+iproc)
         !Exit criterion satiesfied, Nevertheles do one mor update of fermi level
         if (abs(diff) < 1.d-11*sqrt(electrons) .and. wf == wf0 ) exitfermi=.true.     ! Assume noise grows as sqrt(electrons)

         !alternative solution to avoid division by so high value
         !if (dlectrons == 0.d0) dlectrons=1.d-100  !line to be added
         if (dlectrons == 0.d0) then
            !always enter into first case below
            corr=0.d0
            if (diff > 0.d0) corr=1.d0*wf
            if (diff < 0.d0) corr=-1.d0*wf
            if (ii <= 50 .and. wf < 0.1d0) wf=2.d0*wf  ! speed up search of approximate Fermi level by using higher Temperature 
         else
            corr=diff/abs(dlectrons) ! for case of no-monotonic func. abs is needed
            if (abs(corr).gt.wf) then   !for such a large correction the linear approximation is not any more valid
               if (corr > 0.d0) corr=1.d0*wf
               if (corr < 0.d0*wf) corr=-1.d0*wf
               if (ii <= 50 .and. wf < 0.1d0) wf=2.d0*wf  ! speed up search of approximate Fermi level by using higher Temperature 
            else
               wf=max(wf0,.5d0*wf)
            endif
         end if
         ef=ef-corr  ! Ef=Ef_guess+corr.
         !if (iproc.lt.1) write(1000+iproc,'(i5,5(1pe17.8))') ii,electrons,ef,dlectrons,abs(dlectrons),corr
!         if (iproc.lt.1) flush(1000+iproc)
         !call determine_fermi_level(ft, electrons, ef,info_fermi)
         !if (info_fermi /= 0) then
         !   call f_err_throw('Difficulties in guessing the new Fermi energy, info='//trim(yaml_toa(info_fermi)),&
         !        err_name='BIGDFT_RUNTIME_ERROR')
         !end if
         !call MPI_BARRIER(bigdft_mpi%mpi_comm,ierr) !debug
         if (exitfermi) exit loop_fermi
      end do loop_fermi

      do ikpt=1,orbs%nkpts
         argu=(orbs%eval((ikpt-1)*orbs%norb+orbs%norbu)-ef)/wf0
         argd=(orbs%eval((ikpt-1)*orbs%norb+orbs%norbu+orbs%norbd)-ef)/wf0
         if (occopt == SMEARING_DIST_ERF) then
            !error function
            call derf_ab(resu,argu)
            call derf_ab(resd,argd)
            cutoffu=.5d0*(1.d0-resu)
            cutoffd=.5d0*(1.d0-resd)
         else if (occopt == SMEARING_DIST_FERMI) then
            !Fermi function
            cutoffu=1.d0/(1.d0+safe_exp(argu))
            cutoffd=1.d0/(1.d0+safe_exp(argd))
         else if (occopt == SMEARING_DIST_COLD1 .or. occopt == SMEARING_DIST_COLD2 .or. &  
              &  occopt == SMEARING_DIST_METPX ) then
            !Marzari's relation with different a 
            xu=-argu
            xd=-argd
            call derf_ab(resu,xu)
            call derf_ab(resd,xd)
            cutoffu=.5d0*(1.d0+resu +safe_exp(-xu**2)*(-a*xu**2 + .5d0*a+xu)/sqrtpi)
            cutoffd=.5d0*(1.d0+resd +safe_exp(-xd**2)*(-a*xd**2 + .5d0*a+xd)/sqrtpi)
         end if
      enddo

      if ((cutoffu > 1.d-12 .or. cutoffd > 1.d-12) .and. iproc == 0) then
         call yaml_warning('Occupation numbers do not fill all available levels' // &
              ' lastu=' // trim(yaml_toa(cutoffu,fmt='(1pe8.1)')) // &
              ' lastd=' // trim(yaml_toa(cutoffd,fmt='(1pe8.1)')))
      end if
      !if (iproc.lt.1) write(1000+iproc,'(1x,a,1pe21.14,2(1x,e8.1))') 'Fermi level, Fermi distribution cut off at:  ',ef,cutoffu,cutoffd
!      if (iproc.lt.1) flush(1000+iproc)
      orbs%efermi=ef

      !update the occupation number
      do ikpt=1,orbs%nkpts
         do iorb=1,orbs%norbu + orbs%norbd
            arg=(orbs%eval((ikpt-1)*orbs%norb+iorb)-ef)/wf0
            if (occopt == SMEARING_DIST_ERF) then
               call derf_ab(res,arg)
               f=.5d0*(1.d0-res)
            else if (occopt == SMEARING_DIST_FERMI) then
               f=1.d0/(1.d0+exp(arg))
            else if (occopt == SMEARING_DIST_COLD1 .or. occopt == SMEARING_DIST_COLD2 .or. &  
                 &  occopt == SMEARING_DIST_METPX ) then
               x=-arg
               call derf_ab(res,x)
               f =.5d0*(1.d0+res +exp(-x**2)*(-a*x**2 + .5d0*a+x)/sqrtpi)
            end if
            orbs%occup((ikpt-1)*orbs%norb+iorb)=full* f 
            !if(iproc==0) print*,  orbs%eval((ikpt-1)*orbs%norb+iorb), orbs%occup((ikpt-1)*orbs%norb+iorb)
         end do
      end do

      !update electronic entropy S; eTS=T_ele*S is the electronic entropy term the negative of which is added to energy: Free energy = energy-T*S 
      orbs%eTS=0.0_gp
      do ikpt=1,orbs%nkpts
         do iorb=1,orbs%norbu + orbs%norbd
            if (occopt == SMEARING_DIST_ERF) then
               !error function
               orbs%eTS=orbs%eTS+full*wf0/(2._gp*sqrt(pi))*&
                    safe_exp(-((orbs%eval((ikpt-1)*orbs%norb+iorb)-ef)/wf0)**2)
            else if (occopt == SMEARING_DIST_FERMI) then
               !Fermi function
               tt=orbs%occup((ikpt-1)*orbs%norb+iorb)
               orbs%eTS=orbs%eTS-full*wf0*(tt*log(tt) + (1._gp-tt)*log(1._gp-tt))
            else if (occopt == SMEARING_DIST_COLD1 .or. occopt == SMEARING_DIST_COLD2 .or. &  
                 &  occopt == SMEARING_DIST_METPX ) then
               !cold 
               orbs%eTS=orbs%eTS+0._gp  ! to be completed if needed                                             
            end if
         end do
      end do
      ! Sanity check on sum of occup.
      chargef=0.0_gp
      do ikpt=1,orbs%nkpts
         do iorb=1,orbs%norb
            chargef=chargef+orbs%kwgts(ikpt) * orbs%occup(iorb+(ikpt-1)*orbs%norb)
         end do
      end do
      deltac=abs(charge - chargef)
      if (deltac > 1.e-9_gp .and. deltac < 1.e-6_gp) then
         if (orbs%nspinor /= 4) call eigensystem_info(iproc,nproc,1.e-8_gp,0,orbs,fakepsi)
         if (iproc==0) call yaml_warning('Failed to determine correctly the occupation number, expected='//yaml_toa(charge)// &
              ', found='//yaml_toa(chargef))
      else if (deltac >= 1.e-6_gp) then
      !if (abs(real(melec,gp)- chargef) > 1e-6)  then
         if (orbs%nspinor /= 4) call eigensystem_info(iproc,nproc,1.e-8_gp,0,orbs,fakepsi)
         call f_err_throw('Failed to determine correctly the occupation number, expected='//yaml_toa(charge)// &
              ', found='//yaml_toa(chargef),err_name='BIGDFT_RUNTIME_ERROR')
      end if
      !DEBUG call yaml_map('Electronic charges (expected, found)', (/ charge, chargef /))
   else if(full==1.0_gp) then
      call eFermi_nosmearing(iproc,orbs)
      ! no entropic term when electronc temprature is zero
   end if

   !write on file the results if needed
   if (filewrite) then
      open(unit=11,file='input.occ',status='unknown')
      write(11,*)orbs%norbu,orbs%norbd
      do iorb=1,orbs%norb
         !write(11,'(i5,e19.12)')iorb,orbs%occup((ikpt-1)*orbs%norb+iorb)
         !    write(11,'(i5,e19.12)')iorb,full/(1.d0+exp(arg))  !,orbs%eval((ikpt-1)*orbs%norb+iorb)
         write(11,'(i5,e19.12,f10.6)')iorb,orbs%occup((ikpt-1)*orbs%norb+iorb) &
              &   ,orbs%eval ((ikpt-1)*orbs%norb+iorb)
      end do
      close(unit=11)
   end if

 END SUBROUTINE evaltoocc

!> find the gap once the fermi level has been found
 subroutine orbs_get_gap(orbs,ikpt_homo,ikpt_lumo,ispin_homo,ispin_lumo,homo,lumo,occup_lumo)
   use module_defs, only: gp
   use module_types, only: orbitals_data
   use dictionaries, only: f_err_throw
   implicit none
   integer, intent(out) :: ikpt_lumo,ikpt_homo,ispin_homo,ispin_lumo
   real(gp), intent(out) :: homo,lumo,occup_lumo
   type(orbitals_data), intent(inout) :: orbs
   !local variables
   integer :: ikpt,iorb,jorb

   homo=-1.e100_gp
   lumo=1.e100_gp
   occup_lumo=2.d0
   do ikpt=1,orbs%nkpts
      find_up: do iorb=1,orbs%norbu
         jorb=iorb+(ikpt-1)*orbs%norb
         if (orbs%occup(jorb) < 0.5_gp) then
            if (iorb ==1) call f_err_throw(&
                 'Fermi level badly calculated, first orbital is already above',&
                 err_name='BIGDFT_RUNTIME_ERROR')
            if (orbs%eval(jorb-1) > homo) then
               homo=orbs%eval(jorb-1)
               ikpt_homo=ikpt
               ispin_homo=1
            end if
            if (orbs%eval(jorb) < lumo) then
               lumo=orbs%eval(jorb)
               occup_lumo=min(occup_lumo,orbs%occup(jorb))
               ikpt_lumo=ikpt
               ispin_lumo=1
            end if
            exit find_up
         end if
      end do find_up
      find_down: do iorb=1,orbs%norbd
         jorb=orbs%norbu+iorb+(ikpt-1)*orbs%norb
         if (orbs%occup(jorb) < 0.5_gp) then
            if (iorb ==1) call f_err_throw(&
                 'Fermi level badly calculated (down spin), first orbital is already above',&
                 err_name='BIGDFT_RUNTIME_ERROR')
            if (orbs%eval(jorb-1) > homo) then
               homo=orbs%eval(jorb-1)
               ikpt_homo=ikpt
               ispin_homo=-1
            end if
            if (orbs%eval(jorb) < lumo) then
               lumo=orbs%eval(jorb)
               occup_lumo=min(occup_lumo,orbs%occup(jorb))
               ikpt_lumo=ikpt
               ispin_lumo=-1
            end if
            exit find_down
         end if
      end do find_down
   end do
   !now verify that the gap has been found
   !if (lumo < homo) call f_err_throw('Error in determining homo-lumo gap',&
   !     err_name='BIGDFT_RUNTIME_ERROR')

 end subroutine orbs_get_gap


subroutine eFermi_nosmearing(iproc,orbs)
   use module_base
   use module_types
   use yaml_output
   implicit none
   integer, intent(in) :: iproc
   type(orbitals_data), intent(inout) :: orbs
   !local variables
   integer :: iu,id,n,nzeroorbs,ikpt,iorb
   real(gp) :: charge
   real(wp) :: eF

   iu=0
   id=0
   eF = 0._wp
   do ikpt=1,orbs%nkpts
      !number of zero orbitals for the given k-point
      nzeroorbs=0
      !overall charge of the system
      charge=0.0_gp
      do iorb=1,orbs%norb
         if (orbs%occup(iorb+(ikpt-1)*orbs%norb) == 0.0_gp) then
            nzeroorbs=nzeroorbs+1
         else
            charge=charge+orbs%occup(iorb+(ikpt-1)*orbs%norb)
         end if
      end do
      if (nzeroorbs /= 0 .and. orbs%norbd .gt.0) then
         do iorb=1,orbs%norbu-1
            if (orbs%eval((ikpt-1)*orbs%norb+iorb) > orbs%eval((ikpt-1)*orbs%norb+iorb+1)) &
               &   write(*,*) 'wrong ordering of up EVs',iorb,iorb+1
         end do
         do iorb=1,orbs%norbd-1
            if (orbs%eval((ikpt-1)*orbs%norb+iorb+orbs%norbu) > orbs%eval((ikpt-1)*orbs%norb+iorb+1+orbs%norbu))&
               &   write(*,*) 'wrong ordering of dw EVs',iorb+orbs%norbu,iorb+1+orbs%norbu
         enddo

         iu=0
         id=0
         n=0
         do while (real(n,gp) < charge)
            if (orbs%eval((ikpt-1)*orbs%norb+iu+1) <= orbs%eval((ikpt-1)*orbs%norb+id+1+orbs%norbu)) then
               iu=iu+1
               eF=orbs%eval((ikpt-1)*orbs%norb+iu+1)
            else
               id=id+1
               eF=orbs%eval((ikpt-1)*orbs%norb+id+1+orbs%norbu)
            endif
            n=n+1
         enddo
         if (iproc==0) then
            !write(*,'(1x,a,1pe21.14,a,i4)') 'Suggested Homo energy level',eF,', Spin polarization',iu-id
            call yaml_map('Suggested Fermi Level',ef,fmt='(1pe21.14)')
            call yaml_map('Suggested Spin pol.',iu-id,fmt='(i4)')
         end if
         !write(*,*) 'up,down, up-down',iu,id,iu-id
      end if
   end do
   orbs%efermi=eF
   !assign the values for the occupation numbers
   do iorb=1,iu
      orbs%occup(iorb)=1.0_gp
   end do
   do iorb=iu+1,orbs%norbu
      orbs%occup(iorb)=0.0_gp
   end do
   do iorb=1,id
      orbs%occup(iorb+orbs%norbu)=1.0_gp
   end do
   do iorb=id+1,orbs%norbd
      orbs%occup(iorb+orbs%norbu)=0.0_gp
   end do

END SUBROUTINE eFermi_nosmearing


!>   Calculate magnetic moments
subroutine calc_moments(iproc,nproc,norb,norb_par,nvctr,nspinor,psi,mom_vec)
   use module_base
   use module_types
   implicit none
   integer, intent(in) :: iproc,nproc,norb,nvctr,nspinor
   integer, dimension(0:nproc-1), intent(in) :: norb_par
   real(wp), dimension(nvctr,norb*nspinor), intent(in) :: psi
   real(wp), dimension(4,norb,min(nproc,2)), intent(out) :: mom_vec
   !local variables
   character(len=*), parameter :: subname='calc_moments'
   integer :: ierr,iorb,jproc
   integer :: ndim,oidx
   integer, dimension(:), allocatable :: norb_displ
   real(wp) :: m00,m11,m13,m24,m14,m23
   !real(wp), dimension(:,:,:), allocatable :: mom_vec

   ndim=2
   if (nproc==1) ndim=1

   if(nspinor==4) then

      call f_zero(mom_vec)

      do iorb=1,norb_par(iproc)
         oidx=(iorb-1)*nspinor+1
         m00=dot(2*nvctr,psi(1,oidx),1,psi(1,oidx),1)
         m11=dot(2*nvctr,psi(1,oidx+2),1,psi(1,oidx+2),1)
         m13=dot(nvctr,psi(1,oidx),1,psi(1,oidx+2),1)
         m24=dot(nvctr,psi(1,oidx+1),1,psi(1,oidx+3),1)
         !        m12=dot(nvctr,psi(1,oidx),1,psi(1,oidx+1),1)
         !        m34=dot(nvctr,psi(1,oidx+2),1,psi(1,oidx+3),1)
         m14=dot(nvctr,psi(1,oidx),1,psi(1,oidx+3),1)
         m23=dot(nvctr,psi(1,oidx+1),1,psi(1,oidx+2),1)

         mom_vec(1,iorb,ndim)=(m00+m11) !rho
         mom_vec(2,iorb,ndim)=2.0d0*(m13+m24)       !m_x
         !        mom_vec(3,iorb,ndim)=2.0d0*(m12-m34)       !m_y
         mom_vec(3,iorb,ndim)=2.0d0*(m14-m23)       !m_y
         mom_vec(4,iorb,ndim)=(m00-m11)             !m_z
      end do

      if(nproc>1) then
         norb_displ = f_malloc(0.to.nproc-1,id='norb_displ')

         norb_displ(0)=0
         do jproc=1,nproc-1
            norb_displ(jproc)=norb_displ(jproc-1)+norb_par(jproc-1)
         end do

         call MPI_GATHERV(mom_vec(1,1,2),4*norb_par(iproc),mpidtypw,&
            &   mom_vec(1,1,1),4*norb_par,4*norb_displ,mpidtypw,&
         0,bigdft_mpi%mpi_comm,ierr)

         call f_free(norb_displ)
      end if

   end if

END SUBROUTINE calc_moments


!> Check communications (transpose and untranspose orbitals)
subroutine check_communications(iproc,nproc,orbs,lzd,comms)
   use module_base
   use module_types
   use yaml_output
   use communications_base, only: comms_cubic
   use communications, only: transpose_v, untranspose_v
   implicit none
   integer, intent(in) :: iproc,nproc
   type(orbitals_data), intent(in) :: orbs
   type(local_zone_descriptors), intent(in) :: lzd
   type(comms_cubic), intent(in) :: comms
   !local variables
   character(len=*), parameter :: subname='check_communications'
   integer :: i,ispinor,iorb,indspin,indorb,jproc,iscomp,idsx,index,ikptsp
   integer :: ikpt,ispsi,nspinor,nvctrp,ierr
   real(wp) :: psival,maxdiff
   real(wp), dimension(:), allocatable :: psi
   real(wp), dimension(:), pointer :: pwork
   real(wp) :: epsilon
   character(len = 25) :: filename
   logical :: abort

   if(bigdft_mpi%iproc==0) call yaml_mapping_open('Communication checks')

   !allocate the "wavefunction" and fill it, and also the workspace
   psi = f_malloc(max(orbs%npsidim_orbs, orbs%npsidim_comp),id='psi')
   pwork = f_malloc_ptr(max(orbs%npsidim_orbs, orbs%npsidim_comp),id='pwork')

   do iorb=1,orbs%norbp
      ikpt=(orbs%isorb+iorb-1)/orbs%norb+1
      !valkpt=real(512*ikpt,wp)
      !valorb=real(orbs%isorb+iorb-(ikpt-1)*orbs%norb,wp)+valkpt
      indorb=(iorb-1)*(lzd%glr%wfd%nvctr_c+7*lzd%glr%wfd%nvctr_f)*orbs%nspinor
      do ispinor=1,orbs%nspinor
         indspin=(ispinor-1)*(lzd%glr%wfd%nvctr_c+7*lzd%glr%wfd%nvctr_f)
         do i=1,lzd%glr%wfd%nvctr_c+7*lzd%glr%wfd%nvctr_f
            !vali=real(i,wp)/512.0_wp  ! *1.d-5
            call test_value(ikpt,orbs%isorb+iorb-(ikpt-1)*orbs%norb,ispinor,i,psival)
            psi(i+indspin+indorb)=psival!(valorb+vali)*(-1)**(ispinor-1)
         end do
      end do
   end do

   !transpose the hpsi wavefunction
   call transpose_v(iproc,nproc,orbs,lzd%glr%wfd,comms,psi(1),pwork(1))

   !check the results of the transposed wavefunction
   maxdiff=0.0_wp
   ispsi=0
   do ikptsp=1,orbs%nkptsp
      ikpt=orbs%iskpts+ikptsp!orbs%ikptsp(ikptsp)
      !valkpt=real(512*ikpt,wp)
      !calculate the starting point for the component distribution
      iscomp=0
      do jproc=0,iproc-1
         iscomp=iscomp+comms%nvctr_par(jproc,ikpt)
      end do
      nvctrp=comms%nvctr_par(iproc,ikpt)
      nspinor=orbs%nspinor

      do iorb=1,orbs%norb
         !valorb=real(iorb,wp)+valkpt
         indorb=(iorb-1)*nvctrp*nspinor
         do idsx=1,(nspinor-1)/2+1
            do i=1,nvctrp
               !vali=real(i+iscomp,wp)/512.d0  ! *1.d-5
               do ispinor=1,((2+nspinor)/4+1)
                  !psival=(-1)**(ispinor-1)*(valorb+vali)
                  call test_value(ikpt,iorb,ispinor,i+iscomp,psival)
                  !this is just to force the IEEE representation of psival
                  !              if (psival .lt. 0.d0) then  
                  !              write(321,*) psival,psival**2
                  !              endif
                  index=ispinor+(i-1)*((2+nspinor)/4+1)+&
                     &   (idsx-1)*((2+nspinor)/4+1)*nvctrp+indorb+ispsi
                  maxdiff=max(abs(psi(index)-psival),maxdiff)
               end do
            end do
         end do
      end do
      ispsi=ispsi+nvctrp*orbs%norb*nspinor
   end do

   abort = .false.
   if (abs(maxdiff) > real(orbs%norb,wp)*epsilon(1.0_wp) .and. maxdiff < 1.e-6_wp) then
      call yaml_warning('Transposition error of'//&
           trim(yaml_toa(maxdiff,fmt='(1pe15.7)'))//', check whether results are meaningful!')
   else if (abs(maxdiff) > real(orbs%norb,wp)*epsilon(1.0_wp)) then
      write(*,*)'ERROR: process',iproc,'does not transpose wavefunctions correctly!'
      write(*,*)'       found an error of',maxdiff,'cannot continue.'
      write(*,*)'       data are written in the file transerror.log, exiting...'

      write(filename, "(A,I0,A)") 'transerror', iproc, '.log'
      open(unit=22,file=trim(filename),status='unknown')
      ispsi=0
      do ikptsp=1,orbs%nkptsp
         ikpt=orbs%iskpts+ikptsp!orbs%ikptsp(ikptsp)
         !valkpt=real(512*ikpt,wp)
         !calculate the starting point for the component distribution
         iscomp=0
         do jproc=0,iproc-1
            iscomp=iscomp+comms%nvctr_par(jproc,ikpt)
         end do
         nvctrp=comms%nvctr_par(iproc,ikpt)
         nspinor=orbs%nspinor

         do iorb=1,orbs%norb
            !valorb=real(iorb,wp)+valkpt
            indorb=(iorb-1)*nvctrp*nspinor
            do idsx=1,(nspinor-1)/2+1
               do i=1,nvctrp
                  !vali=real(i+iscomp,wp)/512.d0  !*1.d-5
                  do ispinor=1,((2+nspinor)/4+1)
                     !psival=(-1)**(ispinor-1)*(valorb+vali)
                     call test_value(ikpt,iorb,ispinor,i+iscomp,psival)
                     index=ispinor+(i-1)*((2+nspinor)/4+1)+&
                        &   (idsx-1)*((2+nspinor)/4+1)*nvctrp+indorb+ispsi
                     maxdiff=abs(psi(index)-psival)
                     if (maxdiff > 0.d0) then
                        write(22,'(i3,i6,2i4,3(1x,1pe13.6))')ispinor,i+iscomp,iorb,ikpt,psival,&
                           &   psi(index),maxdiff
                     end if
                  end do
               end do
            end do
         end do
         ispsi=ispsi+nvctrp*orbs%norb*nspinor
      end do
      close(unit=22)
      abort = .true.
      write(filename, "(A,I0,A)") 'distscheme', iproc, '.log'
      !open(unit=22,file=trim(filename),status='unknown')
      call print_distribution_schemes(nproc,orbs%nkpts,orbs%norb_par(0,1),comms%nvctr_par(0,1))
      !close(unit=22)
   end if

   if(bigdft_mpi%iproc==0) call yaml_map('Transpositions', .not. abort)
   call MPI_BARRIER(bigdft_mpi%mpi_comm, ierr)
   if (abort) then
      if (iproc == 0) call print_distribution_schemes(nproc,orbs%nkpts,orbs%norb_par(0,1),comms%nvctr_par(0,1))
      call MPI_ABORT(bigdft_mpi%mpi_comm,ierr)
   end if

   !retranspose the hpsi wavefunction
   call untranspose_v(iproc,nproc,orbs,lzd%glr%wfd,comms,&
      &   psi(1),pwork(1))

   maxdiff=0.0_wp
   do iorb=1,orbs%norbp
      ikpt=(orbs%isorb+iorb-1)/orbs%norb+1
      !valkpt=real(512*ikpt,wp)
      !valorb=real(orbs%isorb+iorb-(ikpt-1)*orbs%norb,wp)+valkpt
      indorb=(iorb-1)*(lzd%glr%wfd%nvctr_c+7*lzd%glr%wfd%nvctr_f)*orbs%nspinor
      do ispinor=1,orbs%nspinor
         indspin=(ispinor-1)*(lzd%glr%wfd%nvctr_c+7*lzd%glr%wfd%nvctr_f)
         do i=1,lzd%glr%wfd%nvctr_c+7*lzd%glr%wfd%nvctr_f
            !vali=real(i,wp)/512.d0  !*1.d-5
            !psival=(valorb+vali)*(-1)**(ispinor-1)
            call test_value(ikpt,orbs%isorb+iorb-(ikpt-1)*orbs%norb,ispinor,i,psival)
            maxdiff=max(abs(psi(i+indspin+indorb)-psival),maxdiff)
         end do
      end do
   end do

   abort = .false.
   if (abs(maxdiff) > real(orbs%norb,wp)*epsilon(1.0_wp) .and. maxdiff < 1.e-6_wp) then
      call yaml_warning('Inverse transposition error of'//&
           trim(yaml_toa(maxdiff,fmt='(1pe15.7)'))//', check whether results are meaningful!')
   else if (abs(maxdiff) > real(orbs%norb,wp)*epsilon(1.0_wp)) then
      write(*,*)'ERROR: process',iproc,'does not untranspose wavefunctions correctly!'
      write(*,*)'       found an error of',maxdiff,'cannot continue.'
      write(*,*)'       data are written in the file transerror.log, exiting...'

      write(filename, "(A,I0,A)") 'transerror', iproc, '.log'
      open(unit=22,file=trim(filename),status='unknown')
      maxdiff=0.0_wp
      do iorb=1,orbs%norbp
         ikpt=(orbs%isorb+iorb-1)/orbs%norb+1
         !valkpt=real(512*ikpt,wp)
         !valorb=real(orbs%isorb+iorb-(ikpt-1)*orbs%norb,wp)+valkpt
         indorb=(iorb-1)*(lzd%glr%wfd%nvctr_c+7*lzd%glr%wfd%nvctr_f)*orbs%nspinor
         do ispinor=1,orbs%nspinor
            indspin=(ispinor-1)*(lzd%glr%wfd%nvctr_c+7*lzd%glr%wfd%nvctr_f)
            do i=1,lzd%glr%wfd%nvctr_c+7*lzd%glr%wfd%nvctr_f
               !vali=real(i,wp)/512.d0  !*1.d-5
               !psival=(valorb+vali)*(-1)**(ispinor-1)
               call test_value(ikpt,orbs%isorb+iorb-(ikpt-1)*orbs%norb,ispinor,i,psival)
               maxdiff=abs(psi(i+indspin+indorb)-psival)
               if (maxdiff > 0.d0) then
                  write(22,'(i3,i6,2i4,3(1x,1pe13.6))')ispinor,i,iorb,orbs%isorb,psival,&
                     &   psi(ispinor+(i-1)*orbs%nspinor+indorb),maxdiff
               end if
            end do
         end do
      end do
      close(unit=22)
      abort = .true.
   end if

   if(bigdft_mpi%iproc==0) call yaml_map('Reverse transpositions', .not. abort)
   call MPI_BARRIER(bigdft_mpi%mpi_comm, ierr)
   if (abort) call MPI_ABORT(bigdft_mpi%mpi_comm,ierr)

   call f_free(psi)
   call f_free_ptr(pwork)

   if(bigdft_mpi%iproc==0) call yaml_mapping_close()

END SUBROUTINE check_communications


!> define a value for the wavefunction which is dependent of the indices
subroutine test_value(ikpt,iorb,ispinor,icomp,val)
   use module_base
   implicit none
   integer, intent(in) :: ikpt,icomp,iorb,ispinor
   real(wp), intent(out) :: val
   !local variables
   integer, parameter :: ilog=6
   real(wp) :: valkpt,valorb,vali

   ! recognizable pattern, for debugging
    valkpt=real(10**ilog*(ikpt-1),wp)!real(512*ikpt,wp)
    valorb=real(iorb,wp)+valkpt
    vali=real(icomp,wp)*10.0_wp**(-ilog)  !real(icomp,wp)/512.0_wp  ! *1.d-5
   !
   ! val=(valorb+vali)*(-1)**(ispinor-1)

   !valkpt=real(512*ikpt,wp)
   !valorb=real(iorb,wp)+valkpt
   !vali=real(icomp,wp)/512.0_wp  ! *1.d-5

   val=(valorb+vali)*(-1)**(ispinor-1)

END SUBROUTINE test_value

!> Determine the components which were not communicated correctly
!! works only with the recognizable pattern of test function
subroutine wrong_components(psival,ikpt,iorb,icomp)
   use module_base
  implicit none
  real(wp), intent(in) :: psival
  integer, intent(out) :: ikpt,iorb,icomp
  integer, parameter :: ilog=6

  icomp=nint((psival-real(floor(psival),wp))*10.0_wp**ilog)
  ikpt=floor(psival)/(10**ilog)
  iorb=floor(psival)-(ikpt-1)*(10**ilog)

end subroutine wrong_components


subroutine debug_hpsi(wfn,at)!,proj_G,paw,nlpspd)
   use module_base
   use module_types
   implicit none
   !Arguments
   !type(nonlocal_psp_descriptors), intent(in) :: nlpspd
   type(DFT_wavefunction), intent(in) :: wfn
   !type(paw_objects),intent(in) :: paw
   type(atoms_data), intent(in) :: at
   !type(gaussian_basis),dimension(at%astruct%ntypes),intent(in)::proj_G !projectors in gaussian basis (for PAW)
   !Local variables   
   integer :: ispsi_a,ispsi_b,ia,ib,iatype,ispinor
   integer :: nvctr_c,nvctr_f,nvctr_tot
   integer :: ncplx,nspinor
   !integer :: i,istart_j,jlmn,j_shell,j_l,j_m
   !integer :: mbseg_c,mbseg_f,mbvctr_c,mbvctr_f,istart_ck
   integer :: ikpt,ispsi_k,iat,ilr,ilr_skip,iorb
   integer :: isorb,ieorb,ispsi
   logical :: dosome
   real(gp),dimension(2) :: scpr
   real(gp) :: scalprod(2,2)
   real(dp) :: ddot
   
   write(*,*)'Calculate <PSI|H|PSI> for debugging'
   
   nvctr_c=wfn%Lzd%glr%wfd%nvctr_c
   nvctr_f=wfn%Lzd%glr%wfd%nvctr_f
   nvctr_tot=nvctr_c+7*nvctr_f
   
   ikpt=wfn%orbs%iokpt(1)
   
   ispsi_k=1
   loop_kpt: do

      call orbs_in_kpt(ikpt,wfn%orbs,isorb,ieorb,nspinor)
      
      loop_lr: do ilr=1,wfn%Lzd%nlr
         !do something only if at least one of the orbitals lives in the ilr
         dosome=.false.
         do iorb=isorb,ieorb
            dosome = (wfn%orbs%inwhichlocreg(iorb+wfn%orbs%isorb) == ilr)
            if (dosome) exit
         end do
         if (.not. dosome) cycle loop_lr
      
      do iat=1,at%astruct%nat
           iatype=at%astruct%iatype(iat)
              ispsi=ispsi_k
            do iorb=isorb,ieorb
               if (wfn%orbs%inwhichlocreg(iorb+wfn%orbs%isorb) /= ilr) then
                  !increase ispsi to meet orbital index
                  ilr_skip=wfn%orbs%inwhichlocreg(iorb+wfn%orbs%isorb)
                  ispsi=ispsi+(wfn%Lzd%Llr(ilr_skip)%wfd%nvctr_c+7*wfn%Lzd%Llr(ilr_skip)%wfd%nvctr_f)*nspinor
                  cycle
               end if
      
               !call plr_segs_and_vctrs(nlpspd%plr(iat),mbseg_c,mbseg_f,mbvctr_c,mbvctr_f)
               call ncplx_kpt(wfn%orbs%iokpt(iorb),wfn%orbs,ncplx)
               !loop over all the components of the wavefunction
               do ispinor=1,nspinor,ncplx
                 ispsi_a=ispsi
                 ispsi_b=ispsi
                 do ia=1,ncplx
                    do ib=1,ncplx
                       scalprod(ia,ib)=ddot(nvctr_tot,wfn%psi(ispsi_a),1,wfn%hpsi(ispsi_b),1)
                       ispsi_b=ispsi_b+nvctr_tot
                    end do
                    ispsi_a=ispsi_a+nvctr_tot
                 end do
                 !then define the result
                 if (ncplx == 1) then
                    scpr(1)=scalprod(1,1)
                 else if (ncplx == 2) then
                    scpr(1)=scalprod(1,1)+scalprod(2,2)
                    scpr(2)=scalprod(1,2)-scalprod(2,1)
                 end if
              write(*,'("<psi|H|psi> for kpt=,",i5," iat=",i5,"=>",2(f15.5,1x))')ikpt,iat,scpr
                 write(*,*)'ispsi_a','ispsi_b','nvctr_tot',ispsi_a,ispsi_b,nvctr_tot
               end do !ispinor
            end do !iorb
         end do !iat
      end do loop_lr

      !last k-point has been treated
      if (ieorb == wfn%orbs%norbp) exit loop_kpt
   
      ikpt=ikpt+1
      ispsi_k=ispsi

   end do  loop_kpt !ikpt

   !if (.not. DistProjApply) then !TO BE REMOVED WITH NEW PROJECTOR APPLICATION
   !   if (istart_ck-1 /= nlpspd%nprojel) &
   !      &   stop 'incorrect once-and-for-all psp application'
   !end if

END SUBROUTINE debug_hpsi


subroutine broadcast_kpt_objects(nproc, nkpts, ndata, data, ikptproc)
   use module_base
   use module_types
   implicit none
   integer, intent(in) :: nproc, nkpts, ndata
   integer, dimension(nkpts), intent(in) :: ikptproc
   real(gp), dimension(ndata,nkpts), intent(inout) :: data

   integer :: ikpt


   if (nproc > 1) then
      call mpibarrier(comm=bigdft_mpi%mpi_comm)
      do ikpt = 1, nkpts
         !print *,'data(:),ikpt',data(:,ikpt),ikpt,bigdft_mpi%iproc,ikptproc(ikpt)
         call mpibcast(data(:,ikpt),root=ikptproc(ikpt),&
              comm=bigdft_mpi%mpi_comm)!,check=.true.)
         !call MPI_BCAST(data(1,ikpt), ndata,mpidtypg, &
         !   &   ikptproc(ikpt), bigdft_mpi%mpi_comm, ierr)
         !redundant barrier 
         call mpibarrier(comm=bigdft_mpi%mpi_comm)
         !call MPI_BARRIER(bigdft_mpi%mpi_comm,ierr)
      end do
   end if
END SUBROUTINE broadcast_kpt_objects


!!subroutine minimize_by_orthogonal_transformation(iproc, nproc, orbs, wfd, comms, orthpar, E0, El, stepsize, hpsi, psi, derivative)
!!use module_base
!!use module_types
!!use module_interfaces
!!implicit none
!!
!!  integer, intent(in) :: iproc,nproc
!!  type(orbitals_data), intent(in) :: orbs
!!  type(wavefunctions_descriptors),intent(in):: wfd
!!  type(comms_cubic), intent(in) :: comms
!!  type(orthon_data), intent(in) :: orthpar
!!  !n(c) type(wavefunctions_descriptors), intent(in) :: wfd
!!  !real(wp), dimension(comms%nvctr_par(iproc,0)*orbs%nspinor*orbs%norb), intent(in) :: hpsi
!!  !real(wp), dimension(comms%nvctr_par(iproc,0)*orbs%nspinor*orbs%norb), intent(inout) :: psi
!!  real(8),intent(in):: E0, El
!!  real(8),intent(inout):: stepsize 
!!  real(wp), dimension(max(orbs%npsidim_orbs,orbs%npsidim_comp)), intent(inout) :: hpsi
!!  real(wp), dimension(max(orbs%npsidim_orbs,orbs%npsidim_comp)), intent(inout) :: psi
!!  real(8),intent(out):: derivative
!!  !local variables
!!  character(len=*), parameter :: subname='orthoconstraint'
!!  integer :: i_stat,i_all,ierr,iorb !n(c) ise
!!  integer :: ispin,nspin,ikpt,norb,norbs,ncomp,nvctrp,ispsi,ikptp,nspinor,iiorb,jjorb,jorb,lwork,info,k
!!  real(dp) :: occ !n(c) tt
!!  integer, dimension(:,:), allocatable :: ndimovrlp
!!  real(wp), dimension(:), allocatable :: alag, work, rwork, eval
!!  real(wp),dimension(:,:),allocatable:: gmat
!!  complex(8),dimension(:,:),allocatable:: gmatc, tempmatc, tempmat2c, omatc
!!  complex(8),dimension(:),allocatable:: expDc
!!  real(8):: lstep, dfactorial
!!  complex(8):: ttc
!!  real(8),dimension(:),pointer:: psiwork
!!  real(8),dimension(:,:),allocatable:: omat
!!
!!  write(*,*) 'iproc, orbs%npsidim',iproc,max(orbs%npsidim_orbs,orbs%npsidim_comp)
!!
!!  !separate the orthogonalisation procedure for up and down orbitals 
!!  !and for different k-points
!!  call timing(iproc,'LagrM_comput  ','ON')
!!
!!  !number of components of the overlap matrix for parallel case
!!  !calculate the dimension of the overlap matrix for each k-point
!!  if (orbs%norbd > 0) then
!!     nspin=2
!!  else
!!     nspin=1
!!  end if
!!
!!  !number of components for the overlap matrix in wp-kind real numbers
!!
!!  allocate(ndimovrlp(nspin,0:orbs%nkpts),stat=i_stat)
!!  call memocc(i_stat,ndimovrlp,'ndimovrlp',subname)
!!
!!  call dimension_ovrlp(nspin,orbs,ndimovrlp)
!!
!!  allocate(alag(ndimovrlp(nspin,orbs%nkpts) ),stat=i_stat)
!!  call memocc(i_stat,alag,'alag',subname)
!!
!!  !put to zero all the k-points which are not needed
!!  call f_zero(ndimovrlp(nspin,orbs%nkpts),alag)
!!
!!  ! Transpose orbitals
!!  allocate(psiwork(size(psi)), stat=i_stat)
!!  call transpose_v(iproc, nproc, orbs, wfd, comms, psi, work=psiwork)
!!  call transpose_v(iproc, nproc, orbs, wfd, comms, hpsi, work=psiwork)
!!
!!  !do it for each of the k-points and separate also between up and down orbitals in the non-collinear case
!!  ispsi=1
!!  do ikptp=1,orbs%nkptsp
!!     ikpt=orbs%iskpts+ikptp!orbs%ikptsp(ikptp)
!!
!!     do ispin=1,nspin
!!
!!        call orbitals_and_components(iproc,ikpt,ispin,orbs,comms,&
!!             nvctrp,norb,norbs,ncomp,nspinor)
!!        if (nvctrp == 0) cycle
!!
!!        if(nspinor==1) then
!!           call gemm('T','N',norb,norb,nvctrp,1.0_wp,psi(ispsi),&
!!                max(1,nvctrp),hpsi(ispsi),max(1,nvctrp),0.0_wp,&
!!                alag(ndimovrlp(ispin,ikpt-1)+1),norb)
!!        else
!!           !this part should be recheck in the case of nspinor == 2
!!           call c_gemm('C','N',norb,norb,ncomp*nvctrp,(1.0_wp,0.0_wp),psi(ispsi),&
!!                max(1,ncomp*nvctrp), &
!!                hpsi(ispsi),max(1,ncomp*nvctrp),(0.0_wp,0.0_wp),&
!!                alag(ndimovrlp(ispin,ikpt-1)+1),norb)
!!        end if
!!        ispsi=ispsi+nvctrp*norb*nspinor
!!     end do
!!  end do
!!
!!  if (nproc > 1) then
!!     call timing(iproc,'LagrM_comput  ','OF')
!!     call timing(iproc,'LagrM_commun  ','ON')
!!     call mpiallred(alag(1),ndimovrlp(nspin,orbs%nkpts),MPI_SUM,bigdft_mpi%mpi_comm,ierr)
!!     call timing(iproc,'LagrM_commun  ','OF')
!!     call timing(iproc,'LagrM_comput  ','ON')
!!  end if
!!
!!  !now each processors knows all the overlap matrices for each k-point
!!  !even if it does not handle it.
!!  !this is somehow redundant but it is one way of reducing the number of communications
!!  !without defining group of processors
!!
!!  i_stat=0
!!  do iorb=1,orbs%norb
!!      do jorb=1,orbs%norb
!!          i_stat=i_stat+1
!!          if(iproc==0) write(1750,'(a,3i8,es20.8)') 'iorb, jorb, i_stat, alag(i_stat)', iorb, jorb, i_stat, alag(i_stat)
!!      end do
!!  end do 
!!
!!  ! Build the antisymmetric matrix "alag(iorb,jorb)-alag(jorb,iorb)"
!!  allocate(gmat(orbs%norb,orbs%norb), stat=i_stat)
!!  call memocc(i_stat, gmat, 'gmat', subname)
!!  do iorb=1,orbs%norb
!!      do jorb=1,orbs%norb
!!          iiorb=(iorb-1)*orbs%norb+jorb
!!          jjorb=(jorb-1)*orbs%norb+iorb
!!          gmat(jorb,iorb)=alag(iiorb)-alag(jjorb)
!!      end do
!!  end do
!!
!!
!!
!!
!!  !Build the complex matrix -igmat
!!  allocate(gmatc(orbs%norb,orbs%norb), stat=i_stat)
!!  !call memocc(i_stat, gmatc, 'gmatc', subname) !memocc not working for complex
!!  do iorb=1,orbs%norb
!!      do jorb=1,orbs%norb
!!          gmatc(jorb,iorb)=cmplx(0.d0,-gmat(jorb,iorb),kind=8)
!!      end do
!!  end do 
!!
!!
!!
!!  ! Check whether hermitian
!!  do iorb=1,orbs%norb
!!      do jorb=1,orbs%norb
!!          if(real(gmatc(jorb,iorb))/=real(gmatc(iorb,jorb)) .or. aimag(gmatc(jorb,iorb))/=-aimag(gmatc(iorb,jorb))) then
!!              write(*,'(a,4es16.7)') 'ERROR: (Gmatc(1,jorb,iorb)), (Gmatc(1,iorb,jorb)), (Gmatc(2,jorb,iorb)), (Gmatc(2,iorb,jorb))', Gmatc(jorb,iorb), Gmatc(iorb,jorb)
!!          end if
!!          if(iproc==0) write(1710,'(a,2i8,2es20.12)') 'iorb, jorb, gmatc(jorb,iorb)', iorb, jorb, gmatc(jorb,iorb)
!!      end do
!!  end do 
!!
!!
!!
!!  ! Diagonalize gmatc
!!  allocate(eval(orbs%norb), stat=i_stat)
!!  call memocc(i_stat, eval, 'eval', subname)
!!  lwork=10*orbs%norb
!!  allocate(work(2*lwork), stat=i_stat) ! factor of 2 since it is assumed to be complex
!!  allocate(rwork(lwork), stat=i_stat)
!!  call zheev('v', 'l', orbs%norb, gmatc(1,1), orbs%norb, eval(1), work, lwork, rwork, info)
!!  if(info/=0) stop 'ERROR in zheev'
!!  deallocate(work)
!!  deallocate(rwork)
!!
!!  do iorb=1,orbs%norb
!!      if(iproc==0) write(1720,'(a,i8,es20.8)') 'iorb, eval(iorb)', iorb, eval(iorb)
!!  end do
!!
!!
!!  if(stepsize>0.d0) then
!!      if(iproc==0) write(*,*) 'in first branch'
!!      ! Calculate the derivative
!!      ! Calculate optimal step size
!!      lstep=derivative*stepsize**2/(2.d0*(derivative*stepsize+E0-El))
!!      stepsize=-1.d0
!!      derivative=0.d0
!!  else
!!      if(iproc==0) write(*,*) 'in second branch'
!!      lstep=.1d0/(maxval(abs(eval)))
!!      stepsize=lstep
!!      derivative=0.d0
!!      do iorb=1,orbs%norb
!!          do jorb=1,orbs%norb
!!              derivative=derivative+gmat(jorb,iorb)**2
!!          end do
!!      end do
!!      derivative=-.5d0*derivative
!!  end if
!!  if(iproc==0) write(*,'(a,2es12.4)') '>> LSTEP:, derivative', lstep, derivative
!!
!!
!!  ! Calculate exp(-i*l*D) (with D diagonal matrix of eigenvalues).
!!  ! This is also a diagonal matrix, so only calculate the diagonal part.
!!  allocate(expDc(orbs%norb), stat=i_stat)
!!  !call memocc(i_stat, expDc, 'expDc', subname)
!!  do iorb=1,orbs%norb
!!     ttc=cmplx(0.d0,-lstep*eval(iorb),kind=8)
!!     expDc(iorb)=cmplx(0.d0,0.d0,kind=8)
!!      do k=0,100
!!          expDc(iorb)=expDc(iorb)+ttc**k/dfactorial(k)
!!      end do
!!  end do
!!  do iorb=1,orbs%norb
!!     if(iproc==0) write(1740,'(a,i8,2es20.8)') 'iorb, expDc(iorb)', iorb, expDc(iorb)
!!  end do
!!
!!
!!
!!  ! Calculate the matrix O
!!  allocate(tempmatc(orbs%norb,orbs%norb), stat=i_stat)
!!  allocate(tempmat2c(orbs%norb,orbs%norb), stat=i_stat)
!!  allocate(omatc(orbs%norb,orbs%norb), stat=i_stat)
!!  do iorb=1,orbs%norb
!!     do jorb=1,orbs%norb
!!         if(iorb==jorb) then
!!             tempmat2c(jorb,iorb)=expDc(iorb)
!!         else
!!             tempmat2c(jorb,iorb)=cmplx(0.d0,0.d0,kind=8)
!!         end if
!!     end do
!!  end do
!!  call zgemm('n', 'c', orbs%norb, orbs%norb, orbs%norb, (1.d0,0.d0), tempmat2c(1,1), orbs%norb, &
!!      gmatc(1,1), orbs%norb, (0.d0,0.d0), tempmatc(1,1), orbs%norb)
!!  do iorb=1,orbs%norb
!!     do jorb=1,orbs%norb
!!         if(iproc==0) write(1730,'(a,2i8,2es20.8)') 'iorb, jorb, tempmatc(jorb,iorb)', iorb, jorb, tempmatc(jorb,iorb)
!!     end do
!!  end do
!!
!!  call zgemm('n', 'n', orbs%norb, orbs%norb, orbs%norb, (1.d0,0.d0), gmatc(1,1), orbs%norb, &
!!      tempmatc(1,1), orbs%norb, (0.d0,0.d0), omatc(1,1), orbs%norb)
!!
!!  if(iproc==0) then
!!     do iorb=1,orbs%norb
!!         do jorb=1,orbs%norb
!!             write(1700,'(2i8,2es20.8)') iorb,jorb,omatc(jorb,iorb)
!!         end do
!!     end do
!!  end if
!!
!!
!!  ! Build new linear combinations
!!  call memocc(i_stat, psiwork, 'psiwork', subname)
!!
!!  allocate(omat(orbs%norb,orbs%norb), stat=i_stat)
!!  call memocc(i_stat, omat, 'omat', subname)
!!
!!  do iorb=1,orbs%norb
!!      do jorb=1,orbs%norb
!!          omat(jorb,iorb)=real(omatc(jorb,iorb))
!!          !!if(iorb==jorb) then
!!          !!    omat(jorb,iorb)=1.d0
!!          !!else
!!          !!    omat(jorb,iorb)=0.d0
!!          !!end if
!!      end do
!!  end do
!!
!!  nvctrp=comms%nvctr_par(iproc,0)
!!  call gemm('n', 'n', nvctrp, orbs%norb, orbs%norb, 1.0_wp, psi(1), max(1,nvctrp), &
!!            omat(1,1), orbs%norb, 0.0_wp, psiwork(1), max(1,nvctrp))
!!  call vcopy(size(psi), psiwork(1), 1, psi(1), 1)
!!
!!  ! I think this is not required..
!!  call orthogonalize(iproc,nproc,orbs,comms,psi,orthpar)
!!
!!  call untranspose_v(iproc, nproc, orbs, wfd, comms, psi, work=psiwork)
!!  call untranspose_v(iproc, nproc, orbs, wfd, comms, hpsi, work=psiwork)
!!
!!
!!  i_all=-product(shape(omat))*kind(omat)
!!  deallocate(omat,stat=i_stat)
!!  call memocc(i_stat,i_all,'omat',subname)
!!
!!  i_all=-product(shape(psiwork))*kind(psiwork)
!!  deallocate(psiwork,stat=i_stat)
!!  call memocc(i_stat,i_all,'psiwork',subname)
!!
!!  i_all=-product(shape(alag))*kind(alag)
!!  deallocate(alag,stat=i_stat)
!!  call memocc(i_stat,i_all,'alag',subname)
!!
!!  i_all=-product(shape(ndimovrlp))*kind(ndimovrlp)
!!  deallocate(ndimovrlp,stat=i_stat)
!!  call memocc(i_stat,i_all,'ndimovrlp',subname)
!!
!!  i_all=-product(shape(gmat))*kind(gmat)
!!  deallocate(gmat,stat=i_stat)
!!  call memocc(i_stat,i_all,'gmat',subname)
!!
!!  i_all=-product(shape(eval))*kind(eval)
!!  deallocate(eval,stat=i_stat)
!!  call memocc(i_stat,i_all,'eval',subname)
!!
!!  !!memoc not working for complex
!!  !i_all=-product(shape(gmatc))*kind(gmatc)  
!!  deallocate(gmatc,stat=i_stat)
!!  !call memocc(i_stat,i_all,'gmatc',subname)
!!
!!  !i_all=-product(shape(tempmatc))*kind(tempmatc)  
!!  deallocate(tempmatc,stat=i_stat)
!!  !call memocc(i_stat,i_all,'tempmatc',subname)
!!
!!  !i_all=-product(shape(tempmat2c))*kind(tempmat2c)  
!!  deallocate(tempmat2c,stat=i_stat)
!!  !call memocc(i_stat,i_all,'tempmat2c',subname)
!!
!!  !i_all=-product(shape(omatc))*kind(omatc)  
!!  deallocate(omatc,stat=i_stat)
!!  !call memocc(i_stat,i_all,'omatc',subname)
!!
!!  !i_all=-product(shape(expDc))*kind(expDc)  
!!  deallocate(expDc,stat=i_stat)
!!  !call memocc(i_stat,i_all,'expDc',subname)
!!
!!  call timing(iproc,'LagrM_comput  ','OF')
!!
!!
!!
!!end subroutine minimize_by_orthogonal_transformation


subroutine integral_equation(iproc,nproc,atoms,wfn,ngatherarr,local_potential,GPU,xc,nlpsp,rxyz,paw)
  use module_base
  use module_types
  use module_xc
  use module_interfaces, only: LocalHamiltonianApplication, plot_wf
  use Poisson_Solver, except_dp => dp, except_gp => gp
  use yaml_output
  use yaml_parse, only: yaml_load
  use locreg_operations
  implicit none
  integer, intent(in) :: iproc,nproc
  type(atoms_data), intent(in) :: atoms
  type(DFT_wavefunction), intent(in) :: wfn
  type(GPU_pointers), intent(inout) :: GPU
  type(DFT_PSP_projectors), intent(inout) :: nlpsp
  type(xc_info), intent(in) :: xc
  integer, dimension(0:nproc-1,2), intent(in) :: ngatherarr
  real(gp), dimension(3,atoms%astruct%nat), intent(in) :: rxyz
  real(dp), dimension(:), pointer :: local_potential
  type(paw_objects), intent(inout) :: paw
  !local variables
  integer :: iorb,nbox,ilr,ist
  real(gp) :: eh_fake,eks
  type(energy_terms) :: energs_tmp
  type(coulomb_operator) :: G_Helmholtz
  type(dictionary), pointer :: dict
  type(workarr_sumrho) :: w
  real(wp), dimension(:), allocatable :: vpsi,vpsir

  call f_routine(id='helmholtz_equation')

  !first, apply the potential operator to the wavefunction
  vpsi=f_malloc0(wfn%orbs%npsidim_orbs,id='vpsi')

  call LocalHamiltonianApplication(iproc,nproc,atoms,wfn%orbs%npsidim_orbs,wfn%orbs,&
       wfn%Lzd,wfn%confdatarr,ngatherarr,local_potential,wfn%psi,vpsi,&
       energs_tmp,wfn%SIC,GPU,2,xc) !potential only

  call NonLocalHamiltonianApplication(iproc,atoms,wfn%orbs%npsidim_orbs,wfn%orbs,&
       wfn%Lzd,nlpsp,wfn%psi,vpsi,energs_tmp%eproj,paw)

  !now vpsi is a wavefunction array in orbitals parallelization scheme which is associated to Vpsi
  !rescale it to match with the Green's function treatment
  call vscal(wfn%orbs%npsidim_orbs,-0.5_gp/pi,vpsi(1),1)

  !helmholtz-based preconditioning
  ilr=1 !for the moment only cubic version
  call initialize_work_arrays_sumrho(1,[wfn%Lzd%Llr(ilr)],.true.,w)
  !box elements size
  nbox=wfn%Lzd%Llr(ilr)%d%n1i*wfn%Lzd%Llr(ilr)%d%n2i*wfn%Lzd%Llr(ilr)%d%n3i

  ! Wavefunction in real space
  vpsir=f_malloc0(nbox,id='vpsir')

  !case for helmholtz-based preconditioning
  ist=0
  do iorb=1,wfn%orbs%norbp*wfn%orbs%nspinor
     ilr = wfn%orbs%inwhichlocreg(iorb+wfn%orbs%isorb)
     !entering
     eks=wfn%orbs%eval(iorb+wfn%orbs%isorb)
     print *,'iorb,initial',iorb,nrm2(wfn%Lzd%Llr(ilr)%wfd%nvctr_c+7*wfn%Lzd%Llr(ilr)%wfd%nvctr_f,wfn%psi(1+ist),1)

!!$     call plot_wf('psi'//trim(adjustl(yaml_toa(iorb))),1,atoms,1.0_gp,wfn%Lzd%llr(ilr),&
!!$          wfn%Lzd%hgrids(1),wfn%Lzd%hgrids(2),wfn%Lzd%hgrids(3),rxyz,wfn%psi(1+ist:))

!     call axpy(wfn%Lzd%Llr(ilr)%wfd%nvctr_c+7*wfn%Lzd%Llr(ilr)%wfd%nvctr_f,-eks,wfn%psi(1+ist),1,vpsi(1+ist),1)

     call plot_wf(.false.,'Vpsi'//trim(adjustl(yaml_toa(iorb))),1,atoms,1.0_gp,wfn%Lzd%llr(ilr),&
          wfn%Lzd%hgrids(1),wfn%Lzd%hgrids(2),wfn%Lzd%hgrids(3),rxyz,vpsi(1+ist))


     call daub_to_isf(wfn%Lzd%Llr(ilr),w,vpsi(1+ist),vpsir(1))

     !sequential kernel

     dict => yaml_load('{kernel: {screening:'//sqrt(2.0_gp*abs(eks))//'},'//&
          'setup : { verbose: No}}')
     G_Helmholtz=pkernel_init(0,1,dict,wfn%Lzd%Llr(ilr)%geocode,&
          (/wfn%Lzd%Llr(ilr)%d%n1i,wfn%Lzd%Llr(ilr)%d%n2i,wfn%Lzd%Llr(ilr)%d%n3i/),&
          0.5_gp*wfn%Lzd%hgrids)
     call dict_free(dict)

     call pkernel_set(G_Helmholtz,verbose=.true.)

     !apply it to the gradient to smooth it
     call H_potential('D',G_Helmholtz,vpsir(1),vpsir(1),eh_fake,0.d0,.false.)

     !convert the gradient back to the locreg
     call isf_to_daub(wfn%Lzd%Llr(ilr),w,vpsir(1),vpsi(1+ist))
!     call vscal(ncplx*(Lzd%Llr(ilr)%wfd%nvctr_c+7*Lzd%Llr(ilr)%wfd%nvctr_f),1.0_gp/(16.0_gp*atan(1.0_gp)),hpsi(1+ist),1)
     print *,'iorb,gradient',iorb,nrm2(wfn%Lzd%Llr(ilr)%wfd%nvctr_c+7*wfn%Lzd%Llr(ilr)%wfd%nvctr_f,vpsi(1+ist),1),eh_fake
!!$     call plot_wf('GVpsi'//trim(adjustl(yaml_toa(iorb))),1,atoms,1.0_gp,wfn%Lzd%llr(ilr),&
!!$          wfn%Lzd%hgrids(1),wfn%Lzd%hgrids(2),wfn%Lzd%hgrids(3),rxyz,vpsi(1+ist:))


     ist=ist+(wfn%Lzd%Llr(ilr)%wfd%nvctr_c+7*wfn%Lzd%Llr(ilr)%wfd%nvctr_f)

     call pkernel_free(G_Helmholtz)

  end do
  call deallocate_work_arrays_sumrho(w)

  call f_free(vpsi)
  call f_free(vpsir)

  call f_release_routine()

end subroutine integral_equation

!> Compute the Dij coefficients from the current KS potential.
subroutine paw_compute_dij(paw, at, denspot, vxc)
  use module_base
  use module_types
  use module_defs, only: gp
  use numerics, only: Ha_eV
  use m_pawdij, only: pawdij
  implicit none
  type(paw_objects), intent(inout) :: paw
  type(atoms_data), intent(in) :: at
  type(DFT_local_fields), intent(in) :: denspot
  real(gp), dimension(denspot%dpbox%ndims(1) * denspot%dpbox%ndims(2) * denspot%dpbox%n3p, &
       & denspot%dpbox%nrhodim), intent(in) :: vxc

  integer, parameter :: cplex = 1, pawprtvol = 0, pawspnorb = 0, pawxcdev = 1, enunit = 0, ipert = 0
  integer :: nfft, nfftot
  real(gp), parameter :: spnorbscl = 1._gp, charge = 0._gp
  real(gp) :: ucvol
  real(gp), dimension(3), parameter :: qphon = (/ 0._gp, 0._gp, 0._gp /)
  real(gp), dimension(3,3) :: gprimd ! Used only for phonons.
  real(gp), dimension(:,:), allocatable :: xred ! Used only for phonons.

  call f_zero(gprimd)
  xred = f_malloc((/ 3, at%astruct%nat /), id = "xred")

  nfft = denspot%dpbox%ndims(1) * denspot%dpbox%ndims(2) * denspot%dpbox%n3p
  nfftot = product(denspot%dpbox%ndims)
  ucvol = product(denspot%dpbox%ndims) * product(denspot%dpbox%hgrids)

  call pawdij(cplex, enunit, gprimd, ipert, at%astruct%nat, at%astruct%nat, nfft, nfftot, &
       & denspot%dpbox%nrhodim, at%astruct%ntypes, paw%paw_an, paw%paw_ij, at%pawang, &
       & paw%pawfgrtab, pawprtvol, at%pawrad, paw%pawrhoij, pawspnorb, at%pawtab, pawxcdev, &
       & qphon, spnorbscl, ucvol, charge, denspot%rhov, vxc, xred) !, &
  !&     natvshift=dtset%natvshift,atvshift=dtset%atvshift,fatvshift=fatvshift) !,&
  !&     mpi_comm_atom=mpi_enreg%comm_atom,mpi_atmtab=mpi_enreg%my_atmtab,&
  !&     mpi_comm_grid=spaceComm_grid)

  call f_free(xred)
end subroutine paw_compute_dij<|MERGE_RESOLUTION|>--- conflicted
+++ resolved
@@ -482,103 +482,6 @@
 subroutine LocalHamiltonianApplication(iproc,nproc,at,npsidim_orbs,orbs,&
      Lzd,confdatarr,ngatherarr,pot,psi,hpsi,&
      energs,SIC,GPU,PotOrKin,xc,pkernel,orbsocc,psirocc,dpbox,potential,comgp,hpsi_noconf,econf)
-<<<<<<< HEAD
-   use module_base
-   use module_dpbox, only: denspot_distribution
-   use module_types
-   use module_xc
-   use module_interfaces, only: NK_SIC_potential, psi_to_vlocpsi
-   use orbitalbasis
-   use yaml_output
-   use communications_base, only: p2pComms
-   use locreg_operations
-   use overlap_point_to_point
-   implicit none
-   !logical, intent(in) :: onlypot !< if true, only the potential operator is applied
-   integer, intent(in) :: PotOrKin
-   integer, intent(in) :: iproc,nproc,npsidim_orbs
-   type(atoms_data), intent(in) :: at
-   type(orbitals_data), intent(in) :: orbs
-   type(local_zone_descriptors), intent(in) :: Lzd 
-   type(SIC_data), intent(in) :: SIC
-   type(xc_info), intent(in) :: xc
-   integer, dimension(0:nproc-1,2), intent(in) :: ngatherarr 
-   real(wp), dimension(npsidim_orbs), intent(in) :: psi
-   type(confpot_data), dimension(orbs%norbp) :: confdatarr
-   real(wp), dimension(:), pointer :: pot
-   !real(wp), dimension(*) :: pot
-   type(energy_terms), intent(inout) :: energs
-   real(wp), target, dimension(max(1,npsidim_orbs)), intent(inout) :: hpsi
-   type(GPU_pointers), intent(inout) :: GPU
-   type(coulomb_operator), intent(inout), optional :: pkernel
-   type(orbitals_data), intent(in), optional :: orbsocc
-   real(wp), dimension(:), pointer, optional :: psirocc
-   type(denspot_distribution),intent(in),optional :: dpbox
-   !!real(wp), dimension(max(dpbox%ndimrhopot,orbs%nspin)), intent(in), optional, target :: potential !< Distributed potential. Might contain the density for the SIC treatments
-   real(wp), dimension(*), intent(in), optional, target :: potential !< Distributed potential. Might contain the density for the SIC treatments
-   type(p2pComms),intent(inout), optional:: comgp
-   real(wp), target, dimension(max(1,npsidim_orbs)), intent(inout),optional :: hpsi_noconf
-   real(gp),intent(out),optional :: econf
-   !local variables
-   character(len=*), parameter :: subname='HamiltonianApplication'
-   logical :: exctX,op2p_flag, symmetric
-   integer :: n3p,ispot,ipotmethod,ngroup,prc,isorb,jproc,ndim,norbp
-   integer :: igpu,i_stat
-   real(gp) :: evsic_tmp, ekin, epot,sfac
-   real(f_double) :: tel,trm
-   type(coulomb_operator) :: pkernelSIC
-   type(ket) :: psi_it
-   type(orbital_basis) :: psi_ob
-   type(workarr_locham) :: wrk_lh
-   type(workarr_sumrho) :: w
-   type(OP2P_data) :: OP2P
-   type(OP2P_iterator) :: iter
-   integer, dimension(:,:), allocatable :: nobj_par
-   real(wp), dimension(:,:), allocatable :: vsicpsir
-   real(wp), dimension(:,:), allocatable :: psir
-   !real(wp), dimension(:,:), allocatable :: vpsi_tmp
-   real(wp), dimension(:), allocatable :: rp_ij
-   real(wp), dimension(:), pointer :: hpsi_ptr
-   real(gp) :: eSIC_DCi,fi
-
-   call f_routine(id='LocalHamiltonianApplication')
-
-   ! local potential and kinetic energy for all orbitals belonging to iproc
-   !if (iproc==0 .and. verbose > 1) then
-      !call yaml_comment('Hamiltonian application, ',advance='no')
-      !write(*,'(1x,a)',advance='no')&
-      !     'Hamiltonian application...'
-   !end if
-
-   !initialise exact exchange energy 
-   op2p_flag=(energs%eexctX == UNINITIALIZED(1.0_gp))
-   energs%eexctX=0.0_gp
-   energs%evsic=0.0_gp
-   evsic_tmp=0.0_gp
-
-   exctX = xc_exctXfac(xc) /= 0.0_gp
-
-   ispot=Lzd%Glr%d%n1i*Lzd%Glr%d%n2i*Lzd%Glr%d%n3i*orbs%nspin+1
-
-   !potential method
-   !traditional case
-   ipotmethod=0
-   if (exctX) ipotmethod=1
-
-   !the PZ-SIC correction does not makes sense for virtual orbitals procedure
-   !if alphaSIC is zero no SIC correction
-   if (SIC%approach == 'PZ' .and. .not. present(orbsocc) .and. SIC%alpha /= 0.0_gp ) ipotmethod=2
-   if (SIC%approach == 'NK' .and. SIC%alpha /= 0.0_gp) ipotmethod=3
-
-   !the poisson kernel should be present and associated in the case of SIC
-   if ((ipotmethod /= 0) .and. present(pkernel)) then
-      if (.not. associated(pkernel%kernel)) then
-         if (iproc ==0) write(*,*)&
-            &   'ERROR(LocalHamiltonianApplication): Poisson Kernel must be associated in SIC case'
-         stop
-      end if
-   end if
-=======
   use module_base
   use module_dpbox, only: denspot_distribution
   use module_types
@@ -618,8 +521,9 @@
   !local variables
   character(len=*), parameter :: subname='HamiltonianApplication'
   logical :: exctX,op2p_flag, symmetric
-  integer :: n3p,ispot,ipotmethod,ngroup,prc,nspin,isorb,jproc,ndim,norbp,igpu,i_stat
-  real(gp) :: evsic_tmp, ekin, epot,sfac,maxdiff
+  integer :: n3p,ispot,ipotmethod,ngroup,prc,isorb,jproc,ndim,norbp
+  integer :: igpu,i_stat
+  real(gp) :: evsic_tmp, ekin, epot,sfac
   real(f_double) :: tel,trm
   type(coulomb_operator) :: pkernelSIC
   type(ket) :: psi_it
@@ -630,7 +534,8 @@
   type(OP2P_iterator) :: iter
   integer, dimension(:,:), allocatable :: nobj_par
   real(wp), dimension(:,:), allocatable :: vsicpsir
-  real(wp), dimension(:,:), allocatable :: psir,vpsi_tmp
+  real(wp), dimension(:,:), allocatable :: psir
+  !real(wp), dimension(:,:), allocatable :: vpsi_tmp
   real(wp), dimension(:), allocatable :: rp_ij
   real(wp), dimension(:), pointer :: hpsi_ptr
   real(gp) :: eSIC_DCi,fi
@@ -672,7 +577,6 @@
         stop
      end if
   end if
->>>>>>> 47d6680a
 
   !associate the poisson kernel pointer in case of SIC
   if (ipotmethod == 2 .or. ipotmethod == 3) then
