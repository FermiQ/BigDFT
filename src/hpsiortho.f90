!!****f* BigDFT/HamiltonianApplication
!! FUNCTION
!!  Application of the Hamiltonian
!!
!! COPYRIGHT
!!    Copyright (C) 2007-2009 CEA
!!    This file is distributed under the terms of the
!!    GNU General Public License, see ~/COPYING file
!!    or http://www.gnu.org/copyleft/gpl.txt .
!!    For the list of contributors, see ~/AUTHORS 
!!
!! SOURCE
!!
subroutine HamiltonianApplication(iproc,nproc,at,orbs,hx,hy,hz,rxyz,&
     cpmult,fpmult,radii_cf,nlpspd,proj,lr,ngatherarr,ndimpot,potential,psi,hpsi,&
     ekin_sum,epot_sum,eproj_sum,nspin,GPU)
  use module_base
  use module_types
  implicit none
  integer, intent(in) :: iproc,nproc,ndimpot,nspin
  real(gp), intent(in) :: hx,hy,hz,cpmult,fpmult
  type(atoms_data), intent(in) :: at
  type(orbitals_data), intent(in) :: orbs
  type(nonlocal_psp_descriptors), intent(in) :: nlpspd
  type(locreg_descriptors), intent(in) :: lr 
  integer, dimension(0:nproc-1,2), intent(in) :: ngatherarr 
  real(gp), dimension(3,at%nat), intent(in) :: rxyz
  real(gp), dimension(at%ntypes,3), intent(in) :: radii_cf  
  real(wp), dimension(nlpspd%nprojel), intent(in) :: proj
  real(wp), dimension(lr%wfd%nvctr_c+7*lr%wfd%nvctr_f,orbs%nspinor*orbs%norbp), intent(in) :: psi
  real(wp), dimension(max(ndimpot,1),nspin), intent(in), target :: potential
  real(gp), intent(out) :: ekin_sum,epot_sum,eproj_sum
  real(wp), dimension(lr%wfd%nvctr_c+7*lr%wfd%nvctr_f,orbs%nspinor*orbs%norbp), intent(out) :: hpsi
  type(GPU_pointers), intent(inout) :: GPU
  !local variables
  character(len=*), parameter :: subname='HamiltonianApplication'
  integer :: i_all,i_stat,ierr,iorb,ispin
  real(gp) :: eproj
  real(gp), dimension(3,2) :: wrkallred
  real(wp), dimension(:,:), pointer :: pot
  integer,parameter::lupfil=14

  !stream ptr array
!  real(kind=8), dimension(orbs%norbp) :: tab_stream_ptr
!  real(kind=8) :: stream_ptr_first_trsf

  call timing(iproc,'ApplyLocPotKin','ON')

  ! local potential and kinetic energy for all orbitals belonging to iproc
  if (iproc==0 .and. verbose > 1) then
     write(*,'(1x,a)',advance='no')&
          'Hamiltonian application...'
  end if

  !build the potential on the whole simulation box
  !in the linear scaling case this should be done for a given localisation region
  !cannot be deplaced due to the fact that n1i is not calculated
  if (nproc > 1) then
     allocate(pot(lr%d%n1i*lr%d%n2i*lr%d%n3i,nspin+ndebug),stat=i_stat)
     call memocc(i_stat,pot,'pot',subname)

     do ispin=1,nspin
        call MPI_ALLGATHERV(potential(1,ispin),ndimpot,&
             mpidtypw,pot(1,ispin),ngatherarr(0,1),&
             ngatherarr(0,2),mpidtypw,MPI_COMM_WORLD,ierr)
     end do
  else
     pot => potential
  end if

  !apply the local hamiltonian for each of the orbitals
  !given to each processor

  !switch between GPU/CPU treatment
  if (GPUconv) then
     call local_hamiltonian_GPU(iproc,orbs,lr,hx,hy,hz,nspin,pot,psi,hpsi,ekin_sum,epot_sum,GPU)
  else
     call local_hamiltonian(iproc,orbs,lr,hx,hy,hz,nspin,pot,psi,hpsi,ekin_sum,epot_sum)
  end if
  
  if (nproc > 1) then
     i_all=-product(shape(pot))*kind(pot)
     deallocate(pot,stat=i_stat)
     call memocc(i_stat,i_all,'pot',subname)
  else
     nullify(pot)
  end if

  call timing(iproc,'ApplyLocPotKin','OF')

  ! apply all PSP projectors for all orbitals belonging to iproc
  call timing(iproc,'ApplyProj     ','ON')

  !here the localisation region should be changed, temporary only for cubic approach
  eproj_sum=0.0_gp
  !apply the projectors following the strategy (On-the-fly calculation or not)
  if (DistProjApply) then
     call applyprojectorsonthefly(iproc,orbs,at,lr%d%n1,lr%d%n2,lr%d%n3,&
          rxyz,hx,hy,hz,cpmult,fpmult,radii_cf,lr%wfd,nlpspd,proj,psi,hpsi,eproj_sum)
  else
     !one should add a flag here which states that it works only for global region
     ! loop over all my orbitals
     !should be changed in view of spin-orbit coupling
     do iorb=1,orbs%norbp*orbs%nspinor
        call applyprojectorsone(at%ntypes,at%nat,at%iatype,at%psppar,at%npspcode, &
             nlpspd%nprojel,nlpspd%nproj,nlpspd%nseg_p,nlpspd%keyg_p,nlpspd%keyv_p,&
             nlpspd%nvctr_p,&
             proj,lr%wfd%nseg_c,lr%wfd%nseg_f,lr%wfd%keyg,lr%wfd%keyv,&
             lr%wfd%nvctr_c,lr%wfd%nvctr_f, & 
             psi(1,iorb),hpsi(1,iorb),eproj)
        eproj_sum=eproj_sum+&
             orbs%kwgts(orbs%iokpt((iorb-1)/orbs%nspinor+1))*&
             orbs%occup((iorb+orbs%isorb-1)/orbs%nspinor+1)*eproj
     enddo
  end if

  call timing(iproc,'ApplyProj     ','OF')

  !energies reduction
  if (nproc > 1) then
     wrkallred(1,2)=ekin_sum 
     wrkallred(2,2)=epot_sum 
     wrkallred(3,2)=eproj_sum
     call MPI_ALLREDUCE(wrkallred(1,2),wrkallred(1,1),3,&
          mpidtypg,MPI_SUM,MPI_COMM_WORLD,ierr)
     ekin_sum=wrkallred(1,1)
     epot_sum=wrkallred(2,1)
     eproj_sum=wrkallred(3,1) 
  endif

END SUBROUTINE HamiltonianApplication
!!***


!!****f* BigDFT/hpsitopsi
!! FUNCTION
!!   Operations after h|psi> 
!!   (transposition, orthonormalisation, inverse transposition)
!! SOURCE
!!
subroutine hpsitopsi(iproc,nproc,orbs,hx,hy,hz,lr,comms,&
     ncong,iter,idsx,idsx_actual,ads,energy,energy_old,energy_min,&
     alpha,gnrm,scprsum,psi,psit,hpsi,psidst,hpsidst,nspin,GPU)
  use module_base
  use module_types
  use module_interfaces, except_this_one_A => hpsitopsi
  implicit none
  integer, intent(in) :: iproc,nproc,ncong,idsx,iter,nspin
  real(gp), intent(in) :: hx,hy,hz,energy,energy_old
  type(locreg_descriptors), intent(in) :: lr
  type(communications_arrays), intent(in) :: comms
  type(orbitals_data), intent(in) :: orbs
  integer, intent(inout) :: idsx_actual
  real(wp), intent(inout) :: alpha
  real(dp), intent(inout) :: gnrm,scprsum
  real(gp), intent(inout) :: energy_min
  real(wp), dimension(:), pointer :: psi,psit,hpsi,psidst,hpsidst
  real(wp), dimension(:,:,:), pointer :: ads
  type(GPU_pointers), intent(inout) :: GPU
  !local variables
  character(len=*), parameter :: subname='hpsitopsi'
  logical, save :: switchSD
  integer, save :: idiistol,mids,ids
  integer :: ierr,iorb,k,i_stat,i_all
  real(dp) :: tt,scprpart
  real(wp), dimension(:,:,:), allocatable :: mom_vec

  !stream ptr array
 ! real(kind=8), dimension(orbs%norbp) :: tab_stream_ptr

  !adjust the save variables for DIIS/SD switch
  if (iter == 1) then
     !logical control variable for switch DIIS-SD
     switchSD=.false.
     ids=0
     mids=1
     idiistol=0
  end if
  !update variables at each iteration step
  if (idsx > 0) then
     mids=mod(ids,idsx)+1
     ids=ids+1
  end if

  energy_min=min(energy_min,energy)

  if (iproc==0 .and. verbose > 1) then
     write(*,'(1x,a)',advance='no')&
          'done, orthoconstraint...'
  end if

  !transpose the hpsi wavefunction
  call transpose_v(iproc,nproc,orbs,lr%wfd,comms,hpsi,work=psi)

  if (nproc == 1) then
     !associate psit pointer for orthoconstraint and transpose it (for the non-collinear case)
     psit => psi
     call transpose_v(iproc,nproc,orbs,lr%wfd,comms,psit)
  end if

  ! Apply  orthogonality constraints to all orbitals belonging to iproc
  !takes also into account parallel k-points distribution
  call orthoconstraint(iproc,nproc,orbs,comms,lr%wfd,psit,hpsi,scprsum)

!!$  call orthoconstraint_p(iproc,nproc,orbs%norbu,orbs%occup,comms%nvctr_par(iproc,1),psit,hpsi,&
!!$       scprsum,orbs%nspinor)
!!$  scprpart=0.0_dp
!!$  if(orbs%norbd > 0) then
!!$     scprpart=scprsum 
!!$     call orthoconstraint_p(iproc,nproc,orbs%norbd,orbs%occup(orbs%norbu+1),comms%nvctr_par(iproc,1),&
!!$          psit(1+comms%nvctr_par(iproc,1)*orbs%norbu),hpsi(1+comms%nvctr_par(iproc,1)*orbs%norbu),&
!!$          scprsum,orbs%nspinor)
!!$     scprsum=scprsum+scprpart
!!$  end if

  !retranspose the hpsi wavefunction
  call untranspose_v(iproc,nproc,orbs,lr%wfd,comms,hpsi,work=psi)

  call timing(iproc,'Precondition  ','ON')
  if (iproc==0 .and. verbose > 1) then
     write(*,'(1x,a)',advance='no')&
          'done, preconditioning...'
  end if

  !Preconditions all orbitals belonging to iproc
  !and calculate the partial norm of the residue
  !switch between CPU and GPU treatment
  if (GPUconv) then
     call preconditionall_GPU(iproc,nproc,orbs,lr,hx,hy,hz,ncong,&
          hpsi,gnrm,GPU)
  else
     call preconditionall(iproc,nproc,orbs,lr,hx,hy,hz,ncong,hpsi,gnrm)
  end if

  !sum over all the partial residues
  if (nproc > 1) then
     tt=gnrm
     call MPI_ALLREDUCE(tt,gnrm,1,mpidtypd,MPI_SUM,MPI_COMM_WORLD,ierr)
  endif
  gnrm=sqrt(gnrm/real(orbs%norb,dp))

  if (iproc==0 .and. verbose > 1) then
     write(*,'(1x,a)')&
          'done.'
  end if
  call timing(iproc,'Precondition  ','OF')

  !transpose the hpsi wavefunction
  call transpose_v(iproc,nproc,orbs,lr%wfd,comms,&
       hpsi,work=psi)

  !apply the minimization method (DIIS or steepest descent)
  call timing(iproc,'Diis          ','ON')

  call psimix(iproc,nproc,orbs,comms,ads,ids,mids,idsx_actual,energy,energy_old,alpha,&
       hpsi,psidst,hpsidst,psit)

  call timing(iproc,'Diis          ','OF')

  if (iproc == 0 .and. verbose > 1) then
     write(*,'(1x,a)',advance='no')&
          'Orthogonalization...'
  end if

  call orthogonalize(iproc,nproc,orbs,comms,lr%wfd,psit)

!!$  call orthon_p(iproc,nproc,orbs%norbu,comms%nvctr_par(iproc,1),lr%wfd%nvctr_c+7*lr%wfd%nvctr_f,&
!!$       psit,orbs%nspinor)
!!$  if(orbs%norbd > 0) then
!!$     call orthon_p(iproc,nproc,orbs%norbd,comms%nvctr_par(iproc,1),lr%wfd%nvctr_c+7*lr%wfd%nvctr_f,&
!!$          psit(1+comms%nvctr_par(iproc,1)*orbs%norbu),orbs%nspinor)
!!$  end if
  !       call checkortho_p(iproc,nproc,norb,nvctrp,psit)
  
  call untranspose_v(iproc,nproc,orbs,lr%wfd,comms,&
       psit,work=hpsi,outadd=psi(1))

  if (nproc == 1) then
     nullify(psit)
  end if
  
  if (iproc == 0 .and. verbose > 1) then
     write(*,'(1x,a)')&
          'done.'
  end if

  if(orbs%nspinor==4) then
     allocate(mom_vec(4,orbs%norb,min(nproc,2)+ndebug),stat=i_stat)
     call memocc(i_stat,mom_vec,'mom_vec',subname)

     call calc_moments(iproc,nproc,orbs%norb,orbs%norb_par,&
          lr%wfd%nvctr_c+7*lr%wfd%nvctr_f,orbs%nspinor,psi,mom_vec)
     !only the root process has the correct array
     if(iproc==0 .and. verbose > 0) then
        write(*,'(1x,a)')&
             'Magnetic polarization per orbital'
        write(*,'(1x,a)')&
             '  iorb    m_x       m_y       m_z'
        do iorb=1,orbs%norb
           write(*,'(1x,i5,3f10.5)') &
                iorb,(mom_vec(k,iorb,1)/mom_vec(1,iorb,1),k=2,4)
        end do
     end if

     i_all=-product(shape(mom_vec))*kind(mom_vec)
     deallocate(mom_vec,stat=i_stat)
     call memocc(i_stat,i_all,'mom_vec',subname)
  end if

  !here we should add the DIIS/SD switch
  !add switch between DIIS and SD
  !this section should be inserted into hpsitopsi
  if (energy == energy_min .and. .not. switchSD) idiistol=0
  if (energy > energy_min .and. idsx >0 .and. .not. switchSD) then
     idiistol=idiistol+1
  end if
  if (idiistol > idsx .and. .not. switchSD) then
     !the energy has not decreasing for too much steps, switching to SD for next steps
     if (iproc ==0) write(*,'(1x,a,1pe9.2,a)')&
          'WARNING: The energy value is growing (delta=',energy-energy_min,') switch to SD'
     switchSD=.true.
     i_all=-product(shape(psidst))*kind(psidst)
     deallocate(psidst,stat=i_stat)
     call memocc(i_stat,i_all,'psidst',subname)
     i_all=-product(shape(hpsidst))*kind(hpsidst)
     deallocate(hpsidst,stat=i_stat)
     call memocc(i_stat,i_all,'hpsidst',subname)
     i_all=-product(shape(ads))*kind(ads)
     deallocate(ads,stat=i_stat)
     call memocc(i_stat,i_all,'ads',subname)
     idsx_actual=0
     idiistol=0
  end if

  if ((energy == energy_min) .and. switchSD) then
     idiistol=idiistol+1
  end if
  if (idiistol > idsx .and. switchSD) then
     !restore the original DIIS
     if (iproc ==0) write(*,'(1x,a,1pe9.2)')&
          'WARNING: The energy value is now decreasing again, coming back to DIIS'
     switchSD=.false.
     idsx_actual=idsx
     ids=0
     idiistol=0

     allocate(psidst(sum(comms%ncntt(0:nproc-1))*idsx+ndebug),stat=i_stat)
     call memocc(i_stat,psidst,'psidst',subname)
     allocate(hpsidst(sum(comms%ncntt(0:nproc-1))*idsx+ndebug),stat=i_stat)
     call memocc(i_stat,hpsidst,'hpsidst',subname)
     allocate(ads(idsx+1,idsx+1,3+ndebug),stat=i_stat)
     call memocc(i_stat,ads,'ads',subname)

     call razero(3*(idsx+1)**2,ads)
  end if

END SUBROUTINE hpsitopsi
!!***

!!****f* BigDFT/first_orthon
!! FUNCTION
!!   First orthonormalisation
!! SOURCE
!!
subroutine first_orthon(iproc,nproc,orbs,wfd,comms,psi,hpsi,psit)
  use module_base
  use module_types
  use module_interfaces, except_this_one_B => first_orthon
  implicit none
  integer, intent(in) :: iproc,nproc
  type(orbitals_data), intent(in) :: orbs
  type(wavefunctions_descriptors), intent(in) :: wfd
  type(communications_arrays), intent(in) :: comms
  real(wp), dimension(:) , pointer :: psi,hpsi,psit
  !local variables
  character(len=*), parameter :: subname='first_orthon'
  integer :: i_stat

!!$  if(nspin==4) then
!!$     nspinor=4
!!$  else
!!$     nspinor=1
!!$  end if
  
  if (nproc > 1) then
     !allocate hpsi array (used also as transposed)
     !allocated in the transposed way such as 
     !it can also be used as the transposed hpsi
     allocate(hpsi(orbs%npsidim+ndebug),stat=i_stat)
     call memocc(i_stat,hpsi,'hpsi',subname)
     !allocate transposed principal wavefunction
     allocate(psit(orbs%npsidim+ndebug),stat=i_stat)
     call memocc(i_stat,psit,'psit',subname)
  else
     psit => psi
  end if

  !to be substituted, must pass the wavefunction descriptors to the routine
  call transpose_v(iproc,nproc,orbs,wfd,comms,psi,&
       work=hpsi,outadd=psit(1))

  call orthogonalize(iproc,nproc,orbs,comms,wfd,psit)

!!$  call orthon_p(iproc,nproc,orbs%norbu,comms%nvctr_par(iproc,1),wfd%nvctr_c+7*wfd%nvctr_f,&
!!$       psit,orbs%nspinor) 
!!$  if(orbs%norbd > 0) then
!!$     call orthon_p(iproc,nproc,orbs%norbd,comms%nvctr_par(iproc,1),wfd%nvctr_c+7*wfd%nvctr_f,&
!!$          psit(1+comms%nvctr_par(iproc,1)*orbs%norbu),orbs%nspinor) 
!!$  end if
  !call checkortho_p(iproc,nproc,norb,norbp,nvctrp,psit)

  call untranspose_v(iproc,nproc,orbs,wfd,comms,psit,&
       work=hpsi,outadd=psi(1))

  if (nproc == 1) then
     nullify(psit)
     !allocate hpsi array
     allocate(hpsi(orbs%npsidim+ndebug),stat=i_stat)
     call memocc(i_stat,hpsi,'hpsi',subname)
  end if

END SUBROUTINE first_orthon
!!***

!!****f* BigDFT/last_orthon
!! FUNCTION
!!   Transform to KS orbitals and deallocate hpsi wavefunction (and also psit in parallel)
!! SOURCE
!!
subroutine last_orthon(iproc,nproc,orbs,wfd,nspin,comms,psi,hpsi,psit,evsum)
  use module_base
  use module_types
  use module_interfaces, except_this_one_C => last_orthon
  implicit none
  type(wavefunctions_descriptors), intent(in) :: wfd
  type(orbitals_data), intent(in) :: orbs
  type(communications_arrays), intent(in) :: comms
  integer, intent(in) :: iproc,nproc,nspin
  real(wp), intent(out) :: evsum
  real(wp), dimension(:) , pointer :: psi,hpsi,psit
  !local variables
  character(len=*), parameter :: subname='last_orthon'
  logical :: dowrite !write the screen output
  integer :: i_all,i_stat,iorb,jorb,md
  real(wp) :: evpart
  real(wp), dimension(:,:,:), allocatable :: mom_vec

  call transpose_v(iproc,nproc,orbs,wfd,comms,&
       hpsi,work=psi)
  if (nproc==1) then
     psit => psi
     call transpose_v(iproc,nproc,orbs,wfd,comms,psit)
  end if

!!$  if(nspin==1.or.nspinor==4) then
!!$     call KStrans_p(iproc,nproc,norb,nvctrp,occup,hpsi,psit,evsum,eval,nspinor)
!!$  else
  call KStrans_p(iproc,nproc,orbs%norbu,comms%nvctr_par(iproc,1),orbs%occup,hpsi,psit,&
       evsum,orbs%eval,orbs%nspinor)
  evpart=evsum
  if(orbs%norbd > 0) then
     call KStrans_p(iproc,nproc,orbs%norbd,comms%nvctr_par(iproc,1),orbs%occup(orbs%norbu+1),&
          hpsi(1+comms%nvctr_par(iproc,1)*orbs%norbu),psit(1+comms%nvctr_par(iproc,1)*orbs%norbu),&
          evsum,orbs%eval(orbs%norbu+1),orbs%nspinor)
     evsum=evsum+evpart
  end if
!!$  end if

  call untranspose_v(iproc,nproc,orbs,wfd,comms,&
       psit,work=hpsi,outadd=psi(1))

  if (nproc > 1) then
     i_all=-product(shape(psit))*kind(psit)
     deallocate(psit,stat=i_stat)
     call memocc(i_stat,i_all,'psit',subname)
  else
     nullify(psit)
  end if

  !for a non-collinear treatment,
  !we add the calculation of the moments for printing their value
  !close to the corresponding eigenvector
  if(orbs%nspinor==4) then
     allocate(mom_vec(4,orbs%norb,min(nproc,2)+ndebug),stat=i_stat)
     call memocc(i_stat,mom_vec,'mom_vec',subname)

     call calc_moments(iproc,nproc,orbs%norb,orbs%norb_par,wfd%nvctr_c+7*wfd%nvctr_f,&
          orbs%nspinor,psi,mom_vec)
  end if

  !print the found eigenvalues
  if (iproc == 0) then
     write(*,'(1x,a)')&
          '-------------------------------------------------------------- Kohn-Sham Eigenvalues'
     if (orbs%nspinor ==4) then
        write(*,'(1x,a)')&
             '           Eigenvalue                                      m_x       m_y       m_z'
     end if
     if (nspin==1.or.orbs%nspinor==4) then
        do iorb=1,orbs%norb
           dowrite =(iorb <= 5 .or. iorb >= orbs%norb-5) .or. verbose > 0
           if (orbs%nspinor ==4) then
              if (dowrite) & 
                   write(*,'(1x,a,i4,a,1x,1pe21.14,20x,(1x,3(0pf10.5)))') &
                   'eval(',iorb,')=',orbs%eval(iorb),(mom_vec(md,iorb,1)/mom_vec(1,iorb,1),md=2,4)
           else
              if (dowrite) & 
                   write(*,'(1x,a,i4,a,1x,1pe21.14)') 'eval(',iorb,')=',orbs%eval(iorb)
           end if
        end do
     else
        do iorb=1,min(orbs%norbu,orbs%norbd)
           jorb=orbs%norbu+iorb
           dowrite =(iorb <= 5 .or. iorb >= min(orbs%norbu,orbs%norbd)-5)  .or. verbose > 0
           if (dowrite) & 
                write(*,'(1x,a,i4,a,1x,1pe21.14,14x,a,i4,a,1x,1pe21.14)') &
                'eval(',iorb,',u)=',orbs%eval(iorb),'eval(',iorb,',d)=',orbs%eval(jorb)
        end do
        if (orbs%norbu > orbs%norbd) then
           do iorb=orbs%norbd+1,orbs%norbu
              dowrite =(iorb <= 5 .or. iorb >= orbs%norbu-5) .or. verbose > 0
              if (dowrite) & 
              write(*,'(1x,a,i4,a,1x,1pe21.14)') 'eval(',iorb,',u)=',orbs%eval(iorb)
           end do
        else if (orbs%norbd > orbs%norbu) then
           do iorb=2*orbs%norbu+1,orbs%norbu+orbs%norbd
              dowrite =(iorb <= 5 .or. iorb >= orbs%norbd-5) .or. verbose > 0
              if (dowrite) & 
                   write(*,'(50x,a,i4,a,1x,1pe21.14)') 'eval(',iorb-orbs%norbu,',d)=',orbs%eval(iorb)
           end do
        end if
     end if
  end if

  if (orbs%nspinor ==4) then
     i_all=-product(shape(mom_vec))*kind(mom_vec)
     deallocate(mom_vec,stat=i_stat)
     call memocc(i_stat,i_all,'mom_vec',subname)
  end if

  i_all=-product(shape(hpsi))*kind(hpsi)
  deallocate(hpsi,stat=i_stat)
  call memocc(i_stat,i_all,'hpsi',subname)

end subroutine last_orthon
!!***


!!****f* BigDFT/calc_moments
!! FUNCTION
!!   Calculate magnetic moments
!! SOURCE
!!
subroutine calc_moments(iproc,nproc,norb,norb_par,nvctr,nspinor,psi,mom_vec)
  use module_base
  implicit none
  integer, intent(in) :: iproc,nproc,norb,nvctr,nspinor
  integer, dimension(0:nproc-1), intent(in) :: norb_par
  real(wp), dimension(nvctr,norb*nspinor), intent(in) :: psi
  real(wp), dimension(4,norb,min(nproc,2)), intent(out) :: mom_vec
  !local variables
  character(len=*), parameter :: subname='calc_moments'
  integer :: i_all,i_stat,ierr,iorb,jproc
  integer :: ndim,oidx
  integer, dimension(:), allocatable :: norb_displ
  real(wp) :: m00,m11,m13,m24,m14,m23
  !real(wp), dimension(:,:,:), allocatable :: mom_vec

  ndim=2
  if (nproc==1) ndim=1

  if(nspinor==4) then
     
     call razero(4*norb*ndim,mom_vec)
     
     do iorb=1,norb_par(iproc)
        oidx=(iorb-1)*nspinor+1
        m00=dot(2*nvctr,psi(1,oidx),1,psi(1,oidx),1)
        m11=dot(2*nvctr,psi(1,oidx+2),1,psi(1,oidx+2),1)
        m13=dot(nvctr,psi(1,oidx),1,psi(1,oidx+2),1)
        m24=dot(nvctr,psi(1,oidx+1),1,psi(1,oidx+3),1)
        !        m12=dot(nvctr,psi(1,oidx),1,psi(1,oidx+1),1)
        !        m34=dot(nvctr,psi(1,oidx+2),1,psi(1,oidx+3),1)
        m14=dot(nvctr,psi(1,oidx),1,psi(1,oidx+3),1)
        m23=dot(nvctr,psi(1,oidx+1),1,psi(1,oidx+2),1)

        mom_vec(1,iorb,ndim)=(m00+m11) !rho
        mom_vec(2,iorb,ndim)=2.0d0*(m13+m24)       !m_x
        !        mom_vec(3,iorb,ndim)=2.0d0*(m12-m34)       !m_y
        mom_vec(3,iorb,ndim)=2.0d0*(m14-m23)       !m_y
        mom_vec(4,iorb,ndim)=(m00-m11)             !m_z
     end do
     
     if(nproc>1) then
        allocate(norb_displ(0:nproc-1+ndebug),stat=i_stat)
        call memocc(i_stat,norb_displ,'norb_displ',subname)

        norb_displ(0)=0
        do jproc=1,nproc-1
           norb_displ(jproc)=norb_displ(jproc-1)+norb_par(jproc-1)
        end do
        
        call MPI_GATHERV(mom_vec(1,1,2),4*norb_par(iproc),mpidtypw,&
             mom_vec(1,1,1),4*norb_par,4*norb_displ,mpidtypw,&
             0,MPI_COMM_WORLD,ierr)

        i_all=-product(shape(norb_displ))*kind(norb_displ)
        deallocate(norb_displ,stat=i_stat)
        call memocc(i_stat,i_all,'norb_displ',subname)
     end if
    
  end if

END SUBROUTINE calc_moments
!!***

!experimental routine for correcting the potential from a vacancy
subroutine correct_hartree_potential(at,iproc,nproc,n1i,n2i,n3i,n3p,n3pi,n3d,&
     i3s,i3xcsh,hxh,hyh,hzh,pkernel,ngatherarr,&
     rhoref,pkernel_ref,pot_ion,rhopot,ixc,nspin,ehart,eexcu,vexcu,PSquiet,correct_offset)
  use module_base
  use module_types
  use Poisson_Solver
  implicit none
  character(len=3), intent(in) :: PSquiet
  logical, intent(in) :: correct_offset
  integer, intent(in) :: iproc,nproc,n1i,n2i,n3i,n3p,n3pi,n3d,nspin,ixc,i3xcsh,i3s
  real(gp), intent(in) :: hxh,hyh,hzh
  type(atoms_data), intent(in) :: at
  integer, dimension(0:nproc-1,2), intent(in) :: ngatherarr
  real(dp), dimension(n1i,n2i,max(n3d,1),nspin), intent(inout) :: rhoref
  real(dp), dimension(n1i,n2i,max(n3pi,1)), intent(inout) :: pot_ion
  real(dp), dimension(n1i,n2i,max(n3d,1),nspin), intent(inout) :: rhopot
  real(gp), intent(out) :: ehart,eexcu,vexcu
  real(dp), dimension(:), pointer :: pkernel_ref,pkernel
  !local variables
  character(len=*), parameter :: subname='correct_hartree_potential'
  integer :: i_all,i_stat,ierr,i1,i2,i3,ispin
  real(gp) :: ehart_fake,eexcu_fake,vexcu_fake,ehartA,ehartB,tt,offset
  real(dp), dimension(:,:,:,:), allocatable :: potref,drho,vxc

  allocate(potref(n1i,n2i,max(n3d,1),nspin+ndebug),stat=i_stat)
  call memocc(i_stat,potref,'potref',subname)

  allocate(drho(n1i,n2i,n3i,nspin+ndebug),stat=i_stat)
  call memocc(i_stat,drho,'drho',subname)

  allocate(vxc(n1i,n2i,max(n3p,1),nspin+ndebug),stat=i_stat)
  call memocc(i_stat,vxc,'vxc',subname)

  !Delta rho = rho - rho_ref
  do ispin=1,nspin
     do i3=1,n3d
        do i2=1,n2i
           do i1=1,n1i
              drho(i1,i2,i3s-1+i3,ispin)=&
                   rhopot(i1,i2,i3,ispin)-rhoref(i1,i2,i3,ispin)
           end do
        end do
     end do
  end do

!!$  call plot_density(at%geocode,'deltarho.pot',iproc,nproc,n1,n2,n3,n1i,n2i,n3i,n3p,&
!!$       1,at%alat1,at%alat2,at%alat3,ngatherarr,drho(1,1,i3s+i3xcsh,1))

  !calculate the offset
  tt=0.d0
  do i3=1,n3p
     do i2=1,n2i
        do i1=1,n1i
           tt=tt+drho(i1,i2,i3+i3s-1+i3xcsh,1)
        enddo
     enddo
  enddo
  !tt=tt*hxh*hyh*hzh
  if (nproc > 1) then
     call MPI_ALLREDUCE(tt,offset,1,mpidtypd, &
          MPI_SUM,MPI_COMM_WORLD,ierr)
  else
     offset=tt
  end if

  if (iproc==0) print *,'charge deltarho',offset*hxh*hyh*hzh

  !rho_tot -> VH_tot & VXC_tot 
  call PSolver(at%geocode,'D',iproc,nproc,n1i,n2i,n3i,&
       ixc,hxh,hyh,hzh,&
       rhopot,pkernel,vxc,ehart,eexcu,vexcu,0.d0,.false.,nspin,&
       quiet=PSquiet)

  !calculate the reference Hartree potential
  !here the offset should be specified for charged systems
  call dcopy(n1i*n2i*n3d,rhoref,1,potref,1) 
  !Rho_ref -> VH_ref
  call PSolver(at%geocode,'D',iproc,nproc,n1i,n2i,n3i,&
       0,hxh,hyh,hzh,&
       potref,pkernel,pot_ion,ehart_fake,eexcu_fake,vexcu_fake,0.d0,.false.,1,&
       quiet=PSquiet)
  
  !save the total density in rhopot
  do ispin=1,nspin
     do i3=1,n3p
        do i2=1,n2i
           do i1=1,n1i
              rhopot(i1,i2,i3,ispin)=rhoref(i1,i2,i3,ispin)+&
                   drho(i1,i2,i3s+i3xcsh-1+i3,ispin)
           end do
        end do
     end do
  end do
  !rhopot=rhoref+drho

  !gather the total density difference in drho
  if (nproc > 1) then
     do ispin=1,nspin
        call MPI_ALLGATHERV(MPI_IN_PLACE,n1i*n2i*n3p,&
             mpidtypd,drho(1,1,1,ispin),ngatherarr(0,1),&
             ngatherarr(0,2),mpidtypd,MPI_COMM_WORLD,ierr)
     end do
  end if

  !calculate the vacancy hartree potential
  !Delta rho -> VH_drho(I)
  !use global distribution scheme for deltarho
  call PSolver('F','G',iproc,nproc,n1i,n2i,n3i,&
       0,hxh,hyh,hzh,&
       drho,pkernel_ref,pot_ion,ehart_fake,eexcu_fake,vexcu_fake,0.d0,.false.,1,&
       quiet=PSquiet)

!!$  call plot_density(at%geocode,'VHdeltarho.pot',iproc,nproc,n1,n2,n3,n1i,n2i,n3i,n3p,&
!!$       1,at%alat1,at%alat2,at%alat3,ngatherarr,drho(1,1,1+i3xcsh,1))


  !sum the complete hartree potential
  call axpy(n1i*n2i*n3p,1.0_dp,potref(1,1,1+i3xcsh,1),1,drho(1,1,i3s+i3xcsh,1),1)

  if (correct_offset) then
     !calculate the offset
     tt=0.d0
     do i3=1,n3p
        do i2=1,n2i
           do i1=1,n1i
              tt=tt+drho(i1,i2,i3+i3s-1+i3xcsh,1)
           end do
        end do
     end do
     !tt=tt*hxh*hyh*hzh
     if (nproc > 1) then
        call MPI_ALLREDUCE(tt,offset,1,mpidtypd, &
             MPI_SUM,MPI_COMM_WORLD,ierr)
     else
        offset=tt
     end if

     if (iproc==0) print *,'offset to subtract',offset

     !now the hartree potential has zero integral
     drho=drho-offset/real(n1i*n2i*n3i,dp)

     !calculate the offset
     tt=0.d0
     do i3=1,n3p
        do i2=1,n2i
           do i1=1,n1i
              tt=tt+drho(i1,i2,i3+i3s-1+i3xcsh,1)
           end do
        end do
     end do
     if (nproc > 1) then
        call MPI_ALLREDUCE(tt,offset,1,mpidtypd, &
             MPI_SUM,MPI_COMM_WORLD,ierr)
     else
        offset=tt
     end if

     if (iproc==0) print *,'offset (verify)',offset*hxh*hyh*hzh
  end if

  !calculate total hartree energy
  ehartA=0.0_dp
  ehartA=0.5_dp*hxh*hyh*hzh*&
       dot(n1i*n2i*n3p,rhopot(1,1,1+i3xcsh,1),1,drho(1,1,i3s+i3xcsh,1),1)

  !reduce the result
  if (nproc > 1) then
     call MPI_ALLREDUCE(ehartA,ehartB,1,mpidtypd,MPI_SUM,MPI_COMM_WORLD,ierr)
  else
     ehartB=ehartA
  end if
  ehart=ehartB

  !sum the different potentials (valid only for non-spin polarised systems)
  call axpy(n1i*n2i*n3p,1.0_dp,pot_ion(1,1,1),1,drho(1,1,i3s+i3xcsh,1),1)

!!$  call plot_density(at%geocode,'VHpVion.pot',iproc,nproc,n1,n2,n3,n1i,n2i,n3i,n3p,&
!!$       1,at%alat1,at%alat2,at%alat3,ngatherarr,drho(1,1,i3s+i3xcsh,1))
!!$
!!$  !calculate the offset
!!$  tt=0.d0
!!$  do i3=1,n3p
!!$     do i2=1,n2i
!!$        do i1=1,n1i
!!$           tt=tt+drho(i1,i2,i3+i3xcsh,1)
!!$        enddo
!!$     enddo
!!$  enddo
!!$  !tt=tt*hxh*hyh*hzh
!!$  if (nproc > 1) then
!!$     call MPI_ALLREDUCE(tt,offset,1,mpidtypd, &
!!$          MPI_SUM,MPI_COMM_WORLD,ierr)
!!$  else
!!$     offset=tt
!!$  end if
!!$
!!$  if (iproc==0) print *,'offset of Vh+Vion',offset

  call axpy(n1i*n2i*n3p*nspin,1.0_dp,vxc(1,1,1,1),1,drho(1,1,i3s+i3xcsh,1),1)

  !final result in rhopot
  call dcopy(n1i*n2i*n3d*nspin,drho(1,1,i3s,1),1,rhopot,1) 


!!$  call plot_density(at%geocode,'Vtot.pot',iproc,nproc,n1,n2,n3,n1i,n2i,n3i,n3p,&
!!$       1,at%alat1,at%alat2,at%alat3,ngatherarr,rhopot(1,1,1+i3xcsh,1))

  !calculate the offset
  tt=0.d0
  do i3=1,n3p
     do i2=1,n2i
        do i1=1,n1i
           tt=tt+rhopot(i1,i2,i3+i3xcsh,1)
        enddo
     enddo
  enddo
  !tt=tt*hxh*hyh*hzh
  if (nproc > 1) then
     call MPI_ALLREDUCE(tt,offset,1,mpidtypd, &
          MPI_SUM,MPI_COMM_WORLD,ierr)
  else
     offset=tt
  end if

  if (iproc==0) print *,'offset of the total potential',offset

  i_all=-product(shape(potref))*kind(potref)
  deallocate(potref,stat=i_stat)
  call memocc(i_stat,i_all,'potref',subname)

  i_all=-product(shape(vxc))*kind(vxc)
  deallocate(vxc,stat=i_stat)
  call memocc(i_stat,i_all,'vxc',subname)

  i_all=-product(shape(drho))*kind(drho)
  deallocate(drho,stat=i_stat)
  call memocc(i_stat,i_all,'drho',subname)

end subroutine correct_hartree_potential


subroutine check_communications(iproc,nproc,orbs,lr,comms)
  use module_base
  use module_types
  use module_interfaces
  implicit none
  integer, intent(in) :: iproc,nproc
  type(orbitals_data), intent(in) :: orbs
  type(locreg_descriptors), intent(in) :: lr
  type(communications_arrays), intent(in) :: comms
  !local variables
  character(len=*), parameter :: subname='check_communications'
  integer :: i,ispinor,iorb,indspin,indorb,jproc,i_stat,i_all,iscomp,idsx,index
  real(wp) :: vali,valorb,psival,maxdiff,ierr
  real(wp), dimension(:), allocatable :: psi
  real(wp), dimension(:), pointer :: pwork
  real(wp) :: epsilon

  !allocate the "wavefunction" amd fill it, and also the workspace
  allocate(psi(orbs%npsidim+ndebug),stat=i_stat)
  call memocc(i_stat,psi,'psi',subname)
  allocate(pwork(orbs%npsidim+ndebug),stat=i_stat)
  call memocc(i_stat,pwork,'pwork',subname)

  do iorb=1,orbs%norbp
     valorb=real(orbs%isorb+iorb,wp)
     indorb=(iorb-1)*(lr%wfd%nvctr_c+7*lr%wfd%nvctr_f)*orbs%nspinor
     do ispinor=1,orbs%nspinor
        indspin=(ispinor-1)*(lr%wfd%nvctr_c+7*lr%wfd%nvctr_f)
        do i=1,lr%wfd%nvctr_c+7*lr%wfd%nvctr_f
           vali=real(i,wp)/512.d0  ! *1.d-5
           psi(i+indspin+indorb)=(valorb+vali)*(-1)**(ispinor-1)
        end do
     end do
  end do

  !transpose the hpsi wavefunction
  call transpose_v(iproc,nproc,orbs,lr%wfd,comms,psi,work=pwork)

  !check the results of the transposed wavefunction
  maxdiff=0.0_wp
<<<<<<< HEAD
  !calculate the starting point for the component distribution
  iscomp=0
  if (orbs%nkptsp /=0) then
     do jproc=0,iproc-1
        iscomp=iscomp+comms%nvctr_par(jproc,1)
     end do
     do iorb=1,orbs%norb
        valorb=real(iorb,wp)
        indorb=(iorb-1)*(comms%nvctr_par(iproc,1))*orbs%nspinor
        do idsx=1,(orbs%nspinor-1)/2+1
           do i=1,comms%nvctr_par(iproc,1)
              vali=real(i+iscomp,wp)*1.d-5
              do ispinor=1,((2+orbs%nspinor)/4+1)
                 psival=(-1)**(ispinor-1)*(valorb+vali)
                 if (psival .lt. 0.d0) then  !this is just to force the IEEE representation of psival
                    write(321,*) psival,psival**2
                 endif
                 index=ispinor+(i-1)*((2+orbs%nspinor)/4+1)+&
                      (idsx-1)*((2+orbs%nspinor)/4+1)*comms%nvctr_par(iproc,1)+indorb
                 maxdiff=max(abs(psi(index)-psival),maxdiff)
              end do
=======
  do iorb=1,orbs%norb
     valorb=real(iorb,wp)
     indorb=(iorb-1)*(comms%nvctr_par(iproc))*orbs%nspinor
     do idsx=1,(orbs%nspinor-1)/2+1
        do i=1,comms%nvctr_par(iproc)
           vali=real(i+iscomp,wp)/512.d0  ! *1.d-5
           do ispinor=1,((2+orbs%nspinor)/4+1)
              psival=(-1)**(ispinor-1)*(valorb+vali)
!              if (psival .lt. 0.d0) then  !this is just to force the IEEE representation of psival
!              write(321,*) psival,psival**2
!              endif
              index=ispinor+(i-1)*((2+orbs%nspinor)/4+1)+&
                   (idsx-1)*((2+orbs%nspinor)/4+1)*comms%nvctr_par(iproc)+indorb
              maxdiff=max(abs(psi(index)-psival),maxdiff)
>>>>>>> 739cb533
           end do
        end do
     end do
  end if
  if (abs(maxdiff) > real(orbs%norb,wp)*epsilon(1.0_wp)) then
     write(*,*)'ERROR: process',iproc,'does not transpose wavefunctions correctly!'
     write(*,*)'       found an error of',maxdiff,'cannot continue.'
     write(*,*)'       data are written in the file transerror.log, exiting...'

     open(unit=22,file='transerror.log',status='unknown')
     do iorb=1,orbs%norb
        valorb=real(iorb,wp)
        indorb=(iorb-1)*(comms%nvctr_par(iproc,1))*orbs%nspinor
        do idsx=1,(orbs%nspinor-1)/2+1
<<<<<<< HEAD
           do i=1,comms%nvctr_par(iproc,1)
              vali=real(i+iscomp,wp)*1.d-5
=======
           do i=1,comms%nvctr_par(iproc)
              vali=real(i+iscomp,wp)/512.d0  !*1.d-5
>>>>>>> 739cb533
              do ispinor=1,((2+orbs%nspinor)/4+1)
                 psival=(-1)**(ispinor-1)*(valorb+vali)
                 index=ispinor+(i-1)*((2+orbs%nspinor)/4+1)+&
                      (idsx-1)*((2+orbs%nspinor)/4+1)*comms%nvctr_par(iproc,1)+indorb
                 maxdiff=abs(psi(index)-psival)
                 write(22,'(i3,i6,i5,3(1x,1pe13.6))')ispinor,i+iscomp,iorb,psival,&
                      psi(index),maxdiff
              end do
           end do
        end do
     end do
     close(unit=22)

     call MPI_ABORT(MPI_COMM_WORLD,ierr)

  end if

  !retranspose the hpsi wavefunction
  call untranspose_v(iproc,nproc,orbs,lr%wfd,comms,&
       psi,work=pwork)

  maxdiff=0.0_wp
  do iorb=1,orbs%norbp
     valorb=real(orbs%isorb+iorb,wp)
     indorb=(iorb-1)*(lr%wfd%nvctr_c+7*lr%wfd%nvctr_f)*orbs%nspinor
     do ispinor=1,orbs%nspinor
        indspin=(ispinor-1)*(lr%wfd%nvctr_c+7*lr%wfd%nvctr_f)
        do i=1,lr%wfd%nvctr_c+7*lr%wfd%nvctr_f
           vali=real(i,wp)/512.d0  !*1.d-5
           psival=(valorb+vali)*(-1)**(ispinor-1)
           maxdiff=max(abs(psi(i+indspin+indorb)-psival),maxdiff)
        end do
     end do
  end do

  if (abs(maxdiff) > real(orbs%norb,wp)*epsilon(1.0_wp)) then
     write(*,*)'ERROR: process',iproc,'does not untranspose wavefunctions correctly!'
     write(*,*)'       found an error of',maxdiff,'cannot continue.'
     write(*,*)'       data are written in the file transerror.log, exiting...'

     open(unit=22,file='transerror.log',status='unknown')
     maxdiff=0.0_wp
     do iorb=1,orbs%norbp
        valorb=real(orbs%isorb+iorb,wp)
        indorb=(iorb-1)*(lr%wfd%nvctr_c+7*lr%wfd%nvctr_f)*orbs%nspinor
        do ispinor=1,orbs%nspinor
           indspin=(ispinor-1)*(lr%wfd%nvctr_c+7*lr%wfd%nvctr_f)
           do i=1,lr%wfd%nvctr_c+7*lr%wfd%nvctr_f
              vali=real(i,wp)/512.d0  !*1.d-5
              psival=(valorb+vali)*(-1)**(ispinor-1)
              maxdiff=abs(psi(i+indspin+indorb)-psival)
              write(22,'(i3,i6,i5,3(1x,1pe13.6))')ispinor,i,iorb+orbs%isorb,psival,&
                   psi(ispinor+(i-1)*orbs%nspinor+indorb),maxdiff
           end do
        end do
     end do
     close(unit=22)

     call MPI_ABORT(MPI_COMM_WORLD,ierr)

  end if

  i_all=-product(shape(psi))*kind(psi)
  deallocate(psi,stat=i_stat)
  call memocc(i_stat,i_all,'psi',subname)
  i_all=-product(shape(pwork))*kind(pwork)
  deallocate(pwork,stat=i_stat)
  call memocc(i_stat,i_all,'pwork',subname)



end subroutine check_communications<|MERGE_RESOLUTION|>--- conflicted
+++ resolved
@@ -452,18 +452,16 @@
      call transpose_v(iproc,nproc,orbs,wfd,comms,psit)
   end if
 
-!!$  if(nspin==1.or.nspinor==4) then
-!!$     call KStrans_p(iproc,nproc,norb,nvctrp,occup,hpsi,psit,evsum,eval,nspinor)
-!!$  else
-  call KStrans_p(iproc,nproc,orbs%norbu,comms%nvctr_par(iproc,1),orbs%occup,hpsi,psit,&
-       evsum,orbs%eval,orbs%nspinor)
-  evpart=evsum
-  if(orbs%norbd > 0) then
-     call KStrans_p(iproc,nproc,orbs%norbd,comms%nvctr_par(iproc,1),orbs%occup(orbs%norbu+1),&
-          hpsi(1+comms%nvctr_par(iproc,1)*orbs%norbu),psit(1+comms%nvctr_par(iproc,1)*orbs%norbu),&
-          evsum,orbs%eval(orbs%norbu+1),orbs%nspinor)
-     evsum=evsum+evpart
-  end if
+  call subspace_diagonalisation(iproc,nproc,orbs,comms,psit,hpsi,evsum)
+
+!!$  call KStrans_p(iproc,nproc,orbs%norbu,comms%nvctr_par(iproc,1),orbs%occup,hpsi,psit,&
+!!$       evsum,orbs%eval,orbs%nspinor)
+!!$  evpart=evsum
+!!$  if(orbs%norbd > 0) then
+!!$     call KStrans_p(iproc,nproc,orbs%norbd,comms%nvctr_par(iproc,1),orbs%occup(orbs%norbu+1),&
+!!$          hpsi(1+comms%nvctr_par(iproc,1)*orbs%norbu),psit(1+comms%nvctr_par(iproc,1)*orbs%norbu),&
+!!$          evsum,orbs%eval(orbs%norbu+1),orbs%nspinor)
+!!$     evsum=evsum+evpart
 !!$  end if
 
   call untranspose_v(iproc,nproc,orbs,wfd,comms,&
@@ -897,7 +895,6 @@
 
   !check the results of the transposed wavefunction
   maxdiff=0.0_wp
-<<<<<<< HEAD
   !calculate the starting point for the component distribution
   iscomp=0
   if (orbs%nkptsp /=0) then
@@ -909,32 +906,16 @@
         indorb=(iorb-1)*(comms%nvctr_par(iproc,1))*orbs%nspinor
         do idsx=1,(orbs%nspinor-1)/2+1
            do i=1,comms%nvctr_par(iproc,1)
-              vali=real(i+iscomp,wp)*1.d-5
+           vali=real(i+iscomp,wp)/512.d0  ! *1.d-5
               do ispinor=1,((2+orbs%nspinor)/4+1)
                  psival=(-1)**(ispinor-1)*(valorb+vali)
-                 if (psival .lt. 0.d0) then  !this is just to force the IEEE representation of psival
-                    write(321,*) psival,psival**2
-                 endif
+!              if (psival .lt. 0.d0) then  !this is just to force the IEEE representation of psival
+!              write(321,*) psival,psival**2
+!              endif
                  index=ispinor+(i-1)*((2+orbs%nspinor)/4+1)+&
                       (idsx-1)*((2+orbs%nspinor)/4+1)*comms%nvctr_par(iproc,1)+indorb
                  maxdiff=max(abs(psi(index)-psival),maxdiff)
               end do
-=======
-  do iorb=1,orbs%norb
-     valorb=real(iorb,wp)
-     indorb=(iorb-1)*(comms%nvctr_par(iproc))*orbs%nspinor
-     do idsx=1,(orbs%nspinor-1)/2+1
-        do i=1,comms%nvctr_par(iproc)
-           vali=real(i+iscomp,wp)/512.d0  ! *1.d-5
-           do ispinor=1,((2+orbs%nspinor)/4+1)
-              psival=(-1)**(ispinor-1)*(valorb+vali)
-!              if (psival .lt. 0.d0) then  !this is just to force the IEEE representation of psival
-!              write(321,*) psival,psival**2
-!              endif
-              index=ispinor+(i-1)*((2+orbs%nspinor)/4+1)+&
-                   (idsx-1)*((2+orbs%nspinor)/4+1)*comms%nvctr_par(iproc)+indorb
-              maxdiff=max(abs(psi(index)-psival),maxdiff)
->>>>>>> 739cb533
            end do
         end do
      end do
@@ -949,13 +930,8 @@
         valorb=real(iorb,wp)
         indorb=(iorb-1)*(comms%nvctr_par(iproc,1))*orbs%nspinor
         do idsx=1,(orbs%nspinor-1)/2+1
-<<<<<<< HEAD
            do i=1,comms%nvctr_par(iproc,1)
-              vali=real(i+iscomp,wp)*1.d-5
-=======
-           do i=1,comms%nvctr_par(iproc)
               vali=real(i+iscomp,wp)/512.d0  !*1.d-5
->>>>>>> 739cb533
               do ispinor=1,((2+orbs%nspinor)/4+1)
                  psival=(-1)**(ispinor-1)*(valorb+vali)
                  index=ispinor+(i-1)*((2+orbs%nspinor)/4+1)+&
