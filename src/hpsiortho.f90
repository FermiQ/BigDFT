!> @file
!!  Application of the Hamiltonian + orthonormalize constraints
!! @author
!!    Copyright (C) 2007-2011 CEA
!!    This file is distributed under the terms of the
!!    GNU General Public License, see ~/COPYING file
!!    or http://www.gnu.org/copyleft/gpl.txt .
!!    For the list of contributors, see ~/AUTHORS 

subroutine FullHamiltonianApplication(iproc,nproc,at,orbs,hx,hy,hz,rxyz,&
     proj,Lzd,confdatarr,ngatherarr,Lpot,psi,hpsi,&
     ekin_sum,epot_sum,eexctX,eproj_sum,eSIC_DC,SIC,GPU,&
     pkernel,orbsocc,psirocc)
  use module_base
  use module_types
  use module_interfaces, fake_name => FullHamiltonianApplication
  use module_xc
  implicit none
  integer, intent(in) :: iproc,nproc
  real(gp), intent(in) :: hx,hy,hz
  type(atoms_data), intent(in) :: at
  type(orbitals_data), intent(in) :: orbs
  type(local_zone_descriptors),intent(in) :: Lzd
  type(SIC_data), intent(in) :: SIC
  integer, dimension(0:nproc-1,2), intent(in) :: ngatherarr
  real(gp), dimension(3,at%nat), intent(in) :: rxyz
  real(wp), dimension(Lzd%Lnprojel), intent(in) :: proj
  real(wp), dimension(orbs%npsidim_orbs), intent(in) :: psi
  type(confpot_data), dimension(orbs%norbp), intent(in) :: confdatarr
  real(wp), dimension(lzd%ndimpotisf) :: Lpot
  real(gp), intent(out) :: ekin_sum,epot_sum,eexctX,eproj_sum,eSIC_DC
  real(wp), target, dimension(orbs%npsidim_orbs), intent(out) :: hpsi
  type(GPU_pointers), intent(inout) :: GPU
  real(dp), dimension(:), pointer, optional :: pkernel
  type(orbitals_data), intent(in), optional :: orbsocc
  real(wp), dimension(:), pointer, optional :: psirocc

 if (.not. present(pkernel)) then
    call LocalHamiltonianApplication(iproc,nproc,at,orbs,hx,hy,hz,&
         Lzd,confdatarr,ngatherarr,Lpot,psi,hpsi,&
         ekin_sum,epot_sum,eexctX,eSIC_DC,SIC,GPU)
 else if (present(pkernel) .and. .not. present(orbsocc)) then
    call LocalHamiltonianApplication(iproc,nproc,at,orbs,hx,hy,hz,&
         Lzd,confdatarr,ngatherarr,Lpot,psi,hpsi,&
         ekin_sum,epot_sum,eexctX,eSIC_DC,SIC,GPU,pkernel=pkernel)
 else if (present(pkernel) .and. present(orbsocc) .and. present(psirocc)) then
    call LocalHamiltonianApplication(iproc,nproc,at,orbs,hx,hy,hz,&
         Lzd,confdatarr,ngatherarr,Lpot,psi,hpsi,&
         ekin_sum,epot_sum,eexctX,eSIC_DC,SIC,GPU,pkernel,orbsocc,psirocc)
 else
    stop 'HamiltonianApplication, argument error'
 end if

  call NonLocalHamiltonianApplication(iproc,at,orbs,hx,hy,hz,rxyz,&
       proj,Lzd,psi,hpsi,eproj_sum)

  call SynchronizeHamiltonianApplication(nproc,orbs,Lzd,GPU,hpsi,&
       ekin_sum,epot_sum,eproj_sum,eSIC_DC,eexctX)

END SUBROUTINE FullHamiltonianApplication



!> Application of the Local Hamiltonian
subroutine LocalHamiltonianApplication(iproc,nproc,at,orbs,hx,hy,hz,&
     Lzd,confdatarr,ngatherarr,pot,psi,hpsi,&
     ekin_sum,epot_sum,eexctX,eSIC_DC,SIC,GPU,pkernel,orbsocc,psirocc)
   use module_base
   use module_types
   use module_xc
   use module_interfaces, except_this_one => LocalHamiltonianApplication
   implicit none
   integer, intent(in) :: iproc,nproc
   real(gp), intent(in) :: hx,hy,hz
   type(atoms_data), intent(in) :: at
   type(orbitals_data), intent(in) :: orbs
   type(local_zone_descriptors), intent(in) :: Lzd 
   type(SIC_data), intent(in) :: SIC
   integer, dimension(0:nproc-1,2), intent(in) :: ngatherarr 
   real(wp), dimension(orbs%npsidim_orbs), intent(in) :: psi
   type(confpot_data), dimension(orbs%norbp) :: confdatarr
   !real(wp), dimension(:), pointer :: pot
   real(wp), dimension(*) :: pot
   real(gp), intent(out) :: ekin_sum,epot_sum,eSIC_DC
   real(gp), intent(inout) :: eexctX !used to activate the OP2P scheme
   real(wp), target, dimension(orbs%npsidim_orbs), intent(out) :: hpsi
   type(GPU_pointers), intent(inout) :: GPU
   real(dp), dimension(:), pointer, optional :: pkernel
   type(orbitals_data), intent(in), optional :: orbsocc
   real(wp), dimension(:), pointer, optional :: psirocc
   !local variables
   character(len=*), parameter :: subname='HamiltonianApplication'
   logical :: exctX,op2p
   integer :: i_stat,n3p,ispot,ipotmethod,iorb
   real(gp) :: eSIC_DC_tmp
   real(dp), dimension(:), pointer :: pkernelSIC


   ! local potential and kinetic energy for all orbitals belonging to iproc
   if (iproc==0 .and. verbose > 1) then
      write(*,'(1x,a)',advance='no')&
         &   'Hamiltonian application...'
   end if

   !check if the potential has been associated
!   if (.not. associated(pot)) then
!      if (iproc==0) then
!         write(*,*)' ERROR, HamiltonianApplication, potential not associated!'
!      end if
!      stop
!   end if   

   !initialise exact exchange energy 
   op2p=(eexctX == UNINITIALIZED(1.0_gp))
   eexctX=0.0_gp
   eSIC_DC=0.0_gp
   eSIC_DC_tmp=0.0_gp

   exctX = xc_exctXfac() /= 0.0_gp

   ispot=Lzd%Glr%d%n1i*Lzd%Glr%d%n2i*Lzd%Glr%d%n3i*orbs%nspin+1

   !potential method
   !traditional case
   ipotmethod=0
   if (exctX) ipotmethod=1

   !the PZ-SIC correction does not makes sense for virtual orbitals procedure
   !if alphaSIC is zero no SIC correction
   if (SIC%approach == 'PZ' .and. .not. present(orbsocc) .and. SIC%alpha /= 0.0_gp ) ipotmethod=2
   if (SIC%approach == 'NK' .and. SIC%alpha /= 0.0_gp) ipotmethod=3

   !the poisson kernel should be present and associated in the case of SIC
   if ((ipotmethod /= 0) .and. present(pkernel)) then
      if (.not. associated(pkernel)) then
         if (iproc ==0) write(*,*)&
            &   'ERROR(LocalHamiltonianApplication): Poisson Kernel must be associated in SIC case'
         stop
      end if
   end if

   !associate the poisson kernel pointer in case of SIC
   if (ipotmethod == 2 .or. ipotmethod == 3) then
      pkernelSIC => pkernel
   else
      nullify(pkernelSIC)
   end if

   !fill the rest of the potential with the exact-exchange terms
   if (ipotmethod==1) then
      n3p=ngatherarr(iproc,1)/(Lzd%Glr%d%n1i*Lzd%Glr%d%n2i)
      !exact exchange for virtual orbitals (needs psirocc)

      !here we have to add the round part
      if (present(psirocc) .and. present(orbsocc)) then
         call exact_exchange_potential_virt(iproc,nproc,at%geocode,orbs%nspin,&
            &   Lzd%Glr,orbsocc,orbs,ngatherarr(0,1),n3p,&
         0.5_gp*hx,0.5_gp*hy,0.5_gp*hz,pkernel,psirocc,psi,pot(ispot))
         eexctX = 0._gp
      else
         !here the condition for the scheme should be chosen
         if (.not. op2p) then
            call exact_exchange_potential(iproc,nproc,at%geocode,orbs%nspin,&
               &   Lzd%Glr,orbs,ngatherarr(0,1),n3p,&
            0.5_gp*hx,0.5_gp*hy,0.5_gp*hz,pkernel,psi,pot(ispot),eexctX)
         else
            !the psi should be transformed in real space
            call exact_exchange_potential_round(iproc,nproc,at%geocode,orbs%nspin,Lzd%Glr,orbs,&
               &   0.5_gp*hx,0.5_gp*hy,0.5_gp*hz,pkernel,psi,pot(ispot),eexctX)

         end if
      end if
      !print *,'iproc,eexctX',iproc,eexctX
   else if (ipotmethod==3) then
      !put fref=1/2 for the moment
      if (present(orbsocc) .and. present(psirocc)) then
         call NK_SIC_potential(Lzd%Glr,orbs,SIC%ixc,SIC%fref,0.5_gp*hx,0.5_gp*hy,0.5_gp*hz,pkernelSIC,psi,pot(ispot),eSIC_DC_tmp,&
              potandrho=psirocc)
      else
         call NK_SIC_potential(Lzd%Glr,orbs,SIC%ixc,SIC%fref,0.5_gp*hx,0.5_gp*hy,0.5_gp*hz,pkernelSIC,psi,pot(ispot),eSIC_DC_tmp)
      end if
   end if

   !GPU are supported only for ipotmethod=0
   if ((GPUconv .or. OCLconv) .and. ipotmethod /=0) then
      if (iproc ==0) write(*,*)&
         &   'ERROR(HamiltonianApplication): Accelerated hamiltonian are possible only with ipotmethod==0)'
      stop
   end if

   call timing(iproc,'ApplyLocPotKin','ON') 

   !apply the local hamiltonian for each of the orbitals
   !given to each processor
   !pot=0.d0
   !psi=1.d0
   !switch between GPU/CPU treatment
   !  do i=1,(Lzd%Glr%wfd%nvctr_c+7*Lzd%Glr%wfd%nvctr_f)*orbs%nspinor*orbs%norbp
   !       call random_number(psi(i))
   !  end do
   if(OCLconv .and. ASYNCconv) then
      allocate(GPU%hpsi_ASYNC((Lzd%Glr%wfd%nvctr_c+7*Lzd%Glr%wfd%nvctr_f)*orbs%nspinor*orbs%norbp),stat=i_stat)
      call memocc(i_stat,GPU%hpsi_ASYNC,'GPU%hpsi_ASYNC',subname)
      call to_zero((Lzd%Glr%wfd%nvctr_c+7*Lzd%Glr%wfd%nvctr_f)*orbs%nspinor*orbs%norbp,hpsi(1))
   else if (OCLconv) then
      GPU%hpsi_ASYNC => hpsi
   end if
   if (GPUconv) then
      call local_hamiltonian_GPU(orbs,Lzd%Glr,hx,hy,hz,orbs%nspin,pot,psi,hpsi,ekin_sum,epot_sum,GPU)
   else if (OCLconv) then
      call local_hamiltonian_OCL(orbs,Lzd%Glr,hx,hy,hz,orbs%nspin,pot,psi,GPU%hpsi_ASYNC,ekin_sum,epot_sum,GPU)
   else
      !local hamiltonian application for different methods
      !print *,'here',ipotmethod,associated(pkernelSIC),ixcSIC
      call local_hamiltonian(iproc,orbs,Lzd,hx,hy,hz,ipotmethod,confdatarr,pot,psi,hpsi,pkernelSIC,&
           SIC%ixc,SIC%alpha,ekin_sum,epot_sum,eSIC_DC)
      !sum the external and the BS double counting terms
      eSIC_DC=eSIC_DC-SIC%alpha*eSIC_DC_tmp
   end if

   if (ipotmethod == 2 .or. ipotmethod==3) then
      nullify(pkernelSIC)
   end if

   call timing(iproc,'ApplyLocPotKin','OF') 

END SUBROUTINE LocalHamiltonianApplication


!> Routine which calculates the application of nonlocal projectors on the wavefunctions
!! Reduce the wavefunction in case it is needed
subroutine NonLocalHamiltonianApplication(iproc,at,orbs,hx,hy,hz,rxyz,&
     proj,Lzd,psi,hpsi,eproj_sum)
   use module_base
   use module_types
   implicit none
   integer, intent(in) :: iproc
   real(gp), intent(in) :: hx,hy,hz
   type(atoms_data), intent(in) :: at
   type(orbitals_data),  intent(in) :: orbs
   type(local_zone_descriptors), intent(in) :: Lzd
   !type(nonlocal_psp_descriptors), intent(in) :: nlpspd !should be put back in
   real(wp), dimension(Lzd%Gnlpspd%nprojel), intent(in) :: proj
   real(gp), dimension(3,at%nat), intent(in) :: rxyz
   real(wp), dimension(orbs%npsidim_orbs), intent(in) :: psi
   real(wp), dimension(orbs%npsidim_orbs), intent(inout) :: hpsi
   real(gp), intent(out) :: eproj_sum
   !local variables
   logical :: dosome
   integer :: ikpt,istart_ck,ispsi_k,isorb,ieorb,nspinor,iorb,iat,nwarnings
   integer :: iproj,ispsi,istart_c,ilr,iat_proj,ilr_skip

   eproj_sum=0.0_gp

   !quick return if no orbitals on this processor
   if (orbs%norbp == 0) then
      return
   end if

   ! apply all PSP projectors for all orbitals belonging to iproc
   call timing(iproc,'ApplyProj     ','ON')

   nwarnings=0

   !here the localisation region should be changed, temporary only for cubic approach

   !apply the projectors following the strategy (On-the-fly calculation or not)

   !apply the projectors  k-point of the processor
   !starting k-point
   ikpt=orbs%iokpt(1)
   istart_ck=1
   ispsi_k=1
   loop_kpt: do

      call orbs_in_kpt(ikpt,orbs,isorb,ieorb,nspinor)
      !localisation regions loop
      loop_lr: do ilr=1,Lzd%nlr
         !do something only if at least one of the orbitals lives in the ilr
         dosome=.false.
         do iorb=isorb,ieorb
            dosome = (orbs%inwhichlocreg(iorb+orbs%isorb) == ilr)
            if (dosome) exit
         end do
         if (.not. dosome) cycle loop_lr

         if (DistProjApply) then
            !first create a projector ,then apply it for everyone
            iproj=0
            iat_proj=0
            do iat=1,at%nat
               !check if the atom intersect with the given localisation region
               if(Lzd%Llr(ilr)%projflg(iat) == 0) cycle
               iat_proj=iat_proj+1
               if (Lzd%Lnlpspd(ilr)%nprojel > Lzd%Gnlpspd%nprojel) then
                  stop 'ERROR: proj array size not corrected'
               end if
               istart_c=1
               call atom_projector(ikpt,iat,0,istart_c,iproj,&
                    Lzd%Lnlpspd(ilr)%nprojel,&
                    Lzd%Llr(ilr),hx,hy,hz,rxyz(1,iat),at,orbs,&
                    Lzd%Lnlpspd(ilr)%plr(iat_proj),proj,nwarnings)

               if (iproj > Lzd%Lnlpspd(ilr)%nproj) then
                  write(*,*)&
                       'ERROR (NonLocalHamiltonianApplication): iproc incorrect. ilr,iat,iproj,nproj:',&
                       ilr,iat,iproj,Lzd%Lnlpspd(ilr)%nproj
                  stop
               end if

               !apply the projector to all the orbitals belonging to the processor
               ispsi=ispsi_k
               do iorb=isorb,ieorb
                  if (orbs%inwhichlocreg(iorb+orbs%isorb) /= ilr) then
                     !increase ispsi to meet orbital index
                     ilr_skip=orbs%inwhichlocreg(iorb+orbs%isorb)
                     ispsi=ispsi+&
                          (Lzd%Llr(ilr_skip)%wfd%nvctr_c+&
                          7*Lzd%Llr(ilr_skip)%wfd%nvctr_f)*nspinor
                     cycle
                  end if
                  istart_c=1
                  call apply_atproj_iorb_new(iat,iorb,istart_c,&
                       Lzd%Lnlpspd(ilr)%nprojel,&
                       at,orbs,Lzd%Llr(ilr)%wfd,Lzd%Lnlpspd(ilr)%plr(iat_proj),&
                       proj,psi(ispsi),hpsi(ispsi),eproj_sum)
                  !print *,'iorb,iat,eproj',iorb+orbs%isorb,iat,eproj_sum
                  ispsi=ispsi+&
                       (Lzd%Llr(ilr)%wfd%nvctr_c+7*Lzd%Llr(ilr)%wfd%nvctr_f)*nspinor
               end do

            end do
            if (iproj /= Lzd%Lnlpspd(ilr)%nproj) stop &
                 'NonLocal HamiltonianApplication: incorrect number of projectors created'     
            !for the moment, localization region method is not implemented with
            !once-and-for-all calculation
         else if (Lzd%nlr == 1) then

            !loop over the interesting my orbitals, and apply all the projectors over all orbitals
            ispsi=ispsi_k
            do iorb=isorb,ieorb
               if (orbs%inwhichlocreg(iorb+orbs%isorb) /= ilr) then
                  !increase ispsi to meet orbital index
                  ilr_skip=orbs%inwhichlocreg(iorb+orbs%isorb)
                  ispsi=ispsi+&
                       (Lzd%Llr(ilr_skip)%wfd%nvctr_c+7*Lzd%Llr(ilr_skip)%wfd%nvctr_f)*nspinor
                  cycle
               end if

               istart_c=istart_ck !TO BE CHANGED IN ONCE-AND-FOR-ALL 
               do iat=1,at%nat
                  !check if the atom intersect with the given localisation region
                  if(Lzd%Llr(ilr)%projflg(iat) == 0) stop 'ERROR all atoms should be in global'
                  call apply_atproj_iorb_new(iat,iorb,istart_c,Lzd%Lnlpspd(ilr)%nprojel,&
                       at,orbs,Lzd%Llr(ilr)%wfd,Lzd%Lnlpspd(ilr)%plr(iat),&
                       proj,psi(ispsi),hpsi(ispsi),eproj_sum)
                  !print *,'iorb,iat,eproj',iorb+orbs%isorb,iat,eproj_sum
               end do
               ispsi=ispsi+(Lzd%Llr(ilr)%wfd%nvctr_c+7*Lzd%Llr(ilr)%wfd%nvctr_f)*nspinor
            end do
            istart_ck=istart_c !TO BE CHANGED IN THIS ONCE-AND-FOR-ALL
         else
           stop 'Localization Regions not allowed in once-and-for-all'    
         end if

      end do loop_lr

      !last k-point has been treated
      if (ieorb == orbs%norbp) exit loop_kpt
      
      ikpt=ikpt+1
      ispsi_k=ispsi

   end do loop_kpt

   if (.not. DistProjApply) then !TO BE REMOVED WITH NEW PROJECTOR APPLICATION
      if (istart_ck-1 /= Lzd%Lnlpspd(1)%nprojel) &
         &   stop 'incorrect once-and-for-all psp application'
   end if
   !for the moment it has to be removed. A number of components in orbital distribution should be defined
   !if (ispsi-1 /= (lr%wfd%nvctr_c+7*lr%wfd%nvctr_f)*orbs%nspinor*orbs%norbp) stop 'incorrect V_nl psi application'

   !used on the on-the-fly projector creation
   if (nwarnings /= 0 .and. iproc == 0) then
      write(*,'(1x,a,i0,a)')'found ',nwarnings,' warnings.'
      write(*,'(1x,a)')'Some projectors may be too rough.'
      write(*,'(1x,a,f6.3)')&
         &   'Consider the possibility of reducing hgrid for having a more accurate run.'
   end if


   call timing(iproc,'ApplyProj     ','OF')

END SUBROUTINE NonLocalHamiltonianApplication

!> routine which puts a barrier to ensure that both local and nonlocal hamiltonians have been applied
!! in the GPU case puts a barrier to end the overlapped Local and nonlocal applications
subroutine SynchronizeHamiltonianApplication(nproc,orbs,Lzd,GPU,hpsi,ekin_sum,epot_sum,eproj_sum,eSIC_DC,eexctX)
   use module_base
   use module_types
   use module_xc
   implicit none
   integer, intent(in) :: nproc
   type(orbitals_data),  intent(in) :: orbs
   type(local_zone_descriptors), intent(in) :: Lzd
   type(GPU_pointers), intent(inout) :: GPU
   real(gp), intent(inout) :: ekin_sum,epot_sum,eproj_sum,eSIC_DC,eexctX
   real(wp), dimension(orbs%npsidim_orbs), intent(inout) :: hpsi
   !local variables
   character(len=*), parameter :: subname='SynchronizeHamiltonianApplication'
   logical :: exctX
   integer :: i_all,i_stat,ierr,iorb,ispsi,ilr
   real(gp), dimension(4) :: wrkallred

   if(OCLconv .and. ASYNCconv) then
      call finish_hamiltonian_OCL(orbs,ekin_sum,epot_sum,GPU)
      ispsi=1
      do iorb=1,orbs%norbp
         ilr=orbs%inWhichLocreg(orbs%isorb+iorb)
         call axpy((Lzd%Llr(ilr)%wfd%nvctr_c+7*Lzd%Llr(ilr)%wfd%nvctr_f)*orbs%nspinor,&
              1.0_wp,GPU%hpsi_ASYNC(ispsi),1,hpsi(ispsi),1)
         ispsi=ispsi+&
             (Lzd%Llr(ilr)%wfd%nvctr_c+7*Lzd%Llr(ilr)%wfd%nvctr_f)*orbs%nspinor
      end do
      i_all=-product(shape(GPU%hpsi_ASYNC))*kind(GPU%hpsi_ASYNC)
      deallocate(GPU%hpsi_ASYNC,stat=i_stat)
      call memocc(i_stat,i_all,'GPU%hpsi_ASYNC',subname)
   endif

   exctX = xc_exctXfac() /= 0.0_gp

   !energies reduction
   if (nproc > 1) then
      wrkallred(1)=ekin_sum 
      wrkallred(2)=epot_sum 
      wrkallred(3)=eproj_sum
      wrkallred(4)=eSIC_DC

      call mpiallred(wrkallred(1),4,MPI_SUM,MPI_COMM_WORLD,ierr)

      ekin_sum=wrkallred(1)
      epot_sum=wrkallred(2)
      eproj_sum=wrkallred(3) 
      eSIC_DC=wrkallred(4) 
   endif

   !up to this point, the value of the potential energy is 
   !only taking into account the local potential part
   !whereas it should consider also the value coming from the 
   !exact exchange operator (twice the exact exchange energy)
   !this operation should be done only here since the exctX energy is already reduced
   if (exctX) epot_sum=epot_sum+2.0_gp*eexctX

END SUBROUTINE SynchronizeHamiltonianApplication


!> Build the potential in the whole box
!! Control also the generation of an orbital
!! @ param i3rho_add Integer which controls the presence of a density after the potential array
!!                   if different than zero, at the address ndimpot*nspin+i3rho_add starts the spin up component of the density
!!                   the spin down component can be found at the ndimpot*nspin+i3rho_add+ndimpot, contiguously
!!                   the same holds for non-collinear calculations
subroutine full_local_potential(iproc,nproc,ndimpot,ndimgrid,nspin,&
     ndimrhopot,i3rho_add,orbs,&
     Lzd,iflag,ngatherarr,potential,Lpot,comgp)
   use module_base
   use module_types
   use module_xc
   implicit none
   integer, intent(in) :: iproc,nproc,nspin,ndimpot,ndimgrid,iflag
   integer, intent(in) :: ndimrhopot,i3rho_add
   type(orbitals_data),intent(in) :: orbs
   type(local_zone_descriptors),intent(in) :: Lzd
   integer, dimension(0:nproc-1,2), intent(in) :: ngatherarr 
   real(wp), dimension(max(ndimrhopot,nspin)), intent(in), target :: potential !< Distributed potential. Might contain the density for the SIC treatments
   real(wp), dimension(:), pointer :: Lpot
   type(p2pCommsGatherPot),intent(inout), optional:: comgp
   !local variables
   character(len=*), parameter :: subname='full_local_potential'
   logical :: odp,newvalue !orbital dependent potential
   integer :: npot,ispot,ispotential,ispin,ierr,i_stat,i_all,ii,iilr,ilr,iorb,iorb2,nilr
   integer:: istl, ist, size_Lpot, i3s, i3e
   integer,dimension(:,:),allocatable:: ilrtable
   real(wp), dimension(:), pointer :: pot
   
   call timing(iproc,'Pot_commun    ','ON')

   odp = (xc_exctXfac() /= 0.0_gp .or. (i3rho_add /= 0 .and. orbs%norbp > 0))

   !############################################################################
   ! Build the potential on the whole simulation box
   ! NOTE: in the linear scaling case this should be done for a given localisation
   !       region this routine should then be modified or integrated in HamiltonianApplication
   ! WARNING : orbs%nspin and nspin are not the same !! Check if orbs%nspin should be replaced everywhere
   !#############################################################################
   if (iflag<2) then

      !determine the dimension of the potential array
      if (odp) then
         if (xc_exctXfac() /= 0.0_gp) then
            npot=ndimgrid*nspin+&
                 &   max(max(ndimgrid*orbs%norbp,ngatherarr(0,1)*orbs%norb),1) !part which refers to exact exchange
         else if (i3rho_add /= 0 .and. orbs%norbp > 0) then
            npot=ndimgrid*nspin+&
                 &   ndimgrid*max(orbs%norbp,nspin) !part which refers to SIC correction
         end if
      else
         npot=ndimgrid*nspin
      end if

      !build the potential on the whole simulation box
      !in the linear scaling case this should be done for a given localisation region
      !this routine should then be modified or integrated in HamiltonianApplication
      if (nproc > 1) then
         allocate(pot(npot+ndebug),stat=i_stat)
         call memocc(i_stat,pot,'pot',subname)
         ispot=1
         ispotential=1
         do ispin=1,nspin
            call MPI_ALLGATHERV(potential(ispotential),ndimpot,&
                 &   mpidtypw,pot(ispot),ngatherarr(0,1),&
                 ngatherarr(0,2),mpidtypw,MPI_COMM_WORLD,ierr)
            ispot=ispot+ndimgrid
            ispotential=ispotential+max(1,ndimpot)
         end do
         !continue to copy the density after the potential if required
         if (i3rho_add >0 .and. orbs%norbp > 0) then
            ispot=ispot+i3rho_add-1
            do ispin=1,nspin
               call MPI_ALLGATHERV(potential(ispotential),ndimpot,&
                    &   mpidtypw,pot(ispot),ngatherarr(0,1),&
                    ngatherarr(0,2),mpidtypw,MPI_COMM_WORLD,ierr)
               ispot=ispot+ndimgrid
               ispotential=ispotential+max(1,ndimpot)
            end do
         end if
      else
         if (odp) then
            allocate(pot(npot+ndebug),stat=i_stat)
            call memocc(i_stat,pot,'pot',subname)
            call dcopy(ndimgrid*nspin,potential,1,pot,1)
            if (i3rho_add >0 .and. orbs%norbp > 0) then
               ispot=ndimgrid*nspin+1
               call dcopy(ndimgrid*nspin,potential(ispot+i3rho_add),1,pot(ispot),1)
            end if
         else
            pot => potential
         end if
      end if
   else
      call gatherPotential(iproc, nproc, comgp)
   end if


   !########################################################################
   ! Determine the dimension of the potential array and orbs%ispot
   !########################################################################
!!$   if(associated(orbs%ispot)) then
!!$      nullify(orbs%ispot)
!!$      !     i_all=-product(shape(orbs%ispot))*kind(orbs%ispot)
!!$      !     deallocate(orbs%ispot,stat=i_stat)
!!$      !     call memocc(i_stat,i_all,'orbs%ispot',subname)
!!$   end if
!!$   allocate(orbs%ispot(orbs%norbp),stat=i_stat)
!!$   call memocc(i_stat,orbs%ispot,'orbs%ispot',subname)

   if(Lzd%nlr > 1) then
      allocate(ilrtable(orbs%norbp,2),stat=i_stat)
      call memocc(i_stat,ilrtable,'ilrtable',subname)
      !call to_zero(orbs%norbp*2,ilrtable(1,1))
      ilrtable=0
      ii=0
      do iorb=1,orbs%norbp
         newvalue=.true.
         !localization region to which the orbital belongs
         ilr = orbs%inwhichlocreg(iorb+orbs%isorb)
         !spin state of the orbital
         if (orbs%spinsgn(orbs%isorb+iorb) > 0.0_gp) then
            ispin = 1       
         else
            ispin=2
         end if
         !check if the orbitals already visited have the same conditions
         loop_iorb2: do iorb2=1,orbs%norbp
            if(ilrtable(iorb2,1) == ilr .and. ilrtable(iorb2,2)==ispin) then
               newvalue=.false.
               exit loop_iorb2
            end if
         end do loop_iorb2
         if (newvalue) then
            ii = ii + 1
            ilrtable(ii,1)=ilr
            ilrtable(ii,2)=ispin    !SOMETHING IS NOT WORKING IN THE CONCEPT HERE... ispin is not a property of the locregs, but of the orbitals
         end if
      end do
      !number of inequivalent potential regions
      nilr = ii
   else 
      allocate(ilrtable(1,2),stat=i_stat)
      call memocc(i_stat,ilrtable,'ilrtable',subname)
      nilr = 1
      ilrtable=1
   end if

!!$   !calculate the dimension of the potential in the gathered form 
!!$   !this part has been deplaced in check_linear_and_create_Lzd routine 
!!$   lzd%ndimpotisf=0
!!$   do iilr=1,nilr
!!$      ilr=ilrtable(iilr,1)
!!$      do iorb=1,orbs%norbp
!!$         !put the starting point
!!$         if (orbs%inWhichLocreg(iorb+orbs%isorb) == ilr) then
!!$            !assignment of ispot array to the value of the starting address of inequivalent
!!$            orbs%ispot(iorb)=lzd%ndimpotisf + 1
!!$            if(orbs%spinsgn(orbs%isorb+iorb) <= 0.0_gp) then
!!$               orbs%ispot(iorb)=lzd%ndimpotisf + &
!!$                    1 + lzd%llr(ilr)%d%n1i*lzd%llr(ilr)%d%n2i*lzd%llr(ilr)%d%n3i
!!$            end if
!!$         end if
!!$      end do
!!$      lzd%ndimpotisf = lzd%ndimpotisf + &
!!$           lzd%llr(ilr)%d%n1i*lzd%llr(ilr)%d%n2i*lzd%llr(ilr)%d%n3i*nspin
!!$   end do
!!$   !part which refers to exact exchange
!!$   if (exctX) then
!!$      lzd%ndimpotisf = lzd%ndimpotisf + &
!!$           max(max(ndimgrid*orbs%norbp,ngatherarr(0,1)*orbs%norb),1) 
!!$   end if

   !#################################################################################################################################################
   ! Depending on the scheme, cut out the local pieces of the potential
   !#################################################################################################################################################
   if(iflag==0) then
      !       allocate(Lpot(lzd%ndimpotisf+ndebug),stat=i_stat)
      !       call dcopy(lzd%ndimpotisf,pot,1,Lpot,1) 
      Lpot=>pot
   else if(iflag<2 .and. iflag>0) then
      allocate(Lpot(lzd%ndimpotisf+ndebug),stat=i_stat)
      call memocc(i_stat,Lpot,'Lpot',subname)
      ! Cut potential
      istl=1
      do iorb=1,nilr
         ilr = ilrtable(iorb,1)

         ! Cut the potential into locreg pieces
         call global_to_local(Lzd%Glr,Lzd%Llr(ilr),orbs%nspin,npot,lzd%ndimpotisf,pot,Lpot(istl))
         istl = istl + Lzd%Llr(ilr)%d%n1i*Lzd%Llr(ilr)%d%n2i*Lzd%Llr(ilr)%d%n3i*nspin
      end do
   else
      allocate(Lpot(lzd%ndimpotisf+ndebug),stat=i_stat)
      call memocc(i_stat,Lpot,'Lpot',subname)
      ist=1
      do iorb=1,nilr
         ilr = ilrtable(iorb,1)
         !determine the dimension of the potential array (copied from full_local_potential)
         if (xc_exctXfac() /= 0.0_gp) then
            stop 'exctX not yet implemented!'
         else
            size_Lpot = Lzd%Llr(ilr)%d%n1i*Lzd%Llr(ilr)%d%n2i*Lzd%Llr(ilr)%d%n3i
         end if

         ! Extract the part of the potential which is needed for the current localization region.
         i3s=lzd%Llr(ilr)%nsi3-comgp%ise3(1,iproc)+2 ! starting index of localized  potential with respect to total potential in comgp%recvBuf
         i3e=lzd%Llr(ilr)%nsi3+lzd%Llr(ilr)%d%n3i-comgp%ise3(1,iproc)+1 ! ending index of localized potential with respect to total potential in comgp%recvBuf
         if(i3e-i3s+1 /= Lzd%Llr(ilr)%d%n3i) then
            write(*,'(a,i0,3x,i0)') 'ERROR: i3e-i3s+1 /= Lzd%Llr(ilr)%d%n3i',i3e-i3s+1, Lzd%Llr(ilr)%d%n3i
            stop
         end if

         call global_to_local_parallel(lzd%Glr, lzd%Llr(ilr), orbs%nspin, comgp%nrecvBuf, size_Lpot,&
              comgp%recvBuf, Lpot(ist), i3s, i3e)

         ist = ist + size_lpot
      end do
   end if

   i_all=-product(shape(ilrtable))*kind(ilrtable)
   deallocate(ilrtable,stat=i_stat)
   call memocc(i_stat,i_all,'ilrtable',subname)

   ! Deallocate pot.
   if (iflag<2 .and. iflag>0) then
      if (nproc > 1) then
         i_all=-product(shape(pot))*kind(pot)
         deallocate(pot,stat=i_stat)
         call memocc(i_stat,i_all,'pot',subname)
      else
         if (xc_exctXfac() /= 0.0_gp) then
            i_all=-product(shape(pot))*kind(pot)
            deallocate(pot,stat=i_stat)
            call memocc(i_stat,i_all,'pot',subname)
         else
            nullify(pot)
         end if
      end if
   end if

   call timing(iproc,'Pot_commun    ','OF') 

END SUBROUTINE full_local_potential


subroutine free_full_potential(nproc,pot,subname)
   use module_base
   use module_xc
   implicit none
   character(len=*), intent(in) :: subname
   integer, intent(in) :: nproc
   real(wp), dimension(:), pointer :: pot
   !local variables
   logical :: odp
   integer :: i_all,i_stat

   odp = xc_exctXfac() /= 0.0_gp
   if (nproc > 1 .or. odp) then
      i_all=-product(shape(pot))*kind(pot)
      deallocate(pot,stat=i_stat)
      call memocc(i_stat,i_all,'pot',subname)
   else
      nullify(pot)
   end if

END SUBROUTINE free_full_potential

!> Extract the energy (the quantity which has to be minimised by the wavefunction)
!! and calculate the corresponding gradient.
!! The energy can be the actual Kohn-Sham energy or the trace of the hamiltonian, 
!! depending of the functional we want to calculate. The gradient wrt the wavefunction
!! is put in hpsi accordingly to the functional
subroutine calculate_energy_and_gradient(iter,iproc,nproc,orbs,comms,GPU,Lzd,hx,hy,hz,ncong,iscf,&
      &   ekin,epot,eproj,eSIC_DC,ehart,exc,evxc,eexctX,eion,edisp,psi,psit,hpsi,gnrm,gnrm_zero,energy)
   use module_base
   use module_types
   use module_interfaces, except_this_one => calculate_energy_and_gradient
   implicit none
   integer, intent(in) :: iproc,nproc,ncong,iscf,iter
   real(gp), intent(in) :: hx,hy,hz,ekin,epot,eproj,ehart,exc,evxc,eexctX,eion,edisp,eSIC_DC
   type(orbitals_data), intent(in) :: orbs
   type(communications_arrays), intent(in) :: comms
  type(local_zone_descriptors), intent(in) :: Lzd
   type(GPU_pointers), intent(in) :: GPU
   real(gp), intent(out) :: gnrm,gnrm_zero,energy
   real(wp), dimension(:), pointer :: psi,psit,hpsi
   !local variables
   character(len=*), parameter :: subname='calculate_energy_and_gradient' 
   logical :: lcs
   integer :: ierr,ikpt,iorb,i_all,i_stat,k
   real(gp) :: energybs,trH,rzeroorbs,tt,energyKS
   real(wp), dimension(:,:,:), pointer :: mom_vec

   !band structure energy calculated with occupation numbers
   energybs=ekin+epot+eproj !the potential energy contains also exctX

   !!$  !calculate the entropy contribution (TO BE VERIFIED for fractional occupation numbers and Fermi-Dirac Smearing)
   !!$  eTS=0.0_gp
   !!$  do iorb=1,orbs%norbu  ! for closed shell case
   !!$     !  if (iproc == 0)  print '("iorb,occup,eval,fermi:  ",i,e10.2,e27.17,e27.17)',iorb,orbs%occup(iorb),orbs%eval(iorb),orbs%efermi
   !!$     eTS=eTS+exp(-((orbs%eval(iorb)-orbs%efermi)/in%Tel)**2)
   !!$  enddo
   !!$  if eTS=eTS*2._gp   ! for closed shell case
   !!$  eTS=in%Tel/(2._gp*sqrt(3.1415926535897932_gp))* eTS
   !!$  energy=energy-eTS
   !!$  if (iproc == 0)  print '(" Free energy (energy-ST) = ",e27.17,"  , ST= ",e27.17," ,energy= " , e27.17)',energy,ST,energy+ST

   !this is the Kohn-Sham energy
   energyKS=energybs-ehart+exc-evxc-eexctX-eSIC_DC+eion+edisp

  !calculate orbital polarisation directions
   if(orbs%nspinor==4) then
      allocate(mom_vec(4,orbs%norb,min(nproc,2)+ndebug),stat=i_stat)
      call memocc(i_stat,mom_vec,'mom_vec',subname)

      call calc_moments(iproc,nproc,orbs%norb,orbs%norb_par,&
          Lzd%Glr%wfd%nvctr_c+7*Lzd%Glr%wfd%nvctr_f,orbs%nspinor,psi,mom_vec)
   else
      nullify(mom_vec)
   end if


   if (iproc==0 .and. verbose > 1) then
      write(*,'(1x,a)',advance='no')&
         &   'done,  orthoconstraint...'
   end if

   !transpose the hpsi wavefunction
  call transpose_v2(iproc,nproc,orbs,Lzd,comms,hpsi,work=psi)

   if (nproc == 1) then
      !associate psit pointer for orthoconstraint and transpose it (for the non-collinear case)
      psit => psi
     call transpose_v(iproc,nproc,orbs,Lzd%Glr%wfd,comms,psit)
   end if

   ! Apply  orthogonality constraints to all orbitals belonging to iproc
   !takes also into account parallel k-points distribution
   !here the orthogonality with respect to other occupied functions should be 
   !passed as an optional argument
   call orthoconstraint(iproc,nproc,orbs,comms,psit,hpsi,trH) !n(m)

   !retranspose the hpsi wavefunction
  call untranspose_v(iproc,nproc,orbs,Lzd%Glr%wfd,comms,hpsi,work=psi)

   !after having calcutated the trace of the hamiltonian, the functional have to be defined
   !new value without the trace, to be added in hpsitopsi
   if (iscf >1) then
      energy=trH
   else
      energy=energyKS!trH-ehart+exc-evxc-eexctX+eion+edisp(not correct for non-integer occnums)
   end if

   !check that the trace of the hamiltonian is compatible with the 
   !band structure energy 
   !this can be done only if the occupation numbers are all equal
   tt=(energybs-trH)/trH
   if (((abs(tt) > 1.d-10 .and. .not. GPUconv) .or.&
      &   (abs(tt) > 1.d-8 .and. GPUconv)) .and. iproc==0) then 
   !write this warning only if the system is closed shell
   call check_closed_shell(orbs,lcs)
   if (lcs) then
      write( *,'(1x,a,1pe9.2,2(1pe22.14))') &
         &   'ERROR: inconsistency between gradient and energy',tt,energybs,trH
   end if
endif

call timing(iproc,'Precondition  ','ON')
if (iproc==0 .and. verbose > 1) then
   write(*,'(1x,a)',advance='no')&
      &   'done,  preconditioning...'
end if

!Preconditions all orbitals belonging to iproc
!and calculate the partial norm of the residue
!switch between CPU and GPU treatment
if (GPUconv) then
     call preconditionall_GPU(orbs,Lzd%Glr,hx,hy,hz,ncong,&
      &   hpsi,gnrm,gnrm_zero,GPU)
else if (OCLconv) then
     call preconditionall_OCL(orbs,Lzd%Glr,hx,hy,hz,ncong,&
      &   hpsi,gnrm,gnrm_zero,GPU)
else
     call preconditionall2(iproc,nproc,orbs,Lzd,hx,hy,hz,ncong,hpsi,gnrm,gnrm_zero)
     if(.false.) then
        call preconditionall(orbs,Lzd%Glr,hx,hy,hz,ncong,hpsi,gnrm,gnrm_zero)
     end if
end if

!sum over all the partial residues
if (nproc > 1) then
   call mpiallred(gnrm,1,MPI_SUM,MPI_COMM_WORLD,ierr)
   call mpiallred(gnrm_zero,1,MPI_SUM,MPI_COMM_WORLD,ierr)
endif

!count the number of orbitals which have zero occupation number
!weight this with the corresponding k point weight
rzeroorbs=0.0_gp
do ikpt=1,orbs%nkpts
   do iorb=1,orbs%norb
      if (orbs%occup(iorb+(ikpt-1)*orbs%norb) == 0.0_gp) then
         rzeroorbs=rzeroorbs+orbs%kwgts(ikpt)
      end if
   end do
end do
!commented out, the kwgts sum already to one
!if (orbs%nkpts > 1) nzeroorbs=nint(real(nzeroorbs,gp)/real(orbs%nkpts,gp))

gnrm=sqrt(gnrm/(real(orbs%norb,gp)-rzeroorbs))

if (rzeroorbs /= 0.0_gp) then
   gnrm_zero=sqrt(gnrm_zero/rzeroorbs)
else
   gnrm_zero=0.0_gp
end if

if (iproc==0 .and. verbose > 1) then
   write(*,'(1x,a)')&
      &   'done.'
end if
call timing(iproc,'Precondition  ','OF')

if (orbs%nspinor == 4) then
   !only the root process has the correct array
   if(iproc==0 .and. verbose > 0) then
      write(*,'(1x,a)')&
         &   'Magnetic polarization per orbital'
      write(*,'(1x,a)')&
         &   '  iorb    m_x       m_y       m_z'
      do iorb=1,orbs%norb
         write(*,'(1x,i5,3f10.5)') &
            &   iorb,(mom_vec(k,iorb,1)/mom_vec(1,iorb,1),k=2,4)
      end do
   end if
   i_all=-product(shape(mom_vec))*kind(mom_vec)
   deallocate(mom_vec,stat=i_stat)
   call memocc(i_stat,i_all,'mom_vec',subname)
end if


!write the energy information
if (iproc == 0) then
call write_energies(iter,iscf,ekin,epot,eproj,ehart,exc,evxc,energyKS,trH,gnrm,gnrm_zero,' ')
!!$   if (verbose > 0 .and. iscf<1) then
!!$      write( *,'(1x,a,3(1x,1pe18.11))') 'ekin_sum,epot_sum,eproj_sum',  & 
!!$      ekin,epot,eproj
!!$      write( *,'(1x,a,3(1x,1pe18.11))') '   ehart,   eexcu,    vexcu',ehart,exc,evxc
!!$   end if
!!$   if (iscf > 1) then
!!$      if (gnrm_zero == 0.0_gp) then
!!$         write( *,'(1x,a,i6,2x,1pe24.17,1x,1pe9.2)') 'iter, tr(H),gnrm',iter,trH,gnrm
!!$      else
!!$         write( *,'(1x,a,i6,2x,1pe24.17,2(1x,1pe9.2))') 'iter, tr(H),gnrm,gnrm_zero',iter,trH,gnrm,gnrm_zero
!!$      end if
!!$   else
!!$      if (gnrm_zero == 0.0_gp) then
!!$         write( *,'(1x,a,i6,2x,1pe24.17,1x,1pe9.2)') 'iter,total energy,gnrm',iter,energyKS,gnrm
!!$      else
!!$         write( *,'(1x,a,i6,2x,1pe24.17,2(1x,1pe9.2))') 'iter,total energy,gnrm,gnrm_zero',iter,energyKS,gnrm,gnrm_zero
!!$      end if
!!$   end if
endif

END SUBROUTINE calculate_energy_and_gradient


subroutine write_energies(iter,iscf,ekin,epot,eproj,ehart,exc,evxc,energyKS,trH,gnrm,gnrm_zero,comment)
  use module_base
  implicit none
  integer, intent(in) :: iter,iscf
  real(gp), intent(in) :: ekin,epot,eproj,ehart,exc,evxc,energyKS,trH
  real(gp), intent(in) :: gnrm,gnrm_zero
  character(len=*), intent(in) :: comment
  !local variables
  character(len=1) :: lastsep

  if(len(trim(comment))==0) then
     lastsep=','
  else
     lastsep=' '
  end if

  if (iscf<1) then
     if (verbose >0) then
        write( *,'(1x,a,3(1x,1pe18.11))') 'ekin_sum,epot_sum,eproj_sum',  & 
             ekin,epot,eproj
        write( *,'(1x,a,3(1x,1pe18.11))') '   ehart,   eexcu,    vexcu',ehart,exc,evxc
     end if
     !yaml output
!     write(70,'(3(1x,a,1pe18.11,a))') 'ekin: ',ekin,',','epot: ',epot,',','eproj: ',eproj,','
!     write(70,'(3(a,1pe18.11))',advance='no') '  eha: ',ehart,',   exc: ',exc,',  evxc: ',evxc
!     if (gnrm > 0.0_gp) write(70,'(a)')',' !something else will be written
  end if
  if (iscf > 1) then
     if (gnrm_zero == 0.0_gp .and. gnrm > 0.0_gp) then
        write( *,'(1x,a,i6,2x,1pe24.17,1x,1pe9.2)') 'iter, tr(H),gnrm',iter,trH,gnrm
        !yaml output
!       write(70,'(1x,a,1pe24.17,a,1x,a,1pe9.2,a,1x,a,i6,a)') 'tr(H): ',trH,&
!             ',','gnrm: ',gnrm,trim(lastsep),'#iter: ',iter,trim(' '//comment)
     else if (gnrm > 0.0_gp) then
        write( *,'(1x,a,i6,2x,1pe24.17,2(1x,1pe9.2))') 'iter, tr(H),gnrm,gnrm_zero',iter,trH,gnrm,gnrm_zero
        !yaml output
!       write(70,'(1x,a,1pe24.17,2(a,1x,a,1pe9.2),a,1x,a,i6,a)') 'tr(H): ',trH,&
!             ',','gnrm: ',gnrm,',','gnrm_zero: ',gnrm_zero,&
!             trim(lastsep),'#iter: ',iter,trim(' '//comment)
     end if
  else
     if (gnrm_zero == 0.0_gp .and. gnrm > 0.0_gp) then
        write( *,'(a,1x,a,i6,2x,1pe24.17,1x,1pe9.2)') trim(' '//comment),'iter,total energy,gnrm',iter,energyKS,gnrm
        !yaml output
!       write(70,'(1x,a,1pe24.17,a,1x,a,1pe9.2,a,1x,a,i6,a)') 'total energy: ',energyKS,&
!             ',','gnrm: ',gnrm,trim(lastsep),'#iter: ',iter,trim(' '//comment)
     else if (gnrm > 0.0_gp) then
        write( *,'(a,1x,a,i6,2x,1pe24.17,2(1x,1pe9.2))')  trim(' '//comment),&
             'iter,total energy,gnrm,gnrm_zero',iter,energyKS,gnrm,gnrm_zero
        !yaml output
!       write(70,'(1x,a,1pe24.17,2(a,1x,a,1pe9.2),a,1x,a,i6,a)') 'total energy: ',energyKS,&
!             ',','gnrm: ',gnrm,',','gnrm_zero: ',gnrm_zero,&
!             trim(lastsep),'#iter: ',iter,trim(' '//comment)
     end if
  end if

end subroutine write_energies


!> Operations after h|psi> 
!! (transposition, orthonormalisation, inverse transposition)
subroutine hpsitopsi(iproc,nproc,orbs,lr,comms,iter,diis,idsx,psi,psit,hpsi,orthpar) 
   use module_base
   use module_types
   use module_interfaces, except_this_one_A => hpsitopsi
   implicit none
   integer, intent(in) :: iproc,nproc,idsx,iter
   type(locreg_descriptors), intent(in) :: lr
   type(communications_arrays), intent(in) :: comms
   type(orbitals_data), intent(in) :: orbs
   type(orthon_data), intent(in) :: orthpar
   type(diis_objects), intent(inout) :: diis
   real(wp), dimension(:), pointer :: psi,psit,hpsi
   !local variables
   !n(c) character(len=*), parameter :: subname='hpsitopsi'

   !adjust the save variables for DIIS/SD switch
   if (iter == 1) then
      diis%ids=0
      diis%mids=1
      diis%idiistol=0
   end if
   !update variables at each iteration step
   if (idsx > 0) then
      diis%mids=mod(diis%ids,idsx)+1
      diis%ids=diis%ids+1
   end if

   diis%energy_min=min(diis%energy_min,diis%energy)

   !transpose the hpsi wavefunction
   call transpose_v(iproc,nproc,orbs,lr%wfd,comms,&
      &   hpsi,work=psi)

   !!experimental, orthogonalize the preconditioned gradient wrt wavefunction
   !call orthon_virt_occup(iproc,nproc,orbs,orbs,comms,comms,psit,hpsi,(verbose > 2))

   !apply the minimization method (DIIS or steepest descent)
   call timing(iproc,'Diis          ','ON')

   call psimix(iproc,nproc,sum(comms%ncntt(0:nproc-1)),orbs,comms,diis,hpsi,psit)

   call timing(iproc,'Diis          ','OF')

   if (iproc == 0 .and. verbose > 1) then
      write(*,'(1x,a)',advance='no')&
         &   'Orthogonalization...'
   end if

   call orthogonalize(iproc,nproc,orbs,comms,psit,orthpar)

   !       call checkortho_p(iproc,nproc,norb,nvctrp,psit)

   call untranspose_v(iproc,nproc,orbs,lr%wfd,comms,&
      &   psit,work=hpsi,outadd=psi(1))

   if (nproc == 1) then
      nullify(psit)
   end if

   if (iproc == 0 .and. verbose > 1) then
      write(*,'(1x,a)')&
         &   'done.'
   end if

   call diis_or_sd(iproc,idsx,orbs%nkptsp,diis)

   !previous value already filled
   diis%energy_old=diis%energy

END SUBROUTINE hpsitopsi


!> Choose among the wavefunctions a subset of them
!! Rebuild orbital descriptors for the new space and allocate the psi_as wavefunction
!! By hypothesis the work array is big enough to contain both wavefunctions
!! This routine has to be tested
subroutine select_active_space(iproc,nproc,orbs,comms,mask_array,Glr,orbs_as,comms_as,psi,psi_as)
   use module_base
   use module_types
   use module_interfaces, except_this_one => select_active_space
   implicit none
   integer, intent(in) :: iproc,nproc
   type(orbitals_data), intent(in) :: orbs
   type(locreg_descriptors), intent(in) :: Glr
   type(communications_arrays), intent(in) :: comms
   logical, dimension(orbs%norb*orbs%nkpts), intent(in) :: mask_array
   real(wp), dimension(orbs%npsidim_comp), intent(in) :: psi
   type(orbitals_data), intent(out) :: orbs_as
   type(communications_arrays), intent(out) :: comms_as
   real(wp), dimension(:), pointer :: psi_as
   !local variables
   character(len=*), parameter :: subname='select_active_space'
   integer :: iorb,ikpt,norbu_as,norbd_as,icnt,ikptp,ispsi,ispsi_as
   integer :: i_stat,nvctrp

   !count the number of orbitals of the active space
   norbu_as=-1
   norbd_as=-1
   do ikpt=1,orbs%nkpts
      icnt=0
      do iorb=1,orbs%norbu
         if (mask_array(iorb+(ikpt-1)*orbs%norb)) icnt=icnt+1
      end do
      if (norbu_as /= icnt .and. norbu_as /= -1) then
         write(*,*)'ERROR(select_active_space): the mask array should define always the same norbu'
         stop
      end if
      norbu_as=icnt
      icnt=0
      do iorb=orbs%norbu+1,orbs%norbu+orbs%norbd
         if (mask_array(iorb+(ikpt-1)*orbs%norb)) icnt=icnt+1
      end do
      if (norbd_as /= icnt .and. norbd_as /= -1) then
         write(*,*)'ERROR(select_active_space): the mask array should define always the same norbd'
         stop
      end if
      norbd_as=icnt
   end do

   !allocate the descriptors of the active space
   call orbitals_descriptors(iproc,nproc,norbu_as+norbd_as,norbu_as,norbd_as, &
      &   orbs%nspin,orbs%nspinor,orbs%nkpts,orbs%kpts,orbs%kwgts,orbs_as,basedist=orbs%norb_par(0:,1))
   !allocate communications arrays for virtual orbitals
   call orbitals_communicators(iproc,nproc,Glr,orbs_as,comms_as,basedist=comms_as%nvctr_par(0:,1))  
   !allocate array of the eigenvalues
   allocate(orbs_as%eval(orbs_as%norb*orbs_as%nkpts+ndebug),stat=i_stat)
   call memocc(i_stat,orbs_as%eval,'orbs_as%eval',subname)

   !fill the orbitals array with the values and the wavefunction in transposed form
   icnt=0
   do iorb=1,orbs%nkpts*orbs%norb
      if (mask_array(iorb)) then
         icnt=icnt+1
         orbs_as%eval(icnt)=orbs%eval(iorb)
      end if
   end do
   if (icnt/=orbs_as%norb*orbs_as%nkpts) stop 'ERROR(select_active_space): icnt/=orbs_as%norb*orbs_as%nkpts'

   allocate(psi_as(orbs_as%npsidim_comp+ndebug),stat=i_stat)
   call memocc(i_stat,psi_as,'psi_as',subname)

   ispsi=1
   do ikptp=1,orbs%nkptsp
      ikpt=orbs%iskpts+ikptp
      nvctrp=comms%nvctr_par(iproc,ikpt) 
      !this should be identical in both the distributions
      if (nvctrp /= comms_as%nvctr_par(iproc,ikpt)) then
         write(*,*)'ERROR(select_active_space): the component distrbution is not identical'
         stop
      end if

      !put all the orbitals which match the active space
      ispsi=1
      ispsi_as=1
      do iorb=1,orbs%norb
         if (mask_array(iorb+(ikpt-1)*orbs%norb)) then
            call dcopy(nvctrp,psi(ispsi),1,psi_as(ispsi_as),1)
            ispsi_as=ispsi_as+nvctrp*orbs_as%nspinor
         end if
         ispsi=ispsi+nvctrp*orbs%nspinor
      end do
   end do

END SUBROUTINE select_active_space


!>   First orthonormalisation
subroutine first_orthon(iproc,nproc,orbs,wfd,comms,psi,hpsi,psit,orthpar)
   use module_base
   use module_types
   use module_interfaces, except_this_one_B => first_orthon
   implicit none
   integer, intent(in) :: iproc,nproc
   type(orbitals_data), intent(in) :: orbs
   type(wavefunctions_descriptors), intent(in) :: wfd
   type(communications_arrays), intent(in) :: comms
   type(orthon_data):: orthpar
   real(wp), dimension(:) , pointer :: psi,hpsi,psit
   !local variables
   character(len=*), parameter :: subname='first_orthon'
   integer :: i_stat

   !!!  if(nspin==4) then
   !!!     nspinor=4
   !!!  else
   !!!     nspinor=1
   !!!  end if

   if (nproc > 1) then
      !allocate hpsi array (used also as transposed)
      !allocated in the transposed way such as 
      !it can also be used as the transposed hpsi
      allocate(hpsi(max(orbs%npsidim_orbs,orbs%npsidim_comp)+ndebug),stat=i_stat)
      call memocc(i_stat,hpsi,'hpsi',subname)
      !allocate transposed principal wavefunction
      allocate(psit(max(orbs%npsidim_orbs,orbs%npsidim_comp)+ndebug),stat=i_stat)
      call memocc(i_stat,psit,'psit',subname)
   else
      psit => psi
   end if

   !to be substituted, must pass the wavefunction descriptors to the routine
   call transpose_v(iproc,nproc,orbs,wfd,comms,psi,&
      &   work=hpsi,outadd=psit(1))

   call orthogonalize(iproc,nproc,orbs,comms,psit,orthpar)

   !call checkortho_p(iproc,nproc,norb,norbp,nvctrp,psit)

   call untranspose_v(iproc,nproc,orbs,wfd,comms,psit,&
      &   work=hpsi,outadd=psi(1))

   if (nproc == 1) then
      nullify(psit)
      !allocate hpsi array
      allocate(hpsi(max(orbs%npsidim_orbs,orbs%npsidim_comp)+ndebug),stat=i_stat)
      call memocc(i_stat,hpsi,'hpsi',subname)
   end if

END SUBROUTINE first_orthon


!>   Transform to KS orbitals and deallocate hpsi wavefunction (and also psit in parallel)
subroutine last_orthon(iproc,nproc,orbs,wfd,nspin,comms,psi,hpsi,psit,evsum, opt_keeppsit)
   use module_base
   use module_types
   use module_interfaces, except_this_one_C => last_orthon
   implicit none
   type(wavefunctions_descriptors), intent(in) :: wfd
   type(orbitals_data), intent(in) :: orbs
   type(communications_arrays), intent(in) :: comms
   integer, intent(in) :: iproc,nproc,nspin
   real(wp), intent(out) :: evsum
   real(wp), dimension(:) , pointer :: psi,hpsi,psit
   logical, optional :: opt_keeppsit
   !local variables
   logical :: keeppsit
   character(len=*), parameter :: subname='last_orthon'
   integer :: i_all,i_stat
   real(wp), dimension(:,:,:), pointer :: mom_vec


   if (present(opt_keeppsit)) then
      keeppsit=opt_keeppsit
   else
      keeppsit=.false.
   end if

   call transpose_v(iproc,nproc,orbs,wfd,comms,hpsi,work=psi)
   if (nproc==1) then
      psit => psi
      call transpose_v(iproc,nproc,orbs,wfd,comms,psit)
   end if

   call subspace_diagonalisation(iproc,nproc,orbs,comms,psit,hpsi,evsum)

   call untranspose_v(iproc,nproc,orbs,wfd,comms,&
      &   psit,work=hpsi,outadd=psi(1))

   if(.not.  keeppsit) then
      if (nproc > 1  ) then
         i_all=-product(shape(psit))*kind(psit)
         deallocate(psit,stat=i_stat)
         call memocc(i_stat,i_all,'psit',subname)
      else
         nullify(psit)
      end if

      i_all=-product(shape(hpsi))*kind(hpsi)
      deallocate(hpsi,stat=i_stat)
      call memocc(i_stat,i_all,'hpsi',subname)

   endif
   !for a non-collinear treatment,
   !we add the calculation of the moments for printing their value
   !close to the corresponding eigenvector
   if(orbs%nspinor==4) then
      allocate(mom_vec(4,orbs%norb,min(nproc,2)+ndebug),stat=i_stat)
      call memocc(i_stat,mom_vec,'mom_vec',subname)

      call calc_moments(iproc,nproc,orbs%norb,orbs%norb_par,wfd%nvctr_c+7*wfd%nvctr_f,&
         &   orbs%nspinor,psi,mom_vec)
   else
     nullify(mom_vec)   
   end if

   ! Send all eigenvalues to all procs.
   call broadcast_kpt_objects(nproc, orbs%nkpts, orbs%norb, &
      &   orbs%eval(1), orbs%ikptproc)

   !print the found eigenvalues
   if (iproc == 0) then
if (orbs%nspinor /= 4) allocate(mom_vec(1,1,1))
      call write_eigenvalues_data(nproc,orbs,mom_vec)
if (orbs%nspinor /= 4) deallocate(mom_vec)

   end if

   if (orbs%nspinor ==4) then
      i_all=-product(shape(mom_vec))*kind(mom_vec)
      deallocate(mom_vec,stat=i_stat)
      call memocc(i_stat,i_all,'mom_vec',subname)
   end if


END SUBROUTINE last_orthon

!> Write the eigenvalues-related information
subroutine write_eigenvalues_data(nproc,orbs,mom_vec)
  use module_base
  use module_types
  implicit none
  integer, intent(in) :: nproc
  type(orbitals_data), intent(in) :: orbs
  real(gp), dimension(:,:,:), pointer :: mom_vec
  !local variables
  logical :: dowrite
  integer :: ikptw,iorb,ikpt,jorb,isorb,md
  real(gp) :: spinsignw,mx,my,mz,mpol
  
  write(*,'(1x,a)')&
       &   '--------------------------------------- Kohn-Sham Eigenvalues and Occupation Numbers'
  ! Calculate and print the magnetisation
  if (orbs%nspin == 2) then
     mpol = 0._gp
     do ikpt=1,orbs%nkpts
        isorb = (ikpt - 1) * orbs%norb
        do iorb = 1, orbs%norbu
           mpol = mpol + orbs%occup(isorb + iorb) * orbs%kwgts(ikpt)
        end do
        do iorb = orbs%norbu + 1, orbs%norb, 1
           mpol = mpol - orbs%occup(isorb + iorb) * orbs%kwgts(ikpt)
        end do
     end do
!    write(70,"(A,f9.6)")repeat(' ',yaml_indent)//"Total magnetisation: ", mpol
     write(*,"(1x,A,f9.6)")"Total magnetisation: ", mpol
  end if
  if (orbs%nspinor ==4) then
     write(*,'(1x,a)')&
          &   '           Eigenvalue                                      m_x       m_y       m_z'
  end if

! write(70,'(a)')repeat(' ',yaml_indent)//'Orbitals: ['
  do ikpt=1,orbs%nkpts
     if (orbs%nkpts > 1 .and. orbs%nspinor >= 2) then
        write(*,"(1x,A,I4.4,A,3F12.6)") &
             &   "Kpt #", ikpt, " BZ coord. = ", orbs%kpts(:, ikpt)
!       write(70,"(1x,A,I4.4,A,3F12.6)") &
!             &   "# Kpt No.", ikpt-1, " BZ coord. = ", orbs%kpts(:, ikpt)

        ikptw=ikpt
     else
        ikptw=UNINITIALIZED(1)
     end if
     isorb = (ikpt - 1) * orbs%norb
     if (orbs%nspin==1.or.orbs%nspinor==4) then
        spinsignw=UNINITIALIZED(1.0_gp)
        do iorb=1,orbs%norb
           dowrite =(iorb <= 5 .or. iorb >= orbs%norb-5) .or. verbose > 0
           if (orbs%nspinor ==4 .and. associated(mom_vec)) then
              mx=(mom_vec(2,iorb,1)/mom_vec(1,iorb,1))
              my=(mom_vec(3,iorb,1)/mom_vec(1,iorb,1))
              mz=(mom_vec(4,iorb,1)/mom_vec(1,iorb,1))
              if (dowrite) & 
                   write(*,'(1x,a,i4,a,1x,1pe21.14,1x,0pf6.4,16x,(1x,3(0pf10.5)))') &
                   'e(',iorb,')=',orbs%eval(isorb + iorb),orbs%occup(isorb+iorb),&
                   (mom_vec(md,iorb,1)/mom_vec(1,iorb,1),md=2,4)
           else
              mx=UNINITIALIZED(1.0_gp)
              my=UNINITIALIZED(1.0_gp)
              mz=UNINITIALIZED(1.0_gp)
              if (dowrite) then 
                 write(*,'(1x,a,i4,a,1x,1pe21.14,1x,0pf6.4)') 'e(',iorb,')=',orbs%eval(isorb + iorb),orbs%occup(isorb+iorb)
              end if
           end if
           call write_orbital_data(orbs%eval(isorb + iorb),orbs%occup(isorb+iorb),&
                spinsignw,ikptw,mx,my,mz)
           !yaml output (carriage return)
           if (iorb == orbs%norb .and. ikpt == orbs%nkpts) then
!             write(70,'(a)')']'
           else
!             write(70,'(a)')','
           end if

        end do
     else
        mx=UNINITIALIZED(1.0_gp)
        my=UNINITIALIZED(1.0_gp)
        mz=UNINITIALIZED(1.0_gp)
        
        do iorb=1,min(orbs%norbu,orbs%norbd)
           jorb=orbs%norbu+iorb
           dowrite =(iorb <= 5 .or. iorb >= min(orbs%norbu,orbs%norbd)-5)  .or. verbose > 0
           if (dowrite) & 
                write(*,'(1x,a,i4,a,1x,1pe21.14,1x,0pf6.4,6x,0pf6.4,1x,a,i4,a,1x,1pe21.14)') &
                &   'e(',iorb,',u)=',orbs%eval(isorb + iorb),orbs%occup(isorb + iorb),&
                orbs%occup(isorb + jorb),'e(',iorb,',d)=',orbs%eval(isorb + jorb)
           call write_orbital_data(orbs%eval(isorb + iorb),orbs%occup(isorb+iorb),&
                1.0_gp,ikptw,mx,my,mz)
!          write(70,'(a)',advance='no')', '
           call write_orbital_data(orbs%eval(isorb + jorb),orbs%occup(isorb+jorb),&
                -1.0_gp,ikptw,mx,my,mz)
           !yaml output (carriage return)
           if (iorb == orbs%norbu .and. orbs%norbu==orbs%norbd .and. ikpt == orbs%nkpts) then
!             write(70,'(a)')']'
           else
!             write(70,'(a)')','
           end if

        end do
        if (orbs%norbu > orbs%norbd) then
           do iorb=orbs%norbd+1,orbs%norbu
              dowrite =(iorb <= 5 .or. iorb >= orbs%norbu-5) .or. verbose > 0
              if (dowrite) & 
                   write(*,'(1x,a,i4,a,1x,1pe21.14,1x,0pf6.4)') 'e(',iorb,',u)=',orbs%eval(isorb + iorb),orbs%occup(isorb+iorb)
              call write_orbital_data(orbs%eval(isorb + iorb),orbs%occup(isorb+iorb),&
                   1.0_gp,ikptw,mx,my,mz)
              !yaml output (carriage return)
              if (iorb == orbs%norbu .and. ikpt == orbs%nkpts) then
!                write(70,'(a)')']'
              else
!                write(70,'(a)')','
              end if
           end do
        else if (orbs%norbd > orbs%norbu) then
           do iorb=2*orbs%norbu+1,orbs%norbu+orbs%norbd
              dowrite =(iorb <= 5 .or. iorb >= orbs%norbd-5) .or. verbose > 0
              if (dowrite) & 
                   write(*,'(46x,0pf6.4,1x,a,i4,a,1x,1pe21.14)') orbs%occup(isorb + iorb),&
                   &   'e(',iorb-orbs%norbu,',d)=',orbs%eval(isorb + iorb)
!             write(70,'(a)',advance='no')repeat(' ',46)
              call write_orbital_data(orbs%eval(isorb + iorb),orbs%occup(isorb+iorb),&
                   -1.0_gp,ikptw,mx,my,mz)
              !yaml output (carriage return)
              if (iorb == orbs%norbd .and. ikpt == orbs%nkpts) then
!                write(70,'(a)')']'
              else
!                write(70,'(a)')','
              end if
           end do
        end if
     end if
  end do
end subroutine write_eigenvalues_data

!> Write orbital information with NO advance
subroutine write_orbital_data(eval,occup,spinsign,ikpt,mx,my,mz)
  use module_base
  implicit none
  integer, intent(in) :: ikpt !< k-point id 
  real(gp), intent(in) :: eval !< orbital energy
  real(gp), intent(in) :: occup !< orbital occupation number
  real(gp), intent(in) :: spinsign !< orbital spin (collinear and averaged)
  real(gp), intent(in) :: mx,my,mz !< spin magnetisation directions
  !local variables

  !the energy value is the only one which is compulsory
! write(70,'(a,1pe21.14)',advance='no')'{ e: ',eval

  !genearlly always defined
  if (occup /= UNINITIALIZED(occup)) then 
!    write(70,'(a,f6.4)',advance='no')', occ: ',occup
  end if
  if (spinsign /= UNINITIALIZED(spinsign)) then
!    write(70,'(a,i2)',advance='no')', s: ',int(spinsign)
  end if
  if (ikpt /= UNINITIALIZED(ikpt)) then
!    write(70,'(a,i5)',advance='no')', kpt: ',ikpt-1
  end if
  if (mx /= UNINITIALIZED(mx) .and. my /= UNINITIALIZED(my) .and. mz /= UNINITIALIZED(mz)) then
!    write(70,'(3(a,f8.5),a)',advance='no')', M: [',mx,', ',my,', ',mz,']'
  end if
! write(70,'(a)',advance='no')' }'
 
end subroutine write_orbital_data


!> Finds the fermi level ef for an error function distribution with a width wf
!! eval are the Kohn Sham eigenvalues and melec is the total number of electrons
subroutine evaltoocc(iproc,nproc,filewrite,wf,orbs,occopt)
   use module_base
   use module_types
   implicit none
   logical, intent(in) :: filewrite
   integer, intent(in) :: iproc, nproc
   integer, intent(in) :: occopt      
   real(gp), intent(in) :: wf
   type(orbitals_data), intent(inout) :: orbs
   !local variables
   integer :: ikpt,iorb,melec,ii
   real(gp) :: charge, chargef
   real(gp) :: ef,pi,electrons,dlectrons,factor,arg,argu,argd,corr,cutoffu,cutoffd,diff,full,res,resu,resd
   parameter(pi=3.1415926535897932d0)
   real(gp)  ::a, x, xu, xd, f, df, tt  
   real(gp)  ::sqrtpi ; parameter (sqrtpi=sqrt(pi)) 
   !write(*,*)  'ENTER Fermilevel',orbs%norbu,orbs%norbd

   orbs%eTS=0.0_gp  

   select case (occopt)
   case  (SMEARING_DIST_ERF  )
   case  (SMEARING_DIST_FERMI)
   case  (SMEARING_DIST_COLD1) !Marzari's cold smearing  with a=-.5634 (bumb minimization)
      a=-.5634d0
   case  (SMEARING_DIST_COLD2) !Marzari's cold smearing  with a=-.8165 (monotonic tail)
      a=-.8165d0
   case  (SMEARING_DIST_METPX) !Methfessel and Paxton (same as COLD with a=0)
      a=0.d0
   case default
      if(iproc==0) print*, 'unrecognized occopt=', occopt
      stop 
   end select

   if (orbs%norbd==0) then 
      full=2.d0   ! maximum occupation for closed shell  orbital
   else
      full=1.d0   ! maximum occupation for spin polarized orbital
   endif

   if (orbs%nkpts.ne.1 .and. filewrite) stop 'Fermilevel: CANNOT write input.occ with more than one k-point'
   charge=0.0_gp
   do ikpt=1,orbs%nkpts
      !number of zero orbitals for the given k-point
      !overall charge of the system
      do iorb=1,orbs%norb
         charge=charge+orbs%occup(iorb+(ikpt-1)*orbs%norb) * orbs%kwgts(ikpt)
      end do
   end do
   melec=nint(charge)
   !if (iproc == 0) write(*,*) 'charge',charge,melec

   ! Send all eigenvalues to all procs (presumably not necessary)
   call broadcast_kpt_objects(nproc, orbs%nkpts, orbs%norb, &
      &   orbs%eval(1), orbs%ikptproc)

   if (wf > 0.0_gp) then
      ii=0
      if (orbs%efermi == UNINITIALIZED(orbs%efermi)) then
         ! Take initial value at gamma point.
         do iorb = 1, orbs%norbu
            if (orbs%occup(iorb) < 1.0_gp) then
               orbs%efermi = orbs%eval(iorb)
               exit
            end if
         end do
      end if
      ef=orbs%efermi
      factor=1.d0/(sqrt(pi)*wf)
      !print *,0,ef

      ! electrons is N_electons = sum f_i * Wieght_i
      ! dlectrons is dN_electrons/dEf =dN_electrons/darg * darg/dEf= sum df_i/darg /(-wf) , darg/dEf=-1/wf
      !  f:= occupation # for band i ,  df:=df/darg
      loop_fermi: do
         ii=ii+1
         if (ii > 10000) stop 'error Fermilevel'
         electrons=0.d0
         dlectrons=0.d0
         do ikpt=1,orbs%nkpts
            do iorb=1,orbs%norbd+orbs%norbu
               arg=(orbs%eval((ikpt-1)*orbs%norb+iorb)-ef)/wf
               if (occopt == SMEARING_DIST_ERF) then
                  call derf_ab(res,arg)
                  f =.5d0*(1.d0-res)
                  df=-exp(-arg**2)/sqrtpi 
               else if (occopt == SMEARING_DIST_FERMI) then
                  f =1.d0/(1.d0+exp(arg)) 
                  df=-1.d0/(2.d0+exp(arg)+exp(-arg)) 
               else if (occopt == SMEARING_DIST_COLD1 .or. occopt == SMEARING_DIST_COLD2 .or. &  
                  &  occopt == SMEARING_DIST_METPX ) then
               x= -arg
               call derf_ab(res,x)
               f =.5d0*(1.d0+res +exp(-x**2)*(-a*x**2 + .5d0*a+x)/sqrtpi)
               df=-exp(-x**2) * (a*x**3 -x**2 -1.5d0*a*x +1.5d0) /sqrtpi   ! df:=df/darg=-df/dx
            end if
            electrons=electrons+ f  * orbs%kwgts(ikpt)  ! electrons := N_e(Ef+corr.)
            dlectrons=dlectrons+ df * orbs%kwgts(ikpt)  ! delectrons:= dN_e/darge ( Well! later we need dN_e/dEf=-1/wf*dN_e/darg
            !if(iproc==0) write(*,*) arg,   f , df
         enddo
      enddo

      dlectrons=dlectrons/(-wf)  ! df/dEf=df/darg * -1/wf
      diff=-real(melec,gp)/full+electrons
      if (abs(diff) < 1.d-12) exit loop_fermi
      if (abs(dlectrons) <= 1d-45) then
         corr=wf
      else
         corr=diff/abs(dlectrons) ! for case of no-monotonic func. abs is needed
      end if
      !if (iproc==0) write(*,'(i5,3e,i4,e)') ii,electrons,ef,dlectrons,melec,corr
      if (corr > 1.d0*wf) corr=1.d0*wf
      if (corr < -1.d0*wf) corr=-1.d0*wf
      if (abs(dlectrons) < 1.d-18  .and. electrons > real(melec,gp)/full) corr=3.d0*wf
      if (abs(dlectrons) < 1.d-18  .and. electrons < real(melec,gp)/full) corr=-3.d0*wf
      ef=ef-corr  ! Ef=Ef_guess+corr.

   end do loop_fermi

   do ikpt=1,orbs%nkpts
      argu=(orbs%eval((ikpt-1)*orbs%norb+orbs%norbu)-ef)/wf
      argd=(orbs%eval((ikpt-1)*orbs%norb+orbs%norbu+orbs%norbd)-ef)/wf
      if (occopt == SMEARING_DIST_ERF) then
         !error function
         call derf_ab(resu,argu)
         call derf_ab(resd,argd)
         cutoffu=.5d0*(1.d0-resu)
         cutoffd=.5d0*(1.d0-resd)
      else if (occopt == SMEARING_DIST_FERMI) then
         !Fermi function
         cutoffu=1.d0/(1.d0+exp(argu))
         cutoffd=1.d0/(1.d0+exp(argd))
      else if (occopt == SMEARING_DIST_COLD1 .or. occopt == SMEARING_DIST_COLD2 .or. &  
         &  occopt == SMEARING_DIST_METPX ) then
      !Marzari's relation with different a 
      xu=-argu
      xd=-argd
      call derf_ab(resu,xu)
      call derf_ab(resd,xd)
      cutoffu=.5d0*(1.d0+resu +exp(-xu**2)*(-a*xu**2 + .5d0*a+xu)/sqrtpi)
      cutoffd=.5d0*(1.d0+resd +exp(-xd**2)*(-a*xd**2 + .5d0*a+xd)/sqrtpi)
   end if
enddo
if (iproc==0) write(*,'(1x,a,1pe21.14,2(1x,e8.1))') 'Fermi level, Fermi distribution cut off at:  ',ef,cutoffu,cutoffd
orbs%efermi=ef

!update the occupation number
do ikpt=1,orbs%nkpts
   do iorb=1,orbs%norbu + orbs%norbd
      arg=(orbs%eval((ikpt-1)*orbs%norb+iorb)-ef)/wf
      if (occopt == SMEARING_DIST_ERF) then
         call derf_ab(res,arg)
         f=.5d0*(1.d0-res)
      else if (occopt == SMEARING_DIST_FERMI) then
         f=1.d0/(1.d0+exp(arg))
      else if (occopt == SMEARING_DIST_COLD1 .or. occopt == SMEARING_DIST_COLD2 .or. &  
         &  occopt == SMEARING_DIST_METPX ) then
      x=-arg
      call derf_ab(res,x)
      f =.5d0*(1.d0+res +exp(-x**2)*(-a*x**2 + .5d0*a+x)/sqrtpi)
   end if
   orbs%occup((ikpt-1)*orbs%norb+iorb)=full* f 
   !if(iproc==0) print*,  orbs%eval((ikpt-1)*orbs%norb+iorb), orbs%occup((ikpt-1)*orbs%norb+iorb)
end do
    end do
    !update electronic entropy S; eTS=T_ele*S is the electtronic entropy term the negative of which is added to energy: Free energy = energy-T*S 
    orbs%eTS=0.0_gp
    do ikpt=1,orbs%nkpts
       do iorb=1,orbs%norbu + orbs%norbd
          if (occopt == SMEARING_DIST_ERF) then
             !error function
             orbs%eTS=orbs%eTS+full*wf/(2._gp*sqrt(pi))*exp(-((orbs%eval((ikpt-1)*orbs%norb+iorb)-ef)/wf)**2)
          else if (occopt == SMEARING_DIST_FERMI) then
             !Fermi function
             tt=orbs%occup((ikpt-1)*orbs%norb+iorb)
             orbs%eTS=orbs%eTS-full*wf*(tt*log(tt) + (1._gp-tt)*log(1._gp-tt))
          else if (occopt == SMEARING_DIST_COLD1 .or. occopt == SMEARING_DIST_COLD2 .or. &  
             &  occopt == SMEARING_DIST_METPX ) then
          !cold 
          orbs%eTS=orbs%eTS+0._gp  ! to be completed if needed                                             
       end if
    end do
 end do
 ! Sanity check on sum of occup.
 chargef=0.0_gp
 do ikpt=1,orbs%nkpts
    do iorb=1,orbs%norb
       chargef=chargef+orbs%kwgts(ikpt) * orbs%occup(iorb+(ikpt-1)*orbs%norb)
    end do
 end do
 if (abs(charge - chargef) > 1e-6)  stop 'error occupation update'
 else if(full==1.0_gp) then
    call eFermi_nosmearing(iproc,orbs)
    ! no entropic term when electronc temprature is zero
 end if

 !write on file the results if needed
 if (filewrite) then
    open(unit=11,file='input.occ',status='unknown')
    write(11,*)orbs%norbu,orbs%norbd
    do iorb=1,orbs%norb
       !write(11,'(i5,e19.12)')iorb,orbs%occup((ikpt-1)*orbs%norb+iorb)
       !    write(11,'(i5,e19.12)')iorb,full/(1.d0+exp(arg))  !,orbs%eval((ikpt-1)*orbs%norb+iorb)
       write(11,'(i5,e19.12,f10.6)')iorb,orbs%occup((ikpt-1)*orbs%norb+iorb) &
          &   ,orbs%eval ((ikpt-1)*orbs%norb+iorb)
    end do
    close(unit=11)
 end if

END SUBROUTINE evaltoocc



subroutine eFermi_nosmearing(iproc,orbs)
   use module_base
   use module_types
   implicit none
   integer, intent(in) :: iproc
   type(orbitals_data), intent(inout) :: orbs
   !local variables
   integer :: iu,id,n,nzeroorbs,ikpt,iorb
   real(gp) :: charge
   real(wp) :: eF

   iu=0
   id=0
   eF = 0._wp
   do ikpt=1,orbs%nkpts
      !number of zero orbitals for the given k-point
      nzeroorbs=0
      !overall charge of the system
      charge=0.0_gp
      do iorb=1,orbs%norb
         if (orbs%occup(iorb+(ikpt-1)*orbs%norb) == 0.0_gp) then
            nzeroorbs=nzeroorbs+1
         else
            charge=charge+orbs%occup(iorb+(ikpt-1)*orbs%norb)
         end if
      end do
      if (nzeroorbs /= 0 .and. orbs%norbd .gt.0) then
         do iorb=1,orbs%norbu-1
            if (orbs%eval((ikpt-1)*orbs%norb+iorb) > orbs%eval((ikpt-1)*orbs%norb+iorb+1)) &
               &   write(*,*) 'wrong ordering of up EVs',iorb,iorb+1
         end do
         do iorb=1,orbs%norbd-1
            if (orbs%eval((ikpt-1)*orbs%norb+iorb+orbs%norbu) > orbs%eval((ikpt-1)*orbs%norb+iorb+1+orbs%norbu))&
               &   write(*,*) 'wrong ordering of dw EVs',iorb+orbs%norbu,iorb+1+orbs%norbu
         enddo

         iu=0
         id=0
         n=0
         do while (real(n,gp) < charge)
            if (orbs%eval((ikpt-1)*orbs%norb+iu+1) <= orbs%eval((ikpt-1)*orbs%norb+id+1+orbs%norbu)) then
               iu=iu+1
               eF=orbs%eval((ikpt-1)*orbs%norb+iu+1)
            else
               id=id+1
               eF=orbs%eval((ikpt-1)*orbs%norb+id+1+orbs%norbu)
            endif
            n=n+1
         enddo
         if (iproc==0) write(*,'(1x,a,1pe21.14,a,i4)') 'Suggested Homo energy level',eF,', Spin polarization',iu-id
         !write(*,*) 'up,down, up-down',iu,id,iu-id
      end if
   end do
   orbs%efermi=eF
   !assign the values for the occupation numbers
   do iorb=1,iu
      orbs%occup(iorb)=1.0_gp
   end do
   do iorb=iu+1,orbs%norbu
      orbs%occup(iorb)=0.0_gp
   end do
   do iorb=1,id
      orbs%occup(iorb+orbs%norbu)=1.0_gp
   end do
   do iorb=id+1,orbs%norbd
      orbs%occup(iorb+orbs%norbu)=0.0_gp
   end do

END SUBROUTINE eFermi_nosmearing


!>   Calculate magnetic moments
subroutine calc_moments(iproc,nproc,norb,norb_par,nvctr,nspinor,psi,mom_vec)
   use module_base
   implicit none
   integer, intent(in) :: iproc,nproc,norb,nvctr,nspinor
   integer, dimension(0:nproc-1), intent(in) :: norb_par
   real(wp), dimension(nvctr,norb*nspinor), intent(in) :: psi
   real(wp), dimension(4,norb,min(nproc,2)), intent(out) :: mom_vec
   !local variables
   character(len=*), parameter :: subname='calc_moments'
   integer :: i_all,i_stat,ierr,iorb,jproc
   integer :: ndim,oidx
   integer, dimension(:), allocatable :: norb_displ
   real(wp) :: m00,m11,m13,m24,m14,m23
   !real(wp), dimension(:,:,:), allocatable :: mom_vec

   ndim=2
   if (nproc==1) ndim=1

   if(nspinor==4) then

      call razero(4*norb*ndim,mom_vec)

      do iorb=1,norb_par(iproc)
         oidx=(iorb-1)*nspinor+1
         m00=dot(2*nvctr,psi(1,oidx),1,psi(1,oidx),1)
         m11=dot(2*nvctr,psi(1,oidx+2),1,psi(1,oidx+2),1)
         m13=dot(nvctr,psi(1,oidx),1,psi(1,oidx+2),1)
         m24=dot(nvctr,psi(1,oidx+1),1,psi(1,oidx+3),1)
         !        m12=dot(nvctr,psi(1,oidx),1,psi(1,oidx+1),1)
         !        m34=dot(nvctr,psi(1,oidx+2),1,psi(1,oidx+3),1)
         m14=dot(nvctr,psi(1,oidx),1,psi(1,oidx+3),1)
         m23=dot(nvctr,psi(1,oidx+1),1,psi(1,oidx+2),1)

         mom_vec(1,iorb,ndim)=(m00+m11) !rho
         mom_vec(2,iorb,ndim)=2.0d0*(m13+m24)       !m_x
         !        mom_vec(3,iorb,ndim)=2.0d0*(m12-m34)       !m_y
         mom_vec(3,iorb,ndim)=2.0d0*(m14-m23)       !m_y
         mom_vec(4,iorb,ndim)=(m00-m11)             !m_z
      end do

      if(nproc>1) then
         allocate(norb_displ(0:nproc-1+ndebug),stat=i_stat)
         call memocc(i_stat,norb_displ,'norb_displ',subname)

         norb_displ(0)=0
         do jproc=1,nproc-1
            norb_displ(jproc)=norb_displ(jproc-1)+norb_par(jproc-1)
         end do

         call MPI_GATHERV(mom_vec(1,1,2),4*norb_par(iproc),mpidtypw,&
            &   mom_vec(1,1,1),4*norb_par,4*norb_displ,mpidtypw,&
         0,MPI_COMM_WORLD,ierr)

         i_all=-product(shape(norb_displ))*kind(norb_displ)
         deallocate(norb_displ,stat=i_stat)
         call memocc(i_stat,i_all,'norb_displ',subname)
      end if

   end if

END SUBROUTINE calc_moments


subroutine check_communications(iproc,nproc,orbs,lr,comms)
   use module_base
   use module_types
   use module_interfaces
   implicit none
   integer, intent(in) :: iproc,nproc
   type(orbitals_data), intent(in) :: orbs
   type(locreg_descriptors), intent(in) :: lr
   type(communications_arrays), intent(in) :: comms
   !local variables
   character(len=*), parameter :: subname='check_communications'
   integer :: i,ispinor,iorb,indspin,indorb,jproc,i_stat,i_all,iscomp,idsx,index,ikptsp
   integer :: ikpt,ispsi,nspinor,nvctrp,ierr
   real(wp) :: psival,maxdiff
   real(wp), dimension(:), allocatable :: psi
   real(wp), dimension(:), pointer :: pwork
   real(wp) :: epsilon
   character(len = 25) :: filename
   logical :: abort

   !allocate the "wavefunction" amd fill it, and also the workspace
   allocate(psi(max(orbs%npsidim_orbs,orbs%npsidim_comp)+ndebug),stat=i_stat)
   call memocc(i_stat,psi,'psi',subname)
   allocate(pwork(max(orbs%npsidim_orbs,orbs%npsidim_comp)+ndebug),stat=i_stat)
   call memocc(i_stat,pwork,'pwork',subname)

   do iorb=1,orbs%norbp
      ikpt=(orbs%isorb+iorb-1)/orbs%norb+1
      !valkpt=real(512*ikpt,wp)
      !valorb=real(orbs%isorb+iorb-(ikpt-1)*orbs%norb,wp)+valkpt
      indorb=(iorb-1)*(lr%wfd%nvctr_c+7*lr%wfd%nvctr_f)*orbs%nspinor
      do ispinor=1,orbs%nspinor
         indspin=(ispinor-1)*(lr%wfd%nvctr_c+7*lr%wfd%nvctr_f)
         do i=1,lr%wfd%nvctr_c+7*lr%wfd%nvctr_f
            !vali=real(i,wp)/512.0_wp  ! *1.d-5
            call test_value(ikpt,orbs%isorb+iorb-(ikpt-1)*orbs%norb,ispinor,i,psival)
            psi(i+indspin+indorb)=psival!(valorb+vali)*(-1)**(ispinor-1)
         end do
      end do
   end do

   !transpose the hpsi wavefunction
   call transpose_v(iproc,nproc,orbs,lr%wfd,comms,psi,work=pwork)

   !check the results of the transposed wavefunction
   maxdiff=0.0_wp
   ispsi=0
   do ikptsp=1,orbs%nkptsp
      ikpt=orbs%iskpts+ikptsp!orbs%ikptsp(ikptsp)
      !valkpt=real(512*ikpt,wp)
      !calculate the starting point for the component distribution
      iscomp=0
      do jproc=0,iproc-1
         iscomp=iscomp+comms%nvctr_par(jproc,ikpt)
      end do
      nvctrp=comms%nvctr_par(iproc,ikpt)
      nspinor=orbs%nspinor

      do iorb=1,orbs%norb
         !valorb=real(iorb,wp)+valkpt
         indorb=(iorb-1)*nvctrp*nspinor
         do idsx=1,(nspinor-1)/2+1
            do i=1,nvctrp
               !vali=real(i+iscomp,wp)/512.d0  ! *1.d-5
               do ispinor=1,((2+nspinor)/4+1)
                  !psival=(-1)**(ispinor-1)*(valorb+vali)
                  call test_value(ikpt,iorb,ispinor,i+iscomp,psival)
                  !this is just to force the IEEE representation of psival
                  !              if (psival .lt. 0.d0) then  
                  !              write(321,*) psival,psival**2
                  !              endif
                  index=ispinor+(i-1)*((2+nspinor)/4+1)+&
                     &   (idsx-1)*((2+nspinor)/4+1)*nvctrp+indorb+ispsi
                  maxdiff=max(abs(psi(index)-psival),maxdiff)
               end do
            end do
         end do
      end do
      ispsi=ispsi+nvctrp*orbs%norb*nspinor
   end do

   abort = .false.
   if (abs(maxdiff) > real(orbs%norb,wp)*epsilon(1.0_wp)) then
      write(*,*)'ERROR: process',iproc,'does not transpose wavefunctions correctly!'
      write(*,*)'       found an error of',maxdiff,'cannot continue.'
      write(*,*)'       data are written in the file transerror.log, exiting...'

      write(filename, "(A,I0,A)") 'transerror', iproc, '.log'
      open(unit=22,file=trim(filename),status='unknown')
      ispsi=0
      do ikptsp=1,orbs%nkptsp
         ikpt=orbs%iskpts+ikptsp!orbs%ikptsp(ikptsp)
         !valkpt=real(512*ikpt,wp)
         !calculate the starting point for the component distribution
         iscomp=0
         do jproc=0,iproc-1
            iscomp=iscomp+comms%nvctr_par(jproc,ikpt)
         end do
         nvctrp=comms%nvctr_par(iproc,ikpt)
         nspinor=orbs%nspinor

         do iorb=1,orbs%norb
            !valorb=real(iorb,wp)+valkpt
            indorb=(iorb-1)*nvctrp*nspinor
            do idsx=1,(nspinor-1)/2+1
               do i=1,nvctrp
                  !vali=real(i+iscomp,wp)/512.d0  !*1.d-5
                  do ispinor=1,((2+nspinor)/4+1)
                     !psival=(-1)**(ispinor-1)*(valorb+vali)
                     call test_value(ikpt,iorb,ispinor,i+iscomp,psival)
                     index=ispinor+(i-1)*((2+nspinor)/4+1)+&
                        &   (idsx-1)*((2+nspinor)/4+1)*nvctrp+indorb+ispsi
                     maxdiff=abs(psi(index)-psival)
                     if (maxdiff > 0.d0) then
                        write(22,'(i3,i6,2i4,3(1x,1pe13.6))')ispinor,i+iscomp,iorb,ikpt,psival,&
                           &   psi(index),maxdiff
                     end if
                  end do
               end do
            end do
         end do
         ispsi=ispsi+nvctrp*orbs%norb*nspinor
      end do
      close(unit=22)
      abort = .true.
      write(filename, "(A,I0,A)") 'distscheme', iproc, '.log'
      open(unit=22,file=trim(filename),status='unknown')
      call print_distribution_schemes(22,nproc,orbs%nkpts,orbs%norb_par(0,1),comms%nvctr_par(0,1))
      close(unit=22)
   end if

   call MPI_BARRIER(MPI_COMM_WORLD, ierr)
   if (abort) then
      if (iproc == 0) call print_distribution_schemes(6,nproc,orbs%nkpts,orbs%norb_par(0,1),comms%nvctr_par(0,1))
      call MPI_ABORT(MPI_COMM_WORLD,ierr)
   end if

   !retranspose the hpsi wavefunction
   call untranspose_v(iproc,nproc,orbs,lr%wfd,comms,&
      &   psi,work=pwork)

   maxdiff=0.0_wp
   do iorb=1,orbs%norbp
      ikpt=(orbs%isorb+iorb-1)/orbs%norb+1
      !valkpt=real(512*ikpt,wp)
      !valorb=real(orbs%isorb+iorb-(ikpt-1)*orbs%norb,wp)+valkpt
      indorb=(iorb-1)*(lr%wfd%nvctr_c+7*lr%wfd%nvctr_f)*orbs%nspinor
      do ispinor=1,orbs%nspinor
         indspin=(ispinor-1)*(lr%wfd%nvctr_c+7*lr%wfd%nvctr_f)
         do i=1,lr%wfd%nvctr_c+7*lr%wfd%nvctr_f
            !vali=real(i,wp)/512.d0  !*1.d-5
            !psival=(valorb+vali)*(-1)**(ispinor-1)
            call test_value(ikpt,orbs%isorb+iorb-(ikpt-1)*orbs%norb,ispinor,i,psival)
            maxdiff=max(abs(psi(i+indspin+indorb)-psival),maxdiff)
         end do
      end do
   end do

   abort = .false.
   if (abs(maxdiff) > real(orbs%norb,wp)*epsilon(1.0_wp)) then
      write(*,*)'ERROR: process',iproc,'does not untranspose wavefunctions correctly!'
      write(*,*)'       found an error of',maxdiff,'cannot continue.'
      write(*,*)'       data are written in the file transerror.log, exiting...'

      write(filename, "(A,I0,A)") 'transerror', iproc, '.log'
      open(unit=22,file=trim(filename),status='unknown')
      maxdiff=0.0_wp
      do iorb=1,orbs%norbp
         ikpt=(orbs%isorb+iorb-1)/orbs%norb+1
         !valkpt=real(512*ikpt,wp)
         !valorb=real(orbs%isorb+iorb-(ikpt-1)*orbs%norb,wp)+valkpt
         indorb=(iorb-1)*(lr%wfd%nvctr_c+7*lr%wfd%nvctr_f)*orbs%nspinor
         do ispinor=1,orbs%nspinor
            indspin=(ispinor-1)*(lr%wfd%nvctr_c+7*lr%wfd%nvctr_f)
            do i=1,lr%wfd%nvctr_c+7*lr%wfd%nvctr_f
               !vali=real(i,wp)/512.d0  !*1.d-5
               !psival=(valorb+vali)*(-1)**(ispinor-1)
               call test_value(ikpt,orbs%isorb+iorb-(ikpt-1)*orbs%norb,ispinor,i,psival)
               maxdiff=abs(psi(i+indspin+indorb)-psival)
               if (maxdiff > 0.d0) then
                  write(22,'(i3,i6,2i4,3(1x,1pe13.6))')ispinor,i,iorb,orbs%isorb,psival,&
                     &   psi(ispinor+(i-1)*orbs%nspinor+indorb),maxdiff
               end if
            end do
         end do
      end do
      close(unit=22)
      abort = .true.
   end if

   if (abort) call MPI_ABORT(MPI_COMM_WORLD,ierr)
   call MPI_BARRIER(MPI_COMM_WORLD, ierr)

   i_all=-product(shape(psi))*kind(psi)
   deallocate(psi,stat=i_stat)
   call memocc(i_stat,i_all,'psi',subname)
   i_all=-product(shape(pwork))*kind(pwork)
   deallocate(pwork,stat=i_stat)
   call memocc(i_stat,i_all,'pwork',subname)

END SUBROUTINE check_communications


!> define a value for the wavefunction which is dependent of the indices
subroutine test_value(ikpt,iorb,ispinor,icomp,val)
   use module_base
   implicit none
   integer, intent(in) :: ikpt,icomp,iorb,ispinor
   real(wp), intent(out) :: val
   !local variables
   real(wp) :: valkpt,valorb,vali

   ! recognizable pattern, for debugging
   ! valkpt=real(10000*(ikpt-1),wp)!real(512*ikpt,wp)
   ! valorb=real(iorb,wp)+valkpt
   ! vali=real(icomp,wp)*1.e-5_wp  !real(icomp,wp)/512.0_wp  ! *1.d-5
   !
   ! val=(valorb+vali)*(-1)**(ispinor-1)

   valkpt=real(512*ikpt,wp)
   valorb=real(iorb,wp)+valkpt
   vali=real(icomp,wp)/512.0_wp  ! *1.d-5

   val=(valorb+vali)*(-1)**(ispinor-1)

END SUBROUTINE test_value


subroutine broadcast_kpt_objects(nproc, nkpts, ndata, data, ikptproc)
   use module_base
   implicit none
   integer, intent(in) :: nproc, nkpts, ndata
   integer, dimension(nkpts), intent(in) :: ikptproc
   real(gp), dimension(ndata,nkpts), intent(inout) :: data

   integer :: ikpt, ierr

   if (nproc > 1) then
      do ikpt = 1, nkpts
         call MPI_BCAST(data(1,ikpt), ndata,mpidtypg, &
            &   ikptproc(ikpt), MPI_COMM_WORLD, ierr)
         !redundant barrier 
         call MPI_BARRIER(MPI_COMM_WORLD,ierr)
      end do
   end if
END SUBROUTINE broadcast_kpt_objects



<<<<<<< HEAD
!!subroutine minimize_by_orthogonal_transformation(iproc, nproc, orbs, wfd, comms, orthpar, E0, El, stepsize, hpsi, psi, derivative)
!!use module_base
!!use module_types
!!use module_interfaces
!!implicit none
!!
!!  integer, intent(in) :: iproc,nproc
!!  type(orbitals_data), intent(in) :: orbs
!!  type(wavefunctions_descriptors),intent(in):: wfd
!!  type(communications_arrays), intent(in) :: comms
!!  type(orthon_data), intent(in) :: orthpar
!!  !n(c) type(wavefunctions_descriptors), intent(in) :: wfd
!!  !real(wp), dimension(comms%nvctr_par(iproc,0)*orbs%nspinor*orbs%norb), intent(in) :: hpsi
!!  !real(wp), dimension(comms%nvctr_par(iproc,0)*orbs%nspinor*orbs%norb), intent(inout) :: psi
!!  real(8),intent(in):: E0, El
!!  real(8),intent(inout):: stepsize 
!!  real(wp), dimension(orbs%npsidim), intent(inout) :: hpsi
!!  real(wp), dimension(orbs%npsidim), intent(inout) :: psi
!!  real(8),intent(out):: derivative
!!  !local variables
!!  character(len=*), parameter :: subname='orthoconstraint'
!!  integer :: i_stat,i_all,ierr,iorb !n(c) ise
!!  integer :: ispin,nspin,ikpt,norb,norbs,ncomp,nvctrp,ispsi,ikptp,nspinor,iiorb,jjorb,jorb,lwork,info,k
!!  real(dp) :: occ !n(c) tt
!!  integer, dimension(:,:), allocatable :: ndimovrlp
!!  real(wp), dimension(:), allocatable :: alag, work, rwork, eval
!!  real(wp),dimension(:,:),allocatable:: gmat
!!  complex(8),dimension(:,:),allocatable:: gmatc, tempmatc, tempmat2c, omatc
!!  complex(8),dimension(:),allocatable:: expDc
!!  real(8):: lstep, dfactorial
!!  complex(8):: ttc
!!  real(8),dimension(:),pointer:: psiwork
!!  real(8),dimension(:,:),allocatable:: omat
!!
!!  write(*,*) 'iproc, orbs%npsidim',iproc, orbs%npsidim
!!
!!  !separate the orthogonalisation procedure for up and down orbitals 
!!  !and for different k-points
!!  call timing(iproc,'LagrM_comput  ','ON')
!!
!!  !number of components of the overlap matrix for parallel case
!!  !calculate the dimension of the overlap matrix for each k-point
!!  if (orbs%norbd > 0) then
!!     nspin=2
!!  else
!!     nspin=1
!!  end if
!!
!!  !number of components for the overlap matrix in wp-kind real numbers
!!
!!  allocate(ndimovrlp(nspin,0:orbs%nkpts+ndebug),stat=i_stat)
!!  call memocc(i_stat,ndimovrlp,'ndimovrlp',subname)
!!
!!  call dimension_ovrlp(nspin,orbs,ndimovrlp)
!!
!!  allocate(alag(ndimovrlp(nspin,orbs%nkpts)+ndebug),stat=i_stat)
!!  call memocc(i_stat,alag,'alag',subname)
!!
!!  !put to zero all the k-points which are not needed
!!  call razero(ndimovrlp(nspin,orbs%nkpts),alag)
!!
!!  ! Transpose orbitals
!!  allocate(psiwork(size(psi)), stat=i_stat)
!!  call transpose_v(iproc, nproc, orbs, wfd, comms, psi, work=psiwork)
!!  call transpose_v(iproc, nproc, orbs, wfd, comms, hpsi, work=psiwork)
!!
!!  !do it for each of the k-points and separate also between up and down orbitals in the non-collinear case
!!  ispsi=1
!!  do ikptp=1,orbs%nkptsp
!!     ikpt=orbs%iskpts+ikptp!orbs%ikptsp(ikptp)
!!
!!     do ispin=1,nspin
!!
!!        call orbitals_and_components(iproc,ikpt,ispin,orbs,comms,&
!!             nvctrp,norb,norbs,ncomp,nspinor)
!!        if (nvctrp == 0) cycle
!!
!!        if(nspinor==1) then
!!           call gemm('T','N',norb,norb,nvctrp,1.0_wp,psi(ispsi),&
!!                max(1,nvctrp),hpsi(ispsi),max(1,nvctrp),0.0_wp,&
!!                alag(ndimovrlp(ispin,ikpt-1)+1),norb)
!!        else
!!           !this part should be recheck in the case of nspinor == 2
!!           call c_gemm('C','N',norb,norb,ncomp*nvctrp,(1.0_wp,0.0_wp),psi(ispsi),&
!!                max(1,ncomp*nvctrp), &
!!                hpsi(ispsi),max(1,ncomp*nvctrp),(0.0_wp,0.0_wp),&
!!                alag(ndimovrlp(ispin,ikpt-1)+1),norb)
!!        end if
!!        ispsi=ispsi+nvctrp*norb*nspinor
!!     end do
!!  end do
!!
!!  if (nproc > 1) then
!!     call timing(iproc,'LagrM_comput  ','OF')
!!     call timing(iproc,'LagrM_commun  ','ON')
!!     call mpiallred(alag(1),ndimovrlp(nspin,orbs%nkpts),MPI_SUM,MPI_COMM_WORLD,ierr)
!!     call timing(iproc,'LagrM_commun  ','OF')
!!     call timing(iproc,'LagrM_comput  ','ON')
!!  end if
!!
!!  !now each processors knows all the overlap matrices for each k-point
!!  !even if it does not handle it.
!!  !this is somehow redundant but it is one way of reducing the number of communications
!!  !without defining group of processors
!!
!!  i_stat=0
!!  do iorb=1,orbs%norb
!!      do jorb=1,orbs%norb
!!          i_stat=i_stat+1
!!          if(iproc==0) write(1750,'(a,3i8,es20.8)') 'iorb, jorb, i_stat, alag(i_stat)', iorb, jorb, i_stat, alag(i_stat)
!!      end do
!!  end do 
!!
!!  ! Build the antisymmetric matrix "alag(iorb,jorb)-alag(jorb,iorb)"
!!  allocate(gmat(orbs%norb,orbs%norb), stat=i_stat)
!!  call memocc(i_stat, gmat, 'gmat', subname)
!!  do iorb=1,orbs%norb
!!      do jorb=1,orbs%norb
!!          iiorb=(iorb-1)*orbs%norb+jorb
!!          jjorb=(jorb-1)*orbs%norb+iorb
!!          gmat(jorb,iorb)=alag(iiorb)-alag(jjorb)
!!      end do
!!  end do
!!
!!
!!
!!
!!  !Build the complex matrix -igmat
!!  allocate(gmatc(orbs%norb,orbs%norb), stat=i_stat)
!!  !call memocc(i_stat, gmatc, 'gmatc', subname) !memocc not working for complex
!!  do iorb=1,orbs%norb
!!      do jorb=1,orbs%norb
!!          gmatc(jorb,iorb)=cmplx(0.d0,-gmat(jorb,iorb),kind=8)
!!      end do
!!  end do 
!!
!!
!!
!!  ! Check whether hermitian
!!  do iorb=1,orbs%norb
!!      do jorb=1,orbs%norb
!!          if(real(gmatc(jorb,iorb))/=real(gmatc(iorb,jorb)) .or. aimag(gmatc(jorb,iorb))/=-aimag(gmatc(iorb,jorb))) then
!!              write(*,'(a,4es16.7)') 'ERROR: (Gmatc(1,jorb,iorb)), (Gmatc(1,iorb,jorb)), (Gmatc(2,jorb,iorb)), (Gmatc(2,iorb,jorb))', Gmatc(jorb,iorb), Gmatc(iorb,jorb)
!!          end if
!!          if(iproc==0) write(1710,'(a,2i8,2es20.12)') 'iorb, jorb, gmatc(jorb,iorb)', iorb, jorb, gmatc(jorb,iorb)
!!      end do
!!  end do 
!!
!!
!!
!!  ! Diagonalize gmatc
!!  allocate(eval(orbs%norb), stat=i_stat)
!!  call memocc(i_stat, eval, 'eval', subname)
!!  lwork=10*orbs%norb
!!  allocate(work(2*lwork), stat=i_stat) ! factor of 2 since it is assumed to be complex
!!  allocate(rwork(lwork), stat=i_stat)
!!  call zheev('v', 'l', orbs%norb, gmatc(1,1), orbs%norb, eval(1), work, lwork, rwork, info)
!!  if(info/=0) stop 'ERROR in zheev'
!!  deallocate(work)
!!  deallocate(rwork)
!!
!!  do iorb=1,orbs%norb
!!      if(iproc==0) write(1720,'(a,i8,es20.8)') 'iorb, eval(iorb)', iorb, eval(iorb)
!!  end do
!!
!!
!!  if(stepsize>0.d0) then
!!      if(iproc==0) write(*,*) 'in first branch'
!!      ! Calculate the derivative
!!      ! Calculate optimal step size
!!      lstep=derivative*stepsize**2/(2.d0*(derivative*stepsize+E0-El))
!!      stepsize=-1.d0
!!      derivative=0.d0
!!  else
!!      if(iproc==0) write(*,*) 'in second branch'
!!      lstep=.1d0/(maxval(abs(eval)))
!!      stepsize=lstep
!!      derivative=0.d0
!!      do iorb=1,orbs%norb
!!          do jorb=1,orbs%norb
!!              derivative=derivative+gmat(jorb,iorb)**2
!!          end do
!!      end do
!!      derivative=-.5d0*derivative
!!  end if
!!  if(iproc==0) write(*,'(a,2es12.4)') '>> LSTEP:, derivative', lstep, derivative
!!
!!
!!  ! Calculate exp(-i*l*D) (with D diagonal matrix of eigenvalues).
!!  ! This is also a diagonal matrix, so only calculate the diagonal part.
!!  allocate(expDc(orbs%norb), stat=i_stat)
!!  !call memocc(i_stat, expDc, 'expDc', subname)
!!  do iorb=1,orbs%norb
!!     ttc=cmplx(0.d0,-lstep*eval(iorb),kind=8)
!!     expDc(iorb)=cmplx(0.d0,0.d0,kind=8)
!!      do k=0,100
!!          expDc(iorb)=expDc(iorb)+ttc**k/dfactorial(k)
!!      end do
!!  end do
!!  do iorb=1,orbs%norb
!!     if(iproc==0) write(1740,'(a,i8,2es20.8)') 'iorb, expDc(iorb)', iorb, expDc(iorb)
!!  end do
!!
!!
!!
!!  ! Calculate the matrix O
!!  allocate(tempmatc(orbs%norb,orbs%norb), stat=i_stat)
!!  allocate(tempmat2c(orbs%norb,orbs%norb), stat=i_stat)
!!  allocate(omatc(orbs%norb,orbs%norb), stat=i_stat)
!!  do iorb=1,orbs%norb
!!     do jorb=1,orbs%norb
!!         if(iorb==jorb) then
!!             tempmat2c(jorb,iorb)=expDc(iorb)
!!         else
!!             tempmat2c(jorb,iorb)=cmplx(0.d0,0.d0,kind=8)
!!         end if
!!     end do
!!  end do
!!  call zgemm('n', 'c', orbs%norb, orbs%norb, orbs%norb, (1.d0,0.d0), tempmat2c(1,1), orbs%norb, &
!!      gmatc(1,1), orbs%norb, (0.d0,0.d0), tempmatc(1,1), orbs%norb)
!!  do iorb=1,orbs%norb
!!     do jorb=1,orbs%norb
!!         if(iproc==0) write(1730,'(a,2i8,2es20.8)') 'iorb, jorb, tempmatc(jorb,iorb)', iorb, jorb, tempmatc(jorb,iorb)
!!     end do
!!  end do
!!
!!  call zgemm('n', 'n', orbs%norb, orbs%norb, orbs%norb, (1.d0,0.d0), gmatc(1,1), orbs%norb, &
!!      tempmatc(1,1), orbs%norb, (0.d0,0.d0), omatc(1,1), orbs%norb)
!!
!!  if(iproc==0) then
!!     do iorb=1,orbs%norb
!!         do jorb=1,orbs%norb
!!             write(1700,'(2i8,2es20.8)') iorb,jorb,omatc(jorb,iorb)
!!         end do
!!     end do
!!  end if
!!
!!
!!  ! Build new linear combinations
!!  call memocc(i_stat, psiwork, 'psiwork', subname)
!!
!!  allocate(omat(orbs%norb,orbs%norb), stat=i_stat)
!!  call memocc(i_stat, omat, 'omat', subname)
!!
!!  do iorb=1,orbs%norb
!!      do jorb=1,orbs%norb
!!          omat(jorb,iorb)=real(omatc(jorb,iorb))
!!          !!if(iorb==jorb) then
!!          !!    omat(jorb,iorb)=1.d0
!!          !!else
!!          !!    omat(jorb,iorb)=0.d0
!!          !!end if
!!      end do
!!  end do
!!
!!  nvctrp=comms%nvctr_par(iproc,0)
!!  call gemm('n', 'n', nvctrp, orbs%norb, orbs%norb, 1.0_wp, psi(1), max(1,nvctrp), &
!!            omat(1,1), orbs%norb, 0.0_wp, psiwork(1), max(1,nvctrp))
!!  call dcopy(size(psi), psiwork(1), 1, psi(1), 1)
!!
!!  ! I think this is not required..
!!  call orthogonalize(iproc,nproc,orbs,comms,psi,orthpar)
!!
!!  call untranspose_v(iproc, nproc, orbs, wfd, comms, psi, work=psiwork)
!!  call untranspose_v(iproc, nproc, orbs, wfd, comms, hpsi, work=psiwork)
!!
!!
!!
!!
!!
!!
!!
!!  i_all=-product(shape(omat))*kind(omat)
!!  deallocate(omat,stat=i_stat)
!!  call memocc(i_stat,i_all,'omat',subname)
!!
!!  i_all=-product(shape(psiwork))*kind(psiwork)
!!  deallocate(psiwork,stat=i_stat)
!!  call memocc(i_stat,i_all,'psiwork',subname)
!!
!!  i_all=-product(shape(alag))*kind(alag)
!!  deallocate(alag,stat=i_stat)
!!  call memocc(i_stat,i_all,'alag',subname)
!!
!!  i_all=-product(shape(ndimovrlp))*kind(ndimovrlp)
!!  deallocate(ndimovrlp,stat=i_stat)
!!  call memocc(i_stat,i_all,'ndimovrlp',subname)
!!
!!  i_all=-product(shape(gmat))*kind(gmat)
!!  deallocate(gmat,stat=i_stat)
!!  call memocc(i_stat,i_all,'gmat',subname)
!!
!!  i_all=-product(shape(eval))*kind(eval)
!!  deallocate(eval,stat=i_stat)
!!  call memocc(i_stat,i_all,'eval',subname)
!!
!!  !!memoc not working for complex
!!  !i_all=-product(shape(gmatc))*kind(gmatc)  
!!  deallocate(gmatc,stat=i_stat)
!!  !call memocc(i_stat,i_all,'gmatc',subname)
!!
!!  !i_all=-product(shape(tempmatc))*kind(tempmatc)  
!!  deallocate(tempmatc,stat=i_stat)
!!  !call memocc(i_stat,i_all,'tempmatc',subname)
!!
!!  !i_all=-product(shape(tempmat2c))*kind(tempmat2c)  
!!  deallocate(tempmat2c,stat=i_stat)
!!  !call memocc(i_stat,i_all,'tempmat2c',subname)
!!
!!  !i_all=-product(shape(omatc))*kind(omatc)  
!!  deallocate(omatc,stat=i_stat)
!!  !call memocc(i_stat,i_all,'omatc',subname)
!!
!!  !i_all=-product(shape(expDc))*kind(expDc)  
!!  deallocate(expDc,stat=i_stat)
!!  !call memocc(i_stat,i_all,'expDc',subname)
!!
!!  call timing(iproc,'LagrM_comput  ','OF')
!!
!!
!!
!!end subroutine minimize_by_orthogonal_transformation
=======
subroutine minimize_by_orthogonal_transformation(iproc, nproc, orbs, wfd, comms, orthpar, E0, El, stepsize, hpsi, psi, derivative)
use module_base
use module_types
use module_interfaces
implicit none

  integer, intent(in) :: iproc,nproc
  type(orbitals_data), intent(in) :: orbs
  type(wavefunctions_descriptors),intent(in):: wfd
  type(communications_arrays), intent(in) :: comms
  type(orthon_data), intent(in) :: orthpar
  !n(c) type(wavefunctions_descriptors), intent(in) :: wfd
  !real(wp), dimension(comms%nvctr_par(iproc,0)*orbs%nspinor*orbs%norb), intent(in) :: hpsi
  !real(wp), dimension(comms%nvctr_par(iproc,0)*orbs%nspinor*orbs%norb), intent(inout) :: psi
  real(8),intent(in):: E0, El
  real(8),intent(inout):: stepsize 
  real(wp), dimension(max(orbs%npsidim_orbs,orbs%npsidim_comp)), intent(inout) :: hpsi
  real(wp), dimension(max(orbs%npsidim_orbs,orbs%npsidim_comp)), intent(inout) :: psi
  real(8),intent(out):: derivative
  !local variables
  character(len=*), parameter :: subname='orthoconstraint'
  integer :: i_stat,i_all,ierr,iorb !n(c) ise
  integer :: ispin,nspin,ikpt,norb,norbs,ncomp,nvctrp,ispsi,ikptp,nspinor,iiorb,jjorb,jorb,lwork,info,k
  real(dp) :: occ !n(c) tt
  integer, dimension(:,:), allocatable :: ndimovrlp
  real(wp), dimension(:), allocatable :: alag, work, rwork, eval
  real(wp),dimension(:,:),allocatable:: gmat
  complex(8),dimension(:,:),allocatable:: gmatc, tempmatc, tempmat2c, omatc
  complex(8),dimension(:),allocatable:: expDc
  real(8):: lstep, dfactorial
  complex(8):: ttc
  real(8),dimension(:),pointer:: psiwork
  real(8),dimension(:,:),allocatable:: omat

  write(*,*) 'iproc, orbs%npsidim',iproc,max(orbs%npsidim_orbs,orbs%npsidim_comp)

  !separate the orthogonalisation procedure for up and down orbitals 
  !and for different k-points
  call timing(iproc,'LagrM_comput  ','ON')

  !number of components of the overlap matrix for parallel case
  !calculate the dimension of the overlap matrix for each k-point
  if (orbs%norbd > 0) then
     nspin=2
  else
     nspin=1
  end if

  !number of components for the overlap matrix in wp-kind real numbers

  allocate(ndimovrlp(nspin,0:orbs%nkpts+ndebug),stat=i_stat)
  call memocc(i_stat,ndimovrlp,'ndimovrlp',subname)

  call dimension_ovrlp(nspin,orbs,ndimovrlp)

  allocate(alag(ndimovrlp(nspin,orbs%nkpts)+ndebug),stat=i_stat)
  call memocc(i_stat,alag,'alag',subname)

  !put to zero all the k-points which are not needed
  call razero(ndimovrlp(nspin,orbs%nkpts),alag)

  ! Transpose orbitals
  allocate(psiwork(size(psi)), stat=i_stat)
  call transpose_v(iproc, nproc, orbs, wfd, comms, psi, work=psiwork)
  call transpose_v(iproc, nproc, orbs, wfd, comms, hpsi, work=psiwork)

  !do it for each of the k-points and separate also between up and down orbitals in the non-collinear case
  ispsi=1
  do ikptp=1,orbs%nkptsp
     ikpt=orbs%iskpts+ikptp!orbs%ikptsp(ikptp)

     do ispin=1,nspin

        call orbitals_and_components(iproc,ikpt,ispin,orbs,comms,&
             nvctrp,norb,norbs,ncomp,nspinor)
        if (nvctrp == 0) cycle

        if(nspinor==1) then
           call gemm('T','N',norb,norb,nvctrp,1.0_wp,psi(ispsi),&
                max(1,nvctrp),hpsi(ispsi),max(1,nvctrp),0.0_wp,&
                alag(ndimovrlp(ispin,ikpt-1)+1),norb)
        else
           !this part should be recheck in the case of nspinor == 2
           call c_gemm('C','N',norb,norb,ncomp*nvctrp,(1.0_wp,0.0_wp),psi(ispsi),&
                max(1,ncomp*nvctrp), &
                hpsi(ispsi),max(1,ncomp*nvctrp),(0.0_wp,0.0_wp),&
                alag(ndimovrlp(ispin,ikpt-1)+1),norb)
        end if
        ispsi=ispsi+nvctrp*norb*nspinor
     end do
  end do

  if (nproc > 1) then
     call timing(iproc,'LagrM_comput  ','OF')
     call timing(iproc,'LagrM_commun  ','ON')
     call mpiallred(alag(1),ndimovrlp(nspin,orbs%nkpts),MPI_SUM,MPI_COMM_WORLD,ierr)
     call timing(iproc,'LagrM_commun  ','OF')
     call timing(iproc,'LagrM_comput  ','ON')
  end if

  !now each processors knows all the overlap matrices for each k-point
  !even if it does not handle it.
  !this is somehow redundant but it is one way of reducing the number of communications
  !without defining group of processors

  i_stat=0
  do iorb=1,orbs%norb
      do jorb=1,orbs%norb
          i_stat=i_stat+1
          if(iproc==0) write(1750,'(a,3i8,es20.8)') 'iorb, jorb, i_stat, alag(i_stat)', iorb, jorb, i_stat, alag(i_stat)
      end do
  end do 

  ! Build the antisymmetric matrix "alag(iorb,jorb)-alag(jorb,iorb)"
  allocate(gmat(orbs%norb,orbs%norb), stat=i_stat)
  call memocc(i_stat, gmat, 'gmat', subname)
  do iorb=1,orbs%norb
      do jorb=1,orbs%norb
          iiorb=(iorb-1)*orbs%norb+jorb
          jjorb=(jorb-1)*orbs%norb+iorb
          gmat(jorb,iorb)=alag(iiorb)-alag(jjorb)
      end do
  end do




  !Build the complex matrix -igmat
  allocate(gmatc(orbs%norb,orbs%norb), stat=i_stat)
  !call memocc(i_stat, gmatc, 'gmatc', subname) !memocc not working for complex
  do iorb=1,orbs%norb
      do jorb=1,orbs%norb
          gmatc(jorb,iorb)=cmplx(0.d0,-gmat(jorb,iorb),kind=8)
      end do
  end do 



  ! Check whether hermitian
  do iorb=1,orbs%norb
      do jorb=1,orbs%norb
          if(real(gmatc(jorb,iorb))/=real(gmatc(iorb,jorb)) .or. aimag(gmatc(jorb,iorb))/=-aimag(gmatc(iorb,jorb))) then
              write(*,'(a,4es16.7)')&
                   'ERROR: (Gmatc(1,jorb,iorb)), (Gmatc(1,iorb,jorb)), (Gmatc(2,jorb,iorb)), (Gmatc(2,iorb,jorb))',&
                   Gmatc(jorb,iorb), Gmatc(iorb,jorb)
          end if
          if(iproc==0) write(1710,'(a,2i8,2es20.12)') 'iorb, jorb, gmatc(jorb,iorb)', iorb, jorb, gmatc(jorb,iorb)
      end do
  end do 



  ! Diagonalize gmatc
  allocate(eval(orbs%norb), stat=i_stat)
  call memocc(i_stat, eval, 'eval', subname)
  lwork=10*orbs%norb
  allocate(work(2*lwork), stat=i_stat) ! factor of 2 since it is assumed to be complex
  allocate(rwork(lwork), stat=i_stat)
  call zheev('v', 'l', orbs%norb, gmatc(1,1), orbs%norb, eval(1), work, lwork, rwork, info)
  if(info/=0) stop 'ERROR in zheev'
  deallocate(work)
  deallocate(rwork)

  do iorb=1,orbs%norb
      if(iproc==0) write(1720,'(a,i8,es20.8)') 'iorb, eval(iorb)', iorb, eval(iorb)
  end do


  if(stepsize>0.d0) then
      if(iproc==0) write(*,*) 'in first branch'
      ! Calculate the derivative
      ! Calculate optimal step size
      lstep=derivative*stepsize**2/(2.d0*(derivative*stepsize+E0-El))
      stepsize=-1.d0
      derivative=0.d0
  else
      if(iproc==0) write(*,*) 'in second branch'
      lstep=.1d0/(maxval(abs(eval)))
      stepsize=lstep
      derivative=0.d0
      do iorb=1,orbs%norb
          do jorb=1,orbs%norb
              derivative=derivative+gmat(jorb,iorb)**2
          end do
      end do
      derivative=-.5d0*derivative
  end if
  if(iproc==0) write(*,'(a,2es12.4)') '>> LSTEP:, derivative', lstep, derivative


  ! Calculate exp(-i*l*D) (with D diagonal matrix of eigenvalues).
  ! This is also a diagonal matrix, so only calculate the diagonal part.
  allocate(expDc(orbs%norb), stat=i_stat)
  !call memocc(i_stat, expDc, 'expDc', subname)
  do iorb=1,orbs%norb
     ttc=cmplx(0.d0,-lstep*eval(iorb),kind=8)
     expDc(iorb)=cmplx(0.d0,0.d0,kind=8)
      do k=0,100
          expDc(iorb)=expDc(iorb)+ttc**k/dfactorial(k)
      end do
  end do
  do iorb=1,orbs%norb
     if(iproc==0) write(1740,'(a,i8,2es20.8)') 'iorb, expDc(iorb)', iorb, expDc(iorb)
  end do



  ! Calculate the matrix O
  allocate(tempmatc(orbs%norb,orbs%norb), stat=i_stat)
  allocate(tempmat2c(orbs%norb,orbs%norb), stat=i_stat)
  allocate(omatc(orbs%norb,orbs%norb), stat=i_stat)
  do iorb=1,orbs%norb
     do jorb=1,orbs%norb
         if(iorb==jorb) then
             tempmat2c(jorb,iorb)=expDc(iorb)
         else
             tempmat2c(jorb,iorb)=cmplx(0.d0,0.d0,kind=8)
         end if
     end do
  end do
  call zgemm('n', 'c', orbs%norb, orbs%norb, orbs%norb, (1.d0,0.d0), tempmat2c(1,1), orbs%norb, &
      gmatc(1,1), orbs%norb, (0.d0,0.d0), tempmatc(1,1), orbs%norb)
  do iorb=1,orbs%norb
     do jorb=1,orbs%norb
         if(iproc==0) write(1730,'(a,2i8,2es20.8)') 'iorb, jorb, tempmatc(jorb,iorb)', iorb, jorb, tempmatc(jorb,iorb)
     end do
  end do

  call zgemm('n', 'n', orbs%norb, orbs%norb, orbs%norb, (1.d0,0.d0), gmatc(1,1), orbs%norb, &
      tempmatc(1,1), orbs%norb, (0.d0,0.d0), omatc(1,1), orbs%norb)

  if(iproc==0) then
     do iorb=1,orbs%norb
         do jorb=1,orbs%norb
             write(1700,'(2i8,2es20.8)') iorb,jorb,omatc(jorb,iorb)
         end do
     end do
  end if


  ! Build new linear combinations
  call memocc(i_stat, psiwork, 'psiwork', subname)

  allocate(omat(orbs%norb,orbs%norb), stat=i_stat)
  call memocc(i_stat, omat, 'omat', subname)

  do iorb=1,orbs%norb
      do jorb=1,orbs%norb
          omat(jorb,iorb)=real(omatc(jorb,iorb))
          !!if(iorb==jorb) then
          !!    omat(jorb,iorb)=1.d0
          !!else
          !!    omat(jorb,iorb)=0.d0
          !!end if
      end do
  end do

  nvctrp=comms%nvctr_par(iproc,0)
  call gemm('n', 'n', nvctrp, orbs%norb, orbs%norb, 1.0_wp, psi(1), max(1,nvctrp), &
            omat(1,1), orbs%norb, 0.0_wp, psiwork(1), max(1,nvctrp))
  call dcopy(size(psi), psiwork(1), 1, psi(1), 1)

  ! I think this is not required..
  call orthogonalize(iproc,nproc,orbs,comms,psi,orthpar)

  call untranspose_v(iproc, nproc, orbs, wfd, comms, psi, work=psiwork)
  call untranspose_v(iproc, nproc, orbs, wfd, comms, hpsi, work=psiwork)







  i_all=-product(shape(omat))*kind(omat)
  deallocate(omat,stat=i_stat)
  call memocc(i_stat,i_all,'omat',subname)

  i_all=-product(shape(psiwork))*kind(psiwork)
  deallocate(psiwork,stat=i_stat)
  call memocc(i_stat,i_all,'psiwork',subname)

  i_all=-product(shape(alag))*kind(alag)
  deallocate(alag,stat=i_stat)
  call memocc(i_stat,i_all,'alag',subname)

  i_all=-product(shape(ndimovrlp))*kind(ndimovrlp)
  deallocate(ndimovrlp,stat=i_stat)
  call memocc(i_stat,i_all,'ndimovrlp',subname)

  i_all=-product(shape(gmat))*kind(gmat)
  deallocate(gmat,stat=i_stat)
  call memocc(i_stat,i_all,'gmat',subname)

  i_all=-product(shape(eval))*kind(eval)
  deallocate(eval,stat=i_stat)
  call memocc(i_stat,i_all,'eval',subname)

  !!memoc not working for complex
  !i_all=-product(shape(gmatc))*kind(gmatc)  
  deallocate(gmatc,stat=i_stat)
  !call memocc(i_stat,i_all,'gmatc',subname)

  !i_all=-product(shape(tempmatc))*kind(tempmatc)  
  deallocate(tempmatc,stat=i_stat)
  !call memocc(i_stat,i_all,'tempmatc',subname)

  !i_all=-product(shape(tempmat2c))*kind(tempmat2c)  
  deallocate(tempmat2c,stat=i_stat)
  !call memocc(i_stat,i_all,'tempmat2c',subname)

  !i_all=-product(shape(omatc))*kind(omatc)  
  deallocate(omatc,stat=i_stat)
  !call memocc(i_stat,i_all,'omatc',subname)

  !i_all=-product(shape(expDc))*kind(expDc)  
  deallocate(expDc,stat=i_stat)
  !call memocc(i_stat,i_all,'expDc',subname)

  call timing(iproc,'LagrM_comput  ','OF')



end subroutine minimize_by_orthogonal_transformation
>>>>>>> 8330eec4
<|MERGE_RESOLUTION|>--- conflicted
+++ resolved
@@ -2058,7 +2058,6 @@
 
 
 
-<<<<<<< HEAD
 !!subroutine minimize_by_orthogonal_transformation(iproc, nproc, orbs, wfd, comms, orthpar, E0, El, stepsize, hpsi, psi, derivative)
 !!use module_base
 !!use module_types
@@ -2075,8 +2074,8 @@
 !!  !real(wp), dimension(comms%nvctr_par(iproc,0)*orbs%nspinor*orbs%norb), intent(inout) :: psi
 !!  real(8),intent(in):: E0, El
 !!  real(8),intent(inout):: stepsize 
-!!  real(wp), dimension(orbs%npsidim), intent(inout) :: hpsi
-!!  real(wp), dimension(orbs%npsidim), intent(inout) :: psi
+!!  real(wp), dimension(max(orbs%npsidim_orbs,orbs%npsidim_comp)), intent(inout) :: hpsi
+!!  real(wp), dimension(max(orbs%npsidim_orbs,orbs%npsidim_comp)), intent(inout) :: psi
 !!  real(8),intent(out):: derivative
 !!  !local variables
 !!  character(len=*), parameter :: subname='orthoconstraint'
@@ -2093,7 +2092,7 @@
 !!  real(8),dimension(:),pointer:: psiwork
 !!  real(8),dimension(:,:),allocatable:: omat
 !!
-!!  write(*,*) 'iproc, orbs%npsidim',iproc, orbs%npsidim
+!!  write(*,*) 'iproc, orbs%npsidim',iproc,max(orbs%npsidim_orbs,orbs%npsidim_comp)
 !!
 !!  !separate the orthogonalisation procedure for up and down orbitals 
 !!  !and for different k-points
@@ -2380,330 +2379,4 @@
 !!
 !!
 !!
-!!end subroutine minimize_by_orthogonal_transformation
-=======
-subroutine minimize_by_orthogonal_transformation(iproc, nproc, orbs, wfd, comms, orthpar, E0, El, stepsize, hpsi, psi, derivative)
-use module_base
-use module_types
-use module_interfaces
-implicit none
-
-  integer, intent(in) :: iproc,nproc
-  type(orbitals_data), intent(in) :: orbs
-  type(wavefunctions_descriptors),intent(in):: wfd
-  type(communications_arrays), intent(in) :: comms
-  type(orthon_data), intent(in) :: orthpar
-  !n(c) type(wavefunctions_descriptors), intent(in) :: wfd
-  !real(wp), dimension(comms%nvctr_par(iproc,0)*orbs%nspinor*orbs%norb), intent(in) :: hpsi
-  !real(wp), dimension(comms%nvctr_par(iproc,0)*orbs%nspinor*orbs%norb), intent(inout) :: psi
-  real(8),intent(in):: E0, El
-  real(8),intent(inout):: stepsize 
-  real(wp), dimension(max(orbs%npsidim_orbs,orbs%npsidim_comp)), intent(inout) :: hpsi
-  real(wp), dimension(max(orbs%npsidim_orbs,orbs%npsidim_comp)), intent(inout) :: psi
-  real(8),intent(out):: derivative
-  !local variables
-  character(len=*), parameter :: subname='orthoconstraint'
-  integer :: i_stat,i_all,ierr,iorb !n(c) ise
-  integer :: ispin,nspin,ikpt,norb,norbs,ncomp,nvctrp,ispsi,ikptp,nspinor,iiorb,jjorb,jorb,lwork,info,k
-  real(dp) :: occ !n(c) tt
-  integer, dimension(:,:), allocatable :: ndimovrlp
-  real(wp), dimension(:), allocatable :: alag, work, rwork, eval
-  real(wp),dimension(:,:),allocatable:: gmat
-  complex(8),dimension(:,:),allocatable:: gmatc, tempmatc, tempmat2c, omatc
-  complex(8),dimension(:),allocatable:: expDc
-  real(8):: lstep, dfactorial
-  complex(8):: ttc
-  real(8),dimension(:),pointer:: psiwork
-  real(8),dimension(:,:),allocatable:: omat
-
-  write(*,*) 'iproc, orbs%npsidim',iproc,max(orbs%npsidim_orbs,orbs%npsidim_comp)
-
-  !separate the orthogonalisation procedure for up and down orbitals 
-  !and for different k-points
-  call timing(iproc,'LagrM_comput  ','ON')
-
-  !number of components of the overlap matrix for parallel case
-  !calculate the dimension of the overlap matrix for each k-point
-  if (orbs%norbd > 0) then
-     nspin=2
-  else
-     nspin=1
-  end if
-
-  !number of components for the overlap matrix in wp-kind real numbers
-
-  allocate(ndimovrlp(nspin,0:orbs%nkpts+ndebug),stat=i_stat)
-  call memocc(i_stat,ndimovrlp,'ndimovrlp',subname)
-
-  call dimension_ovrlp(nspin,orbs,ndimovrlp)
-
-  allocate(alag(ndimovrlp(nspin,orbs%nkpts)+ndebug),stat=i_stat)
-  call memocc(i_stat,alag,'alag',subname)
-
-  !put to zero all the k-points which are not needed
-  call razero(ndimovrlp(nspin,orbs%nkpts),alag)
-
-  ! Transpose orbitals
-  allocate(psiwork(size(psi)), stat=i_stat)
-  call transpose_v(iproc, nproc, orbs, wfd, comms, psi, work=psiwork)
-  call transpose_v(iproc, nproc, orbs, wfd, comms, hpsi, work=psiwork)
-
-  !do it for each of the k-points and separate also between up and down orbitals in the non-collinear case
-  ispsi=1
-  do ikptp=1,orbs%nkptsp
-     ikpt=orbs%iskpts+ikptp!orbs%ikptsp(ikptp)
-
-     do ispin=1,nspin
-
-        call orbitals_and_components(iproc,ikpt,ispin,orbs,comms,&
-             nvctrp,norb,norbs,ncomp,nspinor)
-        if (nvctrp == 0) cycle
-
-        if(nspinor==1) then
-           call gemm('T','N',norb,norb,nvctrp,1.0_wp,psi(ispsi),&
-                max(1,nvctrp),hpsi(ispsi),max(1,nvctrp),0.0_wp,&
-                alag(ndimovrlp(ispin,ikpt-1)+1),norb)
-        else
-           !this part should be recheck in the case of nspinor == 2
-           call c_gemm('C','N',norb,norb,ncomp*nvctrp,(1.0_wp,0.0_wp),psi(ispsi),&
-                max(1,ncomp*nvctrp), &
-                hpsi(ispsi),max(1,ncomp*nvctrp),(0.0_wp,0.0_wp),&
-                alag(ndimovrlp(ispin,ikpt-1)+1),norb)
-        end if
-        ispsi=ispsi+nvctrp*norb*nspinor
-     end do
-  end do
-
-  if (nproc > 1) then
-     call timing(iproc,'LagrM_comput  ','OF')
-     call timing(iproc,'LagrM_commun  ','ON')
-     call mpiallred(alag(1),ndimovrlp(nspin,orbs%nkpts),MPI_SUM,MPI_COMM_WORLD,ierr)
-     call timing(iproc,'LagrM_commun  ','OF')
-     call timing(iproc,'LagrM_comput  ','ON')
-  end if
-
-  !now each processors knows all the overlap matrices for each k-point
-  !even if it does not handle it.
-  !this is somehow redundant but it is one way of reducing the number of communications
-  !without defining group of processors
-
-  i_stat=0
-  do iorb=1,orbs%norb
-      do jorb=1,orbs%norb
-          i_stat=i_stat+1
-          if(iproc==0) write(1750,'(a,3i8,es20.8)') 'iorb, jorb, i_stat, alag(i_stat)', iorb, jorb, i_stat, alag(i_stat)
-      end do
-  end do 
-
-  ! Build the antisymmetric matrix "alag(iorb,jorb)-alag(jorb,iorb)"
-  allocate(gmat(orbs%norb,orbs%norb), stat=i_stat)
-  call memocc(i_stat, gmat, 'gmat', subname)
-  do iorb=1,orbs%norb
-      do jorb=1,orbs%norb
-          iiorb=(iorb-1)*orbs%norb+jorb
-          jjorb=(jorb-1)*orbs%norb+iorb
-          gmat(jorb,iorb)=alag(iiorb)-alag(jjorb)
-      end do
-  end do
-
-
-
-
-  !Build the complex matrix -igmat
-  allocate(gmatc(orbs%norb,orbs%norb), stat=i_stat)
-  !call memocc(i_stat, gmatc, 'gmatc', subname) !memocc not working for complex
-  do iorb=1,orbs%norb
-      do jorb=1,orbs%norb
-          gmatc(jorb,iorb)=cmplx(0.d0,-gmat(jorb,iorb),kind=8)
-      end do
-  end do 
-
-
-
-  ! Check whether hermitian
-  do iorb=1,orbs%norb
-      do jorb=1,orbs%norb
-          if(real(gmatc(jorb,iorb))/=real(gmatc(iorb,jorb)) .or. aimag(gmatc(jorb,iorb))/=-aimag(gmatc(iorb,jorb))) then
-              write(*,'(a,4es16.7)')&
-                   'ERROR: (Gmatc(1,jorb,iorb)), (Gmatc(1,iorb,jorb)), (Gmatc(2,jorb,iorb)), (Gmatc(2,iorb,jorb))',&
-                   Gmatc(jorb,iorb), Gmatc(iorb,jorb)
-          end if
-          if(iproc==0) write(1710,'(a,2i8,2es20.12)') 'iorb, jorb, gmatc(jorb,iorb)', iorb, jorb, gmatc(jorb,iorb)
-      end do
-  end do 
-
-
-
-  ! Diagonalize gmatc
-  allocate(eval(orbs%norb), stat=i_stat)
-  call memocc(i_stat, eval, 'eval', subname)
-  lwork=10*orbs%norb
-  allocate(work(2*lwork), stat=i_stat) ! factor of 2 since it is assumed to be complex
-  allocate(rwork(lwork), stat=i_stat)
-  call zheev('v', 'l', orbs%norb, gmatc(1,1), orbs%norb, eval(1), work, lwork, rwork, info)
-  if(info/=0) stop 'ERROR in zheev'
-  deallocate(work)
-  deallocate(rwork)
-
-  do iorb=1,orbs%norb
-      if(iproc==0) write(1720,'(a,i8,es20.8)') 'iorb, eval(iorb)', iorb, eval(iorb)
-  end do
-
-
-  if(stepsize>0.d0) then
-      if(iproc==0) write(*,*) 'in first branch'
-      ! Calculate the derivative
-      ! Calculate optimal step size
-      lstep=derivative*stepsize**2/(2.d0*(derivative*stepsize+E0-El))
-      stepsize=-1.d0
-      derivative=0.d0
-  else
-      if(iproc==0) write(*,*) 'in second branch'
-      lstep=.1d0/(maxval(abs(eval)))
-      stepsize=lstep
-      derivative=0.d0
-      do iorb=1,orbs%norb
-          do jorb=1,orbs%norb
-              derivative=derivative+gmat(jorb,iorb)**2
-          end do
-      end do
-      derivative=-.5d0*derivative
-  end if
-  if(iproc==0) write(*,'(a,2es12.4)') '>> LSTEP:, derivative', lstep, derivative
-
-
-  ! Calculate exp(-i*l*D) (with D diagonal matrix of eigenvalues).
-  ! This is also a diagonal matrix, so only calculate the diagonal part.
-  allocate(expDc(orbs%norb), stat=i_stat)
-  !call memocc(i_stat, expDc, 'expDc', subname)
-  do iorb=1,orbs%norb
-     ttc=cmplx(0.d0,-lstep*eval(iorb),kind=8)
-     expDc(iorb)=cmplx(0.d0,0.d0,kind=8)
-      do k=0,100
-          expDc(iorb)=expDc(iorb)+ttc**k/dfactorial(k)
-      end do
-  end do
-  do iorb=1,orbs%norb
-     if(iproc==0) write(1740,'(a,i8,2es20.8)') 'iorb, expDc(iorb)', iorb, expDc(iorb)
-  end do
-
-
-
-  ! Calculate the matrix O
-  allocate(tempmatc(orbs%norb,orbs%norb), stat=i_stat)
-  allocate(tempmat2c(orbs%norb,orbs%norb), stat=i_stat)
-  allocate(omatc(orbs%norb,orbs%norb), stat=i_stat)
-  do iorb=1,orbs%norb
-     do jorb=1,orbs%norb
-         if(iorb==jorb) then
-             tempmat2c(jorb,iorb)=expDc(iorb)
-         else
-             tempmat2c(jorb,iorb)=cmplx(0.d0,0.d0,kind=8)
-         end if
-     end do
-  end do
-  call zgemm('n', 'c', orbs%norb, orbs%norb, orbs%norb, (1.d0,0.d0), tempmat2c(1,1), orbs%norb, &
-      gmatc(1,1), orbs%norb, (0.d0,0.d0), tempmatc(1,1), orbs%norb)
-  do iorb=1,orbs%norb
-     do jorb=1,orbs%norb
-         if(iproc==0) write(1730,'(a,2i8,2es20.8)') 'iorb, jorb, tempmatc(jorb,iorb)', iorb, jorb, tempmatc(jorb,iorb)
-     end do
-  end do
-
-  call zgemm('n', 'n', orbs%norb, orbs%norb, orbs%norb, (1.d0,0.d0), gmatc(1,1), orbs%norb, &
-      tempmatc(1,1), orbs%norb, (0.d0,0.d0), omatc(1,1), orbs%norb)
-
-  if(iproc==0) then
-     do iorb=1,orbs%norb
-         do jorb=1,orbs%norb
-             write(1700,'(2i8,2es20.8)') iorb,jorb,omatc(jorb,iorb)
-         end do
-     end do
-  end if
-
-
-  ! Build new linear combinations
-  call memocc(i_stat, psiwork, 'psiwork', subname)
-
-  allocate(omat(orbs%norb,orbs%norb), stat=i_stat)
-  call memocc(i_stat, omat, 'omat', subname)
-
-  do iorb=1,orbs%norb
-      do jorb=1,orbs%norb
-          omat(jorb,iorb)=real(omatc(jorb,iorb))
-          !!if(iorb==jorb) then
-          !!    omat(jorb,iorb)=1.d0
-          !!else
-          !!    omat(jorb,iorb)=0.d0
-          !!end if
-      end do
-  end do
-
-  nvctrp=comms%nvctr_par(iproc,0)
-  call gemm('n', 'n', nvctrp, orbs%norb, orbs%norb, 1.0_wp, psi(1), max(1,nvctrp), &
-            omat(1,1), orbs%norb, 0.0_wp, psiwork(1), max(1,nvctrp))
-  call dcopy(size(psi), psiwork(1), 1, psi(1), 1)
-
-  ! I think this is not required..
-  call orthogonalize(iproc,nproc,orbs,comms,psi,orthpar)
-
-  call untranspose_v(iproc, nproc, orbs, wfd, comms, psi, work=psiwork)
-  call untranspose_v(iproc, nproc, orbs, wfd, comms, hpsi, work=psiwork)
-
-
-
-
-
-
-
-  i_all=-product(shape(omat))*kind(omat)
-  deallocate(omat,stat=i_stat)
-  call memocc(i_stat,i_all,'omat',subname)
-
-  i_all=-product(shape(psiwork))*kind(psiwork)
-  deallocate(psiwork,stat=i_stat)
-  call memocc(i_stat,i_all,'psiwork',subname)
-
-  i_all=-product(shape(alag))*kind(alag)
-  deallocate(alag,stat=i_stat)
-  call memocc(i_stat,i_all,'alag',subname)
-
-  i_all=-product(shape(ndimovrlp))*kind(ndimovrlp)
-  deallocate(ndimovrlp,stat=i_stat)
-  call memocc(i_stat,i_all,'ndimovrlp',subname)
-
-  i_all=-product(shape(gmat))*kind(gmat)
-  deallocate(gmat,stat=i_stat)
-  call memocc(i_stat,i_all,'gmat',subname)
-
-  i_all=-product(shape(eval))*kind(eval)
-  deallocate(eval,stat=i_stat)
-  call memocc(i_stat,i_all,'eval',subname)
-
-  !!memoc not working for complex
-  !i_all=-product(shape(gmatc))*kind(gmatc)  
-  deallocate(gmatc,stat=i_stat)
-  !call memocc(i_stat,i_all,'gmatc',subname)
-
-  !i_all=-product(shape(tempmatc))*kind(tempmatc)  
-  deallocate(tempmatc,stat=i_stat)
-  !call memocc(i_stat,i_all,'tempmatc',subname)
-
-  !i_all=-product(shape(tempmat2c))*kind(tempmat2c)  
-  deallocate(tempmat2c,stat=i_stat)
-  !call memocc(i_stat,i_all,'tempmat2c',subname)
-
-  !i_all=-product(shape(omatc))*kind(omatc)  
-  deallocate(omatc,stat=i_stat)
-  !call memocc(i_stat,i_all,'omatc',subname)
-
-  !i_all=-product(shape(expDc))*kind(expDc)  
-  deallocate(expDc,stat=i_stat)
-  !call memocc(i_stat,i_all,'expDc',subname)
-
-  call timing(iproc,'LagrM_comput  ','OF')
-
-
-
-end subroutine minimize_by_orthogonal_transformation
->>>>>>> 8330eec4
+!!end subroutine minimize_by_orthogonal_transformation