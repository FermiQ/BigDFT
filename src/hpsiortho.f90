--- conflicted
+++ resolved
@@ -710,25 +710,11 @@
   real(wp) :: hp,eproj
   real(wp), dimension(:), allocatable :: scpr
 
-<<<<<<< HEAD
-  !quick return if no orbitals on this processo
-  eproj_sum=0.0_gp
-  if (orbs%norbp == 0) then
-     return
-  end if
-
-  call f_routine(id=subname)
-
-  !array of the scalar products
-  scpr=f_malloc(orbs%norbp*orbs%nspinor,id='scpr')
-
-=======
   eproj_sum=0.0_gp
   !quick return if no orbitals on this task
   if (orbs%norbp == 0) then
      return
   end if
->>>>>>> ffa93dbe
 
   ! apply all PSP projectors for all orbitals belonging to iproc
   call timing(iproc,'ApplyProj     ','ON')
@@ -925,26 +911,6 @@
   call timing(iproc,'ApplyProj     ','OF')
 contains
 
-<<<<<<< HEAD
-  !> count the number of projectors given a set of psppar
-  pure function nproj(psppar)
-    use module_base, only: gp
-    implicit none
-    real(gp), dimension(0:4,0:6), intent(in) :: psppar
-    integer :: nproj
-    !local variables
-    integer :: i,l
-    nproj = 0
-    !count over all the channels
-    do l=1,4
-       !loop over all the projectors of the channel
-       do i=1,3
-          !loop over all the components of the projector
-          if (psppar(l,i) /= 0.0_gp) nproj=nproj+2*l-1
-       end do
-    end do
-  end function nproj
-=======
 !!$  !> count the number of projectors given a set of psppar
 !!$  pure function nproj(psppar)
 !!$    use module_base, only: gp
@@ -952,7 +918,7 @@
 !!$    real(gp), dimension(0:4,0:6), intent(in) :: psppar
 !!$    integer :: nproj
 !!$    !local variables
-!!$    integer :: i,l,m
+!!$    integer :: i,l
 !!$    nproj = 0
 !!$    !count over all the channels
 !!$    do l=1,4
@@ -963,7 +929,6 @@
 !!$       end do
 !!$    end do
 !!$  end function nproj
->>>>>>> ffa93dbe
 
   !>code factorization useful for routine restructuring
   subroutine nl_psp_application()
