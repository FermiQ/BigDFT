--- conflicted
+++ resolved
@@ -6,6 +6,60 @@
 !!    GNU General Public License, see ~/COPYING file
 !!    or http://www.gnu.org/copyleft/gpl.txt .
 !!    For the list of contributors, see ~/AUTHORS 
+
+subroutine FullHamiltonianApplication(iproc,nproc,at,orbs,hx,hy,hz,rxyz,&
+     proj,Lzd,confdatarr,ngatherarr,Lpot,psi,hpsi,&
+     ekin_sum,epot_sum,eexctX,eproj_sum,eSIC_DC,SIC,GPU,&
+     pkernel,orbsocc,psirocc)
+  use module_base
+  use module_types
+  use module_interfaces, fake_name => FullHamiltonianApplication
+  use module_xc
+  implicit none
+  integer, intent(in) :: iproc,nproc
+  real(gp), intent(in) :: hx,hy,hz
+  type(atoms_data), intent(in) :: at
+  type(orbitals_data), intent(in) :: orbs
+  type(local_zone_descriptors),intent(in) :: Lzd
+  type(SIC_data), intent(in) :: SIC
+  integer, dimension(0:nproc-1,2), intent(in) :: ngatherarr
+  real(gp), dimension(3,at%nat), intent(in) :: rxyz
+  real(wp), dimension(Lzd%Lnprojel), intent(in) :: proj
+  real(wp), dimension(orbs%npsidim_orbs), intent(in) :: psi
+  type(confpot_data), dimension(orbs%norbp), intent(in) :: confdatarr
+  real(wp), dimension(lzd%ndimpotisf) :: Lpot
+  real(gp), intent(out) :: ekin_sum,epot_sum,eexctX,eproj_sum,eSIC_DC
+  real(wp), target, dimension(orbs%npsidim_orbs), intent(out) :: hpsi
+  type(GPU_pointers), intent(inout) :: GPU
+  real(dp), dimension(:), pointer, optional :: pkernel
+  type(orbitals_data), intent(in), optional :: orbsocc
+  real(wp), dimension(:), pointer, optional :: psirocc
+
+ if (.not. present(pkernel)) then
+    call LocalHamiltonianApplication(iproc,nproc,at,orbs,hx,hy,hz,&
+         Lzd,confdatarr,ngatherarr,Lpot,psi,hpsi,&
+         ekin_sum,epot_sum,eexctX,eSIC_DC,SIC,GPU)
+ else if (present(pkernel) .and. .not. present(orbsocc)) then
+    call LocalHamiltonianApplication(iproc,nproc,at,orbs,hx,hy,hz,&
+         Lzd,confdatarr,ngatherarr,Lpot,psi,hpsi,&
+         ekin_sum,epot_sum,eexctX,eSIC_DC,SIC,GPU,pkernel=pkernel)
+ else if (present(pkernel) .and. present(orbsocc) .and. present(psirocc)) then
+    call LocalHamiltonianApplication(iproc,nproc,at,orbs,hx,hy,hz,&
+         Lzd,confdatarr,ngatherarr,Lpot,psi,hpsi,&
+         ekin_sum,epot_sum,eexctX,eSIC_DC,SIC,GPU,pkernel,orbsocc,psirocc)
+ else
+    stop 'HamiltonianApplication, argument error'
+ end if
+
+  call NonLocalHamiltonianApplication(iproc,at,orbs,hx,hy,hz,rxyz,&
+       proj,Lzd,psi,hpsi,eproj_sum)
+
+
+  call SynchronizeHamiltonianApplication(nproc,orbs,Lzd,GPU,hpsi,&
+       ekin_sum,epot_sum,eproj_sum,eSIC_DC,eexctX)
+
+END SUBROUTINE FullHamiltonianApplication
+
 
 
 !> Application of the Local Hamiltonian
@@ -423,20 +477,13 @@
    type(p2pCommsGatherPot),intent(inout), optional:: comgp
    !local variables
    character(len=*), parameter :: subname='full_local_potential'
-<<<<<<< HEAD
    logical :: odp,newvalue !orbital dependent potential
    integer :: npot,ispot,ispotential,ispin,ierr,i_stat,i_all,ii,iilr,ilr,iorb,iorb2,nilr
    integer:: istl, ist, size_Lpot, i3s, i3e
    integer,dimension(:,:),allocatable:: ilrtable
    real(wp), dimension(:), pointer :: pot
    
-   call timing(iproc,'Rho_commun    ','ON')
-=======
-   logical :: odp !orbital dependent potential
-   integer :: npot,ispot,ispotential,ispin,ierr,i_stat
-
    call timing(iproc,'Pot_commun    ','ON')
->>>>>>> 4fc3c1c1
 
    odp = (xc_exctXfac() /= 0.0_gp .or. (i3rho_add /= 0 .and. orbs%norbp > 0))
 
@@ -724,15 +771,9 @@
       call memocc(i_stat,mom_vec,'mom_vec',subname)
 
       call calc_moments(iproc,nproc,orbs%norb,orbs%norb_par,&
-<<<<<<< HEAD
           Lzd%Glr%wfd%nvctr_c+7*Lzd%Glr%wfd%nvctr_f,orbs%nspinor,psi,mom_vec)
    else
       nullify(mom_vec)
-=======
-         &   lr%wfd%nvctr_c+7*lr%wfd%nvctr_f,orbs%nspinor,psi,mom_vec)
-   else
-     nullify(mom_vec)   
->>>>>>> 4fc3c1c1
    end if
 
 
@@ -1224,11 +1265,7 @@
       call calc_moments(iproc,nproc,orbs%norb,orbs%norb_par,wfd%nvctr_c+7*wfd%nvctr_f,&
          &   orbs%nspinor,psi,mom_vec)
    else
-<<<<<<< HEAD
      nullify(mom_vec)   
-=======
-      nullify(mom_vec)
->>>>>>> 4fc3c1c1
    end if
 
    ! Send all eigenvalues to all procs.
@@ -1256,11 +1293,7 @@
   implicit none
   integer, intent(in) :: nproc
   type(orbitals_data), intent(in) :: orbs
-<<<<<<< HEAD
-  real(gp), dimension(:,:,:), intent(in), pointer :: mom_vec
-=======
   real(gp), dimension(:,:,:), pointer :: mom_vec
->>>>>>> 4fc3c1c1
   !local variables
   logical :: dowrite
   integer :: ikptw,iorb,ikpt,jorb,isorb,md
