--- conflicted
+++ resolved
@@ -300,14 +300,8 @@
   !here exctxpar might be passed
   !choose to just add the potential if needed
   call LocalHamiltonianApplication(iproc,nproc,atoms,wfn%orbs,&
-<<<<<<< HEAD
-       wfn%Lzd,wfn%confdatarr,denspot%dpcom%ngatherarr,denspot%pot_full,wfn%psi,wfn%hpsi,&
-       energs,wfn%SIC,GPU,.false.,pkernel=denspot%pkernelseq)
-
-=======
        wfn%Lzd,wfn%confdatarr,denspot%dpcom%ngatherarr,denspot%pot_work,wfn%psi,wfn%hpsi,&
        energs,wfn%SIC,GPU,correcth,pkernel=denspot%pkernelseq)
->>>>>>> 534f2d02
   call SynchronizeHamiltonianApplication(nproc,wfn%orbs,wfn%Lzd,GPU,wfn%hpsi,&
        energs%ekin,energs%epot,energs%eproj,energs%evsic,energs%eexctX)
 
@@ -407,16 +401,9 @@
    !local variables
    character(len=*), parameter :: subname='HamiltonianApplication'
    logical :: exctX,op2p
-<<<<<<< HEAD
-   integer :: i_stat,n3p,ispot,ipotmethod,iorb,i_all
-   real(gp) :: evsic_tmp
-   real(dp), dimension(:), pointer :: pkernelSIC
-   real(dp), dimension(:), allocatable :: fake_pot
-=======
    integer :: i_stat,n3p,ispot,ipotmethod
    real(gp) :: evsic_tmp
    real(dp), dimension(:), pointer :: pkernelSIC
->>>>>>> 534f2d02
    
 
    ! local potential and kinetic energy for all orbitals belonging to iproc
