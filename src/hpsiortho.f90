--- conflicted
+++ resolved
@@ -11,11 +11,7 @@
 !> Application of the Hamiltonian
 subroutine HamiltonianApplication(iproc,nproc,at,orbs,hx,hy,hz,rxyz,&
      nlpspd,proj,lr,ngatherarr,pot,psi,hpsi,&
-<<<<<<< HEAD
-     ekin_sum,epot_sum,eexctX,eproj_sum,nspin,GPU,pkernel,orbsocc,psirocc,Lzd)
-=======
-     ekin_sum,epot_sum,eexctX,eproj_sum,eSIC_DC,ixcSIC,alphaSIC,GPU,pkernel,orbsocc,psirocc)
->>>>>>> b56b7703
+     ekin_sum,epot_sum,eexctX,eproj_sum,eSIC_DC,ixcSIC,alphaSIC,GPU,pkernel,orbsocc,psirocc,Lzd)
   use module_base
   use module_types
   use module_xc
@@ -53,10 +49,7 @@
 !OCL  real(gp) :: eproj,ek_fake,ep_fake
   real(gp), dimension(4) :: wrkallred
 !OCL  real(wp), dimension(:), allocatable :: hpsi_OCL
-<<<<<<< HEAD
  integer :: size_pot
-=======
->>>>>>> b56b7703
   ! local potential and kinetic energy for all orbitals belonging to iproc
   if (iproc==0 .and. verbose > 1) then
      write(*,'(1x,a)',advance='no')&
@@ -79,6 +72,9 @@
   exctX = xc_exctXfac() /= 0.0_gp
 
   ispot=lr%d%n1i*lr%d%n2i*lr%d%n3i*orbs%nspin+1
+       size_pot=lr%d%n1i*lr%d%n2i*lr%d%n3i*nspin + &
+         max(max(lr%d%n1i*lr%d%n2i*lr%d%n3i*orbs%norb,ngatherarr(0,1)*orbs%norb),1) !part which refers to exact exchange
+
 
   !potential method
   !traditional case
@@ -96,19 +92,12 @@
   end if
 
 
-<<<<<<< HEAD
-  ispot=lr%d%n1i*lr%d%n2i*lr%d%n3i*nspin+1
-       size_pot=lr%d%n1i*lr%d%n2i*lr%d%n3i*nspin + &
-         max(max(lr%d%n1i*lr%d%n2i*lr%d%n3i*orbs%norb,ngatherarr(0,1)*orbs%norb),1) !part which refers to exact exchange
-
-=======
   !associate the poisson kernel pointer in case of SIC
   if (ipotmethod == 2) then
      pkernelSIC => pkernel
   else
      nullify(pkernelSIC)
   end if
->>>>>>> b56b7703
 
   !fill the rest of the potential with the exact-exchange terms
   if (present(pkernel) .and. exctX) then
