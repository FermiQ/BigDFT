--- conflicted
+++ resolved
@@ -984,12 +984,8 @@
        call wait_p2p_communication(iproc, nproc, comgp)
    end if
 
-<<<<<<< HEAD
-   call timing(iproc,'Pot_commun    ','OF') 
-=======
    !call timing(iproc,'Pot_commun    ','OF') 
    call timing(iproc,'Pot_commun    ','RS') 
->>>>>>> 4506aea0
 
    !########################################################################
    ! Determine the dimension of the potential array and orbs%ispot
@@ -1003,12 +999,8 @@
 !!$   allocate(orbs%ispot(orbs%norbp),stat=i_stat)
 !!$   call memocc(i_stat,orbs%ispot,'orbs%ispot',subname)
 
-<<<<<<< HEAD
-   call timing(iproc,'Pot_after_comm','ON')
-=======
    !call timing(iproc,'Pot_after_comm','ON')
    call timing(iproc,'Pot_after_comm','IR')
->>>>>>> 4506aea0
 
    if(Lzd%nlr > 1) then
       allocate(ilrtable(orbs%norbp),stat=i_stat)
@@ -1150,12 +1142,8 @@
       end if
    end if
 
-<<<<<<< HEAD
-   call timing(iproc,'Pot_after_comm','OF')
-=======
    !call timing(iproc,'Pot_after_comm','OF')
    call timing(iproc,'Pot_after_comm','RS')
->>>>>>> 4506aea0
 
 END SUBROUTINE full_local_potential
 
