!> @file
!!  Application of the Hamiltonian + orthonormalize constraints
!! @author
!!    Copyright (C) 2007-2011 CEA
!!    This file is distributed under the terms of the
!!    GNU General Public License, see ~/COPYING file
!!    or http://www.gnu.org/copyleft/gpl.txt .
!!    For the list of contributors, see ~/AUTHORS 


!> Application of the Hamiltonian
subroutine HamiltonianApplication(iproc,nproc,at,orbs,hx,hy,hz,rxyz,&
     nlpspd,proj,lr,ngatherarr,pot,psi,hpsi,&
     ekin_sum,epot_sum,eexctX,eproj_sum,nspin,GPU,pkernel,orbsocc,psirocc)
  use module_base
  use module_types
  use libxc_functionals
  implicit none
  integer, intent(in) :: iproc,nproc,nspin
  real(gp), intent(in) :: hx,hy,hz
  type(atoms_data), intent(in) :: at
  type(orbitals_data), intent(in) :: orbs
  type(nonlocal_psp_descriptors), intent(in) :: nlpspd
  type(locreg_descriptors), intent(in) :: lr 
  integer, dimension(0:nproc-1,2), intent(in) :: ngatherarr 
  real(gp), dimension(3,at%nat), intent(in) :: rxyz
  real(wp), dimension(nlpspd%nprojel), intent(in) :: proj
  real(wp), dimension((lr%wfd%nvctr_c+7*lr%wfd%nvctr_f)*orbs%nspinor*orbs%norbp), intent(in) :: psi
  real(wp), dimension(:), pointer :: pot
  real(gp), intent(out) :: ekin_sum,epot_sum,eexctX,eproj_sum
  real(wp), target, dimension((lr%wfd%nvctr_c+7*lr%wfd%nvctr_f)*orbs%nspinor*orbs%norbp), intent(out) :: hpsi
  type(GPU_pointers), intent(inout) :: GPU
  real(dp), dimension(*), optional :: pkernel
  type(orbitals_data), intent(in), optional :: orbsocc
  real(wp), dimension(:), pointer, optional :: psirocc
  !local variables
  real(gp), dimension(2,orbs%norbp) :: ekin
  real(gp), dimension(2,orbs%norbp) :: epot
  real(wp), dimension(:), pointer :: hpsi2
  character(len=*), parameter :: subname='HamiltonianApplication'
  logical :: exctX,op2p
  integer :: i_all,i_stat,ierr,iorb,n3p,ispot,istart_c,iat
  integer :: istart_ck,isorb,ieorb,ikpt,ispsi_k,nspinor,ispsi
!OCL  integer, dimension(3) :: periodic
!OCL  real(wp) :: maxdiff
!OCL  real(gp) :: eproj,ek_fake,ep_fake
  real(gp), dimension(3,2) :: wrkallred
!OCL  real(wp), dimension(:), allocatable :: hpsi_OCL

  ! local potential and kinetic energy for all orbitals belonging to iproc
  if (iproc==0 .and. verbose > 1) then
     write(*,'(1x,a)',advance='no')&
          'Hamiltonian application...'
  end if

  !check if the potential has been associated
  if (.not. associated(pot)) then
     if (iproc ==0) then
        write(*,*)' ERROR, HamiltonianApplication, potential not associated!'
        stop
     end if
  end if

  !initialise exact exchange energy 
  op2p=(eexctX == -99.0_gp)
  eexctX=0.0_gp

  exctX = libxc_functionals_exctXfac() /= 0.0_gp

  ispot=lr%d%n1i*lr%d%n2i*lr%d%n3i*nspin+1

  !fill the rest of the potential with the exact-exchange terms
  if (present(pkernel) .and. exctX) then
     n3p=ngatherarr(iproc,1)/(lr%d%n1i*lr%d%n2i)
     !exact exchange for virtual orbitals (needs psirocc)

     !here we have to add the round part
     if (present(psirocc) .and. present(orbsocc)) then
        call exact_exchange_potential_virt(iproc,nproc,at%geocode,nspin,&
             lr,orbsocc,orbs,ngatherarr(0,1),n3p,&
             0.5_gp*hx,0.5_gp*hy,0.5_gp*hz,pkernel,psirocc,psi,pot(ispot))
        eexctX = 0._gp
     else
!!$        call exact_exchange_potential_round(iproc,nproc,at%geocode,nspin,lr,orbs,&
!!$             0.5_gp*hx,0.5_gp*hy,0.5_gp*hz,pkernel,psi,pot(ispot),eexctX)

        !here the condition for the scheme should be chosen
        if (.not. op2p) then
           call exact_exchange_potential(iproc,nproc,at%geocode,nspin,&
                lr,orbs,ngatherarr(0,1),n3p,&
                0.5_gp*hx,0.5_gp*hy,0.5_gp*hz,pkernel,psi,pot(ispot),eexctX)
        else
           !the psi should be transformed in real space
           call exact_exchange_potential_round(iproc,nproc,at%geocode,nspin,lr,orbs,&
                0.5_gp*hx,0.5_gp*hy,0.5_gp*hz,pkernel,psi,pot(ispot),eexctX)

        end if
     end if
  else
     eexctX = 0._gp
     !print *,'iproc,eexctX',iproc,eexctX
  end if

  call timing(iproc,'ApplyLocPotKin','ON')

  !apply the local hamiltonian for each of the orbitals
  !given to each processor
  !pot=0.d0
  !psi=1.d0
  !switch between GPU/CPU treatment
!  do i=1,(lr%wfd%nvctr_c+7*lr%wfd%nvctr_f)*orbs%nspinor*orbs%norbp
!       call random_number(psi(i))
!  end do
  if(OCLconv .and. ASYNCconv) then
    allocate(hpsi2((lr%wfd%nvctr_c+7*lr%wfd%nvctr_f)*orbs%nspinor*orbs%norbp),stat=i_stat)
    call memocc(i_stat,hpsi2,'hpsi2',subname)
    hpsi(:)=0.0
  else
    hpsi2 => hpsi
  end if
  if (GPUconv) then
     call local_hamiltonian_GPU(iproc,orbs,lr,hx,hy,hz,nspin,pot,psi,hpsi,ekin_sum,epot_sum,GPU)
  else if (OCLconv) then
     call local_hamiltonian_OCL(iproc,orbs,lr,hx,hy,hz,nspin,pot,psi,hpsi2,ekin_sum,epot_sum,GPU,ekin,epot)
  else
     call local_hamiltonian(iproc,orbs,lr,hx,hy,hz,nspin,pot,psi,hpsi,ekin_sum,epot_sum)
  end if
  !test part to check the results wrt OCL convolutions
!!$  if (OCLconv) then
!!$     allocate(hpsi_OCL((lr%wfd%nvctr_c+7*lr%wfd%nvctr_f)*orbs%nspinor*orbs%norbp+ndebug),stat=i_stat)
!!$     call memocc(i_stat,hpsi_OCL,'hpsi_OCL',subname)
!!$     print *,'fulllocam',GPU%full_locham
!!$     call local_hamiltonian_OCL(iproc,orbs,at%geocode,lr,hx,hy,hz,nspin,pot,psi,hpsi,ek_fake,ep_fake,GPU)
!!$     maxdiff=0.0_wp
!!$     do i=1,(lr%wfd%nvctr_c+7*lr%wfd%nvctr_f)*orbs%nspinor*orbs%norbp
!!$        maxdiff=max(maxdiff,abs(hpsi(i)-hpsi_OCL(i)))
!!$     end do
!!$     print *,'maxdiff',maxdiff
!!$     print *,'ekin_diff',abs(ek_fake-ekin_sum)
!!$     print *,'epot_diff',abs(ep_fake-epot_sum)
!!$     i_all=-product(shape(hpsi_OCL))*kind(hpsi_OCL)
!!$     deallocate(hpsi_OCL,stat=i_stat)
!!$     call memocc(i_stat,i_all,'hpsi_OCL',subname)
!!$  end if
  call timing(iproc,'ApplyLocPotKin','OF')

  ! apply all PSP projectors for all orbitals belonging to iproc
  call timing(iproc,'ApplyProj     ','ON')

  !here the localisation region should be changed, temporary only for cubic approach
  eproj_sum=0.0_gp
  !apply the projectors following the strategy (On-the-fly calculation or not)
  if (DistProjApply) then
     call applyprojectorsonthefly(iproc,orbs,at,lr%d%n1,lr%d%n2,lr%d%n3,&
          rxyz,hx,hy,hz,lr%wfd,nlpspd,proj,psi,hpsi,eproj_sum)
  else if(orbs%norbp > 0) then
     !apply the projectors  k-point of the processor
     !starting k-point
     ikpt=orbs%iokpt(1)
     istart_ck=1
     ispsi_k=1
     loop_kpt: do

        call orbs_in_kpt(ikpt,orbs,isorb,ieorb,nspinor)

        ! loop over all my orbitals
        ispsi=ispsi_k
        do iorb=isorb,ieorb
           istart_c=istart_ck
           do iat=1,at%nat
              call apply_atproj_iorb(iat,iorb,istart_c,at,orbs,lr%wfd,nlpspd,&
                   proj,psi(ispsi),hpsi(ispsi),eproj_sum)           
           end do
           ispsi=ispsi+(lr%wfd%nvctr_c+7*lr%wfd%nvctr_f)*nspinor
        end do
        istart_ck=istart_c
        if (ieorb == orbs%norbp) exit loop_kpt
        ikpt=ikpt+1
        ispsi_k=ispsi
     end do loop_kpt

     if (istart_ck-1 /= nlpspd%nprojel) stop 'incorrect once-and-for-all psp application'
     if (ispsi-1 /= (lr%wfd%nvctr_c+7*lr%wfd%nvctr_f)*orbs%nspinor*orbs%norbp) stop 'incorrect V_nl psi application'
  end if

  if(OCLconv .and. ASYNCconv) then
    call finish_hamiltonian_OCL(orbs,ekin_sum,epot_sum,GPU,ekin,epot)
    call daxpy(size(hpsi), 1.0_wp, hpsi2(1), 1, hpsi(1),1)
    i_all=-product(shape(hpsi2))*kind(hpsi2)
    deallocate(hpsi2,stat=i_stat)
    call memocc(i_stat,i_all,'hpsi2',subname)
  endif

  call timing(iproc,'ApplyProj     ','OF')

  !energies reduction
  if (nproc > 1) then
     wrkallred(1,2)=ekin_sum 
     wrkallred(2,2)=epot_sum 
     wrkallred(3,2)=eproj_sum
     call MPI_ALLREDUCE(wrkallred(1,2),wrkallred(1,1),3,&
          mpidtypg,MPI_SUM,MPI_COMM_WORLD,ierr)
     ekin_sum=wrkallred(1,1)
     epot_sum=wrkallred(2,1)
     eproj_sum=wrkallred(3,1) 
  endif



  !up to this point, the value of the potential energy is 
  !only taking into account the local potential part
  !whereas it should consider also the value coming from the 
  !exact exchange operator (twice the exact exchange energy)
  if (exctX) epot_sum=epot_sum+2.0_gp*eexctX

END SUBROUTINE HamiltonianApplication


!> Build the potential in the whole box
subroutine full_local_potential(iproc,nproc,ndimpot,ndimgrid,nspin,norb,norbp,ngatherarr,potential,pot)
  use module_base
  use libxc_functionals
  implicit none
  integer, intent(in) :: iproc,nproc,nspin,ndimpot,norb,norbp,ndimgrid
  integer, dimension(0:nproc-1,2), intent(in) :: ngatherarr 
  real(wp), dimension(max(ndimpot,1)*nspin), intent(in), target :: potential
  real(wp), dimension(:), pointer :: pot
  !local variables
  character(len=*), parameter :: subname='full_local_potential'
  logical :: exctX
  integer :: npot,ispot,ispotential,ispin,ierr,i_stat

  call timing(iproc,'Rho_commun    ','ON')
  
  exctX = libxc_functionals_exctXfac() /= 0.0_gp
  !determine the dimension of the potential array
  if (exctX) then
     npot=ndimgrid*nspin+&
          max(max(ndimgrid*norbp,ngatherarr(0,1)*norb),1) !part which refers to exact exchange
  else
     npot=ndimgrid*nspin
  end if

  !build the potential on the whole simulation box
  !in the linear scaling case this should be done for a given localisation region
  !this routine should then be modified or integrated in HamiltonianApplication
  if (nproc > 1) then
     allocate(pot(npot+ndebug),stat=i_stat)
     call memocc(i_stat,pot,'pot',subname)
     ispot=1
     ispotential=1
     do ispin=1,nspin
        call MPI_ALLGATHERV(potential(ispotential),ndimpot,&
             mpidtypw,pot(ispot),ngatherarr(0,1),&
             ngatherarr(0,2),mpidtypw,MPI_COMM_WORLD,ierr)
        ispot=ispot+ndimgrid
        ispotential=ispotential+max(1,ndimpot)
     end do
  else
     if (exctX) then
        allocate(pot(npot+ndebug),stat=i_stat)
        call memocc(i_stat,pot,'pot',subname)
        call dcopy(ndimgrid*nspin,potential,1,pot,1)
     else
        pot => potential
     end if
     ispot=ndimgrid*nspin+1
  end if

  call timing(iproc,'Rho_commun    ','OF') 

END SUBROUTINE full_local_potential


subroutine free_full_potential(nproc,pot,subname)
  use module_base
  use libxc_functionals
  implicit none
  character(len=*), intent(in) :: subname
  integer, intent(in) :: nproc
  real(wp), dimension(:), pointer :: pot
  !local variables
  logical :: exctX
  integer :: i_all,i_stat

  exctX = libxc_functionals_exctXfac() /= 0.0_gp
  if (nproc > 1 .or. exctX) then
     i_all=-product(shape(pot))*kind(pot)
     deallocate(pot,stat=i_stat)
     call memocc(i_stat,i_all,'pot',subname)
  else
     nullify(pot)
  end if

END SUBROUTINE free_full_potential


!>   Operations after h|psi> 
!!   (transposition, orthonormalisation, inverse transposition)
subroutine hpsitopsi(iproc,nproc,orbs,hx,hy,hz,lr,comms,&
     ncong,iter,diis,idsx,gnrm,gnrm_zero,trH,psi,psit,hpsi,nspin,GPU,input)
  use module_base
  use module_types
  use module_interfaces, except_this_one_A => hpsitopsi
  implicit none
  integer, intent(in) :: iproc,nproc,ncong,idsx,iter,nspin
  real(gp), intent(in) :: hx,hy,hz
  type(locreg_descriptors), intent(in) :: lr
  type(communications_arrays), intent(in) :: comms
  type(orbitals_data), intent(in) :: orbs
  type(input_variables), intent(in) :: input
  type(diis_objects), intent(inout) :: diis
  real(dp), intent(inout) :: gnrm,gnrm_zero,trH
  real(wp), dimension(:), pointer :: psi,psit,hpsi
  type(GPU_pointers), intent(inout) :: GPU
  !local variables
  character(len=*), parameter :: subname='hpsitopsi'
  !OCL  real(wp), dimension(:), allocatable :: hpsi_OCL
  integer :: ierr,iorb,k,i_stat,i_all,nzeroorbs
  real(wp), dimension(:,:,:), allocatable :: mom_vec

real(8):: rr
!OCL  real(wp) :: maxdiff
!OCL  integer, dimension(3) :: periodic

  !adjust the save variables for DIIS/SD switch
  if (iter == 1) then
     diis%ids=0
     diis%mids=1
     diis%idiistol=0
  end if
  !update variables at each iteration step
  if (idsx > 0) then
     diis%mids=mod(diis%ids,idsx)+1
     diis%ids=diis%ids+1
  end if

  if (iproc==0 .and. verbose > 1) then
     write(*,'(1x,a)',advance='no')&
          'done,  orthoconstraint...'
  end if

  !transpose the hpsi wavefunction
!rr=sum(hpsi(1:(lr%wfd%nvctr_c+7*lr%wfd%nvctr_f)*orbs%nspinor*orbs%norbp))
!call mpi_allreduce(rr, tt, 1, mpi_double_precision, mpi_sum, mpi_comm_world, ierr)
!write(*,*) 'BEFORE TRANSPOSITION: iproc, tt', iproc, tt

  call transpose_v(iproc,nproc,orbs,lr%wfd,comms,hpsi,work=psi)
!rr=sum(hpsi(1:sum(comms%nvctr_par(iproc,1:orbs%nkptsp))*orbs%nspinor*orbs%norb))
!call mpi_allreduce(rr, tt, 1, mpi_double_precision, mpi_sum, mpi_comm_world, ierr)
!write(*,*) 'AFTER TRANSPOSITION: iproc, tt', iproc, tt


  if (nproc == 1) then
     !associate psit pointer for orthoconstraint and transpose it (for the non-collinear case)
     psit => psi
     call transpose_v(iproc,nproc,orbs,lr%wfd,comms,psit)
  end if

  ! Apply  orthogonality constraints to all orbitals belonging to iproc
  !takes also into account parallel k-points distribution
  !here the orthogonality with respect to other occupied functions should be 
  !passed as an optional argument
  call orthoconstraint(iproc,nproc,orbs,comms,lr%wfd,psit,hpsi,trH)

  !add the trace of the hamiltonian to the value of the energy
  diis%energy=diis%energy+trH
  diis%energy_min=min(diis%energy_min,diis%energy)

  !retranspose the hpsi wavefunction
  call untranspose_v(iproc,nproc,orbs,lr%wfd,comms,hpsi,work=psi)

  call timing(iproc,'Precondition  ','ON')
  if (iproc==0 .and. verbose > 1) then
     write(*,'(1x,a)',advance='no')&
          'done,  preconditioning...'
  end if

  !Preconditions all orbitals belonging to iproc
  !and calculate the partial norm of the residue
  !switch between CPU and GPU treatment
!!$  if (OCLconv) then
!!$     allocate(hpsi_OCL((lr%wfd%nvctr_c+7*lr%wfd%nvctr_f)*orbs%nspinor*orbs%norbp+ndebug),stat=i_stat)
!!$     call memocc(i_stat,hpsi_OCL,'hpsi_OCL',subname)
!!$     call dcopy((lr%wfd%nvctr_c+7*lr%wfd%nvctr_f)*orbs%nspinor*orbs%norbp, hpsi, 1, hpsi_OCL, 1)
!!$  end if

  if (GPUconv) then
     call preconditionall_GPU(iproc,nproc,orbs,lr,hx,hy,hz,ncong,&
          hpsi,gnrm,gnrm_zero,GPU)
  else if (OCLconv) then
     call preconditionall_OCL(iproc,nproc,orbs,lr,hx,hy,hz,ncong,&
          hpsi,gnrm,gnrm_zero,GPU)
  else
     call preconditionall(iproc,nproc,orbs,lr,hx,hy,hz,ncong,hpsi,gnrm,gnrm_zero)
  end if

!!$  if (OCLconv) then
!!$     call preconditionall_OCL(iproc,nproc,orbs,lr,hx,hy,hz,ncong,&
!!$          hpsi_OCL,gnrm,GPU)
!!$     maxdiff=0.0_wp
!!$     do i=1,(lr%wfd%nvctr_c+7*lr%wfd%nvctr_f)*orbs%nspinor*orbs%norbp
!!$        maxdiff=max(maxdiff,abs(hpsi(i)-hpsi_OCL(i)))
!!$     end do
!!$     print *,''
!!$     print *,'maxdiff',maxdiff
!!$     i_all=-product(shape(hpsi_OCL))*kind(hpsi_OCL)
!!$     deallocate(hpsi_OCL,stat=i_stat)
!!$     call memocc(i_stat,i_all,'hpsi_OCL',subname)
!!$
!!$  end if
  !sum over all the partial residues
  if (nproc > 1) then
     !tt=gnrm
     !call MPI_ALLREDUCE(tt,gnrm,1,mpidtypd,MPI_SUM,MPI_COMM_WORLD,ierr)
     call mpiallred(gnrm,1,MPI_SUM,MPI_COMM_WORLD,ierr)
     call mpiallred(gnrm_zero,1,MPI_SUM,MPI_COMM_WORLD,ierr)
  endif
  !count the number of orbitals which have zero occupation number
  !assume that this is the same for all k-points, which is not true in general
  nzeroorbs=0
  do iorb=1,orbs%norb*orbs%nkpts
     if (orbs%occup(iorb) == 0.0_gp) then
        nzeroorbs=nzeroorbs+1
     end if
  end do
  if (orbs%nkpts > 1) nzeroorbs=nint(real(nzeroorbs,gp)/real(orbs%nkpts,gp))

  gnrm=sqrt(gnrm/real(orbs%norb-nzeroorbs,dp))

  if (nzeroorbs /= 0) then
     gnrm_zero=sqrt(gnrm_zero/real(nzeroorbs,dp))
  else
     gnrm_zero=0.0_gp
  end if

  if (iproc==0 .and. verbose > 1) then
     write(*,'(1x,a)')&
          'done.'
  end if
  call timing(iproc,'Precondition  ','OF')

  !transpose the hpsi wavefunction
  call transpose_v(iproc,nproc,orbs,lr%wfd,comms,&
       hpsi,work=psi)

  !apply the minimization method (DIIS or steepest descent)
  call timing(iproc,'Diis          ','ON')

  call psimix(iproc,nproc,orbs,comms,diis,hpsi,psit)

  call timing(iproc,'Diis          ','OF')

  if (iproc == 0 .and. verbose > 1) then
     write(*,'(1x,a)',advance='no')&
          'Orthogonalization...'
  end if

  call orthogonalize(iproc,nproc,orbs,comms,lr%wfd,psit,input)

  !       call checkortho_p(iproc,nproc,norb,nvctrp,psit)
  
  call untranspose_v(iproc,nproc,orbs,lr%wfd,comms,&
       psit,work=hpsi,outadd=psi(1))

  if (nproc == 1) then
     nullify(psit)
  end if
  
  if (iproc == 0 .and. verbose > 1) then
     write(*,'(1x,a)')&
          'done.'
  end if

  if(orbs%nspinor==4) then
     allocate(mom_vec(4,orbs%norb,min(nproc,2)+ndebug),stat=i_stat)
     call memocc(i_stat,mom_vec,'mom_vec',subname)

     call calc_moments(iproc,nproc,orbs%norb,orbs%norb_par,&
          lr%wfd%nvctr_c+7*lr%wfd%nvctr_f,orbs%nspinor,psi,mom_vec)
     !only the root process has the correct array
     if(iproc==0 .and. verbose > 0) then
        write(*,'(1x,a)')&
             'Magnetic polarization per orbital'
        write(*,'(1x,a)')&
             '  iorb    m_x       m_y       m_z'
        do iorb=1,orbs%norb
           write(*,'(1x,i5,3f10.5)') &
                iorb,(mom_vec(k,iorb,1)/mom_vec(1,iorb,1),k=2,4)
        end do
     end if

     i_all=-product(shape(mom_vec))*kind(mom_vec)
     deallocate(mom_vec,stat=i_stat)
     call memocc(i_stat,i_all,'mom_vec',subname)
  end if

  call diis_or_sd(iproc,idsx,orbs%nkptsp,diis)

END SUBROUTINE hpsitopsi


!>   First orthonormalisation
subroutine first_orthon(iproc,nproc,orbs,wfd,comms,psi,hpsi,psit,input)
  use module_base
  use module_types
  use module_interfaces, except_this_one_B => first_orthon
  implicit none
  integer, intent(in) :: iproc,nproc
  type(orbitals_data), intent(in) :: orbs
  type(wavefunctions_descriptors), intent(in) :: wfd
  type(communications_arrays), intent(in) :: comms
  type(input_variables):: input
  real(wp), dimension(:) , pointer :: psi,hpsi,psit
  !local variables
  character(len=*), parameter :: subname='first_orthon'
  integer :: i_stat

!!!  if(nspin==4) then
!!!     nspinor=4
!!!  else
!!!     nspinor=1
!!!  end if
  
  if (nproc > 1) then
     !allocate hpsi array (used also as transposed)
     !allocated in the transposed way such as 
     !it can also be used as the transposed hpsi
     allocate(hpsi(orbs%npsidim+ndebug),stat=i_stat)
     call memocc(i_stat,hpsi,'hpsi',subname)
     !allocate transposed principal wavefunction
     allocate(psit(orbs%npsidim+ndebug),stat=i_stat)
     call memocc(i_stat,psit,'psit',subname)
  else
     psit => psi
  end if

  !to be substituted, must pass the wavefunction descriptors to the routine
  call transpose_v(iproc,nproc,orbs,wfd,comms,psi,&
       work=hpsi,outadd=psit(1))

  call orthogonalize(iproc,nproc,orbs,comms,wfd,psit,input)

  !call checkortho_p(iproc,nproc,norb,norbp,nvctrp,psit)

  call untranspose_v(iproc,nproc,orbs,wfd,comms,psit,&
       work=hpsi,outadd=psi(1))

  if (nproc == 1) then
     nullify(psit)
     !allocate hpsi array
     allocate(hpsi(orbs%npsidim+ndebug),stat=i_stat)
     call memocc(i_stat,hpsi,'hpsi',subname)
  end if

END SUBROUTINE first_orthon


!>   Transform to KS orbitals and deallocate hpsi wavefunction (and also psit in parallel)
subroutine last_orthon(iproc,nproc,orbs,wfd,nspin,comms,psi,hpsi,psit,evsum, opt_keeppsit)
  use module_base
  use module_types
  use module_interfaces, except_this_one_C => last_orthon
  implicit none
  type(wavefunctions_descriptors), intent(in) :: wfd
  type(orbitals_data), intent(in) :: orbs
  type(communications_arrays), intent(in) :: comms
  integer, intent(in) :: iproc,nproc,nspin
  real(wp), intent(out) :: evsum
  real(wp), dimension(:) , pointer :: psi,hpsi,psit
  logical, optional :: opt_keeppsit
  !local variables

  logical :: keeppsit

  character(len=*), parameter :: subname='last_orthon'
  logical :: dowrite !write the screen output
  integer :: i_all,i_stat,iorb,jorb,md,ikpt,isorb
  real(gp) :: mpol
  real(wp), dimension(:,:,:), allocatable :: mom_vec

  
  if (present(opt_keeppsit)) then
     keeppsit=opt_keeppsit
  else
     keeppsit=.false.
  end if

  call transpose_v(iproc,nproc,orbs,wfd,comms,&
       hpsi,work=psi)
  if (nproc==1) then
     psit => psi
     call transpose_v(iproc,nproc,orbs,wfd,comms,psit)
  end if

  call subspace_diagonalisation(iproc,nproc,orbs,comms,psit,hpsi,evsum)

  call untranspose_v(iproc,nproc,orbs,wfd,comms,&
       psit,work=hpsi,outadd=psi(1))

  if(.not.  keeppsit) then
     if (nproc > 1  ) then
        i_all=-product(shape(psit))*kind(psit)
        deallocate(psit,stat=i_stat)
        call memocc(i_stat,i_all,'psit',subname)
     else
        nullify(psit)
     end if
     
     i_all=-product(shape(hpsi))*kind(hpsi)
     deallocate(hpsi,stat=i_stat)
     call memocc(i_stat,i_all,'hpsi',subname)

  endif
  !for a non-collinear treatment,
  !we add the calculation of the moments for printing their value
  !close to the corresponding eigenvector
  if(orbs%nspinor==4) then
     allocate(mom_vec(4,orbs%norb,min(nproc,2)+ndebug),stat=i_stat)
     call memocc(i_stat,mom_vec,'mom_vec',subname)

     call calc_moments(iproc,nproc,orbs%norb,orbs%norb_par,wfd%nvctr_c+7*wfd%nvctr_f,&
          orbs%nspinor,psi,mom_vec)
  end if

  ! Send all eigenvalues to all procs.
  call broadcast_kpt_objects(nproc, orbs%nkpts, orbs%norb, &
       & orbs%eval(1), orbs%ikptproc)

  !print the found eigenvalues
  if (iproc == 0) then
     write(*,'(1x,a)')&
          '--------------------------------------- Kohn-Sham Eigenvalues and Occupation Numbers'
     ! Calculate and print the magnetisation
     if (nspin == 2) then
        mpol = 0._gp
        do ikpt=1,orbs%nkpts
           isorb = (ikpt - 1) * orbs%norb
           do iorb = 1, orbs%norbu
              mpol = mpol + orbs%occup(isorb + iorb) * orbs%kwgts(ikpt)
           end do
           do iorb = orbs%norbu + 1, orbs%norb, 1
              mpol = mpol - orbs%occup(isorb + iorb) * orbs%kwgts(ikpt)
           end do
        end do
        write(*,"(1x,A,f9.6)") "Total magnetisation: ", mpol
     end if
     if (orbs%nspinor ==4) then
        write(*,'(1x,a)')&
             '           Eigenvalue                                      m_x       m_y       m_z'
     end if
     do ikpt=1,orbs%nkpts
        if (orbs%nkpts > 1 .and. orbs%nspinor >= 2) write(*,"(1x,A,I4.4,A,3F12.6)") &
             & "Kpt #", ikpt, " BZ coord. = ", orbs%kpts(:, ikpt)
        isorb = (ikpt - 1) * orbs%norb
        if (nspin==1.or.orbs%nspinor==4) then
           do iorb=1,orbs%norb
              dowrite =(iorb <= 5 .or. iorb >= orbs%norb-5) .or. verbose > 0
              if (orbs%nspinor ==4) then
                 if (dowrite) & 
                      write(*,'(1x,a,i4,a,1x,1pe21.14,1x,0pf6.4,16x,(1x,3(0pf10.5)))') &
                      'e(',iorb,')=',orbs%eval(isorb + iorb),orbs%occup(isorb+iorb),(mom_vec(md,iorb,1)/mom_vec(1,iorb,1),md=2,4)
              else
                 if (dowrite) & 
                      write(*,'(1x,a,i4,a,1x,1pe21.14,1x,0pf6.4)') 'e(',iorb,')=',orbs%eval(isorb + iorb),orbs%occup(isorb+iorb)
              end if
           end do
        else
           do iorb=1,min(orbs%norbu,orbs%norbd)
              jorb=orbs%norbu+iorb
              dowrite =(iorb <= 5 .or. iorb >= min(orbs%norbu,orbs%norbd)-5)  .or. verbose > 0
              if (dowrite) & 
                   write(*,'(1x,a,i4,a,1x,1pe21.14,1x,0pf6.4,6x,0pf6.4,1x,a,i4,a,1x,1pe21.14)') &
                   'e(',iorb,',u)=',orbs%eval(isorb + iorb),orbs%occup(isorb + iorb),&
                   orbs%occup(isorb + jorb),'e(',iorb,',d)=',orbs%eval(isorb + jorb)
           end do
           if (orbs%norbu > orbs%norbd) then
              do iorb=orbs%norbd+1,orbs%norbu
                 dowrite =(iorb <= 5 .or. iorb >= orbs%norbu-5) .or. verbose > 0
                 if (dowrite) & 
                      write(*,'(1x,a,i4,a,1x,1pe21.14,1x,0pf6.4)') 'e(',iorb,',u)=',orbs%eval(isorb + iorb),orbs%occup(isorb+iorb)
              end do
           else if (orbs%norbd > orbs%norbu) then
              do iorb=2*orbs%norbu+1,orbs%norbu+orbs%norbd
                 dowrite =(iorb <= 5 .or. iorb >= orbs%norbd-5) .or. verbose > 0
                 if (dowrite) & 
                      write(*,'(46x,0pf6.4,1x,a,i4,a,1x,1pe21.14)') orbs%occup(isorb + iorb),&
                      'e(',iorb-orbs%norbu,',d)=',orbs%eval(isorb + iorb)
              end do
           end if
        end if
     end do
  end if

  if (orbs%nspinor ==4) then
     i_all=-product(shape(mom_vec))*kind(mom_vec)
     deallocate(mom_vec,stat=i_stat)
     call memocc(i_stat,i_all,'mom_vec',subname)
  end if


END SUBROUTINE last_orthon


!> Finds the fermi level ef for an error function distribution with a width wf
!! eval are the Kohn Sham eigenvalues and melec is the total number of electrons
subroutine evaltoocc(iproc,nproc,filewrite,wf,orbs)
 use module_base
 use module_types
 implicit none
 logical, intent(in) :: filewrite
 integer, intent(in) :: iproc, nproc
 real(gp), intent(in) :: wf
 type(orbitals_data), intent(inout) :: orbs
 !local variables
 integer :: ikpt,iorb,melec,ii
 real(gp) :: charge, chargef
 real(gp) :: ef,pi,electrons,dlectrons,factor,arg,argu,argd,corr,cutoffu,cutoffd,diff,full,res,resu,resd
 parameter(pi=3.1415926535897932d0)
 !write(*,*)  'ENTER Fermilevel',orbs%norbu,orbs%norbd
 
 if (orbs%norbd==0) then 
    full=2.d0   ! maximum occupation for closed shell  orbital
 else
    full=1.d0   ! maximum occupation for spin polarized orbital
 endif
 
 if (orbs%nkpts.ne.1 .and. filewrite) stop 'Fermilevel: CANNOT write input.occ with more than one k-point'
 charge=0.0_gp
 do ikpt=1,orbs%nkpts
    !number of zero orbitals for the given k-point
    !overall charge of the system
    do iorb=1,orbs%norb
       charge=charge+orbs%occup(iorb+(ikpt-1)*orbs%norb) * orbs%kwgts(ikpt)
    end do
 end do
 melec=nint(charge)
 !if (iproc == 0) write(*,*) 'charge',charge,melec

 ! Send all eigenvalues to all procs.
 call broadcast_kpt_objects(nproc, orbs%nkpts, orbs%norb, &
      & orbs%eval(1), orbs%ikptproc)

 if (wf > 0.0_gp) then
    ii=0
    ef=orbs%efermi
    factor=1.d0/(sqrt(pi)*wf)
    !print *,0,ef
    loop_fermi: do
       ii=ii+1
       if (ii > 100000) stop 'error Fermilevel'
       electrons=0.d0
       dlectrons=0.d0
       do ikpt=1,orbs%nkpts
          do iorb=1,orbs%norbd+orbs%norbu
             arg=(orbs%eval((ikpt-1)*orbs%norb+iorb)-ef)/wf
             if (occopt == SMEARING_DIST_ERF) then
                ! next 2 line error function distribution
                call derf_ab(res,arg)
                electrons=electrons+.5d0*(1.d0-res) * orbs%kwgts(ikpt)
                dlectrons=dlectrons-exp(-arg**2) * orbs%kwgts(ikpt)
             else if (occopt == SMEARING_DIST_FERMI) then
                !print *,iorb,ef,orbs%eval((ikpt-1)*orbs%norb+iorb),arg,electrons
             else if (occopt == SMEARING_DIST_FERMI) then
                !! next 2 line Fermi function distribution
                electrons=electrons+1.d0/(1.d0+exp(arg)) * orbs%kwgts(ikpt)
                dlectrons=dlectrons-1.d0/(2.d0+exp(arg)+exp(-arg)) * orbs%kwgts(ikpt)
             end if
          enddo
       enddo

       if (occopt == SMEARING_DIST_ERF) then
          ! next  line error function distribution
          dlectrons=dlectrons*factor
       else if (occopt == SMEARING_DIST_FERMI) then
          ! next  line Fermi function distribution
          dlectrons=dlectrons/wf
       end if
       
       diff=real(melec,gp)/full-electrons
       if (abs(diff) < 1.d-12) exit loop_fermi
       corr=diff/dlectrons
       !if (iproc==0) write(*,*) ii,electrons,ef,dlectrons,melec,corr
       if (corr > 1.d0*wf) corr=1.d0*wf
       if (corr < -1.d0*wf) corr=-1.d0*wf
       if (abs(dlectrons) < 1.d-18  .and. electrons > real(melec,gp)/full) corr=3.d0*wf
       if (abs(dlectrons) < 1.d-18  .and. electrons < real(melec,gp)/full) corr=-3.d0*wf
       ef=ef-corr
    end do loop_fermi
    
    do ikpt=1,orbs%nkpts
       argu=(orbs%eval((ikpt-1)*orbs%norb+orbs%norbu)-ef)/wf
       argd=(orbs%eval((ikpt-1)*orbs%norb+orbs%norbu+orbs%norbd)-ef)/wf
       if (occopt == SMEARING_DIST_ERF) then
          !error function
          call derf_ab(resu,argu)
          call derf_ab(resd,argd)
          cutoffu=.5d0*(1.d0-resu)
          cutoffd=.5d0*(1.d0-resd)
       else if (occopt == SMEARING_DIST_FERMI) then
          !Fermi function
          cutoffu=1.d0/(1.d0+exp(argu))
          cutoffd=1.d0/(1.d0+exp(argd))
       end if
    enddo
    if (iproc==0) write(*,'(1x,a,1pe21.14,2(1x,e8.1))') 'Fermi level, Fermi distribution cut off at:  ',ef,cutoffu,cutoffd
    orbs%efermi=ef
    
    !update the occupation number
    do ikpt=1,orbs%nkpts
       do iorb=1,orbs%norbu + orbs%norbd
          arg=(orbs%eval((ikpt-1)*orbs%norb+iorb)-ef)/wf
          if (occopt == SMEARING_DIST_ERF) then
             !error function
             call derf_ab(res,arg)
             orbs%occup((ikpt-1)*orbs%norb+iorb)=full*.5d0*(1.d0-res)
             !print *,'iorb,arg,res,full*.5d0*(1.d0-res)',iorb,arg,res,full*.5d0*(1.d0-res)
          else if (occopt == SMEARING_DIST_FERMI) then
             !Fermi function
             orbs%occup((ikpt-1)*orbs%norb+iorb)=full*1.d0/(1.d0+exp(arg))
          end if
       end do
    end do
    ! Sanity check on sum of occup.
    chargef=0.0_gp
    do ikpt=1,orbs%nkpts
       do iorb=1,orbs%norb
          chargef=chargef+orbs%kwgts(ikpt) * orbs%occup(iorb+(ikpt-1)*orbs%norb)
       end do
    end do
    if (abs(charge - chargef) > 1e-6)  stop 'error occupation update'
 else if(full==1.0_gp) then
    call eFermi_nosmearing(iproc,orbs)
 end if
 
 !write on file the results if needed
 if (filewrite) then
    open(unit=11,file='input.occ',status='unknown')
    write(11,*)orbs%norbu,orbs%norbd
    do iorb=1,orbs%norb
       write(11,'(i5,e19.12)')iorb,orbs%occup((ikpt-1)*orbs%norb+iorb)
       !    write(11,'(i5,e19.12)')iorb,full/(1.d0+exp(arg))  !,orbs%eval((ikpt-1)*orbs%norb+iorb)
    end do
    close(unit=11)
 end if

END SUBROUTINE evaltoocc


subroutine eFermi_nosmearing(iproc,orbs)
  use module_base
  use module_types
  implicit none
  integer, intent(in) :: iproc
  type(orbitals_data), intent(inout) :: orbs
  !local variables
  integer :: iu,id,n,nzeroorbs,ikpt,iorb
  real(gp) :: charge
  real(wp) :: eF

  iu=0
  id=0
  eF = 0._wp
  do ikpt=1,orbs%nkpts
     !number of zero orbitals for the given k-point
     nzeroorbs=0
     !overall charge of the system
     charge=0.0_gp
     do iorb=1,orbs%norb
        if (orbs%occup(iorb+(ikpt-1)*orbs%norb) == 0.0_gp) then
           nzeroorbs=nzeroorbs+1
        else
           charge=charge+orbs%occup(iorb+(ikpt-1)*orbs%norb)
        end if
     end do
     if (nzeroorbs /= 0 .and. orbs%norbd .gt.0) then
        do iorb=1,orbs%norbu-1
           if (orbs%eval((ikpt-1)*orbs%norb+iorb) > orbs%eval((ikpt-1)*orbs%norb+iorb+1)) &
                write(*,*) 'wrong ordering of up EVs',iorb,iorb+1
        end do
        do iorb=1,orbs%norbd-1
           if (orbs%eval((ikpt-1)*orbs%norb+iorb+orbs%norbu) > orbs%eval((ikpt-1)*orbs%norb+iorb+1+orbs%norbu))&
                write(*,*) 'wrong ordering of dw EVs',iorb+orbs%norbu,iorb+1+orbs%norbu
        enddo

        iu=0
        id=0
        n=0
        do while (real(n,gp) < charge)
           if (orbs%eval((ikpt-1)*orbs%norb+iu+1) <= orbs%eval((ikpt-1)*orbs%norb+id+1+orbs%norbu)) then
              iu=iu+1
              eF=orbs%eval((ikpt-1)*orbs%norb+iu+1)
           else
              id=id+1
              eF=orbs%eval((ikpt-1)*orbs%norb+id+1+orbs%norbu)
           endif
           n=n+1
        enddo
        if (iproc==0) write(*,'(1x,a,1pe21.14,a,i4)') 'Suggested Homo energy level',eF,', Spin polarization',iu-id
        !write(*,*) 'up,down, up-down',iu,id,iu-id
     end if
  end do
  orbs%efermi=eF
  !assign the values for the occupation numbers
  do iorb=1,iu
     orbs%occup(iorb)=1.0_gp
  end do
  do iorb=iu+1,orbs%norbu
     orbs%occup(iorb)=0.0_gp
  end do
  do iorb=1,id
     orbs%occup(iorb+orbs%norbu)=1.0_gp
  end do
  do iorb=id+1,orbs%norbd
     orbs%occup(iorb+orbs%norbu)=0.0_gp
  end do

END SUBROUTINE eFermi_nosmearing


!>   Calculate magnetic moments
subroutine calc_moments(iproc,nproc,norb,norb_par,nvctr,nspinor,psi,mom_vec)
  use module_base
  implicit none
  integer, intent(in) :: iproc,nproc,norb,nvctr,nspinor
  integer, dimension(0:nproc-1), intent(in) :: norb_par
  real(wp), dimension(nvctr,norb*nspinor), intent(in) :: psi
  real(wp), dimension(4,norb,min(nproc,2)), intent(out) :: mom_vec
  !local variables
  character(len=*), parameter :: subname='calc_moments'
  integer :: i_all,i_stat,ierr,iorb,jproc
  integer :: ndim,oidx
  integer, dimension(:), allocatable :: norb_displ
  real(wp) :: m00,m11,m13,m24,m14,m23
  !real(wp), dimension(:,:,:), allocatable :: mom_vec

  ndim=2
  if (nproc==1) ndim=1

  if(nspinor==4) then
     
     call razero(4*norb*ndim,mom_vec)
     
     do iorb=1,norb_par(iproc)
        oidx=(iorb-1)*nspinor+1
        m00=dot(2*nvctr,psi(1,oidx),1,psi(1,oidx),1)
        m11=dot(2*nvctr,psi(1,oidx+2),1,psi(1,oidx+2),1)
        m13=dot(nvctr,psi(1,oidx),1,psi(1,oidx+2),1)
        m24=dot(nvctr,psi(1,oidx+1),1,psi(1,oidx+3),1)
        !        m12=dot(nvctr,psi(1,oidx),1,psi(1,oidx+1),1)
        !        m34=dot(nvctr,psi(1,oidx+2),1,psi(1,oidx+3),1)
        m14=dot(nvctr,psi(1,oidx),1,psi(1,oidx+3),1)
        m23=dot(nvctr,psi(1,oidx+1),1,psi(1,oidx+2),1)

        mom_vec(1,iorb,ndim)=(m00+m11) !rho
        mom_vec(2,iorb,ndim)=2.0d0*(m13+m24)       !m_x
        !        mom_vec(3,iorb,ndim)=2.0d0*(m12-m34)       !m_y
        mom_vec(3,iorb,ndim)=2.0d0*(m14-m23)       !m_y
        mom_vec(4,iorb,ndim)=(m00-m11)             !m_z
     end do
     
     if(nproc>1) then
        allocate(norb_displ(0:nproc-1+ndebug),stat=i_stat)
        call memocc(i_stat,norb_displ,'norb_displ',subname)

        norb_displ(0)=0
        do jproc=1,nproc-1
           norb_displ(jproc)=norb_displ(jproc-1)+norb_par(jproc-1)
        end do
        
        call MPI_GATHERV(mom_vec(1,1,2),4*norb_par(iproc),mpidtypw,&
             mom_vec(1,1,1),4*norb_par,4*norb_displ,mpidtypw,&
             0,MPI_COMM_WORLD,ierr)

        i_all=-product(shape(norb_displ))*kind(norb_displ)
        deallocate(norb_displ,stat=i_stat)
        call memocc(i_stat,i_all,'norb_displ',subname)
     end if
    
  end if

END SUBROUTINE calc_moments


subroutine check_communications(iproc,nproc,orbs,lr,comms)
  use module_base
  use module_types
  use module_interfaces
  implicit none
  integer, intent(in) :: iproc,nproc
  type(orbitals_data), intent(in) :: orbs
  type(locreg_descriptors), intent(in) :: lr
  type(communications_arrays), intent(in) :: comms
  !local variables
  character(len=*), parameter :: subname='check_communications'
  integer :: i,ispinor,iorb,indspin,indorb,jproc,i_stat,i_all,iscomp,idsx,index,ikptsp
  integer :: ikpt,ispsi,nspinor,nvctrp
  real(wp) :: psival,maxdiff,ierr
  real(wp), dimension(:), allocatable :: psi
  real(wp), dimension(:), pointer :: pwork
  real(wp) :: epsilon
  character(len = 25) :: filename
  logical :: abort

  !allocate the "wavefunction" amd fill it, and also the workspace
  allocate(psi(orbs%npsidim+ndebug),stat=i_stat)
  call memocc(i_stat,psi,'psi',subname)
  allocate(pwork(orbs%npsidim+ndebug),stat=i_stat)
  call memocc(i_stat,pwork,'pwork',subname)

  do iorb=1,orbs%norbp
     ikpt=(orbs%isorb+iorb-1)/orbs%norb+1
     !valkpt=real(512*ikpt,wp)
     !valorb=real(orbs%isorb+iorb-(ikpt-1)*orbs%norb,wp)+valkpt
     indorb=(iorb-1)*(lr%wfd%nvctr_c+7*lr%wfd%nvctr_f)*orbs%nspinor
     do ispinor=1,orbs%nspinor
        indspin=(ispinor-1)*(lr%wfd%nvctr_c+7*lr%wfd%nvctr_f)
        do i=1,lr%wfd%nvctr_c+7*lr%wfd%nvctr_f
           !vali=real(i,wp)/512.0_wp  ! *1.d-5
           call test_value(ikpt,orbs%isorb+iorb-(ikpt-1)*orbs%norb,ispinor,i,psival)
           psi(i+indspin+indorb)=psival!(valorb+vali)*(-1)**(ispinor-1)
        end do
     end do
  end do
 
  !transpose the hpsi wavefunction
  call transpose_v(iproc,nproc,orbs,lr%wfd,comms,psi,work=pwork)

  !check the results of the transposed wavefunction
  maxdiff=0.0_wp
  ispsi=0
  do ikptsp=1,orbs%nkptsp
     ikpt=orbs%iskpts+ikptsp!orbs%ikptsp(ikptsp)
     !valkpt=real(512*ikpt,wp)
     !calculate the starting point for the component distribution
     iscomp=0
     do jproc=0,iproc-1
        iscomp=iscomp+comms%nvctr_par(jproc,ikptsp)
     end do
     nvctrp=comms%nvctr_par(iproc,ikptsp)
     nspinor=orbs%nspinor

     do iorb=1,orbs%norb
        !valorb=real(iorb,wp)+valkpt
        indorb=(iorb-1)*nvctrp*nspinor
        do idsx=1,(nspinor-1)/2+1
           do i=1,nvctrp
              !vali=real(i+iscomp,wp)/512.d0  ! *1.d-5
              do ispinor=1,((2+nspinor)/4+1)
                 !psival=(-1)**(ispinor-1)*(valorb+vali)
                 call test_value(ikpt,iorb,ispinor,i+iscomp,psival)
                 !this is just to force the IEEE representation of psival
                 !              if (psival .lt. 0.d0) then  
                 !              write(321,*) psival,psival**2
                 !              endif
                 index=ispinor+(i-1)*((2+nspinor)/4+1)+&
                      (idsx-1)*((2+nspinor)/4+1)*nvctrp+indorb+ispsi
                 maxdiff=max(abs(psi(index)-psival),maxdiff)
              end do
           end do
        end do
     end do
     ispsi=ispsi+nvctrp*orbs%norb*nspinor
  end do

  abort = .false.
  if (abs(maxdiff) > real(orbs%norb,wp)*epsilon(1.0_wp)) then
     write(*,*)'ERROR: process',iproc,'does not transpose wavefunctions correctly!'
     write(*,*)'       found an error of',maxdiff,'cannot continue.'
     write(*,*)'       data are written in the file transerror.log, exiting...'

     write(filename, "(A,I0,A)") 'transerror', iproc, '.log'
     open(unit=22,file=trim(filename),status='unknown')
     ispsi=0
     do ikptsp=1,orbs%nkptsp
        ikpt=orbs%iskpts+ikptsp!orbs%ikptsp(ikptsp)
        !valkpt=real(512*ikpt,wp)
        !calculate the starting point for the component distribution
        iscomp=0
        do jproc=0,iproc-1
           iscomp=iscomp+comms%nvctr_par(jproc,ikptsp)
        end do
        nvctrp=comms%nvctr_par(iproc,ikptsp)
        nspinor=orbs%nspinor

        do iorb=1,orbs%norb
           !valorb=real(iorb,wp)+valkpt
           indorb=(iorb-1)*nvctrp*nspinor
           do idsx=1,(nspinor-1)/2+1
              do i=1,nvctrp
                 !vali=real(i+iscomp,wp)/512.d0  !*1.d-5
                 do ispinor=1,((2+nspinor)/4+1)
                    !psival=(-1)**(ispinor-1)*(valorb+vali)
                    call test_value(ikpt,iorb,ispinor,i+iscomp,psival)
                    index=ispinor+(i-1)*((2+nspinor)/4+1)+&
                         (idsx-1)*((2+nspinor)/4+1)*nvctrp+indorb+ispsi
                    maxdiff=abs(psi(index)-psival)
                    if (maxdiff > 0.d0) then
                       write(22,'(i3,i6,2i4,3(1x,1pe13.6))')ispinor,i+iscomp,iorb,ikpt,psival,&
                            psi(index),maxdiff
                    end if
                 end do
              end do
           end do
        end do
        ispsi=ispsi+nvctrp*orbs%norb*nspinor
     end do
     close(unit=22)
     abort = .true.
     write(filename, "(A,I0,A)") 'distscheme', iproc, '.log'
     open(unit=22,file=trim(filename),status='unknown')
     call print_distribution_schemes(22,nproc,orbs%nkpts,orbs%norb_par,comms%nvctr_par)
     close(unit=22)
  end if

  call MPI_BARRIER(MPI_COMM_WORLD, ierr)
  if (abort) then
     if (iproc == 0) call print_distribution_schemes(6,nproc,orbs%nkpts,orbs%norb_par,comms%nvctr_par)
     call MPI_ABORT(MPI_COMM_WORLD,ierr)
  end if

  !retranspose the hpsi wavefunction
  call untranspose_v(iproc,nproc,orbs,lr%wfd,comms,&
       psi,work=pwork)

  maxdiff=0.0_wp
  do iorb=1,orbs%norbp
     ikpt=(orbs%isorb+iorb-1)/orbs%norb+1
     !valkpt=real(512*ikpt,wp)
     !valorb=real(orbs%isorb+iorb-(ikpt-1)*orbs%norb,wp)+valkpt
     indorb=(iorb-1)*(lr%wfd%nvctr_c+7*lr%wfd%nvctr_f)*orbs%nspinor
     do ispinor=1,orbs%nspinor
        indspin=(ispinor-1)*(lr%wfd%nvctr_c+7*lr%wfd%nvctr_f)
        do i=1,lr%wfd%nvctr_c+7*lr%wfd%nvctr_f
           !vali=real(i,wp)/512.d0  !*1.d-5
           !psival=(valorb+vali)*(-1)**(ispinor-1)
           call test_value(ikpt,orbs%isorb+iorb-(ikpt-1)*orbs%norb,ispinor,i,psival)
           maxdiff=max(abs(psi(i+indspin+indorb)-psival),maxdiff)
        end do
     end do
  end do

  abort = .false.
  if (abs(maxdiff) > real(orbs%norb,wp)*epsilon(1.0_wp)) then
     write(*,*)'ERROR: process',iproc,'does not untranspose wavefunctions correctly!'
     write(*,*)'       found an error of',maxdiff,'cannot continue.'
     write(*,*)'       data are written in the file transerror.log, exiting...'

     write(filename, "(A,I0,A)") 'transerror', iproc, '.log'
     open(unit=22,file=trim(filename),status='unknown')
     maxdiff=0.0_wp
     do iorb=1,orbs%norbp
        ikpt=(orbs%isorb+iorb-1)/orbs%norb+1
        !valkpt=real(512*ikpt,wp)
        !valorb=real(orbs%isorb+iorb-(ikpt-1)*orbs%norb,wp)+valkpt
        indorb=(iorb-1)*(lr%wfd%nvctr_c+7*lr%wfd%nvctr_f)*orbs%nspinor
        do ispinor=1,orbs%nspinor
           indspin=(ispinor-1)*(lr%wfd%nvctr_c+7*lr%wfd%nvctr_f)
           do i=1,lr%wfd%nvctr_c+7*lr%wfd%nvctr_f
              !vali=real(i,wp)/512.d0  !*1.d-5
              !psival=(valorb+vali)*(-1)**(ispinor-1)
              call test_value(ikpt,orbs%isorb+iorb-(ikpt-1)*orbs%norb,ispinor,i,psival)
              maxdiff=abs(psi(i+indspin+indorb)-psival)
              if (maxdiff > 0.d0) then
                 write(22,'(i3,i6,2i4,3(1x,1pe13.6))')ispinor,i,iorb,orbs%isorb,psival,&
                      psi(ispinor+(i-1)*orbs%nspinor+indorb),maxdiff
              end if
           end do
        end do
     end do
     close(unit=22)
     abort = .true.
  end if

  if (abort) call MPI_ABORT(MPI_COMM_WORLD,ierr)
  call MPI_BARRIER(MPI_COMM_WORLD, ierr)

  i_all=-product(shape(psi))*kind(psi)
  deallocate(psi,stat=i_stat)
  call memocc(i_stat,i_all,'psi',subname)
  i_all=-product(shape(pwork))*kind(pwork)
  deallocate(pwork,stat=i_stat)
  call memocc(i_stat,i_all,'pwork',subname)



END SUBROUTINE check_communications


!> define a value for the wavefunction which is dependent of the indices
subroutine test_value(ikpt,iorb,ispinor,icomp,val)
  use module_base
  implicit none
  integer, intent(in) :: ikpt,icomp,iorb,ispinor
  real(wp), intent(out) :: val
  !local variables
  real(wp) :: valkpt,valorb,vali

! recognizable pattern, for debugging
! valkpt=real(10000*(ikpt-1),wp)!real(512*ikpt,wp)
! valorb=real(iorb,wp)+valkpt
! vali=real(icomp,wp)*1.e-5_wp  !real(icomp,wp)/512.0_wp  ! *1.d-5
!
! val=(valorb+vali)*(-1)**(ispinor-1)

  valkpt=real(512*ikpt,wp)
  valorb=real(iorb,wp)+valkpt
  vali=real(icomp,wp)/512.0_wp  ! *1.d-5

  val=(valorb+vali)*(-1)**(ispinor-1)

  
END SUBROUTINE test_value
  

subroutine broadcast_kpt_objects(nproc, nkpts, ndata, data, ikptproc)
  use module_base
  implicit none
  integer, intent(in) :: nproc, nkpts, ndata
  integer, intent(in) :: ikptproc(nkpts)
  real(gp), intent(inout) :: data(ndata, nkpts)

  integer :: ikpt, ierr

  if (nproc > 1) then
     do ikpt = 1, nkpts
        call MPI_BCAST(data(1,ikpt), ndata, MPI_DOUBLE_PRECISION, &
             & ikptproc(ikpt), MPI_COMM_WORLD, ierr)
     end do
  end if
<<<<<<< HEAD
END SUBROUTINE broadcast_kpt_objects
=======
end subroutine broadcast_kpt_objects







!!!!!****f* BigDFT/HamiltonianApplication
!!!!! FUNCTION
!!!!!  Application of the Hamiltonian
!!!!!
!!!!! COPYRIGHT
!!!!!    Copyright (C) 2007-2009 CEA
!!!!!    This file is distributed under the terms of the
!!!!!    GNU General Public License, see ~/COPYING file
!!!!!    or http://www.gnu.org/copyleft/gpl.txt .
!!!!!    For the list of contributors, see ~/AUTHORS 
!!!!!
!!!!! SOURCE
!!!!!
!!!subroutine HamiltonianApplicationParabola(iproc,nproc,at,orbs,hx,hy,hz,rxyz,&
!!!     nlpspd,proj,lr,ngatherarr,ndimpot,potential,psi,hpsi,&
!!!     ekin_sum,epot_sum,eexctX,eproj_sum,nspin,GPU, onWhichAtom, rxyzParabola,&
!!!     pkernel,orbsocc,psirocc) ! optional
!!!  use module_base
!!!  use module_types
!!!  use libxc_functionals
!!!  implicit none
!!!  integer, intent(in) :: iproc,nproc,ndimpot,nspin
!!!  real(gp), intent(in) :: hx,hy,hz
!!!  type(atoms_data), intent(in) :: at
!!!  type(orbitals_data), intent(in) :: orbs
!!!  type(nonlocal_psp_descriptors), intent(in) :: nlpspd
!!!  type(locreg_descriptors), intent(in) :: lr 
!!!  integer, dimension(0:nproc-1,2), intent(in) :: ngatherarr 
!!!  real(gp), dimension(3,at%nat), intent(in) :: rxyz
!!!  real(wp), dimension(nlpspd%nprojel), intent(in) :: proj
!!!  real(wp), dimension((lr%wfd%nvctr_c+7*lr%wfd%nvctr_f)*orbs%nspinor*orbs%norbp), intent(in) :: psi
!!!  real(wp), dimension(max(ndimpot,1)*nspin), intent(in), target :: potential
!!!  real(gp), intent(out) :: ekin_sum,epot_sum,eexctX,eproj_sum
!!!  real(wp), dimension((lr%wfd%nvctr_c+7*lr%wfd%nvctr_f)*orbs%nspinor*orbs%norbp), intent(out) :: hpsi
!!!  type(GPU_pointers), intent(inout) :: GPU
!!!integer,dimension(orbs%norbp):: onWhichAtom
!!!real(gp), dimension(3,at%nat), intent(in) :: rxyzParabola
!!!  real(dp), dimension(*), optional :: pkernel
!!!  type(orbitals_data), intent(in), optional :: orbsocc
!!!  real(wp), dimension(:), pointer, optional :: psirocc
!!!  !local variables
!!!  character(len=*), parameter :: subname='HamiltonianApplication'
!!!  logical :: exctX,op2p
!!!  integer :: i_all,i_stat,ierr,iorb,ispin,n3p,ispot,ispotential,npot,istart_c,iat
!!!  integer :: istart_ck,isorb,ieorb,ikpt,ispsi_k,nspinor,ispsi
!!!!OCL  integer, dimension(3) :: periodic
!!!!OCL  real(wp) :: maxdiff
!!!!OCL  real(gp) :: eproj,ek_fake,ep_fake
!!!  real(gp), dimension(3,2) :: wrkallred
!!!  real(wp), dimension(:), pointer :: pot
!!!!OCL  real(wp), dimension(:), allocatable :: hpsi_OCL
!!!  integer,parameter::lupfil=14
!!!
!!!
!!!!write(*,'(a,2i9)') 'in HamiltonianApplicationParabola, iproc, ndimpot', iproc, ndimpot
!!!!write(*,*) 'size(potential)', size(potential)
!!!
!!!  !stream ptr array
!!!!  real(kind=8), dimension(orbs%norbp) :: tab_stream_ptr
!!!!  real(kind=8) :: stream_ptr_first_trsf
!!!
!!!  !initialise exact exchange energy 
!!!  op2p=(eexctX == -99.0_gp)
!!!  eexctX=0.0_gp
!!!
!!!  exctX = libxc_functionals_exctXfac() /= 0.0_gp
!!!
!!!  call timing(iproc,'Rho_commun    ','ON')
!!!
!!!  ! local potential and kinetic energy for all orbitals belonging to iproc
!!!  if (iproc==0 .and. verbose > 1) then
!!!     !write(*,'(1x,a)',advance='no')&
!!!     !     'Hamiltonian application...'
!!!  end if
!!!
!!!  
!!!  !determine the dimension of the potential array
!!!  if (exctX) then
!!!     npot=lr%d%n1i*lr%d%n2i*lr%d%n3i*nspin+&
!!!          max(lr%d%n1i*lr%d%n2i*&
!!!          max(lr%d%n3i*orbs%norbp,ngatherarr(0,1)/(lr%d%n1i*lr%d%n2i)*orbs%norb),1)
!!!  else
!!!     npot=lr%d%n1i*lr%d%n2i*lr%d%n3i*nspin
!!!  end if
!!!
!!!  !build the potential on the whole simulation box
!!!  !in the linear scaling case this should be done for a given localisation region
!!!  !cannot be deplaced due to the fact that n1i is not calculated
!!!  if (nproc > 1) then
!!!     allocate(pot(npot+ndebug),stat=i_stat)
!!!     call memocc(i_stat,pot,'pot',subname)
!!!     ispot=1
!!!     ispotential=1
!!!     do ispin=1,nspin
!!!        call MPI_ALLGATHERV(potential(ispotential),ndimpot,&
!!!             mpidtypw,pot(ispot),ngatherarr(0,1),&
!!!             ngatherarr(0,2),mpidtypw,MPI_COMM_WORLD,ierr)
!!!        ispot=ispot+lr%d%n1i*lr%d%n2i*lr%d%n3i
!!!        ispotential=ispotential+max(1,ndimpot)
!!!     end do
!!!  else
!!!     if (exctX) then
!!!        allocate(pot(npot+ndebug),stat=i_stat)
!!!        call memocc(i_stat,pot,'pot',subname)
!!!        call dcopy(lr%d%n1i*lr%d%n2i*lr%d%n3i*nspin,potential,1,pot,1)
!!!     else
!!!        pot => potential
!!!     end if
!!!     ispot=lr%d%n1i*lr%d%n2i*lr%d%n3i*nspin+1
!!!  end if
!!!  call timing(iproc,'Rho_commun    ','OF') 
!!!  !fill the rest of the potential with the exact-exchange terms
!!!  if (present(pkernel) .and. exctX) then
!!!     n3p=ngatherarr(iproc,1)/(lr%d%n1i*lr%d%n2i)
!!!     !exact exchange for virtual orbitals (needs psirocc)
!!!
!!!     !here we have to add the round part
!!!     if (present(psirocc) .and. present(orbsocc)) then
!!!        call exact_exchange_potential_virt(iproc,nproc,at%geocode,nspin,&
!!!             lr,orbsocc,orbs,ngatherarr(0,1),n3p,&
!!!             0.5_gp*hx,0.5_gp*hy,0.5_gp*hz,pkernel,psirocc,psi,pot(ispot))
!!!        eexctX = 0._gp
!!!     else
!!!!!$        call exact_exchange_potential_round(iproc,nproc,at%geocode,nspin,lr,orbs,&
!!!!!$             0.5_gp*hx,0.5_gp*hy,0.5_gp*hz,pkernel,psi,pot(ispot),eexctX)
!!!
!!!        !here the condition for the scheme should be chosen
!!!        if (.not. op2p) then
!!!           call exact_exchange_potential(iproc,nproc,at%geocode,nspin,&
!!!                lr,orbs,ngatherarr(0,1),n3p,&
!!!                0.5_gp*hx,0.5_gp*hy,0.5_gp*hz,pkernel,psi,pot(ispot),eexctX)
!!!        else
!!!           !the psi should be transformed in real space
!!!           call exact_exchange_potential_round(iproc,nproc,at%geocode,nspin,lr,orbs,&
!!!                0.5_gp*hx,0.5_gp*hy,0.5_gp*hz,pkernel,psi,pot(ispot),eexctX)
!!!
!!!        end if
!!!     end if
!!!  else
!!!     eexctX = 0._gp
!!!     !print *,'iproc,eexctX',iproc,eexctX
!!!  end if
!!!
!!!  call timing(iproc,'ApplyLocPotKin','ON')
!!!
!!!  !apply the local hamiltonian for each of the orbitals
!!!  !given to each processor
!!!  !pot=0.d0
!!!  !psi=1.d0
!!!  !switch between GPU/CPU treatment
!!!!  do i=1,(lr%wfd%nvctr_c+7*lr%wfd%nvctr_f)*orbs%nspinor*orbs%norbp
!!!!       call random_number(psi(i))
!!!!  end do
!!!  if (GPUconv) then
!!!     call local_hamiltonian_GPU(iproc,orbs,lr,hx,hy,hz,nspin,pot,psi,hpsi,ekin_sum,epot_sum,GPU)
!!!  else if (OCLconv) then
!!!     call local_hamiltonian_OCL(iproc,orbs,lr,hx,hy,hz,nspin,pot,psi,hpsi,ekin_sum,epot_sum,GPU)
!!!  else
!!!     call local_hamiltonianParabola(iproc,orbs,lr,hx,hy,hz,nspin,pot,psi,hpsi,ekin_sum,epot_sum, &
!!!       at%nat, rxyzParabola, onWhichAtom, at)
!!!     !call local_hamiltonian(iproc,orbs,lr,hx,hy,hz,nspin,pot,psi,hpsi,ekin_sum,epot_sum)
!!!  end if
!!!
!!!  !test part to check the results wrt OCL convolutions
!!!!!$  if (OCLconv) then
!!!!!$     allocate(hpsi_OCL((lr%wfd%nvctr_c+7*lr%wfd%nvctr_f)*orbs%nspinor*orbs%norbp+ndebug),stat=i_stat)
!!!!!$     call memocc(i_stat,hpsi_OCL,'hpsi_OCL',subname)
!!!!!$     print *,'fulllocam',GPU%full_locham
!!!!!$     call local_hamiltonian_OCL(iproc,orbs,at%geocode,lr,hx,hy,hz,nspin,pot,psi,hpsi,ek_fake,ep_fake,GPU)
!!!!!$     maxdiff=0.0_wp
!!!!!$     do i=1,(lr%wfd%nvctr_c+7*lr%wfd%nvctr_f)*orbs%nspinor*orbs%norbp
!!!!!$        maxdiff=max(maxdiff,abs(hpsi(i)-hpsi_OCL(i)))
!!!!!$     end do
!!!!!$     print *,'maxdiff',maxdiff
!!!!!$     print *,'ekin_diff',abs(ek_fake-ekin_sum)
!!!!!$     print *,'epot_diff',abs(ep_fake-epot_sum)
!!!!!$     i_all=-product(shape(hpsi_OCL))*kind(hpsi_OCL)
!!!!!$     deallocate(hpsi_OCL,stat=i_stat)
!!!!!$     call memocc(i_stat,i_all,'hpsi_OCL',subname)
!!!!!$  end if
!!!  
!!!  if (nproc > 1 .or. exctX) then
!!!     i_all=-product(shape(pot))*kind(pot)
!!!     deallocate(pot,stat=i_stat)
!!!     call memocc(i_stat,i_all,'pot',subname)
!!!  else
!!!     nullify(pot)
!!!  end if
!!!
!!!  call timing(iproc,'ApplyLocPotKin','OF')
!!!
!!!  ! apply all PSP projectors for all orbitals belonging to iproc
!!!  call timing(iproc,'ApplyProj     ','ON')
!!!
!!!  !here the localisation region should be changed, temporary only for cubic approach
!!!  eproj_sum=0.0_gp
!!!  !apply the projectors following the strategy (On-the-fly calculation or not)
!!!  if (DistProjApply) then
!!!     call applyprojectorsonthefly(iproc,orbs,at,lr%d%n1,lr%d%n2,lr%d%n3,&
!!!          rxyz,hx,hy,hz,lr%wfd,nlpspd,proj,psi,hpsi,eproj_sum)
!!!  else if(orbs%norbp > 0) then
!!!     !apply the projectors  k-point of the processor
!!!     !starting k-point
!!!     ikpt=orbs%iokpt(1)
!!!     istart_ck=1
!!!     ispsi_k=1
!!!     loop_kpt: do
!!!
!!!        call orbs_in_kpt(ikpt,orbs,isorb,ieorb,nspinor)
!!!
!!!        ! loop over all my orbitals
!!!        ispsi=ispsi_k
!!!        do iorb=isorb,ieorb
!!!           istart_c=istart_ck
!!!           do iat=1,at%nat
!!!              call apply_atproj_iorb(iat,iorb,istart_c,at,orbs,lr%wfd,nlpspd,&
!!!                   proj,psi(ispsi),hpsi(ispsi),eproj_sum)           
!!!           end do
!!!           ispsi=ispsi+(lr%wfd%nvctr_c+7*lr%wfd%nvctr_f)*nspinor
!!!        end do
!!!        istart_ck=istart_c
!!!        if (ieorb == orbs%norbp) exit loop_kpt
!!!        ikpt=ikpt+1
!!!        ispsi_k=ispsi
!!!     end do loop_kpt
!!!
!!!     if (istart_ck-1 /= nlpspd%nprojel) stop 'incorrect once-and-for-all psp application'
!!!     if (ispsi-1 /= (lr%wfd%nvctr_c+7*lr%wfd%nvctr_f)*orbs%nspinor*orbs%norbp) stop 'incorrect V_nl psi application'
!!!  end if
!!!
!!!  call timing(iproc,'ApplyProj     ','OF')
!!!
!!!  !energies reduction
!!!  if (nproc > 1) then
!!!     wrkallred(1,2)=ekin_sum 
!!!     wrkallred(2,2)=epot_sum 
!!!     wrkallred(3,2)=eproj_sum
!!!     call MPI_ALLREDUCE(wrkallred(1,2),wrkallred(1,1),3,&
!!!          mpidtypg,MPI_SUM,MPI_COMM_WORLD,ierr)
!!!     ekin_sum=wrkallred(1,1)
!!!     epot_sum=wrkallred(2,1)
!!!     eproj_sum=wrkallred(3,1) 
!!!  endif
!!!
!!!  !up to this point, the value of the potential energy is 
!!!  !only taking into account the local potential part
!!!  !whereas it should consider also the value coming from the 
!!!  !exact exchange operator (twice the exact exchange energy)
!!!  if (exctX) epot_sum=epot_sum+2.0_gp*eexctX
!!!
!!!END SUBROUTINE HamiltonianApplicationParabola
!!!!!***
>>>>>>> 91d658a9
<|MERGE_RESOLUTION|>--- conflicted
+++ resolved
@@ -1228,10 +1228,7 @@
              & ikptproc(ikpt), MPI_COMM_WORLD, ierr)
      end do
   end if
-<<<<<<< HEAD
 END SUBROUTINE broadcast_kpt_objects
-=======
-end subroutine broadcast_kpt_objects
 
 
 
@@ -1490,5 +1487,4 @@
 !!!  if (exctX) epot_sum=epot_sum+2.0_gp*eexctX
 !!!
 !!!END SUBROUTINE HamiltonianApplicationParabola
-!!!!!***
->>>>>>> 91d658a9
+!!!!!***