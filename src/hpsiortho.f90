!> @file
!!  Application of the Hamiltonian + orthonormalize constraints
!! @author
!!    Copyright (C) 2007-2011 CEA
!!    This file is distributed under the terms of the
!!    GNU General Public License, see ~/COPYING file
!!    or http://www.gnu.org/copyleft/gpl.txt .
!!    For the list of contributors, see ~/AUTHORS 

!> Calculates the application of the Hamiltonian on the wavefunction. The hamiltonian can be self-consistent or not.
!! In the latter case, the potential should be given in the rhov array of denspot structure. 
!! Otherwise, rhov array is filled by the self-consistent density
subroutine psitohpsi(iproc,nproc,atoms,scf,denspot,itrp,itwfn,iscf,alphamix,ixc,&
     nlpspd,proj,rxyz,linflag,unblock_comms,GPU,wfn,&
     energs,rpnrm,xcstr)
  use module_base
  use module_types
  use module_interfaces, fake_name => psitohpsi
  use Poisson_Solver
  use m_ab6_mixing
  use yaml_output
  implicit none
  logical, intent(in) :: scf
  integer, intent(in) :: iproc,nproc,itrp,iscf,ixc,linflag,itwfn
  character(len=3), intent(in) :: unblock_comms
  real(gp), intent(in) :: alphamix
  type(atoms_data), intent(in) :: atoms
  type(nonlocal_psp_descriptors), intent(in) :: nlpspd
  type(DFT_local_fields), intent(inout) :: denspot
  type(energy_terms), intent(inout) :: energs
  type(DFT_wavefunction), intent(inout) :: wfn
  real(gp), dimension(3,atoms%nat), intent(in) :: rxyz
  real(wp), dimension(nlpspd%nprojel), intent(in) :: proj
  type(GPU_pointers), intent(inout) :: GPU  
  !real(wp), dimension(orbs%npsidim_orbs), intent(in) :: psi
  real(gp), intent(out) :: rpnrm
  real(gp), dimension(6), intent(out) :: xcstr
  !real(wp), dimension(orbs%npsidim_orbs), intent(out) :: hpsi
  !local variables
  character(len=*), parameter :: subname='psitohpsi'
  logical :: unblock_comms_den,unblock_comms_pot,whilepot,savefields,correcth
  integer :: nthread_max,ithread,nthread,irhotot_add,irho_add,ispin,i_all,i_stat
  !$ integer :: omp_get_max_threads,omp_get_thread_num,omp_get_num_threads

  !in the default case, non local hamiltonian is done after potential creation
  whilepot=.true.

  !flag for saving the local fields (rho,vxc,vh)
  savefields= (iscf==SCF_KIND_GENERALIZED_DIRMIN)
  correcth=.false.
  !do not do that if rho_work is already associated
  if (savefields .and. associated(denspot%rho_work)) then
     !flag for correcting the hamiltonian (either is false or toggles savefields)
     correcth=.true.
     savefields=.false.
  end if

  nthread_max=1
  ithread=0
  nthread=1
  !control if we have the possibility of using OMP to de-synchronize communication
  !$ nthread_max=omp_get_max_threads()
  

  !decide the communication strategy
  unblock_comms_den=mpi_thread_funneled_is_supported .and. unblock_comms=='DEN' .and. &
      nthread_max > 1 .and. scf ! density is done only if scf is present
  if (unblock_comms_den) whilepot=.false. !anticipate the NlHamiltonian if density should be overlapped

  unblock_comms_pot=mpi_thread_funneled_is_supported .and. unblock_comms=='POT' .and. &
      nthread_max > 1 .and. whilepot

  !calculate the self-consistent potential
  if (scf) then
     !print *,'here',savefields,correcth,energs%ekin,energs%epot,dot(wfn%orbs%npsidim_orbs,wfn%psi(1),1,wfn%psi(1),1)
     ! Potential from electronic charge density 
     call sumrho(iproc,nproc,wfn%orbs,wfn%Lzd,&
          denspot%dpbox%hgrids(1),denspot%dpbox%hgrids(2),denspot%dpbox%hgrids(3),&
          denspot%dpbox%nscatterarr,&
          GPU,atoms%sym,denspot%rhod,wfn%psi,denspot%rho_psi)
     !print *,'here',wfn%orbs%occup(:),'there',savefields,correcth,energs%ekin,energs%epot,&
     !     dot(wfn%Lzd%Glr%d%n1i*wfn%Lzd%Glr%d%n2i*denspot%dpbox%n3p*wfn%orbs%nspin,&
     !     denspot%rho_psi(1,1),1,denspot%rho_psi(1,1),1)
     !stop
     !initialize nested approach 
     !this has always to be done for using OMP parallelization in the 
     !projector case
     !if nesting is not supported, a bigdft_nesting routine should be defined
     !$   call OMP_SET_NESTED(.true.) 
     !$   call OMP_SET_MAX_ACTIVE_LEVELS(2)
     !$ if (unblock_comms_den) then
     !$   call OMP_SET_NUM_THREADS(2)
     !$ else
     !$   call OMP_SET_NUM_THREADS(1)
     !$ end if
     !print *,'how many threads ?' ,nthread_max
     !$OMP PARALLEL DEFAULT(shared), PRIVATE(ithread,nthread)
     !$ ithread=omp_get_thread_num()
     !$ nthread=omp_get_num_threads() !this should be 2 if active
     !print *,'hello, I am thread no.',ithread,' out of',nthread,'of iproc', iproc
     ! thread 0 does mpi communication 
     if (ithread == 0) then
       !communicate density 
        call communicate_density(iproc,nproc,wfn%orbs%nspin,&
             denspot%dpbox%hgrids(1),denspot%dpbox%hgrids(2),denspot%dpbox%hgrids(3),&
             wfn%Lzd,&
             denspot%rhod,denspot%dpbox%nscatterarr,denspot%rho_psi,denspot%rhov,.false.)
        !write(*,*) 'node:', iproc, ', thread:', ithread, 'mpi communication finished!!'
     end if
     if (ithread > 0 .or. nthread==1 .and. .not. whilepot) then
        ! Only the remaining threads do computations (if active) 
        !$ if (unblock_comms_den) then
        !$ call OMP_SET_NUM_THREADS(nthread_max-1)
        !$ else 
        !$ call OMP_SET_NUM_THREADS(nthread_max)
        !$ end if

        !nonlocal hamiltonian
        !$ if (verbose > 2 .and. iproc==0 .and. unblock_comms_den)&
        !$ & print *,'NonLocalHamiltonian with nthread:, out to:' ,omp_get_max_threads(),nthread_max
        if (wfn%orbs%npsidim_orbs > 0) call to_zero(wfn%orbs%npsidim_orbs,wfn%hpsi(1))
        call NonLocalHamiltonianApplication(iproc,atoms,wfn%orbs,rxyz,&
             proj,wfn%Lzd,nlpspd,wfn%psi,wfn%hpsi,energs%eproj)
     end if
     !$OMP END PARALLEL
     !finalize the communication scheme
     !$   call OMP_SET_NESTED(.false.) 
     !$   call OMP_SET_NUM_THREADS(nthread_max)
     ithread=0
     nthread=1

     !here the density can be mixed
     if (iscf > SCF_KIND_DIRECT_MINIMIZATION) then
        if (denspot%mix%kind == AB6_MIXING_DENSITY) then
           call mix_rhopot(iproc,nproc,denspot%mix%nfft*denspot%mix%nspden,alphamix,denspot%mix,&
                denspot%rhov,itrp,wfn%Lzd%Glr%d%n1i,wfn%Lzd%Glr%d%n2i,wfn%Lzd%Glr%d%n3i,&
                atoms%alat1*atoms%alat2*atoms%alat3,&!hx*hy*hz,& !volume should be used
                rpnrm,denspot%dpbox%nscatterarr)
           
           if (iproc == 0 .and. itrp > 1) then
              write( *,'(1x,a,i6,2x,(1x,1pe9.2))') &
                   &   'DENSITY iteration,Delta : (Norm 2/Volume)',itrp,rpnrm
              !yaml output
              !write(70,'(1x,a,1pe9.2,a,i5)')'DENSITY variation: &rpnrm',rpnrm,', #itrp: ',itrp
           end if
           ! xc_init_rho should be put in the mixing routines
           denspot%rhov = abs(denspot%rhov) + 1.0d-20
        end if
     end if
     call denspot_set_rhov_status(denspot, ELECTRONIC_DENSITY, itwfn, iproc, nproc)

     !before creating the potential, save the density in the second part 
     !in the case of NK SIC, so that the potential can be created afterwards
     !copy the density contiguously since the GGA is calculated inside the NK routines
     !with the savefield scheme, this can be avoided in the future
     if (wfn%SIC%approach=='NK') then !here the density should be copied somewhere else
        irhotot_add=wfn%Lzd%Glr%d%n1i*wfn%Lzd%Glr%d%n2i*denspot%dpbox%i3xcsh+1
        irho_add=wfn%Lzd%Glr%d%n1i*wfn%Lzd%Glr%d%n2i*denspot%dpbox%n3d*wfn%orbs%nspin+1
        do ispin=1,wfn%orbs%nspin
           call dcopy(wfn%Lzd%Glr%d%n1i*wfn%Lzd%Glr%d%n2i*denspot%dpbox%n3p,&
                denspot%rhov(irhotot_add),1,denspot%rhov(irho_add),1)
           irhotot_add=irhotot_add+wfn%Lzd%Glr%d%n1i*wfn%Lzd%Glr%d%n2i*denspot%dpbox%n3d
           irho_add=irho_add+wfn%Lzd%Glr%d%n1i*wfn%Lzd%Glr%d%n2i*denspot%dpbox%n3p
        end do
     end if

     if(wfn%orbs%nspinor==4) then
        !this wrapper can be inserted inside the XC_potential routine
        call PSolverNC(atoms%geocode,'D',iproc,nproc,wfn%Lzd%Glr%d%n1i,&
             wfn%Lzd%Glr%d%n2i,wfn%Lzd%Glr%d%n3i,denspot%dpbox%n3d,ixc,&
             denspot%dpbox%hgrids(1),denspot%dpbox%hgrids(2),denspot%dpbox%hgrids(3),&
             denspot%rhov,denspot%pkernel,denspot%V_ext,&
             energs%eh,energs%exc,energs%evxc,0.d0,.true.,4)
     else
        call XC_potential(atoms%geocode,'D',iproc,nproc,&
             wfn%Lzd%Glr%d%n1i,wfn%Lzd%Glr%d%n2i,wfn%Lzd%Glr%d%n3i,ixc,&
             denspot%dpbox%hgrids(1),denspot%dpbox%hgrids(2),denspot%dpbox%hgrids(3),&
             denspot%rhov,energs%exc,energs%evxc,wfn%orbs%nspin,denspot%rho_C,denspot%V_XC,xcstr)
        call denspot_set_rhov_status(denspot, CHARGE_DENSITY, itwfn, iproc, nproc)
        call H_potential(atoms%geocode,'D',iproc,nproc,&
             wfn%Lzd%Glr%d%n1i,wfn%Lzd%Glr%d%n2i,wfn%Lzd%Glr%d%n3i,&
             denspot%dpbox%hgrids(1),denspot%dpbox%hgrids(2),denspot%dpbox%hgrids(3),&
             denspot%rhov,denspot%pkernel,denspot%V_ext,energs%eh,0.0_dp,.true.,&
             quiet=denspot%PSquiet) !optional argument
        !this is not true, there is also Vext
        call denspot_set_rhov_status(denspot, HARTREE_POTENTIAL, itwfn, iproc, nproc)

        !sum the two potentials in rhopot array
        !fill the other part, for spin, polarised
        if (wfn%orbs%nspin == 2) then
           call dcopy(wfn%Lzd%Glr%d%n1i*wfn%Lzd%Glr%d%n2i*denspot%dpbox%n3p,denspot%rhov(1),1,&
                denspot%rhov(1+wfn%Lzd%Glr%d%n1i*wfn%Lzd%Glr%d%n2i*denspot%dpbox%n3p),1)
        end if
        !spin up and down together with the XC part
        call axpy(wfn%Lzd%Glr%d%n1i*wfn%Lzd%Glr%d%n2i*denspot%dpbox%n3p*wfn%orbs%nspin,&
             1.0_dp,denspot%V_XC(1,1,1,1),1,&
             denspot%rhov(1),1)

        !here a external potential with spinorial indices can be added
     end if

     !here the potential can be mixed
     if (iscf > SCF_KIND_DIRECT_MINIMIZATION) then
        if (denspot%mix%kind == AB6_MIXING_POTENTIAL) then
           call mix_rhopot(iproc,nproc,denspot%mix%nfft*denspot%mix%nspden,alphamix,denspot%mix,&
                denspot%rhov,itrp,wfn%Lzd%Glr%d%n1i,wfn%Lzd%Glr%d%n2i,wfn%Lzd%Glr%d%n3i,&
                atoms%alat1*atoms%alat2*atoms%alat3,&!volume should be used 
                rpnrm,denspot%dpbox%nscatterarr)
           if (iproc == 0 .and. itrp > 1) then
              write( *,'(1x,a,i6,2x,(1x,1pe9.2))') &
                   &   'POTENTIAL iteration,Delta P (Norm 2/Volume)',itrp,rpnrm
              !yaml output
              !write(70,'(1x,a,1pe9.2,a,i5)')'POTENTIAL variation: &rpnrm',rpnrm,', #itrp: ',itrp
           end if
        end if
     end if
     call denspot_set_rhov_status(denspot, KS_POTENTIAL, itwfn, iproc, nproc)

     if (savefields) then
        if (associated(denspot%rho_work)) then
           write(*,*)'ERROR: the reference potential should be empty to correct the hamiltonian!'
           stop
        end if

        allocate(denspot%rho_work(denspot%dpbox%ndimpot*denspot%dpbox%nrhodim+ndebug),stat=i_stat)
        call dcopy(denspot%dpbox%ndimpot*denspot%dpbox%nrhodim,denspot%rhov(1),1,&
             denspot%rho_work(1),1)
     end if

     !if the hamiltonian should have to be just updated, perform the difference between potentials
     if (correcth) then
        if (.not. associated(denspot%rho_work)) then
           write(*,*)'ERROR: need a reference potential to correct the hamiltonian!'
           stop
        end if
        call yaml_newline()
        call yaml_comment('Calculating potential delta')
        !subtract the previous potential from the new one
        call axpy(denspot%dpbox%ndimpot*denspot%dpbox%nrhodim,&
             -1.0_dp,denspot%rho_work(1),1,denspot%rhov(1),1)

        !deallocation should be deplaced
        i_all=-product(shape(denspot%rho_work))*kind(denspot%rho_work)
        deallocate(denspot%rho_work,stat=i_stat)
        call memocc(i_stat,i_all,'denspot%rho_work',subname)
        nullify(denspot%rho_work)
     end if


  end if

  !non self-consistent case: rhov should be the total potential
  if (denspot%rhov_is/=KS_POTENTIAL) then
     stop 'psitohpsi: KS_potential not available' 
  end if

  !temporary, to be corrected with comms structure
  if (wfn%exctxpar == 'OP2P') energs%eexctX = UNINITIALIZED(1.0_gp)

  !initialize nested approach 
  !this has always to be done for using OMP parallelization in the 
  !projector case
  !if nesting is not supported, a bigdft_nesting routine should be defined
  !$   call OMP_SET_NESTED(.true.) 
  !$   call OMP_SET_MAX_ACTIVE_LEVELS(2)
  !$ if (unblock_comms_pot) then
  !$   call OMP_SET_NUM_THREADS(2)
  !$ else
  !$   call OMP_SET_NUM_THREADS(1)
  !$ end if
  !print *,'how many threads ?' ,nthread_max
  !$OMP PARALLEL DEFAULT(shared), PRIVATE(ithread,nthread)
  !$ ithread=omp_get_thread_num()
  !$ nthread=omp_get_num_threads() !this should be 2 if active
  !print *,'hello, I am thread no.',ithread,' out of',nthread,'of iproc', iproc
  ! thread 0 does mpi communication 
  if (ithread == 0) then
     call full_local_potential(iproc,nproc,wfn%orbs,wfn%Lzd,linflag,&
          denspot%dpbox,denspot%rhov,denspot%pot_work)
     !write(*,*) 'node:', iproc, ', thread:', ithread, 'mpi communication finished!!'
  end if
  if (ithread > 0 .or. nthread==1 .and. whilepot) then
     ! Only the remaining threads do computations (if active) 
     !$ if (unblock_comms_pot) then
     !$ call OMP_SET_NUM_THREADS(nthread_max-1)
     !$ else 
     !$ call OMP_SET_NUM_THREADS(nthread_max)
     !$ end if

     !nonlocal hamiltonian
     !$ if (verbose > 2 .and. iproc==0 .and. unblock_comms_pot)&
     !$ & print *,'NonLocalHamiltonian with nthread:, out to:' ,omp_get_max_threads(),nthread_max
     if (wfn%orbs%npsidim_orbs >0) call to_zero(wfn%orbs%npsidim_orbs,wfn%hpsi(1))
     call NonLocalHamiltonianApplication(iproc,atoms,wfn%orbs,rxyz,&
          proj,wfn%Lzd,nlpspd,wfn%psi,wfn%hpsi,energs%eproj)
  end if
  !$OMP END PARALLEL
  !finalize the communication scheme
  !$   call OMP_SET_NESTED(.false.) 
  !$   call OMP_SET_NUM_THREADS(nthread_max)
  ithread=0
  nthread=1
 
  !here exctxpar might be passed
  !choose to just add the potential if needed
  call LocalHamiltonianApplication(iproc,nproc,atoms,wfn%orbs,&
       wfn%Lzd,wfn%confdatarr,denspot%dpbox%ngatherarr,denspot%pot_work,wfn%psi,wfn%hpsi,&
       energs,wfn%SIC,GPU,correcth,pkernel=denspot%pkernelseq)
  call SynchronizeHamiltonianApplication(nproc,wfn%orbs,wfn%Lzd,GPU,wfn%hpsi,&
       energs%ekin,energs%epot,energs%eproj,energs%evsic,energs%eexctX)
  ! Emit that hpsi are ready.
  if (wfn%c_obj /= 0) then
     call kswfn_emit_psi(wfn, itwfn, 1, iproc, nproc)
  end if

  !deallocate potential
  call free_full_potential(nproc,linflag,denspot%pot_work,subname)
  !----
  if (iproc==0 .and. verbose > 0) then
     if (correcth) then
        call yaml_map('Hamiltonian Applied',.false.)
        call yaml_comment('Only local potential')
     else
        call yaml_map('Hamiltonian Applied',.true.)
     end if
  end if

end subroutine psitohpsi

subroutine FullHamiltonianApplication(iproc,nproc,at,orbs,rxyz,&
     proj,Lzd,nlpspd,confdatarr,ngatherarr,pot,psi,hpsi,&
     energs,SIC,GPU,&
     pkernel,orbsocc,psirocc)
  use module_base
  use module_types
  use module_interfaces, fake_name => FullHamiltonianApplication
  use module_xc
  implicit none
  integer, intent(in) :: iproc,nproc
  type(atoms_data), intent(in) :: at
  type(orbitals_data), intent(in) :: orbs
  type(local_zone_descriptors),intent(in) :: Lzd
  type(nonlocal_psp_descriptors), intent(in) :: nlpspd
  type(SIC_data), intent(in) :: SIC
  integer, dimension(0:nproc-1,2), intent(in) :: ngatherarr
  real(gp), dimension(3,at%nat), intent(in) :: rxyz
  real(wp), dimension(nlpspd%nprojel), intent(in) :: proj
  real(wp), dimension(orbs%npsidim_orbs), intent(in) :: psi
  type(confpot_data), dimension(orbs%norbp), intent(in) :: confdatarr
  !real(wp), dimension(lzd%ndimpotisf) :: pot
  real(wp), dimension(:),pointer :: pot
  type(energy_terms), intent(inout) :: energs
  !real(gp), intent(out) :: ekin_sum,epot_sum,eexctX,eproj_sum,evsic
  real(wp), target, dimension(max(1,orbs%npsidim_orbs)), intent(out) :: hpsi
  type(GPU_pointers), intent(inout) :: GPU
  real(dp), dimension(:), pointer, optional :: pkernel
  type(orbitals_data), intent(in), optional :: orbsocc
  real(wp), dimension(:), pointer, optional :: psirocc

  !put to zero hpsi array (now important since any of the pieces of the hamiltonian is accumulating)
  if (orbs%npsidim_orbs > 0) call to_zero(orbs%npsidim_orbs,hpsi(1))

  !write(*,*) 'lzd%ndimpotisf', lzd%ndimpotisf
  !do i=1,lzd%ndimpotisf
  !    write(210,*) pot(i)
  !end do

 if (.not. present(pkernel)) then
    call LocalHamiltonianApplication(iproc,nproc,at,orbs,&
         Lzd,confdatarr,ngatherarr,pot,psi,hpsi,&
         energs,SIC,GPU,.false.)
 else if (present(pkernel) .and. .not. present(orbsocc)) then
    call LocalHamiltonianApplication(iproc,nproc,at,orbs,&
         Lzd,confdatarr,ngatherarr,pot,psi,hpsi,&
          energs,SIC,GPU,.false.,pkernel=pkernel)
 else if (present(pkernel) .and. present(orbsocc) .and. present(psirocc)) then
    call LocalHamiltonianApplication(iproc,nproc,at,orbs,&
         Lzd,confdatarr,ngatherarr,pot,psi,hpsi,&
         energs,SIC,GPU,.false.,pkernel,orbsocc,psirocc)
 else
    stop 'HamiltonianApplication, argument error'
 end if

  call NonLocalHamiltonianApplication(iproc,at,orbs,rxyz,&
       proj,Lzd,nlpspd,psi,hpsi,energs%eproj)

  call SynchronizeHamiltonianApplication(nproc,orbs,Lzd,GPU,hpsi,&
       energs%ekin,energs%epot,energs%eproj,energs%evsic,energs%eexctX)

END SUBROUTINE FullHamiltonianApplication


!> Application of the Local Hamiltonian
subroutine LocalHamiltonianApplication(iproc,nproc,at,orbs,&
     Lzd,confdatarr,ngatherarr,pot,psi,hpsi,&
     energs,SIC,GPU,onlypot,pkernel,orbsocc,psirocc,dpbox,potential,comgp)
   use module_base
   use module_types
   use module_xc
   use module_interfaces, except_this_one => LocalHamiltonianApplication
   use yaml_output
   implicit none
   logical, intent(in) :: onlypot !< if true, only the potential operator is applied
   integer, intent(in) :: iproc,nproc
   type(atoms_data), intent(in) :: at
   type(orbitals_data), intent(in) :: orbs
   type(local_zone_descriptors), intent(in) :: Lzd 
   type(SIC_data), intent(in) :: SIC
   integer, dimension(0:nproc-1,2), intent(in) :: ngatherarr 
   real(wp), dimension(orbs%npsidim_orbs), intent(in) :: psi
   type(confpot_data), dimension(orbs%norbp) :: confdatarr
   real(wp), dimension(:), pointer :: pot
   !real(wp), dimension(*) :: pot
   type(energy_terms), intent(inout) :: energs
   real(wp), target, dimension(max(1,orbs%npsidim_orbs)), intent(inout) :: hpsi
   type(GPU_pointers), intent(inout) :: GPU
   real(dp), dimension(:), pointer, optional :: pkernel
   type(orbitals_data), intent(in), optional :: orbsocc
   real(wp), dimension(:), pointer, optional :: psirocc
   type(denspot_distribution),intent(in),optional :: dpbox
   !!real(wp), dimension(max(dpbox%ndimrhopot,orbs%nspin)), intent(in), optional, target :: potential !< Distributed potential. Might contain the density for the SIC treatments
   real(wp), dimension(*), intent(in), optional, target :: potential !< Distributed potential. Might contain the density for the SIC treatments
   type(p2pComms),intent(inout), optional:: comgp
   !local variables
   character(len=*), parameter :: subname='HamiltonianApplication'
   logical :: exctX,op2p
   integer :: i_stat,n3p,ispot,ipotmethod
   real(gp) :: evsic_tmp
   real(dp), dimension(:), pointer :: pkernelSIC
   

   ! local potential and kinetic energy for all orbitals belonging to iproc
   if (iproc==0 .and. verbose > 1) then
      !call yaml_comment('Hamiltonian application, ',advance='no')
      !write(*,'(1x,a)',advance='no')&
      !     'Hamiltonian application...'
   end if

   !initialise exact exchange energy 
   op2p=(energs%eexctX == UNINITIALIZED(1.0_gp))
   energs%eexctX=0.0_gp
   energs%evsic=0.0_gp
   evsic_tmp=0.0_gp

   exctX = xc_exctXfac() /= 0.0_gp

   ispot=Lzd%Glr%d%n1i*Lzd%Glr%d%n2i*Lzd%Glr%d%n3i*orbs%nspin+1

   !potential method
   !traditional case
   ipotmethod=0
   if (exctX) ipotmethod=1

   !the PZ-SIC correction does not makes sense for virtual orbitals procedure
   !if alphaSIC is zero no SIC correction
   if (SIC%approach == 'PZ' .and. .not. present(orbsocc) .and. SIC%alpha /= 0.0_gp ) ipotmethod=2
   if (SIC%approach == 'NK' .and. SIC%alpha /= 0.0_gp) ipotmethod=3

   !the poisson kernel should be present and associated in the case of SIC
   if ((ipotmethod /= 0) .and. present(pkernel)) then
      if (.not. associated(pkernel)) then
         if (iproc ==0) write(*,*)&
            &   'ERROR(LocalHamiltonianApplication): Poisson Kernel must be associated in SIC case'
         stop
      end if
   end if

   !associate the poisson kernel pointer in case of SIC
   if (ipotmethod == 2 .or. ipotmethod == 3) then
      pkernelSIC => pkernel
   else
      nullify(pkernelSIC)
   end if

   !fill the rest of the potential with the exact-exchange terms
   if (ipotmethod==1) then
      n3p=ngatherarr(iproc,1)/(Lzd%Glr%d%n1i*Lzd%Glr%d%n2i)
      !exact exchange for virtual orbitals (needs psirocc)

      !here we have to add the round part
      if (present(psirocc) .and. present(orbsocc)) then
         call exact_exchange_potential_virt(iproc,nproc,at%geocode,orbs%nspin,&
              Lzd%Glr,orbsocc,orbs,ngatherarr(0,1),n3p,&
              0.5_gp*Lzd%hgrids(1),0.5_gp*Lzd%hgrids(2),0.5_gp*Lzd%hgrids(3),&
              pkernel,psirocc,psi,pot(ispot))
         energs%eexctX = 0._gp
      else
         !here the condition for the scheme should be chosen
         if (.not. op2p) then
            call exact_exchange_potential(iproc,nproc,at%geocode,orbs%nspin,&
                 Lzd%Glr,orbs,ngatherarr(0,1),n3p,&
                 0.5_gp*Lzd%hgrids(1),0.5_gp*Lzd%hgrids(2),0.5_gp*Lzd%hgrids(3),&
                 pkernel,psi,pot(ispot),energs%eexctX)
         else
            !the psi should be transformed in real space
            call exact_exchange_potential_round(iproc,nproc,at%geocode,orbs%nspin,Lzd%Glr,orbs,&
                 0.5_gp*Lzd%hgrids(1),0.5_gp*Lzd%hgrids(2),0.5_gp*Lzd%hgrids(3),&
                 pkernel,psi,pot(ispot),energs%eexctX)

         end if
      end if
      !print *,'iproc,eexctX',iproc,eexctX
   else if (ipotmethod==3) then
      !put fref=1/2 for the moment
      if (present(orbsocc) .and. present(psirocc)) then
         call NK_SIC_potential(Lzd%Glr,orbs,SIC%ixc,SIC%fref,&
              0.5_gp*Lzd%hgrids(1),0.5_gp*Lzd%hgrids(2),0.5_gp*Lzd%hgrids(3),&
              pkernelSIC,psi,pot(ispot),evsic_tmp,&
              potandrho=psirocc)
      else
         call NK_SIC_potential(Lzd%Glr,orbs,SIC%ixc,SIC%fref,&
              0.5_gp*Lzd%hgrids(1),0.5_gp*Lzd%hgrids(2),0.5_gp*Lzd%hgrids(3),&
              pkernelSIC,psi,pot(ispot),evsic_tmp)
      end if
   end if

   !GPU are supported only for ipotmethod=0
   if ((GPUconv .or. OCLconv) .and. ipotmethod /=0) then
      if (iproc ==0) write(*,*)&
         &   'ERROR(HamiltonianApplication): Accelerated hamiltonian are possible only with ipotmethod==0)'
      stop
   end if

   call timing(iproc,'ApplyLocPotKin','ON') 

   !apply the local hamiltonian for each of the orbitals
   !given to each processor
   !pot=0.d0
   !psi=1.d0
   !switch between GPU/CPU treatment
   !  do i=1,(Lzd%Glr%wfd%nvctr_c+7*Lzd%Glr%wfd%nvctr_f)*orbs%nspinor*orbs%norbp
   !       call random_number(psi(i))
   !  end do
   if(OCLconv .or. GPUconv) then! needed also in the non_ASYNC since now NlPSP is before .and. ASYNCconv)) then
      allocate(GPU%hpsi_ASYNC(max(1,(Lzd%Glr%wfd%nvctr_c+7*Lzd%Glr%wfd%nvctr_f)*orbs%nspinor*orbs%norbp)),stat=i_stat)
      call memocc(i_stat,GPU%hpsi_ASYNC,'GPU%hpsi_ASYNC',subname)
!      call to_zero((Lzd%Glr%wfd%nvctr_c+7*Lzd%Glr%wfd%nvctr_f)*orbs%nspinor*orbs%norbp,GPU%hpsi_ASYNC(1))!hpsi(1))
   !else if (OCLconv) then
   !   GPU%hpsi_ASYNC => hpsi
   end if
   if (GPUconv) then
      call local_hamiltonian_GPU(orbs,Lzd%Glr,Lzd%hgrids(1),Lzd%hgrids(2),Lzd%hgrids(3),&
           orbs%nspin,pot,psi,GPU%hpsi_ASYNC,energs%ekin,energs%epot,GPU)
   else if (OCLconv) then
      call local_hamiltonian_OCL(orbs,Lzd%Glr,Lzd%hgrids(1),Lzd%hgrids(2),Lzd%hgrids(3),&
           orbs%nspin,pot,psi,GPU%hpsi_ASYNC,energs%ekin,energs%epot,GPU)
   else

!!$      !temporary allocation
!!$      allocate(fake_pot(Lzd%Glr%d%n1i*Lzd%Glr%d%n2i*Lzd%Glr%d%n3i*orbs%nspin+ndebug),stat=i_stat)
!!$      call memocc(i_stat,fake_pot,'fake_pot',subname)
!!$
!!$      call to_zero(Lzd%Glr%d%n1i*Lzd%Glr%d%n2i*Lzd%Glr%d%n3i*orbs%nspin,fake_pot(1))

      !local hamiltonian application for different methods
      !print *,'here',ipotmethod,associated(pkernelSIC)
      if (.not. onlypot) then
         if(present(dpbox) .and. present(potential) .and. present(comgp)) then
            call local_hamiltonian(iproc,nproc,orbs,Lzd,Lzd%hgrids(1),Lzd%hgrids(2),Lzd%hgrids(3),&
                 ipotmethod,confdatarr,pot,psi,hpsi,pkernelSIC,&
                 SIC%ixc,SIC%alpha,energs%ekin,energs%epot,energs%evsic,&
                 dpbox,potential,comgp)
         else
            call local_hamiltonian(iproc,nproc,orbs,Lzd,Lzd%hgrids(1),Lzd%hgrids(2),Lzd%hgrids(3),&
                 ipotmethod,confdatarr,pot,psi,hpsi,pkernelSIC,&
                 SIC%ixc,SIC%alpha,energs%ekin,energs%epot,energs%evsic)
         end if
!!$      i_all=-product(shape(fake_pot))*kind(fake_pot)
!!$      deallocate(fake_pot,stat=i_stat)
!!$      call memocc(i_stat,i_all,'fake_pot',subname)
         
      else

         call psi_to_vlocpsi(iproc,orbs,Lzd,&
              ipotmethod,confdatarr,pot,psi,hpsi,pkernelSIC,&
              SIC%ixc,SIC%alpha,energs%epot,energs%evsic)
      end if

      !sum the external and the BS double counting terms
      energs%evsic=energs%evsic-SIC%alpha*evsic_tmp
   end if

   if (ipotmethod == 2 .or. ipotmethod==3) then
      nullify(pkernelSIC)
   end if
   call timing(iproc,'ApplyLocPotKin','OF') 

END SUBROUTINE LocalHamiltonianApplication


!> Routine which calculates the application of nonlocal projectors on the wavefunctions
!! Reduce the wavefunction in case it is needed
subroutine NonLocalHamiltonianApplication(iproc,at,orbs,rxyz,&
     proj,Lzd,nlpspd,psi,hpsi,eproj_sum)
   use module_base
   use module_types
   implicit none
   integer, intent(in) :: iproc
   type(atoms_data), intent(in) :: at
   type(orbitals_data),  intent(in) :: orbs
   type(local_zone_descriptors), intent(in) :: Lzd
   type(nonlocal_psp_descriptors), intent(in) :: nlpspd
   real(wp), dimension(nlpspd%nprojel), intent(in) :: proj
   real(gp), dimension(3,at%nat), intent(in) :: rxyz
   real(wp), dimension(orbs%npsidim_orbs), intent(in) :: psi
   real(wp), dimension(orbs%npsidim_orbs), intent(inout) :: hpsi
   real(gp), intent(out) :: eproj_sum
   !local variables
   logical :: dosome, overlap
   integer :: ikpt,istart_ck,ispsi_k,isorb,ieorb,nspinor,iorb,iat,nwarnings
   integer :: iproj,ispsi,istart_c,ilr,ilr_skip,mproj

   eproj_sum=0.0_gp

   !quick return if no orbitals on this processor
   if (orbs%norbp == 0) then
      return
   end if

   ! apply all PSP projectors for all orbitals belonging to iproc
   call timing(iproc,'ApplyProj     ','ON')

   nwarnings=0

   !here the localisation region should be changed, temporary only for cubic approach

   !apply the projectors following the strategy (On-the-fly calculation or not)

   !apply the projectors  k-point of the processor
   !starting k-point
   ikpt=orbs%iokpt(1)
   istart_ck=1
   ispsi_k=1
   loop_kpt: do

      call orbs_in_kpt(ikpt,orbs,isorb,ieorb,nspinor)
      !localisation regions loop
      loop_lr: do ilr=1,Lzd%nlr
         !do something only if at least one of the orbitals lives in the ilr
         dosome=.false.
         do iorb=isorb,ieorb
            !dosome = (orbs%inwhichlocreg(iorb+orbs%isorb) == ilr)
            dosome = (orbs%inwhichlocreg(iorb+orbs%isorb) == ilr .and. lzd%doHamAppl(ilr))
            if (dosome) exit
         end do
         if (.not. dosome) cycle loop_lr

         if (DistProjApply) then
            !first create a projector ,then apply it for everyone
            iproj=0
            do iat=1,at%nat
               ! Check if atom has projectors, if not cycle
               call numb_proj(at%iatype(iat),at%ntypes,at%psppar,at%npspcode,mproj) 
               if(mproj == 0) cycle

               !check if the atom projector intersect with the given localisation region
               call check_overlap(Lzd%Llr(ilr), nlpspd%plr(iat), Lzd%Glr, overlap)
               if(.not. overlap) cycle

               ! Now create the projector
               istart_c=1
               call atom_projector(ikpt,iat,0,istart_c,iproj,&
                    nlpspd%nprojel,&
                    Lzd%Glr,Lzd%hgrids(1),Lzd%hgrids(2),Lzd%hgrids(3),rxyz(1,iat),at,orbs,&
                    nlpspd%plr(iat),proj,nwarnings)

               !apply the projector to all the orbitals belonging to the processor
               ispsi=ispsi_k
               do iorb=isorb,ieorb
                  if (orbs%inwhichlocreg(iorb+orbs%isorb) /= ilr) then
                     !increase ispsi to meet orbital index
                     ilr_skip=orbs%inwhichlocreg(iorb+orbs%isorb)
                     ispsi=ispsi+(Lzd%Llr(ilr_skip)%wfd%nvctr_c+7*Lzd%Llr(ilr_skip)%wfd%nvctr_f)*nspinor
                     cycle
                  end if
                  istart_c=1
                  call apply_atproj_iorb_new(iat,iorb,istart_c,&
                       nlpspd%nprojel,&
                       at,orbs,Lzd%Llr(ilr)%wfd,nlpspd%plr(iat),&
                       proj,psi(ispsi),hpsi(ispsi),eproj_sum)
!                print *,'iorb,iat,eproj',iorb+orbs%isorb,ispsi,iat,eproj_sum
                  ispsi=ispsi+&
                       (Lzd%Llr(ilr)%wfd%nvctr_c+7*Lzd%Llr(ilr)%wfd%nvctr_f)*nspinor
               end do

            end do

            !if (iproj /= nlpspd%nproj) stop &
            !     'NonLocal HamiltonianApplication: incorrect number of projectors created'     
            !for the moment, localization region method is not implemented with
            !once-and-for-all calculation
         else if (Lzd%nlr == 1) then

            !loop over the interesting my orbitals, and apply all the projectors over all orbitals
            ispsi=ispsi_k
            do iorb=isorb,ieorb
               if (orbs%inwhichlocreg(iorb+orbs%isorb) /= ilr) then
                  !increase ispsi to meet orbital index
                  ilr_skip=orbs%inwhichlocreg(iorb+orbs%isorb)
                  ispsi=ispsi+(Lzd%Llr(ilr_skip)%wfd%nvctr_c+7*Lzd%Llr(ilr_skip)%wfd%nvctr_f)*nspinor
                  cycle
               end if

               istart_c=istart_ck !TO BE CHANGED IN ONCE-AND-FOR-ALL 
               do iat=1,at%nat
                  ! Check if atom has projectors, if not cycle
                  call numb_proj(at%iatype(iat),at%ntypes,at%psppar,at%npspcode,mproj) 
                  if(mproj == 0) cycle
                  !check if the atom intersect with the given localisation region
                  call check_overlap(Lzd%Llr(ilr), nlpspd%plr(iat), Lzd%Glr, overlap)
                  if(.not. overlap) stop 'ERROR all atoms should be in global'
                  call apply_atproj_iorb_new(iat,iorb,istart_c,nlpspd%nprojel,&
                       at,orbs,Lzd%Llr(ilr)%wfd,nlpspd%plr(iat),&
                       proj,psi(ispsi),hpsi(ispsi),eproj_sum)
                  !print *,'iorb,iat,eproj',iorb+orbs%isorb,iat,eproj_sum
               end do
               ispsi=ispsi+(Lzd%Llr(ilr)%wfd%nvctr_c+7*Lzd%Llr(ilr)%wfd%nvctr_f)*nspinor
            end do
            istart_ck=istart_c !TO BE CHANGED IN THIS ONCE-AND-FOR-ALL
         else
           ! COULD CHANGE THIS NOW !!
           stop 'Localization Regions not allowed in once-and-for-all'    
         end if

      end do loop_lr

      !last k-point has been treated
      if (ieorb == orbs%norbp) exit loop_kpt
      
      ikpt=ikpt+1
      ispsi_k=ispsi

   end do loop_kpt

   if (.not. DistProjApply) then !TO BE REMOVED WITH NEW PROJECTOR APPLICATION
      if (istart_ck-1 /= nlpspd%nprojel) &
         &   stop 'incorrect once-and-for-all psp application'
   end if
   !for the moment it has to be removed. A number of components in orbital distribution should be defined
   !if (ispsi-1 /= (lr%wfd%nvctr_c+7*lr%wfd%nvctr_f)*orbs%nspinor*orbs%norbp) stop 'incorrect V_nl psi application'

   !used on the on-the-fly projector creation
   if (nwarnings /= 0 .and. iproc == 0) then
      write(*,'(1x,a,i0,a)')'found ',nwarnings,' warnings.'
      write(*,'(1x,a)')'Some projectors may be too rough.'
      write(*,'(1x,a,f6.3)')&
         &   'Consider the possibility of reducing hgrid for having a more accurate run.'
   end if


   call timing(iproc,'ApplyProj     ','OF')

END SUBROUTINE NonLocalHamiltonianApplication

!> routine which puts a barrier to ensure that both local and nonlocal hamiltonians have been applied
!! in the GPU case puts a barrier to end the overlapped Local and nonlocal applications
subroutine SynchronizeHamiltonianApplication(nproc,orbs,Lzd,GPU,hpsi,ekin_sum,epot_sum,eproj_sum,evsic,eexctX)
   use module_base
   use module_types
   use module_xc
   implicit none
   integer, intent(in) :: nproc
   type(orbitals_data),  intent(in) :: orbs
   type(local_zone_descriptors), intent(in) :: Lzd
   type(GPU_pointers), intent(inout) :: GPU
   real(gp), intent(inout) :: ekin_sum,epot_sum,eproj_sum,evsic,eexctX
   real(wp), dimension(orbs%npsidim_orbs), intent(inout) :: hpsi
   !local variables
   character(len=*), parameter :: subname='SynchronizeHamiltonianApplication'
   logical :: exctX
   integer :: i_all,i_stat,ierr,iorb,ispsi,ilr
   real(gp), dimension(4) :: wrkallred

   if(OCLconv .or. GPUconv) then! needed also in the non_ASYNC since now NlPSP is before .and. ASYNCconv)) then
      if (OCLconv) call finish_hamiltonian_OCL(orbs,ekin_sum,epot_sum,GPU)
      ispsi=1
      do iorb=1,orbs%norbp
         ilr=orbs%inWhichLocreg(orbs%isorb+iorb)
         call axpy((Lzd%Llr(ilr)%wfd%nvctr_c+7*Lzd%Llr(ilr)%wfd%nvctr_f)*orbs%nspinor,&
              1.0_wp,GPU%hpsi_ASYNC(ispsi),1,hpsi(ispsi),1)
         ispsi=ispsi+&
             (Lzd%Llr(ilr)%wfd%nvctr_c+7*Lzd%Llr(ilr)%wfd%nvctr_f)*orbs%nspinor
      end do
      i_all=-product(shape(GPU%hpsi_ASYNC))*kind(GPU%hpsi_ASYNC)
      deallocate(GPU%hpsi_ASYNC,stat=i_stat)
      call memocc(i_stat,i_all,'GPU%hpsi_ASYNC',subname)
   endif

   exctX = xc_exctXfac() /= 0.0_gp

   !energies reduction
   if (nproc > 1) then
      wrkallred(1)=ekin_sum 
      wrkallred(2)=epot_sum 
      wrkallred(3)=eproj_sum
      wrkallred(4)=evsic

      call mpiallred(wrkallred(1),4,MPI_SUM,MPI_COMM_WORLD,ierr)

      ekin_sum=wrkallred(1)
      epot_sum=wrkallred(2)
      eproj_sum=wrkallred(3) 
      evsic=wrkallred(4) 
   endif

   !up to this point, the value of the potential energy is 
   !only taking into account the local potential part
   !whereas it should consider also the value coming from the 
   !exact exchange operator (twice the exact exchange energy)
   !this operation should be done only here since the exctX energy is already reduced
   if (exctX) epot_sum=epot_sum+2.0_gp*eexctX

END SUBROUTINE SynchronizeHamiltonianApplication


!> Build the potential in the whole box
!! Control also the generation of an orbital
!! @ param i3rho_add Integer which controls the presence of a density after the potential array
!!                   if different than zero, at the address ndimpot*nspin+i3rho_add starts the spin up component of the density
!!                   the spin down component can be found at the ndimpot*nspin+i3rho_add+ndimpot, contiguously
!!                   the same holds for non-collinear calculations
subroutine full_local_potential(iproc,nproc,orbs,Lzd,iflag,dpbox,potential,pot,comgp)
  !ndimpot,ndimgrid,nspin,&
  !   ndimrhopot,i3rho_add,orbs,&
  !   Lzd,iflag,ngatherarr,potential,pot,comgp)
   use module_base
   use module_types
   use module_xc
   implicit none
   integer, intent(in) :: iproc,nproc,iflag!,nspin,ndimpot,ndimgrid
   !integer, intent(in) :: ndimrhopot,i3rho_add
   type(orbitals_data),intent(in) :: orbs
   type(local_zone_descriptors),intent(in) :: Lzd
   type(denspot_distribution), intent(in) :: dpbox
   !integer, dimension(0:nproc-1,2), intent(in) :: ngatherarr 
   real(wp), dimension(max(dpbox%ndimrhopot,orbs%nspin)), intent(in), target :: potential !< Distributed potential. Might contain the density for the SIC treatments
   real(wp), dimension(:), pointer :: pot
   !type(p2pCommsGatherPot),intent(inout), optional:: comgp
   type(p2pComms),intent(inout), optional:: comgp
   !local variables
   character(len=*), parameter :: subname='full_local_potential'
   logical :: odp,newvalue !orbital dependent potential
   integer :: npot,ispot,ispotential,ispin,ierr,i_stat,i_all,ii,ilr,iorb,iorb2,nilr
   integer:: istl, ist, size_Lpot, i3s, i3e
   integer,dimension(:),allocatable:: ilrtable
   real(wp), dimension(:), pointer :: pot1
   
   call timing(iproc,'Pot_commun    ','ON')

   odp = (xc_exctXfac() /= 0.0_gp .or. (dpbox%i3rho_add /= 0 .and. orbs%norbp > 0))

   !############################################################################
   ! Build the potential on the whole simulation box
   ! NOTE: in the linear scaling case this should be done for a given localisation
   !       region this routine should then be modified or integrated in HamiltonianApplication
   ! WARNING : orbs%nspin and nspin are not the same !! Check if orbs%nspin should be replaced everywhere
   !#############################################################################
   if (iflag<2) then

      !determine the dimension of the potential array
      if (odp) then
         if (xc_exctXfac() /= 0.0_gp) then
            npot=dpbox%ndimgrid*orbs%nspin+&
                 &   max(max(dpbox%ndimgrid*orbs%norbp,dpbox%ngatherarr(0,1)*orbs%norb),1) !part which refers to exact exchange
         else if (dpbox%i3rho_add /= 0 .and. orbs%norbp > 0) then
            npot=dpbox%ndimgrid*orbs%nspin+&
                 &   dpbox%ndimgrid*max(orbs%norbp,orbs%nspin) !part which refers to SIC correction
         end if
      else
         npot=dpbox%ndimgrid*orbs%nspin
      end if
!      write(*,*) 'dpbox%ndimgrid, orbs%norbp, npot, odp', dpbox%ndimgrid, orbs%norbp, npot, odp
!      write(*,*)'nspin',orbs%nspin,dpbox%i3rho_add,dpbox%ndimpot,dpbox%ndimrhopot,sum(potential)
!      write(*,*)'iproc',iproc,'ngatherarr',dpbox%ngatherarr(:,1),dpbox%ngatherarr(:,2)

      !build the potential on the whole simulation box
      !in the linear scaling case this should be done for a given localisation region
      !this routine should then be modified or integrated in HamiltonianApplication
      if (nproc > 1) then

         allocate(pot1(npot+ndebug),stat=i_stat)
         call memocc(i_stat,pot1,'pot1',subname)
         ispot=1
         ispotential=1
         do ispin=1,orbs%nspin
            call MPI_ALLGATHERV(potential(ispotential),dpbox%ndimpot,&
                 &   mpidtypw,pot1(ispot),dpbox%ngatherarr(0,1),&
                 dpbox%ngatherarr(0,2),mpidtypw,MPI_COMM_WORLD,ierr)
            ispot=ispot+dpbox%ndimgrid
            ispotential=ispotential+max(1,dpbox%ndimpot)
         end do
         !continue to copy the density after the potential if required
         if (dpbox%i3rho_add >0 .and. orbs%norbp > 0) then
            ispot=ispot+dpbox%i3rho_add-1
            do ispin=1,orbs%nspin
               call MPI_ALLGATHERV(potential(ispotential),dpbox%ndimpot,&
                    &   mpidtypw,pot1(ispot),dpbox%ngatherarr(0,1),&
                    dpbox%ngatherarr(0,2),mpidtypw,MPI_COMM_WORLD,ierr)
               ispot=ispot+dpbox%ndimgrid
               ispotential=ispotential+max(1,dpbox%ndimpot)
            end do
         end if
      else
         if (odp) then
            allocate(pot1(npot+ndebug),stat=i_stat)
            call memocc(i_stat,pot1,'pot1',subname)
            call dcopy(dpbox%ndimgrid*orbs%nspin,potential,1,pot1,1)
            if (dpbox%i3rho_add >0 .and. orbs%norbp > 0) then
               ispot=dpbox%ndimgrid*orbs%nspin+1
               call dcopy(dpbox%ndimgrid*orbs%nspin,potential(ispot+dpbox%i3rho_add),1,pot1(ispot),1)
            end if
         else
            pot1 => potential
         end if
      end if
   else
       !!if(.not.comgp%communication_complete) call gatherPotential(iproc, nproc, comgp)
       !!if(.not.comgp%communication_complete) call wait_p2p_communication(iproc, nproc, comgp)
       call wait_p2p_communication(iproc, nproc, comgp)
   end if

   call timing(iproc,'Pot_commun    ','OF') 

   !########################################################################
   ! Determine the dimension of the potential array and orbs%ispot
   !########################################################################
!!$   if(associated(orbs%ispot)) then
!!$      nullify(orbs%ispot)
!!$      !     i_all=-product(shape(orbs%ispot))*kind(orbs%ispot)
!!$      !     deallocate(orbs%ispot,stat=i_stat)
!!$      !     call memocc(i_stat,i_all,'orbs%ispot',subname)
!!$   end if
!!$   allocate(orbs%ispot(orbs%norbp),stat=i_stat)
!!$   call memocc(i_stat,orbs%ispot,'orbs%ispot',subname)

   call timing(iproc,'Pot_after_comm','ON')

   if(Lzd%nlr > 1) then
      allocate(ilrtable(orbs%norbp),stat=i_stat)
      call memocc(i_stat,ilrtable,'ilrtable',subname)
      !call to_zero(orbs%norbp*2,ilrtable(1,1))
      ilrtable=0
      ii=0
      do iorb=1,orbs%norbp
         newvalue=.true.
         !localization region to which the orbital belongs
         ilr = orbs%inwhichlocreg(iorb+orbs%isorb)
         !spin state of the orbital
         if (orbs%spinsgn(orbs%isorb+iorb) > 0.0_gp) then
            ispin = 1       
         else
            ispin=2
         end if
         !check if the orbitals already visited have the same conditions
         loop_iorb2: do iorb2=1,orbs%norbp
            if(ilrtable(iorb2) == ilr) then
               newvalue=.false.
               exit loop_iorb2
            end if
         end do loop_iorb2
         if (newvalue) then
            ii = ii + 1
            ilrtable(ii)=ilr
         end if
      end do
      !number of inequivalent potential regions
      nilr = ii
   else 
      allocate(ilrtable(1),stat=i_stat)
      call memocc(i_stat,ilrtable,'ilrtable',subname)
      nilr = 1
      ilrtable=1
   end if

!!$   !calculate the dimension of the potential in the gathered form 
!!$   !this part has been deplaced in check_linear_and_create_Lzd routine 
!!$   lzd%ndimpotisf=0
!!$   do iilr=1,nilr
!!$      ilr=ilrtable(iilr,1)
!!$      do iorb=1,orbs%norbp
!!$         !put the starting point
!!$         if (orbs%inWhichLocreg(iorb+orbs%isorb) == ilr) then
!!$            !assignment of ispot array to the value of the starting address of inequivalent
!!$            orbs%ispot(iorb)=lzd%ndimpotisf + 1
!!$            if(orbs%spinsgn(orbs%isorb+iorb) <= 0.0_gp) then
!!$               orbs%ispot(iorb)=lzd%ndimpotisf + &
!!$                    1 + lzd%llr(ilr)%d%n1i*lzd%llr(ilr)%d%n2i*lzd%llr(ilr)%d%n3i
!!$            end if
!!$         end if
!!$      end do
!!$      lzd%ndimpotisf = lzd%ndimpotisf + &
!!$           lzd%llr(ilr)%d%n1i*lzd%llr(ilr)%d%n2i*lzd%llr(ilr)%d%n3i*nspin
!!$   end do
!!$   !part which refers to exact exchange
!!$   if (exctX) then
!!$      lzd%ndimpotisf = lzd%ndimpotisf + &
!!$           max(max(ndimgrid*orbs%norbp,ngatherarr(0,1)*orbs%norb),1) 
!!$   end if

   !#################################################################################################################################################
   ! Depending on the scheme, cut out the local pieces of the potential
   !#################################################################################################################################################
   if(iflag==0) then
      !       allocate(pot(lzd%ndimpotisf+ndebug),stat=i_stat)
      !       call dcopy(lzd%ndimpotisf,pot,1,pot,1) 
      pot=>pot1
      !print *,iproc,shape(pot),shape(pot1),'shapes'
      !print *,'potential sum',iproc,sum(pot)
   else if(iflag<2 .and. iflag>0) then

      allocate(pot(lzd%ndimpotisf+ndebug),stat=i_stat)
      call memocc(i_stat,pot,'pot',subname)
      ! Cut potential
      istl=1
      do iorb=1,nilr
         ilr = ilrtable(iorb)
         ! Cut the potential into locreg pieces
         call global_to_local(Lzd%Glr,Lzd%Llr(ilr),orbs%nspin,npot,lzd%ndimpotisf,pot1,pot(istl))
         istl = istl + Lzd%Llr(ilr)%d%n1i*Lzd%Llr(ilr)%d%n2i*Lzd%Llr(ilr)%d%n3i*orbs%nspin
      end do
   else
<<<<<<< HEAD
      allocate(pot(lzd%ndimpotisf+ndebug),stat=i_stat)
      call memocc(i_stat,pot,'pot',subname)

      ist=1
      do iorb=1,nilr
         ilr = ilrtable(iorb)
         !determine the dimension of the potential array (copied from full_local_potential)
         if (xc_exctXfac() /= 0.0_gp) then
            stop 'exctX not yet implemented!'
         else
            size_Lpot = Lzd%Llr(ilr)%d%n1i*Lzd%Llr(ilr)%d%n2i*Lzd%Llr(ilr)%d%n3i
         end if

         ! Extract the part of the potential which is needed for the current localization region.
         i3s=lzd%Llr(ilr)%nsi3-comgp%ise3(1,iproc)+2 ! starting index of localized  potential with respect to total potential in comgp%recvBuf
         i3e=lzd%Llr(ilr)%nsi3+lzd%Llr(ilr)%d%n3i-comgp%ise3(1,iproc)+1 ! ending index of localized potential with respect to total potential in comgp%recvBuf
         if(i3e-i3s+1 /= Lzd%Llr(ilr)%d%n3i) then
            write(*,'(a,i0,3x,i0)') 'ERROR: i3e-i3s+1 /= Lzd%Llr(ilr)%d%n3i',i3e-i3s+1, Lzd%Llr(ilr)%d%n3i
            stop
         end if
!!write(*,*) 'i3s,i3e',i3s,i3e
!!write(*,'(a,2i8)') 'lzd%llr(ilr)%nsi1+1,lzd%llr(ilr)%nsi1+lzd%llr(ilr)%d%n1i',lzd%llr(ilr)%nsi1+1,lzd%llr(ilr)%nsi1+lzd%llr(ilr)%d%n1i
!!write(*,*) 'lzd%glr%d%n1i',lzd%glr%d%n1i
         call global_to_local_parallel(lzd%Glr, lzd%Llr(ilr), orbs%nspin, comgp%nrecvBuf, size_Lpot,&
              comgp%recvBuf, pot(ist), i3s, i3e)
!!do i_stat=1,size_lpot
!!    write(200+iproc,*) i_stat, pot(ist+i_stat-1)
!!end do
=======
       if(.not.associated(pot)) then !otherwise this has been done already... Should be improved.
         allocate(pot(lzd%ndimpotisf+ndebug),stat=i_stat)
         call memocc(i_stat,pot,'pot',subname)

         ist=1
         do iorb=1,nilr
            ilr = ilrtable(iorb)
            !determine the dimension of the potential array (copied from full_local_potential)
            if (xc_exctXfac() /= 0.0_gp) then
               stop 'exctX not yet implemented!'
            else
               size_Lpot = Lzd%Llr(ilr)%d%n1i*Lzd%Llr(ilr)%d%n2i*Lzd%Llr(ilr)%d%n3i
            end if
>>>>>>> 85d43171

            ! Extract the part of the potential which is needed for the current localization region.
            i3s=lzd%Llr(ilr)%nsi3-comgp%ise3(1,iproc)+2 ! starting index of localized  potential with respect to total potential in comgp%recvBuf
            i3e=lzd%Llr(ilr)%nsi3+lzd%Llr(ilr)%d%n3i-comgp%ise3(1,iproc)+1 ! ending index of localized potential with respect to total potential in comgp%recvBuf
            if(i3e-i3s+1 /= Lzd%Llr(ilr)%d%n3i) then
               write(*,'(a,i0,3x,i0)') 'ERROR: i3e-i3s+1 /= Lzd%Llr(ilr)%d%n3i',i3e-i3s+1, Lzd%Llr(ilr)%d%n3i
               stop
            end if
!!write(*,*) 'i3s,i3e',i3s,i3e
!!write(*,'(a,2i8)') 'lzd%llr(ilr)%nsi1+1,lzd%llr(ilr)%nsi1+lzd%llr(ilr)%d%n1i',lzd%llr(ilr)%nsi1+1,lzd%llr(ilr)%nsi1+lzd%llr(ilr)%d%n1i
!!write(*,*) 'lzd%glr%d%n1i',lzd%glr%d%n1i
            call global_to_local_parallel(lzd%Glr, lzd%Llr(ilr), orbs%nspin, comgp%nrecvBuf, size_Lpot,&
                 comgp%recvBuf, pot(ist), i3s, i3e)
!!do i_stat=1,size_lpot
!!    write(200+iproc,*) i_stat, pot(ist+i_stat-1)
!!end do

            ist = ist + size_lpot
         end do
      end if
   end if

   i_all=-product(shape(ilrtable))*kind(ilrtable)
   deallocate(ilrtable,stat=i_stat)
   call memocc(i_stat,i_all,'ilrtable',subname)

   ! Deallocate pot.
   if (iflag<2 .and. iflag>0) then
      if (nproc > 1) then
         i_all=-product(shape(pot1))*kind(pot1)
         deallocate(pot1,stat=i_stat)
         call memocc(i_stat,i_all,'pot1',subname)
      else
         if (xc_exctXfac() /= 0.0_gp) then
            i_all=-product(shape(pot1))*kind(pot1)
            deallocate(pot1,stat=i_stat)
            call memocc(i_stat,i_all,'pot1',subname)
         else
            nullify(pot1)
         end if
      end if
   end if

   call timing(iproc,'Pot_after_comm','OF')

END SUBROUTINE full_local_potential


subroutine free_full_potential(nproc,flag,pot,subname)
   use module_base
   use module_xc
   implicit none
   character(len=*), intent(in) :: subname
   integer, intent(in) :: nproc, flag
   real(wp), dimension(:), pointer :: pot
   !local variables
   logical :: odp
   integer :: i_all,i_stat

   odp = xc_exctXfac() /= 0.0_gp
   if (nproc > 1 .or. odp .or. flag > 0 ) then
      i_all=-product(shape(pot))*kind(pot)
      deallocate(pot,stat=i_stat)
      call memocc(i_stat,i_all,'pot',subname)
      nullify(pot)
   else
      nullify(pot)
   end if

END SUBROUTINE free_full_potential

!> Calculate total energies from the energy terms
subroutine total_energies(energs, iter, iproc)
  use module_base
  use module_types
  implicit none
  type(energy_terms), intent(inout) :: energs
  integer, intent(in) :: iter, iproc

  !band structure energy calculated with occupation numbers
  energs%ebs=energs%ekin+energs%epot+energs%eproj !the potential energy contains also exctX
  !this is the Kohn-Sham energy
  energs%eKS=energs%ebs-energs%eh+energs%exc-energs%evxc-&
       energs%eexctX-energs%evsic+energs%eion+energs%edisp!-energs%excrhoc

  if (energs%c_obj /= 0) then
     call timing(iproc,'energs_signals','ON')
     call energs_emit(energs%c_obj, iter, 0) ! 0 is for BIGDFT_E_KS in C.
     call timing(iproc,'energs_signals','OF')
  end if
end subroutine total_energies

!> Extract the energy (the quantity which has to be minimised by the wavefunction)
!! and calculate the corresponding gradient.
!! The energy can be the actual Kohn-Sham energy or the trace of the hamiltonian, 
!! depending of the functional we want to calculate. The gradient wrt the wavefunction
!! is put in hpsi accordingly to the functional
subroutine calculate_energy_and_gradient(iter,iproc,nproc,GPU,ncong,iscf,&
     energs,wfn,gnrm,gnrm_zero)
  use module_base
  use module_types
  use module_interfaces, except_this_one => calculate_energy_and_gradient
  use yaml_output
  implicit none
  integer, intent(in) :: iproc,nproc,ncong,iscf,iter
  type(energy_terms), intent(inout) :: energs
  type(GPU_pointers), intent(in) :: GPU
  type(DFT_wavefunction), intent(inout) :: wfn
  real(gp), intent(out) :: gnrm,gnrm_zero
  !local variables
  character(len=*), parameter :: subname='calculate_energy_and_gradient' 
  logical :: lcs
  integer :: ierr,ikpt,iorb,i_all,i_stat,k
  real(gp) :: rzeroorbs,tt
  real(wp), dimension(:,:,:), pointer :: mom_vec
  real(gp),dimension(2):: reducearr


!!$  !calculate the entropy contribution (TO BE VERIFIED for fractional occupation numbers and Fermi-Dirac Smearing)
!!$  eTS=0.0_gp
!!$  do iorb=1,orbs%norbu  ! for closed shell case
!!$     !  if (iproc == 0)  print '("iorb,occup,eval,fermi:  ",i,e10.2,e27.17,e27.17)',iorb,orbs%occup(iorb),orbs%eval(iorb),orbs%efermi
!!$     eTS=eTS+exp(-((orbs%eval(iorb)-orbs%efermi)/in%Tel)**2)
!!$  enddo
!!$  if eTS=eTS*2._gp   ! for closed shell case
!!$  eTS=in%Tel/(2._gp*sqrt(3.1415926535897932_gp))* eTS
!!$  energy=energy-eTS
!!$  if (iproc == 0)  print '(" Free energy (energy-ST) = ",e27.17,"  , ST= ",e27.17," ,energy= " , e27.17)',energy,ST,energy+ST

!!$  !band structure energy calculated with occupation numbers
!!$  energs%ebs=energs%ekin+energs%epot+energs%eproj !the potential energy contains also exctX
!!$  !this is the Kohn-Sham energy
!!$  energs%eKS=energs%ebs-energs%eh+energs%exc-energs%evxc-energs%eexctX-energs%evsic+energs%eion+energs%edisp

  !calculate orbital polarisation directions
  if(wfn%orbs%nspinor==4) then
     allocate(mom_vec(4,wfn%orbs%norb,min(nproc,2)+ndebug),stat=i_stat)
     call memocc(i_stat,mom_vec,'mom_vec',subname)

     call calc_moments(iproc,nproc,wfn%orbs%norb,wfn%orbs%norb_par,&
          wfn%Lzd%Glr%wfd%nvctr_c+7*wfn%Lzd%Glr%wfd%nvctr_f,wfn%orbs%nspinor,wfn%psi,mom_vec)
  else
     nullify(mom_vec)
  end if


  if (iproc==0 .and. verbose > 1) then
!!$     write(*,'(1x,a)',advance='no')&
!!$          &   'done,  orthoconstraint...'
     !call yaml_comment('Orthoconstraint, ',advance='no')
  end if
  

  !transpose the hpsi wavefunction
   call transpose_v2(iproc,nproc,wfn%orbs,wfn%Lzd,wfn%comms,wfn%hpsi,work=wfn%psi)

  if (nproc == 1) then
     !associate psit pointer for orthoconstraint and transpose it (for the non-collinear case)
     wfn%psit => wfn%psi
     call transpose_v(iproc,nproc,wfn%orbs,wfn%Lzd%Glr%wfd,wfn%comms,wfn%psit)
  end if

  ! Apply  orthogonality constraints to all orbitals belonging to iproc
  !takes also into account parallel k-points distribution
  !here the orthogonality with respect to other occupied functions should be 
  !passed as an optional argument
  call orthoconstraint(iproc,nproc,wfn%orbs,wfn%comms,wfn%psit,wfn%hpsi,energs%trH) !n(m)

  !retranspose the hpsi wavefunction
   call untranspose_v(iproc,nproc,wfn%orbs,wfn%Lzd%Glr%wfd,wfn%comms,wfn%hpsi,work=wfn%psi)

  !after having calcutated the trace of the hamiltonian, the functional have to be defined
  !new value without the trace, to be added in hpsitopsi
  if (iscf >1) then
     wfn%diis%energy=energs%trH
  else
     wfn%diis%energy=energs%eKS!trH-eh+exc-evxc-eexctX+eion+edisp(not correct for non-integer occnums)
  end if

  if (iproc==0 .and. verbose > 0) call yaml_map('Orthocostraint',.true.)

  !check that the trace of the hamiltonian is compatible with the 
  !band structure energy 
  !this can be done only if the occupation numbers are all equal
  tt=(energs%ebs-energs%trH)/energs%trH
!print *,'tt,energybs,trH',tt,energybs,trH
  if (((abs(tt) > 1.d-10 .and. .not. GPUconv) .or.&
       &   (abs(tt) > 1.d-8 .and. GPUconv)) .and. iproc==0) then 
     !write this warning only if the system is closed shell
     call check_closed_shell(wfn%orbs,lcs)
     if (lcs) then
        call yaml_newline()
        call yaml_open_map('Energy inconsistencies')
           call yaml_map('Band Structure Energy',energs%ebs,fmt='(1pe22.14)')
           call yaml_map('Trace of the Hamiltonian',energs%trH,fmt='(1pe22.14)')
           call yaml_map('Relative inconsistency',tt,fmt='(1pe9.2)')
        call yaml_close_map()
!        write( *,'(1x,a,1pe9.2,2(1pe22.14))') &
!             &   'ERROR: inconsistency between gradient and energy',tt,energs%ebs,energs%trH
     end if
  endif


  call timing(iproc,'Precondition  ','ON')
  if (iproc==0 .and. verbose > 1) then
     !call yaml_comment('Preconditioning')
     !write(*,'(1x,a)',advance='no')&
     !     &   'done,  preconditioning...'
  end if

  !Preconditions all orbitals belonging to iproc
  !and calculate the partial norm of the residue
  !switch between CPU and GPU treatment
  if (GPUconv) then
     call preconditionall_GPU(wfn%orbs,wfn%Lzd%Glr,&
          wfn%Lzd%hgrids(1),wfn%Lzd%hgrids(2),wfn%Lzd%hgrids(3),ncong,&
          wfn%hpsi,gnrm,gnrm_zero,GPU)
  else if (OCLconv) then
     call preconditionall_OCL(wfn%orbs,wfn%Lzd%Glr,&
          wfn%Lzd%hgrids(1),wfn%Lzd%hgrids(2),wfn%Lzd%hgrids(3),ncong,&
          wfn%hpsi,gnrm,gnrm_zero,GPU)
  else
     call preconditionall2(iproc,nproc,wfn%orbs,wfn%Lzd,&
          wfn%Lzd%hgrids(1),wfn%Lzd%hgrids(2),wfn%Lzd%hgrids(3),&
          ncong,wfn%hpsi,gnrm,gnrm_zero)
     if(.false.) then
        call preconditionall(wfn%orbs,wfn%Lzd%Glr,&
             wfn%Lzd%hgrids(1),wfn%Lzd%hgrids(2),wfn%Lzd%hgrids(3),&
             ncong,wfn%hpsi,gnrm,gnrm_zero)
     end if
  end if

  call timing(iproc,'Precondition  ','OF')

  !sum over all the partial residues
  if (nproc > 1) then
     reducearr(1)=gnrm
     reducearr(2)=gnrm_zero
     !!call mpiallred(gnrm,1,MPI_SUM,MPI_COMM_WORLD,ierr)
     !!call mpiallred(gnrm_zero,1,MPI_SUM,MPI_COMM_WORLD,ierr)
     call mpiallred(reducearr(1),2,MPI_SUM,MPI_COMM_WORLD,ierr)
     gnrm=reducearr(1)
     gnrm_zero=reducearr(2)
  endif

  !count the number of orbitals which have zero occupation number
  !weight this with the corresponding k point weight
  rzeroorbs=0.0_gp
  do ikpt=1,wfn%orbs%nkpts
     do iorb=1,wfn%orbs%norb
        if (wfn%orbs%occup(iorb+(ikpt-1)*wfn%orbs%norb) == 0.0_gp) then
           rzeroorbs=rzeroorbs+wfn%orbs%kwgts(ikpt)
        end if
     end do
  end do
  !commented out, the kwgts sum already to one
  !if (orbs%nkpts > 1) nzeroorbs=nint(real(nzeroorbs,gp)/real(orbs%nkpts,gp))

  gnrm=sqrt(gnrm/(real(wfn%orbs%norb,gp)-rzeroorbs))

  if (rzeroorbs /= 0.0_gp) then
     gnrm_zero=sqrt(gnrm_zero/rzeroorbs)
  else
     gnrm_zero=0.0_gp
  end if

  if (iproc==0 .and. verbose > 1) then
     !write(*,'(1x,a)')&
     !     &   'done.'
  end if

  if (iproc==0  .and. verbose > 0) then
     call yaml_map('Preconditioning',.true.)
     call yaml_newline()
  end if

  if (wfn%orbs%nspinor == 4) then
     !only the root process has the correct array
     if(iproc==0 .and. verbose > 0) then
        write(*,'(1x,a)')&
             &   'Magnetic polarization per orbital'
        write(*,'(1x,a)')&
             &   '  iorb    m_x       m_y       m_z'
        do iorb=1,wfn%orbs%norb
           write(*,'(1x,i5,3f10.5)') &
                &   iorb,(mom_vec(k,iorb,1)/mom_vec(1,iorb,1),k=2,4)
        end do
     end if
     i_all=-product(shape(mom_vec))*kind(mom_vec)
     deallocate(mom_vec,stat=i_stat)
     call memocc(i_stat,i_all,'mom_vec',subname)
  end if


  !write the energy information
  if (iproc == 0) then
     call write_energies(iter,iscf,energs,gnrm,gnrm_zero,' ')
  endif

END SUBROUTINE calculate_energy_and_gradient

!> Operations after h|psi> 
!! (transposition, orthonormalisation, inverse transposition)
subroutine hpsitopsi(iproc,nproc,iter,idsx,wfn)
   use module_base
   use module_types
   use module_interfaces, except_this_one_A => hpsitopsi
   use yaml_output
   implicit none
   integer, intent(in) :: iproc,nproc,idsx,iter
   type(DFT_wavefunction), intent(inout) :: wfn
   !local variables
   !n(c) character(len=*), parameter :: subname='hpsitopsi'

   !adjust the save variables for DIIS/SD switch
   if (iter == 1) then
      wfn%diis%ids=0
      wfn%diis%mids=1
      wfn%diis%idiistol=0
   end if
   !update variables at each iteration step
   if (idsx > 0) then
      wfn%diis%mids=mod(wfn%diis%ids,idsx)+1
      wfn%diis%ids=wfn%diis%ids+1
   end if

   wfn%diis%energy_min=min(wfn%diis%energy_min,wfn%diis%energy)

   !transpose the hpsi wavefunction
   call transpose_v(iproc,nproc,wfn%orbs,wfn%Lzd%Glr%wfd,wfn%comms,&
        wfn%hpsi,work=wfn%psi)
   
   !!experimental, orthogonalize the preconditioned gradient wrt wavefunction
   !call orthon_virt_occup(iproc,nproc,orbs,orbs,comms,comms,psit,hpsi,(verbose > 2))

   !apply the minimization method (DIIS or steepest descent)
   call timing(iproc,'Diis          ','ON')

   call psimix(iproc,nproc,sum(wfn%comms%ncntt(0:nproc-1)),wfn%orbs,wfn%comms,wfn%diis,wfn%hpsi,wfn%psit)

   call timing(iproc,'Diis          ','OF')

   if (iproc == 0 .and. verbose > 1) then
      !write(*,'(1x,a)',advance='no')&
      !&   'Orthogonalization...'
      call yaml_map('Orthogonalization Method',wfn%orthpar%methortho,fmt='(i3)')
   end if

   call orthogonalize(iproc,nproc,wfn%orbs,wfn%comms,wfn%psit,wfn%orthpar)

   !       call checkortho_p(iproc,nproc,norb,nvctrp,psit)

   call untranspose_v(iproc,nproc,wfn%orbs,wfn%Lzd%Glr%wfd,wfn%comms,&
        wfn%psit,work=wfn%hpsi,outadd=wfn%psi(1))
   if (nproc == 1) then
      nullify(wfn%psit)
   end if

   if (iproc == 0 .and. verbose > 1) then
      !write(*,'(1x,a)')&
      !   &   'done.'
   end if

   ! Emit that new wavefunctions are ready.
   if (wfn%c_obj /= 0) then
      call kswfn_emit_psi(wfn, iter, 0, iproc, nproc)
   end if

   call diis_or_sd(iproc,idsx,wfn%orbs%nkptsp,wfn%diis)

   !previous value already filled
   wfn%diis%energy_old=wfn%diis%energy

END SUBROUTINE hpsitopsi


!> Choose among the wavefunctions a subset of them
!! Rebuild orbital descriptors for the new space and allocate the psi_as wavefunction
!! By hypothesis the work array is big enough to contain both wavefunctions
!! This routine has to be tested
subroutine select_active_space(iproc,nproc,orbs,comms,mask_array,Glr,orbs_as,comms_as,psi,psi_as)
   use module_base
   use module_types
   use module_interfaces, except_this_one => select_active_space
   implicit none
   integer, intent(in) :: iproc,nproc
   type(orbitals_data), intent(in) :: orbs
   type(locreg_descriptors), intent(in) :: Glr
   type(communications_arrays), intent(in) :: comms
   logical, dimension(orbs%norb*orbs%nkpts), intent(in) :: mask_array
   real(wp), dimension(orbs%npsidim_comp), intent(in) :: psi
   type(orbitals_data), intent(out) :: orbs_as
   type(communications_arrays), intent(out) :: comms_as
   real(wp), dimension(:), pointer :: psi_as
   !local variables
   character(len=*), parameter :: subname='select_active_space'
   integer :: iorb,ikpt,norbu_as,norbd_as,icnt,ikptp,ispsi,ispsi_as
   integer :: i_stat,nvctrp

   !count the number of orbitals of the active space
   norbu_as=-1
   norbd_as=-1
   do ikpt=1,orbs%nkpts
      icnt=0
      do iorb=1,orbs%norbu
         if (mask_array(iorb+(ikpt-1)*orbs%norb)) icnt=icnt+1
      end do
      if (norbu_as /= icnt .and. norbu_as /= -1) then
         write(*,*)'ERROR(select_active_space): the mask array should define always the same norbu'
         stop
      end if
      norbu_as=icnt
      icnt=0
      do iorb=orbs%norbu+1,orbs%norbu+orbs%norbd
         if (mask_array(iorb+(ikpt-1)*orbs%norb)) icnt=icnt+1
      end do
      if (norbd_as /= icnt .and. norbd_as /= -1) then
         write(*,*)'ERROR(select_active_space): the mask array should define always the same norbd'
         stop
      end if
      norbd_as=icnt
   end do

   !allocate the descriptors of the active space
   call orbitals_descriptors(iproc,nproc,norbu_as+norbd_as,norbu_as,norbd_as, &
        orbs%nspin,orbs%nspinor,orbs%nkpts,orbs%kpts,orbs%kwgts,orbs_as,&
        .false.,basedist=orbs%norb_par(0:,1))
   !allocate communications arrays for virtual orbitals
   call orbitals_communicators(iproc,nproc,Glr,orbs_as,comms_as,basedist=comms_as%nvctr_par(0:,1))  
   !allocate array of the eigenvalues
   allocate(orbs_as%eval(orbs_as%norb*orbs_as%nkpts+ndebug),stat=i_stat)
   call memocc(i_stat,orbs_as%eval,'orbs_as%eval',subname)

   !fill the orbitals array with the values and the wavefunction in transposed form
   icnt=0
   do iorb=1,orbs%nkpts*orbs%norb
      if (mask_array(iorb)) then
         icnt=icnt+1
         orbs_as%eval(icnt)=orbs%eval(iorb)
      end if
   end do
   if (icnt/=orbs_as%norb*orbs_as%nkpts) stop 'ERROR(select_active_space): icnt/=orbs_as%norb*orbs_as%nkpts'

   allocate(psi_as(orbs_as%npsidim_comp+ndebug),stat=i_stat)
   call memocc(i_stat,psi_as,'psi_as',subname)

   ispsi=1
   do ikptp=1,orbs%nkptsp
      ikpt=orbs%iskpts+ikptp
      nvctrp=comms%nvctr_par(iproc,ikpt) 
      !this should be identical in both the distributions
      if (nvctrp /= comms_as%nvctr_par(iproc,ikpt)) then
         write(*,*)'ERROR(select_active_space): the component distrbution is not identical'
         stop
      end if

      !put all the orbitals which match the active space
      ispsi=1
      ispsi_as=1
      do iorb=1,orbs%norb
         if (mask_array(iorb+(ikpt-1)*orbs%norb)) then
            call dcopy(nvctrp,psi(ispsi),1,psi_as(ispsi_as),1)
            ispsi_as=ispsi_as+nvctrp*orbs_as%nspinor
         end if
         ispsi=ispsi+nvctrp*orbs%nspinor
      end do
   end do

END SUBROUTINE select_active_space


!>   First orthonormalisation
subroutine first_orthon(iproc,nproc,orbs,wfd,comms,psi,hpsi,psit,orthpar)
   use module_base
   use module_types
   use module_interfaces, except_this_one_B => first_orthon
   implicit none
   integer, intent(in) :: iproc,nproc
   type(orbitals_data), intent(in) :: orbs
   type(wavefunctions_descriptors), intent(in) :: wfd
   type(communications_arrays), intent(in) :: comms
   type(orthon_data):: orthpar
   real(wp), dimension(:) , pointer :: psi,hpsi,psit
   !local variables
   character(len=*), parameter :: subname='first_orthon'
   integer :: i_stat

   !!!  if(nspin==4) then
   !!!     nspinor=4
   !!!  else
   !!!     nspinor=1
   !!!  end if

   if (nproc > 1) then
      !allocate hpsi array (used also as transposed)
      !allocated in the transposed way such as 
      !it can also be used as the transposed hpsi
      allocate(hpsi(max(orbs%npsidim_orbs,orbs%npsidim_comp)+ndebug),stat=i_stat)
      call memocc(i_stat,hpsi,'hpsi',subname)
      !allocate transposed principal wavefunction
      allocate(psit(max(orbs%npsidim_orbs,orbs%npsidim_comp)+ndebug),stat=i_stat)
      call memocc(i_stat,psit,'psit',subname)
   else
      psit => psi
   end if

   !to be substituted, must pass the wavefunction descriptors to the routine
   call transpose_v(iproc,nproc,orbs,wfd,comms,psi,&
      &   work=hpsi,outadd=psit(1))

   call orthogonalize(iproc,nproc,orbs,comms,psit,orthpar)

   !call checkortho_p(iproc,nproc,norb,norbp,nvctrp,psit)

   call untranspose_v(iproc,nproc,orbs,wfd,comms,psit,&
      &   work=hpsi,outadd=psi(1))

   if (nproc == 1) then
      nullify(psit)
      !allocate hpsi array
      allocate(hpsi(max(orbs%npsidim_orbs,orbs%npsidim_comp)+ndebug),stat=i_stat)
      call memocc(i_stat,hpsi,'hpsi',subname)
   end if

END SUBROUTINE first_orthon


!>   Transform to KS orbitals and deallocate hpsi wavefunction (and also psit in parallel)
subroutine last_orthon(iproc,nproc,iter,wfn,evsum,opt_keeppsit)
   use module_base
   use module_types
   use module_interfaces, fake_name => last_orthon
   implicit none
   integer, intent(in) :: iproc,nproc,iter
   real(wp), intent(out) :: evsum
   type(DFT_wavefunction), intent(inout) :: wfn
   logical, optional :: opt_keeppsit
   !local variables
   logical :: keeppsit
   character(len=*), parameter :: subname='last_orthon'
   integer :: i_all,i_stat
   real(wp), dimension(:,:,:), pointer :: mom_vec

   if (present(opt_keeppsit)) then
      keeppsit=opt_keeppsit
   else
      keeppsit=.false.
   end if

   call transpose_v(iproc,nproc,wfn%orbs,wfn%Lzd%Glr%wfd,wfn%comms,wfn%hpsi,work=wfn%psi)
   if (nproc==1) then
      wfn%psit => wfn%psi
      call transpose_v(iproc,nproc,wfn%orbs,wfn%Lzd%Glr%wfd,wfn%comms,wfn%psit)
   end if

   call subspace_diagonalisation(iproc,nproc,wfn%orbs,wfn%comms,wfn%psit,wfn%hpsi,evsum)

   !here we should preserve hpsi and transpose it if we are in ensemble mimimization scheme

   call untranspose_v(iproc,nproc,wfn%orbs,wfn%Lzd%Glr%wfd,wfn%comms,&
        wfn%psit,work=wfn%hpsi,outadd=wfn%psi(1))
   ! Emit that new wavefunctions are ready.
   if (wfn%c_obj /= 0) then
      call kswfn_emit_psi(wfn, iter, 0, iproc, nproc)
   end if

   if(.not.  keeppsit) then
      if (nproc > 1  ) then
         i_all=-product(shape(wfn%psit))*kind(wfn%psit)
         deallocate(wfn%psit,stat=i_stat)
         call memocc(i_stat,i_all,'psit',subname)
      else
         nullify(wfn%psit)
      end if

      i_all=-product(shape(wfn%hpsi))*kind(wfn%hpsi)
      deallocate(wfn%hpsi,stat=i_stat)
      call memocc(i_stat,i_all,'hpsi',subname)

   endif

   !call eigensystem_info(iproc,nproc,wfn%Lzd%Glr%wfd%nvctr_c+7*wfn%Lzd%Glr%wfd%nvctr_f,&
   !     wfn%orbs,wfn%psi)

END SUBROUTINE last_orthon

subroutine eigensystem_info(iproc,nproc,tolerance,nvctr,orbs,psi)
  use module_base
  use module_types
  use module_interfaces
  implicit none
  integer, intent(in) :: iproc,nproc,nvctr
  real(gp), intent(in) :: tolerance !< threshold to classify degenerate eigenvalues
  type(orbitals_data), intent(inout) :: orbs
  real(wp), dimension(nvctr,orbs%nspinor,orbs%norbp), intent(in) :: psi
  !local variables
  character(len=*), parameter :: subname='eigensystem_info'
  integer :: i_all,i_stat
  real(wp), dimension(:,:,:), pointer :: mom_vec


  !for a non-collinear treatment,
  !we add the calculation of the moments for printing their value
  !close to the corresponding eigenvector
  if(orbs%nspinor==4) then
     allocate(mom_vec(4,orbs%norb,min(nproc,2)+ndebug),stat=i_stat)
     call memocc(i_stat,mom_vec,'mom_vec',subname)

     call calc_moments(iproc,nproc,orbs%norb,orbs%norb_par,&
          nvctr,&
          orbs%nspinor,psi,mom_vec)
  else
     nullify(mom_vec)   
  end if

  ! Send all eigenvalues to all procs.
  call broadcast_kpt_objects(nproc,orbs%nkpts,orbs%norb, &
       orbs%eval(1),orbs%ikptproc)

  !here the new occupation numbers should be recalculated for future needs

  !print the found eigenvalues
  if (iproc == 0) then
     call write_eigenvalues_data(nproc,tolerance,orbs,mom_vec)
  end if

  if (orbs%nspinor ==4) then
     i_all=-product(shape(mom_vec))*kind(mom_vec)
     deallocate(mom_vec,stat=i_stat)
     call memocc(i_stat,i_all,'mom_vec',subname)
  end if
end subroutine eigensystem_info


!> Finds the fermi level ef for an error function distribution with a width wf
!! eval are the Kohn Sham eigenvalues and melec is the total number of electrons
subroutine evaltoocc(iproc,nproc,filewrite,wf,orbs,occopt)
   use module_base
   use module_types
   implicit none
   logical, intent(in) :: filewrite
   integer, intent(in) :: iproc, nproc
   integer, intent(in) :: occopt      
   real(gp), intent(in) :: wf
   type(orbitals_data), intent(inout) :: orbs
   !local variables
   integer :: ikpt,iorb,melec,ii,ierr
   real(gp) :: charge, chargef
   real(gp) :: ef,pi,electrons,dlectrons,factor,arg,argu,argd,corr,cutoffu,cutoffd,diff,full,res,resu,resd
   parameter(pi=3.1415926535897932d0)
   real(gp)  ::a, x, xu, xd, f, df, tt  
   real(gp)  ::sqrtpi ; parameter (sqrtpi=sqrt(pi)) 
   !write(*,*)  'ENTER Fermilevel',orbs%norbu,orbs%norbd

   orbs%eTS=0.0_gp  

   a = 0.d0
   select case (occopt)
   case  (SMEARING_DIST_ERF  )
   case  (SMEARING_DIST_FERMI)
   case  (SMEARING_DIST_COLD1) !Marzari's cold smearing  with a=-.5634 (bumb minimization)
      a=-.5634d0
   case  (SMEARING_DIST_COLD2) !Marzari's cold smearing  with a=-.8165 (monotonic tail)
      a=-.8165d0
   case  (SMEARING_DIST_METPX) !Methfessel and Paxton (same as COLD with a=0)
      a=0.d0
   case default
      if(iproc==0) print*, 'unrecognized occopt=', occopt
      stop 
   end select

   if (orbs%norbd==0) then 
      full=2.d0   ! maximum occupation for closed shell  orbital
   else
      full=1.d0   ! maximum occupation for spin polarized orbital
   endif

   if (orbs%nkpts.ne.1 .and. filewrite) stop 'Fermilevel: CANNOT write input.occ with more than one k-point'
   charge=0.0_gp
   do ikpt=1,orbs%nkpts
      !number of zero orbitals for the given k-point
      !overall charge of the system
      do iorb=1,orbs%norb
         charge=charge+orbs%occup(iorb+(ikpt-1)*orbs%norb) * orbs%kwgts(ikpt)
      end do
   end do
   melec=nint(charge)
   !if (iproc == 0) write(*,*) 'charge',charge,melec

   ! Send all eigenvalues to all procs (presumably not necessary)
   call broadcast_kpt_objects(nproc, orbs%nkpts, orbs%norb, &
      &   orbs%eval(1), orbs%ikptproc)
   
   if (wf > 0.0_gp) then
      ii=0
      if (orbs%efermi == UNINITIALIZED(orbs%efermi)) then
         !last value as a guess
         orbs%efermi = orbs%eval(orbs%norbu)
         ! Take initial value at gamma point.
         do iorb = 1, orbs%norbu
            if (orbs%occup(iorb) < 1.0_gp) then
               orbs%efermi = orbs%eval(iorb)
               exit
            end if
         end do
      end if
      ef=orbs%efermi
      factor=1.d0/(sqrt(pi)*wf)
      !print *,0,ef

      ! electrons is N_electons = sum f_i * Wieght_i
      ! dlectrons is dN_electrons/dEf =dN_electrons/darg * darg/dEf= sum df_i/darg /(-wf) , darg/dEf=-1/wf
      !  f:= occupation # for band i ,  df:=df/darg
      loop_fermi: do
         ii=ii+1
         if (ii > 10000) stop 'error Fermilevel'
         electrons=0.d0
         dlectrons=0.d0
         do ikpt=1,orbs%nkpts
            do iorb=1,orbs%norbd+orbs%norbu
               arg=(orbs%eval((ikpt-1)*orbs%norb+iorb)-ef)/wf
               if (occopt == SMEARING_DIST_ERF) then
                  call derf_ab(res,arg)
                  f =.5d0*(1.d0-res)
                  df=-exp(-arg**2)/sqrtpi 
               else if (occopt == SMEARING_DIST_FERMI) then
                  f =1.d0/(1.d0+exp(arg)) 
                  df=-1.d0/(2.d0+exp(arg)+exp(-arg)) 
               else if (occopt == SMEARING_DIST_COLD1 .or. occopt == SMEARING_DIST_COLD2 .or. &  
                    &  occopt == SMEARING_DIST_METPX ) then
                  x= -arg
                  call derf_ab(res,x)
                  f =.5d0*(1.d0+res +exp(-x**2)*(-a*x**2 + .5d0*a+x)/sqrtpi)
                  df=-exp(-x**2) * (a*x**3 -x**2 -1.5d0*a*x +1.5d0) /sqrtpi   ! df:=df/darg=-df/dx
               else
                  f  = 0.d0
                  df = 0.d0
               end if
               electrons=electrons+ f  * orbs%kwgts(ikpt)  ! electrons := N_e(Ef+corr.)
               dlectrons=dlectrons+ df * orbs%kwgts(ikpt)  ! delectrons:= dN_e/darge ( Well! later we need dN_e/dEf=-1/wf*dN_e/darg
               !if(iproc==0) write(*,*) arg,   f , df
            enddo
         enddo

         dlectrons=dlectrons/(-wf)  ! df/dEf=df/darg * -1/wf
         diff=-real(melec,gp)/full+electrons
         if (abs(diff) < 1.d-12) exit loop_fermi
         if (abs(dlectrons) <= 1d-45) then
            corr=wf
         else
            corr=diff/abs(dlectrons) ! for case of no-monotonic func. abs is needed
         end if
         !if (iproc==0) write(*,'(i5,3(1pe17.8),i4,1pe17.8)') ii,electrons,ef,dlectrons,melec,corr
         if (corr > 1.d0*wf) corr=1.d0*wf
         if (corr < -1.d0*wf) corr=-1.d0*wf
         if (abs(dlectrons) < 1.d-18  .and. electrons > real(melec,gp)/full) corr=3.d0*wf
         if (abs(dlectrons) < 1.d-18  .and. electrons < real(melec,gp)/full) corr=-3.d0*wf
         ef=ef-corr  ! Ef=Ef_guess+corr.
         !call MPI_BARRIER(MPI_COMM_WORLD,ierr) !debug
      end do loop_fermi

      do ikpt=1,orbs%nkpts
         argu=(orbs%eval((ikpt-1)*orbs%norb+orbs%norbu)-ef)/wf
         argd=(orbs%eval((ikpt-1)*orbs%norb+orbs%norbu+orbs%norbd)-ef)/wf
         if (occopt == SMEARING_DIST_ERF) then
            !error function
            call derf_ab(resu,argu)
            call derf_ab(resd,argd)
            cutoffu=.5d0*(1.d0-resu)
            cutoffd=.5d0*(1.d0-resd)
         else if (occopt == SMEARING_DIST_FERMI) then
            !Fermi function
            cutoffu=1.d0/(1.d0+exp(argu))
            cutoffd=1.d0/(1.d0+exp(argd))
         else if (occopt == SMEARING_DIST_COLD1 .or. occopt == SMEARING_DIST_COLD2 .or. &  
              &  occopt == SMEARING_DIST_METPX ) then
            !Marzari's relation with different a 
            xu=-argu
            xd=-argd
            call derf_ab(resu,xu)
            call derf_ab(resd,xd)
            cutoffu=.5d0*(1.d0+resu +exp(-xu**2)*(-a*xu**2 + .5d0*a+xu)/sqrtpi)
            cutoffd=.5d0*(1.d0+resd +exp(-xd**2)*(-a*xd**2 + .5d0*a+xd)/sqrtpi)
         end if
      enddo
      if (iproc==0) write(*,'(1x,a,1pe21.14,2(1x,e8.1))') 'Fermi level, Fermi distribution cut off at:  ',ef,cutoffu,cutoffd
      orbs%efermi=ef

      !update the occupation number
      do ikpt=1,orbs%nkpts
         do iorb=1,orbs%norbu + orbs%norbd
            arg=(orbs%eval((ikpt-1)*orbs%norb+iorb)-ef)/wf
            if (occopt == SMEARING_DIST_ERF) then
               call derf_ab(res,arg)
               f=.5d0*(1.d0-res)
            else if (occopt == SMEARING_DIST_FERMI) then
               f=1.d0/(1.d0+exp(arg))
            else if (occopt == SMEARING_DIST_COLD1 .or. occopt == SMEARING_DIST_COLD2 .or. &  
                 &  occopt == SMEARING_DIST_METPX ) then
               x=-arg
               call derf_ab(res,x)
               f =.5d0*(1.d0+res +exp(-x**2)*(-a*x**2 + .5d0*a+x)/sqrtpi)
            end if
            orbs%occup((ikpt-1)*orbs%norb+iorb)=full* f 
            !if(iproc==0) print*,  orbs%eval((ikpt-1)*orbs%norb+iorb), orbs%occup((ikpt-1)*orbs%norb+iorb)
         end do
      end do

      !update electronic entropy S; eTS=T_ele*S is the electronic entropy term the negative of which is added to energy: Free energy = energy-T*S 
      orbs%eTS=0.0_gp
      do ikpt=1,orbs%nkpts
         do iorb=1,orbs%norbu + orbs%norbd
            if (occopt == SMEARING_DIST_ERF) then
               !error function
               orbs%eTS=orbs%eTS+full*wf/(2._gp*sqrt(pi))*exp(-((orbs%eval((ikpt-1)*orbs%norb+iorb)-ef)/wf)**2)
            else if (occopt == SMEARING_DIST_FERMI) then
               !Fermi function
               tt=orbs%occup((ikpt-1)*orbs%norb+iorb)
               orbs%eTS=orbs%eTS-full*wf*(tt*log(tt) + (1._gp-tt)*log(1._gp-tt))
            else if (occopt == SMEARING_DIST_COLD1 .or. occopt == SMEARING_DIST_COLD2 .or. &  
                 &  occopt == SMEARING_DIST_METPX ) then
               !cold 
               orbs%eTS=orbs%eTS+0._gp  ! to be completed if needed                                             
            end if
         end do
      end do
      ! Sanity check on sum of occup.
      chargef=0.0_gp
      do ikpt=1,orbs%nkpts
         do iorb=1,orbs%norb
            chargef=chargef+orbs%kwgts(ikpt) * orbs%occup(iorb+(ikpt-1)*orbs%norb)
         end do
      end do
      if (abs(charge - chargef) > 1e-6)  stop 'error occupation update'
   else if(full==1.0_gp) then
      call eFermi_nosmearing(iproc,orbs)
      ! no entropic term when electronc temprature is zero
   end if

   !write on file the results if needed
   if (filewrite) then
      open(unit=11,file='input.occ',status='unknown')
      write(11,*)orbs%norbu,orbs%norbd
      do iorb=1,orbs%norb
         !write(11,'(i5,e19.12)')iorb,orbs%occup((ikpt-1)*orbs%norb+iorb)
         !    write(11,'(i5,e19.12)')iorb,full/(1.d0+exp(arg))  !,orbs%eval((ikpt-1)*orbs%norb+iorb)
         write(11,'(i5,e19.12,f10.6)')iorb,orbs%occup((ikpt-1)*orbs%norb+iorb) &
              &   ,orbs%eval ((ikpt-1)*orbs%norb+iorb)
      end do
      close(unit=11)
   end if

 END SUBROUTINE evaltoocc



subroutine eFermi_nosmearing(iproc,orbs)
   use module_base
   use module_types
   use yaml_output
   implicit none
   integer, intent(in) :: iproc
   type(orbitals_data), intent(inout) :: orbs
   !local variables
   integer :: iu,id,n,nzeroorbs,ikpt,iorb
   real(gp) :: charge
   real(wp) :: eF

   iu=0
   id=0
   eF = 0._wp
   do ikpt=1,orbs%nkpts
      !number of zero orbitals for the given k-point
      nzeroorbs=0
      !overall charge of the system
      charge=0.0_gp
      do iorb=1,orbs%norb
         if (orbs%occup(iorb+(ikpt-1)*orbs%norb) == 0.0_gp) then
            nzeroorbs=nzeroorbs+1
         else
            charge=charge+orbs%occup(iorb+(ikpt-1)*orbs%norb)
         end if
      end do
      if (nzeroorbs /= 0 .and. orbs%norbd .gt.0) then
         do iorb=1,orbs%norbu-1
            if (orbs%eval((ikpt-1)*orbs%norb+iorb) > orbs%eval((ikpt-1)*orbs%norb+iorb+1)) &
               &   write(*,*) 'wrong ordering of up EVs',iorb,iorb+1
         end do
         do iorb=1,orbs%norbd-1
            if (orbs%eval((ikpt-1)*orbs%norb+iorb+orbs%norbu) > orbs%eval((ikpt-1)*orbs%norb+iorb+1+orbs%norbu))&
               &   write(*,*) 'wrong ordering of dw EVs',iorb+orbs%norbu,iorb+1+orbs%norbu
         enddo

         iu=0
         id=0
         n=0
         do while (real(n,gp) < charge)
            if (orbs%eval((ikpt-1)*orbs%norb+iu+1) <= orbs%eval((ikpt-1)*orbs%norb+id+1+orbs%norbu)) then
               iu=iu+1
               eF=orbs%eval((ikpt-1)*orbs%norb+iu+1)
            else
               id=id+1
               eF=orbs%eval((ikpt-1)*orbs%norb+id+1+orbs%norbu)
            endif
            n=n+1
         enddo
         if (iproc==0) then
            !write(*,'(1x,a,1pe21.14,a,i4)') 'Suggested Homo energy level',eF,', Spin polarization',iu-id
            call yaml_map('Suggested Fermi Level',ef,fmt='(1pe21.14)')
            call yaml_map('Suggested Spin pol.',iu-id,fmt='(i4)')
         end if
         !write(*,*) 'up,down, up-down',iu,id,iu-id
      end if
   end do
   orbs%efermi=eF
   !assign the values for the occupation numbers
   do iorb=1,iu
      orbs%occup(iorb)=1.0_gp
   end do
   do iorb=iu+1,orbs%norbu
      orbs%occup(iorb)=0.0_gp
   end do
   do iorb=1,id
      orbs%occup(iorb+orbs%norbu)=1.0_gp
   end do
   do iorb=id+1,orbs%norbd
      orbs%occup(iorb+orbs%norbu)=0.0_gp
   end do

END SUBROUTINE eFermi_nosmearing


!>   Calculate magnetic moments
subroutine calc_moments(iproc,nproc,norb,norb_par,nvctr,nspinor,psi,mom_vec)
   use module_base
   implicit none
   integer, intent(in) :: iproc,nproc,norb,nvctr,nspinor
   integer, dimension(0:nproc-1), intent(in) :: norb_par
   real(wp), dimension(nvctr,norb*nspinor), intent(in) :: psi
   real(wp), dimension(4,norb,min(nproc,2)), intent(out) :: mom_vec
   !local variables
   character(len=*), parameter :: subname='calc_moments'
   integer :: i_all,i_stat,ierr,iorb,jproc
   integer :: ndim,oidx
   integer, dimension(:), allocatable :: norb_displ
   real(wp) :: m00,m11,m13,m24,m14,m23
   !real(wp), dimension(:,:,:), allocatable :: mom_vec

   ndim=2
   if (nproc==1) ndim=1

   if(nspinor==4) then

      call razero(4*norb*ndim,mom_vec)

      do iorb=1,norb_par(iproc)
         oidx=(iorb-1)*nspinor+1
         m00=dot(2*nvctr,psi(1,oidx),1,psi(1,oidx),1)
         m11=dot(2*nvctr,psi(1,oidx+2),1,psi(1,oidx+2),1)
         m13=dot(nvctr,psi(1,oidx),1,psi(1,oidx+2),1)
         m24=dot(nvctr,psi(1,oidx+1),1,psi(1,oidx+3),1)
         !        m12=dot(nvctr,psi(1,oidx),1,psi(1,oidx+1),1)
         !        m34=dot(nvctr,psi(1,oidx+2),1,psi(1,oidx+3),1)
         m14=dot(nvctr,psi(1,oidx),1,psi(1,oidx+3),1)
         m23=dot(nvctr,psi(1,oidx+1),1,psi(1,oidx+2),1)

         mom_vec(1,iorb,ndim)=(m00+m11) !rho
         mom_vec(2,iorb,ndim)=2.0d0*(m13+m24)       !m_x
         !        mom_vec(3,iorb,ndim)=2.0d0*(m12-m34)       !m_y
         mom_vec(3,iorb,ndim)=2.0d0*(m14-m23)       !m_y
         mom_vec(4,iorb,ndim)=(m00-m11)             !m_z
      end do

      if(nproc>1) then
         allocate(norb_displ(0:nproc-1+ndebug),stat=i_stat)
         call memocc(i_stat,norb_displ,'norb_displ',subname)

         norb_displ(0)=0
         do jproc=1,nproc-1
            norb_displ(jproc)=norb_displ(jproc-1)+norb_par(jproc-1)
         end do

         call MPI_GATHERV(mom_vec(1,1,2),4*norb_par(iproc),mpidtypw,&
            &   mom_vec(1,1,1),4*norb_par,4*norb_displ,mpidtypw,&
         0,MPI_COMM_WORLD,ierr)

         i_all=-product(shape(norb_displ))*kind(norb_displ)
         deallocate(norb_displ,stat=i_stat)
         call memocc(i_stat,i_all,'norb_displ',subname)
      end if

   end if

END SUBROUTINE calc_moments


subroutine check_communications(iproc,nproc,orbs,lr,comms)
   use module_base
   use module_types
   use module_interfaces
   implicit none
   integer, intent(in) :: iproc,nproc
   type(orbitals_data), intent(in) :: orbs
   type(locreg_descriptors), intent(in) :: lr
   type(communications_arrays), intent(in) :: comms
   !local variables
   character(len=*), parameter :: subname='check_communications'
   integer :: i,ispinor,iorb,indspin,indorb,jproc,i_stat,i_all,iscomp,idsx,index,ikptsp
   integer :: ikpt,ispsi,nspinor,nvctrp,ierr
   real(wp) :: psival,maxdiff
   real(wp), dimension(:), allocatable :: psi
   real(wp), dimension(:), pointer :: pwork
   real(wp) :: epsilon
   character(len = 25) :: filename
   logical :: abort

   !allocate the "wavefunction" amd fill it, and also the workspace
   allocate(psi(max(orbs%npsidim_orbs,orbs%npsidim_comp)+ndebug),stat=i_stat)
   call memocc(i_stat,psi,'psi',subname)
   allocate(pwork(max(orbs%npsidim_orbs,orbs%npsidim_comp)+ndebug),stat=i_stat)
   call memocc(i_stat,pwork,'pwork',subname)


   do iorb=1,orbs%norbp
      ikpt=(orbs%isorb+iorb-1)/orbs%norb+1
      !valkpt=real(512*ikpt,wp)
      !valorb=real(orbs%isorb+iorb-(ikpt-1)*orbs%norb,wp)+valkpt
      indorb=(iorb-1)*(lr%wfd%nvctr_c+7*lr%wfd%nvctr_f)*orbs%nspinor
      do ispinor=1,orbs%nspinor
         indspin=(ispinor-1)*(lr%wfd%nvctr_c+7*lr%wfd%nvctr_f)
         do i=1,lr%wfd%nvctr_c+7*lr%wfd%nvctr_f
            !vali=real(i,wp)/512.0_wp  ! *1.d-5
            call test_value(ikpt,orbs%isorb+iorb-(ikpt-1)*orbs%norb,ispinor,i,psival)
            psi(i+indspin+indorb)=psival!(valorb+vali)*(-1)**(ispinor-1)
         end do
      end do
   end do

   !transpose the hpsi wavefunction
   call transpose_v(iproc,nproc,orbs,lr%wfd,comms,psi,work=pwork)

   !check the results of the transposed wavefunction
   maxdiff=0.0_wp
   ispsi=0
   do ikptsp=1,orbs%nkptsp
      ikpt=orbs%iskpts+ikptsp!orbs%ikptsp(ikptsp)
      !valkpt=real(512*ikpt,wp)
      !calculate the starting point for the component distribution
      iscomp=0
      do jproc=0,iproc-1
         iscomp=iscomp+comms%nvctr_par(jproc,ikpt)
      end do
      nvctrp=comms%nvctr_par(iproc,ikpt)
      nspinor=orbs%nspinor

      do iorb=1,orbs%norb
         !valorb=real(iorb,wp)+valkpt
         indorb=(iorb-1)*nvctrp*nspinor
         do idsx=1,(nspinor-1)/2+1
            do i=1,nvctrp
               !vali=real(i+iscomp,wp)/512.d0  ! *1.d-5
               do ispinor=1,((2+nspinor)/4+1)
                  !psival=(-1)**(ispinor-1)*(valorb+vali)
                  call test_value(ikpt,iorb,ispinor,i+iscomp,psival)
                  !this is just to force the IEEE representation of psival
                  !              if (psival .lt. 0.d0) then  
                  !              write(321,*) psival,psival**2
                  !              endif
                  index=ispinor+(i-1)*((2+nspinor)/4+1)+&
                     &   (idsx-1)*((2+nspinor)/4+1)*nvctrp+indorb+ispsi
                  maxdiff=max(abs(psi(index)-psival),maxdiff)
               end do
            end do
         end do
      end do
      ispsi=ispsi+nvctrp*orbs%norb*nspinor
   end do

   abort = .false.
   if (abs(maxdiff) > real(orbs%norb,wp)*epsilon(1.0_wp)) then
      write(*,*)'ERROR: process',iproc,'does not transpose wavefunctions correctly!'
      write(*,*)'       found an error of',maxdiff,'cannot continue.'
      write(*,*)'       data are written in the file transerror.log, exiting...'

      write(filename, "(A,I0,A)") 'transerror', iproc, '.log'
      open(unit=22,file=trim(filename),status='unknown')
      ispsi=0
      do ikptsp=1,orbs%nkptsp
         ikpt=orbs%iskpts+ikptsp!orbs%ikptsp(ikptsp)
         !valkpt=real(512*ikpt,wp)
         !calculate the starting point for the component distribution
         iscomp=0
         do jproc=0,iproc-1
            iscomp=iscomp+comms%nvctr_par(jproc,ikpt)
         end do
         nvctrp=comms%nvctr_par(iproc,ikpt)
         nspinor=orbs%nspinor

         do iorb=1,orbs%norb
            !valorb=real(iorb,wp)+valkpt
            indorb=(iorb-1)*nvctrp*nspinor
            do idsx=1,(nspinor-1)/2+1
               do i=1,nvctrp
                  !vali=real(i+iscomp,wp)/512.d0  !*1.d-5
                  do ispinor=1,((2+nspinor)/4+1)
                     !psival=(-1)**(ispinor-1)*(valorb+vali)
                     call test_value(ikpt,iorb,ispinor,i+iscomp,psival)
                     index=ispinor+(i-1)*((2+nspinor)/4+1)+&
                        &   (idsx-1)*((2+nspinor)/4+1)*nvctrp+indorb+ispsi
                     maxdiff=abs(psi(index)-psival)
                     if (maxdiff > 0.d0) then
                        write(22,'(i3,i6,2i4,3(1x,1pe13.6))')ispinor,i+iscomp,iorb,ikpt,psival,&
                           &   psi(index),maxdiff
                     end if
                  end do
               end do
            end do
         end do
         ispsi=ispsi+nvctrp*orbs%norb*nspinor
      end do
      close(unit=22)
      abort = .true.
      write(filename, "(A,I0,A)") 'distscheme', iproc, '.log'
      open(unit=22,file=trim(filename),status='unknown')
      call print_distribution_schemes(22,nproc,orbs%nkpts,orbs%norb_par(0,1),comms%nvctr_par(0,1))
      close(unit=22)
   end if

   call MPI_BARRIER(MPI_COMM_WORLD, ierr)
   if (abort) then
      if (iproc == 0) call print_distribution_schemes(6,nproc,orbs%nkpts,orbs%norb_par(0,1),comms%nvctr_par(0,1))
      call MPI_ABORT(MPI_COMM_WORLD,ierr)
   end if

   !retranspose the hpsi wavefunction
   call untranspose_v(iproc,nproc,orbs,lr%wfd,comms,&
      &   psi,work=pwork)

   maxdiff=0.0_wp
   do iorb=1,orbs%norbp
      ikpt=(orbs%isorb+iorb-1)/orbs%norb+1
      !valkpt=real(512*ikpt,wp)
      !valorb=real(orbs%isorb+iorb-(ikpt-1)*orbs%norb,wp)+valkpt
      indorb=(iorb-1)*(lr%wfd%nvctr_c+7*lr%wfd%nvctr_f)*orbs%nspinor
      do ispinor=1,orbs%nspinor
         indspin=(ispinor-1)*(lr%wfd%nvctr_c+7*lr%wfd%nvctr_f)
         do i=1,lr%wfd%nvctr_c+7*lr%wfd%nvctr_f
            !vali=real(i,wp)/512.d0  !*1.d-5
            !psival=(valorb+vali)*(-1)**(ispinor-1)
            call test_value(ikpt,orbs%isorb+iorb-(ikpt-1)*orbs%norb,ispinor,i,psival)
            maxdiff=max(abs(psi(i+indspin+indorb)-psival),maxdiff)
         end do
      end do
   end do

   abort = .false.
   if (abs(maxdiff) > real(orbs%norb,wp)*epsilon(1.0_wp)) then
      write(*,*)'ERROR: process',iproc,'does not untranspose wavefunctions correctly!'
      write(*,*)'       found an error of',maxdiff,'cannot continue.'
      write(*,*)'       data are written in the file transerror.log, exiting...'

      write(filename, "(A,I0,A)") 'transerror', iproc, '.log'
      open(unit=22,file=trim(filename),status='unknown')
      maxdiff=0.0_wp
      do iorb=1,orbs%norbp
         ikpt=(orbs%isorb+iorb-1)/orbs%norb+1
         !valkpt=real(512*ikpt,wp)
         !valorb=real(orbs%isorb+iorb-(ikpt-1)*orbs%norb,wp)+valkpt
         indorb=(iorb-1)*(lr%wfd%nvctr_c+7*lr%wfd%nvctr_f)*orbs%nspinor
         do ispinor=1,orbs%nspinor
            indspin=(ispinor-1)*(lr%wfd%nvctr_c+7*lr%wfd%nvctr_f)
            do i=1,lr%wfd%nvctr_c+7*lr%wfd%nvctr_f
               !vali=real(i,wp)/512.d0  !*1.d-5
               !psival=(valorb+vali)*(-1)**(ispinor-1)
               call test_value(ikpt,orbs%isorb+iorb-(ikpt-1)*orbs%norb,ispinor,i,psival)
               maxdiff=abs(psi(i+indspin+indorb)-psival)
               if (maxdiff > 0.d0) then
                  write(22,'(i3,i6,2i4,3(1x,1pe13.6))')ispinor,i,iorb,orbs%isorb,psival,&
                     &   psi(ispinor+(i-1)*orbs%nspinor+indorb),maxdiff
               end if
            end do
         end do
      end do
      close(unit=22)
      abort = .true.
   end if

   if (abort) call MPI_ABORT(MPI_COMM_WORLD,ierr)
   call MPI_BARRIER(MPI_COMM_WORLD, ierr)

   i_all=-product(shape(psi))*kind(psi)
   deallocate(psi,stat=i_stat)
   call memocc(i_stat,i_all,'psi',subname)
   i_all=-product(shape(pwork))*kind(pwork)
   deallocate(pwork,stat=i_stat)
   call memocc(i_stat,i_all,'pwork',subname)

END SUBROUTINE check_communications


!> define a value for the wavefunction which is dependent of the indices
subroutine test_value(ikpt,iorb,ispinor,icomp,val)
   use module_base
   implicit none
   integer, intent(in) :: ikpt,icomp,iorb,ispinor
   real(wp), intent(out) :: val
   !local variables
   real(wp) :: valkpt,valorb,vali

   ! recognizable pattern, for debugging
   ! valkpt=real(10000*(ikpt-1),wp)!real(512*ikpt,wp)
   ! valorb=real(iorb,wp)+valkpt
   ! vali=real(icomp,wp)*1.e-5_wp  !real(icomp,wp)/512.0_wp  ! *1.d-5
   !
   ! val=(valorb+vali)*(-1)**(ispinor-1)

   valkpt=real(512*ikpt,wp)
   valorb=real(iorb,wp)+valkpt
   vali=real(icomp,wp)/512.0_wp  ! *1.d-5

   val=(valorb+vali)*(-1)**(ispinor-1)

END SUBROUTINE test_value


subroutine broadcast_kpt_objects(nproc, nkpts, ndata, data, ikptproc)
   use module_base
   implicit none
   integer, intent(in) :: nproc, nkpts, ndata
   integer, dimension(nkpts), intent(in) :: ikptproc
   real(gp), dimension(ndata,nkpts), intent(inout) :: data

   integer :: ikpt, ierr

   if (nproc > 1) then
      do ikpt = 1, nkpts
         call MPI_BCAST(data(1,ikpt), ndata,mpidtypg, &
            &   ikptproc(ikpt), MPI_COMM_WORLD, ierr)
         !redundant barrier 
         call MPI_BARRIER(MPI_COMM_WORLD,ierr)
      end do
   end if
END SUBROUTINE broadcast_kpt_objects



!!subroutine minimize_by_orthogonal_transformation(iproc, nproc, orbs, wfd, comms, orthpar, E0, El, stepsize, hpsi, psi, derivative)
!!use module_base
!!use module_types
!!use module_interfaces
!!implicit none
!!
!!  integer, intent(in) :: iproc,nproc
!!  type(orbitals_data), intent(in) :: orbs
!!  type(wavefunctions_descriptors),intent(in):: wfd
!!  type(communications_arrays), intent(in) :: comms
!!  type(orthon_data), intent(in) :: orthpar
!!  !n(c) type(wavefunctions_descriptors), intent(in) :: wfd
!!  !real(wp), dimension(comms%nvctr_par(iproc,0)*orbs%nspinor*orbs%norb), intent(in) :: hpsi
!!  !real(wp), dimension(comms%nvctr_par(iproc,0)*orbs%nspinor*orbs%norb), intent(inout) :: psi
!!  real(8),intent(in):: E0, El
!!  real(8),intent(inout):: stepsize 
!!  real(wp), dimension(max(orbs%npsidim_orbs,orbs%npsidim_comp)), intent(inout) :: hpsi
!!  real(wp), dimension(max(orbs%npsidim_orbs,orbs%npsidim_comp)), intent(inout) :: psi
!!  real(8),intent(out):: derivative
!!  !local variables
!!  character(len=*), parameter :: subname='orthoconstraint'
!!  integer :: i_stat,i_all,ierr,iorb !n(c) ise
!!  integer :: ispin,nspin,ikpt,norb,norbs,ncomp,nvctrp,ispsi,ikptp,nspinor,iiorb,jjorb,jorb,lwork,info,k
!!  real(dp) :: occ !n(c) tt
!!  integer, dimension(:,:), allocatable :: ndimovrlp
!!  real(wp), dimension(:), allocatable :: alag, work, rwork, eval
!!  real(wp),dimension(:,:),allocatable:: gmat
!!  complex(8),dimension(:,:),allocatable:: gmatc, tempmatc, tempmat2c, omatc
!!  complex(8),dimension(:),allocatable:: expDc
!!  real(8):: lstep, dfactorial
!!  complex(8):: ttc
!!  real(8),dimension(:),pointer:: psiwork
!!  real(8),dimension(:,:),allocatable:: omat
!!
!!  write(*,*) 'iproc, orbs%npsidim',iproc,max(orbs%npsidim_orbs,orbs%npsidim_comp)
!!
!!  !separate the orthogonalisation procedure for up and down orbitals 
!!  !and for different k-points
!!  call timing(iproc,'LagrM_comput  ','ON')
!!
!!  !number of components of the overlap matrix for parallel case
!!  !calculate the dimension of the overlap matrix for each k-point
!!  if (orbs%norbd > 0) then
!!     nspin=2
!!  else
!!     nspin=1
!!  end if
!!
!!  !number of components for the overlap matrix in wp-kind real numbers
!!
!!  allocate(ndimovrlp(nspin,0:orbs%nkpts+ndebug),stat=i_stat)
!!  call memocc(i_stat,ndimovrlp,'ndimovrlp',subname)
!!
!!  call dimension_ovrlp(nspin,orbs,ndimovrlp)
!!
!!  allocate(alag(ndimovrlp(nspin,orbs%nkpts)+ndebug),stat=i_stat)
!!  call memocc(i_stat,alag,'alag',subname)
!!
!!  !put to zero all the k-points which are not needed
!!  call razero(ndimovrlp(nspin,orbs%nkpts),alag)
!!
!!  ! Transpose orbitals
!!  allocate(psiwork(size(psi)), stat=i_stat)
!!  call transpose_v(iproc, nproc, orbs, wfd, comms, psi, work=psiwork)
!!  call transpose_v(iproc, nproc, orbs, wfd, comms, hpsi, work=psiwork)
!!
!!  !do it for each of the k-points and separate also between up and down orbitals in the non-collinear case
!!  ispsi=1
!!  do ikptp=1,orbs%nkptsp
!!     ikpt=orbs%iskpts+ikptp!orbs%ikptsp(ikptp)
!!
!!     do ispin=1,nspin
!!
!!        call orbitals_and_components(iproc,ikpt,ispin,orbs,comms,&
!!             nvctrp,norb,norbs,ncomp,nspinor)
!!        if (nvctrp == 0) cycle
!!
!!        if(nspinor==1) then
!!           call gemm('T','N',norb,norb,nvctrp,1.0_wp,psi(ispsi),&
!!                max(1,nvctrp),hpsi(ispsi),max(1,nvctrp),0.0_wp,&
!!                alag(ndimovrlp(ispin,ikpt-1)+1),norb)
!!        else
!!           !this part should be recheck in the case of nspinor == 2
!!           call c_gemm('C','N',norb,norb,ncomp*nvctrp,(1.0_wp,0.0_wp),psi(ispsi),&
!!                max(1,ncomp*nvctrp), &
!!                hpsi(ispsi),max(1,ncomp*nvctrp),(0.0_wp,0.0_wp),&
!!                alag(ndimovrlp(ispin,ikpt-1)+1),norb)
!!        end if
!!        ispsi=ispsi+nvctrp*norb*nspinor
!!     end do
!!  end do
!!
!!  if (nproc > 1) then
!!     call timing(iproc,'LagrM_comput  ','OF')
!!     call timing(iproc,'LagrM_commun  ','ON')
!!     call mpiallred(alag(1),ndimovrlp(nspin,orbs%nkpts),MPI_SUM,MPI_COMM_WORLD,ierr)
!!     call timing(iproc,'LagrM_commun  ','OF')
!!     call timing(iproc,'LagrM_comput  ','ON')
!!  end if
!!
!!  !now each processors knows all the overlap matrices for each k-point
!!  !even if it does not handle it.
!!  !this is somehow redundant but it is one way of reducing the number of communications
!!  !without defining group of processors
!!
!!  i_stat=0
!!  do iorb=1,orbs%norb
!!      do jorb=1,orbs%norb
!!          i_stat=i_stat+1
!!          if(iproc==0) write(1750,'(a,3i8,es20.8)') 'iorb, jorb, i_stat, alag(i_stat)', iorb, jorb, i_stat, alag(i_stat)
!!      end do
!!  end do 
!!
!!  ! Build the antisymmetric matrix "alag(iorb,jorb)-alag(jorb,iorb)"
!!  allocate(gmat(orbs%norb,orbs%norb), stat=i_stat)
!!  call memocc(i_stat, gmat, 'gmat', subname)
!!  do iorb=1,orbs%norb
!!      do jorb=1,orbs%norb
!!          iiorb=(iorb-1)*orbs%norb+jorb
!!          jjorb=(jorb-1)*orbs%norb+iorb
!!          gmat(jorb,iorb)=alag(iiorb)-alag(jjorb)
!!      end do
!!  end do
!!
!!
!!
!!
!!  !Build the complex matrix -igmat
!!  allocate(gmatc(orbs%norb,orbs%norb), stat=i_stat)
!!  !call memocc(i_stat, gmatc, 'gmatc', subname) !memocc not working for complex
!!  do iorb=1,orbs%norb
!!      do jorb=1,orbs%norb
!!          gmatc(jorb,iorb)=cmplx(0.d0,-gmat(jorb,iorb),kind=8)
!!      end do
!!  end do 
!!
!!
!!
!!  ! Check whether hermitian
!!  do iorb=1,orbs%norb
!!      do jorb=1,orbs%norb
!!          if(real(gmatc(jorb,iorb))/=real(gmatc(iorb,jorb)) .or. aimag(gmatc(jorb,iorb))/=-aimag(gmatc(iorb,jorb))) then
!!              write(*,'(a,4es16.7)') 'ERROR: (Gmatc(1,jorb,iorb)), (Gmatc(1,iorb,jorb)), (Gmatc(2,jorb,iorb)), (Gmatc(2,iorb,jorb))', Gmatc(jorb,iorb), Gmatc(iorb,jorb)
!!          end if
!!          if(iproc==0) write(1710,'(a,2i8,2es20.12)') 'iorb, jorb, gmatc(jorb,iorb)', iorb, jorb, gmatc(jorb,iorb)
!!      end do
!!  end do 
!!
!!
!!
!!  ! Diagonalize gmatc
!!  allocate(eval(orbs%norb), stat=i_stat)
!!  call memocc(i_stat, eval, 'eval', subname)
!!  lwork=10*orbs%norb
!!  allocate(work(2*lwork), stat=i_stat) ! factor of 2 since it is assumed to be complex
!!  allocate(rwork(lwork), stat=i_stat)
!!  call zheev('v', 'l', orbs%norb, gmatc(1,1), orbs%norb, eval(1), work, lwork, rwork, info)
!!  if(info/=0) stop 'ERROR in zheev'
!!  deallocate(work)
!!  deallocate(rwork)
!!
!!  do iorb=1,orbs%norb
!!      if(iproc==0) write(1720,'(a,i8,es20.8)') 'iorb, eval(iorb)', iorb, eval(iorb)
!!  end do
!!
!!
!!  if(stepsize>0.d0) then
!!      if(iproc==0) write(*,*) 'in first branch'
!!      ! Calculate the derivative
!!      ! Calculate optimal step size
!!      lstep=derivative*stepsize**2/(2.d0*(derivative*stepsize+E0-El))
!!      stepsize=-1.d0
!!      derivative=0.d0
!!  else
!!      if(iproc==0) write(*,*) 'in second branch'
!!      lstep=.1d0/(maxval(abs(eval)))
!!      stepsize=lstep
!!      derivative=0.d0
!!      do iorb=1,orbs%norb
!!          do jorb=1,orbs%norb
!!              derivative=derivative+gmat(jorb,iorb)**2
!!          end do
!!      end do
!!      derivative=-.5d0*derivative
!!  end if
!!  if(iproc==0) write(*,'(a,2es12.4)') '>> LSTEP:, derivative', lstep, derivative
!!
!!
!!  ! Calculate exp(-i*l*D) (with D diagonal matrix of eigenvalues).
!!  ! This is also a diagonal matrix, so only calculate the diagonal part.
!!  allocate(expDc(orbs%norb), stat=i_stat)
!!  !call memocc(i_stat, expDc, 'expDc', subname)
!!  do iorb=1,orbs%norb
!!     ttc=cmplx(0.d0,-lstep*eval(iorb),kind=8)
!!     expDc(iorb)=cmplx(0.d0,0.d0,kind=8)
!!      do k=0,100
!!          expDc(iorb)=expDc(iorb)+ttc**k/dfactorial(k)
!!      end do
!!  end do
!!  do iorb=1,orbs%norb
!!     if(iproc==0) write(1740,'(a,i8,2es20.8)') 'iorb, expDc(iorb)', iorb, expDc(iorb)
!!  end do
!!
!!
!!
!!  ! Calculate the matrix O
!!  allocate(tempmatc(orbs%norb,orbs%norb), stat=i_stat)
!!  allocate(tempmat2c(orbs%norb,orbs%norb), stat=i_stat)
!!  allocate(omatc(orbs%norb,orbs%norb), stat=i_stat)
!!  do iorb=1,orbs%norb
!!     do jorb=1,orbs%norb
!!         if(iorb==jorb) then
!!             tempmat2c(jorb,iorb)=expDc(iorb)
!!         else
!!             tempmat2c(jorb,iorb)=cmplx(0.d0,0.d0,kind=8)
!!         end if
!!     end do
!!  end do
!!  call zgemm('n', 'c', orbs%norb, orbs%norb, orbs%norb, (1.d0,0.d0), tempmat2c(1,1), orbs%norb, &
!!      gmatc(1,1), orbs%norb, (0.d0,0.d0), tempmatc(1,1), orbs%norb)
!!  do iorb=1,orbs%norb
!!     do jorb=1,orbs%norb
!!         if(iproc==0) write(1730,'(a,2i8,2es20.8)') 'iorb, jorb, tempmatc(jorb,iorb)', iorb, jorb, tempmatc(jorb,iorb)
!!     end do
!!  end do
!!
!!  call zgemm('n', 'n', orbs%norb, orbs%norb, orbs%norb, (1.d0,0.d0), gmatc(1,1), orbs%norb, &
!!      tempmatc(1,1), orbs%norb, (0.d0,0.d0), omatc(1,1), orbs%norb)
!!
!!  if(iproc==0) then
!!     do iorb=1,orbs%norb
!!         do jorb=1,orbs%norb
!!             write(1700,'(2i8,2es20.8)') iorb,jorb,omatc(jorb,iorb)
!!         end do
!!     end do
!!  end if
!!
!!
!!  ! Build new linear combinations
!!  call memocc(i_stat, psiwork, 'psiwork', subname)
!!
!!  allocate(omat(orbs%norb,orbs%norb), stat=i_stat)
!!  call memocc(i_stat, omat, 'omat', subname)
!!
!!  do iorb=1,orbs%norb
!!      do jorb=1,orbs%norb
!!          omat(jorb,iorb)=real(omatc(jorb,iorb))
!!          !!if(iorb==jorb) then
!!          !!    omat(jorb,iorb)=1.d0
!!          !!else
!!          !!    omat(jorb,iorb)=0.d0
!!          !!end if
!!      end do
!!  end do
!!
!!  nvctrp=comms%nvctr_par(iproc,0)
!!  call gemm('n', 'n', nvctrp, orbs%norb, orbs%norb, 1.0_wp, psi(1), max(1,nvctrp), &
!!            omat(1,1), orbs%norb, 0.0_wp, psiwork(1), max(1,nvctrp))
!!  call dcopy(size(psi), psiwork(1), 1, psi(1), 1)
!!
!!  ! I think this is not required..
!!  call orthogonalize(iproc,nproc,orbs,comms,psi,orthpar)
!!
!!  call untranspose_v(iproc, nproc, orbs, wfd, comms, psi, work=psiwork)
!!  call untranspose_v(iproc, nproc, orbs, wfd, comms, hpsi, work=psiwork)
!!
!!
!!
!!
!!
!!
!!
!!  i_all=-product(shape(omat))*kind(omat)
!!  deallocate(omat,stat=i_stat)
!!  call memocc(i_stat,i_all,'omat',subname)
!!
!!  i_all=-product(shape(psiwork))*kind(psiwork)
!!  deallocate(psiwork,stat=i_stat)
!!  call memocc(i_stat,i_all,'psiwork',subname)
!!
!!  i_all=-product(shape(alag))*kind(alag)
!!  deallocate(alag,stat=i_stat)
!!  call memocc(i_stat,i_all,'alag',subname)
!!
!!  i_all=-product(shape(ndimovrlp))*kind(ndimovrlp)
!!  deallocate(ndimovrlp,stat=i_stat)
!!  call memocc(i_stat,i_all,'ndimovrlp',subname)
!!
!!  i_all=-product(shape(gmat))*kind(gmat)
!!  deallocate(gmat,stat=i_stat)
!!  call memocc(i_stat,i_all,'gmat',subname)
!!
!!  i_all=-product(shape(eval))*kind(eval)
!!  deallocate(eval,stat=i_stat)
!!  call memocc(i_stat,i_all,'eval',subname)
!!
!!  !!memoc not working for complex
!!  !i_all=-product(shape(gmatc))*kind(gmatc)  
!!  deallocate(gmatc,stat=i_stat)
!!  !call memocc(i_stat,i_all,'gmatc',subname)
!!
!!  !i_all=-product(shape(tempmatc))*kind(tempmatc)  
!!  deallocate(tempmatc,stat=i_stat)
!!  !call memocc(i_stat,i_all,'tempmatc',subname)
!!
!!  !i_all=-product(shape(tempmat2c))*kind(tempmat2c)  
!!  deallocate(tempmat2c,stat=i_stat)
!!  !call memocc(i_stat,i_all,'tempmat2c',subname)
!!
!!  !i_all=-product(shape(omatc))*kind(omatc)  
!!  deallocate(omatc,stat=i_stat)
!!  !call memocc(i_stat,i_all,'omatc',subname)
!!
!!  !i_all=-product(shape(expDc))*kind(expDc)  
!!  deallocate(expDc,stat=i_stat)
!!  !call memocc(i_stat,i_all,'expDc',subname)
!!
!!  call timing(iproc,'LagrM_comput  ','OF')
!!
!!
!!
!!end subroutine minimize_by_orthogonal_transformation<|MERGE_RESOLUTION|>--- conflicted
+++ resolved
@@ -1019,36 +1019,6 @@
          istl = istl + Lzd%Llr(ilr)%d%n1i*Lzd%Llr(ilr)%d%n2i*Lzd%Llr(ilr)%d%n3i*orbs%nspin
       end do
    else
-<<<<<<< HEAD
-      allocate(pot(lzd%ndimpotisf+ndebug),stat=i_stat)
-      call memocc(i_stat,pot,'pot',subname)
-
-      ist=1
-      do iorb=1,nilr
-         ilr = ilrtable(iorb)
-         !determine the dimension of the potential array (copied from full_local_potential)
-         if (xc_exctXfac() /= 0.0_gp) then
-            stop 'exctX not yet implemented!'
-         else
-            size_Lpot = Lzd%Llr(ilr)%d%n1i*Lzd%Llr(ilr)%d%n2i*Lzd%Llr(ilr)%d%n3i
-         end if
-
-         ! Extract the part of the potential which is needed for the current localization region.
-         i3s=lzd%Llr(ilr)%nsi3-comgp%ise3(1,iproc)+2 ! starting index of localized  potential with respect to total potential in comgp%recvBuf
-         i3e=lzd%Llr(ilr)%nsi3+lzd%Llr(ilr)%d%n3i-comgp%ise3(1,iproc)+1 ! ending index of localized potential with respect to total potential in comgp%recvBuf
-         if(i3e-i3s+1 /= Lzd%Llr(ilr)%d%n3i) then
-            write(*,'(a,i0,3x,i0)') 'ERROR: i3e-i3s+1 /= Lzd%Llr(ilr)%d%n3i',i3e-i3s+1, Lzd%Llr(ilr)%d%n3i
-            stop
-         end if
-!!write(*,*) 'i3s,i3e',i3s,i3e
-!!write(*,'(a,2i8)') 'lzd%llr(ilr)%nsi1+1,lzd%llr(ilr)%nsi1+lzd%llr(ilr)%d%n1i',lzd%llr(ilr)%nsi1+1,lzd%llr(ilr)%nsi1+lzd%llr(ilr)%d%n1i
-!!write(*,*) 'lzd%glr%d%n1i',lzd%glr%d%n1i
-         call global_to_local_parallel(lzd%Glr, lzd%Llr(ilr), orbs%nspin, comgp%nrecvBuf, size_Lpot,&
-              comgp%recvBuf, pot(ist), i3s, i3e)
-!!do i_stat=1,size_lpot
-!!    write(200+iproc,*) i_stat, pot(ist+i_stat-1)
-!!end do
-=======
        if(.not.associated(pot)) then !otherwise this has been done already... Should be improved.
          allocate(pot(lzd%ndimpotisf+ndebug),stat=i_stat)
          call memocc(i_stat,pot,'pot',subname)
@@ -1062,7 +1032,6 @@
             else
                size_Lpot = Lzd%Llr(ilr)%d%n1i*Lzd%Llr(ilr)%d%n2i*Lzd%Llr(ilr)%d%n3i
             end if
->>>>>>> 85d43171
 
             ! Extract the part of the potential which is needed for the current localization region.
             i3s=lzd%Llr(ilr)%nsi3-comgp%ise3(1,iproc)+2 ! starting index of localized  potential with respect to total potential in comgp%recvBuf
