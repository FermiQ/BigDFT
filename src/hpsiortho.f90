--- conflicted
+++ resolved
@@ -19,12 +19,7 @@
   use Poisson_Solver, except_dp => dp, except_gp => gp, except_wp => wp
   use m_ab7_mixing
   use yaml_output
-<<<<<<< HEAD
-  use psp_projectors, only: PSP_APPLY_SKIP
-=======
-  use public_enums, only: PSPCODE_PAW
   use psp_projectors_base, only: PSP_APPLY_SKIP
->>>>>>> cf1cab5b
   use rhopotential, only: full_local_potential
   use public_enums
   implicit none
@@ -707,14 +702,9 @@
   use module_base
   use module_types
   use yaml_output
-<<<<<<< HEAD
 !  use module_interfaces
-  use psp_projectors, only: PSP_APPLY_SKIP, projector_has_overlap
-=======
-  use module_interfaces, except_this_one => NonLocalHamiltonianApplication
   use psp_projectors_base, only: PSP_APPLY_SKIP
   use psp_projectors, only: projector_has_overlap
->>>>>>> cf1cab5b
   use public_enums, only: PSPCODE_PAW
   implicit none
   integer, intent(in) :: iproc, npsidim_orbs
