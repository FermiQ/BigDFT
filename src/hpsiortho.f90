--- conflicted
+++ resolved
@@ -605,24 +605,25 @@
 
 !write the energy information
 if (iproc == 0) then
-   if (verbose > 0 .and. iscf<1) then
-      write( *,'(1x,a,3(1x,1pe18.11))') 'ekin_sum,epot_sum,eproj_sum',  & 
-      ekin,epot,eproj
-      write( *,'(1x,a,3(1x,1pe18.11))') '   ehart,   eexcu,    vexcu',ehart,exc,evxc
-   end if
-   if (iscf > 1) then
-      if (gnrm_zero == 0.0_gp) then
-         write( *,'(1x,a,i6,2x,1pe24.17,1x,1pe9.2)') 'iter, tr(H),gnrm',iter,trH,gnrm
-      else
-         write( *,'(1x,a,i6,2x,1pe24.17,2(1x,1pe9.2))') 'iter, tr(H),gnrm,gnrm_zero',iter,trH,gnrm,gnrm_zero
-      end if
-   else
-      if (gnrm_zero == 0.0_gp) then
-         write( *,'(1x,a,i6,2x,1pe24.17,1x,1pe9.2)') 'iter,total energy,gnrm',iter,energyKS,gnrm
-      else
-         write( *,'(1x,a,i6,2x,1pe24.17,2(1x,1pe9.2))') 'iter,total energy,gnrm,gnrm_zero',iter,energyKS,gnrm,gnrm_zero
-      end if
-   end if
+call write_energies(iter,iscf,ekin,epot,eproj,ehart,exc,evxc,energyKS,trH,gnrm,gnrm_zero,' ')
+!!$   if (verbose > 0 .and. iscf<1) then
+!!$      write( *,'(1x,a,3(1x,1pe18.11))') 'ekin_sum,epot_sum,eproj_sum',  & 
+!!$      ekin,epot,eproj
+!!$      write( *,'(1x,a,3(1x,1pe18.11))') '   ehart,   eexcu,    vexcu',ehart,exc,evxc
+!!$   end if
+!!$   if (iscf > 1) then
+!!$      if (gnrm_zero == 0.0_gp) then
+!!$         write( *,'(1x,a,i6,2x,1pe24.17,1x,1pe9.2)') 'iter, tr(H),gnrm',iter,trH,gnrm
+!!$      else
+!!$         write( *,'(1x,a,i6,2x,1pe24.17,2(1x,1pe9.2))') 'iter, tr(H),gnrm,gnrm_zero',iter,trH,gnrm,gnrm_zero
+!!$      end if
+!!$   else
+!!$      if (gnrm_zero == 0.0_gp) then
+!!$         write( *,'(1x,a,i6,2x,1pe24.17,1x,1pe9.2)') 'iter,total energy,gnrm',iter,energyKS,gnrm
+!!$      else
+!!$         write( *,'(1x,a,i6,2x,1pe24.17,2(1x,1pe9.2))') 'iter,total energy,gnrm,gnrm_zero',iter,energyKS,gnrm,gnrm_zero
+!!$      end if
+!!$   end if
 endif
 
 END SUBROUTINE calculate_energy_and_gradient
@@ -645,36 +646,41 @@
   end if
 
   if (iscf<1) then
-     write( *,'(1x,a,3(1x,1pe18.11))') 'ekin_sum,epot_sum,eproj_sum',  & 
-          ekin,epot,eproj
-     write( *,'(1x,a,3(1x,1pe18.11))') '   ehart,   eexcu,    vexcu',ehart,exc,evxc
-      !yaml output
-     write( 70,'(3(1x,a,1pe18.11,a))') 'ekin: ',ekin,',','epot: ',epot,',','eproj: ',eproj,','
-     write( 70,'(3(1x,a,1pe18.11,a))') 'ehart: ',ehart,',','exc: ',exc,',','evxc: ',evxc,','
+     if (verbose >0) then
+        write( *,'(1x,a,3(1x,1pe18.11))') 'ekin_sum,epot_sum,eproj_sum',  & 
+             ekin,epot,eproj
+        write( *,'(1x,a,3(1x,1pe18.11))') '   ehart,   eexcu,    vexcu',ehart,exc,evxc
+     end if
+     !yaml output
+     write(70,'(3(1x,a,1pe18.11,a))') 'ekin: ',ekin,',','epot: ',epot,',','eproj: ',eproj,','
+     write(70,'(3(1x,a,1pe18.11,a))') ' eha: ',ehart,',',' exc: ',exc,',',' evxc: ',evxc,','
   end if
   if (iscf > 1) then
      if (gnrm_zero == 0.0_gp) then
         write( *,'(1x,a,i6,2x,1pe24.17,1x,1pe9.2)') 'iter, tr(H),gnrm',iter,trH,gnrm
+        !yaml output
+        write(70,'(1x,a,1pe24.17,a,1x,a,1pe9.2,a,1x,a,i6,a)') 'tr(H): ',trH,&
+             ',','gnrm: ',gnrm,trim(lastsep),'#iter: ',iter,trim(' '//comment)
      else
         write( *,'(1x,a,i6,2x,1pe24.17,2(1x,1pe9.2))') 'iter, tr(H),gnrm,gnrm_zero',iter,trH,gnrm,gnrm_zero
+        !yaml output
+        write(70,'(1x,a,1pe24.17,2(a,1x,a,1pe9.2),a,1x,a,i6,a)') 'tr(H): ',trH,&
+             ',','gnrm: ',gnrm,',','gnrm_zero: ',gnrm_zero,&
+             trim(lastsep),'#iter: ',iter,trim(' '//comment)
      end if
   else
      if (gnrm_zero == 0.0_gp) then
         write( *,'(a,1x,a,i6,2x,1pe24.17,1x,1pe9.2)') trim(' '//comment),'iter,total energy,gnrm',iter,energyKS,gnrm
         !yaml output
-<<<<<<< HEAD
         write(70,'(1x,a,1pe24.17,a,1x,a,1pe9.2,a,1x,a,i6,a)') 'total energy: ',energyKS,&
              ',','gnrm: ',gnrm,trim(lastsep),'#iter: ',iter,trim(' '//comment)
      else
         write( *,'(a,1x,a,i6,2x,1pe24.17,2(1x,1pe9.2))')  trim(' '//comment),&
              'iter,total energy,gnrm,gnrm_zero',iter,energyKS,gnrm,gnrm_zero
-=======
-        write(70,'(1x,a,1pe24.17,a,1x,a,1pe9.2,a,1x,a,i6,a)') &
-        &   'total energy: ',energyKS,',','gnrm: ',gnrm,trim(lastsep),'#iter: ',iter,trim(' '//comment)
-     else
-        write( *,'(a,1x,a,i6,2x,1pe24.17,2(1x,1pe9.2))') &
-        &   trim(' '//comment),'iter,total energy,gnrm,gnrm_zero',iter,energyKS,gnrm,gnrm_zero
->>>>>>> 1917e33d
+        !yaml output
+        write(70,'(1x,a,1pe24.17,2(a,1x,a,1pe9.2),a,1x,a,i6,a)') 'total energy: ',energyKS,&
+             ',','gnrm: ',gnrm,',','gnrm_zero: ',gnrm_zero,&
+             trim(lastsep),'#iter: ',iter,trim(' '//comment)
      end if
   end if
 
@@ -1091,8 +1097,8 @@
            mpol = mpol - orbs%occup(isorb + iorb) * orbs%kwgts(ikpt)
         end do
      end do
-     write(70,"(1x,A,f9.6)")repeat(' ',yaml_indent)//"Total magnetisation: ", mpol
-     write(*,"(A,f9.6)")"Total magnetisation: ", mpol
+     write(70,"(A,f9.6)")repeat(' ',yaml_indent)//"Total magnetisation: ", mpol
+     write(*,"(1x,A,f9.6)")"Total magnetisation: ", mpol
   end if
   if (orbs%nspinor ==4) then
      write(*,'(1x,a)')&
@@ -1168,6 +1174,14 @@
               dowrite =(iorb <= 5 .or. iorb >= orbs%norbu-5) .or. verbose > 0
               if (dowrite) & 
                    write(*,'(1x,a,i4,a,1x,1pe21.14,1x,0pf6.4)') 'e(',iorb,',u)=',orbs%eval(isorb + iorb),orbs%occup(isorb+iorb)
+              call write_orbital_data(orbs%eval(isorb + iorb),orbs%occup(isorb+iorb),&
+                   1.0_gp,ikptw,mx,my,mz)
+              !yaml output (carriage return)
+              if (iorb == orbs%norbu .and. ikpt == orbs%nkpts) then
+                 write(70,'(a)')']'
+              else
+                 write(70,'(a)')','
+              end if
            end do
         else if (orbs%norbd > orbs%norbu) then
            do iorb=2*orbs%norbu+1,orbs%norbu+orbs%norbd
@@ -1175,6 +1189,15 @@
               if (dowrite) & 
                    write(*,'(46x,0pf6.4,1x,a,i4,a,1x,1pe21.14)') orbs%occup(isorb + iorb),&
                    &   'e(',iorb-orbs%norbu,',d)=',orbs%eval(isorb + iorb)
+              write(70,'(a)',advance='no')repeat(' ',46)
+              call write_orbital_data(orbs%eval(isorb + iorb),orbs%occup(isorb+iorb),&
+                   -1.0_gp,ikptw,mx,my,mz)
+              !yaml output (carriage return)
+              if (iorb == orbs%norbd .and. ikpt == orbs%nkpts) then
+                 write(70,'(a)')']'
+              else
+                 write(70,'(a)')','
+              end if
            end do
         end if
      end if
@@ -1206,7 +1229,7 @@
      write(70,'(a,i5)',advance='no')', kpt: ',ikpt-1
   end if
   if (mx /= UNINITIALIZED(mx) .and. my /= UNINITIALIZED(my) .and. mz /= UNINITIALIZED(mz)) then
-     write(70,'(3(a,f10.5),a)',advance='no')'M: [',mx,', ',my,', ',mz,']'
+     write(70,'(3(a,f8.5),a)',advance='no')', M: [',mx,', ',my,', ',mz,']'
   end if
   write(70,'(a)',advance='no')' }'
  
@@ -1575,8 +1598,8 @@
    !local variables
    character(len=*), parameter :: subname='check_communications'
    integer :: i,ispinor,iorb,indspin,indorb,jproc,i_stat,i_all,iscomp,idsx,index,ikptsp
-   integer :: ikpt,ispsi,nspinor,nvctrp
-   real(wp) :: psival,maxdiff,ierr
+   integer :: ikpt,ispsi,nspinor,nvctrp,ierr
+   real(wp) :: psival,maxdiff
    real(wp), dimension(:), allocatable :: psi
    real(wp), dimension(:), pointer :: pwork
    real(wp) :: epsilon
