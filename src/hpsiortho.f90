--- conflicted
+++ resolved
@@ -424,11 +424,7 @@
 !> Application of the Local Hamiltonian
 subroutine LocalHamiltonianApplication(iproc,nproc,at,orbs,&
      Lzd,confdatarr,ngatherarr,pot,psi,hpsi,&
-<<<<<<< HEAD
-     energs,SIC,GPU,onlypot,pkernel,orbsocc,psirocc,dpbox,potential,comgp)
-=======
-     energs,SIC,GPU,onlypot,pkernel,orbsocc,psirocc,hamcomp)
->>>>>>> 6f33d6bc
+     energs,SIC,GPU,onlypot,pkernel,orbsocc,psirocc,dpbox,potential,comgp,hamcomp)
    use module_base
    use module_types
    use module_xc
