--- conflicted
+++ resolved
@@ -318,12 +318,13 @@
                        nlpspd%nprojel,&
                        at,orbs,Lzd%Llr(ilr)%wfd,nlpspd%plr(iat),&
                        proj,psi(ispsi),hpsi(ispsi),eproj_sum)
-                  !print *,'iorb,iat,eproj',iorb+orbs%isorb,iat,eproj_sum
+!                print *,'iorb,iat,eproj',iorb+orbs%isorb,ispsi,iat,eproj_sum
                   ispsi=ispsi+&
                        (Lzd%Llr(ilr)%wfd%nvctr_c+7*Lzd%Llr(ilr)%wfd%nvctr_f)*nspinor
                end do
 
             end do
+
             !if (iproj /= nlpspd%nproj) stop &
             !     'NonLocal HamiltonianApplication: incorrect number of projectors created'     
             !for the moment, localization region method is not implemented with
@@ -346,19 +347,12 @@
                   call numb_proj(at%iatype(iat),at%ntypes,at%psppar,at%npspcode,mproj) 
                   if(mproj == 0) cycle
                   !check if the atom intersect with the given localisation region
-<<<<<<< HEAD
                   call check_overlap(Lzd%Llr(ilr), nlpspd%plr(iat), Lzd%Glr, overlap)
                   if(.not. overlap) stop 'ERROR all atoms should be in global'
                   call apply_atproj_iorb_new(iat,iorb,istart_c,nlpspd%nprojel,&
                        at,orbs,Lzd%Llr(ilr)%wfd,nlpspd%plr(iat),&
-                       proj,psi(ispsi),hpsi(ispsi),eproj_sum)           
-=======
-                  if(Lzd%Llr(ilr)%projflg(iat) == 0) stop 'ERROR all atoms should be in global'
-                  call apply_atproj_iorb_new(iat,iorb,istart_c,Lzd%Lnlpspd(ilr)%nprojel,&
-                       at,orbs,Lzd%Llr(ilr)%wfd,Lzd%Lnlpspd(ilr)%plr(iat),&
                        proj,psi(ispsi),hpsi(ispsi),eproj_sum)
                   !print *,'iorb,iat,eproj',iorb+orbs%isorb,iat,eproj_sum
->>>>>>> 8330eec4
                end do
                ispsi=ispsi+(Lzd%Llr(ilr)%wfd%nvctr_c+7*Lzd%Llr(ilr)%wfd%nvctr_f)*nspinor
             end do
