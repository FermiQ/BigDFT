!> @file
!!  Application of the Hamiltonian + orthonormalize constraints
!! @author
!!    Copyright (C) 2007-2011 CEA
!!    This file is distributed under the terms of the
!!    GNU General Public License, see ~/COPYING file
!!    or http://www.gnu.org/copyleft/gpl.txt .
!!    For the list of contributors, see ~/AUTHORS 

!> Calculates the application of the Hamiltonian on the wavefunction. The hamiltonian can be self-consistent or not.
!! In the latter case, the potential should be given in the rhov array of denspot structure. 
!! Otherwise, rhov array is filled by the self-consistent density
subroutine psitohpsi(iproc,nproc,atoms,scf,denspot,itrp,iscf,alphamix,mix,ixc,&
     nlpspd,proj,rxyz,linflag,unblock_comms,GPU,wfn,&
     energs,rpnrm,xcstr)
  use module_base
  use module_types
  use module_interfaces, fake_name => psitohpsi
  use Poisson_Solver
  use m_ab6_mixing
  implicit none
  logical, intent(in) :: scf
  integer, intent(in) :: iproc,nproc,itrp,iscf,ixc,linflag
  character(len=3), intent(in) :: unblock_comms
  real(gp), intent(in) :: alphamix
  type(atoms_data), intent(in) :: atoms
  type(nonlocal_psp_descriptors), intent(in) :: nlpspd
  type(ab6_mixing_object), intent(in) :: mix
  type(DFT_local_fields), intent(inout) :: denspot
  type(energy_terms), intent(inout) :: energs
  type(DFT_wavefunction), intent(inout) :: wfn
  real(gp), dimension(3,atoms%nat), intent(in) :: rxyz
  real(wp), dimension(nlpspd%nprojel), intent(in) :: proj
  type(GPU_pointers), intent(inout) :: GPU  
  !real(wp), dimension(orbs%npsidim_orbs), intent(in) :: psi
  real(gp), intent(out) :: rpnrm
  real(gp), dimension(6), intent(out) :: xcstr
  !real(wp), dimension(orbs%npsidim_orbs), intent(out) :: hpsi
  !local variables
  character(len=*), parameter :: subname='psitohpsi'
  logical :: unblock_comms_den,unblock_comms_pot,whilepot
  integer :: nthread_max,ithread,nthread,irhotot_add,irho_add,ispin
  !$ integer :: omp_get_max_threads,omp_get_thread_num,omp_get_num_threads

  !in the default case, non local hamiltonian is done after potential creation
  whilepot=.true.

  nthread_max=1
  ithread=0
  nthread=1
  !control if we have the possibility of using OMP to de-synchronize communication
  !$ nthread_max=omp_get_max_threads()
  

  !decide the communication strategy
  unblock_comms_den=mpi_thread_funneled_is_supported .and. unblock_comms=='DEN' .and. &
      nthread_max > 1 .and. scf ! density is done only if scf is present
  if (unblock_comms_den) whilepot=.false. !anticipate the NlHamiltonian if density should be overlapped

  unblock_comms_pot=mpi_thread_funneled_is_supported .and. unblock_comms=='POT' .and. &
      nthread_max > 1 .and. whilepot

  !calculate the self-consistent potential
  if (scf) then
     ! Potential from electronic charge density 
     call sumrho(iproc,nproc,wfn%orbs,wfn%Lzd,&
          denspot%hgrids(1),denspot%hgrids(2),denspot%hgrids(3),denspot%dpcom%nscatterarr,&
          GPU,atoms%sym,denspot%rhod,wfn%psi,denspot%rho_psi)

     !initialize nested approach 
     !this has always to be done for using OMP parallelization in the 
     !projector case
     !if nesting is not supported, a bigdft_nesting routine should be defined
     !$   call OMP_SET_NESTED(.true.) 
     !$   call OMP_SET_MAX_ACTIVE_LEVELS(2)
     !$ if (unblock_comms_den) then
     !$   call OMP_SET_NUM_THREADS(2)
     !$ else
     !$   call OMP_SET_NUM_THREADS(1)
     !$ end if
     !print *,'how many threads ?' ,nthread_max
     !$OMP PARALLEL DEFAULT(shared), PRIVATE(ithread,nthread)
     !$ ithread=omp_get_thread_num()
     !$ nthread=omp_get_num_threads() !this should be 2 if active
     !print *,'hello, I am thread no.',ithread,' out of',nthread,'of iproc', iproc
     ! thread 0 does mpi communication 
     if (ithread == 0) then
       !communicate density 
        call communicate_density(iproc,nproc,wfn%orbs%nspin,&
             denspot%hgrids(1),denspot%hgrids(2),denspot%hgrids(3),&
             wfn%Lzd,&
             denspot%rhod,denspot%dpcom%nscatterarr,denspot%rho_psi,denspot%rhov)
        !write(*,*) 'node:', iproc, ', thread:', ithread, 'mpi communication finished!!'
     end if
     if (ithread > 0 .or. nthread==1 .and. .not. whilepot) then
        ! Only the remaining threads do computations (if active) 
        !$ if (unblock_comms_den) then
        !$ call OMP_SET_NUM_THREADS(nthread_max-1)
        !$ else 
        !$ call OMP_SET_NUM_THREADS(nthread_max)
        !$ end if

        !nonlocal hamiltonian
        !$ if (verbose > 2 .and. iproc==0 .and. unblock_comms_den)&
        !$ & print *,'NonLocalHamiltonian with nthread:, out to:' ,omp_get_max_threads(),nthread_max
        if (wfn%orbs%npsidim_orbs > 0) call to_zero(wfn%orbs%npsidim_orbs,wfn%hpsi(1))
        call NonLocalHamiltonianApplication(iproc,atoms,wfn%orbs,rxyz,&
             proj,wfn%Lzd,nlpspd,wfn%psi,wfn%hpsi,energs%eproj)
     end if
     !$OMP END PARALLEL
     !finalize the communication scheme
     !$   call OMP_SET_NESTED(.false.) 
     !$   call OMP_SET_NUM_THREADS(nthread_max)
     ithread=0
     nthread=1
  

     !here the density can be mixed
     if (iscf /= SCF_KIND_DIRECT_MINIMIZATION) then
        if (mix%kind == AB6_MIXING_DENSITY) then
           call mix_rhopot(iproc,nproc,mix%nfft*mix%nspden,alphamix,mix,&
                denspot%rhov,itrp,wfn%Lzd%Glr%d%n1i,wfn%Lzd%Glr%d%n2i,wfn%Lzd%Glr%d%n3i,&
                product(wfn%Lzd%hgrids),&!hx*hy*hz,&
                rpnrm,denspot%dpcom%nscatterarr)
           
           if (iproc == 0 .and. itrp > 1) then
              write( *,'(1x,a,i6,2x,(1x,1pe9.2))') &
                   &   'DENSITY iteration,Delta : (Norm 2/Volume)',itrp,rpnrm
              !yaml output
              !write(70,'(1x,a,1pe9.2,a,i5)')'DENSITY variation: &rpnrm',rpnrm,', #itrp: ',itrp
           end if
           ! xc_init_rho should be put in the mixing routines
           denspot%rhov = abs(denspot%rhov) + 1.0d-20
        end if
     end if
     denspot%rhov_is=ELECTRONIC_DENSITY

     !before creating the potential, save the density in the second part 
     !in the case of NK SIC, so that the potential can be created afterwards
     !copy the density contiguously since the GGA is calculated inside the NK routines
     if (wfn%SIC%approach=='NK') then !here the density should be copied somewhere else
        irhotot_add=wfn%Lzd%Glr%d%n1i*wfn%Lzd%Glr%d%n2i*denspot%dpcom%i3xcsh+1
        irho_add=wfn%Lzd%Glr%d%n1i*wfn%Lzd%Glr%d%n2i*denspot%dpcom%n3d*wfn%orbs%nspin+1
        do ispin=1,wfn%orbs%nspin
           call dcopy(wfn%Lzd%Glr%d%n1i*wfn%Lzd%Glr%d%n2i*denspot%dpcom%n3p,&
                denspot%rhov(irhotot_add),1,denspot%rhov(irho_add),1)
           irhotot_add=irhotot_add+wfn%Lzd%Glr%d%n1i*wfn%Lzd%Glr%d%n2i*denspot%dpcom%n3d
           irho_add=irho_add+wfn%Lzd%Glr%d%n1i*wfn%Lzd%Glr%d%n2i*denspot%dpcom%n3p
        end do
     end if

     if(wfn%orbs%nspinor==4) then
        !this wrapper can be inserted inside the XC_potential routine
        call PSolverNC(atoms%geocode,'D',iproc,nproc,wfn%Lzd%Glr%d%n1i,&
             wfn%Lzd%Glr%d%n2i,wfn%Lzd%Glr%d%n3i,denspot%dpcom%n3d,ixc,&
             denspot%hgrids(1),denspot%hgrids(2),denspot%hgrids(3),&
             denspot%rhov,denspot%pkernel,denspot%V_ext,&
             energs%eh,energs%exc,energs%evxc,0.d0,.true.,4)
     else
        call XC_potential(atoms%geocode,'D',iproc,nproc,&
             wfn%Lzd%Glr%d%n1i,wfn%Lzd%Glr%d%n2i,wfn%Lzd%Glr%d%n3i,ixc,&
             denspot%hgrids(1),denspot%hgrids(2),denspot%hgrids(3),&
             denspot%rhov,energs%exc,energs%evxc,wfn%orbs%nspin,denspot%rho_C,denspot%V_XC,xcstr)
        denspot%rhov_is=CHARGE_DENSITY
        call H_potential(atoms%geocode,'D',iproc,nproc,&
             wfn%Lzd%Glr%d%n1i,wfn%Lzd%Glr%d%n2i,wfn%Lzd%Glr%d%n3i,&
             denspot%hgrids(1),denspot%hgrids(2),denspot%hgrids(3),&
             denspot%rhov,denspot%pkernel,denspot%V_ext,energs%eh,0.0_dp,.true.,&
             quiet=denspot%PSquiet) !optional argument
        denspot%rhov_is=HARTREE_POTENTIAL

        !sum the two potentials in rhopot array
        !fill the other part, for spin, polarised
        if (wfn%orbs%nspin == 2) then
           call dcopy(wfn%Lzd%Glr%d%n1i*wfn%Lzd%Glr%d%n2i*denspot%dpcom%n3p,denspot%rhov(1),1,&
                denspot%rhov(1+wfn%Lzd%Glr%d%n1i*wfn%Lzd%Glr%d%n2i*denspot%dpcom%n3p),1)
        end if
        !spin up and down together with the XC part
        call axpy(wfn%Lzd%Glr%d%n1i*wfn%Lzd%Glr%d%n2i*denspot%dpcom%n3p*wfn%orbs%nspin,&
             1.0_dp,denspot%V_XC(1,1,1,1),1,&
             denspot%rhov(1),1)

     end if

     !here the potential can be mixed
     if (mix%kind == AB6_MIXING_POTENTIAL .and. iscf /= SCF_KIND_DIRECT_MINIMIZATION) then
        call mix_rhopot(iproc,nproc,mix%nfft*mix%nspden,alphamix,mix,&
             denspot%rhov,itrp,wfn%Lzd%Glr%d%n1i,wfn%Lzd%Glr%d%n2i,wfn%Lzd%Glr%d%n3i,&
             product(wfn%Lzd%hgrids),&!hx*hy*hz,&
             rpnrm,denspot%dpcom%nscatterarr)
        if (iproc == 0 .and. itrp > 1) then
           write( *,'(1x,a,i6,2x,(1x,1pe9.2))') &
                &   'POTENTIAL iteration,Delta P (Norm 2/Volume)',itrp,rpnrm
           !yaml output
           !write(70,'(1x,a,1pe9.2,a,i5)')'POTENTIAL variation: &rpnrm',rpnrm,', #itrp: ',itrp
        end if
     end if
     denspot%rhov_is=KS_POTENTIAL

  end if

  !non self-consistent case: rhov should be the total potential
  if (denspot%rhov_is/=KS_POTENTIAL) then
     stop 'psitohpsi: KS_potential not available' 
  end if

  !temporary, to be corrected with comms structure
  if (wfn%exctxpar == 'OP2P') energs%eexctX = UNINITIALIZED(1.0_gp)

  !initialize nested approach 
  !this has always to be done for using OMP parallelization in the 
  !projector case
  !if nesting is not supported, a bigdft_nesting routine should be defined
  !$   call OMP_SET_NESTED(.true.) 
  !$   call OMP_SET_MAX_ACTIVE_LEVELS(2)
  !$ if (unblock_comms_pot) then
  !$   call OMP_SET_NUM_THREADS(2)
  !$ else
  !$   call OMP_SET_NUM_THREADS(1)
  !$ end if
  !print *,'how many threads ?' ,nthread_max
  !$OMP PARALLEL DEFAULT(shared), PRIVATE(ithread,nthread)
  !$ ithread=omp_get_thread_num()
  !$ nthread=omp_get_num_threads() !this should be 2 if active
  !print *,'hello, I am thread no.',ithread,' out of',nthread,'of iproc', iproc
  ! thread 0 does mpi communication 
  if (ithread == 0) then
     call full_local_potential(iproc,nproc,wfn%orbs,wfn%Lzd,linflag,&
          denspot%dpcom,denspot%rhov,denspot%pot_full)
     !write(*,*) 'node:', iproc, ', thread:', ithread, 'mpi communication finished!!'
  end if
  if (ithread > 0 .or. nthread==1 .and. whilepot) then
     ! Only the remaining threads do computations (if active) 
     !$ if (unblock_comms_pot) then
     !$ call OMP_SET_NUM_THREADS(nthread_max-1)
     !$ else 
     !$ call OMP_SET_NUM_THREADS(nthread_max)
     !$ end if

     !nonlocal hamiltonian
     !$ if (verbose > 2 .and. iproc==0 .and. unblock_comms_pot)&
     !$ & print *,'NonLocalHamiltonian with nthread:, out to:' ,omp_get_max_threads(),nthread_max
     if (wfn%orbs%npsidim_orbs >0) call to_zero(wfn%orbs%npsidim_orbs,wfn%hpsi(1))
     call NonLocalHamiltonianApplication(iproc,atoms,wfn%orbs,rxyz,&
          proj,wfn%Lzd,nlpspd,wfn%psi,wfn%hpsi,energs%eproj)
  end if
  !$OMP END PARALLEL
  !finalize the communication scheme
  !$   call OMP_SET_NESTED(.false.) 
  !$   call OMP_SET_NUM_THREADS(nthread_max)
  ithread=0
  nthread=1
 
  !here exctxpar might be passed
  call LocalHamiltonianApplication(iproc,nproc,atoms,wfn%orbs,&
       wfn%Lzd,wfn%confdatarr,denspot%dpcom%ngatherarr,denspot%pot_full,wfn%psi,wfn%hpsi,&
       energs,wfn%SIC,GPU,.false.,pkernel=denspot%pkernelseq)

  call SynchronizeHamiltonianApplication(nproc,wfn%orbs,wfn%Lzd,GPU,wfn%hpsi,&
       energs%ekin,energs%epot,energs%eproj,energs%evsic,energs%eexctX)

  !deallocate potential
  call free_full_potential(nproc,linflag,denspot%pot_full,subname)
  !----
end subroutine psitohpsi

subroutine FullHamiltonianApplication(iproc,nproc,at,orbs,rxyz,&
     proj,Lzd,nlpspd,confdatarr,ngatherarr,pot,psi,hpsi,&
     energs,SIC,GPU,&
     pkernel,orbsocc,psirocc)
  use module_base
  use module_types
  use module_interfaces, fake_name => FullHamiltonianApplication
  use module_xc
  implicit none
  integer, intent(in) :: iproc,nproc
  type(atoms_data), intent(in) :: at
  type(orbitals_data), intent(in) :: orbs
  type(local_zone_descriptors),intent(in) :: Lzd
  type(nonlocal_psp_descriptors), intent(in) :: nlpspd
  type(SIC_data), intent(in) :: SIC
  integer, dimension(0:nproc-1,2), intent(in) :: ngatherarr
  real(gp), dimension(3,at%nat), intent(in) :: rxyz
  real(wp), dimension(Lzd%Lnprojel), intent(in) :: proj
  real(wp), dimension(orbs%npsidim_orbs), intent(in) :: psi
  type(confpot_data), dimension(orbs%norbp), intent(in) :: confdatarr
  real(wp), dimension(lzd%ndimpotisf) :: pot
  type(energy_terms), intent(inout) :: energs
  !real(gp), intent(out) :: ekin_sum,epot_sum,eexctX,eproj_sum,evsic
  real(wp), target, dimension(max(1,orbs%npsidim_orbs)), intent(out) :: hpsi
  type(GPU_pointers), intent(inout) :: GPU
  real(dp), dimension(:), pointer, optional :: pkernel
  type(orbitals_data), intent(in), optional :: orbsocc
  real(wp), dimension(:), pointer, optional :: psirocc

  integer:: i

  !put to zero hpsi array (now important since any of the pieces of the hamiltonian is accumulating)
  if (orbs%npsidim_orbs > 0) call to_zero(orbs%npsidim_orbs,hpsi(1))

  !write(*,*) 'lzd%ndimpotisf', lzd%ndimpotisf
  !do i=1,lzd%ndimpotisf
  !    write(210,*) pot(i)
  !end do

 if (.not. present(pkernel)) then
    call LocalHamiltonianApplication(iproc,nproc,at,orbs,&
         Lzd,confdatarr,ngatherarr,pot,psi,hpsi,&
         energs,SIC,GPU,.false.)
 else if (present(pkernel) .and. .not. present(orbsocc)) then
    call LocalHamiltonianApplication(iproc,nproc,at,orbs,&
         Lzd,confdatarr,ngatherarr,pot,psi,hpsi,&
          energs,SIC,GPU,.false.,pkernel=pkernel)
 else if (present(pkernel) .and. present(orbsocc) .and. present(psirocc)) then
    call LocalHamiltonianApplication(iproc,nproc,at,orbs,&
         Lzd,confdatarr,ngatherarr,pot,psi,hpsi,&
         energs,SIC,GPU,.false.,pkernel,orbsocc,psirocc)
 else
    stop 'HamiltonianApplication, argument error'
 end if

  call NonLocalHamiltonianApplication(iproc,at,orbs,rxyz,&
       proj,Lzd,nlpspd,psi,hpsi,energs%eproj)

  call SynchronizeHamiltonianApplication(nproc,orbs,Lzd,GPU,hpsi,&
       energs%ekin,energs%epot,energs%eproj,energs%evsic,energs%eexctX)

END SUBROUTINE FullHamiltonianApplication


!> Application of the Local Hamiltonian
subroutine LocalHamiltonianApplication(iproc,nproc,at,orbs,&
     Lzd,confdatarr,ngatherarr,pot,psi,hpsi,&
     energs,SIC,GPU,onlypot,pkernel,orbsocc,psirocc)
   use module_base
   use module_types
   use module_xc
   use module_interfaces, except_this_one => LocalHamiltonianApplication
   implicit none
   logical, intent(in) :: onlypot !< if true, only the potential operator is applied
   integer, intent(in) :: iproc,nproc
   type(atoms_data), intent(in) :: at
   type(orbitals_data), intent(in) :: orbs
   type(local_zone_descriptors), intent(in) :: Lzd 
   type(SIC_data), intent(in) :: SIC
   integer, dimension(0:nproc-1,2), intent(in) :: ngatherarr 
   real(wp), dimension(orbs%npsidim_orbs), intent(in) :: psi
   type(confpot_data), dimension(orbs%norbp) :: confdatarr
   !real(wp), dimension(:), pointer :: pot
   real(wp), dimension(*) :: pot
   type(energy_terms), intent(inout) :: energs
   real(wp), target, dimension(max(1,orbs%npsidim_orbs)), intent(inout) :: hpsi
   type(GPU_pointers), intent(inout) :: GPU
   real(dp), dimension(:), pointer, optional :: pkernel
   type(orbitals_data), intent(in), optional :: orbsocc
   real(wp), dimension(:), pointer, optional :: psirocc
   !local variables
   character(len=*), parameter :: subname='HamiltonianApplication'
   logical :: exctX,op2p
   integer :: i_stat,n3p,ispot,ipotmethod,iorb,i_all
   real(gp) :: evsic_tmp
   real(dp), dimension(:), pointer :: pkernelSIC
   real(dp), dimension(:), allocatable :: fake_pot
   

   ! local potential and kinetic energy for all orbitals belonging to iproc
   if (iproc==0 .and. verbose > 1) then
      write(*,'(1x,a)',advance='no')&
           'Hamiltonian application...'
   end if

   !initialise exact exchange energy 
   op2p=(energs%eexctX == UNINITIALIZED(1.0_gp))
   energs%eexctX=0.0_gp
   energs%evsic=0.0_gp
   evsic_tmp=0.0_gp

   exctX = xc_exctXfac() /= 0.0_gp

   ispot=Lzd%Glr%d%n1i*Lzd%Glr%d%n2i*Lzd%Glr%d%n3i*orbs%nspin+1

   !potential method
   !traditional case
   ipotmethod=0
   if (exctX) ipotmethod=1

   !the PZ-SIC correction does not makes sense for virtual orbitals procedure
   !if alphaSIC is zero no SIC correction
   if (SIC%approach == 'PZ' .and. .not. present(orbsocc) .and. SIC%alpha /= 0.0_gp ) ipotmethod=2
   if (SIC%approach == 'NK' .and. SIC%alpha /= 0.0_gp) ipotmethod=3

   !the poisson kernel should be present and associated in the case of SIC
   if ((ipotmethod /= 0) .and. present(pkernel)) then
      if (.not. associated(pkernel)) then
         if (iproc ==0) write(*,*)&
            &   'ERROR(LocalHamiltonianApplication): Poisson Kernel must be associated in SIC case'
         stop
      end if
   end if

   !associate the poisson kernel pointer in case of SIC
   if (ipotmethod == 2 .or. ipotmethod == 3) then
      pkernelSIC => pkernel
   else
      nullify(pkernelSIC)
   end if

   !fill the rest of the potential with the exact-exchange terms
   if (ipotmethod==1) then
      n3p=ngatherarr(iproc,1)/(Lzd%Glr%d%n1i*Lzd%Glr%d%n2i)
      !exact exchange for virtual orbitals (needs psirocc)

      !here we have to add the round part
      if (present(psirocc) .and. present(orbsocc)) then
         call exact_exchange_potential_virt(iproc,nproc,at%geocode,orbs%nspin,&
              Lzd%Glr,orbsocc,orbs,ngatherarr(0,1),n3p,&
              0.5_gp*Lzd%hgrids(1),0.5_gp*Lzd%hgrids(2),0.5_gp*Lzd%hgrids(3),&
              pkernel,psirocc,psi,pot(ispot))
         energs%eexctX = 0._gp
      else
         !here the condition for the scheme should be chosen
         if (.not. op2p) then
            call exact_exchange_potential(iproc,nproc,at%geocode,orbs%nspin,&
                 Lzd%Glr,orbs,ngatherarr(0,1),n3p,&
                 0.5_gp*Lzd%hgrids(1),0.5_gp*Lzd%hgrids(2),0.5_gp*Lzd%hgrids(3),&
                 pkernel,psi,pot(ispot),energs%eexctX)
         else
            !the psi should be transformed in real space
            call exact_exchange_potential_round(iproc,nproc,at%geocode,orbs%nspin,Lzd%Glr,orbs,&
                 0.5_gp*Lzd%hgrids(1),0.5_gp*Lzd%hgrids(2),0.5_gp*Lzd%hgrids(3),&
                 pkernel,psi,pot(ispot),energs%eexctX)

         end if
      end if
      !print *,'iproc,eexctX',iproc,eexctX
   else if (ipotmethod==3) then
      !put fref=1/2 for the moment
      if (present(orbsocc) .and. present(psirocc)) then
         call NK_SIC_potential(Lzd%Glr,orbs,SIC%ixc,SIC%fref,&
              0.5_gp*Lzd%hgrids(1),0.5_gp*Lzd%hgrids(2),0.5_gp*Lzd%hgrids(3),&
              pkernelSIC,psi,pot(ispot),evsic_tmp,&
              potandrho=psirocc)
      else
         call NK_SIC_potential(Lzd%Glr,orbs,SIC%ixc,SIC%fref,&
              0.5_gp*Lzd%hgrids(1),0.5_gp*Lzd%hgrids(2),0.5_gp*Lzd%hgrids(3),&
              pkernelSIC,psi,pot(ispot),evsic_tmp)
      end if
   end if

   !GPU are supported only for ipotmethod=0
   if ((GPUconv .or. OCLconv) .and. ipotmethod /=0) then
      if (iproc ==0) write(*,*)&
         &   'ERROR(HamiltonianApplication): Accelerated hamiltonian are possible only with ipotmethod==0)'
      stop
   end if

   call timing(iproc,'ApplyLocPotKin','ON') 

   !apply the local hamiltonian for each of the orbitals
   !given to each processor
   !pot=0.d0
   !psi=1.d0
   !switch between GPU/CPU treatment
   !  do i=1,(Lzd%Glr%wfd%nvctr_c+7*Lzd%Glr%wfd%nvctr_f)*orbs%nspinor*orbs%norbp
   !       call random_number(psi(i))
   !  end do
   if(OCLconv .or. GPUconv) then! needed also in the non_ASYNC since now NlPSP is before .and. ASYNCconv)) then
      allocate(GPU%hpsi_ASYNC(max(1,(Lzd%Glr%wfd%nvctr_c+7*Lzd%Glr%wfd%nvctr_f)*orbs%nspinor*orbs%norbp)),stat=i_stat)
      call memocc(i_stat,GPU%hpsi_ASYNC,'GPU%hpsi_ASYNC',subname)
!      call to_zero((Lzd%Glr%wfd%nvctr_c+7*Lzd%Glr%wfd%nvctr_f)*orbs%nspinor*orbs%norbp,GPU%hpsi_ASYNC(1))!hpsi(1))
   !else if (OCLconv) then
   !   GPU%hpsi_ASYNC => hpsi
   end if
   if (GPUconv) then
      call local_hamiltonian_GPU(orbs,Lzd%Glr,Lzd%hgrids(1),Lzd%hgrids(2),Lzd%hgrids(3),&
           orbs%nspin,pot,psi,GPU%hpsi_ASYNC,energs%ekin,energs%epot,GPU)
   else if (OCLconv) then
      call local_hamiltonian_OCL(orbs,Lzd%Glr,Lzd%hgrids(1),Lzd%hgrids(2),Lzd%hgrids(3),&
           orbs%nspin,pot,psi,GPU%hpsi_ASYNC,energs%ekin,energs%epot,GPU)
   else

!!$      !temporary allocation
!!$      allocate(fake_pot(Lzd%Glr%d%n1i*Lzd%Glr%d%n2i*Lzd%Glr%d%n3i*orbs%nspin+ndebug),stat=i_stat)
!!$      call memocc(i_stat,fake_pot,'fake_pot',subname)
!!$
!!$      call to_zero(Lzd%Glr%d%n1i*Lzd%Glr%d%n2i*Lzd%Glr%d%n3i*orbs%nspin,fake_pot(1))

      !local hamiltonian application for different methods
      !print *,'here',ipotmethod,associated(pkernelSIC)
      if (.not. onlypot) then
         call local_hamiltonian(iproc,orbs,Lzd,Lzd%hgrids(1),Lzd%hgrids(2),Lzd%hgrids(3),&
              ipotmethod,confdatarr,pot,psi,hpsi,pkernelSIC,&
              SIC%ixc,SIC%alpha,energs%ekin,energs%epot,energs%evsic)
!!$      i_all=-product(shape(fake_pot))*kind(fake_pot)
!!$      deallocate(fake_pot,stat=i_stat)
!!$      call memocc(i_stat,i_all,'fake_pot',subname)
         
      else

         call psi_to_vlocpsi(iproc,orbs,Lzd,&
              ipotmethod,confdatarr,pot,psi,hpsi,pkernelSIC,&
              SIC%ixc,SIC%alpha,energs%epot,energs%evsic)
      end if

      !sum the external and the BS double counting terms
      energs%evsic=energs%evsic-SIC%alpha*evsic_tmp
   end if

   if (ipotmethod == 2 .or. ipotmethod==3) then
      nullify(pkernelSIC)
   end if
   call timing(iproc,'ApplyLocPotKin','OF') 

END SUBROUTINE LocalHamiltonianApplication


!> Routine which calculates the application of nonlocal projectors on the wavefunctions
!! Reduce the wavefunction in case it is needed
subroutine NonLocalHamiltonianApplication(iproc,at,orbs,rxyz,&
     proj,Lzd,nlpspd,psi,hpsi,eproj_sum)
   use module_base
   use module_types
   implicit none
   integer, intent(in) :: iproc
   type(atoms_data), intent(in) :: at
   type(orbitals_data),  intent(in) :: orbs
   type(local_zone_descriptors), intent(in) :: Lzd
   type(nonlocal_psp_descriptors), intent(in) :: nlpspd
   real(wp), dimension(nlpspd%nprojel), intent(in) :: proj
   real(gp), dimension(3,at%nat), intent(in) :: rxyz
   real(wp), dimension(orbs%npsidim_orbs), intent(in) :: psi
   real(wp), dimension(orbs%npsidim_orbs), intent(inout) :: hpsi
   real(gp), intent(out) :: eproj_sum
   !local variables
   logical :: dosome, overlap
   integer :: ikpt,istart_ck,ispsi_k,isorb,ieorb,nspinor,iorb,iat,nwarnings
   integer :: iproj,ispsi,istart_c,ilr,ilr_skip,mproj

   eproj_sum=0.0_gp

   !quick return if no orbitals on this processor
   if (orbs%norbp == 0) then
      return
   end if

   ! apply all PSP projectors for all orbitals belonging to iproc
   call timing(iproc,'ApplyProj     ','ON')

   nwarnings=0

   !here the localisation region should be changed, temporary only for cubic approach

   !apply the projectors following the strategy (On-the-fly calculation or not)

   !apply the projectors  k-point of the processor
   !starting k-point
   ikpt=orbs%iokpt(1)
   istart_ck=1
   ispsi_k=1
   loop_kpt: do

      call orbs_in_kpt(ikpt,orbs,isorb,ieorb,nspinor)
      !localisation regions loop
      loop_lr: do ilr=1,Lzd%nlr
         !do something only if at least one of the orbitals lives in the ilr
         dosome=.false.
         do iorb=isorb,ieorb
            !dosome = (orbs%inwhichlocreg(iorb+orbs%isorb) == ilr)
            dosome = (orbs%inwhichlocreg(iorb+orbs%isorb) == ilr .and. lzd%doHamAppl(ilr))
            if (dosome) exit
         end do
         if (.not. dosome) cycle loop_lr

         if (DistProjApply) then
            !first create a projector ,then apply it for everyone
            iproj=0
            do iat=1,at%nat
               ! Check if atom has projectors, if not cycle
               call numb_proj(at%iatype(iat),at%ntypes,at%psppar,at%npspcode,mproj) 
               if(mproj == 0) cycle

               !check if the atom projector intersect with the given localisation region
               call check_overlap(Lzd%Llr(ilr), nlpspd%plr(iat), Lzd%Glr, overlap)
               if(.not. overlap) cycle

               ! Now create the projector
               istart_c=1
               call atom_projector(ikpt,iat,0,istart_c,iproj,&
                    nlpspd%nprojel,&
                    Lzd%Glr,Lzd%hgrids(1),Lzd%hgrids(2),Lzd%hgrids(3),rxyz(1,iat),at,orbs,&
                    nlpspd%plr(iat),proj,nwarnings)

               !apply the projector to all the orbitals belonging to the processor
               ispsi=ispsi_k
               do iorb=isorb,ieorb
                  if (orbs%inwhichlocreg(iorb+orbs%isorb) /= ilr) then
                     !increase ispsi to meet orbital index
                     ilr_skip=orbs%inwhichlocreg(iorb+orbs%isorb)
                     ispsi=ispsi+(Lzd%Llr(ilr_skip)%wfd%nvctr_c+7*Lzd%Llr(ilr_skip)%wfd%nvctr_f)*nspinor
                     cycle
                  end if
                  istart_c=1
                  call apply_atproj_iorb_new(iat,iorb,istart_c,&
                       nlpspd%nprojel,&
                       at,orbs,Lzd%Llr(ilr)%wfd,nlpspd%plr(iat),&
                       proj,psi(ispsi),hpsi(ispsi),eproj_sum)
!                print *,'iorb,iat,eproj',iorb+orbs%isorb,ispsi,iat,eproj_sum
                  ispsi=ispsi+&
                       (Lzd%Llr(ilr)%wfd%nvctr_c+7*Lzd%Llr(ilr)%wfd%nvctr_f)*nspinor
               end do

            end do

            !if (iproj /= nlpspd%nproj) stop &
            !     'NonLocal HamiltonianApplication: incorrect number of projectors created'     
            !for the moment, localization region method is not implemented with
            !once-and-for-all calculation
         else if (Lzd%nlr == 1) then

            !loop over the interesting my orbitals, and apply all the projectors over all orbitals
            ispsi=ispsi_k
            do iorb=isorb,ieorb
               if (orbs%inwhichlocreg(iorb+orbs%isorb) /= ilr) then
                  !increase ispsi to meet orbital index
                  ilr_skip=orbs%inwhichlocreg(iorb+orbs%isorb)
                  ispsi=ispsi+(Lzd%Llr(ilr_skip)%wfd%nvctr_c+7*Lzd%Llr(ilr_skip)%wfd%nvctr_f)*nspinor
                  cycle
               end if

               istart_c=istart_ck !TO BE CHANGED IN ONCE-AND-FOR-ALL 
               do iat=1,at%nat
                  ! Check if atom has projectors, if not cycle
                  call numb_proj(at%iatype(iat),at%ntypes,at%psppar,at%npspcode,mproj) 
                  if(mproj == 0) cycle
                  !check if the atom intersect with the given localisation region
                  call check_overlap(Lzd%Llr(ilr), nlpspd%plr(iat), Lzd%Glr, overlap)
                  if(.not. overlap) stop 'ERROR all atoms should be in global'
                  call apply_atproj_iorb_new(iat,iorb,istart_c,nlpspd%nprojel,&
                       at,orbs,Lzd%Llr(ilr)%wfd,nlpspd%plr(iat),&
                       proj,psi(ispsi),hpsi(ispsi),eproj_sum)
                  !print *,'iorb,iat,eproj',iorb+orbs%isorb,iat,eproj_sum
               end do
               ispsi=ispsi+(Lzd%Llr(ilr)%wfd%nvctr_c+7*Lzd%Llr(ilr)%wfd%nvctr_f)*nspinor
            end do
            istart_ck=istart_c !TO BE CHANGED IN THIS ONCE-AND-FOR-ALL
         else
           ! COULD CHANGE THIS NOW !!
           stop 'Localization Regions not allowed in once-and-for-all'    
         end if

      end do loop_lr

      !last k-point has been treated
      if (ieorb == orbs%norbp) exit loop_kpt
      
      ikpt=ikpt+1
      ispsi_k=ispsi

   end do loop_kpt

   if (.not. DistProjApply) then !TO BE REMOVED WITH NEW PROJECTOR APPLICATION
      if (istart_ck-1 /= nlpspd%nprojel) &
         &   stop 'incorrect once-and-for-all psp application'
   end if
   !for the moment it has to be removed. A number of components in orbital distribution should be defined
   !if (ispsi-1 /= (lr%wfd%nvctr_c+7*lr%wfd%nvctr_f)*orbs%nspinor*orbs%norbp) stop 'incorrect V_nl psi application'

   !used on the on-the-fly projector creation
   if (nwarnings /= 0 .and. iproc == 0) then
      write(*,'(1x,a,i0,a)')'found ',nwarnings,' warnings.'
      write(*,'(1x,a)')'Some projectors may be too rough.'
      write(*,'(1x,a,f6.3)')&
         &   'Consider the possibility of reducing hgrid for having a more accurate run.'
   end if


   call timing(iproc,'ApplyProj     ','OF')

END SUBROUTINE NonLocalHamiltonianApplication

!> routine which puts a barrier to ensure that both local and nonlocal hamiltonians have been applied
!! in the GPU case puts a barrier to end the overlapped Local and nonlocal applications
subroutine SynchronizeHamiltonianApplication(nproc,orbs,Lzd,GPU,hpsi,ekin_sum,epot_sum,eproj_sum,evsic,eexctX)
   use module_base
   use module_types
   use module_xc
   implicit none
   integer, intent(in) :: nproc
   type(orbitals_data),  intent(in) :: orbs
   type(local_zone_descriptors), intent(in) :: Lzd
   type(GPU_pointers), intent(inout) :: GPU
   real(gp), intent(inout) :: ekin_sum,epot_sum,eproj_sum,evsic,eexctX
   real(wp), dimension(orbs%npsidim_orbs), intent(inout) :: hpsi
   !local variables
   character(len=*), parameter :: subname='SynchronizeHamiltonianApplication'
   logical :: exctX
   integer :: i_all,i_stat,ierr,iorb,ispsi,ilr
   real(gp), dimension(4) :: wrkallred

   if(OCLconv .or. GPUconv) then! needed also in the non_ASYNC since now NlPSP is before .and. ASYNCconv)) then
      if (OCLconv) call finish_hamiltonian_OCL(orbs,ekin_sum,epot_sum,GPU)
      ispsi=1
      do iorb=1,orbs%norbp
         ilr=orbs%inWhichLocreg(orbs%isorb+iorb)
         call axpy((Lzd%Llr(ilr)%wfd%nvctr_c+7*Lzd%Llr(ilr)%wfd%nvctr_f)*orbs%nspinor,&
              1.0_wp,GPU%hpsi_ASYNC(ispsi),1,hpsi(ispsi),1)
         ispsi=ispsi+&
             (Lzd%Llr(ilr)%wfd%nvctr_c+7*Lzd%Llr(ilr)%wfd%nvctr_f)*orbs%nspinor
      end do
      i_all=-product(shape(GPU%hpsi_ASYNC))*kind(GPU%hpsi_ASYNC)
      deallocate(GPU%hpsi_ASYNC,stat=i_stat)
      call memocc(i_stat,i_all,'GPU%hpsi_ASYNC',subname)
   endif

   exctX = xc_exctXfac() /= 0.0_gp

   !energies reduction
   if (nproc > 1) then
      wrkallred(1)=ekin_sum 
      wrkallred(2)=epot_sum 
      wrkallred(3)=eproj_sum
      wrkallred(4)=evsic

      call mpiallred(wrkallred(1),4,MPI_SUM,MPI_COMM_WORLD,ierr)

      ekin_sum=wrkallred(1)
      epot_sum=wrkallred(2)
      eproj_sum=wrkallred(3) 
      evsic=wrkallred(4) 
   endif

   !up to this point, the value of the potential energy is 
   !only taking into account the local potential part
   !whereas it should consider also the value coming from the 
   !exact exchange operator (twice the exact exchange energy)
   !this operation should be done only here since the exctX energy is already reduced
   if (exctX) epot_sum=epot_sum+2.0_gp*eexctX

END SUBROUTINE SynchronizeHamiltonianApplication


!> Build the potential in the whole box
!! Control also the generation of an orbital
!! @ param i3rho_add Integer which controls the presence of a density after the potential array
!!                   if different than zero, at the address ndimpot*nspin+i3rho_add starts the spin up component of the density
!!                   the spin down component can be found at the ndimpot*nspin+i3rho_add+ndimpot, contiguously
!!                   the same holds for non-collinear calculations
subroutine full_local_potential(iproc,nproc,orbs,Lzd,iflag,dpcom,potential,pot,comgp)
  !ndimpot,ndimgrid,nspin,&
  !   ndimrhopot,i3rho_add,orbs,&
  !   Lzd,iflag,ngatherarr,potential,pot,comgp)
   use module_base
   use module_types
   use module_xc
   implicit none
   integer, intent(in) :: iproc,nproc,iflag!,nspin,ndimpot,ndimgrid
   !integer, intent(in) :: ndimrhopot,i3rho_add
   type(orbitals_data),intent(in) :: orbs
   type(local_zone_descriptors),intent(in) :: Lzd
   type(denspot_distribution), intent(in) :: dpcom
   !integer, dimension(0:nproc-1,2), intent(in) :: ngatherarr 
   real(wp), dimension(max(dpcom%ndimrhopot,orbs%nspin)), intent(in), target :: potential !< Distributed potential. Might contain the density for the SIC treatments
   real(wp), dimension(:), pointer :: pot
   !type(p2pCommsGatherPot),intent(inout), optional:: comgp
   type(p2pComms),intent(inout), optional:: comgp
   !local variables
   character(len=*), parameter :: subname='full_local_potential'
   logical :: odp,newvalue !orbital dependent potential
   integer :: npot,ispot,ispotential,ispin,ierr,i_stat,i_all,ii,iilr,ilr,iorb,iorb2,nilr
   integer:: istl, ist, size_Lpot, i3s, i3e
   integer,dimension(:),allocatable:: ilrtable
   real(wp), dimension(:), pointer :: pot1
   
   call timing(iproc,'Pot_commun    ','ON')

   odp = (xc_exctXfac() /= 0.0_gp .or. (dpcom%i3rho_add /= 0 .and. orbs%norbp > 0))

   !############################################################################
   ! Build the potential on the whole simulation box
   ! NOTE: in the linear scaling case this should be done for a given localisation
   !       region this routine should then be modified or integrated in HamiltonianApplication
   ! WARNING : orbs%nspin and nspin are not the same !! Check if orbs%nspin should be replaced everywhere
   !#############################################################################
   if (iflag<2) then

      !determine the dimension of the potential array
      if (odp) then
         if (xc_exctXfac() /= 0.0_gp) then
            npot=dpcom%ndimgrid*orbs%nspin+&
                 &   max(max(dpcom%ndimgrid*orbs%norbp,dpcom%ngatherarr(0,1)*orbs%norb),1) !part which refers to exact exchange
         else if (dpcom%i3rho_add /= 0 .and. orbs%norbp > 0) then
            npot=dpcom%ndimgrid*orbs%nspin+&
                 &   dpcom%ndimgrid*max(orbs%norbp,orbs%nspin) !part which refers to SIC correction
         end if
      else
         npot=dpcom%ndimgrid*orbs%nspin
      end if
      !write(*,*) 'dpcom%ndimgrid, orbs%norbp, npot, odp', dpcom%ndimgrid, orbs%norbp, npot, odp

      !build the potential on the whole simulation box
      !in the linear scaling case this should be done for a given localisation region
      !this routine should then be modified or integrated in HamiltonianApplication
      if (nproc > 1) then
         allocate(pot1(npot+ndebug),stat=i_stat)
         call memocc(i_stat,pot1,'pot1',subname)
         ispot=1
         ispotential=1
         do ispin=1,orbs%nspin
            call MPI_ALLGATHERV(potential(ispotential),dpcom%ndimpot,&
                 &   mpidtypw,pot1(ispot),dpcom%ngatherarr(0,1),&
                 dpcom%ngatherarr(0,2),mpidtypw,MPI_COMM_WORLD,ierr)
            ispot=ispot+dpcom%ndimgrid
            ispotential=ispotential+max(1,dpcom%ndimpot)
         end do
         !continue to copy the density after the potential if required
         if (dpcom%i3rho_add >0 .and. orbs%norbp > 0) then
            ispot=ispot+dpcom%i3rho_add-1
            do ispin=1,orbs%nspin
               call MPI_ALLGATHERV(potential(ispotential),dpcom%ndimpot,&
                    &   mpidtypw,pot1(ispot),dpcom%ngatherarr(0,1),&
                    dpcom%ngatherarr(0,2),mpidtypw,MPI_COMM_WORLD,ierr)
               ispot=ispot+dpcom%ndimgrid
               ispotential=ispotential+max(1,dpcom%ndimpot)
            end do
         end if
      else
         if (odp) then
            allocate(pot1(npot+ndebug),stat=i_stat)
            call memocc(i_stat,pot1,'pot1',subname)
            call dcopy(dpcom%ndimgrid*orbs%nspin,potential,1,pot1,1)
            if (dpcom%i3rho_add >0 .and. orbs%norbp > 0) then
               ispot=dpcom%ndimgrid*orbs%nspin+1
               call dcopy(dpcom%ndimgrid*orbs%nspin,potential(ispot+dpcom%i3rho_add),1,pot1(ispot),1)
            end if
         else
            pot1 => potential
         end if
      end if
   else
      call gatherPotential(iproc, nproc, comgp)
   end if


   !########################################################################
   ! Determine the dimension of the potential array and orbs%ispot
   !########################################################################
!!$   if(associated(orbs%ispot)) then
!!$      nullify(orbs%ispot)
!!$      !     i_all=-product(shape(orbs%ispot))*kind(orbs%ispot)
!!$      !     deallocate(orbs%ispot,stat=i_stat)
!!$      !     call memocc(i_stat,i_all,'orbs%ispot',subname)
!!$   end if
!!$   allocate(orbs%ispot(orbs%norbp),stat=i_stat)
!!$   call memocc(i_stat,orbs%ispot,'orbs%ispot',subname)

   if(Lzd%nlr > 1) then
      allocate(ilrtable(orbs%norbp),stat=i_stat)
      call memocc(i_stat,ilrtable,'ilrtable',subname)
      !call to_zero(orbs%norbp*2,ilrtable(1,1))
      ilrtable=0
      ii=0
      do iorb=1,orbs%norbp
         newvalue=.true.
         !localization region to which the orbital belongs
         ilr = orbs%inwhichlocreg(iorb+orbs%isorb)
         !spin state of the orbital
         if (orbs%spinsgn(orbs%isorb+iorb) > 0.0_gp) then
            ispin = 1       
         else
            ispin=2
         end if
         !check if the orbitals already visited have the same conditions
         loop_iorb2: do iorb2=1,orbs%norbp
            if(ilrtable(iorb2) == ilr) then
               newvalue=.false.
               exit loop_iorb2
            end if
         end do loop_iorb2
         if (newvalue) then
            ii = ii + 1
            ilrtable(ii)=ilr
         end if
      end do
      !number of inequivalent potential regions
      nilr = ii
   else 
      allocate(ilrtable(1),stat=i_stat)
      call memocc(i_stat,ilrtable,'ilrtable',subname)
      nilr = 1
      ilrtable=1
   end if

!!$   !calculate the dimension of the potential in the gathered form 
!!$   !this part has been deplaced in check_linear_and_create_Lzd routine 
!!$   lzd%ndimpotisf=0
!!$   do iilr=1,nilr
!!$      ilr=ilrtable(iilr,1)
!!$      do iorb=1,orbs%norbp
!!$         !put the starting point
!!$         if (orbs%inWhichLocreg(iorb+orbs%isorb) == ilr) then
!!$            !assignment of ispot array to the value of the starting address of inequivalent
!!$            orbs%ispot(iorb)=lzd%ndimpotisf + 1
!!$            if(orbs%spinsgn(orbs%isorb+iorb) <= 0.0_gp) then
!!$               orbs%ispot(iorb)=lzd%ndimpotisf + &
!!$                    1 + lzd%llr(ilr)%d%n1i*lzd%llr(ilr)%d%n2i*lzd%llr(ilr)%d%n3i
!!$            end if
!!$         end if
!!$      end do
!!$      lzd%ndimpotisf = lzd%ndimpotisf + &
!!$           lzd%llr(ilr)%d%n1i*lzd%llr(ilr)%d%n2i*lzd%llr(ilr)%d%n3i*nspin
!!$   end do
!!$   !part which refers to exact exchange
!!$   if (exctX) then
!!$      lzd%ndimpotisf = lzd%ndimpotisf + &
!!$           max(max(ndimgrid*orbs%norbp,ngatherarr(0,1)*orbs%norb),1) 
!!$   end if

   !#################################################################################################################################################
   ! Depending on the scheme, cut out the local pieces of the potential
   !#################################################################################################################################################
   if(iflag==0) then
      !       allocate(pot(lzd%ndimpotisf+ndebug),stat=i_stat)
      !       call dcopy(lzd%ndimpotisf,pot,1,pot,1) 
      pot=>pot1
   else if(iflag<2 .and. iflag>0) then
      allocate(pot(lzd%ndimpotisf+ndebug),stat=i_stat)
      call memocc(i_stat,pot,'pot',subname)
      ! Cut potential
      istl=1
      do iorb=1,nilr
         ilr = ilrtable(iorb)

         ! Cut the potential into locreg pieces
         call global_to_local(Lzd%Glr,Lzd%Llr(ilr),orbs%nspin,npot,lzd%ndimpotisf,pot1,pot(istl))
         istl = istl + Lzd%Llr(ilr)%d%n1i*Lzd%Llr(ilr)%d%n2i*Lzd%Llr(ilr)%d%n3i*orbs%nspin
      end do
   else
      allocate(pot(lzd%ndimpotisf+ndebug),stat=i_stat)
      call memocc(i_stat,pot,'pot',subname)
      ist=1
      do iorb=1,nilr
         ilr = ilrtable(iorb)
         !determine the dimension of the potential array (copied from full_local_potential)
         if (xc_exctXfac() /= 0.0_gp) then
            stop 'exctX not yet implemented!'
         else
            size_Lpot = Lzd%Llr(ilr)%d%n1i*Lzd%Llr(ilr)%d%n2i*Lzd%Llr(ilr)%d%n3i
         end if

         ! Extract the part of the potential which is needed for the current localization region.
         i3s=lzd%Llr(ilr)%nsi3-comgp%ise3(1,iproc)+2 ! starting index of localized  potential with respect to total potential in comgp%recvBuf
         i3e=lzd%Llr(ilr)%nsi3+lzd%Llr(ilr)%d%n3i-comgp%ise3(1,iproc)+1 ! ending index of localized potential with respect to total potential in comgp%recvBuf
         if(i3e-i3s+1 /= Lzd%Llr(ilr)%d%n3i) then
            write(*,'(a,i0,3x,i0)') 'ERROR: i3e-i3s+1 /= Lzd%Llr(ilr)%d%n3i',i3e-i3s+1, Lzd%Llr(ilr)%d%n3i
            stop
         end if

         call global_to_local_parallel(lzd%Glr, lzd%Llr(ilr), orbs%nspin, comgp%nrecvBuf, size_Lpot,&
              comgp%recvBuf, pot(ist), i3s, i3e)

         ist = ist + size_lpot
      end do
   end if

   i_all=-product(shape(ilrtable))*kind(ilrtable)
   deallocate(ilrtable,stat=i_stat)
   call memocc(i_stat,i_all,'ilrtable',subname)

   ! Deallocate pot.
   if (iflag<2 .and. iflag>0) then
      if (nproc > 1) then
         i_all=-product(shape(pot1))*kind(pot1)
         deallocate(pot1,stat=i_stat)
         call memocc(i_stat,i_all,'pot1',subname)
      else
         if (xc_exctXfac() /= 0.0_gp) then
            i_all=-product(shape(pot1))*kind(pot1)
            deallocate(pot1,stat=i_stat)
            call memocc(i_stat,i_all,'pot1',subname)
         else
            nullify(pot1)
         end if
      end if
   end if

   call timing(iproc,'Pot_commun    ','OF') 

END SUBROUTINE full_local_potential


subroutine free_full_potential(nproc,flag,pot,subname)
   use module_base
   use module_xc
   implicit none
   character(len=*), intent(in) :: subname
   integer, intent(in) :: nproc, flag
   real(wp), dimension(:), pointer :: pot
   !local variables
   logical :: odp
   integer :: i_all,i_stat

   odp = xc_exctXfac() /= 0.0_gp
   if (nproc > 1 .or. odp .or. flag > 0 ) then
      i_all=-product(shape(pot))*kind(pot)
      deallocate(pot,stat=i_stat)
      call memocc(i_stat,i_all,'pot',subname)
      nullify(pot)
   else
      nullify(pot)
   end if

END SUBROUTINE free_full_potential

!> Calculate total energies from the energy terms
subroutine total_energies(energs)
  use module_types
  implicit none
  type(energy_terms), intent(inout) :: energs
  
  !band structure energy calculated with occupation numbers
  energs%ebs=energs%ekin+energs%epot+energs%eproj !the potential energy contains also exctX
  !this is the Kohn-Sham energy
  energs%eKS=energs%ebs-energs%eh+energs%exc-energs%evxc-&
       energs%eexctX-energs%evsic+energs%eion+energs%edisp
  
end subroutine total_energies

!> Extract the energy (the quantity which has to be minimised by the wavefunction)
!! and calculate the corresponding gradient.
!! The energy can be the actual Kohn-Sham energy or the trace of the hamiltonian, 
!! depending of the functional we want to calculate. The gradient wrt the wavefunction
!! is put in hpsi accordingly to the functional
subroutine calculate_energy_and_gradient(iter,iproc,nproc,GPU,ncong,iscf,&
     energs,wfn,gnrm,gnrm_zero)
  use module_base
  use module_types
  use module_interfaces, except_this_one => calculate_energy_and_gradient
  implicit none
  integer, intent(in) :: iproc,nproc,ncong,iscf,iter
  type(energy_terms), intent(inout) :: energs
  type(GPU_pointers), intent(in) :: GPU
  type(DFT_wavefunction), intent(inout) :: wfn
  real(gp), intent(out) :: gnrm,gnrm_zero
  !local variables
  character(len=*), parameter :: subname='calculate_energy_and_gradient' 
  logical :: lcs
  integer :: ierr,ikpt,iorb,i_all,i_stat,k,ilr,ist
  real(gp) :: rzeroorbs,tt,scpr
  real(wp), dimension(:,:,:), pointer :: mom_vec


!!$  !calculate the entropy contribution (TO BE VERIFIED for fractional occupation numbers and Fermi-Dirac Smearing)
!!$  eTS=0.0_gp
!!$  do iorb=1,orbs%norbu  ! for closed shell case
!!$     !  if (iproc == 0)  print '("iorb,occup,eval,fermi:  ",i,e10.2,e27.17,e27.17)',iorb,orbs%occup(iorb),orbs%eval(iorb),orbs%efermi
!!$     eTS=eTS+exp(-((orbs%eval(iorb)-orbs%efermi)/in%Tel)**2)
!!$  enddo
!!$  if eTS=eTS*2._gp   ! for closed shell case
!!$  eTS=in%Tel/(2._gp*sqrt(3.1415926535897932_gp))* eTS
!!$  energy=energy-eTS
!!$  if (iproc == 0)  print '(" Free energy (energy-ST) = ",e27.17,"  , ST= ",e27.17," ,energy= " , e27.17)',energy,ST,energy+ST

  call total_energies(energs)
!!$  !band structure energy calculated with occupation numbers
!!$  energs%ebs=energs%ekin+energs%epot+energs%eproj !the potential energy contains also exctX
!!$  !this is the Kohn-Sham energy
!!$  energs%eKS=energs%ebs-energs%eh+energs%exc-energs%evxc-energs%eexctX-energs%evsic+energs%eion+energs%edisp

  !calculate orbital polarisation directions
  if(wfn%orbs%nspinor==4) then
     allocate(mom_vec(4,wfn%orbs%norb,min(nproc,2)+ndebug),stat=i_stat)
     call memocc(i_stat,mom_vec,'mom_vec',subname)

     call calc_moments(iproc,nproc,wfn%orbs%norb,wfn%orbs%norb_par,&
          wfn%Lzd%Glr%wfd%nvctr_c+7*wfn%Lzd%Glr%wfd%nvctr_f,wfn%orbs%nspinor,wfn%psi,mom_vec)
  else
     nullify(mom_vec)
  end if


  if (iproc==0 .and. verbose > 1) then
     write(*,'(1x,a)',advance='no')&
          &   'done,  orthoconstraint...'
  end if

  !transpose the hpsi wavefunction
   call transpose_v2(iproc,nproc,wfn%orbs,wfn%Lzd,wfn%comms,wfn%hpsi,work=wfn%psi)

  if (nproc == 1) then
     !associate psit pointer for orthoconstraint and transpose it (for the non-collinear case)
     wfn%psit => wfn%psi
     call transpose_v(iproc,nproc,wfn%orbs,wfn%Lzd%Glr%wfd,wfn%comms,wfn%psit)
  end if

  ! Apply  orthogonality constraints to all orbitals belonging to iproc
  !takes also into account parallel k-points distribution
  !here the orthogonality with respect to other occupied functions should be 
  !passed as an optional argument
  call orthoconstraint(iproc,nproc,wfn%orbs,wfn%comms,wfn%psit,wfn%hpsi,energs%trH) !n(m)

  !retranspose the hpsi wavefunction
   call untranspose_v(iproc,nproc,wfn%orbs,wfn%Lzd%Glr%wfd,wfn%comms,wfn%hpsi,work=wfn%psi)

  !after having calcutated the trace of the hamiltonian, the functional have to be defined
  !new value without the trace, to be added in hpsitopsi
  if (iscf >1) then
     wfn%diis%energy=energs%trH
  else
     wfn%diis%energy=energs%eKS!trH-eh+exc-evxc-eexctX+eion+edisp(not correct for non-integer occnums)
  end if

  !check that the trace of the hamiltonian is compatible with the 
  !band structure energy 
  !this can be done only if the occupation numbers are all equal
  tt=(energs%ebs-energs%trH)/energs%trH
!print *,'tt,energybs,trH',tt,energybs,trH
  if (((abs(tt) > 1.d-10 .and. .not. GPUconv) .or.&
       &   (abs(tt) > 1.d-8 .and. GPUconv)) .and. iproc==0) then 
     !write this warning only if the system is closed shell
     call check_closed_shell(wfn%orbs,lcs)
     if (lcs) then
        write( *,'(1x,a,1pe9.2,2(1pe22.14))') &
             &   'ERROR: inconsistency between gradient and energy',tt,energs%ebs,energs%trH
     end if
  endif


  call timing(iproc,'Precondition  ','ON')
  if (iproc==0 .and. verbose > 1) then
     write(*,'(1x,a)',advance='no')&
          &   'done,  preconditioning...'
  end if

  !Preconditions all orbitals belonging to iproc
  !and calculate the partial norm of the residue
  !switch between CPU and GPU treatment
  if (GPUconv) then
     call preconditionall_GPU(wfn%orbs,wfn%Lzd%Glr,&
          wfn%Lzd%hgrids(1),wfn%Lzd%hgrids(2),wfn%Lzd%hgrids(3),ncong,&
          wfn%hpsi,gnrm,gnrm_zero,GPU)
  else if (OCLconv) then
     call preconditionall_OCL(wfn%orbs,wfn%Lzd%Glr,&
          wfn%Lzd%hgrids(1),wfn%Lzd%hgrids(2),wfn%Lzd%hgrids(3),ncong,&
          wfn%hpsi,gnrm,gnrm_zero,GPU)
  else
     call preconditionall2(iproc,nproc,wfn%orbs,wfn%Lzd,&
          wfn%Lzd%hgrids(1),wfn%Lzd%hgrids(2),wfn%Lzd%hgrids(3),&
          ncong,wfn%hpsi,gnrm,gnrm_zero)
     if(.false.) then
        call preconditionall(wfn%orbs,wfn%Lzd%Glr,&
             wfn%Lzd%hgrids(1),wfn%Lzd%hgrids(2),wfn%Lzd%hgrids(3),&
             ncong,wfn%hpsi,gnrm,gnrm_zero)
     end if
  end if

  !sum over all the partial residues
  if (nproc > 1) then
     call mpiallred(gnrm,1,MPI_SUM,MPI_COMM_WORLD,ierr)
     call mpiallred(gnrm_zero,1,MPI_SUM,MPI_COMM_WORLD,ierr)
  endif

  !count the number of orbitals which have zero occupation number
  !weight this with the corresponding k point weight
  rzeroorbs=0.0_gp
  do ikpt=1,wfn%orbs%nkpts
     do iorb=1,wfn%orbs%norb
        if (wfn%orbs%occup(iorb+(ikpt-1)*wfn%orbs%norb) == 0.0_gp) then
           rzeroorbs=rzeroorbs+wfn%orbs%kwgts(ikpt)
        end if
     end do
  end do
  !commented out, the kwgts sum already to one
  !if (orbs%nkpts > 1) nzeroorbs=nint(real(nzeroorbs,gp)/real(orbs%nkpts,gp))

  gnrm=sqrt(gnrm/(real(wfn%orbs%norb,gp)-rzeroorbs))

  if (rzeroorbs /= 0.0_gp) then
     gnrm_zero=sqrt(gnrm_zero/rzeroorbs)
  else
     gnrm_zero=0.0_gp
  end if

  if (iproc==0 .and. verbose > 1) then
     write(*,'(1x,a)')&
          &   'done.'
  end if
  call timing(iproc,'Precondition  ','OF')

  if (wfn%orbs%nspinor == 4) then
     !only the root process has the correct array
     if(iproc==0 .and. verbose > 0) then
        write(*,'(1x,a)')&
             &   'Magnetic polarization per orbital'
        write(*,'(1x,a)')&
             &   '  iorb    m_x       m_y       m_z'
        do iorb=1,wfn%orbs%norb
           write(*,'(1x,i5,3f10.5)') &
                &   iorb,(mom_vec(k,iorb,1)/mom_vec(1,iorb,1),k=2,4)
        end do
     end if
     i_all=-product(shape(mom_vec))*kind(mom_vec)
     deallocate(mom_vec,stat=i_stat)
     call memocc(i_stat,i_all,'mom_vec',subname)
  end if


  !write the energy information
  if (iproc == 0) then
     call write_energies(iter,iscf,energs,gnrm,gnrm_zero,' ')
  endif

END SUBROUTINE calculate_energy_and_gradient

!> Operations after h|psi> 
!! (transposition, orthonormalisation, inverse transposition)
subroutine hpsitopsi(iproc,nproc,iter,idsx,wfn)
   use module_base
   use module_types
   use module_interfaces, except_this_one_A => hpsitopsi
   implicit none
   integer, intent(in) :: iproc,nproc,idsx,iter
   type(DFT_wavefunction), intent(inout) :: wfn
   !local variables
   !n(c) character(len=*), parameter :: subname='hpsitopsi'

   !adjust the save variables for DIIS/SD switch
   if (iter == 1) then
      wfn%diis%ids=0
      wfn%diis%mids=1
      wfn%diis%idiistol=0
   end if
   !update variables at each iteration step
   if (idsx > 0) then
      wfn%diis%mids=mod(wfn%diis%ids,idsx)+1
      wfn%diis%ids=wfn%diis%ids+1
   end if

   wfn%diis%energy_min=min(wfn%diis%energy_min,wfn%diis%energy)

   !transpose the hpsi wavefunction
   call transpose_v(iproc,nproc,wfn%orbs,wfn%Lzd%Glr%wfd,wfn%comms,&
        wfn%hpsi,work=wfn%psi)
   
   !!experimental, orthogonalize the preconditioned gradient wrt wavefunction
   !call orthon_virt_occup(iproc,nproc,orbs,orbs,comms,comms,psit,hpsi,(verbose > 2))

   !apply the minimization method (DIIS or steepest descent)
   call timing(iproc,'Diis          ','ON')

   call psimix(iproc,nproc,sum(wfn%comms%ncntt(0:nproc-1)),wfn%orbs,wfn%comms,wfn%diis,wfn%hpsi,wfn%psit)

   call timing(iproc,'Diis          ','OF')

   if (iproc == 0 .and. verbose > 1) then
      write(*,'(1x,a)',advance='no')&
         &   'Orthogonalization...'
   end if

   call orthogonalize(iproc,nproc,wfn%orbs,wfn%comms,wfn%psit,wfn%orthpar)

   !       call checkortho_p(iproc,nproc,norb,nvctrp,psit)

   call untranspose_v(iproc,nproc,wfn%orbs,wfn%Lzd%Glr%wfd,wfn%comms,&
        wfn%psit,work=wfn%hpsi,outadd=wfn%psi(1))

   if (nproc == 1) then
      nullify(wfn%psit)
   end if

   if (iproc == 0 .and. verbose > 1) then
      write(*,'(1x,a)')&
         &   'done.'
   end if

   call diis_or_sd(iproc,idsx,wfn%orbs%nkptsp,wfn%diis)

   !previous value already filled
   wfn%diis%energy_old=wfn%diis%energy

END SUBROUTINE hpsitopsi


!> Choose among the wavefunctions a subset of them
!! Rebuild orbital descriptors for the new space and allocate the psi_as wavefunction
!! By hypothesis the work array is big enough to contain both wavefunctions
!! This routine has to be tested
subroutine select_active_space(iproc,nproc,orbs,comms,mask_array,Glr,orbs_as,comms_as,psi,psi_as)
   use module_base
   use module_types
   use module_interfaces, except_this_one => select_active_space
   implicit none
   integer, intent(in) :: iproc,nproc
   type(orbitals_data), intent(in) :: orbs
   type(locreg_descriptors), intent(in) :: Glr
   type(communications_arrays), intent(in) :: comms
   logical, dimension(orbs%norb*orbs%nkpts), intent(in) :: mask_array
   real(wp), dimension(orbs%npsidim_comp), intent(in) :: psi
   type(orbitals_data), intent(out) :: orbs_as
   type(communications_arrays), intent(out) :: comms_as
   real(wp), dimension(:), pointer :: psi_as
   !local variables
   character(len=*), parameter :: subname='select_active_space'
   integer :: iorb,ikpt,norbu_as,norbd_as,icnt,ikptp,ispsi,ispsi_as
   integer :: i_stat,nvctrp

   !count the number of orbitals of the active space
   norbu_as=-1
   norbd_as=-1
   do ikpt=1,orbs%nkpts
      icnt=0
      do iorb=1,orbs%norbu
         if (mask_array(iorb+(ikpt-1)*orbs%norb)) icnt=icnt+1
      end do
      if (norbu_as /= icnt .and. norbu_as /= -1) then
         write(*,*)'ERROR(select_active_space): the mask array should define always the same norbu'
         stop
      end if
      norbu_as=icnt
      icnt=0
      do iorb=orbs%norbu+1,orbs%norbu+orbs%norbd
         if (mask_array(iorb+(ikpt-1)*orbs%norb)) icnt=icnt+1
      end do
      if (norbd_as /= icnt .and. norbd_as /= -1) then
         write(*,*)'ERROR(select_active_space): the mask array should define always the same norbd'
         stop
      end if
      norbd_as=icnt
   end do

   !allocate the descriptors of the active space
   call orbitals_descriptors(iproc,nproc,norbu_as+norbd_as,norbu_as,norbd_as, &
        orbs%nspin,orbs%nspinor,orbs%nkpts,orbs%kpts,orbs%kwgts,orbs_as,&
        .false.,basedist=orbs%norb_par(0:,1))
   !allocate communications arrays for virtual orbitals
   call orbitals_communicators(iproc,nproc,Glr,orbs_as,comms_as,basedist=comms_as%nvctr_par(0:,1))  
   !allocate array of the eigenvalues
   allocate(orbs_as%eval(orbs_as%norb*orbs_as%nkpts+ndebug),stat=i_stat)
   call memocc(i_stat,orbs_as%eval,'orbs_as%eval',subname)

   !fill the orbitals array with the values and the wavefunction in transposed form
   icnt=0
   do iorb=1,orbs%nkpts*orbs%norb
      if (mask_array(iorb)) then
         icnt=icnt+1
         orbs_as%eval(icnt)=orbs%eval(iorb)
      end if
   end do
   if (icnt/=orbs_as%norb*orbs_as%nkpts) stop 'ERROR(select_active_space): icnt/=orbs_as%norb*orbs_as%nkpts'

   allocate(psi_as(orbs_as%npsidim_comp+ndebug),stat=i_stat)
   call memocc(i_stat,psi_as,'psi_as',subname)

   ispsi=1
   do ikptp=1,orbs%nkptsp
      ikpt=orbs%iskpts+ikptp
      nvctrp=comms%nvctr_par(iproc,ikpt) 
      !this should be identical in both the distributions
      if (nvctrp /= comms_as%nvctr_par(iproc,ikpt)) then
         write(*,*)'ERROR(select_active_space): the component distrbution is not identical'
         stop
      end if

      !put all the orbitals which match the active space
      ispsi=1
      ispsi_as=1
      do iorb=1,orbs%norb
         if (mask_array(iorb+(ikpt-1)*orbs%norb)) then
            call dcopy(nvctrp,psi(ispsi),1,psi_as(ispsi_as),1)
            ispsi_as=ispsi_as+nvctrp*orbs_as%nspinor
         end if
         ispsi=ispsi+nvctrp*orbs%nspinor
      end do
   end do

END SUBROUTINE select_active_space


!>   First orthonormalisation
subroutine first_orthon(iproc,nproc,orbs,wfd,comms,psi,hpsi,psit,orthpar)
   use module_base
   use module_types
   use module_interfaces, except_this_one_B => first_orthon
   implicit none
   integer, intent(in) :: iproc,nproc
   type(orbitals_data), intent(in) :: orbs
   type(wavefunctions_descriptors), intent(in) :: wfd
   type(communications_arrays), intent(in) :: comms
   type(orthon_data):: orthpar
   real(wp), dimension(:) , pointer :: psi,hpsi,psit
   !local variables
   character(len=*), parameter :: subname='first_orthon'
   integer :: i_stat

   !!!  if(nspin==4) then
   !!!     nspinor=4
   !!!  else
   !!!     nspinor=1
   !!!  end if

   if (nproc > 1) then
      !allocate hpsi array (used also as transposed)
      !allocated in the transposed way such as 
      !it can also be used as the transposed hpsi
      allocate(hpsi(max(orbs%npsidim_orbs,orbs%npsidim_comp)+ndebug),stat=i_stat)
      call memocc(i_stat,hpsi,'hpsi',subname)
      !allocate transposed principal wavefunction
      allocate(psit(max(orbs%npsidim_orbs,orbs%npsidim_comp)+ndebug),stat=i_stat)
      call memocc(i_stat,psit,'psit',subname)
   else
      psit => psi
   end if

   !to be substituted, must pass the wavefunction descriptors to the routine
   call transpose_v(iproc,nproc,orbs,wfd,comms,psi,&
      &   work=hpsi,outadd=psit(1))

   call orthogonalize(iproc,nproc,orbs,comms,psit,orthpar)

   !call checkortho_p(iproc,nproc,norb,norbp,nvctrp,psit)

   call untranspose_v(iproc,nproc,orbs,wfd,comms,psit,&
      &   work=hpsi,outadd=psi(1))

   if (nproc == 1) then
      nullify(psit)
      !allocate hpsi array
      allocate(hpsi(max(orbs%npsidim_orbs,orbs%npsidim_comp)+ndebug),stat=i_stat)
      call memocc(i_stat,hpsi,'hpsi',subname)
   end if

END SUBROUTINE first_orthon


!>   Transform to KS orbitals and deallocate hpsi wavefunction (and also psit in parallel)
subroutine last_orthon(iproc,nproc,wfn,evsum,opt_keeppsit)
   use module_base
   use module_types
   use module_interfaces, except_this_one_C => last_orthon
   implicit none
   integer, intent(in) :: iproc,nproc
   real(wp), intent(out) :: evsum
   type(DFT_wavefunction), intent(inout) :: wfn
   logical, optional :: opt_keeppsit
   !local variables
   logical :: keeppsit
   character(len=*), parameter :: subname='last_orthon'
   integer :: i_all,i_stat
   real(wp), dimension(:,:,:), pointer :: mom_vec

   if (present(opt_keeppsit)) then
      keeppsit=opt_keeppsit
   else
      keeppsit=.false.
   end if

   call transpose_v(iproc,nproc,wfn%orbs,wfn%Lzd%Glr%wfd,wfn%comms,wfn%hpsi,work=wfn%psi)
   if (nproc==1) then
      wfn%psit => wfn%psi
      call transpose_v(iproc,nproc,wfn%orbs,wfn%Lzd%Glr%wfd,wfn%comms,wfn%psit)
   end if

   call subspace_diagonalisation(iproc,nproc,wfn%orbs,wfn%comms,wfn%psit,wfn%hpsi,evsum)

   !here we should preserve hpsi and transpose it if we are in ensemble mimimization scheme

   call untranspose_v(iproc,nproc,wfn%orbs,wfn%Lzd%Glr%wfd,wfn%comms,&
        wfn%psit,work=wfn%hpsi,outadd=wfn%psi(1))

   if(.not.  keeppsit) then
      if (nproc > 1  ) then
         i_all=-product(shape(wfn%psit))*kind(wfn%psit)
         deallocate(wfn%psit,stat=i_stat)
         call memocc(i_stat,i_all,'psit',subname)
      else
         nullify(wfn%psit)
      end if

      i_all=-product(shape(wfn%hpsi))*kind(wfn%hpsi)
      deallocate(wfn%hpsi,stat=i_stat)
      call memocc(i_stat,i_all,'hpsi',subname)

   endif
   !for a non-collinear treatment,
   !we add the calculation of the moments for printing their value
   !close to the corresponding eigenvector
   if(wfn%orbs%nspinor==4) then
      allocate(mom_vec(4,wfn%orbs%norb,min(nproc,2)+ndebug),stat=i_stat)
      call memocc(i_stat,mom_vec,'mom_vec',subname)

      call calc_moments(iproc,nproc,wfn%orbs%norb,wfn%orbs%norb_par,&
           wfn%Lzd%Glr%wfd%nvctr_c+7*wfn%Lzd%Glr%wfd%nvctr_f,&
           wfn%orbs%nspinor,wfn%psi,mom_vec)
   else
     nullify(mom_vec)   
   end if

   ! Send all eigenvalues to all procs.
   call broadcast_kpt_objects(nproc,wfn%orbs%nkpts,wfn%orbs%norb, &
        wfn%orbs%eval(1),wfn%orbs%ikptproc)

   !print the found eigenvalues
   if (iproc == 0) then
<<<<<<< HEAD
      if (orbs%nspinor /= 4) allocate(mom_vec(1,1,1))
      call write_eigenvalues_data(nproc,orbs,mom_vec)
      if (orbs%nspinor /= 4) deallocate(mom_vec)
=======
      call write_eigenvalues_data(nproc,wfn%orbs,mom_vec)
>>>>>>> 424007d3
   end if

   if (wfn%orbs%nspinor ==4) then
      i_all=-product(shape(mom_vec))*kind(mom_vec)
      deallocate(mom_vec,stat=i_stat)
      call memocc(i_stat,i_all,'mom_vec',subname)
   end if


END SUBROUTINE last_orthon


!> Finds the fermi level ef for an error function distribution with a width wf
!! eval are the Kohn Sham eigenvalues and melec is the total number of electrons
subroutine evaltoocc(iproc,nproc,filewrite,wf,orbs,occopt)
   use module_base
   use module_types
   implicit none
   logical, intent(in) :: filewrite
   integer, intent(in) :: iproc, nproc
   integer, intent(in) :: occopt      
   real(gp), intent(in) :: wf
   type(orbitals_data), intent(inout) :: orbs
   !local variables
   integer :: ikpt,iorb,melec,ii
   real(gp) :: charge, chargef
   real(gp) :: ef,pi,electrons,dlectrons,factor,arg,argu,argd,corr,cutoffu,cutoffd,diff,full,res,resu,resd
   parameter(pi=3.1415926535897932d0)
   real(gp)  ::a, x, xu, xd, f, df, tt  
   real(gp)  ::sqrtpi ; parameter (sqrtpi=sqrt(pi)) 
   !write(*,*)  'ENTER Fermilevel',orbs%norbu,orbs%norbd

   orbs%eTS=0.0_gp  

   select case (occopt)
   case  (SMEARING_DIST_ERF  )
   case  (SMEARING_DIST_FERMI)
   case  (SMEARING_DIST_COLD1) !Marzari's cold smearing  with a=-.5634 (bumb minimization)
      a=-.5634d0
   case  (SMEARING_DIST_COLD2) !Marzari's cold smearing  with a=-.8165 (monotonic tail)
      a=-.8165d0
   case  (SMEARING_DIST_METPX) !Methfessel and Paxton (same as COLD with a=0)
      a=0.d0
   case default
      if(iproc==0) print*, 'unrecognized occopt=', occopt
      stop 
   end select

   if (orbs%norbd==0) then 
      full=2.d0   ! maximum occupation for closed shell  orbital
   else
      full=1.d0   ! maximum occupation for spin polarized orbital
   endif

   if (orbs%nkpts.ne.1 .and. filewrite) stop 'Fermilevel: CANNOT write input.occ with more than one k-point'
   charge=0.0_gp
   do ikpt=1,orbs%nkpts
      !number of zero orbitals for the given k-point
      !overall charge of the system
      do iorb=1,orbs%norb
         charge=charge+orbs%occup(iorb+(ikpt-1)*orbs%norb) * orbs%kwgts(ikpt)
      end do
   end do
   melec=nint(charge)
   !if (iproc == 0) write(*,*) 'charge',charge,melec

   ! Send all eigenvalues to all procs (presumably not necessary)
   call broadcast_kpt_objects(nproc, orbs%nkpts, orbs%norb, &
      &   orbs%eval(1), orbs%ikptproc)

   if (wf > 0.0_gp) then
      ii=0
      if (orbs%efermi == UNINITIALIZED(orbs%efermi)) then
         ! Take initial value at gamma point.
         do iorb = 1, orbs%norbu
            if (orbs%occup(iorb) < 1.0_gp) then
               orbs%efermi = orbs%eval(iorb)
               exit
            end if
         end do
      end if
      ef=orbs%efermi
      factor=1.d0/(sqrt(pi)*wf)
      !print *,0,ef

      ! electrons is N_electons = sum f_i * Wieght_i
      ! dlectrons is dN_electrons/dEf =dN_electrons/darg * darg/dEf= sum df_i/darg /(-wf) , darg/dEf=-1/wf
      !  f:= occupation # for band i ,  df:=df/darg
      loop_fermi: do
         ii=ii+1
         if (ii > 10000) stop 'error Fermilevel'
         electrons=0.d0
         dlectrons=0.d0
         do ikpt=1,orbs%nkpts
            do iorb=1,orbs%norbd+orbs%norbu
               arg=(orbs%eval((ikpt-1)*orbs%norb+iorb)-ef)/wf
               if (occopt == SMEARING_DIST_ERF) then
                  call derf_ab(res,arg)
                  f =.5d0*(1.d0-res)
                  df=-exp(-arg**2)/sqrtpi 
               else if (occopt == SMEARING_DIST_FERMI) then
                  f =1.d0/(1.d0+exp(arg)) 
                  df=-1.d0/(2.d0+exp(arg)+exp(-arg)) 
               else if (occopt == SMEARING_DIST_COLD1 .or. occopt == SMEARING_DIST_COLD2 .or. &  
                  &  occopt == SMEARING_DIST_METPX ) then
               x= -arg
               call derf_ab(res,x)
               f =.5d0*(1.d0+res +exp(-x**2)*(-a*x**2 + .5d0*a+x)/sqrtpi)
               df=-exp(-x**2) * (a*x**3 -x**2 -1.5d0*a*x +1.5d0) /sqrtpi   ! df:=df/darg=-df/dx
            end if
            electrons=electrons+ f  * orbs%kwgts(ikpt)  ! electrons := N_e(Ef+corr.)
            dlectrons=dlectrons+ df * orbs%kwgts(ikpt)  ! delectrons:= dN_e/darge ( Well! later we need dN_e/dEf=-1/wf*dN_e/darg
            !if(iproc==0) write(*,*) arg,   f , df
         enddo
      enddo

      dlectrons=dlectrons/(-wf)  ! df/dEf=df/darg * -1/wf
      diff=-real(melec,gp)/full+electrons
      if (abs(diff) < 1.d-12) exit loop_fermi
      if (abs(dlectrons) <= 1d-45) then
         corr=wf
      else
         corr=diff/abs(dlectrons) ! for case of no-monotonic func. abs is needed
      end if
      !if (iproc==0) write(*,'(i5,3e,i4,e)') ii,electrons,ef,dlectrons,melec,corr
      if (corr > 1.d0*wf) corr=1.d0*wf
      if (corr < -1.d0*wf) corr=-1.d0*wf
      if (abs(dlectrons) < 1.d-18  .and. electrons > real(melec,gp)/full) corr=3.d0*wf
      if (abs(dlectrons) < 1.d-18  .and. electrons < real(melec,gp)/full) corr=-3.d0*wf
      ef=ef-corr  ! Ef=Ef_guess+corr.

   end do loop_fermi

   do ikpt=1,orbs%nkpts
      argu=(orbs%eval((ikpt-1)*orbs%norb+orbs%norbu)-ef)/wf
      argd=(orbs%eval((ikpt-1)*orbs%norb+orbs%norbu+orbs%norbd)-ef)/wf
      if (occopt == SMEARING_DIST_ERF) then
         !error function
         call derf_ab(resu,argu)
         call derf_ab(resd,argd)
         cutoffu=.5d0*(1.d0-resu)
         cutoffd=.5d0*(1.d0-resd)
      else if (occopt == SMEARING_DIST_FERMI) then
         !Fermi function
         cutoffu=1.d0/(1.d0+exp(argu))
         cutoffd=1.d0/(1.d0+exp(argd))
      else if (occopt == SMEARING_DIST_COLD1 .or. occopt == SMEARING_DIST_COLD2 .or. &  
         &  occopt == SMEARING_DIST_METPX ) then
      !Marzari's relation with different a 
      xu=-argu
      xd=-argd
      call derf_ab(resu,xu)
      call derf_ab(resd,xd)
      cutoffu=.5d0*(1.d0+resu +exp(-xu**2)*(-a*xu**2 + .5d0*a+xu)/sqrtpi)
      cutoffd=.5d0*(1.d0+resd +exp(-xd**2)*(-a*xd**2 + .5d0*a+xd)/sqrtpi)
   end if
enddo
if (iproc==0) write(*,'(1x,a,1pe21.14,2(1x,e8.1))') 'Fermi level, Fermi distribution cut off at:  ',ef,cutoffu,cutoffd
orbs%efermi=ef

!update the occupation number
do ikpt=1,orbs%nkpts
   do iorb=1,orbs%norbu + orbs%norbd
      arg=(orbs%eval((ikpt-1)*orbs%norb+iorb)-ef)/wf
      if (occopt == SMEARING_DIST_ERF) then
         call derf_ab(res,arg)
         f=.5d0*(1.d0-res)
      else if (occopt == SMEARING_DIST_FERMI) then
         f=1.d0/(1.d0+exp(arg))
      else if (occopt == SMEARING_DIST_COLD1 .or. occopt == SMEARING_DIST_COLD2 .or. &  
         &  occopt == SMEARING_DIST_METPX ) then
      x=-arg
      call derf_ab(res,x)
      f =.5d0*(1.d0+res +exp(-x**2)*(-a*x**2 + .5d0*a+x)/sqrtpi)
   end if
   orbs%occup((ikpt-1)*orbs%norb+iorb)=full* f 
   !if(iproc==0) print*,  orbs%eval((ikpt-1)*orbs%norb+iorb), orbs%occup((ikpt-1)*orbs%norb+iorb)
end do
    end do
    !update electronic entropy S; eTS=T_ele*S is the electtronic entropy term the negative of which is added to energy: Free energy = energy-T*S 
    orbs%eTS=0.0_gp
    do ikpt=1,orbs%nkpts
       do iorb=1,orbs%norbu + orbs%norbd
          if (occopt == SMEARING_DIST_ERF) then
             !error function
             orbs%eTS=orbs%eTS+full*wf/(2._gp*sqrt(pi))*exp(-((orbs%eval((ikpt-1)*orbs%norb+iorb)-ef)/wf)**2)
          else if (occopt == SMEARING_DIST_FERMI) then
             !Fermi function
             tt=orbs%occup((ikpt-1)*orbs%norb+iorb)
             orbs%eTS=orbs%eTS-full*wf*(tt*log(tt) + (1._gp-tt)*log(1._gp-tt))
          else if (occopt == SMEARING_DIST_COLD1 .or. occopt == SMEARING_DIST_COLD2 .or. &  
             &  occopt == SMEARING_DIST_METPX ) then
          !cold 
          orbs%eTS=orbs%eTS+0._gp  ! to be completed if needed                                             
       end if
    end do
 end do
 ! Sanity check on sum of occup.
 chargef=0.0_gp
 do ikpt=1,orbs%nkpts
    do iorb=1,orbs%norb
       chargef=chargef+orbs%kwgts(ikpt) * orbs%occup(iorb+(ikpt-1)*orbs%norb)
    end do
 end do
 if (abs(charge - chargef) > 1e-6)  stop 'error occupation update'
 else if(full==1.0_gp) then
    call eFermi_nosmearing(iproc,orbs)
    ! no entropic term when electronc temprature is zero
 end if

 !write on file the results if needed
 if (filewrite) then
    open(unit=11,file='input.occ',status='unknown')
    write(11,*)orbs%norbu,orbs%norbd
    do iorb=1,orbs%norb
       !write(11,'(i5,e19.12)')iorb,orbs%occup((ikpt-1)*orbs%norb+iorb)
       !    write(11,'(i5,e19.12)')iorb,full/(1.d0+exp(arg))  !,orbs%eval((ikpt-1)*orbs%norb+iorb)
       write(11,'(i5,e19.12,f10.6)')iorb,orbs%occup((ikpt-1)*orbs%norb+iorb) &
          &   ,orbs%eval ((ikpt-1)*orbs%norb+iorb)
    end do
    close(unit=11)
 end if

END SUBROUTINE evaltoocc



subroutine eFermi_nosmearing(iproc,orbs)
   use module_base
   use module_types
   implicit none
   integer, intent(in) :: iproc
   type(orbitals_data), intent(inout) :: orbs
   !local variables
   integer :: iu,id,n,nzeroorbs,ikpt,iorb
   real(gp) :: charge
   real(wp) :: eF

   iu=0
   id=0
   eF = 0._wp
   do ikpt=1,orbs%nkpts
      !number of zero orbitals for the given k-point
      nzeroorbs=0
      !overall charge of the system
      charge=0.0_gp
      do iorb=1,orbs%norb
         if (orbs%occup(iorb+(ikpt-1)*orbs%norb) == 0.0_gp) then
            nzeroorbs=nzeroorbs+1
         else
            charge=charge+orbs%occup(iorb+(ikpt-1)*orbs%norb)
         end if
      end do
      if (nzeroorbs /= 0 .and. orbs%norbd .gt.0) then
         do iorb=1,orbs%norbu-1
            if (orbs%eval((ikpt-1)*orbs%norb+iorb) > orbs%eval((ikpt-1)*orbs%norb+iorb+1)) &
               &   write(*,*) 'wrong ordering of up EVs',iorb,iorb+1
         end do
         do iorb=1,orbs%norbd-1
            if (orbs%eval((ikpt-1)*orbs%norb+iorb+orbs%norbu) > orbs%eval((ikpt-1)*orbs%norb+iorb+1+orbs%norbu))&
               &   write(*,*) 'wrong ordering of dw EVs',iorb+orbs%norbu,iorb+1+orbs%norbu
         enddo

         iu=0
         id=0
         n=0
         do while (real(n,gp) < charge)
            if (orbs%eval((ikpt-1)*orbs%norb+iu+1) <= orbs%eval((ikpt-1)*orbs%norb+id+1+orbs%norbu)) then
               iu=iu+1
               eF=orbs%eval((ikpt-1)*orbs%norb+iu+1)
            else
               id=id+1
               eF=orbs%eval((ikpt-1)*orbs%norb+id+1+orbs%norbu)
            endif
            n=n+1
         enddo
         if (iproc==0) write(*,'(1x,a,1pe21.14,a,i4)') 'Suggested Homo energy level',eF,', Spin polarization',iu-id
         !write(*,*) 'up,down, up-down',iu,id,iu-id
      end if
   end do
   orbs%efermi=eF
   !assign the values for the occupation numbers
   do iorb=1,iu
      orbs%occup(iorb)=1.0_gp
   end do
   do iorb=iu+1,orbs%norbu
      orbs%occup(iorb)=0.0_gp
   end do
   do iorb=1,id
      orbs%occup(iorb+orbs%norbu)=1.0_gp
   end do
   do iorb=id+1,orbs%norbd
      orbs%occup(iorb+orbs%norbu)=0.0_gp
   end do

END SUBROUTINE eFermi_nosmearing


!>   Calculate magnetic moments
subroutine calc_moments(iproc,nproc,norb,norb_par,nvctr,nspinor,psi,mom_vec)
   use module_base
   implicit none
   integer, intent(in) :: iproc,nproc,norb,nvctr,nspinor
   integer, dimension(0:nproc-1), intent(in) :: norb_par
   real(wp), dimension(nvctr,norb*nspinor), intent(in) :: psi
   real(wp), dimension(4,norb,min(nproc,2)), intent(out) :: mom_vec
   !local variables
   character(len=*), parameter :: subname='calc_moments'
   integer :: i_all,i_stat,ierr,iorb,jproc
   integer :: ndim,oidx
   integer, dimension(:), allocatable :: norb_displ
   real(wp) :: m00,m11,m13,m24,m14,m23
   !real(wp), dimension(:,:,:), allocatable :: mom_vec

   ndim=2
   if (nproc==1) ndim=1

   if(nspinor==4) then

      call razero(4*norb*ndim,mom_vec)

      do iorb=1,norb_par(iproc)
         oidx=(iorb-1)*nspinor+1
         m00=dot(2*nvctr,psi(1,oidx),1,psi(1,oidx),1)
         m11=dot(2*nvctr,psi(1,oidx+2),1,psi(1,oidx+2),1)
         m13=dot(nvctr,psi(1,oidx),1,psi(1,oidx+2),1)
         m24=dot(nvctr,psi(1,oidx+1),1,psi(1,oidx+3),1)
         !        m12=dot(nvctr,psi(1,oidx),1,psi(1,oidx+1),1)
         !        m34=dot(nvctr,psi(1,oidx+2),1,psi(1,oidx+3),1)
         m14=dot(nvctr,psi(1,oidx),1,psi(1,oidx+3),1)
         m23=dot(nvctr,psi(1,oidx+1),1,psi(1,oidx+2),1)

         mom_vec(1,iorb,ndim)=(m00+m11) !rho
         mom_vec(2,iorb,ndim)=2.0d0*(m13+m24)       !m_x
         !        mom_vec(3,iorb,ndim)=2.0d0*(m12-m34)       !m_y
         mom_vec(3,iorb,ndim)=2.0d0*(m14-m23)       !m_y
         mom_vec(4,iorb,ndim)=(m00-m11)             !m_z
      end do

      if(nproc>1) then
         allocate(norb_displ(0:nproc-1+ndebug),stat=i_stat)
         call memocc(i_stat,norb_displ,'norb_displ',subname)

         norb_displ(0)=0
         do jproc=1,nproc-1
            norb_displ(jproc)=norb_displ(jproc-1)+norb_par(jproc-1)
         end do

         call MPI_GATHERV(mom_vec(1,1,2),4*norb_par(iproc),mpidtypw,&
            &   mom_vec(1,1,1),4*norb_par,4*norb_displ,mpidtypw,&
         0,MPI_COMM_WORLD,ierr)

         i_all=-product(shape(norb_displ))*kind(norb_displ)
         deallocate(norb_displ,stat=i_stat)
         call memocc(i_stat,i_all,'norb_displ',subname)
      end if

   end if

END SUBROUTINE calc_moments


subroutine check_communications(iproc,nproc,orbs,lr,comms)
   use module_base
   use module_types
   use module_interfaces
   implicit none
   integer, intent(in) :: iproc,nproc
   type(orbitals_data), intent(in) :: orbs
   type(locreg_descriptors), intent(in) :: lr
   type(communications_arrays), intent(in) :: comms
   !local variables
   character(len=*), parameter :: subname='check_communications'
   integer :: i,ispinor,iorb,indspin,indorb,jproc,i_stat,i_all,iscomp,idsx,index,ikptsp
   integer :: ikpt,ispsi,nspinor,nvctrp,ierr
   real(wp) :: psival,maxdiff
   real(wp), dimension(:), allocatable :: psi
   real(wp), dimension(:), pointer :: pwork
   real(wp) :: epsilon
   character(len = 25) :: filename
   logical :: abort

   !allocate the "wavefunction" amd fill it, and also the workspace
   allocate(psi(max(orbs%npsidim_orbs,orbs%npsidim_comp)+ndebug),stat=i_stat)
   call memocc(i_stat,psi,'psi',subname)
   allocate(pwork(max(orbs%npsidim_orbs,orbs%npsidim_comp)+ndebug),stat=i_stat)
   call memocc(i_stat,pwork,'pwork',subname)


   do iorb=1,orbs%norbp
      ikpt=(orbs%isorb+iorb-1)/orbs%norb+1
      !valkpt=real(512*ikpt,wp)
      !valorb=real(orbs%isorb+iorb-(ikpt-1)*orbs%norb,wp)+valkpt
      indorb=(iorb-1)*(lr%wfd%nvctr_c+7*lr%wfd%nvctr_f)*orbs%nspinor
      do ispinor=1,orbs%nspinor
         indspin=(ispinor-1)*(lr%wfd%nvctr_c+7*lr%wfd%nvctr_f)
         do i=1,lr%wfd%nvctr_c+7*lr%wfd%nvctr_f
            !vali=real(i,wp)/512.0_wp  ! *1.d-5
            call test_value(ikpt,orbs%isorb+iorb-(ikpt-1)*orbs%norb,ispinor,i,psival)
            psi(i+indspin+indorb)=psival!(valorb+vali)*(-1)**(ispinor-1)
         end do
      end do
   end do

   !transpose the hpsi wavefunction
   call transpose_v(iproc,nproc,orbs,lr%wfd,comms,psi,work=pwork)

   !check the results of the transposed wavefunction
   maxdiff=0.0_wp
   ispsi=0
   do ikptsp=1,orbs%nkptsp
      ikpt=orbs%iskpts+ikptsp!orbs%ikptsp(ikptsp)
      !valkpt=real(512*ikpt,wp)
      !calculate the starting point for the component distribution
      iscomp=0
      do jproc=0,iproc-1
         iscomp=iscomp+comms%nvctr_par(jproc,ikpt)
      end do
      nvctrp=comms%nvctr_par(iproc,ikpt)
      nspinor=orbs%nspinor

      do iorb=1,orbs%norb
         !valorb=real(iorb,wp)+valkpt
         indorb=(iorb-1)*nvctrp*nspinor
         do idsx=1,(nspinor-1)/2+1
            do i=1,nvctrp
               !vali=real(i+iscomp,wp)/512.d0  ! *1.d-5
               do ispinor=1,((2+nspinor)/4+1)
                  !psival=(-1)**(ispinor-1)*(valorb+vali)
                  call test_value(ikpt,iorb,ispinor,i+iscomp,psival)
                  !this is just to force the IEEE representation of psival
                  !              if (psival .lt. 0.d0) then  
                  !              write(321,*) psival,psival**2
                  !              endif
                  index=ispinor+(i-1)*((2+nspinor)/4+1)+&
                     &   (idsx-1)*((2+nspinor)/4+1)*nvctrp+indorb+ispsi
                  maxdiff=max(abs(psi(index)-psival),maxdiff)
               end do
            end do
         end do
      end do
      ispsi=ispsi+nvctrp*orbs%norb*nspinor
   end do

   abort = .false.
   if (abs(maxdiff) > real(orbs%norb,wp)*epsilon(1.0_wp)) then
      write(*,*)'ERROR: process',iproc,'does not transpose wavefunctions correctly!'
      write(*,*)'       found an error of',maxdiff,'cannot continue.'
      write(*,*)'       data are written in the file transerror.log, exiting...'

      write(filename, "(A,I0,A)") 'transerror', iproc, '.log'
      open(unit=22,file=trim(filename),status='unknown')
      ispsi=0
      do ikptsp=1,orbs%nkptsp
         ikpt=orbs%iskpts+ikptsp!orbs%ikptsp(ikptsp)
         !valkpt=real(512*ikpt,wp)
         !calculate the starting point for the component distribution
         iscomp=0
         do jproc=0,iproc-1
            iscomp=iscomp+comms%nvctr_par(jproc,ikpt)
         end do
         nvctrp=comms%nvctr_par(iproc,ikpt)
         nspinor=orbs%nspinor

         do iorb=1,orbs%norb
            !valorb=real(iorb,wp)+valkpt
            indorb=(iorb-1)*nvctrp*nspinor
            do idsx=1,(nspinor-1)/2+1
               do i=1,nvctrp
                  !vali=real(i+iscomp,wp)/512.d0  !*1.d-5
                  do ispinor=1,((2+nspinor)/4+1)
                     !psival=(-1)**(ispinor-1)*(valorb+vali)
                     call test_value(ikpt,iorb,ispinor,i+iscomp,psival)
                     index=ispinor+(i-1)*((2+nspinor)/4+1)+&
                        &   (idsx-1)*((2+nspinor)/4+1)*nvctrp+indorb+ispsi
                     maxdiff=abs(psi(index)-psival)
                     if (maxdiff > 0.d0) then
                        write(22,'(i3,i6,2i4,3(1x,1pe13.6))')ispinor,i+iscomp,iorb,ikpt,psival,&
                           &   psi(index),maxdiff
                     end if
                  end do
               end do
            end do
         end do
         ispsi=ispsi+nvctrp*orbs%norb*nspinor
      end do
      close(unit=22)
      abort = .true.
      write(filename, "(A,I0,A)") 'distscheme', iproc, '.log'
      open(unit=22,file=trim(filename),status='unknown')
      call print_distribution_schemes(22,nproc,orbs%nkpts,orbs%norb_par(0,1),comms%nvctr_par(0,1))
      close(unit=22)
   end if

   call MPI_BARRIER(MPI_COMM_WORLD, ierr)
   if (abort) then
      if (iproc == 0) call print_distribution_schemes(6,nproc,orbs%nkpts,orbs%norb_par(0,1),comms%nvctr_par(0,1))
      call MPI_ABORT(MPI_COMM_WORLD,ierr)
   end if

   !retranspose the hpsi wavefunction
   call untranspose_v(iproc,nproc,orbs,lr%wfd,comms,&
      &   psi,work=pwork)

   maxdiff=0.0_wp
   do iorb=1,orbs%norbp
      ikpt=(orbs%isorb+iorb-1)/orbs%norb+1
      !valkpt=real(512*ikpt,wp)
      !valorb=real(orbs%isorb+iorb-(ikpt-1)*orbs%norb,wp)+valkpt
      indorb=(iorb-1)*(lr%wfd%nvctr_c+7*lr%wfd%nvctr_f)*orbs%nspinor
      do ispinor=1,orbs%nspinor
         indspin=(ispinor-1)*(lr%wfd%nvctr_c+7*lr%wfd%nvctr_f)
         do i=1,lr%wfd%nvctr_c+7*lr%wfd%nvctr_f
            !vali=real(i,wp)/512.d0  !*1.d-5
            !psival=(valorb+vali)*(-1)**(ispinor-1)
            call test_value(ikpt,orbs%isorb+iorb-(ikpt-1)*orbs%norb,ispinor,i,psival)
            maxdiff=max(abs(psi(i+indspin+indorb)-psival),maxdiff)
         end do
      end do
   end do

   abort = .false.
   if (abs(maxdiff) > real(orbs%norb,wp)*epsilon(1.0_wp)) then
      write(*,*)'ERROR: process',iproc,'does not untranspose wavefunctions correctly!'
      write(*,*)'       found an error of',maxdiff,'cannot continue.'
      write(*,*)'       data are written in the file transerror.log, exiting...'

      write(filename, "(A,I0,A)") 'transerror', iproc, '.log'
      open(unit=22,file=trim(filename),status='unknown')
      maxdiff=0.0_wp
      do iorb=1,orbs%norbp
         ikpt=(orbs%isorb+iorb-1)/orbs%norb+1
         !valkpt=real(512*ikpt,wp)
         !valorb=real(orbs%isorb+iorb-(ikpt-1)*orbs%norb,wp)+valkpt
         indorb=(iorb-1)*(lr%wfd%nvctr_c+7*lr%wfd%nvctr_f)*orbs%nspinor
         do ispinor=1,orbs%nspinor
            indspin=(ispinor-1)*(lr%wfd%nvctr_c+7*lr%wfd%nvctr_f)
            do i=1,lr%wfd%nvctr_c+7*lr%wfd%nvctr_f
               !vali=real(i,wp)/512.d0  !*1.d-5
               !psival=(valorb+vali)*(-1)**(ispinor-1)
               call test_value(ikpt,orbs%isorb+iorb-(ikpt-1)*orbs%norb,ispinor,i,psival)
               maxdiff=abs(psi(i+indspin+indorb)-psival)
               if (maxdiff > 0.d0) then
                  write(22,'(i3,i6,2i4,3(1x,1pe13.6))')ispinor,i,iorb,orbs%isorb,psival,&
                     &   psi(ispinor+(i-1)*orbs%nspinor+indorb),maxdiff
               end if
            end do
         end do
      end do
      close(unit=22)
      abort = .true.
   end if

   if (abort) call MPI_ABORT(MPI_COMM_WORLD,ierr)
   call MPI_BARRIER(MPI_COMM_WORLD, ierr)

   i_all=-product(shape(psi))*kind(psi)
   deallocate(psi,stat=i_stat)
   call memocc(i_stat,i_all,'psi',subname)
   i_all=-product(shape(pwork))*kind(pwork)
   deallocate(pwork,stat=i_stat)
   call memocc(i_stat,i_all,'pwork',subname)

END SUBROUTINE check_communications


!> define a value for the wavefunction which is dependent of the indices
subroutine test_value(ikpt,iorb,ispinor,icomp,val)
   use module_base
   implicit none
   integer, intent(in) :: ikpt,icomp,iorb,ispinor
   real(wp), intent(out) :: val
   !local variables
   real(wp) :: valkpt,valorb,vali

   ! recognizable pattern, for debugging
   ! valkpt=real(10000*(ikpt-1),wp)!real(512*ikpt,wp)
   ! valorb=real(iorb,wp)+valkpt
   ! vali=real(icomp,wp)*1.e-5_wp  !real(icomp,wp)/512.0_wp  ! *1.d-5
   !
   ! val=(valorb+vali)*(-1)**(ispinor-1)

   valkpt=real(512*ikpt,wp)
   valorb=real(iorb,wp)+valkpt
   vali=real(icomp,wp)/512.0_wp  ! *1.d-5

   val=(valorb+vali)*(-1)**(ispinor-1)

END SUBROUTINE test_value


subroutine broadcast_kpt_objects(nproc, nkpts, ndata, data, ikptproc)
   use module_base
   implicit none
   integer, intent(in) :: nproc, nkpts, ndata
   integer, dimension(nkpts), intent(in) :: ikptproc
   real(gp), dimension(ndata,nkpts), intent(inout) :: data

   integer :: ikpt, ierr

   if (nproc > 1) then
      do ikpt = 1, nkpts
         call MPI_BCAST(data(1,ikpt), ndata,mpidtypg, &
            &   ikptproc(ikpt), MPI_COMM_WORLD, ierr)
         !redundant barrier 
         call MPI_BARRIER(MPI_COMM_WORLD,ierr)
      end do
   end if
END SUBROUTINE broadcast_kpt_objects



!!subroutine minimize_by_orthogonal_transformation(iproc, nproc, orbs, wfd, comms, orthpar, E0, El, stepsize, hpsi, psi, derivative)
!!use module_base
!!use module_types
!!use module_interfaces
!!implicit none
!!
!!  integer, intent(in) :: iproc,nproc
!!  type(orbitals_data), intent(in) :: orbs
!!  type(wavefunctions_descriptors),intent(in):: wfd
!!  type(communications_arrays), intent(in) :: comms
!!  type(orthon_data), intent(in) :: orthpar
!!  !n(c) type(wavefunctions_descriptors), intent(in) :: wfd
!!  !real(wp), dimension(comms%nvctr_par(iproc,0)*orbs%nspinor*orbs%norb), intent(in) :: hpsi
!!  !real(wp), dimension(comms%nvctr_par(iproc,0)*orbs%nspinor*orbs%norb), intent(inout) :: psi
!!  real(8),intent(in):: E0, El
!!  real(8),intent(inout):: stepsize 
!!  real(wp), dimension(max(orbs%npsidim_orbs,orbs%npsidim_comp)), intent(inout) :: hpsi
!!  real(wp), dimension(max(orbs%npsidim_orbs,orbs%npsidim_comp)), intent(inout) :: psi
!!  real(8),intent(out):: derivative
!!  !local variables
!!  character(len=*), parameter :: subname='orthoconstraint'
!!  integer :: i_stat,i_all,ierr,iorb !n(c) ise
!!  integer :: ispin,nspin,ikpt,norb,norbs,ncomp,nvctrp,ispsi,ikptp,nspinor,iiorb,jjorb,jorb,lwork,info,k
!!  real(dp) :: occ !n(c) tt
!!  integer, dimension(:,:), allocatable :: ndimovrlp
!!  real(wp), dimension(:), allocatable :: alag, work, rwork, eval
!!  real(wp),dimension(:,:),allocatable:: gmat
!!  complex(8),dimension(:,:),allocatable:: gmatc, tempmatc, tempmat2c, omatc
!!  complex(8),dimension(:),allocatable:: expDc
!!  real(8):: lstep, dfactorial
!!  complex(8):: ttc
!!  real(8),dimension(:),pointer:: psiwork
!!  real(8),dimension(:,:),allocatable:: omat
!!
!!  write(*,*) 'iproc, orbs%npsidim',iproc,max(orbs%npsidim_orbs,orbs%npsidim_comp)
!!
!!  !separate the orthogonalisation procedure for up and down orbitals 
!!  !and for different k-points
!!  call timing(iproc,'LagrM_comput  ','ON')
!!
!!  !number of components of the overlap matrix for parallel case
!!  !calculate the dimension of the overlap matrix for each k-point
!!  if (orbs%norbd > 0) then
!!     nspin=2
!!  else
!!     nspin=1
!!  end if
!!
!!  !number of components for the overlap matrix in wp-kind real numbers
!!
!!  allocate(ndimovrlp(nspin,0:orbs%nkpts+ndebug),stat=i_stat)
!!  call memocc(i_stat,ndimovrlp,'ndimovrlp',subname)
!!
!!  call dimension_ovrlp(nspin,orbs,ndimovrlp)
!!
!!  allocate(alag(ndimovrlp(nspin,orbs%nkpts)+ndebug),stat=i_stat)
!!  call memocc(i_stat,alag,'alag',subname)
!!
!!  !put to zero all the k-points which are not needed
!!  call razero(ndimovrlp(nspin,orbs%nkpts),alag)
!!
!!  ! Transpose orbitals
!!  allocate(psiwork(size(psi)), stat=i_stat)
!!  call transpose_v(iproc, nproc, orbs, wfd, comms, psi, work=psiwork)
!!  call transpose_v(iproc, nproc, orbs, wfd, comms, hpsi, work=psiwork)
!!
!!  !do it for each of the k-points and separate also between up and down orbitals in the non-collinear case
!!  ispsi=1
!!  do ikptp=1,orbs%nkptsp
!!     ikpt=orbs%iskpts+ikptp!orbs%ikptsp(ikptp)
!!
!!     do ispin=1,nspin
!!
!!        call orbitals_and_components(iproc,ikpt,ispin,orbs,comms,&
!!             nvctrp,norb,norbs,ncomp,nspinor)
!!        if (nvctrp == 0) cycle
!!
!!        if(nspinor==1) then
!!           call gemm('T','N',norb,norb,nvctrp,1.0_wp,psi(ispsi),&
!!                max(1,nvctrp),hpsi(ispsi),max(1,nvctrp),0.0_wp,&
!!                alag(ndimovrlp(ispin,ikpt-1)+1),norb)
!!        else
!!           !this part should be recheck in the case of nspinor == 2
!!           call c_gemm('C','N',norb,norb,ncomp*nvctrp,(1.0_wp,0.0_wp),psi(ispsi),&
!!                max(1,ncomp*nvctrp), &
!!                hpsi(ispsi),max(1,ncomp*nvctrp),(0.0_wp,0.0_wp),&
!!                alag(ndimovrlp(ispin,ikpt-1)+1),norb)
!!        end if
!!        ispsi=ispsi+nvctrp*norb*nspinor
!!     end do
!!  end do
!!
!!  if (nproc > 1) then
!!     call timing(iproc,'LagrM_comput  ','OF')
!!     call timing(iproc,'LagrM_commun  ','ON')
!!     call mpiallred(alag(1),ndimovrlp(nspin,orbs%nkpts),MPI_SUM,MPI_COMM_WORLD,ierr)
!!     call timing(iproc,'LagrM_commun  ','OF')
!!     call timing(iproc,'LagrM_comput  ','ON')
!!  end if
!!
!!  !now each processors knows all the overlap matrices for each k-point
!!  !even if it does not handle it.
!!  !this is somehow redundant but it is one way of reducing the number of communications
!!  !without defining group of processors
!!
!!  i_stat=0
!!  do iorb=1,orbs%norb
!!      do jorb=1,orbs%norb
!!          i_stat=i_stat+1
!!          if(iproc==0) write(1750,'(a,3i8,es20.8)') 'iorb, jorb, i_stat, alag(i_stat)', iorb, jorb, i_stat, alag(i_stat)
!!      end do
!!  end do 
!!
!!  ! Build the antisymmetric matrix "alag(iorb,jorb)-alag(jorb,iorb)"
!!  allocate(gmat(orbs%norb,orbs%norb), stat=i_stat)
!!  call memocc(i_stat, gmat, 'gmat', subname)
!!  do iorb=1,orbs%norb
!!      do jorb=1,orbs%norb
!!          iiorb=(iorb-1)*orbs%norb+jorb
!!          jjorb=(jorb-1)*orbs%norb+iorb
!!          gmat(jorb,iorb)=alag(iiorb)-alag(jjorb)
!!      end do
!!  end do
!!
!!
!!
!!
!!  !Build the complex matrix -igmat
!!  allocate(gmatc(orbs%norb,orbs%norb), stat=i_stat)
!!  !call memocc(i_stat, gmatc, 'gmatc', subname) !memocc not working for complex
!!  do iorb=1,orbs%norb
!!      do jorb=1,orbs%norb
!!          gmatc(jorb,iorb)=cmplx(0.d0,-gmat(jorb,iorb),kind=8)
!!      end do
!!  end do 
!!
!!
!!
!!  ! Check whether hermitian
!!  do iorb=1,orbs%norb
!!      do jorb=1,orbs%norb
!!          if(real(gmatc(jorb,iorb))/=real(gmatc(iorb,jorb)) .or. aimag(gmatc(jorb,iorb))/=-aimag(gmatc(iorb,jorb))) then
!!              write(*,'(a,4es16.7)') 'ERROR: (Gmatc(1,jorb,iorb)), (Gmatc(1,iorb,jorb)), (Gmatc(2,jorb,iorb)), (Gmatc(2,iorb,jorb))', Gmatc(jorb,iorb), Gmatc(iorb,jorb)
!!          end if
!!          if(iproc==0) write(1710,'(a,2i8,2es20.12)') 'iorb, jorb, gmatc(jorb,iorb)', iorb, jorb, gmatc(jorb,iorb)
!!      end do
!!  end do 
!!
!!
!!
!!  ! Diagonalize gmatc
!!  allocate(eval(orbs%norb), stat=i_stat)
!!  call memocc(i_stat, eval, 'eval', subname)
!!  lwork=10*orbs%norb
!!  allocate(work(2*lwork), stat=i_stat) ! factor of 2 since it is assumed to be complex
!!  allocate(rwork(lwork), stat=i_stat)
!!  call zheev('v', 'l', orbs%norb, gmatc(1,1), orbs%norb, eval(1), work, lwork, rwork, info)
!!  if(info/=0) stop 'ERROR in zheev'
!!  deallocate(work)
!!  deallocate(rwork)
!!
!!  do iorb=1,orbs%norb
!!      if(iproc==0) write(1720,'(a,i8,es20.8)') 'iorb, eval(iorb)', iorb, eval(iorb)
!!  end do
!!
!!
!!  if(stepsize>0.d0) then
!!      if(iproc==0) write(*,*) 'in first branch'
!!      ! Calculate the derivative
!!      ! Calculate optimal step size
!!      lstep=derivative*stepsize**2/(2.d0*(derivative*stepsize+E0-El))
!!      stepsize=-1.d0
!!      derivative=0.d0
!!  else
!!      if(iproc==0) write(*,*) 'in second branch'
!!      lstep=.1d0/(maxval(abs(eval)))
!!      stepsize=lstep
!!      derivative=0.d0
!!      do iorb=1,orbs%norb
!!          do jorb=1,orbs%norb
!!              derivative=derivative+gmat(jorb,iorb)**2
!!          end do
!!      end do
!!      derivative=-.5d0*derivative
!!  end if
!!  if(iproc==0) write(*,'(a,2es12.4)') '>> LSTEP:, derivative', lstep, derivative
!!
!!
!!  ! Calculate exp(-i*l*D) (with D diagonal matrix of eigenvalues).
!!  ! This is also a diagonal matrix, so only calculate the diagonal part.
!!  allocate(expDc(orbs%norb), stat=i_stat)
!!  !call memocc(i_stat, expDc, 'expDc', subname)
!!  do iorb=1,orbs%norb
!!     ttc=cmplx(0.d0,-lstep*eval(iorb),kind=8)
!!     expDc(iorb)=cmplx(0.d0,0.d0,kind=8)
!!      do k=0,100
!!          expDc(iorb)=expDc(iorb)+ttc**k/dfactorial(k)
!!      end do
!!  end do
!!  do iorb=1,orbs%norb
!!     if(iproc==0) write(1740,'(a,i8,2es20.8)') 'iorb, expDc(iorb)', iorb, expDc(iorb)
!!  end do
!!
!!
!!
!!  ! Calculate the matrix O
!!  allocate(tempmatc(orbs%norb,orbs%norb), stat=i_stat)
!!  allocate(tempmat2c(orbs%norb,orbs%norb), stat=i_stat)
!!  allocate(omatc(orbs%norb,orbs%norb), stat=i_stat)
!!  do iorb=1,orbs%norb
!!     do jorb=1,orbs%norb
!!         if(iorb==jorb) then
!!             tempmat2c(jorb,iorb)=expDc(iorb)
!!         else
!!             tempmat2c(jorb,iorb)=cmplx(0.d0,0.d0,kind=8)
!!         end if
!!     end do
!!  end do
!!  call zgemm('n', 'c', orbs%norb, orbs%norb, orbs%norb, (1.d0,0.d0), tempmat2c(1,1), orbs%norb, &
!!      gmatc(1,1), orbs%norb, (0.d0,0.d0), tempmatc(1,1), orbs%norb)
!!  do iorb=1,orbs%norb
!!     do jorb=1,orbs%norb
!!         if(iproc==0) write(1730,'(a,2i8,2es20.8)') 'iorb, jorb, tempmatc(jorb,iorb)', iorb, jorb, tempmatc(jorb,iorb)
!!     end do
!!  end do
!!
!!  call zgemm('n', 'n', orbs%norb, orbs%norb, orbs%norb, (1.d0,0.d0), gmatc(1,1), orbs%norb, &
!!      tempmatc(1,1), orbs%norb, (0.d0,0.d0), omatc(1,1), orbs%norb)
!!
!!  if(iproc==0) then
!!     do iorb=1,orbs%norb
!!         do jorb=1,orbs%norb
!!             write(1700,'(2i8,2es20.8)') iorb,jorb,omatc(jorb,iorb)
!!         end do
!!     end do
!!  end if
!!
!!
!!  ! Build new linear combinations
!!  call memocc(i_stat, psiwork, 'psiwork', subname)
!!
!!  allocate(omat(orbs%norb,orbs%norb), stat=i_stat)
!!  call memocc(i_stat, omat, 'omat', subname)
!!
!!  do iorb=1,orbs%norb
!!      do jorb=1,orbs%norb
!!          omat(jorb,iorb)=real(omatc(jorb,iorb))
!!          !!if(iorb==jorb) then
!!          !!    omat(jorb,iorb)=1.d0
!!          !!else
!!          !!    omat(jorb,iorb)=0.d0
!!          !!end if
!!      end do
!!  end do
!!
!!  nvctrp=comms%nvctr_par(iproc,0)
!!  call gemm('n', 'n', nvctrp, orbs%norb, orbs%norb, 1.0_wp, psi(1), max(1,nvctrp), &
!!            omat(1,1), orbs%norb, 0.0_wp, psiwork(1), max(1,nvctrp))
!!  call dcopy(size(psi), psiwork(1), 1, psi(1), 1)
!!
!!  ! I think this is not required..
!!  call orthogonalize(iproc,nproc,orbs,comms,psi,orthpar)
!!
!!  call untranspose_v(iproc, nproc, orbs, wfd, comms, psi, work=psiwork)
!!  call untranspose_v(iproc, nproc, orbs, wfd, comms, hpsi, work=psiwork)
!!
!!
!!
!!
!!
!!
!!
!!  i_all=-product(shape(omat))*kind(omat)
!!  deallocate(omat,stat=i_stat)
!!  call memocc(i_stat,i_all,'omat',subname)
!!
!!  i_all=-product(shape(psiwork))*kind(psiwork)
!!  deallocate(psiwork,stat=i_stat)
!!  call memocc(i_stat,i_all,'psiwork',subname)
!!
!!  i_all=-product(shape(alag))*kind(alag)
!!  deallocate(alag,stat=i_stat)
!!  call memocc(i_stat,i_all,'alag',subname)
!!
!!  i_all=-product(shape(ndimovrlp))*kind(ndimovrlp)
!!  deallocate(ndimovrlp,stat=i_stat)
!!  call memocc(i_stat,i_all,'ndimovrlp',subname)
!!
!!  i_all=-product(shape(gmat))*kind(gmat)
!!  deallocate(gmat,stat=i_stat)
!!  call memocc(i_stat,i_all,'gmat',subname)
!!
!!  i_all=-product(shape(eval))*kind(eval)
!!  deallocate(eval,stat=i_stat)
!!  call memocc(i_stat,i_all,'eval',subname)
!!
!!  !!memoc not working for complex
!!  !i_all=-product(shape(gmatc))*kind(gmatc)  
!!  deallocate(gmatc,stat=i_stat)
!!  !call memocc(i_stat,i_all,'gmatc',subname)
!!
!!  !i_all=-product(shape(tempmatc))*kind(tempmatc)  
!!  deallocate(tempmatc,stat=i_stat)
!!  !call memocc(i_stat,i_all,'tempmatc',subname)
!!
!!  !i_all=-product(shape(tempmat2c))*kind(tempmat2c)  
!!  deallocate(tempmat2c,stat=i_stat)
!!  !call memocc(i_stat,i_all,'tempmat2c',subname)
!!
!!  !i_all=-product(shape(omatc))*kind(omatc)  
!!  deallocate(omatc,stat=i_stat)
!!  !call memocc(i_stat,i_all,'omatc',subname)
!!
!!  !i_all=-product(shape(expDc))*kind(expDc)  
!!  deallocate(expDc,stat=i_stat)
!!  !call memocc(i_stat,i_all,'expDc',subname)
!!
!!  call timing(iproc,'LagrM_comput  ','OF')
!!
!!
!!
!!end subroutine minimize_by_orthogonal_transformation<|MERGE_RESOLUTION|>--- conflicted
+++ resolved
@@ -1500,13 +1500,7 @@
 
    !print the found eigenvalues
    if (iproc == 0) then
-<<<<<<< HEAD
-      if (orbs%nspinor /= 4) allocate(mom_vec(1,1,1))
-      call write_eigenvalues_data(nproc,orbs,mom_vec)
-      if (orbs%nspinor /= 4) deallocate(mom_vec)
-=======
       call write_eigenvalues_data(nproc,wfn%orbs,mom_vec)
->>>>>>> 424007d3
    end if
 
    if (wfn%orbs%nspinor ==4) then
