!> @file
!!  Application of the Hamiltonian + orthonormalize constraints
!! @author
!!    Copyright (C) 2007-2011 CEA
!!    This file is distributed under the terms of the
!!    GNU General Public License, see ~/COPYING file
!!    or http://www.gnu.org/copyleft/gpl.txt .
!!    For the list of contributors, see ~/AUTHORS 

!> Calculates the application of the Hamiltonian on the wavefunction. The hamiltonian can be self-consistent or not.
!! In the latter case, the potential should be given in the rhov array of denspot structure. 
!! Otherwise, rhov array is filled by the self-consistent density
subroutine psitohpsi(iproc,nproc,atoms,scf,denspot,itrp,iscf,alphamix,ixc,&
     nlpspd,proj,rxyz,linflag,unblock_comms,GPU,wfn,&
     energs,rpnrm,xcstr)
  use module_base
  use module_types
  use module_interfaces, fake_name => psitohpsi
  use Poisson_Solver
  use m_ab6_mixing
  implicit none
  logical, intent(in) :: scf
  integer, intent(in) :: iproc,nproc,itrp,iscf,ixc,linflag
  character(len=3), intent(in) :: unblock_comms
  real(gp), intent(in) :: alphamix
  type(atoms_data), intent(in) :: atoms
  type(nonlocal_psp_descriptors), intent(in) :: nlpspd
  type(DFT_local_fields), intent(inout) :: denspot
  type(energy_terms), intent(inout) :: energs
  type(DFT_wavefunction), intent(inout) :: wfn
  real(gp), dimension(3,atoms%nat), intent(in) :: rxyz
  real(wp), dimension(nlpspd%nprojel), intent(in) :: proj
  type(GPU_pointers), intent(inout) :: GPU  
  !real(wp), dimension(orbs%npsidim_orbs), intent(in) :: psi
  real(gp), intent(out) :: rpnrm
  real(gp), dimension(6), intent(out) :: xcstr
  !real(wp), dimension(orbs%npsidim_orbs), intent(out) :: hpsi
  !local variables
  character(len=*), parameter :: subname='psitohpsi'
  logical :: unblock_comms_den,unblock_comms_pot,whilepot,savefields,correcth
  integer :: nthread_max,ithread,nthread,irhotot_add,irho_add,ispin,i_all,i_stat
  !$ integer :: omp_get_max_threads,omp_get_thread_num,omp_get_num_threads

  !in the default case, non local hamiltonian is done after potential creation
  whilepot=.true.

  !flag for saving the local fields (rho,vxc,vh)
  savefields= (iscf==SCF_KIND_GENERALIZED_DIRMIN)
  correcth=.false.
  !do not do that if rho_work is already associated
  if (savefields .and. associated(denspot%rho_work)) then
     !flag for correcting the hamiltonian (either is false or toggles savefields)
     correcth=.true.
     savefields=.false.
  end if

  nthread_max=1
  ithread=0
  nthread=1
  !control if we have the possibility of using OMP to de-synchronize communication
  !$ nthread_max=omp_get_max_threads()
  

  !decide the communication strategy
  unblock_comms_den=mpi_thread_funneled_is_supported .and. unblock_comms=='DEN' .and. &
      nthread_max > 1 .and. scf ! density is done only if scf is present
  if (unblock_comms_den) whilepot=.false. !anticipate the NlHamiltonian if density should be overlapped

  unblock_comms_pot=mpi_thread_funneled_is_supported .and. unblock_comms=='POT' .and. &
      nthread_max > 1 .and. whilepot

  !calculate the self-consistent potential
  if (scf) then
     !print *,'here',savefields,correcth,energs%ekin,energs%epot,dot(wfn%orbs%npsidim_orbs,wfn%psi(1),1,wfn%psi(1),1)
     ! Potential from electronic charge density 
     call sumrho(iproc,nproc,wfn%orbs,wfn%Lzd,&
          denspot%hgrids(1),denspot%hgrids(2),denspot%hgrids(3),denspot%dpcom%nscatterarr,&
          GPU,atoms%sym,denspot%rhod,wfn%psi,denspot%rho_psi)
     !print *,'here',wfn%orbs%occup(:),'there',savefields,correcth,energs%ekin,energs%epot,&
     !     dot(wfn%Lzd%Glr%d%n1i*wfn%Lzd%Glr%d%n2i*denspot%dpcom%n3p*wfn%orbs%nspin,&
     !     denspot%rho_psi(1,1),1,denspot%rho_psi(1,1),1)
     !stop
     !initialize nested approach 
     !this has always to be done for using OMP parallelization in the 
     !projector case
     !if nesting is not supported, a bigdft_nesting routine should be defined
     !$   call OMP_SET_NESTED(.true.) 
     !$   call OMP_SET_MAX_ACTIVE_LEVELS(2)
     !$ if (unblock_comms_den) then
     !$   call OMP_SET_NUM_THREADS(2)
     !$ else
     !$   call OMP_SET_NUM_THREADS(1)
     !$ end if
     !print *,'how many threads ?' ,nthread_max
     !$OMP PARALLEL DEFAULT(shared), PRIVATE(ithread,nthread)
     !$ ithread=omp_get_thread_num()
     !$ nthread=omp_get_num_threads() !this should be 2 if active
     !print *,'hello, I am thread no.',ithread,' out of',nthread,'of iproc', iproc
     ! thread 0 does mpi communication 
     if (ithread == 0) then
       !communicate density 
        call communicate_density(iproc,nproc,wfn%orbs%nspin,&
             denspot%hgrids(1),denspot%hgrids(2),denspot%hgrids(3),&
             wfn%Lzd,&
             denspot%rhod,denspot%dpcom%nscatterarr,denspot%rho_psi,denspot%rhov,.false.)
        !write(*,*) 'node:', iproc, ', thread:', ithread, 'mpi communication finished!!'
     end if
     if (ithread > 0 .or. nthread==1 .and. .not. whilepot) then
        ! Only the remaining threads do computations (if active) 
        !$ if (unblock_comms_den) then
        !$ call OMP_SET_NUM_THREADS(nthread_max-1)
        !$ else 
        !$ call OMP_SET_NUM_THREADS(nthread_max)
        !$ end if

        !nonlocal hamiltonian
        !$ if (verbose > 2 .and. iproc==0 .and. unblock_comms_den)&
        !$ & print *,'NonLocalHamiltonian with nthread:, out to:' ,omp_get_max_threads(),nthread_max
        if (wfn%orbs%npsidim_orbs > 0) call to_zero(wfn%orbs%npsidim_orbs,wfn%hpsi(1))
        call NonLocalHamiltonianApplication(iproc,atoms,wfn%orbs,rxyz,&
             proj,wfn%Lzd,nlpspd,wfn%psi,wfn%hpsi,energs%eproj)
     end if
     !$OMP END PARALLEL
     !finalize the communication scheme
     !$   call OMP_SET_NESTED(.false.) 
     !$   call OMP_SET_NUM_THREADS(nthread_max)
     ithread=0
     nthread=1

     !here the density can be mixed
<<<<<<< HEAD
     if (iscf > SCF_KIND_DIRECT_MINIMIZATION) then
        if (mix%kind == AB6_MIXING_DENSITY) then
           call mix_rhopot(iproc,nproc,mix%nfft*mix%nspden,alphamix,mix,&
=======
     if (iscf /= SCF_KIND_DIRECT_MINIMIZATION) then
        if (denspot%mix%kind == AB6_MIXING_DENSITY) then
           call mix_rhopot(iproc,nproc,denspot%mix%nfft*denspot%mix%nspden,alphamix,denspot%mix,&
>>>>>>> b357dbdb
                denspot%rhov,itrp,wfn%Lzd%Glr%d%n1i,wfn%Lzd%Glr%d%n2i,wfn%Lzd%Glr%d%n3i,&
                product(wfn%Lzd%hgrids),&!hx*hy*hz,&
                rpnrm,denspot%dpcom%nscatterarr)
           
           if (iproc == 0 .and. itrp > 1) then
              write( *,'(1x,a,i6,2x,(1x,1pe9.2))') &
                   &   'DENSITY iteration,Delta : (Norm 2/Volume)',itrp,rpnrm
              !yaml output
              !write(70,'(1x,a,1pe9.2,a,i5)')'DENSITY variation: &rpnrm',rpnrm,', #itrp: ',itrp
           end if
           ! xc_init_rho should be put in the mixing routines
           denspot%rhov = abs(denspot%rhov) + 1.0d-20
        end if
     end if
     call denspot_set_rhov_status(denspot, ELECTRONIC_DENSITY, itrp)

     !before creating the potential, save the density in the second part 
     !in the case of NK SIC, so that the potential can be created afterwards
     !copy the density contiguously since the GGA is calculated inside the NK routines
     !with the savefield scheme, this can be avoided in the future
     if (wfn%SIC%approach=='NK') then !here the density should be copied somewhere else
        irhotot_add=wfn%Lzd%Glr%d%n1i*wfn%Lzd%Glr%d%n2i*denspot%dpcom%i3xcsh+1
        irho_add=wfn%Lzd%Glr%d%n1i*wfn%Lzd%Glr%d%n2i*denspot%dpcom%n3d*wfn%orbs%nspin+1
        do ispin=1,wfn%orbs%nspin
           call dcopy(wfn%Lzd%Glr%d%n1i*wfn%Lzd%Glr%d%n2i*denspot%dpcom%n3p,&
                denspot%rhov(irhotot_add),1,denspot%rhov(irho_add),1)
           irhotot_add=irhotot_add+wfn%Lzd%Glr%d%n1i*wfn%Lzd%Glr%d%n2i*denspot%dpcom%n3d
           irho_add=irho_add+wfn%Lzd%Glr%d%n1i*wfn%Lzd%Glr%d%n2i*denspot%dpcom%n3p
        end do
     end if

     if(wfn%orbs%nspinor==4) then
        !this wrapper can be inserted inside the XC_potential routine
        call PSolverNC(atoms%geocode,'D',iproc,nproc,wfn%Lzd%Glr%d%n1i,&
             wfn%Lzd%Glr%d%n2i,wfn%Lzd%Glr%d%n3i,denspot%dpcom%n3d,ixc,&
             denspot%hgrids(1),denspot%hgrids(2),denspot%hgrids(3),&
             denspot%rhov,denspot%pkernel,denspot%V_ext,&
             energs%eh,energs%exc,energs%evxc,0.d0,.true.,4)
     else
        call XC_potential(atoms%geocode,'D',iproc,nproc,&
             wfn%Lzd%Glr%d%n1i,wfn%Lzd%Glr%d%n2i,wfn%Lzd%Glr%d%n3i,ixc,&
             denspot%hgrids(1),denspot%hgrids(2),denspot%hgrids(3),&
             denspot%rhov,energs%exc,energs%evxc,wfn%orbs%nspin,denspot%rho_C,denspot%V_XC,xcstr)
        call denspot_set_rhov_status(denspot, CHARGE_DENSITY, itrp)
        call H_potential(atoms%geocode,'D',iproc,nproc,&
             wfn%Lzd%Glr%d%n1i,wfn%Lzd%Glr%d%n2i,wfn%Lzd%Glr%d%n3i,&
             denspot%hgrids(1),denspot%hgrids(2),denspot%hgrids(3),&
             denspot%rhov,denspot%pkernel,denspot%V_ext,energs%eh,0.0_dp,.true.,&
             quiet=denspot%PSquiet) !optional argument
        !this is not true, there is also Vext
        call denspot_set_rhov_status(denspot, HARTREE_POTENTIAL, itrp)

        !sum the two potentials in rhopot array
        !fill the other part, for spin, polarised
        if (wfn%orbs%nspin == 2) then
           call dcopy(wfn%Lzd%Glr%d%n1i*wfn%Lzd%Glr%d%n2i*denspot%dpcom%n3p,denspot%rhov(1),1,&
                denspot%rhov(1+wfn%Lzd%Glr%d%n1i*wfn%Lzd%Glr%d%n2i*denspot%dpcom%n3p),1)
        end if
        !spin up and down together with the XC part
        call axpy(wfn%Lzd%Glr%d%n1i*wfn%Lzd%Glr%d%n2i*denspot%dpcom%n3p*wfn%orbs%nspin,&
             1.0_dp,denspot%V_XC(1,1,1,1),1,&
             denspot%rhov(1),1)

     end if

     !here the potential can be mixed
<<<<<<< HEAD
     if (mix%kind == AB6_MIXING_POTENTIAL .and. iscf > SCF_KIND_DIRECT_MINIMIZATION) then
        call mix_rhopot(iproc,nproc,mix%nfft*mix%nspden,alphamix,mix,&
             denspot%rhov,itrp,wfn%Lzd%Glr%d%n1i,wfn%Lzd%Glr%d%n2i,wfn%Lzd%Glr%d%n3i,&
             product(wfn%Lzd%hgrids),&!hx*hy*hz,&
             rpnrm,denspot%dpcom%nscatterarr)
        if (iproc == 0 .and. itrp > 1) then
           write( *,'(1x,a,i6,2x,(1x,1pe9.2))') &
                &   'POTENTIAL iteration,Delta P (Norm 2/Volume)',itrp,rpnrm
           !yaml output
           !write(70,'(1x,a,1pe9.2,a,i5)')'POTENTIAL variation: &rpnrm',rpnrm,', #itrp: ',itrp
=======
     if (iscf /= SCF_KIND_DIRECT_MINIMIZATION) then
        if (denspot%mix%kind == AB6_MIXING_POTENTIAL) then
           call mix_rhopot(iproc,nproc,denspot%mix%nfft*denspot%mix%nspden,alphamix,denspot%mix,&
                denspot%rhov,itrp,wfn%Lzd%Glr%d%n1i,wfn%Lzd%Glr%d%n2i,wfn%Lzd%Glr%d%n3i,&
                product(wfn%Lzd%hgrids),&!hx*hy*hz,&
                rpnrm,denspot%dpcom%nscatterarr)
           if (iproc == 0 .and. itrp > 1) then
              write( *,'(1x,a,i6,2x,(1x,1pe9.2))') &
                   &   'POTENTIAL iteration,Delta P (Norm 2/Volume)',itrp,rpnrm
              !yaml output
              !write(70,'(1x,a,1pe9.2,a,i5)')'POTENTIAL variation: &rpnrm',rpnrm,', #itrp: ',itrp
           end if
>>>>>>> b357dbdb
        end if
     end if
     call denspot_set_rhov_status(denspot, KS_POTENTIAL, itrp)

     if (savefields) then
        if (associated(denspot%rho_work)) then
           write(*,*)'ERROR: the reference potential should be empty to correct the hamiltonian!'
           stop
        end if

        allocate(denspot%rho_work(wfn%Lzd%Glr%d%n1i*wfn%Lzd%Glr%d%n2i*&
             denspot%dpcom%n3p*wfn%orbs%nspin+ndebug),stat=i_stat)
        call dcopy(wfn%Lzd%Glr%d%n1i*wfn%Lzd%Glr%d%n2i*denspot%dpcom%n3p*wfn%orbs%nspin,denspot%rhov(1),1,&
             denspot%rho_work(1),1)
     end if

     !if the hamiltonian should have to be just updated, perform the difference between potentials
     if (correcth) then
        if (.not. associated(denspot%rho_work)) then
           write(*,*)'ERROR: need a reference potential to correct the hamiltonian!'
           stop
        end if
        !subtract the previous potential from the new one
        call axpy(wfn%Lzd%Glr%d%n1i*wfn%Lzd%Glr%d%n2i*denspot%dpcom%n3p*wfn%orbs%nspin,&
             -1.0_dp,denspot%rho_work(1),1,denspot%rhov(1),1)

        !deallocation should be deplaced
        i_all=-product(shape(denspot%rho_work))*kind(denspot%rho_work)
        deallocate(denspot%rho_work,stat=i_stat)
        call memocc(i_stat,i_all,'denspot%rho_work',subname)
        nullify(denspot%rho_work)
     end if


  end if

  !non self-consistent case: rhov should be the total potential
  if (denspot%rhov_is/=KS_POTENTIAL) then
     stop 'psitohpsi: KS_potential not available' 
  end if

  !temporary, to be corrected with comms structure
  if (wfn%exctxpar == 'OP2P') energs%eexctX = UNINITIALIZED(1.0_gp)

  !initialize nested approach 
  !this has always to be done for using OMP parallelization in the 
  !projector case
  !if nesting is not supported, a bigdft_nesting routine should be defined
  !$   call OMP_SET_NESTED(.true.) 
  !$   call OMP_SET_MAX_ACTIVE_LEVELS(2)
  !$ if (unblock_comms_pot) then
  !$   call OMP_SET_NUM_THREADS(2)
  !$ else
  !$   call OMP_SET_NUM_THREADS(1)
  !$ end if
  !print *,'how many threads ?' ,nthread_max
  !$OMP PARALLEL DEFAULT(shared), PRIVATE(ithread,nthread)
  !$ ithread=omp_get_thread_num()
  !$ nthread=omp_get_num_threads() !this should be 2 if active
  !print *,'hello, I am thread no.',ithread,' out of',nthread,'of iproc', iproc
  ! thread 0 does mpi communication 
  if (ithread == 0) then
     call full_local_potential(iproc,nproc,wfn%orbs,wfn%Lzd,linflag,&
          denspot%dpcom,denspot%rhov,denspot%pot_work)
     !write(*,*) 'node:', iproc, ', thread:', ithread, 'mpi communication finished!!'
  end if
  if (ithread > 0 .or. nthread==1 .and. whilepot) then
     ! Only the remaining threads do computations (if active) 
     !$ if (unblock_comms_pot) then
     !$ call OMP_SET_NUM_THREADS(nthread_max-1)
     !$ else 
     !$ call OMP_SET_NUM_THREADS(nthread_max)
     !$ end if

     !nonlocal hamiltonian
     !$ if (verbose > 2 .and. iproc==0 .and. unblock_comms_pot)&
     !$ & print *,'NonLocalHamiltonian with nthread:, out to:' ,omp_get_max_threads(),nthread_max
     if (wfn%orbs%npsidim_orbs >0) call to_zero(wfn%orbs%npsidim_orbs,wfn%hpsi(1))
     call NonLocalHamiltonianApplication(iproc,atoms,wfn%orbs,rxyz,&
          proj,wfn%Lzd,nlpspd,wfn%psi,wfn%hpsi,energs%eproj)
  end if
  !$OMP END PARALLEL
  !finalize the communication scheme
  !$   call OMP_SET_NESTED(.false.) 
  !$   call OMP_SET_NUM_THREADS(nthread_max)
  ithread=0
  nthread=1
 
  !here exctxpar might be passed
  !choose to just add the potential if needed
  call LocalHamiltonianApplication(iproc,nproc,atoms,wfn%orbs,&
       wfn%Lzd,wfn%confdatarr,denspot%dpcom%ngatherarr,denspot%pot_work,wfn%psi,wfn%hpsi,&
       energs,wfn%SIC,GPU,correcth,pkernel=denspot%pkernelseq)
  call SynchronizeHamiltonianApplication(nproc,wfn%orbs,wfn%Lzd,GPU,wfn%hpsi,&
       energs%ekin,energs%epot,energs%eproj,energs%evsic,energs%eexctX)

  !deallocate potential
  call free_full_potential(nproc,linflag,denspot%pot_work,subname)
  !----
end subroutine psitohpsi

subroutine FullHamiltonianApplication(iproc,nproc,at,orbs,rxyz,&
     proj,Lzd,nlpspd,confdatarr,ngatherarr,pot,psi,hpsi,&
     energs,SIC,GPU,&
     pkernel,orbsocc,psirocc)
  use module_base
  use module_types
  use module_interfaces, fake_name => FullHamiltonianApplication
  use module_xc
  implicit none
  integer, intent(in) :: iproc,nproc
  type(atoms_data), intent(in) :: at
  type(orbitals_data), intent(in) :: orbs
  type(local_zone_descriptors),intent(in) :: Lzd
  type(nonlocal_psp_descriptors), intent(in) :: nlpspd
  type(SIC_data), intent(in) :: SIC
  integer, dimension(0:nproc-1,2), intent(in) :: ngatherarr
  real(gp), dimension(3,at%nat), intent(in) :: rxyz
  real(wp), dimension(Lzd%Lnprojel), intent(in) :: proj
  real(wp), dimension(orbs%npsidim_orbs), intent(in) :: psi
  type(confpot_data), dimension(orbs%norbp), intent(in) :: confdatarr
  real(wp), dimension(lzd%ndimpotisf) :: pot
  type(energy_terms), intent(inout) :: energs
  !real(gp), intent(out) :: ekin_sum,epot_sum,eexctX,eproj_sum,evsic
  real(wp), target, dimension(max(1,orbs%npsidim_orbs)), intent(out) :: hpsi
  type(GPU_pointers), intent(inout) :: GPU
  real(dp), dimension(:), pointer, optional :: pkernel
  type(orbitals_data), intent(in), optional :: orbsocc
  real(wp), dimension(:), pointer, optional :: psirocc

  !put to zero hpsi array (now important since any of the pieces of the hamiltonian is accumulating)
  if (orbs%npsidim_orbs > 0) call to_zero(orbs%npsidim_orbs,hpsi(1))

  !write(*,*) 'lzd%ndimpotisf', lzd%ndimpotisf
  !do i=1,lzd%ndimpotisf
  !    write(210,*) pot(i)
  !end do

 if (.not. present(pkernel)) then
    call LocalHamiltonianApplication(iproc,nproc,at,orbs,&
         Lzd,confdatarr,ngatherarr,pot,psi,hpsi,&
         energs,SIC,GPU,.false.)
 else if (present(pkernel) .and. .not. present(orbsocc)) then
    call LocalHamiltonianApplication(iproc,nproc,at,orbs,&
         Lzd,confdatarr,ngatherarr,pot,psi,hpsi,&
          energs,SIC,GPU,.false.,pkernel=pkernel)
 else if (present(pkernel) .and. present(orbsocc) .and. present(psirocc)) then
    call LocalHamiltonianApplication(iproc,nproc,at,orbs,&
         Lzd,confdatarr,ngatherarr,pot,psi,hpsi,&
         energs,SIC,GPU,.false.,pkernel,orbsocc,psirocc)
 else
    stop 'HamiltonianApplication, argument error'
 end if

  call NonLocalHamiltonianApplication(iproc,at,orbs,rxyz,&
       proj,Lzd,nlpspd,psi,hpsi,energs%eproj)

  call SynchronizeHamiltonianApplication(nproc,orbs,Lzd,GPU,hpsi,&
       energs%ekin,energs%epot,energs%eproj,energs%evsic,energs%eexctX)

END SUBROUTINE FullHamiltonianApplication


!> Application of the Local Hamiltonian
subroutine LocalHamiltonianApplication(iproc,nproc,at,orbs,&
     Lzd,confdatarr,ngatherarr,pot,psi,hpsi,&
     energs,SIC,GPU,onlypot,pkernel,orbsocc,psirocc)
   use module_base
   use module_types
   use module_xc
   use module_interfaces, except_this_one => LocalHamiltonianApplication
   implicit none
   logical, intent(in) :: onlypot !< if true, only the potential operator is applied
   integer, intent(in) :: iproc,nproc
   type(atoms_data), intent(in) :: at
   type(orbitals_data), intent(in) :: orbs
   type(local_zone_descriptors), intent(in) :: Lzd 
   type(SIC_data), intent(in) :: SIC
   integer, dimension(0:nproc-1,2), intent(in) :: ngatherarr 
   real(wp), dimension(orbs%npsidim_orbs), intent(in) :: psi
   type(confpot_data), dimension(orbs%norbp) :: confdatarr
   !real(wp), dimension(:), pointer :: pot
   real(wp), dimension(*) :: pot
   type(energy_terms), intent(inout) :: energs
   real(wp), target, dimension(max(1,orbs%npsidim_orbs)), intent(inout) :: hpsi
   type(GPU_pointers), intent(inout) :: GPU
   real(dp), dimension(:), pointer, optional :: pkernel
   type(orbitals_data), intent(in), optional :: orbsocc
   real(wp), dimension(:), pointer, optional :: psirocc
   !local variables
   character(len=*), parameter :: subname='HamiltonianApplication'
   logical :: exctX,op2p
   integer :: i_stat,n3p,ispot,ipotmethod,iorb,i_all
   real(gp) :: evsic_tmp
   real(dp), dimension(:), pointer :: pkernelSIC
   real(dp), dimension(:), allocatable :: fake_pot
   

   ! local potential and kinetic energy for all orbitals belonging to iproc
   if (iproc==0 .and. verbose > 1) then
      write(*,'(1x,a)',advance='no')&
           'Hamiltonian application...'
   end if

   !initialise exact exchange energy 
   op2p=(energs%eexctX == UNINITIALIZED(1.0_gp))
   energs%eexctX=0.0_gp
   energs%evsic=0.0_gp
   evsic_tmp=0.0_gp

   exctX = xc_exctXfac() /= 0.0_gp

   ispot=Lzd%Glr%d%n1i*Lzd%Glr%d%n2i*Lzd%Glr%d%n3i*orbs%nspin+1

   !potential method
   !traditional case
   ipotmethod=0
   if (exctX) ipotmethod=1

   !the PZ-SIC correction does not makes sense for virtual orbitals procedure
   !if alphaSIC is zero no SIC correction
   if (SIC%approach == 'PZ' .and. .not. present(orbsocc) .and. SIC%alpha /= 0.0_gp ) ipotmethod=2
   if (SIC%approach == 'NK' .and. SIC%alpha /= 0.0_gp) ipotmethod=3

   !the poisson kernel should be present and associated in the case of SIC
   if ((ipotmethod /= 0) .and. present(pkernel)) then
      if (.not. associated(pkernel)) then
         if (iproc ==0) write(*,*)&
            &   'ERROR(LocalHamiltonianApplication): Poisson Kernel must be associated in SIC case'
         stop
      end if
   end if

   !associate the poisson kernel pointer in case of SIC
   if (ipotmethod == 2 .or. ipotmethod == 3) then
      pkernelSIC => pkernel
   else
      nullify(pkernelSIC)
   end if

   !fill the rest of the potential with the exact-exchange terms
   if (ipotmethod==1) then
      n3p=ngatherarr(iproc,1)/(Lzd%Glr%d%n1i*Lzd%Glr%d%n2i)
      !exact exchange for virtual orbitals (needs psirocc)

      !here we have to add the round part
      if (present(psirocc) .and. present(orbsocc)) then
         call exact_exchange_potential_virt(iproc,nproc,at%geocode,orbs%nspin,&
              Lzd%Glr,orbsocc,orbs,ngatherarr(0,1),n3p,&
              0.5_gp*Lzd%hgrids(1),0.5_gp*Lzd%hgrids(2),0.5_gp*Lzd%hgrids(3),&
              pkernel,psirocc,psi,pot(ispot))
         energs%eexctX = 0._gp
      else
         !here the condition for the scheme should be chosen
         if (.not. op2p) then
            call exact_exchange_potential(iproc,nproc,at%geocode,orbs%nspin,&
                 Lzd%Glr,orbs,ngatherarr(0,1),n3p,&
                 0.5_gp*Lzd%hgrids(1),0.5_gp*Lzd%hgrids(2),0.5_gp*Lzd%hgrids(3),&
                 pkernel,psi,pot(ispot),energs%eexctX)
         else
            !the psi should be transformed in real space
            call exact_exchange_potential_round(iproc,nproc,at%geocode,orbs%nspin,Lzd%Glr,orbs,&
                 0.5_gp*Lzd%hgrids(1),0.5_gp*Lzd%hgrids(2),0.5_gp*Lzd%hgrids(3),&
                 pkernel,psi,pot(ispot),energs%eexctX)

         end if
      end if
      !print *,'iproc,eexctX',iproc,eexctX
   else if (ipotmethod==3) then
      !put fref=1/2 for the moment
      if (present(orbsocc) .and. present(psirocc)) then
         call NK_SIC_potential(Lzd%Glr,orbs,SIC%ixc,SIC%fref,&
              0.5_gp*Lzd%hgrids(1),0.5_gp*Lzd%hgrids(2),0.5_gp*Lzd%hgrids(3),&
              pkernelSIC,psi,pot(ispot),evsic_tmp,&
              potandrho=psirocc)
      else
         call NK_SIC_potential(Lzd%Glr,orbs,SIC%ixc,SIC%fref,&
              0.5_gp*Lzd%hgrids(1),0.5_gp*Lzd%hgrids(2),0.5_gp*Lzd%hgrids(3),&
              pkernelSIC,psi,pot(ispot),evsic_tmp)
      end if
   end if

   !GPU are supported only for ipotmethod=0
   if ((GPUconv .or. OCLconv) .and. ipotmethod /=0) then
      if (iproc ==0) write(*,*)&
         &   'ERROR(HamiltonianApplication): Accelerated hamiltonian are possible only with ipotmethod==0)'
      stop
   end if

   call timing(iproc,'ApplyLocPotKin','ON') 

   !apply the local hamiltonian for each of the orbitals
   !given to each processor
   !pot=0.d0
   !psi=1.d0
   !switch between GPU/CPU treatment
   !  do i=1,(Lzd%Glr%wfd%nvctr_c+7*Lzd%Glr%wfd%nvctr_f)*orbs%nspinor*orbs%norbp
   !       call random_number(psi(i))
   !  end do
   if(OCLconv .or. GPUconv) then! needed also in the non_ASYNC since now NlPSP is before .and. ASYNCconv)) then
      allocate(GPU%hpsi_ASYNC(max(1,(Lzd%Glr%wfd%nvctr_c+7*Lzd%Glr%wfd%nvctr_f)*orbs%nspinor*orbs%norbp)),stat=i_stat)
      call memocc(i_stat,GPU%hpsi_ASYNC,'GPU%hpsi_ASYNC',subname)
!      call to_zero((Lzd%Glr%wfd%nvctr_c+7*Lzd%Glr%wfd%nvctr_f)*orbs%nspinor*orbs%norbp,GPU%hpsi_ASYNC(1))!hpsi(1))
   !else if (OCLconv) then
   !   GPU%hpsi_ASYNC => hpsi
   end if
   if (GPUconv) then
      call local_hamiltonian_GPU(orbs,Lzd%Glr,Lzd%hgrids(1),Lzd%hgrids(2),Lzd%hgrids(3),&
           orbs%nspin,pot,psi,GPU%hpsi_ASYNC,energs%ekin,energs%epot,GPU)
   else if (OCLconv) then
      call local_hamiltonian_OCL(orbs,Lzd%Glr,Lzd%hgrids(1),Lzd%hgrids(2),Lzd%hgrids(3),&
           orbs%nspin,pot,psi,GPU%hpsi_ASYNC,energs%ekin,energs%epot,GPU)
   else

!!$      !temporary allocation
!!$      allocate(fake_pot(Lzd%Glr%d%n1i*Lzd%Glr%d%n2i*Lzd%Glr%d%n3i*orbs%nspin+ndebug),stat=i_stat)
!!$      call memocc(i_stat,fake_pot,'fake_pot',subname)
!!$
!!$      call to_zero(Lzd%Glr%d%n1i*Lzd%Glr%d%n2i*Lzd%Glr%d%n3i*orbs%nspin,fake_pot(1))

      !local hamiltonian application for different methods
      !print *,'here',ipotmethod,associated(pkernelSIC)
      if (.not. onlypot) then
         call local_hamiltonian(iproc,orbs,Lzd,Lzd%hgrids(1),Lzd%hgrids(2),Lzd%hgrids(3),&
              ipotmethod,confdatarr,pot,psi,hpsi,pkernelSIC,&
              SIC%ixc,SIC%alpha,energs%ekin,energs%epot,energs%evsic)
!!$      i_all=-product(shape(fake_pot))*kind(fake_pot)
!!$      deallocate(fake_pot,stat=i_stat)
!!$      call memocc(i_stat,i_all,'fake_pot',subname)
         
      else

         call psi_to_vlocpsi(iproc,orbs,Lzd,&
              ipotmethod,confdatarr,pot,psi,hpsi,pkernelSIC,&
              SIC%ixc,SIC%alpha,energs%epot,energs%evsic)
      end if

      !sum the external and the BS double counting terms
      energs%evsic=energs%evsic-SIC%alpha*evsic_tmp
   end if

   if (ipotmethod == 2 .or. ipotmethod==3) then
      nullify(pkernelSIC)
   end if
   call timing(iproc,'ApplyLocPotKin','OF') 

END SUBROUTINE LocalHamiltonianApplication


!> Routine which calculates the application of nonlocal projectors on the wavefunctions
!! Reduce the wavefunction in case it is needed
subroutine NonLocalHamiltonianApplication(iproc,at,orbs,rxyz,&
     proj,Lzd,nlpspd,psi,hpsi,eproj_sum)
   use module_base
   use module_types
   implicit none
   integer, intent(in) :: iproc
   type(atoms_data), intent(in) :: at
   type(orbitals_data),  intent(in) :: orbs
   type(local_zone_descriptors), intent(in) :: Lzd
   type(nonlocal_psp_descriptors), intent(in) :: nlpspd
   real(wp), dimension(nlpspd%nprojel), intent(in) :: proj
   real(gp), dimension(3,at%nat), intent(in) :: rxyz
   real(wp), dimension(orbs%npsidim_orbs), intent(in) :: psi
   real(wp), dimension(orbs%npsidim_orbs), intent(inout) :: hpsi
   real(gp), intent(out) :: eproj_sum
   !local variables
   logical :: dosome, overlap
   integer :: ikpt,istart_ck,ispsi_k,isorb,ieorb,nspinor,iorb,iat,nwarnings
   integer :: iproj,ispsi,istart_c,ilr,ilr_skip,mproj

   eproj_sum=0.0_gp

   !quick return if no orbitals on this processor
   if (orbs%norbp == 0) then
      return
   end if

   ! apply all PSP projectors for all orbitals belonging to iproc
   call timing(iproc,'ApplyProj     ','ON')

   nwarnings=0

   !here the localisation region should be changed, temporary only for cubic approach

   !apply the projectors following the strategy (On-the-fly calculation or not)

   !apply the projectors  k-point of the processor
   !starting k-point
   ikpt=orbs%iokpt(1)
   istart_ck=1
   ispsi_k=1
   loop_kpt: do

      call orbs_in_kpt(ikpt,orbs,isorb,ieorb,nspinor)
      !localisation regions loop
      loop_lr: do ilr=1,Lzd%nlr
         !do something only if at least one of the orbitals lives in the ilr
         dosome=.false.
         do iorb=isorb,ieorb
            !dosome = (orbs%inwhichlocreg(iorb+orbs%isorb) == ilr)
            dosome = (orbs%inwhichlocreg(iorb+orbs%isorb) == ilr .and. lzd%doHamAppl(ilr))
            if (dosome) exit
         end do
         if (.not. dosome) cycle loop_lr

         if (DistProjApply) then
            !first create a projector ,then apply it for everyone
            iproj=0
            do iat=1,at%nat
               ! Check if atom has projectors, if not cycle
               call numb_proj(at%iatype(iat),at%ntypes,at%psppar,at%npspcode,mproj) 
               if(mproj == 0) cycle

               !check if the atom projector intersect with the given localisation region
               call check_overlap(Lzd%Llr(ilr), nlpspd%plr(iat), Lzd%Glr, overlap)
               if(.not. overlap) cycle

               ! Now create the projector
               istart_c=1
               call atom_projector(ikpt,iat,0,istart_c,iproj,&
                    nlpspd%nprojel,&
                    Lzd%Glr,Lzd%hgrids(1),Lzd%hgrids(2),Lzd%hgrids(3),rxyz(1,iat),at,orbs,&
                    nlpspd%plr(iat),proj,nwarnings)

               !apply the projector to all the orbitals belonging to the processor
               ispsi=ispsi_k
               do iorb=isorb,ieorb
                  if (orbs%inwhichlocreg(iorb+orbs%isorb) /= ilr) then
                     !increase ispsi to meet orbital index
                     ilr_skip=orbs%inwhichlocreg(iorb+orbs%isorb)
                     ispsi=ispsi+(Lzd%Llr(ilr_skip)%wfd%nvctr_c+7*Lzd%Llr(ilr_skip)%wfd%nvctr_f)*nspinor
                     cycle
                  end if
                  istart_c=1
                  call apply_atproj_iorb_new(iat,iorb,istart_c,&
                       nlpspd%nprojel,&
                       at,orbs,Lzd%Llr(ilr)%wfd,nlpspd%plr(iat),&
                       proj,psi(ispsi),hpsi(ispsi),eproj_sum)
!                print *,'iorb,iat,eproj',iorb+orbs%isorb,ispsi,iat,eproj_sum
                  ispsi=ispsi+&
                       (Lzd%Llr(ilr)%wfd%nvctr_c+7*Lzd%Llr(ilr)%wfd%nvctr_f)*nspinor
               end do

            end do

            !if (iproj /= nlpspd%nproj) stop &
            !     'NonLocal HamiltonianApplication: incorrect number of projectors created'     
            !for the moment, localization region method is not implemented with
            !once-and-for-all calculation
         else if (Lzd%nlr == 1) then

            !loop over the interesting my orbitals, and apply all the projectors over all orbitals
            ispsi=ispsi_k
            do iorb=isorb,ieorb
               if (orbs%inwhichlocreg(iorb+orbs%isorb) /= ilr) then
                  !increase ispsi to meet orbital index
                  ilr_skip=orbs%inwhichlocreg(iorb+orbs%isorb)
                  ispsi=ispsi+(Lzd%Llr(ilr_skip)%wfd%nvctr_c+7*Lzd%Llr(ilr_skip)%wfd%nvctr_f)*nspinor
                  cycle
               end if

               istart_c=istart_ck !TO BE CHANGED IN ONCE-AND-FOR-ALL 
               do iat=1,at%nat
                  ! Check if atom has projectors, if not cycle
                  call numb_proj(at%iatype(iat),at%ntypes,at%psppar,at%npspcode,mproj) 
                  if(mproj == 0) cycle
                  !check if the atom intersect with the given localisation region
                  call check_overlap(Lzd%Llr(ilr), nlpspd%plr(iat), Lzd%Glr, overlap)
                  if(.not. overlap) stop 'ERROR all atoms should be in global'
                  call apply_atproj_iorb_new(iat,iorb,istart_c,nlpspd%nprojel,&
                       at,orbs,Lzd%Llr(ilr)%wfd,nlpspd%plr(iat),&
                       proj,psi(ispsi),hpsi(ispsi),eproj_sum)
                  !print *,'iorb,iat,eproj',iorb+orbs%isorb,iat,eproj_sum
               end do
               ispsi=ispsi+(Lzd%Llr(ilr)%wfd%nvctr_c+7*Lzd%Llr(ilr)%wfd%nvctr_f)*nspinor
            end do
            istart_ck=istart_c !TO BE CHANGED IN THIS ONCE-AND-FOR-ALL
         else
           ! COULD CHANGE THIS NOW !!
           stop 'Localization Regions not allowed in once-and-for-all'    
         end if

      end do loop_lr

      !last k-point has been treated
      if (ieorb == orbs%norbp) exit loop_kpt
      
      ikpt=ikpt+1
      ispsi_k=ispsi

   end do loop_kpt

   if (.not. DistProjApply) then !TO BE REMOVED WITH NEW PROJECTOR APPLICATION
      if (istart_ck-1 /= nlpspd%nprojel) &
         &   stop 'incorrect once-and-for-all psp application'
   end if
   !for the moment it has to be removed. A number of components in orbital distribution should be defined
   !if (ispsi-1 /= (lr%wfd%nvctr_c+7*lr%wfd%nvctr_f)*orbs%nspinor*orbs%norbp) stop 'incorrect V_nl psi application'

   !used on the on-the-fly projector creation
   if (nwarnings /= 0 .and. iproc == 0) then
      write(*,'(1x,a,i0,a)')'found ',nwarnings,' warnings.'
      write(*,'(1x,a)')'Some projectors may be too rough.'
      write(*,'(1x,a,f6.3)')&
         &   'Consider the possibility of reducing hgrid for having a more accurate run.'
   end if


   call timing(iproc,'ApplyProj     ','OF')

END SUBROUTINE NonLocalHamiltonianApplication

!> routine which puts a barrier to ensure that both local and nonlocal hamiltonians have been applied
!! in the GPU case puts a barrier to end the overlapped Local and nonlocal applications
subroutine SynchronizeHamiltonianApplication(nproc,orbs,Lzd,GPU,hpsi,ekin_sum,epot_sum,eproj_sum,evsic,eexctX)
   use module_base
   use module_types
   use module_xc
   implicit none
   integer, intent(in) :: nproc
   type(orbitals_data),  intent(in) :: orbs
   type(local_zone_descriptors), intent(in) :: Lzd
   type(GPU_pointers), intent(inout) :: GPU
   real(gp), intent(inout) :: ekin_sum,epot_sum,eproj_sum,evsic,eexctX
   real(wp), dimension(orbs%npsidim_orbs), intent(inout) :: hpsi
   !local variables
   character(len=*), parameter :: subname='SynchronizeHamiltonianApplication'
   logical :: exctX
   integer :: i_all,i_stat,ierr,iorb,ispsi,ilr
   real(gp), dimension(4) :: wrkallred

   if(OCLconv .or. GPUconv) then! needed also in the non_ASYNC since now NlPSP is before .and. ASYNCconv)) then
      if (OCLconv) call finish_hamiltonian_OCL(orbs,ekin_sum,epot_sum,GPU)
      ispsi=1
      do iorb=1,orbs%norbp
         ilr=orbs%inWhichLocreg(orbs%isorb+iorb)
         call axpy((Lzd%Llr(ilr)%wfd%nvctr_c+7*Lzd%Llr(ilr)%wfd%nvctr_f)*orbs%nspinor,&
              1.0_wp,GPU%hpsi_ASYNC(ispsi),1,hpsi(ispsi),1)
         ispsi=ispsi+&
             (Lzd%Llr(ilr)%wfd%nvctr_c+7*Lzd%Llr(ilr)%wfd%nvctr_f)*orbs%nspinor
      end do
      i_all=-product(shape(GPU%hpsi_ASYNC))*kind(GPU%hpsi_ASYNC)
      deallocate(GPU%hpsi_ASYNC,stat=i_stat)
      call memocc(i_stat,i_all,'GPU%hpsi_ASYNC',subname)
   endif

   exctX = xc_exctXfac() /= 0.0_gp

   !energies reduction
   if (nproc > 1) then
      wrkallred(1)=ekin_sum 
      wrkallred(2)=epot_sum 
      wrkallred(3)=eproj_sum
      wrkallred(4)=evsic

      call mpiallred(wrkallred(1),4,MPI_SUM,MPI_COMM_WORLD,ierr)

      ekin_sum=wrkallred(1)
      epot_sum=wrkallred(2)
      eproj_sum=wrkallred(3) 
      evsic=wrkallred(4) 
   endif

   !up to this point, the value of the potential energy is 
   !only taking into account the local potential part
   !whereas it should consider also the value coming from the 
   !exact exchange operator (twice the exact exchange energy)
   !this operation should be done only here since the exctX energy is already reduced
   if (exctX) epot_sum=epot_sum+2.0_gp*eexctX

END SUBROUTINE SynchronizeHamiltonianApplication


!> Build the potential in the whole box
!! Control also the generation of an orbital
!! @ param i3rho_add Integer which controls the presence of a density after the potential array
!!                   if different than zero, at the address ndimpot*nspin+i3rho_add starts the spin up component of the density
!!                   the spin down component can be found at the ndimpot*nspin+i3rho_add+ndimpot, contiguously
!!                   the same holds for non-collinear calculations
subroutine full_local_potential(iproc,nproc,orbs,Lzd,iflag,dpcom,potential,pot,comgp)
  !ndimpot,ndimgrid,nspin,&
  !   ndimrhopot,i3rho_add,orbs,&
  !   Lzd,iflag,ngatherarr,potential,pot,comgp)
   use module_base
   use module_types
   use module_xc
   implicit none
   integer, intent(in) :: iproc,nproc,iflag!,nspin,ndimpot,ndimgrid
   !integer, intent(in) :: ndimrhopot,i3rho_add
   type(orbitals_data),intent(in) :: orbs
   type(local_zone_descriptors),intent(in) :: Lzd
   type(denspot_distribution), intent(in) :: dpcom
   !integer, dimension(0:nproc-1,2), intent(in) :: ngatherarr 
   real(wp), dimension(max(dpcom%ndimrhopot,orbs%nspin)), intent(in), target :: potential !< Distributed potential. Might contain the density for the SIC treatments
   real(wp), dimension(:), pointer :: pot
   !type(p2pCommsGatherPot),intent(inout), optional:: comgp
   type(p2pComms),intent(inout), optional:: comgp
   !local variables
   character(len=*), parameter :: subname='full_local_potential'
   logical :: odp,newvalue !orbital dependent potential
   integer :: npot,ispot,ispotential,ispin,ierr,i_stat,i_all,ii,ilr,iorb,iorb2,nilr
   integer:: istl, ist, size_Lpot, i3s, i3e
   integer,dimension(:,:),allocatable:: ilrtable
   real(wp), dimension(:), pointer :: pot1
   
   call timing(iproc,'Pot_commun    ','ON')

   odp = (xc_exctXfac() /= 0.0_gp .or. (dpcom%i3rho_add /= 0 .and. orbs%norbp > 0))

   !############################################################################
   ! Build the potential on the whole simulation box
   ! NOTE: in the linear scaling case this should be done for a given localisation
   !       region this routine should then be modified or integrated in HamiltonianApplication
   ! WARNING : orbs%nspin and nspin are not the same !! Check if orbs%nspin should be replaced everywhere
   !#############################################################################
   if (iflag<2) then

      !determine the dimension of the potential array
      if (odp) then
         if (xc_exctXfac() /= 0.0_gp) then
            npot=dpcom%ndimgrid*orbs%nspin+&
                 &   max(max(dpcom%ndimgrid*orbs%norbp,dpcom%ngatherarr(0,1)*orbs%norb),1) !part which refers to exact exchange
         else if (dpcom%i3rho_add /= 0 .and. orbs%norbp > 0) then
            npot=dpcom%ndimgrid*orbs%nspin+&
                 &   dpcom%ndimgrid*max(orbs%norbp,orbs%nspin) !part which refers to SIC correction
         end if
      else
         npot=dpcom%ndimgrid*orbs%nspin
      end if
      !write(*,*) 'dpcom%ndimgrid, orbs%norbp, npot, odp', dpcom%ndimgrid, orbs%norbp, npot, odp

      !build the potential on the whole simulation box
      !in the linear scaling case this should be done for a given localisation region
      !this routine should then be modified or integrated in HamiltonianApplication
      if (nproc > 1) then
         allocate(pot1(npot+ndebug),stat=i_stat)
         call memocc(i_stat,pot1,'pot1',subname)
         ispot=1
         ispotential=1
         do ispin=1,orbs%nspin
            call MPI_ALLGATHERV(potential(ispotential),dpcom%ndimpot,&
                 &   mpidtypw,pot1(ispot),dpcom%ngatherarr(0,1),&
                 dpcom%ngatherarr(0,2),mpidtypw,MPI_COMM_WORLD,ierr)
            ispot=ispot+dpcom%ndimgrid
            ispotential=ispotential+max(1,dpcom%ndimpot)
         end do
         !continue to copy the density after the potential if required
         if (dpcom%i3rho_add >0 .and. orbs%norbp > 0) then
            ispot=ispot+dpcom%i3rho_add-1
            do ispin=1,orbs%nspin
               call MPI_ALLGATHERV(potential(ispotential),dpcom%ndimpot,&
                    &   mpidtypw,pot1(ispot),dpcom%ngatherarr(0,1),&
                    dpcom%ngatherarr(0,2),mpidtypw,MPI_COMM_WORLD,ierr)
               ispot=ispot+dpcom%ndimgrid
               ispotential=ispotential+max(1,dpcom%ndimpot)
            end do
         end if
      else
         if (odp) then
            allocate(pot1(npot+ndebug),stat=i_stat)
            call memocc(i_stat,pot1,'pot1',subname)
            call dcopy(dpcom%ndimgrid*orbs%nspin,potential,1,pot1,1)
            if (dpcom%i3rho_add >0 .and. orbs%norbp > 0) then
               ispot=dpcom%ndimgrid*orbs%nspin+1
               call dcopy(dpcom%ndimgrid*orbs%nspin,potential(ispot+dpcom%i3rho_add),1,pot1(ispot),1)
            end if
         else
            pot1 => potential
         end if
      end if
   else
      call gatherPotential(iproc, nproc, comgp)
   end if


   !########################################################################
   ! Determine the dimension of the potential array and orbs%ispot
   !########################################################################
!!$   if(associated(orbs%ispot)) then
!!$      nullify(orbs%ispot)
!!$      !     i_all=-product(shape(orbs%ispot))*kind(orbs%ispot)
!!$      !     deallocate(orbs%ispot,stat=i_stat)
!!$      !     call memocc(i_stat,i_all,'orbs%ispot',subname)
!!$   end if
!!$   allocate(orbs%ispot(orbs%norbp),stat=i_stat)
!!$   call memocc(i_stat,orbs%ispot,'orbs%ispot',subname)

   if(Lzd%nlr > 1) then
      allocate(ilrtable(orbs%norbp,2),stat=i_stat)
      call memocc(i_stat,ilrtable,'ilrtable',subname)
      !call to_zero(orbs%norbp*2,ilrtable(1,1))
      ilrtable=0
      ii=0
      do iorb=1,orbs%norbp
         newvalue=.true.
         !localization region to which the orbital belongs
         ilr = orbs%inwhichlocreg(iorb+orbs%isorb)
         !spin state of the orbital
         if (orbs%spinsgn(orbs%isorb+iorb) > 0.0_gp) then
            ispin = 1       
         else
            ispin=2
         end if
         !check if the orbitals already visited have the same conditions
         loop_iorb2: do iorb2=1,orbs%norbp
            if(ilrtable(iorb2,1) == ilr .and. ilrtable(iorb2,2)==ispin) then
               newvalue=.false.
               exit loop_iorb2
            end if
         end do loop_iorb2
         if (newvalue) then
            ii = ii + 1
            ilrtable(ii,1)=ilr
            ilrtable(ii,2)=ispin    !SOMETHING IS NOT WORKING IN THE CONCEPT HERE... ispin is not a property of the locregs, but of the orbitals
         end if
      end do
      !number of inequivalent potential regions
      nilr = ii
   else 
      allocate(ilrtable(1,2),stat=i_stat)
      call memocc(i_stat,ilrtable,'ilrtable',subname)
      nilr = 1
      ilrtable=1
   end if

!!$   !calculate the dimension of the potential in the gathered form 
!!$   !this part has been deplaced in check_linear_and_create_Lzd routine 
!!$   lzd%ndimpotisf=0
!!$   do iilr=1,nilr
!!$      ilr=ilrtable(iilr,1)
!!$      do iorb=1,orbs%norbp
!!$         !put the starting point
!!$         if (orbs%inWhichLocreg(iorb+orbs%isorb) == ilr) then
!!$            !assignment of ispot array to the value of the starting address of inequivalent
!!$            orbs%ispot(iorb)=lzd%ndimpotisf + 1
!!$            if(orbs%spinsgn(orbs%isorb+iorb) <= 0.0_gp) then
!!$               orbs%ispot(iorb)=lzd%ndimpotisf + &
!!$                    1 + lzd%llr(ilr)%d%n1i*lzd%llr(ilr)%d%n2i*lzd%llr(ilr)%d%n3i
!!$            end if
!!$         end if
!!$      end do
!!$      lzd%ndimpotisf = lzd%ndimpotisf + &
!!$           lzd%llr(ilr)%d%n1i*lzd%llr(ilr)%d%n2i*lzd%llr(ilr)%d%n3i*nspin
!!$   end do
!!$   !part which refers to exact exchange
!!$   if (exctX) then
!!$      lzd%ndimpotisf = lzd%ndimpotisf + &
!!$           max(max(ndimgrid*orbs%norbp,ngatherarr(0,1)*orbs%norb),1) 
!!$   end if

   !#################################################################################################################################################
   ! Depending on the scheme, cut out the local pieces of the potential
   !#################################################################################################################################################
   if(iflag==0) then
      !       allocate(pot(lzd%ndimpotisf+ndebug),stat=i_stat)
      !       call dcopy(lzd%ndimpotisf,pot,1,pot,1) 
      pot=>pot1
   else if(iflag<2 .and. iflag>0) then
      allocate(pot(lzd%ndimpotisf+ndebug),stat=i_stat)
      call memocc(i_stat,pot,'pot',subname)
      ! Cut potential
      istl=1
      do iorb=1,nilr
         ilr = ilrtable(iorb,1)

         ! Cut the potential into locreg pieces
         call global_to_local(Lzd%Glr,Lzd%Llr(ilr),orbs%nspin,npot,lzd%ndimpotisf,pot1,pot(istl))
         istl = istl + Lzd%Llr(ilr)%d%n1i*Lzd%Llr(ilr)%d%n2i*Lzd%Llr(ilr)%d%n3i*orbs%nspin
      end do
   else
      allocate(pot(lzd%ndimpotisf+ndebug),stat=i_stat)
      call memocc(i_stat,pot,'pot',subname)
      ist=1
      do iorb=1,nilr
         ilr = ilrtable(iorb,1)
         !determine the dimension of the potential array (copied from full_local_potential)
         if (xc_exctXfac() /= 0.0_gp) then
            stop 'exctX not yet implemented!'
         else
            size_Lpot = Lzd%Llr(ilr)%d%n1i*Lzd%Llr(ilr)%d%n2i*Lzd%Llr(ilr)%d%n3i
         end if

         ! Extract the part of the potential which is needed for the current localization region.
         i3s=lzd%Llr(ilr)%nsi3-comgp%ise3(1,iproc)+2 ! starting index of localized  potential with respect to total potential in comgp%recvBuf
         i3e=lzd%Llr(ilr)%nsi3+lzd%Llr(ilr)%d%n3i-comgp%ise3(1,iproc)+1 ! ending index of localized potential with respect to total potential in comgp%recvBuf
         if(i3e-i3s+1 /= Lzd%Llr(ilr)%d%n3i) then
            write(*,'(a,i0,3x,i0)') 'ERROR: i3e-i3s+1 /= Lzd%Llr(ilr)%d%n3i',i3e-i3s+1, Lzd%Llr(ilr)%d%n3i
            stop
         end if

         call global_to_local_parallel(lzd%Glr, lzd%Llr(ilr), orbs%nspin, comgp%nrecvBuf, size_Lpot,&
              comgp%recvBuf, pot(ist), i3s, i3e)

         ist = ist + size_lpot
      end do
   end if

   i_all=-product(shape(ilrtable))*kind(ilrtable)
   deallocate(ilrtable,stat=i_stat)
   call memocc(i_stat,i_all,'ilrtable',subname)

   ! Deallocate pot.
   if (iflag<2 .and. iflag>0) then
      if (nproc > 1) then
         i_all=-product(shape(pot1))*kind(pot1)
         deallocate(pot1,stat=i_stat)
         call memocc(i_stat,i_all,'pot1',subname)
      else
         if (xc_exctXfac() /= 0.0_gp) then
            i_all=-product(shape(pot1))*kind(pot1)
            deallocate(pot1,stat=i_stat)
            call memocc(i_stat,i_all,'pot1',subname)
         else
            nullify(pot1)
         end if
      end if
   end if

   call timing(iproc,'Pot_commun    ','OF') 

END SUBROUTINE full_local_potential


subroutine free_full_potential(nproc,flag,pot,subname)
   use module_base
   use module_xc
   implicit none
   character(len=*), intent(in) :: subname
   integer, intent(in) :: nproc, flag
   real(wp), dimension(:), pointer :: pot
   !local variables
   logical :: odp
   integer :: i_all,i_stat

   odp = xc_exctXfac() /= 0.0_gp
   if (nproc > 1 .or. odp .or. flag > 0 ) then
      i_all=-product(shape(pot))*kind(pot)
      deallocate(pot,stat=i_stat)
      call memocc(i_stat,i_all,'pot',subname)
      nullify(pot)
   else
      nullify(pot)
   end if

END SUBROUTINE free_full_potential

!> Calculate total energies from the energy terms
subroutine total_energies(energs)
  use module_types
  implicit none
  type(energy_terms), intent(inout) :: energs
  
  !band structure energy calculated with occupation numbers
  energs%ebs=energs%ekin+energs%epot+energs%eproj !the potential energy contains also exctX
  !this is the Kohn-Sham energy
  energs%eKS=energs%ebs-energs%eh+energs%exc-energs%evxc-&
       energs%eexctX-energs%evsic+energs%eion+energs%edisp
  
end subroutine total_energies

!> Extract the energy (the quantity which has to be minimised by the wavefunction)
!! and calculate the corresponding gradient.
!! The energy can be the actual Kohn-Sham energy or the trace of the hamiltonian, 
!! depending of the functional we want to calculate. The gradient wrt the wavefunction
!! is put in hpsi accordingly to the functional
subroutine calculate_energy_and_gradient(iter,iproc,nproc,GPU,ncong,iscf,&
     energs,wfn,gnrm,gnrm_zero)
  use module_base
  use module_types
  use module_interfaces, except_this_one => calculate_energy_and_gradient
  implicit none
  integer, intent(in) :: iproc,nproc,ncong,iscf,iter
  type(energy_terms), intent(inout) :: energs
  type(GPU_pointers), intent(in) :: GPU
  type(DFT_wavefunction), intent(inout) :: wfn
  real(gp), intent(out) :: gnrm,gnrm_zero
  !local variables
  character(len=*), parameter :: subname='calculate_energy_and_gradient' 
  logical :: lcs
  integer :: ierr,ikpt,iorb,i_all,i_stat,k
  real(gp) :: rzeroorbs,tt
  real(wp), dimension(:,:,:), pointer :: mom_vec


!!$  !calculate the entropy contribution (TO BE VERIFIED for fractional occupation numbers and Fermi-Dirac Smearing)
!!$  eTS=0.0_gp
!!$  do iorb=1,orbs%norbu  ! for closed shell case
!!$     !  if (iproc == 0)  print '("iorb,occup,eval,fermi:  ",i,e10.2,e27.17,e27.17)',iorb,orbs%occup(iorb),orbs%eval(iorb),orbs%efermi
!!$     eTS=eTS+exp(-((orbs%eval(iorb)-orbs%efermi)/in%Tel)**2)
!!$  enddo
!!$  if eTS=eTS*2._gp   ! for closed shell case
!!$  eTS=in%Tel/(2._gp*sqrt(3.1415926535897932_gp))* eTS
!!$  energy=energy-eTS
!!$  if (iproc == 0)  print '(" Free energy (energy-ST) = ",e27.17,"  , ST= ",e27.17," ,energy= " , e27.17)',energy,ST,energy+ST

  call total_energies(energs)
!!$  !band structure energy calculated with occupation numbers
!!$  energs%ebs=energs%ekin+energs%epot+energs%eproj !the potential energy contains also exctX
!!$  !this is the Kohn-Sham energy
!!$  energs%eKS=energs%ebs-energs%eh+energs%exc-energs%evxc-energs%eexctX-energs%evsic+energs%eion+energs%edisp

  !calculate orbital polarisation directions
  if(wfn%orbs%nspinor==4) then
     allocate(mom_vec(4,wfn%orbs%norb,min(nproc,2)+ndebug),stat=i_stat)
     call memocc(i_stat,mom_vec,'mom_vec',subname)

     call calc_moments(iproc,nproc,wfn%orbs%norb,wfn%orbs%norb_par,&
          wfn%Lzd%Glr%wfd%nvctr_c+7*wfn%Lzd%Glr%wfd%nvctr_f,wfn%orbs%nspinor,wfn%psi,mom_vec)
  else
     nullify(mom_vec)
  end if


  if (iproc==0 .and. verbose > 1) then
     write(*,'(1x,a)',advance='no')&
          &   'done,  orthoconstraint...'
  end if

  !transpose the hpsi wavefunction
   call transpose_v2(iproc,nproc,wfn%orbs,wfn%Lzd,wfn%comms,wfn%hpsi,work=wfn%psi)

  if (nproc == 1) then
     !associate psit pointer for orthoconstraint and transpose it (for the non-collinear case)
     wfn%psit => wfn%psi
     call transpose_v(iproc,nproc,wfn%orbs,wfn%Lzd%Glr%wfd,wfn%comms,wfn%psit)
  end if

  ! Apply  orthogonality constraints to all orbitals belonging to iproc
  !takes also into account parallel k-points distribution
  !here the orthogonality with respect to other occupied functions should be 
  !passed as an optional argument
  call orthoconstraint(iproc,nproc,wfn%orbs,wfn%comms,wfn%psit,wfn%hpsi,energs%trH) !n(m)

  !retranspose the hpsi wavefunction
   call untranspose_v(iproc,nproc,wfn%orbs,wfn%Lzd%Glr%wfd,wfn%comms,wfn%hpsi,work=wfn%psi)

  !after having calcutated the trace of the hamiltonian, the functional have to be defined
  !new value without the trace, to be added in hpsitopsi
  if (iscf >1) then
     wfn%diis%energy=energs%trH
  else
     wfn%diis%energy=energs%eKS!trH-eh+exc-evxc-eexctX+eion+edisp(not correct for non-integer occnums)
  end if

  !check that the trace of the hamiltonian is compatible with the 
  !band structure energy 
  !this can be done only if the occupation numbers are all equal
  tt=(energs%ebs-energs%trH)/energs%trH
!print *,'tt,energybs,trH',tt,energybs,trH
  if (((abs(tt) > 1.d-10 .and. .not. GPUconv) .or.&
       &   (abs(tt) > 1.d-8 .and. GPUconv)) .and. iproc==0) then 
     !write this warning only if the system is closed shell
     call check_closed_shell(wfn%orbs,lcs)
     if (lcs) then
        write( *,'(1x,a,1pe9.2,2(1pe22.14))') &
             &   'ERROR: inconsistency between gradient and energy',tt,energs%ebs,energs%trH
     end if
  endif


  call timing(iproc,'Precondition  ','ON')
  if (iproc==0 .and. verbose > 1) then
     write(*,'(1x,a)',advance='no')&
          &   'done,  preconditioning...'
  end if

  !Preconditions all orbitals belonging to iproc
  !and calculate the partial norm of the residue
  !switch between CPU and GPU treatment
  if (GPUconv) then
     call preconditionall_GPU(wfn%orbs,wfn%Lzd%Glr,&
          wfn%Lzd%hgrids(1),wfn%Lzd%hgrids(2),wfn%Lzd%hgrids(3),ncong,&
          wfn%hpsi,gnrm,gnrm_zero,GPU)
  else if (OCLconv) then
     call preconditionall_OCL(wfn%orbs,wfn%Lzd%Glr,&
          wfn%Lzd%hgrids(1),wfn%Lzd%hgrids(2),wfn%Lzd%hgrids(3),ncong,&
          wfn%hpsi,gnrm,gnrm_zero,GPU)
  else
     call preconditionall2(iproc,nproc,wfn%orbs,wfn%Lzd,&
          wfn%Lzd%hgrids(1),wfn%Lzd%hgrids(2),wfn%Lzd%hgrids(3),&
          ncong,wfn%hpsi,gnrm,gnrm_zero)
     if(.false.) then
        call preconditionall(wfn%orbs,wfn%Lzd%Glr,&
             wfn%Lzd%hgrids(1),wfn%Lzd%hgrids(2),wfn%Lzd%hgrids(3),&
             ncong,wfn%hpsi,gnrm,gnrm_zero)
     end if
  end if

  !sum over all the partial residues
  if (nproc > 1) then
     call mpiallred(gnrm,1,MPI_SUM,MPI_COMM_WORLD,ierr)
     call mpiallred(gnrm_zero,1,MPI_SUM,MPI_COMM_WORLD,ierr)
  endif

  !count the number of orbitals which have zero occupation number
  !weight this with the corresponding k point weight
  rzeroorbs=0.0_gp
  do ikpt=1,wfn%orbs%nkpts
     do iorb=1,wfn%orbs%norb
        if (wfn%orbs%occup(iorb+(ikpt-1)*wfn%orbs%norb) == 0.0_gp) then
           rzeroorbs=rzeroorbs+wfn%orbs%kwgts(ikpt)
        end if
     end do
  end do
  !commented out, the kwgts sum already to one
  !if (orbs%nkpts > 1) nzeroorbs=nint(real(nzeroorbs,gp)/real(orbs%nkpts,gp))

  gnrm=sqrt(gnrm/(real(wfn%orbs%norb,gp)-rzeroorbs))

  if (rzeroorbs /= 0.0_gp) then
     gnrm_zero=sqrt(gnrm_zero/rzeroorbs)
  else
     gnrm_zero=0.0_gp
  end if

  if (iproc==0 .and. verbose > 1) then
     write(*,'(1x,a)')&
          &   'done.'
  end if
  call timing(iproc,'Precondition  ','OF')

  if (wfn%orbs%nspinor == 4) then
     !only the root process has the correct array
     if(iproc==0 .and. verbose > 0) then
        write(*,'(1x,a)')&
             &   'Magnetic polarization per orbital'
        write(*,'(1x,a)')&
             &   '  iorb    m_x       m_y       m_z'
        do iorb=1,wfn%orbs%norb
           write(*,'(1x,i5,3f10.5)') &
                &   iorb,(mom_vec(k,iorb,1)/mom_vec(1,iorb,1),k=2,4)
        end do
     end if
     i_all=-product(shape(mom_vec))*kind(mom_vec)
     deallocate(mom_vec,stat=i_stat)
     call memocc(i_stat,i_all,'mom_vec',subname)
  end if


  !write the energy information
  if (iproc == 0) then
     call write_energies(iter,iscf,energs,gnrm,gnrm_zero,' ')
  endif

END SUBROUTINE calculate_energy_and_gradient

!> Operations after h|psi> 
!! (transposition, orthonormalisation, inverse transposition)
subroutine hpsitopsi(iproc,nproc,iter,idsx,wfn)
   use module_base
   use module_types
   use module_interfaces, except_this_one_A => hpsitopsi
   implicit none
   integer, intent(in) :: iproc,nproc,idsx,iter
   type(DFT_wavefunction), intent(inout) :: wfn
   !local variables
   !n(c) character(len=*), parameter :: subname='hpsitopsi'

   !adjust the save variables for DIIS/SD switch
   if (iter == 1) then
      wfn%diis%ids=0
      wfn%diis%mids=1
      wfn%diis%idiistol=0
   end if
   !update variables at each iteration step
   if (idsx > 0) then
      wfn%diis%mids=mod(wfn%diis%ids,idsx)+1
      wfn%diis%ids=wfn%diis%ids+1
   end if

   wfn%diis%energy_min=min(wfn%diis%energy_min,wfn%diis%energy)

   !transpose the hpsi wavefunction
   call transpose_v(iproc,nproc,wfn%orbs,wfn%Lzd%Glr%wfd,wfn%comms,&
        wfn%hpsi,work=wfn%psi)
   
   !!experimental, orthogonalize the preconditioned gradient wrt wavefunction
   !call orthon_virt_occup(iproc,nproc,orbs,orbs,comms,comms,psit,hpsi,(verbose > 2))

   !apply the minimization method (DIIS or steepest descent)
   call timing(iproc,'Diis          ','ON')

   call psimix(iproc,nproc,sum(wfn%comms%ncntt(0:nproc-1)),wfn%orbs,wfn%comms,wfn%diis,wfn%hpsi,wfn%psit)

   call timing(iproc,'Diis          ','OF')

   if (iproc == 0 .and. verbose > 1) then
      write(*,'(1x,a)',advance='no')&
         &   'Orthogonalization...'
   end if

   call orthogonalize(iproc,nproc,wfn%orbs,wfn%comms,wfn%psit,wfn%orthpar)

   !       call checkortho_p(iproc,nproc,norb,nvctrp,psit)

   call untranspose_v(iproc,nproc,wfn%orbs,wfn%Lzd%Glr%wfd,wfn%comms,&
        wfn%psit,work=wfn%hpsi,outadd=wfn%psi(1))

   if (nproc == 1) then
      nullify(wfn%psit)
   end if

   if (iproc == 0 .and. verbose > 1) then
      write(*,'(1x,a)')&
         &   'done.'
   end if

   call diis_or_sd(iproc,idsx,wfn%orbs%nkptsp,wfn%diis)

   !previous value already filled
   wfn%diis%energy_old=wfn%diis%energy

END SUBROUTINE hpsitopsi


!> Choose among the wavefunctions a subset of them
!! Rebuild orbital descriptors for the new space and allocate the psi_as wavefunction
!! By hypothesis the work array is big enough to contain both wavefunctions
!! This routine has to be tested
subroutine select_active_space(iproc,nproc,orbs,comms,mask_array,Glr,orbs_as,comms_as,psi,psi_as)
   use module_base
   use module_types
   use module_interfaces, except_this_one => select_active_space
   implicit none
   integer, intent(in) :: iproc,nproc
   type(orbitals_data), intent(in) :: orbs
   type(locreg_descriptors), intent(in) :: Glr
   type(communications_arrays), intent(in) :: comms
   logical, dimension(orbs%norb*orbs%nkpts), intent(in) :: mask_array
   real(wp), dimension(orbs%npsidim_comp), intent(in) :: psi
   type(orbitals_data), intent(out) :: orbs_as
   type(communications_arrays), intent(out) :: comms_as
   real(wp), dimension(:), pointer :: psi_as
   !local variables
   character(len=*), parameter :: subname='select_active_space'
   integer :: iorb,ikpt,norbu_as,norbd_as,icnt,ikptp,ispsi,ispsi_as
   integer :: i_stat,nvctrp

   !count the number of orbitals of the active space
   norbu_as=-1
   norbd_as=-1
   do ikpt=1,orbs%nkpts
      icnt=0
      do iorb=1,orbs%norbu
         if (mask_array(iorb+(ikpt-1)*orbs%norb)) icnt=icnt+1
      end do
      if (norbu_as /= icnt .and. norbu_as /= -1) then
         write(*,*)'ERROR(select_active_space): the mask array should define always the same norbu'
         stop
      end if
      norbu_as=icnt
      icnt=0
      do iorb=orbs%norbu+1,orbs%norbu+orbs%norbd
         if (mask_array(iorb+(ikpt-1)*orbs%norb)) icnt=icnt+1
      end do
      if (norbd_as /= icnt .and. norbd_as /= -1) then
         write(*,*)'ERROR(select_active_space): the mask array should define always the same norbd'
         stop
      end if
      norbd_as=icnt
   end do

   !allocate the descriptors of the active space
   call orbitals_descriptors(iproc,nproc,norbu_as+norbd_as,norbu_as,norbd_as, &
        orbs%nspin,orbs%nspinor,orbs%nkpts,orbs%kpts,orbs%kwgts,orbs_as,&
        .false.,basedist=orbs%norb_par(0:,1))
   !allocate communications arrays for virtual orbitals
   call orbitals_communicators(iproc,nproc,Glr,orbs_as,comms_as,basedist=comms_as%nvctr_par(0:,1))  
   !allocate array of the eigenvalues
   allocate(orbs_as%eval(orbs_as%norb*orbs_as%nkpts+ndebug),stat=i_stat)
   call memocc(i_stat,orbs_as%eval,'orbs_as%eval',subname)

   !fill the orbitals array with the values and the wavefunction in transposed form
   icnt=0
   do iorb=1,orbs%nkpts*orbs%norb
      if (mask_array(iorb)) then
         icnt=icnt+1
         orbs_as%eval(icnt)=orbs%eval(iorb)
      end if
   end do
   if (icnt/=orbs_as%norb*orbs_as%nkpts) stop 'ERROR(select_active_space): icnt/=orbs_as%norb*orbs_as%nkpts'

   allocate(psi_as(orbs_as%npsidim_comp+ndebug),stat=i_stat)
   call memocc(i_stat,psi_as,'psi_as',subname)

   ispsi=1
   do ikptp=1,orbs%nkptsp
      ikpt=orbs%iskpts+ikptp
      nvctrp=comms%nvctr_par(iproc,ikpt) 
      !this should be identical in both the distributions
      if (nvctrp /= comms_as%nvctr_par(iproc,ikpt)) then
         write(*,*)'ERROR(select_active_space): the component distrbution is not identical'
         stop
      end if

      !put all the orbitals which match the active space
      ispsi=1
      ispsi_as=1
      do iorb=1,orbs%norb
         if (mask_array(iorb+(ikpt-1)*orbs%norb)) then
            call dcopy(nvctrp,psi(ispsi),1,psi_as(ispsi_as),1)
            ispsi_as=ispsi_as+nvctrp*orbs_as%nspinor
         end if
         ispsi=ispsi+nvctrp*orbs%nspinor
      end do
   end do

END SUBROUTINE select_active_space


!>   First orthonormalisation
subroutine first_orthon(iproc,nproc,orbs,wfd,comms,psi,hpsi,psit,orthpar)
   use module_base
   use module_types
   use module_interfaces, except_this_one_B => first_orthon
   implicit none
   integer, intent(in) :: iproc,nproc
   type(orbitals_data), intent(in) :: orbs
   type(wavefunctions_descriptors), intent(in) :: wfd
   type(communications_arrays), intent(in) :: comms
   type(orthon_data):: orthpar
   real(wp), dimension(:) , pointer :: psi,hpsi,psit
   !local variables
   character(len=*), parameter :: subname='first_orthon'
   integer :: i_stat

   !!!  if(nspin==4) then
   !!!     nspinor=4
   !!!  else
   !!!     nspinor=1
   !!!  end if

   if (nproc > 1) then
      !allocate hpsi array (used also as transposed)
      !allocated in the transposed way such as 
      !it can also be used as the transposed hpsi
      allocate(hpsi(max(orbs%npsidim_orbs,orbs%npsidim_comp)+ndebug),stat=i_stat)
      call memocc(i_stat,hpsi,'hpsi',subname)
      !allocate transposed principal wavefunction
      allocate(psit(max(orbs%npsidim_orbs,orbs%npsidim_comp)+ndebug),stat=i_stat)
      call memocc(i_stat,psit,'psit',subname)
   else
      psit => psi
   end if

   !to be substituted, must pass the wavefunction descriptors to the routine
   call transpose_v(iproc,nproc,orbs,wfd,comms,psi,&
      &   work=hpsi,outadd=psit(1))

   call orthogonalize(iproc,nproc,orbs,comms,psit,orthpar)

   !call checkortho_p(iproc,nproc,norb,norbp,nvctrp,psit)

   call untranspose_v(iproc,nproc,orbs,wfd,comms,psit,&
      &   work=hpsi,outadd=psi(1))

   if (nproc == 1) then
      nullify(psit)
      !allocate hpsi array
      allocate(hpsi(max(orbs%npsidim_orbs,orbs%npsidim_comp)+ndebug),stat=i_stat)
      call memocc(i_stat,hpsi,'hpsi',subname)
   end if

END SUBROUTINE first_orthon


!>   Transform to KS orbitals and deallocate hpsi wavefunction (and also psit in parallel)
subroutine last_orthon(iproc,nproc,wfn,evsum,opt_keeppsit)
   use module_base
   use module_types
   use module_interfaces, except_this_one_C => last_orthon
   implicit none
   integer, intent(in) :: iproc,nproc
   real(wp), intent(out) :: evsum
   type(DFT_wavefunction), intent(inout) :: wfn
   logical, optional :: opt_keeppsit
   !local variables
   logical :: keeppsit
   character(len=*), parameter :: subname='last_orthon'
   integer :: i_all,i_stat
   real(wp), dimension(:,:,:), pointer :: mom_vec

   if (present(opt_keeppsit)) then
      keeppsit=opt_keeppsit
   else
      keeppsit=.false.
   end if

   call transpose_v(iproc,nproc,wfn%orbs,wfn%Lzd%Glr%wfd,wfn%comms,wfn%hpsi,work=wfn%psi)
   if (nproc==1) then
      wfn%psit => wfn%psi
      call transpose_v(iproc,nproc,wfn%orbs,wfn%Lzd%Glr%wfd,wfn%comms,wfn%psit)
   end if

   call subspace_diagonalisation(iproc,nproc,wfn%orbs,wfn%comms,wfn%psit,wfn%hpsi,evsum)

   !here we should preserve hpsi and transpose it if we are in ensemble mimimization scheme

   call untranspose_v(iproc,nproc,wfn%orbs,wfn%Lzd%Glr%wfd,wfn%comms,&
        wfn%psit,work=wfn%hpsi,outadd=wfn%psi(1))

   if(.not.  keeppsit) then
      if (nproc > 1  ) then
         i_all=-product(shape(wfn%psit))*kind(wfn%psit)
         deallocate(wfn%psit,stat=i_stat)
         call memocc(i_stat,i_all,'psit',subname)
      else
         nullify(wfn%psit)
      end if

      i_all=-product(shape(wfn%hpsi))*kind(wfn%hpsi)
      deallocate(wfn%hpsi,stat=i_stat)
      call memocc(i_stat,i_all,'hpsi',subname)

   endif
   !for a non-collinear treatment,
   !we add the calculation of the moments for printing their value
   !close to the corresponding eigenvector
   if(wfn%orbs%nspinor==4) then
      allocate(mom_vec(4,wfn%orbs%norb,min(nproc,2)+ndebug),stat=i_stat)
      call memocc(i_stat,mom_vec,'mom_vec',subname)

      call calc_moments(iproc,nproc,wfn%orbs%norb,wfn%orbs%norb_par,&
           wfn%Lzd%Glr%wfd%nvctr_c+7*wfn%Lzd%Glr%wfd%nvctr_f,&
           wfn%orbs%nspinor,wfn%psi,mom_vec)
   else
     nullify(mom_vec)   
   end if

   ! Send all eigenvalues to all procs.
   call broadcast_kpt_objects(nproc,wfn%orbs%nkpts,wfn%orbs%norb, &
        wfn%orbs%eval(1),wfn%orbs%ikptproc)

   !print the found eigenvalues
   if (iproc == 0) then
      call write_eigenvalues_data(nproc,wfn%orbs,mom_vec)
   end if

   if (wfn%orbs%nspinor ==4) then
      i_all=-product(shape(mom_vec))*kind(mom_vec)
      deallocate(mom_vec,stat=i_stat)
      call memocc(i_stat,i_all,'mom_vec',subname)
   end if


END SUBROUTINE last_orthon


!> Finds the fermi level ef for an error function distribution with a width wf
!! eval are the Kohn Sham eigenvalues and melec is the total number of electrons
subroutine evaltoocc(iproc,nproc,filewrite,wf,orbs,occopt)
   use module_base
   use module_types
   implicit none
   logical, intent(in) :: filewrite
   integer, intent(in) :: iproc, nproc
   integer, intent(in) :: occopt      
   real(gp), intent(in) :: wf
   type(orbitals_data), intent(inout) :: orbs
   !local variables
   integer :: ikpt,iorb,melec,ii
   real(gp) :: charge, chargef
   real(gp) :: ef,pi,electrons,dlectrons,factor,arg,argu,argd,corr,cutoffu,cutoffd,diff,full,res,resu,resd
   parameter(pi=3.1415926535897932d0)
   real(gp)  ::a, x, xu, xd, f, df, tt  
   real(gp)  ::sqrtpi ; parameter (sqrtpi=sqrt(pi)) 
   !write(*,*)  'ENTER Fermilevel',orbs%norbu,orbs%norbd

   orbs%eTS=0.0_gp  

   select case (occopt)
   case  (SMEARING_DIST_ERF  )
   case  (SMEARING_DIST_FERMI)
   case  (SMEARING_DIST_COLD1) !Marzari's cold smearing  with a=-.5634 (bumb minimization)
      a=-.5634d0
   case  (SMEARING_DIST_COLD2) !Marzari's cold smearing  with a=-.8165 (monotonic tail)
      a=-.8165d0
   case  (SMEARING_DIST_METPX) !Methfessel and Paxton (same as COLD with a=0)
      a=0.d0
   case default
      if(iproc==0) print*, 'unrecognized occopt=', occopt
      stop 
   end select

   if (orbs%norbd==0) then 
      full=2.d0   ! maximum occupation for closed shell  orbital
   else
      full=1.d0   ! maximum occupation for spin polarized orbital
   endif

   if (orbs%nkpts.ne.1 .and. filewrite) stop 'Fermilevel: CANNOT write input.occ with more than one k-point'
   charge=0.0_gp
   do ikpt=1,orbs%nkpts
      !number of zero orbitals for the given k-point
      !overall charge of the system
      do iorb=1,orbs%norb
         charge=charge+orbs%occup(iorb+(ikpt-1)*orbs%norb) * orbs%kwgts(ikpt)
      end do
   end do
   melec=nint(charge)
   !if (iproc == 0) write(*,*) 'charge',charge,melec

   ! Send all eigenvalues to all procs (presumably not necessary)
   call broadcast_kpt_objects(nproc, orbs%nkpts, orbs%norb, &
      &   orbs%eval(1), orbs%ikptproc)

   if (wf > 0.0_gp) then
      ii=0
      if (orbs%efermi == UNINITIALIZED(orbs%efermi)) then
         ! Take initial value at gamma point.
         do iorb = 1, orbs%norbu
            if (orbs%occup(iorb) < 1.0_gp) then
               orbs%efermi = orbs%eval(iorb)
               exit
            end if
         end do
      end if
      ef=orbs%efermi
      factor=1.d0/(sqrt(pi)*wf)
      !print *,0,ef

      ! electrons is N_electons = sum f_i * Wieght_i
      ! dlectrons is dN_electrons/dEf =dN_electrons/darg * darg/dEf= sum df_i/darg /(-wf) , darg/dEf=-1/wf
      !  f:= occupation # for band i ,  df:=df/darg
      loop_fermi: do
         ii=ii+1
         if (ii > 10000) stop 'error Fermilevel'
         electrons=0.d0
         dlectrons=0.d0
         do ikpt=1,orbs%nkpts
            do iorb=1,orbs%norbd+orbs%norbu
               arg=(orbs%eval((ikpt-1)*orbs%norb+iorb)-ef)/wf
               if (occopt == SMEARING_DIST_ERF) then
                  call derf_ab(res,arg)
                  f =.5d0*(1.d0-res)
                  df=-exp(-arg**2)/sqrtpi 
               else if (occopt == SMEARING_DIST_FERMI) then
                  f =1.d0/(1.d0+exp(arg)) 
                  df=-1.d0/(2.d0+exp(arg)+exp(-arg)) 
               else if (occopt == SMEARING_DIST_COLD1 .or. occopt == SMEARING_DIST_COLD2 .or. &  
                  &  occopt == SMEARING_DIST_METPX ) then
               x= -arg
               call derf_ab(res,x)
               f =.5d0*(1.d0+res +exp(-x**2)*(-a*x**2 + .5d0*a+x)/sqrtpi)
               df=-exp(-x**2) * (a*x**3 -x**2 -1.5d0*a*x +1.5d0) /sqrtpi   ! df:=df/darg=-df/dx
            end if
            electrons=electrons+ f  * orbs%kwgts(ikpt)  ! electrons := N_e(Ef+corr.)
            dlectrons=dlectrons+ df * orbs%kwgts(ikpt)  ! delectrons:= dN_e/darge ( Well! later we need dN_e/dEf=-1/wf*dN_e/darg
            !if(iproc==0) write(*,*) arg,   f , df
         enddo
      enddo

      dlectrons=dlectrons/(-wf)  ! df/dEf=df/darg * -1/wf
      diff=-real(melec,gp)/full+electrons
      if (abs(diff) < 1.d-12) exit loop_fermi
      if (abs(dlectrons) <= 1d-45) then
         corr=wf
      else
         corr=diff/abs(dlectrons) ! for case of no-monotonic func. abs is needed
      end if
      !if (iproc==0) write(*,'(i5,3e,i4,e)') ii,electrons,ef,dlectrons,melec,corr
      if (corr > 1.d0*wf) corr=1.d0*wf
      if (corr < -1.d0*wf) corr=-1.d0*wf
      if (abs(dlectrons) < 1.d-18  .and. electrons > real(melec,gp)/full) corr=3.d0*wf
      if (abs(dlectrons) < 1.d-18  .and. electrons < real(melec,gp)/full) corr=-3.d0*wf
      ef=ef-corr  ! Ef=Ef_guess+corr.

   end do loop_fermi

   do ikpt=1,orbs%nkpts
      argu=(orbs%eval((ikpt-1)*orbs%norb+orbs%norbu)-ef)/wf
      argd=(orbs%eval((ikpt-1)*orbs%norb+orbs%norbu+orbs%norbd)-ef)/wf
      if (occopt == SMEARING_DIST_ERF) then
         !error function
         call derf_ab(resu,argu)
         call derf_ab(resd,argd)
         cutoffu=.5d0*(1.d0-resu)
         cutoffd=.5d0*(1.d0-resd)
      else if (occopt == SMEARING_DIST_FERMI) then
         !Fermi function
         cutoffu=1.d0/(1.d0+exp(argu))
         cutoffd=1.d0/(1.d0+exp(argd))
      else if (occopt == SMEARING_DIST_COLD1 .or. occopt == SMEARING_DIST_COLD2 .or. &  
         &  occopt == SMEARING_DIST_METPX ) then
      !Marzari's relation with different a 
      xu=-argu
      xd=-argd
      call derf_ab(resu,xu)
      call derf_ab(resd,xd)
      cutoffu=.5d0*(1.d0+resu +exp(-xu**2)*(-a*xu**2 + .5d0*a+xu)/sqrtpi)
      cutoffd=.5d0*(1.d0+resd +exp(-xd**2)*(-a*xd**2 + .5d0*a+xd)/sqrtpi)
   end if
enddo
if (iproc==0) write(*,'(1x,a,1pe21.14,2(1x,e8.1))') 'Fermi level, Fermi distribution cut off at:  ',ef,cutoffu,cutoffd
orbs%efermi=ef

!update the occupation number
do ikpt=1,orbs%nkpts
   do iorb=1,orbs%norbu + orbs%norbd
      arg=(orbs%eval((ikpt-1)*orbs%norb+iorb)-ef)/wf
      if (occopt == SMEARING_DIST_ERF) then
         call derf_ab(res,arg)
         f=.5d0*(1.d0-res)
      else if (occopt == SMEARING_DIST_FERMI) then
         f=1.d0/(1.d0+exp(arg))
      else if (occopt == SMEARING_DIST_COLD1 .or. occopt == SMEARING_DIST_COLD2 .or. &  
         &  occopt == SMEARING_DIST_METPX ) then
      x=-arg
      call derf_ab(res,x)
      f =.5d0*(1.d0+res +exp(-x**2)*(-a*x**2 + .5d0*a+x)/sqrtpi)
   end if
   orbs%occup((ikpt-1)*orbs%norb+iorb)=full* f 
   !if(iproc==0) print*,  orbs%eval((ikpt-1)*orbs%norb+iorb), orbs%occup((ikpt-1)*orbs%norb+iorb)
end do
    end do
    !update electronic entropy S; eTS=T_ele*S is the electtronic entropy term the negative of which is added to energy: Free energy = energy-T*S 
    orbs%eTS=0.0_gp
    do ikpt=1,orbs%nkpts
       do iorb=1,orbs%norbu + orbs%norbd
          if (occopt == SMEARING_DIST_ERF) then
             !error function
             orbs%eTS=orbs%eTS+full*wf/(2._gp*sqrt(pi))*exp(-((orbs%eval((ikpt-1)*orbs%norb+iorb)-ef)/wf)**2)
          else if (occopt == SMEARING_DIST_FERMI) then
             !Fermi function
             tt=orbs%occup((ikpt-1)*orbs%norb+iorb)
             orbs%eTS=orbs%eTS-full*wf*(tt*log(tt) + (1._gp-tt)*log(1._gp-tt))
          else if (occopt == SMEARING_DIST_COLD1 .or. occopt == SMEARING_DIST_COLD2 .or. &  
             &  occopt == SMEARING_DIST_METPX ) then
          !cold 
          orbs%eTS=orbs%eTS+0._gp  ! to be completed if needed                                             
       end if
    end do
 end do
 ! Sanity check on sum of occup.
 chargef=0.0_gp
 do ikpt=1,orbs%nkpts
    do iorb=1,orbs%norb
       chargef=chargef+orbs%kwgts(ikpt) * orbs%occup(iorb+(ikpt-1)*orbs%norb)
    end do
 end do
 if (abs(charge - chargef) > 1e-6)  stop 'error occupation update'
 else if(full==1.0_gp) then
    call eFermi_nosmearing(iproc,orbs)
    ! no entropic term when electronc temprature is zero
 end if

 !write on file the results if needed
 if (filewrite) then
    open(unit=11,file='input.occ',status='unknown')
    write(11,*)orbs%norbu,orbs%norbd
    do iorb=1,orbs%norb
       !write(11,'(i5,e19.12)')iorb,orbs%occup((ikpt-1)*orbs%norb+iorb)
       !    write(11,'(i5,e19.12)')iorb,full/(1.d0+exp(arg))  !,orbs%eval((ikpt-1)*orbs%norb+iorb)
       write(11,'(i5,e19.12,f10.6)')iorb,orbs%occup((ikpt-1)*orbs%norb+iorb) &
          &   ,orbs%eval ((ikpt-1)*orbs%norb+iorb)
    end do
    close(unit=11)
 end if

END SUBROUTINE evaltoocc



subroutine eFermi_nosmearing(iproc,orbs)
   use module_base
   use module_types
   implicit none
   integer, intent(in) :: iproc
   type(orbitals_data), intent(inout) :: orbs
   !local variables
   integer :: iu,id,n,nzeroorbs,ikpt,iorb
   real(gp) :: charge
   real(wp) :: eF

   iu=0
   id=0
   eF = 0._wp
   do ikpt=1,orbs%nkpts
      !number of zero orbitals for the given k-point
      nzeroorbs=0
      !overall charge of the system
      charge=0.0_gp
      do iorb=1,orbs%norb
         if (orbs%occup(iorb+(ikpt-1)*orbs%norb) == 0.0_gp) then
            nzeroorbs=nzeroorbs+1
         else
            charge=charge+orbs%occup(iorb+(ikpt-1)*orbs%norb)
         end if
      end do
      if (nzeroorbs /= 0 .and. orbs%norbd .gt.0) then
         do iorb=1,orbs%norbu-1
            if (orbs%eval((ikpt-1)*orbs%norb+iorb) > orbs%eval((ikpt-1)*orbs%norb+iorb+1)) &
               &   write(*,*) 'wrong ordering of up EVs',iorb,iorb+1
         end do
         do iorb=1,orbs%norbd-1
            if (orbs%eval((ikpt-1)*orbs%norb+iorb+orbs%norbu) > orbs%eval((ikpt-1)*orbs%norb+iorb+1+orbs%norbu))&
               &   write(*,*) 'wrong ordering of dw EVs',iorb+orbs%norbu,iorb+1+orbs%norbu
         enddo

         iu=0
         id=0
         n=0
         do while (real(n,gp) < charge)
            if (orbs%eval((ikpt-1)*orbs%norb+iu+1) <= orbs%eval((ikpt-1)*orbs%norb+id+1+orbs%norbu)) then
               iu=iu+1
               eF=orbs%eval((ikpt-1)*orbs%norb+iu+1)
            else
               id=id+1
               eF=orbs%eval((ikpt-1)*orbs%norb+id+1+orbs%norbu)
            endif
            n=n+1
         enddo
         if (iproc==0) write(*,'(1x,a,1pe21.14,a,i4)') 'Suggested Homo energy level',eF,', Spin polarization',iu-id
         !write(*,*) 'up,down, up-down',iu,id,iu-id
      end if
   end do
   orbs%efermi=eF
   !assign the values for the occupation numbers
   do iorb=1,iu
      orbs%occup(iorb)=1.0_gp
   end do
   do iorb=iu+1,orbs%norbu
      orbs%occup(iorb)=0.0_gp
   end do
   do iorb=1,id
      orbs%occup(iorb+orbs%norbu)=1.0_gp
   end do
   do iorb=id+1,orbs%norbd
      orbs%occup(iorb+orbs%norbu)=0.0_gp
   end do

END SUBROUTINE eFermi_nosmearing


!>   Calculate magnetic moments
subroutine calc_moments(iproc,nproc,norb,norb_par,nvctr,nspinor,psi,mom_vec)
   use module_base
   implicit none
   integer, intent(in) :: iproc,nproc,norb,nvctr,nspinor
   integer, dimension(0:nproc-1), intent(in) :: norb_par
   real(wp), dimension(nvctr,norb*nspinor), intent(in) :: psi
   real(wp), dimension(4,norb,min(nproc,2)), intent(out) :: mom_vec
   !local variables
   character(len=*), parameter :: subname='calc_moments'
   integer :: i_all,i_stat,ierr,iorb,jproc
   integer :: ndim,oidx
   integer, dimension(:), allocatable :: norb_displ
   real(wp) :: m00,m11,m13,m24,m14,m23
   !real(wp), dimension(:,:,:), allocatable :: mom_vec

   ndim=2
   if (nproc==1) ndim=1

   if(nspinor==4) then

      call razero(4*norb*ndim,mom_vec)

      do iorb=1,norb_par(iproc)
         oidx=(iorb-1)*nspinor+1
         m00=dot(2*nvctr,psi(1,oidx),1,psi(1,oidx),1)
         m11=dot(2*nvctr,psi(1,oidx+2),1,psi(1,oidx+2),1)
         m13=dot(nvctr,psi(1,oidx),1,psi(1,oidx+2),1)
         m24=dot(nvctr,psi(1,oidx+1),1,psi(1,oidx+3),1)
         !        m12=dot(nvctr,psi(1,oidx),1,psi(1,oidx+1),1)
         !        m34=dot(nvctr,psi(1,oidx+2),1,psi(1,oidx+3),1)
         m14=dot(nvctr,psi(1,oidx),1,psi(1,oidx+3),1)
         m23=dot(nvctr,psi(1,oidx+1),1,psi(1,oidx+2),1)

         mom_vec(1,iorb,ndim)=(m00+m11) !rho
         mom_vec(2,iorb,ndim)=2.0d0*(m13+m24)       !m_x
         !        mom_vec(3,iorb,ndim)=2.0d0*(m12-m34)       !m_y
         mom_vec(3,iorb,ndim)=2.0d0*(m14-m23)       !m_y
         mom_vec(4,iorb,ndim)=(m00-m11)             !m_z
      end do

      if(nproc>1) then
         allocate(norb_displ(0:nproc-1+ndebug),stat=i_stat)
         call memocc(i_stat,norb_displ,'norb_displ',subname)

         norb_displ(0)=0
         do jproc=1,nproc-1
            norb_displ(jproc)=norb_displ(jproc-1)+norb_par(jproc-1)
         end do

         call MPI_GATHERV(mom_vec(1,1,2),4*norb_par(iproc),mpidtypw,&
            &   mom_vec(1,1,1),4*norb_par,4*norb_displ,mpidtypw,&
         0,MPI_COMM_WORLD,ierr)

         i_all=-product(shape(norb_displ))*kind(norb_displ)
         deallocate(norb_displ,stat=i_stat)
         call memocc(i_stat,i_all,'norb_displ',subname)
      end if

   end if

END SUBROUTINE calc_moments


subroutine check_communications(iproc,nproc,orbs,lr,comms)
   use module_base
   use module_types
   use module_interfaces
   implicit none
   integer, intent(in) :: iproc,nproc
   type(orbitals_data), intent(in) :: orbs
   type(locreg_descriptors), intent(in) :: lr
   type(communications_arrays), intent(in) :: comms
   !local variables
   character(len=*), parameter :: subname='check_communications'
   integer :: i,ispinor,iorb,indspin,indorb,jproc,i_stat,i_all,iscomp,idsx,index,ikptsp
   integer :: ikpt,ispsi,nspinor,nvctrp,ierr
   real(wp) :: psival,maxdiff
   real(wp), dimension(:), allocatable :: psi
   real(wp), dimension(:), pointer :: pwork
   real(wp) :: epsilon
   character(len = 25) :: filename
   logical :: abort

   !allocate the "wavefunction" amd fill it, and also the workspace
   allocate(psi(max(orbs%npsidim_orbs,orbs%npsidim_comp)+ndebug),stat=i_stat)
   call memocc(i_stat,psi,'psi',subname)
   allocate(pwork(max(orbs%npsidim_orbs,orbs%npsidim_comp)+ndebug),stat=i_stat)
   call memocc(i_stat,pwork,'pwork',subname)


   do iorb=1,orbs%norbp
      ikpt=(orbs%isorb+iorb-1)/orbs%norb+1
      !valkpt=real(512*ikpt,wp)
      !valorb=real(orbs%isorb+iorb-(ikpt-1)*orbs%norb,wp)+valkpt
      indorb=(iorb-1)*(lr%wfd%nvctr_c+7*lr%wfd%nvctr_f)*orbs%nspinor
      do ispinor=1,orbs%nspinor
         indspin=(ispinor-1)*(lr%wfd%nvctr_c+7*lr%wfd%nvctr_f)
         do i=1,lr%wfd%nvctr_c+7*lr%wfd%nvctr_f
            !vali=real(i,wp)/512.0_wp  ! *1.d-5
            call test_value(ikpt,orbs%isorb+iorb-(ikpt-1)*orbs%norb,ispinor,i,psival)
            psi(i+indspin+indorb)=psival!(valorb+vali)*(-1)**(ispinor-1)
         end do
      end do
   end do

   !transpose the hpsi wavefunction
   call transpose_v(iproc,nproc,orbs,lr%wfd,comms,psi,work=pwork)

   !check the results of the transposed wavefunction
   maxdiff=0.0_wp
   ispsi=0
   do ikptsp=1,orbs%nkptsp
      ikpt=orbs%iskpts+ikptsp!orbs%ikptsp(ikptsp)
      !valkpt=real(512*ikpt,wp)
      !calculate the starting point for the component distribution
      iscomp=0
      do jproc=0,iproc-1
         iscomp=iscomp+comms%nvctr_par(jproc,ikpt)
      end do
      nvctrp=comms%nvctr_par(iproc,ikpt)
      nspinor=orbs%nspinor

      do iorb=1,orbs%norb
         !valorb=real(iorb,wp)+valkpt
         indorb=(iorb-1)*nvctrp*nspinor
         do idsx=1,(nspinor-1)/2+1
            do i=1,nvctrp
               !vali=real(i+iscomp,wp)/512.d0  ! *1.d-5
               do ispinor=1,((2+nspinor)/4+1)
                  !psival=(-1)**(ispinor-1)*(valorb+vali)
                  call test_value(ikpt,iorb,ispinor,i+iscomp,psival)
                  !this is just to force the IEEE representation of psival
                  !              if (psival .lt. 0.d0) then  
                  !              write(321,*) psival,psival**2
                  !              endif
                  index=ispinor+(i-1)*((2+nspinor)/4+1)+&
                     &   (idsx-1)*((2+nspinor)/4+1)*nvctrp+indorb+ispsi
                  maxdiff=max(abs(psi(index)-psival),maxdiff)
               end do
            end do
         end do
      end do
      ispsi=ispsi+nvctrp*orbs%norb*nspinor
   end do

   abort = .false.
   if (abs(maxdiff) > real(orbs%norb,wp)*epsilon(1.0_wp)) then
      write(*,*)'ERROR: process',iproc,'does not transpose wavefunctions correctly!'
      write(*,*)'       found an error of',maxdiff,'cannot continue.'
      write(*,*)'       data are written in the file transerror.log, exiting...'

      write(filename, "(A,I0,A)") 'transerror', iproc, '.log'
      open(unit=22,file=trim(filename),status='unknown')
      ispsi=0
      do ikptsp=1,orbs%nkptsp
         ikpt=orbs%iskpts+ikptsp!orbs%ikptsp(ikptsp)
         !valkpt=real(512*ikpt,wp)
         !calculate the starting point for the component distribution
         iscomp=0
         do jproc=0,iproc-1
            iscomp=iscomp+comms%nvctr_par(jproc,ikpt)
         end do
         nvctrp=comms%nvctr_par(iproc,ikpt)
         nspinor=orbs%nspinor

         do iorb=1,orbs%norb
            !valorb=real(iorb,wp)+valkpt
            indorb=(iorb-1)*nvctrp*nspinor
            do idsx=1,(nspinor-1)/2+1
               do i=1,nvctrp
                  !vali=real(i+iscomp,wp)/512.d0  !*1.d-5
                  do ispinor=1,((2+nspinor)/4+1)
                     !psival=(-1)**(ispinor-1)*(valorb+vali)
                     call test_value(ikpt,iorb,ispinor,i+iscomp,psival)
                     index=ispinor+(i-1)*((2+nspinor)/4+1)+&
                        &   (idsx-1)*((2+nspinor)/4+1)*nvctrp+indorb+ispsi
                     maxdiff=abs(psi(index)-psival)
                     if (maxdiff > 0.d0) then
                        write(22,'(i3,i6,2i4,3(1x,1pe13.6))')ispinor,i+iscomp,iorb,ikpt,psival,&
                           &   psi(index),maxdiff
                     end if
                  end do
               end do
            end do
         end do
         ispsi=ispsi+nvctrp*orbs%norb*nspinor
      end do
      close(unit=22)
      abort = .true.
      write(filename, "(A,I0,A)") 'distscheme', iproc, '.log'
      open(unit=22,file=trim(filename),status='unknown')
      call print_distribution_schemes(22,nproc,orbs%nkpts,orbs%norb_par(0,1),comms%nvctr_par(0,1))
      close(unit=22)
   end if

   call MPI_BARRIER(MPI_COMM_WORLD, ierr)
   if (abort) then
      if (iproc == 0) call print_distribution_schemes(6,nproc,orbs%nkpts,orbs%norb_par(0,1),comms%nvctr_par(0,1))
      call MPI_ABORT(MPI_COMM_WORLD,ierr)
   end if

   !retranspose the hpsi wavefunction
   call untranspose_v(iproc,nproc,orbs,lr%wfd,comms,&
      &   psi,work=pwork)

   maxdiff=0.0_wp
   do iorb=1,orbs%norbp
      ikpt=(orbs%isorb+iorb-1)/orbs%norb+1
      !valkpt=real(512*ikpt,wp)
      !valorb=real(orbs%isorb+iorb-(ikpt-1)*orbs%norb,wp)+valkpt
      indorb=(iorb-1)*(lr%wfd%nvctr_c+7*lr%wfd%nvctr_f)*orbs%nspinor
      do ispinor=1,orbs%nspinor
         indspin=(ispinor-1)*(lr%wfd%nvctr_c+7*lr%wfd%nvctr_f)
         do i=1,lr%wfd%nvctr_c+7*lr%wfd%nvctr_f
            !vali=real(i,wp)/512.d0  !*1.d-5
            !psival=(valorb+vali)*(-1)**(ispinor-1)
            call test_value(ikpt,orbs%isorb+iorb-(ikpt-1)*orbs%norb,ispinor,i,psival)
            maxdiff=max(abs(psi(i+indspin+indorb)-psival),maxdiff)
         end do
      end do
   end do

   abort = .false.
   if (abs(maxdiff) > real(orbs%norb,wp)*epsilon(1.0_wp)) then
      write(*,*)'ERROR: process',iproc,'does not untranspose wavefunctions correctly!'
      write(*,*)'       found an error of',maxdiff,'cannot continue.'
      write(*,*)'       data are written in the file transerror.log, exiting...'

      write(filename, "(A,I0,A)") 'transerror', iproc, '.log'
      open(unit=22,file=trim(filename),status='unknown')
      maxdiff=0.0_wp
      do iorb=1,orbs%norbp
         ikpt=(orbs%isorb+iorb-1)/orbs%norb+1
         !valkpt=real(512*ikpt,wp)
         !valorb=real(orbs%isorb+iorb-(ikpt-1)*orbs%norb,wp)+valkpt
         indorb=(iorb-1)*(lr%wfd%nvctr_c+7*lr%wfd%nvctr_f)*orbs%nspinor
         do ispinor=1,orbs%nspinor
            indspin=(ispinor-1)*(lr%wfd%nvctr_c+7*lr%wfd%nvctr_f)
            do i=1,lr%wfd%nvctr_c+7*lr%wfd%nvctr_f
               !vali=real(i,wp)/512.d0  !*1.d-5
               !psival=(valorb+vali)*(-1)**(ispinor-1)
               call test_value(ikpt,orbs%isorb+iorb-(ikpt-1)*orbs%norb,ispinor,i,psival)
               maxdiff=abs(psi(i+indspin+indorb)-psival)
               if (maxdiff > 0.d0) then
                  write(22,'(i3,i6,2i4,3(1x,1pe13.6))')ispinor,i,iorb,orbs%isorb,psival,&
                     &   psi(ispinor+(i-1)*orbs%nspinor+indorb),maxdiff
               end if
            end do
         end do
      end do
      close(unit=22)
      abort = .true.
   end if

   if (abort) call MPI_ABORT(MPI_COMM_WORLD,ierr)
   call MPI_BARRIER(MPI_COMM_WORLD, ierr)

   i_all=-product(shape(psi))*kind(psi)
   deallocate(psi,stat=i_stat)
   call memocc(i_stat,i_all,'psi',subname)
   i_all=-product(shape(pwork))*kind(pwork)
   deallocate(pwork,stat=i_stat)
   call memocc(i_stat,i_all,'pwork',subname)

END SUBROUTINE check_communications


!> define a value for the wavefunction which is dependent of the indices
subroutine test_value(ikpt,iorb,ispinor,icomp,val)
   use module_base
   implicit none
   integer, intent(in) :: ikpt,icomp,iorb,ispinor
   real(wp), intent(out) :: val
   !local variables
   real(wp) :: valkpt,valorb,vali

   ! recognizable pattern, for debugging
   ! valkpt=real(10000*(ikpt-1),wp)!real(512*ikpt,wp)
   ! valorb=real(iorb,wp)+valkpt
   ! vali=real(icomp,wp)*1.e-5_wp  !real(icomp,wp)/512.0_wp  ! *1.d-5
   !
   ! val=(valorb+vali)*(-1)**(ispinor-1)

   valkpt=real(512*ikpt,wp)
   valorb=real(iorb,wp)+valkpt
   vali=real(icomp,wp)/512.0_wp  ! *1.d-5

   val=(valorb+vali)*(-1)**(ispinor-1)

END SUBROUTINE test_value


subroutine broadcast_kpt_objects(nproc, nkpts, ndata, data, ikptproc)
   use module_base
   implicit none
   integer, intent(in) :: nproc, nkpts, ndata
   integer, dimension(nkpts), intent(in) :: ikptproc
   real(gp), dimension(ndata,nkpts), intent(inout) :: data

   integer :: ikpt, ierr

   if (nproc > 1) then
      do ikpt = 1, nkpts
         call MPI_BCAST(data(1,ikpt), ndata,mpidtypg, &
            &   ikptproc(ikpt), MPI_COMM_WORLD, ierr)
         !redundant barrier 
         call MPI_BARRIER(MPI_COMM_WORLD,ierr)
      end do
   end if
END SUBROUTINE broadcast_kpt_objects



!!subroutine minimize_by_orthogonal_transformation(iproc, nproc, orbs, wfd, comms, orthpar, E0, El, stepsize, hpsi, psi, derivative)
!!use module_base
!!use module_types
!!use module_interfaces
!!implicit none
!!
!!  integer, intent(in) :: iproc,nproc
!!  type(orbitals_data), intent(in) :: orbs
!!  type(wavefunctions_descriptors),intent(in):: wfd
!!  type(communications_arrays), intent(in) :: comms
!!  type(orthon_data), intent(in) :: orthpar
!!  !n(c) type(wavefunctions_descriptors), intent(in) :: wfd
!!  !real(wp), dimension(comms%nvctr_par(iproc,0)*orbs%nspinor*orbs%norb), intent(in) :: hpsi
!!  !real(wp), dimension(comms%nvctr_par(iproc,0)*orbs%nspinor*orbs%norb), intent(inout) :: psi
!!  real(8),intent(in):: E0, El
!!  real(8),intent(inout):: stepsize 
!!  real(wp), dimension(max(orbs%npsidim_orbs,orbs%npsidim_comp)), intent(inout) :: hpsi
!!  real(wp), dimension(max(orbs%npsidim_orbs,orbs%npsidim_comp)), intent(inout) :: psi
!!  real(8),intent(out):: derivative
!!  !local variables
!!  character(len=*), parameter :: subname='orthoconstraint'
!!  integer :: i_stat,i_all,ierr,iorb !n(c) ise
!!  integer :: ispin,nspin,ikpt,norb,norbs,ncomp,nvctrp,ispsi,ikptp,nspinor,iiorb,jjorb,jorb,lwork,info,k
!!  real(dp) :: occ !n(c) tt
!!  integer, dimension(:,:), allocatable :: ndimovrlp
!!  real(wp), dimension(:), allocatable :: alag, work, rwork, eval
!!  real(wp),dimension(:,:),allocatable:: gmat
!!  complex(8),dimension(:,:),allocatable:: gmatc, tempmatc, tempmat2c, omatc
!!  complex(8),dimension(:),allocatable:: expDc
!!  real(8):: lstep, dfactorial
!!  complex(8):: ttc
!!  real(8),dimension(:),pointer:: psiwork
!!  real(8),dimension(:,:),allocatable:: omat
!!
!!  write(*,*) 'iproc, orbs%npsidim',iproc,max(orbs%npsidim_orbs,orbs%npsidim_comp)
!!
!!  !separate the orthogonalisation procedure for up and down orbitals 
!!  !and for different k-points
!!  call timing(iproc,'LagrM_comput  ','ON')
!!
!!  !number of components of the overlap matrix for parallel case
!!  !calculate the dimension of the overlap matrix for each k-point
!!  if (orbs%norbd > 0) then
!!     nspin=2
!!  else
!!     nspin=1
!!  end if
!!
!!  !number of components for the overlap matrix in wp-kind real numbers
!!
!!  allocate(ndimovrlp(nspin,0:orbs%nkpts+ndebug),stat=i_stat)
!!  call memocc(i_stat,ndimovrlp,'ndimovrlp',subname)
!!
!!  call dimension_ovrlp(nspin,orbs,ndimovrlp)
!!
!!  allocate(alag(ndimovrlp(nspin,orbs%nkpts)+ndebug),stat=i_stat)
!!  call memocc(i_stat,alag,'alag',subname)
!!
!!  !put to zero all the k-points which are not needed
!!  call razero(ndimovrlp(nspin,orbs%nkpts),alag)
!!
!!  ! Transpose orbitals
!!  allocate(psiwork(size(psi)), stat=i_stat)
!!  call transpose_v(iproc, nproc, orbs, wfd, comms, psi, work=psiwork)
!!  call transpose_v(iproc, nproc, orbs, wfd, comms, hpsi, work=psiwork)
!!
!!  !do it for each of the k-points and separate also between up and down orbitals in the non-collinear case
!!  ispsi=1
!!  do ikptp=1,orbs%nkptsp
!!     ikpt=orbs%iskpts+ikptp!orbs%ikptsp(ikptp)
!!
!!     do ispin=1,nspin
!!
!!        call orbitals_and_components(iproc,ikpt,ispin,orbs,comms,&
!!             nvctrp,norb,norbs,ncomp,nspinor)
!!        if (nvctrp == 0) cycle
!!
!!        if(nspinor==1) then
!!           call gemm('T','N',norb,norb,nvctrp,1.0_wp,psi(ispsi),&
!!                max(1,nvctrp),hpsi(ispsi),max(1,nvctrp),0.0_wp,&
!!                alag(ndimovrlp(ispin,ikpt-1)+1),norb)
!!        else
!!           !this part should be recheck in the case of nspinor == 2
!!           call c_gemm('C','N',norb,norb,ncomp*nvctrp,(1.0_wp,0.0_wp),psi(ispsi),&
!!                max(1,ncomp*nvctrp), &
!!                hpsi(ispsi),max(1,ncomp*nvctrp),(0.0_wp,0.0_wp),&
!!                alag(ndimovrlp(ispin,ikpt-1)+1),norb)
!!        end if
!!        ispsi=ispsi+nvctrp*norb*nspinor
!!     end do
!!  end do
!!
!!  if (nproc > 1) then
!!     call timing(iproc,'LagrM_comput  ','OF')
!!     call timing(iproc,'LagrM_commun  ','ON')
!!     call mpiallred(alag(1),ndimovrlp(nspin,orbs%nkpts),MPI_SUM,MPI_COMM_WORLD,ierr)
!!     call timing(iproc,'LagrM_commun  ','OF')
!!     call timing(iproc,'LagrM_comput  ','ON')
!!  end if
!!
!!  !now each processors knows all the overlap matrices for each k-point
!!  !even if it does not handle it.
!!  !this is somehow redundant but it is one way of reducing the number of communications
!!  !without defining group of processors
!!
!!  i_stat=0
!!  do iorb=1,orbs%norb
!!      do jorb=1,orbs%norb
!!          i_stat=i_stat+1
!!          if(iproc==0) write(1750,'(a,3i8,es20.8)') 'iorb, jorb, i_stat, alag(i_stat)', iorb, jorb, i_stat, alag(i_stat)
!!      end do
!!  end do 
!!
!!  ! Build the antisymmetric matrix "alag(iorb,jorb)-alag(jorb,iorb)"
!!  allocate(gmat(orbs%norb,orbs%norb), stat=i_stat)
!!  call memocc(i_stat, gmat, 'gmat', subname)
!!  do iorb=1,orbs%norb
!!      do jorb=1,orbs%norb
!!          iiorb=(iorb-1)*orbs%norb+jorb
!!          jjorb=(jorb-1)*orbs%norb+iorb
!!          gmat(jorb,iorb)=alag(iiorb)-alag(jjorb)
!!      end do
!!  end do
!!
!!
!!
!!
!!  !Build the complex matrix -igmat
!!  allocate(gmatc(orbs%norb,orbs%norb), stat=i_stat)
!!  !call memocc(i_stat, gmatc, 'gmatc', subname) !memocc not working for complex
!!  do iorb=1,orbs%norb
!!      do jorb=1,orbs%norb
!!          gmatc(jorb,iorb)=cmplx(0.d0,-gmat(jorb,iorb),kind=8)
!!      end do
!!  end do 
!!
!!
!!
!!  ! Check whether hermitian
!!  do iorb=1,orbs%norb
!!      do jorb=1,orbs%norb
!!          if(real(gmatc(jorb,iorb))/=real(gmatc(iorb,jorb)) .or. aimag(gmatc(jorb,iorb))/=-aimag(gmatc(iorb,jorb))) then
!!              write(*,'(a,4es16.7)') 'ERROR: (Gmatc(1,jorb,iorb)), (Gmatc(1,iorb,jorb)), (Gmatc(2,jorb,iorb)), (Gmatc(2,iorb,jorb))', Gmatc(jorb,iorb), Gmatc(iorb,jorb)
!!          end if
!!          if(iproc==0) write(1710,'(a,2i8,2es20.12)') 'iorb, jorb, gmatc(jorb,iorb)', iorb, jorb, gmatc(jorb,iorb)
!!      end do
!!  end do 
!!
!!
!!
!!  ! Diagonalize gmatc
!!  allocate(eval(orbs%norb), stat=i_stat)
!!  call memocc(i_stat, eval, 'eval', subname)
!!  lwork=10*orbs%norb
!!  allocate(work(2*lwork), stat=i_stat) ! factor of 2 since it is assumed to be complex
!!  allocate(rwork(lwork), stat=i_stat)
!!  call zheev('v', 'l', orbs%norb, gmatc(1,1), orbs%norb, eval(1), work, lwork, rwork, info)
!!  if(info/=0) stop 'ERROR in zheev'
!!  deallocate(work)
!!  deallocate(rwork)
!!
!!  do iorb=1,orbs%norb
!!      if(iproc==0) write(1720,'(a,i8,es20.8)') 'iorb, eval(iorb)', iorb, eval(iorb)
!!  end do
!!
!!
!!  if(stepsize>0.d0) then
!!      if(iproc==0) write(*,*) 'in first branch'
!!      ! Calculate the derivative
!!      ! Calculate optimal step size
!!      lstep=derivative*stepsize**2/(2.d0*(derivative*stepsize+E0-El))
!!      stepsize=-1.d0
!!      derivative=0.d0
!!  else
!!      if(iproc==0) write(*,*) 'in second branch'
!!      lstep=.1d0/(maxval(abs(eval)))
!!      stepsize=lstep
!!      derivative=0.d0
!!      do iorb=1,orbs%norb
!!          do jorb=1,orbs%norb
!!              derivative=derivative+gmat(jorb,iorb)**2
!!          end do
!!      end do
!!      derivative=-.5d0*derivative
!!  end if
!!  if(iproc==0) write(*,'(a,2es12.4)') '>> LSTEP:, derivative', lstep, derivative
!!
!!
!!  ! Calculate exp(-i*l*D) (with D diagonal matrix of eigenvalues).
!!  ! This is also a diagonal matrix, so only calculate the diagonal part.
!!  allocate(expDc(orbs%norb), stat=i_stat)
!!  !call memocc(i_stat, expDc, 'expDc', subname)
!!  do iorb=1,orbs%norb
!!     ttc=cmplx(0.d0,-lstep*eval(iorb),kind=8)
!!     expDc(iorb)=cmplx(0.d0,0.d0,kind=8)
!!      do k=0,100
!!          expDc(iorb)=expDc(iorb)+ttc**k/dfactorial(k)
!!      end do
!!  end do
!!  do iorb=1,orbs%norb
!!     if(iproc==0) write(1740,'(a,i8,2es20.8)') 'iorb, expDc(iorb)', iorb, expDc(iorb)
!!  end do
!!
!!
!!
!!  ! Calculate the matrix O
!!  allocate(tempmatc(orbs%norb,orbs%norb), stat=i_stat)
!!  allocate(tempmat2c(orbs%norb,orbs%norb), stat=i_stat)
!!  allocate(omatc(orbs%norb,orbs%norb), stat=i_stat)
!!  do iorb=1,orbs%norb
!!     do jorb=1,orbs%norb
!!         if(iorb==jorb) then
!!             tempmat2c(jorb,iorb)=expDc(iorb)
!!         else
!!             tempmat2c(jorb,iorb)=cmplx(0.d0,0.d0,kind=8)
!!         end if
!!     end do
!!  end do
!!  call zgemm('n', 'c', orbs%norb, orbs%norb, orbs%norb, (1.d0,0.d0), tempmat2c(1,1), orbs%norb, &
!!      gmatc(1,1), orbs%norb, (0.d0,0.d0), tempmatc(1,1), orbs%norb)
!!  do iorb=1,orbs%norb
!!     do jorb=1,orbs%norb
!!         if(iproc==0) write(1730,'(a,2i8,2es20.8)') 'iorb, jorb, tempmatc(jorb,iorb)', iorb, jorb, tempmatc(jorb,iorb)
!!     end do
!!  end do
!!
!!  call zgemm('n', 'n', orbs%norb, orbs%norb, orbs%norb, (1.d0,0.d0), gmatc(1,1), orbs%norb, &
!!      tempmatc(1,1), orbs%norb, (0.d0,0.d0), omatc(1,1), orbs%norb)
!!
!!  if(iproc==0) then
!!     do iorb=1,orbs%norb
!!         do jorb=1,orbs%norb
!!             write(1700,'(2i8,2es20.8)') iorb,jorb,omatc(jorb,iorb)
!!         end do
!!     end do
!!  end if
!!
!!
!!  ! Build new linear combinations
!!  call memocc(i_stat, psiwork, 'psiwork', subname)
!!
!!  allocate(omat(orbs%norb,orbs%norb), stat=i_stat)
!!  call memocc(i_stat, omat, 'omat', subname)
!!
!!  do iorb=1,orbs%norb
!!      do jorb=1,orbs%norb
!!          omat(jorb,iorb)=real(omatc(jorb,iorb))
!!          !!if(iorb==jorb) then
!!          !!    omat(jorb,iorb)=1.d0
!!          !!else
!!          !!    omat(jorb,iorb)=0.d0
!!          !!end if
!!      end do
!!  end do
!!
!!  nvctrp=comms%nvctr_par(iproc,0)
!!  call gemm('n', 'n', nvctrp, orbs%norb, orbs%norb, 1.0_wp, psi(1), max(1,nvctrp), &
!!            omat(1,1), orbs%norb, 0.0_wp, psiwork(1), max(1,nvctrp))
!!  call dcopy(size(psi), psiwork(1), 1, psi(1), 1)
!!
!!  ! I think this is not required..
!!  call orthogonalize(iproc,nproc,orbs,comms,psi,orthpar)
!!
!!  call untranspose_v(iproc, nproc, orbs, wfd, comms, psi, work=psiwork)
!!  call untranspose_v(iproc, nproc, orbs, wfd, comms, hpsi, work=psiwork)
!!
!!
!!
!!
!!
!!
!!
!!  i_all=-product(shape(omat))*kind(omat)
!!  deallocate(omat,stat=i_stat)
!!  call memocc(i_stat,i_all,'omat',subname)
!!
!!  i_all=-product(shape(psiwork))*kind(psiwork)
!!  deallocate(psiwork,stat=i_stat)
!!  call memocc(i_stat,i_all,'psiwork',subname)
!!
!!  i_all=-product(shape(alag))*kind(alag)
!!  deallocate(alag,stat=i_stat)
!!  call memocc(i_stat,i_all,'alag',subname)
!!
!!  i_all=-product(shape(ndimovrlp))*kind(ndimovrlp)
!!  deallocate(ndimovrlp,stat=i_stat)
!!  call memocc(i_stat,i_all,'ndimovrlp',subname)
!!
!!  i_all=-product(shape(gmat))*kind(gmat)
!!  deallocate(gmat,stat=i_stat)
!!  call memocc(i_stat,i_all,'gmat',subname)
!!
!!  i_all=-product(shape(eval))*kind(eval)
!!  deallocate(eval,stat=i_stat)
!!  call memocc(i_stat,i_all,'eval',subname)
!!
!!  !!memoc not working for complex
!!  !i_all=-product(shape(gmatc))*kind(gmatc)  
!!  deallocate(gmatc,stat=i_stat)
!!  !call memocc(i_stat,i_all,'gmatc',subname)
!!
!!  !i_all=-product(shape(tempmatc))*kind(tempmatc)  
!!  deallocate(tempmatc,stat=i_stat)
!!  !call memocc(i_stat,i_all,'tempmatc',subname)
!!
!!  !i_all=-product(shape(tempmat2c))*kind(tempmat2c)  
!!  deallocate(tempmat2c,stat=i_stat)
!!  !call memocc(i_stat,i_all,'tempmat2c',subname)
!!
!!  !i_all=-product(shape(omatc))*kind(omatc)  
!!  deallocate(omatc,stat=i_stat)
!!  !call memocc(i_stat,i_all,'omatc',subname)
!!
!!  !i_all=-product(shape(expDc))*kind(expDc)  
!!  deallocate(expDc,stat=i_stat)
!!  !call memocc(i_stat,i_all,'expDc',subname)
!!
!!  call timing(iproc,'LagrM_comput  ','OF')
!!
!!
!!
!!end subroutine minimize_by_orthogonal_transformation<|MERGE_RESOLUTION|>--- conflicted
+++ resolved
@@ -128,17 +128,11 @@
      nthread=1
 
      !here the density can be mixed
-<<<<<<< HEAD
      if (iscf > SCF_KIND_DIRECT_MINIMIZATION) then
-        if (mix%kind == AB6_MIXING_DENSITY) then
-           call mix_rhopot(iproc,nproc,mix%nfft*mix%nspden,alphamix,mix,&
-=======
-     if (iscf /= SCF_KIND_DIRECT_MINIMIZATION) then
         if (denspot%mix%kind == AB6_MIXING_DENSITY) then
            call mix_rhopot(iproc,nproc,denspot%mix%nfft*denspot%mix%nspden,alphamix,denspot%mix,&
->>>>>>> b357dbdb
                 denspot%rhov,itrp,wfn%Lzd%Glr%d%n1i,wfn%Lzd%Glr%d%n2i,wfn%Lzd%Glr%d%n3i,&
-                product(wfn%Lzd%hgrids),&!hx*hy*hz,&
+                atoms%alat1*atoms%alat2*atoms%alat3,&!hx*hy*hz,& !volume should be used
                 rpnrm,denspot%dpcom%nscatterarr)
            
            if (iproc == 0 .and. itrp > 1) then
@@ -203,18 +197,6 @@
      end if
 
      !here the potential can be mixed
-<<<<<<< HEAD
-     if (mix%kind == AB6_MIXING_POTENTIAL .and. iscf > SCF_KIND_DIRECT_MINIMIZATION) then
-        call mix_rhopot(iproc,nproc,mix%nfft*mix%nspden,alphamix,mix,&
-             denspot%rhov,itrp,wfn%Lzd%Glr%d%n1i,wfn%Lzd%Glr%d%n2i,wfn%Lzd%Glr%d%n3i,&
-             product(wfn%Lzd%hgrids),&!hx*hy*hz,&
-             rpnrm,denspot%dpcom%nscatterarr)
-        if (iproc == 0 .and. itrp > 1) then
-           write( *,'(1x,a,i6,2x,(1x,1pe9.2))') &
-                &   'POTENTIAL iteration,Delta P (Norm 2/Volume)',itrp,rpnrm
-           !yaml output
-           !write(70,'(1x,a,1pe9.2,a,i5)')'POTENTIAL variation: &rpnrm',rpnrm,', #itrp: ',itrp
-=======
      if (iscf /= SCF_KIND_DIRECT_MINIMIZATION) then
         if (denspot%mix%kind == AB6_MIXING_POTENTIAL) then
            call mix_rhopot(iproc,nproc,denspot%mix%nfft*denspot%mix%nspden,alphamix,denspot%mix,&
@@ -227,7 +209,6 @@
               !yaml output
               !write(70,'(1x,a,1pe9.2,a,i5)')'POTENTIAL variation: &rpnrm',rpnrm,', #itrp: ',itrp
            end if
->>>>>>> b357dbdb
         end if
      end if
      call denspot_set_rhov_status(denspot, KS_POTENTIAL, itrp)
