--- conflicted
+++ resolved
@@ -19,10 +19,7 @@
   use Poisson_Solver, except_dp => dp, except_gp => gp, except_wp => wp
   use m_ab7_mixing
   use yaml_output
-<<<<<<< HEAD
-=======
   use psp_projectors, only: PSPCODE_PAW,PSP_APPLY_SKIP
->>>>>>> 55f338f9
   implicit none
   !Arguments
   logical, intent(in) :: scf  !< If .false. do not calculate the self-consistent potential
@@ -380,10 +377,7 @@
   use module_types
   use module_interfaces, fake_name => FullHamiltonianApplication
   use module_xc
-<<<<<<< HEAD
-=======
   use psp_projectors, only: PSPCODE_PAW,PSP_APPLY_SKIP
->>>>>>> 55f338f9
   implicit none
   integer, intent(in) :: iproc,nproc
   type(atoms_data), intent(in) :: at
@@ -679,10 +673,7 @@
   use module_types
   use yaml_output
   use module_interfaces, except_this_one => NonLocalHamiltonianApplication
-<<<<<<< HEAD
-=======
   use psp_projectors, only: PSPCODE_PAW,PSP_APPLY_SKIP
->>>>>>> 55f338f9
   implicit none
   integer, intent(in) :: iproc, npsidim_orbs
   type(atoms_data), intent(in) :: at
