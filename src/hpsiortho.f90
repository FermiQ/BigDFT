!> @file
!!  Application of the Hamiltonian + orthonormalize constraints
!! @author
!!    Copyright (C) 2007-2011 CEA
!!    This file is distributed under the terms of the
!!    GNU General Public License, see ~/COPYING file
!!    or http://www.gnu.org/copyleft/gpl.txt .
!!    For the list of contributors, see ~/AUTHORS 


!> Application of the Hamiltonian
subroutine HamiltonianApplication(iproc,nproc,at,orbs,hx,hy,hz,rxyz,&
     nlpspd,proj,lr,ngatherarr,pot,psi,hpsi,&
     ekin_sum,epot_sum,eexctX,eproj_sum,nspin,GPU,pkernel,orbsocc,psirocc)
  use module_base
  use module_types
  use libxc_functionals
  implicit none
  integer, intent(in) :: iproc,nproc,nspin
  real(gp), intent(in) :: hx,hy,hz
  type(atoms_data), intent(in) :: at
  type(orbitals_data), intent(in) :: orbs
  type(nonlocal_psp_descriptors), intent(in) :: nlpspd
  type(locreg_descriptors), intent(in) :: lr 
  integer, dimension(0:nproc-1,2), intent(in) :: ngatherarr 
  real(gp), dimension(3,at%nat), intent(in) :: rxyz
  real(wp), dimension(nlpspd%nprojel), intent(in) :: proj
  real(wp), dimension((lr%wfd%nvctr_c+7*lr%wfd%nvctr_f)*orbs%nspinor*orbs%norbp), intent(in) :: psi
  real(wp), dimension(:), pointer :: pot
  real(gp), intent(out) :: ekin_sum,epot_sum,eexctX,eproj_sum
  real(wp), target, dimension((lr%wfd%nvctr_c+7*lr%wfd%nvctr_f)*orbs%nspinor*orbs%norbp), intent(out) :: hpsi
  type(GPU_pointers), intent(inout) :: GPU
  real(dp), dimension(*), optional :: pkernel
  type(orbitals_data), intent(in), optional :: orbsocc
  real(wp), dimension(:), pointer, optional :: psirocc
  !local variables
  real(gp), dimension(2,orbs%norbp) :: ekin
  real(gp), dimension(2,orbs%norbp) :: epot
  real(wp), dimension(:), pointer :: hpsi2
  character(len=*), parameter :: subname='HamiltonianApplication'
  logical :: exctX,op2p
  integer :: i_all,i_stat,ierr,iorb,n3p,ispot,istart_c,iat
  integer :: istart_ck,isorb,ieorb,ikpt,ispsi_k,nspinor,ispsi
!OCL  integer, dimension(3) :: periodic
!OCL  real(wp) :: maxdiff
!OCL  real(gp) :: eproj,ek_fake,ep_fake
  real(gp), dimension(3,2) :: wrkallred
!OCL  real(wp), dimension(:), allocatable :: hpsi_OCL

  ! local potential and kinetic energy for all orbitals belonging to iproc
  if (iproc==0 .and. verbose > 1) then
     write(*,'(1x,a)',advance='no')&
          'Hamiltonian application...'
  end if

  !check if the potential has been associated
  if (.not. associated(pot)) then
     if (iproc ==0) then
        write(*,*)' ERROR, HamiltonianApplication, potential not associated!'
        stop
     end if
  end if

  !initialise exact exchange energy 
  op2p=(eexctX == -99.0_gp)
  eexctX=0.0_gp

  exctX = libxc_functionals_exctXfac() /= 0.0_gp

  ispot=lr%d%n1i*lr%d%n2i*lr%d%n3i*nspin+1

  !fill the rest of the potential with the exact-exchange terms
  if (present(pkernel) .and. exctX) then
     n3p=ngatherarr(iproc,1)/(lr%d%n1i*lr%d%n2i)
     !exact exchange for virtual orbitals (needs psirocc)

     !here we have to add the round part
     if (present(psirocc) .and. present(orbsocc)) then
        call exact_exchange_potential_virt(iproc,nproc,at%geocode,nspin,&
             lr,orbsocc,orbs,ngatherarr(0,1),n3p,&
             0.5_gp*hx,0.5_gp*hy,0.5_gp*hz,pkernel,psirocc,psi,pot(ispot))
        eexctX = 0._gp
     else
!!$        call exact_exchange_potential_round(iproc,nproc,at%geocode,nspin,lr,orbs,&
!!$             0.5_gp*hx,0.5_gp*hy,0.5_gp*hz,pkernel,psi,pot(ispot),eexctX)

        !here the condition for the scheme should be chosen
        if (.not. op2p) then
           call exact_exchange_potential(iproc,nproc,at%geocode,nspin,&
                lr,orbs,ngatherarr(0,1),n3p,&
                0.5_gp*hx,0.5_gp*hy,0.5_gp*hz,pkernel,psi,pot(ispot),eexctX)
        else
           !the psi should be transformed in real space
           call exact_exchange_potential_round(iproc,nproc,at%geocode,nspin,lr,orbs,&
                0.5_gp*hx,0.5_gp*hy,0.5_gp*hz,pkernel,psi,pot(ispot),eexctX)

        end if
     end if
  else
     eexctX = 0._gp
     !print *,'iproc,eexctX',iproc,eexctX
  end if

  call timing(iproc,'ApplyLocPotKin','ON')

  !apply the local hamiltonian for each of the orbitals
  !given to each processor
  !pot=0.d0
  !psi=1.d0
  !switch between GPU/CPU treatment
!  do i=1,(lr%wfd%nvctr_c+7*lr%wfd%nvctr_f)*orbs%nspinor*orbs%norbp
!       call random_number(psi(i))
!  end do
  if(OCLconv .and. ASYNCconv) then
    allocate(hpsi2((lr%wfd%nvctr_c+7*lr%wfd%nvctr_f)*orbs%nspinor*orbs%norbp),stat=i_stat)
    call memocc(i_stat,hpsi2,'hpsi2',subname)
    hpsi(:)=0.0
  else
    hpsi2 => hpsi
  end if
  if (GPUconv) then
     call local_hamiltonian_GPU(iproc,orbs,lr,hx,hy,hz,nspin,pot,psi,hpsi,ekin_sum,epot_sum,GPU)
  else if (OCLconv) then
     call local_hamiltonian_OCL(iproc,orbs,lr,hx,hy,hz,nspin,pot,psi,hpsi2,ekin_sum,epot_sum,GPU,ekin,epot)
  else
     call local_hamiltonian(iproc,orbs,lr,hx,hy,hz,nspin,pot,psi,hpsi,ekin_sum,epot_sum)
  end if
  !test part to check the results wrt OCL convolutions
!!$  if (OCLconv) then
!!$     allocate(hpsi_OCL((lr%wfd%nvctr_c+7*lr%wfd%nvctr_f)*orbs%nspinor*orbs%norbp+ndebug),stat=i_stat)
!!$     call memocc(i_stat,hpsi_OCL,'hpsi_OCL',subname)
!!$     print *,'fulllocam',GPU%full_locham
!!$     call local_hamiltonian_OCL(iproc,orbs,at%geocode,lr,hx,hy,hz,nspin,pot,psi,hpsi,ek_fake,ep_fake,GPU)
!!$     maxdiff=0.0_wp
!!$     do i=1,(lr%wfd%nvctr_c+7*lr%wfd%nvctr_f)*orbs%nspinor*orbs%norbp
!!$        maxdiff=max(maxdiff,abs(hpsi(i)-hpsi_OCL(i)))
!!$     end do
!!$     print *,'maxdiff',maxdiff
!!$     print *,'ekin_diff',abs(ek_fake-ekin_sum)
!!$     print *,'epot_diff',abs(ep_fake-epot_sum)
!!$     i_all=-product(shape(hpsi_OCL))*kind(hpsi_OCL)
!!$     deallocate(hpsi_OCL,stat=i_stat)
!!$     call memocc(i_stat,i_all,'hpsi_OCL',subname)
!!$  end if
  call timing(iproc,'ApplyLocPotKin','OF')

  ! apply all PSP projectors for all orbitals belonging to iproc
  call timing(iproc,'ApplyProj     ','ON')

  !here the localisation region should be changed, temporary only for cubic approach
  eproj_sum=0.0_gp
  !apply the projectors following the strategy (On-the-fly calculation or not)
  if (DistProjApply) then
     call applyprojectorsonthefly(iproc,orbs,at,lr%d%n1,lr%d%n2,lr%d%n3,&
          rxyz,hx,hy,hz,lr%wfd,nlpspd,proj,psi,hpsi,eproj_sum)
  else if(orbs%norbp > 0) then
     !apply the projectors  k-point of the processor
     !starting k-point
     ikpt=orbs%iokpt(1)
     istart_ck=1
     ispsi_k=1
     loop_kpt: do

        call orbs_in_kpt(ikpt,orbs,isorb,ieorb,nspinor)

        ! loop over all my orbitals
        ispsi=ispsi_k
        do iorb=isorb,ieorb
           istart_c=istart_ck
           do iat=1,at%nat
              call apply_atproj_iorb(iat,iorb,istart_c,at,orbs,lr%wfd,nlpspd,&
                   proj,psi(ispsi),hpsi(ispsi),eproj_sum)           
           end do
           ispsi=ispsi+(lr%wfd%nvctr_c+7*lr%wfd%nvctr_f)*nspinor
        end do
        istart_ck=istart_c
        if (ieorb == orbs%norbp) exit loop_kpt
        ikpt=ikpt+1
        ispsi_k=ispsi
     end do loop_kpt

     if (istart_ck-1 /= nlpspd%nprojel) stop 'incorrect once-and-for-all psp application'
     if (ispsi-1 /= (lr%wfd%nvctr_c+7*lr%wfd%nvctr_f)*orbs%nspinor*orbs%norbp) stop 'incorrect V_nl psi application'
  end if

  if(OCLconv .and. ASYNCconv) then
    call finish_hamiltonian_OCL(orbs,ekin_sum,epot_sum,GPU,ekin,epot)
    call daxpy(size(hpsi), 1.0_wp, hpsi2(1), 1, hpsi(1),1)
    i_all=-product(shape(hpsi2))*kind(hpsi2)
    deallocate(hpsi2,stat=i_stat)
    call memocc(i_stat,i_all,'hpsi2',subname)
  endif

  call timing(iproc,'ApplyProj     ','OF')

  !energies reduction
  if (nproc > 1) then
     wrkallred(1,2)=ekin_sum 
     wrkallred(2,2)=epot_sum 
     wrkallred(3,2)=eproj_sum
     call MPI_ALLREDUCE(wrkallred(1,2),wrkallred(1,1),3,&
          mpidtypg,MPI_SUM,MPI_COMM_WORLD,ierr)
     ekin_sum=wrkallred(1,1)
     epot_sum=wrkallred(2,1)
     eproj_sum=wrkallred(3,1) 
  endif

  !up to this point, the value of the potential energy is 
  !only taking into account the local potential part
  !whereas it should consider also the value coming from the 
  !exact exchange operator (twice the exact exchange energy)
  if (exctX) epot_sum=epot_sum+2.0_gp*eexctX

END SUBROUTINE HamiltonianApplication


!> Build the potential in the whole box
subroutine full_local_potential(iproc,nproc,ndimpot,ndimgrid,nspin,norb,norbp,ngatherarr,potential,pot)
  use module_base
  use libxc_functionals
  implicit none
  integer, intent(in) :: iproc,nproc,nspin,ndimpot,norb,norbp,ndimgrid
  integer, dimension(0:nproc-1,2), intent(in) :: ngatherarr 
  real(wp), dimension(max(ndimpot,1)*nspin), intent(in), target :: potential
  real(wp), dimension(:), pointer :: pot
  !local variables
  character(len=*), parameter :: subname='full_local_potential'
  logical :: exctX
  integer :: npot,ispot,ispotential,ispin,ierr,i_stat

  call timing(iproc,'Rho_commun    ','ON')
  
  exctX = libxc_functionals_exctXfac() /= 0.0_gp
  !determine the dimension of the potential array
  if (exctX) then
     npot=ndimgrid*nspin+&
          max(max(ndimgrid*norbp,ngatherarr(0,1)*norb),1) !part which refers to exact exchange
  else
     npot=ndimgrid*nspin
  end if

  !build the potential on the whole simulation box
  !in the linear scaling case this should be done for a given localisation region
  !this routine should then be modified or integrated in HamiltonianApplication
  if (nproc > 1) then
     allocate(pot(npot+ndebug),stat=i_stat)
     call memocc(i_stat,pot,'pot',subname)
     ispot=1
     ispotential=1
     do ispin=1,nspin
        call MPI_ALLGATHERV(potential(ispotential),ndimpot,&
             mpidtypw,pot(ispot),ngatherarr(0,1),&
             ngatherarr(0,2),mpidtypw,MPI_COMM_WORLD,ierr)
        ispot=ispot+ndimgrid
        ispotential=ispotential+max(1,ndimpot)
     end do
  else
     if (exctX) then
        allocate(pot(npot+ndebug),stat=i_stat)
        call memocc(i_stat,pot,'pot',subname)
        call dcopy(ndimgrid*nspin,potential,1,pot,1)
     else
        pot => potential
     end if
     ispot=ndimgrid*nspin+1
  end if

  call timing(iproc,'Rho_commun    ','OF') 

END SUBROUTINE full_local_potential


subroutine free_full_potential(nproc,pot,subname)
  use module_base
  use libxc_functionals
  implicit none
  character(len=*), intent(in) :: subname
  integer, intent(in) :: nproc
  real(wp), dimension(:), pointer :: pot
  !local variables
  logical :: exctX
  integer :: i_all,i_stat

  exctX = libxc_functionals_exctXfac() /= 0.0_gp
  if (nproc > 1 .or. exctX) then
     i_all=-product(shape(pot))*kind(pot)
     deallocate(pot,stat=i_stat)
     call memocc(i_stat,i_all,'pot',subname)
  else
     nullify(pot)
  end if

END SUBROUTINE free_full_potential


!>   Operations after h|psi> 
!!   (transposition, orthonormalisation, inverse transposition)
subroutine hpsitopsi(iproc,nproc,orbs,hx,hy,hz,lr,comms,&
     ncong,iter,diis,idsx,gnrm,gnrm_zero,trH,psi,psit,hpsi,nspin,GPU,input)
  use module_base
  use module_types
  use module_interfaces, except_this_one_A => hpsitopsi
  implicit none
  integer, intent(in) :: iproc,nproc,ncong,idsx,iter,nspin
  real(gp), intent(in) :: hx,hy,hz
  type(locreg_descriptors), intent(in) :: lr
  type(communications_arrays), intent(in) :: comms
  type(orbitals_data), intent(in) :: orbs
  type(input_variables), intent(in) :: input
  type(diis_objects), intent(inout) :: diis
  real(dp), intent(inout) :: gnrm,gnrm_zero,trH
  real(wp), dimension(:), pointer :: psi,psit,hpsi
  type(GPU_pointers), intent(inout) :: GPU
  !local variables
  character(len=*), parameter :: subname='hpsitopsi'
  !OCL  real(wp), dimension(:), allocatable :: hpsi_OCL
  integer :: ierr,iorb,k,i_stat,i_all,nzeroorbs
  real(wp), dimension(:,:,:), allocatable :: mom_vec

!OCL  real(wp) :: maxdiff
!OCL  integer, dimension(3) :: periodic

  !adjust the save variables for DIIS/SD switch
  if (iter == 1) then
     diis%ids=0
     diis%mids=1
     diis%idiistol=0
  end if
  !update variables at each iteration step
  if (idsx > 0) then
     diis%mids=mod(diis%ids,idsx)+1
     diis%ids=diis%ids+1
  end if

  if (iproc==0 .and. verbose > 1) then
     write(*,'(1x,a)',advance='no')&
          'done,  orthoconstraint...'
  end if

  !transpose the hpsi wavefunction
  call transpose_v(iproc,nproc,orbs,lr%wfd,comms,hpsi,work=psi)

  if (nproc == 1) then
     !associate psit pointer for orthoconstraint and transpose it (for the non-collinear case)
     psit => psi
     call transpose_v(iproc,nproc,orbs,lr%wfd,comms,psit)
  end if

  ! Apply  orthogonality constraints to all orbitals belonging to iproc
  !takes also into account parallel k-points distribution
  !here the orthogonality with respect to other occupied functions should be 
  !passed as an optional argument
  call orthoconstraint(iproc,nproc,orbs,comms,lr%wfd,psit,hpsi,trH)

  !add the trace of the hamiltonian to the value of the energy
  diis%energy=diis%energy+trH
  diis%energy_min=min(diis%energy_min,diis%energy)

  !retranspose the hpsi wavefunction
  call untranspose_v(iproc,nproc,orbs,lr%wfd,comms,hpsi,work=psi)

  call timing(iproc,'Precondition  ','ON')
  if (iproc==0 .and. verbose > 1) then
     write(*,'(1x,a)',advance='no')&
          'done,  preconditioning...'
  end if

  !Preconditions all orbitals belonging to iproc
  !and calculate the partial norm of the residue
  !switch between CPU and GPU treatment
!!$  if (OCLconv) then
!!$     allocate(hpsi_OCL((lr%wfd%nvctr_c+7*lr%wfd%nvctr_f)*orbs%nspinor*orbs%norbp+ndebug),stat=i_stat)
!!$     call memocc(i_stat,hpsi_OCL,'hpsi_OCL',subname)
!!$     call dcopy((lr%wfd%nvctr_c+7*lr%wfd%nvctr_f)*orbs%nspinor*orbs%norbp, hpsi, 1, hpsi_OCL, 1)
!!$  end if

  if (GPUconv) then
     call preconditionall_GPU(iproc,nproc,orbs,lr,hx,hy,hz,ncong,&
          hpsi,gnrm,gnrm_zero,GPU)
  else if (OCLconv) then
     call preconditionall_OCL(iproc,nproc,orbs,lr,hx,hy,hz,ncong,&
          hpsi,gnrm,gnrm_zero,GPU)
  else
     call preconditionall(iproc,nproc,orbs,lr,hx,hy,hz,ncong,hpsi,gnrm,gnrm_zero)
  end if

!!$  if (OCLconv) then
!!$     call preconditionall_OCL(iproc,nproc,orbs,lr,hx,hy,hz,ncong,&
!!$          hpsi_OCL,gnrm,GPU)
!!$     maxdiff=0.0_wp
!!$     do i=1,(lr%wfd%nvctr_c+7*lr%wfd%nvctr_f)*orbs%nspinor*orbs%norbp
!!$        maxdiff=max(maxdiff,abs(hpsi(i)-hpsi_OCL(i)))
!!$     end do
!!$     print *,''
!!$     print *,'maxdiff',maxdiff
!!$     i_all=-product(shape(hpsi_OCL))*kind(hpsi_OCL)
!!$     deallocate(hpsi_OCL,stat=i_stat)
!!$     call memocc(i_stat,i_all,'hpsi_OCL',subname)
!!$
!!$  end if
  !sum over all the partial residues
  if (nproc > 1) then
     !tt=gnrm
     !call MPI_ALLREDUCE(tt,gnrm,1,mpidtypd,MPI_SUM,MPI_COMM_WORLD,ierr)
     call mpiallred(gnrm,1,MPI_SUM,MPI_COMM_WORLD,ierr)
     call mpiallred(gnrm_zero,1,MPI_SUM,MPI_COMM_WORLD,ierr)
  endif
  !count the number of orbitals which have zero occupation number
  !assume that this is the same for all k-points, which is not true in general
  nzeroorbs=0
  do iorb=1,orbs%norb*orbs%nkpts
     if (orbs%occup(iorb) == 0.0_gp) then
        nzeroorbs=nzeroorbs+1
     end if
  end do
  if (orbs%nkpts > 1) nzeroorbs=nint(real(nzeroorbs,gp)/real(orbs%nkpts,gp))

  gnrm=sqrt(gnrm/real(orbs%norb-nzeroorbs,dp))

  if (nzeroorbs /= 0) then
     gnrm_zero=sqrt(gnrm_zero/real(nzeroorbs,dp))
  else
     gnrm_zero=0.0_gp
  end if

  if (iproc==0 .and. verbose > 1) then
     write(*,'(1x,a)')&
          'done.'
  end if
  call timing(iproc,'Precondition  ','OF')

  !transpose the hpsi wavefunction
  call transpose_v(iproc,nproc,orbs,lr%wfd,comms,&
       hpsi,work=psi)

  !apply the minimization method (DIIS or steepest descent)
  call timing(iproc,'Diis          ','ON')

  call psimix(iproc,nproc,orbs,comms,diis,hpsi,psit)

  call timing(iproc,'Diis          ','OF')

  if (iproc == 0 .and. verbose > 1) then
     write(*,'(1x,a)',advance='no')&
          'Orthogonalization...'
  end if

  call orthogonalize(iproc,nproc,orbs,comms,lr%wfd,psit,input)

  !       call checkortho_p(iproc,nproc,norb,nvctrp,psit)
  
  call untranspose_v(iproc,nproc,orbs,lr%wfd,comms,&
       psit,work=hpsi,outadd=psi(1))

  if (nproc == 1) then
     nullify(psit)
  end if
  
  if (iproc == 0 .and. verbose > 1) then
     write(*,'(1x,a)')&
          'done.'
  end if

  if(orbs%nspinor==4) then
     allocate(mom_vec(4,orbs%norb,min(nproc,2)+ndebug),stat=i_stat)
     call memocc(i_stat,mom_vec,'mom_vec',subname)

     call calc_moments(iproc,nproc,orbs%norb,orbs%norb_par,&
          lr%wfd%nvctr_c+7*lr%wfd%nvctr_f,orbs%nspinor,psi,mom_vec)
     !only the root process has the correct array
     if(iproc==0 .and. verbose > 0) then
        write(*,'(1x,a)')&
             'Magnetic polarization per orbital'
        write(*,'(1x,a)')&
             '  iorb    m_x       m_y       m_z'
        do iorb=1,orbs%norb
           write(*,'(1x,i5,3f10.5)') &
                iorb,(mom_vec(k,iorb,1)/mom_vec(1,iorb,1),k=2,4)
        end do
     end if

     i_all=-product(shape(mom_vec))*kind(mom_vec)
     deallocate(mom_vec,stat=i_stat)
     call memocc(i_stat,i_all,'mom_vec',subname)
  end if

  call diis_or_sd(iproc,idsx,orbs%nkptsp,diis)

END SUBROUTINE hpsitopsi


!>   First orthonormalisation
subroutine first_orthon(iproc,nproc,orbs,wfd,comms,psi,hpsi,psit,input)
  use module_base
  use module_types
  use module_interfaces, except_this_one_B => first_orthon
  implicit none
  integer, intent(in) :: iproc,nproc
  type(orbitals_data), intent(in) :: orbs
  type(wavefunctions_descriptors), intent(in) :: wfd
  type(communications_arrays), intent(in) :: comms
  type(input_variables):: input
  real(wp), dimension(:) , pointer :: psi,hpsi,psit
  !local variables
  character(len=*), parameter :: subname='first_orthon'
  integer :: i_stat

!!!  if(nspin==4) then
!!!     nspinor=4
!!!  else
!!!     nspinor=1
!!!  end if
  
  if (nproc > 1) then
     !allocate hpsi array (used also as transposed)
     !allocated in the transposed way such as 
     !it can also be used as the transposed hpsi
     allocate(hpsi(orbs%npsidim+ndebug),stat=i_stat)
     call memocc(i_stat,hpsi,'hpsi',subname)
     !allocate transposed principal wavefunction
     allocate(psit(orbs%npsidim+ndebug),stat=i_stat)
     call memocc(i_stat,psit,'psit',subname)
  else
     psit => psi
  end if

  !to be substituted, must pass the wavefunction descriptors to the routine
  call transpose_v(iproc,nproc,orbs,wfd,comms,psi,&
       work=hpsi,outadd=psit(1))

  call orthogonalize(iproc,nproc,orbs,comms,wfd,psit,input)

  !call checkortho_p(iproc,nproc,norb,norbp,nvctrp,psit)

  call untranspose_v(iproc,nproc,orbs,wfd,comms,psit,&
       work=hpsi,outadd=psi(1))

  if (nproc == 1) then
     nullify(psit)
     !allocate hpsi array
     allocate(hpsi(orbs%npsidim+ndebug),stat=i_stat)
     call memocc(i_stat,hpsi,'hpsi',subname)
  end if

END SUBROUTINE first_orthon


!>   Transform to KS orbitals and deallocate hpsi wavefunction (and also psit in parallel)
subroutine last_orthon(iproc,nproc,orbs,wfd,nspin,comms,psi,hpsi,psit,evsum, opt_keeppsit)
  use module_base
  use module_types
  use module_interfaces, except_this_one_C => last_orthon
  implicit none
  type(wavefunctions_descriptors), intent(in) :: wfd
  type(orbitals_data), intent(in) :: orbs
  type(communications_arrays), intent(in) :: comms
  integer, intent(in) :: iproc,nproc,nspin
  real(wp), intent(out) :: evsum
  real(wp), dimension(:) , pointer :: psi,hpsi,psit
  logical, optional :: opt_keeppsit
  !local variables

  logical :: keeppsit

  character(len=*), parameter :: subname='last_orthon'
  logical :: dowrite !write the screen output
  integer :: i_all,i_stat,iorb,jorb,md,ikpt,isorb
  real(gp) :: mpol
  real(wp), dimension(:,:,:), allocatable :: mom_vec

  
  if (present(opt_keeppsit)) then
     keeppsit=opt_keeppsit
  else
     keeppsit=.false.
  end if

  call transpose_v(iproc,nproc,orbs,wfd,comms,&
       hpsi,work=psi)
  if (nproc==1) then
     psit => psi
     call transpose_v(iproc,nproc,orbs,wfd,comms,psit)
  end if

  call subspace_diagonalisation(iproc,nproc,orbs,comms,psit,hpsi,evsum)

  call untranspose_v(iproc,nproc,orbs,wfd,comms,&
       psit,work=hpsi,outadd=psi(1))

  if(.not.  keeppsit) then
     if (nproc > 1  ) then
        i_all=-product(shape(psit))*kind(psit)
        deallocate(psit,stat=i_stat)
        call memocc(i_stat,i_all,'psit',subname)
     else
        nullify(psit)
     end if
     
     i_all=-product(shape(hpsi))*kind(hpsi)
     deallocate(hpsi,stat=i_stat)
     call memocc(i_stat,i_all,'hpsi',subname)

  endif
  !for a non-collinear treatment,
  !we add the calculation of the moments for printing their value
  !close to the corresponding eigenvector
  if(orbs%nspinor==4) then
     allocate(mom_vec(4,orbs%norb,min(nproc,2)+ndebug),stat=i_stat)
     call memocc(i_stat,mom_vec,'mom_vec',subname)

     call calc_moments(iproc,nproc,orbs%norb,orbs%norb_par,wfd%nvctr_c+7*wfd%nvctr_f,&
          orbs%nspinor,psi,mom_vec)
  end if

  ! Send all eigenvalues to all procs.
  call broadcast_kpt_objects(nproc, orbs%nkpts, orbs%norb, &
       & orbs%eval(1), orbs%ikptproc)

  !print the found eigenvalues
  if (iproc == 0) then
     write(*,'(1x,a)')&
          '--------------------------------------- Kohn-Sham Eigenvalues and Occupation Numbers'
     ! Calculate and print the magnetisation
     if (nspin == 2) then
        mpol = 0._gp
        do ikpt=1,orbs%nkpts
           isorb = (ikpt - 1) * orbs%norb
           do iorb = 1, orbs%norbu
              mpol = mpol + orbs%occup(isorb + iorb) * orbs%kwgts(ikpt)
           end do
           do iorb = orbs%norbu + 1, orbs%norb, 1
              mpol = mpol - orbs%occup(isorb + iorb) * orbs%kwgts(ikpt)
           end do
        end do
        write(*,"(1x,A,f9.6)") "Total magnetisation: ", mpol
     end if
     if (orbs%nspinor ==4) then
        write(*,'(1x,a)')&
             '           Eigenvalue                                      m_x       m_y       m_z'
     end if
     do ikpt=1,orbs%nkpts
        if (orbs%nkpts > 1 .and. orbs%nspinor >= 2) write(*,"(1x,A,I4.4,A,3F12.6)") &
             & "Kpt #", ikpt, " BZ coord. = ", orbs%kpts(:, ikpt)
        isorb = (ikpt - 1) * orbs%norb
        if (nspin==1.or.orbs%nspinor==4) then
           do iorb=1,orbs%norb
              dowrite =(iorb <= 5 .or. iorb >= orbs%norb-5) .or. verbose > 0
              if (orbs%nspinor ==4) then
                 if (dowrite) & 
                      write(*,'(1x,a,i4,a,1x,1pe21.14,1x,0pf6.4,16x,(1x,3(0pf10.5)))') &
                      'e(',iorb,')=',orbs%eval(isorb + iorb),orbs%occup(isorb+iorb),(mom_vec(md,iorb,1)/mom_vec(1,iorb,1),md=2,4)
              else
                 if (dowrite) & 
                      write(*,'(1x,a,i4,a,1x,1pe21.14,1x,0pf6.4)') 'e(',iorb,')=',orbs%eval(isorb + iorb),orbs%occup(isorb+iorb)
              end if
           end do
        else
           do iorb=1,min(orbs%norbu,orbs%norbd)
              jorb=orbs%norbu+iorb
              dowrite =(iorb <= 5 .or. iorb >= min(orbs%norbu,orbs%norbd)-5)  .or. verbose > 0
              if (dowrite) & 
                   write(*,'(1x,a,i4,a,1x,1pe21.14,1x,0pf6.4,6x,0pf6.4,1x,a,i4,a,1x,1pe21.14)') &
                   'e(',iorb,',u)=',orbs%eval(isorb + iorb),orbs%occup(isorb + iorb),&
                   orbs%occup(isorb + jorb),'e(',iorb,',d)=',orbs%eval(isorb + jorb)
           end do
           if (orbs%norbu > orbs%norbd) then
              do iorb=orbs%norbd+1,orbs%norbu
                 dowrite =(iorb <= 5 .or. iorb >= orbs%norbu-5) .or. verbose > 0
                 if (dowrite) & 
                      write(*,'(1x,a,i4,a,1x,1pe21.14,1x,0pf6.4)') 'e(',iorb,',u)=',orbs%eval(isorb + iorb),orbs%occup(isorb+iorb)
              end do
           else if (orbs%norbd > orbs%norbu) then
              do iorb=2*orbs%norbu+1,orbs%norbu+orbs%norbd
                 dowrite =(iorb <= 5 .or. iorb >= orbs%norbd-5) .or. verbose > 0
                 if (dowrite) & 
                      write(*,'(46x,0pf6.4,1x,a,i4,a,1x,1pe21.14)') orbs%occup(isorb + iorb),&
                      'e(',iorb-orbs%norbu,',d)=',orbs%eval(isorb + iorb)
              end do
           end if
        end if
     end do
  end if

  if (orbs%nspinor ==4) then
     i_all=-product(shape(mom_vec))*kind(mom_vec)
     deallocate(mom_vec,stat=i_stat)
     call memocc(i_stat,i_all,'mom_vec',subname)
  end if


END SUBROUTINE last_orthon


<<<<<<< HEAD
!> Finds the fermi level ef for an error function distribution with a width wf
!! eval are the Kohn Sham eigenvalues and melec is the total number of electrons
subroutine evaltoocc(iproc,nproc,filewrite,wf,orbs)
=======
subroutine evaltoocc(iproc,nproc,filewrite,wf,orbs)
 ! finds  the fermi level ef for an error function distribution with a width wf
 ! eval are the Kohn Sham eigenvalues and melec is the total number of electrons
>>>>>>> 739978bd
 use module_base
 use module_types
 implicit none
 logical, intent(in) :: filewrite
 integer, intent(in) :: iproc, nproc
 real(gp), intent(in) :: wf
 type(orbitals_data), intent(inout) :: orbs
 !local variables
 integer :: ikpt,iorb,melec,ii
 real(gp) :: charge, chargef
 real(gp) :: ef,pi,electrons,dlectrons,factor,arg,argu,argd,corr,cutoffu,cutoffd,diff,full,res,resu,resd
 parameter(pi=3.1415926535897932d0)
 !write(*,*)  'ENTER Fermilevel',orbs%norbu,orbs%norbd
 
 if (orbs%norbd==0) then 
    full=2.d0   ! maximum occupation for closed shell  orbital
 else
    full=1.d0   ! maximum occupation for spin polarized orbital
 endif
 
 if (orbs%nkpts.ne.1 .and. filewrite) stop 'Fermilevel: CANNOT write input.occ with more than one k-point'
 charge=0.0_gp
 do ikpt=1,orbs%nkpts
    !number of zero orbitals for the given k-point
    !overall charge of the system
    do iorb=1,orbs%norb
       charge=charge+orbs%occup(iorb+(ikpt-1)*orbs%norb) * orbs%kwgts(ikpt)
    end do
 end do
 melec=nint(charge)
 !if (iproc == 0) write(*,*) 'charge',charge,melec

 ! Send all eigenvalues to all procs.
 call broadcast_kpt_objects(nproc, orbs%nkpts, orbs%norb, &
      & orbs%eval(1), orbs%ikptproc)

 if (wf > 0.0_gp) then
    ii=0
    ef=orbs%efermi
    factor=1.d0/(sqrt(pi)*wf)
    !print *,0,ef
    loop_fermi: do
       ii=ii+1
       if (ii > 10000) stop 'error Fermilevel'
       electrons=0.d0
       dlectrons=0.d0
       do ikpt=1,orbs%nkpts
          do iorb=1,orbs%norbd+orbs%norbu
             arg=(orbs%eval((ikpt-1)*orbs%norb+iorb)-ef)/wf
             if (occopt == SMEARING_DIST_ERF) then
                ! next 2 line error function distribution
                call derf_ab(res,arg)
<<<<<<< HEAD
                electrons=electrons+.5d0*(1.d0-res) * orbs%kwgts(ikpt)
                dlectrons=dlectrons-exp(-arg**2) * orbs%kwgts(ikpt)
                !print *,iorb,ef,orbs%eval((ikpt-1)*orbs%norb+iorb),arg,electrons
             else if (occopt == SMEARING_DIST_FERMI) then
                !! next 2 line Fermi function distribution
                electrons=electrons+1.d0/(1.d0+exp(arg)) * orbs%kwgts(ikpt)
                dlectrons=dlectrons-1.d0/(2.d0+exp(arg)+exp(-arg)) * orbs%kwgts(ikpt)
=======
                electrons=electrons+.5d0*(1.d0-res)
                dlectrons=dlectrons-exp(-arg**2)
                !print *,iorb,ef,orbs%eval((ikpt-1)*orbs%norb+iorb),arg,electrons
             else if (occopt == SMEARING_DIST_FERMI) then
                !! next 2 line Fermi function distribution
                electrons=electrons+1.d0/(1.d0+exp(arg))
                dlectrons=dlectrons-1.d0/(2.d0+exp(arg)+exp(-arg))
>>>>>>> 739978bd
             end if
          enddo
       enddo

       if (occopt == SMEARING_DIST_ERF) then
          ! next  line error function distribution
          dlectrons=dlectrons*factor
       else if (occopt == SMEARING_DIST_FERMI) then
          ! next  line Fermi function distribution
          dlectrons=dlectrons/wf
       end if
       
       diff=real(melec,gp)/full-electrons
       if (abs(diff) < 1.d-12) exit loop_fermi
       corr=diff/dlectrons
       if (iproc == 0) write(*,"(I6,3G)") ii, electrons, melec, diff
       !if (iproc==0) write(*,*) ii,electrons,ef,dlectrons,melec,corr
       if (corr > 1.d0*wf) corr=1.d0*wf
       if (corr < -1.d0*wf) corr=-1.d0*wf
       if (abs(dlectrons) < 1.d-18  .and. electrons > real(melec,gp)/full) corr=3.d0*wf
       if (abs(dlectrons) < 1.d-18  .and. electrons < real(melec,gp)/full) corr=-3.d0*wf
       ef=ef-corr
    end do loop_fermi
    
    do ikpt=1,orbs%nkpts
       argu=(orbs%eval((ikpt-1)*orbs%norb+orbs%norbu)-ef)/wf
       argd=(orbs%eval((ikpt-1)*orbs%norb+orbs%norbu+orbs%norbd)-ef)/wf
       if (occopt == SMEARING_DIST_ERF) then
          !error function
          call derf_ab(resu,argu)
          call derf_ab(resd,argd)
          cutoffu=.5d0*(1.d0-resu)
          cutoffd=.5d0*(1.d0-resd)
       else if (occopt == SMEARING_DIST_FERMI) then
          !Fermi function
          cutoffu=1.d0/(1.d0+exp(argu))
          cutoffd=1.d0/(1.d0+exp(argd))
       end if
    enddo
<<<<<<< HEAD
    if (iproc==0) write(*,'(1x,a,1pe21.14,2(1x,e8.1))') 'Fermi level, Fermi distribution cut off at:  ',ef,cutoffu,cutoffd
=======
    if (iproc==0) write(*,'(1x,a,1pe21.14,2(1x,e8.1))') 'Fermi level, Fermi distribution cut off at:',ef,cutoffu,cutoffd
>>>>>>> 739978bd
    orbs%efermi=ef
    
    !update the occupation number
    do ikpt=1,orbs%nkpts
<<<<<<< HEAD
       do iorb=1,orbs%norbu + orbs%norbd
=======
       !ikpt=1
       do iorb=1,orbs%norbu
>>>>>>> 739978bd
          arg=(orbs%eval((ikpt-1)*orbs%norb+iorb)-ef)/wf
          if (occopt == SMEARING_DIST_ERF) then
             !error function
             call derf_ab(res,arg)
             orbs%occup((ikpt-1)*orbs%norb+iorb)=full*.5d0*(1.d0-res)
             !print *,'iorb,arg,res,full*.5d0*(1.d0-res)',iorb,arg,res,full*.5d0*(1.d0-res)
          else if (occopt == SMEARING_DIST_FERMI) then
             !Fermi function
             orbs%occup((ikpt-1)*orbs%norb+iorb)=full*1.d0/(1.d0+exp(arg))
          end if
       end do
<<<<<<< HEAD
    end do
    ! Sanity check on sum of occup.
    chargef=0.0_gp
    do ikpt=1,orbs%nkpts
       do iorb=1,orbs%norb
          chargef=chargef+orbs%kwgts(ikpt) * orbs%occup(iorb+(ikpt-1)*orbs%norb)
=======
       do iorb=1,orbs%norbd
          arg=(orbs%eval((ikpt-1)*orbs%norb+orbs%norbu+iorb)-ef)/wf
          if (occopt == SMEARING_DIST_ERF) then
             !error function
             call derf_ab(res,arg)
             orbs%occup((ikpt-1)*orbs%norb+orbs%norbu+iorb)=full*.5d0*(1.d0-res)
          else if (occopt == SMEARING_DIST_FERMI) then
             !Fermi function
             orbs%occup((ikpt-1)*orbs%norb+orbs%norbu+iorb)=full*1.d0/(1.d0+exp(arg))
          end if
>>>>>>> 739978bd
       end do
    end do
    if (abs(charge - chargef) > 1e-6)  stop 'error occupation update'
 else if(full==1.0_gp) then
    call eFermi_nosmearing(iproc,orbs)
 end if
 
 !write on file the results if needed
 if (filewrite) then
    open(unit=11,file='input.occ',status='unknown')
    write(11,*)orbs%norbu,orbs%norbd
    do iorb=1,orbs%norb
       write(11,'(i5,e19.12)')iorb,orbs%occup((ikpt-1)*orbs%norb+iorb)
       !    write(11,'(i5,e19.12)')iorb,full/(1.d0+exp(arg))  !,orbs%eval((ikpt-1)*orbs%norb+iorb)
    end do
    close(unit=11)
 end if

END SUBROUTINE evaltoocc


subroutine eFermi_nosmearing(iproc,orbs)
  use module_base
  use module_types
  implicit none
  integer, intent(in) :: iproc
  type(orbitals_data), intent(inout) :: orbs
  !local variables
  integer :: iu,id,n,nzeroorbs,ikpt,iorb
  real(gp) :: charge
  real(wp) :: eF

  do ikpt=1,orbs%nkpts
     !number of zero orbitals for the given k-point
     nzeroorbs=0
     !overall charge of the system
     charge=0.0_gp
     do iorb=1,orbs%norb
        if (orbs%occup(iorb+(ikpt-1)*orbs%norb) == 0.0_gp) then
           nzeroorbs=nzeroorbs+1
        else
           charge=charge+orbs%occup(iorb+(ikpt-1)*orbs%norb)
        end if
     end do
     if (nzeroorbs /= 0 .and. orbs%norbd .gt.0) then
        do iorb=1,orbs%norbu-1
           if (orbs%eval((ikpt-1)*orbs%norb+iorb) > orbs%eval((ikpt-1)*orbs%norb+iorb+1)) &
                write(*,*) 'wrong ordering of up EVs',iorb,iorb+1
        end do
        do iorb=1,orbs%norbd-1
           if (orbs%eval((ikpt-1)*orbs%norb+iorb+orbs%norbu) > orbs%eval((ikpt-1)*orbs%norb+iorb+1+orbs%norbu))&
                write(*,*) 'wrong ordering of dw EVs',iorb+orbs%norbu,iorb+1+orbs%norbu
        enddo

        iu=0
        id=0
        n=0
        do while (real(n,gp) < charge)
           if (orbs%eval((ikpt-1)*orbs%norb+iu+1) <= orbs%eval((ikpt-1)*orbs%norb+id+1+orbs%norbu)) then
              iu=iu+1
              eF=orbs%eval((ikpt-1)*orbs%norb+iu+1)
           else
              id=id+1
              eF=orbs%eval((ikpt-1)*orbs%norb+id+1+orbs%norbu)
           endif
           n=n+1
        enddo
        if (iproc==0) write(*,'(1x,a,1pe21.14,a,i4)') 'Suggested Homo energy level',eF,', Spin polarization',iu-id
        !write(*,*) 'up,down, up-down',iu,id,iu-id
     end if
  end do
  orbs%efermi=eF
  !assign the values for the occupation numbers
  do iorb=1,iu
     orbs%occup(iorb)=1.0_gp
  end do
  do iorb=iu+1,orbs%norbu
     orbs%occup(iorb)=0.0_gp
  end do
  do iorb=1,id
     orbs%occup(iorb+orbs%norbu)=1.0_gp
  end do
  do iorb=id+1,orbs%norbd
     orbs%occup(iorb+orbs%norbu)=0.0_gp
  end do

END SUBROUTINE eFermi_nosmearing


!>   Calculate magnetic moments
subroutine calc_moments(iproc,nproc,norb,norb_par,nvctr,nspinor,psi,mom_vec)
  use module_base
  implicit none
  integer, intent(in) :: iproc,nproc,norb,nvctr,nspinor
  integer, dimension(0:nproc-1), intent(in) :: norb_par
  real(wp), dimension(nvctr,norb*nspinor), intent(in) :: psi
  real(wp), dimension(4,norb,min(nproc,2)), intent(out) :: mom_vec
  !local variables
  character(len=*), parameter :: subname='calc_moments'
  integer :: i_all,i_stat,ierr,iorb,jproc
  integer :: ndim,oidx
  integer, dimension(:), allocatable :: norb_displ
  real(wp) :: m00,m11,m13,m24,m14,m23
  !real(wp), dimension(:,:,:), allocatable :: mom_vec

  ndim=2
  if (nproc==1) ndim=1

  if(nspinor==4) then
     
     call razero(4*norb*ndim,mom_vec)
     
     do iorb=1,norb_par(iproc)
        oidx=(iorb-1)*nspinor+1
        m00=dot(2*nvctr,psi(1,oidx),1,psi(1,oidx),1)
        m11=dot(2*nvctr,psi(1,oidx+2),1,psi(1,oidx+2),1)
        m13=dot(nvctr,psi(1,oidx),1,psi(1,oidx+2),1)
        m24=dot(nvctr,psi(1,oidx+1),1,psi(1,oidx+3),1)
        !        m12=dot(nvctr,psi(1,oidx),1,psi(1,oidx+1),1)
        !        m34=dot(nvctr,psi(1,oidx+2),1,psi(1,oidx+3),1)
        m14=dot(nvctr,psi(1,oidx),1,psi(1,oidx+3),1)
        m23=dot(nvctr,psi(1,oidx+1),1,psi(1,oidx+2),1)

        mom_vec(1,iorb,ndim)=(m00+m11) !rho
        mom_vec(2,iorb,ndim)=2.0d0*(m13+m24)       !m_x
        !        mom_vec(3,iorb,ndim)=2.0d0*(m12-m34)       !m_y
        mom_vec(3,iorb,ndim)=2.0d0*(m14-m23)       !m_y
        mom_vec(4,iorb,ndim)=(m00-m11)             !m_z
     end do
     
     if(nproc>1) then
        allocate(norb_displ(0:nproc-1+ndebug),stat=i_stat)
        call memocc(i_stat,norb_displ,'norb_displ',subname)

        norb_displ(0)=0
        do jproc=1,nproc-1
           norb_displ(jproc)=norb_displ(jproc-1)+norb_par(jproc-1)
        end do
        
        call MPI_GATHERV(mom_vec(1,1,2),4*norb_par(iproc),mpidtypw,&
             mom_vec(1,1,1),4*norb_par,4*norb_displ,mpidtypw,&
             0,MPI_COMM_WORLD,ierr)

        i_all=-product(shape(norb_displ))*kind(norb_displ)
        deallocate(norb_displ,stat=i_stat)
        call memocc(i_stat,i_all,'norb_displ',subname)
     end if
    
  end if

END SUBROUTINE calc_moments


subroutine check_communications(iproc,nproc,orbs,lr,comms)
  use module_base
  use module_types
  use module_interfaces
  implicit none
  integer, intent(in) :: iproc,nproc
  type(orbitals_data), intent(in) :: orbs
  type(locreg_descriptors), intent(in) :: lr
  type(communications_arrays), intent(in) :: comms
  !local variables
  character(len=*), parameter :: subname='check_communications'
  integer :: i,ispinor,iorb,indspin,indorb,jproc,i_stat,i_all,iscomp,idsx,index,ikptsp
  integer :: ikpt,ispsi,nspinor,nvctrp
  real(wp) :: psival,maxdiff,ierr
  real(wp), dimension(:), allocatable :: psi
  real(wp), dimension(:), pointer :: pwork
  real(wp) :: epsilon
  character(len = 25) :: filename
  logical :: abort

  !allocate the "wavefunction" amd fill it, and also the workspace
  allocate(psi(orbs%npsidim+ndebug),stat=i_stat)
  call memocc(i_stat,psi,'psi',subname)
  allocate(pwork(orbs%npsidim+ndebug),stat=i_stat)
  call memocc(i_stat,pwork,'pwork',subname)

  do iorb=1,orbs%norbp
     ikpt=(orbs%isorb+iorb-1)/orbs%norb+1
     !valkpt=real(512*ikpt,wp)
     !valorb=real(orbs%isorb+iorb-(ikpt-1)*orbs%norb,wp)+valkpt
     indorb=(iorb-1)*(lr%wfd%nvctr_c+7*lr%wfd%nvctr_f)*orbs%nspinor
     do ispinor=1,orbs%nspinor
        indspin=(ispinor-1)*(lr%wfd%nvctr_c+7*lr%wfd%nvctr_f)
        do i=1,lr%wfd%nvctr_c+7*lr%wfd%nvctr_f
           !vali=real(i,wp)/512.0_wp  ! *1.d-5
           call test_value(ikpt,orbs%isorb+iorb-(ikpt-1)*orbs%norb,ispinor,i,psival)
           psi(i+indspin+indorb)=psival!(valorb+vali)*(-1)**(ispinor-1)
        end do
     end do
  end do
 
  !transpose the hpsi wavefunction
  call transpose_v(iproc,nproc,orbs,lr%wfd,comms,psi,work=pwork)

  !check the results of the transposed wavefunction
  maxdiff=0.0_wp
  ispsi=0
  do ikptsp=1,orbs%nkptsp
     ikpt=orbs%iskpts+ikptsp!orbs%ikptsp(ikptsp)
     !valkpt=real(512*ikpt,wp)
     !calculate the starting point for the component distribution
     iscomp=0
     do jproc=0,iproc-1
        iscomp=iscomp+comms%nvctr_par(jproc,ikptsp)
     end do
     nvctrp=comms%nvctr_par(iproc,ikptsp)
     nspinor=orbs%nspinor

     do iorb=1,orbs%norb
        !valorb=real(iorb,wp)+valkpt
        indorb=(iorb-1)*nvctrp*nspinor
        do idsx=1,(nspinor-1)/2+1
           do i=1,nvctrp
              !vali=real(i+iscomp,wp)/512.d0  ! *1.d-5
              do ispinor=1,((2+nspinor)/4+1)
                 !psival=(-1)**(ispinor-1)*(valorb+vali)
                 call test_value(ikpt,iorb,ispinor,i+iscomp,psival)
                 !this is just to force the IEEE representation of psival
                 !              if (psival .lt. 0.d0) then  
                 !              write(321,*) psival,psival**2
                 !              endif
                 index=ispinor+(i-1)*((2+nspinor)/4+1)+&
                      (idsx-1)*((2+nspinor)/4+1)*nvctrp+indorb+ispsi
                 maxdiff=max(abs(psi(index)-psival),maxdiff)
              end do
           end do
        end do
     end do
     ispsi=ispsi+nvctrp*orbs%norb*nspinor
  end do

  abort = .false.
  if (abs(maxdiff) > real(orbs%norb,wp)*epsilon(1.0_wp)) then
     write(*,*)'ERROR: process',iproc,'does not transpose wavefunctions correctly!'
     write(*,*)'       found an error of',maxdiff,'cannot continue.'
     write(*,*)'       data are written in the file transerror.log, exiting...'

     write(filename, "(A,I0,A)") 'transerror', iproc, '.log'
     open(unit=22,file=trim(filename),status='unknown')
     ispsi=0
     do ikptsp=1,orbs%nkptsp
        ikpt=orbs%iskpts+ikptsp!orbs%ikptsp(ikptsp)
        !valkpt=real(512*ikpt,wp)
        !calculate the starting point for the component distribution
        iscomp=0
        do jproc=0,iproc-1
           iscomp=iscomp+comms%nvctr_par(jproc,ikptsp)
        end do
        nvctrp=comms%nvctr_par(iproc,ikptsp)
        nspinor=orbs%nspinor

        do iorb=1,orbs%norb
           !valorb=real(iorb,wp)+valkpt
           indorb=(iorb-1)*nvctrp*nspinor
           do idsx=1,(nspinor-1)/2+1
              do i=1,nvctrp
                 !vali=real(i+iscomp,wp)/512.d0  !*1.d-5
                 do ispinor=1,((2+nspinor)/4+1)
                    !psival=(-1)**(ispinor-1)*(valorb+vali)
                    call test_value(ikpt,iorb,ispinor,i+iscomp,psival)
                    index=ispinor+(i-1)*((2+nspinor)/4+1)+&
                         (idsx-1)*((2+nspinor)/4+1)*nvctrp+indorb+ispsi
                    maxdiff=abs(psi(index)-psival)
                    if (maxdiff > 0.d0) then
                       write(22,'(i3,i6,2i4,3(1x,1pe13.6))')ispinor,i+iscomp,iorb,ikpt,psival,&
                            psi(index),maxdiff
                    end if
                 end do
              end do
           end do
        end do
        ispsi=ispsi+nvctrp*orbs%norb*nspinor
     end do
     close(unit=22)
     abort = .true.
     write(filename, "(A,I0,A)") 'distscheme', iproc, '.log'
     open(unit=22,file=trim(filename),status='unknown')
     call print_distribution_schemes(22,nproc,orbs%nkpts,orbs%norb_par,comms%nvctr_par)
     close(unit=22)
  end if

  call MPI_BARRIER(MPI_COMM_WORLD, ierr)
  if (abort) then
     if (iproc == 0) call print_distribution_schemes(6,nproc,orbs%nkpts,orbs%norb_par,comms%nvctr_par)
     call MPI_ABORT(MPI_COMM_WORLD,ierr)
  end if

  !retranspose the hpsi wavefunction
  call untranspose_v(iproc,nproc,orbs,lr%wfd,comms,&
       psi,work=pwork)

  maxdiff=0.0_wp
  do iorb=1,orbs%norbp
     ikpt=(orbs%isorb+iorb-1)/orbs%norb+1
     !valkpt=real(512*ikpt,wp)
     !valorb=real(orbs%isorb+iorb-(ikpt-1)*orbs%norb,wp)+valkpt
     indorb=(iorb-1)*(lr%wfd%nvctr_c+7*lr%wfd%nvctr_f)*orbs%nspinor
     do ispinor=1,orbs%nspinor
        indspin=(ispinor-1)*(lr%wfd%nvctr_c+7*lr%wfd%nvctr_f)
        do i=1,lr%wfd%nvctr_c+7*lr%wfd%nvctr_f
           !vali=real(i,wp)/512.d0  !*1.d-5
           !psival=(valorb+vali)*(-1)**(ispinor-1)
           call test_value(ikpt,orbs%isorb+iorb-(ikpt-1)*orbs%norb,ispinor,i,psival)
           maxdiff=max(abs(psi(i+indspin+indorb)-psival),maxdiff)
        end do
     end do
  end do

  abort = .false.
  if (abs(maxdiff) > real(orbs%norb,wp)*epsilon(1.0_wp)) then
     write(*,*)'ERROR: process',iproc,'does not untranspose wavefunctions correctly!'
     write(*,*)'       found an error of',maxdiff,'cannot continue.'
     write(*,*)'       data are written in the file transerror.log, exiting...'

     write(filename, "(A,I0,A)") 'transerror', iproc, '.log'
     open(unit=22,file=trim(filename),status='unknown')
     maxdiff=0.0_wp
     do iorb=1,orbs%norbp
        ikpt=(orbs%isorb+iorb-1)/orbs%norb+1
        !valkpt=real(512*ikpt,wp)
        !valorb=real(orbs%isorb+iorb-(ikpt-1)*orbs%norb,wp)+valkpt
        indorb=(iorb-1)*(lr%wfd%nvctr_c+7*lr%wfd%nvctr_f)*orbs%nspinor
        do ispinor=1,orbs%nspinor
           indspin=(ispinor-1)*(lr%wfd%nvctr_c+7*lr%wfd%nvctr_f)
           do i=1,lr%wfd%nvctr_c+7*lr%wfd%nvctr_f
              !vali=real(i,wp)/512.d0  !*1.d-5
              !psival=(valorb+vali)*(-1)**(ispinor-1)
              call test_value(ikpt,orbs%isorb+iorb-(ikpt-1)*orbs%norb,ispinor,i,psival)
              maxdiff=abs(psi(i+indspin+indorb)-psival)
              if (maxdiff > 0.d0) then
                 write(22,'(i3,i6,2i4,3(1x,1pe13.6))')ispinor,i,iorb,orbs%isorb,psival,&
                      psi(ispinor+(i-1)*orbs%nspinor+indorb),maxdiff
              end if
           end do
        end do
     end do
     close(unit=22)
     abort = .true.
  end if

  if (abort) call MPI_ABORT(MPI_COMM_WORLD,ierr)
  call MPI_BARRIER(MPI_COMM_WORLD, ierr)

  i_all=-product(shape(psi))*kind(psi)
  deallocate(psi,stat=i_stat)
  call memocc(i_stat,i_all,'psi',subname)
  i_all=-product(shape(pwork))*kind(pwork)
  deallocate(pwork,stat=i_stat)
  call memocc(i_stat,i_all,'pwork',subname)



END SUBROUTINE check_communications


!> define a value for the wavefunction which is dependent of the indices
subroutine test_value(ikpt,iorb,ispinor,icomp,val)
  use module_base
  implicit none
  integer, intent(in) :: ikpt,icomp,iorb,ispinor
  real(wp), intent(out) :: val
  !local variables
  real(wp) :: valkpt,valorb,vali

! recognizable pattern, for debugging
! valkpt=real(10000*(ikpt-1),wp)!real(512*ikpt,wp)
! valorb=real(iorb,wp)+valkpt
! vali=real(icomp,wp)*1.e-5_wp  !real(icomp,wp)/512.0_wp  ! *1.d-5
!
! val=(valorb+vali)*(-1)**(ispinor-1)

  valkpt=real(512*ikpt,wp)
  valorb=real(iorb,wp)+valkpt
  vali=real(icomp,wp)/512.0_wp  ! *1.d-5

  val=(valorb+vali)*(-1)**(ispinor-1)

  
END SUBROUTINE test_value
  

subroutine broadcast_kpt_objects(nproc, nkpts, ndata, data, ikptproc)
  use module_base
  implicit none
  integer, intent(in) :: nproc, nkpts, ndata
  integer, intent(in) :: ikptproc(nkpts)
  real(gp), intent(inout) :: data(ndata, nkpts)

  integer :: ikpt, ierr

  if (nproc > 1) then
     do ikpt = 1, nkpts
        call MPI_BCAST(data(1,ikpt), ndata, MPI_DOUBLE_PRECISION, &
             & ikptproc(ikpt), MPI_COMM_WORLD, ierr)
     end do
  end if
END SUBROUTINE broadcast_kpt_objects<|MERGE_RESOLUTION|>--- conflicted
+++ resolved
@@ -691,15 +691,9 @@
 END SUBROUTINE last_orthon
 
 
-<<<<<<< HEAD
 !> Finds the fermi level ef for an error function distribution with a width wf
 !! eval are the Kohn Sham eigenvalues and melec is the total number of electrons
 subroutine evaltoocc(iproc,nproc,filewrite,wf,orbs)
-=======
-subroutine evaltoocc(iproc,nproc,filewrite,wf,orbs)
- ! finds  the fermi level ef for an error function distribution with a width wf
- ! eval are the Kohn Sham eigenvalues and melec is the total number of electrons
->>>>>>> 739978bd
  use module_base
  use module_types
  implicit none
@@ -752,23 +746,14 @@
              if (occopt == SMEARING_DIST_ERF) then
                 ! next 2 line error function distribution
                 call derf_ab(res,arg)
-<<<<<<< HEAD
                 electrons=electrons+.5d0*(1.d0-res) * orbs%kwgts(ikpt)
                 dlectrons=dlectrons-exp(-arg**2) * orbs%kwgts(ikpt)
+             else if (occopt == SMEARING_DIST_FERMI) then
                 !print *,iorb,ef,orbs%eval((ikpt-1)*orbs%norb+iorb),arg,electrons
              else if (occopt == SMEARING_DIST_FERMI) then
                 !! next 2 line Fermi function distribution
                 electrons=electrons+1.d0/(1.d0+exp(arg)) * orbs%kwgts(ikpt)
                 dlectrons=dlectrons-1.d0/(2.d0+exp(arg)+exp(-arg)) * orbs%kwgts(ikpt)
-=======
-                electrons=electrons+.5d0*(1.d0-res)
-                dlectrons=dlectrons-exp(-arg**2)
-                !print *,iorb,ef,orbs%eval((ikpt-1)*orbs%norb+iorb),arg,electrons
-             else if (occopt == SMEARING_DIST_FERMI) then
-                !! next 2 line Fermi function distribution
-                electrons=electrons+1.d0/(1.d0+exp(arg))
-                dlectrons=dlectrons-1.d0/(2.d0+exp(arg)+exp(-arg))
->>>>>>> 739978bd
              end if
           enddo
        enddo
@@ -808,21 +793,12 @@
           cutoffd=1.d0/(1.d0+exp(argd))
        end if
     enddo
-<<<<<<< HEAD
     if (iproc==0) write(*,'(1x,a,1pe21.14,2(1x,e8.1))') 'Fermi level, Fermi distribution cut off at:  ',ef,cutoffu,cutoffd
-=======
-    if (iproc==0) write(*,'(1x,a,1pe21.14,2(1x,e8.1))') 'Fermi level, Fermi distribution cut off at:',ef,cutoffu,cutoffd
->>>>>>> 739978bd
     orbs%efermi=ef
     
     !update the occupation number
     do ikpt=1,orbs%nkpts
-<<<<<<< HEAD
        do iorb=1,orbs%norbu + orbs%norbd
-=======
-       !ikpt=1
-       do iorb=1,orbs%norbu
->>>>>>> 739978bd
           arg=(orbs%eval((ikpt-1)*orbs%norb+iorb)-ef)/wf
           if (occopt == SMEARING_DIST_ERF) then
              !error function
@@ -834,25 +810,12 @@
              orbs%occup((ikpt-1)*orbs%norb+iorb)=full*1.d0/(1.d0+exp(arg))
           end if
        end do
-<<<<<<< HEAD
     end do
     ! Sanity check on sum of occup.
     chargef=0.0_gp
     do ikpt=1,orbs%nkpts
        do iorb=1,orbs%norb
           chargef=chargef+orbs%kwgts(ikpt) * orbs%occup(iorb+(ikpt-1)*orbs%norb)
-=======
-       do iorb=1,orbs%norbd
-          arg=(orbs%eval((ikpt-1)*orbs%norb+orbs%norbu+iorb)-ef)/wf
-          if (occopt == SMEARING_DIST_ERF) then
-             !error function
-             call derf_ab(res,arg)
-             orbs%occup((ikpt-1)*orbs%norb+orbs%norbu+iorb)=full*.5d0*(1.d0-res)
-          else if (occopt == SMEARING_DIST_FERMI) then
-             !Fermi function
-             orbs%occup((ikpt-1)*orbs%norb+orbs%norbu+iorb)=full*1.d0/(1.d0+exp(arg))
-          end if
->>>>>>> 739978bd
        end do
     end do
     if (abs(charge - chargef) > 1e-6)  stop 'error occupation update'
