--- conflicted
+++ resolved
@@ -1160,382 +1160,6 @@
    call f_release_routine()
 
 END SUBROUTINE SynchronizeHamiltonianApplication
-
-
-<<<<<<< HEAD
-!> Build the potential in the whole box
-!! Control also the generation of an orbital
-subroutine full_local_potential(iproc,nproc,orbs,Lzd,iflag,dpbox,xc,potential,pot,comgp)
-  !ndimpot,ndimgrid,nspin,&
-  !   ndimrhopot,i3rho_add,orbs,&
-  !   Lzd,iflag,ngatherarr,potential,pot,comgp)
-   use module_base
-  use module_dpbox, only: denspot_distribution
-   use module_types
-   use module_xc
-   use communications_base, only: p2pComms
-   use communications, only: synchronize_onesided_communication
-   implicit none
-   !Arguments
-   integer, intent(in) :: iproc,nproc,iflag!,nspin,ndimpot,ndimgrid
-   !integer, intent(in) :: ndimrhopot,i3rho_add
-   type(orbitals_data),intent(in) :: orbs
-   type(local_zone_descriptors),intent(in) :: Lzd
-   type(denspot_distribution), intent(in) :: dpbox
-   type(xc_info), intent(in) :: xc
-   !integer, dimension(0:nproc-1,2), intent(in) :: ngatherarr 
-   real(wp), dimension(max(dpbox%ndimrhopot,orbs%nspin)), intent(in), target :: potential !< Distributed potential. Might contain the density for the SIC treatments
-   real(wp), dimension(:), pointer :: pot
-   !type(p2pCommsGatherPot),intent(inout), optional:: comgp
-   type(p2pComms),intent(inout), optional:: comgp
-   !local variables
-   character(len=*), parameter :: subname='full_local_potential'
-   logical :: odp,newvalue !orbital dependent potential
-   integer :: npot,ispot,ispotential,ispin,ierr,ii,ilr,iorb,iorb2,nilr,ni1,ni2,iiorb
-   !integer :: i
-   integer:: istl, ist, size_Lpot, i3s, i3e, i2s, i2e, i1s, i1e, iispin, ishift
-   integer,dimension(:),allocatable:: ilrtable
-   real(wp), dimension(:), pointer :: pot1
-   integer :: i1shift, i2shift, i3shift, i
-   
-   call timing(iproc,'Pot_commun    ','ON')
-   call f_routine(id='full_local_potential')
-
-   odp = (xc_exctXfac(xc) /= 0.0_gp .or. (dpbox%i3rho_add /= 0 .and. orbs%norbp > 0))
-
-   !!write(*,'(a,100i4)') 'in full_local_potential: orbs%inwhichlocreg',orbs%inwhichlocreg
-
-   !############################################################################
-   ! Build the potential on the whole simulation box
-   ! NOTE: in the linear scaling case this should be done for a given localisation
-   !       region this routine should then be modified or integrated in HamiltonianApplication
-   ! WARNING : orbs%nspin and nspin are not the same !! Check if orbs%nspin should be replaced everywhere
-   !#############################################################################
-   if (iflag<2) then
-
-      !determine the dimension of the potential array
-      if (odp) then
-         if (xc_exctXfac(xc) /= 0.0_gp) then
-            npot=dpbox%ndimgrid*orbs%nspin+&
-                 &   max(max(dpbox%ndimgrid*orbs%norbp,dpbox%ngatherarr(0,1)*orbs%norb),1) !part which refers to exact exchange
-         else if (dpbox%i3rho_add /= 0 .and. orbs%norbp > 0) then
-            npot=dpbox%ndimgrid*orbs%nspin+&
-                 &   dpbox%ndimgrid*max(orbs%norbp,orbs%nspin) !part which refers to SIC correction
-         end if
-      else
-         npot=dpbox%ndimgrid*orbs%nspin
-      end if
-!      write(*,*) 'dpbox%ndimgrid, orbs%norbp, npot, odp', dpbox%ndimgrid, orbs%norbp, npot, odp
-!      write(*,*)'nspin',orbs%nspin,dpbox%i3rho_add,dpbox%ndimpot,dpbox%ndimrhopot,sum(potential)
-!      write(*,*)'iproc',iproc,'ngatherarr',dpbox%ngatherarr(:,1),dpbox%ngatherarr(:,2)
-
-      !build the potential on the whole simulation box
-      !in the linear scaling case this should be done for a given localisation region
-      !this routine should then be modified or integrated in HamiltonianApplication
-      if (dpbox%mpi_env%nproc > 1) then
-
-         pot1 = f_malloc_ptr(npot,id='pot1')
-         ispot=1
-         ispotential=1
-         do ispin=1,orbs%nspin
-            call MPI_ALLGATHERV(potential(ispotential),dpbox%ndimpot,&
-                 &   mpidtypw,pot1(ispot),dpbox%ngatherarr(0,1),&
-                 dpbox%ngatherarr(0,2),mpidtypw,dpbox%mpi_env%mpi_comm,ierr)
-            ispot=ispot+dpbox%ndimgrid
-            ispotential=ispotential+max(1,dpbox%ndimpot)
-         end do
-         !continue to copy the density after the potential if required
-         if (dpbox%i3rho_add >0 .and. orbs%norbp > 0) then
-            ispot=ispot+dpbox%i3rho_add-1
-            do ispin=1,orbs%nspin
-               call MPI_ALLGATHERV(potential(ispotential),dpbox%ndimpot,&
-                    &   mpidtypw,pot1(ispot),dpbox%ngatherarr(0,1),&
-                    dpbox%ngatherarr(0,2),mpidtypw,dpbox%mpi_env%mpi_comm,ierr)
-               ispot=ispot+dpbox%ndimgrid
-               ispotential=ispotential+max(1,dpbox%ndimpot)
-            end do
-         end if
-      else
-         if (odp) then
-            pot1 = f_malloc_ptr(npot,id='pot1')
-            call vcopy(dpbox%ndimgrid*orbs%nspin,potential(1),1,pot1(1),1)
-            if (dpbox%i3rho_add >0 .and. orbs%norbp > 0) then
-               ispot=dpbox%ndimgrid*orbs%nspin+1
-               call vcopy(dpbox%ndimgrid*orbs%nspin,potential(ispot+dpbox%i3rho_add),1,pot1(ispot),1)
-            end if
-         else
-            pot1 => potential
-         end if
-      end if
-   else
-       !!if(.not.comgp%communication_complete) call gatherPotential(iproc, nproc, comgp)
-       !!if(.not.comgp%communication_complete) call wait_p2p_communication(iproc, nproc, comgp)
-       !!call wait_p2p_communication(iproc, nproc, comgp)
-       call synchronize_onesided_communication(iproc, nproc, comgp)
-   end if
-
-   call timing(iproc,'Pot_commun    ','OF') 
-
-   !########################################################################
-   ! Determine the dimension of the potential array and orbs%ispot
-   !########################################################################
-!!$   if(associated(orbs%ispot)) then
-!!$      nullify(orbs%ispot)
-!!$      !     i_all=-product(shape(orbs%ispot))*kind(orbs%ispot)
-!!$      !     deallocate(orbs%ispot,stat=i_stat)
-!!$      !     call memocc(i_stat,i_all,'orbs%ispot',subname)
-!!$   end if
-!!$   allocate(orbs%ispot(orbs%norbp),stat=i_stat)
-!!$   call memocc(i_stat,orbs%ispot,'orbs%ispot',subname)
-
-   call timing(iproc,'Pot_after_comm','ON')
-   
-   if(Lzd%nlr > 1) then
-      ilrtable = f_malloc(orbs%norbp,id='ilrtable')
-      !call f_zero(orbs%norbp*2,ilrtable(1,1))
-      ilrtable=0
-      ii=0
-      do ispin=1,dpbox%nrhodim
-          do iorb=1,orbs%norbp
-             newvalue=.true.
-             !localization region to which the orbital belongs
-             ilr = orbs%inwhichlocreg(iorb+orbs%isorb)
-             !spin state of the orbital
-             if (orbs%spinsgn(orbs%isorb+iorb) > 0.0_gp) then
-                iispin = 1       
-             else
-                iispin=2
-             end if
-             ! First the up TMBs, then the down TMBs
-             if (iispin==ispin) then
-                 !check if the orbitals already visited have the same conditions
-                 !SM: if each TMB has its own locreg, this loop is probably not needed.
-                 loop_iorb2: do iorb2=1,orbs%norbp
-                    if(ilrtable(iorb2) == ilr) then
-                       newvalue=.false.
-                       exit loop_iorb2
-                    end if
-                 end do loop_iorb2
-                 if (newvalue) then
-                    ii = ii + 1
-                    ilrtable(ii)=ilr
-                 end if
-             end if
-          end do
-      end do
-      !number of inequivalent potential regions
-      nilr = ii
-   else 
-      ilrtable = f_malloc(1,id='ilrtable')
-      nilr = 1
-      ilrtable=1
-   end if
-
-   !!write(*,'(a,100i4)') 'in full_local_potential: ilrtable', ilrtable
-
-
-!!$   !calculate the dimension of the potential in the gathered form 
-!!$   !this part has been deplaced in check_linear_and_create_Lzd routine 
-!!$   lzd%ndimpotisf=0
-!!$   do iilr=1,nilr
-!!$      ilr=ilrtable(iilr,1)
-!!$      do iorb=1,orbs%norbp
-!!$         !put the starting point
-!!$         if (orbs%inWhichLocreg(iorb+orbs%isorb) == ilr) then
-!!$            !assignment of ispot array to the value of the starting address of inequivalent
-!!$            orbs%ispot(iorb)=lzd%ndimpotisf + 1
-!!$            if(orbs%spinsgn(orbs%isorb+iorb) <= 0.0_gp) then
-!!$               orbs%ispot(iorb)=lzd%ndimpotisf + &
-!!$                    1 + lzd%llr(ilr)%d%n1i*lzd%llr(ilr)%d%n2i*lzd%llr(ilr)%d%n3i
-!!$            end if
-!!$         end if
-!!$      end do
-!!$      lzd%ndimpotisf = lzd%ndimpotisf + &
-!!$           lzd%llr(ilr)%d%n1i*lzd%llr(ilr)%d%n2i*lzd%llr(ilr)%d%n3i*nspin
-!!$   end do
-!!$   !part which refers to exact exchange
-!!$   if (exctX) then
-!!$      lzd%ndimpotisf = lzd%ndimpotisf + &
-!!$           max(max(ndimgrid*orbs%norbp,ngatherarr(0,1)*orbs%norb),1) 
-!!$   end if
-
-   !#################################################################################################################################################
-   ! Depending on the scheme, cut out the local pieces of the potential
-   !#################################################################################################################################################
-   if(iflag==0) then
-      !       allocate(pot(lzd%ndimpotisf),stat=i_stat)
-      !       call vcopy(lzd%ndimpotisf,pot,1,pot,1) 
-      ! This is due to the dynamic memory managment. The original version was: pot=>pot1
-      !pot = f_malloc_ptr(npot,id='pot')
-      !pot=pot1
-      !call f_free_ptr(pot1)
-      pot=>pot1
-   else if(iflag>0 .and. iflag<2) then
-      pot = f_malloc_ptr(lzd%ndimpotisf,id='pot')
-      ! Cut potential
-      istl=1
-      do iorb=1,nilr
-         ilr = ilrtable(iorb)
-         ! Cut the potential into locreg pieces
-         call global_to_local(Lzd%Glr,Lzd%Llr(ilr),dpbox%nrhodim,npot,lzd%ndimpotisf,pot1,pot(istl))
-         istl = istl + Lzd%Llr(ilr)%d%n1i*Lzd%Llr(ilr)%d%n2i*Lzd%Llr(ilr)%d%n3i*dpbox%nrhodim
-      end do
-   else
-      if(.not.associated(pot)) then !otherwise this has been done already... Should be improved.
-         pot = f_malloc_ptr(lzd%ndimpotisf,id='pot')
-
-         !!do i=1,comgp%nspin*comgp%nrecvBuf
-         !!    write(5300+iproc,'(a,i12,es15.7)') 'i, comgp%recvbuf(i)', i, comgp%recvbuf(i)
-         !!end do
-
-         !write(*,*) 'ne full_local_potential: comgp%nrecvbuf',comgp%nrecvbuf
-
-         !!do i=1,comgp%nrecvbuf
-         !!    write(510,'(es16.8)') comgp%recvbuf(i)
-         !!end do
-         !do i=1,2097152
-         !    read(499,*) comgp%recvbuf(i)
-         !end do
-         !do i=1,comgp%nrecvbuf
-         !    write(520,'(es16.8)') comgp%recvbuf(i)
-         !end do
-
-         ist=1
-         do iorb=1,nilr
-            ilr = ilrtable(iorb)
-            iiorb=orbs%isorb+iorb
-            if (orbs%inwhichlocreg(iiorb)/=ilr) stop 'full_local_potential: orbs%inwhichlocreg(iiorb)/=ilr'
-            
-            if (orbs%spinsgn(iiorb)>0.d0) then
-                ispin=1
-            else
-                ispin=2
-            end if
-
-            ! spin shift of the potential in the receive buffer
-            ishift=(ispin-1)*comgp%nrecvBuf
-
-            !determine the dimension of the potential array (copied from full_local_potential)
-            if (xc_exctXfac(xc) /= 0.0_gp) then
-               stop 'exctX not yet implemented!'
-            else
-               size_Lpot = Lzd%Llr(ilr)%d%n1i*Lzd%Llr(ilr)%d%n2i*Lzd%Llr(ilr)%d%n3i
-            end if
-
-
-            ! Extract the part of the potential which is needed for the current localization region.
-            !!i3s=lzd%Llr(ilr)%nsi3-comgp%ise(5)+2 ! starting index of localized  potential with respect to total potential in comgp%recvBuf
-            !!i3e=lzd%Llr(ilr)%nsi3+lzd%Llr(ilr)%d%n3i-comgp%ise(5)+1 ! ending index of localized potential with respect to total potential in comgp%recvBuf
-            !!i2s=lzd%Llr(ilr)%nsi2-comgp%ise(3)+2
-            !!i2e=lzd%Llr(ilr)%nsi2+lzd%Llr(ilr)%d%n2i-comgp%ise(3)+1
-            !!i1s=lzd%Llr(ilr)%nsi1-comgp%ise(1)+2
-            !!i1e=lzd%Llr(ilr)%nsi1+lzd%Llr(ilr)%d%n1i-comgp%ise(1)+1
-            i3s=modulo(lzd%Llr(ilr)%nsi3-1,lzd%glr%d%n3i)+1-comgp%ise(5)+2 ! starting index of localized  potential with respect to total potential in comgp%recvBuf
-            i3e=i3s+lzd%Llr(ilr)%d%n3i-1 ! ending index of localized potential with respect to total potential in comgp%recvBuf
-            i2s=modulo(lzd%Llr(ilr)%nsi2-1,lzd%glr%d%n2i)+1-comgp%ise(3)+2
-            i2e=i2s+lzd%Llr(ilr)%d%n2i-1
-            i1s=modulo(lzd%Llr(ilr)%nsi1-1,lzd%glr%d%n1i)+1-comgp%ise(1)+2
-            i1e=i1s+lzd%Llr(ilr)%d%n1i-1
-            !!!! Make sure that the length is not larger than the global box (only possible for non-free BC)
-            !!!ni1=min(comgp%ise(2)-comgp%ise(1)+1,lzd%glr%d%n1i)
-            !!!ni2=min(comgp%ise(4)-comgp%ise(3)+1,lzd%glr%d%n2i)
-            if (comgp%ise(2)>=comgp%ise(1)) then
-                ni1=comgp%ise(2)-comgp%ise(1)+1
-            else
-                ! This is the case with aperiodic wrap around
-                ni1=comgp%ise(2)+lzd%glr%d%n1i-comgp%ise(1)+1
-            end if
-            if (comgp%ise(4)>=comgp%ise(3)) then
-                ni2=comgp%ise(4)-comgp%ise(3)+1
-            else
-                ! This is the case with aperiodic wrap around
-                ni2=comgp%ise(4)+lzd%glr%d%n2i-comgp%ise(3)+1
-            end if
-            if(i3e-i3s+1 /= Lzd%Llr(ilr)%d%n3i) then
-               write(*,'(a,i0,3x,i0)') 'ERROR: i3e-i3s+1 /= Lzd%Llr(ilr)%d%n3i',i3e-i3s+1, Lzd%Llr(ilr)%d%n3i
-               stop
-            end if
-
-            ! Shift of the potential in the receive buffer for non-free boundary conditions
-            !!if (comgp%ise(6)>lzd%glr%d%n3i) then
-            !!    i3shift = modulo(comgp%ise(6)-1,lzd%glr%d%n3i)
-            !!    i3shift = min(i3shift,comgp%ise(5)-1)
-            !!else
-            !!    i3shift = 0
-            !!end if
-            !!if (comgp%ise(4)>lzd%glr%d%n2i) then
-            !!    i2shift = modulo(comgp%ise(4)-1,lzd%glr%d%n2i)
-            !!    i2shift = min(i2shift,comgp%ise(3)-1)
-            !!else
-            !!    i2shift = 0
-            !!end if
-            !!if (comgp%ise(2)>lzd%glr%d%n1i) then
-            !!    i1shift = modulo(comgp%ise(2)-1,lzd%glr%d%n1i)
-            !!    i1shift = min(i1shift,comgp%ise(1)-1)
-            !!else
-            !!    i1shift = 0
-            !!end if
-            if (comgp%ise(6)<comgp%ise(5)) then
-                i3shift=comgp%ise(6)
-            else
-                i3shift=0
-            end if
-            if (comgp%ise(4)<comgp%ise(3)) then
-                i2shift=comgp%ise(4)
-            else
-                i2shift=0
-            end if
-            if (comgp%ise(2)<comgp%ise(1)) then
-                i1shift=comgp%ise(2)
-            else
-                i1shift=0
-            end if
-            !write(*,*) 'size(comgp%recvBuf), comgp%nrecvBuf, nspin', size(comgp%recvBuf), comgp%nrecvBuf, comgp%nspin
-            !write(*,'(a,i7,2x,8i6)') 'iproc, i1s, i1e, i2s, i2e, i3s, i3e, ni1, ni2', iproc, i1s, i1e, i2s, i2e, i3s, i3e, ni1, ni2
-            !write(*,'(a,i7,2x,i5,2x,9i6)') 'iproc, ilr, ns1i, ise1, ns2i, ise2, ns3i, ise3', &
-            !!          iproc, ilr, lzd%Llr(ilr)%nsi1, comgp%ise(1:2), lzd%Llr(ilr)%nsi2, comgp%ise(3:4), lzd%Llr(ilr)%nsi3, comgp%ise(5:6)
-            !!call global_to_local_parallel(lzd%Glr, lzd%Llr(ilr), 0, comgp%nspin*comgp%nrecvBuf, size_Lpot,&
-            !!     comgp%recvBuf(ishift+1), pot(ist), i1s, i1e, i2s, i2e, i3s, i3e, ni1, ni2)
-            call global_to_local_parallel(lzd%Glr, lzd%Llr(ilr), 0, comgp%nrecvBuf, size_Lpot,&
-                 comgp%recvBuf(ishift+1), pot(ist), i1s, i1e, i2s, i2e, i3s, i3e, ni1, ni2, &
-                 i1shift, i2shift, i3shift, comgp%ise)
-            !write(*,'(3(a,i0))') 'process ',iproc,' copies data from position ',ishift+1,' to position ',ist
-            !write(*,'(a,2i6,i10,2es17.6,6i6)') 'iproc, iorb, ishift, sum(pot[iorb]), sum(recvbuf[ishift+1]), i1s, i1e, i2s, i2e, i3s, i3e', &
-            !    iproc, iorb, ishift, sum(pot(ist:ist+size_lpot-1)), sum(comgp%recvBuf(ishift+1:ishift+comgp%nrecvBuf-1)), i1s, i1e, i2s, i2e, i3s, i3e
-            !!do i=1,size_lpot
-            !!    write(5500+iproc,'(a,5i12,es15.7)') 'ilr, ispin, ishift, i, ist, pot(ist+i-1)', ilr, ispin, ishift, i, ist, pot(ist+i-1)
-            !!end do
-
-            ist = ist + size_lpot
-         end do
-      end if
-   end if
-
-   call f_free(ilrtable)
-
-   ! Deallocate pot.
-   if (iflag<2 .and. iflag>0) then
-      if (dpbox%mpi_env%nproc > 1) then
-         call f_free_ptr(pot1)
-      else
-         if (xc_exctXfac(xc) /= 0.0_gp) then
-            call f_free_ptr(pot1)
-         else
-            nullify(pot1)
-         end if
-      end if
-   end if
-
-   call f_release_routine()
-   call timing(iproc,'Pot_after_comm','OF')
-
-   !!call mpi_finalize(ierr)
-   !!stop
-
-
-END SUBROUTINE full_local_potential
-=======
->>>>>>> ff00301f
 
 
 subroutine free_full_potential(nproc,flag,xc,pot,subname)
