--- conflicted
+++ resolved
@@ -734,12 +734,8 @@
 
   nwarnings=0
 
-<<<<<<< HEAD
   if(any(at%npspcode == PSPCODE_PAW)) then  
-=======
-  if(any(at%npspcode == 7)) then  
      newmethod=.false.
->>>>>>> f7c85909
      !initialize to zero in PAW case
      if(.not. present(paw) .or. .not. present(proj_G)) then
         stop 'NonLocalHamiltonianApplication: proj_G or paw are not present'
