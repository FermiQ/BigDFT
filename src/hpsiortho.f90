!> @file
!!  Application of the Hamiltonian + orthonormalize constraints
!! @author
!!    Copyright (C) 2007-2011 CEA
!!    This file is distributed under the terms of the
!!    GNU General Public License, see ~/COPYING file
!!    or http://www.gnu.org/copyleft/gpl.txt .
!!    For the list of contributors, see ~/AUTHORS 


!> Application of the Local Hamiltonian
subroutine LocalHamiltonianApplication(iproc,nproc,at,orbs,hx,hy,hz,&
      &   lr,ngatherarr,pot,psi,hpsi,ekin_sum,epot_sum,eexctX,eSIC_DC,SIC,GPU,pkernel,orbsocc,psirocc)
   use module_base
   use module_types
   use module_xc
   use module_interfaces, except_this_one => LocalHamiltonianApplication
   implicit none
   integer, intent(in) :: iproc,nproc
   real(gp), intent(in) :: hx,hy,hz
   type(atoms_data), intent(in) :: at
   type(orbitals_data), intent(in) :: orbs
   type(locreg_descriptors), intent(in) :: lr 
   type(SIC_data), intent(in) :: SIC
   integer, dimension(0:nproc-1,2), intent(in) :: ngatherarr 
   real(wp), dimension((lr%wfd%nvctr_c+7*lr%wfd%nvctr_f)*orbs%nspinor*orbs%norbp), intent(in) :: psi
   real(wp), dimension(:), pointer :: pot
   real(gp), intent(out) :: ekin_sum,epot_sum,eSIC_DC
   real(gp), intent(inout) :: eexctX !used to activate the OP2P scheme
   real(wp), target, dimension((lr%wfd%nvctr_c+7*lr%wfd%nvctr_f)*orbs%nspinor*orbs%norbp), intent(out) :: hpsi
   type(GPU_pointers), intent(inout) :: GPU
   real(dp), dimension(:), pointer, optional :: pkernel
   type(orbitals_data), intent(in), optional :: orbsocc
   real(wp), dimension(:), pointer, optional :: psirocc
   !local variables
   character(len=*), parameter :: subname='HamiltonianApplication'
   logical :: exctX,op2p
   integer :: i_stat,n3p,ispot,ipotmethod
   real(gp) :: eSIC_DC_tmp
   real(dp), dimension(:), pointer :: pkernelSIC
   !OCL  integer, dimension(3) :: periodic
   !OCL  real(wp) :: maxdiff
   !OCL  real(gp) :: eproj,ek_fake,ep_fake
   !OCL  real(wp), dimension(:), allocatable :: hpsi_OCL
   ! local potential and kinetic energy for all orbitals belonging to iproc
   if (iproc==0 .and. verbose > 1) then
      write(*,'(1x,a)',advance='no')&
         &   'Hamiltonian application...'
   end if

   !check if the potential has been associated
   if (.not. associated(pot)) then
      if (iproc ==0) then
         write(*,*)' ERROR, HamiltonianApplication, potential not associated!'
      end if
      stop
   end if   

   !initialise exact exchange energy 
   op2p=(eexctX == UNINITIALIZED(1.0_gp))
   eexctX=0.0_gp
   eSIC_DC=0.0_gp
   eSIC_DC_tmp=0.0_gp

   exctX = xc_exctXfac() /= 0.0_gp

   ispot=lr%d%n1i*lr%d%n2i*lr%d%n3i*orbs%nspin+1

   !potential method
   !traditional case
   ipotmethod=0
   if (exctX) ipotmethod=1

   !the PZ-SIC correction does not makes sense for virtual orbitals procedure
   !if alphaSIC is zero no SIC correction
   if (SIC%approach == 'PZ' .and. .not. present(orbsocc) .and. SIC%alpha /= 0.0_gp ) ipotmethod=2
   if (SIC%approach == 'NK' .and. SIC%alpha /= 0.0_gp) ipotmethod=3

   !the poisson kernel should be present and associated in the case of SIC
   if ((ipotmethod /= 0) .and. present(pkernel)) then
      if (.not. associated(pkernel)) then
         if (iproc ==0) write(*,*)&
            &   'ERROR(LocalHamiltonianApplication): Poisson Kernel must be associated in SIC case'
         stop
      end if
   end if

   !associate the poisson kernel pointer in case of SIC
   if (ipotmethod == 2 .or. ipotmethod == 3) then
      pkernelSIC => pkernel
   else
      nullify(pkernelSIC)
   end if

   !fill the rest of the potential with the exact-exchange terms
   if (ipotmethod==1) then
      n3p=ngatherarr(iproc,1)/(lr%d%n1i*lr%d%n2i)
      !exact exchange for virtual orbitals (needs psirocc)

      !here we have to add the round part
      if (present(psirocc) .and. present(orbsocc)) then
         call exact_exchange_potential_virt(iproc,nproc,at%geocode,orbs%nspin,&
            &   lr,orbsocc,orbs,ngatherarr(0,1),n3p,&
         0.5_gp*hx,0.5_gp*hy,0.5_gp*hz,pkernel,psirocc,psi,pot(ispot))
         eexctX = 0._gp
      else
         !here the condition for the scheme should be chosen
         if (.not. op2p) then
            call exact_exchange_potential(iproc,nproc,at%geocode,orbs%nspin,&
               &   lr,orbs,ngatherarr(0,1),n3p,&
            0.5_gp*hx,0.5_gp*hy,0.5_gp*hz,pkernel,psi,pot(ispot),eexctX)
         else
            !the psi should be transformed in real space
            call exact_exchange_potential_round(iproc,nproc,at%geocode,orbs%nspin,lr,orbs,&
               &   0.5_gp*hx,0.5_gp*hy,0.5_gp*hz,pkernel,psi,pot(ispot),eexctX)

         end if
      end if
      !print *,'iproc,eexctX',iproc,eexctX
   else if (ipotmethod==3) then
      !put fref=1/2 for the moment
      if (present(orbsocc) .and. present(psirocc)) then
         call NK_SIC_potential(lr,orbs,SIC%ixc,SIC%fref,0.5_gp*hx,0.5_gp*hy,0.5_gp*hz,pkernelSIC,psi,pot(ispot:),eSIC_DC_tmp,&
            &   potandrho=psirocc)
      else
         call NK_SIC_potential(lr,orbs,SIC%ixc,SIC%fref,0.5_gp*hx,0.5_gp*hy,0.5_gp*hz,pkernelSIC,psi,pot(ispot:),eSIC_DC_tmp)
      end if
   end if

   !GPU are supported only for ipotmethod=0
   if ((GPUconv .or. OCLconv) .and. ipotmethod /=0) then
      if (iproc ==0) write(*,*)&
         &   'ERROR(HamiltonianApplication): Accelerated hamiltonian are possible only with ipotmethod==0)'
      stop
   end if

   call timing(iproc,'ApplyLocPotKin','ON') 

   !apply the local hamiltonian for each of the orbitals
   !given to each processor
   !pot=0.d0
   !psi=1.d0
   !switch between GPU/CPU treatment
   !  do i=1,(lr%wfd%nvctr_c+7*lr%wfd%nvctr_f)*orbs%nspinor*orbs%norbp
   !       call random_number(psi(i))
   !  end do
   if(OCLconv .and. ASYNCconv) then
      allocate(GPU%hpsi_ASYNC((lr%wfd%nvctr_c+7*lr%wfd%nvctr_f)*orbs%nspinor*orbs%norbp),stat=i_stat)
      call memocc(i_stat,GPU%hpsi_ASYNC,'GPU%hpsi_ASYNC',subname)
      call to_zero((lr%wfd%nvctr_c+7*lr%wfd%nvctr_f)*orbs%nspinor*orbs%norbp,hpsi(1))
   else if (OCLconv) then
      GPU%hpsi_ASYNC => hpsi
   end if
   if (GPUconv) then
      call local_hamiltonian_GPU(orbs,lr,hx,hy,hz,orbs%nspin,pot,psi,hpsi,ekin_sum,epot_sum,GPU)
   else if (OCLconv) then
      call local_hamiltonian_OCL(orbs,lr,hx,hy,hz,orbs%nspin,pot,psi,GPU%hpsi_ASYNC,ekin_sum,epot_sum,GPU)
   else
      !local hamiltonian application for different methods
      !print *,'here',ipotmethod,associated(pkernelSIC),ixcSIC
      call local_hamiltonian(iproc,orbs,lr,hx,hy,hz,ipotmethod,pot,psi,hpsi,pkernelSIC,SIC%ixc,SIC%alpha,ekin_sum,epot_sum,eSIC_DC)
      !sum the external and the BS double counting terms
      eSIC_DC=eSIC_DC-SIC%alpha*eSIC_DC_tmp
   end if

   if (ipotmethod == 2 .or. ipotmethod==3) then
      nullify(pkernelSIC)
   end if

   call timing(iproc,'ApplyLocPotKin','OF') 

END SUBROUTINE LocalHamiltonianApplication


!> Routine which calculates the application of nonlocal projectors on the wavefunctions
!! Reduce the wavefunction in case it is needed
subroutine NonLocalHamiltonianApplication(iproc,at,orbs,hx,hy,hz,rxyz,&
      &   nlpspd,proj,lr,psi,hpsi,eproj_sum)
   use module_base
   use module_types
   implicit none
   integer, intent(in) :: iproc
   real(gp), intent(in) :: hx,hy,hz
   type(atoms_data), intent(in) :: at
   type(orbitals_data),  intent(in) :: orbs
   type(locreg_descriptors), intent(in) :: lr 
   type(nonlocal_psp_descriptors), intent(in) :: nlpspd
   real(wp), dimension(nlpspd%nprojel), intent(in) :: proj
   real(gp), dimension(3,at%nat), intent(in) :: rxyz
   real(wp), dimension((lr%wfd%nvctr_c+7*lr%wfd%nvctr_f)*orbs%nspinor*orbs%norbp), intent(in) :: psi
   real(wp), dimension((lr%wfd%nvctr_c+7*lr%wfd%nvctr_f)*orbs%nspinor*orbs%norbp), intent(inout) :: hpsi
   real(gp), intent(out) :: eproj_sum
   !local variables
   integer :: ikpt,istart_ck,ispsi_k,isorb,ieorb,nspinor,iorb,iat,nwarnings
   integer :: iproj,ispsi,istart_c

   eproj_sum=0.0_gp

   !quick return if no orbitals on this processor
   if (orbs%norbp == 0) then
      return
   end if

   ! apply all PSP projectors for all orbitals belonging to iproc
   call timing(iproc,'ApplyProj     ','ON')

   nwarnings=0

   !here the localisation region should be changed, temporary only for cubic approach

   !apply the projectors following the strategy (On-the-fly calculation or not)

   !apply the projectors  k-point of the processor
   !starting k-point
   ikpt=orbs%iokpt(1)
   istart_ck=1
   ispsi_k=1
   loop_kpt: do

      call orbs_in_kpt(ikpt,orbs,isorb,ieorb,nspinor)

      if (DistProjApply) then
         !first create a projector ,then apply it for everyone
         iproj=0
         do iat=1,at%nat
            istart_c=1
            call atom_projector(ikpt,iat,0,istart_c,iproj,nlpspd%nprojel,&
                lr,hx,hy,hz,rxyz(1,iat),at,orbs,nlpspd%plr(iat),proj,nwarnings)

            !apply the projector to all the orbitals belonging to the processor
            ispsi=ispsi_k
            do iorb=isorb,ieorb
               istart_c=1
               call apply_atproj_iorb_new(iat,iorb,istart_c,nlpspd%nprojel,&
                    at,orbs,lr%wfd,nlpspd%plr(iat),&
                    proj,psi(ispsi),hpsi(ispsi),eproj_sum)
               ispsi=ispsi+(lr%wfd%nvctr_c+7*lr%wfd%nvctr_f)*nspinor
            end do

         end do
         if (iproj /= nlpspd%nproj) &
            &   stop 'NonLocal HamiltonianApplication: incorrect number of projectors created'           
      else

         ! loop over all my orbitals, and apply all the projectors over all orbitals
         ispsi=ispsi_k
         do iorb=isorb,ieorb
            istart_c=istart_ck
            do iat=1,at%nat
               call apply_atproj_iorb_new(iat,iorb,istart_c,nlpspd%nprojel,&
                    at,orbs,lr%wfd,nlpspd%plr(iat),&
                    proj,psi(ispsi),hpsi(ispsi),eproj_sum)           
            end do
            ispsi=ispsi+(lr%wfd%nvctr_c+7*lr%wfd%nvctr_f)*nspinor
         end do
         istart_ck=istart_c
      end if
      if (ieorb == orbs%norbp) exit loop_kpt
      ikpt=ikpt+1
      ispsi_k=ispsi
   end do loop_kpt

   if (.not. DistProjApply) then
      if (istart_ck-1 /= nlpspd%nprojel) &
         &   stop 'incorrect once-and-for-all psp application'
   end if
   if (ispsi-1 /= (lr%wfd%nvctr_c+7*lr%wfd%nvctr_f)*orbs%nspinor*orbs%norbp) stop 'incorrect V_nl psi application'

   !used on the on-the-fly projector creation
   if (nwarnings /= 0 .and. iproc == 0) then
      write(*,'(1x,a,i0,a)')'found ',nwarnings,' warnings.'
      write(*,'(1x,a)')'Some projectors may be too rough.'
      write(*,'(1x,a,f6.3)')&
         &   'Consider the possibility of reducing hgrid for having a more accurate run.'
   end if


   call timing(iproc,'ApplyProj     ','OF')

END SUBROUTINE NonLocalHamiltonianApplication

!> routine which puts a barrier to ensure that both local and nonlocal hamiltonians have been applied
!! in the GPU case puts a barrier to end the overlapped Local and nonlocal applications
subroutine SynchronizeHamiltonianApplication(nproc,orbs,lr,GPU,hpsi,ekin_sum,epot_sum,eproj_sum,eSIC_DC,eexctX)
   use module_base
   use module_types
   use module_xc
   implicit none
   integer, intent(in) :: nproc
   type(orbitals_data),  intent(in) :: orbs
   type(locreg_descriptors), intent(in) :: lr 
   type(GPU_pointers), intent(inout) :: GPU
   real(gp), intent(inout) :: ekin_sum,epot_sum,eproj_sum,eSIC_DC,eexctX
   real(wp), dimension((lr%wfd%nvctr_c+7*lr%wfd%nvctr_f)*orbs%nspinor*orbs%norbp), intent(inout) :: hpsi
   !local variables
   character(len=*), parameter :: subname='SynchronizeHamiltonianApplication'
   logical :: exctX
   integer :: i_all,i_stat,ierr
   real(gp), dimension(4) :: wrkallred

   if(OCLconv .and. ASYNCconv) then
      call finish_hamiltonian_OCL(orbs,ekin_sum,epot_sum,GPU)
      call axpy((lr%wfd%nvctr_c+7*lr%wfd%nvctr_f)*orbs%nspinor*orbs%norbp,1.0_wp,GPU%hpsi_ASYNC(1),1,hpsi(1),1)

      i_all=-product(shape(GPU%hpsi_ASYNC))*kind(GPU%hpsi_ASYNC)
      deallocate(GPU%hpsi_ASYNC,stat=i_stat)
      call memocc(i_stat,i_all,'GPU%hpsi_ASYNC',subname)
   endif

   exctX = xc_exctXfac() /= 0.0_gp

   !energies reduction
   if (nproc > 1) then
      wrkallred(1)=ekin_sum 
      wrkallred(2)=epot_sum 
      wrkallred(3)=eproj_sum
      wrkallred(4)=eSIC_DC

      call mpiallred(wrkallred(1),4,MPI_SUM,MPI_COMM_WORLD,ierr)

      ekin_sum=wrkallred(1)
      epot_sum=wrkallred(2)
      eproj_sum=wrkallred(3) 
      eSIC_DC=wrkallred(4) 
   endif

   !up to this point, the value of the potential energy is 
   !only taking into account the local potential part
   !whereas it should consider also the value coming from the 
   !exact exchange operator (twice the exact exchange energy)
   !this operation should be done only here since the exctX energy is already reduced
   if (exctX) epot_sum=epot_sum+2.0_gp*eexctX

END SUBROUTINE SynchronizeHamiltonianApplication


!> Build the potential in the whole box
!! Control also the generation of an orbital
!! @ param i3rho_add Integer which controls the presence of a density after the potential array
!!                   if different than zero, at the address ndimpot*nspin+i3rho_add starts the spin up component of the density
!!                   the spin down component can be found at the ndimpot*nspin+i3rho_add+ndimpot, contiguously
!!                   the same holds for non-collinear calculations
subroutine full_local_potential(iproc,nproc,ndimpot,ndimgrid,nspin,&
     ndimrhopot,i3rho_add,orbs,&
     Lzd,iflag,ngatherarr,potential,Lpot,comgp)
   use module_base
   use module_types
   use module_xc
   implicit none
   integer, intent(in) :: iproc,nproc,nspin,ndimpot,ndimgrid,iflag
   integer, intent(in) :: ndimrhopot,i3rho_add
   type(orbitals_data),intent(in) :: orbs
   type(local_zone_descriptors),intent(in) :: Lzd
   integer, dimension(0:nproc-1,2), intent(in) :: ngatherarr 
<<<<<<< HEAD
   real(wp), dimension(max(ndimrhopot,1)), intent(in), target :: potential !< Distributed potential. Might contain the density for the SIC treatments
   real(wp), dimension(:), pointer :: Lpot
   type(p2pCommsGatherPot),intent(inout), optional:: comgp
=======
   real(wp), dimension(max(ndimrhopot,nspin)), intent(in), target :: potential !< Distributed potential. Might contain the density for the SIC treatments
   real(wp), dimension(:), pointer :: pot
>>>>>>> 09ae0cdd
   !local variables
   character(len=*), parameter :: subname='full_local_potential'
   logical :: odp,newvalue !orbital dependent potential
   integer :: npot,ispot,ispotential,ispin,ierr,i_stat,i_all,ii,iilr,ilr,iorb,iorb2,nilr
   integer:: istl, ist, size_Lpot, i3s, i3e
   integer,dimension(:,:),allocatable:: ilrtable
   real(wp), dimension(:), pointer :: pot
   
   call timing(iproc,'Rho_commun    ','ON')

   odp = (xc_exctXfac() /= 0.0_gp .or. (i3rho_add /= 0 .and. orbs%norbp > 0))

   !############################################################################
   ! Build the potential on the whole simulation box
   ! NOTE: in the linear scaling case this should be done for a given localisation
   !       region this routine should then be modified or integrated in HamiltonianApplication
   ! WARNING : orbs%nspin and nspin are not the same !! Check if orbs%nspin should be replaced everywhere
   !#############################################################################
   if (iflag<2) then

      !determine the dimension of the potential array
      if (odp) then
         if (xc_exctXfac() /= 0.0_gp) then
            npot=ndimgrid*nspin+&
                 &   max(max(ndimgrid*orbs%norbp,ngatherarr(0,1)*orbs%norb),1) !part which refers to exact exchange
         else if (i3rho_add /= 0 .and. orbs%norbp > 0) then
            npot=ndimgrid*nspin+&
                 &   ndimgrid*max(orbs%norbp,nspin) !part which refers to SIC correction
         end if
      else
         npot=ndimgrid*nspin
      end if

      !build the potential on the whole simulation box
      !in the linear scaling case this should be done for a given localisation region
      !this routine should then be modified or integrated in HamiltonianApplication
      if (nproc > 1) then
         allocate(pot(npot+ndebug),stat=i_stat)
         call memocc(i_stat,pot,'pot',subname)
         ispot=1
         ispotential=1
         do ispin=1,nspin
            call MPI_ALLGATHERV(potential(ispotential),ndimpot,&
                 &   mpidtypw,pot(ispot),ngatherarr(0,1),&
                 ngatherarr(0,2),mpidtypw,MPI_COMM_WORLD,ierr)
            ispot=ispot+ndimgrid
            ispotential=ispotential+max(1,ndimpot)
         end do
         !continue to copy the density after the potential if required
         if (i3rho_add >0 .and. orbs%norbp > 0) then
            ispot=ispot+i3rho_add-1
            do ispin=1,nspin
               call MPI_ALLGATHERV(potential(ispotential),ndimpot,&
                    &   mpidtypw,pot(ispot),ngatherarr(0,1),&
                    ngatherarr(0,2),mpidtypw,MPI_COMM_WORLD,ierr)
               ispot=ispot+ndimgrid
               ispotential=ispotential+max(1,ndimpot)
            end do
         end if
      else
         if (odp) then
            allocate(pot(npot+ndebug),stat=i_stat)
            call memocc(i_stat,pot,'pot',subname)
            call dcopy(ndimgrid*nspin,potential,1,pot,1)
            if (i3rho_add >0 .and. orbs%norbp > 0) then
               ispot=ndimgrid*nspin+1
               call dcopy(ndimgrid*nspin,potential(ispot+i3rho_add),1,pot(ispot),1)
            end if
         else
            pot => potential
         end if
      end if
   else
      call gatherPotential(iproc, nproc, comgp)
   end if


   !########################################################################
   ! Determine the dimension of the potential array and orbs%ispot
   !########################################################################
!!$   if(associated(orbs%ispot)) then
!!$      nullify(orbs%ispot)
!!$      !     i_all=-product(shape(orbs%ispot))*kind(orbs%ispot)
!!$      !     deallocate(orbs%ispot,stat=i_stat)
!!$      !     call memocc(i_stat,i_all,'orbs%ispot',subname)
!!$   end if
!!$   allocate(orbs%ispot(orbs%norbp),stat=i_stat)
!!$   call memocc(i_stat,orbs%ispot,'orbs%ispot',subname)

   if(Lzd%nlr > 1) then
      allocate(ilrtable(orbs%norbp,2),stat=i_stat)
      call memocc(i_stat,ilrtable,'ilrtable',subname)
      !call to_zero(orbs%norbp*2,ilrtable(1,1))
      ilrtable=0
      ii=0
      do iorb=1,orbs%norbp
         newvalue=.true.
         !localization region to which the orbital belongs
         ilr = orbs%inwhichlocreg(iorb+orbs%isorb)
         !spin state of the orbital
         if (orbs%spinsgn(orbs%isorb+iorb) > 0.0_gp) then
            ispin = 1       
         else
            ispin=2
         end if
         !check if the orbitals already visited have the same conditions
         loop_iorb2: do iorb2=1,orbs%norbp
            if(ilrtable(iorb2,1) == ilr .and. ilrtable(iorb2,2)==ispin) then
               newvalue=.false.
               exit loop_iorb2
            end if
         end do loop_iorb2
         if (newvalue) then
            ii = ii + 1
            ilrtable(ii,1)=ilr
            ilrtable(ii,2)=ispin    !SOMETHING IS NOT WORKING IN THE CONCEPT HERE... ispin is not a property of the locregs, but of the orbitals
         end if
      end do
      !number of inequivalent potential regions
      nilr = ii
   else 
      allocate(ilrtable(1,2),stat=i_stat)
      call memocc(i_stat,ilrtable,'ilrtable',subname)
      nilr = 1
      ilrtable=1
   end if

!!$   !calculate the dimension of the potential in the gathered form 
!!$   !this part has been deplaced in check_linear_and_create_Lzd routine 
!!$   lzd%ndimpotisf=0
!!$   do iilr=1,nilr
!!$      ilr=ilrtable(iilr,1)
!!$      do iorb=1,orbs%norbp
!!$         !put the starting point
!!$         if (orbs%inWhichLocreg(iorb+orbs%isorb) == ilr) then
!!$            !assignment of ispot array to the value of the starting address of inequivalent
!!$            orbs%ispot(iorb)=lzd%ndimpotisf + 1
!!$            if(orbs%spinsgn(orbs%isorb+iorb) <= 0.0_gp) then
!!$               orbs%ispot(iorb)=lzd%ndimpotisf + &
!!$                    1 + lzd%llr(ilr)%d%n1i*lzd%llr(ilr)%d%n2i*lzd%llr(ilr)%d%n3i
!!$            end if
!!$         end if
!!$      end do
!!$      lzd%ndimpotisf = lzd%ndimpotisf + &
!!$           lzd%llr(ilr)%d%n1i*lzd%llr(ilr)%d%n2i*lzd%llr(ilr)%d%n3i*nspin
!!$   end do
!!$   !part which refers to exact exchange
!!$   if (exctX) then
!!$      lzd%ndimpotisf = lzd%ndimpotisf + &
!!$           max(max(ndimgrid*orbs%norbp,ngatherarr(0,1)*orbs%norb),1) 
!!$   end if

   !#################################################################################################################################################
   ! Depending on the scheme, cut out the local pieces of the potential
   !#################################################################################################################################################
   if(iflag==0) then
      !       allocate(Lpot(lzd%ndimpotisf+ndebug),stat=i_stat)
      !       call dcopy(lzd%ndimpotisf,pot,1,Lpot,1) 
      Lpot=>pot
   else if(iflag<2 .and. iflag>0) then
      allocate(Lpot(lzd%ndimpotisf+ndebug),stat=i_stat)
      call memocc(i_stat,Lpot,'Lpot',subname)
      ! Cut potential
      istl=1
      do iorb=1,nilr
         ilr = ilrtable(iorb,1)

         ! Cut the potential into locreg pieces
         call global_to_local(Lzd%Glr,Lzd%Llr(ilr),orbs%nspin,npot,lzd%ndimpotisf,pot,Lpot(istl))
         istl = istl + Lzd%Llr(ilr)%d%n1i*Lzd%Llr(ilr)%d%n2i*Lzd%Llr(ilr)%d%n3i*nspin
      end do
   else
      allocate(Lpot(lzd%ndimpotisf+ndebug),stat=i_stat)
      call memocc(i_stat,Lpot,'Lpot',subname)
      ist=1
      do iorb=1,nilr
         ilr = ilrtable(iorb,1)
         !determine the dimension of the potential array (copied from full_local_potential)
         if (xc_exctXfac() /= 0.0_gp) then
            stop 'exctX not yet implemented!'
         else
            size_Lpot = Lzd%Llr(ilr)%d%n1i*Lzd%Llr(ilr)%d%n2i*Lzd%Llr(ilr)%d%n3i
         end if

         ! Extract the part of the potential which is needed for the current localization region.
         i3s=lzd%Llr(ilr)%nsi3-comgp%ise3(1,iproc)+2 ! starting index of localized  potential with respect to total potential in comgp%recvBuf
         i3e=lzd%Llr(ilr)%nsi3+lzd%Llr(ilr)%d%n3i-comgp%ise3(1,iproc)+1 ! ending index of localized potential with respect to total potential in comgp%recvBuf
         if(i3e-i3s+1 /= Lzd%Llr(ilr)%d%n3i) then
            write(*,'(a,i0,3x,i0)') 'ERROR: i3e-i3s+1 /= Lzd%Llr(ilr)%d%n3i',i3e-i3s+1, Lzd%Llr(ilr)%d%n3i
            stop
         end if

         call global_to_local_parallel(lzd%Glr, lzd%Llr(ilr), orbs%nspin, comgp%nrecvBuf, size_Lpot,&
              comgp%recvBuf, Lpot(ist), i3s, i3e)

         ist = ist + size_lpot
      end do
   end if

   i_all=-product(shape(ilrtable))*kind(ilrtable)
   deallocate(ilrtable,stat=i_stat)
   call memocc(i_stat,i_all,'ilrtable',subname)

   ! Deallocate pot.
   if (iflag<2 .and. iflag>0) then
      if (nproc > 1) then
         i_all=-product(shape(pot))*kind(pot)
         deallocate(pot,stat=i_stat)
         call memocc(i_stat,i_all,'pot',subname)
      else
         if (xc_exctXfac() /= 0.0_gp) then
            i_all=-product(shape(pot))*kind(pot)
            deallocate(pot,stat=i_stat)
            call memocc(i_stat,i_all,'pot',subname)
         else
            nullify(pot)
         end if
      end if
   end if

   call timing(iproc,'Rho_commun    ','OF') 

END SUBROUTINE full_local_potential


subroutine free_full_potential(nproc,pot,subname)
   use module_base
   use module_xc
   implicit none
   character(len=*), intent(in) :: subname
   integer, intent(in) :: nproc
   real(wp), dimension(:), pointer :: pot
   !local variables
   logical :: odp
   integer :: i_all,i_stat

   odp = xc_exctXfac() /= 0.0_gp
   if (nproc > 1 .or. odp) then
      i_all=-product(shape(pot))*kind(pot)
      deallocate(pot,stat=i_stat)
      call memocc(i_stat,i_all,'pot',subname)
   else
      nullify(pot)
   end if

END SUBROUTINE free_full_potential

!> Extract the energy (the quantity which has to be minimised by the wavefunction)
!! and calculate the corresponding gradient.
!! The energy can be the actual Kohn-Sham energy or the trace of the hamiltonian, 
!! depending of the functional we want to calculate. The gradient wrt the wavefunction
!! is put in hpsi accordingly to the functional
subroutine calculate_energy_and_gradient(iter,iproc,nproc,orbs,comms,GPU,Lzd,hx,hy,hz,ncong,iscf,&
      &   ekin,epot,eproj,eSIC_DC,ehart,exc,evxc,eexctX,eion,edisp,psi,psit,hpsi,gnrm,gnrm_zero,energy)
   use module_base
   use module_types
   use module_interfaces, except_this_one => calculate_energy_and_gradient
   implicit none
   integer, intent(in) :: iproc,nproc,ncong,iscf,iter
   real(gp), intent(in) :: hx,hy,hz,ekin,epot,eproj,ehart,exc,evxc,eexctX,eion,edisp,eSIC_DC
   type(orbitals_data), intent(in) :: orbs
   type(communications_arrays), intent(in) :: comms
  type(local_zone_descriptors), intent(in) :: Lzd
   type(GPU_pointers), intent(in) :: GPU
   real(gp), intent(out) :: gnrm,gnrm_zero,energy
   real(wp), dimension(:), pointer :: psi,psit,hpsi
   !local variables
   character(len=*), parameter :: subname='calculate_energy_and_gradient' 
   logical :: lcs
   integer :: ierr,ikpt,iorb,i_all,i_stat,k
   real(gp) :: energybs,trH,rzeroorbs,tt,energyKS
   real(wp), dimension(:,:,:), pointer :: mom_vec

   !band structure energy calculated with occupation numbers
   energybs=ekin+epot+eproj !the potential energy contains also exctX

   !!$  !calculate the entropy contribution (TO BE VERIFIED for fractional occupation numbers and Fermi-Dirac Smearing)
   !!$  eTS=0.0_gp
   !!$  do iorb=1,orbs%norbu  ! for closed shell case
   !!$     !  if (iproc == 0)  print '("iorb,occup,eval,fermi:  ",i,e10.2,e27.17,e27.17)',iorb,orbs%occup(iorb),orbs%eval(iorb),orbs%efermi
   !!$     eTS=eTS+exp(-((orbs%eval(iorb)-orbs%efermi)/in%Tel)**2)
   !!$  enddo
   !!$  if eTS=eTS*2._gp   ! for closed shell case
   !!$  eTS=in%Tel/(2._gp*sqrt(3.1415926535897932_gp))* eTS
   !!$  energy=energy-eTS
   !!$  if (iproc == 0)  print '(" Free energy (energy-ST) = ",e27.17,"  , ST= ",e27.17," ,energy= " , e27.17)',energy,ST,energy+ST

   !this is the Kohn-Sham energy
   energyKS=energybs-ehart+exc-evxc-eexctX-eSIC_DC+eion+edisp

  !calculate orbital polarisation directions
   if(orbs%nspinor==4) then
      allocate(mom_vec(4,orbs%norb,min(nproc,2)+ndebug),stat=i_stat)
      call memocc(i_stat,mom_vec,'mom_vec',subname)

      call calc_moments(iproc,nproc,orbs%norb,orbs%norb_par,&
          Lzd%Glr%wfd%nvctr_c+7*Lzd%Glr%wfd%nvctr_f,orbs%nspinor,psi,mom_vec)
   else
      nullify(mom_vec)
   end if


   if (iproc==0 .and. verbose > 1) then
      write(*,'(1x,a)',advance='no')&
         &   'done,  orthoconstraint...'
   end if

   !transpose the hpsi wavefunction
  call transpose_v2(iproc,nproc,orbs,Lzd,comms,hpsi,work=psi)

   if (nproc == 1) then
      !associate psit pointer for orthoconstraint and transpose it (for the non-collinear case)
      psit => psi
     call transpose_v(iproc,nproc,orbs,Lzd%Glr%wfd,comms,psit)
   end if

   ! Apply  orthogonality constraints to all orbitals belonging to iproc
   !takes also into account parallel k-points distribution
   !here the orthogonality with respect to other occupied functions should be 
   !passed as an optional argument
   call orthoconstraint(iproc,nproc,orbs,comms,psit,hpsi,trH) !n(m)

   !retranspose the hpsi wavefunction
  call untranspose_v(iproc,nproc,orbs,Lzd%Glr%wfd,comms,hpsi,work=psi)

   !after having calcutated the trace of the hamiltonian, the functional have to be defined
   !new value without the trace, to be added in hpsitopsi
   if (iscf >1) then
      energy=trH
   else
      energy=energyKS!trH-ehart+exc-evxc-eexctX+eion+edisp(not correct for non-integer occnums)
   end if

   !check that the trace of the hamiltonian is compatible with the 
   !band structure energy 
   !this can be done only if the occupation numbers are all equal
   tt=(energybs-trH)/trH
   if (((abs(tt) > 1.d-10 .and. .not. GPUconv) .or.&
      &   (abs(tt) > 1.d-8 .and. GPUconv)) .and. iproc==0) then 
   !write this warning only if the system is closed shell
   call check_closed_shell(orbs,lcs)
   if (lcs) then
      write( *,'(1x,a,1pe9.2,2(1pe22.14))') &
         &   'ERROR: inconsistency between gradient and energy',tt,energybs,trH
   end if
endif

call timing(iproc,'Precondition  ','ON')
if (iproc==0 .and. verbose > 1) then
   write(*,'(1x,a)',advance='no')&
      &   'done,  preconditioning...'
end if

!Preconditions all orbitals belonging to iproc
!and calculate the partial norm of the residue
!switch between CPU and GPU treatment
if (GPUconv) then
     call preconditionall_GPU(orbs,Lzd%Glr,hx,hy,hz,ncong,&
      &   hpsi,gnrm,gnrm_zero,GPU)
else if (OCLconv) then
     call preconditionall_OCL(orbs,Lzd%Glr,hx,hy,hz,ncong,&
      &   hpsi,gnrm,gnrm_zero,GPU)
else
     call preconditionall2(iproc,nproc,orbs,Lzd,hx,hy,hz,ncong,hpsi,gnrm,gnrm_zero)
     if(.false.) then
        call preconditionall(orbs,Lzd%Glr,hx,hy,hz,ncong,hpsi,gnrm,gnrm_zero)
     end if
end if

!sum over all the partial residues
if (nproc > 1) then
   call mpiallred(gnrm,1,MPI_SUM,MPI_COMM_WORLD,ierr)
   call mpiallred(gnrm_zero,1,MPI_SUM,MPI_COMM_WORLD,ierr)
endif

!count the number of orbitals which have zero occupation number
!weight this with the corresponding k point weight
rzeroorbs=0.0_gp
do ikpt=1,orbs%nkpts
   do iorb=1,orbs%norb
      if (orbs%occup(iorb+(ikpt-1)*orbs%norb) == 0.0_gp) then
         rzeroorbs=rzeroorbs+orbs%kwgts(ikpt)
      end if
   end do
end do
!commented out, the kwgts sum already to one
!if (orbs%nkpts > 1) nzeroorbs=nint(real(nzeroorbs,gp)/real(orbs%nkpts,gp))

gnrm=sqrt(gnrm/(real(orbs%norb,gp)-rzeroorbs))

if (rzeroorbs /= 0.0_gp) then
   gnrm_zero=sqrt(gnrm_zero/rzeroorbs)
else
   gnrm_zero=0.0_gp
end if

if (iproc==0 .and. verbose > 1) then
   write(*,'(1x,a)')&
      &   'done.'
end if
call timing(iproc,'Precondition  ','OF')

if (orbs%nspinor == 4) then
   !only the root process has the correct array
   if(iproc==0 .and. verbose > 0) then
      write(*,'(1x,a)')&
         &   'Magnetic polarization per orbital'
      write(*,'(1x,a)')&
         &   '  iorb    m_x       m_y       m_z'
      do iorb=1,orbs%norb
         write(*,'(1x,i5,3f10.5)') &
            &   iorb,(mom_vec(k,iorb,1)/mom_vec(1,iorb,1),k=2,4)
      end do
   end if
   i_all=-product(shape(mom_vec))*kind(mom_vec)
   deallocate(mom_vec,stat=i_stat)
   call memocc(i_stat,i_all,'mom_vec',subname)
end if


!write the energy information
if (iproc == 0) then
call write_energies(iter,iscf,ekin,epot,eproj,ehart,exc,evxc,energyKS,trH,gnrm,gnrm_zero,' ')
!!$   if (verbose > 0 .and. iscf<1) then
!!$      write( *,'(1x,a,3(1x,1pe18.11))') 'ekin_sum,epot_sum,eproj_sum',  & 
!!$      ekin,epot,eproj
!!$      write( *,'(1x,a,3(1x,1pe18.11))') '   ehart,   eexcu,    vexcu',ehart,exc,evxc
!!$   end if
!!$   if (iscf > 1) then
!!$      if (gnrm_zero == 0.0_gp) then
!!$         write( *,'(1x,a,i6,2x,1pe24.17,1x,1pe9.2)') 'iter, tr(H),gnrm',iter,trH,gnrm
!!$      else
!!$         write( *,'(1x,a,i6,2x,1pe24.17,2(1x,1pe9.2))') 'iter, tr(H),gnrm,gnrm_zero',iter,trH,gnrm,gnrm_zero
!!$      end if
!!$   else
!!$      if (gnrm_zero == 0.0_gp) then
!!$         write( *,'(1x,a,i6,2x,1pe24.17,1x,1pe9.2)') 'iter,total energy,gnrm',iter,energyKS,gnrm
!!$      else
!!$         write( *,'(1x,a,i6,2x,1pe24.17,2(1x,1pe9.2))') 'iter,total energy,gnrm,gnrm_zero',iter,energyKS,gnrm,gnrm_zero
!!$      end if
!!$   end if
endif

END SUBROUTINE calculate_energy_and_gradient


subroutine write_energies(iter,iscf,ekin,epot,eproj,ehart,exc,evxc,energyKS,trH,gnrm,gnrm_zero,comment)
  use module_base
  implicit none
  integer, intent(in) :: iter,iscf
  real(gp), intent(in) :: ekin,epot,eproj,ehart,exc,evxc,energyKS,trH
  real(gp), intent(in) :: gnrm,gnrm_zero
  character(len=*), intent(in) :: comment
  !local variables
  character(len=1) :: lastsep

  if(len(trim(comment))==0) then
     lastsep=','
  else
     lastsep=' '
  end if

  if (iscf<1) then
     if (verbose >0) then
        write( *,'(1x,a,3(1x,1pe18.11))') 'ekin_sum,epot_sum,eproj_sum',  & 
             ekin,epot,eproj
        write( *,'(1x,a,3(1x,1pe18.11))') '   ehart,   eexcu,    vexcu',ehart,exc,evxc
     end if
     !yaml output
     write(70,'(3(1x,a,1pe18.11,a))') 'ekin: ',ekin,',','epot: ',epot,',','eproj: ',eproj,','
     write(70,'(3(a,1pe18.11))',advance='no') '  eha: ',ehart,',   exc: ',exc,',  evxc: ',evxc
     if (gnrm > 0.0_gp) write(70,'(a)')',' !something else will be written
  end if
  if (iscf > 1) then
     if (gnrm_zero == 0.0_gp .and. gnrm > 0.0_gp) then
        write( *,'(1x,a,i6,2x,1pe24.17,1x,1pe9.2)') 'iter, tr(H),gnrm',iter,trH,gnrm
        !yaml output
        write(70,'(1x,a,1pe24.17,a,1x,a,1pe9.2,a,1x,a,i6,a)') 'tr(H): ',trH,&
             ',','gnrm: ',gnrm,trim(lastsep),'#iter: ',iter,trim(' '//comment)
     else if (gnrm > 0.0_gp) then
        write( *,'(1x,a,i6,2x,1pe24.17,2(1x,1pe9.2))') 'iter, tr(H),gnrm,gnrm_zero',iter,trH,gnrm,gnrm_zero
        !yaml output
        write(70,'(1x,a,1pe24.17,2(a,1x,a,1pe9.2),a,1x,a,i6,a)') 'tr(H): ',trH,&
             ',','gnrm: ',gnrm,',','gnrm_zero: ',gnrm_zero,&
             trim(lastsep),'#iter: ',iter,trim(' '//comment)
     end if
  else
     if (gnrm_zero == 0.0_gp .and. gnrm > 0.0_gp) then
        write( *,'(a,1x,a,i6,2x,1pe24.17,1x,1pe9.2)') trim(' '//comment),'iter,total energy,gnrm',iter,energyKS,gnrm
        !yaml output
        write(70,'(1x,a,1pe24.17,a,1x,a,1pe9.2,a,1x,a,i6,a)') 'total energy: ',energyKS,&
             ',','gnrm: ',gnrm,trim(lastsep),'#iter: ',iter,trim(' '//comment)
     else if (gnrm > 0.0_gp) then
        write( *,'(a,1x,a,i6,2x,1pe24.17,2(1x,1pe9.2))')  trim(' '//comment),&
             'iter,total energy,gnrm,gnrm_zero',iter,energyKS,gnrm,gnrm_zero
        !yaml output
        write(70,'(1x,a,1pe24.17,2(a,1x,a,1pe9.2),a,1x,a,i6,a)') 'total energy: ',energyKS,&
             ',','gnrm: ',gnrm,',','gnrm_zero: ',gnrm_zero,&
             trim(lastsep),'#iter: ',iter,trim(' '//comment)
     end if
  end if

end subroutine write_energies


!> Operations after h|psi> 
!! (transposition, orthonormalisation, inverse transposition)
subroutine hpsitopsi(iproc,nproc,orbs,lr,comms,iter,diis,idsx,psi,psit,hpsi,orthpar) 
   use module_base
   use module_types
   use module_interfaces, except_this_one_A => hpsitopsi
   implicit none
   integer, intent(in) :: iproc,nproc,idsx,iter
   type(locreg_descriptors), intent(in) :: lr
   type(communications_arrays), intent(in) :: comms
   type(orbitals_data), intent(in) :: orbs
   type(orthon_data), intent(in) :: orthpar
   type(diis_objects), intent(inout) :: diis
   real(wp), dimension(:), pointer :: psi,psit,hpsi
   !local variables
   !n(c) character(len=*), parameter :: subname='hpsitopsi'

   !adjust the save variables for DIIS/SD switch
   if (iter == 1) then
      diis%ids=0
      diis%mids=1
      diis%idiistol=0
   end if
   !update variables at each iteration step
   if (idsx > 0) then
      diis%mids=mod(diis%ids,idsx)+1
      diis%ids=diis%ids+1
   end if

   diis%energy_min=min(diis%energy_min,diis%energy)

   !transpose the hpsi wavefunction
   call transpose_v(iproc,nproc,orbs,lr%wfd,comms,&
      &   hpsi,work=psi)

   !!experimental, orthogonalize the preconditioned gradient wrt wavefunction
   !call orthon_virt_occup(iproc,nproc,orbs,orbs,comms,comms,psit,hpsi,(verbose > 2))

   !apply the minimization method (DIIS or steepest descent)
   call timing(iproc,'Diis          ','ON')

   call psimix(iproc,nproc,sum(comms%ncntt(0:nproc-1)),orbs,comms,diis,hpsi,psit)

   call timing(iproc,'Diis          ','OF')

   if (iproc == 0 .and. verbose > 1) then
      write(*,'(1x,a)',advance='no')&
         &   'Orthogonalization...'
   end if

   call orthogonalize(iproc,nproc,orbs,comms,psit,orthpar)

   !       call checkortho_p(iproc,nproc,norb,nvctrp,psit)

   call untranspose_v(iproc,nproc,orbs,lr%wfd,comms,&
      &   psit,work=hpsi,outadd=psi(1))

   if (nproc == 1) then
      nullify(psit)
   end if

   if (iproc == 0 .and. verbose > 1) then
      write(*,'(1x,a)')&
         &   'done.'
   end if

   call diis_or_sd(iproc,idsx,orbs%nkptsp,diis)

   !previous value already filled
   diis%energy_old=diis%energy

END SUBROUTINE hpsitopsi


!> Choose among the wavefunctions a subset of them
!! Rebuild orbital descriptors for the new space and allocate the psi_as wavefunction
!! By hypothesis the work array is big enough to contain both wavefunctions
!! This routine has to be tested
subroutine select_active_space(iproc,nproc,orbs,comms,mask_array,Glr,orbs_as,comms_as,psi,psi_as)
   use module_base
   use module_types
   use module_interfaces, except_this_one => select_active_space
   implicit none
   integer, intent(in) :: iproc,nproc
   type(orbitals_data), intent(in) :: orbs
   type(locreg_descriptors), intent(in) :: Glr
   type(communications_arrays), intent(in) :: comms
   logical, dimension(orbs%norb*orbs%nkpts), intent(in) :: mask_array
   real(wp), dimension(orbs%npsidim), intent(in) :: psi
   type(orbitals_data), intent(out) :: orbs_as
   type(communications_arrays), intent(out) :: comms_as
   real(wp), dimension(:), pointer :: psi_as
   !local variables
   character(len=*), parameter :: subname='select_active_space'
   integer :: iorb,ikpt,norbu_as,norbd_as,icnt,ikptp,ispsi,ispsi_as
   integer :: i_stat,nvctrp

   !count the number of orbitals of the active space
   norbu_as=-1
   norbd_as=-1
   do ikpt=1,orbs%nkpts
      icnt=0
      do iorb=1,orbs%norbu
         if (mask_array(iorb+(ikpt-1)*orbs%norb)) icnt=icnt+1
      end do
      if (norbu_as /= icnt .and. norbu_as /= -1) then
         write(*,*)'ERROR(select_active_space): the mask array should define always the same norbu'
         stop
      end if
      norbu_as=icnt
      icnt=0
      do iorb=orbs%norbu+1,orbs%norbu+orbs%norbd
         if (mask_array(iorb+(ikpt-1)*orbs%norb)) icnt=icnt+1
      end do
      if (norbd_as /= icnt .and. norbd_as /= -1) then
         write(*,*)'ERROR(select_active_space): the mask array should define always the same norbd'
         stop
      end if
      norbd_as=icnt
   end do

   !allocate the descriptors of the active space
   call orbitals_descriptors(iproc,nproc,norbu_as+norbd_as,norbu_as,norbd_as, &
      &   orbs%nspin,orbs%nspinor,orbs%nkpts,orbs%kpts,orbs%kwgts,orbs_as,basedist=orbs%norb_par(0:,1))
   !allocate communications arrays for virtual orbitals
   call orbitals_communicators(iproc,nproc,Glr,orbs_as,comms_as,basedist=comms_as%nvctr_par(0:,1))  
   !allocate array of the eigenvalues
   allocate(orbs_as%eval(orbs_as%norb*orbs_as%nkpts+ndebug),stat=i_stat)
   call memocc(i_stat,orbs_as%eval,'orbs_as%eval',subname)

   !fill the orbitals array with the values and the wavefunction in transposed form
   icnt=0
   do iorb=1,orbs%nkpts*orbs%norb
      if (mask_array(iorb)) then
         icnt=icnt+1
         orbs_as%eval(icnt)=orbs%eval(iorb)
      end if
   end do
   if (icnt/=orbs_as%norb*orbs_as%nkpts) stop 'ERROR(select_active_space): icnt/=orbs_as%norb*orbs_as%nkpts'

   allocate(psi_as(orbs_as%npsidim+ndebug),stat=i_stat)
   call memocc(i_stat,psi_as,'psi_as',subname)

   ispsi=1
   do ikptp=1,orbs%nkptsp
      ikpt=orbs%iskpts+ikptp
      nvctrp=comms%nvctr_par(iproc,ikpt) 
      !this should be identical in both the distributions
      if (nvctrp /= comms_as%nvctr_par(iproc,ikpt)) then
         write(*,*)'ERROR(select_active_space): the component distrbution is not identical'
         stop
      end if

      !put all the orbitals which match the active space
      ispsi=1
      ispsi_as=1
      do iorb=1,orbs%norb
         if (mask_array(iorb+(ikpt-1)*orbs%norb)) then
            call dcopy(nvctrp,psi(ispsi),1,psi_as(ispsi_as),1)
            ispsi_as=ispsi_as+nvctrp*orbs_as%nspinor
         end if
         ispsi=ispsi+nvctrp*orbs%nspinor
      end do
   end do

END SUBROUTINE select_active_space


!>   First orthonormalisation
subroutine first_orthon(iproc,nproc,orbs,wfd,comms,psi,hpsi,psit,orthpar)
   use module_base
   use module_types
   use module_interfaces, except_this_one_B => first_orthon
   implicit none
   integer, intent(in) :: iproc,nproc
   type(orbitals_data), intent(in) :: orbs
   type(wavefunctions_descriptors), intent(in) :: wfd
   type(communications_arrays), intent(in) :: comms
   type(orthon_data):: orthpar
   real(wp), dimension(:) , pointer :: psi,hpsi,psit
   !local variables
   character(len=*), parameter :: subname='first_orthon'
   integer :: i_stat

   !!!  if(nspin==4) then
   !!!     nspinor=4
   !!!  else
   !!!     nspinor=1
   !!!  end if

   if (nproc > 1) then
      !allocate hpsi array (used also as transposed)
      !allocated in the transposed way such as 
      !it can also be used as the transposed hpsi
      allocate(hpsi(orbs%npsidim+ndebug),stat=i_stat)
      call memocc(i_stat,hpsi,'hpsi',subname)
      !allocate transposed principal wavefunction
      allocate(psit(orbs%npsidim+ndebug),stat=i_stat)
      call memocc(i_stat,psit,'psit',subname)
   else
      psit => psi
   end if

   !to be substituted, must pass the wavefunction descriptors to the routine
   call transpose_v(iproc,nproc,orbs,wfd,comms,psi,&
      &   work=hpsi,outadd=psit(1))

   call orthogonalize(iproc,nproc,orbs,comms,psit,orthpar)

   !call checkortho_p(iproc,nproc,norb,norbp,nvctrp,psit)

   call untranspose_v(iproc,nproc,orbs,wfd,comms,psit,&
      &   work=hpsi,outadd=psi(1))

   if (nproc == 1) then
      nullify(psit)
      !allocate hpsi array
      allocate(hpsi(orbs%npsidim+ndebug),stat=i_stat)
      call memocc(i_stat,hpsi,'hpsi',subname)
   end if

END SUBROUTINE first_orthon


!>   Transform to KS orbitals and deallocate hpsi wavefunction (and also psit in parallel)
subroutine last_orthon(iproc,nproc,orbs,wfd,nspin,comms,psi,hpsi,psit,evsum, opt_keeppsit)
   use module_base
   use module_types
   use module_interfaces, except_this_one_C => last_orthon
   implicit none
   type(wavefunctions_descriptors), intent(in) :: wfd
   type(orbitals_data), intent(in) :: orbs
   type(communications_arrays), intent(in) :: comms
   integer, intent(in) :: iproc,nproc,nspin
   real(wp), intent(out) :: evsum
   real(wp), dimension(:) , pointer :: psi,hpsi,psit
   logical, optional :: opt_keeppsit
   !local variables
   logical :: keeppsit
   character(len=*), parameter :: subname='last_orthon'
<<<<<<< HEAD
   logical :: dowrite !write the screen output
   integer :: i_all,i_stat,iorb,jorb,md,ikpt,isorb,ikptw
   real(gp) :: mpol,spinsignw
   real(wp), dimension(:,:,:), pointer :: mom_vec
=======
   integer :: i_all,i_stat
   real(wp), dimension(:,:,:), allocatable :: mom_vec
>>>>>>> 09ae0cdd


   if (present(opt_keeppsit)) then
      keeppsit=opt_keeppsit
   else
      keeppsit=.false.
   end if

   call transpose_v(iproc,nproc,orbs,wfd,comms,hpsi,work=psi)
   if (nproc==1) then
      psit => psi
      call transpose_v(iproc,nproc,orbs,wfd,comms,psit)
   end if

   call subspace_diagonalisation(iproc,nproc,orbs,comms,psit,hpsi,evsum)

   call untranspose_v(iproc,nproc,orbs,wfd,comms,&
      &   psit,work=hpsi,outadd=psi(1))

   if(.not.  keeppsit) then
      if (nproc > 1  ) then
         i_all=-product(shape(psit))*kind(psit)
         deallocate(psit,stat=i_stat)
         call memocc(i_stat,i_all,'psit',subname)
      else
         nullify(psit)
      end if

      i_all=-product(shape(hpsi))*kind(hpsi)
      deallocate(hpsi,stat=i_stat)
      call memocc(i_stat,i_all,'hpsi',subname)

   endif
   !for a non-collinear treatment,
   !we add the calculation of the moments for printing their value
   !close to the corresponding eigenvector
   if(orbs%nspinor==4) then
      allocate(mom_vec(4,orbs%norb,min(nproc,2)+ndebug),stat=i_stat)
      call memocc(i_stat,mom_vec,'mom_vec',subname)

      call calc_moments(iproc,nproc,orbs%norb,orbs%norb_par,wfd%nvctr_c+7*wfd%nvctr_f,&
         &   orbs%nspinor,psi,mom_vec)
   else
     nullify(mom_vec)   
   end if

   ! Send all eigenvalues to all procs.
   call broadcast_kpt_objects(nproc, orbs%nkpts, orbs%norb, &
      &   orbs%eval(1), orbs%ikptproc)

   !print the found eigenvalues
   if (iproc == 0) then
      call write_eigenvalues_data(nproc,orbs,mom_vec)
   end if

   if (orbs%nspinor ==4) then
      i_all=-product(shape(mom_vec))*kind(mom_vec)
      deallocate(mom_vec,stat=i_stat)
      call memocc(i_stat,i_all,'mom_vec',subname)
   end if


END SUBROUTINE last_orthon

!> Write the eigenvalues-related information
subroutine write_eigenvalues_data(nproc,orbs,mom_vec)
  use module_base
  use module_types
  implicit none
  integer, intent(in) :: nproc
  type(orbitals_data), intent(in) :: orbs
  real(gp), dimension(:,:,:), intent(in), pointer :: mom_vec
  !local variables
  logical :: dowrite
  integer :: ikptw,iorb,ikpt,jorb,isorb,md
  real(gp) :: spinsignw,mx,my,mz,mpol
  
  write(*,'(1x,a)')&
       &   '--------------------------------------- Kohn-Sham Eigenvalues and Occupation Numbers'
  ! Calculate and print the magnetisation
  if (orbs%nspin == 2) then
     mpol = 0._gp
     do ikpt=1,orbs%nkpts
        isorb = (ikpt - 1) * orbs%norb
        do iorb = 1, orbs%norbu
           mpol = mpol + orbs%occup(isorb + iorb) * orbs%kwgts(ikpt)
        end do
        do iorb = orbs%norbu + 1, orbs%norb, 1
           mpol = mpol - orbs%occup(isorb + iorb) * orbs%kwgts(ikpt)
        end do
     end do
     write(70,"(A,f9.6)")repeat(' ',yaml_indent)//"Total magnetisation: ", mpol
     write(*,"(1x,A,f9.6)")"Total magnetisation: ", mpol
  end if
  if (orbs%nspinor ==4) then
     write(*,'(1x,a)')&
          &   '           Eigenvalue                                      m_x       m_y       m_z'
  end if

  write(70,'(a)')repeat(' ',yaml_indent)//'Orbitals: ['
  do ikpt=1,orbs%nkpts
     if (orbs%nkpts > 1 .and. orbs%nspinor >= 2) then
        write(*,"(1x,A,I4.4,A,3F12.6)") &
             &   "Kpt #", ikpt, " BZ coord. = ", orbs%kpts(:, ikpt)
        write(70,"(1x,A,I4.4,A,3F12.6)") &
             &   "# Kpt No.", ikpt-1, " BZ coord. = ", orbs%kpts(:, ikpt)

        ikptw=ikpt
     else
        ikptw=UNINITIALIZED(1)
     end if
     isorb = (ikpt - 1) * orbs%norb
     if (orbs%nspin==1.or.orbs%nspinor==4) then
        spinsignw=UNINITIALIZED(1.0_gp)
        do iorb=1,orbs%norb
           dowrite =(iorb <= 5 .or. iorb >= orbs%norb-5) .or. verbose > 0
           if (orbs%nspinor ==4 .and. associated(mom_vec)) then
              mx=(mom_vec(2,iorb,1)/mom_vec(1,iorb,1))
              my=(mom_vec(3,iorb,1)/mom_vec(1,iorb,1))
              mz=(mom_vec(4,iorb,1)/mom_vec(1,iorb,1))
              if (dowrite) & 
                   write(*,'(1x,a,i4,a,1x,1pe21.14,1x,0pf6.4,16x,(1x,3(0pf10.5)))') &
                   'e(',iorb,')=',orbs%eval(isorb + iorb),orbs%occup(isorb+iorb),&
                   (mom_vec(md,iorb,1)/mom_vec(1,iorb,1),md=2,4)
           else
              mx=UNINITIALIZED(1.0_gp)
              my=UNINITIALIZED(1.0_gp)
              mz=UNINITIALIZED(1.0_gp)
              if (dowrite) then 
                 write(*,'(1x,a,i4,a,1x,1pe21.14,1x,0pf6.4)') 'e(',iorb,')=',orbs%eval(isorb + iorb),orbs%occup(isorb+iorb)
              end if
           end if
           call write_orbital_data(orbs%eval(isorb + iorb),orbs%occup(isorb+iorb),&
                spinsignw,ikptw,mx,my,mz)
           !yaml output (carriage return)
           if (iorb == orbs%norb .and. ikpt == orbs%nkpts) then
              write(70,'(a)')']'
           else
              write(70,'(a)')','
           end if

        end do
     else
        mx=UNINITIALIZED(1.0_gp)
        my=UNINITIALIZED(1.0_gp)
        mz=UNINITIALIZED(1.0_gp)
        
        do iorb=1,min(orbs%norbu,orbs%norbd)
           jorb=orbs%norbu+iorb
           dowrite =(iorb <= 5 .or. iorb >= min(orbs%norbu,orbs%norbd)-5)  .or. verbose > 0
           if (dowrite) & 
                write(*,'(1x,a,i4,a,1x,1pe21.14,1x,0pf6.4,6x,0pf6.4,1x,a,i4,a,1x,1pe21.14)') &
                &   'e(',iorb,',u)=',orbs%eval(isorb + iorb),orbs%occup(isorb + iorb),&
                orbs%occup(isorb + jorb),'e(',iorb,',d)=',orbs%eval(isorb + jorb)
           call write_orbital_data(orbs%eval(isorb + iorb),orbs%occup(isorb+iorb),&
                1.0_gp,ikptw,mx,my,mz)
           write(70,'(a)',advance='no')', '
           call write_orbital_data(orbs%eval(isorb + jorb),orbs%occup(isorb+jorb),&
                -1.0_gp,ikptw,mx,my,mz)
           !yaml output (carriage return)
           if (iorb == orbs%norbu .and. orbs%norbu==orbs%norbd .and. ikpt == orbs%nkpts) then
              write(70,'(a)')']'
           else
              write(70,'(a)')','
           end if

        end do
        if (orbs%norbu > orbs%norbd) then
           do iorb=orbs%norbd+1,orbs%norbu
              dowrite =(iorb <= 5 .or. iorb >= orbs%norbu-5) .or. verbose > 0
              if (dowrite) & 
                   write(*,'(1x,a,i4,a,1x,1pe21.14,1x,0pf6.4)') 'e(',iorb,',u)=',orbs%eval(isorb + iorb),orbs%occup(isorb+iorb)
              call write_orbital_data(orbs%eval(isorb + iorb),orbs%occup(isorb+iorb),&
                   1.0_gp,ikptw,mx,my,mz)
              !yaml output (carriage return)
              if (iorb == orbs%norbu .and. ikpt == orbs%nkpts) then
                 write(70,'(a)')']'
              else
                 write(70,'(a)')','
              end if
           end do
        else if (orbs%norbd > orbs%norbu) then
           do iorb=2*orbs%norbu+1,orbs%norbu+orbs%norbd
              dowrite =(iorb <= 5 .or. iorb >= orbs%norbd-5) .or. verbose > 0
              if (dowrite) & 
                   write(*,'(46x,0pf6.4,1x,a,i4,a,1x,1pe21.14)') orbs%occup(isorb + iorb),&
                   &   'e(',iorb-orbs%norbu,',d)=',orbs%eval(isorb + iorb)
              write(70,'(a)',advance='no')repeat(' ',46)
              call write_orbital_data(orbs%eval(isorb + iorb),orbs%occup(isorb+iorb),&
                   -1.0_gp,ikptw,mx,my,mz)
              !yaml output (carriage return)
              if (iorb == orbs%norbd .and. ikpt == orbs%nkpts) then
                 write(70,'(a)')']'
              else
                 write(70,'(a)')','
              end if
           end do
        end if
     end if
  end do
end subroutine write_eigenvalues_data

!> Write orbital information with NO advance
subroutine write_orbital_data(eval,occup,spinsign,ikpt,mx,my,mz)
  use module_base
  implicit none
  integer, intent(in) :: ikpt !< k-point id 
  real(gp), intent(in) :: eval !< orbital energy
  real(gp), intent(in) :: occup !< orbital occupation number
  real(gp), intent(in) :: spinsign !< orbital spin (collinear and averaged)
  real(gp), intent(in) :: mx,my,mz !< spin magnetisation directions
  !local variables

  !the energy value is the only one which is compulsory
  write(70,'(a,1pe21.14)',advance='no')'{ e: ',eval

  !genearlly always defined
  if (occup /= UNINITIALIZED(occup)) then 
     write(70,'(a,f6.4)',advance='no')', occ: ',occup
  end if
  if (spinsign /= UNINITIALIZED(spinsign)) then
     write(70,'(a,i2)',advance='no')', s: ',int(spinsign)
  end if
  if (ikpt /= UNINITIALIZED(ikpt)) then
     write(70,'(a,i5)',advance='no')', kpt: ',ikpt-1
  end if
  if (mx /= UNINITIALIZED(mx) .and. my /= UNINITIALIZED(my) .and. mz /= UNINITIALIZED(mz)) then
     write(70,'(3(a,f8.5),a)',advance='no')', M: [',mx,', ',my,', ',mz,']'
  end if
  write(70,'(a)',advance='no')' }'
 
end subroutine write_orbital_data


!> Finds the fermi level ef for an error function distribution with a width wf
!! eval are the Kohn Sham eigenvalues and melec is the total number of electrons
subroutine evaltoocc(iproc,nproc,filewrite,wf,orbs,occopt)
   use module_base
   use module_types
   implicit none
   logical, intent(in) :: filewrite
   integer, intent(in) :: iproc, nproc
   integer, intent(in) :: occopt      
   real(gp), intent(in) :: wf
   type(orbitals_data), intent(inout) :: orbs
   !local variables
   integer :: ikpt,iorb,melec,ii
   real(gp) :: charge, chargef
   real(gp) :: ef,pi,electrons,dlectrons,factor,arg,argu,argd,corr,cutoffu,cutoffd,diff,full,res,resu,resd
   parameter(pi=3.1415926535897932d0)
   real(gp)  ::a, x, xu, xd, f, df, tt  
   real(gp)  ::sqrtpi ; parameter (sqrtpi=sqrt(pi)) 
   !write(*,*)  'ENTER Fermilevel',orbs%norbu,orbs%norbd

   orbs%eTS=0.0_gp  

   select case (occopt)
   case  (SMEARING_DIST_ERF  )
   case  (SMEARING_DIST_FERMI)
   case  (SMEARING_DIST_COLD1) !Marzari's cold smearing  with a=-.5634 (bumb minimization)
      a=-.5634d0
   case  (SMEARING_DIST_COLD2) !Marzari's cold smearing  with a=-.8165 (monotonic tail)
      a=-.8165d0
   case  (SMEARING_DIST_METPX) !Methfessel and Paxton (same as COLD with a=0)
      a=0.d0
   case default
      if(iproc==0) print*, 'unrecognized occopt=', occopt
      stop 
   end select

   if (orbs%norbd==0) then 
      full=2.d0   ! maximum occupation for closed shell  orbital
   else
      full=1.d0   ! maximum occupation for spin polarized orbital
   endif

   if (orbs%nkpts.ne.1 .and. filewrite) stop 'Fermilevel: CANNOT write input.occ with more than one k-point'
   charge=0.0_gp
   do ikpt=1,orbs%nkpts
      !number of zero orbitals for the given k-point
      !overall charge of the system
      do iorb=1,orbs%norb
         charge=charge+orbs%occup(iorb+(ikpt-1)*orbs%norb) * orbs%kwgts(ikpt)
      end do
   end do
   melec=nint(charge)
   !if (iproc == 0) write(*,*) 'charge',charge,melec

   ! Send all eigenvalues to all procs (presumably not necessary)
   call broadcast_kpt_objects(nproc, orbs%nkpts, orbs%norb, &
      &   orbs%eval(1), orbs%ikptproc)

   if (wf > 0.0_gp) then
      ii=0
      if (orbs%efermi == UNINITIALIZED(orbs%efermi)) then
         ! Take initial value at gamma point.
         do iorb = 1, orbs%norbu
            if (orbs%occup(iorb) < 1.0_gp) then
               orbs%efermi = orbs%eval(iorb)
               exit
            end if
         end do
      end if
      ef=orbs%efermi
      factor=1.d0/(sqrt(pi)*wf)
      !print *,0,ef

      ! electrons is N_electons = sum f_i * Wieght_i
      ! dlectrons is dN_electrons/dEf =dN_electrons/darg * darg/dEf= sum df_i/darg /(-wf) , darg/dEf=-1/wf
      !  f:= occupation # for band i ,  df:=df/darg
      loop_fermi: do
         ii=ii+1
         if (ii > 10000) stop 'error Fermilevel'
         electrons=0.d0
         dlectrons=0.d0
         do ikpt=1,orbs%nkpts
            do iorb=1,orbs%norbd+orbs%norbu
               arg=(orbs%eval((ikpt-1)*orbs%norb+iorb)-ef)/wf
               if (occopt == SMEARING_DIST_ERF) then
                  call derf_ab(res,arg)
                  f =.5d0*(1.d0-res)
                  df=-exp(-arg**2)/sqrtpi 
               else if (occopt == SMEARING_DIST_FERMI) then
                  f =1.d0/(1.d0+exp(arg)) 
                  df=-1.d0/(2.d0+exp(arg)+exp(-arg)) 
               else if (occopt == SMEARING_DIST_COLD1 .or. occopt == SMEARING_DIST_COLD2 .or. &  
                  &  occopt == SMEARING_DIST_METPX ) then
               x= -arg
               call derf_ab(res,x)
               f =.5d0*(1.d0+res +exp(-x**2)*(-a*x**2 + .5d0*a+x)/sqrtpi)
               df=-exp(-x**2) * (a*x**3 -x**2 -1.5d0*a*x +1.5d0) /sqrtpi   ! df:=df/darg=-df/dx
            end if
            electrons=electrons+ f  * orbs%kwgts(ikpt)  ! electrons := N_e(Ef+corr.)
            dlectrons=dlectrons+ df * orbs%kwgts(ikpt)  ! delectrons:= dN_e/darge ( Well! later we need dN_e/dEf=-1/wf*dN_e/darg
            !if(iproc==0) write(*,*) arg,   f , df
         enddo
      enddo

      dlectrons=dlectrons/(-wf)  ! df/dEf=df/darg * -1/wf
      diff=-real(melec,gp)/full+electrons
      if (abs(diff) < 1.d-12) exit loop_fermi
      if (abs(dlectrons) <= 1d-45) then
         corr=wf
      else
         corr=diff/abs(dlectrons) ! for case of no-monotonic func. abs is needed
      end if
      !if (iproc==0) write(*,'(i5,3e,i4,e)') ii,electrons,ef,dlectrons,melec,corr
      if (corr > 1.d0*wf) corr=1.d0*wf
      if (corr < -1.d0*wf) corr=-1.d0*wf
      if (abs(dlectrons) < 1.d-18  .and. electrons > real(melec,gp)/full) corr=3.d0*wf
      if (abs(dlectrons) < 1.d-18  .and. electrons < real(melec,gp)/full) corr=-3.d0*wf
      ef=ef-corr  ! Ef=Ef_guess+corr.

   end do loop_fermi

   do ikpt=1,orbs%nkpts
      argu=(orbs%eval((ikpt-1)*orbs%norb+orbs%norbu)-ef)/wf
      argd=(orbs%eval((ikpt-1)*orbs%norb+orbs%norbu+orbs%norbd)-ef)/wf
      if (occopt == SMEARING_DIST_ERF) then
         !error function
         call derf_ab(resu,argu)
         call derf_ab(resd,argd)
         cutoffu=.5d0*(1.d0-resu)
         cutoffd=.5d0*(1.d0-resd)
      else if (occopt == SMEARING_DIST_FERMI) then
         !Fermi function
         cutoffu=1.d0/(1.d0+exp(argu))
         cutoffd=1.d0/(1.d0+exp(argd))
      else if (occopt == SMEARING_DIST_COLD1 .or. occopt == SMEARING_DIST_COLD2 .or. &  
         &  occopt == SMEARING_DIST_METPX ) then
      !Marzari's relation with different a 
      xu=-argu
      xd=-argd
      call derf_ab(resu,xu)
      call derf_ab(resd,xd)
      cutoffu=.5d0*(1.d0+resu +exp(-xu**2)*(-a*xu**2 + .5d0*a+xu)/sqrtpi)
      cutoffd=.5d0*(1.d0+resd +exp(-xd**2)*(-a*xd**2 + .5d0*a+xd)/sqrtpi)
   end if
enddo
if (iproc==0) write(*,'(1x,a,1pe21.14,2(1x,e8.1))') 'Fermi level, Fermi distribution cut off at:  ',ef,cutoffu,cutoffd
orbs%efermi=ef

!update the occupation number
do ikpt=1,orbs%nkpts
   do iorb=1,orbs%norbu + orbs%norbd
      arg=(orbs%eval((ikpt-1)*orbs%norb+iorb)-ef)/wf
      if (occopt == SMEARING_DIST_ERF) then
         call derf_ab(res,arg)
         f=.5d0*(1.d0-res)
      else if (occopt == SMEARING_DIST_FERMI) then
         f=1.d0/(1.d0+exp(arg))
      else if (occopt == SMEARING_DIST_COLD1 .or. occopt == SMEARING_DIST_COLD2 .or. &  
         &  occopt == SMEARING_DIST_METPX ) then
      x=-arg
      call derf_ab(res,x)
      f =.5d0*(1.d0+res +exp(-x**2)*(-a*x**2 + .5d0*a+x)/sqrtpi)
   end if
   orbs%occup((ikpt-1)*orbs%norb+iorb)=full* f 
   !if(iproc==0) print*,  orbs%eval((ikpt-1)*orbs%norb+iorb), orbs%occup((ikpt-1)*orbs%norb+iorb)
end do
    end do
    !update electronic entropy S; eTS=T_ele*S is the electtronic entropy term the negative of which is added to energy: Free energy = energy-T*S 
    orbs%eTS=0.0_gp
    do ikpt=1,orbs%nkpts
       do iorb=1,orbs%norbu + orbs%norbd
          if (occopt == SMEARING_DIST_ERF) then
             !error function
             orbs%eTS=orbs%eTS+full*wf/(2._gp*sqrt(pi))*exp(-((orbs%eval((ikpt-1)*orbs%norb+iorb)-ef)/wf)**2)
          else if (occopt == SMEARING_DIST_FERMI) then
             !Fermi function
             tt=orbs%occup((ikpt-1)*orbs%norb+iorb)
             orbs%eTS=orbs%eTS-full*wf*(tt*log(tt) + (1._gp-tt)*log(1._gp-tt))
          else if (occopt == SMEARING_DIST_COLD1 .or. occopt == SMEARING_DIST_COLD2 .or. &  
             &  occopt == SMEARING_DIST_METPX ) then
          !cold 
          orbs%eTS=orbs%eTS+0._gp  ! to be completed if needed                                             
       end if
    end do
 end do
 ! Sanity check on sum of occup.
 chargef=0.0_gp
 do ikpt=1,orbs%nkpts
    do iorb=1,orbs%norb
       chargef=chargef+orbs%kwgts(ikpt) * orbs%occup(iorb+(ikpt-1)*orbs%norb)
    end do
 end do
 if (abs(charge - chargef) > 1e-6)  stop 'error occupation update'
 else if(full==1.0_gp) then
    call eFermi_nosmearing(iproc,orbs)
    ! no entropic term when electronc temprature is zero
 end if

 !write on file the results if needed
 if (filewrite) then
    open(unit=11,file='input.occ',status='unknown')
    write(11,*)orbs%norbu,orbs%norbd
    do iorb=1,orbs%norb
       !write(11,'(i5,e19.12)')iorb,orbs%occup((ikpt-1)*orbs%norb+iorb)
       !    write(11,'(i5,e19.12)')iorb,full/(1.d0+exp(arg))  !,orbs%eval((ikpt-1)*orbs%norb+iorb)
       write(11,'(i5,e19.12,f10.6)')iorb,orbs%occup((ikpt-1)*orbs%norb+iorb) &
          &   ,orbs%eval ((ikpt-1)*orbs%norb+iorb)
    end do
    close(unit=11)
 end if

END SUBROUTINE evaltoocc



subroutine eFermi_nosmearing(iproc,orbs)
   use module_base
   use module_types
   implicit none
   integer, intent(in) :: iproc
   type(orbitals_data), intent(inout) :: orbs
   !local variables
   integer :: iu,id,n,nzeroorbs,ikpt,iorb
   real(gp) :: charge
   real(wp) :: eF

   iu=0
   id=0
   eF = 0._wp
   do ikpt=1,orbs%nkpts
      !number of zero orbitals for the given k-point
      nzeroorbs=0
      !overall charge of the system
      charge=0.0_gp
      do iorb=1,orbs%norb
         if (orbs%occup(iorb+(ikpt-1)*orbs%norb) == 0.0_gp) then
            nzeroorbs=nzeroorbs+1
         else
            charge=charge+orbs%occup(iorb+(ikpt-1)*orbs%norb)
         end if
      end do
      if (nzeroorbs /= 0 .and. orbs%norbd .gt.0) then
         do iorb=1,orbs%norbu-1
            if (orbs%eval((ikpt-1)*orbs%norb+iorb) > orbs%eval((ikpt-1)*orbs%norb+iorb+1)) &
               &   write(*,*) 'wrong ordering of up EVs',iorb,iorb+1
         end do
         do iorb=1,orbs%norbd-1
            if (orbs%eval((ikpt-1)*orbs%norb+iorb+orbs%norbu) > orbs%eval((ikpt-1)*orbs%norb+iorb+1+orbs%norbu))&
               &   write(*,*) 'wrong ordering of dw EVs',iorb+orbs%norbu,iorb+1+orbs%norbu
         enddo

         iu=0
         id=0
         n=0
         do while (real(n,gp) < charge)
            if (orbs%eval((ikpt-1)*orbs%norb+iu+1) <= orbs%eval((ikpt-1)*orbs%norb+id+1+orbs%norbu)) then
               iu=iu+1
               eF=orbs%eval((ikpt-1)*orbs%norb+iu+1)
            else
               id=id+1
               eF=orbs%eval((ikpt-1)*orbs%norb+id+1+orbs%norbu)
            endif
            n=n+1
         enddo
         if (iproc==0) write(*,'(1x,a,1pe21.14,a,i4)') 'Suggested Homo energy level',eF,', Spin polarization',iu-id
         !write(*,*) 'up,down, up-down',iu,id,iu-id
      end if
   end do
   orbs%efermi=eF
   !assign the values for the occupation numbers
   do iorb=1,iu
      orbs%occup(iorb)=1.0_gp
   end do
   do iorb=iu+1,orbs%norbu
      orbs%occup(iorb)=0.0_gp
   end do
   do iorb=1,id
      orbs%occup(iorb+orbs%norbu)=1.0_gp
   end do
   do iorb=id+1,orbs%norbd
      orbs%occup(iorb+orbs%norbu)=0.0_gp
   end do

END SUBROUTINE eFermi_nosmearing


!>   Calculate magnetic moments
subroutine calc_moments(iproc,nproc,norb,norb_par,nvctr,nspinor,psi,mom_vec)
   use module_base
   implicit none
   integer, intent(in) :: iproc,nproc,norb,nvctr,nspinor
   integer, dimension(0:nproc-1), intent(in) :: norb_par
   real(wp), dimension(nvctr,norb*nspinor), intent(in) :: psi
   real(wp), dimension(4,norb,min(nproc,2)), intent(out) :: mom_vec
   !local variables
   character(len=*), parameter :: subname='calc_moments'
   integer :: i_all,i_stat,ierr,iorb,jproc
   integer :: ndim,oidx
   integer, dimension(:), allocatable :: norb_displ
   real(wp) :: m00,m11,m13,m24,m14,m23
   !real(wp), dimension(:,:,:), allocatable :: mom_vec

   ndim=2
   if (nproc==1) ndim=1

   if(nspinor==4) then

      call razero(4*norb*ndim,mom_vec)

      do iorb=1,norb_par(iproc)
         oidx=(iorb-1)*nspinor+1
         m00=dot(2*nvctr,psi(1,oidx),1,psi(1,oidx),1)
         m11=dot(2*nvctr,psi(1,oidx+2),1,psi(1,oidx+2),1)
         m13=dot(nvctr,psi(1,oidx),1,psi(1,oidx+2),1)
         m24=dot(nvctr,psi(1,oidx+1),1,psi(1,oidx+3),1)
         !        m12=dot(nvctr,psi(1,oidx),1,psi(1,oidx+1),1)
         !        m34=dot(nvctr,psi(1,oidx+2),1,psi(1,oidx+3),1)
         m14=dot(nvctr,psi(1,oidx),1,psi(1,oidx+3),1)
         m23=dot(nvctr,psi(1,oidx+1),1,psi(1,oidx+2),1)

         mom_vec(1,iorb,ndim)=(m00+m11) !rho
         mom_vec(2,iorb,ndim)=2.0d0*(m13+m24)       !m_x
         !        mom_vec(3,iorb,ndim)=2.0d0*(m12-m34)       !m_y
         mom_vec(3,iorb,ndim)=2.0d0*(m14-m23)       !m_y
         mom_vec(4,iorb,ndim)=(m00-m11)             !m_z
      end do

      if(nproc>1) then
         allocate(norb_displ(0:nproc-1+ndebug),stat=i_stat)
         call memocc(i_stat,norb_displ,'norb_displ',subname)

         norb_displ(0)=0
         do jproc=1,nproc-1
            norb_displ(jproc)=norb_displ(jproc-1)+norb_par(jproc-1)
         end do

         call MPI_GATHERV(mom_vec(1,1,2),4*norb_par(iproc),mpidtypw,&
            &   mom_vec(1,1,1),4*norb_par,4*norb_displ,mpidtypw,&
         0,MPI_COMM_WORLD,ierr)

         i_all=-product(shape(norb_displ))*kind(norb_displ)
         deallocate(norb_displ,stat=i_stat)
         call memocc(i_stat,i_all,'norb_displ',subname)
      end if

   end if

END SUBROUTINE calc_moments


subroutine check_communications(iproc,nproc,orbs,lr,comms)
   use module_base
   use module_types
   use module_interfaces
   implicit none
   integer, intent(in) :: iproc,nproc
   type(orbitals_data), intent(in) :: orbs
   type(locreg_descriptors), intent(in) :: lr
   type(communications_arrays), intent(in) :: comms
   !local variables
   character(len=*), parameter :: subname='check_communications'
   integer :: i,ispinor,iorb,indspin,indorb,jproc,i_stat,i_all,iscomp,idsx,index,ikptsp
   integer :: ikpt,ispsi,nspinor,nvctrp,ierr
   real(wp) :: psival,maxdiff
   real(wp), dimension(:), allocatable :: psi
   real(wp), dimension(:), pointer :: pwork
   real(wp) :: epsilon
   character(len = 25) :: filename
   logical :: abort

   !allocate the "wavefunction" amd fill it, and also the workspace
   allocate(psi(orbs%npsidim+ndebug),stat=i_stat)
   call memocc(i_stat,psi,'psi',subname)
   allocate(pwork(orbs%npsidim+ndebug),stat=i_stat)
   call memocc(i_stat,pwork,'pwork',subname)

   do iorb=1,orbs%norbp
      ikpt=(orbs%isorb+iorb-1)/orbs%norb+1
      !valkpt=real(512*ikpt,wp)
      !valorb=real(orbs%isorb+iorb-(ikpt-1)*orbs%norb,wp)+valkpt
      indorb=(iorb-1)*(lr%wfd%nvctr_c+7*lr%wfd%nvctr_f)*orbs%nspinor
      do ispinor=1,orbs%nspinor
         indspin=(ispinor-1)*(lr%wfd%nvctr_c+7*lr%wfd%nvctr_f)
         do i=1,lr%wfd%nvctr_c+7*lr%wfd%nvctr_f
            !vali=real(i,wp)/512.0_wp  ! *1.d-5
            call test_value(ikpt,orbs%isorb+iorb-(ikpt-1)*orbs%norb,ispinor,i,psival)
            psi(i+indspin+indorb)=psival!(valorb+vali)*(-1)**(ispinor-1)
         end do
      end do
   end do

   !transpose the hpsi wavefunction
   call transpose_v(iproc,nproc,orbs,lr%wfd,comms,psi,work=pwork)

   !check the results of the transposed wavefunction
   maxdiff=0.0_wp
   ispsi=0
   do ikptsp=1,orbs%nkptsp
      ikpt=orbs%iskpts+ikptsp!orbs%ikptsp(ikptsp)
      !valkpt=real(512*ikpt,wp)
      !calculate the starting point for the component distribution
      iscomp=0
      do jproc=0,iproc-1
         iscomp=iscomp+comms%nvctr_par(jproc,ikpt)
      end do
      nvctrp=comms%nvctr_par(iproc,ikpt)
      nspinor=orbs%nspinor

      do iorb=1,orbs%norb
         !valorb=real(iorb,wp)+valkpt
         indorb=(iorb-1)*nvctrp*nspinor
         do idsx=1,(nspinor-1)/2+1
            do i=1,nvctrp
               !vali=real(i+iscomp,wp)/512.d0  ! *1.d-5
               do ispinor=1,((2+nspinor)/4+1)
                  !psival=(-1)**(ispinor-1)*(valorb+vali)
                  call test_value(ikpt,iorb,ispinor,i+iscomp,psival)
                  !this is just to force the IEEE representation of psival
                  !              if (psival .lt. 0.d0) then  
                  !              write(321,*) psival,psival**2
                  !              endif
                  index=ispinor+(i-1)*((2+nspinor)/4+1)+&
                     &   (idsx-1)*((2+nspinor)/4+1)*nvctrp+indorb+ispsi
                  maxdiff=max(abs(psi(index)-psival),maxdiff)
               end do
            end do
         end do
      end do
      ispsi=ispsi+nvctrp*orbs%norb*nspinor
   end do

   abort = .false.
   if (abs(maxdiff) > real(orbs%norb,wp)*epsilon(1.0_wp)) then
      write(*,*)'ERROR: process',iproc,'does not transpose wavefunctions correctly!'
      write(*,*)'       found an error of',maxdiff,'cannot continue.'
      write(*,*)'       data are written in the file transerror.log, exiting...'

      write(filename, "(A,I0,A)") 'transerror', iproc, '.log'
      open(unit=22,file=trim(filename),status='unknown')
      ispsi=0
      do ikptsp=1,orbs%nkptsp
         ikpt=orbs%iskpts+ikptsp!orbs%ikptsp(ikptsp)
         !valkpt=real(512*ikpt,wp)
         !calculate the starting point for the component distribution
         iscomp=0
         do jproc=0,iproc-1
            iscomp=iscomp+comms%nvctr_par(jproc,ikpt)
         end do
         nvctrp=comms%nvctr_par(iproc,ikpt)
         nspinor=orbs%nspinor

         do iorb=1,orbs%norb
            !valorb=real(iorb,wp)+valkpt
            indorb=(iorb-1)*nvctrp*nspinor
            do idsx=1,(nspinor-1)/2+1
               do i=1,nvctrp
                  !vali=real(i+iscomp,wp)/512.d0  !*1.d-5
                  do ispinor=1,((2+nspinor)/4+1)
                     !psival=(-1)**(ispinor-1)*(valorb+vali)
                     call test_value(ikpt,iorb,ispinor,i+iscomp,psival)
                     index=ispinor+(i-1)*((2+nspinor)/4+1)+&
                        &   (idsx-1)*((2+nspinor)/4+1)*nvctrp+indorb+ispsi
                     maxdiff=abs(psi(index)-psival)
                     if (maxdiff > 0.d0) then
                        write(22,'(i3,i6,2i4,3(1x,1pe13.6))')ispinor,i+iscomp,iorb,ikpt,psival,&
                           &   psi(index),maxdiff
                     end if
                  end do
               end do
            end do
         end do
         ispsi=ispsi+nvctrp*orbs%norb*nspinor
      end do
      close(unit=22)
      abort = .true.
      write(filename, "(A,I0,A)") 'distscheme', iproc, '.log'
      open(unit=22,file=trim(filename),status='unknown')
      call print_distribution_schemes(22,nproc,orbs%nkpts,orbs%norb_par(0,1),comms%nvctr_par(0,1))
      close(unit=22)
   end if

   call MPI_BARRIER(MPI_COMM_WORLD, ierr)
   if (abort) then
      if (iproc == 0) call print_distribution_schemes(6,nproc,orbs%nkpts,orbs%norb_par(0,1),comms%nvctr_par(0,1))
      call MPI_ABORT(MPI_COMM_WORLD,ierr)
   end if

   !retranspose the hpsi wavefunction
   call untranspose_v(iproc,nproc,orbs,lr%wfd,comms,&
      &   psi,work=pwork)

   maxdiff=0.0_wp
   do iorb=1,orbs%norbp
      ikpt=(orbs%isorb+iorb-1)/orbs%norb+1
      !valkpt=real(512*ikpt,wp)
      !valorb=real(orbs%isorb+iorb-(ikpt-1)*orbs%norb,wp)+valkpt
      indorb=(iorb-1)*(lr%wfd%nvctr_c+7*lr%wfd%nvctr_f)*orbs%nspinor
      do ispinor=1,orbs%nspinor
         indspin=(ispinor-1)*(lr%wfd%nvctr_c+7*lr%wfd%nvctr_f)
         do i=1,lr%wfd%nvctr_c+7*lr%wfd%nvctr_f
            !vali=real(i,wp)/512.d0  !*1.d-5
            !psival=(valorb+vali)*(-1)**(ispinor-1)
            call test_value(ikpt,orbs%isorb+iorb-(ikpt-1)*orbs%norb,ispinor,i,psival)
            maxdiff=max(abs(psi(i+indspin+indorb)-psival),maxdiff)
         end do
      end do
   end do

   abort = .false.
   if (abs(maxdiff) > real(orbs%norb,wp)*epsilon(1.0_wp)) then
      write(*,*)'ERROR: process',iproc,'does not untranspose wavefunctions correctly!'
      write(*,*)'       found an error of',maxdiff,'cannot continue.'
      write(*,*)'       data are written in the file transerror.log, exiting...'

      write(filename, "(A,I0,A)") 'transerror', iproc, '.log'
      open(unit=22,file=trim(filename),status='unknown')
      maxdiff=0.0_wp
      do iorb=1,orbs%norbp
         ikpt=(orbs%isorb+iorb-1)/orbs%norb+1
         !valkpt=real(512*ikpt,wp)
         !valorb=real(orbs%isorb+iorb-(ikpt-1)*orbs%norb,wp)+valkpt
         indorb=(iorb-1)*(lr%wfd%nvctr_c+7*lr%wfd%nvctr_f)*orbs%nspinor
         do ispinor=1,orbs%nspinor
            indspin=(ispinor-1)*(lr%wfd%nvctr_c+7*lr%wfd%nvctr_f)
            do i=1,lr%wfd%nvctr_c+7*lr%wfd%nvctr_f
               !vali=real(i,wp)/512.d0  !*1.d-5
               !psival=(valorb+vali)*(-1)**(ispinor-1)
               call test_value(ikpt,orbs%isorb+iorb-(ikpt-1)*orbs%norb,ispinor,i,psival)
               maxdiff=abs(psi(i+indspin+indorb)-psival)
               if (maxdiff > 0.d0) then
                  write(22,'(i3,i6,2i4,3(1x,1pe13.6))')ispinor,i,iorb,orbs%isorb,psival,&
                     &   psi(ispinor+(i-1)*orbs%nspinor+indorb),maxdiff
               end if
            end do
         end do
      end do
      close(unit=22)
      abort = .true.
   end if

   if (abort) call MPI_ABORT(MPI_COMM_WORLD,ierr)
   call MPI_BARRIER(MPI_COMM_WORLD, ierr)

   i_all=-product(shape(psi))*kind(psi)
   deallocate(psi,stat=i_stat)
   call memocc(i_stat,i_all,'psi',subname)
   i_all=-product(shape(pwork))*kind(pwork)
   deallocate(pwork,stat=i_stat)
   call memocc(i_stat,i_all,'pwork',subname)

END SUBROUTINE check_communications


!> define a value for the wavefunction which is dependent of the indices
subroutine test_value(ikpt,iorb,ispinor,icomp,val)
   use module_base
   implicit none
   integer, intent(in) :: ikpt,icomp,iorb,ispinor
   real(wp), intent(out) :: val
   !local variables
   real(wp) :: valkpt,valorb,vali

   ! recognizable pattern, for debugging
   ! valkpt=real(10000*(ikpt-1),wp)!real(512*ikpt,wp)
   ! valorb=real(iorb,wp)+valkpt
   ! vali=real(icomp,wp)*1.e-5_wp  !real(icomp,wp)/512.0_wp  ! *1.d-5
   !
   ! val=(valorb+vali)*(-1)**(ispinor-1)

   valkpt=real(512*ikpt,wp)
   valorb=real(iorb,wp)+valkpt
   vali=real(icomp,wp)/512.0_wp  ! *1.d-5

   val=(valorb+vali)*(-1)**(ispinor-1)

END SUBROUTINE test_value


subroutine broadcast_kpt_objects(nproc, nkpts, ndata, data, ikptproc)
   use module_base
   implicit none
   integer, intent(in) :: nproc, nkpts, ndata
   integer, dimension(nkpts), intent(in) :: ikptproc
   real(gp), dimension(ndata,nkpts), intent(inout) :: data

   integer :: ikpt, ierr

   if (nproc > 1) then
      do ikpt = 1, nkpts
         call MPI_BCAST(data(1,ikpt), ndata,mpidtypg, &
            &   ikptproc(ikpt), MPI_COMM_WORLD, ierr)
         !redundant barrier 
         call MPI_BARRIER(MPI_COMM_WORLD,ierr)
      end do
   end if
END SUBROUTINE broadcast_kpt_objects



subroutine minimize_by_orthogonal_transformation(iproc, nproc, orbs, wfd, comms, orthpar, E0, El, stepsize, hpsi, psi, derivative)
use module_base
use module_types
use module_interfaces
implicit none

  integer, intent(in) :: iproc,nproc
  type(orbitals_data), intent(in) :: orbs
  type(wavefunctions_descriptors),intent(in):: wfd
  type(communications_arrays), intent(in) :: comms
  type(orthon_data), intent(in) :: orthpar
  !n(c) type(wavefunctions_descriptors), intent(in) :: wfd
  !real(wp), dimension(comms%nvctr_par(iproc,0)*orbs%nspinor*orbs%norb), intent(in) :: hpsi
  !real(wp), dimension(comms%nvctr_par(iproc,0)*orbs%nspinor*orbs%norb), intent(inout) :: psi
  real(8),intent(in):: E0, El
  real(8),intent(inout):: stepsize 
  real(wp), dimension(orbs%npsidim), intent(inout) :: hpsi
  real(wp), dimension(orbs%npsidim), intent(inout) :: psi
  real(8),intent(out):: derivative
  !local variables
  character(len=*), parameter :: subname='orthoconstraint'
  integer :: i_stat,i_all,ierr,iorb !n(c) ise
  integer :: ispin,nspin,ikpt,norb,norbs,ncomp,nvctrp,ispsi,ikptp,nspinor,iiorb,jjorb,jorb,lwork,info,k
  real(dp) :: occ !n(c) tt
  integer, dimension(:,:), allocatable :: ndimovrlp
  real(wp), dimension(:), allocatable :: alag, work, rwork, eval
  real(wp),dimension(:,:),allocatable:: gmat
  complex(8),dimension(:,:),allocatable:: gmatc, tempmatc, tempmat2c, omatc
  complex(8),dimension(:),allocatable:: expDc
  real(8):: lstep, dfactorial
  complex(8):: ttc
  real(8),dimension(:),pointer:: psiwork
  real(8),dimension(:,:),allocatable:: omat

  write(*,*) 'iproc, orbs%npsidim',iproc, orbs%npsidim

  !separate the orthogonalisation procedure for up and down orbitals 
  !and for different k-points
  call timing(iproc,'LagrM_comput  ','ON')

  !number of components of the overlap matrix for parallel case
  !calculate the dimension of the overlap matrix for each k-point
  if (orbs%norbd > 0) then
     nspin=2
  else
     nspin=1
  end if

  !number of components for the overlap matrix in wp-kind real numbers

  allocate(ndimovrlp(nspin,0:orbs%nkpts+ndebug),stat=i_stat)
  call memocc(i_stat,ndimovrlp,'ndimovrlp',subname)

  call dimension_ovrlp(nspin,orbs,ndimovrlp)

  allocate(alag(ndimovrlp(nspin,orbs%nkpts)+ndebug),stat=i_stat)
  call memocc(i_stat,alag,'alag',subname)

  !put to zero all the k-points which are not needed
  call razero(ndimovrlp(nspin,orbs%nkpts),alag)

  ! Transpose orbitals
  allocate(psiwork(size(psi)), stat=i_stat)
  call transpose_v(iproc, nproc, orbs, wfd, comms, psi, work=psiwork)
  call transpose_v(iproc, nproc, orbs, wfd, comms, hpsi, work=psiwork)

  !do it for each of the k-points and separate also between up and down orbitals in the non-collinear case
  ispsi=1
  do ikptp=1,orbs%nkptsp
     ikpt=orbs%iskpts+ikptp!orbs%ikptsp(ikptp)

     do ispin=1,nspin

        call orbitals_and_components(iproc,ikpt,ispin,orbs,comms,&
             nvctrp,norb,norbs,ncomp,nspinor)
        if (nvctrp == 0) cycle

        if(nspinor==1) then
           call gemm('T','N',norb,norb,nvctrp,1.0_wp,psi(ispsi),&
                max(1,nvctrp),hpsi(ispsi),max(1,nvctrp),0.0_wp,&
                alag(ndimovrlp(ispin,ikpt-1)+1),norb)
        else
           !this part should be recheck in the case of nspinor == 2
           call c_gemm('C','N',norb,norb,ncomp*nvctrp,(1.0_wp,0.0_wp),psi(ispsi),&
                max(1,ncomp*nvctrp), &
                hpsi(ispsi),max(1,ncomp*nvctrp),(0.0_wp,0.0_wp),&
                alag(ndimovrlp(ispin,ikpt-1)+1),norb)
        end if
        ispsi=ispsi+nvctrp*norb*nspinor
     end do
  end do

  if (nproc > 1) then
     call timing(iproc,'LagrM_comput  ','OF')
     call timing(iproc,'LagrM_commun  ','ON')
     call mpiallred(alag(1),ndimovrlp(nspin,orbs%nkpts),MPI_SUM,MPI_COMM_WORLD,ierr)
     call timing(iproc,'LagrM_commun  ','OF')
     call timing(iproc,'LagrM_comput  ','ON')
  end if

  !now each processors knows all the overlap matrices for each k-point
  !even if it does not handle it.
  !this is somehow redundant but it is one way of reducing the number of communications
  !without defining group of processors

  i_stat=0
  do iorb=1,orbs%norb
      do jorb=1,orbs%norb
          i_stat=i_stat+1
          if(iproc==0) write(1750,'(a,3i8,es20.8)') 'iorb, jorb, i_stat, alag(i_stat)', iorb, jorb, i_stat, alag(i_stat)
      end do
  end do 

  ! Build the antisymmetric matrix "alag(iorb,jorb)-alag(jorb,iorb)"
  allocate(gmat(orbs%norb,orbs%norb), stat=i_stat)
  call memocc(i_stat, gmat, 'gmat', subname)
  do iorb=1,orbs%norb
      do jorb=1,orbs%norb
          iiorb=(iorb-1)*orbs%norb+jorb
          jjorb=(jorb-1)*orbs%norb+iorb
          gmat(jorb,iorb)=alag(iiorb)-alag(jjorb)
      end do
  end do




  !Build the complex matrix -igmat
  allocate(gmatc(orbs%norb,orbs%norb), stat=i_stat)
  !call memocc(i_stat, gmatc, 'gmatc', subname) !memocc not working for complex
  do iorb=1,orbs%norb
      do jorb=1,orbs%norb
          gmatc(jorb,iorb)=cmplx(0.d0,-gmat(jorb,iorb),kind=8)
      end do
  end do 



  ! Check whether hermitian
  do iorb=1,orbs%norb
      do jorb=1,orbs%norb
          if(real(gmatc(jorb,iorb))/=real(gmatc(iorb,jorb)) .or. aimag(gmatc(jorb,iorb))/=-aimag(gmatc(iorb,jorb))) then
              write(*,'(a,4es16.7)')&
                   'ERROR: (Gmatc(1,jorb,iorb)), (Gmatc(1,iorb,jorb)), (Gmatc(2,jorb,iorb)), (Gmatc(2,iorb,jorb))',&
                   Gmatc(jorb,iorb), Gmatc(iorb,jorb)
          end if
          if(iproc==0) write(1710,'(a,2i8,2es20.12)') 'iorb, jorb, gmatc(jorb,iorb)', iorb, jorb, gmatc(jorb,iorb)
      end do
  end do 



  ! Diagonalize gmatc
  allocate(eval(orbs%norb), stat=i_stat)
  call memocc(i_stat, eval, 'eval', subname)
  lwork=10*orbs%norb
  allocate(work(2*lwork), stat=i_stat) ! factor of 2 since it is assumed to be complex
  allocate(rwork(lwork), stat=i_stat)
  call zheev('v', 'l', orbs%norb, gmatc(1,1), orbs%norb, eval(1), work, lwork, rwork, info)
  if(info/=0) stop 'ERROR in zheev'
  deallocate(work)
  deallocate(rwork)

  do iorb=1,orbs%norb
      if(iproc==0) write(1720,'(a,i8,es20.8)') 'iorb, eval(iorb)', iorb, eval(iorb)
  end do


  if(stepsize>0.d0) then
      if(iproc==0) write(*,*) 'in first branch'
      ! Calculate the derivative
      ! Calculate optimal step size
      lstep=derivative*stepsize**2/(2.d0*(derivative*stepsize+E0-El))
      stepsize=-1.d0
      derivative=0.d0
  else
      if(iproc==0) write(*,*) 'in second branch'
      lstep=.1d0/(maxval(abs(eval)))
      stepsize=lstep
      derivative=0.d0
      do iorb=1,orbs%norb
          do jorb=1,orbs%norb
              derivative=derivative+gmat(jorb,iorb)**2
          end do
      end do
      derivative=-.5d0*derivative
  end if
  if(iproc==0) write(*,'(a,2es12.4)') '>> LSTEP:, derivative', lstep, derivative


  ! Calculate exp(-i*l*D) (with D diagonal matrix of eigenvalues).
  ! This is also a diagonal matrix, so only calculate the diagonal part.
  allocate(expDc(orbs%norb), stat=i_stat)
  !call memocc(i_stat, expDc, 'expDc', subname)
  do iorb=1,orbs%norb
     ttc=cmplx(0.d0,-lstep*eval(iorb),kind=8)
     expDc(iorb)=cmplx(0.d0,0.d0,kind=8)
      do k=0,100
          expDc(iorb)=expDc(iorb)+ttc**k/dfactorial(k)
      end do
  end do
  do iorb=1,orbs%norb
     if(iproc==0) write(1740,'(a,i8,2es20.8)') 'iorb, expDc(iorb)', iorb, expDc(iorb)
  end do



  ! Calculate the matrix O
  allocate(tempmatc(orbs%norb,orbs%norb), stat=i_stat)
  allocate(tempmat2c(orbs%norb,orbs%norb), stat=i_stat)
  allocate(omatc(orbs%norb,orbs%norb), stat=i_stat)
  do iorb=1,orbs%norb
     do jorb=1,orbs%norb
         if(iorb==jorb) then
             tempmat2c(jorb,iorb)=expDc(iorb)
         else
             tempmat2c(jorb,iorb)=cmplx(0.d0,0.d0,kind=8)
         end if
     end do
  end do
  call zgemm('n', 'c', orbs%norb, orbs%norb, orbs%norb, (1.d0,0.d0), tempmat2c(1,1), orbs%norb, &
      gmatc(1,1), orbs%norb, (0.d0,0.d0), tempmatc(1,1), orbs%norb)
  do iorb=1,orbs%norb
     do jorb=1,orbs%norb
         if(iproc==0) write(1730,'(a,2i8,2es20.8)') 'iorb, jorb, tempmatc(jorb,iorb)', iorb, jorb, tempmatc(jorb,iorb)
     end do
  end do

  call zgemm('n', 'n', orbs%norb, orbs%norb, orbs%norb, (1.d0,0.d0), gmatc(1,1), orbs%norb, &
      tempmatc(1,1), orbs%norb, (0.d0,0.d0), omatc(1,1), orbs%norb)

  if(iproc==0) then
     do iorb=1,orbs%norb
         do jorb=1,orbs%norb
             write(1700,'(2i8,2es20.8)') iorb,jorb,omatc(jorb,iorb)
         end do
     end do
  end if


  ! Build new linear combinations
  call memocc(i_stat, psiwork, 'psiwork', subname)

  allocate(omat(orbs%norb,orbs%norb), stat=i_stat)
  call memocc(i_stat, omat, 'omat', subname)

  do iorb=1,orbs%norb
      do jorb=1,orbs%norb
          omat(jorb,iorb)=real(omatc(jorb,iorb))
          !!if(iorb==jorb) then
          !!    omat(jorb,iorb)=1.d0
          !!else
          !!    omat(jorb,iorb)=0.d0
          !!end if
      end do
  end do

  nvctrp=comms%nvctr_par(iproc,0)
  call gemm('n', 'n', nvctrp, orbs%norb, orbs%norb, 1.0_wp, psi(1), max(1,nvctrp), &
            omat(1,1), orbs%norb, 0.0_wp, psiwork(1), max(1,nvctrp))
  call dcopy(size(psi), psiwork(1), 1, psi(1), 1)

  ! I think this is not required..
  call orthogonalize(iproc,nproc,orbs,comms,psi,orthpar)

  call untranspose_v(iproc, nproc, orbs, wfd, comms, psi, work=psiwork)
  call untranspose_v(iproc, nproc, orbs, wfd, comms, hpsi, work=psiwork)







  i_all=-product(shape(omat))*kind(omat)
  deallocate(omat,stat=i_stat)
  call memocc(i_stat,i_all,'omat',subname)

  i_all=-product(shape(psiwork))*kind(psiwork)
  deallocate(psiwork,stat=i_stat)
  call memocc(i_stat,i_all,'psiwork',subname)

  i_all=-product(shape(alag))*kind(alag)
  deallocate(alag,stat=i_stat)
  call memocc(i_stat,i_all,'alag',subname)

  i_all=-product(shape(ndimovrlp))*kind(ndimovrlp)
  deallocate(ndimovrlp,stat=i_stat)
  call memocc(i_stat,i_all,'ndimovrlp',subname)

  i_all=-product(shape(gmat))*kind(gmat)
  deallocate(gmat,stat=i_stat)
  call memocc(i_stat,i_all,'gmat',subname)

  i_all=-product(shape(eval))*kind(eval)
  deallocate(eval,stat=i_stat)
  call memocc(i_stat,i_all,'eval',subname)

  !!memoc not working for complex
  !i_all=-product(shape(gmatc))*kind(gmatc)  
  deallocate(gmatc,stat=i_stat)
  !call memocc(i_stat,i_all,'gmatc',subname)

  !i_all=-product(shape(tempmatc))*kind(tempmatc)  
  deallocate(tempmatc,stat=i_stat)
  !call memocc(i_stat,i_all,'tempmatc',subname)

  !i_all=-product(shape(tempmat2c))*kind(tempmat2c)  
  deallocate(tempmat2c,stat=i_stat)
  !call memocc(i_stat,i_all,'tempmat2c',subname)

  !i_all=-product(shape(omatc))*kind(omatc)  
  deallocate(omatc,stat=i_stat)
  !call memocc(i_stat,i_all,'omatc',subname)

  !i_all=-product(shape(expDc))*kind(expDc)  
  deallocate(expDc,stat=i_stat)
  !call memocc(i_stat,i_all,'expDc',subname)

  call timing(iproc,'LagrM_comput  ','OF')



end subroutine minimize_by_orthogonal_transformation<|MERGE_RESOLUTION|>--- conflicted
+++ resolved
@@ -175,7 +175,7 @@
 !> Routine which calculates the application of nonlocal projectors on the wavefunctions
 !! Reduce the wavefunction in case it is needed
 subroutine NonLocalHamiltonianApplication(iproc,at,orbs,hx,hy,hz,rxyz,&
-      &   nlpspd,proj,lr,psi,hpsi,eproj_sum)
+     proj,Lzd,psi,hpsi,eproj_sum)
    use module_base
    use module_types
    implicit none
@@ -183,16 +183,17 @@
    real(gp), intent(in) :: hx,hy,hz
    type(atoms_data), intent(in) :: at
    type(orbitals_data),  intent(in) :: orbs
-   type(locreg_descriptors), intent(in) :: lr 
-   type(nonlocal_psp_descriptors), intent(in) :: nlpspd
-   real(wp), dimension(nlpspd%nprojel), intent(in) :: proj
+   type(local_zone_descriptors), intent(in) :: Lzd
+   !type(nonlocal_psp_descriptors), intent(in) :: nlpspd !should be put back in
+   real(wp), dimension(Lzd%Gnlpspd%nprojel), intent(in) :: proj
    real(gp), dimension(3,at%nat), intent(in) :: rxyz
-   real(wp), dimension((lr%wfd%nvctr_c+7*lr%wfd%nvctr_f)*orbs%nspinor*orbs%norbp), intent(in) :: psi
-   real(wp), dimension((lr%wfd%nvctr_c+7*lr%wfd%nvctr_f)*orbs%nspinor*orbs%norbp), intent(inout) :: hpsi
+   real(wp), dimension(Lzd%Lpsidimtot), intent(in) :: psi
+   real(wp), dimension(Lzd%Lpsidimtot), intent(inout) :: hpsi
    real(gp), intent(out) :: eproj_sum
    !local variables
+   logical :: dosome
    integer :: ikpt,istart_ck,ispsi_k,isorb,ieorb,nspinor,iorb,iat,nwarnings
-   integer :: iproj,ispsi,istart_c
+   integer :: iproj,ispsi,istart_c,ilr,iat_proj,ilr_skip
 
    eproj_sum=0.0_gp
 
@@ -218,53 +219,109 @@
    loop_kpt: do
 
       call orbs_in_kpt(ikpt,orbs,isorb,ieorb,nspinor)
-
-      if (DistProjApply) then
-         !first create a projector ,then apply it for everyone
-         iproj=0
-         do iat=1,at%nat
-            istart_c=1
-            call atom_projector(ikpt,iat,0,istart_c,iproj,nlpspd%nprojel,&
-                lr,hx,hy,hz,rxyz(1,iat),at,orbs,nlpspd%plr(iat),proj,nwarnings)
-
-            !apply the projector to all the orbitals belonging to the processor
+      !localisation regions loop
+      loop_lr: do ilr=1,Lzd%nlr
+         !do something only if at least one of the orbitals lives in the ilr
+         dosome=.false.
+         do iorb=isorb,ieorb
+            dosome = (orbs%inwhichlocreg(iorb+orbs%isorb) == ilr)
+            if (dosome) exit
+         end do
+         if (.not. dosome) cycle loop_lr
+
+         if (DistProjApply) then
+            !first create a projector ,then apply it for everyone
+            iproj=0
+            iat_proj=0
+            do iat=1,at%nat
+               !check if the atom intersect with the given localisation region
+               if(Lzd%Llr(ilr)%projflg(iat) == 0) cycle
+               iat_proj=iat_proj+1
+               if (Lzd%Lnlpspd(ilr)%nprojel > Lzd%Gnlpspd%nprojel) then
+                  stop 'ERROR: proj array size not corrected'
+               end if
+               istart_c=1
+               call atom_projector(ikpt,iat,0,istart_c,iproj,&
+                    Lzd%Lnlpspd(ilr)%nprojel,&
+                    Lzd%Llr(ilr),hx,hy,hz,rxyz(1,iat),at,orbs,&
+                    Lzd%Lnlpspd(ilr)%plr(iat_proj),proj,nwarnings)
+
+               if (iproj > Lzd%Lnlpspd(ilr)%nproj) then
+                  write(*,*)&
+                       'ERROR (NonLocalHamiltonianApplication): iproc incorrect. ilr,iat,iproj,nproj:',&
+                       ilr,iat,iproj,Lzd%Lnlpspd(ilr)%nproj
+                  stop
+               end if
+
+               !apply the projector to all the orbitals belonging to the processor
+               ispsi=ispsi_k
+               do iorb=isorb,ieorb
+                  if (orbs%inwhichlocreg(iorb+orbs%isorb) /= ilr) then
+                     !increase ispsi to meet orbital index
+                     ilr_skip=orbs%inwhichlocreg(iorb+orbs%isorb)
+                     ispsi=ispsi+&
+                          (Lzd%Llr(ilr_skip)%wfd%nvctr_c+&
+                          7*Lzd%Llr(ilr_skip)%wfd%nvctr_f)*nspinor
+                     cycle
+                  end if
+                  istart_c=1
+                  call apply_atproj_iorb_new(iat,iorb,istart_c,Lzd%Lnlpspd(ilr)%nprojel,&
+                       at,orbs,Lzd%Llr(ilr)%wfd,Lzd%Lnlpspd(ilr)%plr(iat_proj),&
+                       proj,psi(ispsi),hpsi(ispsi),eproj_sum)
+                  !print *,'iorb,iat,eproj',iorb,iat,eproj_sum
+                  ispsi=ispsi+&
+                       (Lzd%Llr(ilr)%wfd%nvctr_c+7*Lzd%Llr(ilr)%wfd%nvctr_f)*nspinor
+               end do
+
+            end do
+            if (iproj /= Lzd%Lnlpspd(ilr)%nproj) stop &
+                 'NonLocal HamiltonianApplication: incorrect number of projectors created'     
+            !for the moment, localization region method is not implemented with
+            !once-and-for-all calculation
+         else if (Lzd%nlr == 1) then
+
+            !loop over the interesting my orbitals, and apply all the projectors over all orbitals
             ispsi=ispsi_k
             do iorb=isorb,ieorb
-               istart_c=1
-               call apply_atproj_iorb_new(iat,iorb,istart_c,nlpspd%nprojel,&
-                    at,orbs,lr%wfd,nlpspd%plr(iat),&
-                    proj,psi(ispsi),hpsi(ispsi),eproj_sum)
-               ispsi=ispsi+(lr%wfd%nvctr_c+7*lr%wfd%nvctr_f)*nspinor
+               if (orbs%inwhichlocreg(iorb+orbs%isorb) /= ilr) then
+                  !increase ispsi to meet orbital index
+                  ilr_skip=orbs%inwhichlocreg(iorb+orbs%isorb)
+                  ispsi=ispsi+&
+                       (Lzd%Llr(ilr_skip)%wfd%nvctr_c+7*Lzd%Llr(ilr_skip)%wfd%nvctr_f)*nspinor
+                  cycle
+               end if
+
+               istart_c=istart_ck !TO BE CHANGED IN ONCE-AND-FOR-ALL 
+               do iat=1,at%nat
+                  !check if the atom intersect with the given localisation region
+                  if(Lzd%Llr(ilr)%projflg(iat) == 0) stop 'ERROR all atoms should be in global'
+                  call apply_atproj_iorb_new(iat,iorb,istart_c,Lzd%Lnlpspd(ilr)%nprojel,&
+                       at,orbs,Lzd%Llr(ilr)%wfd,Lzd%Lnlpspd(ilr)%plr(iat),&
+                       proj,psi(ispsi),hpsi(ispsi),eproj_sum)           
+               end do
+               ispsi=ispsi+(Lzd%Llr(ilr)%wfd%nvctr_c+7*Lzd%Llr(ilr)%wfd%nvctr_f)*nspinor
             end do
-
-         end do
-         if (iproj /= nlpspd%nproj) &
-            &   stop 'NonLocal HamiltonianApplication: incorrect number of projectors created'           
-      else
-
-         ! loop over all my orbitals, and apply all the projectors over all orbitals
-         ispsi=ispsi_k
-         do iorb=isorb,ieorb
-            istart_c=istart_ck
-            do iat=1,at%nat
-               call apply_atproj_iorb_new(iat,iorb,istart_c,nlpspd%nprojel,&
-                    at,orbs,lr%wfd,nlpspd%plr(iat),&
-                    proj,psi(ispsi),hpsi(ispsi),eproj_sum)           
-            end do
-            ispsi=ispsi+(lr%wfd%nvctr_c+7*lr%wfd%nvctr_f)*nspinor
-         end do
-         istart_ck=istart_c
-      end if
+            istart_ck=istart_c !TO BE CHANGED IN THIS ONCE-AND-FOR-ALL
+         else
+           stop 'Localization Regions not allowed in once-and-for-all'    
+         end if
+
+      end do loop_lr
+
+      !last k-point has been treated
       if (ieorb == orbs%norbp) exit loop_kpt
+      
       ikpt=ikpt+1
       ispsi_k=ispsi
+
    end do loop_kpt
 
-   if (.not. DistProjApply) then
-      if (istart_ck-1 /= nlpspd%nprojel) &
+   if (.not. DistProjApply) then !TO BE REMOVED WITH NEW PROJECTOR APPLICATION
+      if (istart_ck-1 /= Lzd%Lnlpspd(1)%nprojel) &
          &   stop 'incorrect once-and-for-all psp application'
    end if
-   if (ispsi-1 /= (lr%wfd%nvctr_c+7*lr%wfd%nvctr_f)*orbs%nspinor*orbs%norbp) stop 'incorrect V_nl psi application'
+   !for the moment it has to be removed. A number of components in orbital distribution should be defined
+   !if (ispsi-1 /= (lr%wfd%nvctr_c+7*lr%wfd%nvctr_f)*orbs%nspinor*orbs%norbp) stop 'incorrect V_nl psi application'
 
    !used on the on-the-fly projector creation
    if (nwarnings /= 0 .and. iproc == 0) then
@@ -352,14 +409,9 @@
    type(orbitals_data),intent(in) :: orbs
    type(local_zone_descriptors),intent(in) :: Lzd
    integer, dimension(0:nproc-1,2), intent(in) :: ngatherarr 
-<<<<<<< HEAD
-   real(wp), dimension(max(ndimrhopot,1)), intent(in), target :: potential !< Distributed potential. Might contain the density for the SIC treatments
+   real(wp), dimension(max(ndimrhopot,nspin)), intent(in), target :: potential !< Distributed potential. Might contain the density for the SIC treatments
    real(wp), dimension(:), pointer :: Lpot
    type(p2pCommsGatherPot),intent(inout), optional:: comgp
-=======
-   real(wp), dimension(max(ndimrhopot,nspin)), intent(in), target :: potential !< Distributed potential. Might contain the density for the SIC treatments
-   real(wp), dimension(:), pointer :: pot
->>>>>>> 09ae0cdd
    !local variables
    character(len=*), parameter :: subname='full_local_potential'
    logical :: odp,newvalue !orbital dependent potential
@@ -1105,15 +1157,8 @@
    !local variables
    logical :: keeppsit
    character(len=*), parameter :: subname='last_orthon'
-<<<<<<< HEAD
-   logical :: dowrite !write the screen output
-   integer :: i_all,i_stat,iorb,jorb,md,ikpt,isorb,ikptw
-   real(gp) :: mpol,spinsignw
+   integer :: i_all,i_stat
    real(wp), dimension(:,:,:), pointer :: mom_vec
-=======
-   integer :: i_all,i_stat
-   real(wp), dimension(:,:,:), allocatable :: mom_vec
->>>>>>> 09ae0cdd
 
 
    if (present(opt_keeppsit)) then
