!> @file
!!  Application of the Hamiltonian + orthonormalize constraints
!! @author
!!    Copyright (C) 2007-2011 CEA
!!    This file is distributed under the terms of the
!!    GNU General Public License, see ~/COPYING file
!!    or http://www.gnu.org/copyleft/gpl.txt .
!!    For the list of contributors, see ~/AUTHORS 

!> Calculates the application of the Hamiltonian on the wavefunction. The hamiltonian can be self-consistent or not.
!! In the latter case, the potential should be given in the rhov array of denspot structure. 
!! Otherwise, rhov array is filled by the self-consistent density
subroutine psitohpsi(iproc,nproc,atoms,scf,denspot,itrp,iscf,alphamix,mix,ixc,&
     nlpspd,proj,rxyz,linflag,unblock_comms,GPU,wfn,&
     energs,rpnrm,xcstr)
  use module_base
  use module_types
  use module_interfaces, fake_name => psitohpsi
  use Poisson_Solver
  use m_ab6_mixing
  implicit none
  logical, intent(in) :: scf
  integer, intent(in) :: iproc,nproc,itrp,iscf,ixc,linflag
  character(len=3), intent(in) :: unblock_comms
  real(gp), intent(in) :: alphamix
  type(atoms_data), intent(in) :: atoms
  type(nonlocal_psp_descriptors), intent(in) :: nlpspd
  type(ab6_mixing_object), intent(in) :: mix
  type(DFT_local_fields), intent(inout) :: denspot
  type(energy_terms), intent(inout) :: energs
  type(DFT_wavefunction), intent(inout) :: wfn
  real(gp), dimension(3,atoms%nat), intent(in) :: rxyz
  real(wp), dimension(nlpspd%nprojel), intent(in) :: proj
  type(GPU_pointers), intent(inout) :: GPU  
  !real(wp), dimension(orbs%npsidim_orbs), intent(in) :: psi
  real(gp), intent(out) :: rpnrm
  real(gp), dimension(6), intent(out) :: xcstr
  !real(wp), dimension(orbs%npsidim_orbs), intent(out) :: hpsi
  !local variables
  character(len=*), parameter :: subname='psitohpsi'
  logical :: unblock_comms_den,unblock_comms_pot,whilepot,savefields,correcth
  integer :: nthread_max,ithread,nthread,irhotot_add,irho_add,ispin,i_all,i_stat
  !$ integer :: omp_get_max_threads,omp_get_thread_num,omp_get_num_threads

  !in the default case, non local hamiltonian is done after potential creation
  whilepot=.true.

  !flag for saving the local fields (rho,vxc,vh)
  savefields= (iscf==SCF_KIND_GENERALIZED_DIRMIN)
  correcth=.false.
  !do not do that if rho_work is already associated
  if (savefields .and. associated(denspot%rho_work)) then
     !flag for correcting the hamiltonian (either is false or toggles savefields)
     correcth=.true.
     savefields=.false.
  end if

  nthread_max=1
  ithread=0
  nthread=1
  !control if we have the possibility of using OMP to de-synchronize communication
  !$ nthread_max=omp_get_max_threads()
  

  !decide the communication strategy
  unblock_comms_den=mpi_thread_funneled_is_supported .and. unblock_comms=='DEN' .and. &
      nthread_max > 1 .and. scf ! density is done only if scf is present
  if (unblock_comms_den) whilepot=.false. !anticipate the NlHamiltonian if density should be overlapped

  unblock_comms_pot=mpi_thread_funneled_is_supported .and. unblock_comms=='POT' .and. &
      nthread_max > 1 .and. whilepot

  !calculate the self-consistent potential
  if (scf) then
     !print *,'here',savefields,correcth,energs%ekin,energs%epot,dot(wfn%orbs%npsidim_orbs,wfn%psi(1),1,wfn%psi(1),1)
     ! Potential from electronic charge density 
     call sumrho(iproc,nproc,wfn%orbs,wfn%Lzd,&
          denspot%hgrids(1),denspot%hgrids(2),denspot%hgrids(3),denspot%dpcom%nscatterarr,&
          GPU,atoms%sym,denspot%rhod,wfn%psi,denspot%rho_psi)
     !print *,'here',wfn%orbs%occup(:),'there',savefields,correcth,energs%ekin,energs%epot,&
     !     dot(wfn%Lzd%Glr%d%n1i*wfn%Lzd%Glr%d%n2i*denspot%dpcom%n3p*wfn%orbs%nspin,&
     !     denspot%rho_psi(1,1),1,denspot%rho_psi(1,1),1)
     !stop
     !initialize nested approach 
     !this has always to be done for using OMP parallelization in the 
     !projector case
     !if nesting is not supported, a bigdft_nesting routine should be defined
     !$   call OMP_SET_NESTED(.true.) 
     !$   call OMP_SET_MAX_ACTIVE_LEVELS(2)
     !$ if (unblock_comms_den) then
     !$   call OMP_SET_NUM_THREADS(2)
     !$ else
     !$   call OMP_SET_NUM_THREADS(1)
     !$ end if
     !print *,'how many threads ?' ,nthread_max
     !$OMP PARALLEL DEFAULT(shared), PRIVATE(ithread,nthread)
     !$ ithread=omp_get_thread_num()
     !$ nthread=omp_get_num_threads() !this should be 2 if active
     !print *,'hello, I am thread no.',ithread,' out of',nthread,'of iproc', iproc
     ! thread 0 does mpi communication 
     if (ithread == 0) then
       !communicate density 
        call communicate_density(iproc,nproc,wfn%orbs%nspin,&
             denspot%hgrids(1),denspot%hgrids(2),denspot%hgrids(3),&
             wfn%Lzd,&
             denspot%rhod,denspot%dpcom%nscatterarr,denspot%rho_psi,denspot%rhov,.false.)
        !write(*,*) 'node:', iproc, ', thread:', ithread, 'mpi communication finished!!'
     end if
     if (ithread > 0 .or. nthread==1 .and. .not. whilepot) then
        ! Only the remaining threads do computations (if active) 
        !$ if (unblock_comms_den) then
        !$ call OMP_SET_NUM_THREADS(nthread_max-1)
        !$ else 
        !$ call OMP_SET_NUM_THREADS(nthread_max)
        !$ end if

        !nonlocal hamiltonian
        !$ if (verbose > 2 .and. iproc==0 .and. unblock_comms_den)&
        !$ & print *,'NonLocalHamiltonian with nthread:, out to:' ,omp_get_max_threads(),nthread_max
        if (wfn%orbs%npsidim_orbs > 0) call to_zero(wfn%orbs%npsidim_orbs,wfn%hpsi(1))
        call NonLocalHamiltonianApplication(iproc,atoms,wfn%orbs,rxyz,&
             proj,wfn%Lzd,nlpspd,wfn%psi,wfn%hpsi,energs%eproj)
     end if
     !$OMP END PARALLEL
     !finalize the communication scheme
     !$   call OMP_SET_NESTED(.false.) 
     !$   call OMP_SET_NUM_THREADS(nthread_max)
     ithread=0
     nthread=1

     !here the density can be mixed
     if (iscf > SCF_KIND_DIRECT_MINIMIZATION) then
        if (mix%kind == AB6_MIXING_DENSITY) then
           call mix_rhopot(iproc,nproc,mix%nfft*mix%nspden,alphamix,mix,&
                denspot%rhov,itrp,wfn%Lzd%Glr%d%n1i,wfn%Lzd%Glr%d%n2i,wfn%Lzd%Glr%d%n3i,&
                product(wfn%Lzd%hgrids),&!hx*hy*hz,&
                rpnrm,denspot%dpcom%nscatterarr)
           
           if (iproc == 0 .and. itrp > 1) then
              write( *,'(1x,a,i6,2x,(1x,1pe9.2))') &
                   &   'DENSITY iteration,Delta : (Norm 2/Volume)',itrp,rpnrm
              !yaml output
              !write(70,'(1x,a,1pe9.2,a,i5)')'DENSITY variation: &rpnrm',rpnrm,', #itrp: ',itrp
           end if
           ! xc_init_rho should be put in the mixing routines
           denspot%rhov = abs(denspot%rhov) + 1.0d-20
        end if
     end if
     call denspot_set_rhov_status(denspot, ELECTRONIC_DENSITY, itrp)

     !before creating the potential, save the density in the second part 
     !in the case of NK SIC, so that the potential can be created afterwards
     !copy the density contiguously since the GGA is calculated inside the NK routines
     !with the savefield scheme, this can be avoided in the future
     if (wfn%SIC%approach=='NK') then !here the density should be copied somewhere else
        irhotot_add=wfn%Lzd%Glr%d%n1i*wfn%Lzd%Glr%d%n2i*denspot%dpcom%i3xcsh+1
        irho_add=wfn%Lzd%Glr%d%n1i*wfn%Lzd%Glr%d%n2i*denspot%dpcom%n3d*wfn%orbs%nspin+1
        do ispin=1,wfn%orbs%nspin
           call dcopy(wfn%Lzd%Glr%d%n1i*wfn%Lzd%Glr%d%n2i*denspot%dpcom%n3p,&
                denspot%rhov(irhotot_add),1,denspot%rhov(irho_add),1)
           irhotot_add=irhotot_add+wfn%Lzd%Glr%d%n1i*wfn%Lzd%Glr%d%n2i*denspot%dpcom%n3d
           irho_add=irho_add+wfn%Lzd%Glr%d%n1i*wfn%Lzd%Glr%d%n2i*denspot%dpcom%n3p
        end do
     end if

     if(wfn%orbs%nspinor==4) then
        !this wrapper can be inserted inside the XC_potential routine
        call PSolverNC(atoms%geocode,'D',iproc,nproc,wfn%Lzd%Glr%d%n1i,&
             wfn%Lzd%Glr%d%n2i,wfn%Lzd%Glr%d%n3i,denspot%dpcom%n3d,ixc,&
             denspot%hgrids(1),denspot%hgrids(2),denspot%hgrids(3),&
             denspot%rhov,denspot%pkernel,denspot%V_ext,&
             energs%eh,energs%exc,energs%evxc,0.d0,.true.,4)
     else
        call XC_potential(atoms%geocode,'D',iproc,nproc,&
             wfn%Lzd%Glr%d%n1i,wfn%Lzd%Glr%d%n2i,wfn%Lzd%Glr%d%n3i,ixc,&
             denspot%hgrids(1),denspot%hgrids(2),denspot%hgrids(3),&
             denspot%rhov,energs%exc,energs%evxc,wfn%orbs%nspin,denspot%rho_C,denspot%V_XC,xcstr)
        call denspot_set_rhov_status(denspot, CHARGE_DENSITY, itrp)
        call H_potential(atoms%geocode,'D',iproc,nproc,&
             wfn%Lzd%Glr%d%n1i,wfn%Lzd%Glr%d%n2i,wfn%Lzd%Glr%d%n3i,&
             denspot%hgrids(1),denspot%hgrids(2),denspot%hgrids(3),&
             denspot%rhov,denspot%pkernel,denspot%V_ext,energs%eh,0.0_dp,.true.,&
             quiet=denspot%PSquiet) !optional argument
<<<<<<< HEAD
        denspot%rhov_is=HARTREE_POTENTIAL !this is not true, there is also Vext
=======
        call denspot_set_rhov_status(denspot, HARTREE_POTENTIAL, itrp)
>>>>>>> 130b7d4a

        !sum the two potentials in rhopot array
        !fill the other part, for spin, polarised
        if (wfn%orbs%nspin == 2) then
           call dcopy(wfn%Lzd%Glr%d%n1i*wfn%Lzd%Glr%d%n2i*denspot%dpcom%n3p,denspot%rhov(1),1,&
                denspot%rhov(1+wfn%Lzd%Glr%d%n1i*wfn%Lzd%Glr%d%n2i*denspot%dpcom%n3p),1)
        end if
        !spin up and down together with the XC part
        call axpy(wfn%Lzd%Glr%d%n1i*wfn%Lzd%Glr%d%n2i*denspot%dpcom%n3p*wfn%orbs%nspin,&
             1.0_dp,denspot%V_XC(1,1,1,1),1,&
             denspot%rhov(1),1)

     end if

     !here the potential can be mixed
     if (mix%kind == AB6_MIXING_POTENTIAL .and. iscf > SCF_KIND_DIRECT_MINIMIZATION) then
        call mix_rhopot(iproc,nproc,mix%nfft*mix%nspden,alphamix,mix,&
             denspot%rhov,itrp,wfn%Lzd%Glr%d%n1i,wfn%Lzd%Glr%d%n2i,wfn%Lzd%Glr%d%n3i,&
             product(wfn%Lzd%hgrids),&!hx*hy*hz,&
             rpnrm,denspot%dpcom%nscatterarr)
        if (iproc == 0 .and. itrp > 1) then
           write( *,'(1x,a,i6,2x,(1x,1pe9.2))') &
                &   'POTENTIAL iteration,Delta P (Norm 2/Volume)',itrp,rpnrm
           !yaml output
           !write(70,'(1x,a,1pe9.2,a,i5)')'POTENTIAL variation: &rpnrm',rpnrm,', #itrp: ',itrp
        end if
     end if
     call denspot_set_rhov_status(denspot, KS_POTENTIAL, itrp)

     if (savefields) then
        if (associated(denspot%rho_work)) then
           write(*,*)'ERROR: the reference potential should be empty to correct the hamiltonian!'
           stop
        end if

        allocate(denspot%rho_work(wfn%Lzd%Glr%d%n1i*wfn%Lzd%Glr%d%n2i*&
             denspot%dpcom%n3p*wfn%orbs%nspin+ndebug),stat=i_stat)
        call dcopy(wfn%Lzd%Glr%d%n1i*wfn%Lzd%Glr%d%n2i*denspot%dpcom%n3p*wfn%orbs%nspin,denspot%rhov(1),1,&
             denspot%rho_work(1),1)
     end if

     !if the hamiltonian should have to be just updated, perform the difference between potentials
     if (correcth) then
        if (.not. associated(denspot%rho_work)) then
           write(*,*)'ERROR: need a reference potential to correct the hamiltonian!'
           stop
        end if
        !subtract the previous potential from the new one
        call axpy(wfn%Lzd%Glr%d%n1i*wfn%Lzd%Glr%d%n2i*denspot%dpcom%n3p*wfn%orbs%nspin,&
             -1.0_dp,denspot%rho_work(1),1,denspot%rhov(1),1)

        !deallocation should be deplaced
        i_all=-product(shape(denspot%rho_work))*kind(denspot%rho_work)
        deallocate(denspot%rho_work,stat=i_stat)
        call memocc(i_stat,i_all,'denspot%rho_work',subname)
        nullify(denspot%rho_work)
     end if


  end if

  !non self-consistent case: rhov should be the total potential
  if (denspot%rhov_is/=KS_POTENTIAL) then
     stop 'psitohpsi: KS_potential not available' 
  end if

  !temporary, to be corrected with comms structure
  if (wfn%exctxpar == 'OP2P') energs%eexctX = UNINITIALIZED(1.0_gp)

  !initialize nested approach 
  !this has always to be done for using OMP parallelization in the 
  !projector case
  !if nesting is not supported, a bigdft_nesting routine should be defined
  !$   call OMP_SET_NESTED(.true.) 
  !$   call OMP_SET_MAX_ACTIVE_LEVELS(2)
  !$ if (unblock_comms_pot) then
  !$   call OMP_SET_NUM_THREADS(2)
  !$ else
  !$   call OMP_SET_NUM_THREADS(1)
  !$ end if
  !print *,'how many threads ?' ,nthread_max
  !$OMP PARALLEL DEFAULT(shared), PRIVATE(ithread,nthread)
  !$ ithread=omp_get_thread_num()
  !$ nthread=omp_get_num_threads() !this should be 2 if active
  !print *,'hello, I am thread no.',ithread,' out of',nthread,'of iproc', iproc
  ! thread 0 does mpi communication 
  if (ithread == 0) then
     call full_local_potential(iproc,nproc,wfn%orbs,wfn%Lzd,linflag,&
          denspot%dpcom,denspot%rhov,denspot%pot_work)
     !write(*,*) 'node:', iproc, ', thread:', ithread, 'mpi communication finished!!'
  end if
  if (ithread > 0 .or. nthread==1 .and. whilepot) then
     ! Only the remaining threads do computations (if active) 
     !$ if (unblock_comms_pot) then
     !$ call OMP_SET_NUM_THREADS(nthread_max-1)
     !$ else 
     !$ call OMP_SET_NUM_THREADS(nthread_max)
     !$ end if

     !nonlocal hamiltonian
     !$ if (verbose > 2 .and. iproc==0 .and. unblock_comms_pot)&
     !$ & print *,'NonLocalHamiltonian with nthread:, out to:' ,omp_get_max_threads(),nthread_max
     if (wfn%orbs%npsidim_orbs >0) call to_zero(wfn%orbs%npsidim_orbs,wfn%hpsi(1))
     call NonLocalHamiltonianApplication(iproc,atoms,wfn%orbs,rxyz,&
          proj,wfn%Lzd,nlpspd,wfn%psi,wfn%hpsi,energs%eproj)
  end if
  !$OMP END PARALLEL
  !finalize the communication scheme
  !$   call OMP_SET_NESTED(.false.) 
  !$   call OMP_SET_NUM_THREADS(nthread_max)
  ithread=0
  nthread=1
 
  !here exctxpar might be passed
  !choose to just add the potential if needed
  call LocalHamiltonianApplication(iproc,nproc,atoms,wfn%orbs,&
       wfn%Lzd,wfn%confdatarr,denspot%dpcom%ngatherarr,denspot%pot_work,wfn%psi,wfn%hpsi,&
       energs,wfn%SIC,GPU,correcth,pkernel=denspot%pkernelseq)
  call SynchronizeHamiltonianApplication(nproc,wfn%orbs,wfn%Lzd,GPU,wfn%hpsi,&
       energs%ekin,energs%epot,energs%eproj,energs%evsic,energs%eexctX)

  !deallocate potential
  call free_full_potential(nproc,linflag,denspot%pot_work,subname)
  !----
end subroutine psitohpsi

subroutine FullHamiltonianApplication(iproc,nproc,at,orbs,rxyz,&
     proj,Lzd,nlpspd,confdatarr,ngatherarr,pot,psi,hpsi,&
     energs,SIC,GPU,&
     pkernel,orbsocc,psirocc)
  use module_base
  use module_types
  use module_interfaces, fake_name => FullHamiltonianApplication
  use module_xc
  implicit none
  integer, intent(in) :: iproc,nproc
  type(atoms_data), intent(in) :: at
  type(orbitals_data), intent(in) :: orbs
  type(local_zone_descriptors),intent(in) :: Lzd
  type(nonlocal_psp_descriptors), intent(in) :: nlpspd
  type(SIC_data), intent(in) :: SIC
  integer, dimension(0:nproc-1,2), intent(in) :: ngatherarr
  real(gp), dimension(3,at%nat), intent(in) :: rxyz
  real(wp), dimension(Lzd%Lnprojel), intent(in) :: proj
  real(wp), dimension(orbs%npsidim_orbs), intent(in) :: psi
  type(confpot_data), dimension(orbs%norbp), intent(in) :: confdatarr
  real(wp), dimension(lzd%ndimpotisf) :: pot
  type(energy_terms), intent(inout) :: energs
  !real(gp), intent(out) :: ekin_sum,epot_sum,eexctX,eproj_sum,evsic
  real(wp), target, dimension(max(1,orbs%npsidim_orbs)), intent(out) :: hpsi
  type(GPU_pointers), intent(inout) :: GPU
  real(dp), dimension(:), pointer, optional :: pkernel
  type(orbitals_data), intent(in), optional :: orbsocc
  real(wp), dimension(:), pointer, optional :: psirocc

  !put to zero hpsi array (now important since any of the pieces of the hamiltonian is accumulating)
  if (orbs%npsidim_orbs > 0) call to_zero(orbs%npsidim_orbs,hpsi(1))

  !write(*,*) 'lzd%ndimpotisf', lzd%ndimpotisf
  !do i=1,lzd%ndimpotisf
  !    write(210,*) pot(i)
  !end do

 if (.not. present(pkernel)) then
    call LocalHamiltonianApplication(iproc,nproc,at,orbs,&
         Lzd,confdatarr,ngatherarr,pot,psi,hpsi,&
         energs,SIC,GPU,.false.)
 else if (present(pkernel) .and. .not. present(orbsocc)) then
    call LocalHamiltonianApplication(iproc,nproc,at,orbs,&
         Lzd,confdatarr,ngatherarr,pot,psi,hpsi,&
          energs,SIC,GPU,.false.,pkernel=pkernel)
 else if (present(pkernel) .and. present(orbsocc) .and. present(psirocc)) then
    call LocalHamiltonianApplication(iproc,nproc,at,orbs,&
         Lzd,confdatarr,ngatherarr,pot,psi,hpsi,&
         energs,SIC,GPU,.false.,pkernel,orbsocc,psirocc)
 else
    stop 'HamiltonianApplication, argument error'
 end if

  call NonLocalHamiltonianApplication(iproc,at,orbs,rxyz,&
       proj,Lzd,nlpspd,psi,hpsi,energs%eproj)

  call SynchronizeHamiltonianApplication(nproc,orbs,Lzd,GPU,hpsi,&
       energs%ekin,energs%epot,energs%eproj,energs%evsic,energs%eexctX)

END SUBROUTINE FullHamiltonianApplication


!> Application of the Local Hamiltonian
subroutine LocalHamiltonianApplication(iproc,nproc,at,orbs,&
     Lzd,confdatarr,ngatherarr,pot,psi,hpsi,&
     energs,SIC,GPU,onlypot,pkernel,orbsocc,psirocc)
   use module_base
   use module_types
   use module_xc
   use module_interfaces, except_this_one => LocalHamiltonianApplication
   implicit none
   logical, intent(in) :: onlypot !< if true, only the potential operator is applied
   integer, intent(in) :: iproc,nproc
   type(atoms_data), intent(in) :: at
   type(orbitals_data), intent(in) :: orbs
   type(local_zone_descriptors), intent(in) :: Lzd 
   type(SIC_data), intent(in) :: SIC
   integer, dimension(0:nproc-1,2), intent(in) :: ngatherarr 
   real(wp), dimension(orbs%npsidim_orbs), intent(in) :: psi
   type(confpot_data), dimension(orbs%norbp) :: confdatarr
   !real(wp), dimension(:), pointer :: pot
   real(wp), dimension(*) :: pot
   type(energy_terms), intent(inout) :: energs
   real(wp), target, dimension(max(1,orbs%npsidim_orbs)), intent(inout) :: hpsi
   type(GPU_pointers), intent(inout) :: GPU
   real(dp), dimension(:), pointer, optional :: pkernel
   type(orbitals_data), intent(in), optional :: orbsocc
   real(wp), dimension(:), pointer, optional :: psirocc
   !local variables
   character(len=*), parameter :: subname='HamiltonianApplication'
   logical :: exctX,op2p
<<<<<<< HEAD
   integer :: i_stat,n3p,ispot,ipotmethod,iorb,i_all
=======
   integer :: i_stat,n3p,ispot,ipotmethod
>>>>>>> 130b7d4a
   real(gp) :: evsic_tmp
   real(dp), dimension(:), pointer :: pkernelSIC
   real(dp), dimension(:), allocatable :: fake_pot
   

   ! local potential and kinetic energy for all orbitals belonging to iproc
   if (iproc==0 .and. verbose > 1) then
      write(*,'(1x,a)',advance='no')&
           'Hamiltonian application...'
   end if

   !initialise exact exchange energy 
   op2p=(energs%eexctX == UNINITIALIZED(1.0_gp))
   energs%eexctX=0.0_gp
   energs%evsic=0.0_gp
   evsic_tmp=0.0_gp

   exctX = xc_exctXfac() /= 0.0_gp

   ispot=Lzd%Glr%d%n1i*Lzd%Glr%d%n2i*Lzd%Glr%d%n3i*orbs%nspin+1

   !potential method
   !traditional case
   ipotmethod=0
   if (exctX) ipotmethod=1

   !the PZ-SIC correction does not makes sense for virtual orbitals procedure
   !if alphaSIC is zero no SIC correction
   if (SIC%approach == 'PZ' .and. .not. present(orbsocc) .and. SIC%alpha /= 0.0_gp ) ipotmethod=2
   if (SIC%approach == 'NK' .and. SIC%alpha /= 0.0_gp) ipotmethod=3

   !the poisson kernel should be present and associated in the case of SIC
   if ((ipotmethod /= 0) .and. present(pkernel)) then
      if (.not. associated(pkernel)) then
         if (iproc ==0) write(*,*)&
            &   'ERROR(LocalHamiltonianApplication): Poisson Kernel must be associated in SIC case'
         stop
      end if
   end if

   !associate the poisson kernel pointer in case of SIC
   if (ipotmethod == 2 .or. ipotmethod == 3) then
      pkernelSIC => pkernel
   else
      nullify(pkernelSIC)
   end if

   !fill the rest of the potential with the exact-exchange terms
   if (ipotmethod==1) then
      n3p=ngatherarr(iproc,1)/(Lzd%Glr%d%n1i*Lzd%Glr%d%n2i)
      !exact exchange for virtual orbitals (needs psirocc)

      !here we have to add the round part
      if (present(psirocc) .and. present(orbsocc)) then
         call exact_exchange_potential_virt(iproc,nproc,at%geocode,orbs%nspin,&
              Lzd%Glr,orbsocc,orbs,ngatherarr(0,1),n3p,&
              0.5_gp*Lzd%hgrids(1),0.5_gp*Lzd%hgrids(2),0.5_gp*Lzd%hgrids(3),&
              pkernel,psirocc,psi,pot(ispot))
         energs%eexctX = 0._gp
      else
         !here the condition for the scheme should be chosen
         if (.not. op2p) then
            call exact_exchange_potential(iproc,nproc,at%geocode,orbs%nspin,&
                 Lzd%Glr,orbs,ngatherarr(0,1),n3p,&
                 0.5_gp*Lzd%hgrids(1),0.5_gp*Lzd%hgrids(2),0.5_gp*Lzd%hgrids(3),&
                 pkernel,psi,pot(ispot),energs%eexctX)
         else
            !the psi should be transformed in real space
            call exact_exchange_potential_round(iproc,nproc,at%geocode,orbs%nspin,Lzd%Glr,orbs,&
                 0.5_gp*Lzd%hgrids(1),0.5_gp*Lzd%hgrids(2),0.5_gp*Lzd%hgrids(3),&
                 pkernel,psi,pot(ispot),energs%eexctX)

         end if
      end if
      !print *,'iproc,eexctX',iproc,eexctX
   else if (ipotmethod==3) then
      !put fref=1/2 for the moment
      if (present(orbsocc) .and. present(psirocc)) then
         call NK_SIC_potential(Lzd%Glr,orbs,SIC%ixc,SIC%fref,&
              0.5_gp*Lzd%hgrids(1),0.5_gp*Lzd%hgrids(2),0.5_gp*Lzd%hgrids(3),&
              pkernelSIC,psi,pot(ispot),evsic_tmp,&
              potandrho=psirocc)
      else
         call NK_SIC_potential(Lzd%Glr,orbs,SIC%ixc,SIC%fref,&
              0.5_gp*Lzd%hgrids(1),0.5_gp*Lzd%hgrids(2),0.5_gp*Lzd%hgrids(3),&
              pkernelSIC,psi,pot(ispot),evsic_tmp)
      end if
   end if

   !GPU are supported only for ipotmethod=0
   if ((GPUconv .or. OCLconv) .and. ipotmethod /=0) then
      if (iproc ==0) write(*,*)&
         &   'ERROR(HamiltonianApplication): Accelerated hamiltonian are possible only with ipotmethod==0)'
      stop
   end if

   call timing(iproc,'ApplyLocPotKin','ON') 

   !apply the local hamiltonian for each of the orbitals
   !given to each processor
   !pot=0.d0
   !psi=1.d0
   !switch between GPU/CPU treatment
   !  do i=1,(Lzd%Glr%wfd%nvctr_c+7*Lzd%Glr%wfd%nvctr_f)*orbs%nspinor*orbs%norbp
   !       call random_number(psi(i))
   !  end do
   if(OCLconv .or. GPUconv) then! needed also in the non_ASYNC since now NlPSP is before .and. ASYNCconv)) then
      allocate(GPU%hpsi_ASYNC(max(1,(Lzd%Glr%wfd%nvctr_c+7*Lzd%Glr%wfd%nvctr_f)*orbs%nspinor*orbs%norbp)),stat=i_stat)
      call memocc(i_stat,GPU%hpsi_ASYNC,'GPU%hpsi_ASYNC',subname)
!      call to_zero((Lzd%Glr%wfd%nvctr_c+7*Lzd%Glr%wfd%nvctr_f)*orbs%nspinor*orbs%norbp,GPU%hpsi_ASYNC(1))!hpsi(1))
   !else if (OCLconv) then
   !   GPU%hpsi_ASYNC => hpsi
   end if
   if (GPUconv) then
      call local_hamiltonian_GPU(orbs,Lzd%Glr,Lzd%hgrids(1),Lzd%hgrids(2),Lzd%hgrids(3),&
           orbs%nspin,pot,psi,GPU%hpsi_ASYNC,energs%ekin,energs%epot,GPU)
   else if (OCLconv) then
      call local_hamiltonian_OCL(orbs,Lzd%Glr,Lzd%hgrids(1),Lzd%hgrids(2),Lzd%hgrids(3),&
           orbs%nspin,pot,psi,GPU%hpsi_ASYNC,energs%ekin,energs%epot,GPU)
   else

!!$      !temporary allocation
!!$      allocate(fake_pot(Lzd%Glr%d%n1i*Lzd%Glr%d%n2i*Lzd%Glr%d%n3i*orbs%nspin+ndebug),stat=i_stat)
!!$      call memocc(i_stat,fake_pot,'fake_pot',subname)
!!$
!!$      call to_zero(Lzd%Glr%d%n1i*Lzd%Glr%d%n2i*Lzd%Glr%d%n3i*orbs%nspin,fake_pot(1))

      !local hamiltonian application for different methods
      !print *,'here',ipotmethod,associated(pkernelSIC)
      if (.not. onlypot) then
         call local_hamiltonian(iproc,orbs,Lzd,Lzd%hgrids(1),Lzd%hgrids(2),Lzd%hgrids(3),&
              ipotmethod,confdatarr,pot,psi,hpsi,pkernelSIC,&
              SIC%ixc,SIC%alpha,energs%ekin,energs%epot,energs%evsic)
!!$      i_all=-product(shape(fake_pot))*kind(fake_pot)
!!$      deallocate(fake_pot,stat=i_stat)
!!$      call memocc(i_stat,i_all,'fake_pot',subname)
         
      else

         call psi_to_vlocpsi(iproc,orbs,Lzd,&
              ipotmethod,confdatarr,pot,psi,hpsi,pkernelSIC,&
              SIC%ixc,SIC%alpha,energs%epot,energs%evsic)
      end if

      !sum the external and the BS double counting terms
      energs%evsic=energs%evsic-SIC%alpha*evsic_tmp
   end if

   if (ipotmethod == 2 .or. ipotmethod==3) then
      nullify(pkernelSIC)
   end if
   call timing(iproc,'ApplyLocPotKin','OF') 

END SUBROUTINE LocalHamiltonianApplication


!> Routine which calculates the application of nonlocal projectors on the wavefunctions
!! Reduce the wavefunction in case it is needed
subroutine NonLocalHamiltonianApplication(iproc,at,orbs,rxyz,&
     proj,Lzd,nlpspd,psi,hpsi,eproj_sum)
   use module_base
   use module_types
   implicit none
   integer, intent(in) :: iproc
   type(atoms_data), intent(in) :: at
   type(orbitals_data),  intent(in) :: orbs
   type(local_zone_descriptors), intent(in) :: Lzd
   type(nonlocal_psp_descriptors), intent(in) :: nlpspd
   real(wp), dimension(nlpspd%nprojel), intent(in) :: proj
   real(gp), dimension(3,at%nat), intent(in) :: rxyz
   real(wp), dimension(orbs%npsidim_orbs), intent(in) :: psi
   real(wp), dimension(orbs%npsidim_orbs), intent(inout) :: hpsi
   real(gp), intent(out) :: eproj_sum
   !local variables
   logical :: dosome, overlap
   integer :: ikpt,istart_ck,ispsi_k,isorb,ieorb,nspinor,iorb,iat,nwarnings
   integer :: iproj,ispsi,istart_c,ilr,ilr_skip,mproj

   eproj_sum=0.0_gp

   !quick return if no orbitals on this processor
   if (orbs%norbp == 0) then
      return
   end if

   ! apply all PSP projectors for all orbitals belonging to iproc
   call timing(iproc,'ApplyProj     ','ON')

   nwarnings=0

   !here the localisation region should be changed, temporary only for cubic approach

   !apply the projectors following the strategy (On-the-fly calculation or not)

   !apply the projectors  k-point of the processor
   !starting k-point
   ikpt=orbs%iokpt(1)
   istart_ck=1
   ispsi_k=1
   loop_kpt: do

      call orbs_in_kpt(ikpt,orbs,isorb,ieorb,nspinor)
      !localisation regions loop
      loop_lr: do ilr=1,Lzd%nlr
         !do something only if at least one of the orbitals lives in the ilr
         dosome=.false.
         do iorb=isorb,ieorb
            !dosome = (orbs%inwhichlocreg(iorb+orbs%isorb) == ilr)
            dosome = (orbs%inwhichlocreg(iorb+orbs%isorb) == ilr .and. lzd%doHamAppl(ilr))
            if (dosome) exit
         end do
         if (.not. dosome) cycle loop_lr

         if (DistProjApply) then
            !first create a projector ,then apply it for everyone
            iproj=0
            do iat=1,at%nat
               ! Check if atom has projectors, if not cycle
               call numb_proj(at%iatype(iat),at%ntypes,at%psppar,at%npspcode,mproj) 
               if(mproj == 0) cycle

               !check if the atom projector intersect with the given localisation region
               call check_overlap(Lzd%Llr(ilr), nlpspd%plr(iat), Lzd%Glr, overlap)
               if(.not. overlap) cycle

               ! Now create the projector
               istart_c=1
               call atom_projector(ikpt,iat,0,istart_c,iproj,&
                    nlpspd%nprojel,&
                    Lzd%Glr,Lzd%hgrids(1),Lzd%hgrids(2),Lzd%hgrids(3),rxyz(1,iat),at,orbs,&
                    nlpspd%plr(iat),proj,nwarnings)

               !apply the projector to all the orbitals belonging to the processor
               ispsi=ispsi_k
               do iorb=isorb,ieorb
                  if (orbs%inwhichlocreg(iorb+orbs%isorb) /= ilr) then
                     !increase ispsi to meet orbital index
                     ilr_skip=orbs%inwhichlocreg(iorb+orbs%isorb)
                     ispsi=ispsi+(Lzd%Llr(ilr_skip)%wfd%nvctr_c+7*Lzd%Llr(ilr_skip)%wfd%nvctr_f)*nspinor
                     cycle
                  end if
                  istart_c=1
                  call apply_atproj_iorb_new(iat,iorb,istart_c,&
                       nlpspd%nprojel,&
                       at,orbs,Lzd%Llr(ilr)%wfd,nlpspd%plr(iat),&
                       proj,psi(ispsi),hpsi(ispsi),eproj_sum)
!                print *,'iorb,iat,eproj',iorb+orbs%isorb,ispsi,iat,eproj_sum
                  ispsi=ispsi+&
                       (Lzd%Llr(ilr)%wfd%nvctr_c+7*Lzd%Llr(ilr)%wfd%nvctr_f)*nspinor
               end do

            end do

            !if (iproj /= nlpspd%nproj) stop &
            !     'NonLocal HamiltonianApplication: incorrect number of projectors created'     
            !for the moment, localization region method is not implemented with
            !once-and-for-all calculation
         else if (Lzd%nlr == 1) then

            !loop over the interesting my orbitals, and apply all the projectors over all orbitals
            ispsi=ispsi_k
            do iorb=isorb,ieorb
               if (orbs%inwhichlocreg(iorb+orbs%isorb) /= ilr) then
                  !increase ispsi to meet orbital index
                  ilr_skip=orbs%inwhichlocreg(iorb+orbs%isorb)
                  ispsi=ispsi+(Lzd%Llr(ilr_skip)%wfd%nvctr_c+7*Lzd%Llr(ilr_skip)%wfd%nvctr_f)*nspinor
                  cycle
               end if

               istart_c=istart_ck !TO BE CHANGED IN ONCE-AND-FOR-ALL 
               do iat=1,at%nat
                  ! Check if atom has projectors, if not cycle
                  call numb_proj(at%iatype(iat),at%ntypes,at%psppar,at%npspcode,mproj) 
                  if(mproj == 0) cycle
                  !check if the atom intersect with the given localisation region
                  call check_overlap(Lzd%Llr(ilr), nlpspd%plr(iat), Lzd%Glr, overlap)
                  if(.not. overlap) stop 'ERROR all atoms should be in global'
                  call apply_atproj_iorb_new(iat,iorb,istart_c,nlpspd%nprojel,&
                       at,orbs,Lzd%Llr(ilr)%wfd,nlpspd%plr(iat),&
                       proj,psi(ispsi),hpsi(ispsi),eproj_sum)
                  !print *,'iorb,iat,eproj',iorb+orbs%isorb,iat,eproj_sum
               end do
               ispsi=ispsi+(Lzd%Llr(ilr)%wfd%nvctr_c+7*Lzd%Llr(ilr)%wfd%nvctr_f)*nspinor
            end do
            istart_ck=istart_c !TO BE CHANGED IN THIS ONCE-AND-FOR-ALL
         else
           ! COULD CHANGE THIS NOW !!
           stop 'Localization Regions not allowed in once-and-for-all'    
         end if

      end do loop_lr

      !last k-point has been treated
      if (ieorb == orbs%norbp) exit loop_kpt
      
      ikpt=ikpt+1
      ispsi_k=ispsi

   end do loop_kpt

   if (.not. DistProjApply) then !TO BE REMOVED WITH NEW PROJECTOR APPLICATION
      if (istart_ck-1 /= nlpspd%nprojel) &
         &   stop 'incorrect once-and-for-all psp application'
   end if
   !for the moment it has to be removed. A number of components in orbital distribution should be defined
   !if (ispsi-1 /= (lr%wfd%nvctr_c+7*lr%wfd%nvctr_f)*orbs%nspinor*orbs%norbp) stop 'incorrect V_nl psi application'

   !used on the on-the-fly projector creation
   if (nwarnings /= 0 .and. iproc == 0) then
      write(*,'(1x,a,i0,a)')'found ',nwarnings,' warnings.'
      write(*,'(1x,a)')'Some projectors may be too rough.'
      write(*,'(1x,a,f6.3)')&
         &   'Consider the possibility of reducing hgrid for having a more accurate run.'
   end if


   call timing(iproc,'ApplyProj     ','OF')

END SUBROUTINE NonLocalHamiltonianApplication

!> routine which puts a barrier to ensure that both local and nonlocal hamiltonians have been applied
!! in the GPU case puts a barrier to end the overlapped Local and nonlocal applications
subroutine SynchronizeHamiltonianApplication(nproc,orbs,Lzd,GPU,hpsi,ekin_sum,epot_sum,eproj_sum,evsic,eexctX)
   use module_base
   use module_types
   use module_xc
   implicit none
   integer, intent(in) :: nproc
   type(orbitals_data),  intent(in) :: orbs
   type(local_zone_descriptors), intent(in) :: Lzd
   type(GPU_pointers), intent(inout) :: GPU
   real(gp), intent(inout) :: ekin_sum,epot_sum,eproj_sum,evsic,eexctX
   real(wp), dimension(orbs%npsidim_orbs), intent(inout) :: hpsi
   !local variables
   character(len=*), parameter :: subname='SynchronizeHamiltonianApplication'
   logical :: exctX
   integer :: i_all,i_stat,ierr,iorb,ispsi,ilr
   real(gp), dimension(4) :: wrkallred

   if(OCLconv .or. GPUconv) then! needed also in the non_ASYNC since now NlPSP is before .and. ASYNCconv)) then
      if (OCLconv) call finish_hamiltonian_OCL(orbs,ekin_sum,epot_sum,GPU)
      ispsi=1
      do iorb=1,orbs%norbp
         ilr=orbs%inWhichLocreg(orbs%isorb+iorb)
         call axpy((Lzd%Llr(ilr)%wfd%nvctr_c+7*Lzd%Llr(ilr)%wfd%nvctr_f)*orbs%nspinor,&
              1.0_wp,GPU%hpsi_ASYNC(ispsi),1,hpsi(ispsi),1)
         ispsi=ispsi+&
             (Lzd%Llr(ilr)%wfd%nvctr_c+7*Lzd%Llr(ilr)%wfd%nvctr_f)*orbs%nspinor
      end do
      i_all=-product(shape(GPU%hpsi_ASYNC))*kind(GPU%hpsi_ASYNC)
      deallocate(GPU%hpsi_ASYNC,stat=i_stat)
      call memocc(i_stat,i_all,'GPU%hpsi_ASYNC',subname)
   endif

   exctX = xc_exctXfac() /= 0.0_gp

   !energies reduction
   if (nproc > 1) then
      wrkallred(1)=ekin_sum 
      wrkallred(2)=epot_sum 
      wrkallred(3)=eproj_sum
      wrkallred(4)=evsic

      call mpiallred(wrkallred(1),4,MPI_SUM,MPI_COMM_WORLD,ierr)

      ekin_sum=wrkallred(1)
      epot_sum=wrkallred(2)
      eproj_sum=wrkallred(3) 
      evsic=wrkallred(4) 
   endif

   !up to this point, the value of the potential energy is 
   !only taking into account the local potential part
   !whereas it should consider also the value coming from the 
   !exact exchange operator (twice the exact exchange energy)
   !this operation should be done only here since the exctX energy is already reduced
   if (exctX) epot_sum=epot_sum+2.0_gp*eexctX

END SUBROUTINE SynchronizeHamiltonianApplication


!> Build the potential in the whole box
!! Control also the generation of an orbital
!! @ param i3rho_add Integer which controls the presence of a density after the potential array
!!                   if different than zero, at the address ndimpot*nspin+i3rho_add starts the spin up component of the density
!!                   the spin down component can be found at the ndimpot*nspin+i3rho_add+ndimpot, contiguously
!!                   the same holds for non-collinear calculations
subroutine full_local_potential(iproc,nproc,orbs,Lzd,iflag,dpcom,potential,pot,comgp)
  !ndimpot,ndimgrid,nspin,&
  !   ndimrhopot,i3rho_add,orbs,&
  !   Lzd,iflag,ngatherarr,potential,pot,comgp)
   use module_base
   use module_types
   use module_xc
   implicit none
   integer, intent(in) :: iproc,nproc,iflag!,nspin,ndimpot,ndimgrid
   !integer, intent(in) :: ndimrhopot,i3rho_add
   type(orbitals_data),intent(in) :: orbs
   type(local_zone_descriptors),intent(in) :: Lzd
   type(denspot_distribution), intent(in) :: dpcom
   !integer, dimension(0:nproc-1,2), intent(in) :: ngatherarr 
   real(wp), dimension(max(dpcom%ndimrhopot,orbs%nspin)), intent(in), target :: potential !< Distributed potential. Might contain the density for the SIC treatments
   real(wp), dimension(:), pointer :: pot
   !type(p2pCommsGatherPot),intent(inout), optional:: comgp
   type(p2pComms),intent(inout), optional:: comgp
   !local variables
   character(len=*), parameter :: subname='full_local_potential'
   logical :: odp,newvalue !orbital dependent potential
   integer :: npot,ispot,ispotential,ispin,ierr,i_stat,i_all,ii,ilr,iorb,iorb2,nilr
   integer:: istl, ist, size_Lpot, i3s, i3e
   integer,dimension(:,:),allocatable:: ilrtable
   real(wp), dimension(:), pointer :: pot1
   
   call timing(iproc,'Pot_commun    ','ON')

   odp = (xc_exctXfac() /= 0.0_gp .or. (dpcom%i3rho_add /= 0 .and. orbs%norbp > 0))

   !############################################################################
   ! Build the potential on the whole simulation box
   ! NOTE: in the linear scaling case this should be done for a given localisation
   !       region this routine should then be modified or integrated in HamiltonianApplication
   ! WARNING : orbs%nspin and nspin are not the same !! Check if orbs%nspin should be replaced everywhere
   !#############################################################################
   if (iflag<2) then

      !determine the dimension of the potential array
      if (odp) then
         if (xc_exctXfac() /= 0.0_gp) then
            npot=dpcom%ndimgrid*orbs%nspin+&
                 &   max(max(dpcom%ndimgrid*orbs%norbp,dpcom%ngatherarr(0,1)*orbs%norb),1) !part which refers to exact exchange
         else if (dpcom%i3rho_add /= 0 .and. orbs%norbp > 0) then
            npot=dpcom%ndimgrid*orbs%nspin+&
                 &   dpcom%ndimgrid*max(orbs%norbp,orbs%nspin) !part which refers to SIC correction
         end if
      else
         npot=dpcom%ndimgrid*orbs%nspin
      end if
      !write(*,*) 'dpcom%ndimgrid, orbs%norbp, npot, odp', dpcom%ndimgrid, orbs%norbp, npot, odp

      !build the potential on the whole simulation box
      !in the linear scaling case this should be done for a given localisation region
      !this routine should then be modified or integrated in HamiltonianApplication
      if (nproc > 1) then
         allocate(pot1(npot+ndebug),stat=i_stat)
         call memocc(i_stat,pot1,'pot1',subname)
         ispot=1
         ispotential=1
         do ispin=1,orbs%nspin
            call MPI_ALLGATHERV(potential(ispotential),dpcom%ndimpot,&
                 &   mpidtypw,pot1(ispot),dpcom%ngatherarr(0,1),&
                 dpcom%ngatherarr(0,2),mpidtypw,MPI_COMM_WORLD,ierr)
            ispot=ispot+dpcom%ndimgrid
            ispotential=ispotential+max(1,dpcom%ndimpot)
         end do
         !continue to copy the density after the potential if required
         if (dpcom%i3rho_add >0 .and. orbs%norbp > 0) then
            ispot=ispot+dpcom%i3rho_add-1
            do ispin=1,orbs%nspin
               call MPI_ALLGATHERV(potential(ispotential),dpcom%ndimpot,&
                    &   mpidtypw,pot1(ispot),dpcom%ngatherarr(0,1),&
                    dpcom%ngatherarr(0,2),mpidtypw,MPI_COMM_WORLD,ierr)
               ispot=ispot+dpcom%ndimgrid
               ispotential=ispotential+max(1,dpcom%ndimpot)
            end do
         end if
      else
         if (odp) then
            allocate(pot1(npot+ndebug),stat=i_stat)
            call memocc(i_stat,pot1,'pot1',subname)
            call dcopy(dpcom%ndimgrid*orbs%nspin,potential,1,pot1,1)
            if (dpcom%i3rho_add >0 .and. orbs%norbp > 0) then
               ispot=dpcom%ndimgrid*orbs%nspin+1
               call dcopy(dpcom%ndimgrid*orbs%nspin,potential(ispot+dpcom%i3rho_add),1,pot1(ispot),1)
            end if
         else
            pot1 => potential
         end if
      end if
   else
      call gatherPotential(iproc, nproc, comgp)
   end if


   !########################################################################
   ! Determine the dimension of the potential array and orbs%ispot
   !########################################################################
!!$   if(associated(orbs%ispot)) then
!!$      nullify(orbs%ispot)
!!$      !     i_all=-product(shape(orbs%ispot))*kind(orbs%ispot)
!!$      !     deallocate(orbs%ispot,stat=i_stat)
!!$      !     call memocc(i_stat,i_all,'orbs%ispot',subname)
!!$   end if
!!$   allocate(orbs%ispot(orbs%norbp),stat=i_stat)
!!$   call memocc(i_stat,orbs%ispot,'orbs%ispot',subname)

   if(Lzd%nlr > 1) then
      allocate(ilrtable(orbs%norbp,2),stat=i_stat)
      call memocc(i_stat,ilrtable,'ilrtable',subname)
      !call to_zero(orbs%norbp*2,ilrtable(1,1))
      ilrtable=0
      ii=0
      do iorb=1,orbs%norbp
         newvalue=.true.
         !localization region to which the orbital belongs
         ilr = orbs%inwhichlocreg(iorb+orbs%isorb)
         !spin state of the orbital
         if (orbs%spinsgn(orbs%isorb+iorb) > 0.0_gp) then
            ispin = 1       
         else
            ispin=2
         end if
         !check if the orbitals already visited have the same conditions
         loop_iorb2: do iorb2=1,orbs%norbp
            if(ilrtable(iorb2,1) == ilr .and. ilrtable(iorb2,2)==ispin) then
               newvalue=.false.
               exit loop_iorb2
            end if
         end do loop_iorb2
         if (newvalue) then
            ii = ii + 1
            ilrtable(ii,1)=ilr
            ilrtable(ii,2)=ispin    !SOMETHING IS NOT WORKING IN THE CONCEPT HERE... ispin is not a property of the locregs, but of the orbitals
         end if
      end do
      !number of inequivalent potential regions
      nilr = ii
   else 
      allocate(ilrtable(1,2),stat=i_stat)
      call memocc(i_stat,ilrtable,'ilrtable',subname)
      nilr = 1
      ilrtable=1
   end if

!!$   !calculate the dimension of the potential in the gathered form 
!!$   !this part has been deplaced in check_linear_and_create_Lzd routine 
!!$   lzd%ndimpotisf=0
!!$   do iilr=1,nilr
!!$      ilr=ilrtable(iilr,1)
!!$      do iorb=1,orbs%norbp
!!$         !put the starting point
!!$         if (orbs%inWhichLocreg(iorb+orbs%isorb) == ilr) then
!!$            !assignment of ispot array to the value of the starting address of inequivalent
!!$            orbs%ispot(iorb)=lzd%ndimpotisf + 1
!!$            if(orbs%spinsgn(orbs%isorb+iorb) <= 0.0_gp) then
!!$               orbs%ispot(iorb)=lzd%ndimpotisf + &
!!$                    1 + lzd%llr(ilr)%d%n1i*lzd%llr(ilr)%d%n2i*lzd%llr(ilr)%d%n3i
!!$            end if
!!$         end if
!!$      end do
!!$      lzd%ndimpotisf = lzd%ndimpotisf + &
!!$           lzd%llr(ilr)%d%n1i*lzd%llr(ilr)%d%n2i*lzd%llr(ilr)%d%n3i*nspin
!!$   end do
!!$   !part which refers to exact exchange
!!$   if (exctX) then
!!$      lzd%ndimpotisf = lzd%ndimpotisf + &
!!$           max(max(ndimgrid*orbs%norbp,ngatherarr(0,1)*orbs%norb),1) 
!!$   end if

   !#################################################################################################################################################
   ! Depending on the scheme, cut out the local pieces of the potential
   !#################################################################################################################################################
   if(iflag==0) then
      !       allocate(pot(lzd%ndimpotisf+ndebug),stat=i_stat)
      !       call dcopy(lzd%ndimpotisf,pot,1,pot,1) 
      pot=>pot1
   else if(iflag<2 .and. iflag>0) then
      allocate(pot(lzd%ndimpotisf+ndebug),stat=i_stat)
      call memocc(i_stat,pot,'pot',subname)
      ! Cut potential
      istl=1
      do iorb=1,nilr
         ilr = ilrtable(iorb,1)

         ! Cut the potential into locreg pieces
         call global_to_local(Lzd%Glr,Lzd%Llr(ilr),orbs%nspin,npot,lzd%ndimpotisf,pot1,pot(istl))
         istl = istl + Lzd%Llr(ilr)%d%n1i*Lzd%Llr(ilr)%d%n2i*Lzd%Llr(ilr)%d%n3i*orbs%nspin
      end do
   else
      allocate(pot(lzd%ndimpotisf+ndebug),stat=i_stat)
      call memocc(i_stat,pot,'pot',subname)
      ist=1
      do iorb=1,nilr
         ilr = ilrtable(iorb,1)
         !determine the dimension of the potential array (copied from full_local_potential)
         if (xc_exctXfac() /= 0.0_gp) then
            stop 'exctX not yet implemented!'
         else
            size_Lpot = Lzd%Llr(ilr)%d%n1i*Lzd%Llr(ilr)%d%n2i*Lzd%Llr(ilr)%d%n3i
         end if

         ! Extract the part of the potential which is needed for the current localization region.
         i3s=lzd%Llr(ilr)%nsi3-comgp%ise3(1,iproc)+2 ! starting index of localized  potential with respect to total potential in comgp%recvBuf
         i3e=lzd%Llr(ilr)%nsi3+lzd%Llr(ilr)%d%n3i-comgp%ise3(1,iproc)+1 ! ending index of localized potential with respect to total potential in comgp%recvBuf
         if(i3e-i3s+1 /= Lzd%Llr(ilr)%d%n3i) then
            write(*,'(a,i0,3x,i0)') 'ERROR: i3e-i3s+1 /= Lzd%Llr(ilr)%d%n3i',i3e-i3s+1, Lzd%Llr(ilr)%d%n3i
            stop
         end if

         call global_to_local_parallel(lzd%Glr, lzd%Llr(ilr), orbs%nspin, comgp%nrecvBuf, size_Lpot,&
              comgp%recvBuf, pot(ist), i3s, i3e)

         ist = ist + size_lpot
      end do
   end if

   i_all=-product(shape(ilrtable))*kind(ilrtable)
   deallocate(ilrtable,stat=i_stat)
   call memocc(i_stat,i_all,'ilrtable',subname)

   ! Deallocate pot.
   if (iflag<2 .and. iflag>0) then
      if (nproc > 1) then
         i_all=-product(shape(pot1))*kind(pot1)
         deallocate(pot1,stat=i_stat)
         call memocc(i_stat,i_all,'pot1',subname)
      else
         if (xc_exctXfac() /= 0.0_gp) then
            i_all=-product(shape(pot1))*kind(pot1)
            deallocate(pot1,stat=i_stat)
            call memocc(i_stat,i_all,'pot1',subname)
         else
            nullify(pot1)
         end if
      end if
   end if

   call timing(iproc,'Pot_commun    ','OF') 

END SUBROUTINE full_local_potential


subroutine free_full_potential(nproc,flag,pot,subname)
   use module_base
   use module_xc
   implicit none
   character(len=*), intent(in) :: subname
   integer, intent(in) :: nproc, flag
   real(wp), dimension(:), pointer :: pot
   !local variables
   logical :: odp
   integer :: i_all,i_stat

   odp = xc_exctXfac() /= 0.0_gp
   if (nproc > 1 .or. odp .or. flag > 0 ) then
      i_all=-product(shape(pot))*kind(pot)
      deallocate(pot,stat=i_stat)
      call memocc(i_stat,i_all,'pot',subname)
      nullify(pot)
   else
      nullify(pot)
   end if

END SUBROUTINE free_full_potential

!> Calculate total energies from the energy terms
subroutine total_energies(energs)
  use module_types
  implicit none
  type(energy_terms), intent(inout) :: energs
  
  !band structure energy calculated with occupation numbers
  energs%ebs=energs%ekin+energs%epot+energs%eproj !the potential energy contains also exctX
  !this is the Kohn-Sham energy
  energs%eKS=energs%ebs-energs%eh+energs%exc-energs%evxc-&
       energs%eexctX-energs%evsic+energs%eion+energs%edisp
  
end subroutine total_energies

!> Extract the energy (the quantity which has to be minimised by the wavefunction)
!! and calculate the corresponding gradient.
!! The energy can be the actual Kohn-Sham energy or the trace of the hamiltonian, 
!! depending of the functional we want to calculate. The gradient wrt the wavefunction
!! is put in hpsi accordingly to the functional
subroutine calculate_energy_and_gradient(iter,iproc,nproc,GPU,ncong,iscf,&
     energs,wfn,gnrm,gnrm_zero)
  use module_base
  use module_types
  use module_interfaces, except_this_one => calculate_energy_and_gradient
  implicit none
  integer, intent(in) :: iproc,nproc,ncong,iscf,iter
  type(energy_terms), intent(inout) :: energs
  type(GPU_pointers), intent(in) :: GPU
  type(DFT_wavefunction), intent(inout) :: wfn
  real(gp), intent(out) :: gnrm,gnrm_zero
  !local variables
  character(len=*), parameter :: subname='calculate_energy_and_gradient' 
  logical :: lcs
  integer :: ierr,ikpt,iorb,i_all,i_stat,k
  real(gp) :: rzeroorbs,tt
  real(wp), dimension(:,:,:), pointer :: mom_vec


!!$  !calculate the entropy contribution (TO BE VERIFIED for fractional occupation numbers and Fermi-Dirac Smearing)
!!$  eTS=0.0_gp
!!$  do iorb=1,orbs%norbu  ! for closed shell case
!!$     !  if (iproc == 0)  print '("iorb,occup,eval,fermi:  ",i,e10.2,e27.17,e27.17)',iorb,orbs%occup(iorb),orbs%eval(iorb),orbs%efermi
!!$     eTS=eTS+exp(-((orbs%eval(iorb)-orbs%efermi)/in%Tel)**2)
!!$  enddo
!!$  if eTS=eTS*2._gp   ! for closed shell case
!!$  eTS=in%Tel/(2._gp*sqrt(3.1415926535897932_gp))* eTS
!!$  energy=energy-eTS
!!$  if (iproc == 0)  print '(" Free energy (energy-ST) = ",e27.17,"  , ST= ",e27.17," ,energy= " , e27.17)',energy,ST,energy+ST

  call total_energies(energs)
!!$  !band structure energy calculated with occupation numbers
!!$  energs%ebs=energs%ekin+energs%epot+energs%eproj !the potential energy contains also exctX
!!$  !this is the Kohn-Sham energy
!!$  energs%eKS=energs%ebs-energs%eh+energs%exc-energs%evxc-energs%eexctX-energs%evsic+energs%eion+energs%edisp

  !calculate orbital polarisation directions
  if(wfn%orbs%nspinor==4) then
     allocate(mom_vec(4,wfn%orbs%norb,min(nproc,2)+ndebug),stat=i_stat)
     call memocc(i_stat,mom_vec,'mom_vec',subname)

     call calc_moments(iproc,nproc,wfn%orbs%norb,wfn%orbs%norb_par,&
          wfn%Lzd%Glr%wfd%nvctr_c+7*wfn%Lzd%Glr%wfd%nvctr_f,wfn%orbs%nspinor,wfn%psi,mom_vec)
  else
     nullify(mom_vec)
  end if


  if (iproc==0 .and. verbose > 1) then
     write(*,'(1x,a)',advance='no')&
          &   'done,  orthoconstraint...'
  end if

  !transpose the hpsi wavefunction
   call transpose_v2(iproc,nproc,wfn%orbs,wfn%Lzd,wfn%comms,wfn%hpsi,work=wfn%psi)

  if (nproc == 1) then
     !associate psit pointer for orthoconstraint and transpose it (for the non-collinear case)
     wfn%psit => wfn%psi
     call transpose_v(iproc,nproc,wfn%orbs,wfn%Lzd%Glr%wfd,wfn%comms,wfn%psit)
  end if

  ! Apply  orthogonality constraints to all orbitals belonging to iproc
  !takes also into account parallel k-points distribution
  !here the orthogonality with respect to other occupied functions should be 
  !passed as an optional argument
  call orthoconstraint(iproc,nproc,wfn%orbs,wfn%comms,wfn%psit,wfn%hpsi,energs%trH) !n(m)

  !retranspose the hpsi wavefunction
   call untranspose_v(iproc,nproc,wfn%orbs,wfn%Lzd%Glr%wfd,wfn%comms,wfn%hpsi,work=wfn%psi)

  !after having calcutated the trace of the hamiltonian, the functional have to be defined
  !new value without the trace, to be added in hpsitopsi
  if (iscf >1) then
     wfn%diis%energy=energs%trH
  else
     wfn%diis%energy=energs%eKS!trH-eh+exc-evxc-eexctX+eion+edisp(not correct for non-integer occnums)
  end if

  !check that the trace of the hamiltonian is compatible with the 
  !band structure energy 
  !this can be done only if the occupation numbers are all equal
  tt=(energs%ebs-energs%trH)/energs%trH
!print *,'tt,energybs,trH',tt,energybs,trH
  if (((abs(tt) > 1.d-10 .and. .not. GPUconv) .or.&
       &   (abs(tt) > 1.d-8 .and. GPUconv)) .and. iproc==0) then 
     !write this warning only if the system is closed shell
     call check_closed_shell(wfn%orbs,lcs)
     if (lcs) then
        write( *,'(1x,a,1pe9.2,2(1pe22.14))') &
             &   'ERROR: inconsistency between gradient and energy',tt,energs%ebs,energs%trH
     end if
  endif


  call timing(iproc,'Precondition  ','ON')
  if (iproc==0 .and. verbose > 1) then
     write(*,'(1x,a)',advance='no')&
          &   'done,  preconditioning...'
  end if

  !Preconditions all orbitals belonging to iproc
  !and calculate the partial norm of the residue
  !switch between CPU and GPU treatment
  if (GPUconv) then
     call preconditionall_GPU(wfn%orbs,wfn%Lzd%Glr,&
          wfn%Lzd%hgrids(1),wfn%Lzd%hgrids(2),wfn%Lzd%hgrids(3),ncong,&
          wfn%hpsi,gnrm,gnrm_zero,GPU)
  else if (OCLconv) then
     call preconditionall_OCL(wfn%orbs,wfn%Lzd%Glr,&
          wfn%Lzd%hgrids(1),wfn%Lzd%hgrids(2),wfn%Lzd%hgrids(3),ncong,&
          wfn%hpsi,gnrm,gnrm_zero,GPU)
  else
     call preconditionall2(iproc,nproc,wfn%orbs,wfn%Lzd,&
          wfn%Lzd%hgrids(1),wfn%Lzd%hgrids(2),wfn%Lzd%hgrids(3),&
          ncong,wfn%hpsi,gnrm,gnrm_zero)
     if(.false.) then
        call preconditionall(wfn%orbs,wfn%Lzd%Glr,&
             wfn%Lzd%hgrids(1),wfn%Lzd%hgrids(2),wfn%Lzd%hgrids(3),&
             ncong,wfn%hpsi,gnrm,gnrm_zero)
     end if
  end if

  !sum over all the partial residues
  if (nproc > 1) then
     call mpiallred(gnrm,1,MPI_SUM,MPI_COMM_WORLD,ierr)
     call mpiallred(gnrm_zero,1,MPI_SUM,MPI_COMM_WORLD,ierr)
  endif

  !count the number of orbitals which have zero occupation number
  !weight this with the corresponding k point weight
  rzeroorbs=0.0_gp
  do ikpt=1,wfn%orbs%nkpts
     do iorb=1,wfn%orbs%norb
        if (wfn%orbs%occup(iorb+(ikpt-1)*wfn%orbs%norb) == 0.0_gp) then
           rzeroorbs=rzeroorbs+wfn%orbs%kwgts(ikpt)
        end if
     end do
  end do
  !commented out, the kwgts sum already to one
  !if (orbs%nkpts > 1) nzeroorbs=nint(real(nzeroorbs,gp)/real(orbs%nkpts,gp))

  gnrm=sqrt(gnrm/(real(wfn%orbs%norb,gp)-rzeroorbs))

  if (rzeroorbs /= 0.0_gp) then
     gnrm_zero=sqrt(gnrm_zero/rzeroorbs)
  else
     gnrm_zero=0.0_gp
  end if

  if (iproc==0 .and. verbose > 1) then
     write(*,'(1x,a)')&
          &   'done.'
  end if
  call timing(iproc,'Precondition  ','OF')

  if (wfn%orbs%nspinor == 4) then
     !only the root process has the correct array
     if(iproc==0 .and. verbose > 0) then
        write(*,'(1x,a)')&
             &   'Magnetic polarization per orbital'
        write(*,'(1x,a)')&
             &   '  iorb    m_x       m_y       m_z'
        do iorb=1,wfn%orbs%norb
           write(*,'(1x,i5,3f10.5)') &
                &   iorb,(mom_vec(k,iorb,1)/mom_vec(1,iorb,1),k=2,4)
        end do
     end if
     i_all=-product(shape(mom_vec))*kind(mom_vec)
     deallocate(mom_vec,stat=i_stat)
     call memocc(i_stat,i_all,'mom_vec',subname)
  end if


  !write the energy information
  if (iproc == 0) then
     call write_energies(iter,iscf,energs,gnrm,gnrm_zero,' ')
  endif

END SUBROUTINE calculate_energy_and_gradient

!> Operations after h|psi> 
!! (transposition, orthonormalisation, inverse transposition)
subroutine hpsitopsi(iproc,nproc,iter,idsx,wfn)
   use module_base
   use module_types
   use module_interfaces, except_this_one_A => hpsitopsi
   implicit none
   integer, intent(in) :: iproc,nproc,idsx,iter
   type(DFT_wavefunction), intent(inout) :: wfn
   !local variables
   !n(c) character(len=*), parameter :: subname='hpsitopsi'

   !adjust the save variables for DIIS/SD switch
   if (iter == 1) then
      wfn%diis%ids=0
      wfn%diis%mids=1
      wfn%diis%idiistol=0
   end if
   !update variables at each iteration step
   if (idsx > 0) then
      wfn%diis%mids=mod(wfn%diis%ids,idsx)+1
      wfn%diis%ids=wfn%diis%ids+1
   end if

   wfn%diis%energy_min=min(wfn%diis%energy_min,wfn%diis%energy)

   !transpose the hpsi wavefunction
   call transpose_v(iproc,nproc,wfn%orbs,wfn%Lzd%Glr%wfd,wfn%comms,&
        wfn%hpsi,work=wfn%psi)
   
   !!experimental, orthogonalize the preconditioned gradient wrt wavefunction
   !call orthon_virt_occup(iproc,nproc,orbs,orbs,comms,comms,psit,hpsi,(verbose > 2))

   !apply the minimization method (DIIS or steepest descent)
   call timing(iproc,'Diis          ','ON')

   call psimix(iproc,nproc,sum(wfn%comms%ncntt(0:nproc-1)),wfn%orbs,wfn%comms,wfn%diis,wfn%hpsi,wfn%psit)

   call timing(iproc,'Diis          ','OF')

   if (iproc == 0 .and. verbose > 1) then
      write(*,'(1x,a)',advance='no')&
         &   'Orthogonalization...'
   end if

   call orthogonalize(iproc,nproc,wfn%orbs,wfn%comms,wfn%psit,wfn%orthpar)

   !       call checkortho_p(iproc,nproc,norb,nvctrp,psit)

   call untranspose_v(iproc,nproc,wfn%orbs,wfn%Lzd%Glr%wfd,wfn%comms,&
        wfn%psit,work=wfn%hpsi,outadd=wfn%psi(1))

   if (nproc == 1) then
      nullify(wfn%psit)
   end if

   if (iproc == 0 .and. verbose > 1) then
      write(*,'(1x,a)')&
         &   'done.'
   end if

   call diis_or_sd(iproc,idsx,wfn%orbs%nkptsp,wfn%diis)

   !previous value already filled
   wfn%diis%energy_old=wfn%diis%energy

END SUBROUTINE hpsitopsi


!> Choose among the wavefunctions a subset of them
!! Rebuild orbital descriptors for the new space and allocate the psi_as wavefunction
!! By hypothesis the work array is big enough to contain both wavefunctions
!! This routine has to be tested
subroutine select_active_space(iproc,nproc,orbs,comms,mask_array,Glr,orbs_as,comms_as,psi,psi_as)
   use module_base
   use module_types
   use module_interfaces, except_this_one => select_active_space
   implicit none
   integer, intent(in) :: iproc,nproc
   type(orbitals_data), intent(in) :: orbs
   type(locreg_descriptors), intent(in) :: Glr
   type(communications_arrays), intent(in) :: comms
   logical, dimension(orbs%norb*orbs%nkpts), intent(in) :: mask_array
   real(wp), dimension(orbs%npsidim_comp), intent(in) :: psi
   type(orbitals_data), intent(out) :: orbs_as
   type(communications_arrays), intent(out) :: comms_as
   real(wp), dimension(:), pointer :: psi_as
   !local variables
   character(len=*), parameter :: subname='select_active_space'
   integer :: iorb,ikpt,norbu_as,norbd_as,icnt,ikptp,ispsi,ispsi_as
   integer :: i_stat,nvctrp

   !count the number of orbitals of the active space
   norbu_as=-1
   norbd_as=-1
   do ikpt=1,orbs%nkpts
      icnt=0
      do iorb=1,orbs%norbu
         if (mask_array(iorb+(ikpt-1)*orbs%norb)) icnt=icnt+1
      end do
      if (norbu_as /= icnt .and. norbu_as /= -1) then
         write(*,*)'ERROR(select_active_space): the mask array should define always the same norbu'
         stop
      end if
      norbu_as=icnt
      icnt=0
      do iorb=orbs%norbu+1,orbs%norbu+orbs%norbd
         if (mask_array(iorb+(ikpt-1)*orbs%norb)) icnt=icnt+1
      end do
      if (norbd_as /= icnt .and. norbd_as /= -1) then
         write(*,*)'ERROR(select_active_space): the mask array should define always the same norbd'
         stop
      end if
      norbd_as=icnt
   end do

   !allocate the descriptors of the active space
   call orbitals_descriptors(iproc,nproc,norbu_as+norbd_as,norbu_as,norbd_as, &
        orbs%nspin,orbs%nspinor,orbs%nkpts,orbs%kpts,orbs%kwgts,orbs_as,&
        .false.,basedist=orbs%norb_par(0:,1))
   !allocate communications arrays for virtual orbitals
   call orbitals_communicators(iproc,nproc,Glr,orbs_as,comms_as,basedist=comms_as%nvctr_par(0:,1))  
   !allocate array of the eigenvalues
   allocate(orbs_as%eval(orbs_as%norb*orbs_as%nkpts+ndebug),stat=i_stat)
   call memocc(i_stat,orbs_as%eval,'orbs_as%eval',subname)

   !fill the orbitals array with the values and the wavefunction in transposed form
   icnt=0
   do iorb=1,orbs%nkpts*orbs%norb
      if (mask_array(iorb)) then
         icnt=icnt+1
         orbs_as%eval(icnt)=orbs%eval(iorb)
      end if
   end do
   if (icnt/=orbs_as%norb*orbs_as%nkpts) stop 'ERROR(select_active_space): icnt/=orbs_as%norb*orbs_as%nkpts'

   allocate(psi_as(orbs_as%npsidim_comp+ndebug),stat=i_stat)
   call memocc(i_stat,psi_as,'psi_as',subname)

   ispsi=1
   do ikptp=1,orbs%nkptsp
      ikpt=orbs%iskpts+ikptp
      nvctrp=comms%nvctr_par(iproc,ikpt) 
      !this should be identical in both the distributions
      if (nvctrp /= comms_as%nvctr_par(iproc,ikpt)) then
         write(*,*)'ERROR(select_active_space): the component distrbution is not identical'
         stop
      end if

      !put all the orbitals which match the active space
      ispsi=1
      ispsi_as=1
      do iorb=1,orbs%norb
         if (mask_array(iorb+(ikpt-1)*orbs%norb)) then
            call dcopy(nvctrp,psi(ispsi),1,psi_as(ispsi_as),1)
            ispsi_as=ispsi_as+nvctrp*orbs_as%nspinor
         end if
         ispsi=ispsi+nvctrp*orbs%nspinor
      end do
   end do

END SUBROUTINE select_active_space


!>   First orthonormalisation
subroutine first_orthon(iproc,nproc,orbs,wfd,comms,psi,hpsi,psit,orthpar)
   use module_base
   use module_types
   use module_interfaces, except_this_one_B => first_orthon
   implicit none
   integer, intent(in) :: iproc,nproc
   type(orbitals_data), intent(in) :: orbs
   type(wavefunctions_descriptors), intent(in) :: wfd
   type(communications_arrays), intent(in) :: comms
   type(orthon_data):: orthpar
   real(wp), dimension(:) , pointer :: psi,hpsi,psit
   !local variables
   character(len=*), parameter :: subname='first_orthon'
   integer :: i_stat

   !!!  if(nspin==4) then
   !!!     nspinor=4
   !!!  else
   !!!     nspinor=1
   !!!  end if

   if (nproc > 1) then
      !allocate hpsi array (used also as transposed)
      !allocated in the transposed way such as 
      !it can also be used as the transposed hpsi
      allocate(hpsi(max(orbs%npsidim_orbs,orbs%npsidim_comp)+ndebug),stat=i_stat)
      call memocc(i_stat,hpsi,'hpsi',subname)
      !allocate transposed principal wavefunction
      allocate(psit(max(orbs%npsidim_orbs,orbs%npsidim_comp)+ndebug),stat=i_stat)
      call memocc(i_stat,psit,'psit',subname)
   else
      psit => psi
   end if

   !to be substituted, must pass the wavefunction descriptors to the routine
   call transpose_v(iproc,nproc,orbs,wfd,comms,psi,&
      &   work=hpsi,outadd=psit(1))

   call orthogonalize(iproc,nproc,orbs,comms,psit,orthpar)

   !call checkortho_p(iproc,nproc,norb,norbp,nvctrp,psit)

   call untranspose_v(iproc,nproc,orbs,wfd,comms,psit,&
      &   work=hpsi,outadd=psi(1))

   if (nproc == 1) then
      nullify(psit)
      !allocate hpsi array
      allocate(hpsi(max(orbs%npsidim_orbs,orbs%npsidim_comp)+ndebug),stat=i_stat)
      call memocc(i_stat,hpsi,'hpsi',subname)
   end if

END SUBROUTINE first_orthon


!>   Transform to KS orbitals and deallocate hpsi wavefunction (and also psit in parallel)
subroutine last_orthon(iproc,nproc,wfn,evsum,opt_keeppsit)
   use module_base
   use module_types
   use module_interfaces, except_this_one_C => last_orthon
   implicit none
   integer, intent(in) :: iproc,nproc
   real(wp), intent(out) :: evsum
   type(DFT_wavefunction), intent(inout) :: wfn
   logical, optional :: opt_keeppsit
   !local variables
   logical :: keeppsit
   character(len=*), parameter :: subname='last_orthon'
   integer :: i_all,i_stat
   real(wp), dimension(:,:,:), pointer :: mom_vec

   if (present(opt_keeppsit)) then
      keeppsit=opt_keeppsit
   else
      keeppsit=.false.
   end if

   call transpose_v(iproc,nproc,wfn%orbs,wfn%Lzd%Glr%wfd,wfn%comms,wfn%hpsi,work=wfn%psi)
   if (nproc==1) then
      wfn%psit => wfn%psi
      call transpose_v(iproc,nproc,wfn%orbs,wfn%Lzd%Glr%wfd,wfn%comms,wfn%psit)
   end if

   call subspace_diagonalisation(iproc,nproc,wfn%orbs,wfn%comms,wfn%psit,wfn%hpsi,evsum)

   !here we should preserve hpsi and transpose it if we are in ensemble mimimization scheme

   call untranspose_v(iproc,nproc,wfn%orbs,wfn%Lzd%Glr%wfd,wfn%comms,&
        wfn%psit,work=wfn%hpsi,outadd=wfn%psi(1))

   if(.not.  keeppsit) then
      if (nproc > 1  ) then
         i_all=-product(shape(wfn%psit))*kind(wfn%psit)
         deallocate(wfn%psit,stat=i_stat)
         call memocc(i_stat,i_all,'psit',subname)
      else
         nullify(wfn%psit)
      end if

      i_all=-product(shape(wfn%hpsi))*kind(wfn%hpsi)
      deallocate(wfn%hpsi,stat=i_stat)
      call memocc(i_stat,i_all,'hpsi',subname)

   endif
   !for a non-collinear treatment,
   !we add the calculation of the moments for printing their value
   !close to the corresponding eigenvector
   if(wfn%orbs%nspinor==4) then
      allocate(mom_vec(4,wfn%orbs%norb,min(nproc,2)+ndebug),stat=i_stat)
      call memocc(i_stat,mom_vec,'mom_vec',subname)

      call calc_moments(iproc,nproc,wfn%orbs%norb,wfn%orbs%norb_par,&
           wfn%Lzd%Glr%wfd%nvctr_c+7*wfn%Lzd%Glr%wfd%nvctr_f,&
           wfn%orbs%nspinor,wfn%psi,mom_vec)
   else
     nullify(mom_vec)   
   end if

   ! Send all eigenvalues to all procs.
   call broadcast_kpt_objects(nproc,wfn%orbs%nkpts,wfn%orbs%norb, &
        wfn%orbs%eval(1),wfn%orbs%ikptproc)

   !print the found eigenvalues
   if (iproc == 0) then
      call write_eigenvalues_data(nproc,wfn%orbs,mom_vec)
   end if

   if (wfn%orbs%nspinor ==4) then
      i_all=-product(shape(mom_vec))*kind(mom_vec)
      deallocate(mom_vec,stat=i_stat)
      call memocc(i_stat,i_all,'mom_vec',subname)
   end if


END SUBROUTINE last_orthon


!> Finds the fermi level ef for an error function distribution with a width wf
!! eval are the Kohn Sham eigenvalues and melec is the total number of electrons
subroutine evaltoocc(iproc,nproc,filewrite,wf,orbs,occopt)
   use module_base
   use module_types
   implicit none
   logical, intent(in) :: filewrite
   integer, intent(in) :: iproc, nproc
   integer, intent(in) :: occopt      
   real(gp), intent(in) :: wf
   type(orbitals_data), intent(inout) :: orbs
   !local variables
   integer :: ikpt,iorb,melec,ii
   real(gp) :: charge, chargef
   real(gp) :: ef,pi,electrons,dlectrons,factor,arg,argu,argd,corr,cutoffu,cutoffd,diff,full,res,resu,resd
   parameter(pi=3.1415926535897932d0)
   real(gp)  ::a, x, xu, xd, f, df, tt  
   real(gp)  ::sqrtpi ; parameter (sqrtpi=sqrt(pi)) 
   !write(*,*)  'ENTER Fermilevel',orbs%norbu,orbs%norbd

   orbs%eTS=0.0_gp  

   select case (occopt)
   case  (SMEARING_DIST_ERF  )
   case  (SMEARING_DIST_FERMI)
   case  (SMEARING_DIST_COLD1) !Marzari's cold smearing  with a=-.5634 (bumb minimization)
      a=-.5634d0
   case  (SMEARING_DIST_COLD2) !Marzari's cold smearing  with a=-.8165 (monotonic tail)
      a=-.8165d0
   case  (SMEARING_DIST_METPX) !Methfessel and Paxton (same as COLD with a=0)
      a=0.d0
   case default
      if(iproc==0) print*, 'unrecognized occopt=', occopt
      stop 
   end select

   if (orbs%norbd==0) then 
      full=2.d0   ! maximum occupation for closed shell  orbital
   else
      full=1.d0   ! maximum occupation for spin polarized orbital
   endif

   if (orbs%nkpts.ne.1 .and. filewrite) stop 'Fermilevel: CANNOT write input.occ with more than one k-point'
   charge=0.0_gp
   do ikpt=1,orbs%nkpts
      !number of zero orbitals for the given k-point
      !overall charge of the system
      do iorb=1,orbs%norb
         charge=charge+orbs%occup(iorb+(ikpt-1)*orbs%norb) * orbs%kwgts(ikpt)
      end do
   end do
   melec=nint(charge)
   !if (iproc == 0) write(*,*) 'charge',charge,melec

   ! Send all eigenvalues to all procs (presumably not necessary)
   call broadcast_kpt_objects(nproc, orbs%nkpts, orbs%norb, &
      &   orbs%eval(1), orbs%ikptproc)

   if (wf > 0.0_gp) then
      ii=0
      if (orbs%efermi == UNINITIALIZED(orbs%efermi)) then
         ! Take initial value at gamma point.
         do iorb = 1, orbs%norbu
            if (orbs%occup(iorb) < 1.0_gp) then
               orbs%efermi = orbs%eval(iorb)
               exit
            end if
         end do
      end if
      ef=orbs%efermi
      factor=1.d0/(sqrt(pi)*wf)
      !print *,0,ef

      ! electrons is N_electons = sum f_i * Wieght_i
      ! dlectrons is dN_electrons/dEf =dN_electrons/darg * darg/dEf= sum df_i/darg /(-wf) , darg/dEf=-1/wf
      !  f:= occupation # for band i ,  df:=df/darg
      loop_fermi: do
         ii=ii+1
         if (ii > 10000) stop 'error Fermilevel'
         electrons=0.d0
         dlectrons=0.d0
         do ikpt=1,orbs%nkpts
            do iorb=1,orbs%norbd+orbs%norbu
               arg=(orbs%eval((ikpt-1)*orbs%norb+iorb)-ef)/wf
               if (occopt == SMEARING_DIST_ERF) then
                  call derf_ab(res,arg)
                  f =.5d0*(1.d0-res)
                  df=-exp(-arg**2)/sqrtpi 
               else if (occopt == SMEARING_DIST_FERMI) then
                  f =1.d0/(1.d0+exp(arg)) 
                  df=-1.d0/(2.d0+exp(arg)+exp(-arg)) 
               else if (occopt == SMEARING_DIST_COLD1 .or. occopt == SMEARING_DIST_COLD2 .or. &  
                  &  occopt == SMEARING_DIST_METPX ) then
               x= -arg
               call derf_ab(res,x)
               f =.5d0*(1.d0+res +exp(-x**2)*(-a*x**2 + .5d0*a+x)/sqrtpi)
               df=-exp(-x**2) * (a*x**3 -x**2 -1.5d0*a*x +1.5d0) /sqrtpi   ! df:=df/darg=-df/dx
            end if
            electrons=electrons+ f  * orbs%kwgts(ikpt)  ! electrons := N_e(Ef+corr.)
            dlectrons=dlectrons+ df * orbs%kwgts(ikpt)  ! delectrons:= dN_e/darge ( Well! later we need dN_e/dEf=-1/wf*dN_e/darg
            !if(iproc==0) write(*,*) arg,   f , df
         enddo
      enddo

      dlectrons=dlectrons/(-wf)  ! df/dEf=df/darg * -1/wf
      diff=-real(melec,gp)/full+electrons
      if (abs(diff) < 1.d-12) exit loop_fermi
      if (abs(dlectrons) <= 1d-45) then
         corr=wf
      else
         corr=diff/abs(dlectrons) ! for case of no-monotonic func. abs is needed
      end if
      !if (iproc==0) write(*,'(i5,3e,i4,e)') ii,electrons,ef,dlectrons,melec,corr
      if (corr > 1.d0*wf) corr=1.d0*wf
      if (corr < -1.d0*wf) corr=-1.d0*wf
      if (abs(dlectrons) < 1.d-18  .and. electrons > real(melec,gp)/full) corr=3.d0*wf
      if (abs(dlectrons) < 1.d-18  .and. electrons < real(melec,gp)/full) corr=-3.d0*wf
      ef=ef-corr  ! Ef=Ef_guess+corr.

   end do loop_fermi

   do ikpt=1,orbs%nkpts
      argu=(orbs%eval((ikpt-1)*orbs%norb+orbs%norbu)-ef)/wf
      argd=(orbs%eval((ikpt-1)*orbs%norb+orbs%norbu+orbs%norbd)-ef)/wf
      if (occopt == SMEARING_DIST_ERF) then
         !error function
         call derf_ab(resu,argu)
         call derf_ab(resd,argd)
         cutoffu=.5d0*(1.d0-resu)
         cutoffd=.5d0*(1.d0-resd)
      else if (occopt == SMEARING_DIST_FERMI) then
         !Fermi function
         cutoffu=1.d0/(1.d0+exp(argu))
         cutoffd=1.d0/(1.d0+exp(argd))
      else if (occopt == SMEARING_DIST_COLD1 .or. occopt == SMEARING_DIST_COLD2 .or. &  
         &  occopt == SMEARING_DIST_METPX ) then
      !Marzari's relation with different a 
      xu=-argu
      xd=-argd
      call derf_ab(resu,xu)
      call derf_ab(resd,xd)
      cutoffu=.5d0*(1.d0+resu +exp(-xu**2)*(-a*xu**2 + .5d0*a+xu)/sqrtpi)
      cutoffd=.5d0*(1.d0+resd +exp(-xd**2)*(-a*xd**2 + .5d0*a+xd)/sqrtpi)
   end if
enddo
if (iproc==0) write(*,'(1x,a,1pe21.14,2(1x,e8.1))') 'Fermi level, Fermi distribution cut off at:  ',ef,cutoffu,cutoffd
orbs%efermi=ef

!update the occupation number
do ikpt=1,orbs%nkpts
   do iorb=1,orbs%norbu + orbs%norbd
      arg=(orbs%eval((ikpt-1)*orbs%norb+iorb)-ef)/wf
      if (occopt == SMEARING_DIST_ERF) then
         call derf_ab(res,arg)
         f=.5d0*(1.d0-res)
      else if (occopt == SMEARING_DIST_FERMI) then
         f=1.d0/(1.d0+exp(arg))
      else if (occopt == SMEARING_DIST_COLD1 .or. occopt == SMEARING_DIST_COLD2 .or. &  
         &  occopt == SMEARING_DIST_METPX ) then
      x=-arg
      call derf_ab(res,x)
      f =.5d0*(1.d0+res +exp(-x**2)*(-a*x**2 + .5d0*a+x)/sqrtpi)
   end if
   orbs%occup((ikpt-1)*orbs%norb+iorb)=full* f 
   !if(iproc==0) print*,  orbs%eval((ikpt-1)*orbs%norb+iorb), orbs%occup((ikpt-1)*orbs%norb+iorb)
end do
    end do
    !update electronic entropy S; eTS=T_ele*S is the electtronic entropy term the negative of which is added to energy: Free energy = energy-T*S 
    orbs%eTS=0.0_gp
    do ikpt=1,orbs%nkpts
       do iorb=1,orbs%norbu + orbs%norbd
          if (occopt == SMEARING_DIST_ERF) then
             !error function
             orbs%eTS=orbs%eTS+full*wf/(2._gp*sqrt(pi))*exp(-((orbs%eval((ikpt-1)*orbs%norb+iorb)-ef)/wf)**2)
          else if (occopt == SMEARING_DIST_FERMI) then
             !Fermi function
             tt=orbs%occup((ikpt-1)*orbs%norb+iorb)
             orbs%eTS=orbs%eTS-full*wf*(tt*log(tt) + (1._gp-tt)*log(1._gp-tt))
          else if (occopt == SMEARING_DIST_COLD1 .or. occopt == SMEARING_DIST_COLD2 .or. &  
             &  occopt == SMEARING_DIST_METPX ) then
          !cold 
          orbs%eTS=orbs%eTS+0._gp  ! to be completed if needed                                             
       end if
    end do
 end do
 ! Sanity check on sum of occup.
 chargef=0.0_gp
 do ikpt=1,orbs%nkpts
    do iorb=1,orbs%norb
       chargef=chargef+orbs%kwgts(ikpt) * orbs%occup(iorb+(ikpt-1)*orbs%norb)
    end do
 end do
 if (abs(charge - chargef) > 1e-6)  stop 'error occupation update'
 else if(full==1.0_gp) then
    call eFermi_nosmearing(iproc,orbs)
    ! no entropic term when electronc temprature is zero
 end if

 !write on file the results if needed
 if (filewrite) then
    open(unit=11,file='input.occ',status='unknown')
    write(11,*)orbs%norbu,orbs%norbd
    do iorb=1,orbs%norb
       !write(11,'(i5,e19.12)')iorb,orbs%occup((ikpt-1)*orbs%norb+iorb)
       !    write(11,'(i5,e19.12)')iorb,full/(1.d0+exp(arg))  !,orbs%eval((ikpt-1)*orbs%norb+iorb)
       write(11,'(i5,e19.12,f10.6)')iorb,orbs%occup((ikpt-1)*orbs%norb+iorb) &
          &   ,orbs%eval ((ikpt-1)*orbs%norb+iorb)
    end do
    close(unit=11)
 end if

END SUBROUTINE evaltoocc



subroutine eFermi_nosmearing(iproc,orbs)
   use module_base
   use module_types
   implicit none
   integer, intent(in) :: iproc
   type(orbitals_data), intent(inout) :: orbs
   !local variables
   integer :: iu,id,n,nzeroorbs,ikpt,iorb
   real(gp) :: charge
   real(wp) :: eF

   iu=0
   id=0
   eF = 0._wp
   do ikpt=1,orbs%nkpts
      !number of zero orbitals for the given k-point
      nzeroorbs=0
      !overall charge of the system
      charge=0.0_gp
      do iorb=1,orbs%norb
         if (orbs%occup(iorb+(ikpt-1)*orbs%norb) == 0.0_gp) then
            nzeroorbs=nzeroorbs+1
         else
            charge=charge+orbs%occup(iorb+(ikpt-1)*orbs%norb)
         end if
      end do
      if (nzeroorbs /= 0 .and. orbs%norbd .gt.0) then
         do iorb=1,orbs%norbu-1
            if (orbs%eval((ikpt-1)*orbs%norb+iorb) > orbs%eval((ikpt-1)*orbs%norb+iorb+1)) &
               &   write(*,*) 'wrong ordering of up EVs',iorb,iorb+1
         end do
         do iorb=1,orbs%norbd-1
            if (orbs%eval((ikpt-1)*orbs%norb+iorb+orbs%norbu) > orbs%eval((ikpt-1)*orbs%norb+iorb+1+orbs%norbu))&
               &   write(*,*) 'wrong ordering of dw EVs',iorb+orbs%norbu,iorb+1+orbs%norbu
         enddo

         iu=0
         id=0
         n=0
         do while (real(n,gp) < charge)
            if (orbs%eval((ikpt-1)*orbs%norb+iu+1) <= orbs%eval((ikpt-1)*orbs%norb+id+1+orbs%norbu)) then
               iu=iu+1
               eF=orbs%eval((ikpt-1)*orbs%norb+iu+1)
            else
               id=id+1
               eF=orbs%eval((ikpt-1)*orbs%norb+id+1+orbs%norbu)
            endif
            n=n+1
         enddo
         if (iproc==0) write(*,'(1x,a,1pe21.14,a,i4)') 'Suggested Homo energy level',eF,', Spin polarization',iu-id
         !write(*,*) 'up,down, up-down',iu,id,iu-id
      end if
   end do
   orbs%efermi=eF
   !assign the values for the occupation numbers
   do iorb=1,iu
      orbs%occup(iorb)=1.0_gp
   end do
   do iorb=iu+1,orbs%norbu
      orbs%occup(iorb)=0.0_gp
   end do
   do iorb=1,id
      orbs%occup(iorb+orbs%norbu)=1.0_gp
   end do
   do iorb=id+1,orbs%norbd
      orbs%occup(iorb+orbs%norbu)=0.0_gp
   end do

END SUBROUTINE eFermi_nosmearing


!>   Calculate magnetic moments
subroutine calc_moments(iproc,nproc,norb,norb_par,nvctr,nspinor,psi,mom_vec)
   use module_base
   implicit none
   integer, intent(in) :: iproc,nproc,norb,nvctr,nspinor
   integer, dimension(0:nproc-1), intent(in) :: norb_par
   real(wp), dimension(nvctr,norb*nspinor), intent(in) :: psi
   real(wp), dimension(4,norb,min(nproc,2)), intent(out) :: mom_vec
   !local variables
   character(len=*), parameter :: subname='calc_moments'
   integer :: i_all,i_stat,ierr,iorb,jproc
   integer :: ndim,oidx
   integer, dimension(:), allocatable :: norb_displ
   real(wp) :: m00,m11,m13,m24,m14,m23
   !real(wp), dimension(:,:,:), allocatable :: mom_vec

   ndim=2
   if (nproc==1) ndim=1

   if(nspinor==4) then

      call razero(4*norb*ndim,mom_vec)

      do iorb=1,norb_par(iproc)
         oidx=(iorb-1)*nspinor+1
         m00=dot(2*nvctr,psi(1,oidx),1,psi(1,oidx),1)
         m11=dot(2*nvctr,psi(1,oidx+2),1,psi(1,oidx+2),1)
         m13=dot(nvctr,psi(1,oidx),1,psi(1,oidx+2),1)
         m24=dot(nvctr,psi(1,oidx+1),1,psi(1,oidx+3),1)
         !        m12=dot(nvctr,psi(1,oidx),1,psi(1,oidx+1),1)
         !        m34=dot(nvctr,psi(1,oidx+2),1,psi(1,oidx+3),1)
         m14=dot(nvctr,psi(1,oidx),1,psi(1,oidx+3),1)
         m23=dot(nvctr,psi(1,oidx+1),1,psi(1,oidx+2),1)

         mom_vec(1,iorb,ndim)=(m00+m11) !rho
         mom_vec(2,iorb,ndim)=2.0d0*(m13+m24)       !m_x
         !        mom_vec(3,iorb,ndim)=2.0d0*(m12-m34)       !m_y
         mom_vec(3,iorb,ndim)=2.0d0*(m14-m23)       !m_y
         mom_vec(4,iorb,ndim)=(m00-m11)             !m_z
      end do

      if(nproc>1) then
         allocate(norb_displ(0:nproc-1+ndebug),stat=i_stat)
         call memocc(i_stat,norb_displ,'norb_displ',subname)

         norb_displ(0)=0
         do jproc=1,nproc-1
            norb_displ(jproc)=norb_displ(jproc-1)+norb_par(jproc-1)
         end do

         call MPI_GATHERV(mom_vec(1,1,2),4*norb_par(iproc),mpidtypw,&
            &   mom_vec(1,1,1),4*norb_par,4*norb_displ,mpidtypw,&
         0,MPI_COMM_WORLD,ierr)

         i_all=-product(shape(norb_displ))*kind(norb_displ)
         deallocate(norb_displ,stat=i_stat)
         call memocc(i_stat,i_all,'norb_displ',subname)
      end if

   end if

END SUBROUTINE calc_moments


subroutine check_communications(iproc,nproc,orbs,lr,comms)
   use module_base
   use module_types
   use module_interfaces
   implicit none
   integer, intent(in) :: iproc,nproc
   type(orbitals_data), intent(in) :: orbs
   type(locreg_descriptors), intent(in) :: lr
   type(communications_arrays), intent(in) :: comms
   !local variables
   character(len=*), parameter :: subname='check_communications'
   integer :: i,ispinor,iorb,indspin,indorb,jproc,i_stat,i_all,iscomp,idsx,index,ikptsp
   integer :: ikpt,ispsi,nspinor,nvctrp,ierr
   real(wp) :: psival,maxdiff
   real(wp), dimension(:), allocatable :: psi
   real(wp), dimension(:), pointer :: pwork
   real(wp) :: epsilon
   character(len = 25) :: filename
   logical :: abort

   !allocate the "wavefunction" amd fill it, and also the workspace
   allocate(psi(max(orbs%npsidim_orbs,orbs%npsidim_comp)+ndebug),stat=i_stat)
   call memocc(i_stat,psi,'psi',subname)
   allocate(pwork(max(orbs%npsidim_orbs,orbs%npsidim_comp)+ndebug),stat=i_stat)
   call memocc(i_stat,pwork,'pwork',subname)


   do iorb=1,orbs%norbp
      ikpt=(orbs%isorb+iorb-1)/orbs%norb+1
      !valkpt=real(512*ikpt,wp)
      !valorb=real(orbs%isorb+iorb-(ikpt-1)*orbs%norb,wp)+valkpt
      indorb=(iorb-1)*(lr%wfd%nvctr_c+7*lr%wfd%nvctr_f)*orbs%nspinor
      do ispinor=1,orbs%nspinor
         indspin=(ispinor-1)*(lr%wfd%nvctr_c+7*lr%wfd%nvctr_f)
         do i=1,lr%wfd%nvctr_c+7*lr%wfd%nvctr_f
            !vali=real(i,wp)/512.0_wp  ! *1.d-5
            call test_value(ikpt,orbs%isorb+iorb-(ikpt-1)*orbs%norb,ispinor,i,psival)
            psi(i+indspin+indorb)=psival!(valorb+vali)*(-1)**(ispinor-1)
         end do
      end do
   end do

   !transpose the hpsi wavefunction
   call transpose_v(iproc,nproc,orbs,lr%wfd,comms,psi,work=pwork)

   !check the results of the transposed wavefunction
   maxdiff=0.0_wp
   ispsi=0
   do ikptsp=1,orbs%nkptsp
      ikpt=orbs%iskpts+ikptsp!orbs%ikptsp(ikptsp)
      !valkpt=real(512*ikpt,wp)
      !calculate the starting point for the component distribution
      iscomp=0
      do jproc=0,iproc-1
         iscomp=iscomp+comms%nvctr_par(jproc,ikpt)
      end do
      nvctrp=comms%nvctr_par(iproc,ikpt)
      nspinor=orbs%nspinor

      do iorb=1,orbs%norb
         !valorb=real(iorb,wp)+valkpt
         indorb=(iorb-1)*nvctrp*nspinor
         do idsx=1,(nspinor-1)/2+1
            do i=1,nvctrp
               !vali=real(i+iscomp,wp)/512.d0  ! *1.d-5
               do ispinor=1,((2+nspinor)/4+1)
                  !psival=(-1)**(ispinor-1)*(valorb+vali)
                  call test_value(ikpt,iorb,ispinor,i+iscomp,psival)
                  !this is just to force the IEEE representation of psival
                  !              if (psival .lt. 0.d0) then  
                  !              write(321,*) psival,psival**2
                  !              endif
                  index=ispinor+(i-1)*((2+nspinor)/4+1)+&
                     &   (idsx-1)*((2+nspinor)/4+1)*nvctrp+indorb+ispsi
                  maxdiff=max(abs(psi(index)-psival),maxdiff)
               end do
            end do
         end do
      end do
      ispsi=ispsi+nvctrp*orbs%norb*nspinor
   end do

   abort = .false.
   if (abs(maxdiff) > real(orbs%norb,wp)*epsilon(1.0_wp)) then
      write(*,*)'ERROR: process',iproc,'does not transpose wavefunctions correctly!'
      write(*,*)'       found an error of',maxdiff,'cannot continue.'
      write(*,*)'       data are written in the file transerror.log, exiting...'

      write(filename, "(A,I0,A)") 'transerror', iproc, '.log'
      open(unit=22,file=trim(filename),status='unknown')
      ispsi=0
      do ikptsp=1,orbs%nkptsp
         ikpt=orbs%iskpts+ikptsp!orbs%ikptsp(ikptsp)
         !valkpt=real(512*ikpt,wp)
         !calculate the starting point for the component distribution
         iscomp=0
         do jproc=0,iproc-1
            iscomp=iscomp+comms%nvctr_par(jproc,ikpt)
         end do
         nvctrp=comms%nvctr_par(iproc,ikpt)
         nspinor=orbs%nspinor

         do iorb=1,orbs%norb
            !valorb=real(iorb,wp)+valkpt
            indorb=(iorb-1)*nvctrp*nspinor
            do idsx=1,(nspinor-1)/2+1
               do i=1,nvctrp
                  !vali=real(i+iscomp,wp)/512.d0  !*1.d-5
                  do ispinor=1,((2+nspinor)/4+1)
                     !psival=(-1)**(ispinor-1)*(valorb+vali)
                     call test_value(ikpt,iorb,ispinor,i+iscomp,psival)
                     index=ispinor+(i-1)*((2+nspinor)/4+1)+&
                        &   (idsx-1)*((2+nspinor)/4+1)*nvctrp+indorb+ispsi
                     maxdiff=abs(psi(index)-psival)
                     if (maxdiff > 0.d0) then
                        write(22,'(i3,i6,2i4,3(1x,1pe13.6))')ispinor,i+iscomp,iorb,ikpt,psival,&
                           &   psi(index),maxdiff
                     end if
                  end do
               end do
            end do
         end do
         ispsi=ispsi+nvctrp*orbs%norb*nspinor
      end do
      close(unit=22)
      abort = .true.
      write(filename, "(A,I0,A)") 'distscheme', iproc, '.log'
      open(unit=22,file=trim(filename),status='unknown')
      call print_distribution_schemes(22,nproc,orbs%nkpts,orbs%norb_par(0,1),comms%nvctr_par(0,1))
      close(unit=22)
   end if

   call MPI_BARRIER(MPI_COMM_WORLD, ierr)
   if (abort) then
      if (iproc == 0) call print_distribution_schemes(6,nproc,orbs%nkpts,orbs%norb_par(0,1),comms%nvctr_par(0,1))
      call MPI_ABORT(MPI_COMM_WORLD,ierr)
   end if

   !retranspose the hpsi wavefunction
   call untranspose_v(iproc,nproc,orbs,lr%wfd,comms,&
      &   psi,work=pwork)

   maxdiff=0.0_wp
   do iorb=1,orbs%norbp
      ikpt=(orbs%isorb+iorb-1)/orbs%norb+1
      !valkpt=real(512*ikpt,wp)
      !valorb=real(orbs%isorb+iorb-(ikpt-1)*orbs%norb,wp)+valkpt
      indorb=(iorb-1)*(lr%wfd%nvctr_c+7*lr%wfd%nvctr_f)*orbs%nspinor
      do ispinor=1,orbs%nspinor
         indspin=(ispinor-1)*(lr%wfd%nvctr_c+7*lr%wfd%nvctr_f)
         do i=1,lr%wfd%nvctr_c+7*lr%wfd%nvctr_f
            !vali=real(i,wp)/512.d0  !*1.d-5
            !psival=(valorb+vali)*(-1)**(ispinor-1)
            call test_value(ikpt,orbs%isorb+iorb-(ikpt-1)*orbs%norb,ispinor,i,psival)
            maxdiff=max(abs(psi(i+indspin+indorb)-psival),maxdiff)
         end do
      end do
   end do

   abort = .false.
   if (abs(maxdiff) > real(orbs%norb,wp)*epsilon(1.0_wp)) then
      write(*,*)'ERROR: process',iproc,'does not untranspose wavefunctions correctly!'
      write(*,*)'       found an error of',maxdiff,'cannot continue.'
      write(*,*)'       data are written in the file transerror.log, exiting...'

      write(filename, "(A,I0,A)") 'transerror', iproc, '.log'
      open(unit=22,file=trim(filename),status='unknown')
      maxdiff=0.0_wp
      do iorb=1,orbs%norbp
         ikpt=(orbs%isorb+iorb-1)/orbs%norb+1
         !valkpt=real(512*ikpt,wp)
         !valorb=real(orbs%isorb+iorb-(ikpt-1)*orbs%norb,wp)+valkpt
         indorb=(iorb-1)*(lr%wfd%nvctr_c+7*lr%wfd%nvctr_f)*orbs%nspinor
         do ispinor=1,orbs%nspinor
            indspin=(ispinor-1)*(lr%wfd%nvctr_c+7*lr%wfd%nvctr_f)
            do i=1,lr%wfd%nvctr_c+7*lr%wfd%nvctr_f
               !vali=real(i,wp)/512.d0  !*1.d-5
               !psival=(valorb+vali)*(-1)**(ispinor-1)
               call test_value(ikpt,orbs%isorb+iorb-(ikpt-1)*orbs%norb,ispinor,i,psival)
               maxdiff=abs(psi(i+indspin+indorb)-psival)
               if (maxdiff > 0.d0) then
                  write(22,'(i3,i6,2i4,3(1x,1pe13.6))')ispinor,i,iorb,orbs%isorb,psival,&
                     &   psi(ispinor+(i-1)*orbs%nspinor+indorb),maxdiff
               end if
            end do
         end do
      end do
      close(unit=22)
      abort = .true.
   end if

   if (abort) call MPI_ABORT(MPI_COMM_WORLD,ierr)
   call MPI_BARRIER(MPI_COMM_WORLD, ierr)

   i_all=-product(shape(psi))*kind(psi)
   deallocate(psi,stat=i_stat)
   call memocc(i_stat,i_all,'psi',subname)
   i_all=-product(shape(pwork))*kind(pwork)
   deallocate(pwork,stat=i_stat)
   call memocc(i_stat,i_all,'pwork',subname)

END SUBROUTINE check_communications


!> define a value for the wavefunction which is dependent of the indices
subroutine test_value(ikpt,iorb,ispinor,icomp,val)
   use module_base
   implicit none
   integer, intent(in) :: ikpt,icomp,iorb,ispinor
   real(wp), intent(out) :: val
   !local variables
   real(wp) :: valkpt,valorb,vali

   ! recognizable pattern, for debugging
   ! valkpt=real(10000*(ikpt-1),wp)!real(512*ikpt,wp)
   ! valorb=real(iorb,wp)+valkpt
   ! vali=real(icomp,wp)*1.e-5_wp  !real(icomp,wp)/512.0_wp  ! *1.d-5
   !
   ! val=(valorb+vali)*(-1)**(ispinor-1)

   valkpt=real(512*ikpt,wp)
   valorb=real(iorb,wp)+valkpt
   vali=real(icomp,wp)/512.0_wp  ! *1.d-5

   val=(valorb+vali)*(-1)**(ispinor-1)

END SUBROUTINE test_value


subroutine broadcast_kpt_objects(nproc, nkpts, ndata, data, ikptproc)
   use module_base
   implicit none
   integer, intent(in) :: nproc, nkpts, ndata
   integer, dimension(nkpts), intent(in) :: ikptproc
   real(gp), dimension(ndata,nkpts), intent(inout) :: data

   integer :: ikpt, ierr

   if (nproc > 1) then
      do ikpt = 1, nkpts
         call MPI_BCAST(data(1,ikpt), ndata,mpidtypg, &
            &   ikptproc(ikpt), MPI_COMM_WORLD, ierr)
         !redundant barrier 
         call MPI_BARRIER(MPI_COMM_WORLD,ierr)
      end do
   end if
END SUBROUTINE broadcast_kpt_objects



!!subroutine minimize_by_orthogonal_transformation(iproc, nproc, orbs, wfd, comms, orthpar, E0, El, stepsize, hpsi, psi, derivative)
!!use module_base
!!use module_types
!!use module_interfaces
!!implicit none
!!
!!  integer, intent(in) :: iproc,nproc
!!  type(orbitals_data), intent(in) :: orbs
!!  type(wavefunctions_descriptors),intent(in):: wfd
!!  type(communications_arrays), intent(in) :: comms
!!  type(orthon_data), intent(in) :: orthpar
!!  !n(c) type(wavefunctions_descriptors), intent(in) :: wfd
!!  !real(wp), dimension(comms%nvctr_par(iproc,0)*orbs%nspinor*orbs%norb), intent(in) :: hpsi
!!  !real(wp), dimension(comms%nvctr_par(iproc,0)*orbs%nspinor*orbs%norb), intent(inout) :: psi
!!  real(8),intent(in):: E0, El
!!  real(8),intent(inout):: stepsize 
!!  real(wp), dimension(max(orbs%npsidim_orbs,orbs%npsidim_comp)), intent(inout) :: hpsi
!!  real(wp), dimension(max(orbs%npsidim_orbs,orbs%npsidim_comp)), intent(inout) :: psi
!!  real(8),intent(out):: derivative
!!  !local variables
!!  character(len=*), parameter :: subname='orthoconstraint'
!!  integer :: i_stat,i_all,ierr,iorb !n(c) ise
!!  integer :: ispin,nspin,ikpt,norb,norbs,ncomp,nvctrp,ispsi,ikptp,nspinor,iiorb,jjorb,jorb,lwork,info,k
!!  real(dp) :: occ !n(c) tt
!!  integer, dimension(:,:), allocatable :: ndimovrlp
!!  real(wp), dimension(:), allocatable :: alag, work, rwork, eval
!!  real(wp),dimension(:,:),allocatable:: gmat
!!  complex(8),dimension(:,:),allocatable:: gmatc, tempmatc, tempmat2c, omatc
!!  complex(8),dimension(:),allocatable:: expDc
!!  real(8):: lstep, dfactorial
!!  complex(8):: ttc
!!  real(8),dimension(:),pointer:: psiwork
!!  real(8),dimension(:,:),allocatable:: omat
!!
!!  write(*,*) 'iproc, orbs%npsidim',iproc,max(orbs%npsidim_orbs,orbs%npsidim_comp)
!!
!!  !separate the orthogonalisation procedure for up and down orbitals 
!!  !and for different k-points
!!  call timing(iproc,'LagrM_comput  ','ON')
!!
!!  !number of components of the overlap matrix for parallel case
!!  !calculate the dimension of the overlap matrix for each k-point
!!  if (orbs%norbd > 0) then
!!     nspin=2
!!  else
!!     nspin=1
!!  end if
!!
!!  !number of components for the overlap matrix in wp-kind real numbers
!!
!!  allocate(ndimovrlp(nspin,0:orbs%nkpts+ndebug),stat=i_stat)
!!  call memocc(i_stat,ndimovrlp,'ndimovrlp',subname)
!!
!!  call dimension_ovrlp(nspin,orbs,ndimovrlp)
!!
!!  allocate(alag(ndimovrlp(nspin,orbs%nkpts)+ndebug),stat=i_stat)
!!  call memocc(i_stat,alag,'alag',subname)
!!
!!  !put to zero all the k-points which are not needed
!!  call razero(ndimovrlp(nspin,orbs%nkpts),alag)
!!
!!  ! Transpose orbitals
!!  allocate(psiwork(size(psi)), stat=i_stat)
!!  call transpose_v(iproc, nproc, orbs, wfd, comms, psi, work=psiwork)
!!  call transpose_v(iproc, nproc, orbs, wfd, comms, hpsi, work=psiwork)
!!
!!  !do it for each of the k-points and separate also between up and down orbitals in the non-collinear case
!!  ispsi=1
!!  do ikptp=1,orbs%nkptsp
!!     ikpt=orbs%iskpts+ikptp!orbs%ikptsp(ikptp)
!!
!!     do ispin=1,nspin
!!
!!        call orbitals_and_components(iproc,ikpt,ispin,orbs,comms,&
!!             nvctrp,norb,norbs,ncomp,nspinor)
!!        if (nvctrp == 0) cycle
!!
!!        if(nspinor==1) then
!!           call gemm('T','N',norb,norb,nvctrp,1.0_wp,psi(ispsi),&
!!                max(1,nvctrp),hpsi(ispsi),max(1,nvctrp),0.0_wp,&
!!                alag(ndimovrlp(ispin,ikpt-1)+1),norb)
!!        else
!!           !this part should be recheck in the case of nspinor == 2
!!           call c_gemm('C','N',norb,norb,ncomp*nvctrp,(1.0_wp,0.0_wp),psi(ispsi),&
!!                max(1,ncomp*nvctrp), &
!!                hpsi(ispsi),max(1,ncomp*nvctrp),(0.0_wp,0.0_wp),&
!!                alag(ndimovrlp(ispin,ikpt-1)+1),norb)
!!        end if
!!        ispsi=ispsi+nvctrp*norb*nspinor
!!     end do
!!  end do
!!
!!  if (nproc > 1) then
!!     call timing(iproc,'LagrM_comput  ','OF')
!!     call timing(iproc,'LagrM_commun  ','ON')
!!     call mpiallred(alag(1),ndimovrlp(nspin,orbs%nkpts),MPI_SUM,MPI_COMM_WORLD,ierr)
!!     call timing(iproc,'LagrM_commun  ','OF')
!!     call timing(iproc,'LagrM_comput  ','ON')
!!  end if
!!
!!  !now each processors knows all the overlap matrices for each k-point
!!  !even if it does not handle it.
!!  !this is somehow redundant but it is one way of reducing the number of communications
!!  !without defining group of processors
!!
!!  i_stat=0
!!  do iorb=1,orbs%norb
!!      do jorb=1,orbs%norb
!!          i_stat=i_stat+1
!!          if(iproc==0) write(1750,'(a,3i8,es20.8)') 'iorb, jorb, i_stat, alag(i_stat)', iorb, jorb, i_stat, alag(i_stat)
!!      end do
!!  end do 
!!
!!  ! Build the antisymmetric matrix "alag(iorb,jorb)-alag(jorb,iorb)"
!!  allocate(gmat(orbs%norb,orbs%norb), stat=i_stat)
!!  call memocc(i_stat, gmat, 'gmat', subname)
!!  do iorb=1,orbs%norb
!!      do jorb=1,orbs%norb
!!          iiorb=(iorb-1)*orbs%norb+jorb
!!          jjorb=(jorb-1)*orbs%norb+iorb
!!          gmat(jorb,iorb)=alag(iiorb)-alag(jjorb)
!!      end do
!!  end do
!!
!!
!!
!!
!!  !Build the complex matrix -igmat
!!  allocate(gmatc(orbs%norb,orbs%norb), stat=i_stat)
!!  !call memocc(i_stat, gmatc, 'gmatc', subname) !memocc not working for complex
!!  do iorb=1,orbs%norb
!!      do jorb=1,orbs%norb
!!          gmatc(jorb,iorb)=cmplx(0.d0,-gmat(jorb,iorb),kind=8)
!!      end do
!!  end do 
!!
!!
!!
!!  ! Check whether hermitian
!!  do iorb=1,orbs%norb
!!      do jorb=1,orbs%norb
!!          if(real(gmatc(jorb,iorb))/=real(gmatc(iorb,jorb)) .or. aimag(gmatc(jorb,iorb))/=-aimag(gmatc(iorb,jorb))) then
!!              write(*,'(a,4es16.7)') 'ERROR: (Gmatc(1,jorb,iorb)), (Gmatc(1,iorb,jorb)), (Gmatc(2,jorb,iorb)), (Gmatc(2,iorb,jorb))', Gmatc(jorb,iorb), Gmatc(iorb,jorb)
!!          end if
!!          if(iproc==0) write(1710,'(a,2i8,2es20.12)') 'iorb, jorb, gmatc(jorb,iorb)', iorb, jorb, gmatc(jorb,iorb)
!!      end do
!!  end do 
!!
!!
!!
!!  ! Diagonalize gmatc
!!  allocate(eval(orbs%norb), stat=i_stat)
!!  call memocc(i_stat, eval, 'eval', subname)
!!  lwork=10*orbs%norb
!!  allocate(work(2*lwork), stat=i_stat) ! factor of 2 since it is assumed to be complex
!!  allocate(rwork(lwork), stat=i_stat)
!!  call zheev('v', 'l', orbs%norb, gmatc(1,1), orbs%norb, eval(1), work, lwork, rwork, info)
!!  if(info/=0) stop 'ERROR in zheev'
!!  deallocate(work)
!!  deallocate(rwork)
!!
!!  do iorb=1,orbs%norb
!!      if(iproc==0) write(1720,'(a,i8,es20.8)') 'iorb, eval(iorb)', iorb, eval(iorb)
!!  end do
!!
!!
!!  if(stepsize>0.d0) then
!!      if(iproc==0) write(*,*) 'in first branch'
!!      ! Calculate the derivative
!!      ! Calculate optimal step size
!!      lstep=derivative*stepsize**2/(2.d0*(derivative*stepsize+E0-El))
!!      stepsize=-1.d0
!!      derivative=0.d0
!!  else
!!      if(iproc==0) write(*,*) 'in second branch'
!!      lstep=.1d0/(maxval(abs(eval)))
!!      stepsize=lstep
!!      derivative=0.d0
!!      do iorb=1,orbs%norb
!!          do jorb=1,orbs%norb
!!              derivative=derivative+gmat(jorb,iorb)**2
!!          end do
!!      end do
!!      derivative=-.5d0*derivative
!!  end if
!!  if(iproc==0) write(*,'(a,2es12.4)') '>> LSTEP:, derivative', lstep, derivative
!!
!!
!!  ! Calculate exp(-i*l*D) (with D diagonal matrix of eigenvalues).
!!  ! This is also a diagonal matrix, so only calculate the diagonal part.
!!  allocate(expDc(orbs%norb), stat=i_stat)
!!  !call memocc(i_stat, expDc, 'expDc', subname)
!!  do iorb=1,orbs%norb
!!     ttc=cmplx(0.d0,-lstep*eval(iorb),kind=8)
!!     expDc(iorb)=cmplx(0.d0,0.d0,kind=8)
!!      do k=0,100
!!          expDc(iorb)=expDc(iorb)+ttc**k/dfactorial(k)
!!      end do
!!  end do
!!  do iorb=1,orbs%norb
!!     if(iproc==0) write(1740,'(a,i8,2es20.8)') 'iorb, expDc(iorb)', iorb, expDc(iorb)
!!  end do
!!
!!
!!
!!  ! Calculate the matrix O
!!  allocate(tempmatc(orbs%norb,orbs%norb), stat=i_stat)
!!  allocate(tempmat2c(orbs%norb,orbs%norb), stat=i_stat)
!!  allocate(omatc(orbs%norb,orbs%norb), stat=i_stat)
!!  do iorb=1,orbs%norb
!!     do jorb=1,orbs%norb
!!         if(iorb==jorb) then
!!             tempmat2c(jorb,iorb)=expDc(iorb)
!!         else
!!             tempmat2c(jorb,iorb)=cmplx(0.d0,0.d0,kind=8)
!!         end if
!!     end do
!!  end do
!!  call zgemm('n', 'c', orbs%norb, orbs%norb, orbs%norb, (1.d0,0.d0), tempmat2c(1,1), orbs%norb, &
!!      gmatc(1,1), orbs%norb, (0.d0,0.d0), tempmatc(1,1), orbs%norb)
!!  do iorb=1,orbs%norb
!!     do jorb=1,orbs%norb
!!         if(iproc==0) write(1730,'(a,2i8,2es20.8)') 'iorb, jorb, tempmatc(jorb,iorb)', iorb, jorb, tempmatc(jorb,iorb)
!!     end do
!!  end do
!!
!!  call zgemm('n', 'n', orbs%norb, orbs%norb, orbs%norb, (1.d0,0.d0), gmatc(1,1), orbs%norb, &
!!      tempmatc(1,1), orbs%norb, (0.d0,0.d0), omatc(1,1), orbs%norb)
!!
!!  if(iproc==0) then
!!     do iorb=1,orbs%norb
!!         do jorb=1,orbs%norb
!!             write(1700,'(2i8,2es20.8)') iorb,jorb,omatc(jorb,iorb)
!!         end do
!!     end do
!!  end if
!!
!!
!!  ! Build new linear combinations
!!  call memocc(i_stat, psiwork, 'psiwork', subname)
!!
!!  allocate(omat(orbs%norb,orbs%norb), stat=i_stat)
!!  call memocc(i_stat, omat, 'omat', subname)
!!
!!  do iorb=1,orbs%norb
!!      do jorb=1,orbs%norb
!!          omat(jorb,iorb)=real(omatc(jorb,iorb))
!!          !!if(iorb==jorb) then
!!          !!    omat(jorb,iorb)=1.d0
!!          !!else
!!          !!    omat(jorb,iorb)=0.d0
!!          !!end if
!!      end do
!!  end do
!!
!!  nvctrp=comms%nvctr_par(iproc,0)
!!  call gemm('n', 'n', nvctrp, orbs%norb, orbs%norb, 1.0_wp, psi(1), max(1,nvctrp), &
!!            omat(1,1), orbs%norb, 0.0_wp, psiwork(1), max(1,nvctrp))
!!  call dcopy(size(psi), psiwork(1), 1, psi(1), 1)
!!
!!  ! I think this is not required..
!!  call orthogonalize(iproc,nproc,orbs,comms,psi,orthpar)
!!
!!  call untranspose_v(iproc, nproc, orbs, wfd, comms, psi, work=psiwork)
!!  call untranspose_v(iproc, nproc, orbs, wfd, comms, hpsi, work=psiwork)
!!
!!
!!
!!
!!
!!
!!
!!  i_all=-product(shape(omat))*kind(omat)
!!  deallocate(omat,stat=i_stat)
!!  call memocc(i_stat,i_all,'omat',subname)
!!
!!  i_all=-product(shape(psiwork))*kind(psiwork)
!!  deallocate(psiwork,stat=i_stat)
!!  call memocc(i_stat,i_all,'psiwork',subname)
!!
!!  i_all=-product(shape(alag))*kind(alag)
!!  deallocate(alag,stat=i_stat)
!!  call memocc(i_stat,i_all,'alag',subname)
!!
!!  i_all=-product(shape(ndimovrlp))*kind(ndimovrlp)
!!  deallocate(ndimovrlp,stat=i_stat)
!!  call memocc(i_stat,i_all,'ndimovrlp',subname)
!!
!!  i_all=-product(shape(gmat))*kind(gmat)
!!  deallocate(gmat,stat=i_stat)
!!  call memocc(i_stat,i_all,'gmat',subname)
!!
!!  i_all=-product(shape(eval))*kind(eval)
!!  deallocate(eval,stat=i_stat)
!!  call memocc(i_stat,i_all,'eval',subname)
!!
!!  !!memoc not working for complex
!!  !i_all=-product(shape(gmatc))*kind(gmatc)  
!!  deallocate(gmatc,stat=i_stat)
!!  !call memocc(i_stat,i_all,'gmatc',subname)
!!
!!  !i_all=-product(shape(tempmatc))*kind(tempmatc)  
!!  deallocate(tempmatc,stat=i_stat)
!!  !call memocc(i_stat,i_all,'tempmatc',subname)
!!
!!  !i_all=-product(shape(tempmat2c))*kind(tempmat2c)  
!!  deallocate(tempmat2c,stat=i_stat)
!!  !call memocc(i_stat,i_all,'tempmat2c',subname)
!!
!!  !i_all=-product(shape(omatc))*kind(omatc)  
!!  deallocate(omatc,stat=i_stat)
!!  !call memocc(i_stat,i_all,'omatc',subname)
!!
!!  !i_all=-product(shape(expDc))*kind(expDc)  
!!  deallocate(expDc,stat=i_stat)
!!  !call memocc(i_stat,i_all,'expDc',subname)
!!
!!  call timing(iproc,'LagrM_comput  ','OF')
!!
!!
!!
!!end subroutine minimize_by_orthogonal_transformation<|MERGE_RESOLUTION|>--- conflicted
+++ resolved
@@ -181,11 +181,8 @@
              denspot%hgrids(1),denspot%hgrids(2),denspot%hgrids(3),&
              denspot%rhov,denspot%pkernel,denspot%V_ext,energs%eh,0.0_dp,.true.,&
              quiet=denspot%PSquiet) !optional argument
-<<<<<<< HEAD
-        denspot%rhov_is=HARTREE_POTENTIAL !this is not true, there is also Vext
-=======
+        !this is not true, there is also Vext
         call denspot_set_rhov_status(denspot, HARTREE_POTENTIAL, itrp)
->>>>>>> 130b7d4a
 
         !sum the two potentials in rhopot array
         !fill the other part, for spin, polarised
@@ -403,11 +400,7 @@
    !local variables
    character(len=*), parameter :: subname='HamiltonianApplication'
    logical :: exctX,op2p
-<<<<<<< HEAD
    integer :: i_stat,n3p,ispot,ipotmethod,iorb,i_all
-=======
-   integer :: i_stat,n3p,ispot,ipotmethod
->>>>>>> 130b7d4a
    real(gp) :: evsic_tmp
    real(dp), dimension(:), pointer :: pkernelSIC
    real(dp), dimension(:), allocatable :: fake_pot
