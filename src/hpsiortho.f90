!> @file
!!  Application of the Hamiltonian + orthonormalize constraints
!! @author
!!    Copyright (C) 2007-2011 CEA
!!    This file is distributed under the terms of the
!!    GNU General Public License, see ~/COPYING file
!!    or http://www.gnu.org/copyleft/gpl.txt .
!!    For the list of contributors, see ~/AUTHORS 


!> Calculates the application of the Hamiltonian on the wavefunction. The hamiltonian can be self-consistent or not.
!! In the latter case, the potential should be given in the rhov array of denspot structure. 
!! Otherwise, rhov array is filled by the self-consistent density
subroutine psitohpsi(iproc,nproc,atoms,scf,denspot,itrp,itwfn,iscf,alphamix,ixc,&
     nlpspd,proj,rxyz,linflag,unblock_comms,GPU,wfn,&
     energs,rpnrm,xcstr)
  use module_base
  use module_types
  use module_interfaces, fake_name => psitohpsi
  use Poisson_Solver
  use m_ab6_mixing
  use yaml_output
  implicit none
  logical, intent(in) :: scf
  integer, intent(in) :: iproc,nproc,itrp,iscf,ixc,linflag,itwfn
  character(len=3), intent(in) :: unblock_comms
  real(gp), intent(in) :: alphamix
  type(atoms_data), intent(in) :: atoms
  type(nonlocal_psp_descriptors), intent(in) :: nlpspd
  type(DFT_local_fields), intent(inout) :: denspot
  type(energy_terms), intent(inout) :: energs
  type(DFT_wavefunction), intent(inout) :: wfn
  real(gp), dimension(3,atoms%nat), intent(in) :: rxyz
  real(wp), dimension(nlpspd%nprojel), intent(in) :: proj
  type(GPU_pointers), intent(inout) :: GPU  
  !real(wp), dimension(orbs%npsidim_orbs), intent(in) :: psi
  real(gp), intent(inout) :: rpnrm
  real(gp), dimension(6), intent(out) :: xcstr
  !real(wp), dimension(orbs%npsidim_orbs), intent(out) :: hpsi
  !local variables
  character(len=*), parameter :: subname='psitohpsi'
  logical :: unblock_comms_den,unblock_comms_pot,whilepot,savefields
  integer :: nthread_max,ithread,nthread,irhotot_add,irho_add,ispin,i_all,i_stat,correcth
  !$ integer :: omp_get_max_threads,omp_get_thread_num,omp_get_num_threads

  !in the default case, non local hamiltonian is done after potential creation
  whilepot=.true.

  !flag for saving the local fields (rho,vxc,vh)
  savefields= (iscf==SCF_KIND_GENERALIZED_DIRMIN)
  correcth=1
  !do not do that if rho_work is already associated
  if (savefields .and. associated(denspot%rho_work)) then
     !flag for correcting the hamiltonian (either is false or toggles savefields)
     correcth=2
     savefields=.false.
  end if

  nthread_max=1
  ithread=0
  nthread=1
  !control if we have the possibility of using OMP to de-synchronize communication
  !$ nthread_max=omp_get_max_threads()
  

  !decide the communication strategy
  unblock_comms_den=mpi_thread_funneled_is_supported .and. unblock_comms=='DEN' .and. &
      nthread_max > 1 .and. scf ! density is done only if scf is present
  if (unblock_comms_den) whilepot=.false. !anticipate the NlHamiltonian if density should be overlapped

  unblock_comms_pot=mpi_thread_funneled_is_supported .and. unblock_comms=='POT' .and. &
      nthread_max > 1 .and. whilepot

  if ((unblock_comms_den .or. unblock_comms_pot) .and. iproc==0) then
     if (unblock_comms_den) call yaml_map('Overlapping communication of','Density')
     if (unblock_comms_pot) call yaml_map('Overlapping communication of','Potential')
     call yaml_map('No. of OMP Threads',nthread_max)
     call yaml_newline()
  end if

  !calculate the self-consistent potential
  if (scf) then
     !update the entropic energy
     energs%eTS=wfn%orbs%eTS
     !safe the previous value of the energy
     energs%e_prev=energs%energy
     !print *,'here',savefields,correcth,energs%ekin,energs%epot,dot(wfn%orbs%npsidim_orbs,wfn%psi(1),1,wfn%psi(1),1)
     ! Potential from electronic charge density 
     call sumrho(denspot%dpbox,wfn%orbs,wfn%Lzd,GPU,atoms%sym,denspot%rhod,wfn%psi,denspot%rho_psi)
     !print *,'here',wfn%orbs%occup(:),'there',savefields,correcth,energs%ekin,energs%epot,&
     !     dot(wfn%Lzd%Glr%d%n1i*wfn%Lzd%Glr%d%n2i*denspot%dpbox%n3p*wfn%orbs%nspin,&
     !     denspot%rho_psi(1,1),1,denspot%rho_psi(1,1),1)

     !initialize nested approach 
     !this has always to be done for using OMP parallelization in the 
     !projector case
     !if nesting is not supported, a bigdft_nesting routine should not be called
     !$ if (unblock_comms_den) then
     !$ call timing(iproc,'UnBlockDen    ','ON')
     !$ call bigdft_open_nesting(2)
     !$ end if
     !print *,'how many threads ?' ,nthread_max
     !$OMP PARALLEL IF(unblock_comms_den) DEFAULT(shared), PRIVATE(ithread,nthread)
     !$ ithread=omp_get_thread_num()
     !$ nthread=omp_get_num_threads() !this should be 2 if active
     !print *,'hello, I am thread no.',ithread,' out of',nthread,'of iproc', iproc
     ! thread 0 does mpi communication 
     if (ithread == 0) then
        !$ if (unblock_comms_den) call OMP_SET_NUM_THREADS(1)
        !communicate density 
        call communicate_density(denspot%dpbox,wfn%orbs%nspin,denspot%rhod,&
             denspot%rho_psi,denspot%rhov,.false.)
        !write(*,*) 'node:', iproc, ', thread:', ithread, 'mpi communication finished!!'
     end if
     if ((ithread > 0 .or. nthread==1) .and. .not. whilepot) then
        ! Only the remaining threads do computations (if active) 
        !$ if (unblock_comms_den) call OMP_SET_NUM_THREADS(nthread_max-1)

        !nonlocal hamiltonian
        !$ if (verbose > 2 .and. iproc==0 .and. unblock_comms_den)&
        !$ & print *,'NonLocalHamiltonian with nthread:, out to:' ,omp_get_max_threads(),nthread_max
        if (wfn%orbs%npsidim_orbs > 0) call to_zero(wfn%orbs%npsidim_orbs,wfn%hpsi(1))
        call NonLocalHamiltonianApplication(iproc,atoms,wfn%orbs,rxyz,&
             proj,wfn%Lzd,nlpspd,wfn%psi,wfn%hpsi,energs%eproj)
     end if
     !$OMP END PARALLEL !if unblock_comms_den
     !$ if (unblock_comms_den) then
     !$ call bigdft_close_nesting(nthread_max)
     !$ call timing(iproc,'UnBlockDen    ','OF')
     !$ end if

     ithread=0
     nthread=1

     !here the density can be mixed
     if (iscf > SCF_KIND_DIRECT_MINIMIZATION) then
        if (denspot%mix%kind == AB6_MIXING_DENSITY) then
           call mix_rhopot(iproc,nproc,denspot%mix%nfft*denspot%mix%nspden,alphamix,denspot%mix,&
                denspot%rhov,itrp,denspot%dpbox%ndims(1),denspot%dpbox%ndims(2),denspot%dpbox%ndims(3),&
                atoms%alat1*atoms%alat2*atoms%alat3,&
                rpnrm,denspot%dpbox%nscatterarr)
           
           if (iproc == 0 .and. itrp > 1) then
              call yaml_newline()
              call yaml_map('itrp',itrp,fmt='(i4)')
              call yaml_map('Mixing on','Density')
              call yaml_map('RhoPot delta per volume unit',rpnrm,fmt='(1pe9.2)',&
                   label='rpnrm'//trim(adjustl(yaml_toa(itrp,fmt='(i4.4)'))))
              call yaml_newline()
              !write( *,'(1x,a,i6,2x,(1x,1pe9.2))') &
              !     &   'DENSITY iteration,Delta : (Norm 2/Volume)',itrp,rpnrm
           end if
           ! xc_init_rho should be put in the mixing routines
           denspot%rhov = abs(denspot%rhov) + 1.0d-20
        end if
     end if
     call denspot_set_rhov_status(denspot, ELECTRONIC_DENSITY, itwfn, iproc, nproc)

     !before creating the potential, save the density in the second part 
     !in the case of NK SIC, so that the potential can be created afterwards
     !copy the density contiguously since the GGA is calculated inside the NK routines
     !with the savefield scheme, this can be avoided in the future
     if (wfn%SIC%approach=='NK') then !here the density should be copied somewhere else
        irhotot_add=wfn%Lzd%Glr%d%n1i*wfn%Lzd%Glr%d%n2i*denspot%dpbox%i3xcsh+1
        irho_add=wfn%Lzd%Glr%d%n1i*wfn%Lzd%Glr%d%n2i*denspot%dpbox%n3d*wfn%orbs%nspin+1
        do ispin=1,wfn%orbs%nspin
           call dcopy(denspot%dpbox%ndimpot,&
                denspot%rhov(irhotot_add),1,denspot%rhov(irho_add),1)
           irhotot_add=irhotot_add+denspot%dpbox%ndims(1)*denspot%dpbox%ndims(2)*denspot%dpbox%n3d
           irho_add=irho_add+denspot%dpbox%ndims(1)*denspot%dpbox%ndims(2)*denspot%dpbox%n3p
        end do
     end if

     if(wfn%orbs%nspinor==4) then
        !this wrapper can be inserted inside the XC_potential routine
        call PSolverNC(atoms%geocode,'D',denspot%pkernel%mpi_env%iproc,denspot%pkernel%mpi_env%nproc,&
             denspot%dpbox%ndims(1),denspot%dpbox%ndims(2),denspot%dpbox%ndims(3),&
             denspot%dpbox%n3d,ixc,&
             denspot%dpbox%hgrids(1),denspot%dpbox%hgrids(2),denspot%dpbox%hgrids(3),&
             denspot%rhov,denspot%pkernel%kernel,denspot%V_ext,&
             energs%eh,energs%exc,energs%evxc,0.d0,.true.,4)
     else
        call XC_potential(atoms%geocode,'D',denspot%pkernel%mpi_env%iproc,denspot%pkernel%mpi_env%nproc,&
             denspot%pkernel%mpi_env%mpi_comm,&
             denspot%dpbox%ndims(1),denspot%dpbox%ndims(2),denspot%dpbox%ndims(3),ixc,&
             denspot%dpbox%hgrids(1),denspot%dpbox%hgrids(2),denspot%dpbox%hgrids(3),&
             denspot%rhov,energs%exc,energs%evxc,wfn%orbs%nspin,denspot%rho_C,denspot%V_XC,xcstr)
        call denspot_set_rhov_status(denspot, CHARGE_DENSITY, itwfn, iproc, nproc)
        call H_potential('D',denspot%pkernel,&
             denspot%rhov,denspot%V_ext,energs%eh,0.0_dp,.true.,&
             quiet=denspot%PSquiet) !optional argument
        !this is not true, there is also Vext
        call denspot_set_rhov_status(denspot, HARTREE_POTENTIAL, itwfn, iproc, nproc)

        !sum the two potentials in rhopot array
        !fill the other part, for spin, polarised
        if (wfn%orbs%nspin == 2) then
           call dcopy(denspot%dpbox%ndimpot,denspot%rhov(1),1,&
                denspot%rhov(1+denspot%dpbox%ndimpot),1)
        end if
        !spin up and down together with the XC part
        call axpy(denspot%dpbox%ndimpot*wfn%orbs%nspin,&
             1.0_dp,denspot%V_XC(1,1,1,1),1,&
             denspot%rhov(1),1)

        !here a external potential with spinorial indices can be added
     end if

     !here the potential can be mixed
     if (iscf > SCF_KIND_DIRECT_MINIMIZATION) then
        if (denspot%mix%kind == AB6_MIXING_POTENTIAL) then
           call mix_rhopot(iproc,nproc,denspot%mix%nfft*denspot%mix%nspden,alphamix,denspot%mix,&
                denspot%rhov,itrp,denspot%dpbox%ndims(1),denspot%dpbox%ndims(2),denspot%dpbox%ndims(3),&
                atoms%alat1*atoms%alat2*atoms%alat3,&!volume should be used 
                rpnrm,denspot%dpbox%nscatterarr)
           if (iproc == 0 .and. itrp > 1) then
              call yaml_newline()
              call yaml_map('itrp',itrp,fmt='(i4)')
              call yaml_map('Mixing on','Potential')
              call yaml_map('RhoPot delta per volume unit',rpnrm,fmt='(1pe9.2)',&
                   label='rpnrm'//trim(adjustl(yaml_toa(itrp,fmt='(i4.4)'))))
              call yaml_newline()
              !write( *,'(1x,a,i6,2x,(1x,1pe9.2))') &
              !     &   'POTENTIAL iteration,Delta P (Norm 2/Volume)',itrp,rpnrm
           end if
        end if
     end if
     call denspot_set_rhov_status(denspot, KS_POTENTIAL, itwfn, iproc, nproc)

     if (savefields) then
        if (associated(denspot%rho_work)) then
           write(*,*)'ERROR: the reference potential should be empty to correct the hamiltonian!'
           stop
        end if

        allocate(denspot%rho_work(denspot%dpbox%ndimpot*denspot%dpbox%nrhodim+ndebug),stat=i_stat)
        call dcopy(denspot%dpbox%ndimpot*denspot%dpbox%nrhodim,denspot%rhov(1),1,&
             denspot%rho_work(1),1)
     end if

     !if the hamiltonian should have to be just updated, perform the difference between potentials
     if (correcth==2) then
        if (.not. associated(denspot%rho_work)) then
           write(*,*)'ERROR: need a reference potential to correct the hamiltonian!'
           stop
        end if
        call yaml_newline()
        call yaml_comment('Calculating potential delta')
        !subtract the previous potential from the new one
        call axpy(denspot%dpbox%ndimpot*denspot%dpbox%nrhodim,&
             -1.0_dp,denspot%rho_work(1),1,denspot%rhov(1),1)

        !deallocation should be deplaced
        i_all=-product(shape(denspot%rho_work))*kind(denspot%rho_work)
        deallocate(denspot%rho_work,stat=i_stat)
        call memocc(i_stat,i_all,'denspot%rho_work',subname)
        nullify(denspot%rho_work)
     end if


  end if

  !non self-consistent case: rhov should be the total potential
  if (denspot%rhov_is/=KS_POTENTIAL) then
     stop 'psitohpsi: KS_potential not available' 
  end if

  !temporary, to be corrected with comms structure
  if (wfn%exctxpar == 'OP2P') energs%eexctX = UNINITIALIZED(1.0_gp)

  !initialize nested approach 
  !this has always to be done for using OMP parallelization in the 
  !projector case
  !if nesting is not supported, bigdft_nesting routine should not be called
  !$ if (unblock_comms_pot) then
  !$ call timing(iproc,'UnBlockPot    ','ON')
  !$ call bigdft_open_nesting(2)
  !$ end if
  !print *,'how many threads ?' ,nthread_max
  !$OMP PARALLEL IF (unblock_comms_pot) DEFAULT(shared), PRIVATE(ithread,nthread)
  !$ ithread=omp_get_thread_num()
  !$ nthread=omp_get_num_threads() !this should be 2 if active
  !print *,'hello, I am thread no.',ithread,' out of',nthread,'of iproc', iproc
  ! thread 0 does mpi communication 
  if (ithread == 0) then
     !$ if (unblock_comms_pot) call OMP_SET_NUM_THREADS(1)
     call full_local_potential(iproc,nproc,wfn%orbs,wfn%Lzd,linflag,&
          denspot%dpbox,denspot%rhov,denspot%pot_work)
     !write(*,*) 'node:', iproc, ', thread:', ithread, 'mpi communication finished!!'
  end if
  if ((ithread > 0 .or. nthread==1) .and. whilepot) then
     ! Only the remaining threads do computations (if active) 
     !$ if (unblock_comms_pot) call OMP_SET_NUM_THREADS(nthread_max-1)

     !nonlocal hamiltonian
     !$ if (verbose > 2 .and. iproc==0 .and. unblock_comms_pot)&
     !$ & print *,'NonLocalHamiltonian with nthread:, out to:' ,omp_get_max_threads(),nthread_max
     if (wfn%orbs%npsidim_orbs >0) call to_zero(wfn%orbs%npsidim_orbs,wfn%hpsi(1))
     call NonLocalHamiltonianApplication(iproc,atoms,wfn%orbs,rxyz,&
          proj,wfn%Lzd,nlpspd,wfn%psi,wfn%hpsi,energs%eproj)
  end if
  !$OMP END PARALLEL !if unblock_comms_pot
  !$ if (unblock_comms_pot) then
  !$ call bigdft_close_nesting(nthread_max)
  !$ call timing(iproc,'UnBlockPot    ','OF')
  !$ end if

  ithread=0
  nthread=1
 
  !here exctxpar might be passed
  !choose to just add the potential if needed
  call LocalHamiltonianApplication(iproc,nproc,atoms,wfn%orbs,&
       wfn%Lzd,wfn%confdatarr,denspot%dpbox%ngatherarr,denspot%pot_work,wfn%psi,wfn%hpsi,&
       energs,wfn%SIC,GPU,correcth,pkernel=denspot%pkernelseq)
  call SynchronizeHamiltonianApplication(nproc,wfn%orbs,wfn%Lzd,GPU,wfn%hpsi,&
       energs%ekin,energs%epot,energs%eproj,energs%evsic,energs%eexctX)
  ! Emit that hpsi are ready.
  if (wfn%c_obj /= 0) then
     call kswfn_emit_psi(wfn, itwfn, 1, iproc, nproc)
  end if

  !deallocate potential
  call free_full_potential(denspot%dpbox%mpi_env%nproc,linflag,denspot%pot_work,subname)
  !----
  if (iproc==0 .and. verbose > 0) then
     if (correcth==2) then
        call yaml_map('Hamiltonian Applied',.false.)
        call yaml_comment('Only local potential')
     else
        call yaml_map('Hamiltonian Applied',.true.)
     end if
  end if

end subroutine psitohpsi

subroutine FullHamiltonianApplication(iproc,nproc,at,orbs,rxyz,&
     proj,Lzd,nlpspd,confdatarr,ngatherarr,pot,psi,hpsi,&
     energs,SIC,GPU,&
     pkernel,orbsocc,psirocc)
  use module_base
  use module_types
  use module_interfaces, fake_name => FullHamiltonianApplication
  use module_xc
  implicit none
  integer, intent(in) :: iproc,nproc
  type(atoms_data), intent(in) :: at
  type(orbitals_data), intent(in) :: orbs
  type(local_zone_descriptors),intent(in) :: Lzd
  type(nonlocal_psp_descriptors), intent(in) :: nlpspd
  type(SIC_data), intent(in) :: SIC
  integer, dimension(0:nproc-1,2), intent(in) :: ngatherarr
  real(gp), dimension(3,at%nat), intent(in) :: rxyz
  real(wp), dimension(nlpspd%nprojel), intent(in) :: proj
  real(wp), dimension(orbs%npsidim_orbs), intent(in) :: psi
  type(confpot_data), dimension(orbs%norbp), intent(in) :: confdatarr
  !real(wp), dimension(lzd%ndimpotisf) :: pot
  real(wp), dimension(:),pointer :: pot
  type(energy_terms), intent(inout) :: energs
  !real(gp), intent(out) :: ekin_sum,epot_sum,eexctX,eproj_sum,evsic
  real(wp), target, dimension(max(1,orbs%npsidim_orbs)), intent(out) :: hpsi
  type(GPU_pointers), intent(inout) :: GPU
  type(coulomb_operator), intent(in), optional :: pkernel
  type(orbitals_data), intent(in), optional :: orbsocc
  real(wp), dimension(:), pointer, optional :: psirocc

  !put to zero hpsi array (now important since any of the pieces of the hamiltonian is accumulating)
  if (orbs%npsidim_orbs > 0) call to_zero(orbs%npsidim_orbs,hpsi(1))

  !write(*,*) 'lzd%ndimpotisf', lzd%ndimpotisf
  !do i=1,lzd%ndimpotisf
  !    write(210,*) pot(i)
  !end do


 if (.not. present(pkernel)) then
    call LocalHamiltonianApplication(iproc,nproc,at,orbs,&
         Lzd,confdatarr,ngatherarr,pot,psi,hpsi,&
         energs,SIC,GPU,1)
 else if (present(pkernel) .and. .not. present(orbsocc)) then
    call LocalHamiltonianApplication(iproc,nproc,at,orbs,&
         Lzd,confdatarr,ngatherarr,pot,psi,hpsi,&
          energs,SIC,GPU,1,pkernel=pkernel)
 else if (present(pkernel) .and. present(orbsocc) .and. present(psirocc)) then
    call LocalHamiltonianApplication(iproc,nproc,at,orbs,&
         Lzd,confdatarr,ngatherarr,pot,psi,hpsi,&
         energs,SIC,GPU,1,pkernel,orbsocc,psirocc)
 else
    stop 'HamiltonianApplication, argument error'
 end if

  call NonLocalHamiltonianApplication(iproc,at,orbs,rxyz,&
       proj,Lzd,nlpspd,psi,hpsi,energs%eproj)

  call SynchronizeHamiltonianApplication(nproc,orbs,Lzd,GPU,hpsi,&
       energs%ekin,energs%epot,energs%eproj,energs%evsic,energs%eexctX)



END SUBROUTINE FullHamiltonianApplication


!> Application of the Local Hamiltonian
subroutine LocalHamiltonianApplication(iproc,nproc,at,orbs,&
     Lzd,confdatarr,ngatherarr,pot,psi,hpsi,&
     energs,SIC,GPU,PotOrKin,pkernel,orbsocc,psirocc,dpbox,potential,comgp)
   use module_base
   use module_types
   use module_xc
   use module_interfaces, except_this_one => LocalHamiltonianApplication
   use yaml_output
   implicit none
   !logical, intent(in) :: onlypot !< if true, only the potential operator is applied
   integer, intent(in) :: PotOrKin
   integer, intent(in) :: iproc,nproc
   type(atoms_data), intent(in) :: at
   type(orbitals_data), intent(in) :: orbs
   type(local_zone_descriptors), intent(in) :: Lzd 
   type(SIC_data), intent(in) :: SIC
   integer, dimension(0:nproc-1,2), intent(in) :: ngatherarr 
   real(wp), dimension(orbs%npsidim_orbs), intent(in) :: psi
   type(confpot_data), dimension(orbs%norbp) :: confdatarr
   real(wp), dimension(:), pointer :: pot
   !real(wp), dimension(*) :: pot
   type(energy_terms), intent(inout) :: energs
   real(wp), target, dimension(max(1,orbs%npsidim_orbs)), intent(inout) :: hpsi
   type(GPU_pointers), intent(inout) :: GPU
   type(coulomb_operator), intent(in), optional :: pkernel
   type(orbitals_data), intent(in), optional :: orbsocc
   real(wp), dimension(:), pointer, optional :: psirocc
   type(denspot_distribution),intent(in),optional :: dpbox
   !!real(wp), dimension(max(dpbox%ndimrhopot,orbs%nspin)), intent(in), optional, target :: potential !< Distributed potential. Might contain the density for the SIC treatments
   real(wp), dimension(*), intent(in), optional, target :: potential !< Distributed potential. Might contain the density for the SIC treatments
   type(p2pComms),intent(inout), optional:: comgp
   !local variables
   character(len=*), parameter :: subname='HamiltonianApplication'
   logical :: exctX,op2p
   integer :: i_stat,n3p,ispot,ipotmethod
   real(gp) :: evsic_tmp
   type(coulomb_operator) :: pkernelSIC

   ! local potential and kinetic energy for all orbitals belonging to iproc
   !if (iproc==0 .and. verbose > 1) then
      !call yaml_comment('Hamiltonian application, ',advance='no')
      !write(*,'(1x,a)',advance='no')&
      !     'Hamiltonian application...'
   !end if

   !initialise exact exchange energy 
   op2p=(energs%eexctX == UNINITIALIZED(1.0_gp))
   energs%eexctX=0.0_gp
   energs%evsic=0.0_gp
   evsic_tmp=0.0_gp

   exctX = xc_exctXfac() /= 0.0_gp

   ispot=Lzd%Glr%d%n1i*Lzd%Glr%d%n2i*Lzd%Glr%d%n3i*orbs%nspin+1

   !potential method
   !traditional case
   ipotmethod=0
   if (exctX) ipotmethod=1

   !the PZ-SIC correction does not makes sense for virtual orbitals procedure
   !if alphaSIC is zero no SIC correction
   if (SIC%approach == 'PZ' .and. .not. present(orbsocc) .and. SIC%alpha /= 0.0_gp ) ipotmethod=2
   if (SIC%approach == 'NK' .and. SIC%alpha /= 0.0_gp) ipotmethod=3

   !the poisson kernel should be present and associated in the case of SIC
   if ((ipotmethod /= 0) .and. present(pkernel)) then
      if (.not. associated(pkernel%kernel)) then
         if (iproc ==0) write(*,*)&
            &   'ERROR(LocalHamiltonianApplication): Poisson Kernel must be associated in SIC case'
         stop
      end if
   end if

   !associate the poisson kernel pointer in case of SIC
   if (ipotmethod == 2 .or. ipotmethod == 3) then
      pkernelSIC = pkernel
   else
      nullify(pkernelSIC%kernel)
   end if

   !fill the rest of the potential with the exact-exchange terms
   if (ipotmethod==1) then
      n3p=ngatherarr(iproc,1)/(Lzd%Glr%d%n1i*Lzd%Glr%d%n2i)
      !exact exchange for virtual orbitals (needs psirocc)

      !here we have to add the round part
      if (present(psirocc) .and. present(orbsocc)) then
         call exact_exchange_potential_virt(iproc,nproc,at%geocode,orbs%nspin,&
              Lzd%Glr,orbsocc,orbs,ngatherarr(0,1),n3p,&
              0.5_gp*Lzd%hgrids(1),0.5_gp*Lzd%hgrids(2),0.5_gp*Lzd%hgrids(3),&
              pkernel,psirocc,psi,pot(ispot))
         energs%eexctX = 0._gp
      else
         !here the condition for the scheme should be chosen
         if (.not. op2p) then
            call exact_exchange_potential(iproc,nproc,at%geocode,orbs%nspin,&
                 Lzd%Glr,orbs,ngatherarr(0,1),n3p,&
                 0.5_gp*Lzd%hgrids(1),0.5_gp*Lzd%hgrids(2),0.5_gp*Lzd%hgrids(3),&
                 pkernel,psi,pot(ispot),energs%eexctX)
         else
            !the psi should be transformed in real space
            call exact_exchange_potential_round(iproc,nproc,at%geocode,orbs%nspin,Lzd%Glr,orbs,&
<<<<<<< HEAD
                 0.5_gp*Lzd%hgrids(1),0.5_gp*Lzd%hgrids(2),0.5_gp*Lzd%hgrids(3),&
                 pkernel,psi,pot(ispot),energs%eexctX)
=======
                0.5_gp*Lzd%hgrids(1),0.5_gp*Lzd%hgrids(2),0.5_gp*Lzd%hgrids(3),&
                pkernel,psi,pot(ispot),energs%eexctX)
>>>>>>> 944e3936

            !call exact_exchange_potential_op2p(iproc,nproc,Lzd%Glr,orbs,pkernel,psi,pot(ispot),energs%eexctX)

         end if
      end if
      !print *,'iproc,eexctX',iproc,eexctX
   else if (ipotmethod==3) then
      !put fref=1/2 for the moment
      if (present(orbsocc) .and. present(psirocc)) then
         call NK_SIC_potential(Lzd%Glr,orbs,SIC%ixc,SIC%fref,&
              0.5_gp*Lzd%hgrids(1),0.5_gp*Lzd%hgrids(2),0.5_gp*Lzd%hgrids(3),&
              pkernelSIC,psi,pot(ispot),evsic_tmp,&
              potandrho=psirocc)
      else
         call NK_SIC_potential(Lzd%Glr,orbs,SIC%ixc,SIC%fref,&
              0.5_gp*Lzd%hgrids(1),0.5_gp*Lzd%hgrids(2),0.5_gp*Lzd%hgrids(3),&
              pkernelSIC,psi,pot(ispot),evsic_tmp)
      end if
   end if

   !GPU are supported only for ipotmethod=0
   if ((GPUconv .or. OCLconv) .and. ipotmethod /=0) then
      if (iproc ==0) write(*,*)&
         &   'ERROR(HamiltonianApplication): Accelerated hamiltonian are possible only with ipotmethod==0)'
      stop
   end if

   call timing(iproc,'ApplyLocPotKin','ON') 

   !apply the local hamiltonian for each of the orbitals
   !given to each processor
   !pot=0.d0
   !psi=1.d0
   !switch between GPU/CPU treatment
   !  do i=1,(Lzd%Glr%wfd%nvctr_c+7*Lzd%Glr%wfd%nvctr_f)*orbs%nspinor*orbs%norbp
   !       call random_number(psi(i))
   !  end do
   if(OCLconv .or. GPUconv) then! needed also in the non_ASYNC since now NlPSP is before .and. ASYNCconv)) then
      allocate(GPU%hpsi_ASYNC(max(1,(Lzd%Glr%wfd%nvctr_c+7*Lzd%Glr%wfd%nvctr_f)*orbs%nspinor*orbs%norbp)),stat=i_stat)
      call memocc(i_stat,GPU%hpsi_ASYNC,'GPU%hpsi_ASYNC',subname)
!      call to_zero((Lzd%Glr%wfd%nvctr_c+7*Lzd%Glr%wfd%nvctr_f)*orbs%nspinor*orbs%norbp,GPU%hpsi_ASYNC(1))!hpsi(1))
   !else if (OCLconv) then
   !   GPU%hpsi_ASYNC => hpsi
   end if
   if (GPUconv) then
      call local_hamiltonian_GPU(orbs,Lzd%Glr,Lzd%hgrids(1),Lzd%hgrids(2),Lzd%hgrids(3),&
           orbs%nspin,pot,psi,GPU%hpsi_ASYNC,energs%ekin,energs%epot,GPU)
   else if (OCLconv) then
      call local_hamiltonian_OCL(orbs,Lzd%Glr,Lzd%hgrids(1),Lzd%hgrids(2),Lzd%hgrids(3),&
           orbs%nspin,pot,psi,GPU%hpsi_ASYNC,energs%ekin,energs%epot,GPU)
   else

!!$      !temporary allocation
!!$      allocate(fake_pot(Lzd%Glr%d%n1i*Lzd%Glr%d%n2i*Lzd%Glr%d%n3i*orbs%nspin+ndebug),stat=i_stat)
!!$      call memocc(i_stat,fake_pot,'fake_pot',subname)
!!$
!!$      call to_zero(Lzd%Glr%d%n1i*Lzd%Glr%d%n2i*Lzd%Glr%d%n3i*orbs%nspin,fake_pot(1))

      !local hamiltonian application for different methods
      !print *,'here',ipotmethod,associated(pkernelSIC)
      if (PotOrKin==1) then
         if(present(dpbox) .and. present(potential) .and. present(comgp)) then
            call local_hamiltonian(iproc,nproc,orbs,Lzd,Lzd%hgrids(1),Lzd%hgrids(2),Lzd%hgrids(3),&
                 ipotmethod,confdatarr,pot,psi,hpsi,pkernelSIC,&
                 SIC%ixc,SIC%alpha,energs%ekin,energs%epot,energs%evsic,&
                 dpbox,potential,comgp)
         else
            call local_hamiltonian(iproc,nproc,orbs,Lzd,Lzd%hgrids(1),Lzd%hgrids(2),Lzd%hgrids(3),&
                 ipotmethod,confdatarr,pot,psi,hpsi,pkernelSIC,&
                 SIC%ixc,SIC%alpha,energs%ekin,energs%epot,energs%evsic)
         end if
!!$      i_all=-product(shape(fake_pot))*kind(fake_pot)
!!$      deallocate(fake_pot,stat=i_stat)
!!$      call memocc(i_stat,i_all,'fake_pot',subname)
         
      else if (PotOrKin==2) then !only pot

         call psi_to_vlocpsi(iproc,orbs,Lzd,&
              ipotmethod,confdatarr,pot,psi,hpsi,pkernelSIC,&
              SIC%ixc,SIC%alpha,energs%epot,energs%evsic)
      else if (PotOrKin==3) then !only kin
         call psi_to_kinpsi(iproc,orbs,lzd,psi,hpsi,energs%ekin)
      end if

      !sum the external and the BS double counting terms
      energs%evsic=energs%evsic-SIC%alpha*evsic_tmp
   end if

   if (ipotmethod == 2 .or. ipotmethod==3) then
      nullify(pkernelSIC%kernel)
   end if
   call timing(iproc,'ApplyLocPotKin','OF') 

END SUBROUTINE LocalHamiltonianApplication


!> Routine which calculates the application of nonlocal projectors on the wavefunctions
!! Reduce the wavefunction in case it is needed
subroutine NonLocalHamiltonianApplication(iproc,at,orbs,rxyz,&
     proj,Lzd,nlpspd,psi,hpsi,eproj_sum)
   use module_base
   use module_types
   implicit none
   integer, intent(in) :: iproc
   type(atoms_data), intent(in) :: at
   type(orbitals_data),  intent(in) :: orbs
   type(local_zone_descriptors), intent(in) :: Lzd
   type(nonlocal_psp_descriptors), intent(in) :: nlpspd
   real(wp), dimension(nlpspd%nprojel), intent(in) :: proj
   real(gp), dimension(3,at%nat), intent(in) :: rxyz
   real(wp), dimension(orbs%npsidim_orbs), intent(in) :: psi
   real(wp), dimension(orbs%npsidim_orbs), intent(inout) :: hpsi
   real(gp), intent(out) :: eproj_sum
   !local variables
   logical :: dosome, overlap
   integer :: ikpt,istart_ck,ispsi_k,isorb,ieorb,nspinor,iorb,iat,nwarnings
   integer :: iproj,ispsi,istart_c,ilr,ilr_skip,mproj

   eproj_sum=0.0_gp

   !quick return if no orbitals on this processor
   if (orbs%norbp == 0) then
      return
   end if

   ! apply all PSP projectors for all orbitals belonging to iproc
   call timing(iproc,'ApplyProj     ','ON')

   nwarnings=0

   !here the localisation region should be changed, temporary only for cubic approach

   !apply the projectors following the strategy (On-the-fly calculation or not)

   !apply the projectors  k-point of the processor
   !starting k-point
   ikpt=orbs%iokpt(1)
   istart_ck=1
   ispsi_k=1
   loop_kpt: do

      call orbs_in_kpt(ikpt,orbs,isorb,ieorb,nspinor)
      !localisation regions loop
      loop_lr: do ilr=1,Lzd%nlr
         !do something only if at least one of the orbitals lives in the ilr
         dosome=.false.
         do iorb=isorb,ieorb
            !dosome = (orbs%inwhichlocreg(iorb+orbs%isorb) == ilr)
            dosome = (orbs%inwhichlocreg(iorb+orbs%isorb) == ilr .and. lzd%doHamAppl(ilr))
            if (dosome) exit
         end do
         if (.not. dosome) cycle loop_lr

         if (DistProjApply) then
            !first create a projector ,then apply it for everyone
            iproj=0
            do iat=1,at%nat
               ! Check if atom has projectors, if not cycle
               call numb_proj(at%iatype(iat),at%ntypes,at%psppar,at%npspcode,mproj) 
               if(mproj == 0) cycle

               !check if the atom projector intersect with the given localisation region
               call check_overlap(Lzd%Llr(ilr), nlpspd%plr(iat), Lzd%Glr, overlap)
               if(.not. overlap) cycle

               ! Now create the projector
               istart_c=1
               call atom_projector(ikpt,iat,0,istart_c,iproj,&
                    nlpspd%nprojel,&
                    Lzd%Glr,Lzd%hgrids(1),Lzd%hgrids(2),Lzd%hgrids(3),rxyz(1,iat),at,orbs,&
                    nlpspd%plr(iat),proj,nwarnings)

               !apply the projector to all the orbitals belonging to the processor
               ispsi=ispsi_k
               do iorb=isorb,ieorb
                  if (orbs%inwhichlocreg(iorb+orbs%isorb) /= ilr) then
                     !increase ispsi to meet orbital index
                     ilr_skip=orbs%inwhichlocreg(iorb+orbs%isorb)
                     ispsi=ispsi+(Lzd%Llr(ilr_skip)%wfd%nvctr_c+7*Lzd%Llr(ilr_skip)%wfd%nvctr_f)*nspinor
                     cycle
                  end if
                  istart_c=1
                  call apply_atproj_iorb_new(iat,iorb,istart_c,&
                       nlpspd%nprojel,&
                       at,orbs,Lzd%Llr(ilr)%wfd,nlpspd%plr(iat),&
                       proj,psi(ispsi),hpsi(ispsi),eproj_sum)
                  !print *,'iorb,iat,eproj',iorb+orbs%isorb,ispsi,iat,eproj_sum
                  ispsi=ispsi+&
                       (Lzd%Llr(ilr)%wfd%nvctr_c+7*Lzd%Llr(ilr)%wfd%nvctr_f)*nspinor
               end do

            end do

            !if (iproj /= nlpspd%nproj) stop &
            !     'NonLocal HamiltonianApplication: incorrect number of projectors created'     
            !for the moment, localization region method is not implemented with
            !once-and-for-all calculation
         else if (Lzd%nlr == 1) then

            !loop over the interesting my orbitals, and apply all the projectors over all orbitals
            ispsi=ispsi_k
            do iorb=isorb,ieorb
               if (orbs%inwhichlocreg(iorb+orbs%isorb) /= ilr) then
                  !increase ispsi to meet orbital index
                  ilr_skip=orbs%inwhichlocreg(iorb+orbs%isorb)
                  ispsi=ispsi+(Lzd%Llr(ilr_skip)%wfd%nvctr_c+7*Lzd%Llr(ilr_skip)%wfd%nvctr_f)*nspinor
                  cycle
               end if

               istart_c=istart_ck !TO BE CHANGED IN ONCE-AND-FOR-ALL 
               do iat=1,at%nat
                  ! Check if atom has projectors, if not cycle
                  call numb_proj(at%iatype(iat),at%ntypes,at%psppar,at%npspcode,mproj) 
                  if(mproj == 0) cycle
                  !check if the atom intersect with the given localisation region
                  call check_overlap(Lzd%Llr(ilr), nlpspd%plr(iat), Lzd%Glr, overlap)
                  if(.not. overlap) stop 'ERROR all atoms should be in global'
                  call apply_atproj_iorb_new(iat,iorb,istart_c,nlpspd%nprojel,&
                       at,orbs,Lzd%Llr(ilr)%wfd,nlpspd%plr(iat),&
                       proj,psi(ispsi),hpsi(ispsi),eproj_sum)
                  !print *,'iorb,iat,eproj',iorb+orbs%isorb,iat,eproj_sum
               end do
               !print *,'TOTALPSI',iorb+orbs%isorb,sum(psi(ispsi:&
               !    ispsi+(Lzd%Llr(ilr)%wfd%nvctr_c+7*Lzd%Llr(ilr)%wfd%nvctr_f)*orbs%nspinor-1)),&
               !     dot((Lzd%Llr(ilr)%wfd%nvctr_c+7*Lzd%Llr(ilr)%wfd%nvctr_f)*orbs%nspinor,&
               !     hpsi(ispsi),1,hpsi(ispsi),1)
               ispsi=ispsi+(Lzd%Llr(ilr)%wfd%nvctr_c+7*Lzd%Llr(ilr)%wfd%nvctr_f)*nspinor
            end do
            istart_ck=istart_c !TO BE CHANGED IN THIS ONCE-AND-FOR-ALL
         else
           ! COULD CHANGE THIS NOW !!
           stop 'Localization Regions not allowed in once-and-for-all'    
         end if

      end do loop_lr

      !last k-point has been treated
      if (ieorb == orbs%norbp) exit loop_kpt
      
      ikpt=ikpt+1
      ispsi_k=ispsi

   end do loop_kpt

   if (.not. DistProjApply) then !TO BE REMOVED WITH NEW PROJECTOR APPLICATION
      if (istart_ck-1 /= nlpspd%nprojel) &
         &   stop 'incorrect once-and-for-all psp application'
   end if
   !for the moment it has to be removed. A number of components in orbital distribution should be defined
   !if (ispsi-1 /= (lr%wfd%nvctr_c+7*lr%wfd%nvctr_f)*orbs%nspinor*orbs%norbp) stop 'incorrect V_nl psi application'

   !used on the on-the-fly projector creation
   if (nwarnings /= 0 .and. iproc == 0) then
      write(*,'(1x,a,i0,a)')'found ',nwarnings,' warnings.'
      write(*,'(1x,a)')'Some projectors may be too rough.'
      write(*,'(1x,a,f6.3)')&
         &   'Consider the possibility of reducing hgrid for having a more accurate run.'
   end if


   call timing(iproc,'ApplyProj     ','OF')

END SUBROUTINE NonLocalHamiltonianApplication

!> routine which puts a barrier to ensure that both local and nonlocal hamiltonians have been applied
!! in the GPU case puts a barrier to end the overlapped Local and nonlocal applications
subroutine SynchronizeHamiltonianApplication(nproc,orbs,Lzd,GPU,hpsi,ekin_sum,epot_sum,eproj_sum,evsic,eexctX)
   use module_base
   use module_types
   use module_xc
   implicit none
   integer, intent(in) :: nproc
   type(orbitals_data),  intent(in) :: orbs
   type(local_zone_descriptors), intent(in) :: Lzd
   type(GPU_pointers), intent(inout) :: GPU
   real(gp), intent(inout) :: ekin_sum,epot_sum,eproj_sum,evsic,eexctX
   real(wp), dimension(orbs%npsidim_orbs), intent(inout) :: hpsi
   !local variables
   character(len=*), parameter :: subname='SynchronizeHamiltonianApplication'
   logical :: exctX
   integer :: i_all,i_stat,ierr,iorb,ispsi,ilr
   real(gp), dimension(4) :: wrkallred

   if(OCLconv .or. GPUconv) then! needed also in the non_ASYNC since now NlPSP is before .and. ASYNCconv)) then
      if (OCLconv) call finish_hamiltonian_OCL(orbs,ekin_sum,epot_sum,GPU)
      ispsi=1
      do iorb=1,orbs%norbp
         ilr=orbs%inWhichLocreg(orbs%isorb+iorb)
         call axpy((Lzd%Llr(ilr)%wfd%nvctr_c+7*Lzd%Llr(ilr)%wfd%nvctr_f)*orbs%nspinor,&
              1.0_wp,GPU%hpsi_ASYNC(ispsi),1,hpsi(ispsi),1)
         ispsi=ispsi+&
             (Lzd%Llr(ilr)%wfd%nvctr_c+7*Lzd%Llr(ilr)%wfd%nvctr_f)*orbs%nspinor
      end do
      i_all=-product(shape(GPU%hpsi_ASYNC))*kind(GPU%hpsi_ASYNC)
      deallocate(GPU%hpsi_ASYNC,stat=i_stat)
      call memocc(i_stat,i_all,'GPU%hpsi_ASYNC',subname)
   endif

   exctX = xc_exctXfac() /= 0.0_gp

   !energies reduction
   if (nproc > 1) then
      wrkallred(1)=ekin_sum 
      wrkallred(2)=epot_sum 
      wrkallred(3)=eproj_sum
      wrkallred(4)=evsic

      call mpiallred(wrkallred(1),4,MPI_SUM,bigdft_mpi%mpi_comm,ierr)

      ekin_sum=wrkallred(1)
      epot_sum=wrkallred(2)
      eproj_sum=wrkallred(3) 
      evsic=wrkallred(4) 
   endif

   !up to this point, the value of the potential energy is 
   !only taking into account the local potential part
   !whereas it should consider also the value coming from the 
   !exact exchange operator (twice the exact exchange energy)
   !this operation should be done only here since the exctX energy is already reduced
   if (exctX) epot_sum=epot_sum+2.0_gp*eexctX

END SUBROUTINE SynchronizeHamiltonianApplication


!> Build the potential in the whole box
!! Control also the generation of an orbital
!! @ param i3rho_add Integer which controls the presence of a density after the potential array
!!                   if different than zero, at the address ndimpot*nspin+i3rho_add starts the spin up component of the density
!!                   the spin down component can be found at the ndimpot*nspin+i3rho_add+ndimpot, contiguously
!!                   the same holds for non-collinear calculations
subroutine full_local_potential(iproc,nproc,orbs,Lzd,iflag,dpbox,potential,pot,comgp)
  !ndimpot,ndimgrid,nspin,&
  !   ndimrhopot,i3rho_add,orbs,&
  !   Lzd,iflag,ngatherarr,potential,pot,comgp)
   use module_base
   use module_types
   use module_xc
   implicit none
   integer, intent(in) :: iproc,nproc,iflag!,nspin,ndimpot,ndimgrid
   !integer, intent(in) :: ndimrhopot,i3rho_add
   type(orbitals_data),intent(in) :: orbs
   type(local_zone_descriptors),intent(in) :: Lzd
   type(denspot_distribution), intent(in) :: dpbox
   !integer, dimension(0:nproc-1,2), intent(in) :: ngatherarr 
   real(wp), dimension(max(dpbox%ndimrhopot,orbs%nspin)), intent(in), target :: potential !< Distributed potential. Might contain the density for the SIC treatments
   real(wp), dimension(:), pointer :: pot
   !type(p2pCommsGatherPot),intent(inout), optional:: comgp
   type(p2pComms),intent(inout), optional:: comgp
   !local variables
   character(len=*), parameter :: subname='full_local_potential'
   logical :: odp,newvalue !orbital dependent potential
   integer :: npot,ispot,ispotential,ispin,ierr,i_stat,i_all,ii,ilr,iorb,iorb2,nilr
   integer:: istl, ist, size_Lpot, i3s, i3e
   integer,dimension(:),allocatable:: ilrtable
   real(wp), dimension(:), pointer :: pot1
   
   call timing(iproc,'Pot_commun    ','ON')

   odp = (xc_exctXfac() /= 0.0_gp .or. (dpbox%i3rho_add /= 0 .and. orbs%norbp > 0))

   !############################################################################
   ! Build the potential on the whole simulation box
   ! NOTE: in the linear scaling case this should be done for a given localisation
   !       region this routine should then be modified or integrated in HamiltonianApplication
   ! WARNING : orbs%nspin and nspin are not the same !! Check if orbs%nspin should be replaced everywhere
   !#############################################################################
   if (iflag<2) then

      !determine the dimension of the potential array
      if (odp) then
         if (xc_exctXfac() /= 0.0_gp) then
            npot=dpbox%ndimgrid*orbs%nspin+&
                 &   max(max(dpbox%ndimgrid*orbs%norbp,dpbox%ngatherarr(0,1)*orbs%norb),1) !part which refers to exact exchange
         else if (dpbox%i3rho_add /= 0 .and. orbs%norbp > 0) then
            npot=dpbox%ndimgrid*orbs%nspin+&
                 &   dpbox%ndimgrid*max(orbs%norbp,orbs%nspin) !part which refers to SIC correction
         end if
      else
         npot=dpbox%ndimgrid*orbs%nspin
      end if
!      write(*,*) 'dpbox%ndimgrid, orbs%norbp, npot, odp', dpbox%ndimgrid, orbs%norbp, npot, odp
!      write(*,*)'nspin',orbs%nspin,dpbox%i3rho_add,dpbox%ndimpot,dpbox%ndimrhopot,sum(potential)
!      write(*,*)'iproc',iproc,'ngatherarr',dpbox%ngatherarr(:,1),dpbox%ngatherarr(:,2)

      !build the potential on the whole simulation box
      !in the linear scaling case this should be done for a given localisation region
      !this routine should then be modified or integrated in HamiltonianApplication
      if (dpbox%mpi_env%nproc > 1) then

         allocate(pot1(npot+ndebug),stat=i_stat)
         call memocc(i_stat,pot1,'pot1',subname)
         ispot=1
         ispotential=1
         do ispin=1,orbs%nspin
            call MPI_ALLGATHERV(potential(ispotential),dpbox%ndimpot,&
                 &   mpidtypw,pot1(ispot),dpbox%ngatherarr(0,1),&
                 dpbox%ngatherarr(0,2),mpidtypw,dpbox%mpi_env%mpi_comm,ierr)
            ispot=ispot+dpbox%ndimgrid
            ispotential=ispotential+max(1,dpbox%ndimpot)
         end do
         !continue to copy the density after the potential if required
         if (dpbox%i3rho_add >0 .and. orbs%norbp > 0) then
            ispot=ispot+dpbox%i3rho_add-1
            do ispin=1,orbs%nspin
               call MPI_ALLGATHERV(potential(ispotential),dpbox%ndimpot,&
                    &   mpidtypw,pot1(ispot),dpbox%ngatherarr(0,1),&
                    dpbox%ngatherarr(0,2),mpidtypw,dpbox%mpi_env%mpi_comm,ierr)
               ispot=ispot+dpbox%ndimgrid
               ispotential=ispotential+max(1,dpbox%ndimpot)
            end do
         end if
      else
         if (odp) then
            allocate(pot1(npot+ndebug),stat=i_stat)
            call memocc(i_stat,pot1,'pot1',subname)
            call dcopy(dpbox%ndimgrid*orbs%nspin,potential,1,pot1,1)
            if (dpbox%i3rho_add >0 .and. orbs%norbp > 0) then
               ispot=dpbox%ndimgrid*orbs%nspin+1
               call dcopy(dpbox%ndimgrid*orbs%nspin,potential(ispot+dpbox%i3rho_add),1,pot1(ispot),1)
            end if
         else
            pot1 => potential
         end if
      end if
   else
       !!if(.not.comgp%communication_complete) call gatherPotential(iproc, nproc, comgp)
       !!if(.not.comgp%communication_complete) call wait_p2p_communication(iproc, nproc, comgp)
       call wait_p2p_communication(iproc, nproc, comgp)
   end if

   call timing(iproc,'Pot_commun    ','OF') 

   !########################################################################
   ! Determine the dimension of the potential array and orbs%ispot
   !########################################################################
!!$   if(associated(orbs%ispot)) then
!!$      nullify(orbs%ispot)
!!$      !     i_all=-product(shape(orbs%ispot))*kind(orbs%ispot)
!!$      !     deallocate(orbs%ispot,stat=i_stat)
!!$      !     call memocc(i_stat,i_all,'orbs%ispot',subname)
!!$   end if
!!$   allocate(orbs%ispot(orbs%norbp),stat=i_stat)
!!$   call memocc(i_stat,orbs%ispot,'orbs%ispot',subname)

   call timing(iproc,'Pot_after_comm','ON')
   
   if(Lzd%nlr > 1) then
      allocate(ilrtable(orbs%norbp),stat=i_stat)
      call memocc(i_stat,ilrtable,'ilrtable',subname)
      !call to_zero(orbs%norbp*2,ilrtable(1,1))
      ilrtable=0
      ii=0
      do iorb=1,orbs%norbp
         newvalue=.true.
         !localization region to which the orbital belongs
         ilr = orbs%inwhichlocreg(iorb+orbs%isorb)
         !spin state of the orbital
         if (orbs%spinsgn(orbs%isorb+iorb) > 0.0_gp) then
            ispin = 1       
         else
            ispin=2
         end if
         !check if the orbitals already visited have the same conditions
         loop_iorb2: do iorb2=1,orbs%norbp
            if(ilrtable(iorb2) == ilr) then
               newvalue=.false.
               exit loop_iorb2
            end if
         end do loop_iorb2
         if (newvalue) then
            ii = ii + 1
            ilrtable(ii)=ilr
         end if
      end do
      !number of inequivalent potential regions
      nilr = ii
   else 
      allocate(ilrtable(1),stat=i_stat)
      call memocc(i_stat,ilrtable,'ilrtable',subname)
      nilr = 1
      ilrtable=1
   end if

!!$   !calculate the dimension of the potential in the gathered form 
!!$   !this part has been deplaced in check_linear_and_create_Lzd routine 
!!$   lzd%ndimpotisf=0
!!$   do iilr=1,nilr
!!$      ilr=ilrtable(iilr,1)
!!$      do iorb=1,orbs%norbp
!!$         !put the starting point
!!$         if (orbs%inWhichLocreg(iorb+orbs%isorb) == ilr) then
!!$            !assignment of ispot array to the value of the starting address of inequivalent
!!$            orbs%ispot(iorb)=lzd%ndimpotisf + 1
!!$            if(orbs%spinsgn(orbs%isorb+iorb) <= 0.0_gp) then
!!$               orbs%ispot(iorb)=lzd%ndimpotisf + &
!!$                    1 + lzd%llr(ilr)%d%n1i*lzd%llr(ilr)%d%n2i*lzd%llr(ilr)%d%n3i
!!$            end if
!!$         end if
!!$      end do
!!$      lzd%ndimpotisf = lzd%ndimpotisf + &
!!$           lzd%llr(ilr)%d%n1i*lzd%llr(ilr)%d%n2i*lzd%llr(ilr)%d%n3i*nspin
!!$   end do
!!$   !part which refers to exact exchange
!!$   if (exctX) then
!!$      lzd%ndimpotisf = lzd%ndimpotisf + &
!!$           max(max(ndimgrid*orbs%norbp,ngatherarr(0,1)*orbs%norb),1) 
!!$   end if

   !#################################################################################################################################################
   ! Depending on the scheme, cut out the local pieces of the potential
   !#################################################################################################################################################
   if(iflag==0) then
      !       allocate(pot(lzd%ndimpotisf+ndebug),stat=i_stat)
      !       call dcopy(lzd%ndimpotisf,pot,1,pot,1) 
      pot=>pot1
      !print *,iproc,shape(pot),shape(pot1),'shapes'
      !print *,'potential sum',iproc,sum(pot)
   else if(iflag>0 .and. iflag<2) then

      allocate(pot(lzd%ndimpotisf+ndebug),stat=i_stat)
      call memocc(i_stat,pot,'pot',subname)
      ! Cut potential
      istl=1
      do iorb=1,nilr
         ilr = ilrtable(iorb)
         ! Cut the potential into locreg pieces
         call global_to_local(Lzd%Glr,Lzd%Llr(ilr),orbs%nspin,npot,lzd%ndimpotisf,pot1,pot(istl))
         istl = istl + Lzd%Llr(ilr)%d%n1i*Lzd%Llr(ilr)%d%n2i*Lzd%Llr(ilr)%d%n3i*orbs%nspin
      end do
   else
      if(.not.associated(pot)) then !otherwise this has been done already... Should be improved.
         allocate(pot(lzd%ndimpotisf+ndebug),stat=i_stat)
         call memocc(i_stat,pot,'pot',subname)

         ist=1
         do iorb=1,nilr
            ilr = ilrtable(iorb)
            !determine the dimension of the potential array (copied from full_local_potential)
            if (xc_exctXfac() /= 0.0_gp) then
               stop 'exctX not yet implemented!'
            else
               size_Lpot = Lzd%Llr(ilr)%d%n1i*Lzd%Llr(ilr)%d%n2i*Lzd%Llr(ilr)%d%n3i
            end if

            ! Extract the part of the potential which is needed for the current localization region.
            i3s=lzd%Llr(ilr)%nsi3-comgp%ise3(1,iproc)+2 ! starting index of localized  potential with respect to total potential in comgp%recvBuf
            i3e=lzd%Llr(ilr)%nsi3+lzd%Llr(ilr)%d%n3i-comgp%ise3(1,iproc)+1 ! ending index of localized potential with respect to total potential in comgp%recvBuf
            if(i3e-i3s+1 /= Lzd%Llr(ilr)%d%n3i) then
               write(*,'(a,i0,3x,i0)') 'ERROR: i3e-i3s+1 /= Lzd%Llr(ilr)%d%n3i',i3e-i3s+1, Lzd%Llr(ilr)%d%n3i
               stop
            end if
!!write(*,*) 'i3s,i3e',i3s,i3e
!!write(*,'(a,2i8)') 'lzd%llr(ilr)%nsi1+1,lzd%llr(ilr)%nsi1+lzd%llr(ilr)%d%n1i',lzd%llr(ilr)%nsi1+1,lzd%llr(ilr)%nsi1+lzd%llr(ilr)%d%n1i
!!write(*,*) 'lzd%glr%d%n1i',lzd%glr%d%n1i
            call global_to_local_parallel(lzd%Glr, lzd%Llr(ilr), orbs%nspin, comgp%nrecvBuf, size_Lpot,&
                 comgp%recvBuf, pot(ist), i3s, i3e)
!!do i_stat=1,size_lpot
!!    write(200+iproc,*) i_stat, pot(ist+i_stat-1)
!!end do

            ist = ist + size_lpot
         end do
      end if
   end if

   i_all=-product(shape(ilrtable))*kind(ilrtable)
   deallocate(ilrtable,stat=i_stat)
   call memocc(i_stat,i_all,'ilrtable',subname)

   ! Deallocate pot.
   if (iflag<2 .and. iflag>0) then
      if (dpbox%mpi_env%nproc > 1) then
         i_all=-product(shape(pot1))*kind(pot1)
         deallocate(pot1,stat=i_stat)
         call memocc(i_stat,i_all,'pot1',subname)
      else
         if (xc_exctXfac() /= 0.0_gp) then
            i_all=-product(shape(pot1))*kind(pot1)
            deallocate(pot1,stat=i_stat)
            call memocc(i_stat,i_all,'pot1',subname)
         else
            nullify(pot1)
         end if
      end if
   end if

   call timing(iproc,'Pot_after_comm','OF')

END SUBROUTINE full_local_potential


subroutine free_full_potential(nproc,flag,pot,subname)
   use module_base
   use module_xc
   implicit none
   character(len=*), intent(in) :: subname
   integer, intent(in) :: nproc, flag
   real(wp), dimension(:), pointer :: pot
   !local variables
   logical :: odp
   integer :: i_all,i_stat

   odp = xc_exctXfac() /= 0.0_gp
   if (nproc > 1 .or. odp .or. flag > 0 ) then
      i_all=-product(shape(pot))*kind(pot)
      deallocate(pot,stat=i_stat)
      call memocc(i_stat,i_all,'pot',subname)
      nullify(pot)
   else
      nullify(pot)
   end if

END SUBROUTINE free_full_potential

!> Calculate total energies from the energy terms
subroutine total_energies(energs, iter, iproc)
  use module_base
  use module_types
  implicit none
  type(energy_terms), intent(inout) :: energs
  integer, intent(in) :: iter, iproc

  !band structure energy calculated with occupation numbers
  energs%ebs=energs%ekin+energs%epot+energs%eproj !the potential energy contains also exctX
  !this is the Kohn-Sham energy
  energs%eKS=energs%ebs-energs%eh+energs%exc-energs%evxc-&
       energs%eexctX-energs%evsic+energs%eion+energs%edisp!-energs%excrhoc

  ! Gibbs Free Energy
  energs%energy=energs%eKS-energs%eTS+energs%ePV

  if (energs%c_obj /= 0) then
     call timing(iproc,'energs_signals','ON')
     call energs_emit(energs%c_obj, iter, 0) ! 0 is for BIGDFT_E_KS in C.
     call timing(iproc,'energs_signals','OF')
  end if
end subroutine total_energies

!> Extract the energy (the quantity which has to be minimised by the wavefunction)
!! and calculate the corresponding gradient.
!! The energy can be the actual Kohn-Sham energy or the trace of the hamiltonian, 
!! depending of the functional we want to calculate. The gradient wrt the wavefunction
!! is put in hpsi accordingly to the functional
subroutine calculate_energy_and_gradient(iter,iproc,nproc,GPU,ncong,iscf,&
     energs,wfn,gnrm,gnrm_zero)
  use module_base
  use module_types
  use module_interfaces, except_this_one => calculate_energy_and_gradient
  use yaml_output
  implicit none
  integer, intent(in) :: iproc,nproc,ncong,iscf,iter
  type(energy_terms), intent(inout) :: energs
  type(GPU_pointers), intent(in) :: GPU
  type(DFT_wavefunction), intent(inout) :: wfn
  real(gp), intent(out) :: gnrm,gnrm_zero
  !local variables
  character(len=*), parameter :: subname='calculate_energy_and_gradient' 
  logical :: lcs
  integer :: ierr,ikpt,iorb,i_all,i_stat,k
  real(gp) :: rzeroorbs,tt,garray(2)
  real(wp), dimension(:,:,:), pointer :: mom_vec


!!$  !calculate the entropy contribution (TO BE VERIFIED for fractional occupation numbers and Fermi-Dirac Smearing)
!!$  eTS=0.0_gp
!!$  do iorb=1,orbs%norbu  ! for closed shell case
!!$     !  if (iproc == 0)  print '("iorb,occup,eval,fermi:  ",i,e10.2,e27.17,e27.17)',iorb,orbs%occup(iorb),orbs%eval(iorb),orbs%efermi
!!$     eTS=eTS+exp(-((orbs%eval(iorb)-orbs%efermi)/in%Tel)**2)
!!$  enddo
!!$  if eTS=eTS*2._gp   ! for closed shell case
!!$  eTS=in%Tel/(2._gp*sqrt(3.1415926535897932_gp))* eTS
!!$  energy=energy-eTS
!!$  if (iproc == 0)  print '(" Free energy (energy-ST) = ",e27.17,"  , ST= ",e27.17," ,energy= " , e27.17)',energy,ST,energy+ST

  !calculate orbital polarisation directions
  if(wfn%orbs%nspinor==4) then
     allocate(mom_vec(4,wfn%orbs%norb,min(nproc,2)+ndebug),stat=i_stat)
     call memocc(i_stat,mom_vec,'mom_vec',subname)

     call calc_moments(iproc,nproc,wfn%orbs%norb,wfn%orbs%norb_par,&
          wfn%Lzd%Glr%wfd%nvctr_c+7*wfn%Lzd%Glr%wfd%nvctr_f,wfn%orbs%nspinor,wfn%psi,mom_vec)
  else
     nullify(mom_vec)
  end if


  if (iproc==0 .and. verbose > 1) then
!!$     write(*,'(1x,a)',advance='no')&
!!$          &   'done,  orthoconstraint...'
     !call yaml_comment('Orthoconstraint, ',advance='no')
  end if
  

  !transpose the hpsi wavefunction
   call transpose_v2(iproc,nproc,wfn%orbs,wfn%Lzd,wfn%comms,wfn%hpsi,work=wfn%psi)

  if (nproc == 1) then
     !associate psit pointer for orthoconstraint and transpose it (for the non-collinear case)
     wfn%psit => wfn%psi
     call transpose_v(iproc,nproc,wfn%orbs,wfn%Lzd%Glr%wfd,wfn%comms,wfn%psit)
  end if

  ! Apply  orthogonality constraints to all orbitals belonging to iproc
  !takes also into account parallel k-points distribution
  !here the orthogonality with respect to other occupied functions should be 
  !passed as an optional argument
  energs%trH_prev=energs%trH
  call orthoconstraint(iproc,nproc,wfn%orbs,wfn%comms,wfn%SIC%alpha/=0.0_gp,wfn%psit,wfn%hpsi,energs%trH) !n(m)

  !retranspose the hpsi wavefunction
   call untranspose_v(iproc,nproc,wfn%orbs,wfn%Lzd%Glr%wfd,wfn%comms,wfn%hpsi,work=wfn%psi)

  !after having calcutated the trace of the hamiltonian, the functional have to be defined
  !new value without the trace, to be added in hpsitopsi
  if (iscf >1) then
     wfn%diis%energy=energs%trH
  else
     wfn%diis%energy=energs%eKS!trH-eh+exc-evxc-eexctX+eion+edisp(not correct for non-integer occnums)
  end if

  if (iproc==0 .and. verbose > 0) call yaml_map('Orthoconstraint',.true.)

  !check that the trace of the hamiltonian is compatible with the 
  !band structure energy 
  !this can be done only if the occupation numbers are all equal
  tt=(energs%ebs-energs%trH)/energs%trH
!print *,'tt,energybs,trH',tt,energybs,trH
  if (((abs(tt) > 1.d-10 .and. .not. GPUconv) .or.&
       &   (abs(tt) > 1.d-8 .and. GPUconv)) .and. iproc==0) then 
     !write this warning only if the system is closed shell
     call check_closed_shell(wfn%orbs,lcs)
     if (lcs) then
        call yaml_newline()
        call yaml_open_map('Energy inconsistencies')
           call yaml_map('Band Structure Energy',energs%ebs,fmt='(1pe22.14)')
           call yaml_map('Trace of the Hamiltonian',energs%trH,fmt='(1pe22.14)')
           call yaml_map('Relative inconsistency',tt,fmt='(1pe9.2)')
        call yaml_close_map()
!        write( *,'(1x,a,1pe9.2,2(1pe22.14))') &
!             &   'ERROR: inconsistency between gradient and energy',tt,energs%ebs,energs%trH
     end if
  endif


  call timing(iproc,'Precondition  ','ON')
  if (iproc==0 .and. verbose > 1) then
     !call yaml_comment('Preconditioning')
     !write(*,'(1x,a)',advance='no')&
     !     &   'done,  preconditioning...'
  end if

  !Preconditions all orbitals belonging to iproc
  !and calculate the partial norm of the residue
  !switch between CPU and GPU treatment
  if (GPUconv) then
     call preconditionall_GPU(wfn%orbs,wfn%Lzd%Glr,&
          wfn%Lzd%hgrids(1),wfn%Lzd%hgrids(2),wfn%Lzd%hgrids(3),ncong,&
          wfn%hpsi,gnrm,gnrm_zero,GPU)
  else if (OCLconv) then
     call preconditionall_OCL(wfn%orbs,wfn%Lzd%Glr,&
          wfn%Lzd%hgrids(1),wfn%Lzd%hgrids(2),wfn%Lzd%hgrids(3),ncong,&
          wfn%hpsi,gnrm,gnrm_zero,GPU)
  else
     !this is the final routine, the confining potential has to be passed to 
     !switch between the global and delocalized preconditioner
     call preconditionall2(iproc,nproc,wfn%orbs,wfn%Lzd,&
          wfn%Lzd%hgrids(1),wfn%Lzd%hgrids(2),wfn%Lzd%hgrids(3),&
          ncong,wfn%hpsi,wfn%confdatarr,gnrm,gnrm_zero)
     if(.false.) then
        call preconditionall(wfn%orbs,wfn%Lzd%Glr,&
             wfn%Lzd%hgrids(1),wfn%Lzd%hgrids(2),wfn%Lzd%hgrids(3),&
             ncong,wfn%hpsi,gnrm,gnrm_zero)
     end if
  end if

  call timing(iproc,'Precondition  ','OF')

  !sum over all the partial residues
  if (nproc > 1) then
      garray(1)=gnrm
      garray(2)=gnrm_zero
     call mpiallred(garray(1),2,MPI_SUM,bigdft_mpi%mpi_comm,ierr)
      gnrm     =garray(1)
      gnrm_zero=garray(2)
  endif

  !count the number of orbitals which have zero occupation number
  !weight this with the corresponding k point weight
  rzeroorbs=0.0_gp
  do ikpt=1,wfn%orbs%nkpts
     do iorb=1,wfn%orbs%norb
        if (wfn%orbs%occup(iorb+(ikpt-1)*wfn%orbs%norb) == 0.0_gp) then
           rzeroorbs=rzeroorbs+wfn%orbs%kwgts(ikpt)
        end if
     end do
  end do
  !commented out, the kwgts sum already to one
  !if (orbs%nkpts > 1) nzeroorbs=nint(real(nzeroorbs,gp)/real(orbs%nkpts,gp))

  gnrm=sqrt(gnrm/(real(wfn%orbs%norb,gp)-rzeroorbs))

  if (rzeroorbs /= 0.0_gp) then
     gnrm_zero=sqrt(gnrm_zero/rzeroorbs)
  else
     gnrm_zero=0.0_gp
  end if

  if (iproc==0 .and. verbose > 1) then
     !write(*,'(1x,a)')&
     !     &   'done.'
  end if

  if (iproc==0  .and. verbose > 0) then
     call yaml_map('Preconditioning',.true.)
     call yaml_newline()
  end if

  if (wfn%orbs%nspinor == 4) then
     !only the root process has the correct array
     if(iproc==0 .and. verbose > 0) then
        call yaml_open_sequence('Magnetic polarization per orbital')
        call yaml_newline()
        !write(*,'(1x,a)')&
        !     &   'Magnetic polarization per orbital'
!!$        write(*,'(1x,a)')&
!!$             &   '  iorb    m_x       m_y       m_z'
        do iorb=1,wfn%orbs%norb
           call yaml_sequence(advance='no')
           call yaml_open_map(flow=.true.)
           call yaml_map('iorb',iorb,fmt='(i5)')
           call yaml_map('M',(/(mom_vec(k,iorb,1)/mom_vec(1,iorb,1),k=2,4)/),fmt='(3f10.5)')
           call yaml_close_map()
           if (iorb < wfn%orbs%norb)call yaml_newline()
           !write(*,'(1x,i5,3f10.5)') &
           !     &   iorb,(mom_vec(k,iorb,1)/mom_vec(1,iorb,1),k=2,4)
        end do
        call yaml_close_sequence()
     end if
     i_all=-product(shape(mom_vec))*kind(mom_vec)
     deallocate(mom_vec,stat=i_stat)
     call memocc(i_stat,i_all,'mom_vec',subname)
  end if


  !write the energy information
  if (iproc == 0) then
     call write_energies(iter,iscf,energs,gnrm,gnrm_zero,' ')
  endif

END SUBROUTINE calculate_energy_and_gradient

!> Operations after h|psi> 
!! (transposition, orthonormalisation, inverse transposition)
subroutine hpsitopsi(iproc,nproc,iter,idsx,wfn)
   use module_base
   use module_types
   use module_interfaces, except_this_one_A => hpsitopsi
   use yaml_output
   implicit none
   integer, intent(in) :: iproc,nproc,idsx,iter
   type(DFT_wavefunction), intent(inout) :: wfn
   !local variables
   !n(c) character(len=*), parameter :: subname='hpsitopsi'

   !adjust the save variables for DIIS/SD switch
   if (iter == 1) then
      wfn%diis%ids=0
      wfn%diis%mids=1
      wfn%diis%idiistol=0
   end if
   !update variables at each iteration step
   if (idsx > 0) then
      wfn%diis%mids=mod(wfn%diis%ids,idsx)+1
      wfn%diis%ids=wfn%diis%ids+1
   end if

   wfn%diis%energy_min=min(wfn%diis%energy_min,wfn%diis%energy)

   !transpose the hpsi wavefunction
   call transpose_v(iproc,nproc,wfn%orbs,wfn%Lzd%Glr%wfd,wfn%comms,&
        wfn%hpsi,work=wfn%psi)
   
   !!experimental, orthogonalize the preconditioned gradient wrt wavefunction
   !call orthon_virt_occup(iproc,nproc,orbs,orbs,comms,comms,psit,hpsi,(verbose > 2))

   !apply the minimization method (DIIS or steepest descent)
   call timing(iproc,'Diis          ','ON')

   call psimix(iproc,nproc,sum(wfn%comms%ncntt(0:nproc-1)),wfn%orbs,wfn%comms,wfn%diis,wfn%hpsi,wfn%psit)

   call timing(iproc,'Diis          ','OF')

   if (iproc == 0 .and. verbose > 1) then
      !write(*,'(1x,a)',advance='no')&
      !&   'Orthogonalization...'
      call yaml_map('Orthogonalization Method',wfn%orthpar%methortho,fmt='(i3)')
   end if

   call orthogonalize(iproc,nproc,wfn%orbs,wfn%comms,wfn%psit,wfn%orthpar)

   !       call checkortho_p(iproc,nproc,norb,nvctrp,psit)

   call untranspose_v(iproc,nproc,wfn%orbs,wfn%Lzd%Glr%wfd,wfn%comms,&
        wfn%psit,work=wfn%hpsi,outadd=wfn%psi(1))
   if (nproc == 1) then
      nullify(wfn%psit)
   end if

   if (iproc == 0 .and. verbose > 1) then
      !write(*,'(1x,a)')&
      !   &   'done.'
   end if

   ! Emit that new wavefunctions are ready.
   if (wfn%c_obj /= 0) then
      call kswfn_emit_psi(wfn, iter, 0, iproc, nproc)
   end if

   call diis_or_sd(iproc,idsx,wfn%orbs%nkptsp,wfn%diis)

   !previous value already filled
   wfn%diis%energy_old=wfn%diis%energy

END SUBROUTINE hpsitopsi


!> Choose among the wavefunctions a subset of them
!! Rebuild orbital descriptors for the new space and allocate the psi_as wavefunction
!! By hypothesis the work array is big enough to contain both wavefunctions
!! This routine has to be tested
subroutine select_active_space(iproc,nproc,orbs,comms,mask_array,Glr,orbs_as,comms_as,psi,psi_as)
   use module_base
   use module_types
   use module_interfaces, except_this_one => select_active_space
   implicit none
   integer, intent(in) :: iproc,nproc
   type(orbitals_data), intent(in) :: orbs
   type(locreg_descriptors), intent(in) :: Glr
   type(communications_arrays), intent(in) :: comms
   logical, dimension(orbs%norb*orbs%nkpts), intent(in) :: mask_array
   real(wp), dimension(orbs%npsidim_comp), intent(in) :: psi
   type(orbitals_data), intent(out) :: orbs_as
   type(communications_arrays), intent(out) :: comms_as
   real(wp), dimension(:), pointer :: psi_as
   !local variables
   character(len=*), parameter :: subname='select_active_space'
   integer :: iorb,ikpt,norbu_as,norbd_as,icnt,ikptp,ispsi,ispsi_as
   integer :: i_stat,nvctrp

   !count the number of orbitals of the active space
   norbu_as=-1
   norbd_as=-1
   do ikpt=1,orbs%nkpts
      icnt=0
      do iorb=1,orbs%norbu
         if (mask_array(iorb+(ikpt-1)*orbs%norb)) icnt=icnt+1
      end do
      if (norbu_as /= icnt .and. norbu_as /= -1) then
         write(*,*)'ERROR(select_active_space): the mask array should define always the same norbu'
         stop
      end if
      norbu_as=icnt
      icnt=0
      do iorb=orbs%norbu+1,orbs%norbu+orbs%norbd
         if (mask_array(iorb+(ikpt-1)*orbs%norb)) icnt=icnt+1
      end do
      if (norbd_as /= icnt .and. norbd_as /= -1) then
         write(*,*)'ERROR(select_active_space): the mask array should define always the same norbd'
         stop
      end if
      norbd_as=icnt
   end do

   !allocate the descriptors of the active space
   call orbitals_descriptors(iproc,nproc,norbu_as+norbd_as,norbu_as,norbd_as, &
        orbs%nspin,orbs%nspinor,orbs%nkpts,orbs%kpts,orbs%kwgts,orbs_as,&
        .false.,basedist=orbs%norb_par(0:,1))
   !allocate communications arrays for virtual orbitals
   call orbitals_communicators(iproc,nproc,Glr,orbs_as,comms_as,basedist=comms_as%nvctr_par(0:,1))  
   !allocate array of the eigenvalues
   allocate(orbs_as%eval(orbs_as%norb*orbs_as%nkpts+ndebug),stat=i_stat)
   call memocc(i_stat,orbs_as%eval,'orbs_as%eval',subname)

   !fill the orbitals array with the values and the wavefunction in transposed form
   icnt=0
   do iorb=1,orbs%nkpts*orbs%norb
      if (mask_array(iorb)) then
         icnt=icnt+1
         orbs_as%eval(icnt)=orbs%eval(iorb)
      end if
   end do
   if (icnt/=orbs_as%norb*orbs_as%nkpts) stop 'ERROR(select_active_space): icnt/=orbs_as%norb*orbs_as%nkpts'

   allocate(psi_as(orbs_as%npsidim_comp+ndebug),stat=i_stat)
   call memocc(i_stat,psi_as,'psi_as',subname)

   ispsi=1
   do ikptp=1,orbs%nkptsp
      ikpt=orbs%iskpts+ikptp
      nvctrp=comms%nvctr_par(iproc,ikpt) 
      !this should be identical in both the distributions
      if (nvctrp /= comms_as%nvctr_par(iproc,ikpt)) then
         write(*,*)'ERROR(select_active_space): the component distrbution is not identical'
         stop
      end if

      !put all the orbitals which match the active space
      ispsi=1
      ispsi_as=1
      do iorb=1,orbs%norb
         if (mask_array(iorb+(ikpt-1)*orbs%norb)) then
            call dcopy(nvctrp,psi(ispsi),1,psi_as(ispsi_as),1)
            ispsi_as=ispsi_as+nvctrp*orbs_as%nspinor
         end if
         ispsi=ispsi+nvctrp*orbs%nspinor
      end do
   end do

END SUBROUTINE select_active_space


!>   First orthonormalisation
subroutine first_orthon(iproc,nproc,orbs,wfd,comms,psi,hpsi,psit,orthpar)
   use module_base
   use module_types
   use module_interfaces, except_this_one_B => first_orthon
   implicit none
   integer, intent(in) :: iproc,nproc
   type(orbitals_data), intent(in) :: orbs
   type(wavefunctions_descriptors), intent(in) :: wfd
   type(communications_arrays), intent(in) :: comms
   type(orthon_data):: orthpar
   real(wp), dimension(:) , pointer :: psi,hpsi,psit
   !local variables
   character(len=*), parameter :: subname='first_orthon'
   integer :: i_stat

   !!!  if(nspin==4) then
   !!!     nspinor=4
   !!!  else
   !!!     nspinor=1
   !!!  end if

   if (nproc > 1) then
      !allocate hpsi array (used also as transposed)
      !allocated in the transposed way such as 
      !it can also be used as the transposed hpsi
      allocate(hpsi(max(orbs%npsidim_orbs,orbs%npsidim_comp)+ndebug),stat=i_stat)
      call memocc(i_stat,hpsi,'hpsi',subname)
      !allocate transposed principal wavefunction
      allocate(psit(max(orbs%npsidim_orbs,orbs%npsidim_comp)+ndebug),stat=i_stat)
      call memocc(i_stat,psit,'psit',subname)
   else
      psit => psi
   end if

   !to be substituted, must pass the wavefunction descriptors to the routine
   call transpose_v(iproc,nproc,orbs,wfd,comms,psi,&
      &   work=hpsi,outadd=psit(1))

   call orthogonalize(iproc,nproc,orbs,comms,psit,orthpar)

   !call checkortho_p(iproc,nproc,norb,norbp,nvctrp,psit)

   call untranspose_v(iproc,nproc,orbs,wfd,comms,psit,&
      &   work=hpsi,outadd=psi(1))

   if (nproc == 1) then
      nullify(psit)
      !allocate hpsi array
      allocate(hpsi(max(orbs%npsidim_orbs,orbs%npsidim_comp)+ndebug),stat=i_stat)
      call memocc(i_stat,hpsi,'hpsi',subname)
   end if

END SUBROUTINE first_orthon


!>   Transform to KS orbitals and deallocate hpsi wavefunction (and also psit in parallel)
subroutine last_orthon(iproc,nproc,iter,wfn,evsum,opt_keeppsit)
   use module_base
   use module_types
   use module_interfaces, fake_name => last_orthon
   implicit none
   integer, intent(in) :: iproc,nproc,iter
   real(wp), intent(out) :: evsum
   type(DFT_wavefunction), intent(inout) :: wfn
   logical, optional :: opt_keeppsit
   !local variables
   logical :: keeppsit
   character(len=*), parameter :: subname='last_orthon'
   integer :: i_all,i_stat

   if (present(opt_keeppsit)) then
      keeppsit=opt_keeppsit
   else
      keeppsit=.false.
   end if

   call transpose_v(iproc,nproc,wfn%orbs,wfn%Lzd%Glr%wfd,wfn%comms,wfn%hpsi,work=wfn%psi)
   if (nproc==1) then
      wfn%psit => wfn%psi
      call transpose_v(iproc,nproc,wfn%orbs,wfn%Lzd%Glr%wfd,wfn%comms,wfn%psit)
   end if

   call subspace_diagonalisation(iproc,nproc,wfn%orbs,wfn%comms,wfn%psit,wfn%hpsi,evsum)

   !here we should preserve hpsi and transpose it if we are in ensemble mimimization scheme

   call untranspose_v(iproc,nproc,wfn%orbs,wfn%Lzd%Glr%wfd,wfn%comms,&
        wfn%psit,work=wfn%hpsi,outadd=wfn%psi(1))
   ! Emit that new wavefunctions are ready.
   if (wfn%c_obj /= 0) then
      call kswfn_emit_psi(wfn, iter, 0, iproc, nproc)
   end if

   if(.not.  keeppsit) then
      if (nproc > 1  ) then
         i_all=-product(shape(wfn%psit))*kind(wfn%psit)
         deallocate(wfn%psit,stat=i_stat)
         call memocc(i_stat,i_all,'psit',subname)
      else
         nullify(wfn%psit)
      end if

      i_all=-product(shape(wfn%hpsi))*kind(wfn%hpsi)
      deallocate(wfn%hpsi,stat=i_stat)
      call memocc(i_stat,i_all,'hpsi',subname)

   endif

   !call eigensystem_info(iproc,nproc,wfn%Lzd%Glr%wfd%nvctr_c+7*wfn%Lzd%Glr%wfd%nvctr_f,&
   !     wfn%orbs,wfn%psi)

END SUBROUTINE last_orthon

subroutine eigensystem_info(iproc,nproc,tolerance,nvctr,orbs,psi)
  use module_base
  use module_types
  use module_interfaces
  implicit none
  integer, intent(in) :: iproc,nproc,nvctr
  real(gp), intent(in) :: tolerance !< threshold to classify degenerate eigenvalues
  type(orbitals_data), intent(inout) :: orbs
  real(wp), dimension(nvctr,orbs%nspinor,orbs%norbp), intent(in) :: psi
  !local variables
  character(len=*), parameter :: subname='eigensystem_info'
  integer :: i_all,i_stat
  real(wp), dimension(:,:,:), pointer :: mom_vec


  !for a non-collinear treatment,
  !we add the calculation of the moments for printing their value
  !close to the corresponding eigenvector
  if(orbs%nspinor==4) then
     allocate(mom_vec(4,orbs%norb,min(nproc,2)+ndebug),stat=i_stat)
     call memocc(i_stat,mom_vec,'mom_vec',subname)

     call calc_moments(iproc,nproc,orbs%norb,orbs%norb_par,&
          nvctr,&
          orbs%nspinor,psi,mom_vec)
  else
     nullify(mom_vec)   
  end if

  ! Send all eigenvalues to all procs.
  call broadcast_kpt_objects(nproc,orbs%nkpts,orbs%norb, &
       orbs%eval,orbs%ikptproc)

  !here the new occupation numbers should be recalculated for future needs

  !print the found eigenvalues
  if (iproc == 0) then
     call write_eigenvalues_data(nproc,tolerance,orbs,mom_vec)
  end if

  if (orbs%nspinor ==4) then
     i_all=-product(shape(mom_vec))*kind(mom_vec)
     deallocate(mom_vec,stat=i_stat)
     call memocc(i_stat,i_all,'mom_vec',subname)
  end if
end subroutine eigensystem_info


!> Finds the fermi level ef for an error function distribution with a width wf
!! eval are the Kohn Sham eigenvalues and melec is the total number of electrons
subroutine evaltoocc(iproc,nproc,filewrite,wf,orbs,occopt)
   use module_base
   use module_types
   implicit none
   logical, intent(in) :: filewrite
   integer, intent(in) :: iproc, nproc
   integer, intent(in) :: occopt      
   real(gp), intent(in) :: wf
   type(orbitals_data), intent(inout) :: orbs
   !local variables
   integer :: ikpt,iorb,melec,ii
   real(gp) :: charge, chargef
   real(gp) :: ef,pi,electrons,dlectrons,factor,arg,argu,argd,corr,cutoffu,cutoffd,diff,full,res,resu,resd
   parameter(pi=3.1415926535897932d0)
   real(gp)  ::a, x, xu, xd, f, df, tt  
   real(gp)  ::sqrtpi ; parameter (sqrtpi=sqrt(pi)) 
   !write(*,*)  'ENTER Fermilevel',orbs%norbu,orbs%norbd

   orbs%eTS=0.0_gp  

   a = 0.d0
   select case (occopt)
   case  (SMEARING_DIST_ERF  )
   case  (SMEARING_DIST_FERMI)
   case  (SMEARING_DIST_COLD1) !Marzari's cold smearing  with a=-.5634 (bumb minimization)
      a=-.5634d0
   case  (SMEARING_DIST_COLD2) !Marzari's cold smearing  with a=-.8165 (monotonic tail)
      a=-.8165d0
   case  (SMEARING_DIST_METPX) !Methfessel and Paxton (same as COLD with a=0)
      a=0.d0
   case default
      if(iproc==0) print*, 'unrecognized occopt=', occopt
      stop 
   end select

   if (orbs%norbd==0) then 
      full=2.d0   ! maximum occupation for closed shell  orbital
   else
      full=1.d0   ! maximum occupation for spin polarized orbital
   endif

   if (orbs%nkpts.ne.1 .and. filewrite) stop 'Fermilevel: CANNOT write input.occ with more than one k-point'
   charge=0.0_gp
   do ikpt=1,orbs%nkpts
      !number of zero orbitals for the given k-point
      !overall charge of the system
      do iorb=1,orbs%norb
         charge=charge+orbs%occup(iorb+(ikpt-1)*orbs%norb) * orbs%kwgts(ikpt)
      end do
   end do
   melec=nint(charge)
   !if (iproc == 0) write(*,*) 'charge',charge,melec

   ! Send all eigenvalues to all procs (presumably not necessary)
   call broadcast_kpt_objects(nproc, orbs%nkpts, orbs%norb, &
      &   orbs%eval, orbs%ikptproc)
   
   if (wf > 0.0_gp) then
      ii=0
      if (orbs%efermi == UNINITIALIZED(orbs%efermi)) then
         !last value as a guess
         orbs%efermi = orbs%eval(orbs%norbu)
         ! Take initial value at gamma point.
         do iorb = 1, orbs%norbu
            if (orbs%occup(iorb) < 1.0_gp) then
               orbs%efermi = orbs%eval(iorb)
               exit
            end if
         end do
      end if
      ef=orbs%efermi
      factor=1.d0/(sqrt(pi)*wf)
      !print *,0,ef

      ! electrons is N_electons = sum f_i * Wieght_i
      ! dlectrons is dN_electrons/dEf =dN_electrons/darg * darg/dEf= sum df_i/darg /(-wf) , darg/dEf=-1/wf
      !  f:= occupation # for band i ,  df:=df/darg
      loop_fermi: do
         ii=ii+1
         if (ii > 10000) stop 'error Fermilevel'
         electrons=0.d0
         dlectrons=0.d0
         do ikpt=1,orbs%nkpts
            do iorb=1,orbs%norbd+orbs%norbu
               arg=(orbs%eval((ikpt-1)*orbs%norb+iorb)-ef)/wf
               if (occopt == SMEARING_DIST_ERF) then
                  call derf_ab(res,arg)
                  f =.5d0*(1.d0-res)
                  df=-exp(-arg**2)/sqrtpi 
               else if (occopt == SMEARING_DIST_FERMI) then
                  f =1.d0/(1.d0+exp(arg)) 
                  df=-1.d0/(2.d0+exp(arg)+exp(-arg)) 
               else if (occopt == SMEARING_DIST_COLD1 .or. occopt == SMEARING_DIST_COLD2 .or. &  
                    &  occopt == SMEARING_DIST_METPX ) then
                  x= -arg
                  call derf_ab(res,x)
                  f =.5d0*(1.d0+res +exp(-x**2)*(-a*x**2 + .5d0*a+x)/sqrtpi)
                  df=-exp(-x**2) * (a*x**3 -x**2 -1.5d0*a*x +1.5d0) /sqrtpi   ! df:=df/darg=-df/dx
               else
                  f  = 0.d0
                  df = 0.d0
               end if
               electrons=electrons+ f  * orbs%kwgts(ikpt)  ! electrons := N_e(Ef+corr.)
               dlectrons=dlectrons+ df * orbs%kwgts(ikpt)  ! delectrons:= dN_e/darge ( Well! later we need dN_e/dEf=-1/wf*dN_e/darg
               !if(iproc==0) write(*,*) arg,   f , df
            enddo
         enddo

         dlectrons=dlectrons/(-wf)  ! df/dEf=df/darg * -1/wf
         diff=-real(melec,gp)/full+electrons
         if (abs(diff) < 1.d-12) exit loop_fermi
         if (abs(dlectrons) <= 1d-45) then
            corr=wf
         else
            corr=diff/abs(dlectrons) ! for case of no-monotonic func. abs is needed
         end if
         !if (iproc==0) write(*,'(i5,3(1pe17.8),i4,1pe17.8)') ii,electrons,ef,dlectrons,melec,corr
         if (corr > 1.d0*wf) corr=1.d0*wf
         if (corr < -1.d0*wf) corr=-1.d0*wf
         if (abs(dlectrons) < 1.d-18  .and. electrons > real(melec,gp)/full) corr=3.d0*wf
         if (abs(dlectrons) < 1.d-18  .and. electrons < real(melec,gp)/full) corr=-3.d0*wf
         ef=ef-corr  ! Ef=Ef_guess+corr.
         !call MPI_BARRIER(bigdft_mpi%mpi_comm,ierr) !debug
      end do loop_fermi

      do ikpt=1,orbs%nkpts
         argu=(orbs%eval((ikpt-1)*orbs%norb+orbs%norbu)-ef)/wf
         argd=(orbs%eval((ikpt-1)*orbs%norb+orbs%norbu+orbs%norbd)-ef)/wf
         if (occopt == SMEARING_DIST_ERF) then
            !error function
            call derf_ab(resu,argu)
            call derf_ab(resd,argd)
            cutoffu=.5d0*(1.d0-resu)
            cutoffd=.5d0*(1.d0-resd)
         else if (occopt == SMEARING_DIST_FERMI) then
            !Fermi function
            cutoffu=1.d0/(1.d0+exp(argu))
            cutoffd=1.d0/(1.d0+exp(argd))
         else if (occopt == SMEARING_DIST_COLD1 .or. occopt == SMEARING_DIST_COLD2 .or. &  
              &  occopt == SMEARING_DIST_METPX ) then
            !Marzari's relation with different a 
            xu=-argu
            xd=-argd
            call derf_ab(resu,xu)
            call derf_ab(resd,xd)
            cutoffu=.5d0*(1.d0+resu +exp(-xu**2)*(-a*xu**2 + .5d0*a+xu)/sqrtpi)
            cutoffd=.5d0*(1.d0+resd +exp(-xd**2)*(-a*xd**2 + .5d0*a+xd)/sqrtpi)
         end if
      enddo
      if (iproc==0) write(*,'(1x,a,1pe21.14,2(1x,e8.1))') 'Fermi level, Fermi distribution cut off at:  ',ef,cutoffu,cutoffd
      orbs%efermi=ef

      !update the occupation number
      do ikpt=1,orbs%nkpts
         do iorb=1,orbs%norbu + orbs%norbd
            arg=(orbs%eval((ikpt-1)*orbs%norb+iorb)-ef)/wf
            if (occopt == SMEARING_DIST_ERF) then
               call derf_ab(res,arg)
               f=.5d0*(1.d0-res)
            else if (occopt == SMEARING_DIST_FERMI) then
               f=1.d0/(1.d0+exp(arg))
            else if (occopt == SMEARING_DIST_COLD1 .or. occopt == SMEARING_DIST_COLD2 .or. &  
                 &  occopt == SMEARING_DIST_METPX ) then
               x=-arg
               call derf_ab(res,x)
               f =.5d0*(1.d0+res +exp(-x**2)*(-a*x**2 + .5d0*a+x)/sqrtpi)
            end if
            orbs%occup((ikpt-1)*orbs%norb+iorb)=full* f 
            !if(iproc==0) print*,  orbs%eval((ikpt-1)*orbs%norb+iorb), orbs%occup((ikpt-1)*orbs%norb+iorb)
         end do
      end do

      !update electronic entropy S; eTS=T_ele*S is the electronic entropy term the negative of which is added to energy: Free energy = energy-T*S 
      orbs%eTS=0.0_gp
      do ikpt=1,orbs%nkpts
         do iorb=1,orbs%norbu + orbs%norbd
            if (occopt == SMEARING_DIST_ERF) then
               !error function
               orbs%eTS=orbs%eTS+full*wf/(2._gp*sqrt(pi))*exp(-((orbs%eval((ikpt-1)*orbs%norb+iorb)-ef)/wf)**2)
            else if (occopt == SMEARING_DIST_FERMI) then
               !Fermi function
               tt=orbs%occup((ikpt-1)*orbs%norb+iorb)
               orbs%eTS=orbs%eTS-full*wf*(tt*log(tt) + (1._gp-tt)*log(1._gp-tt))
            else if (occopt == SMEARING_DIST_COLD1 .or. occopt == SMEARING_DIST_COLD2 .or. &  
                 &  occopt == SMEARING_DIST_METPX ) then
               !cold 
               orbs%eTS=orbs%eTS+0._gp  ! to be completed if needed                                             
            end if
         end do
      end do
      ! Sanity check on sum of occup.
      chargef=0.0_gp
      do ikpt=1,orbs%nkpts
         do iorb=1,orbs%norb
            chargef=chargef+orbs%kwgts(ikpt) * orbs%occup(iorb+(ikpt-1)*orbs%norb)
         end do
      end do
      if (abs(charge - chargef) > 1e-6)  stop 'error occupation update'
   else if(full==1.0_gp) then
      call eFermi_nosmearing(iproc,orbs)
      ! no entropic term when electronc temprature is zero
   end if

   !write on file the results if needed
   if (filewrite) then
      open(unit=11,file='input.occ',status='unknown')
      write(11,*)orbs%norbu,orbs%norbd
      do iorb=1,orbs%norb
         !write(11,'(i5,e19.12)')iorb,orbs%occup((ikpt-1)*orbs%norb+iorb)
         !    write(11,'(i5,e19.12)')iorb,full/(1.d0+exp(arg))  !,orbs%eval((ikpt-1)*orbs%norb+iorb)
         write(11,'(i5,e19.12,f10.6)')iorb,orbs%occup((ikpt-1)*orbs%norb+iorb) &
              &   ,orbs%eval ((ikpt-1)*orbs%norb+iorb)
      end do
      close(unit=11)
   end if

 END SUBROUTINE evaltoocc

subroutine eFermi_nosmearing(iproc,orbs)
   use module_base
   use module_types
   use yaml_output
   implicit none
   integer, intent(in) :: iproc
   type(orbitals_data), intent(inout) :: orbs
   !local variables
   integer :: iu,id,n,nzeroorbs,ikpt,iorb
   real(gp) :: charge
   real(wp) :: eF

   iu=0
   id=0
   eF = 0._wp
   do ikpt=1,orbs%nkpts
      !number of zero orbitals for the given k-point
      nzeroorbs=0
      !overall charge of the system
      charge=0.0_gp
      do iorb=1,orbs%norb
         if (orbs%occup(iorb+(ikpt-1)*orbs%norb) == 0.0_gp) then
            nzeroorbs=nzeroorbs+1
         else
            charge=charge+orbs%occup(iorb+(ikpt-1)*orbs%norb)
         end if
      end do
      if (nzeroorbs /= 0 .and. orbs%norbd .gt.0) then
         do iorb=1,orbs%norbu-1
            if (orbs%eval((ikpt-1)*orbs%norb+iorb) > orbs%eval((ikpt-1)*orbs%norb+iorb+1)) &
               &   write(*,*) 'wrong ordering of up EVs',iorb,iorb+1
         end do
         do iorb=1,orbs%norbd-1
            if (orbs%eval((ikpt-1)*orbs%norb+iorb+orbs%norbu) > orbs%eval((ikpt-1)*orbs%norb+iorb+1+orbs%norbu))&
               &   write(*,*) 'wrong ordering of dw EVs',iorb+orbs%norbu,iorb+1+orbs%norbu
         enddo

         iu=0
         id=0
         n=0
         do while (real(n,gp) < charge)
            if (orbs%eval((ikpt-1)*orbs%norb+iu+1) <= orbs%eval((ikpt-1)*orbs%norb+id+1+orbs%norbu)) then
               iu=iu+1
               eF=orbs%eval((ikpt-1)*orbs%norb+iu+1)
            else
               id=id+1
               eF=orbs%eval((ikpt-1)*orbs%norb+id+1+orbs%norbu)
            endif
            n=n+1
         enddo
         if (iproc==0) then
            !write(*,'(1x,a,1pe21.14,a,i4)') 'Suggested Homo energy level',eF,', Spin polarization',iu-id
            call yaml_map('Suggested Fermi Level',ef,fmt='(1pe21.14)')
            call yaml_map('Suggested Spin pol.',iu-id,fmt='(i4)')
         end if
         !write(*,*) 'up,down, up-down',iu,id,iu-id
      end if
   end do
   orbs%efermi=eF
   !assign the values for the occupation numbers
   do iorb=1,iu
      orbs%occup(iorb)=1.0_gp
   end do
   do iorb=iu+1,orbs%norbu
      orbs%occup(iorb)=0.0_gp
   end do
   do iorb=1,id
      orbs%occup(iorb+orbs%norbu)=1.0_gp
   end do
   do iorb=id+1,orbs%norbd
      orbs%occup(iorb+orbs%norbu)=0.0_gp
   end do

END SUBROUTINE eFermi_nosmearing


!>   Calculate magnetic moments
subroutine calc_moments(iproc,nproc,norb,norb_par,nvctr,nspinor,psi,mom_vec)
   use module_base
   use module_types
   implicit none
   integer, intent(in) :: iproc,nproc,norb,nvctr,nspinor
   integer, dimension(0:nproc-1), intent(in) :: norb_par
   real(wp), dimension(nvctr,norb*nspinor), intent(in) :: psi
   real(wp), dimension(4,norb,min(nproc,2)), intent(out) :: mom_vec
   !local variables
   character(len=*), parameter :: subname='calc_moments'
   integer :: i_all,i_stat,ierr,iorb,jproc
   integer :: ndim,oidx
   integer, dimension(:), allocatable :: norb_displ
   real(wp) :: m00,m11,m13,m24,m14,m23
   !real(wp), dimension(:,:,:), allocatable :: mom_vec

   ndim=2
   if (nproc==1) ndim=1

   if(nspinor==4) then

      call razero(4*norb*ndim,mom_vec)

      do iorb=1,norb_par(iproc)
         oidx=(iorb-1)*nspinor+1
         m00=dot(2*nvctr,psi(1,oidx),1,psi(1,oidx),1)
         m11=dot(2*nvctr,psi(1,oidx+2),1,psi(1,oidx+2),1)
         m13=dot(nvctr,psi(1,oidx),1,psi(1,oidx+2),1)
         m24=dot(nvctr,psi(1,oidx+1),1,psi(1,oidx+3),1)
         !        m12=dot(nvctr,psi(1,oidx),1,psi(1,oidx+1),1)
         !        m34=dot(nvctr,psi(1,oidx+2),1,psi(1,oidx+3),1)
         m14=dot(nvctr,psi(1,oidx),1,psi(1,oidx+3),1)
         m23=dot(nvctr,psi(1,oidx+1),1,psi(1,oidx+2),1)

         mom_vec(1,iorb,ndim)=(m00+m11) !rho
         mom_vec(2,iorb,ndim)=2.0d0*(m13+m24)       !m_x
         !        mom_vec(3,iorb,ndim)=2.0d0*(m12-m34)       !m_y
         mom_vec(3,iorb,ndim)=2.0d0*(m14-m23)       !m_y
         mom_vec(4,iorb,ndim)=(m00-m11)             !m_z
      end do

      if(nproc>1) then
         allocate(norb_displ(0:nproc-1+ndebug),stat=i_stat)
         call memocc(i_stat,norb_displ,'norb_displ',subname)

         norb_displ(0)=0
         do jproc=1,nproc-1
            norb_displ(jproc)=norb_displ(jproc-1)+norb_par(jproc-1)
         end do

         call MPI_GATHERV(mom_vec(1,1,2),4*norb_par(iproc),mpidtypw,&
            &   mom_vec(1,1,1),4*norb_par,4*norb_displ,mpidtypw,&
         0,bigdft_mpi%mpi_comm,ierr)

         i_all=-product(shape(norb_displ))*kind(norb_displ)
         deallocate(norb_displ,stat=i_stat)
         call memocc(i_stat,i_all,'norb_displ',subname)
      end if

   end if

END SUBROUTINE calc_moments


subroutine check_communications(iproc,nproc,orbs,lr,comms)
   use module_base
   use module_types
   use module_interfaces, except_this_one => check_communications
   implicit none
   integer, intent(in) :: iproc,nproc
   type(orbitals_data), intent(in) :: orbs
   type(locreg_descriptors), intent(in) :: lr
   type(communications_arrays), intent(in) :: comms
   !local variables
   character(len=*), parameter :: subname='check_communications'
   integer :: i,ispinor,iorb,indspin,indorb,jproc,i_stat,i_all,iscomp,idsx,index,ikptsp
   integer :: ikpt,ispsi,nspinor,nvctrp,ierr
   real(wp) :: psival,maxdiff
   real(wp), dimension(:), allocatable :: psi
   real(wp), dimension(:), pointer :: pwork
   real(wp) :: epsilon
   character(len = 25) :: filename
   logical :: abort

   !allocate the "wavefunction" amd fill it, and also the workspace
   allocate(psi(max(orbs%npsidim_orbs,orbs%npsidim_comp)+ndebug),stat=i_stat)
   call memocc(i_stat,psi,'psi',subname)
   allocate(pwork(max(orbs%npsidim_orbs,orbs%npsidim_comp)+ndebug),stat=i_stat)
   call memocc(i_stat,pwork,'pwork',subname)


   do iorb=1,orbs%norbp
      ikpt=(orbs%isorb+iorb-1)/orbs%norb+1
      !valkpt=real(512*ikpt,wp)
      !valorb=real(orbs%isorb+iorb-(ikpt-1)*orbs%norb,wp)+valkpt
      indorb=(iorb-1)*(lr%wfd%nvctr_c+7*lr%wfd%nvctr_f)*orbs%nspinor
      do ispinor=1,orbs%nspinor
         indspin=(ispinor-1)*(lr%wfd%nvctr_c+7*lr%wfd%nvctr_f)
         do i=1,lr%wfd%nvctr_c+7*lr%wfd%nvctr_f
            !vali=real(i,wp)/512.0_wp  ! *1.d-5
            call test_value(ikpt,orbs%isorb+iorb-(ikpt-1)*orbs%norb,ispinor,i,psival)
            psi(i+indspin+indorb)=psival!(valorb+vali)*(-1)**(ispinor-1)
         end do
      end do
   end do

   !transpose the hpsi wavefunction
   call transpose_v(iproc,nproc,orbs,lr%wfd,comms,psi,work=pwork)

   !check the results of the transposed wavefunction
   maxdiff=0.0_wp
   ispsi=0
   do ikptsp=1,orbs%nkptsp
      ikpt=orbs%iskpts+ikptsp!orbs%ikptsp(ikptsp)
      !valkpt=real(512*ikpt,wp)
      !calculate the starting point for the component distribution
      iscomp=0
      do jproc=0,iproc-1
         iscomp=iscomp+comms%nvctr_par(jproc,ikpt)
      end do
      nvctrp=comms%nvctr_par(iproc,ikpt)
      nspinor=orbs%nspinor

      do iorb=1,orbs%norb
         !valorb=real(iorb,wp)+valkpt
         indorb=(iorb-1)*nvctrp*nspinor
         do idsx=1,(nspinor-1)/2+1
            do i=1,nvctrp
               !vali=real(i+iscomp,wp)/512.d0  ! *1.d-5
               do ispinor=1,((2+nspinor)/4+1)
                  !psival=(-1)**(ispinor-1)*(valorb+vali)
                  call test_value(ikpt,iorb,ispinor,i+iscomp,psival)
                  !this is just to force the IEEE representation of psival
                  !              if (psival .lt. 0.d0) then  
                  !              write(321,*) psival,psival**2
                  !              endif
                  index=ispinor+(i-1)*((2+nspinor)/4+1)+&
                     &   (idsx-1)*((2+nspinor)/4+1)*nvctrp+indorb+ispsi
                  maxdiff=max(abs(psi(index)-psival),maxdiff)
               end do
            end do
         end do
      end do
      ispsi=ispsi+nvctrp*orbs%norb*nspinor
   end do

   abort = .false.
   if (abs(maxdiff) > real(orbs%norb,wp)*epsilon(1.0_wp)) then
      write(*,*)'ERROR: process',iproc,'does not transpose wavefunctions correctly!'
      write(*,*)'       found an error of',maxdiff,'cannot continue.'
      write(*,*)'       data are written in the file transerror.log, exiting...'

      write(filename, "(A,I0,A)") 'transerror', iproc, '.log'
      open(unit=22,file=trim(filename),status='unknown')
      ispsi=0
      do ikptsp=1,orbs%nkptsp
         ikpt=orbs%iskpts+ikptsp!orbs%ikptsp(ikptsp)
         !valkpt=real(512*ikpt,wp)
         !calculate the starting point for the component distribution
         iscomp=0
         do jproc=0,iproc-1
            iscomp=iscomp+comms%nvctr_par(jproc,ikpt)
         end do
         nvctrp=comms%nvctr_par(iproc,ikpt)
         nspinor=orbs%nspinor

         do iorb=1,orbs%norb
            !valorb=real(iorb,wp)+valkpt
            indorb=(iorb-1)*nvctrp*nspinor
            do idsx=1,(nspinor-1)/2+1
               do i=1,nvctrp
                  !vali=real(i+iscomp,wp)/512.d0  !*1.d-5
                  do ispinor=1,((2+nspinor)/4+1)
                     !psival=(-1)**(ispinor-1)*(valorb+vali)
                     call test_value(ikpt,iorb,ispinor,i+iscomp,psival)
                     index=ispinor+(i-1)*((2+nspinor)/4+1)+&
                        &   (idsx-1)*((2+nspinor)/4+1)*nvctrp+indorb+ispsi
                     maxdiff=abs(psi(index)-psival)
                     if (maxdiff > 0.d0) then
                        write(22,'(i3,i6,2i4,3(1x,1pe13.6))')ispinor,i+iscomp,iorb,ikpt,psival,&
                           &   psi(index),maxdiff
                     end if
                  end do
               end do
            end do
         end do
         ispsi=ispsi+nvctrp*orbs%norb*nspinor
      end do
      close(unit=22)
      abort = .true.
      write(filename, "(A,I0,A)") 'distscheme', iproc, '.log'
      open(unit=22,file=trim(filename),status='unknown')
      call print_distribution_schemes(22,nproc,orbs%nkpts,orbs%norb_par(0,1),comms%nvctr_par(0,1))
      close(unit=22)
   end if

   call MPI_BARRIER(bigdft_mpi%mpi_comm, ierr)
   if (abort) then
      if (iproc == 0) call print_distribution_schemes(6,nproc,orbs%nkpts,orbs%norb_par(0,1),comms%nvctr_par(0,1))
      call MPI_ABORT(bigdft_mpi%mpi_comm,ierr)
   end if

   !retranspose the hpsi wavefunction
   call untranspose_v(iproc,nproc,orbs,lr%wfd,comms,&
      &   psi,work=pwork)

   maxdiff=0.0_wp
   do iorb=1,orbs%norbp
      ikpt=(orbs%isorb+iorb-1)/orbs%norb+1
      !valkpt=real(512*ikpt,wp)
      !valorb=real(orbs%isorb+iorb-(ikpt-1)*orbs%norb,wp)+valkpt
      indorb=(iorb-1)*(lr%wfd%nvctr_c+7*lr%wfd%nvctr_f)*orbs%nspinor
      do ispinor=1,orbs%nspinor
         indspin=(ispinor-1)*(lr%wfd%nvctr_c+7*lr%wfd%nvctr_f)
         do i=1,lr%wfd%nvctr_c+7*lr%wfd%nvctr_f
            !vali=real(i,wp)/512.d0  !*1.d-5
            !psival=(valorb+vali)*(-1)**(ispinor-1)
            call test_value(ikpt,orbs%isorb+iorb-(ikpt-1)*orbs%norb,ispinor,i,psival)
            maxdiff=max(abs(psi(i+indspin+indorb)-psival),maxdiff)
         end do
      end do
   end do

   abort = .false.
   if (abs(maxdiff) > real(orbs%norb,wp)*epsilon(1.0_wp)) then
      write(*,*)'ERROR: process',iproc,'does not untranspose wavefunctions correctly!'
      write(*,*)'       found an error of',maxdiff,'cannot continue.'
      write(*,*)'       data are written in the file transerror.log, exiting...'

      write(filename, "(A,I0,A)") 'transerror', iproc, '.log'
      open(unit=22,file=trim(filename),status='unknown')
      maxdiff=0.0_wp
      do iorb=1,orbs%norbp
         ikpt=(orbs%isorb+iorb-1)/orbs%norb+1
         !valkpt=real(512*ikpt,wp)
         !valorb=real(orbs%isorb+iorb-(ikpt-1)*orbs%norb,wp)+valkpt
         indorb=(iorb-1)*(lr%wfd%nvctr_c+7*lr%wfd%nvctr_f)*orbs%nspinor
         do ispinor=1,orbs%nspinor
            indspin=(ispinor-1)*(lr%wfd%nvctr_c+7*lr%wfd%nvctr_f)
            do i=1,lr%wfd%nvctr_c+7*lr%wfd%nvctr_f
               !vali=real(i,wp)/512.d0  !*1.d-5
               !psival=(valorb+vali)*(-1)**(ispinor-1)
               call test_value(ikpt,orbs%isorb+iorb-(ikpt-1)*orbs%norb,ispinor,i,psival)
               maxdiff=abs(psi(i+indspin+indorb)-psival)
               if (maxdiff > 0.d0) then
                  write(22,'(i3,i6,2i4,3(1x,1pe13.6))')ispinor,i,iorb,orbs%isorb,psival,&
                     &   psi(ispinor+(i-1)*orbs%nspinor+indorb),maxdiff
               end if
            end do
         end do
      end do
      close(unit=22)
      abort = .true.
   end if

   if (abort) call MPI_ABORT(bigdft_mpi%mpi_comm,ierr)
   call MPI_BARRIER(bigdft_mpi%mpi_comm, ierr)

   i_all=-product(shape(psi))*kind(psi)
   deallocate(psi,stat=i_stat)
   call memocc(i_stat,i_all,'psi',subname)
   i_all=-product(shape(pwork))*kind(pwork)
   deallocate(pwork,stat=i_stat)
   call memocc(i_stat,i_all,'pwork',subname)

END SUBROUTINE check_communications


!> define a value for the wavefunction which is dependent of the indices
subroutine test_value(ikpt,iorb,ispinor,icomp,val)
   use module_base
   implicit none
   integer, intent(in) :: ikpt,icomp,iorb,ispinor
   real(wp), intent(out) :: val
   !local variables
   real(wp) :: valkpt,valorb,vali

   ! recognizable pattern, for debugging
   ! valkpt=real(10000*(ikpt-1),wp)!real(512*ikpt,wp)
   ! valorb=real(iorb,wp)+valkpt
   ! vali=real(icomp,wp)*1.e-5_wp  !real(icomp,wp)/512.0_wp  ! *1.d-5
   !
   ! val=(valorb+vali)*(-1)**(ispinor-1)

   valkpt=real(512*ikpt,wp)
   valorb=real(iorb,wp)+valkpt
   vali=real(icomp,wp)/512.0_wp  ! *1.d-5

   val=(valorb+vali)*(-1)**(ispinor-1)

END SUBROUTINE test_value


subroutine broadcast_kpt_objects(nproc, nkpts, ndata, data, ikptproc)
   use module_base
   use module_types
   implicit none
   integer, intent(in) :: nproc, nkpts, ndata
   integer, dimension(nkpts), intent(in) :: ikptproc
   real(gp), dimension(ndata,nkpts), intent(inout) :: data

   integer :: ikpt, ierr

   if (nproc > 1) then
      do ikpt = 1, nkpts
         call MPI_BCAST(data(1,ikpt), ndata,mpidtypg, &
            &   ikptproc(ikpt), bigdft_mpi%mpi_comm, ierr)
         !redundant barrier 
         call MPI_BARRIER(bigdft_mpi%mpi_comm,ierr)
      end do
   end if
END SUBROUTINE broadcast_kpt_objects



!!subroutine minimize_by_orthogonal_transformation(iproc, nproc, orbs, wfd, comms, orthpar, E0, El, stepsize, hpsi, psi, derivative)
!!use module_base
!!use module_types
!!use module_interfaces
!!implicit none
!!
!!  integer, intent(in) :: iproc,nproc
!!  type(orbitals_data), intent(in) :: orbs
!!  type(wavefunctions_descriptors),intent(in):: wfd
!!  type(communications_arrays), intent(in) :: comms
!!  type(orthon_data), intent(in) :: orthpar
!!  !n(c) type(wavefunctions_descriptors), intent(in) :: wfd
!!  !real(wp), dimension(comms%nvctr_par(iproc,0)*orbs%nspinor*orbs%norb), intent(in) :: hpsi
!!  !real(wp), dimension(comms%nvctr_par(iproc,0)*orbs%nspinor*orbs%norb), intent(inout) :: psi
!!  real(8),intent(in):: E0, El
!!  real(8),intent(inout):: stepsize 
!!  real(wp), dimension(max(orbs%npsidim_orbs,orbs%npsidim_comp)), intent(inout) :: hpsi
!!  real(wp), dimension(max(orbs%npsidim_orbs,orbs%npsidim_comp)), intent(inout) :: psi
!!  real(8),intent(out):: derivative
!!  !local variables
!!  character(len=*), parameter :: subname='orthoconstraint'
!!  integer :: i_stat,i_all,ierr,iorb !n(c) ise
!!  integer :: ispin,nspin,ikpt,norb,norbs,ncomp,nvctrp,ispsi,ikptp,nspinor,iiorb,jjorb,jorb,lwork,info,k
!!  real(dp) :: occ !n(c) tt
!!  integer, dimension(:,:), allocatable :: ndimovrlp
!!  real(wp), dimension(:), allocatable :: alag, work, rwork, eval
!!  real(wp),dimension(:,:),allocatable:: gmat
!!  complex(8),dimension(:,:),allocatable:: gmatc, tempmatc, tempmat2c, omatc
!!  complex(8),dimension(:),allocatable:: expDc
!!  real(8):: lstep, dfactorial
!!  complex(8):: ttc
!!  real(8),dimension(:),pointer:: psiwork
!!  real(8),dimension(:,:),allocatable:: omat
!!
!!  write(*,*) 'iproc, orbs%npsidim',iproc,max(orbs%npsidim_orbs,orbs%npsidim_comp)
!!
!!  !separate the orthogonalisation procedure for up and down orbitals 
!!  !and for different k-points
!!  call timing(iproc,'LagrM_comput  ','ON')
!!
!!  !number of components of the overlap matrix for parallel case
!!  !calculate the dimension of the overlap matrix for each k-point
!!  if (orbs%norbd > 0) then
!!     nspin=2
!!  else
!!     nspin=1
!!  end if
!!
!!  !number of components for the overlap matrix in wp-kind real numbers
!!
!!  allocate(ndimovrlp(nspin,0:orbs%nkpts+ndebug),stat=i_stat)
!!  call memocc(i_stat,ndimovrlp,'ndimovrlp',subname)
!!
!!  call dimension_ovrlp(nspin,orbs,ndimovrlp)
!!
!!  allocate(alag(ndimovrlp(nspin,orbs%nkpts)+ndebug),stat=i_stat)
!!  call memocc(i_stat,alag,'alag',subname)
!!
!!  !put to zero all the k-points which are not needed
!!  call razero(ndimovrlp(nspin,orbs%nkpts),alag)
!!
!!  ! Transpose orbitals
!!  allocate(psiwork(size(psi)), stat=i_stat)
!!  call transpose_v(iproc, nproc, orbs, wfd, comms, psi, work=psiwork)
!!  call transpose_v(iproc, nproc, orbs, wfd, comms, hpsi, work=psiwork)
!!
!!  !do it for each of the k-points and separate also between up and down orbitals in the non-collinear case
!!  ispsi=1
!!  do ikptp=1,orbs%nkptsp
!!     ikpt=orbs%iskpts+ikptp!orbs%ikptsp(ikptp)
!!
!!     do ispin=1,nspin
!!
!!        call orbitals_and_components(iproc,ikpt,ispin,orbs,comms,&
!!             nvctrp,norb,norbs,ncomp,nspinor)
!!        if (nvctrp == 0) cycle
!!
!!        if(nspinor==1) then
!!           call gemm('T','N',norb,norb,nvctrp,1.0_wp,psi(ispsi),&
!!                max(1,nvctrp),hpsi(ispsi),max(1,nvctrp),0.0_wp,&
!!                alag(ndimovrlp(ispin,ikpt-1)+1),norb)
!!        else
!!           !this part should be recheck in the case of nspinor == 2
!!           call c_gemm('C','N',norb,norb,ncomp*nvctrp,(1.0_wp,0.0_wp),psi(ispsi),&
!!                max(1,ncomp*nvctrp), &
!!                hpsi(ispsi),max(1,ncomp*nvctrp),(0.0_wp,0.0_wp),&
!!                alag(ndimovrlp(ispin,ikpt-1)+1),norb)
!!        end if
!!        ispsi=ispsi+nvctrp*norb*nspinor
!!     end do
!!  end do
!!
!!  if (nproc > 1) then
!!     call timing(iproc,'LagrM_comput  ','OF')
!!     call timing(iproc,'LagrM_commun  ','ON')
!!     call mpiallred(alag(1),ndimovrlp(nspin,orbs%nkpts),MPI_SUM,bigdft_mpi%mpi_comm,ierr)
!!     call timing(iproc,'LagrM_commun  ','OF')
!!     call timing(iproc,'LagrM_comput  ','ON')
!!  end if
!!
!!  !now each processors knows all the overlap matrices for each k-point
!!  !even if it does not handle it.
!!  !this is somehow redundant but it is one way of reducing the number of communications
!!  !without defining group of processors
!!
!!  i_stat=0
!!  do iorb=1,orbs%norb
!!      do jorb=1,orbs%norb
!!          i_stat=i_stat+1
!!          if(iproc==0) write(1750,'(a,3i8,es20.8)') 'iorb, jorb, i_stat, alag(i_stat)', iorb, jorb, i_stat, alag(i_stat)
!!      end do
!!  end do 
!!
!!  ! Build the antisymmetric matrix "alag(iorb,jorb)-alag(jorb,iorb)"
!!  allocate(gmat(orbs%norb,orbs%norb), stat=i_stat)
!!  call memocc(i_stat, gmat, 'gmat', subname)
!!  do iorb=1,orbs%norb
!!      do jorb=1,orbs%norb
!!          iiorb=(iorb-1)*orbs%norb+jorb
!!          jjorb=(jorb-1)*orbs%norb+iorb
!!          gmat(jorb,iorb)=alag(iiorb)-alag(jjorb)
!!      end do
!!  end do
!!
!!
!!
!!
!!  !Build the complex matrix -igmat
!!  allocate(gmatc(orbs%norb,orbs%norb), stat=i_stat)
!!  !call memocc(i_stat, gmatc, 'gmatc', subname) !memocc not working for complex
!!  do iorb=1,orbs%norb
!!      do jorb=1,orbs%norb
!!          gmatc(jorb,iorb)=cmplx(0.d0,-gmat(jorb,iorb),kind=8)
!!      end do
!!  end do 
!!
!!
!!
!!  ! Check whether hermitian
!!  do iorb=1,orbs%norb
!!      do jorb=1,orbs%norb
!!          if(real(gmatc(jorb,iorb))/=real(gmatc(iorb,jorb)) .or. aimag(gmatc(jorb,iorb))/=-aimag(gmatc(iorb,jorb))) then
!!              write(*,'(a,4es16.7)') 'ERROR: (Gmatc(1,jorb,iorb)), (Gmatc(1,iorb,jorb)), (Gmatc(2,jorb,iorb)), (Gmatc(2,iorb,jorb))', Gmatc(jorb,iorb), Gmatc(iorb,jorb)
!!          end if
!!          if(iproc==0) write(1710,'(a,2i8,2es20.12)') 'iorb, jorb, gmatc(jorb,iorb)', iorb, jorb, gmatc(jorb,iorb)
!!      end do
!!  end do 
!!
!!
!!
!!  ! Diagonalize gmatc
!!  allocate(eval(orbs%norb), stat=i_stat)
!!  call memocc(i_stat, eval, 'eval', subname)
!!  lwork=10*orbs%norb
!!  allocate(work(2*lwork), stat=i_stat) ! factor of 2 since it is assumed to be complex
!!  allocate(rwork(lwork), stat=i_stat)
!!  call zheev('v', 'l', orbs%norb, gmatc(1,1), orbs%norb, eval(1), work, lwork, rwork, info)
!!  if(info/=0) stop 'ERROR in zheev'
!!  deallocate(work)
!!  deallocate(rwork)
!!
!!  do iorb=1,orbs%norb
!!      if(iproc==0) write(1720,'(a,i8,es20.8)') 'iorb, eval(iorb)', iorb, eval(iorb)
!!  end do
!!
!!
!!  if(stepsize>0.d0) then
!!      if(iproc==0) write(*,*) 'in first branch'
!!      ! Calculate the derivative
!!      ! Calculate optimal step size
!!      lstep=derivative*stepsize**2/(2.d0*(derivative*stepsize+E0-El))
!!      stepsize=-1.d0
!!      derivative=0.d0
!!  else
!!      if(iproc==0) write(*,*) 'in second branch'
!!      lstep=.1d0/(maxval(abs(eval)))
!!      stepsize=lstep
!!      derivative=0.d0
!!      do iorb=1,orbs%norb
!!          do jorb=1,orbs%norb
!!              derivative=derivative+gmat(jorb,iorb)**2
!!          end do
!!      end do
!!      derivative=-.5d0*derivative
!!  end if
!!  if(iproc==0) write(*,'(a,2es12.4)') '>> LSTEP:, derivative', lstep, derivative
!!
!!
!!  ! Calculate exp(-i*l*D) (with D diagonal matrix of eigenvalues).
!!  ! This is also a diagonal matrix, so only calculate the diagonal part.
!!  allocate(expDc(orbs%norb), stat=i_stat)
!!  !call memocc(i_stat, expDc, 'expDc', subname)
!!  do iorb=1,orbs%norb
!!     ttc=cmplx(0.d0,-lstep*eval(iorb),kind=8)
!!     expDc(iorb)=cmplx(0.d0,0.d0,kind=8)
!!      do k=0,100
!!          expDc(iorb)=expDc(iorb)+ttc**k/dfactorial(k)
!!      end do
!!  end do
!!  do iorb=1,orbs%norb
!!     if(iproc==0) write(1740,'(a,i8,2es20.8)') 'iorb, expDc(iorb)', iorb, expDc(iorb)
!!  end do
!!
!!
!!
!!  ! Calculate the matrix O
!!  allocate(tempmatc(orbs%norb,orbs%norb), stat=i_stat)
!!  allocate(tempmat2c(orbs%norb,orbs%norb), stat=i_stat)
!!  allocate(omatc(orbs%norb,orbs%norb), stat=i_stat)
!!  do iorb=1,orbs%norb
!!     do jorb=1,orbs%norb
!!         if(iorb==jorb) then
!!             tempmat2c(jorb,iorb)=expDc(iorb)
!!         else
!!             tempmat2c(jorb,iorb)=cmplx(0.d0,0.d0,kind=8)
!!         end if
!!     end do
!!  end do
!!  call zgemm('n', 'c', orbs%norb, orbs%norb, orbs%norb, (1.d0,0.d0), tempmat2c(1,1), orbs%norb, &
!!      gmatc(1,1), orbs%norb, (0.d0,0.d0), tempmatc(1,1), orbs%norb)
!!  do iorb=1,orbs%norb
!!     do jorb=1,orbs%norb
!!         if(iproc==0) write(1730,'(a,2i8,2es20.8)') 'iorb, jorb, tempmatc(jorb,iorb)', iorb, jorb, tempmatc(jorb,iorb)
!!     end do
!!  end do
!!
!!  call zgemm('n', 'n', orbs%norb, orbs%norb, orbs%norb, (1.d0,0.d0), gmatc(1,1), orbs%norb, &
!!      tempmatc(1,1), orbs%norb, (0.d0,0.d0), omatc(1,1), orbs%norb)
!!
!!  if(iproc==0) then
!!     do iorb=1,orbs%norb
!!         do jorb=1,orbs%norb
!!             write(1700,'(2i8,2es20.8)') iorb,jorb,omatc(jorb,iorb)
!!         end do
!!     end do
!!  end if
!!
!!
!!  ! Build new linear combinations
!!  call memocc(i_stat, psiwork, 'psiwork', subname)
!!
!!  allocate(omat(orbs%norb,orbs%norb), stat=i_stat)
!!  call memocc(i_stat, omat, 'omat', subname)
!!
!!  do iorb=1,orbs%norb
!!      do jorb=1,orbs%norb
!!          omat(jorb,iorb)=real(omatc(jorb,iorb))
!!          !!if(iorb==jorb) then
!!          !!    omat(jorb,iorb)=1.d0
!!          !!else
!!          !!    omat(jorb,iorb)=0.d0
!!          !!end if
!!      end do
!!  end do
!!
!!  nvctrp=comms%nvctr_par(iproc,0)
!!  call gemm('n', 'n', nvctrp, orbs%norb, orbs%norb, 1.0_wp, psi(1), max(1,nvctrp), &
!!            omat(1,1), orbs%norb, 0.0_wp, psiwork(1), max(1,nvctrp))
!!  call dcopy(size(psi), psiwork(1), 1, psi(1), 1)
!!
!!  ! I think this is not required..
!!  call orthogonalize(iproc,nproc,orbs,comms,psi,orthpar)
!!
!!  call untranspose_v(iproc, nproc, orbs, wfd, comms, psi, work=psiwork)
!!  call untranspose_v(iproc, nproc, orbs, wfd, comms, hpsi, work=psiwork)
!!
!!
!!
!!
!!
!!
!!
!!  i_all=-product(shape(omat))*kind(omat)
!!  deallocate(omat,stat=i_stat)
!!  call memocc(i_stat,i_all,'omat',subname)
!!
!!  i_all=-product(shape(psiwork))*kind(psiwork)
!!  deallocate(psiwork,stat=i_stat)
!!  call memocc(i_stat,i_all,'psiwork',subname)
!!
!!  i_all=-product(shape(alag))*kind(alag)
!!  deallocate(alag,stat=i_stat)
!!  call memocc(i_stat,i_all,'alag',subname)
!!
!!  i_all=-product(shape(ndimovrlp))*kind(ndimovrlp)
!!  deallocate(ndimovrlp,stat=i_stat)
!!  call memocc(i_stat,i_all,'ndimovrlp',subname)
!!
!!  i_all=-product(shape(gmat))*kind(gmat)
!!  deallocate(gmat,stat=i_stat)
!!  call memocc(i_stat,i_all,'gmat',subname)
!!
!!  i_all=-product(shape(eval))*kind(eval)
!!  deallocate(eval,stat=i_stat)
!!  call memocc(i_stat,i_all,'eval',subname)
!!
!!  !!memoc not working for complex
!!  !i_all=-product(shape(gmatc))*kind(gmatc)  
!!  deallocate(gmatc,stat=i_stat)
!!  !call memocc(i_stat,i_all,'gmatc',subname)
!!
!!  !i_all=-product(shape(tempmatc))*kind(tempmatc)  
!!  deallocate(tempmatc,stat=i_stat)
!!  !call memocc(i_stat,i_all,'tempmatc',subname)
!!
!!  !i_all=-product(shape(tempmat2c))*kind(tempmat2c)  
!!  deallocate(tempmat2c,stat=i_stat)
!!  !call memocc(i_stat,i_all,'tempmat2c',subname)
!!
!!  !i_all=-product(shape(omatc))*kind(omatc)  
!!  deallocate(omatc,stat=i_stat)
!!  !call memocc(i_stat,i_all,'omatc',subname)
!!
!!  !i_all=-product(shape(expDc))*kind(expDc)  
!!  deallocate(expDc,stat=i_stat)
!!  !call memocc(i_stat,i_all,'expDc',subname)
!!
!!  call timing(iproc,'LagrM_comput  ','OF')
!!
!!
!!
!!end subroutine minimize_by_orthogonal_transformation<|MERGE_RESOLUTION|>--- conflicted
+++ resolved
@@ -504,13 +504,8 @@
          else
             !the psi should be transformed in real space
             call exact_exchange_potential_round(iproc,nproc,at%geocode,orbs%nspin,Lzd%Glr,orbs,&
-<<<<<<< HEAD
-                 0.5_gp*Lzd%hgrids(1),0.5_gp*Lzd%hgrids(2),0.5_gp*Lzd%hgrids(3),&
-                 pkernel,psi,pot(ispot),energs%eexctX)
-=======
                 0.5_gp*Lzd%hgrids(1),0.5_gp*Lzd%hgrids(2),0.5_gp*Lzd%hgrids(3),&
                 pkernel,psi,pot(ispot),energs%eexctX)
->>>>>>> 944e3936
 
             !call exact_exchange_potential_op2p(iproc,nproc,Lzd%Glr,orbs,pkernel,psi,pot(ispot),energs%eexctX)
 
