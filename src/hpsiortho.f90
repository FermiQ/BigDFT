--- conflicted
+++ resolved
@@ -52,18 +52,6 @@
         n1i=2*n1+2
         n2i=2*n2+2
         n3i=2*n3+2
-<<<<<<< HEAD
-=======
-
-		if (.not.hybrid_on) then
-			!allocation of work arrays: only for the non-adaptive case
-	        allocate(x_c(n1i,n2i,n3i,nspinor+ndebug),stat=i_stat)
-	        call memocc(i_stat,x_c,'x_c',subname)
-	        allocate(y_c(n1i,n2i,n3i,nspinor+ndebug),stat=i_stat)
-	        call memocc(i_stat,y_c,'y_c',subname)
-		endif
-
->>>>>>> 5f1220e8
   end select
 
   !build the potential on the whole simulation box
@@ -82,108 +70,11 @@
      pot => potential
   end if
 
-<<<<<<< HEAD
-  call local_hamiltonian(iproc,at%geocode,&
+  call local_hamiltonian(iproc,at%geocode,hybrid_on,&
        n1,n2,n3,nfl1,nfu1,nfl2,nfu2,nfl3,nfu3,n1i,n2i,n3i,&
        hx,hy,hz,wfd,bounds,nspin,nspinor,norbp,norb,occup,spinsgn,pot,psi,hpsi,ekin_sum,epot_sum)
   
-=======
-  ! Wavefunction in real space
-  allocate(psir(n1i*n2i*n3i,nspinor+ndebug),stat=i_stat)
-  call memocc(i_stat,psir,'psir',subname)
-
-  call razero(n1i*n2i*n3i*nspinor,psir)
-
-  ekin_sum=0.0_gp
-  epot_sum=0.0_gp
-
-  do iorb=iproc*norbp+1,min((iproc+1)*norbp,norb)
-
-     if(spinsgn(iorb)>0.0_gp) then
-        nsoffset=1
-     else
-        nsoffset=2
-     end if
-     if(nspinor==4) nsoffset=1
-
-     oidx=(iorb-1)*nspinor+1-iproc*norbp*nspinor
-
-     select case(geocode)
-        case('F')
-           call applylocpotkinone(n1,n2,n3,nfl1,nfu1,nfl2,nfu2,nfl3,nfu3,0, &
-                hx,wfd%nseg_c,wfd%nseg_f,wfd%nvctr_c,wfd%nvctr_f,wfd%keyg,wfd%keyv,&
-                bounds%kb%ibyz_c,bounds%kb%ibxz_c,bounds%kb%ibxy_c,&
-                bounds%kb%ibyz_f,bounds%kb%ibxz_f,bounds%kb%ibxy_f,y_c,y_f,psir, &
-                psi(1,oidx),pot(1,nsoffset),hpsi(1,oidx),epot,ekin,&
-                x_c,x_f1,x_f2,x_f3,x_f,w1,w2,&
-                bounds%sb%ibzzx_c,bounds%sb%ibyyzz_c,&
-                bounds%sb%ibxy_ff,bounds%sb%ibzzx_f,bounds%sb%ibyyzz_f,&
-                bounds%gb%ibzxx_c,bounds%gb%ibxxyy_c,&
-                bounds%gb%ibyz_ff,bounds%gb%ibzxx_f,bounds%gb%ibxxyy_f,nw1,nw2,bounds%ibyyzz_r,&
-                nspinor)
-        case('P')
-			if (hybrid_on) then
-	            call applylocpotkinone_hyb(n1,n2,n3,nfl1,nfu1,nfl2,nfu2,nfl3,nfu3,&
-		        hx,hy,hz,wfd%nseg_c,wfd%nseg_f,&
-                wfd%nvctr_c,wfd%nvctr_f,wfd%keyg,wfd%keyv,& 
-                psir,psi(1,oidx),pot(1,nsoffset),&
-                hpsi(1,oidx),epot,ekin,bounds) 
-			else
-           		call applylocpotkinone_per(n1,n2,n3,hx,hy,hz,wfd%nseg_c,wfd%nseg_f,&
-                wfd%nvctr_c,wfd%nvctr_f,wfd%keyg,wfd%keyv,& 
-                psir,x_c,y_c,psi(1,oidx),pot(1,nsoffset),&
-                hpsi(1,oidx),epot,ekin) 
-			endif
-
-        case('S')
-           call applylocpotkinone_slab(n1,n2,n3,hx,hy,hz,wfd%nseg_c,wfd%nseg_f,&
-                wfd%nvctr_c,wfd%nvctr_f,wfd%keyg,wfd%keyv,& 
-                psir,x_c,y_c,psi(1,oidx),pot(1,nsoffset),&
-                hpsi(1,oidx),epot,ekin) 
-        end select
-
-     ekin_sum=ekin_sum+occup(iorb)*ekin
-     epot_sum=epot_sum+occup(iorb)*epot
-
-  enddo
-
-  !deallocations of work arrays
-  i_all=-product(shape(psir))*kind(psir)
-  deallocate(psir,stat=i_stat)
-  call memocc(i_stat,i_all,'psir',subname)
-
-!  i_all=-product(shape(x_c))*kind(x_c)
-!  deallocate(x_c,stat=i_stat)
-!  call memocc(i_stat,i_all,'x_c',subname)
-!  i_all=-product(shape(y_c))*kind(y_c)
-!  deallocate(y_c,stat=i_stat)
-!  call memocc(i_stat,i_all,'y_c',subname)
-
-  if (geocode == 'F') then
-	  i_all=-product(shape(x_f1))*kind(x_f1)
-	  deallocate(x_f1,stat=i_stat)
-	  call memocc(i_stat,i_all,'x_f1',subname)
-	  i_all=-product(shape(x_f2))*kind(x_f2)
-	  deallocate(x_f2,stat=i_stat)
-	  call memocc(i_stat,i_all,'x_f2',subname)
-     i_all=-product(shape(x_f3))*kind(x_f3)
-     deallocate(x_f3,stat=i_stat)
-     call memocc(i_stat,i_all,'x_f3',subname)
-     i_all=-product(shape(y_f))*kind(y_f)
-     deallocate(y_f,stat=i_stat)
-     call memocc(i_stat,i_all,'y_f',subname)
-     i_all=-product(shape(x_f))*kind(x_f)
-     deallocate(x_f,stat=i_stat)
-     call memocc(i_stat,i_all,'x_f',subname)
-     i_all=-product(shape(w1))*kind(w1)
-     deallocate(w1,stat=i_stat)
-     call memocc(i_stat,i_all,'w1',subname)
-     i_all=-product(shape(w2))*kind(w2)
-     deallocate(w2,stat=i_stat)
-     call memocc(i_stat,i_all,'w2',subname)
-  end if
-
->>>>>>> 5f1220e8
+
   if (nproc > 1) then
      i_all=-product(shape(pot))*kind(pot)
      deallocate(pot,stat=i_stat)
@@ -243,12 +134,12 @@
   type(kinetic_bounds), intent(in) :: kbounds
   type(wavefunctions_descriptors), intent(in) :: wfd
   character(len=1), intent(in) :: geocode
+  logical, intent(in) :: hybrid_on
   integer, intent(in) :: iproc,nproc,n1,n2,n3,norb,norbp,ncong,idsx,iter
   integer, intent(in) :: nfl1,nfu1,nfl2,nfu2,nfl3,nfu3,nvctrp,nspin,nspinor
   real(gp), intent(in) :: hx,hy,hz,energy,energy_old
   real(wp), dimension(norb), intent(in) :: eval
   real(gp), dimension(norb), intent(in) :: occup,spinsgn
-  logical,intent(in)::hybrid_on
   integer, intent(inout) :: idsx_actual
   real(wp), intent(inout) :: alpha
   real(dp), intent(inout) :: gnrm,scprsum
@@ -269,7 +160,6 @@
   if (iter == 1) then
      !logical control variable for switch DIIS-SD
      switchSD=.false.
-
      ids=0
      mids=1
      idiistol=0
@@ -291,8 +181,8 @@
   norbu=0
   norbd=0
   do iorb=1,norb
-     if(spinsgn(iorb)>0.0_gp) norbu=norbu+1
-     if(spinsgn(iorb)<0.0_gp) norbd=norbd+1
+     if(spinsgn(iorb) > 0.0_gp) norbu=norbu+1
+     if(spinsgn(iorb) < 0.0_gp) norbd=norbd+1
   end do
 
   !transpose the hpsi wavefunction
@@ -367,7 +257,8 @@
      write(*,'(1x,a)',advance='no')&
           'done, preconditioning...'
   end if
-  ! Preconditions all orbitals belonging to iproc
+
+  !Preconditions all orbitals belonging to iproc
   !and calculate the partial norm of the residue
   call preconditionall(geocode,iproc,nproc,norb,norbp,n1,n2,n3,nfl1,nfu1,nfl2,nfu2,nfl3,nfu3,&
      hx,hy,hz,ncong,nspinor,wfd,eval,kbounds,hpsi,gnrm,hybrid_on)
