!> @file
!!  Application of the Hamiltonian + orthonormalize constraints
!! @author
!!    Copyright (C) 2007-2013 CEA
!!    This file is distributed under the terms of the
!!    GNU General Public License, see ~/COPYING file
!!    or http://www.gnu.org/copyleft/gpl.txt .
!!    For the list of contributors, see ~/AUTHORS 


!> Calculates the application of the Hamiltonian on the wavefunction. The hamiltonian can be self-consistent or not.
!! In the latter case, the potential should be given in the rhov array of denspot structure. 
!! Otherwise, rhov array is filled by the self-consistent density
subroutine psitohpsi(iproc,nproc,atoms,scf,denspot,itrp,itwfn,iscf,alphamix,ixc,&
     nlpspd,proj,rxyz,linflag,unblock_comms,GPU,wfn,&
     energs,rpnrm,xcstr,proj_G,paw)
  use module_base
  use module_types
  use module_interfaces, fake_name => psitohpsi
  use Poisson_Solver, except_dp => dp, except_gp => gp, except_wp => wp
  use m_ab6_mixing
  use yaml_output
  use gaussians, only: gaussian_basis
  implicit none
  !Arguments
  logical, intent(in) :: scf
  integer, intent(in) :: iproc,nproc,itrp,iscf,ixc,linflag,itwfn
  character(len=3), intent(in) :: unblock_comms
  real(gp), intent(in) :: alphamix
  type(atoms_data), intent(in) :: atoms
  type(nonlocal_psp_descriptors), intent(in) :: nlpspd
  type(DFT_local_fields), intent(inout) :: denspot
  type(energy_terms), intent(inout) :: energs
  type(DFT_wavefunction), intent(inout) :: wfn
  real(gp), dimension(3,atoms%astruct%nat), intent(in) :: rxyz
  real(wp), dimension(nlpspd%nprojel), intent(inout) :: proj
  type(GPU_pointers), intent(inout) :: GPU  
  !real(wp), dimension(orbs%npsidim_orbs), intent(in) :: psi
  real(gp), intent(inout) :: rpnrm
  real(gp), dimension(6), intent(out) :: xcstr
  !real(wp), dimension(orbs%npsidim_orbs), intent(out) :: hpsi
  type(gaussian_basis),dimension(atoms%astruct%nat),optional,intent(in)::proj_G
  type(paw_objects),optional,intent(inout)::paw
  !local variables
  character(len=*), parameter :: subname='psitohpsi'
  logical :: unblock_comms_den,unblock_comms_pot,whilepot,savefields
  integer :: nthread_max,ithread,nthread,irhotot_add,irho_add,ispin,i_all,i_stat,correcth
  !integer :: ii,jj
  !$ integer :: omp_get_max_threads,omp_get_thread_num,omp_get_num_threads

  

  !in the default case, non local hamiltonian is done after potential creation
  whilepot=.true.

  !flag for saving the local fields (rho,vxc,vh)
  savefields= (iscf==SCF_KIND_GENERALIZED_DIRMIN)
  correcth=1
  !do not do that if rho_work is already associated
  if (savefields .and. associated(denspot%rho_work)) then
     !flag for correcting the hamiltonian (either is false or toggles savefields)
     correcth=2
     savefields=.false.
  end if

  nthread_max=1
  ithread=0
  nthread=1
  !control if we have the possibility of using OMP to de-synchronize communication
  !$ nthread_max=omp_get_max_threads()
  

  !decide the communication strategy
  unblock_comms_den=mpi_thread_funneled_is_supported .and. unblock_comms=='DEN' .and. &
      nthread_max > 1 .and. scf ! density is done only if scf is present
  if (unblock_comms_den) whilepot=.false. !anticipate the NlHamiltonian if density should be overlapped

  unblock_comms_pot=mpi_thread_funneled_is_supported .and. unblock_comms=='POT' .and. &
      nthread_max > 1 .and. whilepot

  if ((unblock_comms_den .or. unblock_comms_pot) .and. iproc==0) then
     if (unblock_comms_den) call yaml_map('Overlapping communication of','Density')
     if (unblock_comms_pot) call yaml_map('Overlapping communication of','Potential')
     call yaml_map('No. of OMP Threads',nthread_max)
     call yaml_newline()
  end if

  !calculate the self-consistent potential
  if (scf) then
     !update the entropic energy
     energs%eTS=wfn%orbs%eTS
     !safe the previous value of the energy
     energs%e_prev=energs%energy
     !print *,'here',savefields,correcth,energs%ekin,energs%epot,dot(wfn%orbs%npsidim_orbs,wfn%psi(1),1,wfn%psi(1),1)
     ! Potential from electronic charge density 
     call sumrho(denspot%dpbox,wfn%orbs,wfn%Lzd,GPU,atoms%astruct%sym,denspot%rhod,wfn%psi,denspot%rho_psi)
     !print *,'here',wfn%orbs%occup(:),'there',savefields,correcth,energs%ekin,energs%epot,&
     !     dot(wfn%Lzd%Glr%d%n1i*wfn%Lzd%Glr%d%n2i*denspot%dpbox%n3p*wfn%orbs%nspin,&
     !     denspot%rho_psi(1,1),1,denspot%rho_psi(1,1),1)

     !initialize nested approach 
     !this has always to be done for using OMP parallelization in the 
     !projector case
     !if nesting is not supported, a bigdft_nesting routine should not be called
     !$ if (unblock_comms_den) then
     !$ call timing(iproc,'UnBlockDen    ','ON')
     !$ call bigdft_open_nesting(2)
     !$ end if
     !print *,'how many threads ?' ,nthread_max
     !$OMP PARALLEL IF(unblock_comms_den) DEFAULT(shared), PRIVATE(ithread,nthread)
     !$ ithread=omp_get_thread_num()
     !$ nthread=omp_get_num_threads() !this should be 2 if active
     !print *,'hello, I am thread no.',ithread,' out of',nthread,'of iproc', iproc
     ! thread 0 does mpi communication 
     if (ithread == 0) then
        !$ if (unblock_comms_den) call OMP_SET_NUM_THREADS(1)
        !communicate density 
        call communicate_density(denspot%dpbox,wfn%orbs%nspin,denspot%rhod,&
             denspot%rho_psi,denspot%rhov,.false.)
        !write(*,*) 'node:', iproc, ', thread:', ithread, 'mpi communication finished!!'
     end if
     if ((ithread > 0 .or. nthread==1) .and. .not. whilepot) then
        ! Only the remaining threads do computations (if active) 
        !$ if (unblock_comms_den) call OMP_SET_NUM_THREADS(nthread_max-1)

        !nonlocal hamiltonian
        !$ if (verbose > 2 .and. iproc==0 .and. unblock_comms_den)&
        !$ & print *,'NonLocalHamiltonian with nthread:, out to:' ,omp_get_max_threads(),nthread_max
        if (wfn%orbs%npsidim_orbs > 0) call to_zero(wfn%orbs%npsidim_orbs,wfn%hpsi(1))
        if(any(atoms%npspcode == 7)) then 
          call to_zero(wfn%orbs%npsidim_orbs,paw%spsi(1))
          call NonLocalHamiltonianApplication(iproc,atoms,wfn%orbs%npsidim_orbs,wfn%orbs,rxyz,&
               proj,wfn%Lzd,nlpspd,wfn%psi,wfn%hpsi,energs%eproj,proj_G,paw)
        else
          call NonLocalHamiltonianApplication(iproc,atoms,wfn%orbs%npsidim_orbs,wfn%orbs,rxyz,&
               proj,wfn%Lzd,nlpspd,wfn%psi,wfn%hpsi,energs%eproj)
        end if
     end if
     !$OMP END PARALLEL !if unblock_comms_den
     !$ if (unblock_comms_den) then
     !$ call bigdft_close_nesting(nthread_max)
     !$ call timing(iproc,'UnBlockDen    ','OF')
     !$ end if

     ithread=0
     nthread=1

     !here the density can be mixed
     if (iscf > SCF_KIND_DIRECT_MINIMIZATION) then
        if (denspot%mix%kind == AB6_MIXING_DENSITY) then
           call mix_rhopot(iproc,nproc,denspot%mix%nfft*denspot%mix%nspden,alphamix,denspot%mix,&
                denspot%rhov,itrp,denspot%dpbox%ndims(1),denspot%dpbox%ndims(2),denspot%dpbox%ndims(3),&
                atoms%astruct%cell_dim(1)*atoms%astruct%cell_dim(2)*atoms%astruct%cell_dim(3),&
                rpnrm,denspot%dpbox%nscatterarr)
           
           if (iproc == 0 .and. itrp > 1) then
              call yaml_newline()
              call yaml_map('itrp',itrp,fmt='(i4)')
              call yaml_map('Mixing on','Density')
              call yaml_map('RhoPot delta per volume unit',rpnrm,fmt='(1pe9.2)',&
                   label='rpnrm'//trim(adjustl(yaml_toa(itrp,fmt='(i4.4)'))))
              call yaml_newline()
              !write( *,'(1x,a,i6,2x,(1x,1pe9.2))') &
              !     &   'DENSITY iteration,Delta : (Norm 2/Volume)',itrp,rpnrm
           end if
           ! xc_init_rho should be put in the mixing routines
           denspot%rhov = abs(denspot%rhov) + 1.0d-20
        end if
     end if

     call denspot_set_rhov_status(denspot, ELECTRONIC_DENSITY, itwfn, iproc, nproc)

     !before creating the potential, save the density in the second part 
     !in the case of NK SIC, so that the potential can be created afterwards
     !copy the density contiguously since the GGA is calculated inside the NK routines
     !with the savefield scheme, this can be avoided in the future
     if (wfn%SIC%approach=='NK') then !here the density should be copied somewhere else
        irhotot_add=wfn%Lzd%Glr%d%n1i*wfn%Lzd%Glr%d%n2i*denspot%dpbox%i3xcsh+1
        irho_add=wfn%Lzd%Glr%d%n1i*wfn%Lzd%Glr%d%n2i*denspot%dpbox%n3d*wfn%orbs%nspin+1
        do ispin=1,wfn%orbs%nspin
           call dcopy(denspot%dpbox%ndimpot,&
                denspot%rhov(irhotot_add),1,denspot%rhov(irho_add),1)
           irhotot_add=irhotot_add+denspot%dpbox%ndims(1)*denspot%dpbox%ndims(2)*denspot%dpbox%n3d
           irho_add=irho_add+denspot%dpbox%ndims(1)*denspot%dpbox%ndims(2)*denspot%dpbox%n3p
        end do
     end if

     if(wfn%orbs%nspinor==4) then
        !this wrapper can be inserted inside the XC_potential routine
        call PSolverNC(atoms%astruct%geocode,'D',denspot%pkernel%mpi_env%iproc,denspot%pkernel%mpi_env%nproc,&
             denspot%dpbox%ndims(1),denspot%dpbox%ndims(2),denspot%dpbox%ndims(3),&
             denspot%dpbox%n3d,ixc,&
             denspot%dpbox%hgrids(1),denspot%dpbox%hgrids(2),denspot%dpbox%hgrids(3),&
             denspot%rhov,denspot%pkernel%kernel,denspot%V_ext,&
             energs%eh,energs%exc,energs%evxc,0.d0,.true.,4)
     else
        call XC_potential(atoms%astruct%geocode,'D',denspot%pkernel%mpi_env%iproc,denspot%pkernel%mpi_env%nproc,&
             denspot%pkernel%mpi_env%mpi_comm,&
             denspot%dpbox%ndims(1),denspot%dpbox%ndims(2),denspot%dpbox%ndims(3),ixc,&
             denspot%dpbox%hgrids(1),denspot%dpbox%hgrids(2),denspot%dpbox%hgrids(3),&
             denspot%rhov,energs%exc,energs%evxc,wfn%orbs%nspin,denspot%rho_C,denspot%V_XC,xcstr)
        call denspot_set_rhov_status(denspot, CHARGE_DENSITY, itwfn, iproc, nproc)
        call H_potential('D',denspot%pkernel,&
             denspot%rhov,denspot%V_ext,energs%eh,0.0_dp,.true.,&
             quiet=denspot%PSquiet) !optional argument
        !this is not true, there is also Vext
        call denspot_set_rhov_status(denspot, HARTREE_POTENTIAL, itwfn, iproc, nproc)

        !sum the two potentials in rhopot array
        !fill the other part, for spin, polarised
        if (wfn%orbs%nspin == 2) then
           call dcopy(denspot%dpbox%ndimpot,denspot%rhov(1),1,&
                denspot%rhov(1+denspot%dpbox%ndimpot),1)
        end if
        !spin up and down together with the XC part
        call axpy(denspot%dpbox%ndimpot*wfn%orbs%nspin,&
             1.0_dp,denspot%V_XC(1,1,1,1),1,&
             denspot%rhov(1),1)

        !here a external potential with spinorial indices can be added
     end if

     !here the potential can be mixed
     if (iscf > SCF_KIND_DIRECT_MINIMIZATION) then
        if (denspot%mix%kind == AB6_MIXING_POTENTIAL) then
           call mix_rhopot(iproc,nproc,denspot%mix%nfft*denspot%mix%nspden,alphamix,denspot%mix,&
                denspot%rhov,itrp,denspot%dpbox%ndims(1),denspot%dpbox%ndims(2),denspot%dpbox%ndims(3),&
                atoms%astruct%cell_dim(1)*atoms%astruct%cell_dim(2)*atoms%astruct%cell_dim(3),&!volume should be used 
                rpnrm,denspot%dpbox%nscatterarr)
           if (iproc == 0 .and. itrp > 1) then
              call yaml_newline()
              call yaml_map('itrp',itrp,fmt='(i4)')
              call yaml_map('Mixing on','Potential')
              call yaml_map('RhoPot delta per volume unit',rpnrm,fmt='(1pe9.2)',&
                   label='rpnrm'//trim(adjustl(yaml_toa(itrp,fmt='(i4.4)'))))
              call yaml_newline()
              !write( *,'(1x,a,i6,2x,(1x,1pe9.2))') &
              !     &   'POTENTIAL iteration,Delta P (Norm 2/Volume)',itrp,rpnrm
           end if
        end if
     end if
     call denspot_set_rhov_status(denspot, KS_POTENTIAL, itwfn, iproc, nproc)

     if (savefields) then
        if (associated(denspot%rho_work)) then
           write(*,*)'ERROR: the reference potential should be empty to correct the hamiltonian!'
           stop
        end if

        allocate(denspot%rho_work(denspot%dpbox%ndimpot*denspot%dpbox%nrhodim+ndebug),stat=i_stat)
        call dcopy(denspot%dpbox%ndimpot*denspot%dpbox%nrhodim,denspot%rhov(1),1,&
             denspot%rho_work(1),1)
     end if

     !if the hamiltonian should have to be just updated, perform the difference between potentials
     if (correcth==2) then
        if (.not. associated(denspot%rho_work)) then
           write(*,*)'ERROR: need a reference potential to correct the hamiltonian!'
           stop
        end if
        call yaml_newline()
        call yaml_comment('Calculating potential delta')
        !subtract the previous potential from the new one
        call axpy(denspot%dpbox%ndimpot*denspot%dpbox%nrhodim,&
             -1.0_dp,denspot%rho_work(1),1,denspot%rhov(1),1)

        !deallocation should be deplaced
        i_all=-product(shape(denspot%rho_work))*kind(denspot%rho_work)
        deallocate(denspot%rho_work,stat=i_stat)
        call memocc(i_stat,i_all,'denspot%rho_work',subname)
        nullify(denspot%rho_work)
     end if


  end if

  !debug
  !call MPI_BARRIER(MPI_COMM_WORLD,i_stat)
  !write(*,*)'hpsiortho l325,erase me'
  !ifile=iproc+140
  !jj=size(wfn%psi)
  !ii=size(wfn%hpsi)
  !write(ifile,*)'# ',jj,ii
  !do ii=1,jj
  ! write(ifile,'(2f20.8)')wfn%psi(ii),wfn%hpsi(ii)
  !end do
  !ifile=iproc+150
  !jj=size(denspot%rhov)
  !write(ifile,*)'# ',jj
  !do ii=1,jj
  ! write(ifile,'(2f20.8)')denspot%rhov(ii)
  !end do
  !call MPI_BARRIER(MPI_COMM_WORLD,i_stat)
  !end debug



  !non self-consistent case: rhov should be the total potential
  if (denspot%rhov_is/=KS_POTENTIAL) then
     stop 'psitohpsi: KS_potential not available' 
  end if

  !temporary, to be corrected with comms structure
  if (wfn%exctxpar == 'OP2P') energs%eexctX = UNINITIALIZED(1.0_gp)

  !initialize nested approach 
  !this has always to be done for using OMP parallelization in the 
  !projector case
  !if nesting is not supported, bigdft_nesting routine should not be called
  !$ if (unblock_comms_pot) then
  !$ call timing(iproc,'UnBlockPot    ','ON')
  !$ call bigdft_open_nesting(2)
  !$ end if
  !print *,'how many threads ?' ,nthread_max
  !$OMP PARALLEL IF (unblock_comms_pot) DEFAULT(shared), PRIVATE(ithread,nthread)
  !$ ithread=omp_get_thread_num()
  !$ nthread=omp_get_num_threads() !this should be 2 if active
  !print *,'hello, I am thread no.',ithread,' out of',nthread,'of iproc', iproc
  ! thread 0 does mpi communication 
  if (ithread == 0) then
     !$ if (unblock_comms_pot) call OMP_SET_NUM_THREADS(1)
     call full_local_potential(iproc,nproc,wfn%orbs,wfn%Lzd,linflag,&
          denspot%dpbox,denspot%rhov,denspot%pot_work)
     !write(*,*) 'node:', iproc, ', thread:', ithread, 'mpi communication finished!!'
  end if
  if ((ithread > 0 .or. nthread==1) .and. whilepot) then
     ! Only the remaining threads do computations (if active) 
     !$ if (unblock_comms_pot) call OMP_SET_NUM_THREADS(nthread_max-1)

     !nonlocal hamiltonian
     !$ if (verbose > 2 .and. iproc==0 .and. unblock_comms_pot)&
     !$ & print *,'NonLocalHamiltonian with nthread:, out to:' ,omp_get_max_threads(),nthread_max
     if (wfn%orbs%npsidim_orbs >0) then 
      call to_zero(wfn%orbs%npsidim_orbs,wfn%hpsi(1))
     end if
     if(any(atoms%npspcode == 7)) then
       call to_zero(wfn%orbs%npsidim_orbs,paw%spsi(1))
       call NonLocalHamiltonianApplication(iproc,atoms,wfn%orbs%npsidim_orbs,wfn%orbs,rxyz,&
            proj,wfn%Lzd,nlpspd,wfn%psi,wfn%hpsi,energs%eproj,proj_G,paw)
     else
       call NonLocalHamiltonianApplication(iproc,atoms,wfn%orbs%npsidim_orbs,wfn%orbs,rxyz,&
            proj,wfn%Lzd,nlpspd,wfn%psi,wfn%hpsi,energs%eproj)
     end if
  end if
  !$OMP END PARALLEL !if unblock_comms_pot
  !$ if (unblock_comms_pot) then
  !$ call bigdft_close_nesting(nthread_max)
  !$ call timing(iproc,'UnBlockPot    ','OF')
  !$ end if

  ithread=0
  nthread=1
 
  !here exctxpar might be passed
  !choose to just add the potential if needed
  call LocalHamiltonianApplication(iproc,nproc,atoms,wfn%orbs%npsidim_orbs,wfn%orbs,&
       wfn%Lzd,wfn%confdatarr,denspot%dpbox%ngatherarr,denspot%pot_work,wfn%psi,wfn%hpsi,&
       energs,wfn%SIC,GPU,correcth,pkernel=denspot%pkernelseq)
  call SynchronizeHamiltonianApplication(nproc,wfn%orbs%npsidim_orbs,wfn%orbs,wfn%Lzd,GPU,wfn%hpsi,&
       energs%ekin,energs%epot,energs%eproj,energs%evsic,energs%eexctX)
  ! Emit that hpsi are ready.
  if (wfn%c_obj /= 0) then
     call kswfn_emit_psi(wfn, itwfn, 1, iproc, nproc)
  end if

  !deallocate potential
  call free_full_potential(denspot%dpbox%mpi_env%nproc,linflag,denspot%pot_work,subname)
  !----
  if (iproc==0 .and. verbose > 0) then
     if (correcth==2) then
        call yaml_map('Hamiltonian Applied',.false.)
        call yaml_comment('Only local potential')
     else
        call yaml_map('Hamiltonian Applied',.true.)
     end if
  end if

end subroutine psitohpsi


subroutine FullHamiltonianApplication(iproc,nproc,at,orbs,rxyz,&
     proj,Lzd,nlpspd,confdatarr,ngatherarr,pot,psi,hpsi,&
     energs,SIC,GPU,pkernel,orbsocc,psirocc,proj_G,paw)
  use module_base
  use module_types
  use module_interfaces, fake_name => FullHamiltonianApplication
  use module_xc
  use gaussians, only: gaussian_basis
  implicit none
  integer, intent(in) :: iproc,nproc
  type(atoms_data), intent(in) :: at
  type(orbitals_data), intent(in) :: orbs
  type(local_zone_descriptors),intent(in) :: Lzd
  type(nonlocal_psp_descriptors), intent(in) :: nlpspd
  type(SIC_data), intent(in) :: SIC
  integer, dimension(0:nproc-1,2), intent(in) :: ngatherarr
  real(gp), dimension(3,at%astruct%nat), intent(in) :: rxyz
  real(wp), dimension(nlpspd%nprojel), intent(inout) :: proj
  real(wp), dimension(orbs%npsidim_orbs), intent(in) :: psi
  type(confpot_data), dimension(orbs%norbp), intent(in) :: confdatarr
  !real(wp), dimension(lzd%ndimpotisf) :: pot
  real(wp), dimension(:),pointer :: pot
  type(energy_terms), intent(inout) :: energs
  !real(gp), intent(out) :: ekin_sum,epot_sum,eexctX,eproj_sum,evsic
  real(wp), target, dimension(max(1,orbs%npsidim_orbs)), intent(out) :: hpsi
  type(GPU_pointers), intent(inout) :: GPU
  type(coulomb_operator), intent(in), optional :: pkernel
  type(orbitals_data), intent(in), optional :: orbsocc
  real(wp), dimension(:), pointer, optional :: psirocc
  !PAW variables:
  type(gaussian_basis),dimension(at%astruct%ntypes),optional,intent(in)::proj_G
  type(paw_objects),optional,intent(inout)::paw

  !put to zero hpsi array (now important since any of the pieces of the hamiltonian is accumulating)
  if (orbs%npsidim_orbs > 0) call to_zero(orbs%npsidim_orbs,hpsi(1))

  !write(*,*) 'lzd%ndimpotisf', lzd%ndimpotisf
  !do i=1,lzd%ndimpotisf
  !    write(210,*) pot(i)
  !end do


 if (.not. present(pkernel)) then
    call LocalHamiltonianApplication(iproc,nproc,at,orbs%npsidim_orbs,orbs,&
         Lzd,confdatarr,ngatherarr,pot,psi,hpsi,&
         energs,SIC,GPU,1)
 else if (present(pkernel) .and. .not. present(orbsocc)) then
    call LocalHamiltonianApplication(iproc,nproc,at,orbs%npsidim_orbs,orbs,&
         Lzd,confdatarr,ngatherarr,pot,psi,hpsi,&
          energs,SIC,GPU,1,pkernel=pkernel)
 else if (present(pkernel) .and. present(orbsocc) .and. present(psirocc)) then
    call LocalHamiltonianApplication(iproc,nproc,at,orbs%npsidim_orbs,orbs,&
         Lzd,confdatarr,ngatherarr,pot,psi,hpsi,&
         energs,SIC,GPU,1,pkernel,orbsocc,psirocc)
 else
    stop 'HamiltonianApplication, argument error'
 end if

 if(any(at%npspcode == 7)) then
  call NonLocalHamiltonianApplication(iproc,at,orbs%npsidim_orbs,orbs,rxyz,&
       proj,Lzd,nlpspd,psi,hpsi,energs%eproj,proj_G,paw)
 else
  call NonLocalHamiltonianApplication(iproc,at,orbs%npsidim_orbs,orbs,rxyz,&
       proj,Lzd,nlpspd,psi,hpsi,energs%eproj)
 end if

  call SynchronizeHamiltonianApplication(nproc,orbs%npsidim_orbs,orbs,Lzd,GPU,hpsi,&
       energs%ekin,energs%epot,energs%eproj,energs%evsic,energs%eexctX)



END SUBROUTINE FullHamiltonianApplication


!> Application of the Local Hamiltonian
subroutine LocalHamiltonianApplication(iproc,nproc,at,npsidim_orbs,orbs,&
     Lzd,confdatarr,ngatherarr,pot,psi,hpsi,&
     energs,SIC,GPU,PotOrKin,pkernel,orbsocc,psirocc,dpbox,potential,comgp,hpsi_noconf,econf)
   use module_base
   use module_types
   use module_xc
   use module_interfaces, except_this_one => LocalHamiltonianApplication
   use yaml_output
   implicit none
   !logical, intent(in) :: onlypot !< if true, only the potential operator is applied
   integer, intent(in) :: PotOrKin
   integer, intent(in) :: iproc,nproc,npsidim_orbs
   type(atoms_data), intent(in) :: at
   type(orbitals_data), intent(in) :: orbs
   type(local_zone_descriptors), intent(in) :: Lzd 
   type(SIC_data), intent(in) :: SIC
   integer, dimension(0:nproc-1,2), intent(in) :: ngatherarr 
   real(wp), dimension(npsidim_orbs), intent(in) :: psi
   type(confpot_data), dimension(orbs%norbp) :: confdatarr
   real(wp), dimension(:), pointer :: pot
   !real(wp), dimension(*) :: pot
   type(energy_terms), intent(inout) :: energs
   real(wp), target, dimension(max(1,npsidim_orbs)), intent(inout) :: hpsi
   type(GPU_pointers), intent(inout) :: GPU
   type(coulomb_operator), intent(in), optional :: pkernel
   type(orbitals_data), intent(in), optional :: orbsocc
   real(wp), dimension(:), pointer, optional :: psirocc
   type(denspot_distribution),intent(in),optional :: dpbox
   !!real(wp), dimension(max(dpbox%ndimrhopot,orbs%nspin)), intent(in), optional, target :: potential !< Distributed potential. Might contain the density for the SIC treatments
   real(wp), dimension(*), intent(in), optional, target :: potential !< Distributed potential. Might contain the density for the SIC treatments
   type(p2pComms),intent(inout), optional:: comgp
   real(wp), target, dimension(max(1,npsidim_orbs)), intent(inout),optional :: hpsi_noconf
   real(gp),intent(out),optional :: econf
   !local variables
   character(len=*), parameter :: subname='HamiltonianApplication'
   logical :: exctX,op2p
   integer :: i_stat,n3p,ispot,ipotmethod
   real(gp) :: evsic_tmp
   type(coulomb_operator) :: pkernelSIC


   ! local potential and kinetic energy for all orbitals belonging to iproc
   !if (iproc==0 .and. verbose > 1) then
      !call yaml_comment('Hamiltonian application, ',advance='no')
      !write(*,'(1x,a)',advance='no')&
      !     'Hamiltonian application...'
   !end if

   !initialise exact exchange energy 
   op2p=(energs%eexctX == UNINITIALIZED(1.0_gp))
   energs%eexctX=0.0_gp
   energs%evsic=0.0_gp
   evsic_tmp=0.0_gp

   exctX = xc_exctXfac() /= 0.0_gp

   ispot=Lzd%Glr%d%n1i*Lzd%Glr%d%n2i*Lzd%Glr%d%n3i*orbs%nspin+1

   !potential method
   !traditional case
   ipotmethod=0
   if (exctX) ipotmethod=1

   !the PZ-SIC correction does not makes sense for virtual orbitals procedure
   !if alphaSIC is zero no SIC correction
   if (SIC%approach == 'PZ' .and. .not. present(orbsocc) .and. SIC%alpha /= 0.0_gp ) ipotmethod=2
   if (SIC%approach == 'NK' .and. SIC%alpha /= 0.0_gp) ipotmethod=3

   !the poisson kernel should be present and associated in the case of SIC
   if ((ipotmethod /= 0) .and. present(pkernel)) then
      if (.not. associated(pkernel%kernel)) then
         if (iproc ==0) write(*,*)&
            &   'ERROR(LocalHamiltonianApplication): Poisson Kernel must be associated in SIC case'
         stop
      end if
   end if

   !associate the poisson kernel pointer in case of SIC
   if (ipotmethod == 2 .or. ipotmethod == 3) then
      pkernelSIC = pkernel
   else
      nullify(pkernelSIC%kernel)
   end if

   !fill the rest of the potential with the exact-exchange terms
   if (ipotmethod==1) then
      n3p=ngatherarr(iproc,1)/(Lzd%Glr%d%n1i*Lzd%Glr%d%n2i)
      !exact exchange for virtual orbitals (needs psirocc)

      !here we have to add the round part
      if (present(psirocc) .and. present(orbsocc)) then
         call exact_exchange_potential_virt(iproc,nproc,at%astruct%geocode,orbs%nspin,&
              Lzd%Glr,orbsocc,orbs,ngatherarr(0,1),n3p,&
              0.5_gp*Lzd%hgrids(1),0.5_gp*Lzd%hgrids(2),0.5_gp*Lzd%hgrids(3),&
              pkernel,psirocc,psi,pot(ispot))
         energs%eexctX = 0._gp
      else
         !here the condition for the scheme should be chosen
         if (.not. op2p) then
            call exact_exchange_potential(iproc,nproc,at%astruct%geocode,orbs%nspin,&
                 Lzd%Glr,orbs,ngatherarr(0,1),n3p,&
                 0.5_gp*Lzd%hgrids(1),0.5_gp*Lzd%hgrids(2),0.5_gp*Lzd%hgrids(3),&
                 pkernel,psi,pot(ispot),energs%eexctX)
         else
            !the psi should be transformed in real space
            call exact_exchange_potential_round(iproc,nproc,at%astruct%geocode,orbs%nspin,Lzd%Glr,orbs,&
                0.5_gp*Lzd%hgrids(1),0.5_gp*Lzd%hgrids(2),0.5_gp*Lzd%hgrids(3),&
                pkernel,psi,pot(ispot),energs%eexctX)

            !call exact_exchange_potential_op2p(iproc,nproc,Lzd%Glr,orbs,pkernel,psi,pot(ispot),energs%eexctX)

         end if
      end if
      !print *,'iproc,eexctX',iproc,eexctX
   else if (ipotmethod==3) then
      !put fref=1/2 for the moment
      if (present(orbsocc) .and. present(psirocc)) then
         call NK_SIC_potential(Lzd%Glr,orbs,SIC%ixc,SIC%fref,&
              0.5_gp*Lzd%hgrids(1),0.5_gp*Lzd%hgrids(2),0.5_gp*Lzd%hgrids(3),&
              pkernelSIC,psi,pot(ispot),evsic_tmp,&
              potandrho=psirocc)
      else
         call NK_SIC_potential(Lzd%Glr,orbs,SIC%ixc,SIC%fref,&
              0.5_gp*Lzd%hgrids(1),0.5_gp*Lzd%hgrids(2),0.5_gp*Lzd%hgrids(3),&
              pkernelSIC,psi,pot(ispot),evsic_tmp)
      end if
   end if

   !GPU are supported only for ipotmethod=0
   if ((GPUconv .or. OCLconv) .and. ipotmethod /=0) then
      if (iproc ==0) write(*,*)&
         &   'ERROR(HamiltonianApplication): Accelerated hamiltonian are possible only with ipotmethod==0)'
      stop
   end if

   call timing(iproc,'ApplyLocPotKin','ON') 

   !apply the local hamiltonian for each of the orbitals
   !given to each processor
   !pot=0.d0
   !psi=1.d0
   !switch between GPU/CPU treatment
   !  do i=1,(Lzd%Glr%wfd%nvctr_c+7*Lzd%Glr%wfd%nvctr_f)*orbs%nspinor*orbs%norbp
   !       call random_number(psi(i))
   !  end do
   if(OCLconv .or. GPUconv) then! needed also in the non_ASYNC since now NlPSP is before .and. ASYNCconv)) then
      allocate(GPU%hpsi_ASYNC(max(1,(Lzd%Glr%wfd%nvctr_c+7*Lzd%Glr%wfd%nvctr_f)*orbs%nspinor*orbs%norbp)),stat=i_stat)
      call memocc(i_stat,GPU%hpsi_ASYNC,'GPU%hpsi_ASYNC',subname)
!      call to_zero((Lzd%Glr%wfd%nvctr_c+7*Lzd%Glr%wfd%nvctr_f)*orbs%nspinor*orbs%norbp,GPU%hpsi_ASYNC(1))!hpsi(1))
   !else if (OCLconv) then
   !   GPU%hpsi_ASYNC => hpsi
   end if
   if (GPUconv) then
      call local_hamiltonian_GPU(orbs,Lzd%Glr,Lzd%hgrids(1),Lzd%hgrids(2),Lzd%hgrids(3),&
           orbs%nspin,pot,psi,GPU%hpsi_ASYNC,energs%ekin,energs%epot,GPU)
   else if (OCLconv) then

      !pin potential
      call local_hamiltonian_OCL(orbs,Lzd%Glr,Lzd%hgrids(1),Lzd%hgrids(2),Lzd%hgrids(3),&
           orbs%nspin,pot,psi,GPU%hpsi_ASYNC,energs%ekin,energs%epot,GPU)
   else

!!$      !temporary allocation
!!$      allocate(fake_pot(Lzd%Glr%d%n1i*Lzd%Glr%d%n2i*Lzd%Glr%d%n3i*orbs%nspin+ndebug),stat=i_stat)
!!$      call memocc(i_stat,fake_pot,'fake_pot',subname)
!!$
!!$      call to_zero(Lzd%Glr%d%n1i*Lzd%Glr%d%n2i*Lzd%Glr%d%n3i*orbs%nspin,fake_pot(1))

      !local hamiltonian application for different methods
      !print *,'here',ipotmethod,associated(pkernelSIC)
      if (PotOrKin==1) then ! both
         if(present(dpbox) .and. present(potential) .and. present(comgp)) then
            call local_hamiltonian(iproc,nproc,npsidim_orbs,orbs,Lzd,Lzd%hgrids(1),Lzd%hgrids(2),Lzd%hgrids(3),&
                 ipotmethod,confdatarr,pot,psi,hpsi,pkernelSIC,&
                 SIC%ixc,SIC%alpha,energs%ekin,energs%epot,energs%evsic,&
                 dpbox,potential,comgp)
         else
            call local_hamiltonian(iproc,nproc,npsidim_orbs,orbs,Lzd,Lzd%hgrids(1),Lzd%hgrids(2),Lzd%hgrids(3),&
                 ipotmethod,confdatarr,pot,psi,hpsi,pkernelSIC,&
                 SIC%ixc,SIC%alpha,energs%ekin,energs%epot,energs%evsic)
         end if
!!$      i_all=-product(shape(fake_pot))*kind(fake_pot)
!!$      deallocate(fake_pot,stat=i_stat)
!!$      call memocc(i_stat,i_all,'fake_pot',subname)
         
      else if (PotOrKin==2) then !only pot
         if (present(hpsi_noconf)) then
             if (.not.present(econf)) then
                 stop 'ERROR: econf must be present when hpsi_noconf is present'
             end if
             call psi_to_vlocpsi(iproc,npsidim_orbs,orbs,Lzd,&
                  ipotmethod,confdatarr,pot,psi,hpsi,pkernelSIC,&
                  SIC%ixc,SIC%alpha,energs%epot,energs%evsic,hpsi_noconf,econf)
         else
             call psi_to_vlocpsi(iproc,npsidim_orbs,orbs,Lzd,&
                  ipotmethod,confdatarr,pot,psi,hpsi,pkernelSIC,&
                  SIC%ixc,SIC%alpha,energs%epot,energs%evsic)
         end if
      else if (PotOrKin==3) then !only kin
         call psi_to_kinpsi(iproc,npsidim_orbs,orbs,lzd,psi,hpsi,energs%ekin)
      end if

      !sum the external and the BS double counting terms
      energs%evsic=energs%evsic-SIC%alpha*evsic_tmp
   end if

   if (ipotmethod == 2 .or. ipotmethod==3) then
      nullify(pkernelSIC%kernel)
   end if
   call timing(iproc,'ApplyLocPotKin','OF') 

END SUBROUTINE LocalHamiltonianApplication


!> Routine which calculates the application of nonlocal projectors on the wavefunctions
!! Reduce the wavefunction in case it is needed
subroutine NonLocalHamiltonianApplication(iproc,at,npsidim_orbs,orbs,rxyz,&
     proj,Lzd,nlpspd,psi,hpsi,eproj_sum,proj_G,paw)
   use module_base
   use module_types
   use yaml_output
   use module_interfaces, except_this_one => NonLocalHamiltonianApplication
   use gaussians, only: gaussian_basis
   implicit none
   integer, intent(in) :: iproc, npsidim_orbs
   type(atoms_data), intent(in) :: at
   type(orbitals_data),  intent(in) :: orbs
   type(local_zone_descriptors), intent(in) :: Lzd
   type(nonlocal_psp_descriptors), intent(in) :: nlpspd
   real(wp), dimension(nlpspd%nprojel), intent(inout) :: proj
   real(gp), dimension(3,at%astruct%nat), intent(in) :: rxyz
   real(wp), dimension(npsidim_orbs), intent(in) :: psi
   real(wp), dimension(npsidim_orbs), intent(inout) :: hpsi
   real(gp), intent(out) :: eproj_sum
   !PAW variables:
   type(gaussian_basis),dimension(at%astruct%ntypes),optional,intent(in)::proj_G !projectors in gaussian basis (for PAW)
   type(paw_objects),optional,intent(inout)::paw
   !local variables
   logical :: dosome, overlap
   integer :: ikpt,istart_ck,ispsi_k,isorb,ieorb,nspinor,iorb,iat,nwarnings
   integer :: iproj,ispsi,istart_c,ilr,ilr_skip,mproj,iatype

   eproj_sum=0.0_gp

   !quick return if no orbitals on this processor
   if (orbs%norbp == 0) then
      return
   end if

   ! apply all PSP projectors for all orbitals belonging to iproc
   call timing(iproc,'ApplyProj     ','ON')

   nwarnings=0

   if(any(at%npspcode == 7)) then  
   !initialize to zero in PAW case
     if(.not. present(paw) .or. .not. present(proj_G)) then
       stop 'NonLocalHamiltonianApplication: proj_G or paw are not present'
     end if
      proj(:)=0.0_wp
   end if
   !here the localisation region should be changed, temporary only for cubic approach

   !apply the projectors following the strategy (On-the-fly calculation or not)

   !apply the projectors  k-point of the processor
   !starting k-point
   ikpt=orbs%iokpt(1)
   istart_ck=1
   ispsi_k=1
   ispsi=1 !to initialize the value in case of no projectors
   loop_kpt: do

      call orbs_in_kpt(ikpt,orbs,isorb,ieorb,nspinor)
      !localisation regions loop
      loop_lr: do ilr=1,Lzd%nlr
         !do something only if at least one of the orbitals lives in the ilr
         dosome=.false.
         do iorb=isorb,ieorb
            !dosome = (orbs%inwhichlocreg(iorb+orbs%isorb) == ilr)
            !dosome = (orbs%inwhichlocreg(iorb+orbs%isorb) == ilr .and. lzd%doHamAppl(ilr))
            dosome = (orbs%inwhichlocreg(iorb+orbs%isorb) == ilr)
            if (dosome) exit
         end do
         if (.not. dosome) cycle loop_lr

         if (DistProjApply) then
            !first create a projector ,then apply it for everyone
            iproj=0
            do iat=1,at%astruct%nat
               iatype=at%astruct%iatype(iat)

               ! Check if atom has projectors, if not cycle
               if(at%npspcode(iatype)==7) then
                 call numb_proj_paw_tr(iatype,at%astruct%ntypes,proj_G(iatype),mproj) 
               else
                 call numb_proj(iatype,at%astruct%ntypes,at%psppar,at%npspcode,mproj) 
               end if
               if(mproj == 0) cycle

               !check if the atom projector intersect with the given localisation region
               call check_overlap(Lzd%Llr(ilr), nlpspd%plr(iat), Lzd%Glr, overlap)
               if(.not. overlap) cycle

               ! Now create the projector
               istart_c=1
               if(any(at%npspcode == 7)) then
                 call atom_projector_paw(ikpt,iat,0,istart_c,iproj,&
                      nlpspd%nprojel,&
                      Lzd%Glr,Lzd%hgrids(1),Lzd%hgrids(2),Lzd%hgrids(3),rxyz(1,iat),at,orbs,&
                      nlpspd%plr(iat),proj,nwarnings,proj_G(iatype))
               else
                 call atom_projector(ikpt,iat,0,istart_c,iproj,&
                      nlpspd%nprojel,&
                      Lzd%Glr,Lzd%hgrids(1),Lzd%hgrids(2),Lzd%hgrids(3),rxyz(1,iat),at,orbs,&
                      nlpspd%plr(iat),proj,nwarnings)
               end if

               !apply the projector to all the orbitals belonging to the processor
               ispsi=ispsi_k
               do iorb=isorb,ieorb
                  if (orbs%inwhichlocreg(iorb+orbs%isorb) /= ilr) then
                     !increase ispsi to meet orbital index
                     ilr_skip=orbs%inwhichlocreg(iorb+orbs%isorb)
                     ispsi=ispsi+(Lzd%Llr(ilr_skip)%wfd%nvctr_c+7*Lzd%Llr(ilr_skip)%wfd%nvctr_f)*nspinor
                     cycle
                  end if
                  istart_c=1
                  if(any(at%npspcode == 7)) then
                     call apply_atproj_iorb_paw(iat,iorb,ispsi,istart_c,&
                          nlpspd%nprojel,&
                          at,orbs,Lzd%Llr(ilr)%wfd,nlpspd%plr(iat),&
                          proj,psi(ispsi),hpsi(ispsi),eproj_sum,&
                          proj_G(iatype),paw)
                  else
                     call apply_atproj_iorb_new(iat,iorb,istart_c,&
                          nlpspd%nprojel,&
                          at,orbs,Lzd%Llr(ilr)%wfd,nlpspd%plr(iat),&
                          proj,psi(ispsi),hpsi(ispsi),eproj_sum)
                  end if
!                print *,'iorb,iat,eproj',iorb+orbs%isorb,ispsi,iat,eproj_sum
                  ispsi=ispsi+&
                       (Lzd%Llr(ilr)%wfd%nvctr_c+7*Lzd%Llr(ilr)%wfd%nvctr_f)*nspinor
               end do

            end do

            !if (iproj /= nlpspd%nproj) stop &
            !     'NonLocal HamiltonianApplication: incorrect number of projectors created'     
            !for the moment, localization region method is not implemented with
            !once-and-for-all calculation
         else if (Lzd%nlr == 1) then

            !loop over the interesting my orbitals, and apply all the projectors over all orbitals
            ispsi=ispsi_k
            do iorb=isorb,ieorb
               if (orbs%inwhichlocreg(iorb+orbs%isorb) /= ilr) then
                  !increase ispsi to meet orbital index
                  ilr_skip=orbs%inwhichlocreg(iorb+orbs%isorb)
                  ispsi=ispsi+(Lzd%Llr(ilr_skip)%wfd%nvctr_c+7*Lzd%Llr(ilr_skip)%wfd%nvctr_f)*nspinor
                  cycle
               end if

               istart_c=istart_ck !TO BE CHANGED IN ONCE-AND-FOR-ALL 
               do iat=1,at%astruct%nat
                  iatype=at%astruct%iatype(iat)
                  ! Check if atom has projectors, if not cycle
                  if(at%npspcode(iatype)==7) then
                   call numb_proj_paw_tr(iatype,at%astruct%ntypes,proj_G(iatype),mproj) 
                  else
                   call numb_proj(iatype,at%astruct%ntypes,at%psppar,at%npspcode,mproj) 
                  end if
                  if(mproj == 0) cycle
                  !check if the atom intersect with the given localisation region
                  call check_overlap(Lzd%Llr(ilr), nlpspd%plr(iat), Lzd%Glr, overlap)
                  if(.not. overlap) stop 'ERROR all atoms should be in global'
                  if(any(at%npspcode == 7)) then
                     call apply_atproj_iorb_paw(iat,iorb,istart_c,&
                          nlpspd%nprojel,&
                          at,orbs,Lzd%Llr(ilr)%wfd,nlpspd%plr(iat),&
                          proj,psi(ispsi),hpsi(ispsi),eproj_sum,&
                          proj_G(iatype),paw)
                  else
                     call apply_atproj_iorb_new(iat,iorb,istart_c,nlpspd%nprojel,&
                          at,orbs,Lzd%Llr(ilr)%wfd,nlpspd%plr(iat),&
                          proj,psi(ispsi),hpsi(ispsi),eproj_sum)
                  end if
                  !print *,'iorb,iat,eproj',iorb+orbs%isorb,iat,eproj_sum
               end do
               !print *,'TOTALPSI',iorb+orbs%isorb,sum(psi(ispsi:&
               !    ispsi+(Lzd%Llr(ilr)%wfd%nvctr_c+7*Lzd%Llr(ilr)%wfd%nvctr_f)*orbs%nspinor-1)),&
               !     dot((Lzd%Llr(ilr)%wfd%nvctr_c+7*Lzd%Llr(ilr)%wfd%nvctr_f)*orbs%nspinor,&
               !     hpsi(ispsi),1,hpsi(ispsi),1)
               ispsi=ispsi+(Lzd%Llr(ilr)%wfd%nvctr_c+7*Lzd%Llr(ilr)%wfd%nvctr_f)*nspinor
            end do
            istart_ck=istart_c !TO BE CHANGED IN THIS ONCE-AND-FOR-ALL
         else
           ! COULD CHANGE THIS NOW !!
           call yaml_warning('Localization Regions not allowed in once-and-for-all')
           stop
         end if

      end do loop_lr

      !last k-point has been treated
      if (ieorb == orbs%norbp) exit loop_kpt
      
      ikpt=ikpt+1
      ispsi_k=ispsi

   end do loop_kpt

   if (.not. DistProjApply) then !TO BE REMOVED WITH NEW PROJECTOR APPLICATION
      if (istart_ck-1 /= nlpspd%nprojel) then
         call yaml_warning('Incorrect once-and-for-all psp application')
         stop
      end if
   end if
   !for the moment it has to be removed. A number of components in orbital distribution should be defined
   !if (ispsi-1 /= (lr%wfd%nvctr_c+7*lr%wfd%nvctr_f)*orbs%nspinor*orbs%norbp) stop 'incorrect V_nl psi application'

   !used on the on-the-fly projector creation
   if (nwarnings /= 0 .and. iproc == 0) then
     call yaml_map('Calculating wavelets expansion of projectors, found warnings',nwarnings,fmt='(i0)')
     if (nwarnings /= 0) then
        call yaml_newline()
        call yaml_warning('Projectors too rough: Consider modifying hgrid and/or the localisation radii.')
        !write(*,'(1x,a,i0,a)') 'found ',nwarnings,' warnings.'
        !write(*,'(1x,a)') 'Some projectors may be too rough.'
        !write(*,'(1x,a,f6.3)') 'Consider the possibility of modifying hgrid and/or the localisation radii.'
     end if
   end if


   call timing(iproc,'ApplyProj     ','OF')

END SUBROUTINE NonLocalHamiltonianApplication

!> routine which puts a barrier to ensure that both local and nonlocal hamiltonians have been applied
!! in the GPU case puts a barrier to end the overlapped Local and nonlocal applications
subroutine SynchronizeHamiltonianApplication(nproc,npsidim_orbs,orbs,Lzd,GPU,hpsi,ekin_sum,epot_sum,eproj_sum,evsic,eexctX)
   use module_base
   use module_types
   use module_xc
   implicit none
   integer, intent(in) :: nproc,npsidim_orbs
   type(orbitals_data), intent(in) :: orbs
   type(local_zone_descriptors), intent(in) :: Lzd
   type(GPU_pointers), intent(inout) :: GPU
   real(gp), intent(inout) :: ekin_sum,epot_sum,eproj_sum,evsic,eexctX
   real(wp), dimension(npsidim_orbs), intent(inout) :: hpsi
   !local variables
   character(len=*), parameter :: subname='SynchronizeHamiltonianApplication'
   logical :: exctX
   integer :: i_all,i_stat,ierr,iorb,ispsi,ilr
   real(gp), dimension(4) :: wrkallred

   if(OCLconv .or. GPUconv) then! needed also in the non_ASYNC since now NlPSP is before .and. ASYNCconv)) then
      if (OCLconv) call finish_hamiltonian_OCL(orbs,ekin_sum,epot_sum,GPU)
      ispsi=1
      do iorb=1,orbs%norbp
         ilr=orbs%inWhichLocreg(orbs%isorb+iorb)
         call axpy((Lzd%Llr(ilr)%wfd%nvctr_c+7*Lzd%Llr(ilr)%wfd%nvctr_f)*orbs%nspinor,&
              1.0_wp,GPU%hpsi_ASYNC(ispsi),1,hpsi(ispsi),1)
         ispsi=ispsi+&
             (Lzd%Llr(ilr)%wfd%nvctr_c+7*Lzd%Llr(ilr)%wfd%nvctr_f)*orbs%nspinor
      end do
      i_all=-product(shape(GPU%hpsi_ASYNC))*kind(GPU%hpsi_ASYNC)
      deallocate(GPU%hpsi_ASYNC,stat=i_stat)
      call memocc(i_stat,i_all,'GPU%hpsi_ASYNC',subname)
   endif

   exctX = xc_exctXfac() /= 0.0_gp

   !energies reduction
   if (nproc > 1) then
      wrkallred(1)=ekin_sum 
      wrkallred(2)=epot_sum 
      wrkallred(3)=eproj_sum
      wrkallred(4)=evsic

      call mpiallred(wrkallred(1),4,MPI_SUM,bigdft_mpi%mpi_comm,ierr)

      ekin_sum=wrkallred(1)
      epot_sum=wrkallred(2)
      eproj_sum=wrkallred(3) 
      evsic=wrkallred(4) 
   endif

   !up to this point, the value of the potential energy is 
   !only taking into account the local potential part
   !whereas it should consider also the value coming from the 
   !exact exchange operator (twice the exact exchange energy)
   !this operation should be done only here since the exctX energy is already reduced
   if (exctX) epot_sum=epot_sum+2.0_gp*eexctX

END SUBROUTINE SynchronizeHamiltonianApplication


!> Build the potential in the whole box
!! Control also the generation of an orbital
!! @ param i3rho_add Integer which controls the presence of a density after the potential array
!!                   if different than zero, at the address ndimpot*nspin+i3rho_add starts the spin up component of the density
!!                   the spin down component can be found at the ndimpot*nspin+i3rho_add+ndimpot, contiguously
!!                   the same holds for non-collinear calculations
subroutine full_local_potential(iproc,nproc,orbs,Lzd,iflag,dpbox,potential,pot,comgp)
  !ndimpot,ndimgrid,nspin,&
  !   ndimrhopot,i3rho_add,orbs,&
  !   Lzd,iflag,ngatherarr,potential,pot,comgp)
   use module_base
   use module_types
   use module_xc
   implicit none
   integer, intent(in) :: iproc,nproc,iflag!,nspin,ndimpot,ndimgrid
   !integer, intent(in) :: ndimrhopot,i3rho_add
   type(orbitals_data),intent(in) :: orbs
   type(local_zone_descriptors),intent(in) :: Lzd
   type(denspot_distribution), intent(in) :: dpbox
   !integer, dimension(0:nproc-1,2), intent(in) :: ngatherarr 
   real(wp), dimension(max(dpbox%ndimrhopot,orbs%nspin)), intent(in), target :: potential !< Distributed potential. Might contain the density for the SIC treatments
   real(wp), dimension(:), pointer :: pot
   !type(p2pCommsGatherPot),intent(inout), optional:: comgp
   type(p2pComms),intent(inout), optional:: comgp
   !local variables
   character(len=*), parameter :: subname='full_local_potential'
   logical :: odp,newvalue !orbital dependent potential
   integer :: npot,ispot,ispotential,ispin,ierr,i_stat,i_all,ii,ilr,iorb,iorb2,nilr,ni1,ni2
   integer:: istl, ist, size_Lpot, i3s, i3e, i2s, i2e, i1s, i1e
   integer,dimension(:),allocatable:: ilrtable
   real(wp), dimension(:), pointer :: pot1
   
   call timing(iproc,'Pot_commun    ','ON')

   odp = (xc_exctXfac() /= 0.0_gp .or. (dpbox%i3rho_add /= 0 .and. orbs%norbp > 0))

   !############################################################################
   ! Build the potential on the whole simulation box
   ! NOTE: in the linear scaling case this should be done for a given localisation
   !       region this routine should then be modified or integrated in HamiltonianApplication
   ! WARNING : orbs%nspin and nspin are not the same !! Check if orbs%nspin should be replaced everywhere
   !#############################################################################
   if (iflag<2) then

      !determine the dimension of the potential array
      if (odp) then
         if (xc_exctXfac() /= 0.0_gp) then
            npot=dpbox%ndimgrid*orbs%nspin+&
                 &   max(max(dpbox%ndimgrid*orbs%norbp,dpbox%ngatherarr(0,1)*orbs%norb),1) !part which refers to exact exchange
         else if (dpbox%i3rho_add /= 0 .and. orbs%norbp > 0) then
            npot=dpbox%ndimgrid*orbs%nspin+&
                 &   dpbox%ndimgrid*max(orbs%norbp,orbs%nspin) !part which refers to SIC correction
         end if
      else
         npot=dpbox%ndimgrid*orbs%nspin
      end if
!      write(*,*) 'dpbox%ndimgrid, orbs%norbp, npot, odp', dpbox%ndimgrid, orbs%norbp, npot, odp
!      write(*,*)'nspin',orbs%nspin,dpbox%i3rho_add,dpbox%ndimpot,dpbox%ndimrhopot,sum(potential)
!      write(*,*)'iproc',iproc,'ngatherarr',dpbox%ngatherarr(:,1),dpbox%ngatherarr(:,2)

      !build the potential on the whole simulation box
      !in the linear scaling case this should be done for a given localisation region
      !this routine should then be modified or integrated in HamiltonianApplication
      if (dpbox%mpi_env%nproc > 1) then

         allocate(pot1(npot+ndebug),stat=i_stat)
         call memocc(i_stat,pot1,'pot1',subname)
         ispot=1
         ispotential=1
         do ispin=1,orbs%nspin
            call MPI_ALLGATHERV(potential(ispotential),dpbox%ndimpot,&
                 &   mpidtypw,pot1(ispot),dpbox%ngatherarr(0,1),&
                 dpbox%ngatherarr(0,2),mpidtypw,dpbox%mpi_env%mpi_comm,ierr)
            ispot=ispot+dpbox%ndimgrid
            ispotential=ispotential+max(1,dpbox%ndimpot)
         end do
         !continue to copy the density after the potential if required
         if (dpbox%i3rho_add >0 .and. orbs%norbp > 0) then
            ispot=ispot+dpbox%i3rho_add-1
            do ispin=1,orbs%nspin
               call MPI_ALLGATHERV(potential(ispotential),dpbox%ndimpot,&
                    &   mpidtypw,pot1(ispot),dpbox%ngatherarr(0,1),&
                    dpbox%ngatherarr(0,2),mpidtypw,dpbox%mpi_env%mpi_comm,ierr)
               ispot=ispot+dpbox%ndimgrid
               ispotential=ispotential+max(1,dpbox%ndimpot)
            end do
         end if
      else
         if (odp) then
            allocate(pot1(npot+ndebug),stat=i_stat)
            call memocc(i_stat,pot1,'pot1',subname)
            call dcopy(dpbox%ndimgrid*orbs%nspin,potential,1,pot1,1)
            if (dpbox%i3rho_add >0 .and. orbs%norbp > 0) then
               ispot=dpbox%ndimgrid*orbs%nspin+1
               call dcopy(dpbox%ndimgrid*orbs%nspin,potential(ispot+dpbox%i3rho_add),1,pot1(ispot),1)
            end if
         else
            pot1 => potential
         end if
      end if
   else
       !!if(.not.comgp%communication_complete) call gatherPotential(iproc, nproc, comgp)
       !!if(.not.comgp%communication_complete) call wait_p2p_communication(iproc, nproc, comgp)
       !!call wait_p2p_communication(iproc, nproc, comgp)
       call synchronize_onesided_communication(iproc, nproc, comgp)
   end if

   call timing(iproc,'Pot_commun    ','OF') 

   !########################################################################
   ! Determine the dimension of the potential array and orbs%ispot
   !########################################################################
!!$   if(associated(orbs%ispot)) then
!!$      nullify(orbs%ispot)
!!$      !     i_all=-product(shape(orbs%ispot))*kind(orbs%ispot)
!!$      !     deallocate(orbs%ispot,stat=i_stat)
!!$      !     call memocc(i_stat,i_all,'orbs%ispot',subname)
!!$   end if
!!$   allocate(orbs%ispot(orbs%norbp),stat=i_stat)
!!$   call memocc(i_stat,orbs%ispot,'orbs%ispot',subname)

   call timing(iproc,'Pot_after_comm','ON')
   
   if(Lzd%nlr > 1) then
      allocate(ilrtable(orbs%norbp),stat=i_stat)
      call memocc(i_stat,ilrtable,'ilrtable',subname)
      !call to_zero(orbs%norbp*2,ilrtable(1,1))
      ilrtable=0
      ii=0
      do iorb=1,orbs%norbp
         newvalue=.true.
         !localization region to which the orbital belongs
         ilr = orbs%inwhichlocreg(iorb+orbs%isorb)
         !spin state of the orbital
         if (orbs%spinsgn(orbs%isorb+iorb) > 0.0_gp) then
            ispin = 1       
         else
            ispin=2
         end if
         !check if the orbitals already visited have the same conditions
         loop_iorb2: do iorb2=1,orbs%norbp
            if(ilrtable(iorb2) == ilr) then
               newvalue=.false.
               exit loop_iorb2
            end if
         end do loop_iorb2
         if (newvalue) then
            ii = ii + 1
            ilrtable(ii)=ilr
         end if
      end do
      !number of inequivalent potential regions
      nilr = ii
   else 
      allocate(ilrtable(1),stat=i_stat)
      call memocc(i_stat,ilrtable,'ilrtable',subname)
      nilr = 1
      ilrtable=1
   end if

!!$   !calculate the dimension of the potential in the gathered form 
!!$   !this part has been deplaced in check_linear_and_create_Lzd routine 
!!$   lzd%ndimpotisf=0
!!$   do iilr=1,nilr
!!$      ilr=ilrtable(iilr,1)
!!$      do iorb=1,orbs%norbp
!!$         !put the starting point
!!$         if (orbs%inWhichLocreg(iorb+orbs%isorb) == ilr) then
!!$            !assignment of ispot array to the value of the starting address of inequivalent
!!$            orbs%ispot(iorb)=lzd%ndimpotisf + 1
!!$            if(orbs%spinsgn(orbs%isorb+iorb) <= 0.0_gp) then
!!$               orbs%ispot(iorb)=lzd%ndimpotisf + &
!!$                    1 + lzd%llr(ilr)%d%n1i*lzd%llr(ilr)%d%n2i*lzd%llr(ilr)%d%n3i
!!$            end if
!!$         end if
!!$      end do
!!$      lzd%ndimpotisf = lzd%ndimpotisf + &
!!$           lzd%llr(ilr)%d%n1i*lzd%llr(ilr)%d%n2i*lzd%llr(ilr)%d%n3i*nspin
!!$   end do
!!$   !part which refers to exact exchange
!!$   if (exctX) then
!!$      lzd%ndimpotisf = lzd%ndimpotisf + &
!!$           max(max(ndimgrid*orbs%norbp,ngatherarr(0,1)*orbs%norb),1) 
!!$   end if

   !#################################################################################################################################################
   ! Depending on the scheme, cut out the local pieces of the potential
   !#################################################################################################################################################
   if(iflag==0) then
      !       allocate(pot(lzd%ndimpotisf+ndebug),stat=i_stat)
      !       call dcopy(lzd%ndimpotisf,pot,1,pot,1) 
      pot=>pot1
      !print *,iproc,shape(pot),shape(pot1),'shapes'
      !print *,'potential sum',iproc,sum(pot)
   else if(iflag>0 .and. iflag<2) then

      allocate(pot(lzd%ndimpotisf+ndebug),stat=i_stat)
      call memocc(i_stat,pot,'pot',subname)
      ! Cut potential
      istl=1
      do iorb=1,nilr
         ilr = ilrtable(iorb)
         ! Cut the potential into locreg pieces
         call global_to_local(Lzd%Glr,Lzd%Llr(ilr),orbs%nspin,npot,lzd%ndimpotisf,pot1,pot(istl))
         istl = istl + Lzd%Llr(ilr)%d%n1i*Lzd%Llr(ilr)%d%n2i*Lzd%Llr(ilr)%d%n3i*orbs%nspin
      end do
   else
      if(.not.associated(pot)) then !otherwise this has been done already... Should be improved.
         allocate(pot(lzd%ndimpotisf+ndebug),stat=i_stat)
         call memocc(i_stat,pot,'pot',subname)

         ist=1
         do iorb=1,nilr
            ilr = ilrtable(iorb)
            !determine the dimension of the potential array (copied from full_local_potential)
            if (xc_exctXfac() /= 0.0_gp) then
               stop 'exctX not yet implemented!'
            else
               size_Lpot = Lzd%Llr(ilr)%d%n1i*Lzd%Llr(ilr)%d%n2i*Lzd%Llr(ilr)%d%n3i
            end if


            ! Extract the part of the potential which is needed for the current localization region.
            i3s=lzd%Llr(ilr)%nsi3-comgp%ise(5,iproc)+2 ! starting index of localized  potential with respect to total potential in comgp%recvBuf
            i3e=lzd%Llr(ilr)%nsi3+lzd%Llr(ilr)%d%n3i-comgp%ise(5,iproc)+1 ! ending index of localized potential with respect to total potential in comgp%recvBuf
            i2s=lzd%Llr(ilr)%nsi2-comgp%ise(3,iproc)+2
            i2e=lzd%Llr(ilr)%nsi2+lzd%Llr(ilr)%d%n2i-comgp%ise(3,iproc)+1
            i1s=lzd%Llr(ilr)%nsi1-comgp%ise(1,iproc)+2
            i1e=lzd%Llr(ilr)%nsi1+lzd%Llr(ilr)%d%n1i-comgp%ise(1,iproc)+1
            ni1=comgp%ise(2,iproc)-comgp%ise(1,iproc)+1
            ni2=comgp%ise(4,iproc)-comgp%ise(3,iproc)+1
            if(i3e-i3s+1 /= Lzd%Llr(ilr)%d%n3i) then
               write(*,'(a,i0,3x,i0)') 'ERROR: i3e-i3s+1 /= Lzd%Llr(ilr)%d%n3i',i3e-i3s+1, Lzd%Llr(ilr)%d%n3i
               stop
            end if
            call global_to_local_parallel(lzd%Glr, lzd%Llr(ilr), orbs%nspin, comgp%nrecvBuf, size_Lpot,&
                 comgp%recvBuf, pot(ist), i1s, i1e, i2s, i2e, i3s, i3e, ni1, ni2)

            ist = ist + size_lpot
         end do
      end if
   end if

   i_all=-product(shape(ilrtable))*kind(ilrtable)
   deallocate(ilrtable,stat=i_stat)
   call memocc(i_stat,i_all,'ilrtable',subname)

   ! Deallocate pot.
   if (iflag<2 .and. iflag>0) then
      if (dpbox%mpi_env%nproc > 1) then
         i_all=-product(shape(pot1))*kind(pot1)
         deallocate(pot1,stat=i_stat)
         call memocc(i_stat,i_all,'pot1',subname)
      else
         if (xc_exctXfac() /= 0.0_gp) then
            i_all=-product(shape(pot1))*kind(pot1)
            deallocate(pot1,stat=i_stat)
            call memocc(i_stat,i_all,'pot1',subname)
         else
            nullify(pot1)
         end if
      end if
   end if

   call timing(iproc,'Pot_after_comm','OF')

   !!call mpi_finalize(ierr)
   !!stop


END SUBROUTINE full_local_potential


subroutine free_full_potential(nproc,flag,pot,subname)
   use module_base
   use module_xc
   implicit none
   character(len=*), intent(in) :: subname
   integer, intent(in) :: nproc, flag
   real(wp), dimension(:), pointer :: pot
   !local variables
   logical :: odp
   integer :: i_all,i_stat

   odp = xc_exctXfac() /= 0.0_gp
   if (nproc > 1 .or. odp .or. flag > 0 ) then
      i_all=-product(shape(pot))*kind(pot)
      deallocate(pot,stat=i_stat)
      call memocc(i_stat,i_all,'pot',subname)
      nullify(pot)
   else
      nullify(pot)
   end if

END SUBROUTINE free_full_potential


!> Calculate total energies from the energy terms
subroutine total_energies(energs, iter, iproc)
  use module_base
  use module_types
  implicit none
  type(energy_terms), intent(inout) :: energs
  integer, intent(in) :: iter, iproc

  !band structure energy calculated with occupation numbers
  energs%ebs=energs%ekin+energs%epot+energs%eproj !the potential energy contains also exctX
  !this is the Kohn-Sham energy
  energs%eKS=energs%ebs-energs%eh+energs%exc-energs%evxc-&
       energs%eexctX-energs%evsic+energs%eion+energs%edisp!-energs%excrhoc

  ! Gibbs Free Energy
  energs%energy=energs%eKS-energs%eTS+energs%ePV

  if (energs%c_obj /= 0) then
     call timing(iproc,'energs_signals','ON')
     call energs_emit(energs%c_obj, iter, 0) ! 0 is for BIGDFT_E_KS in C.
     call timing(iproc,'energs_signals','OF')
  end if
end subroutine total_energies


!> Extract the energy (the quantity which has to be minimised by the wavefunction)
!! and calculate the corresponding gradient.
!! The energy can be the actual Kohn-Sham energy or the trace of the hamiltonian, 
!! depending of the functional we want to calculate. The gradient wrt the wavefunction
!! is put in hpsi accordingly to the functional
subroutine calculate_energy_and_gradient(iter,iproc,nproc,GPU,ncong,iscf,&
     energs,wfn,gnrm,gnrm_zero,paw)
  use module_base
  use module_types
  use module_interfaces, except_this_one => calculate_energy_and_gradient
  use yaml_output
  implicit none
  integer, intent(in) :: iproc,nproc,ncong,iscf,iter
  type(energy_terms), intent(inout) :: energs
  type(GPU_pointers), intent(in) :: GPU
  type(DFT_wavefunction), intent(inout) :: wfn
  real(gp), intent(out) :: gnrm,gnrm_zero
  type(paw_objects),optional,intent(inout)::paw
  !local variables
  character(len=*), parameter :: subname='calculate_energy_and_gradient' 
  logical :: lcs
  integer :: ierr,ikpt,iorb,i_all,i_stat,k
  real(gp) :: rzeroorbs,tt,garray(2)
  real(wp), dimension(:,:,:), pointer :: mom_vec


!!$  !calculate the entropy contribution (TO BE VERIFIED for fractional occupation numbers and Fermi-Dirac Smearing)
!!$  eTS=0.0_gp
!!$  do iorb=1,orbs%norbu  ! for closed shell case
!!$     !  if (iproc == 0)  print '("iorb,occup,eval,fermi:  ",i,e10.2,e27.17,e27.17)',iorb,orbs%occup(iorb),orbs%eval(iorb),orbs%efermi
!!$     eTS=eTS+exp(-((orbs%eval(iorb)-orbs%efermi)/in%Tel)**2)
!!$  enddo
!!$  if eTS=eTS*2._gp   ! for closed shell case
!!$  eTS=in%Tel/(2._gp*sqrt(3.1415926535897932_gp))* eTS
!!$  energy=energy-eTS
!!$  if (iproc == 0)  print '(" Free energy (energy-ST) = ",e27.17,"  , ST= ",e27.17," ,energy= " , e27.17)',energy,ST,energy+ST

  !calculate orbital polarisation directions
  if(wfn%orbs%nspinor==4) then
     allocate(mom_vec(4,wfn%orbs%norb,min(nproc,2)+ndebug),stat=i_stat)
     call memocc(i_stat,mom_vec,'mom_vec',subname)

     call calc_moments(iproc,nproc,wfn%orbs%norb,wfn%orbs%norb_par,&
          wfn%Lzd%Glr%wfd%nvctr_c+7*wfn%Lzd%Glr%wfd%nvctr_f,wfn%orbs%nspinor,wfn%psi,mom_vec)
  else
     nullify(mom_vec)
  end if


  if (iproc==0 .and. verbose > 1) then
!!$     write(*,'(1x,a)',advance='no')&
!!$          &   'done,  orthoconstraint...'
     !call yaml_comment('Orthoconstraint, ',advance='no')
  end if
  

  !transpose the hpsi wavefunction
   call transpose_v2(iproc,nproc,wfn%orbs,wfn%Lzd,wfn%comms,wfn%hpsi,work=wfn%psi)
  
  !PAW:
  !transpose the spsi wavefunction
  if(present(paw)) then
     call transpose_v2(iproc,nproc,wfn%orbs,wfn%Lzd,wfn%comms,paw%spsi,work=wfn%psi)
  end if

  if (nproc == 1) then
     !associate psit pointer for orthoconstraint and transpose it (for the non-collinear case)
     wfn%psit => wfn%psi
     call transpose_v(iproc,nproc,wfn%orbs,wfn%Lzd%Glr%wfd,wfn%comms,wfn%psit)
  end if

!!$  if (iproc==0 .and. verbose > 0) then
!!$     call yaml_map('Symmetrize Lagr. Multiplier',wfn%SIC%alpha/=0.0_gp)
!!$  end if

  ! Apply  orthogonality constraints to all orbitals belonging to iproc
  !takes also into account parallel k-points distribution
  !here the orthogonality with respect to other occupied functions should be 
  !passed as an optional argument
  energs%trH_prev=energs%trH
  if(present(paw)) then
    !PAW: spsi is used.
    call orthoconstraint(iproc,nproc,wfn%orbs,wfn%comms,wfn%SIC%alpha/=0.0_gp,wfn%psit,wfn%hpsi,energs%trH,paw%spsi) !n(m)
  else
    !NC:
    call orthoconstraint(iproc,nproc,wfn%orbs,wfn%comms,wfn%SIC%alpha/=0.0_gp,wfn%psit,wfn%hpsi,energs%trH) !n(m)
  end if



  !retranspose the hpsi wavefunction
  call untranspose_v(iproc,nproc,wfn%orbs,wfn%Lzd%Glr%wfd,wfn%comms,wfn%hpsi,work=wfn%psi)
  
  if(present(paw)) then
   !retranspose the spsi wavefunction
   call untranspose_v(iproc,nproc,wfn%orbs,wfn%Lzd%Glr%wfd,wfn%comms,paw%spsi,work=wfn%psi)
  end if

  !deallocate temporary array
  !i_all=-product(shape(work))*kind(work)
  !deallocate(work,stat=i_stat)
  !call memocc(i_stat,i_all,'work',subname)



  !after having calcutated the trace of the hamiltonian, the functional have to be defined
  !new value without the trace, to be added in hpsitopsi
  if (iscf >1) then
     wfn%diis%energy=energs%trH
  else
     wfn%diis%energy=energs%eKS!trH-eh+exc-evxc-eexctX+eion+edisp(not correct for non-integer occnums)
  end if

  if (iproc==0 .and. verbose > 0) then
     call yaml_map('Orthoconstraint',.true.)
  end if


  !check that the trace of the hamiltonian is compatible with the 
  !band structure energy 
  !this can be done only if the occupation numbers are all equal
  tt=(energs%ebs-energs%trH)/energs%trH
!print *,'tt,energybs,trH',tt,energybs,trH
  if (((abs(tt) > 1.d-10 .and. .not. GPUconv) .or.&
       &   (abs(tt) > 1.d-8 .and. GPUconv)) .and. iproc==0) then 
     !write this warning only if the system is closed shell
     call check_closed_shell(wfn%orbs,lcs)
     if (lcs) then
        call yaml_newline()
        call yaml_open_map('Energy inconsistencies')
           call yaml_map('Band Structure Energy',energs%ebs,fmt='(1pe22.14)')
           call yaml_map('Trace of the Hamiltonian',energs%trH,fmt='(1pe22.14)')
           call yaml_map('Relative inconsistency',tt,fmt='(1pe9.2)')
        call yaml_close_map()
!        write( *,'(1x,a,1pe9.2,2(1pe22.14))') &
!             &   'ERROR: inconsistency between gradient and energy',tt,energs%ebs,energs%trH
     end if
  endif


  call timing(iproc,'Precondition  ','ON')
  if (iproc==0 .and. verbose > 1) then
     !call yaml_comment('Preconditioning')
     !write(*,'(1x,a)',advance='no')&
     !     &   'done,  preconditioning...'
  end if


  !Preconditions all orbitals belonging to iproc
  !and calculate the partial norm of the residue
  !switch between CPU and GPU treatment
  if (GPUconv) then
     call preconditionall_GPU(wfn%orbs,wfn%Lzd%Glr,&
          wfn%Lzd%hgrids(1),wfn%Lzd%hgrids(2),wfn%Lzd%hgrids(3),ncong,&
          wfn%hpsi,gnrm,gnrm_zero,GPU)
  else if (OCLconv) then
     call preconditionall_OCL(wfn%orbs,wfn%Lzd%Glr,&
          wfn%Lzd%hgrids(1),wfn%Lzd%hgrids(2),wfn%Lzd%hgrids(3),ncong,&
          wfn%hpsi,gnrm,gnrm_zero,GPU)
  else
     !this is the final routine, the confining potential has to be passed to 
     !switch between the global and delocalized preconditioner
     call preconditionall2(iproc,nproc,wfn%orbs,wfn%Lzd,&
          wfn%Lzd%hgrids(1),wfn%Lzd%hgrids(2),wfn%Lzd%hgrids(3),&
          ncong,wfn%orbs%npsidim_orbs,wfn%hpsi,wfn%confdatarr,gnrm,gnrm_zero)
  end if

  call timing(iproc,'Precondition  ','OF')

  !sum over all the partial residues
  if (nproc > 1) then
      garray(1)=gnrm
      garray(2)=gnrm_zero
     call mpiallred(garray(1),2,MPI_SUM,bigdft_mpi%mpi_comm,ierr)
      gnrm     =garray(1)
      gnrm_zero=garray(2)
  endif

  !count the number of orbitals which have zero occupation number
  !weight this with the corresponding k point weight
  rzeroorbs=0.0_gp
  do ikpt=1,wfn%orbs%nkpts
     do iorb=1,wfn%orbs%norb
        if (wfn%orbs%occup(iorb+(ikpt-1)*wfn%orbs%norb) == 0.0_gp) then
           rzeroorbs=rzeroorbs+wfn%orbs%kwgts(ikpt)
        end if
     end do
  end do
  !commented out, the kwgts sum already to one
  !if (orbs%nkpts > 1) nzeroorbs=nint(real(nzeroorbs,gp)/real(orbs%nkpts,gp))

  gnrm=sqrt(gnrm/(real(wfn%orbs%norb,gp)-rzeroorbs))

  if (rzeroorbs /= 0.0_gp) then
     gnrm_zero=sqrt(gnrm_zero/rzeroorbs)
  else
     gnrm_zero=0.0_gp
  end if

  !if (iproc==0 .and. verbose > 1) write(*,'(1x,a)') 'done.'

  if (iproc==0  .and. verbose > 0) then
     call yaml_map('Preconditioning',.true.)
     call yaml_newline()
  end if

  if (wfn%orbs%nspinor == 4) then
     !only the root process has the correct array
     if(iproc==0 .and. verbose > 0) then
        call yaml_open_sequence('Magnetic polarization per orbital')
        call yaml_newline()
        !write(*,'(1x,a)')&
        !     &   'Magnetic polarization per orbital'
!!$        write(*,'(1x,a)')&
!!$             &   '  iorb    m_x       m_y       m_z'
        do iorb=1,wfn%orbs%norb
           call yaml_sequence(advance='no')
           call yaml_open_map(flow=.true.)
           call yaml_map('iorb',iorb,fmt='(i5)')
           call yaml_map('M',(/(mom_vec(k,iorb,1)/mom_vec(1,iorb,1),k=2,4)/),fmt='(3f10.5)')
           call yaml_close_map()
           if (iorb < wfn%orbs%norb)call yaml_newline()
           !write(*,'(1x,i5,3f10.5)') &
           !     &   iorb,(mom_vec(k,iorb,1)/mom_vec(1,iorb,1),k=2,4)
        end do
        call yaml_close_sequence()
     end if
     i_all=-product(shape(mom_vec))*kind(mom_vec)
     deallocate(mom_vec,stat=i_stat)
     call memocc(i_stat,i_all,'mom_vec',subname)
  end if


  !write the energy information
  if (iproc == 0) then
     call write_energies(iter,iscf,energs,gnrm,gnrm_zero,' ')
  endif

END SUBROUTINE calculate_energy_and_gradient


!> Operations after h|psi> 
!! (transposition, orthonormalisation, inverse transposition)
subroutine hpsitopsi(iproc,nproc,iter,idsx,wfn,&
   at,nlpspd,paw,proj,rxyz,eproj_sum,proj_G)
   use module_base
   use module_types
   use module_interfaces, except_this_one_A => hpsitopsi
   use yaml_output
   use gaussians, only: gaussian_basis
   implicit none
   !Arguments
   integer, intent(in) :: iproc,nproc,idsx,iter
   type(DFT_wavefunction), intent(inout) :: wfn
   type(atoms_data), intent(in) :: at
   type(nonlocal_psp_descriptors), intent(in) :: nlpspd 
   type(paw_objects),optional,intent(inout)::paw
<<<<<<< HEAD
   type(gaussian_basis),dimension(at%ntypes),optional,intent(in)::proj_G !< Projectors in gaussian basis (for PAW)
=======
   type(gaussian_basis),dimension(at%astruct%ntypes),optional,intent(in)::proj_G !projectors in gaussian basis (for PAW)
>>>>>>> 65720449
   real(gp),optional, intent(out) :: eproj_sum
   real(gp),optional, dimension(3,at%astruct%nat), intent(in) :: rxyz
   real(wp),optional, dimension(nlpspd%nprojel), intent(inout) :: proj
   !local variables
   integer :: i_all,i_stat
   character(len=*), parameter :: subname='hpsitopsi'
   !debug
   integer :: jorb,iat
   !end debug

   if(any(at%npspcode == 7)) then
     if( (.not. present(paw)) .or. &
&        (.not. present(proj_G)) .or. &
&        (.not. present(eproj_sum)) .or. &
&        (.not. present(rxyz)) .or. &
&        (.not. present(proj)) ) then
         write(*,*)'ERROR: hpsitopsi for PAW needs the following optional variables::'
         write(*,*)'       paw, proj_G, eproj, rxyz and proj'
         stop
     end if
   end if
   !adjust the save variables for DIIS/SD switch
   if (iter == 1) then
      wfn%diis%ids=0
      wfn%diis%mids=1
      wfn%diis%idiistol=0
   end if
   !update variables at each iteration step
   if (idsx > 0) then
      wfn%diis%mids=mod(wfn%diis%ids,idsx)+1
      wfn%diis%ids=wfn%diis%ids+1
   end if

   wfn%diis%energy_min=min(wfn%diis%energy_min,wfn%diis%energy)

   !transpose the hpsi wavefunction
   call transpose_v(iproc,nproc,wfn%orbs,wfn%Lzd%Glr%wfd,wfn%comms,&
        wfn%hpsi,work=wfn%psi)
   
   !!experimental, orthogonalize the preconditioned gradient wrt wavefunction
   !call orthon_virt_occup(iproc,nproc,orbs,orbs,comms,comms,psit,hpsi,(verbose > 2))

   !apply the minimization method (DIIS or steepest descent)
   call timing(iproc,'Diis          ','ON')

   call psimix(iproc,nproc,sum(wfn%comms%ncntt(0:nproc-1)),wfn%orbs,wfn%comms,wfn%diis,wfn%hpsi,wfn%psit)
  
   !Update spsi, since psi has changed
   !Pending: make this with the transposed wavefunctions:
   if(any(at%npspcode == 7)) then
     !retranspose psit
     call untranspose_v(iproc,nproc,wfn%orbs,wfn%Lzd%Glr%wfd,wfn%comms,&
        &   wfn%psit,work=wfn%hpsi,outadd=wfn%psi(1))

     !Calculate  hpsi,spsi and cprj with new psi
     if (wfn%orbs%npsidim_orbs >0) then 
       call to_zero(wfn%orbs%npsidim_orbs,wfn%hpsi(1))
       call to_zero(wfn%orbs%npsidim_orbs,paw%spsi(1))
     end if
     call NonLocalHamiltonianApplication(iproc,at,wfn%orbs%npsidim_orbs,wfn%orbs,rxyz,&
          proj,wfn%Lzd,nlpspd,wfn%psi,wfn%hpsi,eproj_sum,proj_G,paw)

!    Transpose spsi:     
     call transpose_v(iproc,nproc,wfn%orbs,wfn%Lzd%Glr%wfd,wfn%comms,paw%spsi,work=wfn%hpsi)
!    Gather cprj:
     call gather_cprj()
   end if

   call timing(iproc,'Diis          ','OF')

   if (iproc == 0 .and. verbose > 1) then
      !write(*,'(1x,a)',advance='no')&
      !&   'Orthogonalization...'
      call yaml_map('Orthogonalization Method',wfn%orthpar%methortho,fmt='(i3)')
   end if

   if(any(at%npspcode == 7)) then
     call orthogonalize(iproc,nproc,wfn%orbs,wfn%comms,wfn%psit,wfn%orthpar,paw)
   else
     call orthogonalize(iproc,nproc,wfn%orbs,wfn%comms,wfn%psit,wfn%orthpar)
   end if

   !call checkortho_p(iproc,nproc,norb,nvctrp,psit)
   if(any(at%npspcode == 7)) call checkortho_paw(iproc,wfn%orbs%norb*wfn%orbs%nspinor,&
     wfn%comms%nvctr_par(iproc,0),wfn%psit,paw%spsi)
   !debug: 
   if(any(at%npspcode == 7)) then
     write(*,*)'hpsiortho, l1478 erase me:'
     do iat=1,paw%natom 
       do jorb=1,wfn%orbs%norbu
       write(*,'(a,2(i4,1x),1000f20.12)')' cprj(iat,jorb)%cp(:,:)=',iat,jorb,paw%cprj(iat,jorb)%cp(:,:)
       end do
     end do
   end if

   call untranspose_v(iproc,nproc,wfn%orbs,wfn%Lzd%Glr%wfd,wfn%comms,&
        wfn%psit,work=wfn%hpsi,outadd=wfn%psi(1))

   if (nproc == 1) then
      nullify(wfn%psit)
   end if

   !if (iproc == 0 .and. verbose > 1) write(*,'(1x,a)') 'done.'

   ! Emit that new wavefunctions are ready.
   if (wfn%c_obj /= 0) then
      call kswfn_emit_psi(wfn, iter, 0, iproc, nproc)
   end if

   call diis_or_sd(iproc,idsx,wfn%orbs%nkptsp,wfn%diis)

   !previous value already filled
   wfn%diis%energy_old=wfn%diis%energy

   !
   !DEBUG hpsi
   !if(paw%usepaw==1 .and. nproc==1) then
   !   call debug_hpsi(wfn,at,proj_G,paw,nlpspd) 

   !   !
   !   !Recalculate  hpsi,spsi and cprj with new psi
   !   !PENDING: Here we only should recalculate cprj, hpsi and spsi are already updated.
   !   !         make a routine calculate_cprj based on NonLocalHam..?
   !   write(*,*)'Recalculate hpsi,spsi and cprj with new psi'
   !   if (wfn%orbs%npsidim_orbs >0) call to_zero(wfn%orbs%npsidim_orbs,wfn%hpsi(1))
   !   if (wfn%orbs%npsidim_orbs >0.and. paw%usepaw==1) call to_zero(wfn%orbs%npsidim_orbs,paw%spsi(1))
   !   call NonLocalHamiltonianApplication(iproc,at,wfn%orbs,rxyz,&
   !          proj,wfn%Lzd,nlpspd,wfn%psi,wfn%hpsi,eproj_sum,proj_G,paw)

   !   !check ortho again, to see if psi and spsi are correct
   !   if(paw%usepaw==1) call checkortho_paw(iproc,wfn%orbs%norb*wfn%orbs%nspinor,wfn%comms%nvctr_par(iproc,0),wfn%psi,paw%spsi)

   !end if
   !END DEBUG
contains

!In this routine cprj will be communicated to all processors
subroutine gather_cprj()
  use module_base
  use module_types
  implicit none
! Local variables:
  integer::iatom,ilmn,iorb,ierr,ikpts,jproc
  character(len=*), parameter :: subname='gather_cprj'
! Tabulated data to be send/received for mpi
  integer,allocatable,dimension(:):: ndsplt
  integer,allocatable,dimension(:):: ncntd 
  integer,allocatable,dimension(:):: ncntt 
! auxiliar arrays
  real(dp),allocatable,dimension(:,:,:,:)::raux,raux2  

  if (nproc > 1) then

!   Allocate temporary arrays
    allocate(ndsplt(0:nproc-1),stat=i_stat)
    call memocc(i_stat,ndsplt,'ndsplt',subname)
    allocate(ncntd(0:nproc-1),stat=i_stat)
    call memocc(i_stat,ncntd,'ncntd',subname)
    allocate(ncntt(0:nproc-1),stat=i_stat)
    call memocc(i_stat,ncntt,'ncntt',subname)
    allocate(raux(2,paw%lmnmax,paw%natom,wfn%orbs%norbp),stat=i_stat)
    call memocc(i_stat,raux,'raux',subname)
    allocate(raux2(2,paw%lmnmax,paw%natom,wfn%orbs%norb),stat=i_stat)
    call memocc(i_stat,raux,'raux2',subname)

!   Set tables for mpi operations:
!   Send buffer:
    do jproc=0,nproc-1
      ncntd(jproc)=0
      do ikpts=1,wfn%orbs%nkpts
        ncntd(jproc)=ncntd(jproc)+&
             2*paw%lmnmax*paw%natom*wfn%orbs%norb_par(iproc,ikpts)*wfn%orbs%nspinor
      end do
    end do
!   receive buffer:
    do jproc=0,nproc-1
       ncntt(jproc)=0
       do ikpts=1,wfn%orbs%nkpts
          ncntt(jproc)=ncntt(jproc)+&
               2*paw%lmnmax*paw%natom*wfn%orbs%norb_par(jproc,ikpts)*wfn%orbs%nspinor
       end do
    end do
!   Displacements table:
!    ndspld(0)=0
!    do jproc=1,nproc-1
!      ndspld(jproc)=ndspld(jproc-1)+ncntd(jproc-1)
!    end do
    ndsplt(0)=0
    do jproc=1,nproc-1
       ndsplt(jproc)=ndsplt(jproc-1)+ncntt(jproc-1)
    end do

!   Transfer cprj to raux:
    raux=0.0_dp
!Missing nspinor
    do iorb=1,wfn%orbs%norbp
      do iatom=1,paw%natom
        do ilmn=1,paw%cprj(iatom,iorb)%nlmn
          raux(:,ilmn,iatom,iorb)=paw%cprj(iatom,iorb)%cp(:,ilmn)
        end do
      end do
    end do
!
!    sendcnt=2*lmnmax*natom*orbs%norbp !N. of data to send
!    recvcnt=2*lmnmax*natom*orbs%norb  !N. of data to receive
!   
!    call MPI_ALLGATHER(raux,sendcnt,MPI_DOUBLE_PRECISION,&
!&     raux2,recvcnt,MPI_DOUBLE_PRECISION,MPI_COMM_WORLD,ierr)
    call MPI_ALLGATHERV(raux,ncntd,mpidtypw,&
&     raux2,ncntt,ndsplt,mpidtypw,MPI_COMM_WORLD,ierr)
!
!   Transfer back, raux2 to cprj:
!   First set cprj to zero
    do iorb=1,wfn%orbs%norbp
      do iatom=1,paw%natom
        paw%cprj(iatom,iorb)%cp(:,:)=0.0_dp
      end do
    end do
!
    do iorb=1,wfn%orbs%norb
      do iatom=1,paw%natom
        do ilmn=1,paw%cprj(iatom,iorb)%nlmn
          paw%cprj(iatom,iorb)%cp(:,ilmn)=raux2(:,ilmn,iatom,iorb)
        end do
      end do
    end do
!   Deallocate arrays:
    i_all=-product(shape(ndsplt))*kind(ndsplt)
    deallocate(ndsplt,stat=i_stat)
    call memocc(i_stat,i_all,'ndsplt',subname)
    i_all=-product(shape(ncntd))*kind(ncntd)
    deallocate(ncntd,stat=i_stat)
    call memocc(i_stat,i_all,'ncntd',subname)
    i_all=-product(shape(ncntt))*kind(ncntt)
    deallocate(ncntt,stat=i_stat)
    call memocc(i_stat,i_all,'ncntt',subname)
    i_all=-product(shape(raux))*kind(raux)
    deallocate(raux,stat=i_stat)
    call memocc(i_stat,i_all,'raux',subname)
    i_all=-product(shape(raux2))*kind(raux2)
    deallocate(raux2,stat=i_stat)
    call memocc(i_stat,i_all,'raux2',subname)
  end if


end subroutine gather_cprj

real(8) function ddot(n,A,l1,B,l2)
  implicit none
  integer, intent(in)::n,l1,l2
  real(8),intent(in),dimension(n)::A,B
  real(8)::scpr
  integer::i

  scpr=0.00_dp
  do i=1,n
   ddot=ddot+A(i)*B(i)
  end do
end function ddot

END SUBROUTINE hpsitopsi


!> Choose among the wavefunctions a subset of them
!! Rebuild orbital descriptors for the new space and allocate the psi_as wavefunction
!! By hypothesis the work array is big enough to contain both wavefunctions
!! This routine has to be tested
subroutine select_active_space(iproc,nproc,orbs,comms,mask_array,Glr,orbs_as,comms_as,psi,psi_as)
   use module_base
   use module_types
   use module_interfaces, except_this_one => select_active_space
   implicit none
   integer, intent(in) :: iproc,nproc
   type(orbitals_data), intent(in) :: orbs
   type(locreg_descriptors), intent(in) :: Glr
   type(communications_arrays), intent(in) :: comms
   logical, dimension(orbs%norb*orbs%nkpts), intent(in) :: mask_array
   real(wp), dimension(orbs%npsidim_comp), intent(in) :: psi
   type(orbitals_data), intent(out) :: orbs_as
   type(communications_arrays), intent(out) :: comms_as
   real(wp), dimension(:), pointer :: psi_as
   !local variables
   character(len=*), parameter :: subname='select_active_space'
   integer :: iorb,ikpt,norbu_as,norbd_as,icnt,ikptp,ispsi,ispsi_as
   integer :: i_stat,nvctrp

   !count the number of orbitals of the active space
   norbu_as=-1
   norbd_as=-1
   do ikpt=1,orbs%nkpts
      icnt=0
      do iorb=1,orbs%norbu
         if (mask_array(iorb+(ikpt-1)*orbs%norb)) icnt=icnt+1
      end do
      if (norbu_as /= icnt .and. norbu_as /= -1) then
         write(*,*)'ERROR(select_active_space): the mask array should define always the same norbu'
         stop
      end if
      norbu_as=icnt
      icnt=0
      do iorb=orbs%norbu+1,orbs%norbu+orbs%norbd
         if (mask_array(iorb+(ikpt-1)*orbs%norb)) icnt=icnt+1
      end do
      if (norbd_as /= icnt .and. norbd_as /= -1) then
         write(*,*)'ERROR(select_active_space): the mask array should define always the same norbd'
         stop
      end if
      norbd_as=icnt
   end do

   !allocate the descriptors of the active space
   call orbitals_descriptors(iproc,nproc,norbu_as+norbd_as,norbu_as,norbd_as, &
        orbs%nspin,orbs%nspinor,orbs%nkpts,orbs%kpts,orbs%kwgts,orbs_as,&
        .false.,basedist=orbs%norb_par(0:,1))
   !allocate communications arrays for virtual orbitals
   call orbitals_communicators(iproc,nproc,Glr,orbs_as,comms_as,basedist=comms_as%nvctr_par(0:,1))  
   !allocate array of the eigenvalues
   allocate(orbs_as%eval(orbs_as%norb*orbs_as%nkpts+ndebug),stat=i_stat)
   call memocc(i_stat,orbs_as%eval,'orbs_as%eval',subname)

   !fill the orbitals array with the values and the wavefunction in transposed form
   icnt=0
   do iorb=1,orbs%nkpts*orbs%norb
      if (mask_array(iorb)) then
         icnt=icnt+1
         orbs_as%eval(icnt)=orbs%eval(iorb)
      end if
   end do
   if (icnt/=orbs_as%norb*orbs_as%nkpts) stop 'ERROR(select_active_space): icnt/=orbs_as%norb*orbs_as%nkpts'

   allocate(psi_as(orbs_as%npsidim_comp+ndebug),stat=i_stat)
   call memocc(i_stat,psi_as,'psi_as',subname)

   ispsi=1
   do ikptp=1,orbs%nkptsp
      ikpt=orbs%iskpts+ikptp
      nvctrp=comms%nvctr_par(iproc,ikpt) 
      !this should be identical in both the distributions
      if (nvctrp /= comms_as%nvctr_par(iproc,ikpt)) then
         write(*,*)'ERROR(select_active_space): the component distrbution is not identical'
         stop
      end if

      !put all the orbitals which match the active space
      ispsi=1
      ispsi_as=1
      do iorb=1,orbs%norb
         if (mask_array(iorb+(ikpt-1)*orbs%norb)) then
            call dcopy(nvctrp,psi(ispsi),1,psi_as(ispsi_as),1)
            ispsi_as=ispsi_as+nvctrp*orbs_as%nspinor
         end if
         ispsi=ispsi+nvctrp*orbs%nspinor
      end do
   end do

END SUBROUTINE select_active_space


!>   First orthonormalisation
subroutine first_orthon(iproc,nproc,orbs,wfd,comms,psi,hpsi,psit,orthpar,paw)
   use module_base
   use module_types
   use module_interfaces, except_this_one_B => first_orthon
   implicit none
   integer, intent(in) :: iproc,nproc
   type(orbitals_data), intent(in) :: orbs
   type(wavefunctions_descriptors), intent(in) :: wfd
   type(communications_arrays), intent(in) :: comms
   type(orthon_data):: orthpar
   real(wp), dimension(:) , pointer :: psi,hpsi,psit
   type(paw_objects),optional,intent(inout)::paw
   !local variables
   character(len=*), parameter :: subname='first_orthon'
   integer :: i_stat,usepaw=0

   if(present(paw))usepaw=paw%usepaw
   !!!  if(nspin==4) then
   !!!     nspinor=4
   !!!  else
   !!!     nspinor=1
   !!!  end if

   if (nproc > 1) then
      !allocate hpsi array (used also as transposed)
      !allocated in the transposed way such as 
      !it can also be used as the transposed hpsi
      allocate(hpsi(max(orbs%npsidim_orbs,orbs%npsidim_comp)+ndebug),stat=i_stat)
      call memocc(i_stat,hpsi,'hpsi',subname)
      !allocate transposed principal wavefunction
      allocate(psit(max(orbs%npsidim_orbs,orbs%npsidim_comp)+ndebug),stat=i_stat)
      call memocc(i_stat,psit,'psit',subname)
   else
      psit => psi
   end if

   !to be substituted, must pass the wavefunction descriptors to the routine
   call transpose_v(iproc,nproc,orbs,wfd,comms,psi,&
      &   work=hpsi,outadd=psit(1))

   if(usepaw==1) then
     call orthogonalize(iproc,nproc,orbs,comms,psit,orthpar,paw)
   else
     call orthogonalize(iproc,nproc,orbs,comms,psit,orthpar)
   end if

   !call checkortho_p(iproc,nproc,norb,norbp,nvctrp,psit)

   call untranspose_v(iproc,nproc,orbs,wfd,comms,psit,&
      &   work=hpsi,outadd=psi(1))

   if (nproc == 1) then
      nullify(psit)
      !allocate hpsi array
      allocate(hpsi(max(orbs%npsidim_orbs,orbs%npsidim_comp)+ndebug),stat=i_stat)
      call memocc(i_stat,hpsi,'hpsi',subname)
   end if

END SUBROUTINE first_orthon


!>   Transform to KS orbitals and deallocate hpsi wavefunction (and also psit in parallel)
subroutine last_orthon(iproc,nproc,iter,wfn,evsum,opt_keeppsit)
   use module_base
   use module_types
   use module_interfaces, fake_name => last_orthon
   implicit none
   integer, intent(in) :: iproc,nproc,iter
   real(wp), intent(out) :: evsum
   type(DFT_wavefunction), intent(inout) :: wfn
   logical, optional :: opt_keeppsit
   !local variables
   logical :: keeppsit
   character(len=*), parameter :: subname='last_orthon'
   integer :: i_all,i_stat

   if (present(opt_keeppsit)) then
      keeppsit=opt_keeppsit
   else
      keeppsit=.false.
   end if

   call transpose_v(iproc,nproc,wfn%orbs,wfn%Lzd%Glr%wfd,wfn%comms,wfn%hpsi,work=wfn%psi)
   if (nproc==1) then
      wfn%psit => wfn%psi
      call transpose_v(iproc,nproc,wfn%orbs,wfn%Lzd%Glr%wfd,wfn%comms,wfn%psit)
   end if

   call subspace_diagonalisation(iproc,nproc,wfn%orbs,wfn%comms,wfn%psit,wfn%hpsi,evsum)

   !here we should preserve hpsi and transpose it if we are in ensemble mimimization scheme

   call untranspose_v(iproc,nproc,wfn%orbs,wfn%Lzd%Glr%wfd,wfn%comms,&
        wfn%psit,work=wfn%hpsi,outadd=wfn%psi(1))
   ! Emit that new wavefunctions are ready.
   if (wfn%c_obj /= 0) then
      call kswfn_emit_psi(wfn, iter, 0, iproc, nproc)
   end if

   if(.not.  keeppsit) then
      if (nproc > 1  ) then
         i_all=-product(shape(wfn%psit))*kind(wfn%psit)
         deallocate(wfn%psit,stat=i_stat)
         call memocc(i_stat,i_all,'psit',subname)
      else
         nullify(wfn%psit)
      end if

      i_all=-product(shape(wfn%hpsi))*kind(wfn%hpsi)
      deallocate(wfn%hpsi,stat=i_stat)
      call memocc(i_stat,i_all,'hpsi',subname)

   endif

   !call eigensystem_info(iproc,nproc,wfn%Lzd%Glr%wfd%nvctr_c+7*wfn%Lzd%Glr%wfd%nvctr_f,&
   !     wfn%orbs,wfn%psi)

END SUBROUTINE last_orthon

subroutine eigensystem_info(iproc,nproc,tolerance,nvctr,orbs,psi)
  use module_base
  use module_types
  use module_interfaces
  implicit none
  integer, intent(in) :: iproc,nproc,nvctr
  real(gp), intent(in) :: tolerance !< threshold to classify degenerate eigenvalues
  type(orbitals_data), intent(inout) :: orbs
  real(wp), dimension(nvctr,orbs%nspinor,orbs%norbp), intent(in) :: psi
  !local variables
  character(len=*), parameter :: subname='eigensystem_info'
  integer :: i_all,i_stat
  real(wp), dimension(:,:,:), pointer :: mom_vec


  !for a non-collinear treatment,
  !we add the calculation of the moments for printing their value
  !close to the corresponding eigenvector
  if(orbs%nspinor==4) then
     allocate(mom_vec(4,orbs%norb,min(nproc,2)+ndebug),stat=i_stat)
     call memocc(i_stat,mom_vec,'mom_vec',subname)

     call calc_moments(iproc,nproc,orbs%norb,orbs%norb_par,&
          nvctr,&
          orbs%nspinor,psi,mom_vec)
  else
     nullify(mom_vec)   
  end if

  ! Send all eigenvalues to all procs.
  call broadcast_kpt_objects(nproc,orbs%nkpts,orbs%norb, &
       orbs%eval,orbs%ikptproc)

  !here the new occupation numbers should be recalculated for future needs

  !print the found eigenvalues
  if (iproc == 0) then
     call write_eigenvalues_data(tolerance,orbs,mom_vec)
  end if

  if (orbs%nspinor ==4) then
     i_all=-product(shape(mom_vec))*kind(mom_vec)
     deallocate(mom_vec,stat=i_stat)
     call memocc(i_stat,i_all,'mom_vec',subname)
  end if
end subroutine eigensystem_info


!> Finds the fermi level ef for an error function distribution with a width wf
!! eval are the Kohn Sham eigenvalues and melec is the total number of electrons
subroutine evaltoocc(iproc,nproc,filewrite,wf,orbs,occopt)
   use module_base
   use module_types
   use yaml_output
   implicit none
   logical, intent(in) :: filewrite
   integer, intent(in) :: iproc, nproc
   integer, intent(in) :: occopt      
   real(gp), intent(in) :: wf
   type(orbitals_data), intent(inout) :: orbs
   !local variables
   real(gp), parameter :: pi=3.1415926535897932d0
   real(gp), parameter :: sqrtpi=sqrt(pi) 
   integer :: ikpt,iorb,melec,ii
   real(gp) :: charge, chargef
   real(gp) :: ef,electrons,dlectrons,factor,arg,argu,argd,corr,cutoffu,cutoffd,diff,full,res,resu,resd
   real(gp) :: a, x, xu, xd, f, df, tt  
   !integer :: ierr

   !write(*,*)  'ENTER Fermilevel',orbs%norbu,orbs%norbd

   orbs%eTS=0.0_gp  

   a = 0.d0
   select case (occopt)
   case  (SMEARING_DIST_ERF  )
   case  (SMEARING_DIST_FERMI)
   case  (SMEARING_DIST_COLD1) !Marzari's cold smearing  with a=-.5634 (bumb minimization)
      a=-.5634d0
   case  (SMEARING_DIST_COLD2) !Marzari's cold smearing  with a=-.8165 (monotonic tail)
      a=-.8165d0
   case  (SMEARING_DIST_METPX) !Methfessel and Paxton (same as COLD with a=0)
      a=0.d0
   case default
      if(iproc==0) print *, 'unrecognized occopt=', occopt
      stop 
   end select

   if (orbs%norbd==0) then 
      full=2.d0   ! maximum occupation for closed shell  orbital
   else
      full=1.d0   ! maximum occupation for spin polarized orbital
   endif

   if (orbs%nkpts.ne.1 .and. filewrite) then
      if (iproc == 0) print *,'Fermilevel: CANNOT write input.occ with more than one k-point'
      stop
   end if
   charge=0.0_gp
   do ikpt=1,orbs%nkpts
      !number of zero orbitals for the given k-point
      !overall charge of the system
      do iorb=1,orbs%norb
         charge=charge+orbs%occup(iorb+(ikpt-1)*orbs%norb) * orbs%kwgts(ikpt)
      end do
   end do
   melec=nint(charge)
   !if (iproc == 0) write(*,*) 'charge',charge,melec

   ! Send all eigenvalues to all procs (presumably not necessary)
   call broadcast_kpt_objects(nproc, orbs%nkpts, orbs%norb, &
      &   orbs%eval, orbs%ikptproc)
   
   if (wf > 0.0_gp) then
      ii=0
      if (orbs%efermi == UNINITIALIZED(orbs%efermi)) then
         !last value as a guess
         orbs%efermi = orbs%eval(orbs%norbu)
         ! Take initial value at gamma point.
         do iorb = 1, orbs%norbu
            if (orbs%occup(iorb) < 1.0_gp) then
               orbs%efermi = orbs%eval(iorb)
               exit
            end if
         end do
      end if
      ef=orbs%efermi
      factor=1.d0/(sqrt(pi)*wf)

      ! electrons is N_electons = sum f_i * Wieght_i
      ! dlectrons is dN_electrons/dEf =dN_electrons/darg * darg/dEf= sum df_i/darg /(-wf) , darg/dEf=-1/wf
      !  f:= occupation # for band i ,  df:=df/darg
      loop_fermi: do
         ii=ii+1
         if (ii > 10000) then
            if (iproc == 0) print *,'error Fermilevel'
            stop
         end if
         electrons=0.d0
         dlectrons=0.d0
         do ikpt=1,orbs%nkpts
            do iorb=1,orbs%norbd+orbs%norbu
               arg=(orbs%eval((ikpt-1)*orbs%norb+iorb)-ef)/wf
               if (occopt == SMEARING_DIST_ERF) then
                  call derf_ab(res,arg)
                  f =.5d0*(1.d0-res)
                  df=-exp(-arg**2)/sqrtpi 
               else if (occopt == SMEARING_DIST_FERMI) then
                  f =1.d0/(1.d0+exp(arg)) 
                  df=-1.d0/(2.d0+exp(arg)+exp(-arg)) 
               else if (occopt == SMEARING_DIST_COLD1 .or. occopt == SMEARING_DIST_COLD2 .or. &  
                    &  occopt == SMEARING_DIST_METPX ) then
                  x= -arg
                  call derf_ab(res,x)
                  f =.5d0*(1.d0+res +exp(-x**2)*(-a*x**2 + .5d0*a+x)/sqrtpi)
                  df=-exp(-x**2) * (a*x**3 -x**2 -1.5d0*a*x +1.5d0) /sqrtpi   ! df:=df/darg=-df/dx
               else
                  f  = 0.d0
                  df = 0.d0
               end if
               electrons=electrons+ f  * orbs%kwgts(ikpt)  ! electrons := N_e(Ef+corr.)
               dlectrons=dlectrons+ df * orbs%kwgts(ikpt)  ! delectrons:= dN_e/darge ( Well! later we need dN_e/dEf=-1/wf*dN_e/darg
               !if(iproc==0) write(*,*) arg,   f , df
            enddo
         enddo

         dlectrons=dlectrons/(-wf)  ! df/dEf=df/darg * -1/wf
         diff=-real(melec,gp)/full+electrons
         if (abs(diff) < 1.d-12) exit loop_fermi
         if (abs(dlectrons) <= 1d-45) then
            corr=wf
         else
            corr=diff/abs(dlectrons) ! for case of no-monotonic func. abs is needed
         end if
         !if (iproc==0) write(*,'(i5,3(1pe17.8),i4,1pe17.8)') ii,electrons,ef,dlectrons,melec,corr
         if (corr > 1.d0*wf) corr=1.d0*wf
         if (corr < -1.d0*wf) corr=-1.d0*wf
         if (abs(dlectrons) < 1.d-18  .and. electrons > real(melec,gp)/full) corr=3.d0*wf
         if (abs(dlectrons) < 1.d-18  .and. electrons < real(melec,gp)/full) corr=-3.d0*wf
         ef=ef-corr  ! Ef=Ef_guess+corr.
         !call MPI_BARRIER(bigdft_mpi%mpi_comm,ierr) !debug
      end do loop_fermi

      do ikpt=1,orbs%nkpts
         argu=(orbs%eval((ikpt-1)*orbs%norb+orbs%norbu)-ef)/wf
         argd=(orbs%eval((ikpt-1)*orbs%norb+orbs%norbu+orbs%norbd)-ef)/wf
         if (occopt == SMEARING_DIST_ERF) then
            !error function
            call derf_ab(resu,argu)
            call derf_ab(resd,argd)
            cutoffu=.5d0*(1.d0-resu)
            cutoffd=.5d0*(1.d0-resd)
         else if (occopt == SMEARING_DIST_FERMI) then
            !Fermi function
            cutoffu=1.d0/(1.d0+exp(argu))
            cutoffd=1.d0/(1.d0+exp(argd))
         else if (occopt == SMEARING_DIST_COLD1 .or. occopt == SMEARING_DIST_COLD2 .or. &  
              &  occopt == SMEARING_DIST_METPX ) then
            !Marzari's relation with different a 
            xu=-argu
            xd=-argd
            call derf_ab(resu,xu)
            call derf_ab(resd,xd)
            cutoffu=.5d0*(1.d0+resu +exp(-xu**2)*(-a*xu**2 + .5d0*a+xu)/sqrtpi)
            cutoffd=.5d0*(1.d0+resd +exp(-xd**2)*(-a*xd**2 + .5d0*a+xd)/sqrtpi)
         end if
      enddo
      if (cutoffu > 1.d-12 .or. cutoffd > 1.d-12 .and. iproc == 0) then
         call yaml_warning('The last orbitals levels are occupation number != 0.0' // &
             & ' lastu=' // trim(yaml_toa(cutoffu,fmt='(1pe8.1)')) // &
             & ' lastd=' // trim(yaml_toa(cutoffd,fmt='(1pe8.1)')))
      end if
      !if (iproc==0) write(*,'(1x,a,1pe21.14,2(1x,e8.1))') 'Fermi level, Fermi distribution cut off at:  ',ef,cutoffu,cutoffd
      orbs%efermi=ef

      !update the occupation number
      do ikpt=1,orbs%nkpts
         do iorb=1,orbs%norbu + orbs%norbd
            arg=(orbs%eval((ikpt-1)*orbs%norb+iorb)-ef)/wf
            if (occopt == SMEARING_DIST_ERF) then
               call derf_ab(res,arg)
               f=.5d0*(1.d0-res)
            else if (occopt == SMEARING_DIST_FERMI) then
               f=1.d0/(1.d0+exp(arg))
            else if (occopt == SMEARING_DIST_COLD1 .or. occopt == SMEARING_DIST_COLD2 .or. &  
                 &  occopt == SMEARING_DIST_METPX ) then
               x=-arg
               call derf_ab(res,x)
               f =.5d0*(1.d0+res +exp(-x**2)*(-a*x**2 + .5d0*a+x)/sqrtpi)
            end if
            orbs%occup((ikpt-1)*orbs%norb+iorb)=full* f 
            !if(iproc==0) print*,  orbs%eval((ikpt-1)*orbs%norb+iorb), orbs%occup((ikpt-1)*orbs%norb+iorb)
         end do
      end do

      !update electronic entropy S; eTS=T_ele*S is the electronic entropy term the negative of which is added to energy: Free energy = energy-T*S 
      orbs%eTS=0.0_gp
      do ikpt=1,orbs%nkpts
         do iorb=1,orbs%norbu + orbs%norbd
            if (occopt == SMEARING_DIST_ERF) then
               !error function
               orbs%eTS=orbs%eTS+full*wf/(2._gp*sqrt(pi))*exp(-((orbs%eval((ikpt-1)*orbs%norb+iorb)-ef)/wf)**2)
            else if (occopt == SMEARING_DIST_FERMI) then
               !Fermi function
               tt=orbs%occup((ikpt-1)*orbs%norb+iorb)
               orbs%eTS=orbs%eTS-full*wf*(tt*log(tt) + (1._gp-tt)*log(1._gp-tt))
            else if (occopt == SMEARING_DIST_COLD1 .or. occopt == SMEARING_DIST_COLD2 .or. &  
                 &  occopt == SMEARING_DIST_METPX ) then
               !cold 
               orbs%eTS=orbs%eTS+0._gp  ! to be completed if needed                                             
            end if
         end do
      end do
      ! Sanity check on sum of occup.
      chargef=0.0_gp
      do ikpt=1,orbs%nkpts
         do iorb=1,orbs%norb
            chargef=chargef+orbs%kwgts(ikpt) * orbs%occup(iorb+(ikpt-1)*orbs%norb)
         end do
      end do
      if (abs(charge - chargef) > 1e-6)  stop 'error occupation update'
   else if(full==1.0_gp) then
      call eFermi_nosmearing(iproc,orbs)
      ! no entropic term when electronc temprature is zero
   end if

   !write on file the results if needed
   if (filewrite) then
      open(unit=11,file='input.occ',status='unknown')
      write(11,*)orbs%norbu,orbs%norbd
      do iorb=1,orbs%norb
         !write(11,'(i5,e19.12)')iorb,orbs%occup((ikpt-1)*orbs%norb+iorb)
         !    write(11,'(i5,e19.12)')iorb,full/(1.d0+exp(arg))  !,orbs%eval((ikpt-1)*orbs%norb+iorb)
         write(11,'(i5,e19.12,f10.6)')iorb,orbs%occup((ikpt-1)*orbs%norb+iorb) &
              &   ,orbs%eval ((ikpt-1)*orbs%norb+iorb)
      end do
      close(unit=11)
   end if

 END SUBROUTINE evaltoocc

subroutine eFermi_nosmearing(iproc,orbs)
   use module_base
   use module_types
   use yaml_output
   implicit none
   integer, intent(in) :: iproc
   type(orbitals_data), intent(inout) :: orbs
   !local variables
   integer :: iu,id,n,nzeroorbs,ikpt,iorb
   real(gp) :: charge
   real(wp) :: eF

   iu=0
   id=0
   eF = 0._wp
   do ikpt=1,orbs%nkpts
      !number of zero orbitals for the given k-point
      nzeroorbs=0
      !overall charge of the system
      charge=0.0_gp
      do iorb=1,orbs%norb
         if (orbs%occup(iorb+(ikpt-1)*orbs%norb) == 0.0_gp) then
            nzeroorbs=nzeroorbs+1
         else
            charge=charge+orbs%occup(iorb+(ikpt-1)*orbs%norb)
         end if
      end do
      if (nzeroorbs /= 0 .and. orbs%norbd .gt.0) then
         do iorb=1,orbs%norbu-1
            if (orbs%eval((ikpt-1)*orbs%norb+iorb) > orbs%eval((ikpt-1)*orbs%norb+iorb+1)) &
               &   write(*,*) 'wrong ordering of up EVs',iorb,iorb+1
         end do
         do iorb=1,orbs%norbd-1
            if (orbs%eval((ikpt-1)*orbs%norb+iorb+orbs%norbu) > orbs%eval((ikpt-1)*orbs%norb+iorb+1+orbs%norbu))&
               &   write(*,*) 'wrong ordering of dw EVs',iorb+orbs%norbu,iorb+1+orbs%norbu
         enddo

         iu=0
         id=0
         n=0
         do while (real(n,gp) < charge)
            if (orbs%eval((ikpt-1)*orbs%norb+iu+1) <= orbs%eval((ikpt-1)*orbs%norb+id+1+orbs%norbu)) then
               iu=iu+1
               eF=orbs%eval((ikpt-1)*orbs%norb+iu+1)
            else
               id=id+1
               eF=orbs%eval((ikpt-1)*orbs%norb+id+1+orbs%norbu)
            endif
            n=n+1
         enddo
         if (iproc==0) then
            !write(*,'(1x,a,1pe21.14,a,i4)') 'Suggested Homo energy level',eF,', Spin polarization',iu-id
            call yaml_map('Suggested Fermi Level',ef,fmt='(1pe21.14)')
            call yaml_map('Suggested Spin pol.',iu-id,fmt='(i4)')
         end if
         !write(*,*) 'up,down, up-down',iu,id,iu-id
      end if
   end do
   orbs%efermi=eF
   !assign the values for the occupation numbers
   do iorb=1,iu
      orbs%occup(iorb)=1.0_gp
   end do
   do iorb=iu+1,orbs%norbu
      orbs%occup(iorb)=0.0_gp
   end do
   do iorb=1,id
      orbs%occup(iorb+orbs%norbu)=1.0_gp
   end do
   do iorb=id+1,orbs%norbd
      orbs%occup(iorb+orbs%norbu)=0.0_gp
   end do

END SUBROUTINE eFermi_nosmearing


!>   Calculate magnetic moments
subroutine calc_moments(iproc,nproc,norb,norb_par,nvctr,nspinor,psi,mom_vec)
   use module_base
   use module_types
   implicit none
   integer, intent(in) :: iproc,nproc,norb,nvctr,nspinor
   integer, dimension(0:nproc-1), intent(in) :: norb_par
   real(wp), dimension(nvctr,norb*nspinor), intent(in) :: psi
   real(wp), dimension(4,norb,min(nproc,2)), intent(out) :: mom_vec
   !local variables
   character(len=*), parameter :: subname='calc_moments'
   integer :: i_all,i_stat,ierr,iorb,jproc
   integer :: ndim,oidx
   integer, dimension(:), allocatable :: norb_displ
   real(wp) :: m00,m11,m13,m24,m14,m23
   !real(wp), dimension(:,:,:), allocatable :: mom_vec

   ndim=2
   if (nproc==1) ndim=1

   if(nspinor==4) then

      call razero(4*norb*ndim,mom_vec)

      do iorb=1,norb_par(iproc)
         oidx=(iorb-1)*nspinor+1
         m00=dot(2*nvctr,psi(1,oidx),1,psi(1,oidx),1)
         m11=dot(2*nvctr,psi(1,oidx+2),1,psi(1,oidx+2),1)
         m13=dot(nvctr,psi(1,oidx),1,psi(1,oidx+2),1)
         m24=dot(nvctr,psi(1,oidx+1),1,psi(1,oidx+3),1)
         !        m12=dot(nvctr,psi(1,oidx),1,psi(1,oidx+1),1)
         !        m34=dot(nvctr,psi(1,oidx+2),1,psi(1,oidx+3),1)
         m14=dot(nvctr,psi(1,oidx),1,psi(1,oidx+3),1)
         m23=dot(nvctr,psi(1,oidx+1),1,psi(1,oidx+2),1)

         mom_vec(1,iorb,ndim)=(m00+m11) !rho
         mom_vec(2,iorb,ndim)=2.0d0*(m13+m24)       !m_x
         !        mom_vec(3,iorb,ndim)=2.0d0*(m12-m34)       !m_y
         mom_vec(3,iorb,ndim)=2.0d0*(m14-m23)       !m_y
         mom_vec(4,iorb,ndim)=(m00-m11)             !m_z
      end do

      if(nproc>1) then
         allocate(norb_displ(0:nproc-1+ndebug),stat=i_stat)
         call memocc(i_stat,norb_displ,'norb_displ',subname)

         norb_displ(0)=0
         do jproc=1,nproc-1
            norb_displ(jproc)=norb_displ(jproc-1)+norb_par(jproc-1)
         end do

         call MPI_GATHERV(mom_vec(1,1,2),4*norb_par(iproc),mpidtypw,&
            &   mom_vec(1,1,1),4*norb_par,4*norb_displ,mpidtypw,&
         0,bigdft_mpi%mpi_comm,ierr)

         i_all=-product(shape(norb_displ))*kind(norb_displ)
         deallocate(norb_displ,stat=i_stat)
         call memocc(i_stat,i_all,'norb_displ',subname)
      end if

   end if

END SUBROUTINE calc_moments


subroutine check_communications(iproc,nproc,orbs,lr,comms)
   use module_base
   use module_types
   use module_interfaces, except_this_one => check_communications
   use yaml_output
   implicit none
   integer, intent(in) :: iproc,nproc
   type(orbitals_data), intent(in) :: orbs
   type(locreg_descriptors), intent(in) :: lr
   type(communications_arrays), intent(in) :: comms
   !local variables
   character(len=*), parameter :: subname='check_communications'
   integer :: i,ispinor,iorb,indspin,indorb,jproc,i_stat,i_all,iscomp,idsx,index,ikptsp
   integer :: ikpt,ispsi,nspinor,nvctrp,ierr
   real(wp) :: psival,maxdiff
   real(wp), dimension(:), allocatable :: psi
   real(wp), dimension(:), pointer :: pwork
   real(wp) :: epsilon
   character(len = 25) :: filename
   logical :: abort

   !allocate the "wavefunction" amd fill it, and also the workspace
   allocate(psi(max(orbs%npsidim_orbs,orbs%npsidim_comp)+ndebug),stat=i_stat)
   call memocc(i_stat,psi,'psi',subname)
   allocate(pwork(max(orbs%npsidim_orbs,orbs%npsidim_comp)+ndebug),stat=i_stat)
   call memocc(i_stat,pwork,'pwork',subname)


   do iorb=1,orbs%norbp
      ikpt=(orbs%isorb+iorb-1)/orbs%norb+1
      !valkpt=real(512*ikpt,wp)
      !valorb=real(orbs%isorb+iorb-(ikpt-1)*orbs%norb,wp)+valkpt
      indorb=(iorb-1)*(lr%wfd%nvctr_c+7*lr%wfd%nvctr_f)*orbs%nspinor
      do ispinor=1,orbs%nspinor
         indspin=(ispinor-1)*(lr%wfd%nvctr_c+7*lr%wfd%nvctr_f)
         do i=1,lr%wfd%nvctr_c+7*lr%wfd%nvctr_f
            !vali=real(i,wp)/512.0_wp  ! *1.d-5
            call test_value(ikpt,orbs%isorb+iorb-(ikpt-1)*orbs%norb,ispinor,i,psival)
            psi(i+indspin+indorb)=psival!(valorb+vali)*(-1)**(ispinor-1)
         end do
      end do
   end do

   !transpose the hpsi wavefunction
   call transpose_v(iproc,nproc,orbs,lr%wfd,comms,psi,work=pwork)

   !check the results of the transposed wavefunction
   maxdiff=0.0_wp
   ispsi=0
   do ikptsp=1,orbs%nkptsp
      ikpt=orbs%iskpts+ikptsp!orbs%ikptsp(ikptsp)
      !valkpt=real(512*ikpt,wp)
      !calculate the starting point for the component distribution
      iscomp=0
      do jproc=0,iproc-1
         iscomp=iscomp+comms%nvctr_par(jproc,ikpt)
      end do
      nvctrp=comms%nvctr_par(iproc,ikpt)
      nspinor=orbs%nspinor

      do iorb=1,orbs%norb
         !valorb=real(iorb,wp)+valkpt
         indorb=(iorb-1)*nvctrp*nspinor
         do idsx=1,(nspinor-1)/2+1
            do i=1,nvctrp
               !vali=real(i+iscomp,wp)/512.d0  ! *1.d-5
               do ispinor=1,((2+nspinor)/4+1)
                  !psival=(-1)**(ispinor-1)*(valorb+vali)
                  call test_value(ikpt,iorb,ispinor,i+iscomp,psival)
                  !this is just to force the IEEE representation of psival
                  !              if (psival .lt. 0.d0) then  
                  !              write(321,*) psival,psival**2
                  !              endif
                  index=ispinor+(i-1)*((2+nspinor)/4+1)+&
                     &   (idsx-1)*((2+nspinor)/4+1)*nvctrp+indorb+ispsi
                  maxdiff=max(abs(psi(index)-psival),maxdiff)
               end do
            end do
         end do
      end do
      ispsi=ispsi+nvctrp*orbs%norb*nspinor
   end do

   abort = .false.
   if (abs(maxdiff) > real(orbs%norb,wp)*epsilon(1.0_wp) .and. maxdiff < 1.e-6_wp) then
      call yaml_warning('Transposition error of'//&
           trim(yaml_toa(maxdiff,fmt='(1pe15.7)'))//', check whether results are meaningful!')
   else if (abs(maxdiff) > real(orbs%norb,wp)*epsilon(1.0_wp)) then
      write(*,*)'ERROR: process',iproc,'does not transpose wavefunctions correctly!'
      write(*,*)'       found an error of',maxdiff,'cannot continue.'
      write(*,*)'       data are written in the file transerror.log, exiting...'

      write(filename, "(A,I0,A)") 'transerror', iproc, '.log'
      open(unit=22,file=trim(filename),status='unknown')
      ispsi=0
      do ikptsp=1,orbs%nkptsp
         ikpt=orbs%iskpts+ikptsp!orbs%ikptsp(ikptsp)
         !valkpt=real(512*ikpt,wp)
         !calculate the starting point for the component distribution
         iscomp=0
         do jproc=0,iproc-1
            iscomp=iscomp+comms%nvctr_par(jproc,ikpt)
         end do
         nvctrp=comms%nvctr_par(iproc,ikpt)
         nspinor=orbs%nspinor

         do iorb=1,orbs%norb
            !valorb=real(iorb,wp)+valkpt
            indorb=(iorb-1)*nvctrp*nspinor
            do idsx=1,(nspinor-1)/2+1
               do i=1,nvctrp
                  !vali=real(i+iscomp,wp)/512.d0  !*1.d-5
                  do ispinor=1,((2+nspinor)/4+1)
                     !psival=(-1)**(ispinor-1)*(valorb+vali)
                     call test_value(ikpt,iorb,ispinor,i+iscomp,psival)
                     index=ispinor+(i-1)*((2+nspinor)/4+1)+&
                        &   (idsx-1)*((2+nspinor)/4+1)*nvctrp+indorb+ispsi
                     maxdiff=abs(psi(index)-psival)
                     if (maxdiff > 0.d0) then
                        write(22,'(i3,i6,2i4,3(1x,1pe13.6))')ispinor,i+iscomp,iorb,ikpt,psival,&
                           &   psi(index),maxdiff
                     end if
                  end do
               end do
            end do
         end do
         ispsi=ispsi+nvctrp*orbs%norb*nspinor
      end do
      close(unit=22)
      abort = .true.
      write(filename, "(A,I0,A)") 'distscheme', iproc, '.log'
      open(unit=22,file=trim(filename),status='unknown')
      call print_distribution_schemes(22,nproc,orbs%nkpts,orbs%norb_par(0,1),comms%nvctr_par(0,1))
      close(unit=22)
   end if

   call MPI_BARRIER(bigdft_mpi%mpi_comm, ierr)
   if (abort) then
      if (iproc == 0) call print_distribution_schemes(6,nproc,orbs%nkpts,orbs%norb_par(0,1),comms%nvctr_par(0,1))
      call MPI_ABORT(bigdft_mpi%mpi_comm,ierr)
   end if

   !retranspose the hpsi wavefunction
   call untranspose_v(iproc,nproc,orbs,lr%wfd,comms,&
      &   psi,work=pwork)

   maxdiff=0.0_wp
   do iorb=1,orbs%norbp
      ikpt=(orbs%isorb+iorb-1)/orbs%norb+1
      !valkpt=real(512*ikpt,wp)
      !valorb=real(orbs%isorb+iorb-(ikpt-1)*orbs%norb,wp)+valkpt
      indorb=(iorb-1)*(lr%wfd%nvctr_c+7*lr%wfd%nvctr_f)*orbs%nspinor
      do ispinor=1,orbs%nspinor
         indspin=(ispinor-1)*(lr%wfd%nvctr_c+7*lr%wfd%nvctr_f)
         do i=1,lr%wfd%nvctr_c+7*lr%wfd%nvctr_f
            !vali=real(i,wp)/512.d0  !*1.d-5
            !psival=(valorb+vali)*(-1)**(ispinor-1)
            call test_value(ikpt,orbs%isorb+iorb-(ikpt-1)*orbs%norb,ispinor,i,psival)
            maxdiff=max(abs(psi(i+indspin+indorb)-psival),maxdiff)
         end do
      end do
   end do

   abort = .false.
   if (abs(maxdiff) > real(orbs%norb,wp)*epsilon(1.0_wp) .and. maxdiff < 1.e-6_wp) then
      call yaml_warning('Inverse transposition error of'//&
           trim(yaml_toa(maxdiff,fmt='(1pe15.7)'))//', check whether results are meaningful!')
   else if (abs(maxdiff) > real(orbs%norb,wp)*epsilon(1.0_wp)) then
      write(*,*)'ERROR: process',iproc,'does not untranspose wavefunctions correctly!'
      write(*,*)'       found an error of',maxdiff,'cannot continue.'
      write(*,*)'       data are written in the file transerror.log, exiting...'

      write(filename, "(A,I0,A)") 'transerror', iproc, '.log'
      open(unit=22,file=trim(filename),status='unknown')
      maxdiff=0.0_wp
      do iorb=1,orbs%norbp
         ikpt=(orbs%isorb+iorb-1)/orbs%norb+1
         !valkpt=real(512*ikpt,wp)
         !valorb=real(orbs%isorb+iorb-(ikpt-1)*orbs%norb,wp)+valkpt
         indorb=(iorb-1)*(lr%wfd%nvctr_c+7*lr%wfd%nvctr_f)*orbs%nspinor
         do ispinor=1,orbs%nspinor
            indspin=(ispinor-1)*(lr%wfd%nvctr_c+7*lr%wfd%nvctr_f)
            do i=1,lr%wfd%nvctr_c+7*lr%wfd%nvctr_f
               !vali=real(i,wp)/512.d0  !*1.d-5
               !psival=(valorb+vali)*(-1)**(ispinor-1)
               call test_value(ikpt,orbs%isorb+iorb-(ikpt-1)*orbs%norb,ispinor,i,psival)
               maxdiff=abs(psi(i+indspin+indorb)-psival)
               if (maxdiff > 0.d0) then
                  write(22,'(i3,i6,2i4,3(1x,1pe13.6))')ispinor,i,iorb,orbs%isorb,psival,&
                     &   psi(ispinor+(i-1)*orbs%nspinor+indorb),maxdiff
               end if
            end do
         end do
      end do
      close(unit=22)
      abort = .true.
   end if

   if (abort) call MPI_ABORT(bigdft_mpi%mpi_comm,ierr)
   call MPI_BARRIER(bigdft_mpi%mpi_comm, ierr)

   i_all=-product(shape(psi))*kind(psi)
   deallocate(psi,stat=i_stat)
   call memocc(i_stat,i_all,'psi',subname)
   i_all=-product(shape(pwork))*kind(pwork)
   deallocate(pwork,stat=i_stat)
   call memocc(i_stat,i_all,'pwork',subname)

END SUBROUTINE check_communications


!> define a value for the wavefunction which is dependent of the indices
subroutine test_value(ikpt,iorb,ispinor,icomp,val)
   use module_base
   implicit none
   integer, intent(in) :: ikpt,icomp,iorb,ispinor
   real(wp), intent(out) :: val
   !local variables
   integer, parameter :: ilog=6
   real(wp) :: valkpt,valorb,vali

   ! recognizable pattern, for debugging
    valkpt=real(10**ilog*(ikpt-1),wp)!real(512*ikpt,wp)
    valorb=real(iorb,wp)+valkpt
    vali=real(icomp,wp)*10.0_wp**(-ilog)  !real(icomp,wp)/512.0_wp  ! *1.d-5
   !
   ! val=(valorb+vali)*(-1)**(ispinor-1)

   !valkpt=real(512*ikpt,wp)
   !valorb=real(iorb,wp)+valkpt
   !vali=real(icomp,wp)/512.0_wp  ! *1.d-5

   val=(valorb+vali)*(-1)**(ispinor-1)

END SUBROUTINE test_value

!>determine the components which were not communicated correctly
!! works only with the recognizable pattern of test function
subroutine wrong_components(psival,ikpt,iorb,icomp)
   use module_base
  implicit none
  real(wp), intent(in) :: psival
  integer, intent(out) :: ikpt,iorb,icomp
  integer, parameter :: ilog=6

  icomp=nint((psival-real(floor(psival),wp))*10.0_wp**ilog)
  ikpt=floor(psival)/(10**ilog)
  iorb=floor(psival)-(ikpt-1)*(10**ilog)

end subroutine wrong_components


subroutine debug_hpsi(wfn,at,proj_G,paw,nlpspd)
   use module_base
   use module_types
   implicit none
   !Arguments
   type(nonlocal_psp_descriptors), intent(in) :: nlpspd
   type(DFT_wavefunction), intent(in) :: wfn
   type(paw_objects),intent(in) :: paw
   type(atoms_data), intent(in) :: at
<<<<<<< HEAD
   type(gaussian_basis),dimension(at%ntypes),intent(in) :: proj_G !projectors in gaussian basis (for PAW)
   !Local variables   
   integer :: ispsi_a,ispsi_b,ia,ib,iatype,ispinor
   integer :: nvctr_c,nvctr_f,nvctr_tot
   integer :: ncplx,nspinor
   !integer :: i,istart_j,jlmn,j_shell,j_l,j_m
   !integer :: mbseg_c,mbseg_f,mbvctr_c,mbvctr_f,istart_ck
   integer :: ikpt,ispsi_k,iat,ilr,ilr_skip,iorb
   integer :: isorb,ieorb,ispsi
   logical :: dosome
   real(gp),dimension(2) :: scpr
   real(gp) :: scalprod(2,2)
   real(dp) :: ddot
   
   write(*,*)'Calculate <PSI|H|PSI> for debugging'
   
   nvctr_c=wfn%Lzd%glr%wfd%nvctr_c
   nvctr_f=wfn%Lzd%glr%wfd%nvctr_f
   nvctr_tot=nvctr_c+7*nvctr_f
   
   ikpt=wfn%orbs%iokpt(1)
   
   ispsi_k=1
   loop_kpt: do

      call orbs_in_kpt(ikpt,wfn%orbs,isorb,ieorb,nspinor)
      
      loop_lr: do ilr=1,wfn%Lzd%nlr
         !do something only if at least one of the orbitals lives in the ilr
         dosome=.false.
=======
   type(gaussian_basis),dimension(at%astruct%ntypes),intent(in)::proj_G !projectors in gaussian basis (for PAW)


integer::i,istart_j,jlmn,j_shell,j_l,j_m,ispinor
integer::ispsi_a,ispsi_b,ia,ib,iatype
integer::nvctr_c,nvctr_f,nvctr_tot
integer::ncplx,nspinor
integer::mbseg_c,mbseg_f,mbvctr_c,mbvctr_f
integer::ikpt,ispsi_k,iat,ilr,ilr_skip,iorb
integer::isorb,ieorb,ispsi,istart_ck
logical :: dosome, overlap
real(gp),dimension(2)::scpr
real(gp) ::scalprod(2,2)
real(dp) :: ddot

write(*,*)'Calculate <PSI|H|PSI> for debugging'

nvctr_c=wfn%Lzd%glr%wfd%nvctr_c
nvctr_f=wfn%Lzd%glr%wfd%nvctr_f
nvctr_tot=nvctr_c+7*nvctr_f

ikpt=wfn%orbs%iokpt(1)

ispsi_k=1
loop_kpt: do

   call orbs_in_kpt(ikpt,wfn%orbs,isorb,ieorb,nspinor)

   loop_lr: do ilr=1,wfn%Lzd%nlr
      !do something only if at least one of the orbitals lives in the ilr
      dosome=.false.
      do iorb=isorb,ieorb
         dosome = (wfn%orbs%inwhichlocreg(iorb+wfn%orbs%isorb) == ilr)
         if (dosome) exit
      end do
      if (.not. dosome) cycle loop_lr

      do iat=1,at%astruct%nat
           iatype=at%astruct%iatype(iat)
           ispsi=ispsi_k
>>>>>>> 65720449
         do iorb=isorb,ieorb
            dosome = (wfn%orbs%inwhichlocreg(iorb+wfn%orbs%isorb) == ilr)
            if (dosome) exit
         end do
         if (.not. dosome) cycle loop_lr
      
         do iat=1,at%nat
              iatype=at%iatype(iat)
              ispsi=ispsi_k
            do iorb=isorb,ieorb
               if (wfn%orbs%inwhichlocreg(iorb+wfn%orbs%isorb) /= ilr) then
                  !increase ispsi to meet orbital index
                  ilr_skip=wfn%orbs%inwhichlocreg(iorb+wfn%orbs%isorb)
                  ispsi=ispsi+(wfn%Lzd%Llr(ilr_skip)%wfd%nvctr_c+7*wfn%Lzd%Llr(ilr_skip)%wfd%nvctr_f)*nspinor
                  cycle
               end if
      
               !call plr_segs_and_vctrs(nlpspd%plr(iat),mbseg_c,mbseg_f,mbvctr_c,mbvctr_f)
               call ncplx_kpt(wfn%orbs%iokpt(iorb),wfn%orbs,ncplx)
               !loop over all the components of the wavefunction
               do ispinor=1,nspinor,ncplx
                 ispsi_a=ispsi
                 ispsi_b=ispsi
                 do ia=1,ncplx
                    do ib=1,ncplx
                       scalprod(ia,ib)=ddot(nvctr_tot,wfn%psi(ispsi_a),1,wfn%hpsi(ispsi_b),1)
                       ispsi_b=ispsi_b+nvctr_tot
                    end do
                    ispsi_a=ispsi_a+nvctr_tot
                 end do
<<<<<<< HEAD
                 !then define the result
                 if (ncplx == 1) then
                    scpr(1)=scalprod(1,1)
                 else if (ncplx == 2) then
                    scpr(1)=scalprod(1,1)+scalprod(2,2)
                    scpr(2)=scalprod(1,2)-scalprod(2,1)
                 end if
                 write(*,'("<psi|H|psi> for kpt=,",i5," iat=",i5,"=>",2(f15.5,x))')ikpt,iat,scpr
                 write(*,*)'ispsi_a','ispsi_b','nvctr_tot',ispsi_a,ispsi_b,nvctr_tot
               end do !ispinor
            end do !iorb
         end do !iat
      end do loop_lr
=======
                 ispsi_a=ispsi_a+nvctr_tot
              end do
              !then define the result
              if (ncplx == 1) then
                 scpr(1)=scalprod(1,1)
              else if (ncplx == 2) then
                 scpr(1)=scalprod(1,1)+scalprod(2,2)
                 scpr(2)=scalprod(1,2)-scalprod(2,1)
              end if
              write(*,'("<psi|H|psi> for kpt=,",i5," iat=",i5,"=>",2(f15.5,1x))')ikpt,iat,scpr
              write(*,*)'ispsi_a','ispsi_b','nvctr_tot',ispsi_a,ispsi_b,nvctr_tot
            end do !ispinor
         end do !iorb
      end do !iat
   end do loop_lr

   !last k-point has been treated
   if (ieorb == wfn%orbs%norbp) exit loop_kpt
   
   ikpt=ikpt+1
   ispsi_k=ispsi

end do  loop_kpt !ikpt


if (.not. DistProjApply) then !TO BE REMOVED WITH NEW PROJECTOR APPLICATION
   if (istart_ck-1 /= nlpspd%nprojel) &
      &   stop 'incorrect once-and-for-all psp application'
end if

>>>>>>> 65720449

      !last k-point has been treated
      if (ieorb == wfn%orbs%norbp) exit loop_kpt
   
      ikpt=ikpt+1
      ispsi_k=ispsi

   end do  loop_kpt !ikpt

   !if (.not. DistProjApply) then !TO BE REMOVED WITH NEW PROJECTOR APPLICATION
   !   if (istart_ck-1 /= nlpspd%nprojel) &
   !      &   stop 'incorrect once-and-for-all psp application'
   !end if

END SUBROUTINE debug_hpsi


subroutine broadcast_kpt_objects(nproc, nkpts, ndata, data, ikptproc)
   use module_base
   use module_types
   implicit none
   integer, intent(in) :: nproc, nkpts, ndata
   integer, dimension(nkpts), intent(in) :: ikptproc
   real(gp), dimension(ndata,nkpts), intent(inout) :: data

   integer :: ikpt, ierr

   if (nproc > 1) then
      do ikpt = 1, nkpts
         call MPI_BCAST(data(1,ikpt), ndata,mpidtypg, &
            &   ikptproc(ikpt), bigdft_mpi%mpi_comm, ierr)
         !redundant barrier 
         call MPI_BARRIER(bigdft_mpi%mpi_comm,ierr)
      end do
   end if
END SUBROUTINE broadcast_kpt_objects



!!subroutine minimize_by_orthogonal_transformation(iproc, nproc, orbs, wfd, comms, orthpar, E0, El, stepsize, hpsi, psi, derivative)
!!use module_base
!!use module_types
!!use module_interfaces
!!implicit none
!!
!!  integer, intent(in) :: iproc,nproc
!!  type(orbitals_data), intent(in) :: orbs
!!  type(wavefunctions_descriptors),intent(in):: wfd
!!  type(communications_arrays), intent(in) :: comms
!!  type(orthon_data), intent(in) :: orthpar
!!  !n(c) type(wavefunctions_descriptors), intent(in) :: wfd
!!  !real(wp), dimension(comms%nvctr_par(iproc,0)*orbs%nspinor*orbs%norb), intent(in) :: hpsi
!!  !real(wp), dimension(comms%nvctr_par(iproc,0)*orbs%nspinor*orbs%norb), intent(inout) :: psi
!!  real(8),intent(in):: E0, El
!!  real(8),intent(inout):: stepsize 
!!  real(wp), dimension(max(orbs%npsidim_orbs,orbs%npsidim_comp)), intent(inout) :: hpsi
!!  real(wp), dimension(max(orbs%npsidim_orbs,orbs%npsidim_comp)), intent(inout) :: psi
!!  real(8),intent(out):: derivative
!!  !local variables
!!  character(len=*), parameter :: subname='orthoconstraint'
!!  integer :: i_stat,i_all,ierr,iorb !n(c) ise
!!  integer :: ispin,nspin,ikpt,norb,norbs,ncomp,nvctrp,ispsi,ikptp,nspinor,iiorb,jjorb,jorb,lwork,info,k
!!  real(dp) :: occ !n(c) tt
!!  integer, dimension(:,:), allocatable :: ndimovrlp
!!  real(wp), dimension(:), allocatable :: alag, work, rwork, eval
!!  real(wp),dimension(:,:),allocatable:: gmat
!!  complex(8),dimension(:,:),allocatable:: gmatc, tempmatc, tempmat2c, omatc
!!  complex(8),dimension(:),allocatable:: expDc
!!  real(8):: lstep, dfactorial
!!  complex(8):: ttc
!!  real(8),dimension(:),pointer:: psiwork
!!  real(8),dimension(:,:),allocatable:: omat
!!
!!  write(*,*) 'iproc, orbs%npsidim',iproc,max(orbs%npsidim_orbs,orbs%npsidim_comp)
!!
!!  !separate the orthogonalisation procedure for up and down orbitals 
!!  !and for different k-points
!!  call timing(iproc,'LagrM_comput  ','ON')
!!
!!  !number of components of the overlap matrix for parallel case
!!  !calculate the dimension of the overlap matrix for each k-point
!!  if (orbs%norbd > 0) then
!!     nspin=2
!!  else
!!     nspin=1
!!  end if
!!
!!  !number of components for the overlap matrix in wp-kind real numbers
!!
!!  allocate(ndimovrlp(nspin,0:orbs%nkpts+ndebug),stat=i_stat)
!!  call memocc(i_stat,ndimovrlp,'ndimovrlp',subname)
!!
!!  call dimension_ovrlp(nspin,orbs,ndimovrlp)
!!
!!  allocate(alag(ndimovrlp(nspin,orbs%nkpts)+ndebug),stat=i_stat)
!!  call memocc(i_stat,alag,'alag',subname)
!!
!!  !put to zero all the k-points which are not needed
!!  call razero(ndimovrlp(nspin,orbs%nkpts),alag)
!!
!!  ! Transpose orbitals
!!  allocate(psiwork(size(psi)), stat=i_stat)
!!  call transpose_v(iproc, nproc, orbs, wfd, comms, psi, work=psiwork)
!!  call transpose_v(iproc, nproc, orbs, wfd, comms, hpsi, work=psiwork)
!!
!!  !do it for each of the k-points and separate also between up and down orbitals in the non-collinear case
!!  ispsi=1
!!  do ikptp=1,orbs%nkptsp
!!     ikpt=orbs%iskpts+ikptp!orbs%ikptsp(ikptp)
!!
!!     do ispin=1,nspin
!!
!!        call orbitals_and_components(iproc,ikpt,ispin,orbs,comms,&
!!             nvctrp,norb,norbs,ncomp,nspinor)
!!        if (nvctrp == 0) cycle
!!
!!        if(nspinor==1) then
!!           call gemm('T','N',norb,norb,nvctrp,1.0_wp,psi(ispsi),&
!!                max(1,nvctrp),hpsi(ispsi),max(1,nvctrp),0.0_wp,&
!!                alag(ndimovrlp(ispin,ikpt-1)+1),norb)
!!        else
!!           !this part should be recheck in the case of nspinor == 2
!!           call c_gemm('C','N',norb,norb,ncomp*nvctrp,(1.0_wp,0.0_wp),psi(ispsi),&
!!                max(1,ncomp*nvctrp), &
!!                hpsi(ispsi),max(1,ncomp*nvctrp),(0.0_wp,0.0_wp),&
!!                alag(ndimovrlp(ispin,ikpt-1)+1),norb)
!!        end if
!!        ispsi=ispsi+nvctrp*norb*nspinor
!!     end do
!!  end do
!!
!!  if (nproc > 1) then
!!     call timing(iproc,'LagrM_comput  ','OF')
!!     call timing(iproc,'LagrM_commun  ','ON')
!!     call mpiallred(alag(1),ndimovrlp(nspin,orbs%nkpts),MPI_SUM,bigdft_mpi%mpi_comm,ierr)
!!     call timing(iproc,'LagrM_commun  ','OF')
!!     call timing(iproc,'LagrM_comput  ','ON')
!!  end if
!!
!!  !now each processors knows all the overlap matrices for each k-point
!!  !even if it does not handle it.
!!  !this is somehow redundant but it is one way of reducing the number of communications
!!  !without defining group of processors
!!
!!  i_stat=0
!!  do iorb=1,orbs%norb
!!      do jorb=1,orbs%norb
!!          i_stat=i_stat+1
!!          if(iproc==0) write(1750,'(a,3i8,es20.8)') 'iorb, jorb, i_stat, alag(i_stat)', iorb, jorb, i_stat, alag(i_stat)
!!      end do
!!  end do 
!!
!!  ! Build the antisymmetric matrix "alag(iorb,jorb)-alag(jorb,iorb)"
!!  allocate(gmat(orbs%norb,orbs%norb), stat=i_stat)
!!  call memocc(i_stat, gmat, 'gmat', subname)
!!  do iorb=1,orbs%norb
!!      do jorb=1,orbs%norb
!!          iiorb=(iorb-1)*orbs%norb+jorb
!!          jjorb=(jorb-1)*orbs%norb+iorb
!!          gmat(jorb,iorb)=alag(iiorb)-alag(jjorb)
!!      end do
!!  end do
!!
!!
!!
!!
!!  !Build the complex matrix -igmat
!!  allocate(gmatc(orbs%norb,orbs%norb), stat=i_stat)
!!  !call memocc(i_stat, gmatc, 'gmatc', subname) !memocc not working for complex
!!  do iorb=1,orbs%norb
!!      do jorb=1,orbs%norb
!!          gmatc(jorb,iorb)=cmplx(0.d0,-gmat(jorb,iorb),kind=8)
!!      end do
!!  end do 
!!
!!
!!
!!  ! Check whether hermitian
!!  do iorb=1,orbs%norb
!!      do jorb=1,orbs%norb
!!          if(real(gmatc(jorb,iorb))/=real(gmatc(iorb,jorb)) .or. aimag(gmatc(jorb,iorb))/=-aimag(gmatc(iorb,jorb))) then
!!              write(*,'(a,4es16.7)') 'ERROR: (Gmatc(1,jorb,iorb)), (Gmatc(1,iorb,jorb)), (Gmatc(2,jorb,iorb)), (Gmatc(2,iorb,jorb))', Gmatc(jorb,iorb), Gmatc(iorb,jorb)
!!          end if
!!          if(iproc==0) write(1710,'(a,2i8,2es20.12)') 'iorb, jorb, gmatc(jorb,iorb)', iorb, jorb, gmatc(jorb,iorb)
!!      end do
!!  end do 
!!
!!
!!
!!  ! Diagonalize gmatc
!!  allocate(eval(orbs%norb), stat=i_stat)
!!  call memocc(i_stat, eval, 'eval', subname)
!!  lwork=10*orbs%norb
!!  allocate(work(2*lwork), stat=i_stat) ! factor of 2 since it is assumed to be complex
!!  allocate(rwork(lwork), stat=i_stat)
!!  call zheev('v', 'l', orbs%norb, gmatc(1,1), orbs%norb, eval(1), work, lwork, rwork, info)
!!  if(info/=0) stop 'ERROR in zheev'
!!  deallocate(work)
!!  deallocate(rwork)
!!
!!  do iorb=1,orbs%norb
!!      if(iproc==0) write(1720,'(a,i8,es20.8)') 'iorb, eval(iorb)', iorb, eval(iorb)
!!  end do
!!
!!
!!  if(stepsize>0.d0) then
!!      if(iproc==0) write(*,*) 'in first branch'
!!      ! Calculate the derivative
!!      ! Calculate optimal step size
!!      lstep=derivative*stepsize**2/(2.d0*(derivative*stepsize+E0-El))
!!      stepsize=-1.d0
!!      derivative=0.d0
!!  else
!!      if(iproc==0) write(*,*) 'in second branch'
!!      lstep=.1d0/(maxval(abs(eval)))
!!      stepsize=lstep
!!      derivative=0.d0
!!      do iorb=1,orbs%norb
!!          do jorb=1,orbs%norb
!!              derivative=derivative+gmat(jorb,iorb)**2
!!          end do
!!      end do
!!      derivative=-.5d0*derivative
!!  end if
!!  if(iproc==0) write(*,'(a,2es12.4)') '>> LSTEP:, derivative', lstep, derivative
!!
!!
!!  ! Calculate exp(-i*l*D) (with D diagonal matrix of eigenvalues).
!!  ! This is also a diagonal matrix, so only calculate the diagonal part.
!!  allocate(expDc(orbs%norb), stat=i_stat)
!!  !call memocc(i_stat, expDc, 'expDc', subname)
!!  do iorb=1,orbs%norb
!!     ttc=cmplx(0.d0,-lstep*eval(iorb),kind=8)
!!     expDc(iorb)=cmplx(0.d0,0.d0,kind=8)
!!      do k=0,100
!!          expDc(iorb)=expDc(iorb)+ttc**k/dfactorial(k)
!!      end do
!!  end do
!!  do iorb=1,orbs%norb
!!     if(iproc==0) write(1740,'(a,i8,2es20.8)') 'iorb, expDc(iorb)', iorb, expDc(iorb)
!!  end do
!!
!!
!!
!!  ! Calculate the matrix O
!!  allocate(tempmatc(orbs%norb,orbs%norb), stat=i_stat)
!!  allocate(tempmat2c(orbs%norb,orbs%norb), stat=i_stat)
!!  allocate(omatc(orbs%norb,orbs%norb), stat=i_stat)
!!  do iorb=1,orbs%norb
!!     do jorb=1,orbs%norb
!!         if(iorb==jorb) then
!!             tempmat2c(jorb,iorb)=expDc(iorb)
!!         else
!!             tempmat2c(jorb,iorb)=cmplx(0.d0,0.d0,kind=8)
!!         end if
!!     end do
!!  end do
!!  call zgemm('n', 'c', orbs%norb, orbs%norb, orbs%norb, (1.d0,0.d0), tempmat2c(1,1), orbs%norb, &
!!      gmatc(1,1), orbs%norb, (0.d0,0.d0), tempmatc(1,1), orbs%norb)
!!  do iorb=1,orbs%norb
!!     do jorb=1,orbs%norb
!!         if(iproc==0) write(1730,'(a,2i8,2es20.8)') 'iorb, jorb, tempmatc(jorb,iorb)', iorb, jorb, tempmatc(jorb,iorb)
!!     end do
!!  end do
!!
!!  call zgemm('n', 'n', orbs%norb, orbs%norb, orbs%norb, (1.d0,0.d0), gmatc(1,1), orbs%norb, &
!!      tempmatc(1,1), orbs%norb, (0.d0,0.d0), omatc(1,1), orbs%norb)
!!
!!  if(iproc==0) then
!!     do iorb=1,orbs%norb
!!         do jorb=1,orbs%norb
!!             write(1700,'(2i8,2es20.8)') iorb,jorb,omatc(jorb,iorb)
!!         end do
!!     end do
!!  end if
!!
!!
!!  ! Build new linear combinations
!!  call memocc(i_stat, psiwork, 'psiwork', subname)
!!
!!  allocate(omat(orbs%norb,orbs%norb), stat=i_stat)
!!  call memocc(i_stat, omat, 'omat', subname)
!!
!!  do iorb=1,orbs%norb
!!      do jorb=1,orbs%norb
!!          omat(jorb,iorb)=real(omatc(jorb,iorb))
!!          !!if(iorb==jorb) then
!!          !!    omat(jorb,iorb)=1.d0
!!          !!else
!!          !!    omat(jorb,iorb)=0.d0
!!          !!end if
!!      end do
!!  end do
!!
!!  nvctrp=comms%nvctr_par(iproc,0)
!!  call gemm('n', 'n', nvctrp, orbs%norb, orbs%norb, 1.0_wp, psi(1), max(1,nvctrp), &
!!            omat(1,1), orbs%norb, 0.0_wp, psiwork(1), max(1,nvctrp))
!!  call dcopy(size(psi), psiwork(1), 1, psi(1), 1)
!!
!!  ! I think this is not required..
!!  call orthogonalize(iproc,nproc,orbs,comms,psi,orthpar)
!!
!!  call untranspose_v(iproc, nproc, orbs, wfd, comms, psi, work=psiwork)
!!  call untranspose_v(iproc, nproc, orbs, wfd, comms, hpsi, work=psiwork)
!!
!!
!!
!!
!!
!!
!!
!!  i_all=-product(shape(omat))*kind(omat)
!!  deallocate(omat,stat=i_stat)
!!  call memocc(i_stat,i_all,'omat',subname)
!!
!!  i_all=-product(shape(psiwork))*kind(psiwork)
!!  deallocate(psiwork,stat=i_stat)
!!  call memocc(i_stat,i_all,'psiwork',subname)
!!
!!  i_all=-product(shape(alag))*kind(alag)
!!  deallocate(alag,stat=i_stat)
!!  call memocc(i_stat,i_all,'alag',subname)
!!
!!  i_all=-product(shape(ndimovrlp))*kind(ndimovrlp)
!!  deallocate(ndimovrlp,stat=i_stat)
!!  call memocc(i_stat,i_all,'ndimovrlp',subname)
!!
!!  i_all=-product(shape(gmat))*kind(gmat)
!!  deallocate(gmat,stat=i_stat)
!!  call memocc(i_stat,i_all,'gmat',subname)
!!
!!  i_all=-product(shape(eval))*kind(eval)
!!  deallocate(eval,stat=i_stat)
!!  call memocc(i_stat,i_all,'eval',subname)
!!
!!  !!memoc not working for complex
!!  !i_all=-product(shape(gmatc))*kind(gmatc)  
!!  deallocate(gmatc,stat=i_stat)
!!  !call memocc(i_stat,i_all,'gmatc',subname)
!!
!!  !i_all=-product(shape(tempmatc))*kind(tempmatc)  
!!  deallocate(tempmatc,stat=i_stat)
!!  !call memocc(i_stat,i_all,'tempmatc',subname)
!!
!!  !i_all=-product(shape(tempmat2c))*kind(tempmat2c)  
!!  deallocate(tempmat2c,stat=i_stat)
!!  !call memocc(i_stat,i_all,'tempmat2c',subname)
!!
!!  !i_all=-product(shape(omatc))*kind(omatc)  
!!  deallocate(omatc,stat=i_stat)
!!  !call memocc(i_stat,i_all,'omatc',subname)
!!
!!  !i_all=-product(shape(expDc))*kind(expDc)  
!!  deallocate(expDc,stat=i_stat)
!!  !call memocc(i_stat,i_all,'expDc',subname)
!!
!!  call timing(iproc,'LagrM_comput  ','OF')
!!
!!
!!
!!end subroutine minimize_by_orthogonal_transformation

subroutine integral_equation(iproc,nproc,atoms,wfn,ngatherarr,local_potential,GPU,proj,nlpspd,rxyz)
  use module_base
  use module_types
  use module_interfaces, fake_name => integral_equation
  use Poisson_Solver, except_dp => dp, except_gp => gp, except_wp => wp
  use yaml_output
  implicit none
  integer, intent(in) :: iproc,nproc
  type(atoms_data), intent(in) :: atoms
  type(DFT_wavefunction), intent(in) :: wfn
  type(GPU_pointers), intent(inout) :: GPU
  type(nonlocal_psp_descriptors), intent(in) :: nlpspd
  integer, dimension(0:nproc-1,2), intent(in) :: ngatherarr
  real(wp), dimension(nlpspd%nprojel), intent(inout) :: proj
  real(gp), dimension(3,atoms%astruct%nat), intent(in) :: rxyz
  real(dp), dimension(:), pointer :: local_potential
  !local variables
  integer :: iorb,nbox,ilr,ist
  real(gp) :: eh_fake,eks
  type(energy_terms) :: energs_tmp
  type(coulomb_operator) :: G_Helmholtz
  type(workarr_sumrho) :: w
  real(wp), dimension(:), allocatable :: vpsi,vpsir

  call f_routine(id='helmholtz_equation')

  !first, apply the potential operator to the wavefunction
  vpsi=f_malloc0(wfn%orbs%npsidim_orbs,id='vpsi')

  call LocalHamiltonianApplication(iproc,nproc,atoms,wfn%orbs%npsidim_orbs,wfn%orbs,&
       wfn%Lzd,wfn%confdatarr,ngatherarr,local_potential,wfn%psi,vpsi,&
       energs_tmp,wfn%SIC,GPU,2) !potential only

  call NonLocalHamiltonianApplication(iproc,atoms,wfn%orbs%npsidim_orbs,wfn%orbs,rxyz,&
       proj,wfn%Lzd,nlpspd,wfn%psi,vpsi,energs_tmp%eproj)

  !now vpsi is a wavefunction array in orbitals parallelization scheme which is associated to Vpsi
  !rescale it to match with the Green's function treatment
  call vscal(wfn%orbs%npsidim_orbs,-0.5_gp/pi_param,vpsi(1),1)

  !helmholtz-based preconditioning
  ilr=1 !for the moment only cubic version
  call initialize_work_arrays_sumrho(wfn%Lzd%Llr(ilr),w)
  !box elements size
  nbox=wfn%Lzd%Llr(ilr)%d%n1i*wfn%Lzd%Llr(ilr)%d%n2i*wfn%Lzd%Llr(ilr)%d%n3i

  ! Wavefunction in real space
  vpsir=f_malloc0(nbox,id='vpsir')

  !case for helmholtz-based preconditioning
  ist=0
  do iorb=1,wfn%orbs%norbp*wfn%orbs%nspinor
     ilr = wfn%orbs%inwhichlocreg(iorb+wfn%orbs%isorb)
     !entering
     eks=wfn%orbs%eval(iorb+wfn%orbs%isorb)
     print *,'iorb,initial',iorb,nrm2(wfn%Lzd%Llr(ilr)%wfd%nvctr_c+7*wfn%Lzd%Llr(ilr)%wfd%nvctr_f,wfn%psi(1+ist),1)

!!$     call plot_wf('psi'//trim(adjustl(yaml_toa(iorb))),1,atoms,1.0_gp,wfn%Lzd%llr(ilr),&
!!$          wfn%Lzd%hgrids(1),wfn%Lzd%hgrids(2),wfn%Lzd%hgrids(3),rxyz,wfn%psi(1+ist:))

!     call axpy(wfn%Lzd%Llr(ilr)%wfd%nvctr_c+7*wfn%Lzd%Llr(ilr)%wfd%nvctr_f,-eks,wfn%psi(1+ist),1,vpsi(1+ist),1)

     call plot_wf('Vpsi'//trim(adjustl(yaml_toa(iorb))),1,atoms,1.0_gp,wfn%Lzd%llr(ilr),&
          wfn%Lzd%hgrids(1),wfn%Lzd%hgrids(2),wfn%Lzd%hgrids(3),rxyz,vpsi(1+ist))


     call daub_to_isf(wfn%Lzd%Llr(ilr),w,vpsi(1+ist),vpsir(1))

     !sequential kernel


     G_Helmholtz=pkernel_init(.false.,0,1,0,wfn%Lzd%Llr(ilr)%geocode,&
          (/wfn%Lzd%Llr(ilr)%d%n1i,wfn%Lzd%Llr(ilr)%d%n2i,wfn%Lzd%Llr(ilr)%d%n3i/),&
          0.5_gp*wfn%Lzd%hgrids,16,mu0_screening=sqrt(2.0_gp*abs(eks)))

     call pkernel_set(G_Helmholtz,.true.)

     !apply it to the gradient to smooth it
     call H_potential('D',G_Helmholtz,vpsir(1),vpsir(1),eh_fake,0.d0,.false.)

     !convert the gradient back to the locreg
     call isf_to_daub(wfn%Lzd%Llr(ilr),w,vpsir(1),vpsi(1+ist))
!     call vscal(ncplx*(Lzd%Llr(ilr)%wfd%nvctr_c+7*Lzd%Llr(ilr)%wfd%nvctr_f),1.0_gp/(16.0_gp*atan(1.0_gp)),hpsi(1+ist),1)
     print *,'iorb,gradient',iorb,nrm2(wfn%Lzd%Llr(ilr)%wfd%nvctr_c+7*wfn%Lzd%Llr(ilr)%wfd%nvctr_f,vpsi(1+ist),1),eh_fake
!!$     call plot_wf('GVpsi'//trim(adjustl(yaml_toa(iorb))),1,atoms,1.0_gp,wfn%Lzd%llr(ilr),&
!!$          wfn%Lzd%hgrids(1),wfn%Lzd%hgrids(2),wfn%Lzd%hgrids(3),rxyz,vpsi(1+ist:))


     ist=ist+(wfn%Lzd%Llr(ilr)%wfd%nvctr_c+7*wfn%Lzd%Llr(ilr)%wfd%nvctr_f)

     call pkernel_free(G_Helmholtz,'helmholtz_equation')

  end do
  call deallocate_work_arrays_sumrho(w)

  call f_free(vpsi)
  call f_free(vpsir)

  call f_release_routine()

end subroutine integral_equation<|MERGE_RESOLUTION|>--- conflicted
+++ resolved
@@ -1531,11 +1531,7 @@
    type(atoms_data), intent(in) :: at
    type(nonlocal_psp_descriptors), intent(in) :: nlpspd 
    type(paw_objects),optional,intent(inout)::paw
-<<<<<<< HEAD
-   type(gaussian_basis),dimension(at%ntypes),optional,intent(in)::proj_G !< Projectors in gaussian basis (for PAW)
-=======
    type(gaussian_basis),dimension(at%astruct%ntypes),optional,intent(in)::proj_G !projectors in gaussian basis (for PAW)
->>>>>>> 65720449
    real(gp),optional, intent(out) :: eproj_sum
    real(gp),optional, dimension(3,at%astruct%nat), intent(in) :: rxyz
    real(wp),optional, dimension(nlpspd%nprojel), intent(inout) :: proj
@@ -2697,8 +2693,7 @@
    type(DFT_wavefunction), intent(in) :: wfn
    type(paw_objects),intent(in) :: paw
    type(atoms_data), intent(in) :: at
-<<<<<<< HEAD
-   type(gaussian_basis),dimension(at%ntypes),intent(in) :: proj_G !projectors in gaussian basis (for PAW)
+   type(gaussian_basis),dimension(at%astruct%ntypes),intent(in)::proj_G !projectors in gaussian basis (for PAW)
    !Local variables   
    integer :: ispsi_a,ispsi_b,ia,ib,iatype,ispinor
    integer :: nvctr_c,nvctr_f,nvctr_tot
@@ -2728,56 +2723,14 @@
       loop_lr: do ilr=1,wfn%Lzd%nlr
          !do something only if at least one of the orbitals lives in the ilr
          dosome=.false.
-=======
-   type(gaussian_basis),dimension(at%astruct%ntypes),intent(in)::proj_G !projectors in gaussian basis (for PAW)
-
-
-integer::i,istart_j,jlmn,j_shell,j_l,j_m,ispinor
-integer::ispsi_a,ispsi_b,ia,ib,iatype
-integer::nvctr_c,nvctr_f,nvctr_tot
-integer::ncplx,nspinor
-integer::mbseg_c,mbseg_f,mbvctr_c,mbvctr_f
-integer::ikpt,ispsi_k,iat,ilr,ilr_skip,iorb
-integer::isorb,ieorb,ispsi,istart_ck
-logical :: dosome, overlap
-real(gp),dimension(2)::scpr
-real(gp) ::scalprod(2,2)
-real(dp) :: ddot
-
-write(*,*)'Calculate <PSI|H|PSI> for debugging'
-
-nvctr_c=wfn%Lzd%glr%wfd%nvctr_c
-nvctr_f=wfn%Lzd%glr%wfd%nvctr_f
-nvctr_tot=nvctr_c+7*nvctr_f
-
-ikpt=wfn%orbs%iokpt(1)
-
-ispsi_k=1
-loop_kpt: do
-
-   call orbs_in_kpt(ikpt,wfn%orbs,isorb,ieorb,nspinor)
-
-   loop_lr: do ilr=1,wfn%Lzd%nlr
-      !do something only if at least one of the orbitals lives in the ilr
-      dosome=.false.
-      do iorb=isorb,ieorb
-         dosome = (wfn%orbs%inwhichlocreg(iorb+wfn%orbs%isorb) == ilr)
-         if (dosome) exit
-      end do
-      if (.not. dosome) cycle loop_lr
-
-      do iat=1,at%astruct%nat
-           iatype=at%astruct%iatype(iat)
-           ispsi=ispsi_k
->>>>>>> 65720449
          do iorb=isorb,ieorb
             dosome = (wfn%orbs%inwhichlocreg(iorb+wfn%orbs%isorb) == ilr)
             if (dosome) exit
          end do
          if (.not. dosome) cycle loop_lr
       
-         do iat=1,at%nat
-              iatype=at%iatype(iat)
+      do iat=1,at%astruct%nat
+           iatype=at%astruct%iatype(iat)
               ispsi=ispsi_k
             do iorb=isorb,ieorb
                if (wfn%orbs%inwhichlocreg(iorb+wfn%orbs%isorb) /= ilr) then
@@ -2800,7 +2753,6 @@
                     end do
                     ispsi_a=ispsi_a+nvctr_tot
                  end do
-<<<<<<< HEAD
                  !then define the result
                  if (ncplx == 1) then
                     scpr(1)=scalprod(1,1)
@@ -2808,44 +2760,12 @@
                     scpr(1)=scalprod(1,1)+scalprod(2,2)
                     scpr(2)=scalprod(1,2)-scalprod(2,1)
                  end if
-                 write(*,'("<psi|H|psi> for kpt=,",i5," iat=",i5,"=>",2(f15.5,x))')ikpt,iat,scpr
+              write(*,'("<psi|H|psi> for kpt=,",i5," iat=",i5,"=>",2(f15.5,1x))')ikpt,iat,scpr
                  write(*,*)'ispsi_a','ispsi_b','nvctr_tot',ispsi_a,ispsi_b,nvctr_tot
                end do !ispinor
             end do !iorb
          end do !iat
       end do loop_lr
-=======
-                 ispsi_a=ispsi_a+nvctr_tot
-              end do
-              !then define the result
-              if (ncplx == 1) then
-                 scpr(1)=scalprod(1,1)
-              else if (ncplx == 2) then
-                 scpr(1)=scalprod(1,1)+scalprod(2,2)
-                 scpr(2)=scalprod(1,2)-scalprod(2,1)
-              end if
-              write(*,'("<psi|H|psi> for kpt=,",i5," iat=",i5,"=>",2(f15.5,1x))')ikpt,iat,scpr
-              write(*,*)'ispsi_a','ispsi_b','nvctr_tot',ispsi_a,ispsi_b,nvctr_tot
-            end do !ispinor
-         end do !iorb
-      end do !iat
-   end do loop_lr
-
-   !last k-point has been treated
-   if (ieorb == wfn%orbs%norbp) exit loop_kpt
-   
-   ikpt=ikpt+1
-   ispsi_k=ispsi
-
-end do  loop_kpt !ikpt
-
-
-if (.not. DistProjApply) then !TO BE REMOVED WITH NEW PROJECTOR APPLICATION
-   if (istart_ck-1 /= nlpspd%nprojel) &
-      &   stop 'incorrect once-and-for-all psp application'
-end if
-
->>>>>>> 65720449
 
       !last k-point has been treated
       if (ieorb == wfn%orbs%norbp) exit loop_kpt
