--- conflicted
+++ resolved
@@ -453,13 +453,8 @@
    logical :: exctX,op2p
    integer :: i_stat,n3p,ispot,ipotmethod
    real(gp) :: evsic_tmp
-<<<<<<< HEAD
-   real(dp), dimension(:), pointer :: pkernelSIC
+   type(coulomb_operator) :: pkernelSIC
    integer :: ierr   
-=======
-   type(coulomb_operator) :: pkernelSIC
-   
->>>>>>> 061d5a03
 
    ! local potential and kinetic energy for all orbitals belonging to iproc
    if (iproc==0 .and. verbose > 1) then
