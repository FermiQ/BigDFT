!> @file
!!  Application of the Hamiltonian + orthonormalize constraints
!! @author
!!    Copyright (C) 2007-2011 CEA
!!    This file is distributed under the terms of the
!!    GNU General Public License, see ~/COPYING file
!!    or http://www.gnu.org/copyleft/gpl.txt .
!!    For the list of contributors, see ~/AUTHORS 


!>  Application of the Hamiltonian
subroutine HamiltonianApplication(iproc,nproc,at,orbs,hx,hy,hz,rxyz,&
     nlpspd,proj,lr,ngatherarr,pot,psi,hpsi,&
     ekin_sum,epot_sum,eexctX,eproj_sum,nspin,GPU,pkernel,orbsocc,psirocc)
  use module_base
  use module_types
  use libxc_functionals
  implicit none
  integer, intent(in) :: iproc,nproc,nspin
  real(gp), intent(in) :: hx,hy,hz
  type(atoms_data), intent(in) :: at
  type(orbitals_data), intent(in) :: orbs
  type(nonlocal_psp_descriptors), intent(in) :: nlpspd
  type(locreg_descriptors), intent(in) :: lr 
  integer, dimension(0:nproc-1,2), intent(in) :: ngatherarr 
  real(gp), dimension(3,at%nat), intent(in) :: rxyz
  real(wp), dimension(nlpspd%nprojel), intent(in) :: proj
  real(wp), dimension((lr%wfd%nvctr_c+7*lr%wfd%nvctr_f)*orbs%nspinor*orbs%norbp), intent(in) :: psi
  real(wp), dimension(:), pointer :: pot
  real(gp), intent(out) :: ekin_sum,epot_sum,eexctX,eproj_sum
  real(wp), target, dimension((lr%wfd%nvctr_c+7*lr%wfd%nvctr_f)*orbs%nspinor*orbs%norbp), intent(out) :: hpsi
  type(GPU_pointers), intent(inout) :: GPU
  real(dp), dimension(*), optional :: pkernel
  type(orbitals_data), intent(in), optional :: orbsocc
  real(wp), dimension(:), pointer, optional :: psirocc
  !local variables
  real(gp), dimension(2,orbs%norbp) :: ekin
  real(gp), dimension(2,orbs%norbp) :: epot
  real(wp), dimension(:), pointer :: hpsi2
  character(len=*), parameter :: subname='HamiltonianApplication'
  logical :: exctX,op2p
  integer :: i_all,i_stat,ierr,iorb,n3p,ispot,istart_c,iat
  integer :: istart_ck,isorb,ieorb,ikpt,ispsi_k,nspinor,ispsi
!OCL  integer, dimension(3) :: periodic
!OCL  real(wp) :: maxdiff
!OCL  real(gp) :: eproj,ek_fake,ep_fake
  real(gp), dimension(3,2) :: wrkallred
!OCL  real(wp), dimension(:), allocatable :: hpsi_OCL

  ! local potential and kinetic energy for all orbitals belonging to iproc
  if (iproc==0 .and. verbose > 1) then
     write(*,'(1x,a)',advance='no')&
          'Hamiltonian application...'
  end if

  !check if the potential has been associated
  if (.not. associated(pot)) then
     if (iproc ==0) then
        write(*,*)' ERROR, HamiltonianApplication, potential not associated!'
        stop
     end if
  end if

  !initialise exact exchange energy 
  op2p=(eexctX == -99.0_gp)
  eexctX=0.0_gp

  exctX = libxc_functionals_exctXfac() /= 0.0_gp

  ispot=lr%d%n1i*lr%d%n2i*lr%d%n3i*nspin+1

  !fill the rest of the potential with the exact-exchange terms
  if (present(pkernel) .and. exctX) then
     n3p=ngatherarr(iproc,1)/(lr%d%n1i*lr%d%n2i)
     !exact exchange for virtual orbitals (needs psirocc)

     !here we have to add the round part
     if (present(psirocc) .and. present(orbsocc)) then
        call exact_exchange_potential_virt(iproc,nproc,at%geocode,nspin,&
             lr,orbsocc,orbs,ngatherarr(0,1),n3p,&
             0.5_gp*hx,0.5_gp*hy,0.5_gp*hz,pkernel,psirocc,psi,pot(ispot))
        eexctX = 0._gp
     else
!!$        call exact_exchange_potential_round(iproc,nproc,at%geocode,nspin,lr,orbs,&
!!$             0.5_gp*hx,0.5_gp*hy,0.5_gp*hz,pkernel,psi,pot(ispot),eexctX)

        !here the condition for the scheme should be chosen
        if (.not. op2p) then
           call exact_exchange_potential(iproc,nproc,at%geocode,nspin,&
                lr,orbs,ngatherarr(0,1),n3p,&
                0.5_gp*hx,0.5_gp*hy,0.5_gp*hz,pkernel,psi,pot(ispot),eexctX)
        else
           !the psi should be transformed in real space
           call exact_exchange_potential_round(iproc,nproc,at%geocode,nspin,lr,orbs,&
                0.5_gp*hx,0.5_gp*hy,0.5_gp*hz,pkernel,psi,pot(ispot),eexctX)

        end if
     end if
  else
     eexctX = 0._gp
     !print *,'iproc,eexctX',iproc,eexctX
  end if

  call timing(iproc,'ApplyLocPotKin','ON')

  !apply the local hamiltonian for each of the orbitals
  !given to each processor
  !pot=0.d0
  !psi=1.d0
  !switch between GPU/CPU treatment
!  do i=1,(lr%wfd%nvctr_c+7*lr%wfd%nvctr_f)*orbs%nspinor*orbs%norbp
!       call random_number(psi(i))
!  end do
  if(OCLconv .and. ASYNCconv) then
    allocate(hpsi2((lr%wfd%nvctr_c+7*lr%wfd%nvctr_f)*orbs%nspinor*orbs%norbp),stat=i_stat)
    call memocc(i_stat,hpsi2,'hpsi2',subname)
    hpsi(:)=0.0
  else
    hpsi2 => hpsi
  end if
  if (GPUconv) then
     call local_hamiltonian_GPU(iproc,orbs,lr,hx,hy,hz,nspin,pot,psi,hpsi,ekin_sum,epot_sum,GPU)
  else if (OCLconv) then
     call local_hamiltonian_OCL(iproc,orbs,lr,hx,hy,hz,nspin,pot,psi,hpsi2,ekin_sum,epot_sum,GPU,ekin,epot)
  else
     call local_hamiltonian(iproc,orbs,lr,hx,hy,hz,nspin,pot,psi,hpsi,ekin_sum,epot_sum)
  end if
  !test part to check the results wrt OCL convolutions
!!$  if (OCLconv) then
!!$     allocate(hpsi_OCL((lr%wfd%nvctr_c+7*lr%wfd%nvctr_f)*orbs%nspinor*orbs%norbp+ndebug),stat=i_stat)
!!$     call memocc(i_stat,hpsi_OCL,'hpsi_OCL',subname)
!!$     print *,'fulllocam',GPU%full_locham
!!$     call local_hamiltonian_OCL(iproc,orbs,at%geocode,lr,hx,hy,hz,nspin,pot,psi,hpsi,ek_fake,ep_fake,GPU)
!!$     maxdiff=0.0_wp
!!$     do i=1,(lr%wfd%nvctr_c+7*lr%wfd%nvctr_f)*orbs%nspinor*orbs%norbp
!!$        maxdiff=max(maxdiff,abs(hpsi(i)-hpsi_OCL(i)))
!!$     end do
!!$     print *,'maxdiff',maxdiff
!!$     print *,'ekin_diff',abs(ek_fake-ekin_sum)
!!$     print *,'epot_diff',abs(ep_fake-epot_sum)
!!$     i_all=-product(shape(hpsi_OCL))*kind(hpsi_OCL)
!!$     deallocate(hpsi_OCL,stat=i_stat)
!!$     call memocc(i_stat,i_all,'hpsi_OCL',subname)
!!$  end if
  call timing(iproc,'ApplyLocPotKin','OF')

  ! apply all PSP projectors for all orbitals belonging to iproc
  call timing(iproc,'ApplyProj     ','ON')

  !here the localisation region should be changed, temporary only for cubic approach
  eproj_sum=0.0_gp
  !apply the projectors following the strategy (On-the-fly calculation or not)
  if (DistProjApply) then
     call applyprojectorsonthefly(iproc,orbs,at,lr%d%n1,lr%d%n2,lr%d%n3,&
          rxyz,hx,hy,hz,lr%wfd,nlpspd,proj,psi,hpsi,eproj_sum)
  else if(orbs%norbp > 0) then
     !apply the projectors  k-point of the processor
     !starting k-point
     ikpt=orbs%iokpt(1)
     istart_ck=1
     ispsi_k=1
     loop_kpt: do

        call orbs_in_kpt(ikpt,orbs,isorb,ieorb,nspinor)

        ! loop over all my orbitals
        ispsi=ispsi_k
        do iorb=isorb,ieorb
           istart_c=istart_ck
           do iat=1,at%nat
              call apply_atproj_iorb(iat,iorb,istart_c,at,orbs,lr%wfd,nlpspd,&
                   proj,psi(ispsi),hpsi(ispsi),eproj_sum)           
           end do
           ispsi=ispsi+(lr%wfd%nvctr_c+7*lr%wfd%nvctr_f)*nspinor
        end do
        istart_ck=istart_c
        if (ieorb == orbs%norbp) exit loop_kpt
        ikpt=ikpt+1
        ispsi_k=ispsi
     end do loop_kpt

     if (istart_ck-1 /= nlpspd%nprojel) stop 'incorrect once-and-for-all psp application'
     if (ispsi-1 /= (lr%wfd%nvctr_c+7*lr%wfd%nvctr_f)*orbs%nspinor*orbs%norbp) stop 'incorrect V_nl psi application'
  end if

  if(OCLconv .and. ASYNCconv) then
    call finish_hamiltonian_OCL(orbs,ekin_sum,epot_sum,GPU,ekin,epot)
    call daxpy(size(hpsi), 1.0_wp, hpsi2(1), 1, hpsi(1),1)
    i_all=-product(shape(hpsi2))*kind(hpsi2)
    deallocate(hpsi2,stat=i_stat)
    call memocc(i_stat,i_all,'hpsi2',subname)
  endif

  call timing(iproc,'ApplyProj     ','OF')

  !energies reduction
  if (nproc > 1) then
     wrkallred(1,2)=ekin_sum 
     wrkallred(2,2)=epot_sum 
     wrkallred(3,2)=eproj_sum
     call MPI_ALLREDUCE(wrkallred(1,2),wrkallred(1,1),3,&
          mpidtypg,MPI_SUM,MPI_COMM_WORLD,ierr)
     ekin_sum=wrkallred(1,1)
     epot_sum=wrkallred(2,1)
     eproj_sum=wrkallred(3,1) 
  endif

  !up to this point, the value of the potential energy is 
  !only taking into account the local potential part
  !whereas it should consider also the value coming from the 
  !exact exchange operator (twice the exact exchange energy)
  if (exctX) epot_sum=epot_sum+2.0_gp*eexctX

END SUBROUTINE HamiltonianApplication


!> Build the potential in the whole box
subroutine full_local_potential(iproc,nproc,ndimpot,ndimgrid,nspin,norb,norbp,ngatherarr,potential,pot)
  use module_base
  use libxc_functionals
  implicit none
  integer, intent(in) :: iproc,nproc,nspin,ndimpot,norb,norbp,ndimgrid
  integer, dimension(0:nproc-1,2), intent(in) :: ngatherarr 
  real(wp), dimension(max(ndimpot,1)*nspin), intent(in), target :: potential
  real(wp), dimension(:), pointer :: pot
  !local variables
  character(len=*), parameter :: subname='full_local_potential'
  logical :: exctX
  integer :: npot,ispot,ispotential,ispin,ierr,i_stat

  call timing(iproc,'Rho_commun    ','ON')
  
  exctX = libxc_functionals_exctXfac() /= 0.0_gp
  !determine the dimension of the potential array
  if (exctX) then
     npot=ndimgrid*nspin+&
          max(max(ndimgrid*norbp,ngatherarr(0,1)*norb),1) !part which refers to exact exchange
  else
     npot=ndimgrid*nspin
  end if

  !build the potential on the whole simulation box
  !in the linear scaling case this should be done for a given localisation region
  !this routine should then be modified or integrated in HamiltonianApplication
  if (nproc > 1) then
     allocate(pot(npot+ndebug),stat=i_stat)
     call memocc(i_stat,pot,'pot',subname)
     ispot=1
     ispotential=1
     do ispin=1,nspin
        call MPI_ALLGATHERV(potential(ispotential),ndimpot,&
             mpidtypw,pot(ispot),ngatherarr(0,1),&
             ngatherarr(0,2),mpidtypw,MPI_COMM_WORLD,ierr)
        ispot=ispot+ndimgrid
        ispotential=ispotential+max(1,ndimpot)
     end do
  else
     if (exctX) then
        allocate(pot(npot+ndebug),stat=i_stat)
        call memocc(i_stat,pot,'pot',subname)
        call dcopy(ndimgrid*nspin,potential,1,pot,1)
     else
        pot => potential
     end if
     ispot=ndimgrid*nspin+1
  end if

  call timing(iproc,'Rho_commun    ','OF') 

END SUBROUTINE full_local_potential


subroutine free_full_potential(nproc,pot,subname)
  use module_base
  use libxc_functionals
  implicit none
  character(len=*), intent(in) :: subname
  integer, intent(in) :: nproc
  real(wp), dimension(:), pointer :: pot
  !local variables
  logical :: exctX
  integer :: i_all,i_stat

  exctX = libxc_functionals_exctXfac() /= 0.0_gp
  if (nproc > 1 .or. exctX) then
     i_all=-product(shape(pot))*kind(pot)
     deallocate(pot,stat=i_stat)
     call memocc(i_stat,i_all,'pot',subname)
  else
     nullify(pot)
  end if

END SUBROUTINE free_full_potential


!>   Operations after h|psi> 
!!   (transposition, orthonormalisation, inverse transposition)
subroutine hpsitopsi(iproc,nproc,orbs,hx,hy,hz,lr,comms,&
     ncong,iter,diis,idsx,gnrm,gnrm_zero,trH,psi,psit,hpsi,nspin,GPU,input)
  use module_base
  use module_types
  use module_interfaces, except_this_one_A => hpsitopsi
  implicit none
  integer, intent(in) :: iproc,nproc,ncong,idsx,iter,nspin
  real(gp), intent(in) :: hx,hy,hz
  type(locreg_descriptors), intent(in) :: lr
  type(communications_arrays), intent(in) :: comms
  type(orbitals_data), intent(in) :: orbs
  type(input_variables), intent(in) :: input
  type(diis_objects), intent(inout) :: diis
  real(dp), intent(inout) :: gnrm,gnrm_zero,trH
  real(wp), dimension(:), pointer :: psi,psit,hpsi
  type(GPU_pointers), intent(inout) :: GPU
  !local variables
  character(len=*), parameter :: subname='hpsitopsi'
  !OCL  real(wp), dimension(:), allocatable :: hpsi_OCL
  integer :: ierr,iorb,k,i_stat,i_all,nzeroorbs
  real(wp), dimension(:,:,:), allocatable :: mom_vec

!OCL  real(wp) :: maxdiff
!OCL  integer, dimension(3) :: periodic

  !adjust the save variables for DIIS/SD switch
  if (iter == 1) then
     diis%ids=0
     diis%mids=1
     diis%idiistol=0
  end if
  !update variables at each iteration step
  if (idsx > 0) then
     diis%mids=mod(diis%ids,idsx)+1
     diis%ids=diis%ids+1
  end if

  if (iproc==0 .and. verbose > 1) then
     write(*,'(1x,a)',advance='no')&
          'done,  orthoconstraint...'
  end if

  !transpose the hpsi wavefunction
  call transpose_v(iproc,nproc,orbs,lr%wfd,comms,hpsi,work=psi)

  if (nproc == 1) then
     !associate psit pointer for orthoconstraint and transpose it (for the non-collinear case)
     psit => psi
     call transpose_v(iproc,nproc,orbs,lr%wfd,comms,psit)
  end if

  ! Apply  orthogonality constraints to all orbitals belonging to iproc
  !takes also into account parallel k-points distribution
  !here the orthogonality with respect to other occupied functions should be 
  !passed as an optional argument
  call orthoconstraint(iproc,nproc,orbs,comms,lr%wfd,psit,hpsi,trH)

  !add the trace of the hamiltonian to the value of the energy
  diis%energy=diis%energy+trH
  diis%energy_min=min(diis%energy_min,diis%energy)

  !retranspose the hpsi wavefunction
  call untranspose_v(iproc,nproc,orbs,lr%wfd,comms,hpsi,work=psi)

  call timing(iproc,'Precondition  ','ON')
  if (iproc==0 .and. verbose > 1) then
     write(*,'(1x,a)',advance='no')&
          'done,  preconditioning...'
  end if

  !Preconditions all orbitals belonging to iproc
  !and calculate the partial norm of the residue
  !switch between CPU and GPU treatment
!!$  if (OCLconv) then
!!$     allocate(hpsi_OCL((lr%wfd%nvctr_c+7*lr%wfd%nvctr_f)*orbs%nspinor*orbs%norbp+ndebug),stat=i_stat)
!!$     call memocc(i_stat,hpsi_OCL,'hpsi_OCL',subname)
!!$     call dcopy((lr%wfd%nvctr_c+7*lr%wfd%nvctr_f)*orbs%nspinor*orbs%norbp, hpsi, 1, hpsi_OCL, 1)
!!$  end if

  if (GPUconv) then
     call preconditionall_GPU(iproc,nproc,orbs,lr,hx,hy,hz,ncong,&
          hpsi,gnrm,gnrm_zero,GPU)
  else if (OCLconv) then
     call preconditionall_OCL(iproc,nproc,orbs,lr,hx,hy,hz,ncong,&
          hpsi,gnrm,gnrm_zero,GPU)
  else
     call preconditionall(iproc,nproc,orbs,lr,hx,hy,hz,ncong,hpsi,gnrm,gnrm_zero)
  end if

!!$  if (OCLconv) then
!!$     call preconditionall_OCL(iproc,nproc,orbs,lr,hx,hy,hz,ncong,&
!!$          hpsi_OCL,gnrm,GPU)
!!$     maxdiff=0.0_wp
!!$     do i=1,(lr%wfd%nvctr_c+7*lr%wfd%nvctr_f)*orbs%nspinor*orbs%norbp
!!$        maxdiff=max(maxdiff,abs(hpsi(i)-hpsi_OCL(i)))
!!$     end do
!!$     print *,''
!!$     print *,'maxdiff',maxdiff
!!$     i_all=-product(shape(hpsi_OCL))*kind(hpsi_OCL)
!!$     deallocate(hpsi_OCL,stat=i_stat)
!!$     call memocc(i_stat,i_all,'hpsi_OCL',subname)
!!$
!!$  end if
  !sum over all the partial residues
  if (nproc > 1) then
     !tt=gnrm
     !call MPI_ALLREDUCE(tt,gnrm,1,mpidtypd,MPI_SUM,MPI_COMM_WORLD,ierr)
     call mpiallred(gnrm,1,MPI_SUM,MPI_COMM_WORLD,ierr)
     call mpiallred(gnrm_zero,1,MPI_SUM,MPI_COMM_WORLD,ierr)
  endif
  !count the number of orbitals which have zero occupation number
  !assume that this is the same for all k-points, which is not true in general
  nzeroorbs=0
  do iorb=1,orbs%norb*orbs%nkpts
     if (orbs%occup(iorb) == 0.0_gp) then
        nzeroorbs=nzeroorbs+1
     end if
  end do
  if (orbs%nkpts > 1) nzeroorbs=nint(real(nzeroorbs,gp)/real(orbs%nkpts,gp))

  gnrm=sqrt(gnrm/real(orbs%norb-nzeroorbs,dp))

  if (nzeroorbs /= 0) then
     gnrm_zero=sqrt(gnrm_zero/real(nzeroorbs,dp))
  else
     gnrm_zero=0.0_gp
  end if

  if (iproc==0 .and. verbose > 1) then
     write(*,'(1x,a)')&
          'done.'
  end if
  call timing(iproc,'Precondition  ','OF')

  !transpose the hpsi wavefunction
  call transpose_v(iproc,nproc,orbs,lr%wfd,comms,&
       hpsi,work=psi)

  !apply the minimization method (DIIS or steepest descent)
  call timing(iproc,'Diis          ','ON')

  call psimix(iproc,nproc,orbs,comms,diis,hpsi,psit)

  call timing(iproc,'Diis          ','OF')

  if (iproc == 0 .and. verbose > 1) then
     write(*,'(1x,a)',advance='no')&
          'Orthogonalization...'
  end if

  call orthogonalize(iproc,nproc,orbs,comms,lr%wfd,psit,input)

  !       call checkortho_p(iproc,nproc,norb,nvctrp,psit)
  
  call untranspose_v(iproc,nproc,orbs,lr%wfd,comms,&
       psit,work=hpsi,outadd=psi(1))

  if (nproc == 1) then
     nullify(psit)
  end if
  
  if (iproc == 0 .and. verbose > 1) then
     write(*,'(1x,a)')&
          'done.'
  end if

  if(orbs%nspinor==4) then
     allocate(mom_vec(4,orbs%norb,min(nproc,2)+ndebug),stat=i_stat)
     call memocc(i_stat,mom_vec,'mom_vec',subname)

     call calc_moments(iproc,nproc,orbs%norb,orbs%norb_par,&
          lr%wfd%nvctr_c+7*lr%wfd%nvctr_f,orbs%nspinor,psi,mom_vec)
     !only the root process has the correct array
     if(iproc==0 .and. verbose > 0) then
        write(*,'(1x,a)')&
             'Magnetic polarization per orbital'
        write(*,'(1x,a)')&
             '  iorb    m_x       m_y       m_z'
        do iorb=1,orbs%norb
           write(*,'(1x,i5,3f10.5)') &
                iorb,(mom_vec(k,iorb,1)/mom_vec(1,iorb,1),k=2,4)
        end do
     end if

     i_all=-product(shape(mom_vec))*kind(mom_vec)
     deallocate(mom_vec,stat=i_stat)
     call memocc(i_stat,i_all,'mom_vec',subname)
  end if

  call diis_or_sd(iproc,idsx,orbs%nkptsp,diis)

END SUBROUTINE hpsitopsi


!>   First orthonormalisation
subroutine first_orthon(iproc,nproc,orbs,wfd,comms,psi,hpsi,psit,input)
  use module_base
  use module_types
  use module_interfaces, except_this_one_B => first_orthon
  implicit none
  integer, intent(in) :: iproc,nproc
  type(orbitals_data), intent(in) :: orbs
  type(wavefunctions_descriptors), intent(in) :: wfd
  type(communications_arrays), intent(in) :: comms
  type(input_variables):: input
  real(wp), dimension(:) , pointer :: psi,hpsi,psit
  !local variables
  character(len=*), parameter :: subname='first_orthon'
  integer :: i_stat

!!!  if(nspin==4) then
!!!     nspinor=4
!!!  else
!!!     nspinor=1
!!!  end if
  
  if (nproc > 1) then
     !allocate hpsi array (used also as transposed)
     !allocated in the transposed way such as 
     !it can also be used as the transposed hpsi
     allocate(hpsi(orbs%npsidim+ndebug),stat=i_stat)
     call memocc(i_stat,hpsi,'hpsi',subname)
     !allocate transposed principal wavefunction
     allocate(psit(orbs%npsidim+ndebug),stat=i_stat)
     call memocc(i_stat,psit,'psit',subname)
  else
     psit => psi
  end if

  !to be substituted, must pass the wavefunction descriptors to the routine
  call transpose_v(iproc,nproc,orbs,wfd,comms,psi,&
       work=hpsi,outadd=psit(1))

  call orthogonalize(iproc,nproc,orbs,comms,wfd,psit,input)

  !call checkortho_p(iproc,nproc,norb,norbp,nvctrp,psit)

  call untranspose_v(iproc,nproc,orbs,wfd,comms,psit,&
       work=hpsi,outadd=psi(1))

  if (nproc == 1) then
     nullify(psit)
     !allocate hpsi array
     allocate(hpsi(orbs%npsidim+ndebug),stat=i_stat)
     call memocc(i_stat,hpsi,'hpsi',subname)
  end if

END SUBROUTINE first_orthon


!>   Transform to KS orbitals and deallocate hpsi wavefunction (and also psit in parallel)
subroutine last_orthon(iproc,nproc,orbs,wfd,nspin,comms,psi,hpsi,psit,evsum, opt_keeppsit)
  use module_base
  use module_types
  use module_interfaces, except_this_one_C => last_orthon
  implicit none
  type(wavefunctions_descriptors), intent(in) :: wfd
  type(orbitals_data), intent(in) :: orbs
  type(communications_arrays), intent(in) :: comms
  integer, intent(in) :: iproc,nproc,nspin
  real(wp), intent(out) :: evsum
  real(wp), dimension(:) , pointer :: psi,hpsi,psit
  logical, optional :: opt_keeppsit
  !local variables

  logical :: keeppsit

  character(len=*), parameter :: subname='last_orthon'
  logical :: dowrite !write the screen output
  integer :: i_all,i_stat,iorb,jorb,md,ikpt,isorb
  real(gp) :: mpol
  real(wp), dimension(:,:,:), allocatable :: mom_vec

  
  if (present(opt_keeppsit)) then
     keeppsit=opt_keeppsit
  else
     keeppsit=.false.
  end if

  call transpose_v(iproc,nproc,orbs,wfd,comms,&
       hpsi,work=psi)
  if (nproc==1) then
     psit => psi
     call transpose_v(iproc,nproc,orbs,wfd,comms,psit)
  end if

  call subspace_diagonalisation(iproc,nproc,orbs,comms,psit,hpsi,evsum)

  call untranspose_v(iproc,nproc,orbs,wfd,comms,&
       psit,work=hpsi,outadd=psi(1))

  if(.not.  keeppsit) then
     if (nproc > 1  ) then
        i_all=-product(shape(psit))*kind(psit)
        deallocate(psit,stat=i_stat)
        call memocc(i_stat,i_all,'psit',subname)
     else
        nullify(psit)
     end if
     
     i_all=-product(shape(hpsi))*kind(hpsi)
     deallocate(hpsi,stat=i_stat)
     call memocc(i_stat,i_all,'hpsi',subname)

  endif
  !for a non-collinear treatment,
  !we add the calculation of the moments for printing their value
  !close to the corresponding eigenvector
  if(orbs%nspinor==4) then
     allocate(mom_vec(4,orbs%norb,min(nproc,2)+ndebug),stat=i_stat)
     call memocc(i_stat,mom_vec,'mom_vec',subname)

     call calc_moments(iproc,nproc,orbs%norb,orbs%norb_par,wfd%nvctr_c+7*wfd%nvctr_f,&
          orbs%nspinor,psi,mom_vec)
  end if

  ! Send all eigenvalues to all procs.
  call broadcast_kpt_objects(nproc, orbs%nkpts, orbs%norb, &
       & orbs%eval(1), orbs%ikptproc)

  !print the found eigenvalues
  if (iproc == 0) then
     write(*,'(1x,a)')&
          '--------------------------------------- Kohn-Sham Eigenvalues and Occupation Numbers'
     ! Calculate and print the magnetisation
     if (nspin == 2) then
        mpol = 0._gp
        do ikpt=1,orbs%nkpts
           isorb = (ikpt - 1) * orbs%norb
           do iorb = 1, orbs%norbu
              mpol = mpol + orbs%occup(isorb + iorb) * orbs%kwgts(ikpt)
           end do
           do iorb = orbs%norbu + 1, orbs%norb, 1
              mpol = mpol - orbs%occup(isorb + iorb) * orbs%kwgts(ikpt)
           end do
        end do
        write(*,"(1x,A,f9.6)") "Total magnetisation: ", mpol
     end if
     if (orbs%nspinor ==4) then
        write(*,'(1x,a)')&
             '           Eigenvalue                                      m_x       m_y       m_z'
     end if
     do ikpt=1,orbs%nkpts
        if (orbs%nkpts > 1 .and. orbs%nspinor >= 2) write(*,"(1x,A,I4.4,A,3F12.6)") &
             & "Kpt #", ikpt, " BZ coord. = ", orbs%kpts(:, ikpt)
        isorb = (ikpt - 1) * orbs%norb
        if (nspin==1.or.orbs%nspinor==4) then
           do iorb=1,orbs%norb
              dowrite =(iorb <= 5 .or. iorb >= orbs%norb-5) .or. verbose > 0
              if (orbs%nspinor ==4) then
                 if (dowrite) & 
                      write(*,'(1x,a,i4,a,1x,1pe21.14,1x,0pf6.4,16x,(1x,3(0pf10.5)))') &
                      'e(',iorb,')=',orbs%eval(isorb + iorb),orbs%occup(isorb+iorb),(mom_vec(md,iorb,1)/mom_vec(1,iorb,1),md=2,4)
              else
                 if (dowrite) & 
                      write(*,'(1x,a,i4,a,1x,1pe21.14,1x,0pf6.4)') 'e(',iorb,')=',orbs%eval(isorb + iorb),orbs%occup(isorb+iorb)
              end if
           end do
        else
           do iorb=1,min(orbs%norbu,orbs%norbd)
              jorb=orbs%norbu+iorb
              dowrite =(iorb <= 5 .or. iorb >= min(orbs%norbu,orbs%norbd)-5)  .or. verbose > 0
              if (dowrite) & 
                   write(*,'(1x,a,i4,a,1x,1pe21.14,1x,0pf6.4,6x,0pf6.4,1x,a,i4,a,1x,1pe21.14)') &
                   'e(',iorb,',u)=',orbs%eval(isorb + iorb),orbs%occup(isorb + iorb),&
                   orbs%occup(isorb + jorb),'e(',iorb,',d)=',orbs%eval(isorb + jorb)
           end do
           if (orbs%norbu > orbs%norbd) then
              do iorb=orbs%norbd+1,orbs%norbu
                 dowrite =(iorb <= 5 .or. iorb >= orbs%norbu-5) .or. verbose > 0
                 if (dowrite) & 
                      write(*,'(1x,a,i4,a,1x,1pe21.14,1x,0pf6.4)') 'e(',iorb,',u)=',orbs%eval(isorb + iorb),orbs%occup(isorb+iorb)
              end do
           else if (orbs%norbd > orbs%norbu) then
              do iorb=2*orbs%norbu+1,orbs%norbu+orbs%norbd
                 dowrite =(iorb <= 5 .or. iorb >= orbs%norbd-5) .or. verbose > 0
                 if (dowrite) & 
                      write(*,'(46x,0pf6.4,1x,a,i4,a,1x,1pe21.14)') orbs%occup(isorb + iorb),&
                      'e(',iorb-orbs%norbu,',d)=',orbs%eval(isorb + iorb)
              end do
           end if
        end if
     end do
  end if

  if (orbs%nspinor ==4) then
     i_all=-product(shape(mom_vec))*kind(mom_vec)
     deallocate(mom_vec,stat=i_stat)
     call memocc(i_stat,i_all,'mom_vec',subname)
  end if


END SUBROUTINE last_orthon


<<<<<<< HEAD
!> finds  the fermi level ef for an error function distribution with a width wf
!! eval are the Kohn Sham eigenvalues and melec is the total number of electrons
subroutine evaltoocc(iproc,filewrite,wf,orbs)
=======
subroutine evaltoocc(iproc,nproc,filewrite,wf,orbs)
 ! finds  the fermi level ef for an error function distribution with a width wf
 ! eval are the Kohn Sham eigenvalues and melec is the total number of electrons
>>>>>>> 49da095c
 use module_base
 use module_types
 implicit none
 logical, intent(in) :: filewrite
 integer, intent(in) :: iproc, nproc
 real(gp), intent(in) :: wf
 type(orbitals_data), intent(inout) :: orbs
 !local variables
 integer :: ikpt,iorb,melec,ii
 real(gp) :: charge, chargef
 real(gp) :: ef,pi,electrons,dlectrons,factor,arg,argu,argd,corr,cutoffu,cutoffd,diff,full,res,resu,resd
 parameter(pi=3.1415926535897932d0)
 !write(*,*)  'ENTER Fermilevel',orbs%norbu,orbs%norbd
 
 if (orbs%norbd==0) then 
    full=2.d0   ! maximum occupation for closed shell  orbital
 else
    full=1.d0   ! maximum occupation for spin polarized orbital
 endif
 
 if (orbs%nkpts.ne.1 .and. filewrite) stop 'Fermilevel: CANNOT write input.occ with more than one k-point'
 charge=0.0_gp
 do ikpt=1,orbs%nkpts
    !number of zero orbitals for the given k-point
    !overall charge of the system
    do iorb=1,orbs%norb
       charge=charge+orbs%occup(iorb+(ikpt-1)*orbs%norb) * orbs%kwgts(ikpt)
    end do
 end do
 melec=nint(charge)
 !if (iproc == 0) write(*,*) 'charge',charge,melec

 ! Send all eigenvalues to all procs.
 call broadcast_kpt_objects(nproc, orbs%nkpts, orbs%norb, &
      & orbs%eval(1), orbs%ikptproc)

 if (wf > 0.0_gp) then
    ii=0
    ef=orbs%efermi
    factor=1.d0/(sqrt(pi)*wf)
    !print *,0,ef
    loop_fermi: do
       ii=ii+1
       if (ii > 10000) stop 'error Fermilevel'
       electrons=0.d0
       dlectrons=0.d0
       do ikpt=1,orbs%nkpts
          do iorb=1,orbs%norbd+orbs%norbu
             arg=(orbs%eval((ikpt-1)*orbs%norb+iorb)-ef)/wf
             if (occopt == SMEARING_DIST_ERF) then
                ! next 2 line error function distribution
                call derf_ab(res,arg)
                electrons=electrons+.5d0*(1.d0-res) * orbs%kwgts(ikpt)
                dlectrons=dlectrons-exp(-arg**2) * orbs%kwgts(ikpt)
                !print *,iorb,ef,orbs%eval((ikpt-1)*orbs%norb+iorb),arg,electrons
             else if (occopt == SMEARING_DIST_FERMI) then
                !! next 2 line Fermi function distribution
                electrons=electrons+1.d0/(1.d0+exp(arg)) * orbs%kwgts(ikpt)
                dlectrons=dlectrons-1.d0/(2.d0+exp(arg)+exp(-arg)) * orbs%kwgts(ikpt)
             end if
          enddo
       enddo

       if (occopt == SMEARING_DIST_ERF) then
          ! next  line error function distribution
          dlectrons=dlectrons*factor
       else if (occopt == SMEARING_DIST_FERMI) then
          ! next  line Fermi function distribution
          dlectrons=dlectrons/wf
       end if
       
       diff=real(melec,gp)/full-electrons
       if (abs(diff) < 1.d-12) exit loop_fermi
       corr=diff/dlectrons
       !if (iproc==0) write(*,*) ii,electrons,ef,dlectrons,melec,corr
       if (corr > 1.d0*wf) corr=1.d0*wf
       if (corr < -1.d0*wf) corr=-1.d0*wf
       if (abs(dlectrons) < 1.d-18  .and. electrons > real(melec,gp)/full) corr=3.d0*wf
       if (abs(dlectrons) < 1.d-18  .and. electrons < real(melec,gp)/full) corr=-3.d0*wf
       ef=ef-corr
    end do loop_fermi
    
    do ikpt=1,orbs%nkpts
       argu=(orbs%eval((ikpt-1)*orbs%norb+orbs%norbu)-ef)/wf
       argd=(orbs%eval((ikpt-1)*orbs%norb+orbs%norbu+orbs%norbd)-ef)/wf
       if (occopt == SMEARING_DIST_ERF) then
          !error function
          call derf_ab(resu,argu)
          call derf_ab(resd,argd)
          cutoffu=.5d0*(1.d0-resu)
          cutoffd=.5d0*(1.d0-resd)
       else if (occopt == SMEARING_DIST_FERMI) then
          !Fermi function
          cutoffu=1.d0/(1.d0+exp(argu))
          cutoffd=1.d0/(1.d0+exp(argd))
       end if
    enddo
    if (iproc==0) write(*,'(1x,a,1pe21.14,2(1x,e8.1))') 'Fermi level, Fermi distribution cut off at:  ',ef,cutoffu,cutoffd
    orbs%efermi=ef
    
    !update the occupation number
    do ikpt=1,orbs%nkpts
       do iorb=1,orbs%norbu + orbs%norbd
          arg=(orbs%eval((ikpt-1)*orbs%norb+iorb)-ef)/wf
          if (occopt == SMEARING_DIST_ERF) then
             !error function
             call derf_ab(res,arg)
             orbs%occup((ikpt-1)*orbs%norb+iorb)=full*.5d0*(1.d0-res)
             !print *,'iorb,arg,res,full*.5d0*(1.d0-res)',iorb,arg,res,full*.5d0*(1.d0-res)
          else if (occopt == SMEARING_DIST_FERMI) then
             !Fermi function
             orbs%occup((ikpt-1)*orbs%norb+iorb)=full*1.d0/(1.d0+exp(arg))
          end if
       end do
    end do
    ! Sanity check on sum of occup.
    chargef=0.0_gp
    do ikpt=1,orbs%nkpts
       do iorb=1,orbs%norb
          chargef=chargef+orbs%kwgts(ikpt) * orbs%occup(iorb+(ikpt-1)*orbs%norb)
       end do
    end do
    if (abs(charge - chargef) > 1e-6)  stop 'error occupation update'
 else if(full==1.0_gp) then
    call eFermi_nosmearing(iproc,orbs)
 end if
 
 !write on file the results if needed
 if (filewrite) then
    open(unit=11,file='input.occ',status='unknown')
    write(11,*)orbs%norbu,orbs%norbd
    do iorb=1,orbs%norb
       write(11,'(i5,e19.12)')iorb,orbs%occup((ikpt-1)*orbs%norb+iorb)
       !    write(11,'(i5,e19.12)')iorb,full/(1.d0+exp(arg))  !,orbs%eval((ikpt-1)*orbs%norb+iorb)
    end do
    close(unit=11)
 end if

END SUBROUTINE evaltoocc


subroutine eFermi_nosmearing(iproc,orbs)
  use module_base
  use module_types
  implicit none
  integer, intent(in) :: iproc
  type(orbitals_data), intent(inout) :: orbs
  !local variables
  integer :: iu,id,n,nzeroorbs,ikpt,iorb
  real(gp) :: charge
  real(wp) :: eF

  do ikpt=1,orbs%nkpts
     !number of zero orbitals for the given k-point
     nzeroorbs=0
     !overall charge of the system
     charge=0.0_gp
     do iorb=1,orbs%norb
        if (orbs%occup(iorb+(ikpt-1)*orbs%norb) == 0.0_gp) then
           nzeroorbs=nzeroorbs+1
        else
           charge=charge+orbs%occup(iorb+(ikpt-1)*orbs%norb)
        end if
     end do
     if (nzeroorbs /= 0 .and. orbs%norbd .gt.0) then
        do iorb=1,orbs%norbu-1
           if (orbs%eval((ikpt-1)*orbs%norb+iorb) > orbs%eval((ikpt-1)*orbs%norb+iorb+1)) &
                write(*,*) 'wrong ordering of up EVs',iorb,iorb+1
        end do
        do iorb=1,orbs%norbd-1
           if (orbs%eval((ikpt-1)*orbs%norb+iorb+orbs%norbu) > orbs%eval((ikpt-1)*orbs%norb+iorb+1+orbs%norbu))&
                write(*,*) 'wrong ordering of dw EVs',iorb+orbs%norbu,iorb+1+orbs%norbu
        enddo

        iu=0
        id=0
        n=0
        do while (real(n,gp) < charge)
           if (orbs%eval((ikpt-1)*orbs%norb+iu+1) <= orbs%eval((ikpt-1)*orbs%norb+id+1+orbs%norbu)) then
              iu=iu+1
              eF=orbs%eval((ikpt-1)*orbs%norb+iu+1)
           else
              id=id+1
              eF=orbs%eval((ikpt-1)*orbs%norb+id+1+orbs%norbu)
           endif
           n=n+1
        enddo
        if (iproc==0) write(*,'(1x,a,1pe21.14,a,i4)') 'Suggested Homo energy level',eF,', Spin polarization',iu-id
        !write(*,*) 'up,down, up-down',iu,id,iu-id
     end if
  end do
  orbs%efermi=eF
  !assign the values for the occupation numbers
  do iorb=1,iu
     orbs%occup(iorb)=1.0_gp
  end do
  do iorb=iu+1,orbs%norbu
     orbs%occup(iorb)=0.0_gp
  end do
  do iorb=1,id
     orbs%occup(iorb+orbs%norbu)=1.0_gp
  end do
  do iorb=id+1,orbs%norbd
     orbs%occup(iorb+orbs%norbu)=0.0_gp
  end do

END SUBROUTINE eFermi_nosmearing


!>   Calculate magnetic moments
subroutine calc_moments(iproc,nproc,norb,norb_par,nvctr,nspinor,psi,mom_vec)
  use module_base
  implicit none
  integer, intent(in) :: iproc,nproc,norb,nvctr,nspinor
  integer, dimension(0:nproc-1), intent(in) :: norb_par
  real(wp), dimension(nvctr,norb*nspinor), intent(in) :: psi
  real(wp), dimension(4,norb,min(nproc,2)), intent(out) :: mom_vec
  !local variables
  character(len=*), parameter :: subname='calc_moments'
  integer :: i_all,i_stat,ierr,iorb,jproc
  integer :: ndim,oidx
  integer, dimension(:), allocatable :: norb_displ
  real(wp) :: m00,m11,m13,m24,m14,m23
  !real(wp), dimension(:,:,:), allocatable :: mom_vec

  ndim=2
  if (nproc==1) ndim=1

  if(nspinor==4) then
     
     call razero(4*norb*ndim,mom_vec)
     
     do iorb=1,norb_par(iproc)
        oidx=(iorb-1)*nspinor+1
        m00=dot(2*nvctr,psi(1,oidx),1,psi(1,oidx),1)
        m11=dot(2*nvctr,psi(1,oidx+2),1,psi(1,oidx+2),1)
        m13=dot(nvctr,psi(1,oidx),1,psi(1,oidx+2),1)
        m24=dot(nvctr,psi(1,oidx+1),1,psi(1,oidx+3),1)
        !        m12=dot(nvctr,psi(1,oidx),1,psi(1,oidx+1),1)
        !        m34=dot(nvctr,psi(1,oidx+2),1,psi(1,oidx+3),1)
        m14=dot(nvctr,psi(1,oidx),1,psi(1,oidx+3),1)
        m23=dot(nvctr,psi(1,oidx+1),1,psi(1,oidx+2),1)

        mom_vec(1,iorb,ndim)=(m00+m11) !rho
        mom_vec(2,iorb,ndim)=2.0d0*(m13+m24)       !m_x
        !        mom_vec(3,iorb,ndim)=2.0d0*(m12-m34)       !m_y
        mom_vec(3,iorb,ndim)=2.0d0*(m14-m23)       !m_y
        mom_vec(4,iorb,ndim)=(m00-m11)             !m_z
     end do
     
     if(nproc>1) then
        allocate(norb_displ(0:nproc-1+ndebug),stat=i_stat)
        call memocc(i_stat,norb_displ,'norb_displ',subname)

        norb_displ(0)=0
        do jproc=1,nproc-1
           norb_displ(jproc)=norb_displ(jproc-1)+norb_par(jproc-1)
        end do
        
        call MPI_GATHERV(mom_vec(1,1,2),4*norb_par(iproc),mpidtypw,&
             mom_vec(1,1,1),4*norb_par,4*norb_displ,mpidtypw,&
             0,MPI_COMM_WORLD,ierr)

        i_all=-product(shape(norb_displ))*kind(norb_displ)
        deallocate(norb_displ,stat=i_stat)
        call memocc(i_stat,i_all,'norb_displ',subname)
     end if
    
  end if

END SUBROUTINE calc_moments


subroutine check_communications(iproc,nproc,orbs,lr,comms)
  use module_base
  use module_types
  use module_interfaces
  implicit none
  integer, intent(in) :: iproc,nproc
  type(orbitals_data), intent(in) :: orbs
  type(locreg_descriptors), intent(in) :: lr
  type(communications_arrays), intent(in) :: comms
  !local variables
  character(len=*), parameter :: subname='check_communications'
  integer :: i,ispinor,iorb,indspin,indorb,jproc,i_stat,i_all,iscomp,idsx,index,ikptsp
  integer :: ikpt,ispsi,nspinor,nvctrp
  real(wp) :: psival,maxdiff,ierr
  real(wp), dimension(:), allocatable :: psi
  real(wp), dimension(:), pointer :: pwork
  real(wp) :: epsilon
  character(len = 25) :: filename
  logical :: abort

  !allocate the "wavefunction" amd fill it, and also the workspace
  allocate(psi(orbs%npsidim+ndebug),stat=i_stat)
  call memocc(i_stat,psi,'psi',subname)
  allocate(pwork(orbs%npsidim+ndebug),stat=i_stat)
  call memocc(i_stat,pwork,'pwork',subname)

  do iorb=1,orbs%norbp
     ikpt=(orbs%isorb+iorb-1)/orbs%norb+1
     !valkpt=real(512*ikpt,wp)
     !valorb=real(orbs%isorb+iorb-(ikpt-1)*orbs%norb,wp)+valkpt
     indorb=(iorb-1)*(lr%wfd%nvctr_c+7*lr%wfd%nvctr_f)*orbs%nspinor
     do ispinor=1,orbs%nspinor
        indspin=(ispinor-1)*(lr%wfd%nvctr_c+7*lr%wfd%nvctr_f)
        do i=1,lr%wfd%nvctr_c+7*lr%wfd%nvctr_f
           !vali=real(i,wp)/512.0_wp  ! *1.d-5
           call test_value(ikpt,orbs%isorb+iorb-(ikpt-1)*orbs%norb,ispinor,i,psival)
           psi(i+indspin+indorb)=psival!(valorb+vali)*(-1)**(ispinor-1)
        end do
     end do
  end do
 
  !transpose the hpsi wavefunction
  call transpose_v(iproc,nproc,orbs,lr%wfd,comms,psi,work=pwork)

  !check the results of the transposed wavefunction
  maxdiff=0.0_wp
  ispsi=0
  do ikptsp=1,orbs%nkptsp
     ikpt=orbs%iskpts+ikptsp!orbs%ikptsp(ikptsp)
     !valkpt=real(512*ikpt,wp)
     !calculate the starting point for the component distribution
     iscomp=0
     do jproc=0,iproc-1
        iscomp=iscomp+comms%nvctr_par(jproc,ikptsp)
     end do
     nvctrp=comms%nvctr_par(iproc,ikptsp)
     nspinor=orbs%nspinor

     do iorb=1,orbs%norb
        !valorb=real(iorb,wp)+valkpt
        indorb=(iorb-1)*nvctrp*nspinor
        do idsx=1,(nspinor-1)/2+1
           do i=1,nvctrp
              !vali=real(i+iscomp,wp)/512.d0  ! *1.d-5
              do ispinor=1,((2+nspinor)/4+1)
                 !psival=(-1)**(ispinor-1)*(valorb+vali)
                 call test_value(ikpt,iorb,ispinor,i+iscomp,psival)
                 !this is just to force the IEEE representation of psival
                 !              if (psival .lt. 0.d0) then  
                 !              write(321,*) psival,psival**2
                 !              endif
                 index=ispinor+(i-1)*((2+nspinor)/4+1)+&
                      (idsx-1)*((2+nspinor)/4+1)*nvctrp+indorb+ispsi
                 maxdiff=max(abs(psi(index)-psival),maxdiff)
              end do
           end do
        end do
     end do
     ispsi=ispsi+nvctrp*orbs%norb*nspinor
  end do

  abort = .false.
  if (abs(maxdiff) > real(orbs%norb,wp)*epsilon(1.0_wp)) then
     write(*,*)'ERROR: process',iproc,'does not transpose wavefunctions correctly!'
     write(*,*)'       found an error of',maxdiff,'cannot continue.'
     write(*,*)'       data are written in the file transerror.log, exiting...'

     write(filename, "(A,I0,A)") 'transerror', iproc, '.log'
     open(unit=22,file=trim(filename),status='unknown')
     ispsi=0
     do ikptsp=1,orbs%nkptsp
        ikpt=orbs%iskpts+ikptsp!orbs%ikptsp(ikptsp)
        !valkpt=real(512*ikpt,wp)
        !calculate the starting point for the component distribution
        iscomp=0
        do jproc=0,iproc-1
           iscomp=iscomp+comms%nvctr_par(jproc,ikptsp)
        end do
        nvctrp=comms%nvctr_par(iproc,ikptsp)
        nspinor=orbs%nspinor

        do iorb=1,orbs%norb
           !valorb=real(iorb,wp)+valkpt
           indorb=(iorb-1)*nvctrp*nspinor
           do idsx=1,(nspinor-1)/2+1
              do i=1,nvctrp
                 !vali=real(i+iscomp,wp)/512.d0  !*1.d-5
                 do ispinor=1,((2+nspinor)/4+1)
                    !psival=(-1)**(ispinor-1)*(valorb+vali)
                    call test_value(ikpt,iorb,ispinor,i+iscomp,psival)
                    index=ispinor+(i-1)*((2+nspinor)/4+1)+&
                         (idsx-1)*((2+nspinor)/4+1)*nvctrp+indorb+ispsi
                    maxdiff=abs(psi(index)-psival)
                    if (maxdiff > 0.d0) then
                       write(22,'(i3,i6,2i4,3(1x,1pe13.6))')ispinor,i+iscomp,iorb,ikpt,psival,&
                            psi(index),maxdiff
                    end if
                 end do
              end do
           end do
        end do
        ispsi=ispsi+nvctrp*orbs%norb*nspinor
     end do
     close(unit=22)
     abort = .true.
     write(filename, "(A,I0,A)") 'distscheme', iproc, '.log'
     open(unit=22,file=trim(filename),status='unknown')
     call print_distribution_schemes(22,nproc,orbs%nkpts,orbs%norb_par,comms%nvctr_par)
     close(unit=22)
  end if

  call MPI_BARRIER(MPI_COMM_WORLD, ierr)
  if (abort) then
     if (iproc == 0) call print_distribution_schemes(6,nproc,orbs%nkpts,orbs%norb_par,comms%nvctr_par)
     call MPI_ABORT(MPI_COMM_WORLD,ierr)
  end if

  !retranspose the hpsi wavefunction
  call untranspose_v(iproc,nproc,orbs,lr%wfd,comms,&
       psi,work=pwork)

  maxdiff=0.0_wp
  do iorb=1,orbs%norbp
     ikpt=(orbs%isorb+iorb-1)/orbs%norb+1
     !valkpt=real(512*ikpt,wp)
     !valorb=real(orbs%isorb+iorb-(ikpt-1)*orbs%norb,wp)+valkpt
     indorb=(iorb-1)*(lr%wfd%nvctr_c+7*lr%wfd%nvctr_f)*orbs%nspinor
     do ispinor=1,orbs%nspinor
        indspin=(ispinor-1)*(lr%wfd%nvctr_c+7*lr%wfd%nvctr_f)
        do i=1,lr%wfd%nvctr_c+7*lr%wfd%nvctr_f
           !vali=real(i,wp)/512.d0  !*1.d-5
           !psival=(valorb+vali)*(-1)**(ispinor-1)
           call test_value(ikpt,orbs%isorb+iorb-(ikpt-1)*orbs%norb,ispinor,i,psival)
           maxdiff=max(abs(psi(i+indspin+indorb)-psival),maxdiff)
        end do
     end do
  end do

  abort = .false.
  if (abs(maxdiff) > real(orbs%norb,wp)*epsilon(1.0_wp)) then
     write(*,*)'ERROR: process',iproc,'does not untranspose wavefunctions correctly!'
     write(*,*)'       found an error of',maxdiff,'cannot continue.'
     write(*,*)'       data are written in the file transerror.log, exiting...'

     write(filename, "(A,I0,A)") 'transerror', iproc, '.log'
     open(unit=22,file=trim(filename),status='unknown')
     maxdiff=0.0_wp
     do iorb=1,orbs%norbp
        ikpt=(orbs%isorb+iorb-1)/orbs%norb+1
        !valkpt=real(512*ikpt,wp)
        !valorb=real(orbs%isorb+iorb-(ikpt-1)*orbs%norb,wp)+valkpt
        indorb=(iorb-1)*(lr%wfd%nvctr_c+7*lr%wfd%nvctr_f)*orbs%nspinor
        do ispinor=1,orbs%nspinor
           indspin=(ispinor-1)*(lr%wfd%nvctr_c+7*lr%wfd%nvctr_f)
           do i=1,lr%wfd%nvctr_c+7*lr%wfd%nvctr_f
              !vali=real(i,wp)/512.d0  !*1.d-5
              !psival=(valorb+vali)*(-1)**(ispinor-1)
              call test_value(ikpt,orbs%isorb+iorb-(ikpt-1)*orbs%norb,ispinor,i,psival)
              maxdiff=abs(psi(i+indspin+indorb)-psival)
              if (maxdiff > 0.d0) then
                 write(22,'(i3,i6,2i4,3(1x,1pe13.6))')ispinor,i,iorb,orbs%isorb,psival,&
                      psi(ispinor+(i-1)*orbs%nspinor+indorb),maxdiff
              end if
           end do
        end do
     end do
     close(unit=22)
     abort = .true.
  end if

  if (abort) call MPI_ABORT(MPI_COMM_WORLD,ierr)
  call MPI_BARRIER(MPI_COMM_WORLD, ierr)

  i_all=-product(shape(psi))*kind(psi)
  deallocate(psi,stat=i_stat)
  call memocc(i_stat,i_all,'psi',subname)
  i_all=-product(shape(pwork))*kind(pwork)
  deallocate(pwork,stat=i_stat)
  call memocc(i_stat,i_all,'pwork',subname)



END SUBROUTINE check_communications


!> define a value for the wavefunction which is dependent of the indices
subroutine test_value(ikpt,iorb,ispinor,icomp,val)
  use module_base
  implicit none
  integer, intent(in) :: ikpt,icomp,iorb,ispinor
  real(wp), intent(out) :: val
  !local variables
  real(wp) :: valkpt,valorb,vali

! recognizable pattern, for debugging
! valkpt=real(10000*(ikpt-1),wp)!real(512*ikpt,wp)
! valorb=real(iorb,wp)+valkpt
! vali=real(icomp,wp)*1.e-5_wp  !real(icomp,wp)/512.0_wp  ! *1.d-5
!
! val=(valorb+vali)*(-1)**(ispinor-1)

  valkpt=real(512*ikpt,wp)
  valorb=real(iorb,wp)+valkpt
  vali=real(icomp,wp)/512.0_wp  ! *1.d-5

  val=(valorb+vali)*(-1)**(ispinor-1)

  
END SUBROUTINE test_value
  

subroutine broadcast_kpt_objects(nproc, nkpts, ndata, data, ikptproc)
  use module_base
  implicit none
  integer, intent(in) :: nproc, nkpts, ndata
  integer, intent(in) :: ikptproc(nkpts)
  real(gp), intent(inout) :: data(ndata, nkpts)

  integer :: ikpt, ierr

  if (nproc > 1) then
     do ikpt = 1, nkpts
        call MPI_BCAST(data(1,ikpt), ndata, MPI_DOUBLE_PRECISION, &
             & ikptproc(ikpt), MPI_COMM_WORLD, ierr)
     end do
  end if
END SUBROUTINE broadcast_kpt_objects<|MERGE_RESOLUTION|>--- conflicted
+++ resolved
@@ -8,7 +8,7 @@
 !!    For the list of contributors, see ~/AUTHORS 
 
 
-!>  Application of the Hamiltonian
+!> Application of the Hamiltonian
 subroutine HamiltonianApplication(iproc,nproc,at,orbs,hx,hy,hz,rxyz,&
      nlpspd,proj,lr,ngatherarr,pot,psi,hpsi,&
      ekin_sum,epot_sum,eexctX,eproj_sum,nspin,GPU,pkernel,orbsocc,psirocc)
@@ -691,15 +691,9 @@
 END SUBROUTINE last_orthon
 
 
-<<<<<<< HEAD
-!> finds  the fermi level ef for an error function distribution with a width wf
+!> Finds the fermi level ef for an error function distribution with a width wf
 !! eval are the Kohn Sham eigenvalues and melec is the total number of electrons
-subroutine evaltoocc(iproc,filewrite,wf,orbs)
-=======
 subroutine evaltoocc(iproc,nproc,filewrite,wf,orbs)
- ! finds  the fermi level ef for an error function distribution with a width wf
- ! eval are the Kohn Sham eigenvalues and melec is the total number of electrons
->>>>>>> 49da095c
  use module_base
  use module_types
  implicit none
