--- conflicted
+++ resolved
@@ -2869,13 +2869,8 @@
    real(gp), dimension(ndata,nkpts), intent(inout) :: data
 
    integer :: ikpt
-<<<<<<< HEAD
-
-=======
-   !integer :: ierr
-
-   call mpibarrier(comm=bigdft_mpi%mpi_comm)
->>>>>>> 50f4f148
+
+
    if (nproc > 1) then
       call mpibarrier(comm=bigdft_mpi%mpi_comm)
       do ikpt = 1, nkpts
