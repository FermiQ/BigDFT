--- conflicted
+++ resolved
@@ -10,15 +10,9 @@
 !> Calculates the application of the Hamiltonian on the wavefunction. The hamiltonian can be self-consistent or not.
 !! In the latter case, the potential should be given in the rhov array of denspot structure. 
 !! Otherwise, rhov array is filled by the self-consistent density
-<<<<<<< HEAD
 subroutine psitohpsi(iproc,nproc,atoms,scf,denspot,itrp,itwfn,iscf,alphamix,ixc,&
      nlpspd,proj,rxyz,linflag,unblock_comms,GPU,wfn,&
-     energs,rpnrm,xcstr)
-=======
-subroutine psitohpsi(iproc,nproc,atoms,scf,denspot,hxh,hyh,hzh,itrp,iscf,alphamix,mix,ixc,&
-     nlpspd,proj,rxyz,linflag,exctxpar,unblock_comms,hx,hy,hz,Lzd,orbs,SIC,confdatarr,GPU,optscf,psi,&
-     ekin_sum,epot_sum,eexctX,eSIC_DC,eproj_sum,ehart,eexcu,vexcu,rpnrm,xcstr,hpsi,proj_G,paw)
->>>>>>> c31f107d
+     energs,rpnrm,xcstr,optscf,proj_G,paw)
   use module_base
   use module_types
   use module_interfaces, fake_name => psitohpsi
@@ -27,44 +21,24 @@
   use yaml_output
   implicit none
   logical, intent(in) :: scf
-<<<<<<< HEAD
   integer, intent(in) :: iproc,nproc,itrp,iscf,ixc,linflag,itwfn
-=======
   integer, intent(in) :: optscf !1: apply hamiltonian, 2: do not mix and do not apply ham.
-  integer, intent(in) :: iproc,nproc,itrp,iscf,ixc,linflag
->>>>>>> c31f107d
   character(len=3), intent(in) :: unblock_comms
   real(gp), intent(in) :: alphamix
   type(atoms_data), intent(in) :: atoms
   type(nonlocal_psp_descriptors), intent(in) :: nlpspd
-<<<<<<< HEAD
-=======
-  type(orbitals_data), intent(in) :: orbs
-  type(local_zone_descriptors), intent(in) :: Lzd
-  type(ab6_mixing_object), intent(inout) :: mix
->>>>>>> c31f107d
   type(DFT_local_fields), intent(inout) :: denspot
   type(energy_terms), intent(inout) :: energs
   type(DFT_wavefunction), intent(inout) :: wfn
   real(gp), dimension(3,atoms%nat), intent(in) :: rxyz
-<<<<<<< HEAD
-  real(wp), dimension(nlpspd%nprojel), intent(in) :: proj
+  real(wp), dimension(nlpspd%nprojel), intent(inout) :: proj
   type(GPU_pointers), intent(inout) :: GPU  
   !real(wp), dimension(orbs%npsidim_orbs), intent(in) :: psi
   real(gp), intent(out) :: rpnrm
   real(gp), dimension(6), intent(out) :: xcstr
   !real(wp), dimension(orbs%npsidim_orbs), intent(out) :: hpsi
-=======
-  real(wp), dimension(nlpspd%nprojel), intent(inout) :: proj
-  type(confpot_data), dimension(orbs%norbp), intent(in) :: confdatarr
-  type(GPU_pointers), intent(inout) :: GPU
-  real(wp), dimension(orbs%npsidim_orbs), intent(in) :: psi
-  real(gp), intent(out) :: ekin_sum,epot_sum,eexctX,eproj_sum,eSIC_DC,ehart,eexcu,vexcu,rpnrm
-  real(gp), dimension(6), intent(out) :: xcstr
-  real(wp), dimension(orbs%npsidim_orbs), intent(out) :: hpsi
   type(gaussian_basis),dimension(atoms%nat),intent(in)::proj_G
   type(paw_objects),intent(inout)::paw
->>>>>>> c31f107d
   !local variables
   character(len=*), parameter :: subname='psitohpsi'
   logical :: unblock_comms_den,unblock_comms_pot,whilepot,savefields,correcth
@@ -105,7 +79,6 @@
   if (scf) then
      !print *,'here',savefields,correcth,energs%ekin,energs%epot,dot(wfn%orbs%npsidim_orbs,wfn%psi(1),1,wfn%psi(1),1)
      ! Potential from electronic charge density 
-<<<<<<< HEAD
      call sumrho(iproc,nproc,wfn%orbs,wfn%Lzd,&
           denspot%dpbox%hgrids(1),denspot%dpbox%hgrids(2),denspot%dpbox%hgrids(3),&
           denspot%dpbox%nscatterarr,&
@@ -114,13 +87,6 @@
      !     dot(wfn%Lzd%Glr%d%n1i*wfn%Lzd%Glr%d%n2i*denspot%dpbox%n3p*wfn%orbs%nspin,&
      !     denspot%rho_psi(1,1),1,denspot%rho_psi(1,1),1)
      !stop
-=======
-     call sumrho(iproc,nproc,orbs,Lzd,hxh,hyh,hzh,denspot%dpcom%nscatterarr,&
-          GPU,atoms%sym,denspot%rhod,psi,denspot%rho_psi)
-
-     denspot%rhov_is=ELECTRONIC_DENSITY
-
->>>>>>> c31f107d
      !initialize nested approach 
      !this has always to be done for using OMP parallelization in the 
      !projector case
@@ -157,15 +123,10 @@
         !nonlocal hamiltonian
         !$ if (verbose > 2 .and. iproc==0 .and. unblock_comms_den)&
         !$ & print *,'NonLocalHamiltonian with nthread:, out to:' ,omp_get_max_threads(),nthread_max
-<<<<<<< HEAD
         if (wfn%orbs%npsidim_orbs > 0) call to_zero(wfn%orbs%npsidim_orbs,wfn%hpsi(1))
         call NonLocalHamiltonianApplication(iproc,atoms,wfn%orbs,rxyz,&
-             proj,wfn%Lzd,nlpspd,wfn%psi,wfn%hpsi,energs%eproj)
-=======
-        if (orbs%npsidim_orbs > 0) call to_zero(orbs%npsidim_orbs,hpsi(1))
-        call NonLocalHamiltonianApplication(iproc,atoms,orbs,hx,hy,hz,rxyz,&
-             proj,Lzd,nlpspd,psi,hpsi,eproj_sum,proj_G,paw)
->>>>>>> c31f107d
+             proj,wfn%Lzd,nlpspd,wfn%psi,wfn%hpsi,energs%eproj,&
+             proj_G,paw)
      end if
      !$OMP END PARALLEL
      !finalize the communication scheme
@@ -175,20 +136,12 @@
      nthread=1
 
      !here the density can be mixed
-<<<<<<< HEAD
-     if (iscf > SCF_KIND_DIRECT_MINIMIZATION) then
+     if (iscf > SCF_KIND_DIRECT_MINIMIZATION .and. optscf .ne. 2) then
         if (denspot%mix%kind == AB6_MIXING_DENSITY) then
            call mix_rhopot(iproc,nproc,denspot%mix%nfft*denspot%mix%nspden,alphamix,denspot%mix,&
                 denspot%rhov,itrp,wfn%Lzd%Glr%d%n1i,wfn%Lzd%Glr%d%n2i,wfn%Lzd%Glr%d%n3i,&
                 atoms%alat1*atoms%alat2*atoms%alat3,&!hx*hy*hz,& !volume should be used
                 rpnrm,denspot%dpbox%nscatterarr)
-=======
-     if (iscf /= SCF_KIND_DIRECT_MINIMIZATION .and. optscf.ne.2) then
-        if (mix%kind == AB6_MIXING_DENSITY) then
-           call mix_rhopot(iproc,nproc,mix%nfft*mix%nspden,alphamix,mix,&
-                denspot%rhov,itrp,Lzd%Glr%d%n1i,Lzd%Glr%d%n2i,Lzd%Glr%d%n3i,&
-                hx*hy*hz,rpnrm,denspot%dpcom%nscatterarr)
->>>>>>> c31f107d
            
            if (iproc == 0 .and. itrp > 1) then
               write( *,'(1x,a,i6,2x,(1x,1pe9.2))') &
@@ -253,8 +206,7 @@
      end if
 
      !here the potential can be mixed
-<<<<<<< HEAD
-     if (iscf > SCF_KIND_DIRECT_MINIMIZATION) then
+     if (iscf > SCF_KIND_DIRECT_MINIMIZATION .and. optscf .ne. 2) then
         if (denspot%mix%kind == AB6_MIXING_POTENTIAL) then
            call mix_rhopot(iproc,nproc,denspot%mix%nfft*denspot%mix%nspden,alphamix,denspot%mix,&
                 denspot%rhov,itrp,wfn%Lzd%Glr%d%n1i,wfn%Lzd%Glr%d%n2i,wfn%Lzd%Glr%d%n3i,&
@@ -286,16 +238,6 @@
         if (.not. associated(denspot%rho_work)) then
            write(*,*)'ERROR: need a reference potential to correct the hamiltonian!'
            stop
-=======
-     if (mix%kind == AB6_MIXING_POTENTIAL .and. iscf /= SCF_KIND_DIRECT_MINIMIZATION .and. optscf.ne.2) then
-        call mix_rhopot(iproc,nproc,mix%nfft*mix%nspden,alphamix,mix,&
-             denspot%rhov,itrp,Lzd%Glr%d%n1i,Lzd%Glr%d%n2i,Lzd%Glr%d%n3i,hx*hy*hz,rpnrm,denspot%dpcom%nscatterarr)
-        if (iproc == 0 .and. itrp > 1) then
-           write( *,'(1x,a,i6,2x,(1x,1pe9.2))') &
-                &   'POTENTIAL iteration,Delta P (Norm 2/Volume)',itrp,rpnrm
-           !yaml output
-           !                     write(70,'(1x,a,1pe9.2,a,i5)')'POTENTIAL variation: &rpnrm',rpnrm,', #itrp: ',itrp
->>>>>>> c31f107d
         end if
         call yaml_newline()
         call yaml_comment('Calculating potential delta')
@@ -309,7 +251,6 @@
         call memocc(i_stat,i_all,'denspot%rho_work',subname)
         nullify(denspot%rho_work)
      end if
-
 
   end if
 
@@ -355,15 +296,9 @@
      !nonlocal hamiltonian
      !$ if (verbose > 2 .and. iproc==0 .and. unblock_comms_pot)&
      !$ & print *,'NonLocalHamiltonian with nthread:, out to:' ,omp_get_max_threads(),nthread_max
-<<<<<<< HEAD
      if (wfn%orbs%npsidim_orbs >0) call to_zero(wfn%orbs%npsidim_orbs,wfn%hpsi(1))
      call NonLocalHamiltonianApplication(iproc,atoms,wfn%orbs,rxyz,&
-          proj,wfn%Lzd,nlpspd,wfn%psi,wfn%hpsi,energs%eproj)
-=======
-     if (orbs%npsidim_orbs >0) call to_zero(orbs%npsidim_orbs,hpsi(1))
-     call NonLocalHamiltonianApplication(iproc,atoms,orbs,hx,hy,hz,rxyz,&
-          proj,Lzd,nlpspd,psi,hpsi,eproj_sum,proj_G,paw)
->>>>>>> c31f107d
+          proj,wfn%Lzd,nlpspd,wfn%psi,wfn%hpsi,energs%eproj,proj_G,paw)
   end if
   !$OMP END PARALLEL
   !finalize the communication scheme
@@ -385,13 +320,9 @@
   end if
 
   !deallocate potential
-<<<<<<< HEAD
   call free_full_potential(nproc,linflag,denspot%pot_work,subname)
-=======
-  call free_full_potential(nproc,linflag,denspot%pot_full,subname)
 
 end if !optscf==1
->>>>>>> c31f107d
   !----
   if (iproc==0 .and. verbose > 0) then
      if (correcth) then
@@ -406,12 +337,8 @@
 
 subroutine FullHamiltonianApplication(iproc,nproc,at,orbs,rxyz,&
      proj,Lzd,nlpspd,confdatarr,ngatherarr,pot,psi,hpsi,&
-<<<<<<< HEAD
      energs,SIC,GPU,&
-=======
-     ekin_sum,epot_sum,eexctX,eproj_sum,eSIC_DC,SIC,GPU,&
      proj_G,paw,&
->>>>>>> c31f107d
      pkernel,orbsocc,psirocc)
   use module_base
   use module_types
@@ -426,11 +353,7 @@
   type(SIC_data), intent(in) :: SIC
   integer, dimension(0:nproc-1,2), intent(in) :: ngatherarr
   real(gp), dimension(3,at%nat), intent(in) :: rxyz
-<<<<<<< HEAD
-  real(wp), dimension(nlpspd%nprojel), intent(in) :: proj
-=======
-  real(wp), dimension(Lzd%Lnprojel), intent(inout) :: proj
->>>>>>> c31f107d
+  real(wp), dimension(nlpspd%nprojel), intent(inout) :: proj
   real(wp), dimension(orbs%npsidim_orbs), intent(in) :: psi
   type(confpot_data), dimension(orbs%norbp), intent(in) :: confdatarr
   real(wp), dimension(lzd%ndimpotisf) :: pot
@@ -469,13 +392,8 @@
     stop 'HamiltonianApplication, argument error'
  end if
 
-<<<<<<< HEAD
   call NonLocalHamiltonianApplication(iproc,at,orbs,rxyz,&
-       proj,Lzd,nlpspd,psi,hpsi,energs%eproj)
-=======
-  call NonLocalHamiltonianApplication(iproc,at,orbs,hx,hy,hz,rxyz,&
-       proj,Lzd,nlpspd,psi,hpsi,eproj_sum,proj_G,paw)
->>>>>>> c31f107d
+       proj,Lzd,nlpspd,psi,hpsi,energs%eproj,proj_G,paw)
 
   call SynchronizeHamiltonianApplication(nproc,orbs,Lzd,GPU,hpsi,&
        energs%ekin,energs%epot,energs%eproj,energs%evsic,energs%eexctX)
@@ -672,13 +590,8 @@
 
 !> Routine which calculates the application of nonlocal projectors on the wavefunctions
 !! Reduce the wavefunction in case it is needed
-<<<<<<< HEAD
 subroutine NonLocalHamiltonianApplication(iproc,at,orbs,rxyz,&
-     proj,Lzd,nlpspd,psi,hpsi,eproj_sum)
-=======
-subroutine NonLocalHamiltonianApplication(iproc,at,orbs,hx,hy,hz,rxyz,&
      proj,Lzd,nlpspd,psi,hpsi,eproj_sum,proj_G,paw)
->>>>>>> c31f107d
    use module_base
    use module_types
    implicit none
@@ -746,7 +659,7 @@
                iatype=at%iatype(iat)
 
                ! Check if atom has projectors, if not cycle
-               call numb_proj(at%iatype(iat),at%ntypes,at%psppar,at%npspcode,proj_G(iatype),mproj) 
+               call numb_proj(iatype,at%ntypes,at%psppar,at%npspcode,proj_G(iatype),mproj) 
                if(mproj == 0) cycle
 
                !check if the atom projector intersect with the given localisation region
@@ -757,13 +670,8 @@
                istart_c=1
                call atom_projector(ikpt,iat,0,istart_c,iproj,&
                     nlpspd%nprojel,&
-<<<<<<< HEAD
                     Lzd%Glr,Lzd%hgrids(1),Lzd%hgrids(2),Lzd%hgrids(3),rxyz(1,iat),at,orbs,&
-                    nlpspd%plr(iat),proj,nwarnings)
-=======
-                    Lzd%Glr,hx,hy,hz,rxyz(1,iat),at,orbs,&
                     nlpspd%plr(iat),proj,nwarnings,proj_G(iatype))
->>>>>>> c31f107d
 
                !apply the projector to all the orbitals belonging to the processor
                ispsi=ispsi_k
@@ -812,8 +720,9 @@
 
                istart_c=istart_ck !TO BE CHANGED IN ONCE-AND-FOR-ALL 
                do iat=1,at%nat
+                  iatype=at%iatype(iat)
                   ! Check if atom has projectors, if not cycle
-                  call numb_proj(at%iatype(iat),at%ntypes,at%psppar,at%npspcode,proj_G(iatype),mproj) 
+                  call numb_proj(iatype,at%ntypes,at%psppar,at%npspcode,proj_G(iatype),mproj) 
                   if(mproj == 0) cycle
                   !check if the atom intersect with the given localisation region
                   call check_overlap(Lzd%Llr(ilr), nlpspd%plr(iat), Lzd%Glr, overlap)
@@ -1236,14 +1145,8 @@
 !! The energy can be the actual Kohn-Sham energy or the trace of the hamiltonian, 
 !! depending of the functional we want to calculate. The gradient wrt the wavefunction
 !! is put in hpsi accordingly to the functional
-<<<<<<< HEAD
 subroutine calculate_energy_and_gradient(iter,iproc,nproc,GPU,ncong,iscf,&
-     energs,wfn,gnrm,gnrm_zero)
-=======
-subroutine calculate_energy_and_gradient(iter,iproc,nproc,orbs,comms,GPU,Lzd,hx,hy,hz,ncong,iscf,&
-     &   ekin,epot,eproj,eSIC_DC,ehart,exc,evxc,eexctX,eion,edisp,psi,psit,hpsi,gnrm,gnrm_zero,energy,&
-     &   paw)
->>>>>>> c31f107d
+     energs,wfn,gnrm,gnrm_zero,paw)
   use module_base
   use module_types
   use module_interfaces, except_this_one => calculate_energy_and_gradient
@@ -1252,14 +1155,9 @@
   integer, intent(in) :: iproc,nproc,ncong,iscf,iter
   type(energy_terms), intent(inout) :: energs
   type(GPU_pointers), intent(in) :: GPU
-<<<<<<< HEAD
   type(DFT_wavefunction), intent(inout) :: wfn
   real(gp), intent(out) :: gnrm,gnrm_zero
-=======
-  real(gp), intent(out) :: gnrm,gnrm_zero,energy
-  real(wp), dimension(:), pointer :: psi,psit,hpsi
   type(paw_objects),intent(inout)::paw
->>>>>>> c31f107d
   !local variables
   character(len=*), parameter :: subname='calculate_energy_and_gradient' 
   logical :: lcs
@@ -1304,17 +1202,13 @@
   
 
   !transpose the hpsi wavefunction
-<<<<<<< HEAD
    call transpose_v2(iproc,nproc,wfn%orbs,wfn%Lzd,wfn%comms,wfn%hpsi,work=wfn%psi)
-=======
-   call transpose_v2(iproc,nproc,orbs,Lzd,comms,hpsi,work=psi)
   
   !PAW:
   !transpose the spsi wavefunction
   if(paw%usepaw==1) then
-     call transpose_v2(iproc,nproc,orbs,Lzd,comms,paw%spsi,work=psi)
+     call transpose_v2(iproc,nproc,wfn%orbs,wfn%Lzd,wfn%comms,paw%spsi,work=wfn%psi)
   end if
->>>>>>> c31f107d
 
   if (nproc == 1) then
      !associate psit pointer for orthoconstraint and transpose it (for the non-collinear case)
@@ -1326,26 +1220,20 @@
   !takes also into account parallel k-points distribution
   !here the orthogonality with respect to other occupied functions should be 
   !passed as an optional argument
-<<<<<<< HEAD
-  call orthoconstraint(iproc,nproc,wfn%orbs,wfn%comms,wfn%psit,wfn%hpsi,energs%trH) !n(m)
-=======
   if(paw%usepaw==1) then
     !In PAW: spsi is used.
-    call orthoconstraint(iproc,nproc,orbs,comms,psit,hpsi,paw%spsi,trH) !n(m)
-    !call orthoconstraint(iproc,nproc,orbs,comms,psit,hpsi,psit,trH) !n(m)
+    call orthoconstraint(iproc,nproc,wfn%orbs,wfn%comms,wfn%psit,wfn%hpsi,paw%spsi,energs%trH) !n(m)
   else
     !In NC: spsi=psi
-    call orthoconstraint(iproc,nproc,orbs,comms,psit,hpsi,psit,trH) !n(m)
+    call orthoconstraint(iproc,nproc,wfn%orbs,wfn%comms,wfn%psit,wfn%hpsi,wfn%psit,energs%trH) !n(m)
   end if
->>>>>>> c31f107d
 
   !retranspose the hpsi wavefunction
    call untranspose_v(iproc,nproc,wfn%orbs,wfn%Lzd%Glr%wfd,wfn%comms,wfn%hpsi,work=wfn%psi)
-
   
   if(paw%usepaw==1) then
    !retranspose the spsi wavefunction
-   call untranspose_v(iproc,nproc,orbs,Lzd%Glr%wfd,comms,paw%spsi,work=psi)
+   call untranspose_v(iproc,nproc,wfn%orbs,wfn%Lzd%Glr%wfd,wfn%comms,paw%spsi,work=wfn%psi)
   end if
 
   !after having calcutated the trace of the hamiltonian, the functional have to be defined
@@ -1472,236 +1360,24 @@
 
 END SUBROUTINE calculate_energy_and_gradient
 
-<<<<<<< HEAD
 !> Operations after h|psi> 
 !! (transposition, orthonormalisation, inverse transposition)
-subroutine hpsitopsi(iproc,nproc,iter,idsx,wfn)
-=======
-
-subroutine write_energies(iter,iscf,ekin,epot,eproj,ehart,exc,evxc,energyKS,trH,gnrm,gnrm_zero,comment)
-  use module_base
-  implicit none
-  integer, intent(in) :: iter,iscf
-  real(gp), intent(in) :: ekin,epot,eproj,ehart,exc,evxc,energyKS,trH
-  real(gp), intent(in) :: gnrm,gnrm_zero
-  character(len=*), intent(in) :: comment
-  !local variables
-  character(len=1) :: lastsep
-
-  if(len(trim(comment))==0) then
-     lastsep=','
-  else
-     lastsep=' '
-  end if
-
-  if (iscf<1) then
-     if (verbose >0) then
-        write( *,'(1x,a,3(1x,1pe18.11))') 'ekin_sum,epot_sum,eproj_sum',  & 
-             ekin,epot,eproj
-        write( *,'(1x,a,3(1x,1pe18.11))') '   ehart,   eexcu,    vexcu',ehart,exc,evxc
-     end if
-     !yaml output
-!     write(70,'(3(1x,a,1pe18.11,a))') 'ekin: ',ekin,',','epot: ',epot,',','eproj: ',eproj,','
-!     write(70,'(3(a,1pe18.11))',advance='no') '  eha: ',ehart,',   exc: ',exc,',  evxc: ',evxc
-!     if (gnrm > 0.0_gp) write(70,'(a)')',' !something else will be written
-  end if
-  if (iscf > 1) then
-     if (gnrm_zero == 0.0_gp .and. gnrm > 0.0_gp) then
-        write( *,'(1x,a,i6,2x,1pe24.17,1x,1pe9.2)') 'iter, tr(H),gnrm',iter,trH,gnrm
-        !yaml output
-!       write(70,'(1x,a,1pe24.17,a,1x,a,1pe9.2,a,1x,a,i6,a)') 'tr(H): ',trH,&
-!             ',','gnrm: ',gnrm,trim(lastsep),'#iter: ',iter,trim(' '//comment)
-     else if (gnrm > 0.0_gp) then
-        write( *,'(1x,a,i6,2x,1pe24.17,2(1x,1pe9.2))') 'iter, tr(H),gnrm,gnrm_zero',iter,trH,gnrm,gnrm_zero
-        !yaml output
-!       write(70,'(1x,a,1pe24.17,2(a,1x,a,1pe9.2),a,1x,a,i6,a)') 'tr(H): ',trH,&
-!             ',','gnrm: ',gnrm,',','gnrm_zero: ',gnrm_zero,&
-!             trim(lastsep),'#iter: ',iter,trim(' '//comment)
-     end if
-  else
-     if (gnrm_zero == 0.0_gp .and. gnrm > 0.0_gp) then
-        write( *,'(a,1x,a,i6,2x,1pe24.17,1x,1pe9.2)') trim(' '//comment),'iter,total energy,gnrm',iter,energyKS,gnrm
-        !yaml output
-!       write(70,'(1x,a,1pe24.17,a,1x,a,1pe9.2,a,1x,a,i6,a)') 'total energy: ',energyKS,&
-!             ',','gnrm: ',gnrm,trim(lastsep),'#iter: ',iter,trim(' '//comment)
-     else if (gnrm > 0.0_gp) then
-        write( *,'(a,1x,a,i6,2x,1pe24.17,2(1x,1pe9.2))')  trim(' '//comment),&
-             'iter,total energy,gnrm,gnrm_zero',iter,energyKS,gnrm,gnrm_zero
-        !yaml output
-!       write(70,'(1x,a,1pe24.17,2(a,1x,a,1pe9.2),a,1x,a,i6,a)') 'total energy: ',energyKS,&
-!             ',','gnrm: ',gnrm,',','gnrm_zero: ',gnrm_zero,&
-!             trim(lastsep),'#iter: ',iter,trim(' '//comment)
-     end if
-  end if
-
-end subroutine write_energies
-
-!!> This is a temporary routine, for the PAW case
-!!> Operations after h|psi> 
-!!! (transposition, orthonormalisation, inverse transposition)
-!subroutine hpsitopsi_paw(iproc,nproc,orbs,comms,iter,diis,idsx,psi,psit,hpsi,orthpar,&
-!   Lzd,paw)
-!   !at,hx,hy,hz,rxyz,proj,Lzd,nlpspd,eproj_sum,proj_G,paw)
-!   use module_base
-!   use module_types
-!   use module_interfaces, except_this_one_A => hpsitopsi_paw
-!   implicit none
-!   integer, intent(in) :: iproc,nproc,idsx,iter
-!   !real(gp), intent(in) :: hx,hy,hz
-!   !type(atoms_data), intent(in) :: at
-!   type(local_zone_descriptors), intent(in) :: Lzd
-!   !type(nonlocal_psp_descriptors), intent(in) :: nlpspd 
-!   type(communications_arrays), intent(in) :: comms
-!   type(orbitals_data), intent(in) :: orbs
-!   type(orthon_data), intent(in) :: orthpar
-!   type(diis_objects), intent(inout) :: diis
-!   type(paw_objects),intent(inout)::paw
-!   !type(gaussian_basis),dimension(at%ntypes),intent(in)::proj_G !projectors in gaussian basis (for PAW)
-!   !real(gp), intent(out) :: eproj_sum
-!   !real(gp), dimension(3,at%nat), intent(in) :: rxyz
-!   !real(wp), dimension(nlpspd%nprojel), intent(inout) :: proj
-!   real(wp), dimension(:), pointer :: psi,psit,hpsi
-!   !local variables
-!   integer :: i_all,i_stat
-!   real(wp), dimension(:), pointer :: work
-!   character(len=*), parameter :: subname='hpsitopsi_paw'
-!
-!   nullify(work)
-!
-!   !adjust the save variables for DIIS/SD switch
-!   if (iter == 1) then
-!      diis%ids=0
-!      diis%mids=1
-!      diis%idiistol=0
-!   end if
-!   !update variables at each iteration step
-!   if (idsx > 0) then
-!      diis%mids=mod(diis%ids,idsx)+1
-!      diis%ids=diis%ids+1
-!   end if
-!
-!   diis%energy_min=min(diis%energy_min,diis%energy)
-!
-!   !transpose the hpsi wavefunction
-!   call transpose_v(iproc,nproc,orbs,Lzd%Glr%wfd,comms,&
-!      &   hpsi,work=psi)
-!   !PAW:
-!   !transpose the spsi wavefunction
-!   !if(paw%usepaw==1) then
-!   !  call transpose_v(iproc,nproc,orbs,Lzd%Glr%wfd,comms,&
-!   !   &   paw%spsi,work=psi)
-!   !end if
-!
-!   !!experimental, orthogonalize the preconditioned gradient wrt wavefunction
-!   !call orthon_virt_occup(iproc,nproc,orbs,orbs,comms,comms,psit,hpsi,(verbose > 2))
-!
-!   !apply the minimization method (DIIS or steepest descent)
-!   call timing(iproc,'Diis          ','ON')
-!
-!   call psimix(iproc,nproc,sum(comms%ncntt(0:nproc-1)),orbs,comms,diis,hpsi,psit)
-!   
-!   !Update spsi, hpsi and cprj, since psi has changed
-!   !Pending: make this with the transposed wavefunctions:
-!   !if(paw%usepaw==1) then
-!   !  !retranspose psi
-!   !  !
-!   !  call untranspose_v(iproc,nproc,orbs,Lzd%Glr%wfd,comms,&
-!   !     &   psit,work=hpsi,outadd=psi(1))
-!   !  !
-!   !  !Calculate  hpsi,spsi and cprj with new psi
-!   !  if (orbs%npsidim_orbs >0) call to_zero(orbs%npsidim_orbs,hpsi(1))
-!   !  call NonLocalHamiltonianApplication(iproc,at,orbs,hx,hy,hz,rxyz,&
-!   !       proj,Lzd,nlpspd,psi,hpsi,eproj_sum,proj_G,paw)
-!   !  !
-!   !  !transpose psit
-!   !  !here we cannot erase hpsi, so we use work
-!   !  allocate(work(max(orbs%npsidim_orbs,orbs%npsidim_comp)+ndebug),stat=i_stat)
-!   !  call memocc(i_stat,work,'work',subname)
-!   !  !
-!   !  call transpose_v(iproc,nproc,orbs,Lzd%Glr%wfd,comms,psit,work=work)
-!   !  !transpose spsi 
-!   !  call transpose_v(iproc,nproc,orbs,Lzd%Glr%wfd,comms,paw%spsi,work=work)
-!   !end if
-!
-!   call timing(iproc,'Diis          ','OF')
-!
-!   if (iproc == 0 .and. verbose > 1) then
-!      write(*,'(1x,a)',advance='no')&
-!         &   'Orthogonalization...'
-!   end if
-!
-!   call orthogonalize(iproc,nproc,orbs,comms,psit,orthpar,paw)
-!
-!   !!PENDING: PAW HPSI and PSI should also be modified
-!   !!in orthogonalize, probably, we need to unstranspose hpsi at the end
-!
-!   !!       call checkortho_p(iproc,nproc,norb,nvctrp,psit)
-!
-!   !if(paw%usepaw==0) then
-!     call untranspose_v(iproc,nproc,orbs,Lzd%Glr%wfd,comms,&
-!        &   psit,work=hpsi,outadd=psi(1))
-!   !else
-!
-!   !  call untranspose_v(iproc,nproc,orbs,Lzd%Glr%wfd,comms,&
-!   !     &   psit,work=work,outadd=psi(1))
-!   !  !retranspose the spsi wavefunction
-!   !  call untranspose_v(iproc,nproc,orbs,Lzd%Glr%wfd,comms,paw%spsi,work=work)
-!
-!   !  !deallocate temporary array
-!   !  i_all=-product(shape(work))*kind(work)
-!   !  deallocate(work,stat=i_stat)
-!   !  call memocc(i_stat,i_all,'work',subname)
-!
-!   !end if
-!
-!
-!   if (nproc == 1) then
-!      nullify(psit)
-!   end if
-!
-!   if (iproc == 0 .and. verbose > 1) then
-!      write(*,'(1x,a)')&
-!         &   'done.'
-!   end if
-!
-!   call diis_or_sd(iproc,idsx,orbs%nkptsp,diis)
-!
-!   !previous value already filled
-!   diis%energy_old=diis%energy
-!
-!END SUBROUTINE hpsitopsi_paw
-
-
-
-!> Operations after h|psi> 
-!! (transposition, orthonormalisation, inverse transposition)
-subroutine hpsitopsi(iproc,nproc,orbs,comms,iter,diis,idsx,psi,psit,hpsi,orthpar,&
-   Lzd,paw,at,hx,hy,hz,rxyz,proj,nlpspd,eproj_sum,proj_G)
->>>>>>> c31f107d
+subroutine hpsitopsi(iproc,nproc,iter,idsx,wfn,&
+   paw,at,proj,rxyz,nlpspd,eproj_sum,proj_G)
    use module_base
    use module_types
    use module_interfaces, except_this_one_A => hpsitopsi
    use yaml_output
    implicit none
    integer, intent(in) :: iproc,nproc,idsx,iter
-<<<<<<< HEAD
    type(DFT_wavefunction), intent(inout) :: wfn
-=======
-   type(communications_arrays), intent(in) :: comms
-   type(orbitals_data), intent(in) :: orbs
-   type(orthon_data), intent(in) :: orthpar
-   type(diis_objects), intent(inout) :: diis
-   real(wp), dimension(:), pointer :: psi,psit,hpsi
    type(paw_objects),intent(inout)::paw
-   type(local_zone_descriptors), intent(in) :: Lzd
-   real(gp), intent(in) :: hx,hy,hz
    type(atoms_data), intent(in) :: at
    type(nonlocal_psp_descriptors), intent(in) :: nlpspd 
    type(gaussian_basis),dimension(at%ntypes),intent(in)::proj_G !projectors in gaussian basis (for PAW)
    real(gp), intent(out) :: eproj_sum
    real(gp), dimension(3,at%nat), intent(in) :: rxyz
    real(wp), dimension(nlpspd%nprojel), intent(inout) :: proj
->>>>>>> c31f107d
    !local variables
    integer :: i_all,i_stat
    real(wp), dimension(:), pointer :: work
@@ -1721,52 +1397,41 @@
 
    wfn%diis%energy_min=min(wfn%diis%energy_min,wfn%diis%energy)
 
-!DEBUG
    !transpose the hpsi wavefunction
-<<<<<<< HEAD
-   call transpose_v(iproc,nproc,wfn%orbs,wfn%Lzd%Glr%wfd,wfn%comms,&
-        wfn%hpsi,work=wfn%psi)
-   
-=======
-   call transpose_v(iproc,nproc,orbs,lzd%glr%wfd,comms,&
-      &   hpsi,work=psi)
-
->>>>>>> c31f107d
+   call transpose_v(iproc,nproc,wfn%orbs,wfn%lzd%glr%wfd,wfn%comms,&
+      &   wfn%hpsi,work=wfn%psi)
+
    !!experimental, orthogonalize the preconditioned gradient wrt wavefunction
    !call orthon_virt_occup(iproc,nproc,orbs,orbs,comms,comms,psit,hpsi,(verbose > 2))
 
    !apply the minimization method (DIIS or steepest descent)
    call timing(iproc,'Diis          ','ON')
 
-<<<<<<< HEAD
    call psimix(iproc,nproc,sum(wfn%comms%ncntt(0:nproc-1)),wfn%orbs,wfn%comms,wfn%diis,wfn%hpsi,wfn%psit)
-=======
-   call psimix(iproc,nproc,sum(comms%ncntt(0:nproc-1)),orbs,comms,diis,hpsi,psit)
   
    !PENDING: 
    !Update spsi, since psi has changed
    !Pending: make this with the transposed wavefunctions:
    if(paw%usepaw==1) then
      !retranspose psit
-     call untranspose_v(iproc,nproc,orbs,Lzd%Glr%wfd,comms,&
-        &   psit,work=hpsi,outadd=psi(1))
+     call untranspose_v(iproc,nproc,wfn%orbs,wfn%Lzd%Glr%wfd,wfn%comms,&
+        &   wfn%psit,work=wfn%hpsi,outadd=wfn%psi(1))
 
      !Calculate  hpsi,spsi and cprj with new psi
-     if (orbs%npsidim_orbs >0) call to_zero(orbs%npsidim_orbs,hpsi(1))
-     if (orbs%npsidim_orbs >0 .and. paw%usepaw==1) call to_zero(orbs%npsidim_orbs,paw%spsi(1))
-     call NonLocalHamiltonianApplication(iproc,at,orbs,hx,hy,hz,rxyz,&
-          proj,Lzd,nlpspd,psi,hpsi,eproj_sum,proj_G,paw)
+     if (wfn%orbs%npsidim_orbs >0) call to_zero(wfn%orbs%npsidim_orbs,wfn%hpsi(1))
+     if (wfn%orbs%npsidim_orbs >0 .and. paw%usepaw==1) call to_zero(wfn%orbs%npsidim_orbs,paw%spsi(1))
+     call NonLocalHamiltonianApplication(iproc,at,wfn%orbs,rxyz,&
+          proj,wfn%Lzd,nlpspd,wfn%psi,wfn%hpsi,eproj_sum,proj_G,paw)
      
      !transpose psit
      !here we cannot erase hpsi, so we use work
-     allocate(work(max(orbs%npsidim_orbs,orbs%npsidim_comp)+ndebug),stat=i_stat)
+     allocate(work(max(wfn%orbs%npsidim_orbs,wfn%orbs%npsidim_comp)+ndebug),stat=i_stat)
      call memocc(i_stat,work,'work',subname)
      !!
-     call transpose_v(iproc,nproc,orbs,Lzd%Glr%wfd,comms,psit,work=work)
+     call transpose_v(iproc,nproc,wfn%orbs,wfn%Lzd%Glr%wfd,wfn%comms,wfn%psit,work=work)
      !transpose spsi 
-     call transpose_v(iproc,nproc,orbs,Lzd%Glr%wfd,comms,paw%spsi,work=work)
-   end if
->>>>>>> c31f107d
+     call transpose_v(iproc,nproc,wfn%orbs,wfn%Lzd%Glr%wfd,wfn%comms,paw%spsi,work=work)
+   end if
 
    call timing(iproc,'Diis          ','OF')
 
@@ -1776,31 +1441,23 @@
       call yaml_map('Orthogonalization Method',wfn%orthpar%methortho,fmt='(i3)')
    end if
 
-<<<<<<< HEAD
-   call orthogonalize(iproc,nproc,wfn%orbs,wfn%comms,wfn%psit,wfn%orthpar)
-=======
-   call orthogonalize(iproc,nproc,orbs,comms,psit,orthpar,paw,hpsi)
->>>>>>> c31f107d
-
-
-<<<<<<< HEAD
-   call untranspose_v(iproc,nproc,wfn%orbs,wfn%Lzd%Glr%wfd,wfn%comms,&
-        wfn%psit,work=wfn%hpsi,outadd=wfn%psi(1))
-=======
+   call orthogonalize(iproc,nproc,wfn%orbs,wfn%comms,wfn%psit,wfn%orthpar,paw,wfn%hpsi)
+
    !call checkortho_p(iproc,nproc,norb,nvctrp,psit)
-   if(paw%usepaw==1) call checkortho_paw(iproc,orbs%norb*orbs%nspinor,comms%nvctr_par(iproc,0),psit,paw%spsi)
+   if(paw%usepaw==1) call checkortho_paw(iproc,wfn%orbs%norb*wfn%orbs%nspinor,&
+     wfn%comms%nvctr_par(iproc,0),wfn%psit,paw%spsi)
 
    if(paw%usepaw==0) then
-     call untranspose_v(iproc,nproc,orbs,lzd%glr%wfd,comms,&
-        &   psit,work=hpsi,outadd=psi(1))
+     call untranspose_v(iproc,nproc,wfn%orbs,wfn%lzd%glr%wfd,wfn%comms,&
+          wfn%psit,work=wfn%hpsi,outadd=wfn%psi(1))
    else
-     
-     call untranspose_v(iproc,nproc,orbs,Lzd%Glr%wfd,comms,&
-        &   psit,work=work,outadd=psi(1))
+
+     call untranspose_v(iproc,nproc,wfn%orbs,wfn%Lzd%Glr%wfd,wfn%comms,&
+          wfn%psit,work=work,outadd=wfn%psi(1))
      !retranspose the spsi and hpsi wavefunctions
-     call untranspose_v(iproc,nproc,orbs,Lzd%Glr%wfd,comms,paw%spsi,work=work)
-     call untranspose_v(iproc,nproc,orbs,Lzd%Glr%wfd,comms,hpsi,work=work)
-     
+     call untranspose_v(iproc,nproc,wfn%orbs,wfn%Lzd%Glr%wfd,wfn%comms,paw%spsi,work=work)
+     call untranspose_v(iproc,nproc,wfn%orbs,wfn%Lzd%Glr%wfd,wfn%comms,wfn%hpsi,work=work)
+ 
      !deallocate temporary array
      i_all=-product(shape(work))*kind(work)
      deallocate(work,stat=i_stat)
@@ -1808,7 +1465,6 @@
      !
    end if
 
->>>>>>> c31f107d
    if (nproc == 1) then
       nullify(wfn%psit)
    end if
@@ -1829,23 +1485,26 @@
    wfn%diis%energy_old=wfn%diis%energy
 
    !
-   if(paw%usepaw==1) call checkortho_paw(iproc,orbs%norb*orbs%nspinor,comms%nvctr_par(iproc,0),psi,paw%spsi)
+   if(paw%usepaw==1.and.nproc==1) call checkortho_paw(iproc,&
+    wfn%orbs%norb*wfn%orbs%nspinor,wfn%comms%nvctr_par(iproc,0),wfn%psi,paw%spsi)
 
    !DEBUG hpsi
-   if(paw%usepaw==1) then
+   if(paw%usepaw==1 .and. nproc==1) then
       call debug_psi() 
 
       !
       !Recalculate  hpsi,spsi and cprj with new psi
       !PENDING: Here we only should recalculate cprj, hpsi and spsi are already updated.
+      !         make a routine calculate_cprj based on NonLocalHam..?
       write(*,*)'Recalculate hpsi,spsi and cprj with new psi'
-      if (orbs%npsidim_orbs >0) call to_zero(orbs%npsidim_orbs,hpsi(1))
-      if (orbs%npsidim_orbs >0.and. paw%usepaw==1) call to_zero(orbs%npsidim_orbs,paw%spsi(1))
-      call NonLocalHamiltonianApplication(iproc,at,orbs,hx,hy,hz,rxyz,&
-             proj,Lzd,nlpspd,psi,hpsi,eproj_sum,proj_G,paw)
-      
+      if (wfn%orbs%npsidim_orbs >0) call to_zero(wfn%orbs%npsidim_orbs,wfn%hpsi(1))
+      if (wfn%orbs%npsidim_orbs >0.and. paw%usepaw==1) call to_zero(wfn%orbs%npsidim_orbs,paw%spsi(1))
+      call NonLocalHamiltonianApplication(iproc,at,wfn%orbs,rxyz,&
+             proj,wfn%Lzd,nlpspd,wfn%psi,wfn%hpsi,eproj_sum,proj_G,paw)
+
       !check ortho again, to see if psi and spsi are correct
-      if(paw%usepaw==1) call checkortho_paw(iproc,orbs%norb*orbs%nspinor,comms%nvctr_par(iproc,0),psi,paw%spsi)
+      if(paw%usepaw==1) call checkortho_paw(iproc,wfn%orbs%norb*wfn%orbs%nspinor,wfn%comms%nvctr_par(iproc,0),wfn%psi,paw%spsi)
+
       !call debug_psi() 
    end if
    !END DEBUG
@@ -1868,22 +1527,22 @@
 
 write(*,*)'Calculate <PSI|H|PSI> for debugging'
 
-nvctr_c=Lzd%glr%wfd%nvctr_c
-nvctr_f=Lzd%glr%wfd%nvctr_f
+nvctr_c=wfn%Lzd%glr%wfd%nvctr_c
+nvctr_f=wfn%Lzd%glr%wfd%nvctr_f
 nvctr_tot=nvctr_c+7*nvctr_f
 
-ikpt=orbs%iokpt(1)
+ikpt=wfn%orbs%iokpt(1)
 
 ispsi_k=1
 loop_kpt: do
 
-   call orbs_in_kpt(ikpt,orbs,isorb,ieorb,nspinor)
-
-   loop_lr: do ilr=1,Lzd%nlr
+   call orbs_in_kpt(ikpt,wfn%orbs,isorb,ieorb,nspinor)
+
+   loop_lr: do ilr=1,wfn%Lzd%nlr
       !do something only if at least one of the orbitals lives in the ilr
       dosome=.false.
       do iorb=isorb,ieorb
-         dosome = (orbs%inwhichlocreg(iorb+orbs%isorb) == ilr)
+         dosome = (wfn%orbs%inwhichlocreg(iorb+wfn%orbs%isorb) == ilr)
          if (dosome) exit
       end do
       if (.not. dosome) cycle loop_lr
@@ -1892,15 +1551,15 @@
            iatype=at%iatype(iat)
            ispsi=ispsi_k
          do iorb=isorb,ieorb
-            if (orbs%inwhichlocreg(iorb+orbs%isorb) /= ilr) then
+            if (wfn%orbs%inwhichlocreg(iorb+wfn%orbs%isorb) /= ilr) then
                !increase ispsi to meet orbital index
-               ilr_skip=orbs%inwhichlocreg(iorb+orbs%isorb)
-               ispsi=ispsi+(Lzd%Llr(ilr_skip)%wfd%nvctr_c+7*Lzd%Llr(ilr_skip)%wfd%nvctr_f)*nspinor
+               ilr_skip=wfn%orbs%inwhichlocreg(iorb+wfn%orbs%isorb)
+               ispsi=ispsi+(wfn%Lzd%Llr(ilr_skip)%wfd%nvctr_c+7*wfn%Lzd%Llr(ilr_skip)%wfd%nvctr_f)*nspinor
                cycle
             end if
 
             !call plr_segs_and_vctrs(nlpspd%plr(iat),mbseg_c,mbseg_f,mbvctr_c,mbvctr_f)
-            call ncplx_kpt(orbs%iokpt(iorb),orbs,ncplx)
+            call ncplx_kpt(wfn%orbs%iokpt(iorb),wfn%orbs,ncplx)
             jlmn=0
             do j_shell=1,proj_G(iatype)%nshltot
                j_l=proj_G(iatype)%nam(j_shell)
@@ -1912,7 +1571,7 @@
                      ispsi_b=ispsi
                      do ia=1,ncplx
                         do ib=1,ncplx
-                           scalprod(ia,ib)=ddot(nvctr_tot,psi(ispsi_a),1,paw%spsi(ispsi_b),1)
+                           scalprod(ia,ib)=ddot(nvctr_tot,wfn%psi(ispsi_a),1,paw%spsi(ispsi_b),1)
                            ispsi_b=ispsi_b+nvctr_tot
                         end do
                         ispsi_b=ispsi_b+nvctr_tot
@@ -1934,7 +1593,7 @@
    end do loop_lr
 
    !last k-point has been treated
-   if (ieorb == orbs%norbp) exit loop_kpt
+   if (ieorb == wfn%orbs%norbp) exit loop_kpt
    
    ikpt=ikpt+1
    ispsi_k=ispsi
