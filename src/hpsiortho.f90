!> @file
!!  Application of the Hamiltonian + orthonormalize constraints
!! @author
!!    Copyright (C) 2007-2013 CEA
!!    This file is distributed under the terms of the
!!    GNU General Public License, see ~/COPYING file
!!    or http://www.gnu.org/copyleft/gpl.txt .
!!    For the list of contributors, see ~/AUTHORS

!> Calculates the application of the Hamiltonian on the wavefunction. The hamiltonian can be self-consistent or not.
!! In the latter case, the potential should be given in the rhov array of denspot structure. 
!! Otherwise, rhov array is filled by the self-consistent density
subroutine psitohpsi(iproc,nproc,atoms,scf,denspot,itrp,itwfn,iscf,alphamix,&
     nlpsp,linflag,unblock_comms,GPU,wfn,&
     energs,rpnrm,xcstr)
  use module_base
  use module_types
  use module_interfaces, fake_name => psitohpsi
  use Poisson_Solver, except_dp => dp, except_gp => gp, except_wp => wp
  use m_ab7_mixing
  use yaml_output
  use psp_projectors, only: PSPCODE_PAW,PSP_APPLY_SKIP
  implicit none
  !Arguments
  logical, intent(in) :: scf  !< If .false. do not calculate the self-consistent potential
  integer, intent(in) :: iproc,nproc,itrp,iscf,linflag,itwfn
  character(len=3), intent(in) :: unblock_comms
  real(gp), intent(in) :: alphamix
  type(atoms_data), intent(in) :: atoms
  type(DFT_PSP_projectors), intent(inout) :: nlpsp
  type(DFT_local_fields), intent(inout) :: denspot
  type(energy_terms), intent(inout) :: energs
  type(DFT_wavefunction), intent(inout) :: wfn
  type(GPU_pointers), intent(inout) :: GPU  
  !real(wp), dimension(orbs%npsidim_orbs), intent(in) :: psi
  real(gp), intent(inout) :: rpnrm
  real(gp), dimension(6), intent(out) :: xcstr
  !real(wp), dimension(orbs%npsidim_orbs), intent(out) :: hpsi
  !local variables
  character(len=*), parameter :: subname='psitohpsi'
  logical :: unblock_comms_den,unblock_comms_pot,whilepot,savefields
  integer :: nthread_max,ithread,nthread,irhotot_add,irho_add,ispin,correcth
  !integer :: ii,jj
  !$ integer :: omp_get_max_threads,omp_get_thread_num,omp_get_num_threads


  !in the default case, non local hamiltonian is done after potential creation
  whilepot=.true.

  !flag for saving the local fields (rho,vxc,vh)
  savefields= (iscf==SCF_KIND_GENERALIZED_DIRMIN)
  correcth=1
  !do not do that if rho_work is already associated
  if (savefields .and. associated(denspot%rho_work)) then
     !flag for correcting the hamiltonian (either is false or toggles savefields)
     correcth=2
     savefields=.false.
  end if

  nthread_max=1
  ithread=0
  nthread=1
  !control if we have the possibility of using OMP to de-synchronize communication
  !$ nthread_max=omp_get_max_threads()
  

  !decide the communication strategy
  unblock_comms_den=mpi_thread_funneled_is_supported .and. unblock_comms=='DEN' .and. &
      nthread_max > 1 .and. scf .and. .not. GPU%OCLconv! density is done only if scf is present
  if (unblock_comms_den) whilepot=.false. !anticipate the NlHamiltonian if density should be overlapped

  unblock_comms_pot=mpi_thread_funneled_is_supported .and. unblock_comms=='POT' .and. &
      nthread_max > 1 .and. whilepot .and. .not. GPU%OCLconv

  if ((unblock_comms_den .or. unblock_comms_pot) .and. iproc==0) then
     if (unblock_comms_den) call yaml_map('Overlapping communication of','Density')
     if (unblock_comms_pot) call yaml_map('Overlapping communication of','Potential')
     call yaml_map('No. of OMP Threads',nthread_max)
     call yaml_newline()
  end if

  !zero the output wavefunction
  if (wfn%orbs%npsidim_orbs > 0) call to_zero(wfn%orbs%npsidim_orbs,wfn%hpsi(1))

  !calculate the self-consistent potential
  if (scf) then
     !update the entropic energy
     energs%eTS=wfn%orbs%eTS
     !safe the previous value of the energy
     energs%e_prev=energs%energy
     !print *,'here',savefields,correcth,energs%ekin,energs%epot,dot(wfn%orbs%npsidim_orbs,wfn%psi(1),1,wfn%psi(1),1)
     ! Potential from electronic charge density 
     call sumrho(denspot%dpbox,wfn%orbs,wfn%Lzd,GPU,atoms%astruct%sym,denspot%rhod,denspot%xc,wfn%psi,denspot%rho_psi)
     !print *,'here',wfn%orbs%occup(:),'there',savefields,correcth,energs%ekin,energs%epot,&
     !     dot(wfn%Lzd%Glr%d%n1i*wfn%Lzd%Glr%d%n2i*denspot%dpbox%n3p*wfn%orbs%nspin,&
     !     denspot%rho_psi(1,1),1,denspot%rho_psi(1,1),1)

     !initialize nested approach 
     !this has always to be done for using OMP parallelization in the 
     !projector case
     !if nesting is not supported, a bigdft_nesting routine should not be called
     !$ if (unblock_comms_den) then
     !$ call timing(iproc,'UnBlockDen    ','ON')
     !$ call bigdft_open_nesting(2)
     !$ end if
     !print *,'how many threads ?' ,nthread_max
     !$OMP PARALLEL IF(unblock_comms_den) DEFAULT(shared), PRIVATE(ithread,nthread)
     !$ ithread=omp_get_thread_num()
     !$ nthread=omp_get_num_threads() !this should be 2 if active
     !print *,'hello, I am thread no.',ithread,' out of',nthread,'of iproc', iproc
     ! thread 0 does mpi communication 
     if (ithread == 0) then
        !$ if (unblock_comms_den) call OMP_SET_NUM_THREADS(1)
        !communicate density 
        call communicate_density(denspot%dpbox,wfn%orbs%nspin,denspot%rhod,&
             denspot%rho_psi,denspot%rhov,.false.)
        !write(*,*) 'node:', iproc, ', thread:', ithread, 'mpi communication finished!!'
     end if
     !in case of GPU do not overlap density communication and projectors
     if ((ithread > 0 .or. nthread==1) .and. .not. whilepot .and. .not. GPU%OCLconv) then
        ! Only the remaining threads do computations (if active) 
        !$ if (unblock_comms_den) call OMP_SET_NUM_THREADS(nthread_max-1)

        !nonlocal hamiltonian
        !$ if (verbose > 2 .and. iproc==0 .and. unblock_comms_den)&
        !$ & print *,'NonLocalHamiltonian with nthread:, out to:' ,omp_get_max_threads(),nthread_max
        call NonLocalHamiltonianApplication(iproc,atoms,wfn%orbs%npsidim_orbs,wfn%orbs,&
             wfn%Lzd,nlpsp,wfn%psi,wfn%hpsi,energs%eproj,wfn%paw)
     end if
     !$OMP END PARALLEL !if unblock_comms_den
     !$ if (unblock_comms_den) then
     !$ call bigdft_close_nesting(nthread_max)
     !$ call timing(iproc,'UnBlockDen    ','OF')
     !$ end if

     ithread=0
     nthread=1

     !here the density can be mixed
     if (iscf > SCF_KIND_DIRECT_MINIMIZATION) then
        if (denspot%mix%kind == AB7_MIXING_DENSITY) then
           call mix_rhopot(iproc,nproc,denspot%mix%nfft*denspot%mix%nspden,alphamix,denspot%mix,&
                denspot%rhov,itrp,denspot%dpbox%ndims(1),denspot%dpbox%ndims(2),denspot%dpbox%ndims(3),&
                atoms%astruct%cell_dim(1)*atoms%astruct%cell_dim(2)*atoms%astruct%cell_dim(3),&
                rpnrm,denspot%dpbox%nscatterarr)
           
           if (iproc == 0 .and. itrp > 1) then
              call yaml_newline()
              call yaml_map('itrp',itrp,fmt='(i4)')
              call yaml_map('Mixing on','Density')
              call yaml_map('RhoPot delta per volume unit',rpnrm,fmt='(1pe9.2)',&
                   label='rpnrm'//trim(adjustl(yaml_toa(itrp,fmt='(i4.4)'))))
              call yaml_newline()
              !write( *,'(1x,a,i6,2x,(1x,1pe9.2))') &
              !     &   'DENSITY iteration,Delta : (Norm 2/Volume)',itrp,rpnrm
           end if
           ! xc_init_rho should be put in the mixing routines
           denspot%rhov = abs(denspot%rhov) + 1.0d-20
        end if
     end if

     call denspot_set_rhov_status(denspot, ELECTRONIC_DENSITY, itwfn, iproc, nproc)

     !before creating the potential, save the density in the second part 
     !in the case of NK SIC, so that the potential can be created afterwards
     !copy the density contiguously since the GGA is calculated inside the NK routines
     !with the savefield scheme, this can be avoided in the future
     if (wfn%SIC%approach=='NK') then !here the density should be copied somewhere else
        irhotot_add=wfn%Lzd%Glr%d%n1i*wfn%Lzd%Glr%d%n2i*denspot%dpbox%i3xcsh+1
        irho_add=wfn%Lzd%Glr%d%n1i*wfn%Lzd%Glr%d%n2i*denspot%dpbox%n3d*wfn%orbs%nspin+1
        do ispin=1,wfn%orbs%nspin
           call vcopy(denspot%dpbox%ndimpot,&
                denspot%rhov(irhotot_add),1,denspot%rhov(irho_add),1)
           irhotot_add=irhotot_add+denspot%dpbox%ndims(1)*denspot%dpbox%ndims(2)*denspot%dpbox%n3d
           irho_add=irho_add+denspot%dpbox%ndims(1)*denspot%dpbox%ndims(2)*denspot%dpbox%n3p
        end do
     end if

     if(wfn%orbs%nspinor==4) then
        !this wrapper can be inserted inside the XC_potential routine
        call PSolverNC(atoms%astruct%geocode,'D',denspot%pkernel%mpi_env%iproc,denspot%pkernel%mpi_env%nproc,&
             denspot%dpbox%ndims(1),denspot%dpbox%ndims(2),denspot%dpbox%ndims(3),&
             denspot%dpbox%n3d,denspot%xc,&
             denspot%dpbox%hgrids(1),denspot%dpbox%hgrids(2),denspot%dpbox%hgrids(3),&
             denspot%rhov,denspot%pkernel%kernel,denspot%V_ext,&
             energs%eh,energs%exc,energs%evxc,0.d0,.true.,4)
     else

!!           denspot%rhov denspot%rhov+2.e-7   STEFAN Goedecker
        call XC_potential(atoms%astruct%geocode,'D',denspot%pkernel%mpi_env%iproc,denspot%pkernel%mpi_env%nproc,&
             denspot%pkernel%mpi_env%mpi_comm,&
             denspot%dpbox%ndims(1),denspot%dpbox%ndims(2),denspot%dpbox%ndims(3),denspot%xc,&
             denspot%dpbox%hgrids(1),denspot%dpbox%hgrids(2),denspot%dpbox%hgrids(3),&
             denspot%rhov,energs%exc,energs%evxc,wfn%orbs%nspin,denspot%rho_C,denspot%V_XC,xcstr)
        call denspot_set_rhov_status(denspot, CHARGE_DENSITY, itwfn, iproc, nproc)
        call H_potential('D',denspot%pkernel,&
             denspot%rhov,denspot%V_ext,energs%eh,0.0_dp,.true.,&
             quiet=denspot%PSquiet) !optional argument
        !this is not true, there is also Vext
        call denspot_set_rhov_status(denspot, HARTREE_POTENTIAL, itwfn, iproc, nproc)

        !sum the two potentials in rhopot array
        !fill the other part, for spin, polarised
        if (wfn%orbs%nspin == 2) then
           call vcopy(denspot%dpbox%ndimpot,denspot%rhov(1),1,&
                denspot%rhov(1+denspot%dpbox%ndimpot),1)
        end if
        !spin up and down together with the XC part
        call axpy(denspot%dpbox%ndimpot*wfn%orbs%nspin,&
             1.0_dp,denspot%V_XC(1,1,1,1),1,&
             denspot%rhov(1),1)

        !here a external potential with spinorial indices can be added
     end if

     !here the potential can be mixed
     if (iscf > SCF_KIND_DIRECT_MINIMIZATION) then
        if (denspot%mix%kind == AB7_MIXING_POTENTIAL) then
           call mix_rhopot(iproc,nproc,denspot%mix%nfft*denspot%mix%nspden,alphamix,denspot%mix,&
                denspot%rhov,itrp,denspot%dpbox%ndims(1),denspot%dpbox%ndims(2),denspot%dpbox%ndims(3),&
                atoms%astruct%cell_dim(1)*atoms%astruct%cell_dim(2)*atoms%astruct%cell_dim(3),&!volume should be used 
                rpnrm,denspot%dpbox%nscatterarr)
           if (iproc == 0 .and. itrp > 1) then
              call yaml_newline()
              call yaml_map('itrp',itrp,fmt='(i4)')
              call yaml_map('Mixing on','Potential')
              call yaml_map('RhoPot delta per volume unit',rpnrm,fmt='(1pe9.2)',&
                   label='rpnrm'//trim(adjustl(yaml_toa(itrp,fmt='(i4.4)'))))
              call yaml_newline()
              !write( *,'(1x,a,i6,2x,(1x,1pe9.2))') &
              !     &   'POTENTIAL iteration,Delta P (Norm 2/Volume)',itrp,rpnrm
           end if
        end if
     end if
     call denspot_set_rhov_status(denspot, KS_POTENTIAL, itwfn, iproc, nproc)

     if (savefields) then
        if (associated(denspot%rho_work)) then
           write(*,*)'ERROR: the reference potential should be empty to correct the hamiltonian!'
           stop
        end if

        denspot%rho_work = f_malloc_ptr(denspot%dpbox%ndimpot*denspot%dpbox%nrhodim,id='denspot%rho_work')
        call vcopy(denspot%dpbox%ndimpot*denspot%dpbox%nrhodim,denspot%rhov(1),1,&
             denspot%rho_work(1),1)
     end if

     !if the hamiltonian should have to be just updated, perform the difference between potentials
     if (correcth==2) then
        if (.not. associated(denspot%rho_work)) then
           write(*,*)'ERROR: need a reference potential to correct the hamiltonian!'
           stop
        end if
        call yaml_newline()
        call yaml_comment('Calculating potential delta')
        !subtract the previous potential from the new one
        call axpy(denspot%dpbox%ndimpot*denspot%dpbox%nrhodim,&
             -1.0_dp,denspot%rho_work(1),1,denspot%rhov(1),1)

        !deallocation should be deplaced
        call f_free_ptr(denspot%rho_work)
        nullify(denspot%rho_work)
     end if


  end if

  !debug
  !call MPI_BARRIER(MPI_COMM_WORLD,i_stat)
  !write(*,*)'hpsiortho l325,erase me'
  !ifile=iproc+140
  !jj=size(wfn%psi)
  !ii=size(wfn%hpsi)
  !write(ifile,*)'# ',jj,ii
  !do ii=1,jj
  ! write(ifile,'(2f20.8)')wfn%psi(ii),wfn%hpsi(ii)
  !end do
  !ifile=iproc+150
  !jj=size(denspot%rhov)
  !write(ifile,*)'# ',jj
  !do ii=1,jj
  ! write(ifile,'(2f20.8)')denspot%rhov(ii)
  !end do
  !call MPI_BARRIER(MPI_COMM_WORLD,i_stat)
  !end debug

  if (wfn%paw%usepaw) then
     call paw_compute_dij(wfn%paw, atoms, denspot, denspot%V_XC(1, 1, 1, 1))
  end if

  !non self-consistent case: rhov should be the total potential
  if (denspot%rhov_is /= KS_POTENTIAL) then
     stop 'psitohpsi: KS_potential not available' 
  end if

  !temporary, to be corrected with comms structure
  if (wfn%exctxpar == 'OP2P') energs%eexctX = UNINITIALIZED(1.0_gp)

  !initialize nested approach 
  !this has always to be done for using OMP parallelization in the 
  !projector case
  !if nesting is not supported, bigdft_nesting routine should not be called
  !$ if (unblock_comms_pot) then
  !$ call timing(iproc,'UnBlockPot    ','ON')
  !$ call bigdft_open_nesting(2)
  !$ end if
  !print *,'how many threads ?' ,nthread_max
  !$OMP PARALLEL IF (unblock_comms_pot) DEFAULT(shared), PRIVATE(ithread,nthread)
  !$ ithread=omp_get_thread_num()
  !$ nthread=omp_get_num_threads() !this should be 2 if active
  !print *,'hello, I am thread no.',ithread,' out of',nthread,'of iproc', iproc
  ! thread 0 does mpi communication 
  if (ithread == 0) then
     !$ if (unblock_comms_pot) call OMP_SET_NUM_THREADS(1)
     call full_local_potential(iproc,nproc,wfn%orbs,wfn%Lzd,linflag,&
          denspot%dpbox,denspot%xc,denspot%rhov,denspot%pot_work)
     !write(*,*) 'node:', iproc, ', thread:', ithread, 'mpi communication finished!!'
  end if
  if ((ithread > 0 .or. nthread==1) .and. whilepot .and. .not. GPU%OCLconv) then
     ! Only the remaining threads do computations (if active) 
     !$ if (unblock_comms_pot) call OMP_SET_NUM_THREADS(nthread_max-1)

     !nonlocal hamiltonian
     !$ if (verbose > 2 .and. iproc==0 .and. unblock_comms_pot)&
     !$ & print *,'NonLocalHamiltonian with nthread:, out to:' ,omp_get_max_threads(),nthread_max
     call NonLocalHamiltonianApplication(iproc,atoms,wfn%orbs%npsidim_orbs,wfn%orbs,&
          wfn%Lzd,nlpsp,wfn%psi,wfn%hpsi,energs%eproj,wfn%paw)
  end if
  !$OMP END PARALLEL !if unblock_comms_pot
  !$ if (unblock_comms_pot) then
  !$ call bigdft_close_nesting(nthread_max)
  !$ call timing(iproc,'UnBlockPot    ','OF')
  !$ end if

  ithread=0
  nthread=1
 
  !here exctxpar might be passed
  !choose to just add the potential if needed
  call LocalHamiltonianApplication(iproc,nproc,atoms,wfn%orbs%npsidim_orbs,wfn%orbs,&
       wfn%Lzd,wfn%confdatarr,denspot%dpbox%ngatherarr,denspot%pot_work,wfn%psi,wfn%hpsi,&
       energs,wfn%SIC,GPU,correcth,denspot%xc,pkernel=denspot%pkernelseq)

  !in the case of OCL GPU the nonlocal hamiltonian can run after the local hamiltonian to overlap GPU-CPU computation
  if (GPU%OCLconv) then
     call NonLocalHamiltonianApplication(iproc,atoms,wfn%orbs%npsidim_orbs,wfn%orbs,&
          wfn%Lzd,nlpsp,wfn%psi,wfn%hpsi,energs%eproj,wfn%paw)
  end if

  call SynchronizeHamiltonianApplication(nproc,wfn%orbs%npsidim_orbs,wfn%orbs,wfn%Lzd,&
       & GPU,denspot%xc,wfn%hpsi,&
       energs%ekin,energs%epot,energs%eproj,energs%evsic,energs%eexctX)
  ! Emit that hpsi are ready.
  if (wfn%c_obj /= 0) then
     call kswfn_emit_psi(wfn, itwfn, 1, iproc, nproc)
  end if

  !deallocate potential
  call free_full_potential(denspot%dpbox%mpi_env%nproc,linflag,denspot%xc,denspot%pot_work,subname)
  !----
  if (iproc==0 .and. verbose > 0) then
     if (correcth==2) then
        call yaml_map('Hamiltonian Applied',.false.)
        call yaml_comment('Only local potential')
     else
        call yaml_map('Hamiltonian Applied',.true.)
     end if
  end if
end subroutine psitohpsi


!> Application of the Full Hamiltonian
subroutine FullHamiltonianApplication(iproc,nproc,at,orbs,&
     Lzd,nlpsp,confdatarr,ngatherarr,pot,psi,hpsi,paw,&
     energs,SIC,GPU,xc,pkernel,orbsocc,psirocc)
  use module_base
  use module_types
  use module_interfaces, fake_name => FullHamiltonianApplication
  use module_xc
  use psp_projectors, only: PSPCODE_PAW,PSP_APPLY_SKIP
  implicit none
  integer, intent(in) :: iproc,nproc
  type(atoms_data), intent(in) :: at
  type(orbitals_data), intent(in) :: orbs
  type(local_zone_descriptors),intent(in) :: Lzd
  type(DFT_PSP_projectors), intent(inout) :: nlpsp
  type(SIC_data), intent(in) :: SIC
  type(xc_info), intent(in) :: xc
  integer, dimension(0:nproc-1,2), intent(in) :: ngatherarr
  real(wp), dimension(orbs%npsidim_orbs), intent(in) :: psi
  type(confpot_data), dimension(orbs%norbp), intent(in) :: confdatarr
  !real(wp), dimension(lzd%ndimpotisf) :: pot
  real(wp), dimension(:),pointer :: pot
  type(energy_terms), intent(inout) :: energs
  !real(gp), intent(out) :: ekin_sum,epot_sum,eexctX,eproj_sum,evsic
  real(wp), target, dimension(max(1,orbs%npsidim_orbs)), intent(out) :: hpsi
  type(GPU_pointers), intent(inout) :: GPU
  type(coulomb_operator), intent(in), optional :: pkernel
  type(orbitals_data), intent(in), optional :: orbsocc
  real(wp), dimension(:), pointer, optional :: psirocc
  !PAW variables:
  type(paw_objects),intent(inout)::paw

  !put to zero hpsi array (now important since any of the pieces of the hamiltonian is accumulating)
  if (orbs%npsidim_orbs > 0) call to_zero(orbs%npsidim_orbs,hpsi(1))

  !write(*,*) 'lzd%ndimpotisf', lzd%ndimpotisf
  !do i=1,lzd%ndimpotisf
  !    write(210,*) pot(i)
  !end do


 if (.not. present(pkernel)) then
    call LocalHamiltonianApplication(iproc,nproc,at,orbs%npsidim_orbs,orbs,&
         Lzd,confdatarr,ngatherarr,pot,psi,hpsi,&
         energs,SIC,GPU,1,xc)
 else if (present(pkernel) .and. .not. present(orbsocc)) then
    call LocalHamiltonianApplication(iproc,nproc,at,orbs%npsidim_orbs,orbs,&
         Lzd,confdatarr,ngatherarr,pot,psi,hpsi,&
          energs,SIC,GPU,1,xc,pkernel=pkernel)
 else if (present(pkernel) .and. present(orbsocc) .and. present(psirocc)) then
    call LocalHamiltonianApplication(iproc,nproc,at,orbs%npsidim_orbs,orbs,&
         Lzd,confdatarr,ngatherarr,pot,psi,hpsi,&
         energs,SIC,GPU,1,xc,pkernel,orbsocc,psirocc)
 else
    stop 'HamiltonianApplication, argument error'
 end if

 !these two sections have to be inverted to profit of overlapping in GPU accelerated case
 call NonLocalHamiltonianApplication(iproc,at,orbs%npsidim_orbs,orbs,&
      Lzd,nlpsp,psi,hpsi,energs%eproj,paw)

  call SynchronizeHamiltonianApplication(nproc,orbs%npsidim_orbs,orbs,Lzd,GPU,xc,hpsi,&
       energs%ekin,energs%epot,energs%eproj,energs%evsic,energs%eexctX)



END SUBROUTINE FullHamiltonianApplication


!> Application of the Local Hamiltonian
subroutine LocalHamiltonianApplication(iproc,nproc,at,npsidim_orbs,orbs,&
     Lzd,confdatarr,ngatherarr,pot,psi,hpsi,&
     energs,SIC,GPU,PotOrKin,xc,pkernel,orbsocc,psirocc,dpbox,potential,comgp,hpsi_noconf,econf)
   use module_base
   use module_types
   use module_xc
   use module_interfaces, except_this_one => LocalHamiltonianApplication
   use yaml_output
   use communications_base, only: p2pComms
   implicit none
   !logical, intent(in) :: onlypot !< if true, only the potential operator is applied
   integer, intent(in) :: PotOrKin
   integer, intent(in) :: iproc,nproc,npsidim_orbs
   type(atoms_data), intent(in) :: at
   type(orbitals_data), intent(in) :: orbs
   type(local_zone_descriptors), intent(in) :: Lzd 
   type(SIC_data), intent(in) :: SIC
   type(xc_info), intent(in) :: xc
   integer, dimension(0:nproc-1,2), intent(in) :: ngatherarr 
   real(wp), dimension(npsidim_orbs), intent(in) :: psi
   type(confpot_data), dimension(orbs%norbp) :: confdatarr
   real(wp), dimension(:), pointer :: pot
   !real(wp), dimension(*) :: pot
   type(energy_terms), intent(inout) :: energs
   real(wp), target, dimension(max(1,npsidim_orbs)), intent(inout) :: hpsi
   type(GPU_pointers), intent(inout) :: GPU
   type(coulomb_operator), intent(in), optional :: pkernel
   type(orbitals_data), intent(in), optional :: orbsocc
   real(wp), dimension(:), pointer, optional :: psirocc
   type(denspot_distribution),intent(in),optional :: dpbox
   !!real(wp), dimension(max(dpbox%ndimrhopot,orbs%nspin)), intent(in), optional, target :: potential !< Distributed potential. Might contain the density for the SIC treatments
   real(wp), dimension(*), intent(in), optional, target :: potential !< Distributed potential. Might contain the density for the SIC treatments
   type(p2pComms),intent(inout), optional:: comgp
   real(wp), target, dimension(max(1,npsidim_orbs)), intent(inout),optional :: hpsi_noconf
   real(gp),intent(out),optional :: econf
   !local variables
   character(len=*), parameter :: subname='HamiltonianApplication'
   logical :: exctX,op2p
   integer :: n3p,ispot,ipotmethod
   real(gp) :: evsic_tmp
   type(coulomb_operator) :: pkernelSIC

   call f_routine(id='LocalHamiltonianApplication')

   ! local potential and kinetic energy for all orbitals belonging to iproc
   !if (iproc==0 .and. verbose > 1) then
      !call yaml_comment('Hamiltonian application, ',advance='no')
      !write(*,'(1x,a)',advance='no')&
      !     'Hamiltonian application...'
   !end if

   !initialise exact exchange energy 
   op2p=(energs%eexctX == UNINITIALIZED(1.0_gp))
   energs%eexctX=0.0_gp
   energs%evsic=0.0_gp
   evsic_tmp=0.0_gp

   exctX = xc_exctXfac(xc) /= 0.0_gp

   ispot=Lzd%Glr%d%n1i*Lzd%Glr%d%n2i*Lzd%Glr%d%n3i*orbs%nspin+1

   !potential method
   !traditional case
   ipotmethod=0
   if (exctX) ipotmethod=1

   !the PZ-SIC correction does not makes sense for virtual orbitals procedure
   !if alphaSIC is zero no SIC correction
   if (SIC%approach == 'PZ' .and. .not. present(orbsocc) .and. SIC%alpha /= 0.0_gp ) ipotmethod=2
   if (SIC%approach == 'NK' .and. SIC%alpha /= 0.0_gp) ipotmethod=3

   !the poisson kernel should be present and associated in the case of SIC
   if ((ipotmethod /= 0) .and. present(pkernel)) then
      if (.not. associated(pkernel%kernel)) then
         if (iproc ==0) write(*,*)&
            &   'ERROR(LocalHamiltonianApplication): Poisson Kernel must be associated in SIC case'
         stop
      end if
   end if

   !associate the poisson kernel pointer in case of SIC
   if (ipotmethod == 2 .or. ipotmethod == 3) then
      pkernelSIC = pkernel
   else
      nullify(pkernelSIC%kernel)
   end if

   !fill the rest of the potential with the exact-exchange terms
   if (ipotmethod==1) then
      n3p=ngatherarr(iproc,1)/(Lzd%Glr%d%n1i*Lzd%Glr%d%n2i)
      !exact exchange for virtual orbitals (needs psirocc)

      !here we have to add the round part
      if (present(psirocc) .and. present(orbsocc)) then
         call exact_exchange_potential_virt(iproc,nproc,at%astruct%geocode,orbs%nspin,&
              Lzd%Glr,orbsocc,orbs,ngatherarr(0,1),n3p,&
              0.5_gp*Lzd%hgrids(1),0.5_gp*Lzd%hgrids(2),0.5_gp*Lzd%hgrids(3),&
              pkernel,psirocc,psi,pot(ispot))
         energs%eexctX = 0._gp
      else
         !here the condition for the scheme should be chosen
         if (.not. op2p) then
            call exact_exchange_potential(iproc,nproc,at%astruct%geocode,xc,orbs%nspin,&
                 Lzd%Glr,orbs,ngatherarr(0,1),n3p,&
                 0.5_gp*Lzd%hgrids(1),0.5_gp*Lzd%hgrids(2),0.5_gp*Lzd%hgrids(3),&
                 pkernel,psi,pot(ispot),energs%eexctX)
         else
            !the psi should be transformed in real space
            call exact_exchange_potential_round(iproc,nproc,xc,orbs%nspin,Lzd%Glr,orbs,&
                0.5_gp*Lzd%hgrids(1),0.5_gp*Lzd%hgrids(2),0.5_gp*Lzd%hgrids(3),&
                pkernel,psi,pot(ispot),energs%eexctX)

            !call exact_exchange_potential_op2p(iproc,nproc,xc,Lzd%Glr,orbs,pkernel,psi,pot(ispot),energs%eexctX)

         end if
      end if
      !print *,'iproc,eexctX',iproc,eexctX
   else if (ipotmethod==3) then
      !put fref=1/2 for the moment
      if (present(orbsocc) .and. present(psirocc)) then
         call NK_SIC_potential(Lzd%Glr,orbs,xc,SIC%fref,&
              0.5_gp*Lzd%hgrids(1),0.5_gp*Lzd%hgrids(2),0.5_gp*Lzd%hgrids(3),&
              pkernelSIC,psi,pot(ispot),evsic_tmp,&
              potandrho=psirocc)
      else
         call NK_SIC_potential(Lzd%Glr,orbs,xc,SIC%fref,&
              0.5_gp*Lzd%hgrids(1),0.5_gp*Lzd%hgrids(2),0.5_gp*Lzd%hgrids(3),&
              pkernelSIC,psi,pot(ispot),evsic_tmp)
      end if
   end if

   !GPU are supported only for ipotmethod=0
   if ((GPUconv .or. GPU%OCLconv) .and. ipotmethod /=0) then
      if (iproc ==0) write(*,*)&
         &   'ERROR(HamiltonianApplication): Accelerated hamiltonian are possible only with ipotmethod==0)'
      stop
   end if


   !apply the local hamiltonian for each of the orbitals
   !given to each processor
   !pot=0.d0
   !psi=1.d0
   !switch between GPU/CPU treatment
   !  do i=1,(Lzd%Glr%wfd%nvctr_c+7*Lzd%Glr%wfd%nvctr_f)*orbs%nspinor*orbs%norbp
   !       call random_number(psi(i))
   !  end do
   if(GPU%OCLconv .or. GPUconv) then! needed also in the non_ASYNC since now NlPSP is before .and. ASYNCconv)) then
      GPU%hpsi_ASYNC = f_malloc_ptr(max(1, (Lzd%Glr%wfd%nvctr_c+7*Lzd%Glr%wfd%nvctr_f)*orbs%nspinor*orbs%norbp),id='GPU%hpsi_ASYNC')
!      call to_zero((Lzd%Glr%wfd%nvctr_c+7*Lzd%Glr%wfd%nvctr_f)*orbs%nspinor*orbs%norbp,GPU%hpsi_ASYNC(1))!hpsi(1))
   !else if (GPU%OCLconv) then
   !   GPU%hpsi_ASYNC => hpsi
   end if
   if (GPUconv) then
      call timing(iproc,'ApplyLocPotKin','ON') 
      call local_hamiltonian_GPU(orbs,Lzd%Glr,Lzd%hgrids(1),Lzd%hgrids(2),Lzd%hgrids(3),&
           orbs%nspin,pot,psi,GPU%hpsi_ASYNC,energs%ekin,energs%epot,GPU)
      call timing(iproc,'ApplyLocPotKin','OF') 
   else if (GPU%OCLconv) then

      !pin potential
      call timing(iproc,'ApplyLocPotKin','ON') 
      call local_hamiltonian_OCL(orbs,Lzd%Glr,Lzd%hgrids(1),Lzd%hgrids(2),Lzd%hgrids(3),&
           orbs%nspin,pot,psi,GPU%hpsi_ASYNC,energs%ekin,energs%epot,GPU)
      call timing(iproc,'ApplyLocPotKin','OF') 
   else

!!$      !temporary allocation
!!$      allocate(fake_pot(Lzd%Glr%d%n1i*Lzd%Glr%d%n2i*Lzd%Glr%d%n3i*orbs%nspin),stat=i_stat)
!!$      call memocc(i_stat,fake_pot,'fake_pot',subname)
!!$
!!$      call to_zero(Lzd%Glr%d%n1i*Lzd%Glr%d%n2i*Lzd%Glr%d%n3i*orbs%nspin,fake_pot(1))

      !local hamiltonian application for different methods
      !print *,'here',ipotmethod,associated(pkernelSIC)
      if (PotOrKin==1) then ! both
         call timing(iproc,'ApplyLocPotKin','ON') 
         if(present(dpbox) .and. present(potential) .and. present(comgp)) then
            call local_hamiltonian(iproc,nproc,npsidim_orbs,orbs,Lzd,Lzd%hgrids(1),Lzd%hgrids(2),Lzd%hgrids(3),&
                 ipotmethod,confdatarr,pot,psi,hpsi,pkernelSIC,&
                 xc,SIC%alpha,energs%ekin,energs%epot,energs%evsic,&
                 dpbox,potential,comgp)
         else
            call local_hamiltonian(iproc,nproc,npsidim_orbs,orbs,Lzd,Lzd%hgrids(1),Lzd%hgrids(2),Lzd%hgrids(3),&
                 ipotmethod,confdatarr,pot,psi,hpsi,pkernelSIC,&
                 xc,SIC%alpha,energs%ekin,energs%epot,energs%evsic)
         end if
         call timing(iproc,'ApplyLocPotKin','OF') 
!!$      i_all=-product(shape(fake_pot))*kind(fake_pot)
!!$      deallocate(fake_pot,stat=i_stat)
!!$      call memocc(i_stat,i_all,'fake_pot',subname)
         
      else if (PotOrKin==2) then !only pot
         call timing(iproc,'ApplyLocPot','ON') 
         if (present(hpsi_noconf)) then
             if (.not.present(econf)) then
                 stop 'ERROR: econf must be present when hpsi_noconf is present'
             end if
             call psi_to_vlocpsi(iproc,npsidim_orbs,orbs,Lzd,&
                  ipotmethod,confdatarr,pot,psi,hpsi,pkernelSIC,&
                  xc,SIC%alpha,energs%epot,energs%evsic,hpsi_noconf,econf)
         else
             call psi_to_vlocpsi(iproc,npsidim_orbs,orbs,Lzd,&
                  ipotmethod,confdatarr,pot,psi,hpsi,pkernelSIC,&
                  xc,SIC%alpha,energs%epot,energs%evsic)
         end if
         call timing(iproc,'ApplyLocPot','OF') 
      else if (PotOrKin==3) then !only kin
         call timing(iproc,'ApplyLocKin','ON') 
         call psi_to_kinpsi(iproc,npsidim_orbs,orbs,lzd,psi,hpsi,energs%ekin)
         call timing(iproc,'ApplyLocKin','OF') 
      end if

      !sum the external and the BS double counting terms
      energs%evsic=energs%evsic-SIC%alpha*evsic_tmp
   end if

   if (ipotmethod == 2 .or. ipotmethod==3) then
      nullify(pkernelSIC%kernel)
   end if

   call f_release_routine()

END SUBROUTINE LocalHamiltonianApplication


!> Routine which calculates the application of nonlocal projectors on the wavefunctions
!! Reduce the wavefunction in case it is needed
subroutine NonLocalHamiltonianApplication(iproc,at,npsidim_orbs,orbs,&
     Lzd,nl,psi,hpsi,eproj_sum,paw)
  use module_base
  use module_types
  use yaml_output
  use module_interfaces, except_this_one => NonLocalHamiltonianApplication
  use psp_projectors, only: PSPCODE_PAW,PSP_APPLY_SKIP
  implicit none
  integer, intent(in) :: iproc, npsidim_orbs
  type(atoms_data), intent(in) :: at
  type(orbitals_data),  intent(in) :: orbs
  type(local_zone_descriptors), intent(in) :: Lzd
  type(DFT_PSP_projectors), intent(inout) :: nl
  real(wp), dimension(npsidim_orbs), intent(in) :: psi
  real(wp), dimension(npsidim_orbs), intent(inout) :: hpsi
  type(paw_objects),intent(inout)::paw
  real(gp), intent(out) :: eproj_sum
  !local variables
  logical :: newmethod
  character(len=*), parameter :: subname='NonLocalHamiltonianApplication' 
  logical :: dosome, overlap, goon
  integer :: ikpt,istart_ck,ispsi_k,isorb,ieorb,nspinor,iorb,iat,nwarnings
  integer :: iproj,ispsi,istart_c,ilr,ilr_skip,mproj,iatype,ispinor,iilr,jlr
  real(wp) :: hp,eproj
  real(wp), dimension(:), allocatable :: scpr
  !integer :: ierr
  !real(kind=4) :: tr0, tr1, t0, t1
  !real(kind=8) :: time0, time1, time2, time3, time4, time5, ttime
  !real(kind=8), dimension(0:4) :: times

  newmethod=.true.

  eproj_sum=0.0_gp
  !quick return if no orbitals on this task
  if (orbs%norbp == 0) then
     return
  end if

  !FOR VESTA
  !call mpi_barrier(bigdft_mpi%mpi_comm,ierr)

  ! apply all PSP projectors for all orbitals belonging to iproc
  call timing(iproc,'ApplyProj     ','ON')

  !time1=0.0d0
  !time2=0.0d0
  !time3=0.0d0
  !time4=0.0d0
  !times=0.0d0
  !call cpu_time(t0)

  call f_routine(id=subname)

  !array of the scalar products
  scpr=f_malloc(orbs%norbp*orbs%nspinor,id='scpr')


  nwarnings=0

  if(paw%usepaw) then  
     call to_zero(orbs%npsidim_orbs, paw%spsi(1))
     newmethod=.false.
  end if
  !here the localisation region should be changed, temporary only for cubic approach

  !apply the projectors following the strategy (On-the-fly calculation or not)

  !apply the projectors  k-point of the processor
  !starting k-point
  ikpt=orbs%iokpt(1)
  istart_ck=1
  ispsi_k=1
  ispsi=1 !to initialize the value in case of no projectors
  loop_kpt: do

     call orbs_in_kpt(ikpt,orbs,isorb,ieorb,nspinor)
     !localisation regions loop
     loop_lr: do ilr=1,Lzd%nlr
        !do something only if at least one of the orbitals lives in the ilr
        dosome=.false.
        do iorb=isorb,ieorb
           !dosome = (orbs%inwhichlocreg(iorb+orbs%isorb) == ilr)
           !dosome = (orbs%inwhichlocreg(iorb+orbs%isorb) == ilr .and. lzd%doHamAppl(ilr))
           dosome = (orbs%inwhichlocreg(iorb+orbs%isorb) == ilr)
           if (dosome) exit
        end do
        if (.not. dosome) cycle loop_lr

        if (nl%on_the_fly) then
           !first create a projector ,then apply it for everyone
           iproj=0
           loop_atoms_1: do iat=1,at%astruct%nat

              ! Check whether the projectors of this atom have an overlap with locreg ilr
              goon=.false.
              do jlr=1,nl%pspd(iat)%noverlap
                  if (nl%pspd(iat)%lut_tolr(jlr)==ilr) then
                      goon=.true.
                      iilr=jlr
                      exit
                  end if
              end do
              if (.not.goon) cycle loop_atoms_1

              iatype=at%astruct%iatype(iat)

              mproj=nl%pspd(iat)%mproj
              !no projector on this atom
              if(mproj == 0) cycle
              !projector not overlapping with the locreg
              !!iilr=nl%pspd(iat)%lut_tolr(ilr)
              !!if (iilr==PSP_APPLY_SKIP) cycle
              if(nl%pspd(iat)%tolr(iilr)%strategy == PSP_APPLY_SKIP) cycle
              !check if the atom projector intersect with the given localisation region
              !this part can be moved at the place of the analysis between psp and lrs
              !call cpu_time(tr0)

              call check_overlap(Lzd%Llr(ilr), nl%pspd(iat)%plr, Lzd%Glr, overlap)
              if(.not. overlap) cycle
              !call cpu_time(tr1)
              !time1=time1+real(tr1-tr0,kind=8)
              ! Now create the projector
              istart_c=1
<<<<<<< HEAD
              if(any(at%npspcode == PSPCODE_PAW)) then
                 call atom_projector_paw(ikpt,iat,0,istart_c,iproj,&
                      nl%nprojel,&
                      Lzd%Glr,Lzd%hgrids(1),Lzd%hgrids(2),Lzd%hgrids(3),paw%rpaw(iatype),&
                      rxyz(1,iat),at,orbs,&
                      nl%pspd(iat)%plr,nl%proj,nwarnings,proj_G(iatype))
              else
                 call atom_projector(ikpt,iat,0,istart_c,iproj,&
                      nl%nprojel,&
                      Lzd%Glr,Lzd%hgrids(1),Lzd%hgrids(2),Lzd%hgrids(3),rxyz(1,iat),at,orbs,&
                      nl%pspd(iat)%plr,nl%proj,nwarnings)
              end if
              !call cpu_time(tr0)
              !time2=time2+real(tr0-tr1,kind=8)
=======
              call atom_projector(nl, iatype, iat, at%astruct%atomnames(iatype), &
                   & at%astruct%geocode, 0, Lzd%Glr, Lzd%hgrids(1),Lzd%hgrids(2),Lzd%hgrids(3), &
                   & orbs%kpts(1,ikpt), orbs%kpts(2,ikpt), orbs%kpts(3,ikpt), &
                   & istart_c, iproj, nwarnings)

>>>>>>> 282edb5b
              !apply the projector to all the orbitals belonging to the processor
              !this part can be factorized somewhere else
              if (mproj ==1 .and. all(orbs%kpts(:,ikpt) == 0.0_gp) .and. &
                   newmethod .and. Lzd%nlr == 1) then
                 hp=at%psppar(1,1,iatype) !it is supposed that the only projector is the i=1 case
                 ispsi=ispsi_k
                 istart_c=1
                 
                 call apply_oneproj_operator(nl%pspd(iat)%plr%wfd,nl%proj(istart_c),hp,&
                      (ieorb-isorb+1)*nspinor,Lzd%Llr(ilr)%wfd,psi(ispsi),hpsi(ispsi),scpr)

              !call cpu_time(tr1)
              !time3=time3+real(tr1-tr0,kind=8)

                 istart_c=istart_c+nl%pspd(iat)%plr%wfd%nvctr_c+7*nl%pspd(iat)%plr%wfd%nvctr_f
!                 call f_malloc_dump_status()
                 ispsi=ispsi+&
                      (Lzd%Llr(ilr)%wfd%nvctr_c+7*Lzd%Llr(ilr)%wfd%nvctr_f)*nspinor*(ieorb-isorb+1)
                 do iorb=isorb,ieorb
                    do ispinor=1,nspinor
                       eproj=hp*(scpr((iorb-isorb)*nspinor+ispinor)**2)
                       eproj_sum=eproj_sum+orbs%kwgts(orbs%iokpt(iorb))*&
                            orbs%occup(iorb+orbs%isorb)*eproj
                    end do
                 end do
              else
                 ispsi=ispsi_k
                 do iorb=isorb,ieorb
                    if (orbs%inwhichlocreg(iorb+orbs%isorb) /= ilr) then
                       !increase ispsi to meet orbital index
                       ilr_skip=orbs%inwhichlocreg(iorb+orbs%isorb)
                       ispsi=ispsi+(Lzd%Llr(ilr_skip)%wfd%nvctr_c+7*Lzd%Llr(ilr_skip)%wfd%nvctr_f)*nspinor
                       cycle
                    end if
                    istart_c=1

                    call nl_psp_application()

                    !                print *,'iorb,iat,eproj',iorb+orbs%isorb,ispsi,iat,eproj_sum
                    ispsi=ispsi+&
                         (Lzd%Llr(ilr)%wfd%nvctr_c+7*Lzd%Llr(ilr)%wfd%nvctr_f)*nspinor
                 end do
              end if
           end do loop_atoms_1
           !call cpu_time(tr0)
           !time4=time4+real(tr0-tr1,kind=8)
           !for the moment, localization region method is not tested with
           !once-and-for-all calculation
        else if (Lzd%nlr == 1) then

           !loop over the interesting my orbitals, and apply all the projectors over all orbitals
           ispsi=ispsi_k
           do iorb=isorb,ieorb
              if (orbs%inwhichlocreg(iorb+orbs%isorb) /= ilr) then
                 !increase ispsi to meet orbital index
                 ilr_skip=orbs%inwhichlocreg(iorb+orbs%isorb)
                 ispsi=ispsi+(Lzd%Llr(ilr_skip)%wfd%nvctr_c+7*Lzd%Llr(ilr_skip)%wfd%nvctr_f)*nspinor
                 cycle
              end if

              istart_c=istart_ck !TO BE CHANGED IN ONCE-AND-FOR-ALL 
              loop_atoms_2: do iat=1,at%astruct%nat


                  ! Check whether the projectors of this atom have an overlap with locreg ilr
                  goon=.false.
                  do jlr=1,nl%pspd(iat)%noverlap
                      if (nl%pspd(iat)%lut_tolr(jlr)==ilr) then
                          goon=.true.
                          iilr=jlr
                          exit
                      end if
                  end do
                  if (.not.goon) cycle loop_atoms_2

                 iatype=at%astruct%iatype(iat)
                 ! Check if atom has projectors, if not cycle
                 mproj=nl%pspd(iat)%mproj
                 if(mproj == 0) cycle
                 !projector not overlapping with the locreg
                 !!iilr=nl%pspd(iat)%lut_tolr(ilr)
                 !!if (iilr==PSP_APPLY_SKIP) cycle
                 if(nl%pspd(iat)%tolr(iilr)%strategy == PSP_APPLY_SKIP) cycle

                 !check if the atom intersect with the given localisation region
                 call check_overlap(Lzd%Llr(ilr), nl%pspd(iat)%plr, Lzd%Glr, overlap)
                 if(.not. overlap) stop 'ERROR all atoms should be in global'

                 call nl_psp_application()

                 !print *,'iorb,iat,eproj',iorb+orbs%isorb,iat,eproj_sum
              end do loop_atoms_2
              !print *,'TOTALPSI',iorb+orbs%isorb,sum(psi(ispsi:&
              !    ispsi+(Lzd%Llr(ilr)%wfd%nvctr_c+7*Lzd%Llr(ilr)%wfd%nvctr_f)*orbs%nspinor-1)),&
              !     dot((Lzd%Llr(ilr)%wfd%nvctr_c+7*Lzd%Llr(ilr)%wfd%nvctr_f)*orbs%nspinor,&
              !     hpsi(ispsi),1,hpsi(ispsi),1)
              ispsi=ispsi+(Lzd%Llr(ilr)%wfd%nvctr_c+7*Lzd%Llr(ilr)%wfd%nvctr_f)*nspinor
           end do
           istart_ck=istart_c !TO BE CHANGED IN THIS ONCE-AND-FOR-ALL
        else
           ! COULD CHANGE THIS NOW !!
           call yaml_warning('Localization Regions not allowed in once-and-for-all')
           stop
        end if

     end do loop_lr

     !last k-point has been treated
     if (ieorb == orbs%norbp) exit loop_kpt

     ikpt=ikpt+1
     ispsi_k=ispsi

  end do loop_kpt

  if (.not. nl%on_the_fly) then !TO BE REMOVED WITH NEW PROJECTOR APPLICATION
     if (istart_ck-1 /= nl%nprojel) then
        call yaml_warning('Incorrect once-and-for-all psp application')
        stop
     end if
  end if
  !for the moment it has to be removed. A number of components in orbital distribution should be defined
  !if (ispsi-1 /= (lr%wfd%nvctr_c+7*lr%wfd%nvctr_f)*orbs%nspinor*orbs%norbp) stop 'incorrect V_nl psi application'

  !used on the on-the-fly projector creation
  if (nwarnings /= 0 .and. iproc == 0) then
     call yaml_map('Calculating wavelets expansion of projectors, found warnings',nwarnings,fmt='(i0)')
     if (nwarnings /= 0) then
        call yaml_newline()
        call yaml_warning('Projectors too rough: Consider modifying hgrid and/or the localisation radii.')
     end if
  end if

  call f_free(scpr)
  call f_release_routine()
  !call cpu_time(t1)
  !time0=real(t1-t0,kind=8)

  !print*,'iproc,times,sum,ttime',iproc,time1,time2,time3,time4,time1+time2+time3+time4,time0
  !call mpi_barrier(bigdft_mpi%mpi_comm,ierr)

  call timing(iproc,'ApplyProj     ','OF')
contains

!!$  !> count the number of projectors given a set of psppar
!!$  pure function nproj(psppar)
!!$    use module_base, only: gp
!!$    implicit none
!!$    real(gp), dimension(0:4,0:6), intent(in) :: psppar
!!$    integer :: nproj
!!$    !local variables
!!$    integer :: i,l
!!$    nproj = 0
!!$    !count over all the channels
!!$    do l=1,4
!!$       !loop over all the projectors of the channel
!!$       do i=1,3
!!$          !loop over all the components of the projector
!!$          if (psppar(l,i) /= 0.0_gp) nproj=nproj+2*l-1
!!$       end do
!!$    end do
!!$  end function nproj

  !>code factorization useful for routine restructuring
  subroutine nl_psp_application()
    implicit none
    !local variables
    integer :: ncplx_p,ncplx_w,n_w,nvctr_p
    real(gp), dimension(3,3,4) :: hij
    real(gp) :: eproj

    if (newmethod) then

       if (all(orbs%kpts(:,ikpt) == 0.0_gp)) then
          ncplx_p=1
       else
          ncplx_p=2
       end if
       if (nspinor > 1) then !which means 2 or 4
          ncplx_w=2
          n_w=nspinor/2
       else
          ncplx_w=1
          n_w=1
       end if
       
       !extract hij parameters
       call hgh_hij_matrix(at%npspcode(iatype),at%psppar(0,0,iatype),hij)
      
       call NL_HGH_application(hij,&
            ncplx_p,mproj,nl%pspd(iat)%plr%wfd,nl%proj(istart_c),&
            ncplx_w,n_w,Lzd%Llr(ilr)%wfd,nl%pspd(iat)%tolr(iilr),nl%wpack,nl%scpr,nl%cproj,nl%hcproj,&
            psi(ispsi),hpsi(ispsi),eproj)

       nvctr_p=nl%pspd(iat)%plr%wfd%nvctr_c+7*nl%pspd(iat)%plr%wfd%nvctr_f
       istart_c=istart_c+nvctr_p*ncplx_p*mproj

       eproj_sum=eproj_sum+&
            orbs%kwgts(orbs%iokpt(iorb))*orbs%occup(iorb+orbs%isorb)*eproj
    else
       if(paw%usepaw) then
          call apply_atproj_iorb_paw(iat,iorb,istart_c,&
               at,orbs,Lzd%Llr(ilr)%wfd,nl,&
               psi(ispsi),hpsi(ispsi),paw%spsi(ispsi),eproj_sum,&
               paw)
       else
          call apply_atproj_iorb_new(iat,iorb,istart_c,&
               nl%nprojel,&
               at,orbs,Lzd%Llr(ilr)%wfd,nl%pspd(iat)%plr,&
               nl%proj,psi(ispsi),hpsi(ispsi),eproj_sum)
       end if
    end if
  end subroutine nl_psp_application

END SUBROUTINE NonLocalHamiltonianApplication

!> routine which puts a barrier to ensure that both local and nonlocal hamiltonians have been applied
!! in the GPU case puts a barrier to end the overlapped Local and nonlocal applications
subroutine SynchronizeHamiltonianApplication(nproc,npsidim_orbs,orbs,Lzd,GPU,xc,&
     & hpsi,ekin_sum,epot_sum,eproj_sum,evsic,eexctX)
   use module_base
   use module_types
   use module_xc
   implicit none
   integer, intent(in) :: nproc,npsidim_orbs
   type(orbitals_data), intent(in) :: orbs
   type(local_zone_descriptors), intent(in) :: Lzd
   type(GPU_pointers), intent(inout) :: GPU
   type(xc_info), intent(in) :: xc
   real(gp), intent(inout) :: ekin_sum,epot_sum,eproj_sum,evsic,eexctX
   real(wp), dimension(npsidim_orbs), intent(inout) :: hpsi
   !local variables
   character(len=*), parameter :: subname='SynchronizeHamiltonianApplication'
   logical :: exctX
   integer :: iorb,ispsi,ilr
   real(gp), dimension(4) :: wrkallred

   call f_routine(id='SynchronizeHamiltonianApplication')

   if(GPU%OCLconv .or. GPUconv) then! needed also in the non_ASYNC since now NlPSP is before .and. ASYNCconv)) then
      if (GPU%OCLconv) call finish_hamiltonian_OCL(orbs,ekin_sum,epot_sum,GPU)
      ispsi=1
      do iorb=1,orbs%norbp
         ilr=orbs%inWhichLocreg(orbs%isorb+iorb)
         call axpy((Lzd%Llr(ilr)%wfd%nvctr_c+7*Lzd%Llr(ilr)%wfd%nvctr_f)*orbs%nspinor,&
              1.0_wp,GPU%hpsi_ASYNC(ispsi),1,hpsi(ispsi),1)
         ispsi=ispsi+&
             (Lzd%Llr(ilr)%wfd%nvctr_c+7*Lzd%Llr(ilr)%wfd%nvctr_f)*orbs%nspinor
      end do
      call f_free_ptr(GPU%hpsi_ASYNC)
   endif

   exctX = xc_exctXfac(xc) /= 0.0_gp

   !energies reduction
   if (nproc > 1) then
      wrkallred(1)=ekin_sum 
      wrkallred(2)=epot_sum 
      wrkallred(3)=eproj_sum
      wrkallred(4)=evsic

      call mpiallred(wrkallred(1),4,MPI_SUM,bigdft_mpi%mpi_comm)

      ekin_sum=wrkallred(1)
      epot_sum=wrkallred(2)
      eproj_sum=wrkallred(3) 
      evsic=wrkallred(4) 
   endif

   !up to this point, the value of the potential energy is 
   !only taking into account the local potential part
   !whereas it should consider also the value coming from the 
   !exact exchange operator (twice the exact exchange energy)
   !this operation should be done only here since the exctX energy is already reduced
   if (exctX) epot_sum=epot_sum+2.0_gp*eexctX

   call f_release_routine()

END SUBROUTINE SynchronizeHamiltonianApplication


!> Build the potential in the whole box
!! Control also the generation of an orbital
subroutine full_local_potential(iproc,nproc,orbs,Lzd,iflag,dpbox,xc,potential,pot,comgp)
  !ndimpot,ndimgrid,nspin,&
  !   ndimrhopot,i3rho_add,orbs,&
  !   Lzd,iflag,ngatherarr,potential,pot,comgp)
   use module_base
   use module_types
   use module_xc
   use communications_base, only: p2pComms
   use communications, only: synchronize_onesided_communication
   implicit none
   !Arguments
   integer, intent(in) :: iproc,nproc,iflag!,nspin,ndimpot,ndimgrid
   !integer, intent(in) :: ndimrhopot,i3rho_add
   type(orbitals_data),intent(in) :: orbs
   type(local_zone_descriptors),intent(in) :: Lzd
   type(denspot_distribution), intent(in) :: dpbox
   type(xc_info), intent(in) :: xc
   !integer, dimension(0:nproc-1,2), intent(in) :: ngatherarr 
   real(wp), dimension(max(dpbox%ndimrhopot,orbs%nspin)), intent(in), target :: potential !< Distributed potential. Might contain the density for the SIC treatments
   real(wp), dimension(:), pointer :: pot
   !type(p2pCommsGatherPot),intent(inout), optional:: comgp
   type(p2pComms),intent(inout), optional:: comgp
   !local variables
   character(len=*), parameter :: subname='full_local_potential'
   logical :: odp,newvalue !orbital dependent potential
<<<<<<< HEAD
   integer :: npot,ispot,ispotential,ispin,ierr,i_stat,i_all,ii,ilr,iorb,iorb2,nilr,ni1,ni2, iiorb, i
   integer:: istl, ist, size_Lpot, i3s, i3e, i2s, i2e, i1s, i1e, iispin, ishift
=======
   integer :: npot,ispot,ispotential,ispin,ierr,ii,ilr,iorb,iorb2,nilr,ni1,ni2
   integer:: istl, ist, size_Lpot, i3s, i3e, i2s, i2e, i1s, i1e
>>>>>>> 282edb5b
   integer,dimension(:),allocatable:: ilrtable
   real(wp), dimension(:), pointer :: pot1
   
   call timing(iproc,'Pot_commun    ','ON')
   call f_routine(id='full_local_potential')

   odp = (xc_exctXfac(xc) /= 0.0_gp .or. (dpbox%i3rho_add /= 0 .and. orbs%norbp > 0))

   !!write(*,'(a,100i4)') 'in full_local_potential: orbs%inwhichlocreg',orbs%inwhichlocreg

   !############################################################################
   ! Build the potential on the whole simulation box
   ! NOTE: in the linear scaling case this should be done for a given localisation
   !       region this routine should then be modified or integrated in HamiltonianApplication
   ! WARNING : orbs%nspin and nspin are not the same !! Check if orbs%nspin should be replaced everywhere
   !#############################################################################
   if (iflag<2) then

      !determine the dimension of the potential array
      if (odp) then
         if (xc_exctXfac(xc) /= 0.0_gp) then
            npot=dpbox%ndimgrid*orbs%nspin+&
                 &   max(max(dpbox%ndimgrid*orbs%norbp,dpbox%ngatherarr(0,1)*orbs%norb),1) !part which refers to exact exchange
         else if (dpbox%i3rho_add /= 0 .and. orbs%norbp > 0) then
            npot=dpbox%ndimgrid*orbs%nspin+&
                 &   dpbox%ndimgrid*max(orbs%norbp,orbs%nspin) !part which refers to SIC correction
         end if
      else
         npot=dpbox%ndimgrid*orbs%nspin
      end if
!      write(*,*) 'dpbox%ndimgrid, orbs%norbp, npot, odp', dpbox%ndimgrid, orbs%norbp, npot, odp
!      write(*,*)'nspin',orbs%nspin,dpbox%i3rho_add,dpbox%ndimpot,dpbox%ndimrhopot,sum(potential)
!      write(*,*)'iproc',iproc,'ngatherarr',dpbox%ngatherarr(:,1),dpbox%ngatherarr(:,2)

      !build the potential on the whole simulation box
      !in the linear scaling case this should be done for a given localisation region
      !this routine should then be modified or integrated in HamiltonianApplication
      if (dpbox%mpi_env%nproc > 1) then

         pot1 = f_malloc_ptr(npot,id='pot1')
         ispot=1
         ispotential=1
         do ispin=1,orbs%nspin
            call MPI_ALLGATHERV(potential(ispotential),dpbox%ndimpot,&
                 &   mpidtypw,pot1(ispot),dpbox%ngatherarr(0,1),&
                 dpbox%ngatherarr(0,2),mpidtypw,dpbox%mpi_env%mpi_comm,ierr)
            ispot=ispot+dpbox%ndimgrid
            ispotential=ispotential+max(1,dpbox%ndimpot)
         end do
         !continue to copy the density after the potential if required
         if (dpbox%i3rho_add >0 .and. orbs%norbp > 0) then
            ispot=ispot+dpbox%i3rho_add-1
            do ispin=1,orbs%nspin
               call MPI_ALLGATHERV(potential(ispotential),dpbox%ndimpot,&
                    &   mpidtypw,pot1(ispot),dpbox%ngatherarr(0,1),&
                    dpbox%ngatherarr(0,2),mpidtypw,dpbox%mpi_env%mpi_comm,ierr)
               ispot=ispot+dpbox%ndimgrid
               ispotential=ispotential+max(1,dpbox%ndimpot)
            end do
         end if
      else
         if (odp) then
            pot1 = f_malloc_ptr(npot,id='pot1')
            call vcopy(dpbox%ndimgrid*orbs%nspin,potential(1),1,pot1(1),1)
            if (dpbox%i3rho_add >0 .and. orbs%norbp > 0) then
               ispot=dpbox%ndimgrid*orbs%nspin+1
               call vcopy(dpbox%ndimgrid*orbs%nspin,potential(ispot+dpbox%i3rho_add),1,pot1(ispot),1)
            end if
         else
            pot1 => potential
         end if
      end if
   else
       !!if(.not.comgp%communication_complete) call gatherPotential(iproc, nproc, comgp)
       !!if(.not.comgp%communication_complete) call wait_p2p_communication(iproc, nproc, comgp)
       !!call wait_p2p_communication(iproc, nproc, comgp)
       call synchronize_onesided_communication(iproc, nproc, comgp)
   end if

   call timing(iproc,'Pot_commun    ','OF') 

   !########################################################################
   ! Determine the dimension of the potential array and orbs%ispot
   !########################################################################
!!$   if(associated(orbs%ispot)) then
!!$      nullify(orbs%ispot)
!!$      !     i_all=-product(shape(orbs%ispot))*kind(orbs%ispot)
!!$      !     deallocate(orbs%ispot,stat=i_stat)
!!$      !     call memocc(i_stat,i_all,'orbs%ispot',subname)
!!$   end if
!!$   allocate(orbs%ispot(orbs%norbp),stat=i_stat)
!!$   call memocc(i_stat,orbs%ispot,'orbs%ispot',subname)

   call timing(iproc,'Pot_after_comm','ON')
   
   if(Lzd%nlr > 1) then
      ilrtable = f_malloc(orbs%norbp,id='ilrtable')
      !call to_zero(orbs%norbp*2,ilrtable(1,1))
      ilrtable=0
      ii=0
      do ispin=1,dpbox%nrhodim
          do iorb=1,orbs%norbp
             newvalue=.true.
             !localization region to which the orbital belongs
             ilr = orbs%inwhichlocreg(iorb+orbs%isorb)
             !spin state of the orbital
             if (orbs%spinsgn(orbs%isorb+iorb) > 0.0_gp) then
                iispin = 1       
             else
                iispin=2
             end if
             ! First the up TMBs, then the down TMBs
             if (iispin==ispin) then
                 !check if the orbitals already visited have the same conditions
                 !SM: if each TMB has its own locreg, this loop is probably not needed.
                 loop_iorb2: do iorb2=1,orbs%norbp
                    if(ilrtable(iorb2) == ilr) then
                       newvalue=.false.
                       exit loop_iorb2
                    end if
                 end do loop_iorb2
                 if (newvalue) then
                    ii = ii + 1
                    ilrtable(ii)=ilr
                 end if
             end if
          end do
      end do
      !number of inequivalent potential regions
      nilr = ii
   else 
      ilrtable = f_malloc(1,id='ilrtable')
      nilr = 1
      ilrtable=1
   end if

   !!write(*,'(a,100i4)') 'in full_local_potential: ilrtable', ilrtable


!!$   !calculate the dimension of the potential in the gathered form 
!!$   !this part has been deplaced in check_linear_and_create_Lzd routine 
!!$   lzd%ndimpotisf=0
!!$   do iilr=1,nilr
!!$      ilr=ilrtable(iilr,1)
!!$      do iorb=1,orbs%norbp
!!$         !put the starting point
!!$         if (orbs%inWhichLocreg(iorb+orbs%isorb) == ilr) then
!!$            !assignment of ispot array to the value of the starting address of inequivalent
!!$            orbs%ispot(iorb)=lzd%ndimpotisf + 1
!!$            if(orbs%spinsgn(orbs%isorb+iorb) <= 0.0_gp) then
!!$               orbs%ispot(iorb)=lzd%ndimpotisf + &
!!$                    1 + lzd%llr(ilr)%d%n1i*lzd%llr(ilr)%d%n2i*lzd%llr(ilr)%d%n3i
!!$            end if
!!$         end if
!!$      end do
!!$      lzd%ndimpotisf = lzd%ndimpotisf + &
!!$           lzd%llr(ilr)%d%n1i*lzd%llr(ilr)%d%n2i*lzd%llr(ilr)%d%n3i*nspin
!!$   end do
!!$   !part which refers to exact exchange
!!$   if (exctX) then
!!$      lzd%ndimpotisf = lzd%ndimpotisf + &
!!$           max(max(ndimgrid*orbs%norbp,ngatherarr(0,1)*orbs%norb),1) 
!!$   end if

   !#################################################################################################################################################
   ! Depending on the scheme, cut out the local pieces of the potential
   !#################################################################################################################################################
   if(iflag==0) then
      !       allocate(pot(lzd%ndimpotisf),stat=i_stat)
      !       call vcopy(lzd%ndimpotisf,pot,1,pot,1) 
      ! This is due to the dynamic memory managment. The original version was: pot=>pot1
      !pot = f_malloc_ptr(npot,id='pot')
      !pot=pot1
      !call f_free_ptr(pot1)
      pot=>pot1
   else if(iflag>0 .and. iflag<2) then
      pot = f_malloc_ptr(lzd%ndimpotisf,id='pot')
      ! Cut potential
      istl=1
      do iorb=1,nilr
         ilr = ilrtable(iorb)
         ! Cut the potential into locreg pieces
         call global_to_local(Lzd%Glr,Lzd%Llr(ilr),dpbox%nrhodim,npot,lzd%ndimpotisf,pot1,pot(istl))
         istl = istl + Lzd%Llr(ilr)%d%n1i*Lzd%Llr(ilr)%d%n2i*Lzd%Llr(ilr)%d%n3i*dpbox%nrhodim
      end do
   else
      if(.not.associated(pot)) then !otherwise this has been done already... Should be improved.
         pot = f_malloc_ptr(lzd%ndimpotisf,id='pot')

         !!do i=1,comgp%nspin*comgp%nrecvBuf
         !!    write(5300+iproc,'(a,i12,es15.7)') 'i, comgp%recvbuf(i)', i, comgp%recvbuf(i)
         !!end do

         !write(*,*) 'ne full_local_potential: comgp%nrecvbuf',comgp%nrecvbuf

         ist=1
         do iorb=1,nilr
            ilr = ilrtable(iorb)
            iiorb=orbs%isorb+iorb
            if (orbs%inwhichlocreg(iiorb)/=ilr) stop 'full_local_potential: orbs%inwhichlocreg(iiorb)/=ilr'
            
            if (orbs%spinsgn(iiorb)>0.d0) then
                ispin=1
            else
                ispin=2
            end if

            ! spin shift of the potential in the receive buffer
            ishift=(ispin-1)*comgp%nrecvBuf

            !determine the dimension of the potential array (copied from full_local_potential)
            if (xc_exctXfac(xc) /= 0.0_gp) then
               stop 'exctX not yet implemented!'
            else
               size_Lpot = Lzd%Llr(ilr)%d%n1i*Lzd%Llr(ilr)%d%n2i*Lzd%Llr(ilr)%d%n3i
            end if


            ! Extract the part of the potential which is needed for the current localization region.
            i3s=lzd%Llr(ilr)%nsi3-comgp%ise(5,iproc)+2 ! starting index of localized  potential with respect to total potential in comgp%recvBuf
            i3e=lzd%Llr(ilr)%nsi3+lzd%Llr(ilr)%d%n3i-comgp%ise(5,iproc)+1 ! ending index of localized potential with respect to total potential in comgp%recvBuf
            i2s=lzd%Llr(ilr)%nsi2-comgp%ise(3,iproc)+2
            i2e=lzd%Llr(ilr)%nsi2+lzd%Llr(ilr)%d%n2i-comgp%ise(3,iproc)+1
            i1s=lzd%Llr(ilr)%nsi1-comgp%ise(1,iproc)+2
            i1e=lzd%Llr(ilr)%nsi1+lzd%Llr(ilr)%d%n1i-comgp%ise(1,iproc)+1
            ni1=comgp%ise(2,iproc)-comgp%ise(1,iproc)+1
            ni2=comgp%ise(4,iproc)-comgp%ise(3,iproc)+1
            if(i3e-i3s+1 /= Lzd%Llr(ilr)%d%n3i) then
               write(*,'(a,i0,3x,i0)') 'ERROR: i3e-i3s+1 /= Lzd%Llr(ilr)%d%n3i',i3e-i3s+1, Lzd%Llr(ilr)%d%n3i
               stop
            end if
            !!write(*,*) 'size(comgp%recvBuf), comgp%nrecvBuf, nspin', size(comgp%recvBuf), comgp%nrecvBuf, comgp%nspin
            !!write(*,'(a,i7,2x,8i6)') 'iproc, i1s, i1e, i2s, i2e, i3s, i3e, ni1, ni2', iproc, i1s, i1e, i2s, i2e, i3s, i3e, ni1, ni2
            !!write(*,'(a,i7,2x,i5,2x,6i6)') 'iproc, ilr, ns1i, ise1, ns2i, ise2, ns3i, ise3', &
            !!          iproc, ilr, lzd%Llr(ilr)%nsi1, comgp%ise(1,iproc), lzd%Llr(ilr)%nsi2, comgp%ise(3,iproc), lzd%Llr(ilr)%nsi3, comgp%ise(3,iproc)
            !!call global_to_local_parallel(lzd%Glr, lzd%Llr(ilr), 0, comgp%nspin*comgp%nrecvBuf, size_Lpot,&
            !!     comgp%recvBuf(ishift+1), pot(ist), i1s, i1e, i2s, i2e, i3s, i3e, ni1, ni2)
            call global_to_local_parallel(lzd%Glr, lzd%Llr(ilr), 0, comgp%nrecvBuf, size_Lpot,&
                 comgp%recvBuf(ishift+1), pot(ist), i1s, i1e, i2s, i2e, i3s, i3e, ni1, ni2)
            !write(*,'(3(a,i0))') 'process ',iproc,' copies data from position ',ishift+1,' to position ',ist
            !write(*,'(a,2i6,i10,2es17.6,6i6)') 'iproc, iorb, ishift, sum(pot[iorb]), sum(recvbuf[ishift+1]), i1s, i1e, i2s, i2e, i3s, i3e', &
            !    iproc, iorb, ishift, sum(pot(ist:ist+size_lpot-1)), sum(comgp%recvBuf(ishift+1:ishift+comgp%nrecvBuf-1)), i1s, i1e, i2s, i2e, i3s, i3e
            !!do i=1,size_lpot
            !!    write(5500+iproc,'(a,5i12,es15.7)') 'ilr, ispin, ishift, i, ist, pot(ist+i-1)', ilr, ispin, ishift, i, ist, pot(ist+i-1)
            !!end do

            ist = ist + size_lpot
         end do
      end if
   end if

   call f_free(ilrtable)

   ! Deallocate pot.
   if (iflag<2 .and. iflag>0) then
      if (dpbox%mpi_env%nproc > 1) then
         call f_free_ptr(pot1)
      else
         if (xc_exctXfac(xc) /= 0.0_gp) then
            call f_free_ptr(pot1)
         else
            nullify(pot1)
         end if
      end if
   end if

   call f_release_routine()
   call timing(iproc,'Pot_after_comm','OF')

   !!call mpi_finalize(ierr)
   !!stop


END SUBROUTINE full_local_potential


subroutine free_full_potential(nproc,flag,xc,pot,subname)
   use module_base
   use module_xc
   implicit none
   character(len=*), intent(in) :: subname
   integer, intent(in) :: nproc, flag
   type(xc_info), intent(in) :: xc
   real(wp), dimension(:), pointer :: pot
   !local variables
   logical :: odp

   odp = xc_exctXfac(xc) /= 0.0_gp
   if (nproc > 1 .or. odp .or. flag > 0 ) then
      !call f_free_ptr(pot)
      call f_free_ptr(pot)
      nullify(pot)
   else
      nullify(pot)
   end if

END SUBROUTINE free_full_potential


!> Calculate total energies from the energy terms
subroutine total_energies(energs, iter, iproc)
  use module_base
  use module_types
  implicit none
  type(energy_terms), intent(inout) :: energs
  integer, intent(in) :: iter, iproc

  !band structure energy calculated with occupation numbers
  energs%ebs=energs%ekin+energs%epot+energs%eproj !the potential energy contains also exctX
  !this is the Kohn-Sham energy
  energs%eKS=energs%ebs-energs%eh+energs%exc-energs%evxc-&
       energs%eexctX-energs%evsic+energs%eion+energs%edisp!-energs%excrhoc

  ! Gibbs Free Energy
  energs%energy=energs%eKS-energs%eTS+energs%ePV

  if (energs%c_obj /= 0) then
     call timing(iproc,'energs_signals','ON')
     call energs_emit(energs%c_obj, iter, 0) ! 0 is for BIGDFT_E_KS in C.
     call timing(iproc,'energs_signals','OF')
  end if
end subroutine total_energies


!> Extract the energy (the quantity which has to be minimised by the wavefunction)
!! and calculate the corresponding gradient.
!! The energy can be the actual Kohn-Sham energy or the trace of the hamiltonian, 
!! depending of the functional we want to calculate. The gradient wrt the wavefunction
!! is put in hpsi accordingly to the functional
subroutine calculate_energy_and_gradient(iter,iproc,nproc,GPU,ncong,iscf,&
     energs,wfn,gnrm,gnrm_zero)
  use module_base
  use module_types
  use module_interfaces, except_this_one => calculate_energy_and_gradient
  use yaml_output
  use communications, only: transpose_v, untranspose_v
  implicit none
  integer, intent(in) :: iproc,nproc,ncong,iscf,iter
  type(energy_terms), intent(inout) :: energs
  type(GPU_pointers), intent(in) :: GPU
  type(DFT_wavefunction), intent(inout) :: wfn
  real(gp), intent(out) :: gnrm,gnrm_zero
  !local variables
  character(len=*), parameter :: subname='calculate_energy_and_gradient' 
  logical :: lcs
  integer :: ikpt,iorb,k
  real(gp) :: rzeroorbs,tt,garray(2)
  real(wp), dimension(:,:,:), pointer :: mom_vec


!!$  !calculate the entropy contribution (TO BE VERIFIED for fractional occupation numbers and Fermi-Dirac Smearing)
!!$  eTS=0.0_gp
!!$  do iorb=1,orbs%norbu  ! for closed shell case
!!$     !  if (iproc == 0)  print '("iorb,occup,eval,fermi:  ",i,e10.2,e27.17,e27.17)',iorb,orbs%occup(iorb),orbs%eval(iorb),orbs%efermi
!!$     eTS=eTS+exp(-((orbs%eval(iorb)-orbs%efermi)/in%Tel)**2)
!!$  enddo
!!$  if eTS=eTS*2._gp   ! for closed shell case
!!$  eTS=in%Tel/(2._gp*sqrt(3.1415926535897932_gp))* eTS
!!$  energy=energy-eTS
!!$  if (iproc == 0)  print '(" Free energy (energy-ST) = ",e27.17,"  , ST= ",e27.17," ,energy= " , e27.17)',energy,ST,energy+ST

  !calculate orbital polarisation directions
  if(wfn%orbs%nspinor==4) then
     mom_vec = f_malloc_ptr((/ 4, wfn%orbs%norb, min(nproc, 2) /),id='mom_vec')

     call calc_moments(iproc,nproc,wfn%orbs%norb,wfn%orbs%norb_par,&
          wfn%Lzd%Glr%wfd%nvctr_c+7*wfn%Lzd%Glr%wfd%nvctr_f,wfn%orbs%nspinor,wfn%psi,mom_vec)
  else
     nullify(mom_vec)
  end if


  if (iproc==0 .and. verbose > 1) then
!!$     write(*,'(1x,a)',advance='no')&
!!$          &   'done,  orthoconstraint...'
     !call yaml_comment('Orthoconstraint, ',advance='no')
  end if
  

  !transpose the hpsi wavefunction
   call toglobal_and_transpose(iproc,nproc,wfn%orbs,wfn%Lzd,wfn%comms,wfn%hpsi,wfn%psi)
  !transpose the spsi wavefunction
  if(wfn%paw%usepaw) then
     call toglobal_and_transpose(iproc,nproc,wfn%orbs,wfn%Lzd,wfn%comms,wfn%paw%spsi,wfn%psi)
  end if

  if (nproc == 1) then
     !associate psit pointer for orthoconstraint and transpose it (for the non-collinear case)
     wfn%psit => wfn%psi
     ! work array not used for nproc==1, so pass the same address
     call transpose_v(iproc,nproc,wfn%orbs,wfn%lzd%glr%wfd,wfn%comms,wfn%psit(1),wfn%psit(1))
  end if

!!$  if (iproc==0 .and. verbose > 0) then
!!$     call yaml_map('Symmetrize Lagr. Multiplier',wfn%SIC%alpha/=0.0_gp)
!!$  end if

  ! Apply  orthogonality constraints to all orbitals belonging to iproc
  !takes also into account parallel k-points distribution
  !here the orthogonality with respect to other occupied functions should be 
  !passed as an optional argument
  energs%trH_prev=energs%trH
  if(wfn%paw%usepaw) then
    !PAW: spsi is used.
    call orthoconstraint(iproc,nproc,wfn%orbs,wfn%comms,wfn%SIC%alpha/=0.0_gp,wfn%psit,wfn%hpsi,energs%trH,wfn%paw%spsi) !n(m)
  else
    !NC:
    call orthoconstraint(iproc,nproc,wfn%orbs,wfn%comms,wfn%SIC%alpha/=0.0_gp,wfn%psit,wfn%hpsi,energs%trH) !n(m)
  end if

  !retranspose the hpsi wavefunction
  call untranspose_v(iproc,nproc,wfn%orbs,wfn%Lzd%Glr%wfd,wfn%comms,wfn%hpsi(1),wfn%psi(1))
  if(wfn%paw%usepaw) then
   !retranspose the spsi wavefunction
   call untranspose_v(iproc,nproc,wfn%orbs,wfn%Lzd%Glr%wfd,wfn%comms,wfn%paw%spsi(1),wfn%psi(1))
  end if

  !deallocate temporary array
  !i_all=-product(shape(work))*kind(work)
  !deallocate(work,stat=i_stat)
  !call memocc(i_stat,i_all,'work',subname)



  !after having calcutated the trace of the hamiltonian, the functional have to be defined
  !new value without the trace, to be added in hpsitopsi
  if (iscf >1) then
     wfn%diis%energy=energs%trH
  else
     wfn%diis%energy=energs%eKS!trH-eh+exc-evxc-eexctX+eion+edisp(not correct for non-integer occnums)
  end if

  if (iproc==0 .and. verbose > 0) then
     call yaml_map('Orthoconstraint',.true.)
  end if


  !check that the trace of the hamiltonian is compatible with the 
  !band structure energy 
  !this can be done only if the occupation numbers are all equal
  tt=(energs%ebs-energs%trH)/energs%trH
!print *,'tt,energybs,trH',tt,energybs,trH
  if (((abs(tt) > 1.d-10 .and. .not. GPUconv) .or.&
       &   (abs(tt) > 1.d-8 .and. GPUconv)) .and. iproc==0) then 
     !write this warning only if the system is closed shell
     call check_closed_shell(wfn%orbs,lcs)
     if (lcs) then
        call yaml_newline()
        call yaml_mapping_open('Energy inconsistencies')
           call yaml_map('Band Structure Energy',energs%ebs,fmt='(1pe22.14)')
           call yaml_map('Trace of the Hamiltonian',energs%trH,fmt='(1pe22.14)')
           call yaml_map('Relative inconsistency',tt,fmt='(1pe9.2)')
        call yaml_mapping_close()
!        write( *,'(1x,a,1pe9.2,2(1pe22.14))') &
!             &   'ERROR: inconsistency between gradient and energy',tt,energs%ebs,energs%trH
     end if
  endif


  call timing(iproc,'Precondition  ','ON')
  if (iproc==0 .and. verbose > 1) then
     !call yaml_comment('Preconditioning')
     !write(*,'(1x,a)',advance='no')&
     !     &   'done,  preconditioning...'
  end if


  !Preconditions all orbitals belonging to iproc
  !and calculate the partial norm of the residue
  !switch between CPU and GPU treatment
  if (GPUconv) then
     call preconditionall_GPU(wfn%orbs,wfn%Lzd%Glr,&
          wfn%Lzd%hgrids(1),wfn%Lzd%hgrids(2),wfn%Lzd%hgrids(3),ncong,&
          wfn%hpsi,gnrm,gnrm_zero,GPU)
  else if (GPU%OCLconv) then
     call preconditionall_OCL(wfn%orbs,wfn%Lzd%Glr,&
          wfn%Lzd%hgrids(1),wfn%Lzd%hgrids(2),wfn%Lzd%hgrids(3),ncong,&
          wfn%hpsi,gnrm,gnrm_zero,GPU)
  else
     !this is the final routine, the confining potential has to be passed to 
     !switch between the global and delocalized preconditioner
     call preconditionall2(iproc,nproc,wfn%orbs,wfn%Lzd,&
          wfn%Lzd%hgrids(1),wfn%Lzd%hgrids(2),wfn%Lzd%hgrids(3),&
          ncong,wfn%orbs%npsidim_orbs,wfn%hpsi,wfn%confdatarr,gnrm,gnrm_zero)
  end if

  call timing(iproc,'Precondition  ','OF')

  !sum over all the partial residues
  if (nproc > 1) then
      garray(1)=gnrm
      garray(2)=gnrm_zero
     call mpiallred(garray(1),2,MPI_SUM,bigdft_mpi%mpi_comm)
      gnrm     =garray(1)
      gnrm_zero=garray(2)
  endif

  !count the number of orbitals which have zero occupation number
  !weight this with the corresponding k point weight
  rzeroorbs=0.0_gp
  do ikpt=1,wfn%orbs%nkpts
     do iorb=1,wfn%orbs%norb
        if (wfn%orbs%occup(iorb+(ikpt-1)*wfn%orbs%norb) == 0.0_gp) then
           rzeroorbs=rzeroorbs+wfn%orbs%kwgts(ikpt)
        end if
     end do
  end do
  !commented out, the kwgts sum already to one
  !if (orbs%nkpts > 1) nzeroorbs=nint(real(nzeroorbs,gp)/real(orbs%nkpts,gp))

  gnrm=sqrt(gnrm/(real(wfn%orbs%norb,gp)-rzeroorbs))

  if (rzeroorbs /= 0.0_gp) then
     gnrm_zero=sqrt(gnrm_zero/rzeroorbs)
  else
     gnrm_zero=0.0_gp
  end if

  !if (iproc==0 .and. verbose > 1) write(*,'(1x,a)') 'done.'

  if (iproc==0  .and. verbose > 0) then
     call yaml_map('Preconditioning',.true.)
     call yaml_newline()
  end if

  if (wfn%orbs%nspinor == 4) then
     !only the root process has the correct array
     if(iproc==0 .and. verbose > 0) then
        call yaml_sequence_open('Magnetic polarization per orbital')
        call yaml_newline()
        !write(*,'(1x,a)')&
        !     &   'Magnetic polarization per orbital'
!!$        write(*,'(1x,a)')&
!!$             &   '  iorb    m_x       m_y       m_z'
        do iorb=1,wfn%orbs%norb
           call yaml_sequence(advance='no')
           call yaml_mapping_open(flow=.true.)
           call yaml_map('iorb',iorb,fmt='(i5)')
           call yaml_map('M',(/(mom_vec(k,iorb,1)/mom_vec(1,iorb,1),k=2,4)/),fmt='(3f10.5)')
           call yaml_mapping_close()
           if (iorb < wfn%orbs%norb)call yaml_newline()
           !write(*,'(1x,i5,3f10.5)') &
           !     &   iorb,(mom_vec(k,iorb,1)/mom_vec(1,iorb,1),k=2,4)
        end do
        call yaml_sequence_close()
     end if
     call f_free_ptr(mom_vec)
  end if


  !write the energy information
  if (iproc == 0) then
     call write_energies(iter,iscf,energs,gnrm,gnrm_zero,' ')
  endif

END SUBROUTINE calculate_energy_and_gradient


!> Operations after h|psi> 
!! (transposition, orthonormalisation, inverse transposition)
subroutine hpsitopsi(iproc,nproc,iter,idsx,wfn,&
   at,nlpsp,eproj_sum)
   use module_base
   use module_types
   use module_interfaces, except_this_one_A => hpsitopsi
   use yaml_output
   use communications, only: transpose_v, untranspose_v
   use psp_projectors, only: PSPCODE_PAW
   implicit none
   !Arguments
   integer, intent(in) :: iproc,nproc,idsx,iter
   type(DFT_wavefunction), intent(inout) :: wfn
   type(atoms_data), intent(in) :: at
   type(DFT_PSP_projectors), intent(inout) :: nlpsp 
   real(gp),optional, intent(out) :: eproj_sum
   !local variables
   !character(len=*), parameter :: subname='hpsitopsi'
   !debug
   integer :: jorb,iat
   !end debug

   if(wfn%paw%usepaw) then
     if( (.not. present(eproj_sum))) then
         write(*,*)'ERROR: hpsitopsi for PAW needs the following optional variables::'
         write(*,*)'       eproj'
         stop
     end if
   end if
   !adjust the save variables for DIIS/SD switch
   if (iter == 1) then
      wfn%diis%ids=0
      wfn%diis%mids=1
      wfn%diis%idiistol=0
   end if
   !update variables at each iteration step
   if (idsx > 0) then
      wfn%diis%mids=mod(wfn%diis%ids,idsx)+1
      wfn%diis%ids=wfn%diis%ids+1
   end if

   wfn%diis%energy_min=min(wfn%diis%energy_min,wfn%diis%energy)

   !transpose the hpsi wavefunction
   call transpose_v(iproc,nproc,wfn%orbs,wfn%lzd%glr%wfd,wfn%comms,&
        wfn%hpsi(1),wfn%psi(1))
   
   !!experimental, orthogonalize the preconditioned gradient wrt wavefunction
   !call orthon_virt_occup(iproc,nproc,orbs,orbs,comms,comms,psit,hpsi,(verbose > 2))

   !apply the minimization method (DIIS or steepest descent)
   call timing(iproc,'Diis          ','ON')

   call psimix(iproc,nproc,sum(wfn%comms%ncntt(0:nproc-1)),wfn%orbs,wfn%comms,wfn%diis,wfn%hpsi,wfn%psit)
  
   !Update spsi, since psi has changed
   !Pending: make this with the transposed wavefunctions:
   if(wfn%paw%usepaw) then
     !retranspose psit
     call untranspose_v(iproc,nproc,wfn%orbs,wfn%Lzd%Glr%wfd,wfn%comms,&
        &   wfn%psit(1),wfn%hpsi(1),out_add=wfn%psi(1))

     !Calculate  hpsi,spsi and cprj with new psi
     if (wfn%orbs%npsidim_orbs >0) then 
       call to_zero(wfn%orbs%npsidim_orbs,wfn%hpsi(1))
       call to_zero(wfn%orbs%npsidim_orbs,wfn%paw%spsi(1))
     end if
     call NonLocalHamiltonianApplication(iproc,at,wfn%orbs%npsidim_orbs,wfn%orbs,&
          wfn%Lzd,nlpsp,wfn%psi,wfn%hpsi,eproj_sum,wfn%paw)

!    Transpose spsi:     
     call transpose_v(iproc,nproc,wfn%orbs,wfn%lzd%glr%wfd,wfn%comms,wfn%paw%spsi(1),wfn%hpsi(1))
!    Gather cprj:
     call gather_cprj()
   end if

   call timing(iproc,'Diis          ','OF')

   if (iproc == 0 .and. verbose > 1) then
      !write(*,'(1x,a)',advance='no')&
      !&   'Orthogonalization...'
      call yaml_map('Orthogonalization Method',wfn%orthpar%methortho,fmt='(i3)')
   end if

   if(wfn%paw%usepaw) then
     call orthogonalize(iproc,nproc,wfn%orbs,wfn%comms,wfn%psit,wfn%orthpar,wfn%paw)
   else
     call orthogonalize(iproc,nproc,wfn%orbs,wfn%comms,wfn%psit,wfn%orthpar)
   end if

   !call checkortho_p(iproc,nproc,norb,nvctrp,psit)
   if(wfn%paw%usepaw) then
      !debug: 
      call checkortho_paw(iproc,wfn%orbs%norb*wfn%orbs%nspinor,&
           wfn%comms%nvctr_par(iproc,0),wfn%psit,wfn%paw%spsi)
      if (iproc == 0 .and. verbose > 1) then
!!$      write(*,*)'hpsiortho, l1478 erase me:'
         call yaml_sequence_open('cprj(:,1) (5 first orbitals)')
         do iat=1,wfn%paw%natom
            call yaml_mapping_open("atom" // trim(yaml_toa(iat, fmt = "(I0)")))
            do jorb=1,min(5, wfn%orbs%norbu)
               call yaml_map("iorb" // trim(yaml_toa(jorb, fmt = "(I0)")), yaml_toa(wfn%paw%cprj(iat,jorb)%cp(:,1)))
               !write(*,'(a,2(i4,1x),1000f20.12)')' cprj(iat,jorb)%cp(:,:)=',iat,jorb,wfn%paw%cprj(iat,jorb)%cp(:,:)
               !call yaml_comment("iorb #" // yaml_toa(jorb, fmt = "(I0)"))
            end do
            call yaml_mapping_close()
         end do
         call yaml_sequence_close()
      end if
   end if

   call untranspose_v(iproc,nproc,wfn%orbs,wfn%Lzd%Glr%wfd,wfn%comms,&
        wfn%psit(1),wfn%hpsi(1),out_add=wfn%psi(1))

   if (nproc == 1) then
      nullify(wfn%psit)
   end if

   !if (iproc == 0 .and. verbose > 1) write(*,'(1x,a)') 'done.'

   ! Emit that new wavefunctions are ready.
   if (wfn%c_obj /= 0) then
      call kswfn_emit_psi(wfn, iter, 0, iproc, nproc)
   end if

   call diis_or_sd(iproc,idsx,wfn%orbs%nkptsp,wfn%diis)

   !previous value already filled
   wfn%diis%energy_old=wfn%diis%energy

   !
   !DEBUG hpsi
   !if(paw%usepaw==1 .and. nproc==1) then
   !   call debug_hpsi(wfn,at) 

   !   !
   !   !Recalculate  hpsi,spsi and cprj with new psi
   !   !PENDING: Here we only should recalculate cprj, hpsi and spsi are already updated.
   !   !         make a routine calculate_cprj based on NonLocalHam..?
   !   write(*,*)'Recalculate hpsi,spsi and cprj with new psi'
   !   if (wfn%orbs%npsidim_orbs >0) call to_zero(wfn%orbs%npsidim_orbs,wfn%hpsi(1))
   !   if (wfn%orbs%npsidim_orbs >0.and. paw%usepaw==1) call to_zero(wfn%orbs%npsidim_orbs,paw%spsi(1))
   !   call NonLocalHamiltonianApplication(iproc,at,wfn%orbs,rxyz,&
   !          proj,wfn%Lzd,nlpspd,wfn%psi,wfn%hpsi,eproj_sum,proj_G,paw)

   !   !check ortho again, to see if psi and spsi are correct
   !   if(paw%usepaw==1) call checkortho_paw(iproc,wfn%orbs%norb*wfn%orbs%nspinor,wfn%comms%nvctr_par(iproc,0),wfn%psi,paw%spsi)

   !end if
   !END DEBUG

contains

   !> In this routine cprj will be communicated to all processors
   subroutine gather_cprj()
     use module_base
     use module_types
     implicit none
   ! Local variables:
     integer::iatom,ilmn,iorb,ierr,ikpts,jproc
     character(len=*), parameter :: subname='gather_cprj'
   ! Tabulated data to be send/received for mpi
     integer,allocatable,dimension(:):: ndsplt
     integer,allocatable,dimension(:):: ncntd 
     integer,allocatable,dimension(:):: ncntt 
   ! auxiliar arrays
     real(dp),allocatable,dimension(:,:,:,:)::raux,raux2  

     if (nproc > 1) then

   !   Allocate temporary arrays
       ndsplt = f_malloc(0.to.nproc-1,id='ndsplt')
       ncntd = f_malloc(0.to.nproc-1,id='ncntd')
       ncntt = f_malloc(0.to.nproc-1,id='ncntt')
       raux = f_malloc((/ 2, wfn%paw%lmnmax, wfn%paw%natom, wfn%orbs%norbp /),id='raux')
       raux2 = f_malloc((/ 2, wfn%paw%lmnmax, wfn%paw%natom, wfn%orbs%norb /),id='raux2')

   !   Set tables for mpi operations:
   !   Send buffer:
       do jproc=0,nproc-1
         ncntd(jproc)=0
         do ikpts=1,wfn%orbs%nkpts
           ncntd(jproc)=ncntd(jproc)+&
                2*wfn%paw%lmnmax*wfn%paw%natom*wfn%orbs%norb_par(iproc,ikpts)*wfn%orbs%nspinor
         end do
       end do
   !   receive buffer:
       do jproc=0,nproc-1
          ncntt(jproc)=0
          do ikpts=1,wfn%orbs%nkpts
             ncntt(jproc)=ncntt(jproc)+&
                  2*wfn%paw%lmnmax*wfn%paw%natom*wfn%orbs%norb_par(jproc,ikpts)*wfn%orbs%nspinor
          end do
       end do
   !   Displacements table:
   !    ndspld(0)=0
   !    do jproc=1,nproc-1
   !      ndspld(jproc)=ndspld(jproc-1)+ncntd(jproc-1)
   !    end do
       ndsplt(0)=0
       do jproc=1,nproc-1
          ndsplt(jproc)=ndsplt(jproc-1)+ncntt(jproc-1)
       end do

   !   Transfer cprj to raux:
       raux=0.0_dp
   !Missing nspinor
       do iorb=1,wfn%orbs%norbp
         do iatom=1,wfn%paw%natom
           do ilmn=1,wfn%paw%cprj(iatom,iorb)%nlmn
             raux(:,ilmn,iatom,iorb)=wfn%paw%cprj(iatom,iorb)%cp(:,ilmn)
           end do
         end do
       end do
   !
   !    sendcnt=2*lmnmax*natom*orbs%norbp !N. of data to send
   !    recvcnt=2*lmnmax*natom*orbs%norb  !N. of data to receive
   !   
   !    call MPI_ALLGATHER(raux,sendcnt,MPI_DOUBLE_PRECISION,&
   !&     raux2,recvcnt,MPI_DOUBLE_PRECISION,MPI_COMM_WORLD,ierr)
       call MPI_ALLGATHERV(raux,ncntd,mpidtypw,&
   &     raux2,ncntt,ndsplt,mpidtypw,MPI_COMM_WORLD,ierr)
   !
   !   Transfer back, raux2 to cprj:
   !   First set cprj to zero
       do iorb=1,wfn%orbs%norbp
         do iatom=1,wfn%paw%natom
           wfn%paw%cprj(iatom,iorb)%cp(:,:)=0.0_dp
         end do
       end do
   !
       do iorb=1,wfn%orbs%norb
         do iatom=1,wfn%paw%natom
           do ilmn=1,wfn%paw%cprj(iatom,iorb)%nlmn
             wfn%paw%cprj(iatom,iorb)%cp(:,ilmn)=raux2(:,ilmn,iatom,iorb)
           end do
         end do
       end do
   !   Deallocate arrays:
       call f_free(ndsplt)
       call f_free(ncntd)
       call f_free(ncntt)
       call f_free(raux)
       call f_free(raux2)
     end if


   end subroutine gather_cprj

END SUBROUTINE hpsitopsi



!>   First orthonormalisation
subroutine first_orthon(iproc,nproc,orbs,lzd,comms,psi,hpsi,psit,orthpar,paw)
   use module_base
   use module_types
   use module_interfaces, except_this_one_B => first_orthon
   use communications_base, only: comms_cubic
   use communications, only: transpose_v, untranspose_v
   implicit none
   integer, intent(in) :: iproc,nproc
   type(orbitals_data), intent(in) :: orbs
   type(local_zone_descriptors),intent(in) :: lzd
   type(comms_cubic), intent(in) :: comms
   type(orthon_data):: orthpar
   real(wp), dimension(:) , pointer :: psi,hpsi,psit
   type(paw_objects),optional,intent(inout)::paw
   !local variables
   character(len=*), parameter :: subname='first_orthon'
   logical :: usepaw=.false.

   if(present(paw))usepaw=paw%usepaw
   !!!  if(nspin==4) then
   !!!     nspinor=4
   !!!  else
   !!!     nspinor=1
   !!!  end if

   if (nproc > 1) then
      !allocate hpsi array (used also as transposed)
      !allocated in the transposed way such as 
      !it can also be used as the transposed hpsi
      hpsi =f_malloc_ptr(max(orbs%npsidim_orbs,orbs%npsidim_comp),id='hpsi')
      !allocate transposed principal wavefunction
      psit = f_malloc_ptr(max(orbs%npsidim_orbs,orbs%npsidim_comp),id='psit')
   else
      psit => psi
   end if

   !to be substituted, must pass the wavefunction descriptors to the routine
   if (nproc>1) then
       call transpose_v(iproc,nproc,orbs,lzd%glr%wfd,comms,psi(1),&
          &   hpsi(1),out_add=psit(1))
   else
       ! work array not nedded for nproc==1, so pass the same address
       call transpose_v(iproc,nproc,orbs,lzd%glr%wfd,comms,psi(1),&
          &   psi(1),out_add=psit(1))
   end if

   if(usepaw) then
     call orthogonalize(iproc,nproc,orbs,comms,psit,orthpar,paw)
   else
     call orthogonalize(iproc,nproc,orbs,comms,psit,orthpar)
   end if

   !call checkortho_p(iproc,nproc,norb,norbp,nvctrp,psit)

   if (nproc>1) then
       call untranspose_v(iproc,nproc,orbs,lzd%glr%wfd,comms,psit(1),&
          &   hpsi(1),out_add=psi(1))
   else
       ! work array not nedded for nproc==1, so pass the same address
       call untranspose_v(iproc,nproc,orbs,lzd%glr%wfd,comms,psit(1),&
          &   psit(1),out_add=psi(1))
   end if

   if (nproc == 1) then
      nullify(psit)
      !allocate hpsi array
      hpsi = f_malloc_ptr(max(orbs%npsidim_orbs,orbs%npsidim_comp),id='hpsi')
   end if

END SUBROUTINE first_orthon


!>   Transform to KS orbitals and deallocate hpsi wavefunction (and also psit in parallel)
subroutine last_orthon(iproc,nproc,iter,wfn,evsum,opt_keeppsit)
   use module_base
   use module_types
   use module_interfaces, fake_name => last_orthon
   use communications, only: transpose_v, untranspose_v
   implicit none
   integer, intent(in) :: iproc,nproc,iter
   real(wp), intent(out) :: evsum
   type(DFT_wavefunction), intent(inout) :: wfn
   logical, optional :: opt_keeppsit
   !local variables
   logical :: keeppsit
   character(len=*), parameter :: subname='last_orthon'

   if (present(opt_keeppsit)) then
      keeppsit=opt_keeppsit
   else
      keeppsit=.false.
   end if

   call transpose_v(iproc,nproc,wfn%orbs,wfn%lzd%glr%wfd,wfn%comms,wfn%hpsi(1),wfn%psi(1))
   if (nproc==1) then
      wfn%psit => wfn%psi
      ! workarray not used for nporc==1, so pass the sa,e address
      call transpose_v(iproc,nproc,wfn%orbs,wfn%lzd%glr%wfd,wfn%comms,wfn%psit(1),wfn%psit(1))
   end if

   call subspace_diagonalisation(iproc,nproc,wfn%orbs,wfn%comms,wfn%psit,wfn%hpsi,evsum)

   !here we should preserve hpsi and transpose it if we are in ensemble mimimization scheme

   call untranspose_v(iproc,nproc,wfn%orbs,wfn%Lzd%Glr%wfd,wfn%comms,&
        wfn%psit(1),wfn%hpsi(1),out_add=wfn%psi(1))
   ! Emit that new wavefunctions are ready.
   if (wfn%c_obj /= 0) then
      call kswfn_emit_psi(wfn, iter, 0, iproc, nproc)
   end if

   if(.not.  keeppsit) then
      if (nproc > 1  ) then
         call f_free_ptr(wfn%psit)
      else
         nullify(wfn%psit)
      end if

      call f_free_ptr(wfn%hpsi)

   endif

   !call eigensystem_info(iproc,nproc,wfn%Lzd%Glr%wfd%nvctr_c+7*wfn%Lzd%Glr%wfd%nvctr_f,&
   !     wfn%orbs,wfn%psi)

END SUBROUTINE last_orthon

subroutine eigensystem_info(iproc,nproc,tolerance,nvctr,orbs,psi)
  use module_base
  use module_types
  use module_interfaces, except_this_one => eigensystem_info
  implicit none
  integer, intent(in) :: iproc,nproc,nvctr
  real(gp), intent(in) :: tolerance !< threshold to classify degenerate eigenvalues
  type(orbitals_data), intent(inout) :: orbs
  real(wp), dimension(nvctr,orbs%nspinor,orbs%norbp), intent(in) :: psi
  !local variables
  character(len=*), parameter :: subname='eigensystem_info'
  real(wp), dimension(:,:,:), pointer :: mom_vec


  !for a non-collinear treatment,
  !we add the calculation of the moments for printing their value
  !close to the corresponding eigenvector
  if(orbs%nspinor==4) then
     mom_vec = f_malloc_ptr((/ 4, orbs%norb, min(nproc, 2) /),id='mom_vec')

     call calc_moments(iproc,nproc,orbs%norb,orbs%norb_par,&
          nvctr,&
          orbs%nspinor,psi,mom_vec)
  else
     nullify(mom_vec)   
  end if

  ! Send all eigenvalues to all procs.
  !! needed only if nkpts > 1
  call broadcast_kpt_objects(nproc,orbs%nkpts,orbs%norb, &
       orbs%eval,orbs%ikptproc)

  !here the new occupation numbers should be recalculated for future needs

  !print the found eigenvalues
  if (iproc == 0) then
     call write_eigenvalues_data(tolerance,orbs,mom_vec)
  end if

  if (orbs%nspinor ==4) then
     call f_free_ptr(mom_vec)
  end if
end subroutine eigensystem_info


!> Finds the fermi level ef for an error function distribution with a width wf
!! eval are the Kohn Sham eigenvalues and melec is the total number of electrons
subroutine evaltoocc(iproc,nproc,filewrite,wf0,orbs,occopt)
   use module_base
   use module_types
   use dictionaries, only: f_err_throw
   use yaml_output
   use fermi_level, only: fermi_aux, init_fermi_level, determine_fermi_level
   implicit none
   logical, intent(in) :: filewrite
   integer, intent(in) :: iproc, nproc
   integer, intent(in) :: occopt      
   real(gp), intent(in) :: wf0   ! width of Fermi function, i.e. k*T
   type(orbitals_data), intent(inout) :: orbs
   !local variables
   logical :: exitfermi
   real(gp), parameter :: pi=3.1415926535897932d0
   real(gp), parameter :: sqrtpi=sqrt(pi)
   real(gp), dimension(1,1,1) :: fakepsi
   integer :: ikpt,iorb,melec,ii !,info_fermi
   real(gp) :: charge, chargef,wf
   real(gp) :: ef,electrons,dlectrons,factor,arg,argu,argd,corr,cutoffu,cutoffd,diff,full,res,resu,resd
   real(gp) :: a, x, xu, xd, f, df, tt
   !integer :: ierr
   type(fermi_aux) :: ft


   exitfermi=.false.
   !if (iproc.lt.1)  write(1000+iproc,*)  'ENTER Fermilevel',orbs%norbu,orbs%norbd,occopt

   orbs%eTS=0.0_gp  

   a = 0.d0
   select case (occopt)
   case  (SMEARING_DIST_ERF  )
   case  (SMEARING_DIST_FERMI)
   case  (SMEARING_DIST_COLD1) !Marzari's cold smearing  with a=-.5634 (bumb minimization)
      a=-.5634d0
   case  (SMEARING_DIST_COLD2) !Marzari's cold smearing  with a=-.8165 (monotonic tail)
      a=-.8165d0
   case  (SMEARING_DIST_METPX) !Methfessel and Paxton (same as COLD with a=0)
      a=0.d0
   case default
      if(iproc==0) print *, 'unrecognized occopt=', occopt
      stop 
   end select

   if (orbs%norbd==0) then 
      full=2.d0   ! maximum occupation for closed shell  orbital
   else
      full=1.d0   ! maximum occupation for spin polarized orbital
   endif

   if (orbs%nkpts.ne.1 .and. filewrite) then
      if (iproc == 0) print *,'Fermilevel: CANNOT write input.occ with more than one k-point'
      stop
   end if
   charge=0.0_gp
   do ikpt=1,orbs%nkpts
      !number of zero orbitals for the given k-point
      !overall charge of the system
      do iorb=1,orbs%norb
         charge=charge+orbs%occup(iorb+(ikpt-1)*orbs%norb) * orbs%kwgts(ikpt)
      end do
   end do
   melec=nint(charge)
   !if (iproc == 0) write(1000+iproc,*) 'charge,wf',charge,melec,wf0
   call init_fermi_level(real(melec,gp)/full, 0.d0, ft, ef_interpol_det=1.d-12, verbosity=1)

   ! Send all eigenvalues to all procs (presumably not necessary)
   call broadcast_kpt_objects(nproc, orbs%nkpts, orbs%norb, &
      &   orbs%eval, orbs%ikptproc)
   
   if (wf0 > 0.0_gp) then
      ii=0
      if (orbs%efermi == UNINITIALIZED(orbs%efermi)) then
         !last value as a guess
         orbs%efermi = orbs%eval(orbs%norbu)
         ! Take initial value at gamma point.
         do iorb = 1, orbs%norbu
            if (orbs%occup(iorb) < 1.0_gp) then
               orbs%efermi = orbs%eval(iorb)
               exit
            end if
         end do
      end if
      ef=orbs%efermi

      ! electrons is N_electons = sum f_i * Wieght_i
      ! dlectrons is dN_electrons/dEf =dN_electrons/darg * darg/dEf= sum df_i/darg /(-wf) , darg/dEf=-1/wf
      !  f:= occupation # for band i ,  df:=df/darg
      wf=wf0
      loop_fermi: do ii=1,100
   !write(1000+iproc,*) 'iteration',ii,' -------------------------------- '
         factor=1.d0/(sqrt(pi)*wf)
         if (ii == 100 .and. iproc == 0) print *,'WARNING Fermilevel'
         electrons=0.d0
         dlectrons=0.d0
         do ikpt=1,orbs%nkpts
            do iorb=1,orbs%norbd+orbs%norbu
               arg=(orbs%eval((ikpt-1)*orbs%norb+iorb)-ef)/wf
               if (occopt == SMEARING_DIST_ERF) then
                  call derf_ab(res,arg)
                  f =.5d0*(1.d0-res)
                  df=-safe_exp(-arg**2)/sqrtpi 
               else if (occopt == SMEARING_DIST_FERMI) then
                  f =1.d0/(1.d0+safe_exp(arg)) 
                  df=-1.d0/(2.d0+safe_exp(arg)+safe_exp(-arg)) 
               else if (occopt == SMEARING_DIST_COLD1 .or. occopt == SMEARING_DIST_COLD2 .or. &  
                    &  occopt == SMEARING_DIST_METPX ) then
                  x= -arg
                  call derf_ab(res,x)
                  f =.5d0*(1.d0+res +safe_exp(-x**2)*(-a*x**2 + .5d0*a+x)/sqrtpi)
                  df=-safe_exp(-x**2) * (a*x**3 -x**2 -1.5d0*a*x +1.5d0) /sqrtpi   ! df:=df/darg=-df/dx
               else
                  f  = 0.d0
                  df = 0.d0
               end if
               !call yaml_map('arg,f,orbs%kwgts(ikpt)',(/arg,f,orbs%kwgts(ikpt)/))
               electrons=electrons+ f  * orbs%kwgts(ikpt)  ! electrons := N_e(Ef+corr.)
               dlectrons=dlectrons+ df * orbs%kwgts(ikpt)  ! delectrons:= dN_e/darg ( Well! later we need dN_e/dEf=-1/wf*dN_e/darg
               !if(iproc==0) write(1000,*) iorb,arg,   f , df,dlectrons
            enddo
         enddo
         !call yaml_map('ef',ef)
         !call yaml_map('electrons',electrons)

         dlectrons=dlectrons/(-wf)  ! df/dEf=df/darg * -1/wf
         diff=-real(melec,gp)/full+electrons
         !if (iproc.lt.1) write(1000+iproc,*) diff,full,melec,real(melec,gp)
!         if (iproc.lt.1) flush(1000+iproc)
         !if (iproc.lt.1) write(1000+iproc,*) diff,1.d-11*sqrt(electrons),wf
         !if (iproc.lt.1) flush(1000+iproc)
         !Exit criterion satiesfied, Nevertheles do one mor update of fermi level
         if (abs(diff) < 1.d-11*sqrt(electrons) .and. wf == wf0 ) exitfermi=.true.     ! Assume noise grows as sqrt(electrons)

         !alternative solution to avoid division by so high value
         !if (dlectrons == 0.d0) dlectrons=1.d-100  !line to be added
         if (dlectrons == 0.d0) then
            !always enter into first case below
            if (diff > 0.d0) corr=1.d0*wf
            if (diff < 0.d0) corr=-1.d0*wf
            if (ii <= 10) wf=2.d0*wf  ! speed up search of approximate Fermi level by using higher Temperature 
         else
            corr=diff/abs(dlectrons) ! for case of no-monotonic func. abs is needed
            if (abs(corr).gt.wf) then   !for such a large correction the linear approximation is not any more valid
               if (corr > 0.d0) corr=1.d0*wf
               if (corr < 0.d0*wf) corr=-1.d0*wf
               if (ii <= 10) wf=2.d0*wf  ! speed up search of approximate Fermi level by using higher Temperature 
            else
               wf=max(wf0,.5d0*wf)
            endif
         end if
         ef=ef-corr  ! Ef=Ef_guess+corr.
         !if (iproc.lt.1) write(1000+iproc,'(i5,5(1pe17.8))') ii,electrons,ef,dlectrons,abs(dlectrons),corr
!         if (iproc.lt.1) flush(1000+iproc)
         !call determine_fermi_level(ft, electrons, ef,info_fermi)
         !if (info_fermi /= 0) then
         !   call f_err_throw('Difficulties in guessing the new Fermi energy, info='//trim(yaml_toa(info_fermi)),&
         !        err_name='BIGDFT_RUNTIME_ERROR')
         !end if
         !call MPI_BARRIER(bigdft_mpi%mpi_comm,ierr) !debug
         if (exitfermi) exit loop_fermi
      end do loop_fermi

      do ikpt=1,orbs%nkpts
         argu=(orbs%eval((ikpt-1)*orbs%norb+orbs%norbu)-ef)/wf0
         argd=(orbs%eval((ikpt-1)*orbs%norb+orbs%norbu+orbs%norbd)-ef)/wf0
         if (occopt == SMEARING_DIST_ERF) then
            !error function
            call derf_ab(resu,argu)
            call derf_ab(resd,argd)
            cutoffu=.5d0*(1.d0-resu)
            cutoffd=.5d0*(1.d0-resd)
         else if (occopt == SMEARING_DIST_FERMI) then
            !Fermi function
            cutoffu=1.d0/(1.d0+safe_exp(argu))
            cutoffd=1.d0/(1.d0+safe_exp(argd))
         else if (occopt == SMEARING_DIST_COLD1 .or. occopt == SMEARING_DIST_COLD2 .or. &  
              &  occopt == SMEARING_DIST_METPX ) then
            !Marzari's relation with different a 
            xu=-argu
            xd=-argd
            call derf_ab(resu,xu)
            call derf_ab(resd,xd)
            cutoffu=.5d0*(1.d0+resu +safe_exp(-xu**2)*(-a*xu**2 + .5d0*a+xu)/sqrtpi)
            cutoffd=.5d0*(1.d0+resd +safe_exp(-xd**2)*(-a*xd**2 + .5d0*a+xd)/sqrtpi)
         end if
      enddo

      if ((cutoffu > 1.d-12 .or. cutoffd > 1.d-12) .and. iproc == 0) then
         call yaml_warning('Occupation numbers do not fill all available levels' // &
              ' lastu=' // trim(yaml_toa(cutoffu,fmt='(1pe8.1)')) // &
              ' lastd=' // trim(yaml_toa(cutoffd,fmt='(1pe8.1)')))
      end if
      !if (iproc.lt.1) write(1000+iproc,'(1x,a,1pe21.14,2(1x,e8.1))') 'Fermi level, Fermi distribution cut off at:  ',ef,cutoffu,cutoffd
!      if (iproc.lt.1) flush(1000+iproc)
      orbs%efermi=ef

      !update the occupation number
      do ikpt=1,orbs%nkpts
         do iorb=1,orbs%norbu + orbs%norbd
            arg=(orbs%eval((ikpt-1)*orbs%norb+iorb)-ef)/wf0
            if (occopt == SMEARING_DIST_ERF) then
               call derf_ab(res,arg)
               f=.5d0*(1.d0-res)
            else if (occopt == SMEARING_DIST_FERMI) then
               f=1.d0/(1.d0+exp(arg))
            else if (occopt == SMEARING_DIST_COLD1 .or. occopt == SMEARING_DIST_COLD2 .or. &  
                 &  occopt == SMEARING_DIST_METPX ) then
               x=-arg
               call derf_ab(res,x)
               f =.5d0*(1.d0+res +exp(-x**2)*(-a*x**2 + .5d0*a+x)/sqrtpi)
            end if
            orbs%occup((ikpt-1)*orbs%norb+iorb)=full* f 
            !if(iproc==0) print*,  orbs%eval((ikpt-1)*orbs%norb+iorb), orbs%occup((ikpt-1)*orbs%norb+iorb)
         end do
      end do

      !update electronic entropy S; eTS=T_ele*S is the electronic entropy term the negative of which is added to energy: Free energy = energy-T*S 
      orbs%eTS=0.0_gp
      do ikpt=1,orbs%nkpts
         do iorb=1,orbs%norbu + orbs%norbd
            if (occopt == SMEARING_DIST_ERF) then
               !error function
               orbs%eTS=orbs%eTS+full*wf0/(2._gp*sqrt(pi))*exp(-((orbs%eval((ikpt-1)*orbs%norb+iorb)-ef)/wf0)**2)
            else if (occopt == SMEARING_DIST_FERMI) then
               !Fermi function
               tt=orbs%occup((ikpt-1)*orbs%norb+iorb)
               orbs%eTS=orbs%eTS-full*wf0*(tt*log(tt) + (1._gp-tt)*log(1._gp-tt))
            else if (occopt == SMEARING_DIST_COLD1 .or. occopt == SMEARING_DIST_COLD2 .or. &  
                 &  occopt == SMEARING_DIST_METPX ) then
               !cold 
               orbs%eTS=orbs%eTS+0._gp  ! to be completed if needed                                             
            end if
         end do
      end do
      ! Sanity check on sum of occup.
      chargef=0.0_gp
      do ikpt=1,orbs%nkpts
         do iorb=1,orbs%norb
            chargef=chargef+orbs%kwgts(ikpt) * orbs%occup(iorb+(ikpt-1)*orbs%norb)
         end do
      end do
      if (abs(melec - chargef) > 1e-9)  then
      !if (abs(real(melec,gp)- chargef) > 1e-6)  then
         if (orbs%nspinor /= 4) call eigensystem_info(iproc,nproc,1.e-8_gp,0,orbs,fakepsi)
         call f_err_throw('Failed to determine correctly the occupation number, expected='//yaml_toa(charge)// &
              ', found='//yaml_toa(chargef),err_name='BIGDFT_RUNTIME_ERROR')
      end if
      !DEBUG call yaml_map('Electronic charges (expected, found)', (/ charge, chargef /))
   else if(full==1.0_gp) then
      call eFermi_nosmearing(iproc,orbs)
      ! no entropic term when electronc temprature is zero
   end if

   !write on file the results if needed
   if (filewrite) then
      open(unit=11,file='input.occ',status='unknown')
      write(11,*)orbs%norbu,orbs%norbd
      do iorb=1,orbs%norb
         !write(11,'(i5,e19.12)')iorb,orbs%occup((ikpt-1)*orbs%norb+iorb)
         !    write(11,'(i5,e19.12)')iorb,full/(1.d0+exp(arg))  !,orbs%eval((ikpt-1)*orbs%norb+iorb)
         write(11,'(i5,e19.12,f10.6)')iorb,orbs%occup((ikpt-1)*orbs%norb+iorb) &
              &   ,orbs%eval ((ikpt-1)*orbs%norb+iorb)
      end do
      close(unit=11)
   end if

 END SUBROUTINE evaltoocc


subroutine eFermi_nosmearing(iproc,orbs)
   use module_base
   use module_types
   use yaml_output
   implicit none
   integer, intent(in) :: iproc
   type(orbitals_data), intent(inout) :: orbs
   !local variables
   integer :: iu,id,n,nzeroorbs,ikpt,iorb
   real(gp) :: charge
   real(wp) :: eF

   iu=0
   id=0
   eF = 0._wp
   do ikpt=1,orbs%nkpts
      !number of zero orbitals for the given k-point
      nzeroorbs=0
      !overall charge of the system
      charge=0.0_gp
      do iorb=1,orbs%norb
         if (orbs%occup(iorb+(ikpt-1)*orbs%norb) == 0.0_gp) then
            nzeroorbs=nzeroorbs+1
         else
            charge=charge+orbs%occup(iorb+(ikpt-1)*orbs%norb)
         end if
      end do
      if (nzeroorbs /= 0 .and. orbs%norbd .gt.0) then
         do iorb=1,orbs%norbu-1
            if (orbs%eval((ikpt-1)*orbs%norb+iorb) > orbs%eval((ikpt-1)*orbs%norb+iorb+1)) &
               &   write(*,*) 'wrong ordering of up EVs',iorb,iorb+1
         end do
         do iorb=1,orbs%norbd-1
            if (orbs%eval((ikpt-1)*orbs%norb+iorb+orbs%norbu) > orbs%eval((ikpt-1)*orbs%norb+iorb+1+orbs%norbu))&
               &   write(*,*) 'wrong ordering of dw EVs',iorb+orbs%norbu,iorb+1+orbs%norbu
         enddo

         iu=0
         id=0
         n=0
         do while (real(n,gp) < charge)
            if (orbs%eval((ikpt-1)*orbs%norb+iu+1) <= orbs%eval((ikpt-1)*orbs%norb+id+1+orbs%norbu)) then
               iu=iu+1
               eF=orbs%eval((ikpt-1)*orbs%norb+iu+1)
            else
               id=id+1
               eF=orbs%eval((ikpt-1)*orbs%norb+id+1+orbs%norbu)
            endif
            n=n+1
         enddo
         if (iproc==0) then
            !write(*,'(1x,a,1pe21.14,a,i4)') 'Suggested Homo energy level',eF,', Spin polarization',iu-id
            call yaml_map('Suggested Fermi Level',ef,fmt='(1pe21.14)')
            call yaml_map('Suggested Spin pol.',iu-id,fmt='(i4)')
         end if
         !write(*,*) 'up,down, up-down',iu,id,iu-id
      end if
   end do
   orbs%efermi=eF
   !assign the values for the occupation numbers
   do iorb=1,iu
      orbs%occup(iorb)=1.0_gp
   end do
   do iorb=iu+1,orbs%norbu
      orbs%occup(iorb)=0.0_gp
   end do
   do iorb=1,id
      orbs%occup(iorb+orbs%norbu)=1.0_gp
   end do
   do iorb=id+1,orbs%norbd
      orbs%occup(iorb+orbs%norbu)=0.0_gp
   end do

END SUBROUTINE eFermi_nosmearing


!>   Calculate magnetic moments
subroutine calc_moments(iproc,nproc,norb,norb_par,nvctr,nspinor,psi,mom_vec)
   use module_base
   use module_types
   implicit none
   integer, intent(in) :: iproc,nproc,norb,nvctr,nspinor
   integer, dimension(0:nproc-1), intent(in) :: norb_par
   real(wp), dimension(nvctr,norb*nspinor), intent(in) :: psi
   real(wp), dimension(4,norb,min(nproc,2)), intent(out) :: mom_vec
   !local variables
   character(len=*), parameter :: subname='calc_moments'
   integer :: ierr,iorb,jproc
   integer :: ndim,oidx
   integer, dimension(:), allocatable :: norb_displ
   real(wp) :: m00,m11,m13,m24,m14,m23
   !real(wp), dimension(:,:,:), allocatable :: mom_vec

   ndim=2
   if (nproc==1) ndim=1

   if(nspinor==4) then

      call to_zero(4*norb*ndim,mom_vec)

      do iorb=1,norb_par(iproc)
         oidx=(iorb-1)*nspinor+1
         m00=dot(2*nvctr,psi(1,oidx),1,psi(1,oidx),1)
         m11=dot(2*nvctr,psi(1,oidx+2),1,psi(1,oidx+2),1)
         m13=dot(nvctr,psi(1,oidx),1,psi(1,oidx+2),1)
         m24=dot(nvctr,psi(1,oidx+1),1,psi(1,oidx+3),1)
         !        m12=dot(nvctr,psi(1,oidx),1,psi(1,oidx+1),1)
         !        m34=dot(nvctr,psi(1,oidx+2),1,psi(1,oidx+3),1)
         m14=dot(nvctr,psi(1,oidx),1,psi(1,oidx+3),1)
         m23=dot(nvctr,psi(1,oidx+1),1,psi(1,oidx+2),1)

         mom_vec(1,iorb,ndim)=(m00+m11) !rho
         mom_vec(2,iorb,ndim)=2.0d0*(m13+m24)       !m_x
         !        mom_vec(3,iorb,ndim)=2.0d0*(m12-m34)       !m_y
         mom_vec(3,iorb,ndim)=2.0d0*(m14-m23)       !m_y
         mom_vec(4,iorb,ndim)=(m00-m11)             !m_z
      end do

      if(nproc>1) then
         norb_displ = f_malloc(0.to.nproc-1,id='norb_displ')

         norb_displ(0)=0
         do jproc=1,nproc-1
            norb_displ(jproc)=norb_displ(jproc-1)+norb_par(jproc-1)
         end do

         call MPI_GATHERV(mom_vec(1,1,2),4*norb_par(iproc),mpidtypw,&
            &   mom_vec(1,1,1),4*norb_par,4*norb_displ,mpidtypw,&
         0,bigdft_mpi%mpi_comm,ierr)

         call f_free(norb_displ)
      end if

   end if

END SUBROUTINE calc_moments


!> Check communications (transpose and untranspose orbitals)
subroutine check_communications(iproc,nproc,orbs,lzd,comms)
   use module_base
   use module_types
   use module_interfaces, except_this_one => check_communications
   use yaml_output
   use communications_base, only: comms_cubic
   use communications, only: transpose_v, untranspose_v
   implicit none
   integer, intent(in) :: iproc,nproc
   type(orbitals_data), intent(in) :: orbs
   type(local_zone_descriptors), intent(in) :: lzd
   type(comms_cubic), intent(in) :: comms
   !local variables
   character(len=*), parameter :: subname='check_communications'
   integer :: i,ispinor,iorb,indspin,indorb,jproc,iscomp,idsx,index,ikptsp
   integer :: ikpt,ispsi,nspinor,nvctrp,ierr
   real(wp) :: psival,maxdiff
   real(wp), dimension(:), allocatable :: psi
   real(wp), dimension(:), pointer :: pwork
   real(wp) :: epsilon
   character(len = 25) :: filename
   logical :: abort

   !allocate the "wavefunction" amd fill it, and also the workspace
   psi = f_malloc(max(orbs%npsidim_orbs, orbs%npsidim_comp),id='psi')
   pwork = f_malloc_ptr(max(orbs%npsidim_orbs, orbs%npsidim_comp),id='pwork')

   do iorb=1,orbs%norbp
      ikpt=(orbs%isorb+iorb-1)/orbs%norb+1
      !valkpt=real(512*ikpt,wp)
      !valorb=real(orbs%isorb+iorb-(ikpt-1)*orbs%norb,wp)+valkpt
      indorb=(iorb-1)*(lzd%glr%wfd%nvctr_c+7*lzd%glr%wfd%nvctr_f)*orbs%nspinor
      do ispinor=1,orbs%nspinor
         indspin=(ispinor-1)*(lzd%glr%wfd%nvctr_c+7*lzd%glr%wfd%nvctr_f)
         do i=1,lzd%glr%wfd%nvctr_c+7*lzd%glr%wfd%nvctr_f
            !vali=real(i,wp)/512.0_wp  ! *1.d-5
            call test_value(ikpt,orbs%isorb+iorb-(ikpt-1)*orbs%norb,ispinor,i,psival)
            psi(i+indspin+indorb)=psival!(valorb+vali)*(-1)**(ispinor-1)
         end do
      end do
   end do

   !transpose the hpsi wavefunction
   call transpose_v(iproc,nproc,orbs,lzd%glr%wfd,comms,psi(1),pwork(1))

   !check the results of the transposed wavefunction
   maxdiff=0.0_wp
   ispsi=0
   do ikptsp=1,orbs%nkptsp
      ikpt=orbs%iskpts+ikptsp!orbs%ikptsp(ikptsp)
      !valkpt=real(512*ikpt,wp)
      !calculate the starting point for the component distribution
      iscomp=0
      do jproc=0,iproc-1
         iscomp=iscomp+comms%nvctr_par(jproc,ikpt)
      end do
      nvctrp=comms%nvctr_par(iproc,ikpt)
      nspinor=orbs%nspinor

      do iorb=1,orbs%norb
         !valorb=real(iorb,wp)+valkpt
         indorb=(iorb-1)*nvctrp*nspinor
         do idsx=1,(nspinor-1)/2+1
            do i=1,nvctrp
               !vali=real(i+iscomp,wp)/512.d0  ! *1.d-5
               do ispinor=1,((2+nspinor)/4+1)
                  !psival=(-1)**(ispinor-1)*(valorb+vali)
                  call test_value(ikpt,iorb,ispinor,i+iscomp,psival)
                  !this is just to force the IEEE representation of psival
                  !              if (psival .lt. 0.d0) then  
                  !              write(321,*) psival,psival**2
                  !              endif
                  index=ispinor+(i-1)*((2+nspinor)/4+1)+&
                     &   (idsx-1)*((2+nspinor)/4+1)*nvctrp+indorb+ispsi
                  maxdiff=max(abs(psi(index)-psival),maxdiff)
               end do
            end do
         end do
      end do
      ispsi=ispsi+nvctrp*orbs%norb*nspinor
   end do

   abort = .false.
   if (abs(maxdiff) > real(orbs%norb,wp)*epsilon(1.0_wp) .and. maxdiff < 1.e-6_wp) then
      call yaml_warning('Transposition error of'//&
           trim(yaml_toa(maxdiff,fmt='(1pe15.7)'))//', check whether results are meaningful!')
   else if (abs(maxdiff) > real(orbs%norb,wp)*epsilon(1.0_wp)) then
      write(*,*)'ERROR: process',iproc,'does not transpose wavefunctions correctly!'
      write(*,*)'       found an error of',maxdiff,'cannot continue.'
      write(*,*)'       data are written in the file transerror.log, exiting...'

      write(filename, "(A,I0,A)") 'transerror', iproc, '.log'
      open(unit=22,file=trim(filename),status='unknown')
      ispsi=0
      do ikptsp=1,orbs%nkptsp
         ikpt=orbs%iskpts+ikptsp!orbs%ikptsp(ikptsp)
         !valkpt=real(512*ikpt,wp)
         !calculate the starting point for the component distribution
         iscomp=0
         do jproc=0,iproc-1
            iscomp=iscomp+comms%nvctr_par(jproc,ikpt)
         end do
         nvctrp=comms%nvctr_par(iproc,ikpt)
         nspinor=orbs%nspinor

         do iorb=1,orbs%norb
            !valorb=real(iorb,wp)+valkpt
            indorb=(iorb-1)*nvctrp*nspinor
            do idsx=1,(nspinor-1)/2+1
               do i=1,nvctrp
                  !vali=real(i+iscomp,wp)/512.d0  !*1.d-5
                  do ispinor=1,((2+nspinor)/4+1)
                     !psival=(-1)**(ispinor-1)*(valorb+vali)
                     call test_value(ikpt,iorb,ispinor,i+iscomp,psival)
                     index=ispinor+(i-1)*((2+nspinor)/4+1)+&
                        &   (idsx-1)*((2+nspinor)/4+1)*nvctrp+indorb+ispsi
                     maxdiff=abs(psi(index)-psival)
                     if (maxdiff > 0.d0) then
                        write(22,'(i3,i6,2i4,3(1x,1pe13.6))')ispinor,i+iscomp,iorb,ikpt,psival,&
                           &   psi(index),maxdiff
                     end if
                  end do
               end do
            end do
         end do
         ispsi=ispsi+nvctrp*orbs%norb*nspinor
      end do
      close(unit=22)
      abort = .true.
      write(filename, "(A,I0,A)") 'distscheme', iproc, '.log'
      !open(unit=22,file=trim(filename),status='unknown')
      call print_distribution_schemes(nproc,orbs%nkpts,orbs%norb_par(0,1),comms%nvctr_par(0,1))
      !close(unit=22)
   end if

   call MPI_BARRIER(bigdft_mpi%mpi_comm, ierr)
   if (abort) then
      if (iproc == 0) call print_distribution_schemes(nproc,orbs%nkpts,orbs%norb_par(0,1),comms%nvctr_par(0,1))
      call MPI_ABORT(bigdft_mpi%mpi_comm,ierr)
   end if

   !retranspose the hpsi wavefunction
   call untranspose_v(iproc,nproc,orbs,lzd%glr%wfd,comms,&
      &   psi(1),pwork(1))

   maxdiff=0.0_wp
   do iorb=1,orbs%norbp
      ikpt=(orbs%isorb+iorb-1)/orbs%norb+1
      !valkpt=real(512*ikpt,wp)
      !valorb=real(orbs%isorb+iorb-(ikpt-1)*orbs%norb,wp)+valkpt
      indorb=(iorb-1)*(lzd%glr%wfd%nvctr_c+7*lzd%glr%wfd%nvctr_f)*orbs%nspinor
      do ispinor=1,orbs%nspinor
         indspin=(ispinor-1)*(lzd%glr%wfd%nvctr_c+7*lzd%glr%wfd%nvctr_f)
         do i=1,lzd%glr%wfd%nvctr_c+7*lzd%glr%wfd%nvctr_f
            !vali=real(i,wp)/512.d0  !*1.d-5
            !psival=(valorb+vali)*(-1)**(ispinor-1)
            call test_value(ikpt,orbs%isorb+iorb-(ikpt-1)*orbs%norb,ispinor,i,psival)
            maxdiff=max(abs(psi(i+indspin+indorb)-psival),maxdiff)
         end do
      end do
   end do

   abort = .false.
   if (abs(maxdiff) > real(orbs%norb,wp)*epsilon(1.0_wp) .and. maxdiff < 1.e-6_wp) then
      call yaml_warning('Inverse transposition error of'//&
           trim(yaml_toa(maxdiff,fmt='(1pe15.7)'))//', check whether results are meaningful!')
   else if (abs(maxdiff) > real(orbs%norb,wp)*epsilon(1.0_wp)) then
      write(*,*)'ERROR: process',iproc,'does not untranspose wavefunctions correctly!'
      write(*,*)'       found an error of',maxdiff,'cannot continue.'
      write(*,*)'       data are written in the file transerror.log, exiting...'

      write(filename, "(A,I0,A)") 'transerror', iproc, '.log'
      open(unit=22,file=trim(filename),status='unknown')
      maxdiff=0.0_wp
      do iorb=1,orbs%norbp
         ikpt=(orbs%isorb+iorb-1)/orbs%norb+1
         !valkpt=real(512*ikpt,wp)
         !valorb=real(orbs%isorb+iorb-(ikpt-1)*orbs%norb,wp)+valkpt
         indorb=(iorb-1)*(lzd%glr%wfd%nvctr_c+7*lzd%glr%wfd%nvctr_f)*orbs%nspinor
         do ispinor=1,orbs%nspinor
            indspin=(ispinor-1)*(lzd%glr%wfd%nvctr_c+7*lzd%glr%wfd%nvctr_f)
            do i=1,lzd%glr%wfd%nvctr_c+7*lzd%glr%wfd%nvctr_f
               !vali=real(i,wp)/512.d0  !*1.d-5
               !psival=(valorb+vali)*(-1)**(ispinor-1)
               call test_value(ikpt,orbs%isorb+iorb-(ikpt-1)*orbs%norb,ispinor,i,psival)
               maxdiff=abs(psi(i+indspin+indorb)-psival)
               if (maxdiff > 0.d0) then
                  write(22,'(i3,i6,2i4,3(1x,1pe13.6))')ispinor,i,iorb,orbs%isorb,psival,&
                     &   psi(ispinor+(i-1)*orbs%nspinor+indorb),maxdiff
               end if
            end do
         end do
      end do
      close(unit=22)
      abort = .true.
   end if

   if (abort) call MPI_ABORT(bigdft_mpi%mpi_comm,ierr)
   call MPI_BARRIER(bigdft_mpi%mpi_comm, ierr)

   call f_free(psi)
   call f_free_ptr(pwork)

END SUBROUTINE check_communications


!> define a value for the wavefunction which is dependent of the indices
subroutine test_value(ikpt,iorb,ispinor,icomp,val)
   use module_base
   implicit none
   integer, intent(in) :: ikpt,icomp,iorb,ispinor
   real(wp), intent(out) :: val
   !local variables
   integer, parameter :: ilog=6
   real(wp) :: valkpt,valorb,vali

   ! recognizable pattern, for debugging
    valkpt=real(10**ilog*(ikpt-1),wp)!real(512*ikpt,wp)
    valorb=real(iorb,wp)+valkpt
    vali=real(icomp,wp)*10.0_wp**(-ilog)  !real(icomp,wp)/512.0_wp  ! *1.d-5
   !
   ! val=(valorb+vali)*(-1)**(ispinor-1)

   !valkpt=real(512*ikpt,wp)
   !valorb=real(iorb,wp)+valkpt
   !vali=real(icomp,wp)/512.0_wp  ! *1.d-5

   val=(valorb+vali)*(-1)**(ispinor-1)

END SUBROUTINE test_value

!> Determine the components which were not communicated correctly
!! works only with the recognizable pattern of test function
subroutine wrong_components(psival,ikpt,iorb,icomp)
   use module_base
  implicit none
  real(wp), intent(in) :: psival
  integer, intent(out) :: ikpt,iorb,icomp
  integer, parameter :: ilog=6

  icomp=nint((psival-real(floor(psival),wp))*10.0_wp**ilog)
  ikpt=floor(psival)/(10**ilog)
  iorb=floor(psival)-(ikpt-1)*(10**ilog)

end subroutine wrong_components


subroutine debug_hpsi(wfn,at)!,proj_G,paw,nlpspd)
   use module_base
   use module_types
   implicit none
   !Arguments
   !type(nonlocal_psp_descriptors), intent(in) :: nlpspd
   type(DFT_wavefunction), intent(in) :: wfn
   !type(paw_objects),intent(in) :: paw
   type(atoms_data), intent(in) :: at
   !type(gaussian_basis),dimension(at%astruct%ntypes),intent(in)::proj_G !projectors in gaussian basis (for PAW)
   !Local variables   
   integer :: ispsi_a,ispsi_b,ia,ib,iatype,ispinor
   integer :: nvctr_c,nvctr_f,nvctr_tot
   integer :: ncplx,nspinor
   !integer :: i,istart_j,jlmn,j_shell,j_l,j_m
   !integer :: mbseg_c,mbseg_f,mbvctr_c,mbvctr_f,istart_ck
   integer :: ikpt,ispsi_k,iat,ilr,ilr_skip,iorb
   integer :: isorb,ieorb,ispsi
   logical :: dosome
   real(gp),dimension(2) :: scpr
   real(gp) :: scalprod(2,2)
   real(dp) :: ddot
   
   write(*,*)'Calculate <PSI|H|PSI> for debugging'
   
   nvctr_c=wfn%Lzd%glr%wfd%nvctr_c
   nvctr_f=wfn%Lzd%glr%wfd%nvctr_f
   nvctr_tot=nvctr_c+7*nvctr_f
   
   ikpt=wfn%orbs%iokpt(1)
   
   ispsi_k=1
   loop_kpt: do

      call orbs_in_kpt(ikpt,wfn%orbs,isorb,ieorb,nspinor)
      
      loop_lr: do ilr=1,wfn%Lzd%nlr
         !do something only if at least one of the orbitals lives in the ilr
         dosome=.false.
         do iorb=isorb,ieorb
            dosome = (wfn%orbs%inwhichlocreg(iorb+wfn%orbs%isorb) == ilr)
            if (dosome) exit
         end do
         if (.not. dosome) cycle loop_lr
      
      do iat=1,at%astruct%nat
           iatype=at%astruct%iatype(iat)
              ispsi=ispsi_k
            do iorb=isorb,ieorb
               if (wfn%orbs%inwhichlocreg(iorb+wfn%orbs%isorb) /= ilr) then
                  !increase ispsi to meet orbital index
                  ilr_skip=wfn%orbs%inwhichlocreg(iorb+wfn%orbs%isorb)
                  ispsi=ispsi+(wfn%Lzd%Llr(ilr_skip)%wfd%nvctr_c+7*wfn%Lzd%Llr(ilr_skip)%wfd%nvctr_f)*nspinor
                  cycle
               end if
      
               !call plr_segs_and_vctrs(nlpspd%plr(iat),mbseg_c,mbseg_f,mbvctr_c,mbvctr_f)
               call ncplx_kpt(wfn%orbs%iokpt(iorb),wfn%orbs,ncplx)
               !loop over all the components of the wavefunction
               do ispinor=1,nspinor,ncplx
                 ispsi_a=ispsi
                 ispsi_b=ispsi
                 do ia=1,ncplx
                    do ib=1,ncplx
                       scalprod(ia,ib)=ddot(nvctr_tot,wfn%psi(ispsi_a),1,wfn%hpsi(ispsi_b),1)
                       ispsi_b=ispsi_b+nvctr_tot
                    end do
                    ispsi_a=ispsi_a+nvctr_tot
                 end do
                 !then define the result
                 if (ncplx == 1) then
                    scpr(1)=scalprod(1,1)
                 else if (ncplx == 2) then
                    scpr(1)=scalprod(1,1)+scalprod(2,2)
                    scpr(2)=scalprod(1,2)-scalprod(2,1)
                 end if
              write(*,'("<psi|H|psi> for kpt=,",i5," iat=",i5,"=>",2(f15.5,1x))')ikpt,iat,scpr
                 write(*,*)'ispsi_a','ispsi_b','nvctr_tot',ispsi_a,ispsi_b,nvctr_tot
               end do !ispinor
            end do !iorb
         end do !iat
      end do loop_lr

      !last k-point has been treated
      if (ieorb == wfn%orbs%norbp) exit loop_kpt
   
      ikpt=ikpt+1
      ispsi_k=ispsi

   end do  loop_kpt !ikpt

   !if (.not. DistProjApply) then !TO BE REMOVED WITH NEW PROJECTOR APPLICATION
   !   if (istart_ck-1 /= nlpspd%nprojel) &
   !      &   stop 'incorrect once-and-for-all psp application'
   !end if

END SUBROUTINE debug_hpsi


subroutine broadcast_kpt_objects(nproc, nkpts, ndata, data, ikptproc)
   use module_base
   use module_types
   implicit none
   integer, intent(in) :: nproc, nkpts, ndata
   integer, dimension(nkpts), intent(in) :: ikptproc
   real(gp), dimension(ndata,nkpts), intent(inout) :: data

   integer :: ikpt, ierr
   call mpibarrier(comm=bigdft_mpi%mpi_comm)
   if (nproc > 1) then
      do ikpt = 1, nkpts
         !print *,'data(:),ikpt',data(:,ikpt),ikpt,bigdft_mpi%iproc,ikptproc(ikpt)
         call mpibcast(data(:,ikpt),root=ikptproc(ikpt),&
              comm=bigdft_mpi%mpi_comm)!,check=.true.)
         !call MPI_BCAST(data(1,ikpt), ndata,mpidtypg, &
         !   &   ikptproc(ikpt), bigdft_mpi%mpi_comm, ierr)
         !redundant barrier 
         call mpibarrier(comm=bigdft_mpi%mpi_comm)
         !call MPI_BARRIER(bigdft_mpi%mpi_comm,ierr)
      end do
   end if
END SUBROUTINE broadcast_kpt_objects



!!subroutine minimize_by_orthogonal_transformation(iproc, nproc, orbs, wfd, comms, orthpar, E0, El, stepsize, hpsi, psi, derivative)
!!use module_base
!!use module_types
!!use module_interfaces
!!implicit none
!!
!!  integer, intent(in) :: iproc,nproc
!!  type(orbitals_data), intent(in) :: orbs
!!  type(wavefunctions_descriptors),intent(in):: wfd
!!  type(comms_cubic), intent(in) :: comms
!!  type(orthon_data), intent(in) :: orthpar
!!  !n(c) type(wavefunctions_descriptors), intent(in) :: wfd
!!  !real(wp), dimension(comms%nvctr_par(iproc,0)*orbs%nspinor*orbs%norb), intent(in) :: hpsi
!!  !real(wp), dimension(comms%nvctr_par(iproc,0)*orbs%nspinor*orbs%norb), intent(inout) :: psi
!!  real(8),intent(in):: E0, El
!!  real(8),intent(inout):: stepsize 
!!  real(wp), dimension(max(orbs%npsidim_orbs,orbs%npsidim_comp)), intent(inout) :: hpsi
!!  real(wp), dimension(max(orbs%npsidim_orbs,orbs%npsidim_comp)), intent(inout) :: psi
!!  real(8),intent(out):: derivative
!!  !local variables
!!  character(len=*), parameter :: subname='orthoconstraint'
!!  integer :: i_stat,i_all,ierr,iorb !n(c) ise
!!  integer :: ispin,nspin,ikpt,norb,norbs,ncomp,nvctrp,ispsi,ikptp,nspinor,iiorb,jjorb,jorb,lwork,info,k
!!  real(dp) :: occ !n(c) tt
!!  integer, dimension(:,:), allocatable :: ndimovrlp
!!  real(wp), dimension(:), allocatable :: alag, work, rwork, eval
!!  real(wp),dimension(:,:),allocatable:: gmat
!!  complex(8),dimension(:,:),allocatable:: gmatc, tempmatc, tempmat2c, omatc
!!  complex(8),dimension(:),allocatable:: expDc
!!  real(8):: lstep, dfactorial
!!  complex(8):: ttc
!!  real(8),dimension(:),pointer:: psiwork
!!  real(8),dimension(:,:),allocatable:: omat
!!
!!  write(*,*) 'iproc, orbs%npsidim',iproc,max(orbs%npsidim_orbs,orbs%npsidim_comp)
!!
!!  !separate the orthogonalisation procedure for up and down orbitals 
!!  !and for different k-points
!!  call timing(iproc,'LagrM_comput  ','ON')
!!
!!  !number of components of the overlap matrix for parallel case
!!  !calculate the dimension of the overlap matrix for each k-point
!!  if (orbs%norbd > 0) then
!!     nspin=2
!!  else
!!     nspin=1
!!  end if
!!
!!  !number of components for the overlap matrix in wp-kind real numbers
!!
!!  allocate(ndimovrlp(nspin,0:orbs%nkpts),stat=i_stat)
!!  call memocc(i_stat,ndimovrlp,'ndimovrlp',subname)
!!
!!  call dimension_ovrlp(nspin,orbs,ndimovrlp)
!!
!!  allocate(alag(ndimovrlp(nspin,orbs%nkpts) ),stat=i_stat)
!!  call memocc(i_stat,alag,'alag',subname)
!!
!!  !put to zero all the k-points which are not needed
!!  call to_zero(ndimovrlp(nspin,orbs%nkpts),alag)
!!
!!  ! Transpose orbitals
!!  allocate(psiwork(size(psi)), stat=i_stat)
!!  call transpose_v(iproc, nproc, orbs, wfd, comms, psi, work=psiwork)
!!  call transpose_v(iproc, nproc, orbs, wfd, comms, hpsi, work=psiwork)
!!
!!  !do it for each of the k-points and separate also between up and down orbitals in the non-collinear case
!!  ispsi=1
!!  do ikptp=1,orbs%nkptsp
!!     ikpt=orbs%iskpts+ikptp!orbs%ikptsp(ikptp)
!!
!!     do ispin=1,nspin
!!
!!        call orbitals_and_components(iproc,ikpt,ispin,orbs,comms,&
!!             nvctrp,norb,norbs,ncomp,nspinor)
!!        if (nvctrp == 0) cycle
!!
!!        if(nspinor==1) then
!!           call gemm('T','N',norb,norb,nvctrp,1.0_wp,psi(ispsi),&
!!                max(1,nvctrp),hpsi(ispsi),max(1,nvctrp),0.0_wp,&
!!                alag(ndimovrlp(ispin,ikpt-1)+1),norb)
!!        else
!!           !this part should be recheck in the case of nspinor == 2
!!           call c_gemm('C','N',norb,norb,ncomp*nvctrp,(1.0_wp,0.0_wp),psi(ispsi),&
!!                max(1,ncomp*nvctrp), &
!!                hpsi(ispsi),max(1,ncomp*nvctrp),(0.0_wp,0.0_wp),&
!!                alag(ndimovrlp(ispin,ikpt-1)+1),norb)
!!        end if
!!        ispsi=ispsi+nvctrp*norb*nspinor
!!     end do
!!  end do
!!
!!  if (nproc > 1) then
!!     call timing(iproc,'LagrM_comput  ','OF')
!!     call timing(iproc,'LagrM_commun  ','ON')
!!     call mpiallred(alag(1),ndimovrlp(nspin,orbs%nkpts),MPI_SUM,bigdft_mpi%mpi_comm,ierr)
!!     call timing(iproc,'LagrM_commun  ','OF')
!!     call timing(iproc,'LagrM_comput  ','ON')
!!  end if
!!
!!  !now each processors knows all the overlap matrices for each k-point
!!  !even if it does not handle it.
!!  !this is somehow redundant but it is one way of reducing the number of communications
!!  !without defining group of processors
!!
!!  i_stat=0
!!  do iorb=1,orbs%norb
!!      do jorb=1,orbs%norb
!!          i_stat=i_stat+1
!!          if(iproc==0) write(1750,'(a,3i8,es20.8)') 'iorb, jorb, i_stat, alag(i_stat)', iorb, jorb, i_stat, alag(i_stat)
!!      end do
!!  end do 
!!
!!  ! Build the antisymmetric matrix "alag(iorb,jorb)-alag(jorb,iorb)"
!!  allocate(gmat(orbs%norb,orbs%norb), stat=i_stat)
!!  call memocc(i_stat, gmat, 'gmat', subname)
!!  do iorb=1,orbs%norb
!!      do jorb=1,orbs%norb
!!          iiorb=(iorb-1)*orbs%norb+jorb
!!          jjorb=(jorb-1)*orbs%norb+iorb
!!          gmat(jorb,iorb)=alag(iiorb)-alag(jjorb)
!!      end do
!!  end do
!!
!!
!!
!!
!!  !Build the complex matrix -igmat
!!  allocate(gmatc(orbs%norb,orbs%norb), stat=i_stat)
!!  !call memocc(i_stat, gmatc, 'gmatc', subname) !memocc not working for complex
!!  do iorb=1,orbs%norb
!!      do jorb=1,orbs%norb
!!          gmatc(jorb,iorb)=cmplx(0.d0,-gmat(jorb,iorb),kind=8)
!!      end do
!!  end do 
!!
!!
!!
!!  ! Check whether hermitian
!!  do iorb=1,orbs%norb
!!      do jorb=1,orbs%norb
!!          if(real(gmatc(jorb,iorb))/=real(gmatc(iorb,jorb)) .or. aimag(gmatc(jorb,iorb))/=-aimag(gmatc(iorb,jorb))) then
!!              write(*,'(a,4es16.7)') 'ERROR: (Gmatc(1,jorb,iorb)), (Gmatc(1,iorb,jorb)), (Gmatc(2,jorb,iorb)), (Gmatc(2,iorb,jorb))', Gmatc(jorb,iorb), Gmatc(iorb,jorb)
!!          end if
!!          if(iproc==0) write(1710,'(a,2i8,2es20.12)') 'iorb, jorb, gmatc(jorb,iorb)', iorb, jorb, gmatc(jorb,iorb)
!!      end do
!!  end do 
!!
!!
!!
!!  ! Diagonalize gmatc
!!  allocate(eval(orbs%norb), stat=i_stat)
!!  call memocc(i_stat, eval, 'eval', subname)
!!  lwork=10*orbs%norb
!!  allocate(work(2*lwork), stat=i_stat) ! factor of 2 since it is assumed to be complex
!!  allocate(rwork(lwork), stat=i_stat)
!!  call zheev('v', 'l', orbs%norb, gmatc(1,1), orbs%norb, eval(1), work, lwork, rwork, info)
!!  if(info/=0) stop 'ERROR in zheev'
!!  deallocate(work)
!!  deallocate(rwork)
!!
!!  do iorb=1,orbs%norb
!!      if(iproc==0) write(1720,'(a,i8,es20.8)') 'iorb, eval(iorb)', iorb, eval(iorb)
!!  end do
!!
!!
!!  if(stepsize>0.d0) then
!!      if(iproc==0) write(*,*) 'in first branch'
!!      ! Calculate the derivative
!!      ! Calculate optimal step size
!!      lstep=derivative*stepsize**2/(2.d0*(derivative*stepsize+E0-El))
!!      stepsize=-1.d0
!!      derivative=0.d0
!!  else
!!      if(iproc==0) write(*,*) 'in second branch'
!!      lstep=.1d0/(maxval(abs(eval)))
!!      stepsize=lstep
!!      derivative=0.d0
!!      do iorb=1,orbs%norb
!!          do jorb=1,orbs%norb
!!              derivative=derivative+gmat(jorb,iorb)**2
!!          end do
!!      end do
!!      derivative=-.5d0*derivative
!!  end if
!!  if(iproc==0) write(*,'(a,2es12.4)') '>> LSTEP:, derivative', lstep, derivative
!!
!!
!!  ! Calculate exp(-i*l*D) (with D diagonal matrix of eigenvalues).
!!  ! This is also a diagonal matrix, so only calculate the diagonal part.
!!  allocate(expDc(orbs%norb), stat=i_stat)
!!  !call memocc(i_stat, expDc, 'expDc', subname)
!!  do iorb=1,orbs%norb
!!     ttc=cmplx(0.d0,-lstep*eval(iorb),kind=8)
!!     expDc(iorb)=cmplx(0.d0,0.d0,kind=8)
!!      do k=0,100
!!          expDc(iorb)=expDc(iorb)+ttc**k/dfactorial(k)
!!      end do
!!  end do
!!  do iorb=1,orbs%norb
!!     if(iproc==0) write(1740,'(a,i8,2es20.8)') 'iorb, expDc(iorb)', iorb, expDc(iorb)
!!  end do
!!
!!
!!
!!  ! Calculate the matrix O
!!  allocate(tempmatc(orbs%norb,orbs%norb), stat=i_stat)
!!  allocate(tempmat2c(orbs%norb,orbs%norb), stat=i_stat)
!!  allocate(omatc(orbs%norb,orbs%norb), stat=i_stat)
!!  do iorb=1,orbs%norb
!!     do jorb=1,orbs%norb
!!         if(iorb==jorb) then
!!             tempmat2c(jorb,iorb)=expDc(iorb)
!!         else
!!             tempmat2c(jorb,iorb)=cmplx(0.d0,0.d0,kind=8)
!!         end if
!!     end do
!!  end do
!!  call zgemm('n', 'c', orbs%norb, orbs%norb, orbs%norb, (1.d0,0.d0), tempmat2c(1,1), orbs%norb, &
!!      gmatc(1,1), orbs%norb, (0.d0,0.d0), tempmatc(1,1), orbs%norb)
!!  do iorb=1,orbs%norb
!!     do jorb=1,orbs%norb
!!         if(iproc==0) write(1730,'(a,2i8,2es20.8)') 'iorb, jorb, tempmatc(jorb,iorb)', iorb, jorb, tempmatc(jorb,iorb)
!!     end do
!!  end do
!!
!!  call zgemm('n', 'n', orbs%norb, orbs%norb, orbs%norb, (1.d0,0.d0), gmatc(1,1), orbs%norb, &
!!      tempmatc(1,1), orbs%norb, (0.d0,0.d0), omatc(1,1), orbs%norb)
!!
!!  if(iproc==0) then
!!     do iorb=1,orbs%norb
!!         do jorb=1,orbs%norb
!!             write(1700,'(2i8,2es20.8)') iorb,jorb,omatc(jorb,iorb)
!!         end do
!!     end do
!!  end if
!!
!!
!!  ! Build new linear combinations
!!  call memocc(i_stat, psiwork, 'psiwork', subname)
!!
!!  allocate(omat(orbs%norb,orbs%norb), stat=i_stat)
!!  call memocc(i_stat, omat, 'omat', subname)
!!
!!  do iorb=1,orbs%norb
!!      do jorb=1,orbs%norb
!!          omat(jorb,iorb)=real(omatc(jorb,iorb))
!!          !!if(iorb==jorb) then
!!          !!    omat(jorb,iorb)=1.d0
!!          !!else
!!          !!    omat(jorb,iorb)=0.d0
!!          !!end if
!!      end do
!!  end do
!!
!!  nvctrp=comms%nvctr_par(iproc,0)
!!  call gemm('n', 'n', nvctrp, orbs%norb, orbs%norb, 1.0_wp, psi(1), max(1,nvctrp), &
!!            omat(1,1), orbs%norb, 0.0_wp, psiwork(1), max(1,nvctrp))
!!  call vcopy(size(psi), psiwork(1), 1, psi(1), 1)
!!
!!  ! I think this is not required..
!!  call orthogonalize(iproc,nproc,orbs,comms,psi,orthpar)
!!
!!  call untranspose_v(iproc, nproc, orbs, wfd, comms, psi, work=psiwork)
!!  call untranspose_v(iproc, nproc, orbs, wfd, comms, hpsi, work=psiwork)
!!
!!
!!  i_all=-product(shape(omat))*kind(omat)
!!  deallocate(omat,stat=i_stat)
!!  call memocc(i_stat,i_all,'omat',subname)
!!
!!  i_all=-product(shape(psiwork))*kind(psiwork)
!!  deallocate(psiwork,stat=i_stat)
!!  call memocc(i_stat,i_all,'psiwork',subname)
!!
!!  i_all=-product(shape(alag))*kind(alag)
!!  deallocate(alag,stat=i_stat)
!!  call memocc(i_stat,i_all,'alag',subname)
!!
!!  i_all=-product(shape(ndimovrlp))*kind(ndimovrlp)
!!  deallocate(ndimovrlp,stat=i_stat)
!!  call memocc(i_stat,i_all,'ndimovrlp',subname)
!!
!!  i_all=-product(shape(gmat))*kind(gmat)
!!  deallocate(gmat,stat=i_stat)
!!  call memocc(i_stat,i_all,'gmat',subname)
!!
!!  i_all=-product(shape(eval))*kind(eval)
!!  deallocate(eval,stat=i_stat)
!!  call memocc(i_stat,i_all,'eval',subname)
!!
!!  !!memoc not working for complex
!!  !i_all=-product(shape(gmatc))*kind(gmatc)  
!!  deallocate(gmatc,stat=i_stat)
!!  !call memocc(i_stat,i_all,'gmatc',subname)
!!
!!  !i_all=-product(shape(tempmatc))*kind(tempmatc)  
!!  deallocate(tempmatc,stat=i_stat)
!!  !call memocc(i_stat,i_all,'tempmatc',subname)
!!
!!  !i_all=-product(shape(tempmat2c))*kind(tempmat2c)  
!!  deallocate(tempmat2c,stat=i_stat)
!!  !call memocc(i_stat,i_all,'tempmat2c',subname)
!!
!!  !i_all=-product(shape(omatc))*kind(omatc)  
!!  deallocate(omatc,stat=i_stat)
!!  !call memocc(i_stat,i_all,'omatc',subname)
!!
!!  !i_all=-product(shape(expDc))*kind(expDc)  
!!  deallocate(expDc,stat=i_stat)
!!  !call memocc(i_stat,i_all,'expDc',subname)
!!
!!  call timing(iproc,'LagrM_comput  ','OF')
!!
!!
!!
!!end subroutine minimize_by_orthogonal_transformation


subroutine integral_equation(iproc,nproc,atoms,wfn,ngatherarr,local_potential,GPU,xc,nlpsp,rxyz,paw)
  use module_base
  use module_types
  use module_xc
  use module_interfaces, fake_name => integral_equation
  use Poisson_Solver, except_dp => dp, except_gp => gp, except_wp => wp
  use yaml_output
  implicit none
  integer, intent(in) :: iproc,nproc
  type(atoms_data), intent(in) :: atoms
  type(DFT_wavefunction), intent(in) :: wfn
  type(GPU_pointers), intent(inout) :: GPU
  type(DFT_PSP_projectors), intent(inout) :: nlpsp
  type(xc_info), intent(in) :: xc
  integer, dimension(0:nproc-1,2), intent(in) :: ngatherarr
  real(gp), dimension(3,atoms%astruct%nat), intent(in) :: rxyz
  real(dp), dimension(:), pointer :: local_potential
  type(paw_objects), intent(inout) :: paw
  !local variables
  integer :: iorb,nbox,ilr,ist
  real(gp) :: eh_fake,eks
  type(energy_terms) :: energs_tmp
  type(coulomb_operator) :: G_Helmholtz
  type(workarr_sumrho) :: w
  real(wp), dimension(:), allocatable :: vpsi,vpsir

  call f_routine(id='helmholtz_equation')

  !first, apply the potential operator to the wavefunction
  vpsi=f_malloc0(wfn%orbs%npsidim_orbs,id='vpsi')

  call LocalHamiltonianApplication(iproc,nproc,atoms,wfn%orbs%npsidim_orbs,wfn%orbs,&
       wfn%Lzd,wfn%confdatarr,ngatherarr,local_potential,wfn%psi,vpsi,&
       energs_tmp,wfn%SIC,GPU,2,xc) !potential only

  call NonLocalHamiltonianApplication(iproc,atoms,wfn%orbs%npsidim_orbs,wfn%orbs,&
       wfn%Lzd,nlpsp,wfn%psi,vpsi,energs_tmp%eproj,paw)

  !now vpsi is a wavefunction array in orbitals parallelization scheme which is associated to Vpsi
  !rescale it to match with the Green's function treatment
  call vscal(wfn%orbs%npsidim_orbs,-0.5_gp/pi_param,vpsi(1),1)

  !helmholtz-based preconditioning
  ilr=1 !for the moment only cubic version
  call initialize_work_arrays_sumrho(1,wfn%Lzd%Llr(ilr),.true.,w)
  !box elements size
  nbox=wfn%Lzd%Llr(ilr)%d%n1i*wfn%Lzd%Llr(ilr)%d%n2i*wfn%Lzd%Llr(ilr)%d%n3i

  ! Wavefunction in real space
  vpsir=f_malloc0(nbox,id='vpsir')

  !case for helmholtz-based preconditioning
  ist=0
  do iorb=1,wfn%orbs%norbp*wfn%orbs%nspinor
     ilr = wfn%orbs%inwhichlocreg(iorb+wfn%orbs%isorb)
     !entering
     eks=wfn%orbs%eval(iorb+wfn%orbs%isorb)
     print *,'iorb,initial',iorb,nrm2(wfn%Lzd%Llr(ilr)%wfd%nvctr_c+7*wfn%Lzd%Llr(ilr)%wfd%nvctr_f,wfn%psi(1+ist),1)

!!$     call plot_wf('psi'//trim(adjustl(yaml_toa(iorb))),1,atoms,1.0_gp,wfn%Lzd%llr(ilr),&
!!$          wfn%Lzd%hgrids(1),wfn%Lzd%hgrids(2),wfn%Lzd%hgrids(3),rxyz,wfn%psi(1+ist:))

!     call axpy(wfn%Lzd%Llr(ilr)%wfd%nvctr_c+7*wfn%Lzd%Llr(ilr)%wfd%nvctr_f,-eks,wfn%psi(1+ist),1,vpsi(1+ist),1)

     call plot_wf('Vpsi'//trim(adjustl(yaml_toa(iorb))),1,atoms,1.0_gp,wfn%Lzd%llr(ilr),&
          wfn%Lzd%hgrids(1),wfn%Lzd%hgrids(2),wfn%Lzd%hgrids(3),rxyz,vpsi(1+ist))


     call daub_to_isf(wfn%Lzd%Llr(ilr),w,vpsi(1+ist),vpsir(1))

     !sequential kernel


     G_Helmholtz=pkernel_init(.false.,0,1,0,wfn%Lzd%Llr(ilr)%geocode,&
          (/wfn%Lzd%Llr(ilr)%d%n1i,wfn%Lzd%Llr(ilr)%d%n2i,wfn%Lzd%Llr(ilr)%d%n3i/),&
          0.5_gp*wfn%Lzd%hgrids,16,mu0_screening=sqrt(2.0_gp*abs(eks)))

     call pkernel_set(G_Helmholtz,.true.)

     !apply it to the gradient to smooth it
     call H_potential('D',G_Helmholtz,vpsir(1),vpsir(1),eh_fake,0.d0,.false.)

     !convert the gradient back to the locreg
     call isf_to_daub(wfn%Lzd%Llr(ilr),w,vpsir(1),vpsi(1+ist))
!     call vscal(ncplx*(Lzd%Llr(ilr)%wfd%nvctr_c+7*Lzd%Llr(ilr)%wfd%nvctr_f),1.0_gp/(16.0_gp*atan(1.0_gp)),hpsi(1+ist),1)
     print *,'iorb,gradient',iorb,nrm2(wfn%Lzd%Llr(ilr)%wfd%nvctr_c+7*wfn%Lzd%Llr(ilr)%wfd%nvctr_f,vpsi(1+ist),1),eh_fake
!!$     call plot_wf('GVpsi'//trim(adjustl(yaml_toa(iorb))),1,atoms,1.0_gp,wfn%Lzd%llr(ilr),&
!!$          wfn%Lzd%hgrids(1),wfn%Lzd%hgrids(2),wfn%Lzd%hgrids(3),rxyz,vpsi(1+ist:))


     ist=ist+(wfn%Lzd%Llr(ilr)%wfd%nvctr_c+7*wfn%Lzd%Llr(ilr)%wfd%nvctr_f)

     call pkernel_free(G_Helmholtz,'helmholtz_equation')

  end do
  call deallocate_work_arrays_sumrho(w)

  call f_free(vpsi)
  call f_free(vpsir)

  call f_release_routine()

end subroutine integral_equation

!> Compute the Dij coefficients from the current KS potential.
subroutine paw_compute_dij(paw, at, denspot, vxc)
  use module_base
  use module_types
  use m_pawdij, only: pawdij
  implicit none
  type(paw_objects), intent(inout) :: paw
  type(atoms_data), intent(in) :: at
  type(DFT_local_fields), intent(in) :: denspot
  real(gp), dimension(denspot%dpbox%ndims(1) * denspot%dpbox%ndims(2) * denspot%dpbox%n3p, &
       & denspot%dpbox%nrhodim), intent(in) :: vxc

  integer, parameter :: cplex = 1, pawprtvol = 0, pawspnorb = 0, pawxcdev = 1, enunit = 0, ipert = 0
  integer :: nfft, nfftot
  real(gp), parameter :: spnorbscl = 1._gp, charge = 0._gp
  real(gp) :: ucvol
  real(gp), dimension(3), parameter :: qphon = (/ 0._gp, 0._gp, 0._gp /)
  real(gp), dimension(3,3) :: gprimd ! Used only for phonons.
  real(gp), dimension(:,:), allocatable :: xred ! Used only for phonons.

  call to_zero(9, gprimd(1,1))
  xred = f_malloc((/ 3, at%astruct%nat /), id = "xred")

  nfft = denspot%dpbox%ndims(1) * denspot%dpbox%ndims(2) * denspot%dpbox%n3p
  nfftot = product(denspot%dpbox%ndims)
  ucvol = product(denspot%dpbox%ndims) * product(denspot%dpbox%hgrids)

  call pawdij(cplex, enunit, gprimd, ipert, at%astruct%nat, at%astruct%nat, nfft, nfftot, &
       & denspot%dpbox%nrhodim, at%astruct%ntypes, paw%paw_an, paw%paw_ij, at%pawang, &
       & paw%pawfgrtab, pawprtvol, at%pawrad, paw%pawrhoij, pawspnorb, at%pawtab, pawxcdev, &
       & qphon, spnorbscl, ucvol, charge, denspot%rhov, vxc, xred) !, &
  !&     natvshift=dtset%natvshift,atvshift=dtset%atvshift,fatvshift=fatvshift) !,&
  !&     mpi_comm_atom=mpi_enreg%comm_atom,mpi_atmtab=mpi_enreg%my_atmtab,&
  !&     mpi_comm_grid=spaceComm_grid)

  call f_free(xred)
end subroutine paw_compute_dij<|MERGE_RESOLUTION|>--- conflicted
+++ resolved
@@ -790,28 +790,12 @@
               !time1=time1+real(tr1-tr0,kind=8)
               ! Now create the projector
               istart_c=1
-<<<<<<< HEAD
-              if(any(at%npspcode == PSPCODE_PAW)) then
-                 call atom_projector_paw(ikpt,iat,0,istart_c,iproj,&
-                      nl%nprojel,&
-                      Lzd%Glr,Lzd%hgrids(1),Lzd%hgrids(2),Lzd%hgrids(3),paw%rpaw(iatype),&
-                      rxyz(1,iat),at,orbs,&
-                      nl%pspd(iat)%plr,nl%proj,nwarnings,proj_G(iatype))
-              else
-                 call atom_projector(ikpt,iat,0,istart_c,iproj,&
-                      nl%nprojel,&
-                      Lzd%Glr,Lzd%hgrids(1),Lzd%hgrids(2),Lzd%hgrids(3),rxyz(1,iat),at,orbs,&
-                      nl%pspd(iat)%plr,nl%proj,nwarnings)
-              end if
-              !call cpu_time(tr0)
-              !time2=time2+real(tr0-tr1,kind=8)
-=======
               call atom_projector(nl, iatype, iat, at%astruct%atomnames(iatype), &
                    & at%astruct%geocode, 0, Lzd%Glr, Lzd%hgrids(1),Lzd%hgrids(2),Lzd%hgrids(3), &
                    & orbs%kpts(1,ikpt), orbs%kpts(2,ikpt), orbs%kpts(3,ikpt), &
                    & istart_c, iproj, nwarnings)
-
->>>>>>> 282edb5b
+              !call cpu_time(tr0)
+              !time2=time2+real(tr0-tr1,kind=8)
               !apply the projector to all the orbitals belonging to the processor
               !this part can be factorized somewhere else
               if (mproj ==1 .and. all(orbs%kpts(:,ikpt) == 0.0_gp) .and. &
@@ -1120,13 +1104,8 @@
    !local variables
    character(len=*), parameter :: subname='full_local_potential'
    logical :: odp,newvalue !orbital dependent potential
-<<<<<<< HEAD
-   integer :: npot,ispot,ispotential,ispin,ierr,i_stat,i_all,ii,ilr,iorb,iorb2,nilr,ni1,ni2, iiorb, i
+   integer :: npot,ispot,ispotential,ispin,ierr,ii,ilr,iorb,iorb2,nilr,ni1,ni2,iiorb,i
    integer:: istl, ist, size_Lpot, i3s, i3e, i2s, i2e, i1s, i1e, iispin, ishift
-=======
-   integer :: npot,ispot,ispotential,ispin,ierr,ii,ilr,iorb,iorb2,nilr,ni1,ni2
-   integer:: istl, ist, size_Lpot, i3s, i3e, i2s, i2e, i1s, i1e
->>>>>>> 282edb5b
    integer,dimension(:),allocatable:: ilrtable
    real(wp), dimension(:), pointer :: pot1
    
