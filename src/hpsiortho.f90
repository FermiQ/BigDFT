--- conflicted
+++ resolved
@@ -651,12 +651,6 @@
      end do
   end if
 
-<<<<<<< HEAD
-!  if (iproc == 0) call eFermi(orbs)
-  !if (iproc == 0) call Fermilevel(orbs)
-
-=======
->>>>>>> a3d791f5
   if (orbs%nspinor ==4) then
      i_all=-product(shape(mom_vec))*kind(mom_vec)
      deallocate(mom_vec,stat=i_stat)
