--- conflicted
+++ resolved
@@ -254,26 +254,24 @@
 !! SOURCE
 !!
 subroutine hpsitopsi(iproc,nproc,orbs,hx,hy,hz,lr,comms,&
-     ncong,iter,idsx,idsx_actual,ads,energy,energy_old,energy_min,&
-     alpha,gnrm,scprsum,psi,psit,hpsi,psidst,hpsidst_sp,nspin,GPU,input)
+     ncong,iter,diis,idsx,idsx_actual,energy,energy_old,&
+     alpha,gnrm,scprsum,psi,psit,hpsi,nspin,GPU,input)
   use module_base
   use module_types
   use module_interfaces, except_this_one_A => hpsitopsi
-  use wavefunctionDIIS
+  !use wavefunctionDIIS
   implicit none
   integer, intent(in) :: iproc,nproc,ncong,idsx,iter,nspin
   real(gp), intent(in) :: hx,hy,hz,energy,energy_old
   type(locreg_descriptors), intent(in) :: lr
   type(communications_arrays), intent(in) :: comms
   type(orbitals_data), intent(in) :: orbs
-  type(input_variables):: input
+  type(input_variables), intent(in) :: input
+  type(diis_objects), intent(inout) :: diis
   integer, intent(inout) :: idsx_actual
   real(wp), intent(inout) :: alpha
   real(dp), intent(inout) :: gnrm,scprsum
-  real(gp), intent(inout) :: energy_min
-  real(wp), dimension(:), pointer :: psi,psit,hpsi,psidst
-  real(sp), dimension(:), pointer :: hpsidst
-  real(wp), dimension(:,:,:), pointer :: ads
+  real(wp), dimension(:), pointer :: psi,psit,hpsi
   type(GPU_pointers), intent(inout) :: GPU
   !local variables
   character(len=*), parameter :: subname='hpsitopsi'
@@ -292,18 +290,18 @@
   !adjust the save variables for DIIS/SD switch
   if (iter == 1) then
      !logical control variable for switch DIIS-SD
-     switchSD=.false.
-     ids=0
-     mids=1
-     idiistol=0
+     diis%switchSD=.false.
+     diis%ids=0
+     diis%mids=1
+     diis%idiistol=0
   end if
   !update variables at each iteration step
   if (idsx > 0) then
-     mids=mod(ids,idsx)+1
-     ids=ids+1
-  end if
-
-  energy_min=min(energy_min,energy)
+     diis%mids=mod(diis%ids,idsx)+1
+     diis%ids=diis%ids+1
+  end if
+
+  diis%energy_min=min(diis%energy_min,energy)
 
   if (iproc==0 .and. verbose > 1) then
      write(*,'(1x,a)',advance='no')&
@@ -321,6 +319,8 @@
 
   ! Apply  orthogonality constraints to all orbitals belonging to iproc
   !takes also into account parallel k-points distribution
+  !here the orthogonality with respect to other occupied functions should be 
+  !passed as an optional argument
   call orthoconstraint(iproc,nproc,orbs,comms,lr%wfd,psit,hpsi,scprsum)
 
   !retranspose the hpsi wavefunction
@@ -367,8 +367,9 @@
 !!$  end if
   !sum over all the partial residues
   if (nproc > 1) then
-     tt=gnrm
-     call MPI_ALLREDUCE(tt,gnrm,1,mpidtypd,MPI_SUM,MPI_COMM_WORLD,ierr)
+     !tt=gnrm
+     !call MPI_ALLREDUCE(tt,gnrm,1,mpidtypd,MPI_SUM,MPI_COMM_WORLD,ierr)
+     call mpiallred(gnrm,1,MPI_SUM,MPI_COMM_WORLD,ierr)
   endif
   gnrm=sqrt(gnrm/real(orbs%norb,dp))
 
@@ -385,8 +386,8 @@
   !apply the minimization method (DIIS or steepest descent)
   call timing(iproc,'Diis          ','ON')
 
-  call psimix(iproc,nproc,orbs,comms,ads,ids,mids,idsx_actual,energy,energy_old,alpha,&
-       hpsi,psidst,hpsidst_sp,psit)
+  call psimix(iproc,nproc,orbs,comms,diis,idsx_actual,energy,energy_old,alpha,&
+       hpsi,psit)
 
   call timing(iproc,'Diis          ','OF')
 
@@ -435,74 +436,7 @@
      call memocc(i_stat,i_all,'mom_vec',subname)
   end if
 
-  !here we should add the DIIS/SD switch
-  !add switch between DIIS and SD
-  if (energy == energy_min .and. .not. switchSD) idiistol=0
-  if (energy > energy_min .and. idsx >0 .and. .not. switchSD) then
-     idiistol=idiistol+1
-  end if
-  if (idiistol > idsx .and. .not. switchSD) then
-     !the energy has not decreasing for too much steps, switching to SD for next steps
-     if (iproc ==0) write(*,'(1x,a,1pe9.2,a)')&
-          'WARNING: The energy value is growing (delta=',energy-energy_min,') switch to SD'
-     switchSD=.true.
-<<<<<<< HEAD
-     !il is not necessary to deallocate these arrays
-     !i_all=-product(shape(psidst))*kind(psidst)
-     !deallocate(psidst,stat=i_stat)
-     !call memocc(i_stat,i_all,'psidst',subname)
-     !i_all=-product(shape(hpsidst))*kind(hpsidst)
-     !deallocate(hpsidst,stat=i_stat)
-     !call memocc(i_stat,i_all,'hpsidst',subname)
-     !i_all=-product(shape(ads))*kind(ads)
-     !deallocate(ads,stat=i_stat)
-     !call memocc(i_stat,i_all,'ads',subname)
-=======
-     i_all=-product(shape(psidst))*kind(psidst)
-     deallocate(psidst,stat=i_stat)
-     call memocc(i_stat,i_all,'psidst',subname)
-     i_all=-product(shape(hpsidst_sp))*kind(hpsidst_sp)
-     deallocate(hpsidst_sp,stat=i_stat)
-     call memocc(i_stat,i_all,'hpsidst_sp',subname)
-     i_all=-product(shape(ads))*kind(ads)
-     deallocate(ads,stat=i_stat)
-     call memocc(i_stat,i_all,'ads',subname)
->>>>>>> 8bc78622
-     idsx_actual=0
-     idiistol=0
-  end if
-
-  if ((energy == energy_min) .and. switchSD) then
-     idiistol=idiistol+1
-  end if
-  if (idiistol > idsx .and. switchSD) then
-     !restore the original DIIS
-     if (iproc ==0) write(*,'(1x,a,1pe9.2)')&
-          'WARNING: The energy value is now decreasing again, coming back to DIIS'
-     switchSD=.false.
-     idsx_actual=idsx
-     ids=0
-     idiistol=0
-
-<<<<<<< HEAD
-     !no need to reallocate
-     !allocate(psidst(sum(comms%ncntt(0:nproc-1))*idsx+ndebug),stat=i_stat)
-     !call memocc(i_stat,psidst,'psidst',subname)
-     !allocate(hpsidst(sum(comms%ncntt(0:nproc-1))*idsx+ndebug),stat=i_stat)
-     !call memocc(i_stat,hpsidst,'hpsidst',subname)
-     !allocate(ads(idsx+1,idsx+1,orbs%nkptsp*3+ndebug),stat=i_stat)
-     !call memocc(i_stat,ads,'ads',subname)
-=======
-     allocate(psidst(sum(comms%ncntt(0:nproc-1))*idsx+ndebug),stat=i_stat)
-     call memocc(i_stat,psidst,'psidst',subname)
-     allocate(hpsidst_sp(sum(comms%ncntt(0:nproc-1))*idsx+ndebug),stat=i_stat)
-     call memocc(i_stat,hpsidst_sp,'hpsidst_sp',subname)
-     allocate(ads(idsx+1,idsx+1,orbs%nkptsp*3+ndebug),stat=i_stat)
-     call memocc(i_stat,ads,'ads',subname)
->>>>>>> 8bc78622
-
-     call razero(orbs%nkptsp*3*(idsx+1)**2,ads)
-  end if
+  call diis_or_sd(iproc,idsx,orbs%nkptsp,energy,idsx_actual,diis)
 
 END SUBROUTINE hpsitopsi
 !!***
@@ -796,18 +730,19 @@
 
   do iorb=1,orbs%norbp
      ikpt=(orbs%isorb+iorb-1)/orbs%norb+1
-     valkpt=real(512*ikpt,wp)
-     valorb=real(orbs%isorb+iorb-(ikpt-1)*orbs%norb,wp)+valkpt
+     !valkpt=real(512*ikpt,wp)
+     !valorb=real(orbs%isorb+iorb-(ikpt-1)*orbs%norb,wp)+valkpt
      indorb=(iorb-1)*(lr%wfd%nvctr_c+7*lr%wfd%nvctr_f)*orbs%nspinor
      do ispinor=1,orbs%nspinor
         indspin=(ispinor-1)*(lr%wfd%nvctr_c+7*lr%wfd%nvctr_f)
         do i=1,lr%wfd%nvctr_c+7*lr%wfd%nvctr_f
-           vali=real(i,wp)/512.d0  ! *1.d-5
-           psi(i+indspin+indorb)=(valorb+vali)*(-1)**(ispinor-1)
+           !vali=real(i,wp)/512.0_wp  ! *1.d-5
+           call test_value(ikpt,orbs%isorb+iorb-(ikpt-1)*orbs%norb,ispinor,i,psival)
+           psi(i+indspin+indorb)=psival!(valorb+vali)*(-1)**(ispinor-1)
         end do
      end do
   end do
-
+ 
   !transpose the hpsi wavefunction
   call transpose_v(iproc,nproc,orbs,lr%wfd,comms,psi,work=pwork)
 
@@ -816,7 +751,7 @@
   ispsi=0
   do ikptsp=1,orbs%nkptsp
      ikpt=orbs%iskpts+ikptsp!orbs%ikptsp(ikptsp)
-     valkpt=real(512*ikpt,wp)
+     !valkpt=real(512*ikpt,wp)
      !calculate the starting point for the component distribution
      iscomp=0
      do jproc=0,iproc-1
@@ -826,13 +761,14 @@
      nspinor=orbs%nspinor
 
      do iorb=1,orbs%norb
-        valorb=real(iorb,wp)+valkpt
+        !valorb=real(iorb,wp)+valkpt
         indorb=(iorb-1)*nvctrp*nspinor
         do idsx=1,(nspinor-1)/2+1
            do i=1,nvctrp
-              vali=real(i+iscomp,wp)/512.d0  ! *1.d-5
+              !vali=real(i+iscomp,wp)/512.d0  ! *1.d-5
               do ispinor=1,((2+nspinor)/4+1)
-                 psival=(-1)**(ispinor-1)*(valorb+vali)
+                 !psival=(-1)**(ispinor-1)*(valorb+vali)
+                 call test_value(ikpt,iorb,ispinor,i+iscomp,psival)
                  !this is just to force the IEEE representation of psival
                  !              if (psival .lt. 0.d0) then  
                  !              write(321,*) psival,psival**2
@@ -858,7 +794,7 @@
      ispsi=0
      do ikptsp=1,orbs%nkptsp
         ikpt=orbs%iskpts+ikptsp!orbs%ikptsp(ikptsp)
-        valkpt=real(512*ikpt,wp)
+        !valkpt=real(512*ikpt,wp)
         !calculate the starting point for the component distribution
         iscomp=0
         do jproc=0,iproc-1
@@ -868,13 +804,14 @@
         nspinor=orbs%nspinor
 
         do iorb=1,orbs%norb
-           valorb=real(iorb,wp)+valkpt
+           !valorb=real(iorb,wp)+valkpt
            indorb=(iorb-1)*nvctrp*nspinor
            do idsx=1,(nspinor-1)/2+1
               do i=1,nvctrp
-                 vali=real(i+iscomp,wp)/512.d0  !*1.d-5
+                 !vali=real(i+iscomp,wp)/512.d0  !*1.d-5
                  do ispinor=1,((2+nspinor)/4+1)
-                    psival=(-1)**(ispinor-1)*(valorb+vali)
+                    !psival=(-1)**(ispinor-1)*(valorb+vali)
+                    call test_value(ikpt,iorb,ispinor,i+iscomp,psival)
                     index=ispinor+(i-1)*((2+nspinor)/4+1)+&
                          (idsx-1)*((2+nspinor)/4+1)*nvctrp+indorb+ispsi
                     maxdiff=abs(psi(index)-psival)
@@ -890,10 +827,17 @@
      end do
      close(unit=22)
      abort = .true.
-  end if
-
-  if (abort) call MPI_ABORT(MPI_COMM_WORLD,ierr)
+     write(filename, "(A,I0,A)") 'distscheme', iproc, '.log'
+     open(unit=22,file=trim(filename),status='unknown')
+     call print_distribution_schemes(22,nproc,orbs%nkpts,orbs%norb_par,comms%nvctr_par)
+     close(unit=22)
+  end if
+
   call MPI_BARRIER(MPI_COMM_WORLD, ierr)
+  if (abort) then
+     if (iproc == 0) call print_distribution_schemes(6,nproc,orbs%nkpts,orbs%norb_par,comms%nvctr_par)
+     call MPI_ABORT(MPI_COMM_WORLD,ierr)
+  end if
 
   !retranspose the hpsi wavefunction
   call untranspose_v(iproc,nproc,orbs,lr%wfd,comms,&
@@ -902,14 +846,15 @@
   maxdiff=0.0_wp
   do iorb=1,orbs%norbp
      ikpt=(orbs%isorb+iorb-1)/orbs%norb+1
-     valkpt=real(512*ikpt,wp)
-     valorb=real(orbs%isorb+iorb-(ikpt-1)*orbs%norb,wp)+valkpt
+     !valkpt=real(512*ikpt,wp)
+     !valorb=real(orbs%isorb+iorb-(ikpt-1)*orbs%norb,wp)+valkpt
      indorb=(iorb-1)*(lr%wfd%nvctr_c+7*lr%wfd%nvctr_f)*orbs%nspinor
      do ispinor=1,orbs%nspinor
         indspin=(ispinor-1)*(lr%wfd%nvctr_c+7*lr%wfd%nvctr_f)
         do i=1,lr%wfd%nvctr_c+7*lr%wfd%nvctr_f
-           vali=real(i,wp)/512.d0  !*1.d-5
-           psival=(valorb+vali)*(-1)**(ispinor-1)
+           !vali=real(i,wp)/512.d0  !*1.d-5
+           !psival=(valorb+vali)*(-1)**(ispinor-1)
+           call test_value(ikpt,orbs%isorb+iorb-(ikpt-1)*orbs%norb,ispinor,i,psival)
            maxdiff=max(abs(psi(i+indspin+indorb)-psival),maxdiff)
         end do
      end do
@@ -926,14 +871,15 @@
      maxdiff=0.0_wp
      do iorb=1,orbs%norbp
         ikpt=(orbs%isorb+iorb-1)/orbs%norb+1
-        valkpt=real(512*ikpt,wp)
-        valorb=real(orbs%isorb+iorb-(ikpt-1)*orbs%norb,wp)+valkpt
+        !valkpt=real(512*ikpt,wp)
+        !valorb=real(orbs%isorb+iorb-(ikpt-1)*orbs%norb,wp)+valkpt
         indorb=(iorb-1)*(lr%wfd%nvctr_c+7*lr%wfd%nvctr_f)*orbs%nspinor
         do ispinor=1,orbs%nspinor
            indspin=(ispinor-1)*(lr%wfd%nvctr_c+7*lr%wfd%nvctr_f)
            do i=1,lr%wfd%nvctr_c+7*lr%wfd%nvctr_f
-              vali=real(i,wp)/512.d0  !*1.d-5
-              psival=(valorb+vali)*(-1)**(ispinor-1)
+              !vali=real(i,wp)/512.d0  !*1.d-5
+              !psival=(valorb+vali)*(-1)**(ispinor-1)
+              call test_value(ikpt,orbs%isorb+iorb-(ikpt-1)*orbs%norb,ispinor,i,psival)
               maxdiff=abs(psi(i+indspin+indorb)-psival)
               if (maxdiff > 0.d0) then
                  write(22,'(i3,i6,2i4,3(1x,1pe13.6))')ispinor,i,iorb,orbs%isorb,psival,&
@@ -960,6 +906,24 @@
 
 END SUBROUTINE check_communications
 
+!define a value for the wavefunction which is dependent of the indices
+subroutine test_value(ikpt,iorb,ispinor,icomp,val)
+  use module_base
+  implicit none
+  integer, intent(in) :: ikpt,icomp,iorb,ispinor
+  real(wp), intent(out) :: val
+  !local variables
+  real(wp) :: valkpt,valorb,vali
+
+  valkpt=real(10000*(ikpt-1),wp)!real(512*ikpt,wp)
+  valorb=real(iorb,wp)+valkpt
+  vali=real(icomp,wp)*1.e-5_wp  !real(icomp,wp)/512.0_wp  ! *1.d-5
+
+  val=(valorb+vali)*(-1)**(ispinor-1)
+  
+end subroutine test_value
+  
+
 subroutine broadcast_kpt_objects(nproc, nkpts, ndata, data, ikptproc)
   use module_base
   implicit none
