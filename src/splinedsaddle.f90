!> @file
!! Contains routines for the executable splined_saddle (search of saddle point)
!! @author
!!    Copyright (C) 2010-2013 BigDFT group (AG)
!!    This file is distributed under the terms of the
!!    GNU General Public License, see ~/COPYING file
!!    or http://www.gnu.org/copyleft/gpl.txt .
!!    For the list of contributors, see ~/AUTHORS 


!>  Program splined_saddle: Methot determine the saddle point
program splined_saddle

  use module_base
  use module_types
  use module_interfaces
  use m_ab6_symmetry
  use yaml_output
  implicit none
  character(len=*), parameter :: subname='BigDFT'
  integer :: iproc,nproc,ierr,infocode
  integer :: ncount_bigdft
!!$ logical :: exist_list
  !input/output variables
  type(run_objects) :: runObj
  type(DFT_global_output) :: outs
  character(len=60), dimension(:), allocatable :: arr_posinp,arr_radical
  character(len=60) :: run_id
  !character(len=60) :: filename
  ! atomic coordinates, forces
  integer :: iconfig,nconfig!,istat
  real(gp), dimension(:,:), allocatable :: ratsp,fatsp 
  integer, dimension(4) :: mpi_info
  !include 'mpif.h' !non-BigDFT


!!$  ! Start MPI in parallel version
!!$  !in the case of MPIfake libraries the number of processors is automatically adjusted
!!$  call MPI_INIT(ierr)
!!$  call MPI_COMM_RANK(MPI_COMM_WORLD,iproc,ierr)
!!$  call MPI_COMM_SIZE(MPI_COMM_WORLD,nproc,ierr)
!!$
!!$  call mpi_environment_set(bigdft_mpi,iproc,nproc,MPI_COMM_WORLD,0)
!!$
!!$  call memocc_set_memory_limit(memorylimit)
!!$
!!$  ! Read a possible radical format argument.
!!$  call get_command_argument(1, value = radical, status = istat)
!!$  if (istat > 0) then
!!$     write(radical, "(A)") "input"
!!$  end if
!!$
!!$  if (iproc ==0) call yaml_set_stream(record_length=92)!unit=70,filename='log.yaml')
!!$
!!$!
!!$!    call system("echo $HOSTNAME")
!!$!
!!$  ! find out which input files will be used
!!$  inquire(file="list_posinp",exist=exist_list)
!!$  if (exist_list) then
!!$     open(54,file="list_posinp")
!!$     read(54,*) nconfig
!!$     if (nconfig > 0) then 
!!$        !allocation not referenced since memocc count not initialised
!!$        allocate(arr_posinp(1:nconfig))
!!$
!!$        do iconfig=1,nconfig
!!$           read(54,*) arr_posinp(iconfig)
!!$        enddo
!!$     else
!!$        nconfig=1
!!$        allocate(arr_posinp(1:1))
!!$     endif
!!$     close(54)
!!$  else
!!$     nconfig=1
!!$     allocate(arr_posinp(1:1))
!!$  end if

  !-finds the number of taskgroup size
  !-initializes the mpi_environment for each group
  !-decides the radical name for each run
  call bigdft_init(mpi_info,nconfig,run_id,ierr)

  !just for backward compatibility
  iproc=mpi_info(1)
  nproc=mpi_info(2)


   !allocate arrays of run ids
  allocate(arr_radical(abs(nconfig)))
  allocate(arr_posinp(abs(nconfig)))
   
  !here we call  a routine which
  ! Read a possible radical format argument.
  call bigdft_get_run_ids(nconfig,trim(run_id),arr_radical,arr_posinp,ierr)
  
  do iconfig=1,abs(nconfig)
      if (modulo(iconfig-1,mpi_info(4))==mpi_info(3)) then

         ! Read all input files. This should be the sole routine which is called to initialize the run.
         call run_objects_init_from_files(runObj, arr_radical(iconfig),arr_posinp(iconfig))
         call init_global_output(outs, runObj%atoms%nat)

!!$     !welcome screen
!!$!     if (iproc==0) call print_logo()
!!$
!!$     ! Read all input files.
!!$     !standard names
!!$     call standard_inputfile_names(inputs,radical,nproc)
!!$     call read_input_variables(iproc,nproc,arr_posinp(iconfig),inputs, atoms, rxyz,nconfig,radical,istat)
!!$     !-----------------------------------------------------------
!!$     !-----------------------------------------------------------
!!$     if (iproc == 0) then
!!$        call print_general_parameters(nproc,inputs,atoms)
!!$     end if

     open(unit=16,file=trim(runObj%inputs%dir_output)//'geopt.mon',status='unknown',position='append')
     if (iproc ==0 ) write(16,*) '----------------------------------------------------------------------------'


     !initialize memory counting
     !call memocc(0,iproc,'count','start')

<<<<<<< HEAD
=======
     allocate(fxyz(3,atoms%astruct%nat+ndebug),stat=i_stat)
     call memocc(i_stat,fxyz,'fxyz',subname)

     call init_restart_objects(iproc,inputs,atoms,rst,subname)

>>>>>>> 14c7d159
     !if other steps are supposed to be done leave the last_run to minus one
     !otherwise put it to one
     !if (inputs%last_run == -1 .and. inputs%ncount_cluster_x <=1) then
     if (runObj%inputs%last_run == -1 .and. runObj%inputs%ncount_cluster_x <=1 .or.  runObj%inputs%ncount_cluster_x <= 1) then
        runObj%inputs%last_run = 1
     end if
 
     call call_bigdft(runObj, outs, nproc,iproc,infocode)

     if (runObj%inputs%ncount_cluster_x > -1) then
        if (iproc ==0 ) write(*,"(1x,a,2i5)") 'Wavefunction Optimization Finished, exit signal=',infocode
        
<<<<<<< HEAD
        allocate(ratsp(3,runObj%atoms%nat),fatsp(3,runObj%atoms%nat))
        ratsp(1:3,1:runObj%atoms%nat)=runObj%rxyz(1:3,1:runObj%atoms%nat)
        fatsp(1:3,1:runObj%atoms%nat)=outs%fxyz(1:3,1:runObj%atoms%nat)
        outs%energy=outs%energy
        call givemesaddle(outs%energy,ratsp,fatsp,16,nproc,iproc,runObj%atoms,runObj%rst,runObj%inputs,ncount_bigdft)
=======
        allocate(ratsp(3,atoms%astruct%nat),fatsp(3,atoms%astruct%nat))
        ratsp(1:3,1:atoms%astruct%nat)=rxyz(1:3,1:atoms%astruct%nat)
        fatsp(1:3,1:atoms%astruct%nat)=fxyz(1:3,1:atoms%astruct%nat)
        etot=etot
        call givemesaddle(etot,ratsp,fatsp,16,nproc,iproc,atoms,rst,inputs,ncount_bigdft)
>>>>>>> 14c7d159
        close(16)
        deallocate(ratsp,fatsp)

        ! geometry optimization
        !call geopt(nproc,iproc,rxyz,atoms,fxyz,etot,rst,inputs,ncount_bigdft)
        !filename=trim('final_'//trim(arr_posinp(iconfig)))
        !if (iproc == 0) call write_atomic_file(filename,etot,rxyz,atoms,' ')
     end if

     !if there is a last run to be performed do it now before stopping
     if (runObj%inputs%last_run == -1) then
        runObj%inputs%last_run = 1
        call call_bigdft(runObj, outs, nproc,iproc,infocode)
     end if

     if (iproc == 0) call write_forces(runObj%atoms,outs%fxyz)

     call deallocate_global_output(outs)
     call run_objects_free(runObj, subname)

!!$
!!$     call deallocate_atoms(atoms,subname) 
!!$
!!$!     call deallocate_local_zone_descriptors(rst%Lzd, subname) 
!!$     if(inputs%linear /= INPUT_IG_OFF .and. inputs%linear /= INPUT_IG_LIG) &
!!$          & call deallocateBasicArraysInput(inputs%lin)
!!$
!!$     call free_restart_objects(rst,subname)
!!$
!!$
!!$     call free_input_variables(inputs)
!!$     !-----------------------------------------------------------
!!$
!!$     !finalize memory counting
!!$     call memocc(0,0,'count','stop')
  end if
enddo !loop over iconfig

  deallocate(arr_posinp,arr_radical)

  call bigdft_finalize(ierr)

end program splined_saddle


!> Module minimization_sp for splined saddle
module minimization_sp
    implicit none
    type parameterminimization_sp
        !general parameters for all methods
        integer::ifile=6
        character(10)::approach='unknown'
        real(kind=8)::fmaxtol=-1.d0
        real(kind=8)::eps=1.d-5
        integer::iter=0
        integer::iflag=0
        logical::converged
        real(kind=8)::epotitm1
        real(kind=8)::avgalpha
        real(kind=8)::avgnum
        integer::iprint=1

        !parameters for SD and SDDIIS
        real(kind=8)::alpha=-1.d0
        real(kind=8)::alphax=-1.d0
        integer::maxforcecall=10000
        real(kind=8)::anoise=-1.d0

        !parameters for SD
        integer::itsd
        integer::nitsd=-1
        integer::nsatur=-1
        integer::isatur
        real(kind=8)::alphamin=-1.d0
        real(kind=8)::alphamax=-1.d0
        real(kind=8)::fnrmtolsatur=-1.d0
        real(kind=8)::epotitm2
        real(kind=8)::fnrmitm1
        real(kind=8)::fnrmitm2
        logical::sdsaturated
        logical::sdminimum
        logical::care

        !parameters for FIRE
        real(kind=8)::dt=-1.d0
        real(kind=8)::dtmax=-1.d0
        real(kind=8)::finc=-1.d0
        real(kind=8)::fdec=-1.d0
        real(kind=8)::falpha=-1.d0
        real(kind=8)::alphastart=-1.d0
        integer::ndowntol=-1
        integer::itfire=0

        !parameters for DIIS
        integer::idsx
        integer, allocatable::ipiv(:)
        real(kind=8), allocatable::a(:,:,:),b(:)
        real(kind=8)::emin
        real(kind=8)::fnrmlowest
        logical::diisminimum
        logical::diisdivergence
        integer::itdiis
        integer::ld
        integer::nd

        !parameters for print information
        integer::mp=6
        integer::lp=6

        !parameters for line search routine
        integer::maxfev=20
        real(kind=8)::ftol=1.d-4
        real(kind=8)::gtol=9.d-1
        real(kind=8)::stpmin=1.d-20
        real(kind=8)::stpmax=1.d+20
        !real(kind=8)::xtol=epsilon(xtol)
        integer::info
    end type parameterminimization_sp
end module minimization_sp


!> Module used by the program splined_saddle
module modulesplinedsaddle
    implicit none
    type parametersplinedsaddle 
        !integer, parameter::npmax=20
        !integer::napmax=50
        real(kind=8)::s(0:200)
        real(kind=8)::h(200)
        real(kind=8)::c(0:200)
        real(kind=8)::y(0:200)
        real(kind=8)::e1(200-1)
        real(kind=8)::e2(200-2)
        real(kind=8)::cv(0:50)
        real(kind=8)::ex(0:50)
        real(kind=8)::exd(0:50)
        real(kind=8)::sv(0:50)
        real(kind=8)::e1v(49)
        real(kind=8)::e2v(48)
        real(kind=8)::hv(50)
        real(kind=8)::a(50)
        real(kind=8)::b(50)
        real(kind=8)::tmax
        real(kind=8)::htol=1.d-6  !1.d-6
        real(kind=8)::vdtol=1.d-5  !1.d-10
        real(kind=8)::exends(2)
        real(kind=8)::exends_b(2)
        integer::ifile=6
        integer::ns=2
        integer::ns2=0  !45
        integer::npv
        integer::ncount_ll
        integer::ncount
        real(kind=8)::time_ll
        real(kind=8)::time
        real(kind=8)::epotci
        logical::granot
        character(20)::hybrid
        character(20)::doneb
        character(20)::docineb
        character(20)::pickbestanchorpoints
        logical::do_fill_ex_exd
        character(20)::runstat
        character(10)::typintpol
    end type parametersplinedsaddle
end module modulesplinedsaddle


subroutine givemesaddle(epot_sp,ratsp,fatsp,ifile,nproc,iproc,atoms,rst,inputs,ncount_bigdft)
    use module_base
    use module_interfaces
    use module_types
    use minimization_sp, only:parameterminimization_sp  !Reza
    use modulesplinedsaddle, only:parametersplinedsaddle
    implicit none
    integer, intent(in) :: nproc,iproc
    type(atoms_data), intent(inout) :: atoms
    type(input_variables), intent(inout) :: inputs
    type(restart_objects), intent(inout) :: rst
    integer, intent(inout) :: ncount_bigdft
    real(gp), dimension(:,:), allocatable :: rxyz_2
    real(gp), dimension(:,:), allocatable :: x,f,xneb,rxyz_tmp,x_t
    !type(DFT_global_output), dimension(:), allocatable :: outs
    integer :: np,np_neb,np_t,iat,ifile
    type(parameterminimization_sp)::parmin_neb,parmin
<<<<<<< HEAD
    real(gp) ::epot_sp,ratsp(3,atoms%nat),fatsp(3,atoms%nat)
=======
    real(gp) ::epot_sp,ratsp(3,atoms%astruct%nat),fatsp(3,atoms%astruct%nat),fnoise
>>>>>>> 14c7d159
    character(len=20) :: tatonam
    integer::n,nr,istat,infocode,ixyz,i,mm1,mm2,mm3
    real(kind=8)::fnrm,fnrm1,fnrm2,tt1,tt2,tt3,time1,time2
    type(parametersplinedsaddle)::pnow
    type(input_variables), target :: ll_inputs
    type(run_objects) :: ll_runObj, runObj
    type(DFT_global_output), dimension(2) :: outends
    !character(50)::ssm
    character(len=20)::filename
    logical::move_this_coordinate
    character(40)::comment
    integer, parameter::ndeb1=0,ndeb2=0
    !---------------------------------------------------------------------------
    !pnow%ncount=1
    !pnow%ncount_ll=0
    ncount_bigdft=0
    pnow%ifile=ifile
    parmin%ifile=ifile
    parmin_neb%ifile=ifile
    n=3*atoms%astruct%nat
    nr=0
    pnow%time_ll=0.0d0
    do i=1,3*atoms%astruct%nat
        iat=(i-1)/3+1
        ixyz=mod(i-1,3)+1
        if(move_this_coordinate(atoms%astruct%ifrztyp(iat),ixyz)) nr=nr+1
    enddo
    if(iproc==0) write(*,'(a,i0,1x,i0)') 'DOF: n,nr ',n,nr
    !---------------------------------------------------------------------------
    call readinputsplsad(iproc,np,np_neb,parmin,parmin_neb,pnow)
    if(iproc==0)    then
        write(*,*) 'number of anchor points ',np
        write(*,*) 'degree of freedom: n,nr ',n,nr
    endif
    !-----------------------------------------------------------
    call standard_inputfile_names(ll_inputs,'input',nproc)
    call default_input_variables(ll_inputs)
    if(trim(pnow%hybrid)=='yes') then
        call perf_input_variables(iproc,.true.,'ll_input.perf',ll_inputs)
        call dft_input_variables_new(iproc,.true.,'ll_input.dft',ll_inputs)
    else
        ll_inputs=inputs
    endif
    call kpt_input_variables_new(iproc,(iproc == 0),'input.kpt', ll_inputs)
    ! Generate kpoint meshs.
    call kpt_input_analyse(iproc, ll_inputs%gen_nkpt, ll_inputs%gen_kpt, ll_inputs%gen_wkpt, &
         & ll_inputs%kptv, ll_inputs%kpt, ll_inputs%nkptv, &
         & atoms%sym, atoms%geocode, (/ atoms%alat1, atoms%alat2, atoms%alat3 /))
    !-----------------------------------------------------------
    allocate(rxyz_2(3,atoms%astruct%nat+ndeb1))
    call dmemocc(3*(atoms%astruct%nat),3*(atoms%astruct%nat+ndeb1),rxyz_2,'rxyz_2')
    allocate(rxyz_tmp(3,atoms%astruct%nat+ndeb1))
    call dmemocc(3*(atoms%astruct%nat),3*(atoms%astruct%nat+ndeb1),rxyz_tmp,'rxyz_tmp')
    allocate(f(n,0:np+ndeb2),stat=istat);if(istat/=0) stop 'ERROR: failure allocating f'
    call dmemocc(n*(np+1),n*(np+1+ndeb2),f,'f')
    allocate(x(n,0:np+ndeb2),stat=istat);if(istat/=0) stop 'ERROR: failure allocating x'
    call dmemocc(n*(np+1),n*(np+1+ndeb2),x,'x')
    allocate(xneb(n,0:np_neb+ndeb2),stat=istat);if(istat/=0) stop 'ERROR: failure allocating xneb'
    call dmemocc(n*(np_neb+1),n*(np_neb+1+ndeb2),xneb,'xneb')
    call init_global_output(outends(1), atoms%nat)
    call init_global_output(outends(2), atoms%nat)
    !if(iproc==0) write(*,*) 'ALIREZA-01'
    !---------------------------------------------------------------------------
    if(trim(pnow%runstat)=='restart') then
        allocate(x_t(n,0:100+ndeb2),stat=istat)
        if(istat/=0) stop 'ERROR: failure allocating x_t'
        call dmemocc(n*(100+1),n*(100+1+ndeb2),x_t,'x_t')
        filename='anchorposinp.xyz' 
        call readanchorpoints(n,np_t,x_t,filename,atoms)
        if(np_t==np) then
            x(1:n,0:np)=x_t(1:n,0:np_t)
        else
            call change_np(n,np_t,x_t,atoms,np,x)
        endif
        deallocate(x_t,stat=istat);if(istat/=0) stop 'ERROR: failure deallocating x_t'
    else
        open(unit=1336,file='posinp.xyz',status='old') !read atomic positions
        read(1336,*) 
        read(1336,*) 
        do iat=1,atoms%astruct%nat
          read(1336,*) tatonam,rxyz_tmp(1,iat),rxyz_tmp(2,iat),rxyz_tmp(3,iat)
          if(atoms%astruct%units == 'angstroemd0' .or. atoms%astruct%units == 'angstroem') then
            rxyz_tmp(1:3,iat)=rxyz_tmp(1:3,iat)/0.5291772108_gp !non-BigDFT
          endif
        enddo
        close(1336)
        open(unit=1336,file='posinp2.xyz',status='old') !read atomic positions
        read(1336,*) 
        read(1336,*) 
        do iat=1,atoms%astruct%nat
          read(1336,*) tatonam,rxyz_2(1,iat),rxyz_2(2,iat),rxyz_2(3,iat)
          if(atoms%astruct%units == 'angstroemd0' .or. atoms%astruct%units == 'angstroem') then
            rxyz_2(1:3,iat)=rxyz_2(1:3,iat)/0.5291772108_gp !non-BigDFT
          endif
        enddo
        close(1336)
        rxyz_2(1:3,1:atoms%astruct%nat)=rxyz_2(1:3,1:atoms%astruct%nat)&
             +ratsp(1:3,1:atoms%astruct%nat)-rxyz_tmp(1:3,1:atoms%astruct%nat)
        if(trim(pnow%doneb)=='yes') then
            call initializepoints(atoms,n,ratsp,rxyz_2,np_neb,xneb)
            call change_np(n,np_neb,xneb,atoms,np,x)
        else
            call initializepoints(atoms,n,ratsp,rxyz_2,np,x)
        endif
    endif
    if(iproc==0) call writepathway(n,np,x,'pathinp.xyz',atoms)
    if(iproc==0) write(*,*) 'ALIREZA-02'
    !---------------------------------------------------------------------------
<<<<<<< HEAD
    call vcopy(n, fatsp(1,1), 1, outends(1)%fxyz(1,1), 1)
=======
    do iat=1,atoms%astruct%nat
        fends(3*iat-2,1)=fatsp(1,iat)
        fends(3*iat-1,1)=fatsp(2,iat)
        fends(3*iat-0,1)=fatsp(3,iat)
    enddo
>>>>>>> 14c7d159
    pnow%exends_b(1)=epot_sp
    call atomic_dot(atoms,outends(1)%fxyz(1,1),outends(1)%fxyz(1,1),fnrm1)
    fnrm1=sqrt(fnrm1)
    call run_objects_init_container(runObj, inputs, atoms, rst, x(1,np))
    !if(iproc==0) write(*,*) 'ALIREZA-03'
    call cpu_time(time1)
    call call_bigdft(runObj,outends(2),nproc,iproc,infocode)
    call cpu_time(time2)
    call run_objects_free_container(runObj)
    pnow%exends_b(2)=outends(2)%energy
    ncount_bigdft=ncount_bigdft+1
    pnow%ncount=2
    pnow%time=2.d0*(time2-time1)
    call atomic_dot(atoms,outends(2)%fxyz(1,1),outends(2)%fxyz(1,1),fnrm2)
    fnrm2=sqrt(fnrm2)
    !if(iproc==0) write(*,*) 'ALIREZA-04'
    if(iproc==0) then
        write(pnow%ifile,'(a,4e24.15)') 'ENDs: epot1,fnrm1,epot2,fnrm2 ', &
            pnow%exends_b(1),fnrm1,pnow%exends_b(2),fnrm2
        write(*,'(a,4e24.15)') 'ENDs: epot1,fnrm1,epot2,fnrm2 ', &
            pnow%exends_b(1),fnrm1,pnow%exends_b(2),fnrm2
    endif
    !---------------------------------------------------------------------------
    if(trim(pnow%hybrid)=='yes') then
       call run_objects_init_container(ll_runObj, ll_inputs, atoms, rst, x(1,0))
       call cpu_time(time1)
       call call_bigdft(ll_runObj,outends(1),nproc,iproc,infocode)
       pnow%exends(1) = outends(1)%energy
       call cpu_time(time2)
       ncount_bigdft=ncount_bigdft+1
       pnow%ncount_ll=1
       pnow%time_ll=pnow%time_ll+(time2-time1)
       call vcopy(n, x(1,np), 1, ll_runObj%rxyz(1,1), 1)
       call cpu_time(time1)
       call call_bigdft(ll_runObj,outends(2),nproc,iproc,infocode)
       call cpu_time(time2)
       call run_objects_free_container(ll_runObj)
       pnow%exends(2) = outends(2)%energy
       ncount_bigdft=ncount_bigdft+1
       pnow%ncount_ll=pnow%ncount_ll+1
       pnow%time_ll=pnow%time_ll+(time2-time1)
    else
        pnow%exends(1)=pnow%exends_b(1)
        pnow%exends(2)=pnow%exends_b(2)
    endif
    !---------------------------------------------------------------------------
    !if(trim(pnow%runstat)=='new') then
    if(trim(pnow%doneb)=='yes') then
        if(trim(pnow%runstat)=='restart') call change_np(n,np,x,atoms,np_neb,xneb)
        parmin_neb%alphax=1.d0*parmin%alphax !non-BigDFT
        parmin_neb%alphamin=5.d-2*parmin_neb%alphax
        parmin_neb%alphamax=2.0d0*parmin_neb%alphax
        parmin_neb%approach='BFGS' !SD or SDDIIS
        parmin_neb%alpha=1.d0*parmin%alphax
        call initminimize(parmin_neb)
        parmin_neb%maxforcecall=200 !30  !10
        parmin_neb%fnrmtolsatur=1.d-4 !5.d-2
        pnow%ex(0)=pnow%exends(1)
        pnow%ex(np_neb)=pnow%exends(2)
        call neb(n,nr,np_neb,xneb,parmin_neb,pnow, &
            nproc,iproc,atoms,rst,ll_inputs,ncount_bigdft)  
        call finalminimize(parmin_neb)
        call change_np(n,np_neb,xneb,atoms,np,x)
    endif
    !------------------------------------------------------
    if(trim(pnow%pickbestanchorpoints)=='yes') then
        !call pickbestanchors(n,np,x,fends,pnow,nproc,iproc,atoms,rst,ll_inputs,ncount_bigdft)
        call pickbestanchors2(n,np,x,outends,pnow,nproc,iproc,atoms,rst,ll_inputs,ncount_bigdft)
    endif
    !call improvepeak(n,nr,np,x,fends,pnow,nproc,iproc,atoms,rst,ll_inputs,ncount_bigdft)
    !------------------------------------------------------
    !------------------------------------------------------
    if(trim(pnow%docineb)=='no') then
    parmin_neb%stpmax=10.d0
    parmin_neb%eps=1.d-8
    parmin_neb%ftol=1.d-8
    parmin_neb%gtol=9.9d-1
    parmin%fnrmtolsatur=2.d-2 !5.d-2
    parmin%alphamin=1.d-1*parmin%alphax
    parmin%alphamax=3.d0*parmin%alphax
    call initminimize(parmin)
    call splinedsaddle(n,nr,np,x,epot_sp,f,ratsp,parmin,outends,pnow, & 
        nproc,iproc,atoms,rst,inputs,ll_inputs,ncount_bigdft,fatsp)  
    endif
    if(iproc==0) call writepathway(n,np,x,'pathout.xyz',atoms)
    call finalminimize(parmin)
    if (iproc==0) then
        call atomic_dot(atoms,fatsp,fatsp,fnrm);fnrm=sqrt(fnrm)
       write(comment,'(a,1pe10.3)')'CONJG:fnrm= ',fnrm
       call  write_atomic_file('saddle',epot_sp,ratsp,atoms,trim(comment))
    endif
    if(iproc==0) then
        mm1=pnow%ncount
        mm2=pnow%ncount_ll
        tt1=pnow%time/pnow%ncount
        tt2=pnow%time_ll/pnow%ncount_ll
        tt3=tt1/tt2
        mm3=mm1+int(real(mm2,8)/tt3)
        write(*,'(a,3i5,3es15.5)') 'SP-TIMINGS: ',mm1,mm2,mm3,tt1,tt2,tt3
    endif
    !if(iproc==0) then
    !    write(55,*) atoms%astruct%nat
    !    write(55,*)
    !    do iat=1,atoms%astruct%nat
    !        write(55,'(a,3e24.15)') ' Si ',ratsp(1,iat),ratsp(2,iat),ratsp(3,iat)
    !    enddo
    !endif
     !-----------------------------------------------------------
     call free_input_variables(ll_inputs)
     !-----------------------------------------------------------
    deallocate(f,stat=istat);if(istat/=0) stop 'ERROR: failure deallocating f'
    deallocate(x,stat=istat);if(istat/=0) stop 'ERROR: failure deallocating x'
    deallocate(xneb,stat=istat);if(istat/=0) stop 'ERROR: failure deallocating xneb'
    deallocate(rxyz_2,stat=istat);if(istat/=0) stop 'ERROR: failure deallocating rxyz_2'
    deallocate(rxyz_tmp,stat=istat);if(istat/=0) stop 'ERROR: failure deallocating rxyz_tmp'
    call deallocate_global_output(outends(1))
    call deallocate_global_output(outends(2))
end subroutine givemesaddle


subroutine change_np(n,np1,x1,atoms,np2,x2)
    use module_types
    !use modulesplinedsaddle, only:parametersplinedsaddle
    !use energyandforces, only:calenergyforces
    implicit none
    integer::n,np1,np2,i,ip,mp,iat,ixyz
    real(kind=8)::x1(n,0:np1),x2(n,0:np2)
    real(kind=8)::s(0:100),h(100),y(0:100),e1(200-1),e2(200-2),c(0:200),tt,dt,ed_tt,edd_tt
    type(atoms_data), intent(inout) :: atoms
    logical::move_this_coordinate
    !x_t(1:n,0:np)=x(1:n,0:np)
    !deallocate(x,stat=istat);if(istat/=0) stop 'ERROR: failure deallocating x'
    !allocate(x(n,0:50+ndeb2),stat=istat);if(istat/=0) stop 'ERROR: failure allocating x'
    !call dmemocc(n*(50+1),n*(50+1+ndeb2),x,'x')
    if(np1>100 .or. np2>100) stop 'ERROR: np1>100 .or. np2>100'
    if(np1==np2) then
        x2(1:n,0:np2)=x1(1:n,0:np1)
    else
        call equalarclengthparametrization(atoms,n,np1,x1,s,h)
        call factor_cubic(np1,h,e1,e2)
        dt=s(np1)/real(np2,8)
        x2(1:n,0)=x1(1:n,0)
        x2(1:n,np2)=x1(1:n,np1)
        do i=1,n
            !if(i<=nr) then
            iat=(i-1)/3+1
            ixyz=mod(i-1,3)+1
            if(move_this_coordinate(atoms%astruct%ifrztyp(iat),ixyz)) then
                y(0:np1)=x1(i,0:np1)
                call inter_cubic(np1,y,h,e1,e2,c)
                do ip=1,np2-1
                    tt=dt*ip
                    call calindex(np1,s,tt,mp,'change_np')
                    call ffdfdd_cubic(np1,y,s,mp,h(mp),tt,c,x2(i,ip),ed_tt,edd_tt)
                enddo
            else
                x2(i,1:np2-1)=x1(i,0)
            endif
        enddo
    endif
    !np=np2
    !deallocate(f,stat=istat);if(istat/=0) stop 'ERROR: failure deallocating f'
    !allocate(f(n,0:np+ndeb2),stat=istat);if(istat/=0) stop 'ERROR: failure allocating f'
    !call dmemocc(n*(np+1),n*(np+1+ndeb2),f,'f')
end subroutine change_np


subroutine improvepeak(n,nr,np,x,outends,pnow,nproc,iproc,atoms,rst,ll_inputs,ncount_bigdft)
    use module_base
    use module_interfaces
    use module_types
    use modulesplinedsaddle, only:parametersplinedsaddle
    !use energyandforces, only:calenergyforces
    implicit none
    integer::n,nr,np,i,ip,istat,npv,nproc,iproc,mp,lp,iat,ixyz,iter,ncount_bigdft,infocode
    type(DFT_global_output), dimension(2), intent(in) :: outends
    real(kind=8)::x(n,0:np),time1,time2 !,f(n,0:np),calnorm
    real(kind=8)::ed_tt,edd_tt,tarr(100),diff,proj,fnrm !n(c) dt
    real(kind=8), allocatable::xt(:)
    type(atoms_data), intent(inout) :: atoms
    type(input_variables), intent(inout) :: ll_inputs
    type(restart_objects), intent(inout) :: rst
    type(parametersplinedsaddle)::pnow,pold
    integer, parameter::ndeb1=0 !n(c) ndeb2=0
    logical::move_this_coordinate
    type(run_objects) :: runObj
    type(DFT_global_output) :: outs

    if(mod(np+pnow%ns2,2)==0) then
        npv=np+pnow%ns2+4
    else
        npv=np+pnow%ns2+3
    endif
    allocate(xt(n+ndeb1),stat=istat);if(istat/=0) stop 'ERROR: failure allocating xt.'
    call dmemocc(n,n+ndeb1,xt,'xt')
    call init_global_output(outs, n / 3)
    call equalarclengthparametrization(atoms,n,np,x,pnow%s,pnow%h)
    call factor_cubic(np,pnow%h,pnow%e1,pnow%e2)
    call fill_ex_exd(0,n,np,x,outends,npv,pnow,pold,xt,outs%fxyz,nproc,iproc,atoms,rst,ll_inputs,&
         ncount_bigdft)
    !call guessinitialtmax_hermite(npv,pnow)
    call guessinitialtmax_cubic(npv,pnow)
    !call calindex(np,pnow%s,8.8165d-01,ip) !CAUTIOUS
    !n(c) dt=pnow%s(np)/np
    diff=1.d10
    do ip=1,np-1
        tarr(ip)=pnow%s(ip)
        if(abs(tarr(ip)-pnow%tmax)<diff) then
            diff=abs(tarr(ip)-pnow%tmax)
            mp=ip
        endif
    enddo
    if(iproc==0) then
        write(*,*) 'MP ',mp,pnow%tmax/pnow%s(np)
    endif
    call calindex(np,pnow%s,pnow%tmax,lp,'improvepeak')
    do i=1,n
        !if(i<=nr) then
        iat=(i-1)/3+1
        ixyz=mod(i-1,3)+1
        if(move_this_coordinate(atoms%astruct%ifrztyp(iat),ixyz)) then
            pnow%y(0:np)=x(i,0:np)
            call inter_cubic(np,pnow%y,pnow%h,pnow%e1,pnow%e2,pnow%c)
            call ffdfdd_cubic(np,pnow%y,pnow%s,lp,pnow%h(lp),pnow%tmax,pnow%c,x(i,mp),ed_tt,edd_tt)
        else
            x(i,1:np-1)=x(i,0)
        endif
    enddo
    call run_objects_init_container(runObj, ll_inputs, atoms, rst)
    lp=mp+1
    do iter=1,10
        !call calenergyforces(n,x(1,lp),epot,ft)
        call cpu_time(time1)
        call vcopy(n, x(1,lp), 1, runObj%rxyz(1,1), 1)
        call call_bigdft(runObj,outs,nproc,iproc,infocode)
        call cpu_time(time2)
        ncount_bigdft=ncount_bigdft+1
        pnow%ncount_ll=pnow%ncount_ll+1
        pnow%time_ll=pnow%time_ll+(time2-time1)
        !fnrm=DNRM2(2,ft,1)
        call atomic_dot(atoms,outs%fxyz(1,1),outs%fxyz(1,1),fnrm);fnrm=sqrt(fnrm)
        xt(1:n)=x(1:n,lp)-x(1:n,mp)
        call normalizevector2(nr,xt)
        !proj=DDOT(nr,ft,1,xt,1)
        call atomic_dot(atoms,outs%fxyz(1,1),xt,proj)
        if(iproc==0) then
            write(*,*) 'REZA ',x(1,3),x(2,3)
            write(*,*) 'proj ',proj,sqrt(fnrm**2-proj**2)
        endif
        do i=1,n
            iat=(i-1)/3+1
            ixyz=mod(i-1,3)+1
<<<<<<< HEAD
            if(move_this_coordinate(atoms%ifrztyp(iat),ixyz)) then
               !ft(i)=ft(i)-proj*xt(i) !-1.d0*xt(i)
               outs%fxyz(ixyz, iat) = outs%fxyz(ixyz, iat) - proj * xt(i)
               !x(i,lp)=x(i,lp)+1.d-1*ft(i)
               x(i,lp)=x(i,lp)+1.d-1*outs%fxyz(ixyz, iat)
=======
            if(move_this_coordinate(atoms%astruct%ifrztyp(iat),ixyz)) then
                ft(i)=ft(i)-proj*xt(i) !-1.d0*xt(i)
                x(i,lp)=x(i,lp)+1.d-1*ft(i)
>>>>>>> 14c7d159
            endif
        enddo
    enddo
    call run_objects_free_container(runObj)
    deallocate(xt,stat=istat);if(istat/=0) stop 'ERROR: failure deallocating xt.'
    call deallocate_global_output(outs)
end subroutine improvepeak


subroutine pickbestanchors2(n,np,x,outends,pnow,nproc,iproc,atoms,rst,ll_inputs,ncount_bigdft)
    use module_base
    use module_interfaces
    use module_types
    use modulesplinedsaddle, only:parametersplinedsaddle
    !use energyandforces, only:calenergyforces
    implicit none
    integer::n,np,i,ip,istat,npv,nproc,iproc,mp,ncount_bigdft,ixyz,iat,icycle,ncycle
    type(DFT_global_output), dimension(2), intent(in) :: outends
    real(kind=8)::x(n,0:np) !,f(n,0:np),calnorm
    type(atoms_data), intent(inout) :: atoms
    type(input_variables), intent(inout) :: ll_inputs
    type(restart_objects), intent(inout) :: rst
    real(kind=8)::tt,t1,t2,ed_tt,edd_tt,dt
    real(kind=8), allocatable::xt(:),ft(:)
    type(parametersplinedsaddle)::pnow,pold
    real(kind=8)::ttmin,ttmax,emin,e1,e2,exo(0:100),exn(0:100),area,areatot
    real(kind=8)::s_t(0:100)
    integer, parameter::ndeb1=0 !n(c) ndeb2=0
    logical::move_this_coordinate
    if(mod(np+pnow%ns2,2)==0) then
        npv=np+pnow%ns2+4
    else
        npv=np+pnow%ns2+3
    endif
    allocate(xt(n+ndeb1),stat=istat);if(istat/=0) stop 'ERROR: failure allocating xt.'
    call dmemocc(n,n+ndeb1,xt,'xt')
    allocate(ft(n+ndeb1),stat=istat);if(istat/=0) stop 'ERROR: failure allocating ft.'
    call dmemocc(n,n+ndeb1,ft,'ft')
    call equalarclengthparametrization(atoms,n,np,x,pnow%s,pnow%h)
    call factor_cubic(np,pnow%h,pnow%e1,pnow%e2)
    call fill_ex_exd(0,n,np,x,outends,npv,pnow,pold,xt,ft,nproc,iproc,atoms,rst,ll_inputs,ncount_bigdft)
    !call guessinitialtmax_hermite(npv,pnow)
    !-------------------------------------------------------------
    pold=pnow
    pold%npv=npv
    npv=np
    pnow%sv(0)=0.d0
    pnow%sv(npv)=pnow%s(np)
    emin=min(pold%ex(0),pold%ex(pold%npv))
    exo(0:pold%npv)=pold%ex(0:pold%npv)-emin
    areatot=0.d0
    do ip=1,pold%npv
        areatot=areatot+0.5d0*(exo(ip-1)+exo(ip))*(pold%sv(ip)-pold%sv(ip-1))
    enddo
    dt=pold%sv(pold%npv)/npv
    pnow%sv(0)=0.d0
    do ip=1,npv-1
        pnow%sv(ip)=dt*ip
    enddo

    ncycle=100
    exn(0)=exo(0)
    exn(npv)=exo(pold%npv)
    do icycle=1,ncycle
        pnow%sv(npv)=pold%sv(pold%npv) !-1.d-10
        do ip=1,npv-1
            call calindex(pold%npv,pold%sv,pnow%sv(ip),mp,'estimate_sv')
            t1=pold%sv(mp-1) ; e1=exo(mp-1)
            t2=pold%sv(mp  ) ; e2=exo(mp  )
            exn(ip)=(e2-e1)/(t2-t1)*(pnow%sv(ip)-t1)+e1
        enddo
        do ip=1,npv
            area=0.5d0*(exn(ip-1)+exn(ip))*(pnow%sv(ip)-pnow%sv(ip-1))
            e1=(exn(npv)-exn(0))/pnow%sv(npv)*pnow%sv(ip-1)+exn(0)
            e2=(exn(npv)-exn(0))/pnow%sv(npv)*pnow%sv(ip  )+exn(0)
            !area=area-0.5d0*(e1+e2)*(pnow%sv(ip)-pnow%sv(ip-1))
            if(area<areatot/npv) then
                pnow%hv(ip)=(pnow%sv(ip)-pnow%sv(ip-1))*1.02d0
            else
                pnow%hv(ip)=(pnow%sv(ip)-pnow%sv(ip-1))*0.98d0
            endif
            !pnow%hv(ip)=1.d0/area
        enddo
        !pnow%sv(0)=0.d0
        do ip=1,npv
            pnow%sv(ip)=pnow%sv(ip-1)+pnow%hv(ip)
        enddo
        tt=pnow%sv(npv)
        pnow%sv(0:npv)=pnow%sv(0:npv)*pold%sv(pold%npv)/tt
        do ip=1,npv
            pnow%hv(ip)=pnow%sv(ip)-pnow%sv(ip-1)
        enddo
        ttmax=1.50d0*pold%sv(pold%npv)/npv
        ttmin=0.70d0*pold%sv(pold%npv)/npv
        do ip=1,npv
            tt=max(min(pnow%hv(ip),ttmax),ttmin)
            pnow%sv(ip)=pnow%sv(ip-1)+tt
        enddo
        tt=pnow%sv(npv)
        pnow%sv(0:npv)=pnow%sv(0:npv)*pold%sv(pold%npv)/tt
        do ip=1,npv
            pnow%hv(ip)=pnow%sv(ip)-pnow%sv(ip-1)
        enddo
    enddo

    do ip=1,npv-1
        call calindex(pold%npv,pold%sv,pnow%sv(ip),mp,'estimate_sv')
        t1=pold%sv(mp-1) ; e1=exo(mp-1)
        t2=pold%sv(mp  ) ; e2=exo(mp  )
        exn(ip)=(e2-e1)/(t2-t1)*(pnow%sv(ip)-t1)+e1
    enddo
    exn(0:npv)=exn(0:npv)+emin

    tt=pnow%sv(npv)
    s_t(0:npv)=pnow%sv(0:npv)*pnow%s(np)/tt
    !do ip=1,npv
    !    pnow%hv(ip)=s_t(ip)-s_t(ip-1)
    !enddo
    !-------------------------------------------------------------
    !dt=pnow%s(np)/np
    do i=1,n
        !if(i<=nr) then
        iat=(i-1)/3+1
        ixyz=mod(i-1,3)+1
        if(move_this_coordinate(atoms%astruct%ifrztyp(iat),ixyz)) then
            pnow%y(0:np)=x(i,0:np)
            call inter_cubic(np,pnow%y,pnow%h,pnow%e1,pnow%e2,pnow%c)
            !diff=1.d10
            !do ip=1,np-1
            !    tarr(ip)=dt*ip
            !    if(abs(tarr(ip)-pnow%tmax)<diff) then
            !        diff=abs(tarr(ip)-pnow%tmax)
            !        mp=ip
            !    endif
            !enddo
            !tarr(mp)=pnow%tmax
            do ip=1,np-1
                call calindex(np,pnow%s,s_t(ip),mp,'pickbestanchors2')
                call ffdfdd_cubic(np,pnow%y,pnow%s,mp,pnow%h(mp),s_t(ip),pnow%c,x(i,ip),ed_tt,edd_tt)
            enddo
        else
            x(i,1:np-1)=x(i,0)
        endif
    enddo
    deallocate(xt,stat=istat);if(istat/=0) stop 'ERROR: failure deallocating xt.'
    deallocate(ft,stat=istat);if(istat/=0) stop 'ERROR: failure deallocating ft.'
end subroutine pickbestanchors2


subroutine pickbestanchors(n,np,x,outends,pnow,nproc,iproc,atoms,rst,ll_inputs,ncount_bigdft)
    use module_base
    use module_interfaces
    use module_types
    use modulesplinedsaddle, only:parametersplinedsaddle
    !use energyandforces, only:calenergyforces
    implicit none
    integer::n,np,i,ip,istat,npv,nproc,iproc,mp,ncount_bigdft,ixyz,iat
    type(DFT_global_output), dimension(2), intent(in) :: outends
    real(kind=8)::x(n,0:np) !,f(n,0:np),calnorm
    type(atoms_data), intent(inout) :: atoms
    type(input_variables), intent(inout) :: ll_inputs
    type(restart_objects), intent(inout) :: rst
    real(kind=8)::ed_tt,edd_tt,tarr(100),diff,dt
    real(kind=8), allocatable::xt(:),ft(:)
    type(parametersplinedsaddle)::pnow,pold
    integer, parameter::ndeb1=0,ndeb2=0
    logical::move_this_coordinate
    if(mod(np+pnow%ns2,2)==0) then
        npv=np+pnow%ns2+4
    else
        npv=np+pnow%ns2+3
    endif
    allocate(xt(n+ndeb1),stat=istat);if(istat/=0) stop 'ERROR: failure allocating xt.'
    call dmemocc(n,n+ndeb1,xt,'xt')
    allocate(ft(n+ndeb1),stat=istat);if(istat/=0) stop 'ERROR: failure allocating ft.'
    call dmemocc(n,n+ndeb1,ft,'ft')
    call equalarclengthparametrization(atoms,n,np,x,pnow%s,pnow%h)
    call factor_cubic(np,pnow%h,pnow%e1,pnow%e2)
    call fill_ex_exd(0,n,np,x,outends,npv,pnow,pold,xt,ft,nproc,iproc,atoms,rst,ll_inputs,ncount_bigdft)
    !call fill_ex_exd(istep,n,np,x,fends,npv,pnow,pold,xt,ft,nproc,iproc,atoms,rst,inputs,ncount_bigdft)
    call guessinitialtmax_hermite(npv,pnow)
    !call calindex(np,pnow%s,8.8165d-01,ip)
    dt=pnow%s(np)/np
    do i=1,n
        !if(i<=nr) then
        iat=(i-1)/3+1
        ixyz=mod(i-1,3)+1
        if(move_this_coordinate(atoms%astruct%ifrztyp(iat),ixyz)) then
            pnow%y(0:np)=x(i,0:np)
            call inter_cubic(np,pnow%y,pnow%h,pnow%e1,pnow%e2,pnow%c)
            diff=1.d10
            do ip=1,np-1
                tarr(ip)=dt*ip
                if(abs(tarr(ip)-pnow%tmax)<diff) then
                    diff=abs(tarr(ip)-pnow%tmax)
                    mp=ip
                endif
            enddo
            tarr(mp)=pnow%tmax
            do ip=1,np-1
                call calindex(np,pnow%s,tarr(ip),mp,'pickbestanchors')
                call ffdfdd_cubic(np,pnow%y,pnow%s,mp,pnow%h(mp),tarr(ip),pnow%c,x(i,ip),ed_tt,edd_tt)
            enddo
        else
            x(i,1:np-1)=x(i,0)
        endif
    enddo
    deallocate(xt,stat=istat);if(istat/=0) stop 'ERROR: failure deallocating xt.'
    deallocate(ft,stat=istat);if(istat/=0) stop 'ERROR: failure deallocating ft.'
end subroutine pickbestanchors


subroutine readinputsplsad(iproc,np,np_neb,parmin,parmin_neb,pnow)
    use minimization_sp, only:parameterminimization_sp
    use modulesplinedsaddle, only:parametersplinedsaddle
    implicit none
    type(parameterminimization_sp)::parmin_neb,parmin
    type(parametersplinedsaddle)::pnow
    integer::iproc,np,np_neb,ios,iline,ich,ios_t,ios_open
    character(256)::strline
    character(20)::command
    character(1)::ch
    character(10)::typintpol
    character(256)::str1
    pnow%runstat='new'
    parmin_neb%fmaxtol=2.d-2
    parmin%approach='SD'
    parmin%alphax=0.5d0
    parmin%fmaxtol=2.d-4
    parmin%maxforcecall=100
    parmin%dt=0.03d0
    np=3
    np_neb=-1
    pnow%ns2=0
    pnow%vdtol=1.d-1
    pnow%htol=2.d-2
    pnow%typintpol='cubic'
    pnow%pickbestanchorpoints='unknown'
    pnow%doneb='unknown'
    pnow%docineb='no'
    pnow%hybrid='no'
    open(unit=1376,file='input.splsad',status='old',iostat=ios_open)
    if(ios_open/=0) then
        if(iproc==0) write(*,*) &
            'WARNING: input.splsad not prived so all parameters are set to default'
    else
        do iline=1,1000
            strline=''
            do ich=1,256
                read(1376,'(a1)',advance='no',iostat=ios) ch
                !write(21,*) iline,ich,ios,ch
                if(ios<0) exit
                strline(ich:ich)=ch
            enddo
            if(ios==-1) exit
            strline(ich:ich)=achar(32)
            command=''
            read(strline,*,iostat=ios_t) command
            ch=command(1:1)
            if(ch=='#') cycle
            if(command=='runstat') then
                read(strline,*,iostat=ios_t) command,pnow%runstat
                if(trim(pnow%runstat)=='new') then
                    if(trim(pnow%pickbestanchorpoints)=='unknown') then
                        pnow%pickbestanchorpoints='yes'
                    endif
                    if(trim(pnow%doneb)=='unknown') then
                        pnow%doneb='yes'
                    endif
                endif
            elseif(command=='fmaxtolneb') then
                read(strline,*,iostat=ios_t) command,parmin_neb%fmaxtol
            elseif(command=='approach') then
                read(strline,*,iostat=ios_t) command,parmin%approach
            elseif(command=='alphax') then
                read(strline,*,iostat=ios_t) command,parmin%alphax
            elseif(command=='fmaxtol') then
                read(strline,*,iostat=ios_t) command,parmin%fmaxtol
            elseif(command=='maxforcecall') then
                read(strline,*,iostat=ios_t) command,parmin%maxforcecall
            elseif(command=='np') then
                read(strline,*,iostat=ios_t) command,np
            elseif(command=='npneb') then
                read(strline,*,iostat=ios_t) command,np_neb
            elseif(command=='ns2') then
                read(strline,*,iostat=ios_t) command,pnow%ns2
            elseif(command=='vdtol') then
                read(strline,*,iostat=ios_t) command,pnow%vdtol
            elseif(command=='dt') then
                read(strline,*,iostat=ios_t) command,parmin%dt
            elseif(command=='htol') then
                read(strline,*,iostat=ios_t) command,pnow%htol
            elseif(command=='hybrid') then
                read(strline,*,iostat=ios_t) command,pnow%hybrid
            elseif(command=='doneb') then
                read(strline,*,iostat=ios_t) command,pnow%doneb
            elseif(command=='docineb') then
                read(strline,*,iostat=ios_t) command,pnow%docineb
            elseif(command=='pickbestanchorpoints') then
                read(strline,*,iostat=ios_t) command,pnow%pickbestanchorpoints
            elseif(command=='typintpol') then
                read(strline,*,iostat=ios_t) command,typintpol
                if(trim(typintpol)=='quintic') then
                    pnow%typintpol='quintic'
                elseif(trim(typintpol)=='cubic') then
                    pnow%typintpol='cubic'
                else
                    pnow%typintpol='cubic'
                    str1='WARNING: not a correct keyword for typintpol, set to default'
                    if(iproc==0) then
                        write(pnow%ifile,*) trim(str1)
                        write(*         ,*) trim(str1)
                    endif
                endif
            endif
            !write(*,'(iline,1x,a,3f)') ios,command,a,b,c
        enddo
        close(1376)
    endif
    if(np_neb==-1) np_neb=np
    if(trim(pnow%runstat)=='new') then
        if(trim(pnow%pickbestanchorpoints)=='unknown') then
            pnow%pickbestanchorpoints='yes'
        endif
        if(trim(pnow%doneb)=='unknown') then
            pnow%doneb='yes'
        endif
    else
        if(trim(pnow%pickbestanchorpoints)=='unknown') then
            pnow%pickbestanchorpoints='no'
        endif
        if(trim(pnow%doneb)=='unknown') then
            pnow%doneb='no'
        endif
    endif
    if(trim(pnow%docineb)=='yes') then
        pnow%doneb='yes'
        pnow%pickbestanchorpoints='no'
    endif
    if(iproc==0) then
        write(*,*) '------------ parameters of splined saddle method ----------'
        write(*,*) 'SPINFO: runstat ',trim(pnow%runstat)
        write(*,*) 'SPINFO: hybrid ',trim(pnow%hybrid)
        write(*,*) 'SPINFO: fmaxtolneb ',parmin_neb%fmaxtol
        write(*,*) 'SPINFO: approach ',parmin%approach
        write(*,*) 'SPINFO: alphax ',parmin%alphax
        write(*,*) 'SPINFO: fmaxtol ',parmin%fmaxtol
        write(*,*) 'SPINFO: maxforcecall ',parmin%maxforcecall
        write(*,*) 'SPINFO: dt ',parmin%dt
        write(*,*) 'SPINFO: np ',np
        write(*,*) 'SPINFO: npneb ',np_neb
        write(*,*) 'SPINFO: ns2 ',pnow%ns2
        write(*,*) 'SPINFO: vdtol ',pnow%vdtol
        write(*,*) 'SPINFO: htol ',pnow%htol
        write(*,*) 'SPINFO: typintpol ',trim(pnow%typintpol)
        write(*,*) 'SPINFO: doneb ',trim(pnow%doneb)
        write(*,*) 'SPINFO: docineb ',trim(pnow%docineb)
        write(*,*) 'SPINFO: pickbestanchorpoints ',trim(pnow%pickbestanchorpoints)
        write(*,*) '-----------------------------------------------------------'
    endif
end subroutine readinputsplsad


subroutine neb(n,nr,np,x,parmin,pnow,nproc,iproc,atoms,rst,ll_inputs,ncount_bigdft)
    use module_base
    use module_interfaces
    use module_types
    use minimization_sp, only:parameterminimization_sp
    use modulesplinedsaddle, only:parametersplinedsaddle
    implicit none
    integer, intent(in) :: nproc,iproc
    type(atoms_data), intent(inout) :: atoms
    type(input_variables), intent(inout) :: ll_inputs
    type(restart_objects), intent(inout) :: rst
    integer, intent(inout) :: ncount_bigdft
    integer::n,nr,np,ip,icall,istat,it,nwork,nra
    real(kind=8)::x(n,0:np)
    real(kind=8)::fnrm,fspmax,fnrmtot
    real(kind=8), allocatable::work(:)
    real(kind=8), allocatable::xa(:,:),fa(:,:)
    type(parameterminimization_sp)::parmin
    type(parametersplinedsaddle)::pnow !n(c) pold
    type(DFT_global_output), dimension(1:np - 1) :: outs
    
    integer, parameter::ndeb1=0,ndeb2=0
    !logical::move_this_coordinate
    parmin%converged=.false.
    if(iproc==0) then
    write(pnow%ifile,'(a,1x,a)') 'begin of minimization_sp using ',parmin%approach
    write(*,'(a,1x,a)') 'begin of minimization_sp using ',parmin%approach
    endif
    if(parmin%approach=='unknown') then
        if(iproc==0) then
        write(pnow%ifile,*) 'The minimize routine returns becuase method is not specified.'
        write(*,*) 'The minimize routine returns becuase method is not specified.'
        endif
        return
    endif
    !-------------------------------------------------------------------------------------
    allocate(xa(nr,np-1+ndeb2),fa(nr,np-1+ndeb2),stat=istat)
    call dmemocc(nr*(np-1),nr*(np-1+ndeb2),xa,'xa')
    call dmemocc(nr*(np-1),nr*(np-1+ndeb2),fa,'fa')
    if(istat/=0) stop 'ERROR: failure allocating xa or fa.'
    do ip=1,np-1
       call init_global_output(outs(ip), atoms%nat)
        call atomic_copymoving_forward(atoms,n,x(1,ip),nr,xa(1,ip))
    enddo
    !xa(1:nr,1:np-1)=x(1:nr,1:np-1)
    !-------------------------------------------------------------------------------------
    if(trim(parmin%approach)=='SD') then
        nwork=2*n*(np-1)
        allocate(work(nwork+ndeb1),stat=istat)
        call dmemocc(nwork,nwork+ndeb1,work,'work')
        if(istat/=0) stop 'ERROR: failure allocating work.'
        parmin%sdsaturated=.false.
        parmin%converged=.false.
        parmin%sdminimum=.true.
        icall=0
        do it=1,parmin%maxforcecall
            call nebforce(n,np,x,outs,fnrmtot,pnow,nproc,iproc,atoms,rst,ll_inputs,ncount_bigdft)
            call calmaxforcecomponentanchors(atoms,np,outs,fnrm,fspmax)
            do ip = 1, np - 1, 1
               call vcopy(n, outs(ip)%fxyz(1,1), 1, fa(1,ip), 1)
            end do
            call checkconvergence(parmin,fspmax)
            !call sdminimum(atoms,iproc,n,np,nr*(np-1),xa,fa,fnrmtot,parmin,nwork,work)
            call sdminimum(iproc,nr*(np-1),nr*(np-1),xa,fa,fnrmtot,parmin,nwork,work)
            do ip=1,np-1
                call atomic_copymoving_backward(atoms,nr,xa(1,ip),n,x(1,ip))
            enddo
            !x(1:nr,1:np-1)=xa(1:nr,1:np-1)
            !n(c) pold=pnow
            if(parmin%iflag<0 .or. parmin%converged) exit
            icall=icall+1
        enddo
        deallocate(work,stat=istat);if(istat/=0) stop 'ERROR: failure deallocating work.'
    endif
    !-------------------------------------------------------------------------------------
    if(trim(parmin%approach)=='SDDIIS') then
        nwork=(3*parmin%idsx+3)*nr*(np-1) !2*n+nr
        allocate(work(nwork+ndeb1),stat=istat)
        call dmemocc(nwork,nwork+ndeb1,work,'work')
        if(istat/=0) stop 'ERROR: failure allocating work.'
        parmin%sdsaturated=.false.
        parmin%converged=.false.
        parmin%sdminimum=.true.
        parmin%diisminimum=.false.
        icall=0
        do it=1,parmin%maxforcecall
            call nebforce(n,np,x,outs,fnrmtot,pnow,nproc,iproc,atoms,rst,ll_inputs,ncount_bigdft)
            call calmaxforcecomponentanchors(atoms,np,outs,fnrm,fspmax)
            do ip = 1, np - 1, 1
               call vcopy(n, outs(ip)%fxyz(1,1), 1, fa(1,ip), 1)
            end do
            call checkconvergence(parmin,fspmax)
            if(it==4) then
                parmin%sdsaturated=.true.
                parmin%sdminimum=.false.
                parmin%diisminimum=.true.
                parmin%iflag=0
            endif
            if(iproc==0) write(*,*) 'REZA ',parmin%sdminimum,it,parmin%sdsaturated
            if(parmin%sdminimum) then
                !call sdminimum(atoms,iproc,n,np,nr*(np-1),xa,fa,fnrmtot,parmin,nwork,work)
            call sdminimum(iproc,nr*(np-1),nr*(np-1),xa,fa,fnrmtot,parmin,nwork,work)
                if(iproc==0 .and. parmin%converged) then
                    write(pnow%ifile,'(a)') 'converged before starting DIIS'
                    write(*,'(a)') 'converged before starting DIIS'
                endif
                if(parmin%itsd>parmin%nitsd .and. .not. parmin%sdsaturated) then
                if(iproc==0) then
                    write(pnow%ifile,'(a)') 'SD did not saturate, so diisminimum can not continue.'
                    write(*,'(a)') 'SD did not saturate, so diisminimum can not continue.'
                endif
                endif 
            !elseif(.not. (parmin%iflag==0 .and.  parmin%converged)) then
            elseif(parmin%diisminimum) then
                !call diisminimum(iproc,nr*(np-1),xa,fnrmtot,fa,parmin,nwork,work)
                call diisminimum(iproc,nr*(np-1),nr*(np-1),xa,fnrmtot,fa,parmin,nwork,work)
            endif
            if(parmin%sdsaturated .or. (parmin%iflag==0 .and. parmin%converged)) then
                parmin%sdminimum=.false.
                parmin%diisminimum=.true.
            endif
            if(parmin%diisdivergence) then
                parmin%diisdivergence=.false.
                parmin%sdsaturated=.false.
                parmin%sdminimum=.true.
                parmin%diisminimum=.false.
            endif 
            if(parmin%iflag==0 .and. parmin%converged) then
                parmin%sdminimum=.false.
                parmin%diisminimum=.false.
            endif
            do ip=1,np-1
                call atomic_copymoving_backward(atoms,nr,xa(1,ip),n,x(1,ip))
            enddo
            !x(1:nr,1:np-1)=xa(1:nr,1:np-1)
            !n(c) pold=pnow
            icall=icall+1
            if(parmin%iflag<0 .or. (parmin%iflag==0 .and.  parmin%converged)) then
                parmin%alpha=-1.d0
                exit
            endif
        enddo
        deallocate(work,stat=istat);if(istat/=0) stop 'ERROR: failure deallocating work.'
    endif
    !-------------------------------------------------------------------------------------
    if(trim(parmin%approach)=='BFGS') then
        !stop 'FIX xold in call  calvmaxanchorforces'
        parmin%iflag=0
        !allocate(xold(n,0:np+ndeb2),stat=istat)
        !if(istat/=0) stop 'ERROR: failure allocating xold.'
        !call dmemocc(n*(np+1),n*(np+1+ndeb2),xold,'xold')
        nra=nr*(np-1)
        nwork=nra*nra+3*nra+3*nra*nra+3*nra
        allocate(work(nwork+ndeb1),stat=istat)
        if(istat/=0) stop 'ERROR: failure allocating work.'
        call dmemocc(nwork,nwork+ndeb1,work,'work')
        icall=0
        do it=1,parmin%maxforcecall
            !call calvmaxanchorforces(icall,n,np,x,xold,fends,etmax,f,xtmax,pnow,pold,fatsp, &
            !    nproc,iproc,atoms,rst,inputs,ll_inputs,ncount_bigdft)
            call nebforce(n,np,x,outs,fnrmtot,pnow,nproc,iproc,atoms,rst,ll_inputs,ncount_bigdft)
            !call calmaxforcecomponentsub(atoms,fatsp,fspnrm,fspmax)
            !call reportcalvmaxanchorforces(iproc,icall,n,np,x,etmax,fspnrm,fspmax,pnow,atoms,ncount_bigdft)
            !call checkconvergence(parmin,fspmax)
            do ip=1,np-1
                call atomic_copymoving_forward(atoms,n,outs(ip)%fxyz,nr,fa(1,ip))
            enddo
            call calmaxforcecomponentanchors(atoms,np,outs,fnrm,fspmax)
            call checkconvergence(parmin,fspmax)
            call bfgs_splsad(iproc,nr*(np-1),xa,fnrmtot,fa,nwork,work,parmin)
            do ip=1,np-1
                call atomic_copymoving_backward(atoms,nr,xa(1,ip),n,x(1,ip))
            enddo
            if(parmin%converged) exit
            if(parmin%iflag<=0) exit
            !n(c) pold=pnow
            icall=icall+1
            if(icall>1000) exit
        enddo
        deallocate(work,stat=istat);if(istat/=0) stop 'ERROR: failure deallocating work.'
        !deallocate(xold,stat=istat);if(istat/=0) stop 'ERROR: failure deallocating xold.'
    endif
    !-------------------------------------------------------------------------------------
    if(trim(parmin%approach)=='FIRE') then
        parmin%iflag=0
        allocate(work(3*nr*(np-1)+ndeb1),stat=istat)
        call dmemocc(3*nr*(np-1),3*nr*(np-1)+ndeb1,work,'work')
        !allocate(xold(n,0:np+ndeb2),stat=istat)
        !call dmemocc(n*(np+1),n*(np+1+ndeb2),xold,'xold')
        parmin%dt=0.02d0
        !parmin%dt=0.01d0 !non-BigDFT
        if(istat/=0) stop 'ERROR: failure allocating work.'
        icall=0
        do it=1,parmin%maxforcecall
            !call calenergyforces(iproc,n,x,f,epot)
            !call calvmaxanchorforces(icall,n,np,x,xold,fends,etmax,f,xtmax,pnow,pold,fatsp, &
            !    parmin,nproc,iproc,atoms,rst,inputs,ll_inputs,ncount_bigdft)
            call nebforce(n,np,x,outs,fnrmtot,pnow,nproc,iproc,atoms,rst,ll_inputs,ncount_bigdft)
            !fa(1:nr,1:np-1)=f(1:nr,1:np-1)
            !!if(iproc==0 .and. it==1) then
            !if(iproc==0) then
            !do ip=1,np-1
            !do i=1,n
            !    write(8000+it-1,'(2i4,1es20.10)') ip,i,f(i,ip)
            !enddo
            !enddo
            !close(8000+it-1)
            !endif
            !if(it<=10) then
            !call perpendicularforce(n,np,x,f,pnow,nproc,iproc,atoms,rst,ll_inputs,ncount_bigdft)
            !endif
            !!if(iproc==0 .and. it==1) then
            !if(iproc==0) then
            !do ip=1,np-1
            !do i=1,n
            !    write(9000+it-1,'(2i4,1es20.10)') ip,i,f(i,ip)
            !enddo
            !enddo
            !close(9000+it-1)
            !endif
            !xold(1:n,0:np)=x(1:n,0:np)
            !call calmaxforcecomponentsub(atoms,fatsp,fspnrm,fspmax)
            !call reportcalvmaxanchorforces(iproc,icall,n,np,x,etmax,fspnrm,fspmax,pnow,atoms,ncount_bigdft)
            !call checkconvergence(parmin,fspmax)
            do ip=1,np-1
                call atomic_copymoving_forward(atoms,n,outs(ip)%fxyz,nr,fa(1,ip))
            enddo
            call calmaxforcecomponentanchors(atoms,np,outs,fnrm,fspmax)
            call checkconvergence(parmin,fspmax)
            call fire_splsad(iproc,nr*(np-1),xa,fnrmtot,fa,work,parmin)
            do ip=1,np-1
                call atomic_copymoving_backward(atoms,nr,xa(1,ip),n,x(1,ip))
            enddo
            if(parmin%converged) exit
            if(parmin%iflag<=0) exit
            !n(c) pold=pnow
            icall=icall+1
            if(icall>1000) exit
            !if(parmin%iflag<=0) exit
            !if(parmin%iflag<0 .or. parmin%converged) exit
        enddo
        deallocate(work,stat=istat);if(istat/=0) stop 'ERROR: failure deallocating work.'
        !deallocate(xold,stat=istat);if(istat/=0) stop 'ERROR: failure deallocating xold.'
    endif
    !-------------------------------------------------------------------------------------
    deallocate(xa,fa,stat=istat);if(istat/=0) stop 'ERROR: failure deallocating xa or fa.'
    do ip=1,np-1
       call deallocate_global_output(outs(ip))
    enddo
    if(iproc==0) then
    write(pnow%ifile,'(a,1x,a)') 'end of minimization_sp using ',parmin%approach
    write(*         ,'(a,1x,a)') 'end of minimization_sp using ',parmin%approach
    endif
end subroutine neb


subroutine atomic_copymoving_forward(atoms,n,x,nr,xa)
    use module_types
    implicit none
    type(atoms_data), intent(inout) :: atoms
    integer::n,nr,i,iat,ixyz,ir
    real(kind=8)::x(n),xa(nr)
    logical::move_this_coordinate
    ir=0
    do i=1,3*atoms%astruct%nat
        iat=(i-1)/3+1
        ixyz=mod(i-1,3)+1
        if(move_this_coordinate(atoms%astruct%ifrztyp(iat),ixyz)) then
            ir=ir+1
            xa(ir)=x(i)
        endif
    enddo
    if(ir/=nr) stop 'ERROR: inconsistent number of relaxing DOF'
end subroutine atomic_copymoving_forward


subroutine atomic_copymoving_backward(atoms,nr,xa,n,x)
    use module_types
    implicit none
    type(atoms_data), intent(inout) :: atoms
    integer::n,nr,i,iat,ixyz,ir
    real(kind=8)::x(n),xa(nr)
    logical::move_this_coordinate
    ir=0
    do i=1,3*atoms%astruct%nat
        iat=(i-1)/3+1
        ixyz=mod(i-1,3)+1
        if(move_this_coordinate(atoms%astruct%ifrztyp(iat),ixyz)) then
            ir=ir+1
            x(i)=xa(ir)
        endif
    enddo
    if(ir/=nr) stop 'ERROR: inconsistent number of relaxing DOF'
end subroutine atomic_copymoving_backward


subroutine calmaxforcecomponentsub(atoms,f,fnrm,fspmax)
    use module_types
    implicit none
    type(atoms_data), intent(inout) :: atoms
    integer::i,iat,ixyz
    real(kind=8)::f(3*atoms%astruct%nat),fnrm,fspmax
    logical::move_this_coordinate
    fspmax=0.d0
    fnrm=0.d0
    do i=1,3*atoms%astruct%nat
        iat=(i-1)/3+1
        ixyz=mod(i-1,3)+1
        if(move_this_coordinate(atoms%astruct%ifrztyp(iat),ixyz)) then
            fnrm=fnrm+f(i)**2
            fspmax=max(fspmax,abs(f(i)))
        endif
    enddo
    fnrm=sqrt(fnrm)
end subroutine calmaxforcecomponentsub


subroutine calmaxforcecomponentanchors(atoms,np,outs,fnrm,fspmax)
    use module_types
    implicit none
    type(atoms_data), intent(inout) :: atoms
    integer::np,i,ip,iat,ixyz
<<<<<<< HEAD
    real(kind=8)::fnrm,fspmax
    type(DFT_global_output), dimension(1:np-1), intent(in) :: outs
=======
    real(kind=8)::f(3*atoms%astruct%nat,1:np-1),fnrm,fspmax
>>>>>>> 14c7d159
    logical::move_this_coordinate
    fspmax=0.d0
    fnrm=0.d0
    do i=1,3*atoms%astruct%nat
        iat=(i-1)/3+1
        ixyz=mod(i-1,3)+1
        if(move_this_coordinate(atoms%astruct%ifrztyp(iat),ixyz)) then
            do ip=1,np-1
                fnrm=fnrm+outs(ip)%fxyz(ixyz,iat)**2
                fspmax=max(fspmax,abs(outs(ip)%fxyz(ixyz,iat)))
            enddo
        endif
    enddo
    fnrm=sqrt(fnrm)
end subroutine calmaxforcecomponentanchors


!subroutine testwrite(nat,np,ratall)
!    implicit none
!    integer::nat,iat,np,ip
!    real(kind=8)::ratall(3,nat,0:np)
!    do ip=0,np
!    write(99,*) nat
!    write(99,*) 
!    do iat=1,nat
!        write(99,*) ratall(1:3,iat,ip)
!    enddo
!    enddo
!    close(99)
!end subroutine testwrite


subroutine nebforce(n,np,x,outs,fnrmtot,pnow,nproc,iproc,atoms,rst,ll_inputs,ncount_bigdft)
    use module_base
    use module_interfaces
    use module_types
    use modulesplinedsaddle, only:parametersplinedsaddle
    implicit none
    integer, intent(in) :: nproc,iproc
    type(atoms_data), intent(inout) :: atoms
    type(input_variables), intent(inout) :: ll_inputs
    type(restart_objects), intent(inout) :: rst
    integer, intent(inout) :: ncount_bigdft
    integer::n,np,i,ip,istat,infocode
    type(DFT_global_output), dimension(1:np-1), intent(inout) :: outs
    real(kind=8)::x(n,0:np)
    real(kind=8)::tt,t1,t2,springcons,fnrmtot,time1,time2,fnrmarr(99),fspmaxarr(99)!,DNRM2
    real(kind=8), allocatable::tang(:,:)
    type(parametersplinedsaddle)::pnow
    logical::move_this_coordinate
    integer::iat,ixyz,mp
    integer, parameter::ndeb1=0,ndeb2=0
    type(run_objects) :: runObj

    allocate(tang(n,0:np+ndeb2),stat=istat);if(istat/=0) stop 'ERROR: failure allocating tang.'
    call dmemocc(n*(np+1),n*(np+1+ndeb2),tang,'tang')
    call run_objects_init_container(runObj, ll_inputs, atoms, rst)
    call dmemocc(3*atoms%nat,3*(atoms%nat+ndeb1),runObj%rxyz,'runObj%rxyz')
    do ip=1,np-1
        call vcopy(n, x(1,ip), 1, runObj%rxyz(1,1), 1)
        call cpu_time(time1)
        call call_bigdft(runObj,outs(ip),nproc,iproc,infocode)
        pnow%ex(ip) = outs(ip)%energy
        call cpu_time(time2)
        ncount_bigdft=ncount_bigdft+1
        pnow%ncount_ll=pnow%ncount_ll+1
        pnow%time_ll=pnow%time_ll+(time2-time1)
        call calmaxforcecomponentanchors(atoms,2,outs(ip:ip),fnrmarr(ip),fspmaxarr(ip))
        !fnrmarr(ip)=DNRM2(n,f(1,ip),1) !HERE
    enddo
    call run_objects_free_container(runObj)
    call caltangentupwind(n,np,x,pnow%ex,tang)
    springcons=5.d-2
    !springcons=1.d-1 !non-BigDFT
    if(trim(pnow%docineb)=='yes') then
        mp=0
        pnow%epotci=pnow%ex(0)
        do ip=1,np
            if(pnow%ex(ip)>pnow%epotci) then
                mp=ip
                pnow%epotci=pnow%ex(ip)
            endif
        enddo
        if(iproc==0) write(*,'(a,i5,i3,es24.15,2es15.5)') 'mp,epotci ', &
            ncount_bigdft,mp,pnow%epotci,fnrmarr(mp),fspmaxarr(mp)
        if(mp==0 .or. mp==np) then
            !if(iproc==0) write(*,*) 'mp,exmax ',mp,pnow%epotci
            stop 'ERROR: highest energy image in cineb is one of the two ends.'
        endif
    endif
    fnrmtot=0.d0
    do ip=1,np-1
        call atomic_dot(atoms,outs(ip)%fxyz(1,1),tang(1,ip),tt)
        tt=-tt
        t1=0.d0;t2=0.d0
        do i=1,n
            iat=(i-1)/3+1
            ixyz=mod(i-1,3)+1
            if(move_this_coordinate(atoms%astruct%ifrztyp(iat),ixyz)) then
                t1=t1+(x(i,ip+1)-x(i,ip))**2
                t2=t2+(x(i,ip)-x(i,ip-1))**2
            endif
        enddo
        t1=sqrt(t1);t2=sqrt(t2)
        if(trim(pnow%docineb)=='yes'.and. ip==mp) then
            tt=2.d0*tt
        else
            tt=tt+springcons*(t1-t2)
        endif
        do i=1,n
            iat=(i-1)/3+1
            ixyz=mod(i-1,3)+1
<<<<<<< HEAD
            if(move_this_coordinate(atoms%ifrztyp(iat),ixyz)) then
               outs(ip)%fxyz(ixyz, iat) = outs(ip)%fxyz(ixyz, iat) + tt * tang(i,ip)
=======
            if(move_this_coordinate(atoms%astruct%ifrztyp(iat),ixyz)) then
                f(i,ip)=f(i,ip)+tt*tang(i,ip)
>>>>>>> 14c7d159
            endif
        enddo
        call atomic_dot(atoms,outs(ip)%fxyz(1,1),outs(ip)%fxyz(1,1),tt);tt=sqrt(tt)
        fnrmtot=fnrmtot+tt
    enddo
    deallocate(tang,stat=istat);if(istat/=0) stop 'ERROR: failure deallocating tang.'
end subroutine nebforce


subroutine splinedsaddle(n,nr,np,x,etmax,f,xtmax,parmin,outends,pnow,nproc, &
    iproc,atoms,rst,inputs,ll_inputs,ncount_bigdft,fatsp)
    use module_base
    use module_interfaces
    use module_types
    use minimization_sp, only:parameterminimization_sp
    use modulesplinedsaddle, only:parametersplinedsaddle
    implicit none
    integer, intent(in) :: nproc,iproc
    type(atoms_data), intent(inout) :: atoms
    type(input_variables), intent(inout) :: inputs,ll_inputs
    type(restart_objects), intent(inout) :: rst
    integer, intent(inout) :: ncount_bigdft
    type(DFT_global_output), dimension(2), intent(in) :: outends
    integer::n,nr,np,i,ip,icall,istat,it,nwork,nra
    real(kind=8)::x(n,0:np),f(n,0:np),etmax,xtmax(n),fatsp(n)
    real(kind=8)::fspmax,fspnrm,barrier1,barrier2
    real(kind=8), allocatable::work(:)
    real(kind=8), allocatable::xa(:,:),fa(:,:),xold(:,:) !,fsp(:)
    type(parameterminimization_sp)::parmin
    type(parametersplinedsaddle)::pnow,pold
    integer, parameter::ndeb1=0,ndeb2=0
    parmin%converged=.false.
    if(iproc==0) then
        write(pnow%ifile,'(a,1x,a)') 'begin of minimization_sp using ',parmin%approach
        write(*,'(a,1x,a)') 'begin of minimization_sp using ',parmin%approach
    endif
    if(parmin%approach=='unknown') then
        if(iproc==0) then
            write(pnow%ifile,*) 'ERROR: minimization method not specified.'
            write(*,*) 'ERROR: minimization method not specified.'
        endif
        return
    endif
    !-------------------------------------------------------------------------------------
    allocate(xa(nr,np-1+ndeb2),fa(nr,np-1+ndeb2),stat=istat)
    if(istat/=0) stop 'ERROR: failure allocating xa or fa.'
    call dmemocc(nr*(np-1),nr*(np-1+ndeb2),xa,'xa')
    call dmemocc(nr*(np-1),nr*(np-1+ndeb2),fa,'fa')
    !-------------------------------------------------------------------------------------
    do ip=1,np-1
        call atomic_copymoving_forward(atoms,n,x(1,ip),nr,xa(1,ip))
    enddo
    !-------------------------------------------------------------------------------------
    if(trim(parmin%approach)=='SD') then
        !stop 'FIX xold in call  calvmaxanchorforces'
        nwork=2*n*(np-1)
        allocate(work(nwork+ndeb1),stat=istat)
        call dmemocc(nwork,nwork+ndeb1,work,'work')
        allocate(xold(n,0:np+ndeb2),stat=istat)
        call dmemocc(n*(np+1),n*(np+1+ndeb2),xold,'xold')
        if(istat/=0) stop 'ERROR: failure allocating xold.'
        parmin%sdsaturated=.false.
        parmin%sdminimum=.true.
        parmin%iflag=0
        icall=0
        do it=1,parmin%maxforcecall
            call calvmaxanchorforces(icall,n,np,x,xold,outends,etmax,f,xtmax,pnow,pold,fatsp, &
                nproc,iproc,atoms,rst,inputs,ll_inputs,ncount_bigdft)
            call calmaxforcecomponentsub(atoms,fatsp,fspnrm,fspmax)
            call reportcalvmaxanchorforces(iproc,icall,n,np,x,etmax,fspnrm,fspmax,pnow,atoms,ncount_bigdft)
            call checkconvergence(parmin,fspmax)
            do ip=1,np-1
                call atomic_copymoving_forward(atoms,n,f(1,ip),nr,fa(1,ip))
            enddo
            !fa(1:nr,1:np-1)=f(1:nr,1:np-1)
            !call sdminimum(atoms,iproc,n,np,nr*(np-1),xa,fa,etmax,parmin,nwork,work)
            call sdminimum(iproc,nr*(np-1),nr*(np-1),xa,fa,etmax,parmin,nwork,work)
            do ip=1,np-1
                call atomic_copymoving_backward(atoms,nr,xa(1,ip),n,x(1,ip))
            enddo
            !x(1:nr,1:np-1)=xa(1:nr,1:np-1)
            pold=pnow
            if(parmin%iflag<0 .or. parmin%converged) exit
            icall=icall+1
        enddo
        deallocate(xold,stat=istat);if(istat/=0) stop 'ERROR: failure deallocating xold.'
        deallocate(work,stat=istat);if(istat/=0) stop 'ERROR: failure deallocating work.'
    endif !end of if statement for approach=='SD'
    !-------------------------------------------------------------------------------------
    if(trim(parmin%approach)=='SDDIIS') then
        stop 'FIX xold in call  calvmaxanchorforces'
        nwork=(3*parmin%idsx+3)*nr*(np-1) !2*n+nr
        allocate(work(nwork+ndeb1),stat=istat)
        call dmemocc(nwork,nwork+ndeb1,work,'work')
        if(istat/=0) stop 'ERROR: failure allocating work.'
        parmin%sdsaturated=.false.
        parmin%sdminimum=.true.
        parmin%diisminimum=.false.
        parmin%diisdivergence=.false.
        parmin%iflag=0
        icall=0
        do it=1,parmin%maxforcecall
            call calvmaxanchorforces(icall,n,np,x,xold,outends,etmax,f,xtmax,pnow,pold, &
                fatsp,nproc,iproc,atoms,rst,inputs,ll_inputs,ncount_bigdft)
            call calmaxforcecomponentsub(atoms,fatsp,fspnrm,fspmax)
            call reportcalvmaxanchorforces(iproc,icall,n,np,x,etmax,fspnrm,fspmax,pnow,atoms,ncount_bigdft)
            call checkconvergence(parmin,fspmax)
            do ip=1,np-1
                call atomic_copymoving_forward(atoms,n,f(1,ip),nr,fa(1,ip))
            enddo
            call testparmin(iproc,it,parmin,'before-sdminimum')
            if(parmin%sdminimum) then
                call sdminimum(iproc,nr*(np-1),nr*(np-1),xa,fa,etmax,parmin,nwork,work)
                if(iproc==0 .and. parmin%converged) then
                    write(pnow%ifile,*) 'converged before starting DIIS'
                    write(*,*) 'converged before starting DIIS'
                endif
                if(parmin%itsd>parmin%nitsd .and. .not. parmin%sdsaturated) then
                if(iproc==0) then
                    write(pnow%ifile,'(a)') 'SD did not saturate, so diisminimum can not continue.'
                    write(*,'(a)') 'SD did not saturate, so diisminimum can not continue.'
                endif
                endif 
            endif
            call testparmin(iproc,it,parmin,'after-sdminimum')
            if(.not. parmin%sdminimum .and. .not. parmin%converged) parmin%diisminimum=.true.
            call testparmin(iproc,it,parmin,'before-diisminimum')
            if(parmin%diisminimum) then
                call diisminimum(iproc,nr*(np-1),nr*(np-1),xa,etmax,fa,parmin,nwork,work)
            endif
            call testparmin(iproc,it,parmin,'after-diisminimum-1')
            !if(parmin%sdsaturated .or. (parmin%iflag==0 .and. parmin%converged))then
            !    parmin%sdminimum=.false.
            !    parmin%diisminimum=.true.
            !endif
            if(parmin%diisdivergence)then
                parmin%diisdivergence=.false.
                parmin%sdsaturated=.false.
                parmin%diisminimum=.false.
                parmin%sdminimum=.true.
            endif 
            call testparmin(iproc,it,parmin,'after-diisminimum-2')
            if(parmin%iflag==0 .or. parmin%converged) then
                parmin%sdminimum=.false.
                parmin%diisminimum=.false.
            endif
            call testparmin(iproc,it,parmin,'after-diisminimum-3')
            do ip=1,np-1
                call atomic_copymoving_backward(atoms,nr,xa(1,ip),n,x(1,ip))
            enddo
            pold=pnow
            icall=icall+1
            if(parmin%iflag<0 .or. (parmin%iflag==0 .and.  parmin%converged)) then
                parmin%alpha=-1.d0
                exit
            endif
        enddo
        deallocate(work,stat=istat);if(istat/=0) stop 'ERROR: failure deallocating work.'
    endif
    !-------------------------------------------------------------------------------------
    if(trim(parmin%approach)=='BFGS') then
        !stop 'FIX xold in call  calvmaxanchorforces'
        parmin%iflag=0
        allocate(xold(n,0:np+ndeb2),stat=istat)
        if(istat/=0) stop 'ERROR: failure allocating xold.'
        call dmemocc(n*(np+1),n*(np+1+ndeb2),xold,'xold')
        nra=nr*(np-1)
        nwork=nra*nra+3*nra+3*nra*nra+3*nra
        allocate(work(nwork+ndeb1),stat=istat)
        if(istat/=0) stop 'ERROR: failure allocating work.'
        call dmemocc(nwork,nwork+ndeb1,work,'work')
        icall=0
        do it=1,parmin%maxforcecall
            call calvmaxanchorforces(icall,n,np,x,xold,outends,etmax,f,xtmax,pnow,pold,fatsp, &
                nproc,iproc,atoms,rst,inputs,ll_inputs,ncount_bigdft)
            call calmaxforcecomponentsub(atoms,fatsp,fspnrm,fspmax)
            call reportcalvmaxanchorforces(iproc,icall,n,np,x,etmax,fspnrm,fspmax,pnow,atoms,ncount_bigdft)
            call checkconvergence(parmin,fspmax)
            do ip=1,np-1
                call atomic_copymoving_forward(atoms,n,f(1,ip),nr,fa(1,ip))
            enddo
            call bfgs_splsad(iproc,nr*(np-1),xa,etmax,fa,nwork,work,parmin)
            do ip=1,np-1
                call atomic_copymoving_backward(atoms,nr,xa(1,ip),n,x(1,ip))
            enddo
            if(parmin%converged) exit
            if(parmin%iflag<=0) exit
            pold=pnow
            icall=icall+1
            if(icall>1000) exit
        enddo
        deallocate(work,stat=istat);if(istat/=0) stop 'ERROR: failure deallocating work.'
        deallocate(xold,stat=istat);if(istat/=0) stop 'ERROR: failure deallocating xold.'
    endif
    !-------------------------------------------------------------------------------------
    if(trim(parmin%approach)=='DFP') then
        !stop 'FIX xold in call  calvmaxanchorforces'
        parmin%iflag=0
        allocate(xold(n,0:np+ndeb2),stat=istat)
        if(istat/=0) stop 'ERROR: failure allocating xold.'
        call dmemocc(n*(np+1),n*(np+1+ndeb2),xold,'xold')
        nra=nr*(np-1)
        nwork=nra*nra+3*nra+3*nra*nra+2*nra
        allocate(work(nwork+ndeb1),stat=istat)
        if(istat/=0) stop 'ERROR: failure allocating work.'
        call dmemocc(nwork,nwork+ndeb1,work,'work')
        icall=0
        do it=1,parmin%maxforcecall
            call calvmaxanchorforces(icall,n,np,x,xold,outends,etmax,f,xtmax,pnow,pold,fatsp, &
                nproc,iproc,atoms,rst,inputs,ll_inputs,ncount_bigdft)
            call calmaxforcecomponentsub(atoms,fatsp,fspnrm,fspmax)
            call reportcalvmaxanchorforces(iproc,icall,n,np,x,etmax,fspnrm,fspmax,pnow,atoms,ncount_bigdft)
            call checkconvergence(parmin,fspmax)
            do ip=1,np-1
                call atomic_copymoving_forward(atoms,n,f(1,ip),nr,fa(1,ip))
            enddo
            call dfp_splsad(iproc,nr*(np-1),xa,etmax,fa,nwork,work,parmin)
            do ip=1,np-1
                call atomic_copymoving_backward(atoms,nr,xa(1,ip),n,x(1,ip))
            enddo
            if(parmin%converged) exit
            if(parmin%iflag<=0) exit
            pold=pnow
            icall=icall+1
            if(icall>1000) exit
        enddo
        deallocate(work,stat=istat);if(istat/=0) stop 'ERROR: failure deallocating work.'
        deallocate(xold,stat=istat);if(istat/=0) stop 'ERROR: failure deallocating xold.'
    endif
    !-------------------------------------------------------------------------------------
    if(trim(parmin%approach)=='FIRE') then
        parmin%iflag=0
        allocate(work(3*nr*(np-1)+ndeb1),stat=istat)
        call dmemocc(3*nr*(np-1),3*nr*(np-1)+ndeb1,work,'work')
        allocate(xold(n,0:np+ndeb2),stat=istat)
        call dmemocc(n*(np+1),n*(np+1+ndeb2),xold,'xold')
        if(istat/=0) stop 'ERROR: failure allocating work.'
        icall=0
        do it=1,parmin%maxforcecall
            !call calenergyforces(iproc,n,x,f,epot)
            call calvmaxanchorforces(icall,n,np,x,xold,outends,etmax,f,xtmax,pnow,pold,fatsp, &
                nproc,iproc,atoms,rst,inputs,ll_inputs,ncount_bigdft)
            !if(iproc==0 .and. it==1) then
            if(iproc==0) then
            do ip=1,np-1
            do i=1,n
                write(8000+it-1,'(2i4,1es20.10)') ip,i,f(i,ip)
            enddo
            enddo
            close(8000+it-1)
            endif
            if(it<=-1) then
            call perpendicularforce(n,np,x,f,pnow,nproc,iproc,atoms,rst,ll_inputs,ncount_bigdft)
            endif
            !if(iproc==0 .and. it==1) then
            if(iproc==0) then
            do ip=1,np-1
            do i=1,n
                write(9000+it-1,'(2i4,1es20.10)') ip,i,f(i,ip)
            enddo
            enddo
            close(9000+it-1)
            endif
            !xold(1:n,0:np)=x(1:n,0:np)
            call calmaxforcecomponentsub(atoms,fatsp,fspnrm,fspmax)
            call reportcalvmaxanchorforces(iproc,icall,n,np,x,etmax,fspnrm,fspmax,pnow,atoms,ncount_bigdft)
            call checkconvergence(parmin,fspmax)
            do ip=1,np-1
                call atomic_copymoving_forward(atoms,n,f(1,ip),nr,fa(1,ip))
            enddo
            call fire_splsad(iproc,nr*(np-1),xa,etmax,fa,work,parmin)
            do ip=1,np-1
                call atomic_copymoving_backward(atoms,nr,xa(1,ip),n,x(1,ip))
            enddo
            if(parmin%converged) exit
            if(parmin%iflag<=0) exit
            pold=pnow
            icall=icall+1
            if(icall>1000) exit
            !if(parmin%iflag<=0) exit
            !if(parmin%iflag<0 .or. parmin%converged) exit
        enddo
        deallocate(work,stat=istat);if(istat/=0) stop 'ERROR: failure deallocating work.'
        deallocate(xold,stat=istat);if(istat/=0) stop 'ERROR: failure deallocating xold.'
    endif
    !-------------------------------------------------------------------------------------
    if(iproc==0) then
        barrier1=27.2113845d0*(etmax-pnow%exends_b(1))
        barrier2=27.2113845d0*(etmax-pnow%exends_b(2))
        write(pnow%ifile,'(a,2f15.5)') 'barrier heights in eV',barrier1,barrier2
        write(*         ,'(a,2f15.5)') 'barrier heights in eV',barrier1,barrier2
    endif
    deallocate(xa,fa,stat=istat);if(istat/=0) stop 'ERROR: failure deallocating xa or fa.'
    if(iproc==0) then
        write(pnow%ifile,'(a,1x,a)') 'end of minimization_sp using ',parmin%approach
        write(*         ,'(a,1x,a)') 'end of minimization_sp using ',parmin%approach
    endif
end subroutine splinedsaddle


subroutine bfgs_splsad(iproc,nr,x,epot,f,nwork,work,parmin)
    !use minimization, only:parameterminimization
    use minimization_sp, only:parameterminimization_sp
    implicit none
    integer::iproc,nr,nwork,mf,my,ms,nrsqtwo,iw1,iw2,iw3,iw4,info,i,j,l,mx
    real(kind=8)::x(nr),f(nr),epot,work(nwork)
    !real(kind=8), allocatable::eval(:),umat(:)
    type(parameterminimization_sp)::parmin
    real(kind=8)::DDOT,tt1,tt2,de,fnrm,calnorm,fmax,calmaxforcecomponent,beta
    real(kind=8)::tt3,tt4,tt5,tt6
    real(kind=8), save::epotold,alpha,alphamax,zeta
    logical, save::reset
    integer, save::isatur
    integer:: ierr
    include 'mpif.h'
    if(nwork/=nr*nr+3*nr+3*nr*nr+3*nr) then
        stop 'ERROR: size of work array is insufficient.'
    endif
    nrsqtwo=nr*nr*2
    mf=nr*nr+1       !for force of previous iteration in wiki notation
    my=mf+nr         !for y_k in wiki notation
    ms=my+nr         !for s_k in wiki notation
    iw1=ms+nr        !work array to keep the hessian untouched
    iw2=iw1+nr*nr    !for work array of DSYTRF
    iw3=iw2+nrsqtwo  !for p_k in wiki notation
    mx =iw3+nr       !for position of previous iteration
    iw4=mx+nr        !for eigenvalues of inverse og hessian
    if(parmin%iflag==0) then
        parmin%iflag=1
        parmin%iter=0
        epotold=epot
        alpha=1.d-1
        reset=.false.
        alphamax=0.9d0
        zeta=1.d0
        isatur=0
    else
        parmin%iter=parmin%iter+1
    endif
    de=epot-epotold
    fnrm=calnorm(nr,f);fmax=calmaxforcecomponent(nr,f)
    if(iproc==0) then
    write(*,'(a10,i4,es23.15,es11.3,2es12.5,1es12.4)') &
        'BFGSMIN   ',parmin%iter,epot,de,fnrm,fmax,zeta
    endif
    !if(parmin%iter==602) then
    !    do i=1,nr/3
    !        write(31,*) x(i*3-2),x(i*3-1),x(i*3-0)
    !    enddo
    !    stop
    !endif
    if(fmax<parmin%fmaxtol) then
        parmin%converged=.true.
        parmin%iflag=0
        if(iproc==0) then
        write(*,'(a,i4,es23.15,2es12.5)') &
            'BFGS FINISHED: itfire,epot,fnrm,fmax ',parmin%iter,epot,fnrm,fmax
        endif
        return
    endif

    !if(de>0.d0 .and. zeta>1.d-1) then
    if(de>5.d-2) then
        epot=epotold
        x(1:nr)=work(mx:mx-1+nr)
        f(1:nr)=work(mf:mf-1+nr)
        reset=.true.
        !alpha=max(alpha*0.5d0/1.1d0,1.d-2)
        zeta=max(zeta*1.d-1,1.d-5)
        isatur=0
    else
        !zeta=1.d0
        !if(zeta>1.d-1) zeta=min(zeta*1.1d0,1.d0)
        zeta=min(zeta*1.1d0,1.d0)
        isatur=isatur+1
    endif
    if(parmin%iter==0 .or. reset) then
        !reset=.false.
        if(isatur>=10) then
            reset=.false.
            !alpha=5.d-1
        endif
        work(1:nr*nr)=0.d0
        do i=1,nr
            work(i+(i-1)*nr)=zeta*parmin%alphax
        enddo
        work(iw3:iw3-1+nr)=zeta*parmin%alphax*f(1:nr)
    else
        work(ms:ms-1+nr)=x(1:nr)-work(mx:mx-1+nr)
        work(my:my-1+nr)=work(mf:mf-1+nr)-f(1:nr)
        tt1=DDOT(nr,work(my),1,work(ms),1)
        do i=1,nr
            tt2=0.d0
            do j=1,nr
                tt2=tt2+work(i+(j-1)*nr)*work(my-1+j)
            enddo
            work(iw2-1+i)=tt2
        enddo
        tt2=DDOT(nr,work(my),1,work(iw2),1)
        !write(21,*) parmin%iter,tt1,tt2
        !tt1=max(tt1,1.d-2)
        do i=1,nr
            do j=i,nr
                l=i+(j-1)*nr
                work(l)=work(l)+(tt1+tt2)*work(ms-1+i)*work(ms-1+j)/tt1**2- &
                    (work(iw2-1+i)*work(ms-1+j)+work(iw2-1+j)*work(ms-1+i))/tt1
                work(j+(i-1)*nr)=work(l)
            enddo
        enddo
        !do i=1,nr
        !    tt2=0.d0
        !    do j=1,nr
        !        tt2=tt2+work(j+(i-1)*nr)*f(j)
        !    enddo
        !    work(iw3-1+i)=tt2
        !enddo
        !write(31,*) zeta
        work(iw1:iw1-1+nr*nr)=work(1:nr*nr)
        if(iproc==0) then
        call DSYEV('V','L',nr,work(iw1),nr,work(iw4),work(iw2),nrsqtwo,info)
        if(info/=0) stop 'DSYEV'
        endif
        call MPI_BCAST(work(iw1),nr*nr,MPI_DOUBLE_PRECISION,0,MPI_COMM_WORLD,ierr)
        call MPI_BCAST(work(iw4),nr   ,MPI_DOUBLE_PRECISION,0,MPI_COMM_WORLD,ierr)
        tt1=work(iw4+0)    ; tt2=work(iw4+1)    ; tt3=work(iw4+2)
        tt4=work(iw4+nr-3) ; tt5=work(iw4+nr-2) ; tt6=work(iw4+nr-1)
        if(iproc==0) then
        write(41,'(i5,6es15.5)') parmin%iter,tt1,tt2,tt3,tt4,tt5,tt6
        endif
        work(iw3:iw3-1+nr)=0.d0
        if(parmin%iter<3) then
            beta=5.d0/parmin%alphax
        elseif(parmin%iter<6) then
            beta=1.d0/parmin%alphax
        else
            beta=1.d-2/parmin%alphax
        endif
        do j=1,nr
            tt1=DDOT(nr,work(iw1+nr*(j-1)),1,f,1)
            tt2=1.d0/sqrt(1.d0/work(iw4-1+j)**2+beta**2)
            do i=1,nr
                work(iw3-1+i)=work(iw3-1+i)+tt1*work(iw1-1+i+nr*(j-1))*tt2
            enddo
        enddo
    endif
    epotold=epot
    work(mf:mf-1+nr)=f(1:nr)
    work(mx:mx-1+nr)=x(1:nr)
    !if(isatur>5) alpha=min(alphamax,alpha*1.1d0)
    alpha=min(alphamax,alpha*1.1d0)
    x(1:nr)=x(1:nr)+alpha*work(iw3:iw3-1+nr)
end subroutine bfgs_splsad


subroutine dfp_splsad(iproc,nr,x,epot,f,nwork,work,parmin)
    !use minimization, only:parameterminimization
    use minimization_sp, only:parameterminimization_sp
    implicit none
    integer::iproc,nr,nwork,mf,my,ms,nrsqtwo,iw1,iw2,iw3,info,i,j,l,mx
    real(kind=8)::x(nr),f(nr),epot,work(nwork)
    integer, allocatable::ipiv(:)
    !type(parameterminimization)::parmin
    type(parameterminimization_sp)::parmin
    real(kind=8)::DDOT,tt1,tt2,de,fnrm,calnorm,fmax,calmaxforcecomponent,dx
    real(kind=8), save::epotold,alpha,alphamax,zeta,zetaold
    logical, save::reset
    if(nwork/=nr*nr+3*nr+3*nr*nr+2*nr) then
        stop 'ERROR: size of work array is insufficient.'
    endif
    mf=nr*nr+1 !for force of previous iteration in wiki notation
    my=nr*nr+nr+1 !for y_k in wiki notation
    ms=nr*nr+2*nr+1 !for s_k in wiki notation
    iw1=nr*nr+3*nr+1 !work array to keep the hessian untouched
    iw2=nr*nr+3*nr+nr*nr+1 !for work array of DSYTRF
    iw3=nr*nr+3*nr+3*nr*nr+1 !for p_k in wiki notation
    mx= nr*nr+3*nr+3*nr*nr+nr+1 !for position of previous iteration
    nrsqtwo=nr*nr*2
    if(parmin%iflag==0) then
        parmin%iflag=1
        parmin%iter=0
        epotold=epot
        alpha=7.d-1
        reset=.false.
        alphamax=1.d0
        zeta=1.d0/parmin%alphax
        !zeta=1000.d0
        zetaold=0.d0
    else
        parmin%iter=parmin%iter+1
    endif
    de=epot-epotold
    fnrm=calnorm(nr,f);fmax=calmaxforcecomponent(nr,f)
    if(iproc==0) then
    write(*,'(a10,i4,es23.15,es11.3,2es12.5,1es12.4)') &
        'DFPMIN    ',parmin%iter,epot,de,fnrm,fmax,alpha
    endif
    !if(parmin%iter==1714) then
    !    do i=1,nr/3
    !        write(31,*) x(i*3-2),x(i*3-1),x(i*3-0)
    !    enddo
    !    stop
    !endif
    if(fmax<parmin%fmaxtol) then
        parmin%converged=.true.
        parmin%iflag=0
        if(iproc==0) then
        write(*,'(a,i4,es23.15,2es12.5)') &
            'DFP FINISHED: itfire,epot,fnrm,fmax ',parmin%iter,epot,fnrm,fmax
        return
        endif
    endif

    if(de>5.d-3) then
    !if(de>5.d1) then !non-BigDFT
    !if(de>1.d0) then !non-BigDFT
        epot=epotold
        x(1:nr)=work(mx:mx-1+nr)
        f(1:nr)=work(mf:mf-1+nr)
        reset=.true.
        !alpha=max(alpha*0.5d0/1.1d0,1.d-2)
        !alpha=alpha*0.5d0/1.1d0
        alpha=alpha*0.99d0/1.1d0
        if(alpha<1.d-2) then
            if(iproc==0) then
            write(*,'(a)') 'ERROR: it is unreasonable to continue minimization '
            write(*,'(a)') '       since the stepsize is too small. This can   '
            write(*,'(a)') '       occur if the gradient is wrong or if the    '
            write(*,'(a)') '       input standard stepsize is too large.       '
            endif
            stop
        endif
    endif
    if(de>1.d-2) then !non-BigDFT
        zeta=min(zeta*2.d0,1.d2/parmin%alphax)
    else
        zeta=max(zeta*0.9d0,1.d-2/parmin%alphax)
    endif
    if(parmin%iter<10 .or. reset) then
        reset=.false.
        work(1:nr*nr)=0.d0
        do i=1,nr
            work(i+(i-1)*nr)=2.d0/parmin%alphax
        enddo
        work(iw3:iw3-1+nr)=parmin%alphax*f(1:nr)/2.d0
    else
        work(ms:ms-1+nr)=x(1:nr)-work(mx:mx-1+nr)
        work(my:my-1+nr)=work(mf:mf-1+nr)-f(1:nr)
        !write(21,*) parmin%iter,DNRM2(nr,work(my),1)
        tt1=DDOT(nr,work(my),1,work(ms),1)
        do i=1,nr
            tt2=0.d0
            do j=1,nr
                tt2=tt2+work(i+(j-1)*nr)*work(ms-1+j)
            enddo
            work(iw2-1+i)=tt2
        enddo
        tt2=DDOT(nr,work(ms),1,work(iw2),1)
        do i=1,nr
            do j=i,nr
                l=i+(j-1)*nr
                work(l)=work(l)+work(my-1+i)*work(my-1+j)/tt1-work(iw2-1+i)*work(iw2-1+j)/tt2
                work(j+(i-1)*nr)=work(l)
            enddo
        enddo
        allocate(ipiv(nr))
        work(iw1:iw1-1+nr*nr)=work(1:nr*nr)
        do i=1,nr
            work(iw1+i+nr*(i-1))=work(iw1+i+nr*(i-1))+5.d2 !zeta
            !work(i+nr*(i-1))=work(i+nr*(i-1))-zetaold+zeta
        enddo
        zetaold=zeta
        write(31,'(i4,2f15.5)') parmin%iter,zeta,zetaold
        work(iw3:iw3-1+nr)=f(1:nr)
        !http://alcinoe.net/fortran/optim/optim.f90.html
        !http://www.netlib.no/netlib/lapack/double/dsytrf.f
        !http://www.netlib.no/netlib/lapack/double/dsytrs.f
        call DSYTRF('L',nr,work(iw1),nr,ipiv,work(iw2),nrsqtwo,info)
        if(info/=0) then;write(*,*) 'ERROR: DSYTRF failed: info',info;stop;endif
        call DSYTRS('L',nr,1,work(iw1),nr,ipiv,work(iw3),nr,info)
        if(info/=0) then;write(*,*) 'ERROR: DSYTRS failed: info',info;stop;endif
        deallocate(ipiv)
    endif
    epotold=epot
    work(mf:mf-1+nr)=f(1:nr)
    work(mx:mx-1+nr)=x(1:nr)
    alpha=min(alphamax,alpha*1.1d0)
    !x(1:nr)=x(1:nr)+alpha*work(iw3:iw3-1+nr)
    do i=1,nr
        dx=alpha*work(iw3-1+i)
        x(i)=x(i)+sign(min(abs(dx),5.d0),dx)
    enddo
end subroutine dfp_splsad


subroutine reportcalvmaxanchorforces(iproc,icall,n,np,x,etmax,fspnrm,fspmax,pnow,atoms,ncount_bigdft)
    use modulesplinedsaddle, only:parametersplinedsaddle
    use module_types
    implicit none
    integer::iproc,icall,n,np,ncount_bigdft
    real(kind=8)::x(n,0:np),etmax,fspnrm,fspmax,cbh1,cbh2
    type(parametersplinedsaddle)::pnow
    type(atoms_data), intent(inout) :: atoms
    character(25), parameter::frt1='(a,2i5,2es24.15,a,2f15.5)'
    character(len=20)::filename
    character(len=3)::fn
    if(iproc==0) then
        cbh1=27.2113845d0*(etmax-pnow%exends_b(1))
        cbh2=27.2113845d0*(etmax-pnow%exends_b(2))
        write(* ,frt1) 'SP ',ncount_bigdft,icall,fspnrm,fspmax,' fort52 ',cbh1,cbh2
        !write(52,frt1) 'SP ',ncount_bigdft,fspnrm,fspmax,' fort52 ',cbh1,cbh2
        write(fn,'(i3.3)') icall
        filename='anchorpoints'//fn//'.xyz' 
        call writeanchorpoints(n,np,x,filename,atoms)
    endif
end subroutine reportcalvmaxanchorforces


subroutine testparmin(iproc,it,parmin,str)
    use minimization_sp, only:parameterminimization_sp
    implicit none
    integer::iproc,it,ii
    type(parameterminimization_sp)::parmin
    character(*)::str
    logical::l2,l3,l4,l5,l6
    if(iproc==0) then
        ii=parmin%iflag
        l2=parmin%converged
        l3=parmin%sdminimum
        l4=parmin%sdsaturated
        l5=parmin%diisminimum
        l6=parmin%diisdivergence
        write(*,'(a,2i4,5l4,1x,a)') 'ALIREZA ',it,ii,l2,l3,l4,l5,l6,str
    endif
end subroutine testparmin


subroutine perpendicularforce(n,np,x,f,pnow,nproc,iproc,atoms,rst,ll_inputs,ncount_bigdft)
    use module_base
    use module_interfaces
    use module_types
    use modulesplinedsaddle, only:parametersplinedsaddle
    implicit none
    integer, intent(in) :: nproc,iproc
    type(atoms_data), intent(inout) :: atoms
    type(input_variables), intent(inout) :: ll_inputs
    type(restart_objects), intent(inout) :: rst
    integer, intent(inout) :: ncount_bigdft
    integer::n,np,i,ip,istat,infocode,mp
    real(kind=8)::x(n,0:np),f(n,0:np),epotarr(0:100)
    type(parametersplinedsaddle)::pnow
    real(kind=8)::tt,fnrm,fnrmmax,time1,time2
    real(kind=8), allocatable::tang(:,:)
    logical::move_this_coordinate
    integer::iat,ixyz
    integer, parameter::ndeb1=0,ndeb2=0
    type(run_objects) :: runObj
    type(DFT_global_output), dimension(0:np) :: outs

    allocate(tang(n,0:np+ndeb2),stat=istat);if(istat/=0) stop 'ERROR: failure allocating tang.'
    call dmemocc(n*(np+1),n*(np+1+ndeb2),tang,'tang')
    call run_objects_init_container(runObj, ll_inputs, atoms, rst)
    mp=-1
    fnrmmax=0.d0
    do ip=1,np-1
        call atomic_dot(atoms,f(1,ip),f(1,ip),fnrm) ; fnrm=sqrt(fnrm)
        if(fnrm>fnrmmax) then
            fnrmmax=fnrm
            mp=ip
        endif
    enddo
    if(mp==-1) stop 'ERROR: in perpendicularforce mp==-1'
    !do ip=1,np-1
    do ip=mp,mp
       call init_global_output(outs(ip), atoms%nat)
        call vcopy(n, x(1,ip), 1, runObj%rxyz(1,1), 1)
        call cpu_time(time1)
        call call_bigdft(runObj,outs(ip),nproc,iproc,infocode)
        epotarr(ip) = outs(ip)%energy
        call cpu_time(time2)
        ncount_bigdft=ncount_bigdft+1
        pnow%ncount_ll=pnow%ncount_ll+1
        pnow%time_ll=pnow%time_ll+(time2-time1)
    enddo
    call run_objects_free_container(runObj)
    epotarr(0)=pnow%ex(0)
    epotarr(np)=pnow%ex(pnow%npv)
    call caltangentupwind(n,np,x,epotarr,tang)
    !do ip=1,np-1
    do ip=mp,mp
        call atomic_dot(atoms,outs(ip)%fxyz(1,1),tang(1,ip),tt)
        tt=-tt
        do i=1,n
            iat=(i-1)/3+1
            ixyz=mod(i-1,3)+1
<<<<<<< HEAD
            if(move_this_coordinate(atoms%ifrztyp(iat),ixyz)) then
                f(i,ip)=f(i,ip)+1.d-1*(outs(ip)%fxyz(ixyz,iat)+tt*tang(i,ip))
=======
            if(move_this_coordinate(atoms%astruct%ifrztyp(iat),ixyz)) then
                f(i,ip)=f(i,ip)+1.d-1*(f_t(i,ip)+tt*tang(i,ip))
>>>>>>> 14c7d159
            endif
        enddo
        call deallocate_global_output(outs(ip))
    enddo
    deallocate(tang,stat=istat);if(istat/=0) stop 'ERROR: failure deallocating tang.'
end subroutine perpendicularforce


subroutine calvmaxanchorforces(istep,n,np,x,xold,outends,etmax,f,xtmax,pnow,pold,ftmax, &
    nproc,iproc,atoms,rst,inputs,ll_inputs,ncount_bigdft)
    use module_base
    use module_interfaces
    use module_types
    use minimization_sp, only:parameterminimization_sp
    use modulesplinedsaddle, only:parametersplinedsaddle
    implicit none
    integer, intent(in) :: nproc,iproc
    type(atoms_data), intent(inout) :: atoms
    type(input_variables), intent(inout) :: inputs,ll_inputs
    type(restart_objects), intent(inout) :: rst
    integer, intent(inout) :: ncount_bigdft
    type(DFT_global_output), dimension(2), intent(in) :: outends
    integer::n,np,mp,i,ip,j,infocode
    real(kind=8)::x(n,0:np),xold(n,0:np),f(n,0:np),xtmax(n),ftmax(n)
    integer::istat,istep
    type(parametersplinedsaddle)::pnow,pold
    !type(parameterminimization_sp)::parmin
    real(kind=8)::etmax,tt,time1,time2
    real(kind=8), allocatable::dd(:,:,:)
    integer, parameter::ndeb2=0 !n(c) ndeb1
    type(run_objects) :: runObj
    type(DFT_global_output) :: outs
    !----------------------------------------
    allocate(dd(n,n,np-1+ndeb2),stat=istat);if(istat/=0) stop 'ERROR: failure allocating dd.'
    if(istep==0) xold(1:n,0:np)=x(1:n,0:np)
    call dmemocc(n*n*(np-1),n*n*(np-1+ndeb2),dd,'dd')
    call equalarclengthparametrization(atoms,n,np,x,pnow%s,pnow%h)
    call factor_cubic(np,pnow%h,pnow%e1,pnow%e2)
    !call caltmax(n,np,x,etmax,xtmax,ftmax,pnow,pold)
    call caltmax2(istep,n,np,x,xold,outends,etmax,xtmax,ftmax,pnow,pold,nproc,iproc,&
        atoms,rst,ll_inputs,ncount_bigdft)
    if(trim(pnow%hybrid)=='yes') then
       call run_objects_init_container(runObj, inputs, atoms, rst, xtmax(1))
       call init_global_output(outs, atoms%nat)
       inputs%inputPsiId=0
       call cpu_time(time1)
       call call_bigdft(runObj,outs,nproc,iproc,infocode)
       call cpu_time(time2)
       call run_objects_free_container(runObj)
       etmax = outs%energy
       call deallocate_global_output(outs, ftmax(1))
       ncount_bigdft=ncount_bigdft+1
       pnow%ncount=pnow%ncount+1
       pnow%time=pnow%time+(time2-time1)
    endif
    call calindex(np,pnow%s,pnow%tmax,mp,'calvmaxanchorforces')
    !write(*,'(a,i5,2e24.15)') 'SP ',istep,xtmax(1),xtmax(2)-1.d0
    !write(31,*) xtmax(1),xtmax(2)
    !call checkpathway(n,nr,np,x,npv,pnow,pold)
    !if(trim(parmin%approach)=='SDDIIS') then
    !    pnow%granot=.false.
    !else
    !    pnow%granot=.true.
    !endif
    !write(*,*) 'REZA ',ftmax(1),ftmax(2)
    if(pnow%granot) then
        call prepdd(atoms,n,np,x,pnow%e1,pnow%e2,pnow%h,pnow%s,mp,pnow%tmax,dd)
        do ip=1,np-1
            do i=1,n
                !dd(i,ip)=1.d0
                tt=0.d0
                do j=1,n
                    tt=tt+ftmax(j)*dd(j,i,ip)
                    !write(61,*) dd(j,i,ip)
                enddo
                f(i,ip)=tt
            enddo
        enddo
                !write(61,*) 
    else
        !write(*,*) 'granot',pnow%granot
        !call projectoutperpendicularforce(n,nr,np,x,f,pnow)
    endif
    !xold(1:n,0:np)=x(1:n,0:np)
    !stop
    deallocate(dd,stat=istat);if(istat/=0) stop 'ERROR: failure deallocating dd.'
end subroutine calvmaxanchorforces


!subroutine projectoutperpendicularforce(n,nr,np,x,f,pnow)
!    use modulesplinedsaddle, only:parametersplinedsaddle
!    implicit none
!    integer::n,nr,np,npv,nflat,ip,i,istat,mp
!    real(kind=8)::x(n,0:np),f(n,0:np),t1,t2,dt,t,mydot,tt,epot
!    type(parametersplinedsaddle)::pnow
!    real(kind=8), allocatable::tang(:)
!    real(kind=8), allocatable::ft(:)
!    allocate(ft(n),stat=istat);if(istat/=0) stop 'ERROR: failure allocating ft.'
!    allocate(tang(n),stat=istat);if(istat/=0) stop 'ERROR: failure allocating tang.'
!    do ip=1,np-1
!        t=pnow%s(ip)
!        mp=ip
!        do i=1,nr
!            pnow%y(0:np)=x(i,0:np)
!            call inter_cubic(np,pnow%y,pnow%h,pnow%e1,pnow%e2,pnow%c)
!            call ffdfdd_cubic(np,pnow%y,pnow%s,mp,pnow%h(mp),t,pnow%c,t1,tang(i),t2)
!        enddo
!        do i=nr+1,n
!            tang(i)=0.d0
!        enddo
!        call calenergyforces(n,x(1,ip),epot,ft)
!        call normalizevector2(nr,tang)
!        tt=mydot(nr,tang,ft)
!        f(1:nr,ip)=ft(1:nr) -1.d0*tt*tang(1:nr)
!        f(nr+1:n,ip)=0.d0
!    enddo
!    deallocate(tang,stat=istat);if(istat/=0) stop 'ERROR: failure deallocating tang.'
!    deallocate(ft,stat=istat);if(istat/=0) stop 'ERROR: failure deallocating ft.'
!end subroutine projectoutperpendicularforce


subroutine checkpathway(iproc,istep,n,np,x,xold,pnow)
    use modulesplinedsaddle, only:parametersplinedsaddle
    implicit none
    integer::iproc,istep,n,np,ip,i
    real(kind=8)::x(n,0:np),xold(n,0:np),dmax
    type(parametersplinedsaddle)::pnow
    dmax=0.d0
    do ip=1,np-1
        do i=1,n
            dmax=max(dmax,abs(x(i,ip)-xold(i,ip)))
        enddo
    enddo
    if(iproc==0) write(*,'(a,i4,1es14.5)') 'fort53 ',istep,dmax
    !if(dmax>5.d-3) then
    !if(dmax>2.d-2) then
    if(dmax>5.d-3) then !non-BigDFT
        pnow%do_fill_ex_exd=.true.
    else
        pnow%do_fill_ex_exd=.false.
    endif
end subroutine checkpathway


!subroutine caltmax(n,np,x,etmax,xt,ft,pnow,pold)
!    use modulesplinedsaddle, only:parametersplinedsaddle
!    implicit none
!    integer::n,np,mparr(2),iepotmax
!    real(kind=8)::x(n,0:np),xt(n),ft(n)
!    type(parametersplinedsaddle)::pnow,pold
!    real(kind=8)::dt,epotmax,etmax,calnorm,zbrent,tl,tr,t1,t2
!    integer::istat,i,ip,mp,npv
!    real(kind=8), allocatable::xall(:,:)
!    npv=pnow%ns*np
!    allocate(xall(n,npv-1),stat=istat);if(istat/=0) stop 'ERROR: failure allocating xall.'
!    pnow%ex(0)=pnow%exends(1)
!    pnow%ex(npv)=pnow%exends(2)
!    pnow%sv(0)=0.d0
!    pnow%sv(npv)=pnow%s(np)
!    do i=1,n
!        pnow%y(0:np)=x(i,0:np)
!        call inter_cubic(np,pnow%y,pnow%h,pnow%e1,pnow%e2,pnow%c)
!        dt=pnow%s(np)/npv
!        do ip=1,npv-1
!            pnow%sv(ip)=dt*ip 
!            call calindex(np,pnow%s,pnow%sv(ip),mp)
!            call ffdfdd_cubic(np,pnow%y,pnow%s,mp,pnow%h(mp),pnow%sv(ip),pnow%c,xall(i,ip),t1,t2)
!        enddo
!    enddo
!    epotmax=max(pnow%exends(1),pnow%exends(2)) !-1.d50
!    iepotmax=-1
!    do ip=1,npv-1
!        call calenergyforces(n,xall(1,ip),pnow%ex(ip),ft)
!        !write(*,'(a5,i6,3f24.15)') 'along',ip,pnow%ex(ip),xall(1,ip),xall(2,ip)
!        if(pnow%ex(ip)>epotmax) then
!            epotmax=pnow%ex(ip)
!            iepotmax=ip
!        endif
!    enddo
!    if(iepotmax==-1) stop 'ERROR: iepotmax=-1'
!    write(*,*) 'epotmax,iepotmax',epotmax,iepotmax,npv
!    tl=pnow%sv(iepotmax-1)
!    tr=pnow%sv(iepotmax+1)
!    !write(*,*) 'tts',tl,tr
!    call calindex(np,pnow%s,tl,mparr(1))
!    call calindex(np,pnow%s,tr,mparr(2))
!    !write(*,*) 'mparr(1),mparr(2)',mparr(1),mparr(2)
!    pnow%tmax=zbrent(tl,tr,1.d-5,n,np,x,pnow,mparr,xt,ft,etmax)
!    !write(*,*) 'brent tmax',pnow%tmax
!    deallocate(xall,stat=istat);if(istat/=0) stop 'ERROR: failure deallocating xall.'
!end subroutine caltmax


subroutine caltmax2(istep,n,np,x,xold,outends,epot,xt,ft,pnow,pold,nproc,iproc,atoms, &
        rst,ll_inputs,ncount_bigdft)
    use module_base
    use module_interfaces
    use module_types
    use modulesplinedsaddle, only:parametersplinedsaddle
    implicit none
    integer, intent(in) :: nproc,iproc
    type(atoms_data), intent(inout) :: atoms
    type(input_variables), intent(inout) :: ll_inputs
    type(restart_objects), intent(inout) :: rst
    integer, intent(inout) :: ncount_bigdft
    type(DFT_global_output), dimension(2), intent(in) :: outends
    integer::istep,n,np,ip,mp,mpv,iter,npv,ipv,ibad,ibadold
    character(len=20)::filename
    character(len=3)::fn
    real(kind=8)::x(n,0:np),xold(n,0:np),xt(n),ft(n)
    type(parametersplinedsaddle)::pnow,pold
    real(kind=8)::epot,alpha,oneisideal,vdold,vdtol
    !n(c) character(32), parameter::frt =  '(3i5,e24.15,e15.6,e13.5,4e12.4)'
    character(37), parameter::frt2='(a,3i5,es24.15,es15.6,es13.5,4es12.4)'
    integer, save::iii=-1
    real(kind=8)::fnrm,vd,vdd,vdc,vddc,vq,vdq,vddq
    npv=np+pnow%ns2
    if(istep==0) npv=min(int(1.5d0*real((np+pnow%ns2),8)),30)
    pnow%granot=.true.
    !--------------------------------------------------------
    if(iproc==0) then
        write(*,'(a,i4)',advance='no') 'fort57 ',istep
        do ip=1,np
            write(*,'(1es10.2)',advance='no') pnow%h(ip)
        enddo
        write(*,'(a,1es13.5)') ' snp ',pnow%s(np)
    endif
    !--------------------------------------------------------
    if(iproc==0) then
        write(fn,'(i3.3)') istep
        filename='path'//fn//'.xyz' 
        call writepathway(n,np,x,filename,atoms)
    endif
    !--------------------------------------------------------
    !call epot_along_traj(istep,n,nr,np,x,npv,pnow,nproc,iproc,atoms,rst,inputs,ncount_bigdft)
    !--------------------------------------------------------
    call checkpathway(iproc,istep,n,np,x,xold,pnow)
    !pnow%do_fill_ex_exd=.true.
!1358 continue
    !if(istep<3 .or. pnow%do_fill_ex_exd .or. pold%npv>np+pnow%ns2) then
    if(istep<1 .or. pnow%do_fill_ex_exd) then
        call fill_ex_exd(istep,n,np,x,outends,npv,pnow,pold,xt,ft,nproc,iproc,atoms, &
            rst,ll_inputs,ncount_bigdft)
        !call guessinitialtmax_quintic(npv,pnow,iproc) !non-BigDFT
        !call guessinitialtmax_hermite(npv,pnow)
        call guessinitialtmax_cubic(npv,pnow) !non-BigDFT
        xold(1:n,0:np)=x(1:n,0:np)
    else
        npv=pold%npv
        pnow%ex(0:npv)=pold%ex(0:npv)
        pnow%exd(0:npv)=pold%exd(0:npv)
        pnow%sv(0)=pold%sv(0)/pold%s(np)*pnow%s(np)
        do ipv=1,npv
            pnow%sv(ipv)=pold%sv(ipv)/pold%s(np)*pnow%s(np)
            pnow%hv(ipv)=pnow%sv(ipv)-pnow%sv(ipv-1)
        enddo
        pnow%tmax=pold%tmax/pold%s(np)*pnow%s(np)
        !call guessinitialtmax_hermite(npv,pnow)
    endif
    iii=iii+1
    call write_v_of_t(iproc,istep,npv,pnow,iii,'vogt')
    if(iproc==0) then
        write(1000+iii,'(a,i5)') '#istep ',istep
        do ipv=0,npv
            write(1000+iii,'(3es24.15)') pnow%sv(ipv),pnow%ex(ipv),pnow%exd(ipv)
        enddo
        close(1000+iii)
    endif
    call calindex(np,pnow%s,pnow%tmax,mp,'caltmax2_1')
    call func(pnow%tmax,epot,vd,n,np,x,pnow,mp,xt,ft,nproc,iproc,atoms,rst,ll_inputs,ncount_bigdft)
    call calindex(npv,pnow%sv,pnow%tmax,mpv,'caltmax2_2')
    call insertpoint(npv,epot,vd,mpv,np,pnow)
    !--------------------------------------------------------
    call write_v_of_t(iproc,istep,npv,pnow,iii,'nogt')
    if(iproc==0) then
        write(*,'(a,i4)',advance='no') 'fort54 ',istep
        do ipv=0,npv
            write(*,'(1es14.5)',advance='no') pnow%sv(ipv)
        enddo
        write(*,'(1es14.5)') pnow%tmax
        !-----------------------------------------
        write(*,'(a,i4)',advance='no') 'fort55 ',istep
        do ipv=0,npv
            write(*,'(1es14.5)',advance='no') pnow%ex(ipv)
        enddo
        write(*,'(1es14.5)') epot
        !-----------------------------------------
        write(2000+iii,'(a,i5)') '#istep ',istep
        do ipv=0,npv
            write(2000+iii,'(3es24.15)') pnow%sv(ipv),pnow%ex(ipv),pnow%exd(ipv)
        enddo
        close(2000+iii)
    endif
    !--------------------------------------------------------
    !call polish_sv(npv,pnow)
    !call calindex(npv,pnow%sv,pnow%tmax,mpv)
    !--------------------------------------------------------
    if(pnow%typintpol=='cubic') then
        !call calvcubic(iproc,istep,npv,pnow,mpv,vc,vdc,vddc)
        !call calv_hermite(iproc,istep,npv,pnow,mpv,vc,vdc,vddc)
        call calv_quadratic(iproc,istep,npv,pnow,mpv,vdc,vddc)

        !call factor_cubic(npv,pnow%hv,pnow%e1v,pnow%e2v)
        !call inter_cubic(npv,pnow%ex,pnow%hv,pnow%e1v,pnow%e2v,pnow%cv)
        !call ffdfdd_cubic(npv,pnow%ex,pnow%sv,mpv,pnow%hv(mpv),pnow%tmax,pnow%cv,vc,vdc,vddc)
        !if(iproc==0 .and. vddc>0.d0) then
        !    write(pnow%ifile,'(a)') 'Not enough number of points for maximization, vddc>0'
        !    write(*         ,'(a)') 'Not enough number of points for maximization, vddc>0'
        !endif
        !alpha=min(5.d-1/abs(vddc),100.d0)
        alpha=min(5.d-1/abs(vddc),100.d0)
        vdd=vddc
    else
        call calvquintic(iproc,istep,npv,pnow,mpv,vq,vdq,vddq)
        !call factor_inter_quintic(npv,pnow%hv,pnow%ex,pnow%exd,pnow%a,pnow%b)
        !call ffdfdd_quintic(npv,pnow%sv,pnow%hv,pnow%ex,pnow%exd,pnow%a(mpv),pnow%b(mpv),mpv,pnow%tmax,vq,vdq,vddq)
        !if(iproc==0 .and. vddq>0.d0) then
        !    write(pnow%ifile,'(a)') 'Not enough number of points for maximization, vddq>0'
        !    write(*         ,'(a)') 'Not enough number of points for maximization, vddq>0'
        !endif
        alpha=min(5.d-1/abs(vddq),100.d0)
        vdd=vddq
    endif
    !if(.not. vdd<0.d0) then
    !    if(pnow%do_fill_ex_exd) then
    !        npv=2*npv
    !    else
    !        npv=np+pnow%ns2
    !    endif
    !    pnow%do_fill_ex_exd=.true.
    !    goto 1358
    !endif
    !----------------------------
    call atomic_dot(atoms,ft,ft,fnrm);fnrm=sqrt(fnrm)
    if(iproc==0) then
        !write(51,frt)           istep,0,npv,epot,vd,fnrm,vdd,alpha,pnow%tmax,pnow%tmax/pnow%s(np)
        write(*,frt2) 'fort51 ',istep,0,npv,epot,vd,fnrm,vdd,alpha,pnow%tmax,pnow%tmax/pnow%s(np)
    endif
    !--------------------------------------------------------
    !call epot_along_traj(istep,n,nr,np,x,npv,pnow,nproc,iproc,atoms,rst,inputs,ncount_bigdft)
    vdtol=max(pnow%vdtol*fnrm,5.d-5)
    !vdtol=max(pnow%vdtol*fnrm,1.d-8) !non-BigDFT
    if((abs(vd)<vdtol .and. vdd<0.d0) .or. (epot-max(pnow%exends(1),pnow%exends(2)))>1.d0) then 
    !if((abs(vd)<vdtol .and. vdd<0.d0) .or. (epot-max(pnow%exends(1),pnow%exends(2)))>1.d2) then !non-BigDFT
        pnow%npv=npv
        return
    endif
    vdold=vd
    ibad=0
    ibadold=0
    oneisideal=1.d0
    ll_inputs%inputPsiId=1
    do iter=1,50-(np+pnow%ns2+1)
        pnow%tmax=pnow%tmax-sign(min(abs(alpha*vd),0.05d0),alpha*vd)
        pnow%tmax=min(max(pnow%tmax,pnow%sv(0)),pnow%sv(npv))
        call calindex(np,pnow%s,pnow%tmax,mp,'caltmax2_3')
        !-------------------------
        call func(pnow%tmax,epot,vd,n,np,x,pnow,mp,xt,ft,nproc,iproc,atoms,rst,ll_inputs,ncount_bigdft)
        
        call calindex(npv,pnow%sv,pnow%tmax,mpv,'caltmax2_4')
        call insertpoint(npv,epot,vd,mpv,np,pnow)
        !-------------------------
        !call polish_sv(npv,pnow)
        !call calindex(npv,pnow%sv,pnow%tmax,mpv)
        !-------------------------
        !do ipv=0,npv
        !    write(1000*(iter+1)+istep,'(3es24.15)') pnow%sv(ipv),pnow%ex(ipv),pnow%exd(ipv)
        !enddo
        !close(1000*(iter+1)+istep)
        !-------------------------
        if(vd*vdold<0.d0) ibad=ibad+1
        if(ibad>ibadold) then
            oneisideal=0.7d0*oneisideal
            ibadold=ibad
        endif
        if(pnow%typintpol=='cubic') then
            !call calvcubic(iproc,istep,npv,pnow,mpv,vc,vdc,vddc)
            !call calv_hermite(iproc,istep,npv,pnow,mpv,vc,vdc,vddc)
            call calv_quadratic(iproc,istep,npv,pnow,mpv,vdc,vddc)

            !alpha=min(10.d-1/abs(vddc),200.d0)
            alpha=min(oneisideal/abs(vddc),200.d0)
            !alpha=min(8.d-1/abs(vddc),200.d0)
            vdd=vddc
        else
            call calvquintic(iproc,istep,npv,pnow,mpv,vq,vdq,vddq)
            !alpha=min(10.d-1/abs(vddq),200.d0)
            alpha=min(oneisideal/abs(vddq),200.d0)
            vdd=vddq
        endif
        vdold=vd
        !-------------------------
        call atomic_dot(atoms,ft,ft,fnrm);fnrm=sqrt(fnrm)
        if(iproc==0) then
            !write(51,frt)           istep,iter,npv,epot,vd,fnrm,vdd,alpha,pnow%tmax,pnow%tmax/pnow%s(np)
            write(*,frt2) 'fort51 ',istep,iter,npv,epot,vd,fnrm,vdd,alpha,pnow%tmax,pnow%tmax/pnow%s(np)
        endif
        vdtol=max(pnow%vdtol*fnrm,5.d-5)
        !vdtol=max(pnow%vdtol*fnrm,1.d-8) !non-BigDFT
        if((abs(vd)<vdtol .and. vdd<0.d0) .or. (epot-max(pnow%exends(1),pnow%exends(2)))>1.d0) then
        !if((abs(vd)<vdtol .and. vdd<0.d0) .or. (epot-max(pnow%exends(1),pnow%exends(2)))>1.d2) then !non-BigDFT
            exit
        endif
    enddo
    pnow%npv=npv
    ll_inputs%inputPsiId=0
    !if(iproc==0) &
    !write(54,'(3i5,e24.15,7e15.6)') istep,iter,npv,epot,vd,ft(1:2),vddq,alpha,pnow%tmax,pnow%tmax/pnow%s(np)
end subroutine caltmax2


subroutine polish_sv(npv,pnow)
    use modulesplinedsaddle, only:parametersplinedsaddle
    implicit none
    integer::npv,ipv,lpvarr(100),lpvn,mpv
    type(parametersplinedsaddle)::pnow
    real(kind=8)::diff
    lpvn=0
    do ipv=1,npv-1
        !ipv=ipv+1
        !if(ipv==npv) 
        diff=abs(pnow%ex(ipv)-pnow%tmax)
        if(pnow%ex(ipv)<pnow%ex(ipv-1) .and. pnow%ex(ipv)<pnow%ex(ipv+1) .and. diff>1.d-5) then
            lpvn=lpvn+1
            lpvarr(lpvn)=ipv
        endif
    enddo
    if(lpvn==0) return
    do mpv=1,lpvn
        do ipv=lpvarr(mpv),npv-1
            pnow%sv(ipv)=pnow%sv(ipv+1)
            pnow%ex(ipv)=pnow%ex(ipv+1)
            pnow%exd(ipv)=pnow%exd(ipv+1)
        enddo
        npv=npv-1
        lpvarr(1:lpvn)=lpvarr(1:lpvn)-1
    enddo
    do ipv=1,npv
        pnow%hv(ipv)=pnow%sv(ipv)-pnow%sv(ipv-1)
    enddo
end subroutine polish_sv


subroutine write_v_of_t(iproc,istep,npv,pnow,icall,fn)
    use modulesplinedsaddle, only:parametersplinedsaddle
    implicit none
    integer::iproc,istep,npv,mpv,ipv
    type(parametersplinedsaddle)::pnow
    real(kind=8)::vc,vdc,vddc,dt,t
    !character(100)::text
    character(8)::filename
    character(*)::fn
    integer::icall
    !integer, save::icall=0
    !icall=icall+1
    call factor_cubic(npv,pnow%hv,pnow%e1v,pnow%e2v)
    call inter_cubic(npv,pnow%ex,pnow%hv,pnow%e1v,pnow%e2v,pnow%cv)
    write(filename,'(a4,a1,i3.3)') fn,'.',icall
    if(iproc==0) open(unit=2010,file=filename,status='replace')
    if(iproc==0) write(2010,'(a,i5)') '#istep = ',istep
    dt=pnow%sv(npv)/500.d0
    do ipv=0,500
        t=ipv*dt
        if(ipv==0) mpv=1
        if(ipv==500) mpv=npv
        if(ipv==500) t=pnow%sv(npv)
        if(.not. (ipv==0 .or. ipv==500)) call calindex(npv,pnow%sv,t,mpv,'write_v_of_t')
        call ffdfdd_cubic(npv,pnow%ex,pnow%sv,mpv,pnow%hv(mpv),t,pnow%cv,vc,vdc,vddc)
        !call ffdfdd_hermite(npv,pnow%sv,pnow%hv,pnow%ex,pnow%exd,t,mpv,vc,vdc,vddc)
        if(iproc==0) write(2010,'(i5,4es19.10,i4)') ipv,t,vc,vdc,vddc,npv
    enddo
    if(iproc==0) close(2010)
end subroutine write_v_of_t


subroutine ffdfdd_hermite(n,s,h,e,ed,t,m,v,vd,vdd)
    implicit none
    integer::n,m
    real(kind=8)::s(0:n),h(n),e(0:n),ed(0:n),t,v,vd,vdd
    real(kind=8)::tt,a0,a1,a2,a3,hminv
    if(m<1 .or. m>n) stop 'ERROR: inconsistency in cubic Hermite spline m<1 .or. m>n'
    a0=e(m-1)
    a1=ed(m-1)*h(m)
    a2=3.d0*(-e(m-1)+e(m))-(2.d0*ed(m-1)+ed(m))*h(m)
    a3=2.d0*(e(m-1)-e(m))+(ed(m-1)+ed(m))*h(m)
    hminv=1.d0/h(m)
    tt=(t-s(m-1))*hminv
    v=a0+tt*(a1+tt*(a2+tt*a3))
    vd=(a1+tt*(2.d0*a2+tt*3.d0*a3))*hminv
    vdd=((2.d0*a2+tt*6.d0*a3))*hminv**2
end subroutine ffdfdd_hermite


subroutine fdd_quadratic(n,s,h,e,t,m,vd,vdd)
    implicit none
    integer::n,m
    real(kind=8)::s(0:n),h(n),e(0:n),t,vd,vdd
    !real(kind=8)::avg,w1,w2
    real(kind=8)::f0,f1,f2,h1,h2,a0,a1,a2,t1
    h1=h(m)
    h2=h(m+1)
    t1=s(m)
    f0=e(m-1)
    f1=e(m+0)
    f2=e(m+1)
    a0=(f1*(h1+h2)*(h1-t1)*(h2+t1)+t1*(f2*h1*(-h1+t1)+f0*h2*(h2+t1)))/(h1*h2*(h1+h2))
    a1=(f2*h1*(h1-2.d0*t1)-f1*(h1+h2)*(h1-h2-2*t1)-f0*h2*(h2+2.d0*t1))/(h1*h2*(h1+h2))
    a2=(f2*h1+f0*h2-f1*(h1+h2))/(h1*h2*(h1+h2))
    vd=a1+t*a2
    !vdd=a1+t*a2*2.d0
    vdd=a2*2.d0
end subroutine fdd_quadratic


subroutine calv_quadratic(iproc,istep,npv,pnow,mpv,vdc,vddc)
    use modulesplinedsaddle, only:parametersplinedsaddle
    implicit none
    integer::iproc,istep,npv,mpv
    type(parametersplinedsaddle)::pnow
    real(kind=8)::vdc,vddc
    character(100)::text
    if(mpv==npv) mpv=npv-1
    call fdd_quadratic(npv,pnow%sv,pnow%hv,pnow%ex,pnow%tmax,mpv,vdc,vddc)
    text='Not enough number of points for maximization, vddc_quadratic>0'
    if(iproc==0 .and. vddc>0.d0) then
        write(pnow%ifile,'(i4,1x,a,i3)') istep,trim(text),npv
        write(*         ,'(i4,1x,a,i3)') istep,trim(text),npv
    endif
end subroutine calv_quadratic


subroutine calv_hermite(iproc,istep,npv,pnow,mpv,vc,vdc,vddc)
    use modulesplinedsaddle, only:parametersplinedsaddle
    implicit none
    integer::iproc,istep,npv,mpv
    type(parametersplinedsaddle)::pnow
    real(kind=8)::vc,vdc,vddc
    character(100)::text
    call ffdfdd_hermite(npv,pnow%sv,pnow%hv,pnow%ex,pnow%exd,pnow%tmax,mpv,vc,vdc,vddc)
    text='Not enough number of points for maximization, vddc_hermite>0'
    if(iproc==0 .and. vddc>0.d0) then
        write(pnow%ifile,'(i4,1x,a,i3)') istep,trim(text),npv
        write(*         ,'(i4,1x,a,i3)') istep,trim(text),npv
    endif
end subroutine calv_hermite


subroutine guessinitialtmax_hermite(npv,pnow)
    use modulesplinedsaddle, only:parametersplinedsaddle
    implicit none
    integer::npv,ipvt,istat,iroot,nroot,npvt
    type(parametersplinedsaddle)::pnow
    real(kind=8)::p1,p2,p3,t1,t2,hi,discriminant,v,vcmax,roots(50)
    real(kind=8), allocatable::svt(:),hvt(:),ext(:),exdt(:),e1vt(:),e2vt(:),cvt(:)
    integer, parameter::ndeb1=0 !n(c) ndeb2=0
    npvt=npv  !10*npv
    allocate(svt(0:npvt+ndeb1),hvt(npvt+ndeb1),ext(0:npvt+ndeb1),exdt(0:npvt+ndeb1), &
        e1vt(npvt-1+ndeb1),e2vt(npvt-2+ndeb1),cvt(0:npvt+ndeb1),stat=istat)
    if(istat/=0) stop 'ERROR: failure allocating one of svt,hvt,ext,exdt,e1vt,e2vt,cvt.'
    call dmemocc(npvt+1,npvt+1+ndeb1,svt,'svt')
    call dmemocc(npvt,npvt+ndeb1,hvt,'hvt')
    call dmemocc(npvt+1,npvt+1+ndeb1,ext,'ext')
    call dmemocc(npvt+1,npvt+1+ndeb1,exdt,'exdt')
    call dmemocc(npvt-1,npvt-1+ndeb1,e1vt,'e1vt')
    call dmemocc(npvt-2,npvt-2+ndeb1,e2vt,'e2vt')
    call dmemocc(npvt+1,npvt+1+ndeb1,cvt,'cvt')
    !call factor_inter_quintic(npv,pnow%hv,pnow%ex,pnow%exd,pnow%a,pnow%b)
    ext(0)=pnow%ex(0)
    ext(npvt)=pnow%ex(npv)
    exdt(0)=pnow%exd(0)
    exdt(npvt)=pnow%exd(npv)
    svt(0)=pnow%sv(0)
    svt(npvt)=pnow%sv(npv)
    !dt=pnow%sv(npv)/(npvt)
    do ipvt=1,npvt-1
        !t=dt*ipvt
        svt(ipvt)=pnow%sv(ipvt)  !t
        hvt(ipvt)=pnow%hv(ipvt)  !svt(ipvt)-svt(ipvt-1)
        ext(ipvt)=pnow%ex(ipvt)
        exdt(ipvt)=pnow%exd(ipvt)
        !call calindex(npv,pnow%sv,t,mpv)
        !call ffdfdd_quintic(npv,pnow%sv,pnow%hv,pnow%ex,pnow%exd,pnow%a(mpv),pnow%b(mpv),mpv,t,ext(ipvt),t1,t2)
    enddo
    hvt(npvt)=pnow%hv(npv)  !svt(npvt)-svt(npvt-1)
    !ffdfdd_hermite(n,s,h,e,ed,t,m,v,vd,vdd)
    !call factor_cubic(npvt,hvt,e1vt,e2vt)
    !call inter_cubic(npvt,ext,hvt,e1vt,e2vt,cvt)
    nroot=0
    do ipvt=1,npvt
        hi=hvt(ipvt)
        !p3=(cvt(ipvt)-cvt(ipvt-1))/hi
        !p2=3.d0*(cvt(ipvt-1)*svt(ipvt)-cvt(ipvt)*svt(ipvt-1))/hi
        !p1=(3.d0*(cvt(ipvt)*svt(ipvt-1)**2-cvt(ipvt-1)*svt(ipvt)**2)+ext(ipvt)-ext(ipvt-1))/hi+hi*(cvt(ipvt-1)-cvt(ipvt))
        !p0=e(ipvt-1)
        p1=exdt(ipvt-1)*hi
        p2=3.d0*(-ext(ipvt-1)+ext(ipvt))-(2.d0*exdt(ipvt-1)+exdt(ipvt))*hi
        p3=2.d0*(ext(ipvt-1)-ext(ipvt))+(exdt(ipvt-1)+exdt(ipvt))*hi
        discriminant=p2**2-3.d0*p1*p3
        !write(*,*) 'discriminant',istep,ipvt,discriminant
        if(.not. discriminant<0.d0) then
            t1=(-p2+sqrt(discriminant))/(3.d0*p3)
            t2=(-p2-sqrt(discriminant))/(3.d0*p3)
            !t1=t1*(svt(ipvt)-svt(ipvt-1))+svt(ipvt-1)
            !t2=t2*(svt(ipvt)-svt(ipvt-1))+svt(ipvt-1)
            t1=t1*hvt(ipvt)+svt(ipvt-1)
            t2=t2*hvt(ipvt)+svt(ipvt-1)
            if(.not. t1<svt(ipvt-1) .and. .not. t1>svt(ipvt)) then
                !write(*,'(a,2i5,4f15.6)') 'roots: t1',istep,ipvt,t1,svt(ipvt-1),svt(ipvt),svt(npv)
                nroot=nroot+1
                roots(nroot)=t1
            endif
            if(.not. t2<svt(ipvt-1) .and. .not. t2>svt(ipvt)) then
                !write(*,'(a,2i5,4f15.6)') 'roots: t2',istep,ipvt,t2,svt(ipvt-1),svt(ipvt),svt(npv)
                nroot=nroot+1
                roots(nroot)=t2
            endif
        endif
    enddo
    if(nroot==0) stop 'ERROR: not enough points to interpolate v(t)'
    !--------------------------------------------------------
    vcmax=-1.d50
    do iroot=1,nroot
        !write(*,*) 'roots(iroot)',roots(iroot),svt(npv)
        call calindex(npvt,svt,roots(iroot),ipvt,'guessinitialtmax_hermite')
        !call ffdfdd_cubic(npvt,ext,svt,ipvt,hvt(ipvt),roots(iroot),cvt,vc,t1,t2)
        call ffdfdd_hermite(npvt,svt,hvt,ext,exdt,roots(iroot),ipvt,v,t1,t2)
        if(v>vcmax) then
            vcmax=v
            pnow%tmax=roots(iroot)
        endif
    enddo
    !call calindex(npv,pnow%sv,pnow%tmax,mpv)
    !call ffdfdd_quintic(npv,pnow%sv,pnow%hv,pnow%ex,pnow%exd,pnow%a(mpv),pnow%b(mpv),mpv,pnow%tmax,t1,t2,vddq)
    !if(vddq>0.d0) write(*,*) 'ERROR: vddq<0, use more points to find the maximum point.'
    deallocate(svt,hvt,ext,exdt,e1vt,e2vt,cvt,stat=istat)
    if(istat/=0) stop 'ERROR: failure deallocating one of svt,hvt,ext,e1vt,e2vt,cvt.'
end subroutine guessinitialtmax_hermite


subroutine calvcubic(iproc,istep,npv,pnow,mpv,vc,vdc,vddc)
    use modulesplinedsaddle, only:parametersplinedsaddle
    implicit none
    integer::iproc,istep,npv,mpv
    type(parametersplinedsaddle)::pnow
    real(kind=8)::vc,vdc,vddc
    character(100)::text
    call factor_cubic(npv,pnow%hv,pnow%e1v,pnow%e2v)
    call inter_cubic(npv,pnow%ex,pnow%hv,pnow%e1v,pnow%e2v,pnow%cv)
    call ffdfdd_cubic(npv,pnow%ex,pnow%sv,mpv,pnow%hv(mpv),pnow%tmax,pnow%cv,vc,vdc,vddc)
    text='Not enough number of points for maximization, vddc>0'
    if(iproc==0 .and. vddc>0.d0) then
        write(pnow%ifile,'(i4,1x,a,i3)') istep,trim(text),npv
        write(*         ,'(i4,1x,a,i3)') istep,trim(text),npv
    endif
end subroutine calvcubic


subroutine calvquintic(iproc,istep,npv,pnow,mpv,vq,vdq,vddq)
    use modulesplinedsaddle, only:parametersplinedsaddle
    implicit none
    integer::iproc,istep,npv,mpv
    type(parametersplinedsaddle)::pnow
    real(kind=8)::vq,vdq,vddq
    character(100)::text
    call factor_inter_quintic(npv,pnow%hv,pnow%ex,pnow%exd,pnow%a,pnow%b)
    call ffdfdd_quintic(npv,pnow%sv,pnow%hv,pnow%ex,pnow%exd,pnow%a(mpv),pnow%b(mpv), &
        mpv,pnow%tmax,vq,vdq,vddq)
    text='Not enough number of points for maximization, vddq>0'
    if(iproc==0 .and. vddq>0.d0) then
        write(pnow%ifile,'(i4,1x,a,i3)') istep,trim(text),npv
        write(*         ,'(i4,1x,a,i3)') istep,trim(text),npv
    endif
end subroutine calvquintic


subroutine fill_ex_exd(istep,n,np,x,outends,npv,pnow,pold,xt,ft,nproc,iproc,atoms,rst,ll_inputs,ncount_bigdft)
    use module_base
    use module_interfaces
    use module_types
    use modulesplinedsaddle, only:parametersplinedsaddle
    implicit none
    integer, intent(in) :: nproc,iproc
    type(atoms_data), intent(inout) :: atoms
    type(input_variables), intent(inout) :: ll_inputs
    type(restart_objects), intent(inout) :: rst
    integer, intent(inout) :: ncount_bigdft
    type(DFT_global_output), dimension(2), intent(in) :: outends
    integer::istep,n,np,ip,mp,istat,i,npv,infocode
    real(kind=8)::x(n,0:np),xt(n),ft(n) !n(c) dt
    type(parametersplinedsaddle)::pnow,pold
    real(kind=8)::t1,tt,time1,time2
    real(kind=8), allocatable::tang(:)
    logical::move_this_coordinate
    integer::iat,ixyz
    integer, parameter::ndeb1=0 !n(c) ndeb2=0
    type(run_objects) :: runObj
    type(DFT_global_output) :: outs

    allocate(tang(n+ndeb1),stat=istat);if(istat/=0) stop 'ERROR: failure allocating tang.'
    call dmemocc(n,n+ndeb1,tang,'tang')
    call run_objects_init_container(runObj, ll_inputs, atoms, rst)
    call init_global_output(outs, atoms%nat)
    pnow%ex(0)=pnow%exends(1)
    pnow%ex(npv)=pnow%exends(2)
    !test points along path will be distributed uniformly except one which is 
    !close to the pold%tmax will be replaced by pold%tmax
    !n(c) dt=pnow%s(np)/npv
    call estimate_sv(iproc,istep,np,npv,pnow,pold)
!    pnow%sv(0)=0.d0
!    pnow%sv(npv)=pnow%s(np)
!    if(istep>0) then
!        !-------------------------------------------------------------
!        !mpt=-1
!        !tnearest=1.d50
!        !do ip=1,npv-1
!        !    if(abs(pold%tmax/pold%s(np)*pnow%s(np)-dt*ip)<tnearest) then
!        !        mpt=ip
!        !        tnearest=abs(pold%tmax/pold%s(np)*pnow%s(np)-dt*ip)
!        !    endif
!        !enddo
!        !if(mpt==-1) stop 'ERROR: strange tmax of previous outer loop iteration'
!        !-------------------------------------------------------------
!        if(istep==6) then
!        do ip=0,pold%npv
!            write(301,'(3es24.15)') pold%sv(ip),pold%ex(ip),pold%exd(ip)
!        enddo
!        close(301)
!        endif
!        !pnow%ex(0)=
!        dtt=pold%sv(pold%npv)/npv
!        pnow%ex(0)=pold%ex(0)
!        pnow%ex(npv)=pold%ex(pold%npv)
!        pnow%exd(0)=pold%exd(0)
!        pnow%exd(npv)=pold%exd(pold%npv)
!        do ip=1,npv-1
!            tt=ip*dtt
!            call calindex(pold%npv,pold%sv,tt,mp)
!            tt1=(tt-pold%sv(mp-1))*(pold%ex(mp)-pold%ex(mp-1))/(pold%sv(mp)-pold%sv(mp-1))
!            pnow%ex(ip)=tt1+pold%ex(mp-1)
!            tt2=(tt-pold%sv(mp-1))*(pold%exd(mp)-pold%exd(mp-1))/(pold%sv(mp)-pold%sv(mp-1))
!            pnow%exd(ip)=tt2+pold%exd(mp-1)
!        enddo
!        exmax=-1.d50
!        exmin=+1.d50
!        do ip=0,npv
!            exmax=max(exmax,pnow%ex(ip))
!            exmin=min(exmin,pnow%ex(ip))
!        enddo
!        !exmax=exmax+1.d-2*(exmax-(pnow%ex(0)+pnow%ex(npv))*0.5d0)
!        !exmin=min(pnow%ex(0),pnow%ex(npv))
!        pnow%sv(0)=0.d0
!        do ip=1,npv
!            !pnow%hv(ip)=exp(2.d0*(pold%ex(ip)+pold%ex(ip-1)-2.d0*pold%ex(0)))
!            !tt=exp(exmax-pnow%ex(ip))
!            tt=exp(2.d0*(exmin-pnow%ex(ip))/(exmax-exmin))
!            pnow%sv(ip)=pnow%sv(ip-1)+tt/max(abs(pnow%exd(ip)),1.d-3)
!        enddo
!        tt=pnow%sv(npv)
!        pnow%sv(0:npv)=pnow%sv(0:npv)*pnow%s(np)/tt
!        if(istep==6) then
!        do ip=0,npv
!            write(302,'(3es24.15)') pnow%sv(ip),pnow%ex(ip),pnow%exd(ip)
!        enddo
!        close(302)
!        endif
!        !-------------------------------------------------------------
!    else
!        do ip=0,npv
!            pnow%sv(ip)=dt*ip
!        enddo
!    endif
    do ip=0,npv
        !pnow%sv(ip)=dt*ip
        !if(istep>0 .and. mpt==ip) pnow%sv(ip)=pold%tmax/pold%s(np)*pnow%s(np)
        if(ip==0) mp=1
        if(ip==npv) then
            mp=np
            pnow%sv(npv)=pnow%s(np)
        endif
        if(.not. (ip==0 .or. ip==npv)) call calindex(np,pnow%s,pnow%sv(ip),mp,'fill_ex_exd')
        if(ip>0) pnow%hv(ip)=pnow%sv(ip)-pnow%sv(ip-1)


        do i=1,n
            iat=(i-1)/3+1
            ixyz=mod(i-1,3)+1
            if(move_this_coordinate(atoms%astruct%ifrztyp(iat),ixyz)) then
                pnow%y(0:np)=x(i,0:np)
                call inter_cubic(np,pnow%y,pnow%h,pnow%e1,pnow%e2,pnow%c)
                call ffdfdd_cubic(np,pnow%y,pnow%s,mp,pnow%h(mp),pnow%sv(ip),pnow%c,xt(i),tang(i),t1)
            else
                xt(i)=x(i,0)
                tang(i)=0.d0
            endif
        enddo
        !do i=nr+1,n
        !    xt(i)=x(i,0)
        !    tang(i)=0.d0
        !enddo
        if(ip==0) then
            call atomic_dot(atoms,outends(1)%fxyz(1,1),tang,tt)
            pnow%exd(ip)=-tt
            !pnow%exd(ip)=-mydot(n,fends(1,1),tang) 
        elseif(ip==npv) then
            call atomic_dot(atoms,outends(2)%fxyz(1,1),tang,tt)
            pnow%exd(ip)=-tt
            !pnow%exd(ip)=-mydot(n,fends(1,2),tang) 
        else
            !call calenergyforces(n,xt,pnow%ex(ip),ft)
           call vcopy(n, xt(1), 1, runObj%rxyz(1,1), 1)
            call cpu_time(time1)
            call call_bigdft(runObj,outs,nproc,iproc,infocode)
            pnow%ex(ip) = outs%energy
            call cpu_time(time2)
            call vcopy(n, outs%fxyz(1,1), 1, ft(1), 1)
            ncount_bigdft=ncount_bigdft+1
            pnow%ncount_ll=pnow%ncount_ll+1
            pnow%time_ll=pnow%time_ll+(time2-time1)
            call atomic_dot(atoms,ft,tang,tt)
            pnow%exd(ip)=-tt
            !pnow%exd(ip)=-mydot(n,ft,tang) 
        endif
    enddo
    call run_objects_free_container(runObj)
    deallocate(tang,stat=istat);if(istat/=0) stop 'ERROR: failure deallocating tang.'
    call deallocate_global_output(outs)
end subroutine fill_ex_exd

subroutine estimate_sv(iproc,istep,np,npv,pnow,pold)
    use modulesplinedsaddle, only:parametersplinedsaddle
    implicit none
    integer::iproc,istep,np,npv,ip,mp,icycle,ncycle
    type(parametersplinedsaddle)::pnow,pold
    real(kind=8)::dt,tt,t1,t2
    !real(kind=8)::el,er,edl,edr
    real(kind=8)::ttmin,ttmax,emin,e1,e2,exo(0:100),exn(0:100),area,areatot
    pnow%sv(0)=0.d0
    pnow%sv(npv)=pnow%s(np)
    if(istep>0) then
        !-------------------------------------------------------------
        !mpt=-1
        !tnearest=1.d50
        !do ip=1,npv-1
        !    if(abs(pold%tmax/pold%s(np)*pnow%s(np)-dt*ip)<tnearest) then
        !        mpt=ip
        !        tnearest=abs(pold%tmax/pold%s(np)*pnow%s(np)-dt*ip)
        !    endif
        !enddo
        !if(mpt==-1) stop 'ERROR: strange tmax of previous outer loop iteration'
        !-------------------------------------------------------------
        !if(istep==6) then
        if(iproc==0) then
        do ip=0,pold%npv
            write(300+istep,'(3es24.15)') pold%sv(ip),pold%ex(ip),pold%exd(ip)
        enddo
        close(300+istep)
        endif
        !endif
        !-------------------------------------------------------------
        emin=min(pold%ex(0),pold%ex(pold%npv))
        exo(0:pold%npv)=pold%ex(0:pold%npv)-emin
        areatot=0.d0
        do ip=1,pold%npv
            areatot=areatot+0.5d0*(exo(ip-1)+exo(ip))*(pold%sv(ip)-pold%sv(ip-1))
        enddo
        dt=pold%sv(pold%npv)/npv
        pnow%sv(0)=0.d0
        do ip=1,npv-1
            pnow%sv(ip)=dt*ip
        enddo

        ncycle=100
        exn(0)=exo(0)
        exn(npv)=exo(pold%npv)
        do icycle=1,ncycle
            pnow%sv(npv)=pold%sv(pold%npv) !-1.d-10
            do ip=1,npv-1
                call calindex(pold%npv,pold%sv,pnow%sv(ip),mp,'estimate_sv')
                t1=pold%sv(mp-1) ; e1=exo(mp-1)
                t2=pold%sv(mp  ) ; e2=exo(mp  )
                exn(ip)=(e2-e1)/(t2-t1)*(pnow%sv(ip)-t1)+e1
            enddo
            do ip=1,npv
                area=0.5d0*(exn(ip-1)+exn(ip))*(pnow%sv(ip)-pnow%sv(ip-1))
                e1=(exn(npv)-exn(0))/pnow%sv(npv)*pnow%sv(ip-1)+exn(0)
                e2=(exn(npv)-exn(0))/pnow%sv(npv)*pnow%sv(ip  )+exn(0)
                !area=area-0.5d0*(e1+e2)*(pnow%sv(ip)-pnow%sv(ip-1))
                if(area<areatot/npv) then
                    pnow%hv(ip)=(pnow%sv(ip)-pnow%sv(ip-1))*1.02d0
                else
                    pnow%hv(ip)=(pnow%sv(ip)-pnow%sv(ip-1))*0.98d0
                endif
                !pnow%hv(ip)=1.d0/area
            enddo
            !pnow%sv(0)=0.d0
            do ip=1,npv
                pnow%sv(ip)=pnow%sv(ip-1)+pnow%hv(ip)
            enddo
            tt=pnow%sv(npv)
            pnow%sv(0:npv)=pnow%sv(0:npv)*pold%sv(pold%npv)/tt
            do ip=1,npv
                pnow%hv(ip)=pnow%sv(ip)-pnow%sv(ip-1)
            enddo
            ttmax=4.00d0*pold%sv(pold%npv)/npv
            ttmin=0.25d0*pold%sv(pold%npv)/npv
            do ip=1,npv
                tt=max(min(pnow%hv(ip),ttmax),ttmin)
                pnow%sv(ip)=pnow%sv(ip-1)+tt
            enddo
            tt=pnow%sv(npv)
            pnow%sv(0:npv)=pnow%sv(0:npv)*pold%sv(pold%npv)/tt
            do ip=1,npv
                pnow%hv(ip)=pnow%sv(ip)-pnow%sv(ip-1)
            enddo
        enddo

        do ip=1,npv-1
            call calindex(pold%npv,pold%sv,pnow%sv(ip),mp,'estimate_sv')
            t1=pold%sv(mp-1) ; e1=exo(mp-1)
            t2=pold%sv(mp  ) ; e2=exo(mp  )
            exn(ip)=(e2-e1)/(t2-t1)*(pnow%sv(ip)-t1)+e1
        enddo
        exn(0:npv)=exn(0:npv)+emin

        !-------------------------------------------------------------
!        dt=pold%sv(pold%npv)/npv
!        do ip=0,npv-1
!            pnow%sv(ip)=dt*ip
!        enddo
!        pnow%sv(npv)=pold%sv(pold%npv)-1.d-10
!        pnow%hv(1:npv)=0.d0
!        mpl=1
!        e_end_min=min(pold%ex(0),pold%ex(pold%npv))
!        do ip=0,pold%npv
!            pold%ex(ip)=pold%ex(ip)-e_end_min !+1.d-2
!        enddo
!        ttl=pold%ex(0) !-e_end_min
!        do ip=1,npv
!            call calindex(pold%npv,pold%sv,pnow%sv(ip),mpr)
!            do jp=mpl,mpr
!                el=pold%ex(jp-1) ; er=pold%ex(jp)
!                edl=pold%exd(jp-1) ; edr=pold%exd(jp)
!                h=pold%sv(jp)-pold%sv(jp-1) ; hinv=1.d0/h
!                a0=el
!                a1=edl*h
!                a2=3.d0*(-el+er)-(2.d0*edl+edr)*h
!                a3=2.d0*(el-er)+(edl+edr)*h
!                !t1=pold%sv(jp)
!                !if(jp==mpl) t1=pnow%sv(ip-1)
!                !t2=pold%sv(jp)
!                !if(jp==mpl) t1=pnow%sv(ip-1)
!                t1=max(pold%sv(jp-1),pnow%sv(ip-1))
!                t2=min(pold%sv(jp)  ,pnow%sv(ip)  )
!                tt1=(t1-pold%sv(jp-1))*hinv
!                tt2=(t2-pold%sv(jp-1))*hinv
!                vi1=tt1*(a0+tt1*(a1/2.d0+tt1*(a2/3.d0+tt1*a3/4.d0)))*h
!                vi2=tt2*(a0+tt2*(a1/2.d0+tt2*(a2/3.d0+tt2*a3/4.d0)))*h
!                !tt=
!                pnow%hv(ip)=pnow%hv(ip)+vi2-vi1
!            enddo
!            ttr=pnow%sv(ip)*(pold%ex(pold%npv)-pold%ex(0))/pold%sv(pold%npv)+pold%ex(0)
!            !ttr=ttr-e_end_min
!
!            !tt1=pold%ex(ip-1)-tt
!            !tt2=pold%ex(ip  )-tt
!            !pnow%hv(ip)=pnow%hv(ip)-0.5d0*(pold%ex(ip-1)+pold%ex(ip))*(pold%ex)
!            pnow%hv(ip)=pnow%hv(ip)-0.5d0*(ttl+ttr)*(pnow%sv(ip)-pnow%sv(ip-1))
!            mpl=mpr
!            ttl=ttr
!        enddo
!        !tt=4.d0*abs(pold%ex(0)-pold%ex(pold%npv))*pold%sv(pold%npv)/pold%npv
!        do ip=1,npv
!            if(pnow%hv(ip)<0.d0) write(*,*) 'WARNING: probably not sufficient points.'
!            !pnow%sv(ip)=pnow%sv(ip-1)+1.d0/max(abs(pnow%hv(ip))**0.8d0,tt)
!            pnow%sv(ip)=pnow%sv(ip-1)+1.d0/abs(pnow%hv(ip))**0.8d0
!            !pnow%sv(ip)=pnow%sv(ip-1)+1.d0/abs(pnow%hv(ip))**2
!            !pnow%sv(ip)=pnow%sv(ip-1)+exp(-abs(pnow%hv(ip)))
!        enddo
!        tt=pnow%sv(npv)
!        pnow%sv(0:npv)=pnow%sv(0:npv)*pnow%s(np)/tt
!        do ip=1,npv
!            pnow%hv(ip)=pnow%sv(ip)-pnow%sv(ip-1)
!        enddo
!        tt=1.2d0*pnow%s(np)/npv
!        do ip=1,npv
!            pnow%hv(ip)=min(tt,pnow%hv(ip))
!            pnow%sv(ip)=pnow%sv(ip-1)+pnow%hv(ip)
!        enddo
!        tt=pnow%sv(npv)
!        pnow%sv(0:npv)=pnow%sv(0:npv)*pnow%s(np)/tt
!        do ip=1,npv
!            pnow%hv(ip)=pnow%sv(ip)-pnow%sv(ip-1)
!        enddo
        !-------------------------------------------------------------
!        emin=min(pold%ex(0),pold%ex(pold%npv))+0.5d0*abs(pold%ex(pold%npv)-pold%ex(0))
!        !emin=max(pold%ex(0),pold%ex(pold%npv)) !-1.d0*abs(pold%ex(pold%npv)-pold%ex(0))
!        emax=-1.d10
!        do ip=0,pold%npv
!            emax=max(emax,pold%ex(ip))
!        enddo
!        dt=pold%sv(pold%npv)/npv
!        pnow%sv(0)=0.d0
!        do ip=1,npv-1
!            pnow%sv(ip)=dt*ip
!        enddo
!        do icycle=1,10
!        pnow%sv(npv)=pold%sv(pold%npv)-1.d-10
!        do ip=1,npv
!            !t=dt*ip
!            !if(ip==npv) then
!            !    mp=pold%npv
!            !else
!            !    call calindex(pold%npv,pold%sv,t,mp)
!            !endif
!            call calindex(pold%npv,pold%sv,pnow%sv(ip),mp,'estimate_sv')
!            t1=pold%sv(mp-1) ; e1=pold%ex(mp-1)
!            t2=pold%sv(mp  ) ; e2=pold%ex(mp  )
!            elin=(e2-e1)/(t2-t1)*(pnow%sv(ip)-t1)+e1
!            tt=(elin-emin)/(emax-emin)
!            !pnow%hv(ip)=exp(-5.d0*tt)
!            !pnow%hv(ip)=1.d0/(10.d-1+5.d-1*tt*8)
!            pnow%hv(ip)=1.d0/(1.d-6+5.d0*(tt**2)**0.4d0)
!        enddo
!        pnow%sv(0)=0.d0
!        do ip=1,npv
!            pnow%sv(ip)=pnow%sv(ip-1)+pnow%hv(ip)
!        enddo
!        tt=pnow%sv(npv)
!        pnow%sv(0:npv)=pnow%sv(0:npv)*pold%sv(pold%npv)/tt
!        do ip=1,npv
!            pnow%hv(ip)=pnow%sv(ip)-pnow%sv(ip-1)
!        enddo
!        ttmax=3.0d0*pold%sv(pold%npv)/npv
!        ttmin=0.6d0*pold%sv(pold%npv)/npv
!        do ip=1,npv
!            tt=max(min(pnow%hv(ip),ttmax),ttmin)
!            pnow%sv(ip)=pnow%sv(ip-1)+tt
!        enddo
!        tt=pnow%sv(npv)
!        pnow%sv(0:npv)=pnow%sv(0:npv)*pold%sv(pold%npv)/tt
!        do ip=1,npv
!            pnow%hv(ip)=pnow%sv(ip)-pnow%sv(ip-1)
!        enddo
!        enddo
!
!        tt=pnow%sv(npv)
!        pnow%sv(0:npv)=pnow%sv(0:npv)*pnow%s(np)/tt
!        do ip=1,npv
!            pnow%hv(ip)=pnow%sv(ip)-pnow%sv(ip-1)
!        enddo
        !-------------------------------------------------------------
        !if(istep==6) then
        if(iproc==0) then
        do ip=0,npv
            write(400+istep,'(2es24.15)') pnow%sv(ip),exn(ip)
        enddo
        close(400+istep)
        endif
        !endif
        !-------------------------------------------------------------
        tt=pnow%sv(npv)
        pnow%sv(0:npv)=pnow%sv(0:npv)*pnow%s(np)/tt
        do ip=1,npv
            pnow%hv(ip)=pnow%sv(ip)-pnow%sv(ip-1)
        enddo
    else
        dt=pnow%s(np)/npv
        do ip=0,npv
            pnow%sv(ip)=dt*ip
        enddo
    endif
end subroutine estimate_sv


!subroutine epot_along_traj(istep,n,nr,np,x,npv,pnow,nproc,iproc,atoms,rst,inputs,ncount_bigdft)
!    use module_base
!    use module_interfaces
!    use module_types
!    use modulesplinedsaddle, only:parametersplinedsaddle
!    implicit none
!    integer, intent(in) :: nproc,iproc
!    type(atoms_data), intent(inout) :: atoms
!    type(input_variables), intent(inout) :: inputs
!    type(restart_objects), intent(inout) :: rst
!    integer, intent(inout) :: ncount_bigdft
!    integer::istep,n,nr,np,mpv,istat,i,npv,mp,ip,infocode
!    real(kind=8)::x(n,0:np),epot,dt,t,vc,vq,t1,t2,fnoise
!    type(parametersplinedsaddle)::pnow
!    character(3)::fn
!    character(20)::filename
!    real(kind=8), allocatable::xt(:)
!    real(kind=8), allocatable::ft(:),x_bigdft(:)
!    logical::move_this_coordinate
!    integer::iat,ixyz
!    integer, parameter::ndeb1=0,ndeb2=0
!    allocate(x_bigdft(n+ndeb1))
!    call dmemocc(n,n+ndeb1,x_bigdft,'x_bigdft')
!    allocate(xt(n+ndeb1),stat=istat);if(istat/=0) stop 'ERROR: failure allocating xt.'
!    call dmemocc(n,n+ndeb1,xt,'xt')
!    allocate(ft(n+ndeb1),stat=istat);if(istat/=0) stop 'ERROR: failure allocating ft.'
!    call dmemocc(n,n+ndeb1,ft,'ft')
!    if(iproc==0) then
!        write(fn,'(i3.3)') istep
!        filename='energy'//fn
!        open(unit=1358,file=filename,status='replace')
!    endif
!    mpv=1;dt=pnow%sv(npv)/20.d0  !*(1.d0-epsilon(dt))
!    call factor_cubic(npv,pnow%hv,pnow%e1v,pnow%e2v)
!    call inter_cubic(npv,pnow%ex,pnow%hv,pnow%e1v,pnow%e2v,pnow%cv)
!    call factor_inter_quintic(npv,pnow%hv,pnow%ex,pnow%exd,pnow%a,pnow%b)
!    do ip=0,19
!        t=dt*ip 
!        if(ip==20) then
!            mpv=npv
!            mp=np
!        else
!            call calindex(npv,pnow%sv,t,mpv)
!            call calindex(np,pnow%s,t,mp)
!        endif
!        call ffdfdd_cubic(npv,pnow%ex,pnow%sv,mpv,pnow%hv(mpv),t,pnow%cv,vc,t1,t2)
!        call ffdfdd_quintic(npv,pnow%sv,pnow%hv,pnow%ex,pnow%exd,pnow%a(mpv),pnow%b(mpv),mpv,t,vq,t1,t2)
!        do i=1,n
!            iat=(i-1)/3+1
!            ixyz=mod(i-1,3)+1
!            if(move_this_coordinate(atoms%astruct%ifrztyp(iat),ixyz)) then
!                pnow%y(0:np)=x(i,0:np)
!                call inter_cubic(np,pnow%y,pnow%h,pnow%e1,pnow%e2,pnow%c)
!                call ffdfdd_cubic(np,pnow%y,pnow%s,mp,pnow%h(mp),t,pnow%c,xt(i),t1,t2)
!            else
!                xt(i)=x(i,0)
!            endif
!        enddo
!        !do i=nr+1,n
!        !    xt(i)=x(i,0)
!        !enddo
!        !call calenergyforces(n,xt,epot,ft)
!        x_bigdft(1:n)=xt(1:n)
!        call call_bigdft(nproc,iproc,atoms,x_bigdft,inputs,epot,ft,fnoise,rst,infocode)
!        ncount_bigdft=ncount_bigdft+1
!        if(iproc==0) then
!            write(1358,'(4e20.10)') t/pnow%sv(npv),vc,vq,epot
!        endif
!    enddo
!    if(iproc==0) then
!        close(1358)
!    endif
!    deallocate(x_bigdft)
!    deallocate(xt,stat=istat);if(istat/=0) stop 'ERROR: failure deallocating xt.'
!    deallocate(ft,stat=istat);if(istat/=0) stop 'ERROR: failure deallocating ft.'
!end subroutine epot_along_traj


subroutine insertpoint(npv,epot,vd,mpv,np,pnow)
    use modulesplinedsaddle, only:parametersplinedsaddle
    implicit none
    integer::npv,mpv,np,ip,lpv
    real(kind=8)::epot,vd
    type(parametersplinedsaddle)::pnow
    if(pnow%tmax-pnow%sv(mpv-1)<(pnow%sv(mpv)-pnow%tmax)) then
        lpv=mpv-1
    else
        lpv=mpv
    endif
    if(lpv==0) lpv=mpv
    if(lpv==npv) lpv=mpv-1
    !if((pnow%tmax-pnow%sv(mpv-1))<pnow%htol*pnow%s(np)) then
    !    pnow%sv(mpv-1)=pnow%tmax
    !    pnow%ex(mpv-1)=epot
    !    pnow%exd(mpv-1)=-vd
    !    if(mpv>1) pnow%hv(mpv-1)=pnow%sv(mpv-1)-pnow%sv(mpv-2)
    !    pnow%hv(mpv)=pnow%sv(mpv)-pnow%sv(mpv-1)
    !elseif((pnow%sv(mpv)-pnow%tmax)<pnow%htol*pnow%s(np)) then
    !    pnow%sv(mpv)=pnow%tmax
    !    pnow%ex(mpv)=epot
    !    pnow%exd(mpv)=-vd
    !    pnow%hv(mpv)=pnow%sv(mpv)-pnow%sv(mpv-1)
    !    if(mpv<npv) pnow%hv(mpv+1)=pnow%sv(mpv+1)-pnow%sv(mpv)
    if(abs(pnow%sv(lpv)-pnow%tmax)<pnow%htol*pnow%s(np)) then
        pnow%sv(lpv)=pnow%tmax
        pnow%ex(lpv)=epot
        pnow%exd(lpv)=-vd
        pnow%hv(lpv)=pnow%sv(lpv)-pnow%sv(lpv-1)
        pnow%hv(lpv+1)=pnow%sv(lpv+1)-pnow%sv(lpv)
        mpv=lpv
    else
        do ip=npv,mpv,-1
            pnow%hv(ip+1)=pnow%hv(ip)
            pnow%sv(ip+1)=pnow%sv(ip)
            pnow%ex(ip+1)=pnow%ex(ip)
            pnow%exd(ip+1)=pnow%exd(ip)
        enddo
        pnow%sv(mpv)=pnow%tmax
        pnow%ex(mpv)=epot
        pnow%exd(mpv)=-vd
        pnow%hv(mpv)=pnow%sv(mpv)-pnow%sv(mpv-1)
        pnow%hv(mpv+1)=pnow%sv(mpv+1)-pnow%sv(mpv)
        npv=npv+1
    endif
end subroutine insertpoint


subroutine guessinitialtmax_cubic(npv,pnow)
    use modulesplinedsaddle, only:parametersplinedsaddle
    implicit none
    integer::npv,ipvt,istat,iroot,nroot,npvt
    type(parametersplinedsaddle)::pnow
    real(kind=8)::p1,p2,p3,t1,t2,hi,discriminant,vc,vcmax,roots(50)
    real(kind=8), allocatable::svt(:),hvt(:),ext(:),e1vt(:),e2vt(:),cvt(:)
    integer, parameter::ndeb1=0 !n(c) ndeb2=0
    npvt=npv  !10*npv
    allocate(svt(0:npvt+ndeb1),hvt(npvt+ndeb1),ext(0:npvt+ndeb1),e1vt(npvt-1+ndeb1),e2vt(npvt-2+ndeb1),cvt(0:npvt+ndeb1),stat=istat)
    if(istat/=0) stop 'ERROR: failure allocating one of svt,hvt,ext,e1vt,e2vt,cvt.'
    call dmemocc(npvt+1,npvt+1+ndeb1,svt,'svt')
    call dmemocc(npvt,npvt+ndeb1,hvt,'hvt')
    call dmemocc(npvt+1,npvt+1+ndeb1,ext,'ext')
    call dmemocc(npvt-1,npvt-1+ndeb1,e1vt,'e1vt')
    call dmemocc(npvt-2,npvt-2+ndeb1,e2vt,'e2vt')
    call dmemocc(npvt+1,npvt+1+ndeb1,cvt,'cvt')
    !call factor_inter_quintic(npv,pnow%hv,pnow%ex,pnow%exd,pnow%a,pnow%b)
    ext(0)=pnow%ex(0)
    ext(npvt)=pnow%ex(npv)
    svt(0)=pnow%sv(0)
    svt(npvt)=pnow%sv(npv)
    !dt=pnow%sv(npv)/(npvt)
    do ipvt=1,npvt-1
        !t=dt*ipvt
        svt(ipvt)=pnow%sv(ipvt)  !t
        hvt(ipvt)=pnow%hv(ipvt)  !svt(ipvt)-svt(ipvt-1)
        ext(ipvt)=pnow%ex(ipvt)
        !call calindex(npv,pnow%sv,t,mpv)
        !call ffdfdd_quintic(npv,pnow%sv,pnow%hv,pnow%ex,pnow%exd,pnow%a(mpv),pnow%b(mpv),mpv,t,ext(ipvt),t1,t2)
    enddo
    hvt(npvt)=pnow%hv(npv)  !svt(npvt)-svt(npvt-1)
    call factor_cubic(npvt,hvt,e1vt,e2vt)
    call inter_cubic(npvt,ext,hvt,e1vt,e2vt,cvt)
    nroot=0
    do ipvt=1,npvt
        hi=hvt(ipvt)
        p3=(cvt(ipvt)-cvt(ipvt-1))/hi
        p2=3.d0*(cvt(ipvt-1)*svt(ipvt)-cvt(ipvt)*svt(ipvt-1))/hi
        p1=(3.d0*(cvt(ipvt)*svt(ipvt-1)**2-cvt(ipvt-1)*svt(ipvt)**2)+ext(ipvt)-ext(ipvt-1))/hi+hi*(cvt(ipvt-1)-cvt(ipvt))
        discriminant=p2**2-3.d0*p1*p3
        !write(*,*) 'discriminant',istep,ipvt,discriminant
        if(.not. discriminant<0.d0) then
            t1=(-p2+sqrt(discriminant))/(3.d0*p3)
            t2=(-p2-sqrt(discriminant))/(3.d0*p3)
            if(.not. t1<svt(ipvt-1) .and. .not. t1>svt(ipvt)) then
                !write(*,'(a,2i5,4f15.6)') 'roots: t1',istep,ipvt,t1,svt(ipvt-1),svt(ipvt),svt(npv)
                nroot=nroot+1
                roots(nroot)=t1
            endif
            if(.not. t2<svt(ipvt-1) .and. .not. t2>svt(ipvt)) then
                !write(*,'(a,2i5,4f15.6)') 'roots: t2',istep,ipvt,t2,svt(ipvt-1),svt(ipvt),svt(npv)
                nroot=nroot+1
                roots(nroot)=t2
            endif
        endif
    enddo
    if(nroot==0) stop 'ERROR: not enough points to interpolate v(t)'
    !--------------------------------------------------------
    vcmax=-1.d50
    do iroot=1,nroot
        !write(*,*) 'roots(iroot)',roots(iroot),svt(npv)
        call calindex(npvt,svt,roots(iroot),ipvt,'guessinitialtmax_cubic')
        call ffdfdd_cubic(npvt,ext,svt,ipvt,hvt(ipvt),roots(iroot),cvt,vc,t1,t2)
        if(vc>vcmax) then
            vcmax=vc
            pnow%tmax=roots(iroot)
        endif
    enddo
    !call calindex(npv,pnow%sv,pnow%tmax,mpv)
    !call ffdfdd_quintic(npv,pnow%sv,pnow%hv,pnow%ex,pnow%exd,pnow%a(mpv),pnow%b(mpv),mpv,pnow%tmax,t1,t2,vddq)
    !if(vddq>0.d0) write(*,*) 'ERROR: vddq<0, use more points to find the maximum point.'
    deallocate(svt,hvt,ext,e1vt,e2vt,cvt,stat=istat)
    if(istat/=0) stop 'ERROR: failure deallocating one of svt,hvt,ext,e1vt,e2vt,cvt.'
end subroutine guessinitialtmax_cubic


subroutine guessinitialtmax_quintic(npv,pnow,iproc)
    use modulesplinedsaddle, only:parametersplinedsaddle
    implicit none
    integer::npv,mpv,ipvt,istat,iroot,nroot,npvt,iproc
    type(parametersplinedsaddle)::pnow
    real(kind=8)::p1,p2,p3,t1,t2,hi,discriminant,t,dt,vc,vcmax,vddq,roots(50)
    real(kind=8), allocatable::svt(:),hvt(:),ext(:),e1vt(:),e2vt(:),cvt(:)
    integer, parameter::ndeb1=0 !n(c) ndeb2=0
    npvt=10*npv
    allocate(svt(0:npvt+ndeb1),hvt(npvt+ndeb1),ext(0:npvt+ndeb1),e1vt(npvt-1+ndeb1),e2vt(npvt-2+ndeb1),cvt(0:npvt+ndeb1),stat=istat)
    if(istat/=0) stop 'ERROR: failure allocating one of svt,hvt,ext,e1vt,e2vt,cvt.'
    call dmemocc(npvt+1,npvt+1+ndeb1,svt,'svt')
    call dmemocc(npvt,npvt+ndeb1,hvt,'hvt')
    call dmemocc(npvt+1,npvt+1+ndeb1,ext,'ext')
    call dmemocc(npvt-1,npvt-1+ndeb1,e1vt,'e1vt')
    call dmemocc(npvt-2,npvt-2+ndeb1,e2vt,'e2vt')
    call dmemocc(npvt+1,npvt+1+ndeb1,cvt,'cvt')
    call factor_inter_quintic(npv,pnow%hv,pnow%ex,pnow%exd,pnow%a,pnow%b)
    ext(0)=pnow%ex(0)
    ext(npvt)=pnow%ex(npv)
    svt(0)=pnow%sv(0)
    svt(npvt)=pnow%sv(npv)
    dt=pnow%sv(npv)/(npvt)
    do ipvt=1,npvt-1
        t=dt*ipvt
        svt(ipvt)=t
        hvt(ipvt)=svt(ipvt)-svt(ipvt-1)
        call calindex(npv,pnow%sv,t,mpv,'guessinitialtmax_quintic_1')
        call ffdfdd_quintic(npv,pnow%sv,pnow%hv,pnow%ex,pnow%exd,pnow%a(mpv),pnow%b(mpv),mpv,t,ext(ipvt),t1,t2)
    enddo
    hvt(npvt)=svt(npvt)-svt(npvt-1)
    call factor_cubic(npvt,hvt,e1vt,e2vt)
    call inter_cubic(npvt,ext,hvt,e1vt,e2vt,cvt)
    nroot=0
    do ipvt=1,npvt
        hi=hvt(ipvt)
        p3=(cvt(ipvt)-cvt(ipvt-1))/hi
        p2=3.d0*(cvt(ipvt-1)*svt(ipvt)-cvt(ipvt)*svt(ipvt-1))/hi
        p1=(3.d0*(cvt(ipvt)*svt(ipvt-1)**2-cvt(ipvt-1)*svt(ipvt)**2)+ext(ipvt)-ext(ipvt-1))/hi+hi*(cvt(ipvt-1)-cvt(ipvt))
        discriminant=p2**2-3.d0*p1*p3
        !write(*,*) 'discriminant',istep,ipvt,discriminant
        if(.not. discriminant<0.d0) then
            t1=(-p2+sqrt(discriminant))/(3.d0*p3)
            t2=(-p2-sqrt(discriminant))/(3.d0*p3)
            if(.not. t1<svt(ipvt-1) .and. .not. t1>svt(ipvt)) then
                !write(*,'(a,2i5,4f15.6)') 'roots: t1',istep,ipvt,t1,svt(ipvt-1),svt(ipvt),svt(npv)
                nroot=nroot+1
                roots(nroot)=t1
            endif
            if(.not. t2<svt(ipvt-1) .and. .not. t2>svt(ipvt)) then
                !write(*,'(a,2i5,4f15.6)') 'roots: t2',istep,ipvt,t2,svt(ipvt-1),svt(ipvt),svt(npv)
                nroot=nroot+1
                roots(nroot)=t2
            endif
        endif
    enddo
    if(nroot==0) stop 'ERROR: not enough points to interpolate v(t)'
    !--------------------------------------------------------
    vcmax=-1.d50
    do iroot=1,nroot
        !write(*,*) 'roots(iroot)',roots(iroot),svt(npv)
        call calindex(npvt,svt,roots(iroot),ipvt,'guessinitialtmax_quintic_2')
        call ffdfdd_cubic(npvt,ext,svt,ipvt,hvt(ipvt),roots(iroot),cvt,vc,t1,t2)
        if(vc>vcmax) then
            vcmax=vc
            pnow%tmax=roots(iroot)
        endif
    enddo
    call calindex(npv,pnow%sv,pnow%tmax,mpv,'guessinitialtmax_quintic_3')
    call ffdfdd_quintic(npv,pnow%sv,pnow%hv,pnow%ex,pnow%exd,pnow%a(mpv),pnow%b(mpv),mpv,pnow%tmax,t1,t2,vddq)
    if(vddq>0.d0 .and. iproc==0) then
            write(pnow%ifile,*) 'ERROR: vddq<0, use more points to find the maximum point.'
            write(*,*) 'ERROR: vddq<0, use more points to find the maximum point.'
    endif
    deallocate(svt,hvt,ext,e1vt,e2vt,cvt,stat=istat)
    if(istat/=0) stop 'ERROR: failure deallocating one of svt,hvt,ext,e1vt,e2vt,cvt.'
end subroutine guessinitialtmax_quintic


subroutine factor_inter_quintic(n,h,y,d,a,b)
    implicit none
    integer::n,i,j,k,info
    integer, parameter::kl=2,ku=2
    real(kind=8)::h(n),y(0:n),d(0:n),a(n),b(n),t1,t2,t3,t4
    real(kind=8), allocatable::c(:),v(:,:)
    integer, allocatable::ipiv(:)
    integer, parameter::ndeb1=0 !n(c) ndeb2=0
    allocate(c(2*n+ndeb1),v(2*kl+ku+1,2*n+ndeb1),ipiv(2*n+ndeb1))
    call dmemocc(2*n,2*n+ndeb1,c,'c')
    call dmemocc((2*kl+ku+1)*(2*n),(2*kl+ku+1)*(2*n+ndeb1),v,'v')
    call imemocc(2*n,2*n+ndeb1,ipiv,'ipiv')
    c(1)=-6.d0*d(0)*h(1)-6.d0*d(1)*h(1)-12.d0*y(0)+12.d0*y(1)
    do i=1,n-1
        t1=-2.d0*(2.d0*d(i)+d(i+1))*h(i)-2.d0*(2.d0*d(i)+d(i-1))*h(i+1)
        c(2*i)=t1*h(i)*h(i+1)-6.d0*h(i+1)**2*(-y(i)+y(i-1))+6.d0*h(i)**2*(-y(i)+y(i+1))
        t2=2.d0*(2.d0*d(i)+d(i+1))*h(i)**2  +2.d0*(d(i)+2.d0*d(i+1))*h(i)**2
        t3=2.d0*(2.d0*d(i)+d(i-1))*h(i+1)**2+2.d0*(d(i)+2.d0*d(i-1))*h(i+1)**2
        t4=12.d0*h(i+1)**3*(y(i)-y(i-1))+12.d0*h(i)**3*(y(i)-y(i+1))
        c(2*i+1)=(t2-t3)*h(i)*h(i+1)+t4

        !c(2*i)=-2.d0*(2.d0*d(i) + d(i+1))*h(i)**2*h(i+1) - 2.d0*(2.d0*d(i) + d(i-1))*h(i)*h(i+1)**2 - &
        !    6.d0*h(i+1)**2*(-y(i) + y(i-1)) + 6.d0*h(i)**2*(-y(i) + y(i+1))
        !c(2*i+1)=2.d0*(2*d(i) + d(i+1))*h(i)**3*h(i+1) + 2.d0*(d(i) + 2.d0*d(i+1))*h(i)**3*h(i+1) - &
        !    2.d0*(2.d0*d(i) + d(i-1))*h(i)*h(i+1)**3 - 2.d0*(d(i) + 2.d0*d(i-1))*h(i)*h(i+1)**3 + &
        !    6.d0*h(i+1)**3*(y(i) - y(i-1)) - 6.d0*h(i+1)**3*(-y(i) + y(i-1)) + 6.d0*h(i)**3*(y(i) - &
        !    y(i+1)) - 6.d0*h(i)**3*(-y(i) + y(i+1))
    enddo
    c(2*n)=-6.d0*d(n)*h(n)-6.d0*d(n-1)*h(n)+12.d0*y(n)-12.d0*y(n-1)
    j=1
    v(kl+1,j)=0.d0
    v(kl+2,j)=0.d0
    v(kl+3,j)=-18.d0*h(1)**2
    v(kl+4,j)=6.d0*h(1)**2*h(2)**2
    v(kl+5,j)=42.d0*h(1)**2*h(2)**3
    j=2
    v(kl+1,j)=0.d0
    v(kl+2,j)=-42.d0*h(1)**2
    v(kl+3,j)=4.d0*h(1)**2*h(2)**2
    v(kl+4,j)=18.d0*h(1)**2*h(2)**3
    v(kl+5,j)=0.d0
    do k=2,n-1
        j=2*k-1
        v(kl+1,j)=0.d0
        v(kl+2,j)=-4.d0*h(k-1)**2*h(k)**2
        v(kl+3,j)=18.d0*h(k-1)**3*h(k)**2
        v(kl+4,j)=6.d0*h(k+1)**2*h(k)**2
        v(kl+5,j)=42.d0*h(k+1)**3*h(k)**2
        j=2*k
        v(kl+1,j)=-6.d0*h(k-1)**2*h(k)**2
        v(kl+2,j)=42.d0*h(k-1)**3*h(k)**2
        v(kl+3,j)=4.d0*h(k+1)**2*h(k)**2
        v(kl+4,j)=18.d0*h(k+1)**3*h(k)**2
        v(kl+5,j)=0.d0
    enddo
    j=2*n-1
    v(kl+1,j)=0.d0
    v(kl+2,j)=-4.d0*h(n-1)**2*h(n)**2
    v(kl+3,j)=18.d0*h(n-1)**3*h(n)**2
    v(kl+4,j)=42.d0*h(n)**2
    v(kl+5,j)=0.d0
    j=2*n
    v(kl+1,j)=-6.d0*h(n-1)**2*h(n)**2
    v(kl+2,j)=42.d0*h(n-1)**3*h(n)**2
    v(kl+3,j)=18.d0*h(n)**2
    v(kl+4,j)=0.d0
    v(kl+5,j)=0.d0
    call dgbsv(2*n,kl,ku,1,v,2*kl+ku+1,ipiv,c,2*n,info)
    if(info/=0) write(*,*) 'ERROR: solution of dgbsv failed: info',info
    do i=1,n
        a(i)=c(2*i-1)
        b(i)=c(2*i)
    enddo
    deallocate(c,v,ipiv)
end subroutine factor_inter_quintic


subroutine ffdfdd_quintic(n,s,h,y,d,a,b,i,t,v,vd,vdd)
    implicit none
    integer::n,i
    real(kind=8)::y(0:n),d(0:n),s(0:n),h(n),a,b,t,v,vd,vdd
    real(kind=8)::p5,p4,p3,p2,p1,p0,t0,t1,t2,t3,t4,t5,t6,t7,t8,t9,t10
    real(kind=8)::t11,t12,t13,t14,t15,t16,t17,t18,t19,t20,t21,t22,t23,t24,t25,t26
    real(kind=8)::tt !n(c) f1,fd1,f2,fd2
    t0=-y(i) + y(i-1)
    t1=2.d0*s(i) + s(i-1)
    t2=s(i) + 2.d0*s(i-1)
    t3=2.d0*d(i) + d(i-1)
    t4=d(i) + 2.d0*d(i-1)
    t5=7.d0*s(i)**3 + 2.d0*s(i-1)**3
    t6=2.d0*s(i)**3 + 7.d0*s(i-1)**3
    t7=3.d0*s(i)**5   + 2.d0*h(i)**4*t1 - h(i)**2*t5
    t8=-3.d0*s(i-1)**5 - 2.d0*h(i)**4*t2 + h(i)**2*t6
    t9=t4*s(i)**3 + t3*s(i-1)**3
    t10=d(i-1)*t1 + d(i)*t2
    t11=3.d0*(s(i)**3 + s(i-1)**3)
    t12=-t2*y(i) + t1*y(i-1)
    p0=(-h(i)*t9+h(i)**3*t10+b*t7+a*t8-t11*t0+3.d0*h(i)**2*t12)/(3.d0*h(i)**3) 
    t13=d(i) + d(i-1)
    t14=t4*s(i)**2 + t3*s(i-1)**2
    t15=7.d0*s(i)**2 + 2.d0*s(i-1)**2
    t16=2.d0*s(i)**2 + 7.d0*s(i-1)**2
    t17=-2.d0*h(i)**4 - 5.d0*s(i)**4 + h(i)**2*t15
    t18=2.d0*h(i)**4 + 5.d0*s(i-1)**4 - h(i)**2*t16
    t19=3.d0*(s(i)**2 + s(i-1)**2)*t0
    t20=y(i) - y(i-1)
    p1=(-t13*h(i)**3+h(i)*t14+b*t17+a*t18+3.d0*h(i)**2*t20+t19)/h(i)**3
    t21=7.d0*s(i) + 2.d0*s(i-1)
    t22=2.d0*s(i) + 7.d0*s(i-1)
    t23=10.d0*s(i)**3 - h(i)**2*t21
    t24=-10.d0*s(i-1)**3 + h(i)**2*t22
    t25=3.d0*(s(i) + s(i-1))*t0
    p2=(-h(i)*t10+b*t23+a*t24-t25)/h(i)**3
    t26=-3.d0*h(i)**2 + 10.d0*s(i-1)**2
    p3=(h(i)*(t13+3.d0*b*h(i))-10.d0*b*s(i)**2+a*t26+2.d0*t0)/h(i)**3
    p4=(5.d0*b*s(i) - 5.d0*a*s(i-1))/h(i)**3
    p5=(a - b)/h(i)**3

    v=((((p5*t+p4)*t+p3)*t+p2)*t+p1)*t+p0
    vd=(((5.d0*p5*t+4.d0*p4)*t+3.d0*p3)*t+2.d0*p2)*t+p1
    vdd=((20.d0*p5*t+12.d0*p4)*t+6.d0*p3)*t+2.d0*p2

    tt=s(i-1)
    !n(c) f1=((((p5*tt+p4)*tt+p3)*tt+p2)*tt+p1)*tt+p0
    !n(c) fd1=(((5.d0*p5*tt+4.d0*p4)*tt+3.d0*p3)*tt+2.d0*p2)*tt+p1
    tt=s(i)
    !n(c) f2=((((p5*tt+p4)*tt+p3)*tt+p2)*tt+p1)*tt+p0
    !n(c) fd2=(((5.d0*p5*tt+4.d0*p4)*tt+3.d0*p3)*tt+2.d0*p2)*tt+p1
    !write(91,'(7e20.10)') abs(y(i-1)-f1),abs(d(i-1)-fd1),abs(y(i)-f2),abs(d(i)-fd2),s(i-1),t,s(i)

end subroutine ffdfdd_quintic


subroutine calindex(np,s,t,ip,strcall)
    implicit none
    integer::np,ip
    real(kind=8)::s(0:np),t
    character(*)::strcall
    character(100)::strprt
    do ip=1,np
        if(t<s(ip)) exit
    enddo
    strprt='ERROR: '//'in '//trim(strcall)//' inconsistent string length: ip,np,t,snp '
    if(ip==np+1) then
        !write(*,'(a,2i4,2es20.10)') 'ERROR: inconsistent string length: ip,np ',ip,np,t,s(ip)
        write(*,'(a,2i4,2es20.10)') trim(strprt),ip,np,t,s(ip)
        stop
    endif
end subroutine calindex


subroutine prepdd(atoms,n,np,x,e1,e2,h,s,mp,tmax,dd)
    use module_types
    implicit none
    type(atoms_data), intent(inout) :: atoms
    integer::n,np,mp,istat,i,info,ip,j,jp
    real(kind=8)::x(n,0:np),e1(np-1),e2(np-2),h(np),s(0:np),dd(n,n,np-1),tmax
    real(kind=8), allocatable::ainv(:,:)
    real(kind=8), allocatable::cd1(:)
    real(kind=8), allocatable::cd2(:)
    !real(kind=8), allocatable::cd3(:)
    !real(kind=8), allocatable::cd4(:)
    real(kind=8), allocatable::c(:)
    real(kind=8), allocatable::ddt(:)
    real(kind=8), allocatable::yi(:)
    real(kind=8), allocatable::yj(:)
    logical::move_this_coordinate
    integer::ixyz,iat,jxyz,jat
    integer, parameter::ndeb1=0,ndeb2=0
    allocate(cd1(np-1+ndeb1),stat=istat);if(istat/=0) stop 'ERROR: failure allocating cd1.'
    call dmemocc(np-1,np-1+ndeb1,cd1,'cd1')
    allocate(cd2(np-1+ndeb1),stat=istat);if(istat/=0) stop 'ERROR: failure allocating cd2.'
    call dmemocc(np-1,np-1+ndeb1,cd2,'cd2')
    !allocate(cd3(np-1),stat=istat);if(istat/=0) stop 'ERROR: failure allocating cd3.'
    !allocate(cd4(np-1),stat=istat);if(istat/=0) stop 'ERROR: failure allocating cd4.'
    allocate(c(0:np+ndeb1),stat=istat);if(istat/=0) stop 'ERROR: failure allocating c.'
    call dmemocc(np+1,np+1+ndeb1,c,'c')
    allocate(ddt(np-1+ndeb1),stat=istat);if(istat/=0) stop 'ERROR: failure allocating ddt.'
    call dmemocc(np-1,np-1+ndeb1,ddt,'ddt')
    allocate(yi(0:np+ndeb1),stat=istat);if(istat/=0) stop 'ERROR: failure allocating yi.'
    call dmemocc(np+1,np+1+ndeb1,yi,'yi')
    allocate(yj(0:np+ndeb1),stat=istat);if(istat/=0) stop 'ERROR: failure allocating yj.'
    call dmemocc(np+1,np+1+ndeb1,yj,'yj')
    allocate(ainv(np-1,np-1+ndeb1),stat=istat);if(istat/=0) stop 'ERROR: failure allocating ainv.'
    call dmemocc((np-1)*(np-1),(np-1)*(np-1+ndeb1),ainv,'ainv')
    ainv(1:np-1,1:np-1)=0.d0
    do ip=1,np-2
        !ainv(ip,ip)=e1(ip)
        !ainv(ip,ip+1)=e2(ip)
        ainv(ip,ip)=2.d0*(h(ip+1)+h(ip))
        ainv(ip,ip+1)=h(ip+1)
        !if(ip>1) ainv(ip,ip-1)=e2(ip)
    enddo
    ainv(np-1,np-1)=2.d0*(h(np)+h(np-1)) 
    call dpotrf('U',np-1,ainv,np-1,info)
    if(info/=0) write(*,*) 'ERROR, dpotrf: factorization failed: info',info
    call dpotri('U',np-1,ainv,np-1,info)
    if(info/=0) write(*,*) 'ERROR, dpotri: inversion failed: info',info
    do ip=1,np-1
        do jp=1,ip-1
            ainv(ip,jp)=ainv(jp,ip)
        enddo
    enddo
    dd(1:n,1:n,1:np-1)=0.d0
    do j=1,n
        jat=(j-1)/3+1
        jxyz=mod(j-1,3)+1
        if(.not. move_this_coordinate(atoms%astruct%ifrztyp(jat),jxyz)) cycle
        yj(0:np)=x(j,0:np)
        call inter_cubic(np,yj,h,e1,e2,c)
        !t1=0.d0
        !do ip=1,np-1
        !    t1=t1+ainv(1,ip)*((yj(ip+1)-yj(ip))/h(ip+1)-(yj(ip)-yj(ip-1))/h(ip))
        !enddo
        !t2=0.d0
        !do ip=1,np-1
        !    t2=t2+ainv(2,ip)*((yj(ip+1)-yj(ip))/h(ip+1)-(yj(ip)-yj(ip-1))/h(ip))
        !enddo

        !t1=ainv(1,1)*((yj(2)-yj(1))/h(2)-(yj(1)-yj(0))/h(1))+ainv(1,2)*((yj(3)-yj(2))/h(3)-(yj(2)-yj(1))/h(2))
        !t2=ainv(2,1)*((yj(2)-yj(1))/h(2)-(yj(1)-yj(0))/h(1))+ainv(2,2)*((yj(3)-yj(2))/h(3)-(yj(2)-yj(1))/h(2))
        !write(64,'(4e24.15)') c(1:2),t1,t2
        !write(64,'(2e24.15)') e1(1),e1(2)
        !write(64,'(e24.15)') e2(1)
        !write(64,'(2e24.15)') ainv(1,1),ainv(1,2)
        !write(64,'(2e24.15)') ainv(2,1),ainv(2,2)
        !write(64,*) 
        !write(*,*) 'ALIREZA ',ainv(1,1)*((yj(2)-yj(1))/h(2)-(yj(1)-yj(0))/h(1)),c(1)
        do i=1,n
            iat=(i-1)/3+1
            ixyz=mod(i-1,3)+1
            if(.not. move_this_coordinate(atoms%astruct%ifrztyp(iat),ixyz)) cycle
            yi(0:np)=x(i,0:np)
            !call prepcd1cd2(np,h,mp,yi,yj,cd1,cd2,ainv)
            call prepcd3cd4(np,h,mp,ainv,i,j,yi,yj,cd1,cd2)
            !write(*,*) 'ALI ',mp,cd1(1),cd2(1)
            !if(i==1 .and. j==1) then
            !    cd1(1)=0.d0 !-0.125d0
            !    cd2(1)=0.d0
            !else
            !    cd1(1)=0.d0
            !    cd2(1)=0.d0
            !endif
            !cd3(1:np-1)=cd3(1:np-1)+cd1(1:np-1)
            !cd4(1:np-1)=cd4(1:np-1)+cd2(1:np-1)
            call qdq(np,s,mp,tmax,c,h,i,j,yi,yj,cd1,cd2,ddt)
            dd(j,i,1:np-1)=ddt(1:np-1)
        enddo
    enddo
    deallocate(cd1,stat=istat);if(istat/=0) stop 'ERROR: failure deallocating cd1.'
    deallocate(cd2,stat=istat);if(istat/=0) stop 'ERROR: failure deallocating cd2.'
    !deallocate(cd3,stat=istat);if(istat/=0) stop 'ERROR: failure deallocating cd3.'
    !deallocate(cd4,stat=istat);if(istat/=0) stop 'ERROR: failure deallocating cd4.'
    deallocate(c,stat=istat);if(istat/=0) stop 'ERROR: failure deallocating c.'
    deallocate(ddt,stat=istat);if(istat/=0) stop 'ERROR: failure deallocating ddt.'
    deallocate(yi,stat=istat);if(istat/=0) stop 'ERROR: failure deallocating yi.'
    deallocate(yj,stat=istat);if(istat/=0) stop 'ERROR: failure deallocating yj.'
    deallocate(ainv,stat=istat);if(istat/=0) stop 'ERROR: failure deallocating ainv.'
end subroutine prepdd


subroutine prepcd3cd4(np,h,mp,ainv,i,j,yi,yj,cd1,cd2)
    implicit none
    integer::np,mp,istat,i,j,ip,jp
    real(kind=8)::h(np),yi(0:np),yj(0:np),cd1(np-1),cd2(np-1),ainv(np-1,np-1)
    real(kind=8)::t1,t2,t3,t4,t5,t6,t7,t8,t9,tt1,tt2,delta
    real(kind=8), allocatable::ainvd(:,:)
    real(kind=8)::hip,hipp1,yip,yipp1,yipm1
    real(kind=8)::ainvdmpip,ainvdmpipp1,ainvdmpipm1,ainvdmpm1ip,ainvdmpm1ipp1,ainvdmpm1ipm1
    integer, parameter::ndeb1=0 !n(c) ndeb2=0
    allocate(ainvd(0:np,0:np+ndeb1),stat=istat);if(istat/=0) stop 'ERROR: failure allocating ainvd.'
    call dmemocc((np+1)*(np+1),(np+1)*(np+1+ndeb1),ainvd,'ainvd')
    ainvd(0:np,0:np)=0.d0
    do jp=1,np-1
        do ip=1,np-1
            ainvd(ip,jp)=ainv(ip,jp)
        enddo
    enddo
    do ip=1,np-1
        t1=delta(i,j)/h(ip)
        t2=delta(i,j)/h(ip+1)
        t3=(yj(ip)-yj(ip-1))*(yi(ip)-yi(ip-1))/h(ip)**3
        t4=(yj(ip+1)-yj(ip))*(yi(ip+1)-yi(ip))/h(ip+1)**3
        !write(99,'(a,6e20.10)') 'RR ',t1,t2,t3,t4,ainvd(mp,ip),-ainvd(mp,ip)*(t1+t2-t3-t4)
        cd1(ip)=ainvd(mp,ip-1)*(t1-t3)*(1.d0-delta(ip,1))-ainvd(mp,ip)*(t1+t2-t3-t4)+ &
            ainvd(mp,ip+1)*(t2-t4)*(1.d0-delta(ip,np-1))
        cd2(ip)=ainvd(mp-1,ip-1)*(t1-t3)*(1.d0-delta(ip,1))-ainvd(mp-1,ip)*(t1+t2-t3-t4)+ &
            ainvd(mp-1,ip+1)*(t2-t4)*(1.d0-delta(ip,np-1))
    enddo
    !return
    do ip=1,np-1
        hip=h(ip)
        hipp1=h(ip+1)
        yip=yi(ip)
        yipp1=yi(ip+1)
        yipm1=yi(ip-1)
        ainvdmpip=ainvd(mp,ip)
        ainvdmpipp1=ainvd(mp,ip+1)
        ainvdmpipm1=ainvd(mp,ip-1)
        ainvdmpm1ip=ainvd(mp-1,ip)
        ainvdmpm1ipp1=ainvd(mp-1,ip+1)
        ainvdmpm1ipm1=ainvd(mp-1,ip-1)
        tt1=0.d0
        tt2=0.d0
        do jp=1,np-1
            t1=ainvdmpip  *1.d0*(yip-yipm1)/hip  *ainvd(ip-1,jp)  
            t2=ainvdmpipp1*1.d0*(yipp1-yip)/hipp1*ainvd(ip,jp)    
            t3=ainvdmpip  *2.d0*(yip-yipm1)/hip  *ainvd(ip,jp)   
            t4=ainvdmpipp1*2.d0*(yipp1-yip)/hipp1*ainvd(ip+1,jp)  
            t5=ainvdmpipm1*2.d0*(yip-yipm1)/hip  *ainvd(ip-1,jp)  
            t6=ainvdmpip  *2.d0*(yipp1-yip)/hipp1*ainvd(ip,jp)    
            t7=ainvdmpipm1*1.d0*(yip-yipm1)/hip  *ainvd(ip,jp)    
            t8=ainvdmpip  *1.d0*(yipp1-yip)/hipp1*ainvd(ip+1,jp) 
            t9=((yj(jp+1)-yj(jp))/h(jp+1)-(yj(jp)-yj(jp-1))/h(jp))
            tt1=tt1+(-t1+t2-t3+t4-t5+t6-t7+t8)*t9
            t1=ainvdmpm1ip  *1.d0*(yip-yipm1)/hip  *ainvd(ip-1,jp)  
            t2=ainvdmpm1ipp1*1.d0*(yipp1-yip)/hipp1*ainvd(ip,jp)    
            t3=ainvdmpm1ip  *2.d0*(yip-yipm1)/hip  *ainvd(ip,jp)    
            t4=ainvdmpm1ipp1*2.d0*(yipp1-yip)/hipp1*ainvd(ip+1,jp)  
            t5=ainvdmpm1ipm1*2.d0*(yip-yipm1)/hip  *ainvd(ip-1,jp)  
            t6=ainvdmpm1ip  *2.d0*(yipp1-yip)/hipp1*ainvd(ip,jp)    
            t7=ainvdmpm1ipm1*1.d0*(yip-yipm1)/hip  *ainvd(ip,jp)    
            t8=ainvdmpm1ip  *1.d0*(yipp1-yip)/hipp1*ainvd(ip+1,jp) 
            t9=((yj(jp+1)-yj(jp))/h(jp+1)-(yj(jp)-yj(jp-1))/h(jp))
            tt2=tt2+(-t1+t2-t3+t4-t5+t6-t7+t8)*t9
        enddo
        cd1(ip)=cd1(ip)+tt1
        cd2(ip)=cd2(ip)+tt2
        !write(55,*) mp,cd1(ip),cd2(ip)
    enddo
    deallocate(ainvd,stat=istat);if(istat/=0) stop 'ERROR: failure deallocating ainvd.'
end subroutine prepcd3cd4


subroutine prepcd1cd2(np,h,mp,yi,yj,cd1,cd2,ainv)
    implicit none
    integer::np,mp,istat,ip,jp
    real(kind=8)::h(np),yi(0:np),yj(0:np),cd1(np-1),cd2(np-1),ainv(np-1,np-1),t1,t2,t3,t4
    real(kind=8), allocatable::ainvd(:,:)
    integer, parameter::ndeb1=0 !n(c) ndeb2=0
    allocate(ainvd(0:np,0:np+ndeb1),stat=istat);if(istat/=0) stop 'ERROR: failure allocating ainvd.'
    call dmemocc((np+1)*(np+1),(np+1)*(np+1+ndeb1),ainvd,'ainvd')
    ainvd(0:np,0:np)=0.d0
    do jp=1,np-1
        do ip=1,np-1
            ainvd(ip,jp)=ainv(ip,jp)
        enddo
    enddo
    do ip=1,np-1
        t1=1.d0/h(ip)
        t2=1.d0/h(ip+1)
        t3=2.d0*(yj(ip)-yj(ip-1))*(yi(ip)-yi(ip-1))/h(ip)**3
        t4=2.d0*(yj(ip+1)-yj(ip))*(yi(ip+1)-yi(ip))/h(ip+1)**3
        cd1(ip)=ainvd(mp,ip-1)*(t1-t3)-ainvd(mp,ip)*(t1+t2-t3-t4)+ainvd(mp,ip+1)*(t2-t4) 
        cd2(ip)=ainvd(mp-1,ip-1)*(t1-t3)-ainvd(mp-1,ip)*(t1+t2-t3-t4)+ainvd(mp-1,ip+1)*(t2-t4) 
    enddo
    deallocate(ainvd,stat=istat);if(istat/=0) stop 'ERROR: failure deallocating ainvd.'

    !if(np==2) then
    !    if(mp==1) then
    !        cd2(1)=0.d0
    !    else
    !        cd2(1)=-ainv(mp-1,1)*(1.d0/h(2)+1.d0/h(1))
    !    endif
    !    if(mp==np) then
    !        cd1(1)=0.d0
    !    else
    !        cd1(1)=-ainv(mp,1)*(1.d0/h(2)+1.d0/h(1))
    !    endif
    !else
    !    if(mp==1) then
    !        cd2(1:np-1)=0.d0
    !    else
    !        cd2(1)=-ainv(mp-1,1)*(1.d0/h(2)+1.d0/h(1))+ainv(mp-1,2)/h(2)
    !        do ip=2,np-2
    !            cd2(ip)=ainv(mp-1,ip-1)/h(ip)-ainv(mp-1,ip)*(1.d0/h(ip+1)+ &
    !                1.d0/h(ip))+ainv(mp-1,ip+1)/h(ip+1)
    !        enddo
    !        cd2(np-1)=ainv(np-1,np-2)/h(np-1)-ainv(np-1,np-1)*(1.d0/h(np)+1.d0/h(np-1))
    !    endif
    !    if(mp==np) then
    !        cd1(1:np-1)=0.d0
    !    else
    !        cd1(1)=-ainv(mp,1)*(1.d0/h(2)+1.d0/h(1))+ainv(mp,2)/h(2)
    !        do ip=2,np-2
    !            cd1(ip)=ainv(mp,ip-1)/h(ip)-ainv(mp,ip)*(1.d0/h(ip+1)+1.d0/h(ip))+ &
    !                ainv(mp,ip+1)/h(ip+1)
    !        enddo
    !        cd1(np-1)=ainv(mp,np-2)/h(np-1)-ainv(mp,np-1)*(1.d0/h(np)+1.d0/h(np-1))
    !    endif
    !endif
end subroutine prepcd1cd2


subroutine func(tt,epot,ett,n,np,x,pnow,mp,xt,ft,nproc,iproc,atoms,rst,ll_inputs,ncount_bigdft)
    use module_base
    use module_interfaces
    use module_types
    use modulesplinedsaddle, only:parametersplinedsaddle
    implicit none
    integer, intent(in) :: nproc,iproc
    type(atoms_data), intent(inout) :: atoms
    type(input_variables), intent(inout) :: ll_inputs
    type(restart_objects), intent(inout) :: rst
    integer, intent(inout) :: ncount_bigdft
    integer::n,np,mp,i,istat,infocode
    type(parametersplinedsaddle)::pnow
    real(kind=8)::tt,ett,x(n,0:np),epot,xt(n),ft(n),t1,time1,time2
    real(kind=8), allocatable::tang(:)
    logical::move_this_coordinate
    integer::ixyz,iat
    integer, parameter::ndeb1=0 !n(c) ndeb2=0
    type(run_objects) :: runObj
    type(DFT_global_output) :: outs
    allocate(tang(n+ndeb1),stat=istat);if(istat/=0) stop 'ERROR: failure allocating tang.'
    call dmemocc(n,n+ndeb1,tang,'tang')
    do i=1,n
        iat=(i-1)/3+1
        ixyz=mod(i-1,3)+1
        if(move_this_coordinate(atoms%astruct%ifrztyp(iat),ixyz)) then
            pnow%y(0:np)=x(i,0:np)
            call inter_cubic(np,pnow%y,pnow%h,pnow%e1,pnow%e2,pnow%c)
            call ffdfdd_cubic(np,pnow%y,pnow%s,mp,pnow%h(mp),tt,pnow%c,xt(i),tang(i),t1)
        else
            xt(i)=x(i,0)
            tang(i)=0.d0
        endif
    enddo
    !do i=nr+1,n
    !    xt(i)=x(i,0)
    !    tang(i)=0.d0
    !enddo
    !call calenergyforces(n,xt,epot,ft)
    call run_objects_init_container(runObj, ll_inputs, atoms, rst, xt(1))
    call init_global_output(outs, atoms%nat)
    call cpu_time(time1)
    call call_bigdft(runObj,outs,nproc,iproc,infocode)
    call cpu_time(time2)
    call run_objects_free_container(runObj)
    epot = outs%energy
    call deallocate_global_output(outs, ft(1))
    ncount_bigdft=ncount_bigdft+1
    pnow%ncount_ll=pnow%ncount_ll+1
    pnow%time_ll=pnow%time_ll+(time2-time1)
    call atomic_dot(atoms,ft,tang,ett)
    !ett=mydot(n,ft,tang)
    !write(*,'(a20,2f24.15,e24.15)') 'inside: tt,epot,ett',tt,epot,ett
    deallocate(tang,stat=istat);if(istat/=0) stop 'ERROR: failure deallocating tang.'
end subroutine func


subroutine equalarclengthparametrization(atoms,n,np,x,s,h)
    use module_types
    implicit none
    type(atoms_data), intent(in) :: atoms
    integer::n,np
    real(kind=8)::x(n,0:np),s(0:np),h(np),tt
    integer::i,ip,ixyz,iat
    logical::move_this_coordinate
    s(0)=0.d0
    do ip=1,np
        tt=0.d0
        do i=1,n
            iat=(i-1)/3+1
            ixyz=mod(i-1,3)+1
            if(move_this_coordinate(atoms%astruct%ifrztyp(iat),ixyz)) then
                tt=tt+(x(i,ip)-x(i,ip-1))**2
            endif
        enddo
        tt=sqrt(tt)
        h(ip)=tt;s(ip)=s(ip-1)+tt
    enddo
    !snpinv=1.d0/s(np);h(1:np)=h(1:np)*snpinv;s(1:np)=s(1:np)*snpinv
end subroutine equalarclengthparametrization


subroutine factor_cubic(np,h,e1,e2)
    implicit none
    integer::np
    integer::ip,info
    real(kind=8)::h(np),e1(np-1),e2(np-2) 
    do ip=1,np-2;e1(ip)=2.d0*(h(ip+1)+h(ip));e2(ip)=h(ip+1);enddo
    e1(np-1)=2.d0*(h(np)+h(np-1)) !+h(np)
    !e1(1)=e1(1)+h(1)
    call dpttrf(np-1,e1,e2,info)
    if(info/=0) write(*,*) 'ERROR: factorization failed: info,np',info,np
end subroutine factor_cubic


subroutine inter_cubic(np,y,h,e1,e2,c)
    implicit none
    integer::np
    integer::ip,info
    real(kind=8)::y(0:np),h(np),e1(np-1),e2(np-2),c(0:np)
    !real(kind=8)::tt,dt,b(4),ipiv(4),hi,bt0,btn,p0,p1,p2,p3
    do ip=1,np-1;c(ip)=(y(ip+1)-y(ip))/h(ip+1)-(y(ip)-y(ip-1))/h(ip);enddo
    !write(*,*) c(1:np-1)
    call dpttrs(np-1,1,e1,e2,c(1),np-1,info)
    !write(*,*) e1(1:np-1)
    !stop
    if(info/=0) write(*,*) 'ERROR: solution of dpttrs failed: info',info
    c(0)=0.d0;c(np)=0.d0
end subroutine inter_cubic


subroutine qdq(np,s,mp,tmax,c,h,i,j,yi,yj,cd1,cd2,dd)
    implicit none
    integer::np,mp,i,j,ip,istat
    real(kind=8)::s(0:np),tmax,c(0:np),h(np),yi(0:np),yj(0:np),cd1(np-1),cd2(np-1),dd(np-1)
    real(kind=8)::p0,p1,p2,p3,delta,t1,t2,t3,t4,t5,t6,t7
    real(kind=8), allocatable::sd1(:)
    real(kind=8), allocatable::sd2(:)
    integer, parameter::ndeb1=0 !n(c) ndeb2=0
    allocate(sd1(np-1+ndeb1),stat=istat);if(istat/=0) stop 'ERROR: failure allocating sd1.'
    call dmemocc(np-1,np-1+ndeb1,sd1,'sd1')
    allocate(sd2(np-1+ndeb1),stat=istat);if(istat/=0) stop 'ERROR: failure allocating sd2.'
    call dmemocc(np-1,np-1+ndeb1,sd2,'sd2')
    call calsd1sd2(np,mp,yi,h,sd1,sd2)
    do ip=1,np-1
        t3=(yi(mp)-yi(mp-1))*(delta(mp,ip)-delta(mp-1,ip))/h(mp)
        p3=(cd1(ip)-cd2(ip))/h(mp)-(c(mp)-c(mp-1))*t3/h(mp)**2
        p2=3.d0*((cd2(ip)*s(mp)+c(mp-1)*sd1(ip)-cd1(ip)*s(mp-1)-c(mp)*sd2(ip))/h(mp)-&
            (c(mp-1)*s(mp)-c(mp)*s(mp-1))*t3/h(mp)**2)

        t1=3.d0*((cd1(ip)*s(mp-1)**2+2.d0*c(mp)*s(mp-1)*sd2(ip)-cd2(ip)*s(mp)**2-&
            2.d0*c(mp-1)*s(mp)*sd1(ip))/h(mp)-(c(mp)*s(mp-1)**2-c(mp-1)*s(mp)**2)*t3/h(mp)**2)
        t4=delta(i,j)*delta(mp,ip)/h(mp)-yj(mp)*t3/h(mp)**2-c(mp)*t3-h(mp)*cd1(ip)
        t5=delta(i,j)*delta(mp-1,ip)/h(mp)-yj(mp-1)*t3/h(mp)**2-c(mp-1)*t3-h(mp)*cd2(ip)
        p1=t1+t4-t5
        !p1=(t1+delta(mp,ip)-delta(mp-1,ip))/h(mp)+h(mp)*(cd2(ip)-cd1(ip))
        t2=(cd2(ip)*s(mp)**3+3.d0*c(mp-1)*s(mp)**2*sd1(ip)-cd1(ip)*s(mp-1)**3-3.d0*c(mp)*s(mp-1)**2*sd2(ip))/h(mp)-&
            (c(mp-1)*s(mp)**3-c(mp)*s(mp-1)**3)*t3/h(mp)**2
        t6=-t4*s(mp-1)-(yj(mp)/h(mp)-h(mp)*c(mp))*sd2(ip)
        t7=t5*s(mp)+(yj(mp-1)/h(mp)-h(mp)*c(mp-1))*sd1(ip)
        p0=t2+t6+t7
        !p0=t2/h(mp)+h(mp)*(cd1(ip)*s(mp-1)-cd2(ip)*s(mp))
        dd(ip)=((p3*tmax+p2)*tmax+p1)*tmax+p0
    enddo
    deallocate(sd1,stat=istat);if(istat/=0) stop 'ERROR: failure deallocating sd1.'
    deallocate(sd2,stat=istat);if(istat/=0) stop 'ERROR: failure deallocating sd2.'
end subroutine qdq


subroutine calsd1sd2(np,mp,yi,h,sd1,sd2)
    implicit none
    integer::np,mp,ip
    real(kind=8)::yi(0:np),h(np),sd1(np-1),sd2(np-1)
    do ip=1,mp-1
        sd1(ip)=(yi(ip)-yi(ip-1))/h(ip)-(yi(ip+1)-yi(ip))/h(ip+1)
    enddo
    if(mp<np) sd1(mp)=(yi(mp)-yi(mp-1))/h(mp)
    if(mp<np-1) sd1(mp+1:np-1)=0.d0
    do ip=1,mp-2
        sd2(ip)=(yi(ip)-yi(ip-1))/h(ip)-(yi(ip+1)-yi(ip))/h(ip+1)
    enddo
    if(mp>1) sd2(mp-1)=(yi(mp-1)-yi(mp-2))/h(mp-1)
    if(mp<np) sd2(mp:np-1)=0.d0
end subroutine calsd1sd2


function delta(i,j)
    implicit none
    integer::i,j
    real(kind=8)::delta
    if(i==j) then
        delta=1.d0
    else
        delta=0.d0
    endif
end function delta


subroutine ffdfdd_cubic(np,y,s,mp,hmp,t,c,f,fd,fdd)
    implicit none
    integer::np,mp
    real(kind=8)::y(0:np),s(0:np),hmp,c(0:np),t,p0,p1,p2,p3,f,fd,fdd
    if(mp<1 .or. mp>np) stop 'ERROR: invalid mp in cubic evaluation'
    !hmp=s(mp)-s(mp-1)
    p3=(c(mp)-c(mp-1))/hmp
    p2=3.d0*(c(mp-1)*s(mp)-c(mp)*s(mp-1))/hmp
    p1=(3.d0*(c(mp)*s(mp-1)**2-c(mp-1)*s(mp)**2)+y(mp)-y(mp-1))/hmp+hmp*(c(mp-1)-c(mp))
    p0=(c(mp-1)*s(mp)**3-c(mp)*s(mp-1)**3-y(mp)*s(mp-1)+y(mp-1)*s(mp))/hmp+ &
        hmp*(c(mp)*s(mp-1)-c(mp-1)*s(mp))
    f=((p3*t+p2)*t+p1)*t+p0
    fd=(3.d0*p3*t+2.d0*p2)*t+p1
    fdd=6.d0*p3*t+2.d0*p2
end subroutine ffdfdd_cubic


subroutine caltangentupwind(n,np,x,ex,tang)
    implicit none
    integer::n,np,ip
    real(kind=8)::x(n,0:np),ex(0:np),tang(n,0:np)
    real(kind=8)::tmp1,tmp2,e1,e2
    do ip=1,np-1
        if(ex(ip+1)>ex(ip) .and. ex(ip)>ex(ip-1)) then
            tang(1:n,ip)=x(1:n,ip+1)-x(1:n,ip)
        elseif(ex(ip+1)<ex(ip) .and. ex(ip)<ex(ip-1)) then
            tang(1:n,ip)=x(1:n,ip)-x(1:n,ip-1)
        else
            tmp1=abs(ex(ip-1)-ex(ip))
            tmp2=abs(ex(ip)-ex(ip+1))
            e1=max(tmp1,tmp2)
            e2=min(tmp1,tmp2)
            if(ex(ip+1)>ex(ip-1)) then
                tang(1:n,ip)=e1*(x(1:n,ip+1)-x(1:n,ip))+e2*(x(1:n,ip)-x(1:n,ip-1))
            else
                tang(1:n,ip)=e2*(x(1:n,ip+1)-x(1:n,ip))+e1*(x(1:n,ip)-x(1:n,ip-1))
            endif
        endif
    enddo
    tang(1:n,0)=tang(1:n,1)
    tang(1:n,np)=tang(1:n,np-1)
    do ip=0,np
        call normalizevector2(n,tang(1,ip))
    enddo
end subroutine caltangentupwind


subroutine normalizevector2(n,v)
    implicit none
    integer::n,i
    real(kind=8)::v(n),vnrm
    vnrm=0.d0
    do i=1,n
        vnrm=vnrm+v(i)**2
    enddo
    vnrm=sqrt(vnrm);v(1:n)=v(1:n)/vnrm
end subroutine normalizevector2


subroutine initminimize(parmin)
    use minimization_sp, only:parameterminimization_sp
    implicit none
    type(parameterminimization_sp)::parmin
    integer::istat
    character(2)::tapp1,tapp2
    character(4)::tapp3
    integer, parameter::ndeb1=0,ndeb2=0
    tapp1(1:2)=parmin%approach(1:2)
    if(len(trim(parmin%approach))==4) tapp2(1:2)=parmin%approach(3:4)
    if(len(trim(parmin%approach))==6) tapp3(1:4)=parmin%approach(3:6)
    !write(*,*) tapp1
    !write(*,*) tapp2
    !write(*,*) tapp3
    !write(*,*) len(trim(parmin%approach))
    if(parmin%fmaxtol<0.d0) stop 'ERROR: fmaxtol<0, maybe it is not set.'
    if(tapp1=='SD') then
        !if(parmin%alphax<0.d0) stop 'ERROR: alphax<0, maybe it is not set.'
        !parmin%alphamin=1.d-2*parmin%alphax
        !parmin%alphamax=2.d0*parmin%alphax
        !parmin%fnrmtolsatur=1.d0 !parmin%fmaxtol**0.1d0
        !parmin%nitsd=10000
        !parmin%nsatur=2
    endif
    if(tapp1=='SD' .or. tapp1=='CG' .or. tapp2=='CG') then
        if(parmin%anoise<0.d0) parmin%anoise=1.d-12 !epsilon(parmin%anoise)
    endif
    if(tapp3=='DIIS') then
        parmin%idsx=20
        allocate(parmin%a(parmin%idsx+1,parmin%idsx+1,3+ndeb1),stat=istat)
        if(istat/=0) stop 'ERROR: failure allocating parmin%a.'
        call dmemocc((parmin%idsx+1)*(parmin%idsx+1)*(3),(parmin%idsx+1)*(parmin%idsx+1)*(3+ndeb1),parmin%a,'parmin%a')
        allocate(parmin%b(parmin%idsx+1+ndeb1),stat=istat)
        if(istat/=0) stop 'ERROR: failure allocating parmin%b.'
        call dmemocc(parmin%idsx+1,parmin%idsx+1+ndeb1,parmin%b,'parmin%b')
        allocate(parmin%ipiv(parmin%idsx+1+ndeb1),stat=istat)
        if(istat/=0) stop 'ERROR: failure allocating parmin%ipiv.'
        call imemocc(parmin%idsx+1,parmin%idsx+1+ndeb1,parmin%ipiv,'parmin%ipiv')
    endif
end subroutine initminimize


subroutine finalminimize(parmin)
    use minimization_sp, only:parameterminimization_sp
    implicit none
    type(parameterminimization_sp)::parmin
    integer::istat
    !n(c) character(2)::tapp1,tapp2
    character(4)::tapp3
    !n(c) tapp1(1:2)=parmin%approach(1:2)
    !n(c) if(len(trim(parmin%approach))==4) tapp2(1:2)=parmin%approach(3:4)
    if(len(trim(parmin%approach))==6) tapp3(1:4)=parmin%approach(3:6)
    if(tapp3=='DIIS') then
        parmin%idsx=10
        deallocate(parmin%a,stat=istat)
        if(istat/=0) stop 'ERROR: failure deallocating parmin%a.'
        deallocate(parmin%b,stat=istat)
        if(istat/=0) stop 'ERROR: failure deallocating parmin%b.'
        deallocate(parmin%ipiv,stat=istat)
        if(istat/=0) stop 'ERROR: failure deallocating parmin%ipiv.'
    endif
end subroutine finalminimize


subroutine checkconvergence(parmin,fspmax)
    use minimization_sp, only:parameterminimization_sp
    implicit none
    !integer::iproc
    real(kind=8)::fspmax
    type(parameterminimization_sp)::parmin
    if(fspmax<parmin%fmaxtol) then
        parmin%converged=.true.
    endif
end subroutine checkconvergence


!routine for moving atomic positions, takes into account the 
!frozen atoms and the size of the cell
!synopsis: xyzo=xyzi
!all the shift are inserted into the box if there are periodic directions
!if the atom are frozen they are not moved
subroutine atomic_copycoord(atoms,xyzi,xyzo)
  use module_types
  implicit none
  type(atoms_data), intent(in) :: atoms
  real(gp), dimension(3,atoms%astruct%nat), intent(in) :: xyzi
  real(gp), dimension(3,atoms%astruct%nat), intent(inout) :: xyzo
  !local variables
  integer :: iat,ix,iy,iz
  logical::move_this_coordinate

  do iat=1,atoms%astruct%nat
     ix=0;iy=0;iz=0
     if(move_this_coordinate(atoms%astruct%ifrztyp(iat),1)) ix=1
     if(move_this_coordinate(atoms%astruct%ifrztyp(iat),2)) iy=1
     if(move_this_coordinate(atoms%astruct%ifrztyp(iat),3)) iz=1
     if (atoms%astruct%geocode == 'P') then
        if(ix==1) xyzo(1,iat)=modulo(xyzi(1,iat),atoms%astruct%cell_dim(1))
        if(iy==1) xyzo(2,iat)=modulo(xyzi(2,iat),atoms%astruct%cell_dim(2))
        if(iz==1) xyzo(3,iat)=modulo(xyzi(3,iat),atoms%astruct%cell_dim(3))
     else if (atoms%astruct%geocode == 'S') then
        if(ix==1) xyzo(1,iat)=modulo(xyzi(1,iat),atoms%astruct%cell_dim(1))
        if(iy==1) xyzo(2,iat)=xyzi(2,iat)
        if(iz==1) xyzo(3,iat)=modulo(xyzi(3,iat),atoms%astruct%cell_dim(3))
     else
        if(ix==1) xyzo(1,iat)=xyzi(1,iat)
        if(iy==1) xyzo(2,iat)=xyzi(2,iat)
        if(iz==1) xyzo(3,iat)=xyzi(3,iat)
     end if
  end do
end subroutine atomic_copycoord


subroutine initsdminimum(n,nr,x,parmin,nwork,work)
    use minimization_sp, only:parameterminimization_sp
    implicit none
    integer::n,nr,nwork
    !integer::ip,ii
    !real(kind=8)::x(n*(np-1)),work(nwork)
    real(kind=8)::x(n),work(nwork)
    type(parameterminimization_sp)::parmin
    if(parmin%alphax<0.d0) stop 'ERROR: alphax<0, maybe it is not set.'
    if(parmin%alphamin<0.d0) parmin%alphamin=1.d-1*parmin%alphax
    if(parmin%alphamax<0.d0) parmin%alphamax=2.d0*parmin%alphax
    if(parmin%fnrmtolsatur<0.d0) parmin%fnrmtolsatur=1.d0 !parmin%fmaxtol**0.1d0
    if(parmin%nsatur<0) parmin%nsatur=2
    if(parmin%nitsd<0) parmin%nitsd=10000
    if(parmin%anoise<0.d0) parmin%anoise=1.d-12 !epsilon(parmin%anoise)
    parmin%iflag=1
    parmin%itsd=0
    if(parmin%alpha<0.d0) parmin%alpha=1.d0*parmin%alphax
    parmin%sdsaturated=.false.
    parmin%epotitm1=1.d50;parmin%epotitm2=1.d50
    parmin%fnrmitm1=1.d50;parmin%fnrmitm2=1.d50
    parmin%care=.true.
    parmin%isatur=0
    !do ip=1,np-1
    !    ii=1+(ip-1)*n
    !    call atomic_copycoord(atoms,work(ii),x(ii))
    !enddo
    !work(1:n*(np-1))=x(1:n*(np-1))
    !work(n*(np-1)+1:2*n*(np-1))=0.d0
    work(1:nr)=x(1:nr)
    work(nr+1:2*nr)=0.d0
    !write(*,'(a,i,e)') 'nsatur,fnrmtolsatur',parmin%nsatur,parmin%fnrmtolsatur
end subroutine initsdminimum


subroutine fire_splsad(iproc,nr,x,epot,f,work,parmin)
    !use minimization, only:parameterminimization
    use minimization_sp, only:parameterminimization_sp
    implicit none
    integer::iproc,nr
    real(kind=8)::x(nr),epot,f(nr),de,DDOT,fnrm,fmax,vnrm,dt,p,calnorm
    real(kind=8)::tt,calmaxforcecomponent,vnrmmax
    real(kind=8)::work(3*nr) !1:nr velocities, nr+1:2*nr previous force
    real(kind=8), save::epotold,alpha
    integer, save::ndown
    type(parameterminimization_sp)::parmin
    if(parmin%iflag==0) then
        if(parmin%dt<-0.d0) then
            if(iproc==0) &
            write(*,*) 'ERROR: time step in FIRE method must be set by user'
            return
        endif
        if(parmin%dtmax<0.d0) parmin%dtmax=30.d0*parmin%dt
        if(parmin%finc<0.d0) parmin%finc=1.20d0
        if(parmin%fdec<0.d0) parmin%fdec=0.5d0
        if(parmin%falpha<0.d0) parmin%falpha=0.97d0  !0.99d0
        if(parmin%alphastart<0.d0) parmin%alphastart=0.5d0  !0.1d0  !0.05d0
        if(parmin%alphax<0.d0) then
            if(iproc==0) &
            write(*,*) 'ERROR: alphax in FIRE method must be set by user'
            return
        endif
        if(parmin%ndowntol<0) parmin%ndowntol=1
        !work(1:nr)=0.d0
        work(1:nr)=2.d-1*parmin%alphax*f(1:nr)
        !work(1:nr)=0.5d0*parmin%alphax*f(1:nr)
        !work(1:nr)=50.d0*parmin%alphax*f(1:nr)
        !do i=1,nr
        !    call random_number(tt)
        !    work(i)=2.d0*parmin%alphax*(f(i)+5.d-1*tt)
        !enddo
        work(nr+1:2*nr)=-f(1:nr)
        epotold=epot
        alpha=parmin%alphastart
        ndown=0
        parmin%iflag=1
    endif
    dt=parmin%dt
    if(ndown/=0) then
        work(1:nr)=work(1:nr)+0.5d0*dt*(f(1:nr)+work(nr+1:2*nr))
    endif
    p=DDOT(nr,f,1,work,1)
    vnrm=calnorm(nr,work);fnrm=calnorm(nr,f);fmax=calmaxforcecomponent(nr,f)
    de=epot-epotold
    if(iproc==0) &
    write(*,'(a10,i4,es23.15,es11.3,2es12.5,3es12.4,i4,1es12.4)') &
        'FIREMIN   ',parmin%itfire,epot,de,fnrm,fmax,vnrm,dt,alpha,ndown,p
    !if(iproc==0) &
    !write(parmin%ifile,'(a10,i4,es23.15,es11.3,2es12.5,3es12.4,i4,1es12.4)') &
    !    'FIREMIN   ',parmin%itfire,epot,de,fnrm,fmax,vnrm,dt,alpha,ndown,p
    if(fmax<parmin%fmaxtol) then
        parmin%converged=.true.
        parmin%iflag=0
        if(iproc==0) &
        write(*,'(a,i4,es23.15,2es12.5)') &
            'FIRE FINISHED: itfire,epot,fnrm,fmax ',parmin%itfire,epot,fnrm,fmax
        return
    endif
    parmin%itfire=parmin%itfire+1
    epotold=epot
    work(2*nr+1:3*nr)=x(1:nr)
    x(1:nr)=x(1:nr)+dt*work(1:nr)+0.5d0*dt**2*f(1:nr)
    !f(1:nr)=f(1:nr)/fnrm
    !tt=min(alpha*vnrm/fnrm,3.d0*parmin%alphax)
    !tt=min(alpha*vnrm/fnrm,1.d-2*parmin%alphax)
    tt=min(alpha*vnrm/fnrm,5.d-1*parmin%alphax)
    work(1:nr)=(1.d0-alpha)*work(1:nr)+tt*f(1:nr) !min(alpha*vnrm,3.d0*parmin%alphax*fnrm)
    !-------------------------------------------------------
    tt=calnorm(nr,work)
    if(iproc==0) write(*,'(a,2es19.10)') 'fort56 ',tt,fnrm
    vnrmmax=20.d0*fnrm
    if(tt>vnrmmax) then
        work(1:nr)=work(1:nr)*vnrmmax/tt
    endif
    !-------------------------------------------------------
    if(.not. p<0.d0) then
    !if(p>-1.d-6) then
    !if(p>-1.d-6 .or. parmin%itfire<=40) then
        if(ndown>parmin%ndowntol) then
            parmin%dt=min(parmin%finc*parmin%dt,parmin%dtmax)
            alpha=max(parmin%falpha*alpha,2.d-1)
            !alpha=parmin%falpha*alpha
        endif
        ndown=ndown+1
    else
        parmin%dt=parmin%fdec*parmin%dt
        x(1:nr)=work(2*nr+1:3*nr)
        f(1:nr)=work(nr+1:2*nr)
        work(1:nr)=0.d0
        !work(1:nr)=0.05d0*parmin%alphax*f(1:nr)
        alpha=parmin%alphastart
        ndown=0
    endif
    work(nr+1:2*nr)=f(1:nr)
  end subroutine fire_splsad


subroutine sdminimum(iproc,n,nr,x,f,epot,parmin,nwork,work)
    use minimization_sp, only:parameterminimization_sp
    implicit none
    integer::iproc,n,nr,nwork
    real(kind=8)::x(n),f(n),epot,work(nwork),calmaxforcecomponent,calnorm,fmax,fnrm
    type(parameterminimization_sp)::parmin
    real(kind=8)::de1,de2,df1,df2
    logical::xmoved
    if(parmin%iflag==0) call initsdminimum(n,nr,x,parmin,nwork,work)
    fnrm=calnorm(nr,f);fmax=calmaxforcecomponent(nr,f)
    de1=epot-parmin%epotitm1;de2=epot-2.d0*parmin%epotitm1+parmin%epotitm2
    df1=fnrm-parmin%fnrmitm1;df2=fnrm-2.d0*parmin%fnrmitm1+parmin%fnrmitm2
    if(parmin%itsd==0) de1=0.d0
    xmoved=.true.
    if(parmin%care .and. de1>parmin%anoise) then
        if(parmin%alpha<parmin%alphamin .and. parmin%itsd/=0) then
        if(iproc==0) then
        write(parmin%ifile,'(a)') 'alpha getting too small, do not care anymore if energy goes up'
        write(*,'(a)') 'alpha getting too small, do not care anymore if energy goes up'
        endif
            parmin%care=.false.
         else
            x(1:nr)=work(1:nr)
            f(1:nr)=work(nr+1:nr+nr)
            xmoved=.false.
        endif
    endif
    !write(*,'(5(1x,e11.4),1x,i3)') fnrm/parmin%fnrmitm1, de1,de2,df1,df2,isatur
    !if(parmin%care .and. parmin%itsd>5 .and. parmin%alpha==alphax .and. fnrm/parmin%fnrmitm1>0.8d0 &
    if(parmin%care .and. parmin%itsd>1 .and. fnrm/parmin%fnrmitm1>0.5d0 .and. de1>-0.1d0 &
        .and. fnrm<parmin%fnrmtolsatur .and. de1<parmin%anoise .and. df1<parmin%anoise &
        .and. de2>-2.d0*parmin%anoise .and. df2>-2.d0*parmin%anoise) then 
        parmin%isatur=parmin%isatur+1
    else
        parmin%isatur=0
    endif
    if(iproc==0) then
    write(parmin%ifile,'(a10,i4,e23.15,e11.3,2e12.5,e12.4,i5,l2)') 'SDMIN     ',parmin%itsd,epot,de1, &
        fnrm,fmax,0.5d0*(sign(1.d0,real(parmin%itsd-1,8))+1.d0)*parmin%alpha/parmin%alphax,parmin%isatur,xmoved
    write(*,'(a10,i4,e23.15,e11.3,2e12.5,e12.4,i5,l2)') 'SDMIN     ',parmin%itsd,epot,de1, &
        fnrm,fmax,0.5d0*(sign(1.d0,real(parmin%itsd-1,8))+1.d0)*parmin%alpha/parmin%alphax,parmin%isatur,xmoved
    endif
    if(parmin%converged) then
        parmin%sdminimum=.false.
        parmin%iflag=0
        if(iproc==0) then
            write(parmin%ifile,'(a,i4,e23.15,2e12.5)') &
                'SD FINISHED: itsd,epot,fnrm,fmax',parmin%itsd,epot,fnrm,fmax
            write(*,'(a,i4,e23.15,2e12.5)') &
                'SD FINISHED: itsd,epot,fnrm,fmax',parmin%itsd,epot,fnrm,fmax
        endif
        return
    endif
    if(parmin%isatur>=parmin%nsatur .and. .not. parmin%sdsaturated) then
        parmin%sdsaturated=.true.
        parmin%sdminimum=.false.
        if(iproc==0) then
            write(parmin%ifile,'(a,i4,e23.15,2e12.5)') &
                'SD SATURATED: itsd,epot,fnrm,fmax',parmin%itsd,epot,fnrm,fmax
            write(*,'(a,i4,e23.15,2e12.5)') &
                'SD SATURATED: itsd,epot,fnrm,fmax',parmin%itsd,epot,fnrm,fmax
        endif
        if(trim(parmin%approach)/='SD') then
            parmin%iflag=0
        endif
            return
    endif
    !if(parmin%isatur>parmin%nsatur) then
    !    parmin%sdsaturated=.true.
    !    parmin%iflag=0
    !    write(*,'(a,i4,e23.15,2e12.5)') &
    !        'SD SATURATED: itsd,epot,fnrm,fmax',parmin%itsd,epot,fnrm,fmax
    !    return
    !endif
    if(parmin%care .and. de1>parmin%anoise) then
        parmin%alpha=5.d-1*parmin%alpha
    endif
    if(xmoved) then
        parmin%epotitm2=parmin%epotitm1;parmin%epotitm1=epot
        parmin%fnrmitm2=parmin%fnrmitm1;parmin%fnrmitm1=fnrm
        !parmin%alpha=min(1.05d0*parmin%alpha,parmin%alphamax)
        parmin%alpha=min(1.20d0*parmin%alpha,parmin%alphamax)
        work(1:nr)=x(1:nr)
        work(nr+1:nr+nr)=f(1:nr)
    endif
    x(1:nr)=x(1:nr)+parmin%alpha*f(1:nr)
    if(.not. parmin%care .and. parmin%alpha>2.d0*parmin%alphamin) then
        parmin%care=.true.
    if(iproc==0) then
            write(parmin%ifile,'(a)') 'sdminimum starts to care whether energy goes up' 
            write(*,'(a)') 'sdminimum starts to care whether energy goes up' 
    endif
    endif
    parmin%itsd=parmin%itsd+1
    if(parmin%itsd>parmin%nitsd) then 
        parmin%iflag=-1
        x(1:nr)=work(1:nr)
        f(1:nr)=work(nr+1:nr+nr)
    if(iproc==0) then
            write(parmin%ifile,'(a,e23.15,e12.5)') 'SD: NO CONVERGENCE: fnrm,epot ',epot,fmax
            write(*,'(a,e23.15,e12.5)') 'SD: NO CONVERGENCE: fnrm,epot ',epot,fmax
    endif
    endif
end subroutine sdminimum


subroutine diisminimum(iproc,n,nr,x,epot,f,parmin,nwork,work)
    use minimization_sp, only:parameterminimization_sp
    implicit none
    integer::n,nr,nwork,i,info,id,jd,iproc
    real(kind=8)::x(n),f(n),epot,work(nwork),fnrm,dnrm2,ddot,fmax,calmaxforcecomponent
    type(parameterminimization_sp)::parmin
    character(28), parameter::frt1='(a10,i4,e23.15,e11.3,2e12.5)'
    if(parmin%iflag==0) then
        parmin%iflag=1;parmin%itdiis=0;parmin%epotitm1=epot
        parmin%emin=1.d100;parmin%fnrmlowest=1.d100;parmin%ld=0;parmin%nd=0
        !if(iproc==0) then
        !    write(parmin%ifile,*) 'iflag=0 as it must be.'
        !    write(*           ,*) 'iflag=0 as it must be.'
        !endif
    endif
    fnrm=dnrm2(nr,f,1)
    if(epot>parmin%emin+1.d-2*abs(parmin%emin) .or. fnrm>2.d0*parmin%fnrmlowest) then 
        if(iproc==0) then
            write(parmin%ifile,*) 'DIVERGENCE in DIIS, switch back to SD',parmin%itdiis
            write(*           ,*) 'DIVERGENCE in DIIS, switch back to SD',parmin%itdiis
        endif
        parmin%diisdivergence=.true.
        call dcopy(nr,work((3*parmin%idsx+2)*nr+1),1,x,1)
        !call sdminimum(0,n,n,x,fnrmtol,f,epot,sdconverged)
        !parmin%emin=1.d100;parmin%fnrmlowest=1.d100;parmin%ld=0;parmin%nd=0;parmin%epotitm1=epot
        parmin%sdsaturated=.false.
        parmin%iflag=0
        return
    endif
    parmin%nd=min(parmin%nd+1,parmin%idsx)
    parmin%ld=mod(parmin%ld,parmin%idsx)+1
    !call dcopy(n,x,1,xh(1,parmin%ld),1)
    call dcopy(nr,x,1,work(parmin%ld*nr+1),1)
    if(epot<parmin%emin) then 
        parmin%emin=epot;parmin%fnrmlowest=fnrm
        call dcopy(nr,x,1,work((3*parmin%idsx+2)*nr+1),1)
    endif
    call dcopy(nr,f,1,work((parmin%idsx+1)*nr+parmin%ld*nr+1),1)
    fmax=calmaxforcecomponent(nr,f)
    if(iproc==0) then
        write(parmin%ifile,frt1) 'DIISMIN   ',parmin%itdiis,epot,epot-parmin%epotitm1,fnrm,fmax
        write(*           ,frt1) 'DIISMIN   ',parmin%itdiis,epot,epot-parmin%epotitm1,fnrm,fmax
    endif
    if(parmin%converged) then
        parmin%iflag=0
        return
    endif
    !if(fmax<parmin%fmaxtol) then
    !    if(iproc==0) then
    !            write(parmin%ifile,'(a,i4,e23.15,2e12.5)') &
    !        'DIIS finished: ',parmin%itdiis,epot,fnrm,fmax
    !            write(*,'(a,i4,e23.15,2e12.5)') &
    !        'DIIS finished: ',parmin%itdiis,epot,fnrm,fmax
    !    endif
    !    parmin%iflag=0
    !    parmin%converged=.true.
    !    return
    !endif
    call dcopy(nr,f,1,work((2*parmin%idsx+2)*nr+(parmin%ld-1)*nr+1),1)
    !set up DIIS matrix (upper triangle)
    if(parmin%itdiis>parmin%idsx-1) then !shift left up matrix
        do i=1,parmin%idsx-1;parmin%a(1:i,i,1)=parmin%a(2:i+1,i+1,1);enddo
    endif
    !calculate new line, use b as work array for summation
    do id=1,parmin%nd
        jd=mod(parmin%ld+id-1,parmin%nd)+1
        parmin%a(id,parmin%nd,1)=ddot(nr,work((2*parmin%idsx+2)*nr+(parmin%ld-1)*nr+1),1, &
        work((2*parmin%idsx+2)*nr+(jd-1)*nr+1),1)
    enddo
    do i=1,parmin%nd;parmin%a(i,i:parmin%nd,2)=parmin%a(i,i:parmin%nd,1);enddo !copy to work array
    parmin%a(1:parmin%nd,parmin%nd+1,2)=1.d0;parmin%a(parmin%nd+1,parmin%nd+1,2)=0.d0 !prepare boundary elements
    parmin%b(1:parmin%nd)=0.d0;parmin%b(parmin%nd+1)=1.d0 !prepare right hand side
    if(parmin%itdiis>0) then !solve linear system:(LAPACK)
        call dsysv('U',parmin%nd+1,1,parmin%a(1,1,2),parmin%idsx+1,parmin%ipiv,parmin%b, &
            parmin%idsx+1,parmin%a(1,1,3),(parmin%idsx+1)**2,info)
        if(info/=0) then;write(parmin%ifile,*) 'ERROR: dsysv failed: info',info;stop;endif
    else
        parmin%b(1)=1.d0
    endif
    if(iproc==0) write(parmin%ifile,'(a,11(1pe11.2))')'DIIS weights',parmin%b(1:parmin%nd+1)
    !xh(1:nr,0)=0.d0;fh(1:nr,0)=0.d0 !new guess
    work(1:nr)=0.d0;work((parmin%idsx+1)*nr+1:(parmin%idsx+1)*nr+nr)=0.d0 !new guess
    do id=1,parmin%nd
        jd=mod(parmin%ld+id-1,parmin%nd)+1
        !xh(1:nr,0)=xh(1:nr,0)+b(id)*xh(1:nr,jd)
        work(1:nr)=work(1:nr)+parmin%b(id)*work(jd*nr+1:jd*nr+nr)  
        !fh(1:nr,0)=fh(1:nr,0)+b(id)*fh(1:nr,jd)
        work((parmin%idsx+1)*nr+1:(parmin%idsx+1)*nr+nr)=work((parmin%idsx+1)*nr+1:(parmin%idsx+1)*nr+nr)+&
            parmin%b(id)*work((parmin%idsx+1)*nr+jd*nr+1:(parmin%idsx+1)*nr+jd*nr+nr)
    enddo
    x(1:nr)=work(1:nr)+work((parmin%idsx+1)*nr+1:(parmin%idsx+1)*nr+nr)*parmin%alphax*2.d0
    parmin%epotitm1=epot
    parmin%itdiis=parmin%itdiis+1
end subroutine diisminimum


function mydot(n,v1,v2)
    implicit none
    integer::n,i
    real(kind=8)::v1(n),v2(n),mydot
    mydot=0.d0;do i=1,n;mydot=mydot+v1(i)*v2(i);enddo
end function mydot


function calmaxforcecomponent(n,v)
    implicit none
    integer::n,i
    real(kind=8)::v(n),calmaxforcecomponent
    calmaxforcecomponent=0.d0
    do i=1,n;calmaxforcecomponent=max(calmaxforcecomponent,abs(v(i)));enddo
end function calmaxforcecomponent


function calnorm(n,v)
    implicit none
    integer::n,i
    real(kind=8)::v(n),calnorm
    calnorm=0.d0
    do i=1,n;calnorm=calnorm+v(i)**2;enddo;calnorm=sqrt(calnorm)
end function calnorm


subroutine writepathway(n,np,x,filename,atoms)
    use module_types
    implicit none
    integer::n,np,jp,iat
    real(kind=8)::x(n,0:np),ed_tt,edd_tt,dtt,tt,xyz(3)
    integer::istat,ip,i
    type(atoms_data), intent(in) :: atoms
    character(len=10) :: name
    character(len=2) :: symbol
    !integer::istep
    !character(1)::fn
    character(*)::filename
    real(kind=8), allocatable::xt(:)
    real(kind=8), allocatable::s(:)
    real(kind=8), allocatable::h(:)
    real(kind=8), allocatable::e1(:)
    real(kind=8), allocatable::e2(:)
    real(kind=8), allocatable::y(:)
    real(kind=8), allocatable::c(:)
    logical::move_this_coordinate
    integer::ixyz
    integer, parameter::ndeb1=0 !n(c) ndeb2=0
    allocate(s(0:np+ndeb1),stat=istat);if(istat/=0) stop 'ERROR: failure allocating s.'
    call dmemocc(np+1,np+1+ndeb1,s,'s')
    allocate(h(np+ndeb1),stat=istat);if(istat/=0) stop 'ERROR: failure allocating h.'
    call dmemocc(np,np+ndeb1,h,'h')
    allocate(e1(np-1+ndeb1),stat=istat);if(istat/=0) stop 'ERROR: failure allocating e1.'
    call dmemocc(np-1,np-1+ndeb1,e1,'e1')
    allocate(e2(np-2+ndeb1),stat=istat);if(istat/=0) stop 'ERROR: failure allocating e2.'
    call dmemocc(np-2,np-2+ndeb1,e2,'e2')
    allocate(y(0:np+ndeb1),stat=istat);if(istat/=0) stop 'ERROR: failure allocating y.'
    call dmemocc(np+1,np+1+ndeb1,y,'y')
    allocate(c(0:np+ndeb1),stat=istat);if(istat/=0) stop 'ERROR: failure allocating c.'
    call dmemocc(np+1,np+1+ndeb1,c,'c')
    allocate(xt(n+ndeb1),stat=istat);if(istat/=0) stop 'ERROR: failure allocating xt.'
    call dmemocc(n,n+ndeb1,xt,'xt')
    !-------------------------------------------------------------------------------------------
    call equalarclengthparametrization(atoms,n,np,x,s,h)
    call factor_cubic(np,h,e1,e2)
    !write(fn,'(i1.1)') iposout
    !filename='posout'//fn//'.xyz'
    open(unit=1388,file=filename,status='replace')
    ip=1;dtt=s(np)/100.d0*(1.d0-1.d-14)
    do jp=0,100
        tt=dtt*jp 
        call calindex(np,s,tt,ip,'writepathway')
        !write(*,*) 'jp,ip',jp,ip
        write(1388,*) n/3
        write(1388,*) jp,'   '
        do i=1,n
            iat=(i-1)/3+1
            ixyz=mod(i-1,3)+1
            if(move_this_coordinate(atoms%astruct%ifrztyp(iat),ixyz)) then
                y(0:np)=x(i,0:np)
                call inter_cubic(np,y,h,e1,e2,c)
                call ffdfdd_cubic(np,y,s,ip,h(ip),tt,c,xt(i),ed_tt,edd_tt)
            else
                xt(i)=x(i,0)
            endif
            if(mod(i,3)==0) then
                iat=i/3
                name=trim(atoms%astruct%atomnames(atoms%astruct%iatype(iat)))
                if (name(3:3)=='_') then
                   symbol=name(1:2)
                   !suffix=name(4:6)
                else if (name(2:2)=='_') then
                   symbol=name(1:1)
                   !suffix=name(3:5)
                else
                   symbol=name(1:2)
                   !suffix=' '
                end if
                if(atoms%astruct%units=='angstroemd0' .or. atoms%astruct%units=='angstroem') then
                    xyz(1:3)=xt(i-2:i)*0.5291772108_gp !non-BigDFT
                else
                    xyz(1:3)=xt(i-2:i)
                endif
                write(1388,'(a,1x,3e24.15)') symbol,xyz(1),xyz(2),xyz(3) !,xt(i-2:i)
            endif
        enddo
    enddo
    close(1388)
    !-------------------------------------------------------------------------------------------
    deallocate(xt,stat=istat);if(istat/=0) stop 'ERROR: failure deallocating xt.'
    deallocate(y,stat=istat);if(istat/=0) stop 'ERROR: failure deallocating y.'
    deallocate(s,stat=istat);if(istat/=0) stop 'ERROR: failure deallocating s.'
    deallocate(h,stat=istat);if(istat/=0) stop 'ERROR: failure deallocating h.'
    deallocate(e1,stat=istat);if(istat/=0) stop 'ERROR: failure deallocating e1.'
    deallocate(e2,stat=istat);if(istat/=0) stop 'ERROR: failure deallocating e2.'
    deallocate(c,stat=istat);if(istat/=0) stop 'ERROR: failure deallocating c.'
end subroutine writepathway


subroutine writeanchorpoints(n,np,x,filename,atoms)
    use module_types
    implicit none
    integer::n,np,iat
    real(kind=8)::x(n,0:np),xyz(3)
    integer::ip,i
    type(atoms_data), intent(in) :: atoms
    character(len=10) :: name
    character(len=2) :: symbol
    character(*)::filename
    !-------------------------------------------------------------------------------------------
    open(unit=1389,file=filename,status='replace')
    write(1389,*) np
    do ip=0,np
        write(1389,*) n/3
        write(1389,*) ip,'   '
        do i=1,n
            if(mod(i,3)==0) then
                iat=i/3
                name=trim(atoms%astruct%atomnames(atoms%astruct%iatype(iat)))
                if (name(3:3)=='_') then
                   symbol=name(1:2)
                   !suffix=name(4:6)
                else if (name(2:2)=='_') then
                   symbol=name(1:1)
                   !suffix=name(3:5)
                else
                   symbol=name(1:2)
                   !suffix=' '
                end if
                if(atoms%astruct%units=='angstroemd0' .or. atoms%astruct%units=='angstroem') then
                    xyz(1:3)=x(i-2:i,ip)*0.5291772108_gp !non-BigDFT
                else
                    xyz(1:3)=x(i-2:i,ip)
                endif
                write(1389,'(a,1x,3e24.15)') symbol,xyz(1),xyz(2),xyz(3)
            endif
        enddo
    enddo
    close(1389)
    !-------------------------------------------------------------------------------------------
end subroutine writeanchorpoints


subroutine readanchorpoints(n,np,x,filename,atoms)
    use module_types
    implicit none
    integer::n,np,ip,i !n(c) iat
    real(kind=8)::x(n,0:100),xyz(3)
    type(atoms_data), intent(in) :: atoms
    !integer::i
    character(len=10) :: tname
    character(*)::filename
    !-------------------------------------------------------------------------------------------
    open(unit=1390,file=filename,status='old')
    read(1390,*) np
    if(np>100) stop 'ERROR: in readanchorpoints np>100'
    do ip=0,np
        read(1390,*)
        read(1390,*)
        do i=1,n
            if(mod(i,3)==0) then
                !n(c) iat=i/3
                read(1390,*) tname,xyz(1),xyz(2),xyz(3) !x(i-2:i,ip)
                if(atoms%astruct%units=='angstroemd0' .or. atoms%astruct%units=='angstroem') then
                    x(i-2:i,ip)=xyz(1:3)/0.5291772108_gp !non-BigDFT
                else
                    x(i-2:i,ip)=xyz(1:3)
                endif
            endif
        enddo
    enddo
    close(1390)
    !-------------------------------------------------------------------------------------------
end subroutine readanchorpoints


subroutine initializepoints(atoms,n,x1,x2,np,x)
    use module_types
    implicit none
    type(atoms_data), intent(inout) :: atoms
    integer::n,np,ip,i,iat,ixyz
    real(kind=8)::x1(n),x2(n),x(n,0:np),dt,t,tt
    logical::move_this_coordinate
    dt=1.d0/np
    !linear interpolation between the two ends.
    x(1:n,0)=x1(1:n)
    do ip=1,np-1
        t=dt*ip
        !if(np==2) t=0.3d0
        !x(1:n,np)=(1.d0-t)*x1(1:n)+t*x2(1:n)
        !NOTICE: atomic_copycoord does not copy frozen atoms
        !call atomic_copycoord(atoms,x(1,np),x(1,ip))

        !tt=-tan(2.d0*t-1.d0)**3/(2.d0*tan(1.d0)**3)+0.5d0
        !tt=1.d0/(1.d0+exp((t-0.5d0)*12.d0));
        tt=1.d0-t
        !if(ip<=np/2) then
        !    tt=1.d0-0.6d0*ip/real(np,8)
        !else
        !    tt=0.6d0*(np-ip)/real(np,8)
        !endif
        do i=1,n
            iat=(i-1)/3+1
            ixyz=mod(i-1,3)+1
            if(move_this_coordinate(atoms%astruct%ifrztyp(iat),ixyz)) then
                x(i,ip)=tt*x1(i)+(1.d0-tt)*x2(i)
            else
                x(i,ip)=x1(i)
            endif
        enddo
    enddo
    x(1:n,np)=x2(1:n)
    !---------------------------------------------
end subroutine initializepoints

!debug mode desactivated, should be inserted in f_malloc functionalities
subroutine dmemocc(n1,n2,v,chv)
    use module_base
    implicit none
    integer::n1,n2,i
    real(kind=8)::v(n2)
    character(*)::chv
    if(n1>n2) then
        write(777,'(2a)') 'ERROR: n1>n2 while allocating ',chv
    elseif(n1==n2) then
        return
    else
        write(777,'(2a)') 'padding the double-precision array ',chv
        do i=n1+1,n2
            v(i)=0.0d0!d_nan()
        enddo
    endif
end subroutine dmemocc


subroutine imemocc(n1,n2,v,chv)
    use module_base
    implicit none
    !Arguments
    integer :: n1,n2,i,v(n2)
    character(len=*) :: chv

    if(n1>n2) then
        write(888,'(2a)') 'ERROR: n1>n2 while allocating ',chv
    elseif(n1==n2) then
        return
    else
        write(888,'(2a)') 'padding the integer array ',chv
        do i=n1+1,n2
            v(i)=0!int(r_nan())
        enddo
    endif
end subroutine imemocc<|MERGE_RESOLUTION|>--- conflicted
+++ resolved
@@ -100,7 +100,7 @@
 
          ! Read all input files. This should be the sole routine which is called to initialize the run.
          call run_objects_init_from_files(runObj, arr_radical(iconfig),arr_posinp(iconfig))
-         call init_global_output(outs, runObj%atoms%nat)
+         call init_global_output(outs, runObj%atoms%astruct%nat)
 
 !!$     !welcome screen
 !!$!     if (iproc==0) call print_logo()
@@ -122,14 +122,6 @@
      !initialize memory counting
      !call memocc(0,iproc,'count','start')
 
-<<<<<<< HEAD
-=======
-     allocate(fxyz(3,atoms%astruct%nat+ndebug),stat=i_stat)
-     call memocc(i_stat,fxyz,'fxyz',subname)
-
-     call init_restart_objects(iproc,inputs,atoms,rst,subname)
-
->>>>>>> 14c7d159
      !if other steps are supposed to be done leave the last_run to minus one
      !otherwise put it to one
      !if (inputs%last_run == -1 .and. inputs%ncount_cluster_x <=1) then
@@ -142,19 +134,11 @@
      if (runObj%inputs%ncount_cluster_x > -1) then
         if (iproc ==0 ) write(*,"(1x,a,2i5)") 'Wavefunction Optimization Finished, exit signal=',infocode
         
-<<<<<<< HEAD
-        allocate(ratsp(3,runObj%atoms%nat),fatsp(3,runObj%atoms%nat))
-        ratsp(1:3,1:runObj%atoms%nat)=runObj%rxyz(1:3,1:runObj%atoms%nat)
-        fatsp(1:3,1:runObj%atoms%nat)=outs%fxyz(1:3,1:runObj%atoms%nat)
+        allocate(ratsp(3,runObj%atoms%astruct%nat),fatsp(3,outs%fdim))
+        ratsp(1:3,1:runObj%atoms%astruct%nat)=runObj%atoms%astruct%rxyz(1:3,1:runObj%atoms%astruct%nat)
+        fatsp(1:3,1:outs%fdim)=outs%fxyz(1:3,1:outs%fdim)
         outs%energy=outs%energy
         call givemesaddle(outs%energy,ratsp,fatsp,16,nproc,iproc,runObj%atoms,runObj%rst,runObj%inputs,ncount_bigdft)
-=======
-        allocate(ratsp(3,atoms%astruct%nat),fatsp(3,atoms%astruct%nat))
-        ratsp(1:3,1:atoms%astruct%nat)=rxyz(1:3,1:atoms%astruct%nat)
-        fatsp(1:3,1:atoms%astruct%nat)=fxyz(1:3,1:atoms%astruct%nat)
-        etot=etot
-        call givemesaddle(etot,ratsp,fatsp,16,nproc,iproc,atoms,rst,inputs,ncount_bigdft)
->>>>>>> 14c7d159
         close(16)
         deallocate(ratsp,fatsp)
 
@@ -340,11 +324,7 @@
     !type(DFT_global_output), dimension(:), allocatable :: outs
     integer :: np,np_neb,np_t,iat,ifile
     type(parameterminimization_sp)::parmin_neb,parmin
-<<<<<<< HEAD
-    real(gp) ::epot_sp,ratsp(3,atoms%nat),fatsp(3,atoms%nat)
-=======
-    real(gp) ::epot_sp,ratsp(3,atoms%astruct%nat),fatsp(3,atoms%astruct%nat),fnoise
->>>>>>> 14c7d159
+    real(gp) ::epot_sp,ratsp(3,atoms%astruct%nat),fatsp(3,atoms%astruct%nat)
     character(len=20) :: tatonam
     integer::n,nr,istat,infocode,ixyz,i,mm1,mm2,mm3
     real(kind=8)::fnrm,fnrm1,fnrm2,tt1,tt2,tt3,time1,time2
@@ -392,7 +372,7 @@
     ! Generate kpoint meshs.
     call kpt_input_analyse(iproc, ll_inputs%gen_nkpt, ll_inputs%gen_kpt, ll_inputs%gen_wkpt, &
          & ll_inputs%kptv, ll_inputs%kpt, ll_inputs%nkptv, &
-         & atoms%sym, atoms%geocode, (/ atoms%alat1, atoms%alat2, atoms%alat3 /))
+         & atoms%astruct%sym, atoms%astruct%geocode, atoms%astruct%cell_dim)
     !-----------------------------------------------------------
     allocate(rxyz_2(3,atoms%astruct%nat+ndeb1))
     call dmemocc(3*(atoms%astruct%nat),3*(atoms%astruct%nat+ndeb1),rxyz_2,'rxyz_2')
@@ -404,8 +384,8 @@
     call dmemocc(n*(np+1),n*(np+1+ndeb2),x,'x')
     allocate(xneb(n,0:np_neb+ndeb2),stat=istat);if(istat/=0) stop 'ERROR: failure allocating xneb'
     call dmemocc(n*(np_neb+1),n*(np_neb+1+ndeb2),xneb,'xneb')
-    call init_global_output(outends(1), atoms%nat)
-    call init_global_output(outends(2), atoms%nat)
+    call init_global_output(outends(1), atoms%astruct%nat)
+    call init_global_output(outends(2), atoms%astruct%nat)
     !if(iproc==0) write(*,*) 'ALIREZA-01'
     !---------------------------------------------------------------------------
     if(trim(pnow%runstat)=='restart') then
@@ -453,15 +433,7 @@
     if(iproc==0) call writepathway(n,np,x,'pathinp.xyz',atoms)
     if(iproc==0) write(*,*) 'ALIREZA-02'
     !---------------------------------------------------------------------------
-<<<<<<< HEAD
     call vcopy(n, fatsp(1,1), 1, outends(1)%fxyz(1,1), 1)
-=======
-    do iat=1,atoms%astruct%nat
-        fends(3*iat-2,1)=fatsp(1,iat)
-        fends(3*iat-1,1)=fatsp(2,iat)
-        fends(3*iat-0,1)=fatsp(3,iat)
-    enddo
->>>>>>> 14c7d159
     pnow%exends_b(1)=epot_sp
     call atomic_dot(atoms,outends(1)%fxyz(1,1),outends(1)%fxyz(1,1),fnrm1)
     fnrm1=sqrt(fnrm1)
@@ -486,6 +458,7 @@
     endif
     !---------------------------------------------------------------------------
     if(trim(pnow%hybrid)=='yes') then
+       write(*,*) iproc, shape(atoms%astruct%rxyz), atoms%astruct%nat
        call run_objects_init_container(ll_runObj, ll_inputs, atoms, rst, x(1,0))
        call cpu_time(time1)
        call call_bigdft(ll_runObj,outends(1),nproc,iproc,infocode)
@@ -494,7 +467,7 @@
        ncount_bigdft=ncount_bigdft+1
        pnow%ncount_ll=1
        pnow%time_ll=pnow%time_ll+(time2-time1)
-       call vcopy(n, x(1,np), 1, ll_runObj%rxyz(1,1), 1)
+       call vcopy(n, x(1,np), 1, ll_runObj%atoms%astruct%rxyz(1,1), 1)
        call cpu_time(time1)
        call call_bigdft(ll_runObj,outends(2),nproc,iproc,infocode)
        call cpu_time(time2)
@@ -695,7 +668,7 @@
     do iter=1,10
         !call calenergyforces(n,x(1,lp),epot,ft)
         call cpu_time(time1)
-        call vcopy(n, x(1,lp), 1, runObj%rxyz(1,1), 1)
+        call vcopy(n, x(1,lp), 1, runObj%atoms%astruct%rxyz(1,1), 1)
         call call_bigdft(runObj,outs,nproc,iproc,infocode)
         call cpu_time(time2)
         ncount_bigdft=ncount_bigdft+1
@@ -714,17 +687,11 @@
         do i=1,n
             iat=(i-1)/3+1
             ixyz=mod(i-1,3)+1
-<<<<<<< HEAD
-            if(move_this_coordinate(atoms%ifrztyp(iat),ixyz)) then
+            if(move_this_coordinate(atoms%astruct%ifrztyp(iat),ixyz)) then
                !ft(i)=ft(i)-proj*xt(i) !-1.d0*xt(i)
                outs%fxyz(ixyz, iat) = outs%fxyz(ixyz, iat) - proj * xt(i)
                !x(i,lp)=x(i,lp)+1.d-1*ft(i)
                x(i,lp)=x(i,lp)+1.d-1*outs%fxyz(ixyz, iat)
-=======
-            if(move_this_coordinate(atoms%astruct%ifrztyp(iat),ixyz)) then
-                ft(i)=ft(i)-proj*xt(i) !-1.d0*xt(i)
-                x(i,lp)=x(i,lp)+1.d-1*ft(i)
->>>>>>> 14c7d159
             endif
         enddo
     enddo
@@ -1129,7 +1096,7 @@
     call dmemocc(nr*(np-1),nr*(np-1+ndeb2),fa,'fa')
     if(istat/=0) stop 'ERROR: failure allocating xa or fa.'
     do ip=1,np-1
-       call init_global_output(outs(ip), atoms%nat)
+       call init_global_output(outs(ip), atoms%astruct%nat)
         call atomic_copymoving_forward(atoms,n,x(1,ip),nr,xa(1,ip))
     enddo
     !xa(1:nr,1:np-1)=x(1:nr,1:np-1)
@@ -1410,12 +1377,8 @@
     implicit none
     type(atoms_data), intent(inout) :: atoms
     integer::np,i,ip,iat,ixyz
-<<<<<<< HEAD
     real(kind=8)::fnrm,fspmax
     type(DFT_global_output), dimension(1:np-1), intent(in) :: outs
-=======
-    real(kind=8)::f(3*atoms%astruct%nat,1:np-1),fnrm,fspmax
->>>>>>> 14c7d159
     logical::move_this_coordinate
     fspmax=0.d0
     fnrm=0.d0
@@ -1473,9 +1436,9 @@
     allocate(tang(n,0:np+ndeb2),stat=istat);if(istat/=0) stop 'ERROR: failure allocating tang.'
     call dmemocc(n*(np+1),n*(np+1+ndeb2),tang,'tang')
     call run_objects_init_container(runObj, ll_inputs, atoms, rst)
-    call dmemocc(3*atoms%nat,3*(atoms%nat+ndeb1),runObj%rxyz,'runObj%rxyz')
+    call dmemocc(3*atoms%astruct%nat,3*(atoms%astruct%nat+ndeb1),runObj%atoms%astruct%rxyz,'runObj%atoms%astruct%rxyz')
     do ip=1,np-1
-        call vcopy(n, x(1,ip), 1, runObj%rxyz(1,1), 1)
+        call vcopy(n, x(1,ip), 1, runObj%atoms%astruct%rxyz(1,1), 1)
         call cpu_time(time1)
         call call_bigdft(runObj,outs(ip),nproc,iproc,infocode)
         pnow%ex(ip) = outs(ip)%energy
@@ -1528,13 +1491,8 @@
         do i=1,n
             iat=(i-1)/3+1
             ixyz=mod(i-1,3)+1
-<<<<<<< HEAD
-            if(move_this_coordinate(atoms%ifrztyp(iat),ixyz)) then
+            if(move_this_coordinate(atoms%astruct%ifrztyp(iat),ixyz)) then
                outs(ip)%fxyz(ixyz, iat) = outs(ip)%fxyz(ixyz, iat) + tt * tang(i,ip)
-=======
-            if(move_this_coordinate(atoms%astruct%ifrztyp(iat),ixyz)) then
-                f(i,ip)=f(i,ip)+tt*tang(i,ip)
->>>>>>> 14c7d159
             endif
         enddo
         call atomic_dot(atoms,outs(ip)%fxyz(1,1),outs(ip)%fxyz(1,1),tt);tt=sqrt(tt)
@@ -2208,8 +2166,8 @@
     if(mp==-1) stop 'ERROR: in perpendicularforce mp==-1'
     !do ip=1,np-1
     do ip=mp,mp
-       call init_global_output(outs(ip), atoms%nat)
-        call vcopy(n, x(1,ip), 1, runObj%rxyz(1,1), 1)
+       call init_global_output(outs(ip), atoms%astruct%nat)
+        call vcopy(n, x(1,ip), 1, runObj%atoms%astruct%rxyz(1,1), 1)
         call cpu_time(time1)
         call call_bigdft(runObj,outs(ip),nproc,iproc,infocode)
         epotarr(ip) = outs(ip)%energy
@@ -2229,13 +2187,8 @@
         do i=1,n
             iat=(i-1)/3+1
             ixyz=mod(i-1,3)+1
-<<<<<<< HEAD
-            if(move_this_coordinate(atoms%ifrztyp(iat),ixyz)) then
+            if(move_this_coordinate(atoms%astruct%ifrztyp(iat),ixyz)) then
                 f(i,ip)=f(i,ip)+1.d-1*(outs(ip)%fxyz(ixyz,iat)+tt*tang(i,ip))
-=======
-            if(move_this_coordinate(atoms%astruct%ifrztyp(iat),ixyz)) then
-                f(i,ip)=f(i,ip)+1.d-1*(f_t(i,ip)+tt*tang(i,ip))
->>>>>>> 14c7d159
             endif
         enddo
         call deallocate_global_output(outs(ip))
@@ -2279,7 +2232,7 @@
         atoms,rst,ll_inputs,ncount_bigdft)
     if(trim(pnow%hybrid)=='yes') then
        call run_objects_init_container(runObj, inputs, atoms, rst, xtmax(1))
-       call init_global_output(outs, atoms%nat)
+       call init_global_output(outs, atoms%astruct%nat)
        inputs%inputPsiId=0
        call cpu_time(time1)
        call call_bigdft(runObj,outs,nproc,iproc,infocode)
@@ -2937,7 +2890,7 @@
     allocate(tang(n+ndeb1),stat=istat);if(istat/=0) stop 'ERROR: failure allocating tang.'
     call dmemocc(n,n+ndeb1,tang,'tang')
     call run_objects_init_container(runObj, ll_inputs, atoms, rst)
-    call init_global_output(outs, atoms%nat)
+    call init_global_output(outs, atoms%astruct%nat)
     pnow%ex(0)=pnow%exends(1)
     pnow%ex(npv)=pnow%exends(2)
     !test points along path will be distributed uniformly except one which is 
@@ -3045,7 +2998,7 @@
             !pnow%exd(ip)=-mydot(n,fends(1,2),tang) 
         else
             !call calenergyforces(n,xt,pnow%ex(ip),ft)
-           call vcopy(n, xt(1), 1, runObj%rxyz(1,1), 1)
+           call vcopy(n, xt(1), 1, runObj%atoms%astruct%rxyz(1,1), 1)
             call cpu_time(time1)
             call call_bigdft(runObj,outs,nproc,iproc,infocode)
             pnow%ex(ip) = outs%energy
@@ -4027,7 +3980,7 @@
     !enddo
     !call calenergyforces(n,xt,epot,ft)
     call run_objects_init_container(runObj, ll_inputs, atoms, rst, xt(1))
-    call init_global_output(outs, atoms%nat)
+    call init_global_output(outs, atoms%astruct%nat)
     call cpu_time(time1)
     call call_bigdft(runObj,outs,nproc,iproc,infocode)
     call cpu_time(time2)
