--- conflicted
+++ resolved
@@ -282,14 +282,9 @@
         integer::npv
         integer::ncount_ll
         integer::ncount
-<<<<<<< HEAD
         real(kind=8)::time_ll
         real(kind=8)::time
-=======
-        real(8)::time_ll
-        real(8)::time
         real(8)::epotci
->>>>>>> abec559c
         logical::granot
         character(20)::hybrid
         character(20)::doneb
@@ -1042,19 +1037,11 @@
     type(input_variables), intent(inout) :: ll_inputs
     type(restart_objects), intent(inout) :: rst
     integer, intent(inout) :: ncount_bigdft
-<<<<<<< HEAD
-    integer::n,nr,np,ip,icall,istat,it,nwork
+    integer::n,nr,np,ip,icall,istat,it,nwork,nra
     real(kind=8)::x(n,0:np),f(n,0:np)
     real(kind=8)::fnrm,fspmax,fnrmtot
     real(kind=8), allocatable::work(:)
     real(kind=8), allocatable::xa(:,:),fa(:,:)
-=======
-    integer::n,nr,np,ip,icall,istat,it,nwork,nra
-    real(8)::x(n,0:np),f(n,0:np)
-    real(8)::fnrm,fspmax,fnrmtot
-    real(8), allocatable::work(:)
-    real(8), allocatable::xa(:,:),fa(:,:)
->>>>>>> abec559c
     type(parameterminimization_sp)::parmin
     type(parametersplinedsaddle)::pnow,pold
     integer, parameter::ndeb1=0,ndeb2=0
@@ -1395,15 +1382,9 @@
     type(restart_objects), intent(inout) :: rst
     integer, intent(inout) :: ncount_bigdft
     integer::n,np,i,ip,istat,infocode
-<<<<<<< HEAD
     real(kind=8)::x(n,0:np),f(n,0:np),fnoise
-    real(kind=8)::tt,t1,t2,springcons,fnrmtot,time1,time2
+    real(kind=8)::tt,t1,t2,springcons,fnrmtot,time1,time2,fnrmarr(99),fspmaxarr(99),DNRM2
     real(kind=8), allocatable::tang(:,:),x_bigdft(:)
-=======
-    real(8)::x(n,0:np),f(n,0:np),fnoise
-    real(8)::tt,t1,t2,springcons,fnrmtot,time1,time2,fnrmarr(99),fspmaxarr(99),DNRM2
-    real(8), allocatable::tang(:,:),x_bigdft(:)
->>>>>>> abec559c
     type(parametersplinedsaddle)::pnow
     logical::move_this_coordinate
     integer::iat,ixyz,mp
@@ -1489,19 +1470,11 @@
     type(input_variables), intent(inout) :: inputs,ll_inputs
     type(restart_objects), intent(inout) :: rst
     integer, intent(inout) :: ncount_bigdft
-<<<<<<< HEAD
-    integer::n,nr,np,i,ip,icall,istat,it,nwork
+    integer::n,nr,np,i,ip,icall,istat,it,nwork,nra
     real(kind=8)::x(n,0:np),f(n,0:np),fends(n,2),etmax,xtmax(n),fatsp(n)
     real(kind=8)::fspmax,fspnrm,barrier1,barrier2
     real(kind=8), allocatable::work(:)
     real(kind=8), allocatable::xa(:,:),fa(:,:),xold(:,:) !,fsp(:)
-=======
-    integer::n,nr,np,i,ip,icall,istat,it,nwork,nra
-    real(8)::x(n,0:np),f(n,0:np),fends(n,2),etmax,xtmax(n),fatsp(n)
-    real(8)::fspmax,fspnrm,barrier1,barrier2
-    real(8), allocatable::work(:)
-    real(8), allocatable::xa(:,:),fa(:,:),xold(:,:) !,fsp(:)
->>>>>>> abec559c
     type(parameterminimization_sp)::parmin
     type(parametersplinedsaddle)::pnow,pold
     integer, parameter::ndeb1=0,ndeb2=0
@@ -1931,13 +1904,8 @@
     integer, allocatable::ipiv(:)
     !type(parameterminimization)::parmin
     type(parameterminimization_sp)::parmin
-<<<<<<< HEAD
-    real(kind=8)::DDOT,tt1,tt2,de,fnrm,calnorm,fmax,calmaxforcecomponent
-    real(kind=8), save::epotold,alpha,alphamax
-=======
-    real(8)::DDOT,tt1,tt2,de,fnrm,calnorm,fmax,calmaxforcecomponent,dx
-    real(8), save::epotold,alpha,alphamax,zeta,zetaold
->>>>>>> abec559c
+    real(kind=8)::DDOT,tt1,tt2,de,fnrm,calnorm,fmax,calmaxforcecomponent,dx
+    real(kind=8), save::epotold,alpha,alphamax,zeta,zetaold
     logical, save::reset
     if(nwork/=nr*nr+3*nr+3*nr*nr+2*nr) then
         stop 'ERROR: size of work array is insufficient.'
@@ -2059,20 +2027,12 @@
     work(mf:mf-1+nr)=f(1:nr)
     work(mx:mx-1+nr)=x(1:nr)
     alpha=min(alphamax,alpha*1.1d0)
-<<<<<<< HEAD
-    x(1:nr)=x(1:nr)+alpha*work(iw3:iw3-1+nr)
-end subroutine bfgs_splsad
-
-
-=======
     !x(1:nr)=x(1:nr)+alpha*work(iw3:iw3-1+nr)
     do i=1,nr
         dx=alpha*work(iw3-1+i)
         x(i)=x(i)+sign(min(abs(dx),5.d0),dx)
     enddo
 end subroutine dfp_splsad
-!*****************************************************************************************
->>>>>>> abec559c
 subroutine reportcalvmaxanchorforces(iproc,icall,n,np,x,etmax,fspnrm,fspmax,pnow,atoms,ncount_bigdft)
     use modulesplinedsaddle, only:parametersplinedsaddle
     use module_types
