--- conflicted
+++ resolved
@@ -30,18 +30,8 @@
 character(len=*) :: filterCode
 
 ! Local variables
-<<<<<<< HEAD
-integer:: i
+integer :: i
 real(8):: fac, fac2, prefac1, hgrid2, hgrid3, x02, x03
-=======
-integer :: i
-real(kind=8) :: fac, fac2, prefac1, hgrid2, hgrid3, x02, x03
-real(kind=8) :: scale
-scale=1.d0
-!scale=1.d-1
-!scale=0.d-1
-!scale=5.d-2
->>>>>>> 51191659
 prefac1=-.5d0/hgrid**2
 fac=parabPrefac
 fac2=parabPrefac*hgrid
