!> @file
!! Convolution sofr linear version (with quartic potentials)
!! @author
!!    Copyright (C) 2011-2012 BigDFT group
!!    This file is distributed under the terms of the
!!    GNU General Public License, see ~/COPYING file
!!    or http://www.gnu.org/copyleft/gpl.txt .
!!    For the list of contributors, see ~/AUTHORS


!> Calculates the effective filter for the operator [kineticEnergy + (x-x0)^4].
!!   
!! Calling arguments:
!! ==================
!!   Input arguments:
!!     @param hgrid  grid spacing
!!     @param x0     the center of the parabolic potential (x-x0)^2
!!   Output arguments:
!!     @param aeff   the effective filter for <phi|Op|phi>
!!     @param beff   the effective filter for <psi|Op|phi>
!!     @param ceff   the effective filter for <phi|Op|psi>
!!     @param eeff   the effective filter for <psi|Op|psi>
subroutine getEffectiveFilterQuartic(parabPrefac,hgrid, x0, eff, filterCode)
use filterModule
implicit none

! Calling arguments
real(kind=8),intent(in) :: parabPrefac, hgrid, x0
real(kind=8),dimension(lb:ub),intent(out) :: eff
character(len=*) :: filterCode

! Local variables
integer :: i
real(kind=8) :: fac, fac2, prefac1, hgrid2, hgrid3, x02, x03
<<<<<<< HEAD
real(kind=8) :: scale
=======
>>>>>>> b822b291
prefac1=-.5d0/hgrid**2
fac=parabPrefac
fac2=parabPrefac*hgrid
hgrid2=hgrid**2
hgrid3=hgrid**3
x02=x0**2
x03=x0**3
! Determine which filter we have to calculate
select case(trim(filterCode))
case('a')
    do i=lb,ub
        eff(i)=prefac1*a(i) + fac2*( hgrid3*a4(i) + 4*hgrid2*x0*a3(i) + 6*hgrid*x02*a2(i) + 4*x03*a1(i))
    end do
    eff(0)=eff(0)+fac*x0**4
case('b')
    do i=lb,ub
        eff(i)=prefac1*b(i) + fac2*( hgrid3*b4(i) + 4*hgrid2*x0*b3(i) + 6*hgrid*x02*b2(i) + 4*x03*b1(i))
    end do
case('c')
    do i=lb,ub
        eff(i)=prefac1*c(i) + fac2*( hgrid3*c4(i) + 4*hgrid2*x0*c3(i) + 6*hgrid*x02*c2(i) + 4*x03*c1(i))
    end do
case('e')
    do i=lb,ub
        eff(i)=prefac1*e(i) + fac2*( hgrid3*e4(i) + 4*hgrid2*x0*e3(i) + 6*hgrid*x02*e2(i) + 4*x03*e1(i))
    end do
    eff(0)=eff(0)+fac*x0**4
case default
    write(*,*) "ERROR: allowed values for 'filterCode' are 'a', 'b', 'c', 'e', whereas we found ", trim(filterCode)
    stop
end select


end subroutine getEffectiveFilterQuartic


!> Calculates the effective filter for the operator [kineticEnergy + (x-x0)^4].
!!   
!! Calling arguments:
!! ==================
!!   Input arguments:
!!     @param hgrid  grid spacing
!!     @param x0     the center of the parabolic potential (x-x0)^2
!!   Output arguments:
!!     @param aeff   the effective filter for <phi|Op|phi>
!!     @param beff   the effective filter for <psi|Op|phi>
!!     @param ceff   the effective filter for <phi|Op|psi>
!!     @param eeff   the effective filter for <psi|Op|psi>


!> Calculates the effective filter for the operator (x-x0)^4
!!   
!! Calling arguments:
!! ==================
!!   Input arguments:
!!     @param hgrid  grid spacing
!!     @param x0     the center of the parabolic potential (x-x0)^2
!!   Output arguments:
!!     @param aeff   the effective filter for <phi|Op|phi>
!!     @param beff   the effective filter for <psi|Op|phi>
!!     @param ceff   the effective filter for <phi|Op|psi>
!!     @param eeff   the effective filter for <psi|Op|psi>
subroutine getFilterQuartic(parabPrefac,hgrid, x0, eff, filterCode)

use filterModule
implicit none

! Calling arguments
real(kind=8),intent(in) :: parabPrefac, hgrid, x0
real(kind=8),dimension(lb:ub),intent(out) :: eff
character(len=*) :: filterCode

! Local variables
integer :: i
real(kind=8) :: fac, fac2,  hgrid2, hgrid3, x02, x03
real(kind=8) :: scale
scale=1.d0
!scale=1.d-1
!scale=0.d-1
!scale=5.d-2
!fac=dble(max(100-int(dble(it)/2.d0),1))*parabPrefac
!fac2=dble(max(100-int(dble(it)/2.d0),1))*parabPrefac*hgrid
fac=parabPrefac*scale
fac2=parabPrefac*hgrid*scale
hgrid2=hgrid**2
hgrid3=hgrid**3
x02=x0**2
x03=x0**3
! Determine which filter we have to calculate
select case(trim(filterCode))
case('a')
    do i=lb,ub
        !eff(i)=prefac1*a(i) + fac2*(hgrid*a2(i)+2*x0*a1(i))
        eff(i) = fac2*( hgrid3*a4(i) + 4*hgrid2*x0*a3(i) + 6*hgrid*x02*a2(i) + 4*x03*a1(i))
    end do
    !eff(0)=eff(0)+fac*x0**2
    eff(0)=eff(0)+fac*x0**4
case('b')
    do i=lb,ub
        !eff(i)=prefac1*b(i) + fac2*(hgrid*b2(i)+2*x0*b1(i))
        eff(i) = fac2*( hgrid3*b4(i) + 4*hgrid2*x0*b3(i) + 6*hgrid*x02*b2(i) + 4*x03*b1(i))
    end do
case('c')
    do i=lb,ub
        !eff(i)=prefac1*c(i) + fac2*(hgrid*c2(i)+2*x0*c1(i))
        eff(i) = fac2*( hgrid3*c4(i) + 4*hgrid2*x0*c3(i) + 6*hgrid*x02*c2(i) + 4*x03*c1(i))
    end do
case('e')
    do i=lb,ub
        !eff(i)=prefac1*e(i) + fac2*(hgrid*e2(i)+2*x0*e1(i))
        eff(i) = fac2*( hgrid3*e4(i) + 4*hgrid2*x0*e3(i) + 6*hgrid*x02*e2(i) + 4*x03*e1(i))
    end do
    !eff(0)=eff(0)+fac*x0**2
    eff(0)=eff(0)+fac*x0**4
case default
    write(*,*) "ERROR: allowed values for 'filterCode' are 'a', 'b', 'c', 'e', whereas we found ", trim(filterCode)
    stop
end select


end subroutine getFilterQuartic


!> Calculates the effective filter for the operator (x-x0)^2
!!   
!! Calling arguments:
!! ==================
!!   Input arguments:
!!     @param hgrid  grid spacing
!!     @param x0     the center of the parabolic potential (x-x0)^2
!!   Output arguments:
!!     @param aeff   the effective filter for <phi|Op|phi>
!!     @param beff   the effective filter for <psi|Op|phi>
!!     @param ceff   the effective filter for <phi|Op|psi>
!!     @param eeff   the effective filter for <psi|Op|psi>
subroutine getFilterQuadratic(parabPrefac,hgrid, x0, eff, filterCode)
use filterModule
implicit none

! Calling arguments
real(kind=8),intent(in) :: parabPrefac, hgrid, x0
real(kind=8),dimension(lb:ub),intent(out) :: eff
character(len=*) :: filterCode

! Local variables
integer :: i
real(kind=8) :: fac, fac2, hgrid2, hgrid3, x02, x03
real(kind=8) :: scale
scale=1.d0
!scale=1.d-1
!scale=0.d-1
!scale=5.d-2
!fac=dble(max(100-int(dble(it)/2.d0),1))*parabPrefac
!fac2=dble(max(100-int(dble(it)/2.d0),1))*parabPrefac*hgrid
fac=parabPrefac*scale
fac2=parabPrefac*hgrid*scale
hgrid2=hgrid**2
hgrid3=hgrid**3
x02=x0**2
x03=x0**3
! Determine which filter we have to calculate
select case(trim(filterCode))
case('a')
    do i=lb,ub
        eff(i) = fac2*( hgrid*a2(i) + 2.d0*x0*a1(i) )
        !eff(i) = fac2*( hgrid3*a4(i) + 4*hgrid2*x0*a3(i) + 6*hgrid*x02*a2(i) + 4*x03*a1(i))
    end do
    eff(0)=eff(0)+fac*x0**2
    !eff(0)=eff(0)+fac*x0**4
case('b')
    do i=lb,ub
        eff(i) = fac2*( hgrid*b2(i) + 2.d0*x0*b1(i) )
        !eff(i) = fac2*( hgrid3*b4(i) + 4*hgrid2*x0*b3(i) + 6*hgrid*x02*b2(i) + 4*x03*b1(i))
    end do
case('c')
    do i=lb,ub
        eff(i) = fac2*( hgrid*c2(i) + 2.d0*x0*c1(i) )
        !eff(i) = fac2*( hgrid3*c4(i) + 4*hgrid2*x0*c3(i) + 6*hgrid*x02*c2(i) + 4*x03*c1(i))
    end do
case('e')
    do i=lb,ub
        eff(i) = fac2*( hgrid*e2(i) + 2.d0*x0*e1(i) )
        !eff(i) = fac2*( hgrid3*e4(i) + 4*hgrid2*x0*e3(i) + 6*hgrid*x02*e2(i) + 4*x03*e1(i))
    end do
    eff(0)=eff(0)+fac*x0**2
    !eff(0)=eff(0)+fac*x0**4
case default
    write(*,*) "ERROR: allowed values for 'filterCode' are 'a', 'b', 'c', 'e', whereas we found ", trim(filterCode)
    stop
end select


end subroutine getFilterQuadratic
<|MERGE_RESOLUTION|>--- conflicted
+++ resolved
@@ -32,10 +32,7 @@
 ! Local variables
 integer :: i
 real(kind=8) :: fac, fac2, prefac1, hgrid2, hgrid3, x02, x03
-<<<<<<< HEAD
 real(kind=8) :: scale
-=======
->>>>>>> b822b291
 prefac1=-.5d0/hgrid**2
 fac=parabPrefac
 fac2=parabPrefac*hgrid
