!> @file
!! Orthonormalization
!! @author
!!    Copyright (C) 2011-2013 BigDFT group
!!    This file is distributed under the terms of the
!!    GNU General Public License, see ~/COPYING file
!!    or http://www.gnu.org/copyleft/gpl.txt .
!!    For the list of contributors, see ~/AUTHORS


subroutine orthonormalizeLocalized(iproc, nproc, methTransformOverlap, npsidim_orbs, &
           orbs, lzd, ovrlp, inv_ovrlp_half, collcom, orthpar, lphi, psit_c, psit_f, can_use_transposed, foe_obj)
  use module_base
  use module_types
  use module_interfaces, exceptThisOne => orthonormalizeLocalized
  use communications, only: transpose_localized, untranspose_localized
  use sparsematrix_base, only: sparse_matrix
  use sparsematrix, only: compress_matrix, uncompress_matrix
  implicit none

  ! Calling arguments
  integer,intent(in) :: iproc,nproc,methTransformOverlap,npsidim_orbs
  type(orbitals_data),intent(in) :: orbs
  type(local_zone_descriptors),intent(in) :: lzd
  type(sparse_matrix),intent(inout) :: ovrlp
  type(sparse_matrix),intent(inout) :: inv_ovrlp_half ! technically inv_ovrlp structure, but same pattern
  type(comms_linear),intent(in) :: collcom
  type(orthon_data),intent(in) :: orthpar
  real(kind=8),dimension(npsidim_orbs), intent(inout) :: lphi
  real(kind=8),dimension(:),pointer :: psit_c, psit_f
  logical,intent(inout) :: can_use_transposed
  type(foe_data),intent(in) :: foe_obj

  ! Local variables
  integer :: it, istat, iall
  !integer :: irow, ii, iorb, jcol, jorb
  real(kind=8), dimension(:),allocatable :: psittemp_c, psittemp_f, norm
  !type(sparse_matrix) :: inv_ovrlp_half
  character(len=*), parameter :: subname='orthonormalizeLocalized'
  !real(kind=8), dimension(orbs%norb,orbs%norb) :: tempmat
  real(kind=8),dimension(:,:),pointer :: inv_ovrlp_null
  real(kind=8) :: error
  logical :: ovrlp_associated, inv_ovrlp_associated

  if(orthpar%nItOrtho>1) write(*,*) 'WARNING: might create memory problems...'

  !call nullify_sparse_matrix(inv_ovrlp_half)
  !call sparse_copy_pattern(inv_ovrlp, inv_ovrlp_half, iproc, subname)
  !!allocate(inv_ovrlp_half%matrix_compr(inv_ovrlp_half%nvctr), stat=istat)
  !!call memocc(istat, inv_ovrlp_half%matrix_compr, 'inv_ovrlp_half%matrix_compr', subname)
  inv_ovrlp_half%matrix_compr=f_malloc_ptr(inv_ovrlp_half%nvctr,id='inv_ovrlp_half%matrix_compr')

  do it=1,orthpar%nItOrtho

      if(.not.can_use_transposed) then
          if(associated(psit_c)) then
              iall=-product(shape(psit_c))*kind(psit_c)
              deallocate(psit_c, stat=istat)
              call memocc(istat, iall, 'psit_c', subname)
          end if
          if(associated(psit_f)) then
              iall=-product(shape(psit_f))*kind(psit_f)
              deallocate(psit_f, stat=istat)
              call memocc(istat, iall, 'psit_f', subname)
          end if
          allocate(psit_c(sum(collcom%nrecvcounts_c)), stat=istat)
          call memocc(istat, psit_c, 'psit_c', subname)
          allocate(psit_f(7*sum(collcom%nrecvcounts_f)), stat=istat)
          call memocc(istat, psit_f, 'psit_f', subname)

          call transpose_localized(iproc, nproc, npsidim_orbs, orbs, collcom, lphi, psit_c, psit_f, lzd)
          can_use_transposed=.true.

      end if
      call calculate_overlap_transposed(iproc, nproc, orbs, collcom, psit_c, psit_c, psit_f, psit_f, ovrlp)
      !!do ii=1,ovrlp%nvctr
      !!   irow = ovrlp%orb_from_index(ii,1)
      !!   jcol = ovrlp%orb_from_index(ii,2)
      !!   Tempmat(irow,jcol)=ovrlp%matrix_compr(ii)
      !!end do
      !!if (iproc==0) then
      !!    do irow=1,orbs%norb
      !!        do jcol=1,orbs%norb
      !!            write(333,'(2i8,es12.5,2i10)') irow, jcol, tempmat(jcol, irow), &
      !!            orbs%onwhichatom(irow), orbs%onwhichatom(jcol)
      !!        end do
      !!    end do
      !!end if

      if (methTransformOverlap==-1) then
          call overlap_power_minus_one_half_parallel(iproc, nproc, 0, orbs, ovrlp, inv_ovrlp_half)
      else
          !!nullify(inv_ovrlp_null)
          !!if (methTransformOverlap>1 .and.  .not.associated(foe_obj%nsegline)) then
          !!    ! this is a bit cheating, to be improved
          !!    ovrlp_associated=associated(ovrlp%matrix)
          !!    inv_ovrlp_associated=associated(inv_ovrlp_half%matrix)
          !!    if (.not.ovrlp_associated) then
          !!        ovrlp%matrix=f_malloc_ptr((/orbs%norb,orbs%norb/),id='ovrlp%matrix')
          !!    end if
          !!    if (.not.inv_ovrlp_associated) then
          !!        inv_ovrlp_half%matrix=f_malloc_ptr((/orbs%norb,orbs%norb/),id='inv_ovrlp_half%matrix')
          !!    end if
          !!    call uncompress_matrix(iproc, ovrlp)
          !!    call uncompress_matrix(iproc, inv_ovrlp_half)
          !!    call overlapPowerGeneral(iproc, nproc, methTransformOverlap, -2, &
          !!         orthpar%blocksize_pdgemm, orbs%norb, orbs, &
          !!         imode=2, check_accur=.false.,ovrlp=ovrlp%matrix, &
          !!         inv_ovrlp=inv_ovrlp_half%matrix, ovrlp_smat=ovrlp, inv_ovrlp_smat=inv_ovrlp_half)
          !!    call compress_matrix(iproc, ovrlp)
          !!    call compress_matrix(iproc, inv_ovrlp_half)
          !!    if (.not.ovrlp_associated) call f_free_ptr(ovrlp%matrix)
          !!    if (.not.inv_ovrlp_associated) call f_free_ptr(inv_ovrlp_half%matrix)
          !!else
              call overlapPowerGeneral(iproc, nproc, methTransformOverlap, -2, &
                   orthpar%blocksize_pdgemm, orbs%norb, orbs, &
                   imode=1, check_accur=.false.,ovrlp=ovrlp%matrix, &
                   inv_ovrlp=inv_ovrlp_null, ovrlp_smat=ovrlp, inv_ovrlp_smat=inv_ovrlp_half)!!, &
                   !!foe_nseg=foe_obj%nseg, foe_kernel_nsegline=foe_obj%nsegline, &
                   !!foe_istsegline=foe_obj%istsegline, foe_keyg=foe_obj%keyg)
          !!end if
      end if

      allocate(psittemp_c(sum(collcom%nrecvcounts_c)), stat=istat)
      call memocc(istat, psittemp_c, 'psittemp_c', subname)
      allocate(psittemp_f(7*sum(collcom%nrecvcounts_f)), stat=istat)
      call memocc(istat, psittemp_f, 'psittemp_f', subname)

      call vcopy(sum(collcom%nrecvcounts_c), psit_c(1), 1, psittemp_c(1), 1)
      call vcopy(7*sum(collcom%nrecvcounts_f), psit_f(1), 1, psittemp_f(1), 1)
      call build_linear_combination_transposed(collcom, inv_ovrlp_half, &
           psittemp_c, psittemp_f, .true., psit_c, psit_f, iproc)
      allocate(norm(orbs%norb), stat=istat)
      call memocc(istat, norm, 'norm', subname)
      call normalize_transposed(iproc, nproc, orbs, collcom, psit_c, psit_f, norm)

      iall=-product(shape(norm))*kind(norm)
      deallocate(norm, stat=istat)
      call memocc(istat, iall, 'norm', subname)
      call untranspose_localized(iproc, nproc, npsidim_orbs, orbs, collcom, psit_c, psit_f, lphi, lzd)

      iall=-product(shape(psittemp_c))*kind(psittemp_c)
      deallocate(psittemp_c, stat=istat)
      call memocc(istat, iall, 'psittemp_c', subname)
      iall=-product(shape(psittemp_f))*kind(psittemp_f)
      deallocate(psittemp_f, stat=istat)
      call memocc(istat, iall, 'psittemp_f', subname)
  end do

  !call deallocate_sparse_matrix(inv_ovrlp_half, subname)
  !!iall=-product(shape(inv_ovrlp_half%matrix_compr))*kind(inv_ovrlp_half%matrix_compr)
  !!deallocate(inv_ovrlp_half%matrix_compr, stat=istat)
  !!call memocc(istat, iall, 'inv_ovrlp_half%matrix_compr', subname)
  call f_free_ptr(inv_ovrlp_half%matrix_compr)

end subroutine orthonormalizeLocalized


! can still tidy this up more when tmblarge is removed
! use sparsity of density kernel for all inverse quantities
subroutine orthoconstraintNonorthogonal(iproc, nproc, lzd, npsidim_orbs, npsidim_comp, orbs, collcom, orthpar, &
           correction_orthoconstraint, linmat, lphi, lhphi, lagmat, psit_c, psit_f, hpsit_c, hpsit_f, &
           can_use_transposed, overlap_calculated, experimental_mode)
  use module_base
  use module_types
  use module_interfaces, exceptThisOne => orthoconstraintNonorthogonal
  use yaml_output
  use communications, only: transpose_localized, untranspose_localized
  use sparsematrix_init, only: matrixindex_in_compressed
  use sparsematrix, only: uncompress_matrix
  implicit none

  ! Calling arguments
  integer,intent(in) :: iproc, nproc, npsidim_orbs, npsidim_comp
  type(local_zone_descriptors),intent(in) :: lzd
  !type(orbitals_Data),intent(in) :: orbs
  type(orbitals_Data),intent(inout) :: orbs !temporary inout
  type(comms_linear),intent(in) :: collcom
  type(orthon_data),intent(in) :: orthpar
  integer,intent(in) :: correction_orthoconstraint
  real(kind=8),dimension(max(npsidim_comp,npsidim_orbs)),intent(in) :: lphi
  real(kind=8),dimension(max(npsidim_comp,npsidim_orbs)),intent(inout) :: lhphi
  type(sparse_matrix),intent(inout) :: lagmat
  real(kind=8),dimension(:),pointer :: psit_c, psit_f, hpsit_c, hpsit_f
  logical,intent(inout) :: can_use_transposed, overlap_calculated
  type(linear_matrices),intent(inout) :: linmat ! change to ovrlp and inv_ovrlp, and use inv_ovrlp instead of denskern
  logical,intent(in) :: experimental_mode

  ! Local variables
  integer :: istat, iall, iorb, jorb, ii, ii_trans, irow, jcol, info, lwork, jj
  !type(sparse_matrix) :: tmp_mat
  real(kind=8),dimension(:),allocatable :: tmp_mat_compr, lagmat_tmp_compr, work
  character(len=*),parameter :: subname='orthoconstraintNonorthogonal'
  real(kind=8),dimension(:,:),allocatable :: tmp_mat, tmp_mat2, tmp_mat3
  integer,dimension(:),allocatable :: ipiv

  ! removed option for correction orthoconstrain for now
  !if (correction_orthoconstraint==0) stop 'correction_orthoconstraint not working'

  if(.not. can_use_transposed) then
      allocate(psit_c(sum(collcom%nrecvcounts_c)), stat=istat)
      call memocc(istat, psit_c, 'psit_c', subname)

      allocate(psit_f(7*sum(collcom%nrecvcounts_f)), stat=istat)
      call memocc(istat, psit_f, 'psit_f', subname)

      call transpose_localized(iproc, nproc, npsidim_orbs, orbs, collcom, lphi, psit_c, psit_f, lzd)
      can_use_transposed=.true.
  end if

  ! It is assumed that this routine is called with the transposed gradient ready if it is associated...
  if(.not.associated(hpsit_c)) then
      allocate(hpsit_c(sum(collcom%nrecvcounts_c)), stat=istat)
      call memocc(istat, hpsit_c, 'hpsit_c', subname)
 
      allocate(hpsit_f(7*sum(collcom%nrecvcounts_f)), stat=istat)
      call memocc(istat, hpsit_f, 'hpsit_f', subname)
 
     call transpose_localized(iproc, nproc, npsidim_orbs, orbs, collcom, lhphi, hpsit_c, hpsit_f, lzd)
  end if

  call calculate_overlap_transposed(iproc, nproc, orbs, collcom, psit_c, hpsit_c, psit_f, hpsit_f, lagmat)

  !call nullify_sparse_matrix(tmp_mat)
  !call sparse_copy_pattern(lagmat,tmp_mat,iproc,subname)
  !allocate(tmp_mat%matrix_compr(tmp_mat%nvctr), stat=istat)
  !call memocc(istat, tmp_mat%matrix_compr, 'tmp_mat%matrix_compr', subname)

  allocate(tmp_mat_compr(lagmat%nvctr), stat=istat) ! save cf doing sparsecopy
  call memocc(istat, tmp_mat_compr, 'tmp_mat_compr', subname)
call timing(iproc,'misc','ON')
  do ii=1,lagmat%nvctr
     iorb = lagmat%orb_from_index(1,ii)
     jorb = lagmat%orb_from_index(2,ii)
     ii_trans=matrixindex_in_compressed(lagmat,jorb, iorb)
     tmp_mat_compr(ii)=-0.5d0*lagmat%matrix_compr(ii)-0.5d0*lagmat%matrix_compr(ii_trans)
     ! SM: This is a hack, should use another variable
     !if (.false..or.correction_orthoconstraint==2) then
     if (.false..and.correction_orthoconstraint==2) then
         if (iproc==0 .and. ii==1) write(*,*) 'only normalization constraint'
         if (iorb/=jorb) then
             tmp_mat_compr(ii)=0.d0
         end if
     end if
     if (experimental_mode) then
         if (iorb==jorb) then
             if (iproc==0 .and. iorb==1) then
                 call yaml_warning('EXPERIMENTAL: modify eval')
                 call yaml_newline()
             end if
             orbs%eval(iorb)=lagmat%matrix_compr(ii)
         end if
     end if
  end do

  ! NEW: reactivate correction for non-orthogonality ##########
  if (correction_orthoconstraint==0) then
      ! WARNING: it is mandatory that the overlap matrix has been calculated before
      !!call calculate_overlap_transposed(iproc, nproc, orbs, collcom, psit_c, psit_c, psit_f, psit_f, linmat%ovrlp)
      if (iproc==0) write(*,*) 'correction orthoconstraint'
      linmat%ovrlp%matrix=f_malloc_ptr((/orbs%norb,orbs%norb/),id='linmat%ovrlp%matrix')
      call uncompress_matrix(iproc,linmat%ovrlp)
      allocate(tmp_mat(orbs%norb,orbs%norb))
      allocate(tmp_mat2(orbs%norb,orbs%norb))
      call to_zero(orbs%norb**2, tmp_mat(1,1))
      do ii=1,lagmat%nvctr
         irow = lagmat%orb_from_index(1,ii)
         jcol = lagmat%orb_from_index(2,ii)
         tmp_mat(irow,jcol)=tmp_mat_compr(ii)
      end do
      allocate(ipiv(orbs%norb))
      lwork=10*orbs%norb
      allocate(work(lwork))
      allocate(tmp_mat3(orbs%norb,orbs%norb))
      tmp_mat3=linmat%ovrlp%matrix

      call dgetrf(orbs%norb, orbs%norb, linmat%ovrlp%matrix, orbs%norb, ipiv, info)
      call dgetri(orbs%norb, linmat%ovrlp%matrix, orbs%norb, ipiv, work, lwork, info)

      !!call dgemm('n', 'n', orbs%norb, orbs%norb, orbs%norb, 1.d0, linmat%ovrlp%matrix, orbs%norb, tmp_mat3, orbs%norb, 0.d0, tmp_mat2, orbs%norb)
      !!if (iproc==0) then
      !!  do iorb=1,orbs%norb
      !!    do jorb=1,orbs%norb
      !!      write(*,'(a,2i8,es14.5)') 'iorb, jorb, tmp_mat2(iorb,jorb)', iorb, jorb, tmp_mat2(iorb,jorb)
      !!    end do
      !!  end do
      !!end if

      ! This is the original
      call dgemm('n', 'n', orbs%norb, orbs%norb, orbs%norb, 1.d0, linmat%ovrlp%matrix, orbs%norb, &
           tmp_mat, orbs%norb, 0.d0, tmp_mat2, orbs%norb)

      !!! Test
      !!call dgemm('n', 't', orbs%norb, orbs%norb, orbs%norb, 1.d0, tmp_mat, orbs%norb, linmat%ovrlp%matrix, orbs%norb, 0.d0, tmp_mat2, orbs%norb)

      do jj=1,lagmat%nvctr
         irow = lagmat%orb_from_index(1,jj)
         jcol = lagmat%orb_from_index(2,jj)
         !!if (iproc==0) write(*,'(a,3i8,2es16.6)') 'jj, irow, jcol, tmp_mat_compr(jj), tmp_mat2(irow,jcol)', &
         !!                                          jj, irow, jcol, tmp_mat_compr(jj), tmp_mat2(irow,jcol)
         tmp_mat_compr(jj)=tmp_mat2(irow,jcol)
      end do
      call f_free_ptr(linmat%ovrlp%matrix)
      deallocate(tmp_mat)
      deallocate(tmp_mat2)
      deallocate(ipiv)
      deallocate(work)
  end if
  !! ##########################################################

  allocate(lagmat_tmp_compr(lagmat%nvctr), stat=istat) ! save cf doing sparsecopy
  call memocc(istat, lagmat_tmp_compr, 'lagmat_tmp_compr', subname)

  call vcopy(lagmat%nvctr,lagmat%matrix_compr(1),1,lagmat_tmp_compr(1),1) ! need to keep a copy
  call vcopy(lagmat%nvctr,tmp_mat_compr(1),1,lagmat%matrix_compr(1),1)

  iall=-product(shape(tmp_mat_compr))*kind(tmp_mat_compr)
  deallocate(tmp_mat_compr, stat=istat)
  call memocc(istat, iall, 'tmp_mat_compr', subname)

call timing(iproc,'misc','OF')
  call build_linear_combination_transposed(collcom, lagmat, psit_c, psit_f, .false., hpsit_c, hpsit_f, iproc)
  !call build_linear_combination_transposed(collcom, tmp_mat, psit_c, psit_f, .false., hpsit_c, hpsit_f, iproc)

  !!! TEST ORTHOGONALITY OF GRADIENT AND TMBs ##############################
  !!call calculate_overlap_transposed(iproc, nproc, orbs, collcom, psit_c, hpsit_c, psit_f, hpsit_f, linmat%ovrlp)
  !!allocate(linmat%ovrlp%matrix(orbs%norb,orbs%norb))
  !!call uncompress_matrix(iproc,linmat%ovrlp)
  !!if (iproc==0) then
  !!  do iorb=1,orbs%norb
  !!    do jorb=1,orbs%norb
  !!      write(*,'(a,2i8,es16.6)') 'iorb, jorb, linmat%ovrlp%matrix(jorb,iorb)', iorb, jorb, linmat%ovrlp%matrix(jorb,iorb)
  !!    end do
  !!  end do
  !!end if
  !!deallocate(linmat%ovrlp%matrix)
  !!! END TEST #############################################################

  call vcopy(lagmat%nvctr,lagmat_tmp_compr(1),1,lagmat%matrix_compr(1),1)

  iall=-product(shape(lagmat_tmp_compr))*kind(lagmat_tmp_compr)
  deallocate(lagmat_tmp_compr, stat=istat)
  call memocc(istat, iall, 'lagmat_tmp_compr', subname)

  !call deallocate_sparse_matrix(tmp_mat, subname)

  call untranspose_localized(iproc, nproc, npsidim_orbs, orbs, collcom, hpsit_c, hpsit_f, lhphi, lzd)

  overlap_calculated=.false.

end subroutine orthoconstraintNonorthogonal


subroutine setCommsParameters(mpisource, mpidest, istsource, istdest, ncount, tag, comarr)
  use module_base
  use module_types
  implicit none

  ! Calling arguments
  integer,intent(in) :: mpisource, mpidest, istsource, istdest, ncount, tag
  integer,dimension(6),intent(out) :: comarr


  ! From which MPI process shall the orbital be sent.
  comarr(1)=mpisource

  ! Starting index on the sending process.
  comarr(2)=istsource

  ! Amount of datat to be sent
  comarr(3)=ncount

  ! To which MPI process shall the orbital be sent.
  comarr(4)=mpidest

  ! Starting index on the receiving process.
  comarr(5)=istdest

  ! Tag for the communication
  comarr(6)=tag

  ! comarr(7): this entry is used as request for the mpi_isend.

  ! comarr(8): this entry is used as request for the mpi_irecv.

end subroutine setCommsParameters


!S^-1 exact only works for symmetric matrices
!BOTH sparse matrices must be present together and inv_ovrlp should be nullified pointer, NOT inv_ovrlp_smat%matrix
!when sparse matrices present, check is performed to see whether %matrix is allocated so that its allocated status remains unchanged
!contents of %matrix not guaranteed to be correct though - inv_ovrlp_smat%can_use_dense set accordingly
!power: -2 -> S^-1/2, 2 -> S^1/2, 1 -> S^-1
subroutine overlapPowerGeneral(iproc, nproc, iorder, power, blocksize, norb, orbs, imode, check_accur, ovrlp, inv_ovrlp, error, &
     ovrlp_smat, inv_ovrlp_smat)!!, &
     !!foe_nseg, foe_kernel_nsegline, foe_istsegline, foe_keyg)
  use module_base
  use module_types
  use module_interfaces, except_this_one => overlapPowerGeneral
  use sparsematrix_base, only: sparse_matrix, SPARSE_FULL, DENSE_PARALLEL, SPARSEMM_SEQ
  use sparsematrix, only: compress_matrix, uncompress_matrix, transform_sparse_matrix, &
                          compress_matrix_distributed, uncompress_matrix_distributed, &
                          sequential_acces_matrix_fast, sparsemm, &
                          sparsematrix_malloc_ptr, sparsematrix_malloc, assignment(=)

  use yaml_output
  implicit none
  
  ! Calling arguments
  integer,intent(in) :: iproc, nproc, iorder, blocksize, norb, power
  type(orbitals_data),intent(in) :: orbs
  integer,intent(in) :: imode
  logical,intent(in) :: check_accur
  real(kind=8),dimension(:,:),pointer,optional :: ovrlp
  real(kind=8),dimension(:,:),pointer,optional :: inv_ovrlp
  type(sparse_matrix), optional, intent(inout) :: ovrlp_smat, inv_ovrlp_smat
  real(kind=8),intent(out),optional :: error
  !!integer,intent(in),optional :: foe_nseg
  !!integer,dimension(:),intent(in),optional :: foe_kernel_nsegline, foe_istsegline
  !!integer,dimension(:,:),intent(in),optional :: foe_keyg
  
  ! Local variables
  integer :: iorb, jorb, info, iiorb, isorb, norbp, ii, ii_inv, iii, ierr, i, its, maxits
  integer :: matrixindex_in_compressed, nmaxvalk
  real(kind=8), dimension(:,:), pointer :: ovrlpminonep, ovrlpminone, inv_ovrlpp, ovrlppowerp, ovrlppoweroldp
  real(kind=8), dimension(:,:), pointer :: inv_ovrlp_half_tmp, ovrlp_local, inv_ovrlp_local
  real(kind=8) :: factor, newfactor
  logical :: ovrlp_allocated, inv_ovrlp_allocated

  ! new for sparse taylor
  integer :: nout, nseq, nmaxsegk, nmaxval
  integer,dimension(:),allocatable :: ivectorindex
  integer,dimension(:,:),pointer :: onedimindices
  integer,dimension(:,:,:),allocatable :: istindexarr
  real(kind=8),dimension(:),pointer :: ovrlpminone_sparse
  real(kind=8),dimension(:),allocatable :: ovrlp_compr_seq, ovrlpminone_sparse_seq, ovrlp_large_compr
  real(kind=8),dimension(:),allocatable :: invovrlp_compr_seq
  real(kind=8),dimension(:,:),allocatable :: ovrlpminoneoldp, invovrlpp, ovrlp_largep
  real(kind=8),dimension(:,:),allocatable :: Amat12p, Amat21p, Amat21
  real(kind=8),dimension(:,:),pointer :: Amat12, Amat11p, Amat22p
  real(kind=8),dimension(:),pointer :: Amat12_compr
  real(kind=8),dimension(:),allocatable :: Amat21_compr, Amat12_seq, Amat21_seq
  integer,parameter :: SPARSE=1
  integer,parameter :: DENSE=2


  !!write(*,*) 'iorder',iorder


  call f_routine(id='overlapPowerGeneral')
  call timing(iproc,'lovrlp^-1     ','ON')


  ! Perform a check of the arguments

  if (imode/=SPARSE .and. imode/=DENSE) stop 'wrong imode'

  if (imode==DENSE) then
      if (present(ovrlp)) then
          if (.not.associated(ovrlp)) stop 'ovrlp not associated'
      else
          stop 'ovrlp not present'
      end if
      if (present(inv_ovrlp)) then
          if (.not.associated(inv_ovrlp)) stop 'inv_ovrlp not associated'
      else
          stop 'inv_ovrlp not present'
      end if
  else if (imode==SPARSE .and. (iorder>1 .or. check_accur .or. iorder<0)) then
      if (.not.present(ovrlp_smat)) stop 'ovrlp_smat not present'
      if (.not.present(inv_ovrlp_smat)) stop 'inv_ovrlp_smat not present'
      !!if (.not.present(foe_nseg)) stop 'foe_nseg not present'
      !!if (.not.present(foe_kernel_nsegline)) stop 'foe_kernel_nsegline not present'
      !!if (.not.present(foe_istsegline)) stop 'foe_istsegline not present'
      !!if (.not.present(foe_keyg)) stop 'foe_keyg not present'
  end if
  
  if (check_accur) then
      if (.not.present(error)) stop 'error not present'
  end if

  if (power/=-2 .and. power/=1 .and. power/=2) stop 'wrong value of power'

  if (nproc/=1 .and. nproc/=bigdft_mpi%nproc) stop 'wrong value of nproc'

  ! Decide whether this routine is called in parallel or in serial.
  ! If parallel, take the default values from orbs, otherwise adjust them.
  if (nproc>1) then
      norbp=orbs%norbp
      isorb=orbs%isorb
  else
      norbp=norb
      isorb=0
  end if

  sparse_dense: if (imode==DENSE) then
      if (iorder==0) then
          call vcopy(norb*norb,ovrlp(1,1),1,inv_ovrlp(1,1),1)
          if (power==1) then
             if (blocksize<0) then
                call overlap_minus_one_exact_serial(norb,inv_ovrlp)
             else
                stop 'check if working - upper half may not be filled'
                call dpotrf_parallel(iproc, nproc, blocksize, bigdft_mpi%mpi_comm, 'l', norb, inv_ovrlp(1,1), norb)
                call dpotri_parallel(iproc, nproc, blocksize, bigdft_mpi%mpi_comm, 'l', norb, inv_ovrlp(1,1), norb)
             end if
          else if (power==2) then
              if (nproc>1) then
                 call overlap_plus_minus_one_half_exact(norb,blocksize,.true.,inv_ovrlp,orbs)
             else
                 call overlap_plus_minus_one_half_exact(norb,blocksize,.true.,inv_ovrlp)
             end if
          else if (power==-2) then
              if (nproc>1) then
                  call overlap_plus_minus_one_half_exact(norb,blocksize,.false.,inv_ovrlp,orbs)
              else
                  call overlap_plus_minus_one_half_exact(norb,blocksize,.false.,inv_ovrlp)
              end if
          end if
      else if (iorder<0) then
          ! sign approach as used in CP2K
          ! use 4 submatrices
          Amat12p=f_malloc((/norb,norbp/),id='Amat12p')
          Amat21p=f_malloc((/norb,norbp/),id='Amat21p')
          Amat11p=f_malloc_ptr((/norb,norbp/),id='Amat11p')
          ! save some memory but keep code clear - Amat22 and Amat11 should be identical as only combining S and I
          Amat22p=>Amat11p
          Amat12=>inv_ovrlp
          Amat21=f_malloc0((/norb,norb/),id='Amat21')

          call vcopy(norb*norb,ovrlp(1,1),1,Amat12(1,1),1)
          do iorb=1,norb
              Amat21(iorb,iorb)=1.0d0
          end do

          ! calculate Xn+1=0.5*Xn*(3I-Xn**2)
          do its=1,abs(iorder)
              call dgemm('n', 'n', norb, norbp, norb, -0.5d0, Amat12(1,1), &
                   norb, Amat21(1,isorb+1), norb, 0.0d0, Amat11p(1,1), norb)
              !call dgemm('n', 'n', norb, norbp, norb, -0.5d0, Amat21(1,1), &
              !     norb, Amat12(1,isorb+1), norb, 0.0d0, Amat22p(1,1), norb)
              do iorb=1,norbp
                  Amat11p(iorb+isorb,iorb)=Amat11p(iorb+isorb,iorb)+1.5d0
              !    Amat22p(iorb+isorb,iorb)=Amat22p(iorb+isorb,iorb)+1.5d0
              end do
              call dgemm('n', 'n', norb, norbp, norb, 1.0d0, Amat12(1,1), &
                   norb, Amat22p(1,1), norb, 0.0d0, Amat12p(1,1), norb)
              call dgemm('n', 'n', norb, norbp, norb, 1.0d0, Amat21(1,1), &
                   norb, Amat11p(1,1), norb, 0.0d0, Amat21p(1,1), norb)
              if(nproc > 1) then
                  call mpi_allgatherv(Amat12p, norb*norbp, mpi_double_precision, Amat12, &
                       norb*orbs%norb_par(:,0), norb*orbs%isorb_par, mpi_double_precision, bigdft_mpi%mpi_comm, ierr)
                  call mpi_allgatherv(Amat21p, norb*norbp, mpi_double_precision, Amat21, &
                       norb*orbs%norb_par(:,0), norb*orbs%isorb_par, mpi_double_precision, bigdft_mpi%mpi_comm, ierr)
              else
                  call vcopy(norb**2,Amat12p(1,1),1,Amat12(1,1),1)
                  call vcopy(norb**2,Amat21p(1,1),1,Amat21(1,1),1)
              end if
          end do

          nullify(Amat22p)
          call f_free_ptr(Amat11p)

          if (power==1) then
              call dgemm('n', 'n', norb, norbp, norb, 1.0d0, Amat21(1,1), &
                   norb, Amat21p(1,1), norb, 0.0d0, Amat12p(1,1), norb)
              call mpi_allgatherv(Amat12p, norb*norbp, mpi_double_precision, inv_ovrlp, &
                   norb*orbs%norb_par(:,0), norb*orbs%isorb_par, mpi_double_precision, bigdft_mpi%mpi_comm, ierr)
          !else if (power==2) then
          !   call vcopy(norb**2,Amat12(1,1),1,inv_ovrlp(1,1),1)
          else if (power==-2) then
              call vcopy(norb**2,Amat21(1,1),1,inv_ovrlp(1,1),1)
          end if

          call f_free(Amat12p)
          call f_free(Amat21p)
          nullify(Amat12)
          call f_free(Amat21)

      else
          if (iorder>1) then
              if (nproc>1) then
                  ovrlpminone => inv_ovrlp
                  ovrlpminonep=f_malloc_ptr((/norb,norbp/),id='ovrlpminonep')
              else
                  ovrlpminone=f_malloc_ptr((/norb,norb/),id='ovrlpminone')
                  ovrlpminonep => ovrlpminone
              end if

              call matrix_minus_identity_dense(norb,isorb,norbp,ovrlp(1,isorb+1),ovrlpminonep)

              ovrlppoweroldp=f_malloc_ptr((/norb,norbp/),id='ovrlppoweroldp')
              call vcopy(norb*norbp,ovrlpminonep(1,1),1,ovrlppoweroldp(1,1),1)

              if(nproc > 1) then
                  call mpi_allgatherv(ovrlpminonep, norb*norbp, mpi_double_precision, ovrlpminone, &
                       norb*orbs%norb_par(:,0), norb*orbs%isorb_par, mpi_double_precision, bigdft_mpi%mpi_comm, ierr)
                  call f_free_ptr(ovrlpminonep)
              else
                  nullify(ovrlpminonep)
              end if

              ovrlppowerp=f_malloc_ptr((/norb,norbp/),id='ovrlppowerp')

              if (power==1) then
                  factor=-1.0d0
              else if (power==2) then
                  factor=0.5d0
              else if (power==-2) then
                  factor=-0.5d0
              end if
          end if

          if (nproc>1) then
              inv_ovrlpp=f_malloc_ptr((/norb,norbp/),id='inv_ovrlpp')
          else
              inv_ovrlpp => inv_ovrlp
          end if

          call first_order_taylor_dense(norb,isorb,norbp,power,ovrlp(1,isorb+1),inv_ovrlpp)

          do i=2,iorder
              call dgemm('n', 'n', norb, norbp, norb, 1.d0, ovrlpminone(1,1), &
                   norb, ovrlppoweroldp(1,1), norb, 0.d0, ovrlppowerp(1,1), norb)
              factor=newfactor(power,i,factor)
              call daxpy(norb*norbp,factor,ovrlppowerp,1,inv_ovrlpp,1)
              if (i/=iorder) call vcopy(norb*norbp,ovrlppowerp(1,1),1,ovrlppoweroldp(1,1),1)
          end do

          if (iorder>1) then
              if(nproc > 1) then
                  nullify(ovrlpminone)
              else
                  call f_free_ptr(ovrlpminone)
              end if

              call f_free_ptr(ovrlppowerp)
              call f_free_ptr(ovrlppoweroldp)

          end if

          if(nproc > 1) then
              call mpi_allgatherv(inv_ovrlpp, norb*norbp, mpi_double_precision, inv_ovrlp, &
                   norb*orbs%norb_par(:,0), norb*orbs%isorb_par, mpi_double_precision, bigdft_mpi%mpi_comm, ierr)
              call f_free_ptr(inv_ovrlpp)
          else
              nullify(inv_ovrlpp)
          end if
      end if

      if (check_accur) then
          call check_accur_overlap_minus_one(iproc,nproc,norb,norbp,isorb,power,ovrlp,inv_ovrlp,error)
      end if
  else if (imode==SPARSE) then
      if (iorder==0) then
          !!if (iproc==0) call yaml_warning('The compressed matrix will not be filled! You should know what you do.')
          ovrlp_local=f_malloc_ptr((/norb,norb/),id='ovrlp_local')
          inv_ovrlp_local=f_malloc_ptr((/norb,norb/),id='inv_ovrlp_local')
          call uncompress_matrix(iproc, ovrlp_smat, outmat=ovrlp_local)
          !!write(*,*) ovrlp_smat%matrix_compr
          !!write(*,*) '==============='
          !!write(*,*) ovrlp_local
          call vcopy(norb*norb,ovrlp_local(1,1),1,inv_ovrlp_local(1,1),1)
          !!do iorb=1,orbs%norb
          !!    do jorb=1,orbs%norb
          !!        inv_ovrlp_local(jorb,iorb)=0.5d0*(ovrlp_local(jorb,iorb)+ovrlp_local(iorb,jorb))
          !!    end do
          !!end do
          if (power==1) then
             if (blocksize<0) then
                call overlap_minus_one_exact_serial(norb,inv_ovrlp_local)
             else
                stop 'check if working - upper half may not be filled'
                call dpotrf_parallel(iproc, nproc, blocksize, bigdft_mpi%mpi_comm, 'l', norb, inv_ovrlp_local(1,1), norb)
                call dpotri_parallel(iproc, nproc, blocksize, bigdft_mpi%mpi_comm, 'l', norb, inv_ovrlp_local(1,1), norb)
             end if
          else if (power==2) then
              if (nproc>1) then
                  call overlap_plus_minus_one_half_exact(norb,blocksize,.true.,inv_ovrlp_local,orbs)
              else
                  call overlap_plus_minus_one_half_exact(norb,blocksize,.true.,inv_ovrlp_local)
              end if
          else if (power==-2) then
              if (nproc>1) then
                  call overlap_plus_minus_one_half_exact(norb,blocksize,.false.,inv_ovrlp_local,orbs)
              else
                  call overlap_plus_minus_one_half_exact(norb,blocksize,.false.,inv_ovrlp_local)
              end if
          end if
          !!! These two lines can be deleted as soon as the tests are stabilized ##########
          !!inv_ovrlp_smat%matrix=inv_ovrlp
          call compress_matrix(iproc, inv_ovrlp_smat, inmat=inv_ovrlp_local)
          call f_free_ptr(ovrlp_local)
          call f_free_ptr(inv_ovrlp_local)
          ! #############################################################################
      else if (iorder<0) then ! could improve timing for checking, but for now just making sure it works
          ! use 4 submatrices
          Amat12p=f_malloc((/norb,norbp/),id='Amat12p')
          Amat21p=f_malloc0((/norb,norbp/),id='Amat21p')
          Amat11p=f_malloc_ptr((/norb,norbp/),id='Amat11p')
          ! save some memory but keep code clear - Amat22 and Amat11 should be identical as only combining S and I
          Amat22p=>Amat11p
          Amat12_compr=>inv_ovrlp_smat%matrix_compr

          call transform_sparse_matrix(ovrlp_smat, inv_ovrlp_smat, &
               ovrlp_smat%matrix_compr, Amat12_compr, 'small_to_large')
          Amat12_seq = f_malloc(inv_ovrlp_smat%smmm%nseq,id='Amat12_seq')
          call sequential_acces_matrix_fast(inv_ovrlp_smat%smmm%nseq, inv_ovrlp_smat%nvctr, &
               inv_ovrlp_smat%smmm%indices_extract_sequential, Amat12_compr, Amat12_seq)
          call extract_matrix_distributed(iproc, nproc, norb, norbp, orbs%isorb_par, &
               inv_ovrlp_smat, Amat12_compr, Amat12p)

          do iorb=1,norbp
              Amat21p(iorb+isorb,iorb)=1.0d0
          end do
          Amat21_compr=f_malloc(inv_ovrlp_smat%nvctr,id='Amat21_compr')
          call compress_matrix_distributed(iproc, nproc, norb, norbp, orbs%isorb_par, &
               inv_ovrlp_smat, Amat21p, Amat21_compr)
          Amat21_seq = f_malloc(inv_ovrlp_smat%smmm%nseq,id='Amat21_seq')
          call sequential_acces_matrix_fast(inv_ovrlp_smat%smmm%nseq, inv_ovrlp_smat%nvctr, &
               inv_ovrlp_smat%smmm%indices_extract_sequential, Amat21_compr, Amat21_seq)

          ! calculate Xn+1=0.5*Xn*(3I-Xn**2)
          do its=1,abs(iorder)
              call sparsemm(inv_ovrlp_smat%smmm%nseq, Amat12_seq, Amat21p, Amat11p, &
                   norb, norbp, inv_ovrlp_smat%smmm%ivectorindex, &
                   inv_ovrlp_smat%smmm%nout, inv_ovrlp_smat%smmm%onedimindices)
              !call sparsemm(inv_ovrlp_smat%smmm%nseq, Amat21_seq, Amat12p, Amat22p, &
              !     norb, norbp, inv_ovrlp_smat%smmm%ivectorindex, &
              !     inv_ovrlp_smat%smmm%nout, inv_ovrlp_smat%smmm%onedimindices)

              call vscal(norb*norbp,-0.5d0,Amat11p(1,1),1)
              !call vscal(norb*norbp,-0.5d0,Amat22p(1,1),1)
              do iorb=1,norbp
                  Amat11p(iorb+isorb,iorb)=Amat11p(iorb+isorb,iorb)+1.5d0
              !    Amat22p(iorb+isorb,iorb)=Amat22p(iorb+isorb,iorb)+1.5d0
              end do

              call sparsemm(inv_ovrlp_smat%smmm%nseq, Amat12_seq, Amat22p, Amat12p, &
                   norb, norbp, inv_ovrlp_smat%smmm%ivectorindex, &
                   inv_ovrlp_smat%smmm%nout, inv_ovrlp_smat%smmm%onedimindices)
              call sparsemm(inv_ovrlp_smat%smmm%nseq, Amat21_seq, Amat11p, Amat21p, &
                   norb, norbp, inv_ovrlp_smat%smmm%ivectorindex, &
                   inv_ovrlp_smat%smmm%nout, inv_ovrlp_smat%smmm%onedimindices)

              if (its/=abs(iorder).or.power/=2) call compress_matrix_distributed(iproc, nproc, norb, norbp, &
                   orbs%isorb_par, inv_ovrlp_smat, Amat21p, Amat21_compr)
              if (its/=abs(iorder).or.power==1) call sequential_acces_matrix_fast(inv_ovrlp_smat%smmm%nseq, inv_ovrlp_smat%nvctr, &
                   inv_ovrlp_smat%smmm%indices_extract_sequential, Amat21_compr, Amat21_seq)
              if (its/=abs(iorder).or.power==2) call compress_matrix_distributed(iproc, nproc, norb, norbp, &
                   orbs%isorb_par, inv_ovrlp_smat, Amat12p, Amat12_compr)
              if (its/=abs(iorder)) call sequential_acces_matrix_fast(inv_ovrlp_smat%smmm%nseq, inv_ovrlp_smat%nvctr, &
                   inv_ovrlp_smat%smmm%indices_extract_sequential, Amat12_compr, Amat12_seq)
          end do

          call f_free(Amat12_seq)
          nullify(Amat22p)
          call f_free_ptr(Amat11p)

          if (power==1) then
              call sparsemm(inv_ovrlp_smat%smmm%nseq, Amat21_seq, Amat21p, Amat12p, &
                   norb, norbp, inv_ovrlp_smat%smmm%ivectorindex, &
                   inv_ovrlp_smat%smmm%nout, inv_ovrlp_smat%smmm%onedimindices)
              call compress_matrix_distributed(iproc, nproc, norb, norbp, orbs%isorb_par, &
                   inv_ovrlp_smat, Amat12p, inv_ovrlp_smat%matrix_compr)
          !else if (power==2) then
          !    call vcopy(inv_ovrlp_smat%nvctr,Amat12_compr(1),1,inv_ovrlp_smat%matrix_compr(1),1)
          else if (power==-2) then
              call vcopy(inv_ovrlp_smat%nvctr,Amat21_compr(1),1,inv_ovrlp_smat%matrix_compr(1),1)
          end if

          nullify(Amat12_compr)
          call f_free(Amat21_compr)
          call f_free(Amat12p)
          call f_free(Amat21p)
          call f_free(Amat21_seq)

      else
          ovrlp_large_compr=f_malloc(inv_ovrlp_smat%nvctr,id='ovrlp_large_compr')
          call transform_sparse_matrix(ovrlp_smat, inv_ovrlp_smat, &
               ovrlp_smat%matrix_compr, ovrlp_large_compr, 'small_to_large')

          if (iorder>1) then
<<<<<<< HEAD
              ovrlp_compr_seq = sparsematrix_malloc(inv_ovrlp_smat, iaction=SPARSEMM_SEQ, id='ovrlp_compr_seq')
              ovrlpminone_sparse_seq = sparsematrix_malloc(inv_ovrlp_smat, iaction=SPARSEMM_SEQ, id='ovrlpminone_sparse_seq')
           end if
            ovrlpminone_sparse = sparsematrix_malloc_ptr(inv_ovrlp_smat, iaction=SPARSE_FULL, id='ovrlpminone_sparse')
            ovrlpminonep = sparsematrix_malloc_ptr(inv_ovrlp_smat, iaction=DENSE_PARALLEL, id='ovrlpminone_sparse')
            ovrlpminoneoldp = sparsematrix_malloc(inv_ovrlp_smat, iaction=DENSE_PARALLEL, id='ovrlpminone_sparse')
            invovrlpp = sparsematrix_malloc(inv_ovrlp_smat, iaction=DENSE_PARALLEL, id='ovrlpminone_sparse')
            ovrlp_large_compr = sparsematrix_malloc(inv_ovrlp_smat, iaction=SPARSE_FULL, id='ovrlp_large_compr')
            call transform_sparse_matrix(ovrlp_smat, inv_ovrlp_smat, &
                 ovrlp_smat%matrix_compr, ovrlp_large_compr, 'small_to_large')
            call matrix_minus_identity_sparse(norb, inv_ovrlp_smat, ovrlp_large_compr, ovrlpminone_sparse)
          if (iorder>1) then
              call sequential_acces_matrix_fast(inv_ovrlp_smat, ovrlpminone_sparse, ovrlpminone_sparse_seq)
              call uncompress_matrix_distributed(iproc, inv_ovrlp_smat, ovrlpminone_sparse, ovrlpminoneoldp)
           end if
            if (power==1) then
               factor=-1.0d0
            else if (power==2) then
               factor=0.5d0
            else if (power==-2) then
               factor=-0.5d0
            end if
            if (norbp>0) then
                call uncompress_matrix_distributed(iproc, inv_ovrlp_smat, ovrlp_large_compr, ovrlpminonep)
                call first_order_taylor_dense(norb,isorb,norbp,power,ovrlpminonep,invovrlpp)
            end if
            do i=2,iorder
               call sparsemm(inv_ovrlp_smat, ovrlpminone_sparse_seq, ovrlpminoneoldp, ovrlpminonep)
               factor=newfactor(power,i,factor)
               call daxpy(norb*norbp,factor,ovrlpminonep,1,invovrlpp,1)
               call vcopy(norb*norbp,ovrlpminonep(1,1),1,ovrlpminoneoldp(1,1),1)
            end do
            !!call to_zero(inv_ovrlp_smat%nvctr, inv_ovrlp_smat%matrix_compr(1))
            call compress_matrix_distributed(iproc, inv_ovrlp_smat, invovrlpp, inv_ovrlp_smat%matrix_compr)
            !!call mpiallred(inv_ovrlp_smat%matrix_compr(1), inv_ovrlp_smat%nvctr, mpi_sum, bigdft_mpi%mpi_comm, ierr)

            if (iorder>1) then
                call f_free(ovrlpminone_sparse_seq)
            end if
            call f_free_ptr(ovrlpminone_sparse)
            call f_free_ptr(ovrlpminonep)
            call f_free(ovrlpminoneoldp)
            if (iorder>1) then
                if (.not.check_accur) call f_free(ovrlp_compr_seq)
            end if
            if (.not.check_accur) call f_free(invovrlpp)
            if (.not.check_accur) call f_free(ovrlp_large_compr)
            call f_free_ptr(inv_ovrlpp)
=======
              ovrlpminone_sparse_seq = f_malloc(inv_ovrlp_smat%smmm%nseq,id='ovrlpminone_sparse_seq')
              ovrlpminone_sparse=f_malloc(inv_ovrlp_smat%nvctr,id='ovrlpminone_sparse')
              ovrlpminoneoldp=f_malloc((/norb,norbp/),id='ovrlpminoneoldp')

              call matrix_minus_identity_sparse(norb, inv_ovrlp_smat, ovrlp_large_compr, ovrlpminone_sparse)

              !call sequential_acces_matrix(norb, norbp, isorb, inv_ovrlp_smat%smmm%nseg, &
              !     inv_ovrlp_smat%smmm%nsegline, inv_ovrlp_smat%smmm%istsegline, inv_ovrlp_smat%smmm%keyg, &
              !     inv_ovrlp_smat, ovrlpminone_sparse, inv_ovrlp_smat%smmm%nseq, &
              !     inv_ovrlp_smat%smmm%nmaxsegk, inv_ovrlp_smat%smmm%nmaxvalk, &
              !     ovrlpminone_sparse_seq)
              call sequential_acces_matrix_fast(inv_ovrlp_smat%smmm%nseq, inv_ovrlp_smat%nvctr, &
                   inv_ovrlp_smat%smmm%indices_extract_sequential, ovrlpminone_sparse, ovrlpminone_sparse_seq)
              call extract_matrix_distributed(iproc, nproc, norb, norbp, orbs%isorb_par, &
                   inv_ovrlp_smat, ovrlpminone_sparse, ovrlpminoneoldp)
              call f_free(ovrlpminone_sparse)

              if (power==1) then
                  factor=-1.0d0
              else if (power==2) then
                  factor=0.5d0
              else if (power==-2) then
                  factor=-0.5d0
              end if
          end if

          ovrlpminonep=f_malloc_ptr((/norb,norbp/),id='ovrlpminonep')
          invovrlpp=f_malloc((/norb,norbp/),id='invovrlpp')

          if (norbp>0) then
              call extract_matrix_distributed(iproc, nproc, norb, norbp, orbs%isorb_par, &
                   inv_ovrlp_smat, ovrlp_large_compr, ovrlpminonep)
              if (.not.check_accur) call f_free(ovrlp_large_compr)
              call first_order_taylor_dense(norb,isorb,norbp,power,ovrlpminonep,invovrlpp)
          end if

          do i=2,iorder
              call sparsemm(inv_ovrlp_smat%smmm%nseq, ovrlpminone_sparse_seq, ovrlpminoneoldp, ovrlpminonep, &
                   norb, norbp, inv_ovrlp_smat%smmm%ivectorindex, &
                   inv_ovrlp_smat%smmm%nout, inv_ovrlp_smat%smmm%onedimindices)
              factor=newfactor(power,i,factor)
              call daxpy(norb*norbp,factor,ovrlpminonep,1,invovrlpp,1)
              if (i/=iorder) call vcopy(norb*norbp,ovrlpminonep(1,1),1,ovrlpminoneoldp(1,1),1)
          end do
          !!call to_zero(inv_ovrlp_smat%nvctr, inv_ovrlp_smat%matrix_compr(1))
          call compress_matrix_distributed(iproc, nproc, norb, norbp, orbs%isorb_par, &
               inv_ovrlp_smat, invovrlpp, inv_ovrlp_smat%matrix_compr)
          !!call mpiallred(inv_ovrlp_smat%matrix_compr(1), inv_ovrlp_smat%nvctr, mpi_sum, bigdft_mpi%mpi_comm, ierr)

          if (iorder>1) then
              call f_free(ovrlpminone_sparse_seq)
              call f_free(ovrlpminoneoldp)
              !!if (.not.check_accur) call f_free(istindexarr)
              !!if (.not.check_accur) call f_free(ivectorindex)
              !!if (.not.check_accur) call f_free_ptr(onedimindices)
          end if

          if (.not.check_accur) call f_free(invovrlpp)
          call f_free_ptr(ovrlpminonep)
>>>>>>> a4fd730c
      end if

      if (check_accur) then
<<<<<<< HEAD
            ! HERE STARTS LINEAR CHECK ##########################
            if (iorder<=1) then
                ovrlp_compr_seq = f_malloc(inv_ovrlp_smat%smmm%nseq,id='ovrlp_compr_seq')
             end if
             if (iorder<1) then
                invovrlpp = sparsematrix_malloc(inv_ovrlp_smat, iaction=DENSE_PARALLEL, id='invovrlpp')
                ovrlp_large_compr = sparsematrix_malloc(inv_ovrlp_smat, iaction=SPARSE_FULL, id='ovrlp_large_compr')
                call transform_sparse_matrix(ovrlp_smat, inv_ovrlp_smat, &
                     ovrlp_smat%matrix_compr, ovrlp_large_compr, 'small_to_large')
             end if
            invovrlp_compr_seq = sparsematrix_malloc(inv_ovrlp_smat, iaction=SPARSEMM_SEQ, id='ovrlp_large_compr_seq')
            ovrlp_largep = sparsematrix_malloc(inv_ovrlp_smat, iaction=DENSE_PARALLEL, id='ovrlp_largep')
            call uncompress_matrix_distributed(iproc, inv_ovrlp_smat, ovrlp_large_compr, ovrlp_largep)
            call sequential_acces_matrix_fast(inv_ovrlp_smat, inv_ovrlp_smat%matrix_compr, invovrlp_compr_seq)
            if (power==1) then
                 call check_accur_overlap_minus_one_sparse(iproc, nproc, inv_ovrlp_smat, norb, norbp, isorb, &
                      inv_ovrlp_smat%smmm%nseq, inv_ovrlp_smat%smmm%nout, &
                      inv_ovrlp_smat%smmm%ivectorindex, inv_ovrlp_smat%smmm%onedimindices, &
                      invovrlp_compr_seq, ovrlp_largep, power, &
                      error)
             else if (power==2) then
                call uncompress_matrix_distributed(iproc, inv_ovrlp_smat, inv_ovrlp_smat%matrix_compr, invovrlpp)
                call check_accur_overlap_minus_one_sparse(iproc, nproc, inv_ovrlp_smat, norb, norbp, isorb, &
                     inv_ovrlp_smat%smmm%nseq, inv_ovrlp_smat%smmm%nout, &
                     inv_ovrlp_smat%smmm%ivectorindex, inv_ovrlp_smat%smmm%onedimindices, &
                     invovrlp_compr_seq, invovrlpp, power, &
                     error,cmatp=ovrlp_largep)
             else if (power==-2) then
                call sequential_acces_matrix_fast(inv_ovrlp_smat, ovrlp_large_compr, ovrlp_compr_seq)
                call uncompress_matrix_distributed(iproc, inv_ovrlp_smat, inv_ovrlp_smat%matrix_compr, invovrlpp)
                call check_accur_overlap_minus_one_sparse(iproc, nproc, inv_ovrlp_smat, norb, norbp, isorb, &
                     inv_ovrlp_smat%smmm%nseq, inv_ovrlp_smat%smmm%nout, &
                     inv_ovrlp_smat%smmm%ivectorindex, inv_ovrlp_smat%smmm%onedimindices, &
                     invovrlp_compr_seq, invovrlpp, power, &
                     error, &
                     ovrlp_compr_seq)
             else
                 stop 'wrong power'
             end if
             call f_free(invovrlp_compr_seq)
             call f_free(ovrlp_largep)
             call f_free(ovrlp_compr_seq)
             call f_free(invovrlpp)
             call f_free(ovrlp_large_compr)
            ! HERE END LINEAR CHECK #############################
        end if
=======
          ! HERE STARTS LINEAR CHECK ##########################
          if (iorder<1) then
              invovrlpp=f_malloc((/norb,norbp/),id='invovrlpp')
              ovrlp_large_compr=f_malloc(inv_ovrlp_smat%nvctr,id='ovrlp_large_compr')
              call transform_sparse_matrix(ovrlp_smat, inv_ovrlp_smat, &
                   ovrlp_smat%matrix_compr, ovrlp_large_compr, 'small_to_large')
          end if
          ovrlp_compr_seq = f_malloc(inv_ovrlp_smat%smmm%nseq,id='ovrlp_compr_seq')
          invovrlp_compr_seq=f_malloc(inv_ovrlp_smat%smmm%nseq,id='ovrlp_large_compr_seq')
          ovrlp_largep=f_malloc((/norb,norbp/),id='ovrlp_largep')
          call extract_matrix_distributed(iproc, nproc, norb, norbp, orbs%isorb_par, &
               inv_ovrlp_smat, ovrlp_large_compr, ovrlp_largep)
          !call sequential_acces_matrix(norb, norbp, isorb, inv_ovrlp_smat%smmm%nseg, &
          !     inv_ovrlp_smat%smmm%nsegline, inv_ovrlp_smat%smmm%istsegline, inv_ovrlp_smat%smmm%keyg, &
          !     inv_ovrlp_smat, inv_ovrlp_smat%matrix_compr, inv_ovrlp_smat%smmm%nseq, &
          !     inv_ovrlp_smat%smmm%nmaxsegk, inv_ovrlp_smat%smmm%nmaxvalk, &
          !     invovrlp_compr_seq)
          call sequential_acces_matrix_fast(inv_ovrlp_smat%smmm%nseq, inv_ovrlp_smat%nvctr, &
               inv_ovrlp_smat%smmm%indices_extract_sequential, inv_ovrlp_smat%matrix_compr, invovrlp_compr_seq)

          if (power==1) then
              !!call sequential_acces_matrix(norb, norbp, isorb, foe_nseg, &
              !!     foe_kernel_nsegline, foe_istsegline, foe_keyg, &
              !!     inv_ovrlp_smat, inv_ovrlp_smat%matrix_compr, inv_ovrlp_smat%smmm%nseq, inv_ovrlp_smat%smmm%nmaxsegk, inv_ovrlp_smat%smmm%nmaxvalk, &
              !!     invovrlp_compr_seq)
              call check_accur_overlap_minus_one_sparse(iproc, nproc, norb, norbp, isorb, &
                   inv_ovrlp_smat%smmm%nseq, inv_ovrlp_smat%smmm%nout, &
                   inv_ovrlp_smat%smmm%ivectorindex, inv_ovrlp_smat%smmm%onedimindices, &
                   invovrlp_compr_seq, ovrlp_largep, power, &
                   error)
          else if (power==2) then
              !!call sequential_acces_matrix(norb, norbp, isorb, foe_nseg, &
              !!     foe_kernel_nsegline, foe_istsegline, foe_keyg, &
              !!     inv_ovrlp_smat, inv_ovrlp_smat%matrix_compr, inv_ovrlp_smat%smmm%nseq, inv_ovrlp_smat%smmm%nmaxsegk, inv_ovrlp_smat%smmm%nmaxvalk, &
              !!     invovrlp_compr_seq)
              call extract_matrix_distributed(iproc, nproc, norb, norbp, orbs%isorb_par, &
                   inv_ovrlp_smat, inv_ovrlp_smat%matrix_compr, invovrlpp)
              call check_accur_overlap_minus_one_sparse(iproc, nproc, norb, norbp, isorb, &
                   inv_ovrlp_smat%smmm%nseq, inv_ovrlp_smat%smmm%nout, &
                   inv_ovrlp_smat%smmm%ivectorindex, inv_ovrlp_smat%smmm%onedimindices, &
                   invovrlp_compr_seq, invovrlpp, power, &
                   error,cmatp=ovrlp_largep)
          else if (power==-2) then
              !!call sequential_acces_matrix(norb, norbp, isorb, foe_nseg, &
              !!     foe_kernel_nsegline, foe_istsegline, foe_keyg, &
              !!     inv_ovrlp_smat, inv_ovrlp_smat%matrix_compr, inv_ovrlp_smat%smmm%nseq, inv_ovrlp_smat%smmm%nmaxsegk, inv_ovrlp_smat%smmm%nmaxvalk, &
              !!     invovrlp_compr_seq)
              !call sequential_acces_matrix(norb, norbp, isorb, inv_ovrlp_smat%smmm%nseg, &
              !     inv_ovrlp_smat%smmm%nsegline, inv_ovrlp_smat%smmm%istsegline, inv_ovrlp_smat%smmm%keyg, &
              !     inv_ovrlp_smat, ovrlp_large_compr, inv_ovrlp_smat%smmm%nseq, &
              !     inv_ovrlp_smat%smmm%nmaxsegk, inv_ovrlp_smat%smmm%nmaxvalk, &
              !     ovrlp_compr_seq)
              call sequential_acces_matrix_fast(inv_ovrlp_smat%smmm%nseq, inv_ovrlp_smat%nvctr, &
                   inv_ovrlp_smat%smmm%indices_extract_sequential, ovrlp_large_compr, ovrlp_compr_seq)
              call extract_matrix_distributed(iproc, nproc, norb, norbp, orbs%isorb_par, &
                   inv_ovrlp_smat, inv_ovrlp_smat%matrix_compr, invovrlpp)
              call check_accur_overlap_minus_one_sparse(iproc, nproc, norb, norbp, isorb, &
                   inv_ovrlp_smat%smmm%nseq, inv_ovrlp_smat%smmm%nout, &
                   inv_ovrlp_smat%smmm%ivectorindex, inv_ovrlp_smat%smmm%onedimindices, &
                   invovrlp_compr_seq, invovrlpp, power, &
                   error, &
                   ovrlp_compr_seq)
          else
              stop 'wrong power'
          end if
          call f_free(invovrlp_compr_seq)
          call f_free(ovrlp_largep)
          call f_free(ovrlp_compr_seq)
          call f_free(invovrlpp)
          call f_free(ovrlp_large_compr)
          !HERE ENDS LINEAR CHECK #############################
      end if
>>>>>>> a4fd730c
  end if sparse_dense


  call timing(iproc,'lovrlp^-1     ','OF')
  call f_release_routine()


end subroutine overlapPowerGeneral


pure function newfactor(power,order,factor)
  implicit none
  integer, intent(in) :: power, order
  real(kind=8), intent(in) :: factor
  real(kind=8) :: newfactor

  if (power==1) then
     newfactor=-factor
  else if (power==2) then
     newfactor=factor*(1.5d0-real(order,kind=8))/real(order,kind=8)
  else if (power==-2) then
     newfactor=factor*(0.5d0-real(order,kind=8))/real(order,kind=8)
  end if

end function newfactor


subroutine matrix_minus_identity_dense(norb,isorb,norbp,matinp,matoutp)
  implicit none
  integer,intent(in) :: norb, isorb, norbp
  real(kind=8),dimension(norb,norbp),intent(in) :: matinp
  real(kind=8),dimension(norb,norbp),intent(out) :: matoutp

  integer :: iorb, jorb, iiorb

  !$omp parallel do default(private) shared(matinp,matoutp,norb,isorb,norbp)
  do iorb=1,norbp
     iiorb=isorb+iorb
     do jorb=1,norb
        if(iiorb==jorb) then
           matoutp(jorb,iorb) = matinp(jorb,iorb) - 1.0d0
        else
           matoutp(jorb,iorb) = matinp(jorb,iorb)
        end if
     end do
  end do
  !$omp end parallel do

end subroutine matrix_minus_identity_dense

subroutine first_order_taylor_sparse(power,ovrlp,inv_ovrlp)
  use module_base
  use module_types
  use sparsematrix_base, only: sparse_matrix
  use sparsematrix_init, only: matrixindex_in_compressed
  implicit none
  integer, intent(in) :: power
  type(sparse_matrix),intent(in) :: ovrlp
  type(sparse_matrix),intent(out) :: inv_ovrlp

  integer :: ii,iii,iorb,jorb,ii_inv,ierr,iii_inv

  if (power/=1 .and. power/=2 .and. power/=-2) stop 'Error in first_order_taylor_sparse'

  if (inv_ovrlp%parallel_compression==0.or.bigdft_mpi%nproc==1) then
     ! inv_ovrlp can be less sparse than ovrlp, so pad with zeros first
     call to_zero(inv_ovrlp%nvctr,inv_ovrlp%matrix_compr(1))
     if (power==1) then
        !$omp parallel do default(private) shared(inv_ovrlp,ovrlp)
        do ii=1,ovrlp%nvctr
           iorb = ovrlp%orb_from_index(1,ii)
           jorb = ovrlp%orb_from_index(2,ii)
           ii_inv = matrixindex_in_compressed(inv_ovrlp,iorb,jorb)
           if(iorb==jorb) then
              inv_ovrlp%matrix_compr(ii_inv) = 2.0d0 - ovrlp%matrix_compr(ii)
           else
              inv_ovrlp%matrix_compr(ii_inv) = -ovrlp%matrix_compr(ii)
           end if
        end do
        !$omp end parallel do
     else if (power==2) then
        !$omp parallel do default(private) shared(inv_ovrlp,ovrlp)
        do ii=1,ovrlp%nvctr
           iorb = ovrlp%orb_from_index(1,ii)
           jorb = ovrlp%orb_from_index(2,ii)
           ii_inv = matrixindex_in_compressed(inv_ovrlp,iorb,jorb)
           if(iorb==jorb) then
              inv_ovrlp%matrix_compr(ii_inv) = 0.5d0 + 0.5d0*ovrlp%matrix_compr(ii)
           else
              inv_ovrlp%matrix_compr(ii_inv) = 0.5d0*ovrlp%matrix_compr(ii)
           end if
        end do
        !$omp end parallel do
     else
        !$omp parallel do default(private) shared(inv_ovrlp,ovrlp)
        do ii=1,ovrlp%nvctr
           iorb = ovrlp%orb_from_index(1,ii)
           jorb = ovrlp%orb_from_index(2,ii)
           ii_inv = matrixindex_in_compressed(inv_ovrlp,iorb,jorb)
           if(iorb==jorb) then
              inv_ovrlp%matrix_compr(ii_inv) = 1.5d0 - 0.5d0*ovrlp%matrix_compr(ii)
           else
              inv_ovrlp%matrix_compr(ii_inv) = -0.5d0*ovrlp%matrix_compr(ii)
           end if
        end do
        !$omp end parallel do
     end if
  else if (inv_ovrlp%parallel_compression==1) then
     call to_zero(inv_ovrlp%nvctr,inv_ovrlp%matrix_compr(1))
     if (power==1) then
        !$omp parallel do default(private) shared(inv_ovrlp,ovrlp)
        do ii=1,ovrlp%nvctrp
           iii=ii+ovrlp%isvctr
           iorb = ovrlp%orb_from_index(1,iii)
           jorb = ovrlp%orb_from_index(2,iii)
           ii_inv = matrixindex_in_compressed(inv_ovrlp,iorb,jorb)
           if(iorb==jorb) then
              inv_ovrlp%matrix_compr(ii_inv) = 2.0d0 - ovrlp%matrix_compr(iii)
           else
              inv_ovrlp%matrix_compr(ii_inv) = -ovrlp%matrix_compr(iii)
           end if
        end do
        !$omp end parallel do
     else if (power==2) then
        !$omp parallel do default(private) shared(inv_ovrlp,ovrlp)
        do ii=1,ovrlp%nvctrp
           iii=ii+ovrlp%isvctr
           iorb = ovrlp%orb_from_index(1,iii)
           jorb = ovrlp%orb_from_index(2,iii)
           ii_inv = matrixindex_in_compressed(inv_ovrlp,iorb,jorb)
           if(iorb==jorb) then
              inv_ovrlp%matrix_compr(ii_inv) = 0.5d0 + 0.5d0*ovrlp%matrix_compr(iii)
           else
              inv_ovrlp%matrix_compr(ii_inv) = 0.5d0*ovrlp%matrix_compr(iii)
           end if
        end do
        !$omp end parallel do
     else
        !$omp parallel do default(private) shared(inv_ovrlp,ovrlp)
        do ii=1,ovrlp%nvctrp
           iii=ii+ovrlp%isvctr
           iorb = ovrlp%orb_from_index(1,iii)
           jorb = ovrlp%orb_from_index(2,iii)
           ii_inv = matrixindex_in_compressed(inv_ovrlp,iorb,jorb)
           if(iorb==jorb) then
              inv_ovrlp%matrix_compr(ii_inv) = 1.5d0 - 0.5d0*ovrlp%matrix_compr(iii)
           else
              inv_ovrlp%matrix_compr(ii_inv) = -0.5d0*ovrlp%matrix_compr(iii)
           end if
        end do
        !$omp end parallel do
     end if
  else
     inv_ovrlp%matrix_comprp=f_malloc_ptr((inv_ovrlp%nvctrp),id='inv_ovrlp%matrix_comprp')
     if (power==1) then
        !$omp parallel do default(private) shared(inv_ovrlp,ovrlp)
        do ii_inv=1,inv_ovrlp%nvctrp
           iii_inv=ii_inv+inv_ovrlp%isvctr
           iorb = inv_ovrlp%orb_from_index(1,iii_inv)
           jorb = inv_ovrlp%orb_from_index(2,iii_inv)
           ii = matrixindex_in_compressed(ovrlp,iorb,jorb)
           if (ii==0) then
              inv_ovrlp%matrix_comprp(ii_inv) = 0.0d0
           else if(iorb==jorb) then
              inv_ovrlp%matrix_comprp(ii_inv) = 2.0d0 - ovrlp%matrix_compr(ii)
           else
              inv_ovrlp%matrix_comprp(ii_inv) = -ovrlp%matrix_compr(ii)
           end if
        end do
        !$omp end parallel do
     else if (power==2) then
        !$omp parallel do default(private) shared(inv_ovrlp,ovrlp)
        do ii_inv=1,inv_ovrlp%nvctrp
           iii_inv=ii_inv+inv_ovrlp%isvctr
           iorb = inv_ovrlp%orb_from_index(1,iii_inv)
           jorb = inv_ovrlp%orb_from_index(2,iii_inv)
           ii = matrixindex_in_compressed(ovrlp,iorb,jorb)
           if (ii==0) then
              inv_ovrlp%matrix_comprp(ii_inv) = 0.0d0
           else if(iorb==jorb) then
              inv_ovrlp%matrix_comprp(ii_inv) = 0.5d0 + 0.5d0*ovrlp%matrix_compr(ii)
           else
              inv_ovrlp%matrix_comprp(ii_inv) = 0.5d0*ovrlp%matrix_compr(ii)
           end if
        end do
        !$omp end parallel do
     else
        !$omp parallel do default(private) shared(inv_ovrlp,ovrlp)
        do ii_inv=1,inv_ovrlp%nvctrp
           iii_inv=ii_inv+inv_ovrlp%isvctr
           iorb = inv_ovrlp%orb_from_index(1,iii_inv)
           jorb = inv_ovrlp%orb_from_index(2,iii_inv)
           ii = matrixindex_in_compressed(ovrlp,iorb,jorb)
           if (ii==0) then
              inv_ovrlp%matrix_comprp(ii_inv) = 0.0d0
           else if(iorb==jorb) then
              inv_ovrlp%matrix_comprp(ii_inv) = 1.5d0 - 0.5d0*ovrlp%matrix_compr(ii)
           else
              inv_ovrlp%matrix_comprp(ii_inv) = -0.5d0*ovrlp%matrix_compr(ii)
           end if
        end do
        !$omp end parallel do
     end if
  end if

end subroutine first_order_taylor_sparse

subroutine first_order_taylor_dense(norb,isorb,norbp,power,ovrlpp,inv_ovrlpp)
use module_base
  implicit none
  integer,intent(in) :: norb, isorb, norbp, power
  real(kind=8),dimension(norb,norbp),intent(in) :: ovrlpp
  real(kind=8),dimension(norb,norbp),intent(out) :: inv_ovrlpp

  integer :: iorb, jorb, iiorb

  if (power==1) then
     !$omp parallel do default(private) shared(inv_ovrlpp,ovrlpp,norb,isorb,norbp)
     do iorb=1,norbp
        iiorb=isorb+iorb
        do jorb=1,norb
           if(iiorb==jorb) then
              inv_ovrlpp(jorb,iorb) = 2.d0 - ovrlpp(jorb,iorb)
           else
              inv_ovrlpp(jorb,iorb) = -ovrlpp(jorb,iorb)
           end if
        end do
     end do
     !$omp end parallel do
  else if (power==2) then
     !$omp parallel do default(private) shared(inv_ovrlpp,ovrlpp,norb,isorb,norbp)
     do iorb=1,norbp
        iiorb=isorb+iorb
        do jorb=1,norb
           if(iiorb==jorb) then
              inv_ovrlpp(jorb,iorb) = 0.5d0 + 0.5d0*ovrlpp(jorb,iorb)
           else
              inv_ovrlpp(jorb,iorb) = 0.5d0*ovrlpp(jorb,iorb)
           end if
        end do
     end do
     !$omp end parallel do
  else if (power==-2) then
     !$omp parallel do default(private) shared(inv_ovrlpp,ovrlpp,norb,isorb,norbp)
     do iorb=1,norbp
        iiorb=isorb+iorb
        do jorb=1,norb
           if(iiorb==jorb) then
              inv_ovrlpp(jorb,iorb) = 1.5d0 - 0.5d0*ovrlpp(jorb,iorb)
           else
              inv_ovrlpp(jorb,iorb) = -0.5d0*ovrlpp(jorb,iorb)
           end if
        end do
     end do
     !$omp end parallel do
  else
     stop 'Error in first_order_taylor_dense'
  end if

end subroutine first_order_taylor_dense


subroutine overlap_minus_one_exact_serial(norb,inv_ovrlp)
  use module_base
  implicit none
  integer,intent(in) :: norb
  real(kind=8),dimension(norb,norb),intent(inout) :: inv_ovrlp

  integer :: info, iorb, jorb

  call dpotrf('u', norb, inv_ovrlp(1,1), norb, info)
  if(info/=0) then
     write(*,'(1x,a,i0)') 'ERROR in dpotrf, info=',info
     stop
  end if
  call dpotri('u', norb, inv_ovrlp(1,1), norb, info)
  if(info/=0) then
     write(*,'(1x,a,i0)') 'ERROR in dpotri, info=',info
     stop
  end if

  ! fill lower half
  !$omp parallel do default(private) shared(inv_ovrlp,norb)
  do iorb=1,norb
     do jorb=1,iorb-1
        inv_ovrlp(iorb,jorb)=inv_ovrlp(jorb,iorb)
     end do
  end do
  !$omp end parallel do 

end subroutine overlap_minus_one_exact_serial


subroutine overlap_plus_minus_one_half_exact(norb,blocksize,plusminus,inv_ovrlp_half,orbs)
  use module_base
  use module_types
  implicit none
  integer,intent(in) :: norb,blocksize
  real(kind=8),dimension(:,:),pointer :: inv_ovrlp_half
  logical, intent(in) :: plusminus
  type(orbitals_data), optional, intent(in) :: orbs

  integer :: info, iorb, jorb, ierr, iiorb, isorb, norbp, lwork, jjorb
  real(kind=8),dimension(:),allocatable :: eval, work
  real(kind=8),dimension(:,:),allocatable :: tempArr, orig_ovrlp
  real(kind=8),dimension(:,:),pointer :: inv_ovrlp_halfp
  real(kind=8),dimension(:,:), allocatable :: vr,vl ! for non-symmetric LAPACK
  real(kind=8),dimension(:),allocatable:: eval1 ! for non-symmetric LAPACK
  real(dp) :: temp, error
  real(dp), allocatable, dimension(:) :: temp_vec
  logical, parameter :: symmetric=.true.
  logical, parameter :: check_lapack=.true.


  eval=f_malloc(norb,id='eval')
  if(blocksize>0) then
     call dsyev_parallel(bigdft_mpi%iproc, bigdft_mpi%nproc, min(blocksize,norb), bigdft_mpi%mpi_comm, 'v', 'l', norb, &
          inv_ovrlp_half(1,1), norb, eval(1), info)
     if(info/=0) then
        write(*,'(a,i0)') 'ERROR in dsyev_parallel, info=', info
     end if
  else
     if (symmetric) then
        if (check_lapack) then
           orig_ovrlp=f_malloc((/norb,norb/),id='orig_ovrlp')
           call vcopy(norb*norb,inv_ovrlp_half(1,1),1,orig_ovrlp(1,1),1)
        end if
        work=f_malloc(1000,id='work')
        call dsyev('v', 'l', norb, inv_ovrlp_half(1,1), norb, eval, work, -1, info)
        lwork = int(work(1))
        call f_free(work)
        work=f_malloc(lwork,id='work')
           !!do iorb=1,norb
           !!   do jorb=1,norb
           !!      write(2000+bigdft_mpi%iproc,'(a,3i8,es16.7)') 'iproc, iorb, jorb, val', bigdft_mpi%iproc, iorb, jorb, inv_ovrlp_half(jorb,iorb)
           !!   end do
           !!end do
        call dsyev('v', 'l', norb, inv_ovrlp_half(1,1), norb, eval, work, lwork, info)
        if (check_lapack) then
           tempArr=f_malloc((/norb,norb/), id='tempArr')
           do iorb=1,norb
              do jorb=1,norb
                 tempArr(jorb,iorb)=inv_ovrlp_half(jorb,iorb)*eval(iorb)
              end do
           end do
           inv_ovrlp_halfp=f_malloc_ptr((/norb,norb/), id='inv_ovrlp_halfp')
           call dgemm('n', 't', norb, norb, norb, 1.d0, inv_ovrlp_half, &
                norb, tempArr, norb, 0.d0, inv_ovrlp_halfp, norb)
           call f_free(tempArr)
           call max_matrix_diff(bigdft_mpi%iproc, norb, inv_ovrlp_halfp, orig_ovrlp, error)
           if (bigdft_mpi%iproc==0.and.abs(error)>1.0d-8) then
              print*,'LAPACK error for dsyev in overlap_plus_minus_one_half_exact',error
              open(99,file='dsyev_input.txt')
              do iorb=1,norb
                 do jorb=1,norb
                   write(99,*) iorb,jorb,orig_ovrlp(iorb,jorb)
                 end do
              end do
              close(99)
              open(99,file='dsyev_output.txt')
              do iorb=1,norb
                 do jorb=1,norb
                   write(99,*) iorb,jorb,inv_ovrlp_halfp(iorb,jorb)
                 end do
              end do
              close(99)
              call mpi_finalize(bigdft_mpi%mpi_comm)
              stop
           end if
           call f_free_ptr(inv_ovrlp_halfp)
           call f_free(orig_ovrlp)
        end if
     else
        if (check_lapack) then
           orig_ovrlp=f_malloc((/norb,norb/),id='orig_ovrlp')
           call vcopy(norb*norb,inv_ovrlp_half(1,1),1,orig_ovrlp(1,1),1)
        end if
        work=f_malloc(1000,id='work')
        eval1=f_malloc(norb,id='eval1')
        vl=f_malloc((/norb,norb/),id='vl')
        vr=f_malloc((/norb,norb/),id='vr')
        call dgeev( 'v','v', norb, inv_ovrlp_half(1,1), norb, eval, eval1, VL, norb, VR,&
             norb, WORK, -1, info )
        lwork = nint(work(1))
        call f_free(work)
        work=f_malloc(lwork,id='work')
        call DGEEV( 'v','v', norb, inv_ovrlp_half(1,1), norb, eval, eval1, VL, norb, VR,&
             norb, WORK, LWORK, info )
        call vcopy(norb*norb,vl(1,1),1,inv_ovrlp_half(1,1),1)
        call f_free(eval1)
        call f_free(vr)
        call f_free(vl)
        temp_vec=f_malloc(norb,id='temp_vec')
        do iorb=1,norb
           do jorb=iorb+1,norb
              if (eval(jorb) < eval(iorb)) then
                 temp = eval(iorb)
                 temp_vec = inv_ovrlp_half(:,iorb)
                 eval(iorb) = eval(jorb)
                 eval(jorb) = temp
                 inv_ovrlp_half(:,iorb) = inv_ovrlp_half(:,jorb)
                 inv_ovrlp_half(:,jorb) = temp_vec
              end if
           end do
        end do
        call f_free(temp_vec)
        if (check_lapack) then
           tempArr=f_malloc((/norb,norb/), id='tempArr')
           do iorb=1,norb
              do jorb=1,norb
                 tempArr(jorb,iorb)=inv_ovrlp_half(jorb,iorb)*eval(iorb)
              end do
           end do
           inv_ovrlp_halfp=f_malloc_ptr((/norb,norb/), id='inv_ovrlp_halfp')
           call dgemm('n', 't', norb, norb, norb, 1.d0, inv_ovrlp_half, &
                norb, tempArr, norb, 0.d0, inv_ovrlp_halfp, norb)
           call f_free(tempArr)
           call max_matrix_diff(bigdft_mpi%iproc, norb, inv_ovrlp_halfp, orig_ovrlp, error)
           if (bigdft_mpi%iproc==0.and.abs(error)>1.0d-8) then
              print*,'LAPACK error for dgeev in overlap_plus_minus_one_half_exact',error
              open(99,file='dgeev_input.txt')
              do iorb=1,norb
                 do jorb=1,norb
                   write(99,*) iorb,jorb,orig_ovrlp(iorb,jorb)
                 end do
              end do
              close(99)
              open(99,file='dgeev_output.txt')
              do iorb=1,norb
                 do jorb=1,norb
                   write(99,*) iorb,jorb,inv_ovrlp_halfp(iorb,jorb)
                 end do
              end do
              close(99)
              call mpi_finalize(bigdft_mpi%mpi_comm)
              stop
           end if
           call f_free_ptr(inv_ovrlp_halfp)
           call f_free(orig_ovrlp)
        end if
     end if

     if(info/=0) then
        write(*,'(a,i0,2x,i0)') 'ERROR in dsyev (overlap_plus_minus_one_half_exact), info, norb=', info, norb
        stop
     end if
     call f_free(work)
  end if

  ! Calculate S^{-1/2}. 
  ! First calculate ovrlp*diag(1/sqrt(eval)) (ovrlp is the diagonalized overlap
  ! matrix and diag(1/sqrt(evall)) the diagonal matrix consisting of the inverse square roots of the eigenvalues...
  !write(*,*) 'iproc, present(orbs), norb, orbs%norb', bigdft_mpi%iproc, present(orbs), norb, orbs%norb
  if (present(orbs).and.bigdft_mpi%nproc>1.and.blocksize<0) then
     if (norb/=orbs%norb) stop 'Error with orbs%norb in overlap_plus_minus_one_half_exact'
     norbp=orbs%norbp
     isorb=orbs%isorb
  else
     norbp=norb
     isorb=0
  end if
  tempArr=f_malloc((/norbp,norb/), id='tempArr')
  !$omp parallel do default(private) shared(tempArr,inv_ovrlp_half,eval,plusminus,norb,norbp,isorb)
  do iorb=1,norb
     do jorb=1,norbp
        jjorb=jorb+isorb
        if (plusminus) then
           tempArr(jorb,iorb)=inv_ovrlp_half(jjorb,iorb)*sqrt(abs(eval(iorb)))
        else
           tempArr(jorb,iorb)=inv_ovrlp_half(jjorb,iorb)*1.d0/sqrt(abs(eval(iorb)))
        end if
     end do
  end do
  !$omp end parallel do


  call f_free(eval)
  inv_ovrlp_halfp=f_malloc_ptr((/norb,norbp/), id='inv_ovrlp_halfp')
  ! ...and now apply the diagonalized overlap matrix to the matrix constructed above.
  ! This will give S^{+/-1/2}.
  if(blocksize<0) then
     if (norbp>0) call dgemm('n', 't', norb, norbp, norb, 1.d0, inv_ovrlp_half, &
          norb, tempArr, norbp, 0.d0, inv_ovrlp_halfp, norb)
     if (present(orbs).and.bigdft_mpi%nproc>1) then
        call mpi_allgatherv(inv_ovrlp_halfp, norb*norbp, mpi_double_precision, inv_ovrlp_half, &
                   norb*orbs%norb_par(:,0), norb*orbs%isorb_par, mpi_double_precision, bigdft_mpi%mpi_comm, ierr)
     else
        call vcopy(norb*norbp,inv_ovrlp_halfp(1,1),1,inv_ovrlp_half(1,1),1)
     end if
  else
     call dgemm_parallel(bigdft_mpi%iproc, bigdft_mpi%nproc, blocksize, bigdft_mpi%mpi_comm, 'n', 't', norb, norb, norb, &
          1.d0, inv_ovrlp_half, norb, tempArr, norb, 0.d0, inv_ovrlp_halfp, norb)
     call vcopy(norb*norbp,inv_ovrlp_halfp(1,1),1,inv_ovrlp_half(1,1),1)
  end if

  call f_free_ptr(inv_ovrlp_halfp)
  call f_free(tempArr)

end subroutine overlap_plus_minus_one_half_exact



subroutine check_accur_overlap_minus_one_sparse(iproc, nproc, smat, norb, norbp, isorb, nseq, nout, &
           ivectorindex, onedimindices, amat_seq, bmatp, power, &
           error, &
           dmat_seq, cmatp)
  use module_base
  use sparsematrix_base, only: sparse_matrix
  use sparsematrix, only: sparsemm
  implicit none
  integer,intent(in) :: iproc, nproc, norb, norbp, isorb, nseq, nout, power
  type(sparse_matrix) :: smat
  integer,dimension(nseq),intent(in) :: ivectorindex
  integer,dimension(4,nout) :: onedimindices
  real(kind=8),dimension(nseq),intent(in) :: amat_seq
  real(kind=8),dimension(norb,norbp),intent(in) :: bmatp
  real(kind=8),intent(out) :: error
  real(kind=8),dimension(nseq),intent(in),optional :: dmat_seq
  real(kind=8),dimension(norb,norbp),intent(in),optional :: cmatp

  real(kind=8), allocatable, dimension(:,:) :: tmp, tmp2
  real(kind=8), allocatable, dimension(:,:) :: tmpp, tmp2p
  integer :: ierr, i,j

  tmpp=f_malloc0((/norb,norbp/),id='tmpp')
  if (power==1) then
     !!call dgemm('n', 'n', norb, norbp, norb, 1.d0, inv_ovrlp(1,1), &
     !!     norb, ovrlp(1,isorb+1), norb, 0.d0, tmpp(1,1), norb)
     call sparsemm(smat, amat_seq, bmatp, tmpp)
     call deviation_from_unity_parallel(iproc, nproc, norb, norbp, isorb, tmpp, error)
  else if (power==2) then
      if (.not.present(cmatp)) stop 'cmatp not present'
     !!call dgemm('n', 'n', norb, norbp, norb, 1.d0, inv_ovrlp(1,1), &
     !!     norb, inv_ovrlp(1,isorb+1), norb, 0.d0, tmpp(1,1), norb)
     call sparsemm(smat, amat_seq, bmatp, tmpp)
     call max_matrix_diff_parallel(iproc, norb, norbp, tmpp, cmatp, error)
     error=0.5d0*error
  else if (power==-2) then
     if (.not.present(dmat_seq)) stop 'dmat_seq not present'
     !!call dgemm('n', 'n', norb, norbp, norb, 1.d0, inv_ovrlp(1,1), &
     !!     norb, inv_ovrlp(1,isorb+1), norb, 0.d0, tmpp(1,1), norb)
     call sparsemm(smat, amat_seq, bmatp, tmpp)
     tmp2p=f_malloc0((/norb,norbp/),id='tmp2p')
     !!call dgemm('n', 'n', norb, norbp, norb, 1.d0, ovrlp(1,1), &
     !!     norb, tmpp(1,1), norb, 0.d0, tmp2p(1,1), norb)
     call sparsemm(smat, dmat_seq, tmpp, tmp2p)
     call deviation_from_unity_parallel(iproc, nproc, norb, norbp, isorb, tmp2p, error)
     error=0.5d0*error
     call f_free(tmp2p)
  else
     stop 'Error in check_accur_overlap_minus_one_sparse'
  end if
  call f_free(tmpp)

end subroutine check_accur_overlap_minus_one_sparse




subroutine check_accur_overlap_minus_one(iproc,nproc,norb,norbp,isorb,power,ovrlp,inv_ovrlp,error)
  use module_base
  implicit none
  integer,intent(in) :: iproc, nproc, norb, norbp, isorb, power
  real(kind=8),dimension(norb,norb),intent(in) :: ovrlp, inv_ovrlp
  real(kind=8),intent(out) :: error

  real(kind=8), allocatable, dimension(:,:) :: tmp, tmp2
  real(kind=8), allocatable, dimension(:,:) :: tmpp, tmp2p
  integer :: ierr, i,j

  tmpp=f_malloc((/norb,norbp/),id='tmpp')
  if (power==1) then
     if (norbp>0) then
        call dgemm('n', 'n', norb, norbp, norb, 1.d0, inv_ovrlp(1,1), &
             norb, ovrlp(1,isorb+1), norb, 0.d0, tmpp(1,1), norb)
     end if
     call deviation_from_unity_parallel(iproc, nproc, norb, norbp, isorb, tmpp, error)
  else if (power==2) then
     if (norbp>0) then
        call dgemm('n', 'n', norb, norbp, norb, 1.d0, inv_ovrlp(1,1), &
             norb, inv_ovrlp(1,isorb+1), norb, 0.d0, tmpp(1,1), norb)
     end if
     call max_matrix_diff_parallel(iproc, norb, norbp, tmpp, ovrlp(1,isorb+1), error)
     error=0.5d0*error
  else if (power==-2) then
     if (norbp>0) then
        call dgemm('n', 'n', norb, norbp, norb, 1.d0, inv_ovrlp(1,1), &
             norb, inv_ovrlp(1,isorb+1), norb, 0.d0, tmpp(1,1), norb)
     end if
     tmp2p=f_malloc((/norb,norbp/),id='tmp2p')
     if (norbp>0) then
        call dgemm('n', 'n', norb, norbp, norb, 1.d0, ovrlp(1,1), &
             norb, tmpp(1,1), norb, 0.d0, tmp2p(1,1), norb)
     end if
     call deviation_from_unity_parallel(iproc, nproc, norb, norbp, isorb, tmp2p, error)
     error=0.5d0*error
     call f_free(tmp2p)
  else
     stop 'Error in check_accur_overlap_minus_one'
  end if
  call f_free(tmpp)

end subroutine check_accur_overlap_minus_one


subroutine max_matrix_diff(iproc, norb, mat1, mat2, deviation)
  use module_base
  use module_types
  implicit none

  ! Calling arguments
  integer,intent(in):: iproc, norb
  real(8),dimension(norb,norb),intent(in):: mat1, mat2
  real(8),intent(out):: deviation

  ! Local variables
  integer:: iorb, jorb
  real(8):: error

  call timing(iproc,'dev_from_unity','ON') 
  deviation=0.d0
  do iorb=1,norb
     do jorb=1,norb
        error=abs(mat1(jorb,iorb)-mat2(jorb,iorb))
        deviation=max(error,deviation)
     end do
  end do
  call timing(iproc,'dev_from_unity','OF') 

end subroutine max_matrix_diff


subroutine max_matrix_diff_parallel(iproc, norb, norbp, mat1, mat2, deviation)
  use module_base
  use module_types
  implicit none

  ! Calling arguments
  integer,intent(in):: iproc, norb, norbp
  real(8),dimension(norb,norbp),intent(in):: mat1, mat2
  real(8),intent(out):: deviation

  ! Local variables
  integer:: iorb, jorb, ierr
  real(8):: error

  call timing(iproc,'dev_from_unity','ON') 
  deviation=0.d0
  do iorb=1,norbp
     !$omp parallel default(private) shared(iorb, norb, mat1, mat2, deviation)
     !$omp do reduction(max:deviation)
     do jorb=1,norb
        error=abs(mat1(jorb,iorb)-mat2(jorb,iorb))
        deviation=max(error,deviation)
     end do
     !$omp end do
     !$omp end parallel
  end do
  call mpiallred(deviation, 1, mpi_max, bigdft_mpi%mpi_comm, ierr)
  call timing(iproc,'dev_from_unity','OF') 

end subroutine max_matrix_diff_parallel



subroutine deviation_from_unity(iproc, norb, ovrlp, deviation)
  use module_base
  use module_types
  implicit none

  ! Calling arguments
  integer,intent(in):: iproc, norb
  real(8),dimension(norb,norb),intent(in):: ovrlp
  real(8),intent(out):: deviation

  ! Local variables
  integer:: iorb, jorb
  real(8):: error

  call timing(iproc,'dev_from_unity','ON') 
  deviation=0.d0
  do iorb=1,norb
     do jorb=1,norb
        if(iorb==jorb) then
           error=abs(ovrlp(jorb,iorb)-1.d0)
        else
           error=abs(ovrlp(jorb,iorb))
        end if
        deviation=max(error,deviation)
     end do
  end do
  call timing(iproc,'dev_from_unity','OF') 

end subroutine deviation_from_unity


subroutine deviation_from_unity_parallel(iproc, nproc, norb, norbp, isorb, ovrlp, deviation)
  use module_base
  use module_types
  implicit none

  ! Calling arguments
  integer,intent(in):: iproc, nproc, norb, norbp, isorb
  real(8),dimension(norb,norbp),intent(in):: ovrlp
  real(8),intent(out):: deviation

  ! Local variables
  integer:: iorb, iiorb, jorb, ierr
  real(8):: error


  call timing(iproc,'dev_from_unity','ON') 
  deviation=0.d0
  do iorb=1,norbp
     iiorb=iorb+isorb
     !$omp parallel default(private) shared(norb, iiorb, ovrlp, iorb, deviation)
     !$omp do reduction(max:deviation)
     do jorb=1,norb
        if(iiorb==jorb) then
           error=abs(ovrlp(jorb,iorb)-1.d0)
        else
           error=abs(ovrlp(jorb,iorb))
        end if
        deviation=max(error,deviation)
     end do
     !$omp end do
     !$omp end parallel
  end do
  if (nproc>1) then
      call mpiallred(deviation, 1, mpi_max, bigdft_mpi%mpi_comm, ierr)
  end if
  call timing(iproc,'dev_from_unity','OF') 

end subroutine deviation_from_unity_parallel


subroutine deviation_from_symmetry(iproc, norb, ovrlp, deviation)
  use module_base
  use module_types
  implicit none

  ! Calling arguments
  integer,intent(in):: iproc, norb
  real(8),dimension(norb,norb),intent(in):: ovrlp
  real(8),intent(out):: deviation

  ! Local variables
  integer:: iorb, jorb
  real(8):: error

  call timing(iproc,'dev_from_unity','ON') 
  deviation=0.d0
  do iorb=1,norb
     do jorb=iorb+1,norb
        error=abs(ovrlp(jorb,iorb)-ovrlp(iorb,jorb))
        deviation=max(error,deviation)
     end do
  end do
  call timing(iproc,'dev_from_unity','OF') 

end subroutine deviation_from_symmetry

subroutine overlap_power_minus_one_half_parallel(iproc, nproc, meth_overlap, orbs, ovrlp, inv_ovrlp_half)
  use module_base
  use module_types
  use module_interfaces
  use sparsematrix_base, only: sparse_matrix
  use sparsematrix_init, only: matrixindex_in_compressed
  implicit none

  ! Calling arguments
  integer,intent(in) :: iproc, nproc, meth_overlap
  type(orbitals_data),intent(in) :: orbs
  type(sparse_matrix),intent(in) :: ovrlp
  type(sparse_matrix),intent(inout) :: inv_ovrlp_half

  ! Local variables
  integer :: iend, i, iorb, n, istat, iall, jorb, korb, jjorb, kkorb!, ilr
  integer :: iiorb, ierr, ii, iseg, ind
  real(kind=8) :: error
  real(kind=8),dimension(:,:),pointer :: ovrlp_tmp, ovrlp_tmp_inv_half
  logical,dimension(:),allocatable :: in_neighborhood
  character(len=*),parameter :: subname='overlap_power_minus_one_half_parallel'

  call timing(iproc,'lovrlp^-1/2par','ON')

  allocate(in_neighborhood(orbs%norb), stat=istat)
  call memocc(istat, in_neighborhood, 'in_neighborhood', subname)
  call to_zero(inv_ovrlp_half%nvctr, inv_ovrlp_half%matrix_compr(1))

  !DEBUG
  !if (iproc==0) then
  !   jjorb=0
  !   do jorb=1,orbs%norb
  !      do korb=1,orbs%norb
  !         ind = ovrlp%matrixindex_in_compressed(korb, jorb)
  !         if (ind>0) then
  !            print*, korb,jorb,ovrlp%matrix_compr(ind)
  !         else
  !            print*, korb,jorb,0.0d0
  !         end if
  !         !write(1200+iproc,'(2i8,es20.10)') kkorb, jjorb, ovrlp_tmp(kkorb,jjorb)
  !      end do
  !   end do
  !end if
  !call mpi_barrier(bigdft_mpi%mpi_comm,istat)

  do iorb=1,orbs%norbp
     iiorb=orbs%isorb+iorb
     !ilr=orbs%inwhichlocreg(iiorb)
     ! We are at the start of a new atom
     ! Count all orbitals that are in the neighborhood

     iseg=inv_ovrlp_half%istsegline(iiorb)
     iend=iiorb*orbs%norb
     n=0
     in_neighborhood(:)=.false.
     do 
        do i=inv_ovrlp_half%keyg(1,iseg),inv_ovrlp_half%keyg(2,iseg)
           ii=i-(iiorb-1)*orbs%norb
           in_neighborhood(ii)=.true.
           n=n+1
        end do
        iseg=iseg+1
        if (iseg>inv_ovrlp_half%nseg) exit
        if (inv_ovrlp_half%keyg(1,iseg)>iend) exit
     end do

     allocate(ovrlp_tmp(n,n), stat=istat)
     call memocc(istat, ovrlp_tmp, 'ovrlp_tmp', subname)
     call to_zero(n*n, ovrlp_tmp(1,1))

     jjorb=0
     do jorb=1,orbs%norb
        if (.not.in_neighborhood(jorb)) cycle
        jjorb=jjorb+1
        kkorb=0
        do korb=1,orbs%norb
           if (.not.in_neighborhood(korb)) cycle
           kkorb=kkorb+1
           ind = matrixindex_in_compressed(ovrlp,korb, jorb)
           if (ind>0) then
              ovrlp_tmp(kkorb,jjorb)=ovrlp%matrix_compr(ind)
           else
              ovrlp_tmp(kkorb,jjorb)=0.d0
           end if
           !write(1200+iproc,'(2i8,es20.10)') kkorb, jjorb, ovrlp_tmp(kkorb,jjorb)
        end do
     end do
          
     allocate(ovrlp_tmp_inv_half(n,n))
     call memocc(istat, ovrlp_tmp_inv_half, 'ovrlp_tmp_inv_half', subname)

     !if (iiorb==orbs%norb) then
     !print*,''
     !print*,'ovrlp_tmp',n,iiorb
     !do jorb=1,n
     !print*,jorb,ovrlp_tmp(:,jorb)
     !end do
     !end if


     ! Calculate S^-1/2 for the small overlap matrix
     !!call overlapPowerGeneral(iproc, nproc, meth_overlap, -2, -8, n, orbs, imode=2, check_accur=.true.,&
     !!     ovrlp=ovrlp_tmp, inv_ovrlp=ovrlp_tmp_inv_half, error=error)
     call overlapPowerGeneral(iproc, 1, meth_overlap, -2, -8, n, orbs, imode=2, check_accur=.true.,&
          ovrlp=ovrlp_tmp, inv_ovrlp=ovrlp_tmp_inv_half, error=error)


     !if (iiorb==orbs%norb) then
     !print*,''
     !print*,'inv_ovrlp_tmp',n,iiorb,error
     !do jorb=1,n
     !print*,jorb,ovrlp_tmp_inv_half(:,jorb)
     !end do
     !end if

     jjorb=0
     do jorb=1,orbs%norb
        if (.not.in_neighborhood(jorb)) cycle
        jjorb=jjorb+1
        kkorb=0
        if (jorb==iiorb) then
           do korb=1,orbs%norb
              if (.not.in_neighborhood(korb)) cycle
              kkorb=kkorb+1
              ind = matrixindex_in_compressed(inv_ovrlp_half,korb,jorb)
              if (ind>0) then
                 inv_ovrlp_half%matrix_compr(ind)=ovrlp_tmp_inv_half(kkorb,jjorb)
                 !if (iiorb==orbs%norb) print*,'problem here?!',iiorb,kkorb,jjorb,korb,jorb,ind,ovrlp_tmp_inv_half(kkorb,jjorb)
              end if
              !write(1300+iproc,'(2i8,es20.10)') kkorb, jjorb, ovrlp_tmp(kkorb,jjorb)
           end do
           exit !no need to keep looping
        end if
     end do


     iall=-product(shape(ovrlp_tmp_inv_half))*kind(ovrlp_tmp_inv_half)
     deallocate(ovrlp_tmp_inv_half, stat=istat)
     call memocc(istat, iall, 'ovrlp_tmp_inv_half', subname)


     iall=-product(shape(ovrlp_tmp))*kind(ovrlp_tmp)
     deallocate(ovrlp_tmp, stat=istat)
     call memocc(istat, iall, 'ovrlp_tmp', subname)

  end do

  if (nproc>1)then
      call mpiallred(inv_ovrlp_half%matrix_compr(1), inv_ovrlp_half%nvctr, mpi_sum, bigdft_mpi%mpi_comm, ierr)
  end if

  iall=-product(shape(in_neighborhood))*kind(in_neighborhood)
  deallocate(in_neighborhood, stat=istat)
  call memocc(istat, iall, 'in_neighborhood', subname)

  !if (iproc==0) then
  !   jjorb=0
  !   do jorb=1,orbs%norb
  !      do korb=1,orbs%norb
  !         ind = inv_ovrlp_half%matrixindex_in_compressed(korb, jorb)
  !         if (ind>0) then
  !            print*, korb,jorb,inv_ovrlp_half%matrix_compr(ind)
  !         else
  !            print*, korb,jorb,0.0d0
  !         end if
  !         !write(1200+iproc,'(2i8,es20.10)') kkorb, jjorb, ovrlp_tmp(kkorb,jjorb)
  !      end do
  !   end do
  !end if
  !call mpi_finalize(ind)
  !stop

  call timing(iproc,'lovrlp^-1/2par','OF')

end subroutine overlap_power_minus_one_half_parallel

subroutine orthonormalize_subset(iproc, nproc, methTransformOverlap, npsidim_orbs, &
           orbs, at, minorbs_type, maxorbs_type, lzd, ovrlp, inv_ovrlp_half, collcom, orthpar, &
           lphi, psit_c, psit_f, can_use_transposed)
  use module_base
  use module_types
  use module_interfaces, exceptThisOne => orthonormalize_subset
  use communications, only: transpose_localized, untranspose_localized
  use sparsematrix_base, only: sparse_matrix
  use sparsematrix_init, only: matrixindex_in_compressed
  implicit none

  ! Calling arguments
  integer,intent(in) :: iproc,nproc,methTransformOverlap,npsidim_orbs
  type(orbitals_data),intent(in) :: orbs
  type(atoms_data),intent(in) :: at
  integer,dimension(at%astruct%ntypes),intent(in) :: minorbs_type, maxorbs_type
  type(local_zone_descriptors),intent(in) :: lzd
  type(sparse_matrix),intent(inout) :: ovrlp
  type(sparse_matrix),intent(inout) :: inv_ovrlp_half ! technically inv_ovrlp structure, but same pattern
  type(comms_linear),intent(in) :: collcom
  type(orthon_data),intent(in) :: orthpar
  real(kind=8),dimension(npsidim_orbs), intent(inout) :: lphi
  real(kind=8),dimension(:),pointer :: psit_c, psit_f
  logical,intent(inout) :: can_use_transposed

  ! Local variables
  integer :: it, istat, iall, iorb, jorb, iat, jat, ii
  logical :: iout, jout
  integer,dimension(:),allocatable :: icount_norb, jcount_norb
  real(kind=8),dimension(:),allocatable :: psittemp_c, psittemp_f, norm
  !type(sparse_matrix) :: inv_ovrlp_half
  character(len=*),parameter :: subname='orthonormalize_subset'
  real(kind=8),dimension(:,:),pointer :: inv_ovrlp_null
  real(kind=8) :: error

  if(orthpar%nItOrtho>1) write(*,*) 'WARNING: might create memory problems...'

  !call nullify_sparse_matrix(inv_ovrlp_half)
  !call sparse_copy_pattern(inv_ovrlp, inv_ovrlp_half, iproc, subname)
  !!allocate(inv_ovrlp_half%matrix_compr(inv_ovrlp_half%nvctr), stat=istat)
  !!call memocc(istat, inv_ovrlp_half%matrix_compr, 'inv_ovrlp_half%matrix_compr', subname)
  inv_ovrlp_half%matrix_compr=f_malloc_ptr(inv_ovrlp_half%nvctr,id='inv_ovrlp_half%matrix_compr')

  do it=1,orthpar%nItOrtho

      if(.not.can_use_transposed) then
          if(associated(psit_c)) then
              iall=-product(shape(psit_c))*kind(psit_c)
              deallocate(psit_c, stat=istat)
              call memocc(istat, iall, 'psit_c', subname)
          end if
          if(associated(psit_f)) then
              iall=-product(shape(psit_f))*kind(psit_f)
              deallocate(psit_f, stat=istat)
              call memocc(istat, iall, 'psit_f', subname)
          end if
          allocate(psit_c(sum(collcom%nrecvcounts_c)), stat=istat)
          call memocc(istat, psit_c, 'psit_c', subname)
          allocate(psit_f(7*sum(collcom%nrecvcounts_f)), stat=istat)
          call memocc(istat, psit_f, 'psit_f', subname)

          call transpose_localized(iproc, nproc, npsidim_orbs, orbs, collcom, lphi, psit_c, psit_f, lzd)
          can_use_transposed=.true.

      end if
      call calculate_overlap_transposed(iproc, nproc, orbs, collcom, psit_c, psit_c, psit_f, psit_f, ovrlp)

      ! For the "higher" TMBs: delete off-diagonal elements and
      ! set diagonal elements to 1
      allocate(icount_norb(at%astruct%nat),stat=istat)
      call memocc(istat,icount_norb,'icount_norb',subname)
      allocate(jcount_norb(at%astruct%nat),stat=istat)
      call memocc(istat,jcount_norb,'jcount_norb',subname)
      icount_norb=0
      do iorb=1,orbs%norb
          iat=orbs%onwhichatom(iorb)
          icount_norb(iat)=icount_norb(iat)+1
          if (icount_norb(iat)<minorbs_type(at%astruct%iatype(iat)) .or. &
              icount_norb(iat)>maxorbs_type(at%astruct%iatype(iat))) then
              iout=.true.
          else
              iout=.false.
          end if
          jcount_norb=0
          do jorb=1,orbs%norb
              jat=orbs%onwhichatom(jorb)
              jcount_norb(jat)=jcount_norb(jat)+1
              if (jcount_norb(jat)<minorbs_type(at%astruct%iatype(jat)) .or. &
                  jcount_norb(jat)>maxorbs_type(at%astruct%iatype(jat))) then
                  jout=.true.
              else
                  jout=.false.
              end if
              ii=matrixindex_in_compressed(ovrlp,jorb,iorb)
              !!if (iproc==0) write(444,'(a,2i7,2x,2i7,3x,2l4,3x,3i6)') 'iorb, jorb, iat, jat, iout, jout, icount_norb(iat), minorbs_type(at%iatype(iat)), maxorbs_type(at%iatype(iat))', &
              !!                                                         iorb, jorb, iat, jat, iout, jout, icount_norb(iat), minorbs_type(at%iatype(iat)), maxorbs_type(at%iatype(iat))
              if (ii/=0 .and. (iout .or. jout)) then
                  if (jorb==iorb) then
                      ovrlp%matrix_compr(ii)=1.d0
                  else
                      ovrlp%matrix_compr(ii)=0.d0
                  end if
              end if
          end do
      end do
      iall=-product(shape(icount_norb))*kind(icount_norb)
      deallocate(icount_norb, stat=istat)
      call memocc(istat, iall, 'icount_norb', subname)
      iall=-product(shape(jcount_norb))*kind(jcount_norb)
      deallocate(jcount_norb, stat=istat)
      call memocc(istat, iall, 'jcount_norb', subname)


      if (methTransformOverlap==-1) then
          call overlap_power_minus_one_half_parallel(iproc, nproc, methTransformOverlap, &
               orbs, ovrlp, inv_ovrlp_half)
      else
          nullify(inv_ovrlp_null)
          ! do sparse.. check later
          call overlapPowerGeneral(iproc, nproc, methTransformOverlap, -2, &
               orthpar%blocksize_pdsyev, orbs%norb, orbs,&
               imode=1, check_accur=.true., ovrlp=ovrlp%matrix, inv_ovrlp=inv_ovrlp_null, &
               error=error, ovrlp_smat=ovrlp, inv_ovrlp_smat=inv_ovrlp_half)
      end if

      ! For the "higher" TMBs: delete off-diagonal elements and
      ! set diagonal elements to 1
      allocate(icount_norb(at%astruct%nat),stat=istat)
      call memocc(istat,icount_norb,'icount_norb',subname)
      allocate(jcount_norb(at%astruct%nat),stat=istat)
      call memocc(istat,jcount_norb,'jcount_norb',subname)
      icount_norb=0
      do iorb=1,orbs%norb
          iat=orbs%onwhichatom(iorb)
          icount_norb(iat)=icount_norb(iat)+1
          if (icount_norb(iat)<minorbs_type(at%astruct%iatype(iat)) .or. &
              icount_norb(iat)>maxorbs_type(at%astruct%iatype(iat))) then
              iout=.true.
          else
              iout=.false.
          end if
          jcount_norb=0
          do jorb=1,orbs%norb
              jat=orbs%onwhichatom(jorb)
              jcount_norb(jat)=jcount_norb(jat)+1
              if (jcount_norb(jat)<minorbs_type(at%astruct%iatype(jat)) .or. &
                  jcount_norb(jat)>maxorbs_type(at%astruct%iatype(jat))) then
                  jout=.true.
              else
                  jout=.false.
              end if
              ii=matrixindex_in_compressed(ovrlp,jorb,iorb)
              if (ii/=0 .and. (iout .or. jout)) then
                  if (jorb==iorb) then
                      ovrlp%matrix_compr(ii)=1.d0
                  else
                      ovrlp%matrix_compr(ii)=0.d0
                  end if
              end if
          end do
      end do
      iall=-product(shape(icount_norb))*kind(icount_norb)
      deallocate(icount_norb, stat=istat)
      call memocc(istat, iall, 'icount_norb', subname)
      iall=-product(shape(jcount_norb))*kind(jcount_norb)
      deallocate(jcount_norb, stat=istat)
      call memocc(istat, iall, 'jcount_norb', subname)

      allocate(psittemp_c(sum(collcom%nrecvcounts_c)), stat=istat)
      call memocc(istat, psittemp_c, 'psittemp_c', subname)
      allocate(psittemp_f(7*sum(collcom%nrecvcounts_f)), stat=istat)
      call memocc(istat, psittemp_f, 'psittemp_f', subname)

      call vcopy(sum(collcom%nrecvcounts_c), psit_c(1), 1, psittemp_c(1), 1)
      call vcopy(7*sum(collcom%nrecvcounts_f), psit_f(1), 1, psittemp_f(1), 1)

      call build_linear_combination_transposed(collcom, inv_ovrlp_half, &
           psittemp_c, psittemp_f, .true., psit_c, psit_f, iproc)
      allocate(norm(orbs%norb), stat=istat)
      call memocc(istat, norm, 'norm', subname)
      call normalize_transposed(iproc, nproc, orbs, collcom, psit_c, psit_f, norm)

      iall=-product(shape(norm))*kind(norm)
      deallocate(norm, stat=istat)
      call memocc(istat, iall, 'norm', subname)
      call untranspose_localized(iproc, nproc, npsidim_orbs, orbs, collcom, psit_c, psit_f, lphi, lzd)

      iall=-product(shape(psittemp_c))*kind(psittemp_c)
      deallocate(psittemp_c, stat=istat)
      call memocc(istat, iall, 'psittemp_c', subname)
      iall=-product(shape(psittemp_f))*kind(psittemp_f)
      deallocate(psittemp_f, stat=istat)
      call memocc(istat, iall, 'psittemp_f', subname)
  end do

  !call deallocate_sparse_matrix(inv_ovrlp_half, subname)
  !!iall=-product(shape(inv_ovrlp_half%matrix_compr))*kind(inv_ovrlp_half%matrix_compr)
  !!deallocate(inv_ovrlp_half%matrix_compr, stat=istat)
  !!call memocc(istat, iall, 'inv_ovrlp_half%matrix_compr', subname)
  call f_free_ptr(inv_ovrlp_half%matrix_compr)

end subroutine orthonormalize_subset



subroutine gramschmidt_subset(iproc, nproc, methTransformOverlap, npsidim_orbs, &
           orbs, at, minorbs_type, maxorbs_type, lzd, ovrlp, inv_ovrlp_half, collcom, orthpar, &
           lphi, psit_c, psit_f, can_use_transposed)
  use module_base
  use module_types
  use module_interfaces, exceptThisOne => gramschmidt_subset
  use communications, only: transpose_localized, untranspose_localized
  use sparsematrix_base, only: sparse_matrix
  use sparsematrix_init, only: matrixindex_in_compressed
  implicit none

  ! Calling arguments
  integer,intent(in) :: iproc,nproc,methTransformOverlap,npsidim_orbs
  type(orbitals_data),intent(in) :: orbs
  type(atoms_data),intent(in) :: at
  integer,dimension(at%astruct%ntypes),intent(in) :: minorbs_type, maxorbs_type
  type(local_zone_descriptors),intent(in) :: lzd
  type(sparse_matrix),intent(inout) :: ovrlp
  type(sparse_matrix),intent(inout) :: inv_ovrlp_half ! technically inv_ovrlp structure, but same pattern
  type(comms_linear),intent(in) :: collcom
  type(orthon_data),intent(in) :: orthpar
  real(kind=8),dimension(npsidim_orbs), intent(inout) :: lphi
  real(kind=8),dimension(:),pointer :: psit_c, psit_f
  logical,intent(inout) :: can_use_transposed

  ! Local variables
  integer :: it, istat, iall, iorb, jorb, iat, jat, ii
  logical :: iout, jout
  integer,dimension(:),allocatable :: icount_norb, jcount_norb
  real(kind=8),dimension(:),allocatable :: psittemp_c, psittemp_f, norm
  !type(sparse_matrix) :: inv_ovrlp_half
  character(len=*),parameter :: subname='gramschmidt_subset'

  if(orthpar%nItOrtho>1) write(*,*) 'WARNING: might create memory problems...'

  !call nullify_sparse_matrix(inv_ovrlp_half)
  !call sparse_copy_pattern(inv_ovrlp, inv_ovrlp_half, iproc, subname)
  !!allocate(inv_ovrlp_half%matrix_compr(inv_ovrlp_half%nvctr), stat=istat)
  !!call memocc(istat, inv_ovrlp_half%matrix_compr, 'inv_ovrlp_half%matrix_compr', subname)
  inv_ovrlp_half%matrix_compr=f_malloc_ptr(inv_ovrlp_half%nvctr,id='inv_ovrlp_half%matrix_compr')

  do it=1,orthpar%nItOrtho

      if(.not.can_use_transposed) then
          if(associated(psit_c)) then
              iall=-product(shape(psit_c))*kind(psit_c)
              deallocate(psit_c, stat=istat)
              call memocc(istat, iall, 'psit_c', subname)
          end if
          if(associated(psit_f)) then
              iall=-product(shape(psit_f))*kind(psit_f)
              deallocate(psit_f, stat=istat)
              call memocc(istat, iall, 'psit_f', subname)
          end if
          allocate(psit_c(sum(collcom%nrecvcounts_c)), stat=istat)
          call memocc(istat, psit_c, 'psit_c', subname)
          allocate(psit_f(7*sum(collcom%nrecvcounts_f)), stat=istat)
          call memocc(istat, psit_f, 'psit_f', subname)

          call transpose_localized(iproc, nproc, npsidim_orbs, orbs, collcom, lphi, psit_c, psit_f, lzd)
          can_use_transposed=.true.

      end if
      call calculate_overlap_transposed(iproc, nproc, orbs, collcom, psit_c, psit_c, psit_f, psit_f, ovrlp)

      ! For the "higher" TMBs: delete off-diagonal elements and
      ! set diagonal elements to 1
      allocate(icount_norb(at%astruct%nat),stat=istat)
      call memocc(istat,icount_norb,'icount_norb',subname)
      allocate(jcount_norb(at%astruct%nat),stat=istat)
      call memocc(istat,jcount_norb,'jcount_norb',subname)
      icount_norb=0
      do iorb=1,orbs%norb
          iat=orbs%onwhichatom(iorb)
          icount_norb(iat)=icount_norb(iat)+1
          if (icount_norb(iat)<minorbs_type(at%astruct%iatype(iat)) .or. &
              icount_norb(iat)>maxorbs_type(at%astruct%iatype(iat))) then
              iout=.true.
          else
              iout=.false.
          end if
          jcount_norb=0
          do jorb=1,orbs%norb
              jat=orbs%onwhichatom(jorb)
              jcount_norb(jat)=jcount_norb(jat)+1
              !!if (jcount_norb(jat)<minorbs_type(at%astruct%iatype(jat)) .or. &
              !!    jcount_norb(jat)>maxorbs_type(at%astruct%iatype(jat))) then
              if (jcount_norb(jat)<minorbs_type(at%astruct%iatype(jat))) then
                  jout=.true.
              else
                  jout=.false.
              end if
              ii=matrixindex_in_compressed(ovrlp,jorb,iorb)
              if (ii/=0) then
                  if (iout) then
                      ovrlp%matrix_compr(ii)=0.d0
                  else
                      if (jout) then
                          ovrlp%matrix_compr(ii)=-ovrlp%matrix_compr(ii)
                      else
                          ovrlp%matrix_compr(ii)=0.d0
                      end if
                  end if
              end if
              !!if (iout .or. jout) then
              !!    if (jorb==iorb) then
              !!        ovrlp%matrix_compr(ii)=1.d0
              !!    else
              !!        ovrlp%matrix_compr(ii)=0.d0
              !!    end if
              !!end if
          end do
      end do
      iall=-product(shape(icount_norb))*kind(icount_norb)
      deallocate(icount_norb, stat=istat)
      call memocc(istat, iall, 'icount_norb', subname)
      iall=-product(shape(jcount_norb))*kind(jcount_norb)
      deallocate(jcount_norb, stat=istat)
      call memocc(istat, iall, 'jcount_norb', subname)


      !!if (methTransformOverlap==-1) then
      !!    call overlap_power_minus_one_half_parallel(iproc, nproc, methTransformOverlap, orbs, ovrlp, inv_ovrlp_half)
      !!else
      !!    call overlapPowerMinusOneHalf(iproc, nproc, bigdft_mpi%mpi_comm, methTransformOverlap, orthpar%blocksize_pdsyev, &
      !!        orthpar%blocksize_pdgemm, orbs%norb, ovrlp, inv_ovrlp_half)
      !!end if

      !!! For the "higher" TMBs: delete off-diagonal elements and
      !!! set diagonal elements to 1
      !!allocate(icount_norb(at%nat),stat=istat)
      !!call memocc(istat,icount_norb,'icount_norb',subname)
      !!allocate(jcount_norb(at%nat),stat=istat)
      !!call memocc(istat,jcount_norb,'jcount_norb',subname)
      !!do iorb=1,orbs%norb
      !!    iat=orbs%onwhichatom(iorb)
      !!    icount_norb(iat)=icount_norb(iat)+1
      !!    if (icount_norb(iat)<minorbs_type(at%iatype(iat)) .or. &
      !!        icount_norb(iat)>maxorbs_type(at%iatype(iat))) then
      !!        iout=.true.
      !!    else
      !!        iout=.false.
      !!    end if
      !!    do jorb=1,orbs%norb
      !!        jat=orbs%onwhichatom(jorb)
      !!        jcount_norb(jat)=jcount_norb(jat)+1
      !!        if (jcount_norb(jat)>maxorbs_type(at%iatype(jat))) then
      !!            jout=.true.
      !!        else
      !!            jout=.false.
      !!        end if
      !!        ii=ovrlp%matrixindex_in_compressed(jorb,iorb)
      !!        if (iout .or. jout) then
      !!            if (jorb==iorb) then
      !!                ovrlp%matrix_compr(ii)=1.d0
      !!            else
      !!                ovrlp%matrix_compr(ii)=0.d0
      !!            end if
      !!        end if
      !!    end do
      !!end do
      !!iall=-product(shape(icount_norb))*kind(icount_norb)
      !!deallocate(icount_norb, stat=istat)
      !!call memocc(istat, iall, 'icount_norb', subname)
      !!iall=-product(shape(jcount_norb))*kind(jcount_norb)
      !!deallocate(jcount_norb, stat=istat)
      !!call memocc(istat, iall, 'jcount_norb', subname)

      allocate(psittemp_c(sum(collcom%nrecvcounts_c)), stat=istat)
      call memocc(istat, psittemp_c, 'psittemp_c', subname)
      allocate(psittemp_f(7*sum(collcom%nrecvcounts_f)), stat=istat)
      call memocc(istat, psittemp_f, 'psittemp_f', subname)

      call vcopy(sum(collcom%nrecvcounts_c), psit_c(1), 1, psittemp_c(1), 1)
      call vcopy(7*sum(collcom%nrecvcounts_f), psit_f(1), 1, psittemp_f(1), 1)
      !!call build_linear_combination_transposed(collcom, inv_ovrlp_half, &
      !!     psittemp_c, psittemp_f, .true., psit_c, psit_f, iproc)
      call build_linear_combination_transposed(collcom, ovrlp, &
           psittemp_c, psittemp_f, .false., psit_c, psit_f, iproc)
      allocate(norm(orbs%norb), stat=istat)
      call memocc(istat, norm, 'norm', subname)
      !call normalize_transposed(iproc, nproc, orbs, collcom, psit_c, psit_f, norm)

      iall=-product(shape(norm))*kind(norm)
      deallocate(norm, stat=istat)
      call memocc(istat, iall, 'norm', subname)
      call untranspose_localized(iproc, nproc, npsidim_orbs, orbs, collcom, psit_c, psit_f, lphi, lzd)

      iall=-product(shape(psittemp_c))*kind(psittemp_c)
      deallocate(psittemp_c, stat=istat)
      call memocc(istat, iall, 'psittemp_c', subname)
      iall=-product(shape(psittemp_f))*kind(psittemp_f)
      deallocate(psittemp_f, stat=istat)
      call memocc(istat, iall, 'psittemp_f', subname)
  end do

  !call deallocate_sparse_matrix(inv_ovrlp_half, subname)
  !!iall=-product(shape(inv_ovrlp_half%matrix_compr))*kind(inv_ovrlp_half%matrix_compr)
  !!deallocate(inv_ovrlp_half%matrix_compr, stat=istat)
  !!call memocc(istat, iall, 'inv_ovrlp_half%matrix_compr', subname)
  call f_free_ptr(inv_ovrlp_half%matrix_compr)

end subroutine gramschmidt_subset





subroutine diagonalize_localized(iproc, nproc, orbs, ovrlp, inv_ovrlp_half)
  use module_base
  use module_types
  use sparsematrix_base, only: sparse_matrix
  use sparsematrix_init, only: matrixindex_in_compressed
  implicit none

  ! Calling arguments
  integer,intent(in) :: iproc, nproc
  type(orbitals_data),intent(in) :: orbs
  type(sparse_matrix),intent(in) :: ovrlp
  type(sparse_matrix),intent(inout) :: inv_ovrlp_half

  ! Local variables
  integer :: iend, i, iorb, n, istat, iall, jorb, korb, jjorb, kkorb!, ilr
  integer :: iiorb, ierr, ii, iseg, ind, lwork
  real(kind=8) :: error
  real(kind=8),dimension(:,:),pointer :: ovrlp_tmp, ovrlp_tmp_inv_half
  real(kind=8),dimension(:),allocatable :: eval, work
  logical,dimension(:),allocatable :: in_neighborhood
  character(len=*),parameter :: subname='overlap_power_minus_one_half_parallel'

  call timing(iproc,'lovrlp^-1/2par','ON')

  allocate(in_neighborhood(orbs%norb), stat=istat)
  call memocc(istat, in_neighborhood, 'in_neighborhood', subname)
  call to_zero(inv_ovrlp_half%nvctr, inv_ovrlp_half%matrix_compr(1))

  !DEBUG
  !if (iproc==0) then
  !   jjorb=0
  !   do jorb=1,orbs%norb
  !      do korb=1,orbs%norb
  !         ind = ovrlp%matrixindex_in_compressed(korb, jorb)
  !         if (ind>0) then
  !            print*, korb,jorb,ovrlp%matrix_compr(ind)
  !         else
  !            print*, korb,jorb,0.0d0
  !         end if
  !         !write(1200+iproc,'(2i8,es20.10)') kkorb, jjorb, ovrlp_tmp(kkorb,jjorb)
  !      end do
  !   end do
  !end if
  !call mpi_barrier(bigdft_mpi%mpi_comm,istat)

  do iorb=1,orbs%norbp
     iiorb=orbs%isorb+iorb
     !ilr=orbs%inwhichlocreg(iiorb)
     ! We are at the start of a new atom
     ! Count all orbitals that are in the neighborhood

     iseg=inv_ovrlp_half%istsegline(iiorb)
     iend=iiorb*orbs%norb
     n=0
     in_neighborhood(:)=.false.
     do 
        do i=inv_ovrlp_half%keyg(1,iseg),inv_ovrlp_half%keyg(2,iseg)
           ii=i-(iiorb-1)*orbs%norb
           in_neighborhood(ii)=.true.
           n=n+1
        end do
        iseg=iseg+1
        if (iseg>inv_ovrlp_half%nseg) exit
        if (inv_ovrlp_half%keyg(1,iseg)>iend) exit
     end do

     allocate(ovrlp_tmp(n,n), stat=istat)
     call memocc(istat, ovrlp_tmp, 'ovrlp_tmp', subname)
     call to_zero(n*n, ovrlp_tmp(1,1))

     jjorb=0
     do jorb=1,orbs%norb
        if (.not.in_neighborhood(jorb)) cycle
        jjorb=jjorb+1
        kkorb=0
        do korb=1,orbs%norb
           if (.not.in_neighborhood(korb)) cycle
           kkorb=kkorb+1
           ind = matrixindex_in_compressed(ovrlp,korb, jorb)
           if (ind>0) then
              ovrlp_tmp(kkorb,jjorb)=ovrlp%matrix_compr(ind)
           else
              ovrlp_tmp(kkorb,jjorb)=0.d0
           end if
           !write(1200+iproc,'(2i8,es20.10)') kkorb, jjorb, ovrlp_tmp(kkorb,jjorb)
        end do
     end do
          
     allocate(ovrlp_tmp_inv_half(n,n),stat=istat)
     call memocc(istat, ovrlp_tmp_inv_half, 'ovrlp_tmp_inv_half', subname)

     !if (iiorb==orbs%norb) then
     !print*,''
     !print*,'ovrlp_tmp',n,iiorb
     !do jorb=1,n
     !print*,jorb,ovrlp_tmp(:,jorb)
     !end do
     !end if

     call vcopy(n*n, ovrlp_tmp(1,1), 1, ovrlp_tmp_inv_half(1,1), 1)
     ! Diagonalize the small matrix
     lwork=n**2
     allocate(work(lwork),stat=istat)
     call memocc(istat,work,'work',subname)
     allocate(eval(n),stat=istat)
     call memocc(istat,eval,'eval',subname)
     call dsyev('v', 'l', n, ovrlp_tmp_inv_half, n, eval, work, lwork, istat)
     if (istat/=0) stop 'error in dsyev'
     iall=-product(shape(work))*kind(work)
     deallocate(work, stat=istat)
     call memocc(istat, iall, 'work', subname)
     iall=-product(shape(eval))*kind(eval)
     deallocate(eval, stat=istat)
     call memocc(istat, iall, 'eval', subname)

     !if (iiorb==orbs%norb) then
     !print*,''
     !print*,'inv_ovrlp_tmp',n,iiorb,error
     !do jorb=1,n
     !print*,jorb,ovrlp_tmp_inv_half(:,jorb)
     !end do
     !end if

     jjorb=0
     do jorb=1,orbs%norb
        if (.not.in_neighborhood(jorb)) cycle
        jjorb=jjorb+1
        kkorb=0
        if (jorb==iiorb) then
           do korb=1,orbs%norb
              if (.not.in_neighborhood(korb)) cycle
              kkorb=kkorb+1
              ind = matrixindex_in_compressed(inv_ovrlp_half,korb,jorb)
              if (ind>0) then
                 inv_ovrlp_half%matrix_compr(ind)=ovrlp_tmp_inv_half(kkorb,jjorb)
                 !if (iiorb==orbs%norb) print*,'problem here?!',iiorb,kkorb,jjorb,korb,jorb,ind,ovrlp_tmp_inv_half(kkorb,jjorb)
              end if
              !write(1300+iproc,'(2i8,es20.10)') kkorb, jjorb, ovrlp_tmp(kkorb,jjorb)
           end do
           exit !no need to keep looping
        end if
     end do

     iall=-product(shape(ovrlp_tmp_inv_half))*kind(ovrlp_tmp_inv_half)
     deallocate(ovrlp_tmp_inv_half, stat=istat)
     call memocc(istat, iall, 'ovrlp_tmp_inv_half', subname)

     iall=-product(shape(ovrlp_tmp))*kind(ovrlp_tmp)
     deallocate(ovrlp_tmp, stat=istat)
     call memocc(istat, iall, 'ovrlp_tmp', subname)
  end do

  call mpiallred(inv_ovrlp_half%matrix_compr(1), inv_ovrlp_half%nvctr, mpi_sum, bigdft_mpi%mpi_comm, ierr)

  iall=-product(shape(in_neighborhood))*kind(in_neighborhood)
  deallocate(in_neighborhood, stat=istat)
  call memocc(istat, iall, 'in_neighborhood', subname)

  !if (iproc==0) then
  !   jjorb=0
  !   do jorb=1,orbs%norb
  !      do korb=1,orbs%norb
  !         ind = inv_ovrlp_half%matrixindex_in_compressed(korb, jorb)
  !         if (ind>0) then
  !            print*, korb,jorb,inv_ovrlp_half%matrix_compr(ind)
  !         else
  !            print*, korb,jorb,0.0d0
  !         end if
  !         !write(1200+iproc,'(2i8,es20.10)') kkorb, jjorb, ovrlp_tmp(kkorb,jjorb)
  !      end do
  !   end do
  !end if
  !call mpi_finalize(ind)
  !stop

  call timing(iproc,'lovrlp^-1/2par','OF')

end subroutine diagonalize_localized











   subroutine matrix_minus_identity_sparse(norb, smat, ovrlp_compr, ovrlpminone_compr)
     use module_base
     use module_types
     use sparsematrix_base, only: sparse_matrix
     implicit none

     ! Calling arguments
     integer,intent(in) :: norb
     type(sparse_matrix),intent(in) :: smat
     real(kind=8),dimension(smat%nvctr),intent(in) :: ovrlp_compr
     real(kind=8),dimension(smat%nvctr),intent(out) :: ovrlpminone_compr

     ! Local variables
     integer :: ii, iseg, jorb, iiorb, jjorb

     !$omp parallel do default(private) &
     !$omp shared(smat, norb, ovrlpminone_compr, ovrlp_compr)
     do iseg=1,smat%nseg
         ii=smat%keyv(iseg)-1
         do jorb=smat%keyg(1,iseg),smat%keyg(2,iseg)
             iiorb = (jorb-1)/norb + 1
             jjorb = jorb - (iiorb-1)*norb
             ii=ii+1
             if (iiorb==jjorb) then
                 ovrlpminone_compr(ii)=ovrlp_compr(ii)-1.d0
             else
                 ovrlpminone_compr(ii)=ovrlp_compr(ii)
             end if
         end do
     end do
     !$omp end parallel do

   end subroutine matrix_minus_identity_sparse<|MERGE_RESOLUTION|>--- conflicted
+++ resolved
@@ -781,71 +781,12 @@
                ovrlp_smat%matrix_compr, ovrlp_large_compr, 'small_to_large')
 
           if (iorder>1) then
-<<<<<<< HEAD
-              ovrlp_compr_seq = sparsematrix_malloc(inv_ovrlp_smat, iaction=SPARSEMM_SEQ, id='ovrlp_compr_seq')
-              ovrlpminone_sparse_seq = sparsematrix_malloc(inv_ovrlp_smat, iaction=SPARSEMM_SEQ, id='ovrlpminone_sparse_seq')
-           end if
-            ovrlpminone_sparse = sparsematrix_malloc_ptr(inv_ovrlp_smat, iaction=SPARSE_FULL, id='ovrlpminone_sparse')
-            ovrlpminonep = sparsematrix_malloc_ptr(inv_ovrlp_smat, iaction=DENSE_PARALLEL, id='ovrlpminone_sparse')
-            ovrlpminoneoldp = sparsematrix_malloc(inv_ovrlp_smat, iaction=DENSE_PARALLEL, id='ovrlpminone_sparse')
-            invovrlpp = sparsematrix_malloc(inv_ovrlp_smat, iaction=DENSE_PARALLEL, id='ovrlpminone_sparse')
-            ovrlp_large_compr = sparsematrix_malloc(inv_ovrlp_smat, iaction=SPARSE_FULL, id='ovrlp_large_compr')
-            call transform_sparse_matrix(ovrlp_smat, inv_ovrlp_smat, &
-                 ovrlp_smat%matrix_compr, ovrlp_large_compr, 'small_to_large')
-            call matrix_minus_identity_sparse(norb, inv_ovrlp_smat, ovrlp_large_compr, ovrlpminone_sparse)
-          if (iorder>1) then
-              call sequential_acces_matrix_fast(inv_ovrlp_smat, ovrlpminone_sparse, ovrlpminone_sparse_seq)
-              call uncompress_matrix_distributed(iproc, inv_ovrlp_smat, ovrlpminone_sparse, ovrlpminoneoldp)
-           end if
-            if (power==1) then
-               factor=-1.0d0
-            else if (power==2) then
-               factor=0.5d0
-            else if (power==-2) then
-               factor=-0.5d0
-            end if
-            if (norbp>0) then
-                call uncompress_matrix_distributed(iproc, inv_ovrlp_smat, ovrlp_large_compr, ovrlpminonep)
-                call first_order_taylor_dense(norb,isorb,norbp,power,ovrlpminonep,invovrlpp)
-            end if
-            do i=2,iorder
-               call sparsemm(inv_ovrlp_smat, ovrlpminone_sparse_seq, ovrlpminoneoldp, ovrlpminonep)
-               factor=newfactor(power,i,factor)
-               call daxpy(norb*norbp,factor,ovrlpminonep,1,invovrlpp,1)
-               call vcopy(norb*norbp,ovrlpminonep(1,1),1,ovrlpminoneoldp(1,1),1)
-            end do
-            !!call to_zero(inv_ovrlp_smat%nvctr, inv_ovrlp_smat%matrix_compr(1))
-            call compress_matrix_distributed(iproc, inv_ovrlp_smat, invovrlpp, inv_ovrlp_smat%matrix_compr)
-            !!call mpiallred(inv_ovrlp_smat%matrix_compr(1), inv_ovrlp_smat%nvctr, mpi_sum, bigdft_mpi%mpi_comm, ierr)
-
-            if (iorder>1) then
-                call f_free(ovrlpminone_sparse_seq)
-            end if
-            call f_free_ptr(ovrlpminone_sparse)
-            call f_free_ptr(ovrlpminonep)
-            call f_free(ovrlpminoneoldp)
-            if (iorder>1) then
-                if (.not.check_accur) call f_free(ovrlp_compr_seq)
-            end if
-            if (.not.check_accur) call f_free(invovrlpp)
-            if (.not.check_accur) call f_free(ovrlp_large_compr)
-            call f_free_ptr(inv_ovrlpp)
-=======
               ovrlpminone_sparse_seq = f_malloc(inv_ovrlp_smat%smmm%nseq,id='ovrlpminone_sparse_seq')
               ovrlpminone_sparse=f_malloc(inv_ovrlp_smat%nvctr,id='ovrlpminone_sparse')
               ovrlpminoneoldp=f_malloc((/norb,norbp/),id='ovrlpminoneoldp')
 
               call matrix_minus_identity_sparse(norb, inv_ovrlp_smat, ovrlp_large_compr, ovrlpminone_sparse)
 
-              !call sequential_acces_matrix(norb, norbp, isorb, inv_ovrlp_smat%smmm%nseg, &
-              !     inv_ovrlp_smat%smmm%nsegline, inv_ovrlp_smat%smmm%istsegline, inv_ovrlp_smat%smmm%keyg, &
-              !     inv_ovrlp_smat, ovrlpminone_sparse, inv_ovrlp_smat%smmm%nseq, &
-              !     inv_ovrlp_smat%smmm%nmaxsegk, inv_ovrlp_smat%smmm%nmaxvalk, &
-              !     ovrlpminone_sparse_seq)
-              call sequential_acces_matrix_fast(inv_ovrlp_smat%smmm%nseq, inv_ovrlp_smat%nvctr, &
-                   inv_ovrlp_smat%smmm%indices_extract_sequential, ovrlpminone_sparse, ovrlpminone_sparse_seq)
-              call extract_matrix_distributed(iproc, nproc, norb, norbp, orbs%isorb_par, &
-                   inv_ovrlp_smat, ovrlpminone_sparse, ovrlpminoneoldp)
               call f_free(ovrlpminone_sparse)
 
               if (power==1) then
@@ -868,16 +809,13 @@
           end if
 
           do i=2,iorder
-              call sparsemm(inv_ovrlp_smat%smmm%nseq, ovrlpminone_sparse_seq, ovrlpminoneoldp, ovrlpminonep, &
-                   norb, norbp, inv_ovrlp_smat%smmm%ivectorindex, &
-                   inv_ovrlp_smat%smmm%nout, inv_ovrlp_smat%smmm%onedimindices)
+               call sparsemm(inv_ovrlp_smat, ovrlpminone_sparse_seq, ovrlpminoneoldp, ovrlpminonep)
               factor=newfactor(power,i,factor)
               call daxpy(norb*norbp,factor,ovrlpminonep,1,invovrlpp,1)
               if (i/=iorder) call vcopy(norb*norbp,ovrlpminonep(1,1),1,ovrlpminoneoldp(1,1),1)
           end do
           !!call to_zero(inv_ovrlp_smat%nvctr, inv_ovrlp_smat%matrix_compr(1))
-          call compress_matrix_distributed(iproc, nproc, norb, norbp, orbs%isorb_par, &
-               inv_ovrlp_smat, invovrlpp, inv_ovrlp_smat%matrix_compr)
+            call compress_matrix_distributed(iproc, inv_ovrlp_smat, invovrlpp, inv_ovrlp_smat%matrix_compr)
           !!call mpiallred(inv_ovrlp_smat%matrix_compr(1), inv_ovrlp_smat%nvctr, mpi_sum, bigdft_mpi%mpi_comm, ierr)
 
           if (iorder>1) then
@@ -890,115 +828,38 @@
 
           if (.not.check_accur) call f_free(invovrlpp)
           call f_free_ptr(ovrlpminonep)
->>>>>>> a4fd730c
       end if
 
       if (check_accur) then
-<<<<<<< HEAD
-            ! HERE STARTS LINEAR CHECK ##########################
-            if (iorder<=1) then
-                ovrlp_compr_seq = f_malloc(inv_ovrlp_smat%smmm%nseq,id='ovrlp_compr_seq')
-             end if
-             if (iorder<1) then
+          ! HERE STARTS LINEAR CHECK ##########################
+          if (iorder<1) then
                 invovrlpp = sparsematrix_malloc(inv_ovrlp_smat, iaction=DENSE_PARALLEL, id='invovrlpp')
                 ovrlp_large_compr = sparsematrix_malloc(inv_ovrlp_smat, iaction=SPARSE_FULL, id='ovrlp_large_compr')
-                call transform_sparse_matrix(ovrlp_smat, inv_ovrlp_smat, &
-                     ovrlp_smat%matrix_compr, ovrlp_large_compr, 'small_to_large')
-             end if
+              call transform_sparse_matrix(ovrlp_smat, inv_ovrlp_smat, &
+                   ovrlp_smat%matrix_compr, ovrlp_large_compr, 'small_to_large')
+          end if
             invovrlp_compr_seq = sparsematrix_malloc(inv_ovrlp_smat, iaction=SPARSEMM_SEQ, id='ovrlp_large_compr_seq')
             ovrlp_largep = sparsematrix_malloc(inv_ovrlp_smat, iaction=DENSE_PARALLEL, id='ovrlp_largep')
             call uncompress_matrix_distributed(iproc, inv_ovrlp_smat, ovrlp_large_compr, ovrlp_largep)
             call sequential_acces_matrix_fast(inv_ovrlp_smat, inv_ovrlp_smat%matrix_compr, invovrlp_compr_seq)
-            if (power==1) then
+
+          if (power==1) then
                  call check_accur_overlap_minus_one_sparse(iproc, nproc, inv_ovrlp_smat, norb, norbp, isorb, &
-                      inv_ovrlp_smat%smmm%nseq, inv_ovrlp_smat%smmm%nout, &
-                      inv_ovrlp_smat%smmm%ivectorindex, inv_ovrlp_smat%smmm%onedimindices, &
-                      invovrlp_compr_seq, ovrlp_largep, power, &
-                      error)
-             else if (power==2) then
-                call uncompress_matrix_distributed(iproc, inv_ovrlp_smat, inv_ovrlp_smat%matrix_compr, invovrlpp)
-                call check_accur_overlap_minus_one_sparse(iproc, nproc, inv_ovrlp_smat, norb, norbp, isorb, &
-                     inv_ovrlp_smat%smmm%nseq, inv_ovrlp_smat%smmm%nout, &
-                     inv_ovrlp_smat%smmm%ivectorindex, inv_ovrlp_smat%smmm%onedimindices, &
-                     invovrlp_compr_seq, invovrlpp, power, &
-                     error,cmatp=ovrlp_largep)
-             else if (power==-2) then
-                call sequential_acces_matrix_fast(inv_ovrlp_smat, ovrlp_large_compr, ovrlp_compr_seq)
-                call uncompress_matrix_distributed(iproc, inv_ovrlp_smat, inv_ovrlp_smat%matrix_compr, invovrlpp)
-                call check_accur_overlap_minus_one_sparse(iproc, nproc, inv_ovrlp_smat, norb, norbp, isorb, &
-                     inv_ovrlp_smat%smmm%nseq, inv_ovrlp_smat%smmm%nout, &
-                     inv_ovrlp_smat%smmm%ivectorindex, inv_ovrlp_smat%smmm%onedimindices, &
-                     invovrlp_compr_seq, invovrlpp, power, &
-                     error, &
-                     ovrlp_compr_seq)
-             else
-                 stop 'wrong power'
-             end if
-             call f_free(invovrlp_compr_seq)
-             call f_free(ovrlp_largep)
-             call f_free(ovrlp_compr_seq)
-             call f_free(invovrlpp)
-             call f_free(ovrlp_large_compr)
-            ! HERE END LINEAR CHECK #############################
-        end if
-=======
-          ! HERE STARTS LINEAR CHECK ##########################
-          if (iorder<1) then
-              invovrlpp=f_malloc((/norb,norbp/),id='invovrlpp')
-              ovrlp_large_compr=f_malloc(inv_ovrlp_smat%nvctr,id='ovrlp_large_compr')
-              call transform_sparse_matrix(ovrlp_smat, inv_ovrlp_smat, &
-                   ovrlp_smat%matrix_compr, ovrlp_large_compr, 'small_to_large')
-          end if
-          ovrlp_compr_seq = f_malloc(inv_ovrlp_smat%smmm%nseq,id='ovrlp_compr_seq')
-          invovrlp_compr_seq=f_malloc(inv_ovrlp_smat%smmm%nseq,id='ovrlp_large_compr_seq')
-          ovrlp_largep=f_malloc((/norb,norbp/),id='ovrlp_largep')
-          call extract_matrix_distributed(iproc, nproc, norb, norbp, orbs%isorb_par, &
-               inv_ovrlp_smat, ovrlp_large_compr, ovrlp_largep)
-          !call sequential_acces_matrix(norb, norbp, isorb, inv_ovrlp_smat%smmm%nseg, &
-          !     inv_ovrlp_smat%smmm%nsegline, inv_ovrlp_smat%smmm%istsegline, inv_ovrlp_smat%smmm%keyg, &
-          !     inv_ovrlp_smat, inv_ovrlp_smat%matrix_compr, inv_ovrlp_smat%smmm%nseq, &
-          !     inv_ovrlp_smat%smmm%nmaxsegk, inv_ovrlp_smat%smmm%nmaxvalk, &
-          !     invovrlp_compr_seq)
-          call sequential_acces_matrix_fast(inv_ovrlp_smat%smmm%nseq, inv_ovrlp_smat%nvctr, &
-               inv_ovrlp_smat%smmm%indices_extract_sequential, inv_ovrlp_smat%matrix_compr, invovrlp_compr_seq)
-
-          if (power==1) then
-              !!call sequential_acces_matrix(norb, norbp, isorb, foe_nseg, &
-              !!     foe_kernel_nsegline, foe_istsegline, foe_keyg, &
-              !!     inv_ovrlp_smat, inv_ovrlp_smat%matrix_compr, inv_ovrlp_smat%smmm%nseq, inv_ovrlp_smat%smmm%nmaxsegk, inv_ovrlp_smat%smmm%nmaxvalk, &
-              !!     invovrlp_compr_seq)
-              call check_accur_overlap_minus_one_sparse(iproc, nproc, norb, norbp, isorb, &
                    inv_ovrlp_smat%smmm%nseq, inv_ovrlp_smat%smmm%nout, &
                    inv_ovrlp_smat%smmm%ivectorindex, inv_ovrlp_smat%smmm%onedimindices, &
                    invovrlp_compr_seq, ovrlp_largep, power, &
                    error)
           else if (power==2) then
-              !!call sequential_acces_matrix(norb, norbp, isorb, foe_nseg, &
-              !!     foe_kernel_nsegline, foe_istsegline, foe_keyg, &
-              !!     inv_ovrlp_smat, inv_ovrlp_smat%matrix_compr, inv_ovrlp_smat%smmm%nseq, inv_ovrlp_smat%smmm%nmaxsegk, inv_ovrlp_smat%smmm%nmaxvalk, &
-              !!     invovrlp_compr_seq)
-              call extract_matrix_distributed(iproc, nproc, norb, norbp, orbs%isorb_par, &
-                   inv_ovrlp_smat, inv_ovrlp_smat%matrix_compr, invovrlpp)
-              call check_accur_overlap_minus_one_sparse(iproc, nproc, norb, norbp, isorb, &
+                call uncompress_matrix_distributed(iproc, inv_ovrlp_smat, inv_ovrlp_smat%matrix_compr, invovrlpp)
+                call check_accur_overlap_minus_one_sparse(iproc, nproc, inv_ovrlp_smat, norb, norbp, isorb, &
                    inv_ovrlp_smat%smmm%nseq, inv_ovrlp_smat%smmm%nout, &
                    inv_ovrlp_smat%smmm%ivectorindex, inv_ovrlp_smat%smmm%onedimindices, &
                    invovrlp_compr_seq, invovrlpp, power, &
                    error,cmatp=ovrlp_largep)
           else if (power==-2) then
-              !!call sequential_acces_matrix(norb, norbp, isorb, foe_nseg, &
-              !!     foe_kernel_nsegline, foe_istsegline, foe_keyg, &
-              !!     inv_ovrlp_smat, inv_ovrlp_smat%matrix_compr, inv_ovrlp_smat%smmm%nseq, inv_ovrlp_smat%smmm%nmaxsegk, inv_ovrlp_smat%smmm%nmaxvalk, &
-              !!     invovrlp_compr_seq)
-              !call sequential_acces_matrix(norb, norbp, isorb, inv_ovrlp_smat%smmm%nseg, &
-              !     inv_ovrlp_smat%smmm%nsegline, inv_ovrlp_smat%smmm%istsegline, inv_ovrlp_smat%smmm%keyg, &
-              !     inv_ovrlp_smat, ovrlp_large_compr, inv_ovrlp_smat%smmm%nseq, &
-              !     inv_ovrlp_smat%smmm%nmaxsegk, inv_ovrlp_smat%smmm%nmaxvalk, &
-              !     ovrlp_compr_seq)
-              call sequential_acces_matrix_fast(inv_ovrlp_smat%smmm%nseq, inv_ovrlp_smat%nvctr, &
-                   inv_ovrlp_smat%smmm%indices_extract_sequential, ovrlp_large_compr, ovrlp_compr_seq)
-              call extract_matrix_distributed(iproc, nproc, norb, norbp, orbs%isorb_par, &
-                   inv_ovrlp_smat, inv_ovrlp_smat%matrix_compr, invovrlpp)
-              call check_accur_overlap_minus_one_sparse(iproc, nproc, norb, norbp, isorb, &
+                call sequential_acces_matrix_fast(inv_ovrlp_smat, ovrlp_large_compr, ovrlp_compr_seq)
+                call uncompress_matrix_distributed(iproc, inv_ovrlp_smat, inv_ovrlp_smat%matrix_compr, invovrlpp)
+                call check_accur_overlap_minus_one_sparse(iproc, nproc, inv_ovrlp_smat, norb, norbp, isorb, &
                    inv_ovrlp_smat%smmm%nseq, inv_ovrlp_smat%smmm%nout, &
                    inv_ovrlp_smat%smmm%ivectorindex, inv_ovrlp_smat%smmm%onedimindices, &
                    invovrlp_compr_seq, invovrlpp, power, &
@@ -1014,7 +875,6 @@
           call f_free(ovrlp_large_compr)
           !HERE ENDS LINEAR CHECK #############################
       end if
->>>>>>> a4fd730c
   end if sparse_dense
 
 
