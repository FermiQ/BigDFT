!> @file
!! Orthonormalization
!! @author
!!    Copyright (C) 2011-2013 BigDFT group
!!    This file is distributed under the terms of the
!!    GNU General Public License, see ~/COPYING file
!!    or http://www.gnu.org/copyleft/gpl.txt .
!!    For the list of contributors, see ~/AUTHORS


!> Orthonormalized the localized orbitals
subroutine orthonormalizeLocalized(iproc, nproc, methTransformOverlap, npsidim_orbs, &
           orbs, lzd, ovrlp, inv_ovrlp_half, collcom, orthpar, lphi, psit_c, psit_f, can_use_transposed)
  use module_base
  use module_types
  use module_interfaces, exceptThisOne => orthonormalizeLocalized
  use communications, only: transpose_localized, untranspose_localized
  use sparsematrix_base, only: sparse_matrix
  implicit none

  ! Calling arguments
  integer,intent(in) :: iproc,nproc,methTransformOverlap,npsidim_orbs
  type(orbitals_data),intent(in) :: orbs
  type(local_zone_descriptors),intent(in) :: lzd
  type(sparse_matrix),intent(inout) :: ovrlp
  type(sparse_matrix),intent(inout) :: inv_ovrlp_half ! technically inv_ovrlp structure, but same pattern
  type(comms_linear),intent(in) :: collcom
  type(orthon_data),intent(in) :: orthpar
  real(kind=8),dimension(npsidim_orbs), intent(inout) :: lphi
  real(kind=8),dimension(:),pointer :: psit_c, psit_f
  logical,intent(inout) :: can_use_transposed

  ! Local variables
  integer :: it, istat, iall
  !integer :: irow, ii, iorb, jcol, jorb
  real(kind=8), dimension(:),allocatable :: psittemp_c, psittemp_f, norm
  !type(sparse_matrix) :: inv_ovrlp_half
  character(len=*), parameter :: subname='orthonormalizeLocalized'
  !real(kind=8), dimension(orbs%norb,orbs%norb) :: tempmat
  real(kind=8),dimension(:,:),pointer :: inv_ovrlp_null
  real(kind=8) :: error

  if(orthpar%nItOrtho>1) write(*,*) 'WARNING: might create memory problems...'

  !call nullify_sparse_matrix(inv_ovrlp_half)
  !call sparse_copy_pattern(inv_ovrlp, inv_ovrlp_half, iproc, subname)
  !!allocate(inv_ovrlp_half%matrix_compr(inv_ovrlp_half%nvctr), stat=istat)
  !!call memocc(istat, inv_ovrlp_half%matrix_compr, 'inv_ovrlp_half%matrix_compr', subname)
  inv_ovrlp_half%matrix_compr=f_malloc_ptr(inv_ovrlp_half%nvctr,id='inv_ovrlp_half%matrix_compr')

  do it=1,orthpar%nItOrtho

      if(.not.can_use_transposed) then
          if(associated(psit_c)) then
              iall=-product(shape(psit_c))*kind(psit_c)
              deallocate(psit_c, stat=istat)
              call memocc(istat, iall, 'psit_c', subname)
          end if
          if(associated(psit_f)) then
              iall=-product(shape(psit_f))*kind(psit_f)
              deallocate(psit_f, stat=istat)
              call memocc(istat, iall, 'psit_f', subname)
          end if
          allocate(psit_c(sum(collcom%nrecvcounts_c)), stat=istat)
          call memocc(istat, psit_c, 'psit_c', subname)
          allocate(psit_f(7*sum(collcom%nrecvcounts_f)), stat=istat)
          call memocc(istat, psit_f, 'psit_f', subname)

          call transpose_localized(iproc, nproc, npsidim_orbs, orbs, collcom, lphi, psit_c, psit_f, lzd)
          can_use_transposed=.true.

      end if
      call calculate_overlap_transposed(iproc, nproc, orbs, collcom, psit_c, psit_c, psit_f, psit_f, ovrlp)
      !!do ii=1,ovrlp%nvctr
      !!   irow = ovrlp%orb_from_index(ii,1)
      !!   jcol = ovrlp%orb_from_index(ii,2)
      !!   Tempmat(irow,jcol)=ovrlp%matrix_compr(ii)
      !!end do
      !!if (iproc==0) then
      !!    do irow=1,orbs%norb
      !!        do jcol=1,orbs%norb
      !!            write(333,'(2i8,es12.5,2i10)') irow, jcol, tempmat(jcol, irow), &
      !!            orbs%onwhichatom(irow), orbs%onwhichatom(jcol)
      !!        end do
      !!    end do
      !!end if

      if (methTransformOverlap==-1) then
          call overlap_power_minus_one_half_parallel(iproc, nproc, 0, orbs, ovrlp, inv_ovrlp_half)
      else
          nullify(inv_ovrlp_null)
          call overlapPowerGeneral(iproc, nproc, methTransformOverlap, -2, orthpar%blocksize_pdgemm, orbs%norb, &
               ovrlp%matrix, inv_ovrlp_null, error, orbs, ovrlp, inv_ovrlp_half)
      end if

      allocate(psittemp_c(sum(collcom%nrecvcounts_c)), stat=istat)
      call memocc(istat, psittemp_c, 'psittemp_c', subname)
      allocate(psittemp_f(7*sum(collcom%nrecvcounts_f)), stat=istat)
      call memocc(istat, psittemp_f, 'psittemp_f', subname)

      call vcopy(sum(collcom%nrecvcounts_c), psit_c(1), 1, psittemp_c(1), 1)
      call vcopy(7*sum(collcom%nrecvcounts_f), psit_f(1), 1, psittemp_f(1), 1)
      call build_linear_combination_transposed(collcom, inv_ovrlp_half, &
           psittemp_c, psittemp_f, .true., psit_c, psit_f, iproc)
      allocate(norm(orbs%norb), stat=istat)
      call memocc(istat, norm, 'norm', subname)
      call normalize_transposed(iproc, nproc, orbs, collcom, psit_c, psit_f, norm)

      iall=-product(shape(norm))*kind(norm)
      deallocate(norm, stat=istat)
      call memocc(istat, iall, 'norm', subname)
      call untranspose_localized(iproc, nproc, npsidim_orbs, orbs, collcom, psit_c, psit_f, lphi, lzd)

      iall=-product(shape(psittemp_c))*kind(psittemp_c)
      deallocate(psittemp_c, stat=istat)
      call memocc(istat, iall, 'psittemp_c', subname)
      iall=-product(shape(psittemp_f))*kind(psittemp_f)
      deallocate(psittemp_f, stat=istat)
      call memocc(istat, iall, 'psittemp_f', subname)
  end do

  !call deallocate_sparse_matrix(inv_ovrlp_half, subname)
  !!iall=-product(shape(inv_ovrlp_half%matrix_compr))*kind(inv_ovrlp_half%matrix_compr)
  !!deallocate(inv_ovrlp_half%matrix_compr, stat=istat)
  !!call memocc(istat, iall, 'inv_ovrlp_half%matrix_compr', subname)
  call f_free_ptr(inv_ovrlp_half%matrix_compr)

end subroutine orthonormalizeLocalized


! can still tidy this up more when tmblarge is removed
! use sparsity of density kernel for all inverse quantities
subroutine orthoconstraintNonorthogonal(iproc, nproc, lzd, npsidim_orbs, npsidim_comp, orbs, collcom, orthpar, &
           correction_orthoconstraint, linmat, lphi, lhphi, lagmat, psit_c, psit_f, hpsit_c, hpsit_f, &
           can_use_transposed, overlap_calculated, experimental_mode)
  use module_base
  use module_types
  use module_interfaces, exceptThisOne => orthoconstraintNonorthogonal
  use yaml_output
  use communications, only: transpose_localized, untranspose_localized
  use sparsematrix_init, only: matrixindex_in_compressed
  use sparsematrix, only: uncompress_matrix
  implicit none

  ! Calling arguments
  integer,intent(in) :: iproc, nproc, npsidim_orbs, npsidim_comp
  type(local_zone_descriptors),intent(in) :: lzd
  !type(orbitals_Data),intent(in) :: orbs
  type(orbitals_Data),intent(inout) :: orbs !temporary inout
  type(comms_linear),intent(in) :: collcom
  type(orthon_data),intent(in) :: orthpar
  integer,intent(in) :: correction_orthoconstraint
  real(kind=8),dimension(max(npsidim_comp,npsidim_orbs)),intent(in) :: lphi
  real(kind=8),dimension(max(npsidim_comp,npsidim_orbs)),intent(inout) :: lhphi
  type(sparse_matrix),intent(inout) :: lagmat
  real(kind=8),dimension(:),pointer :: psit_c, psit_f, hpsit_c, hpsit_f
  logical,intent(inout) :: can_use_transposed, overlap_calculated
  type(linear_matrices),intent(inout) :: linmat ! change to ovrlp and inv_ovrlp, and use inv_ovrlp instead of denskern
  logical,intent(in) :: experimental_mode

  ! Local variables
  integer :: istat, iall, iorb, jorb, ii, ii_trans, irow, jcol, info, lwork, jj
  !type(sparse_matrix) :: tmp_mat
  real(kind=8),dimension(:),allocatable :: tmp_mat_compr, lagmat_tmp_compr, work
  character(len=*),parameter :: subname='orthoconstraintNonorthogonal'
  real(kind=8),dimension(:,:),allocatable :: tmp_mat, tmp_mat2, tmp_mat3
  integer,dimension(:),allocatable :: ipiv

  ! removed option for correction orthoconstrain for now
  !if (correction_orthoconstraint==0) stop 'correction_orthoconstraint not working'

  if(.not. can_use_transposed) then
      allocate(psit_c(sum(collcom%nrecvcounts_c)), stat=istat)
      call memocc(istat, psit_c, 'psit_c', subname)

      allocate(psit_f(7*sum(collcom%nrecvcounts_f)), stat=istat)
      call memocc(istat, psit_f, 'psit_f', subname)

      call transpose_localized(iproc, nproc, npsidim_orbs, orbs, collcom, lphi, psit_c, psit_f, lzd)
      can_use_transposed=.true.
  end if

  ! It is assumed that this routine is called with the transposed gradient ready if it is associated...
  if(.not.associated(hpsit_c)) then
      allocate(hpsit_c(sum(collcom%nrecvcounts_c)), stat=istat)
      call memocc(istat, hpsit_c, 'hpsit_c', subname)
 
      allocate(hpsit_f(7*sum(collcom%nrecvcounts_f)), stat=istat)
      call memocc(istat, hpsit_f, 'hpsit_f', subname)
 
     call transpose_localized(iproc, nproc, npsidim_orbs, orbs, collcom, lhphi, hpsit_c, hpsit_f, lzd)
  end if

  call calculate_overlap_transposed(iproc, nproc, orbs, collcom, psit_c, hpsit_c, psit_f, hpsit_f, lagmat)

  !call nullify_sparse_matrix(tmp_mat)
  !call sparse_copy_pattern(lagmat,tmp_mat,iproc,subname)
  !allocate(tmp_mat%matrix_compr(tmp_mat%nvctr), stat=istat)
  !call memocc(istat, tmp_mat%matrix_compr, 'tmp_mat%matrix_compr', subname)

  allocate(tmp_mat_compr(lagmat%nvctr), stat=istat) ! save cf doing sparsecopy
  call memocc(istat, tmp_mat_compr, 'tmp_mat_compr', subname)
call timing(iproc,'misc','ON')
  do ii=1,lagmat%nvctr
     iorb = lagmat%orb_from_index(1,ii)
     jorb = lagmat%orb_from_index(2,ii)
     ii_trans=matrixindex_in_compressed(lagmat,jorb, iorb)
     tmp_mat_compr(ii)=-0.5d0*lagmat%matrix_compr(ii)-0.5d0*lagmat%matrix_compr(ii_trans)
     ! SM: This is a hack, should use another variable
     !if (.false..or.correction_orthoconstraint==2) then
     if (.false..and.correction_orthoconstraint==2) then
         if (iproc==0 .and. ii==1) write(*,*) 'only normalization constraint'
         if (iorb/=jorb) then
             tmp_mat_compr(ii)=0.d0
         end if
     end if
     if (experimental_mode) then
         if (iorb==jorb) then
             if (iproc==0 .and. iorb==1) then
                 call yaml_warning('EXPERIMENTAL: modify eval')
                 call yaml_newline()
             end if
             orbs%eval(iorb)=lagmat%matrix_compr(ii)
         end if
     end if
  end do

  ! NEW: reactivate correction for non-orthogonality ##########
  if (correction_orthoconstraint==0) then
      ! WARNING: it is mandatory that the overlap matrix has been calculated before
      !!call calculate_overlap_transposed(iproc, nproc, orbs, collcom, psit_c, psit_c, psit_f, psit_f, linmat%ovrlp)
      if (iproc==0) write(*,*) 'correction orthoconstraint'
      linmat%ovrlp%matrix=f_malloc_ptr((/orbs%norb,orbs%norb/),id='linmat%ovrlp%matrix')
      call uncompress_matrix(iproc,linmat%ovrlp)
      allocate(tmp_mat(orbs%norb,orbs%norb))
      allocate(tmp_mat2(orbs%norb,orbs%norb))
      call to_zero(orbs%norb**2, tmp_mat(1,1))
      do ii=1,lagmat%nvctr
         irow = lagmat%orb_from_index(1,ii)
         jcol = lagmat%orb_from_index(2,ii)
         tmp_mat(irow,jcol)=tmp_mat_compr(ii)
      end do
      allocate(ipiv(orbs%norb))
      lwork=10*orbs%norb
      allocate(work(lwork))
      allocate(tmp_mat3(orbs%norb,orbs%norb))
      tmp_mat3=linmat%ovrlp%matrix

      call dgetrf(orbs%norb, orbs%norb, linmat%ovrlp%matrix, orbs%norb, ipiv, info)
      call dgetri(orbs%norb, linmat%ovrlp%matrix, orbs%norb, ipiv, work, lwork, info)

      !!call dgemm('n', 'n', orbs%norb, orbs%norb, orbs%norb, 1.d0, linmat%ovrlp%matrix, orbs%norb, tmp_mat3, orbs%norb, 0.d0, tmp_mat2, orbs%norb)
      !!if (iproc==0) then
      !!  do iorb=1,orbs%norb
      !!    do jorb=1,orbs%norb
      !!      write(*,'(a,2i8,es14.5)') 'iorb, jorb, tmp_mat2(iorb,jorb)', iorb, jorb, tmp_mat2(iorb,jorb)
      !!    end do
      !!  end do
      !!end if

      ! This is the original
      call dgemm('n', 'n', orbs%norb, orbs%norb, orbs%norb, 1.d0, linmat%ovrlp%matrix, orbs%norb, &
           tmp_mat, orbs%norb, 0.d0, tmp_mat2, orbs%norb)

      !!! Test
      !!call dgemm('n', 't', orbs%norb, orbs%norb, orbs%norb, 1.d0, tmp_mat, orbs%norb, linmat%ovrlp%matrix, orbs%norb, 0.d0, tmp_mat2, orbs%norb)

      do jj=1,lagmat%nvctr
         irow = lagmat%orb_from_index(1,jj)
         jcol = lagmat%orb_from_index(2,jj)
         !!if (iproc==0) write(*,'(a,3i8,2es16.6)') 'jj, irow, jcol, tmp_mat_compr(jj), tmp_mat2(irow,jcol)', &
         !!                                          jj, irow, jcol, tmp_mat_compr(jj), tmp_mat2(irow,jcol)
         tmp_mat_compr(jj)=tmp_mat2(irow,jcol)
      end do
      call f_free_ptr(linmat%ovrlp%matrix)
      deallocate(tmp_mat)
      deallocate(tmp_mat2)
      deallocate(ipiv)
      deallocate(work)
  end if
  !! ##########################################################

  allocate(lagmat_tmp_compr(lagmat%nvctr), stat=istat) ! save cf doing sparsecopy
  call memocc(istat, lagmat_tmp_compr, 'lagmat_tmp_compr', subname)

  call vcopy(lagmat%nvctr,lagmat%matrix_compr(1),1,lagmat_tmp_compr(1),1) ! need to keep a copy
  call vcopy(lagmat%nvctr,tmp_mat_compr(1),1,lagmat%matrix_compr(1),1)

  iall=-product(shape(tmp_mat_compr))*kind(tmp_mat_compr)
  deallocate(tmp_mat_compr, stat=istat)
  call memocc(istat, iall, 'tmp_mat_compr', subname)

call timing(iproc,'misc','OF')
  call build_linear_combination_transposed(collcom, lagmat, psit_c, psit_f, .false., hpsit_c, hpsit_f, iproc)
  !call build_linear_combination_transposed(collcom, tmp_mat, psit_c, psit_f, .false., hpsit_c, hpsit_f, iproc)

  !!! TEST ORTHOGONALITY OF GRADIENT AND TMBs ##############################
  !!call calculate_overlap_transposed(iproc, nproc, orbs, collcom, psit_c, hpsit_c, psit_f, hpsit_f, linmat%ovrlp)
  !!allocate(linmat%ovrlp%matrix(orbs%norb,orbs%norb))
  !!call uncompress_matrix(iproc,linmat%ovrlp)
  !!if (iproc==0) then
  !!  do iorb=1,orbs%norb
  !!    do jorb=1,orbs%norb
  !!      write(*,'(a,2i8,es16.6)') 'iorb, jorb, linmat%ovrlp%matrix(jorb,iorb)', iorb, jorb, linmat%ovrlp%matrix(jorb,iorb)
  !!    end do
  !!  end do
  !!end if
  !!deallocate(linmat%ovrlp%matrix)
  !!! END TEST #############################################################

  call vcopy(lagmat%nvctr,lagmat_tmp_compr(1),1,lagmat%matrix_compr(1),1)

  iall=-product(shape(lagmat_tmp_compr))*kind(lagmat_tmp_compr)
  deallocate(lagmat_tmp_compr, stat=istat)
  call memocc(istat, iall, 'lagmat_tmp_compr', subname)

  !call deallocate_sparse_matrix(tmp_mat, subname)

  call untranspose_localized(iproc, nproc, npsidim_orbs, orbs, collcom, hpsit_c, hpsit_f, lhphi, lzd)

  overlap_calculated=.false.

end subroutine orthoconstraintNonorthogonal


subroutine setCommsParameters(mpisource, mpidest, istsource, istdest, ncount, tag, comarr)
  use module_base
  use module_types
  implicit none

  ! Calling arguments
  integer,intent(in) :: mpisource, mpidest, istsource, istdest, ncount, tag
  integer,dimension(6),intent(out) :: comarr


  ! From which MPI process shall the orbital be sent.
  comarr(1)=mpisource

  ! Starting index on the sending process.
  comarr(2)=istsource

  ! Amount of datat to be sent
  comarr(3)=ncount

  ! To which MPI process shall the orbital be sent.
  comarr(4)=mpidest

  ! Starting index on the receiving process.
  comarr(5)=istdest

  ! Tag for the communication
  comarr(6)=tag

  ! comarr(7): this entry is used as request for the mpi_isend.

  ! comarr(8): this entry is used as request for the mpi_irecv.

end subroutine setCommsParameters


!S^-1 exact only works for symmetric matrices
!BOTH sparse matrices must be present together and inv_ovrlp should be nullified pointer, NOT inv_ovrlp_smat%matrix
!when sparse matrices present, check is performed to see whether %matrix is allocated so that its allocated status remains unchanged
!contents of %matrix not guaranteed to be correct though - inv_ovrlp_smat%can_use_dense set accordingly
!power: -2 -> S^-1/2, 2 -> S^1/2, 1 -> S^-1
subroutine overlapPowerGeneral(iproc, nproc, iorder, power, blocksize, norb, ovrlp, inv_ovrlp, error, orbs, &
<<<<<<< HEAD
     ovrlp_smat, inv_ovrlp_smat)
  use module_base
  use module_types
  use module_interfaces, except_this_one => overlapPowerGeneral
=======
     ovrlp_smat, inv_ovrlp_smat, check_accur)
  use module_base
  use module_types
  use module_interfaces, except_this_one => overlapPowerGeneral
  use sparsematrix_base, only: sparse_matrix
  use sparsematrix, only: compress_matrix, uncompress_matrix
>>>>>>> ffa93dbe
  implicit none
  
  ! Calling arguments
  integer,intent(in) :: iproc, nproc, iorder, blocksize, norb, power
  real(kind=8),dimension(:,:),pointer :: ovrlp
  real(kind=8),dimension(:,:),pointer :: inv_ovrlp
  real(kind=8),intent(out) :: error
  type(orbitals_data), optional, intent(in) :: orbs
<<<<<<< HEAD
  type(sparseMatrix), optional, intent(inout) :: ovrlp_smat, inv_ovrlp_smat
=======
  type(sparse_matrix), optional, intent(inout) :: ovrlp_smat, inv_ovrlp_smat
  logical,intent(in),optional :: check_accur
>>>>>>> ffa93dbe
  
  ! Local variables
  integer :: iorb, jorb, info, iiorb, isorb, norbp, ii, ii_inv, iii, ierr, i
  integer :: matrixindex_in_compressed
  real(kind=8), dimension(:,:), pointer :: ovrlpminonep, ovrlpminone, inv_ovrlpp, ovrlppowerp, ovrlppoweroldp
  real(kind=8), dimension(:,:), pointer :: inv_ovrlp_half_tmp
  real(kind=8) :: factor, newfactor
  logical :: ovrlp_allocated, inv_ovrlp_allocated
<<<<<<< HEAD
  logical, parameter :: check_accuracy=.false. ! move to input.perf
=======
  logical :: check_accuracy

  if (present(check_accur)) then
      check_accuracy=check_accur
  else
      check_accuracy=.false.
  end if
>>>>>>> ffa93dbe


  call f_routine(id='overlapPowerGeneral')
  call timing(iproc,'lovrlp^-1     ','ON')

  if (power/=1.and.power/=2.and.power/=-2) stop 'Error in overlapPowerGeneral'

  if (present(inv_ovrlp_smat)) then
     ovrlp_allocated=associated(ovrlp_smat%matrix)
     inv_ovrlp_allocated=associated(inv_ovrlp_smat%matrix)
  end if

  if(iorder==0) then
     ! exact inversion
     if (present(inv_ovrlp_smat)) then
        if (.not. ovrlp_allocated) ovrlp_smat%matrix=f_malloc_ptr((/ovrlp_smat%nfvctr,ovrlp_smat%nfvctr/),&
             id='ovrlp_smat%matrix')
<<<<<<< HEAD
        if (.not.(ovrlp_smat%can_use_dense.and.ovrlp_allocated)) call uncompressMatrix(iproc,ovrlp_smat)
=======
        if (.not.(ovrlp_smat%can_use_dense.and.ovrlp_allocated)) call uncompress_matrix(iproc,ovrlp_smat)
>>>>>>> ffa93dbe
        if (.not. inv_ovrlp_allocated) inv_ovrlp_smat%matrix=f_malloc_ptr((/inv_ovrlp_smat%nfvctr,inv_ovrlp_smat%nfvctr/),&
             id='inv_ovrlp_smat%matrix')
        call vcopy(norb*norb,ovrlp_smat%matrix(1,1),1,inv_ovrlp_smat%matrix(1,1),1)
        if (.not. ovrlp_allocated) call f_free_ptr(ovrlp_smat%matrix)
        inv_ovrlp => inv_ovrlp_smat%matrix
     else
        call vcopy(norb*norb,ovrlp(1,1),1,inv_ovrlp(1,1),1)
     end if

     if (power==1) then
        if (blocksize<0) then
           call overlap_minus_one_exact_serial(norb,inv_ovrlp)
        else
           stop 'check if working - upper half may not be filled'
           call dpotrf_parallel(iproc, nproc, blocksize, bigdft_mpi%mpi_comm, 'l', norb, inv_ovrlp(1,1), norb)
           call dpotri_parallel(iproc, nproc, blocksize, bigdft_mpi%mpi_comm, 'l', norb, inv_ovrlp(1,1), norb)
        end if
     else if (power==2) then
        call overlap_plus_minus_one_half_exact(norb,blocksize,.true.,inv_ovrlp,orbs)
     else if (power==-2) then
        call overlap_plus_minus_one_half_exact(norb,blocksize,.false.,inv_ovrlp,orbs)
     end if
     if (present(inv_ovrlp_smat)) then
<<<<<<< HEAD
        call compress_matrix_for_allreduce(iproc,inv_ovrlp_smat)
=======
        call compress_matrix(iproc,inv_ovrlp_smat)
>>>>>>> ffa93dbe
        nullify(inv_ovrlp)
        if (.not. inv_ovrlp_allocated) then
           call f_free_ptr(inv_ovrlp_smat%matrix)
        else
           inv_ovrlp_smat%can_use_dense=.true.
        end if
     end if
  else if(iorder>0) then
     ! Taylor expansion
     if (present(inv_ovrlp_smat)) then
        call first_order_taylor_sparse(power,ovrlp_smat,inv_ovrlp_smat)
        if (inv_ovrlp_smat%parallel_compression==1) then
           call mpiallred(inv_ovrlp_smat%matrix_compr(1), inv_ovrlp_smat%nvctr, mpi_sum, bigdft_mpi%mpi_comm, ierr)
        else if (inv_ovrlp_smat%parallel_compression==2) then
           ! could move this til after if we have higher order Taylor for sparse
           call mpi_allgatherv(inv_ovrlp_smat%matrix_comprp, inv_ovrlp_smat%nvctrp, mpi_double_precision, &
                inv_ovrlp_smat%matrix_compr, inv_ovrlp_smat%nvctr_par(:), inv_ovrlp_smat%isvctr_par, &
                mpi_double_precision, bigdft_mpi%mpi_comm, ierr)
           call f_free_ptr(inv_ovrlp_smat%matrix_comprp)
        end if
        if (iorder>1) then
           if (.not. inv_ovrlp_allocated) inv_ovrlp_smat%matrix=f_malloc_ptr((/norb,norb/),id='inv_ovrlp_smat%matrix')
<<<<<<< HEAD
           call uncompressMatrix(iproc,inv_ovrlp_smat)
           inv_ovrlp => inv_ovrlp_smat%matrix
           if (.not. ovrlp_allocated) ovrlp_smat%matrix=f_malloc_ptr((/norb,norb/),id='ovrlp_smat%matrix')
           call uncompressMatrix(iproc,ovrlp_smat)
=======
           call uncompress_matrix(iproc,inv_ovrlp_smat)
           inv_ovrlp => inv_ovrlp_smat%matrix
           if (.not. ovrlp_allocated) ovrlp_smat%matrix=f_malloc_ptr((/norb,norb/),id='ovrlp_smat%matrix')
           call uncompress_matrix(iproc,ovrlp_smat)
>>>>>>> ffa93dbe
           ovrlp => ovrlp_smat%matrix
        end if
     end if
     if (.not.present(inv_ovrlp_smat).or.iorder>1) then 
        if (present(orbs).and.nproc>1) then
           if (norb/=orbs%norb) stop 'Error with orbs%norb in overlapPowerGeneral'
           norbp=orbs%norbp
           isorb=orbs%isorb
           inv_ovrlpp=f_malloc_ptr((/norb,norbp/),id='inv_ovrlpp')
           if (present(inv_ovrlp_smat)) call vcopy(norb*norbp,inv_ovrlp_smat%matrix(1,isorb+1),1,inv_ovrlpp(1,1),1)
        else
           norbp=norb
           isorb=0
           inv_ovrlpp => inv_ovrlp
        end if
<<<<<<< HEAD
        if (.not.present(inv_ovrlp_smat)) call first_order_taylor_dense(norb,isorb,norbp,power,ovrlp(1,isorb+1),inv_ovrlpp)
     end if

     ! add sparse here once we have sparse matrix multiply
     if (iorder>1) then
        ovrlpminone=f_malloc_ptr((/norb,norb/),id='ovrlpminone')
        if (present(orbs).and.nproc>1) then
           ovrlpminonep=f_malloc_ptr((/norb,norbp/),id='ovrlpminonep')
        else
           ovrlpminonep => ovrlpminone
        end if

        call matrix_minus_identity_dense(norb,isorb,norbp,ovrlp(1,isorb+1),ovrlpminonep)

        ovrlppoweroldp=f_malloc_ptr((/norb,norbp/),id='ovrlppoweroldp')
        call vcopy(norb*norbp,ovrlpminonep(1,1),1,ovrlppoweroldp(1,1),1)

        if(nproc > 1.and.present(orbs)) then
           call mpi_allgatherv(ovrlpminonep, norb*norbp, mpi_double_precision, ovrlpminone, &
                norb*orbs%norb_par(:,0), norb*orbs%isorb_par, mpi_double_precision, bigdft_mpi%mpi_comm, ierr)
           call f_free_ptr(ovrlpminonep)
        else
           nullify(ovrlpminonep)
        end if

        ovrlppowerp=f_malloc_ptr((/norb,norbp/),id='ovrlppowerp')

        if (power==1) then
           factor=-1.0d0
        else if (power==2) then
           factor=0.5d0
        else if (power==-2) then
           factor=-0.5d0
        end if
        do i=2,iorder
           call dgemm('n', 'n', norb, norbp, norb, 1.d0, ovrlpminone(1,1), &
                norb, ovrlppoweroldp(1,1), norb, 0.d0, ovrlppowerp(1,1), norb)
           factor=newfactor(power,i,factor)
           call daxpy(norb*norbp,factor,ovrlppowerp,1,inv_ovrlpp,1)
           call vcopy(norb*norbp,ovrlppowerp(1,1),1,ovrlppoweroldp(1,1),1)
        end do

        call f_free_ptr(ovrlppowerp)
        call f_free_ptr(ovrlppoweroldp)
        call f_free_ptr(ovrlpminone)
     end if

     if (.not. present(inv_ovrlp_smat).or.iorder>1) then
        if(nproc > 1.and.present(orbs)) then
           call mpi_allgatherv(inv_ovrlpp, norb*norbp, mpi_double_precision, inv_ovrlp, &
                norb*orbs%norb_par(:,0), norb*orbs%isorb_par, mpi_double_precision, bigdft_mpi%mpi_comm, ierr)
           call f_free_ptr(inv_ovrlpp)
        else
           nullify(inv_ovrlpp)
        end if
        if (present(inv_ovrlp_smat)) then
           call compress_matrix_for_allreduce(iproc,inv_ovrlp_smat)
           if (.not. inv_ovrlp_allocated) then
              call f_free_ptr(inv_ovrlp_smat%matrix)
           else
              inv_ovrlp_smat%can_use_dense=.true.
           end if
           if (.not. ovrlp_allocated) then
              call f_free_ptr(ovrlp_smat%matrix)
           end if
        end if
     end if
  end if

  ! check how accurate calculation was
  if (check_accuracy) then
     if (present(inv_ovrlp_smat)) then
        if (.not.inv_ovrlp_allocated) inv_ovrlp_smat%matrix=f_malloc_ptr((/norb,norb/),id='inv_ovrlp_smat%matrix')
        if (.not.(inv_ovrlp_smat%can_use_dense.and.inv_ovrlp_allocated)) call uncompressMatrix(iproc,inv_ovrlp_smat)
        if (.not.ovrlp_allocated) ovrlp_smat%matrix=f_malloc_ptr((/norb,norb/),id='ovrlp_smat%matrix')
        if (.not.(ovrlp_smat%can_use_dense.and.ovrlp_allocated)) call uncompressMatrix(iproc,ovrlp_smat)

        call check_accuracy_overlap_minus_one(iproc,norb,power,ovrlp_smat%matrix,inv_ovrlp_smat%matrix,error)
        if (.not.ovrlp_allocated) call f_free_ptr(ovrlp_smat%matrix)
        if (.not.inv_ovrlp_allocated) call f_free_ptr(inv_ovrlp_smat%matrix)
     else
        call check_accuracy_overlap_minus_one(iproc,norb,power,ovrlp,inv_ovrlp,error)
     end if
     !if (iproc==0) print*,'Accuracy of inverse overlap calculation: power, order, error',power,iorder,error
  else
     error=-1.0d0
  end if

  call timing(iproc,'lovrlp^-1     ','OF')
  call f_release_routine()

end subroutine overlapPowerGeneral


pure function newfactor(power,order,factor)
  implicit none
  integer, intent(in) :: power, order
  real(kind=8), intent(in) :: factor
  real(kind=8) :: newfactor

  if (power==1) then
     newfactor=-factor
  else if (power==2) then
     newfactor=factor*(1.5d0-real(order,kind=8))/real(order,kind=8)
  else if (power==-2) then
     newfactor=factor*(0.5d0-real(order,kind=8))/real(order,kind=8)
=======
        if (.not.present(inv_ovrlp_smat)) then
            if (norbp>0) then
                call first_order_taylor_dense(norb,isorb,norbp,power,ovrlp(1,isorb+1),inv_ovrlpp)
            end if
        end if
     end if

     ! add sparse here once we have sparse matrix multiply
     if (iorder>1) then
        ovrlpminone=f_malloc_ptr((/norb,norb/),id='ovrlpminone')
        if (present(orbs).and.nproc>1) then
           ovrlpminonep=f_malloc_ptr((/norb,norbp/),id='ovrlpminonep')
        else
           ovrlpminonep => ovrlpminone
        end if

        call matrix_minus_identity_dense(norb,isorb,norbp,ovrlp(1,isorb+1),ovrlpminonep)

        ovrlppoweroldp=f_malloc_ptr((/norb,norbp/),id='ovrlppoweroldp')
        call vcopy(norb*norbp,ovrlpminonep(1,1),1,ovrlppoweroldp(1,1),1)

        if(nproc > 1.and.present(orbs)) then
           call mpi_allgatherv(ovrlpminonep, norb*norbp, mpi_double_precision, ovrlpminone, &
                norb*orbs%norb_par(:,0), norb*orbs%isorb_par, mpi_double_precision, bigdft_mpi%mpi_comm, ierr)
           call f_free_ptr(ovrlpminonep)
        else
           nullify(ovrlpminonep)
        end if

        ovrlppowerp=f_malloc_ptr((/norb,norbp/),id='ovrlppowerp')

        if (power==1) then
           factor=-1.0d0
        else if (power==2) then
           factor=0.5d0
        else if (power==-2) then
           factor=-0.5d0
        end if
        do i=2,iorder
           call dgemm('n', 'n', norb, norbp, norb, 1.d0, ovrlpminone(1,1), &
                norb, ovrlppoweroldp(1,1), norb, 0.d0, ovrlppowerp(1,1), norb)
           factor=newfactor(power,i,factor)
           call daxpy(norb*norbp,factor,ovrlppowerp,1,inv_ovrlpp,1)
           call vcopy(norb*norbp,ovrlppowerp(1,1),1,ovrlppoweroldp(1,1),1)
        end do

        call f_free_ptr(ovrlppowerp)
        call f_free_ptr(ovrlppoweroldp)
        call f_free_ptr(ovrlpminone)
     end if

     if (.not. present(inv_ovrlp_smat).or.iorder>1) then
        if(nproc > 1.and.present(orbs)) then
           call mpi_allgatherv(inv_ovrlpp, norb*norbp, mpi_double_precision, inv_ovrlp, &
                norb*orbs%norb_par(:,0), norb*orbs%isorb_par, mpi_double_precision, bigdft_mpi%mpi_comm, ierr)
           call f_free_ptr(inv_ovrlpp)
        else
           nullify(inv_ovrlpp)
        end if
        if (present(inv_ovrlp_smat)) then
           call compress_matrix(iproc,inv_ovrlp_smat)
           if (.not. inv_ovrlp_allocated) then
              call f_free_ptr(inv_ovrlp_smat%matrix)
           else
              inv_ovrlp_smat%can_use_dense=.true.
           end if
           if (.not. ovrlp_allocated) then
              call f_free_ptr(ovrlp_smat%matrix)
           end if
        end if
     end if
  end if

  ! check how accurate calculation was
  if (check_accuracy) then
     if (present(inv_ovrlp_smat)) then
        if (.not.inv_ovrlp_allocated) inv_ovrlp_smat%matrix=f_malloc_ptr((/norb,norb/),id='inv_ovrlp_smat%matrix')
        if (.not.(inv_ovrlp_smat%can_use_dense.and.inv_ovrlp_allocated)) call uncompress_matrix(iproc,inv_ovrlp_smat)
        if (.not.ovrlp_allocated) ovrlp_smat%matrix=f_malloc_ptr((/norb,norb/),id='ovrlp_smat%matrix')
        if (.not.(ovrlp_smat%can_use_dense.and.ovrlp_allocated)) call uncompress_matrix(iproc,ovrlp_smat)

        call check_accuracy_overlap_minus_one(iproc,norb,norbp,isorb,power,ovrlp_smat%matrix,inv_ovrlp_smat%matrix,error)
        if (.not.ovrlp_allocated) call f_free_ptr(ovrlp_smat%matrix)
        if (.not.inv_ovrlp_allocated) call f_free_ptr(inv_ovrlp_smat%matrix)
     else
        call check_accuracy_overlap_minus_one(iproc,norb,norbp,isorb,power,ovrlp,inv_ovrlp,error)
     end if
     !if (iproc==0) print*,'Accuracy of inverse overlap calculation: power, order, error',power,iorder,error
  else
     error=-1.0d0
  end if

  call timing(iproc,'lovrlp^-1     ','OF')
  call f_release_routine()

end subroutine overlapPowerGeneral


pure function newfactor(power,order,factor)
  implicit none
  integer, intent(in) :: power, order
  real(kind=8), intent(in) :: factor
  real(kind=8) :: newfactor

  if (power==1) then
     newfactor=-factor
  else if (power==2) then
     newfactor=factor*(1.5d0-real(order,kind=8))/real(order,kind=8)
  else if (power==-2) then
     newfactor=factor*(0.5d0-real(order,kind=8))/real(order,kind=8)
  end if

end function newfactor


subroutine matrix_minus_identity_dense(norb,isorb,norbp,matinp,matoutp)
  implicit none
  integer,intent(in) :: norb, isorb, norbp
  real(kind=8),dimension(norb,norbp),intent(in) :: matinp
  real(kind=8),dimension(norb,norbp),intent(out) :: matoutp

  integer :: iorb, jorb, iiorb

  !$omp parallel do default(private) shared(matinp,matoutp,norb,isorb,norbp)
  do iorb=1,norbp
     iiorb=isorb+iorb
     do jorb=1,norb
        if(iiorb==jorb) then
           matoutp(jorb,iorb) = matinp(jorb,iorb) - 1.0d0
        else
           matoutp(jorb,iorb) = matinp(jorb,iorb)
        end if
     end do
  end do
  !$omp end parallel do

end subroutine matrix_minus_identity_dense

subroutine first_order_taylor_sparse(power,ovrlp,inv_ovrlp)
  use module_base
  use module_types
  use sparsematrix_base, only: sparse_matrix
  use sparsematrix_init, only: matrixindex_in_compressed
  implicit none
  integer, intent(in) :: power
  type(sparse_matrix),intent(in) :: ovrlp
  type(sparse_matrix),intent(out) :: inv_ovrlp

  integer :: ii,iii,iorb,jorb,ii_inv,ierr,iii_inv

  if (power/=1 .and. power/=2 .and. power/=-2) stop 'Error in first_order_taylor_sparse'

  if (inv_ovrlp%parallel_compression==0.or.bigdft_mpi%nproc==1) then
     ! inv_ovrlp can be less sparse than ovrlp, so pad with zeros first
     call to_zero(inv_ovrlp%nvctr,inv_ovrlp%matrix_compr(1))
     if (power==1) then
        !$omp parallel do default(private) shared(inv_ovrlp,ovrlp)
        do ii=1,ovrlp%nvctr
           iorb = ovrlp%orb_from_index(1,ii)
           jorb = ovrlp%orb_from_index(2,ii)
           ii_inv = matrixindex_in_compressed(inv_ovrlp,iorb,jorb)
           if(iorb==jorb) then
              inv_ovrlp%matrix_compr(ii_inv) = 2.0d0 - ovrlp%matrix_compr(ii)
           else
              inv_ovrlp%matrix_compr(ii_inv) = -ovrlp%matrix_compr(ii)
           end if
        end do
        !$omp end parallel do
     else if (power==2) then
        !$omp parallel do default(private) shared(inv_ovrlp,ovrlp)
        do ii=1,ovrlp%nvctr
           iorb = ovrlp%orb_from_index(1,ii)
           jorb = ovrlp%orb_from_index(2,ii)
           ii_inv = matrixindex_in_compressed(inv_ovrlp,iorb,jorb)
           if(iorb==jorb) then
              inv_ovrlp%matrix_compr(ii_inv) = 0.5d0 + 0.5d0*ovrlp%matrix_compr(ii)
           else
              inv_ovrlp%matrix_compr(ii_inv) = 0.5d0*ovrlp%matrix_compr(ii)
           end if
        end do
        !$omp end parallel do
     else
        !$omp parallel do default(private) shared(inv_ovrlp,ovrlp)
        do ii=1,ovrlp%nvctr
           iorb = ovrlp%orb_from_index(1,ii)
           jorb = ovrlp%orb_from_index(2,ii)
           ii_inv = matrixindex_in_compressed(inv_ovrlp,iorb,jorb)
           if(iorb==jorb) then
              inv_ovrlp%matrix_compr(ii_inv) = 1.5d0 - 0.5d0*ovrlp%matrix_compr(ii)
           else
              inv_ovrlp%matrix_compr(ii_inv) = -0.5d0*ovrlp%matrix_compr(ii)
           end if
        end do
        !$omp end parallel do
     end if
  else if (inv_ovrlp%parallel_compression==1) then
     call to_zero(inv_ovrlp%nvctr,inv_ovrlp%matrix_compr(1))
     if (power==1) then
        !$omp parallel do default(private) shared(inv_ovrlp,ovrlp)
        do ii=1,ovrlp%nvctrp
           iii=ii+ovrlp%isvctr
           iorb = ovrlp%orb_from_index(1,iii)
           jorb = ovrlp%orb_from_index(2,iii)
           ii_inv = matrixindex_in_compressed(inv_ovrlp,iorb,jorb)
           if(iorb==jorb) then
              inv_ovrlp%matrix_compr(ii_inv) = 2.0d0 - ovrlp%matrix_compr(iii)
           else
              inv_ovrlp%matrix_compr(ii_inv) = -ovrlp%matrix_compr(iii)
           end if
        end do
        !$omp end parallel do
     else if (power==2) then
        !$omp parallel do default(private) shared(inv_ovrlp,ovrlp)
        do ii=1,ovrlp%nvctrp
           iii=ii+ovrlp%isvctr
           iorb = ovrlp%orb_from_index(1,iii)
           jorb = ovrlp%orb_from_index(2,iii)
           ii_inv = matrixindex_in_compressed(inv_ovrlp,iorb,jorb)
           if(iorb==jorb) then
              inv_ovrlp%matrix_compr(ii_inv) = 0.5d0 + 0.5d0*ovrlp%matrix_compr(iii)
           else
              inv_ovrlp%matrix_compr(ii_inv) = 0.5d0*ovrlp%matrix_compr(iii)
           end if
        end do
        !$omp end parallel do
     else
        !$omp parallel do default(private) shared(inv_ovrlp,ovrlp)
        do ii=1,ovrlp%nvctrp
           iii=ii+ovrlp%isvctr
           iorb = ovrlp%orb_from_index(1,iii)
           jorb = ovrlp%orb_from_index(2,iii)
           ii_inv = matrixindex_in_compressed(inv_ovrlp,iorb,jorb)
           if(iorb==jorb) then
              inv_ovrlp%matrix_compr(ii_inv) = 1.5d0 - 0.5d0*ovrlp%matrix_compr(iii)
           else
              inv_ovrlp%matrix_compr(ii_inv) = -0.5d0*ovrlp%matrix_compr(iii)
           end if
        end do
        !$omp end parallel do
     end if
  else
     inv_ovrlp%matrix_comprp=f_malloc_ptr((inv_ovrlp%nvctrp),id='inv_ovrlp%matrix_comprp')
     if (power==1) then
        !$omp parallel do default(private) shared(inv_ovrlp,ovrlp)
        do ii_inv=1,inv_ovrlp%nvctrp
           iii_inv=ii_inv+inv_ovrlp%isvctr
           iorb = inv_ovrlp%orb_from_index(1,iii_inv)
           jorb = inv_ovrlp%orb_from_index(2,iii_inv)
           ii = matrixindex_in_compressed(ovrlp,iorb,jorb)
           if (ii==0) then
              inv_ovrlp%matrix_comprp(ii_inv) = 0.0d0
           else if(iorb==jorb) then
              inv_ovrlp%matrix_comprp(ii_inv) = 2.0d0 - ovrlp%matrix_compr(ii)
           else
              inv_ovrlp%matrix_comprp(ii_inv) = -ovrlp%matrix_compr(ii)
           end if
        end do
        !$omp end parallel do
     else if (power==2) then
        !$omp parallel do default(private) shared(inv_ovrlp,ovrlp)
        do ii_inv=1,inv_ovrlp%nvctrp
           iii_inv=ii_inv+inv_ovrlp%isvctr
           iorb = inv_ovrlp%orb_from_index(1,iii_inv)
           jorb = inv_ovrlp%orb_from_index(2,iii_inv)
           ii = matrixindex_in_compressed(ovrlp,iorb,jorb)
           if (ii==0) then
              inv_ovrlp%matrix_comprp(ii_inv) = 0.0d0
           else if(iorb==jorb) then
              inv_ovrlp%matrix_comprp(ii_inv) = 0.5d0 + 0.5d0*ovrlp%matrix_compr(ii)
           else
              inv_ovrlp%matrix_comprp(ii_inv) = 0.5d0*ovrlp%matrix_compr(ii)
           end if
        end do
        !$omp end parallel do
     else
        !$omp parallel do default(private) shared(inv_ovrlp,ovrlp)
        do ii_inv=1,inv_ovrlp%nvctrp
           iii_inv=ii_inv+inv_ovrlp%isvctr
           iorb = inv_ovrlp%orb_from_index(1,iii_inv)
           jorb = inv_ovrlp%orb_from_index(2,iii_inv)
           ii = matrixindex_in_compressed(ovrlp,iorb,jorb)
           if (ii==0) then
              inv_ovrlp%matrix_comprp(ii_inv) = 0.0d0
           else if(iorb==jorb) then
              inv_ovrlp%matrix_comprp(ii_inv) = 1.5d0 - 0.5d0*ovrlp%matrix_compr(ii)
           else
              inv_ovrlp%matrix_comprp(ii_inv) = -0.5d0*ovrlp%matrix_compr(ii)
           end if
        end do
        !$omp end parallel do
     end if
  end if

end subroutine first_order_taylor_sparse

subroutine first_order_taylor_dense(norb,isorb,norbp,power,ovrlpp,inv_ovrlpp)
use module_base
  implicit none
  integer,intent(in) :: norb, isorb, norbp, power
  real(kind=8),dimension(norb,norbp),intent(in) :: ovrlpp
  real(kind=8),dimension(norb,norbp),intent(out) :: inv_ovrlpp

  integer :: iorb, jorb, iiorb

  if (power==1) then
     !$omp parallel do default(private) shared(inv_ovrlpp,ovrlpp,norb,isorb,norbp)
     do iorb=1,norbp
        iiorb=isorb+iorb
        do jorb=1,norb
           if(iiorb==jorb) then
              inv_ovrlpp(jorb,iorb) = 2.d0 - ovrlpp(jorb,iorb)
           else
              inv_ovrlpp(jorb,iorb) = -ovrlpp(jorb,iorb)
           end if
        end do
     end do
     !$omp end parallel do
  else if (power==2) then
     !$omp parallel do default(private) shared(inv_ovrlpp,ovrlpp,norb,isorb,norbp)
     do iorb=1,norbp
        iiorb=isorb+iorb
        do jorb=1,norb
           if(iiorb==jorb) then
              inv_ovrlpp(jorb,iorb) = 0.5d0 + 0.5d0*ovrlpp(jorb,iorb)
           else
              inv_ovrlpp(jorb,iorb) = 0.5d0*ovrlpp(jorb,iorb)
           end if
        end do
     end do
     !$omp end parallel do
  else if (power==-2) then
     !$omp parallel do default(private) shared(inv_ovrlpp,ovrlpp,norb,isorb,norbp)
     do iorb=1,norbp
        iiorb=isorb+iorb
        do jorb=1,norb
           if(iiorb==jorb) then
              inv_ovrlpp(jorb,iorb) = 1.5d0 - 0.5d0*ovrlpp(jorb,iorb)
           else
              inv_ovrlpp(jorb,iorb) = -0.5d0*ovrlpp(jorb,iorb)
           end if
        end do
     end do
     !$omp end parallel do
  else
     stop 'Error in first_order_taylor_dense'
  end if

end subroutine first_order_taylor_dense


subroutine overlap_minus_one_exact_serial(norb,inv_ovrlp)
  use module_base
  implicit none
  integer,intent(in) :: norb
  real(kind=8),dimension(norb,norb),intent(inout) :: inv_ovrlp

  integer :: info, iorb, jorb

  call dpotrf('u', norb, inv_ovrlp(1,1), norb, info)
  if(info/=0) then
     write(*,'(1x,a,i0)') 'ERROR in dpotrf, info=',info
     stop
  end if
  call dpotri('u', norb, inv_ovrlp(1,1), norb, info)
  if(info/=0) then
     write(*,'(1x,a,i0)') 'ERROR in dpotri, info=',info
     stop
  end if

  ! fill lower half
  !$omp parallel do default(private) shared(inv_ovrlp,norb)
  do iorb=1,norb
     do jorb=1,iorb-1
        inv_ovrlp(iorb,jorb)=inv_ovrlp(jorb,iorb)
     end do
  end do
  !$omp end parallel do 

end subroutine overlap_minus_one_exact_serial


subroutine overlap_plus_minus_one_half_exact(norb,blocksize,plusminus,inv_ovrlp_half,orbs)
  use module_base
  use module_types
  implicit none
  integer,intent(in) :: norb,blocksize
  real(kind=8),dimension(:,:),pointer :: inv_ovrlp_half
  logical, intent(in) :: plusminus
  type(orbitals_data), optional, intent(in) :: orbs

  integer :: info, iorb, jorb, ierr, iiorb, isorb, norbp, lwork, jjorb
  real(kind=8),dimension(:),allocatable :: eval, work
  real(kind=8),dimension(:,:),allocatable :: tempArr, orig_ovrlp
  real(kind=8),dimension(:,:),pointer :: inv_ovrlp_halfp
  real(kind=8),dimension(:,:), allocatable :: vr,vl ! for non-symmetric LAPACK
  real(kind=8),dimension(:),allocatable:: eval1 ! for non-symmetric LAPACK
  real(dp) :: temp, error
  real(dp), allocatable, dimension(:) :: temp_vec
  logical, parameter :: symmetric=.true.
  logical, parameter :: check_lapack=.true.

  eval=f_malloc(norb,id='eval')
  if(blocksize>0) then
     call dsyev_parallel(bigdft_mpi%iproc, bigdft_mpi%nproc, min(blocksize,norb), bigdft_mpi%mpi_comm, 'v', 'l', norb, &
          inv_ovrlp_half(1,1), norb, eval(1), info)
     if(info/=0) then
        write(*,'(a,i0)') 'ERROR in dsyev_parallel, info=', info
     end if
  else
     if (symmetric) then
        if (check_lapack) then
           orig_ovrlp=f_malloc((/norb,norb/),id='orig_ovrlp')
           call vcopy(norb*norb,inv_ovrlp_half(1,1),1,orig_ovrlp(1,1),1)
        end if
        work=f_malloc(1000,id='work')
        call dsyev('v', 'l', norb, inv_ovrlp_half(1,1), norb, eval, work, -1, info)
        lwork = int(work(1))
        call f_free(work)
        work=f_malloc(lwork,id='work')
           !!do iorb=1,norb
           !!   do jorb=1,norb
           !!      write(2000+bigdft_mpi%iproc,'(a,3i8,es16.7)') 'iproc, iorb, jorb, val', bigdft_mpi%iproc, iorb, jorb, inv_ovrlp_half(jorb,iorb)
           !!   end do
           !!end do
        call dsyev('v', 'l', norb, inv_ovrlp_half(1,1), norb, eval, work, lwork, info)
        if (check_lapack) then
           tempArr=f_malloc((/norb,norb/), id='tempArr')
           do iorb=1,norb
              do jorb=1,norb
                 tempArr(jorb,iorb)=inv_ovrlp_half(jorb,iorb)*eval(iorb)
              end do
           end do
           inv_ovrlp_halfp=f_malloc_ptr((/norb,norb/), id='inv_ovrlp_halfp')
           call dgemm('n', 't', norb, norb, norb, 1.d0, inv_ovrlp_half, &
                norb, tempArr, norb, 0.d0, inv_ovrlp_halfp, norb)
           call f_free(tempArr)
           call max_matrix_diff(bigdft_mpi%iproc, norb, inv_ovrlp_halfp, orig_ovrlp, error)
           if (bigdft_mpi%iproc==0.and.abs(error)>1.0d-8) then
              print*,'LAPACK error for dsyev in overlap_plus_minus_one_half_exact',error
              open(99,file='dsyev_input.txt')
              do iorb=1,norb
                 do jorb=1,norb
                   write(99,*) iorb,jorb,orig_ovrlp(iorb,jorb)
                 end do
              end do
              close(99)
              open(99,file='dsyev_output.txt')
              do iorb=1,norb
                 do jorb=1,norb
                   write(99,*) iorb,jorb,inv_ovrlp_halfp(iorb,jorb)
                 end do
              end do
              close(99)
              call mpi_finalize(bigdft_mpi%mpi_comm)
              stop
           end if
           call f_free_ptr(inv_ovrlp_halfp)
           call f_free(orig_ovrlp)
        end if
     else
        if (check_lapack) then
           orig_ovrlp=f_malloc((/norb,norb/),id='orig_ovrlp')
           call vcopy(norb*norb,inv_ovrlp_half(1,1),1,orig_ovrlp(1,1),1)
        end if
        work=f_malloc(1000,id='work')
        call dgeev( 'v','v', norb, inv_ovrlp_half(1,1), norb, eval, eval1, VL, norb, VR,&
             norb, WORK, -1, info )
        lwork = nint(work(1))
        call f_free(work)
        call f_free(work)
        vl=f_malloc((/norb,norb/),id='vl')
        vr=f_malloc((/norb,norb/),id='vr')
        eval1=f_malloc(norb,id='eval1')
        call DGEEV( 'v','v', norb, inv_ovrlp_half(1,1), norb, eval, eval1, VL, norb, VR,&
             norb, WORK, LWORK, info )
        call vcopy(norb*norb,vl(1,1),1,inv_ovrlp_half(1,1),1)
        call f_free(eval1)
        call f_free(vr)
        call f_free(vl)
        temp_vec=f_malloc(norb,id='temp_vec')
        do iorb=1,norb
           do jorb=iorb+1,norb
              if (eval(jorb) < eval(iorb)) then
                 temp = eval(iorb)
                 temp_vec = inv_ovrlp_half(:,iorb)
                 eval(iorb) = eval(jorb)
                 eval(jorb) = temp
                 inv_ovrlp_half(:,iorb) = inv_ovrlp_half(:,jorb)
                 inv_ovrlp_half(:,jorb) = temp_vec
              end if
           end do
        end do
        call f_free(temp_vec)
        if (check_lapack) then
           tempArr=f_malloc((/norb,norb/), id='tempArr')
           do iorb=1,norb
              do jorb=1,norb
                 tempArr(jorb,iorb)=inv_ovrlp_half(jorb,iorb)*eval(iorb)
              end do
           end do
           inv_ovrlp_halfp=f_malloc_ptr((/norb,norb/), id='inv_ovrlp_halfp')
           call dgemm('n', 't', norb, norb, norb, 1.d0, inv_ovrlp_half, &
                norb, tempArr, norb, 0.d0, inv_ovrlp_halfp, norb)
           call f_free(tempArr)
           call max_matrix_diff(bigdft_mpi%iproc, norb, inv_ovrlp_halfp, orig_ovrlp, error)
           if (bigdft_mpi%iproc==0.and.abs(error)>1.0d-8) then
              print*,'LAPACK error for dgeev in overlap_plus_minus_one_half_exact',error
              open(99,file='dgeev_input.txt')
              do iorb=1,norb
                 do jorb=1,norb
                   write(99,*) iorb,jorb,orig_ovrlp(iorb,jorb)
                 end do
              end do
              close(99)
              open(99,file='dgeev_output.txt')
              do iorb=1,norb
                 do jorb=1,norb
                   write(99,*) iorb,jorb,inv_ovrlp_halfp(iorb,jorb)
                 end do
              end do
              close(99)
              call mpi_finalize(bigdft_mpi%mpi_comm)
              stop
           end if
           call f_free_ptr(inv_ovrlp_halfp)
           call f_free(orig_ovrlp)
        end if
     end if

     if(info/=0) then
        write(*,'(a,i0,2x,i0)') 'ERROR in dsyev (overlap_plus_minus_one_half_exact), info, norb=', info, norb
        stop
     end if
     call f_free(work)
  end if

  ! Calculate S^{-1/2}. 
  ! First calculate ovrlp*diag(1/sqrt(eval)) (ovrlp is the diagonalized overlap
  ! matrix and diag(1/sqrt(evall)) the diagonal matrix consisting of the inverse square roots of the eigenvalues...
  if (present(orbs).and.bigdft_mpi%nproc>1.and.blocksize<0) then
     if (norb/=orbs%norb) stop 'Error with orbs%norb in overlap_plus_minus_one_half_exact'
     norbp=orbs%norbp
     isorb=orbs%isorb
  else
     norbp=norb
     isorb=0
  end if
  tempArr=f_malloc((/norbp,norb/), id='tempArr')
  !$omp parallel do default(private) shared(tempArr,inv_ovrlp_half,eval,plusminus,norb,norbp,isorb)
  do iorb=1,norb
     do jorb=1,norbp
        jjorb=jorb+isorb
        if (plusminus) then
           tempArr(jorb,iorb)=inv_ovrlp_half(jjorb,iorb)*sqrt(abs(eval(iorb)))
        else
           tempArr(jorb,iorb)=inv_ovrlp_half(jjorb,iorb)*1.d0/sqrt(abs(eval(iorb)))
        end if
     end do
  end do
  !$omp end parallel do

  call f_free(eval)
  inv_ovrlp_halfp=f_malloc_ptr((/norb,norbp/), id='inv_ovrlp_halfp')
  ! ...and now apply the diagonalized overlap matrix to the matrix constructed above.
  ! This will give S^{+/-1/2}.
  if(blocksize<0) then
     if (norbp>0) call dgemm('n', 't', norb, norbp, norb, 1.d0, inv_ovrlp_half, &
          norb, tempArr, norbp, 0.d0, inv_ovrlp_halfp, norb)
     if (present(orbs).and.bigdft_mpi%nproc>1) then
        call mpi_allgatherv(inv_ovrlp_halfp, norb*norbp, mpi_double_precision, inv_ovrlp_half, &
                   norb*orbs%norb_par(:,0), norb*orbs%isorb_par, mpi_double_precision, bigdft_mpi%mpi_comm, ierr)
     else
        call vcopy(norb*norbp,inv_ovrlp_halfp(1,1),1,inv_ovrlp_half(1,1),1)
     end if
  else
     call dgemm_parallel(bigdft_mpi%iproc, bigdft_mpi%nproc, blocksize, bigdft_mpi%mpi_comm, 'n', 't', norb, norb, norb, &
          1.d0, inv_ovrlp_half, norb, tempArr, norb, 0.d0, inv_ovrlp_halfp, norb)
     call vcopy(norb*norbp,inv_ovrlp_halfp(1,1),1,inv_ovrlp_half(1,1),1)
  end if

  call f_free_ptr(inv_ovrlp_halfp)
  call f_free(tempArr)

end subroutine overlap_plus_minus_one_half_exact



subroutine check_accuracy_overlap_minus_one(iproc,norb,norbp,isorb,power,ovrlp,inv_ovrlp,error)
  use module_base
  implicit none
  integer,intent(in) :: iproc, norb, norbp, isorb, power
  real(kind=8),dimension(norb,norb),intent(in) :: ovrlp, inv_ovrlp
  real(kind=8),intent(out) :: error

  real(kind=8), allocatable, dimension(:,:) :: tmp, tmp2
  real(kind=8), allocatable, dimension(:,:) :: tmpp, tmp2p
  integer :: ierr, i,j

  tmpp=f_malloc((/norb,norbp/),id='tmpp')
  if (power==1) then
     call dgemm('n', 'n', norb, norbp, norb, 1.d0, inv_ovrlp(1,1), &
          norb, ovrlp(1,isorb+1), norb, 0.d0, tmpp(1,1), norb)
     call deviation_from_unity_parallel(iproc, norb, norbp, isorb, tmpp, error)
  else if (power==2) then
     call dgemm('n', 'n', norb, norbp, norb, 1.d0, inv_ovrlp(1,1), &
          norb, inv_ovrlp(1,isorb+1), norb, 0.d0, tmpp(1,1), norb)
     call max_matrix_diff_parallel(iproc, norb, norbp, tmpp, ovrlp(1,isorb+1), error)
     error=0.5d0*error
  else if (power==-2) then
     call dgemm('n', 'n', norb, norbp, norb, 1.d0, inv_ovrlp(1,1), &
          norb, inv_ovrlp(1,isorb+1), norb, 0.d0, tmpp(1,1), norb)
     tmp2p=f_malloc((/norb,norbp/),id='tmp2p')
     call dgemm('n', 'n', norb, norbp, norb, 1.d0, ovrlp(1,1), &
          norb, tmpp(1,1), norb, 0.d0, tmp2p(1,1), norb)
     call deviation_from_unity_parallel(iproc, norb, norbp, isorb, tmp2p, error)
     error=0.5d0*error
     call f_free(tmp2p)
  else
     stop 'Error in check_accuracy_overlap_minus_one'
>>>>>>> ffa93dbe
  end if
  call f_free(tmpp)

<<<<<<< HEAD
end function newfactor


subroutine matrix_minus_identity_dense(norb,isorb,norbp,matinp,matoutp)
  implicit none
  integer,intent(in) :: norb, isorb, norbp
  real(kind=8),dimension(norb,norbp),intent(in) :: matinp
  real(kind=8),dimension(norb,norbp),intent(out) :: matoutp

  integer :: iorb, jorb, iiorb
=======
end subroutine check_accuracy_overlap_minus_one


subroutine max_matrix_diff(iproc, norb, mat1, mat2, deviation)
  use module_base
  use module_types
  implicit none

  ! Calling arguments
  integer,intent(in):: iproc, norb
  real(8),dimension(norb,norb),intent(in):: mat1, mat2
  real(8),intent(out):: deviation

  ! Local variables
  integer:: iorb, jorb
  real(8):: error

  call timing(iproc,'dev_from_unity','ON') 
  deviation=0.d0
  do iorb=1,norb
     do jorb=1,norb
        error=abs(mat1(jorb,iorb)-mat2(jorb,iorb))
        deviation=max(error,deviation)
     end do
  end do
  call timing(iproc,'dev_from_unity','OF') 

end subroutine max_matrix_diff
>>>>>>> ffa93dbe

  !$omp parallel do default(private) shared(matinp,matoutp,norb,isorb,norbp)
  do iorb=1,norbp
     iiorb=isorb+iorb
     do jorb=1,norb
        if(iiorb==jorb) then
           matoutp(jorb,iorb) = matinp(jorb,iorb) - 1.0d0
        else
           matoutp(jorb,iorb) = matinp(jorb,iorb)
        end if
     end do
  end do
  !$omp end parallel do

end subroutine matrix_minus_identity_dense

<<<<<<< HEAD
subroutine first_order_taylor_sparse(power,ovrlp,inv_ovrlp)
  use module_base
  use module_types
  implicit none
  integer, intent(in) :: power
  type(sparseMatrix),intent(in) :: ovrlp
  type(sparseMatrix),intent(out) :: inv_ovrlp

  integer :: ii,iii,iorb,jorb,ii_inv,matrixindex_in_compressed,ierr,iii_inv

  if (power/=1 .and. power/=2 .and. power/=-2) stop 'Error in first_order_taylor_sparse'

  if (inv_ovrlp%parallel_compression==0.or.bigdft_mpi%nproc==1) then
     ! inv_ovrlp can be less sparse than ovrlp, so pad with zeros first
     call to_zero(inv_ovrlp%nvctr,inv_ovrlp%matrix_compr(1))
     if (power==1) then
        !$omp parallel do default(private) shared(inv_ovrlp,ovrlp)
        do ii=1,ovrlp%nvctr
           iorb = ovrlp%orb_from_index(1,ii)
           jorb = ovrlp%orb_from_index(2,ii)
           ii_inv = matrixindex_in_compressed(inv_ovrlp,iorb,jorb)
           if(iorb==jorb) then
              inv_ovrlp%matrix_compr(ii_inv) = 2.0d0 - ovrlp%matrix_compr(ii)
           else
              inv_ovrlp%matrix_compr(ii_inv) = -ovrlp%matrix_compr(ii)
           end if
        end do
        !$omp end parallel do
     else if (power==2) then
        !$omp parallel do default(private) shared(inv_ovrlp,ovrlp)
        do ii=1,ovrlp%nvctr
           iorb = ovrlp%orb_from_index(1,ii)
           jorb = ovrlp%orb_from_index(2,ii)
           ii_inv = matrixindex_in_compressed(inv_ovrlp,iorb,jorb)
           if(iorb==jorb) then
              inv_ovrlp%matrix_compr(ii_inv) = 0.5d0 + 0.5d0*ovrlp%matrix_compr(ii)
           else
              inv_ovrlp%matrix_compr(ii_inv) = 0.5d0*ovrlp%matrix_compr(ii)
           end if
        end do
        !$omp end parallel do
     else
        !$omp parallel do default(private) shared(inv_ovrlp,ovrlp)
        do ii=1,ovrlp%nvctr
           iorb = ovrlp%orb_from_index(1,ii)
           jorb = ovrlp%orb_from_index(2,ii)
           ii_inv = matrixindex_in_compressed(inv_ovrlp,iorb,jorb)
           if(iorb==jorb) then
              inv_ovrlp%matrix_compr(ii_inv) = 1.5d0 - 0.5d0*ovrlp%matrix_compr(ii)
           else
              inv_ovrlp%matrix_compr(ii_inv) = -0.5d0*ovrlp%matrix_compr(ii)
           end if
        end do
        !$omp end parallel do
     end if
  else if (inv_ovrlp%parallel_compression==1) then
     call to_zero(inv_ovrlp%nvctr,inv_ovrlp%matrix_compr(1))
     if (power==1) then
        !$omp parallel do default(private) shared(inv_ovrlp,ovrlp)
        do ii=1,ovrlp%nvctrp
           iii=ii+ovrlp%isvctr
           iorb = ovrlp%orb_from_index(1,iii)
           jorb = ovrlp%orb_from_index(2,iii)
           ii_inv = matrixindex_in_compressed(inv_ovrlp,iorb,jorb)
           if(iorb==jorb) then
              inv_ovrlp%matrix_compr(ii_inv) = 2.0d0 - ovrlp%matrix_compr(iii)
           else
              inv_ovrlp%matrix_compr(ii_inv) = -ovrlp%matrix_compr(iii)
           end if
        end do
        !$omp end parallel do
     else if (power==2) then
        !$omp parallel do default(private) shared(inv_ovrlp,ovrlp)
        do ii=1,ovrlp%nvctrp
           iii=ii+ovrlp%isvctr
           iorb = ovrlp%orb_from_index(1,iii)
           jorb = ovrlp%orb_from_index(2,iii)
           ii_inv = matrixindex_in_compressed(inv_ovrlp,iorb,jorb)
           if(iorb==jorb) then
              inv_ovrlp%matrix_compr(ii_inv) = 0.5d0 + 0.5d0*ovrlp%matrix_compr(iii)
           else
              inv_ovrlp%matrix_compr(ii_inv) = 0.5d0*ovrlp%matrix_compr(iii)
           end if
        end do
        !$omp end parallel do
     else
        !$omp parallel do default(private) shared(inv_ovrlp,ovrlp)
        do ii=1,ovrlp%nvctrp
           iii=ii+ovrlp%isvctr
           iorb = ovrlp%orb_from_index(1,iii)
           jorb = ovrlp%orb_from_index(2,iii)
           ii_inv = matrixindex_in_compressed(inv_ovrlp,iorb,jorb)
           if(iorb==jorb) then
              inv_ovrlp%matrix_compr(ii_inv) = 1.5d0 - 0.5d0*ovrlp%matrix_compr(iii)
           else
              inv_ovrlp%matrix_compr(ii_inv) = -0.5d0*ovrlp%matrix_compr(iii)
           end if
        end do
        !$omp end parallel do
     end if
  else
     inv_ovrlp%matrix_comprp=f_malloc_ptr((inv_ovrlp%nvctrp),id='inv_ovrlp%matrix_comprp')
     if (power==1) then
        !$omp parallel do default(private) shared(inv_ovrlp,ovrlp)
        do ii_inv=1,inv_ovrlp%nvctrp
           iii_inv=ii_inv+inv_ovrlp%isvctr
           iorb = inv_ovrlp%orb_from_index(1,iii_inv)
           jorb = inv_ovrlp%orb_from_index(2,iii_inv)
           ii = matrixindex_in_compressed(ovrlp,iorb,jorb)
           if (ii==0) then
              inv_ovrlp%matrix_comprp(ii_inv) = 0.0d0
           else if(iorb==jorb) then
              inv_ovrlp%matrix_comprp(ii_inv) = 2.0d0 - ovrlp%matrix_compr(ii)
           else
              inv_ovrlp%matrix_comprp(ii_inv) = -ovrlp%matrix_compr(ii)
           end if
        end do
        !$omp end parallel do
     else if (power==2) then
        !$omp parallel do default(private) shared(inv_ovrlp,ovrlp)
        do ii_inv=1,inv_ovrlp%nvctrp
           iii_inv=ii_inv+inv_ovrlp%isvctr
           iorb = inv_ovrlp%orb_from_index(1,iii_inv)
           jorb = inv_ovrlp%orb_from_index(2,iii_inv)
           ii = matrixindex_in_compressed(ovrlp,iorb,jorb)
           if (ii==0) then
              inv_ovrlp%matrix_comprp(ii_inv) = 0.0d0
           else if(iorb==jorb) then
              inv_ovrlp%matrix_comprp(ii_inv) = 0.5d0 + 0.5d0*ovrlp%matrix_compr(ii)
           else
              inv_ovrlp%matrix_comprp(ii_inv) = 0.5d0*ovrlp%matrix_compr(ii)
           end if
        end do
        !$omp end parallel do
     else
        !$omp parallel do default(private) shared(inv_ovrlp,ovrlp)
        do ii_inv=1,inv_ovrlp%nvctrp
           iii_inv=ii_inv+inv_ovrlp%isvctr
           iorb = inv_ovrlp%orb_from_index(1,iii_inv)
           jorb = inv_ovrlp%orb_from_index(2,iii_inv)
           ii = matrixindex_in_compressed(ovrlp,iorb,jorb)
           if (ii==0) then
              inv_ovrlp%matrix_comprp(ii_inv) = 0.0d0
           else if(iorb==jorb) then
              inv_ovrlp%matrix_comprp(ii_inv) = 1.5d0 - 0.5d0*ovrlp%matrix_compr(ii)
           else
              inv_ovrlp%matrix_comprp(ii_inv) = -0.5d0*ovrlp%matrix_compr(ii)
           end if
        end do
        !$omp end parallel do
     end if
  end if

end subroutine first_order_taylor_sparse

subroutine first_order_taylor_dense(norb,isorb,norbp,power,ovrlpp,inv_ovrlpp)
use module_base
  implicit none
  integer,intent(in) :: norb, isorb, norbp, power
  real(kind=8),dimension(norb,norbp),intent(in) :: ovrlpp
  real(kind=8),dimension(norb,norbp),intent(out) :: inv_ovrlpp

  integer :: iorb, jorb, iiorb

  if (power==1) then
     !$omp parallel do default(private) shared(inv_ovrlpp,ovrlpp,norb,isorb,norbp)
     do iorb=1,norbp
        iiorb=isorb+iorb
        do jorb=1,norb
           if(iiorb==jorb) then
              inv_ovrlpp(jorb,iorb) = 2.d0 - ovrlpp(jorb,iorb)
           else
              inv_ovrlpp(jorb,iorb) = -ovrlpp(jorb,iorb)
           end if
        end do
     end do
     !$omp end parallel do
  else if (power==2) then
     !$omp parallel do default(private) shared(inv_ovrlpp,ovrlpp,norb,isorb,norbp)
     do iorb=1,norbp
        iiorb=isorb+iorb
        do jorb=1,norb
           if(iiorb==jorb) then
              inv_ovrlpp(jorb,iorb) = 0.5d0 + 0.5d0*ovrlpp(jorb,iorb)
           else
              inv_ovrlpp(jorb,iorb) = 0.5d0*ovrlpp(jorb,iorb)
           end if
        end do
     end do
     !$omp end parallel do
  else if (power==-2) then
     !$omp parallel do default(private) shared(inv_ovrlpp,ovrlpp,norb,isorb,norbp)
     do iorb=1,norbp
        iiorb=isorb+iorb
        do jorb=1,norb
           if(iiorb==jorb) then
              inv_ovrlpp(jorb,iorb) = 1.5d0 - 0.5d0*ovrlpp(jorb,iorb)
           else
              inv_ovrlpp(jorb,iorb) = -0.5d0*ovrlpp(jorb,iorb)
           end if
        end do
     end do
     !$omp end parallel do
  else
     stop 'Error in first_order_taylor_dense'
  end if

end subroutine first_order_taylor_dense


subroutine overlap_minus_one_exact_serial(norb,inv_ovrlp)
  use module_base
  implicit none
  integer,intent(in) :: norb
  real(kind=8),dimension(norb,norb),intent(inout) :: inv_ovrlp

  integer :: info, iorb, jorb

  call dpotrf('u', norb, inv_ovrlp(1,1), norb, info)
  if(info/=0) then
     write(*,'(1x,a,i0)') 'ERROR in dpotrf, info=',info
     stop
  end if
  call dpotri('u', norb, inv_ovrlp(1,1), norb, info)
  if(info/=0) then
     write(*,'(1x,a,i0)') 'ERROR in dpotri, info=',info
     stop
  end if

  ! fill lower half
  !$omp parallel do default(private) shared(inv_ovrlp,norb)
  do iorb=1,norb
     do jorb=1,iorb-1
        inv_ovrlp(iorb,jorb)=inv_ovrlp(jorb,iorb)
     end do
  end do
  !$omp end parallel do 

end subroutine overlap_minus_one_exact_serial


subroutine overlap_plus_minus_one_half_exact(norb,blocksize,plusminus,inv_ovrlp_half,orbs)
  use module_base
  use module_types
  implicit none
  integer,intent(in) :: norb,blocksize
  real(kind=8),dimension(:,:),pointer :: inv_ovrlp_half
  logical, intent(in) :: plusminus
  type(orbitals_data), optional, intent(in) :: orbs

  integer :: info, iorb, jorb, ierr, iiorb, isorb, norbp, lwork, jjorb
  real(kind=8),dimension(:),allocatable :: eval, work
  real(kind=8),dimension(:,:),allocatable :: tempArr, orig_ovrlp
  real(kind=8),dimension(:,:),pointer :: inv_ovrlp_halfp
  real(kind=8),dimension(:,:), allocatable :: vr,vl ! for non-symmetric LAPACK
  real(kind=8),dimension(:),allocatable:: eval1 ! for non-symmetric LAPACK
  real(dp) :: temp, error
  real(dp), allocatable, dimension(:) :: temp_vec
  logical, parameter :: symmetric=.true.
  logical, parameter :: check_lapack=.true.

  eval=f_malloc(norb,id='eval')
  if(blocksize>0) then
     call dsyev_parallel(bigdft_mpi%iproc, bigdft_mpi%nproc, min(blocksize,norb), bigdft_mpi%mpi_comm, 'v', 'l', norb, &
          inv_ovrlp_half(1,1), norb, eval(1), info)
     if(info/=0) then
        write(*,'(a,i0)') 'ERROR in dsyev_parallel, info=', info
     end if
  else
     if (symmetric) then
        if (check_lapack) then
           orig_ovrlp=f_malloc((/norb,norb/),id='orig_ovrlp')
           call vcopy(norb*norb,inv_ovrlp_half(1,1),1,orig_ovrlp(1,1),1)
        end if
        work=f_malloc(1000,id='work')
        call dsyev('v', 'l', norb, inv_ovrlp_half(1,1), norb, eval, work, -1, info)
        lwork = int(work(1))
        call f_free(work)
        work=f_malloc(lwork,id='work')
        call dsyev('v', 'l', norb, inv_ovrlp_half(1,1), norb, eval, work, lwork, info)
        if (check_lapack) then
           tempArr=f_malloc((/norb,norb/), id='tempArr')
           do iorb=1,norb
              do jorb=1,norb
                 tempArr(jorb,iorb)=inv_ovrlp_half(jorb,iorb)*eval(iorb)
              end do
           end do
           inv_ovrlp_halfp=f_malloc_ptr((/norb,norb/), id='inv_ovrlp_halfp')
           call dgemm('n', 't', norb, norb, norb, 1.d0, inv_ovrlp_half, &
                norb, tempArr, norb, 0.d0, inv_ovrlp_halfp, norb)
           call f_free(tempArr)
           call max_matrix_diff(bigdft_mpi%iproc, norb, inv_ovrlp_halfp, orig_ovrlp, error)
           if (bigdft_mpi%iproc==0.and.abs(error)>1.0d-8) then
              print*,'LAPACK error for dsyev in overlap_plus_minus_one_half_exact',error
              open(99,file='dsyev_input.txt')
              do iorb=1,norb
                 do jorb=1,norb
                   write(99,*) iorb,jorb,orig_ovrlp(iorb,jorb)
                 end do
              end do
              close(99)
              open(99,file='dsyev_output.txt')
              do iorb=1,norb
                 do jorb=1,norb
                   write(99,*) iorb,jorb,inv_ovrlp_halfp(iorb,jorb)
                 end do
              end do
              close(99)
              call mpi_finalize(bigdft_mpi%mpi_comm)
              stop
           end if
           call f_free_ptr(inv_ovrlp_halfp)
           call f_free(orig_ovrlp)
        end if
     else
        if (check_lapack) then
           orig_ovrlp=f_malloc((/norb,norb/),id='orig_ovrlp')
           call vcopy(norb*norb,inv_ovrlp_half(1,1),1,orig_ovrlp(1,1),1)
        end if
        work=f_malloc(1000,id='work')
        call dgeev( 'v','v', norb, inv_ovrlp_half(1,1), norb, eval, eval1, VL, norb, VR,&
             norb, WORK, -1, info )
        lwork = nint(work(1))
        call f_free(work)
        call f_free(work)
        vl=f_malloc((/norb,norb/),id='vl')
        vr=f_malloc((/norb,norb/),id='vr')
        eval1=f_malloc(norb,id='eval1')
        call DGEEV( 'v','v', norb, inv_ovrlp_half(1,1), norb, eval, eval1, VL, norb, VR,&
             norb, WORK, LWORK, info )
        call vcopy(norb*norb,vl(1,1),1,inv_ovrlp_half(1,1),1)
        call f_free(eval1)
        call f_free(vr)
        call f_free(vl)
        temp_vec=f_malloc(norb,id='temp_vec')
        do iorb=1,norb
           do jorb=iorb+1,norb
              if (eval(jorb) < eval(iorb)) then
                 temp = eval(iorb)
                 temp_vec = inv_ovrlp_half(:,iorb)
                 eval(iorb) = eval(jorb)
                 eval(jorb) = temp
                 inv_ovrlp_half(:,iorb) = inv_ovrlp_half(:,jorb)
                 inv_ovrlp_half(:,jorb) = temp_vec
              end if
           end do
        end do
        call f_free(temp_vec)
        if (check_lapack) then
           tempArr=f_malloc((/norb,norb/), id='tempArr')
           do iorb=1,norb
              do jorb=1,norb
                 tempArr(jorb,iorb)=inv_ovrlp_half(jorb,iorb)*eval(iorb)
              end do
           end do
           inv_ovrlp_halfp=f_malloc_ptr((/norb,norb/), id='inv_ovrlp_halfp')
           call dgemm('n', 't', norb, norb, norb, 1.d0, inv_ovrlp_half, &
                norb, tempArr, norb, 0.d0, inv_ovrlp_halfp, norb)
           call f_free(tempArr)
           call max_matrix_diff(bigdft_mpi%iproc, norb, inv_ovrlp_halfp, orig_ovrlp, error)
           if (bigdft_mpi%iproc==0.and.abs(error)>1.0d-8) then
              print*,'LAPACK error for dgeev in overlap_plus_minus_one_half_exact',error
              open(99,file='dgeev_input.txt')
              do iorb=1,norb
                 do jorb=1,norb
                   write(99,*) iorb,jorb,orig_ovrlp(iorb,jorb)
                 end do
              end do
              close(99)
              open(99,file='dgeev_output.txt')
              do iorb=1,norb
                 do jorb=1,norb
                   write(99,*) iorb,jorb,inv_ovrlp_halfp(iorb,jorb)
                 end do
              end do
              close(99)
              call mpi_finalize(bigdft_mpi%mpi_comm)
              stop
           end if
           call f_free_ptr(inv_ovrlp_halfp)
           call f_free(orig_ovrlp)
        end if
     end if

     if(info/=0) then
        write(*,'(a,i0,2x,i0)') 'ERROR in dsyev (overlap_plus_minus_one_half_exact), info, norb=', info, norb
        stop
     end if
     call f_free(work)
  end if

  ! Calculate S^{-1/2}. 
  ! First calculate ovrlp*diag(1/sqrt(eval)) (ovrlp is the diagonalized overlap
  ! matrix and diag(1/sqrt(evall)) the diagonal matrix consisting of the inverse square roots of the eigenvalues...
  if (present(orbs).and.bigdft_mpi%nproc>1.and.blocksize<0) then
     if (norb/=orbs%norb) stop 'Error with orbs%norb in overlap_plus_minus_one_half_exact'
     norbp=orbs%norbp
     isorb=orbs%isorb
  else
     norbp=norb
     isorb=0
  end if
  tempArr=f_malloc((/norbp,norb/), id='tempArr')
  !$omp parallel do default(private) shared(tempArr,inv_ovrlp_half,eval,plusminus,norb,norbp,isorb)
  do iorb=1,norb
     do jorb=1,norbp
        jjorb=jorb+isorb
        if (plusminus) then
           tempArr(jorb,iorb)=inv_ovrlp_half(jjorb,iorb)*sqrt(abs(eval(iorb)))
        else
           tempArr(jorb,iorb)=inv_ovrlp_half(jjorb,iorb)*1.d0/sqrt(abs(eval(iorb)))
        end if
     end do
  end do
  !$omp end parallel do

  call f_free(eval)
  inv_ovrlp_halfp=f_malloc_ptr((/norb,norbp/), id='inv_ovrlp_halfp')
  ! ...and now apply the diagonalized overlap matrix to the matrix constructed above.
  ! This will give S^{+/-1/2}.
  if(blocksize<0) then
     if (norbp>0) call dgemm('n', 't', norb, norbp, norb, 1.d0, inv_ovrlp_half, &
          norb, tempArr, norbp, 0.d0, inv_ovrlp_halfp, norb)
     if (present(orbs).and.bigdft_mpi%nproc>1) then
        call mpi_allgatherv(inv_ovrlp_halfp, norb*norbp, mpi_double_precision, inv_ovrlp_half, &
                   norb*orbs%norb_par(:,0), norb*orbs%isorb_par, mpi_double_precision, bigdft_mpi%mpi_comm, ierr)
     else
        call vcopy(norb*norbp,inv_ovrlp_halfp(1,1),1,inv_ovrlp_half(1,1),1)
     end if
  else
     call dgemm_parallel(bigdft_mpi%iproc, bigdft_mpi%nproc, blocksize, bigdft_mpi%mpi_comm, 'n', 't', norb, norb, norb, &
          1.d0, inv_ovrlp_half, norb, tempArr, norb, 0.d0, inv_ovrlp_halfp, norb)
     call vcopy(norb*norbp,inv_ovrlp_halfp(1,1),1,inv_ovrlp_half(1,1),1)
  end if

  call f_free_ptr(inv_ovrlp_halfp)
  call f_free(tempArr)

end subroutine overlap_plus_minus_one_half_exact



subroutine check_accuracy_overlap_minus_one(iproc,norb,power,ovrlp,inv_ovrlp,error)
  use module_base
  implicit none
  integer,intent(in) :: iproc, norb, power
  real(kind=8),dimension(norb,norb),intent(in) :: ovrlp, inv_ovrlp
  real(kind=8),intent(out) :: error

  real(kind=8), allocatable, dimension(:,:) :: tmp, tmp2

  tmp=f_malloc((/norb,norb/),id='tmp')
  if (power==1) then
     call dgemm('n', 'n', norb, norb, norb, 1.d0, inv_ovrlp(1,1), &
          norb, ovrlp(1,1), norb, 0.d0, tmp(1,1), norb)
     call deviation_from_unity(iproc, norb, tmp, error)
  else if (power==2) then
     call dgemm('n', 'n', norb, norb, norb, 1.d0, inv_ovrlp(1,1), &
          norb, inv_ovrlp(1,1), norb, 0.d0, tmp(1,1), norb)
     call max_matrix_diff(iproc, norb, tmp, ovrlp, error)
     error=0.5d0*error
  else if (power==-2) then
     call dgemm('n', 'n', norb, norb, norb, 1.d0, inv_ovrlp(1,1), &
          norb, inv_ovrlp(1,1), norb, 0.d0, tmp(1,1), norb)
     tmp2=f_malloc((/norb,norb/),id='tmp2')
     call dgemm('n', 'n', norb, norb, norb, 1.d0, ovrlp(1,1), &
          norb, tmp(1,1), norb, 0.d0, tmp2(1,1), norb)
     call deviation_from_unity(iproc, norb, tmp2, error)
     error=0.5d0*error
     call f_free(tmp2)
  else
     stop 'Error in check_accuracy_overlap_minus_one'
  end if
  call f_free(tmp)

end subroutine check_accuracy_overlap_minus_one


subroutine max_matrix_diff(iproc, norb, mat1, mat2, deviation)
  use module_base
  use module_types
  implicit none
=======
subroutine max_matrix_diff_parallel(iproc, norb, norbp, mat1, mat2, deviation)
  use module_base
  use module_types
  implicit none

  ! Calling arguments
  integer,intent(in):: iproc, norb, norbp
  real(8),dimension(norb,norbp),intent(in):: mat1, mat2
  real(8),intent(out):: deviation

  ! Local variables
  integer:: iorb, jorb, ierr
  real(8):: error

  call timing(iproc,'dev_from_unity','ON') 
  deviation=0.d0
  do iorb=1,norbp
     do jorb=1,norb
        error=abs(mat1(jorb,iorb)-mat2(jorb,iorb))
        deviation=max(error,deviation)
     end do
  end do
  call mpiallred(deviation, 1, mpi_max, bigdft_mpi%mpi_comm, ierr)
  call timing(iproc,'dev_from_unity','OF') 

end subroutine max_matrix_diff_parallel



subroutine deviation_from_unity(iproc, norb, ovrlp, deviation)
  use module_base
  use module_types
  implicit none

  ! Calling arguments
  integer,intent(in):: iproc, norb
  real(8),dimension(norb,norb),intent(in):: ovrlp
  real(8),intent(out):: deviation

  ! Local variables
  integer:: iorb, jorb
  real(8):: error

  call timing(iproc,'dev_from_unity','ON') 
  deviation=0.d0
  do iorb=1,norb
     do jorb=1,norb
        if(iorb==jorb) then
           error=abs(ovrlp(jorb,iorb)-1.d0)
        else
           error=abs(ovrlp(jorb,iorb))
        end if
        deviation=max(error,deviation)
     end do
  end do
  call timing(iproc,'dev_from_unity','OF') 

end subroutine deviation_from_unity


subroutine deviation_from_unity_parallel(iproc, norb, norbp, isorb, ovrlp, deviation)
  use module_base
  use module_types
  implicit none

  ! Calling arguments
  integer,intent(in):: iproc, norb, norbp, isorb
  real(8),dimension(norb,norbp),intent(in):: ovrlp
  real(8),intent(out):: deviation

  ! Local variables
  integer:: iorb, iiorb, jorb, ierr
  real(8):: error

  call timing(iproc,'dev_from_unity','ON') 
  deviation=0.d0
  do iorb=1,norbp
     iiorb=iorb+isorb
     do jorb=1,norb
        if(iiorb==jorb) then
           error=abs(ovrlp(jorb,iorb)-1.d0)
        else
           error=abs(ovrlp(jorb,iorb))
        end if
        deviation=max(error,deviation)
     end do
  end do
  call mpiallred(deviation, 1, mpi_max, bigdft_mpi%mpi_comm, ierr)
  call timing(iproc,'dev_from_unity','OF') 

end subroutine deviation_from_unity_parallel
>>>>>>> ffa93dbe

  ! Calling arguments
  integer,intent(in):: iproc, norb
  real(8),dimension(norb,norb),intent(in):: mat1, mat2
  real(8),intent(out):: deviation

  ! Local variables
  integer:: iorb, jorb
  real(8):: error

  call timing(iproc,'dev_from_unity','ON') 
  deviation=0.d0
  do iorb=1,norb
     do jorb=1,norb
        error=abs(mat1(jorb,iorb)-mat2(jorb,iorb))
        deviation=max(error,deviation)
     end do
  end do
  call timing(iproc,'dev_from_unity','OF') 

end subroutine max_matrix_diff

subroutine deviation_from_symmetry(iproc, norb, ovrlp, deviation)
  use module_base
  use module_types
  implicit none

  ! Calling arguments
  integer,intent(in):: iproc, norb
  real(8),dimension(norb,norb),intent(in):: ovrlp
  real(8),intent(out):: deviation

  ! Local variables
  integer:: iorb, jorb
  real(8):: error

  call timing(iproc,'dev_from_unity','ON') 
  deviation=0.d0
  do iorb=1,norb
<<<<<<< HEAD
     do jorb=1,norb
        if(iorb==jorb) then
           error=abs(ovrlp(jorb,iorb)-1.d0)
        else
           error=abs(ovrlp(jorb,iorb))
        end if
=======
     do jorb=iorb+1,norb
        error=abs(ovrlp(jorb,iorb)-ovrlp(iorb,jorb))
>>>>>>> ffa93dbe
        deviation=max(error,deviation)
     end do
  end do
  call timing(iproc,'dev_from_unity','OF') 

<<<<<<< HEAD
end subroutine deviation_from_unity

subroutine deviation_from_symmetry(iproc, norb, ovrlp, deviation)
  use module_base
  use module_types
  implicit none

  ! Calling arguments
  integer,intent(in):: iproc, norb
  real(8),dimension(norb,norb),intent(in):: ovrlp
  real(8),intent(out):: deviation

  ! Local variables
  integer:: iorb, jorb
  real(8):: error

  call timing(iproc,'dev_from_unity','ON') 
  deviation=0.d0
  do iorb=1,norb
     do jorb=iorb+1,norb
        error=abs(ovrlp(jorb,iorb)-ovrlp(iorb,jorb))
        deviation=max(error,deviation)
     end do
  end do
  call timing(iproc,'dev_from_unity','OF') 

end subroutine deviation_from_symmetry

=======
end subroutine deviation_from_symmetry

>>>>>>> ffa93dbe
subroutine overlap_power_minus_one_half_parallel(iproc, nproc, meth_overlap, orbs, ovrlp, inv_ovrlp_half)
  use module_base
  use module_types
  use module_interfaces
  use sparsematrix_base, only: sparse_matrix
  use sparsematrix_init, only: matrixindex_in_compressed
  implicit none

  ! Calling arguments
  integer,intent(in) :: iproc, nproc, meth_overlap
  type(orbitals_data),intent(in) :: orbs
  type(sparse_matrix),intent(in) :: ovrlp
  type(sparse_matrix),intent(inout) :: inv_ovrlp_half

  ! Local variables
  integer :: iend, i, iorb, n, istat, iall, jorb, korb, jjorb, kkorb!, ilr
<<<<<<< HEAD
  integer :: iiorb, ierr, ii, iseg, ind, matrixindex_in_compressed
=======
  integer :: iiorb, ierr, ii, iseg, ind
>>>>>>> ffa93dbe
  real(kind=8) :: error
  real(kind=8),dimension(:,:),pointer :: ovrlp_tmp, ovrlp_tmp_inv_half
  logical,dimension(:),allocatable :: in_neighborhood
  character(len=*),parameter :: subname='overlap_power_minus_one_half_parallel'

  call timing(iproc,'lovrlp^-1/2par','ON')

  allocate(in_neighborhood(orbs%norb), stat=istat)
  call memocc(istat, in_neighborhood, 'in_neighborhood', subname)
  call to_zero(inv_ovrlp_half%nvctr, inv_ovrlp_half%matrix_compr(1))

  !DEBUG
  !if (iproc==0) then
  !   jjorb=0
  !   do jorb=1,orbs%norb
  !      do korb=1,orbs%norb
  !         ind = ovrlp%matrixindex_in_compressed(korb, jorb)
  !         if (ind>0) then
  !            print*, korb,jorb,ovrlp%matrix_compr(ind)
  !         else
  !            print*, korb,jorb,0.0d0
  !         end if
  !         !write(1200+iproc,'(2i8,es20.10)') kkorb, jjorb, ovrlp_tmp(kkorb,jjorb)
  !      end do
  !   end do
  !end if
  !call mpi_barrier(bigdft_mpi%mpi_comm,istat)

  do iorb=1,orbs%norbp
     iiorb=orbs%isorb+iorb
     !ilr=orbs%inwhichlocreg(iiorb)
     ! We are at the start of a new atom
     ! Count all orbitals that are in the neighborhood

     iseg=inv_ovrlp_half%istsegline(iiorb)
     iend=iiorb*orbs%norb
     n=0
     in_neighborhood(:)=.false.
     do 
        do i=inv_ovrlp_half%keyg(1,iseg),inv_ovrlp_half%keyg(2,iseg)
           ii=i-(iiorb-1)*orbs%norb
           in_neighborhood(ii)=.true.
           n=n+1
        end do
        iseg=iseg+1
        if (iseg>inv_ovrlp_half%nseg) exit
        if (inv_ovrlp_half%keyg(1,iseg)>iend) exit
     end do

     allocate(ovrlp_tmp(n,n), stat=istat)
     call memocc(istat, ovrlp_tmp, 'ovrlp_tmp', subname)
     call to_zero(n*n, ovrlp_tmp(1,1))

     jjorb=0
     do jorb=1,orbs%norb
        if (.not.in_neighborhood(jorb)) cycle
        jjorb=jjorb+1
        kkorb=0
        do korb=1,orbs%norb
           if (.not.in_neighborhood(korb)) cycle
           kkorb=kkorb+1
           ind = matrixindex_in_compressed(ovrlp,korb, jorb)
           if (ind>0) then
              ovrlp_tmp(kkorb,jjorb)=ovrlp%matrix_compr(ind)
           else
              ovrlp_tmp(kkorb,jjorb)=0.d0
           end if
           !write(1200+iproc,'(2i8,es20.10)') kkorb, jjorb, ovrlp_tmp(kkorb,jjorb)
        end do
     end do
          
     allocate(ovrlp_tmp_inv_half(n,n))
     call memocc(istat, ovrlp_tmp_inv_half, 'ovrlp_tmp_inv_half', subname)

     !if (iiorb==orbs%norb) then
     !print*,''
     !print*,'ovrlp_tmp',n,iiorb
     !do jorb=1,n
     !print*,jorb,ovrlp_tmp(:,jorb)
     !end do
     !end if

     ! Calculate S^-1/2 for the small overlap matrix
     call overlapPowerGeneral(iproc, nproc, meth_overlap, -2, -8, n, ovrlp_tmp, ovrlp_tmp_inv_half, error)

     !if (iiorb==orbs%norb) then
     !print*,''
     !print*,'inv_ovrlp_tmp',n,iiorb,error
     !do jorb=1,n
     !print*,jorb,ovrlp_tmp_inv_half(:,jorb)
     !end do
     !end if

     jjorb=0
     do jorb=1,orbs%norb
        if (.not.in_neighborhood(jorb)) cycle
        jjorb=jjorb+1
        kkorb=0
        if (jorb==iiorb) then
           do korb=1,orbs%norb
              if (.not.in_neighborhood(korb)) cycle
              kkorb=kkorb+1
              ind = matrixindex_in_compressed(inv_ovrlp_half,korb,jorb)
              if (ind>0) then
                 inv_ovrlp_half%matrix_compr(ind)=ovrlp_tmp_inv_half(kkorb,jjorb)
                 !if (iiorb==orbs%norb) print*,'problem here?!',iiorb,kkorb,jjorb,korb,jorb,ind,ovrlp_tmp_inv_half(kkorb,jjorb)
              end if
              !write(1300+iproc,'(2i8,es20.10)') kkorb, jjorb, ovrlp_tmp(kkorb,jjorb)
           end do
           exit !no need to keep looping
        end if
     end do

     iall=-product(shape(ovrlp_tmp_inv_half))*kind(ovrlp_tmp_inv_half)
     deallocate(ovrlp_tmp_inv_half, stat=istat)
     call memocc(istat, iall, 'ovrlp_tmp_inv_half', subname)

     iall=-product(shape(ovrlp_tmp))*kind(ovrlp_tmp)
     deallocate(ovrlp_tmp, stat=istat)
     call memocc(istat, iall, 'ovrlp_tmp', subname)
  end do

  call mpiallred(inv_ovrlp_half%matrix_compr(1), inv_ovrlp_half%nvctr, mpi_sum, bigdft_mpi%mpi_comm, ierr)

  iall=-product(shape(in_neighborhood))*kind(in_neighborhood)
  deallocate(in_neighborhood, stat=istat)
  call memocc(istat, iall, 'in_neighborhood', subname)

  !if (iproc==0) then
  !   jjorb=0
  !   do jorb=1,orbs%norb
  !      do korb=1,orbs%norb
  !         ind = inv_ovrlp_half%matrixindex_in_compressed(korb, jorb)
  !         if (ind>0) then
  !            print*, korb,jorb,inv_ovrlp_half%matrix_compr(ind)
  !         else
  !            print*, korb,jorb,0.0d0
  !         end if
  !         !write(1200+iproc,'(2i8,es20.10)') kkorb, jjorb, ovrlp_tmp(kkorb,jjorb)
  !      end do
  !   end do
  !end if
  !call mpi_finalize(ind)
  !stop

  call timing(iproc,'lovrlp^-1/2par','OF')

end subroutine overlap_power_minus_one_half_parallel

<<<<<<< HEAD
!> Orthonormalize a subset of orbitals
=======
>>>>>>> ffa93dbe
subroutine orthonormalize_subset(iproc, nproc, methTransformOverlap, npsidim_orbs, &
           orbs, at, minorbs_type, maxorbs_type, lzd, ovrlp, inv_ovrlp_half, collcom, orthpar, &
           lphi, psit_c, psit_f, can_use_transposed)
  use module_base
  use module_types
  use module_interfaces, exceptThisOne => orthonormalize_subset
  use communications, only: transpose_localized, untranspose_localized
  use sparsematrix_base, only: sparse_matrix
  use sparsematrix_init, only: matrixindex_in_compressed
  implicit none

  ! Calling arguments
  integer,intent(in) :: iproc,nproc,methTransformOverlap,npsidim_orbs
  type(orbitals_data),intent(in) :: orbs
  type(atoms_data),intent(in) :: at
  integer,dimension(at%astruct%ntypes),intent(in) :: minorbs_type, maxorbs_type
  type(local_zone_descriptors),intent(in) :: lzd
  type(sparse_matrix),intent(inout) :: ovrlp
  type(sparse_matrix),intent(inout) :: inv_ovrlp_half ! technically inv_ovrlp structure, but same pattern
  type(comms_linear),intent(in) :: collcom
  type(orthon_data),intent(in) :: orthpar
  real(kind=8),dimension(npsidim_orbs), intent(inout) :: lphi
  real(kind=8),dimension(:),pointer :: psit_c, psit_f
  logical,intent(inout) :: can_use_transposed

  ! Local variables
  integer :: it, istat, iall, iorb, jorb, iat, jat, ii
  logical :: iout, jout
  integer,dimension(:),allocatable :: icount_norb, jcount_norb
  real(kind=8),dimension(:),allocatable :: psittemp_c, psittemp_f, norm
<<<<<<< HEAD
  !type(sparseMatrix) :: inv_ovrlp_half
=======
  !type(sparse_matrix) :: inv_ovrlp_half
>>>>>>> ffa93dbe
  character(len=*),parameter :: subname='orthonormalize_subset'
  real(kind=8),dimension(:,:),pointer :: inv_ovrlp_null
  real(kind=8) :: error

  if(orthpar%nItOrtho>1) write(*,*) 'WARNING: might create memory problems...'

  !call nullify_sparse_matrix(inv_ovrlp_half)
  !call sparse_copy_pattern(inv_ovrlp, inv_ovrlp_half, iproc, subname)
  !!allocate(inv_ovrlp_half%matrix_compr(inv_ovrlp_half%nvctr), stat=istat)
  !!call memocc(istat, inv_ovrlp_half%matrix_compr, 'inv_ovrlp_half%matrix_compr', subname)
  inv_ovrlp_half%matrix_compr=f_malloc_ptr(inv_ovrlp_half%nvctr,id='inv_ovrlp_half%matrix_compr')

  do it=1,orthpar%nItOrtho

      if(.not.can_use_transposed) then
          if(associated(psit_c)) then
              iall=-product(shape(psit_c))*kind(psit_c)
              deallocate(psit_c, stat=istat)
              call memocc(istat, iall, 'psit_c', subname)
          end if
          if(associated(psit_f)) then
              iall=-product(shape(psit_f))*kind(psit_f)
              deallocate(psit_f, stat=istat)
              call memocc(istat, iall, 'psit_f', subname)
          end if
          allocate(psit_c(sum(collcom%nrecvcounts_c)), stat=istat)
          call memocc(istat, psit_c, 'psit_c', subname)
          allocate(psit_f(7*sum(collcom%nrecvcounts_f)), stat=istat)
          call memocc(istat, psit_f, 'psit_f', subname)

          call transpose_localized(iproc, nproc, npsidim_orbs, orbs, collcom, lphi, psit_c, psit_f, lzd)
          can_use_transposed=.true.

      end if
      call calculate_overlap_transposed(iproc, nproc, orbs, collcom, psit_c, psit_c, psit_f, psit_f, ovrlp)

      ! For the "higher" TMBs: delete off-diagonal elements and
      ! set diagonal elements to 1
      allocate(icount_norb(at%astruct%nat),stat=istat)
      call memocc(istat,icount_norb,'icount_norb',subname)
      allocate(jcount_norb(at%astruct%nat),stat=istat)
      call memocc(istat,jcount_norb,'jcount_norb',subname)
      icount_norb=0
      do iorb=1,orbs%norb
          iat=orbs%onwhichatom(iorb)
          icount_norb(iat)=icount_norb(iat)+1
          if (icount_norb(iat)<minorbs_type(at%astruct%iatype(iat)) .or. &
              icount_norb(iat)>maxorbs_type(at%astruct%iatype(iat))) then
              iout=.true.
          else
              iout=.false.
          end if
          jcount_norb=0
          do jorb=1,orbs%norb
              jat=orbs%onwhichatom(jorb)
              jcount_norb(jat)=jcount_norb(jat)+1
              if (jcount_norb(jat)<minorbs_type(at%astruct%iatype(jat)) .or. &
                  jcount_norb(jat)>maxorbs_type(at%astruct%iatype(jat))) then
                  jout=.true.
              else
                  jout=.false.
              end if
              ii=matrixindex_in_compressed(ovrlp,jorb,iorb)
              !!if (iproc==0) write(444,'(a,2i7,2x,2i7,3x,2l4,3x,3i6)') 'iorb, jorb, iat, jat, iout, jout, icount_norb(iat), minorbs_type(at%iatype(iat)), maxorbs_type(at%iatype(iat))', &
              !!                                                         iorb, jorb, iat, jat, iout, jout, icount_norb(iat), minorbs_type(at%iatype(iat)), maxorbs_type(at%iatype(iat))
              if (ii/=0 .and. (iout .or. jout)) then
                  if (jorb==iorb) then
                      ovrlp%matrix_compr(ii)=1.d0
                  else
                      ovrlp%matrix_compr(ii)=0.d0
                  end if
              end if
          end do
      end do
      iall=-product(shape(icount_norb))*kind(icount_norb)
      deallocate(icount_norb, stat=istat)
      call memocc(istat, iall, 'icount_norb', subname)
      iall=-product(shape(jcount_norb))*kind(jcount_norb)
      deallocate(jcount_norb, stat=istat)
      call memocc(istat, iall, 'jcount_norb', subname)


      if (methTransformOverlap==-1) then
          call overlap_power_minus_one_half_parallel(iproc, nproc, methTransformOverlap, orbs, ovrlp, inv_ovrlp_half)
      else
          nullify(inv_ovrlp_null)
          call overlapPowerGeneral(iproc, nproc, methTransformOverlap, -2, orthpar%blocksize_pdsyev, orbs%norb, &
               ovrlp%matrix, inv_ovrlp_null, error, orbs, ovrlp, inv_ovrlp_half)
      end if

      ! For the "higher" TMBs: delete off-diagonal elements and
      ! set diagonal elements to 1
      allocate(icount_norb(at%astruct%nat),stat=istat)
      call memocc(istat,icount_norb,'icount_norb',subname)
      allocate(jcount_norb(at%astruct%nat),stat=istat)
      call memocc(istat,jcount_norb,'jcount_norb',subname)
      icount_norb=0
      do iorb=1,orbs%norb
          iat=orbs%onwhichatom(iorb)
          icount_norb(iat)=icount_norb(iat)+1
          if (icount_norb(iat)<minorbs_type(at%astruct%iatype(iat)) .or. &
              icount_norb(iat)>maxorbs_type(at%astruct%iatype(iat))) then
              iout=.true.
          else
              iout=.false.
          end if
          jcount_norb=0
          do jorb=1,orbs%norb
              jat=orbs%onwhichatom(jorb)
              jcount_norb(jat)=jcount_norb(jat)+1
              if (jcount_norb(jat)<minorbs_type(at%astruct%iatype(jat)) .or. &
                  jcount_norb(jat)>maxorbs_type(at%astruct%iatype(jat))) then
                  jout=.true.
              else
                  jout=.false.
              end if
              ii=matrixindex_in_compressed(ovrlp,jorb,iorb)
              if (ii/=0 .and. (iout .or. jout)) then
                  if (jorb==iorb) then
                      ovrlp%matrix_compr(ii)=1.d0
                  else
                      ovrlp%matrix_compr(ii)=0.d0
                  end if
              end if
          end do
      end do
      iall=-product(shape(icount_norb))*kind(icount_norb)
      deallocate(icount_norb, stat=istat)
      call memocc(istat, iall, 'icount_norb', subname)
      iall=-product(shape(jcount_norb))*kind(jcount_norb)
      deallocate(jcount_norb, stat=istat)
      call memocc(istat, iall, 'jcount_norb', subname)

      allocate(psittemp_c(sum(collcom%nrecvcounts_c)), stat=istat)
      call memocc(istat, psittemp_c, 'psittemp_c', subname)
      allocate(psittemp_f(7*sum(collcom%nrecvcounts_f)), stat=istat)
      call memocc(istat, psittemp_f, 'psittemp_f', subname)

      call vcopy(sum(collcom%nrecvcounts_c), psit_c(1), 1, psittemp_c(1), 1)
      call vcopy(7*sum(collcom%nrecvcounts_f), psit_f(1), 1, psittemp_f(1), 1)

      call build_linear_combination_transposed(collcom, inv_ovrlp_half, &
           psittemp_c, psittemp_f, .true., psit_c, psit_f, iproc)
      allocate(norm(orbs%norb), stat=istat)
      call memocc(istat, norm, 'norm', subname)
      call normalize_transposed(iproc, nproc, orbs, collcom, psit_c, psit_f, norm)

      iall=-product(shape(norm))*kind(norm)
      deallocate(norm, stat=istat)
      call memocc(istat, iall, 'norm', subname)
      call untranspose_localized(iproc, nproc, npsidim_orbs, orbs, collcom, psit_c, psit_f, lphi, lzd)

      iall=-product(shape(psittemp_c))*kind(psittemp_c)
      deallocate(psittemp_c, stat=istat)
      call memocc(istat, iall, 'psittemp_c', subname)
      iall=-product(shape(psittemp_f))*kind(psittemp_f)
      deallocate(psittemp_f, stat=istat)
      call memocc(istat, iall, 'psittemp_f', subname)
  end do

  !call deallocate_sparse_matrix(inv_ovrlp_half, subname)
  !!iall=-product(shape(inv_ovrlp_half%matrix_compr))*kind(inv_ovrlp_half%matrix_compr)
  !!deallocate(inv_ovrlp_half%matrix_compr, stat=istat)
  !!call memocc(istat, iall, 'inv_ovrlp_half%matrix_compr', subname)
  call f_free_ptr(inv_ovrlp_half%matrix_compr)

end subroutine orthonormalize_subset



subroutine gramschmidt_subset(iproc, nproc, methTransformOverlap, npsidim_orbs, &
           orbs, at, minorbs_type, maxorbs_type, lzd, ovrlp, inv_ovrlp_half, collcom, orthpar, &
           lphi, psit_c, psit_f, can_use_transposed)
  use module_base
  use module_types
  use module_interfaces, exceptThisOne => gramschmidt_subset
  use communications, only: transpose_localized, untranspose_localized
  use sparsematrix_base, only: sparse_matrix
  use sparsematrix_init, only: matrixindex_in_compressed
  implicit none

  ! Calling arguments
  integer,intent(in) :: iproc,nproc,methTransformOverlap,npsidim_orbs
  type(orbitals_data),intent(in) :: orbs
  type(atoms_data),intent(in) :: at
  integer,dimension(at%astruct%ntypes),intent(in) :: minorbs_type, maxorbs_type
  type(local_zone_descriptors),intent(in) :: lzd
  type(sparse_matrix),intent(inout) :: ovrlp
  type(sparse_matrix),intent(inout) :: inv_ovrlp_half ! technically inv_ovrlp structure, but same pattern
  type(comms_linear),intent(in) :: collcom
  type(orthon_data),intent(in) :: orthpar
  real(kind=8),dimension(npsidim_orbs), intent(inout) :: lphi
  real(kind=8),dimension(:),pointer :: psit_c, psit_f
  logical,intent(inout) :: can_use_transposed

  ! Local variables
  integer :: it, istat, iall, iorb, jorb, iat, jat, ii
  logical :: iout, jout
  integer,dimension(:),allocatable :: icount_norb, jcount_norb
  real(kind=8),dimension(:),allocatable :: psittemp_c, psittemp_f, norm
<<<<<<< HEAD
  !type(sparseMatrix) :: inv_ovrlp_half
=======
  !type(sparse_matrix) :: inv_ovrlp_half
>>>>>>> ffa93dbe
  character(len=*),parameter :: subname='gramschmidt_subset'

  if(orthpar%nItOrtho>1) write(*,*) 'WARNING: might create memory problems...'

  !call nullify_sparse_matrix(inv_ovrlp_half)
  !call sparse_copy_pattern(inv_ovrlp, inv_ovrlp_half, iproc, subname)
  !!allocate(inv_ovrlp_half%matrix_compr(inv_ovrlp_half%nvctr), stat=istat)
  !!call memocc(istat, inv_ovrlp_half%matrix_compr, 'inv_ovrlp_half%matrix_compr', subname)
  inv_ovrlp_half%matrix_compr=f_malloc_ptr(inv_ovrlp_half%nvctr,id='inv_ovrlp_half%matrix_compr')

  do it=1,orthpar%nItOrtho

      if(.not.can_use_transposed) then
          if(associated(psit_c)) then
              iall=-product(shape(psit_c))*kind(psit_c)
              deallocate(psit_c, stat=istat)
              call memocc(istat, iall, 'psit_c', subname)
          end if
          if(associated(psit_f)) then
              iall=-product(shape(psit_f))*kind(psit_f)
              deallocate(psit_f, stat=istat)
              call memocc(istat, iall, 'psit_f', subname)
          end if
          allocate(psit_c(sum(collcom%nrecvcounts_c)), stat=istat)
          call memocc(istat, psit_c, 'psit_c', subname)
          allocate(psit_f(7*sum(collcom%nrecvcounts_f)), stat=istat)
          call memocc(istat, psit_f, 'psit_f', subname)

          call transpose_localized(iproc, nproc, npsidim_orbs, orbs, collcom, lphi, psit_c, psit_f, lzd)
          can_use_transposed=.true.

      end if
      call calculate_overlap_transposed(iproc, nproc, orbs, collcom, psit_c, psit_c, psit_f, psit_f, ovrlp)

      ! For the "higher" TMBs: delete off-diagonal elements and
      ! set diagonal elements to 1
      allocate(icount_norb(at%astruct%nat),stat=istat)
      call memocc(istat,icount_norb,'icount_norb',subname)
      allocate(jcount_norb(at%astruct%nat),stat=istat)
      call memocc(istat,jcount_norb,'jcount_norb',subname)
      icount_norb=0
      do iorb=1,orbs%norb
          iat=orbs%onwhichatom(iorb)
          icount_norb(iat)=icount_norb(iat)+1
          if (icount_norb(iat)<minorbs_type(at%astruct%iatype(iat)) .or. &
              icount_norb(iat)>maxorbs_type(at%astruct%iatype(iat))) then
              iout=.true.
          else
              iout=.false.
          end if
          jcount_norb=0
          do jorb=1,orbs%norb
              jat=orbs%onwhichatom(jorb)
              jcount_norb(jat)=jcount_norb(jat)+1
              !!if (jcount_norb(jat)<minorbs_type(at%astruct%iatype(jat)) .or. &
              !!    jcount_norb(jat)>maxorbs_type(at%astruct%iatype(jat))) then
              if (jcount_norb(jat)<minorbs_type(at%astruct%iatype(jat))) then
                  jout=.true.
              else
                  jout=.false.
              end if
              ii=matrixindex_in_compressed(ovrlp,jorb,iorb)
              if (ii/=0) then
                  if (iout) then
                      ovrlp%matrix_compr(ii)=0.d0
                  else
                      if (jout) then
                          ovrlp%matrix_compr(ii)=-ovrlp%matrix_compr(ii)
                      else
                          ovrlp%matrix_compr(ii)=0.d0
                      end if
                  end if
              end if
              !!if (iout .or. jout) then
              !!    if (jorb==iorb) then
              !!        ovrlp%matrix_compr(ii)=1.d0
              !!    else
              !!        ovrlp%matrix_compr(ii)=0.d0
              !!    end if
              !!end if
          end do
      end do
      iall=-product(shape(icount_norb))*kind(icount_norb)
      deallocate(icount_norb, stat=istat)
      call memocc(istat, iall, 'icount_norb', subname)
      iall=-product(shape(jcount_norb))*kind(jcount_norb)
      deallocate(jcount_norb, stat=istat)
      call memocc(istat, iall, 'jcount_norb', subname)


      !!if (methTransformOverlap==-1) then
      !!    call overlap_power_minus_one_half_parallel(iproc, nproc, methTransformOverlap, orbs, ovrlp, inv_ovrlp_half)
      !!else
      !!    call overlapPowerMinusOneHalf(iproc, nproc, bigdft_mpi%mpi_comm, methTransformOverlap, orthpar%blocksize_pdsyev, &
      !!        orthpar%blocksize_pdgemm, orbs%norb, ovrlp, inv_ovrlp_half)
      !!end if

      !!! For the "higher" TMBs: delete off-diagonal elements and
      !!! set diagonal elements to 1
      !!allocate(icount_norb(at%nat),stat=istat)
      !!call memocc(istat,icount_norb,'icount_norb',subname)
      !!allocate(jcount_norb(at%nat),stat=istat)
      !!call memocc(istat,jcount_norb,'jcount_norb',subname)
      !!do iorb=1,orbs%norb
      !!    iat=orbs%onwhichatom(iorb)
      !!    icount_norb(iat)=icount_norb(iat)+1
      !!    if (icount_norb(iat)<minorbs_type(at%iatype(iat)) .or. &
      !!        icount_norb(iat)>maxorbs_type(at%iatype(iat))) then
      !!        iout=.true.
      !!    else
      !!        iout=.false.
      !!    end if
      !!    do jorb=1,orbs%norb
      !!        jat=orbs%onwhichatom(jorb)
      !!        jcount_norb(jat)=jcount_norb(jat)+1
      !!        if (jcount_norb(jat)>maxorbs_type(at%iatype(jat))) then
      !!            jout=.true.
      !!        else
      !!            jout=.false.
      !!        end if
      !!        ii=ovrlp%matrixindex_in_compressed(jorb,iorb)
      !!        if (iout .or. jout) then
      !!            if (jorb==iorb) then
      !!                ovrlp%matrix_compr(ii)=1.d0
      !!            else
      !!                ovrlp%matrix_compr(ii)=0.d0
      !!            end if
      !!        end if
      !!    end do
      !!end do
      !!iall=-product(shape(icount_norb))*kind(icount_norb)
      !!deallocate(icount_norb, stat=istat)
      !!call memocc(istat, iall, 'icount_norb', subname)
      !!iall=-product(shape(jcount_norb))*kind(jcount_norb)
      !!deallocate(jcount_norb, stat=istat)
      !!call memocc(istat, iall, 'jcount_norb', subname)

      allocate(psittemp_c(sum(collcom%nrecvcounts_c)), stat=istat)
      call memocc(istat, psittemp_c, 'psittemp_c', subname)
      allocate(psittemp_f(7*sum(collcom%nrecvcounts_f)), stat=istat)
      call memocc(istat, psittemp_f, 'psittemp_f', subname)

      call vcopy(sum(collcom%nrecvcounts_c), psit_c(1), 1, psittemp_c(1), 1)
      call vcopy(7*sum(collcom%nrecvcounts_f), psit_f(1), 1, psittemp_f(1), 1)
      !!call build_linear_combination_transposed(collcom, inv_ovrlp_half, &
      !!     psittemp_c, psittemp_f, .true., psit_c, psit_f, iproc)
      call build_linear_combination_transposed(collcom, ovrlp, &
           psittemp_c, psittemp_f, .false., psit_c, psit_f, iproc)
      allocate(norm(orbs%norb), stat=istat)
      call memocc(istat, norm, 'norm', subname)
      !call normalize_transposed(iproc, nproc, orbs, collcom, psit_c, psit_f, norm)

      iall=-product(shape(norm))*kind(norm)
      deallocate(norm, stat=istat)
      call memocc(istat, iall, 'norm', subname)
      call untranspose_localized(iproc, nproc, npsidim_orbs, orbs, collcom, psit_c, psit_f, lphi, lzd)

      iall=-product(shape(psittemp_c))*kind(psittemp_c)
      deallocate(psittemp_c, stat=istat)
      call memocc(istat, iall, 'psittemp_c', subname)
      iall=-product(shape(psittemp_f))*kind(psittemp_f)
      deallocate(psittemp_f, stat=istat)
      call memocc(istat, iall, 'psittemp_f', subname)
  end do

  !call deallocate_sparse_matrix(inv_ovrlp_half, subname)
  !!iall=-product(shape(inv_ovrlp_half%matrix_compr))*kind(inv_ovrlp_half%matrix_compr)
  !!deallocate(inv_ovrlp_half%matrix_compr, stat=istat)
  !!call memocc(istat, iall, 'inv_ovrlp_half%matrix_compr', subname)
  call f_free_ptr(inv_ovrlp_half%matrix_compr)

end subroutine gramschmidt_subset





subroutine diagonalize_localized(iproc, nproc, orbs, ovrlp, inv_ovrlp_half)
  use module_base
  use module_types
  use sparsematrix_base, only: sparse_matrix
  use sparsematrix_init, only: matrixindex_in_compressed
  implicit none

  ! Calling arguments
  integer,intent(in) :: iproc, nproc
  type(orbitals_data),intent(in) :: orbs
  type(sparse_matrix),intent(in) :: ovrlp
  type(sparse_matrix),intent(inout) :: inv_ovrlp_half

  ! Local variables
  integer :: iend, i, iorb, n, istat, iall, jorb, korb, jjorb, kkorb!, ilr
  integer :: iiorb, ierr, ii, iseg, ind, lwork
  real(kind=8) :: error
  real(kind=8),dimension(:,:),pointer :: ovrlp_tmp, ovrlp_tmp_inv_half
  real(kind=8),dimension(:),allocatable :: eval, work
  logical,dimension(:),allocatable :: in_neighborhood
  character(len=*),parameter :: subname='overlap_power_minus_one_half_parallel'

  call timing(iproc,'lovrlp^-1/2par','ON')

  allocate(in_neighborhood(orbs%norb), stat=istat)
  call memocc(istat, in_neighborhood, 'in_neighborhood', subname)
  call to_zero(inv_ovrlp_half%nvctr, inv_ovrlp_half%matrix_compr(1))

  !DEBUG
  !if (iproc==0) then
  !   jjorb=0
  !   do jorb=1,orbs%norb
  !      do korb=1,orbs%norb
  !         ind = ovrlp%matrixindex_in_compressed(korb, jorb)
  !         if (ind>0) then
  !            print*, korb,jorb,ovrlp%matrix_compr(ind)
  !         else
  !            print*, korb,jorb,0.0d0
  !         end if
  !         !write(1200+iproc,'(2i8,es20.10)') kkorb, jjorb, ovrlp_tmp(kkorb,jjorb)
  !      end do
  !   end do
  !end if
  !call mpi_barrier(bigdft_mpi%mpi_comm,istat)

  do iorb=1,orbs%norbp
     iiorb=orbs%isorb+iorb
     !ilr=orbs%inwhichlocreg(iiorb)
     ! We are at the start of a new atom
     ! Count all orbitals that are in the neighborhood

     iseg=inv_ovrlp_half%istsegline(iiorb)
     iend=iiorb*orbs%norb
     n=0
     in_neighborhood(:)=.false.
     do 
        do i=inv_ovrlp_half%keyg(1,iseg),inv_ovrlp_half%keyg(2,iseg)
           ii=i-(iiorb-1)*orbs%norb
           in_neighborhood(ii)=.true.
           n=n+1
        end do
        iseg=iseg+1
        if (iseg>inv_ovrlp_half%nseg) exit
        if (inv_ovrlp_half%keyg(1,iseg)>iend) exit
     end do

     allocate(ovrlp_tmp(n,n), stat=istat)
     call memocc(istat, ovrlp_tmp, 'ovrlp_tmp', subname)
     call to_zero(n*n, ovrlp_tmp(1,1))

     jjorb=0
     do jorb=1,orbs%norb
        if (.not.in_neighborhood(jorb)) cycle
        jjorb=jjorb+1
        kkorb=0
        do korb=1,orbs%norb
           if (.not.in_neighborhood(korb)) cycle
           kkorb=kkorb+1
           ind = matrixindex_in_compressed(ovrlp,korb, jorb)
           if (ind>0) then
              ovrlp_tmp(kkorb,jjorb)=ovrlp%matrix_compr(ind)
           else
              ovrlp_tmp(kkorb,jjorb)=0.d0
           end if
           !write(1200+iproc,'(2i8,es20.10)') kkorb, jjorb, ovrlp_tmp(kkorb,jjorb)
        end do
     end do
          
     allocate(ovrlp_tmp_inv_half(n,n),stat=istat)
     call memocc(istat, ovrlp_tmp_inv_half, 'ovrlp_tmp_inv_half', subname)

     !if (iiorb==orbs%norb) then
     !print*,''
     !print*,'ovrlp_tmp',n,iiorb
     !do jorb=1,n
     !print*,jorb,ovrlp_tmp(:,jorb)
     !end do
     !end if

     call vcopy(n*n, ovrlp_tmp(1,1), 1, ovrlp_tmp_inv_half(1,1), 1)
     ! Diagonalize the small matrix
     lwork=n**2
     allocate(work(lwork),stat=istat)
     call memocc(istat,work,'work',subname)
     allocate(eval(n),stat=istat)
     call memocc(istat,eval,'eval',subname)
     call dsyev('v', 'l', n, ovrlp_tmp_inv_half, n, eval, work, lwork, istat)
     if (istat/=0) stop 'error in dsyev'
     iall=-product(shape(work))*kind(work)
     deallocate(work, stat=istat)
     call memocc(istat, iall, 'work', subname)
     iall=-product(shape(eval))*kind(eval)
     deallocate(eval, stat=istat)
     call memocc(istat, iall, 'eval', subname)

     !if (iiorb==orbs%norb) then
     !print*,''
     !print*,'inv_ovrlp_tmp',n,iiorb,error
     !do jorb=1,n
     !print*,jorb,ovrlp_tmp_inv_half(:,jorb)
     !end do
     !end if

     jjorb=0
     do jorb=1,orbs%norb
        if (.not.in_neighborhood(jorb)) cycle
        jjorb=jjorb+1
        kkorb=0
        if (jorb==iiorb) then
           do korb=1,orbs%norb
              if (.not.in_neighborhood(korb)) cycle
              kkorb=kkorb+1
              ind = matrixindex_in_compressed(inv_ovrlp_half,korb,jorb)
              if (ind>0) then
                 inv_ovrlp_half%matrix_compr(ind)=ovrlp_tmp_inv_half(kkorb,jjorb)
                 !if (iiorb==orbs%norb) print*,'problem here?!',iiorb,kkorb,jjorb,korb,jorb,ind,ovrlp_tmp_inv_half(kkorb,jjorb)
              end if
              !write(1300+iproc,'(2i8,es20.10)') kkorb, jjorb, ovrlp_tmp(kkorb,jjorb)
           end do
           exit !no need to keep looping
        end if
     end do

     iall=-product(shape(ovrlp_tmp_inv_half))*kind(ovrlp_tmp_inv_half)
     deallocate(ovrlp_tmp_inv_half, stat=istat)
     call memocc(istat, iall, 'ovrlp_tmp_inv_half', subname)

     iall=-product(shape(ovrlp_tmp))*kind(ovrlp_tmp)
     deallocate(ovrlp_tmp, stat=istat)
     call memocc(istat, iall, 'ovrlp_tmp', subname)
  end do

  call mpiallred(inv_ovrlp_half%matrix_compr(1), inv_ovrlp_half%nvctr, mpi_sum, bigdft_mpi%mpi_comm, ierr)

  iall=-product(shape(in_neighborhood))*kind(in_neighborhood)
  deallocate(in_neighborhood, stat=istat)
  call memocc(istat, iall, 'in_neighborhood', subname)

  !if (iproc==0) then
  !   jjorb=0
  !   do jorb=1,orbs%norb
  !      do korb=1,orbs%norb
  !         ind = inv_ovrlp_half%matrixindex_in_compressed(korb, jorb)
  !         if (ind>0) then
  !            print*, korb,jorb,inv_ovrlp_half%matrix_compr(ind)
  !         else
  !            print*, korb,jorb,0.0d0
  !         end if
  !         !write(1200+iproc,'(2i8,es20.10)') kkorb, jjorb, ovrlp_tmp(kkorb,jjorb)
  !      end do
  !   end do
  !end if
  !call mpi_finalize(ind)
  !stop

  call timing(iproc,'lovrlp^-1/2par','OF')

end subroutine diagonalize_localized<|MERGE_RESOLUTION|>--- conflicted
+++ resolved
@@ -364,19 +364,12 @@
 !contents of %matrix not guaranteed to be correct though - inv_ovrlp_smat%can_use_dense set accordingly
 !power: -2 -> S^-1/2, 2 -> S^1/2, 1 -> S^-1
 subroutine overlapPowerGeneral(iproc, nproc, iorder, power, blocksize, norb, ovrlp, inv_ovrlp, error, orbs, &
-<<<<<<< HEAD
-     ovrlp_smat, inv_ovrlp_smat)
-  use module_base
-  use module_types
-  use module_interfaces, except_this_one => overlapPowerGeneral
-=======
      ovrlp_smat, inv_ovrlp_smat, check_accur)
   use module_base
   use module_types
   use module_interfaces, except_this_one => overlapPowerGeneral
   use sparsematrix_base, only: sparse_matrix
   use sparsematrix, only: compress_matrix, uncompress_matrix
->>>>>>> ffa93dbe
   implicit none
   
   ! Calling arguments
@@ -385,12 +378,8 @@
   real(kind=8),dimension(:,:),pointer :: inv_ovrlp
   real(kind=8),intent(out) :: error
   type(orbitals_data), optional, intent(in) :: orbs
-<<<<<<< HEAD
-  type(sparseMatrix), optional, intent(inout) :: ovrlp_smat, inv_ovrlp_smat
-=======
   type(sparse_matrix), optional, intent(inout) :: ovrlp_smat, inv_ovrlp_smat
   logical,intent(in),optional :: check_accur
->>>>>>> ffa93dbe
   
   ! Local variables
   integer :: iorb, jorb, info, iiorb, isorb, norbp, ii, ii_inv, iii, ierr, i
@@ -399,9 +388,6 @@
   real(kind=8), dimension(:,:), pointer :: inv_ovrlp_half_tmp
   real(kind=8) :: factor, newfactor
   logical :: ovrlp_allocated, inv_ovrlp_allocated
-<<<<<<< HEAD
-  logical, parameter :: check_accuracy=.false. ! move to input.perf
-=======
   logical :: check_accuracy
 
   if (present(check_accur)) then
@@ -409,7 +395,6 @@
   else
       check_accuracy=.false.
   end if
->>>>>>> ffa93dbe
 
 
   call f_routine(id='overlapPowerGeneral')
@@ -427,11 +412,7 @@
      if (present(inv_ovrlp_smat)) then
         if (.not. ovrlp_allocated) ovrlp_smat%matrix=f_malloc_ptr((/ovrlp_smat%nfvctr,ovrlp_smat%nfvctr/),&
              id='ovrlp_smat%matrix')
-<<<<<<< HEAD
-        if (.not.(ovrlp_smat%can_use_dense.and.ovrlp_allocated)) call uncompressMatrix(iproc,ovrlp_smat)
-=======
         if (.not.(ovrlp_smat%can_use_dense.and.ovrlp_allocated)) call uncompress_matrix(iproc,ovrlp_smat)
->>>>>>> ffa93dbe
         if (.not. inv_ovrlp_allocated) inv_ovrlp_smat%matrix=f_malloc_ptr((/inv_ovrlp_smat%nfvctr,inv_ovrlp_smat%nfvctr/),&
              id='inv_ovrlp_smat%matrix')
         call vcopy(norb*norb,ovrlp_smat%matrix(1,1),1,inv_ovrlp_smat%matrix(1,1),1)
@@ -455,11 +436,7 @@
         call overlap_plus_minus_one_half_exact(norb,blocksize,.false.,inv_ovrlp,orbs)
      end if
      if (present(inv_ovrlp_smat)) then
-<<<<<<< HEAD
-        call compress_matrix_for_allreduce(iproc,inv_ovrlp_smat)
-=======
         call compress_matrix(iproc,inv_ovrlp_smat)
->>>>>>> ffa93dbe
         nullify(inv_ovrlp)
         if (.not. inv_ovrlp_allocated) then
            call f_free_ptr(inv_ovrlp_smat%matrix)
@@ -482,17 +459,10 @@
         end if
         if (iorder>1) then
            if (.not. inv_ovrlp_allocated) inv_ovrlp_smat%matrix=f_malloc_ptr((/norb,norb/),id='inv_ovrlp_smat%matrix')
-<<<<<<< HEAD
-           call uncompressMatrix(iproc,inv_ovrlp_smat)
-           inv_ovrlp => inv_ovrlp_smat%matrix
-           if (.not. ovrlp_allocated) ovrlp_smat%matrix=f_malloc_ptr((/norb,norb/),id='ovrlp_smat%matrix')
-           call uncompressMatrix(iproc,ovrlp_smat)
-=======
            call uncompress_matrix(iproc,inv_ovrlp_smat)
            inv_ovrlp => inv_ovrlp_smat%matrix
            if (.not. ovrlp_allocated) ovrlp_smat%matrix=f_malloc_ptr((/norb,norb/),id='ovrlp_smat%matrix')
            call uncompress_matrix(iproc,ovrlp_smat)
->>>>>>> ffa93dbe
            ovrlp => ovrlp_smat%matrix
         end if
      end if
@@ -508,114 +478,6 @@
            isorb=0
            inv_ovrlpp => inv_ovrlp
         end if
-<<<<<<< HEAD
-        if (.not.present(inv_ovrlp_smat)) call first_order_taylor_dense(norb,isorb,norbp,power,ovrlp(1,isorb+1),inv_ovrlpp)
-     end if
-
-     ! add sparse here once we have sparse matrix multiply
-     if (iorder>1) then
-        ovrlpminone=f_malloc_ptr((/norb,norb/),id='ovrlpminone')
-        if (present(orbs).and.nproc>1) then
-           ovrlpminonep=f_malloc_ptr((/norb,norbp/),id='ovrlpminonep')
-        else
-           ovrlpminonep => ovrlpminone
-        end if
-
-        call matrix_minus_identity_dense(norb,isorb,norbp,ovrlp(1,isorb+1),ovrlpminonep)
-
-        ovrlppoweroldp=f_malloc_ptr((/norb,norbp/),id='ovrlppoweroldp')
-        call vcopy(norb*norbp,ovrlpminonep(1,1),1,ovrlppoweroldp(1,1),1)
-
-        if(nproc > 1.and.present(orbs)) then
-           call mpi_allgatherv(ovrlpminonep, norb*norbp, mpi_double_precision, ovrlpminone, &
-                norb*orbs%norb_par(:,0), norb*orbs%isorb_par, mpi_double_precision, bigdft_mpi%mpi_comm, ierr)
-           call f_free_ptr(ovrlpminonep)
-        else
-           nullify(ovrlpminonep)
-        end if
-
-        ovrlppowerp=f_malloc_ptr((/norb,norbp/),id='ovrlppowerp')
-
-        if (power==1) then
-           factor=-1.0d0
-        else if (power==2) then
-           factor=0.5d0
-        else if (power==-2) then
-           factor=-0.5d0
-        end if
-        do i=2,iorder
-           call dgemm('n', 'n', norb, norbp, norb, 1.d0, ovrlpminone(1,1), &
-                norb, ovrlppoweroldp(1,1), norb, 0.d0, ovrlppowerp(1,1), norb)
-           factor=newfactor(power,i,factor)
-           call daxpy(norb*norbp,factor,ovrlppowerp,1,inv_ovrlpp,1)
-           call vcopy(norb*norbp,ovrlppowerp(1,1),1,ovrlppoweroldp(1,1),1)
-        end do
-
-        call f_free_ptr(ovrlppowerp)
-        call f_free_ptr(ovrlppoweroldp)
-        call f_free_ptr(ovrlpminone)
-     end if
-
-     if (.not. present(inv_ovrlp_smat).or.iorder>1) then
-        if(nproc > 1.and.present(orbs)) then
-           call mpi_allgatherv(inv_ovrlpp, norb*norbp, mpi_double_precision, inv_ovrlp, &
-                norb*orbs%norb_par(:,0), norb*orbs%isorb_par, mpi_double_precision, bigdft_mpi%mpi_comm, ierr)
-           call f_free_ptr(inv_ovrlpp)
-        else
-           nullify(inv_ovrlpp)
-        end if
-        if (present(inv_ovrlp_smat)) then
-           call compress_matrix_for_allreduce(iproc,inv_ovrlp_smat)
-           if (.not. inv_ovrlp_allocated) then
-              call f_free_ptr(inv_ovrlp_smat%matrix)
-           else
-              inv_ovrlp_smat%can_use_dense=.true.
-           end if
-           if (.not. ovrlp_allocated) then
-              call f_free_ptr(ovrlp_smat%matrix)
-           end if
-        end if
-     end if
-  end if
-
-  ! check how accurate calculation was
-  if (check_accuracy) then
-     if (present(inv_ovrlp_smat)) then
-        if (.not.inv_ovrlp_allocated) inv_ovrlp_smat%matrix=f_malloc_ptr((/norb,norb/),id='inv_ovrlp_smat%matrix')
-        if (.not.(inv_ovrlp_smat%can_use_dense.and.inv_ovrlp_allocated)) call uncompressMatrix(iproc,inv_ovrlp_smat)
-        if (.not.ovrlp_allocated) ovrlp_smat%matrix=f_malloc_ptr((/norb,norb/),id='ovrlp_smat%matrix')
-        if (.not.(ovrlp_smat%can_use_dense.and.ovrlp_allocated)) call uncompressMatrix(iproc,ovrlp_smat)
-
-        call check_accuracy_overlap_minus_one(iproc,norb,power,ovrlp_smat%matrix,inv_ovrlp_smat%matrix,error)
-        if (.not.ovrlp_allocated) call f_free_ptr(ovrlp_smat%matrix)
-        if (.not.inv_ovrlp_allocated) call f_free_ptr(inv_ovrlp_smat%matrix)
-     else
-        call check_accuracy_overlap_minus_one(iproc,norb,power,ovrlp,inv_ovrlp,error)
-     end if
-     !if (iproc==0) print*,'Accuracy of inverse overlap calculation: power, order, error',power,iorder,error
-  else
-     error=-1.0d0
-  end if
-
-  call timing(iproc,'lovrlp^-1     ','OF')
-  call f_release_routine()
-
-end subroutine overlapPowerGeneral
-
-
-pure function newfactor(power,order,factor)
-  implicit none
-  integer, intent(in) :: power, order
-  real(kind=8), intent(in) :: factor
-  real(kind=8) :: newfactor
-
-  if (power==1) then
-     newfactor=-factor
-  else if (power==2) then
-     newfactor=factor*(1.5d0-real(order,kind=8))/real(order,kind=8)
-  else if (power==-2) then
-     newfactor=factor*(0.5d0-real(order,kind=8))/real(order,kind=8)
-=======
         if (.not.present(inv_ovrlp_smat)) then
             if (norbp>0) then
                 call first_order_taylor_dense(norb,isorb,norbp,power,ovrlp(1,isorb+1),inv_ovrlpp)
@@ -1235,22 +1097,9 @@
      call f_free(tmp2p)
   else
      stop 'Error in check_accuracy_overlap_minus_one'
->>>>>>> ffa93dbe
   end if
   call f_free(tmpp)
 
-<<<<<<< HEAD
-end function newfactor
-
-
-subroutine matrix_minus_identity_dense(norb,isorb,norbp,matinp,matoutp)
-  implicit none
-  integer,intent(in) :: norb, isorb, norbp
-  real(kind=8),dimension(norb,norbp),intent(in) :: matinp
-  real(kind=8),dimension(norb,norbp),intent(out) :: matoutp
-
-  integer :: iorb, jorb, iiorb
-=======
 end subroutine check_accuracy_overlap_minus_one
 
 
@@ -1279,507 +1128,8 @@
   call timing(iproc,'dev_from_unity','OF') 
 
 end subroutine max_matrix_diff
->>>>>>> ffa93dbe
-
-  !$omp parallel do default(private) shared(matinp,matoutp,norb,isorb,norbp)
-  do iorb=1,norbp
-     iiorb=isorb+iorb
-     do jorb=1,norb
-        if(iiorb==jorb) then
-           matoutp(jorb,iorb) = matinp(jorb,iorb) - 1.0d0
-        else
-           matoutp(jorb,iorb) = matinp(jorb,iorb)
-        end if
-     end do
-  end do
-  !$omp end parallel do
-
-end subroutine matrix_minus_identity_dense
-
-<<<<<<< HEAD
-subroutine first_order_taylor_sparse(power,ovrlp,inv_ovrlp)
-  use module_base
-  use module_types
-  implicit none
-  integer, intent(in) :: power
-  type(sparseMatrix),intent(in) :: ovrlp
-  type(sparseMatrix),intent(out) :: inv_ovrlp
-
-  integer :: ii,iii,iorb,jorb,ii_inv,matrixindex_in_compressed,ierr,iii_inv
-
-  if (power/=1 .and. power/=2 .and. power/=-2) stop 'Error in first_order_taylor_sparse'
-
-  if (inv_ovrlp%parallel_compression==0.or.bigdft_mpi%nproc==1) then
-     ! inv_ovrlp can be less sparse than ovrlp, so pad with zeros first
-     call to_zero(inv_ovrlp%nvctr,inv_ovrlp%matrix_compr(1))
-     if (power==1) then
-        !$omp parallel do default(private) shared(inv_ovrlp,ovrlp)
-        do ii=1,ovrlp%nvctr
-           iorb = ovrlp%orb_from_index(1,ii)
-           jorb = ovrlp%orb_from_index(2,ii)
-           ii_inv = matrixindex_in_compressed(inv_ovrlp,iorb,jorb)
-           if(iorb==jorb) then
-              inv_ovrlp%matrix_compr(ii_inv) = 2.0d0 - ovrlp%matrix_compr(ii)
-           else
-              inv_ovrlp%matrix_compr(ii_inv) = -ovrlp%matrix_compr(ii)
-           end if
-        end do
-        !$omp end parallel do
-     else if (power==2) then
-        !$omp parallel do default(private) shared(inv_ovrlp,ovrlp)
-        do ii=1,ovrlp%nvctr
-           iorb = ovrlp%orb_from_index(1,ii)
-           jorb = ovrlp%orb_from_index(2,ii)
-           ii_inv = matrixindex_in_compressed(inv_ovrlp,iorb,jorb)
-           if(iorb==jorb) then
-              inv_ovrlp%matrix_compr(ii_inv) = 0.5d0 + 0.5d0*ovrlp%matrix_compr(ii)
-           else
-              inv_ovrlp%matrix_compr(ii_inv) = 0.5d0*ovrlp%matrix_compr(ii)
-           end if
-        end do
-        !$omp end parallel do
-     else
-        !$omp parallel do default(private) shared(inv_ovrlp,ovrlp)
-        do ii=1,ovrlp%nvctr
-           iorb = ovrlp%orb_from_index(1,ii)
-           jorb = ovrlp%orb_from_index(2,ii)
-           ii_inv = matrixindex_in_compressed(inv_ovrlp,iorb,jorb)
-           if(iorb==jorb) then
-              inv_ovrlp%matrix_compr(ii_inv) = 1.5d0 - 0.5d0*ovrlp%matrix_compr(ii)
-           else
-              inv_ovrlp%matrix_compr(ii_inv) = -0.5d0*ovrlp%matrix_compr(ii)
-           end if
-        end do
-        !$omp end parallel do
-     end if
-  else if (inv_ovrlp%parallel_compression==1) then
-     call to_zero(inv_ovrlp%nvctr,inv_ovrlp%matrix_compr(1))
-     if (power==1) then
-        !$omp parallel do default(private) shared(inv_ovrlp,ovrlp)
-        do ii=1,ovrlp%nvctrp
-           iii=ii+ovrlp%isvctr
-           iorb = ovrlp%orb_from_index(1,iii)
-           jorb = ovrlp%orb_from_index(2,iii)
-           ii_inv = matrixindex_in_compressed(inv_ovrlp,iorb,jorb)
-           if(iorb==jorb) then
-              inv_ovrlp%matrix_compr(ii_inv) = 2.0d0 - ovrlp%matrix_compr(iii)
-           else
-              inv_ovrlp%matrix_compr(ii_inv) = -ovrlp%matrix_compr(iii)
-           end if
-        end do
-        !$omp end parallel do
-     else if (power==2) then
-        !$omp parallel do default(private) shared(inv_ovrlp,ovrlp)
-        do ii=1,ovrlp%nvctrp
-           iii=ii+ovrlp%isvctr
-           iorb = ovrlp%orb_from_index(1,iii)
-           jorb = ovrlp%orb_from_index(2,iii)
-           ii_inv = matrixindex_in_compressed(inv_ovrlp,iorb,jorb)
-           if(iorb==jorb) then
-              inv_ovrlp%matrix_compr(ii_inv) = 0.5d0 + 0.5d0*ovrlp%matrix_compr(iii)
-           else
-              inv_ovrlp%matrix_compr(ii_inv) = 0.5d0*ovrlp%matrix_compr(iii)
-           end if
-        end do
-        !$omp end parallel do
-     else
-        !$omp parallel do default(private) shared(inv_ovrlp,ovrlp)
-        do ii=1,ovrlp%nvctrp
-           iii=ii+ovrlp%isvctr
-           iorb = ovrlp%orb_from_index(1,iii)
-           jorb = ovrlp%orb_from_index(2,iii)
-           ii_inv = matrixindex_in_compressed(inv_ovrlp,iorb,jorb)
-           if(iorb==jorb) then
-              inv_ovrlp%matrix_compr(ii_inv) = 1.5d0 - 0.5d0*ovrlp%matrix_compr(iii)
-           else
-              inv_ovrlp%matrix_compr(ii_inv) = -0.5d0*ovrlp%matrix_compr(iii)
-           end if
-        end do
-        !$omp end parallel do
-     end if
-  else
-     inv_ovrlp%matrix_comprp=f_malloc_ptr((inv_ovrlp%nvctrp),id='inv_ovrlp%matrix_comprp')
-     if (power==1) then
-        !$omp parallel do default(private) shared(inv_ovrlp,ovrlp)
-        do ii_inv=1,inv_ovrlp%nvctrp
-           iii_inv=ii_inv+inv_ovrlp%isvctr
-           iorb = inv_ovrlp%orb_from_index(1,iii_inv)
-           jorb = inv_ovrlp%orb_from_index(2,iii_inv)
-           ii = matrixindex_in_compressed(ovrlp,iorb,jorb)
-           if (ii==0) then
-              inv_ovrlp%matrix_comprp(ii_inv) = 0.0d0
-           else if(iorb==jorb) then
-              inv_ovrlp%matrix_comprp(ii_inv) = 2.0d0 - ovrlp%matrix_compr(ii)
-           else
-              inv_ovrlp%matrix_comprp(ii_inv) = -ovrlp%matrix_compr(ii)
-           end if
-        end do
-        !$omp end parallel do
-     else if (power==2) then
-        !$omp parallel do default(private) shared(inv_ovrlp,ovrlp)
-        do ii_inv=1,inv_ovrlp%nvctrp
-           iii_inv=ii_inv+inv_ovrlp%isvctr
-           iorb = inv_ovrlp%orb_from_index(1,iii_inv)
-           jorb = inv_ovrlp%orb_from_index(2,iii_inv)
-           ii = matrixindex_in_compressed(ovrlp,iorb,jorb)
-           if (ii==0) then
-              inv_ovrlp%matrix_comprp(ii_inv) = 0.0d0
-           else if(iorb==jorb) then
-              inv_ovrlp%matrix_comprp(ii_inv) = 0.5d0 + 0.5d0*ovrlp%matrix_compr(ii)
-           else
-              inv_ovrlp%matrix_comprp(ii_inv) = 0.5d0*ovrlp%matrix_compr(ii)
-           end if
-        end do
-        !$omp end parallel do
-     else
-        !$omp parallel do default(private) shared(inv_ovrlp,ovrlp)
-        do ii_inv=1,inv_ovrlp%nvctrp
-           iii_inv=ii_inv+inv_ovrlp%isvctr
-           iorb = inv_ovrlp%orb_from_index(1,iii_inv)
-           jorb = inv_ovrlp%orb_from_index(2,iii_inv)
-           ii = matrixindex_in_compressed(ovrlp,iorb,jorb)
-           if (ii==0) then
-              inv_ovrlp%matrix_comprp(ii_inv) = 0.0d0
-           else if(iorb==jorb) then
-              inv_ovrlp%matrix_comprp(ii_inv) = 1.5d0 - 0.5d0*ovrlp%matrix_compr(ii)
-           else
-              inv_ovrlp%matrix_comprp(ii_inv) = -0.5d0*ovrlp%matrix_compr(ii)
-           end if
-        end do
-        !$omp end parallel do
-     end if
-  end if
-
-end subroutine first_order_taylor_sparse
-
-subroutine first_order_taylor_dense(norb,isorb,norbp,power,ovrlpp,inv_ovrlpp)
-use module_base
-  implicit none
-  integer,intent(in) :: norb, isorb, norbp, power
-  real(kind=8),dimension(norb,norbp),intent(in) :: ovrlpp
-  real(kind=8),dimension(norb,norbp),intent(out) :: inv_ovrlpp
-
-  integer :: iorb, jorb, iiorb
-
-  if (power==1) then
-     !$omp parallel do default(private) shared(inv_ovrlpp,ovrlpp,norb,isorb,norbp)
-     do iorb=1,norbp
-        iiorb=isorb+iorb
-        do jorb=1,norb
-           if(iiorb==jorb) then
-              inv_ovrlpp(jorb,iorb) = 2.d0 - ovrlpp(jorb,iorb)
-           else
-              inv_ovrlpp(jorb,iorb) = -ovrlpp(jorb,iorb)
-           end if
-        end do
-     end do
-     !$omp end parallel do
-  else if (power==2) then
-     !$omp parallel do default(private) shared(inv_ovrlpp,ovrlpp,norb,isorb,norbp)
-     do iorb=1,norbp
-        iiorb=isorb+iorb
-        do jorb=1,norb
-           if(iiorb==jorb) then
-              inv_ovrlpp(jorb,iorb) = 0.5d0 + 0.5d0*ovrlpp(jorb,iorb)
-           else
-              inv_ovrlpp(jorb,iorb) = 0.5d0*ovrlpp(jorb,iorb)
-           end if
-        end do
-     end do
-     !$omp end parallel do
-  else if (power==-2) then
-     !$omp parallel do default(private) shared(inv_ovrlpp,ovrlpp,norb,isorb,norbp)
-     do iorb=1,norbp
-        iiorb=isorb+iorb
-        do jorb=1,norb
-           if(iiorb==jorb) then
-              inv_ovrlpp(jorb,iorb) = 1.5d0 - 0.5d0*ovrlpp(jorb,iorb)
-           else
-              inv_ovrlpp(jorb,iorb) = -0.5d0*ovrlpp(jorb,iorb)
-           end if
-        end do
-     end do
-     !$omp end parallel do
-  else
-     stop 'Error in first_order_taylor_dense'
-  end if
-
-end subroutine first_order_taylor_dense
-
-
-subroutine overlap_minus_one_exact_serial(norb,inv_ovrlp)
-  use module_base
-  implicit none
-  integer,intent(in) :: norb
-  real(kind=8),dimension(norb,norb),intent(inout) :: inv_ovrlp
-
-  integer :: info, iorb, jorb
-
-  call dpotrf('u', norb, inv_ovrlp(1,1), norb, info)
-  if(info/=0) then
-     write(*,'(1x,a,i0)') 'ERROR in dpotrf, info=',info
-     stop
-  end if
-  call dpotri('u', norb, inv_ovrlp(1,1), norb, info)
-  if(info/=0) then
-     write(*,'(1x,a,i0)') 'ERROR in dpotri, info=',info
-     stop
-  end if
-
-  ! fill lower half
-  !$omp parallel do default(private) shared(inv_ovrlp,norb)
-  do iorb=1,norb
-     do jorb=1,iorb-1
-        inv_ovrlp(iorb,jorb)=inv_ovrlp(jorb,iorb)
-     end do
-  end do
-  !$omp end parallel do 
-
-end subroutine overlap_minus_one_exact_serial
-
-
-subroutine overlap_plus_minus_one_half_exact(norb,blocksize,plusminus,inv_ovrlp_half,orbs)
-  use module_base
-  use module_types
-  implicit none
-  integer,intent(in) :: norb,blocksize
-  real(kind=8),dimension(:,:),pointer :: inv_ovrlp_half
-  logical, intent(in) :: plusminus
-  type(orbitals_data), optional, intent(in) :: orbs
-
-  integer :: info, iorb, jorb, ierr, iiorb, isorb, norbp, lwork, jjorb
-  real(kind=8),dimension(:),allocatable :: eval, work
-  real(kind=8),dimension(:,:),allocatable :: tempArr, orig_ovrlp
-  real(kind=8),dimension(:,:),pointer :: inv_ovrlp_halfp
-  real(kind=8),dimension(:,:), allocatable :: vr,vl ! for non-symmetric LAPACK
-  real(kind=8),dimension(:),allocatable:: eval1 ! for non-symmetric LAPACK
-  real(dp) :: temp, error
-  real(dp), allocatable, dimension(:) :: temp_vec
-  logical, parameter :: symmetric=.true.
-  logical, parameter :: check_lapack=.true.
-
-  eval=f_malloc(norb,id='eval')
-  if(blocksize>0) then
-     call dsyev_parallel(bigdft_mpi%iproc, bigdft_mpi%nproc, min(blocksize,norb), bigdft_mpi%mpi_comm, 'v', 'l', norb, &
-          inv_ovrlp_half(1,1), norb, eval(1), info)
-     if(info/=0) then
-        write(*,'(a,i0)') 'ERROR in dsyev_parallel, info=', info
-     end if
-  else
-     if (symmetric) then
-        if (check_lapack) then
-           orig_ovrlp=f_malloc((/norb,norb/),id='orig_ovrlp')
-           call vcopy(norb*norb,inv_ovrlp_half(1,1),1,orig_ovrlp(1,1),1)
-        end if
-        work=f_malloc(1000,id='work')
-        call dsyev('v', 'l', norb, inv_ovrlp_half(1,1), norb, eval, work, -1, info)
-        lwork = int(work(1))
-        call f_free(work)
-        work=f_malloc(lwork,id='work')
-        call dsyev('v', 'l', norb, inv_ovrlp_half(1,1), norb, eval, work, lwork, info)
-        if (check_lapack) then
-           tempArr=f_malloc((/norb,norb/), id='tempArr')
-           do iorb=1,norb
-              do jorb=1,norb
-                 tempArr(jorb,iorb)=inv_ovrlp_half(jorb,iorb)*eval(iorb)
-              end do
-           end do
-           inv_ovrlp_halfp=f_malloc_ptr((/norb,norb/), id='inv_ovrlp_halfp')
-           call dgemm('n', 't', norb, norb, norb, 1.d0, inv_ovrlp_half, &
-                norb, tempArr, norb, 0.d0, inv_ovrlp_halfp, norb)
-           call f_free(tempArr)
-           call max_matrix_diff(bigdft_mpi%iproc, norb, inv_ovrlp_halfp, orig_ovrlp, error)
-           if (bigdft_mpi%iproc==0.and.abs(error)>1.0d-8) then
-              print*,'LAPACK error for dsyev in overlap_plus_minus_one_half_exact',error
-              open(99,file='dsyev_input.txt')
-              do iorb=1,norb
-                 do jorb=1,norb
-                   write(99,*) iorb,jorb,orig_ovrlp(iorb,jorb)
-                 end do
-              end do
-              close(99)
-              open(99,file='dsyev_output.txt')
-              do iorb=1,norb
-                 do jorb=1,norb
-                   write(99,*) iorb,jorb,inv_ovrlp_halfp(iorb,jorb)
-                 end do
-              end do
-              close(99)
-              call mpi_finalize(bigdft_mpi%mpi_comm)
-              stop
-           end if
-           call f_free_ptr(inv_ovrlp_halfp)
-           call f_free(orig_ovrlp)
-        end if
-     else
-        if (check_lapack) then
-           orig_ovrlp=f_malloc((/norb,norb/),id='orig_ovrlp')
-           call vcopy(norb*norb,inv_ovrlp_half(1,1),1,orig_ovrlp(1,1),1)
-        end if
-        work=f_malloc(1000,id='work')
-        call dgeev( 'v','v', norb, inv_ovrlp_half(1,1), norb, eval, eval1, VL, norb, VR,&
-             norb, WORK, -1, info )
-        lwork = nint(work(1))
-        call f_free(work)
-        call f_free(work)
-        vl=f_malloc((/norb,norb/),id='vl')
-        vr=f_malloc((/norb,norb/),id='vr')
-        eval1=f_malloc(norb,id='eval1')
-        call DGEEV( 'v','v', norb, inv_ovrlp_half(1,1), norb, eval, eval1, VL, norb, VR,&
-             norb, WORK, LWORK, info )
-        call vcopy(norb*norb,vl(1,1),1,inv_ovrlp_half(1,1),1)
-        call f_free(eval1)
-        call f_free(vr)
-        call f_free(vl)
-        temp_vec=f_malloc(norb,id='temp_vec')
-        do iorb=1,norb
-           do jorb=iorb+1,norb
-              if (eval(jorb) < eval(iorb)) then
-                 temp = eval(iorb)
-                 temp_vec = inv_ovrlp_half(:,iorb)
-                 eval(iorb) = eval(jorb)
-                 eval(jorb) = temp
-                 inv_ovrlp_half(:,iorb) = inv_ovrlp_half(:,jorb)
-                 inv_ovrlp_half(:,jorb) = temp_vec
-              end if
-           end do
-        end do
-        call f_free(temp_vec)
-        if (check_lapack) then
-           tempArr=f_malloc((/norb,norb/), id='tempArr')
-           do iorb=1,norb
-              do jorb=1,norb
-                 tempArr(jorb,iorb)=inv_ovrlp_half(jorb,iorb)*eval(iorb)
-              end do
-           end do
-           inv_ovrlp_halfp=f_malloc_ptr((/norb,norb/), id='inv_ovrlp_halfp')
-           call dgemm('n', 't', norb, norb, norb, 1.d0, inv_ovrlp_half, &
-                norb, tempArr, norb, 0.d0, inv_ovrlp_halfp, norb)
-           call f_free(tempArr)
-           call max_matrix_diff(bigdft_mpi%iproc, norb, inv_ovrlp_halfp, orig_ovrlp, error)
-           if (bigdft_mpi%iproc==0.and.abs(error)>1.0d-8) then
-              print*,'LAPACK error for dgeev in overlap_plus_minus_one_half_exact',error
-              open(99,file='dgeev_input.txt')
-              do iorb=1,norb
-                 do jorb=1,norb
-                   write(99,*) iorb,jorb,orig_ovrlp(iorb,jorb)
-                 end do
-              end do
-              close(99)
-              open(99,file='dgeev_output.txt')
-              do iorb=1,norb
-                 do jorb=1,norb
-                   write(99,*) iorb,jorb,inv_ovrlp_halfp(iorb,jorb)
-                 end do
-              end do
-              close(99)
-              call mpi_finalize(bigdft_mpi%mpi_comm)
-              stop
-           end if
-           call f_free_ptr(inv_ovrlp_halfp)
-           call f_free(orig_ovrlp)
-        end if
-     end if
-
-     if(info/=0) then
-        write(*,'(a,i0,2x,i0)') 'ERROR in dsyev (overlap_plus_minus_one_half_exact), info, norb=', info, norb
-        stop
-     end if
-     call f_free(work)
-  end if
-
-  ! Calculate S^{-1/2}. 
-  ! First calculate ovrlp*diag(1/sqrt(eval)) (ovrlp is the diagonalized overlap
-  ! matrix and diag(1/sqrt(evall)) the diagonal matrix consisting of the inverse square roots of the eigenvalues...
-  if (present(orbs).and.bigdft_mpi%nproc>1.and.blocksize<0) then
-     if (norb/=orbs%norb) stop 'Error with orbs%norb in overlap_plus_minus_one_half_exact'
-     norbp=orbs%norbp
-     isorb=orbs%isorb
-  else
-     norbp=norb
-     isorb=0
-  end if
-  tempArr=f_malloc((/norbp,norb/), id='tempArr')
-  !$omp parallel do default(private) shared(tempArr,inv_ovrlp_half,eval,plusminus,norb,norbp,isorb)
-  do iorb=1,norb
-     do jorb=1,norbp
-        jjorb=jorb+isorb
-        if (plusminus) then
-           tempArr(jorb,iorb)=inv_ovrlp_half(jjorb,iorb)*sqrt(abs(eval(iorb)))
-        else
-           tempArr(jorb,iorb)=inv_ovrlp_half(jjorb,iorb)*1.d0/sqrt(abs(eval(iorb)))
-        end if
-     end do
-  end do
-  !$omp end parallel do
-
-  call f_free(eval)
-  inv_ovrlp_halfp=f_malloc_ptr((/norb,norbp/), id='inv_ovrlp_halfp')
-  ! ...and now apply the diagonalized overlap matrix to the matrix constructed above.
-  ! This will give S^{+/-1/2}.
-  if(blocksize<0) then
-     if (norbp>0) call dgemm('n', 't', norb, norbp, norb, 1.d0, inv_ovrlp_half, &
-          norb, tempArr, norbp, 0.d0, inv_ovrlp_halfp, norb)
-     if (present(orbs).and.bigdft_mpi%nproc>1) then
-        call mpi_allgatherv(inv_ovrlp_halfp, norb*norbp, mpi_double_precision, inv_ovrlp_half, &
-                   norb*orbs%norb_par(:,0), norb*orbs%isorb_par, mpi_double_precision, bigdft_mpi%mpi_comm, ierr)
-     else
-        call vcopy(norb*norbp,inv_ovrlp_halfp(1,1),1,inv_ovrlp_half(1,1),1)
-     end if
-  else
-     call dgemm_parallel(bigdft_mpi%iproc, bigdft_mpi%nproc, blocksize, bigdft_mpi%mpi_comm, 'n', 't', norb, norb, norb, &
-          1.d0, inv_ovrlp_half, norb, tempArr, norb, 0.d0, inv_ovrlp_halfp, norb)
-     call vcopy(norb*norbp,inv_ovrlp_halfp(1,1),1,inv_ovrlp_half(1,1),1)
-  end if
-
-  call f_free_ptr(inv_ovrlp_halfp)
-  call f_free(tempArr)
-
-end subroutine overlap_plus_minus_one_half_exact
-
-
-
-subroutine check_accuracy_overlap_minus_one(iproc,norb,power,ovrlp,inv_ovrlp,error)
-  use module_base
-  implicit none
-  integer,intent(in) :: iproc, norb, power
-  real(kind=8),dimension(norb,norb),intent(in) :: ovrlp, inv_ovrlp
-  real(kind=8),intent(out) :: error
-
-  real(kind=8), allocatable, dimension(:,:) :: tmp, tmp2
-
-  tmp=f_malloc((/norb,norb/),id='tmp')
-  if (power==1) then
-     call dgemm('n', 'n', norb, norb, norb, 1.d0, inv_ovrlp(1,1), &
-          norb, ovrlp(1,1), norb, 0.d0, tmp(1,1), norb)
-     call deviation_from_unity(iproc, norb, tmp, error)
-  else if (power==2) then
-     call dgemm('n', 'n', norb, norb, norb, 1.d0, inv_ovrlp(1,1), &
-          norb, inv_ovrlp(1,1), norb, 0.d0, tmp(1,1), norb)
-     call max_matrix_diff(iproc, norb, tmp, ovrlp, error)
-     error=0.5d0*error
-  else if (power==-2) then
-     call dgemm('n', 'n', norb, norb, norb, 1.d0, inv_ovrlp(1,1), &
-          norb, inv_ovrlp(1,1), norb, 0.d0, tmp(1,1), norb)
-     tmp2=f_malloc((/norb,norb/),id='tmp2')
-     call dgemm('n', 'n', norb, norb, norb, 1.d0, ovrlp(1,1), &
-          norb, tmp(1,1), norb, 0.d0, tmp2(1,1), norb)
-     call deviation_from_unity(iproc, norb, tmp2, error)
-     error=0.5d0*error
-     call f_free(tmp2)
-  else
-     stop 'Error in check_accuracy_overlap_minus_one'
-  end if
-  call f_free(tmp)
-
-end subroutine check_accuracy_overlap_minus_one
-
-
-subroutine max_matrix_diff(iproc, norb, mat1, mat2, deviation)
-  use module_base
-  use module_types
-  implicit none
-=======
+
+
 subroutine max_matrix_diff_parallel(iproc, norb, norbp, mat1, mat2, deviation)
   use module_base
   use module_types
@@ -1871,64 +1221,7 @@
   call timing(iproc,'dev_from_unity','OF') 
 
 end subroutine deviation_from_unity_parallel
->>>>>>> ffa93dbe
-
-  ! Calling arguments
-  integer,intent(in):: iproc, norb
-  real(8),dimension(norb,norb),intent(in):: mat1, mat2
-  real(8),intent(out):: deviation
-
-  ! Local variables
-  integer:: iorb, jorb
-  real(8):: error
-
-  call timing(iproc,'dev_from_unity','ON') 
-  deviation=0.d0
-  do iorb=1,norb
-     do jorb=1,norb
-        error=abs(mat1(jorb,iorb)-mat2(jorb,iorb))
-        deviation=max(error,deviation)
-     end do
-  end do
-  call timing(iproc,'dev_from_unity','OF') 
-
-end subroutine max_matrix_diff
-
-subroutine deviation_from_symmetry(iproc, norb, ovrlp, deviation)
-  use module_base
-  use module_types
-  implicit none
-
-  ! Calling arguments
-  integer,intent(in):: iproc, norb
-  real(8),dimension(norb,norb),intent(in):: ovrlp
-  real(8),intent(out):: deviation
-
-  ! Local variables
-  integer:: iorb, jorb
-  real(8):: error
-
-  call timing(iproc,'dev_from_unity','ON') 
-  deviation=0.d0
-  do iorb=1,norb
-<<<<<<< HEAD
-     do jorb=1,norb
-        if(iorb==jorb) then
-           error=abs(ovrlp(jorb,iorb)-1.d0)
-        else
-           error=abs(ovrlp(jorb,iorb))
-        end if
-=======
-     do jorb=iorb+1,norb
-        error=abs(ovrlp(jorb,iorb)-ovrlp(iorb,jorb))
->>>>>>> ffa93dbe
-        deviation=max(error,deviation)
-     end do
-  end do
-  call timing(iproc,'dev_from_unity','OF') 
-
-<<<<<<< HEAD
-end subroutine deviation_from_unity
+
 
 subroutine deviation_from_symmetry(iproc, norb, ovrlp, deviation)
   use module_base
@@ -1956,10 +1249,6 @@
 
 end subroutine deviation_from_symmetry
 
-=======
-end subroutine deviation_from_symmetry
-
->>>>>>> ffa93dbe
 subroutine overlap_power_minus_one_half_parallel(iproc, nproc, meth_overlap, orbs, ovrlp, inv_ovrlp_half)
   use module_base
   use module_types
@@ -1976,11 +1265,7 @@
 
   ! Local variables
   integer :: iend, i, iorb, n, istat, iall, jorb, korb, jjorb, kkorb!, ilr
-<<<<<<< HEAD
-  integer :: iiorb, ierr, ii, iseg, ind, matrixindex_in_compressed
-=======
   integer :: iiorb, ierr, ii, iseg, ind
->>>>>>> ffa93dbe
   real(kind=8) :: error
   real(kind=8),dimension(:,:),pointer :: ovrlp_tmp, ovrlp_tmp_inv_half
   logical,dimension(:),allocatable :: in_neighborhood
@@ -2130,10 +1415,7 @@
 
 end subroutine overlap_power_minus_one_half_parallel
 
-<<<<<<< HEAD
 !> Orthonormalize a subset of orbitals
-=======
->>>>>>> ffa93dbe
 subroutine orthonormalize_subset(iproc, nproc, methTransformOverlap, npsidim_orbs, &
            orbs, at, minorbs_type, maxorbs_type, lzd, ovrlp, inv_ovrlp_half, collcom, orthpar, &
            lphi, psit_c, psit_f, can_use_transposed)
@@ -2164,11 +1446,7 @@
   logical :: iout, jout
   integer,dimension(:),allocatable :: icount_norb, jcount_norb
   real(kind=8),dimension(:),allocatable :: psittemp_c, psittemp_f, norm
-<<<<<<< HEAD
-  !type(sparseMatrix) :: inv_ovrlp_half
-=======
   !type(sparse_matrix) :: inv_ovrlp_half
->>>>>>> ffa93dbe
   character(len=*),parameter :: subname='orthonormalize_subset'
   real(kind=8),dimension(:,:),pointer :: inv_ovrlp_null
   real(kind=8) :: error
@@ -2369,11 +1647,7 @@
   logical :: iout, jout
   integer,dimension(:),allocatable :: icount_norb, jcount_norb
   real(kind=8),dimension(:),allocatable :: psittemp_c, psittemp_f, norm
-<<<<<<< HEAD
-  !type(sparseMatrix) :: inv_ovrlp_half
-=======
   !type(sparse_matrix) :: inv_ovrlp_half
->>>>>>> ffa93dbe
   character(len=*),parameter :: subname='gramschmidt_subset'
 
   if(orthpar%nItOrtho>1) write(*,*) 'WARNING: might create memory problems...'
