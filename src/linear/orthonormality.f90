!> @file
!! Orthonormalization
!! @author
!!    Copyright (C) 2011-2012 BigDFT group
!!    This file is distributed under the terms of the
!!    GNU General Public License, see ~/COPYING file
!!    or http://www.gnu.org/copyleft/gpl.txt .
!!    For the list of contributors, see ~/AUTHORS


subroutine orthonormalizeLocalized(iproc, nproc, methTransformOverlap, nItOrtho, &
           orbs, op, comon, lzd, mad, collcom, orthpar, bpo, lphi, psit_c, psit_f, &
           can_use_transposed)
  use module_base
  use module_types
  use module_interfaces, exceptThisOne => orthonormalizeLocalized
  implicit none

  ! Calling arguments
  integer,intent(in) :: iproc,nproc,methTransformOverlap,nItOrtho
  type(orbitals_data),intent(in) :: orbs
  type(overlapParameters),intent(inout) :: op
  type(p2pComms),intent(inout) :: comon
  type(local_zone_descriptors),intent(in) :: lzd
  type(matrixDescriptors),intent(in) :: mad
  type(collective_comms),intent(in) :: collcom
  type(orthon_data),intent(in) :: orthpar
  type(basis_performance_options),intent(in) :: bpo
  real(kind=8),dimension(orbs%npsidim_orbs), intent(inout) :: lphi
  real(kind=8),dimension(:),pointer :: psit_c, psit_f
  logical,intent(out):: can_use_transposed

  ! Local variables
  integer :: it, istat, iall
  real(kind=8),dimension(:),allocatable :: lphiovrlp, psittemp_c, psittemp_f
  character(len=*),parameter :: subname='orthonormalizeLocalized'
  !real(kind=8) :: maxError
  real(kind=8),dimension(:,:),allocatable :: ovrlp


  allocate(ovrlp(orbs%norb,orbs%norb), stat=istat)
  call memocc(istat, ovrlp, 'ovrlp', subname)
  if(nItOrtho>1) write(*,*) 'WARNING: might create memory problems...'
  !can_use_transposed=.false.
  do it=1,nItOrtho

      if(.not.can_use_transposed) then
          if(associated(psit_c)) then
              iall=-product(shape(psit_c))*kind(psit_c)
              deallocate(psit_c, stat=istat)
              call memocc(istat, iall, 'psit_c', subname)
          end if
          if(associated(psit_f)) then
              iall=-product(shape(psit_f))*kind(psit_f)
              deallocate(psit_f, stat=istat)
              call memocc(istat, iall, 'psit_f', subname)
          end if
          allocate(psit_c(sum(collcom%nrecvcounts_c)), stat=istat)
          call memocc(istat, psit_c, 'psit_c', subname)
          allocate(psit_f(7*sum(collcom%nrecvcounts_f)), stat=istat)
          call memocc(istat, psit_f, 'psit_f', subname)
          call transpose_localized(iproc, nproc, orbs, collcom, lphi, psit_c, psit_f, lzd)
          can_use_transposed=.true.
      end if
      call calculate_overlap_transposed(iproc, nproc, orbs, mad, collcom, psit_c, psit_c, psit_f, psit_f, ovrlp)

<<<<<<< HEAD
      call overlapPowerMinusOneHalf(iproc, nproc, mpi_comm_world, methTransformOverlap, orthpar%blocksize_pdsyev, &
          orthpar%blocksize_pdgemm, orbs%norb, ovrlp, mad)
=======
      call overlapPowerMinusOneHalf(iproc, nproc, bigdft_mpi%mpi_comm, methTransformOverlap, orthpar%blocksize_pdsyev, &
          orthpar%blocksize_pdgemm, orbs%norb, ovrlp)
>>>>>>> 5a89d022

      allocate(psittemp_c(sum(collcom%nrecvcounts_c)), stat=istat)
      call memocc(istat, psittemp_c, 'psittemp_c', subname)
      allocate(psittemp_f(7*sum(collcom%nrecvcounts_f)), stat=istat)
      call memocc(istat, psittemp_f, 'psittemp_f', subname)
      call dcopy(sum(collcom%nrecvcounts_c), psit_c, 1, psittemp_c, 1)
      call dcopy(7*sum(collcom%nrecvcounts_f), psit_f, 1, psittemp_f, 1)
      call build_linear_combination_transposed(orbs%norb, ovrlp, collcom, psittemp_c, psittemp_f, .true., psit_c, psit_f, iproc)
      call normalize_transposed(iproc, nproc, orbs, collcom, psit_c, psit_f)
      call untranspose_localized(iproc, nproc, orbs, collcom, psit_c, psit_f, lphi, lzd)
      can_use_transposed=.true.
      iall=-product(shape(psittemp_c))*kind(psittemp_c)
      deallocate(psittemp_c, stat=istat)
      call memocc(istat, iall, 'psittemp_c', subname)
      iall=-product(shape(psittemp_f))*kind(psittemp_f)
      deallocate(psittemp_f, stat=istat)
      call memocc(istat, iall, 'psittemp_f', subname)

  end do


  iall=-product(shape(ovrlp))*kind(ovrlp)
  deallocate(ovrlp, stat=istat)
  call memocc(istat, iall, 'ovrlp', subname)



end subroutine orthonormalizeLocalized




subroutine orthoconstraintNonorthogonal(iproc, nproc, lzd, orbs, op, comon, mad, collcom, orthpar, bpo, bs, &
           lphi, lhphi, lagmat, ovrlp, psit_c, psit_f, hpsit_c, hpsit_f, can_use_transposed, overlap_calculated)
  use module_base
  use module_types
  use module_interfaces, exceptThisOne => orthoconstraintNonorthogonal
  implicit none

  ! Calling arguments
  integer,intent(in) :: iproc, nproc
  type(local_zone_descriptors),intent(in) :: lzd
  type(orbitals_Data),intent(in) :: orbs
  type(overlapParameters),intent(inout) :: op
  type(p2pComms),intent(inout) :: comon
  type(matrixDescriptors),intent(in) :: mad
  type(collective_comms),intent(in) :: collcom
  type(orthon_data),intent(in) :: orthpar
  type(basis_performance_options),intent(in) :: bpo
  type(basis_specifications),intent(in):: bs
  real(kind=8),dimension(max(orbs%npsidim_comp,orbs%npsidim_orbs)),intent(inout) :: lphi,lhphi
  real(kind=8),dimension(orbs%norb,orbs%norb),intent(out) :: lagmat, ovrlp
  real(8),dimension(:),pointer:: psit_c, psit_f, hpsit_c, hpsit_f
  logical,intent(inout):: can_use_transposed, overlap_calculated

  ! Local variables
  integer :: istat, iall, iorb, jorb
  real(kind=8),dimension(:),allocatable :: lphiovrlp
  real(kind=8),dimension(:,:),allocatable :: ovrlp_minus_one_lagmat, ovrlp_minus_one_lagmat_trans, lagmat_tmp
  character(len=*),parameter :: subname='orthoconstraintNonorthogonal'
  allocate(ovrlp_minus_one_lagmat(orbs%norb,orbs%norb), stat=istat)
  call memocc(istat, ovrlp_minus_one_lagmat, 'ovrlp_minus_one_lagmat', subname)
  allocate(ovrlp_minus_one_lagmat_trans(orbs%norb,orbs%norb), stat=istat)
  call memocc(istat, ovrlp_minus_one_lagmat_trans, 'ovrlp_minus_one_lagmat_trans', subname)
  allocate(lagmat_tmp(orbs%norb,orbs%norb), stat=istat)
  call memocc(istat, lagmat_tmp, 'lagmat_tmp', subname)

  if(.not. can_use_transposed) then
      allocate(psit_c(sum(collcom%nrecvcounts_c)), stat=istat)
      call memocc(istat, psit_c, 'psit_c', subname)
      allocate(psit_f(7*sum(collcom%nrecvcounts_f)), stat=istat)
      call memocc(istat, psit_f, 'psit_f', subname)
      call transpose_localized(iproc, nproc, orbs, collcom, lphi, psit_c, psit_f, lzd)
      can_use_transposed=.true.
  end if
  ! It is assumed that this routine is called with the transposed gradient ready if it is associated...
  if(.not.associated(hpsit_c)) then
      allocate(hpsit_c(sum(collcom%nrecvcounts_c)), stat=istat)
      call memocc(istat, hpsit_c, 'hpsit_c', subname)
      allocate(hpsit_f(7*sum(collcom%nrecvcounts_f)), stat=istat)
      call memocc(istat, hpsit_f, 'hpsit_f', subname)
      call transpose_localized(iproc, nproc, orbs, collcom, lhphi, hpsit_c, hpsit_f, lzd)
  end if
  call calculate_overlap_transposed(iproc, nproc, orbs, mad, collcom, psit_c, hpsit_c, psit_f, hpsit_f, lagmat)
  if(.not. overlap_calculated) then
      call calculate_overlap_transposed(iproc, nproc, orbs, mad, collcom, psit_c, psit_c, psit_f, psit_f, ovrlp)
  end if
  overlap_calculated=.true.


  call dcopy(orbs%norb**2, lagmat(1,1), 1, lagmat_tmp(1,1), 1)
  call applyOrthoconstraintNonorthogonal2(iproc, nproc, orthpar%methTransformOverlap, orthpar%blocksize_pdgemm, &
       bs%correction_orthoconstraint, orbs, lagmat_tmp, ovrlp, mad, &
       ovrlp_minus_one_lagmat, ovrlp_minus_one_lagmat_trans)


  do iorb=1,orbs%norb
      do jorb=1,orbs%norb
          ovrlp(jorb,iorb)=-.5d0*ovrlp_minus_one_lagmat(jorb,iorb)
      end do
  end do
  call build_linear_combination_transposed(orbs%norb, ovrlp, collcom, psit_c, psit_f, .false., hpsit_c, hpsit_f, iproc)
  do iorb=1,orbs%norb
      do jorb=1,orbs%norb
          ovrlp(jorb,iorb)=-.5d0*ovrlp_minus_one_lagmat_trans(jorb,iorb)
      end do
  end do
  call build_linear_combination_transposed(orbs%norb, ovrlp, collcom, psit_c, psit_f, .false., hpsit_c, hpsit_f, iproc)

  call untranspose_localized(iproc, nproc, orbs, collcom, hpsit_c, hpsit_f, lhphi, lzd)


  iall=-product(shape(ovrlp_minus_one_lagmat))*kind(ovrlp_minus_one_lagmat)
  deallocate(ovrlp_minus_one_lagmat, stat=istat)
  call memocc(istat, iall, 'ovrlp_minus_one_lagmat', subname)
  iall=-product(shape(ovrlp_minus_one_lagmat_trans))*kind(ovrlp_minus_one_lagmat_trans)
  deallocate(ovrlp_minus_one_lagmat_trans, stat=istat)
  call memocc(istat, iall, 'ovrlp_minus_one_lagmat_trans', subname)
  iall=-product(shape(lagmat_tmp))*kind(lagmat_tmp)
  deallocate(lagmat_tmp, stat=istat)
  call memocc(istat, iall, 'lagmat_tmp', subname)


end subroutine orthoconstraintNonorthogonal





subroutine initCommsOrtho(iproc, nproc, nspin, hx, hy, hz, lzd, lzdig, orbs, locregShape, bpo, op, comon) 
  use module_base
  use module_types
  use module_interfaces, exceptThisOne => initCommsOrtho
  implicit none

  ! Calling arguments
  integer,intent(in) :: iproc, nproc, nspin
  real(kind=8),intent(in) :: hx, hy, hz
  type(local_zone_descriptors),intent(in) :: lzd, lzdig
  type(orbitals_data),intent(in) :: orbs
  character(len=1),intent(in) :: locregShape
  type(basis_performance_options),intent(in):: bpo
  type(overlapParameters),intent(out) :: op
  type(p2pComms),intent(out) :: comon

  ! Local variables
  integer :: iorb, jorb, iiorb
  integer ::  istat, jjorb, nsub, ierr
  character(len=*),parameter :: subname='initCommsOrtho'


  call timing(iproc,'init_commOrtho','ON')

  call nullify_overlapParameters(op)
  call nullify_p2pComms(comon)


  ! Allocate the arrays that count the number of overlaps per process (comon%noverlaps)
  ! and per orbital (op%noverlaps)
  allocate(comon%noverlaps(0:nproc-1), stat=istat)
  call memocc(istat, comon%noverlaps, 'comon%noverlaps',subname)
  allocate(op%noverlaps(orbs%norb), stat=istat)
  call memocc(istat, op%noverlaps, 'op%noverlaps',subname)

  ! Allocate the arrays holding the starting indices of the data to communicate in the
  ! send and receive buffers.
  allocate(op%indexInRecvBuf(orbs%norbp,orbs%norb), stat=istat)
  call memocc(istat, op%indexInRecvBuf, 'op%indexInRecvBuf', subname)
  allocate(op%indexInSendBuf(orbs%norbp,orbs%norb), stat=istat)
  call memocc(istat, op%indexInSendBuf, 'op%indexInSendBuf', subname)

  ! Count how many overlaping regions each orbital / process has.
  if(locregShape=='c') then
     stop "ERROR: locregShape=='c' is deprecated!"
  else if(locregShape=='s') then
     call determine_overlap_from_descriptors(iproc, nproc, orbs, orbs, lzd, lzd, op, comon)
  end if


  ! Initialize the communications.
  allocate(comon%comarr(6,maxval(comon%noverlaps),0:nproc-1), stat=istat)
  call memocc(istat, comon%comarr, 'comon%comarr', subname)

  ! Determine the number of non subdiagonals that the overlap matrix / overlap matrix will have.
  op%nsubmax=0
  do iorb=1,orbs%norbp
      iiorb=orbs%isorb+iorb
      do jorb=1,op%noverlaps(iiorb)
          jjorb=op%overlaps(jorb,iiorb)
          nsub=jjorb-iiorb
          op%nsubmax=max(op%nsubmax,nsub)
      end do
  end do
  call mpiallred(op%nsubmax, 1, mpi_max, bigdft_mpi%mpi_comm, ierr)

  call timing(iproc,'init_commOrtho','OF')

end subroutine initCommsOrtho






subroutine setCommsParameters(mpisource, mpidest, istsource, istdest, ncount, tag, comarr)
  use module_base
  use module_types
  implicit none

  ! Calling arguments
  integer,intent(in) :: mpisource, mpidest, istsource, istdest, ncount, tag
  integer,dimension(6),intent(out) :: comarr


  ! From which MPI process shall the orbital be sent.
  comarr(1)=mpisource

  ! Starting index on the sending process.
  comarr(2)=istsource

  ! Amount of datat to be sent
  comarr(3)=ncount

  ! To which MPI process shall the orbital be sent.
  comarr(4)=mpidest

  ! Starting index on the receiving process.
  comarr(5)=istdest

  ! Tag for the communication
  comarr(6)=tag

  ! comarr(7): this entry is used as request for the mpi_isend.

  ! comarr(8): this entry is used as request for the mpi_irecv.



end subroutine setCommsParameters




subroutine applyOrthoconstraintNonorthogonal2(iproc, nproc, methTransformOverlap, blocksize_pdgemm, &
           correction_orthoconstraint, orbs, &
           lagmat, ovrlp, mad, ovrlp_minus_one_lagmat, ovrlp_minus_one_lagmat_trans)
  use module_base
  use module_types
  use module_interfaces, exceptThisOne => applyOrthoconstraintNonorthogonal2
  implicit none

  ! Calling arguments
  integer,intent(in) :: iproc, nproc, methTransformOverlap, blocksize_pdgemm, correction_orthoconstraint
  type(orbitals_data),intent(in) :: orbs
  real(kind=8),dimension(orbs%norb,orbs%norb),intent(in) :: ovrlp
  real(kind=8),dimension(orbs%norb,orbs%norb),intent(inout) :: lagmat
  type(matrixDescriptors),intent(in) :: mad
  real(kind=8),dimension(orbs%norb,orbs%norb),intent(out) :: ovrlp_minus_one_lagmat, ovrlp_minus_one_lagmat_trans

  ! Local variables
  integer :: iorb, jorb, istat, iall, ierr
  real(kind=8) :: tt, t1, t2, time_dsymm
  real(kind=8),dimension(:,:),allocatable :: ovrlp2
  character(len=*),parameter :: subname='applyOrthoconstraintNonorthogonal2'

  call timing(iproc,'lagmat_orthoco','ON')

  allocate(ovrlp2(orbs%norb,orbs%norb), stat=istat)
  call memocc(istat, ovrlp2, 'ovrlp2', subname)

  correctionIf: if(correction_orthoconstraint==0) then
  
    call dcopy(orbs%norb**2, ovrlp(1,1), 1, ovrlp2(1,1), 1)
  
    ! Invert the overlap matrix
    call timing(iproc,'lagmat_orthoco','OF')
    call overlapPowerMinusOne(iproc, nproc, methTransformOverlap, blocksize_pdgemm, orbs%norb, mad, orbs, ovrlp2)
    call timing(iproc,'lagmat_orthoco','ON')
  
  
    ! Multiply the Lagrange multiplier matrix with S^-1/2.
    ! First fill the upper triangle.
    do iorb=1,orbs%norb
       do jorb=1,iorb-1
          ovrlp2(jorb,iorb)=ovrlp2(iorb,jorb)
       end do
    end do
    if(blocksize_pdgemm<0) then
       t1=mpi_wtime()
       !!ovrlp_minus_one_lagmat=0.d0
       call to_zero(orbs%norb**2, ovrlp_minus_one_lagmat(1,1))
       call dgemm('n', 'n', orbs%norb, orbs%norb, orbs%norb, 1.d0, ovrlp2(1,1), orbs%norb, lagmat(1,1), orbs%norb, &
            0.d0, ovrlp_minus_one_lagmat(1,1), orbs%norb)
  
       ! Transpose lagmat
       do iorb=1,orbs%norb
           do jorb=iorb+1,orbs%norb
               tt=lagmat(jorb,iorb)
               lagmat(jorb,iorb)=lagmat(iorb,jorb)
               lagmat(iorb,jorb)=tt
           end do
       end do
       call to_zero(orbs%norb**2, ovrlp_minus_one_lagmat_trans(1,1))
       call dgemm('n', 'n', orbs%norb, orbs%norb, orbs%norb, 1.d0, ovrlp2(1,1), orbs%norb, lagmat(1,1), orbs%norb, &
            0.d0, ovrlp_minus_one_lagmat_trans(1,1), orbs%norb)
    else
      call dsymm_parallel(iproc, nproc, blocksize_pdgemm, bigdft_mpi%mpi_comm, 'l', 'l', orbs%norb, orbs%norb, 1.d0, &
           ovrlp2(1,1), orbs%norb, lagmat(1,1), orbs%norb, 0.d0, ovrlp_minus_one_lagmat(1,1), orbs%norb)
      ! Transpose lagmat
      do iorb=1,orbs%norb
          do jorb=iorb+1,orbs%norb
              tt=lagmat(jorb,iorb)
              lagmat(jorb,iorb)=lagmat(iorb,jorb)
              lagmat(iorb,jorb)=tt
          end do
      end do
      call dsymm_parallel(iproc, nproc, blocksize_pdgemm, bigdft_mpi%mpi_comm, 'l', 'l', orbs%norb, orbs%norb, 1.d0, ovrlp2(1,1), &
           orbs%norb, lagmat(1,1), orbs%norb, &
           0.d0, ovrlp_minus_one_lagmat_trans(1,1), orbs%norb)
    end if
  
  else if(correction_orthoconstraint==1) then correctionIf
      do iorb=1,orbs%norb
          do jorb=1,orbs%norb
              ovrlp_minus_one_lagmat(jorb,iorb)=lagmat(jorb,iorb)
              ovrlp_minus_one_lagmat_trans(jorb,iorb)=lagmat(iorb,jorb)
          end do
      end do
  end if correctionIf
  
  call timing(iproc,'lagmat_orthoco','OF')
  
  
  iall=-product(shape(ovrlp2))*kind(ovrlp2)
  deallocate(ovrlp2, stat=istat)
  call memocc(istat, iall, 'ovrlp2', subname)


end subroutine applyOrthoconstraintNonorthogonal2


subroutine overlapPowerMinusOne(iproc, nproc, iorder, blocksize, norb, mad, orbs, ovrlp)
  use module_base
  use module_types
  use module_interfaces, exceptThisOne => overlapPowerMinusOne
  implicit none
  
  ! Calling arguments
  integer,intent(in) :: iproc, nproc, iorder, blocksize, norb
  type(orbitals_data),intent(in) :: orbs
  type(matrixDescriptors),intent(in) :: mad
  real(kind=8),dimension(norb,norb),intent(inout) :: ovrlp
  
  ! Local variables
  integer :: iorb, jorb, info
  character(len=*),parameter :: subname='overlapPowerMinusOne'

  call timing(iproc,'lovrlp^-1     ','ON')

  if(iorder==0) then

      ! Exact inversion
      if (blocksize<0) then
          call dpotrf('l', norb, ovrlp(1,1), norb, info)
          if(info/=0) then
              write(*,'(1x,a,i0)') 'ERROR in dpotrf, info=',info
              stop
          end if
          call dpotri('l', norb, ovrlp(1,1), norb, info)
          if(info/=0) then
              write(*,'(1x,a,i0)') 'ERROR in dpotri, info=',info
              stop
          end if
      else
          call dpotrf_parallel(iproc, nproc, blocksize, bigdft_mpi%mpi_comm, 'l', norb, ovrlp(1,1), norb)
          call dpotri_parallel(iproc, nproc, blocksize, bigdft_mpi%mpi_comm, 'l', norb, ovrlp(1,1), norb)
      end if
  
  else if(iorder==1) then
       
      ! Taylor expansion up to first order.
      do iorb=1,norb
          do jorb=1,norb
              if(iorb==jorb) then
                  ovrlp(jorb,iorb) = 2.d0 - ovrlp(jorb,iorb)
              else
                  ovrlp(jorb,iorb) = -ovrlp(jorb,iorb)
              end if
          end do
      end do
       
  else if(iorder==2) then

      stop 'overlapPowerMinusOne: iorder==2 is deprecated!'

  else

      write(*,'(1x,a)') 'ERROR: iorder must be 0,1 or 2!'

      stop
  end if

  call timing(iproc,'lovrlp^-1     ','OF')

end subroutine overlapPowerMinusOne




subroutine overlapPowerMinusOneHalf(iproc, nproc, comm, methTransformOrder, blocksize_dsyev, &
           blocksize_pdgemm, norb, ovrlp, mad)
  use module_base
  use module_types
  use module_interfaces, exceptThisOne => overlapPowerMinusOneHalf
  implicit none
  
  ! Calling arguments
  integer,intent(in) :: iproc, nproc, comm, methTransformOrder, blocksize_dsyev, blocksize_pdgemm, norb
  real(kind=8),dimension(norb,norb),intent(inout) :: ovrlp
  type(matrixDescriptors),intent(in),optional :: mad

  
  ! Local variables
  integer :: lwork, istat, iall, iorb, jorb, info, iseg, iiorb, jjorb
  character(len=*),parameter :: subname='overlapPowerMinusOneHalf'
  real(kind=8),dimension(:),allocatable :: eval, work
  real(kind=8),dimension(:,:,:),allocatable :: tempArr
  real(8),dimension(:,:), allocatable :: vr,vl ! for non-symmetric LAPACK
  real(8),dimension(:),allocatable:: eval1 ! for non-symmetric LAPACK
real(dp) :: temp
real(dp), allocatable, dimension(:) :: temp_vec

  call timing(iproc,'lovrlp^-1/2   ','ON')
  
  if(methTransformOrder==0) then

      ! Exact calculation of ovrlp**(-1/2)

      allocate(eval(norb), stat=istat)
      call memocc(istat, eval, 'eval', subname)
      allocate(tempArr(norb,norb,2), stat=istat)
      call memocc(istat, tempArr, 'tempArr', subname)
      
      
      if(blocksize_dsyev>0) then
          call dsyev_parallel(iproc, nproc, min(blocksize_dsyev,norb), comm, 'v', 'l', norb, ovrlp(1,1), norb, eval(1), info)
          if(info/=0) then
              write(*,'(a,i0)') 'ERROR in dsyev_parallel, info=', info
              !stop
          end if
      else
          !lwork=1000*norb
          allocate(work(1), stat=istat)
          call dsyev('v', 'l', norb, ovrlp(1,1), norb, eval, work, -1, info)
          lwork = work(1)
          deallocate(work, stat=istat)
          allocate(work(lwork), stat=istat)
          call memocc(istat, work, 'work', subname)
          call dsyev('v', 'l', norb, ovrlp(1,1), norb, eval, work, lwork, info)
    
!*          !lwork=1000*norb
!*          allocate(work(1), stat=istat)
!*          call DGEEV( 'v','v', norb, ovrlp(1,1), norb, eval, eval1, VL, norb, VR,&
!*               norb, WORK, -1, info )
!*          lwork = work(1)
!*          deallocate(work, stat=istat)
!*          allocate(work(lwork), stat=istat)
!*          call memocc(istat, work, 'work', subname)
!*          ! lr408 - see if LAPACK is stil to blame for convergence issues
!*          allocate(vl(1:norb,1:norb))
!*          allocate(vr(1:norb,1:norb))
!*          allocate(eval1(1:norb))
!*          call DGEEV( 'v','v', norb, ovrlp(1,1), norb, eval, eval1, VL, norb, VR,&
!*               norb, WORK, LWORK, info )
!*          ovrlp=vl
!*          write(14,*) eval1
!*          deallocate(eval1)
!*          deallocate(vr)
!*          deallocate(vl)
!*          allocate(temp_vec(1:norb))
!*            do iorb=1,norb
!*               do jorb=iorb+1,norb
!*                  if (eval(jorb) < eval(iorb)) then
!*                     temp = eval(iorb)
!*                     temp_vec = ovrlp(:,iorb)
!*                     eval(iorb) = eval(jorb)
!*                     eval(jorb) = temp
!*                     ovrlp(:,iorb) = ovrlp(:,jorb)
!*                     ovrlp(:,jorb) = temp_vec
!*                  end if
!*               end do
!*            end do
!*          deallocate(temp_vec)

          !*do iorb=1,norb
          !*  write(15,*) ovrlp(:,iorb)
          !*end do
          !*write(15,*) ''

          !  lr408 - see if LAPACK is stil to blame for convergence issues
          if(info/=0) then
              write(*,'(a,i0)') 'ERROR in dsyev, info=', info
              stop
          end if
          iall=-product(shape(work))*kind(work)
          deallocate(work, stat=istat)
          call memocc(istat, iall, 'work', subname)
      end if

      !*write(13,*) eval

      ! Calculate S^{-1/2}. 
      ! First calculate ovrlp*diag(1/sqrt(evall)) (ovrlp is the diagonalized overlap
      ! matrix and diag(1/sqrt(evall)) the diagonal matrix consisting of the inverse square roots of the eigenvalues...
      do iorb=1,norb
          do jorb=1,norb
              tempArr(jorb,iorb,1)=ovrlp(jorb,iorb)*1.d0/sqrt(abs(eval(iorb)))
          end do
      end do
      
      ! ...and now apply the diagonalized overlap matrix to the matrix constructed above.
      ! This will give S^{-1/2}.
      if(blocksize_pdgemm<0) then
          call dgemm('n', 't', norb, norb, norb, 1.d0, ovrlp(1,1), &
               norb, tempArr(1,1,1), norb, 0.d0, tempArr(1,1,2), norb)
      else
          call dgemm_parallel(iproc, nproc, blocksize_pdgemm, comm, 'n', 't', norb, norb, norb, 1.d0, ovrlp(1,1), &
               norb, tempArr(1,1,1), norb, 0.d0, tempArr(1,1,2), norb)
      end if
      call dcopy(norb**2, tempArr(1,1,2), 1, ovrlp(1,1), 1)
      

      !*do iorb=1,norb
      !*  write(16,*) ovrlp(:,iorb)
      !*end do
      !*write(16,*) ''
      
      iall=-product(shape(eval))*kind(eval)
      deallocate(eval, stat=istat)
      call memocc(istat, iall, 'eval', subname)
      iall=-product(shape(tempArr))*kind(tempArr)
      deallocate(tempArr, stat=istat)
      call memocc(istat, iall, 'tempArr', subname)

  else if(methTransformOrder==1) then


      ! Taylor expansion up to first order.
      if (present(mad)) then

          ! Matrix compression is availabale
 
          !$omp parallel do default(private) shared(norb,mad,ovrlp)
          do iseg=1,mad%nseg
              do jorb=mad%keyg(1,iseg),mad%keyg(2,iseg)
                  iiorb = (jorb-1)/norb + 1
                  jjorb = jorb - (iiorb-1)*norb
                  if(iiorb==jjorb) then
                      ovrlp(jjorb,iiorb)=1.5d0-.5d0*ovrlp(jjorb,iiorb)
                  else
                      ovrlp(jjorb,iiorb)=-.5d0*ovrlp(jjorb,iiorb)
                  end if
              end do
          end do
         !$omp end parallel do
 
      else

          ! No matrix compression available
          !$omp parallel do default(private) shared(ovrlp,norb)
          do iorb=1,norb
              do jorb=1,norb
                  if(iorb==jorb) then
                      ovrlp(jorb,iorb)=1.5d0-.5d0*ovrlp(jorb,iorb)
                  else
                      ovrlp(jorb,iorb)=-.5d0*ovrlp(jorb,iorb)
                  end if
              end do
          end do
          !$omp end parallel do

      end if

  else if(methTransformOrder==2) then

      stop 'overlapPowerMinusOneHalf: iorder==2 is deprecated'

  else

      write(*,'(1x,a)') 'ERROR: methTransformOrder must be 0,1 or 2!'
      stop

end if

call timing(iproc,'lovrlp^-1/2   ','OF')

end subroutine overlapPowerMinusOneHalf


subroutine deviation_from_unity(iproc, norb, ovrlp, deviation)
  use module_base
  use module_types
  implicit none

  ! Calling arguments
  integer,intent(in):: iproc, norb
  real(8),dimension(norb,norb),intent(in):: ovrlp
  real(8),intent(out):: deviation

  ! Local variables
  integer:: iorb, jorb
  real(8):: error

  deviation=0.d0
  do iorb=1,norb
     do jorb=1,norb
        if(iorb==jorb) then
           error=abs(ovrlp(jorb,iorb)-1.d0)
        else
           error=abs(ovrlp(jorb,iorb))
        end if
        if(error>deviation) then
           deviation=error
        end if
     end do
  end do

end subroutine deviation_from_unity
<|MERGE_RESOLUTION|>--- conflicted
+++ resolved
@@ -64,13 +64,8 @@
       end if
       call calculate_overlap_transposed(iproc, nproc, orbs, mad, collcom, psit_c, psit_c, psit_f, psit_f, ovrlp)
 
-<<<<<<< HEAD
-      call overlapPowerMinusOneHalf(iproc, nproc, mpi_comm_world, methTransformOverlap, orthpar%blocksize_pdsyev, &
+      call overlapPowerMinusOneHalf(iproc, nproc, bigdft_mpi%mpi_comm, methTransformOverlap, orthpar%blocksize_pdsyev, &
           orthpar%blocksize_pdgemm, orbs%norb, ovrlp, mad)
-=======
-      call overlapPowerMinusOneHalf(iproc, nproc, bigdft_mpi%mpi_comm, methTransformOverlap, orthpar%blocksize_pdsyev, &
-          orthpar%blocksize_pdgemm, orbs%norb, ovrlp)
->>>>>>> 5a89d022
 
       allocate(psittemp_c(sum(collcom%nrecvcounts_c)), stat=istat)
       call memocc(istat, psittemp_c, 'psittemp_c', subname)
