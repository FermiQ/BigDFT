!> @file
!! Orthonormalization
!! @author
!!    Copyright (C) 2011-2012 BigDFT group
!!    This file is distributed under the terms of the
!!    GNU General Public License, see ~/COPYING file
!!    or http://www.gnu.org/copyleft/gpl.txt .
!!    For the list of contributors, see ~/AUTHORS


subroutine orthonormalizeLocalized(iproc, nproc, methTransformOverlap, npsidim_orbs, &
           orbs, lzd, ovrlp, inv_ovrlp_half, collcom, orthpar, lphi, psit_c, psit_f, can_use_transposed)
  use module_base
  use module_types
  use module_interfaces, exceptThisOne => orthonormalizeLocalized
  implicit none

  ! Calling arguments
  integer,intent(in) :: iproc,nproc,methTransformOverlap,npsidim_orbs
  type(orbitals_data),intent(in) :: orbs
  type(local_zone_descriptors),intent(in) :: lzd
  type(sparseMatrix),intent(inout) :: ovrlp
  type(sparseMatrix),intent(inout) :: inv_ovrlp_half ! technically inv_ovrlp structure, but same pattern
  type(collective_comms),intent(in) :: collcom
  type(orthon_data),intent(in) :: orthpar
  real(kind=8),dimension(npsidim_orbs), intent(inout) :: lphi
  real(kind=8),dimension(:),pointer :: psit_c, psit_f
  logical,intent(inout) :: can_use_transposed

  ! Local variables
  integer :: it, istat, iall, irow, jcol, ii, iorb, jorb
  real(kind=8),dimension(:),allocatable :: psittemp_c, psittemp_f, norm
  !type(sparseMatrix) :: inv_ovrlp_half
  character(len=*),parameter :: subname='orthonormalizeLocalized'
  real(8),dimension(orbs%norb,orbs%norb) :: tempmat

  if(orthpar%nItOrtho>1) write(*,*) 'WARNING: might create memory problems...'

  !call nullify_sparsematrix(inv_ovrlp_half)
  !call sparse_copy_pattern(inv_ovrlp, inv_ovrlp_half, iproc, subname)
  allocate(inv_ovrlp_half%matrix_compr(inv_ovrlp_half%nvctr), stat=istat)
  call memocc(istat, inv_ovrlp_half%matrix_compr, 'inv_ovrlp_half%matrix_compr', subname)

  do it=1,orthpar%nItOrtho

      if(.not.can_use_transposed) then
          if(associated(psit_c)) then
              iall=-product(shape(psit_c))*kind(psit_c)
              deallocate(psit_c, stat=istat)
              call memocc(istat, iall, 'psit_c', subname)
          end if
          if(associated(psit_f)) then
              iall=-product(shape(psit_f))*kind(psit_f)
              deallocate(psit_f, stat=istat)
              call memocc(istat, iall, 'psit_f', subname)
          end if
          allocate(psit_c(sum(collcom%nrecvcounts_c)), stat=istat)
          call memocc(istat, psit_c, 'psit_c', subname)
          allocate(psit_f(7*sum(collcom%nrecvcounts_f)), stat=istat)
          call memocc(istat, psit_f, 'psit_f', subname)

          call transpose_localized(iproc, nproc, npsidim_orbs, orbs, collcom, lphi, psit_c, psit_f, lzd)
          can_use_transposed=.true.

      end if
      call calculate_overlap_transposed(iproc, nproc, orbs, collcom, psit_c, psit_c, psit_f, psit_f, ovrlp)
      !!do ii=1,ovrlp%nvctr
      !!   irow = ovrlp%orb_from_index(ii,1)
      !!   jcol = ovrlp%orb_from_index(ii,2)
      !!   tempmat(irow,jcol)=ovrlp%matrix_compr(ii)
      !!end do
      !!if (iproc==0) then
      !!    do irow=1,orbs%norb
      !!        do jcol=1,orbs%norb
      !!            write(333,'(2i8,es12.5,2i10)') irow, jcol, tempmat(jcol, irow), &
      !!            orbs%onwhichatom(irow), orbs%onwhichatom(jcol)
      !!        end do
      !!    end do
      !!end if


      if (methTransformOverlap==-1) then
          call overlap_power_minus_one_half_parallel(iproc, nproc, bigdft_mpi%mpi_comm, orbs, ovrlp, inv_ovrlp_half)
          !DEBUG
          !allocate(inv_ovrlp_half%matrix(orbs%norb,orbs%norb))
          !call uncompressMatrix(inv_ovrlp_half)
          !if (iproc==0) then
          !do iorb=1,orbs%norb
          !do jorb=1,orbs%norb
          !write(10,*) iorb,jorb,inv_ovrlp_half%matrix(iorb,jorb)
          !end do
          !end do
          !end if
          !deallocate(inv_ovrlp_half%matrix)
          !call overlapPowerMinusOneHalf(iproc, nproc, bigdft_mpi%mpi_comm, 0, orthpar%blocksize_pdsyev, &
          !    orthpar%blocksize_pdgemm, orbs%norb, ovrlp, inv_ovrlp_half)

          !allocate(inv_ovrlp_half%matrix(orbs%norb,orbs%norb))
          !call uncompressMatrix(inv_ovrlp_half)
          !if (iproc==0) then
          !do iorb=1,orbs%norb
          !do jorb=1,orbs%norb
          !write(11,*) iorb,jorb,inv_ovrlp_half%matrix(iorb,jorb)
          !end do
          !end do
          !end if
          !deallocate(inv_ovrlp_half%matrix)
          !call mpi_finalize(istat)
          !stop
          !END DEBUG
      else
          call overlapPowerPlusMinusOneHalf(iproc, nproc, bigdft_mpi%mpi_comm, methTransformOverlap, orthpar%blocksize_pdsyev, &
              orthpar%blocksize_pdgemm, orbs%norb, ovrlp, inv_ovrlp_half, .false.)
      end if

      allocate(psittemp_c(sum(collcom%nrecvcounts_c)), stat=istat)
      call memocc(istat, psittemp_c, 'psittemp_c', subname)
      allocate(psittemp_f(7*sum(collcom%nrecvcounts_f)), stat=istat)
      call memocc(istat, psittemp_f, 'psittemp_f', subname)

      call dcopy(sum(collcom%nrecvcounts_c), psit_c, 1, psittemp_c, 1)
      call dcopy(7*sum(collcom%nrecvcounts_f), psit_f, 1, psittemp_f, 1)
      call build_linear_combination_transposed(collcom, inv_ovrlp_half, &
           psittemp_c, psittemp_f, .true., psit_c, psit_f, iproc)
      allocate(norm(orbs%norb), stat=istat)
      call memocc(istat, norm, 'norm', subname)
      call normalize_transposed(iproc, nproc, orbs, collcom, psit_c, psit_f, norm)

      iall=-product(shape(norm))*kind(norm)
      deallocate(norm, stat=istat)
      call memocc(istat, iall, 'norm', subname)
      call untranspose_localized(iproc, nproc, npsidim_orbs, orbs, collcom, psit_c, psit_f, lphi, lzd)

      iall=-product(shape(psittemp_c))*kind(psittemp_c)
      deallocate(psittemp_c, stat=istat)
      call memocc(istat, iall, 'psittemp_c', subname)
      iall=-product(shape(psittemp_f))*kind(psittemp_f)
      deallocate(psittemp_f, stat=istat)
      call memocc(istat, iall, 'psittemp_f', subname)
  end do

  !call deallocate_sparseMatrix(inv_ovrlp_half, subname)
  iall=-product(shape(inv_ovrlp_half%matrix_compr))*kind(inv_ovrlp_half%matrix_compr)
  deallocate(inv_ovrlp_half%matrix_compr, stat=istat)
  call memocc(istat, iall, 'inv_ovrlp_half%matrix_compr', subname)

end subroutine orthonormalizeLocalized


! can still tidy this up more when tmblarge is removed
! use sparsity of density kernel for all inverse quantities
subroutine orthoconstraintNonorthogonal(iproc, nproc, lzd, npsidim_orbs, npsidim_comp, orbs, collcom, orthpar, &
           correction_orthoconstraint, linmat, lphi, lhphi, lagmat, psit_c, psit_f, hpsit_c, hpsit_f, &
           can_use_transposed, overlap_calculated)
  use module_base
  use module_types
  use module_interfaces, exceptThisOne => orthoconstraintNonorthogonal
  implicit none

  ! Calling arguments
  integer,intent(in) :: iproc, nproc, npsidim_orbs, npsidim_comp
  type(local_zone_descriptors),intent(in) :: lzd
  type(orbitals_Data),intent(in) :: orbs
  type(collective_comms),intent(in) :: collcom
  type(orthon_data),intent(in) :: orthpar
  integer,intent(in) :: correction_orthoconstraint
  real(kind=8),dimension(max(npsidim_comp,npsidim_orbs)),intent(in) :: lphi
  real(kind=8),dimension(max(npsidim_comp,npsidim_orbs)),intent(inout) :: lhphi
  type(SparseMatrix),intent(inout) :: lagmat
  real(kind=8),dimension(:),pointer :: psit_c, psit_f, hpsit_c, hpsit_f
  logical,intent(inout) :: can_use_transposed, overlap_calculated
  type(linear_matrices),intent(inout) :: linmat ! change to ovrlp and inv_ovrlp, and use inv_ovrlp instead of denskern

  ! Local variables
  integer :: istat, iall, iorb, jorb, ii, ii_trans, matrixindex_in_compressed
  !type(SparseMatrix) :: tmp_mat
  real(kind=8),dimension(:),allocatable :: tmp_mat_compr, lagmat_tmp_compr
  character(len=*),parameter :: subname='orthoconstraintNonorthogonal'

  ! removed option for correction orthoconstrain for now
  if (correction_orthoconstraint==0) stop 'correction_orthoconstraint not working'

  if(.not. can_use_transposed) then
      allocate(psit_c(sum(collcom%nrecvcounts_c)), stat=istat)
      call memocc(istat, psit_c, 'psit_c', subname)

      allocate(psit_f(7*sum(collcom%nrecvcounts_f)), stat=istat)
      call memocc(istat, psit_f, 'psit_f', subname)

      call transpose_localized(iproc, nproc, npsidim_orbs, orbs, collcom, lphi, psit_c, psit_f, lzd)
      can_use_transposed=.true.
  end if

  ! It is assumed that this routine is called with the transposed gradient ready if it is associated...
  if(.not.associated(hpsit_c)) then
      allocate(hpsit_c(sum(collcom%nrecvcounts_c)), stat=istat)
      call memocc(istat, hpsit_c, 'hpsit_c', subname)
 
      allocate(hpsit_f(7*sum(collcom%nrecvcounts_f)), stat=istat)
      call memocc(istat, hpsit_f, 'hpsit_f', subname)
 
     call transpose_localized(iproc, nproc, npsidim_orbs, orbs, collcom, lhphi, hpsit_c, hpsit_f, lzd)
  end if

  call calculate_overlap_transposed(iproc, nproc, orbs, collcom, psit_c, hpsit_c, psit_f, hpsit_f, lagmat)

  !call nullify_sparseMatrix(tmp_mat)
  !call sparse_copy_pattern(lagmat,tmp_mat,iproc,subname)
  !allocate(tmp_mat%matrix_compr(tmp_mat%nvctr), stat=istat)
  !call memocc(istat, tmp_mat%matrix_compr, 'tmp_mat%matrix_compr', subname)

  allocate(tmp_mat_compr(lagmat%nvctr), stat=istat) ! save cf doing sparsecopy
  call memocc(istat, tmp_mat_compr, 'tmp_mat_compr', subname)
call timing(iproc,'misc','ON')
  do ii=1,lagmat%nvctr
     iorb = lagmat%orb_from_index(1,ii)
     jorb = lagmat%orb_from_index(2,ii)
     ii_trans=matrixindex_in_compressed(lagmat,jorb, iorb)

  !do jorb=1,orbs%norb
     !do iorb=1,orbs%norb
          !ii_trans = matrixindex_in_compressed(lagmat,jorb, iorb)
          !ii = matrixindex_in_compressed(lagmat,iorb, jorb)
          !if (ii==0.or.ii_trans==0) cycle
          tmp_mat_compr(ii)=-0.5d0*lagmat%matrix_compr(ii) &
               -0.5d0*lagmat%matrix_compr(ii_trans)
          !tmp_mat%matrix_compr(ii)=-0.5d0*lagmat%matrix_compr(ii) &
          !     -0.5d0*lagmat%matrix_compr(ii_trans)
      !end do
  end do

  allocate(lagmat_tmp_compr(lagmat%nvctr), stat=istat) ! save cf doing sparsecopy
  call memocc(istat, lagmat_tmp_compr, 'lagmat_tmp_compr', subname)

  call vcopy(lagmat%nvctr,lagmat%matrix_compr(1),1,lagmat_tmp_compr(1),1) ! need to keep a copy
  call vcopy(lagmat%nvctr,tmp_mat_compr(1),1,lagmat%matrix_compr(1),1)

  iall=-product(shape(tmp_mat_compr))*kind(tmp_mat_compr)
  deallocate(tmp_mat_compr, stat=istat)
  call memocc(istat, iall, 'tmp_mat_compr', subname)

call timing(iproc,'misc','OF')
  call build_linear_combination_transposed(collcom, lagmat, psit_c, psit_f, .false., hpsit_c, hpsit_f, iproc)
  !call build_linear_combination_transposed(collcom, tmp_mat, psit_c, psit_f, .false., hpsit_c, hpsit_f, iproc)

  call vcopy(lagmat%nvctr,lagmat_tmp_compr(1),1,lagmat%matrix_compr(1),1)

  iall=-product(shape(lagmat_tmp_compr))*kind(lagmat_tmp_compr)
  deallocate(lagmat_tmp_compr, stat=istat)
  call memocc(istat, iall, 'lagmat_tmp_compr', subname)

  !call deallocate_sparseMatrix(tmp_mat, subname)

  call untranspose_localized(iproc, nproc, npsidim_orbs, orbs, collcom, hpsit_c, hpsit_f, lhphi, lzd)

  overlap_calculated=.false.

end subroutine orthoconstraintNonorthogonal



! can still tidy this up more when tmblarge is removed
! use sparsity of density kernel for all inverse quantities
!!subroutine orthoconstraintNonorthogonal_orig(iproc, nproc, lzd, npsidim_orbs, npsidim_comp, orbs, collcom, orthpar, &
!!           correction_orthoconstraint, linmat, lphi, lhphi, lagmat, psit_c, psit_f, hpsit_c, hpsit_f, &
!!           can_use_transposed, overlap_calculated)
!!  use module_base
!!  use module_types
!!  use module_interfaces, exceptThisOne => orthoconstraintNonorthogonal
!!  implicit none
!!
!!  ! Calling arguments
!!  integer,intent(in) :: iproc, nproc, npsidim_orbs, npsidim_comp
!!  type(local_zone_descriptors),intent(in) :: lzd
!!  type(orbitals_Data),intent(in) :: orbs
!!  type(collective_comms),intent(in) :: collcom
!!  type(orthon_data),intent(in) :: orthpar
!!  integer,intent(in) :: correction_orthoconstraint
!!  real(kind=8),dimension(max(npsidim_comp,npsidim_orbs)),intent(in) :: lphi
!!  real(kind=8),dimension(max(npsidim_comp,npsidim_orbs)),intent(inout) :: lhphi
!!  type(SparseMatrix),intent(inout) :: lagmat
!!  real(kind=8),dimension(:),pointer :: psit_c, psit_f, hpsit_c, hpsit_f
!!  logical,intent(inout) :: can_use_transposed, overlap_calculated
!!  type(linear_matrices),intent(inout) :: linmat ! change to ovrlp and inv_ovrlp, and use inv_ovrlp instead of denskern
!!
!!  ! Local variables
!!  integer :: istat, iall, iorb, jorb, ii, ii_trans, matrixindex_in_compressed
!!  type(SparseMatrix) :: ovrlp_minus_one_lagmat, ovrlp_minus_one_lagmat_trans, tmp_mat
!!  character(len=*),parameter :: subname='orthoconstraintNonorthogonal'
!!
!!
!!  ! ASSUME denskern sparsity pattern is symmetric
!!  ! create ovrlp_minus_one_lagmat, ovrlp_minus_one_lagmat_trans with sparsity pattern of denskern here
!!  ! this is slight overkill for no orthoconstraint correction, think about going back to just matrices
!!  ! also isn't going to work unless denskern sparsity = lagmat sparsity...
!!  call nullify_sparsematrix(ovrlp_minus_one_lagmat)
!!  call sparse_copy_pattern(linmat%denskern, ovrlp_minus_one_lagmat, iproc, subname)
!!  call nullify_sparsematrix(ovrlp_minus_one_lagmat_trans)
!!  call sparse_copy_pattern(linmat%denskern, ovrlp_minus_one_lagmat_trans, iproc, subname)
!!
!!  if (correction_orthoconstraint==0) then
!!      allocate(ovrlp_minus_one_lagmat%matrix_compr(ovrlp_minus_one_lagmat%nvctr), stat=istat)
!!      call memocc(istat, ovrlp_minus_one_lagmat%matrix_compr, 'ovrlp_minus_one_lagmat%matrix_compr', subname)
!!      allocate(ovrlp_minus_one_lagmat_trans%matrix_compr(ovrlp_minus_one_lagmat_trans%nvctr), stat=istat)
!!      call memocc(istat, ovrlp_minus_one_lagmat_trans%matrix_compr, 'ovrlp_minus_one_lagmat_trans%matrix_compr', subname)
!!  else
!!      ovrlp_minus_one_lagmat%matrix_compr => lagmat%matrix_compr
!!      ovrlp_minus_one_lagmat_trans%matrix_compr => lagmat%matrix_compr
!!  end if
!!
!!  if(.not. can_use_transposed) then
!!      allocate(psit_c(sum(collcom%nrecvcounts_c)), stat=istat)
!!      call memocc(istat, psit_c, 'psit_c', subname)
!!
!!      allocate(psit_f(7*sum(collcom%nrecvcounts_f)), stat=istat)
!!      call memocc(istat, psit_f, 'psit_f', subname)
!!
!!      call transpose_localized(iproc, nproc, npsidim_orbs, orbs, collcom, lphi, psit_c, psit_f, lzd)
!!      can_use_transposed=.true.
!!  end if
!!
!!  ! It is assumed that this routine is called with the transposed gradient ready if it is associated...
!!  if(.not.associated(hpsit_c)) then
!!      allocate(hpsit_c(sum(collcom%nrecvcounts_c)), stat=istat)
!!      call memocc(istat, hpsit_c, 'hpsit_c', subname)
!! 
!!      allocate(hpsit_f(7*sum(collcom%nrecvcounts_f)), stat=istat)
!!      call memocc(istat, hpsit_f, 'hpsit_f', subname)
!! 
!!     call transpose_localized(iproc, nproc, npsidim_orbs, orbs, collcom, lhphi, hpsit_c, hpsit_f, lzd)
!!  end if
!!
!!  call calculate_overlap_transposed(iproc, nproc, orbs, collcom, psit_c, hpsit_c, psit_f, hpsit_f, lagmat)
!!
!!  if (correction_orthoconstraint==0) then !not correctly working
!!      if(overlap_calculated) stop 'overlap_calculated should be wrong... To be modified later'
!!
!!      ! problem here as psit match tmblarge whereas linmat%ovrlp matches tmb
!!      call calculate_overlap_transposed(iproc, nproc, orbs, collcom, psit_c, psit_c, psit_f, psit_f, linmat%ovrlp)
!!
!!      allocate(linmat%ovrlp%matrix(orbs%norb,orbs%norb), stat=istat)
!!      call memocc(istat, linmat%ovrlp%matrix, 'linmat%ovrlp%matrix', subname)
!!
!!      call uncompressMatrix(iproc,linmat%ovrlp)
!!
!!      allocate(lagmat%matrix(orbs%norb,orbs%norb), stat=istat)
!!      call memocc(istat, lagmat%matrix, 'lagmat%matrix', subname)
!!
!!      call uncompressMatrix(iproc,lagmat)
!!
!!      allocate(ovrlp_minus_one_lagmat%matrix(orbs%norb,orbs%norb), stat=istat)
!!      call memocc(istat, ovrlp_minus_one_lagmat%matrix, 'ovrlp_minus_one_lagmat%matrix', subname)
!! 
!!      allocate(ovrlp_minus_one_lagmat_trans%matrix(orbs%norb,orbs%norb), stat=istat)
!!      call memocc(istat, ovrlp_minus_one_lagmat_trans%matrix, 'ovrlp_minus_one_lagmat_trans%matrix', subname)
!!
!!      call applyOrthoconstraintNonorthogonal2(iproc, nproc, orthpar%methTransformOverlap, orthpar%blocksize_pdgemm, &
!!           correction_orthoconstraint, orbs, lagmat%matrix, linmat%ovrlp%matrix, &
!!           ovrlp_minus_one_lagmat%matrix, ovrlp_minus_one_lagmat_trans%matrix)
!!
!!      iall=-product(shape(linmat%ovrlp%matrix))*kind(linmat%ovrlp%matrix)
!!      deallocate(linmat%ovrlp%matrix, stat=istat)
!!      call memocc(istat, iall, 'linmat%ovrlp%matrix', subname)
!!
!!      iall=-product(shape(lagmat%matrix))*kind(lagmat%matrix)
!!      deallocate(lagmat%matrix, stat=istat)
!!      call memocc(istat, iall, 'lagmat%matrix', subname)
!!
!!      call compress_matrix_for_allreduce(iproc,ovrlp_minus_one_lagmat)
!!
!!      iall=-product(shape(ovrlp_minus_one_lagmat%matrix))*kind(ovrlp_minus_one_lagmat%matrix)
!!      deallocate(ovrlp_minus_one_lagmat%matrix, stat=istat)
!!      call memocc(istat, iall, 'ovrlp_minus_one_lagmat%matrix', subname)
!! 
!!      call compress_matrix_for_allreduce(iproc,ovrlp_minus_one_lagmat_trans)
!!
!!      iall=-product(shape(ovrlp_minus_one_lagmat_trans%matrix))*kind(ovrlp_minus_one_lagmat_trans%matrix)
!!      deallocate(ovrlp_minus_one_lagmat_trans%matrix, stat=istat)
!!      call memocc(istat, iall, 'ovrlp_minus_one_lagmat_trans%matrix', subname)
!!  end if
!!
!!  call nullify_sparseMatrix(tmp_mat)
!!  call sparse_copy_pattern(ovrlp_minus_one_lagmat,tmp_mat,iproc,subname)
!!
!!  allocate(tmp_mat%matrix_compr(tmp_mat%nvctr), stat=istat)
!!  call memocc(istat, tmp_mat%matrix_compr, 'tmp_mat%matrix_compr', subname)
!!call timing(iproc,'misc','ON')
!!  do jorb=1,orbs%norb
!!     do iorb=1,orbs%norb
!!          ii_trans = matrixindex_in_compressed(ovrlp_minus_one_lagmat_trans,jorb, iorb)
!!          ii = matrixindex_in_compressed(ovrlp_minus_one_lagmat,iorb, jorb)
!!          if (ii==0.or.ii_trans==0) cycle
!!          tmp_mat%matrix_compr(ii)=-0.5d0*ovrlp_minus_one_lagmat%matrix_compr(ii) &
!!               -0.5d0*ovrlp_minus_one_lagmat_trans%matrix_compr(ii_trans)
!!      end do
!!  end do
!!call timing(iproc,'misc','OF')
!!  call build_linear_combination_transposed(collcom, tmp_mat, psit_c, psit_f, .false., hpsit_c, hpsit_f, iproc)
!!  call deallocate_sparseMatrix(tmp_mat, subname)
!!
!!  call untranspose_localized(iproc, nproc, npsidim_orbs, orbs, collcom, hpsit_c, hpsit_f, lhphi, lzd)
!!
!!  if (correction_orthoconstraint/=0) then
!!      nullify(ovrlp_minus_one_lagmat%matrix_compr)
!!      nullify(ovrlp_minus_one_lagmat_trans%matrix_compr)
!!  end if
!!
!!  call deallocate_sparseMatrix(ovrlp_minus_one_lagmat, subname)
!!  call deallocate_sparseMatrix(ovrlp_minus_one_lagmat_trans, subname)
!!
!!  overlap_calculated=.false.
!!
!!end subroutine orthoconstraintNonorthogonal_orig

subroutine setCommsParameters(mpisource, mpidest, istsource, istdest, ncount, tag, comarr)
  use module_base
  use module_types
  implicit none

  ! Calling arguments
  integer,intent(in) :: mpisource, mpidest, istsource, istdest, ncount, tag
  integer,dimension(6),intent(out) :: comarr


  ! From which MPI process shall the orbital be sent.
  comarr(1)=mpisource

  ! Starting index on the sending process.
  comarr(2)=istsource

  ! Amount of datat to be sent
  comarr(3)=ncount

  ! To which MPI process shall the orbital be sent.
  comarr(4)=mpidest

  ! Starting index on the receiving process.
  comarr(5)=istdest

  ! Tag for the communication
  comarr(6)=tag

  ! comarr(7): this entry is used as request for the mpi_isend.

  ! comarr(8): this entry is used as request for the mpi_irecv.



end subroutine setCommsParameters




subroutine applyOrthoconstraintNonorthogonal2(iproc, nproc, methTransformOverlap, blocksize_pdgemm, &
           correction_orthoconstraint, orbs, lagmat, ovrlp, ovrlp_minus_one_lagmat, ovrlp_minus_one_lagmat_trans)
  use module_base
  use module_types
  use module_interfaces, exceptThisOne => applyOrthoconstraintNonorthogonal2
  implicit none

  ! Calling arguments
  integer,intent(in) :: iproc, nproc, methTransformOverlap, blocksize_pdgemm, correction_orthoconstraint
  type(orbitals_data),intent(in) :: orbs
  real(kind=8),dimension(orbs%norb,orbs%norb),intent(in) :: ovrlp
  real(kind=8),dimension(orbs%norb,orbs%norb),intent(in) :: lagmat
  real(kind=8),dimension(orbs%norb,orbs%norb),intent(out) :: ovrlp_minus_one_lagmat, ovrlp_minus_one_lagmat_trans

  ! Local variables
  integer :: iorb, jorb, istat, iall
  real(kind=8),dimension(:,:),allocatable :: ovrlp2, lagmat_trans
  character(len=*),parameter :: subname='applyOrthoconstraintNonorthogonal2'

  call timing(iproc,'lagmat_orthoco','ON')

  allocate(ovrlp2(orbs%norb,orbs%norb), stat=istat)
  call memocc(istat, ovrlp2, 'ovrlp2', subname)

  correctionIf: if(correction_orthoconstraint==0) then
  
    !call dcopy(orbs%norb**2, ovrlp(1,1), 1, ovrlp2(1,1), 1)

    allocate(lagmat_trans(orbs%norb,orbs%norb), stat=istat)
    call memocc(istat, lagmat_trans, 'lagmat_trans', subname)

    call dcopy(orbs%norb**2, lagmat(1,1), 1, lagmat_trans(1,1), 1)
  
    ! Invert the overlap matrix
    call timing(iproc,'lagmat_orthoco','OF')
    call overlapPowerMinusOne(iproc, nproc, methTransformOverlap, blocksize_pdgemm, orbs%norb, ovrlp, ovrlp2)
    call timing(iproc,'lagmat_orthoco','ON')
  
  
    ! Multiply the Lagrange multiplier matrix with S^-1
    ! First fill the upper triangle.
    do iorb=1,orbs%norb
       do jorb=1,iorb-1
          ovrlp2(jorb,iorb)=ovrlp2(iorb,jorb)
       end do
    end do
    !if(blocksize_pdgemm<0) then
       !!ovrlp_minus_one_lagmat=0.d0
       call to_zero(orbs%norb**2, ovrlp_minus_one_lagmat(1,1))
       call dgemm('n', 'n', orbs%norb, orbs%norb, orbs%norb, 1.d0, ovrlp2(1,1), orbs%norb, lagmat(1,1), orbs%norb, &
            0.d0, ovrlp_minus_one_lagmat(1,1), orbs%norb)
  
       ! Transpose lagmat
       do iorb=1,orbs%norb
           do jorb=iorb+1,orbs%norb
               lagmat_trans(jorb,iorb)=lagmat(iorb,jorb)
               lagmat_trans(iorb,jorb)=lagmat(jorb,iorb)
           end do
       end do
       call to_zero(orbs%norb**2, ovrlp_minus_one_lagmat_trans(1,1))
       call dgemm('n', 'n', orbs%norb, orbs%norb, orbs%norb, 1.d0, ovrlp2(1,1), orbs%norb, lagmat_trans(1,1), orbs%norb, &
            0.d0, ovrlp_minus_one_lagmat_trans(1,1), orbs%norb)
    ! THIS SHOULD BE DGEMM NOT DSYMM_PARALLEL
    !else
    !  call dsymm_parallel(iproc, nproc, blocksize_pdgemm, bigdft_mpi%mpi_comm, 'l', 'l', orbs%norb, orbs%norb, 1.d0, &
    !       ovrlp2(1,1), orbs%norb, lagmat(1,1), orbs%norb, 0.d0, ovrlp_minus_one_lagmat(1,1), orbs%norb)
    !  ! Transpose lagmat
    !  do iorb=1,orbs%norb
    !      do jorb=iorb+1,orbs%norb
    !          lagmat_trans(jorb,iorb)=lagmat(iorb,jorb)
    !          lagmat_trans(iorb,jorb)=lagmat(jorb,iorb)
    !      end do
    !  end do
    !  call dsymm_parallel(iproc, nproc, blocksize_pdgemm, bigdft_mpi%mpi_comm, 'l', 'l', orbs%norb, orbs%norb, 1.d0, ovrlp2(1,1), &
    !       orbs%norb, lagmat_trans(1,1), orbs%norb, &
    !       0.d0, ovrlp_minus_one_lagmat_trans(1,1), orbs%norb)
    !end if

    iall=-product(shape(lagmat_trans))*kind(lagmat_trans)
    deallocate(lagmat_trans, stat=istat)
    call memocc(istat, iall, 'lagmat_trans', subname)
  
  !!else if(correction_orthoconstraint==1) then correctionIf
  !!    do iorb=1,orbs%norb
  !!        do jorb=1,orbs%norb
  !!            ovrlp_minus_one_lagmat(jorb,iorb)=lagmat(jorb,iorb)
  !!            ovrlp_minus_one_lagmat_trans(jorb,iorb)=lagmat(iorb,jorb)
  !!        end do
  !!    end do
  end if correctionIf
  
  call timing(iproc,'lagmat_orthoco','OF')
  
  
  iall=-product(shape(ovrlp2))*kind(ovrlp2)
  deallocate(ovrlp2, stat=istat)
  call memocc(istat, iall, 'ovrlp2', subname)


end subroutine applyOrthoconstraintNonorthogonal2


subroutine overlapPowerMinusOne(iproc, nproc, iorder, blocksize, norb, ovrlp, inv_ovrlp)
  use module_base
  use module_types
  use module_interfaces
  implicit none
  
  ! Calling arguments
  integer,intent(in) :: iproc, nproc, iorder, blocksize, norb
  real(kind=8),dimension(norb,norb),intent(in) :: ovrlp
  real(kind=8),dimension(norb,norb),intent(out) :: inv_ovrlp
  
  ! Local variables
  integer :: iorb, jorb, info

  call timing(iproc,'lovrlp^-1     ','ON')

  ! don't want to destroy ovrlp, and inv_ovrlp will eventually use sparse matrices
  call vcopy(norb*norb,ovrlp(1,1),1,inv_ovrlp(1,1),1)

  if(iorder==0) then

      ! Exact inversion
      if (blocksize<0) then
          call dpotrf('l', norb, inv_ovrlp(1,1), norb, info)
          if(info/=0) then
              write(*,'(1x,a,i0)') 'ERROR in dpotrf, info=',info
              stop
          end if
          call dpotri('l', norb, inv_ovrlp(1,1), norb, info)
          if(info/=0) then
              write(*,'(1x,a,i0)') 'ERROR in dpotri, info=',info
              stop
          end if
      else
          call dpotrf_parallel(iproc, nproc, blocksize, bigdft_mpi%mpi_comm, 'l', norb, inv_ovrlp(1,1), norb)
          call dpotri_parallel(iproc, nproc, blocksize, bigdft_mpi%mpi_comm, 'l', norb, inv_ovrlp(1,1), norb)
      end if
  
  else if(iorder==1) then
       
      ! Taylor expansion up to first order.
      do iorb=1,norb
          do jorb=1,norb
              if(iorb==jorb) then
                  inv_ovrlp(jorb,iorb) = 2.d0 - ovrlp(jorb,iorb)
              else
                  inv_ovrlp(jorb,iorb) = -ovrlp(jorb,iorb)
              end if
          end do
      end do
       
  else if(iorder==2) then

      stop 'overlapPowerMinusOne: iorder==2 is deprecated!'

  else

      write(*,'(1x,a)') 'ERROR: iorder must be 0,1 or 2!'

      stop
  end if

  call timing(iproc,'lovrlp^-1     ','OF')

end subroutine overlapPowerMinusOne




subroutine overlapPowerPlusMinusOneHalf(iproc, nproc, comm, methTransformOrder, blocksize_dsyev, &
           blocksize_pdgemm, norb, ovrlp, inv_ovrlp_half, plusminus)
  use module_base
  use module_types
  use module_interfaces
  implicit none
  
  ! Calling arguments
  integer,intent(in) :: iproc, nproc, comm, methTransformOrder, blocksize_dsyev, blocksize_pdgemm, norb
  type(sparseMatrix),intent(inout) :: ovrlp
  type(sparseMatrix),intent(inout) :: inv_ovrlp_half
  logical, intent(in) :: plusminus ! if true S^1/2, if false S^-1/2

  ! Local variables
  integer :: lwork, istat, iall, iorb, jorb, info, iiorb, jjorb, ii, ii_inv!, iseg
  integer :: matrixindex_in_compressed
  character(len=*),parameter :: subname='overlapPowerMinusOneHalf'
  real(kind=8),dimension(:),allocatable :: eval, work
  real(kind=8),dimension(:,:,:),allocatable :: tempArr
  !*real(8),dimension(:,:), allocatable :: vr,vl ! for non-symmetric LAPACK
  !*real(8),dimension(:),allocatable:: eval1 ! for non-symmetric LAPACK
  !*real(dp) :: temp
  !*real(dp), allocatable, dimension(:) :: temp_vec

  call timing(iproc,'lovrlp^-1/2   ','ON')

  if(methTransformOrder==0) then

      ! Exact calculation of ovrlp**(-1/2)
      allocate(eval(norb), stat=istat)
      call memocc(istat, eval, 'eval', subname)
      allocate(tempArr(norb,norb,2), stat=istat)
      call memocc(istat, tempArr, 'tempArr', subname)

      allocate(ovrlp%matrix(norb,norb), stat=istat)
      call memocc(istat, ovrlp%matrix, 'ovrlp%matrix', subname)

      call uncompressMatrix(iproc,ovrlp)
  
      allocate(inv_ovrlp_half%matrix(norb,norb), stat=istat)
      call memocc(istat, inv_ovrlp_half%matrix, 'inv_ovrlp_half%matrix', subname)

      call vcopy(norb*norb,ovrlp%matrix(1,1),1,inv_ovrlp_half%matrix(1,1),1)

      iall=-product(shape(ovrlp%matrix))*kind(ovrlp%matrix)
      deallocate(ovrlp%matrix, stat=istat)
      call memocc(istat, iall, 'ovrlp%matrix', subname)
    
      if(blocksize_dsyev>0) then
          call dsyev_parallel(iproc, nproc, min(blocksize_dsyev,norb), comm, 'v', 'l', norb, inv_ovrlp_half%matrix(1,1), &
               norb, eval(1), info)
          if(info/=0) then
              write(*,'(a,i0)') 'ERROR in dsyev_parallel, info=', info
              !stop
          end if
      else
          
          allocate(work(100), stat=istat)
          call dsyev('v', 'l', norb, inv_ovrlp_half%matrix(1,1), norb, eval, work, -1, info)
          lwork = int(work(1))
          deallocate(work, stat=istat)
          allocate(work(lwork), stat=istat)
          call memocc(istat, work, 'work', subname)
          call dsyev('v', 'l', norb, inv_ovrlp_half%matrix(1,1), norb, eval, work, lwork, info)

          !*!lwork=1000*norb
          !*allocate(work(1), stat=istat)
          !*call DGEEV( 'v','v', norb, inv_ovrlp_half%matrix(1,1), norb, eval, eval1, VL, norb, VR,&
          !*     norb, WORK, -1, info )
          !*lwork = nint(work(1))
          !*deallocate(work, stat=istat)
          !*allocate(work(lwork), stat=istat)
          !*call memocc(istat, work, 'work', subname)
          !*! lr408 - see if LAPACK is stil to blame for convergence issues
          !*allocate(vl(1:norb,1:norb))
          !*allocate(vr(1:norb,1:norb))
          !*allocate(eval1(1:norb))
          !*call DGEEV( 'v','v', norb, inv_ovrlp_half%matrix(1,1), norb, eval, eval1, VL, norb, VR,&
          !*     norb, WORK, LWORK, info )
          !*inv_ovrlp_half%matrix=vl
          !*write(14,*) eval1
          !*deallocate(eval1)
          !*deallocate(vr)
          !*deallocate(vl)
          !*allocate(temp_vec(1:norb))
          !*do iorb=1,norb
          !*   do jorb=iorb+1,norb
          !*      if (eval(jorb) < eval(iorb)) then
          !*         temp = eval(iorb)
          !*         temp_vec = inv_ovrlp_half%matrix(:,iorb)
          !*         eval(iorb) = eval(jorb)
          !*         eval(jorb) = temp
          !*         inv_ovrlp_half%matrix(:,iorb) = inv_ovrlp_half%matrix(:,jorb)
          !*         inv_ovrlp_half%matrix(:,jorb) = temp_vec
          !*      end if
          !*   end do
          !*end do
          !*deallocate(temp_vec)

          !  lr408 - see if LAPACK is stil to blame for convergence issues
          if(info/=0) then
              write(*,'(a,i0)') 'ERROR in dsyev, info=', info
              stop
          end if
          iall=-product(shape(work))*kind(work)
          deallocate(work, stat=istat)
          call memocc(istat, iall, 'work', subname)
      end if

      ! Calculate S^{-1/2}. 
      ! First calculate ovrlp*diag(1/sqrt(evall)) (ovrlp is the diagonalized overlap
      ! matrix and diag(1/sqrt(evall)) the diagonal matrix consisting of the inverse square roots of the eigenvalues...
      do iorb=1,norb
          do jorb=1,norb
              if (plusminus) then
                  tempArr(jorb,iorb,1)=inv_ovrlp_half%matrix(jorb,iorb)*sqrt(abs(eval(iorb)))
              else
                  tempArr(jorb,iorb,1)=inv_ovrlp_half%matrix(jorb,iorb)*1.d0/sqrt(abs(eval(iorb)))
              end if
          end do
      end do
      
      ! ...and now apply the diagonalized overlap matrix to the matrix constructed above.
      ! This will give S^{-1/2}.
      if(blocksize_pdgemm<0) then
          call dgemm('n', 't', norb, norb, norb, 1.d0, inv_ovrlp_half%matrix(1,1), &
               norb, tempArr(1,1,1), norb, 0.d0, tempArr(1,1,2), norb)
      else
          call dgemm_parallel(iproc, nproc, blocksize_pdgemm, comm, 'n', 't', norb, norb, norb, 1.d0, inv_ovrlp_half%matrix(1,1), &
               norb, tempArr(1,1,1), norb, 0.d0, tempArr(1,1,2), norb)
      end if
      call dcopy(norb**2, tempArr(1,1,2), 1, inv_ovrlp_half%matrix(1,1), 1)

      call compress_matrix_for_allreduce(iproc,inv_ovrlp_half)

      iall=-product(shape(eval))*kind(eval)
      deallocate(eval, stat=istat)
      call memocc(istat, iall, 'eval', subname)
      iall=-product(shape(tempArr))*kind(tempArr)
      deallocate(tempArr, stat=istat)
      call memocc(istat, iall, 'tempArr', subname)

      iall=-product(shape(inv_ovrlp_half%matrix))*kind(inv_ovrlp_half%matrix)
      deallocate(inv_ovrlp_half%matrix, stat=istat)
      call memocc(istat, iall, 'inv_ovrlp_half%matrix', subname)

  else if(methTransformOrder==1) then
      ! inv_ovrlp_half can be less sparse than ovrlp, so pad with zeros first
      call to_zero(inv_ovrlp_half%nvctr,inv_ovrlp_half%matrix_compr(1))
      ! Taylor expansion up to first order.
      if (plusminus) then
           do ii=1,ovrlp%nvctr
              iiorb = ovrlp%orb_from_index(ii,1)
              jjorb = ovrlp%orb_from_index(ii,2)

              ii_inv = inv_ovrlp_half%matrixindex_in_compressed(iiorb,jjorb) ! double check this order
              if(iiorb==jjorb) then
                  inv_ovrlp_half%matrix_compr(ii_inv)=0.5d0+0.5d0*ovrlp%matrix_compr(ii)
              else
                  inv_ovrlp_half%matrix_compr(ii_inv)=0.5d0*ovrlp%matrix_compr(ii)
              end if
          end do
      else
           do ii=1,ovrlp%nvctr
              iiorb = ovrlp%orb_from_index(1,ii)
              jjorb = ovrlp%orb_from_index(2,ii)

              ii_inv = matrixindex_in_compressed(inv_ovrlp_half,iiorb,jjorb) ! double check this order
              if(iiorb==jjorb) then
                  inv_ovrlp_half%matrix_compr(ii_inv)=1.5d0-.5d0*ovrlp%matrix_compr(ii)
              else
                  inv_ovrlp_half%matrix_compr(ii_inv)=-.5d0*ovrlp%matrix_compr(ii)
              end if
          end do
      end if
  else
      
      stop 'deprecated'

  end if

  call timing(iproc,'lovrlp^-1/2   ','OF')

end subroutine overlapPowerPlusMinusOneHalf


subroutine deviation_from_unity(iproc, norb, ovrlp, deviation)
  use module_base
  use module_types
  implicit none

  ! Calling arguments
  integer,intent(in):: iproc, norb
  real(8),dimension(norb,norb),intent(in):: ovrlp
  real(8),intent(out):: deviation

  ! Local variables
  integer:: iorb, jorb
  real(8):: error

  deviation=0.d0
  do iorb=1,norb
     do jorb=1,norb
        if(iorb==jorb) then
           error=abs(ovrlp(jorb,iorb)-1.d0)
        else
           error=abs(ovrlp(jorb,iorb))
        end if
        if(error>deviation) then
           deviation=error
        end if
     end do
  end do

end subroutine deviation_from_unity


subroutine overlap_power_minus_one_half_parallel(iproc, nproc, comm, orbs, ovrlp, inv_ovrlp_half)
  use module_base
  use module_types
  use module_interfaces
  implicit none

  ! Calling arguments
  integer,intent(in) :: iproc, nproc, comm
  type(orbitals_data),intent(in) :: orbs
  type(sparseMatrix),intent(in) :: ovrlp
  type(sparseMatrix),intent(inout) :: inv_ovrlp_half

  ! Local variables
  integer :: iend, i, iorb, n, istat, iall, jorb, korb, jjorb, kkorb!, ilr
  integer :: iiorb, ierr, ii, iseg, ind, matrixindex_in_compressed
  real(kind=8),dimension(:,:),allocatable :: ovrlp_tmp, ovrlp_tmp_inv_half
  logical,dimension(:),allocatable :: in_neighborhood
  character(len=*),parameter :: subname='overlap_power_minus_one_half_parallel'

  call timing(iproc,'lovrlp^-1/2par','ON')

  allocate(in_neighborhood(orbs%norb), stat=istat)
  call memocc(istat, in_neighborhood, 'in_neighborhood', subname)
  call to_zero(inv_ovrlp_half%nvctr, inv_ovrlp_half%matrix_compr(1))

  !DEBUG
  !if (iproc==0) then
  !   jjorb=0
  !   do jorb=1,orbs%norb
  !      do korb=1,orbs%norb
  !         ind = ovrlp%matrixindex_in_compressed(korb, jorb)
  !         if (ind>0) then
  !            print*, korb,jorb,ovrlp%matrix_compr(ind)
  !         else
  !            print*, korb,jorb,0.0d0
  !         end if
  !         !write(1200+iproc,'(2i8,es20.10)') kkorb, jjorb, ovrlp_tmp(kkorb,jjorb)
  !      end do
  !   end do
  !end if
  !call mpi_barrier(bigdft_mpi%mpi_comm,istat)

  do iorb=1,orbs%norbp
     iiorb=orbs%isorb+iorb
     !ilr=orbs%inwhichlocreg(iiorb)
     ! We are at the start of a new atom
     ! Count all orbitals that are in the neighborhood

     iseg=inv_ovrlp_half%istsegline(iiorb)
     iend=iiorb*orbs%norb
     n=0
     in_neighborhood(:)=.false.
     do 
        do i=inv_ovrlp_half%keyg(1,iseg),inv_ovrlp_half%keyg(2,iseg)
           ii=i-(iiorb-1)*orbs%norb
           in_neighborhood(ii)=.true.
           n=n+1
        end do
        iseg=iseg+1
        if (iseg>inv_ovrlp_half%nseg) exit
        if (inv_ovrlp_half%keyg(1,iseg)>iend) exit
     end do

     allocate(ovrlp_tmp(n,n), stat=istat)
     call memocc(istat, ovrlp_tmp, 'ovrlp_tmp', subname)
     call to_zero(n*n, ovrlp_tmp(1,1))

     jjorb=0
     do jorb=1,orbs%norb
        if (.not.in_neighborhood(jorb)) cycle
        jjorb=jjorb+1
        kkorb=0
        do korb=1,orbs%norb
           if (.not.in_neighborhood(korb)) cycle
           kkorb=kkorb+1
           ind = matrixindex_in_compressed(ovrlp,korb, jorb)
           if (ind>0) then
              ovrlp_tmp(kkorb,jjorb)=ovrlp%matrix_compr(ind)
           else
              ovrlp_tmp(kkorb,jjorb)=0.d0
           end if
           !write(1200+iproc,'(2i8,es20.10)') kkorb, jjorb, ovrlp_tmp(kkorb,jjorb)
        end do
     end do
          
     allocate(ovrlp_tmp_inv_half(n,n))
     call memocc(istat, ovrlp_tmp_inv_half, 'ovrlp_tmp_inv_half', subname)

     !if (iiorb==orbs%norb) then
     !print*,''
     !print*,'ovrlp_tmp',n,iiorb
     !do jorb=1,n
     !print*,jorb,ovrlp_tmp(:,jorb)
     !end do
     !end if

     ! Calculate S^-1/2 for the small overlap matrix
     call overlapPowerPlusMinusOneHalf_old(iproc, nproc, comm, 0, -8, -8, n, ovrlp_tmp, ovrlp_tmp_inv_half, .false.)

     !if (iiorb==orbs%norb) then
     !print*,''
     !print*,'inv_ovrlp_tmp',n,iiorb
     !do jorb=1,n
     !print*,jorb,ovrlp_tmp_inv_half(:,jorb)
     !end do
     !end if

     jjorb=0
     do jorb=1,orbs%norb
        if (.not.in_neighborhood(jorb)) cycle
        jjorb=jjorb+1
        kkorb=0
        if (jorb==iiorb) then
           do korb=1,orbs%norb
              if (.not.in_neighborhood(korb)) cycle
              kkorb=kkorb+1
              ind = matrixindex_in_compressed(inv_ovrlp_half,korb,jorb)
              if (ind>0) then
                 inv_ovrlp_half%matrix_compr(ind)=ovrlp_tmp_inv_half(kkorb,jjorb)
                 !if (iiorb==orbs%norb) print*,'problem here?!',iiorb,kkorb,jjorb,korb,jorb,ind,ovrlp_tmp_inv_half(kkorb,jjorb)
              end if
              !write(1300+iproc,'(2i8,es20.10)') kkorb, jjorb, ovrlp_tmp(kkorb,jjorb)
           end do
           exit !no need to keep looping
        end if
     end do

     iall=-product(shape(ovrlp_tmp_inv_half))*kind(ovrlp_tmp_inv_half)
     deallocate(ovrlp_tmp_inv_half, stat=istat)
     call memocc(istat, iall, 'ovrlp_tmp_inv_half', subname)

     iall=-product(shape(ovrlp_tmp))*kind(ovrlp_tmp)
     deallocate(ovrlp_tmp, stat=istat)
     call memocc(istat, iall, 'ovrlp_tmp', subname)
  end do

  call mpiallred(inv_ovrlp_half%matrix_compr(1), inv_ovrlp_half%nvctr, mpi_sum, bigdft_mpi%mpi_comm, ierr)

  iall=-product(shape(in_neighborhood))*kind(in_neighborhood)
  deallocate(in_neighborhood, stat=istat)
  call memocc(istat, iall, 'in_neighborhood', subname)

  !if (iproc==0) then
  !   jjorb=0
  !   do jorb=1,orbs%norb
  !      do korb=1,orbs%norb
  !         ind = inv_ovrlp_half%matrixindex_in_compressed(korb, jorb)
  !         if (ind>0) then
  !            print*, korb,jorb,inv_ovrlp_half%matrix_compr(ind)
  !         else
  !            print*, korb,jorb,0.0d0
  !         end if
  !         !write(1200+iproc,'(2i8,es20.10)') kkorb, jjorb, ovrlp_tmp(kkorb,jjorb)
  !      end do
  !   end do
  !end if
  !call mpi_finalize(ind)
  !stop

  call timing(iproc,'lovrlp^-1/2par','OF')

end subroutine overlap_power_minus_one_half_parallel


! Should be used if sparsemat is not available... to be cleaned
subroutine overlapPowerPlusMinusOneHalf_old(iproc, nproc, comm, methTransformOrder, blocksize_dsyev, &
           blocksize_pdgemm, norb, ovrlp, inv_ovrlp_half, plusminus, orbs)
  use module_base
  use module_types
  use module_interfaces, fake_name => overlapPowerPlusMinusOneHalf_old
  implicit none
  
  ! Calling arguments
  integer,intent(in) :: iproc, nproc, norb, comm, methTransformOrder, blocksize_dsyev, blocksize_pdgemm
  real(kind=8),dimension(norb,norb),intent(in) :: ovrlp
  real(kind=8),dimension(norb,norb),intent(inout) :: inv_ovrlp_half
  type(orbitals_data), optional, intent(in) :: orbs
  logical, intent(in) :: plusminus ! if true, calculates S^1/2, if false S^-1/2
  
  ! Local variables
  integer :: lwork, istat, iall, iorb, jorb, info, iiorb, ierr
  character(len=*),parameter :: subname='overlapPowerMinusOneHalf'
  real(kind=8),dimension(:),allocatable :: eval, work
  real(kind=8),dimension(:,:),allocatable :: inv_ovrlp_halfp
  real(kind=8),dimension(:,:,:),allocatable :: tempArr

  call timing(iproc,'lovrlp^-1/2old','ON')


  if(methTransformOrder==0) then
  
      call vcopy(norb*norb,ovrlp(1,1),1,inv_ovrlp_half(1,1),1)

      ! Exact calculation of ovrlp**(-1/2)
      allocate(eval(norb), stat=istat)
      call memocc(istat, eval, 'eval', subname)
      allocate(tempArr(norb,norb,2), stat=istat)
      call memocc(istat, tempArr, 'tempArr', subname)
      
      
      if(blocksize_dsyev>0) then
          call dsyev_parallel(iproc, nproc, min(blocksize_dsyev,norb), comm, 'v', 'l', norb, inv_ovrlp_half(1,1), &
               norb, eval(1), info)
          if(info/=0) then
              write(*,'(a,i0)') 'ERROR in dsyev_parallel, info=', info
              !stop
          end if
      else
          
          allocate(work(10), stat=istat)
          call dsyev('v', 'l', norb, inv_ovrlp_half(1,1), norb, eval, work, -1, info)

          lwork = nint(work(1))

          deallocate(work, stat=istat)
          allocate(work(lwork), stat=istat)
          call memocc(istat, work, 'work', subname)
          call dsyev('v', 'l', norb, inv_ovrlp_half(1,1), norb, eval, work, lwork, info)

          !*allocate(work(1), stat=istat)
          !*call DGEEV( 'v','v', norb, inv_ovrlp_half(1,1), norb, eval, eval1, VL, norb, VR,&
          !*     norb, WORK, -1, info )
          !*lwork = work(1)
          !*deallocate(work, stat=istat)
          !*allocate(work(lwork), stat=istat)
          !*call memocc(istat, work, 'work', subname)
          !*! lr408 - see if LAPACK is stil to blame for convergence issues
          !*allocate(vl(1:norb,1:norb))
          !*allocate(vr(1:norb,1:norb))
          !*allocate(eval1(1:norb))
          !*call DGEEV( 'v','v', norb, inv_ovrlp_half(1,1), norb, eval, eval1, VL, norb, VR,&
          !*     norb, WORK, LWORK, info )
          !*inv_ovrlp_half=vl
          !*write(14,*) eval1
          !*deallocate(eval1)
          !*deallocate(vr)
          !*deallocate(vl)
          !*allocate(temp_vec(1:norb))
          !*do iorb=1,norb
          !*   do jorb=iorb+1,norb
          !*      if (eval(jorb) < eval(iorb)) then
          !*         temp = eval(iorb)
          !*         temp_vec = inv_ovrlp_half(:,iorb)
          !*         eval(iorb) = eval(jorb)
          !*         eval(jorb) = temp
          !*         inv_ovrlp_half(:,iorb) = inv_ovrlp_half(:,jorb)
          !*         inv_ovrlp_half(:,jorb) = temp_vec
          !*      end if
          !*   end do
          !*end do
          !*deallocate(temp_vec)

          !  lr408 - see if LAPACK is stil to blame for convergence issues
          if(info/=0) then
              write(*,'(a,i0)') 'ERROR in dsyev, info=', info
              stop
          end if
          iall=-product(shape(work))*kind(work)
          deallocate(work, stat=istat)
          call memocc(istat, iall, 'work', subname)
      end if

      ! Calculate S^{-1/2}. 
      ! First calculate ovrlp*diag(1/sqrt(eval)) (ovrlp is the diagonalized overlap
      ! matrix and diag(1/sqrt(eval)) the diagonal matrix consisting of the inverse square roots of the eigenvalues...
      do iorb=1,norb
          do jorb=1,norb
              if (plusminus) then
                 tempArr(jorb,iorb,1)=inv_ovrlp_half(jorb,iorb)*sqrt(abs(eval(iorb)))
              else
                 tempArr(jorb,iorb,1)=inv_ovrlp_half(jorb,iorb)/sqrt(abs(eval(iorb)))
              end if
          end do
      end do
      
      ! ...and now apply the diagonalized overlap matrix to the matrix constructed above.
      ! This will give S^{-1/2}.
      if(blocksize_pdgemm<0) then
          call dgemm('n', 't', norb, norb, norb, 1.d0, inv_ovrlp_half(1,1), &
               norb, tempArr(1,1,1), norb, 0.d0, tempArr(1,1,2), norb)
      else
          call dgemm_parallel(iproc, nproc, blocksize_pdgemm, comm, 'n', 't', norb, norb, norb, 1.d0, &
               inv_ovrlp_half(1,1), norb, tempArr(1,1,1), norb, 0.d0, tempArr(1,1,2), norb)
      end if
      call dcopy(norb**2, tempArr(1,1,2), 1, inv_ovrlp_half(1,1), 1)

      iall=-product(shape(eval))*kind(eval)
      deallocate(eval, stat=istat)
      call memocc(istat, iall, 'eval', subname)
      iall=-product(shape(tempArr))*kind(tempArr)
      deallocate(tempArr, stat=istat)
      call memocc(istat, iall, 'tempArr', subname)

  else if(methTransformOrder==1) then
     if (present(orbs)) then ! parallel version

        !if (norb/=orbs%norb) add warning later

        ! Taylor expansion up to first order.
        allocate(inv_ovrlp_halfp(orbs%norb,orbs%norbp), stat=istat)
        call memocc(istat, inv_ovrlp_halfp, 'inv_ovrlp_halfp', subname)

        ! No matrix compression available
        if (plusminus) then
           !!$omp parallel do default(private) shared(inv_ovrlp_half,ovrlp,orbs)
           do iorb=1,orbs%norbp
              iiorb=orbs%isorb+iorb
              do jorb=1,orbs%norb
                 if(iiorb==jorb) then
                    inv_ovrlp_halfp(jorb,iorb)=0.5d0+0.5d0*ovrlp(jorb,iiorb)
                 else
                    inv_ovrlp_halfp(jorb,iorb)=0.5d0*ovrlp(jorb,iiorb)
                 end if
              end do
           end do
           !!$omp end parallel do
        else
            !!$omp parallel do default(private) shared(inv_ovrlp_half,ovrlp,orbs)
           do iorb=1,orbs%norbp
              iiorb=orbs%isorb+iorb
              do jorb=1,orbs%norb
                 if(iiorb==jorb) then
                    inv_ovrlp_halfp(jorb,iorb)=1.5d0-.5d0*ovrlp(jorb,iiorb)
                 else
                    inv_ovrlp_halfp(jorb,iorb)=-.5d0*ovrlp(jorb,iiorb)
                 end if
              end do
           end do
           !!$omp end parallel do
        end if


        call timing(iproc,'lovrlp^-1/2old','OF')
        call timing(iproc,'lovrlp^-1/2com','ON')
        ! gather together
        if(nproc > 1) then
           call mpi_allgatherv(inv_ovrlp_halfp, orbs%norb*orbs%norbp, mpi_double_precision, inv_ovrlp_half, &
                orbs%norb*orbs%norb_par(:,0), orbs%norb*orbs%isorb_par, mpi_double_precision, bigdft_mpi%mpi_comm, ierr)
        else
           call dcopy(orbs%norbp*orbs%norb,inv_ovrlp_halfp(1,1),1,inv_ovrlp_half(1,1),1)
        end if
        call timing(iproc,'lovrlp^-1/2com','OF')
        call timing(iproc,'lovrlp^-1/2old','ON')

        iall=-product(shape(inv_ovrlp_halfp))*kind(inv_ovrlp_halfp)
        deallocate(inv_ovrlp_halfp, stat=istat)
        call memocc(istat, iall, 'inv_ovrlp_halfp', subname)

     else ! no orbs present, use serial version
        ! No matrix compression available
        if (plusminus) then
           !$omp parallel do default(private) shared(inv_ovrlp_half,ovrlp,norb)
           do iorb=1,norb
              do jorb=iorb,norb
                 if(iorb==jorb) then
                    inv_ovrlp_half(jorb,iorb)=0.5d0+0.5d0*ovrlp(jorb,iorb)
                 else
                    inv_ovrlp_half(jorb,iorb)=0.5d0*ovrlp(jorb,iorb)
                    inv_ovrlp_half(iorb,jorb)=0.5d0*ovrlp(jorb,iorb)
                 end if
              end do
           end do
           !$omp end parallel do
        else
           !$omp parallel do default(private) shared(inv_ovrlp_half,ovrlp,norb)
           do iorb=1,norb
              do jorb=iorb,norb
                 if(iorb==jorb) then
                    inv_ovrlp_half(jorb,iorb)=1.5d0-.5d0*ovrlp(jorb,iorb)
                 else
                    inv_ovrlp_half(jorb,iorb)=-.5d0*ovrlp(jorb,iorb)
                    inv_ovrlp_half(iorb,jorb)=-.5d0*ovrlp(jorb,iorb)
                 end if
              end do
           end do
           !$omp end parallel do
        end if
     end if
  else

     ! Taylor expansion up to 4th order
      stop 'must fix this'

  end if

  call timing(iproc,'lovrlp^-1/2old','OF')

<<<<<<< HEAD
end subroutine overlapPowerPlusMinusOneHalf_old

=======
end subroutine overlapPowerMinusOneHalf_old




subroutine orthonormalize_subset(iproc, nproc, methTransformOverlap, npsidim_orbs, &
           orbs, at, minorbs_type, maxorbs_type, lzd, ovrlp, inv_ovrlp_half, collcom, orthpar, &
           lphi, psit_c, psit_f, can_use_transposed)
  use module_base
  use module_types
  use module_interfaces, exceptThisOne => orthonormalize_subset
  implicit none

  ! Calling arguments
  integer,intent(in) :: iproc,nproc,methTransformOverlap,npsidim_orbs
  type(orbitals_data),intent(in) :: orbs
  type(atoms_data),intent(in) :: at
  integer,dimension(at%astruct%ntypes),intent(in) :: minorbs_type, maxorbs_type
  type(local_zone_descriptors),intent(in) :: lzd
  type(sparseMatrix),intent(inout) :: ovrlp
  type(sparseMatrix),intent(inout) :: inv_ovrlp_half ! technically inv_ovrlp structure, but same pattern
  type(collective_comms),intent(in) :: collcom
  type(orthon_data),intent(in) :: orthpar
  real(kind=8),dimension(npsidim_orbs), intent(inout) :: lphi
  real(kind=8),dimension(:),pointer :: psit_c, psit_f
  logical,intent(inout) :: can_use_transposed

  ! Local variables
  integer :: it, istat, iall, iorb, jorb, iat, jat, ii, matrixindex_in_compressed
  logical :: iout, jout
  integer,dimension(:),allocatable :: icount_norb, jcount_norb
  real(kind=8),dimension(:),allocatable :: psittemp_c, psittemp_f, norm
  !type(sparseMatrix) :: inv_ovrlp_half
  character(len=*),parameter :: subname='orthonormalizeLocalized'

  if(orthpar%nItOrtho>1) write(*,*) 'WARNING: might create memory problems...'

  !call nullify_sparsematrix(inv_ovrlp_half)
  !call sparse_copy_pattern(inv_ovrlp, inv_ovrlp_half, iproc, subname)
  allocate(inv_ovrlp_half%matrix_compr(inv_ovrlp_half%nvctr), stat=istat)
  call memocc(istat, inv_ovrlp_half%matrix_compr, 'inv_ovrlp_half%matrix_compr', subname)

  do it=1,orthpar%nItOrtho

      if(.not.can_use_transposed) then
          if(associated(psit_c)) then
              iall=-product(shape(psit_c))*kind(psit_c)
              deallocate(psit_c, stat=istat)
              call memocc(istat, iall, 'psit_c', subname)
          end if
          if(associated(psit_f)) then
              iall=-product(shape(psit_f))*kind(psit_f)
              deallocate(psit_f, stat=istat)
              call memocc(istat, iall, 'psit_f', subname)
          end if
          allocate(psit_c(sum(collcom%nrecvcounts_c)), stat=istat)
          call memocc(istat, psit_c, 'psit_c', subname)
          allocate(psit_f(7*sum(collcom%nrecvcounts_f)), stat=istat)
          call memocc(istat, psit_f, 'psit_f', subname)

          call transpose_localized(iproc, nproc, npsidim_orbs, orbs, collcom, lphi, psit_c, psit_f, lzd)
          can_use_transposed=.true.

      end if
      call calculate_overlap_transposed(iproc, nproc, orbs, collcom, psit_c, psit_c, psit_f, psit_f, ovrlp)

      ! For the "higher" TMBs: delete off-diagonal elements and
      ! set diagonal elements to 1
      allocate(icount_norb(at%astruct%nat),stat=istat)
      call memocc(istat,icount_norb,'icount_norb',subname)
      allocate(jcount_norb(at%astruct%nat),stat=istat)
      call memocc(istat,jcount_norb,'jcount_norb',subname)
      icount_norb=0
      do iorb=1,orbs%norb
          iat=orbs%onwhichatom(iorb)
          icount_norb(iat)=icount_norb(iat)+1
          if (icount_norb(iat)<minorbs_type(at%astruct%iatype(iat)) .or. &
              icount_norb(iat)>maxorbs_type(at%astruct%iatype(iat))) then
              iout=.true.
          else
              iout=.false.
          end if
          jcount_norb=0
          do jorb=1,orbs%norb
              jat=orbs%onwhichatom(jorb)
              jcount_norb(jat)=jcount_norb(jat)+1
              if (jcount_norb(jat)<minorbs_type(at%astruct%iatype(jat)) .or. &
                  jcount_norb(jat)>maxorbs_type(at%astruct%iatype(jat))) then
                  jout=.true.
              else
                  jout=.false.
              end if
              ii=matrixindex_in_compressed(ovrlp,jorb,iorb)
              !!if (iproc==0) write(444,'(a,2i7,2x,2i7,3x,2l4,3x,3i6)') 'iorb, jorb, iat, jat, iout, jout, icount_norb(iat), minorbs_type(at%iatype(iat)), maxorbs_type(at%iatype(iat))', &
              !!                                                         iorb, jorb, iat, jat, iout, jout, icount_norb(iat), minorbs_type(at%iatype(iat)), maxorbs_type(at%iatype(iat))
              if (ii/=0 .and. (iout .or. jout)) then
                  if (jorb==iorb) then
                      ovrlp%matrix_compr(ii)=1.d0
                  else
                      ovrlp%matrix_compr(ii)=0.d0
                  end if
              end if
          end do
      end do
      iall=-product(shape(icount_norb))*kind(icount_norb)
      deallocate(icount_norb, stat=istat)
      call memocc(istat, iall, 'icount_norb', subname)
      iall=-product(shape(jcount_norb))*kind(jcount_norb)
      deallocate(jcount_norb, stat=istat)
      call memocc(istat, iall, 'jcount_norb', subname)


      if (methTransformOverlap==-1) then
          call overlap_power_minus_one_half_parallel(iproc, nproc, bigdft_mpi%mpi_comm, orbs, ovrlp, inv_ovrlp_half)
      else
          call overlapPowerMinusOneHalf(iproc, nproc, bigdft_mpi%mpi_comm, methTransformOverlap, orthpar%blocksize_pdsyev, &
              orthpar%blocksize_pdgemm, orbs%norb, ovrlp, inv_ovrlp_half)
      end if

      ! For the "higher" TMBs: delete off-diagonal elements and
      ! set diagonal elements to 1
      allocate(icount_norb(at%astruct%nat),stat=istat)
      call memocc(istat,icount_norb,'icount_norb',subname)
      allocate(jcount_norb(at%astruct%nat),stat=istat)
      call memocc(istat,jcount_norb,'jcount_norb',subname)
      icount_norb=0
      do iorb=1,orbs%norb
          iat=orbs%onwhichatom(iorb)
          icount_norb(iat)=icount_norb(iat)+1
          if (icount_norb(iat)<minorbs_type(at%astruct%iatype(iat)) .or. &
              icount_norb(iat)>maxorbs_type(at%astruct%iatype(iat))) then
              iout=.true.
          else
              iout=.false.
          end if
          jcount_norb=0
          do jorb=1,orbs%norb
              jat=orbs%onwhichatom(jorb)
              jcount_norb(jat)=jcount_norb(jat)+1
              if (jcount_norb(jat)<minorbs_type(at%astruct%iatype(jat)) .or. &
                  jcount_norb(jat)>maxorbs_type(at%astruct%iatype(jat))) then
                  jout=.true.
              else
                  jout=.false.
              end if
              ii=matrixindex_in_compressed(ovrlp,jorb,iorb)
              if (ii/=0 .and. (iout .or. jout)) then
                  if (jorb==iorb) then
                      ovrlp%matrix_compr(ii)=1.d0
                  else
                      ovrlp%matrix_compr(ii)=0.d0
                  end if
              end if
          end do
      end do
      iall=-product(shape(icount_norb))*kind(icount_norb)
      deallocate(icount_norb, stat=istat)
      call memocc(istat, iall, 'icount_norb', subname)
      iall=-product(shape(jcount_norb))*kind(jcount_norb)
      deallocate(jcount_norb, stat=istat)
      call memocc(istat, iall, 'jcount_norb', subname)

      allocate(psittemp_c(sum(collcom%nrecvcounts_c)), stat=istat)
      call memocc(istat, psittemp_c, 'psittemp_c', subname)
      allocate(psittemp_f(7*sum(collcom%nrecvcounts_f)), stat=istat)
      call memocc(istat, psittemp_f, 'psittemp_f', subname)

      call dcopy(sum(collcom%nrecvcounts_c), psit_c, 1, psittemp_c, 1)
      call dcopy(7*sum(collcom%nrecvcounts_f), psit_f, 1, psittemp_f, 1)

      call build_linear_combination_transposed(collcom, inv_ovrlp_half, &
           psittemp_c, psittemp_f, .true., psit_c, psit_f, iproc)
      allocate(norm(orbs%norb), stat=istat)
      call memocc(istat, norm, 'norm', subname)
      call normalize_transposed(iproc, nproc, orbs, collcom, psit_c, psit_f, norm)

      iall=-product(shape(norm))*kind(norm)
      deallocate(norm, stat=istat)
      call memocc(istat, iall, 'norm', subname)
      call untranspose_localized(iproc, nproc, npsidim_orbs, orbs, collcom, psit_c, psit_f, lphi, lzd)

      iall=-product(shape(psittemp_c))*kind(psittemp_c)
      deallocate(psittemp_c, stat=istat)
      call memocc(istat, iall, 'psittemp_c', subname)
      iall=-product(shape(psittemp_f))*kind(psittemp_f)
      deallocate(psittemp_f, stat=istat)
      call memocc(istat, iall, 'psittemp_f', subname)
  end do

  !call deallocate_sparseMatrix(inv_ovrlp_half, subname)
  iall=-product(shape(inv_ovrlp_half%matrix_compr))*kind(inv_ovrlp_half%matrix_compr)
  deallocate(inv_ovrlp_half%matrix_compr, stat=istat)
  call memocc(istat, iall, 'inv_ovrlp_half%matrix_compr', subname)

end subroutine orthonormalize_subset



subroutine gramschmidt_subset(iproc, nproc, methTransformOverlap, npsidim_orbs, &
           orbs, at, minorbs_type, maxorbs_type, lzd, ovrlp, inv_ovrlp_half, collcom, orthpar, &
           lphi, psit_c, psit_f, can_use_transposed)
  use module_base
  use module_types
  use module_interfaces, exceptThisOne => gramschmidt_subset
  implicit none

  ! Calling arguments
  integer,intent(in) :: iproc,nproc,methTransformOverlap,npsidim_orbs
  type(orbitals_data),intent(in) :: orbs
  type(atoms_data),intent(in) :: at
  integer,dimension(at%astruct%ntypes),intent(in) :: minorbs_type, maxorbs_type
  type(local_zone_descriptors),intent(in) :: lzd
  type(sparseMatrix),intent(inout) :: ovrlp
  type(sparseMatrix),intent(inout) :: inv_ovrlp_half ! technically inv_ovrlp structure, but same pattern
  type(collective_comms),intent(in) :: collcom
  type(orthon_data),intent(in) :: orthpar
  real(kind=8),dimension(npsidim_orbs), intent(inout) :: lphi
  real(kind=8),dimension(:),pointer :: psit_c, psit_f
  logical,intent(inout) :: can_use_transposed

  ! Local variables
  integer :: it, istat, iall, iorb, jorb, iat, jat, ii, matrixindex_in_compressed
  logical :: iout, jout
  integer,dimension(:),allocatable :: icount_norb, jcount_norb
  real(kind=8),dimension(:),allocatable :: psittemp_c, psittemp_f, norm
  !type(sparseMatrix) :: inv_ovrlp_half
  character(len=*),parameter :: subname='orthonormalizeLocalized'

  if(orthpar%nItOrtho>1) write(*,*) 'WARNING: might create memory problems...'

  !call nullify_sparsematrix(inv_ovrlp_half)
  !call sparse_copy_pattern(inv_ovrlp, inv_ovrlp_half, iproc, subname)
  allocate(inv_ovrlp_half%matrix_compr(inv_ovrlp_half%nvctr), stat=istat)
  call memocc(istat, inv_ovrlp_half%matrix_compr, 'inv_ovrlp_half%matrix_compr', subname)

  do it=1,orthpar%nItOrtho

      if(.not.can_use_transposed) then
          if(associated(psit_c)) then
              iall=-product(shape(psit_c))*kind(psit_c)
              deallocate(psit_c, stat=istat)
              call memocc(istat, iall, 'psit_c', subname)
          end if
          if(associated(psit_f)) then
              iall=-product(shape(psit_f))*kind(psit_f)
              deallocate(psit_f, stat=istat)
              call memocc(istat, iall, 'psit_f', subname)
          end if
          allocate(psit_c(sum(collcom%nrecvcounts_c)), stat=istat)
          call memocc(istat, psit_c, 'psit_c', subname)
          allocate(psit_f(7*sum(collcom%nrecvcounts_f)), stat=istat)
          call memocc(istat, psit_f, 'psit_f', subname)

          call transpose_localized(iproc, nproc, npsidim_orbs, orbs, collcom, lphi, psit_c, psit_f, lzd)
          can_use_transposed=.true.

      end if
      call calculate_overlap_transposed(iproc, nproc, orbs, collcom, psit_c, psit_c, psit_f, psit_f, ovrlp)

      ! For the "higher" TMBs: delete off-diagonal elements and
      ! set diagonal elements to 1
      allocate(icount_norb(at%astruct%nat),stat=istat)
      call memocc(istat,icount_norb,'icount_norb',subname)
      allocate(jcount_norb(at%astruct%nat),stat=istat)
      call memocc(istat,jcount_norb,'jcount_norb',subname)
      icount_norb=0
      do iorb=1,orbs%norb
          iat=orbs%onwhichatom(iorb)
          icount_norb(iat)=icount_norb(iat)+1
          if (icount_norb(iat)<minorbs_type(at%astruct%iatype(iat)) .or. &
              icount_norb(iat)>maxorbs_type(at%astruct%iatype(iat))) then
              iout=.true.
          else
              iout=.false.
          end if
          jcount_norb=0
          do jorb=1,orbs%norb
              jat=orbs%onwhichatom(jorb)
              jcount_norb(jat)=jcount_norb(jat)+1
              !!if (jcount_norb(jat)<minorbs_type(at%astruct%iatype(jat)) .or. &
              !!    jcount_norb(jat)>maxorbs_type(at%astruct%iatype(jat))) then
              if (jcount_norb(jat)<minorbs_type(at%astruct%iatype(jat))) then
                  jout=.true.
              else
                  jout=.false.
              end if
              ii=matrixindex_in_compressed(ovrlp,jorb,iorb)
              if (ii/=0) then
                  if (iout) then
                      ovrlp%matrix_compr(ii)=0.d0
                  else
                      if (jout) then
                          ovrlp%matrix_compr(ii)=-ovrlp%matrix_compr(ii)
                      else
                          ovrlp%matrix_compr(ii)=0.d0
                      end if
                  end if
              end if
              !!if (iout .or. jout) then
              !!    if (jorb==iorb) then
              !!        ovrlp%matrix_compr(ii)=1.d0
              !!    else
              !!        ovrlp%matrix_compr(ii)=0.d0
              !!    end if
              !!end if
          end do
      end do
      iall=-product(shape(icount_norb))*kind(icount_norb)
      deallocate(icount_norb, stat=istat)
      call memocc(istat, iall, 'icount_norb', subname)
      iall=-product(shape(jcount_norb))*kind(jcount_norb)
      deallocate(jcount_norb, stat=istat)
      call memocc(istat, iall, 'jcount_norb', subname)


      !!if (methTransformOverlap==-1) then
      !!    call overlap_power_minus_one_half_parallel(iproc, nproc, bigdft_mpi%mpi_comm, orbs, ovrlp, inv_ovrlp_half)
      !!else
      !!    call overlapPowerMinusOneHalf(iproc, nproc, bigdft_mpi%mpi_comm, methTransformOverlap, orthpar%blocksize_pdsyev, &
      !!        orthpar%blocksize_pdgemm, orbs%norb, ovrlp, inv_ovrlp_half)
      !!end if

      !!! For the "higher" TMBs: delete off-diagonal elements and
      !!! set diagonal elements to 1
      !!allocate(icount_norb(at%nat),stat=istat)
      !!call memocc(istat,icount_norb,'icount_norb',subname)
      !!allocate(jcount_norb(at%nat),stat=istat)
      !!call memocc(istat,jcount_norb,'jcount_norb',subname)
      !!do iorb=1,orbs%norb
      !!    iat=orbs%onwhichatom(iorb)
      !!    icount_norb(iat)=icount_norb(iat)+1
      !!    if (icount_norb(iat)<minorbs_type(at%iatype(iat)) .or. &
      !!        icount_norb(iat)>maxorbs_type(at%iatype(iat))) then
      !!        iout=.true.
      !!    else
      !!        iout=.false.
      !!    end if
      !!    do jorb=1,orbs%norb
      !!        jat=orbs%onwhichatom(jorb)
      !!        jcount_norb(jat)=jcount_norb(jat)+1
      !!        if (jcount_norb(jat)>maxorbs_type(at%iatype(jat))) then
      !!            jout=.true.
      !!        else
      !!            jout=.false.
      !!        end if
      !!        ii=ovrlp%matrixindex_in_compressed(jorb,iorb)
      !!        if (iout .or. jout) then
      !!            if (jorb==iorb) then
      !!                ovrlp%matrix_compr(ii)=1.d0
      !!            else
      !!                ovrlp%matrix_compr(ii)=0.d0
      !!            end if
      !!        end if
      !!    end do
      !!end do
      !!iall=-product(shape(icount_norb))*kind(icount_norb)
      !!deallocate(icount_norb, stat=istat)
      !!call memocc(istat, iall, 'icount_norb', subname)
      !!iall=-product(shape(jcount_norb))*kind(jcount_norb)
      !!deallocate(jcount_norb, stat=istat)
      !!call memocc(istat, iall, 'jcount_norb', subname)

      allocate(psittemp_c(sum(collcom%nrecvcounts_c)), stat=istat)
      call memocc(istat, psittemp_c, 'psittemp_c', subname)
      allocate(psittemp_f(7*sum(collcom%nrecvcounts_f)), stat=istat)
      call memocc(istat, psittemp_f, 'psittemp_f', subname)

      call dcopy(sum(collcom%nrecvcounts_c), psit_c, 1, psittemp_c, 1)
      call dcopy(7*sum(collcom%nrecvcounts_f), psit_f, 1, psittemp_f, 1)
      !!call build_linear_combination_transposed(collcom, inv_ovrlp_half, &
      !!     psittemp_c, psittemp_f, .true., psit_c, psit_f, iproc)
      call build_linear_combination_transposed(collcom, ovrlp, &
           psittemp_c, psittemp_f, .false., psit_c, psit_f, iproc)
      allocate(norm(orbs%norb), stat=istat)
      call memocc(istat, norm, 'norm', subname)
      !call normalize_transposed(iproc, nproc, orbs, collcom, psit_c, psit_f, norm)

      iall=-product(shape(norm))*kind(norm)
      deallocate(norm, stat=istat)
      call memocc(istat, iall, 'norm', subname)
      call untranspose_localized(iproc, nproc, npsidim_orbs, orbs, collcom, psit_c, psit_f, lphi, lzd)

      iall=-product(shape(psittemp_c))*kind(psittemp_c)
      deallocate(psittemp_c, stat=istat)
      call memocc(istat, iall, 'psittemp_c', subname)
      iall=-product(shape(psittemp_f))*kind(psittemp_f)
      deallocate(psittemp_f, stat=istat)
      call memocc(istat, iall, 'psittemp_f', subname)
  end do

  !call deallocate_sparseMatrix(inv_ovrlp_half, subname)
  iall=-product(shape(inv_ovrlp_half%matrix_compr))*kind(inv_ovrlp_half%matrix_compr)
  deallocate(inv_ovrlp_half%matrix_compr, stat=istat)
  call memocc(istat, iall, 'inv_ovrlp_half%matrix_compr', subname)

end subroutine gramschmidt_subset
>>>>>>> ef815aa6
<|MERGE_RESOLUTION|>--- conflicted
+++ resolved
@@ -777,7 +777,7 @@
               iiorb = ovrlp%orb_from_index(ii,1)
               jjorb = ovrlp%orb_from_index(ii,2)
 
-              ii_inv = inv_ovrlp_half%matrixindex_in_compressed(iiorb,jjorb) ! double check this order
+              ii_inv = matrixindex_in_compressed(inv_ovrlp_half,iiorb,jjorb) ! double check this order
               if(iiorb==jjorb) then
                   inv_ovrlp_half%matrix_compr(ii_inv)=0.5d0+0.5d0*ovrlp%matrix_compr(ii)
               else
@@ -1226,11 +1226,7 @@
 
   call timing(iproc,'lovrlp^-1/2old','OF')
 
-<<<<<<< HEAD
 end subroutine overlapPowerPlusMinusOneHalf_old
-
-=======
-end subroutine overlapPowerMinusOneHalf_old
 
 
 
@@ -1345,8 +1341,8 @@
       if (methTransformOverlap==-1) then
           call overlap_power_minus_one_half_parallel(iproc, nproc, bigdft_mpi%mpi_comm, orbs, ovrlp, inv_ovrlp_half)
       else
-          call overlapPowerMinusOneHalf(iproc, nproc, bigdft_mpi%mpi_comm, methTransformOverlap, orthpar%blocksize_pdsyev, &
-              orthpar%blocksize_pdgemm, orbs%norb, ovrlp, inv_ovrlp_half)
+          call overlapPowerPlusMinusOneHalf(iproc, nproc, bigdft_mpi%mpi_comm, methTransformOverlap, orthpar%blocksize_pdsyev, &
+              orthpar%blocksize_pdgemm, orbs%norb, ovrlp, inv_ovrlp_half, .false.)
       end if
 
       ! For the "higher" TMBs: delete off-diagonal elements and
@@ -1625,5 +1621,4 @@
   deallocate(inv_ovrlp_half%matrix_compr, stat=istat)
   call memocc(istat, iall, 'inv_ovrlp_half%matrix_compr', subname)
 
-end subroutine gramschmidt_subset
->>>>>>> ef815aa6
+end subroutine gramschmidt_subset