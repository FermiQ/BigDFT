--- conflicted
+++ resolved
@@ -268,166 +268,6 @@
 
 
 
-<<<<<<< HEAD
-!> Returns the starting and ending indices (on the coarse grid) of a given localization region.
-subroutine getIndices(lr, is1, ie1, is2, ie2, is3, ie3)
-  use module_base
-  use module_types
-  implicit none
-
-  ! Calling arguments
-  type(locreg_descriptors),intent(in) :: lr
-  integer,intent(out) :: is1, ie1, is2, ie2, is3, ie3
-
-  is1=lr%ns1!+1 !PB: should not have a +1
-  ie1=lr%ns1+lr%d%n1
-  is2=lr%ns2!+1
-  ie2=lr%ns2+lr%d%n2
-  is3=lr%ns3!+1
-  ie3=lr%ns3+lr%d%n3
-
-end subroutine getIndices
-
-
-
-
-
-subroutine set_comms_ortho(iproc, nproc, orbs, lzd, op, comon)
-  use module_base
-  use module_types
-  implicit none
-
-  ! Calling arguments
-  integer,intent(in) :: iproc, nproc
-  type(orbitals_data),intent(in) :: orbs
-  type(local_zone_descriptors),intent(in) :: lzd
-  type(overlapParameters),intent(inout) :: op
-  type(p2pComms),intent(inout) :: comon
-
-  ! Local variables
-  integer :: jproc, iorb, jorb, iiorb, jjorb, mpisource, mpidest, istsource, istdest, ncount, istat, iall, ijorb
-  integer :: ilr, ilrold, jprocold, ildim, ierr, isend, irecv, p2p_tag, tag
-  integer,dimension(:),allocatable :: istsourceArr, istdestArr
-  character(len=*),parameter :: subname='set_comms_ortho'
-  logical,dimension(:),allocatable :: receivedOrbital
-
-  allocate(istsourceArr(0:nproc-1), stat=istat)
-  call memocc(istat, istsourceArr, 'istsourceArr',subname)
-  allocate(istdestArr(0:nproc-1), stat=istat)
-  call memocc(istat, istdestArr, 'istdestArr',subname)
-  allocate(receivedOrbital(orbs%norb), stat=istat)
-  call memocc(istat, receivedOrbital, 'receivedOrbital', subname)
-
-  istsourceArr=1
-  istdestArr=1
-
-  comon%nsendBuf=0
-  comon%nrecvBuf=0
-
-
-  op%indexInRecvBuf=0
-  op%ndim_lphiovrlp=0
-
-  iiorb=0
-  jprocold=-1
-  do jproc=0,nproc-1
-     receivedOrbital=.false.
-     ijorb=0
-     ilrold=-1
-     do iorb=1,orbs%norb_par(jproc,0)
-        iiorb=iiorb+1 
-        ilr=orbs%inwhichlocreg(iiorb)
-        ! Check whether process jproc has already received orbital jjorb.
-        !if(iproc==0) write(*,'(a,5i8)') 'jproc, iorb, iiorb, ilr, ilrold', jproc, iorb, iiorb, ilr, ilrold
-        if(ilr==ilrold) cycle
-        ildim=lzd%llr(ilr)%wfd%nvctr_c+7*lzd%llr(ilr)%wfd%nvctr_f
-        do jorb=1,op%noverlaps(iiorb)
-           jjorb=op%overlaps(jorb,iiorb)
-           !write(*,'(a,7i8)') 'iproc, iiorb, jjorb, ilr, ilrold, jproc, jprocold', iproc, iiorb, jjorb, ilr, ilrold, jproc, jprocold
-           ijorb=ijorb+1
-           mpisource=orbs%onWhichMPI(jjorb)
-           mpidest=jproc
-           istsource=istsourceArr(mpisource)
-           istdest=istdestArr(mpidest)
-           if(iproc==jproc) then
-              ncount=op%wfd_overlap(jorb,iorb)%nvctr_c+7*op%wfd_overlap(jorb,iorb)%nvctr_f
-              !write(*,'(a,4i9)') 'iproc, iorb, jorb, ncount', iproc, iorb, jorb, ncount
-           end if
-           call mpi_bcast(ncount, 1, mpi_integer, jproc, mpi_comm_world, ierr)
-           !tag=tag+1
-           tag=p2p_tag(jproc)
-           receivedOrbital(jjorb)=.true.
-           call setCommsParameters(mpisource, mpidest, istsource, istdest, ncount, tag, comon%comarr(1,ijorb,jproc))
-           !!comon%comarr(9,ijorb,jproc)=jjorb
-           !!comon%comarr(10,ijorb,jproc)=iiorb
-           !if(iproc==0) write(*,'(6(a,i0))') 'process ',mpisource,' sends ',ncount,' elements from position ',istsource,' to position ',istdest,' on process ',mpidest,', tag=',tag
-           if(iproc==mpisource) then
-              !write(*,'(4(a,i0))') 'adding ',ncount,' elements for orbital ',iiorb,' to nsendBuf, iproc=',iproc,', jproc=',jproc
-              comon%nsendBuf=comon%nsendBuf+ncount
-           end if
-           if(iproc==mpidest) then
-              !write(*,'(3(a,i0))') 'process ',iproc,' will get orbital ',jjorb,' at position ',istdest
-              op%indexInRecvBuf(iorb,jjorb)=istdest
-              comon%nrecvBuf=comon%nrecvBuf+ncount
-              op%ndim_lphiovrlp=op%ndim_lphiovrlp+ildim
-           end if
-           istsourceArr(mpisource) = istsourceArr(mpisource) + ncount
-           istdestArr(mpidest) = istdestArr(mpidest) + ncount
-        end do
-        ilrold=ilr
-     end do
-     jprocold=jproc
-  end do
-
-  iall = -product(shape(istsourceArr))*kind(istsourceArr)
-  deallocate(istsourceArr, stat=istat)
-  call memocc(istat, iall, 'istsourceArr',subname)
-  iall = -product(shape(istdestArr))*kind(istdestArr)
-  deallocate(istdestArr, stat=istat)
-  call memocc(istat, iall, 'istdestArr',subname)
-  iall = -product(shape(receivedOrbital))*kind(receivedOrbital)
-  deallocate(receivedOrbital, stat=istat)
-  call memocc(istat, iall, 'receivedOrbital',subname)
-
-
-  ! Determine comon%nrecv and comon%nsend - maybe can be integrated in the above loop.
-  ! First receives
-  irecv=0
-  do jproc=0,nproc-1
-     do jorb=1,comon%noverlaps(jproc)
-        mpidest=comon%comarr(4,jorb,jproc)
-        if(iproc==mpidest) then
-           irecv=irecv+1
-        end if
-     end do
-  end do
-  comon%nrecv=irecv
-
-  ! Now the sends
-  isend=0
-  do jproc=0,nproc-1
-     do jorb=1,comon%noverlaps(jproc)
-        mpisource=comon%comarr(1,jorb,jproc)
-        if(iproc==mpisource) then
-           isend=isend+1
-        end if
-     end do
-  end do
-  comon%nsend=isend
-
-  ! Allocate the requests for the point to point communication.
-  allocate(comon%requests(max(comon%nsend,comon%nrecv),2), stat=istat)
-  call memocc(istat, comon%requests, 'comon%requests', subname)
-
-  ! To indicate that no communication is going on.
-  comon%communication_complete=.true.
-  comon%messages_posted=.false.
-
-
-end subroutine set_comms_ortho
-
-=======
->>>>>>> cc102372
 
 
 subroutine setCommsParameters(mpisource, mpidest, istsource, istdest, ncount, tag, comarr)
