--- conflicted
+++ resolved
@@ -711,48 +711,6 @@
               end do
           end do
 
-<<<<<<< HEAD
-=======
-          !!iiorbold=0
-          !!llorb=0
-          !!ii=0
-          !!do iseg=1,mad%nseg
-          !!    do jorb=mad%keyg(1,iseg),mad%keyg(2,iseg)
-          !!        ii=ii+1
-          !!        iiorb = (jorb-1)/orbs%norb + 1
-          !!        jjorb = jorb - (iiorb-1)*orbs%norb
-          !!        if (.not.in_neighborhood(iiorb)) cycle
-          !!        if (.not.in_neighborhood(jjorb)) cycle
-          !!        if (iiorb/=iiorbold) then
-          !!            llorb=llorb+1
-          !!            kkorb=0
-          !!        end if
-          !!        kkorb=kkorb+1
-          !!        iiorbold=iiorb
-          !!        !if (iproc==0) write(*,'(2(a,i0),a,es14.6)') 'fill entry ',kkorb,',',llorb,' with ', ovrlp_compr(ii)
-          !!        ovrlp_tmp(kkorb,llorb)=ovrlp_compr(ii)
-          !!        write(1000+iproc,'(4i8,2es20.10)') iiorb, jjorb, kkorb, llorb, ovrlp_tmp(kkorb,llorb), ovrlp_old(jjorb,iiorb)
-          !!    end do
-          !!end do
-          
-          ! Calculate S^-1/2 for the small overlap matrix
-          call overlapPowerMinusOneHalf_old(iproc, nproc, comm, 0, -8, -8, n, ovrlp_tmp)
-
-          ! Fill it back to the original matrix, filling the remaining parts of the column with zeros.
-          !!jjorb=0
-          !!do jorb=1,orbs%norb
-          !!    if (.not.in_neighborhood(jorb)) cycle
-          !!    jjorb=jjorb+1
-          !!    kkorb=0
-          !!    if (jorb==iiorb) then
-          !!        do korb=1,orbs%norb
-          !!            if (.not.in_neighborhood(korb)) cycle
-          !!            kkorb=kkorb+1
-          !!            ovrlp(korb,jorb)=ovrlp_tmp(kkorb,jjorb)
-          !!        end do
-          !!    end if
-          !!end do
->>>>>>> 4ecf559f
 
   do iorb=1,orbs%norbp
      iiorb=orbs%isorb+iorb
@@ -870,27 +828,16 @@
 
 ! Should be used if sparsemat is not available... to be cleaned
 subroutine overlapPowerMinusOneHalf_old(iproc, nproc, comm, methTransformOrder, blocksize_dsyev, &
-<<<<<<< HEAD
-           blocksize_pdgemm, norb, norbp, isorb, ovrlp, inv_ovrlp_half)
-=======
-           blocksize_pdgemm, norb, ovrlp, mad)
->>>>>>> 4ecf559f
+           blocksize_pdgemm, norb, ovrlp, inv_ovrlp_half)
   use module_base
   use module_types
   use module_interfaces
   implicit none
   
   ! Calling arguments
-<<<<<<< HEAD
-  integer,intent(in) :: iproc, nproc, comm, methTransformOrder, blocksize_dsyev, blocksize_pdgemm, norb, norbp, isorb
+  integer,intent(in) :: iproc, nproc, comm, methTransformOrder, blocksize_dsyev, blocksize_pdgemm, norb
   real(kind=8),dimension(norb,norb),intent(in) :: ovrlp
   real(kind=8),dimension(norb,norb),intent(inout) :: inv_ovrlp_half
-=======
-  integer,intent(in) :: iproc, nproc, comm, methTransformOrder, blocksize_dsyev, blocksize_pdgemm, norb
-  real(kind=8),dimension(norb,norb),intent(inout) :: ovrlp
-  type(matrixDescriptors),intent(in),optional :: mad
-
->>>>>>> 4ecf559f
   
   ! Local variables
   integer :: lwork, istat, iall, iorb, jorb, info, iseg, iiorb, jjorb
@@ -1024,92 +971,6 @@
      ! Taylor expansion up to 4th order
       stop 'must fix this'
 
-<<<<<<< HEAD
-!!      ! Taylor expansion up to 4th order
-!!      if (norbp>0) then
-!!          cc(1)=-1.d0/2.d0
-!!          cc(2)=3.d0/8.d0
-!!          cc(3)=-15.d0/48.d0
-!!          cc(4)=105.d0/384.d0
-!!          cc(5)=-945.d0/3840.d0
-!!
-!!
-!!          do iorb=1,norb
-!!              do jorb=1,norb
-!!                  !!write(400+iproc,*) iorb,jorb,ovrlp(jorb,iorb)
-!!                  if (iorb==jorb) then
-!!                      ovrlp(jorb,iorb)=ovrlp(jorb,iorb)-1.d0
-!!                  else
-!!                      ovrlp(jorb,iorb)=ovrlp(jorb,iorb)
-!!                  end if
-!!                  !!write(420+iproc,*) iorb,jorb,ovrlp(jorb,iorb)
-!!              end do
-!!          end do
-!!          allocate(ovrlp_compr(sparsemat%nvctr), stat=istat)
-!!          call memocc(istat, ovrlp_compr, 'ovrlp_compr', subname)
-!!          call compress_matrix_for_allreduce(norb, sparsemat, ovrlp, ovrlp_compr)
-!!
-!!          call to_zero(norb*norb, ovrlp(1,1))
-!!          do iorb=isorb+1,isorb+norbp
-!!              ovrlp(iorb,iorb)=1.d0
-!!          end do
-!!
-!!          allocate(temp1(norb,norbp), stat=istat)
-!!          call memocc(istat, temp1, 'temp1', subname)
-!!          allocate(temp2(norb,norbp), stat=istat)
-!!          call memocc(istat, temp2, 'temp2', subname)
-!!          call to_zero(norb*norbp, temp2(1,1))
-!!
-!!          do iorb=1,norbp
-!!              iiorb=isorb+iorb
-!!              do jorb=1,norb
-!!                  if (iiorb==jorb) then
-!!                      temp1(jorb,iorb)=1.d0
-!!                  else
-!!                      temp1(jorb,iorb)=0.d0
-!!                  end if
-!!              end do
-!!          end do
-!!
-!!
-!!          !!do iorb=1,norb
-!!          !!    do jorb=1,norb
-!!          !!        write(460+iproc,*) iorb,jorb,ovrlp(jorb,iorb)
-!!          !!    end do
-!!          !!end do
-!!          do i=1,5
-!!              call sparsemm(ovrlp_compr, temp1, temp2, norb, norbp, sparsemat)
-!!              do iorb=1,norbp
-!!                  !!do jorb=1,norb
-!!                  !!    write(440+iproc,*) iorb,jorb,temp2(jorb,iorb)
-!!                  !!end do
-!!              end do
-!!              call daxpy(norb*norbp, cc(i), temp2, 1, ovrlp(1,isorb+1), 1) 
-!!              call dcopy(norb*norbp, temp2, 1, temp1, 1)
-!!          end do
-!!          !!do iorb=1,norb
-!!          !!    do jorb=1,norb
-!!          !!        write(480+iproc,*) iorb,jorb,ovrlp(jorb,iorb)
-!!          !!    end do
-!!          !!end do
-!!
-!!          iall=-product(shape(temp1))*kind(temp1)
-!!          deallocate(temp1, stat=istat)
-!!          call memocc(istat, iall, 'temp1', subname)
-!!          iall=-product(shape(temp2))*kind(temp2)
-!!          deallocate(temp2, stat=istat)
-!!          call memocc(istat, iall, 'temp2', subname)
-!!
-!!      end if
-!!
-!!      call mpiallred(ovrlp(1,1), norb**2, mpi_sum, bigdft_mpi%mpi_comm, ierr)
-!!
-!!
-!!
-!!      !!write(*,'(1x,a)') 'ERROR: methTransformOrder must be 0 or 1!'
-!!      !!stop
-=======
->>>>>>> 4ecf559f
 
   end if
 
