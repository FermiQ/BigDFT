--- conflicted
+++ resolved
@@ -155,17 +155,10 @@
   logical,intent(inout):: can_use_transposed, overlap_calculated
 
   ! Local variables
-<<<<<<< HEAD
   integer :: istat, iall, iorb, jorb
   real(kind=8),dimension(:),allocatable :: lphiovrlp
-  real(kind=8),dimension(:,:),allocatable :: ovrlp_minus_one_lagmat, ovrlp_minus_one_lagmat_trans
+  real(kind=8),dimension(:,:),allocatable :: ovrlp_minus_one_lagmat, ovrlp_minus_one_lagmat_trans, lagmat_tmp
   character(len=*),parameter :: subname='orthoconstraintNonorthogonal'
-=======
-  integer:: istat, iall, ierr, iorb, jorb
-  real(8),dimension(:),allocatable:: lphiovrlp
-  real(8),dimension(:,:),allocatable:: ovrlp_minus_one_lagmat, ovrlp_minus_one_lagmat_trans, lagmat_tmp
-  character(len=*),parameter:: subname='orthoconstraintNonorthogonal'
->>>>>>> 8d9ebb56
   !integer :: i, j
   !real(8) :: diff_frm_ortho, diff_frm_sym ! lr408
   allocate(ovrlp_minus_one_lagmat(orbs%norb,orbs%norb), stat=istat)
@@ -294,14 +287,8 @@
   real(kind=8),dimension(orbs%norb,orbs%norb),intent(out) :: ovrlp
 
   ! Local variables
-<<<<<<< HEAD
   character(len=*),parameter :: subname='getOverlapMatrix2'
 !!  real(kind=8) :: tt1, tt2, tt3
-!if (iproc==0) print*,'entering getoverlapmatrix2'
-=======
-  character(len=*),parameter:: subname='getOverlapMatrix2'
-  real(8):: tt1, tt2, tt3
->>>>>>> 8d9ebb56
   call allocateCommuncationBuffersOrtho(comon_lb, subname)
   call extractOrbital3(iproc,nproc,orbs,orbs,orbs%npsidim_orbs,&
        lzd,lzd,op_lb,op_lb,lphi,comon_lb%nsendBuf,comon_lb%sendBuf)
@@ -417,191 +404,6 @@
 
 
 
-<<<<<<< HEAD
-! Count for each orbital and each process the number of overlapping orbitals.
-subroutine countOverlaps(iproc, nproc, orbs, lzd, op, comon)
-  use module_base
-  use module_types
-  implicit none
-
-  ! Calling arguments
-  integer,intent(in) :: iproc, nproc
-  type(orbitals_data),intent(in) :: orbs
-  type(local_zone_descriptors),intent(in) :: lzd
-  type(overlapParameters),intent(out) :: op
-  type(p2pComms),intent(out) :: comon
-
-  ! Local variables
-  integer :: jproc, iorb, jorb, ioverlapMPI, ioverlaporb, ilr, jlr, ilrold, iiorb
-   logical :: isoverlap
-
-  iiorb=0
-  do jproc=0,nproc-1
-     ioverlapMPI=0 ! counts the overlaps for the given MPI process.
-     ilrold=-1
-     do iorb=1,orbs%norb_par(jproc,0)
-        ioverlaporb=0 ! counts the overlaps for the given orbital.
-        iiorb=iiorb+1 ! counts the total orbitals
-        ilr=orbs%inwhichlocreg(iiorb)
- !       call getIndices(lzd%llr(ilr), is1, ie1, is2, ie2, is3, ie3)
-        do jorb=1,orbs%norb
-           jlr=orbs%inwhichlocreg(jorb)
-!           call getIndices(lzd%llr(jlr), js1, je1, js2, je2, js3, je3)
-           call check_overlap_cubic_periodic(lzd%Glr,lzd%llr(ilr),lzd%llr(jlr),isoverlap) 
-!           ovrlpx = ( is1<=je1 .and. ie1>=js1 )
-!           ovrlpy = ( is2<=je2 .and. ie2>=js2 )
-!           ovrlpz = ( is3<=je3 .and. ie3>=js3 )
-           !if(iproc==0) write(*,'(a,6i5,5x,6i5,5x,3l)') 'is1, ie1, is2, ie2, is3, ie3   js1, je1, js2, je2, js3, je3  ovrlpx, ovrlpy, ovrlpz', &
-           !  is1, ie1, is2, ie2, is3, ie3, js1, je1, js2, je2, js3, je3, ovrlpx, ovrlpy, ovrlpz
-!           if(ovrlpx .and. ovrlpy .and. ovrlpz) then
-            if(isoverlap) then
-              ioverlaporb=ioverlaporb+1
-              if(ilr/=ilrold) then
-                 ! if ilr==ilrold, we are in the same localization region, so the MPI prosess
-                 ! would get the same orbitals again. Therefore the counter is not increased
-                 ! in that case.
-                 ioverlapMPI=ioverlapMPI+1
-              end if
-           end if
-        end do
-        op%noverlaps(iiorb)=ioverlaporb
-        !!if(iproc==0) write(*,'(a,2i8)') 'iiorb, op%noverlaps(iiorb)', iiorb, op%noverlaps(iiorb)
-        ilrold=ilr
-     end do
-     comon%noverlaps(jproc)=ioverlapMPI
-     !if(iproc==0) write(*,'(a,2i8)') 'jproc, comon%noverlaps(jproc)', jproc, comon%noverlaps(jproc)
-  end do
-
-end subroutine countOverlaps
-
-subroutine determineOverlaps(iproc, nproc, orbs, lzd, op, comon)
-  use module_base
-  use module_types
-  implicit none
-
-  ! Calling arguments
-  integer,intent(in) :: iproc, nproc
-  type(orbitals_data),intent(in) :: orbs
-  type(local_zone_descriptors),intent(in) :: lzd
-  type(overlapParameters),intent(out) :: op
-  type(p2pComms),intent(out) :: comon
-
-  ! Local variables
-  integer :: jproc, iorb, jorb, ioverlapMPI, ioverlaporb, ilr, jlr, ilrold, iiorb
-!  integer ::  is1, ie1, is2, ie2, is3, ie3, js1, je1, js2, je2, js3, je3
-!  logical :: ovrlpx, ovrlpy, ovrlpz
-  logical :: isoverlap
-
-  ! Initialize to some value which will never be used.
-  op%overlaps=-1
-  !!comon%overlaps=-1
-
-  iiorb=0
-  do jproc=0,nproc-1
-     ioverlapMPI=0 ! counts the overlaps for the given MPI process.
-     ilrold=-1
-     do iorb=1,orbs%norb_par(jproc,0)
-        ioverlaporb=0 ! counts the overlaps for the given orbital.
-        iiorb=iiorb+1 ! counts the total orbitals
-        ilr=orbs%inwhichlocreg(iiorb)
-!        call getIndices(lzd%llr(ilr), is1, ie1, is2, ie2, is3, ie3)
-        do jorb=1,orbs%norb
-           jlr=orbs%inwhichlocreg(jorb)
-!           call getIndices(lzd%llr(jlr), js1, je1, js2, je2, js3, je3)
-           call check_overlap_cubic_periodic(lzd%Glr,lzd%llr(ilr),lzd%llr(jlr),isoverlap)
-!           ovrlpx = ( is1<=je1 .and. ie1>=js1 )
-!           ovrlpy = ( is2<=je2 .and. ie2>=js2 )
-!           ovrlpz = ( is3<=je3 .and. ie3>=js3 )
-           !if(iproc==0) write(*,'(a,6i5,5x,6i5,5x,3l)') 'is1, ie1, is2, ie2, is3, ie3   js1, je1, js2, je2, js3, je3  ovrlpx, ovrlpy, ovrlpz', &
-           !  is1, ie1, is2, ie2, is3, ie3, js1, je1, js2, je2, js3, je3, ovrlpx, ovrlpy, ovrlpz
-!           if(ovrlpx .and. ovrlpy .and. ovrlpz) then
-           if(isoverlap) then
-              ioverlaporb=ioverlaporb+1
-              op%overlaps(ioverlaporb,iiorb)=jorb
-              if(ilr/=ilrold) then
-                 ! if ilr==ilrold, we are in th same localization region, so the MPI prosess
-                 ! would get the same orbitals again. Therefore the counter is not increased
-                 ! in that case.
-                 ioverlapMPI=ioverlapMPI+1
-                 !!comon%overlaps(ioverlapMPI,jproc)=jorb
-              end if
-           end if
-        end do
-        !if(iproc==0) write(*,'(a,i3,5x,100i5)') 'iiorb, op%overlaps', iiorb, op%overlaps(:,iiorb) 
-        ilrold=ilr
-     end do
-     !if(iproc==0) write(*,'(a,i3,5x,100i5)') 'jproc, comon%overlaps', jproc, comon%overlaps(:,jproc) 
-  end do
-
-end subroutine determineOverlaps
-
-
-!!!subroutine determineOverlapsSphere(iproc, nproc, orbs, lzd, onWhichAtom, op, comon)
-!!!  use module_base
-!!!  use module_types
-!!!  implicit none
-!!!
-!!!  ! Calling arguments
-!!!  integer,intent(in) :: iproc, nproc
-!!!  type(orbitals_data),intent(in) :: orbs
-!!!  type(local_zone_descriptors),intent(in) :: lzd
-!!!  integer,dimension(orbs%norb),intent(in) :: onWhichAtom
-!!!  type(overlapParameters),intent(out) :: op
-!!!  type(p2pComms),intent(out) :: comon
-!!!
-!!!  ! Local variables
-!!!  integer :: jproc, iorb, jorb, ioverlapMPI, ioverlaporb, ilr, jlr, ilrold, is1, ie1, is2, ie2, is3, ie3
-!!!  integer :: js1, je1, js2, je2, js3, je3, iiorb
-!!!  logical :: ovrlpx, ovrlpy, ovrlpz
-!!!  real(kind=8) :: dx, dy, dz, rr
-!!!
-!!!  ! Initialize to some value which will never be used.
-!!!  op%overlaps=-1
-!!!  !!comon%overlaps=-1
-!!!
-!!!  iiorb=0
-!!!  do jproc=0,nproc-1
-!!!     ioverlapMPI=0 ! counts the overlaps for the given MPI process.
-!!!     ilrold=-1
-!!!     do iorb=1,orbs%norb_par(jproc,0)
-!!!        ioverlaporb=0 ! counts the overlaps for the given orbital.
-!!!        iiorb=iiorb+1 ! counts the total orbitals
-!!!        ilr=onWhichAtom(iiorb)
-!!!        call getIndices(lzd%llr(ilr), is1, ie1, is2, ie2, is3, ie3)
-!!!        do jorb=1,orbs%norb
-!!!           jlr=onWhichAtom(jorb)
-!!!           call getIndices(lzd%llr(jlr), js1, je1, js2, je2, js3, je3)
-!!!           ovrlpx = ( is1<=je1 .and. ie1>=js1 )
-!!!           ovrlpy = ( is2<=je2 .and. ie2>=js2 )
-!!!           ovrlpz = ( is3<=je3 .and. ie3>=js3 )
-!!!           !if(iproc==0) write(*,'(a,6i5,5x,6i5,5x,3l)') 'is1, ie1, is2, ie2, is3, ie3   js1, je1, js2, je2, js3, je3  ovrlpx, ovrlpy, ovrlpz', &
-!!!           !  is1, ie1, is2, ie2, is3, ie3, js1, je1, js2, je2, js3, je3, ovrlpx, ovrlpy, ovrlpz
-!!!           dx=(lzd%llr(ilr)%locregCenter(1)-lzd%llr(jlr)%locregCenter(1))**2
-!!!           dy=(lzd%llr(ilr)%locregCenter(2)-lzd%llr(jlr)%locregCenter(2))**2
-!!!           dz=(lzd%llr(ilr)%locregCenter(3)-lzd%llr(jlr)%locregCenter(3))**2
-!!!           rr=(lzd%llr(ilr)%locrad+lzd%llr(jlr)%locrad)**2
-!!!           if(dx+dy+dz<=rr) then
-!!!              !if(ovrlpx .and. ovrlpy .and. ovrlpz) then
-!!!              ioverlaporb=ioverlaporb+1
-!!!              op%overlaps(ioverlaporb,iiorb)=jorb
-!!!              if(ilr/=ilrold) then
-!!!                 ! if ilr==ilrold, we are in th same localization region, so the MPI prosess
-!!!                 ! would get the same orbitals again. Therefore the counter is not increased
-!!!                 ! in that case.
-!!!                 ioverlapMPI=ioverlapMPI+1
-!!!                 !!comon%overlaps(ioverlapMPI,jproc)=jorb
-!!!              end if
-!!!           end if
-!!!        end do
-!!!        !if(iproc==0) write(*,'(a,i3,5x,100i5)') 'iiorb, op%overlaps', iiorb, op%overlaps(:,iiorb) 
-!!!        ilrold=ilr
-!!!     end do
-!!!     !if(iproc==0) write(*,'(a,i3,5x,100i5)') 'jproc, comon%overlaps', jproc, comon%overlaps(:,jproc) 
-!!!  end do
-!!!
-!!!end subroutine determineOverlapsSphere
-=======
->>>>>>> 8d9ebb56
 
 subroutine set_comms_ortho(iproc, nproc, orbs, lzd, op, comon)
   use module_base
@@ -1088,137 +890,6 @@
 
 
 
-<<<<<<< HEAD
-
-!!!subroutine expandOrbital2(iproc, nproc, orbs, input, lzd, op, comon, lphiovrlp)
-!!!  use module_base
-!!!  use module_types
-!!!  implicit none
-!!!
-!!!  ! Calling arguments
-!!!  integer,intent(in) :: iproc, nproc
-!!!  type(orbitals_data),intent(in) :: orbs
-!!!  type(input_variables),intent(in) :: input
-!!!  type(local_zone_descriptors),intent(in) :: lzd
-!!!  type(overlapParameters),intent(in) :: op
-!!!  type(p2pComms),intent(in) :: comon
-!!!  real(kind=8),dimension(op%ndim_lphiovrlp),intent(out) :: lphiovrlp
-!!!
-!!!  ! Local variables
-!!!  integer :: ind, iorb, iiorb, ilr, gdim, ldim, jorb, jjorb, jst, ilrold, i, indDest, m, ii
-!!!  integer :: start, iseg, istart, iend, ncount, kseg, kstart, kend, jst2, kold, ifine, isend
-!!!  integer :: igrid 
-!!!!!real(kind=8) :: t1, t2, time1, time2
-!!!
-!!!!!t1=mpi_wtime()
-!!!  lphiovrlp=0.d0
-!!!!!t2=mpi_wtime()
-!!!!!time1=t2-t1
-!!!
-!!!!!t1=mpi_wtime()
-!!!  ind=1
-!!!  ilrold=-1
-!!!  do iorb=1,orbs%norbp
-!!!     iiorb=orbs%isorb+iorb
-!!!     ilr=orbs%inwhichlocreg(iiorb)
-!!!     if(ilr==ilrold) cycle
-!!!     gdim=lzd%llr(ilr)%wfd%nvctr_c+7*lzd%llr(ilr)%wfd%nvctr_f
-!!!     do jorb=1,op%noverlaps(iiorb)
-!!!        jjorb=op%overlaps(jorb,iiorb)
-!!!        ! Starting index of orbital jjorb
-!!!        jst=op%indexInRecvBuf(iorb,jjorb)
-!!!        ldim=op%wfd_overlap(jorb,iorb)%nvctr_c+7*op%wfd_overlap(jorb,iorb)%nvctr_f
-!!!        !! THIS IS THE OLD VERSION
-!!!        !!do i=0,ldim-1
-!!!        !!    indDest=ind+op%indexExpand(jst+i)-1
-!!!        !!    lphiovrlp(indDest)=comon%recvBuf(jst+i)
-!!!        !!end do
-!!!        !! THIS IS NEW
-!!!        !!m=mod(ldim,7)
-!!!        !!if(m/=0) then
-!!!        !!   do i=0,m-1
-!!!        !!        ii=jst+i
-!!!        !!        indDest=ind+op%indexExpand(ii)-1
-!!!        !!        lphiovrlp(indDest)=comon%recvBuf(ii)
-!!!        !!   end do
-!!!        !!end if
-!!!        !!do i=m,ldim-1,7
-!!!        !!        ii=jst+i
-!!!        !!        indDest=ind+op%indexExpand(ii+0)-1
-!!!        !!        lphiovrlp(indDest)=comon%recvBuf(ii+0)
-!!!        !!        indDest=ind+op%indexExpand(ii+1)-1
-!!!        !!        lphiovrlp(indDest)=comon%recvBuf(ii+1)
-!!!        !!        indDest=ind+op%indexExpand(ii+2)-1
-!!!        !!        lphiovrlp(indDest)=comon%recvBuf(ii+2)
-!!!        !!        indDest=ind+op%indexExpand(ii+3)-1
-!!!        !!        lphiovrlp(indDest)=comon%recvBuf(ii+3)
-!!!        !!        indDest=ind+op%indexExpand(ii+4)-1
-!!!        !!        lphiovrlp(indDest)=comon%recvBuf(ii+4)
-!!!        !!        indDest=ind+op%indexExpand(ii+5)-1
-!!!        !!        lphiovrlp(indDest)=comon%recvBuf(ii+5)
-!!!        !!        indDest=ind+op%indexExpand(ii+6)-1
-!!!        !!        lphiovrlp(indDest)=comon%recvBuf(ii+6)
-!!!        !!end do
-!!!        !! THIS IS THE NEWEST (NOT OPTIMIZED, could probably store the keyv once and for all)
-!!!        jst2=0
-!!!        kold = 1
-!!!        do iseg=1,op%wfd_overlap(jorb,iorb)%nseg_c
-!!!            istart=op%wfd_overlap(jorb,iorb)%keyglob(1,iseg)
-!!!            iend=op%wfd_overlap(jorb,iorb)%keyglob(2,iseg)
-!!!            ncount=iend-istart+1  !the overlap segment is always contained inside the Llrs segments, so ncount is ok
-!!!            inner_loop: do kseg=kold,lzd%llr(ilr)%wfd%nseg_c
-!!!               kstart = lzd%llr(ilr)%wfd%keyglob(1,kseg)
-!!!               kend   = lzd%llr(ilr)%wfd%keyglob(2,kseg)
-!!!               if(kstart <= iend .and. kend >= istart) then
-!!!                  kold = kseg
-!!!                  start = lzd%llr(ilr)%wfd%keyvglob(kseg) + max(0,istart-kstart)
-!!!                  call dcopy(ncount, comon%recvBuf(jst+jst2), 1, lphiovrlp(start+ind-1), 1)
-!!!                  jst2=jst2+ncount
-!!!                  exit inner_loop
-!!!               end if
-!!!            end do inner_loop
-!!!        end do
-!!!        if(jst2 .ne. op%wfd_overlap(jorb,iorb)%nvctr_c) then
-!!!          print *, 'jst2 = ',jst2,'not equal to ldim = ',op%wfd_overlap(jorb,iorb)%nvctr_c
-!!!          stop
-!!!        end if
-!!!        !Do Fine grid
-!!!        jst2=0
-!!!        kold = 1
-!!!        do iseg=1,op%wfd_overlap(jorb,iorb)%nseg_f
-!!!            istart=op%wfd_overlap(jorb,iorb)%keyglob(1,iseg+op%wfd_overlap(jorb,iorb)%nseg_c)
-!!!            iend=op%wfd_overlap(jorb,iorb)%keyglob(2,iseg+op%wfd_overlap(jorb,iorb)%nseg_c)
-!!!            ncount=7*(iend-istart+1)  !the overlap segment is always contained inside the Llrs segments, so ncount is ok
-!!!            inner_loop2: do kseg=kold,lzd%llr(ilr)%wfd%nseg_f
-!!!               kstart = lzd%llr(ilr)%wfd%keyglob(1,kseg+lzd%llr(ilr)%wfd%nseg_c)
-!!!               kend   = lzd%llr(ilr)%wfd%keyglob(2,kseg+lzd%llr(ilr)%wfd%nseg_c)
-!!!               if(kstart <= iend .and. kend >= istart) then
-!!!                  kold = kseg
-!!!                  start = lzd%llr(ilr)%wfd%nvctr_c+(lzd%llr(ilr)%wfd%keyvglob(kseg+lzd%llr(ilr)%wfd%nseg_c) +&
-!!!                          max(0,istart-kstart)-1)*7
-!!!                  call dcopy(ncount,comon%recvBuf(jst+jst2+op%wfd_overlap(jorb,iorb)%nvctr_c),1,&
-!!!                          lphiovrlp(ind+start),1)
-!!!                  jst2=jst2+ncount
-!!!                  exit inner_loop2
-!!!               end if
-!!!            end do inner_loop2
-!!!        end do
-!!!        if(jst2 .ne. 7*op%wfd_overlap(jorb,iorb)%nvctr_f) then
-!!!          print *, 'jst2 = ',jst2,'not equal to ldim = ',7*op%wfd_overlap(jorb,iorb)%nvctr_f
-!!!          stop
-!!!        end if
-!!!        ind=ind+gdim
-!!!     end do
-!!!     ilrold=ilr
-!!!  end do
-!!!!!t2=mpi_wtime()
-!!!!!time2=t2-t1
-!!!!!if(iproc==0) write(*,*) 'time1, time2', time1, time2
-!!!
-!!!end subroutine expandOrbital2
-
-=======
->>>>>>> 8d9ebb56
 subroutine globalLoewdin(iproc, nproc, orbs, lzd, op, comon, ovrlp, lphiovrlp, lphi)
   use module_base
   use module_types
@@ -1731,161 +1402,6 @@
 end subroutine getStartingIndices
 
 
-<<<<<<< HEAD
-
-
-subroutine getStartingIndicesGlobal(iiorbx, jjorbx, op, orbs, ist, jst, ncount)
-  use module_base
-  use module_types
-  use module_interfaces, exceptThisOne => getStartingIndicesGlobal
-  implicit none
-  
-  ! Calling arguments
-  integer,intent(in) :: iiorbx, jjorbx
-  type(overlapParameters),intent(in) :: op
-  type(orbitals_data),intent(in) :: orbs
-  integer,intent(out) :: ist, jst, ncount
-  
-  ! Local variables
-  integer :: iiorb, jjorb, iorb, jorb
-
-  ! This only works localy on a process, i.e. we can only get the informations related
-  ! to the currect process (but this is enough)
-  do iorb=1,orbs%norbp
-      iiorb=orbs%isorb+iorb
-      do jorb=1,op%noverlaps(iiorb)
-          jjorb=op%overlaps(jorb,iiorb)
-          if(iiorb==iiorbx .and. jjorb==jjorbx) then
-              call getStartingIndices(iorb, jorb, op, orbs, ist, jst)
-              ncount=op%wfd_overlap(jorb,iorb)%nvctr_c+7*op%wfd_overlap(jorb,iorb)%nvctr_f
-          end if
-      end do
-  end do
-
-end subroutine getStartingIndicesGlobal
-
-
-
-
-
-
-!!subroutine determine_overlapParameters_fast(iproc, nproc, orbs, lzd, op)
-!!  use module_base
-!!  use module_types
-!!  implicit none
-!!
-!!  ! Calling arguments
-!!  integer,intent(in):: iproc, nproc
-!!  type(orbitals_data),intent(in):: orbs
-!!  type(local_zone_descriptors),intent(in):: lzd
-!!  type(overlapParameters),intent(out):: op
-!!
-!!  ! Local variables
-!!  integer:: istat, iall, n0, iorb, ii, iiorb, ilr, jj, j0, j1, i3, i2, i1, i0, ii1, ii2, ii3, iseg, i, inumber, ierr
-!!  integer,dimension(:),allocatable:: numbers, overlaps_tmp
-!!  integer,dimension(:,:,:),allocatable:: orbitalnumbers
-!!  character(len=*),parameter:: subname='determine_overlapParameters_fast'
-!!
-!!
-!!
-!!  allocate(numbers(orbs%norb), stat=istat)
-!!  call memocc(istat, numbers, 'numbers', subname)
-!!
-!!
-!!  ! Determine the reference number n0
-!!  n0=(1+orbs%norb)*orbs%norb/2+1
-!!  if(n0>2**30) then
-!!      stop 'ERROR: this will give an integer overflow!'
-!!  end if
-!!
-!!  ! Determine all numbers
-!!  ii=0
-!!  do iorb=1,orbs%norb
-!!      ii=ii+iorb
-!!      numbers(iorb)=n0+ii
-!!      !if(iproc==0) write(*,*) 'iorb, numbers(iorb)', iorb, numbers(iorb)
-!!  end do
-!!
-!!
-!!  allocate(orbitalnumbers(0:lzd%glr%d%n1,0:lzd%glr%d%n2,0:lzd%glr%d%n3), stat=istat)
-!!  call memocc(istat, orbitalnumbers, 'orbitalnumbers', subname)
-!!  call to_zero((lzd%glr%d%n1+1)*(lzd%glr%d%n2+1)*(lzd%glr%d%n3+1), orbitalnumbers(0,0,0))
-!!  
-!!  ! Assign the orbital numbers to the all grid points where they extend. Fine part not needed
-!!  ! since the fine region is contained in the coarse region.
-!!  do iorb=1,orbs%norbp
-!!      iiorb=orbs%isorb+iorb
-!!      ilr=orbs%inwhichlocreg(iiorb)
-!!      do iseg=1,lzd%llr(ilr)%wfd%nseg_c
-!!          jj=lzd%llr(ilr)%wfd%keyvloc(iseg)
-!!          j0=lzd%llr(ilr)%wfd%keygloc(1,iseg)
-!!          j1=lzd%llr(ilr)%wfd%keygloc(2,iseg)
-!!          ii=j0-1
-!!          i3=ii/((lzd%llr(ilr)%d%n1+1)*(lzd%llr(ilr)%d%n2+1))
-!!          ii=ii-i3*(lzd%llr(ilr)%d%n1+1)*(lzd%llr(ilr)%d%n2+1)
-!!          i2=ii/(lzd%llr(ilr)%d%n1+1)
-!!          i0=ii-i2*(lzd%llr(ilr)%d%n1+1)
-!!          i1=i0+j1-j0
-!!          do i=i0,i1
-!!              ii1=i+lzd%llr(ilr)%ns1
-!!              ii2=i2+lzd%llr(ilr)%ns2
-!!              ii3=i3+lzd%llr(ilr)%ns3
-!!              orbitalnumbers(ii1,ii2,ii3)=numbers(iiorb)
-!!          end do
-!!      end do
-!!  end do
-!!
-!!
-!!  ! Communicate the grid among all processes
-!!  call mpiallred(orbitalnumbers(0,0,0), (lzd%glr%d%n1+1)*(lzd%glr%d%n2+1)*(lzd%glr%d%n3+1), &
-!!       mpi_sum, mpi_comm_world, ierr)
-!!
-!!
-!!  allocate(overlaps_tmp(orbs%norb), stat=istat)
-!!  call memocc(istat, overlaps_tmp, 'overlaps_tmp', subname)
-!! 
-!!  do iorb=1,orbs%norbp
-!!      iiorb=orbs%isorb+iorb
-!!      ilr=orbs%inwhichlocreg(iiorb)
-!!      do iseg=1,lzd%llr(ilr)%wfd%nseg_c
-!!          jj=lzd%llr(ilr)%wfd%keyvloc(iseg)
-!!          j0=lzd%llr(ilr)%wfd%keygloc(1,iseg)
-!!          j1=lzd%llr(ilr)%wfd%keygloc(2,iseg)
-!!          ii=j0-1
-!!          i3=ii/((lzd%llr(ilr)%d%n1+1)*(lzd%llr(ilr)%d%n2+1))
-!!          ii=ii-i3*(lzd%llr(ilr)%d%n1+1)*(lzd%llr(ilr)%d%n2+1)
-!!          i2=ii/(lzd%llr(ilr)%d%n1+1)
-!!          i0=ii-i2*(lzd%llr(ilr)%d%n1+1)
-!!          i1=i0+j1-j0
-!!          do i=i0,i1
-!!              ii1=i+lzd%llr(ilr)%ns1
-!!              ii2=i2+lzd%llr(ilr)%ns2
-!!              ii3=i3+lzd%llr(ilr)%ns3
-!!              inumber=orbitalnumbers(ii1,ii2,ii3)
-!!          end do
-!!      end do
-!!  end do
-!!
-!!
-!!  iall=-product(shape(numbers))*kind(numbers)
-!!  deallocate(numbers, stat=istat)
-!!  call memocc(istat, iall, 'numbers', subname)
-!!
-!!  iall=-product(shape(orbitalnumbers))*kind(orbitalnumbers)
-!!  deallocate(orbitalnumbers, stat=istat)
-!!  call memocc(istat, iall, 'orbitalnumbers', subname)
-!!
-!!  iall=-product(shape(overlaps_tmp))*kind(overlaps_tmp)
-!!  deallocate(overlaps_tmp, stat=istat)
-!!  call memocc(istat, iall, 'overlaps_tmp', subname)
-!!
-!!end subroutine determine_overlapParameters_fast
-
-
-
-
-=======
->>>>>>> 8d9ebb56
 subroutine deviation_from_unity(iproc, norb, ovrlp, deviation)
   use module_base
   use module_types
