--- conflicted
+++ resolved
@@ -9,44 +9,14 @@
 
 
 subroutine orthonormalizeLocalized(iproc, nproc, methTransformOverlap, nItOrtho, &
-<<<<<<< HEAD
            orbs, op, comon, lzd, mad, collcom, orthpar, bpo, lphi, psit_c, psit_f, &
            can_use_transposed)
-=======
-           orbs, op, comon, lzd, mad, collcom, orthpar, bpo, lphi, ovrlp)
-
->>>>>>> 51191659
   use module_base
   use module_types
   use module_interfaces, exceptThisOne => orthonormalizeLocalized
   implicit none
 
   ! Calling arguments
-<<<<<<< HEAD
-  integer,intent(in):: iproc,nproc,methTransformOverlap,nItOrtho
-  type(orbitals_data),intent(in):: orbs
-  type(overlapParameters),intent(inout):: op
-  type(p2pComms),intent(inout):: comon
-  type(local_zone_descriptors),intent(in):: lzd
-  type(matrixDescriptors),intent(in):: mad
-  type(collective_comms),intent(in):: collcom
-  type(orthon_data),intent(in):: orthpar
-  type(basis_performance_options),intent(in):: bpo
-  real(8),dimension(orbs%npsidim_orbs), intent(inout) :: lphi
-  real(8),dimension(:),pointer,intent(out):: psit_c, psit_f
-  logical,intent(out):: can_use_transposed
-
-  ! Local variables
-  integer:: it, istat, iall, ierr, iorb, jorb, ilr, ncount, ist, iiorb, jlr
-  real(8),dimension(:),allocatable:: lphiovrlp, psittemp_c, psittemp_f
-  character(len=*),parameter:: subname='orthonormalizeLocalized'
-  real(8):: maxError, tt, deviation
-  real(8),dimension(:,:),allocatable:: ovrlp
-
-
-  allocate(ovrlp(orbs%norb,orbs%norb), stat=istat)
-  call memocc(istat, ovrlp, 'ovrlp', subname)
-=======
   integer,intent(in) :: iproc,nproc,methTransformOverlap,nItOrtho
   type(orbitals_data),intent(in) :: orbs
   type(overlapParameters),intent(inout) :: op
@@ -57,19 +27,22 @@
   type(orthon_data),intent(in) :: orthpar
   type(basis_performance_options),intent(in) :: bpo
   real(kind=8),dimension(orbs%npsidim_orbs), intent(inout) :: lphi
-  real(kind=8),dimension(orbs%norb,orbs%norb),intent(out) :: ovrlp
+  real(kind=8),dimension(:),pointer,intent(out) :: psit_c, psit_f
+  logical,intent(out):: can_use_transposed
 
   ! Local variables
-  integer :: it, istat, iall, iorb, ilr, ncount, ist, iiorb
-  real(kind=8),dimension(:),allocatable :: lphiovrlp, psit_c, psit_f, psittemp_c, psittemp_f
+  integer :: it, istat, iall, ierr, iorb, jorb, ilr, ncount, ist, iiorb, jlr
+  real(kind=8),dimension(:),allocatable :: lphiovrlp, psittemp_c, psittemp_f
   character(len=*),parameter :: subname='orthonormalizeLocalized'
-  real(kind=8) :: tt, dnrm2
-!!  real(kind=8) :: maxError
->>>>>>> 51191659
-
+  !real(kind=8) :: maxError
+  real(kind=8) :: tt, deviation
+  real(kind=8),dimension(:,:),allocatable :: ovrlp
+
+
+  allocate(ovrlp(orbs%norb,orbs%norb), stat=istat)
+  call memocc(istat, ovrlp, 'ovrlp', subname)
   if(nItOrtho>1) write(*,*) 'WARNING: might create memory problems...'
   !can_use_transposed=.false.
-
   do it=1,nItOrtho
 
       if(bpo%communication_strategy_overlap==COMMUNICATION_COLLECTIVE) then
@@ -225,31 +198,6 @@
   implicit none
 
   ! Calling arguments
-<<<<<<< HEAD
-  integer,intent(in):: iproc, nproc
-  type(local_zone_descriptors),intent(in):: lzd
-  type(orbitals_Data),intent(in):: orbs
-  type(overlapParameters),intent(inout):: op
-  type(p2pComms),intent(inout):: comon
-  type(matrixDescriptors),intent(in):: mad
-  type(collective_comms),intent(in):: collcom
-  type(orthon_data),intent(in):: orthpar
-  type(basis_performance_options),intent(in):: bpo
-  type(basis_specifications),intent(in):: bs
-  real(8),dimension(max(orbs%npsidim_comp,orbs%npsidim_orbs)),intent(inout):: lphi !inout due to tranposition...
-  real(8),dimension(max(orbs%npsidim_comp,orbs%npsidim_orbs)),intent(inout):: lhphi
-  real(8),dimension(orbs%norb,orbs%norb),intent(out):: lagmat, ovrlp
-  real(8),dimension(:),pointer,intent(inout):: psit_c, psit_f, hpsit_c, hpsit_f
-  logical,intent(inout):: can_use_transposed, overlap_calculated
-
-  ! Local variables
-  integer:: istat, iall, ierr, iorb, jorb
-  real(8),dimension(:),allocatable:: lphiovrlp
-  real(8),dimension(:,:),allocatable:: ovrlp_minus_one_lagmat, ovrlp_minus_one_lagmat_trans
-  character(len=*),parameter:: subname='orthoconstraintNonorthogonal'
-  !integer :: i, j
-  !real(8) :: diff_frm_ortho, diff_frm_sym ! lr408
-=======
   integer,intent(in) :: iproc, nproc
   type(local_zone_descriptors),intent(in) :: lzd
   type(orbitals_Data),intent(in) :: orbs
@@ -259,17 +207,20 @@
   type(collective_comms),intent(in) :: collcom
   type(orthon_data),intent(in) :: orthpar
   type(basis_performance_options),intent(in) :: bpo
+  type(basis_specifications),intent(in):: bs
   real(kind=8),dimension(max(orbs%npsidim_comp,orbs%npsidim_orbs)),intent(inout) :: lphi !inout due to tranposition...
   real(kind=8),dimension(max(orbs%npsidim_comp,orbs%npsidim_orbs)),intent(inout) :: lhphi
-  real(kind=8),dimension(orbs%norb,orbs%norb),intent(out) :: lagmat
+  real(kind=8),dimension(orbs%norb,orbs%norb),intent(out) :: lagmat, ovrlp
+  real(8),dimension(:),pointer,intent(inout):: psit_c, psit_f, hpsit_c, hpsit_f
+  logical,intent(inout):: can_use_transposed, overlap_calculated
 
   ! Local variables
   integer :: istat, iall, iorb, jorb
-  real(kind=8),dimension(:),allocatable :: lphiovrlp, psit_c, psit_f, hpsit_c, hpsit_f
-  real(kind=8),dimension(:,:),allocatable :: ovrlp2, ovrlp_minus_one_lagmat, ovrlp_minus_one_lagmat_trans
-  character(len=*),parameter :: subname='orthoconstraintLocalized'
-
->>>>>>> 51191659
+  real(kind=8),dimension(:),allocatable :: lphiovrlp
+  real(kind=8),dimension(:,:),allocatable :: ovrlp_minus_one_lagmat, ovrlp_minus_one_lagmat_trans
+  character(len=*),parameter :: subname='orthoconstraintNonorthogonal'
+  !integer :: i, j
+  !real(8) :: diff_frm_ortho, diff_frm_sym ! lr408
   allocate(ovrlp_minus_one_lagmat(orbs%norb,orbs%norb), stat=istat)
   call memocc(istat, ovrlp_minus_one_lagmat, 'ovrlp_minus_one_lagmat', subname)
   allocate(ovrlp_minus_one_lagmat_trans(orbs%norb,orbs%norb), stat=istat)
@@ -458,15 +409,9 @@
   real(kind=8),dimension(orbs%norb,orbs%norb),intent(out) :: ovrlp
 
   ! Local variables
-<<<<<<< HEAD
-  character(len=*),parameter:: subname='getOverlapMatrix2'
-  real(8):: tt1, tt2, tt3
-!if (iproc==0) print*,'entering getoverlapmatrix2'
-=======
   character(len=*),parameter :: subname='getOverlapMatrix2'
 !!  real(kind=8) :: tt1, tt2, tt3
-
->>>>>>> 51191659
+!if (iproc==0) print*,'entering getoverlapmatrix2'
   call allocateCommuncationBuffersOrtho(comon_lb, subname)
   call extractOrbital3(iproc,nproc,orbs,orbs,orbs%npsidim_orbs,&
        lzd,lzd,op_lb,op_lb,lphi,comon_lb%nsendBuf,comon_lb%sendBuf)
@@ -495,24 +440,14 @@
   implicit none
 
   ! Calling arguments
-<<<<<<< HEAD
-  integer,intent(in):: iproc, nproc, nspin
-  real(8),intent(in):: hx, hy, hz
-  type(local_zone_descriptors),intent(in):: lzd, lzdig
-  type(orbitals_data),intent(in):: orbs
-  character(len=1),intent(in):: locregShape
-  type(basis_performance_options),intent(in):: bpo
-  type(overlapParameters),intent(out):: op
-  type(p2pComms),intent(out):: comon
-=======
   integer,intent(in) :: iproc, nproc, nspin
   real(kind=8),intent(in) :: hx, hy, hz
   type(local_zone_descriptors),intent(in) :: lzd, lzdig
   type(orbitals_data),intent(in) :: orbs
   character(len=1),intent(in) :: locregShape
+  type(basis_performance_options),intent(in):: bpo
   type(overlapParameters),intent(out) :: op
   type(p2pComms),intent(out) :: comon
->>>>>>> 51191659
 
   ! Local variables
   integer :: iorb, jorb, iiorb
@@ -1732,22 +1667,13 @@
   real(kind=8),dimension(norb,norb),intent(inout) :: ovrlp
   
   ! Local variables
-<<<<<<< HEAD
-  integer:: lwork, istat, iall, iorb, jorb, info
-  character(len=*),parameter:: subname='overlapPowerMinusOneHalf'
-  real(8),dimension(:),allocatable:: eval, work
-  real(8),dimension(:,:),allocatable:: ovrlp2, ovrlp3
-  real(8),dimension(:,:,:),allocatable:: tempArr
-  real(8),dimension(:,:), allocatable :: vr,vl ! for non-symmetric LAPACK
-  real(8),dimension(:),allocatable:: eval1 ! for non-symmetric LAPACK
-=======
   integer :: lwork, istat, iall, iorb, jorb, info
   character(len=*),parameter :: subname='overlapPowerMinusOneHalf'
   real(kind=8),dimension(:),allocatable :: eval, work
   real(kind=8),dimension(:,:),allocatable :: ovrlp2
   real(kind=8),dimension(:,:,:),allocatable :: tempArr
-
->>>>>>> 51191659
+  real(8),dimension(:,:), allocatable :: vr,vl ! for non-symmetric LAPACK
+  real(8),dimension(:),allocatable:: eval1 ! for non-symmetric LAPACK
   call timing(iproc,'lovrlp^-1/2   ','ON')
   
   if(methTransformOrder==0) then
