!> @file
!! Orthonormalization
!! @author
!!    Copyright (C) 2011-2012 BigDFT group
!!    This file is distributed under the terms of the
!!    GNU General Public License, see ~/COPYING file
!!    or http://www.gnu.org/copyleft/gpl.txt .
!!    For the list of contributors, see ~/AUTHORS


subroutine orthonormalizeLocalized(iproc, nproc, methTransformOverlap, nItOrtho, &
<<<<<<< HEAD
           orbs, op, comon, lzd, mad, collcom, orthpar, bpo, lphi, psit_c, psit_f, can_use_transposed)
=======
           orbs, op, comon, lzd, mad, collcom, orthpar, bpo, lphi, psit_c, psit_f, &
           can_use_transposed)
>>>>>>> 4506aea0
  use module_base
  use module_types
  use module_interfaces, exceptThisOne => orthonormalizeLocalized
  implicit none

  ! Calling arguments
<<<<<<< HEAD
  integer,intent(in):: iproc,nproc,methTransformOverlap,nItOrtho
  type(orbitals_data),intent(in):: orbs
  type(overlapParameters),intent(inout):: op
  type(p2pComms),intent(inout):: comon
  type(local_zone_descriptors),intent(in):: lzd
  type(matrixDescriptors),intent(in):: mad
  type(collective_comms),intent(in):: collcom
  type(orthon_data),intent(in):: orthpar
  type(basis_performance_options),intent(in):: bpo
  real(8),dimension(orbs%npsidim_orbs), intent(inout) :: lphi
  real(8),dimension(:),pointer,intent(out):: psit_c, psit_f
  logical,intent(out):: can_use_transposed

  ! Local variables
  integer:: it, istat, iall, ierr, iorb, jorb, ilr, ncount, ist, iiorb, jlr
  real(8),dimension(:),allocatable:: lphiovrlp, psittemp_c, psittemp_f
  character(len=*),parameter:: subname='orthonormalizeLocalized'
  real(8):: maxError, tt
  real(8),dimension(:,:),allocatable:: ovrlp
=======
  integer,intent(in) :: iproc,nproc,methTransformOverlap,nItOrtho
  type(orbitals_data),intent(in) :: orbs
  type(overlapParameters),intent(inout) :: op
  type(p2pComms),intent(inout) :: comon
  type(local_zone_descriptors),intent(in) :: lzd
  type(matrixDescriptors),intent(in) :: mad
  type(collective_comms),intent(in) :: collcom
  type(orthon_data),intent(in) :: orthpar
  type(basis_performance_options),intent(in) :: bpo
  real(kind=8),dimension(orbs%npsidim_orbs), intent(inout) :: lphi
  real(kind=8),dimension(:),pointer,intent(out) :: psit_c, psit_f
  logical,intent(out):: can_use_transposed

  ! Local variables
  integer :: it, istat, iall, ierr, iorb, jorb, ilr, ncount, ist, iiorb, jlr
  real(kind=8),dimension(:),allocatable :: lphiovrlp, psittemp_c, psittemp_f
  character(len=*),parameter :: subname='orthonormalizeLocalized'
  !real(kind=8) :: maxError
  real(kind=8) :: tt, deviation
  real(kind=8),dimension(:,:),allocatable :: ovrlp
>>>>>>> 4506aea0


  allocate(ovrlp(orbs%norb,orbs%norb), stat=istat)
  call memocc(istat, ovrlp, 'ovrlp', subname)
<<<<<<< HEAD

  if(nItOrtho>1) write(*,*) 'WARNING: might create memory problems...'
  !can_use_transposed=.false.

=======
  if(nItOrtho>1) write(*,*) 'WARNING: might create memory problems...'
  !can_use_transposed=.false.
>>>>>>> 4506aea0
  do it=1,nItOrtho

      if(bpo%communication_strategy_overlap==COMMUNICATION_COLLECTIVE) then
          if(.not.can_use_transposed) then
              if(associated(psit_c)) then
                  iall=-product(shape(psit_c))*kind(psit_c)
                  deallocate(psit_c, stat=istat)
                  call memocc(istat, iall, 'psit_c', subname)
              end if
              if(associated(psit_f)) then
                  iall=-product(shape(psit_f))*kind(psit_f)
                  deallocate(psit_f, stat=istat)
                  call memocc(istat, iall, 'psit_f', subname)
              end if
              allocate(psit_c(sum(collcom%nrecvcounts_c)), stat=istat)
              call memocc(istat, psit_c, 'psit_c', subname)
              allocate(psit_f(7*sum(collcom%nrecvcounts_f)), stat=istat)
              call memocc(istat, psit_f, 'psit_f', subname)
              call transpose_localized(iproc, nproc, orbs, collcom, lphi, psit_c, psit_f, lzd)
              can_use_transposed=.true.
          end if
          call calculate_overlap_transposed(iproc, nproc, orbs, mad, collcom, psit_c, psit_c, psit_f, psit_f, ovrlp)
      else if (bpo%communication_strategy_overlap==COMMUNICATION_P2P) then
          ! Allocate the send and receive buffers for the communication.
          call allocateSendBufferOrtho(comon, subname)
          call allocateRecvBufferOrtho(comon, subname)
          ! Extract the overlap region from the orbitals phi and store them in comon%sendBuf.
          call extractOrbital3(iproc, nproc, orbs, orbs, orbs%npsidim_orbs, lzd, lzd, op, op, &
               lphi, comon%nsendBuf, comon%sendBuf)
          ! Post the send messages.
          call post_p2p_communication(iproc, nproc, comon%nsendbuf, comon%sendbuf, comon%nrecvbuf, comon%recvbuf, comon)
          allocate(lphiovrlp(op%ndim_lphiovrlp), stat=istat)
          call memocc(istat, lphiovrlp, 'lphiovrlp',subname)
          call wait_p2p_communication(iproc, nproc, comon)
          call calculateOverlapMatrix3(iproc, nproc, orbs, op, comon%nsendBuf, &
               comon%sendBuf, comon%nrecvBuf, comon%recvBuf, mad, ovrlp)
          !call checkUnity(iproc, orbs%norb, ovrlp, maxError)
          !if(iproc==0) write(*,*) 'deviation from unity:', maxError
      end if

<<<<<<< HEAD
      !!! EXPERIMENTAL ###########################################################
      !!do iorb=1,orbs%norb
      !!    ilr=orbs%inwhichlocreg(iorb)
      !!    do jorb=1,orbs%norb
      !!        jlr=orbs%inwhichlocreg(jorb)
      !!        tt = (lzd%llr(ilr)%locregCenter(1) - lzd%llr(jlr)%locregCenter(1))**2 &
      !!            +(lzd%llr(ilr)%locregCenter(2) - lzd%llr(jlr)%locregCenter(2))**2 &
      !!            +(lzd%llr(ilr)%locregCenter(3) - lzd%llr(jlr)%locregCenter(3))**2
      !!        tt=sqrt(tt)
      !!        if(tt > 6.6d-1*lzd%llr(ilr)%locrad) then
      !!            if(iproc==0) write(99,*) tt, ovrlp(jorb,iorb)
      !!            ovrlp(jorb,iorb)=0.d0
      !!        end if
      !!    end do
      !!end do
      !!! END EXPERIMENTAL #######################################################
=======
>>>>>>> 4506aea0

      call overlapPowerMinusOneHalf(iproc, nproc, mpi_comm_world, methTransformOverlap, orthpar%blocksize_pdsyev, &
          orthpar%blocksize_pdgemm, orbs%norb, mad, ovrlp)

      if(bpo%communication_strategy_overlap==COMMUNICATION_COLLECTIVE) then
          allocate(psittemp_c(sum(collcom%nrecvcounts_c)), stat=istat)
          call memocc(istat, psittemp_c, 'psittemp_c', subname)
          allocate(psittemp_f(7*sum(collcom%nrecvcounts_f)), stat=istat)
          call memocc(istat, psittemp_f, 'psittemp_f', subname)
          call dcopy(sum(collcom%nrecvcounts_c), psit_c, 1, psittemp_c, 1)
          call dcopy(7*sum(collcom%nrecvcounts_f), psit_f, 1, psittemp_f, 1)
          call build_linear_combination_transposed(orbs%norb, ovrlp, collcom, psittemp_c, psittemp_f, .true., psit_c, psit_f, iproc)
          call normalize_transposed(iproc, nproc, orbs, collcom, psit_c, psit_f)
          call untranspose_localized(iproc, nproc, orbs, collcom, psit_c, psit_f, lphi, lzd)
          can_use_transposed=.true.
          iall=-product(shape(psittemp_c))*kind(psittemp_c)
          deallocate(psittemp_c, stat=istat)
          call memocc(istat, iall, 'psittemp_c', subname)
          iall=-product(shape(psittemp_f))*kind(psittemp_f)
          deallocate(psittemp_f, stat=istat)
          call memocc(istat, iall, 'psittemp_f', subname)
<<<<<<< HEAD
          !!iall=-product(shape(psit_c))*kind(psit_c)
          !!deallocate(psit_c, stat=istat)
          !!call memocc(istat, iall, 'psit_c', subname)
          !!iall=-product(shape(psit_f))*kind(psit_f)
          !!deallocate(psit_f, stat=istat)
          !!call memocc(istat, iall, 'psit_f', subname)
          !!can_use_transposed=.false.

          !!! Normalize... could this be done in the tranposed layout?
          !!ist=1
          !!do iorb=1,orbs%norbp
          !!   iiorb=orbs%isorb+iorb
          !!   ilr=orbs%inwhichlocreg(iiorb)
          !!   ncount=lzd%llr(ilr)%wfd%nvctr_c+7*lzd%llr(ilr)%wfd%nvctr_f

          !!   ! Normalize
          !!   tt=dnrm2(ncount, lphi(ist), 1)
          !!   call dscal(ncount, 1/tt, lphi(ist), 1)

          !!   ist=ist+ncount
          !!end do
          !!call transpose_localized(iproc, nproc, orbs, collcom, lphi, psit_c, psit_f, lzd)

          !call normalize_transposed(iproc, nproc, orbs, collcom, psit_c, psit_f)
=======
>>>>>>> 4506aea0


      else if (bpo%communication_strategy_overlap==COMMUNICATION_P2P) then
          call globalLoewdin(iproc, nproc, orbs, lzd, op, comon, ovrlp, lphiovrlp, lphi)

          call deallocateSendBufferOrtho(comon, subname)
          call deallocateRecvBufferOrtho(comon, subname)

         iall=-product(shape(lphiovrlp))*kind(lphiovrlp)
         deallocate(lphiovrlp, stat=istat)
         call memocc(istat, iall, 'lphiovrlp', subname)
      end if
  end do


  iall=-product(shape(ovrlp))*kind(ovrlp)
  deallocate(ovrlp, stat=istat)
  call memocc(istat, iall, 'ovrlp', subname)
<<<<<<< HEAD
=======

>>>>>>> 4506aea0


end subroutine orthonormalizeLocalized




subroutine orthoconstraintNonorthogonal(iproc, nproc, lzd, orbs, op, comon, mad, collcom, orthpar, bpo, bs, &
           lphi, lhphi, lagmat, ovrlp, psit_c, psit_f, hpsit_c, hpsit_f, can_use_transposed, overlap_calculated)
  use module_base
  use module_types
  use module_interfaces, exceptThisOne => orthoconstraintNonorthogonal
  implicit none

  ! Calling arguments
<<<<<<< HEAD
  integer,intent(in):: iproc, nproc
  type(local_zone_descriptors),intent(in):: lzd
  type(orbitals_Data),intent(in):: orbs
  type(overlapParameters),intent(inout):: op
  type(p2pComms),intent(inout):: comon
  type(matrixDescriptors),intent(in):: mad
  type(collective_comms),intent(in):: collcom
  type(orthon_data),intent(in):: orthpar
  type(basis_performance_options),intent(in):: bpo
  type(basis_specifications),intent(in):: bs
  real(8),dimension(max(orbs%npsidim_comp,orbs%npsidim_orbs)),intent(inout):: lphi !inout due to tranposition...
  real(8),dimension(max(orbs%npsidim_comp,orbs%npsidim_orbs)),intent(inout):: lhphi
  real(8),dimension(orbs%norb,orbs%norb),intent(out):: lagmat, ovrlp
=======
  integer,intent(in) :: iproc, nproc
  type(local_zone_descriptors),intent(in) :: lzd
  type(orbitals_Data),intent(in) :: orbs
  type(overlapParameters),intent(inout) :: op
  type(p2pComms),intent(inout) :: comon
  type(matrixDescriptors),intent(in) :: mad
  type(collective_comms),intent(in) :: collcom
  type(orthon_data),intent(in) :: orthpar
  type(basis_performance_options),intent(in) :: bpo
  type(basis_specifications),intent(in):: bs
  real(kind=8),dimension(max(orbs%npsidim_comp,orbs%npsidim_orbs)),intent(inout) :: lphi !inout due to tranposition...
  real(kind=8),dimension(max(orbs%npsidim_comp,orbs%npsidim_orbs)),intent(inout) :: lhphi
  real(kind=8),dimension(orbs%norb,orbs%norb),intent(out) :: lagmat, ovrlp
>>>>>>> 4506aea0
  real(8),dimension(:),pointer,intent(inout):: psit_c, psit_f, hpsit_c, hpsit_f
  logical,intent(inout):: can_use_transposed, overlap_calculated

  ! Local variables
<<<<<<< HEAD
  integer:: istat, iall, ierr, iorb, jorb
  real(8),dimension(:),allocatable:: lphiovrlp
  real(8),dimension(:,:),allocatable:: ovrlp_minus_one_lagmat, ovrlp_minus_one_lagmat_trans
  character(len=*),parameter:: subname='orthoconstraintNonorthogonal'
=======
  integer :: istat, iall, iorb, jorb
  real(kind=8),dimension(:),allocatable :: lphiovrlp
  real(kind=8),dimension(:,:),allocatable :: ovrlp_minus_one_lagmat, ovrlp_minus_one_lagmat_trans, lagmat_tmp
  character(len=*),parameter :: subname='orthoconstraintNonorthogonal'
>>>>>>> 4506aea0
  !integer :: i, j
  !real(8) :: diff_frm_ortho, diff_frm_sym ! lr408
  allocate(ovrlp_minus_one_lagmat(orbs%norb,orbs%norb), stat=istat)
  call memocc(istat, ovrlp_minus_one_lagmat, 'ovrlp_minus_one_lagmat', subname)
  allocate(ovrlp_minus_one_lagmat_trans(orbs%norb,orbs%norb), stat=istat)
  call memocc(istat, ovrlp_minus_one_lagmat_trans, 'ovrlp_minus_one_lagmat_trans', subname)
<<<<<<< HEAD
=======
  allocate(lagmat_tmp(orbs%norb,orbs%norb), stat=istat)
  call memocc(istat, lagmat_tmp, 'lagmat_tmp', subname)
>>>>>>> 4506aea0

  if(bpo%communication_strategy_overlap==COMMUNICATION_COLLECTIVE) then
      if(.not. can_use_transposed) then
          allocate(psit_c(sum(collcom%nrecvcounts_c)), stat=istat)
          call memocc(istat, psit_c, 'psit_c', subname)
          allocate(psit_f(7*sum(collcom%nrecvcounts_f)), stat=istat)
          call memocc(istat, psit_f, 'psit_f', subname)
          call transpose_localized(iproc, nproc, orbs, collcom, lphi, psit_c, psit_f, lzd)
          can_use_transposed=.true.
      end if
      ! It is assumed that this routine is called with the transposed gradient ready if it is associated...
      if(.not.associated(hpsit_c)) then
          allocate(hpsit_c(sum(collcom%nrecvcounts_c)), stat=istat)
          call memocc(istat, hpsit_c, 'hpsit_c', subname)
          allocate(hpsit_f(7*sum(collcom%nrecvcounts_f)), stat=istat)
          call memocc(istat, hpsit_f, 'hpsit_f', subname)
          call transpose_localized(iproc, nproc, orbs, collcom, lhphi, hpsit_c, hpsit_f, lzd)
      end if
      call calculate_overlap_transposed(iproc, nproc, orbs, mad, collcom, psit_c, hpsit_c, psit_f, hpsit_f, lagmat)
      if(.not. overlap_calculated) then
          call calculate_overlap_transposed(iproc, nproc, orbs, mad, collcom, psit_c, psit_c, psit_f, psit_f, ovrlp)
      end if
      overlap_calculated=.true.
  else if (bpo%communication_strategy_overlap==COMMUNICATION_P2P) then
      allocate(lphiovrlp(op%ndim_lphiovrlp), stat=istat)
      call memocc(istat, lphiovrlp, 'lphiovrlp',subname)
      !!lphiovrlp=0.d0
      call to_zero(op%ndim_lphiovrlp, lphiovrlp(1))
      call allocateCommuncationBuffersOrtho(comon, subname)
      ! Put lphi in the sendbuffer, i.e. lphi will be sent to other processes' receive buffer.
      call extractOrbital3(iproc, nproc, orbs, orbs, orbs%npsidim_orbs, lzd, lzd, op, op, &
           lphi, comon%nsendBuf, comon%sendBuf)
      call post_p2p_communication(iproc, nproc, comon%nsendbuf, comon%sendbuf, comon%nrecvbuf, comon%recvbuf, comon)
      call wait_p2p_communication(iproc, nproc, comon)
      call calculateOverlapMatrix3(iproc, nproc, orbs, op, comon%nsendBuf, &
           comon%sendBuf, comon%nrecvBuf, comon%recvBuf, mad, ovrlp)
      call extractOrbital3(iproc, nproc, orbs, orbs, orbs%npsidim_orbs, lzd, lzd, op, op, &
           lhphi, comon%nsendBuf, comon%sendBuf)
      call calculateOverlapMatrix3(iproc, nproc, orbs, op, comon%nsendBuf, &
           comon%sendBuf, comon%nrecvBuf, comon%recvBuf, mad, lagmat)
 end if

<<<<<<< HEAD
  !if (iproc==0) then ! debugging moved to getlocbasis
  !  open(30,file='ovrlp.dat',status='replace')
  !  diff_frm_ortho = 0.0_dp
  !  diff_frm_sym = 0.0_dp
  !  do i=1,orbs%norb
  !    do j=1,orbs%norb
  !       if (i==j) then
  !         diff_frm_ortho = diff_frm_ortho + abs(1.0_dp - ovrlp(i,j))
  !       else
  !         diff_frm_ortho = diff_frm_ortho + abs(ovrlp(i,j))
  !       end if
  !       diff_frm_sym = diff_frm_sym + abs(ovrlp(i,j) - ovrlp(j,i))
  !       if (iproc == 0) write(30,*) i,j,ovrlp(i,j)
  !    end do
  !    write(30,*) ''
  !  end do
  !  close(30)
  !  if (iproc == 0) write(51,*) 'diff from ortho',diff_frm_ortho / (orbs%norb **2),&
  !       diff_frm_sym / (orbs%norb **2)
  !end if



  call applyOrthoconstraintNonorthogonal2(iproc, nproc, orthpar%methTransformOverlap, orthpar%blocksize_pdgemm, &
       bs%correction_orthoconstraint, orbs, lagmat, ovrlp, mad, &
=======

  call dcopy(orbs%norb**2, lagmat(1,1), 1, lagmat_tmp(1,1), 1)
  call applyOrthoconstraintNonorthogonal2(iproc, nproc, orthpar%methTransformOverlap, orthpar%blocksize_pdgemm, &
       bs%correction_orthoconstraint, orbs, lagmat_tmp, ovrlp, mad, &
>>>>>>> 4506aea0
       ovrlp_minus_one_lagmat, ovrlp_minus_one_lagmat_trans)
  !!call applyOrthoconstraintNonorthogonal2(iproc, nproc, orthpar%methTransformOverlap, orthpar%blocksize_pdgemm, 1, &
  !!     orbs, lagmat, ovrlp, mad, &
  !!     ovrlp_minus_one_lagmat, ovrlp_minus_one_lagmat_trans)


  if(bpo%communication_strategy_overlap==COMMUNICATION_COLLECTIVE) then

      do iorb=1,orbs%norb
          do jorb=1,orbs%norb
              ovrlp(jorb,iorb)=-.5d0*ovrlp_minus_one_lagmat(jorb,iorb)
          end do
      end do
      call build_linear_combination_transposed(orbs%norb, ovrlp, collcom, psit_c, psit_f, .false., hpsit_c, hpsit_f, iproc)
      do iorb=1,orbs%norb
          do jorb=1,orbs%norb
              ovrlp(jorb,iorb)=-.5d0*ovrlp_minus_one_lagmat_trans(jorb,iorb)
          end do
      end do
      call build_linear_combination_transposed(orbs%norb, ovrlp, collcom, psit_c, psit_f, .false., hpsit_c, hpsit_f, iproc)

<<<<<<< HEAD
      !call untranspose_localized(iproc, nproc, orbs, collcom, psit_c, psit_f, lphi, lzd)
      call untranspose_localized(iproc, nproc, orbs, collcom, hpsit_c, hpsit_f, lhphi, lzd)
      !!iall=-product(shape(hpsit_c))*kind(hpsit_c)
      !!deallocate(hpsit_c, stat=istat)
      !!call memocc(istat, iall, 'hpsit_c', subname)
      !!iall=-product(shape(hpsit_f))*kind(hpsit_f)
      !!deallocate(hpsit_f, stat=istat)
      !!call memocc(istat, iall, 'hpsit_f', subname)
      iall=-product(shape(psit_c))*kind(psit_c)
      deallocate(psit_c, stat=istat)
      call memocc(istat, iall, 'psit_c', subname)
      iall=-product(shape(psit_f))*kind(psit_f)
      deallocate(psit_f, stat=istat)
      call memocc(istat, iall, 'psit_f', subname)
      can_use_transposed=.false.
=======
      call untranspose_localized(iproc, nproc, orbs, collcom, hpsit_c, hpsit_f, lhphi, lzd)
>>>>>>> 4506aea0
  else if (bpo%communication_strategy_overlap==COMMUNICATION_P2P) then
      do iorb=1,orbs%norb
          do jorb=1,orbs%norb
              ovrlp(jorb,iorb)=-.5d0*ovrlp_minus_one_lagmat(jorb,iorb)
          end do
      end do
      call build_new_linear_combinations(iproc, nproc, lzd, orbs, op, comon%nrecvbuf, comon%recvbuf, ovrlp, .false., lhphi)
      
      do iorb=1,orbs%norb
          do jorb=1,orbs%norb
              ovrlp(jorb,iorb)=-.5d0*ovrlp_minus_one_lagmat_trans(jorb,iorb)
          end do
      end do
      call build_new_linear_combinations(iproc, nproc, lzd, orbs, op, comon%nrecvbuf, comon%recvbuf, ovrlp, .false., lhphi)
      iall=-product(shape(lphiovrlp))*kind(lphiovrlp)
      deallocate(lphiovrlp, stat=istat)
      call memocc(istat, iall, 'lphiovrlp', subname)
      call deallocateCommuncationBuffersOrtho(comon, subname)
  end if




  iall=-product(shape(ovrlp_minus_one_lagmat))*kind(ovrlp_minus_one_lagmat)
  deallocate(ovrlp_minus_one_lagmat, stat=istat)
  call memocc(istat, iall, 'ovrlp_minus_one_lagmat', subname)
  iall=-product(shape(ovrlp_minus_one_lagmat_trans))*kind(ovrlp_minus_one_lagmat_trans)
  deallocate(ovrlp_minus_one_lagmat_trans, stat=istat)
  call memocc(istat, iall, 'ovrlp_minus_one_lagmat_trans', subname)
<<<<<<< HEAD

  !!if (verbose > 2) then
  !!   timeComput=timeExtract+timeExpand+timeApply+timecalcmatrix
  !!   timeCommun=timecommunp2p+timecommuncoll
  !!   call mpiallred(timeComput, 1, mpi_sum, mpi_comm_world, ierr)
  !!   call mpiallred(timeCommun, 1, mpi_sum, mpi_comm_world, ierr)
  !!   call mpiallred(timeCalcMatrix, 1, mpi_sum, mpi_comm_world, ierr)
  !!   call mpiallred(timeExpand, 1, mpi_sum, mpi_comm_world, ierr)
  !!   call mpiallred(timeApply, 1, mpi_sum, mpi_comm_world, ierr)
  !!   call mpiallred(timeExtract, 1, mpi_sum, mpi_comm_world, ierr)
  !!   timeComput=timeComput/dble(nproc)
  !!   timeCommun=timeCommun/dble(nproc)
  !!   timeCalcMatrix=timeCalcMatrix/dble(nproc)
  !!   timeExpand=timeExpand/dble(nproc)
  !!   timeApply=timeApply/dble(nproc)
  !!   timeExtract=timeExtract/dble(nproc)
  !!   if(iproc==0) write(*,'(3x,a,es9.3,a,f5.1,a)') 'time for computation:', timeComput, '=', &
  !!        100.d0*timeComput/(timeComput+timeCommun), '%'
  !!   if(iproc==0) write(*,'(3x,a,es9.3,a,f5.1,a)') 'time for communication:', timeCommun, '=', &
  !!        100.d0*timeCommun/(timeComput+timeCommun), '%'
  !!   if(iproc==0) write(*,'(3x,a,es9.3,a,f5.1,a)') 'time for calculating overlap:', timeCalcMatrix, &
  !!        '=', 100.d0*timeCalcMatrix/(timeComput+timeCommun), '%'
  !!   if(iproc==0) write(*,'(3x,a,es9.3,a,f5.1,a)') 'time for expansion:', timeExpand, '=', &
  !!        100.d0*timeExpand/(timeComput+timeCommun), '%'
  !!   if(iproc==0) write(*,'(3x,a,es9.3,a,f5.1,a)') 'time for applying orthoconstraint:', timeApply, &
  !!        '=', 100.d0*timeApply/(timeComput+timeCommun), '%'
  !!   if(iproc==0) write(*,'(3x,a,es9.3,a,f5.1,a)') 'time for extract:', timeExtract, '=', &
  !!        100.d0*timeExtract/(timeComput+timeCommun), '%'
  !!end if
=======
  iall=-product(shape(lagmat_tmp))*kind(lagmat_tmp)
  deallocate(lagmat_tmp, stat=istat)
  call memocc(istat, iall, 'lagmat_tmp', subname)

>>>>>>> 4506aea0

end subroutine orthoconstraintNonorthogonal




subroutine getOverlapMatrix2(iproc, nproc, lzd, orbs, comon_lb, op_lb, lphi, mad, ovrlp)
  use module_base
  use module_types
  use module_interfaces, exceptThisOne => getOverlapMatrix2
  implicit none

  ! Calling arguments
  integer,intent(in) :: iproc, nproc
  type(local_zone_descriptors),intent(in) :: lzd
  type(orbitals_data),intent(in) :: orbs
  type(p2pComms),intent(inout) :: comon_lb
  type(overlapParameters),intent(inout) :: op_lb
  real(kind=8),dimension(orbs%npsidim_orbs),intent(inout) :: lphi
  type(matrixDescriptors),intent(in) :: mad
  real(kind=8),dimension(orbs%norb,orbs%norb),intent(out) :: ovrlp

  ! Local variables
<<<<<<< HEAD
  character(len=*),parameter:: subname='getOverlapMatrix2'
  real(8):: tt1, tt2, tt3
!if (iproc==0) print*,'entering getoverlapmatrix2'
=======
  character(len=*),parameter :: subname='getOverlapMatrix2'
!!  real(kind=8) :: tt1, tt2, tt3
>>>>>>> 4506aea0
  call allocateCommuncationBuffersOrtho(comon_lb, subname)
  call extractOrbital3(iproc,nproc,orbs,orbs,orbs%npsidim_orbs,&
       lzd,lzd,op_lb,op_lb,lphi,comon_lb%nsendBuf,comon_lb%sendBuf)
  call post_p2p_communication(iproc, nproc, comon_lb%nsendbuf, comon_lb%sendbuf, &
       comon_lb%nrecvbuf, comon_lb%recvbuf, comon_lb)
  call wait_p2p_communication(iproc, nproc, comon_lb)
  call calculateOverlapMatrix3(iproc, nproc, orbs, op_lb, comon_lb%nsendBuf, &
       comon_lb%sendBuf, comon_lb%nrecvBuf, comon_lb%recvBuf, mad, ovrlp)
  call deallocateCommuncationBuffersOrtho(comon_lb, subname)


<<<<<<< HEAD
!if (iproc==0) print*,'leaving getoverlapmatrix2'

=======
>>>>>>> 4506aea0
end subroutine getOverlapMatrix2




subroutine initCommsOrtho(iproc, nproc, nspin, hx, hy, hz, lzd, lzdig, orbs, locregShape, bpo, op, comon) 
  use module_base
  use module_types
  use module_interfaces, exceptThisOne => initCommsOrtho
  implicit none

  ! Calling arguments
  integer,intent(in) :: iproc, nproc, nspin
  real(kind=8),intent(in) :: hx, hy, hz
  type(local_zone_descriptors),intent(in) :: lzd, lzdig
  type(orbitals_data),intent(in) :: orbs
  character(len=1),intent(in) :: locregShape
  type(basis_performance_options),intent(in):: bpo
  type(overlapParameters),intent(out) :: op
  type(p2pComms),intent(out) :: comon

  ! Local variables
  integer :: iorb, jorb, iiorb
  integer ::  istat, jjorb, nsub, ierr
  character(len=*),parameter :: subname='initCommsOrtho'


  call timing(iproc,'init_commOrtho','ON')

  call nullify_overlapParameters(op)
  call nullify_p2pComms(comon)


  ! Allocate the arrays that count the number of overlaps per process (comon%noverlaps)
  ! and per orbital (op%noverlaps)
  allocate(comon%noverlaps(0:nproc-1), stat=istat)
  call memocc(istat, comon%noverlaps, 'comon%noverlaps',subname)
  allocate(op%noverlaps(orbs%norb), stat=istat)
  call memocc(istat, op%noverlaps, 'op%noverlaps',subname)

  ! Allocate the arrays holding the starting indices of the data to communicate in the
  ! send and receive buffers.
  allocate(op%indexInRecvBuf(orbs%norbp,orbs%norb), stat=istat)
  call memocc(istat, op%indexInRecvBuf, 'op%indexInRecvBuf', subname)
  allocate(op%indexInSendBuf(orbs%norbp,orbs%norb), stat=istat)
  call memocc(istat, op%indexInSendBuf, 'op%indexInSendBuf', subname)

  ! Count how many overlaping regions each orbital / process has.
  if(locregShape=='c') then
     stop "ERROR: locregShape=='c' is deprecated!"
  else if(locregShape=='s') then
     call determine_overlap_from_descriptors(iproc, nproc, orbs, orbs, lzd, lzd, op, comon)
  end if


  ! Initialize the communications.
  allocate(comon%comarr(6,maxval(comon%noverlaps),0:nproc-1), stat=istat)
  call memocc(istat, comon%comarr, 'comon%comarr', subname)

  if(bpo%communication_strategy_overlap==COMMUNICATION_P2P) then
      call set_comms_ortho(iproc, nproc, orbs, lzd, op, comon)
  end if

  ! Determine the number of non subdiagonals that the overlap matrix / overlap matrix will have.
  op%nsubmax=0
  do iorb=1,orbs%norbp
      iiorb=orbs%isorb+iorb
      do jorb=1,op%noverlaps(iiorb)
          jjorb=op%overlaps(jorb,iiorb)
          nsub=jjorb-iiorb
          op%nsubmax=max(op%nsubmax,nsub)
      end do
  end do
  call mpiallred(op%nsubmax, 1, mpi_max, mpi_comm_world, ierr)

  call timing(iproc,'init_commOrtho','OF')

end subroutine initCommsOrtho




!> Returns the starting and ending indices (on the coarse grid) of a given localization region.
subroutine getIndices(lr, is1, ie1, is2, ie2, is3, ie3)
  use module_base
  use module_types
  implicit none

  ! Calling arguments
  type(locreg_descriptors),intent(in) :: lr
  integer,intent(out) :: is1, ie1, is2, ie2, is3, ie3

  is1=lr%ns1!+1 !PB: should not have a +1
  ie1=lr%ns1+lr%d%n1
  is2=lr%ns2!+1
  ie2=lr%ns2+lr%d%n2
  is3=lr%ns3!+1
  ie3=lr%ns3+lr%d%n3

end subroutine getIndices





subroutine set_comms_ortho(iproc, nproc, orbs, lzd, op, comon)
  use module_base
  use module_types
  implicit none

  ! Calling arguments
  integer,intent(in) :: iproc, nproc
  type(orbitals_data),intent(in) :: orbs
  type(local_zone_descriptors),intent(in) :: lzd
  type(overlapParameters),intent(inout) :: op
  type(p2pComms),intent(out) :: comon

  ! Local variables
  integer :: jproc, iorb, jorb, iiorb, jjorb, mpisource, mpidest, istsource, istdest, ncount, istat, iall, ijorb
  integer :: ilr, ilrold, jprocold, ildim, ierr, isend, irecv, p2p_tag, tag
  integer,dimension(:),allocatable :: istsourceArr, istdestArr
  character(len=*),parameter :: subname='set_comms_ortho'
  logical,dimension(:),allocatable :: receivedOrbital

  allocate(istsourceArr(0:nproc-1), stat=istat)
  call memocc(istat, istsourceArr, 'istsourceArr',subname)
  allocate(istdestArr(0:nproc-1), stat=istat)
  call memocc(istat, istdestArr, 'istdestArr',subname)
  allocate(receivedOrbital(orbs%norb), stat=istat)
  call memocc(istat, receivedOrbital, 'receivedOrbital', subname)

  istsourceArr=1
  istdestArr=1

  comon%nsendBuf=0
  comon%nrecvBuf=0


  op%indexInRecvBuf=0
  op%ndim_lphiovrlp=0

  iiorb=0
  jprocold=-1
  do jproc=0,nproc-1
     receivedOrbital=.false.
     ijorb=0
     ilrold=-1
     do iorb=1,orbs%norb_par(jproc,0)
        iiorb=iiorb+1 
        ilr=orbs%inwhichlocreg(iiorb)
        ! Check whether process jproc has already received orbital jjorb.
        !if(iproc==0) write(*,'(a,5i8)') 'jproc, iorb, iiorb, ilr, ilrold', jproc, iorb, iiorb, ilr, ilrold
        if(ilr==ilrold) cycle
        ildim=lzd%llr(ilr)%wfd%nvctr_c+7*lzd%llr(ilr)%wfd%nvctr_f
        do jorb=1,op%noverlaps(iiorb)
           jjorb=op%overlaps(jorb,iiorb)
           !write(*,'(a,7i8)') 'iproc, iiorb, jjorb, ilr, ilrold, jproc, jprocold', iproc, iiorb, jjorb, ilr, ilrold, jproc, jprocold
           ijorb=ijorb+1
           mpisource=orbs%onWhichMPI(jjorb)
           mpidest=jproc
           istsource=istsourceArr(mpisource)
           istdest=istdestArr(mpidest)
           if(iproc==jproc) then
              ncount=op%wfd_overlap(jorb,iorb)%nvctr_c+7*op%wfd_overlap(jorb,iorb)%nvctr_f
              !write(*,'(a,4i9)') 'iproc, iorb, jorb, ncount', iproc, iorb, jorb, ncount
           end if
           call mpi_bcast(ncount, 1, mpi_integer, jproc, mpi_comm_world, ierr)
           !tag=tag+1
           tag=p2p_tag(jproc)
           receivedOrbital(jjorb)=.true.
           call setCommsParameters(mpisource, mpidest, istsource, istdest, ncount, tag, comon%comarr(1,ijorb,jproc))
           !!comon%comarr(9,ijorb,jproc)=jjorb
           !!comon%comarr(10,ijorb,jproc)=iiorb
           !if(iproc==0) write(*,'(6(a,i0))') 'process ',mpisource,' sends ',ncount,' elements from position ',istsource,' to position ',istdest,' on process ',mpidest,', tag=',tag
           if(iproc==mpisource) then
              !write(*,'(4(a,i0))') 'adding ',ncount,' elements for orbital ',iiorb,' to nsendBuf, iproc=',iproc,', jproc=',jproc
              comon%nsendBuf=comon%nsendBuf+ncount
           end if
           if(iproc==mpidest) then
              !write(*,'(3(a,i0))') 'process ',iproc,' will get orbital ',jjorb,' at position ',istdest
              op%indexInRecvBuf(iorb,jjorb)=istdest
              comon%nrecvBuf=comon%nrecvBuf+ncount
              op%ndim_lphiovrlp=op%ndim_lphiovrlp+ildim
           end if
           istsourceArr(mpisource) = istsourceArr(mpisource) + ncount
           istdestArr(mpidest) = istdestArr(mpidest) + ncount
        end do
        ilrold=ilr
     end do
     jprocold=jproc
  end do

  iall = -product(shape(istsourceArr))*kind(istsourceArr)
  deallocate(istsourceArr, stat=istat)
  call memocc(istat, iall, 'istsourceArr',subname)
  iall = -product(shape(istdestArr))*kind(istdestArr)
  deallocate(istdestArr, stat=istat)
  call memocc(istat, iall, 'istdestArr',subname)
  iall = -product(shape(receivedOrbital))*kind(receivedOrbital)
  deallocate(receivedOrbital, stat=istat)
  call memocc(istat, iall, 'receivedOrbital',subname)


  ! Determine comon%nrecv and comon%nsend - maybe can be integrated in the above loop.
  ! First receives
  irecv=0
  do jproc=0,nproc-1
     do jorb=1,comon%noverlaps(jproc)
        mpidest=comon%comarr(4,jorb,jproc)
        if(iproc==mpidest) then
           irecv=irecv+1
        end if
     end do
  end do
  comon%nrecv=irecv

  ! Now the sends
  isend=0
  do jproc=0,nproc-1
     do jorb=1,comon%noverlaps(jproc)
        mpisource=comon%comarr(1,jorb,jproc)
        if(iproc==mpisource) then
           isend=isend+1
        end if
     end do
  end do
  comon%nsend=isend

  ! Allocate the requests for the point to point communication.
  allocate(comon%requests(max(comon%nsend,comon%nrecv),2), stat=istat)
  call memocc(istat, comon%requests, 'comon%requests', subname)

  ! To indicate that no communication is going on.
  comon%communication_complete=.true.
  comon%messages_posted=.false.


end subroutine set_comms_ortho



subroutine setCommsParameters(mpisource, mpidest, istsource, istdest, ncount, tag, comarr)
  use module_base
  use module_types
  implicit none

  ! Calling arguments
  integer,intent(in) :: mpisource, mpidest, istsource, istdest, ncount, tag
  integer,dimension(6),intent(out) :: comarr


  ! From which MPI process shall the orbital be sent.
  comarr(1)=mpisource

  ! Starting index on the sending process.
  comarr(2)=istsource

  ! Amount of datat to be sent
  comarr(3)=ncount

  ! To which MPI process shall the orbital be sent.
  comarr(4)=mpidest

  ! Starting index on the receiving process.
  comarr(5)=istdest

  ! Tag for the communication
  comarr(6)=tag

  ! comarr(7): this entry is used as request for the mpi_isend.

  ! comarr(8): this entry is used as request for the mpi_irecv.



end subroutine setCommsParameters

subroutine extractOrbital3(iproc, nproc, orbs, orbsig, sizePhi, lzd, lzdig, op, opig, phi, nsendBuf, sendBuf)
  use module_base
  use module_types
  implicit none

  ! Calling arguments
  integer,intent(in) :: iproc, nproc, sizePhi
  type(orbitals_data),intent(in) :: orbs, orbsig
  type(local_zone_descriptors),intent(in) :: lzd, lzdig
  type(overlapParameters),intent(inout) :: op, opig
  real(kind=8),dimension(sizePhi),intent(in) :: phi
  integer,intent(in) :: nsendBuf
  real(kind=8),dimension(nsendBuf),intent(out) :: sendBuf


  ! Local variables
  integer :: iorb, jorb, korb, ind, indovrlp, ilr, klr, ilrold, jjorb, jjlr, jjproc, iiproc, iiprocold, gdim, ldim, kkorb, lorb
  integer :: i, jst, istart, iend, ncount, iseg, kstart, kend, start, kold, kseg, knseg
!! integer :: indSource

  call timing(iproc,'extract_orbs  ','ON')

  indovrlp=1
  op%indexInSendBuf=0
  sendbuf = 0.0_dp
  ilrold=-1
  iiprocold=-1
  do iorb=1,orbs%norb
     ilr=orbs%inwhichlocreg(iorb)
     iiproc=orbs%onWhichMPI(iorb)
     if(ilr==ilrold .and. iiproc==iiprocold) cycle ! otherwise we would extract the same again
     do jorb=1,op%noverlaps(iorb)
        jjorb=op%overlaps(jorb,iorb)
        jjlr=orbsig%inwhichlocreg(jjorb)
        jjproc=orbsig%onWhichMPI(jjorb)
        if(iproc==jjproc) then
           ! Get the correct descriptors
           korb=jjorb-orbsig%isorb
           !write(*,'(a,5i8)') 'iorb, jorb, jjorb, jjproc, korb', iorb, jorb, jjorb, jjproc, korb
           do i=1,opig%noverlaps(jjorb)
              !write(*,'(a,5i8)') 'iproc, iorb, korb, i, op%overlaps(i,korb)', iproc, iorb, korb, i, op%overlaps(i,korb)
              if(opig%overlaps(i,jjorb)==iorb) then
                 lorb=i
                 exit
              end if
           end do
           !write(*,'(a,5i9)') 'iproc, iorb, jorb, korb, lorb', iproc, iorb, jorb, korb, lorb
           gdim=lzdig%llr(jjlr)%wfd%nvctr_c+7*lzdig%llr(jjlr)%wfd%nvctr_f
           ldim=opig%wfd_overlap(lorb,korb)%nvctr_c+7*opig%wfd_overlap(lorb,korb)%nvctr_f
           ind=1
           do kkorb=orbsig%isorb+1,jjorb-1
              klr=orbs%inwhichlocreg(kkorb)
              ind = ind + lzdig%llr(klr)%wfd%nvctr_c + 7*lzdig%llr(klr)%wfd%nvctr_f
           end do
           !! THIS IS THE OLD VERSION
           !!do i=0,ldim-1
           !!    indSource=ind+op%indexExtract(indovrlp+i)-1
           !!    sendBuf(indovrlp+i)=phi(indSource)
           !!end do

            !! THIS IS THE NEWEST VERSION (NOT OPTIMIZED, could probably store the keyv once and for all)
            jst=0
            kold = 1
            knseg = 0
            do iseg=1,opig%wfd_overlap(lorb,korb)%nseg_c
                istart=opig%wfd_overlap(lorb,korb)%keyglob(1,iseg)
                iend=opig%wfd_overlap(lorb,korb)%keyglob(2,iseg)
                ncount=iend-istart+1  
                inner_loop: do kseg=kold,lzdig%llr(jjlr)%wfd%nseg_c
                   kstart = lzdig%llr(jjlr)%wfd%keyglob(1,kseg)
                   kend   = lzdig%llr(jjlr)%wfd%keyglob(2,kseg)
                   if(kstart <= iend .and. kend >= istart) then 
                      knseg = knseg + 1 
                      kold = kseg + 1
                      start = lzdig%llr(jjlr)%wfd%keyvglob(kseg) + max(0,istart-kstart)
                      call dcopy(ncount, phi(ind+start-1), 1, sendBuf(indovrlp+jst), 1)
                      jst=jst+ncount
                      exit inner_loop
                   end if
                end do inner_loop
            end do
            if(jst .ne. opig%wfd_overlap(lorb,korb)%nvctr_c) then
               print *,'ilr,jjlr',ilr,jjlr
               print *,'knseg: ',knseg,'onseg:',opig%wfd_overlap(lorb,korb)%nseg_c
               print *, 'extractOrbital3: jst = ',jst,'not equal to ldim = ',opig%wfd_overlap(lorb,korb)%nvctr_c
               stop
            end if
            !MUST DO THE FINE GRID NOW
            jst=0
            kold = 1
            knseg = 0
            do iseg=1,opig%wfd_overlap(lorb,korb)%nseg_f
                istart=opig%wfd_overlap(lorb,korb)%keyglob(1,iseg+opig%wfd_overlap(lorb,korb)%nseg_c)
                iend=opig%wfd_overlap(lorb,korb)%keyglob(2,iseg+opig%wfd_overlap(lorb,korb)%nseg_c)
                ncount=7*(iend-istart+1) 
                inner_loop2: do kseg=kold,lzdig%llr(jjlr)%wfd%nseg_f
                   kstart = lzdig%llr(jjlr)%wfd%keyglob(1,kseg+lzdig%llr(jjlr)%wfd%nseg_c)
                   kend   = lzdig%llr(jjlr)%wfd%keyglob(2,kseg+lzdig%llr(jjlr)%wfd%nseg_c)
                   if(kstart <= iend .and. kend >= istart) then 
                      knseg = knseg + 1 
                      kold = kseg + 1
                      start = lzdig%llr(jjlr)%wfd%nvctr_c+(lzdig%llr(jjlr)%wfd%keyvglob(kseg+lzdig%llr(jjlr)%wfd%nseg_c) +&
                              max(0,istart-kstart)-1)*7
                      call dcopy(ncount,phi(ind+start),1,&
                              sendBuf(indovrlp+jst+opig%wfd_overlap(lorb,korb)%nvctr_c),1)
                      jst=jst+ncount
                      exit inner_loop2
                   end if
                end do inner_loop2
            end do
            if(jst .ne. 7*opig%wfd_overlap(lorb,korb)%nvctr_f) then
               print *,'ilr,jjlr',ilr,jjlr
               print *,'knseg: ',knseg,'onseg:',opig%wfd_overlap(lorb,korb)%nseg_f
               print *, 'extractOrbital3: jst = ',jst,'not equal to ldim = ',7*opig%wfd_overlap(lorb,korb)%nvctr_f
               stop
            end if
            
            !!!! THIS IS THE NEW VERSION
            !!m=mod(ldim,7)
            !!if(m/=0) then
            !!    do i=0,m-1
            !!        ii=indovrlp+i
            !!        indSource=ind+op%indexExtract(ii)-1
            !!        sendBuf(ii)=phi(indSource)
            !!    end do
            !!end if
            !!do i=m,ldim-1,7
            !!    ii=indovrlp+i
            !!    indSource=ind+op%indexExtract(ii+0)-1
            !!    sendBuf(ii+0)=phi(indSource)
            !!    indSource=ind+op%indexExtract(ii+1)-1
            !!    sendBuf(ii+1)=phi(indSource)
            !!    indSource=ind+op%indexExtract(ii+2)-1
            !!    sendBuf(ii+2)=phi(indSource)
            !!    indSource=ind+op%indexExtract(ii+3)-1
            !!    sendBuf(ii+3)=phi(indSource)
            !!    indSource=ind+op%indexExtract(ii+4)-1
            !!    sendBuf(ii+4)=phi(indSource)
            !!    indSource=ind+op%indexExtract(ii+5)-1
            !!    sendBuf(ii+5)=phi(indSource)
            !!    indSource=ind+op%indexExtract(ii+6)-1
            !!    sendBuf(ii+6)=phi(indSource)
            !!end do
           if(orbs%norb==orbsig%norb) then
               op%indexInSendBuf(jjorb-orbsig%isorb,iorb)=indovrlp
           else if(orbsig%norb>orbs%norb) then
               opig%indexInSendBuf(jjorb-orbsig%isorb,iorb)=indovrlp
           else
               stop 'orbsig%norb<orbs%norb not yet implemented'
           end if
           indovrlp=indovrlp+opig%wfd_overlap(lorb,korb)%nvctr_c+7*opig%wfd_overlap(lorb,korb)%nvctr_f
        end if
     end do
     ilrold=ilr
     iiprocold=iiproc

  end do

  if(indovrlp/=nsendBuf+1) then
     write(*,'(1x,a,i0,a,3x,i0,2x,i0)') 'ERROR on process ', iproc, ': indovrlp/=nsendBuf+1', indovrlp, nsendBuf+1
     stop
  end if

  call timing(iproc,'extract_orbs  ','OF')

end subroutine extractOrbital3

subroutine calculateOverlapMatrix3(iproc, nproc, orbs, op, nsendBuf, sendBuf, nrecvBuf, recvBuf, mad, ovrlp)
  use module_base
  use module_types
  implicit none

  ! Calling arguments
  integer,intent(in) :: iproc, nproc, nsendBuf, nrecvBuf
  type(orbitals_data),intent(in) :: orbs
  type(overlapParameters),intent(in) :: op
  real(kind=8),dimension(nsendBuf),intent(in) :: sendBuf
  real(kind=8),dimension(nrecvBuf),intent(in) :: recvBuf
  type(matrixDescriptors),intent(in) :: mad
  real(kind=8),dimension(orbs%norb,orbs%norb),intent(out) :: ovrlp

  ! Local variables
  integer :: iorb, jorb, iiorb, jjorb, ist, jst, ncount, ierr, istat, iall
  real(kind=8) :: ddot ! , tt, ttmax
  real(kind=8),dimension(:),allocatable :: ovrlpCompressed_send, ovrlpCompressed_receive
  character(len=*),parameter :: subname='calculateOverlapMatrix3'
  integer,dimension(:),allocatable :: sendcounts, displs


  call timing(iproc,'lovrlp_comp   ','ON')

  !!ovrlp=0.d0
  call to_zero(orbs%norb**2, ovrlp(1,1))

  do iorb=1,orbs%norbp
     iiorb=orbs%isorb+iorb
     do jorb=1,op%noverlaps(iiorb)
        jjorb=op%overlaps(jorb,iiorb)
        call getStartingIndices(iorb, jorb, op, orbs, ist, jst)
        ncount=op%wfd_overlap(jorb,iorb)%nvctr_c+7*op%wfd_overlap(jorb,iorb)%nvctr_f
        ovrlp(jjorb,iiorb)=ddot(ncount, sendBuf(ist), 1, recvBuf(jst), 1)
        !!write(300+iproc,*) iiorb,jjorb,ovrlp(jjorb,iiorb)
     end do
  end do

  call timing(iproc,'lovrlp_comp   ','OF')


  allocate(ovrlpCompressed_send(mad%nvctr), stat=istat)
  call memocc(istat, ovrlpCompressed_send, 'ovrlpCompressed_send', subname)

  allocate(sendcounts(0:nproc-1), stat=istat)
  call memocc(istat, sendcounts, 'sendcounts', subname)
  allocate(displs(0:nproc-1), stat=istat)
  call memocc(istat, displs, 'displs', subname)
  call timing(iproc,'lovrlp_compr  ','ON')
  call compressMatrix2(iproc, nproc, orbs, mad, ovrlp, ovrlpCompressed_send, sendcounts, displs)
  call timing(iproc,'lovrlp_compr  ','OF')
  allocate(ovrlpCompressed_receive(mad%nvctr), stat=istat)
  call memocc(istat, ovrlpCompressed_receive, 'ovrlpCompressed_receive', subname)
  call timing(iproc,'lovrlp_comm   ','ON')
  !!do istat=1,mad%nvctr
  !!    write(400+iproc,*) istat, ovrlpCompressed_send(istat)
  !!end do
  !!write(*,'(a,i5,2x,100i5)') 'iproc, sendcounts', iproc, sendcounts
  !!write(*,'(a,i5,2x,100i5)') 'iproc, displs', iproc, displs
  if (nproc >1) then
     call mpi_allgatherv(ovrlpCompressed_send(displs(iproc)+1), sendcounts(iproc),&
          mpi_double_precision, ovrlpCompressed_receive(1), &
          sendcounts, displs, mpi_double_precision, mpi_comm_world, ierr)
  else
     call vcopy(sendcounts(iproc),ovrlpCompressed_send(displs(iproc)+1),1,ovrlpCompressed_receive(1+displs(iproc)),1)
  end if
  !!do istat=1,mad%nvctr
  !!    write(500+iproc,*) istat, ovrlpCompressed_receive(istat)
  !!end do
  call timing(iproc,'lovrlp_comm   ','OF')

  call timing(iproc,'lovrlp_uncompr','ON')
  call uncompressMatrix(orbs%norb, mad, ovrlpCompressed_receive, ovrlp)
  call timing(iproc,'lovrlp_uncompr','OF')

  iall=-product(shape(ovrlpCompressed_send))*kind(ovrlpCompressed_send)
  deallocate(ovrlpCompressed_send, stat=istat)
  call memocc(istat, iall, 'ovrlpCompressed_send', subname)
  iall=-product(shape(ovrlpCompressed_receive))*kind(ovrlpCompressed_receive)
  deallocate(ovrlpCompressed_receive, stat=istat)
  call memocc(istat, iall, 'ovrlpCompressed_receive', subname)
  iall=-product(shape(sendcounts))*kind(sendcounts)
  deallocate(sendcounts, stat=istat)
  call memocc(istat, iall, 'sendcounts', subname)
  iall=-product(shape(displs))*kind(displs)
  deallocate(displs, stat=istat)
  call memocc(istat, iall, 'displs', subname)

  !ttmax=0.d0
  !do iorb=1,orbs%norb
  !    do jorb=iorb,orbs%norb
  !        tt=abs(ovrlp(jorb,iorb)-ovrlp(iorb,jorb))
  !        if(tt>ttmax) ttmax=tt
  !    end do
  !end do
  !if(iproc==0) write(*,*) 'in calculateOverlapMatrix3: max dev from symmetry:', ttmax



end subroutine calculateOverlapMatrix3






subroutine calculateOverlapMatrix3Partial(iproc, nproc, orbs, op, nsendBuf, &
     sendBuf, nrecvBuf, recvBuf, mad, ovrlp)
  use module_base
  use module_types
  implicit none

  ! Calling arguments
  integer,intent(in) :: iproc, nproc, nsendBuf, nrecvBuf
  type(orbitals_data),intent(in) :: orbs
  type(overlapParameters),intent(in) :: op
  real(kind=8),dimension(nsendBuf),intent(in) :: sendBuf
  real(kind=8),dimension(nrecvBuf),intent(in) :: recvBuf
  type(matrixDescriptors),intent(in) :: mad
  real(kind=8),dimension(orbs%norb,orbs%norb),intent(out) :: ovrlp

  ! Local variables
  integer :: iorb, jorb, iiorb, jjorb, ist, jst, ncount
  real(kind=8) :: ddot
  character(len=*),parameter :: subname='calculateOverlapMatrix3'


  !!ovrlp=0.d0
  call to_zero(orbs%norb**2, ovrlp(1,1))

  do iorb=1,orbs%norbp
     iiorb=orbs%isorb+iorb
     do jorb=1,op%noverlaps(iiorb)
        jjorb=op%overlaps(jorb,iiorb)
        call getStartingIndices(iorb, jorb, op, orbs, ist, jst)
        ncount=op%wfd_overlap(jorb,iorb)%nvctr_c+7*op%wfd_overlap(jorb,iorb)%nvctr_f
        ovrlp(jjorb,iiorb)=ddot(ncount, sendBuf(ist), 1, recvBuf(jst), 1)
     end do
  end do

end subroutine calculateOverlapMatrix3Partial





subroutine globalLoewdin(iproc, nproc, orbs, lzd, op, comon, ovrlp, lphiovrlp, lphi)
  use module_base
  use module_types
  implicit none

  ! Calling arguments
  integer,intent(in) :: iproc, nproc
  type(orbitals_data),intent(in) :: orbs
  type(local_zone_descriptors),intent(in) :: lzd
  type(overlapParameters),intent(in) :: op
  type(p2pComms),intent(in) :: comon
  real(kind=8),dimension(orbs%norb,orbs%norb),intent(in) :: ovrlp
  real(kind=8),dimension(op%ndim_lphiovrlp),intent(in) :: lphiovrlp
  real(kind=8),dimension(orbs%npsidim_orbs),intent(out) :: lphi

  ! Local variables
  integer :: iorb, iiorb, ilr, ist, ncount
  real(kind=8) :: tt, dnrm2


  call build_new_linear_combinations(iproc, nproc, lzd, orbs, op, comon%nrecvbuf, comon%recvbuf, ovrlp, .true., lphi)

  ! Normalize
  ist=1
  do iorb=1,orbs%norbp
     iiorb=orbs%isorb+iorb
     ilr=orbs%inwhichlocreg(iiorb)
     ncount=lzd%llr(ilr)%wfd%nvctr_c+7*lzd%llr(ilr)%wfd%nvctr_f

     ! Normalize
     tt=dnrm2(ncount, lphi(ist), 1)
     call dscal(ncount, 1/tt, lphi(ist), 1)

     ist=ist+ncount
  end do


end subroutine globalLoewdin

subroutine applyOrthoconstraintNonorthogonal2(iproc, nproc, methTransformOverlap, blocksize_pdgemm, &
           correction_orthoconstraint, orbs, &
           lagmat, ovrlp, mad, ovrlp_minus_one_lagmat, ovrlp_minus_one_lagmat_trans)
  use module_base
  use module_types
  use module_interfaces, exceptThisOne => applyOrthoconstraintNonorthogonal2
  implicit none

  ! Calling arguments
  integer,intent(in) :: iproc, nproc, methTransformOverlap, blocksize_pdgemm, correction_orthoconstraint
  type(orbitals_data),intent(in) :: orbs
  real(kind=8),dimension(orbs%norb,orbs%norb),intent(in) :: ovrlp
  real(kind=8),dimension(orbs%norb,orbs%norb),intent(inout) :: lagmat
  type(matrixDescriptors),intent(in) :: mad
  real(kind=8),dimension(orbs%norb,orbs%norb),intent(out) :: ovrlp_minus_one_lagmat, ovrlp_minus_one_lagmat_trans

  ! Local variables
  integer :: iorb, jorb, istat, iall, ierr
  real(kind=8) :: tt, t1, t2, time_dsymm
!!  real(kind=8) :: time_daxpy
  real(kind=8),dimension(:,:),allocatable :: ovrlp2
  character(len=*),parameter :: subname='applyOrthoconstraintNonorthogonal2'

  call timing(iproc,'lagmat_orthoco','ON')

  allocate(ovrlp2(orbs%norb,orbs%norb), stat=istat)
  call memocc(istat, ovrlp2, 'ovrlp2', subname)

correctionIf: if(correction_orthoconstraint==0) then

  call dcopy(orbs%norb**2, ovrlp(1,1), 1, ovrlp2(1,1), 1)

  ! Invert the overlap matrix
  call mpi_barrier(mpi_comm_world, ierr)
  call overlapPowerMinusOne(iproc, nproc, methTransformOverlap, orbs%norb, mad, orbs, ovrlp2)


  ! Multiply the Lagrange multiplier matrix with S^-1/2.
  ! First fill the upper triangle.
  do iorb=1,orbs%norb
     do jorb=1,iorb-1
        ovrlp2(jorb,iorb)=ovrlp2(iorb,jorb)
     end do
  end do
  if(blocksize_pdgemm<0) then
     !! ATTENTION: HERE IT IS ASSUMED THAT THE INVERSE OF THE OVERLAP MATRIX HAS THE SAME SPARSITY
     !! AS THE OVERLAP MATRIX ITSELF. CHECK THIS!!

     !call dsymm('l', 'l', orbs%norb, orbs%norb, 1.d0, ovrlp2(1,1), orbs%norb, lagmat(1,1), orbs%norb, &
     !     0.d0, ovrlp_minus_one_lagmat(1,1), orbs%norb)
     t1=mpi_wtime()
     !!ovrlp_minus_one_lagmat=0.d0
     call to_zero(orbs%norb**2, ovrlp_minus_one_lagmat(1,1))
     !!call dgemm_compressed2(iproc, nproc, orbs%norb, mad%nsegline, mad%nseglinemax, mad%keygline, mad%nsegmatmul, &
     !!     mad%keygmatmul, ovrlp2, lagmat, ovrlp_minus_one_lagmat)
     !!do iorb=1,orbs%norb
     !!    do jorb=1,orbs%norb
     !!        if(iproc==0) write(200,*) iorb, jorb, ovrlp_minus_one_lagmat(jorb,iorb)
     !!    end do
     !!end do
    !call dgemm_compressed_parallel(iproc, nproc, orbs%norb, mad%nsegline, mad%nseglinemax, mad%keygline, mad%nsegmatmul, &
    !     mad%keygmatmul, orbs%norb_par, orbs%isorb_par, orbs%norbp, ovrlp2, lagmat, ovrlp_minus_one_lagmat)
    call dgemm('n', 'n', orbs%norb, orbs%norb, orbs%norb, 1.d0, ovrlp2(1,1), orbs%norb, lagmat(1,1), orbs%norb, &
         0.d0, ovrlp_minus_one_lagmat(1,1), orbs%norb)
     !!do iorb=1,orbs%norb
     !!    do jorb=1,orbs%norb
     !!        if(iproc==0) write(201,*) iorb, jorb, ovrlp_minus_one_lagmat(jorb,iorb)
     !!    end do
     !!end do

     if (verbose > 2) then
        t2=mpi_wtime()
        if(iproc==0) write(*,*) 'time for first dgemm_compressed_parallel', t2-t1
        t1=mpi_wtime()
     end if
    ! Transpose lagmat
    do iorb=1,orbs%norb
        do jorb=iorb+1,orbs%norb
            tt=lagmat(jorb,iorb)
            lagmat(jorb,iorb)=lagmat(iorb,jorb)
            lagmat(iorb,jorb)=tt
        end do
    end do
    if (verbose >2) then
       t2=mpi_wtime()
       if(iproc==0) write(*,*) 'time for transposing', t2-t1
    !call dsymm('l', 'l', orbs%norb, orbs%norb, 1.d0, ovrlp2(1,1), orbs%norb, lagmat(1,1), orbs%norb, &
    !     0.d0, ovrlp_minus_one_lagmat_trans(1,1), orbs%norb)
       t1=mpi_wtime()
    end if
    !!ovrlp_minus_one_lagmat_trans=0.d0
    call to_zero(orbs%norb**2, ovrlp_minus_one_lagmat_trans(1,1))
    !!call dgemm_compressed2(iproc, nproc, orbs%norb, mad%nsegline, mad%nseglinemax, mad%keygline, mad%nsegmatmul, &
    !!     mad%keygmatmul, ovrlp2, lagmat, ovrlp_minus_one_lagmat_trans)
    !call dgemm_compressed_parallel(iproc, nproc, orbs%norb, mad%nsegline, mad%nseglinemax, mad%keygline, mad%nsegmatmul, &
    !     mad%keygmatmul, orbs%norb_par, orbs%isorb_par, orbs%norbp, ovrlp2, lagmat, ovrlp_minus_one_lagmat_trans)
    call dgemm('n', 'n', orbs%norb, orbs%norb, orbs%norb, 1.d0, ovrlp2(1,1), orbs%norb, lagmat(1,1), orbs%norb, &
         0.d0, ovrlp_minus_one_lagmat_trans(1,1), orbs%norb)
    if (verbose >2) then
       t2=mpi_wtime()
       if(iproc==0) write(*,*) 'time for first dgemm_compressed_parallel', t2-t1
    end if
else
    call dsymm_parallel(iproc, nproc, blocksize_pdgemm, mpi_comm_world, 'l', 'l', orbs%norb, orbs%norb, 1.d0, &
         ovrlp2(1,1), orbs%norb, lagmat(1,1), orbs%norb, 0.d0, ovrlp_minus_one_lagmat(1,1), orbs%norb)
    ! Transpose lagmat
    do iorb=1,orbs%norb
        do jorb=iorb+1,orbs%norb
            tt=lagmat(jorb,iorb)
            lagmat(jorb,iorb)=lagmat(iorb,jorb)
            lagmat(iorb,jorb)=tt
        end do
    end do
    call dsymm_parallel(iproc, nproc, blocksize_pdgemm, mpi_comm_world, 'l', 'l', orbs%norb, orbs%norb, 1.d0, ovrlp2(1,1), &
         orbs%norb, lagmat(1,1), orbs%norb, &
         0.d0, ovrlp_minus_one_lagmat_trans(1,1), orbs%norb)
end if
call cpu_time(t2)
time_dsymm=t2-t1

else if(correction_orthoconstraint==1) then correctionIf
    do iorb=1,orbs%norb
        do jorb=1,orbs%norb
            ovrlp_minus_one_lagmat(jorb,iorb)=lagmat(jorb,iorb)
            ovrlp_minus_one_lagmat_trans(jorb,iorb)=lagmat(iorb,jorb)
        end do
    end do
end if correctionIf

  call timing(iproc,'lagmat_orthoco','OF')




!!if (verbose > 2) then
!!   call mpiallred(time_dsymm, 1, mpi_sum, mpi_comm_world, ierr)
!!   call mpiallred(time_daxpy, 1, mpi_sum, mpi_comm_world, ierr)
!!   if(iproc==0) write(*,'(a,es15.6)') 'time for dsymm',time_dsymm/dble(nproc)
!!   if(iproc==0) write(*,'(a,es15.6)') 'time for daxpy',time_daxpy/dble(nproc)
!!end if


iall=-product(shape(ovrlp2))*kind(ovrlp2)
deallocate(ovrlp2, stat=istat)
call memocc(istat, iall, 'ovrlp2', subname)


end subroutine applyOrthoconstraintNonorthogonal2


subroutine overlapPowerMinusOne(iproc, nproc, iorder, norb, mad, orbs, ovrlp)
  use module_base
  use module_types
  use module_interfaces, exceptThisOne => overlapPowerMinusOne
  implicit none
  
  ! Calling arguments
  integer,intent(in) :: iproc, nproc, iorder, norb
  type(orbitals_data),intent(in) :: orbs
  type(matrixDescriptors),intent(in) :: mad
  real(kind=8),dimension(norb,norb),intent(inout) :: ovrlp
  
  ! Local variables
  integer :: istat, iall, iorb, jorb, info
  character(len=*),parameter :: subname='overlapPowerMinusOne'
  real(kind=8),dimension(:,:),allocatable :: ovrlp2

  call timing(iproc,'lovrlp^-1     ','ON')

  if(iorder==0) then

      ! Exact inversion
      call dpotrf('l', norb, ovrlp(1,1), norb, info)
      if(info/=0) then
          write(*,'(1x,a,i0)') 'ERROR in dpotrf, info=',info
          stop
      end if
      call dpotri('l', norb, ovrlp(1,1), norb, info)
      if(info/=0) then
          write(*,'(1x,a,i0)') 'ERROR in dpotri, info=',info
          stop
      end if
  
  else if(iorder==1) then
      ! Taylor expansion up to first order.
      do iorb=1,norb
          do jorb=1,norb
              if(iorb==jorb) then
                  ovrlp(jorb,iorb) = 2.d0 - ovrlp(jorb,iorb)
              else
                  ovrlp(jorb,iorb) = -ovrlp(jorb,iorb)
              end if
          end do
      end do
  else if(iorder==2) then
      stop 'overlapPowerMinusOne: iorder==2 is deprecated!'
      !!! Taylor expansion up to second order.
  
      !!! Calculate ovrlp**2
      !!allocate(ovrlp2(norb,norb), stat=istat)
      !!call memocc(istat, ovrlp2, 'ovrlp2', subname)
      !!!!call dgemm_compressed2(iproc, nproc, norb, mad%nsegline, mad%nseglinemax, mad%keygline, &
      !!!!     mad%nsegmatmul, mad%keygmatmul, ovrlp, ovrlp, ovrlp2)
      !!call dgemm_compressed_parallel(iproc, nproc, norb, mad%nsegline, mad%nseglinemax, mad%keygline, &
      !!     mad%nsegmatmul, mad%keygmatmul, orbs%norb_par, orbs%isorb_par, orbs%norbp, ovrlp, ovrlp, ovrlp2)
      !!
      !!! Build ovrlp**(-1) with a Taylor expansion up to second order.  
      !!do iorb=1,norb
      !!    do jorb=1,norb
      !!        if(iorb==jorb) then
      !!            ovrlp(jorb,iorb) = 3.d0 - 3.d0*ovrlp(jorb,iorb) + ovrlp2(jorb,iorb)
      !!        else
      !!            ovrlp(jorb,iorb) = - 3.d0*ovrlp(jorb,iorb) + ovrlp2(jorb,iorb)
      !!        end if
      !!    end do
      !!end do
      !!
      !!iall=-product(shape(ovrlp2))*kind(ovrlp2)
      !!deallocate(ovrlp2, stat=istat)
      !!call memocc(istat, iall, 'ovrlp2', subname)
  else
      write(*,'(1x,a)') 'ERROR: iorder must be 0,1 or 2!'
      stop
end if

  call timing(iproc,'lovrlp^-1     ','OF')

end subroutine overlapPowerMinusOne




subroutine overlapPowerMinusOneHalf(iproc, nproc, comm, methTransformOrder, blocksize_dsyev, blocksize_pdgemm, norb, mad, ovrlp)
  use module_base
  use module_types
  use module_interfaces, exceptThisOne => overlapPowerMinusOneHalf
  implicit none
  
  ! Calling arguments
  integer,intent(in) :: iproc, nproc, comm, methTransformOrder, blocksize_dsyev, blocksize_pdgemm, norb
  type(matrixDescriptors),intent(in) :: mad
  real(kind=8),dimension(norb,norb),intent(inout) :: ovrlp
  
  ! Local variables
<<<<<<< HEAD
  integer:: lwork, istat, iall, iorb, jorb, info
  character(len=*),parameter:: subname='overlapPowerMinusOneHalf'
  real(8),dimension(:),allocatable:: eval, work
  real(8),dimension(:,:),allocatable:: ovrlp2, ovrlp3
  real(8),dimension(:,:,:),allocatable:: tempArr
=======
  integer :: lwork, istat, iall, iorb, jorb, info
  character(len=*),parameter :: subname='overlapPowerMinusOneHalf'
  real(kind=8),dimension(:),allocatable :: eval, work
  real(kind=8),dimension(:,:),allocatable :: ovrlp2
  real(kind=8),dimension(:,:,:),allocatable :: tempArr
>>>>>>> 4506aea0
  real(8),dimension(:,:), allocatable :: vr,vl ! for non-symmetric LAPACK
  real(8),dimension(:),allocatable:: eval1 ! for non-symmetric LAPACK
  call timing(iproc,'lovrlp^-1/2   ','ON')
  
  if(methTransformOrder==0) then

      ! Exact calculation of ovrlp**(-1/2)

      allocate(eval(norb), stat=istat)
      call memocc(istat, eval, 'eval', subname)
      allocate(tempArr(norb,norb,2), stat=istat)
      call memocc(istat, tempArr, 'tempArr', subname)
      
      
      if(blocksize_dsyev>0) then
          call dsyev_parallel(iproc, nproc, min(blocksize_dsyev,norb), comm, 'v', 'l', norb, ovrlp(1,1), norb, eval(1), info)
          if(info/=0) then
              write(*,'(a,i0)') 'ERROR in dsyev_parallel, info=', info
              !stop
          end if
      else
          lwork=1000*norb
          allocate(work(lwork), stat=istat)
          call memocc(istat, work, 'work', subname)
          !call dsyev('v', 'l', norb, ovrlp(1,1), norb, eval, work, lwork, info)
          ! lr408 - see if LAPACK is stil to blame for convergence issues
          allocate(vl(1:norb,1:norb))
          allocate(vr(1:norb,1:norb))
          allocate(eval1(1:norb))
          call DGEEV( 'v','v', norb, ovrlp(1,1), norb, eval, eval1, VL, norb, VR,&
               norb, WORK, LWORK, info )
          ovrlp=vl
          deallocate(eval1)
          deallocate(vr)
          deallocate(vl)
          !  lr408 - see if LAPACK is stil to blame for convergence issues
          if(info/=0) then
              write(*,'(a,i0)') 'ERROR in dsyev, info=', info
              stop
          end if
          iall=-product(shape(work))*kind(work)
          deallocate(work, stat=istat)
          call memocc(istat, iall, 'work', subname)
      end if
      !!do iorb=1,norb
      !!    do jorb=1,norb
      !!        if(iproc==0) write(1402,'(2i6,es26.17)') iorb, jorb, ovrlp(iorb,jorb)
      !!    end do
      !!    if(iproc==0) write(1450,'(i6,es25.12)') iorb, eval(iorb)
      !!end do
      
      ! Calculate S^{-1/2}. 
      ! First calulate ovrlp*diag(1/sqrt(evall)) (ovrlp is the diagonalized overlap
      ! matrix and diag(1/sqrt(evall)) the diagonal matrix consisting of the inverse square roots of the eigenvalues...
      do iorb=1,norb
          do jorb=1,norb
              !tempArr(jorb,iorb,1)=ovrlp(jorb,iorb)*1.d0/sqrt(eval(iorb))
              tempArr(jorb,iorb,1)=ovrlp(jorb,iorb)*1.d0/sqrt(abs(eval(iorb)))
          end do
      end do
      !do iorb=1,norb
      !    do jorb=1,norb
      !        if(iproc==0) write(1403,'(2i6,es26.17)') iorb, jorb, temparr(iorb,jorb,1)
      !    end do
      !end do
      
      ! ...and now apply the diagonalized overlap matrix to the matrix constructed above.
      ! This will give S^{-1/2}.
      if(blocksize_pdgemm<0) then
          call dgemm('n', 't', norb, norb, norb, 1.d0, ovrlp(1,1), &
               norb, tempArr(1,1,1), norb, 0.d0, tempArr(1,1,2), norb)
      else
          call dgemm_parallel(iproc, nproc, blocksize_pdgemm, comm, 'n', 't', norb, norb, norb, 1.d0, ovrlp(1,1), &
               norb, tempArr(1,1,1), norb, 0.d0, tempArr(1,1,2), norb)
      end if
      call dcopy(norb**2, tempArr(1,1,2), 1, ovrlp(1,1), 1)
      !do iorb=1,norb
      !    do jorb=1,norb
      !        if(iproc==0) write(1405,'(2i6,es26.17)') iorb, jorb, ovrlp(iorb,jorb)
      !    end do
      !end do
      
      
      iall=-product(shape(eval))*kind(eval)
      deallocate(eval, stat=istat)
      call memocc(istat, iall, 'eval', subname)
      iall=-product(shape(tempArr))*kind(tempArr)
      deallocate(tempArr, stat=istat)
      call memocc(istat, iall, 'tempArr', subname)

  else if(methTransformOrder==1) then

      ! Taylor expansion up to first order.
      do iorb=1,norb
          do jorb=1,norb
              if(iorb==jorb) then
                  ovrlp(jorb,iorb)=1.5d0-.5d0*ovrlp(jorb,iorb)
              else
                  ovrlp(jorb,iorb)=-.5d0*ovrlp(jorb,iorb)
              end if
          end do
      end do

  else if(methTransformOrder==2) then

      stop 'overlapPowerMinusOneHalf: iorder==2 is deprecated'

      !!! Taylor expansion up to second order.
  
      !!! Calculate ovrlp**2
      !!allocate(ovrlp2(norb,norb), stat=istat)
      !!call memocc(istat, ovrlp2, 'ovrlp2', subname)
      !!call dgemm_compressed2(iproc, nproc, norb, mad%nsegline, mad%nseglinemax, mad%keygline, &
      !!     mad%nsegmatmul, mad%keygmatmul, ovrlp, ovrlp, ovrlp2)
      !!
      !!! Build ovrlp**(-1/2) with a Taylor expansion up to second order.  
      !!do iorb=1,norb
      !!    do jorb=1,norb
      !!        if(iorb==jorb) then
      !!            ovrlp(jorb,iorb) = 1.125d0 + .25d0*ovrlp(jorb,iorb) - .375d0*ovrlp2(jorb,iorb)
      !!        else
      !!            ovrlp(jorb,iorb) = .25d0*ovrlp(jorb,iorb) - .375d0*ovrlp2(jorb,iorb)
      !!        end if
      !!    end do
      !!end do
      !!
      !!iall=-product(shape(ovrlp2))*kind(ovrlp2)
      !!deallocate(ovrlp2, stat=istat)
      !!call memocc(istat, iall, 'ovrlp2', subname)
  else

      write(*,'(1x,a)') 'ERROR: methTransformOrder must be 0,1 or 2!'
      stop

end if

call timing(iproc,'lovrlp^-1/2   ','OF')

end subroutine overlapPowerMinusOneHalf

subroutine getMatrixElements2(iproc, nproc, lzd, orbs, op_lb, comon_lb, lphi, lhphi, mad, matrixElements)
use module_base
use module_types
use module_interfaces, exceptThisOne => getMatrixElements2
implicit none

! Calling arguments
integer,intent(in) :: iproc, nproc
type(local_zone_descriptors),intent(in) :: lzd
type(orbitals_data),intent(in) :: orbs
type(overlapParameters),intent(inout) :: op_lb
type(p2pComms),intent(inout) :: comon_lb
real(kind=8),dimension(orbs%npsidim_orbs),intent(in) :: lphi, lhphi
type(matrixDescriptors),intent(in) :: mad
real(kind=8),dimension(orbs%norb,orbs%norb),intent(out) :: matrixElements

! Local variables
character(len=*),parameter :: subname='getMatrixElements2'
!! real(kind=8),dimension(:),allocatable :: lphiovrlp
!! real(kind=8) :: tt1, tt2, tt3
!! type(input_variables) :: input


  ! Put lphi in the sendbuffer,i.e. lphi will be sent to other processes' receive buffer.
  call extractOrbital3(iproc,nproc,orbs,orbs,orbs%npsidim_orbs,lzd,lzd,&
       op_lb,op_lb,lphi,comon_lb%nsendBuf,comon_lb%sendBuf)
  !!call postCommsOverlapNew(iproc,nproc,orbs,op_lb,lzd,lphi,comon_lb,tt1,tt2)
  call post_p2p_communication(iproc, nproc, comon_lb%nsendbuf, comon_lb%sendbuf, &
       comon_lb%nrecvbuf, comon_lb%recvbuf, comon_lb)
  !!call collectnew(iproc,nproc,comon_lb,mad,op_lb,orbs,lzd,comon_lb%nsendbuf,&
  !!     comon_lb%sendbuf,comon_lb%nrecvbuf,comon_lb%recvbuf,tt1,tt2,tt3)
  call wait_p2p_communication(iproc, nproc, comon_lb)
  ! Put lhphi to the sendbuffer,so we can the calculate <lphi|lhphi>
  call extractOrbital3(iproc,nproc,orbs,orbs,orbs%npsidim_orbs,lzd,lzd,&
       op_lb,op_lb,lhphi,comon_lb%nsendBuf,comon_lb%sendBuf)
  call calculateOverlapMatrix3(iproc,nproc,orbs,op_lb,comon_lb%nsendBuf,&
                               comon_lb%sendBuf,comon_lb%nrecvBuf,comon_lb%recvBuf,mad,matrixElements)

end subroutine getMatrixElements2

subroutine getStartingIndices(iorb, jorb, op, orbs, ist, jst)
  use module_base
  use module_types
  implicit none
  
  ! Calling arguments
  integer,intent(in) :: iorb, jorb
  type(overlapParameters),intent(in) :: op
  type(orbitals_data),intent(in) :: orbs
  integer,intent(out) :: ist, jst
  
  ! Local variables
  integer :: jjlr, jjproc, jj, iilr, iiproc, korb, kkorb, ii, iiorb, jjorb


  iiorb=orbs%isorb+iorb
  jjorb=op%overlaps(jorb,iiorb)
  ! Starting index of orbital iorb, already transformed to overlap region with jjorb.
  ! We have to find the first orbital on the same MPI and in the same locreg as jjorb.
  jjlr=orbs%inWhichLocreg(jjorb)
  jjproc=orbs%onWhichMPI(jjorb)
  jj=orbs%isorb_par(jjproc)+1
  do
      if(orbs%inWhichLocreg(jj)==jjlr) exit
      jj=jj+1
  end do
  ist=op%indexInSendBuf(iorb,jj)
  ! Starting index of orbital jjorb.
  ! We have to find the first orbital on the same MPI and in the same locreg as iiorb.
  iilr=orbs%inWhichLocreg(iiorb)
  iiproc=orbs%onWhichMPI(iiorb)
  do korb=1,orbs%norbp
      kkorb=orbs%isorb_par(iiproc)+korb
      if(orbs%inWhichLocreg(kkorb)==iilr) then
          ii=korb
          exit
      end if
  end do
  jst=op%indexInRecvBuf(ii,jjorb)


end subroutine getStartingIndices


subroutine deviation_from_unity(iproc, norb, ovrlp, deviation)
  use module_base
  use module_types
  implicit none

  ! Calling arguments
  integer,intent(in):: iproc, norb
  real(8),dimension(norb,norb),intent(in):: ovrlp
  real(8),intent(out):: deviation

  ! Local variables
  integer:: iorb, jorb
  real(8):: error

  deviation=0.d0
  do iorb=1,norb
     do jorb=1,norb
        if(iorb==jorb) then
           error=abs(ovrlp(jorb,iorb)-1.d0)
        else
           error=abs(ovrlp(jorb,iorb))
        end if
        if(error>deviation) then
           deviation=error
        end if
     end do
  end do

end subroutine deviation_from_unity
<|MERGE_RESOLUTION|>--- conflicted
+++ resolved
@@ -9,39 +9,14 @@
 
 
 subroutine orthonormalizeLocalized(iproc, nproc, methTransformOverlap, nItOrtho, &
-<<<<<<< HEAD
-           orbs, op, comon, lzd, mad, collcom, orthpar, bpo, lphi, psit_c, psit_f, can_use_transposed)
-=======
            orbs, op, comon, lzd, mad, collcom, orthpar, bpo, lphi, psit_c, psit_f, &
            can_use_transposed)
->>>>>>> 4506aea0
   use module_base
   use module_types
   use module_interfaces, exceptThisOne => orthonormalizeLocalized
   implicit none
 
   ! Calling arguments
-<<<<<<< HEAD
-  integer,intent(in):: iproc,nproc,methTransformOverlap,nItOrtho
-  type(orbitals_data),intent(in):: orbs
-  type(overlapParameters),intent(inout):: op
-  type(p2pComms),intent(inout):: comon
-  type(local_zone_descriptors),intent(in):: lzd
-  type(matrixDescriptors),intent(in):: mad
-  type(collective_comms),intent(in):: collcom
-  type(orthon_data),intent(in):: orthpar
-  type(basis_performance_options),intent(in):: bpo
-  real(8),dimension(orbs%npsidim_orbs), intent(inout) :: lphi
-  real(8),dimension(:),pointer,intent(out):: psit_c, psit_f
-  logical,intent(out):: can_use_transposed
-
-  ! Local variables
-  integer:: it, istat, iall, ierr, iorb, jorb, ilr, ncount, ist, iiorb, jlr
-  real(8),dimension(:),allocatable:: lphiovrlp, psittemp_c, psittemp_f
-  character(len=*),parameter:: subname='orthonormalizeLocalized'
-  real(8):: maxError, tt
-  real(8),dimension(:,:),allocatable:: ovrlp
-=======
   integer,intent(in) :: iproc,nproc,methTransformOverlap,nItOrtho
   type(orbitals_data),intent(in) :: orbs
   type(overlapParameters),intent(inout) :: op
@@ -62,20 +37,12 @@
   !real(kind=8) :: maxError
   real(kind=8) :: tt, deviation
   real(kind=8),dimension(:,:),allocatable :: ovrlp
->>>>>>> 4506aea0
 
 
   allocate(ovrlp(orbs%norb,orbs%norb), stat=istat)
   call memocc(istat, ovrlp, 'ovrlp', subname)
-<<<<<<< HEAD
-
   if(nItOrtho>1) write(*,*) 'WARNING: might create memory problems...'
   !can_use_transposed=.false.
-
-=======
-  if(nItOrtho>1) write(*,*) 'WARNING: might create memory problems...'
-  !can_use_transposed=.false.
->>>>>>> 4506aea0
   do it=1,nItOrtho
 
       if(bpo%communication_strategy_overlap==COMMUNICATION_COLLECTIVE) then
@@ -116,25 +83,6 @@
           !if(iproc==0) write(*,*) 'deviation from unity:', maxError
       end if
 
-<<<<<<< HEAD
-      !!! EXPERIMENTAL ###########################################################
-      !!do iorb=1,orbs%norb
-      !!    ilr=orbs%inwhichlocreg(iorb)
-      !!    do jorb=1,orbs%norb
-      !!        jlr=orbs%inwhichlocreg(jorb)
-      !!        tt = (lzd%llr(ilr)%locregCenter(1) - lzd%llr(jlr)%locregCenter(1))**2 &
-      !!            +(lzd%llr(ilr)%locregCenter(2) - lzd%llr(jlr)%locregCenter(2))**2 &
-      !!            +(lzd%llr(ilr)%locregCenter(3) - lzd%llr(jlr)%locregCenter(3))**2
-      !!        tt=sqrt(tt)
-      !!        if(tt > 6.6d-1*lzd%llr(ilr)%locrad) then
-      !!            if(iproc==0) write(99,*) tt, ovrlp(jorb,iorb)
-      !!            ovrlp(jorb,iorb)=0.d0
-      !!        end if
-      !!    end do
-      !!end do
-      !!! END EXPERIMENTAL #######################################################
-=======
->>>>>>> 4506aea0
 
       call overlapPowerMinusOneHalf(iproc, nproc, mpi_comm_world, methTransformOverlap, orthpar%blocksize_pdsyev, &
           orthpar%blocksize_pdgemm, orbs%norb, mad, ovrlp)
@@ -156,33 +104,6 @@
           iall=-product(shape(psittemp_f))*kind(psittemp_f)
           deallocate(psittemp_f, stat=istat)
           call memocc(istat, iall, 'psittemp_f', subname)
-<<<<<<< HEAD
-          !!iall=-product(shape(psit_c))*kind(psit_c)
-          !!deallocate(psit_c, stat=istat)
-          !!call memocc(istat, iall, 'psit_c', subname)
-          !!iall=-product(shape(psit_f))*kind(psit_f)
-          !!deallocate(psit_f, stat=istat)
-          !!call memocc(istat, iall, 'psit_f', subname)
-          !!can_use_transposed=.false.
-
-          !!! Normalize... could this be done in the tranposed layout?
-          !!ist=1
-          !!do iorb=1,orbs%norbp
-          !!   iiorb=orbs%isorb+iorb
-          !!   ilr=orbs%inwhichlocreg(iiorb)
-          !!   ncount=lzd%llr(ilr)%wfd%nvctr_c+7*lzd%llr(ilr)%wfd%nvctr_f
-
-          !!   ! Normalize
-          !!   tt=dnrm2(ncount, lphi(ist), 1)
-          !!   call dscal(ncount, 1/tt, lphi(ist), 1)
-
-          !!   ist=ist+ncount
-          !!end do
-          !!call transpose_localized(iproc, nproc, orbs, collcom, lphi, psit_c, psit_f, lzd)
-
-          !call normalize_transposed(iproc, nproc, orbs, collcom, psit_c, psit_f)
-=======
->>>>>>> 4506aea0
 
 
       else if (bpo%communication_strategy_overlap==COMMUNICATION_P2P) then
@@ -201,10 +122,7 @@
   iall=-product(shape(ovrlp))*kind(ovrlp)
   deallocate(ovrlp, stat=istat)
   call memocc(istat, iall, 'ovrlp', subname)
-<<<<<<< HEAD
-=======
-
->>>>>>> 4506aea0
+
 
 
 end subroutine orthonormalizeLocalized
@@ -220,21 +138,6 @@
   implicit none
 
   ! Calling arguments
-<<<<<<< HEAD
-  integer,intent(in):: iproc, nproc
-  type(local_zone_descriptors),intent(in):: lzd
-  type(orbitals_Data),intent(in):: orbs
-  type(overlapParameters),intent(inout):: op
-  type(p2pComms),intent(inout):: comon
-  type(matrixDescriptors),intent(in):: mad
-  type(collective_comms),intent(in):: collcom
-  type(orthon_data),intent(in):: orthpar
-  type(basis_performance_options),intent(in):: bpo
-  type(basis_specifications),intent(in):: bs
-  real(8),dimension(max(orbs%npsidim_comp,orbs%npsidim_orbs)),intent(inout):: lphi !inout due to tranposition...
-  real(8),dimension(max(orbs%npsidim_comp,orbs%npsidim_orbs)),intent(inout):: lhphi
-  real(8),dimension(orbs%norb,orbs%norb),intent(out):: lagmat, ovrlp
-=======
   integer,intent(in) :: iproc, nproc
   type(local_zone_descriptors),intent(in) :: lzd
   type(orbitals_Data),intent(in) :: orbs
@@ -248,33 +151,22 @@
   real(kind=8),dimension(max(orbs%npsidim_comp,orbs%npsidim_orbs)),intent(inout) :: lphi !inout due to tranposition...
   real(kind=8),dimension(max(orbs%npsidim_comp,orbs%npsidim_orbs)),intent(inout) :: lhphi
   real(kind=8),dimension(orbs%norb,orbs%norb),intent(out) :: lagmat, ovrlp
->>>>>>> 4506aea0
   real(8),dimension(:),pointer,intent(inout):: psit_c, psit_f, hpsit_c, hpsit_f
   logical,intent(inout):: can_use_transposed, overlap_calculated
 
   ! Local variables
-<<<<<<< HEAD
-  integer:: istat, iall, ierr, iorb, jorb
-  real(8),dimension(:),allocatable:: lphiovrlp
-  real(8),dimension(:,:),allocatable:: ovrlp_minus_one_lagmat, ovrlp_minus_one_lagmat_trans
-  character(len=*),parameter:: subname='orthoconstraintNonorthogonal'
-=======
   integer :: istat, iall, iorb, jorb
   real(kind=8),dimension(:),allocatable :: lphiovrlp
   real(kind=8),dimension(:,:),allocatable :: ovrlp_minus_one_lagmat, ovrlp_minus_one_lagmat_trans, lagmat_tmp
   character(len=*),parameter :: subname='orthoconstraintNonorthogonal'
->>>>>>> 4506aea0
   !integer :: i, j
   !real(8) :: diff_frm_ortho, diff_frm_sym ! lr408
   allocate(ovrlp_minus_one_lagmat(orbs%norb,orbs%norb), stat=istat)
   call memocc(istat, ovrlp_minus_one_lagmat, 'ovrlp_minus_one_lagmat', subname)
   allocate(ovrlp_minus_one_lagmat_trans(orbs%norb,orbs%norb), stat=istat)
   call memocc(istat, ovrlp_minus_one_lagmat_trans, 'ovrlp_minus_one_lagmat_trans', subname)
-<<<<<<< HEAD
-=======
   allocate(lagmat_tmp(orbs%norb,orbs%norb), stat=istat)
   call memocc(istat, lagmat_tmp, 'lagmat_tmp', subname)
->>>>>>> 4506aea0
 
   if(bpo%communication_strategy_overlap==COMMUNICATION_COLLECTIVE) then
       if(.not. can_use_transposed) then
@@ -317,43 +209,11 @@
            comon%sendBuf, comon%nrecvBuf, comon%recvBuf, mad, lagmat)
  end if
 
-<<<<<<< HEAD
-  !if (iproc==0) then ! debugging moved to getlocbasis
-  !  open(30,file='ovrlp.dat',status='replace')
-  !  diff_frm_ortho = 0.0_dp
-  !  diff_frm_sym = 0.0_dp
-  !  do i=1,orbs%norb
-  !    do j=1,orbs%norb
-  !       if (i==j) then
-  !         diff_frm_ortho = diff_frm_ortho + abs(1.0_dp - ovrlp(i,j))
-  !       else
-  !         diff_frm_ortho = diff_frm_ortho + abs(ovrlp(i,j))
-  !       end if
-  !       diff_frm_sym = diff_frm_sym + abs(ovrlp(i,j) - ovrlp(j,i))
-  !       if (iproc == 0) write(30,*) i,j,ovrlp(i,j)
-  !    end do
-  !    write(30,*) ''
-  !  end do
-  !  close(30)
-  !  if (iproc == 0) write(51,*) 'diff from ortho',diff_frm_ortho / (orbs%norb **2),&
-  !       diff_frm_sym / (orbs%norb **2)
-  !end if
-
-
-
-  call applyOrthoconstraintNonorthogonal2(iproc, nproc, orthpar%methTransformOverlap, orthpar%blocksize_pdgemm, &
-       bs%correction_orthoconstraint, orbs, lagmat, ovrlp, mad, &
-=======
 
   call dcopy(orbs%norb**2, lagmat(1,1), 1, lagmat_tmp(1,1), 1)
   call applyOrthoconstraintNonorthogonal2(iproc, nproc, orthpar%methTransformOverlap, orthpar%blocksize_pdgemm, &
        bs%correction_orthoconstraint, orbs, lagmat_tmp, ovrlp, mad, &
->>>>>>> 4506aea0
        ovrlp_minus_one_lagmat, ovrlp_minus_one_lagmat_trans)
-  !!call applyOrthoconstraintNonorthogonal2(iproc, nproc, orthpar%methTransformOverlap, orthpar%blocksize_pdgemm, 1, &
-  !!     orbs, lagmat, ovrlp, mad, &
-  !!     ovrlp_minus_one_lagmat, ovrlp_minus_one_lagmat_trans)
-
 
   if(bpo%communication_strategy_overlap==COMMUNICATION_COLLECTIVE) then
 
@@ -370,25 +230,7 @@
       end do
       call build_linear_combination_transposed(orbs%norb, ovrlp, collcom, psit_c, psit_f, .false., hpsit_c, hpsit_f, iproc)
 
-<<<<<<< HEAD
-      !call untranspose_localized(iproc, nproc, orbs, collcom, psit_c, psit_f, lphi, lzd)
       call untranspose_localized(iproc, nproc, orbs, collcom, hpsit_c, hpsit_f, lhphi, lzd)
-      !!iall=-product(shape(hpsit_c))*kind(hpsit_c)
-      !!deallocate(hpsit_c, stat=istat)
-      !!call memocc(istat, iall, 'hpsit_c', subname)
-      !!iall=-product(shape(hpsit_f))*kind(hpsit_f)
-      !!deallocate(hpsit_f, stat=istat)
-      !!call memocc(istat, iall, 'hpsit_f', subname)
-      iall=-product(shape(psit_c))*kind(psit_c)
-      deallocate(psit_c, stat=istat)
-      call memocc(istat, iall, 'psit_c', subname)
-      iall=-product(shape(psit_f))*kind(psit_f)
-      deallocate(psit_f, stat=istat)
-      call memocc(istat, iall, 'psit_f', subname)
-      can_use_transposed=.false.
-=======
-      call untranspose_localized(iproc, nproc, orbs, collcom, hpsit_c, hpsit_f, lhphi, lzd)
->>>>>>> 4506aea0
   else if (bpo%communication_strategy_overlap==COMMUNICATION_P2P) then
       do iorb=1,orbs%norb
           do jorb=1,orbs%norb
@@ -418,42 +260,10 @@
   iall=-product(shape(ovrlp_minus_one_lagmat_trans))*kind(ovrlp_minus_one_lagmat_trans)
   deallocate(ovrlp_minus_one_lagmat_trans, stat=istat)
   call memocc(istat, iall, 'ovrlp_minus_one_lagmat_trans', subname)
-<<<<<<< HEAD
-
-  !!if (verbose > 2) then
-  !!   timeComput=timeExtract+timeExpand+timeApply+timecalcmatrix
-  !!   timeCommun=timecommunp2p+timecommuncoll
-  !!   call mpiallred(timeComput, 1, mpi_sum, mpi_comm_world, ierr)
-  !!   call mpiallred(timeCommun, 1, mpi_sum, mpi_comm_world, ierr)
-  !!   call mpiallred(timeCalcMatrix, 1, mpi_sum, mpi_comm_world, ierr)
-  !!   call mpiallred(timeExpand, 1, mpi_sum, mpi_comm_world, ierr)
-  !!   call mpiallred(timeApply, 1, mpi_sum, mpi_comm_world, ierr)
-  !!   call mpiallred(timeExtract, 1, mpi_sum, mpi_comm_world, ierr)
-  !!   timeComput=timeComput/dble(nproc)
-  !!   timeCommun=timeCommun/dble(nproc)
-  !!   timeCalcMatrix=timeCalcMatrix/dble(nproc)
-  !!   timeExpand=timeExpand/dble(nproc)
-  !!   timeApply=timeApply/dble(nproc)
-  !!   timeExtract=timeExtract/dble(nproc)
-  !!   if(iproc==0) write(*,'(3x,a,es9.3,a,f5.1,a)') 'time for computation:', timeComput, '=', &
-  !!        100.d0*timeComput/(timeComput+timeCommun), '%'
-  !!   if(iproc==0) write(*,'(3x,a,es9.3,a,f5.1,a)') 'time for communication:', timeCommun, '=', &
-  !!        100.d0*timeCommun/(timeComput+timeCommun), '%'
-  !!   if(iproc==0) write(*,'(3x,a,es9.3,a,f5.1,a)') 'time for calculating overlap:', timeCalcMatrix, &
-  !!        '=', 100.d0*timeCalcMatrix/(timeComput+timeCommun), '%'
-  !!   if(iproc==0) write(*,'(3x,a,es9.3,a,f5.1,a)') 'time for expansion:', timeExpand, '=', &
-  !!        100.d0*timeExpand/(timeComput+timeCommun), '%'
-  !!   if(iproc==0) write(*,'(3x,a,es9.3,a,f5.1,a)') 'time for applying orthoconstraint:', timeApply, &
-  !!        '=', 100.d0*timeApply/(timeComput+timeCommun), '%'
-  !!   if(iproc==0) write(*,'(3x,a,es9.3,a,f5.1,a)') 'time for extract:', timeExtract, '=', &
-  !!        100.d0*timeExtract/(timeComput+timeCommun), '%'
-  !!end if
-=======
   iall=-product(shape(lagmat_tmp))*kind(lagmat_tmp)
   deallocate(lagmat_tmp, stat=istat)
   call memocc(istat, iall, 'lagmat_tmp', subname)
 
->>>>>>> 4506aea0
 
 end subroutine orthoconstraintNonorthogonal
 
@@ -477,14 +287,8 @@
   real(kind=8),dimension(orbs%norb,orbs%norb),intent(out) :: ovrlp
 
   ! Local variables
-<<<<<<< HEAD
-  character(len=*),parameter:: subname='getOverlapMatrix2'
-  real(8):: tt1, tt2, tt3
-!if (iproc==0) print*,'entering getoverlapmatrix2'
-=======
   character(len=*),parameter :: subname='getOverlapMatrix2'
 !!  real(kind=8) :: tt1, tt2, tt3
->>>>>>> 4506aea0
   call allocateCommuncationBuffersOrtho(comon_lb, subname)
   call extractOrbital3(iproc,nproc,orbs,orbs,orbs%npsidim_orbs,&
        lzd,lzd,op_lb,op_lb,lphi,comon_lb%nsendBuf,comon_lb%sendBuf)
@@ -496,11 +300,6 @@
   call deallocateCommuncationBuffersOrtho(comon_lb, subname)
 
 
-<<<<<<< HEAD
-!if (iproc==0) print*,'leaving getoverlapmatrix2'
-
-=======
->>>>>>> 4506aea0
 end subroutine getOverlapMatrix2
 
 
@@ -1374,19 +1173,11 @@
   real(kind=8),dimension(norb,norb),intent(inout) :: ovrlp
   
   ! Local variables
-<<<<<<< HEAD
-  integer:: lwork, istat, iall, iorb, jorb, info
-  character(len=*),parameter:: subname='overlapPowerMinusOneHalf'
-  real(8),dimension(:),allocatable:: eval, work
-  real(8),dimension(:,:),allocatable:: ovrlp2, ovrlp3
-  real(8),dimension(:,:,:),allocatable:: tempArr
-=======
   integer :: lwork, istat, iall, iorb, jorb, info
   character(len=*),parameter :: subname='overlapPowerMinusOneHalf'
   real(kind=8),dimension(:),allocatable :: eval, work
   real(kind=8),dimension(:,:),allocatable :: ovrlp2
   real(kind=8),dimension(:,:,:),allocatable :: tempArr
->>>>>>> 4506aea0
   real(8),dimension(:,:), allocatable :: vr,vl ! for non-symmetric LAPACK
   real(8),dimension(:),allocatable:: eval1 ! for non-symmetric LAPACK
   call timing(iproc,'lovrlp^-1/2   ','ON')
