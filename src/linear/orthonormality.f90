--- conflicted
+++ resolved
@@ -3159,21 +3159,15 @@
            isoverlap,op%wfd_overlap(iiorb,jorb)%nseg_c, op%wfd_overlap(iiorb,jorb)%nvctr_c, &
            op%wfd_overlap(iiorb,jorb)%keyglob(1,1), op%wfd_overlap(iiorb,jorb)%keyvglob(1))
         !Get fine part
-<<<<<<< HEAD
-=======
         if(op%wfd_overlap(iiorb,jorb)%nseg_f > 0)then
->>>>>>> 395083e6
         call get_overlap_from_descriptors_periodic(lzd%Llr(ilr)%wfd%nseg_c, lzd%Llr(jlr)%wfd%nseg_f,&
            lzd%Llr(ilr)%wfd%keyglob(1,1), lzd%Llr(jlr)%wfd%keyglob(1,1+lzd%Llr(jlr)%wfd%nseg_c), &                                                                                                      
            isoverlapf,op%wfd_overlap(iiorb,jorb)%nseg_f, op%wfd_overlap(iiorb,jorb)%nvctr_f, &
            op%wfd_overlap(iiorb,jorb)%keyglob(1,1+op%wfd_overlap(iiorb,jorb)%nseg_c), &
            op%wfd_overlap(iiorb,jorb)%keyvglob(1+op%wfd_overlap(iiorb,jorb)%nseg_c))
-<<<<<<< HEAD
-=======
         else
            op%wfd_overlap(iiorb,jorb)%nvctr_f = 0
         end if
->>>>>>> 395083e6
     end do
 end do
 
