--- conflicted
+++ resolved
@@ -278,20 +278,6 @@
       matrix_local = f_malloc_ptr(max(lagmat%nvctrp,1),id='matrix_local')
       do ispin=1,lagmat%nspin
           ishift=(ispin-1)*lagmat%nvctr
-<<<<<<< HEAD
-          !$omp parallel default(none) &
-          !$omp shared(isegstart,isegend,ishift,lagmat,matrix_local,tmp_mat_compr) &
-          !$omp private(iseg,ii,i,irowcol,ii_trans)
-          !$omp do
-          do iseg=isegstart,isegend
-              ii=lagmat%keyv(iseg)
-              ! A segment is always on one line, therefore no double loop
-              do i=lagmat%keyg(1,1,iseg),lagmat%keyg(2,1,iseg)
-                 irowcol = orb_from_index(lagmat, i)
-                 ii_trans = matrixindex_in_compressed(lagmat,lagmat%keyg(1,2,iseg),i)
-                 matrix_local(ii-lagmat%isvctr) = -0.5d0*tmp_mat_compr(ii+ishift)-0.5d0*tmp_mat_compr(ii_trans+ishift)
-                 ii=ii+1
-=======
           if (isegend>=isegstart) then
               !$omp parallel default(none) &
               !$omp shared(isegstart,isegend,ishift,lagmat,matrix_local,tmp_mat_compr) &
@@ -299,13 +285,13 @@
               !$omp do
               do iseg=isegstart,isegend
                   ii=lagmat%keyv(iseg)
-                  do i=lagmat%keyg(1,iseg),lagmat%keyg(2,iseg)
+                  ! A segment is always on one line, therefore no double loop
+                  do i=lagmat%keyg(1,1,iseg),lagmat%keyg(2,1,iseg)
                      irowcol = orb_from_index(lagmat, i)
-                     ii_trans = matrixindex_in_compressed(lagmat,irowcol(2),irowcol(1))
+                     ii_trans = matrixindex_in_compressed(lagmat,lagmat%keyg(1,2,iseg),i)
                      matrix_local(ii-lagmat%isvctr) = -0.5d0*tmp_mat_compr(ii+ishift)-0.5d0*tmp_mat_compr(ii_trans+ishift)
                      ii=ii+1
                   end do
->>>>>>> b99b40cf
               end do
               !$omp end do
               !$omp end parallel
