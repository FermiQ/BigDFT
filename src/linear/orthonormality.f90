--- conflicted
+++ resolved
@@ -23,11 +23,7 @@
   integer:: it, istat, iall, ierr, iorb, jorb, ilr, ncount, ist, iiorb
   real(8),dimension(:),allocatable:: lphiovrlp, psittemp_c, psittemp_f
   character(len=*),parameter:: subname='orthonormalizeLocalized'
-<<<<<<< HEAD
-  real(8):: maxError, tt, dnrm2
-=======
   real(8):: maxError
->>>>>>> 85d43171
   real(8),dimension(:,:),allocatable:: ovrlp
 
 
@@ -91,22 +87,6 @@
           !!deallocate(psit_f, stat=istat)
           !!call memocc(istat, iall, 'psit_f', subname)
 
-<<<<<<< HEAD
-          ! Normalize... could this be done in the tranposed layout?
-          ist=1
-          do iorb=1,orbs%norbp
-             iiorb=orbs%isorb+iorb
-             ilr=orbs%inwhichlocreg(iiorb)
-             ncount=lzd%llr(ilr)%wfd%nvctr_c+7*lzd%llr(ilr)%wfd%nvctr_f
-
-             ! Normalize
-             tt=dnrm2(ncount, lphi(ist), 1)
-             call dscal(ncount, 1/tt, lphi(ist), 1)
-
-             ist=ist+ncount
-          end do
-          call transpose_localized(iproc, nproc, orbs, collcom, lphi, psit_c, psit_f, lzd)
-=======
           !!! Normalize... could this be done in the tranposed layout?
           !!ist=1
           !!do iorb=1,orbs%norbp
@@ -125,7 +105,6 @@
           !call normalize_transposed(iproc, nproc, orbs, collcom, psit_c, psit_f)
 
 
->>>>>>> 85d43171
       else if (bpo%communication_strategy_overlap==COMMUNICATION_P2P) then
           call globalLoewdin(iproc, nproc, orbs, lzd, op, comon, ovrlp, lphiovrlp, lphi)
 
