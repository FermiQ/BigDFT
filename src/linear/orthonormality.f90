--- conflicted
+++ resolved
@@ -273,21 +273,13 @@
               ovrlp(jorb,iorb)=-.5d0*ovrlp_minus_one_lagmat(jorb,iorb)
           end do
       end do
-<<<<<<< HEAD
-      call build_linear_combination_transposed(orbs%norb, ovrlp, collcom, psit_c, psit_f, .false., hpsit_c, hpsit_f)
-=======
-      call build_linear_combination_transposed(orbs%norb, ovrlp2, collcom, psit_c, psit_f, .false., hpsit_c, hpsit_f, iproc)
->>>>>>> 3581de09
+      call build_linear_combination_transposed(orbs%norb, ovrlp, collcom, psit_c, psit_f, .false., hpsit_c, hpsit_f, iproc)
       do iorb=1,orbs%norb
           do jorb=1,orbs%norb
               ovrlp(jorb,iorb)=-.5d0*ovrlp_minus_one_lagmat_trans(jorb,iorb)
           end do
       end do
-<<<<<<< HEAD
-      call build_linear_combination_transposed(orbs%norb, ovrlp, collcom, psit_c, psit_f, .false., hpsit_c, hpsit_f)
-=======
-      call build_linear_combination_transposed(orbs%norb, ovrlp2, collcom, psit_c, psit_f, .false., hpsit_c, hpsit_f, iproc)
->>>>>>> 3581de09
+      call build_linear_combination_transposed(orbs%norb, ovrlp, collcom, psit_c, psit_f, .false., hpsit_c, hpsit_f, iproc)
 
       !call untranspose_localized(iproc, nproc, orbs, collcom, psit_c, psit_f, lphi, lzd)
       call untranspose_localized(iproc, nproc, orbs, collcom, hpsit_c, hpsit_f, lhphi, lzd)
