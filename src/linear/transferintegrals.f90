<<<<<<< HEAD
!!! calculation of cSc and cHc using original coeffs (HOMO and LUMO only) and new Hamiltonian and overlap matrices
!!subroutine calc_transfer_integrals_old(iproc,nproc,input_frag,ref_frags,orbs,ham,ovrlp)
!!  use module_base
!!  use module_types
!!  use yaml_output
!!  use module_fragments
!!  use internal_io
!!  use module_interfaces
!!  use sparsematrix_base, only: sparse_matrix
!!  implicit none
!!
!!  integer, intent(in) :: iproc, nproc
!!  type(fragmentInputParameters), intent(in) :: input_frag
!!  type(system_fragment), dimension(input_frag%nfrag_ref), intent(in) :: ref_frags
!!  type(orbitals_data), intent(in) :: orbs
!!  type(sparse_matrix), intent(inout) :: ham, ovrlp
!!  !Local variables
!!  character(len=*), parameter :: subname='calc_transfer_integrals'
!!  integer :: i_stat, i_all, ifrag, jfrag, ntmb_tot, ind, itmb, ifrag_ref, ierr, ih, jh
!!  !integer :: jfrag_ref, jtmb
!!  integer, allocatable, dimension(:) :: homo
!!  real(gp), allocatable, dimension(:,:) :: homo_coeffs
!!
!!  allocate(homo(input_frag%nfrag), stat=i_stat)
!!  call memocc(i_stat, homo, 'homo', subname)
!!
!!  do ifrag=1,input_frag%nfrag
!!     ifrag_ref=input_frag%frag_index(ifrag)
!!     homo(ifrag)=ceiling(ref_frags(ifrag_ref)%nelec/2.0_gp)
!!  end do
!!
!!  ntmb_tot=ham%nfvctr!=orbs%norb
!!  allocate(homo_coeffs(ntmb_tot,input_frag%nfrag), stat=i_stat)
!!  call memocc(i_stat, homo_coeffs, 'homo_coeffs', subname)
!!
!!  if (input_frag%nfrag/=2) stop 'Error, only 2 fragments may currently be considered for transfer integral calculation'
!!  ! activate site energies only in case of more fragments
!!
!!  if (iproc==0) write(*,*) 'HOMO and LUMO are defined as those of the neutral fragment'
!!
!!  ! combine individual homo coeffs into a big ntmb_tot x input_frag%nfrag array
!!
!!  ind=ref_frags(input_frag%frag_index(1))%fbasis%forbs%norb
!!  do ih=-1,2
!!     if (homo(input_frag%frag_index(1))+ih>ref_frags(input_frag%frag_index(1))%fbasis%forbs%norb) cycle
!!
!!     call to_zero(ntmb_tot, homo_coeffs(1,1))
!!
!!     do itmb=1,ref_frags(input_frag%frag_index(1))%fbasis%forbs%norb
!!        homo_coeffs(itmb,1)=ref_frags(input_frag%frag_index(1))%coeff(itmb,homo(input_frag%frag_index(1))+ih)
!!     end do
!!
!!     do jh=-1,2
!!        if (homo(input_frag%frag_index(2))+jh>ref_frags(input_frag%frag_index(2))%fbasis%forbs%norb) cycle     
!!
!!        call to_zero(ntmb_tot, homo_coeffs(1,2))
!!
!!        do itmb=1,ref_frags(input_frag%frag_index(2))%fbasis%forbs%norb
!!           homo_coeffs(ind+itmb,2)=ref_frags(input_frag%frag_index(2))%coeff(itmb,homo(input_frag%frag_index(2))+jh)
!!        end do
!!
!!        if (iproc==0) then
!!           if (ih<0) then
!!              write(*,'(a,I2)',advance='NO') 'Fragment 1 HOMO-',abs(ih)
!!           else if (ih==0) then
!!              write(*,'(a)',advance='NO') 'Fragment 1 HOMO'
!!           else if (ih==1) then
!!              write(*,'(a)',advance='NO') 'Fragment 1 LUMO'
!!           else
!!              write(*,'(a,I2)',advance='NO') 'Fragment 1 LUMO+',ih-1
!!           end if
!!        end if
!!
!!        if (iproc==0) then
!!           if (jh<0) then
!!              write(*,'(a,I2,a)') ', fragment 2 HOMO-',abs(jh),'.  '
!!           else if (jh==0) then
!!              write(*,'(a)') ', fragment 2 HOMO.  '
!!           else if (jh==1) then
!!              write(*,'(a)') ', fragment 2 LUMO.  '
!!           else
!!              write(*,'(a,I2)') ', fragment 2 LUMO+',jh-1,'.  '
!!           end if
!!        end if
!!
!!        call calc_transfer_integral_old(iproc,nproc,input_frag,orbs,ham,ovrlp,homo_coeffs)
!!
!!     end do
!!  end do
!!
!!  i_all = -product(shape(homo_coeffs))*kind(homo_coeffs)
!!  deallocate(homo_coeffs,stat=i_stat)
!!  call memocc(i_stat,i_all,'homo_coeffs',subname)
!!
!!  i_all = -product(shape(homo))*kind(homo)
!!  deallocate(homo,stat=i_stat)
!!  call memocc(i_stat,i_all,'homo',subname)
!!
!!end subroutine calc_transfer_integrals_old





!!! calculation of cSc and cHc using original coeffs (HOMO and LUMO only) and new Hamiltonian and overlap matrices
!!subroutine calc_transfer_integral_old(iproc,nproc,input_frag,orbs,ham,ovrlp,homo_coeffs)
!!  use module_base
!!  use module_types
!!  use yaml_output
!!  use module_fragments
!!  use internal_io
!!  use module_interfaces
!!  use sparsematrix_base, only: sparse_matrix
!!  use sparsematrix, only: uncompress_matrix
!!  implicit none
!!
!!  integer, intent(in) :: iproc, nproc
!!  type(fragmentInputParameters), intent(in) :: input_frag
!!  type(orbitals_data), intent(in) :: orbs
!!  type(sparse_matrix), intent(inout) :: ham, ovrlp
!!  real(kind=gp), dimension(ovrlp%nfvctr,input_frag%nfrag), intent(in) :: homo_coeffs
!!  !Local variables
!!  character(len=*), parameter :: subname='calc_transfer_integral'
!!  integer :: i_stat, i_all, ifrag, jfrag, ntmb_tot, ind, itmb, ierr, i, j
!!  !integer :: jfrag_ref, jtmb
!!  real(gp), allocatable, dimension(:,:) :: homo_ham, homo_ovrlp, coeff_tmp
!!  real(gp) :: orthog_energy
!!
!!
!!  ! make the coeff copies more efficient?
!!
!!  allocate(coeff_tmp(orbs%norbp,input_frag%nfrag), stat=i_stat)
!!  call memocc(i_stat, coeff_tmp, 'coeff_tmp', subname)
!!
!!  allocate(homo_ham(input_frag%nfrag,input_frag%nfrag), stat=i_stat)
!!  call memocc(i_stat, homo_ham, 'homo_ham', subname)
!!  allocate(homo_ovrlp(input_frag%nfrag,input_frag%nfrag), stat=i_stat)
!!  call memocc(i_stat, homo_ovrlp, 'homo_ovrlp', subname)
!!
!!  !!allocate(ham%matrix(ham%nfvctr,ham%nfvctr), stat=i_stat)
!!  !!call memocc(i_stat, ham%matrix, 'ham%matrix', subname)
!!  ham%matrix=f_malloc_ptr((/ham%nfvctr,ham%nfvctr/),id='ham%matrix')
!!  
!!  call uncompress_matrix(iproc,ham)
!!
!!  !DGEMM(TRANSA,TRANSB,M,N,K,ALPHA,A,LDA,B,LDB,BETA,C,LDC)
!!  !rows op(a) and c, cols op(b) and c, cols op(a) and rows op(b)
!!  call to_zero(input_frag%nfrag**2, homo_ham(1,1))
!!  if (orbs%norbp>0) then
!!     call dgemm('n', 'n', orbs%norbp, input_frag%nfrag, orbs%norb, 1.d0, &
!!          ham%matrix(orbs%isorb+1,1),orbs%norb, &
!!          homo_coeffs(1,1), orbs%norb, 0.d0, &
!!          coeff_tmp, orbs%norbp)
!!     call dgemm('t', 'n', input_frag%nfrag, input_frag%nfrag, orbs%norbp, 1.d0, homo_coeffs(orbs%isorb+1,1), &
!!          orbs%norb, coeff_tmp, orbs%norbp, 0.d0, homo_ham, input_frag%nfrag)
!!  end if
!!
!!
!!  if (nproc>1) then
!!      call mpiallred(homo_ham(1,1), input_frag%nfrag**2, mpi_sum, bigdft_mpi%mpi_comm, ierr)
!!  end if
!!
!!  !!i_all=-product(shape(ham%matrix))*kind(ham%matrix)
!!  !!deallocate(ham%matrix, stat=i_stat)
!!  !!call memocc(i_stat, i_all, 'ham%matrix', subname)
!!  call f_free_ptr(ham%matrix)
!!
!!  !!allocate(ovrlp%matrix(ovrlp%nfvctr,ovrlp%nfvctr), stat=i_stat)
!!  !!call memocc(i_stat, ovrlp%matrix, 'ovrlp%matrix', subname)
!!  ovrlp%matrix=f_malloc_ptr((/ovrlp%nfvctr,ovrlp%nfvctr/),id='ovrlp%matrix')
!!  call uncompress_matrix(iproc,ovrlp)
!!
!!  call to_zero(input_frag%nfrag**2, homo_ovrlp(1,1))
!!  if (orbs%norbp>0) then
!!     call dgemm('n', 'n', orbs%norbp, input_frag%nfrag, orbs%norb, 1.d0, ovrlp%matrix(orbs%isorb+1,1), &
!!          orbs%norb, homo_coeffs(1,1), orbs%norb, 0.d0, coeff_tmp, orbs%norbp)
!!     call dgemm('t', 'n', input_frag%nfrag, input_frag%nfrag, orbs%norbp, 1.d0, homo_coeffs(orbs%isorb+1,1), &
!!          orbs%norb, coeff_tmp, orbs%norbp, 0.d0, homo_ovrlp, input_frag%nfrag)
!!  end if
!!
!!  if (nproc>1) then
!!      call mpiallred(homo_ovrlp(1,1), input_frag%nfrag**2, mpi_sum, bigdft_mpi%mpi_comm, ierr)
!!  end if
!!
!!  !!i_all=-product(shape(ovrlp%matrix))*kind(ovrlp%matrix)
!!  !!deallocate(ovrlp%matrix, stat=i_stat)
!!  !!call memocc(i_stat, i_all, 'ovrlp%matrix', subname)
!!  call f_free_ptr(ovrlp%matrix)
!!
!!  i_all = -product(shape(coeff_tmp))*kind(coeff_tmp)
!!  deallocate(coeff_tmp,stat=i_stat)
!!  call memocc(i_stat,i_all,'coeff_tmp',subname)
!!
!!  ! output results
!!  !if (iproc==0) write(*,'(a)') '-----------------------------------------------------------------------------------------'
!!  if (input_frag%nfrag/=2) then
!!     !!if (iproc==0) write(*,*) 'Transfer integrals and site energies:'
!!     !!if (iproc==0) write(*,*) 'frag i, frag j, energy, overlap'
!!     if (iproc==0) then
!!         call yaml_open_map('Transfer integrals and site energies')
!!     end if
!!     do jfrag=1,input_frag%nfrag
!!        do ifrag=1,input_frag%nfrag
!!           !!if (iproc==0) write(*,'(2(I5,1x),1x,2(F16.12,1x))') jfrag, ifrag, homo_ham(jfrag,ifrag), homo_ovrlp(jfrag,ifrag)
!!           if (iproc==0) then
!!               call yaml_map('frag j',jfrag)
!!               call yaml_map('frag i',ifrag)
!!               call yaml_map('energy',homo_ham(jfrag,ifrag),fmt='(f16.12)')
!!               call yaml_map('overlap',homo_ovrlp(jfrag,ifrag),fmt='(f16.12)')
!!           end if
!!        end do
!!     end do
!!     call yaml_close_map()
!!  else ! include orthogonalized results as well
!!     !if (iproc==0) write(*,*) 'Site energies:'
!!     !if (iproc==0) write(*,*) 'frag i, energy, overlap, orthog energy'
!!     !i=1
!!     !j=2
!!     !orthog_energy= (0.5_gp/(1.0_gp-homo_ovrlp(i,j)**2)) &
!!     !             * ( (homo_ham(i,i)+homo_ham(j,j)) - 2.0_gp*homo_ham(i,j)*homo_ovrlp(i,j) &
!!     !             + (homo_ham(i,i)-homo_ham(j,j))*dsqrt(1.0_gp-homo_ovrlp(i,j)**2) )
!!     !if (iproc==0) write(*,'((I5,1x),1x,3(F16.12,1x))') 1, homo_ham(1,1), homo_ovrlp(1,1), orthog_energy
!!     !orthog_energy= (0.5_gp/(1.0_gp-homo_ovrlp(i,j)**2)) &
!!     !             * ( (homo_ham(i,i)+homo_ham(j,j)) - 2.0_gp*homo_ham(i,j)*homo_ovrlp(i,j) &
!!     !             - (homo_ham(i,i)-homo_ham(j,j))*dsqrt(1.0_gp-homo_ovrlp(i,j)**2) )
!!     !if (iproc==0) write(*,'((I5,1x),1x,3(F16.12,1x))') 2, homo_ham(2,2), homo_ovrlp(2,2), orthog_energy
!!
!!     !!if (iproc==0) write(*,*) 'Transfer integrals:'
!!     !!if (iproc==0) write(*,*) 'frag i, frag j, energy, overlap, orthog energy'
!!     i=1
!!     j=2
!!     orthog_energy=(homo_ham(i,j)-0.5_gp*(homo_ham(i,i)+homo_ham(j,j))*homo_ovrlp(i,j))/(1.0_gp-homo_ovrlp(i,j)**2)
!!     !!if (iproc==0) write(*,'(2(I5,1x),1x,3(F16.12,1x))') 1, 2, homo_ham(1,2), homo_ovrlp(1,2),orthog_energy
!!     i=2
!!     j=1
!!     orthog_energy=(homo_ham(i,j)-0.5_gp*(homo_ham(i,i)+homo_ham(j,j))*homo_ovrlp(i,j))/(1.0_gp-homo_ovrlp(i,j)**2)
!!     !!if (iproc==0) write(*,'(2(I5,1x),1x,3(F16.12,1x))') 1, 2, homo_ham(2,1), homo_ovrlp(2,1),orthog_energy
!!     if (iproc==0) then
!!         call yamL_open_map('Transfer integrals')
!!         call yaml_map('frag i',1)
!!         call yaml_map('frag j',2)
!!         call yaml_map('energy',homo_ham(1,2))
!!         call yaml_map('overlap',homo_ovrlp(1,2))
!!         call yaml_map('orthog energy',orthog_energy)
!!         call yaml_map('frag i',1)
!!         call yaml_map('frag j',2)
!!         call yaml_map('energy',homo_ham(2,1))
!!         call yaml_map('overlap',homo_ovrlp(2,1))
!!         call yaml_map('orthog energy',orthog_energy)
!!         call yaml_close_map()
!!     end if
!!
!!  end if
!!  !!if (iproc==0) write(*,'(a)') '-----------------------------------------------------------------------------------------'
!!
!!  i_all = -product(shape(homo_ham))*kind(homo_ham)
!!  deallocate(homo_ham,stat=i_stat)
!!  call memocc(i_stat,i_all,'homo_ham',subname)
!!  i_all = -product(shape(homo_ovrlp))*kind(homo_ovrlp)
!!  deallocate(homo_ovrlp,stat=i_stat)
!!  call memocc(i_stat,i_all,'homo_ovrlp',subname)
!!
!!end subroutine calc_transfer_integral_old
=======
! calculation of cSc and cHc using original coeffs (HOMO and LUMO only) and new Hamiltonian and overlap matrices
subroutine calc_transfer_integrals_old(iproc,nproc,input_frag,ref_frags,orbs,ham,ovrlp)
  use module_base
  use module_types
  use yaml_output
  use module_fragments
  use internal_io
  use module_interfaces
  use sparsematrix_base, only: sparse_matrix
  implicit none

  integer, intent(in) :: iproc, nproc
  type(fragmentInputParameters), intent(in) :: input_frag
  type(system_fragment), dimension(input_frag%nfrag_ref), intent(in) :: ref_frags
  type(orbitals_data), intent(in) :: orbs
  type(sparse_matrix), intent(inout) :: ham, ovrlp
  !Local variables
  character(len=*), parameter :: subname='calc_transfer_integrals'
  integer :: i_stat, i_all, ifrag, jfrag, ntmb_tot, ind, itmb, ifrag_ref, ierr, ih, jh
  !integer :: jfrag_ref, jtmb
  integer, allocatable, dimension(:) :: homo
  real(gp), allocatable, dimension(:,:) :: homo_coeffs

  allocate(homo(input_frag%nfrag), stat=i_stat)
  call memocc(i_stat, homo, 'homo', subname)

  do ifrag=1,input_frag%nfrag
     ifrag_ref=input_frag%frag_index(ifrag)
     homo(ifrag)=ceiling(ref_frags(ifrag_ref)%nelec/2.0_gp)
  end do

  ntmb_tot=ham%nfvctr!=orbs%norb
  allocate(homo_coeffs(ntmb_tot,input_frag%nfrag), stat=i_stat)
  call memocc(i_stat, homo_coeffs, 'homo_coeffs', subname)

  if (input_frag%nfrag/=2) stop 'Error, only 2 fragments may currently be considered for transfer integral calculation'
  ! activate site energies only in case of more fragments

  if (iproc==0) write(*,*) 'HOMO and LUMO are defined as those of the neutral fragment'

  ! combine individual homo coeffs into a big ntmb_tot x input_frag%nfrag array

  ind=ref_frags(input_frag%frag_index(1))%fbasis%forbs%norb
  do ih=-1,2
     if (homo(input_frag%frag_index(1))+ih>ref_frags(input_frag%frag_index(1))%fbasis%forbs%norb) cycle

     call to_zero(ntmb_tot, homo_coeffs(1,1))

     do itmb=1,ref_frags(input_frag%frag_index(1))%fbasis%forbs%norb
        homo_coeffs(itmb,1)=ref_frags(input_frag%frag_index(1))%coeff(itmb,homo(input_frag%frag_index(1))+ih)
     end do

     do jh=-1,2
        if (homo(input_frag%frag_index(2))+jh>ref_frags(input_frag%frag_index(2))%fbasis%forbs%norb) cycle     

        call to_zero(ntmb_tot, homo_coeffs(1,2))

        do itmb=1,ref_frags(input_frag%frag_index(2))%fbasis%forbs%norb
           homo_coeffs(ind+itmb,2)=ref_frags(input_frag%frag_index(2))%coeff(itmb,homo(input_frag%frag_index(2))+jh)
        end do

        if (iproc==0) then
           if (ih<0) then
              write(*,'(a,I2)',advance='NO') 'Fragment 1 HOMO-',abs(ih)
           else if (ih==0) then
              write(*,'(a)',advance='NO') 'Fragment 1 HOMO'
           else if (ih==1) then
              write(*,'(a)',advance='NO') 'Fragment 1 LUMO'
           else
              write(*,'(a,I2)',advance='NO') 'Fragment 1 LUMO+',ih-1
           end if
        end if

        if (iproc==0) then
           if (jh<0) then
              write(*,'(a,I2,a)') ', fragment 2 HOMO-',abs(jh),'.  '
           else if (jh==0) then
              write(*,'(a)') ', fragment 2 HOMO.  '
           else if (jh==1) then
              write(*,'(a)') ', fragment 2 LUMO.  '
           else
              write(*,'(a,I2)') ', fragment 2 LUMO+',jh-1,'.  '
           end if
        end if

        call calc_transfer_integral_old(iproc,nproc,input_frag,orbs,ham,ovrlp,homo_coeffs)

     end do
  end do

  i_all = -product(shape(homo_coeffs))*kind(homo_coeffs)
  deallocate(homo_coeffs,stat=i_stat)
  call memocc(i_stat,i_all,'homo_coeffs',subname)

  i_all = -product(shape(homo))*kind(homo)
  deallocate(homo,stat=i_stat)
  call memocc(i_stat,i_all,'homo',subname)

end subroutine calc_transfer_integrals_old





! calculation of cSc and cHc using original coeffs (HOMO and LUMO only) and new Hamiltonian and overlap matrices
subroutine calc_transfer_integral_old(iproc,nproc,input_frag,orbs,ham,ovrlp,homo_coeffs)
  use module_base
  use module_types
  use yaml_output
  use module_fragments
  use internal_io
  use module_interfaces
  use sparsematrix_base, only: sparse_matrix
  use sparsematrix, only: uncompress_matrix
  implicit none

  integer, intent(in) :: iproc, nproc
  type(fragmentInputParameters), intent(in) :: input_frag
  type(orbitals_data), intent(in) :: orbs
  type(sparse_matrix), intent(inout) :: ham, ovrlp
  real(kind=gp), dimension(ovrlp%nfvctr,input_frag%nfrag), intent(in) :: homo_coeffs
  !Local variables
  character(len=*), parameter :: subname='calc_transfer_integral'
  integer :: i_stat, i_all, ifrag, jfrag, ntmb_tot, ind, itmb, ierr, i, j
  !integer :: jfrag_ref, jtmb
  real(gp), allocatable, dimension(:,:) :: homo_ham, homo_ovrlp, coeff_tmp
  real(gp) :: orthog_energy


  ! make the coeff copies more efficient?

  allocate(coeff_tmp(orbs%norbp,input_frag%nfrag), stat=i_stat)
  call memocc(i_stat, coeff_tmp, 'coeff_tmp', subname)

  allocate(homo_ham(input_frag%nfrag,input_frag%nfrag), stat=i_stat)
  call memocc(i_stat, homo_ham, 'homo_ham', subname)
  allocate(homo_ovrlp(input_frag%nfrag,input_frag%nfrag), stat=i_stat)
  call memocc(i_stat, homo_ovrlp, 'homo_ovrlp', subname)

  !!allocate(ham%matrix(ham%nfvctr,ham%nfvctr), stat=i_stat)
  !!call memocc(i_stat, ham%matrix, 'ham%matrix', subname)
  ham%matrix=f_malloc_ptr((/ham%nfvctr,ham%nfvctr/),id='ham%matrix')
  
  call uncompress_matrix(iproc,ham)

  !DGEMM(TRANSA,TRANSB,M,N,K,ALPHA,A,LDA,B,LDB,BETA,C,LDC)
  !rows op(a) and c, cols op(b) and c, cols op(a) and rows op(b)
  call to_zero(input_frag%nfrag**2, homo_ham(1,1))
  if (orbs%norbp>0) then
     call dgemm('n', 'n', orbs%norbp, input_frag%nfrag, orbs%norb, 1.d0, &
          ham%matrix(orbs%isorb+1,1),orbs%norb, &
          homo_coeffs(1,1), orbs%norb, 0.d0, &
          coeff_tmp, orbs%norbp)
     call dgemm('t', 'n', input_frag%nfrag, input_frag%nfrag, orbs%norbp, 1.d0, homo_coeffs(orbs%isorb+1,1), &
          orbs%norb, coeff_tmp, orbs%norbp, 0.d0, homo_ham, input_frag%nfrag)
  end if


  if (nproc>1) then
      call mpiallred(homo_ham(1,1), input_frag%nfrag**2, mpi_sum, bigdft_mpi%mpi_comm)
  end if

  !!i_all=-product(shape(ham%matrix))*kind(ham%matrix)
  !!deallocate(ham%matrix, stat=i_stat)
  !!call memocc(i_stat, i_all, 'ham%matrix', subname)
  call f_free_ptr(ham%matrix)

  !!allocate(ovrlp%matrix(ovrlp%nfvctr,ovrlp%nfvctr), stat=i_stat)
  !!call memocc(i_stat, ovrlp%matrix, 'ovrlp%matrix', subname)
  ovrlp%matrix=f_malloc_ptr((/ovrlp%nfvctr,ovrlp%nfvctr/),id='ovrlp%matrix')
  call uncompress_matrix(iproc,ovrlp)

  call to_zero(input_frag%nfrag**2, homo_ovrlp(1,1))
  if (orbs%norbp>0) then
     call dgemm('n', 'n', orbs%norbp, input_frag%nfrag, orbs%norb, 1.d0, ovrlp%matrix(orbs%isorb+1,1), &
          orbs%norb, homo_coeffs(1,1), orbs%norb, 0.d0, coeff_tmp, orbs%norbp)
     call dgemm('t', 'n', input_frag%nfrag, input_frag%nfrag, orbs%norbp, 1.d0, homo_coeffs(orbs%isorb+1,1), &
          orbs%norb, coeff_tmp, orbs%norbp, 0.d0, homo_ovrlp, input_frag%nfrag)
  end if

  if (nproc>1) then
      call mpiallred(homo_ovrlp(1,1), input_frag%nfrag**2, mpi_sum, bigdft_mpi%mpi_comm)
  end if

  !!i_all=-product(shape(ovrlp%matrix))*kind(ovrlp%matrix)
  !!deallocate(ovrlp%matrix, stat=i_stat)
  !!call memocc(i_stat, i_all, 'ovrlp%matrix', subname)
  call f_free_ptr(ovrlp%matrix)

  i_all = -product(shape(coeff_tmp))*kind(coeff_tmp)
  deallocate(coeff_tmp,stat=i_stat)
  call memocc(i_stat,i_all,'coeff_tmp',subname)

  ! output results
  !if (iproc==0) write(*,'(a)') '-----------------------------------------------------------------------------------------'
  if (input_frag%nfrag/=2) then
     !!if (iproc==0) write(*,*) 'Transfer integrals and site energies:'
     !!if (iproc==0) write(*,*) 'frag i, frag j, energy, overlap'
     if (iproc==0) then
         call yaml_open_map('Transfer integrals and site energies')
     end if
     do jfrag=1,input_frag%nfrag
        do ifrag=1,input_frag%nfrag
           !!if (iproc==0) write(*,'(2(I5,1x),1x,2(F16.12,1x))') jfrag, ifrag, homo_ham(jfrag,ifrag), homo_ovrlp(jfrag,ifrag)
           if (iproc==0) then
               call yaml_map('frag j',jfrag)
               call yaml_map('frag i',ifrag)
               call yaml_map('energy',homo_ham(jfrag,ifrag),fmt='(f16.12)')
               call yaml_map('overlap',homo_ovrlp(jfrag,ifrag),fmt='(f16.12)')
           end if
        end do
     end do
     call yaml_close_map()
  else ! include orthogonalized results as well
     !if (iproc==0) write(*,*) 'Site energies:'
     !if (iproc==0) write(*,*) 'frag i, energy, overlap, orthog energy'
     !i=1
     !j=2
     !orthog_energy= (0.5_gp/(1.0_gp-homo_ovrlp(i,j)**2)) &
     !             * ( (homo_ham(i,i)+homo_ham(j,j)) - 2.0_gp*homo_ham(i,j)*homo_ovrlp(i,j) &
     !             + (homo_ham(i,i)-homo_ham(j,j))*dsqrt(1.0_gp-homo_ovrlp(i,j)**2) )
     !if (iproc==0) write(*,'((I5,1x),1x,3(F16.12,1x))') 1, homo_ham(1,1), homo_ovrlp(1,1), orthog_energy
     !orthog_energy= (0.5_gp/(1.0_gp-homo_ovrlp(i,j)**2)) &
     !             * ( (homo_ham(i,i)+homo_ham(j,j)) - 2.0_gp*homo_ham(i,j)*homo_ovrlp(i,j) &
     !             - (homo_ham(i,i)-homo_ham(j,j))*dsqrt(1.0_gp-homo_ovrlp(i,j)**2) )
     !if (iproc==0) write(*,'((I5,1x),1x,3(F16.12,1x))') 2, homo_ham(2,2), homo_ovrlp(2,2), orthog_energy

     !!if (iproc==0) write(*,*) 'Transfer integrals:'
     !!if (iproc==0) write(*,*) 'frag i, frag j, energy, overlap, orthog energy'
     i=1
     j=2
     orthog_energy=(homo_ham(i,j)-0.5_gp*(homo_ham(i,i)+homo_ham(j,j))*homo_ovrlp(i,j))/(1.0_gp-homo_ovrlp(i,j)**2)
     !!if (iproc==0) write(*,'(2(I5,1x),1x,3(F16.12,1x))') 1, 2, homo_ham(1,2), homo_ovrlp(1,2),orthog_energy
     i=2
     j=1
     orthog_energy=(homo_ham(i,j)-0.5_gp*(homo_ham(i,i)+homo_ham(j,j))*homo_ovrlp(i,j))/(1.0_gp-homo_ovrlp(i,j)**2)
     !!if (iproc==0) write(*,'(2(I5,1x),1x,3(F16.12,1x))') 1, 2, homo_ham(2,1), homo_ovrlp(2,1),orthog_energy
     if (iproc==0) then
         call yamL_open_map('Transfer integrals')
         call yaml_map('frag i',1)
         call yaml_map('frag j',2)
         call yaml_map('energy',homo_ham(1,2))
         call yaml_map('overlap',homo_ovrlp(1,2))
         call yaml_map('orthog energy',orthog_energy)
         call yaml_map('frag i',1)
         call yaml_map('frag j',2)
         call yaml_map('energy',homo_ham(2,1))
         call yaml_map('overlap',homo_ovrlp(2,1))
         call yaml_map('orthog energy',orthog_energy)
         call yaml_close_map()
     end if

  end if
  !!if (iproc==0) write(*,'(a)') '-----------------------------------------------------------------------------------------'

  i_all = -product(shape(homo_ham))*kind(homo_ham)
  deallocate(homo_ham,stat=i_stat)
  call memocc(i_stat,i_all,'homo_ham',subname)
  i_all = -product(shape(homo_ovrlp))*kind(homo_ovrlp)
  deallocate(homo_ovrlp,stat=i_stat)
  call memocc(i_stat,i_all,'homo_ovrlp',subname)

end subroutine calc_transfer_integral_old
>>>>>>> 57068cde


! calculation of cSc and cHc using original coeffs and new Hamiltonian and overlap matrices
! parallelization to be improved
! also have already uncompressed and recompressed ovrlp, so could change this
subroutine calc_transfer_integral(iproc,nproc,nstates,orbs,ham,ham_mat,ovrlp,ovrlp_mat,&
           homo_coeffs1,homo_coeffs2,homo_ham,homo_ovrlp)
  use module_base
  use module_types
  use yaml_output
  use module_fragments
  use internal_io
  use module_interfaces, except_this_one => calc_transfer_integral
  use sparsematrix_base, only: sparse_matrix
  implicit none

  integer, intent(in) :: iproc, nproc, nstates
  type(orbitals_data), intent(in) :: orbs
  type(sparse_matrix), intent(inout) :: ham, ovrlp
  type(matrices),intent(inout) :: ovrlp_mat, ham_mat
  real(kind=gp), dimension(ovrlp%nfvctr,nstates), intent(in) :: homo_coeffs1, homo_coeffs2
  real(kind=gp), dimension(nstates), intent(inout) :: homo_ham, homo_ovrlp

  !Local variables
  integer :: i_stat, i_all, ifrag, jfrag, ntmb_tot, ind, itmb, ierr, i, j, istate
  real(gp), allocatable, dimension(:,:) :: coeff_tmp
  real(gp) :: orthog_energy

  coeff_tmp=f_malloc((/orbs%norbp,nstates/), id='coeff_tmp')

  !DGEMM(TRANSA,TRANSB,M,N,K,ALPHA,A,LDA,B,LDB,BETA,C,LDC)
  !rows op(a) and c, cols op(b) and c, cols op(a) and rows op(b)
  !ham%matrix=f_malloc_ptr((/ham%nfvctr,ham%nfvctr/), id='ham%matrix')
  !call uncompress_matrix(iproc,ham)
  if (orbs%norbp>0) then
     do istate=1,nstates
        call dgemm('n', 'n', orbs%norbp, 1, orbs%norb, 1.d0, &
             ham_mat%matrix(orbs%isorb+1,1),orbs%norb, &
             homo_coeffs1(1,istate), orbs%norb, 0.d0, &
             coeff_tmp(1,istate), orbs%norbp)
        call dgemm('t', 'n', 1, 1, orbs%norbp, 1.d0, homo_coeffs2(orbs%isorb+1,istate), &
             orbs%norb, coeff_tmp(1,istate), orbs%norbp, 0.d0, homo_ham(istate), 1)
     end do
  else
     call to_zero(nstates,homo_ham(1))
  end if

  if (nproc>1) then
      call mpiallred(homo_ham(1), nstates, mpi_sum, bigdft_mpi%mpi_comm)
  end if

  !call f_free_ptr(ham%matrix)

  !ovrlp%matrix=f_malloc_ptr((/ovrlp%nfvctr,ovrlp%nfvctr/), id='ovrlp%matrix')
  !call uncompress_matrix(iproc,ovrlp)

  if (orbs%norbp>0) then
     do istate=1,nstates
        call dgemm('n', 'n', orbs%norbp, 1, orbs%norb, 1.d0, ovrlp_mat%matrix(orbs%isorb+1,1), &
             orbs%norb, homo_coeffs1(1,istate), orbs%norb, 0.d0, coeff_tmp(1,istate), orbs%norbp)
        call dgemm('t', 'n', 1, 1, orbs%norbp, 1.d0, homo_coeffs2(orbs%isorb+1,istate), &
             orbs%norb, coeff_tmp(1,istate), orbs%norbp, 0.d0, homo_ovrlp(istate), 1)
     end do
  else
     call to_zero(nstates,homo_ovrlp(1))
  end if

  if (nproc>1) then
      call mpiallred(homo_ovrlp(1), nstates, mpi_sum, bigdft_mpi%mpi_comm)
  end if

  !call f_free_ptr(ovrlp%matrix)
  call f_free(coeff_tmp)

end subroutine calc_transfer_integral


! calculation of cSc and cHc using original coeffs and new Hamiltonian and overlap matrices
! parallelization to be improved
! only calculates transfer integrals if we have two fragments
! occs are for neutral reference fragments...
subroutine calc_site_energies_transfer_integrals(iproc,nproc,meth_overlap,input_frag,&
           ref_frags,orbs,ham,ham_mat,ovrlp,ovrlp_mat,KS_overlap)
  use module_base
  use module_types
  use yaml_output
  use module_fragments
  use internal_io
  use module_interfaces, except_this_one => calc_site_energies_transfer_integrals
  use sparsematrix_base, only: sparse_matrix, matrices, sparsematrix_malloc_ptr, &
                               DENSE_FULL, assignment(=)
  use sparsematrix, only: uncompress_matrix
  implicit none

  integer, intent(in) :: iproc, nproc, meth_overlap
  type(fragmentInputParameters), intent(in) :: input_frag
  type(orbitals_data), intent(in) :: orbs
  type(sparse_matrix), intent(inout) :: ham, ovrlp
  type(sparse_matrix),intent(inout) :: KS_overlap
  type(matrices), intent(inout) :: ovrlp_mat, ham_mat
  type(system_fragment), dimension(input_frag%nfrag_ref), intent(in) :: ref_frags
  !Local variables
  integer :: i_stat, i_all, ifrag, jfrag, ntmb_tot, ind, itmb, ierr, i, j, nstates, istate, ih, ifrag_ref
  integer :: ifrag_ref1, ifrag_ref2, homo1, homo2, jh, above_lumo, iind, jind, norb_tmp
  !integer :: jfrag_ref, jtmb
  real(gp), allocatable, dimension(:,:) :: coeffs_tmp, homo_coeffs, coeffs_orthog
  real(gp), allocatable, dimension(:) :: frag_sum, homo_ham, homo_ovrlp
  real(gp), allocatable, dimension(:) :: frag_sum_orthog, homo_ham_orthog, homo_ovrlp_orthog, eval_sum
  real(gp) :: frag_sum_tot, frag_sum_tot_orthog, eval_sum_tot, orthog_energy
  real(gp), dimension(1) :: trans_int_energy, trans_int_energy_orthog, trans_int_ovrlp, trans_int_ovrlp_orthog
  character(len=8) :: str
  logical, parameter :: separate_site_energies=.false.

  call timing(iproc,'transfer_int','ON')
  call f_routine(id='calc_site_energies_transfer_integrals')

  nstates=0
  above_lumo=0
  do ifrag=1,input_frag%nfrag
     ifrag_ref= input_frag%frag_index(ifrag)
     nstates=nstates+min(ceiling((ref_frags(ifrag_ref)%nelec+1)/2.0_gp)+above_lumo,ref_frags(ifrag_ref)%fbasis%forbs%norb)
  end do

  homo_ham=f_malloc(nstates,id='homo_ham')
  homo_ovrlp=f_malloc(nstates,id='homo_ovrlp')
  homo_coeffs=f_malloc0((/ovrlp%nfvctr,nstates/), id='homo_coeffs')
  !coeffs_tmp=f_malloc((/ovrlp%nfvctr,ovrlp%nfvctr/), id='coeffs_tmp')
  ovrlp_mat%matrix = sparsematrix_malloc_ptr(ovrlp, iaction=DENSE_FULL, id='ovrlp_mat%matrix')
  call uncompress_matrix(iproc, ovrlp, inmat=ovrlp_mat%matrix_compr, outmat=ovrlp_mat%matrix)

  istate=1
  ind=1
  do ifrag=1,input_frag%nfrag
     ifrag_ref=input_frag%frag_index(ifrag)

     norb_tmp=min(ceiling((ref_frags(ifrag_ref)%nelec+1)/2.0_gp)+above_lumo,ref_frags(ifrag_ref)%fbasis%forbs%norb)

     !call to_zero(ovrlp%nfvctr**2,coeffs_tmp(1,1),1)
     do ih=1,norb_tmp
        call vcopy(ref_frags(ifrag_ref)%fbasis%forbs%norb,ref_frags(ifrag_ref)%coeff(1,ih),1,homo_coeffs(ind,istate+ih-1),1)
        !call vcopy(ref_frags(ifrag_ref)%fbasis%forbs%norb,ref_frags(ifrag_ref)%coeff(1,ih),1,coeffs_tmp(ind,ih),1)
     end do

     !call reorthonormalize_coeff(iproc, nproc, norb_tmp, -8, -8, meth_overlap, orbs, ovrlp, coeffs_tmp(1,1))
     !call vcopy(orbs%norb*norb_tmp,coeffs_tmp(1,1),1,homo_coeffs(1,istate),1)

     istate=istate+norb_tmp
     ind=ind+ref_frags(ifrag_ref)%fbasis%forbs%norb
  end do
  !call f_free(coeffs_tmp)

  ham_mat%matrix = sparsematrix_malloc_ptr(ham, iaction=DENSE_FULL, id='ham_%matrix')
  call uncompress_matrix(iproc, ham, inmat=ham_mat%matrix_compr, outmat=ham_mat%matrix)
  if (separate_site_energies .or. input_frag%nfrag==1) call calc_transfer_integral(iproc,nproc,nstates,&
       orbs,ham,ham_mat,ovrlp,ovrlp_mat,homo_coeffs,homo_coeffs,homo_ham,homo_ovrlp)

  ! orthogonalize
  coeffs_tmp=f_malloc0((/orbs%norb,orbs%norb/), id='coeffs_tmp')
  call vcopy(orbs%norb*nstates,homo_coeffs(1,1),1,coeffs_tmp(1,1),1)
<<<<<<< HEAD
  call reorthonormalize_coeff(iproc, nproc, nstates, -8, -8, meth_overlap, orbs, ovrlp, KS_overlap, &
       ovrlp_mat, coeffs_tmp(1,1), orbs)
=======
  call reorthonormalize_coeff(iproc, nproc, nstates, -8, -8, meth_overlap, orbs, ovrlp, coeffs_tmp(1,1), orbs)
>>>>>>> 57068cde
  coeffs_orthog=f_malloc((/orbs%norb,nstates/), id='coeffs_orthog')
  call vcopy(orbs%norb*nstates,coeffs_tmp(1,1),1,coeffs_orthog(1,1),1)
  call f_free(coeffs_tmp)

  ! only calculate site energies separately if specified or if not calculating them below
  if (separate_site_energies .or. input_frag%nfrag==1) then
     homo_ham_orthog=f_malloc(nstates, id='homo_ham_orthog')
     homo_ovrlp_orthog=f_malloc(nstates, id='homo_ovrlp_orthog')

     call calc_transfer_integral(iproc,nproc,nstates,orbs,ham,ham_mat,ovrlp,ovrlp_mat,coeffs_orthog,coeffs_orthog,&
          homo_ham_orthog,homo_ovrlp_orthog)

     frag_sum=f_malloc0(nstates, id='frag_sum')
     frag_sum_orthog=f_malloc0(nstates, id='frag_sum_orthog')
     eval_sum=f_malloc0(nstates, id='eval_sum')

     !if (iproc==0) write(*,'(a)') '-------------------------------------------------------------------------------------------------'
     !if (iproc==0) write(*,*) 'Site energies:'
     if (iproc==0) call yaml_open_sequence('Site energies',flow=.true.)

     !!if (iproc==0) write(*,*) 'state, energy, orthog energy, frag eval, overlap, orthog overlap, occ'
     if (iproc==0) call yaml_comment('state, energy, orthog energy, frag eval, overlap, orthog overlap, occ')

     istate=1
     frag_sum_tot=0
     frag_sum_tot_orthog=0
     eval_sum_tot=0
     do ifrag=1,input_frag%nfrag
        ifrag_ref=input_frag%frag_index(ifrag)
        !if (iproc==0) write(*,'(a,i3)') trim(input_frag%label(ifrag_ref)),ifrag
        if (iproc==0) call yaml_open_map(flow=.true.)
        if (iproc==0) call yaml_map('label',trim(input_frag%label(ifrag_ref)))
        do ih=1,min(ceiling((ref_frags(ifrag_ref)%nelec+1)/2.0_gp)+above_lumo,ref_frags(ifrag_ref)%fbasis%forbs%norb)
           !!if (iproc==0) call yaml_open_map(flow=.true.)
           if (iproc==0) call yaml_newline()
           if (ih<ceiling(ref_frags(ifrag_ref)%nelec/2.0_gp)) then
              write(str,'(I2)') abs(ih-ceiling(ref_frags(ifrag_ref)%nelec/2.0_gp))
              !if (iproc==0) write(*,'(a8)',advance='NO') ' HOMO-'//trim(adjustl(str))
              if (iproc==0) call yaml_map('state','HOMO-'//trim(adjustl(str)))
           else if (ih==ceiling(ref_frags(ifrag_ref)%nelec/2.0_gp)) then
              !if (iproc==0) write(*,'(a8)',advance='NO') ' HOMO'
              if (iproc==0) call yaml_map('state','HOMO')
           else if (ih==ceiling(ref_frags(ifrag_ref)%nelec/2.0_gp)+1) then
              !if (iproc==0) write(*,'(a8)',advance='NO') ' LUMO'
              if (iproc==0) call yaml_map('state','LUMO')
           else
              write(str,'(I2)') ih-1-ceiling(ref_frags(ifrag_ref)%nelec/2.0_gp)
              !if (iproc==0) write(*,'(a8)',advance='NO') ' LUMO+'//trim(adjustl(str))
              if (iproc==0) call yaml_map('state','LUMO+'//trim(adjustl(str)))
           end if
           !if (iproc==0) write(*,'(1x,5(F20.12,1x))',advance='NO') homo_ham(istate), homo_ham_orthog(istate), &
           !     ref_frags(ifrag_ref)%eval(ih), homo_ovrlp(istate), homo_ovrlp_orthog(istate)
           if (iproc==0) then
               call yaml_map('energy',homo_ham(istate),fmt='(es16.8)')
               call yaml_map('orthog energy',homo_ham_orthog(istate),fmt='(es16.8)')
               call yaml_map('frag eval',ref_frags(ifrag_ref)%eval(ih),fmt='(es16.8)')
               call yaml_map('overlap',homo_ovrlp(istate),fmt='(es14.6)')
               !call yaml_map('orthog overlap',homo_ovrlp_orthog(istate))
           end if     
           if (ih<ceiling(ref_frags(ifrag_ref)%nelec/2.0_gp)) then
              frag_sum(ifrag)=frag_sum(ifrag)+homo_ham(istate)
              frag_sum_orthog(ifrag)=frag_sum_orthog(ifrag)+homo_ham_orthog(istate)
              eval_sum(ifrag)=eval_sum(ifrag)+ref_frags(ifrag_ref)%eval(ih)
              !if (iproc==0) write(*,'(1x,F4.2)') 2.0_gp
              if (iproc==0) call yaml_map('occ',2.0_gp,fmt='(f5.2)')
           else if (ih==ceiling(ref_frags(ifrag_ref)%nelec/2.0_gp)) then
              if (mod(real(ref_frags(ifrag_ref)%nelec,gp),2.0_gp)/=0.0_gp) then
                 frag_sum(ifrag)=frag_sum(ifrag)+0.5_gp*homo_ham(istate)
                 frag_sum_orthog(ifrag)=frag_sum_orthog(ifrag)+0.5_gp*homo_ham_orthog(istate)
                 eval_sum(ifrag)=eval_sum(ifrag)+0.5_gp*ref_frags(ifrag_ref)%eval(ih)
                 !if (iproc==0) write(*,'(1x,F4.2)') 1.0_gp
                 if (iproc==0) call yaml_map('occ',1.0_gp,fmt='(f5.2)')
              else
                 frag_sum(ifrag)=frag_sum(ifrag)+homo_ham(istate)
                 frag_sum_orthog(ifrag)=frag_sum_orthog(ifrag)+homo_ham_orthog(istate)
                 eval_sum(ifrag)=eval_sum(ifrag)+ref_frags(ifrag_ref)%eval(ih)
                 !if (iproc==0) write(*,'(1x,F4.2)') 2.0_gp
                 if (iproc==0) call yaml_map('occ',2.0_gp,fmt='(f5.2)')
              end if
           else
              !if (iproc==0) write(*,'(1x,F4.2)') 0.0_gp
              if (iproc==0) call yaml_map('occ',0.0_gp,fmt='(f5.2)')
           end if
           istate=istate+1
           !!if (iproc==0) call yaml_close_map()
        end do
        !if (iproc==0) write(*,'(9x,3(F20.12,1x))') 2.0_gp*frag_sum(ifrag),&
        !     2.0_gp*frag_sum_orthog(ifrag),2.0_gp*eval_sum(ifrag)
          !if (iproc==0) write(*,'(a)') '------------------------------------------------------------------------'//&
          !     '-------------------------'
        if(iproc==0) then
            call yaml_newline
            call yaml_map('2*frag sum',2.0_gp*frag_sum(ifrag))
            call yaml_map('2*frag sum orthog',2.0_gp*frag_sum_orthog(ifrag))
            call yaml_map('2*eval sum',2.0_gp*eval_sum(ifrag))
            call yaml_close_map()
            call yaml_newline()
        end if
        frag_sum_tot=frag_sum_tot+frag_sum(ifrag)
        frag_sum_tot_orthog=frag_sum_tot_orthog+frag_sum_orthog(ifrag)
        eval_sum_tot=eval_sum_tot+eval_sum(ifrag)
     end do
     if (iproc==0) call yaml_close_sequence()

     if (iproc==0) then
         call yaml_map('2.0_gp*frag_sum_tot',2.0_gp*frag_sum_tot)
         call yaml_map('2.0_gp*frag_sum_tot_orthog',2.0_gp*frag_sum_tot_orthog)
         call yaml_map('2.0_gp*eval_sum_tot',2.0_gp*eval_sum_tot)
     end if

     !if (iproc==0) write(*,'(9x,3(F20.12,1x))') 2.0_gp*frag_sum_tot, 2.0_gp*frag_sum_tot_orthog,2.0_gp*eval_sum_tot
     !if (iproc==0) write(*,'(a)') '-------------------------------------------------------------------------------------------------'

     call f_free(eval_sum)
     call f_free(frag_sum)
     call f_free(frag_sum_orthog)
     call f_free(homo_ham_orthog)
     call f_free(homo_ovrlp_orthog)
  else
     orthog_energy=0.0d0
  end if

  if (input_frag%nfrag>=2) then
     !if (iproc==0) write(*,*) 'Transfer integrals (HOMO and LUMO are defined as those of the neutral fragment):'
     if (iproc==0) call yaml_open_sequence('Transfer integrals &
         &(HOMO and LUMO are defined as those of the neutral fragment)',flow=.true.)
     if (iproc==0) call yaml_newline()
     !if (iproc==0) write(*,*) 'state1, state2, energy, orthog energy, orthog energy2, overlap, orthog overlap, occ1, occ2'
     if (iproc==0) call yaml_comment('state1, state2, energy, orthog energy, &
         &orthog energy2, overlap, orthog overlap, occ1, occ2')
     iind=0
     do ifrag=1,input_frag%nfrag
        ifrag_ref1=input_frag%frag_index(ifrag)
        homo1=ceiling((ref_frags(ifrag_ref1)%nelec)/2.0_gp)

        jind=0
        do jfrag=1,ifrag
           ifrag_ref2=input_frag%frag_index(jfrag)
           homo2=ceiling((ref_frags(ifrag_ref2)%nelec)/2.0_gp)

           do jh=-above_lumo,1+above_lumo
              if (homo2+jh>ref_frags(ifrag_ref2)%fbasis%forbs%norb) cycle  
              if (homo2+jh<1) cycle  
              do ih=-above_lumo,1+above_lumo
                 if (homo1+ih>ref_frags(ifrag_ref1)%fbasis%forbs%norb) cycle
                 if (homo1+ih<1) cycle  

                 i=homo1+ih+iind
                 j=homo2+jh+jind
                      
                 if (iproc==0) then
                    call yaml_open_map()!flow=.true.)
                    if (iproc==0) call yaml_newline()
                    if (ih<0) then
                       write(str,'(I2)') abs(ih)
                       !write(*,'(a,I3,a8)',advance='NO') trim(input_frag%label(ifrag_ref1)),ifrag,' HOMO-'//trim(adjustl(str))
                       call yaml_map('label',trim(input_frag%label(ifrag_ref1)))
                       call yaml_map('i',ifrag)
                       call yaml_map('s1','HOMO-'//trim(adjustl(str)))
                    else if (ih==0) then
                       !write(*,'(a,I3,a8)',advance='NO') trim(input_frag%label(ifrag_ref1)),ifrag,' HOMO  '
                       call yaml_map('label',trim(input_frag%label(ifrag_ref1)))
                       call yaml_map('i',ifrag)
                       call yaml_map('s1','HOMO')
                    else if (ih==1) then
                       !write(*,'(a,I3,a8)',advance='NO') trim(input_frag%label(ifrag_ref1)),ifrag,' LUMO  '
                       call yaml_map('label',trim(input_frag%label(ifrag_ref1)))
                       call yaml_map('i',ifrag)
                       call yaml_map('s1','LUMO')
                    else
                       write(str,'(I2)') ih-1
                       !write(*,'(a,I3,a8)',advance='NO') trim(input_frag%label(ifrag_ref1)),ifrag,' LUMO+'//trim(adjustl(str))
                       call yaml_map('label',trim(input_frag%label(ifrag_ref1)))
                       call yaml_map('i',ifrag)
                       call yaml_map('s1','LUMO+'//trim(adjustl(str)))
                    end if
                 end if

                 if (iproc==0) then
                    if (jh<0) then
                       write(str,'(I2)') abs(jh)
                       !write(*,'(3x,a,I3,a8)',advance='NO') trim(input_frag%label(ifrag_ref2)),jfrag,&
                       !     ' HOMO-'//trim(adjustl(str))
                       call yaml_map('label',trim(input_frag%label(ifrag_ref2)))
                       call yaml_map('j',jfrag)
                       call yaml_map('s1','HOMO-'//trim(adjustl(str)))
                    else if (jh==0) then
                       !write(*,'(3x,a,I3,a8)',advance='NO') trim(input_frag%label(ifrag_ref2)),jfrag,' HOMO  '
                       call yaml_map('label',trim(input_frag%label(ifrag_ref2)))
                       call yaml_map('j',jfrag)
                       call yaml_map('s1','HOMO')
                    else if (jh==1) then
                       !write(*,'(3x,a,I3,a8)',advance='NO') trim(input_frag%label(ifrag_ref2)),jfrag,' LUMO  '
                       call yaml_map('label',trim(input_frag%label(ifrag_ref2)))
                       call yaml_map('j',jfrag)
                       call yaml_map('s1','LUMO')
                    else
                       !write(str,'(I2)') jh-1
                       !write(*,'(3x,a,I3,a8)',advance='NO') trim(input_frag%label(ifrag_ref2)),jfrag,&
                       !     ' LUMO+'//trim(adjustl(str))
                       call yaml_map('label',trim(input_frag%label(ifrag_ref2)))
                       call yaml_map('j',jfrag)
                       call yaml_map('s1','LUMO+'//trim(adjustl(str)))
                    end if
                 end if

                 call calc_transfer_integral(iproc,nproc,1,orbs,ham,ham_mat,ovrlp,ovrlp_mat,homo_coeffs(1,i),homo_coeffs(1,j),&
                      trans_int_energy(1),trans_int_ovrlp(1))
                 call calc_transfer_integral(iproc,nproc,1,orbs,ham,ham_mat,ovrlp,ovrlp_mat,coeffs_orthog(1,i),coeffs_orthog(1,j),&
                      trans_int_energy_orthog(1),trans_int_ovrlp_orthog(1))

                 !orthog_energy=(trans_int_energy(1)-0.5_gp*(homo_ham(i)+homo_ham(j))*trans_int_ovrlp(1))&
                 !     /(1.0_gp-trans_int_ovrlp(1)**2)
      
                 !if (iproc==0) write(*,'(2x,5(F16.12,1x))',advance='NO') trans_int_energy(1), &
                 !     trans_int_energy_orthog(1), orthog_energy, trans_int_ovrlp(1), trans_int_ovrlp_orthog(1)
                 if (iproc==0) then
                     call yaml_map('trans_int_energy',trans_int_energy(1),fmt='(f16.12)')
                     call yaml_map('trans_int_energy_orthog',trans_int_energy_orthog(1),fmt='(f16.12)')
                     !call yamL_map('orthog_energy',orthog_energy,fmt='(f16.12)')
                     call yaml_map('trans_int_ovrlp',trans_int_ovrlp(1),fmt='(f16.12)')
                     call yaml_map('trans_int_ovrlp_orthog',trans_int_ovrlp_orthog(1),fmt='(f16.12)')
                 end if

                 if (homo1+ih<ceiling(ref_frags(ifrag_ref1)%nelec/2.0_gp)) then
                    !if (iproc==0) write(*,'(1x,F4.2)',advance='NO') 2.0_gp
                    if (iproc==0) call yaml_map('occ1',2.0_gp,fmt='(f4.2)')
                 else if (homo1+ih==ceiling(ref_frags(ifrag_ref1)%nelec/2.0_gp)) then
                    if (mod(real(ref_frags(ifrag_ref1)%nelec,gp),2.0_gp)/=0.0_gp) then
                       !if (iproc==0) write(*,'(1x,F4.2)',advance='NO') 1.0_gp
                       if (iproc==0) call yaml_map('occ1',1.0_gp,fmt='(f4.2)')
                    else
                       !if (iproc==0) write(*,'(1x,F4.2)',advance='NO') 2.0_gp
                       if (iproc==0) call yaml_map('occ1',2.0_gp,fmt='(f4.2)')
                    end if
                 else
                    !if (iproc==0) write(*,'(1x,F4.2)',advance='NO') 0.0_gp
                    if (iproc==0) call yaml_map('occ1',0.0_gp,fmt='(f4.2)')
                 end if

                 if (homo2+jh<ceiling(ref_frags(ifrag_ref2)%nelec/2.0_gp)) then
                    !if (iproc==0) write(*,'(1x,F4.2)') 2.0_gp
                    if (iproc==0) call yaml_map('occ2',2.0_gp,fmt='(f4.2)')
                 else if (homo2+jh==ceiling(ref_frags(ifrag_ref2)%nelec/2.0_gp)) then
                    if (mod(real(ref_frags(ifrag_ref2)%nelec,gp),2.0_gp)/=0.0_gp) then
                       !if (iproc==0) write(*,'(1x,F4.2)') 1.0_gp
                       if (iproc==0) call yaml_map('occ2',1.0_gp,fmt='(f4.2)')
                    else
                       !if (iproc==0) write(*,'(1x,F4.2)') 2.0_gp
                       if (iproc==0) call yaml_map('occ2',2.0_gp,fmt='(f4.2)')
                    end if
                 else
                    !if (iproc==0) write(*,'(1x,F4.2)') 0.0_gp
                    if (iproc==0) call yaml_map('occ2',0.0_gp,fmt='(f4.2)')
                 end if

                 if (iproc==0) call yaml_close_map()
                 if (iproc==0) call yaml_newline()

              end do
           end do
           !if (iproc==0) write(*,'(a)') '------------------------------------------------------------------------'//&
           !    '-------------------------'
           jind=jind+min(ceiling((ref_frags(ifrag_ref2)%nelec+1)/2.0_gp)+above_lumo,ref_frags(ifrag_ref2)%fbasis%forbs%norb)
        end do
        iind=iind+min(ceiling((ref_frags(ifrag_ref1)%nelec+1)/2.0_gp)+above_lumo,ref_frags(ifrag_ref1)%fbasis%forbs%norb)
     end do

     if (iproc==0) call yaml_close_sequence()
  end if

  call f_free_ptr(ham_mat%matrix)
  call f_free_ptr(ovrlp_mat%matrix)

  call f_free(homo_ham)
  call f_free(homo_ovrlp)
  call f_free(homo_coeffs)
  call f_free(coeffs_orthog)

  call f_release_routine()
  call timing(iproc,'transfer_int','OF')

end subroutine calc_site_energies_transfer_integrals<|MERGE_RESOLUTION|>--- conflicted
+++ resolved
@@ -1,4 +1,3 @@
-<<<<<<< HEAD
 !!! calculation of cSc and cHc using original coeffs (HOMO and LUMO only) and new Hamiltonian and overlap matrices
 !!subroutine calc_transfer_integrals_old(iproc,nproc,input_frag,ref_frags,orbs,ham,ovrlp)
 !!  use module_base
@@ -262,271 +261,6 @@
 !!  call memocc(i_stat,i_all,'homo_ovrlp',subname)
 !!
 !!end subroutine calc_transfer_integral_old
-=======
-! calculation of cSc and cHc using original coeffs (HOMO and LUMO only) and new Hamiltonian and overlap matrices
-subroutine calc_transfer_integrals_old(iproc,nproc,input_frag,ref_frags,orbs,ham,ovrlp)
-  use module_base
-  use module_types
-  use yaml_output
-  use module_fragments
-  use internal_io
-  use module_interfaces
-  use sparsematrix_base, only: sparse_matrix
-  implicit none
-
-  integer, intent(in) :: iproc, nproc
-  type(fragmentInputParameters), intent(in) :: input_frag
-  type(system_fragment), dimension(input_frag%nfrag_ref), intent(in) :: ref_frags
-  type(orbitals_data), intent(in) :: orbs
-  type(sparse_matrix), intent(inout) :: ham, ovrlp
-  !Local variables
-  character(len=*), parameter :: subname='calc_transfer_integrals'
-  integer :: i_stat, i_all, ifrag, jfrag, ntmb_tot, ind, itmb, ifrag_ref, ierr, ih, jh
-  !integer :: jfrag_ref, jtmb
-  integer, allocatable, dimension(:) :: homo
-  real(gp), allocatable, dimension(:,:) :: homo_coeffs
-
-  allocate(homo(input_frag%nfrag), stat=i_stat)
-  call memocc(i_stat, homo, 'homo', subname)
-
-  do ifrag=1,input_frag%nfrag
-     ifrag_ref=input_frag%frag_index(ifrag)
-     homo(ifrag)=ceiling(ref_frags(ifrag_ref)%nelec/2.0_gp)
-  end do
-
-  ntmb_tot=ham%nfvctr!=orbs%norb
-  allocate(homo_coeffs(ntmb_tot,input_frag%nfrag), stat=i_stat)
-  call memocc(i_stat, homo_coeffs, 'homo_coeffs', subname)
-
-  if (input_frag%nfrag/=2) stop 'Error, only 2 fragments may currently be considered for transfer integral calculation'
-  ! activate site energies only in case of more fragments
-
-  if (iproc==0) write(*,*) 'HOMO and LUMO are defined as those of the neutral fragment'
-
-  ! combine individual homo coeffs into a big ntmb_tot x input_frag%nfrag array
-
-  ind=ref_frags(input_frag%frag_index(1))%fbasis%forbs%norb
-  do ih=-1,2
-     if (homo(input_frag%frag_index(1))+ih>ref_frags(input_frag%frag_index(1))%fbasis%forbs%norb) cycle
-
-     call to_zero(ntmb_tot, homo_coeffs(1,1))
-
-     do itmb=1,ref_frags(input_frag%frag_index(1))%fbasis%forbs%norb
-        homo_coeffs(itmb,1)=ref_frags(input_frag%frag_index(1))%coeff(itmb,homo(input_frag%frag_index(1))+ih)
-     end do
-
-     do jh=-1,2
-        if (homo(input_frag%frag_index(2))+jh>ref_frags(input_frag%frag_index(2))%fbasis%forbs%norb) cycle     
-
-        call to_zero(ntmb_tot, homo_coeffs(1,2))
-
-        do itmb=1,ref_frags(input_frag%frag_index(2))%fbasis%forbs%norb
-           homo_coeffs(ind+itmb,2)=ref_frags(input_frag%frag_index(2))%coeff(itmb,homo(input_frag%frag_index(2))+jh)
-        end do
-
-        if (iproc==0) then
-           if (ih<0) then
-              write(*,'(a,I2)',advance='NO') 'Fragment 1 HOMO-',abs(ih)
-           else if (ih==0) then
-              write(*,'(a)',advance='NO') 'Fragment 1 HOMO'
-           else if (ih==1) then
-              write(*,'(a)',advance='NO') 'Fragment 1 LUMO'
-           else
-              write(*,'(a,I2)',advance='NO') 'Fragment 1 LUMO+',ih-1
-           end if
-        end if
-
-        if (iproc==0) then
-           if (jh<0) then
-              write(*,'(a,I2,a)') ', fragment 2 HOMO-',abs(jh),'.  '
-           else if (jh==0) then
-              write(*,'(a)') ', fragment 2 HOMO.  '
-           else if (jh==1) then
-              write(*,'(a)') ', fragment 2 LUMO.  '
-           else
-              write(*,'(a,I2)') ', fragment 2 LUMO+',jh-1,'.  '
-           end if
-        end if
-
-        call calc_transfer_integral_old(iproc,nproc,input_frag,orbs,ham,ovrlp,homo_coeffs)
-
-     end do
-  end do
-
-  i_all = -product(shape(homo_coeffs))*kind(homo_coeffs)
-  deallocate(homo_coeffs,stat=i_stat)
-  call memocc(i_stat,i_all,'homo_coeffs',subname)
-
-  i_all = -product(shape(homo))*kind(homo)
-  deallocate(homo,stat=i_stat)
-  call memocc(i_stat,i_all,'homo',subname)
-
-end subroutine calc_transfer_integrals_old
-
-
-
-
-
-! calculation of cSc and cHc using original coeffs (HOMO and LUMO only) and new Hamiltonian and overlap matrices
-subroutine calc_transfer_integral_old(iproc,nproc,input_frag,orbs,ham,ovrlp,homo_coeffs)
-  use module_base
-  use module_types
-  use yaml_output
-  use module_fragments
-  use internal_io
-  use module_interfaces
-  use sparsematrix_base, only: sparse_matrix
-  use sparsematrix, only: uncompress_matrix
-  implicit none
-
-  integer, intent(in) :: iproc, nproc
-  type(fragmentInputParameters), intent(in) :: input_frag
-  type(orbitals_data), intent(in) :: orbs
-  type(sparse_matrix), intent(inout) :: ham, ovrlp
-  real(kind=gp), dimension(ovrlp%nfvctr,input_frag%nfrag), intent(in) :: homo_coeffs
-  !Local variables
-  character(len=*), parameter :: subname='calc_transfer_integral'
-  integer :: i_stat, i_all, ifrag, jfrag, ntmb_tot, ind, itmb, ierr, i, j
-  !integer :: jfrag_ref, jtmb
-  real(gp), allocatable, dimension(:,:) :: homo_ham, homo_ovrlp, coeff_tmp
-  real(gp) :: orthog_energy
-
-
-  ! make the coeff copies more efficient?
-
-  allocate(coeff_tmp(orbs%norbp,input_frag%nfrag), stat=i_stat)
-  call memocc(i_stat, coeff_tmp, 'coeff_tmp', subname)
-
-  allocate(homo_ham(input_frag%nfrag,input_frag%nfrag), stat=i_stat)
-  call memocc(i_stat, homo_ham, 'homo_ham', subname)
-  allocate(homo_ovrlp(input_frag%nfrag,input_frag%nfrag), stat=i_stat)
-  call memocc(i_stat, homo_ovrlp, 'homo_ovrlp', subname)
-
-  !!allocate(ham%matrix(ham%nfvctr,ham%nfvctr), stat=i_stat)
-  !!call memocc(i_stat, ham%matrix, 'ham%matrix', subname)
-  ham%matrix=f_malloc_ptr((/ham%nfvctr,ham%nfvctr/),id='ham%matrix')
-  
-  call uncompress_matrix(iproc,ham)
-
-  !DGEMM(TRANSA,TRANSB,M,N,K,ALPHA,A,LDA,B,LDB,BETA,C,LDC)
-  !rows op(a) and c, cols op(b) and c, cols op(a) and rows op(b)
-  call to_zero(input_frag%nfrag**2, homo_ham(1,1))
-  if (orbs%norbp>0) then
-     call dgemm('n', 'n', orbs%norbp, input_frag%nfrag, orbs%norb, 1.d0, &
-          ham%matrix(orbs%isorb+1,1),orbs%norb, &
-          homo_coeffs(1,1), orbs%norb, 0.d0, &
-          coeff_tmp, orbs%norbp)
-     call dgemm('t', 'n', input_frag%nfrag, input_frag%nfrag, orbs%norbp, 1.d0, homo_coeffs(orbs%isorb+1,1), &
-          orbs%norb, coeff_tmp, orbs%norbp, 0.d0, homo_ham, input_frag%nfrag)
-  end if
-
-
-  if (nproc>1) then
-      call mpiallred(homo_ham(1,1), input_frag%nfrag**2, mpi_sum, bigdft_mpi%mpi_comm)
-  end if
-
-  !!i_all=-product(shape(ham%matrix))*kind(ham%matrix)
-  !!deallocate(ham%matrix, stat=i_stat)
-  !!call memocc(i_stat, i_all, 'ham%matrix', subname)
-  call f_free_ptr(ham%matrix)
-
-  !!allocate(ovrlp%matrix(ovrlp%nfvctr,ovrlp%nfvctr), stat=i_stat)
-  !!call memocc(i_stat, ovrlp%matrix, 'ovrlp%matrix', subname)
-  ovrlp%matrix=f_malloc_ptr((/ovrlp%nfvctr,ovrlp%nfvctr/),id='ovrlp%matrix')
-  call uncompress_matrix(iproc,ovrlp)
-
-  call to_zero(input_frag%nfrag**2, homo_ovrlp(1,1))
-  if (orbs%norbp>0) then
-     call dgemm('n', 'n', orbs%norbp, input_frag%nfrag, orbs%norb, 1.d0, ovrlp%matrix(orbs%isorb+1,1), &
-          orbs%norb, homo_coeffs(1,1), orbs%norb, 0.d0, coeff_tmp, orbs%norbp)
-     call dgemm('t', 'n', input_frag%nfrag, input_frag%nfrag, orbs%norbp, 1.d0, homo_coeffs(orbs%isorb+1,1), &
-          orbs%norb, coeff_tmp, orbs%norbp, 0.d0, homo_ovrlp, input_frag%nfrag)
-  end if
-
-  if (nproc>1) then
-      call mpiallred(homo_ovrlp(1,1), input_frag%nfrag**2, mpi_sum, bigdft_mpi%mpi_comm)
-  end if
-
-  !!i_all=-product(shape(ovrlp%matrix))*kind(ovrlp%matrix)
-  !!deallocate(ovrlp%matrix, stat=i_stat)
-  !!call memocc(i_stat, i_all, 'ovrlp%matrix', subname)
-  call f_free_ptr(ovrlp%matrix)
-
-  i_all = -product(shape(coeff_tmp))*kind(coeff_tmp)
-  deallocate(coeff_tmp,stat=i_stat)
-  call memocc(i_stat,i_all,'coeff_tmp',subname)
-
-  ! output results
-  !if (iproc==0) write(*,'(a)') '-----------------------------------------------------------------------------------------'
-  if (input_frag%nfrag/=2) then
-     !!if (iproc==0) write(*,*) 'Transfer integrals and site energies:'
-     !!if (iproc==0) write(*,*) 'frag i, frag j, energy, overlap'
-     if (iproc==0) then
-         call yaml_open_map('Transfer integrals and site energies')
-     end if
-     do jfrag=1,input_frag%nfrag
-        do ifrag=1,input_frag%nfrag
-           !!if (iproc==0) write(*,'(2(I5,1x),1x,2(F16.12,1x))') jfrag, ifrag, homo_ham(jfrag,ifrag), homo_ovrlp(jfrag,ifrag)
-           if (iproc==0) then
-               call yaml_map('frag j',jfrag)
-               call yaml_map('frag i',ifrag)
-               call yaml_map('energy',homo_ham(jfrag,ifrag),fmt='(f16.12)')
-               call yaml_map('overlap',homo_ovrlp(jfrag,ifrag),fmt='(f16.12)')
-           end if
-        end do
-     end do
-     call yaml_close_map()
-  else ! include orthogonalized results as well
-     !if (iproc==0) write(*,*) 'Site energies:'
-     !if (iproc==0) write(*,*) 'frag i, energy, overlap, orthog energy'
-     !i=1
-     !j=2
-     !orthog_energy= (0.5_gp/(1.0_gp-homo_ovrlp(i,j)**2)) &
-     !             * ( (homo_ham(i,i)+homo_ham(j,j)) - 2.0_gp*homo_ham(i,j)*homo_ovrlp(i,j) &
-     !             + (homo_ham(i,i)-homo_ham(j,j))*dsqrt(1.0_gp-homo_ovrlp(i,j)**2) )
-     !if (iproc==0) write(*,'((I5,1x),1x,3(F16.12,1x))') 1, homo_ham(1,1), homo_ovrlp(1,1), orthog_energy
-     !orthog_energy= (0.5_gp/(1.0_gp-homo_ovrlp(i,j)**2)) &
-     !             * ( (homo_ham(i,i)+homo_ham(j,j)) - 2.0_gp*homo_ham(i,j)*homo_ovrlp(i,j) &
-     !             - (homo_ham(i,i)-homo_ham(j,j))*dsqrt(1.0_gp-homo_ovrlp(i,j)**2) )
-     !if (iproc==0) write(*,'((I5,1x),1x,3(F16.12,1x))') 2, homo_ham(2,2), homo_ovrlp(2,2), orthog_energy
-
-     !!if (iproc==0) write(*,*) 'Transfer integrals:'
-     !!if (iproc==0) write(*,*) 'frag i, frag j, energy, overlap, orthog energy'
-     i=1
-     j=2
-     orthog_energy=(homo_ham(i,j)-0.5_gp*(homo_ham(i,i)+homo_ham(j,j))*homo_ovrlp(i,j))/(1.0_gp-homo_ovrlp(i,j)**2)
-     !!if (iproc==0) write(*,'(2(I5,1x),1x,3(F16.12,1x))') 1, 2, homo_ham(1,2), homo_ovrlp(1,2),orthog_energy
-     i=2
-     j=1
-     orthog_energy=(homo_ham(i,j)-0.5_gp*(homo_ham(i,i)+homo_ham(j,j))*homo_ovrlp(i,j))/(1.0_gp-homo_ovrlp(i,j)**2)
-     !!if (iproc==0) write(*,'(2(I5,1x),1x,3(F16.12,1x))') 1, 2, homo_ham(2,1), homo_ovrlp(2,1),orthog_energy
-     if (iproc==0) then
-         call yamL_open_map('Transfer integrals')
-         call yaml_map('frag i',1)
-         call yaml_map('frag j',2)
-         call yaml_map('energy',homo_ham(1,2))
-         call yaml_map('overlap',homo_ovrlp(1,2))
-         call yaml_map('orthog energy',orthog_energy)
-         call yaml_map('frag i',1)
-         call yaml_map('frag j',2)
-         call yaml_map('energy',homo_ham(2,1))
-         call yaml_map('overlap',homo_ovrlp(2,1))
-         call yaml_map('orthog energy',orthog_energy)
-         call yaml_close_map()
-     end if
-
-  end if
-  !!if (iproc==0) write(*,'(a)') '-----------------------------------------------------------------------------------------'
-
-  i_all = -product(shape(homo_ham))*kind(homo_ham)
-  deallocate(homo_ham,stat=i_stat)
-  call memocc(i_stat,i_all,'homo_ham',subname)
-  i_all = -product(shape(homo_ovrlp))*kind(homo_ovrlp)
-  deallocate(homo_ovrlp,stat=i_stat)
-  call memocc(i_stat,i_all,'homo_ovrlp',subname)
-
-end subroutine calc_transfer_integral_old
->>>>>>> 57068cde
 
 
 ! calculation of cSc and cHc using original coeffs and new Hamiltonian and overlap matrices
@@ -686,12 +420,8 @@
   ! orthogonalize
   coeffs_tmp=f_malloc0((/orbs%norb,orbs%norb/), id='coeffs_tmp')
   call vcopy(orbs%norb*nstates,homo_coeffs(1,1),1,coeffs_tmp(1,1),1)
-<<<<<<< HEAD
   call reorthonormalize_coeff(iproc, nproc, nstates, -8, -8, meth_overlap, orbs, ovrlp, KS_overlap, &
        ovrlp_mat, coeffs_tmp(1,1), orbs)
-=======
-  call reorthonormalize_coeff(iproc, nproc, nstates, -8, -8, meth_overlap, orbs, ovrlp, coeffs_tmp(1,1), orbs)
->>>>>>> 57068cde
   coeffs_orthog=f_malloc((/orbs%norb,nstates/), id='coeffs_orthog')
   call vcopy(orbs%norb*nstates,coeffs_tmp(1,1),1,coeffs_orthog(1,1),1)
   call f_free(coeffs_tmp)
