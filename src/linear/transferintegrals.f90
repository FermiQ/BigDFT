--- conflicted
+++ resolved
@@ -117,11 +117,7 @@
   integer, intent(in) :: iproc, nproc
   type(fragmentInputParameters), intent(in) :: input_frag
   type(orbitals_data), intent(in) :: orbs
-<<<<<<< HEAD
-  type(sparseMatrix), intent(inout) :: ham, ovrlp
-=======
   type(sparse_matrix), intent(inout) :: ham, ovrlp
->>>>>>> ffa93dbe
   real(kind=gp), dimension(ovrlp%nfvctr,input_frag%nfrag), intent(in) :: homo_coeffs
   !Local variables
   character(len=*), parameter :: subname='calc_transfer_integral'
@@ -141,17 +137,11 @@
   allocate(homo_ovrlp(input_frag%nfrag,input_frag%nfrag), stat=i_stat)
   call memocc(i_stat, homo_ovrlp, 'homo_ovrlp', subname)
 
-<<<<<<< HEAD
-  allocate(ham%matrix(ham%nfvctr,ham%nfvctr), stat=i_stat)
-  call memocc(i_stat, ham%matrix, 'ham%matrix', subname)
-  call uncompressMatrix(iproc,ham)
-=======
   !!allocate(ham%matrix(ham%nfvctr,ham%nfvctr), stat=i_stat)
   !!call memocc(i_stat, ham%matrix, 'ham%matrix', subname)
   ham%matrix=f_malloc_ptr((/ham%nfvctr,ham%nfvctr/),id='ham%matrix')
   
   call uncompress_matrix(iproc,ham)
->>>>>>> ffa93dbe
 
   !DGEMM(TRANSA,TRANSB,M,N,K,ALPHA,A,LDA,B,LDB,BETA,C,LDC)
   !rows op(a) and c, cols op(b) and c, cols op(a) and rows op(b)
@@ -175,16 +165,10 @@
   !!call memocc(i_stat, i_all, 'ham%matrix', subname)
   call f_free_ptr(ham%matrix)
 
-<<<<<<< HEAD
-  allocate(ovrlp%matrix(ovrlp%nfvctr,ovrlp%nfvctr), stat=i_stat)
-  call memocc(i_stat, ovrlp%matrix, 'ovrlp%matrix', subname)
-  call uncompressMatrix(iproc,ovrlp)
-=======
   !!allocate(ovrlp%matrix(ovrlp%nfvctr,ovrlp%nfvctr), stat=i_stat)
   !!call memocc(i_stat, ovrlp%matrix, 'ovrlp%matrix', subname)
   ovrlp%matrix=f_malloc_ptr((/ovrlp%nfvctr,ovrlp%nfvctr/),id='ovrlp%matrix')
   call uncompress_matrix(iproc,ovrlp)
->>>>>>> ffa93dbe
 
   call to_zero(input_frag%nfrag**2, homo_ovrlp(1,1))
   if (orbs%norbp>0) then
@@ -294,11 +278,7 @@
 
   integer, intent(in) :: iproc, nproc, nstates
   type(orbitals_data), intent(in) :: orbs
-<<<<<<< HEAD
-  type(sparseMatrix), intent(inout) :: ham, ovrlp
-=======
   type(sparse_matrix), intent(inout) :: ham, ovrlp
->>>>>>> ffa93dbe
   real(kind=gp), dimension(ovrlp%nfvctr,nstates), intent(in) :: homo_coeffs1, homo_coeffs2
   real(kind=gp), dimension(nstates), intent(inout) :: homo_ham, homo_ovrlp
 
@@ -312,11 +292,7 @@
   !DGEMM(TRANSA,TRANSB,M,N,K,ALPHA,A,LDA,B,LDB,BETA,C,LDC)
   !rows op(a) and c, cols op(b) and c, cols op(a) and rows op(b)
   !ham%matrix=f_malloc_ptr((/ham%nfvctr,ham%nfvctr/), id='ham%matrix')
-<<<<<<< HEAD
-  !call uncompressMatrix(iproc,ham)
-=======
   !call uncompress_matrix(iproc,ham)
->>>>>>> ffa93dbe
   if (orbs%norbp>0) then
      do istate=1,nstates
         call dgemm('n', 'n', orbs%norbp, 1, orbs%norb, 1.d0, &
@@ -337,11 +313,7 @@
   !call f_free_ptr(ham%matrix)
 
   !ovrlp%matrix=f_malloc_ptr((/ovrlp%nfvctr,ovrlp%nfvctr/), id='ovrlp%matrix')
-<<<<<<< HEAD
-  !call uncompressMatrix(iproc,ovrlp)
-=======
   !call uncompress_matrix(iproc,ovrlp)
->>>>>>> ffa93dbe
 
   if (orbs%norbp>0) then
      do istate=1,nstates
@@ -411,11 +383,7 @@
   homo_coeffs=f_malloc0((/ovrlp%nfvctr,nstates/), id='homo_coeffs')
   !coeffs_tmp=f_malloc((/ovrlp%nfvctr,ovrlp%nfvctr/), id='coeffs_tmp')
   ovrlp%matrix=f_malloc_ptr((/ovrlp%nfvctr,ovrlp%nfvctr/), id='ovrlp%matrix')
-<<<<<<< HEAD
-  call uncompressMatrix(iproc,ovrlp)
-=======
   call uncompress_matrix(iproc,ovrlp)
->>>>>>> ffa93dbe
 
   istate=1
   ind=1
@@ -424,22 +392,14 @@
 
      norb_tmp=min(ceiling((ref_frags(ifrag_ref)%nelec+1)/2.0_gp)+above_lumo,ref_frags(ifrag_ref)%fbasis%forbs%norb)
 
-<<<<<<< HEAD
-     !call razero(ovrlp%nfvctr**2,coeffs_tmp(1,1),1)
-=======
      !call to_zero(ovrlp%nfvctr**2,coeffs_tmp(1,1),1)
->>>>>>> ffa93dbe
      do ih=1,norb_tmp
         call vcopy(ref_frags(ifrag_ref)%fbasis%forbs%norb,ref_frags(ifrag_ref)%coeff(1,ih),1,homo_coeffs(ind,istate+ih-1),1)
         !call vcopy(ref_frags(ifrag_ref)%fbasis%forbs%norb,ref_frags(ifrag_ref)%coeff(1,ih),1,coeffs_tmp(ind,ih),1)
      end do
 
      !call reorthonormalize_coeff(iproc, nproc, norb_tmp, -8, -8, meth_overlap, orbs, ovrlp, coeffs_tmp(1,1))
-<<<<<<< HEAD
-     !call dcopy(orbs%norb*norb_tmp,coeffs_tmp(1,1),1,homo_coeffs(1,istate),1)
-=======
      !call vcopy(orbs%norb*norb_tmp,coeffs_tmp(1,1),1,homo_coeffs(1,istate),1)
->>>>>>> ffa93dbe
 
      istate=istate+norb_tmp
      ind=ind+ref_frags(ifrag_ref)%fbasis%forbs%norb
@@ -447,21 +407,13 @@
   !call f_free(coeffs_tmp)
 
   ham%matrix=f_malloc_ptr((/ham%nfvctr,ham%nfvctr/), id='ham%matrix')
-<<<<<<< HEAD
-  call uncompressMatrix(iproc,ham)
-=======
   call uncompress_matrix(iproc,ham)
->>>>>>> ffa93dbe
   if (separate_site_energies .or. input_frag%nfrag==1) call calc_transfer_integral(iproc,nproc,nstates,&
        orbs,ham,ovrlp,homo_coeffs,homo_coeffs,homo_ham,homo_ovrlp)
 
   ! orthogonalize
   coeffs_tmp=f_malloc0((/orbs%norb,orbs%norb/), id='coeffs_tmp')
-<<<<<<< HEAD
-  call dcopy(orbs%norb*nstates,homo_coeffs(1,1),1,coeffs_tmp(1,1),1)
-=======
   call vcopy(orbs%norb*nstates,homo_coeffs(1,1),1,coeffs_tmp(1,1),1)
->>>>>>> ffa93dbe
   call reorthonormalize_coeff(iproc, nproc, nstates, -8, -8, meth_overlap, orbs, ovrlp, coeffs_tmp(1,1))
   coeffs_orthog=f_malloc((/orbs%norb,nstates/), id='coeffs_orthog')
   call vcopy(orbs%norb*nstates,coeffs_tmp(1,1),1,coeffs_orthog(1,1),1)
