!> @file
!>  Contains files for constrained DFT
!! @author
!!    Copyright (C) 2013-2014 BigDFT group
!!    This file is distributed under the terms of the
!!    GNU General Public License, see ~/COPYING file
!!    or http://www.gnu.org/copyleft/gpl.txt .
!!    For the list of contributors, see ~/AUTHORS 


!> CDFT: calculates the weight matrix w_ab via the expression S^1/2PS^1/2, where S is the overlap of the whole system
!! CDFT: and P is a projector matrix onto the tmbs of the desired fragment
!! CDFT: for standalone CDFT calculations, assuming one charged fragment, for transfer integrals assuming two fragments
!! CDFT: where we constrain the difference - should later generalize this
subroutine calculate_weight_matrix_lowdin_wrapper(cdft,tmb,input,ref_frags,calculate_overlap_matrix,meth_overlap)
  use module_base
  use module_types
  use module_fragments
  use constrained_dft
  implicit none
  integer, intent(in) :: meth_overlap
  type(cdft_data), intent(inout) :: cdft
  type(input_variables),intent(in) :: input
  type(dft_wavefunction), intent(inout) :: tmb
  logical, intent(in) :: calculate_overlap_matrix
  type(system_fragment), dimension(input%frag%nfrag_ref), intent(in) :: ref_frags

  integer :: nfrag_charged
  !real(kind=gp), dimension(:,:), pointer :: ovrlp_half
  character(len=*),parameter :: subname='calculate_weight_matrix_lowdin'

  call f_routine('calculate_weight_matrix_lowdin_wrapper')

  ! wrapper here so we can modify charge and avoid restructuring the code as much whilst still using the routine elsewhere
  if (.not. input%lin%calc_transfer_integrals) then
     cdft%charge=ref_frags(input%frag%frag_index(cdft%ifrag_charged(1)))%nelec-input%frag%charge(cdft%ifrag_charged(1))
  end if

  if (input%lin%calc_transfer_integrals) then
     nfrag_charged=2
  else
     nfrag_charged=1
  end if

  !ovrlp_half=f_malloc_ptr((/tmb%orbs%norb,tmb%orbs%norb/), id='ovrlp_half')
  call calculate_weight_matrix_lowdin(cdft%weight_matrix,cdft%weight_matrix_,nfrag_charged,cdft%ifrag_charged,tmb,input%frag,&
       ref_frags,calculate_overlap_matrix,.true.,meth_overlap)
  !call f_free_ptr(ovrlp_half)

  call f_release_routine()

end subroutine calculate_weight_matrix_lowdin_wrapper


subroutine calculate_weight_matrix_lowdin(weight_matrix,weight_matrix_,nfrag_charged,ifrag_charged,tmb,input_frag,&
     ref_frags,calculate_overlap_matrix,calculate_ovrlp_half,meth_overlap)
  use module_base
  use module_types
  use module_fragments
  use communications_base, only: TRANSPOSE_FULL
  use communications, only: transpose_localized
  use sparsematrix_base, only: matrices, sparse_matrix, sparsematrix_malloc_ptr, &
                               DENSE_FULL, assignment(=), &
                               allocate_matrices, deallocate_matrices
  use sparsematrix, only: compress_matrix, uncompress_matrix, &
                          gather_matrix_from_taskgroups_inplace, uncompress_matrix2
  use transposed_operations, only: calculate_overlap_transposed
  use matrix_operations, only: overlapPowerGeneral
  implicit none
  type(sparse_matrix), intent(in) :: weight_matrix
  type(matrices), intent(inout) :: weight_matrix_
  type(fragmentInputParameters),intent(in) :: input_frag
  type(dft_wavefunction), intent(inout) :: tmb
  logical, intent(in) :: calculate_overlap_matrix, calculate_ovrlp_half
  type(system_fragment), dimension(input_frag%nfrag_ref), intent(in) :: ref_frags
  integer, intent(in) :: nfrag_charged, meth_overlap
  integer, dimension(2), intent(in) :: ifrag_charged
  !local variables
  integer :: ifrag,iorb,ifrag_ref,isforb,ierr
  integer,dimension(1) :: power
  real(kind=gp), allocatable, dimension(:,:) :: proj_mat, proj_ovrlp_half, weight_matrixp
  character(len=*),parameter :: subname='calculate_weight_matrix_lowdin'
  real(kind=gp) :: max_error, mean_error
  type(matrices),dimension(1) :: inv_ovrlp

  call f_routine(id='calculate_weight_matrix_lowdin')

  call allocate_matrices(tmb%linmat%s, allocate_full=.true., matname='inv_ovrlp', mat=inv_ovrlp(1))

  if (calculate_overlap_matrix) then
     if(.not.tmb%can_use_transposed) then
         !if(.not.associated(tmb%psit_c)) then
         !    tmb%psit_c = f_malloc_ptr(sum(tmb%collcom%nrecvcounts_c),id='tmb%psit_c')
         !end if
         !if(.not.associated(tmb%psit_f)) then
         !    tmb%psit_f = f_malloc_ptr(7*sum(tmb%collcom%nrecvcounts_f),id='tmb%psit_f')
         !end if
         call transpose_localized(bigdft_mpi%iproc, bigdft_mpi%nproc, tmb%npsidim_orbs, tmb%orbs, tmb%collcom, &
              TRANSPOSE_FULL, tmb%psi, tmb%psit_c, tmb%psit_f, tmb%lzd)
         tmb%can_use_transposed=.true.
     end if

     call calculate_overlap_transposed(bigdft_mpi%iproc, bigdft_mpi%nproc, tmb%orbs, tmb%collcom, tmb%psit_c, &
          tmb%psit_c, tmb%psit_f, tmb%psit_f, tmb%linmat%s, tmb%linmat%ovrlp_)
     !!call gather_matrix_from_taskgroups_inplace(bigdft_mpi%iproc, bigdft_mpi%nproc, tmb%linmat%s, tmb%linmat%ovrlp_)
  end if   

  if (calculate_ovrlp_half) then
     tmb%linmat%ovrlp_%matrix = sparsematrix_malloc_ptr(tmb%linmat%s, iaction=DENSE_FULL, id='tmb%linmat%ovrlp_%matrix')
     call uncompress_matrix2(bigdft_mpi%iproc, bigdft_mpi%nproc, bigdft_mpi%mpi_comm, &
          tmb%linmat%s, tmb%linmat%ovrlp_%matrix_compr, tmb%linmat%ovrlp_%matrix)
     ! Maybe not clean here to use twice tmb%linmat%s, but it should not
     ! matter as dense is used
     power(1)=2
<<<<<<< HEAD
     call overlapPowerGeneral(bigdft_mpi%iproc, bigdft_mpi%nproc, meth_overlap, 1, power, &
=======
     call overlapPowerGeneral(bigdft_mpi%iproc, bigdft_mpi%nproc,bigdft_mpi%mpi_comm,&
          meth_overlap, 1, power, &
>>>>>>> d31be52c
          tmb%orthpar%blocksize_pdsyev, &
          imode=2, ovrlp_smat=tmb%linmat%s, inv_ovrlp_smat=tmb%linmat%s, &
          ovrlp_mat=tmb%linmat%ovrlp_, inv_ovrlp_mat=inv_ovrlp, &
          check_accur=.false., max_error=max_error, mean_error=mean_error)
          !check_accur=.true., max_error=max_error, mean_error=mean_error)
     call f_free_ptr(tmb%linmat%ovrlp_%matrix)
  end if

  proj_mat=f_malloc0((/tmb%orbs%norb,tmb%orbs%norb/),id='proj_mat')
  !call f_zero(tmb%orbs%norb**2,proj_mat(1,1))

  isforb=0
  do ifrag=1,input_frag%nfrag
     ifrag_ref=input_frag%frag_index(ifrag)
     if (ifrag==ifrag_charged(1)) then
        do iorb=1,ref_frags(ifrag_ref)%fbasis%forbs%norb
           proj_mat(iorb+isforb,iorb+isforb)=1.0_gp
        end do
     end if
     if (nfrag_charged==2) then
        if (ifrag==ifrag_charged(2)) then
           do iorb=1,ref_frags(ifrag_ref)%fbasis%forbs%norb
              proj_mat(iorb+isforb,iorb+isforb)=-1.0_gp
           end do
        end if
     end if
     isforb=isforb+ref_frags(ifrag_ref)%fbasis%forbs%norb
  end do

  proj_ovrlp_half=f_malloc((/tmb%orbs%norb,tmb%orbs%norbp/),id='proj_ovrlp_half')
  if (tmb%orbs%norbp>0) then
     call dgemm('n', 'n', tmb%orbs%norb, tmb%orbs%norbp, &
            tmb%orbs%norb, 1.d0, &
            proj_mat(1,1), tmb%orbs%norb, &
            inv_ovrlp(1)%matrix(1,tmb%orbs%isorb+1,1), tmb%orbs%norb, 0.d0, &
            proj_ovrlp_half(1,1), tmb%orbs%norb)
  end if
  call f_free(proj_mat)
  weight_matrixp=f_malloc((/tmb%orbs%norb,tmb%orbs%norbp/), id='weight_matrixp')
  if (tmb%orbs%norbp>0) then
     call dgemm('n', 'n', tmb%orbs%norb, tmb%orbs%norbp, & 
          tmb%orbs%norb, 1.d0, &
          inv_ovrlp(1)%matrix(1,1,1), tmb%orbs%norb, &
          proj_ovrlp_half(1,1), tmb%orbs%norb, 0.d0, &
          weight_matrixp(1,1), tmb%orbs%norb)
  end if
  call f_free(proj_ovrlp_half)
  weight_matrix_%matrix = sparsematrix_malloc_ptr(weight_matrix,iaction=DENSE_FULL,id='weight_matrix_%matrix')
  if (bigdft_mpi%nproc>1) then
     call mpi_allgatherv(weight_matrixp, tmb%orbs%norb*tmb%orbs%norbp, mpi_double_precision, weight_matrix_%matrix, &
          tmb%orbs%norb*tmb%orbs%norb_par(:,0), tmb%orbs%norb*tmb%orbs%isorb_par, &
          mpi_double_precision, bigdft_mpi%mpi_comm, ierr)
  else
      if (weight_matrix%nspin/=1) then
          stop 'NEED TO FIX THE SPIN HERE: calculate_weight_matrix_lowdin'
      end if
     call vcopy(tmb%orbs%norb*tmb%orbs%norb*weight_matrix%nspin,weight_matrixp(1,1),1,weight_matrix_%matrix(1,1,1),1)
  end if
  call f_free(weight_matrixp)
  call compress_matrix(bigdft_mpi%iproc,bigdft_mpi%nproc,weight_matrix,weight_matrix_%matrix,weight_matrix_%matrix_compr)
  call f_free_ptr(weight_matrix_%matrix)
  call deallocate_matrices(inv_ovrlp(1))
  call f_release_routine()

end subroutine calculate_weight_matrix_lowdin


!EXPERIMENTAL and temporary, currently deactivated
subroutine calculate_weight_matrix_lowdin_gradient_fd(weight_matrix,weight_matrix_,ifrag_charged,tmb,input_frag,&
     ref_frags,calculate_overlap_matrix,calculate_ovrlp_half,meth_overlap,cdft_grad)
  use module_base
  use module_types
  use module_fragments
  use sparsematrix_base, only: matrices, sparse_matrix, sparsematrix_malloc_ptr, &
                               DENSE_FULL, assignment(=), &
                               allocate_matrices, deallocate_matrices
  use sparsematrix, only: compress_matrix, uncompress_matrix, &
                          gather_matrix_from_taskgroups_inplace, extract_taskgroup_inplace, &
                          uncompress_matrix2
   use matrix_operations, only: overlapPowerGeneral
  implicit none
  type(sparse_matrix), intent(in) :: weight_matrix
  type(matrices), intent(inout) :: weight_matrix_
  type(fragmentInputParameters),intent(in) :: input_frag
  type(dft_wavefunction), intent(inout) :: tmb
  logical, intent(in) :: calculate_overlap_matrix, calculate_ovrlp_half
  type(system_fragment), dimension(input_frag%nfrag_ref), intent(in) :: ref_frags
  integer, intent(in) :: meth_overlap
  integer, dimension(2), intent(in) :: ifrag_charged
  real(kind=8),dimension(tmb%npsidim_orbs),intent(out) :: cdft_grad
  !local variables
  integer :: ifrag,iorb,ifrag_ref,isforb,ierr
  real(kind=gp), allocatable, dimension(:,:) :: proj_mat, proj_ovrlp_half, weight_matrixp!, ovrlp_half
  character(len=*),parameter :: subname='calculate_weight_matrix_lowdin'
  real(kind=gp) :: max_error, mean_error
  type(matrices),dimension(1) :: inv_ovrlp
  type(matrices),dimension(1) :: ovrlp_half
  real(kind=8), dimension(:), pointer :: hpsittmp_c, hpsittmp_f, matrix_compr, psi_orig
  !real(kind=8),dimension(:),pointer :: psitlarge_c, psitlarge_f
  real(kind=8),dimension(:),pointer :: weight_matrix_tmp
  real(kind=8), dimension(:), allocatable :: calc_grad, fd_grad
  integer :: nfrag_charged, jorb, i, ncount, istart, iiorb, ilr
  integer,dimension(1) :: power
  real(kind=8) :: ddot, trkw, trkw_new, trkw_old
  real(kind=8), parameter :: h=0.00001d0
  logical, parameter :: forward=.true. !forward or centered diff
  call f_routine(id='calculate_weight_matrix_lowdin')

  !might be better to make this a parameter
  if (ifrag_charged(2)==0) then
     nfrag_charged=1
  else
     nfrag_charged=2
  end if

      do iorb=1,tmb%orbs%norbp
          iiorb=tmb%orbs%isorb+iorb
          ilr=tmb%orbs%inwhichlocreg(iiorb)
          ncount=tmb%lzd%llr(ilr)%wfd%nvctr_c+7*tmb%lzd%llr(ilr)%wfd%nvctr_f
print*,iorb,ilr,ncount
 end do

!stop

  psi_orig=f_malloc_ptr(tmb%npsidim_orbs,id='psi_orig')
  call vcopy(tmb%npsidim_orbs,tmb%psi(1),1,psi_orig(1),1)
  !call f_zero(tmb%npsidim_orbs,cdft_grad)
  call f_zero(cdft_grad)

  !calculate Tr(KW)
  !ovrlp_half=f_malloc((/tmb%orbs%norb,tmb%orbs%norb/), id='ovrlp_half')
  call calculate_weight_matrix_lowdin(weight_matrix,weight_matrix_,nfrag_charged,ifrag_charged,tmb,input_frag,&
       ref_frags,calculate_overlap_matrix,.true.,meth_overlap)
 
  !!call extract_taskgroup_inplace(tmb%linmat%l, tmb%linmat%kernel_)
  call extract_taskgroup_inplace(weight_matrix, weight_matrix_)
  call calculate_kernel_and_energy(bigdft_mpi%iproc,bigdft_mpi%nproc,tmb%linmat%l,weight_matrix, &
           tmb%linmat%kernel_,weight_matrix_,trkw,tmb%coeff,tmb%orbs,tmb%orbs,.false.)
  !!call gather_matrix_from_taskgroups_inplace(bigdft_mpi%iproc, bigdft_mpi%nproc, tmb%linmat%l, tmb%linmat%kernel_)
  call gather_matrix_from_taskgroups_inplace(bigdft_mpi%iproc, bigdft_mpi%nproc, bigdft_mpi%mpi_comm, &
       weight_matrix, weight_matrix_)

  weight_matrix_tmp = f_malloc_ptr(weight_matrix%nvctr,id='weight_matrix_tmp')
  call vcopy(weight_matrix%nvctr,weight_matrix_%matrix_compr(1),1,weight_matrix_tmp(1),1)
  do i=1,tmb%npsidim_orbs !19000,21500!
     call vcopy(tmb%npsidim_orbs,psi_orig(1),1,tmb%psi(1),1)
     if (forward) then
       tmb%psi(i)=tmb%psi(i)+h
     else
       tmb%psi(i)=tmb%psi(i)+0.5d0*h
     end if
     tmb%can_use_transposed=.false.
     call calculate_weight_matrix_lowdin(weight_matrix,weight_matrix_,nfrag_charged,ifrag_charged,tmb,input_frag,&
          ref_frags,.true.,.true.,meth_overlap)
     !!call extract_taskgroup_inplace(tmb%linmat%l, tmb%linmat%kernel_)
     call extract_taskgroup_inplace(weight_matrix, weight_matrix_)
     call calculate_kernel_and_energy(bigdft_mpi%iproc,bigdft_mpi%nproc,tmb%linmat%l,weight_matrix, &
           tmb%linmat%kernel_,weight_matrix_,trkw_new,tmb%coeff,tmb%orbs,tmb%orbs,.false.)
     !!call gather_matrix_from_taskgroups_inplace(bigdft_mpi%iproc, bigdft_mpi%nproc, tmb%linmat%l, tmb%linmat%kernel_)
     call gather_matrix_from_taskgroups_inplace(bigdft_mpi%iproc, bigdft_mpi%nproc, bigdft_mpi%mpi_comm, &
          weight_matrix, weight_matrix_)

     if (forward) then
        cdft_grad(i)=(trkw_new-trkw)/h
     else
        call vcopy(tmb%npsidim_orbs,psi_orig(1),1,tmb%psi(1),1)
        tmb%psi(i)=tmb%psi(i)-0.5d0*h
        tmb%can_use_transposed=.false.
        call calculate_weight_matrix_lowdin(weight_matrix,weight_matrix_,nfrag_charged,ifrag_charged,tmb,input_frag,&
             ref_frags,.true.,.true.,meth_overlap)
        !!call extract_taskgroup_inplace(tmb%linmat%l, tmb%linmat%kernel_)
        call extract_taskgroup_inplace(weight_matrix, weight_matrix_)
        call calculate_kernel_and_energy(bigdft_mpi%iproc,bigdft_mpi%nproc,tmb%linmat%l,weight_matrix, &
              tmb%linmat%kernel_,weight_matrix_,trkw_old,tmb%coeff,tmb%orbs,tmb%orbs,.false.)
        !!call gather_matrix_from_taskgroups_inplace(bigdft_mpi%iproc, bigdft_mpi%nproc, tmb%linmat%l, tmb%linmat%kernel_)
        call gather_matrix_from_taskgroups_inplace(bigdft_mpi%iproc, bigdft_mpi%nproc, bigdft_mpi%mpi_comm, &
             weight_matrix, weight_matrix_)
        cdft_grad(i)=(trkw_new-trkw_old)/h
     end if


     !print*,100.0d0*i/tmb%npsidim_orbs,'% (',i,tmb%npsidim_orbs,')',cdft_grad(i),tmb%psi(i),trkw_new
     print*,100.0d0*i/tmb%npsidim_orbs,'% (',cdft_grad(i),tmb%psi(i),trkw_new,')'



  end do

if (.false.) then
     ! for ease, just calc d(S^1/2)ab/dphi_c, where c=9, b=10
  call allocate_matrices(tmb%linmat%s, allocate_full=.true., matname='inv_ovrlp', mat=inv_ovrlp(1))
  call allocate_matrices(tmb%linmat%s, allocate_full=.true., matname='ovrlp_half', mat=ovrlp_half(1))
     !quick test
     print*,tmb%orbs%inwhichlocreg(1),tmb%orbs%inwhichlocreg(2),&
          tmb%lzd%llr(tmb%orbs%inwhichlocreg(1))%wfd%nvctr_c+7*tmb%lzd%llr(tmb%orbs%inwhichlocreg(1))%wfd%nvctr_f,&
          tmb%lzd%llr(tmb%orbs%inwhichlocreg(2))%wfd%nvctr_c+7*tmb%lzd%llr(tmb%orbs%inwhichlocreg(2))%wfd%nvctr_f

     tmb%linmat%ovrlp_%matrix = sparsematrix_malloc_ptr(tmb%linmat%s, iaction=DENSE_FULL, id='tmb%linmat%ovrlp_%matrix')
     call uncompress_matrix2(bigdft_mpi%iproc, bigdft_mpi%nproc, bigdft_mpi%mpi_comm, &
          tmb%linmat%s, tmb%linmat%ovrlp_%matrix_compr, tmb%linmat%ovrlp_%matrix)


     !S^-1/2 for calc grad
     power(1)=-2
<<<<<<< HEAD
             call overlapPowerGeneral(bigdft_mpi%iproc, bigdft_mpi%nproc, meth_overlap, 1, power, &
=======
             call overlapPowerGeneral(bigdft_mpi%iproc, bigdft_mpi%nproc,bigdft_mpi%mpi_comm,&
                  meth_overlap, 1, power, &
>>>>>>> d31be52c
                  tmb%orthpar%blocksize_pdsyev, &
                  imode=2, ovrlp_smat=tmb%linmat%s, inv_ovrlp_smat=tmb%linmat%s, &
                  ovrlp_mat=tmb%linmat%ovrlp_, inv_ovrlp_mat=inv_ovrlp, &
                  check_accur=.false., max_error=max_error, mean_error=mean_error)       
     power(1)=2
<<<<<<< HEAD
             call overlapPowerGeneral(bigdft_mpi%iproc, bigdft_mpi%nproc, meth_overlap, 1, power, &
=======
             call overlapPowerGeneral(bigdft_mpi%iproc, bigdft_mpi%nproc,bigdft_mpi%mpi_comm,&
                  meth_overlap, 1, power, &
>>>>>>> d31be52c
                  tmb%orthpar%blocksize_pdsyev, &
                  imode=2, ovrlp_smat=tmb%linmat%s, inv_ovrlp_smat=tmb%linmat%s, &
                  ovrlp_mat=tmb%linmat%ovrlp_, inv_ovrlp_mat=ovrlp_half, &
                  check_accur=.false., max_error=max_error, mean_error=mean_error)       


istart=1
      do iorb=1,tmb%orbs%norbp
          iiorb=tmb%orbs%isorb+iorb
          ilr=tmb%orbs%inwhichlocreg(iiorb)
          ncount=tmb%lzd%llr(ilr)%wfd%nvctr_c+7*tmb%lzd%llr(ilr)%wfd%nvctr_f
          calc_grad=f_malloc(ncount,id='calc_grad')
          call vcopy(ncount,tmb%psi(istart+ncount),1,calc_grad(1),1)
          call dscal(inv_ovrlp(1)%matrix(9,10,1)*0.5d0,calc_grad(1))

call daxpy(ncount,inv_ovrlp(1)%matrix(10,9,1)*0.5d0,tmb%psi(istart+ncount),1,calc_grad(1),1)
          if (iorb==9) exit
                   istart=istart+ncount 
          call f_free(calc_grad)
     end do

     !test instead deriv of S^1/2
      !istart=1
      !do iorb=1,1 !tmb%orbs%norbp
      !    iiorb=tmb%orbs%isorb+iorb
      !    ilr=tmb%orbs%inwhichlocreg(iiorb)
      !    ncount=tmb%lzd%llr(ilr)%wfd%nvctr_c+7*tmb%lzd%llr(ilr)%wfd%nvctr_f
          fd_grad=f_malloc(ncount,id='fd_grad')

          do i=0,ncount-1
             call vcopy(ncount,psi_orig(istart),1,tmb%psi(istart),1)
             tmb%psi(istart+i)=tmb%psi(istart+i)+h

             ! re-calc overlap first but only for a given row
             ! ddot is sloppy but they should both be same size (same ilr), print to check
             tmb%linmat%ovrlp_%matrix(9,10,1)=ddot(ncount,tmb%psi(istart),1,tmb%psi(istart+ncount),1)
             tmb%linmat%ovrlp_%matrix(10,9,1)=ddot(ncount,tmb%psi(istart),1,tmb%psi(istart+ncount),1)

             power(1)=2
<<<<<<< HEAD
             call overlapPowerGeneral(bigdft_mpi%iproc, bigdft_mpi%nproc, meth_overlap, 1, power, &
=======
             call overlapPowerGeneral(bigdft_mpi%iproc, bigdft_mpi%nproc, bigdft_mpi%mpi_comm,&
                  meth_overlap, 1, power, &
>>>>>>> d31be52c
                  tmb%orthpar%blocksize_pdsyev, &
                  imode=2, ovrlp_smat=tmb%linmat%s, inv_ovrlp_smat=tmb%linmat%s, &
                  ovrlp_mat=tmb%linmat%ovrlp_, inv_ovrlp_mat=inv_ovrlp, &
                  check_accur=.false., max_error=max_error, mean_error=mean_error)             

             fd_grad(i+1) = (inv_ovrlp(1)%matrix(9,10,1)-ovrlp_half(1)%matrix(9,10,1)+ &
                             inv_ovrlp(1)%matrix(10,9,1)-ovrlp_half(1)%matrix(10,9,1))/h

             write(30,*) fd_grad(i+1),calc_grad(i+1),tmb%psi(istart+i)!abs(fd_grad(i+1)-calc_grad(i+1))!,inv_ovrlp%matrix(9,10,1),ovrlp_half%matrix(9,10,1)

          end do
       !   istart=istart+ncount
          call f_free(fd_grad)

      !end do
          call f_free(calc_grad)
     call f_free_ptr(tmb%linmat%ovrlp_%matrix)
  call deallocate_matrices(inv_ovrlp(1))
  call deallocate_matrices(ovrlp_half(1))
end if

  call vcopy(tmb%npsidim_orbs,psi_orig(1),1,tmb%psi(1),1)
  call f_free_ptr(psi_orig)
  call vcopy(weight_matrix%nvctr,weight_matrix_tmp(1),1,weight_matrix_%matrix_compr(1),1)
  call f_free_ptr(weight_matrix_tmp)
  !call f_free(ovrlp_half)
    !cdft%charge is always constant (as is lagmult in this loop) so could in theory be ignored as in optimize_coeffs
    !cdft%lag_mult*(trkw - cdft%charge)

end subroutine calculate_weight_matrix_lowdin_gradient_fd



!EXPERIMENTAL, currently deactivated
subroutine calculate_weight_matrix_lowdin_gradient(weight_matrix,weight_matrix_,ifrag_charged,tmb,input_frag,ref_frags,&
     calculate_overlap_matrix,calculate_ovrlp_half,meth_overlap,psitlarge_c,psitlarge_f)
  use module_base
  use module_types
  use module_fragments
  use communications_base, only: TRANSPOSE_FULL
  use communications, only: transpose_localized
  use sparsematrix_base, only: matrices, sparse_matrix, sparsematrix_malloc_ptr, &
                               DENSE_FULL, assignment(=), &
                               allocate_matrices, deallocate_matrices
  use sparsematrix, only: compress_matrix, uncompress_matrix, gather_matrix_from_taskgroups_inplace, &
                          gather_matrix_from_taskgroups_inplace, uncompress_matrix2
  use transposed_operations, only: calculate_overlap_transposed, build_linear_combination_transposed
  use matrix_operations, only: overlapPowerGeneral
  implicit none
  type(sparse_matrix), intent(in) :: weight_matrix
  type(matrices), intent(inout) :: weight_matrix_
  type(fragmentInputParameters),intent(in) :: input_frag
  type(dft_wavefunction), intent(inout) :: tmb
  logical, intent(in) :: calculate_overlap_matrix, calculate_ovrlp_half
  type(system_fragment), dimension(input_frag%nfrag_ref), intent(in) :: ref_frags
  integer, intent(in) :: meth_overlap
  integer, dimension(2), intent(in) :: ifrag_charged
  real(kind=8),dimension(:),pointer :: psitlarge_c, psitlarge_f
  !local variables
  integer :: ifrag,iorb,ifrag_ref,isforb,ierr
  real(kind=gp), allocatable, dimension(:,:) :: proj_mat, proj_ovrlp_half, weight_matrixp, ovrlp_half
  character(len=*),parameter :: subname='calculate_weight_matrix_lowdin'
  real(kind=gp) :: max_error, mean_error
  type(matrices),dimension(1) :: inv_ovrlp
  real(kind=8), dimension(:), pointer :: hpsittmp_c, hpsittmp_f, matrix_compr
  !real(kind=8),dimension(:),pointer :: psitlarge_c, psitlarge_f
  real(kind=8),dimension(:,:),pointer :: weight_matrix_tmp
  integer :: nfrag_charged, jorb
  integer, dimension(1) :: power
real(kind=8) :: ddot

  call f_routine(id='calculate_weight_matrix_lowdin')

  !might be better to make this a parameter
  if (ifrag_charged(2)==0) then
     nfrag_charged=1
  else
     nfrag_charged=2
  end if


  call allocate_matrices(tmb%linmat%s, allocate_full=.true., matname='inv_ovrlp', mat=inv_ovrlp(1))

  if (calculate_overlap_matrix) then
     if(.not.tmb%can_use_transposed) then
         !if(.not.associated(tmb%psit_c)) then
         !    tmb%psit_c = f_malloc_ptr(sum(tmb%collcom%nrecvcounts_c),id='tmb%psit_c')
         !end if
         !if(.not.associated(tmb%psit_f)) then
         !    tmb%psit_f = f_malloc_ptr(7*sum(tmb%collcom%nrecvcounts_f),id='tmb%psit_f')
         !end if
         call transpose_localized(bigdft_mpi%iproc, bigdft_mpi%nproc, tmb%npsidim_orbs, tmb%orbs, tmb%collcom, &
              TRANSPOSE_FULL, tmb%psi, tmb%psit_c, tmb%psit_f, tmb%lzd)
         tmb%can_use_transposed=.true.
     end if

     call calculate_overlap_transposed(bigdft_mpi%iproc, bigdft_mpi%nproc, tmb%orbs, tmb%collcom, tmb%psit_c, &
          tmb%psit_c, tmb%psit_f, tmb%psit_f, tmb%linmat%s, tmb%linmat%ovrlp_)
     !!call gather_matrix_from_taskgroups_inplace(bigdft_mpi%iproc, bigdft_mpi%nproc, tmb%linmat%s, tmb%linmat%ovrlp_)
  end if   

  !calculate s^-1/2 and generate s^1/2 from it
  if (calculate_ovrlp_half) then !always do so as not sure how this would make sense otherwise?  for that matter how does it make sense anyway?  presumably always true?
     tmb%linmat%ovrlp_%matrix = sparsematrix_malloc_ptr(tmb%linmat%s, iaction=DENSE_FULL, id='tmb%linmat%ovrlp_%matrix')
     call uncompress_matrix2(bigdft_mpi%iproc, bigdft_mpi%nproc, bigdft_mpi%mpi_comm, &
          tmb%linmat%s, tmb%linmat%ovrlp_%matrix_compr, tmb%linmat%ovrlp_%matrix)
!print*,'g',ddot(tmb%orbs%norb*tmb%orbs%norb, tmb%linmat%ovrlp_%matrix(1,1,1), 1, tmb%linmat%ovrlp_%matrix(1,1,1), 1)
     ! Maybe not clean here to use twice tmb%linmat%s, but it should not
     ! matter as dense is used
     power(1)=-2
<<<<<<< HEAD
     call overlapPowerGeneral(bigdft_mpi%iproc, bigdft_mpi%nproc, meth_overlap, 1, power, &
=======
     call overlapPowerGeneral(bigdft_mpi%iproc, bigdft_mpi%nproc, bigdft_mpi%mpi_comm,&
          meth_overlap, 1, power, &
>>>>>>> d31be52c
          tmb%orthpar%blocksize_pdsyev, &
          imode=2, ovrlp_smat=tmb%linmat%s, inv_ovrlp_smat=tmb%linmat%s, &
          ovrlp_mat=tmb%linmat%ovrlp_, inv_ovrlp_mat=inv_ovrlp, &
          check_accur=.false., max_error=max_error, mean_error=mean_error)
!print*,'f',ddot(tmb%orbs%norb*tmb%orbs%norb, inv_ovrlp%matrix(1,1,1), 1, inv_ovrlp%matrix(1,1,1), 1)
     ovrlp_half=f_malloc((/tmb%orbs%norb,tmb%orbs%norb/),id='ovrlp_half')
     !forget parallelism for now
          call dgemm('n', 'n', tmb%orbs%norb, tmb%orbs%norb, &
            tmb%orbs%norb, 1.d0, &
            tmb%linmat%ovrlp_%matrix(1,1,1), tmb%orbs%norb, &
            inv_ovrlp(1)%matrix(1,1,1), tmb%orbs%norb, 0.d0, &
            ovrlp_half(1,1), tmb%orbs%norb)
!print*,'e',ddot(tmb%orbs%norb*tmb%orbs%norb, ovrlp_half(1,1), 1, ovrlp_half(1,1), 1)
     !call f_free_ptr(tmb%linmat%ovrlp_%matrix)

  end if

  proj_mat=f_malloc0((/tmb%orbs%norb,tmb%orbs%norb/),id='proj_mat')

  !call f_zero(tmb%orbs%norb**2,proj_mat(1,1))
  isforb=0
  do ifrag=1,input_frag%nfrag
     ifrag_ref=input_frag%frag_index(ifrag)
     if (ifrag==ifrag_charged(1)) then
        do iorb=1,ref_frags(ifrag_ref)%fbasis%forbs%norb
           proj_mat(iorb+isforb,iorb+isforb)=1.0_gp
        end do
     end if
     if (nfrag_charged==2) then
        if (ifrag==ifrag_charged(2)) then
           do iorb=1,ref_frags(ifrag_ref)%fbasis%forbs%norb
              proj_mat(iorb+isforb,iorb+isforb)=-1.0_gp
           end do
        end if
     end if
     isforb=isforb+ref_frags(ifrag_ref)%fbasis%forbs%norb
  end do
!print*,'h',ddot(tmb%orbs%norb*tmb%orbs%norb, proj_mat(1,1), 1, proj_mat(1,1), 1)
  !calculate 0.5*KS^1/2P
  proj_ovrlp_half=f_malloc((/tmb%orbs%norb,tmb%orbs%norbp/),id='proj_ovrlp_half')
  if (tmb%orbs%norbp>0) then
     call dgemm('n', 'n', tmb%orbs%norb, tmb%orbs%norbp, &
            tmb%orbs%norb, 1.d0, &
            ovrlp_half(1,1), tmb%orbs%norb, &
            proj_mat(1,tmb%orbs%isorb+1), tmb%orbs%norb, 0.d0, &
            proj_ovrlp_half(1,1), tmb%orbs%norb)
  end if
!print*,'d',ddot(tmb%orbs%norb*tmb%orbs%norbp, proj_ovrlp_half(1,1), 1, proj_ovrlp_half(1,1), 1) !?!?ARGH 
  call f_free(proj_mat)
  !call f_free(ovrlp_half)

  tmb%linmat%kernel_%matrix = sparsematrix_malloc_ptr(tmb%linmat%l, iaction=DENSE_FULL, id='tmb%linmat%ovrlp_%matrix')
  call uncompress_matrix2(bigdft_mpi%iproc, bigdft_mpi%nproc, bigdft_mpi%mpi_comm, &
       tmb%linmat%l, tmb%linmat%kernel_%matrix_compr, tmb%linmat%kernel_%matrix)

  weight_matrix_tmp = f_malloc_ptr((/tmb%orbs%norb,tmb%orbs%norbp/),id='weight_matrix_tmp')
  weight_matrixp = f_malloc((/tmb%orbs%norb,tmb%orbs%norbp/),id='weight_matrixp')
  if (tmb%orbs%norbp>0) then
     call dgemm('n', 'n', tmb%orbs%norb, tmb%orbs%norbp, & 
          tmb%orbs%norb, 1.d0, &
          tmb%linmat%kernel_%matrix(1,1,1), tmb%orbs%norb, &
          proj_ovrlp_half(1,1), tmb%orbs%norb, 0.d0, &
          !weight_matrixp(1,1), tmb%orbs%norb)
          weight_matrix_tmp(1,1), tmb%orbs%norb)
  end if
  call f_free_ptr(tmb%linmat%kernel_%matrix)
  call f_free(proj_ovrlp_half)
!print*,'c',ddot(tmb%orbs%norb*tmb%orbs%norbp, weight_matrix_tmp(1,1), 1, weight_matrix_tmp(1,1), 1)
  ! multiply by S^-1/2

  !weight_matrixp=f_malloc((/tmb%orbs%norb,tmb%orbs%norbp/), id='weight_matrixp')
  if (tmb%orbs%norbp>0) then
     call dgemm('n', 'n', tmb%orbs%norb, tmb%orbs%norbp, & 
          tmb%orbs%norb, 1.d0, &
          inv_ovrlp(1)%matrix(1,1,1), tmb%orbs%norb, &
          !ovrlp_half(1,1), tmb%orbs%norb, &
          weight_matrix_tmp(1,1), tmb%orbs%norb, 0.d0, &
          weight_matrixp(1,1), tmb%orbs%norb)
  end if
!print*,'b',ddot(tmb%orbs%norb*tmb%orbs%norbp, weight_matrixp(1,1), 1, weight_matrixp(1,1), 1)
  call f_free_ptr(weight_matrix_tmp)
  !call f_free(ovrlp_half)!*
  !do iorb=1,tmb%orbs%norbp
  !   jorb=tmb%orbs%isorb+iorb
  !   weight_matrixp(jorb,iorb)=0.5d0*weight_matrixp(jorb,iorb)
  !end do

  weight_matrix_%matrix = sparsematrix_malloc_ptr(weight_matrix,iaction=DENSE_FULL,id='weight_matrix_%matrix')
  if (bigdft_mpi%nproc>1) then
     call mpi_allgatherv(weight_matrixp, tmb%orbs%norb*tmb%orbs%norbp, mpi_double_precision, weight_matrix_%matrix, &
          tmb%orbs%norb*tmb%orbs%norb_par(:,0), tmb%orbs%norb*tmb%orbs%isorb_par, &
          mpi_double_precision, bigdft_mpi%mpi_comm, ierr)
  else
      if (weight_matrix%nspin/=1) then
          stop 'NEED TO FIX THE SPIN HERE: calculate_weight_matrix_lowdin'
      end if
     call vcopy(tmb%orbs%norb*tmb%orbs%norb*weight_matrix%nspin,weight_matrixp(1,1),1,weight_matrix_%matrix(1,1,1),1)
  end if
  call f_free(weight_matrixp)

  !add transpose
  weight_matrix_tmp = f_malloc_ptr((/weight_matrix%nfvctr,weight_matrix%nfvctr/),id='weight_matrix_tmp')
  do iorb=1,weight_matrix%nfvctr
    do jorb=1,weight_matrix%nfvctr
       weight_matrix_tmp(jorb,iorb)=weight_matrix_%matrix(iorb,jorb,1)+weight_matrix_%matrix(jorb,iorb,1)
    end do
  end do


!pre mutliply instead?
!          call dgemm('n', 'n', tmb%orbs%norb, tmb%orbs%norb, &
!            tmb%orbs%norb, 1.d0, &
!            ovrlp_half(1,1), tmb%orbs%norb, &
!            weight_matrix_tmp(1,1), tmb%orbs%norb, 0.d0, &
!            weight_matrix_%matrix(1,1,1), tmb%orbs%norb)

!post-multiply by S
!          call dgemm('n', 'n', tmb%orbs%norb, tmb%orbs%norb, &
!            tmb%orbs%norb, 1.d0, &
!            weight_matrix_%matrix(1,1,1), tmb%orbs%norb, &
!            tmb%linmat%ovrlp_%matrix(1,1,1), tmb%orbs%norb, 0.d0, &
!            !ovrlp_half(1,1), tmb%orbs%norb, 0.d0, &
!            !inv_ovrlp%matrix(1,1,1), tmb%orbs%norb, 0.d0, &
!            weight_matrix_tmp(1,1), tmb%orbs%norb)


  call f_free(ovrlp_half)
call f_free_ptr(tmb%linmat%ovrlp_%matrix)
  call vcopy(weight_matrix%nfvctr*weight_matrix%nfvctr,weight_matrix_tmp(1,1),1,weight_matrix_%matrix(1,1,1),1)
  call f_free_ptr(weight_matrix_tmp)

  !want to preserve original weight matrix not gradient version
  matrix_compr=f_malloc_ptr(weight_matrix%nvctr,id='matrix_compr')
  call vcopy(weight_matrix%nvctr,weight_matrix_%matrix_compr(1),1,matrix_compr(1),1)
  call compress_matrix(bigdft_mpi%iproc,bigdft_mpi%nproc,weight_matrix,weight_matrix_%matrix,weight_matrix_%matrix_compr)
  call f_free_ptr(weight_matrix_%matrix)
  call deallocate_matrices(inv_ovrlp(1)) ! can move this


  !psitlarge_c = f_malloc_ptr(tmb%ham_descr%collcom%ndimind_c,id='psitlarge_c')
  !psitlarge_f = f_malloc_ptr(7*tmb%ham_descr%collcom%ndimind_f,id='psitlarge_f')
     !if (tmb%ham_descr%npsidim_orbs > 0)  call f_zero(tmb%ham_descr%npsidim_orbs,tmb%ham_descr%psi(1))
     !call small_to_large_locreg(bigdft_mpi%iproc, tmb%npsidim_orbs, tmb%ham_descr%npsidim_orbs, tmb%lzd, tmb%ham_descr%lzd, &
     !     tmb%orbs, tmb%psi, tmb%ham_descr%psi)
!assuming we still have tmb%ham_descr%psi
!print*,size(psitlarge_c),size(psitlarge_f),tmb%ham_descr%collcom%ndimind_c,7*tmb%ham_descr%collcom%ndimind_f
          call transpose_localized(bigdft_mpi%iproc, bigdft_mpi%nproc, tmb%ham_descr%npsidim_orbs, tmb%orbs, &
               tmb%ham_descr%collcom, TRANSPOSE_FULL, tmb%ham_descr%psi, psitlarge_c, psitlarge_f, tmb%ham_descr%lzd)
!print*,'1',ddot(tmb%ham_descr%collcom%ndimind_c, psitlarge_c(1), 1, psitlarge_c(1), 1),ddot(7*tmb%ham_descr%collcom%ndimind_f, psitlarge_f(1), 1, psitlarge_f(1), 1)
  hpsittmp_c = f_malloc_ptr(tmb%ham_descr%collcom%ndimind_c,id='hpsittmp_c')
  hpsittmp_f = f_malloc_ptr(7*tmb%ham_descr%collcom%ndimind_f,id='hpsittmp_f')
!print*,'a',ddot(weight_matrix%nvctr, weight_matrix_%matrix_compr(1), 1, weight_matrix_%matrix_compr(1), 1)

      if(tmb%ham_descr%collcom%ndimind_c>0) &
          call vcopy(tmb%ham_descr%collcom%ndimind_c, psitlarge_c(1), 1, hpsittmp_c(1), 1)
      if(tmb%ham_descr%collcom%ndimind_f>0) &
          call vcopy(7*tmb%ham_descr%collcom%ndimind_f, psitlarge_f(1), 1, hpsittmp_f(1), 1)

  call gather_matrix_from_taskgroups_inplace(bigdft_mpi%iproc, bigdft_mpi%nproc, bigdft_mpi%mpi_comm, &
       tmb%linmat%m, weight_matrix_)
  call build_linear_combination_transposed(tmb%ham_descr%collcom, &
       tmb%linmat%m, weight_matrix_, hpsittmp_c, hpsittmp_f, .true., psitlarge_c, psitlarge_f, bigdft_mpi%iproc)
!print*,'2',ddot(tmb%ham_descr%collcom%ndimind_c, psitlarge_c(1), 1, psitlarge_c(1), 1),ddot(7*tmb%ham_descr%collcom%ndimind_f, psitlarge_f(1), 1, psitlarge_f(1), 1)
  call f_free_ptr(hpsittmp_c)
  call f_free_ptr(hpsittmp_f)

  !call f_free_ptr(psitlarge_c)
  !call f_free_ptr(psitlarge_f)

  !copy back original weight matrix
  call vcopy(weight_matrix%nvctr,matrix_compr(1),1,weight_matrix_%matrix_compr(1),1)
  call f_free_ptr(matrix_compr)

  call f_release_routine()

end subroutine calculate_weight_matrix_lowdin_gradient



!> CDFT: calculates the weight matrix w_ab given w(r)
!! for the moment putting densities in global box and ignoring parallelization
subroutine calculate_weight_matrix_using_density(iproc,nproc,cdft,tmb,at,input,GPU,denspot)
  use module_base
  use module_types
  use constrained_dft, only: cdft_data
  use module_interfaces, only: LocalHamiltonianApplication
  use module_fragments
  use communications_base, only: TRANSPOSE_FULL
  use communications, only: transpose_localized, start_onesided_communication
  use sparsematrix_base, only : matrices_null, allocate_matrices, deallocate_matrices
  use sparsematrix, only: gather_matrix_from_taskgroups_inplace
  use transposed_operations, only: calculate_overlap_transposed
  use rhopotential, only: full_local_potential
  use locregs_init, only: small_to_large_locreg
  use locreg_operations, only: confpot_data
  implicit none
  integer,intent(in) :: iproc, nproc
  type(cdft_data), intent(inout) :: cdft
  type(atoms_data), intent(in) :: at
  type(input_variables),intent(in) :: input
  type(dft_wavefunction), intent(inout) :: tmb
  type(DFT_local_fields), intent(inout) :: denspot
  type(GPU_pointers),intent(inout) :: GPU

  !integer :: iorb, jorb
  integer :: jproc
  real(kind=gp),dimension(:),allocatable :: hpsit_c, hpsit_f
  type(confpot_data),dimension(:),allocatable :: confdatarrtmp
  type(energy_terms) :: energs
  character(len=*),parameter :: subname='calculate_weight_matrix_using_density'
  type(matrices) :: weight_
  integer,dimension(:),allocatable :: n3p

  energs=energy_terms_null()
  call local_potential_dimensions(iproc,tmb%ham_descr%lzd,tmb%orbs,denspot%xc,denspot%dpbox%ngatherarr(0,1))
  n3p = f_malloc(0.to.nproc-1,id='n3p')
  do jproc=0,nproc-1
      n3p(jproc) = max(denspot%dpbox%nscatterarr(jproc,2),1)
  end do
  call start_onesided_communication(bigdft_mpi%iproc,bigdft_mpi%nproc,&
       denspot%dpbox%ndims(1),denspot%dpbox%ndims(2),n3p,cdft%weight_function, &
       tmb%ham_descr%comgp%nrecvbuf,tmb%ham_descr%comgp%recvbuf,tmb%ham_descr%comgp,tmb%ham_descr%lzd)
  call f_free(n3p)

  allocate(confdatarrtmp(tmb%orbs%norbp))
  call default_confinement_data(confdatarrtmp,tmb%orbs%norbp)

  call small_to_large_locreg(bigdft_mpi%iproc, tmb%npsidim_orbs, tmb%ham_descr%npsidim_orbs, tmb%lzd, tmb%ham_descr%lzd, &
       tmb%orbs, tmb%psi, tmb%ham_descr%psi)

  if (tmb%ham_descr%npsidim_orbs > 0) call f_zero(tmb%ham_descr%npsidim_orbs,tmb%hpsi(1))

  call full_local_potential(bigdft_mpi%iproc,bigdft_mpi%nproc,tmb%orbs,tmb%ham_descr%lzd,2, &
       denspot%dpbox,denspot%xc,cdft%weight_function,denspot%pot_work,tmb%ham_descr%comgp)
  call LocalHamiltonianApplication(bigdft_mpi%iproc,bigdft_mpi%nproc,at,tmb%ham_descr%npsidim_orbs,tmb%orbs,&
       tmb%ham_descr%lzd,confdatarrtmp,denspot%dpbox%ngatherarr,denspot%pot_work,tmb%ham_descr%psi,tmb%hpsi,&
       energs,input%SIC,GPU,2,denspot%xc,pkernel=denspot%pkernelseq,dpbox=denspot%dpbox,&
       potential=cdft%weight_function,comgp=tmb%ham_descr%comgp)

  deallocate(confdatarrtmp)

  print *,'CDFT Ekin,Epot,Eproj,Eh,Exc,Evxc',energs%ekin,energs%epot,energs%eproj,energs%eh,energs%exc,energs%evxc

  call f_free_ptr(denspot%pot_work)


  ! calculate w_ab
  ! Calculate the matrix elements <phi|H|phi>.
  if(.not.tmb%ham_descr%can_use_transposed) then
      !!if(associated(tmb%ham_descr%psit_c)) then
      !!    call f_free_ptr(tmb%ham_descr%psit_c)
      !!end if
      !!if(associated(tmb%ham_descr%psit_f)) then
      !!    call f_free_ptr(tmb%ham_descr%psit_f)
      !!end if

      !!tmb%ham_descr%psit_c = f_malloc_ptr(tmb%ham_descr%collcom%ndimind_c,id='tmb%ham_descr%psit_c')
      !!tmb%ham_descr%psit_f = f_malloc_ptr(7*tmb%ham_descr%collcom%ndimind_f,id='tmb%ham_descr%psit_f')
      call transpose_localized(bigdft_mpi%iproc,bigdft_mpi%nproc,tmb%ham_descr%npsidim_orbs,tmb%orbs, &
           tmb%ham_descr%collcom,TRANSPOSE_FULL,tmb%ham_descr%psi,tmb%ham_descr%psit_c,tmb%ham_descr%psit_f,tmb%ham_descr%lzd)
      tmb%ham_descr%can_use_transposed=.true.
  end if

  hpsit_c = f_malloc(tmb%ham_descr%collcom%ndimind_c,id='hpsit_c')
  hpsit_f = f_malloc(7*tmb%ham_descr%collcom%ndimind_f,id='hpsit_f')
  call transpose_localized(bigdft_mpi%iproc,bigdft_mpi%nproc,tmb%ham_descr%npsidim_orbs,tmb%orbs,  &
       tmb%ham_descr%collcom,TRANSPOSE_FULL,tmb%hpsi,hpsit_c,hpsit_f,tmb%ham_descr%lzd)

  weight_ = matrices_null()
  call allocate_matrices(tmb%linmat%m, allocate_full=.false., &
       matname='weight_', mat=weight_)

  call calculate_overlap_transposed(bigdft_mpi%iproc,bigdft_mpi%nproc,tmb%orbs,tmb%ham_descr%collcom, &
       tmb%ham_descr%psit_c,hpsit_c,tmb%ham_descr%psit_f, hpsit_f, tmb%linmat%m, weight_)
  call gather_matrix_from_taskgroups_inplace(bigdft_mpi%iproc,bigdft_mpi%nproc, bigdft_mpi%mpi_comm, &
       tmb%linmat%m, weight_)
  ! This can then be deleted if the transition to the new type has been completed.
  cdft%weight_matrix_%matrix_compr=weight_%matrix_compr
  call deallocate_matrices(weight_)

  call f_free(hpsit_c)
  call f_free(hpsit_f)

  ! debug
  !allocate(cdft%weight_matrix%matrix(tmb%orbs%norb,tmb%orbs%norb), stat=istat)
  !call memocc(istat, cdft%weight_matrix%matrix, 'cdft%weight_matrix%matrix', subname)
  !call uncompress_matrix(bigdft_mpi%iproc,cdft%weight_matrix)
  !do iorb=1,tmb%orbs%norb
  !   do jorb=1,tmb%orbs%norb
  !      write(87,*) iorb,jorb,cdft%weight_matrix%matrix(iorb,jorb)
  !   end do
  !end do
  !deallocate(cdft%weight_matrix%matrix, stat=istat)
  !call memocc(istat, iall, 'cdft%weight_matrix%matrix', subname)
  ! end debug

end subroutine calculate_weight_matrix_using_density


!> CDFT: calculates the weight function w(r)
!! for the moment putting densities in global box and ignoring parallelization
subroutine calculate_weight_function(in,ref_frags,cdft,ndimrho_all_fragments,rho_all_fragments,tmb,atoms,rxyz,denspot)
  use module_base
  use module_types
  use module_fragments
  use constrained_dft
  use io, only: plot_density
  implicit none
  type(input_variables), intent(in) :: in
  type(system_fragment), dimension(in%frag%nfrag_ref), intent(inout) :: ref_frags
  type(cdft_data), intent(inout) :: cdft
  integer, intent(in) :: ndimrho_all_fragments
  real(kind=wp),dimension(ndimrho_all_fragments),intent(in) :: rho_all_fragments
  type(dft_wavefunction), intent(in) :: tmb
  type(atoms_data), intent(in) :: atoms ! just for plotting
  real(gp), dimension(3,atoms%astruct%nat), intent(in) :: rxyz ! just for plotting
  type(DFT_local_fields), intent(in) :: denspot ! just for plotting

  integer :: ifrag, ifrag_charged, ref_frag_charged, iorb_start, ipt

  ! unecessary recalculation here, but needs generalizing anyway
  iorb_start=1
  do ifrag=1,in%frag%nfrag
     if (in%frag%charge(ifrag)/=0) then
        ifrag_charged=ifrag
        exit
     end if
     iorb_start=iorb_start+ref_frags(in%frag%frag_index(ifrag))%fbasis%forbs%norb
  end do
  ref_frag_charged=in%frag%frag_index(ifrag_charged)

  ! check both densities are the same size (for now calculating fragment density in global box)
  if (ndimrho_all_fragments /= cdft%ndim_dens) stop 'Fragment density dimension does not match global density dimension'

  ! only need to calculate the fragment density for the fragment with a charge (stored in frag%fbasis%density)
  ! ideally would use already calculated kernel here, but charges could vary so would need an actual fragment
  ! rather than a reference fragment - could point to original fragment but modify nks...
  ! also converting input charge to integer which might not be the case
  call calculate_fragment_density(ref_frags(ref_frag_charged),ndimrho_all_fragments,tmb,iorb_start,&
       int(in%frag%charge(ifrag_charged)),atoms,rxyz,denspot)

  ! the weight function becomes the fragment density of ifrag_charged divided by the sum of all fragment densities
  ! using a cutoff of 1.e-6 for fragment density and 1.e-12 for denominator
  do ipt=1,ndimrho_all_fragments
      if (denspot%rhov(ipt) >= 1.0e-12) then
         cdft%weight_function(ipt)=ref_frags(ref_frag_charged)%fbasis%density(ipt)/denspot%rhov(ipt)
      else
         cdft%weight_function(ipt)=0.0_gp
      end if
  end do

  ! COME BACK TO THIS
  cdft%charge=ref_frags(ref_frag_charged)%nelec-in%frag%charge(ref_frag_charged)

  ! plot the weight function, fragment density and initial total density (the denominator) to check

  call plot_density(bigdft_mpi%iproc,bigdft_mpi%nproc,'fragment_density.cube', &
       atoms,rxyz,denspot%pkernel,1,ref_frags(ref_frag_charged)%fbasis%density)

  call plot_density(bigdft_mpi%iproc,bigdft_mpi%nproc,'weight_function.cube', &
       atoms,rxyz,denspot%pkernel,1,cdft%weight_function)

  call plot_density(bigdft_mpi%iproc,bigdft_mpi%nproc,'initial_density.cube', &
       atoms,rxyz,denspot%pkernel,1,denspot%rhov)

  ! deallocate fragment density here as we don't need it any more
  if (associated(ref_frags(ref_frag_charged)%fbasis%density)) call f_free_ptr(ref_frags(ref_frag_charged)%fbasis%density)

end subroutine calculate_weight_function<|MERGE_RESOLUTION|>--- conflicted
+++ resolved
@@ -112,12 +112,8 @@
      ! Maybe not clean here to use twice tmb%linmat%s, but it should not
      ! matter as dense is used
      power(1)=2
-<<<<<<< HEAD
-     call overlapPowerGeneral(bigdft_mpi%iproc, bigdft_mpi%nproc, meth_overlap, 1, power, &
-=======
      call overlapPowerGeneral(bigdft_mpi%iproc, bigdft_mpi%nproc,bigdft_mpi%mpi_comm,&
           meth_overlap, 1, power, &
->>>>>>> d31be52c
           tmb%orthpar%blocksize_pdsyev, &
           imode=2, ovrlp_smat=tmb%linmat%s, inv_ovrlp_smat=tmb%linmat%s, &
           ovrlp_mat=tmb%linmat%ovrlp_, inv_ovrlp_mat=inv_ovrlp, &
@@ -322,23 +318,15 @@
 
      !S^-1/2 for calc grad
      power(1)=-2
-<<<<<<< HEAD
-             call overlapPowerGeneral(bigdft_mpi%iproc, bigdft_mpi%nproc, meth_overlap, 1, power, &
-=======
              call overlapPowerGeneral(bigdft_mpi%iproc, bigdft_mpi%nproc,bigdft_mpi%mpi_comm,&
                   meth_overlap, 1, power, &
->>>>>>> d31be52c
                   tmb%orthpar%blocksize_pdsyev, &
                   imode=2, ovrlp_smat=tmb%linmat%s, inv_ovrlp_smat=tmb%linmat%s, &
                   ovrlp_mat=tmb%linmat%ovrlp_, inv_ovrlp_mat=inv_ovrlp, &
                   check_accur=.false., max_error=max_error, mean_error=mean_error)       
      power(1)=2
-<<<<<<< HEAD
-             call overlapPowerGeneral(bigdft_mpi%iproc, bigdft_mpi%nproc, meth_overlap, 1, power, &
-=======
              call overlapPowerGeneral(bigdft_mpi%iproc, bigdft_mpi%nproc,bigdft_mpi%mpi_comm,&
                   meth_overlap, 1, power, &
->>>>>>> d31be52c
                   tmb%orthpar%blocksize_pdsyev, &
                   imode=2, ovrlp_smat=tmb%linmat%s, inv_ovrlp_smat=tmb%linmat%s, &
                   ovrlp_mat=tmb%linmat%ovrlp_, inv_ovrlp_mat=ovrlp_half, &
@@ -378,12 +366,8 @@
              tmb%linmat%ovrlp_%matrix(10,9,1)=ddot(ncount,tmb%psi(istart),1,tmb%psi(istart+ncount),1)
 
              power(1)=2
-<<<<<<< HEAD
-             call overlapPowerGeneral(bigdft_mpi%iproc, bigdft_mpi%nproc, meth_overlap, 1, power, &
-=======
              call overlapPowerGeneral(bigdft_mpi%iproc, bigdft_mpi%nproc, bigdft_mpi%mpi_comm,&
                   meth_overlap, 1, power, &
->>>>>>> d31be52c
                   tmb%orthpar%blocksize_pdsyev, &
                   imode=2, ovrlp_smat=tmb%linmat%s, inv_ovrlp_smat=tmb%linmat%s, &
                   ovrlp_mat=tmb%linmat%ovrlp_, inv_ovrlp_mat=inv_ovrlp, &
@@ -494,12 +478,8 @@
      ! Maybe not clean here to use twice tmb%linmat%s, but it should not
      ! matter as dense is used
      power(1)=-2
-<<<<<<< HEAD
-     call overlapPowerGeneral(bigdft_mpi%iproc, bigdft_mpi%nproc, meth_overlap, 1, power, &
-=======
      call overlapPowerGeneral(bigdft_mpi%iproc, bigdft_mpi%nproc, bigdft_mpi%mpi_comm,&
           meth_overlap, 1, power, &
->>>>>>> d31be52c
           tmb%orthpar%blocksize_pdsyev, &
           imode=2, ovrlp_smat=tmb%linmat%s, inv_ovrlp_smat=tmb%linmat%s, &
           ovrlp_mat=tmb%linmat%ovrlp_, inv_ovrlp_mat=inv_ovrlp, &
