!> @file
!>  Contains files for constrained DFT
!! @author
!!    Copyright (C) 2013-2014 BigDFT group
!!    This file is distributed under the terms of the
!!    GNU General Public License, see ~/COPYING file
!!    or http://www.gnu.org/copyleft/gpl.txt .
!!    For the list of contributors, see ~/AUTHORS 


!> CDFT: calculates the weight matrix w_ab via the expression S^1/2PS^1/2, where S is the overlap of the whole system
!! CDFT: and P is a projector matrix onto the tmbs of the desired fragment
!! CDFT: for standalone CDFT calculations, assuming one charged fragment, for transfer integrals assuming two fragments
!! CDFT: where we constrain the difference - should later generalize this
subroutine calculate_weight_matrix_lowdin_wrapper(cdft,tmb,input,ref_frags,calculate_overlap_matrix,meth_overlap)
  use module_base
  use module_types
  use module_fragments
  use constrained_dft
  use module_interfaces
  implicit none
  integer, intent(in) :: meth_overlap
  type(cdft_data), intent(inout) :: cdft
  type(input_variables),intent(in) :: input
  type(dft_wavefunction), intent(inout) :: tmb
  logical, intent(in) :: calculate_overlap_matrix
  type(system_fragment), dimension(input%frag%nfrag_ref), intent(in) :: ref_frags

  integer :: nfrag_charged
  !real(kind=gp), dimension(:,:), pointer :: ovrlp_half
  character(len=*),parameter :: subname='calculate_weight_matrix_lowdin'

  call f_routine('calculate_weight_matrix_lowdin_wrapper')

  ! wrapper here so we can modify charge and avoid restructuring the code as much whilst still using the routine elsewhere
  if (.not. input%lin%calc_transfer_integrals) then
     cdft%charge=ref_frags(input%frag%frag_index(cdft%ifrag_charged(1)))%nelec-input%frag%charge(cdft%ifrag_charged(1))
  end if

  if (input%lin%calc_transfer_integrals) then
     nfrag_charged=2
  else
     nfrag_charged=1
  end if

  !ovrlp_half=f_malloc_ptr((/tmb%orbs%norb,tmb%orbs%norb/), id='ovrlp_half')
  call calculate_weight_matrix_lowdin(cdft%weight_matrix,cdft%weight_matrix_,nfrag_charged,cdft%ifrag_charged,tmb,input%frag,&
       ref_frags,calculate_overlap_matrix,.true.,meth_overlap)
  !call f_free_ptr(ovrlp_half)

  call f_release_routine()

end subroutine calculate_weight_matrix_lowdin_wrapper


subroutine calculate_weight_matrix_lowdin(weight_matrix,weight_matrix_,nfrag_charged,ifrag_charged,tmb,input_frag,&
     ref_frags,calculate_overlap_matrix,calculate_ovrlp_half,meth_overlap)
  use module_base
  use module_types
  use module_fragments
  use module_interfaces, except_this_one => calculate_weight_matrix_lowdin
  use communications_base, only: TRANSPOSE_FULL
  use communications, only: transpose_localized
  use sparsematrix_base, only: matrices, sparse_matrix, sparsematrix_malloc_ptr, &
                               DENSE_FULL, assignment(=), &
                               allocate_matrices, deallocate_matrices
  use sparsematrix, only: compress_matrix, uncompress_matrix, &
                          gather_matrix_from_taskgroups_inplace, uncompress_matrix2
  use transposed_operations, only: calculate_overlap_transposed
  implicit none
  type(sparse_matrix), intent(inout) :: weight_matrix
  type(matrices), intent(inout) :: weight_matrix_
  type(fragmentInputParameters),intent(in) :: input_frag
  type(dft_wavefunction), intent(inout) :: tmb
  logical, intent(in) :: calculate_overlap_matrix, calculate_ovrlp_half
  type(system_fragment), dimension(input_frag%nfrag_ref), intent(in) :: ref_frags
  integer, intent(in) :: nfrag_charged, meth_overlap
  integer, dimension(2), intent(in) :: ifrag_charged
  !local variables
  integer :: ifrag,iorb,ifrag_ref,isforb,ierr
  real(kind=gp), allocatable, dimension(:,:) :: proj_mat, proj_ovrlp_half, weight_matrixp
  character(len=*),parameter :: subname='calculate_weight_matrix_lowdin'
  real(kind=gp) :: max_error, mean_error
  type(matrices),dimension(1) :: inv_ovrlp

  call f_routine(id='calculate_weight_matrix_lowdin')

  call allocate_matrices(tmb%linmat%s, allocate_full=.true., matname='inv_ovrlp', mat=inv_ovrlp(1))

  if (calculate_overlap_matrix) then
     if(.not.tmb%can_use_transposed) then
         !if(.not.associated(tmb%psit_c)) then
         !    tmb%psit_c = f_malloc_ptr(sum(tmb%collcom%nrecvcounts_c),id='tmb%psit_c')
         !end if
         !if(.not.associated(tmb%psit_f)) then
         !    tmb%psit_f = f_malloc_ptr(7*sum(tmb%collcom%nrecvcounts_f),id='tmb%psit_f')
         !end if
         call transpose_localized(bigdft_mpi%iproc, bigdft_mpi%nproc, tmb%npsidim_orbs, tmb%orbs, tmb%collcom, &
              TRANSPOSE_FULL, tmb%psi, tmb%psit_c, tmb%psit_f, tmb%lzd)
         tmb%can_use_transposed=.true.
     end if

     call calculate_overlap_transposed(bigdft_mpi%iproc, bigdft_mpi%nproc, tmb%orbs, tmb%collcom, tmb%psit_c, &
          tmb%psit_c, tmb%psit_f, tmb%psit_f, tmb%linmat%s, tmb%linmat%ovrlp_)
     !!call gather_matrix_from_taskgroups_inplace(bigdft_mpi%iproc, bigdft_mpi%nproc, tmb%linmat%s, tmb%linmat%ovrlp_)
  end if   

  if (calculate_ovrlp_half) then
     tmb%linmat%ovrlp_%matrix = sparsematrix_malloc_ptr(tmb%linmat%s, iaction=DENSE_FULL, id='tmb%linmat%ovrlp_%matrix')
     call uncompress_matrix2(bigdft_mpi%iproc, bigdft_mpi%nproc, tmb%linmat%s, &
          tmb%linmat%ovrlp_%matrix_compr, tmb%linmat%ovrlp_%matrix)
     ! Maybe not clean here to use twice tmb%linmat%s, but it should not
     ! matter as dense is used
     call overlapPowerGeneral(bigdft_mpi%iproc, bigdft_mpi%nproc, meth_overlap, 1, (/2/), &
          tmb%orthpar%blocksize_pdsyev, &
          imode=2, ovrlp_smat=tmb%linmat%s, inv_ovrlp_smat=tmb%linmat%s, &
          ovrlp_mat=tmb%linmat%ovrlp_, inv_ovrlp_mat=inv_ovrlp, &
          check_accur=.false., max_error=max_error, mean_error=mean_error)
          !check_accur=.true., max_error=max_error, mean_error=mean_error)
     call f_free_ptr(tmb%linmat%ovrlp_%matrix)
  end if

  proj_mat=f_malloc0((/tmb%orbs%norb,tmb%orbs%norb/),id='proj_mat')
  !call f_zero(tmb%orbs%norb**2,proj_mat(1,1))

  isforb=0
  do ifrag=1,input_frag%nfrag
     ifrag_ref=input_frag%frag_index(ifrag)
     if (ifrag==ifrag_charged(1)) then
        do iorb=1,ref_frags(ifrag_ref)%fbasis%forbs%norb
           proj_mat(iorb+isforb,iorb+isforb)=1.0_gp
        end do
     end if
     if (nfrag_charged==2) then
        if (ifrag==ifrag_charged(2)) then
           do iorb=1,ref_frags(ifrag_ref)%fbasis%forbs%norb
              proj_mat(iorb+isforb,iorb+isforb)=-1.0_gp
           end do
        end if
     end if
     isforb=isforb+ref_frags(ifrag_ref)%fbasis%forbs%norb
  end do

  proj_ovrlp_half=f_malloc((/tmb%orbs%norb,tmb%orbs%norbp/),id='proj_ovrlp_half')
  if (tmb%orbs%norbp>0) then
     call dgemm('n', 'n', tmb%orbs%norb, tmb%orbs%norbp, &
            tmb%orbs%norb, 1.d0, &
            proj_mat(1,1), tmb%orbs%norb, &
            inv_ovrlp(1)%matrix(1,tmb%orbs%isorb+1,1), tmb%orbs%norb, 0.d0, &
            proj_ovrlp_half(1,1), tmb%orbs%norb)
  end if
  call f_free(proj_mat)
  weight_matrixp=f_malloc((/tmb%orbs%norb,tmb%orbs%norbp/), id='weight_matrixp')
  if (tmb%orbs%norbp>0) then
     call dgemm('n', 'n', tmb%orbs%norb, tmb%orbs%norbp, & 
          tmb%orbs%norb, 1.d0, &
          inv_ovrlp(1)%matrix(1,1,1), tmb%orbs%norb, &
          proj_ovrlp_half(1,1), tmb%orbs%norb, 0.d0, &
          weight_matrixp(1,1), tmb%orbs%norb)
  end if
  call f_free(proj_ovrlp_half)
  weight_matrix_%matrix = sparsematrix_malloc_ptr(weight_matrix,iaction=DENSE_FULL,id='weight_matrix_%matrix')
  if (bigdft_mpi%nproc>1) then
     call mpi_allgatherv(weight_matrixp, tmb%orbs%norb*tmb%orbs%norbp, mpi_double_precision, weight_matrix_%matrix, &
          tmb%orbs%norb*tmb%orbs%norb_par(:,0), tmb%orbs%norb*tmb%orbs%isorb_par, &
          mpi_double_precision, bigdft_mpi%mpi_comm, ierr)
  else
      if (weight_matrix%nspin/=1) then
          stop 'NEED TO FIX THE SPIN HERE: calculate_weight_matrix_lowdin'
      end if
     call vcopy(tmb%orbs%norb*tmb%orbs%norb*weight_matrix%nspin,weight_matrixp(1,1),1,weight_matrix_%matrix(1,1,1),1)
  end if
  call f_free(weight_matrixp)
  call compress_matrix(bigdft_mpi%iproc,weight_matrix,weight_matrix_%matrix,weight_matrix_%matrix_compr)
  call f_free_ptr(weight_matrix_%matrix)
  call deallocate_matrices(inv_ovrlp(1))
  call f_release_routine()

end subroutine calculate_weight_matrix_lowdin


!EXPERIMENTAL and temporary, currently deactivated
subroutine calculate_weight_matrix_lowdin_gradient_fd(weight_matrix,weight_matrix_,ifrag_charged,tmb,input_frag,&
     ref_frags,calculate_overlap_matrix,calculate_ovrlp_half,meth_overlap,cdft_grad)
  use module_base
  use module_types
  use module_fragments
  use module_interfaces
  use sparsematrix_base, only: matrices, sparse_matrix, sparsematrix_malloc_ptr, &
                               DENSE_FULL, assignment(=), &
                               allocate_matrices, deallocate_matrices
  use sparsematrix, only: compress_matrix, uncompress_matrix, &
                          gather_matrix_from_taskgroups_inplace, extract_taskgroup_inplace, &
                          uncompress_matrix2
  implicit none
  type(sparse_matrix), intent(inout) :: weight_matrix
  type(matrices), intent(inout) :: weight_matrix_
  type(fragmentInputParameters),intent(in) :: input_frag
  type(dft_wavefunction), intent(inout) :: tmb
  logical, intent(in) :: calculate_overlap_matrix, calculate_ovrlp_half
  type(system_fragment), dimension(input_frag%nfrag_ref), intent(in) :: ref_frags
  integer, intent(in) :: meth_overlap
  integer, dimension(2), intent(in) :: ifrag_charged
  real(kind=8),dimension(tmb%npsidim_orbs),intent(out) :: cdft_grad
  !local variables
  integer :: ifrag,iorb,ifrag_ref,isforb,ierr
  real(kind=gp), allocatable, dimension(:,:) :: proj_mat, proj_ovrlp_half, weight_matrixp!, ovrlp_half
  character(len=*),parameter :: subname='calculate_weight_matrix_lowdin'
  real(kind=gp) :: max_error, mean_error
  type(matrices),dimension(1) :: inv_ovrlp
  type(matrices),dimension(1) :: ovrlp_half
  real(kind=8), dimension(:), pointer :: hpsittmp_c, hpsittmp_f, matrix_compr, psi_orig
  !real(kind=8),dimension(:),pointer :: psitlarge_c, psitlarge_f
  real(kind=8),dimension(:),pointer :: weight_matrix_tmp
  real(kind=8), dimension(:), allocatable :: calc_grad, fd_grad
  integer :: nfrag_charged, jorb, i, ncount, istart, iiorb, ilr
  real(kind=8) :: ddot, trkw, trkw_new, trkw_old
  real(kind=8), parameter :: h=0.00001d0
  logical, parameter :: forward=.true. !forward or centered diff
  call f_routine(id='calculate_weight_matrix_lowdin')

  !might be better to make this a parameter
  if (ifrag_charged(2)==0) then
     nfrag_charged=1
  else
     nfrag_charged=2
  end if

      do iorb=1,tmb%orbs%norbp
          iiorb=tmb%orbs%isorb+iorb
          ilr=tmb%orbs%inwhichlocreg(iiorb)
          ncount=tmb%lzd%llr(ilr)%wfd%nvctr_c+7*tmb%lzd%llr(ilr)%wfd%nvctr_f
print*,iorb,ilr,ncount
 end do

!stop

  psi_orig=f_malloc_ptr(tmb%npsidim_orbs,id='psi_orig')
  call vcopy(tmb%npsidim_orbs,tmb%psi(1),1,psi_orig(1),1)
  !call f_zero(tmb%npsidim_orbs,cdft_grad)
  call f_zero(cdft_grad)

  !calculate Tr(KW)
  !ovrlp_half=f_malloc((/tmb%orbs%norb,tmb%orbs%norb/), id='ovrlp_half')
  call calculate_weight_matrix_lowdin(weight_matrix,weight_matrix_,nfrag_charged,ifrag_charged,tmb,input_frag,&
       ref_frags,calculate_overlap_matrix,.true.,meth_overlap)
 
  !!call extract_taskgroup_inplace(tmb%linmat%l, tmb%linmat%kernel_)
  call extract_taskgroup_inplace(weight_matrix, weight_matrix_)
  call calculate_kernel_and_energy(bigdft_mpi%iproc,bigdft_mpi%nproc,tmb%linmat%l,weight_matrix, &
           tmb%linmat%kernel_,weight_matrix_,trkw,tmb%coeff,tmb%orbs,tmb%orbs,.false.)
  !!call gather_matrix_from_taskgroups_inplace(bigdft_mpi%iproc, bigdft_mpi%nproc, tmb%linmat%l, tmb%linmat%kernel_)
  call gather_matrix_from_taskgroups_inplace(bigdft_mpi%iproc, bigdft_mpi%nproc, weight_matrix, weight_matrix_)

  weight_matrix_tmp = f_malloc_ptr(weight_matrix%nvctr,id='weight_matrix_tmp')
  call vcopy(weight_matrix%nvctr,weight_matrix_%matrix_compr(1),1,weight_matrix_tmp(1),1)
  do i=1,tmb%npsidim_orbs !19000,21500!
     call vcopy(tmb%npsidim_orbs,psi_orig(1),1,tmb%psi(1),1)
     if (forward) then
       tmb%psi(i)=tmb%psi(i)+h
     else
       tmb%psi(i)=tmb%psi(i)+0.5d0*h
     end if
     tmb%can_use_transposed=.false.
     call calculate_weight_matrix_lowdin(weight_matrix,weight_matrix_,nfrag_charged,ifrag_charged,tmb,input_frag,&
          ref_frags,.true.,.true.,meth_overlap)
     !!call extract_taskgroup_inplace(tmb%linmat%l, tmb%linmat%kernel_)
     call extract_taskgroup_inplace(weight_matrix, weight_matrix_)
     call calculate_kernel_and_energy(bigdft_mpi%iproc,bigdft_mpi%nproc,tmb%linmat%l,weight_matrix, &
           tmb%linmat%kernel_,weight_matrix_,trkw_new,tmb%coeff,tmb%orbs,tmb%orbs,.false.)
     !!call gather_matrix_from_taskgroups_inplace(bigdft_mpi%iproc, bigdft_mpi%nproc, tmb%linmat%l, tmb%linmat%kernel_)
     call gather_matrix_from_taskgroups_inplace(bigdft_mpi%iproc, bigdft_mpi%nproc, weight_matrix, weight_matrix_)

     if (forward) then
        cdft_grad(i)=(trkw_new-trkw)/h
     else
        call vcopy(tmb%npsidim_orbs,psi_orig(1),1,tmb%psi(1),1)
        tmb%psi(i)=tmb%psi(i)-0.5d0*h
        tmb%can_use_transposed=.false.
        call calculate_weight_matrix_lowdin(weight_matrix,weight_matrix_,nfrag_charged,ifrag_charged,tmb,input_frag,&
             ref_frags,.true.,.true.,meth_overlap)
        !!call extract_taskgroup_inplace(tmb%linmat%l, tmb%linmat%kernel_)
        call extract_taskgroup_inplace(weight_matrix, weight_matrix_)
        call calculate_kernel_and_energy(bigdft_mpi%iproc,bigdft_mpi%nproc,tmb%linmat%l,weight_matrix, &
              tmb%linmat%kernel_,weight_matrix_,trkw_old,tmb%coeff,tmb%orbs,tmb%orbs,.false.)
        !!call gather_matrix_from_taskgroups_inplace(bigdft_mpi%iproc, bigdft_mpi%nproc, tmb%linmat%l, tmb%linmat%kernel_)
        call gather_matrix_from_taskgroups_inplace(bigdft_mpi%iproc, bigdft_mpi%nproc, weight_matrix, weight_matrix_)
        cdft_grad(i)=(trkw_new-trkw_old)/h
     end if


     !print*,100.0d0*i/tmb%npsidim_orbs,'% (',i,tmb%npsidim_orbs,')',cdft_grad(i),tmb%psi(i),trkw_new
     print*,100.0d0*i/tmb%npsidim_orbs,'% (',cdft_grad(i),tmb%psi(i),trkw_new,')'



  end do

if (.false.) then
     ! for ease, just calc d(S^1/2)ab/dphi_c, where c=9, b=10
  call allocate_matrices(tmb%linmat%s, allocate_full=.true., matname='inv_ovrlp', mat=inv_ovrlp(1))
  call allocate_matrices(tmb%linmat%s, allocate_full=.true., matname='ovrlp_half', mat=ovrlp_half(1))
     !quick test
     print*,tmb%orbs%inwhichlocreg(1),tmb%orbs%inwhichlocreg(2),&
          tmb%lzd%llr(tmb%orbs%inwhichlocreg(1))%wfd%nvctr_c+7*tmb%lzd%llr(tmb%orbs%inwhichlocreg(1))%wfd%nvctr_f,&
          tmb%lzd%llr(tmb%orbs%inwhichlocreg(2))%wfd%nvctr_c+7*tmb%lzd%llr(tmb%orbs%inwhichlocreg(2))%wfd%nvctr_f

     tmb%linmat%ovrlp_%matrix = sparsematrix_malloc_ptr(tmb%linmat%s, iaction=DENSE_FULL, id='tmb%linmat%ovrlp_%matrix')
     call uncompress_matrix2(bigdft_mpi%iproc, bigdft_mpi%nproc, tmb%linmat%s, &
          tmb%linmat%ovrlp_%matrix_compr, tmb%linmat%ovrlp_%matrix)


     !S^-1/2 for calc grad
             call overlapPowerGeneral(bigdft_mpi%iproc, bigdft_mpi%nproc, meth_overlap, 1, (/-2/), &
                  tmb%orthpar%blocksize_pdsyev, &
                  imode=2, ovrlp_smat=tmb%linmat%s, inv_ovrlp_smat=tmb%linmat%s, &
                  ovrlp_mat=tmb%linmat%ovrlp_, inv_ovrlp_mat=inv_ovrlp, &
                  check_accur=.false., max_error=max_error, mean_error=mean_error)       

             call overlapPowerGeneral(bigdft_mpi%iproc, bigdft_mpi%nproc, meth_overlap, 1, (/2/), &
                  tmb%orthpar%blocksize_pdsyev, &
                  imode=2, ovrlp_smat=tmb%linmat%s, inv_ovrlp_smat=tmb%linmat%s, &
                  ovrlp_mat=tmb%linmat%ovrlp_, inv_ovrlp_mat=ovrlp_half, &
                  check_accur=.false., max_error=max_error, mean_error=mean_error)       


istart=1
      do iorb=1,tmb%orbs%norbp
          iiorb=tmb%orbs%isorb+iorb
          ilr=tmb%orbs%inwhichlocreg(iiorb)
          ncount=tmb%lzd%llr(ilr)%wfd%nvctr_c+7*tmb%lzd%llr(ilr)%wfd%nvctr_f
          calc_grad=f_malloc(ncount,id='calc_grad')
          call vcopy(ncount,tmb%psi(istart+ncount),1,calc_grad(1),1)
          call dscal(inv_ovrlp(1)%matrix(9,10,1)*0.5d0,calc_grad(1))

call daxpy(ncount,inv_ovrlp(1)%matrix(10,9,1)*0.5d0,tmb%psi(istart+ncount),1,calc_grad(1),1)
          if (iorb==9) exit
                   istart=istart+ncount 
          call f_free(calc_grad)
     end do

     !test instead deriv of S^1/2
      !istart=1
      !do iorb=1,1 !tmb%orbs%norbp
      !    iiorb=tmb%orbs%isorb+iorb
      !    ilr=tmb%orbs%inwhichlocreg(iiorb)
      !    ncount=tmb%lzd%llr(ilr)%wfd%nvctr_c+7*tmb%lzd%llr(ilr)%wfd%nvctr_f
          fd_grad=f_malloc(ncount,id='fd_grad')

          do i=0,ncount-1
             call vcopy(ncount,psi_orig(istart),1,tmb%psi(istart),1)
             tmb%psi(istart+i)=tmb%psi(istart+i)+h

             ! re-calc overlap first but only for a given row
             ! ddot is sloppy but they should both be same size (same ilr), print to check
             tmb%linmat%ovrlp_%matrix(9,10,1)=ddot(ncount,tmb%psi(istart),1,tmb%psi(istart+ncount),1)
             tmb%linmat%ovrlp_%matrix(10,9,1)=ddot(ncount,tmb%psi(istart),1,tmb%psi(istart+ncount),1)

             call overlapPowerGeneral(bigdft_mpi%iproc, bigdft_mpi%nproc, meth_overlap, 1, (/2/), &
                  tmb%orthpar%blocksize_pdsyev, &
                  imode=2, ovrlp_smat=tmb%linmat%s, inv_ovrlp_smat=tmb%linmat%s, &
                  ovrlp_mat=tmb%linmat%ovrlp_, inv_ovrlp_mat=inv_ovrlp, &
                  check_accur=.false., max_error=max_error, mean_error=mean_error)             

             fd_grad(i+1) = (inv_ovrlp(1)%matrix(9,10,1)-ovrlp_half(1)%matrix(9,10,1)+ &
                             inv_ovrlp(1)%matrix(10,9,1)-ovrlp_half(1)%matrix(10,9,1))/h

             write(30,*) fd_grad(i+1),calc_grad(i+1),tmb%psi(istart+i)!abs(fd_grad(i+1)-calc_grad(i+1))!,inv_ovrlp%matrix(9,10,1),ovrlp_half%matrix(9,10,1)

          end do
       !   istart=istart+ncount
          call f_free(fd_grad)

      !end do
          call f_free(calc_grad)
     call f_free_ptr(tmb%linmat%ovrlp_%matrix)
  call deallocate_matrices(inv_ovrlp(1))
  call deallocate_matrices(ovrlp_half(1))
end if

  call vcopy(tmb%npsidim_orbs,psi_orig(1),1,tmb%psi(1),1)
  call f_free_ptr(psi_orig)
  call vcopy(weight_matrix%nvctr,weight_matrix_tmp(1),1,weight_matrix_%matrix_compr(1),1)
  call f_free_ptr(weight_matrix_tmp)
  !call f_free(ovrlp_half)
    !cdft%charge is always constant (as is lagmult in this loop) so could in theory be ignored as in optimize_coeffs
    !cdft%lag_mult*(trkw - cdft%charge)

end subroutine calculate_weight_matrix_lowdin_gradient_fd



!EXPERIMENTAL, currently deactivated
subroutine calculate_weight_matrix_lowdin_gradient(weight_matrix,weight_matrix_,ifrag_charged,tmb,input_frag,ref_frags,&
     calculate_overlap_matrix,calculate_ovrlp_half,meth_overlap,psitlarge_c,psitlarge_f)
  use module_base
  use module_types
  use module_fragments
  use module_interfaces
  use communications_base, only: TRANSPOSE_FULL
  use communications, only: transpose_localized
  use sparsematrix_base, only: matrices, sparse_matrix, sparsematrix_malloc_ptr, &
                               DENSE_FULL, assignment(=), &
                               allocate_matrices, deallocate_matrices
  use sparsematrix, only: compress_matrix, uncompress_matrix, gather_matrix_from_taskgroups_inplace, &
                          gather_matrix_from_taskgroups_inplace, uncompress_matrix2
  use transposed_operations, only: calculate_overlap_transposed, build_linear_combination_transposed
  implicit none
  type(sparse_matrix), intent(inout) :: weight_matrix
  type(matrices), intent(inout) :: weight_matrix_
  type(fragmentInputParameters),intent(in) :: input_frag
  type(dft_wavefunction), intent(inout) :: tmb
  logical, intent(in) :: calculate_overlap_matrix, calculate_ovrlp_half
  type(system_fragment), dimension(input_frag%nfrag_ref), intent(in) :: ref_frags
  integer, intent(in) :: meth_overlap
  integer, dimension(2), intent(in) :: ifrag_charged
  real(kind=8),dimension(:),pointer :: psitlarge_c, psitlarge_f
  !local variables
  integer :: ifrag,iorb,ifrag_ref,isforb,ierr
  real(kind=gp), allocatable, dimension(:,:) :: proj_mat, proj_ovrlp_half, weight_matrixp, ovrlp_half
  character(len=*),parameter :: subname='calculate_weight_matrix_lowdin'
  real(kind=gp) :: max_error, mean_error
  type(matrices),dimension(1) :: inv_ovrlp
  real(kind=8), dimension(:), pointer :: hpsittmp_c, hpsittmp_f, matrix_compr
  !real(kind=8),dimension(:),pointer :: psitlarge_c, psitlarge_f
  real(kind=8),dimension(:,:),pointer :: weight_matrix_tmp
  integer :: nfrag_charged, jorb
real(kind=8) :: ddot

  call f_routine(id='calculate_weight_matrix_lowdin')

  !might be better to make this a parameter
  if (ifrag_charged(2)==0) then
     nfrag_charged=1
  else
     nfrag_charged=2
  end if


  call allocate_matrices(tmb%linmat%s, allocate_full=.true., matname='inv_ovrlp', mat=inv_ovrlp(1))

  if (calculate_overlap_matrix) then
     if(.not.tmb%can_use_transposed) then
         !if(.not.associated(tmb%psit_c)) then
         !    tmb%psit_c = f_malloc_ptr(sum(tmb%collcom%nrecvcounts_c),id='tmb%psit_c')
         !end if
         !if(.not.associated(tmb%psit_f)) then
         !    tmb%psit_f = f_malloc_ptr(7*sum(tmb%collcom%nrecvcounts_f),id='tmb%psit_f')
         !end if
         call transpose_localized(bigdft_mpi%iproc, bigdft_mpi%nproc, tmb%npsidim_orbs, tmb%orbs, tmb%collcom, &
              TRANSPOSE_FULL, tmb%psi, tmb%psit_c, tmb%psit_f, tmb%lzd)
         tmb%can_use_transposed=.true.
     end if

     call calculate_overlap_transposed(bigdft_mpi%iproc, bigdft_mpi%nproc, tmb%orbs, tmb%collcom, tmb%psit_c, &
          tmb%psit_c, tmb%psit_f, tmb%psit_f, tmb%linmat%s, tmb%linmat%ovrlp_)
     !!call gather_matrix_from_taskgroups_inplace(bigdft_mpi%iproc, bigdft_mpi%nproc, tmb%linmat%s, tmb%linmat%ovrlp_)
  end if   

  !calculate s^-1/2 and generate s^1/2 from it
  if (calculate_ovrlp_half) then !always do so as not sure how this would make sense otherwise?  for that matter how does it make sense anyway?  presumably always true?
     tmb%linmat%ovrlp_%matrix = sparsematrix_malloc_ptr(tmb%linmat%s, iaction=DENSE_FULL, id='tmb%linmat%ovrlp_%matrix')
     call uncompress_matrix2(bigdft_mpi%iproc, bigdft_mpi%nproc, tmb%linmat%s, &
          tmb%linmat%ovrlp_%matrix_compr, tmb%linmat%ovrlp_%matrix)
!print*,'g',ddot(tmb%orbs%norb*tmb%orbs%norb, tmb%linmat%ovrlp_%matrix(1,1,1), 1, tmb%linmat%ovrlp_%matrix(1,1,1), 1)
     ! Maybe not clean here to use twice tmb%linmat%s, but it should not
     ! matter as dense is used
     call overlapPowerGeneral(bigdft_mpi%iproc, bigdft_mpi%nproc, meth_overlap, 1, (/-2/), &
          tmb%orthpar%blocksize_pdsyev, &
          imode=2, ovrlp_smat=tmb%linmat%s, inv_ovrlp_smat=tmb%linmat%s, &
          ovrlp_mat=tmb%linmat%ovrlp_, inv_ovrlp_mat=inv_ovrlp, &
          check_accur=.false., max_error=max_error, mean_error=mean_error)
!print*,'f',ddot(tmb%orbs%norb*tmb%orbs%norb, inv_ovrlp%matrix(1,1,1), 1, inv_ovrlp%matrix(1,1,1), 1)
     ovrlp_half=f_malloc((/tmb%orbs%norb,tmb%orbs%norb/),id='ovrlp_half')
     !forget parallelism for now
          call dgemm('n', 'n', tmb%orbs%norb, tmb%orbs%norb, &
            tmb%orbs%norb, 1.d0, &
            tmb%linmat%ovrlp_%matrix(1,1,1), tmb%orbs%norb, &
            inv_ovrlp(1)%matrix(1,1,1), tmb%orbs%norb, 0.d0, &
            ovrlp_half(1,1), tmb%orbs%norb)
!print*,'e',ddot(tmb%orbs%norb*tmb%orbs%norb, ovrlp_half(1,1), 1, ovrlp_half(1,1), 1)
     !call f_free_ptr(tmb%linmat%ovrlp_%matrix)

  end if

  proj_mat=f_malloc0((/tmb%orbs%norb,tmb%orbs%norb/),id='proj_mat')

  !call f_zero(tmb%orbs%norb**2,proj_mat(1,1))
  isforb=0
  do ifrag=1,input_frag%nfrag
     ifrag_ref=input_frag%frag_index(ifrag)
     if (ifrag==ifrag_charged(1)) then
        do iorb=1,ref_frags(ifrag_ref)%fbasis%forbs%norb
           proj_mat(iorb+isforb,iorb+isforb)=1.0_gp
        end do
     end if
     if (nfrag_charged==2) then
        if (ifrag==ifrag_charged(2)) then
           do iorb=1,ref_frags(ifrag_ref)%fbasis%forbs%norb
              proj_mat(iorb+isforb,iorb+isforb)=-1.0_gp
           end do
        end if
     end if
     isforb=isforb+ref_frags(ifrag_ref)%fbasis%forbs%norb
  end do
!print*,'h',ddot(tmb%orbs%norb*tmb%orbs%norb, proj_mat(1,1), 1, proj_mat(1,1), 1)
  !calculate 0.5*KS^1/2P
  proj_ovrlp_half=f_malloc((/tmb%orbs%norb,tmb%orbs%norbp/),id='proj_ovrlp_half')
  if (tmb%orbs%norbp>0) then
     call dgemm('n', 'n', tmb%orbs%norb, tmb%orbs%norbp, &
            tmb%orbs%norb, 1.d0, &
            ovrlp_half(1,1), tmb%orbs%norb, &
            proj_mat(1,tmb%orbs%isorb+1), tmb%orbs%norb, 0.d0, &
            proj_ovrlp_half(1,1), tmb%orbs%norb)
  end if
!print*,'d',ddot(tmb%orbs%norb*tmb%orbs%norbp, proj_ovrlp_half(1,1), 1, proj_ovrlp_half(1,1), 1) !?!?ARGH 
  call f_free(proj_mat)
  !call f_free(ovrlp_half)

  tmb%linmat%kernel_%matrix = sparsematrix_malloc_ptr(tmb%linmat%l, iaction=DENSE_FULL, id='tmb%linmat%ovrlp_%matrix')
  call uncompress_matrix2(bigdft_mpi%iproc, bigdft_mpi%nproc, tmb%linmat%l, &
       tmb%linmat%kernel_%matrix_compr, tmb%linmat%kernel_%matrix)

  weight_matrix_tmp = f_malloc_ptr((/tmb%orbs%norb,tmb%orbs%norbp/),id='weight_matrix_tmp')
  weight_matrixp = f_malloc((/tmb%orbs%norb,tmb%orbs%norbp/),id='weight_matrixp')
  if (tmb%orbs%norbp>0) then
     call dgemm('n', 'n', tmb%orbs%norb, tmb%orbs%norbp, & 
          tmb%orbs%norb, 1.d0, &
          tmb%linmat%kernel_%matrix(1,1,1), tmb%orbs%norb, &
          proj_ovrlp_half(1,1), tmb%orbs%norb, 0.d0, &
          !weight_matrixp(1,1), tmb%orbs%norb)
          weight_matrix_tmp(1,1), tmb%orbs%norb)
  end if
  call f_free_ptr(tmb%linmat%kernel_%matrix)
  call f_free(proj_ovrlp_half)
!print*,'c',ddot(tmb%orbs%norb*tmb%orbs%norbp, weight_matrix_tmp(1,1), 1, weight_matrix_tmp(1,1), 1)
  ! multiply by S^-1/2

  !weight_matrixp=f_malloc((/tmb%orbs%norb,tmb%orbs%norbp/), id='weight_matrixp')
  if (tmb%orbs%norbp>0) then
     call dgemm('n', 'n', tmb%orbs%norb, tmb%orbs%norbp, & 
          tmb%orbs%norb, 1.d0, &
          inv_ovrlp(1)%matrix(1,1,1), tmb%orbs%norb, &
          !ovrlp_half(1,1), tmb%orbs%norb, &
          weight_matrix_tmp(1,1), tmb%orbs%norb, 0.d0, &
          weight_matrixp(1,1), tmb%orbs%norb)
  end if
!print*,'b',ddot(tmb%orbs%norb*tmb%orbs%norbp, weight_matrixp(1,1), 1, weight_matrixp(1,1), 1)
  call f_free_ptr(weight_matrix_tmp)
  !call f_free(ovrlp_half)!*
  !do iorb=1,tmb%orbs%norbp
  !   jorb=tmb%orbs%isorb+iorb
  !   weight_matrixp(jorb,iorb)=0.5d0*weight_matrixp(jorb,iorb)
  !end do

  weight_matrix_%matrix = sparsematrix_malloc_ptr(weight_matrix,iaction=DENSE_FULL,id='weight_matrix_%matrix')
  if (bigdft_mpi%nproc>1) then
     call mpi_allgatherv(weight_matrixp, tmb%orbs%norb*tmb%orbs%norbp, mpi_double_precision, weight_matrix_%matrix, &
          tmb%orbs%norb*tmb%orbs%norb_par(:,0), tmb%orbs%norb*tmb%orbs%isorb_par, &
          mpi_double_precision, bigdft_mpi%mpi_comm, ierr)
  else
      if (weight_matrix%nspin/=1) then
          stop 'NEED TO FIX THE SPIN HERE: calculate_weight_matrix_lowdin'
      end if
     call vcopy(tmb%orbs%norb*tmb%orbs%norb*weight_matrix%nspin,weight_matrixp(1,1),1,weight_matrix_%matrix(1,1,1),1)
  end if
  call f_free(weight_matrixp)

  !add transpose
  weight_matrix_tmp = f_malloc_ptr((/weight_matrix%nfvctr,weight_matrix%nfvctr/),id='weight_matrix_tmp')
  do iorb=1,weight_matrix%nfvctr
    do jorb=1,weight_matrix%nfvctr
       weight_matrix_tmp(jorb,iorb)=weight_matrix_%matrix(iorb,jorb,1)+weight_matrix_%matrix(jorb,iorb,1)
    end do
  end do


!pre mutliply instead?
!          call dgemm('n', 'n', tmb%orbs%norb, tmb%orbs%norb, &
!            tmb%orbs%norb, 1.d0, &
!            ovrlp_half(1,1), tmb%orbs%norb, &
!            weight_matrix_tmp(1,1), tmb%orbs%norb, 0.d0, &
!            weight_matrix_%matrix(1,1,1), tmb%orbs%norb)

!post-multiply by S
!          call dgemm('n', 'n', tmb%orbs%norb, tmb%orbs%norb, &
!            tmb%orbs%norb, 1.d0, &
!            weight_matrix_%matrix(1,1,1), tmb%orbs%norb, &
!            tmb%linmat%ovrlp_%matrix(1,1,1), tmb%orbs%norb, 0.d0, &
!            !ovrlp_half(1,1), tmb%orbs%norb, 0.d0, &
!            !inv_ovrlp%matrix(1,1,1), tmb%orbs%norb, 0.d0, &
!            weight_matrix_tmp(1,1), tmb%orbs%norb)


  call f_free(ovrlp_half)
call f_free_ptr(tmb%linmat%ovrlp_%matrix)
  call vcopy(weight_matrix%nfvctr*weight_matrix%nfvctr,weight_matrix_tmp(1,1),1,weight_matrix_%matrix(1,1,1),1)
  call f_free_ptr(weight_matrix_tmp)

  !want to preserve original weight matrix not gradient version
  matrix_compr=f_malloc_ptr(weight_matrix%nvctr,id='matrix_compr')
  call vcopy(weight_matrix%nvctr,weight_matrix_%matrix_compr(1),1,matrix_compr(1),1)
  call compress_matrix(bigdft_mpi%iproc,weight_matrix,weight_matrix_%matrix,weight_matrix_%matrix_compr)
  call f_free_ptr(weight_matrix_%matrix)
  call deallocate_matrices(inv_ovrlp(1)) ! can move this


  !psitlarge_c = f_malloc_ptr(tmb%ham_descr%collcom%ndimind_c,id='psitlarge_c')
  !psitlarge_f = f_malloc_ptr(7*tmb%ham_descr%collcom%ndimind_f,id='psitlarge_f')
     !if (tmb%ham_descr%npsidim_orbs > 0)  call f_zero(tmb%ham_descr%npsidim_orbs,tmb%ham_descr%psi(1))
     !call small_to_large_locreg(bigdft_mpi%iproc, tmb%npsidim_orbs, tmb%ham_descr%npsidim_orbs, tmb%lzd, tmb%ham_descr%lzd, &
     !     tmb%orbs, tmb%psi, tmb%ham_descr%psi)
!assuming we still have tmb%ham_descr%psi
!print*,size(psitlarge_c),size(psitlarge_f),tmb%ham_descr%collcom%ndimind_c,7*tmb%ham_descr%collcom%ndimind_f
          call transpose_localized(bigdft_mpi%iproc, bigdft_mpi%nproc, tmb%ham_descr%npsidim_orbs, tmb%orbs, &
               tmb%ham_descr%collcom, TRANSPOSE_FULL, tmb%ham_descr%psi, psitlarge_c, psitlarge_f, tmb%ham_descr%lzd)
!print*,'1',ddot(tmb%ham_descr%collcom%ndimind_c, psitlarge_c(1), 1, psitlarge_c(1), 1),ddot(7*tmb%ham_descr%collcom%ndimind_f, psitlarge_f(1), 1, psitlarge_f(1), 1)
  hpsittmp_c = f_malloc_ptr(tmb%ham_descr%collcom%ndimind_c,id='hpsittmp_c')
  hpsittmp_f = f_malloc_ptr(7*tmb%ham_descr%collcom%ndimind_f,id='hpsittmp_f')
!print*,'a',ddot(weight_matrix%nvctr, weight_matrix_%matrix_compr(1), 1, weight_matrix_%matrix_compr(1), 1)

      if(tmb%ham_descr%collcom%ndimind_c>0) &
          call vcopy(tmb%ham_descr%collcom%ndimind_c, psitlarge_c(1), 1, hpsittmp_c(1), 1)
      if(tmb%ham_descr%collcom%ndimind_f>0) &
          call vcopy(7*tmb%ham_descr%collcom%ndimind_f, psitlarge_f(1), 1, hpsittmp_f(1), 1)

  call gather_matrix_from_taskgroups_inplace(bigdft_mpi%iproc, bigdft_mpi%nproc, tmb%linmat%m, weight_matrix_)
  call build_linear_combination_transposed(tmb%ham_descr%collcom, &
       tmb%linmat%m, weight_matrix_, hpsittmp_c, hpsittmp_f, .true., psitlarge_c, psitlarge_f, bigdft_mpi%iproc)
!print*,'2',ddot(tmb%ham_descr%collcom%ndimind_c, psitlarge_c(1), 1, psitlarge_c(1), 1),ddot(7*tmb%ham_descr%collcom%ndimind_f, psitlarge_f(1), 1, psitlarge_f(1), 1)
  call f_free_ptr(hpsittmp_c)
  call f_free_ptr(hpsittmp_f)

  !call f_free_ptr(psitlarge_c)
  !call f_free_ptr(psitlarge_f)

  !copy back original weight matrix
  call vcopy(weight_matrix%nvctr,matrix_compr(1),1,weight_matrix_%matrix_compr(1),1)
  call f_free_ptr(matrix_compr)

  call f_release_routine()

end subroutine calculate_weight_matrix_lowdin_gradient



!> CDFT: calculates the weight matrix w_ab given w(r)
!! for the moment putting densities in global box and ignoring parallelization
subroutine calculate_weight_matrix_using_density(iproc,cdft,tmb,at,input,GPU,denspot)
  use module_base
  use module_types
  use constrained_dft, only: cdft_data
  use module_interfaces, except_this_one => calculate_weight_matrix_using_density
  use module_fragments
  use communications_base, only: TRANSPOSE_FULL
  use communications, only: transpose_localized, start_onesided_communication
  use sparsematrix_base, only : matrices_null, allocate_matrices, deallocate_matrices
  use sparsematrix, only: gather_matrix_from_taskgroups_inplace
  use transposed_operations, only: calculate_overlap_transposed
  implicit none
  integer,intent(in) :: iproc
  type(cdft_data), intent(inout) :: cdft
  type(atoms_data), intent(in) :: at
  type(input_variables),intent(in) :: input
  type(dft_wavefunction), intent(inout) :: tmb
  type(DFT_local_fields), intent(inout) :: denspot
  type(GPU_pointers),intent(inout) :: GPU

  !integer :: iorb, jorb
  real(kind=gp),dimension(:),allocatable :: hpsit_c, hpsit_f
  type(confpot_data),dimension(:),allocatable :: confdatarrtmp
  type(energy_terms) :: energs
  character(len=*),parameter :: subname='calculate_weight_matrix_using_density'
  type(matrices) :: weight_

  energs=energy_terms_null()
  call local_potential_dimensions(iproc,tmb%ham_descr%lzd,tmb%orbs,denspot%xc,denspot%dpbox%ngatherarr(0,1))
  call start_onesided_communication(bigdft_mpi%iproc,bigdft_mpi%nproc,&
       denspot%dpbox%ndims(1),denspot%dpbox%ndims(2),max(denspot%dpbox%nscatterarr(:,2),1),cdft%weight_function, &
       tmb%ham_descr%comgp%nrecvbuf,tmb%ham_descr%comgp%recvbuf,tmb%ham_descr%comgp,tmb%ham_descr%lzd)

  allocate(confdatarrtmp(tmb%orbs%norbp))
  call default_confinement_data(confdatarrtmp,tmb%orbs%norbp)

  call small_to_large_locreg(bigdft_mpi%iproc, tmb%npsidim_orbs, tmb%ham_descr%npsidim_orbs, tmb%lzd, tmb%ham_descr%lzd, &
       tmb%orbs, tmb%psi, tmb%ham_descr%psi)

  if (tmb%ham_descr%npsidim_orbs > 0) call f_zero(tmb%ham_descr%npsidim_orbs,tmb%hpsi(1))

  call full_local_potential(bigdft_mpi%iproc,bigdft_mpi%nproc,tmb%orbs,tmb%ham_descr%lzd,2, &
       denspot%dpbox,denspot%xc,cdft%weight_function,denspot%pot_work,tmb%ham_descr%comgp)
  call LocalHamiltonianApplication(bigdft_mpi%iproc,bigdft_mpi%nproc,at,tmb%ham_descr%npsidim_orbs,tmb%orbs,&
       tmb%ham_descr%lzd,confdatarrtmp,denspot%dpbox%ngatherarr,denspot%pot_work,tmb%ham_descr%psi,tmb%hpsi,&
       energs,input%SIC,GPU,2,denspot%xc,pkernel=denspot%pkernelseq,dpbox=denspot%dpbox,&
       potential=cdft%weight_function,comgp=tmb%ham_descr%comgp)

  deallocate(confdatarrtmp)

  print *,'CDFT Ekin,Epot,Eproj,Eh,Exc,Evxc',energs%ekin,energs%epot,energs%eproj,energs%eh,energs%exc,energs%evxc

  call f_free_ptr(denspot%pot_work)


  ! calculate w_ab
  ! Calculate the matrix elements <phi|H|phi>.
  if(.not.tmb%ham_descr%can_use_transposed) then
      !!if(associated(tmb%ham_descr%psit_c)) then
      !!    call f_free_ptr(tmb%ham_descr%psit_c)
      !!end if
      !!if(associated(tmb%ham_descr%psit_f)) then
      !!    call f_free_ptr(tmb%ham_descr%psit_f)
      !!end if

      !!tmb%ham_descr%psit_c = f_malloc_ptr(tmb%ham_descr%collcom%ndimind_c,id='tmb%ham_descr%psit_c')
      !!tmb%ham_descr%psit_f = f_malloc_ptr(7*tmb%ham_descr%collcom%ndimind_f,id='tmb%ham_descr%psit_f')
      call transpose_localized(bigdft_mpi%iproc,bigdft_mpi%nproc,tmb%ham_descr%npsidim_orbs,tmb%orbs, &
           tmb%ham_descr%collcom,TRANSPOSE_FULL,tmb%ham_descr%psi,tmb%ham_descr%psit_c,tmb%ham_descr%psit_f,tmb%ham_descr%lzd)
      tmb%ham_descr%can_use_transposed=.true.
  end if

  hpsit_c = f_malloc(tmb%ham_descr%collcom%ndimind_c,id='hpsit_c')
  hpsit_f = f_malloc(7*tmb%ham_descr%collcom%ndimind_f,id='hpsit_f')
  call transpose_localized(bigdft_mpi%iproc,bigdft_mpi%nproc,tmb%ham_descr%npsidim_orbs,tmb%orbs,  &
       tmb%ham_descr%collcom,TRANSPOSE_FULL,tmb%hpsi,hpsit_c,hpsit_f,tmb%ham_descr%lzd)

  weight_ = matrices_null()
  call allocate_matrices(tmb%linmat%m, allocate_full=.false., &
       matname='weight_', mat=weight_)

  call calculate_overlap_transposed(bigdft_mpi%iproc,bigdft_mpi%nproc,tmb%orbs,tmb%ham_descr%collcom, &
       tmb%ham_descr%psit_c,hpsit_c,tmb%ham_descr%psit_f, hpsit_f, tmb%linmat%m, weight_)
  call gather_matrix_from_taskgroups_inplace(bigdft_mpi%iproc,bigdft_mpi%nproc, tmb%linmat%m, weight_)
  ! This can then be deleted if the transition to the new type has been completed.
  cdft%weight_matrix_%matrix_compr=weight_%matrix_compr
  call deallocate_matrices(weight_)

  call f_free(hpsit_c)
  call f_free(hpsit_f)

  ! debug
  !allocate(cdft%weight_matrix%matrix(tmb%orbs%norb,tmb%orbs%norb), stat=istat)
  !call memocc(istat, cdft%weight_matrix%matrix, 'cdft%weight_matrix%matrix', subname)
  !call uncompress_matrix(bigdft_mpi%iproc,cdft%weight_matrix)
  !do iorb=1,tmb%orbs%norb
  !   do jorb=1,tmb%orbs%norb
  !      write(87,*) iorb,jorb,cdft%weight_matrix%matrix(iorb,jorb)
  !   end do
  !end do
  !deallocate(cdft%weight_matrix%matrix, stat=istat)
  !call memocc(istat, iall, 'cdft%weight_matrix%matrix', subname)
  ! end debug

end subroutine calculate_weight_matrix_using_density


!> CDFT: calculates the weight function w(r)
!! for the moment putting densities in global box and ignoring parallelization
subroutine calculate_weight_function(in,ref_frags,cdft,ndimrho_all_fragments,rho_all_fragments,tmb,atoms,rxyz,denspot)
  use module_base
  use module_types
  use module_fragments
  use constrained_dft
<<<<<<< HEAD
!!  use module_interfaces, only: plot_density
=======
>>>>>>> 145d820a
  implicit none
  type(input_variables), intent(in) :: in
  type(system_fragment), dimension(in%frag%nfrag_ref), intent(inout) :: ref_frags
  type(cdft_data), intent(inout) :: cdft
  integer, intent(in) :: ndimrho_all_fragments
  real(kind=wp),dimension(ndimrho_all_fragments),intent(in) :: rho_all_fragments
  type(dft_wavefunction), intent(in) :: tmb
  type(atoms_data), intent(in) :: atoms ! just for plotting
  real(gp), dimension(3,atoms%astruct%nat), intent(in) :: rxyz ! just for plotting
  type(DFT_local_fields), intent(in) :: denspot ! just for plotting

  integer :: ifrag, ifrag_charged, ref_frag_charged, iorb_start, ipt

  ! unecessary recalculation here, but needs generalizing anyway
  iorb_start=1
  do ifrag=1,in%frag%nfrag
     if (in%frag%charge(ifrag)/=0) then
        ifrag_charged=ifrag
        exit
     end if
     iorb_start=iorb_start+ref_frags(in%frag%frag_index(ifrag))%fbasis%forbs%norb
  end do
  ref_frag_charged=in%frag%frag_index(ifrag_charged)

  ! check both densities are the same size (for now calculating fragment density in global box)
  if (ndimrho_all_fragments /= cdft%ndim_dens) stop 'Fragment density dimension does not match global density dimension'

  ! only need to calculate the fragment density for the fragment with a charge (stored in frag%fbasis%density)
  ! ideally would use already calculated kernel here, but charges could vary so would need an actual fragment
  ! rather than a reference fragment - could point to original fragment but modify nks...
  ! also converting input charge to integer which might not be the case
  call calculate_fragment_density(ref_frags(ref_frag_charged),ndimrho_all_fragments,tmb,iorb_start,&
       int(in%frag%charge(ifrag_charged)),atoms,rxyz,denspot)

  ! the weight function becomes the fragment density of ifrag_charged divided by the sum of all fragment densities
  ! using a cutoff of 1.e-6 for fragment density and 1.e-12 for denominator
  do ipt=1,ndimrho_all_fragments
      if (denspot%rhov(ipt) >= 1.0e-12) then
         cdft%weight_function(ipt)=ref_frags(ref_frag_charged)%fbasis%density(ipt)/denspot%rhov(ipt)
      else
         cdft%weight_function(ipt)=0.0_gp
      end if
  end do

  ! COME BACK TO THIS
  cdft%charge=ref_frags(ref_frag_charged)%nelec-in%frag%charge(ref_frag_charged)

  ! plot the weight function, fragment density and initial total density (the denominator) to check

  call plot_density(bigdft_mpi%iproc,bigdft_mpi%nproc,'fragment_density.cube', &
       atoms,rxyz,denspot%dpbox,1,ref_frags(ref_frag_charged)%fbasis%density)

  call plot_density(bigdft_mpi%iproc,bigdft_mpi%nproc,'weight_function.cube', &
       atoms,rxyz,denspot%dpbox,1,cdft%weight_function)

  call plot_density(bigdft_mpi%iproc,bigdft_mpi%nproc,'initial_density.cube', &
       atoms,rxyz,denspot%dpbox,1,denspot%rhov)

  ! deallocate fragment density here as we don't need it any more
  if (associated(ref_frags(ref_frag_charged)%fbasis%density)) call f_free_ptr(ref_frags(ref_frag_charged)%fbasis%density)

end subroutine calculate_weight_function<|MERGE_RESOLUTION|>--- conflicted
+++ resolved
@@ -760,10 +760,6 @@
   use module_types
   use module_fragments
   use constrained_dft
-<<<<<<< HEAD
-!!  use module_interfaces, only: plot_density
-=======
->>>>>>> 145d820a
   implicit none
   type(input_variables), intent(in) :: in
   type(system_fragment), dimension(in%frag%nfrag_ref), intent(inout) :: ref_frags
