!> @file 
!!   Miscellaneous routines for linear toolbox
!! @author
!!   Copyright (C) 2011-2012 BigDFT group 
!!   This file is distributed under the terms of the
!!   GNU General Public License, see ~/COPYING file
!!   or http://www.gnu.org/copyleft/gpl.txt .
!!   For the list of contributors, see ~/AUTHORS 
 

!> Plots the orbitals
subroutine plotOrbitals(iproc, orbs, Glr, phi, nat, rxyz, hxh, hyh, hzh, it)
use module_base
use module_types
implicit none

! Calling arguments
integer :: iproc
type(orbitals_data), intent(inout) :: orbs
type(locreg_descriptors), intent(in) :: Glr
real(kind=8), dimension((Glr%wfd%nvctr_c+7*Glr%wfd%nvctr_f)*orbs%nspinor*orbs%norbp) :: phi
integer :: nat
real(kind=8), dimension(3,nat) :: rxyz
real(kind=8) :: hxh, hyh, hzh
integer :: it

integer :: ix, iy, iz, ix0, iy0, iz0, iiAt, jj, iorb, i1, i2, i3, istart, ii, istat
integer :: unit1, unit2, unit3
real(kind=8), dimension(:), allocatable :: phir
type(workarr_sumrho) :: w
character(len=10) :: c1, c2, c3
character(len=50) :: file1, file2, file3

allocate(phir(Glr%d%n1i*Glr%d%n2i*Glr%d%n3i), stat=istat)

call initialize_work_arrays_sumrho(Glr,w)

istart=0

unit1=10*iproc+7
unit2=10*iproc+8
unit3=10*iproc+9

!write(*,*) 'write, orbs%nbasisp', orbs%norbp
    orbLoop: do iorb=1,orbs%norbp
        !!phir=0.d0
        call to_zero(Glr%d%n1i*Glr%d%n2i*Glr%d%n3i, phir(1))
        call daub_to_isf(Glr,w,phi(istart+1),phir(1))
        iiAt=orbs%inwhichlocreg(orbs%isorb+iorb)
        ix0=nint(rxyz(1,iiAt)/hxh)
        iy0=nint(rxyz(2,iiAt)/hyh)
        iz0=nint(rxyz(3,iiAt)/hzh)

        jj=0
        write(c1,'(i0)') iproc
        write(c2,'(i0)') iorb
        write(c3,'(i0)') it
        file1='orbs_'//trim(c1)//'_'//trim(c2)//'_'//trim(c3)//'_x'
        file2='orbs_'//trim(c1)//'_'//trim(c2)//'_'//trim(c3)//'_y'
        file3='orbs_'//trim(c1)//'_'//trim(c2)//'_'//trim(c3)//'_z'
        open(unit=unit1, file=trim(file1))
        open(unit=unit2, file=trim(file2))
        open(unit=unit3, file=trim(file3))
        do i3=1,Glr%d%n3i
            do i2=1,Glr%d%n2i
                do i1=1,Glr%d%n1i
                   jj=jj+1
                   ! z component of point jj
                   iz=jj/(Glr%d%n2i*Glr%d%n1i)
                   ! Subtract the 'lower' xy layers
                   ii=jj-iz*(Glr%d%n2i*Glr%d%n1i)
                   ! y component of point jj
                   iy=ii/Glr%d%n1i
                   ! Subtract the 'lower' y rows
                   ii=ii-iy*Glr%d%n1i
                   ! x component
                   ix=ii
!if(phir(jj)>1.d0) write(*,'(a,3i7,es15.6)') 'WARNING: ix, iy, iz, phir(jj)', ix, iy, iz, phir(jj)
                   if(iy==ix0 .and. iz==iz0) write(unit1,*) ix, phir(jj)
                   ! Write along y-axis
                   if(ix==ix0 .and. iz==iz0) write(unit2,*) iy, phir(jj)
                   ! Write along z-axis
                   if(ix==ix0 .and. iy==iy0) write(unit3,*) iz, phir(jj)


                end do
            end do
        end do
        close(unit=unit1)
        close(unit=unit2)
        close(unit=unit3)

        istart=istart+(Glr%wfd%nvctr_c+7*Glr%wfd%nvctr_f)*orbs%nspinor

    end do orbLoop

call deallocate_work_arrays_sumrho(w)
deallocate(phir, stat=istat)


end subroutine plotOrbitals



<<<<<<< HEAD
subroutine compressMatrix(norb, mad, mat, lmat)
  use module_base
  use module_types
  implicit none
  
  ! Calling arguments
  integer, intent(in) :: norb
  type(matrixDescriptors), intent(in) :: mad
  real(kind=8), dimension(norb**2), intent(in) :: mat
  real(kind=8), dimension(mad%nvctr), intent(out) :: lmat
  
  ! Local variables
  integer :: iseg, jj, jorb
  
  
  jj=0
  do iseg=1,mad%nseg
      do jorb=mad%keyg(1,iseg),mad%keyg(2,iseg)
          jj=jj+1
          lmat(jj)=mat(jorb)
      end do
  end do
  if(jj/=mad%nvctr) then
      write(*,'(a,2(2x,i0))') 'ERROR in compressMatrix: jj/=mad%nvctr',jj,mad%nvctr
      stop
  end if
  
end subroutine compressMatrix


=======
>>>>>>> 8d9ebb56

subroutine compressMatrix2(iproc, nproc, orbs, mad, mat, lmat, sendcounts, displs)
  use module_base
  use module_types
  implicit none
  
  ! Calling arguments
  integer, intent(in) :: iproc, nproc
  type(orbitals_data), intent(in) :: orbs
  type(matrixDescriptors), intent(in) :: mad
  real(kind=8), dimension(orbs%norb**2), intent(in) :: mat
  real(kind=8), dimension(mad%nvctr), intent(out) :: lmat
  integer, dimension(0:nproc-1), intent(out) :: sendcounts, displs
  
  ! Local variables
  integer :: iseg, jj, jorb, jjorb, jjproc, jjprocold, ncount
  
  sendcounts=0
  displs=0
  
  jj=0
  ncount=0
  jjprocold=0
  displs(0)=0
  do iseg=1,mad%nseg
      do jorb=mad%keyg(1,iseg),mad%keyg(2,iseg)
          jj=jj+1
          lmat(jj)=mat(jorb)
          
          ncount=ncount+1
          jjorb=(jorb-1)/orbs%norb+1
          jjproc=orbs%onWhichMPI(jjorb)
          if(jjproc>jjprocold) then
              ! This part of the matrix is calculated by a new MPI process.
              sendcounts(jjproc-1)=ncount-1
              displs(jjproc)=displs(jjproc-1)+sendcounts(jjproc-1)
              ncount=1
              jjprocold=jjproc
          end if
      end do
  end do
  !sendcounts(nproc-1)=ncount
  sendcounts(jjproc)=ncount !last process
  if(jj/=mad%nvctr) then
      write(*,'(a,2(2x,i0))') 'ERROR in compressMatrix: jj/=mad%nvctr',jj,mad%nvctr
      stop
  end if

  if(sum(sendcounts)/=mad%nvctr) then
      write(*,'(a,2(2x,i0))') 'ERROR in compressMatrix2: sum(sendcounts)/=mad%nvctr',sum(sendcounts),mad%nvctr
      stop
  end if

  !if(iproc==0) then
  !    do jjproc=0,nproc-1
  !        write(*,'(a,3i8)') 'jjproc, displs(jjproc), sendcounts(jjproc)', jjproc, displs(jjproc), sendcounts(jjproc)
  !    end do
  !end if
  
end subroutine compressMatrix2



subroutine compressMatrixPerProcess(iproc, nproc, orbs, mad, mat, size_lmat, lmat)
  use module_base
  use module_types
  implicit none
  
  ! Calling arguments
  integer, intent(in) :: iproc, nproc, size_lmat
  type(orbitals_data), intent(in) :: orbs
  type(matrixDescriptors), intent(in) :: mad
  real(kind=8), dimension(orbs%norb**2), intent(in) :: mat
  real(kind=8), dimension(size_lmat), intent(out) :: lmat
  
  ! Local variables
  integer :: iseg, jj, jorb, jjorb, jjproc
  
  
  jj=0
  do iseg=1,mad%nseg
      do jorb=mad%keyg(1,iseg),mad%keyg(2,iseg)
          jjorb=(jorb-1)/orbs%norb+1
          jjproc=orbs%onWhichMPI(jjorb)
          if(iproc==jjproc) then
              jj=jj+1
              lmat(jj)=mat(jorb)
          end if
      end do
  end do
  
end subroutine compressMatrixPerProcess




subroutine uncompressMatrix(norb, mad, lmat, mat)
  use module_base
  use module_types
  implicit none
  
  ! Calling arguments
  integer, intent(in) :: norb
  type(matrixDescriptors), intent(in) :: mad
  real(kind=8), dimension(mad%nvctr), intent(in) :: lmat
  real(kind=8), dimension(norb**2), intent(out) :: mat
  
  ! Local variables
  integer :: iseg, jj, jorb
  
  !!mat=0.d0
  call to_zero(norb**2, mat(1))
  
  jj=0
  do iseg=1,mad%nseg
      do jorb=mad%keyg(1,iseg),mad%keyg(2,iseg)
          jj=jj+1
          mat(jorb)=lmat(jj)
      end do
  end do
  if(jj/=mad%nvctr) then
      write(*,'(a,2(2x,i0))') 'ERROR in uncompressMatrix: jj/=mad%nvctr',jj,mad%nvctr
      stop
  end if
  
end subroutine uncompressMatrix


subroutine dgemm_compressed2(iproc, nproc, norb, nsegline, nseglinemax, keygline, nsegmatmul, keygmatmul, a, b, c)
!! ATTENTION: A MUST BE SYMMETRIC
use module_base
use module_types
implicit none

! Calling arguments
integer, intent(in) :: iproc, nproc, norb, nseglinemax, nsegmatmul
integer, dimension(2,nsegmatmul), intent(in) :: keygmatmul
integer, dimension(norb) :: nsegline
!integer, dimension(2,maxval(nsegline),norb) :: keygline
integer, dimension(2,nseglinemax,norb) :: keygline
real(kind=8), dimension(norb,norb), intent(in) :: a, b
real(kind=8), dimension(norb,norb), intent(out) :: c

! Local variables
integer :: iseg, i, irow, icolumn,  ii
integer :: istart, iend, iiseg, jjseg, ncount
real(kind=8) :: tt, ddot
logical :: iistop, jjstop


!!c=0.d0
call to_zero(norb**2, c(1,1))
ii=0
do iseg=1,nsegmatmul
    do i=keygmatmul(1,iseg),keygmatmul(2,iseg)
        ii=ii+1
        ! Get the row and column index
        irow=(i-1)/norb+1
        icolumn=i-(irow-1)*norb
        !c(irow,icolumn)=ddot(norb, a(1,irow), 1, b(1,icolumn), 1)
        iiseg=1
        jjseg=1
        iistop=.false.
        jjstop=.false.
        do
            istart=max(keygline(1,iiseg,irow),keygline(1,jjseg,icolumn))
            iend=min(keygline(2,iiseg,irow),keygline(2,jjseg,icolumn))
            ncount=iend-istart+1

            if(ncount>0) then
                tt=ddot(ncount, a(istart,irow), 1, b(istart,icolumn), 1)
            else
                tt=0.d0
            end if
            c(irow,icolumn) = c(irow,icolumn) + tt
            if(iiseg==nsegline(irow)) iistop=.true.
            if(jjseg==nsegline(icolumn)) jjstop=.true.
            if(iistop .and. jjstop) exit
            if((keygline(1,iiseg,irow)<=keygline(1,jjseg,icolumn) .or. jjstop) .and. .not.iistop) then
                iiseg=iiseg+1
            else
                jjseg=jjseg+1
            end if
        end do
        !if(iproc==0) write(*,'(3(a,i0),a,es15.6)') 'process ',iproc,': c(',irow,',',icolumn,')=',c(irow,icolumn)
    end do
end do
!write(*,*) 'ii, norb**2', ii, norb**2
!!do icolumn=1,norb
!!    do irow=1,norb
!!        if(iproc==0) write(200,*) icolumn, irow, c(irow,icolumn)
!!    end do
!!end do

end subroutine dgemm_compressed2



subroutine dgemm_compressed_parallel(iproc, nproc, norb, nsegline, nseglinemax, keygline, &
           nsegmatmul, keygmatmul, norb_par, isorb_par, norbp, a, b, c)
!! ATTENTION: A MUST BE SYMMETRIC
use module_base
use module_types
implicit none

! Calling arguments
integer, intent(in) :: iproc, nproc, norb, norbp, nseglinemax, nsegmatmul
integer, dimension(2,nsegmatmul), intent(in) :: keygmatmul
integer, dimension(norb) :: nsegline
integer, dimension(2,nseglinemax,norb) :: keygline
integer, dimension(0:nproc-1), intent(in) :: norb_par, isorb_par
real(kind=8), dimension(norb,norb), intent(in) :: a, b
real(kind=8), dimension(norb,norb), intent(out) :: c

! Local variables
integer :: iseg, i, irow, icolumn, ii
integer :: ierr, istart, iend, iiseg, jjseg, ncount, jproc, istat, iall, iicolumn
real(kind=8) :: tt, ddot
logical :: iistop, jjstop
integer, dimension(:), allocatable :: sendcounts, displs
real(kind=8), dimension(:,:), allocatable :: c_loc
character(len=*),parameter :: subname='dgemm_compressed_parallel'


allocate(c_loc(norb,norbp), stat=istat)
call memocc(istat, c_loc, 'c_loc', subname)

!c=0.d0
c_loc=0.d0
if(norbp>0) call to_zero(norb*norbp, c_loc(1,1))
ii=0
do iseg=1,nsegmatmul
    do i=keygmatmul(1,iseg),keygmatmul(2,iseg)
        ii=ii+1
        ! Get the row and column index
        !irow=(i-1)/norb+1
        !icolumn=i-(irow-1)*norb
        icolumn=(i-1)/norb+1
        irow=i-(icolumn-1)*norb
        !if(irow>isorb_par(iproc) .and. irow<=isorb_par(min(iproc+1,nproc-1))) then
        if((icolumn>isorb_par(iproc) .and. icolumn<=isorb_par(min(iproc+1,nproc-1)))&
             .or. (iproc==nproc-1 .and. icolumn>isorb_par(iproc))) then
            !iirow=irow-isorb_par(iproc)
            iicolumn=icolumn-isorb_par(iproc)
            ! This process handles this entry of the matrix
            !c(irow,icolumn)=ddot(norb, a(1,irow), 1, b(1,icolumn), 1)
            iiseg=1
            jjseg=1
            iistop=.false.
            jjstop=.false.
            !write(*,'(a,3(i0,a))') 'process ',iproc,' calculates entry (',irow,',',iicolumn,')'
            do
                istart=max(keygline(1,iiseg,irow),keygline(1,jjseg,icolumn))
                iend=min(keygline(2,iiseg,irow),keygline(2,jjseg,icolumn))
                ncount=iend-istart+1

                if(ncount>0) then
                    tt=ddot(ncount, a(istart,irow), 1, b(istart,icolumn), 1)
                    !tt=ddot(ncount, a(istart,icolumn), 1, b(istart,irow), 1)
                else
                    tt=0.d0
                end if
                !c(irow,icolumn) = c(irow,icolumn) + tt
                !c_loc(icolumn,iirow) = c_loc(icolumn,iirow) + tt
                c_loc(irow,iicolumn) = c_loc(irow,iicolumn) + tt
                if(iiseg==nsegline(irow)) iistop=.true.
                if(jjseg==nsegline(icolumn)) jjstop=.true.
                if(iistop .and. jjstop) exit
                if((keygline(1,iiseg,irow)<=keygline(1,jjseg,icolumn) .or. jjstop) .and. .not.iistop) then
                    iiseg=iiseg+1
                else
                    jjseg=jjseg+1
                end if
            end do
            !write(*,'(5(a,i0),a,es15.6)') 'process ',iproc,': c_loc(',irow,',',iicolumn,')=c(',irow,',',icolumn,')=',c_loc(irow,iicolumn)
        end if
    end do
end do
!write(*,*) 'ii, norb**2', ii, norb**2

! Communicate the matrix.
allocate(sendcounts(0:nproc-1), stat=istat)
call memocc(istat, sendcounts, 'sendcounts', subname)
allocate(displs(0:nproc-1), stat=istat)
call memocc(istat, displs, 'displs', subname)

displs(0)=0
do jproc=0,nproc-1
    sendcounts(jproc)=norb*norb_par(jproc)
    if(jproc>0) displs(jproc)=displs(jproc-1)+sendcounts(jproc-1)
end do
if (nproc > 1) then
   call mpi_allgatherv(c_loc(1,1), sendcounts(iproc), mpi_double_precision, c(1,1), sendcounts, displs, &
        mpi_double_precision, mpi_comm_world, ierr)
else
   call vcopy(sendcounts(iproc),c_loc(1,1),1,c(1,1),1)
end if

iall=-product(shape(sendcounts))*kind(sendcounts)
deallocate(sendcounts, stat=istat)
call memocc(istat, iall, 'sendcounts', subname)
iall=-product(shape(displs))*kind(displs)
deallocate(displs, stat=istat)
call memocc(istat, iall, 'displs', subname)
iall=-product(shape(c_loc))*kind(c_loc)
deallocate(c_loc, stat=istat)
call memocc(istat, iall, 'c_loc', subname)

!!do icolumn=1,norb
!!    do irow=1,norb
!!        if(iproc==0) write(201,*) icolumn, irow, c(irow,icolumn)
!!    end do
!!end do


end subroutine dgemm_compressed_parallel






subroutine plotGrid(iproc, nproc, norb, nspinor, nspin, orbitalNumber, llr, glr, atoms, rxyz, hx, hy, hz)
  use module_base
  use module_types
  implicit none
  
  ! Calling arguments
  integer, intent(in) :: iproc, nproc, norb, nspinor, nspin, orbitalNumber
  type(locreg_descriptors), intent(in) :: llr, glr
  type(atoms_data), intent(in) ::atoms
  real(kind=8), dimension(3,atoms%nat), intent(in) :: rxyz
  real(kind=8), intent(in) :: hx, hy, hz
  
  ! Local variables
  integer :: iseg, jj, j0, j1, ii, i3, i2, i0, i1, i, ishift, iat, ldim, gdim, jjj, istat
  character(len=10) :: num
  character(len=20) :: filename
  real(kind=8), dimension(:), allocatable :: lphi, phi


    ldim=llr%wfd%nvctr_c+7*llr%wfd%nvctr_f
    gdim=glr%wfd%nvctr_c+7*glr%wfd%nvctr_f
    allocate(lphi(ldim), stat=istat)
    allocate(phi(gdim), stat=istat)
    lphi=1.d0
    !!phi=0.d0
    call to_zero(gdim, phi(1))
    call Lpsi_to_global2(iproc, nproc, ldim, gdim, norb, nspinor, nspin, glr, llr, lphi, phi)
  
    write(num,'(i0)') orbitalNumber
    filename='orbital_'//trim(num)
  
    open(unit=2000+iproc,file=trim(filename)//'.xyz',status='unknown')
    !write(2000+iproc,*) llr%wfd%nvctr_c+llr%wfd%nvctr_f+atoms%nat,' atomic'
    write(2000+iproc,*) glr%wfd%nvctr_c+glr%wfd%nvctr_f+llr%wfd%nvctr_c+llr%wfd%nvctr_f+atoms%nat,' atomic'
    if (atoms%geocode=='F') then
       write(2000+iproc,*)'complete simulation grid with low and high resolution points'
    else if (atoms%geocode =='S') then
       write(2000+iproc,'(a,2x,3(1x,1pe24.17))')'surface',atoms%alat1,atoms%alat2,atoms%alat3
    else if (atoms%geocode =='P') then
       write(2000+iproc,'(a,2x,3(1x,1pe24.17))')'periodic',atoms%alat1,atoms%alat2,atoms%alat3
    end if

   do iat=1,atoms%nat
      write(2000+iproc,'(a6,2x,3(1x,e12.5),3x)') trim(atoms%atomnames(atoms%iatype(iat))),rxyz(1,iat),rxyz(2,iat),rxyz(3,iat)
   end do

  
    jjj=0
    do iseg=1,glr%wfd%nseg_c
       jj=glr%wfd%keyvloc(iseg)
       j0=glr%wfd%keygloc(1,iseg)
       j1=glr%wfd%keygloc(2,iseg)
       ii=j0-1
       i3=ii/((glr%d%n1+1)*(glr%d%n2+1))
       ii=ii-i3*(glr%d%n1+1)*(glr%d%n2+1)
       i2=ii/(glr%d%n1+1)
       i0=ii-i2*(glr%d%n1+1)
       i1=i0+j1-j0
       do i=i0,i1
           jjj=jjj+1
           if(phi(jjj)==1.d0) write(2000+iproc,'(a4,2x,3(1x,e10.3))') '  lg ',&
                real(i,kind=8)*hx,real(i2,kind=8)*hy,real(i3,kind=8)*hz
           write(2000+iproc,'(a4,2x,3(1x,e10.3))') '  g ',real(i,kind=8)*hx,&
                real(i2,kind=8)*hy,real(i3,kind=8)*hz
       enddo
    enddo

    ishift=glr%wfd%nseg_c  
    ! fine part
    do iseg=1,glr%wfd%nseg_f
       jj=glr%wfd%keyvloc(ishift+iseg)
       j0=glr%wfd%keygloc(1,ishift+iseg)
       j1=glr%wfd%keygloc(2,ishift+iseg)
       ii=j0-1
       i3=ii/((glr%d%n1+1)*(glr%d%n2+1))
       ii=ii-i3*(glr%d%n1+1)*(glr%d%n2+1)
       i2=ii/(glr%d%n1+1)
       i0=ii-i2*(glr%d%n1+1)
       i1=i0+j1-j0
       do i=i0,i1
          jjj=jjj+1
          if(phi(jjj)==1.d0) write(2000+iproc,'(a4,2x,3(1x,e10.3))') '  lG ',real(i,kind=8)*hx,real(i2,kind=8)*hy,real(i3,kind=8)*hz
          write(2000+iproc,'(a4,2x,3(1x,e10.3))') '  G ',real(i,kind=8)*hx,real(i2,kind=8)*hy,real(i3,kind=8)*hz
          jjj=jjj+6
       enddo
    enddo
  
    close(unit=2000+iproc)

end subroutine plotGrid



subroutine local_potential_dimensions(Lzd,orbs,ndimfirstproc)
  use module_base
  use module_types
  use module_xc
  implicit none
  integer, intent(in) :: ndimfirstproc
  type(local_zone_descriptors), intent(inout) :: Lzd
  type(orbitals_data), intent(inout) :: orbs
  !local variables
  character(len=*), parameter :: subname='local_potential_dimensions'
  logical :: newvalue
  integer :: i_all,i_stat,ii,iilr,ilr,iorb,iorb2,nilr,ispin
  integer, dimension(:,:), allocatable :: ilrtable
  
  if(Lzd%nlr > 1) then
     allocate(ilrtable(orbs%norbp,2),stat=i_stat)
     call memocc(i_stat,ilrtable,'ilrtable',subname)
     !call to_zero(orbs%norbp*2,ilrtable(1,1))
     ilrtable=0
     ii=0
     do iorb=1,orbs%norbp
        newvalue=.true.
        !localization region to which the orbital belongs
        ilr = orbs%inwhichlocreg(iorb+orbs%isorb)
        !spin state of the orbital
        if (orbs%spinsgn(orbs%isorb+iorb) > 0.0_gp) then
           ispin = 1       
        else
           ispin=2
        end if
        !check if the orbitals already visited have the same conditions
        loop_iorb2: do iorb2=1,orbs%norbp
           if(ilrtable(iorb2,1) == ilr .and. ilrtable(iorb2,2)==ispin) then
              newvalue=.false.
              exit loop_iorb2
           end if
        end do loop_iorb2
        if (newvalue) then
           ii = ii + 1
           ilrtable(ii,1)=ilr
           ilrtable(ii,2)=ispin    !SOMETHING IS NOT WORKING IN THE CONCEPT HERE... ispin is not a property of the locregs, but of the orbitals
        end if
     end do
     !number of inequivalent potential regions
     nilr = ii

     !calculate the dimension of the potential in the gathered form
     lzd%ndimpotisf=0
     do iilr=1,nilr
        ilr=ilrtable(iilr,1)
        do iorb=1,orbs%norbp
           !put the starting point
           if (orbs%inWhichLocreg(iorb+orbs%isorb) == ilr) then
              !assignment of ispot array to the value of the starting address of inequivalent
              orbs%ispot(iorb)=lzd%ndimpotisf + 1
              if(orbs%spinsgn(orbs%isorb+iorb) <= 0.0_gp) then
                 orbs%ispot(iorb)=lzd%ndimpotisf + &
                      1 + lzd%llr(ilr)%d%n1i*lzd%llr(ilr)%d%n2i*lzd%llr(ilr)%d%n3i
              end if
           end if
        end do
        lzd%ndimpotisf = lzd%ndimpotisf + &
             lzd%llr(ilr)%d%n1i*lzd%llr(ilr)%d%n2i*lzd%llr(ilr)%d%n3i*orbs%nspin
     end do
     !part which refers to exact exchange (only meaningful for one region)
     if (xc_exctXfac() /= 0.0_gp) then
        lzd%ndimpotisf = lzd%ndimpotisf + &
             max(max(lzd%llr(ilr)%d%n1i*lzd%llr(ilr)%d%n2i*lzd%llr(ilr)%d%n3i*orbs%norbp,ndimfirstproc*orbs%norb),1)
     end if

  else 
     allocate(ilrtable(1,2),stat=i_stat)
     call memocc(i_stat,ilrtable,'ilrtable',subname)
     nilr = 1
     ilrtable=1

     !calculate the dimension of the potential in the gathered form
     lzd%ndimpotisf=0
     do iorb=1,orbs%norbp
        !assignment of ispot array to the value of the starting address of inequivalent
        orbs%ispot(iorb)=lzd%ndimpotisf + 1
        if(orbs%spinsgn(orbs%isorb+iorb) <= 0.0_gp) then
           orbs%ispot(iorb)=lzd%ndimpotisf + &
                1 + lzd%Glr%d%n1i*lzd%Glr%d%n2i*lzd%Glr%d%n3i
        end if
     end do
     lzd%ndimpotisf = lzd%ndimpotisf + &
          lzd%Glr%d%n1i*lzd%Glr%d%n2i*lzd%Glr%d%n3i*orbs%nspin
          
     !part which refers to exact exchange (only meaningful for one region)
     if (xc_exctXfac() /= 0.0_gp) then
        lzd%ndimpotisf = lzd%ndimpotisf + &
             max(max(lzd%Glr%d%n1i*lzd%Glr%d%n2i*lzd%Glr%d%n3i*orbs%norbp,ndimfirstproc*orbs%norb),1)
     end if


  end if


  i_all=-product(shape(ilrtable))*kind(ilrtable)
  deallocate(ilrtable,stat=i_stat)
  call memocc(i_stat,i_all,'ilrtable',subname)

end subroutine local_potential_dimensions



subroutine print_orbital_distribution(iproc, nproc, orbs, derorbs)
use module_base
use module_types
implicit none

integer, intent(in) :: iproc, nproc
type(orbitals_data), intent(in) :: orbs, derorbs

! Local variables
integer :: jproc, len1, len2, space1, space2
logical :: written

write(*,'(1x,a)') '------------------------------------------------------------------------------------'
written=.false.
write(*,'(1x,a)') '>>>> Partition of the basis functions among the processes.'
do jproc=1,nproc-1
    if(orbs%norb_par(jproc,0)<orbs%norb_par(jproc-1,0)) then
        len1=1+ceiling(log10(dble(jproc-1)+1.d-5))+ceiling(log10(dble(orbs%norb_par(jproc-1,0)+1.d-5)))
        len2=ceiling(log10(dble(jproc)+1.d-5))+ceiling(log10(dble(nproc-1)+1.d-5))+&
             ceiling(log10(dble(orbs%norb_par(jproc,0)+1.d-5)))
        if(len1>=len2) then
            space1=1
            space2=1+len1-len2
        else
            space1=1+len2-len1
            space2=1
        end if
        write(*,'(4x,a,2(i0,a),a,a)') '| Processes from 0 to ',jproc-1,' treat ',&
            orbs%norb_par(jproc-1,0), ' orbitals,', repeat(' ', space1), '|'
        write(*,'(4x,a,3(i0,a),a,a)')  '| processes from ',jproc,' to ',nproc-1,' treat ', &
            orbs%norb_par(jproc,0),' orbitals.', repeat(' ', space2), '|'
        written=.true.
        exit
    end if
end do
if(.not.written) then
    write(*,'(4x,a,2(i0,a),a,a)') '| Processes from 0 to ',nproc-1, &
        ' treat ',orbs%norbp,' orbitals. |'!, &
end if
write(*,'(1x,a)') '-----------------------------------------------'

written=.false.
write(*,'(1x,a)') '>>>> Partition of the basis functions including the derivatives among the processes.'
do jproc=1,nproc-1
    if(derorbs%norb_par(jproc,0)<derorbs%norb_par(jproc-1,0)) then
        len1=1+ceiling(log10(dble(jproc-1)+1.d-5))+ceiling(log10(dble(derorbs%norb_par(jproc-1,0)+1.d-5)))
        len2=ceiling(log10(dble(jproc)+1.d-5))+ceiling(log10(dble(nproc-1)+1.d-5))+&
             ceiling(log10(dble(derorbs%norb_par(jproc,0)+1.d-5)))
        if(len1>=len2) then
            space1=1
            space2=1+len1-len2
        else
            space1=1+len2-len1
            space2=1
        end if
        write(*,'(4x,a,2(i0,a),a,a)') '| Processes from 0 to ',jproc-1,' treat ',&
            derorbs%norb_par(jproc-1,0), ' orbitals,', repeat(' ', space1), '|'
        write(*,'(4x,a,3(i0,a),a,a)')  '| processes from ',jproc,' to ',nproc-1,' treat ', &
            derorbs%norb_par(jproc,0),' orbitals.', repeat(' ', space2), '|'
        written=.true.
        exit
    end if
end do
if(.not.written) then
    write(*,'(4x,a,2(i0,a),a,a)') '| Processes from 0 to ',nproc-1, &
        ' treat ',derorbs%norbp,' orbitals. |'
end if
write(*,'(1x,a)') '------------------------------------------------------------------------------------'


end subroutine print_orbital_distribution<|MERGE_RESOLUTION|>--- conflicted
+++ resolved
@@ -102,39 +102,6 @@
 
 
 
-<<<<<<< HEAD
-subroutine compressMatrix(norb, mad, mat, lmat)
-  use module_base
-  use module_types
-  implicit none
-  
-  ! Calling arguments
-  integer, intent(in) :: norb
-  type(matrixDescriptors), intent(in) :: mad
-  real(kind=8), dimension(norb**2), intent(in) :: mat
-  real(kind=8), dimension(mad%nvctr), intent(out) :: lmat
-  
-  ! Local variables
-  integer :: iseg, jj, jorb
-  
-  
-  jj=0
-  do iseg=1,mad%nseg
-      do jorb=mad%keyg(1,iseg),mad%keyg(2,iseg)
-          jj=jj+1
-          lmat(jj)=mat(jorb)
-      end do
-  end do
-  if(jj/=mad%nvctr) then
-      write(*,'(a,2(2x,i0))') 'ERROR in compressMatrix: jj/=mad%nvctr',jj,mad%nvctr
-      stop
-  end if
-  
-end subroutine compressMatrix
-
-
-=======
->>>>>>> 8d9ebb56
 
 subroutine compressMatrix2(iproc, nproc, orbs, mad, mat, lmat, sendcounts, displs)
   use module_base
