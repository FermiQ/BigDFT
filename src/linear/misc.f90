!> @file 
!!   Miscellaneous routines for linear toolbox
!! @author
!!   Copyright (C) 2011-2012 BigDFT group 
!!   This file is distributed under the terms of the
!!   GNU General Public License, see ~/COPYING file
!!   or http://www.gnu.org/copyleft/gpl.txt .
!!   For the list of contributors, see ~/AUTHORS 
 

!> Plots the orbitals
subroutine plotOrbitals(iproc, tmb, phi, nat, rxyz, hxh, hyh, hzh, it, basename)
use module_base
use module_types
implicit none

! Calling arguments
integer :: iproc
type(DFT_wavefunction),intent(in) :: tmb
real(kind=8), dimension((tmb%lzd%glr%wfd%nvctr_c+7*tmb%lzd%glr%wfd%nvctr_f)*tmb%orbs%nspinor*tmb%orbs%norbp) :: phi
integer :: nat
real(kind=8), dimension(3,nat) :: rxyz
real(kind=8) :: hxh, hyh, hzh
integer :: it
character(len=4),intent(in) :: basename

integer :: ix, iy, iz, ix0, iy0, iz0, iiAt, jj, iorb, i1, i2, i3, istart, ii, istat, iat
integer :: unit1, unit2, unit3, unit4, unit5, unit6, unit7, unit8, unit9, unit10, unit11, unit12
integer :: ixx, iyy, izz, maxid, i, ixmin, ixmax, iymin, iymax, izmin, izmax
integer :: iseg, j0, j1, i0, ilr
real(kind=8) :: dixx, diyy, dizz, prevdiff, maxdiff, diff, dnrm2
real(kind=8), dimension(:), allocatable :: phir
real(kind=8), dimension(:,:,:), allocatable :: psig_c
real(kind=8),dimension(3) :: rxyzdiff
real(kind=8),dimension(3,11) :: rxyzref
integer,dimension(4) :: closeid
type(workarr_sumrho) :: w
character(len=10) :: c1, c2, c3
character(len=50) :: file1, file2, file3, file4, file5, file6, file7, file8, file9, file10, file11, file12
logical :: dowrite, plot_axis, plot_diagonals, plot_neighbors

plot_axis=.true.
plot_diagonals=.true.
plot_neighbors=.false.

allocate(phir(tmb%lzd%glr%d%n1i*tmb%lzd%glr%d%n2i*tmb%lzd%glr%d%n3i), stat=istat)

call initialize_work_arrays_sumrho(tmb%lzd%glr,w)
rxyzref=-555.55d0

istart=0

unit1 =20*iproc+3
unit2 =20*iproc+4
unit3 =20*iproc+5
unit4 =20*iproc+6
unit5 =20*iproc+7
unit6 =20*iproc+8
unit7 =20*iproc+9
unit8 =20*iproc+10
unit9 =20*iproc+11
unit10=20*iproc+12
unit11=20*iproc+13
unit12=20*iproc+14

!write(*,*) 'write, tmb%orbs%nbasisp', tmb%orbs%norbp
    orbLoop: do iorb=1,tmb%orbs%norbp
        !!phir=0.d0
        call to_zero(tmb%lzd%glr%d%n1i*tmb%lzd%glr%d%n2i*tmb%lzd%glr%d%n3i, phir(1))
        call daub_to_isf(tmb%lzd%glr,w,phi(istart+1),phir(1))
        ilr=tmb%orbs%inwhichlocreg(tmb%orbs%isorb+iorb)
        iiAt=tmb%orbs%onwhichatom(tmb%orbs%isorb+iorb)
        ix0=nint(rxyz(1,iiAt)/hxh)!-15
        iy0=nint(rxyz(2,iiAt)/hyh)!-15
        iz0=nint(rxyz(3,iiAt)/hzh)!-15

        if (plot_neighbors) then
            ! Search the four closest atoms
            prevdiff=1.d-5 ! the same atom
            do i=1,4
                maxdiff=1.d100
                do iat=1,nat
                    rxyzdiff(:)=rxyz(:,iat)-rxyz(:,iiat)
                    diff=dnrm2(3,rxyzdiff,1)
                    if (diff<maxdiff .and. diff>prevdiff) then
                        maxdiff=diff
                        maxid=iat
                    end if
                end do
                closeid(i)=maxid
                prevdiff=maxdiff*1.00001d0 !just to be sure that not twice the same is chosen
            end do
        end if

        write(c1,'(i5.5)') iproc
        write(c2,'(i5.5)') iorb
        write(c3,'(i5.5)') it
        file1=basename//'_'//trim(c1)//'_'//trim(c2)//'_'//trim(c3)//'_x'
        file2=basename//'_'//trim(c1)//'_'//trim(c2)//'_'//trim(c3)//'_y'
        file3=basename//'_'//trim(c1)//'_'//trim(c2)//'_'//trim(c3)//'_z'
        file4=basename//'_'//trim(c1)//'_'//trim(c2)//'_'//trim(c3)//'_pxpypz'
        file5=basename//'_'//trim(c1)//'_'//trim(c2)//'_'//trim(c3)//'_mxpypz'
        file6=basename//'_'//trim(c1)//'_'//trim(c2)//'_'//trim(c3)//'_mxmypz'
        file7=basename//'_'//trim(c1)//'_'//trim(c2)//'_'//trim(c3)//'_pxmypz'
        file8=basename//'_'//trim(c1)//'_'//trim(c2)//'_'//trim(c3)//'_1st'
        file9=basename//'_'//trim(c1)//'_'//trim(c2)//'_'//trim(c3)//'_2nd'
        file10=basename//'_'//trim(c1)//'_'//trim(c2)//'_'//trim(c3)//'_3rd'
        file11=basename//'_'//trim(c1)//'_'//trim(c2)//'_'//trim(c3)//'_4th'
        file12=basename//'_'//trim(c1)//'_'//trim(c2)//'_'//trim(c3)//'_info'
        if (plot_axis) then
            open(unit=unit1, file=trim(file1))
            open(unit=unit2, file=trim(file2))
            open(unit=unit3, file=trim(file3))
        end if
        if (plot_diagonals) then
            open(unit=unit4, file=trim(file4))
            open(unit=unit5, file=trim(file5))
            open(unit=unit6, file=trim(file6))
            open(unit=unit7, file=trim(file7))
        end if
        if (plot_neighbors) then
            open(unit=unit8, file=trim(file8))
            open(unit=unit9, file=trim(file9))
            open(unit=unit10, file=trim(file10))
            open(unit=unit11, file=trim(file11))
        end if
        open(unit=unit12, file=trim(file12))
        
        !write(unit1,'(a,3i8)') '# ix0, iy0, iz0 ',ix0,iy0,iz0
        !write(unit2,'(a,3i8)') '# ix0, iy0, iz0 ',ix0,iy0,iz0
        !write(unit3,'(a,3i8)') '# ix0, iy0, iz0 ',ix0,iy0,iz0
        !write(unit4,'(a,3i8)') '# ix0, iy0, iz0 ',ix0,iy0,iz0
        !write(unit5,'(a,3i8)') '# ix0, iy0, iz0 ',ix0,iy0,iz0
        !write(unit6,'(a,3i8)') '# ix0, iy0, iz0 ',ix0,iy0,iz0
        !write(unit7,'(a,3i8)') '# ix0, iy0, iz0 ',ix0,iy0,iz0



        !!!! TEMPORARY ######################################
        !!!allocate(psig_c(0:tmb%lzd%glr%d%n1,0:tmb%lzd%glr%d%n2,0:tmb%lzd%glr%d%n3))
        !!!psig_c=0.d0
        !!!do iseg=1,tmb%lzd%glr%wfd%nseg_c
        !!!   jj=tmb%lzd%glr%wfd%keyvloc(iseg)
        !!!   j0=tmb%lzd%glr%wfd%keygloc(1,iseg)
        !!!   j1=tmb%lzd%glr%wfd%keygloc(2,iseg)
        !!!   ii=j0-1
        !!!   i3=ii/((tmb%lzd%glr%d%n1+1)*(tmb%lzd%glr%d%n2+1))
        !!!   ii=ii-i3*(tmb%lzd%glr%d%n1+1)*(tmb%lzd%glr%d%n2+1)
        !!!   i2=ii/(tmb%lzd%glr%d%n1+1)
        !!!   i0=ii-i2*(tmb%lzd%glr%d%n1+1)
        !!!   i1=i0+j1-j0
        !!!   do i=i0,i1
        !!!      psig_c(i,i2,i3)=phi(istart+i-i0+jj)
        !!!   enddo
        !!!enddo
        !!!ixmax=-1000000
        !!!ixmin= 1000000
        !!!iymax=-1000000
        !!!iymin= 1000000
        !!!izmax=-1000000
        !!!izmin= 1000000
        !!!do i3=0,tmb%lzd%glr%d%n3
        !!!   do i2=0,tmb%lzd%glr%d%n2
        !!!      do i1=0,tmb%lzd%glr%d%n1
        !!!         if (psig_c(i1,i2,i3)/=0.d0) then
        !!!             if (i1>ixmax) ixmax=i1
        !!!             if (i1<ixmin) ixmin=i1
        !!!             if (i2>iymax) iymax=i2
        !!!             if (i2<iymin) iymin=i2
        !!!             if (i3>izmax) izmax=i3
        !!!             if (i3<izmin) izmin=i3
        !!!         end if
        !!!      end do
        !!!   end do
        !!!end do

        !!!!!ixmax=ixmax-tmb%lzd%llr(ilr)%ns1
        !!!!!ixmin=ixmin-tmb%lzd%llr(ilr)%ns1
        !!!!!iymax=iymax-tmb%lzd%llr(ilr)%ns2
        !!!!!iymin=iymin-tmb%lzd%llr(ilr)%ns2
        !!!!!izmax=izmax-tmb%lzd%llr(ilr)%ns3
        !!!!!izmin=izmin-tmb%lzd%llr(ilr)%ns3

        !!!deallocate(psig_c)
        !!!write(unit12,'(a,2i6,3x,6i9)') '# id, ilr, ixconf, ix0, ixmin, ixmax, ns1, n1', & 
        !!!    tmb%orbs%isorb+iorb, ilr, nint(tmb%confdatarr(iorb)%rxyzconf(1)/(2.d0*hxh)), nint(rxyz(1,iiat)/(2.d0*hxh)), ixmin, ixmax, tmb%lzd%llr(ilr)%ns1, tmb%lzd%llr(ilr)%d%n1
        !!!write(unit12,'(a,2i6,3x,6i9)') '# id, ilr, iyconf, iy0, iymin, iymax, ns2, n2', &
        !!!    tmb%orbs%isorb+iorb, ilr, nint(tmb%confdatarr(iorb)%rxyzconf(2)/(2.d0*hyh)), nint(rxyz(2,iiat)/(2.d0*hyh)), iymin, iymax, tmb%lzd%llr(ilr)%ns2, tmb%lzd%llr(ilr)%d%n2
        !!!write(unit12,'(a,2i6,3x,6i9)') '# id, ilr, izconf, iz0, izmin, izmax, ns3, n3', &
        !!!    tmb%orbs%isorb+iorb, ilr, nint(tmb%confdatarr(iorb)%rxyzconf(3)/(2.d0*hzh)), nint(rxyz(3,iiat)/(2.d0*hzh)), izmin, izmax, tmb%lzd%llr(ilr)%ns3, tmb%lzd%llr(ilr)%d%n3

        !!!! END TEMPORARY ##################################





        ixmax=-1000000
        ixmin= 1000000
        iymax=-1000000
        iymin= 1000000
        izmax=-1000000
        izmin= 1000000
        jj=0
        do i3=1,tmb%lzd%glr%d%n3i
            do i2=1,tmb%lzd%glr%d%n2i
                do i1=1,tmb%lzd%glr%d%n1i
                   jj=jj+1
                   ! z component of point jj
                   iz=jj/(tmb%lzd%glr%d%n2i*tmb%lzd%glr%d%n1i)
                   ! Subtract the 'lower' xy layers
                   ii=jj-iz*(tmb%lzd%glr%d%n2i*tmb%lzd%glr%d%n1i)
                   ! y component of point jj
                   iy=ii/tmb%lzd%glr%d%n1i
                   ! Subtract the 'lower' y rows
                   ii=ii-iy*tmb%lzd%glr%d%n1i
                   ! x component
                   ix=ii
!if(phir(jj)>1.d0) write(*,'(a,3i7,es15.6)') 'WARNING: ix, iy, iz, phir(jj)', ix, iy, iz, phir(jj)


                   ! Shift the values due to the convolutions bounds
                   ix=ix-14
                   iy=iy-14
                   iz=iz-14
                   
                   if (phir(jj)/=0.d0) then
                       if (ix>ixmax) ixmax=ix
                       if (ix<ixmin) ixmin=ix
                       if (iy>iymax) iymax=iy
                       if (iy<iymin) iymin=iy
                       if (iz>izmax) izmax=iz
                       if (iz<izmin) izmin=iz
                   end if

                   ixx=ix-ix0
                   iyy=iy-iy0
                   izz=iz-iz0
                   dixx=hxh*dble(ixx)
                   diyy=hyh*dble(iyy)
                   dizz=hzh*dble(izz)

                   if (plot_axis) then
                       ! Write along x-axis
                       if(iyy==0 .and. izz==0) write(unit1,'(2es18.10)') dixx, phir(jj)

                       ! Write along y-axis
                       if(ixx==0 .and. izz==0) write(unit2,'(2es18.10)') diyy, phir(jj)

                       ! Write along z-axis
                       if(ixx==0 .and. iyy==0) write(unit3,'(2es18.10)') dizz, phir(jj)
                   end if

                   if (plot_diagonals) then
                       ! Write diagonal in octant +x,+y,+z
                       if (ixx==iyy .and. ixx==izz .and. iyy==izz) then
                           write(unit4,'(2es18.10)') sqrt(dixx**2+diyy**2+dizz**2)*dsign(1.d0,dizz), phir(jj)
                       end if

                       ! Write diagonal in octant -x,+y,+z
                       if (-ixx==iyy .and. -ixx==izz .and. iyy==izz) then
                           write(unit5,'(2es18.10)') sqrt(dixx**2+diyy**2+dizz**2)*dsign(1.d0,dizz), phir(jj)
                       end if

                       ! Write diagonal in octant -x,-y,+z
                       if (-ixx==-iyy .and. -ixx==izz .and. -iyy==izz) then
                           write(unit6,'(2es18.10)') sqrt(dixx**2+diyy**2+dizz**2)*dsign(1.d0,dizz), phir(jj)
                       end if

                       ! Write diagonal in octant +x,-y,+z
                       if (ixx==-iyy .and. ixx==izz .and. -iyy==izz) then
                           write(unit7,'(2es18.10)') sqrt(dixx**2+diyy**2+dizz**2)*dsign(1.d0,dizz), phir(jj)
                       end if
                   end if

                   if (plot_neighbors) then
                       ! Write along line in direction of the closest atom
                       dowrite=gridpoint_close_to_straightline(ix, iy, iz, &
                           rxyz(1,iiat), rxyz(1,closeid(1)), hxh, hyh, hzh)
                       if (dowrite) then
                           write(unit8,'(2es18.10)') sqrt(dixx**2+diyy**2+dizz**2)*dsign(1.d0,dizz), phir(jj)
                       end if

                       ! Write along line in direction of the second closest atom
                       dowrite=gridpoint_close_to_straightline(ix, iy, iz, &
                           rxyz(1,iiat), rxyz(1,closeid(2)), hxh, hyh, hzh)
                       if (dowrite) then
                           write(unit9,'(2es18.10)') sqrt(dixx**2+diyy**2+dizz**2)*dsign(1.d0,dizz), phir(jj)
                       end if

                       ! Write along line in direction of the third closest atom
                       dowrite=gridpoint_close_to_straightline(ix, iy, iz, &
                           rxyz(1,iiat), rxyz(1,closeid(3)), hxh, hyh, hzh)
                       if (dowrite) then
                           write(unit10,'(2es18.10)') sqrt(dixx**2+diyy**2+dizz**2)*dsign(1.d0,dizz), phir(jj)
                       end if

                       ! Write along line in direction of the fourth closest atom
                       dowrite=gridpoint_close_to_straightline(ix, iy, iz, &
                           rxyz(1,iiat), rxyz(1,closeid(4)), hxh, hyh, hzh)
                       if (dowrite) then
                           write(unit11,'(2es18.10)') sqrt(dixx**2+diyy**2+dizz**2)*dsign(1.d0,dizz), phir(jj)
                       end if
                   end if

                end do
            end do
        end do

        ! Write the positions of the atoms, following the same order as above.
        ! For each grid point, write those atoms which lie in the plane
        ! perpendicular to the axis under consideration.

        if (plot_axis) then
            ! Along the x axis
            rxyzref(1,1)=rxyz(1,iiat)+1.d0 ; rxyzref(2,1)=rxyz(2,iiat) ; rxyzref(3,1)=rxyz(3,iiat)

            ! Along the y axis
            rxyzref(1,2)=rxyz(1,iiat) ; rxyzref(2,2)=rxyz(2,iiat)+1.d0 ; rxyzref(3,2)=rxyz(3,iiat)

            ! Along the z axis
            rxyzref(1,3)=rxyz(1,iiat) ; rxyzref(2,3)=rxyz(2,iiat) ; rxyzref(3,3)=rxyz(3,iiat)+1.d0
        end if

        if (plot_diagonals) then
            ! Along the diagonal in the octant +x,+y,+z
            rxyzref(1,4)=rxyz(1,iiat)+1.d0 ; rxyzref(2,4)=rxyz(2,iiat)+1.d0 ; rxyzref(3,4)=rxyz(3,iiat)+1.d0

            ! Along the diagonal in the octant -x,+y,+z
            rxyzref(1,5)=rxyz(1,iiat)-1.d0 ; rxyzref(2,5)=rxyz(2,iiat)+1.d0 ; rxyzref(3,5)=rxyz(3,iiat)+1.d0

            ! Along the diagonal in the octant -x,-y,+z
            rxyzref(1,6)=rxyz(1,iiat)-1.d0 ; rxyzref(2,6)=rxyz(2,iiat)-1.d0 ; rxyzref(3,6)=rxyz(3,iiat)+1.d0

            ! Along the diagonal in the octant +x,-y,+z
            rxyzref(1,7)=rxyz(1,iiat)+1.d0 ; rxyzref(2,7)=rxyz(2,iiat)-1.d0 ; rxyzref(3,7)=rxyz(3,iiat)+1.d0
        end if

        if (plot_neighbors) then
            ! Along the line in direction of the closest atom
            rxyzref(:,8)=rxyz(1,closeid(1))

            ! Along the line in direction of the second closest atom
            rxyzref(:,9)=rxyz(1,closeid(2))

            ! Along the line in direction of the third closest atom
            rxyzref(:,10)=rxyz(1,closeid(3))

            ! Along the line in direction of the fourth closest atom
            rxyzref(:,11)=rxyz(1,closeid(4))
        end if

        !!!write(unit12,'(a,es16.8)') '# sum(phir)', sum(phir)
        !!!write(unit12,'(a,2i7)') '# inwhichlocreg, onwhichatom', &
        !!!    tmb%orbs%inwhichlocreg(tmb%orbs%isorb+iorb), tmb%orbs%onwhichatom(tmb%orbs%isorb+iorb)
        !!!write(unit12,'(a,3i9,2x,2i9)') '# ix0, ixmin, ixmax, nsi1, n1i, ', &
        !!!    ix0, ixmin, ixmax, tmb%lzd%llr(ilr)%nsi1, tmb%lzd%llr(ilr)%d%n1i
        !!!write(unit12,'(a,3i9,2x,2i9)') '# iy0, iymin, iymax, nsi2, n2i, ', &
        !!!    iy0, iymin, iymax, tmb%lzd%llr(ilr)%nsi2, tmb%lzd%llr(ilr)%d%n2i
        !!!write(unit12,'(a,3i9,2x,2i9)') '# iz0, izmin, izmax, nsi3, n3i, ', &
        !!!    iz0, izmin, izmax, tmb%lzd%llr(ilr)%nsi3, tmb%lzd%llr(ilr)%d%n3i

        !!!do iat=1,11
        !!!    write(unit12,'(a,5(3es12.4,4x))') '#  ', &
        !!!        rxyz(:,iiat), rxyzref(:,iat), rxyz(:,iat), rxyzref(:,iat)-rxyz(:,iiat), rxyz(:,iat)-rxyz(:,iiat)
        !!!end do

        do iat=1,nat
            if (iat/=iiat) then
                write(unit12,'(12es12.3)') 0.d0, &
                                            base_point_distance(rxyz(:,iiat), rxyzref(:,1), rxyz(:,iat)), &
                                            base_point_distance(rxyz(:,iiat), rxyzref(:,2), rxyz(:,iat)), &
                                            base_point_distance(rxyz(:,iiat), rxyzref(:,3), rxyz(:,iat)), &
                                            base_point_distance(rxyz(:,iiat), rxyzref(:,4), rxyz(:,iat)), &
                                            base_point_distance(rxyz(:,iiat), rxyzref(:,5), rxyz(:,iat)), &
                                            base_point_distance(rxyz(:,iiat), rxyzref(:,6), rxyz(:,iat)), &
                                            base_point_distance(rxyz(:,iiat), rxyzref(:,7), rxyz(:,iat)), &
                                            base_point_distance(rxyz(:,iiat), rxyzref(:,8), rxyz(:,iat)), &
                                            base_point_distance(rxyz(:,iiat), rxyzref(:,9), rxyz(:,iat)), &
                                            base_point_distance(rxyz(:,iiat), rxyzref(:,10), rxyz(:,iat)), &
                                            base_point_distance(rxyz(:,iiat), rxyzref(:,11), rxyz(:,iat))
            else
                write(unit12,'(12es12.3)') 0.d0, 0.d0, 0.d0, 0.d0, 0.d0, 0.d0, 0.d0, 0.d0, 0.d0, 0.d0, 0.d0 , 0.d0
            end if
        end do


        if (plot_axis) then
            close(unit=unit1)
            close(unit=unit2)
            close(unit=unit3)
        end if
        if (plot_diagonals) then
            close(unit=unit4)
            close(unit=unit5)
            close(unit=unit6)
            close(unit=unit7)
        end if
        if (plot_neighbors) then
            close(unit=unit8)
            close(unit=unit9)
            close(unit=unit10)
            close(unit=unit11)
        end if
        close(unit=unit12)

        istart=istart+(tmb%lzd%glr%wfd%nvctr_c+7*tmb%lzd%glr%wfd%nvctr_f)*tmb%orbs%nspinor

    end do orbLoop

call deallocate_work_arrays_sumrho(w)
deallocate(phir, stat=istat)


contains

  function gridpoint_close_to_straightline(ix, iy, iz, a, b, hxh, hyh, hzh)
    ! Checks whether the grid point (ix,iy,iz) is close to the straight line
    ! going through the points a and b.
    !! IGNORE THIS "Close" means that the point is closest to the line in that plane which is
    !! "most orthogonal" (the angle between the line and the plane normal is
    !! minimal) to the line.
    
    ! Calling arguments
    integer,intent(in) :: ix, iy, iz
    real(kind=8),dimension(3),intent(in) :: a, b
    real(kind=8),intent(in) :: hxh, hyh, hzh
    logical :: gridpoint_close_to_straightline

    ! Local variables
    real(kind=8),dimension(3) :: rxyz
    real(kind=8) :: dist, hh, threshold
    
    !!! Determine which plane is "most orthogonal" to the straight line
    !!xx(1)=1.d0 ; xx(2)=0.d0 ; xx(3)=0.d0
    !!yy(1)=0.d0 ; yy(2)=1.d0 ; yy(3)=0.d0
    !!zz(1)=0.d0 ; zz(2)=0.d0 ; zz(3)=1.d0
    !!bma=b-a
    !!abs_bma=dnrm2(3,bma,1)
    !!! angle between line and xy plane
    !!cosangle(1)=ddot(3,bma,1,zz,1)/dnrm2(bma)
    !!! angle between line and xz plane
    !!cosangle(2)=ddot(3,bma,1,yy,1)/dnrm2(bma)
    !!! angle between line and yz plane
    !!cosangle(3)=ddot(3,bma,1,xx,1)/dnrm2(bma)
    !!plane=minloc(cosangle)

    ! Calculate the shortest distance between the grid point (ix,iy,iz) and the
    ! straight line through the points a and b.
    rxyz = ix*hxh + iy*hyh + iz*hzh
    dist=get_distance(a, b, rxyz)

    ! Calculate the threshold
    threshold = sqrt(0.5d0*hxh**2 + 0.5d0*hyh**2 + 0.5d0*hzh**2)

    ! Check whether the point is close
    if (dist<threshold) then
        gridpoint_close_to_straightline=.true.
    else
        gridpoint_close_to_straightline=.false.
    end if

  end function gridpoint_close_to_straightline

  function get_distance(a, b, c)
    ! Calculate the shortest distance between point C and the 
    ! straight line trough the points A and B.

    ! Calling arguments
    real(kind=8),dimension(3),intent(in) :: a, b, c
    real(kind=8) :: get_distance

    ! Local variables
    real(kind=8),dimension(3) :: cma, bma, f, distvec
    real(kind=8) :: lambda, ddot, dnrm2

    cma=c-a 
    bma=b-a
    lambda=ddot(3,bma,1,cma,1)/ddot(3,bma,1,bma,1)
    
    ! The point on the straight line which is closest to c
    f=a+lambda*bma

    ! Get the distance between c and f
    distvec=c-f
    get_distance=dnrm2(3,distvec,1)

  end function get_distance


  function cross_product(a,b)
    ! Calculates the crosss product of the two vectors a and b.

    ! Calling arguments
    real(kind=8),dimension(3),intent(in) :: a, b
    real(kind=8),dimension(3) :: cross_product

    cross_product(1) = a(2)*b(3) - a(3)*b(2)
    cross_product(2) = a(3)*b(1) - a(1)*b(3)
    cross_product(3) = a(1)*b(2) - a(2)*b(1)

  end function cross_product



  function base_point_distance(a, b, c)
    ! Determine the base point of the perpendicular of the point C with respect
    ! to the vector going through the points A and B.

    ! Calling arguments
    real(kind=8),dimension(3),intent(in) :: a, b, c
    real(kind=8) :: base_point_distance

    ! Local variables
    real(kind=8),dimension(3) :: base_point, distance_vector, ab, ac
    real(kind=8) :: diffp1, diffm1, ddot, dnrm2, cosangle, lambda

    ! Vectors from A to B and from A to C
    ab = b - a
    ac = c - a

    !lambda = (ab(1)*ac(1) + ab(2)*ac(2) + ab(3)*ac(3)) / (ab(1)**2 + ab(2)**2 + ab(3)**2)
    lambda = ddot(3,ab,1,ac,1)/ddot(3,ab,1,ab,1)


    ! Base point of the perpendicular
    base_point = a + lambda*ab
    !base_point(1) = (a(1)*c(1)-b(1)*c(1))/(a(1)-b(1))
    !base_point(2) = (a(2)*c(2)-b(2)*c(2))/(a(2)-b(2))
    !base_point(3) = (a(3)*c(3)-b(3)*c(3))/(a(3)-b(3))


    ! Vector from the point A to the base point
    distance_vector = base_point - a

    ! Angle between the distance vector and vector from A to B.
    ! A cosine of 1 means that they are parallel, -1 means that they are anti-parallel.
    cosangle = ddot(3,distance_vector,1,ab,1)/(dnrm2(3,distance_vector,1)*dnrm2(3,ab,1))
    diffp1=abs(cosangle-1)
    diffm1=abs(cosangle+1)
    if (diffp1<diffm1) then
        ! parallel
        base_point_distance = dnrm2(3,distance_vector,1)
    else
        ! antiparallel
        base_point_distance = -dnrm2(3,distance_vector,1)
    end if

  end function base_point_distance


end subroutine plotOrbitals



subroutine plotGrid(iproc, norb, nspinor, nspin, orbitalNumber, llr, glr, atoms, rxyz, hx, hy, hz)
  use module_base
  use module_types
  implicit none
  
  ! Calling arguments
  integer, intent(in) :: iproc, norb, nspinor, nspin, orbitalNumber
  type(locreg_descriptors), intent(in) :: llr, glr
  type(atoms_data), intent(in) ::atoms
  real(kind=8), dimension(3,atoms%astruct%nat), intent(in) :: rxyz
  real(kind=8), intent(in) :: hx, hy, hz
  
  ! Local variables
  integer :: iseg, jj, j0, j1, ii, i3, i2, i0, i1, i, ishift, iat, ldim, gdim, jjj, istat
  character(len=10) :: num
  character(len=20) :: filename
  real(kind=8), dimension(:), allocatable :: lphi, phi


    ldim=llr%wfd%nvctr_c+7*llr%wfd%nvctr_f
    gdim=glr%wfd%nvctr_c+7*glr%wfd%nvctr_f
    allocate(lphi(ldim), stat=istat)
    allocate(phi(gdim), stat=istat)
    lphi=1.d0
    !!phi=0.d0
    call to_zero(gdim, phi(1))
    call Lpsi_to_global2(iproc, ldim, gdim, norb, nspinor, nspin, glr, llr, lphi, phi)
  
    write(num,'(i0)') orbitalNumber
    filename='orbital_'//trim(num)
  
    open(unit=2000+iproc,file=trim(filename)//'.xyz',status='unknown')
    !write(2000+iproc,*) llr%wfd%nvctr_c+llr%wfd%nvctr_f+atoms%astruct%nat,' atomic'
    write(2000+iproc,*) glr%wfd%nvctr_c+glr%wfd%nvctr_f+llr%wfd%nvctr_c+llr%wfd%nvctr_f+atoms%astruct%nat,' atomic'
    if (atoms%astruct%geocode=='F') then
       write(2000+iproc,*)'complete simulation grid with low and high resolution points'
    else if (atoms%astruct%geocode =='S') then
       write(2000+iproc,'(a,2x,3(1x,1pe24.17))')'surface',atoms%astruct%cell_dim(1),atoms%astruct%cell_dim(2),&
            atoms%astruct%cell_dim(3)
    else if (atoms%astruct%geocode =='P') then
       write(2000+iproc,'(a,2x,3(1x,1pe24.17))')'periodic',atoms%astruct%cell_dim(1),atoms%astruct%cell_dim(2),&
            atoms%astruct%cell_dim(3)
    end if

   do iat=1,atoms%astruct%nat
      write(2000+iproc,'(a6,2x,3(1x,e12.5),3x)') trim(atoms%astruct%atomnames(atoms%astruct%iatype(iat))),&
           rxyz(1,iat),rxyz(2,iat),rxyz(3,iat)
   end do

  
    jjj=0
    do iseg=1,glr%wfd%nseg_c
       jj=glr%wfd%keyvloc(iseg)
       j0=glr%wfd%keygloc(1,iseg)
       j1=glr%wfd%keygloc(2,iseg)
       ii=j0-1
       i3=ii/((glr%d%n1+1)*(glr%d%n2+1))
       ii=ii-i3*(glr%d%n1+1)*(glr%d%n2+1)
       i2=ii/(glr%d%n1+1)
       i0=ii-i2*(glr%d%n1+1)
       i1=i0+j1-j0
       do i=i0,i1
           jjj=jjj+1
           if(phi(jjj)==1.d0) write(2000+iproc,'(a4,2x,3(1x,e10.3))') '  lg ',&
                real(i,kind=8)*hx,real(i2,kind=8)*hy,real(i3,kind=8)*hz
           write(2000+iproc,'(a4,2x,3(1x,e10.3))') '  g ',real(i,kind=8)*hx,&
                real(i2,kind=8)*hy,real(i3,kind=8)*hz
       enddo
    enddo

    ishift=glr%wfd%nseg_c  
    ! fine part
    do iseg=1,glr%wfd%nseg_f
       jj=glr%wfd%keyvloc(ishift+iseg)
       j0=glr%wfd%keygloc(1,ishift+iseg)
       j1=glr%wfd%keygloc(2,ishift+iseg)
       ii=j0-1
       i3=ii/((glr%d%n1+1)*(glr%d%n2+1))
       ii=ii-i3*(glr%d%n1+1)*(glr%d%n2+1)
       i2=ii/(glr%d%n1+1)
       i0=ii-i2*(glr%d%n1+1)
       i1=i0+j1-j0
       do i=i0,i1
          jjj=jjj+1
          if(phi(jjj)==1.d0) write(2000+iproc,'(a4,2x,3(1x,e10.3))') '  lG ',real(i,kind=8)*hx,real(i2,kind=8)*hy,real(i3,kind=8)*hz
          write(2000+iproc,'(a4,2x,3(1x,e10.3))') '  G ',real(i,kind=8)*hx,real(i2,kind=8)*hy,real(i3,kind=8)*hz
          jjj=jjj+6
       enddo
    enddo
  
    close(unit=2000+iproc)

end subroutine plotGrid



subroutine local_potential_dimensions(Lzd,orbs,ndimfirstproc)
  use module_base
  use module_types
  use module_xc
  implicit none
  integer, intent(in) :: ndimfirstproc
  type(local_zone_descriptors), intent(inout) :: Lzd
  type(orbitals_data), intent(inout) :: orbs
  !local variables
  character(len=*), parameter :: subname='local_potential_dimensions'
  logical :: newvalue
  integer :: i_all,i_stat,ii,iilr,ilr,iorb,iorb2,nilr,ispin
  integer, dimension(:,:), allocatable :: ilrtable
  
  if(Lzd%nlr > 1) then
     allocate(ilrtable(orbs%norbp,2),stat=i_stat)
     call memocc(i_stat,ilrtable,'ilrtable',subname)
     !call to_zero(orbs%norbp*2,ilrtable(1,1))
     ilrtable=0
     ii=0
     do iorb=1,orbs%norbp
        newvalue=.true.
        !localization region to which the orbital belongs
        ilr = orbs%inwhichlocreg(iorb+orbs%isorb)
        !spin state of the orbital
        if (orbs%spinsgn(orbs%isorb+iorb) > 0.0_gp) then
           ispin = 1       
        else
           ispin=2
        end if
        !check if the orbitals already visited have the same conditions
        loop_iorb2: do iorb2=1,orbs%norbp
           if(ilrtable(iorb2,1) == ilr .and. ilrtable(iorb2,2)==ispin) then
              newvalue=.false.
              exit loop_iorb2
           end if
        end do loop_iorb2
        if (newvalue) then
           ii = ii + 1
           ilrtable(ii,1)=ilr
           ilrtable(ii,2)=ispin    !SOMETHING IS NOT WORKING IN THE CONCEPT HERE... ispin is not a property of the locregs, but of the orbitals
        end if
     end do
     !number of inequivalent potential regions
     nilr = ii

     !calculate the dimension of the potential in the gathered form
     lzd%ndimpotisf=0
     do iilr=1,nilr
        ilr=ilrtable(iilr,1)
        do iorb=1,orbs%norbp
           !put the starting point
           if (orbs%inWhichLocreg(iorb+orbs%isorb) == ilr) then
              !assignment of ispot array to the value of the starting address of inequivalent
              orbs%ispot(iorb)=lzd%ndimpotisf + 1
              if(orbs%spinsgn(orbs%isorb+iorb) <= 0.0_gp) then
                 orbs%ispot(iorb)=lzd%ndimpotisf + &
                      1 + lzd%llr(ilr)%d%n1i*lzd%llr(ilr)%d%n2i*lzd%llr(ilr)%d%n3i
              end if
           end if
        end do
        lzd%ndimpotisf = lzd%ndimpotisf + &
             lzd%llr(ilr)%d%n1i*lzd%llr(ilr)%d%n2i*lzd%llr(ilr)%d%n3i*orbs%nspin
     end do
     !part which refers to exact exchange (only meaningful for one region)
     if (xc_exctXfac() /= 0.0_gp) then
        lzd%ndimpotisf = lzd%ndimpotisf + &
             max(max(lzd%llr(ilr)%d%n1i*lzd%llr(ilr)%d%n2i*lzd%llr(ilr)%d%n3i*orbs%norbp,ndimfirstproc*orbs%norb),1)
     end if

  else 
     allocate(ilrtable(1,2),stat=i_stat)
     call memocc(i_stat,ilrtable,'ilrtable',subname)
     nilr = 1
     ilrtable=1

     !calculate the dimension of the potential in the gathered form
     lzd%ndimpotisf=0
     do iorb=1,orbs%norbp
        !assignment of ispot array to the value of the starting address of inequivalent
        orbs%ispot(iorb)=lzd%ndimpotisf + 1
        if(orbs%spinsgn(orbs%isorb+iorb) <= 0.0_gp) then
           orbs%ispot(iorb)=lzd%ndimpotisf + &
                1 + lzd%Glr%d%n1i*lzd%Glr%d%n2i*lzd%Glr%d%n3i
        end if
     end do
     lzd%ndimpotisf = lzd%ndimpotisf + &
          lzd%Glr%d%n1i*lzd%Glr%d%n2i*lzd%Glr%d%n3i*orbs%nspin
          
     !part which refers to exact exchange (only meaningful for one region)
     if (xc_exctXfac() /= 0.0_gp) then
        lzd%ndimpotisf = lzd%ndimpotisf + &
             max(max(lzd%Glr%d%n1i*lzd%Glr%d%n2i*lzd%Glr%d%n3i*orbs%norbp,ndimfirstproc*orbs%norb),1)
     end if


  end if


  i_all=-product(shape(ilrtable))*kind(ilrtable)
  deallocate(ilrtable,stat=i_stat)
  call memocc(i_stat,i_all,'ilrtable',subname)

end subroutine local_potential_dimensions



subroutine print_orbital_distribution(iproc, nproc, orbs)
use module_base
use module_types
use yaml_output
implicit none

integer, intent(in) :: iproc, nproc
type(orbitals_data), intent(in) :: orbs

! Local variables
integer :: jproc, len1, len2, space1, space2, jpst, norb0,  norb1
logical :: written

!!write(*,'(1x,a)') '------------------------------------------------------------------------------------'
!!written=.false.
!!write(*,'(1x,a)') '>>>> Partition of the basis functions among the processes.'
call yaml_open_map('Support function repartition')
jpst=0
<<<<<<< HEAD
do jproc=1,nproc-1
=======
do jproc=0,nproc-1
>>>>>>> 2cfe1ba5
    norb0=orbs%norb_par(jproc,0)
    norb1=orbs%norb_par(min(jproc+1,nproc-1),0)
    if (norb0/=norb1 .or. jproc==nproc-1) then
        call yaml_map('MPI tasks '//trim(yaml_toa(jpst,fmt='(i0)'))//'-'//trim(yaml_toa(jproc,fmt='(i0)')),norb0,fmt='(i0)')
        jpst=jproc+1
    end if

    !!if(orbs%norb_par(jproc,0)<orbs%norb_par(jproc-1,0)) then
    !!    len1=1+ceiling(log10(dble(jproc-1)+1.d-5))+ceiling(log10(dble(orbs%norb_par(jproc-1,0)+1.d-5)))
    !!    len2=ceiling(log10(dble(jproc)+1.d-5))+ceiling(log10(dble(nproc-1)+1.d-5))+&
    !!         ceiling(log10(dble(orbs%norb_par(jproc,0)+1.d-5)))
    !!    if(len1>=len2) then
    !!        space1=1
    !!        space2=1+len1-len2
    !!    else
    !!        space1=1+len2-len1
    !!        space2=1
    !!    end if
    !!    write(*,'(4x,a,2(i0,a),a,a)') '| Processes from 0 to ',jproc-1,' treat ',&
    !!        orbs%norb_par(jproc-1,0), ' orbitals,', repeat(' ', space1), '|'
    !!    write(*,'(4x,a,3(i0,a),a,a)')  '| processes from ',jproc,' to ',nproc-1,' treat ', &
    !!        orbs%norb_par(jproc,0),' orbitals.', repeat(' ', space2), '|'
    !!    written=.true.
    !!    exit
    !!end if
end do
call yaml_close_map()
!!if(.not.written) then
!!    write(*,'(4x,a,2(i0,a),a,a)') '| Processes from 0 to ',nproc-1, &
!!        ' treat ',orbs%norbp,' orbitals. |'!, &
!!end if
!!write(*,'(1x,a)') '-----------------------------------------------'

!!written=.false.
!!write(*,'(1x,a)') '>>>> Partition of the basis functions including the derivatives among the processes.'
!!do jproc=1,nproc-1
!!    if(derorbs%norb_par(jproc,0)<derorbs%norb_par(jproc-1,0)) then
!!        len1=1+ceiling(log10(dble(jproc-1)+1.d-5))+ceiling(log10(dble(derorbs%norb_par(jproc-1,0)+1.d-5)))
!!        len2=ceiling(log10(dble(jproc)+1.d-5))+ceiling(log10(dble(nproc-1)+1.d-5))+&
!!             ceiling(log10(dble(derorbs%norb_par(jproc,0)+1.d-5)))
!!        if(len1>=len2) then
!!            space1=1
!!            space2=1+len1-len2
!!        else
!!            space1=1+len2-len1
!!            space2=1
!!        end if
!!        write(*,'(4x,a,2(i0,a),a,a)') '| Processes from 0 to ',jproc-1,' treat ',&
!!            derorbs%norb_par(jproc-1,0), ' orbitals,', repeat(' ', space1), '|'
!!        write(*,'(4x,a,3(i0,a),a,a)')  '| processes from ',jproc,' to ',nproc-1,' treat ', &
!!            derorbs%norb_par(jproc,0),' orbitals.', repeat(' ', space2), '|'
!!        written=.true.
!!        exit
!!    end if
!!end do
!!if(.not.written) then
!!    write(*,'(4x,a,2(i0,a),a,a)') '| Processes from 0 to ',nproc-1, &
!!        ' treat ',derorbs%norbp,' orbitals. |'
!!end if
!!write(*,'(1x,a)') '------------------------------------------------------------------------------------'


end subroutine print_orbital_distribution
<|MERGE_RESOLUTION|>--- conflicted
+++ resolved
@@ -774,11 +774,7 @@
 !!write(*,'(1x,a)') '>>>> Partition of the basis functions among the processes.'
 call yaml_open_map('Support function repartition')
 jpst=0
-<<<<<<< HEAD
-do jproc=1,nproc-1
-=======
 do jproc=0,nproc-1
->>>>>>> 2cfe1ba5
     norb0=orbs%norb_par(jproc,0)
     norb1=orbs%norb_par(min(jproc+1,nproc-1),0)
     if (norb0/=norb1 .or. jproc==nproc-1) then
