!> @file 
!!   Miscellaneous routines for linear toolbox
!! @author
!!   Copyright (C) 2011-2012 BigDFT group 
!!   This file is distributed under the terms of the
!!   GNU General Public License, see ~/COPYING file
!!   or http://www.gnu.org/copyleft/gpl.txt .
!!   For the list of contributors, see ~/AUTHORS 
 

!> Plots the orbitals
subroutine plotOrbitals(iproc, tmb, phi, nat, rxyz, hxh, hyh, hzh, it, basename)
use module_base
use module_types
implicit none

! Calling arguments
integer :: iproc
type(DFT_wavefunction),intent(in) :: tmb
real(kind=8), dimension((tmb%lzd%glr%wfd%nvctr_c+7*tmb%lzd%glr%wfd%nvctr_f)*tmb%orbs%nspinor*tmb%orbs%norbp) :: phi
integer :: nat
real(kind=8), dimension(3,nat) :: rxyz
real(kind=8) :: hxh, hyh, hzh
integer :: it
character(len=4),intent(in) :: basename

integer :: ix, iy, iz, ix0, iy0, iz0, iiAt, jj, iorb, i1, i2, i3, istart, ii, istat, iat
integer :: unit1, unit2, unit3, unit4, unit5, unit6, unit7, unit8, unit9, unit10, unit11, unit12
integer :: ixx, iyy, izz, maxid, i, ixmin, ixmax, iymin, iymax, izmin, izmax
integer :: iseg, j0, j1, i0, ilr
real(kind=8) :: dixx, diyy, dizz, prevdiff, maxdiff, diff, dnrm2
real(kind=8), dimension(:), allocatable :: phir
real(kind=8), dimension(:,:,:), allocatable :: psig_c
real(kind=8),dimension(3) :: rxyzdiff
real(kind=8),dimension(3,11) :: rxyzref
integer,dimension(4) :: closeid
type(workarr_sumrho) :: w
character(len=10) :: c1, c2, c3
character(len=50) :: file1, file2, file3, file4, file5, file6, file7, file8, file9, file10, file11, file12
logical :: dowrite, plot_axis, plot_diagonals, plot_neighbors

plot_axis=.true.
plot_diagonals=.false.!.true.
plot_neighbors=.false.

allocate(phir(tmb%lzd%glr%d%n1i*tmb%lzd%glr%d%n2i*tmb%lzd%glr%d%n3i), stat=istat)

call initialize_work_arrays_sumrho(tmb%lzd%glr,w)
rxyzref=-555.55d0

istart=0

unit1 =20*(iproc+1)+3
unit2 =20*(iproc+1)+4
unit3 =20*(iproc+1)+5
unit4 =20*(iproc+1)+6
unit5 =20*(iproc+1)+7
unit6 =20*(iproc+1)+8
unit7 =20*(iproc+1)+9
unit8 =20*(iproc+1)+10
unit9 =20*(iproc+1)+11
unit10=20*(iproc+1)+12
unit11=20*(iproc+1)+13
unit12=20*(iproc+1)+14

!write(*,*) 'write, tmb%orbs%nbasisp', tmb%orbs%norbp
    orbLoop: do iorb=1,tmb%orbs%norbp
        !!phir=0.d0
        call to_zero(tmb%lzd%glr%d%n1i*tmb%lzd%glr%d%n2i*tmb%lzd%glr%d%n3i, phir(1))
        call daub_to_isf(tmb%lzd%glr,w,phi(istart+1),phir(1))
        ilr=tmb%orbs%inwhichlocreg(tmb%orbs%isorb+iorb)
        iiAt=tmb%orbs%onwhichatom(tmb%orbs%isorb+iorb)
        ix0=nint(rxyz(1,iiAt)/hxh)!-15
        iy0=nint(rxyz(2,iiAt)/hyh)!-15
        iz0=nint(rxyz(3,iiAt)/hzh)!-15

        if (plot_neighbors) then
            ! Search the four closest atoms
            prevdiff=1.d-5 ! the same atom
            do i=1,4
                maxdiff=1.d100
                do iat=1,nat
                    rxyzdiff(:)=rxyz(:,iat)-rxyz(:,iiat)
                    diff=dnrm2(3,rxyzdiff,1)
                    if (diff<maxdiff .and. diff>prevdiff) then
                        maxdiff=diff
                        maxid=iat
                    end if
                end do
                closeid(i)=maxid
                prevdiff=maxdiff*1.00001d0 !just to be sure that not twice the same is chosen
            end do
        end if

        write(c1,'(i5.5)') iproc
        write(c2,'(i5.5)') iorb
        write(c3,'(i5.5)') it
        file1=basename//'_'//trim(c1)//'_'//trim(c2)//'_'//trim(c3)//'_x'
        file2=basename//'_'//trim(c1)//'_'//trim(c2)//'_'//trim(c3)//'_y'
        file3=basename//'_'//trim(c1)//'_'//trim(c2)//'_'//trim(c3)//'_z'
        file4=basename//'_'//trim(c1)//'_'//trim(c2)//'_'//trim(c3)//'_pxpypz'
        file5=basename//'_'//trim(c1)//'_'//trim(c2)//'_'//trim(c3)//'_mxpypz'
        file6=basename//'_'//trim(c1)//'_'//trim(c2)//'_'//trim(c3)//'_mxmypz'
        file7=basename//'_'//trim(c1)//'_'//trim(c2)//'_'//trim(c3)//'_pxmypz'
        file8=basename//'_'//trim(c1)//'_'//trim(c2)//'_'//trim(c3)//'_1st'
        file9=basename//'_'//trim(c1)//'_'//trim(c2)//'_'//trim(c3)//'_2nd'
        file10=basename//'_'//trim(c1)//'_'//trim(c2)//'_'//trim(c3)//'_3rd'
        file11=basename//'_'//trim(c1)//'_'//trim(c2)//'_'//trim(c3)//'_4th'
        file12=basename//'_'//trim(c1)//'_'//trim(c2)//'_'//trim(c3)//'_info'
        if (plot_axis) then
            open(unit=unit1, file=trim(file1))
            open(unit=unit2, file=trim(file2))
            open(unit=unit3, file=trim(file3))
        end if
        if (plot_diagonals) then
            open(unit=unit4, file=trim(file4))
            open(unit=unit5, file=trim(file5))
            open(unit=unit6, file=trim(file6))
            open(unit=unit7, file=trim(file7))
        end if
        if (plot_neighbors) then
            open(unit=unit8, file=trim(file8))
            open(unit=unit9, file=trim(file9))
            open(unit=unit10, file=trim(file10))
            open(unit=unit11, file=trim(file11))
        end if
        open(unit=unit12, file=trim(file12))
        
        !write(unit1,'(a,3i8)') '# ix0, iy0, iz0 ',ix0,iy0,iz0
        !write(unit2,'(a,3i8)') '# ix0, iy0, iz0 ',ix0,iy0,iz0
        !write(unit3,'(a,3i8)') '# ix0, iy0, iz0 ',ix0,iy0,iz0
        !write(unit4,'(a,3i8)') '# ix0, iy0, iz0 ',ix0,iy0,iz0
        !write(unit5,'(a,3i8)') '# ix0, iy0, iz0 ',ix0,iy0,iz0
        !write(unit6,'(a,3i8)') '# ix0, iy0, iz0 ',ix0,iy0,iz0
        !write(unit7,'(a,3i8)') '# ix0, iy0, iz0 ',ix0,iy0,iz0



        !!!! TEMPORARY ######################################
        !!!allocate(psig_c(0:tmb%lzd%glr%d%n1,0:tmb%lzd%glr%d%n2,0:tmb%lzd%glr%d%n3))
        !!!psig_c=0.d0
        !!!do iseg=1,tmb%lzd%glr%wfd%nseg_c
        !!!   jj=tmb%lzd%glr%wfd%keyvloc(iseg)
        !!!   j0=tmb%lzd%glr%wfd%keygloc(1,iseg)
        !!!   j1=tmb%lzd%glr%wfd%keygloc(2,iseg)
        !!!   ii=j0-1
        !!!   i3=ii/((tmb%lzd%glr%d%n1+1)*(tmb%lzd%glr%d%n2+1))
        !!!   ii=ii-i3*(tmb%lzd%glr%d%n1+1)*(tmb%lzd%glr%d%n2+1)
        !!!   i2=ii/(tmb%lzd%glr%d%n1+1)
        !!!   i0=ii-i2*(tmb%lzd%glr%d%n1+1)
        !!!   i1=i0+j1-j0
        !!!   do i=i0,i1
        !!!      psig_c(i,i2,i3)=phi(istart+i-i0+jj)
        !!!   enddo
        !!!enddo
        !!!ixmax=-1000000
        !!!ixmin= 1000000
        !!!iymax=-1000000
        !!!iymin= 1000000
        !!!izmax=-1000000
        !!!izmin= 1000000
        !!!do i3=0,tmb%lzd%glr%d%n3
        !!!   do i2=0,tmb%lzd%glr%d%n2
        !!!      do i1=0,tmb%lzd%glr%d%n1
        !!!         if (psig_c(i1,i2,i3)/=0.d0) then
        !!!             if (i1>ixmax) ixmax=i1
        !!!             if (i1<ixmin) ixmin=i1
        !!!             if (i2>iymax) iymax=i2
        !!!             if (i2<iymin) iymin=i2
        !!!             if (i3>izmax) izmax=i3
        !!!             if (i3<izmin) izmin=i3
        !!!         end if
        !!!      end do
        !!!   end do
        !!!end do

        !!!!!ixmax=ixmax-tmb%lzd%llr(ilr)%ns1
        !!!!!ixmin=ixmin-tmb%lzd%llr(ilr)%ns1
        !!!!!iymax=iymax-tmb%lzd%llr(ilr)%ns2
        !!!!!iymin=iymin-tmb%lzd%llr(ilr)%ns2
        !!!!!izmax=izmax-tmb%lzd%llr(ilr)%ns3
        !!!!!izmin=izmin-tmb%lzd%llr(ilr)%ns3

        !!!deallocate(psig_c)
        !!!write(unit12,'(a,2i6,3x,6i9)') '# id, ilr, ixconf, ix0, ixmin, ixmax, ns1, n1', & 
        !!!    tmb%orbs%isorb+iorb, ilr, nint(tmb%confdatarr(iorb)%rxyzconf(1)/(2.d0*hxh)), nint(rxyz(1,iiat)/(2.d0*hxh)), ixmin, ixmax, tmb%lzd%llr(ilr)%ns1, tmb%lzd%llr(ilr)%d%n1
        !!!write(unit12,'(a,2i6,3x,6i9)') '# id, ilr, iyconf, iy0, iymin, iymax, ns2, n2', &
        !!!    tmb%orbs%isorb+iorb, ilr, nint(tmb%confdatarr(iorb)%rxyzconf(2)/(2.d0*hyh)), nint(rxyz(2,iiat)/(2.d0*hyh)), iymin, iymax, tmb%lzd%llr(ilr)%ns2, tmb%lzd%llr(ilr)%d%n2
        !!!write(unit12,'(a,2i6,3x,6i9)') '# id, ilr, izconf, iz0, izmin, izmax, ns3, n3', &
        !!!    tmb%orbs%isorb+iorb, ilr, nint(tmb%confdatarr(iorb)%rxyzconf(3)/(2.d0*hzh)), nint(rxyz(3,iiat)/(2.d0*hzh)), izmin, izmax, tmb%lzd%llr(ilr)%ns3, tmb%lzd%llr(ilr)%d%n3

        !!!! END TEMPORARY ##################################





        ixmax=-1000000
        ixmin= 1000000
        iymax=-1000000
        iymin= 1000000
        izmax=-1000000
        izmin= 1000000
        jj=0
        do i3=1,tmb%lzd%glr%d%n3i
            do i2=1,tmb%lzd%glr%d%n2i
                do i1=1,tmb%lzd%glr%d%n1i
                   jj=jj+1
                   ! z component of point jj
                   iz=jj/(tmb%lzd%glr%d%n2i*tmb%lzd%glr%d%n1i)
                   ! Subtract the 'lower' xy layers
                   ii=jj-iz*(tmb%lzd%glr%d%n2i*tmb%lzd%glr%d%n1i)
                   ! y component of point jj
                   iy=ii/tmb%lzd%glr%d%n1i
                   ! Subtract the 'lower' y rows
                   ii=ii-iy*tmb%lzd%glr%d%n1i
                   ! x component
                   ix=ii
!if(phir(jj)>1.d0) write(*,'(a,3i7,es15.6)') 'WARNING: ix, iy, iz, phir(jj)', ix, iy, iz, phir(jj)


                   ! Shift the values due to the convolutions bounds
                   ix=ix-14
                   iy=iy-14
                   iz=iz-14
                   
                   if (phir(jj)/=0.d0) then
                       if (ix>ixmax) ixmax=ix
                       if (ix<ixmin) ixmin=ix
                       if (iy>iymax) iymax=iy
                       if (iy<iymin) iymin=iy
                       if (iz>izmax) izmax=iz
                       if (iz<izmin) izmin=iz
                   end if

                   ixx=ix-ix0
                   iyy=iy-iy0
                   izz=iz-iz0
                   dixx=hxh*dble(ixx)
                   diyy=hyh*dble(iyy)
                   dizz=hzh*dble(izz)

                   if (plot_axis) then
                       ! Write along x-axis
                       if(iyy==0 .and. izz==0) write(unit1,'(2es18.10)') dixx, phir(jj)

                       ! Write along y-axis
                       if(ixx==0 .and. izz==0) write(unit2,'(2es18.10)') diyy, phir(jj)

                       ! Write along z-axis
                       if(ixx==0 .and. iyy==0) write(unit3,'(2es18.10)') dizz, phir(jj)
                   end if

                   if (plot_diagonals) then
                       ! Write diagonal in octant +x,+y,+z
                       if (ixx==iyy .and. ixx==izz .and. iyy==izz) then
                           write(unit4,'(2es18.10)') sqrt(dixx**2+diyy**2+dizz**2)*dsign(1.d0,dizz), phir(jj)
                       end if

                       ! Write diagonal in octant -x,+y,+z
                       if (-ixx==iyy .and. -ixx==izz .and. iyy==izz) then
                           write(unit5,'(2es18.10)') sqrt(dixx**2+diyy**2+dizz**2)*dsign(1.d0,dizz), phir(jj)
                       end if

                       ! Write diagonal in octant -x,-y,+z
                       if (-ixx==-iyy .and. -ixx==izz .and. -iyy==izz) then
                           write(unit6,'(2es18.10)') sqrt(dixx**2+diyy**2+dizz**2)*dsign(1.d0,dizz), phir(jj)
                       end if

                       ! Write diagonal in octant +x,-y,+z
                       if (ixx==-iyy .and. ixx==izz .and. -iyy==izz) then
                           write(unit7,'(2es18.10)') sqrt(dixx**2+diyy**2+dizz**2)*dsign(1.d0,dizz), phir(jj)
                       end if
                   end if

                   if (plot_neighbors) then
                       ! Write along line in direction of the closest atom
                       dowrite=gridpoint_close_to_straightline(ix, iy, iz, &
                           rxyz(1,iiat), rxyz(1,closeid(1)), hxh, hyh, hzh)
                       if (dowrite) then
                           write(unit8,'(2es18.10)') sqrt(dixx**2+diyy**2+dizz**2)*dsign(1.d0,dizz), phir(jj)
                       end if

                       ! Write along line in direction of the second closest atom
                       dowrite=gridpoint_close_to_straightline(ix, iy, iz, &
                           rxyz(1,iiat), rxyz(1,closeid(2)), hxh, hyh, hzh)
                       if (dowrite) then
                           write(unit9,'(2es18.10)') sqrt(dixx**2+diyy**2+dizz**2)*dsign(1.d0,dizz), phir(jj)
                       end if

                       ! Write along line in direction of the third closest atom
                       dowrite=gridpoint_close_to_straightline(ix, iy, iz, &
                           rxyz(1,iiat), rxyz(1,closeid(3)), hxh, hyh, hzh)
                       if (dowrite) then
                           write(unit10,'(2es18.10)') sqrt(dixx**2+diyy**2+dizz**2)*dsign(1.d0,dizz), phir(jj)
                       end if

                       ! Write along line in direction of the fourth closest atom
                       dowrite=gridpoint_close_to_straightline(ix, iy, iz, &
                           rxyz(1,iiat), rxyz(1,closeid(4)), hxh, hyh, hzh)
                       if (dowrite) then
                           write(unit11,'(2es18.10)') sqrt(dixx**2+diyy**2+dizz**2)*dsign(1.d0,dizz), phir(jj)
                       end if
                   end if

                end do
            end do
        end do

        ! Write the positions of the atoms, following the same order as above.
        ! For each grid point, write those atoms which lie in the plane
        ! perpendicular to the axis under consideration.

        if (plot_axis) then
            ! Along the x axis
            rxyzref(1,1)=rxyz(1,iiat)+1.d0 ; rxyzref(2,1)=rxyz(2,iiat) ; rxyzref(3,1)=rxyz(3,iiat)

            ! Along the y axis
            rxyzref(1,2)=rxyz(1,iiat) ; rxyzref(2,2)=rxyz(2,iiat)+1.d0 ; rxyzref(3,2)=rxyz(3,iiat)

            ! Along the z axis
            rxyzref(1,3)=rxyz(1,iiat) ; rxyzref(2,3)=rxyz(2,iiat) ; rxyzref(3,3)=rxyz(3,iiat)+1.d0
        end if

        if (plot_diagonals) then
            ! Along the diagonal in the octant +x,+y,+z
            rxyzref(1,4)=rxyz(1,iiat)+1.d0 ; rxyzref(2,4)=rxyz(2,iiat)+1.d0 ; rxyzref(3,4)=rxyz(3,iiat)+1.d0

            ! Along the diagonal in the octant -x,+y,+z
            rxyzref(1,5)=rxyz(1,iiat)-1.d0 ; rxyzref(2,5)=rxyz(2,iiat)+1.d0 ; rxyzref(3,5)=rxyz(3,iiat)+1.d0

            ! Along the diagonal in the octant -x,-y,+z
            rxyzref(1,6)=rxyz(1,iiat)-1.d0 ; rxyzref(2,6)=rxyz(2,iiat)-1.d0 ; rxyzref(3,6)=rxyz(3,iiat)+1.d0

            ! Along the diagonal in the octant +x,-y,+z
            rxyzref(1,7)=rxyz(1,iiat)+1.d0 ; rxyzref(2,7)=rxyz(2,iiat)-1.d0 ; rxyzref(3,7)=rxyz(3,iiat)+1.d0
        end if

        if (plot_neighbors) then
            ! Along the line in direction of the closest atom
            rxyzref(:,8)=rxyz(1,closeid(1))

            ! Along the line in direction of the second closest atom
            rxyzref(:,9)=rxyz(1,closeid(2))

            ! Along the line in direction of the third closest atom
            rxyzref(:,10)=rxyz(1,closeid(3))

            ! Along the line in direction of the fourth closest atom
            rxyzref(:,11)=rxyz(1,closeid(4))
        end if

        !!!write(unit12,'(a,es16.8)') '# sum(phir)', sum(phir)
        !!!write(unit12,'(a,2i7)') '# inwhichlocreg, onwhichatom', &
        !!!    tmb%orbs%inwhichlocreg(tmb%orbs%isorb+iorb), tmb%orbs%onwhichatom(tmb%orbs%isorb+iorb)
        !!!write(unit12,'(a,3i9,2x,2i9)') '# ix0, ixmin, ixmax, nsi1, n1i, ', &
        !!!    ix0, ixmin, ixmax, tmb%lzd%llr(ilr)%nsi1, tmb%lzd%llr(ilr)%d%n1i
        !!!write(unit12,'(a,3i9,2x,2i9)') '# iy0, iymin, iymax, nsi2, n2i, ', &
        !!!    iy0, iymin, iymax, tmb%lzd%llr(ilr)%nsi2, tmb%lzd%llr(ilr)%d%n2i
        !!!write(unit12,'(a,3i9,2x,2i9)') '# iz0, izmin, izmax, nsi3, n3i, ', &
        !!!    iz0, izmin, izmax, tmb%lzd%llr(ilr)%nsi3, tmb%lzd%llr(ilr)%d%n3i

        !!!do iat=1,11
        !!!    write(unit12,'(a,5(3es12.4,4x))') '#  ', &
        !!!        rxyz(:,iiat), rxyzref(:,iat), rxyz(:,iat), rxyzref(:,iat)-rxyz(:,iiat), rxyz(:,iat)-rxyz(:,iiat)
        !!!end do

        do iat=1,nat
            if (iat/=iiat) then
                write(unit12,'(12es12.3)') 0.d0, &
                                            base_point_distance(rxyz(:,iiat), rxyzref(:,1), rxyz(:,iat)), &
                                            base_point_distance(rxyz(:,iiat), rxyzref(:,2), rxyz(:,iat)), &
                                            base_point_distance(rxyz(:,iiat), rxyzref(:,3), rxyz(:,iat)), &
                                            base_point_distance(rxyz(:,iiat), rxyzref(:,4), rxyz(:,iat)), &
                                            base_point_distance(rxyz(:,iiat), rxyzref(:,5), rxyz(:,iat)), &
                                            base_point_distance(rxyz(:,iiat), rxyzref(:,6), rxyz(:,iat)), &
                                            base_point_distance(rxyz(:,iiat), rxyzref(:,7), rxyz(:,iat)), &
                                            base_point_distance(rxyz(:,iiat), rxyzref(:,8), rxyz(:,iat)), &
                                            base_point_distance(rxyz(:,iiat), rxyzref(:,9), rxyz(:,iat)), &
                                            base_point_distance(rxyz(:,iiat), rxyzref(:,10), rxyz(:,iat)), &
                                            base_point_distance(rxyz(:,iiat), rxyzref(:,11), rxyz(:,iat))
            else
                write(unit12,'(12es12.3)') 0.d0, 0.d0, 0.d0, 0.d0, 0.d0, 0.d0, 0.d0, 0.d0, 0.d0, 0.d0, 0.d0 , 0.d0
            end if
        end do


        if (plot_axis) then
            close(unit=unit1)
            close(unit=unit2)
            close(unit=unit3)
        end if
        if (plot_diagonals) then
            close(unit=unit4)
            close(unit=unit5)
            close(unit=unit6)
            close(unit=unit7)
        end if
        if (plot_neighbors) then
            close(unit=unit8)
            close(unit=unit9)
            close(unit=unit10)
            close(unit=unit11)
        end if
        close(unit=unit12)

        istart=istart+(tmb%lzd%glr%wfd%nvctr_c+7*tmb%lzd%glr%wfd%nvctr_f)*tmb%orbs%nspinor

    end do orbLoop

call deallocate_work_arrays_sumrho(w)
deallocate(phir, stat=istat)


contains

  function gridpoint_close_to_straightline(ix, iy, iz, a, b, hxh, hyh, hzh)
    ! Checks whether the grid point (ix,iy,iz) is close to the straight line
    ! going through the points a and b.
    !! IGNORE THIS "Close" means that the point is closest to the line in that plane which is
    !! "most orthogonal" (the angle between the line and the plane normal is
    !! minimal) to the line.
    
    ! Calling arguments
    integer,intent(in) :: ix, iy, iz
    real(kind=8),dimension(3),intent(in) :: a, b
    real(kind=8),intent(in) :: hxh, hyh, hzh
    logical :: gridpoint_close_to_straightline

    ! Local variables
    real(kind=8),dimension(3) :: rxyz
    real(kind=8) :: dist, hh, threshold
    
    !!! Determine which plane is "most orthogonal" to the straight line
    !!xx(1)=1.d0 ; xx(2)=0.d0 ; xx(3)=0.d0
    !!yy(1)=0.d0 ; yy(2)=1.d0 ; yy(3)=0.d0
    !!zz(1)=0.d0 ; zz(2)=0.d0 ; zz(3)=1.d0
    !!bma=b-a
    !!abs_bma=dnrm2(3,bma,1)
    !!! angle between line and xy plane
    !!cosangle(1)=ddot(3,bma,1,zz,1)/dnrm2(bma)
    !!! angle between line and xz plane
    !!cosangle(2)=ddot(3,bma,1,yy,1)/dnrm2(bma)
    !!! angle between line and yz plane
    !!cosangle(3)=ddot(3,bma,1,xx,1)/dnrm2(bma)
    !!plane=minloc(cosangle)

    ! Calculate the shortest distance between the grid point (ix,iy,iz) and the
    ! straight line through the points a and b.
    rxyz = ix*hxh + iy*hyh + iz*hzh
    dist=get_distance(a, b, rxyz)

    ! Calculate the threshold
    threshold = sqrt(0.5d0*hxh**2 + 0.5d0*hyh**2 + 0.5d0*hzh**2)

    ! Check whether the point is close
    if (dist<threshold) then
        gridpoint_close_to_straightline=.true.
    else
        gridpoint_close_to_straightline=.false.
    end if

  end function gridpoint_close_to_straightline

  function get_distance(a, b, c)
    ! Calculate the shortest distance between point C and the 
    ! straight line trough the points A and B.

    ! Calling arguments
    real(kind=8),dimension(3),intent(in) :: a, b, c
    real(kind=8) :: get_distance

    ! Local variables
    real(kind=8),dimension(3) :: cma, bma, f, distvec
    real(kind=8) :: lambda, ddot, dnrm2

    cma=c-a 
    bma=b-a
    lambda=ddot(3,bma,1,cma,1)/ddot(3,bma,1,bma,1)
    
    ! The point on the straight line which is closest to c
    f=a+lambda*bma

    ! Get the distance between c and f
    distvec=c-f
    get_distance=dnrm2(3,distvec,1)

  end function get_distance


  function cross_product(a,b)
    ! Calculates the crosss product of the two vectors a and b.

    ! Calling arguments
    real(kind=8),dimension(3),intent(in) :: a, b
    real(kind=8),dimension(3) :: cross_product

    cross_product(1) = a(2)*b(3) - a(3)*b(2)
    cross_product(2) = a(3)*b(1) - a(1)*b(3)
    cross_product(3) = a(1)*b(2) - a(2)*b(1)

  end function cross_product



  function base_point_distance(a, b, c)
    ! Determine the base point of the perpendicular of the point C with respect
    ! to the vector going through the points A and B.

    ! Calling arguments
    real(kind=8),dimension(3),intent(in) :: a, b, c
    real(kind=8) :: base_point_distance

    ! Local variables
    real(kind=8),dimension(3) :: base_point, distance_vector, ab, ac
    real(kind=8) :: diffp1, diffm1, ddot, dnrm2, cosangle, lambda

    ! Vectors from A to B and from A to C
    ab = b - a
    ac = c - a

    !lambda = (ab(1)*ac(1) + ab(2)*ac(2) + ab(3)*ac(3)) / (ab(1)**2 + ab(2)**2 + ab(3)**2)
    lambda = ddot(3,ab,1,ac,1)/ddot(3,ab,1,ab,1)


    ! Base point of the perpendicular
    base_point = a + lambda*ab
    !base_point(1) = (a(1)*c(1)-b(1)*c(1))/(a(1)-b(1))
    !base_point(2) = (a(2)*c(2)-b(2)*c(2))/(a(2)-b(2))
    !base_point(3) = (a(3)*c(3)-b(3)*c(3))/(a(3)-b(3))


    ! Vector from the point A to the base point
    distance_vector = base_point - a

    ! Angle between the distance vector and vector from A to B.
    ! A cosine of 1 means that they are parallel, -1 means that they are anti-parallel.
    !if (dnrm2(3,distance_vector,1)*dnrm2(3,ab,1)==0.0d0) print*,'Error in plot orbitals',&
    !     dnrm2(3,distance_vector,1),dnrm2(3,ab,1),ddot(3,distance_vector,1,ab,1)
    if (ddot(3,distance_vector,1,ab,1)==0.0d0) then
       cosangle=0.0d0
    else
       cosangle = ddot(3,distance_vector,1,ab,1)/(dnrm2(3,distance_vector,1)*dnrm2(3,ab,1))
    end if
    diffp1=abs(cosangle-1)
    diffm1=abs(cosangle+1)
    if (diffp1<diffm1) then
        ! parallel
        base_point_distance = dnrm2(3,distance_vector,1)
    else
        ! antiparallel
        base_point_distance = -dnrm2(3,distance_vector,1)
    end if

  end function base_point_distance


end subroutine plotOrbitals



subroutine plotGrid(iproc, norb, nspinor, nspin, orbitalNumber, llr, glr, atoms, rxyz, hx, hy, hz)
  use module_base
  use module_types
  implicit none
  
  ! Calling arguments
  integer, intent(in) :: iproc, norb, nspinor, nspin, orbitalNumber
  type(locreg_descriptors), intent(in) :: llr, glr
  type(atoms_data), intent(in) ::atoms
  real(kind=8), dimension(3,atoms%astruct%nat), intent(in) :: rxyz
  real(kind=8), intent(in) :: hx, hy, hz
  
  ! Local variables
  integer :: iseg, jj, j0, j1, ii, i3, i2, i0, i1, i, ishift, iat, ldim, gdim, jjj, istat
  character(len=10) :: num
  character(len=20) :: filename
  real(kind=8), dimension(:), allocatable :: lphi, phi


    ldim=llr%wfd%nvctr_c+7*llr%wfd%nvctr_f
    gdim=glr%wfd%nvctr_c+7*glr%wfd%nvctr_f
    allocate(lphi(ldim), stat=istat)
    allocate(phi(gdim), stat=istat)
    lphi=1.d0
    !!phi=0.d0
    call to_zero(gdim, phi(1))
    call Lpsi_to_global2(iproc, ldim, gdim, norb, nspinor, nspin, glr, llr, lphi, phi)
  
    write(num,'(i0)') orbitalNumber
    filename='orbital_'//trim(num)
  
    open(unit=2000+iproc,file=trim(filename)//'.xyz',status='unknown')
    !write(2000+iproc,*) llr%wfd%nvctr_c+llr%wfd%nvctr_f+atoms%astruct%nat,' atomic'
    write(2000+iproc,*) glr%wfd%nvctr_c+glr%wfd%nvctr_f+llr%wfd%nvctr_c+llr%wfd%nvctr_f+atoms%astruct%nat,' atomic'
    if (atoms%astruct%geocode=='F') then
       write(2000+iproc,*)'complete simulation grid with low and high resolution points'
    else if (atoms%astruct%geocode =='S') then
       write(2000+iproc,'(a,2x,3(1x,1pe24.17))')'surface',atoms%astruct%cell_dim(1),atoms%astruct%cell_dim(2),&
            atoms%astruct%cell_dim(3)
    else if (atoms%astruct%geocode =='P') then
       write(2000+iproc,'(a,2x,3(1x,1pe24.17))')'periodic',atoms%astruct%cell_dim(1),atoms%astruct%cell_dim(2),&
            atoms%astruct%cell_dim(3)
    end if

   do iat=1,atoms%astruct%nat
      write(2000+iproc,'(a6,2x,3(1x,e12.5),3x)') trim(atoms%astruct%atomnames(atoms%astruct%iatype(iat))),&
           rxyz(1,iat),rxyz(2,iat),rxyz(3,iat)
   end do

  
    jjj=0
    do iseg=1,glr%wfd%nseg_c
       jj=glr%wfd%keyvloc(iseg)
       j0=glr%wfd%keygloc(1,iseg)
       j1=glr%wfd%keygloc(2,iseg)
       ii=j0-1
       i3=ii/((glr%d%n1+1)*(glr%d%n2+1))
       ii=ii-i3*(glr%d%n1+1)*(glr%d%n2+1)
       i2=ii/(glr%d%n1+1)
       i0=ii-i2*(glr%d%n1+1)
       i1=i0+j1-j0
       do i=i0,i1
           jjj=jjj+1
           if(phi(jjj)==1.d0) write(2000+iproc,'(a4,2x,3(1x,e10.3))') '  lg ',&
                real(i,kind=8)*hx,real(i2,kind=8)*hy,real(i3,kind=8)*hz
           write(2000+iproc,'(a4,2x,3(1x,e10.3))') '  g ',real(i,kind=8)*hx,&
                real(i2,kind=8)*hy,real(i3,kind=8)*hz
       enddo
    enddo

    ishift=glr%wfd%nseg_c  
    ! fine part
    do iseg=1,glr%wfd%nseg_f
       jj=glr%wfd%keyvloc(ishift+iseg)
       j0=glr%wfd%keygloc(1,ishift+iseg)
       j1=glr%wfd%keygloc(2,ishift+iseg)
       ii=j0-1
       i3=ii/((glr%d%n1+1)*(glr%d%n2+1))
       ii=ii-i3*(glr%d%n1+1)*(glr%d%n2+1)
       i2=ii/(glr%d%n1+1)
       i0=ii-i2*(glr%d%n1+1)
       i1=i0+j1-j0
       do i=i0,i1
          jjj=jjj+1
          if(phi(jjj)==1.d0) write(2000+iproc,'(a4,2x,3(1x,e10.3))') '  lG ',real(i,kind=8)*hx,real(i2,kind=8)*hy,real(i3,kind=8)*hz
          write(2000+iproc,'(a4,2x,3(1x,e10.3))') '  G ',real(i,kind=8)*hx,real(i2,kind=8)*hy,real(i3,kind=8)*hz
          jjj=jjj+6
       enddo
    enddo
  
    close(unit=2000+iproc)

end subroutine plotGrid



subroutine local_potential_dimensions(iproc,Lzd,orbs,xc,ndimfirstproc)
  use module_base
  use module_types
  use module_xc
  implicit none
  integer, intent(in) :: iproc, ndimfirstproc
  type(local_zone_descriptors), intent(inout) :: Lzd
  type(orbitals_data), intent(inout) :: orbs
  type(xc_info), intent(in) :: xc
  !local variables
  character(len=*), parameter :: subname='local_potential_dimensions'
  logical :: newvalue
  integer :: i_all,i_stat,ii,iilr,ilr,iorb,iorb2,nilr,ispin
  integer, dimension(:,:), allocatable :: ilrtable

  call timing(iproc, 'calc_bounds   ', 'ON')
  
  if(Lzd%nlr > 1) then
     allocate(ilrtable(orbs%norbp,2),stat=i_stat)
     call memocc(i_stat,ilrtable,'ilrtable',subname)
     !call to_zero(orbs%norbp*2,ilrtable(1,1))
     ilrtable=0
     ii=0
     do iorb=1,orbs%norbp
        newvalue=.true.
        !localization region to which the orbital belongs
        ilr = orbs%inwhichlocreg(iorb+orbs%isorb)
        !spin state of the orbital
        if (orbs%spinsgn(orbs%isorb+iorb) > 0.0_gp) then
           ispin = 1       
        else
           ispin=2
        end if
        !check if the orbitals already visited have the same conditions
        loop_iorb2: do iorb2=1,orbs%norbp
           if(ilrtable(iorb2,1) == ilr .and. ilrtable(iorb2,2)==ispin) then
              newvalue=.false.
              exit loop_iorb2
           end if
        end do loop_iorb2
        if (newvalue) then
           ii = ii + 1
           ilrtable(ii,1)=ilr
           ilrtable(ii,2)=ispin    !SOMETHING IS NOT WORKING IN THE CONCEPT HERE... ispin is not a property of the locregs, but of the orbitals
        end if
     end do
     !number of inequivalent potential regions
     nilr = ii

     !calculate the dimension of the potential in the gathered form
     lzd%ndimpotisf=0
     do iilr=1,nilr
        ilr=ilrtable(iilr,1)
        do iorb=1,orbs%norbp
           !put the starting point
           if (orbs%inWhichLocreg(iorb+orbs%isorb) == ilr) then
              !assignment of ispot array to the value of the starting address of inequivalent
              orbs%ispot(iorb)=lzd%ndimpotisf + 1
              if(orbs%spinsgn(orbs%isorb+iorb) <= 0.0_gp) then
                 orbs%ispot(iorb)=lzd%ndimpotisf + &
                      1 + lzd%llr(ilr)%d%n1i*lzd%llr(ilr)%d%n2i*lzd%llr(ilr)%d%n3i
              end if
           end if
        end do
        lzd%ndimpotisf = lzd%ndimpotisf + &
             lzd%llr(ilr)%d%n1i*lzd%llr(ilr)%d%n2i*lzd%llr(ilr)%d%n3i*orbs%nspin
     end do
     !part which refers to exact exchange (only meaningful for one region)
     if (xc_exctXfac(xc) /= 0.0_gp) then
        lzd%ndimpotisf = lzd%ndimpotisf + &
             max(max(lzd%llr(ilr)%d%n1i*lzd%llr(ilr)%d%n2i*lzd%llr(ilr)%d%n3i*orbs%norbp,ndimfirstproc*orbs%norb),1)
     end if

  else 
     allocate(ilrtable(1,2),stat=i_stat)
     call memocc(i_stat,ilrtable,'ilrtable',subname)
     nilr = 1
     ilrtable=1

     !calculate the dimension of the potential in the gathered form
     lzd%ndimpotisf=0
     do iorb=1,orbs%norbp
        !assignment of ispot array to the value of the starting address of inequivalent
        orbs%ispot(iorb)=lzd%ndimpotisf + 1
        if(orbs%spinsgn(orbs%isorb+iorb) <= 0.0_gp) then
           orbs%ispot(iorb)=lzd%ndimpotisf + &
                1 + lzd%Glr%d%n1i*lzd%Glr%d%n2i*lzd%Glr%d%n3i
        end if
     end do
     lzd%ndimpotisf = lzd%ndimpotisf + &
          lzd%Glr%d%n1i*lzd%Glr%d%n2i*lzd%Glr%d%n3i*orbs%nspin
          
     !part which refers to exact exchange (only meaningful for one region)
     if (xc_exctXfac(xc) /= 0.0_gp) then
        lzd%ndimpotisf = lzd%ndimpotisf + &
             max(max(lzd%Glr%d%n1i*lzd%Glr%d%n2i*lzd%Glr%d%n3i*orbs%norbp,ndimfirstproc*orbs%norb),1)
     end if


  end if


  i_all=-product(shape(ilrtable))*kind(ilrtable)
  deallocate(ilrtable,stat=i_stat)
  call memocc(i_stat,i_all,'ilrtable',subname)


  call timing(iproc, 'calc_bounds   ', 'OF')

end subroutine local_potential_dimensions



subroutine print_orbital_distribution(iproc, nproc, orbs)
use module_base
use module_types
use yaml_output
implicit none

integer, intent(in) :: iproc, nproc
type(orbitals_data), intent(in) :: orbs

! Local variables
integer :: jproc, len1, len2, space1, space2, jpst, norb0,  norb1
logical :: written

!!write(*,'(1x,a)') '------------------------------------------------------------------------------------'
!!written=.false.
!!write(*,'(1x,a)') '>>>> Partition of the basis functions among the processes.'
call yaml_open_map('Support function repartition')
jpst=0
do jproc=0,nproc-1
    norb0=orbs%norb_par(jproc,0)
    norb1=orbs%norb_par(min(jproc+1,nproc-1),0)
    if (norb0/=norb1 .or. jproc==nproc-1) then
        call yaml_map('MPI tasks '//trim(yaml_toa(jpst,fmt='(i0)'))//'-'//trim(yaml_toa(jproc,fmt='(i0)')),norb0,fmt='(i0)')
        jpst=jproc+1
    end if

    !!if(orbs%norb_par(jproc,0)<orbs%norb_par(jproc-1,0)) then
    !!    len1=1+ceiling(log10(dble(jproc-1)+1.d-5))+ceiling(log10(dble(orbs%norb_par(jproc-1,0)+1.d-5)))
    !!    len2=ceiling(log10(dble(jproc)+1.d-5))+ceiling(log10(dble(nproc-1)+1.d-5))+&
    !!         ceiling(log10(dble(orbs%norb_par(jproc,0)+1.d-5)))
    !!    if(len1>=len2) then
    !!        space1=1
    !!        space2=1+len1-len2
    !!    else
    !!        space1=1+len2-len1
    !!        space2=1
    !!    end if
    !!    write(*,'(4x,a,2(i0,a),a,a)') '| Processes from 0 to ',jproc-1,' treat ',&
    !!        orbs%norb_par(jproc-1,0), ' orbitals,', repeat(' ', space1), '|'
    !!    write(*,'(4x,a,3(i0,a),a,a)')  '| processes from ',jproc,' to ',nproc-1,' treat ', &
    !!        orbs%norb_par(jproc,0),' orbitals.', repeat(' ', space2), '|'
    !!    written=.true.
    !!    exit
    !!end if
end do
call yaml_close_map()
!!if(.not.written) then
!!    write(*,'(4x,a,2(i0,a),a,a)') '| Processes from 0 to ',nproc-1, &
!!        ' treat ',orbs%norbp,' orbitals. |'!, &
!!end if
!!write(*,'(1x,a)') '-----------------------------------------------'

!!written=.false.
!!write(*,'(1x,a)') '>>>> Partition of the basis functions including the derivatives among the processes.'
!!do jproc=1,nproc-1
!!    if(derorbs%norb_par(jproc,0)<derorbs%norb_par(jproc-1,0)) then
!!        len1=1+ceiling(log10(dble(jproc-1)+1.d-5))+ceiling(log10(dble(derorbs%norb_par(jproc-1,0)+1.d-5)))
!!        len2=ceiling(log10(dble(jproc)+1.d-5))+ceiling(log10(dble(nproc-1)+1.d-5))+&
!!             ceiling(log10(dble(derorbs%norb_par(jproc,0)+1.d-5)))
!!        if(len1>=len2) then
!!            space1=1
!!            space2=1+len1-len2
!!        else
!!            space1=1+len2-len1
!!            space2=1
!!        end if
!!        write(*,'(4x,a,2(i0,a),a,a)') '| Processes from 0 to ',jproc-1,' treat ',&
!!            derorbs%norb_par(jproc-1,0), ' orbitals,', repeat(' ', space1), '|'
!!        write(*,'(4x,a,3(i0,a),a,a)')  '| processes from ',jproc,' to ',nproc-1,' treat ', &
!!            derorbs%norb_par(jproc,0),' orbitals.', repeat(' ', space2), '|'
!!        written=.true.
!!        exit
!!    end if
!!end do
!!if(.not.written) then
!!    write(*,'(4x,a,2(i0,a),a,a)') '| Processes from 0 to ',nproc-1, &
!!        ' treat ',derorbs%norbp,' orbitals. |'
!!end if
!!write(*,'(1x,a)') '------------------------------------------------------------------------------------'


end subroutine print_orbital_distribution



subroutine build_ks_orbitals(iproc, nproc, tmb, KSwfn, at, rxyz, denspot, GPU, &
           energs, nlpsp, input, &
           energy, energyDiff, energyold)
  use module_base
  use module_types
  use module_interfaces, except_this_one => build_ks_orbitals
  use communications_base, only: comms_cubic
  use communications_init, only: orbitals_communicators
  use communications, only: transpose_v, untranspose_v
  use sparsematrix_base, only: sparse_matrix
  use yaml_output
  implicit none
  
  ! Calling arguments
  integer:: iproc, nproc
  type(DFT_wavefunction),intent(inout) :: tmb, KSwfn
  type(atoms_data), intent(inout) :: at
  real(gp), dimension(3,at%astruct%nat), intent(in) :: rxyz
  type(DFT_local_fields), intent(inout) :: denspot
  type(GPU_pointers), intent(inout) :: GPU
  type(energy_terms),intent(inout) :: energs
  type(DFT_PSP_projectors), intent(inout) :: nlpsp
  type(input_variables),intent(in) :: input
  real(kind=8),intent(out) :: energy, energyDiff
  real(kind=8), intent(inout) :: energyold

  ! Local variables
  type(orbitals_data) :: orbs
  type(comms_cubic) :: comms
  type(sparse_matrix) :: ham_small ! for FOE
  real(gp) :: fnrm
  logical :: rho_negative
  integer :: infoCoeff, nvctrp, npsidim_global
  real(kind=8),dimension(:),pointer :: phi_global, phiwork_global
  character(len=*),parameter :: subname='build_ks_orbitals'

  !debug
  integer :: iorb, jorb, ist, jst, ierr, i, istat, iall
  real(kind=8) :: ddot, tt


  ! Get the expansion coefficients
  ! Start with a "clean" density, i.e. without legacy from previous mixing steps
  call communicate_basis_for_density_collective(iproc, nproc, tmb%lzd, &
       max(tmb%npsidim_orbs,tmb%npsidim_comp), tmb%orbs, tmb%psi, tmb%collcom_sr)
  call sumrho_for_TMBs(iproc, nproc, KSwfn%Lzd%hgrids(1), KSwfn%Lzd%hgrids(2), KSwfn%Lzd%hgrids(3), &
<<<<<<< HEAD
       tmb%collcom_sr, tmb%linmat%denskern_large, KSwfn%Lzd%Glr%d%n1i*KSwfn%Lzd%Glr%d%n2i*denspot%dpbox%n3d, denspot%rhov)
  call updatePotential(input%nspin,denspot,energs%eh,energs%exc,energs%evxc)
=======
       tmb%collcom_sr, tmb%linmat%denskern_large, KSwfn%Lzd%Glr%d%n1i*KSwfn%Lzd%Glr%d%n2i*denspot%dpbox%n3d, &
       denspot%rhov, rho_negative)
  if (rho_negative) then
      call corrections_for_negative_charge(iproc, nproc, KSwfn, at, input, tmb, denspot)
      !!if (iproc==0) call yaml_warning('Charge density contains negative points, need to increase FOE cutoff')
      !!call increase_FOE_cutoff(iproc, nproc, tmb%lzd, at%astruct, input, KSwfn%orbs, tmb%orbs, tmb%foe_obj, init=.false.)
      !!call clean_rho(iproc, KSwfn%Lzd%Glr%d%n1i*KSwfn%Lzd%Glr%d%n2i*denspot%dpbox%n3d, denspot%rhov)
  end if


  call updatePotential(input%ixc,input%nspin,denspot,energs%eh,energs%exc,energs%evxc)
>>>>>>> d057f0de

  tmb%can_use_transposed=.false.
  call get_coeff(iproc, nproc, LINEAR_MIXDENS_SIMPLE, KSwfn%orbs, at, rxyz, denspot, GPU, infoCoeff, &
       energs, nlpsp, input%SIC, tmb, fnrm, .true., .false., .true., ham_small, 0, 0, 0, 0, &
       input%lin%order_taylor,input%purification_quickreturn,input%calculate_KS_residue)


  !call communicate_basis_for_density_collective(iproc, nproc, tmb%lzd, &
  !     max(tmb%npsidim_orbs,tmb%npsidim_comp), tmb%orbs, tmb%psi, tmb%collcom_sr)
  !call sumrho_for_TMBs(iproc, nproc, KSwfn%Lzd%hgrids(1), KSwfn%Lzd%hgrids(2), KSwfn%Lzd%hgrids(3), &
  !     tmb%collcom_sr, tmb%linmat%denskern, KSwfn%Lzd%Glr%d%n1i*KSwfn%Lzd%Glr%d%n2i*denspot%dpbox%n3d, denspot%rhov)
  !call updatePotential(input%ixc,input%nspin,denspot,energs%eh,energs%exc,energs%evxc)
  !tmb%can_use_transposed=.false.
  !call get_coeff(iproc, nproc, LINEAR_MIXDENS_SIMPLE, KSwfn%orbs, at, rxyz, denspot, GPU, infoCoeff, &
  !     energs, nlpspd, proj, input%SIC, tmb, fnrm, .true., .false., .true., ham_small, 0, 0, 0, 0)
  !energy=energs%ebs-energs%eh+energs%exc-energs%evxc-energs%eexctX+energs%eion+energs%edisp
  !energyDiff=energy-energyold
  !energyold=energy

  if(tmb%can_use_transposed) then
      iall=-product(shape(tmb%psit_c))*kind(tmb%psit_c)
      deallocate(tmb%psit_c, stat=istat)
      call memocc(istat, iall, 'tmb%psit_c', subname)
      iall=-product(shape(tmb%psit_f))*kind(tmb%psit_f)
      deallocate(tmb%psit_f, stat=istat)
      call memocc(istat, iall, 'tmb%psit_f', subname)
  end if

  ! Create communication arrays for support functions in the global box
  
  call nullify_orbitals_data(orbs)
  call copy_orbitals_data(tmb%orbs, orbs, subname)
  call orbitals_communicators(iproc, nproc, tmb%lzd%glr, orbs, comms)


  ! Transform the support functions to the global box
  ! WARNING: WILL NOT WORK WITH K-POINTS, CHECK THIS
  npsidim_global=max(tmb%orbs%norbp*(tmb%lzd%glr%wfd%nvctr_c+7*tmb%lzd%glr%wfd%nvctr_f), &
                     tmb%orbs%norb*comms%nvctr_par(iproc,0)*orbs%nspinor)
  allocate(phi_global(npsidim_global))
  allocate(phiwork_global(npsidim_global))
  call small_to_large_locreg(iproc, tmb%npsidim_orbs, &
       tmb%orbs%norbp*(tmb%lzd%glr%wfd%nvctr_c+7*tmb%lzd%glr%wfd%nvctr_f), tmb%lzd, &
       KSwfn%lzd, tmb%orbs, tmb%psi, phi_global, to_global=.true.)
  call transpose_v(iproc, nproc, orbs, tmb%lzd%glr%wfd, comms, phi_global(1), phiwork_global(1))


  ! WARNING: WILL NOT WORK WITH K-POINTS, CHECK THIS
  nvctrp=comms%nvctr_par(iproc,0)*orbs%nspinor
  call dgemm('n', 'n', nvctrp, KSwfn%orbs%norb, tmb%orbs%norb, 1.d0, phi_global, nvctrp, tmb%coeff(1,1), &
             tmb%orbs%norb, 0.d0, phiwork_global, nvctrp)
  
  call untranspose_v(iproc, nproc, KSwfn%orbs, tmb%lzd%glr%wfd, KSwfn%comms, phiwork_global(1), phi_global(1))  

  !!ist=1
  !!do iorb=1,KSwfn%orbs%norbp
  !!    do i=1,tmb%lzd%glr%wfd%nvctr_c+7*tmb%lzd%glr%wfd%nvctr_f
  !!        write(800+iproc,*) iorb, i, phiwork_global(ist)
  !!        ist=ist+1
  !!    end do
  !!end do


  !!ierr=tmb%lzd%glr%wfd%nvctr_c+7*tmb%lzd%glr%wfd%nvctr_f
  !!do i=1,KSwfn%orbs%norb*ierr
  !!    write(401,*) i, phiwork_global(i)
  !!end do
  !!write(*,*) 'GLOBAL DDOT',ddot(KSwfn%orbs%norb*ierr, phi_global, 1, phi_global, 1)

  !!do i=1,KSwfn%orbs%norb*ierr
  !!     tmb%psi(i)=phi_global(i)
  !!end do
  !!call get_coeff(iproc, nproc, LINEAR_MIXDENS_SIMPLE, tmb%orbs, at, rxyz, denspot, GPU, infoCoeff, &
  !!     energs, nlpspd, proj, input%SIC, tmb, fnrm, .true., .false., .true., ham_small, 0, 0, 0, 0)

  !!do i=1,KSwfn%orbs%norb*(tmb%lzd%glr%wfd%nvctr_c+7*tmb%lzd%glr%wfd%nvctr_f)
  !!    write(600,'(i10,es16.7)') i, tmb%psi(i)
  !!end do


  !!write(*,*) 'iproc, input%output_wf_format',iproc, WF_FORMAT_PLAIN
  call writemywaves(iproc,trim(input%dir_output)//"wavefunction", WF_FORMAT_PLAIN, &
       KSwfn%orbs, KSwfn%Lzd%Glr%d%n1, KSwfn%Lzd%Glr%d%n2, KSwfn%Lzd%Glr%d%n3, &
       KSwfn%Lzd%hgrids(1), KSwfn%Lzd%hgrids(2), KSwfn%Lzd%hgrids(3), &
       at, rxyz, KSwfn%Lzd%Glr%wfd, phiwork_global)

   call deallocate_orbitals_data(orbs, subname)
   call deallocate_comms_cubic(comms, subname)

  ! To get consistent values of the energy and the Kohn-Sham residue with those
  ! which will be calculated by the cubic restart.
  call communicate_basis_for_density_collective(iproc, nproc, tmb%lzd, &
       max(tmb%npsidim_orbs,tmb%npsidim_comp), tmb%orbs, tmb%psi, tmb%collcom_sr)
  call sumrho_for_TMBs(iproc, nproc, KSwfn%Lzd%hgrids(1), KSwfn%Lzd%hgrids(2), KSwfn%Lzd%hgrids(3), &
<<<<<<< HEAD
       tmb%collcom_sr, tmb%linmat%denskern_large, KSwfn%Lzd%Glr%d%n1i*KSwfn%Lzd%Glr%d%n2i*denspot%dpbox%n3d, denspot%rhov)
  call updatePotential(input%nspin,denspot,energs%eh,energs%exc,energs%evxc)
=======
       tmb%collcom_sr, tmb%linmat%denskern_large, KSwfn%Lzd%Glr%d%n1i*KSwfn%Lzd%Glr%d%n2i*denspot%dpbox%n3d, &
       denspot%rhov, rho_negative)
  if (rho_negative) then
      call corrections_for_negative_charge(iproc, nproc, KSwfn, at, input, tmb, denspot)
      !!if (iproc==0) call yaml_warning('Charge density contains negative points, need to increase FOE cutoff')
      !!call increase_FOE_cutoff(iproc, nproc, tmb%lzd, at%astruct, input, KSwfn%orbs, tmb%orbs, tmb%foe_obj, init=.false.)
      !!call clean_rho(iproc, KSwfn%Lzd%Glr%d%n1i*KSwfn%Lzd%Glr%d%n2i*denspot%dpbox%n3d, denspot%rhov)
  end if
  call updatePotential(input%ixc,input%nspin,denspot,energs%eh,energs%exc,energs%evxc)
>>>>>>> d057f0de
  tmb%can_use_transposed=.false.
  call get_coeff(iproc, nproc, LINEAR_MIXDENS_SIMPLE, KSwfn%orbs, at, rxyz, denspot, GPU, infoCoeff, &
       energs, nlpsp, input%SIC, tmb, fnrm, .true., .false., .true., ham_small, 0, 0, 0, 0, &
       input%lin%order_taylor, input%purification_quickreturn, input%calculate_KS_residue, updatekernel=.false.)
  energy=energs%ebs-energs%eh+energs%exc-energs%evxc-energs%eexctX+energs%eion+energs%edisp
  energyDiff=energy-energyold
  energyold=energy

  if(tmb%can_use_transposed) then
      iall=-product(shape(tmb%psit_c))*kind(tmb%psit_c)
      deallocate(tmb%psit_c, stat=istat)
      call memocc(istat, iall, 'tmb%psit_c', subname)
      iall=-product(shape(tmb%psit_f))*kind(tmb%psit_f)
      deallocate(tmb%psit_f, stat=istat)
      call memocc(istat, iall, 'tmb%psit_f', subname)
  end if

end subroutine build_ks_orbitals



subroutine cut_at_boundaries(cut, tmb)
  use module_base
  use module_types
  implicit none

  ! Calling arguments
  real(kind=8),intent(in)  :: cut
  type(DFT_wavefunction),intent(inout) :: tmb

  ! Local variables
  integer :: iorb, iiorb, ilr, icount, iseg, jj, j0, j1, ii, i3, i2, i0, i1, i, ishift, istart, iend
  real(kind=8) :: dist, cut2

  ! square of the cutoff radius
  cut2=cut**2

  ishift=0
  do iorb=1,tmb%orbs%norbp
      iiorb=tmb%orbs%isorb+iorb
      ilr=tmb%orbs%inwhichlocreg(iiorb)

      icount=0
      do iseg=1,tmb%lzd%llr(ilr)%wfd%nseg_c
         jj=tmb%lzd%llr(ilr)%wfd%keyvloc(iseg)
         j0=tmb%lzd%llr(ilr)%wfd%keygloc(1,iseg)
         j1=tmb%lzd%llr(ilr)%wfd%keygloc(2,iseg)
         ii=j0-1
         i3=ii/((tmb%lzd%llr(ilr)%d%n1+1)*(tmb%lzd%llr(ilr)%d%n2+1))
         ii=ii-i3*(tmb%lzd%llr(ilr)%d%n1+1)*(tmb%lzd%llr(ilr)%d%n2+1)
         i2=ii/(tmb%lzd%llr(ilr)%d%n1+1)
         i0=ii-i2*(tmb%lzd%llr(ilr)%d%n1+1)
         i1=i0+j1-j0
         do i=i0,i1
            dist = ((tmb%lzd%llr(ilr)%ns1+i )*tmb%lzd%hgrids(1)-tmb%lzd%llr(ilr)%locregcenter(1))**2 &
                 + ((tmb%lzd%llr(ilr)%ns2+i2)*tmb%lzd%hgrids(2)-tmb%lzd%llr(ilr)%locregcenter(2))**2 &
                 + ((tmb%lzd%llr(ilr)%ns3+i3)*tmb%lzd%hgrids(3)-tmb%lzd%llr(ilr)%locregcenter(3))**2
            if (dist>=cut2) then
                icount=icount+1
                tmb%psi(ishift+icount)=0.d0
            else
                icount=icount+1
            end if
         end do
      end do
      if (icount/=tmb%lzd%llr(ilr)%wfd%nvctr_c) then
          write(*,*) 'ERROR: icount /= tmb%lzd%llr(ilr)%wfd%nvctr_c', icount, tmb%lzd%llr(ilr)%wfd%nvctr_c
          stop
      end if
      ishift=ishift+tmb%lzd%llr(ilr)%wfd%nvctr_c

      ! fine part
      istart=tmb%lzd%llr(ilr)%wfd%nseg_c+(min(1,tmb%lzd%llr(ilr)%wfd%nseg_f))
      iend=tmb%lzd%llr(ilr)%wfd%nseg_c+tmb%lzd%llr(ilr)%wfd%nseg_f
      icount=0
      do iseg=istart,iend
         jj=tmb%lzd%llr(ilr)%wfd%keyvloc(iseg)
         j0=tmb%lzd%llr(ilr)%wfd%keygloc(1,iseg)
         j1=tmb%lzd%llr(ilr)%wfd%keygloc(2,iseg)
         ii=j0-1
         i3=ii/((tmb%lzd%llr(ilr)%d%n1+1)*(tmb%lzd%llr(ilr)%d%n2+1))
         ii=ii-i3*(tmb%lzd%llr(ilr)%d%n1+1)*(tmb%lzd%llr(ilr)%d%n2+1)
         i2=ii/(tmb%lzd%llr(ilr)%d%n1+1)
         i0=ii-i2*(tmb%lzd%llr(ilr)%d%n1+1)
         i1=i0+j1-j0
         do i=i0,i1
            dist = ((tmb%lzd%llr(ilr)%ns1+i )*tmb%lzd%hgrids(1)-tmb%lzd%llr(ilr)%locregcenter(1))**2 &
                 + ((tmb%lzd%llr(ilr)%ns2+i2)*tmb%lzd%hgrids(2)-tmb%lzd%llr(ilr)%locregcenter(2))**2 &
                 + ((tmb%lzd%llr(ilr)%ns3+i3)*tmb%lzd%hgrids(3)-tmb%lzd%llr(ilr)%locregcenter(3))**2
            if (dist>=cut2) then
                icount=icount+1 ; tmb%psi(ishift+icount)=0.d0
                icount=icount+1 ; tmb%psi(ishift+icount)=0.d0
                icount=icount+1 ; tmb%psi(ishift+icount)=0.d0
                icount=icount+1 ; tmb%psi(ishift+icount)=0.d0
                icount=icount+1 ; tmb%psi(ishift+icount)=0.d0
                icount=icount+1 ; tmb%psi(ishift+icount)=0.d0
                icount=icount+1 ; tmb%psi(ishift+icount)=0.d0
            else
                icount=icount+7
            end if
         end do
      end do
      if (icount/=7*tmb%lzd%llr(ilr)%wfd%nvctr_f) then
          write(*,*) 'ERROR: icount /= 7*tmb%lzd%llr(ilr)%wfd%nvctr_f', icount, 7*tmb%lzd%llr(ilr)%wfd%nvctr_f
          stop
      end if
      ishift=ishift+7*tmb%lzd%llr(ilr)%wfd%nvctr_f

  end do

  if (ishift/=tmb%npsidim_orbs) then
      write(*,*) 'ERROR: ishift /= tmb%npsidim_orbs', ishift, tmb%npsidim_orbs
      stop
  end if

end subroutine cut_at_boundaries<|MERGE_RESOLUTION|>--- conflicted
+++ resolved
@@ -899,10 +899,6 @@
   call communicate_basis_for_density_collective(iproc, nproc, tmb%lzd, &
        max(tmb%npsidim_orbs,tmb%npsidim_comp), tmb%orbs, tmb%psi, tmb%collcom_sr)
   call sumrho_for_TMBs(iproc, nproc, KSwfn%Lzd%hgrids(1), KSwfn%Lzd%hgrids(2), KSwfn%Lzd%hgrids(3), &
-<<<<<<< HEAD
-       tmb%collcom_sr, tmb%linmat%denskern_large, KSwfn%Lzd%Glr%d%n1i*KSwfn%Lzd%Glr%d%n2i*denspot%dpbox%n3d, denspot%rhov)
-  call updatePotential(input%nspin,denspot,energs%eh,energs%exc,energs%evxc)
-=======
        tmb%collcom_sr, tmb%linmat%denskern_large, KSwfn%Lzd%Glr%d%n1i*KSwfn%Lzd%Glr%d%n2i*denspot%dpbox%n3d, &
        denspot%rhov, rho_negative)
   if (rho_negative) then
@@ -913,8 +909,6 @@
   end if
 
 
-  call updatePotential(input%ixc,input%nspin,denspot,energs%eh,energs%exc,energs%evxc)
->>>>>>> d057f0de
 
   tmb%can_use_transposed=.false.
   call get_coeff(iproc, nproc, LINEAR_MIXDENS_SIMPLE, KSwfn%orbs, at, rxyz, denspot, GPU, infoCoeff, &
@@ -1009,10 +1003,6 @@
   call communicate_basis_for_density_collective(iproc, nproc, tmb%lzd, &
        max(tmb%npsidim_orbs,tmb%npsidim_comp), tmb%orbs, tmb%psi, tmb%collcom_sr)
   call sumrho_for_TMBs(iproc, nproc, KSwfn%Lzd%hgrids(1), KSwfn%Lzd%hgrids(2), KSwfn%Lzd%hgrids(3), &
-<<<<<<< HEAD
-       tmb%collcom_sr, tmb%linmat%denskern_large, KSwfn%Lzd%Glr%d%n1i*KSwfn%Lzd%Glr%d%n2i*denspot%dpbox%n3d, denspot%rhov)
-  call updatePotential(input%nspin,denspot,energs%eh,energs%exc,energs%evxc)
-=======
        tmb%collcom_sr, tmb%linmat%denskern_large, KSwfn%Lzd%Glr%d%n1i*KSwfn%Lzd%Glr%d%n2i*denspot%dpbox%n3d, &
        denspot%rhov, rho_negative)
   if (rho_negative) then
@@ -1021,8 +1011,6 @@
       !!call increase_FOE_cutoff(iproc, nproc, tmb%lzd, at%astruct, input, KSwfn%orbs, tmb%orbs, tmb%foe_obj, init=.false.)
       !!call clean_rho(iproc, KSwfn%Lzd%Glr%d%n1i*KSwfn%Lzd%Glr%d%n2i*denspot%dpbox%n3d, denspot%rhov)
   end if
-  call updatePotential(input%ixc,input%nspin,denspot,energs%eh,energs%exc,energs%evxc)
->>>>>>> d057f0de
   tmb%can_use_transposed=.false.
   call get_coeff(iproc, nproc, LINEAR_MIXDENS_SIMPLE, KSwfn%orbs, at, rxyz, denspot, GPU, infoCoeff, &
        energs, nlpsp, input%SIC, tmb, fnrm, .true., .false., .true., ham_small, 0, 0, 0, 0, &
