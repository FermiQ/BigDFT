!> @file 
!!   Miscellaneous routines for linear toolbox
!! @author
!!   Copyright (C) 2011-2012 BigDFT group 
!!   This file is distributed under the terms of the
!!   GNU General Public License, see ~/COPYING file
!!   or http://www.gnu.org/copyleft/gpl.txt .
!!   For the list of contributors, see ~/AUTHORS 
 

!> Plots the orbitals
subroutine plotOrbitals(iproc, tmb, phi, nat, rxyz, hxh, hyh, hzh, it, basename)
use module_base
use module_types
implicit none

! Calling arguments
integer :: iproc
type(DFT_wavefunction),intent(in) :: tmb
real(kind=8), dimension((tmb%lzd%glr%wfd%nvctr_c+7*tmb%lzd%glr%wfd%nvctr_f)*tmb%orbs%nspinor*tmb%orbs%norbp) :: phi
integer :: nat
real(kind=8), dimension(3,nat) :: rxyz
real(kind=8) :: hxh, hyh, hzh
integer :: it
character(len=4),intent(in) :: basename

integer :: ix, iy, iz, ix0, iy0, iz0, iiAt, jj, iorb, i1, i2, i3, istart, ii, istat, iat
integer :: unit1, unit2, unit3, unit4, unit5, unit6, unit7, unit8, unit9, unit10, unit11, unit12
integer :: ixx, iyy, izz, maxid, i, ixmin, ixmax, iymin, iymax, izmin, izmax
integer :: iseg, j0, j1, i0, ilr
real(kind=8) :: dixx, diyy, dizz, prevdiff, maxdiff, diff, dnrm2
real(kind=8), dimension(:), allocatable :: phir
real(kind=8), dimension(:,:,:), allocatable :: psig_c
real(kind=8),dimension(3) :: rxyzdiff
real(kind=8),dimension(3,11) :: rxyzref
integer,dimension(4) :: closeid
type(workarr_sumrho) :: w
character(len=10) :: c1, c2, c3
character(len=50) :: file1, file2, file3, file4, file5, file6, file7, file8, file9, file10, file11, file12
logical :: dowrite, plot_axis, plot_diagonals, plot_neighbors

plot_axis=.true.
plot_diagonals=.false.!.true.
plot_neighbors=.false.

allocate(phir(tmb%lzd%glr%d%n1i*tmb%lzd%glr%d%n2i*tmb%lzd%glr%d%n3i), stat=istat)

call initialize_work_arrays_sumrho(tmb%lzd%glr,w)
rxyzref=-555.55d0

istart=0

unit1 =20*(iproc+1)+3
unit2 =20*(iproc+1)+4
unit3 =20*(iproc+1)+5
unit4 =20*(iproc+1)+6
unit5 =20*(iproc+1)+7
unit6 =20*(iproc+1)+8
unit7 =20*(iproc+1)+9
unit8 =20*(iproc+1)+10
unit9 =20*(iproc+1)+11
unit10=20*(iproc+1)+12
unit11=20*(iproc+1)+13
unit12=20*(iproc+1)+14

!write(*,*) 'write, tmb%orbs%nbasisp', tmb%orbs%norbp
    orbLoop: do iorb=1,tmb%orbs%norbp
        !!phir=0.d0
        call to_zero(tmb%lzd%glr%d%n1i*tmb%lzd%glr%d%n2i*tmb%lzd%glr%d%n3i, phir(1))
        call daub_to_isf(tmb%lzd%glr,w,phi(istart+1),phir(1))
        ilr=tmb%orbs%inwhichlocreg(tmb%orbs%isorb+iorb)
        iiAt=tmb%orbs%onwhichatom(tmb%orbs%isorb+iorb)
        ix0=nint(rxyz(1,iiAt)/hxh)!-15
        iy0=nint(rxyz(2,iiAt)/hyh)!-15
        iz0=nint(rxyz(3,iiAt)/hzh)!-15

        if (plot_neighbors) then
            ! Search the four closest atoms
            prevdiff=1.d-5 ! the same atom
            do i=1,4
                maxdiff=1.d100
                do iat=1,nat
                    rxyzdiff(:)=rxyz(:,iat)-rxyz(:,iiat)
                    diff=dnrm2(3,rxyzdiff,1)
                    if (diff<maxdiff .and. diff>prevdiff) then
                        maxdiff=diff
                        maxid=iat
                    end if
                end do
                closeid(i)=maxid
                prevdiff=maxdiff*1.00001d0 !just to be sure that not twice the same is chosen
            end do
        end if

        write(c1,'(i5.5)') iproc
        write(c2,'(i5.5)') iorb
        write(c3,'(i5.5)') it
        file1=basename//'_'//trim(c1)//'_'//trim(c2)//'_'//trim(c3)//'_x'
        file2=basename//'_'//trim(c1)//'_'//trim(c2)//'_'//trim(c3)//'_y'
        file3=basename//'_'//trim(c1)//'_'//trim(c2)//'_'//trim(c3)//'_z'
        file4=basename//'_'//trim(c1)//'_'//trim(c2)//'_'//trim(c3)//'_pxpypz'
        file5=basename//'_'//trim(c1)//'_'//trim(c2)//'_'//trim(c3)//'_mxpypz'
        file6=basename//'_'//trim(c1)//'_'//trim(c2)//'_'//trim(c3)//'_mxmypz'
        file7=basename//'_'//trim(c1)//'_'//trim(c2)//'_'//trim(c3)//'_pxmypz'
        file8=basename//'_'//trim(c1)//'_'//trim(c2)//'_'//trim(c3)//'_1st'
        file9=basename//'_'//trim(c1)//'_'//trim(c2)//'_'//trim(c3)//'_2nd'
        file10=basename//'_'//trim(c1)//'_'//trim(c2)//'_'//trim(c3)//'_3rd'
        file11=basename//'_'//trim(c1)//'_'//trim(c2)//'_'//trim(c3)//'_4th'
        file12=basename//'_'//trim(c1)//'_'//trim(c2)//'_'//trim(c3)//'_info'
        if (plot_axis) then
            open(unit=unit1, file=trim(file1))
            open(unit=unit2, file=trim(file2))
            open(unit=unit3, file=trim(file3))
        end if
        if (plot_diagonals) then
            open(unit=unit4, file=trim(file4))
            open(unit=unit5, file=trim(file5))
            open(unit=unit6, file=trim(file6))
            open(unit=unit7, file=trim(file7))
        end if
        if (plot_neighbors) then
            open(unit=unit8, file=trim(file8))
            open(unit=unit9, file=trim(file9))
            open(unit=unit10, file=trim(file10))
            open(unit=unit11, file=trim(file11))
        end if
        open(unit=unit12, file=trim(file12))
        
        !write(unit1,'(a,3i8)') '# ix0, iy0, iz0 ',ix0,iy0,iz0
        !write(unit2,'(a,3i8)') '# ix0, iy0, iz0 ',ix0,iy0,iz0
        !write(unit3,'(a,3i8)') '# ix0, iy0, iz0 ',ix0,iy0,iz0
        !write(unit4,'(a,3i8)') '# ix0, iy0, iz0 ',ix0,iy0,iz0
        !write(unit5,'(a,3i8)') '# ix0, iy0, iz0 ',ix0,iy0,iz0
        !write(unit6,'(a,3i8)') '# ix0, iy0, iz0 ',ix0,iy0,iz0
        !write(unit7,'(a,3i8)') '# ix0, iy0, iz0 ',ix0,iy0,iz0



        !!!! TEMPORARY ######################################
        !!!allocate(psig_c(0:tmb%lzd%glr%d%n1,0:tmb%lzd%glr%d%n2,0:tmb%lzd%glr%d%n3))
        !!!psig_c=0.d0
        !!!do iseg=1,tmb%lzd%glr%wfd%nseg_c
        !!!   jj=tmb%lzd%glr%wfd%keyvloc(iseg)
        !!!   j0=tmb%lzd%glr%wfd%keygloc(1,iseg)
        !!!   j1=tmb%lzd%glr%wfd%keygloc(2,iseg)
        !!!   ii=j0-1
        !!!   i3=ii/((tmb%lzd%glr%d%n1+1)*(tmb%lzd%glr%d%n2+1))
        !!!   ii=ii-i3*(tmb%lzd%glr%d%n1+1)*(tmb%lzd%glr%d%n2+1)
        !!!   i2=ii/(tmb%lzd%glr%d%n1+1)
        !!!   i0=ii-i2*(tmb%lzd%glr%d%n1+1)
        !!!   i1=i0+j1-j0
        !!!   do i=i0,i1
        !!!      psig_c(i,i2,i3)=phi(istart+i-i0+jj)
        !!!   enddo
        !!!enddo
        !!!ixmax=-1000000
        !!!ixmin= 1000000
        !!!iymax=-1000000
        !!!iymin= 1000000
        !!!izmax=-1000000
        !!!izmin= 1000000
        !!!do i3=0,tmb%lzd%glr%d%n3
        !!!   do i2=0,tmb%lzd%glr%d%n2
        !!!      do i1=0,tmb%lzd%glr%d%n1
        !!!         if (psig_c(i1,i2,i3)/=0.d0) then
        !!!             if (i1>ixmax) ixmax=i1
        !!!             if (i1<ixmin) ixmin=i1
        !!!             if (i2>iymax) iymax=i2
        !!!             if (i2<iymin) iymin=i2
        !!!             if (i3>izmax) izmax=i3
        !!!             if (i3<izmin) izmin=i3
        !!!         end if
        !!!      end do
        !!!   end do
        !!!end do

        !!!!!ixmax=ixmax-tmb%lzd%llr(ilr)%ns1
        !!!!!ixmin=ixmin-tmb%lzd%llr(ilr)%ns1
        !!!!!iymax=iymax-tmb%lzd%llr(ilr)%ns2
        !!!!!iymin=iymin-tmb%lzd%llr(ilr)%ns2
        !!!!!izmax=izmax-tmb%lzd%llr(ilr)%ns3
        !!!!!izmin=izmin-tmb%lzd%llr(ilr)%ns3

        !!!deallocate(psig_c)
        !!!write(unit12,'(a,2i6,3x,6i9)') '# id, ilr, ixconf, ix0, ixmin, ixmax, ns1, n1', & 
        !!!    tmb%orbs%isorb+iorb, ilr, nint(tmb%confdatarr(iorb)%rxyzconf(1)/(2.d0*hxh)), nint(rxyz(1,iiat)/(2.d0*hxh)), ixmin, ixmax, tmb%lzd%llr(ilr)%ns1, tmb%lzd%llr(ilr)%d%n1
        !!!write(unit12,'(a,2i6,3x,6i9)') '# id, ilr, iyconf, iy0, iymin, iymax, ns2, n2', &
        !!!    tmb%orbs%isorb+iorb, ilr, nint(tmb%confdatarr(iorb)%rxyzconf(2)/(2.d0*hyh)), nint(rxyz(2,iiat)/(2.d0*hyh)), iymin, iymax, tmb%lzd%llr(ilr)%ns2, tmb%lzd%llr(ilr)%d%n2
        !!!write(unit12,'(a,2i6,3x,6i9)') '# id, ilr, izconf, iz0, izmin, izmax, ns3, n3', &
        !!!    tmb%orbs%isorb+iorb, ilr, nint(tmb%confdatarr(iorb)%rxyzconf(3)/(2.d0*hzh)), nint(rxyz(3,iiat)/(2.d0*hzh)), izmin, izmax, tmb%lzd%llr(ilr)%ns3, tmb%lzd%llr(ilr)%d%n3

        !!!! END TEMPORARY ##################################





        ixmax=-1000000
        ixmin= 1000000
        iymax=-1000000
        iymin= 1000000
        izmax=-1000000
        izmin= 1000000
        jj=0
        do i3=1,tmb%lzd%glr%d%n3i
            do i2=1,tmb%lzd%glr%d%n2i
                do i1=1,tmb%lzd%glr%d%n1i
                   jj=jj+1
                   ! z component of point jj
                   iz=jj/(tmb%lzd%glr%d%n2i*tmb%lzd%glr%d%n1i)
                   ! Subtract the 'lower' xy layers
                   ii=jj-iz*(tmb%lzd%glr%d%n2i*tmb%lzd%glr%d%n1i)
                   ! y component of point jj
                   iy=ii/tmb%lzd%glr%d%n1i
                   ! Subtract the 'lower' y rows
                   ii=ii-iy*tmb%lzd%glr%d%n1i
                   ! x component
                   ix=ii
!if(phir(jj)>1.d0) write(*,'(a,3i7,es15.6)') 'WARNING: ix, iy, iz, phir(jj)', ix, iy, iz, phir(jj)


                   ! Shift the values due to the convolutions bounds
                   ix=ix-14
                   iy=iy-14
                   iz=iz-14
                   
                   if (phir(jj)/=0.d0) then
                       if (ix>ixmax) ixmax=ix
                       if (ix<ixmin) ixmin=ix
                       if (iy>iymax) iymax=iy
                       if (iy<iymin) iymin=iy
                       if (iz>izmax) izmax=iz
                       if (iz<izmin) izmin=iz
                   end if

                   ixx=ix-ix0
                   iyy=iy-iy0
                   izz=iz-iz0
                   dixx=hxh*dble(ixx)
                   diyy=hyh*dble(iyy)
                   dizz=hzh*dble(izz)

                   if (plot_axis) then
                       ! Write along x-axis
                       if(iyy==0 .and. izz==0) write(unit1,'(2es18.10)') dixx, phir(jj)

                       ! Write along y-axis
                       if(ixx==0 .and. izz==0) write(unit2,'(2es18.10)') diyy, phir(jj)

                       ! Write along z-axis
                       if(ixx==0 .and. iyy==0) write(unit3,'(2es18.10)') dizz, phir(jj)
                   end if

                   if (plot_diagonals) then
                       ! Write diagonal in octant +x,+y,+z
                       if (ixx==iyy .and. ixx==izz .and. iyy==izz) then
                           write(unit4,'(2es18.10)') sqrt(dixx**2+diyy**2+dizz**2)*dsign(1.d0,dizz), phir(jj)
                       end if

                       ! Write diagonal in octant -x,+y,+z
                       if (-ixx==iyy .and. -ixx==izz .and. iyy==izz) then
                           write(unit5,'(2es18.10)') sqrt(dixx**2+diyy**2+dizz**2)*dsign(1.d0,dizz), phir(jj)
                       end if

                       ! Write diagonal in octant -x,-y,+z
                       if (-ixx==-iyy .and. -ixx==izz .and. -iyy==izz) then
                           write(unit6,'(2es18.10)') sqrt(dixx**2+diyy**2+dizz**2)*dsign(1.d0,dizz), phir(jj)
                       end if

                       ! Write diagonal in octant +x,-y,+z
                       if (ixx==-iyy .and. ixx==izz .and. -iyy==izz) then
                           write(unit7,'(2es18.10)') sqrt(dixx**2+diyy**2+dizz**2)*dsign(1.d0,dizz), phir(jj)
                       end if
                   end if

                   if (plot_neighbors) then
                       ! Write along line in direction of the closest atom
                       dowrite=gridpoint_close_to_straightline(ix, iy, iz, &
                           rxyz(1,iiat), rxyz(1,closeid(1)), hxh, hyh, hzh)
                       if (dowrite) then
                           write(unit8,'(2es18.10)') sqrt(dixx**2+diyy**2+dizz**2)*dsign(1.d0,dizz), phir(jj)
                       end if

                       ! Write along line in direction of the second closest atom
                       dowrite=gridpoint_close_to_straightline(ix, iy, iz, &
                           rxyz(1,iiat), rxyz(1,closeid(2)), hxh, hyh, hzh)
                       if (dowrite) then
                           write(unit9,'(2es18.10)') sqrt(dixx**2+diyy**2+dizz**2)*dsign(1.d0,dizz), phir(jj)
                       end if

                       ! Write along line in direction of the third closest atom
                       dowrite=gridpoint_close_to_straightline(ix, iy, iz, &
                           rxyz(1,iiat), rxyz(1,closeid(3)), hxh, hyh, hzh)
                       if (dowrite) then
                           write(unit10,'(2es18.10)') sqrt(dixx**2+diyy**2+dizz**2)*dsign(1.d0,dizz), phir(jj)
                       end if

                       ! Write along line in direction of the fourth closest atom
                       dowrite=gridpoint_close_to_straightline(ix, iy, iz, &
                           rxyz(1,iiat), rxyz(1,closeid(4)), hxh, hyh, hzh)
                       if (dowrite) then
                           write(unit11,'(2es18.10)') sqrt(dixx**2+diyy**2+dizz**2)*dsign(1.d0,dizz), phir(jj)
                       end if
                   end if

                end do
            end do
        end do

        ! Write the positions of the atoms, following the same order as above.
        ! For each grid point, write those atoms which lie in the plane
        ! perpendicular to the axis under consideration.

        if (plot_axis) then
            ! Along the x axis
            rxyzref(1,1)=rxyz(1,iiat)+1.d0 ; rxyzref(2,1)=rxyz(2,iiat) ; rxyzref(3,1)=rxyz(3,iiat)

            ! Along the y axis
            rxyzref(1,2)=rxyz(1,iiat) ; rxyzref(2,2)=rxyz(2,iiat)+1.d0 ; rxyzref(3,2)=rxyz(3,iiat)

            ! Along the z axis
            rxyzref(1,3)=rxyz(1,iiat) ; rxyzref(2,3)=rxyz(2,iiat) ; rxyzref(3,3)=rxyz(3,iiat)+1.d0
        end if

        if (plot_diagonals) then
            ! Along the diagonal in the octant +x,+y,+z
            rxyzref(1,4)=rxyz(1,iiat)+1.d0 ; rxyzref(2,4)=rxyz(2,iiat)+1.d0 ; rxyzref(3,4)=rxyz(3,iiat)+1.d0

            ! Along the diagonal in the octant -x,+y,+z
            rxyzref(1,5)=rxyz(1,iiat)-1.d0 ; rxyzref(2,5)=rxyz(2,iiat)+1.d0 ; rxyzref(3,5)=rxyz(3,iiat)+1.d0

            ! Along the diagonal in the octant -x,-y,+z
            rxyzref(1,6)=rxyz(1,iiat)-1.d0 ; rxyzref(2,6)=rxyz(2,iiat)-1.d0 ; rxyzref(3,6)=rxyz(3,iiat)+1.d0

            ! Along the diagonal in the octant +x,-y,+z
            rxyzref(1,7)=rxyz(1,iiat)+1.d0 ; rxyzref(2,7)=rxyz(2,iiat)-1.d0 ; rxyzref(3,7)=rxyz(3,iiat)+1.d0
        end if

        if (plot_neighbors) then
            ! Along the line in direction of the closest atom
            rxyzref(:,8)=rxyz(1,closeid(1))

            ! Along the line in direction of the second closest atom
            rxyzref(:,9)=rxyz(1,closeid(2))

            ! Along the line in direction of the third closest atom
            rxyzref(:,10)=rxyz(1,closeid(3))

            ! Along the line in direction of the fourth closest atom
            rxyzref(:,11)=rxyz(1,closeid(4))
        end if

        !!!write(unit12,'(a,es16.8)') '# sum(phir)', sum(phir)
        !!!write(unit12,'(a,2i7)') '# inwhichlocreg, onwhichatom', &
        !!!    tmb%orbs%inwhichlocreg(tmb%orbs%isorb+iorb), tmb%orbs%onwhichatom(tmb%orbs%isorb+iorb)
        !!!write(unit12,'(a,3i9,2x,2i9)') '# ix0, ixmin, ixmax, nsi1, n1i, ', &
        !!!    ix0, ixmin, ixmax, tmb%lzd%llr(ilr)%nsi1, tmb%lzd%llr(ilr)%d%n1i
        !!!write(unit12,'(a,3i9,2x,2i9)') '# iy0, iymin, iymax, nsi2, n2i, ', &
        !!!    iy0, iymin, iymax, tmb%lzd%llr(ilr)%nsi2, tmb%lzd%llr(ilr)%d%n2i
        !!!write(unit12,'(a,3i9,2x,2i9)') '# iz0, izmin, izmax, nsi3, n3i, ', &
        !!!    iz0, izmin, izmax, tmb%lzd%llr(ilr)%nsi3, tmb%lzd%llr(ilr)%d%n3i

        !!!do iat=1,11
        !!!    write(unit12,'(a,5(3es12.4,4x))') '#  ', &
        !!!        rxyz(:,iiat), rxyzref(:,iat), rxyz(:,iat), rxyzref(:,iat)-rxyz(:,iiat), rxyz(:,iat)-rxyz(:,iiat)
        !!!end do

        do iat=1,nat
            if (iat/=iiat) then
                write(unit12,'(12es12.3)') 0.d0, &
                                            base_point_distance(rxyz(:,iiat), rxyzref(:,1), rxyz(:,iat)), &
                                            base_point_distance(rxyz(:,iiat), rxyzref(:,2), rxyz(:,iat)), &
                                            base_point_distance(rxyz(:,iiat), rxyzref(:,3), rxyz(:,iat)), &
                                            base_point_distance(rxyz(:,iiat), rxyzref(:,4), rxyz(:,iat)), &
                                            base_point_distance(rxyz(:,iiat), rxyzref(:,5), rxyz(:,iat)), &
                                            base_point_distance(rxyz(:,iiat), rxyzref(:,6), rxyz(:,iat)), &
                                            base_point_distance(rxyz(:,iiat), rxyzref(:,7), rxyz(:,iat)), &
                                            base_point_distance(rxyz(:,iiat), rxyzref(:,8), rxyz(:,iat)), &
                                            base_point_distance(rxyz(:,iiat), rxyzref(:,9), rxyz(:,iat)), &
                                            base_point_distance(rxyz(:,iiat), rxyzref(:,10), rxyz(:,iat)), &
                                            base_point_distance(rxyz(:,iiat), rxyzref(:,11), rxyz(:,iat))
            else
                write(unit12,'(12es12.3)') 0.d0, 0.d0, 0.d0, 0.d0, 0.d0, 0.d0, 0.d0, 0.d0, 0.d0, 0.d0, 0.d0 , 0.d0
            end if
        end do


        if (plot_axis) then
            close(unit=unit1)
            close(unit=unit2)
            close(unit=unit3)
        end if
        if (plot_diagonals) then
            close(unit=unit4)
            close(unit=unit5)
            close(unit=unit6)
            close(unit=unit7)
        end if
        if (plot_neighbors) then
            close(unit=unit8)
            close(unit=unit9)
            close(unit=unit10)
            close(unit=unit11)
        end if
        close(unit=unit12)

        istart=istart+(tmb%lzd%glr%wfd%nvctr_c+7*tmb%lzd%glr%wfd%nvctr_f)*tmb%orbs%nspinor

    end do orbLoop

call deallocate_work_arrays_sumrho(w)
deallocate(phir, stat=istat)


contains

  function gridpoint_close_to_straightline(ix, iy, iz, a, b, hxh, hyh, hzh)
    ! Checks whether the grid point (ix,iy,iz) is close to the straight line
    ! going through the points a and b.
    !! IGNORE THIS "Close" means that the point is closest to the line in that plane which is
    !! "most orthogonal" (the angle between the line and the plane normal is
    !! minimal) to the line.
    
    ! Calling arguments
    integer,intent(in) :: ix, iy, iz
    real(kind=8),dimension(3),intent(in) :: a, b
    real(kind=8),intent(in) :: hxh, hyh, hzh
    logical :: gridpoint_close_to_straightline

    ! Local variables
    real(kind=8),dimension(3) :: rxyz
    real(kind=8) :: dist, hh, threshold
    
    !!! Determine which plane is "most orthogonal" to the straight line
    !!xx(1)=1.d0 ; xx(2)=0.d0 ; xx(3)=0.d0
    !!yy(1)=0.d0 ; yy(2)=1.d0 ; yy(3)=0.d0
    !!zz(1)=0.d0 ; zz(2)=0.d0 ; zz(3)=1.d0
    !!bma=b-a
    !!abs_bma=dnrm2(3,bma,1)
    !!! angle between line and xy plane
    !!cosangle(1)=ddot(3,bma,1,zz,1)/dnrm2(bma)
    !!! angle between line and xz plane
    !!cosangle(2)=ddot(3,bma,1,yy,1)/dnrm2(bma)
    !!! angle between line and yz plane
    !!cosangle(3)=ddot(3,bma,1,xx,1)/dnrm2(bma)
    !!plane=minloc(cosangle)

    ! Calculate the shortest distance between the grid point (ix,iy,iz) and the
    ! straight line through the points a and b.
    rxyz = ix*hxh + iy*hyh + iz*hzh
    dist=get_distance(a, b, rxyz)

    ! Calculate the threshold
    threshold = sqrt(0.5d0*hxh**2 + 0.5d0*hyh**2 + 0.5d0*hzh**2)

    ! Check whether the point is close
    if (dist<threshold) then
        gridpoint_close_to_straightline=.true.
    else
        gridpoint_close_to_straightline=.false.
    end if

  end function gridpoint_close_to_straightline

  function get_distance(a, b, c)
    ! Calculate the shortest distance between point C and the 
    ! straight line trough the points A and B.

    ! Calling arguments
    real(kind=8),dimension(3),intent(in) :: a, b, c
    real(kind=8) :: get_distance

    ! Local variables
    real(kind=8),dimension(3) :: cma, bma, f, distvec
    real(kind=8) :: lambda, ddot, dnrm2

    cma=c-a 
    bma=b-a
    lambda=ddot(3,bma,1,cma,1)/ddot(3,bma,1,bma,1)
    
    ! The point on the straight line which is closest to c
    f=a+lambda*bma

    ! Get the distance between c and f
    distvec=c-f
    get_distance=dnrm2(3,distvec,1)

  end function get_distance


  function cross_product(a,b)
    ! Calculates the crosss product of the two vectors a and b.

    ! Calling arguments
    real(kind=8),dimension(3),intent(in) :: a, b
    real(kind=8),dimension(3) :: cross_product

    cross_product(1) = a(2)*b(3) - a(3)*b(2)
    cross_product(2) = a(3)*b(1) - a(1)*b(3)
    cross_product(3) = a(1)*b(2) - a(2)*b(1)

  end function cross_product



  function base_point_distance(a, b, c)
    ! Determine the base point of the perpendicular of the point C with respect
    ! to the vector going through the points A and B.

    ! Calling arguments
    real(kind=8),dimension(3),intent(in) :: a, b, c
    real(kind=8) :: base_point_distance

    ! Local variables
    real(kind=8),dimension(3) :: base_point, distance_vector, ab, ac
    real(kind=8) :: diffp1, diffm1, ddot, dnrm2, cosangle, lambda

    ! Vectors from A to B and from A to C
    ab = b - a
    ac = c - a

    !lambda = (ab(1)*ac(1) + ab(2)*ac(2) + ab(3)*ac(3)) / (ab(1)**2 + ab(2)**2 + ab(3)**2)
    lambda = ddot(3,ab,1,ac,1)/ddot(3,ab,1,ab,1)


    ! Base point of the perpendicular
    base_point = a + lambda*ab
    !base_point(1) = (a(1)*c(1)-b(1)*c(1))/(a(1)-b(1))
    !base_point(2) = (a(2)*c(2)-b(2)*c(2))/(a(2)-b(2))
    !base_point(3) = (a(3)*c(3)-b(3)*c(3))/(a(3)-b(3))


    ! Vector from the point A to the base point
    distance_vector = base_point - a

    ! Angle between the distance vector and vector from A to B.
    ! A cosine of 1 means that they are parallel, -1 means that they are anti-parallel.
    !if (dnrm2(3,distance_vector,1)*dnrm2(3,ab,1)==0.0d0) print*,'Error in plot orbitals',&
    !     dnrm2(3,distance_vector,1),dnrm2(3,ab,1),ddot(3,distance_vector,1,ab,1)
    if (ddot(3,distance_vector,1,ab,1)==0.0d0) then
       cosangle=0.0d0
    else
       cosangle = ddot(3,distance_vector,1,ab,1)/(dnrm2(3,distance_vector,1)*dnrm2(3,ab,1))
    end if
    diffp1=abs(cosangle-1)
    diffm1=abs(cosangle+1)
    if (diffp1<diffm1) then
        ! parallel
        base_point_distance = dnrm2(3,distance_vector,1)
    else
        ! antiparallel
        base_point_distance = -dnrm2(3,distance_vector,1)
    end if

  end function base_point_distance


end subroutine plotOrbitals



subroutine plotGrid(iproc, norb, nspinor, nspin, orbitalNumber, llr, glr, atoms, rxyz, hx, hy, hz)
  use module_base
  use module_types
  implicit none
  
  ! Calling arguments
  integer, intent(in) :: iproc, norb, nspinor, nspin, orbitalNumber
  type(locreg_descriptors), intent(in) :: llr, glr
  type(atoms_data), intent(in) ::atoms
  real(kind=8), dimension(3,atoms%astruct%nat), intent(in) :: rxyz
  real(kind=8), intent(in) :: hx, hy, hz
  
  ! Local variables
  integer :: iseg, jj, j0, j1, ii, i3, i2, i0, i1, i, ishift, iat, ldim, gdim, jjj, istat
  character(len=10) :: num
  character(len=20) :: filename
  real(kind=8), dimension(:), allocatable :: lphi, phi


    ldim=llr%wfd%nvctr_c+7*llr%wfd%nvctr_f
    gdim=glr%wfd%nvctr_c+7*glr%wfd%nvctr_f
    allocate(lphi(ldim), stat=istat)
    allocate(phi(gdim), stat=istat)
    lphi=1.d0
    !!phi=0.d0
    call to_zero(gdim, phi(1))
    call Lpsi_to_global2(iproc, ldim, gdim, norb, nspinor, nspin, glr, llr, lphi, phi)
  
    write(num,'(i0)') orbitalNumber
    filename='orbital_'//trim(num)
  
    open(unit=2000+iproc,file=trim(filename)//'.xyz',status='unknown')
    !write(2000+iproc,*) llr%wfd%nvctr_c+llr%wfd%nvctr_f+atoms%astruct%nat,' atomic'
    write(2000+iproc,*) glr%wfd%nvctr_c+glr%wfd%nvctr_f+llr%wfd%nvctr_c+llr%wfd%nvctr_f+atoms%astruct%nat,' atomic'
    if (atoms%astruct%geocode=='F') then
       write(2000+iproc,*)'complete simulation grid with low and high resolution points'
    else if (atoms%astruct%geocode =='S') then
       write(2000+iproc,'(a,2x,3(1x,1pe24.17))')'surface',atoms%astruct%cell_dim(1),atoms%astruct%cell_dim(2),&
            atoms%astruct%cell_dim(3)
    else if (atoms%astruct%geocode =='P') then
       write(2000+iproc,'(a,2x,3(1x,1pe24.17))')'periodic',atoms%astruct%cell_dim(1),atoms%astruct%cell_dim(2),&
            atoms%astruct%cell_dim(3)
    end if

   do iat=1,atoms%astruct%nat
      write(2000+iproc,'(a6,2x,3(1x,e12.5),3x)') trim(atoms%astruct%atomnames(atoms%astruct%iatype(iat))),&
           rxyz(1,iat),rxyz(2,iat),rxyz(3,iat)
   end do

  
    jjj=0
    do iseg=1,glr%wfd%nseg_c
       jj=glr%wfd%keyvloc(iseg)
       j0=glr%wfd%keygloc(1,iseg)
       j1=glr%wfd%keygloc(2,iseg)
       ii=j0-1
       i3=ii/((glr%d%n1+1)*(glr%d%n2+1))
       ii=ii-i3*(glr%d%n1+1)*(glr%d%n2+1)
       i2=ii/(glr%d%n1+1)
       i0=ii-i2*(glr%d%n1+1)
       i1=i0+j1-j0
       do i=i0,i1
           jjj=jjj+1
           if(phi(jjj)==1.d0) write(2000+iproc,'(a4,2x,3(1x,e10.3))') '  lg ',&
                real(i,kind=8)*hx,real(i2,kind=8)*hy,real(i3,kind=8)*hz
           write(2000+iproc,'(a4,2x,3(1x,e10.3))') '  g ',real(i,kind=8)*hx,&
                real(i2,kind=8)*hy,real(i3,kind=8)*hz
       enddo
    enddo

    ishift=glr%wfd%nseg_c  
    ! fine part
    do iseg=1,glr%wfd%nseg_f
       jj=glr%wfd%keyvloc(ishift+iseg)
       j0=glr%wfd%keygloc(1,ishift+iseg)
       j1=glr%wfd%keygloc(2,ishift+iseg)
       ii=j0-1
       i3=ii/((glr%d%n1+1)*(glr%d%n2+1))
       ii=ii-i3*(glr%d%n1+1)*(glr%d%n2+1)
       i2=ii/(glr%d%n1+1)
       i0=ii-i2*(glr%d%n1+1)
       i1=i0+j1-j0
       do i=i0,i1
          jjj=jjj+1
          if(phi(jjj)==1.d0) write(2000+iproc,'(a4,2x,3(1x,e10.3))') '  lG ',real(i,kind=8)*hx,real(i2,kind=8)*hy,real(i3,kind=8)*hz
          write(2000+iproc,'(a4,2x,3(1x,e10.3))') '  G ',real(i,kind=8)*hx,real(i2,kind=8)*hy,real(i3,kind=8)*hz
          jjj=jjj+6
       enddo
    enddo
  
    close(unit=2000+iproc)

end subroutine plotGrid



subroutine local_potential_dimensions(Lzd,orbs,ndimfirstproc)
  use module_base
  use module_types
  use module_xc
  implicit none
  integer, intent(in) :: ndimfirstproc
  type(local_zone_descriptors), intent(inout) :: Lzd
  type(orbitals_data), intent(inout) :: orbs
  !local variables
  character(len=*), parameter :: subname='local_potential_dimensions'
  logical :: newvalue
  integer :: i_all,i_stat,ii,iilr,ilr,iorb,iorb2,nilr,ispin
  integer, dimension(:,:), allocatable :: ilrtable
  
  if(Lzd%nlr > 1) then
     allocate(ilrtable(orbs%norbp,2),stat=i_stat)
     call memocc(i_stat,ilrtable,'ilrtable',subname)
     !call to_zero(orbs%norbp*2,ilrtable(1,1))
     ilrtable=0
     ii=0
     do iorb=1,orbs%norbp
        newvalue=.true.
        !localization region to which the orbital belongs
        ilr = orbs%inwhichlocreg(iorb+orbs%isorb)
        !spin state of the orbital
        if (orbs%spinsgn(orbs%isorb+iorb) > 0.0_gp) then
           ispin = 1       
        else
           ispin=2
        end if
        !check if the orbitals already visited have the same conditions
        loop_iorb2: do iorb2=1,orbs%norbp
           if(ilrtable(iorb2,1) == ilr .and. ilrtable(iorb2,2)==ispin) then
              newvalue=.false.
              exit loop_iorb2
           end if
        end do loop_iorb2
        if (newvalue) then
           ii = ii + 1
           ilrtable(ii,1)=ilr
           ilrtable(ii,2)=ispin    !SOMETHING IS NOT WORKING IN THE CONCEPT HERE... ispin is not a property of the locregs, but of the orbitals
        end if
     end do
     !number of inequivalent potential regions
     nilr = ii

     !calculate the dimension of the potential in the gathered form
     lzd%ndimpotisf=0
     do iilr=1,nilr
        ilr=ilrtable(iilr,1)
        do iorb=1,orbs%norbp
           !put the starting point
           if (orbs%inWhichLocreg(iorb+orbs%isorb) == ilr) then
              !assignment of ispot array to the value of the starting address of inequivalent
              orbs%ispot(iorb)=lzd%ndimpotisf + 1
              if(orbs%spinsgn(orbs%isorb+iorb) <= 0.0_gp) then
                 orbs%ispot(iorb)=lzd%ndimpotisf + &
                      1 + lzd%llr(ilr)%d%n1i*lzd%llr(ilr)%d%n2i*lzd%llr(ilr)%d%n3i
              end if
           end if
        end do
        lzd%ndimpotisf = lzd%ndimpotisf + &
             lzd%llr(ilr)%d%n1i*lzd%llr(ilr)%d%n2i*lzd%llr(ilr)%d%n3i*orbs%nspin
     end do
     !part which refers to exact exchange (only meaningful for one region)
     if (xc_exctXfac() /= 0.0_gp) then
        lzd%ndimpotisf = lzd%ndimpotisf + &
             max(max(lzd%llr(ilr)%d%n1i*lzd%llr(ilr)%d%n2i*lzd%llr(ilr)%d%n3i*orbs%norbp,ndimfirstproc*orbs%norb),1)
     end if

  else 
     allocate(ilrtable(1,2),stat=i_stat)
     call memocc(i_stat,ilrtable,'ilrtable',subname)
     nilr = 1
     ilrtable=1

     !calculate the dimension of the potential in the gathered form
     lzd%ndimpotisf=0
     do iorb=1,orbs%norbp
        !assignment of ispot array to the value of the starting address of inequivalent
        orbs%ispot(iorb)=lzd%ndimpotisf + 1
        if(orbs%spinsgn(orbs%isorb+iorb) <= 0.0_gp) then
           orbs%ispot(iorb)=lzd%ndimpotisf + &
                1 + lzd%Glr%d%n1i*lzd%Glr%d%n2i*lzd%Glr%d%n3i
        end if
     end do
     lzd%ndimpotisf = lzd%ndimpotisf + &
          lzd%Glr%d%n1i*lzd%Glr%d%n2i*lzd%Glr%d%n3i*orbs%nspin
          
     !part which refers to exact exchange (only meaningful for one region)
     if (xc_exctXfac() /= 0.0_gp) then
        lzd%ndimpotisf = lzd%ndimpotisf + &
             max(max(lzd%Glr%d%n1i*lzd%Glr%d%n2i*lzd%Glr%d%n3i*orbs%norbp,ndimfirstproc*orbs%norb),1)
     end if


  end if


  i_all=-product(shape(ilrtable))*kind(ilrtable)
  deallocate(ilrtable,stat=i_stat)
  call memocc(i_stat,i_all,'ilrtable',subname)

end subroutine local_potential_dimensions



subroutine print_orbital_distribution(iproc, nproc, orbs)
use module_base
use module_types
use yaml_output
implicit none

integer, intent(in) :: iproc, nproc
type(orbitals_data), intent(in) :: orbs

! Local variables
integer :: jproc, len1, len2, space1, space2, jpst, norb0,  norb1
logical :: written

!!write(*,'(1x,a)') '------------------------------------------------------------------------------------'
!!written=.false.
!!write(*,'(1x,a)') '>>>> Partition of the basis functions among the processes.'
call yaml_open_map('Support function repartition')
jpst=0
do jproc=0,nproc-1
    norb0=orbs%norb_par(jproc,0)
    norb1=orbs%norb_par(min(jproc+1,nproc-1),0)
    if (norb0/=norb1 .or. jproc==nproc-1) then
        call yaml_map('MPI tasks '//trim(yaml_toa(jpst,fmt='(i0)'))//'-'//trim(yaml_toa(jproc,fmt='(i0)')),norb0,fmt='(i0)')
        jpst=jproc+1
    end if

    !!if(orbs%norb_par(jproc,0)<orbs%norb_par(jproc-1,0)) then
    !!    len1=1+ceiling(log10(dble(jproc-1)+1.d-5))+ceiling(log10(dble(orbs%norb_par(jproc-1,0)+1.d-5)))
    !!    len2=ceiling(log10(dble(jproc)+1.d-5))+ceiling(log10(dble(nproc-1)+1.d-5))+&
    !!         ceiling(log10(dble(orbs%norb_par(jproc,0)+1.d-5)))
    !!    if(len1>=len2) then
    !!        space1=1
    !!        space2=1+len1-len2
    !!    else
    !!        space1=1+len2-len1
    !!        space2=1
    !!    end if
    !!    write(*,'(4x,a,2(i0,a),a,a)') '| Processes from 0 to ',jproc-1,' treat ',&
    !!        orbs%norb_par(jproc-1,0), ' orbitals,', repeat(' ', space1), '|'
    !!    write(*,'(4x,a,3(i0,a),a,a)')  '| processes from ',jproc,' to ',nproc-1,' treat ', &
    !!        orbs%norb_par(jproc,0),' orbitals.', repeat(' ', space2), '|'
    !!    written=.true.
    !!    exit
    !!end if
end do
call yaml_close_map()
!!if(.not.written) then
!!    write(*,'(4x,a,2(i0,a),a,a)') '| Processes from 0 to ',nproc-1, &
!!        ' treat ',orbs%norbp,' orbitals. |'!, &
!!end if
!!write(*,'(1x,a)') '-----------------------------------------------'

!!written=.false.
!!write(*,'(1x,a)') '>>>> Partition of the basis functions including the derivatives among the processes.'
!!do jproc=1,nproc-1
!!    if(derorbs%norb_par(jproc,0)<derorbs%norb_par(jproc-1,0)) then
!!        len1=1+ceiling(log10(dble(jproc-1)+1.d-5))+ceiling(log10(dble(derorbs%norb_par(jproc-1,0)+1.d-5)))
!!        len2=ceiling(log10(dble(jproc)+1.d-5))+ceiling(log10(dble(nproc-1)+1.d-5))+&
!!             ceiling(log10(dble(derorbs%norb_par(jproc,0)+1.d-5)))
!!        if(len1>=len2) then
!!            space1=1
!!            space2=1+len1-len2
!!        else
!!            space1=1+len2-len1
!!            space2=1
!!        end if
!!        write(*,'(4x,a,2(i0,a),a,a)') '| Processes from 0 to ',jproc-1,' treat ',&
!!            derorbs%norb_par(jproc-1,0), ' orbitals,', repeat(' ', space1), '|'
!!        write(*,'(4x,a,3(i0,a),a,a)')  '| processes from ',jproc,' to ',nproc-1,' treat ', &
!!            derorbs%norb_par(jproc,0),' orbitals.', repeat(' ', space2), '|'
!!        written=.true.
!!        exit
!!    end if
!!end do
!!if(.not.written) then
!!    write(*,'(4x,a,2(i0,a),a,a)') '| Processes from 0 to ',nproc-1, &
!!        ' treat ',derorbs%norbp,' orbitals. |'
!!end if
!!write(*,'(1x,a)') '------------------------------------------------------------------------------------'


end subroutine print_orbital_distribution



subroutine build_ks_orbitals(iproc, nproc, tmb, KSwfn, at, rxyz, denspot, GPU, &
           energs, nlpsp, input, &
           energy, energyDiff, energyold)
  use module_base
  use module_types
  use module_interfaces, except_this_one => build_ks_orbitals
  implicit none
  
  ! Calling arguments
  integer:: iproc, nproc
  type(DFT_wavefunction),intent(inout) :: tmb, KSwfn
  type(atoms_data), intent(inout) :: at
  real(gp), dimension(3,at%astruct%nat), intent(in) :: rxyz
  type(DFT_local_fields), intent(inout) :: denspot
  type(GPU_pointers), intent(inout) :: GPU
  type(energy_terms),intent(inout) :: energs
  type(DFT_PSP_projectors), intent(inout) :: nlpsp
  type(input_variables),intent(in) :: input
  real(kind=8),intent(out) :: energy, energyDiff, energyold

  ! Local variables
  type(orbitals_data) :: orbs
  type(communications_arrays) :: comms
  type(sparseMatrix) :: ham_small ! for FOE
  real(gp) :: fnrm
  integer :: infoCoeff, nvctrp, npsidim_global
  real(kind=8),dimension(:),pointer :: phi_global, phiwork_global
  character(len=*),parameter :: subname='build_ks_orbitals'

  !debug
  integer :: iorb, jorb, ist, jst, ierr, i, istat, iall
  real(kind=8) :: ddot, tt


  ! Get the expansion coefficients
  ! Start with a "clean" density, i.e. without legacy from previous mixing steps
  call communicate_basis_for_density_collective(iproc, nproc, tmb%lzd, &
       max(tmb%npsidim_orbs,tmb%npsidim_comp), tmb%orbs, tmb%psi, tmb%collcom_sr)
  call sumrho_for_TMBs(iproc, nproc, KSwfn%Lzd%hgrids(1), KSwfn%Lzd%hgrids(2), KSwfn%Lzd%hgrids(3), &
       tmb%collcom_sr, tmb%linmat%denskern, KSwfn%Lzd%Glr%d%n1i*KSwfn%Lzd%Glr%d%n2i*denspot%dpbox%n3d, denspot%rhov)
  call updatePotential(input%ixc,input%nspin,denspot,energs%eh,energs%exc,energs%evxc)

  tmb%can_use_transposed=.false.
  call get_coeff(iproc, nproc, LINEAR_MIXDENS_SIMPLE, KSwfn%orbs, at, rxyz, denspot, GPU, infoCoeff, &
<<<<<<< HEAD
       energs, nlpspd, proj, input%SIC, tmb, fnrm, .true., .false., .true., ham_small, 0, 0, 0, 0, &
       input%lin%order_taylor,input%calculate_KS_residue)
=======
       energs, nlpsp, input%SIC, tmb, fnrm, .true., .false., .true., ham_small, 0, 0, 0, 0, &
       input%lin%order_taylor)
>>>>>>> 5248ec43


  !call communicate_basis_for_density_collective(iproc, nproc, tmb%lzd, &
  !     max(tmb%npsidim_orbs,tmb%npsidim_comp), tmb%orbs, tmb%psi, tmb%collcom_sr)
  !call sumrho_for_TMBs(iproc, nproc, KSwfn%Lzd%hgrids(1), KSwfn%Lzd%hgrids(2), KSwfn%Lzd%hgrids(3), &
  !     tmb%collcom_sr, tmb%linmat%denskern, KSwfn%Lzd%Glr%d%n1i*KSwfn%Lzd%Glr%d%n2i*denspot%dpbox%n3d, denspot%rhov)
  !call updatePotential(input%ixc,input%nspin,denspot,energs%eh,energs%exc,energs%evxc)
  !tmb%can_use_transposed=.false.
  !call get_coeff(iproc, nproc, LINEAR_MIXDENS_SIMPLE, KSwfn%orbs, at, rxyz, denspot, GPU, infoCoeff, &
  !     energs, nlpspd, proj, input%SIC, tmb, fnrm, .true., .false., .true., ham_small, 0, 0, 0, 0)
  !energy=energs%ebs-energs%eh+energs%exc-energs%evxc-energs%eexctX+energs%eion+energs%edisp
  !energyDiff=energy-energyold
  !energyold=energy

  if(tmb%can_use_transposed) then
      iall=-product(shape(tmb%psit_c))*kind(tmb%psit_c)
      deallocate(tmb%psit_c, stat=istat)
      call memocc(istat, iall, 'tmb%psit_c', subname)
      iall=-product(shape(tmb%psit_f))*kind(tmb%psit_f)
      deallocate(tmb%psit_f, stat=istat)
      call memocc(istat, iall, 'tmb%psit_f', subname)
  end if

  ! Create communication arrays for support functions in the global box
  
  call nullify_orbitals_data(orbs)
  call copy_orbitals_data(tmb%orbs, orbs, subname)
  call orbitals_communicators(iproc, nproc, tmb%lzd%glr, orbs, comms)


  ! Transform the support functions to the global box
  ! WARNING: WILL NOT WORK WITH K-POINTS, CHECK THIS
  npsidim_global=max(tmb%orbs%norbp*(tmb%lzd%glr%wfd%nvctr_c+7*tmb%lzd%glr%wfd%nvctr_f), &
                     tmb%orbs%norb*comms%nvctr_par(iproc,0)*orbs%nspinor)
  allocate(phi_global(npsidim_global))
  allocate(phiwork_global(npsidim_global))
  call small_to_large_locreg(iproc, tmb%npsidim_orbs, &
       tmb%orbs%norbp*(tmb%lzd%glr%wfd%nvctr_c+7*tmb%lzd%glr%wfd%nvctr_f), tmb%lzd, &
       KSwfn%lzd, tmb%orbs, tmb%psi, phi_global, to_global=.true.)
  call transpose_v(iproc, nproc, orbs, tmb%lzd%glr%wfd, comms, phi_global, work=phiwork_global)


  ! WARNING: WILL NOT WORK WITH K-POINTS, CHECK THIS
  nvctrp=comms%nvctr_par(iproc,0)*orbs%nspinor
  call dgemm('n', 'n', nvctrp, KSwfn%orbs%norb, tmb%orbs%norb, 1.d0, phi_global, nvctrp, tmb%coeff(1,1), &
             tmb%orbs%norb, 0.d0, phiwork_global, nvctrp)
  
  call untranspose_v(iproc, nproc, KSwfn%orbs, tmb%lzd%glr%wfd, KSwfn%comms, phiwork_global, work=phi_global)  

  !!ist=1
  !!do iorb=1,KSwfn%orbs%norbp
  !!    do i=1,tmb%lzd%glr%wfd%nvctr_c+7*tmb%lzd%glr%wfd%nvctr_f
  !!        write(800+iproc,*) iorb, i, phiwork_global(ist)
  !!        ist=ist+1
  !!    end do
  !!end do


  !!ierr=tmb%lzd%glr%wfd%nvctr_c+7*tmb%lzd%glr%wfd%nvctr_f
  !!do i=1,KSwfn%orbs%norb*ierr
  !!    write(401,*) i, phiwork_global(i)
  !!end do
  !!write(*,*) 'GLOBAL DDOT',ddot(KSwfn%orbs%norb*ierr, phi_global, 1, phi_global, 1)

  !!do i=1,KSwfn%orbs%norb*ierr
  !!     tmb%psi(i)=phi_global(i)
  !!end do
  !!call get_coeff(iproc, nproc, LINEAR_MIXDENS_SIMPLE, tmb%orbs, at, rxyz, denspot, GPU, infoCoeff, &
  !!     energs, nlpspd, proj, input%SIC, tmb, fnrm, .true., .false., .true., ham_small, 0, 0, 0, 0)

  !!do i=1,KSwfn%orbs%norb*(tmb%lzd%glr%wfd%nvctr_c+7*tmb%lzd%glr%wfd%nvctr_f)
  !!    write(600,'(i10,es16.7)') i, tmb%psi(i)
  !!end do


  !!write(*,*) 'iproc, input%output_wf_format',iproc, WF_FORMAT_PLAIN
  call writemywaves(iproc,trim(input%dir_output)//"wavefunction", WF_FORMAT_PLAIN, &
       KSwfn%orbs, KSwfn%Lzd%Glr%d%n1, KSwfn%Lzd%Glr%d%n2, KSwfn%Lzd%Glr%d%n3, &
       KSwfn%Lzd%hgrids(1), KSwfn%Lzd%hgrids(2), KSwfn%Lzd%hgrids(3), &
       at, rxyz, KSwfn%Lzd%Glr%wfd, phiwork_global)

   call deallocate_orbitals_data(orbs, subname)
   call deallocate_communications_arrays(comms, subname)

  ! To get consistent values of the energy and the Kohn-Sham residue with those
  ! which will be calculated by the cubic restart.
  call communicate_basis_for_density_collective(iproc, nproc, tmb%lzd, &
       max(tmb%npsidim_orbs,tmb%npsidim_comp), tmb%orbs, tmb%psi, tmb%collcom_sr)
  call sumrho_for_TMBs(iproc, nproc, KSwfn%Lzd%hgrids(1), KSwfn%Lzd%hgrids(2), KSwfn%Lzd%hgrids(3), &
       tmb%collcom_sr, tmb%linmat%denskern, KSwfn%Lzd%Glr%d%n1i*KSwfn%Lzd%Glr%d%n2i*denspot%dpbox%n3d, denspot%rhov)
  call updatePotential(input%ixc,input%nspin,denspot,energs%eh,energs%exc,energs%evxc)
  tmb%can_use_transposed=.false.
  call get_coeff(iproc, nproc, LINEAR_MIXDENS_SIMPLE, KSwfn%orbs, at, rxyz, denspot, GPU, infoCoeff, &
<<<<<<< HEAD
       energs, nlpspd, proj, input%SIC, tmb, fnrm, .true., .false., .true., ham_small, 0, 0, 0, 0, &
       input%lin%order_taylor, input%calculate_KS_residue, updatekernel=.false.)
=======
       energs, nlpsp, input%SIC, tmb, fnrm, .true., .false., .true., ham_small, 0, 0, 0, 0, &
       input%lin%order_taylor, updatekernel=.false.)
>>>>>>> 5248ec43
  energy=energs%ebs-energs%eh+energs%exc-energs%evxc-energs%eexctX+energs%eion+energs%edisp
  energyDiff=energy-energyold
  energyold=energy

  if(tmb%can_use_transposed) then
      iall=-product(shape(tmb%psit_c))*kind(tmb%psit_c)
      deallocate(tmb%psit_c, stat=istat)
      call memocc(istat, iall, 'tmb%psit_c', subname)
      iall=-product(shape(tmb%psit_f))*kind(tmb%psit_f)
      deallocate(tmb%psit_f, stat=istat)
      call memocc(istat, iall, 'tmb%psit_f', subname)
  end if

end subroutine build_ks_orbitals



subroutine cut_at_boundaries(cut, tmb)
  use module_base
  use module_types
  implicit none

  ! Calling arguments
  real(kind=8),intent(in)  :: cut
  type(DFT_wavefunction),intent(inout) :: tmb

  ! Local variables
  integer :: iorb, iiorb, ilr, icount, iseg, jj, j0, j1, ii, i3, i2, i0, i1, i, ishift, istart, iend
  real(kind=8) :: dist, cut2

  ! square of the cutoff radius
  cut2=cut**2

  ishift=0
  do iorb=1,tmb%orbs%norbp
      iiorb=tmb%orbs%isorb+iorb
      ilr=tmb%orbs%inwhichlocreg(iiorb)

      icount=0
      do iseg=1,tmb%lzd%llr(ilr)%wfd%nseg_c
         jj=tmb%lzd%llr(ilr)%wfd%keyvloc(iseg)
         j0=tmb%lzd%llr(ilr)%wfd%keygloc(1,iseg)
         j1=tmb%lzd%llr(ilr)%wfd%keygloc(2,iseg)
         ii=j0-1
         i3=ii/((tmb%lzd%llr(ilr)%d%n1+1)*(tmb%lzd%llr(ilr)%d%n2+1))
         ii=ii-i3*(tmb%lzd%llr(ilr)%d%n1+1)*(tmb%lzd%llr(ilr)%d%n2+1)
         i2=ii/(tmb%lzd%llr(ilr)%d%n1+1)
         i0=ii-i2*(tmb%lzd%llr(ilr)%d%n1+1)
         i1=i0+j1-j0
         do i=i0,i1
            dist = ((tmb%lzd%llr(ilr)%ns1+i )*tmb%lzd%hgrids(1)-tmb%lzd%llr(ilr)%locregcenter(1))**2 &
                 + ((tmb%lzd%llr(ilr)%ns2+i2)*tmb%lzd%hgrids(2)-tmb%lzd%llr(ilr)%locregcenter(2))**2 &
                 + ((tmb%lzd%llr(ilr)%ns3+i3)*tmb%lzd%hgrids(3)-tmb%lzd%llr(ilr)%locregcenter(3))**2
            if (dist>=cut2) then
                icount=icount+1
                tmb%psi(ishift+icount)=0.d0
            else
                icount=icount+1
            end if
         end do
      end do
      if (icount/=tmb%lzd%llr(ilr)%wfd%nvctr_c) then
          write(*,*) 'ERROR: icount /= tmb%lzd%llr(ilr)%wfd%nvctr_c', icount, tmb%lzd%llr(ilr)%wfd%nvctr_c
          stop
      end if
      ishift=ishift+tmb%lzd%llr(ilr)%wfd%nvctr_c

      ! fine part
      istart=tmb%lzd%llr(ilr)%wfd%nseg_c+(min(1,tmb%lzd%llr(ilr)%wfd%nseg_f))
      iend=tmb%lzd%llr(ilr)%wfd%nseg_c+tmb%lzd%llr(ilr)%wfd%nseg_f
      icount=0
      do iseg=istart,iend
         jj=tmb%lzd%llr(ilr)%wfd%keyvloc(iseg)
         j0=tmb%lzd%llr(ilr)%wfd%keygloc(1,iseg)
         j1=tmb%lzd%llr(ilr)%wfd%keygloc(2,iseg)
         ii=j0-1
         i3=ii/((tmb%lzd%llr(ilr)%d%n1+1)*(tmb%lzd%llr(ilr)%d%n2+1))
         ii=ii-i3*(tmb%lzd%llr(ilr)%d%n1+1)*(tmb%lzd%llr(ilr)%d%n2+1)
         i2=ii/(tmb%lzd%llr(ilr)%d%n1+1)
         i0=ii-i2*(tmb%lzd%llr(ilr)%d%n1+1)
         i1=i0+j1-j0
         do i=i0,i1
            dist = ((tmb%lzd%llr(ilr)%ns1+i )*tmb%lzd%hgrids(1)-tmb%lzd%llr(ilr)%locregcenter(1))**2 &
                 + ((tmb%lzd%llr(ilr)%ns2+i2)*tmb%lzd%hgrids(2)-tmb%lzd%llr(ilr)%locregcenter(2))**2 &
                 + ((tmb%lzd%llr(ilr)%ns3+i3)*tmb%lzd%hgrids(3)-tmb%lzd%llr(ilr)%locregcenter(3))**2
            if (dist>=cut2) then
                icount=icount+1 ; tmb%psi(ishift+icount)=0.d0
                icount=icount+1 ; tmb%psi(ishift+icount)=0.d0
                icount=icount+1 ; tmb%psi(ishift+icount)=0.d0
                icount=icount+1 ; tmb%psi(ishift+icount)=0.d0
                icount=icount+1 ; tmb%psi(ishift+icount)=0.d0
                icount=icount+1 ; tmb%psi(ishift+icount)=0.d0
                icount=icount+1 ; tmb%psi(ishift+icount)=0.d0
            else
                icount=icount+7
            end if
         end do
      end do
      if (icount/=7*tmb%lzd%llr(ilr)%wfd%nvctr_f) then
          write(*,*) 'ERROR: icount /= 7*tmb%lzd%llr(ilr)%wfd%nvctr_f', icount, 7*tmb%lzd%llr(ilr)%wfd%nvctr_f
          stop
      end if
      ishift=ishift+7*tmb%lzd%llr(ilr)%wfd%nvctr_f

  end do

  if (ishift/=tmb%npsidim_orbs) then
      write(*,*) 'ERROR: ishift /= tmb%npsidim_orbs', ishift, tmb%npsidim_orbs
      stop
  end if

end subroutine cut_at_boundaries<|MERGE_RESOLUTION|>--- conflicted
+++ resolved
@@ -891,13 +891,8 @@
 
   tmb%can_use_transposed=.false.
   call get_coeff(iproc, nproc, LINEAR_MIXDENS_SIMPLE, KSwfn%orbs, at, rxyz, denspot, GPU, infoCoeff, &
-<<<<<<< HEAD
-       energs, nlpspd, proj, input%SIC, tmb, fnrm, .true., .false., .true., ham_small, 0, 0, 0, 0, &
+       energs, nlpsp, input%SIC, tmb, fnrm, .true., .false., .true., ham_small, 0, 0, 0, 0, &
        input%lin%order_taylor,input%calculate_KS_residue)
-=======
-       energs, nlpsp, input%SIC, tmb, fnrm, .true., .false., .true., ham_small, 0, 0, 0, 0, &
-       input%lin%order_taylor)
->>>>>>> 5248ec43
 
 
   !call communicate_basis_for_density_collective(iproc, nproc, tmb%lzd, &
@@ -991,13 +986,8 @@
   call updatePotential(input%ixc,input%nspin,denspot,energs%eh,energs%exc,energs%evxc)
   tmb%can_use_transposed=.false.
   call get_coeff(iproc, nproc, LINEAR_MIXDENS_SIMPLE, KSwfn%orbs, at, rxyz, denspot, GPU, infoCoeff, &
-<<<<<<< HEAD
-       energs, nlpspd, proj, input%SIC, tmb, fnrm, .true., .false., .true., ham_small, 0, 0, 0, 0, &
+       energs, nlpsp, input%SIC, tmb, fnrm, .true., .false., .true., ham_small, 0, 0, 0, 0, &
        input%lin%order_taylor, input%calculate_KS_residue, updatekernel=.false.)
-=======
-       energs, nlpsp, input%SIC, tmb, fnrm, .true., .false., .true., ham_small, 0, 0, 0, 0, &
-       input%lin%order_taylor, updatekernel=.false.)
->>>>>>> 5248ec43
   energy=energs%ebs-energs%eh+energs%exc-energs%evxc-energs%eexctX+energs%eion+energs%edisp
   energyDiff=energy-energyold
   energyold=energy
