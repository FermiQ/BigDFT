--- conflicted
+++ resolved
@@ -46,12 +46,8 @@
 ! NOTES: K-Points??
   nmoments = 0
   do ilr = 1, Lzd%nlr
-<<<<<<< HEAD
-     call count_atomic_shells(ao_nspin_ig(nspin,nspinor=nspinor),atoms%aocc(1:,ilr),occup,nmoments)
-=======
      call count_atomic_shells(ao_nspin_ig(nspin,nspinor=nspinor),&
           atoms%aoig(ilr)%aocc,occup,nmoments)
->>>>>>> ffa93dbe
      Lnorb=(nmoments(1)+3*nmoments(2)+5*nmoments(3)+7*nmoments(4))
      Localnorb(ilr) = Lnorb
   end do
