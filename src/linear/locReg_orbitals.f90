--- conflicted
+++ resolved
@@ -272,16 +272,10 @@
 
   integer,intent(in):: nlr,iproc,nproc,nspin,natom,norb
   integer,dimension(nlr),intent(in):: Localnorb
-<<<<<<< HEAD
-  !real(8),dimension(3,natom),intent(in):: rxyz
-  real(8),dimension(3,nlr),intent(in):: rxyz
-  type(orbitals_data),intent(inout):: orbse
-=======
   integer,dimension(0:nproc-1),intent(in):: norb_par
   !real(8),dimension(3,natom),intent(in):: rxyz
   real(8),dimension(3,nlr),intent(in):: rxyz
   integer,dimension(:),pointer, intent(out):: inwhichlocreg
->>>>>>> 395083e6
 
   ! Local variables
   integer:: iat, jproc, iiOrb, iorb, jorb, jat, iiat, i_stat, i_all
@@ -310,10 +304,7 @@
   ymax=-1.d100
   zmax=-1.d100
   do iat=1,nlr
-<<<<<<< HEAD
-=======
   !write(*,'(a,2i8,3es16.7)') 'iproc, iat, rxyz(1,iat), rxyz(2,iat), rxyz(3,iat)', iproc, iat, rxyz(1,iat), rxyz(2,iat), rxyz(3,iat)
->>>>>>> 395083e6
       if(rxyz(1,iat)<xmin) then
           xmin=rxyz(1,iat)
           iatxmin=iat
@@ -402,15 +393,11 @@
           dmin=1.d100
           minvalue=1.d100
           do iat=1,nlr
-<<<<<<< HEAD
-              if(covered(iat)) cycle
-=======
               !!write(*,'(a,i8,a,l3)') 'iproc, iorb, minvalue, iiat, covered', iproc, ' covered(iat) ', covered(iat)
               if(covered(iat)) then
                   !!write(*,'(a,i8,a,i4)') 'iproc, iorb, minvalue, iiat, covered', iproc, 'cycles for iat=',iat
                   cycle
               end if
->>>>>>> 395083e6
               tt = (rxyz(1,iat)-rxyz(1,jat))**2 + (rxyz(2,iat)-rxyz(2,jat))**2 + (rxyz(3,iat)-rxyz(3,jat))**2
               !if(tt<dmin) then
               if(rxyz(idir,iat)<minvalue) then
