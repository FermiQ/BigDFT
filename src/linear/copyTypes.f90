subroutine copy_locreg_descriptors(glrin, glrout, subname)
<<<<<<< HEAD
use module_base
use module_types
use module_interfaces, exceptThisOne => copy_locreg_descriptors
implicit none

! Calling arguments
type(locreg_descriptors),intent(in):: glrin
type(locreg_descriptors),intent(out):: glrout
character(len=*),intent(in):: subname

! Local variables
integer:: iis, iie, istat, i, iall

glrout%geocode = glrin%geocode
glrout%hybrid_on = glrin%hybrid_on
glrout%ns1 = glrin%ns1
glrout%ns2 = glrin%ns2
glrout%ns3 = glrin%ns3
glrout%nsi1 = glrin%nsi1
glrout%nsi2 = glrin%nsi2
glrout%nsi3 = glrin%nsi3
glrout%Localnorb = glrin%Localnorb

glrout%outofzone(1) = glrin%outofzone(1)
glrout%outofzone(2) = glrin%outofzone(2)
glrout%outofzone(3) = glrin%outofzone(3)

!if(associated(glrout%projflg)) then
!    iall=-product(shape(glrout%projflg))*kind(glrout%projflg)
!    deallocate(glrout%projflg, stat=istat)
!    call memocc(istat, iall, 'glrout%projflg', subname)
!end if
!   iis=lbound(glrin%projflg,1)
!   iie=ubound(glrin%projflg,1)
!   allocate(glrout%projflg(iis:iie), stat=istat)
!   call memocc(istat, glrout%projflg, 'glrout%projflg', subname)
!   do i=iis,iie
!       glrout%projflg(i) = glrin%projflg(i)
!   end do

call copy_grid_dimensions(glrin%d, glrout%d)
call copy_wavefunctions_descriptors(glrin%wfd, glrout%wfd, subname)
if(glrin%geocode == 'F' .or. (glrin%geocode == 'P' .and. glrin%hybrid_on)) then
   call copy_convolutions_bounds(glrin%geocode, glrin%bounds, glrout%bounds, subname)
end if
=======
  use module_base
  use module_types
  use module_interfaces, exceptThisOne => copy_locreg_descriptors
  implicit none
  
  ! Calling arguments
  type(locreg_descriptors),intent(in):: glrin
  type(locreg_descriptors),intent(out):: glrout
  character(len=*),intent(in):: subname
  
  ! Local variables
  integer:: iis, iie, istat, i, iall
  
  glrout%geocode = glrin%geocode
  glrout%hybrid_on = glrin%hybrid_on
  glrout%ns1 = glrin%ns1
  glrout%ns2 = glrin%ns2
  glrout%ns3 = glrin%ns3
  glrout%nsi1 = glrin%nsi1
  glrout%nsi2 = glrin%nsi2
  glrout%nsi3 = glrin%nsi3
  glrout%Localnorb = glrin%Localnorb
  glrout%locrad=glrin%locrad
  glrout%locregCenter(1)=glrin%locregCenter(1)
  glrout%locregCenter(2)=glrin%locregCenter(2)
  glrout%locregCenter(3)=glrin%locregCenter(3)
  
  glrout%outofzone(1) = glrin%outofzone(1)
  glrout%outofzone(2) = glrin%outofzone(2)
  glrout%outofzone(3) = glrin%outofzone(3)
  
  if(associated(glrout%projflg)) then
      iall=-product(shape(glrout%projflg))*kind(glrout%projflg)
      deallocate(glrout%projflg, stat=istat)
      call memocc(istat, iall, 'glrout%projflg', subname)
  end if
  if(associated(glrin%projflg)) then
      iis=lbound(glrin%projflg,1)
      iie=ubound(glrin%projflg,1)
      allocate(glrout%projflg(iis:iie), stat=istat)
      call memocc(istat, glrout%projflg, 'glrout%projflg', subname)
      do i=iis,iie
          glrout%projflg(i) = glrin%projflg(i)
      end do
  end if
  
  call copy_grid_dimensions(glrin%d, glrout%d)
  call copy_wavefunctions_descriptors(glrin%wfd, glrout%wfd, subname)
  if(glrin%geocode == 'F' .or. (glrin%geocode == 'P' .and. glrin%hybrid_on)) then
     call copy_convolutions_bounds(glrin%geocode, glrin%bounds, glrout%bounds, subname)
  end if
>>>>>>> c0a217b6

end subroutine copy_locreg_descriptors



subroutine copy_grid_dimensions(din, dout)
  use module_base
  use module_types
  implicit none
  
  ! Calling arguments
  type(grid_dimensions),intent(in):: din
  type(grid_dimensions),intent(out):: dout
  
  dout%n1 = din%n1
  dout%n2 = din%n2
  dout%n3 = din%n3
  dout%nfl1 = din%nfl1
  dout%nfu1 = din%nfu1
  dout%nfl2 = din%nfl2
  dout%nfu2 = din%nfu2
  dout%nfl3 = din%nfl3
  dout%nfu3 = din%nfu3
  dout%n1i = din%n1i
  dout%n2i = din%n2i
  dout%n3i = din%n3i

end subroutine copy_grid_dimensions



subroutine copy_wavefunctions_descriptors(wfdin, wfdout, subname)
  use module_base
  use module_types
  implicit none
  
  ! Calling arguments
  type(wavefunctions_descriptors),intent(in):: wfdin
  type(wavefunctions_descriptors),intent(out):: wfdout
  character(len=*),intent(in):: subname
  
  ! Local variables
  integer:: i1, i2, iis1, iie1, iis2, iie2, istat, iall
  
  
  wfdout%nvctr_c = wfdin%nvctr_c
  wfdout%nvctr_f = wfdin%nvctr_f
  wfdout%nseg_c = wfdin%nseg_c
  wfdout%nseg_f = wfdin%nseg_f
  
  if(associated(wfdout%keygloc)) then
      iall=-product(shape(wfdout%keygloc))*kind(wfdout%keygloc)
      deallocate(wfdout%keygloc, stat=istat)
      call memocc(istat, iall, 'wfdout%keygloc', subname)
  end if
  if(associated(wfdin%keygloc)) then
      iis1=lbound(wfdin%keygloc,1)
      iie1=ubound(wfdin%keygloc,1)
      iis2=lbound(wfdin%keygloc,2)
      iie2=ubound(wfdin%keygloc,2)
      allocate(wfdout%keygloc(iis1:iie1,iis2:iie2), stat=istat)
      call memocc(istat, wfdout%keygloc, 'wfdout%keygloc', subname)
      do i2=iis2,iie2
          do i1=iis1,iie1
              wfdout%keygloc(i1,i2) = wfdin%keygloc(i1,i2)
          end do
      end do
  end if
      
  if(associated(wfdout%keyglob)) then
      iall=-product(shape(wfdout%keyglob))*kind(wfdout%keygloc)
      deallocate(wfdout%keyglob, stat=istat)
      call memocc(istat, iall, 'wfdout%keyglob', subname)
  end if
  if(associated(wfdin%keyglob)) then
      iis1=lbound(wfdin%keyglob,1)
      iie1=ubound(wfdin%keyglob,1)
      iis2=lbound(wfdin%keyglob,2)
      iie2=ubound(wfdin%keyglob,2)
      allocate(wfdout%keyglob(iis1:iie1,iis2:iie2), stat=istat)
      call memocc(istat, wfdout%keyglob, 'wfdout%keyglob', subname)
      do i2=iis2,iie2
          do i1=iis1,iie1
              wfdout%keyglob(i1,i2) = wfdin%keyglob(i1,i2)
          end do
      end do
  end if
  
  if(associated(wfdout%keyvloc)) then
      iall=-product(shape(wfdout%keyvloc))*kind(wfdout%keyvloc)
      deallocate(wfdout%keyvloc, stat=istat)
      call memocc(istat, iall, 'wfdout%keyvloc', subname)
  end if
  if(associated(wfdin%keyvloc)) then
      iis1=lbound(wfdin%keyvloc,1)
      iie1=ubound(wfdin%keyvloc,1)
      allocate(wfdout%keyvloc(iis1:iie1), stat=istat)
      call memocc(istat, wfdout%keyvloc, 'wfdout%keyvloc', subname)
      do i1=iis1,iie1
          wfdout%keyvloc(i1) = wfdin%keyvloc(i1)
      end do
  end if
  
  if(associated(wfdout%keyvglob)) then
      iall=-product(shape(wfdout%keyvglob))*kind(wfdout%keyvglob)
      deallocate(wfdout%keyvglob, stat=istat)
      call memocc(istat, iall, 'wfdout%keyvglob', subname)
  end if
  if(associated(wfdin%keyvglob)) then
      iis1=lbound(wfdin%keyvglob,1)
      iie1=ubound(wfdin%keyvglob,1)
      allocate(wfdout%keyvglob(iis1:iie1), stat=istat)
      call memocc(istat, wfdout%keyvglob, 'wfdout%keyvglob', subname)
      do i1=iis1,iie1
          wfdout%keyvglob(i1) = wfdin%keyvglob(i1)
      end do
  end if

end subroutine copy_wavefunctions_descriptors





subroutine copy_convolutions_bounds(geocode,boundsin, boundsout, subname)
  use module_base
  use module_types
  use module_interfaces, expectThisOne => copy_convolutions_bounds
  implicit none
  
  ! Calling arguments
  character(len=1),intent(in) :: geocode
  type(convolutions_bounds),intent(in):: boundsin
  type(convolutions_bounds),intent(out):: boundsout
  character(len=*),intent(in):: subname
  
  ! Local variables
  integer:: iis1, iie1, iis2, iie2, iis3, iie3, i1, i2, i3, istat, iall
  
  call copy_kinetic_bounds(geocode, boundsin%kb, boundsout%kb, subname)
  call copy_shrink_bounds(geocode, boundsin%sb, boundsout%sb, subname)
  call copy_grow_bounds(geocode, boundsin%gb, boundsout%gb, subname)
  
  if(geocode == 'F') then
     if(associated(boundsout%ibyyzz_r)) then
         iall=-product(shape(boundsout%ibyyzz_r))*kind(boundsout%ibyyzz_r)
         deallocate(boundsout%ibyyzz_r, stat=istat)
         call memocc(istat, iall, 'boundsout%ibyyzz_r', subname)
     end if
  
     if(associated(boundsin%ibyyzz_r)) then
         iis1=lbound(boundsin%ibyyzz_r,1)
         iie1=ubound(boundsin%ibyyzz_r,1)
         iis2=lbound(boundsin%ibyyzz_r,2)
         iie2=ubound(boundsin%ibyyzz_r,2)
         iis3=lbound(boundsin%ibyyzz_r,3)
         iie3=ubound(boundsin%ibyyzz_r,3)
         allocate(boundsout%ibyyzz_r(iis1:iie1,iis2:iie2,iis3:iie3), stat=istat)
         call memocc(istat, boundsout%ibyyzz_r, 'boundsout%ibyyzz_r', subname)
         do i3=iis3,iie3
             do i2=iis2,iie2
                 do i1=iis1,iie1
                     boundsout%ibyyzz_r(i1,i2,i3) = boundsin%ibyyzz_r(i1,i2,i3)
                 end do
             end do
         end do
     end if
  end if
end subroutine copy_convolutions_bounds



subroutine copy_kinetic_bounds(geocode,kbin, kbout, subname)
use module_base
use module_types
implicit none

! Calling arguments
character(len=1),intent(in) :: geocode 
type(kinetic_bounds),intent(in):: kbin
type(kinetic_bounds),intent(out):: kbout
character(len=*),intent(in):: subname

! Local variables
integer:: iis1, iie1, iis2, iie2, iis3, iie3, i1, i2, i3, istat, iall

if(geocode == 'F') then
   if(associated(kbout%ibyz_c)) then
       iall=-product(shape(kbout%ibyz_c))*kind(kbout%ibyz_c)
       deallocate(kbout%ibyz_c, stat=istat)
       call memocc(istat, iall, 'kbout%ibyz_c', subname)
   end if
   if(associated(kbin%ibyz_c)) then
       iis1=lbound(kbin%ibyz_c,1)
       iie1=ubound(kbin%ibyz_c,1)
       iis2=lbound(kbin%ibyz_c,2)
       iie2=ubound(kbin%ibyz_c,2)
       iis3=lbound(kbin%ibyz_c,3)
       iie3=ubound(kbin%ibyz_c,3)
       allocate(kbout%ibyz_c(iis1:iie1,iis2:iie2,iis3:iie3), stat=istat)
       call memocc(istat, kbout%ibyz_c, 'kbout%ibyz_c', subname)
       do i3=iis3,iie3
           do i2=iis2,iie2
               do i1=iis1,iie1
                   kbout%ibyz_c(i1,i2,i3) = kbin%ibyz_c(i1,i2,i3)
               end do
           end do
       end do
   end if
   
   
   if(associated(kbout%ibxz_c)) then
       iall=-product(shape(kbout%ibxz_c))*kind(kbout%ibxz_c)
       deallocate(kbout%ibxz_c, stat=istat)
       call memocc(istat, iall, 'kbout%ibxz_c', subname)
   end if
   if(associated(kbin%ibxz_c)) then
       iis1=lbound(kbin%ibxz_c,1)
       iie1=ubound(kbin%ibxz_c,1)
       iis2=lbound(kbin%ibxz_c,2)
       iie2=ubound(kbin%ibxz_c,2)
       iis3=lbound(kbin%ibxz_c,3)
       iie3=ubound(kbin%ibxz_c,3)
       allocate(kbout%ibxz_c(iis1:iie1,iis2:iie2,iis3:iie3), stat=istat)
       call memocc(istat, kbout%ibxz_c, 'kbout%ibxz_c', subname)
       do i3=iis3,iie3
           do i2=iis2,iie2
               do i1=iis1,iie1
                   kbout%ibxz_c(i1,i2,i3) = kbin%ibxz_c(i1,i2,i3)
               end do
           end do
       end do
   end if
   
   
   if(associated(kbout%ibxy_c)) then
       iall=-product(shape(kbout%ibxy_c))*kind(kbout%ibxy_c)
       deallocate(kbout%ibxy_c, stat=istat)
       call memocc(istat, iall, 'kbout%ibxy_c', subname)
   end if
   if(associated(kbin%ibxy_c)) then
       iis1=lbound(kbin%ibxy_c,1)
       iie1=ubound(kbin%ibxy_c,1)
       iis2=lbound(kbin%ibxy_c,2)
       iie2=ubound(kbin%ibxy_c,2)
       iis3=lbound(kbin%ibxy_c,3)
       iie3=ubound(kbin%ibxy_c,3)
       allocate(kbout%ibxy_c(iis1:iie1,iis2:iie2,iis3:iie3), stat=istat)
       call memocc(istat, kbout%ibxy_c, 'kbout%ibxy_c', subname)
       do i3=iis3,iie3
           do i2=iis2,iie2
               do i1=iis1,iie1
                   kbout%ibxy_c(i1,i2,i3) = kbin%ibxy_c(i1,i2,i3)
               end do
           end do
       end do
   end if
end if

if(associated(kbout%ibyz_f)) then
    iall=-product(shape(kbout%ibyz_f))*kind(kbout%ibyz_f)
    deallocate(kbout%ibyz_f, stat=istat)
    call memocc(istat, iall, 'kbout%ibyz_f', subname)
end if
if(associated(kbin%ibyz_f)) then
    iis1=lbound(kbin%ibyz_f,1)
    iie1=ubound(kbin%ibyz_f,1)
    iis2=lbound(kbin%ibyz_f,2)
    iie2=ubound(kbin%ibyz_f,2)
    iis3=lbound(kbin%ibyz_f,3)
    iie3=ubound(kbin%ibyz_f,3)
    allocate(kbout%ibyz_f(iis1:iie1,iis2:iie2,iis3:iie3), stat=istat)
    call memocc(istat, kbout%ibyz_f, 'kbout%ibyz_f', subname)
    do i3=iis3,iie3
        do i2=iis2,iie2
            do i1=iis1,iie1
                kbout%ibyz_f(i1,i2,i3) = kbin%ibyz_f(i1,i2,i3)
            end do
        end do
    end do
end if


if(associated(kbout%ibxz_f)) then
    iall=-product(shape(kbout%ibxz_f))*kind(kbout%ibxz_f)
    deallocate(kbout%ibxz_f, stat=istat)
    call memocc(istat, iall, 'kbout%ibxz_f', subname)
end if
if(associated(kbin%ibxz_f)) then
    iis1=lbound(kbin%ibxz_f,1)
    iie1=ubound(kbin%ibxz_f,1)
    iis2=lbound(kbin%ibxz_f,2)
    iie2=ubound(kbin%ibxz_f,2)
    iis3=lbound(kbin%ibxz_f,3)
    iie3=ubound(kbin%ibxz_f,3)
    allocate(kbout%ibxz_f(iis1:iie1,iis2:iie2,iis3:iie3), stat=istat)
    call memocc(istat, kbout%ibxz_f, 'kbout%ibxz_f', subname)
    do i3=iis3,iie3
        do i2=iis2,iie2
            do i1=iis1,iie1
                kbout%ibxz_f(i1,i2,i3) = kbin%ibxz_f(i1,i2,i3)
            end do
        end do
    end do
end if


if(associated(kbout%ibxy_f)) then
    iall=-product(shape(kbout%ibxy_f))*kind(kbout%ibxy_f)
    deallocate(kbout%ibxy_f, stat=istat)
    call memocc(istat, iall, 'kbout%ibxy_f', subname)
end if
if(associated(kbin%ibxy_f)) then
    iis1=lbound(kbin%ibxy_f,1)
    iie1=ubound(kbin%ibxy_f,1)
    iis2=lbound(kbin%ibxy_f,2)
    iie2=ubound(kbin%ibxy_f,2)
    iis3=lbound(kbin%ibxy_f,3)
    iie3=ubound(kbin%ibxy_f,3)
    allocate(kbout%ibxy_f(iis1:iie1,iis2:iie2,iis3:iie3), stat=istat)
    call memocc(istat, kbout%ibxy_f, 'kbout%ibxy_f', subname)
    do i3=iis3,iie3
        do i2=iis2,iie2
            do i1=iis1,iie1
                kbout%ibxy_f(i1,i2,i3) = kbin%ibxy_f(i1,i2,i3)
            end do
        end do
    end do
end if


end subroutine copy_kinetic_bounds




subroutine copy_shrink_bounds(geocode, sbin, sbout, subname)
use module_base
use module_types
implicit none

! Calling arguments
character(len=1), intent(in) :: geocode
type(shrink_bounds),intent(in):: sbin
type(shrink_bounds),intent(out):: sbout
character(len=*),intent(in):: subname

! Local variables
integer:: iis1, iie1, iis2, iie2, iis3, iie3, i1, i2, i3, istat, iall

if(geocode == 'F') then
   if(associated(sbout%ibzzx_c)) then
       iall=-product(shape(sbout%ibzzx_c))*kind(sbout%ibzzx_c)
       deallocate(sbout%ibzzx_c, stat=istat)
       call memocc(istat, iall, 'sbout%ibzzx_c', subname)
   end if
   if(associated(sbin%ibzzx_c)) then
       iis1=lbound(sbin%ibzzx_c,1)
       iie1=ubound(sbin%ibzzx_c,1)
       iis2=lbound(sbin%ibzzx_c,2)
       iie2=ubound(sbin%ibzzx_c,2)
       iis3=lbound(sbin%ibzzx_c,3)
       iie3=ubound(sbin%ibzzx_c,3)
       allocate(sbout%ibzzx_c(iis1:iie1,iis2:iie2,iis3:iie3), stat=istat)
       call memocc(istat, sbout%ibzzx_c, 'sbout%ibzzx_c', subname)
       do i3=iis3,iie3
           do i2=iis2,iie2
               do i1=iis1,iie1
                   sbout%ibzzx_c(i1,i2,i3) = sbin%ibzzx_c(i1,i2,i3)
               end do
           end do
       end do
   end if
   
   
   if(associated(sbout%ibyyzz_c)) then
       iall=-product(shape(sbout%ibyyzz_c))*kind(sbout%ibyyzz_c)
       deallocate(sbout%ibyyzz_c, stat=istat)
       call memocc(istat, iall, 'sbout%ibyyzz_c', subname)
   end if
   if(associated(sbin%ibyyzz_c)) then
       iis1=lbound(sbin%ibyyzz_c,1)
       iie1=ubound(sbin%ibyyzz_c,1)
       iis2=lbound(sbin%ibyyzz_c,2)
       iie2=ubound(sbin%ibyyzz_c,2)
       iis3=lbound(sbin%ibyyzz_c,3)
       iie3=ubound(sbin%ibyyzz_c,3)
       allocate(sbout%ibyyzz_c(iis1:iie1,iis2:iie2,iis3:iie3), stat=istat)
       call memocc(istat, sbout%ibyyzz_c, 'sbout%ibyyzz_c', subname)
       do i3=iis3,iie3
           do i2=iis2,iie2
               do i1=iis1,iie1
                   sbout%ibyyzz_c(i1,i2,i3) = sbin%ibyyzz_c(i1,i2,i3)
               end do
           end do
       end do
   end if
end if

if(associated(sbout%ibxy_ff)) then
    iall=-product(shape(sbout%ibxy_ff))*kind(sbout%ibxy_ff)
    deallocate(sbout%ibxy_ff, stat=istat)
    call memocc(istat, iall, 'sbout%ibxy_ff', subname)
end if
if(associated(sbin%ibxy_ff)) then
    iis1=lbound(sbin%ibxy_ff,1)
    iie1=ubound(sbin%ibxy_ff,1)
    iis2=lbound(sbin%ibxy_ff,2)
    iie2=ubound(sbin%ibxy_ff,2)
    iis3=lbound(sbin%ibxy_ff,3)
    iie3=ubound(sbin%ibxy_ff,3)
    allocate(sbout%ibxy_ff(iis1:iie1,iis2:iie2,iis3:iie3), stat=istat)
    call memocc(istat, sbout%ibxy_ff, 'sbout%ibxy_ff', subname)
    do i3=iis3,iie3
        do i2=iis2,iie2
            do i1=iis1,iie1
                sbout%ibxy_ff(i1,i2,i3) = sbin%ibxy_ff(i1,i2,i3)
            end do
        end do
    end do
end if


if(associated(sbout%ibzzx_f)) then
    iall=-product(shape(sbout%ibzzx_f))*kind(sbout%ibzzx_f)
    deallocate(sbout%ibzzx_f, stat=istat)
    call memocc(istat, iall, 'sbout%ibzzx_f', subname)
end if
if(associated(sbin%ibzzx_f)) then
    iis1=lbound(sbin%ibzzx_f,1)
    iie1=ubound(sbin%ibzzx_f,1)
    iis2=lbound(sbin%ibzzx_f,2)
    iie2=ubound(sbin%ibzzx_f,2)
    iis3=lbound(sbin%ibzzx_f,3)
    iie3=ubound(sbin%ibzzx_f,3)
    allocate(sbout%ibzzx_f(iis1:iie1,iis2:iie2,iis3:iie3), stat=istat)
    call memocc(istat, sbout%ibzzx_f, 'sbout%ibzzx_f', subname)
    do i3=iis3,iie3
        do i2=iis2,iie2
            do i1=iis1,iie1
                sbout%ibzzx_f(i1,i2,i3) = sbin%ibzzx_f(i1,i2,i3)
            end do
        end do
    end do
end if


if(associated(sbout%ibyyzz_f)) then
    iall=-product(shape(sbout%ibyyzz_f))*kind(sbout%ibyyzz_f)
    deallocate(sbout%ibyyzz_f, stat=istat)
    call memocc(istat, iall, 'sbout%ibyyzz_f', subname)
end if
if(associated(sbin%ibyyzz_f)) then
    iis1=lbound(sbin%ibyyzz_f,1)
    iie1=ubound(sbin%ibyyzz_f,1)
    iis2=lbound(sbin%ibyyzz_f,2)
    iie2=ubound(sbin%ibyyzz_f,2)
    iis3=lbound(sbin%ibyyzz_f,3)
    iie3=ubound(sbin%ibyyzz_f,3)
    allocate(sbout%ibyyzz_f(iis1:iie1,iis2:iie2,iis3:iie3), stat=istat)
    call memocc(istat, sbout%ibyyzz_f, 'sbout%ibyyzz_f', subname)
    do i3=iis3,iie3
        do i2=iis2,iie2
            do i1=iis1,iie1
                sbout%ibyyzz_f(i1,i2,i3) = sbin%ibyyzz_f(i1,i2,i3)
            end do
        end do
    end do
end if



end subroutine copy_shrink_bounds




subroutine copy_grow_bounds(geocode, gbin, gbout, subname)
use module_base
use module_types
implicit none

! Calling arguments
character(len=1),intent(in) :: geocode
type(grow_bounds),intent(in):: gbin
type(grow_bounds),intent(out):: gbout
character(len=*),intent(in):: subname

! Local variables
integer:: iis1, iie1, iis2, iie2, iis3, iie3, i1, i2, i3, istat, iall

if(geocode == 'F')then
   if(associated(gbout%ibzxx_c)) then
       iall=-product(shape(gbout%ibzxx_c))*kind(gbout%ibzxx_c)
       deallocate(gbout%ibzxx_c, stat=istat)
       call memocc(istat, iall, 'gbout%ibzxx_c', subname)
   end if
   if(associated(gbin%ibzxx_c)) then
       iis1=lbound(gbin%ibzxx_c,1)
       iie1=ubound(gbin%ibzxx_c,1)
       iis2=lbound(gbin%ibzxx_c,2)
       iie2=ubound(gbin%ibzxx_c,2)
       iis3=lbound(gbin%ibzxx_c,3)
       iie3=ubound(gbin%ibzxx_c,3)
       allocate(gbout%ibzxx_c(iis1:iie1,iis2:iie2,iis3:iie3), stat=istat)
       call memocc(istat, gbout%ibzxx_c, 'gbout%ibzxx_c', subname)
       do i3=iis3,iie3
           do i2=iis2,iie2
               do i1=iis1,iie1
                   gbout%ibzxx_c(i1,i2,i3) = gbin%ibzxx_c(i1,i2,i3)
               end do
           end do
       end do
   end if
       
   
   if(associated(gbout%ibxxyy_c)) then
       iall=-product(shape(gbout%ibxxyy_c))*kind(gbout%ibxxyy_c)
       deallocate(gbout%ibxxyy_c, stat=istat)
       call memocc(istat, iall, 'gbout%ibxxyy_c', subname)
   end if
   if(associated(gbin%ibxxyy_c)) then
       iis1=lbound(gbin%ibxxyy_c,1)
       iie1=ubound(gbin%ibxxyy_c,1)
       iis2=lbound(gbin%ibxxyy_c,2)
       iie2=ubound(gbin%ibxxyy_c,2)
       iis3=lbound(gbin%ibxxyy_c,3)
       iie3=ubound(gbin%ibxxyy_c,3)
       allocate(gbout%ibxxyy_c(iis1:iie1,iis2:iie2,iis3:iie3), stat=istat)
       call memocc(istat, gbout%ibxxyy_c, 'gbout%ibxxyy_c', subname)
       do i3=iis3,iie3
           do i2=iis2,iie2
               do i1=iis1,iie1
                   gbout%ibxxyy_c(i1,i2,i3) = gbin%ibxxyy_c(i1,i2,i3)
               end do
           end do
       end do
   end if
end if

if(associated(gbout%ibyz_ff)) then
    iall=-product(shape(gbout%ibyz_ff))*kind(gbout%ibyz_ff)
    deallocate(gbout%ibyz_ff, stat=istat)
    call memocc(istat, iall, 'gbout%ibyz_ff', subname)
end if
if(associated(gbin%ibyz_ff)) then
    iis1=lbound(gbin%ibyz_ff,1)
    iie1=ubound(gbin%ibyz_ff,1)
    iis2=lbound(gbin%ibyz_ff,2)
    iie2=ubound(gbin%ibyz_ff,2)
    iis3=lbound(gbin%ibyz_ff,3)
    iie3=ubound(gbin%ibyz_ff,3)
    allocate(gbout%ibyz_ff(iis1:iie1,iis2:iie2,iis3:iie3), stat=istat)
    call memocc(istat, gbout%ibyz_ff, 'gbout%ibyz_ff', subname)
    do i3=iis3,iie3
        do i2=iis2,iie2
            do i1=iis1,iie1
                gbout%ibyz_ff(i1,i2,i3) = gbin%ibyz_ff(i1,i2,i3)
            end do
        end do
    end do
end if

if(associated(gbout%ibzxx_f)) then
    iall=-product(shape(gbout%ibzxx_f))*kind(gbout%ibzxx_f)
    deallocate(gbout%ibzxx_f, stat=istat)
    call memocc(istat, iall, 'gbout%ibzxx_f', subname)
end if
if(associated(gbin%ibzxx_f)) then
    iis1=lbound(gbin%ibzxx_f,1)
    iie1=ubound(gbin%ibzxx_f,1)
    iis2=lbound(gbin%ibzxx_f,2)
    iie2=ubound(gbin%ibzxx_f,2)
    iis3=lbound(gbin%ibzxx_f,3)
    iie3=ubound(gbin%ibzxx_f,3)
    allocate(gbout%ibzxx_f(iis1:iie1,iis2:iie2,iis3:iie3), stat=istat)
    call memocc(istat, gbout%ibzxx_f, 'gbout%ibzxx_f', subname)
    do i3=iis3,iie3
        do i2=iis2,iie2
            do i1=iis1,iie1
                gbout%ibzxx_f(i1,i2,i3) = gbin%ibzxx_f(i1,i2,i3)
            end do
        end do
    end do
end if


if(associated(gbout%ibxxyy_f)) then
    iall=-product(shape(gbout%ibxxyy_f))*kind(gbout%ibxxyy_f)
    deallocate(gbout%ibxxyy_f, stat=istat)
    call memocc(istat, iall, 'gbout%ibxxyy_f', subname)
end if
if(associated(gbin%ibxxyy_f)) then
    iis1=lbound(gbin%ibxxyy_f,1)
    iie1=ubound(gbin%ibxxyy_f,1)
    iis2=lbound(gbin%ibxxyy_f,2)
    iie2=ubound(gbin%ibxxyy_f,2)
    iis3=lbound(gbin%ibxxyy_f,3)
    iie3=ubound(gbin%ibxxyy_f,3)
    allocate(gbout%ibxxyy_f(iis1:iie1,iis2:iie2,iis3:iie3), stat=istat)
    call memocc(istat, gbout%ibxxyy_f, 'gbout%ibxxyy_f', subname)
    do i3=iis3,iie3
        do i2=iis2,iie2
            do i1=iis1,iie1
                gbout%ibxxyy_f(i1,i2,i3) = gbin%ibxxyy_f(i1,i2,i3)
            end do
        end do
    end do
end if


end subroutine copy_grow_bounds




subroutine copy_nonlocal_psp_descriptors(nlpspin, nlpspout, subname)
  use module_base
  use module_types
  implicit none

  ! Calling arguments
  type(nonlocal_psp_descriptors),intent(in):: nlpspin
  type(nonlocal_psp_descriptors),intent(out):: nlpspout
  character(len=*),intent(in):: subname

  ! Local variables
  integer:: iis1,iie1,iis2,iie2,iis3,iie3,i1,i2,i3,istat,iall,iat


  nlpspout%nproj = nlpspin%nproj
  nlpspout%nprojel = nlpspin%nprojel

  nlpspout%natoms=nlpspin%natoms
  
  !allocate the array and copy wavefunction descriptors
  allocate(nlpspout%plr(nlpspout%natoms),stat=istat)
  if (istat /= 0) stop 'allocation error, nlpspout' 

  do iat=1,nlpspout%natoms

     !copy dimensions which are relevant for the moment
     nlpspout%plr(iat)%ns1=nlpspin%plr(iat)%ns1
     nlpspout%plr(iat)%ns2=nlpspin%plr(iat)%ns2
     nlpspout%plr(iat)%ns3=nlpspin%plr(iat)%ns3

     nlpspout%plr(iat)%d%n1=nlpspin%plr(iat)%d%n1
     nlpspout%plr(iat)%d%n2=nlpspin%plr(iat)%d%n2
     nlpspout%plr(iat)%d%n3=nlpspin%plr(iat)%d%n3

     nlpspout%plr(iat)%d%nfl1=nlpspin%plr(iat)%d%nfl1
     nlpspout%plr(iat)%d%nfl2=nlpspin%plr(iat)%d%nfl2
     nlpspout%plr(iat)%d%nfl3=nlpspin%plr(iat)%d%nfl3
     nlpspout%plr(iat)%d%nfu1=nlpspin%plr(iat)%d%nfu1
     nlpspout%plr(iat)%d%nfu2=nlpspin%plr(iat)%d%nfu2
     nlpspout%plr(iat)%d%nfu3=nlpspin%plr(iat)%d%nfu3

     nlpspout%plr(iat)%wfd%nseg_c =nlpspin%plr(iat)%wfd%nseg_c 
     nlpspout%plr(iat)%wfd%nseg_f =nlpspin%plr(iat)%wfd%nseg_f 
     nlpspout%plr(iat)%wfd%nvctr_c=nlpspin%plr(iat)%wfd%nvctr_c
     nlpspout%plr(iat)%wfd%nvctr_f=nlpspin%plr(iat)%wfd%nvctr_f

     call allocate_wfd(nlpspout%plr(iat)%wfd,subname)
 
     if (nlpspout%plr(iat)%wfd%nseg_c+nlpspout%plr(iat)%wfd%nseg_f > 0) then
        call vcopy(nlpspout%plr(iat)%wfd%nseg_c+nlpspout%plr(iat)%wfd%nseg_f,&
             nlpspin%plr(iat)%wfd%keyvloc(1),1,&
             nlpspout%plr(iat)%wfd%keyvloc(1),1)
        call vcopy(nlpspout%plr(iat)%wfd%nseg_c+nlpspout%plr(iat)%wfd%nseg_f,&
             nlpspin%plr(iat)%wfd%keyvglob(1),1,&
             nlpspout%plr(iat)%wfd%keyvglob(1),1)
        call vcopy(2*(nlpspout%plr(iat)%wfd%nseg_c+&
             nlpspout%plr(iat)%wfd%nseg_f),&
             nlpspin%plr(iat)%wfd%keygloc(1,1),1,&
             nlpspout%plr(iat)%wfd%keygloc(1,1),1)
        call vcopy(2*(nlpspout%plr(iat)%wfd%nseg_c+&
             nlpspout%plr(iat)%wfd%nseg_f),&
             nlpspin%plr(iat)%wfd%keyglob(1,1),1,&
             nlpspout%plr(iat)%wfd%keyglob(1,1),1)
     end if
  end do
  


!!$  if(associated(nlpspout%nvctr_p)) then
!!$     iall=-product(shape(nlpspout%nvctr_p))*kind(nlpspout%nvctr_p)
!!$     deallocate(nlpspout%nvctr_p, stat=istat)
!!$     call memocc(istat, iall, 'nlpspout%nvctr_p', subname)
!!$  end if
!!$  iis1=lbound(nlpspin%nvctr_p,1)
!!$  iie1=ubound(nlpspin%nvctr_p,1)
!!$  allocate(nlpspout%nvctr_p(iis1:iie1), stat=istat)
!!$  call memocc(istat, nlpspout%nvctr_p, 'nlpspout%nvctr_p', subname)
!!$  do i1=iis1,iie1
!!$     nlpspout%nvctr_p(i1) = nlpspin%nvctr_p(i1)
!!$  end do
!!$
!!$
!!$  if(associated(nlpspout%nseg_p)) then
!!$     iall=-product(shape(nlpspout%nseg_p))*kind(nlpspout%nseg_p)
!!$     deallocate(nlpspout%nseg_p, stat=istat)
!!$     call memocc(istat, iall, 'nlpspout%nseg_p', subname)
!!$  end if
!!$  iis1=lbound(nlpspin%nseg_p,1)
!!$  iie1=ubound(nlpspin%nseg_p,1)
!!$  allocate(nlpspout%nseg_p(iis1:iie1), stat=istat)
!!$  call memocc(istat, nlpspout%nseg_p, 'nlpspout%nseg_p', subname)
!!$  do i1=iis1,iie1
!!$     nlpspout%nseg_p(i1) = nlpspin%nseg_p(i1)
!!$  end do
!!$
!!$
!!$  if(associated(nlpspout%keyv_p)) then
!!$     iall=-product(shape(nlpspout%keyv_p))*kind(nlpspout%keyv_p)
!!$     deallocate(nlpspout%keyv_p, stat=istat)
!!$     call memocc(istat, iall, 'nlpspout%keyv_p', subname)
!!$  end if
!!$  iis1=lbound(nlpspin%keyv_p,1)
!!$  iie1=ubound(nlpspin%keyv_p,1)
!!$  allocate(nlpspout%keyv_p(iis1:iie1), stat=istat)
!!$  call memocc(istat, nlpspout%keyv_p, 'nlpspout%keyv_p', subname)
!!$  do i1=iis1,iie1
!!$     nlpspout%keyv_p(i1) = nlpspin%keyv_p(i1)
!!$  end do
!!$
!!$
!!$  if(associated(nlpspout%keyg_p)) then
!!$     iall=-product(shape(nlpspout%keyg_p))*kind(nlpspout%keyg_p)
!!$     deallocate(nlpspout%keyg_p, stat=istat)
!!$     call memocc(istat, iall, 'nlpspout%keyg_p', subname)
!!$  end if
!!$  iis1=lbound(nlpspin%keyg_p,1)
!!$  iie1=ubound(nlpspin%keyg_p,1)
!!$  iis2=lbound(nlpspin%keyg_p,2)
!!$  iie2=ubound(nlpspin%keyg_p,2)
!!$  allocate(nlpspout%keyg_p(iis1:iie1,iis2:iie2), stat=istat)
!!$  call memocc(istat, nlpspin%keyg_p, 'nlpspin%keyg_p', subname)
!!$  do i2=iis2,iie2
!!$     do i1=iis1,iie1
!!$        nlpspout%keyg_p(i1,i2) = nlpspin%keyg_p(i1,i2)
!!$     end do
!!$  end do
!!$
!!$
!!$  if(associated(nlpspout%nboxp_c)) then
!!$     iall=-product(shape(nlpspout%nboxp_c))*kind(nlpspout%nboxp_c)
!!$     deallocate(nlpspout%nboxp_c, stat=istat)
!!$     call memocc(istat, iall, 'nlpspout%nboxp_c', subname)
!!$  end if
!!$  iis1=lbound(nlpspin%nboxp_c,1)
!!$  iie1=ubound(nlpspin%nboxp_c,1)
!!$  iis2=lbound(nlpspin%nboxp_c,2)
!!$  iie2=ubound(nlpspin%nboxp_c,2)
!!$  iis3=lbound(nlpspin%nboxp_c,3)
!!$  iie3=ubound(nlpspin%nboxp_c,3)
!!$  allocate(nlpspout%nboxp_c(iis1:iie1,iis2:iie2,iis3:iie3), stat=istat)
!!$  call memocc(istat, nlpspout%nboxp_c, 'nlpspout%nboxp_c', subname)
!!$  do i3=iis3,iie3
!!$     do i2=iis2,iie2
!!$        do i1=iis1,iie1
!!$           nlpspout%nboxp_c(i1,i2,i3) = nlpspin%nboxp_c(i1,i2,i3)
!!$        end do
!!$     end do
!!$  end do
!!$
!!$
!!$  if(associated(nlpspout%nboxp_f)) then
!!$     iall=-product(shape(nlpspout%nboxp_f))*kind(nlpspout%nboxp_f)
!!$     deallocate(nlpspout%nboxp_f, stat=istat)
!!$     call memocc(istat, iall, 'nlpspout%nboxp_f', subname)
!!$  end if
!!$  iis1=lbound(nlpspin%nboxp_f,1)
!!$  iie1=ubound(nlpspin%nboxp_f,1)
!!$  iis2=lbound(nlpspin%nboxp_f,2)
!!$  iie2=ubound(nlpspin%nboxp_f,2)
!!$  iis3=lbound(nlpspin%nboxp_f,3)
!!$  iie3=ubound(nlpspin%nboxp_f,3)
!!$  allocate(nlpspout%nboxp_f(iis1:iie1,iis2:iie2,iis3:iie3), stat=istat)
!!$  call memocc(istat, nlpspout%nboxp_f, 'nlpspout%nboxp_f', subname)
!!$  do i3=iis3,iie3
!!$     do i2=iis2,iie2
!!$        do i1=iis1,iie1
!!$           nlpspout%nboxp_f(i1,i2,i3) = nlpspin%nboxp_f(i1,i2,i3)
!!$        end do
!!$     end do
!!$  end do


end subroutine copy_nonlocal_psp_descriptors



subroutine copy_orbitals_data(orbsin, orbsout, subname)
use module_base
use module_types
implicit none

! Calling arguments
type(orbitals_data),intent(in):: orbsin
type(orbitals_data),intent(out):: orbsout
character(len=*),intent(in):: subname

! Local variables
integer:: iis1, iie1, iis2, iie2, i1, i2, istat, iall

orbsout%norb = orbsin%norb
orbsout%norbp = orbsin%norbp
orbsout%norbu = orbsin%norbu
orbsout%norbd = orbsin%norbd
orbsout%nspin = orbsin%nspin
orbsout%nspinor = orbsin%nspinor
orbsout%isorb = orbsin%isorb
orbsout%npsidim_orbs = orbsin%npsidim_orbs
orbsout%npsidim_comp = orbsin%npsidim_comp
orbsout%nkpts = orbsin%nkpts
orbsout%nkptsp = orbsin%nkptsp
orbsout%iskpts = orbsin%iskpts
orbsout%efermi = orbsin%efermi

if(associated(orbsout%norb_par)) then
    iall=-product(shape(orbsout%norb_par))*kind(orbsout%norb_par)
    deallocate(orbsout%norb_par, stat=istat)
    call memocc(istat, iall, 'orbsout%norb_par', subname)
end if
if(associated(orbsin%norb_par)) then
    iis1=lbound(orbsin%norb_par,1)
    iie1=ubound(orbsin%norb_par,1)
    iis2=lbound(orbsin%norb_par,2)
    iie2=ubound(orbsin%norb_par,2)
    allocate(orbsout%norb_par(iis1:iie1,iis2:iie2), stat=istat)
    call memocc(istat, orbsout%norb_par, 'orbsout%norb_par', subname)
    do i1=iis1,iie1
       do i2 = iis2,iie2
        orbsout%norb_par(i1,i2) = orbsin%norb_par(i1,i2)
       end do
    end do
end if

if(associated(orbsout%iokpt)) then
    iall=-product(shape(orbsout%iokpt))*kind(orbsout%iokpt)
    deallocate(orbsout%iokpt, stat=istat)
    call memocc(istat, iall, 'orbsout%iokpt', subname)
end if
if(associated(orbsin%iokpt)) then
    iis1=lbound(orbsin%iokpt,1)
    iie1=ubound(orbsin%iokpt,1)
    allocate(orbsout%iokpt(iis1:iie1), stat=istat)
    call memocc(istat, orbsout%iokpt, 'orbsout%iokpt', subname)
    do i1=iis1,iie1
        orbsout%iokpt(i1) = orbsin%iokpt(i1)
    end do
end if

if(associated(orbsout%ikptproc)) then
    iall=-product(shape(orbsout%ikptproc))*kind(orbsout%ikptproc)
    deallocate(orbsout%ikptproc, stat=istat)
    call memocc(istat, iall, 'orbsout%ikptproc', subname)
end if
if(associated(orbsin%ikptproc)) then
    iis1=lbound(orbsin%ikptproc,1)
    iie1=ubound(orbsin%ikptproc,1)
    allocate(orbsout%ikptproc(iis1:iie1), stat=istat)
    call memocc(istat, orbsout%ikptproc, 'orbsout%ikptproc', subname)
    do i1=iis1,iie1
        orbsout%ikptproc(i1) = orbsin%ikptproc(i1)
    end do
end if

if(associated(orbsout%inwhichlocreg)) then
    iall=-product(shape(orbsout%inwhichlocreg))*kind(orbsout%inwhichlocreg)
    deallocate(orbsout%inwhichlocreg, stat=istat)
    call memocc(istat, iall, 'orbsout%inwhichlocreg', subname)
end if
if(associated(orbsin%inwhichlocreg)) then
    iis1=lbound(orbsin%inwhichlocreg,1)
    iie1=ubound(orbsin%inwhichlocreg,1)
    allocate(orbsout%inwhichlocreg(iis1:iie1), stat=istat)
    call memocc(istat, orbsout%inwhichlocreg, 'orbsout%inwhichlocreg', subname)
    do i1=iis1,iie1
        orbsout%inwhichlocreg(i1) = orbsin%inwhichlocreg(i1)
    end do
end if

if(associated(orbsout%onwhichatom)) then
    iall=-product(shape(orbsout%onwhichatom))*kind(orbsout%onwhichatom)
    deallocate(orbsout%onwhichatom, stat=istat)
    call memocc(istat, iall, 'orbsout%onwhichatom', subname)
end if
if(associated(orbsin%onwhichatom)) then
    iis1=lbound(orbsin%onwhichatom,1)
    iie1=ubound(orbsin%onwhichatom,1)
    allocate(orbsout%onwhichatom(iis1:iie1), stat=istat)
    call memocc(istat, orbsout%onwhichatom, 'orbsout%onwhichatom', subname)
    do i1=iis1,iie1
        orbsout%onwhichatom(i1) = orbsin%onwhichatom(i1)
    end do
end if

if(associated(orbsout%onWhichMPI)) then
    iall=-product(shape(orbsout%onWhichMPI))*kind(orbsout%onWhichMPI)
    deallocate(orbsout%onWhichMPI, stat=istat)
    call memocc(istat, iall, 'orbsout%onWhichMPI', subname)
end if
if(associated(orbsin%onWhichMPI)) then
    iis1=lbound(orbsin%onWhichMPI,1)
    iie1=ubound(orbsin%onWhichMPI,1)
    allocate(orbsout%onWhichMPI(iis1:iie1), stat=istat)
    call memocc(istat, orbsout%onWhichMPI, 'orbsout%onWhichMPI', subname)
    do i1=iis1,iie1
        orbsout%onWhichMPI(i1) = orbsin%onWhichMPI(i1)
    end do
end if

if(associated(orbsout%isorb_par)) then
    iall=-product(shape(orbsout%isorb_par))*kind(orbsout%isorb_par)
    deallocate(orbsout%isorb_par, stat=istat)
    call memocc(istat, iall, 'orbsout%isorb_par', subname)
end if
if(associated(orbsin%isorb_par)) then
    iis1=lbound(orbsin%isorb_par,1)
    iie1=ubound(orbsin%isorb_par,1)
    allocate(orbsout%isorb_par(iis1:iie1), stat=istat)
    call memocc(istat, orbsout%isorb_par, 'orbsout%isorb_par', subname)
    do i1=iis1,iie1
        orbsout%isorb_par(i1) = orbsin%isorb_par(i1)
    end do
end if

if(associated(orbsout%eval)) then
    iall=-product(shape(orbsout%eval))*kind(orbsout%eval)
    deallocate(orbsout%eval, stat=istat)
    call memocc(istat, iall, 'orbsout%eval', subname)
end if
if(associated(orbsin%eval)) then
    iis1=lbound(orbsin%eval,1)
    iie1=ubound(orbsin%eval,1)
    if(iie1 /= iis1 ) then
       allocate(orbsout%eval(iis1:iie1), stat=istat)
       call memocc(istat, orbsout%eval, 'orbsout%eval', subname)
       do i1=iis1,iie1
           orbsout%eval(i1) = orbsin%eval(i1)
       end do
    end if
end if

if(associated(orbsout%occup)) then
    iall=-product(shape(orbsout%occup))*kind(orbsout%occup)
    deallocate(orbsout%occup, stat=istat)
    call memocc(istat, iall, 'orbsout%occup', subname)
end if
if(associated(orbsin%occup)) then
    iis1=lbound(orbsin%occup,1)
    iie1=ubound(orbsin%occup,1)
    allocate(orbsout%occup(iis1:iie1), stat=istat)
    call memocc(istat, orbsout%occup, 'orbsout%occup', subname)
    do i1=iis1,iie1
        orbsout%occup(i1) = orbsin%occup(i1)
    end do
end if

if(associated(orbsout%spinsgn)) then
    iall=-product(shape(orbsout%spinsgn))*kind(orbsout%spinsgn)
    deallocate(orbsout%spinsgn, stat=istat)
    call memocc(istat, iall, 'orbsout%spinsgn', subname)
end if
if(associated(orbsin%spinsgn)) then
    iis1=lbound(orbsin%spinsgn,1)
    iie1=ubound(orbsin%spinsgn,1)
    allocate(orbsout%spinsgn(iis1:iie1), stat=istat)
    call memocc(istat, orbsout%spinsgn, 'orbsout%spinsgn', subname)
    do i1=iis1,iie1
        orbsout%spinsgn(i1) = orbsin%spinsgn(i1)
    end do
end if


if(associated(orbsout%kwgts)) then
    iall=-product(shape(orbsout%kwgts))*kind(orbsout%kwgts)
    deallocate(orbsout%kwgts, stat=istat)
    call memocc(istat, iall, 'orbsout%kwgts', subname)
end if
if(associated(orbsin%kwgts)) then
    iis1=lbound(orbsin%kwgts,1)
    iie1=ubound(orbsin%kwgts,1)
    allocate(orbsout%kwgts(iis1:iie1), stat=istat)
    call memocc(istat, orbsout%kwgts, 'orbsout%kwgts', subname)
    do i1=iis1,iie1
        orbsout%kwgts(i1) = orbsin%kwgts(i1)
    end do
end if


if(associated(orbsout%kpts)) then
    iall=-product(shape(orbsout%kpts))*kind(orbsout%kpts)
    deallocate(orbsout%kpts, stat=istat)
    call memocc(istat, iall, 'orbsout%kpts', subname)
end if
if(associated(orbsin%kpts)) then
    iis1=lbound(orbsin%kpts,1)
    iie1=ubound(orbsin%kpts,1)
    iis2=lbound(orbsin%kpts,2)
    iie2=ubound(orbsin%kpts,2)
    allocate(orbsout%kpts(iis1:iie1,iis2:iie2), stat=istat)
    call memocc(istat, orbsout%kpts, 'orbsout%kpts', subname)
    do i2=iis2,iie2
        do i1=iis1,iie1
            orbsout%kpts(i1,i2) = orbsin%kpts(i1,i2)
        end do
    end do
end if


if(associated(orbsout%ispot)) then
    iall=-product(shape(orbsout%ispot))*kind(orbsout%ispot)
    deallocate(orbsout%ispot, stat=istat)
    call memocc(istat, iall, 'orbsout%ispot', subname)
end if
if(associated(orbsin%ispot)) then
    iis1=lbound(orbsin%ispot,1)
    iie1=ubound(orbsin%ispot,1)
    allocate(orbsout%ispot(iis1:iie1), stat=istat)
    call memocc(istat, orbsout%ispot, 'orbsout%ispot', subname)
    do i1=iis1,iie1
        orbsout%ispot(i1) = orbsin%ispot(i1)
    end do
end if


end subroutine copy_orbitals_data


subroutine copy_basis_specifications(bsin, bsout, subname)
  use module_base
  use module_types
  implicit none
  
  ! Calling arguments
  type(basis_specifications),intent(in):: bsin
  type(basis_specifications),intent(out):: bsout
  character(len=*),intent(in):: subname
  
  
  bsout%update_phi=bsin%update_phi
  bsout%use_derivative_basis=bsin%use_derivative_basis
  bsout%communicate_phi_for_lsumrho=bsin%communicate_phi_for_lsumrho
  bsout%conv_crit=bsin%conv_crit
  bsout%locreg_enlargement=bsin%locreg_enlargement
  bsout%target_function=bsin%target_function
  bsout%meth_transform_overlap=bsin%meth_transform_overlap
  bsout%nit_precond=bsin%nit_precond
  bsout%nit_basis_optimization=bsin%nit_basis_optimization
  bsout%nit_unitary_loop=bsin%nit_unitary_loop
  bsout%confinement_decrease_mode=bsin%confinement_decrease_mode

end subroutine copy_basis_specifications

subroutine copy_orthon_data(odin, odout, subname)
  use module_base
  use module_types
  implicit none
  
  ! Calling aruments
  type(orthon_data),intent(in):: odin
  type(orthon_data),intent(out):: odout
  character(len=*),intent(in):: subname

  odout%directDiag=odin%directDiag
  odout%norbpInguess=odin%norbpInguess
  odout%bsLow=odin%bsLow
  odout%bsUp=odin%bsUp
  odout%methOrtho=odin%methOrtho
  odout%iguessTol=odin%iguessTol
  odout%methTransformOverlap=odin%methTransformOverlap
  odout%nItOrtho=odin%nItOrtho
  odout%blocksize_pdsyev=odin%blocksize_pdsyev
  odout%blocksize_pdgemm=odin%blocksize_pdgemm

end subroutine copy_orthon_data



subroutine copy_basis_performance_options(bpoin, bpoout, subname)
  use module_base
  use module_types
  implicit none

  ! Calling arguments
  type(basis_performance_options),intent(in):: bpoin
  type(basis_performance_options),intent(out):: bpoout
  character(len=*),intent(in):: subname
  
  
  bpoout%blocksize_pdgemm=bpoin%blocksize_pdgemm
  bpoout%blocksize_pdsyev=bpoin%blocksize_pdsyev
  bpoout%nproc_pdsyev=bpoin%nproc_pdsyev
  bpoout%communication_strategy_overlap=bpoin%communication_strategy_overlap
  
end subroutine copy_basis_performance_options


subroutine copy_local_zone_descriptors(lzd_in, lzd_out, subname)
  use module_base
  use module_types
  use module_interfaces, except_this_one => copy_local_zone_descriptors
  implicit none

  ! Calling arguments
  type(local_zone_descriptors),intent(in):: lzd_in
  type(local_zone_descriptors),intent(out):: lzd_out
  character(len=*),intent(in):: subname

  ! Local variables
  integer:: istat, iall, i1, iis1, iie1

  lzd_out%linear=lzd_in%linear
  lzd_out%nlr=lzd_in%nlr
  lzd_out%lintyp=lzd_in%lintyp
  lzd_out%ndimpotisf=lzd_in%ndimpotisf
  lzd_out%hgrids(:)=lzd_in%hgrids(:)

  if(associated(lzd_out%doHamAppl)) then
      iall=-product(shape(lzd_out%doHamAppl))*kind(lzd_out%doHamAppl)
      deallocate(lzd_out%doHamAppl, stat=istat)
      call memocc(istat, iall, 'lzd_out%doHamAppl', subname)
  end if
  if(associated(lzd_in%doHamAppl)) then
      iis1=lbound(lzd_in%doHamAppl,1)
      iie1=ubound(lzd_in%doHamAppl,1)
      allocate(lzd_out%doHamAppl(iis1:iie1), stat=istat)
      call memocc(istat, lzd_out%doHamAppl, 'lzd_out%doHamAppl', subname)
      do i1=iis1,iie1
          lzd_out%doHamAppl(i1) = lzd_in%doHamAppl(i1)
      end do
  end if

  call nullify_locreg_descriptors(lzd_out%glr)
  call copy_locreg_descriptors(lzd_in%glr, lzd_out%glr, subname)

  if(associated(lzd_out%llr)) then
      deallocate(lzd_out%llr, stat=istat)
  end if
  if(associated(lzd_in%llr)) then
      iis1=lbound(lzd_in%llr,1)
      iie1=ubound(lzd_in%llr,1)
      allocate(lzd_out%llr(iis1:iie1), stat=istat)
      do i1=iis1,iie1
          call nullify_locreg_descriptors(lzd_out%llr(i1))
          call copy_locreg_descriptors(lzd_in%llr(i1), lzd_out%llr(i1), subname)
      end do
  end if


end subroutine copy_local_zone_descriptors<|MERGE_RESOLUTION|>--- conflicted
+++ resolved
@@ -1,51 +1,4 @@
 subroutine copy_locreg_descriptors(glrin, glrout, subname)
-<<<<<<< HEAD
-use module_base
-use module_types
-use module_interfaces, exceptThisOne => copy_locreg_descriptors
-implicit none
-
-! Calling arguments
-type(locreg_descriptors),intent(in):: glrin
-type(locreg_descriptors),intent(out):: glrout
-character(len=*),intent(in):: subname
-
-! Local variables
-integer:: iis, iie, istat, i, iall
-
-glrout%geocode = glrin%geocode
-glrout%hybrid_on = glrin%hybrid_on
-glrout%ns1 = glrin%ns1
-glrout%ns2 = glrin%ns2
-glrout%ns3 = glrin%ns3
-glrout%nsi1 = glrin%nsi1
-glrout%nsi2 = glrin%nsi2
-glrout%nsi3 = glrin%nsi3
-glrout%Localnorb = glrin%Localnorb
-
-glrout%outofzone(1) = glrin%outofzone(1)
-glrout%outofzone(2) = glrin%outofzone(2)
-glrout%outofzone(3) = glrin%outofzone(3)
-
-!if(associated(glrout%projflg)) then
-!    iall=-product(shape(glrout%projflg))*kind(glrout%projflg)
-!    deallocate(glrout%projflg, stat=istat)
-!    call memocc(istat, iall, 'glrout%projflg', subname)
-!end if
-!   iis=lbound(glrin%projflg,1)
-!   iie=ubound(glrin%projflg,1)
-!   allocate(glrout%projflg(iis:iie), stat=istat)
-!   call memocc(istat, glrout%projflg, 'glrout%projflg', subname)
-!   do i=iis,iie
-!       glrout%projflg(i) = glrin%projflg(i)
-!   end do
-
-call copy_grid_dimensions(glrin%d, glrout%d)
-call copy_wavefunctions_descriptors(glrin%wfd, glrout%wfd, subname)
-if(glrin%geocode == 'F' .or. (glrin%geocode == 'P' .and. glrin%hybrid_on)) then
-   call copy_convolutions_bounds(glrin%geocode, glrin%bounds, glrout%bounds, subname)
-end if
-=======
   use module_base
   use module_types
   use module_interfaces, exceptThisOne => copy_locreg_descriptors
@@ -77,27 +30,26 @@
   glrout%outofzone(2) = glrin%outofzone(2)
   glrout%outofzone(3) = glrin%outofzone(3)
   
-  if(associated(glrout%projflg)) then
-      iall=-product(shape(glrout%projflg))*kind(glrout%projflg)
-      deallocate(glrout%projflg, stat=istat)
-      call memocc(istat, iall, 'glrout%projflg', subname)
-  end if
-  if(associated(glrin%projflg)) then
-      iis=lbound(glrin%projflg,1)
-      iie=ubound(glrin%projflg,1)
-      allocate(glrout%projflg(iis:iie), stat=istat)
-      call memocc(istat, glrout%projflg, 'glrout%projflg', subname)
-      do i=iis,iie
-          glrout%projflg(i) = glrin%projflg(i)
-      end do
-  end if
+!  if(associated(glrout%projflg)) then
+!     iall=-product(shape(glrout%projflg))*kind(glrout%projflg)
+!     deallocate(glrout%projflg, stat=istat)
+!     call memocc(istat, iall, 'glrout%projflg', subname)
+!  end if
+!  if(associated(glrin%projflg)) then
+!      iis=lbound(glrin%projflg,1)
+!      iie=ubound(glrin%projflg,1)
+!      allocate(glrout%projflg(iis:iie), stat=istat)
+!      call memocc(istat, glrout%projflg, 'glrout%projflg', subname)
+!      do i=iis,iie
+!          glrout%projflg(i) = glrin%projflg(i)
+!      end do
+!  end if
   
   call copy_grid_dimensions(glrin%d, glrout%d)
   call copy_wavefunctions_descriptors(glrin%wfd, glrout%wfd, subname)
   if(glrin%geocode == 'F' .or. (glrin%geocode == 'P' .and. glrin%hybrid_on)) then
      call copy_convolutions_bounds(glrin%geocode, glrin%bounds, glrout%bounds, subname)
   end if
->>>>>>> c0a217b6
 
 end subroutine copy_locreg_descriptors
 
