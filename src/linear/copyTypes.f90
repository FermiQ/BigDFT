--- conflicted
+++ resolved
@@ -30,12 +30,7 @@
   end if
 
   ! should technically copy these across as well but not needed for restart and will eventually be removing wfnmd as a type
-<<<<<<< HEAD
-  nullify(tmbout%wfnmd%coeffp)
   nullify(tmbout%linmat%denskern%matrix_compr)
-=======
-  nullify(tmbout%wfnmd%density_kernel_compr)
->>>>>>> 4ecf559f
 
   ! should also copy/nullify p2pcomms etc
 
