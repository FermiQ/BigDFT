subroutine copy_locreg_descriptors(glrin, glrout, subname)
use module_base
use module_types
use module_interfaces, exceptThisOne => copy_locreg_descriptors
implicit none

! Calling arguments
type(locreg_descriptors),intent(in):: glrin
type(locreg_descriptors),intent(out):: glrout
character(len=*),intent(in):: subname

! Local variables
integer:: iis, iie, istat, i, iall
  
glrout%geocode = glrin%geocode
glrout%hybrid_on = glrin%hybrid_on
glrout%ns1 = glrin%ns1
glrout%ns2 = glrin%ns2
glrout%ns3 = glrin%ns3
glrout%nsi1 = glrin%nsi1
glrout%nsi2 = glrin%nsi2
glrout%nsi3 = glrin%nsi3
glrout%Localnorb = glrin%Localnorb

glrout%outofzone(1) = glrin%outofzone(1)
glrout%outofzone(2) = glrin%outofzone(2)
glrout%outofzone(3) = glrin%outofzone(3)

<<<<<<< HEAD
if(associated(glrin%projflg))then
   iis=lbound(glrin%projflg,1)
   iie=ubound(glrin%projflg,1)
   allocate(glrout%projflg(iis:iie), stat=istat)
   call memocc(istat, glrout%projflg, 'glrout%projflg', subname)
   do i=iis,iie
       glrout%projflg(i) = glrin%projflg(i)
   end do
end if
=======
if(associated(glrout%projflg)) then
    iall=-product(shape(glrout%projflg))*kind(glrout%projflg)
    deallocate(glrout%projflg, stat=istat)
    call memocc(istat, iall, 'glrout%projflg', subname)
end if
iis=lbound(glrin%projflg,1)
iie=ubound(glrin%projflg,1)
allocate(glrout%projflg(iis:iie), stat=istat)
call memocc(istat, glrout%projflg, 'glrout%projflg', subname)
do i=iis,iie
    glrout%projflg(i) = glrin%projflg(i)
end do
>>>>>>> b4005fbf

call copy_grid_dimensions(glrin%d, glrout%d)
call copy_wavefunctions_descriptors(glrin%wfd, glrout%wfd, subname)
call copy_convolutions_bounds(glrin%bounds, glrout%bounds, subname)


end subroutine copy_locreg_descriptors



subroutine copy_grid_dimensions(din, dout)
use module_base
use module_types
implicit none

! Calling arguments
type(grid_dimensions),intent(in):: din
type(grid_dimensions),intent(out):: dout

dout%n1 = din%n1
dout%n2 = din%n2
dout%n3 = din%n3
dout%nfl1 = din%nfl1
dout%nfu1 = din%nfu1
dout%nfl2 = din%nfl2
dout%nfu2 = din%nfu2
dout%nfl3 = din%nfl3
dout%nfu3 = din%nfu3
dout%n1i = din%n1i
dout%n2i = din%n2i
dout%n3i = din%n3i


end subroutine copy_grid_dimensions



subroutine copy_wavefunctions_descriptors(wfdin, wfdout, subname)
use module_base
use module_types
implicit none

! Calling arguments
type(wavefunctions_descriptors),intent(in):: wfdin
type(wavefunctions_descriptors),intent(out):: wfdout
character(len=*),intent(in):: subname

! Local variables
integer:: i1, i2, iis1, iie1, iis2, iie2, istat, iall


wfdout%nvctr_c = wfdin%nvctr_c
wfdout%nvctr_f = wfdin%nvctr_f
wfdout%nseg_c = wfdin%nseg_c
wfdout%nseg_f = wfdin%nseg_f

if(associated(wfdout%keyg)) then
    iall=-product(shape(wfdout%keyg))*kind(wfdout%keyg)
    deallocate(wfdout%keyg, stat=istat)
    call memocc(istat, iall, 'wfdout%keyg', subname)
end if
iis1=lbound(wfdin%keyg,1)
iie1=ubound(wfdin%keyg,1)
iis2=lbound(wfdin%keyg,2)
iie2=ubound(wfdin%keyg,2)
allocate(wfdout%keyg(iis1:iie1,iis2:iie2), stat=istat)
call memocc(istat, wfdout%keyg, 'wfdout%keyg', subname)
do i2=iis2,iie2
    do i1=iis1,iie1
        wfdout%keyg(i1,i2) = wfdin%keyg(i1,i2)
    end do
end do
    
if(associated(wfdout%keyv)) then
    iall=-product(shape(wfdout%keyv))*kind(wfdout%keyv)
    deallocate(wfdout%keyv, stat=istat)
    call memocc(istat, iall, 'wfdout%keyv', subname)
end if
iis1=lbound(wfdin%keyv,1)
iie1=ubound(wfdin%keyv,1)
allocate(wfdout%keyv(iis1:iie1), stat=istat)
call memocc(istat, wfdout%keyv, 'wfdout%keyv', subname)
do i1=iis1,iie1
    wfdout%keyv(i1) = wfdin%keyv(i1)
end do


end subroutine copy_wavefunctions_descriptors





subroutine copy_convolutions_bounds(boundsin, boundsout, subname)
use module_base
use module_types
use module_interfaces, expectThisOne => copy_convolutions_bounds
implicit none

! Calling arguments
type(convolutions_bounds),intent(in):: boundsin
type(convolutions_bounds),intent(out):: boundsout
character(len=*),intent(in):: subname

! Local variables
integer:: iis1, iie1, iis2, iie2, iis3, iie3, i1, i2, i3, istat, iall

call copy_kinetic_bounds(boundsin%kb, boundsout%kb, subname)
call copy_shrink_bounds(boundsin%sb, boundsout%sb, subname)
call copy_grow_bounds(boundsin%gb, boundsout%gb, subname)

iis1=lbound(boundsin%ibyyzz_r,1)
iie1=ubound(boundsin%ibyyzz_r,1)
iis2=lbound(boundsin%ibyyzz_r,2)
iie2=ubound(boundsin%ibyyzz_r,2)
iis3=lbound(boundsin%ibyyzz_r,3)
iie3=ubound(boundsin%ibyyzz_r,3)

if(associated(boundsout%ibyyzz_r)) then
    iall=-product(shape(boundsout%ibyyzz_r))*kind(boundsout%ibyyzz_r)
    deallocate(boundsout%ibyyzz_r, stat=istat)
    call memocc(istat, iall, 'boundsout%ibyyzz_r', subname)
end if
allocate(boundsout%ibyyzz_r(iis1:iie1,iis2:iie2,iis3:iie3), stat=istat)
call memocc(istat, boundsout%ibyyzz_r, 'boundsout%ibyyzz_r', subname)
do i3=iis3,iie3
    do i2=iis2,iie2
        do i1=iis1,iie1
            boundsout%ibyyzz_r(i1,i2,i3) = boundsin%ibyyzz_r(i1,i2,i3)
        end do
    end do
end do

end subroutine copy_convolutions_bounds



subroutine copy_kinetic_bounds(kbin, kbout, subname)
use module_base
use module_types
implicit none

! Calling arguments
type(kinetic_bounds),intent(in):: kbin
type(kinetic_bounds),intent(out):: kbout
character(len=*),intent(in):: subname

! Local variables
integer:: iis1, iie1, iis2, iie2, iis3, iie3, i1, i2, i3, istat, iall

if(associated(kbout%ibyz_c)) then
    iall=-product(shape(kbout%ibyz_c))*kind(kbout%ibyz_c)
    deallocate(kbout%ibyz_c, stat=istat)
    call memocc(istat, iall, 'kbout%ibyz_c', subname)
end if
iis1=lbound(kbin%ibyz_c,1)
iie1=ubound(kbin%ibyz_c,1)
iis2=lbound(kbin%ibyz_c,2)
iie2=ubound(kbin%ibyz_c,2)
iis3=lbound(kbin%ibyz_c,3)
iie3=ubound(kbin%ibyz_c,3)
allocate(kbout%ibyz_c(iis1:iie1,iis2:iie2,iis3:iie3), stat=istat)
call memocc(istat, kbout%ibyz_c, 'kbout%ibyz_c', subname)
do i3=iis3,iie3
    do i2=iis2,iie2
        do i1=iis1,iie1
            kbout%ibyz_c(i1,i2,i3) = kbin%ibyz_c(i1,i2,i3)
        end do
    end do
end do


if(associated(kbout%ibxz_c)) then
    iall=-product(shape(kbout%ibxz_c))*kind(kbout%ibxz_c)
    deallocate(kbout%ibxz_c, stat=istat)
    call memocc(istat, iall, 'kbout%ibxz_c', subname)
end if
iis1=lbound(kbin%ibxz_c,1)
iie1=ubound(kbin%ibxz_c,1)
iis2=lbound(kbin%ibxz_c,2)
iie2=ubound(kbin%ibxz_c,2)
iis3=lbound(kbin%ibxz_c,3)
iie3=ubound(kbin%ibxz_c,3)
allocate(kbout%ibxz_c(iis1:iie1,iis2:iie2,iis3:iie3), stat=istat)
call memocc(istat, kbout%ibxz_c, 'kbout%ibxz_c', subname)
do i3=iis3,iie3
    do i2=iis2,iie2
        do i1=iis1,iie1
            kbout%ibxz_c(i1,i2,i3) = kbin%ibxz_c(i1,i2,i3)
        end do
    end do
end do


if(associated(kbout%ibxy_c)) then
    iall=-product(shape(kbout%ibxy_c))*kind(kbout%ibxy_c)
    deallocate(kbout%ibxy_c, stat=istat)
    call memocc(istat, iall, 'kbout%ibxy_c', subname)
end if
iis1=lbound(kbin%ibxy_c,1)
iie1=ubound(kbin%ibxy_c,1)
iis2=lbound(kbin%ibxy_c,2)
iie2=ubound(kbin%ibxy_c,2)
iis3=lbound(kbin%ibxy_c,3)
iie3=ubound(kbin%ibxy_c,3)
allocate(kbout%ibxy_c(iis1:iie1,iis2:iie2,iis3:iie3), stat=istat)
call memocc(istat, kbout%ibxy_c, 'kbout%ibxy_c', subname)
do i3=iis3,iie3
    do i2=iis2,iie2
        do i1=iis1,iie1
            kbout%ibxy_c(i1,i2,i3) = kbin%ibxy_c(i1,i2,i3)
        end do
    end do
end do


if(associated(kbout%ibyz_f)) then
    iall=-product(shape(kbout%ibyz_f))*kind(kbout%ibyz_f)
    deallocate(kbout%ibyz_f, stat=istat)
    call memocc(istat, iall, 'kbout%ibyz_f', subname)
end if
iis1=lbound(kbin%ibyz_f,1)
iie1=ubound(kbin%ibyz_f,1)
iis2=lbound(kbin%ibyz_f,2)
iie2=ubound(kbin%ibyz_f,2)
iis3=lbound(kbin%ibyz_f,3)
iie3=ubound(kbin%ibyz_f,3)
allocate(kbout%ibyz_f(iis1:iie1,iis2:iie2,iis3:iie3), stat=istat)
call memocc(istat, kbout%ibyz_f, 'kbout%ibyz_f', subname)
do i3=iis3,iie3
    do i2=iis2,iie2
        do i1=iis1,iie1
            kbout%ibyz_f(i1,i2,i3) = kbin%ibyz_f(i1,i2,i3)
        end do
    end do
end do


if(associated(kbout%ibxz_f)) then
    iall=-product(shape(kbout%ibxz_f))*kind(kbout%ibxz_f)
    deallocate(kbout%ibxz_f, stat=istat)
    call memocc(istat, iall, 'kbout%ibxz_f', subname)
end if
iis1=lbound(kbin%ibxz_f,1)
iie1=ubound(kbin%ibxz_f,1)
iis2=lbound(kbin%ibxz_f,2)
iie2=ubound(kbin%ibxz_f,2)
iis3=lbound(kbin%ibxz_f,3)
iie3=ubound(kbin%ibxz_f,3)
allocate(kbout%ibxz_f(iis1:iie1,iis2:iie2,iis3:iie3), stat=istat)
call memocc(istat, kbout%ibxz_f, 'kbout%ibxz_f', subname)
do i3=iis3,iie3
    do i2=iis2,iie2
        do i1=iis1,iie1
            kbout%ibxz_f(i1,i2,i3) = kbin%ibxz_f(i1,i2,i3)
        end do
    end do
end do


if(associated(kbout%ibxy_f)) then
    iall=-product(shape(kbout%ibxy_f))*kind(kbout%ibxy_f)
    deallocate(kbout%ibxy_f, stat=istat)
    call memocc(istat, iall, 'kbout%ibxy_f', subname)
end if
iis1=lbound(kbin%ibxy_f,1)
iie1=ubound(kbin%ibxy_f,1)
iis2=lbound(kbin%ibxy_f,2)
iie2=ubound(kbin%ibxy_f,2)
iis3=lbound(kbin%ibxy_f,3)
iie3=ubound(kbin%ibxy_f,3)
allocate(kbout%ibxy_f(iis1:iie1,iis2:iie2,iis3:iie3), stat=istat)
call memocc(istat, kbout%ibxy_f, 'kbout%ibxy_f', subname)
do i3=iis3,iie3
    do i2=iis2,iie2
        do i1=iis1,iie1
            kbout%ibxy_f(i1,i2,i3) = kbin%ibxy_f(i1,i2,i3)
        end do
    end do
end do


end subroutine copy_kinetic_bounds




subroutine copy_shrink_bounds(sbin, sbout, subname)
use module_base
use module_types
implicit none

! Calling arguments
type(shrink_bounds),intent(in):: sbin
type(shrink_bounds),intent(out):: sbout
character(len=*),intent(in):: subname

! Local variables
integer:: iis1, iie1, iis2, iie2, iis3, iie3, i1, i2, i3, istat, iall


if(associated(sbout%ibzzx_c)) then
    iall=-product(shape(sbout%ibzzx_c))*kind(sbout%ibzzx_c)
    deallocate(sbout%ibzzx_c, stat=istat)
    call memocc(istat, iall, 'sbout%ibzzx_c', subname)
end if
iis1=lbound(sbin%ibzzx_c,1)
iie1=ubound(sbin%ibzzx_c,1)
iis2=lbound(sbin%ibzzx_c,2)
iie2=ubound(sbin%ibzzx_c,2)
iis3=lbound(sbin%ibzzx_c,3)
iie3=ubound(sbin%ibzzx_c,3)
allocate(sbout%ibzzx_c(iis1:iie1,iis2:iie2,iis3:iie3), stat=istat)
call memocc(istat, sbout%ibzzx_c, 'sbout%ibzzx_c', subname)
do i3=iis3,iie3
    do i2=iis2,iie2
        do i1=iis1,iie1
            sbout%ibzzx_c(i1,i2,i3) = sbin%ibzzx_c(i1,i2,i3)
        end do
    end do
end do


if(associated(sbout%ibyyzz_c)) then
    iall=-product(shape(sbout%ibyyzz_c))*kind(sbout%ibyyzz_c)
    deallocate(sbout%ibyyzz_c, stat=istat)
    call memocc(istat, iall, 'sbout%ibyyzz_c', subname)
end if
iis1=lbound(sbin%ibyyzz_c,1)
iie1=ubound(sbin%ibyyzz_c,1)
iis2=lbound(sbin%ibyyzz_c,2)
iie2=ubound(sbin%ibyyzz_c,2)
iis3=lbound(sbin%ibyyzz_c,3)
iie3=ubound(sbin%ibyyzz_c,3)
allocate(sbout%ibyyzz_c(iis1:iie1,iis2:iie2,iis3:iie3), stat=istat)
call memocc(istat, sbout%ibyyzz_c, 'sbout%ibyyzz_c', subname)
do i3=iis3,iie3
    do i2=iis2,iie2
        do i1=iis1,iie1
            sbout%ibyyzz_c(i1,i2,i3) = sbin%ibyyzz_c(i1,i2,i3)
        end do
    end do
end do


if(associated(sbout%ibxy_ff)) then
    iall=-product(shape(sbout%ibxy_ff))*kind(sbout%ibxy_ff)
    deallocate(sbout%ibxy_ff, stat=istat)
    call memocc(istat, iall, 'sbout%ibxy_ff', subname)
end if
iis1=lbound(sbin%ibxy_ff,1)
iie1=ubound(sbin%ibxy_ff,1)
iis2=lbound(sbin%ibxy_ff,2)
iie2=ubound(sbin%ibxy_ff,2)
iis3=lbound(sbin%ibxy_ff,3)
iie3=ubound(sbin%ibxy_ff,3)
allocate(sbout%ibxy_ff(iis1:iie1,iis2:iie2,iis3:iie3), stat=istat)
call memocc(istat, sbout%ibxy_ff, 'sbout%ibxy_ff', subname)
do i3=iis3,iie3
    do i2=iis2,iie2
        do i1=iis1,iie1
            sbout%ibxy_ff(i1,i2,i3) = sbin%ibxy_ff(i1,i2,i3)
        end do
    end do
end do


if(associated(sbout%ibzzx_f)) then
    iall=-product(shape(sbout%ibzzx_f))*kind(sbout%ibzzx_f)
    deallocate(sbout%ibzzx_f, stat=istat)
    call memocc(istat, iall, 'sbout%ibzzx_f', subname)
end if
iis1=lbound(sbin%ibzzx_f,1)
iie1=ubound(sbin%ibzzx_f,1)
iis2=lbound(sbin%ibzzx_f,2)
iie2=ubound(sbin%ibzzx_f,2)
iis3=lbound(sbin%ibzzx_f,3)
iie3=ubound(sbin%ibzzx_f,3)
allocate(sbout%ibzzx_f(iis1:iie1,iis2:iie2,iis3:iie3), stat=istat)
call memocc(istat, sbout%ibzzx_f, 'sbout%ibzzx_f', subname)
do i3=iis3,iie3
    do i2=iis2,iie2
        do i1=iis1,iie1
            sbout%ibzzx_f(i1,i2,i3) = sbin%ibzzx_f(i1,i2,i3)
        end do
    end do
end do


if(associated(sbout%ibyyzz_f)) then
    iall=-product(shape(sbout%ibyyzz_f))*kind(sbout%ibyyzz_f)
    deallocate(sbout%ibyyzz_f, stat=istat)
    call memocc(istat, iall, 'sbout%ibyyzz_f', subname)
end if
iis1=lbound(sbin%ibyyzz_f,1)
iie1=ubound(sbin%ibyyzz_f,1)
iis2=lbound(sbin%ibyyzz_f,2)
iie2=ubound(sbin%ibyyzz_f,2)
iis3=lbound(sbin%ibyyzz_f,3)
iie3=ubound(sbin%ibyyzz_f,3)
allocate(sbout%ibyyzz_f(iis1:iie1,iis2:iie2,iis3:iie3), stat=istat)
call memocc(istat, sbout%ibyyzz_f, 'sbout%ibyyzz_f', subname)
do i3=iis3,iie3
    do i2=iis2,iie2
        do i1=iis1,iie1
            sbout%ibyyzz_f(i1,i2,i3) = sbin%ibyyzz_f(i1,i2,i3)
        end do
    end do
end do



end subroutine copy_shrink_bounds




subroutine copy_grow_bounds(gbin, gbout, subname)
use module_base
use module_types
implicit none

! Calling arguments
type(grow_bounds),intent(in):: gbin
type(grow_bounds),intent(out):: gbout
character(len=*),intent(in):: subname

! Local variables
integer:: iis1, iie1, iis2, iie2, iis3, iie3, i1, i2, i3, istat, iall


if(associated(gbout%ibzxx_c)) then
    iall=-product(shape(gbout%ibzxx_c))*kind(gbout%ibzxx_c)
    deallocate(gbout%ibzxx_c, stat=istat)
    call memocc(istat, iall, 'gbout%ibzxx_c', subname)
end if
iis1=lbound(gbin%ibzxx_c,1)
iie1=ubound(gbin%ibzxx_c,1)
iis2=lbound(gbin%ibzxx_c,2)
iie2=ubound(gbin%ibzxx_c,2)
iis3=lbound(gbin%ibzxx_c,3)
iie3=ubound(gbin%ibzxx_c,3)
allocate(gbout%ibzxx_c(iis1:iie1,iis2:iie2,iis3:iie3), stat=istat)
call memocc(istat, gbout%ibzxx_c, 'gbout%ibzxx_c', subname)
do i3=iis3,iie3
    do i2=iis2,iie2
        do i1=iis1,iie1
            gbout%ibzxx_c(i1,i2,i3) = gbin%ibzxx_c(i1,i2,i3)
        end do
    end do
end do


if(associated(gbout%ibxxyy_c)) then
    iall=-product(shape(gbout%ibxxyy_c))*kind(gbout%ibxxyy_c)
    deallocate(gbout%ibxxyy_c, stat=istat)
    call memocc(istat, iall, 'gbout%ibxxyy_c', subname)
end if
iis1=lbound(gbin%ibxxyy_c,1)
iie1=ubound(gbin%ibxxyy_c,1)
iis2=lbound(gbin%ibxxyy_c,2)
iie2=ubound(gbin%ibxxyy_c,2)
iis3=lbound(gbin%ibxxyy_c,3)
iie3=ubound(gbin%ibxxyy_c,3)
allocate(gbout%ibxxyy_c(iis1:iie1,iis2:iie2,iis3:iie3), stat=istat)
call memocc(istat, gbout%ibxxyy_c, 'gbout%ibxxyy_c', subname)
do i3=iis3,iie3
    do i2=iis2,iie2
        do i1=iis1,iie1
            gbout%ibxxyy_c(i1,i2,i3) = gbin%ibxxyy_c(i1,i2,i3)
        end do
    end do
end do


if(associated(gbout%ibyz_ff)) then
    iall=-product(shape(gbout%ibyz_ff))*kind(gbout%ibyz_ff)
    deallocate(gbout%ibyz_ff, stat=istat)
    call memocc(istat, iall, 'gbout%ibyz_ff', subname)
end if
iis1=lbound(gbin%ibyz_ff,1)
iie1=ubound(gbin%ibyz_ff,1)
iis2=lbound(gbin%ibyz_ff,2)
iie2=ubound(gbin%ibyz_ff,2)
iis3=lbound(gbin%ibyz_ff,3)
iie3=ubound(gbin%ibyz_ff,3)
allocate(gbout%ibyz_ff(iis1:iie1,iis2:iie2,iis3:iie3), stat=istat)
call memocc(istat, gbout%ibyz_ff, 'gbout%ibyz_ff', subname)
do i3=iis3,iie3
    do i2=iis2,iie2
        do i1=iis1,iie1
            gbout%ibyz_ff(i1,i2,i3) = gbin%ibyz_ff(i1,i2,i3)
        end do
    end do
end do



if(associated(gbout%ibzxx_f)) then
    iall=-product(shape(gbout%ibzxx_f))*kind(gbout%ibzxx_f)
    deallocate(gbout%ibzxx_f, stat=istat)
    call memocc(istat, iall, 'gbout%ibzxx_f', subname)
end if
iis1=lbound(gbin%ibzxx_f,1)
iie1=ubound(gbin%ibzxx_f,1)
iis2=lbound(gbin%ibzxx_f,2)
iie2=ubound(gbin%ibzxx_f,2)
iis3=lbound(gbin%ibzxx_f,3)
iie3=ubound(gbin%ibzxx_f,3)
allocate(gbout%ibzxx_f(iis1:iie1,iis2:iie2,iis3:iie3), stat=istat)
call memocc(istat, gbout%ibzxx_f, 'gbout%ibzxx_f', subname)
do i3=iis3,iie3
    do i2=iis2,iie2
        do i1=iis1,iie1
            gbout%ibzxx_f(i1,i2,i3) = gbin%ibzxx_f(i1,i2,i3)
        end do
    end do
end do


if(associated(gbout%ibxxyy_f)) then
    iall=-product(shape(gbout%ibxxyy_f))*kind(gbout%ibxxyy_f)
    deallocate(gbout%ibxxyy_f, stat=istat)
    call memocc(istat, iall, 'gbout%ibxxyy_f', subname)
end if
iis1=lbound(gbin%ibxxyy_f,1)
iie1=ubound(gbin%ibxxyy_f,1)
iis2=lbound(gbin%ibxxyy_f,2)
iie2=ubound(gbin%ibxxyy_f,2)
iis3=lbound(gbin%ibxxyy_f,3)
iie3=ubound(gbin%ibxxyy_f,3)
allocate(gbout%ibxxyy_f(iis1:iie1,iis2:iie2,iis3:iie3), stat=istat)
call memocc(istat, gbout%ibxxyy_f, 'gbout%ibxxyy_f', subname)
do i3=iis3,iie3
    do i2=iis2,iie2
        do i1=iis1,iie1
            gbout%ibxxyy_f(i1,i2,i3) = gbin%ibxxyy_f(i1,i2,i3)
        end do
    end do
end do


end subroutine copy_grow_bounds



subroutine copy_nonlocal_psp_descriptors(nlpspin, nlpspout, subname)
use module_base
use module_types
implicit none

! Calling arguments
type(nonlocal_psp_descriptors),intent(in):: nlpspin
type(nonlocal_psp_descriptors),intent(out):: nlpspout
character(len=*),intent(in):: subname

! Local variables
integer:: iis1, iie1, iis2, iie2, iis3, iie3, i1, i2, i3, istat, iall


nlpspout%nproj = nlpspin%nproj
nlpspout%nprojel = nlpspin%nprojel


if(associated(nlpspout%nvctr_p)) then
    iall=-product(shape(nlpspout%nvctr_p))*kind(nlpspout%nvctr_p)
    deallocate(nlpspout%nvctr_p, stat=istat)
    call memocc(istat, iall, 'nlpspout%nvctr_p', subname)
end if
iis1=lbound(nlpspin%nvctr_p,1)
iie1=ubound(nlpspin%nvctr_p,1)
allocate(nlpspout%nvctr_p(iis1:iie1), stat=istat)
call memocc(istat, nlpspout%nvctr_p, 'nlpspout%nvctr_p', subname)
do i1=iis1,iie1
    nlpspout%nvctr_p(i1) = nlpspin%nvctr_p(i1)
end do


if(associated(nlpspout%nseg_p)) then
    iall=-product(shape(nlpspout%nseg_p))*kind(nlpspout%nseg_p)
    deallocate(nlpspout%nseg_p, stat=istat)
    call memocc(istat, iall, 'nlpspout%nseg_p', subname)
end if
iis1=lbound(nlpspin%nseg_p,1)
iie1=ubound(nlpspin%nseg_p,1)
allocate(nlpspout%nseg_p(iis1:iie1), stat=istat)
call memocc(istat, nlpspout%nseg_p, 'nlpspout%nseg_p', subname)
do i1=iis1,iie1
    nlpspout%nseg_p(i1) = nlpspin%nseg_p(i1)
end do


if(associated(nlpspout%keyv_p)) then
    iall=-product(shape(nlpspout%keyv_p))*kind(nlpspout%keyv_p)
    deallocate(nlpspout%keyv_p, stat=istat)
    call memocc(istat, iall, 'nlpspout%keyv_p', subname)
end if
iis1=lbound(nlpspin%keyv_p,1)
iie1=ubound(nlpspin%keyv_p,1)
allocate(nlpspout%keyv_p(iis1:iie1), stat=istat)
call memocc(istat, nlpspout%keyv_p, 'nlpspout%keyv_p', subname)
do i1=iis1,iie1
    nlpspout%keyv_p(i1) = nlpspin%keyv_p(i1)
end do


if(associated(nlpspout%keyg_p)) then
    iall=-product(shape(nlpspout%keyg_p))*kind(nlpspout%keyg_p)
    deallocate(nlpspout%keyg_p, stat=istat)
    call memocc(istat, iall, 'nlpspout%keyg_p', subname)
end if
iis1=lbound(nlpspin%keyg_p,1)
iie1=ubound(nlpspin%keyg_p,1)
iis2=lbound(nlpspin%keyg_p,2)
iie2=ubound(nlpspin%keyg_p,2)
allocate(nlpspout%keyg_p(iis1:iie1,iis2:iie2), stat=istat)
call memocc(istat, nlpspin%keyg_p, 'nlpspin%keyg_p', subname)
do i2=iis2,iie2
    do i1=iis1,iie1
        nlpspout%keyg_p(i1,i2) = nlpspin%keyg_p(i1,i2)
    end do
end do


if(associated(nlpspout%nboxp_c)) then
    iall=-product(shape(nlpspout%nboxp_c))*kind(nlpspout%nboxp_c)
    deallocate(nlpspout%nboxp_c, stat=istat)
    call memocc(istat, iall, 'nlpspout%nboxp_c', subname)
end if
iis1=lbound(nlpspin%nboxp_c,1)
iie1=ubound(nlpspin%nboxp_c,1)
iis2=lbound(nlpspin%nboxp_c,2)
iie2=ubound(nlpspin%nboxp_c,2)
iis3=lbound(nlpspin%nboxp_c,3)
iie3=ubound(nlpspin%nboxp_c,3)
allocate(nlpspout%nboxp_c(iis1:iie1,iis2:iie2,iis3:iie3), stat=istat)
call memocc(istat, nlpspout%nboxp_c, 'nlpspout%nboxp_c', subname)
do i3=iis3,iie3
    do i2=iis2,iie2
        do i1=iis1,iie1
            nlpspout%nboxp_c(i1,i2,i3) = nlpspin%nboxp_c(i1,i2,i3)
        end do
    end do
end do


if(associated(nlpspout%nboxp_f)) then
    iall=-product(shape(nlpspout%nboxp_f))*kind(nlpspout%nboxp_f)
    deallocate(nlpspout%nboxp_f, stat=istat)
    call memocc(istat, iall, 'nlpspout%nboxp_f', subname)
end if
iis1=lbound(nlpspin%nboxp_f,1)
iie1=ubound(nlpspin%nboxp_f,1)
iis2=lbound(nlpspin%nboxp_f,2)
iie2=ubound(nlpspin%nboxp_f,2)
iis3=lbound(nlpspin%nboxp_f,3)
iie3=ubound(nlpspin%nboxp_f,3)
allocate(nlpspout%nboxp_f(iis1:iie1,iis2:iie2,iis3:iie3), stat=istat)
call memocc(istat, nlpspout%nboxp_f, 'nlpspout%nboxp_f', subname)
do i3=iis3,iie3
    do i2=iis2,iie2
        do i1=iis1,iie1
            nlpspout%nboxp_f(i1,i2,i3) = nlpspin%nboxp_f(i1,i2,i3)
        end do
    end do
end do


end subroutine copy_nonlocal_psp_descriptors



subroutine copy_orbitals_data(orbsin, orbsout, subname)
use module_base
use module_types
implicit none

! Calling arguments
type(orbitals_data),intent(in):: orbsin
type(orbitals_data),intent(out):: orbsout
character(len=*),intent(in):: subname

! Local variables
integer:: iis1, iie1, iis2, iie2, i1, i2, istat, iall

orbsout%norb = orbsin%norb
orbsout%norbp = orbsin%norbp
orbsout%norbu = orbsin%norbu
orbsout%norbd = orbsin%norbd
orbsout%nspin = orbsin%nspin
orbsout%nspinor = orbsin%nspinor
orbsout%isorb = orbsin%isorb
orbsout%npsidim = orbsin%npsidim
orbsout%nkpts = orbsin%nkpts
orbsout%nkptsp = orbsin%nkptsp
orbsout%iskpts = orbsin%iskpts
orbsout%efermi = orbsin%efermi

if(associated(orbsout%norb_par)) then
    iall=-product(shape(orbsout%norb_par))*kind(orbsout%norb_par)
    deallocate(orbsout%norb_par, stat=istat)
    call memocc(istat, iall, 'orbsout%norb_par', subname)
end if
iis1=lbound(orbsin%norb_par,1)
iie1=ubound(orbsin%norb_par,1)
allocate(orbsout%norb_par(iis1:iie1), stat=istat)
call memocc(istat, orbsout%norb_par, 'orbsout%norb_par', subname)
do i1=iis1,iie1
    orbsout%norb_par(i1) = orbsin%norb_par(i1)
end do


if(associated(orbsout%iokpt)) then
    iall=-product(shape(orbsout%iokpt))*kind(orbsout%iokpt)
    deallocate(orbsout%iokpt, stat=istat)
    call memocc(istat, iall, 'orbsout%iokpt', subname)
end if
iis1=lbound(orbsin%iokpt,1)
iie1=ubound(orbsin%iokpt,1)
allocate(orbsout%iokpt(iis1:iie1), stat=istat)
call memocc(istat, orbsout%iokpt, 'orbsout%iokpt', subname)
do i1=iis1,iie1
    orbsout%iokpt(i1) = orbsin%iokpt(i1)
end do


if(associated(orbsout%ikptproc)) then
    iall=-product(shape(orbsout%ikptproc))*kind(orbsout%ikptproc)
    deallocate(orbsout%ikptproc, stat=istat)
    call memocc(istat, iall, 'orbsout%ikptproc', subname)
end if
iis1=lbound(orbsin%ikptproc,1)
iie1=ubound(orbsin%ikptproc,1)
allocate(orbsout%ikptproc(iis1:iie1), stat=istat)
call memocc(istat, orbsout%ikptproc, 'orbsout%ikptproc', subname)
do i1=iis1,iie1
    orbsout%ikptproc(i1) = orbsin%ikptproc(i1)
end do

<<<<<<< HEAD
=======

if(associated(orbsout%inwhichlocreg)) then
    iall=-product(shape(orbsout%inwhichlocreg))*kind(orbsout%inwhichlocreg)
    deallocate(orbsout%inwhichlocreg, stat=istat)
    call memocc(istat, iall, 'orbsout%inwhichlocreg', subname)
end if
>>>>>>> b4005fbf
iis1=lbound(orbsin%inwhichlocreg,1)
iie1=ubound(orbsin%inwhichlocreg,1)
allocate(orbsout%inwhichlocreg(iis1:iie1), stat=istat)
call memocc(istat, orbsout%inwhichlocreg, 'orbsout%inwhichlocreg', subname)
do i1=iis1,iie1
    orbsout%inwhichlocreg(i1) = orbsin%inwhichlocreg(i1)
end do

<<<<<<< HEAD
=======

if(associated(orbsout%inWhichLocregP)) then
    iall=-product(shape(orbsout%inWhichLocregP))*kind(orbsout%inWhichLocregP)
    deallocate(orbsout%inWhichLocregP, stat=istat)
    call memocc(istat, iall, 'orbsout%inWhichLocregP', subname)
end if
>>>>>>> b4005fbf
iis1=lbound(orbsin%inWhichLocregP,1)
iie1=ubound(orbsin%inWhichLocregP,1)
allocate(orbsout%inWhichLocregP(iis1:iie1), stat=istat)
call memocc(istat, orbsout%inWhichLocregP, 'orbsout%inWhichLocregP', subname)
do i1=iis1,iie1
    orbsout%inWhichLocregP(i1) = orbsin%inWhichLocregP(i1)
end do

<<<<<<< HEAD
if(associated(orbsin%onWhichMPI))then
=======

if(associated(orbsout%onWhichMPI)) then
    iall=-product(shape(orbsout%onWhichMPI))*kind(orbsout%onWhichMPI)
    deallocate(orbsout%onWhichMPI, stat=istat)
    call memocc(istat, iall, 'orbsout%onWhichMPI', subname)
end if
>>>>>>> b4005fbf
iis1=lbound(orbsin%onWhichMPI,1)
iie1=ubound(orbsin%onWhichMPI,1)
allocate(orbsout%onWhichMPI(iis1:iie1), stat=istat)
call memocc(istat, orbsout%onWhichMPI, 'orbsout%onWhichMPI', subname)
do i1=iis1,iie1
    orbsout%onWhichMPI(i1) = orbsin%onWhichMPI(i1)
end do
end if

if(associated(orbsin%isorb_par)) then
   iis1=lbound(orbsin%isorb_par,1)
   iie1=ubound(orbsin%isorb_par,1)
   allocate(orbsout%isorb_par(iis1:iie1), stat=istat)
   call memocc(istat, orbsout%isorb_par, 'orbsout%isorb_par', subname)
   do i1=iis1,iie1
       orbsout%isorb_par(i1) = orbsin%isorb_par(i1)
   end do
end if

<<<<<<< HEAD
if(associated(orbsin%eval))then
=======
if(associated(orbsout%isorb_par)) then
    iall=-product(shape(orbsout%isorb_par))*kind(orbsout%isorb_par)
    deallocate(orbsout%isorb_par, stat=istat)
    call memocc(istat, iall, 'orbsout%isorb_par', subname)
end if
iis1=lbound(orbsin%isorb_par,1)
iie1=ubound(orbsin%isorb_par,1)
allocate(orbsout%isorb_par(iis1:iie1), stat=istat)
call memocc(istat, orbsout%isorb_par, 'orbsout%isorb_par', subname)
do i1=iis1,iie1
    orbsout%isorb_par(i1) = orbsin%isorb_par(i1)
end do


if(associated(orbsout%eval)) then
    iall=-product(shape(orbsout%eval))*kind(orbsout%eval)
    deallocate(orbsout%eval, stat=istat)
    call memocc(istat, iall, 'orbsout%eval', subname)
end if
>>>>>>> b4005fbf
iis1=lbound(orbsin%eval,1)
iie1=ubound(orbsin%eval,1)
allocate(orbsout%eval(iis1:iie1), stat=istat)
call memocc(istat, orbsout%eval, 'orbsout%eval', subname)
do i1=iis1,iie1
    orbsout%eval(i1) = orbsin%eval(i1)
end do
end if


<<<<<<< HEAD
if(associated(orbsin%occup))then
=======
if(associated(orbsout%occup)) then
    iall=-product(shape(orbsout%occup))*kind(orbsout%occup)
    deallocate(orbsout%occup, stat=istat)
    call memocc(istat, iall, 'orbsout%occup', subname)
end if
>>>>>>> b4005fbf
iis1=lbound(orbsin%occup,1)
iie1=ubound(orbsin%occup,1)
allocate(orbsout%occup(iis1:iie1), stat=istat)
call memocc(istat, orbsout%occup, 'orbsout%occup', subname)
do i1=iis1,iie1
    orbsout%occup(i1) = orbsin%occup(i1)
end do
end if


if(associated(orbsout%spinsgn)) then
    iall=-product(shape(orbsout%spinsgn))*kind(orbsout%spinsgn)
    deallocate(orbsout%spinsgn, stat=istat)
    call memocc(istat, iall, 'orbsout%spinsgn', subname)
end if
iis1=lbound(orbsin%spinsgn,1)
iie1=ubound(orbsin%spinsgn,1)
allocate(orbsout%spinsgn(iis1:iie1), stat=istat)
call memocc(istat, orbsout%spinsgn, 'orbsout%spinsgn', subname)
do i1=iis1,iie1
    orbsout%spinsgn(i1) = orbsin%spinsgn(i1)
end do


if(associated(orbsout%kwgts)) then
    iall=-product(shape(orbsout%kwgts))*kind(orbsout%kwgts)
    deallocate(orbsout%kwgts, stat=istat)
    call memocc(istat, iall, 'orbsout%kwgts', subname)
end if
iis1=lbound(orbsin%kwgts,1)
iie1=ubound(orbsin%kwgts,1)
allocate(orbsout%kwgts(iis1:iie1), stat=istat)
call memocc(istat, orbsout%kwgts, 'orbsout%kwgts', subname)
do i1=iis1,iie1
    orbsout%kwgts(i1) = orbsin%kwgts(i1)
end do


if(associated(orbsout%kpts)) then
    iall=-product(shape(orbsout%kpts))*kind(orbsout%kpts)
    deallocate(orbsout%kpts, stat=istat)
    call memocc(istat, iall, 'orbsout%kpts', subname)
end if
iis1=lbound(orbsin%kpts,1)
iie1=ubound(orbsin%kpts,1)
iis2=lbound(orbsin%kpts,2)
iie2=ubound(orbsin%kpts,2)
allocate(orbsout%kpts(iis1:iie1,iis2:iie2), stat=istat)
call memocc(istat, orbsout%kpts, 'orbsout%kpts', subname)
do i2=iis2,iie2
    do i1=iis1,iie1
        orbsout%kpts(i1,i2) = orbsin%kpts(i1,i2)
    end do
end do


end subroutine copy_orbitals_data
<|MERGE_RESOLUTION|>--- conflicted
+++ resolved
@@ -26,8 +26,11 @@
 glrout%outofzone(2) = glrin%outofzone(2)
 glrout%outofzone(3) = glrin%outofzone(3)
 
-<<<<<<< HEAD
-if(associated(glrin%projflg))then
+if(associated(glrout%projflg)) then
+    iall=-product(shape(glrout%projflg))*kind(glrout%projflg)
+    deallocate(glrout%projflg, stat=istat)
+    call memocc(istat, iall, 'glrout%projflg', subname)
+end if
    iis=lbound(glrin%projflg,1)
    iie=ubound(glrin%projflg,1)
    allocate(glrout%projflg(iis:iie), stat=istat)
@@ -36,20 +39,6 @@
        glrout%projflg(i) = glrin%projflg(i)
    end do
 end if
-=======
-if(associated(glrout%projflg)) then
-    iall=-product(shape(glrout%projflg))*kind(glrout%projflg)
-    deallocate(glrout%projflg, stat=istat)
-    call memocc(istat, iall, 'glrout%projflg', subname)
-end if
-iis=lbound(glrin%projflg,1)
-iie=ubound(glrin%projflg,1)
-allocate(glrout%projflg(iis:iie), stat=istat)
-call memocc(istat, glrout%projflg, 'glrout%projflg', subname)
-do i=iis,iie
-    glrout%projflg(i) = glrin%projflg(i)
-end do
->>>>>>> b4005fbf
 
 call copy_grid_dimensions(glrin%d, glrout%d)
 call copy_wavefunctions_descriptors(glrin%wfd, glrout%wfd, subname)
@@ -789,15 +778,11 @@
     orbsout%ikptproc(i1) = orbsin%ikptproc(i1)
 end do
 
-<<<<<<< HEAD
-=======
-
 if(associated(orbsout%inwhichlocreg)) then
     iall=-product(shape(orbsout%inwhichlocreg))*kind(orbsout%inwhichlocreg)
     deallocate(orbsout%inwhichlocreg, stat=istat)
     call memocc(istat, iall, 'orbsout%inwhichlocreg', subname)
 end if
->>>>>>> b4005fbf
 iis1=lbound(orbsin%inwhichlocreg,1)
 iie1=ubound(orbsin%inwhichlocreg,1)
 allocate(orbsout%inwhichlocreg(iis1:iie1), stat=istat)
@@ -806,15 +791,11 @@
     orbsout%inwhichlocreg(i1) = orbsin%inwhichlocreg(i1)
 end do
 
-<<<<<<< HEAD
-=======
-
 if(associated(orbsout%inWhichLocregP)) then
     iall=-product(shape(orbsout%inWhichLocregP))*kind(orbsout%inWhichLocregP)
     deallocate(orbsout%inWhichLocregP, stat=istat)
     call memocc(istat, iall, 'orbsout%inWhichLocregP', subname)
 end if
->>>>>>> b4005fbf
 iis1=lbound(orbsin%inWhichLocregP,1)
 iie1=ubound(orbsin%inWhichLocregP,1)
 allocate(orbsout%inWhichLocregP(iis1:iie1), stat=istat)
@@ -823,16 +804,12 @@
     orbsout%inWhichLocregP(i1) = orbsin%inWhichLocregP(i1)
 end do
 
-<<<<<<< HEAD
 if(associated(orbsin%onWhichMPI))then
-=======
-
 if(associated(orbsout%onWhichMPI)) then
     iall=-product(shape(orbsout%onWhichMPI))*kind(orbsout%onWhichMPI)
     deallocate(orbsout%onWhichMPI, stat=istat)
     call memocc(istat, iall, 'orbsout%onWhichMPI', subname)
 end if
->>>>>>> b4005fbf
 iis1=lbound(orbsin%onWhichMPI,1)
 iie1=ubound(orbsin%onWhichMPI,1)
 allocate(orbsout%onWhichMPI(iis1:iie1), stat=istat)
@@ -840,9 +817,13 @@
 do i1=iis1,iie1
     orbsout%onWhichMPI(i1) = orbsin%onWhichMPI(i1)
 end do
-end if
-
-if(associated(orbsin%isorb_par)) then
+
+
+if(associated(orbsout%isorb_par)) then
+    iall=-product(shape(orbsout%isorb_par))*kind(orbsout%isorb_par)
+    deallocate(orbsout%isorb_par, stat=istat)
+    call memocc(istat, iall, 'orbsout%isorb_par', subname)
+end if
    iis1=lbound(orbsin%isorb_par,1)
    iie1=ubound(orbsin%isorb_par,1)
    allocate(orbsout%isorb_par(iis1:iie1), stat=istat)
@@ -850,23 +831,6 @@
    do i1=iis1,iie1
        orbsout%isorb_par(i1) = orbsin%isorb_par(i1)
    end do
-end if
-
-<<<<<<< HEAD
-if(associated(orbsin%eval))then
-=======
-if(associated(orbsout%isorb_par)) then
-    iall=-product(shape(orbsout%isorb_par))*kind(orbsout%isorb_par)
-    deallocate(orbsout%isorb_par, stat=istat)
-    call memocc(istat, iall, 'orbsout%isorb_par', subname)
-end if
-iis1=lbound(orbsin%isorb_par,1)
-iie1=ubound(orbsin%isorb_par,1)
-allocate(orbsout%isorb_par(iis1:iie1), stat=istat)
-call memocc(istat, orbsout%isorb_par, 'orbsout%isorb_par', subname)
-do i1=iis1,iie1
-    orbsout%isorb_par(i1) = orbsin%isorb_par(i1)
-end do
 
 
 if(associated(orbsout%eval)) then
@@ -874,7 +838,6 @@
     deallocate(orbsout%eval, stat=istat)
     call memocc(istat, iall, 'orbsout%eval', subname)
 end if
->>>>>>> b4005fbf
 iis1=lbound(orbsin%eval,1)
 iie1=ubound(orbsin%eval,1)
 allocate(orbsout%eval(iis1:iie1), stat=istat)
@@ -885,15 +848,11 @@
 end if
 
 
-<<<<<<< HEAD
-if(associated(orbsin%occup))then
-=======
 if(associated(orbsout%occup)) then
     iall=-product(shape(orbsout%occup))*kind(orbsout%occup)
     deallocate(orbsout%occup, stat=istat)
     call memocc(istat, iall, 'orbsout%occup', subname)
 end if
->>>>>>> b4005fbf
 iis1=lbound(orbsin%occup,1)
 iie1=ubound(orbsin%occup,1)
 allocate(orbsout%occup(iis1:iie1), stat=istat)
