--- conflicted
+++ resolved
@@ -905,19 +905,6 @@
      deallocate(lzd%llr)
      nullify(lzd%llr)
   end if
-<<<<<<< HEAD
-  if(associated(lzd%lnlpspd)) then 
-     iis1=lbound(lzd%lnlpspd,1)
-     iie1=ubound(lzd%lnlpspd,1)
-     do i1=iis1,iie1
-        call deallocate_nonlocal_psp_descriptors(lzd%lnlpspd(i1), subname)
-     end do
-     deallocate(lzd%lnlpspd)
-     nullify(lzd%lnlpspd)
-  end if
-
-  call checkAndDeallocatePointer(lzd%cutoffweight, 'cutoffweight', subname)
-=======
 !  if(associated(lzd%lnlpspd)) then 
 !     iis1=lbound(lzd%lnlpspd,1)
 !     iie1=ubound(lzd%lnlpspd,1)
@@ -927,7 +914,8 @@
 !     deallocate(lzd%lnlpspd)
 !     nullify(lzd%lnlpspd)
 !  end if
->>>>>>> a1353a34
+
+  call checkAndDeallocatePointer(lzd%cutoffweight, 'cutoffweight', subname)
 
 end subroutine deallocate_local_zone_descriptors
 
