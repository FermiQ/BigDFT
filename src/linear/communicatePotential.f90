--- conflicted
+++ resolved
@@ -1,163 +1,3 @@
-<<<<<<< HEAD
-
-!subroutine initializeCommunicationPotential(iproc, nproc, nscatterarr, lin)
-subroutine initializeCommunicationPotential(iproc, nproc, nscatterarr, orbs, lzd, comgp, onWhichAtomAll, tag)
-use module_base
-use module_types
-implicit none
-
-! Calling arguments
-integer,intent(in):: iproc, nproc
-integer,dimension(0:nproc-1,4),intent(in):: nscatterarr !n3d,n3p,i3s+i3xcsh-1,i3xcsh
-!type(linearParameters),intent(inout):: lin
-type(orbitals_data),intent(in):: orbs
-type(local_zone_descriptors),intent(in):: lzd
-!type(p2pCommsGatherPot),intent(out):: comgp
-type(p2pComms),intent(out):: comgp
-integer,dimension(orbs%norb),intent(in):: onWhichAtomAll
-integer,intent(inout):: tag
-
-! Local variables
-integer:: is1, ie1, is2, ie2, is3, ie3, ilr, ii, iorb, iiorb, jproc, kproc, istat, iall
-integer:: ioverlap, is3j, ie3j, is3k, ie3k, mpidest, istdest, ioffset, is3min, ie3max
-integer,dimension(:,:),allocatable:: iStartEnd
-character(len=*),parameter:: subname='setCommunicationPotential'
-
-call nullify_p2pComms(comgp)
-
-! Determine the bounds of the potential that we need for
-! the orbitals on this process.
-allocate(iStartEnd(6,0:nproc-1), stat=istat)
-call memocc(istat, iStartEnd, 'iStartEnd', subname)
-is1=0
-ie1=0
-is2=0
-ie2=0
-is3=0
-ie3=0
-iiorb=0
-do jproc=0,nproc-1
-    do iorb=1,orbs%norb_par(jproc,0)
-        
-        iiorb=iiorb+1 
-        ilr=onWhichAtomAll(iiorb)
-    
-        ii=lzd%Llr(ilr)%nsi1
-        if(ii < is1 .or. iorb==1) then
-            is1=ii
-        end if
-        ii=lzd%Llr(ilr)%nsi1+lzd%Llr(ilr)%d%n1i
-        if(ii > ie1 .or. iorb==1) then
-            ie1=ii
-        end if
-    
-        ii=lzd%Llr(ilr)%nsi2
-        if(ii < is2 .or. iorb==1) then
-            is2=ii
-        end if
-        ii=lzd%Llr(ilr)%nsi2+lzd%Llr(ilr)%d%n2i
-        if(ii > ie2 .or. iorb==1) then
-            ie2=ii
-        end if
-    
-        ii=lzd%Llr(ilr)%nsi3
-        if(ii < is3 .or. iorb==1) then
-            is3=ii
-        end if
-        ii=lzd%Llr(ilr)%nsi3+lzd%Llr(ilr)%d%n3i
-        if(ii > ie3 .or. iorb==1) then
-            ie3=ii
-        end if
-    
-    end do
-    iStartEnd(1,jproc)=is1
-    iStartEnd(2,jproc)=ie1
-    iStartEnd(3,jproc)=is2
-    iStartEnd(4,jproc)=ie2
-    iStartEnd(5,jproc)=is3
-    iStartEnd(6,jproc)=ie3
-end do
-
-! Determine how many slices each process receives.
-allocate(comgp%noverlaps(0:nproc-1), stat=istat)
-call memocc(istat, comgp%noverlaps, 'comgp%noverlaps', subname)
-do jproc=0,nproc-1
-    is3j=istartEnd(5,jproc)
-    ie3j=istartEnd(6,jproc)
-    mpidest=jproc
-    ioverlap=0
-    do kproc=0,nproc-1
-        is3k=nscatterarr(kproc,3)+1
-        ie3k=is3k+nscatterarr(kproc,2)-1
-        if(is3j<=ie3k .and. ie3j>=is3k) then
-            ioverlap=ioverlap+1
-            !if(iproc==0) write(*,'(2(a,i0),a)') 'process ',jproc,' gets potential from process ',kproc,'.' 
-        !TAKE INTO ACCOUNT THE PERIODICITY HERE
-        else if(ie3j > lzd%Glr%d%n3i .and. lzd%Glr%geocode /= 'F') then
-            ie3j = istartEnd(6,jproc) - lzd%Glr%d%n3i
-            if(ie3j>=is3k) then
-               ioverlap=ioverlap+1
-            end if
-            if(is3j <= ie3k)then
-               ioverlap=ioverlap+1
-            end if
-        end if
-    end do
-    comgp%noverlaps(jproc)=ioverlap
-    !!if(iproc==0) write(*,'(2(a,i0),a)') 'Process ',jproc,' gets ',ioverlap,' potential slices.'
-end do
-
-! Determine the parameters for the communications.
-allocate(comgp%overlaps(comgp%noverlaps(iproc)), stat=istat)
-call memocc(istat, comgp%overlaps, 'comgp%overlaps', subname)
-allocate(comgp%comarr(6,maxval(comgp%noverlaps),0:nproc-1))
-call memocc(istat, comgp%comarr, 'comgp%comarr', subname)
-allocate(comgp%ise3(2,0:nproc-1), stat=istat)
-call memocc(istat, comgp%ise3, 'comgp%ise3', subname)
-!allocate(comgp%requests(2,comgp%noverlaps(iproc)), stat=istat)
-allocate(comgp%requests(nproc,2), stat=istat) !nproc is in general too much
-call memocc(istat, comgp%requests, 'comgp%requests', subname)
-call to_zero(2*nproc,comgp%requests(1,1))
-comgp%nsend = 0 ; comgp%nrecv = 0
-comgp%nrecvBuf = 0
-is3min=0
-ie3max=0
-do jproc=0,nproc-1
-    is3j=istartEnd(5,jproc)
-    ie3j=istartEnd(6,jproc)
-    mpidest=jproc
-    ioverlap=0
-    istdest=1
-    do kproc=0,nproc-1
-        is3k=nscatterarr(kproc,3)+1
-        ie3k=is3k+nscatterarr(kproc,2)-1
-!SHOULD TAKE INTO ACCOUNT THE PERIODICITY HERE
-!Need to split the region
-        if(is3j<=ie3k .and. ie3j>=is3k) then
-            is3=max(is3j,is3k) ! starting index in z dimension for data to be sent
-            ie3=min(ie3j,ie3k) ! ending index in z dimension for data to be sent
-            ioffset=is3-is3k ! starting index (in z direction) of data to be sent (actually it is the index -1)
-            ioverlap=ioverlap+1
-            tag=tag+1
-            if(is3<is3min .or. ioverlap==1) then
-                is3min=is3
-            end if
-            if(ie3>ie3max .or. ioverlap==1) then
-                ie3max=ie3
-            end if
-            call setCommunicationPotential(kproc, is3, ie3, ioffset, lzd%Glr%d%n1i, lzd%Glr%d%n2i, jproc,&
-                 istdest, tag, comgp%comarr(1,ioverlap,jproc))
-            istdest = istdest + (ie3-is3+1)*lzd%Glr%d%n1i*lzd%Glr%d%n2i
-            if(iproc==jproc) then
-                comgp%nrecvBuf = comgp%nrecvBuf + (ie3-is3+1)*lzd%Glr%d%n1i*lzd%Glr%d%n2i
-            end if
-        else if(ie3j > lzd%Glr%d%n3i .and. lzd%Glr%geocode /= 'F')then
-             ie3j = istartEnd(6,jproc) - lzd%Glr%d%n3i
-             if(ie3j>=is3k) then
-                 is3=max(0,is3k) ! starting index in z dimension for data to be sent
-                 ie3=min(ie3j,ie3k) ! ending index in z dimension for data to be sent
-                 ioffset=is3-0 ! starting index (in z direction) of data to be sent (actually it is the index -1)
-=======
 subroutine initialize_communication_potential(iproc, nproc, nscatterarr, orbs, lzd, comgp)
   use module_base
   use module_types
@@ -249,7 +89,6 @@
           else if(ie3j > lzd%Glr%d%n3i .and. lzd%Glr%geocode /= 'F') then
               ie3j = istartEnd(6,jproc) - lzd%Glr%d%n3i
               if(ie3j>=is3k) then
->>>>>>> cbe15e79
                  ioverlap=ioverlap+1
               end if
               if(is3j <= ie3k)then
@@ -271,6 +110,8 @@
   !allocate(comgp%requests(2,comgp%noverlaps(iproc)), stat=istat)
   allocate(comgp%requests(nproc,2), stat=istat) !nproc is in general too much
   call memocc(istat, comgp%requests, 'comgp%requests', subname)
+call to_zero(2*nproc,comgp%requests(1,1))
+comgp%nsend = 0 ; comgp%nrecv = 0
   comgp%nrecvBuf = 0
   is3min=0
   ie3max=0
