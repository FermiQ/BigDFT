subroutine apply_potentialConfinement2(n1,n2,n3,nl1,nl2,nl3,nbuf,nspinor,npot,psir,pot,epot, &
     rxyzConfinement, hxh, hyh, hzh, potentialPrefac, confPotOrder, offsetx, offsety, offsetz, &
     ibyyzz_r) !optional
!
! Purpose:
! ========
!   Routine for applying the local potentials. Supports the non-collinear case, the buffer for tails 
!   and different Boundary Conditions. Optimal also for the complex wavefuntion case.
!   The potential includes also the confinement potential.
!
! Calling arguments:
! ==================
!   Input arguments:
!   ----------------
!     n1
!     n2
!     n3
!     nl1
!     nl2
!     nl3
!     nbuf                       ???
!     nspinor                    real or complex?
!     npot
!     pot                        the potential to be applied. The confinement potential
!                                  will be applied on the fly.
!     ibyyzz_r (optional)
!     rxyzConfinement            the center for the confinement potential
!     hxh                        the grid spacing in x direction divided by 2
!     hyh                        the grid spacing in y direction divided by 2
!     hzh                        the grid spacing in z direction divided by 2
!     potentialPrefac            the prefactor for the confinement potential
!   Input / Output arguments:
!   -------------------------
!     psir                       wave function om real space grid
!   Output arguments:
!   -----------------
!     epot                       potential energy
!
use module_base
implicit none
integer, intent(in) :: n1,n2,n3,nl1,nl2,nl3,nbuf,nspinor,npot, confPotOrder, offsetx, offsety, offsetz
real(wp), dimension(-14*nl1:2*n1+1+15*nl1,-14*nl2:2*n2+1+15*nl2,-14*nl3:2*n3+1+15*nl3,nspinor), intent(inout) :: psir
real(wp), dimension(-14*nl1:2*n1+1+15*nl1-4*nbuf,-14*nl2:2*n2+1+15*nl2-4*nbuf,&
     -14*nl3:2*n3+1+15*nl3-4*nbuf,npot), intent(in) :: pot
integer, dimension(2,-14:2*n2+16,-14:2*n3+16), intent(in), optional :: ibyyzz_r
real(gp), intent(out) :: epot
real(8),dimension(3),intent(in):: rxyzConfinement
real(8),intent(in):: hxh, hyh, hzh, potentialPrefac
!local variables
integer :: i1,i2,i3,i1s,i1e,ispinor, order
real(wp) :: tt11,tt22,tt33,tt44,tt13,tt14,tt23,tt24,tt31,tt32,tt41,tt42,tt
real(wp) :: psir1,psir2,psir3,psir4,pot1,pot2,pot3,pot4
real(gp) :: epot_p


  !the Tail treatment is allowed only in the Free BC case
  if (nbuf /= 0 .and. nl1*nl2*nl3 == 0) stop 'NONSENSE: nbuf/=0 only for Free BC'

  ! The order of the cofinement potential (we take order divided by two, 
  ! since later we calculate (r**2)**order.
  if(confPotOrder==2) then
      ! parabolic potential
      order=1
  else if(confPotOrder==4) then
      ! quartic potential
      order=2
  else if(confPotOrder==6) then
      ! sextic potential
      order=3
  end if
  
  epot=0.0_wp

!$omp parallel default(private)&
!$omp shared(pot,psir,n1,n2,n3,epot,ibyyzz_r,nl1,nl2,nl3,nbuf,nspinor)
  !case without bounds
  i1s=-14*nl1
  i1e=2*n1+1+15*nl1
  epot_p=0._gp
!$omp do
  do i3=-14*nl3,2*n3+1+15*nl3
     if (i3 >= -14+2*nbuf .and. i3 <= 2*n3+16-2*nbuf) then !check for the nbuf case
        do i2=-14*nl2,2*n2+1+15*nl2
           if (i2 >= -14+2*nbuf .and. i2 <= 2*n2+16-2*nbuf) then !check for the nbuf case
              !this if statement is inserted here for avoiding code duplication
              !it is to be seen whether the code results to be too much unoptimised
              if (present(ibyyzz_r)) then
                 !in this case we are surely in Free BC
                 !the min is to avoid to calculate for no bounds
                 do i1=-14+2*nbuf,min(ibyyzz_r(1,i2,i3),ibyyzz_r(2,i2,i3))-14-1
                    psir(i1,i2,i3,:)=0.0_wp
                 enddo
                 i1s=max(ibyyzz_r(1,i2,i3)-14,-14+2*nbuf)
                 i1e=min(ibyyzz_r(2,i2,i3)-14,2*n1+16-2*nbuf)
              end if
              
              !here we put the branchments wrt to the spin
              if (nspinor == 4) then
                 do i1=i1s,i1e
                    !wavefunctions
                    psir1=psir(i1,i2,i3,1)
                    psir2=psir(i1,i2,i3,2)
                    psir3=psir(i1,i2,i3,3)
                    psir4=psir(i1,i2,i3,4)
                    !potentials
                    pot1=pot(i1-2*nbuf,i2-2*nbuf,i3-2*nbuf,1)
                    pot2=pot(i1-2*nbuf,i2-2*nbuf,i3-2*nbuf,2)
                    pot3=pot(i1-2*nbuf,i2-2*nbuf,i3-2*nbuf,3)
                    pot4=pot(i1-2*nbuf,i2-2*nbuf,i3-2*nbuf,4)

                    !diagonal terms
                    tt11=pot1*psir1 !p1
                    tt22=pot1*psir2 !p2
                    tt33=pot4*psir3 !p3
                    tt44=pot4*psir4 !p4
                    !Rab*Rb
                    tt13=pot2*psir3 !p1
                    !Iab*Ib
                    tt14=pot3*psir4 !p1
                    !Rab*Ib
                    tt23=pot2*psir4 !p2
                    !Iab*Rb
                    tt24=pot3*psir3 !p2
                    !Rab*Ra
                    tt31=pot2*psir1 !p3
                    !Iab*Ia
                    tt32=pot3*psir2 !p3
                    !Rab*Ia
                    tt41=pot2*psir2 !p4
                    !Iab*Ra
                    tt42=pot3*psir1 !p4

                    ! Change epot later
                    epot_p=epot_p+tt11*psir1+tt22*psir2+tt33*psir3+tt44*psir4+&
                         2.0_gp*tt31*psir3-2.0_gp*tt42*psir4+2.0_gp*tt41*psir4+2.0_gp*tt32*psir3

                    !wavefunction update
                    !p1=h1p1+h2p3-h3p4
                    !p2=h1p2+h2p4+h3p3
                    !p3=h2p1+h3p2+h4p3
                    !p4=h2p2-h3p1+h4p4
                    psir(i1,i2,i3,1)=tt11+tt13-tt14
                    psir(i1,i2,i3,2)=tt22+tt23+tt24
                    psir(i1,i2,i3,3)=tt33+tt31+tt32
                    psir(i1,i2,i3,4)=tt44+tt41-tt42
                 end do
              else
                 do ispinor=1,nspinor
                    do i1=i1s,i1e
                       !the local potential is always real
                       ! Add the quartic confinement potential to the potential.
                       !tt=(hxh*dble(i1)-rxyzConfinement(1))**2 + (hyh*dble(i2)-rxyzConfinement(2))**2 + &
                       !    (hzh*dble(i3)-rxyzConfinement(3))**2
                       tt=(hxh*dble(i1+offsetx)-rxyzConfinement(1))**2 + (hyh*dble(i2+offsety)-rxyzConfinement(2))**2 + &
                           (hzh*dble(i3+offsetz)-rxyzConfinement(3))**2
                       tt=potentialPrefac*tt**order
                       tt=pot(i1-2*nbuf,i2-2*nbuf,i3-2*nbuf,1)+tt
                       tt=tt*psir(i1,i2,i3,ispinor)
                       epot_p=epot_p+real(tt*psir(i1,i2,i3,ispinor),gp)
                       psir(i1,i2,i3,ispinor)=tt
                    end do
                 end do
              end if
              
              if (present(ibyyzz_r)) then
                 !the max is to avoid the calculation for no bounds
                 do i1=max(ibyyzz_r(1,i2,i3),ibyyzz_r(2,i2,i3))-14+1,2*n1+16-2*nbuf
                    psir(i1,i2,i3,:)=0.0_wp
                 enddo
              end if

           else
              do i1=-14,2*n1+16
                 psir(i1,i2,i3,:)=0.0_wp
              enddo
           endif
        enddo
     else
        do i2=-14,2*n2+16
           do i1=-14,2*n1+16
              psir(i1,i2,i3,:)=0.0_wp
           enddo
        enddo
     endif
  enddo
!$omp end do

!$omp critical
  epot=epot+epot_p
!$omp end critical

!$omp end parallel

END SUBROUTINE apply_potentialConfinement2
!!***




!> Application of the Hamiltonian
subroutine HamiltonianApplicationConfinement2(input,iproc,nproc,at,Lzd,orbs,lin,hx,hy,hz,rxyz,&
     proj,ngatherarr,ndimpot,pot,psi,hpsi,&
     ekin_sum,epot_sum,eexctX,eproj_sum,nspin,GPU,radii_cf, comgp, onWhichAtomp, withConfinement, &
     doNotCalculate, pkernel,orbsocc,psirocc)
  use module_base
  use module_types
  use libxc_functionals
  use module_interfaces, exceptThisOne => HamiltonianApplicationConfinement2
  implicit none
  integer, intent(in) :: iproc,nproc,nspin,ndimpot
  real(gp), intent(in) :: hx,hy,hz
  type(atoms_data), intent(in) :: at
  type(input_variables), intent(in) :: input
  type(linear_zone_descriptors),intent(inout) :: Lzd
  type(orbitals_data),intent(in) :: orbs
  type(linearParameters),intent(in):: lin
  integer, dimension(0:nproc-1,2), intent(in) :: ngatherarr
  real(gp), dimension(3,at%nat), intent(in) :: rxyz
  real(wp), dimension(Lzd%Gnlpspd%nprojel), intent(in) :: proj
  !real(wp), dimension(lin%Lorbs%npsidim), intent(in) :: psi
  real(wp), dimension(lzd%orbs%npsidim), intent(in) :: psi
  real(wp), dimension(max(ndimpot,1)*nspin), intent(in) :: pot
  !real(wp), dimension(:), pointer :: pot
  real(gp), intent(out) :: ekin_sum,epot_sum,eexctX,eproj_sum
  !real(wp), target, dimension(lin%Lorbs%npsidim), intent(out) :: hpsi
  real(wp), target, dimension(lzd%orbs%npsidim), intent(out) :: hpsi
  type(GPU_pointers), intent(inout) :: GPU
  real(gp), dimension(at%ntypes,3+ndebug), intent(in) :: radii_cf
  type(p2pCommsgatherPot), intent(in):: comgp
  integer,dimension(lzd%orbs%norbp),intent(in):: onWhichAtomp
  logical,intent(in):: withConfinement
  logical,dimension(lzd%nlr),intent(in),optional:: doNotCalculate
  real(dp), dimension(*), optional :: pkernel
  type(orbitals_data), intent(in), optional :: orbsocc
  real(wp), dimension(:), pointer, optional :: psirocc
  !local variables
  real(gp) :: tmp_ekin_sum,tmp_epot_sum,tmp_eproj_sum
<<<<<<< HEAD
  real(gp), dimension(2,orbs%norbp) :: ekin
  real(gp), dimension(2,orbs%norbp) :: epot
  real(wp), dimension(:), pointer :: hpsi2, temparr
=======
  real(gp), dimension(2,Lzd%orbs%norbp) :: ekin
  real(gp), dimension(2,Lzd%orbs%norbp) :: epot
  real(wp), dimension(:), pointer :: hpsi2
>>>>>>> 7572f4db
  character(len=*), parameter :: subname='LinearHamiltonianApplicationConfinement2'
  logical :: exctX,op2p
  integer :: i_all,i_stat,ierr,iorb,n3p,ispot,istart_c,iat, i3s, i3e, ind1, ind2, ldim, gdim, jlr
  integer :: istart_ck,isorb,ieorb,ikpt,ispsi_k,nspinor,ispsi
  integer :: ilr,dimwf,ind,size_Lpot,size_pot
  integer :: tmp_norbp, istorb
  real(dp),dimension(:),pointer:: Lpot
  real(wp),dimension(:),allocatable :: hpsi_proj
!OCL  integer, dimension(3) :: periodic
!OCL  real(wp) :: maxdiff
!OCL  real(gp) :: eproj,ek_fake,ep_fake
  real(gp), dimension(3,2) :: wrkallred
!OCL  real(wp), dimension(:), allocatable :: hpsi_OCL

  !!do i_all=1,size(psi)
  !!    write(7100+iproc,*) psi(i_all)
  !!    !write(7110+iproc,*) psi(i_all)
  !!end do


  !initialise exact exchange energy 
  op2p=(eexctX == -99.0_gp)
  eexctX=0.0_gp

  exctX = libxc_functionals_exctXfac() /= 0.0_gp

  ! Allocate the nonlocal descriptors for the locregs
  allocate(Lzd%Lnlpspd(Lzd%nlr),stat=i_stat)   
  do ilr=1,Lzd%nlr
      call nullify_nonlocal_psp_descriptors(Lzd%Lnlpspd(ilr))
  end do

  !initialize accumulators
  ekin_sum = 0.0_gp
  epot_sum = 0.0_gp
  eproj_sum= 0.0_gp
  ind = 1
  istorb=1
  do ilr= 1, Lzd%nlr
     ! Cycle if the process does not have any orbitals belonging
     ! to this localization region.
     !write(*,'(a,3i8)') 'iproc, ilr, Lzd%Llr(ilr)%Localnorb', iproc, ilr, Lzd%Llr(ilr)%Localnorb
     if(Lzd%Llr(ilr)%Localnorb == 0) then
         !write(*,'(a,i0,a,i0)') 'process ',iproc,' cycles for ilr=',ilr
         cycle
     end if

     ! If no calculation for this localization region is required, only increase the index
     if(present(doNotCalculate)) then
         if(doNotCalculate(ilr)) then
             dimwf=(Lzd%Llr(ilr)%wfd%nvctr_c+7*Lzd%Llr(ilr)%wfd%nvctr_f)*Lzd%Llr(ilr)%Localnorb*&
                   orbs%nspinor*nspin
             ind = ind + dimwf
             write(*,'(a,i0,a,i0)') 'process ',iproc,' cycles for locreg ',ilr
             cycle
         end if
     end if

     allocate(Lpot(Lzd%Llr(ilr)%d%n1i*Lzd%Llr(ilr)%d%n2i*Lzd%Llr(ilr)%d%n3i*nspin), stat=i_stat)
     call memocc(i_stat,Lpot,'Lpot',subname)
 
 
     !determine the dimension of the potential array (copied from full_local_potential)
     if (exctX) then
        stop 'exctX not yet implemented!'
        size_pot=Lzd%Glr%d%n1i*Lzd%Glr%d%n2i*Lzd%Glr%d%n3i*nspin + &
         max(max(Lzd%Glr%d%n1i*Lzd%Glr%d%n2i*Lzd%Glr%d%n3i*Lzd%Llr(ilr)%Localnorb*nspin,ngatherarr(0,1)*orbs%norb),1) !part which refers to exact exchange
        size_Lpot=Lzd%Llr(ilr)%d%n1i*Lzd%Llr(ilr)%d%n2i*Lzd%Llr(ilr)%d%n3i*nspin + &
           max(max(Lzd%Llr(ilr)%d%n1i*Lzd%Llr(ilr)%d%n2i*Lzd%Llr(ilr)%d%n3i*Lzd%Llr(ilr)%Localnorb*nspin,&
           ngatherarr(0,1)*orbs%norb),1) !CHECK THIS...DOES NOT WORK YET
     else
        !size_pot=Lzd%Glr%d%n1i*Lzd%Glr%d%n2i*Lzd%Glr%d%n3i*nspin
        !size_pot=Lzd%Glr%d%n1i*Lzd%Glr%d%n2i*nscatterarr(iproc,2)*nspin
        size_Lpot = Lzd%Llr(ilr)%d%n1i*Lzd%Llr(ilr)%d%n2i*Lzd%Llr(ilr)%d%n3i*nspin
     end if
 
     ! Extract the part of the potential which is needed for the current localization region.
     i3s=lzd%Llr(ilr)%nsi3-comgp%ise3(1,iproc)+2 ! starting index of localized potential with respect to total potential in comgp%recvBuf
     i3e=lzd%Llr(ilr)%nsi3+lzd%Llr(ilr)%d%n3i-comgp%ise3(1,iproc)+1 ! ending index of localized potential with respect to total potential in comgp%recvBuf
     !write(*,'(a,2i4,3i7)') 'iproc, ilr, lzd%Llr(ilr)%nsi3, comgp%ise3(1,iproc), lzd%Llr(ilr)%d%n3i', iproc, ilr, lzd%Llr(ilr)%nsi3, comgp%ise3(1,iproc), lzd%Llr(ilr)%d%n3i
     if(i3e-i3s+1 /= Lzd%Llr(ilr)%d%n3i) then
         write(*,'(a,i0,3x,i0)') 'ERROR: i3e-i3s+1 /= Lzd%Llr(ilr)%d%n3i', i3e-i3s+1, Lzd%Llr(ilr)%d%n3i
         stop
     end if
     !write(*,'(a,i4,3x,2i8,i15)') 'iproc, i3s, i3e, (i3e-i3s+1)*lzd%glr%d%n2i*lzd%glr%d%n1i', iproc, i3s, i3e, (i3e-i3s+1)*lzd%glr%d%n2i*lzd%glr%d%n1i
     call global_to_local_parallel(lzd%Glr, lzd%Llr(ilr), nspin, ndimpot, size_Lpot, pot, Lpot, i3s, i3e)

     ! Set some quantities: ispot=shift for potential, dimwf=dimension of wavefunction
     ispot=Lzd%Llr(ilr)%d%n1i*Lzd%Llr(ilr)%d%n2i*Lzd%Llr(ilr)%d%n3i*nspin+1
     dimwf=(Lzd%Llr(ilr)%wfd%nvctr_c+7*Lzd%Llr(ilr)%wfd%nvctr_f)*Lzd%Llr(ilr)%Localnorb*&
           orbs%nspinor*nspin

     ! EXACT EXCHANGE NOT TESTED: SHOULD CHECK IF EVERYTHING IF FINE
     !fill the rest of the potential with the exact-exchange terms
     if (present(pkernel) .and. exctX) then
        stop 'exctx not yet implemented!'
        n3p=ngatherarr(iproc,1)/(Lzd%Llr(ilr)%d%n1i*Lzd%Llr(ilr)%d%n2i)
        !exact exchange for virtual orbitals (needs psirocc)
   
        !here we have to add the round part
        if (present(psirocc) .and. present(orbsocc)) then
           call exact_exchange_potential_virt(iproc,nproc,at%geocode,nspin,&
                Lzd%Llr(ilr),orbsocc,orbs,ngatherarr(0,1),n3p,&
                0.5_gp*hx,0.5_gp*hy,0.5_gp*hz,pkernel,psirocc,psi(ind:ind+dimwf-1),Lpot)
           eexctX = 0._gp
        else
   !!$        call exact_exchange_potential_round(iproc,nproc,at%geocode,nspin,lr,orbs,&
   !!$             0.5_gp*hx,0.5_gp*hy,0.5_gp*hz,pkernel,psi,pot(ispot),eexctX)
   
           !here the condition for the scheme should be chosen
           if (.not. op2p) then
              call exact_exchange_potential(iproc,nproc,at%geocode,nspin,&
                   Lzd%Llr(ilr),orbs,ngatherarr(0,1),n3p,&
                   0.5_gp*hx,0.5_gp*hy,0.5_gp*hz,pkernel,psi(ind:ind+dimwf-1),Lpot,eexctX)
           else
              !the psi should be transformed in real space
              call exact_exchange_potential_round(iproc,nproc,at%geocode,nspin,Lzd%Llr(ilr),orbs,&
                   0.5_gp*hx,0.5_gp*hy,0.5_gp*hz,pkernel,psi(ind:ind+dimwf-1),Lpot,eexctX)
   
           end if
        end if
     else
        eexctX = 0._gp
        !print *,'iproc,eexctX',iproc,eexctX
     end if

!     call timing(iproc,'ApplyLocPotKin','ON')

     !apply the local hamiltonian for each of the orbitals
     !given to each processor
     !pot=0.d0
     !psi=1.d0
     !switch between GPU/CPU treatment
!     do i=1,(lr%wfd%nvctr_c+7*lr%wfd%nvctr_f)*orbs%nspinor*orbs%norbp
!          call random_number(psi(i))
!     end do

     if(OCLconv .and. ASYNCconv) then
       allocate(hpsi2((Lzd%Llr(ilr)%wfd%nvctr_c+7*Lzd%Llr(ilr)%wfd%nvctr_f)*orbs%nspinor*&
                Lzd%Llr(ilr)%Localnorb*nspin),stat=i_stat)
       call memocc(i_stat,hpsi2,'hpsi2',subname)
       hpsi(:)=0.0
     else
       hpsi2 => hpsi
     end if
     if (GPUconv) then  !does not work yet
        call local_hamiltonian_GPU(iproc,orbs,Lzd%Llr(ilr),hx,hy,hz,nspin,Lpot,psi(ind:ind+dimwf-1),&
             hpsi(ind:ind+dimwf-1),tmp_ekin_sum,tmp_epot_sum,GPU,ilr)
     else if (OCLconv) then  ! does_not_work yet
        call local_hamiltonian_OCL(iproc,orbs,Lzd%Llr(ilr),hx,hy,hz,nspin,Lpot,psi(ind:ind+dimwf-1),&
             hpsi2,tmp_ekin_sum,tmp_epot_sum,GPU,ekin,epot,ilr)
     else
        call local_hamiltonian_LinearConfinement(iproc, nproc, ilr, lzd%orbs, lzd%Llr(ilr), lzd%Llr(ilr)%localnorb, hx, hy, hz, &
              nspin, size_Lpot, Lpot, psi(ind), hpsi(ind), tmp_ekin_sum, tmp_epot_sum, lin, at, rxyz, onWhichAtomp, withConfinement)
        !!do i_stat=ind,ind+dimwf-1
        !!    !write(7300+iproc,*) hpsi(i_stat)
        !!    write(7310+iproc,*) hpsi(i_stat)
        !!end do
        !!do i_all=ind,ind+dimwf-1
        !!    !!write(600+iproc,*) i_all, psi(i_all)
        !!    !!write(610+iproc,*) i_all, hpsi(i_all)
        !!    !!if((psi(i_all)==0.d0 .and. hpsi(i_all)/=0.d0) .or. (hpsi(i_all)==0.d0 .and. psi(i_all)/=0.d0))  then
        !!    !!    write(*,*) 'ERRORi hamapp: iproc, i_all', iproc, i_all
        !!    !!end if
        !!end do
     end if

     ekin_sum = ekin_sum + tmp_ekin_sum
     epot_sum = epot_sum + tmp_epot_sum

  !test part to check the results wrt OCL convolutions
!!$  if (OCLconv) then
!!$     allocate(hpsi_OCL((lr%wfd%nvctr_c+7*lr%wfd%nvctr_f)*orbs%nspinor*orbs%norbp+ndebug),stat=i_stat)
!!$     call memocc(i_stat,hpsi_OCL,'hpsi_OCL',subname)
!!$     print *,'fulllocam',GPU%full_locham
!!$     call local_hamiltonian_OCL(iproc,orbs,at%geocode,lr,hx,hy,hz,nspin,pot,psi,hpsi,ek_fake,ep_fake,GPU)
!!$     maxdiff=0.0_wp
!!$     do i=1,(lr%wfd%nvctr_c+7*lr%wfd%nvctr_f)*orbs%nspinor*orbs%norbp
!!$        maxdiff=max(maxdiff,abs(hpsi(i)-hpsi_OCL(i)))
!!$     end do
!!$     print *,'maxdiff',maxdiff
!!$     print *,'ekin_diff',abs(ek_fake-ekin_sum)
!!$     print *,'epot_diff',abs(ep_fake-epot_sum)
!!$     i_all=-product(shape(hpsi_OCL))*kind(hpsi_OCL)
!!$     deallocate(hpsi_OCL,stat=i_stat)
!!$     call memocc(i_stat,i_all,'hpsi_OCL',subname)
!!$  end if

!     call timing(iproc,'ApplyLocPotKin','OF')

  !  apply all PSP projectors for all orbitals belonging to iproc
!     call timing(iproc,'ApplyProj     ','ON')

  !here the localisation region should be changed, temporary only for cubic approach
  !   eproj_sum=0.0_gp

  ! CUBIC STUFF
  !apply the projectors following the strategy (On-the-fly calculation or not)
!!!  if (DistProjApply .and. .not.present(Lzd)) then
!!!     call applyprojectorsonthefly(iproc,orbs,at,lr,&
!!!          rxyz,hx,hy,hz,lr%wfd,nlpspd,proj,psi,hpsi,eproj_sum)
!!!  else if(orbs%norbp > 0 .and. .not.present(Lzd)) then
!!!     !apply the projectors  k-point of the processor
!!!     !starting k-point
!!!     ikpt=orbs%iokpt(1)
!!!     istart_ck=1
!!!     ispsi_k=1
!!!     loop_kpt: do
!!!
!!!        call orbs_in_kpt(ikpt,orbs,isorb,ieorb,nspinor)
!!!
!!!        ! loop over all my orbitals
!!!        ispsi=ispsi_k
!!!        do iorb=isorb,ieorb
!!!           istart_c=istart_ck
!!!           do iat=1,at%nat
!!!              call apply_atproj_iorb(iat,iorb,istart_c,at,orbs,lr%wfd,nlpspd,&
!!!                   proj,psi(ispsi),hpsi(ispsi),eproj_sum)
!!!           end do
!!!           ispsi=ispsi+(lr%wfd%nvctr_c+7*lr%wfd%nvctr_f)*nspinor
!!!        end do
!!!        istart_ck=istart_c
!!!        if (ieorb == orbs%norbp) exit loop_kpt
!!!        ikpt=ikpt+1
!!!        ispsi_k=ispsi
!!!     end do loop_kpt
!!!
!!!     if (istart_ck-1 /= nlpspd%nprojel) stop 'incorrect once-and-for-all psp application'
!!!     if (ispsi-1 /= (lr%wfd%nvctr_c+7*lr%wfd%nvctr_f)*orbs%nspinor*orbs%norbp) stop 'incorrect V_nl psi application'
!!!
!!!  END OF CUBIC STUFF

     if(orbs%norbp > 0) then
        !allocate
        !if(ilr == 1) then
        if(.not.allocated(hpsi_proj)) then
           allocate(hpsi_proj(orbs%npsidim),stat=i_stat)
           call memocc(i_stat,hpsi_proj,'hpsi_proj',subname)
           hpsi_proj = 0.0_wp
        end if

        ! allocate projflg
        allocate(Lzd%Llr(ilr)%projflg(at%nat),stat=i_stat)
        call memocc(i_stat,Lzd%Llr(ilr)%projflg,'Lzd%Llr(ilr)%projflg',subname)

        ! Make the local non-linear pseudopotentials descriptors
        call nlpspd_to_locreg(input,iproc,Lzd%Glr,Lzd%Llr(ilr),rxyz,at,orbs,&
      &      radii_cf,input%frmult,input%frmult,input%hx,input%hy,input%hz,Lzd%Gnlpspd,Lzd%Lnlpspd(ilr),Lzd%Llr(ilr)%projflg)

        ! proj is declared with intent in, but in apply_local_projectors it has intent out. Therefore
        ! copy it to projCopy. Maybe not needed, since it is not used anywhere else in this subroutine
        !call apply_local_projectors(ilr,nspin,at,hx,hy,hz,Lzd%Llr(ilr),Lzd%Lnlpspd(ilr),proj,orbs,&
        !         Lzd%Llr(ilr)%projflg,psi(ind:ind+dimwf-1),rxyz,hpsi(ind:ind+dimwf-1),eproj_sum)
        !allocate(projCopy(Lzd%Lnlpspd(ilr)%nprojel), stat=i_stat)
        !call dcopy(Lzd%Lnlpspd(ilr)%nprojel, proj, 1, projCopy, 1)
        !call apply_local_projectors(ilr,nspin,at,hx,hy,hz,Lzd%Llr(ilr),Lzd%Lnlpspd(ilr),projCopy,orbs,&
        !         Lzd%Llr(ilr)%projflg,psi(ind:ind+dimwf-1),rxyz,hpsi(ind:ind+dimwf-1),eproj_sum)
                                                                    
        call apply_local_projectors2(ilr,iproc,nspin,at,hx,hy,hz,Lzd%Llr(ilr),Lzd%Lnlpspd(ilr),orbs,&
                 Lzd%Llr(ilr)%projflg,psi(ind),rxyz,hpsi(ind),eproj_sum)
        !!do i_stat=ind,ind+dimwf-1
        !!    !write(7200+iproc,*) psi(i_stat)
        !!    write(7210+iproc,*) psi(i_stat)
        !!end do

        !deallocate(projCopy, stat=i_stat)
        ! accumulate the new hpsi
        hpsi_proj(ind:ind+dimwf-1) = hpsi_proj(ind:ind+dimwf-1) + hpsi(ind:ind+dimwf-1)

        ! Deallocate projflg
        i_all=-product(shape(Lzd%Llr(ilr)%projflg))*kind(Lzd%Llr(ilr)%projflg)
        deallocate(Lzd%Llr(ilr)%projflg,stat=i_stat)
        call memocc(i_stat,i_all,'Lzd%Llr(ilr)%projflg',subname)
     end if
     ind = ind + dimwf

     ! deallocate Lpot
     call free_full_potential(nproc,Lpot,subname)

  end do
! END LINEAR MODIFICATIONS


  ! Now that all is accumulated, rename hpsi_proj to hpsi
  ! Do this only if hpsi_proj is allcoated, i.e. if it has some content. It is not
  ! allocated if we cycled all the times.
  if(allocated(hpsi_proj)) then
      hpsi = hpsi_proj

      !deallocate hpsi_proj
      i_all=-product(shape(hpsi_proj))*kind(hpsi_proj)
      deallocate(hpsi_proj,stat=i_stat)
      call memocc(i_stat,i_all,'hpsi_proj',subname)
  end if


  !! local potential and kinetic energy for all orbitals belonging to iproc
  !if (iproc==0 .and. verbose > 1) then
  !   write(*,'(1x,a)',advance='no')&
  !        'Hamiltonian application...'
  !end if

  if(OCLconv .and. ASYNCconv) then
    call finish_hamiltonian_OCL(orbs,ekin_sum,epot_sum,GPU,ekin,epot)
    call daxpy(size(hpsi), 1.0_wp, hpsi2(1), 1, hpsi(1),1)
    i_all=-product(shape(hpsi2))*kind(hpsi2)
    deallocate(hpsi2,stat=i_stat)
    call memocc(i_stat,i_all,'hpsi2',subname)
  endif

!  call timing(iproc,'ApplyProj     ','OF')

  !energies reduction
  if (nproc > 1) then
     wrkallred(1,2)=ekin_sum
     wrkallred(2,2)=epot_sum
     wrkallred(3,2)=eproj_sum
     call MPI_ALLREDUCE(wrkallred(1,2),wrkallred(1,1),3,&
          mpidtypg,MPI_SUM,MPI_COMM_WORLD,ierr)
     ekin_sum=wrkallred(1,1)
     epot_sum=wrkallred(2,1)
     eproj_sum=wrkallred(3,1)
  endif



  !up to this point, the value of the potential energy is 
  !only taking into account the local potential part
  !whereas it should consider also the value coming from the 
  !exact exchange operator (twice the exact exchange energy)
  if (exctX) epot_sum=epot_sum+2.0_gp*eexctX

  do ilr=1,Lzd%nlr
      call deallocate_nonlocal_psp_descriptors(Lzd%Lnlpspd(ilr), subname)
  end do


  !!do i_all=1,size(hpsi)
  !!    !write(7000+iproc,*) hpsi(i_all)
  !!    write(7010+iproc,*) hpsi(i_all)
  !!end do

END SUBROUTINE HamiltonianApplicationConfinement2



!>   Calculate the action of the local hamiltonian on the orbitals
subroutine local_hamiltonian_LinearConfinement(iproc, nproc, ilr, orbs, lr, norb, hx, hy, hz, &
     nspin, ndimpot, pot, psi, hpsi, ekin_sum, epot_sum, lin, at, rxyz, onWhichAtomp, withConfinement)
  use module_base
  use module_types
  use module_interfaces, exceptThisOne => local_hamiltonian_LinearConfinement
  use libxc_functionals
  implicit none
  integer, intent(in) :: iproc, nproc, nspin, ilr, norb, ndimpot
  real(gp), intent(in) :: hx, hy, hz
  type(orbitals_data), intent(in) :: orbs
  type(locreg_descriptors), intent(in) :: lr
  real(wp), dimension(lr%wfd%nvctr_c+7*lr%wfd%nvctr_f,orbs%nspinor*norb), intent(in) :: psi
  real(wp), dimension(ndimpot) :: pot
  real(gp), intent(out) :: ekin_sum,epot_sum
  real(wp), dimension(lr%wfd%nvctr_c+7*lr%wfd%nvctr_f,orbs%nspinor*norb), intent(out) :: hpsi
  type(linearParameters),intent(in):: lin
  type(atoms_data),intent(in):: at
  real(8),dimension(3,at%nat),intent(in):: rxyz
  integer,dimension(orbs%norbp),intent(in):: onWhichAtomp
  logical,intent(in):: withConfinement
  !local variables
  character(len=*), parameter :: subname='local_hamiltonian_Linear'
  integer :: i_all,i_stat,iorb,npot,nsoffset,oidx,ispot
  integer :: ii,orbtot
  integer,dimension(lr%localnorb*nspin) :: inthisLocreg
  real(wp) :: exctXcoeff
  real(gp) :: ekin,epot,kx,ky,kz,etest, hxh, hyh, hzh
  type(workarr_locham) :: wrk_lh
  real(wp), dimension(:,:), allocatable :: psir
integer:: i, j, jj

  hxh=.5d0*hx
  hyh=.5d0*hy
  hzh=.5d0*hz

  exctXcoeff=libxc_functionals_exctXfac()

  !initialise the work arrays
  call initialize_work_arrays_locham(lr,orbs%nspinor,wrk_lh)

  !components of the potential
  npot=orbs%nspinor
  if (orbs%nspinor == 2) npot=1

  ! Wavefunction in real space
  allocate(psir(lr%d%n1i*lr%d%n2i*lr%d%n3i,orbs%nspinor+ndebug),stat=i_stat)
  call memocc(i_stat,psir,'psir',subname)

  call razero(lr%d%n1i*lr%d%n2i*lr%d%n3i*orbs%nspinor,psir)

  ekin_sum=0.0_gp
  epot_sum=0.0_gp

  etest=0.0_gp
  
  orbtot = 0
  do iorb=1,orbs%norbp
     !if (orbs%inWhichLocreg(iorb) == ilr) then
     if (orbs%inWhichLocregp(iorb) == ilr) then
        orbtot = orbtot+1
        inthisLocreg(orbtot) = iorb
     end if
  end do 
  
  if (orbtot .ne. lr%localnorb*nspin) then
     write(*,'(3(a,i0))') 'process ',iproc, ': Problem in local_hamiltonian_Linear, orbtot=',orbtot,&
     ' is not equal to localnorb=',lr%localnorb*nspin
     stop
  end if
  !write(*,'(4(a,i0))') 'iproc ',iproc,' handles ',orbtot,' orbitals in locreg ',ilr,'. Data per orbital=',lr%wfd%nvctr_c+7*lr%wfd%nvctr_f


  do ii=1,orbtot

     iorb = inthisLocreg(ii)   !using ii and iorb to identify the orbitals because in linear case, the ordering is different
                               !orbitals are now orderer by locreg. So, iorb is the old numbering (i.e. in Global region)
                               !while ii is it's numbering in the locreg.

     if(orbs%spinsgn(iorb+orbs%isorb)>0.0_gp .or. nspin == 1 .or. nspin == 4 ) then
        nsoffset=1
     else
        nsoffset=lr%d%n1i*lr%d%n2i*lr%d%n3i+1
     end if

     oidx=(ii-1)*orbs%nspinor+1

     !transform the wavefunction in Daubechies basis to the wavefunction in ISF basis
     !the psir wavefunction is given in the spinorial form
     call daub_to_isf_locham(orbs%nspinor,lr,wrk_lh,psi(1,oidx),psir)

     !ispot=1+lr%d%n1i*lr%d%n2i*lr%d%n3i*(nspin+iorb-1)
     !etest=etest+dot(lr%d%n1i*lr%d%n2i*lr%d%n3i,pot(ispot),1,psir(1,1),1)
     !print *,'epot, iorb,iproc,norbp',iproc,orbs%norbp,iorb,etest

     !apply the potential to the psir wavefunction and calculate potential energy
     select case(lr%geocode)
     case('F')

        if(withConfinement) then
            call apply_potentialConfinement2(lr%d%n1,lr%d%n2,lr%d%n3,1,1,1,0,orbs%nspinor,npot,psir,&
                 pot(nsoffset),epot, rxyz(1,onWhichAtomp(iorb)), hxh, hyh, hzh, &
                 lin%potentialprefac(at%iatype(onWhichAtomp(iorb))), lin%confpotorder, &
                 lr%nsi1, lr%nsi2, lr%nsi3, &
                 lr%bounds%ibyyzz_r) !optional
        else
            !!call apply_potentialConfinement2(lr%d%n1,lr%d%n2,lr%d%n3,1,1,1,0,orbs%nspinor,npot,psir,&
            !!     pot(nsoffset),epot, rxyz(1,onWhichAtomp(iorb)), hxh, hyh, hzh, &
            !!     0.d0, lin%confpotorder, &
            !!     lr%nsi1, lr%nsi2, lr%nsi3, &
            !!     lr%bounds%ibyyzz_r) !optional
            call apply_potential(lr%d%n1,lr%d%n2,lr%d%n3,1,1,1,0,orbs%nspinor,npot,psir,&
                pot(nsoffset),epot,&
                lr%bounds%ibyyzz_r) !optional
        end if

     case('P')
        !here the hybrid BC act the same way
        call apply_potential(lr%d%n1,lr%d%n2,lr%d%n3,0,0,0,0,orbs%nspinor,npot,psir,&
             pot(nsoffset),epot)

     case('S')

        call apply_potential(lr%d%n1,lr%d%n2,lr%d%n3,0,1,0,0,orbs%nspinor,npot,psir,&
             pot(nsoffset),epot)
     end select

     !k-point values, if present
     kx=orbs%kpts(1,orbs%iokpt(iorb))
     ky=orbs%kpts(2,orbs%iokpt(iorb))
     kz=orbs%kpts(3,orbs%iokpt(iorb))

     if (exctXcoeff /= 0.0_gp) then
        ispot=1+lr%d%n1i*lr%d%n2i*lr%d%n3i*(nspin+ii-1)
        !add to the psir function the part of the potential coming from the exact exchange
        call axpy(lr%d%n1i*lr%d%n2i*lr%d%n3i,exctXcoeff,pot(ispot),1,psir(1,1),1)
     end if

     !apply the kinetic term, sum with the potential and transform back to Daubechies basis
     call isf_to_daub_kinetic(hx,hy,hz,kx,ky,kz,orbs%nspinor,lr,wrk_lh,&
          psir,hpsi(1,oidx),ekin)
!     print *,iorb, ekin+epot, epot
     ekin_sum=ekin_sum+orbs%kwgts(orbs%iokpt(iorb))*orbs%occup(iorb+orbs%isorb)*ekin
     epot_sum=epot_sum+orbs%kwgts(orbs%iokpt(iorb))*orbs%occup(iorb+orbs%isorb)*epot

  enddo

  !print *,'iproc,etest',etest

  !deallocations of work arrays
  i_all=-product(shape(psir))*kind(psir)
  deallocate(psir,stat=i_stat)
  call memocc(i_stat,i_all,'psir',subname)

  call deallocate_work_arrays_locham(lr,wrk_lh)


END SUBROUTINE local_hamiltonian_LinearConfinement


!> @file
!!  Application of the Hamiltonian + orthonormalize constraints
!! @author
!!    Copyright (C) 2007-2011 CEA
!!    This file is distributed under the terms of the
!!    GNU General Public License, see ~/COPYING file
!!    or http://www.gnu.org/copyleft/gpl.txt .
!!    For the list of contributors, see ~/AUTHORS 


!> Application of the Hamiltonian
subroutine LinearHamiltonianApplication(input,iproc,nproc,at,Lzd,orbs,hx,hy,hz,rxyz,&
     proj,ngatherarr,pot,psi,Lhpsi,&
     ekin_sum,epot_sum,eexctX,eproj_sum,nspin,GPU,radii_cf,pkernel,orbsocc,psirocc)
  use module_base
  use module_types
  use libxc_functionals
  use module_interfaces, exceptThisOne => LinearHamiltonianApplication
  implicit none
  integer, intent(in) :: iproc,nproc,nspin
  real(gp), intent(in) :: hx,hy,hz
  type(atoms_data), intent(in) :: at
  type(input_variables), intent(in) :: input
  type(linear_zone_descriptors),intent(inout) :: Lzd
  type(orbitals_data),intent(in) :: orbs
  integer, dimension(0:nproc-1,2), intent(in) :: ngatherarr
  real(gp), dimension(3,at%nat), intent(in) :: rxyz
  real(wp), dimension(Lzd%Gnlpspd%nprojel), intent(in) :: proj
  real(wp), dimension(Lzd%Lpsidimtot), intent(in) :: psi
  real(wp), dimension(:), pointer :: pot
  real(gp), intent(out) :: ekin_sum,epot_sum,eexctX,eproj_sum
  real(wp), target, dimension(Lzd%Lpsidimtot), intent(out) :: Lhpsi
  type(GPU_pointers), intent(inout) :: GPU
  real(gp), dimension(at%ntypes,3+ndebug), intent(in) :: radii_cf
  real(dp), dimension(*), optional :: pkernel
  type(orbitals_data), intent(in), optional :: orbsocc
  real(wp), dimension(:), pointer, optional :: psirocc
  !local variables
  real(gp) :: tmp_ekin_sum,tmp_epot_sum,tmp_eproj_sum
  real(gp), dimension(2,orbs%norbp) :: ekin
  real(gp), dimension(2,orbs%norbp) :: epot
  real(wp), dimension(:), pointer :: hpsi2
  character(len=*), parameter :: subname='LinearHamiltonianApplication'
  logical :: exctX,op2p
  integer :: i_all,i_stat,ierr,iorb,n3p,ispot,istart_c,iat
  integer :: istart_ck,isorb,ieorb,ikpt,ispsi_k,nspinor,ispsi
  integer :: ii,ilr,dimwf,ind,size_Lpot,size_pot,size_potxc
  integer :: tmp_norbp,nspincomp,iels
  real(wp),dimension(:),pointer :: Lpot
  real(wp),dimension(:),allocatable :: potxc
  real(wp),dimension(:),allocatable :: hpsi_proj
!OCL  integer, dimension(3) :: periodic
!OCL  real(wp) :: maxdiff
!OCL  real(gp) :: eproj,ek_fake,ep_fake
  real(gp), dimension(3,2) :: wrkallred
!OCL  real(wp), dimension(:), allocatable :: hpsi_OCL

  !check if the potential has been associated
  if (.not. associated(pot)) then
     if (iproc ==0) then
        write(*,*)' ERROR, LinearHamiltonianApplication, potential not associated!'

        stop
     end if
  end if

  nspincomp = 1
  if (nspin > 1) then
     nspincomp = 2
  end if

  !initialise exact exchange energy 
  op2p=(eexctX == -99.0_gp)
  eexctX=0.0_gp

  exctX = libxc_functionals_exctXfac() /= 0.0_gp

  ! Allocate the nonlocal descriptors for the locregs
  allocate(Lzd%Lnlpspd(Lzd%nlr),stat=i_stat)

  ! NOW do Exact Exchange potential
  ! Still using the cubic approach using the whole simulation box
  ! and total orbitals
    size_potxc = 0
    if (exctX) then
       size_potxc = max(max(Lzd%Glr%d%n1i*Lzd%Glr%d%n2i*Lzd%Glr%d%n3i*orbs%norb,ngatherarr(0,1)*orbs%norb),1)
       allocate(potxc(size_potxc+ndebug),stat=i_stat)
       if (present(pkernel) .and. present(orbsocc) .and. present(psirocc)) then
          call cubic_exact_exchange(iproc,nproc,nspin,Lzd%Lpsidimtot,size_potxc,hx,hy,hz,Lzd%Glr,orbs,&
               ngatherarr,psi,potxc,eexctX,pkernel,orbsocc,psirocc)
       else if(present(pkernel)) then
           call cubic_exact_exchange(iproc,nproc,nspin,Lzd%Lpsidimtot,size_potxc,hx,hy,hz,Lzd%Glr,orbs,&
               ngatherarr,psi,potxc,eexctX,pkernel=pkernel)
       else 
           call cubic_exact_exchange(iproc,nproc,nspin,Lzd%Lpsidimtot,size_potxc,hx,hy,hz,Lzd%Glr,orbs,&
               ngatherarr,psi,potxc,eexctX)
       end if
    end if

  !initialize accumulators
  ekin_sum = 0.0_gp
  epot_sum = 0.0_gp
  eproj_sum= 0.0_gp
  ind = 1
  do ii= 1, orbs%norbp
     ilr = orbs%inwhichlocreg(ii+orbs%isorb)

     !determine the dimension of the potential array (copied from full_local_potential)
     ! For now, using the whole set of orbitals in the Glr (could diminish to the Llr??)
     if (exctX) then
        size_pot=Lzd%Glr%d%n1i*Lzd%Glr%d%n2i*Lzd%Glr%d%n3i*nspin + size_potxc
        size_Lpot=Lzd%Llr(ilr)%d%n1i*Lzd%Llr(ilr)%d%n2i*Lzd%Llr(ilr)%d%n3i*nspin + size_potxc 
     else
        size_pot=Lzd%Glr%d%n1i*Lzd%Glr%d%n2i*Lzd%Glr%d%n3i*nspin
        size_Lpot = Lzd%Llr(ilr)%d%n1i*Lzd%Llr(ilr)%d%n2i*Lzd%Llr(ilr)%d%n3i*nspin
     end if

     allocate(Lpot(size_Lpot+ndebug), stat=i_stat)
     call memocc(i_stat,Lpot,'Lpot',subname)
     call razero(size_Lpot,Lpot)

     ! Cut the potential into locreg pieces
     call global_to_local(Lzd%Glr,Lzd%Llr(ilr),nspin,size_pot,size_Lpot,pot,Lpot)
  
     ! Set some quantities: ispot=shift for potential, dimwf=dimension of wavefunction
     ispot=Lzd%Llr(ilr)%d%n1i*Lzd%Llr(ilr)%d%n2i*Lzd%Llr(ilr)%d%n3i*nspin+1
     dimwf = (Lzd%Llr(ilr)%wfd%nvctr_c+7*Lzd%Llr(ilr)%wfd%nvctr_f)*orbs%nspinor

     ! fill in the exact-exchange part
     if (size_potxc > 0) then
        do iels = 1, size_potxc
           Lpot(ispot+iels-1) = potxc(iels)
        end do
     end if

     call timing(iproc,'ApplyLocPotKin','ON')
     if(OCLconv .and. ASYNCconv) then
       allocate(hpsi2((Lzd%Llr(ilr)%wfd%nvctr_c+7*Lzd%Llr(ilr)%wfd%nvctr_f)*orbs%nspinor*&
                orbs%norb),stat=i_stat)
       call memocc(i_stat,hpsi2,'hpsi2',subname)
       Lhpsi(:)=0.0
     else
       hpsi2 => Lhpsi
     end if
     if (GPUconv) then  !does not work yet
        call local_hamiltonian_GPU(iproc,orbs,Lzd%Llr(ilr),hx,hy,hz,nspin,Lpot,psi(ind),&
             Lhpsi(ind),tmp_ekin_sum,tmp_epot_sum,GPU,ilr)
     else if (OCLconv) then  ! does_not_work yet
        call local_hamiltonian_OCL(iproc,orbs,Lzd%Llr(ilr),hx,hy,hz,nspin,Lpot,psi(ind),&
             hpsi2,tmp_ekin_sum,tmp_epot_sum,GPU,ekin,epot,ilr)
     else
        call local_hamiltonian_Linear(iproc,ii,orbs,Lzd%Llr(ilr),hx,hy,hz,nspin,Lpot,psi(ind),&
             Lhpsi(ind),tmp_ekin_sum,tmp_epot_sum)
     end if
     call timing(iproc,'ApplyLocPotKin','OF')

     ekin_sum = ekin_sum + tmp_ekin_sum
     epot_sum = epot_sum + tmp_epot_sum

     if(orbs%norbp > 0) then
        call timing(iproc,'create_nlpspd ','ON')
        !allocate
        allocate(hpsi_proj((Lzd%Llr(ilr)%wfd%nvctr_c+7*Lzd%Llr(ilr)%wfd%nvctr_f)*orbs%nspinor),stat=i_stat)
        call memocc(i_stat,hpsi_proj,'hpsi_proj',subname)
        hpsi_proj = 0.0_wp

        ! allocate projflg
        allocate(Lzd%Llr(ilr)%projflg(at%nat),stat=i_stat)
        call memocc(i_stat,Lzd%Llr(ilr)%projflg,'Lzd%Llr(ilr)%projflg',subname)
        
        ! Make the local non-linear pseudopotentials descriptors
        call nlpspd_to_locreg(input,iproc,Lzd%Glr,Lzd%Llr(ilr),rxyz,at,orbs,&
      &      radii_cf,input%frmult,input%frmult,hx,hy,hz,Lzd%Gnlpspd,Lzd%Lnlpspd(ilr),Lzd%Llr(ilr)%projflg)
        call timing(iproc,'create_nlpspd ','OF')

        call timing(iproc,'ApplyProj     ','ON')
        call apply_local_projectors(ii,iproc,nspin,at,hx,hy,hz,Lzd%Llr(ilr),Lzd%Lnlpspd(ilr),&
                 orbs,Lzd%Llr(ilr)%projflg,psi(ind),rxyz,hpsi_proj(1),eproj_sum)
        ! accumulate the new hpsi
        Lhpsi(ind:ind+dimwf-1) = Lhpsi(ind:ind+dimwf-1) + hpsi_proj(1:dimwf)

       !deallocate hpsi_proj
       i_all=-product(shape(hpsi_proj))*kind(hpsi_proj)
       deallocate(hpsi_proj,stat=i_stat)
       call memocc(i_stat,i_all,'hpsi_proj',subname)
       call timing(iproc,'ApplyProj     ','OF')

     end if
     ind = ind + dimwf

     ! deallocate Lpot
     deallocate(Lpot,stat=i_stat)
     !call free_full_potential(nproc,Lpot,subname)
  end do
! END LINEAR MODIFICATIONS

  ! local potential and kinetic energy for all orbitals belonging to iproc
  if (iproc==0 .and. verbose > 1) then
     write(*,'(1x,a)',advance='no')&
          'Hamiltonian application...'
  end if

  if(OCLconv .and. ASYNCconv) then
    call finish_hamiltonian_OCL(orbs,ekin_sum,epot_sum,GPU,ekin,epot)
    call daxpy(size(Lhpsi), 1.0_wp, hpsi2(1), 1, Lhpsi(1),1)
    i_all=-product(shape(hpsi2))*kind(hpsi2)
    deallocate(hpsi2,stat=i_stat)
    call memocc(i_stat,i_all,'hpsi2',subname)
  endif

!  call timing(iproc,'ApplyProj     ','OF')

  !energies reduction
  if (nproc > 1) then
     wrkallred(1,2)=ekin_sum
     wrkallred(2,2)=epot_sum
     wrkallred(3,2)=eproj_sum
     call MPI_ALLREDUCE(wrkallred(1,2),wrkallred(1,1),3,&
          mpidtypg,MPI_SUM,MPI_COMM_WORLD,ierr)
     ekin_sum=wrkallred(1,1)
     epot_sum=wrkallred(2,1)
     eproj_sum=wrkallred(3,1)
  endif

  !up to this point, the value of the potential energy is 
  !only taking into account the local potential part
  !whereas it should consider also the value coming from the 
  !exact exchange operator (twice the exact exchange energy)

  if (exctX) epot_sum=epot_sum+2.0_gp*eexctX

END SUBROUTINE LinearHamiltonianApplication

!> @file
!!  Routine to calculate the action of the hamiltonian
!! @author
!!   Copyright (C) 2005-2011 BigDFT group 
!!   This file is distributed under the terms of the
!!   GNU General Public License, see ~/COPYING file
!!   or http://www.gnu.org/copyleft/gpl.txt .
!!   For the list of contributors, see ~/AUTHORS 


!>   Calculate the action of the local hamiltonian on the orbitals
subroutine local_hamiltonian_Linear(iproc,iorb,orbs,lr,hx,hy,hz,&
     nspin,pot,psi,hpsi,ekin_sum,epot_sum)
  use module_base
  use module_types
  use module_interfaces
  use libxc_functionals
  implicit none
  integer, intent(in) :: iproc,nspin,iorb
  real(gp), intent(in) :: hx,hy,hz
  type(orbitals_data), intent(in) :: orbs
  type(locreg_descriptors), intent(in) :: lr
  real(wp), dimension(lr%wfd%nvctr_c+7*lr%wfd%nvctr_f,orbs%nspinor), intent(in) :: psi
  real(wp), dimension(*) :: pot
  !real(wp), dimension(lr%d%n1i*lr%d%n2i*lr%d%n3i*nspin) :: pot
  real(gp), intent(out) :: ekin_sum,epot_sum
  real(wp), dimension(lr%wfd%nvctr_c+7*lr%wfd%nvctr_f,orbs%nspinor), intent(inout) :: hpsi
  !local variables
  character(len=*), parameter :: subname='local_hamiltonian_Linear'
  integer :: i_all,i_stat,npot,nsoffset,oidx,ispot
  real(wp) :: exctXcoeff
  real(gp) :: ekin,epot,kx,ky,kz,etest
  type(workarr_locham) :: wrk_lh
  real(wp), dimension(:,:), allocatable :: psir

  exctXcoeff=libxc_functionals_exctXfac()

  !initialise the work arrays
  call initialize_work_arrays_locham(lr,orbs%nspinor,wrk_lh)

  !components of the potential
  npot=orbs%nspinor
  if (orbs%nspinor == 2) npot=1

  ! Wavefunction in real space
  allocate(psir(lr%d%n1i*lr%d%n2i*lr%d%n3i,orbs%nspinor+ndebug),stat=i_stat)
  call memocc(i_stat,psir,'psir',subname)
  call razero(lr%d%n1i*lr%d%n2i*lr%d%n3i*orbs%nspinor,psir)

  ekin_sum=0.0_gp
  epot_sum=0.0_gp

  etest=0.0_gp

  if(orbs%spinsgn(iorb+orbs%isorb)>0.0_gp .or. nspin == 1 .or. nspin == 4 ) then
     nsoffset=1
  else
     nsoffset=lr%d%n1i*lr%d%n2i*lr%d%n3i+1
  end if

!  oidx=(iorb-1)*orbs%nspinor+1
  oidx = 1
  !transform the wavefunction in Daubechies basis to the wavefunction in ISF basis
  !the psir wavefunction is given in the spinorial form
  call daub_to_isf_locham(orbs%nspinor,lr,wrk_lh,psi(1,1),psir)

  !ispot=1+lr%d%n1i*lr%d%n2i*lr%d%n3i*(nspin+iorb-1)
  !etest=etest+dot(lr%d%n1i*lr%d%n2i*lr%d%n3i,pot(ispot),1,psir(1,1),1)
  !print *,'epot, iorb,iproc,norbp',iproc,orbs%norbp,iorb,etest

  !apply the potential to the psir wavefunction and calculate potential energy
  select case(lr%geocode)
  case('F')

     call apply_potential(lr%d%n1,lr%d%n2,lr%d%n3,1,1,1,0,orbs%nspinor,npot,psir,&
          pot(nsoffset),epot,&
          lr%bounds%ibyyzz_r) !optional

  case('P')
     !here the hybrid BC act the same way
     call apply_potential(lr%d%n1,lr%d%n2,lr%d%n3,0,0,0,0,orbs%nspinor,npot,psir,&
          pot(nsoffset),epot)

  case('S')

     call apply_potential(lr%d%n1,lr%d%n2,lr%d%n3,0,1,0,0,orbs%nspinor,npot,psir,&
          pot(nsoffset),epot)
  end select

  !k-point values, if present
  kx=orbs%kpts(1,orbs%iokpt(iorb))
  ky=orbs%kpts(2,orbs%iokpt(iorb))
  kz=orbs%kpts(3,orbs%iokpt(iorb))

  if (exctXcoeff /= 0.0_gp) then
     ispot=1+lr%d%n1i*lr%d%n2i*lr%d%n3i*(orbs%nspin+iorb-1)
     !add to the psir function the part of the potential coming from the exact exchange
     call axpy(lr%d%n1i*lr%d%n2i*lr%d%n3i,exctXcoeff,pot(ispot),1,psir(1,oidx),1)
  end if

  !apply the kinetic term, sum with the potential and transform back to Daubechies basis
  call isf_to_daub_kinetic(hx,hy,hz,kx,ky,kz,orbs%nspinor,lr,wrk_lh,&
       psir,hpsi(1,oidx),ekin)

  ekin_sum=ekin_sum+orbs%kwgts(orbs%iokpt(iorb))*orbs%occup(iorb+orbs%isorb)*ekin
  epot_sum=epot_sum+orbs%kwgts(orbs%iokpt(iorb))*orbs%occup(iorb+orbs%isorb)*epot

  !deallocations of work arrays
  i_all=-product(shape(psir))*kind(psir)
  deallocate(psir,stat=i_stat)
  call memocc(i_stat,i_all,'psir',subname)

  call deallocate_work_arrays_locham(lr,wrk_lh)

END SUBROUTINE local_hamiltonian_Linear


subroutine cubic_exact_exchange(iproc,nproc,nspin,npsidim,size_potxc,hx,hy,hz,Glr,orbs,&
           ngatherarr,psi,potxc,eexctX,pkernel,orbsocc,psirocc)
  use module_base
  use module_types
  use libxc_functionals
  implicit none
  integer, intent(in) :: iproc,nproc,nspin,npsidim,size_potxc
  real(gp), intent(in) :: hx,hy,hz
  type(locreg_descriptors) :: Glr
  type(orbitals_data) :: orbs
  integer, dimension(0:nproc-1,2), intent(in) :: ngatherarr
  real(wp), dimension(npsidim), intent(in) :: psi
  real(wp), dimension(size_potxc),intent(out) :: potxc
  real(gp), intent(out) :: eexctX
  real(dp), dimension(*), optional :: pkernel
  type(orbitals_data), intent(in), optional :: orbsocc
  real(wp), dimension(:), pointer, optional :: psirocc
!  local variables
  character(len=*), parameter :: subname='cubic_exact_exchange'
  logical :: exctX,op2p
  integer :: n3p

  !initialise exact exchange energy 
  op2p=(eexctX == -99.0_gp)
  eexctX=0.0_gp

  exctX = libxc_functionals_exctXfac() /= 0.0_gp

  !fill the rest of the potential with the exact-exchange terms
  if (present(pkernel) .and. exctX ) then
     n3p=ngatherarr(iproc,1)/(Glr%d%n1i*Glr%d%n2i)

     !exact exchange for virtual orbitals (needs psirocc)
     !here we have to add the round part
     if (present(psirocc) .and. present(orbsocc)) then
        call exact_exchange_potential_virt(iproc,nproc,Glr%geocode,nspin,&
             Glr,orbsocc,orbs,ngatherarr(0,1),n3p,&
             0.5_gp*hx,0.5_gp*hy,0.5_gp*hz,pkernel,psirocc,psi,potxc)
        eexctX = 0._gp
     else
 !$        call exact_exchange_potential_round(iproc,nproc,at%geocode,nspin,lr,orbs,&
 !$             0.5_gp*hx,0.5_gp*hy,0.5_gp*hz,pkernel,psi,pot(ispot),eexctX)

        !here the condition for the scheme should be chosen
        if (.not. op2p) then
           call exact_exchange_potential(iproc,nproc,Glr%geocode,nspin,&
                Glr,orbs,ngatherarr(0,1),n3p,&
                0.5_gp*hx,0.5_gp*hy,0.5_gp*hz,pkernel,psi,potxc,eexctX)
        else
           !the psi should be transformed in real space
           call exact_exchange_potential_round(iproc,nproc,Glr%geocode,nspin,&
                Glr,orbs,0.5_gp*hx,0.5_gp*hy,0.5_gp*hz,pkernel,&
                psi,potxc,eexctX)

        end if
     end if
  else
     eexctX = 0._gp
     !print *,'iproc,eexctX',iproc,eexctX
  end if

end subroutine cubic_exact_exchange
<|MERGE_RESOLUTION|>--- conflicted
+++ resolved
@@ -198,7 +198,7 @@
 
 
 !> Application of the Hamiltonian
-subroutine HamiltonianApplicationConfinement2(input,iproc,nproc,at,Lzd,orbs,lin,hx,hy,hz,rxyz,&
+subroutine HamiltonianApplicationConfinement2(input,iproc,nproc,at,Lzd,lin,hx,hy,hz,rxyz,&
      proj,ngatherarr,ndimpot,pot,psi,hpsi,&
      ekin_sum,epot_sum,eexctX,eproj_sum,nspin,GPU,radii_cf, comgp, onWhichAtomp, withConfinement, &
      doNotCalculate, pkernel,orbsocc,psirocc)
@@ -212,7 +212,6 @@
   type(atoms_data), intent(in) :: at
   type(input_variables), intent(in) :: input
   type(linear_zone_descriptors),intent(inout) :: Lzd
-  type(orbitals_data),intent(in) :: orbs
   type(linearParameters),intent(in):: lin
   integer, dimension(0:nproc-1,2), intent(in) :: ngatherarr
   real(gp), dimension(3,at%nat), intent(in) :: rxyz
@@ -235,15 +234,9 @@
   real(wp), dimension(:), pointer, optional :: psirocc
   !local variables
   real(gp) :: tmp_ekin_sum,tmp_epot_sum,tmp_eproj_sum
-<<<<<<< HEAD
-  real(gp), dimension(2,orbs%norbp) :: ekin
-  real(gp), dimension(2,orbs%norbp) :: epot
-  real(wp), dimension(:), pointer :: hpsi2, temparr
-=======
   real(gp), dimension(2,Lzd%orbs%norbp) :: ekin
   real(gp), dimension(2,Lzd%orbs%norbp) :: epot
   real(wp), dimension(:), pointer :: hpsi2
->>>>>>> 7572f4db
   character(len=*), parameter :: subname='LinearHamiltonianApplicationConfinement2'
   logical :: exctX,op2p
   integer :: i_all,i_stat,ierr,iorb,n3p,ispot,istart_c,iat, i3s, i3e, ind1, ind2, ldim, gdim, jlr
@@ -295,7 +288,7 @@
      if(present(doNotCalculate)) then
          if(doNotCalculate(ilr)) then
              dimwf=(Lzd%Llr(ilr)%wfd%nvctr_c+7*Lzd%Llr(ilr)%wfd%nvctr_f)*Lzd%Llr(ilr)%Localnorb*&
-                   orbs%nspinor*nspin
+                   Lzd%orbs%nspinor*nspin
              ind = ind + dimwf
              write(*,'(a,i0,a,i0)') 'process ',iproc,' cycles for locreg ',ilr
              cycle
@@ -310,10 +303,10 @@
      if (exctX) then
         stop 'exctX not yet implemented!'
         size_pot=Lzd%Glr%d%n1i*Lzd%Glr%d%n2i*Lzd%Glr%d%n3i*nspin + &
-         max(max(Lzd%Glr%d%n1i*Lzd%Glr%d%n2i*Lzd%Glr%d%n3i*Lzd%Llr(ilr)%Localnorb*nspin,ngatherarr(0,1)*orbs%norb),1) !part which refers to exact exchange
+         max(max(Lzd%Glr%d%n1i*Lzd%Glr%d%n2i*Lzd%Glr%d%n3i*Lzd%Llr(ilr)%Localnorb*nspin,ngatherarr(0,1)*Lzd%orbs%norb),1) !part which refers to exact exchange
         size_Lpot=Lzd%Llr(ilr)%d%n1i*Lzd%Llr(ilr)%d%n2i*Lzd%Llr(ilr)%d%n3i*nspin + &
            max(max(Lzd%Llr(ilr)%d%n1i*Lzd%Llr(ilr)%d%n2i*Lzd%Llr(ilr)%d%n3i*Lzd%Llr(ilr)%Localnorb*nspin,&
-           ngatherarr(0,1)*orbs%norb),1) !CHECK THIS...DOES NOT WORK YET
+           ngatherarr(0,1)*Lzd%orbs%norb),1) !CHECK THIS...DOES NOT WORK YET
      else
         !size_pot=Lzd%Glr%d%n1i*Lzd%Glr%d%n2i*Lzd%Glr%d%n3i*nspin
         !size_pot=Lzd%Glr%d%n1i*Lzd%Glr%d%n2i*nscatterarr(iproc,2)*nspin
@@ -334,7 +327,7 @@
      ! Set some quantities: ispot=shift for potential, dimwf=dimension of wavefunction
      ispot=Lzd%Llr(ilr)%d%n1i*Lzd%Llr(ilr)%d%n2i*Lzd%Llr(ilr)%d%n3i*nspin+1
      dimwf=(Lzd%Llr(ilr)%wfd%nvctr_c+7*Lzd%Llr(ilr)%wfd%nvctr_f)*Lzd%Llr(ilr)%Localnorb*&
-           orbs%nspinor*nspin
+           Lzd%orbs%nspinor*nspin
 
      ! EXACT EXCHANGE NOT TESTED: SHOULD CHECK IF EVERYTHING IF FINE
      !fill the rest of the potential with the exact-exchange terms
@@ -346,7 +339,7 @@
         !here we have to add the round part
         if (present(psirocc) .and. present(orbsocc)) then
            call exact_exchange_potential_virt(iproc,nproc,at%geocode,nspin,&
-                Lzd%Llr(ilr),orbsocc,orbs,ngatherarr(0,1),n3p,&
+                Lzd%Llr(ilr),orbsocc,Lzd%orbs,ngatherarr(0,1),n3p,&
                 0.5_gp*hx,0.5_gp*hy,0.5_gp*hz,pkernel,psirocc,psi(ind:ind+dimwf-1),Lpot)
            eexctX = 0._gp
         else
@@ -356,11 +349,11 @@
            !here the condition for the scheme should be chosen
            if (.not. op2p) then
               call exact_exchange_potential(iproc,nproc,at%geocode,nspin,&
-                   Lzd%Llr(ilr),orbs,ngatherarr(0,1),n3p,&
+                   Lzd%Llr(ilr),Lzd%orbs,ngatherarr(0,1),n3p,&
                    0.5_gp*hx,0.5_gp*hy,0.5_gp*hz,pkernel,psi(ind:ind+dimwf-1),Lpot,eexctX)
            else
               !the psi should be transformed in real space
-              call exact_exchange_potential_round(iproc,nproc,at%geocode,nspin,Lzd%Llr(ilr),orbs,&
+              call exact_exchange_potential_round(iproc,nproc,at%geocode,nspin,Lzd%Llr(ilr),Lzd%orbs,&
                    0.5_gp*hx,0.5_gp*hy,0.5_gp*hz,pkernel,psi(ind:ind+dimwf-1),Lpot,eexctX)
    
            end if
@@ -382,7 +375,7 @@
 !     end do
 
      if(OCLconv .and. ASYNCconv) then
-       allocate(hpsi2((Lzd%Llr(ilr)%wfd%nvctr_c+7*Lzd%Llr(ilr)%wfd%nvctr_f)*orbs%nspinor*&
+       allocate(hpsi2((Lzd%Llr(ilr)%wfd%nvctr_c+7*Lzd%Llr(ilr)%wfd%nvctr_f)*Lzd%orbs%nspinor*&
                 Lzd%Llr(ilr)%Localnorb*nspin),stat=i_stat)
        call memocc(i_stat,hpsi2,'hpsi2',subname)
        hpsi(:)=0.0
@@ -390,10 +383,10 @@
        hpsi2 => hpsi
      end if
      if (GPUconv) then  !does not work yet
-        call local_hamiltonian_GPU(iproc,orbs,Lzd%Llr(ilr),hx,hy,hz,nspin,Lpot,psi(ind:ind+dimwf-1),&
+        call local_hamiltonian_GPU(iproc,Lzd%orbs,Lzd%Llr(ilr),hx,hy,hz,nspin,Lpot,psi(ind:ind+dimwf-1),&
              hpsi(ind:ind+dimwf-1),tmp_ekin_sum,tmp_epot_sum,GPU,ilr)
      else if (OCLconv) then  ! does_not_work yet
-        call local_hamiltonian_OCL(iproc,orbs,Lzd%Llr(ilr),hx,hy,hz,nspin,Lpot,psi(ind:ind+dimwf-1),&
+        call local_hamiltonian_OCL(iproc,Lzd%orbs,Lzd%Llr(ilr),hx,hy,hz,nspin,Lpot,psi(ind:ind+dimwf-1),&
              hpsi2,tmp_ekin_sum,tmp_epot_sum,GPU,ekin,epot,ilr)
      else
         call local_hamiltonian_LinearConfinement(iproc, nproc, ilr, lzd%orbs, lzd%Llr(ilr), lzd%Llr(ilr)%localnorb, hx, hy, hz, &
@@ -476,11 +469,11 @@
 !!!
 !!!  END OF CUBIC STUFF
 
-     if(orbs%norbp > 0) then
+     if(Lzd%orbs%norbp > 0) then
         !allocate
         !if(ilr == 1) then
         if(.not.allocated(hpsi_proj)) then
-           allocate(hpsi_proj(orbs%npsidim),stat=i_stat)
+           allocate(hpsi_proj(Lzd%orbs%npsidim),stat=i_stat)
            call memocc(i_stat,hpsi_proj,'hpsi_proj',subname)
            hpsi_proj = 0.0_wp
         end if
@@ -490,7 +483,7 @@
         call memocc(i_stat,Lzd%Llr(ilr)%projflg,'Lzd%Llr(ilr)%projflg',subname)
 
         ! Make the local non-linear pseudopotentials descriptors
-        call nlpspd_to_locreg(input,iproc,Lzd%Glr,Lzd%Llr(ilr),rxyz,at,orbs,&
+        call nlpspd_to_locreg(input,iproc,Lzd%Glr,Lzd%Llr(ilr),rxyz,at,Lzd%orbs,&
       &      radii_cf,input%frmult,input%frmult,input%hx,input%hy,input%hz,Lzd%Gnlpspd,Lzd%Lnlpspd(ilr),Lzd%Llr(ilr)%projflg)
 
         ! proj is declared with intent in, but in apply_local_projectors it has intent out. Therefore
@@ -502,7 +495,7 @@
         !call apply_local_projectors(ilr,nspin,at,hx,hy,hz,Lzd%Llr(ilr),Lzd%Lnlpspd(ilr),projCopy,orbs,&
         !         Lzd%Llr(ilr)%projflg,psi(ind:ind+dimwf-1),rxyz,hpsi(ind:ind+dimwf-1),eproj_sum)
                                                                     
-        call apply_local_projectors2(ilr,iproc,nspin,at,hx,hy,hz,Lzd%Llr(ilr),Lzd%Lnlpspd(ilr),orbs,&
+        call apply_local_projectors2(ilr,iproc,nspin,at,hx,hy,hz,Lzd%Llr(ilr),Lzd%Lnlpspd(ilr),Lzd%orbs,&
                  Lzd%Llr(ilr)%projflg,psi(ind),rxyz,hpsi(ind),eproj_sum)
         !!do i_stat=ind,ind+dimwf-1
         !!    !write(7200+iproc,*) psi(i_stat)
@@ -547,7 +540,7 @@
   !end if
 
   if(OCLconv .and. ASYNCconv) then
-    call finish_hamiltonian_OCL(orbs,ekin_sum,epot_sum,GPU,ekin,epot)
+    call finish_hamiltonian_OCL(Lzd%orbs,ekin_sum,epot_sum,GPU,ekin,epot)
     call daxpy(size(hpsi), 1.0_wp, hpsi2(1), 1, hpsi(1),1)
     i_all=-product(shape(hpsi2))*kind(hpsi2)
     deallocate(hpsi2,stat=i_stat)
@@ -797,7 +790,7 @@
   integer :: i_all,i_stat,ierr,iorb,n3p,ispot,istart_c,iat
   integer :: istart_ck,isorb,ieorb,ikpt,ispsi_k,nspinor,ispsi
   integer :: ii,ilr,dimwf,ind,size_Lpot,size_pot,size_potxc
-  integer :: tmp_norbp,nspincomp,iels
+  integer :: tmp_norbp,iels
   real(wp),dimension(:),pointer :: Lpot
   real(wp),dimension(:),allocatable :: potxc
   real(wp),dimension(:),allocatable :: hpsi_proj
@@ -816,11 +809,6 @@
      end if
   end if
 
-  nspincomp = 1
-  if (nspin > 1) then
-     nspincomp = 2
-  end if
-
   !initialise exact exchange energy 
   op2p=(eexctX == -99.0_gp)
   eexctX=0.0_gp
@@ -828,7 +816,7 @@
   exctX = libxc_functionals_exctXfac() /= 0.0_gp
 
   ! Allocate the nonlocal descriptors for the locregs
-  allocate(Lzd%Lnlpspd(Lzd%nlr),stat=i_stat)
+  !allocate(Lzd%Lnlpspd(Lzd%nlr),stat=i_stat)
 
   ! NOW do Exact Exchange potential
   ! Still using the cubic approach using the whole simulation box
@@ -910,20 +898,20 @@
      epot_sum = epot_sum + tmp_epot_sum
 
      if(orbs%norbp > 0) then
-        call timing(iproc,'create_nlpspd ','ON')
+!        call timing(iproc,'create_nlpspd ','ON')
         !allocate
         allocate(hpsi_proj((Lzd%Llr(ilr)%wfd%nvctr_c+7*Lzd%Llr(ilr)%wfd%nvctr_f)*orbs%nspinor),stat=i_stat)
         call memocc(i_stat,hpsi_proj,'hpsi_proj',subname)
         hpsi_proj = 0.0_wp
 
-        ! allocate projflg
-        allocate(Lzd%Llr(ilr)%projflg(at%nat),stat=i_stat)
-        call memocc(i_stat,Lzd%Llr(ilr)%projflg,'Lzd%Llr(ilr)%projflg',subname)
-        
-        ! Make the local non-linear pseudopotentials descriptors
-        call nlpspd_to_locreg(input,iproc,Lzd%Glr,Lzd%Llr(ilr),rxyz,at,orbs,&
-      &      radii_cf,input%frmult,input%frmult,hx,hy,hz,Lzd%Gnlpspd,Lzd%Lnlpspd(ilr),Lzd%Llr(ilr)%projflg)
-        call timing(iproc,'create_nlpspd ','OF')
+!        ! allocate projflg
+!        allocate(Lzd%Llr(ilr)%projflg(at%nat),stat=i_stat)
+!        call memocc(i_stat,Lzd%Llr(ilr)%projflg,'Lzd%Llr(ilr)%projflg',subname)
+!        
+!        ! Make the local non-linear pseudopotentials descriptors
+!        call nlpspd_to_locreg(input,iproc,Lzd%Glr,Lzd%Llr(ilr),rxyz,at,orbs,&
+!      &      radii_cf,input%frmult,input%frmult,hx,hy,hz,Lzd%Gnlpspd,Lzd%Lnlpspd(ilr),Lzd%Llr(ilr)%projflg)
+!        call timing(iproc,'create_nlpspd ','OF')
 
         call timing(iproc,'ApplyProj     ','ON')
         call apply_local_projectors(ii,iproc,nspin,at,hx,hy,hz,Lzd%Llr(ilr),Lzd%Lnlpspd(ilr),&
