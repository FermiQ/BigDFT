--- conflicted
+++ resolved
@@ -73,13 +73,8 @@
   
   epot=0.0_wp
 
-<<<<<<< HEAD
 !!!$omp parallel default(private)&
 !!!$omp shared(pot,psir,n1,n2,n3,epot,ibyyzz_r,nl1,nl2,nl3,nbuf,nspinor)
-=======
-!!$omp parallel default(private)&
-!!$omp shared(pot,psir,n1,n2,n3,epot,ibyyzz_r,nl1,nl2,nl3,nbuf,nspinor)
->>>>>>> f2abcf4c
   !case without bounds
   i1s=-14*nl1
   i1e=2*n1+1+15*nl1
@@ -206,11 +201,7 @@
   epot=epot+epot_p
 !!!$omp end critical
 
-<<<<<<< HEAD
 !!!$omp end parallel
-=======
-!!$omp end parallel
->>>>>>> f2abcf4c
 
 END SUBROUTINE apply_potentialConfinement2
 !!***
@@ -1241,23 +1232,13 @@
   end if
   
 
-<<<<<<< HEAD
 !!!$omp parallel default(private)&
 !!!$omp shared(psir,n1,n2,n3,epot,ibyyzz_r,nl1,nl2,nl3,nbuf,nspinor)
   !case without bounds
   i1s=-14*nl1
   i1e=2*n1+1+15*nl1
-  epot_p=0._gp
+  !epot_p=0._gp
 !!!$omp do
-=======
-  !!$omp parallel default(private)&
-  !!$omp shared(psir,n1,n2,n3,ibyyzz_r,nl1,nl2,nl3,nbuf,nspinor)
-  !case without bounds
-  i1s=-14*nl1
-  i1e=2*n1+1+15*nl1
-  !epot_p=0._gp
-!$omp do
->>>>>>> f2abcf4c
   do i3=-14*nl3,2*n3+1+15*nl3
      if (i3 >= -14+2*nbuf .and. i3 <= 2*n3+16-2*nbuf) then !check for the nbuf case
         do i2=-14*nl2,2*n2+1+15*nl2
@@ -1313,11 +1294,7 @@
   enddo
 !!!$omp end do
 
-<<<<<<< HEAD
 !!!$omp end parallel
-=======
-!!$omp end parallel
->>>>>>> f2abcf4c
 
 END SUBROUTINE apply_confinement
 !!***