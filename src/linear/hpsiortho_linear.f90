!> @file
!! H|psi> and orthonormalization
!! @author
!!    Copyright (C) 2011-2012 BigDFT group
!!    This file is distributed under the terms of the
!!    GNU General Public License, see ~/COPYING file
!!    or http://www.gnu.org/copyleft/gpl.txt .
!!    For the list of contributors, see ~/AUTHORS


subroutine calculate_energy_and_gradient_linear(iproc, nproc, it, kernel, &
           ldiis, fnrmOldArr, alpha, trH, trHold, fnrm, &
           fnrmMax, alpha_mean, alpha_max, energy_increased, tmb, lhphi, lhphiold, &
           tmblarge, lhphilarge, overlap_calculated, ovrlp, lagmat, energs, hpsit_c, hpsit_f)
!!    GNU General Public License, see ~/COPYING file
!!    or http://www.gnu.org/copyleft/gpl.txt .
!!    For the list of contributors, see ~/AUTHORS


  use module_base
  use module_types
  use module_interfaces, except_this_one => calculate_energy_and_gradient_linear
  implicit none

  ! Calling arguments
  integer,intent(in) :: iproc, nproc, it
  type(DFT_wavefunction),target,intent(inout):: tmblarge, tmb
  real(8),dimension(tmb%orbs%norb,tmb%orbs%norb),intent(in) :: kernel
  type(localizedDIISParameters),intent(inout) :: ldiis
  real(8),dimension(tmb%orbs%norb),intent(inout) :: fnrmOldArr
  real(8),dimension(tmb%orbs%norbp),intent(inout) :: alpha
  real(8),intent(out):: trH, fnrm, fnrmMax, alpha_mean, alpha_max
  real(8),intent(inout):: trHold
  logical,intent(out) :: energy_increased
  real(8),dimension(tmblarge%orbs%npsidim_orbs),intent(inout):: lhphilarge
  real(8),dimension(tmb%orbs%npsidim_orbs),intent(inout):: lhphi, lhphiold
  logical,intent(inout):: overlap_calculated
  real(8),dimension(tmb%orbs%norb,tmb%orbs%norb),intent(inout):: ovrlp
  real(8),dimension(tmb%orbs%norb,tmb%orbs%norb),intent(inout):: lagmat
  type(energy_terms),intent(in) :: energs
  real(8),dimension(:),pointer:: hpsit_c, hpsit_f

  ! Local variables
  integer :: iorb, jorb, iiorb, ilr, ncount, korb, ierr, ist, ncnt, istat, iall
  real(kind=8) :: ddot, tt, eval_zero, fnrm_old
  character(len=*),parameter :: subname='calculate_energy_and_gradient_linear'
  real(kind=8),dimension(:),pointer :: hpsittmp_c, hpsittmp_f
<<<<<<< HEAD
  real(kind=8),dimension(:,:),allocatable :: fnrmOvrlpArr, fnrmArr, matrix
  real(dp) :: gnrm,gnrm_zero ! for preconditional2, replace with fnrm eventually, but keep separate variables for now
=======
  real(kind=8),dimension(:,:),allocatable :: fnrmOvrlpArr, fnrmArr
>>>>>>> 34eb58b4


  allocate(fnrmOvrlpArr(tmb%orbs%norb,2), stat=istat)
  call memocc(istat, fnrmOvrlpArr, 'fnrmOvrlpArr', subname)
  allocate(fnrmArr(tmb%orbs%norb,2), stat=istat)
  call memocc(istat, fnrmArr, 'fnrmArr', subname)

  ! by default no quick exit
  energy_increased=.false.

  !!call transpose_localized(iproc, nproc, tmblarge%orbs, tmblarge%collcom, lhphilarge, hpsit_c, hpsit_f, tmblarge%lzd)

  allocate(hpsittmp_c(sum(tmblarge%collcom%nrecvcounts_c)), stat=istat)
  call memocc(istat, hpsittmp_c, 'hpsittmp_c', subname)
  allocate(hpsittmp_f(7*sum(tmblarge%collcom%nrecvcounts_f)), stat=istat)
  call memocc(istat, hpsittmp_f, 'hpsittmp_f', subname)

  if(tmblarge%wfnmd%bs%target_function==TARGET_FUNCTION_IS_ENERGY) then
      if(.not. tmblarge%can_use_transposed) then
          allocate(tmblarge%psit_c(sum(tmblarge%collcom%nrecvcounts_c)), stat=istat)
          call memocc(istat, tmblarge%psit_c, 'tmblarge%psit_c', subname)
          allocate(tmblarge%psit_f(7*sum(tmblarge%collcom%nrecvcounts_f)), stat=istat)
          call memocc(istat, tmblarge%psit_f, 'tmblarge%psit_f', subname)
          call transpose_localized(iproc, nproc, tmblarge%orbs, tmblarge%collcom, &
               tmblarge%psi, tmblarge%psit_c, tmblarge%psit_f, tmblarge%lzd)
          tmblarge%can_use_transposed=.true.
      end if
      if(sum(tmblarge%collcom%nrecvcounts_c)>0) &
          call dcopy(sum(tmblarge%collcom%nrecvcounts_c), hpsit_c(1), 1, hpsittmp_c(1), 1)
      if(sum(tmblarge%collcom%nrecvcounts_f)>0) &
          call dcopy(7*sum(tmblarge%collcom%nrecvcounts_f), hpsit_f(1), 1, hpsittmp_f(1), 1)
      call build_linear_combination_transposed(tmblarge%orbs%norb, kernel, tmblarge%collcom, &
           hpsittmp_c, hpsittmp_f, .true., hpsit_c, hpsit_f, iproc)
  end if
  if(sum(tmblarge%collcom%nrecvcounts_c)>0) &
      call dcopy(sum(tmblarge%collcom%nrecvcounts_c), hpsit_c(1), 1, hpsittmp_c(1), 1)
  if(sum(tmblarge%collcom%nrecvcounts_f)>0) &
      call dcopy(7*sum(tmblarge%collcom%nrecvcounts_f), hpsit_f(1), 1, hpsittmp_f(1), 1)


  call orthoconstraintNonorthogonal(iproc, nproc, tmblarge%lzd, tmblarge%orbs, tmblarge%op, tmblarge%comon, tmblarge%mad, &
       tmblarge%collcom, tmblarge%orthpar, tmblarge%wfnmd%bpo, tmblarge%wfnmd%bs, tmblarge%psi, lhphilarge, lagmat, ovrlp, &
       tmblarge%psit_c, tmblarge%psit_f, hpsit_c, hpsit_f, tmblarge%can_use_transposed, overlap_calculated)


  call large_to_small_locreg(iproc, nproc, tmb%lzd, tmblarge%lzd, tmb%orbs, tmblarge%orbs, lhphilarge, lhphi)


  ! Calculate trace (or band structure energy, resp.)
  trH=0.d0
  do jorb=1,tmb%orbs%norb
      trH = trH + lagmat(jorb,jorb)
  end do


  !!call small_to_large_locreg(iproc, nproc, tmb%lzd, tmblarge%lzd, tmb%orbs, tmblarge%orbs, lhphi, lhphilarge)
  !!call transpose_localized(iproc, nproc, tmblarge%orbs, tmblarge%collcom, &
  !!     lhphilarge, hpsit_c, hpsit_f, tmblarge%lzd)
  call calculate_overlap_transposed(iproc, nproc, tmblarge%orbs, tmblarge%mad, tmblarge%collcom, &        
       hpsittmp_c, hpsit_c, hpsittmp_f, hpsit_f, lagmat) 


  ! trH is now the total energy (name is misleading, correct this)
  if(tmb%orbs%nspin==1 .and. tmb%wfnmd%bs%target_function/= TARGET_FUNCTION_IS_ENERGY) trH=2.d0*trH
  trH=trH-energs%eh+energs%exc-energs%evxc-energs%eexctX+energs%eion+energs%edisp



  ! Cycle if the trace increased (steepest descent only)
  if(.not. ldiis%switchSD .and. ldiis%isx==0) then
      if(trH > ldiis%trmin+1.d-12*abs(ldiis%trmin)) then !1.d-12 is here to tolerate some noise...
          if(iproc==0) write(*,'(1x,a,es18.10,a,es18.10)') &
              'WARNING: the target function is larger than its minimal value reached so far:',trH,' > ', ldiis%trmin
          if(iproc==0) write(*,'(1x,a)') 'Decrease step size and restart with previous TMBs'
          energy_increased=.true.
      end if
  end if



  ! Calculate the norm of the gradient (fnrmArr) and determine the angle between the current gradient and that
  ! of the previous iteration (fnrmOvrlpArr).
  ist=1
  do iorb=1,tmb%orbs%norbp
      iiorb=tmb%orbs%isorb+iorb
      ilr=tmb%orbs%inwhichlocreg(iiorb)
      ncount=tmb%lzd%llr(ilr)%wfd%nvctr_c+7*tmb%lzd%llr(ilr)%wfd%nvctr_f
      if(it>1) fnrmOvrlpArr(iorb,1)=ddot(ncount, lhphi(ist), 1, lhphiold(ist), 1)
      fnrmArr(iorb,1)=ddot(ncount, lhphi(ist), 1, lhphi(ist), 1)
      fnrmOldArr(iorb)=ddot(ncount, lhphiold(ist), 1, lhphiold(ist), 1)
      ist=ist+ncount
  end do



  ! Determine the gradient norm and its maximal component. In addition, adapt the
  ! step size for the steepest descent minimization (depending on the angle 
  ! between the current gradient and the one from the previous iteration).
  ! This is of course only necessary if we are using steepest descent and not DIIS.
  ! if newgradient is true, the angle criterion cannot be used and the choice whether to
  ! decrease or increase the step size is only based on the fact whether the trace decreased or increased.
  fnrm=0.d0
  fnrmMax=0.d0
  do iorb=1,tmb%orbs%norbp
      fnrm=fnrm+fnrmArr(iorb,1)
      if(fnrmArr(iorb,1)>fnrmMax) fnrmMax=fnrmArr(iorb,1)
      if(it>1 .and. ldiis%isx==0 .and. .not.ldiis%switchSD) then
      ! Adapt step size for the steepest descent minimization.
          tt=fnrmOvrlpArr(iorb,1)/sqrt(fnrmArr(iorb,1)*fnrmOldArr(iorb))
          if(tt>.6d0 .and. trH<trHold) then
              alpha(iorb)=alpha(iorb)*1.1d0
          else
              alpha(iorb)=alpha(iorb)*.6d0
          end if
          !!alpha(iorb)=min(alpha(iorb),1.5d0)
      end if
  end do
  call mpiallred(fnrm, 1, mpi_sum, bigdft_mpi%mpi_comm, ierr)
  call mpiallred(fnrmMax, 1, mpi_max, bigdft_mpi%mpi_comm, ierr)
  fnrm=sqrt(fnrm/dble(tmb%orbs%norb))
  fnrmMax=sqrt(fnrmMax)
  ! Copy the gradient (will be used in the next iteration to adapt the step size).
  call dcopy(tmb%orbs%npsidim_orbs, lhphi, 1, lhphiold, 1)
  trHold=trH
  if (iproc==0) write(*,'(a,2es16.6)') 'BEFORE: fnrm, fnrmmax',fnrm,fnrmmax

  ! Precondition the gradient.
  if(iproc==0) then
      write(*,'(a)',advance='no') 'Preconditioning... '
  end if
 
  !!call project_gradient(iproc, nproc, tmb, tmb%psi, lhphi)

  !!call get_both_gradients(iproc, nproc, tmb%lzd, tmb%orbs, lhphi, gnrm_in, gnrm_out)


  ist=1
  do iorb=1,tmb%orbs%norbp
      iiorb=tmb%orbs%isorb+iorb
      ilr = tmb%orbs%inWhichLocreg(iiorb)
      ncnt=tmb%lzd%llr(ilr)%wfd%nvctr_c+7*tmb%lzd%llr(ilr)%wfd%nvctr_f
      call choosePreconditioner2(iproc, nproc, tmb%orbs, tmb%lzd%llr(ilr), &
           tmb%lzd%hgrids(1), tmb%lzd%hgrids(2), tmb%lzd%hgrids(3), &
           tmb%wfnmd%bs%nit_precond, lhphi(ist:ist+ncnt-1), tmb%confdatarr(iorb)%potorder, &
           tmb%confdatarr(iorb)%prefac, iorb, eval_zero)
      !call preconditionall2(iproc,nproc,tmb%orbs,tmb%Lzd,tmb%lzd%hgrids(1),tmb%lzd%hgrids(2),&
      !      tmb%lzd%hgrids(3),tmb%wfnmd%bs%nit_precond,lhphi,tmb%confdatarr,&
      !      gnrm,gnrm_zero)
      ist=ist+ncnt
  end do

  if(iproc==0) then
      write(*,'(a)') 'done.'
  end if


  ist=1
  do iorb=1,tmb%orbs%norbp
      iiorb=tmb%orbs%isorb+iorb
      ilr=tmb%orbs%inwhichlocreg(iiorb)
      ncount=tmb%lzd%llr(ilr)%wfd%nvctr_c+7*tmb%lzd%llr(ilr)%wfd%nvctr_f
      fnrmArr(iorb,1)=ddot(ncount, lhphi(ist), 1, lhphi(ist), 1)
      ist=ist+ncount
  end do
  fnrm_old=fnrm
  fnrm=0.d0
  fnrmMax=0.d0
  do iorb=1,tmb%orbs%norbp
     fnrm=fnrm+fnrmArr(iorb,1)
      if(fnrmArr(iorb,1)>fnrmMax) fnrmMax=fnrmArr(iorb,1)
  end do
  call mpiallred(fnrm, 1, mpi_sum, bigdft_mpi%mpi_comm, ierr)
  call mpiallred(fnrmMax, 1, mpi_max, bigdft_mpi%mpi_comm, ierr)
  fnrm=sqrt(fnrm/dble(tmb%orbs%norb))
  fnrmMax=sqrt(fnrmMax)
  if (iproc==0) write(*,'(a,3es16.6)') 'AFTER: fnrm, fnrmmax, fnrm/fnrm_old',fnrm,fnrmmax,fnrm/fnrm_old




      call timing(iproc,'eglincomms','ON') ! lr408t
  ! Determine the mean step size for steepest descent iterations.
  tt=sum(alpha)
  call mpiallred(tt, 1, mpi_sum, bigdft_mpi%mpi_comm, ierr)
  alpha_mean=tt/dble(tmb%orbs%norb)
  alpha_max=maxval(alpha)
  call mpiallred(alpha_max, 1, mpi_max, bigdft_mpi%mpi_comm, ierr)
  call timing(iproc,'eglincomms','OF') ! lr408t


  !!if (iproc==0 .and. tmblarge%wfnmd%bs%target_function==TARGET_FUNCTION_IS_ENERGY) then
  !!    do istat=1,tmb%orbs%norb
  !!        do iall=1,tmb%orbs%norb
  !!            write(333,*) istat,iall,lagmat(istat,iall)
  !!        end do
  !!    end do 
  !!end if


  iall=-product(shape(fnrmOvrlpArr))*kind(fnrmOvrlpArr)
  deallocate(fnrmOvrlpArr, stat=istat)
  call memocc(istat, iall, 'fnrmOvrlpArr', subname)

  iall=-product(shape(fnrmArr))*kind(fnrmArr)
  deallocate(fnrmArr, stat=istat)
  call memocc(istat, iall, 'fnrmArr', subname)

  iall=-product(shape(hpsittmp_c))*kind(hpsittmp_c)
  deallocate(hpsittmp_c, stat=istat)
  call memocc(istat, iall, 'hpsittmp_c', subname)
  iall=-product(shape(hpsittmp_f))*kind(hpsittmp_f)
  deallocate(hpsittmp_f, stat=istat)
  call memocc(istat, iall, 'hpsittmp_f', subname)


end subroutine calculate_energy_and_gradient_linear



subroutine hpsitopsi_linear(iproc, nproc, it, ldiis, tmb, &
           lhphi, lphiold, alpha, trH, alpha_mean, alpha_max, alphaDIIS)
  use module_base
  use module_types
  use module_interfaces, except_this_one => hpsitopsi_linear
  implicit none
  
  ! Calling arguments
  integer,intent(in) :: iproc, nproc, it
  type(localizedDIISParameters),intent(inout) :: ldiis
  type(DFT_wavefunction),target,intent(inout) :: tmb
  real(kind=8),dimension(tmb%orbs%npsidim_orbs),intent(inout) :: lhphi, lphiold
  real(kind=8),intent(in) :: trH, alpha_mean, alpha_max
  real(kind=8),dimension(tmb%orbs%norbp),intent(inout) :: alpha, alphaDIIS
  
  ! Local variables
  integer :: istat, iall
  real(kind=8),dimension(:,:),allocatable :: ovrlp
  character(len=*),parameter :: subname='hpsitopsi_linear'


  allocate(ovrlp(tmb%orbs%norb,tmb%orbs%norb), stat=istat)
  call memocc(istat, ovrlp, 'ovrlp', subname)


  call DIISorSD(iproc, nproc, it, trH, tmb, ldiis, alpha, alphaDIIS, lphiold)
  if(iproc==0) then
      if(ldiis%isx>0) then
          write(*,'(1x,3(a,i0))') 'DIIS informations: history length=',ldiis%isx, ', consecutive failures=', &
              ldiis%icountDIISFailureCons, ', total failures=', ldiis%icountDIISFailureTot
      else
          write(*,'(1x,2(a,es9.3),a,i0)') 'SD informations: mean alpha=', alpha_mean, ', max alpha=', alpha_max,&
          ', consecutive successes=', ldiis%icountSDSatur
      end if
  end if

  ! Improve the orbitals, depending on the choice made above.
  if(.not.ldiis%switchSD) then
      call improveOrbitals(iproc, nproc, it, tmb, ldiis, lhphi, alpha)
  else
      if(iproc==0) write(*,'(1x,a)') 'no improvement of the orbitals, recalculate gradient'
  end if

  ! The transposed quantities can now not be used any more...
  if(tmb%can_use_transposed) then
      iall=-product(shape(tmb%psit_c))*kind(tmb%psit_c)
      deallocate(tmb%psit_c, stat=istat)
      call memocc(istat, iall, 'tmb%psit_c', subname)
      iall=-product(shape(tmb%psit_f))*kind(tmb%psit_f)
      deallocate(tmb%psit_f, stat=istat)
      call memocc(istat, iall, 'tmb%psit_f', subname)
      tmb%can_use_transposed=.false.
  end if


  if(.not.ldiis%switchSD) then
      if(iproc==0) then
           write(*,'(1x,a)',advance='no') 'Orthonormalization... '
      end if
      call orthonormalizeLocalized(iproc, nproc, tmb%orthpar%methTransformOverlap, tmb%orthpar%nItOrtho, &
           tmb%orbs, tmb%op, tmb%comon, tmb%lzd, &
           tmb%mad, tmb%collcom, tmb%orthpar, tmb%wfnmd%bpo, tmb%psi, tmb%psit_c, tmb%psit_f, &
           tmb%can_use_transposed)

  end if

  iall=-product(shape(ovrlp))*kind(ovrlp)
  deallocate(ovrlp, stat=istat)
  call memocc(istat, iall, 'ovrlp', subname)

  ! Emit that new wavefunctions are ready.
  if (tmb%c_obj /= 0) then
     call kswfn_emit_psi(tmb, it, 0, iproc, nproc)
  end if

end subroutine hpsitopsi_linear

<|MERGE_RESOLUTION|>--- conflicted
+++ resolved
@@ -45,13 +45,9 @@
   real(kind=8) :: ddot, tt, eval_zero, fnrm_old
   character(len=*),parameter :: subname='calculate_energy_and_gradient_linear'
   real(kind=8),dimension(:),pointer :: hpsittmp_c, hpsittmp_f
-<<<<<<< HEAD
-  real(kind=8),dimension(:,:),allocatable :: fnrmOvrlpArr, fnrmArr, matrix
-  real(dp) :: gnrm,gnrm_zero ! for preconditional2, replace with fnrm eventually, but keep separate variables for now
-=======
   real(kind=8),dimension(:,:),allocatable :: fnrmOvrlpArr, fnrmArr
->>>>>>> 34eb58b4
-
+  real(dp) :: gnrm,gnrm_zero,gnrmMax,gnrm_old ! for preconditional2, replace with fnrm eventually, but keep separate for now
+  real(kind=8),dimension(:,:),allocatable :: gnrmArr
 
   allocate(fnrmOvrlpArr(tmb%orbs%norb,2), stat=istat)
   call memocc(istat, fnrmOvrlpArr, 'fnrmOvrlpArr', subname)
@@ -175,7 +171,7 @@
   ! Copy the gradient (will be used in the next iteration to adapt the step size).
   call dcopy(tmb%orbs%npsidim_orbs, lhphi, 1, lhphiold, 1)
   trHold=trH
-  if (iproc==0) write(*,'(a,2es16.6)') 'BEFORE: fnrm, fnrmmax',fnrm,fnrmmax
+  !if (iproc==0) write(*,'(a,2es16.6)') 'BEFORE: fnrm, fnrmmax',fnrm,fnrmmax
 
   ! Precondition the gradient.
   if(iproc==0) then
@@ -206,28 +202,31 @@
       write(*,'(a)') 'done.'
   end if
 
-
-  ist=1
-  do iorb=1,tmb%orbs%norbp
-      iiorb=tmb%orbs%isorb+iorb
-      ilr=tmb%orbs%inwhichlocreg(iiorb)
-      ncount=tmb%lzd%llr(ilr)%wfd%nvctr_c+7*tmb%lzd%llr(ilr)%wfd%nvctr_f
-      fnrmArr(iorb,1)=ddot(ncount, lhphi(ist), 1, lhphi(ist), 1)
-      ist=ist+ncount
-  end do
-  fnrm_old=fnrm
-  fnrm=0.d0
-  fnrmMax=0.d0
-  do iorb=1,tmb%orbs%norbp
-     fnrm=fnrm+fnrmArr(iorb,1)
-      if(fnrmArr(iorb,1)>fnrmMax) fnrmMax=fnrmArr(iorb,1)
-  end do
-  call mpiallred(fnrm, 1, mpi_sum, bigdft_mpi%mpi_comm, ierr)
-  call mpiallred(fnrmMax, 1, mpi_max, bigdft_mpi%mpi_comm, ierr)
-  fnrm=sqrt(fnrm/dble(tmb%orbs%norb))
-  fnrmMax=sqrt(fnrmMax)
-  if (iproc==0) write(*,'(a,3es16.6)') 'AFTER: fnrm, fnrmmax, fnrm/fnrm_old',fnrm,fnrmmax,fnrm/fnrm_old
-
+  !allocate(gnrmArr(tmb%orbs%norb,2), stat=istat)
+  !call memocc(istat, gnrmArr, 'gnrmArr', subname)
+  !ist=1
+  !do iorb=1,tmb%orbs%norbp
+  !    iiorb=tmb%orbs%isorb+iorb
+  !    ilr=tmb%orbs%inwhichlocreg(iiorb)
+  !    ncount=tmb%lzd%llr(ilr)%wfd%nvctr_c+7*tmb%lzd%llr(ilr)%wfd%nvctr_f
+  !    gnrmArr(iorb,1)=ddot(ncount, lhphi(ist), 1, lhphi(ist), 1)
+  !    ist=ist+ncount
+  !end do
+  !gnrm_old=gnrm
+  !gnrm=0.d0
+  !gnrmMax=0.d0
+  !do iorb=1,tmb%orbs%norbp
+  !   gnrm=gnrm+gnrmArr(iorb,1)
+  !    if(gnrmArr(iorb,1)>gnrmMax) gnrmMax=gnrmArr(iorb,1)
+  !end do
+  !call mpiallred(gnrm, 1, mpi_sum, bigdft_mpi%mpi_comm, ierr)
+  !call mpiallred(gnrmMax, 1, mpi_max, bigdft_mpi%mpi_comm, ierr)
+  !gnrm=sqrt(gnrm/dble(tmb%orbs%norb))
+  !gnrmMax=sqrt(gnrmMax)
+  !if (iproc==0) write(*,'(a,3es16.6)') 'AFTER: gnrm, gnrmmax, gnrm/gnrm_old',gnrm,gnrmmax,gnrm/gnrm_old
+  !iall=-product(shape(gnrmArr))*kind(gnrmArr)
+  !deallocate(gnrmArr, stat=istat)
+  !call memocc(istat, iall, 'gnrmArr', subname)
 
 
 
