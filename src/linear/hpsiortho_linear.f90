!> @file
!! H|psi> and orthonormalization (linear scaling version)
!! @author
!!    Copyright (C) 2011-2013 BigDFT group
!!    This file is distributed under the terms of the
!!    GNU General Public License, see ~/COPYING file
!!    or http://www.gnu.org/copyleft/gpl.txt .
!!    For the list of contributors, see ~/AUTHORS


subroutine calculate_energy_and_gradient_linear(iproc, nproc, it, &
           ldiis, fnrmOldArr, alpha, trH, trHold, fnrm, fnrmMax, alpha_mean, alpha_max, &
           energy_increased, tmb, lhphiold, overlap_calculated, &
           energs, hpsit_c, hpsit_f, nit_precond, target_function, correction_orthoconstraint, &
           energy_only, hpsi_small, experimental_mode, ksorbs, hpsi_noprecond)
  use module_base
  use module_types
  use yaml_output
  use module_interfaces, except_this_one => calculate_energy_and_gradient_linear
  use communications, only: transpose_localized
  use sparsematrix_base, only: deallocate_sparse_matrix
  use sparsematrix_init, only: matrixindex_in_compressed
  implicit none

  ! Calling arguments
  integer, intent(in) :: iproc, nproc, it
  type(DFT_wavefunction), target, intent(inout):: tmb
  type(localizedDIISParameters), intent(inout) :: ldiis
  real(kind=8), dimension(tmb%orbs%norb), intent(inout) :: fnrmOldArr
  real(kind=8), dimension(tmb%orbs%norbp), intent(inout) :: alpha
  real(kind=8), intent(out):: trH, fnrm, fnrmMax, alpha_mean, alpha_max
  real(kind=8), intent(inout):: trHold
  logical,intent(out) :: energy_increased
  real(kind=8), dimension(tmb%npsidim_orbs), intent(inout):: lhphiold
  logical,intent(inout):: overlap_calculated
  type(energy_terms), intent(in) :: energs
  real(kind=8), dimension(:), pointer:: hpsit_c, hpsit_f
  integer, intent(in) :: nit_precond, target_function, correction_orthoconstraint
  logical, intent(in) :: energy_only, experimental_mode
  real(kind=8), dimension(tmb%npsidim_orbs), intent(out) :: hpsi_small
  type(orbitals_data),intent(in) :: ksorbs
  real(kind=8), dimension(tmb%npsidim_orbs), optional,intent(out) :: hpsi_noprecond

  ! Local variables
  integer :: iorb, iiorb, ilr, ncount, ierr, ist, ncnt, istat, iall, ii, jjorb, i, jorb
  integer :: lwork, info
  real(kind=8) :: ddot, tt, gnrmArr, fnrmOvrlp_tot, fnrm_tot, fnrmold_tot
  !real(kind=8) :: eval_zero
  character(len=*), parameter :: subname='calculate_energy_and_gradient_linear'
  real(kind=8), dimension(:), pointer :: hpsittmp_c, hpsittmp_f
  real(kind=8), dimension(:), allocatable :: fnrmOvrlpArr, fnrmArr, work
  real(kind=8), dimension(:), allocatable :: hpsi_conf, hpsi_tmp
  real(kind=8), dimension(:), pointer :: kernel_compr_tmp
  real(kind=8), dimension(:), allocatable :: prefac
  real(wp), dimension(2) :: garray
  real(dp) :: gnrm,gnrm_zero,gnrmMax,gnrm_old ! for preconditional2, replace with fnrm eventually, but keep separate for now
  real(8),dimension(:),allocatable :: prefacarr, dphi, dpsit_c, dpsit_f
  real(kind=8),dimension(:,:),allocatable :: SK, KS, HK, KHK, KSKHK, KHKSK , Q
  integer,dimension(:),allocatable :: ipiv
  real(kind=8) :: fnrm_low, fnrm_high, fnrm_in, fnrm_out, rx, ry, rz, rr, hh, fnrm_tot2
  integer :: iseg, isegf, j0, jj, j1, i1, i2, i3, i0, istart, iold, inew, ind_ham, ind_denskern, iorbp
  real(kind=8),dimension(3) :: noise

  if (target_function==TARGET_FUNCTION_IS_HYBRID) then
      allocate(hpsi_conf(tmb%npsidim_orbs), stat=istat)
      call memocc(istat, hpsi_conf, 'hpsi_conf', subname)
      call large_to_small_locreg(iproc, tmb%npsidim_orbs, tmb%ham_descr%npsidim_orbs, tmb%lzd, tmb%ham_descr%lzd, &
           tmb%orbs, tmb%hpsi, hpsi_conf)
      call timing(iproc,'eglincomms','ON')
      ist=1
      do iorb=1,tmb%orbs%norbp
          iiorb=tmb%orbs%isorb+iorb
          ilr=tmb%orbs%inwhichlocreg(iiorb)
          ncount=tmb%lzd%llr(ilr)%wfd%nvctr_c+7*tmb%lzd%llr(ilr)%wfd%nvctr_f
          tt=ddot(ncount, hpsi_conf(ist), 1, tmb%psi(ist), 1)
          call daxpy(ncount, -tt, tmb%psi(ist), 1, hpsi_conf(ist), 1)
          ist=ist+ncount
      end do
      call timing(iproc,'eglincomms','OF')
  end if

  ! by default no quick exit
  energy_increased=.false.


  allocate(hpsittmp_c(sum(tmb%ham_descr%collcom%nrecvcounts_c)), stat=istat)
  call memocc(istat, hpsittmp_c, 'hpsittmp_c', subname)
  allocate(hpsittmp_f(7*sum(tmb%ham_descr%collcom%nrecvcounts_f)), stat=istat)
  call memocc(istat, hpsittmp_f, 'hpsittmp_f', subname)

  if(target_function==TARGET_FUNCTION_IS_ENERGY .or. &
     target_function==TARGET_FUNCTION_IS_HYBRID) then

      if(sum(tmb%ham_descr%collcom%nrecvcounts_c)>0) &
          call vcopy(sum(tmb%ham_descr%collcom%nrecvcounts_c), hpsit_c(1), 1, hpsittmp_c(1), 1)
      if(sum(tmb%ham_descr%collcom%nrecvcounts_f)>0) &
          call vcopy(7*sum(tmb%ham_descr%collcom%nrecvcounts_f), hpsit_f(1), 1, hpsittmp_f(1), 1)

      if (target_function==TARGET_FUNCTION_IS_HYBRID) then
          call timing(iproc,'eglincomms','ON')
          allocate(kernel_compr_tmp(tmb%linmat%l%nvctr), stat=istat)
          call memocc(istat, kernel_compr_tmp, 'kernel_compr_tmp', subname)
          call vcopy(tmb%linmat%l%nvctr, tmb%linmat%kernel_%matrix_compr(1), 1, kernel_compr_tmp(1), 1)
              do ii=1,tmb%linmat%l%nvctr
                      iiorb = tmb%linmat%l%orb_from_index(1,ii)
                      jjorb = tmb%linmat%l%orb_from_index(2,ii)
                  if(iiorb==jjorb) then
                      tmb%linmat%kernel_%matrix_compr(ii)=0.d0
                  else
                      tmb%linmat%kernel_%matrix_compr(ii)=kernel_compr_tmp(ii)
                  end if
              end do
          !end do

          ist=1
          do iorb=tmb%orbs%isorb+1,tmb%orbs%isorb+tmb%orbs%norbp
              ilr=tmb%orbs%inwhichlocreg(iorb)
              do ii=1,tmb%linmat%l%nvctr
                      iiorb = tmb%linmat%l%orb_from_index(1,ii)
                      jjorb = tmb%linmat%l%orb_from_index(2,ii)
                      if(iiorb==jjorb .and. iiorb==iorb) then
                          ncount=tmb%ham_descr%lzd%llr(ilr)%wfd%nvctr_c+7*tmb%ham_descr%lzd%llr(ilr)%wfd%nvctr_f
                          call dscal(ncount, kernel_compr_tmp(ii), tmb%hpsi(ist), 1)
                          ist=ist+ncount
                      end if
              end do
          end do
          call timing(iproc,'eglincomms','OF')
          call transpose_localized(iproc, nproc, tmb%ham_descr%npsidim_orbs, tmb%orbs, tmb%ham_descr%collcom, &
               tmb%hpsi, hpsit_c, hpsit_f, tmb%ham_descr%lzd)
          call build_linear_combination_transposed(tmb%ham_descr%collcom, &
               tmb%linmat%l, tmb%linmat%kernel_, hpsittmp_c, hpsittmp_f, .false., hpsit_c, hpsit_f, iproc)
          ! copy correct kernel back
          call vcopy(tmb%linmat%l%nvctr, kernel_compr_tmp(1), 1, tmb%linmat%kernel_%matrix_compr(1), 1)
          iall=-product(shape(kernel_compr_tmp))*kind(kernel_compr_tmp)
          deallocate(kernel_compr_tmp, stat=istat)
          call memocc(istat, iall, 'kernel_compr_tmp', subname)
      else
          call build_linear_combination_transposed(tmb%ham_descr%collcom, &
               tmb%linmat%l, tmb%linmat%kernel_, hpsittmp_c, hpsittmp_f, .true., hpsit_c, hpsit_f, iproc)
      end if
  end if

  !!! EXPERIMENTAL: correction for co- / contravariant ===============================================================
  !!! Calculate the overlap matrix, can be optimized ############################
  !!! Use ham since it has the correct SHAMOP pattern
  !!!if(.not.tmb%ham_descr%can_use_transposed) then
  !!    if(.not.associated(tmb%ham_descr%psit_c)) then
  !!        allocate(tmb%ham_descr%psit_c(sum(tmb%ham_descr%collcom%nrecvcounts_c)), stat=istat)
  !!        call memocc(istat, tmb%ham_descr%psit_c, 'tmb%ham_descr%psit_c', subname)
  !!    end if
  !!    if(.not.associated(tmb%ham_descr%psit_f)) then
  !!        allocate(tmb%ham_descr%psit_f(7*sum(tmb%ham_descr%collcom%nrecvcounts_f)), stat=istat)
  !!        call memocc(istat, tmb%ham_descr%psit_f, 'tmb%ham_descr%psit_f', subname)
  !!    end if
  !!!end if
  !!call transpose_localized(iproc, nproc, tmb%ham_descr%npsidim_orbs, tmb%orbs, tmb%ham_descr%collcom, &
  !!     tmb%ham_descr%psi, tmb%ham_descr%psit_c, tmb%ham_descr%psit_f, tmb%ham_descr%lzd)
  !!tmb%ham_descr%can_use_transposed=.true.

  !!call calculate_overlap_transposed(iproc, nproc, tmb%orbs, tmb%ham_descr%collcom, tmb%ham_descr%psit_c, &
  !!     tmb%ham_descr%psit_c, tmb%ham_descr%psit_f, tmb%ham_descr%psit_f, tmb%linmat%ham)

  !!!!%%! invert overlap
  !!!!%%allocate(tmb%linmat%ham%matrix(tmb%orbs%norb,tmb%orbs%norb))
  !!!!%%call uncompress_matrix(iproc, tmb%linmat%ham)
  !!!!%%allocate(ipiv(tmb%orbs%norb))
  !!!!%%lwork=10*tmb%orbs%norb
  !!!!%%allocate(work(lwork))
  !!!!%%call dgetrf(tmb%orbs%norb, tmb%orbs%norb, tmb%linmat%ham%matrix, tmb%orbs%norb, ipiv, info)
  !!!!%%call dgetri(tmb%orbs%norb, tmb%linmat%ham%matrix, tmb%orbs%norb, ipiv, work, lwork, info)
  !!!!%%call compress_matrix(iproc,tmb%linmat%ham)
  !!!!%%deallocate(ipiv)
  !!!!%%deallocate(work)
  !!!!%%deallocate(tmb%linmat%ham%matrix)


  !!do ii=1,tmb%linmat%ham%nvctr
  !!   !iorb = tmb%linmat%ham%orb_from_index(1,ii)
  !!   !jorb = tmb%linmat%ham%orb_from_index(2,ii)
  !!   !if (iproc==0) write(333,'(a,2i8,es16.6)') 'iorb, jorb, matrix', iorb, jorb, tmb%linmat%ham%matrix_compr(ii)
  !!   !!if (iorb==jorb) then
  !!   !!    tmb%linmat%ham%matrix_compr(ii)=1.d0
  !!   !!else
  !!   !!    tmb%linmat%ham%matrix_compr(ii)=0.d0
  !!   !!end if
  !!end do
  !!!if (iproc==0) write(333,'(a)') '========================================='

  !!!! ###########################################################################

  !!hpsittmp_c=hpsit_c
  !!hpsittmp_f=hpsit_f
  !!call build_linear_combination_transposed(tmb%ham_descr%collcom, tmb%linmat%ham, &
  !!     hpsittmp_c, hpsittmp_f, .true., hpsit_c, hpsit_f, iproc)
  !!! END EXPERIMENTAL ===============================================================================================

  iall=-product(shape(hpsittmp_c))*kind(hpsittmp_c)
  deallocate(hpsittmp_c, stat=istat)
  call memocc(istat, iall, 'hpsittmp_c', subname)
  iall=-product(shape(hpsittmp_f))*kind(hpsittmp_f)
  deallocate(hpsittmp_f, stat=istat)
  call memocc(istat, iall, 'hpsittmp_f', subname)




  !!! EXPERIMENTAL: add the term stemming from the derivative of the kernel with respect to the support funtions #################

  !!if (iproc==0) write(*,*) 'kernel term...'

  !!! Calculate the matrix Q = 3KHK - 2KSKHK - 2KHKSK
  !!if(.not. tmb%ham_descr%can_use_transposed) then
  !!    allocate(tmb%ham_descr%psit_c(sum(tmb%ham_descr%collcom%nrecvcounts_c)), stat=istat)
  !!    !call memocc(istat, tmb%ham_descr%psit_c, 'tmb%ham_descr%psit_c', subname)

  !!    allocate(tmb%ham_descr%psit_f(7*sum(tmb%ham_descr%collcom%nrecvcounts_f)), stat=istat)
  !!    !call memocc(istat, tmb%ham_descr%psit_f, 'tmb%ham_descr%psit_f', subname)

  !!    call transpose_localized(iproc, nproc, tmb%ham_descr%npsidim_orbs, tmb%orbs, tmb%ham_descr%collcom, tmb%ham_descr%psi, &
  !!         tmb%ham_descr%psit_c, tmb%ham_descr%psit_f, tmb%ham_descr%lzd)
  !!    !can_use_transposed=.true.
  !!end if

  !!! It is assumed that this routine is called with the transposed gradient ready if it is associated...
  !!if(.not.associated(hpsit_c)) then
  !!    allocate(hpsit_c(sum(tmb%ham_descr%collcom%nrecvcounts_c)), stat=istat)
  !!    !call memocc(istat, hpsit_c, 'hpsit_c', subname)
 
  !!    allocate(hpsit_f(7*sum(tmb%ham_descr%collcom%nrecvcounts_f)), stat=istat)
  !!    !call memocc(istat, hpsit_f, 'hpsit_f', subname)
 
  !!   call transpose_localized(iproc, nproc, tmb%ham_descr%npsidim_orbs, tmb%orbs, tmb%ham_descr%collcom, tmb%hpsi, &
  !!        hpsit_c, hpsit_f, tmb%ham_descr%lzd)
  !!end if

  !!if(.not.tmb%can_use_transposed) then
  !!    if(.not.associated(tmb%psit_c)) then
  !!        allocate(tmb%psit_c(sum(tmb%collcom%nrecvcounts_c)), stat=istat)
  !!        call memocc(istat, tmb%psit_c, 'tmb%psit_c', subname)
  !!    end if
  !!    if(.not.associated(tmb%psit_f)) then
  !!        allocate(tmb%psit_f(7*sum(tmb%collcom%nrecvcounts_f)), stat=istat)
  !!        call memocc(istat, tmb%psit_f, 'tmb%psit_f', subname)
  !!    end if
  !!    call transpose_localized(iproc, nproc, tmb%npsidim_orbs, tmb%orbs, tmb%collcom, &
  !!         tmb%psi, tmb%psit_c, tmb%psit_f, tmb%lzd)
  !!    tmb%can_use_transposed=.true.
  !!end if

  !!call calculate_overlap_transposed(iproc, nproc, tmb%orbs, tmb%collcom, tmb%psit_c, &
  !!     tmb%psit_c, tmb%psit_f, tmb%psit_f, tmb%linmat%ovrlp)
  !!call calculate_overlap_transposed(iproc, nproc, tmb%orbs, tmb%ham_descr%collcom, tmb%ham_descr%psit_c, hpsit_c, &
  !!     tmb%ham_descr%psit_f, hpsit_f, tmb%linmat%ham)
  !!!!call calculate_overlap_transposed(iproc, nproc, tmb%orbs, tmb%ham_descr%collcom, tmb%ham_descr%psit_c, &
  !!!!     tmb%ham_descr%psit_c, tmb%ham_descr%psit_f, tmb%ham_descr%psit_f, tmb%linmat%ovrlp)

  !!allocate(tmb%linmat%ham%matrix(tmb%orbs%norb,tmb%orbs%norb))
  !!call uncompress_matrix(iproc,tmb%linmat%ham)
  !!allocate(tmb%linmat%denskern%matrix(tmb%orbs%norb,tmb%orbs%norb))
  !!call uncompress_matrix(iproc,tmb%linmat%denskern)
  !!allocate(tmb%linmat%ovrlp%matrix(tmb%orbs%norb,tmb%orbs%norb))
  !!call uncompress_matrix(iproc,tmb%linmat%ovrlp)

  !!allocate(SK(tmb%orbs%norb,tmb%orbs%norb))
  !!allocate(KS(tmb%orbs%norb,tmb%orbs%norb))
  !!allocate(HK(tmb%orbs%norb,tmb%orbs%norb))
  !!allocate(KHK(tmb%orbs%norb,tmb%orbs%norb))
  !!allocate(KSKHK(tmb%orbs%norb,tmb%orbs%norb))
  !!allocate(KHKSK(tmb%orbs%norb,tmb%orbs%norb))
  !!allocate(Q(tmb%orbs%norb,tmb%orbs%norb))

  !!call dgemm('n', 'n', tmb%orbs%norb, tmb%orbs%norb, tmb%orbs%norb, 1.d0, tmb%linmat%ovrlp%matrix, tmb%orbs%norb, &
  !!     tmb%linmat%denskern%matrix, tmb%orbs%norb, 0.d0, SK, tmb%orbs%norb)
  !!call dgemm('n', 'n', tmb%orbs%norb, tmb%orbs%norb, tmb%orbs%norb, 1.d0, tmb%linmat%denskern%matrix, tmb%orbs%norb, &
  !!     tmb%linmat%ovrlp%matrix, tmb%orbs%norb, 0.d0, KS, tmb%orbs%norb)
  !!call dgemm('n', 'n', tmb%orbs%norb, tmb%orbs%norb, tmb%orbs%norb, 1.d0, tmb%linmat%ham%matrix, tmb%orbs%norb, &
  !!     tmb%linmat%denskern%matrix, tmb%orbs%norb, 0.d0, HK, tmb%orbs%norb)
  !!call dgemm('n', 'n', tmb%orbs%norb, tmb%orbs%norb, tmb%orbs%norb, 1.d0, tmb%linmat%denskern%matrix, tmb%orbs%norb, &
  !!     HK, tmb%orbs%norb, 0.d0, KHK, tmb%orbs%norb)
  !!call dgemm('n', 'n', tmb%orbs%norb, tmb%orbs%norb, tmb%orbs%norb, 1.d0, KS, tmb%orbs%norb, &
  !!     KHK, tmb%orbs%norb, 0.d0, KSKHK, tmb%orbs%norb)
  !!call dgemm('n', 'n', tmb%orbs%norb, tmb%orbs%norb, tmb%orbs%norb, 1.d0, KHK, tmb%orbs%norb, &
  !!     SK, tmb%orbs%norb, 0.d0, KHKSK, tmb%orbs%norb)

  !!Q = 3*KHK - 2*KSKHK -2*KHKSK

  !!! Store the matrix Q temporaily in tmb%linmat%ham
  !!tmb%linmat%ham%matrix=Q
  !!call compress_matrix(iproc,tmb%linmat%ham)

  !!call build_linear_combination_transposed(tmb%ham_descr%collcom, tmb%linmat%ham, tmb%ham_descr%psit_c, tmb%ham_descr%psit_f, &
  !!     .false., hpsit_c, hpsit_f, iproc)

  !!call untranspose_localized(iproc, nproc, tmb%ham_descr%npsidim_orbs, tmb%orbs, tmb%ham_descr%collcom, &
  !!     hpsit_c, hpsit_f, tmb%hpsi, tmb%ham_descr%lzd)

  !!deallocate(tmb%linmat%ham%matrix)
  !!deallocate(tmb%linmat%denskern%matrix)
  !!deallocate(tmb%linmat%ovrlp%matrix)

  !!deallocate(SK)
  !!deallocate(KS)
  !!deallocate(HK)
  !!deallocate(KHK)
  !!deallocate(KSKHK)
  !!deallocate(KHKSK)
  !!deallocate(Q)

  !!deallocate(hpsit_c)
  !!deallocate(hpsit_f)

  !!! not sure about this
  !!if(.not. tmb%ham_descr%can_use_transposed) then
  !!    deallocate(tmb%ham_descr%psit_c)
  !!    deallocate(tmb%ham_descr%psit_f)
  !!end if

  !!! END EXPERIMENTAL ###########################################################################################################


  ! make lagmat a structure with same sparsity as h
  !call nullify_sparse_matrix(lagmat)
  !call sparse_copy_pattern(tmb%linmat%ham, lagmat, iproc, subname)
  !allocate(lagmat%matrix_compr(lagmat%nvctr), stat=istat)
  !call memocc(istat, lagmat%matrix_compr, 'lagmat%matrix_compr', subname)

  ! Calculate the overlap matrix, can be optimized ############################
  if (correction_orthoconstraint==0) then
      !if(.not.tmb%can_use_transposed) then
          if(.not.associated(tmb%psit_c)) then
              allocate(tmb%psit_c(sum(tmb%collcom%nrecvcounts_c)), stat=istat)
              call memocc(istat, tmb%psit_c, 'tmb%psit_c', subname)
          end if
          if(.not.associated(tmb%psit_f)) then
              allocate(tmb%psit_f(7*sum(tmb%collcom%nrecvcounts_f)), stat=istat)
              call memocc(istat, tmb%psit_f, 'tmb%psit_f', subname)
          end if
      !end if
      call transpose_localized(iproc, nproc, tmb%npsidim_orbs, tmb%orbs, tmb%collcom, &
           tmb%psi, tmb%psit_c, tmb%psit_f, tmb%lzd)
      tmb%can_use_transposed=.true.

      call calculate_overlap_transposed(iproc, nproc, tmb%orbs, tmb%collcom, tmb%psit_c, &
           tmb%psit_c, tmb%psit_f, tmb%psit_f, tmb%linmat%s, tmb%linmat%ovrlp_)
      ! This can then be deleted if the transition to the new type has been completed.
      !tmb%linmat%ovrlp%matrix_compr=tmb%linmat%ovrlp_%matrix_compr

  end if
  ! ###########################################################################



  !!! Calculate the derivative basis functions
  !!allocate(dphi(3*tmb%ham_descr%npsidim_orbs))
  !!call get_derivative_supportfunctions(tmb%ham_descr%npsidim_orbs, tmb%ham_descr%lzd%hgrids(1), tmb%ham_descr%lzd, tmb%orbs, tmb%ham_descr%psi, dphi)
  !!if(.not. associated(tmb%hpsi)) then
  !!    allocate(hpsit_c(sum(tmb%ham_descr%collcom%nrecvcounts_c)), stat=istat)
  !!    allocate(hpsit_f(7*sum(tmb%ham_descr%collcom%nrecvcounts_f)), stat=istat)
  !!    call transpose_localized(iproc, nproc, tmb%ham_descr%npsidim_orbs, tmb%orbs, tmb%ham_descr%collcom, tmb%hpsi, hpsit_c, hpsit_f, tmb%ham_descr%lzd)
  !!end if
  !!allocate(dpsit_c(sum(tmb%ham_descr%collcom%nrecvcounts_c)), stat=istat)
  !!allocate(dpsit_f(7*sum(tmb%ham_descr%collcom%nrecvcounts_f)), stat=istat)
  !!ist=1
  !!do i=1,3
  !!    call transpose_localized(iproc, nproc, tmb%ham_descr%npsidim_orbs, tmb%orbs, tmb%ham_descr%collcom, dphi(ist), dpsit_c, dpsit_f, tmb%ham_descr%lzd)
  !!    call calculate_overlap_transposed(iproc, nproc, tmb%orbs, tmb%ham_descr%collcom, dpsit_c, hpsit_c, dpsit_f, hpsit_f, tmb%linmat%ham)
  !!    noise(i)=0.d0
  !!    do iorb=1,tmb%orbs%norb
  !!       ii=matrixindex_in_compressed(tmb%linmat%ham,iorb,iorb)
  !!       noise(i) = noise(i) + tmb%linmat%ham%matrix_compr(ii)
  !!    end do
  !!    ist=ist+tmb%ham_descr%npsidim_orbs
  !!end do
  !!!!if (nproc>1) then
  !!!!   call mpiallred(noise(1), 3, mpi_sum, bigdft_mpi%mpi_comm, ierr)
  !!!!end if
  !!if (iproc==0) write(*,'(a,3es12.3)') 'noise', noise


  !if (iproc==0) write(*,*) 'correction_orthoconstraint',correction_orthoconstraint
  call orthoconstraintNonorthogonal(iproc, nproc, tmb%ham_descr%lzd, &
       tmb%ham_descr%npsidim_orbs, tmb%ham_descr%npsidim_comp, &
       tmb%orbs, tmb%ham_descr%collcom, tmb%orthpar, correction_orthoconstraint, &
       tmb%linmat, tmb%ham_descr%psi, tmb%hpsi, &
       tmb%linmat%m, tmb%linmat%ham_, tmb%ham_descr%psit_c, tmb%ham_descr%psit_f, &
       hpsit_c, hpsit_f, tmb%ham_descr%can_use_transposed, &
       overlap_calculated, experimental_mode)

  !!EXPERIMENTAL
  !!call calculate_residue_ks(iproc, nproc, num_extra, ksorbs, tmb, hpsit_c, hpsit_f)
  !!call calculate_residue_ks(iproc, nproc, 0, ksorbs, tmb, hpsit_c, hpsit_f)
  !!END EXPERIMENTAL

  call large_to_small_locreg(iproc, tmb%npsidim_orbs, tmb%ham_descr%npsidim_orbs, tmb%lzd, tmb%ham_descr%lzd, &
       tmb%orbs, tmb%hpsi, hpsi_small)




  !!! Gradient in the outer shell
  !!hh=(tmb%lzd%hgrids(1)+tmb%lzd%hgrids(2)+tmb%lzd%hgrids(3))/3.d0
  !!fnrm_in=0.d0
  !!fnrm_out=0.d0

  !!istart=0
  !!iold=0
  !!inew=0

  !!do iorb=1,tmb%orbs%norbp

  !!    iiorb=tmb%orbs%isorb+iorb
  !!    ilr=tmb%orbs%inwhichlocreg(iiorb)
  !!    ncount=tmb%lzd%llr(ilr)%wfd%nvctr_c+7*tmb%lzd%llr(ilr)%wfd%nvctr_f

  !!    do iseg=1,tmb%lzd%llr(ilr)%wfd%nseg_c
  !!        jj=tmb%lzd%llr(ilr)%wfd%keyvloc(iseg)
  !!        j0=tmb%lzd%llr(ilr)%wfd%keygloc(1,iseg)
  !!        j1=tmb%lzd%llr(ilr)%wfd%keygloc(2,iseg)
  !!        ii=j0-1
  !!        i3=ii/((tmb%lzd%llr(ilr)%d%n1+1)*(tmb%lzd%llr(ilr)%d%n2+1))
  !!        ii=ii-i3*(tmb%lzd%llr(ilr)%d%n1+1)*(tmb%lzd%llr(ilr)%d%n2+1)
  !!        i2=ii/(tmb%lzd%llr(ilr)%d%n1+1)
  !!        i0=ii-i2*(tmb%lzd%llr(ilr)%d%n1+1)
  !!        i1=i0+j1-j0
  !!        do i=i0,i1
  !!            rx=(tmb%lzd%llr(ilr)%ns1+i)*tmb%lzd%hgrids(1)
  !!            ry=(tmb%lzd%llr(ilr)%ns2+i2)*tmb%lzd%hgrids(2)
  !!            rz=(tmb%lzd%llr(ilr)%ns3+i3)*tmb%lzd%hgrids(3)
  !!            rr = sqrt((rx-tmb%lzd%llr(ilr)%locregcenter(1))**2 + &
  !!                      (ry-tmb%lzd%llr(ilr)%locregcenter(2))**2 + &
  !!                      (rz-tmb%lzd%llr(ilr)%locregcenter(3))**2)
  !!            if (rr<tmb%lzd%llr(ilr)%locrad-8*hh) then
  !!                fnrm_in=fnrm_in+hpsi_small(istart+i-i0+jj)**2
  !!            else
  !!                fnrm_out=fnrm_out+hpsi_small(istart+i-i0+jj)**2
  !!            end if
  !!        end do
  !!    end do


  !!    isegf=tmb%lzd%llr(ilr)%wfd%nseg_c+min(1,tmb%lzd%llr(ilr)%wfd%nseg_f)
  !!    do iseg=isegf,isegf+tmb%lzd%llr(ilr)%wfd%nseg_f-1
  !!        jj=tmb%lzd%llr(ilr)%wfd%keyvloc(iseg)
  !!        j0=tmb%lzd%llr(ilr)%wfd%keygloc(1,iseg)
  !!        j1=tmb%lzd%llr(ilr)%wfd%keygloc(2,iseg)
  !!        ii=j0-1
  !!        i3=ii/((tmb%lzd%llr(ilr)%d%n1+1)*(tmb%lzd%llr(ilr)%d%n2+1))
  !!        ii=ii-i3*(tmb%lzd%llr(ilr)%d%n1+1)*(tmb%lzd%llr(ilr)%d%n2+1)
  !!        i2=ii/(tmb%lzd%llr(ilr)%d%n1+1)
  !!        i0=ii-i2*(tmb%lzd%llr(ilr)%d%n1+1)
  !!        i1=i0+j1-j0
  !!        do i=i0,i1
  !!            rx=(tmb%lzd%llr(ilr)%ns1+i)*tmb%lzd%hgrids(1)
  !!            ry=(tmb%lzd%llr(ilr)%ns2+i2)*tmb%lzd%hgrids(2)
  !!            rz=(tmb%lzd%llr(ilr)%ns3+i3)*tmb%lzd%hgrids(3)
  !!            rr = sqrt((rx-tmb%lzd%llr(ilr)%locregcenter(1))**2 + &
  !!                      (ry-tmb%lzd%llr(ilr)%locregcenter(2))**2 + &
  !!                      (rz-tmb%lzd%llr(ilr)%locregcenter(3))**2)
  !!            if (rr<tmb%lzd%llr(ilr)%locrad-8*hh) then
  !!                fnrm_in=fnrm_in+hpsi_small(istart+tmb%lzd%llr(ilr)%wfd%nvctr_c+7*(i-i0+jj-1)+1)**2
  !!                fnrm_in=fnrm_in+hpsi_small(istart+tmb%lzd%llr(ilr)%wfd%nvctr_c+7*(i-i0+jj-1)+2)**2
  !!                fnrm_in=fnrm_in+hpsi_small(istart+tmb%lzd%llr(ilr)%wfd%nvctr_c+7*(i-i0+jj-1)+3)**2
  !!                fnrm_in=fnrm_in+hpsi_small(istart+tmb%lzd%llr(ilr)%wfd%nvctr_c+7*(i-i0+jj-1)+4)**2
  !!                fnrm_in=fnrm_in+hpsi_small(istart+tmb%lzd%llr(ilr)%wfd%nvctr_c+7*(i-i0+jj-1)+5)**2
  !!                fnrm_in=fnrm_in+hpsi_small(istart+tmb%lzd%llr(ilr)%wfd%nvctr_c+7*(i-i0+jj-1)+6)**2
  !!                fnrm_in=fnrm_in+hpsi_small(istart+tmb%lzd%llr(ilr)%wfd%nvctr_c+7*(i-i0+jj-1)+7)**2
  !!            else
  !!                fnrm_out=fnrm_out+hpsi_small(istart+tmb%lzd%llr(ilr)%wfd%nvctr_c+7*(i-i0+jj-1)+1)**2
  !!                fnrm_out=fnrm_out+hpsi_small(istart+tmb%lzd%llr(ilr)%wfd%nvctr_c+7*(i-i0+jj-1)+2)**2
  !!                fnrm_out=fnrm_out+hpsi_small(istart+tmb%lzd%llr(ilr)%wfd%nvctr_c+7*(i-i0+jj-1)+3)**2
  !!                fnrm_out=fnrm_out+hpsi_small(istart+tmb%lzd%llr(ilr)%wfd%nvctr_c+7*(i-i0+jj-1)+4)**2
  !!                fnrm_out=fnrm_out+hpsi_small(istart+tmb%lzd%llr(ilr)%wfd%nvctr_c+7*(i-i0+jj-1)+5)**2
  !!                fnrm_out=fnrm_out+hpsi_small(istart+tmb%lzd%llr(ilr)%wfd%nvctr_c+7*(i-i0+jj-1)+6)**2
  !!                fnrm_out=fnrm_out+hpsi_small(istart+tmb%lzd%llr(ilr)%wfd%nvctr_c+7*(i-i0+jj-1)+7)**2
  !!            end if
  !!        end do
  !!    end do

  !!    istart=istart+ncount

  !!end do

  !!call mpiallred(fnrm_in, 1, mpi_sum, bigdft_mpi%mpi_comm, ierr)
  !!call mpiallred(fnrm_out, 1, mpi_sum, bigdft_mpi%mpi_comm, ierr)
  !!fnrm_tot2=fnrm_in+fnrm_out
  !!fnrm_in=sqrt(fnrm_in/dble(tmb%orbs%norb))
  !!fnrm_out=sqrt(fnrm_out/dble(tmb%orbs%norb))
  !!fnrm_tot2=sqrt(fnrm_tot2/dble(tmb%orbs%norb))
  !!if (iproc==0) write(*,'(a,3es16.4)') 'fnrm_in, fnrm_out, fnrm_tot2', fnrm_in, fnrm_out, fnrm_tot2





  if (present(hpsi_noprecond)) call vcopy(tmb%npsidim_orbs, hpsi_small(1), 1, hpsi_noprecond(1), 1)

  ! Calculate trace (or band structure energy, resp.)
  trH=0.d0
  call timing(iproc,'eglincomms','ON')
  do iorb=1,tmb%orbs%norb
     ii=matrixindex_in_compressed(tmb%linmat%m,iorb,iorb)
     trH = trH + tmb%linmat%ham_%matrix_compr(ii)
     !!if (iproc==0) write(*,*) 'iorb, value', iorb, tmb%linmat%ham%matrix_compr(ii)
  end do
  call timing(iproc,'eglincomms','OF')
  !call deallocate_sparse_matrix(lagmat,subname)

  ! trH is now the total energy (name is misleading, correct this)
  ! Multiply by 2 because when minimizing trace we don't have kernel
  !if(iproc==0)print *,'trH,energs',trH,energs%eh,energs%exc,energs%evxc,energs%eexctX,energs%eion,energs%edisp
  if(tmb%orbs%nspin==1 .and. target_function/= TARGET_FUNCTION_IS_ENERGY) trH=2.d0*trH
  trH=trH-energs%eh+energs%exc-energs%evxc-energs%eexctX+energs%eion+energs%edisp


  ! Cycle if the trace increased (steepest descent only)
  if(.not. ldiis%switchSD .and. ldiis%isx==0) then
      if(trH > ldiis%trmin+1.d-12*abs(ldiis%trmin)) then !1.d-12 is here to tolerate some noise...
          !!if(iproc==0) write(*,'(1x,a,es18.10,a,es18.10)') &
          !!    'WARNING: the target function is larger than its minimal value reached so far:',trH,' > ', ldiis%trmin
          if (iproc==0) then
              call yaml_newline()
              call yaml_warning('target function larger than its minimal value reached so far, &
                  &D='//trim(yaml_toa(trH-ldiis%trmin,fmt='(1es10.3)')))!//'. &
                  !&Decrease step size and restart with previous TMBs')
          end if
          !if(iproc==0) write(*,'(1x,a)') 'Decrease step size and restart with previous TMBs'
          energy_increased=.true.
      end if
  end if

  allocate(fnrmOvrlpArr(tmb%orbs%norb), stat=istat)
  call memocc(istat, fnrmOvrlpArr, 'fnrmOvrlpArr', subname)
  allocate(fnrmArr(tmb%orbs%norb), stat=istat)
  call memocc(istat, fnrmArr, 'fnrmArr', subname)

  ! Calculate the norm of the gradient (fnrmArr) and determine the angle between the current gradient and that
  ! of the previous iteration (fnrmOvrlpArr).
  call timing(iproc,'eglincomms','ON')
  ist=1
  fnrm_low=0.d0
  fnrm_high=0.d0
  do iorb=1,tmb%orbs%norbp
      iiorb=tmb%orbs%isorb+iorb
      ilr=tmb%orbs%inwhichlocreg(iiorb)
      ncount=tmb%lzd%llr(ilr)%wfd%nvctr_c+7*tmb%lzd%llr(ilr)%wfd%nvctr_f
      if(it>1) then
         fnrmOvrlpArr(iorb)=ddot(ncount, hpsi_small(ist), 1, lhphiold(ist), 1)
         !fnrmOldArr(iorb)=ddot(ncount, lhphiold(ist), 1, lhphiold(ist), 1)
      end if
      fnrmArr(iorb)=ddot(ncount, hpsi_small(ist), 1, hpsi_small(ist), 1)
      ist=ist+ncount
      !!!if (mod(iiorb-1,9)+1<=4) then
      !!!    fnrm_low=fnrm_low+fnrmArr(iorb)
      !!!else
      !!!    fnrm_high=fnrm_high+fnrmArr(iorb)
      !!!end if
  end do

  !!!call mpiallred(fnrm_low, 1, mpi_sum, bigdft_mpi%mpi_comm, ierr)
  !!!call mpiallred(fnrm_high, 1, mpi_sum, bigdft_mpi%mpi_comm, ierr)
  !!!fnrm_low=sqrt(fnrm_low/(4.d0/9.d0*dble(tmb%orbs%norb)))
  !!!fnrm_high=sqrt(fnrm_high/(5.d0/9.d0*dble(tmb%orbs%norb)))
  !!!if (iproc==0) write(*,'(a,2es16.6)') 'fnrm_low, fnrm_high', fnrm_low, fnrm_high


  ! Determine the gradient norm and its maximal component. In addition, adapt the
  ! step size for the steepest descent minimization (depending on the angle 
  ! between the current gradient and the one from the previous iteration).
  ! This is of course only necessary if we are using steepest descent and not DIIS.
  ! if newgradient is true, the angle criterion cannot be used and the choice whether to
  ! decrease or increase the step size is only based on the fact whether the trace decreased or increased.

  ! TEMPORARY #################################
  ! This is just for tests, can be improved
  fnrmOvrlp_tot=0.d0
  fnrm_tot=0.d0
  fnrmOld_tot=0.d0
  do iorb=1,tmb%orbs%norbp
      if (it>1) fnrmOvrlp_tot=fnrmOvrlp_tot+fnrmOvrlpArr(iorb)
      fnrm_tot=fnrm_tot+fnrmArr(iorb)
      if (it>1) fnrmOld_tot=fnrmOld_tot+fnrmOldArr(iorb)
  end do
  if (it>1) call mpiallred(fnrmOvrlp_tot, 1, mpi_sum, bigdft_mpi%mpi_comm)
  call mpiallred(fnrm_tot, 1, mpi_sum, bigdft_mpi%mpi_comm)
  call mpiallred(fnrmOld_tot, 1, mpi_sum, bigdft_mpi%mpi_comm)
  ! ###########################################

  fnrm=0.d0
  fnrmMax=0.d0
  do iorb=1,tmb%orbs%norbp
      fnrm=fnrm+fnrmArr(iorb)
      if(fnrmArr(iorb)>fnrmMax) fnrmMax=fnrmArr(iorb)
      if(it>1 .and. ldiis%isx==0 .and. .not.ldiis%switchSD) then
      ! Adapt step size for the steepest descent minimization.
          if (experimental_mode) then
              if (iproc==0 .and. iorb==1) then
                  !write(*,*) 'WARNING: USING SAME STEP SIZE'
                  call yaml_warning('Using same step size for all TMBs')
              end if
              tt=fnrmOvrlp_tot/sqrt(fnrm_tot*fnrmOld_tot)
          else
              tt=fnrmOvrlpArr(iorb)/sqrt(fnrmArr(iorb)*fnrmOldArr(iorb))
          end if
          ! apply thresholds so that alpha never goes below around 1.d-2 and above around 2
          if(tt>.6d0 .and. trH<trHold .and. alpha(iorb)<1.8d0) then
              alpha(iorb)=alpha(iorb)*1.1d0
          else if (alpha(iorb)>1.7d-3) then
              alpha(iorb)=alpha(iorb)*.6d0
          end if
          !!alpha(iorb)=min(alpha(iorb),1.5d0)
      end if
  end do
  call mpiallred(fnrm, 1, mpi_sum, bigdft_mpi%mpi_comm)
  call mpiallred(fnrmMax, 1, mpi_max, bigdft_mpi%mpi_comm)
  fnrm=sqrt(fnrm/dble(tmb%orbs%norb))
  fnrmMax=sqrt(fnrmMax)

  call vcopy(tmb%orbs%norb, fnrmArr(1), 1, fnrmOldArr(1), 1)

  iall=-product(shape(fnrmOvrlpArr))*kind(fnrmOvrlpArr)
  deallocate(fnrmOvrlpArr, stat=istat)
  call memocc(istat, iall, 'fnrmOvrlpArr', subname)

  iall=-product(shape(fnrmArr))*kind(fnrmArr)
  deallocate(fnrmArr, stat=istat)
  call memocc(istat, iall, 'fnrmArr', subname)

  ! Determine the mean step size for steepest descent iterations.
  tt=sum(alpha)
  call mpiallred(tt, 1, mpi_sum, bigdft_mpi%mpi_comm)
  alpha_mean=tt/dble(tmb%orbs%norb)
  alpha_max=maxval(alpha)
  call mpiallred(alpha_max, 1, mpi_max, bigdft_mpi%mpi_comm)

  ! Copy the gradient (will be used in the next iteration to adapt the step size).
  call vcopy(tmb%npsidim_orbs, hpsi_small(1), 1, lhphiold(1), 1)
  call timing(iproc,'eglincomms','OF')

  ! if energy has increased or we only wanted to calculate the energy, not gradient, we can return here
  ! rather than calculating the preconditioning for nothing
  if ((energy_increased .or. energy_only) .and. target_function/=TARGET_FUNCTION_IS_HYBRID) return

  !!! Precondition the gradient.
  !!if(iproc==0) then
  !!    write(*,'(a)',advance='no') 'Preconditioning... '
  !!end if
 

  !if (target_function==TARGET_FUNCTION_IS_HYBRID) then
  !    allocate(hpsi_tmp(tmb%npsidim_orbs), stat=istat)
  !    call memocc(istat, hpsi_conf, 'hpsi_conf', subname)
  !end if
  !ist=1
  !do iorb=1,tmb%orbs%norbp
  !    iiorb=tmb%orbs%isorb+iorb
  !    ilr = tmb%orbs%inWhichLocreg(iiorb)
  !    ncnt=tmb%lzd%llr(ilr)%wfd%nvctr_c+7*tmb%lzd%llr(ilr)%wfd%nvctr_f
  !    if(target_function==TARGET_FUNCTION_IS_HYBRID) then
  !        tt=ddot(ncnt, hpsi_conf(ist), 1, hpsi_small(ist), 1)
  !        tt=tt/ddot(ncnt, hpsi_conf(ist), 1, hpsi_conf(ist), 1)
  !        do i=ist,ist+ncnt-1
  !            hpsi_tmp(i)=tt*hpsi_conf(i)
  !        end do
  !        call choosePreconditioner2(iproc, nproc, tmb%orbs, tmb%lzd%llr(ilr), &
  !             tmb%lzd%hgrids(1), tmb%lzd%hgrids(2), tmb%lzd%hgrids(3), &
  !             nit_precond, hpsi_tmp(ist:ist+ncnt-1), tmb%confdatarr(iorb)%potorder, &
  !             tmb%confdatarr(iorb)%prefac, iorb, eval_zero)
  !        call daxpy(ncnt, -tt, hpsi_conf(ist), 1, hpsi_small(ist), 1)
  !        call choosePreconditioner2(iproc, nproc, tmb%orbs, tmb%lzd%llr(ilr), &
  !             tmb%lzd%hgrids(1), tmb%lzd%hgrids(2), tmb%lzd%hgrids(3), &
  !             nit_precond, hpsi_small(ist:ist+ncnt-1), tmb%confdatarr(iorb)%potorder, &
  !             0.d0, iorb, eval_zero)
  !        call daxpy(ncnt, 1.d0, hpsi_tmp(ist), 1, hpsi_small(ist), 1)
  !    else
  !    !    call choosePreconditioner2(iproc, nproc, tmb%orbs, tmb%lzd%llr(ilr), &
  !    !         tmb%lzd%hgrids(1), tmb%lzd%hgrids(2), tmb%lzd%hgrids(3), &
  !    !         nit_precond, hpsi_small(ist:ist+ncnt-1), tmb%confdatarr(iorb)%potorder, &
  !    !         tmb%confdatarr(iorb)%prefac, iorb, eval_zero)
  !    end if
  !    ist=ist+ncnt
  !end do

  !!if (iproc==0) write(*,*) 'HACK S.M.: precond'
  if(target_function==TARGET_FUNCTION_IS_HYBRID) then
     allocate(hpsi_tmp(tmb%npsidim_orbs), stat=istat)
     call memocc(istat, hpsi_tmp, 'hpsi_tmp', subname)
     ist=1
     do iorb=1,tmb%orbs%norbp
        iiorb=tmb%orbs%isorb+iorb
        ilr = tmb%orbs%inWhichLocreg(iiorb)
        ncnt=tmb%lzd%llr(ilr)%wfd%nvctr_c+7*tmb%lzd%llr(ilr)%wfd%nvctr_f

        tt=ddot(ncnt, hpsi_conf(ist), 1, hpsi_small(ist), 1)
        tt=tt/ddot(ncnt, hpsi_conf(ist), 1, hpsi_conf(ist), 1)
        do i=ist,ist+ncnt-1
           hpsi_tmp(i)=tt*hpsi_conf(i)
        end do
        call daxpy(ncnt, -tt, hpsi_conf(ist), 1, hpsi_small(ist), 1)

        ist=ist+ncnt
     end do

     !!if (ldiis%isx>0) then
     !!    if (iproc==0) write(*,*) 'HACK precond: 10*conf'
     !!    tmb%confdatarr(:)%prefac=10.d0*tmb%confdatarr(:)%prefac
     !!end if
     !if (iproc==0) write(*,*) 'HACK precond: max(prefac,1.d-3)'
     !allocate(prefacarr(tmb%orbs%norbp))
     !prefacarr(:)=tmb%confdatarr(:)%prefac
     !tmb%confdatarr(:)%prefac=max(tmb%confdatarr(:)%prefac,1.d-3)
     call preconditionall2(iproc,nproc,tmb%orbs,tmb%Lzd,&
          tmb%lzd%hgrids(1), tmb%lzd%hgrids(2), tmb%lzd%hgrids(3),&
          nit_precond,tmb%npsidim_orbs,hpsi_tmp,tmb%confdatarr,gnrm,gnrm_zero)
     !tmb%confdatarr(:)%prefac=prefacarr(:)
     !deallocate(prefacarr)
     !!if (ldiis%isx>0) then
     !!    tmb%confdatarr(:)%prefac=0.1d0*tmb%confdatarr(:)%prefac
     !!end if

     ! temporarily turn confining potential off...
     allocate(prefac(tmb%orbs%norbp),stat=istat)
     call memocc(istat, prefac, 'prefac', subname)
     prefac(:)=tmb%confdatarr(:)%prefac
     tmb%confdatarr(:)%prefac=0.0d0
     call preconditionall2(iproc,nproc,tmb%orbs,tmb%Lzd,&
          tmb%lzd%hgrids(1), tmb%lzd%hgrids(2), tmb%lzd%hgrids(3),&
          nit_precond,tmb%npsidim_orbs,hpsi_small,tmb%confdatarr,gnrm,gnrm_zero) ! prefac should be zero
     call daxpy(tmb%npsidim_orbs, 1.d0, hpsi_tmp(1), 1, hpsi_small(1), 1)
     ! ...revert back to correct value
     tmb%confdatarr(:)%prefac=prefac

     iall=-product(shape(prefac))*kind(prefac)
     deallocate(prefac, stat=istat)
     call memocc(istat, iall, 'prefac', subname)
     iall=-product(shape(hpsi_conf))*kind(hpsi_conf)
     deallocate(hpsi_conf, stat=istat)
     call memocc(istat, iall, 'hpsi_conf', subname)
     iall=-product(shape(hpsi_tmp))*kind(hpsi_tmp)
     deallocate(hpsi_tmp, stat=istat)
     call memocc(istat, iall, 'hpsi_tmp', subname)
  else
     !!if (ldiis%isx>0) then
         !if (iproc==0) write(*,*) 'HACK precond: max(prefac,1.d-4)'
         !tmb%confdatarr(:)%prefac=10.d0*tmb%confdatarr(:)%prefac
         !allocate(prefacarr(tmb%orbs%norbp))
         !prefacarr(:)=tmb%confdatarr(:)%prefac
         !tmb%confdatarr(:)%prefac=max(tmb%confdatarr(:)%prefac,1.d-4)
     !!end if
     call preconditionall2(iproc,nproc,tmb%orbs,tmb%Lzd,&
          tmb%lzd%hgrids(1), tmb%lzd%hgrids(2), tmb%lzd%hgrids(3),&
          nit_precond,tmb%npsidim_orbs,hpsi_small,tmb%confdatarr,gnrm,gnrm_zero)
     !!if (ldiis%isx>0) then
         !tmb%confdatarr(:)%prefac=0.1d0*tmb%confdatarr(:)%prefac
         !tmb%confdatarr(:)%prefac=prefacarr(:)
         !deallocate(prefacarr)
     !!end if
  end if

  if (iproc==0) then
      call yaml_map('Preconditioning',.true.)
  end if


  !sum over all the partial residues
  if (nproc > 1) then
      garray(1)=gnrm
      garray(2)=gnrm_zero
      call mpiallred(garray(1),2,MPI_SUM,bigdft_mpi%mpi_comm)
      gnrm     =garray(1)
      gnrm_zero=garray(2)
  end if

  !if (target_function==TARGET_FUNCTION_IS_HYBRID) then
  !    iall=-product(shape(hpsi_conf))*kind(hpsi_conf)
  !    deallocate(hpsi_conf, stat=istat)
  !    call memocc(istat, iall, 'hpsi_conf', subname)
  !    iall=-product(shape(hpsi_tmp))*kind(hpsi_tmp)
  !    deallocate(hpsi_tmp, stat=istat)
  !    call memocc(istat, iall, 'hpsi_tmp', subname)
  !end if

  !!if(iproc==0) then
  !!    write(*,'(a)') 'done.'
  !!end if

  call timing(iproc,'eglincomms','ON')
  ist=1
  gnrm_old=gnrm
  gnrm=0.d0
  gnrmMax=0.d0
  do iorb=1,tmb%orbs%norbp
      iiorb=tmb%orbs%isorb+iorb
      ilr=tmb%orbs%inwhichlocreg(iiorb)
      ncount=tmb%lzd%llr(ilr)%wfd%nvctr_c+7*tmb%lzd%llr(ilr)%wfd%nvctr_f
      gnrmArr=ddot(ncount, hpsi_small(ist), 1, hpsi_small(ist), 1)
      gnrm=gnrm+gnrmArr
      if(gnrmArr>gnrmMax) gnrmMax=gnrmArr
      ist=ist+ncount
  end do

  call mpiallred(gnrm, 1, mpi_sum, bigdft_mpi%mpi_comm)
  call mpiallred(gnrmMax, 1, mpi_max, bigdft_mpi%mpi_comm)
  gnrm=sqrt(gnrm/dble(tmb%orbs%norb))
  gnrmMax=sqrt(gnrmMax)
  !if (iproc==0) write(*,'(a,3es16.6)') 'AFTER: gnrm, gnrmmax, gnrm/gnrm_old',gnrm,gnrmmax,gnrm/gnrm_old
  call timing(iproc,'eglincomms','OF')


end subroutine calculate_energy_and_gradient_linear

subroutine calculate_residue_ks(iproc, nproc, num_extra, ksorbs, tmb, hpsit_c, hpsit_f)
  use module_base
  use module_types
  use module_interfaces, except_this_one => calculate_residue_ks
  use sparsematrix_base, only: sparse_matrix, sparse_matrix_null, deallocate_sparse_matrix, &
                               matrices_null, allocate_matrices, deallocate_matrices
  use sparsematrix, only: uncompress_matrix
  implicit none

  ! Calling arguments
  integer, intent(in) :: iproc, nproc, num_extra
  type(dft_wavefunction), intent(inout) :: tmb
  type(orbitals_data), intent(in) :: ksorbs
  real(kind=8),dimension(:),pointer :: hpsit_c, hpsit_f

  integer :: iorb, jorb, istat, iall, ierr
  real(kind=8) :: ksres_sum
  real(kind=8), dimension(:), allocatable :: ksres
  real(kind=8), dimension(:,:), allocatable :: coeff_tmp, grad_coeff
  type(sparse_matrix) :: grad_ovrlp
  type(matrices) :: grad_ovrlp_
  character(len=256) :: subname='calculate_residue_ks'


  ! want to calculate the residue of the KS states here, not just the tmbs
  ! for now just occupied, eventually would want occupied+num_extra
  ! probably better to calculate c_i^a|g_a> first but copying and pasting for now (INEFFICIENT but just testing)
  !!if(associated(hpsit_c)) then
  !!    iall=-product(shape(hpsit_c))*kind(hpsit_c)
  !!    deallocate(hpsit_c, stat=istat)
  !!    call memocc(istat, iall, 'hpsit_c', subname)
  !!end if
  !!if(associated(hpsit_f)) then
  !!    iall=-product(shape(hpsit_f))*kind(hpsit_f)
  !!    deallocate(hpsit_f, stat=istat)
  !!    call memocc(istat, iall, 'hpsit_f', subname)
  !!end if
  !!allocate(hpsit_c(sum(collcom%nrecvcounts_c)), stat=istat)
  !!call memocc(istat, hpsit_c, 'hpsit_c', subname)
  !!allocate(hpsit_f(7*sum(collcom%nrecvcounts_f)), stat=istat)
  !!call memocc(istat, hpsit_f, 'hpsit_f', subname)

  ! should already be done in orthoconstraintnonorthogonal so can use directly
  !call transpose_localized(iproc, nproc, tmb%ham_descr%npsidim_orbs, tmb%orbs, tmb%ham_descr%collcom, &
  !     tmb%hpsi, hpsit_c, hpsit_f, tmb%ham_descr%lzd)
  !!can_use_transposed=.true.

  !call nullify_sparse_matrix(grad_ovrlp)
  grad_ovrlp=sparse_matrix_null()
  call sparse_copy_pattern(tmb%linmat%m, grad_ovrlp, iproc, subname)
  grad_ovrlp%matrix_compr=f_malloc_ptr(grad_ovrlp%nvctr,id='grad_ovrlp%matrix_compr')
  grad_ovrlp_ = matrices_null()
  call allocate_matrices(tmb%linmat%m, allocate_full=.false., &
       matname='grad_ovrlp_', mat=grad_ovrlp_)

  call calculate_overlap_transposed(iproc, nproc, tmb%orbs, tmb%ham_descr%collcom, hpsit_c, hpsit_c, &
       hpsit_f, hpsit_f, tmb%linmat%m, grad_ovrlp_)
  ! This can then be deleted if the transition to the new type has been completed.
  grad_ovrlp%matrix_compr=grad_ovrlp_%matrix_compr

  call deallocate_matrices(grad_ovrlp_)

  allocate(grad_coeff(tmb%orbs%norb,tmb%orbs%norb), stat=istat)
  call memocc(istat, grad_coeff, 'grad_coeff', subname)

  allocate(coeff_tmp(tmb%orbs%norbp,max(tmb%orbs%norb,1)), stat=istat)
  call memocc(istat, coeff_tmp, 'coeff_tmp', subname)

  grad_ovrlp%matrix=f_malloc_ptr((/tmb%orbs%norb,tmb%orbs%norb/),id='grad_ovrlp%matrix')
  call uncompress_matrix(iproc,grad_ovrlp)

  ! can change this so only go up to ksorbs%norb...
  if (tmb%orbs%norbp>0) then
     call dgemm('n', 'n', tmb%orbs%norbp, tmb%orbs%norb, tmb%orbs%norb, 1.d0, grad_ovrlp%matrix(tmb%orbs%isorb+1,1), &
          tmb%orbs%norb, tmb%coeff(1,1), tmb%orbs%norb, 0.d0, coeff_tmp, tmb%orbs%norbp)
     call dgemm('t', 'n', tmb%orbs%norb, tmb%orbs%norb, tmb%orbs%norbp, 1.d0, tmb%coeff(tmb%orbs%isorb+1,1), &
          tmb%orbs%norb, coeff_tmp, tmb%orbs%norbp, 0.d0, grad_coeff, tmb%orbs%norb)
  else
     call to_zero(tmb%orbs%norb**2, grad_coeff(1,1))
  end if

  iall=-product(shape(coeff_tmp))*kind(coeff_tmp)
  deallocate(coeff_tmp,stat=istat)
  call memocc(istat,iall,'coeff_tmp',subname)

  if (nproc>1) then
      call mpiallred(grad_coeff(1,1), tmb%orbs%norb**2, mpi_sum, bigdft_mpi%mpi_comm)
  end if

  ! now calculate sqrt(<g_i|g_i>) and mean value
  allocate(ksres(ksorbs%norb+num_extra), stat=istat)
  call memocc(istat, ksres, 'ksres', subname)
  
  ksres_sum=0.0d0
  do iorb=1,ksorbs%norb+num_extra
    ksres(iorb)=dsqrt(grad_coeff(iorb,iorb))
    !ksres_sum=ksres_sum+ksres(iorb)
    ksres_sum=ksres_sum+grad_coeff(iorb,iorb)
    if (iproc==0) write(*,*) 'KS residue',iorb,ksres(iorb)!,tmb%orbs%occup(iorb)
  end do
  if (iproc==0) write(*,*) 'Average KS residue',sqrt(ksres_sum/real(ksorbs%norb+num_extra,gp))


  !call init_matrixindex_in_compressed_fortransposed(iproc, nproc, tmb%orbs, &
  !     tmb%collcom, tmb%ham_descr%collcom, tmb%collcom_sr, tmb%linmat%ham)
  ! calculate Tr[Kg]  (not recalculating kernel as don't have the correct occs here)
  !call calculate_kernel_and_energy(iproc,nproc,denskern,grad_coeff,ksres_sum,tmb%coeff,orbs,tmb%orbs,.true.)
  grad_ovrlp_ = matrices_null()
  call allocate_matrices(tmb%linmat%m, allocate_full=.false., matname='grad_ovrlp_', mat=grad_ovrlp_)
  grad_ovrlp_%matrix_compr=grad_ovrlp%matrix_compr
  call calculate_kernel_and_energy(iproc,nproc,tmb%linmat%l,grad_ovrlp,&
       tmb%linmat%kernel_, grad_ovrlp_, &
       ksres_sum,tmb%coeff,tmb%orbs,tmb%orbs,.false.)
  call deallocate_matrices(grad_ovrlp_)
  if (iproc==0) write(*,*) 'KS residue from trace',dsqrt(ksres_sum)/real(tmb%orbs%norb,gp) ! should update normalization as would only be occ here not extra?

  call deallocate_sparse_matrix(grad_ovrlp, subname)

  iall=-product(shape(grad_coeff))*kind(grad_coeff)
  deallocate(grad_coeff,stat=istat)
  call memocc(istat,iall,'grad_coeff',subname)

  iall=-product(shape(ksres))*kind(ksres)
  deallocate(ksres,stat=istat)
  call memocc(istat,iall,'ksres',subname)


end subroutine calculate_residue_ks



subroutine hpsitopsi_linear(iproc, nproc, it, ldiis, tmb,  &
           lphiold, alpha, trH, alpha_mean, alpha_max, alphaDIIS, hpsi_small, ortho, psidiff, &
           experimental_mode, trH_ref, kernel_best, complete_reset)
  use module_base
  use module_types
  use yaml_output
  use module_interfaces, except_this_one => hpsitopsi_linear
  use communications, only: transpose_localized, untranspose_localized
  implicit none
  
  ! Calling arguments
  integer,intent(in) :: iproc, nproc, it
  type(localizedDIISParameters), intent(inout) :: ldiis
  type(DFT_wavefunction), target,intent(inout) :: tmb
  real(kind=8), dimension(tmb%npsidim_orbs), intent(inout) :: lphiold
  real(kind=8), intent(in) :: trH, alpha_mean, alpha_max
  real(kind=8), dimension(tmb%orbs%norbp), intent(inout) :: alpha, alphaDIIS
  real(kind=8), dimension(tmb%npsidim_orbs), intent(inout) :: hpsi_small
  real(kind=8), dimension(tmb%npsidim_orbs), optional,intent(out) :: psidiff
  logical, intent(in) :: ortho, experimental_mode
  real(kind=8),intent(out) :: trH_ref
  real(kind=8),dimension(tmb%linmat%l%nvctr),intent(out) :: kernel_best
  logical,intent(out) :: complete_reset

  ! Local variables
  integer :: istat, iall, i, iorb, ilr, ist, iiorb, ncount
  character(len=*), parameter :: subname='hpsitopsi_linear'
  real(kind=8),dimension(:),allocatable :: psittmp_c, psittmp_f
  real(kind=8), dimension(:),allocatable :: norm
  real(kind=8) :: ddot, dnrm2, tt

  call DIISorSD(iproc, it, trH, tmb, ldiis, alpha, alphaDIIS, lphiold, trH_ref, kernel_best, complete_reset)
  if(iproc==0) then
      call yaml_newline()
      call yaml_open_map('Optimization',flow=.true.)
      if(ldiis%isx>0) then
          !!write(*,'(1x,3(a,i0))') 'DIIS informations: history length=',ldiis%isx, ', consecutive failures=', &
          !!    ldiis%icountDIISFailureCons, ', total failures=', ldiis%icountDIISFailureTot
          call yaml_map('algorithm','DIIS')
          call yaml_map('history length',ldiis%isx)
          call yaml_map('consecutive failures',ldiis%icountDIISFailureCons)
          call yaml_map('total failures',ldiis%icountDIISFailureTot)
      else
          !!write(*,'(1x,2(a,es9.3),a,i0)') 'SD informations: mean alpha=', alpha_mean, ', max alpha=', alpha_max,&
          !!', consecutive successes=', ldiis%icountSDSatur
          call yaml_map('algorithm','SD')
          call yaml_map('mean alpha',alpha_mean,fmt='(es9.3)')
          call yaml_map('max alpha',alpha_max,fmt='(es9.3)')
          call yaml_map('consecutive successes',ldiis%icountSDSatur)
      end if
      call yaml_close_map()
      call yaml_newline()
  end if

  ! Improve the orbitals, depending on the choice made above.
  if (present(psidiff)) call vcopy(tmb%npsidim_orbs, tmb%psi(1), 1, psidiff(1), 1)
  if(.not.ldiis%switchSD) then
      call improveOrbitals(iproc, tmb, ldiis, alpha, hpsi_small, experimental_mode)
  else
      !if(iproc==0) write(*,'(1x,a)') 'no improvement of the orbitals, recalculate gradient'
      if (iproc==0) then
          call yaml_warning('no improvement of the orbitals, recalculate gradient')
          call yaml_newline()
      end if
  end if
  !!if (present(psidiff)) then
  !!    do i=1,tmb%npsidim_orbs
  !!        psidiff(i)=tmb%psi(i)-psidiff(i)
  !!    end do 
  !!end if

  ! The transposed quantities can now not be used any more...
  if(tmb%can_use_transposed) then
      iall=-product(shape(tmb%psit_c))*kind(tmb%psit_c)
      deallocate(tmb%psit_c, stat=istat)
      call memocc(istat, iall, 'tmb%psit_c', subname)
      iall=-product(shape(tmb%psit_f))*kind(tmb%psit_f)
      deallocate(tmb%psit_f, stat=istat)
      call memocc(istat, iall, 'tmb%psit_f', subname)
      tmb%can_use_transposed=.false.
  end if


  !!!!  ! EXPERIMENTAL -- DON'T USE IT ########################################################
!!!!
!!!!  write(*,*) 'before: iproc, ddot', iproc, ddot(tmb%npsidim_orbs, tmb%psi, 1, tmb%psi, 1)
!!!!
!!!!  call small_to_large_locreg(iproc, tmb%npsidim_orbs, tmb%ham_descr%npsidim_orbs, tmb%lzd, tmb%ham_descr%lzd, &
!!!!       tmb%orbs, tmb%psi, tmb%ham_descr%psi)
!!!!
!!!!  !if (.not.tmb%ham_descr%can_use_transposed) then
!!!!  if (.not.associated(tmb%ham_descr%psit_c)) then
!!!!      allocate(tmb%ham_descr%psit_c(sum(tmb%ham_descr%collcom%nrecvcounts_c)), stat=istat)
!!!!      call memocc(istat, tmb%ham_descr%psit_c, 'tmb%ham_descr%psit_c', subname)
!!!!  end if
!!!!  if (.not.associated(tmb%ham_descr%psit_f)) then
!!!!      allocate(tmb%ham_descr%psit_f(7*sum(tmb%ham_descr%collcom%nrecvcounts_f)), stat=istat)
!!!!      call memocc(istat, tmb%ham_descr%psit_f, 'tmb%ham_descr%psit_f', subname)
!!!!  end if
!!!!  if (.not.associated(tmb%ham_descr%psi)) then
!!!!      write(*,*) 'ALLOCATE'
!!!!      allocate(tmb%ham_descr%psi(tmb%ham_descr%npsidim_orbs), stat=istat)
!!!!      call memocc(istat, tmb%ham_descr%psi, 'tmb%ham_descr%psi', subname)
!!!!  end if
!!!!  allocate(psittmp_c(sum(tmb%ham_descr%collcom%nrecvcounts_c)), stat=istat)
!!!!  call memocc(istat, psittmp_c, 'psittmp_c', subname)
!!!!  allocate(psittmp_f(7*sum(tmb%ham_descr%collcom%nrecvcounts_f)), stat=istat)
!!!!  call memocc(istat, psittmp_f, 'psittmp_f', subname)
!!!!
!!!!  call transpose_localized(iproc, nproc, tmb%ham_descr%npsidim_orbs, tmb%orbs, tmb%ham_descr%collcom, &
!!!!       tmb%ham_descr%psi, tmb%ham_descr%psit_c, tmb%ham_descr%psit_f, tmb%ham_descr%lzd)
!!!!  call vcopy(sum(tmb%ham_descr%collcom%nrecvcounts_c), tmb%ham_descr%psit_c, 1, psittmp_c, 1)
!!!!  call vcopy(7*sum(tmb%ham_descr%collcom%nrecvcounts_f), tmb%ham_descr%psit_f, 1, psittmp_f, 1)
!!!!  !tmb%linmat%denskern%matrix_compr=1.d0
!!!!  write(*,*) 'iproc, ddot trans c', iproc, &
!!!!      ddot(sum(tmb%ham_descr%collcom%nrecvcounts_c), tmb%ham_descr%psit_c, 1, psittmp_c, 1)
!!!!  write(*,*) 'iproc, ddot trans f', iproc, &
!!!!      ddot(7*sum(tmb%ham_descr%collcom%nrecvcounts_f), tmb%ham_descr%psit_f, 1, psittmp_f, 1)
!!!!  call build_linear_combination_transposed(tmb%ham_descr%collcom, &
!!!!       tmb%linmat%denskern, psittmp_c, psittmp_f, .true., tmb%ham_descr%psit_c, tmb%ham_descr%psit_f, iproc)
!!!!  write(*,*) 'iproc, ddot trans c after', iproc, &
!!!!      ddot(sum(tmb%ham_descr%collcom%nrecvcounts_c), tmb%ham_descr%psit_c, 1, psittmp_c, 1)
!!!!  write(*,*) 'iproc, ddot trans f after', iproc, &
!!!!      ddot(7*sum(tmb%ham_descr%collcom%nrecvcounts_f), tmb%ham_descr%psit_f, 1, psittmp_f, 1)
!!!! !!call build_linear_combination_transposed(tmb%ham_descr%collcom, &
!!!! !!     tmb%linmat%denskern, hpsittmp_c, hpsittmp_f, .false., hpsit_c, hpsit_f, iproc)
!!!!  call untranspose_localized(iproc, nproc, tmb%ham_descr%npsidim_orbs, tmb%orbs, tmb%ham_descr%collcom, &
!!!!       tmb%ham_descr%psit_c, tmb%ham_descr%psit_f, tmb%ham_descr%psi, tmb%ham_descr%lzd)
!!!!  write(*,*) 'after untranspose: iproc, ddot', iproc, ddot(tmb%ham_descr%npsidim_orbs, tmb%ham_descr%psi, 1, tmb%ham_descr%psi, 1)
!!!!
!!!!          !!call transpose_localized(iproc, nproc, tmb%ham_descr%npsidim_orbs, tmb%orbs, tmb%ham_descr%collcom, &
!!!!          !!     tmb%hpsi, hpsit_c, hpsit_f, tmb%ham_descr%lzd)
!!!!          !!call build_linear_combination_transposed(tmb%ham_descr%collcom, &
!!!!          !!     tmb%linmat%denskern, hpsittmp_c, hpsittmp_f, .false., hpsit_c, hpsit_f, iproc)
!!!!
!!!!  call large_to_small_locreg(iproc, tmb%npsidim_orbs, tmb%ham_descr%npsidim_orbs, tmb%lzd, tmb%ham_descr%lzd, &
!!!!       tmb%orbs, tmb%ham_descr%psi, tmb%psi)
!!!!  write(*,*) 'after: iproc, ddot', iproc, ddot(tmb%npsidim_orbs, tmb%psi, 1, tmb%psi, 1)
!!!!
!!!!  iall=-product(shape(tmb%ham_descr%psit_c))*kind(tmb%ham_descr%psit_c)
!!!!  deallocate(tmb%ham_descr%psit_c, stat=istat)
!!!!  call memocc(istat, iall, 'tmb%ham_descr%psit_c', subname)
!!!!  iall=-product(shape(tmb%ham_descr%psit_f))*kind(tmb%ham_descr%psit_f)
!!!!  deallocate(tmb%ham_descr%psit_f, stat=istat)
!!!!  call memocc(istat, iall, 'tmb%ham_descr%psit_f', subname)
!!!!  iall=-product(shape(psittmp_c))*kind(psittmp_c)
!!!!  deallocate(psittmp_c, stat=istat)
!!!!  call memocc(istat, iall, 'psittmp_c', subname)
!!!!  iall=-product(shape(psittmp_f))*kind(psittmp_f)
!!!!  deallocate(psittmp_f, stat=istat)
!!!!  call memocc(istat, iall, 'psittmp_f', subname)
!!!!  tmb%ham_descr%can_use_transposed=.false.
!!!!  ! END EXPERIMENTAL ###################################################################

  if (.not.ortho .and. iproc==0) then
      call yaml_map('Orthogonalization',.false.)
  end if

  if(.not.ldiis%switchSD.and.ortho) then
      !!if(iproc==0) then
      !!     write(*,'(1x,a)',advance='no') 'Orthonormalization... '
      !!end if
      if (present(psidiff)) then
          do i=1,tmb%npsidim_orbs
              psidiff(i)=tmb%psi(i)-psidiff(i)
          end do 
      end if

      ! CHEATING here and passing tmb%linmat%denskern instead of tmb%linmat%inv_ovrlp
      call orthonormalizeLocalized(iproc, nproc, tmb%orthpar%methTransformOverlap, tmb%npsidim_orbs, tmb%orbs, tmb%lzd, &
<<<<<<< HEAD
           tmb%linmat%s, tmb%linmat%l, tmb%collcom, tmb%orthpar, tmb%psi, tmb%psit_c, tmb%psit_f, &
=======
           tmb%linmat%ovrlp, tmb%linmat%inv_ovrlp_large, tmb%collcom, tmb%orthpar, tmb%psi, tmb%psit_c, tmb%psit_f, &
>>>>>>> 57068cde
           tmb%can_use_transposed, tmb%foe_obj)
      if (iproc == 0) then
          call yaml_map('Orthogonalization',.true.)
      end if
  else if (experimental_mode .or. .not.ldiis%switchSD) then
      !!! Wasteful to do it transposed...
      !!!if (iproc==0) write(*,*) 'normalize...'
      !!if (iproc==0) call yaml_map('normalization',.true.)
      !!if(associated(tmb%psit_c)) then
      !!    iall=-product(shape(tmb%psit_c))*kind(tmb%psit_c)
      !!    deallocate(tmb%psit_c, stat=istat)
      !!    call memocc(istat, iall, 'tmb%psit_c', subname)
      !!end if
      !!if(associated(tmb%psit_f)) then
      !!    iall=-product(shape(tmb%psit_f))*kind(tmb%psit_f)
      !!    deallocate(tmb%psit_f, stat=istat)
      !!    call memocc(istat, iall, 'tmb%psit_f', subname)
      !!end if
      !!allocate(tmb%psit_c(sum(tmb%collcom%nrecvcounts_c)), stat=istat)
      !!call memocc(istat, tmb%psit_c, 'tmb%psit_c', subname)
      !!allocate(tmb%psit_f(7*sum(tmb%collcom%nrecvcounts_f)), stat=istat)
      !!call memocc(istat, tmb%psit_f, 'tmb%psit_f', subname)
      !!tmb%can_use_transposed=.true.

      !!call transpose_localized(iproc, nproc, tmb%npsidim_orbs, tmb%orbs, tmb%collcom, tmb%psi, tmb%psit_c, tmb%psit_f, tmb%lzd)
      !!allocate(norm(tmb%orbs%norb))
      !!call normalize_transposed(iproc, nproc, tmb%orbs, tmb%collcom, tmb%psit_c, tmb%psit_f, norm)
      !!deallocate(norm)
      !!call untranspose_localized(iproc, nproc, tmb%npsidim_orbs, tmb%orbs, tmb%collcom, tmb%psit_c, tmb%psit_f, tmb%psi, tmb%lzd)

      ! ##########################
      ist=1
      do iorb=1,tmb%orbs%norbp
          iiorb=tmb%orbs%isorb+iorb
          ilr=tmb%orbs%inwhichlocreg(iiorb)
          ncount=tmb%lzd%llr(ilr)%wfd%nvctr_c+7*tmb%lzd%llr(ilr)%wfd%nvctr_f
          tt=dnrm2(ncount, tmb%psi(ist), 1)
          tt=1.d0/tt
          call dscal(ncount, tt, tmb%psi(ist), 1)
          ist=ist+ncount
      end do
      ! ##########################
      if (iproc == 0) then
          call yaml_map('Normalization',.true.)
      end if
      if (present(psidiff)) then
          do i=1,tmb%npsidim_orbs
              psidiff(i)=tmb%psi(i)-psidiff(i)
          end do 
      end if
  end if

  ! Emit that new wavefunctions are ready.
  if (tmb%c_obj /= 0) then
     call kswfn_emit_psi(tmb, it, 0, iproc, nproc)
  end if

end subroutine hpsitopsi_linear
<|MERGE_RESOLUTION|>--- conflicted
+++ resolved
@@ -1110,11 +1110,7 @@
 
       ! CHEATING here and passing tmb%linmat%denskern instead of tmb%linmat%inv_ovrlp
       call orthonormalizeLocalized(iproc, nproc, tmb%orthpar%methTransformOverlap, tmb%npsidim_orbs, tmb%orbs, tmb%lzd, &
-<<<<<<< HEAD
            tmb%linmat%s, tmb%linmat%l, tmb%collcom, tmb%orthpar, tmb%psi, tmb%psit_c, tmb%psit_f, &
-=======
-           tmb%linmat%ovrlp, tmb%linmat%inv_ovrlp_large, tmb%collcom, tmb%orthpar, tmb%psi, tmb%psit_c, tmb%psit_f, &
->>>>>>> 57068cde
            tmb%can_use_transposed, tmb%foe_obj)
       if (iproc == 0) then
           call yaml_map('Orthogonalization',.true.)
