--- conflicted
+++ resolved
@@ -29,12 +29,8 @@
   type(localizedDIISParameters),intent(inout) :: ldiis
   real(8),dimension(tmb%orbs%norb),intent(inout) :: fnrmOldArr
   real(8),dimension(tmb%orbs%norbp),intent(inout) :: alpha
-<<<<<<< HEAD
-  real(8),intent(out):: trH, trHold, fnrm, fnrmMax, alpha_mean, alpha_max
-=======
-  real(8),intent(out):: trH, fnrm, meanAlpha
-  real(8),intent(inout):: trHold, fnrmMax
->>>>>>> ec356cdc
+  real(8),intent(out):: trH, fnrm, fnrmMax, alpha_mean, alpha_max
+  real(8),intent(inout):: trHold
   logical,intent(out) :: energy_increased
   real(8),dimension(:),target,intent(inout):: lhphilarge
   real(8),dimension(:),target,intent(inout):: lhphi, lhphiold
@@ -191,6 +187,7 @@
   ! if newgradient is true, the angle criterion cannot be used and the choice whether to
   ! decrease or increase the step size is only based on the fact whether the trace decreased or increased.
   fnrm=0.d0
+  fnrmMax=0.d0
   do iorb=1,tmb%orbs%norbp
       fnrm=fnrm+fnrmArr(iorb,1)
       if(fnrmArr(iorb,1)>fnrmMax) fnrmMax=fnrmArr(iorb,1)
