!> @file
!! H|psi> and orthonormalization (linear scaling version)
!! @author
!!    Copyright (C) 2011-2013 BigDFT group
!!    This file is distributed under the terms of the
!!    GNU General Public License, see ~/COPYING file
!!    or http://www.gnu.org/copyleft/gpl.txt .
!!    For the list of contributors, see ~/AUTHORS


subroutine calculate_energy_and_gradient_linear(iproc, nproc, it, &
           ldiis, fnrmOldArr, fnrm_old, alpha, trH, trHold, fnrm, fnrmMax, alpha_mean, alpha_max, &
           energy_increased, tmb, lhphiold, overlap_calculated, &
           energs, hpsit_c, hpsit_f, nit_precond, target_function, correction_orthoconstraint, &
           hpsi_small, experimental_mode, calculate_inverse, correction_co_contra, hpsi_noprecond, &
           norder_taylor, max_inversion_error, method_updatekernel, precond_convol_workarrays, precond_workarrays,&
           wt_philarge, wt_hpsinoprecond)!, &
           !cdft, input_frag, ref_frags)
  use module_base
  use module_types
  use yaml_output
  use module_interfaces, except_this_one => calculate_energy_and_gradient_linear
  use communications_base, only: work_transpose, TRANSPOSE_FULL, TRANSPOSE_GATHER
  use communications, only: transpose_localized, untranspose_localized
  use sparsematrix_base, only: matrices, matrices_null, deallocate_matrices, &
                               sparsematrix_malloc_ptr, assignment(=), SPARSE_FULL, &
                               sparsematrix_malloc
  use sparsematrix_init, only: matrixindex_in_compressed
  use sparsematrix, only: transform_sparse_matrix, orb_from_index, gather_matrix_from_taskgroups_inplace, &
                          transform_sparse_matrix_local
  use constrained_dft, only: cdft_data
  use module_fragments, only: system_fragment
  implicit none

  ! Calling arguments
  integer, intent(in) :: iproc, nproc, it, method_updatekernel
  integer,intent(inout) :: norder_taylor
  real(kind=8),intent(in) :: max_inversion_error
  type(DFT_wavefunction), target, intent(inout):: tmb
  type(localizedDIISParameters), intent(inout) :: ldiis
  real(kind=8), dimension(tmb%orbs%norbp), intent(inout) :: fnrmOldArr
  real(kind=8),intent(inout) :: fnrm_old
  real(kind=8), dimension(tmb%orbs%norbp), intent(inout) :: alpha
  real(kind=8), intent(out):: trH, fnrm, fnrmMax, alpha_mean, alpha_max
  real(kind=8), intent(in):: trHold
  logical,intent(out) :: energy_increased
  real(kind=8), dimension(tmb%npsidim_orbs), intent(inout):: lhphiold
  logical, intent(inout):: overlap_calculated
  type(energy_terms), intent(in) :: energs
  real(kind=8),dimension(tmb%ham_descr%collcom%ndimind_c) :: hpsit_c
  real(kind=8),dimension(7*tmb%ham_descr%collcom%ndimind_f) :: hpsit_f
  integer, intent(in) :: nit_precond, target_function, correction_orthoconstraint
  logical, intent(in) :: experimental_mode, calculate_inverse, correction_co_contra
  real(kind=8), dimension(tmb%npsidim_orbs), intent(out) :: hpsi_small
  real(kind=8), dimension(tmb%npsidim_orbs),intent(out) :: hpsi_noprecond
  type(workarrays_quartic_convolutions),dimension(tmb%orbs%norbp),intent(inout) :: precond_convol_workarrays
  type(workarr_precond),dimension(tmb%orbs%norbp),intent(inout) :: precond_workarrays
  type(work_transpose),intent(inout) :: wt_philarge
  type(work_transpose),intent(out) :: wt_hpsinoprecond
  !!!these must all be present together
<<<<<<< HEAD
  type(cdft_data),intent(inout),optional :: cdft
  type(fragmentInputParameters),optional,intent(in) :: input_frag
  type(system_fragment), dimension(:), optional, intent(in) :: ref_frags
=======
  !!type(cdft_data),intent(inout),optional :: cdft
  !!type(fragmentInputParameters),optional,intent(in) :: input_frag
  !!type(system_fragment), dimension(:), optional, intent(in) :: ref_frags
>>>>>>> a7b335d2


  ! Local variables
  integer :: iorb, iiorb, ilr, ncount, ierr, ist, ncnt, istat, iall, ii, jjorb, i
  integer :: lwork, info, ishift,ispin, iseg, request
  real(kind=8) :: ddot, tt, fnrmOvrlp_tot, fnrm_tot, fnrmold_tot, tt2, trkw, trH_sendbuf
<<<<<<< HEAD
  character(len=*), parameter :: subname='calculate_energy_and_gradient_linear'
=======
>>>>>>> a7b335d2
  real(kind=8), dimension(:), pointer :: hpsittmp_c, hpsittmp_f
  real(kind=8), dimension(:), allocatable :: hpsi_conf
  real(kind=8), dimension(:), pointer :: kernel_compr_tmp
  real(kind=8), dimension(:), allocatable :: prefac, tmparr
  real(kind=8),dimension(2) :: reducearr
  integer,dimension(2) :: irowcol
  real(wp), dimension(2) :: garray
  real(dp) :: gnrm,gnrm_zero,gnrmMax,gnrm_old ! for preconditional2, replace with fnrm eventually, but keep separate for now
  type(matrices) :: matrixm
  real(kind=8),dimension(:),pointer :: cdft_gradt_c, cdft_gradt_f, cdft_grad, cdft_grad_small
  type(work_transpose) :: wt_hphi

  call f_routine(id='calculate_energy_and_gradient_linear')

  if (target_function==TARGET_FUNCTION_IS_HYBRID) then
      hpsi_conf = f_malloc(tmb%npsidim_orbs,id='hpsi_conf')
      call large_to_small_locreg(iproc, tmb%npsidim_orbs, tmb%ham_descr%npsidim_orbs, tmb%lzd, tmb%ham_descr%lzd, &
           tmb%orbs, tmb%hpsi, hpsi_conf)
      call timing(iproc,'buildgrad_mcpy','ON')
      ist=1
      do iorb=1,tmb%orbs%norbp
          iiorb=tmb%orbs%isorb+iorb
          ilr=tmb%orbs%inwhichlocreg(iiorb)
          ncount=tmb%lzd%llr(ilr)%wfd%nvctr_c+7*tmb%lzd%llr(ilr)%wfd%nvctr_f
          tt=ddot(ncount, hpsi_conf(ist), 1, tmb%psi(ist), 1)
          call daxpy(ncount, -tt, tmb%psi(ist), 1, hpsi_conf(ist), 1)
          ist=ist+ncount
      end do
      call timing(iproc,'buildgrad_mcpy','OF')
  end if

  ! by default no quick exit
  energy_increased=.false.

  if (target_function==TARGET_FUNCTION_IS_ENERGY .and. iproc==0) then
      !!do i=1,size(hpsit_c)
      !!    write(4231,'(a,i8,2es14.6)') 'i, tmb%ham_descr%psit_c(i), hpsit_c(i)', i, tmb%ham_descr%psit_c(i), hpsit_c(i)
      !!end do
      !!do i=1,size(hpsit_f)
      !!    write(4232,'(a,i8,2es14.6)') 'i, tmb%ham_descr%psit_f(i), hpsit_f(i)', i, tmb%ham_descr%psit_f(i), hpsit_f(i)
      !!end do
  end if

  hpsittmp_c = f_malloc_ptr(tmb%ham_descr%collcom%ndimind_c,id='hpsittmp_c')
  hpsittmp_f = f_malloc_ptr(7*tmb%ham_descr%collcom%ndimind_f,id='hpsittmp_f')

  if(target_function==TARGET_FUNCTION_IS_ENERGY .or. &
     target_function==TARGET_FUNCTION_IS_HYBRID) then
     call build_gradient(iproc, nproc, tmb, target_function, hpsit_c, hpsit_f, hpsittmp_c, hpsittmp_f)
  end if

 
  ! WARNING: TO BE CHECKED!!!!
  ! For the non polarized case, a factor of two is already included in the
  ! kernel. Therefore explicitely add this factor for the polarized case 
  ! in order to make the two cases analogous.
  if (tmb%linmat%l%nspin==2 .and. target_function==TARGET_FUNCTION_IS_ENERGY) then
      if (iproc==0) call yaml_warning('multiply the gradient by 2.0, check this!')
      hpsit_c=2.d0*hpsit_c
      hpsit_f=2.d0*hpsit_f
  end if

<<<<<<< HEAD
  !!if (target_function==TARGET_FUNCTION_IS_ENERGY .and. iproc==0) then
  !!    ist=0
  !!    do ispin=1,tmb%linmat%l%nspin
  !!        do i=1,tmb%linmat%l%nvctr
  !!            ist=ist+1
  !!            write(4241,'(a,3i8,es14.6)') 'ispin, i, ist, tmb%linmat%kernel_%matrix_compr(ist)',&ispin, i, ist, tmb%linmat%kernel_%matrix_compr(ist)
  !!        end do
  !!    end do
  !!end if

=======
>>>>>>> a7b335d2

  if (correction_co_contra) then
      !@NEW correction for contra / covariant gradient

      if ((method_updatekernel/=UPDATE_BY_FOE .and. method_updatekernel/=UPDATE_BY_RENORMALIZATION) &
           .or. target_function/=TARGET_FUNCTION_IS_HYBRID) then
          call transpose_localized(iproc, nproc, tmb%npsidim_orbs, tmb%orbs, tmb%collcom, &
               TRANSPOSE_FULL, tmb%psi, tmb%psit_c, tmb%psit_f, tmb%lzd)
          tmb%can_use_transposed=.true.

          call calculate_overlap_transposed(iproc, nproc, tmb%orbs, tmb%collcom, tmb%psit_c, &
               tmb%psit_c, tmb%psit_f, tmb%psit_f, tmb%linmat%s, tmb%linmat%ovrlp_)
          !!call gather_matrix_from_taskgroups_inplace(iproc, nproc, tmb%linmat%s, tmb%linmat%ovrlp_)
      end if
      call vcopy(tmb%ham_descr%collcom%ndimind_c, hpsit_c(1), 1, hpsittmp_c(1), 1)
      call vcopy(7*tmb%ham_descr%collcom%ndimind_f, hpsit_f(1), 1, hpsittmp_f(1), 1)

      ! Transform to the larger sparse region in order to be compatible with tmb%ham_descr%collcom.
      ! To this end use ham_.
      call transform_sparse_matrix_local(tmb%linmat%s, tmb%linmat%m, &
           tmb%linmat%ovrlp_%matrix_compr, tmb%linmat%ham_%matrix_compr, 'small_to_large')

      !tmparr = sparsematrix_malloc(tmb%linmat%m,iaction=SPARSE_FULL,id='tmparr')
      !call vcopy(tmb%linmat%m%nvctr, tmb%linmat%ham_%matrix_compr(1), 1, tmparr(1), 1)
      !call gather_matrix_from_taskgroups_inplace(iproc, nproc, tmb%linmat%m, tmb%linmat%ham_)
      call build_linear_combination_transposed(tmb%ham_descr%collcom, &
           tmb%linmat%m, tmb%linmat%ham_, hpsittmp_c, hpsittmp_f, .true., hpsit_c, hpsit_f, iproc)
      !call vcopy(tmb%linmat%m%nvctr, tmparr(1), 1, tmb%linmat%ham_%matrix_compr(1), 1)
      !call f_free(tmparr)


      !@END NEW correction for contra / covariant gradient
  end if

  call f_free_ptr(hpsittmp_c)
  call f_free_ptr(hpsittmp_f)


  ! Calculate the overlap matrix if necessary
  if (.not.correction_co_contra) then
      call transpose_localized(iproc, nproc, tmb%npsidim_orbs, tmb%orbs, tmb%collcom, &
           TRANSPOSE_FULL, tmb%psi, tmb%psit_c, tmb%psit_f, tmb%lzd)
      tmb%can_use_transposed=.true.
      call calculate_overlap_transposed(iproc, nproc, tmb%orbs, tmb%collcom, tmb%psit_c, &
           tmb%psit_c, tmb%psit_f, tmb%psit_f, tmb%linmat%s, tmb%linmat%ovrlp_)
      !call gather_matrix_from_taskgroups_inplace(iproc, nproc, tmb%linmat%s, tmb%linmat%ovrlp_)
  end if


  !!if (target_function==TARGET_FUNCTION_IS_ENERGY .and. iproc==0) then
  !!    ist=0
  !!    do iorb=1,tmb%orbs%norbp
  !!        iiorb=tmb%orbs%isorb+iorb
  !!        ilr=tmb%orbs%inwhichlocreg(iiorb)
  !!        ncount=tmb%ham_descr%lzd%llr(ilr)%wfd%nvctr_c+7*tmb%ham_descr%lzd%llr(ilr)%wfd%nvctr_f
  !!        do i=1,ncount
  !!            ist=ist+1
  !!            if (tmb%orbs%spinsgn(iiorb)>0.d0) then
  !!                write(4211,'(a,2i10,f8.1,2es16.7)') 'iiorb, ist, spin, vals', iiorb, ist, tmb%orbs%spinsgn(iiorb), tmb%ham_descr%psi(ist), tmb%hpsi(ist)
  !!            else
  !!                write(4212,'(a,2i10,f8.1,2es16.7)') 'iiorb, ist, spin, val', iiorb, ist, tmb%orbs%spinsgn(iiorb), tmb%ham_descr%psi(ist), tmb%hpsi(ist)
  !!            end if
  !!        end do
  !!    end do
  !!    do i=1,size(hpsit_c)
  !!        write(4221,'(a,i8,2es14.6)') 'i, tmb%ham_descr%psit_c(i), hpsit_c(i)', i, tmb%ham_descr%psit_c(i), hpsit_c(i)
  !!    end do
  !!    do i=1,size(hpsit_f)
  !!        write(4222,'(a,i8,2es14.6)') 'i, tmb%ham_descr%psit_f(i), hpsit_f(i)', i, tmb%ham_descr%psit_f(i), hpsit_f(i)
  !!    end do
  !!end if

  call orthoconstraintNonorthogonal(iproc, nproc, tmb%ham_descr%lzd, &
       tmb%ham_descr%npsidim_orbs, tmb%ham_descr%npsidim_comp, &
       tmb%orbs, tmb%ham_descr%collcom, tmb%orthpar, correction_orthoconstraint, &
       tmb%linmat, tmb%ham_descr%psi, tmb%hpsi, &
       tmb%linmat%m, tmb%linmat%ham_, tmb%ham_descr%psit_c, tmb%ham_descr%psit_f, &
       hpsit_c, hpsit_f, tmb%ham_descr%can_use_transposed, &
       overlap_calculated, experimental_mode, calculate_inverse, norder_taylor, max_inversion_error, &
       tmb%npsidim_orbs, tmb%lzd, hpsi_noprecond, wt_philarge, wt_hphi, wt_hpsinoprecond)


  ! Calculate trace (or band structure energy, resp.)
  ! Here the calculation of the trace is only initiated, trH is not yet available
  call calculate_trace_start()
  call untranspose_localized(iproc, nproc, tmb%ham_descr%npsidim_orbs, tmb%orbs, tmb%ham_descr%collcom, &
       TRANSPOSE_GATHER, hpsit_c, hpsit_f, tmb%hpsi, tmb%ham_descr%lzd, wt_hphi)


  !EXPERIMENTAL and therefore deactivated
  ! SM: WARNING trH is only available after the call to calculate_trace_finish
  !add CDFT gradient, or at least an approximation thereof
<<<<<<< HEAD
  if (present(cdft).and..false.) then
     if (.not.present(input_frag).or..not.present(ref_frags)) stop 'input_frag, ref_frags and cdft must be present together'
     cdft_gradt_c = f_malloc_ptr(tmb%ham_descr%collcom%ndimind_c,id='cdft_gradt_c')
     cdft_gradt_f = f_malloc_ptr(7*tmb%ham_descr%collcom%ndimind_f,id='cdft_gradt_f')
     !calculate gradient (1st order taylor), assume S needs calculating though might not be needed
     !print*,size(cdft_gradt_c),size(cdft_gradt_f),tmb%ham_descr%collcom%ndimind_c,7*tmb%ham_descr%collcom%ndimind_f


     call calculate_weight_matrix_lowdin_gradient(cdft%weight_matrix,cdft%weight_matrix_,cdft%ifrag_charged,&
          tmb,input_frag,ref_frags,.true.,.true.,norder_taylor,cdft_gradt_c,cdft_gradt_f)
     !add gradient to hpsi_t
     !print*,'corr',cdft%lag_mult**2*ddot(tmb%ham_descr%collcom%ndimind_c, cdft_gradt_c(1), 1, cdft_gradt_c(1), 1),&
     !     cdft%lag_mult**2*ddot(7*tmb%ham_descr%collcom%ndimind_f, cdft_gradt_f(1), 1, cdft_gradt_f(1), 1)
     !print*,'orig',ddot(tmb%ham_descr%collcom%ndimind_c, hpsit_c(1), 1, hpsit_c(1), 1),&
     !          ddot(7*tmb%ham_descr%collcom%ndimind_f, hpsit_f(1), 1, hpsit_f(1), 1)
     !call daxpy(tmb%ham_descr%collcom%ndimind_c,cdft%lag_mult,cdft_gradt_c,1,hpsit_c,1)
     !call daxpy(7*tmb%ham_descr%collcom%ndimind_f,cdft%lag_mult,cdft_gradt_f,1,hpsit_f,1)
     !print*,'after',ddot(tmb%ham_descr%collcom%ndimind_c, hpsit_c(1), 1, hpsit_c(1), 1),&
     !        ddot(7*tmb%ham_descr%collcom%ndimind_f, hpsit_f(1), 1, hpsit_f(1), 1)
     !call dcopy(tmb%ham_descr%collcom%ndimind_c,cdft_gradt_c,1,hpsit_c,1)
     !call dcopy(7*tmb%ham_descr%collcom%ndimind_f,cdft_gradt_f,1,hpsit_f,1)

     cdft_grad=f_malloc_ptr(tmb%ham_descr%npsidim_orbs,id='cdft_grad')
     call untranspose_localized(iproc, nproc, tmb%ham_descr%npsidim_orbs, tmb%orbs, tmb%ham_descr%collcom, &
          TRANSPOSE_FULL, cdft_gradt_c, cdft_gradt_f, cdft_grad, tmb%ham_descr%lzd)
     !print*,ddot(tmb%ham_descr%npsidim_orbs, cdft_grad(1), 1, cdft_grad(1), 1)

     if (.false.) then
        cdft_grad_small=f_malloc_ptr(tmb%npsidim_orbs,id='cdft_grad_small')
        !no point keeping in tmblarge for now as fd will only be in small
        call large_to_small_locreg(iproc, tmb%npsidim_orbs, tmb%ham_descr%npsidim_orbs, tmb%lzd, tmb%ham_descr%lzd, &
             tmb%orbs, cdft_grad, cdft_grad_small)
        !print CDFT gradient
        !open(10+iproc)
        !do iorb=19000,21500 !1,tmb%npsidim_orbs
        !write(10+iproc,*) cdft_grad_small(iorb)
        !end do
        !close(10+iproc)

        call calculate_weight_matrix_lowdin_gradient_fd(cdft%weight_matrix,cdft%weight_matrix_,cdft%ifrag_charged,&
             tmb,input_frag,ref_frags,.true.,.true.,norder_taylor,cdft_grad_small)
        !call untranspose_localized(iproc, nproc, tmb%ham_descr%npsidim_orbs, tmb%orbs, tmb%ham_descr%collcom, &
        !     cdft_gradt_c, cdft_gradt_f, cdft_grad, tmb%ham_descr%lzd)

        !open(20+iproc)
        !do iorb=19000,21500 !1,tmb%npsidim_orbs
        !write(20+iproc,*) cdft_grad_small(iorb)
        !end do
        !close(20+iproc)

        !call f_free_ptr(cdft_grad_small)

        !call mpi_finalize(bigdft_mpi%mpi_comm)
        !stop
     end if

     call f_free_ptr(cdft_gradt_c)
     call f_free_ptr(cdft_gradt_f)   
     !call daxpy(tmb%ham_descr%npsidim_orbs,cdft%lag_mult,cdft_grad,1,tmb%hpsi,1)
     call dcopy(tmb%ham_descr%npsidim_orbs,cdft_grad,1,tmb%hpsi,1)
     !call dscal(tmb%ham_descr%npsidim_orbs,cdft%lag_mult,tmb%hpsi)

     call f_free_ptr(cdft_grad)
  end if
=======
  !!^^ if (present(cdft).and..false.) then
  !!^^    if (.not.present(input_frag).or..not.present(ref_frags)) stop 'input_frag, ref_frags and cdft must be present together'
  !!^^    cdft_gradt_c = f_malloc_ptr(tmb%ham_descr%collcom%ndimind_c,id='cdft_gradt_c')
  !!^^    cdft_gradt_f = f_malloc_ptr(7*tmb%ham_descr%collcom%ndimind_f,id='cdft_gradt_f')
  !!^^   !calculate gradient (1st order taylor), assume S needs calculating though might not be needed
  !!^^   !print*,size(cdft_gradt_c),size(cdft_gradt_f),tmb%ham_descr%collcom%ndimind_c,7*tmb%ham_descr%collcom%ndimind_f
  !!^^ 
  !!^^ 
  !!^^  call calculate_weight_matrix_lowdin_gradient(cdft%weight_matrix,cdft%weight_matrix_,cdft%ifrag_charged,&
  !!^^        tmb,input_frag,ref_frags,.true.,.true.,norder_taylor,cdft_gradt_c,cdft_gradt_f)
  !!^^   !add gradient to hpsi_t
  !!^^   !print*,'corr',cdft%lag_mult**2*ddot(tmb%ham_descr%collcom%ndimind_c, cdft_gradt_c(1), 1, cdft_gradt_c(1), 1),&
  !!^^   !     cdft%lag_mult**2*ddot(7*tmb%ham_descr%collcom%ndimind_f, cdft_gradt_f(1), 1, cdft_gradt_f(1), 1)
  !!^^   !print*,'orig',ddot(tmb%ham_descr%collcom%ndimind_c, hpsit_c(1), 1, hpsit_c(1), 1),&
  !!^^   !          ddot(7*tmb%ham_descr%collcom%ndimind_f, hpsit_f(1), 1, hpsit_f(1), 1)
  !!^^   !call daxpy(tmb%ham_descr%collcom%ndimind_c,cdft%lag_mult,cdft_gradt_c,1,hpsit_c,1)
  !!^^   !call daxpy(7*tmb%ham_descr%collcom%ndimind_f,cdft%lag_mult,cdft_gradt_f,1,hpsit_f,1)
  !!^^   !print*,'after',ddot(tmb%ham_descr%collcom%ndimind_c, hpsit_c(1), 1, hpsit_c(1), 1),&
  !!^^   !        ddot(7*tmb%ham_descr%collcom%ndimind_f, hpsit_f(1), 1, hpsit_f(1), 1)
  !!^^   !call dcopy(tmb%ham_descr%collcom%ndimind_c,cdft_gradt_c,1,hpsit_c,1)
  !!^^   !call dcopy(7*tmb%ham_descr%collcom%ndimind_f,cdft_gradt_f,1,hpsit_f,1)
  !!^^ 
  !!^^   cdft_grad=f_malloc_ptr(tmb%ham_descr%npsidim_orbs,id='cdft_grad')
  !!^^   call untranspose_localized(iproc, nproc, tmb%ham_descr%npsidim_orbs, tmb%orbs, tmb%ham_descr%collcom, &
  !!^^        TRANSPOSE_FULL, cdft_gradt_c, cdft_gradt_f, cdft_grad, tmb%ham_descr%lzd)
  !!^^   !print*,ddot(tmb%ham_descr%npsidim_orbs, cdft_grad(1), 1, cdft_grad(1), 1)
  !!^^ 
  !!^^  if (.false.) then
  !!^^  cdft_grad_small=f_malloc_ptr(tmb%npsidim_orbs,id='cdft_grad_small')
  !!^^  !no point keeping in tmblarge for now as fd will only be in small
  !!^^  call large_to_small_locreg(iproc, tmb%npsidim_orbs, tmb%ham_descr%npsidim_orbs, tmb%lzd, tmb%ham_descr%lzd, &
  !!^^       tmb%orbs, cdft_grad, cdft_grad_small)
  !!^^  !print CDFT gradient
  !!^^  !open(10+iproc)
  !!^^  !do iorb=19000,21500 !1,tmb%npsidim_orbs
  !!^^  !write(10+iproc,*) cdft_grad_small(iorb)
  !!^^  !end do
  !!^^  !close(10+iproc)
  !!^^ 
  !!^^   call calculate_weight_matrix_lowdin_gradient_fd(cdft%weight_matrix,cdft%weight_matrix_,cdft%ifrag_charged,&
  !!^^        tmb,input_frag,ref_frags,.true.,.true.,norder_taylor,cdft_grad_small)
  !!^^   !call untranspose_localized(iproc, nproc, tmb%ham_descr%npsidim_orbs, tmb%orbs, tmb%ham_descr%collcom, &
  !!^^   !     cdft_gradt_c, cdft_gradt_f, cdft_grad, tmb%ham_descr%lzd)
  !!^^ 
  !!^^  !open(20+iproc)
  !!^^  !do iorb=19000,21500 !1,tmb%npsidim_orbs
  !!^^  !write(20+iproc,*) cdft_grad_small(iorb)
  !!^^  !end do
  !!^^  !close(20+iproc)
  !!^^ 
  !!^^  !call f_free_ptr(cdft_grad_small)
  !!^^ 
  !!^^  !call mpi_finalize(bigdft_mpi%mpi_comm)
  !!^^  !stop
  !!^^  end if
  !!^^ 
  !!^^  call f_free_ptr(cdft_gradt_c)
  !!^^  call f_free_ptr(cdft_gradt_f)   
  !!^^  !call daxpy(tmb%ham_descr%npsidim_orbs,cdft%lag_mult,cdft_grad,1,tmb%hpsi,1)
  !!^^  call dcopy(tmb%ham_descr%npsidim_orbs,cdft_grad,1,tmb%hpsi,1)
  !!^^  !call dscal(tmb%ham_descr%npsidim_orbs,cdft%lag_mult,tmb%hpsi)
  !!^^ 
  !!^^  call f_free_ptr(cdft_grad)
  !!^^  end if
>>>>>>> a7b335d2


  !!if (target_function==TARGET_FUNCTION_IS_ENERGY .and. iproc==0) then
  !!    ist=0
  !!    do iorb=1,tmb%orbs%norbp
  !!        iiorb=tmb%orbs%isorb+iorb
  !!        ilr=tmb%orbs%inwhichlocreg(iiorb)
  !!        ncount=tmb%ham_descr%lzd%llr(ilr)%wfd%nvctr_c+7*tmb%ham_descr%lzd%llr(ilr)%wfd%nvctr_f
  !!        do i=1,ncount
  !!            ist=ist+1
  !!            if (tmb%orbs%spinsgn(iiorb)>0.d0) then
  !!                write(4201,'(a,2i10,f8.1,es16.7)') 'iiorb, ist, spin, vals', iiorb, ist, tmb%orbs%spinsgn(iiorb), tmb%hpsi(ist)
  !!            else
  !!                write(4202,'(a,2i10,f8.1,es16.7)') 'iiorb, ist, spin, val', iiorb, ist, tmb%orbs%spinsgn(iiorb), tmb%hpsi(ist)
  !!            end if
  !!        end do
  !!    end do
  !!end if



  !temporary debug
  !call daxpy(tmb%npsidim_orbs,cdft%lag_mult,cdft_grad_small,1,hpsi_small,1)
  !call f_free_ptr(cdft_grad_small)

  !!if (target_function==TARGET_FUNCTION_IS_ENERGY .and. iproc==0) then
  !!    ist=0
  !!    do iorb=1,tmb%orbs%norbp
  !!        iiorb=tmb%orbs%isorb+iorb
  !!        ilr=tmb%orbs%inwhichlocreg(iiorb)
  !!        ncount=tmb%lzd%llr(ilr)%wfd%nvctr_c+7*tmb%lzd%llr(ilr)%wfd%nvctr_f
  !!        do i=1,ncount
  !!            ist=ist+1
  !!            if (tmb%orbs%spinsgn(iiorb)>0.d0) then
  !!                write(4301,'(a,2i10,f8.1,es16.7)') 'iiorb, ist, spin, vals', iiorb, ist, tmb%orbs%spinsgn(iiorb), hpsi_small(ist)
  !!            else
  !!                write(4302,'(a,2i10,f8.1,es16.7)') 'iiorb, ist, spin, val', iiorb, ist, tmb%orbs%spinsgn(iiorb), hpsi_small(ist)
  !!            end if
  !!        end do
  !!    end do
  !!end if

<<<<<<< HEAD
  !experimental
  if (present(cdft).and..false.) then
     !only correct energy not gradient for now
     !can give tmb%orbs twice as ksorbs is only used for recalculating the kernel
     stop 'MAKE SURE THAN calculate_kernel_and_energy IS CALLED APPRORIATELY:'
     call calculate_kernel_and_energy(iproc,nproc,tmb%linmat%l,cdft%weight_matrix, &
          tmb%linmat%kernel_,cdft%weight_matrix_,trkw,tmb%coeff,tmb%orbs,tmb%orbs,.false.)
     !cdft%charge is always constant (as is lagmult in this loop) so could in theory be ignored as in optimize_coeffs
     trH = trH + cdft%lag_mult*(trkw - cdft%charge)
     if (iproc==0) print*,'trH,trH+V(trkw-N),V(trkw-N)',trH-cdft%lag_mult*(trkw - cdft%charge),&
          trH,cdft%lag_mult*(trkw - cdft%charge)
=======




  !!^^ !experimental
  !!^^ if (present(cdft).and..false.) then
  !!^^   !only correct energy not gradient for now
  !!^^   !can give tmb%orbs twice as ksorbs is only used for recalculating the kernel
  !!^^   stop 'MAKE SURE THAN calculate_kernel_and_energy IS CALLED APPRORIATELY:'
  !!^^   call calculate_kernel_and_energy(iproc,nproc,tmb%linmat%l,cdft%weight_matrix, &
  !!^^          tmb%linmat%kernel_,cdft%weight_matrix_,trkw,tmb%coeff,tmb%orbs,tmb%orbs,.false.)
  !!^^   !cdft%charge is always constant (as is lagmult in this loop) so could in theory be ignored as in optimize_coeffs
  !!^^   trH = trH + cdft%lag_mult*(trkw - cdft%charge)
  !!^^   if (iproc==0) print*,'trH,trH+V(trkw-N),V(trkw-N)',trH-cdft%lag_mult*(trkw - cdft%charge),trH,cdft%lag_mult*(trkw - cdft%charge)
  !!^^ end if




  call large_to_small_locreg(iproc, tmb%npsidim_orbs, tmb%ham_descr%npsidim_orbs, tmb%lzd, tmb%ham_descr%lzd, &
       tmb%orbs, tmb%hpsi, hpsi_small)

  ! Copy the small gradient back to tmb%hpsi as a temporary array 
  call vcopy(tmb%npsidim_orbs, hpsi_small(1), 1, tmb%hpsi(1), 1)

  ! Do the preconditioning while trH is communicated
  if(target_function==TARGET_FUNCTION_IS_HYBRID) then
     ist=1
     do iorb=1,tmb%orbs%norbp
        iiorb=tmb%orbs%isorb+iorb
        ilr = tmb%orbs%inWhichLocreg(iiorb)
        ncnt=tmb%lzd%llr(ilr)%wfd%nvctr_c+7*tmb%lzd%llr(ilr)%wfd%nvctr_f

        tt=ddot(ncnt, hpsi_conf(ist), 1, hpsi_small(ist), 1)
        tt=tt/ddot(ncnt, hpsi_conf(ist), 1, hpsi_conf(ist), 1)
        call daxpy(ncnt, -tt, hpsi_conf(ist), 1, hpsi_small(ist), 1)
        call dscal(ncnt, tt, hpsi_conf(ist), 1)

        ist=ist+ncnt
     end do

     call preconditionall2(iproc,nproc,tmb%orbs,tmb%Lzd,&
          tmb%lzd%hgrids(1), tmb%lzd%hgrids(2), tmb%lzd%hgrids(3),&
          nit_precond,tmb%npsidim_orbs,hpsi_conf,tmb%confdatarr,gnrm,gnrm_zero, &
          precond_convol_workarrays, precond_workarrays)

     ! temporarily turn confining potential off...
     prefac = f_malloc(tmb%orbs%norbp,id='prefac')
     prefac(:)=tmb%confdatarr(:)%prefac
     tmb%confdatarr(:)%prefac=0.0d0
     call preconditionall2(iproc,nproc,tmb%orbs,tmb%Lzd,&
          tmb%lzd%hgrids(1), tmb%lzd%hgrids(2), tmb%lzd%hgrids(3),&
          nit_precond,tmb%npsidim_orbs,hpsi_small,tmb%confdatarr,gnrm,gnrm_zero, & ! prefac should be zero
          precond_convol_workarrays, precond_workarrays)
     call daxpy(tmb%npsidim_orbs, 1.d0, hpsi_conf(1), 1, hpsi_small(1), 1)
     ! ...revert back to correct value
     tmb%confdatarr(:)%prefac=prefac

     call f_free(prefac)
     call f_free(hpsi_conf)
  else
     call preconditionall2(iproc,nproc,tmb%orbs,tmb%Lzd,&
          tmb%lzd%hgrids(1), tmb%lzd%hgrids(2), tmb%lzd%hgrids(3),&
          nit_precond,tmb%npsidim_orbs,hpsi_small,tmb%confdatarr,gnrm,gnrm_zero,&
          precond_convol_workarrays, precond_workarrays)
>>>>>>> a7b335d2
  end if


  ! Here the calculation of the trace is completed, trH is available
  call calculate_trace_finish()

  ! WARNING: TO BE CHECKED!!!!
  ! For the polarized case, a factor of two was already multiplied to the
  ! gradient (see above). Therefore now undo this again for the band structure
  ! energy in order to get the analogous result to the non-polarized case.
  if (tmb%linmat%l%nspin==2 .and. target_function==TARGET_FUNCTION_IS_ENERGY) then
      if (iproc==0) call yaml_warning('divide the band stucture energy by 2.0, check this!')
      trH=0.5d0*trH
  end if

  ! trH is now the total energy (name is misleading, correct this)
  ! Multiply by 2 because when minimizing trace we don't have kernel
  if(tmb%orbs%nspin==1 .and. target_function==TARGET_FUNCTION_IS_TRACE) trH=2.d0*trH
  trH=trH-energs%eh+energs%exc-energs%evxc-energs%eexctX+energs%eion+energs%edisp


  ! Determine whether the target function is increasing
  !if(.not. ldiis%switchSD .and. ldiis%isx==0) then
  if(.not. ldiis%switchSD) then
      if(trH > ldiis%trmin+1.d-12*abs(ldiis%trmin)) then !1.d-12 is here to tolerate some noise...
          !!if(iproc==0) write(*,'(1x,a,es18.10,a,es18.10)') &
          !!    'WARNING: the target function is larger than its minimal value reached so far:',trH,' > ', ldiis%trmin
          if (iproc==0) then
              call yaml_newline()
              call yaml_warning('target function larger than its minimal value reached so far, &
                  &D='//trim(yaml_toa(trH-ldiis%trmin,fmt='(1es10.3)')))!//'. &
                  !&Decrease step size and restart with previous TMBs')
          end if
          !if(iproc==0) write(*,'(1x,a)') 'Decrease step size and restart with previous TMBs'
          energy_increased=.true.
      end if
  end if


  ! Determine the gradient norm and its maximal component. In addition, adapt the
  ! step size for the steepest descent minimization (depending on the angle 
  ! between the current gradient and the one from the previous iteration).
  ! This is of course only necessary if we are using steepest descent and not DIIS.
  ! if newgradient is true, the angle criterion cannot be used and the choice whether to
  ! decrease or increase the step size is only based on the fact whether the trace decreased or increased.
  fnrm=0.d0
  fnrmMax=0.d0
  fnrmOvrlp_tot=0.d0
  fnrmOld_tot=0.d0
  ist=1
  do iorb=1,tmb%orbs%norbp
      iiorb=tmb%orbs%isorb+iorb
      ilr=tmb%orbs%inwhichlocreg(iiorb)
      ncount=tmb%lzd%llr(ilr)%wfd%nvctr_c+7*tmb%lzd%llr(ilr)%wfd%nvctr_f
      tt = ddot(ncount, tmb%hpsi(ist), 1, tmb%hpsi(ist), 1)
      fnrm = fnrm + tt
      if(tt>fnrmMax) fnrmMax=tt
      if(it>1) then
          tt2=ddot(ncount, tmb%hpsi(ist), 1, lhphiold(ist), 1)
          fnrmOvrlp_tot = fnrmOvrlp_tot + tt2
          if(ldiis%isx==0 .and. .not.ldiis%switchSD) then
              ! Adapt step size for the steepest descent minimization.
              if (.not.experimental_mode) then
                  tt2=tt2/sqrt(tt*fnrmOldArr(iorb))
                  ! apply thresholds so that alpha never goes below around 1.d-2 and above around 2
                  if(tt2>.6d0 .and. trH<trHold .and. alpha(iorb)<1.8d0) then
                      alpha(iorb)=alpha(iorb)*1.1d0
                  else if (alpha(iorb)>1.7d-3) then
                      alpha(iorb)=alpha(iorb)*.6d0
                  end if
              end if
          end if
      end if
      fnrmOldArr(iorb)=tt
      ist=ist+ncount
  end do
  

  call communicate_fnrm()


  if (experimental_mode .and. it>1 .and. ldiis%isx==0 .and. .not.ldiis%switchSD) then
      !do iorb=1,tmb%orbs%norbp
      !    fnrmOld_tot=fnrmOld_tot+fnrmOldArr(iorb)
      !end do
      if (nproc>1) then
          call mpiallred(fnrmOvrlp_tot, 1, mpi_sum, bigdft_mpi%mpi_comm)
      end if
      !tt2=fnrmOvrlp_tot/sqrt(fnrm*fnrmOld_tot)
      tt2=fnrmOvrlp_tot/sqrt(fnrm*fnrm_old)
      ! apply thresholds so that alpha never goes below around 1.d-2 and above around 2
      if(tt2>.6d0 .and. trH<trHold .and. alpha(1)<1.8d0) then ! take alpha(1) since the value is the same for all
          alpha(:)=alpha(:)*1.1d0
      else if (alpha(1)>1.7d-3) then
          alpha(:)=alpha(:)*.6d0
      end if
  end if

  fnrm_old=fnrm ! This value will be used in th next call to this routine

  fnrm=sqrt(fnrm/dble(tmb%orbs%norb))
  fnrmMax=sqrt(fnrmMax)



  ! Determine the mean step size for steepest descent iterations.
  call communicate_alpha()
  tt=sum(alpha)
  alpha_max=maxval(alpha)
  if (nproc > 1) then
     call mpiallred(tt, 1, mpi_sum, bigdft_mpi%mpi_comm)
     call mpiallred(alpha_max, 1, mpi_max, bigdft_mpi%mpi_comm)
  end if
  alpha_mean=tt/dble(tmb%orbs%norb)

  ! Copy the gradient (will be used in the next iteration to adapt the step size).
  call vcopy(tmb%npsidim_orbs, tmb%hpsi(1), 1, lhphiold(1), 1)
  !!call timing(iproc,'buildgrad_mcpy','OF')

  ! if energy has increased or we only wanted to calculate the energy, not gradient, we can return here
  ! rather than calculating the preconditioning for nothing
  ! Do this only for steepest descent
  if ((energy_increased) .and. target_function/=TARGET_FUNCTION_IS_HYBRID .and. ldiis%isx==0) return



  !!@if(target_function==TARGET_FUNCTION_IS_HYBRID) then
  !!@   ist=1
  !!@   do iorb=1,tmb%orbs%norbp
  !!@      iiorb=tmb%orbs%isorb+iorb
  !!@      ilr = tmb%orbs%inWhichLocreg(iiorb)
  !!@      ncnt=tmb%lzd%llr(ilr)%wfd%nvctr_c+7*tmb%lzd%llr(ilr)%wfd%nvctr_f

  !!@      tt=ddot(ncnt, hpsi_conf(ist), 1, hpsi_small(ist), 1)
  !!@      tt=tt/ddot(ncnt, hpsi_conf(ist), 1, hpsi_conf(ist), 1)
  !!@      call daxpy(ncnt, -tt, hpsi_conf(ist), 1, hpsi_small(ist), 1)
  !!@      call dscal(ncnt, tt, hpsi_conf(ist), 1)

  !!@      ist=ist+ncnt
  !!@   end do

  !!@   call preconditionall2(iproc,nproc,tmb%orbs,tmb%Lzd,&
  !!@        tmb%lzd%hgrids(1), tmb%lzd%hgrids(2), tmb%lzd%hgrids(3),&
  !!@        nit_precond,tmb%npsidim_orbs,hpsi_conf,tmb%confdatarr,gnrm,gnrm_zero, &
  !!@        precond_convol_workarrays, precond_workarrays)

  !!@   ! temporarily turn confining potential off...
  !!@   prefac = f_malloc(tmb%orbs%norbp,id='prefac')
  !!@   prefac(:)=tmb%confdatarr(:)%prefac
  !!@   tmb%confdatarr(:)%prefac=0.0d0
  !!@   call preconditionall2(iproc,nproc,tmb%orbs,tmb%Lzd,&
  !!@        tmb%lzd%hgrids(1), tmb%lzd%hgrids(2), tmb%lzd%hgrids(3),&
  !!@        nit_precond,tmb%npsidim_orbs,hpsi_small,tmb%confdatarr,gnrm,gnrm_zero, & ! prefac should be zero
  !!@        precond_convol_workarrays, precond_workarrays)
  !!@   call daxpy(tmb%npsidim_orbs, 1.d0, hpsi_conf(1), 1, hpsi_small(1), 1)
  !!@   ! ...revert back to correct value
  !!@   tmb%confdatarr(:)%prefac=prefac

  !!@   call f_free(prefac)
  !!@   call f_free(hpsi_conf)
  !!@else
  !!@   call preconditionall2(iproc,nproc,tmb%orbs,tmb%Lzd,&
  !!@        tmb%lzd%hgrids(1), tmb%lzd%hgrids(2), tmb%lzd%hgrids(3),&
  !!@        nit_precond,tmb%npsidim_orbs,hpsi_small,tmb%confdatarr,gnrm,gnrm_zero,&
  !!@        precond_convol_workarrays, precond_workarrays)
  !!@end if

  !!if (target_function==TARGET_FUNCTION_IS_ENERGY .and. iproc==0) then
  !!    ist=0
  !!    do iorb=1,tmb%orbs%norbp
  !!        iiorb=tmb%orbs%isorb+iorb
  !!        ilr=tmb%orbs%inwhichlocreg(iiorb)
  !!        ncount=tmb%lzd%llr(ilr)%wfd%nvctr_c+7*tmb%lzd%llr(ilr)%wfd%nvctr_f
  !!        do i=1,ncount
  !!            ist=ist+1
  !!            if (tmb%orbs%spinsgn(iiorb)>0.d0) then
  !!                write(4401,'(a,2i10,f8.1,es16.7)') 'iiorb, ist, spin, vals', iiorb, ist, tmb%orbs%spinsgn(iiorb), hpsi_small(ist)
  !!            else
  !!                write(4402,'(a,2i10,f8.1,es16.7)') 'iiorb, ist, spin, val', iiorb, ist, tmb%orbs%spinsgn(iiorb), hpsi_small(ist)
  !!            end if
  !!        end do
  !!    end do
  !!end if

  if (iproc==0) then
      call yaml_map('Preconditioning',.true.)
  end if

  call f_release_routine()


  contains

    subroutine calculate_trace_start()
      implicit none

      ! Local variables
      integer :: iorb, iiorb

      call f_routine(id='calculate_trace_start')
      call timing(iproc,'calctrace_comp','ON')

      trH=0.d0
      do iorb=1,tmb%orbs%norbp
         iiorb=tmb%orbs%isorb+iorb
         ii=matrixindex_in_compressed(tmb%linmat%m,iiorb,iiorb)
         trH = trH + tmb%linmat%ham_%matrix_compr(ii-tmb%linmat%m%isvctrp_tg)
      end do
      call timing(iproc,'calctrace_comp','OF')
      call timing(iproc,'calctrace_comm','ON')
      if (nproc>1) then
          trH_sendbuf = trH
          call mpiiallred(trH_sendbuf, trH, 1, mpi_sum, bigdft_mpi%mpi_comm, request)
      end if
      call timing(iproc,'calctrace_comm','OF')

      call f_release_routine()

    end subroutine calculate_trace_start


    subroutine calculate_trace_finish()
      implicit none

      ! Local variables
      integer :: iorb, iiorb

      call f_routine(id='calculate_trace_finish')
      call timing(iproc,'calctrace_comm','ON')
      if (nproc>1) then
          call mpiwait(request)
      end if
      call timing(iproc,'calctrace_comm','OF')

      call f_release_routine()

    end subroutine calculate_trace_finish


  subroutine communicate_fnrm()
    implicit none
    call f_routine(id='communicate_fnrm')
    if (nproc > 1) then
       call mpiallred(fnrm, 1, mpi_sum, bigdft_mpi%mpi_comm)
       call mpiallred(fnrmMax, 1, mpi_max, bigdft_mpi%mpi_comm)
    end if
    call f_release_routine()
  end subroutine communicate_fnrm

  subroutine communicate_alpha()
    implicit none
    call f_routine(id='communicate_alpha')
    tt=sum(alpha)
    alpha_max=maxval(alpha)
    if (nproc > 1) then
       call mpiallred(tt, 1, mpi_sum, bigdft_mpi%mpi_comm)
       call mpiallred(alpha_max, 1, mpi_max, bigdft_mpi%mpi_comm)
    end if
    call f_release_routine()
  end subroutine communicate_alpha

end subroutine calculate_energy_and_gradient_linear


subroutine calculate_residue_ks(iproc, nproc, num_extra, ksorbs, tmb, hpsit_c, hpsit_f)
  use module_base
  use module_types
  use module_interfaces, fake_name => calculate_residue_ks,fake_B=>calculate_energy_and_gradient_linear
  use sparsematrix_base, only: sparse_matrix, sparse_matrix_null, deallocate_sparse_matrix, &
                               matrices_null, allocate_matrices, deallocate_matrices
  use sparsematrix, only: uncompress_matrix, gather_matrix_from_taskgroups_inplace, &
                          extract_taskgroup_inplace, uncompress_matrix2
  implicit none

  ! Calling arguments
  integer, intent(in) :: iproc, nproc, num_extra
  type(dft_wavefunction), intent(inout) :: tmb
  type(orbitals_data), intent(in) :: ksorbs
  real(kind=8),dimension(:),pointer :: hpsit_c, hpsit_f

  integer :: iorb, istat, iall, ierr
  real(kind=8) :: ksres_sum
  real(kind=8), dimension(:), allocatable :: ksres
  real(kind=8), dimension(:,:), allocatable :: coeff_tmp, grad_coeff
  type(sparse_matrix) :: grad_ovrlp
  type(matrices) :: grad_ovrlp_
  character(len=256) :: subname='calculate_residue_ks'


  call f_routine(id='calculate_residue_ks')

  ! want to calculate the residue of the KS states here, not just the tmbs
  ! for now just occupied, eventually would want occupied+num_extra
  ! probably better to calculate c_i^a|g_a> first but copying and pasting for now (INEFFICIENT but just testing)
  !!if(associated(hpsit_c)) then
  !!    iall=-product(shape(hpsit_c))*kind(hpsit_c)
  !!    deallocate(hpsit_c, stat=istat)
  !!    call memocc(istat, iall, 'hpsit_c', subname)
  !!end if
  !!if(associated(hpsit_f)) then
  !!    iall=-product(shape(hpsit_f))*kind(hpsit_f)
  !!    deallocate(hpsit_f, stat=istat)
  !!    call memocc(istat, iall, 'hpsit_f', subname)
  !!end if
  !!allocate(hpsit_c(sum(collcom%nrecvcounts_c)), stat=istat)
  !!call memocc(istat, hpsit_c, 'hpsit_c', subname)
  !!allocate(hpsit_f(7*sum(collcom%nrecvcounts_f)), stat=istat)
  !!call memocc(istat, hpsit_f, 'hpsit_f', subname)

  ! should already be done in orthoconstraintnonorthogonal so can use directly
  !call transpose_localized(iproc, nproc, tmb%ham_descr%npsidim_orbs, tmb%orbs, tmb%ham_descr%collcom, &
  !     tmb%hpsi, hpsit_c, hpsit_f, tmb%ham_descr%lzd)
  !!can_use_transposed=.true.

  !call nullify_sparse_matrix(grad_ovrlp)
  grad_ovrlp=sparse_matrix_null()
  !call sparse_copy_pattern(tmb%linmat%m, grad_ovrlp, iproc, subname)
  call copy_sparse_matrix(tmb%linmat%m, grad_ovrlp)
  !grad_ovrlp%matrix_compr=f_malloc_ptr(grad_ovrlp%nvctr,id='grad_ovrlp%matrix_compr')
  grad_ovrlp_ = matrices_null()
  call allocate_matrices(tmb%linmat%m, allocate_full=.false., &
       matname='grad_ovrlp_', mat=grad_ovrlp_)

  call calculate_overlap_transposed(iproc, nproc, tmb%orbs, tmb%ham_descr%collcom, hpsit_c, hpsit_c, &
       hpsit_f, hpsit_f, tmb%linmat%m, grad_ovrlp_)
  !!call gather_matrix_from_taskgroups_inplace(iproc, nproc, tmb%linmat%m, grad_ovrlp_)
  !! This can then be deleted if the transition to the new type has been completed.
  !grad_ovrlp%matrix_compr=grad_ovrlp_%matrix_compr


  grad_coeff = f_malloc((/ tmb%orbs%norb, tmb%orbs%norb /),id='grad_coeff')
  coeff_tmp = f_malloc((/ tmb%orbs%norbp, max(tmb%orbs%norb, 1) /),id='coeff_tmp')

  !grad_ovrlp%matrix=f_malloc_ptr((/tmb%orbs%norb,tmb%orbs%norb/),id='grad_ovrlp%matrix')
  call uncompress_matrix2(iproc,nproc,grad_ovrlp,grad_ovrlp_%matrix_compr,grad_ovrlp_%matrix)

  ! can change this so only go up to ksorbs%norb...
  if (tmb%orbs%norbp>0) then
     call dgemm('n', 'n', tmb%orbs%norbp, tmb%orbs%norb, tmb%orbs%norb, 1.d0, grad_ovrlp_%matrix(tmb%orbs%isorb+1,1,1), &
          tmb%orbs%norb, tmb%coeff(1,1), tmb%orbs%norb, 0.d0, coeff_tmp, tmb%orbs%norbp)
     call dgemm('t', 'n', tmb%orbs%norb, tmb%orbs%norb, tmb%orbs%norbp, 1.d0, tmb%coeff(tmb%orbs%isorb+1,1), &
          tmb%orbs%norb, coeff_tmp, tmb%orbs%norbp, 0.d0, grad_coeff, tmb%orbs%norb)
  else
     call f_zero(grad_coeff)
  end if

  call f_free(coeff_tmp)
  call deallocate_matrices(grad_ovrlp_)

  if (nproc>1) then
      call mpiallred(grad_coeff, mpi_sum, bigdft_mpi%mpi_comm)
  end if

  ! now calculate sqrt(<g_i|g_i>) and mean value
  ksres = f_malloc(ksorbs%norb+num_extra,id='ksres')
  
  ksres_sum=0.0d0
  do iorb=1,ksorbs%norb+num_extra
    ksres(iorb)=dsqrt(grad_coeff(iorb,iorb))
    !ksres_sum=ksres_sum+ksres(iorb)
    ksres_sum=ksres_sum+grad_coeff(iorb,iorb)
    if (iproc==0) write(*,*) 'KS residue',iorb,ksres(iorb)!,tmb%orbs%occup(iorb)
  end do
  if (iproc==0) write(*,*) 'Average KS residue',sqrt(ksres_sum/real(ksorbs%norb+num_extra,gp))


  !call init_matrixindex_in_compressed_fortransposed(iproc, nproc, tmb%orbs, &
  !     tmb%collcom, tmb%ham_descr%collcom, tmb%collcom_sr, tmb%linmat%ham)
  ! calculate Tr[Kg]  (not recalculating kernel as don't have the correct occs here)
  !call calculate_kernel_and_energy(iproc,nproc,denskern,grad_coeff,ksres_sum,tmb%coeff,orbs,tmb%orbs,.true.)
  grad_ovrlp_ = matrices_null()
  call allocate_matrices(tmb%linmat%m, allocate_full=.false., matname='grad_ovrlp_', mat=grad_ovrlp_)
  !grad_ovrlp_%matrix_compr=grad_ovrlp%matrix_compr
  !!call extract_taskgroup_inplace(tmb%linmat%l, tmb%linmat%kernel_)
  call extract_taskgroup_inplace(grad_ovrlp, grad_ovrlp_)
  call calculate_kernel_and_energy(iproc,nproc,tmb%linmat%l,grad_ovrlp,&
       tmb%linmat%kernel_, grad_ovrlp_, &
       ksres_sum,tmb%coeff,tmb%orbs,tmb%orbs,.false.)
  !!call gather_matrix_from_taskgroups_inplace(iproc, nproc, tmb%linmat%l, tmb%linmat%kernel_)
  !!call gather_matrix_from_taskgroups_inplace(iproc, nproc, grad_ovrlp, grad_ovrlp_)
  call deallocate_matrices(grad_ovrlp_)
  if (iproc==0) write(*,*) 'KS residue from trace',&
       dsqrt(ksres_sum)/real(tmb%orbs%norb,gp) ! should update normalization as would only be occ here not extra?

  call deallocate_sparse_matrix(grad_ovrlp)

  call f_free(grad_coeff)
  call f_free(ksres)

  call f_release_routine()

end subroutine calculate_residue_ks


subroutine hpsitopsi_linear(iproc, nproc, it, ldiis, tmb,  &
           lphiold, alpha, trH, alpha_mean, alpha_max, alphaDIIS, hpsi_small, ortho, psidiff, &
           experimental_mode, order_taylor, max_inversion_error, trH_ref, kernel_best, complete_reset)
  use module_base
  use module_types
  use yaml_output
  use module_interfaces, fake_name_A => hpsitopsi_linear,fake_name_C=>calculate_energy_and_gradient_linear
  implicit none
  
  ! Calling arguments
  integer,intent(in) :: iproc, nproc, it
  integer,intent(inout) :: order_taylor
  real(kind=8),intent(in) :: max_inversion_error
  type(localizedDIISParameters), intent(inout) :: ldiis
  type(DFT_wavefunction), target,intent(inout) :: tmb
  real(kind=8), dimension(tmb%npsidim_orbs), intent(inout) :: lphiold
  real(kind=8), intent(in) :: trH, alpha_mean, alpha_max
  real(kind=8), dimension(tmb%orbs%norbp), intent(inout) :: alpha, alphaDIIS
  real(kind=8), dimension(tmb%npsidim_orbs), intent(inout) :: hpsi_small
  real(kind=8), dimension(tmb%npsidim_orbs), optional,intent(out) :: psidiff
  logical, intent(in) :: ortho, experimental_mode
  real(kind=8),intent(out) :: trH_ref
  real(kind=8),dimension(tmb%linmat%l%nvctrp_tg*tmb%linmat%l%nspin),intent(inout) :: kernel_best
  logical,intent(out) :: complete_reset

  ! Local variables
  integer :: i, iorb, ilr, ist, iiorb, ncount
  character(len=*), parameter :: subname='hpsitopsi_linear'
  real(kind=8), dimension(:), allocatable :: norm
  real(kind=8) :: ddot, dnrm2, tt

  call f_routine(id='hpsitopsi_linear')

  call DIISorSD(iproc, it, trH, tmb, ldiis, alpha, alphaDIIS, lphiold, trH_ref, kernel_best, complete_reset)
  if(iproc==0) then
      call yaml_newline()
      call yaml_mapping_open('Optimization',flow=.true.)
      if(ldiis%isx>0) then
          call yaml_map('algorithm','DIIS')
          call yaml_map('history length',ldiis%isx)
          call yaml_map('consecutive failures',ldiis%icountDIISFailureCons)
          call yaml_map('total failures',ldiis%icountDIISFailureTot)
      else
          call yaml_map('algorithm','SD')
          call yaml_map('mean alpha',alpha_mean,fmt='(es9.3)')
          call yaml_map('max alpha',alpha_max,fmt='(es9.3)')
          call yaml_map('consecutive successes',ldiis%icountSDSatur)
      end if
      call yaml_mapping_close()
      call yaml_newline()
  end if

  ! Improve the orbitals, depending on the choice made above.
  if (present(psidiff)) call vcopy(tmb%npsidim_orbs, tmb%psi(1), 1, psidiff(1), 1)
  if(.not.ldiis%switchSD) then
      call improveOrbitals(iproc, nproc, tmb, tmb%linmat%s%nspin, ldiis, alpha, hpsi_small, experimental_mode)
  else
      if (iproc==0) then
          call yaml_warning('no improvement of the orbitals, recalculate gradient')
          call yaml_newline()
      end if
  end if

  ! The transposed quantities can now not be used any more...
  if(tmb%can_use_transposed) then
      tmb%can_use_transposed=.false.
  end if


  if (.not.ortho .and. iproc==0) then
      call yaml_map('Orthogonalization',.false.)
  end if

  if(.not.ldiis%switchSD.and.ortho) then
      if (present(psidiff)) then
          do i=1,tmb%npsidim_orbs
              psidiff(i)=tmb%psi(i)-psidiff(i)
          end do 
      end if

      call orthonormalizeLocalized(iproc, nproc, order_taylor, max_inversion_error, tmb%npsidim_orbs, tmb%orbs, tmb%lzd, &
           tmb%linmat%s, tmb%linmat%l, tmb%collcom, tmb%orthpar, tmb%psi, tmb%psit_c, tmb%psit_f, &
           tmb%can_use_transposed, tmb%foe_obj)
      if (iproc == 0) then
          call yaml_map('Orthogonalization',.true.)
      end if
  else if (experimental_mode .or. .not.ldiis%switchSD) then
      ist=1
      do iorb=1,tmb%orbs%norbp
          iiorb=tmb%orbs%isorb+iorb
          ilr=tmb%orbs%inwhichlocreg(iiorb)
          ncount=tmb%lzd%llr(ilr)%wfd%nvctr_c+7*tmb%lzd%llr(ilr)%wfd%nvctr_f
          tt=dnrm2(ncount, tmb%psi(ist), 1)
          tt=1.d0/tt
          call dscal(ncount, tt, tmb%psi(ist), 1)
          ist=ist+ncount
      end do
      if (iproc == 0) then
          call yaml_map('Normalization',.true.)
          !call yaml_map('Normalization',.false.)
      end if
      if (present(psidiff)) then
          do i=1,tmb%npsidim_orbs
              psidiff(i)=tmb%psi(i)-psidiff(i)
          end do 
      end if
  end if

  ! Emit that new wavefunctions are ready.
  if (tmb%c_obj /= 0) then
     call kswfn_emit_psi(tmb, it, 0, iproc, nproc)
  end if

  call f_release_routine

end subroutine hpsitopsi_linear



subroutine build_gradient(iproc, nproc, tmb, target_function, hpsit_c, hpsit_f, hpsittmp_c, hpsittmp_f)
  use module_base
  use module_types
  use sparsematrix_base, only: sparsematrix_malloc_ptr, SPARSE_FULL, assignment(=), &
                               sparsematrix_malloc, SPARSE_TASKGROUP
  use sparsematrix, only: orb_from_index, gather_matrix_from_taskgroups_inplace
  use communications_base, only: TRANSPOSE_FULL
  use communications, only: transpose_localized
  implicit none

  ! Calling arguments
  integer,intent(in) :: iproc, nproc, target_function
  type(DFT_wavefunction),intent(inout) :: tmb
  real(kind=8),dimension(tmb%ham_descr%collcom%ndimind_c),intent(inout) :: hpsit_c
  real(kind=8),dimension(7*tmb%ham_descr%collcom%ndimind_f),intent(inout) :: hpsit_f
  real(kind=8),dimension(tmb%ham_descr%collcom%ndimind_c),intent(out) :: hpsittmp_c !<workarray
  real(kind=8),dimension(7*tmb%ham_descr%collcom%ndimind_f),intent(out) :: hpsittmp_f !<workarray

  ! Local variables
  integer :: ispin, ishift, iseg, ii, i, ist, ncount, iorb, ilr, isegstart, isegend, ierr, iiorb
  integer,dimension(2) :: irowcol
  real(kind=8),dimension(:),pointer :: kernel_compr_tmp
  real(kind=8),dimension(:),pointer :: matrix_local
  real(kind=8),dimension(:),allocatable :: tmparr
  integer,parameter :: ALLGATHERV=51, GET=52, GLOBAL_MATRIX=101, SUBMATRIX=102
  integer,parameter :: comm_strategy=GET
  integer,parameter :: data_strategy=SUBMATRIX!GLOBAL_MATRIX

      call f_routine(id='build_gradient')
      call timing(iproc,'buildgrad_mcpy','ON')

      if(tmb%ham_descr%collcom%ndimind_c>0) &
          call vcopy(tmb%ham_descr%collcom%ndimind_c, hpsit_c(1), 1, hpsittmp_c(1), 1)
      if(tmb%ham_descr%collcom%ndimind_f>0) &
          call vcopy(7*tmb%ham_descr%collcom%ndimind_f, hpsit_f(1), 1, hpsittmp_f(1), 1)

      if (target_function==TARGET_FUNCTION_IS_HYBRID) then
          kernel_compr_tmp = sparsematrix_malloc_ptr(tmb%linmat%l,iaction=SPARSE_TASKGROUP,id='kernel_compr_tmp')
          do ispin=1,tmb%linmat%l%nspin
              !call vcopy(tmb%linmat%l%nvctr*tmb%linmat%l%nspin, tmb%linmat%kernel_%matrix_compr(1), 1, kernel_compr_tmp(1), 1)
              ist = (ispin-1)*tmb%linmat%l%nvctrp_tg + 1
              call vcopy(tmb%linmat%l%nvctrp_tg, tmb%linmat%kernel_%matrix_compr(ist), 1, kernel_compr_tmp(ist), 1)
          end do
          if (data_strategy==GLOBAL_MATRIX) then
              stop 'build_gradient: option GLOBAL_MATRIX deprecated'
              !!isegstart = tmb%linmat%l%istsegline(tmb%linmat%l%isfvctr+1)
              !!isegend = tmb%linmat%l%istsegline(tmb%linmat%l%isfvctr+tmb%linmat%l%nfvctrp) + &
              !!          tmb%linmat%l%nsegline(tmb%linmat%l%isfvctr+tmb%linmat%l%nfvctrp)-1
              !!matrix_local = f_malloc_ptr(tmb%linmat%l%nvctrp,id='matrix_local')
              !!do ispin=1,tmb%linmat%l%nspin
              !!    ishift=(ispin-1)*tmb%linmat%l%nvctr
              !!    !$omp parallel default(none) &
              !!    !$omp shared(isegstart,isegend,tmb,matrix_local,kernel_compr_tmp,ishift) &
              !!    !$omp private(iseg,ii,i,irowcol)
              !!    !$omp do
              !!    do iseg=isegstart,isegend
              !!        ii=tmb%linmat%l%keyv(iseg)
              !!        ! A segment is always on one line, therefore no double loop
              !!        do i=tmb%linmat%l%keyg(1,1,iseg),tmb%linmat%l%keyg(2,1,iseg)
              !!            if(i==tmb%linmat%l%keyg(1,2,iseg)) then
              !!                matrix_local(ii-tmb%linmat%l%isvctr)=0.d0
              !!            else
              !!                matrix_local(ii-tmb%linmat%l%isvctr)=kernel_compr_tmp(ii+ishift)
              !!            end if
              !!            ii=ii+1
              !!        end do
              !!    end do
              !!    !$omp end do
              !!    !$omp end parallel
              !!    if (nproc>1) then
              !!         call timing(iproc,'buildgrad_mcpy','OF')
              !!         call timing(iproc,'buildgrad_comm','ON')
              !!         !!call mpi_allgatherv(matrix_local(1), tmb%linmat%l%nvctrp, mpi_double_precision, &
              !!         !!     tmb%linmat%kernel_%matrix_compr(ishift+1), tmb%linmat%l%nvctr_par, &
              !!         !!     tmb%linmat%l%isvctr_par, mpi_double_precision, &
              !!         !!     bigdft_mpi%mpi_comm, ierr)
              !!         if (comm_strategy==ALLGATHERV) then
              !!             call mpi_allgatherv(matrix_local(1), tmb%linmat%l%nvctrp, mpi_double_precision, &
              !!                  tmb%linmat%kernel_%matrix_compr(ishift+1), tmb%linmat%l%nvctr_par, &
              !!                  tmb%linmat%l%isvctr_par, mpi_double_precision, bigdft_mpi%mpi_comm, ierr)
              !!             call f_free_ptr(matrix_local)
              !!         else if (comm_strategy==GET) then
              !!             !!call mpiget(iproc, nproc, bigdft_mpi%mpi_comm, tmb%linmat%l%nvctrp, matrix_local, &
              !!             !!     tmb%linmat%l%nvctr_par, tmb%linmat%l%isvctr_par, &
              !!             !!     tmb%linmat%l%nvctr, tmb%linmat%kernel_%matrix_compr(ishift+1:ishift+tmb%linmat%l%nvctr))
              !!             call mpi_get_to_allgatherv(matrix_local(1), tmb%linmat%l%nvctrp, &
              !!                  tmb%linmat%kernel_%matrix_compr(ishift+1), &
              !!                  tmb%linmat%l%nvctr_par, tmb%linmat%l%isvctr_par, bigdft_mpi%mpi_comm)
              !!         else
              !!             stop 'build_gradient: wrong communication strategy'
              !!         end if
              !!         call timing(iproc,'buildgrad_comm','OF')
              !!         call timing(iproc,'buildgrad_mcpy','ON')
              !!         if (ispin==tmb%linmat%l%nspin) call f_free_ptr(matrix_local)
              !!     else
              !!         call vcopy(tmb%linmat%l%nvctr, matrix_local(1), 1, &
              !!              tmb%linmat%kernel_%matrix_compr(ishift+1), 1)
              !!     end if
              !!end do
          else if (data_strategy==SUBMATRIX) then
              do ispin=1,tmb%linmat%l%nspin
                  ishift=(ispin-1)*tmb%linmat%l%nvctrp_tg-tmb%linmat%l%isvctrp_tg
                  !$omp parallel default(none) &
                  !$omp shared(isegstart,isegend,tmb,matrix_local,kernel_compr_tmp,ishift) &
                  !$omp private(iseg,ii,i,irowcol)
                  !$omp do
                  do iseg=tmb%linmat%l%istartendseg_t(1),tmb%linmat%l%istartendseg_t(2)
                      ii=tmb%linmat%l%keyv(iseg)
                      ! A segment is always on one line, therefore no double loop
                      do i=tmb%linmat%l%keyg(1,1,iseg),tmb%linmat%l%keyg(2,1,iseg) !this is too much, but for the moment ok
                          if(i==tmb%linmat%l%keyg(1,2,iseg)) then
                              tmb%linmat%kernel_%matrix_compr(ii+ishift)=0.d0
                          else
                              tmb%linmat%kernel_%matrix_compr(ii+ishift)=kernel_compr_tmp(ii+ishift)
                          end if
                          ii=ii+1
                      end do
                  end do
                  !$omp end do
                  !$omp end parallel
              end do
          else
              stop 'build_gradient: wrong data strategy'
          end if



          ist=1
          do iorb=tmb%orbs%isorb+1,tmb%orbs%isorb+tmb%orbs%norbp
              ilr=tmb%orbs%inwhichlocreg(iorb)
              if (tmb%orbs%spinsgn(iorb)>0.d0) then
                  ispin=1
              else
                  ispin=2
              end if
              iiorb = mod(iorb-1,tmb%linmat%l%nfvctr)+1 ! spin-independent index
              ishift=(ispin-1)*tmb%linmat%l%nvctr-tmb%linmat%l%isvctrp_tg
              isegstart = tmb%linmat%l%istsegline(iiorb)
              isegend = tmb%linmat%l%istsegline(iiorb) + tmb%linmat%l%nsegline(iiorb) - 1
              do iseg=isegstart,isegend
              !do iseg=1, tmb%linmat%l%nseg
                  ii=tmb%linmat%l%keyv(iseg)
                  ! A segment is always on one line, therefore no double loop
                  do i=tmb%linmat%l%keyg(1,1,iseg),tmb%linmat%l%keyg(2,1,iseg)
                      if (tmb%linmat%l%keyg(1,2,iseg)/=iiorb) stop 'tmb%linmat%l%keyg(1,2,iseg)/=iiorb'
                      if(i==tmb%linmat%l%keyg(1,2,iseg)) then
                          ncount=tmb%ham_descr%lzd%llr(ilr)%wfd%nvctr_c+7*tmb%ham_descr%lzd%llr(ilr)%wfd%nvctr_f
                          !write(*,*) 'iorb, ii, ishift, ist', iorb, ii, ishift, ist
                          call dscal(ncount, kernel_compr_tmp(ii+ishift), tmb%hpsi(ist), 1)
                          ist=ist+ncount
                      end if
                      ii=ii+1
                  end do
              end do
          end do
          call transpose_localized(iproc, nproc, tmb%ham_descr%npsidim_orbs, tmb%orbs, tmb%ham_descr%collcom, &
               TRANSPOSE_FULL, tmb%hpsi, hpsit_c, hpsit_f, tmb%ham_descr%lzd)

          !!call gather_matrix_from_taskgroups_inplace(iproc, nproc, tmb%linmat%m, tmb%linmat%ham_)
          call build_linear_combination_transposed(tmb%ham_descr%collcom, &
               tmb%linmat%l, tmb%linmat%kernel_, hpsittmp_c, hpsittmp_f, .false., hpsit_c, hpsit_f, iproc)
          ! copy correct kernel back
          do ispin=1,tmb%linmat%l%nspin
              !call vcopy(tmb%linmat%l%nvctr*tmb%linmat%l%nspin, kernel_compr_tmp(1), 1, tmb%linmat%kernel_%matrix_compr(1), 1)
              ist = (ispin-1)*tmb%linmat%l%nvctr + 1
              call vcopy(tmb%linmat%l%nvctrp_tg, kernel_compr_tmp(ist), 1, tmb%linmat%kernel_%matrix_compr(ist), 1)
          end do
          call f_free_ptr(kernel_compr_tmp)
      else
          !!tmparr = sparsematrix_malloc(tmb%linmat%m,iaction=SPARSE_FULL,id='tmparr')
          !!call vcopy(tmb%linmat%m%nvctr, tmb%linmat%ham_%matrix_compr(1), 1, tmparr(1), 1)
          !!call gather_matrix_from_taskgroups_inplace(iproc, nproc, tmb%linmat%m, tmb%linmat%ham_)
          call build_linear_combination_transposed(tmb%ham_descr%collcom, &
               tmb%linmat%l, tmb%linmat%kernel_, hpsittmp_c, hpsittmp_f, .true., hpsit_c, hpsit_f, iproc)
          !!call vcopy(tmb%linmat%m%nvctr, tmparr(1), 1, tmb%linmat%ham_%matrix_compr(1), 1)
          !!call f_free(tmparr)
      end if

      call timing(iproc,'buildgrad_mcpy','OF')
      call f_release_routine()

end subroutine build_gradient<|MERGE_RESOLUTION|>--- conflicted
+++ resolved
@@ -14,8 +14,8 @@
            energs, hpsit_c, hpsit_f, nit_precond, target_function, correction_orthoconstraint, &
            hpsi_small, experimental_mode, calculate_inverse, correction_co_contra, hpsi_noprecond, &
            norder_taylor, max_inversion_error, method_updatekernel, precond_convol_workarrays, precond_workarrays,&
-           wt_philarge, wt_hpsinoprecond)!, &
-           !cdft, input_frag, ref_frags)
+           wt_philarge, wt_hpsinoprecond, &
+           cdft, input_frag, ref_frags)
   use module_base
   use module_types
   use yaml_output
@@ -58,25 +58,15 @@
   type(work_transpose),intent(inout) :: wt_philarge
   type(work_transpose),intent(out) :: wt_hpsinoprecond
   !!!these must all be present together
-<<<<<<< HEAD
   type(cdft_data),intent(inout),optional :: cdft
   type(fragmentInputParameters),optional,intent(in) :: input_frag
   type(system_fragment), dimension(:), optional, intent(in) :: ref_frags
-=======
-  !!type(cdft_data),intent(inout),optional :: cdft
-  !!type(fragmentInputParameters),optional,intent(in) :: input_frag
-  !!type(system_fragment), dimension(:), optional, intent(in) :: ref_frags
->>>>>>> a7b335d2
 
 
   ! Local variables
   integer :: iorb, iiorb, ilr, ncount, ierr, ist, ncnt, istat, iall, ii, jjorb, i
   integer :: lwork, info, ishift,ispin, iseg, request
   real(kind=8) :: ddot, tt, fnrmOvrlp_tot, fnrm_tot, fnrmold_tot, tt2, trkw, trH_sendbuf
-<<<<<<< HEAD
-  character(len=*), parameter :: subname='calculate_energy_and_gradient_linear'
-=======
->>>>>>> a7b335d2
   real(kind=8), dimension(:), pointer :: hpsittmp_c, hpsittmp_f
   real(kind=8), dimension(:), allocatable :: hpsi_conf
   real(kind=8), dimension(:), pointer :: kernel_compr_tmp
@@ -139,19 +129,6 @@
       hpsit_f=2.d0*hpsit_f
   end if
 
-<<<<<<< HEAD
-  !!if (target_function==TARGET_FUNCTION_IS_ENERGY .and. iproc==0) then
-  !!    ist=0
-  !!    do ispin=1,tmb%linmat%l%nspin
-  !!        do i=1,tmb%linmat%l%nvctr
-  !!            ist=ist+1
-  !!            write(4241,'(a,3i8,es14.6)') 'ispin, i, ist, tmb%linmat%kernel_%matrix_compr(ist)',&ispin, i, ist, tmb%linmat%kernel_%matrix_compr(ist)
-  !!        end do
-  !!    end do
-  !!end if
-
-=======
->>>>>>> a7b335d2
 
   if (correction_co_contra) then
       !@NEW correction for contra / covariant gradient
@@ -244,7 +221,6 @@
   !EXPERIMENTAL and therefore deactivated
   ! SM: WARNING trH is only available after the call to calculate_trace_finish
   !add CDFT gradient, or at least an approximation thereof
-<<<<<<< HEAD
   if (present(cdft).and..false.) then
      if (.not.present(input_frag).or..not.present(ref_frags)) stop 'input_frag, ref_frags and cdft must be present together'
      cdft_gradt_c = f_malloc_ptr(tmb%ham_descr%collcom%ndimind_c,id='cdft_gradt_c')
@@ -309,72 +285,6 @@
 
      call f_free_ptr(cdft_grad)
   end if
-=======
-  !!^^ if (present(cdft).and..false.) then
-  !!^^    if (.not.present(input_frag).or..not.present(ref_frags)) stop 'input_frag, ref_frags and cdft must be present together'
-  !!^^    cdft_gradt_c = f_malloc_ptr(tmb%ham_descr%collcom%ndimind_c,id='cdft_gradt_c')
-  !!^^    cdft_gradt_f = f_malloc_ptr(7*tmb%ham_descr%collcom%ndimind_f,id='cdft_gradt_f')
-  !!^^   !calculate gradient (1st order taylor), assume S needs calculating though might not be needed
-  !!^^   !print*,size(cdft_gradt_c),size(cdft_gradt_f),tmb%ham_descr%collcom%ndimind_c,7*tmb%ham_descr%collcom%ndimind_f
-  !!^^ 
-  !!^^ 
-  !!^^  call calculate_weight_matrix_lowdin_gradient(cdft%weight_matrix,cdft%weight_matrix_,cdft%ifrag_charged,&
-  !!^^        tmb,input_frag,ref_frags,.true.,.true.,norder_taylor,cdft_gradt_c,cdft_gradt_f)
-  !!^^   !add gradient to hpsi_t
-  !!^^   !print*,'corr',cdft%lag_mult**2*ddot(tmb%ham_descr%collcom%ndimind_c, cdft_gradt_c(1), 1, cdft_gradt_c(1), 1),&
-  !!^^   !     cdft%lag_mult**2*ddot(7*tmb%ham_descr%collcom%ndimind_f, cdft_gradt_f(1), 1, cdft_gradt_f(1), 1)
-  !!^^   !print*,'orig',ddot(tmb%ham_descr%collcom%ndimind_c, hpsit_c(1), 1, hpsit_c(1), 1),&
-  !!^^   !          ddot(7*tmb%ham_descr%collcom%ndimind_f, hpsit_f(1), 1, hpsit_f(1), 1)
-  !!^^   !call daxpy(tmb%ham_descr%collcom%ndimind_c,cdft%lag_mult,cdft_gradt_c,1,hpsit_c,1)
-  !!^^   !call daxpy(7*tmb%ham_descr%collcom%ndimind_f,cdft%lag_mult,cdft_gradt_f,1,hpsit_f,1)
-  !!^^   !print*,'after',ddot(tmb%ham_descr%collcom%ndimind_c, hpsit_c(1), 1, hpsit_c(1), 1),&
-  !!^^   !        ddot(7*tmb%ham_descr%collcom%ndimind_f, hpsit_f(1), 1, hpsit_f(1), 1)
-  !!^^   !call dcopy(tmb%ham_descr%collcom%ndimind_c,cdft_gradt_c,1,hpsit_c,1)
-  !!^^   !call dcopy(7*tmb%ham_descr%collcom%ndimind_f,cdft_gradt_f,1,hpsit_f,1)
-  !!^^ 
-  !!^^   cdft_grad=f_malloc_ptr(tmb%ham_descr%npsidim_orbs,id='cdft_grad')
-  !!^^   call untranspose_localized(iproc, nproc, tmb%ham_descr%npsidim_orbs, tmb%orbs, tmb%ham_descr%collcom, &
-  !!^^        TRANSPOSE_FULL, cdft_gradt_c, cdft_gradt_f, cdft_grad, tmb%ham_descr%lzd)
-  !!^^   !print*,ddot(tmb%ham_descr%npsidim_orbs, cdft_grad(1), 1, cdft_grad(1), 1)
-  !!^^ 
-  !!^^  if (.false.) then
-  !!^^  cdft_grad_small=f_malloc_ptr(tmb%npsidim_orbs,id='cdft_grad_small')
-  !!^^  !no point keeping in tmblarge for now as fd will only be in small
-  !!^^  call large_to_small_locreg(iproc, tmb%npsidim_orbs, tmb%ham_descr%npsidim_orbs, tmb%lzd, tmb%ham_descr%lzd, &
-  !!^^       tmb%orbs, cdft_grad, cdft_grad_small)
-  !!^^  !print CDFT gradient
-  !!^^  !open(10+iproc)
-  !!^^  !do iorb=19000,21500 !1,tmb%npsidim_orbs
-  !!^^  !write(10+iproc,*) cdft_grad_small(iorb)
-  !!^^  !end do
-  !!^^  !close(10+iproc)
-  !!^^ 
-  !!^^   call calculate_weight_matrix_lowdin_gradient_fd(cdft%weight_matrix,cdft%weight_matrix_,cdft%ifrag_charged,&
-  !!^^        tmb,input_frag,ref_frags,.true.,.true.,norder_taylor,cdft_grad_small)
-  !!^^   !call untranspose_localized(iproc, nproc, tmb%ham_descr%npsidim_orbs, tmb%orbs, tmb%ham_descr%collcom, &
-  !!^^   !     cdft_gradt_c, cdft_gradt_f, cdft_grad, tmb%ham_descr%lzd)
-  !!^^ 
-  !!^^  !open(20+iproc)
-  !!^^  !do iorb=19000,21500 !1,tmb%npsidim_orbs
-  !!^^  !write(20+iproc,*) cdft_grad_small(iorb)
-  !!^^  !end do
-  !!^^  !close(20+iproc)
-  !!^^ 
-  !!^^  !call f_free_ptr(cdft_grad_small)
-  !!^^ 
-  !!^^  !call mpi_finalize(bigdft_mpi%mpi_comm)
-  !!^^  !stop
-  !!^^  end if
-  !!^^ 
-  !!^^  call f_free_ptr(cdft_gradt_c)
-  !!^^  call f_free_ptr(cdft_gradt_f)   
-  !!^^  !call daxpy(tmb%ham_descr%npsidim_orbs,cdft%lag_mult,cdft_grad,1,tmb%hpsi,1)
-  !!^^  call dcopy(tmb%ham_descr%npsidim_orbs,cdft_grad,1,tmb%hpsi,1)
-  !!^^  !call dscal(tmb%ham_descr%npsidim_orbs,cdft%lag_mult,tmb%hpsi)
-  !!^^ 
-  !!^^  call f_free_ptr(cdft_grad)
-  !!^^  end if
->>>>>>> a7b335d2
 
 
   !!if (target_function==TARGET_FUNCTION_IS_ENERGY .and. iproc==0) then
@@ -417,7 +327,6 @@
   !!    end do
   !!end if
 
-<<<<<<< HEAD
   !experimental
   if (present(cdft).and..false.) then
      !only correct energy not gradient for now
@@ -429,22 +338,7 @@
      trH = trH + cdft%lag_mult*(trkw - cdft%charge)
      if (iproc==0) print*,'trH,trH+V(trkw-N),V(trkw-N)',trH-cdft%lag_mult*(trkw - cdft%charge),&
           trH,cdft%lag_mult*(trkw - cdft%charge)
-=======
-
-
-
-
-  !!^^ !experimental
-  !!^^ if (present(cdft).and..false.) then
-  !!^^   !only correct energy not gradient for now
-  !!^^   !can give tmb%orbs twice as ksorbs is only used for recalculating the kernel
-  !!^^   stop 'MAKE SURE THAN calculate_kernel_and_energy IS CALLED APPRORIATELY:'
-  !!^^   call calculate_kernel_and_energy(iproc,nproc,tmb%linmat%l,cdft%weight_matrix, &
-  !!^^          tmb%linmat%kernel_,cdft%weight_matrix_,trkw,tmb%coeff,tmb%orbs,tmb%orbs,.false.)
-  !!^^   !cdft%charge is always constant (as is lagmult in this loop) so could in theory be ignored as in optimize_coeffs
-  !!^^   trH = trH + cdft%lag_mult*(trkw - cdft%charge)
-  !!^^   if (iproc==0) print*,'trH,trH+V(trkw-N),V(trkw-N)',trH-cdft%lag_mult*(trkw - cdft%charge),trH,cdft%lag_mult*(trkw - cdft%charge)
-  !!^^ end if
+   end if
 
 
 
@@ -495,7 +389,6 @@
           tmb%lzd%hgrids(1), tmb%lzd%hgrids(2), tmb%lzd%hgrids(3),&
           nit_precond,tmb%npsidim_orbs,hpsi_small,tmb%confdatarr,gnrm,gnrm_zero,&
           precond_convol_workarrays, precond_workarrays)
->>>>>>> a7b335d2
   end if
 
 
