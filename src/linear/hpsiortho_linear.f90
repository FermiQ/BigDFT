--- conflicted
+++ resolved
@@ -1,53 +1,40 @@
-<<<<<<< HEAD
 subroutine calculate_energy_and_gradient_linear(iproc, nproc, it, kernel, &
            ldiis, consecutive_rejections, &
            fnrmOldArr, alpha, trH, trHold, fnrm, fnrmMax, gnrm_in, gnrm_out, meanAlpha, emergency_exit, &
            tmb, lhphi, lhphiold, &
            tmblarge, lhphilarge2, overlap_calculated, ovrlp)
-=======
-!> @file
-!! H|psi> and orthonormalization
-!! @author
-!!    Copyright (C) 2011-2012 BigDFT group
-!!    This file is distributed under the terms of the
 !!    GNU General Public License, see ~/COPYING file
 !!    or http://www.gnu.org/copyleft/gpl.txt .
 !!    For the list of contributors, see ~/AUTHORS
 
 
-subroutine calculate_energy_and_gradient_linear(iproc, nproc, it, &
-           variable_locregs, tmbopt, kernel, &
-           ldiis, lhphiopt, lphioldopt, lhphioldopt, consecutive_rejections, fnrmArr, &
-           fnrmOvrlpArr, fnrmOldArr, alpha, trH, trHold, fnrm, fnrmMax, meanAlpha)
->>>>>>> 51191659
   use module_base
   use module_types
   use module_interfaces, except_this_one => calculate_energy_and_gradient_linear
   implicit none
 
   ! Calling arguments
-<<<<<<< HEAD
-  integer,intent(in):: iproc, nproc, it
+  integer,intent(in) :: iproc, nproc, it
   type(DFT_wavefunction),target,intent(inout):: tmblarge, tmb
-  real(8),dimension(tmb%orbs%norb,tmb%orbs%norb),intent(inout):: kernel
-  type(localizedDIISParameters),intent(inout):: ldiis
-  integer,intent(inout):: consecutive_rejections
-  real(8),dimension(tmb%orbs%norb),intent(inout):: fnrmOldArr
-  real(8),dimension(tmb%orbs%norbp),intent(inout):: alpha
-  real(8),intent(out):: trH, trHold, fnrm, fnrmMax, meanAlpha, gnrm_in, gnrm_out
-  logical,intent(out):: emergency_exit
+  real(8),dimension(tmb%orbs%norb,tmb%orbs%norb),intent(inout) :: kernel
+  type(localizedDIISParameters),intent(inout) :: ldiis
+  integer,intent(inout) :: consecutive_rejections
+  real(8),dimension(tmb%orbs%norb),intent(inout) :: fnrmOldArr
+  real(8),dimension(tmb%orbs%norbp),intent(inout) :: alpha
+  real(8),intent(out) :: trH, trHold, fnrm, fnrmMax, meanAlpha, gnrm_in, gnrm_out
+  logical,intent(out) :: emergency_exit
   real(8),dimension(:),target,intent(inout):: lhphilarge2
   real(8),dimension(:),target,intent(inout):: lhphi, lhphiold
   logical,intent(inout):: overlap_calculated
   real(8),dimension(tmb%orbs%norb,tmb%orbs%norb),intent(inout):: ovrlp
 
   ! Local variables
-  integer:: iorb, jorb, iiorb, ilr, istart, ncount, korb, nvctr_c, nvctr_f, ierr, ind2, ncnt, istat, iall, jlr, lorb
-  real(8):: tt1, tt2, tt3, tt4, tt5,  timecommunp2p, timecommuncoll, timecompress, ddot, tt, eval_zero
-  character(len=*),parameter:: subname='calculate_energy_and_gradient_linear'
-  real(8),dimension(:),pointer:: hpsit_c, hpsit_f, hpsittmp_c, hpsittmp_f
-  real(8),dimension(:,:),allocatable:: lagmat, epsmat, fnrmOvrlpArr, fnrmArr
-  real(8):: closesteval, gnrm_temple
+  integer :: iorb, jorb, iiorb, ilr, istart, ncount, korb, ierr, ind2, ncnt, istat, iall
+  real(kind=8) :: ddot,tt, eval_zero
+  character(len=*),parameter :: subname='calculate_energy_and_gradient_linear'
+  real(kind=8),dimension(:),pointer :: hpsit_c, hpsit_f, hpsittmp_c, hpsittmp_f
+  real(kind=8),dimension(:,:),allocatable :: lagmat, epsmat, fnrmOvrlpArr, fnrmArr
+  real(kind=8) :: closesteval, gnrm_temple
   integer:: owa, owanext
 
   nullify(hpsit_c)
@@ -55,28 +42,6 @@
   nullify(hpsittmp_c)
   nullify(hpsittmp_f)
 
-=======
-  integer,intent(in) :: iproc, nproc, it
-  logical,intent(in) :: variable_locregs
-  type(DFT_wavefunction),intent(inout) :: tmbopt
-  real(kind=8),dimension(tmbopt%orbs%norb,tmbopt%orbs%norb),intent(in) :: kernel
-  type(localizedDIISParameters),intent(inout) :: ldiis
-  real(kind=8),dimension(tmbopt%wfnmd%nphi),intent(inout) :: lhphiopt
-  real(kind=8),dimension(tmbopt%wfnmd%nphi),intent(inout) :: lphioldopt, lhphioldopt
-  integer,intent(inout) :: consecutive_rejections
-  real(kind=8),dimension(tmbopt%orbs%norb,2),intent(inout) :: fnrmArr, fnrmOvrlpArr
-  real(kind=8),dimension(tmbopt%orbs%norb),intent(inout) :: fnrmOldArr
-  real(kind=8),dimension(tmbopt%orbs%norbp),intent(inout) :: alpha
-  real(kind=8),intent(out) :: trH, trHold, fnrm, fnrmMax, meanAlpha
-
-  ! Local variables
-  integer :: iorb, jorb, iiorb, ilr, istart, ncount, korb, ierr, ind2, ncnt, istat, iall
-  real(kind=8) :: ddot,tt, eval_zero
-  character(len=*),parameter :: subname='calculate_energy_and_gradient_linear'
-  real(kind=8),dimension(:,:),allocatable :: lagmat
-!!  integer :: nvctr_c, nvctr_f
-!!  real(kind=8) :: tt1, tt2, tt3, tt4, tt5,  timecommunp2p, timecommuncoll, timecompress
->>>>>>> 51191659
 
 
   allocate(lagmat(tmblarge%orbs%norb,tmblarge%orbs%norb), stat=istat)
@@ -297,48 +262,18 @@
   implicit none
   
   ! Calling arguments
-<<<<<<< HEAD
-  integer,intent(in):: iproc, nproc, it
-  type(localizedDIISParameters),intent(inout):: ldiis
-  type(DFT_wavefunction),target,intent(inout):: tmb
-  real(8),dimension(tmb%orbs%npsidim_orbs),intent(inout):: lhphi, lphiold
-  real(8),intent(in):: trH, meanAlpha
-  real(8),dimension(tmb%orbs%norbp),intent(out):: alpha, alphaDIIS
-  
-  ! Local variables
-  integer:: ist, iorb, iiorb, ilrlarge, ncnt, istat, iall, ilr
-  real(8):: tt
-  real(8),dimension(:,:),allocatable:: ovrlp
-  character(len=*),parameter:: subname='hpsitopsi_linear'
-=======
   integer,intent(in) :: iproc, nproc, it
-  logical,intent(in) :: variable_locregs
   type(localizedDIISParameters),intent(inout) :: ldiis
-  type(DFT_wavefunction),target,intent(inout) :: tmblarge, tmb
-  type(DFT_wavefunction),pointer,intent(inout) :: tmbopt
-  type(atoms_data),intent(in) :: at
-  real(kind=8),dimension(3,at%nat),intent(in) :: rxyz
-  real(kind=8),dimension(tmb%orbs%norb,tmb%orbs%norb),intent(inout) :: kernel
-  real(kind=8),dimension(:),pointer,intent(inout) :: lhphilarge, lphilargeold, lhphilargeold
-  real(kind=8),dimension(:),pointer,intent(inout) :: lhphi, lphiold, lhphiold
-  real(kind=8),dimension(:),pointer,intent(inout) :: lhphiopt
-  real(kind=8),dimension(:),pointer,intent(out) :: lphioldopt
-  real(kind=8),dimension(3,tmb%lzd%nlr),intent(inout) :: locregCenter
-  real(kind=8),dimension(3,tmb%lzd%nlr),intent(inout) :: locregCenterTemp
-  type(DFT_local_fields),intent(inout) :: denspot
-  real(kind=8),dimension(tmb%lzd%nlr),intent(in) :: locrad
-  integer,dimension(tmb%orbs%norb),intent(in) :: inwhichlocreg_reference
-  real(kind=8),intent(in) :: factor, trH, meanAlpha
+  type(DFT_wavefunction),target,intent(inout) :: tmb
+  real(kind=8),dimension(tmb%orbs%npsidim_orbs),intent(inout) :: lhphi, lphiold
+  real(kind=8),intent(in) :: trH, meanAlpha
   real(kind=8),dimension(tmb%orbs%norbp),intent(out) :: alpha, alphaDIIS
   
   ! Local variables
   integer :: ist, iorb, iiorb, ilrlarge, ncnt, istat, iall, ilr
-  real(kind=8) :: tt, dnrm2
-  real(kind=8),dimension(:,:),allocatable :: Umat, ovrlp
-  integer,dimension(:),allocatable :: onwhichatom_reference
-  real(kind=8),dimension(:),allocatable :: locrad_tmp
+  real(kind=8) :: tt
+  real(kind=8),dimension(:,:),allocatable :: ovrlp
   character(len=*),parameter :: subname='hpsitopsi_linear'
->>>>>>> 51191659
 
 
   allocate(ovrlp(tmb%orbs%norb,tmb%orbs%norb), stat=istat)
