--- conflicted
+++ resolved
@@ -8,19 +8,11 @@
 !!    For the list of contributors, see ~/AUTHORS
 
 
-<<<<<<< HEAD
 subroutine calculate_energy_and_gradient_linear(iproc, nproc, it, kernel_compr, &
            ldiis, fnrmOldArr, alpha, trH, trHold, fnrm, fnrmMax, alpha_mean, alpha_max, &
            energy_increased, tmb, lhphiold, tmblarge, overlap_calculated, &
            energs, hpsit_c, hpsit_f, nit_precond, target_function, correction_orthoconstraint, &
            hpsi_noprecond)
-=======
-subroutine calculate_energy_and_gradient_linear(iproc, nproc, it, kernel, &
-           ldiis, fnrmOldArr, alpha, trH, trHold, fnrm, &
-           fnrmMax, alpha_mean, alpha_max, energy_increased, tmb, lhphi, lhphiold, &
-           tmblarge, lhphilarge, overlap_calculated, ovrlp, lagmat, energs, hpsit_c, hpsit_f)
-
->>>>>>> af62613e
   use module_base
   use module_types
   use module_interfaces, except_this_one => calculate_energy_and_gradient_linear
@@ -44,17 +36,13 @@
   real(kind=8),dimension(tmb%orbs%npsidim_orbs),optional,intent(out) :: hpsi_noprecond
 
   ! Local variables
-<<<<<<< HEAD
   integer :: iorb, jorb, iiorb, ilr, ncount, ierr, ist, ncnt, istat, iall, ii, iseg, jjorb, i
-=======
-  integer :: iorb, jorb, iiorb, ilr, ncount, ierr, ist, ncnt, istat, iall
->>>>>>> af62613e
   real(kind=8) :: ddot, tt, eval_zero
   character(len=*),parameter :: subname='calculate_energy_and_gradient_linear'
   real(kind=8),dimension(:),pointer :: hpsittmp_c, hpsittmp_f
   real(kind=8),dimension(:,:),allocatable :: fnrmOvrlpArr, fnrmArr
-<<<<<<< HEAD
-  real(kind=8),dimension(:,:),allocatable :: gnrmArr
+  ! real(dp) :: gnrm,gnrm_zero,gnrmMax,gnrm_old ! for preconditional2, replace with fnrm eventually, but keep separate for now
+  ! real(kind=8),dimension(:,:),allocatable :: gnrmArr
   real(kind=8),dimension(:),allocatable :: lagmat_compr, hpsi_conf, hpsi_tmp
   real(kind=8),dimension(:),pointer :: kernel_compr_tmp
 
@@ -73,10 +61,6 @@
           ist=ist+ncount
       end do
   end if
-=======
-  ! real(dp) :: gnrm,gnrm_zero,gnrmMax,gnrm_old ! for preconditional2, replace with fnrm eventually, but keep separate for now
-  ! real(kind=8),dimension(:,:),allocatable :: gnrmArr
->>>>>>> af62613e
 
   allocate(fnrmOvrlpArr(tmb%orbs%norb,2), stat=istat)
   call memocc(istat, fnrmOvrlpArr, 'fnrmOvrlpArr', subname)
