--- conflicted
+++ resolved
@@ -1,19 +1,12 @@
 subroutine calculate_energy_and_gradient_linear(iproc, nproc, it, kernel, &
-<<<<<<< HEAD
-           ldiis, consecutive_rejections, &
-           fnrmOldArr, alpha, trH, trHold, fnrm, fnrmMax, gnrm_in, gnrm_out, meanAlpha, emergency_exit, &
-           tmb, lhphi, lhphiold, &
-           tmblarge, lhphilarge2, overlap_calculated, ovrlp)
+           ldiis, consecutive_rejections, fnrmOldArr, alpha, trH, trHold, fnrm, &
+           fnrmMax, meanAlpha, emergency_exit, tmb, lhphi, lhphiold, &
+           tmblarge, lhphilarge2, overlap_calculated, ovrlp, energs, hpsit_c, hpsit_f)
 !!    GNU General Public License, see ~/COPYING file
 !!    or http://www.gnu.org/copyleft/gpl.txt .
 !!    For the list of contributors, see ~/AUTHORS
 
 
-=======
-           ldiis, consecutive_rejections, fnrmOldArr, alpha, trH, trHold, fnrm, &
-           fnrmMax, meanAlpha, emergency_exit, tmb, lhphi, lhphiold, &
-           tmblarge, lhphilarge2, overlap_calculated, ovrlp, energs, hpsit_c, hpsit_f)
->>>>>>> 8d9ebb56
   use module_base
   use module_types
   use module_interfaces, except_this_one => calculate_energy_and_gradient_linear
@@ -22,23 +15,13 @@
   ! Calling arguments
   integer,intent(in) :: iproc, nproc, it
   type(DFT_wavefunction),target,intent(inout):: tmblarge, tmb
-<<<<<<< HEAD
   real(8),dimension(tmb%orbs%norb,tmb%orbs%norb),intent(inout) :: kernel
   type(localizedDIISParameters),intent(inout) :: ldiis
   integer,intent(inout) :: consecutive_rejections
   real(8),dimension(tmb%orbs%norb),intent(inout) :: fnrmOldArr
   real(8),dimension(tmb%orbs%norbp),intent(inout) :: alpha
-  real(8),intent(out) :: trH, trHold, fnrm, fnrmMax, meanAlpha, gnrm_in, gnrm_out
+  real(8),intent(out):: trH, trHold, fnrm, fnrmMax, meanAlpha
   logical,intent(out) :: emergency_exit
-=======
-  real(8),dimension(tmb%orbs%norb,tmb%orbs%norb),intent(inout):: kernel
-  type(localizedDIISParameters),intent(inout):: ldiis
-  integer,intent(inout):: consecutive_rejections
-  real(8),dimension(tmb%orbs%norb),intent(inout):: fnrmOldArr
-  real(8),dimension(tmb%orbs%norbp),intent(inout):: alpha
-  real(8),intent(out):: trH, trHold, fnrm, fnrmMax, meanAlpha
-  logical,intent(out):: emergency_exit
->>>>>>> 8d9ebb56
   real(8),dimension(:),target,intent(inout):: lhphilarge2
   real(8),dimension(:),target,intent(inout):: lhphi, lhphiold
   logical,intent(inout):: overlap_calculated
@@ -47,21 +30,12 @@
   real(8),dimension(:),intent(out),pointer,optional:: hpsit_c, hpsit_f
 
   ! Local variables
-<<<<<<< HEAD
   integer :: iorb, jorb, iiorb, ilr, istart, ncount, korb, ierr, ind2, ncnt, istat, iall
   real(kind=8) :: ddot,tt, eval_zero
   character(len=*),parameter :: subname='calculate_energy_and_gradient_linear'
-  real(kind=8),dimension(:),pointer :: hpsit_c, hpsit_f, hpsittmp_c, hpsittmp_f
-  real(kind=8),dimension(:,:),allocatable :: lagmat, epsmat, fnrmOvrlpArr, fnrmArr
+  real(kind=8),dimension(:),pointer :: hpsittmp_c, hpsittmp_f
+  real(kind=8),dimension(:,:),allocatable :: epsmat, fnrmOvrlpArr, fnrmArr, lagmat
   real(kind=8) :: closesteval, gnrm_temple
-=======
-  integer:: iorb, jorb, iiorb, ilr, istart, ncount, korb, nvctr_c, nvctr_f, ierr, ind2, ncnt, istat, iall, jlr, lorb
-  real(8):: tt1, tt2, tt3, tt4, tt5,  timecommunp2p, timecommuncoll, timecompress, ddot, tt, eval_zero
-  character(len=*),parameter:: subname='calculate_energy_and_gradient_linear'
-  real(8),dimension(:),pointer:: hpsittmp_c, hpsittmp_f
-  real(8),dimension(:,:),allocatable:: epsmat, fnrmOvrlpArr, fnrmArr, lagmat
-  real(8):: closesteval, gnrm_temple
->>>>>>> 8d9ebb56
   integer:: owa, owanext
 
   if(tmblarge%wfnmd%bpo%communication_strategy_overlap==COMMUNICATION_COLLECTIVE .and. &
