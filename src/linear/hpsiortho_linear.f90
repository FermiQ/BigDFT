!> @file
!! H|psi> and orthonormalization
!! @author
!!    Copyright (C) 2011-2012 BigDFT group
!!    This file is distributed under the terms of the
!!    GNU General Public License, see ~/COPYING file
!!    or http://www.gnu.org/copyleft/gpl.txt .
!!    For the list of contributors, see ~/AUTHORS


subroutine calculate_energy_and_gradient_linear(iproc, nproc, it, kernel_compr, &
<<<<<<< HEAD
           ldiis, fnrmOldArr, alpha, trH, trHold, fnrm, &
           fnrmMax, alpha_mean, alpha_max, energy_increased, tmb, lhphi, lhphiold, &
           tmblarge, lhphilarge, overlap_calculated, energs, hpsit_c, hpsit_f, &
           hpsi_noprecond)
!!    GNU General Public License, see ~/COPYING file
!!    or http://www.gnu.org/copyleft/gpl.txt .
!!    For the list of contributors, see ~/AUTHORS


=======
           ldiis, fnrmOldArr, alpha, trH, trHold, fnrm, fnrmMax, alpha_mean, alpha_max, &
           energy_increased, tmb, lhphi, lhphiold, tmblarge, lhphilarge, overlap_calculated, &
           energs, hpsit_c, hpsit_f, nit_precond, target_function, correction_orthoconstraint)
>>>>>>> 9a455b83
  use module_base
  use module_types
  use module_interfaces, except_this_one => calculate_energy_and_gradient_linear
  implicit none

  ! Calling arguments
  integer,intent(in) :: iproc, nproc, it
  type(DFT_wavefunction),target,intent(inout):: tmblarge, tmb
  real(8),dimension(tmblarge%mad%nvctr),target,intent(in) :: kernel_compr
  type(localizedDIISParameters),intent(inout) :: ldiis
  real(8),dimension(tmb%orbs%norb),intent(inout) :: fnrmOldArr
  real(8),dimension(tmb%orbs%norbp),intent(inout) :: alpha
  real(8),intent(out):: trH, fnrm, fnrmMax, alpha_mean, alpha_max
  real(8),intent(inout):: trHold
  logical,intent(out) :: energy_increased
  real(8),dimension(tmblarge%orbs%npsidim_orbs),intent(inout):: lhphilarge
  real(8),dimension(tmb%orbs%npsidim_orbs),intent(inout):: lhphi, lhphiold
  logical,intent(inout):: overlap_calculated
  type(energy_terms),intent(in) :: energs
  real(8),dimension(:),pointer:: hpsit_c, hpsit_f
<<<<<<< HEAD
  real(kind=8),dimension(tmb%orbs%npsidim_orbs),intent(out) :: hpsi_noprecond
=======
  integer, intent(in) :: nit_precond, target_function, correction_orthoconstraint
>>>>>>> 9a455b83

  ! Local variables
  integer :: iorb, jorb, iiorb, ilr, ncount, ierr, ist, ncnt, istat, iall, ii, iseg, jjorb, i
  real(kind=8) :: ddot, tt, eval_zero
  character(len=*),parameter :: subname='calculate_energy_and_gradient_linear'
  real(wp), dimension(2) :: garray
  real(kind=8),dimension(:),pointer :: hpsittmp_c, hpsittmp_f
  real(kind=8),dimension(:,:),allocatable :: fnrmOvrlpArr, fnrmArr
  real(dp) :: gnrm,gnrm_zero,gnrmMax,gnrm_old ! for preconditional2, replace with fnrm eventually, but keep separate for now
  real(kind=8),dimension(:,:),allocatable :: gnrmArr
  real(kind=8),dimension(:),allocatable :: lagmat_compr, hpsi_conf, hpsi_tmp
  real(kind=8),dimension(:),pointer :: kernel_compr_tmp


  if (tmblarge%wfnmd%bs%target_function==TARGET_FUNCTION_IS_HYBRID) then
      allocate(hpsi_conf(tmb%orbs%npsidim_orbs), stat=istat)
      call memocc(istat, hpsi_conf, 'hpsi_conf', subname)
      call large_to_small_locreg(iproc, nproc, tmb%lzd, tmblarge%lzd, tmb%orbs, tmblarge%orbs, lhphilarge, hpsi_conf)
      ist=1
      do iorb=1,tmb%orbs%norbp
          iiorb=tmb%orbs%isorb+iorb
          ilr=tmb%orbs%inwhichlocreg(iiorb)
          ncount=tmb%lzd%llr(ilr)%wfd%nvctr_c+7*tmb%lzd%llr(ilr)%wfd%nvctr_f
          tt=ddot(ncount, hpsi_conf(ist), 1, tmb%psi(ist), 1)
          call daxpy(ncount, -tt, tmb%psi(ist), 1, hpsi_conf(ist), 1)
          ist=ist+ncount
      end do
  end if

  allocate(fnrmOvrlpArr(tmb%orbs%norb,2), stat=istat)
  call memocc(istat, fnrmOvrlpArr, 'fnrmOvrlpArr', subname)
  allocate(fnrmArr(tmb%orbs%norb,2), stat=istat)
  call memocc(istat, fnrmArr, 'fnrmArr', subname)

  ! by default no quick exit
  energy_increased=.false.

  !!call transpose_localized(iproc, nproc, tmblarge%orbs, tmblarge%collcom, lhphilarge, hpsit_c, hpsit_f, tmblarge%lzd)

  allocate(hpsittmp_c(sum(tmblarge%collcom%nrecvcounts_c)), stat=istat)
  call memocc(istat, hpsittmp_c, 'hpsittmp_c', subname)
  allocate(hpsittmp_f(7*sum(tmblarge%collcom%nrecvcounts_f)), stat=istat)
  call memocc(istat, hpsittmp_f, 'hpsittmp_f', subname)

<<<<<<< HEAD
  if(tmblarge%wfnmd%bs%target_function==TARGET_FUNCTION_IS_ENERGY .or. &
     tmblarge%wfnmd%bs%target_function==TARGET_FUNCTION_IS_HYBRID) then
=======
  if(target_function==TARGET_FUNCTION_IS_ENERGY) then
>>>>>>> 9a455b83
      if(sum(tmblarge%collcom%nrecvcounts_c)>0) &
          call dcopy(sum(tmblarge%collcom%nrecvcounts_c), hpsit_c(1), 1, hpsittmp_c(1), 1)
      if(sum(tmblarge%collcom%nrecvcounts_f)>0) &
          call dcopy(7*sum(tmblarge%collcom%nrecvcounts_f), hpsit_f(1), 1, hpsittmp_f(1), 1)

      if (tmblarge%wfnmd%bs%target_function==TARGET_FUNCTION_IS_HYBRID) then
          allocate(kernel_compr_tmp(tmblarge%mad%nvctr), stat=istat)
          call memocc(istat, kernel_compr_tmp, 'kernel_compr_tmp', subname)
          call vcopy(tmblarge%mad%nvctr, kernel_compr(1), 1, kernel_compr_tmp(1), 1)
          ii=0
          do iseg=1,tmblarge%mad%nseg
              do jorb=tmblarge%mad%keyg(1,iseg),tmblarge%mad%keyg(2,iseg)
                  ii=ii+1
                  iiorb = (jorb-1)/tmblarge%orbs%norb + 1
                  jjorb = jorb - (iiorb-1)*tmblarge%orbs%norb
                  if(iiorb==jjorb) then
                      kernel_compr_tmp(ii)=0.d0
                  else
                      kernel_compr_tmp(ii)=kernel_compr(ii)
                  end if
              end do
          end do
      else
          kernel_compr_tmp => kernel_compr
      end if

      !!call build_linear_combination_transposed(tmblarge%orbs%norb, kernel_compr, tmblarge%collcom, &
      !!     tmblarge%mad, hpsittmp_c, hpsittmp_f, .true., hpsit_c, hpsit_f, iproc)

      if (tmblarge%wfnmd%bs%target_function==TARGET_FUNCTION_IS_HYBRID) then

          ist=1
          do iorb=tmblarge%orbs%isorb+1,tmblarge%orbs%isorb+tmblarge%orbs%norbp
              ilr=tmblarge%orbs%inwhichlocreg(iorb)
              ii=0
              do iseg=1,tmblarge%mad%nseg
                  do jorb=tmblarge%mad%keyg(1,iseg),tmblarge%mad%keyg(2,iseg)
                      ii=ii+1
                      iiorb = (jorb-1)/tmblarge%orbs%norb + 1
                      jjorb = jorb - (iiorb-1)*tmblarge%orbs%norb
                      if(iiorb==jjorb .and. iiorb==iorb) then
                          ncount=tmblarge%lzd%llr(ilr)%wfd%nvctr_c+7*tmblarge%lzd%llr(ilr)%wfd%nvctr_f
                          call dscal(ncount, kernel_compr(ii), lhphilarge(ist), 1)
                          ist=ist+ncount
                      end if
                  end do
              end do
          end do
          call transpose_localized(iproc, nproc, tmblarge%orbs, tmblarge%collcom, lhphilarge, hpsit_c, hpsit_f, tmblarge%lzd)
          call build_linear_combination_transposed(tmblarge%orbs%norb, kernel_compr_tmp, tmblarge%collcom, &
               tmblarge%mad, hpsittmp_c, hpsittmp_f, .false., hpsit_c, hpsit_f, iproc)
          iall=-product(shape(kernel_compr_tmp))*kind(kernel_compr_tmp)
          deallocate(kernel_compr_tmp, stat=istat)
          call memocc(istat, iall, 'kernel_compr_tmp', subname)
      else

          call build_linear_combination_transposed(tmblarge%orbs%norb, kernel_compr_tmp, tmblarge%collcom, &
               tmblarge%mad, hpsittmp_c, hpsittmp_f, .true., hpsit_c, hpsit_f, iproc)

      end if

      !!if (tmblarge%wfnmd%bs%target_function==TARGET_FUNCTION_IS_HYBRID) then
      !!    iall=-product(shape(kernel_compr_tmp))*kind(kernel_compr_tmp)
      !!    deallocate(kernel_compr_tmp, stat=istat)
      !!    call memocc(istat, iall, 'kernel_compr_tmp', subname)

      !!    allocate(hpsi_tmp(tmblarge%orbs%npsidim_orbs), stat=istat)
      !!    call memocc(istat, hpsi_tmp, 'hpsi_tmp', subname)
      !!    call untranspose_localized(iproc, nproc, tmblarge%orbs, tmblarge%collcom, hpsit_c, hpsit_f, hpsi_tmp, tmblarge%lzd)

      !!    ist=1
      !!    do iorb=tmblarge%orbs%isorb+1,tmblarge%orbs%isorb+tmblarge%orbs%norbp
      !!        ilr=tmblarge%orbs%inwhichlocreg(iorb)
      !!        ii=0
      !!        do iseg=1,tmblarge%mad%nseg
      !!            do jorb=tmblarge%mad%keyg(1,iseg),tmblarge%mad%keyg(2,iseg)
      !!                ii=ii+1
      !!                iiorb = (jorb-1)/tmblarge%orbs%norb + 1
      !!                jjorb = jorb - (iiorb-1)*tmblarge%orbs%norb
      !!                if(iiorb==jjorb .and. iiorb==iorb) then
      !!                    ncount=tmblarge%lzd%llr(ilr)%wfd%nvctr_c+7*tmblarge%lzd%llr(ilr)%wfd%nvctr_f
      !!                    call daxpy(ncount, kernel_compr(ii), lhphilarge(ist), 1, hpsi_tmp(ist), 1)
      !!                    ist=ist+ncount
      !!                end if
      !!            end do
      !!        end do
      !!    end do
      !!    call dcopy(tmblarge%orbs%npsidim_orbs, hpsi_tmp(1), 1, lhphilarge(1), 1)
      !!    call transpose_localized(iproc, nproc, tmblarge%orbs, tmblarge%collcom, lhphilarge, hpsit_c, hpsit_f, tmblarge%lzd)

      !!    iall=-product(shape(hpsi_tmp))*kind(hpsi_tmp)
      !!    deallocate(hpsi_tmp, stat=istat)
      !!    call memocc(istat, iall, 'hpsi_tmp', subname)
      !!end if
  end if


  !!do istat=1,size(hpsit_c)
  !!    write(1000+iproc,*) istat, hpsit_c(istat)
  !!end do


  allocate(lagmat_compr(tmblarge%mad%nvctr), stat=istat)
  call memocc(istat, lagmat_compr, 'lagmat_compr', subname)

  call orthoconstraintNonorthogonal(iproc, nproc, tmblarge%lzd, tmblarge%orbs, tmblarge%mad, &
       tmblarge%collcom, tmblarge%orthpar, correction_orthoconstraint, tmblarge%psi, lhphilarge, &
       lagmat_compr, tmblarge%psit_c, tmblarge%psit_f, hpsit_c, hpsit_f, tmblarge%can_use_transposed, overlap_calculated)

  call large_to_small_locreg(iproc, nproc, tmb%lzd, tmblarge%lzd, tmb%orbs, tmblarge%orbs, lhphilarge, lhphi)


  call dcopy(tmb%orbs%npsidim_orbs, lhphi, 1, hpsi_noprecond, 1)

  !!! Calculate trace (or band structure energy, resp.)
  !!if (tmb%wfnmd%bs%target_function == TARGET_FUNCTION_IS_TRACE) then
      trH=0.d0
      ii=0
      do iseg=1,tmblarge%mad%nseg
          do jorb=tmblarge%mad%keyg(1,iseg),tmblarge%mad%keyg(2,iseg)
              iiorb = (jorb-1)/tmb%orbs%norb + 1
              jjorb = jorb - (iiorb-1)*tmblarge%orbs%norb
              ii=ii+1
              if (iiorb==jjorb) then
                  trH = trH + lagmat_compr(ii)
              end if
          end do
      end do
  !!else
  !!    trH=0.d0
  !!    ii=0
  !!    do iseg=1,tmblarge%mad%nseg
  !!        do jorb=tmblarge%mad%keyg(1,iseg),tmblarge%mad%keyg(2,iseg)
  !!            ii=ii+1
  !!            trH = trH + kernel_compr(ii)*lagmat_compr(ii)
  !!        end do
  !!    end do
  !!end if


  iall=-product(shape(lagmat_compr))*kind(lagmat_compr)
  deallocate(lagmat_compr, stat=istat)
  call memocc(istat, iall, 'lagmat_compr', subname)


  ! trH is now the total energy (name is misleading, correct this)
  ! Multiply by 2 because when minimizing trace we don't have kernel
  ! if(iproc==0)print *,'trH,energs',trH,energs%eh,energs%exc,energs%evxc,energs%eexctX,energs%eion,energs%edisp
  if(tmb%orbs%nspin==1 .and. target_function/= TARGET_FUNCTION_IS_ENERGY) trH=2.d0*trH
  trH=trH-energs%eh+energs%exc-energs%evxc-energs%eexctX+energs%eion+energs%edisp


  ! Cycle if the trace increased (steepest descent only)
  if(.not. ldiis%switchSD .and. ldiis%isx==0) then
      if(trH > ldiis%trmin+1.d-12*abs(ldiis%trmin)) then !1.d-12 is here to tolerate some noise...
          if(iproc==0) write(*,'(1x,a,es18.10,a,es18.10)') &
              'WARNING: the target function is larger than its minimal value reached so far:',trH,' > ', ldiis%trmin
          if(iproc==0) write(*,'(1x,a)') 'Decrease step size and restart with previous TMBs'
          energy_increased=.true.
      end if
  end if

  ! Calculate the norm of the gradient (fnrmArr) and determine the angle between the current gradient and that
  ! of the previous iteration (fnrmOvrlpArr).
  ist=1
  do iorb=1,tmb%orbs%norbp
      iiorb=tmb%orbs%isorb+iorb
      ilr=tmb%orbs%inwhichlocreg(iiorb)
      ncount=tmb%lzd%llr(ilr)%wfd%nvctr_c+7*tmb%lzd%llr(ilr)%wfd%nvctr_f
      if(it>1) fnrmOvrlpArr(iorb,1)=ddot(ncount, lhphi(ist), 1, lhphiold(ist), 1)
      fnrmArr(iorb,1)=ddot(ncount, lhphi(ist), 1, lhphi(ist), 1)
      fnrmOldArr(iorb)=ddot(ncount, lhphiold(ist), 1, lhphiold(ist), 1)
      ist=ist+ncount
  end do


  ! Determine the gradient norm and its maximal component. In addition, adapt the
  ! step size for the steepest descent minimization (depending on the angle 
  ! between the current gradient and the one from the previous iteration).
  ! This is of course only necessary if we are using steepest descent and not DIIS.
  ! if newgradient is true, the angle criterion cannot be used and the choice whether to
  ! decrease or increase the step size is only based on the fact whether the trace decreased or increased.
  fnrm=0.d0
  fnrmMax=0.d0
  do iorb=1,tmb%orbs%norbp
      fnrm=fnrm+fnrmArr(iorb,1)
      if(fnrmArr(iorb,1)>fnrmMax) fnrmMax=fnrmArr(iorb,1)
      if(it>1 .and. ldiis%isx==0 .and. .not.ldiis%switchSD) then
      ! Adapt step size for the steepest descent minimization.
          tt=fnrmOvrlpArr(iorb,1)/sqrt(fnrmArr(iorb,1)*fnrmOldArr(iorb))
          if(tt>.6d0 .and. trH<trHold) then
              alpha(iorb)=alpha(iorb)*1.1d0
          else
              alpha(iorb)=alpha(iorb)*.6d0
          end if
          !!alpha(iorb)=min(alpha(iorb),1.5d0)
      end if
  end do
  call mpiallred(fnrm, 1, mpi_sum, bigdft_mpi%mpi_comm, ierr)
  call mpiallred(fnrmMax, 1, mpi_max, bigdft_mpi%mpi_comm, ierr)
  fnrm=sqrt(fnrm/dble(tmb%orbs%norb))
  fnrmMax=sqrt(fnrmMax)
  ! Copy the gradient (will be used in the next iteration to adapt the step size).
  call dcopy(tmb%orbs%npsidim_orbs, lhphi, 1, lhphiold, 1)
  !trHold=trH
  !if (iproc==0) write(*,'(a,2es16.6)') 'BEFORE: fnrm, fnrmmax',fnrm,fnrmmax

  ! Precondition the gradient.
  if(iproc==0) then
      write(*,'(a)',advance='no') 'Preconditioning... '
  end if
 
  !!call project_gradient(iproc, nproc, tmb, tmb%psi, lhphi)

  !!call get_both_gradients(iproc, nproc, tmb%lzd, tmb%orbs, lhphi, gnrm_in, gnrm_out)

  !!tt=ddot(tmb%orbs%npsidim_orbs, lhphi,1 , lhphi, 1)
  !!call mpiallred(tt, 1, mpi_sum, bigdft_mpi%mpi_comm, ierr)
  !!if (iproc==0) write(*,'(a,es20.12)') 'before precond: tt',tt

  if (tmblarge%wfnmd%bs%target_function==TARGET_FUNCTION_IS_HYBRID) then
      allocate(hpsi_tmp(tmb%orbs%npsidim_orbs), stat=istat)
      call memocc(istat, hpsi_conf, 'hpsi_conf', subname)
  end if
  ist=1
  do iorb=1,tmb%orbs%norbp
      iiorb=tmb%orbs%isorb+iorb
      ilr = tmb%orbs%inWhichLocreg(iiorb)
      ncnt=tmb%lzd%llr(ilr)%wfd%nvctr_c+7*tmb%lzd%llr(ilr)%wfd%nvctr_f
<<<<<<< HEAD
      !!if (tmb%confdatarr(iorb)%prefac>=1.d-2) then
      !!    tt=tmb%confdatarr(iorb)%prefac
      !!else
      !!    tt=0.d0
      !!end if
      if(tmblarge%wfnmd%bs%target_function==TARGET_FUNCTION_IS_HYBRID) then
          tt=ddot(ncnt, hpsi_conf(ist), 1, lhphi(ist), 1)
          tt=tt/ddot(ncnt, hpsi_conf(ist), 1, hpsi_conf(ist), 1)
          do i=ist,ist+ncnt-1
              hpsi_tmp(i)=tt*hpsi_conf(i)
          end do
          call choosePreconditioner2(iproc, nproc, tmb%orbs, tmb%lzd%llr(ilr), &
               tmb%lzd%hgrids(1), tmb%lzd%hgrids(2), tmb%lzd%hgrids(3), &
               tmb%wfnmd%bs%nit_precond, hpsi_tmp(ist:ist+ncnt-1), tmb%confdatarr(iorb)%potorder, &
               tmb%confdatarr(iorb)%prefac, iorb, eval_zero)
          call daxpy(ncnt, -tt, hpsi_conf(ist), 1, lhphi(ist), 1)
          call choosePreconditioner2(iproc, nproc, tmb%orbs, tmb%lzd%llr(ilr), &
               tmb%lzd%hgrids(1), tmb%lzd%hgrids(2), tmb%lzd%hgrids(3), &
               tmb%wfnmd%bs%nit_precond, lhphi(ist:ist+ncnt-1), tmb%confdatarr(iorb)%potorder, &
               0.d0, iorb, eval_zero)
          call daxpy(ncnt, 1.d0, hpsi_tmp(ist), 1, lhphi(ist), 1)
      else
          call choosePreconditioner2(iproc, nproc, tmb%orbs, tmb%lzd%llr(ilr), &
               tmb%lzd%hgrids(1), tmb%lzd%hgrids(2), tmb%lzd%hgrids(3), &
               tmb%wfnmd%bs%nit_precond, lhphi(ist:ist+ncnt-1), tmb%confdatarr(iorb)%potorder, &
               tmb%confdatarr(iorb)%prefac, iorb, eval_zero)
      end if
=======
      call choosePreconditioner2(iproc, nproc, tmb%orbs, tmb%lzd%llr(ilr), &
           tmb%lzd%hgrids(1), tmb%lzd%hgrids(2), tmb%lzd%hgrids(3), &
           nit_precond, lhphi(ist:ist+ncnt-1), tmb%confdatarr(iorb)%potorder, &
           tmb%confdatarr(iorb)%prefac, iorb, eval_zero)
>>>>>>> 9a455b83
      !call preconditionall2(iproc,nproc,tmb%orbs,tmb%Lzd,tmb%lzd%hgrids(1),tmb%lzd%hgrids(2),&
      !      tmb%lzd%hgrids(3),nit_precond,lhphi,tmb%confdatarr,&
      !      gnrm,gnrm_zero)
      ist=ist+ncnt
  end do

  !call preconditionall2(iproc,nproc,tmb%orbs,tmb%Lzd,&
  !     tmb%lzd%hgrids(1),tmb%lzd%hgrids(2),tmb%lzd%hgrids(3),&
  !     nit_precond,lhphi,tmb%confdatarr,&
  !     gnrm,gnrm_zero)
  

  !sum over all the partial residues
  !if (nproc > 1) then
  !    garray(1)=gnrm
  !    garray(2)=gnrm_zero
  !   call mpiallred(garray(1),2,MPI_SUM,bigdft_mpi%mpi_comm,ierr)
  !    gnrm     =garray(1)
  !    gnrm_zero=garray(2)
  !endif

!!if (iproc==0)  print *,'test gnrm',gnrm,fnrm,gnrm_zero
!!$  ist=1
!!$  do iorb=1,tmb%orbs%norbp
!!$      iiorb=tmb%orbs%isorb+iorb
!!$      ilr = tmb%orbs%inWhichLocreg(iiorb)
!!$      ncnt=tmb%lzd%llr(ilr)%wfd%nvctr_c+7*tmb%lzd%llr(ilr)%wfd%nvctr_f
!!$      call choosePreconditioner2(iproc, nproc, tmb%orbs, tmb%lzd%llr(ilr), &
!!$           tmb%lzd%hgrids(1), tmb%lzd%hgrids(2), tmb%lzd%hgrids(3), &
!!$           nit_precond, lhphi(ist:ist+ncnt-1), tmb%confdatarr(iorb)%potorder, &
!!$           tmb%confdatarr(iorb)%prefac, iorb, eval_zero)
!!$      ist=ist+ncnt
!!$  end do

  if (tmblarge%wfnmd%bs%target_function==TARGET_FUNCTION_IS_HYBRID) then
      iall=-product(shape(hpsi_conf))*kind(hpsi_conf)
      deallocate(hpsi_conf, stat=istat)
      call memocc(istat, iall, 'hpsi_conf', subname)
      iall=-product(shape(hpsi_tmp))*kind(hpsi_tmp)
      deallocate(hpsi_tmp, stat=istat)
      call memocc(istat, iall, 'hpsi_tmp', subname)
  end if

  !!tt=ddot(tmb%orbs%npsidim_orbs, lhphi,1 , lhphi, 1)
  !!call mpiallred(tt, 1, mpi_sum, bigdft_mpi%mpi_comm, ierr)
  !!if (iproc==0) write(*,'(a,es20.12)') 'after precond: tt',tt

  if(iproc==0) then
      write(*,'(a)') 'done.'
  end if

  !allocate(gnrmArr(tmb%orbs%norb,2), stat=istat)
  !call memocc(istat, gnrmArr, 'gnrmArr', subname)
  !ist=1
  !do iorb=1,tmb%orbs%norbp
  !    iiorb=tmb%orbs%isorb+iorb
  !    ilr=tmb%orbs%inwhichlocreg(iiorb)
  !    ncount=tmb%lzd%llr(ilr)%wfd%nvctr_c+7*tmb%lzd%llr(ilr)%wfd%nvctr_f
  !    gnrmArr(iorb,1)=ddot(ncount, lhphi(ist), 1, lhphi(ist), 1)
  !    ist=ist+ncount
  !end do
  !gnrm_old=gnrm
  !gnrm=0.d0
  !gnrmMax=0.d0
  !do iorb=1,tmb%orbs%norbp
  !   gnrm=gnrm+gnrmArr(iorb,1)
  !    if(gnrmArr(iorb,1)>gnrmMax) gnrmMax=gnrmArr(iorb,1)
  !end do
  !call mpiallred(gnrm, 1, mpi_sum, bigdft_mpi%mpi_comm, ierr)
  !call mpiallred(gnrmMax, 1, mpi_max, bigdft_mpi%mpi_comm, ierr)
  !gnrm=sqrt(gnrm/dble(tmb%orbs%norb))
  !gnrmMax=sqrt(gnrmMax)
  !if (iproc==0) write(*,'(a,3es16.6)') 'AFTER: gnrm, gnrmmax, gnrm/gnrm_old',gnrm,gnrmmax,gnrm/gnrm_old
  !iall=-product(shape(gnrmArr))*kind(gnrmArr)
  !deallocate(gnrmArr, stat=istat)
  !call memocc(istat, iall, 'gnrmArr', subname)

  call timing(iproc,'eglincomms','ON')
  ! Determine the mean step size for steepest descent iterations.
  tt=sum(alpha)
  call mpiallred(tt, 1, mpi_sum, bigdft_mpi%mpi_comm, ierr)
  alpha_mean=tt/dble(tmb%orbs%norb)
  alpha_max=maxval(alpha)
  call mpiallred(alpha_max, 1, mpi_max, bigdft_mpi%mpi_comm, ierr)
  call timing(iproc,'eglincomms','OF')

  !!if (iproc==0 .and. target_function==TARGET_FUNCTION_IS_ENERGY) then
  !!    do istat=1,tmb%orbs%norb
  !!        do iall=1,tmb%orbs%norb
  !!            write(333,*) istat,iall,lagmat(istat,iall)
  !!        end do
  !!    end do 
  !!end if

  iall=-product(shape(fnrmOvrlpArr))*kind(fnrmOvrlpArr)
  deallocate(fnrmOvrlpArr, stat=istat)
  call memocc(istat, iall, 'fnrmOvrlpArr', subname)

  iall=-product(shape(fnrmArr))*kind(fnrmArr)
  deallocate(fnrmArr, stat=istat)
  call memocc(istat, iall, 'fnrmArr', subname)

  iall=-product(shape(hpsittmp_c))*kind(hpsittmp_c)
  deallocate(hpsittmp_c, stat=istat)
  call memocc(istat, iall, 'hpsittmp_c', subname)
  iall=-product(shape(hpsittmp_f))*kind(hpsittmp_f)
  deallocate(hpsittmp_f, stat=istat)
  call memocc(istat, iall, 'hpsittmp_f', subname)


end subroutine calculate_energy_and_gradient_linear



subroutine hpsitopsi_linear(iproc, nproc, it, ldiis, tmb, tmblarge, &
           lhphi, lphiold, alpha, trH, alpha_mean, alpha_max, alphaDIIS, psidiff)
  use module_base
  use module_types
  use module_interfaces, except_this_one => hpsitopsi_linear
  implicit none
  
  ! Calling arguments
  integer,intent(in) :: iproc, nproc, it
  type(localizedDIISParameters),intent(inout) :: ldiis
  type(DFT_wavefunction),target,intent(inout) :: tmb, tmblarge
  real(kind=8),dimension(tmb%orbs%npsidim_orbs),intent(inout) :: lhphi, lphiold
  real(kind=8),intent(in) :: trH, alpha_mean, alpha_max
  real(kind=8),dimension(tmb%orbs%norbp),intent(inout) :: alpha, alphaDIIS
  real(kind=8),dimension(tmb%orbs%npsidim_orbs),intent(out) :: psidiff
  
  ! Local variables
  integer :: istat, iall
  character(len=*),parameter :: subname='hpsitopsi_linear'


  call DIISorSD(iproc, it, trH, tmb, ldiis, alpha, alphaDIIS, lphiold)
  if(iproc==0) then
      if(ldiis%isx>0) then
          write(*,'(1x,3(a,i0))') 'DIIS informations: history length=',ldiis%isx, ', consecutive failures=', &
              ldiis%icountDIISFailureCons, ', total failures=', ldiis%icountDIISFailureTot
      else
          write(*,'(1x,2(a,es9.3),a,i0)') 'SD informations: mean alpha=', alpha_mean, ', max alpha=', alpha_max,&
          ', consecutive successes=', ldiis%icountSDSatur
      end if
  end if

  ! Improve the orbitals, depending on the choice made above.
  call dcopy(tmb%orbs%npsidim_orbs, tmb%psi, 1, psidiff, 1)
  if(.not.ldiis%switchSD) then
      call improveOrbitals(iproc, nproc, tmb, ldiis, lhphi, alpha)
  else
      if(iproc==0) write(*,'(1x,a)') 'no improvement of the orbitals, recalculate gradient'
  end if
  psidiff=tmb%psi-psidiff

  ! The transposed quantities can now not be used any more...
  if(tmb%can_use_transposed) then
      iall=-product(shape(tmb%psit_c))*kind(tmb%psit_c)
      deallocate(tmb%psit_c, stat=istat)
      call memocc(istat, iall, 'tmb%psit_c', subname)
      iall=-product(shape(tmb%psit_f))*kind(tmb%psit_f)
      deallocate(tmb%psit_f, stat=istat)
      call memocc(istat, iall, 'tmb%psit_f', subname)
      tmb%can_use_transposed=.false.
  end if

  if(.not.ldiis%switchSD) then
      if(iproc==0) then
           write(*,'(1x,a)',advance='no') 'Orthonormalization... '
      end if
      ! Give tmblarge%mad since this is the correct matrix description
      call orthonormalizeLocalized(iproc, nproc, tmb%orthpar%methTransformOverlap, tmb%orthpar%nItOrtho, &
           tmb%orbs, tmb%lzd, tmblarge%mad, tmb%collcom, tmb%orthpar, tmb%psi, tmb%psit_c, tmb%psit_f, &
           tmb%can_use_transposed)
  end if

  ! Emit that new wavefunctions are ready.
  if (tmb%c_obj /= 0) then
     call kswfn_emit_psi(tmb, it, 0, iproc, nproc)
  end if

end subroutine hpsitopsi_linear

<|MERGE_RESOLUTION|>--- conflicted
+++ resolved
@@ -9,21 +9,10 @@
 
 
 subroutine calculate_energy_and_gradient_linear(iproc, nproc, it, kernel_compr, &
-<<<<<<< HEAD
-           ldiis, fnrmOldArr, alpha, trH, trHold, fnrm, &
-           fnrmMax, alpha_mean, alpha_max, energy_increased, tmb, lhphi, lhphiold, &
-           tmblarge, lhphilarge, overlap_calculated, energs, hpsit_c, hpsit_f, &
-           hpsi_noprecond)
-!!    GNU General Public License, see ~/COPYING file
-!!    or http://www.gnu.org/copyleft/gpl.txt .
-!!    For the list of contributors, see ~/AUTHORS
-
-
-=======
            ldiis, fnrmOldArr, alpha, trH, trHold, fnrm, fnrmMax, alpha_mean, alpha_max, &
            energy_increased, tmb, lhphi, lhphiold, tmblarge, lhphilarge, overlap_calculated, &
-           energs, hpsit_c, hpsit_f, nit_precond, target_function, correction_orthoconstraint)
->>>>>>> 9a455b83
+           energs, hpsit_c, hpsit_f, nit_precond, target_function, correction_orthoconstraint, &
+           hpsi_noprecond)
   use module_base
   use module_types
   use module_interfaces, except_this_one => calculate_energy_and_gradient_linear
@@ -44,11 +33,8 @@
   logical,intent(inout):: overlap_calculated
   type(energy_terms),intent(in) :: energs
   real(8),dimension(:),pointer:: hpsit_c, hpsit_f
-<<<<<<< HEAD
+  integer, intent(in) :: nit_precond, target_function, correction_orthoconstraint
   real(kind=8),dimension(tmb%orbs%npsidim_orbs),intent(out) :: hpsi_noprecond
-=======
-  integer, intent(in) :: nit_precond, target_function, correction_orthoconstraint
->>>>>>> 9a455b83
 
   ! Local variables
   integer :: iorb, jorb, iiorb, ilr, ncount, ierr, ist, ncnt, istat, iall, ii, iseg, jjorb, i
@@ -63,7 +49,7 @@
   real(kind=8),dimension(:),pointer :: kernel_compr_tmp
 
 
-  if (tmblarge%wfnmd%bs%target_function==TARGET_FUNCTION_IS_HYBRID) then
+  if (target_function==TARGET_FUNCTION_IS_HYBRID) then
       allocate(hpsi_conf(tmb%orbs%npsidim_orbs), stat=istat)
       call memocc(istat, hpsi_conf, 'hpsi_conf', subname)
       call large_to_small_locreg(iproc, nproc, tmb%lzd, tmblarge%lzd, tmb%orbs, tmblarge%orbs, lhphilarge, hpsi_conf)
@@ -93,18 +79,14 @@
   allocate(hpsittmp_f(7*sum(tmblarge%collcom%nrecvcounts_f)), stat=istat)
   call memocc(istat, hpsittmp_f, 'hpsittmp_f', subname)
 
-<<<<<<< HEAD
-  if(tmblarge%wfnmd%bs%target_function==TARGET_FUNCTION_IS_ENERGY .or. &
-     tmblarge%wfnmd%bs%target_function==TARGET_FUNCTION_IS_HYBRID) then
-=======
-  if(target_function==TARGET_FUNCTION_IS_ENERGY) then
->>>>>>> 9a455b83
+  if(target_function==TARGET_FUNCTION_IS_ENERGY .or. &
+     target_function==TARGET_FUNCTION_IS_HYBRID) then
       if(sum(tmblarge%collcom%nrecvcounts_c)>0) &
           call dcopy(sum(tmblarge%collcom%nrecvcounts_c), hpsit_c(1), 1, hpsittmp_c(1), 1)
       if(sum(tmblarge%collcom%nrecvcounts_f)>0) &
           call dcopy(7*sum(tmblarge%collcom%nrecvcounts_f), hpsit_f(1), 1, hpsittmp_f(1), 1)
 
-      if (tmblarge%wfnmd%bs%target_function==TARGET_FUNCTION_IS_HYBRID) then
+      if (target_function==TARGET_FUNCTION_IS_HYBRID) then
           allocate(kernel_compr_tmp(tmblarge%mad%nvctr), stat=istat)
           call memocc(istat, kernel_compr_tmp, 'kernel_compr_tmp', subname)
           call vcopy(tmblarge%mad%nvctr, kernel_compr(1), 1, kernel_compr_tmp(1), 1)
@@ -128,7 +110,7 @@
       !!call build_linear_combination_transposed(tmblarge%orbs%norb, kernel_compr, tmblarge%collcom, &
       !!     tmblarge%mad, hpsittmp_c, hpsittmp_f, .true., hpsit_c, hpsit_f, iproc)
 
-      if (tmblarge%wfnmd%bs%target_function==TARGET_FUNCTION_IS_HYBRID) then
+      if (target_function==TARGET_FUNCTION_IS_HYBRID) then
 
           ist=1
           do iorb=tmblarge%orbs%isorb+1,tmblarge%orbs%isorb+tmblarge%orbs%norbp
@@ -319,7 +301,7 @@
   !!call mpiallred(tt, 1, mpi_sum, bigdft_mpi%mpi_comm, ierr)
   !!if (iproc==0) write(*,'(a,es20.12)') 'before precond: tt',tt
 
-  if (tmblarge%wfnmd%bs%target_function==TARGET_FUNCTION_IS_HYBRID) then
+  if (target_function==TARGET_FUNCTION_IS_HYBRID) then
       allocate(hpsi_tmp(tmb%orbs%npsidim_orbs), stat=istat)
       call memocc(istat, hpsi_conf, 'hpsi_conf', subname)
   end if
@@ -328,13 +310,12 @@
       iiorb=tmb%orbs%isorb+iorb
       ilr = tmb%orbs%inWhichLocreg(iiorb)
       ncnt=tmb%lzd%llr(ilr)%wfd%nvctr_c+7*tmb%lzd%llr(ilr)%wfd%nvctr_f
-<<<<<<< HEAD
       !!if (tmb%confdatarr(iorb)%prefac>=1.d-2) then
       !!    tt=tmb%confdatarr(iorb)%prefac
       !!else
       !!    tt=0.d0
       !!end if
-      if(tmblarge%wfnmd%bs%target_function==TARGET_FUNCTION_IS_HYBRID) then
+      if(target_function==TARGET_FUNCTION_IS_HYBRID) then
           tt=ddot(ncnt, hpsi_conf(ist), 1, lhphi(ist), 1)
           tt=tt/ddot(ncnt, hpsi_conf(ist), 1, hpsi_conf(ist), 1)
           do i=ist,ist+ncnt-1
@@ -342,26 +323,20 @@
           end do
           call choosePreconditioner2(iproc, nproc, tmb%orbs, tmb%lzd%llr(ilr), &
                tmb%lzd%hgrids(1), tmb%lzd%hgrids(2), tmb%lzd%hgrids(3), &
-               tmb%wfnmd%bs%nit_precond, hpsi_tmp(ist:ist+ncnt-1), tmb%confdatarr(iorb)%potorder, &
+               nit_precond, hpsi_tmp(ist:ist+ncnt-1), tmb%confdatarr(iorb)%potorder, &
                tmb%confdatarr(iorb)%prefac, iorb, eval_zero)
           call daxpy(ncnt, -tt, hpsi_conf(ist), 1, lhphi(ist), 1)
           call choosePreconditioner2(iproc, nproc, tmb%orbs, tmb%lzd%llr(ilr), &
                tmb%lzd%hgrids(1), tmb%lzd%hgrids(2), tmb%lzd%hgrids(3), &
-               tmb%wfnmd%bs%nit_precond, lhphi(ist:ist+ncnt-1), tmb%confdatarr(iorb)%potorder, &
+               nit_precond, lhphi(ist:ist+ncnt-1), tmb%confdatarr(iorb)%potorder, &
                0.d0, iorb, eval_zero)
           call daxpy(ncnt, 1.d0, hpsi_tmp(ist), 1, lhphi(ist), 1)
       else
           call choosePreconditioner2(iproc, nproc, tmb%orbs, tmb%lzd%llr(ilr), &
                tmb%lzd%hgrids(1), tmb%lzd%hgrids(2), tmb%lzd%hgrids(3), &
-               tmb%wfnmd%bs%nit_precond, lhphi(ist:ist+ncnt-1), tmb%confdatarr(iorb)%potorder, &
+               nit_precond, lhphi(ist:ist+ncnt-1), tmb%confdatarr(iorb)%potorder, &
                tmb%confdatarr(iorb)%prefac, iorb, eval_zero)
       end if
-=======
-      call choosePreconditioner2(iproc, nproc, tmb%orbs, tmb%lzd%llr(ilr), &
-           tmb%lzd%hgrids(1), tmb%lzd%hgrids(2), tmb%lzd%hgrids(3), &
-           nit_precond, lhphi(ist:ist+ncnt-1), tmb%confdatarr(iorb)%potorder, &
-           tmb%confdatarr(iorb)%prefac, iorb, eval_zero)
->>>>>>> 9a455b83
       !call preconditionall2(iproc,nproc,tmb%orbs,tmb%Lzd,tmb%lzd%hgrids(1),tmb%lzd%hgrids(2),&
       !      tmb%lzd%hgrids(3),nit_precond,lhphi,tmb%confdatarr,&
       !      gnrm,gnrm_zero)
@@ -396,7 +371,7 @@
 !!$      ist=ist+ncnt
 !!$  end do
 
-  if (tmblarge%wfnmd%bs%target_function==TARGET_FUNCTION_IS_HYBRID) then
+  if (target_function==TARGET_FUNCTION_IS_HYBRID) then
       iall=-product(shape(hpsi_conf))*kind(hpsi_conf)
       deallocate(hpsi_conf, stat=istat)
       call memocc(istat, iall, 'hpsi_conf', subname)
