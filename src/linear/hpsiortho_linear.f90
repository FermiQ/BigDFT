!> @file
!! H|psi> and orthonormalization
!! @author
!!    Copyright (C) 2011-2012 BigDFT group
!!    This file is distributed under the terms of the
!!    GNU General Public License, see ~/COPYING file
!!    or http://www.gnu.org/copyleft/gpl.txt .
!!    For the list of contributors, see ~/AUTHORS


subroutine calculate_energy_and_gradient_linear(iproc, nproc, it, kernel, &
           ldiis, orbs, fnrmOldArr, alpha, trH, trHold, fnrm, &
           fnrmMax, alpha_mean, alpha_max, energy_increased, tmb, lhphi, lhphiold, &
           tmblarge, lhphilarge, overlap_calculated, ovrlp, lagmat, energs, hpsit_c, hpsit_f)
!!    GNU General Public License, see ~/COPYING file
!!    or http://www.gnu.org/copyleft/gpl.txt .
!!    For the list of contributors, see ~/AUTHORS


  use module_base
  use module_types
  use module_interfaces, except_this_one => calculate_energy_and_gradient_linear
  implicit none

  ! Calling arguments
  integer,intent(in) :: iproc, nproc, it
  type(DFT_wavefunction),target,intent(inout):: tmblarge, tmb
  type(orbitals_data),intent(in) :: orbs
  real(8),dimension(tmb%orbs%norb,tmb%orbs%norb),intent(in) :: kernel
  type(localizedDIISParameters),intent(inout) :: ldiis
  real(8),dimension(tmb%orbs%norb),intent(inout) :: fnrmOldArr
  real(8),dimension(tmb%orbs%norbp),intent(inout) :: alpha
  real(8),intent(out):: trH, fnrm, fnrmMax, alpha_mean, alpha_max
  real(8),intent(inout):: trHold
  logical,intent(out) :: energy_increased
  real(8),dimension(tmblarge%orbs%npsidim_orbs),intent(inout):: lhphilarge
  real(8),dimension(tmb%orbs%npsidim_orbs),intent(inout):: lhphi, lhphiold
  logical,intent(inout):: overlap_calculated
  real(8),dimension(tmb%orbs%norb,tmb%orbs%norb),intent(inout):: ovrlp
  real(8),dimension(tmb%orbs%norb,tmb%orbs%norb),intent(inout):: lagmat
  type(energy_terms),intent(in) :: energs
  real(8),dimension(:),pointer:: hpsit_c, hpsit_f

  ! Local variables
  integer :: iorb, jorb, iiorb, ilr, ncount, korb, ierr, ist, ncnt, istat, iall
  real(kind=8) :: ddot, tt, eval_zero, fnrm_old
  character(len=*),parameter :: subname='calculate_energy_and_gradient_linear'
  real(kind=8),dimension(:),pointer :: hpsittmp_c, hpsittmp_f
<<<<<<< HEAD
  real(kind=8),dimension(:,:),allocatable :: fnrmOvrlpArr, fnrmArr
=======
  real(kind=8),dimension(:,:),allocatable :: fnrmOvrlpArr, fnrmArr, lagmat, matrix
>>>>>>> 7289ac21


  allocate(fnrmOvrlpArr(tmb%orbs%norb,2), stat=istat)
  call memocc(istat, fnrmOvrlpArr, 'fnrmOvrlpArr', subname)
  allocate(fnrmArr(tmb%orbs%norb,2), stat=istat)
  call memocc(istat, fnrmArr, 'fnrmArr', subname)

  ! by default no quick exit
  energy_increased=.false.

  !!call transpose_localized(iproc, nproc, tmblarge%orbs, tmblarge%collcom, lhphilarge, hpsit_c, hpsit_f, tmblarge%lzd)

  allocate(hpsittmp_c(sum(tmblarge%collcom%nrecvcounts_c)), stat=istat)
  call memocc(istat, hpsittmp_c, 'hpsittmp_c', subname)
  allocate(hpsittmp_f(7*sum(tmblarge%collcom%nrecvcounts_f)), stat=istat)
  call memocc(istat, hpsittmp_f, 'hpsittmp_f', subname)

  if(tmblarge%wfnmd%bs%target_function==TARGET_FUNCTION_IS_ENERGY) then
      if(.not. tmblarge%can_use_transposed) then
          allocate(tmblarge%psit_c(sum(tmblarge%collcom%nrecvcounts_c)), stat=istat)
          call memocc(istat, tmblarge%psit_c, 'tmblarge%psit_c', subname)
          allocate(tmblarge%psit_f(7*sum(tmblarge%collcom%nrecvcounts_f)), stat=istat)
          call memocc(istat, tmblarge%psit_f, 'tmblarge%psit_f', subname)
          call transpose_localized(iproc, nproc, tmblarge%orbs, tmblarge%collcom, &
               tmblarge%psi, tmblarge%psit_c, tmblarge%psit_f, tmblarge%lzd)
          tmblarge%can_use_transposed=.true.
      end if
      if(sum(tmblarge%collcom%nrecvcounts_c)>0) &
          call dcopy(sum(tmblarge%collcom%nrecvcounts_c), hpsit_c(1), 1, hpsittmp_c(1), 1)
      if(sum(tmblarge%collcom%nrecvcounts_f)>0) &
          call dcopy(7*sum(tmblarge%collcom%nrecvcounts_f), hpsit_f(1), 1, hpsittmp_f(1), 1)
      allocate(matrix(tmb%orbs%norb,tmb%orbs%norb),stat=istat)
      call memocc(istat, matrix, 'matrix',subname)
      call calculate_density_kernel(iproc, nproc, .false., tmb%wfnmd%ld_coeff, orbs,&
           tmblarge%orbs, tmb%wfnmd%coeff, matrix)
      call build_linear_combination_transposed(tmblarge%orbs%norb, matrix, tmblarge%collcom, &
           hpsittmp_c, hpsittmp_f, .true., hpsit_c, hpsit_f, iproc)
<<<<<<< HEAD
=======
      iall=-product(shape(matrix))*kind(matrix)
      deallocate(matrix, stat=istat)
      call memocc(istat, iall, 'matrix', subname)
      iall=-product(shape(hpsittmp_c))*kind(hpsittmp_c)
      deallocate(hpsittmp_c, stat=istat)
      call memocc(istat, iall, 'hpsittmp_c', subname)
      iall=-product(shape(hpsittmp_f))*kind(hpsittmp_f)
      deallocate(hpsittmp_f, stat=istat)
      call memocc(istat, iall, 'hpsittmp_f', subname)
>>>>>>> 7289ac21
  end if
  if(sum(tmblarge%collcom%nrecvcounts_c)>0) &
      call dcopy(sum(tmblarge%collcom%nrecvcounts_c), hpsit_c(1), 1, hpsittmp_c(1), 1)
  if(sum(tmblarge%collcom%nrecvcounts_f)>0) &
      call dcopy(7*sum(tmblarge%collcom%nrecvcounts_f), hpsit_f(1), 1, hpsittmp_f(1), 1)


  call orthoconstraintNonorthogonal(iproc, nproc, tmblarge%lzd, tmblarge%orbs, tmblarge%op, tmblarge%comon, tmblarge%mad, &
       tmblarge%collcom, tmblarge%orthpar, tmblarge%wfnmd%bpo, tmblarge%wfnmd%bs, tmblarge%psi, lhphilarge, lagmat, ovrlp, &
       tmblarge%psit_c, tmblarge%psit_f, hpsit_c, hpsit_f, tmblarge%can_use_transposed, overlap_calculated)


  call large_to_small_locreg(iproc, nproc, tmb%lzd, tmblarge%lzd, tmb%orbs, tmblarge%orbs, lhphilarge, lhphi)


  ! Calculate trace (or band structure energy, resp.)
  if(tmb%wfnmd%bs%target_function==TARGET_FUNCTION_IS_ENERGY) then
      trH=0.d0
      do jorb=1,tmb%orbs%norb
          do korb=1,tmb%orbs%norb
              tt = kernel(korb,jorb)*lagmat(korb,jorb)
              trH = trH + tt
          end do
      end do
  else
      trH=0.d0
      do jorb=1,tmb%orbs%norb
          trH = trH + lagmat(jorb,jorb)
      end do
  end if


  !!call small_to_large_locreg(iproc, nproc, tmb%lzd, tmblarge%lzd, tmb%orbs, tmblarge%orbs, lhphi, lhphilarge)
  !!call transpose_localized(iproc, nproc, tmblarge%orbs, tmblarge%collcom, &
  !!     lhphilarge, hpsit_c, hpsit_f, tmblarge%lzd)
  call calculate_overlap_transposed(iproc, nproc, tmblarge%orbs, tmblarge%mad, tmblarge%collcom, &        
       hpsittmp_c, hpsit_c, hpsittmp_f, hpsit_f, lagmat) 


  ! trH is now the total energy (name is misleading, correct this)
  if(tmb%orbs%nspin==1 .and. tmb%wfnmd%bs%target_function/= TARGET_FUNCTION_IS_ENERGY) trH=2.d0*trH
  trH=trH-energs%eh+energs%exc-energs%evxc-energs%eexctX+energs%eion+energs%edisp



  ! Cycle if the trace increased (steepest descent only)
  if(.not. ldiis%switchSD .and. ldiis%isx==0) then
      if(trH > ldiis%trmin+1.d-12*abs(ldiis%trmin)) then !1.d-12 is here to tolerate some noise...
          if(iproc==0) write(*,'(1x,a,es18.10,a,es18.10)') &
              'WARNING: the target function is larger than it minimal value reached so far:',trH,' > ', ldiis%trmin
          if(iproc==0) write(*,'(1x,a)') 'Decrease step size and restart with previous TMBs'
          energy_increased=.true.
      end if
  end if



  ! Calculate the norm of the gradient (fnrmArr) and determine the angle between the current gradient and that
  ! of the previous iteration (fnrmOvrlpArr).
  ist=1
  do iorb=1,tmb%orbs%norbp
      iiorb=tmb%orbs%isorb+iorb
      ilr=tmb%orbs%inwhichlocreg(iiorb)
      ncount=tmb%lzd%llr(ilr)%wfd%nvctr_c+7*tmb%lzd%llr(ilr)%wfd%nvctr_f
      if(it>1) fnrmOvrlpArr(iorb,1)=ddot(ncount, lhphi(ist), 1, lhphiold(ist), 1)
      fnrmArr(iorb,1)=ddot(ncount, lhphi(ist), 1, lhphi(ist), 1)
      fnrmOldArr(iorb)=ddot(ncount, lhphiold(ist), 1, lhphiold(ist), 1)
      ist=ist+ncount
  end do



  ! Determine the gradient norm and its maximal component. In addition, adapt the
  ! step size for the steepest descent minimization (depending on the angle 
  ! between the current gradient and the one from the previous iteration).
  ! This is of course only necessary if we are using steepest descent and not DIIS.
  ! if newgradient is true, the angle criterion cannot be used and the choice whether to
  ! decrease or increase the step size is only based on the fact whether the trace decreased or increased.
  fnrm=0.d0
  fnrmMax=0.d0
  do iorb=1,tmb%orbs%norbp
      fnrm=fnrm+fnrmArr(iorb,1)
      if(fnrmArr(iorb,1)>fnrmMax) fnrmMax=fnrmArr(iorb,1)
      if(it>1 .and. ldiis%isx==0 .and. .not.ldiis%switchSD) then
      ! Adapt step size for the steepest descent minimization.
          tt=fnrmOvrlpArr(iorb,1)/sqrt(fnrmArr(iorb,1)*fnrmOldArr(iorb))
          if(tt>.6d0 .and. trH<trHold) then
              alpha(iorb)=alpha(iorb)*1.1d0
          else
              alpha(iorb)=alpha(iorb)*.6d0
          end if
          !!alpha(iorb)=min(alpha(iorb),1.5d0)
      end if
  end do
  call mpiallred(fnrm, 1, mpi_sum, bigdft_mpi%mpi_comm, ierr)
  call mpiallred(fnrmMax, 1, mpi_max, bigdft_mpi%mpi_comm, ierr)
  fnrm=sqrt(fnrm/dble(tmb%orbs%norb))
  fnrmMax=sqrt(fnrmMax)
  ! Copy the gradient (will be used in the next iteration to adapt the step size).
  call dcopy(tmb%orbs%npsidim_orbs, lhphi, 1, lhphiold, 1)
  trHold=trH
  !if (iproc==0) write(*,'(a,2es16.6)') 'BEFORE: fnrm, fnrmmax',fnrm,fnrmmax

  ! Precondition the gradient.
  if(iproc==0) then
      write(*,'(a)',advance='no') 'Preconditioning... '
  end if
 
  !!call project_gradient(iproc, nproc, tmb, tmb%psi, lhphi)

  !!call get_both_gradients(iproc, nproc, tmb%lzd, tmb%orbs, lhphi, gnrm_in, gnrm_out)


  ist=1
  do iorb=1,tmb%orbs%norbp
      iiorb=tmb%orbs%isorb+iorb
      ilr = tmb%orbs%inWhichLocreg(iiorb)
      ncnt=tmb%lzd%llr(ilr)%wfd%nvctr_c+7*tmb%lzd%llr(ilr)%wfd%nvctr_f
      call choosePreconditioner2(iproc, nproc, tmb%orbs, tmb%lzd%llr(ilr), &
           tmb%lzd%hgrids(1), tmb%lzd%hgrids(2), tmb%lzd%hgrids(3), &
           tmb%wfnmd%bs%nit_precond, lhphi(ist:ist+ncnt-1), tmb%confdatarr(iorb)%potorder, &
           tmb%confdatarr(iorb)%prefac, iorb, eval_zero)
      ist=ist+ncnt
  end do

  if(iproc==0) then
      write(*,'(a)') 'done.'
  end if


  !ist=1
  !do iorb=1,tmb%orbs%norbp
  !    iiorb=tmb%orbs%isorb+iorb
  !    ilr=tmb%orbs%inwhichlocreg(iiorb)
  !    ncount=tmb%lzd%llr(ilr)%wfd%nvctr_c+7*tmb%lzd%llr(ilr)%wfd%nvctr_f
  !    fnrmArr(iorb,1)=ddot(ncount, lhphi(ist), 1, lhphi(ist), 1)
  !    ist=ist+ncount
  !end do
  !fnrm_old=fnrm
  !fnrm=0.d0
  !fnrmMax=0.d0
  !do iorb=1,tmb%orbs%norbp
  !    fnrm=fnrm+fnrmArr(iorb,1)
  !    if(fnrmArr(iorb,1)>fnrmMax) fnrmMax=fnrmArr(iorb,1)
  !end do
  !call mpiallred(fnrm, 1, mpi_sum, bigdft_mpi%mpi_comm, ierr)
  !call mpiallred(fnrmMax, 1, mpi_max, bigdft_mpi%mpi_comm, ierr)
  !fnrm=sqrt(fnrm/dble(tmb%orbs%norb))
  !fnrmMax=sqrt(fnrmMax)
  !if (iproc==0) write(*,'(a,3es16.6)') 'AFTER: fnrm, fnrmmax, fnrm/fnrm_old',fnrm,fnrmmax,fnrm/fnrm_old




      call timing(iproc,'eglincomms','ON') ! lr408t
  ! Determine the mean step size for steepest descent iterations.
  tt=sum(alpha)
  call mpiallred(tt, 1, mpi_sum, bigdft_mpi%mpi_comm, ierr)
  alpha_mean=tt/dble(tmb%orbs%norb)
  alpha_max=maxval(alpha)
  call mpiallred(alpha_max, 1, mpi_max, bigdft_mpi%mpi_comm, ierr)
  call timing(iproc,'eglincomms','OF') ! lr408t


  !!if (iproc==0 .and. tmblarge%wfnmd%bs%target_function==TARGET_FUNCTION_IS_ENERGY) then
  !!    do istat=1,tmb%orbs%norb
  !!        do iall=1,tmb%orbs%norb
  !!            write(333,*) istat,iall,lagmat(istat,iall)
  !!        end do
  !!    end do 
  !!end if


  iall=-product(shape(fnrmOvrlpArr))*kind(fnrmOvrlpArr)
  deallocate(fnrmOvrlpArr, stat=istat)
  call memocc(istat, iall, 'fnrmOvrlpArr', subname)

  iall=-product(shape(fnrmArr))*kind(fnrmArr)
  deallocate(fnrmArr, stat=istat)
  call memocc(istat, iall, 'fnrmArr', subname)

  iall=-product(shape(hpsittmp_c))*kind(hpsittmp_c)
  deallocate(hpsittmp_c, stat=istat)
  call memocc(istat, iall, 'hpsittmp_c', subname)
  iall=-product(shape(hpsittmp_f))*kind(hpsittmp_f)
  deallocate(hpsittmp_f, stat=istat)
  call memocc(istat, iall, 'hpsittmp_f', subname)


end subroutine calculate_energy_and_gradient_linear



subroutine hpsitopsi_linear(iproc, nproc, it, ldiis, tmb, &
           lhphi, lphiold, alpha, trH, alpha_mean, alpha_max, alphaDIIS)
  use module_base
  use module_types
  use module_interfaces, except_this_one => hpsitopsi_linear
  implicit none
  
  ! Calling arguments
  integer,intent(in) :: iproc, nproc, it
  type(localizedDIISParameters),intent(inout) :: ldiis
  type(DFT_wavefunction),target,intent(inout) :: tmb
  real(kind=8),dimension(tmb%orbs%npsidim_orbs),intent(inout) :: lhphi, lphiold
  real(kind=8),intent(in) :: trH, alpha_mean, alpha_max
  real(kind=8),dimension(tmb%orbs%norbp),intent(inout) :: alpha, alphaDIIS
  
  ! Local variables
  integer :: istat, iall
  real(kind=8),dimension(:,:),allocatable :: ovrlp
  character(len=*),parameter :: subname='hpsitopsi_linear'


  allocate(ovrlp(tmb%orbs%norb,tmb%orbs%norb), stat=istat)
  call memocc(istat, ovrlp, 'ovrlp', subname)


  call DIISorSD(iproc, nproc, it, trH, tmb, ldiis, alpha, alphaDIIS, lphiold)
  if(iproc==0) then
      if(ldiis%isx>0) then
          write(*,'(1x,3(a,i0))') 'DIIS informations: history length=',ldiis%isx, ', consecutive failures=', &
              ldiis%icountDIISFailureCons, ', total failures=', ldiis%icountDIISFailureTot
      else
          write(*,'(1x,2(a,es9.3),a,i0)') 'SD informations: mean alpha=', alpha_mean, ', max alpha=', alpha_max,&
          ', consecutive successes=', ldiis%icountSDSatur
      end if
  end if

  ! Improve the orbitals, depending on the choice made above.
  if(.not.ldiis%switchSD) then
      call improveOrbitals(iproc, nproc, it, tmb, ldiis, lhphi, alpha)
  else
      if(iproc==0) write(*,'(1x,a)') 'no improvement of the orbitals, recalculate gradient'
  end if

  ! The transposed quantities can now not be used any more...
  if(tmb%can_use_transposed) then
      iall=-product(shape(tmb%psit_c))*kind(tmb%psit_c)
      deallocate(tmb%psit_c, stat=istat)
      call memocc(istat, iall, 'tmb%psit_c', subname)
      iall=-product(shape(tmb%psit_f))*kind(tmb%psit_f)
      deallocate(tmb%psit_f, stat=istat)
      call memocc(istat, iall, 'tmb%psit_f', subname)
      tmb%can_use_transposed=.false.
  end if


  if(.not.ldiis%switchSD) then
      if(iproc==0) then
           write(*,'(1x,a)',advance='no') 'Orthonormalization... '
      end if
      call orthonormalizeLocalized(iproc, nproc, tmb%orthpar%methTransformOverlap, tmb%orthpar%nItOrtho, &
           tmb%orbs, tmb%op, tmb%comon, tmb%lzd, &
           tmb%mad, tmb%collcom, tmb%orthpar, tmb%wfnmd%bpo, tmb%psi, tmb%psit_c, tmb%psit_f, &
           tmb%can_use_transposed)

  end if

  iall=-product(shape(ovrlp))*kind(ovrlp)
  deallocate(ovrlp, stat=istat)
  call memocc(istat, iall, 'ovrlp', subname)

  ! Emit that new wavefunctions are ready.
  if (tmb%c_obj /= 0) then
     call kswfn_emit_psi(tmb, it, 0, iproc, nproc)
  end if

end subroutine hpsitopsi_linear

<|MERGE_RESOLUTION|>--- conflicted
+++ resolved
@@ -46,11 +46,7 @@
   real(kind=8) :: ddot, tt, eval_zero, fnrm_old
   character(len=*),parameter :: subname='calculate_energy_and_gradient_linear'
   real(kind=8),dimension(:),pointer :: hpsittmp_c, hpsittmp_f
-<<<<<<< HEAD
-  real(kind=8),dimension(:,:),allocatable :: fnrmOvrlpArr, fnrmArr
-=======
-  real(kind=8),dimension(:,:),allocatable :: fnrmOvrlpArr, fnrmArr, lagmat, matrix
->>>>>>> 7289ac21
+  real(kind=8),dimension(:,:),allocatable :: fnrmOvrlpArr, fnrmArr, matrix
 
 
   allocate(fnrmOvrlpArr(tmb%orbs%norb,2), stat=istat)
@@ -88,18 +84,9 @@
            tmblarge%orbs, tmb%wfnmd%coeff, matrix)
       call build_linear_combination_transposed(tmblarge%orbs%norb, matrix, tmblarge%collcom, &
            hpsittmp_c, hpsittmp_f, .true., hpsit_c, hpsit_f, iproc)
-<<<<<<< HEAD
-=======
       iall=-product(shape(matrix))*kind(matrix)
       deallocate(matrix, stat=istat)
       call memocc(istat, iall, 'matrix', subname)
-      iall=-product(shape(hpsittmp_c))*kind(hpsittmp_c)
-      deallocate(hpsittmp_c, stat=istat)
-      call memocc(istat, iall, 'hpsittmp_c', subname)
-      iall=-product(shape(hpsittmp_f))*kind(hpsittmp_f)
-      deallocate(hpsittmp_f, stat=istat)
-      call memocc(istat, iall, 'hpsittmp_f', subname)
->>>>>>> 7289ac21
   end if
   if(sum(tmblarge%collcom%nrecvcounts_c)>0) &
       call dcopy(sum(tmblarge%collcom%nrecvcounts_c), hpsit_c(1), 1, hpsittmp_c(1), 1)
