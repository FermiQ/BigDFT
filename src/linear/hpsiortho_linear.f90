!> @file
!! H|psi> and orthonormalization
!! @author
!!    Copyright (C) 2011-2012 BigDFT group
!!    This file is distributed under the terms of the
!!    GNU General Public License, see ~/COPYING file
!!    or http://www.gnu.org/copyleft/gpl.txt .
!!    For the list of contributors, see ~/AUTHORS


subroutine calculate_energy_and_gradient_linear(iproc, nproc, it, &
           ldiis, fnrmOldArr, alpha, trH, trHold, fnrm, fnrmMax, alpha_mean, alpha_max, &
           energy_increased, tmb, lhphiold, overlap_calculated, &
           energs, hpsit_c, hpsit_f, nit_precond, target_function, correction_orthoconstraint, &
           hpsi_small, hpsi_noprecond)
  use module_base
  use module_types
  use module_interfaces, except_this_one => calculate_energy_and_gradient_linear
  implicit none

  ! Calling arguments
  integer,intent(in) :: iproc, nproc, it
  type(DFT_wavefunction),target,intent(inout):: tmb
  type(localizedDIISParameters),intent(inout) :: ldiis
  real(8),dimension(tmb%orbs%norb),intent(inout) :: fnrmOldArr
  real(8),dimension(tmb%orbs%norbp),intent(inout) :: alpha
  real(8),intent(out):: trH, fnrm, fnrmMax, alpha_mean, alpha_max
  real(8),intent(inout):: trHold
  logical,intent(out) :: energy_increased
  real(8),dimension(tmb%npsidim_orbs),intent(inout):: lhphiold
  logical,intent(inout):: overlap_calculated
  type(energy_terms),intent(in) :: energs
  real(8),dimension(:),pointer:: hpsit_c, hpsit_f
  integer, intent(in) :: nit_precond, target_function, correction_orthoconstraint
  real(kind=8),dimension(tmb%npsidim_orbs),intent(out) :: hpsi_small
  real(kind=8),dimension(tmb%npsidim_orbs),optional,intent(out) :: hpsi_noprecond

  ! Local variables
<<<<<<< HEAD
  integer :: iorb, jorb, iiorb, ilr, ncount, ierr, ist, ncnt, istat, iall, ii, iseg, jjorb, i
  real(kind=8) :: ddot, tt, eval_zero 
=======
  integer :: iorb, iiorb, ilr, ncount, ierr, ist, ncnt, istat, iall, ii, jjorb, i
  !integer :: iseg, jorb
  real(kind=8) :: ddot, tt, eval_zero
>>>>>>> c27655b2
  character(len=*),parameter :: subname='calculate_energy_and_gradient_linear'
  real(kind=8),dimension(:),pointer :: hpsittmp_c, hpsittmp_f
  real(kind=8),dimension(:,:),allocatable :: fnrmOvrlpArr, fnrmArr
  real(kind=8),dimension(:),allocatable :: hpsi_conf, hpsi_tmp
  real(kind=8),dimension(:),pointer :: kernel_compr_tmp
  type(sparseMatrix) :: lagmat
  real(kind=8),dimension(:,:),allocatable :: gnrmArr
  real(kind=8),dimension(:),allocatable :: prefac
  real(wp), dimension(2) :: garray
  real(dp) :: gnrm,gnrm_zero,gnrmMax,gnrm_old ! for preconditional2, replace with fnrm eventually, but keep separate for now

  if (target_function==TARGET_FUNCTION_IS_HYBRID) then
      allocate(hpsi_conf(tmb%npsidim_orbs), stat=istat)
      call memocc(istat, hpsi_conf, 'hpsi_conf', subname)
      call large_to_small_locreg(iproc, tmb%npsidim_orbs, tmb%ham_descr%npsidim_orbs, tmb%lzd, tmb%ham_descr%lzd, &
           tmb%orbs, tmb%hpsi, hpsi_conf)
      call timing(iproc,'eglincomms','ON')
      ist=1
      do iorb=1,tmb%orbs%norbp
          iiorb=tmb%orbs%isorb+iorb
          ilr=tmb%orbs%inwhichlocreg(iiorb)
          ncount=tmb%lzd%llr(ilr)%wfd%nvctr_c+7*tmb%lzd%llr(ilr)%wfd%nvctr_f
          tt=ddot(ncount, hpsi_conf(ist), 1, tmb%psi(ist), 1)
          call daxpy(ncount, -tt, tmb%psi(ist), 1, hpsi_conf(ist), 1)
          ist=ist+ncount
      end do
      call timing(iproc,'eglincomms','OF')
  end if

  allocate(fnrmOvrlpArr(tmb%orbs%norb,2), stat=istat)
  call memocc(istat, fnrmOvrlpArr, 'fnrmOvrlpArr', subname)
  allocate(fnrmArr(tmb%orbs%norb,2), stat=istat)
  call memocc(istat, fnrmArr, 'fnrmArr', subname)

  ! by default no quick exit
  energy_increased=.false.


  allocate(hpsittmp_c(sum(tmb%ham_descr%collcom%nrecvcounts_c)), stat=istat)
  call memocc(istat, hpsittmp_c, 'hpsittmp_c', subname)
  allocate(hpsittmp_f(7*sum(tmb%ham_descr%collcom%nrecvcounts_f)), stat=istat)
  call memocc(istat, hpsittmp_f, 'hpsittmp_f', subname)

  if(target_function==TARGET_FUNCTION_IS_ENERGY .or. &
     target_function==TARGET_FUNCTION_IS_HYBRID) then

      if(sum(tmb%ham_descr%collcom%nrecvcounts_c)>0) &
          call dcopy(sum(tmb%ham_descr%collcom%nrecvcounts_c), hpsit_c(1), 1, hpsittmp_c(1), 1)
      if(sum(tmb%ham_descr%collcom%nrecvcounts_f)>0) &
          call dcopy(7*sum(tmb%ham_descr%collcom%nrecvcounts_f), hpsit_f(1), 1, hpsittmp_f(1), 1)

      if (target_function==TARGET_FUNCTION_IS_HYBRID) then
          call timing(iproc,'eglincomms','ON')
          allocate(kernel_compr_tmp(tmb%linmat%denskern%nvctr), stat=istat)
          call memocc(istat, kernel_compr_tmp, 'kernel_compr_tmp', subname)
          call vcopy(tmb%linmat%denskern%nvctr, tmb%linmat%denskern%matrix_compr(1), 1, kernel_compr_tmp(1), 1)
          !ii=0
          !do iseg=1,tmb%linmat%denskern%nseg
          !    do jorb=tmb%linmat%denskern%keyg(1,iseg),tmb%linmat%denskern%keyg(2,iseg)
          !        ii=ii+1
          !        iiorb = (jorb-1)/tmb%orbs%norb + 1
          !        jjorb = jorb - (iiorb-1)*tmb%orbs%norb
              do ii=1,tmb%linmat%denskern%nvctr
                      iiorb = tmb%linmat%denskern%orb_from_index(ii,1)
                      jjorb = tmb%linmat%denskern%orb_from_index(ii,2)
                  if(iiorb==jjorb) then
                      tmb%linmat%denskern%matrix_compr(ii)=0.d0
                  else
                      tmb%linmat%denskern%matrix_compr(ii)=kernel_compr_tmp(ii)
                  end if
              end do
          !end do

          ist=1
          do iorb=tmb%orbs%isorb+1,tmb%orbs%isorb+tmb%orbs%norbp
              ilr=tmb%orbs%inwhichlocreg(iorb)
              !ii=0
              !do iseg=1,tmb%linmat%denskern%nseg
              !    do jorb=tmb%linmat%denskern%keyg(1,iseg),tmb%linmat%denskern%keyg(2,iseg)
              !        ii=ii+1
              !        iiorb = (jorb-1)/tmb%orbs%norb + 1
              !        jjorb = jorb - (iiorb-1)*tmb%orbs%norb
              do ii=1,tmb%linmat%denskern%nvctr
                      iiorb = tmb%linmat%denskern%orb_from_index(ii,1)
                      jjorb = tmb%linmat%denskern%orb_from_index(ii,2)
                      if(iiorb==jjorb .and. iiorb==iorb) then
                          ncount=tmb%ham_descr%lzd%llr(ilr)%wfd%nvctr_c+7*tmb%ham_descr%lzd%llr(ilr)%wfd%nvctr_f
                          call dscal(ncount, kernel_compr_tmp(ii), tmb%hpsi(ist), 1)
                          ist=ist+ncount
                      end if
                  !end do
              end do
          end do
          call timing(iproc,'eglincomms','OF')
          call transpose_localized(iproc, nproc, tmb%ham_descr%npsidim_orbs, tmb%orbs, tmb%ham_descr%collcom, &
               tmb%hpsi, hpsit_c, hpsit_f, tmb%ham_descr%lzd)
          call build_linear_combination_transposed(tmb%ham_descr%collcom, &
               tmb%linmat%denskern, hpsittmp_c, hpsittmp_f, .false., hpsit_c, hpsit_f, iproc)
          ! copy correct kernel back
          call vcopy(tmb%linmat%denskern%nvctr, kernel_compr_tmp(1), 1, tmb%linmat%denskern%matrix_compr(1), 1)
          iall=-product(shape(kernel_compr_tmp))*kind(kernel_compr_tmp)
          deallocate(kernel_compr_tmp, stat=istat)
          call memocc(istat, iall, 'kernel_compr_tmp', subname)
      else
          call build_linear_combination_transposed(tmb%ham_descr%collcom, &
               tmb%linmat%denskern, hpsittmp_c, hpsittmp_f, .true., hpsit_c, hpsit_f, iproc)
      end if
  end if


  ! make lagmat a structure with same sparsity as h
  call nullify_sparsematrix(lagmat)
  call sparse_copy_pattern(tmb%linmat%ham, lagmat, iproc, subname)
  allocate(lagmat%matrix_compr(lagmat%nvctr), stat=istat)
  call memocc(istat, lagmat%matrix_compr, 'lagmat%matrix_compr', subname)

  call orthoconstraintNonorthogonal(iproc, nproc, tmb%ham_descr%lzd, tmb%ham_descr%npsidim_orbs, tmb%ham_descr%npsidim_comp, &
       tmb%orbs, tmb%ham_descr%collcom, tmb%orthpar, correction_orthoconstraint, tmb%linmat, tmb%ham_descr%psi, tmb%hpsi, &
       lagmat, tmb%ham_descr%psit_c, tmb%ham_descr%psit_f, hpsit_c, hpsit_f, tmb%ham_descr%can_use_transposed, overlap_calculated)

  call large_to_small_locreg(iproc, tmb%npsidim_orbs, tmb%ham_descr%npsidim_orbs, tmb%lzd, tmb%ham_descr%lzd, &
       tmb%orbs, tmb%hpsi, hpsi_small)

  if (present(hpsi_noprecond)) call dcopy(tmb%npsidim_orbs, hpsi_small, 1, hpsi_noprecond, 1)

  ! Calculate trace (or band structure energy, resp.)
  trH=0.d0
  call timing(iproc,'eglincomms','ON')
  do iorb=1,tmb%orbs%norb
     ii=lagmat%matrixindex_in_compressed(iorb,iorb)
     trH = trH + lagmat%matrix_compr(ii)
  end do
  call timing(iproc,'eglincomms','OF')
  call deallocate_sparseMatrix(lagmat,subname)

  ! trH is now the total energy (name is misleading, correct this)
  ! Multiply by 2 because when minimizing trace we don't have kernel
  ! if(iproc==0)print *,'trH,energs',trH,energs%eh,energs%exc,energs%evxc,energs%eexctX,energs%eion,energs%edisp
  if(tmb%orbs%nspin==1 .and. target_function/= TARGET_FUNCTION_IS_ENERGY) trH=2.d0*trH
  trH=trH-energs%eh+energs%exc-energs%evxc-energs%eexctX+energs%eion+energs%edisp


  ! Cycle if the trace increased (steepest descent only)
  if(.not. ldiis%switchSD .and. ldiis%isx==0) then
      if(trH > ldiis%trmin+1.d-12*abs(ldiis%trmin)) then !1.d-12 is here to tolerate some noise...
          if(iproc==0) write(*,'(1x,a,es18.10,a,es18.10)') &
              'WARNING: the target function is larger than its minimal value reached so far:',trH,' > ', ldiis%trmin
          if(iproc==0) write(*,'(1x,a)') 'Decrease step size and restart with previous TMBs'
          energy_increased=.true.
      end if
  end if

  ! Calculate the norm of the gradient (fnrmArr) and determine the angle between the current gradient and that
  ! of the previous iteration (fnrmOvrlpArr).
  call timing(iproc,'eglincomms','ON')
  ist=1
  do iorb=1,tmb%orbs%norbp
      iiorb=tmb%orbs%isorb+iorb
      ilr=tmb%orbs%inwhichlocreg(iiorb)
      ncount=tmb%lzd%llr(ilr)%wfd%nvctr_c+7*tmb%lzd%llr(ilr)%wfd%nvctr_f
      if(it>1) fnrmOvrlpArr(iorb,1)=ddot(ncount, hpsi_small(ist), 1, lhphiold(ist), 1)
      fnrmArr(iorb,1)=ddot(ncount, hpsi_small(ist), 1, hpsi_small(ist), 1)
      fnrmOldArr(iorb)=ddot(ncount, lhphiold(ist), 1, lhphiold(ist), 1)
      ist=ist+ncount
  end do


  ! Determine the gradient norm and its maximal component. In addition, adapt the
  ! step size for the steepest descent minimization (depending on the angle 
  ! between the current gradient and the one from the previous iteration).
  ! This is of course only necessary if we are using steepest descent and not DIIS.
  ! if newgradient is true, the angle criterion cannot be used and the choice whether to
  ! decrease or increase the step size is only based on the fact whether the trace decreased or increased.
  fnrm=0.d0
  fnrmMax=0.d0
  do iorb=1,tmb%orbs%norbp
      fnrm=fnrm+fnrmArr(iorb,1)
      if(fnrmArr(iorb,1)>fnrmMax) fnrmMax=fnrmArr(iorb,1)
      if(it>1 .and. ldiis%isx==0 .and. .not.ldiis%switchSD) then
      ! Adapt step size for the steepest descent minimization.
          tt=fnrmOvrlpArr(iorb,1)/sqrt(fnrmArr(iorb,1)*fnrmOldArr(iorb))
          if(tt>.6d0 .and. trH<trHold) then
              alpha(iorb)=alpha(iorb)*1.1d0
          else
              alpha(iorb)=alpha(iorb)*.6d0
          end if
          !!alpha(iorb)=min(alpha(iorb),1.5d0)
      end if
  end do
  call mpiallred(fnrm, 1, mpi_sum, bigdft_mpi%mpi_comm, ierr)
  call mpiallred(fnrmMax, 1, mpi_max, bigdft_mpi%mpi_comm, ierr)
  fnrm=sqrt(fnrm/dble(tmb%orbs%norb))
  fnrmMax=sqrt(fnrmMax)
  ! Copy the gradient (will be used in the next iteration to adapt the step size).
  call dcopy(tmb%npsidim_orbs, hpsi_small, 1, lhphiold, 1)
  call timing(iproc,'eglincomms','OF')
  ! Precondition the gradient.
  if(iproc==0) then
      write(*,'(a)',advance='no') 'Preconditioning... '
  end if
 

  !if (target_function==TARGET_FUNCTION_IS_HYBRID) then
  !    allocate(hpsi_tmp(tmb%npsidim_orbs), stat=istat)
  !    call memocc(istat, hpsi_conf, 'hpsi_conf', subname)
  !end if
  !ist=1
  !do iorb=1,tmb%orbs%norbp
  !    iiorb=tmb%orbs%isorb+iorb
  !    ilr = tmb%orbs%inWhichLocreg(iiorb)
  !    ncnt=tmb%lzd%llr(ilr)%wfd%nvctr_c+7*tmb%lzd%llr(ilr)%wfd%nvctr_f
  !    if(target_function==TARGET_FUNCTION_IS_HYBRID) then
  !        tt=ddot(ncnt, hpsi_conf(ist), 1, hpsi_small(ist), 1)
  !        tt=tt/ddot(ncnt, hpsi_conf(ist), 1, hpsi_conf(ist), 1)
  !        do i=ist,ist+ncnt-1
  !            hpsi_tmp(i)=tt*hpsi_conf(i)
  !        end do
  !        call choosePreconditioner2(iproc, nproc, tmb%orbs, tmb%lzd%llr(ilr), &
  !             tmb%lzd%hgrids(1), tmb%lzd%hgrids(2), tmb%lzd%hgrids(3), &
  !             nit_precond, hpsi_tmp(ist:ist+ncnt-1), tmb%confdatarr(iorb)%potorder, &
  !             tmb%confdatarr(iorb)%prefac, iorb, eval_zero)
  !        call daxpy(ncnt, -tt, hpsi_conf(ist), 1, hpsi_small(ist), 1)
  !        call choosePreconditioner2(iproc, nproc, tmb%orbs, tmb%lzd%llr(ilr), &
  !             tmb%lzd%hgrids(1), tmb%lzd%hgrids(2), tmb%lzd%hgrids(3), &
  !             nit_precond, hpsi_small(ist:ist+ncnt-1), tmb%confdatarr(iorb)%potorder, &
  !             0.d0, iorb, eval_zero)
  !        call daxpy(ncnt, 1.d0, hpsi_tmp(ist), 1, hpsi_small(ist), 1)
  !    else
  !    !    call choosePreconditioner2(iproc, nproc, tmb%orbs, tmb%lzd%llr(ilr), &
  !    !         tmb%lzd%hgrids(1), tmb%lzd%hgrids(2), tmb%lzd%hgrids(3), &
  !    !         nit_precond, hpsi_small(ist:ist+ncnt-1), tmb%confdatarr(iorb)%potorder, &
  !    !         tmb%confdatarr(iorb)%prefac, iorb, eval_zero)
  !    end if
  !    ist=ist+ncnt
  !end do

  if(target_function==TARGET_FUNCTION_IS_HYBRID) then
     allocate(hpsi_tmp(tmb%npsidim_orbs), stat=istat)
     call memocc(istat, hpsi_conf, 'hpsi_conf', subname)
     ist=1
     do iorb=1,tmb%orbs%norbp
        iiorb=tmb%orbs%isorb+iorb
        ilr = tmb%orbs%inWhichLocreg(iiorb)
        ncnt=tmb%lzd%llr(ilr)%wfd%nvctr_c+7*tmb%lzd%llr(ilr)%wfd%nvctr_f

        tt=ddot(ncnt, hpsi_conf(ist), 1, hpsi_small(ist), 1)
        tt=tt/ddot(ncnt, hpsi_conf(ist), 1, hpsi_conf(ist), 1)
        do i=ist,ist+ncnt-1
           hpsi_tmp(i)=tt*hpsi_conf(i)
        end do
        call daxpy(ncnt, -tt, hpsi_conf(ist), 1, hpsi_small(ist), 1)

        ist=ist+ncnt
     end do

     call preconditionall2(iproc,nproc,tmb%orbs,tmb%Lzd,&
          tmb%lzd%hgrids(1),tmb%lzd%hgrids(2),tmb%lzd%hgrids(3),&
          nit_precond,tmb%npsidim_orbs,hpsi_tmp,tmb%confdatarr,gnrm,gnrm_zero)

     ! temporarily turn confining potential off...
     allocate(prefac(tmb%orbs%norbp),stat=istat)
     call memocc(istat, prefac, 'prefac', subname)
     prefac(:)=tmb%confdatarr(:)%prefac
     tmb%confdatarr(:)%prefac=0.0d0
     call preconditionall2(iproc,nproc,tmb%orbs,tmb%Lzd,&
          tmb%lzd%hgrids(1),tmb%lzd%hgrids(2),tmb%lzd%hgrids(3),&
          nit_precond,tmb%npsidim_orbs,hpsi_small,tmb%confdatarr,gnrm,gnrm_zero) ! prefac should be zero
     call daxpy(tmb%npsidim_orbs, 1.d0, hpsi_tmp(1), 1, hpsi_small(1), 1)
     ! ...revert back to correct value
     tmb%confdatarr(:)%prefac=prefac

     iall=-product(shape(prefac))*kind(prefac)
     deallocate(prefac, stat=istat)
     call memocc(istat, iall, 'prefac', subname)
     iall=-product(shape(hpsi_conf))*kind(hpsi_conf)
     deallocate(hpsi_conf, stat=istat)
     call memocc(istat, iall, 'hpsi_conf', subname)
     iall=-product(shape(hpsi_tmp))*kind(hpsi_tmp)
     deallocate(hpsi_tmp, stat=istat)
     call memocc(istat, iall, 'hpsi_tmp', subname)
  else
     call preconditionall2(iproc,nproc,tmb%orbs,tmb%Lzd,&
          tmb%lzd%hgrids(1),tmb%lzd%hgrids(2),tmb%lzd%hgrids(3),&
          nit_precond,tmb%npsidim_orbs,hpsi_small,tmb%confdatarr,gnrm,gnrm_zero)
   end if

  !sum over all the partial residues
  if (nproc > 1) then
      garray(1)=gnrm
      garray(2)=gnrm_zero
      call mpiallred(garray(1),2,MPI_SUM,bigdft_mpi%mpi_comm,ierr)
      gnrm     =garray(1)
      gnrm_zero=garray(2)
  end if

  !if (target_function==TARGET_FUNCTION_IS_HYBRID) then
  !    iall=-product(shape(hpsi_conf))*kind(hpsi_conf)
  !    deallocate(hpsi_conf, stat=istat)
  !    call memocc(istat, iall, 'hpsi_conf', subname)
  !    iall=-product(shape(hpsi_tmp))*kind(hpsi_tmp)
  !    deallocate(hpsi_tmp, stat=istat)
  !    call memocc(istat, iall, 'hpsi_tmp', subname)
  !end if

  if(iproc==0) then
      write(*,'(a)') 'done.'
  end if

  call timing(iproc,'eglincomms','ON')
  allocate(gnrmArr(tmb%orbs%norb,2), stat=istat)
  call memocc(istat, gnrmArr, 'gnrmArr', subname)
  ist=1
  do iorb=1,tmb%orbs%norbp
      iiorb=tmb%orbs%isorb+iorb
      ilr=tmb%orbs%inwhichlocreg(iiorb)
      ncount=tmb%lzd%llr(ilr)%wfd%nvctr_c+7*tmb%lzd%llr(ilr)%wfd%nvctr_f
      gnrmArr(iorb,1)=ddot(ncount, tmb%hpsi(ist), 1, tmb%hpsi(ist), 1)
      ist=ist+ncount
  end do
  gnrm_old=gnrm
  gnrm=0.d0
  gnrmMax=0.d0
  do iorb=1,tmb%orbs%norbp
     gnrm=gnrm+gnrmArr(iorb,1)
      if(gnrmArr(iorb,1)>gnrmMax) gnrmMax=gnrmArr(iorb,1)
  end do
  call mpiallred(gnrm, 1, mpi_sum, bigdft_mpi%mpi_comm, ierr)
  call mpiallred(gnrmMax, 1, mpi_max, bigdft_mpi%mpi_comm, ierr)
  gnrm=sqrt(gnrm/dble(tmb%orbs%norb))
  gnrmMax=sqrt(gnrmMax)
  if (iproc==0) write(*,'(a,3es16.6)') 'AFTER: gnrm, gnrmmax, gnrm/gnrm_old',gnrm,gnrmmax,gnrm/gnrm_old
  iall=-product(shape(gnrmArr))*kind(gnrmArr)
  deallocate(gnrmArr, stat=istat)
  call memocc(istat, iall, 'gnrmArr', subname)

  ! Determine the mean step size for steepest descent iterations.
  tt=sum(alpha)
  call mpiallred(tt, 1, mpi_sum, bigdft_mpi%mpi_comm, ierr)
  alpha_mean=tt/dble(tmb%orbs%norb)
  alpha_max=maxval(alpha)
  call mpiallred(alpha_max, 1, mpi_max, bigdft_mpi%mpi_comm, ierr)
  call timing(iproc,'eglincomms','OF')

  iall=-product(shape(fnrmOvrlpArr))*kind(fnrmOvrlpArr)
  deallocate(fnrmOvrlpArr, stat=istat)
  call memocc(istat, iall, 'fnrmOvrlpArr', subname)

  iall=-product(shape(fnrmArr))*kind(fnrmArr)
  deallocate(fnrmArr, stat=istat)
  call memocc(istat, iall, 'fnrmArr', subname)

  iall=-product(shape(hpsittmp_c))*kind(hpsittmp_c)
  deallocate(hpsittmp_c, stat=istat)
  call memocc(istat, iall, 'hpsittmp_c', subname)
  iall=-product(shape(hpsittmp_f))*kind(hpsittmp_f)
  deallocate(hpsittmp_f, stat=istat)
  call memocc(istat, iall, 'hpsittmp_f', subname)


end subroutine calculate_energy_and_gradient_linear



subroutine hpsitopsi_linear(iproc, nproc, it, ldiis, tmb,  &
           lphiold, alpha, trH, alpha_mean, alpha_max, alphaDIIS, hpsi_small, psidiff)
  use module_base
  use module_types
  use module_interfaces, except_this_one => hpsitopsi_linear
  implicit none
  
  ! Calling arguments
  integer,intent(in) :: iproc, nproc, it
  type(localizedDIISParameters),intent(inout) :: ldiis
  type(DFT_wavefunction),target,intent(inout) :: tmb
  real(kind=8),dimension(tmb%npsidim_orbs),intent(inout) :: lphiold
  real(kind=8),intent(in) :: trH, alpha_mean, alpha_max
  real(kind=8),dimension(tmb%orbs%norbp),intent(inout) :: alpha, alphaDIIS
  real(kind=8),dimension(tmb%npsidim_orbs),intent(inout) :: hpsi_small
  real(kind=8),dimension(tmb%npsidim_orbs),optional,intent(out) :: psidiff
  
  ! Local variables
  integer :: istat, iall, i
  character(len=*),parameter :: subname='hpsitopsi_linear'

  call DIISorSD(iproc, it, trH, tmb, ldiis, alpha, alphaDIIS, lphiold)
  if(iproc==0) then
      if(ldiis%isx>0) then
          write(*,'(1x,3(a,i0))') 'DIIS informations: history length=',ldiis%isx, ', consecutive failures=', &
              ldiis%icountDIISFailureCons, ', total failures=', ldiis%icountDIISFailureTot
      else
          write(*,'(1x,2(a,es9.3),a,i0)') 'SD informations: mean alpha=', alpha_mean, ', max alpha=', alpha_max,&
          ', consecutive successes=', ldiis%icountSDSatur
      end if
  end if

  ! Improve the orbitals, depending on the choice made above.
  if (present(psidiff)) call dcopy(tmb%npsidim_orbs, tmb%psi, 1, psidiff, 1)
  if(.not.ldiis%switchSD) then
      call improveOrbitals(iproc, tmb, ldiis, alpha, hpsi_small)
  else
      if(iproc==0) write(*,'(1x,a)') 'no improvement of the orbitals, recalculate gradient'
  end if
  if (present(psidiff)) then
      do i=1,tmb%npsidim_orbs
          psidiff(i)=tmb%psi(i)-psidiff(i)
      end do 
  end if

  ! The transposed quantities can now not be used any more...
  if(tmb%can_use_transposed) then
      iall=-product(shape(tmb%psit_c))*kind(tmb%psit_c)
      deallocate(tmb%psit_c, stat=istat)
      call memocc(istat, iall, 'tmb%psit_c', subname)
      iall=-product(shape(tmb%psit_f))*kind(tmb%psit_f)
      deallocate(tmb%psit_f, stat=istat)
      call memocc(istat, iall, 'tmb%psit_f', subname)
      tmb%can_use_transposed=.false.
  end if

  if(.not.ldiis%switchSD) then
      if(iproc==0) then
           write(*,'(1x,a)',advance='no') 'Orthonormalization... '
      end if
      ! CHEATING here and passing tmb%linmat%denskern instead of tmb%linmat%inv_ovrlp
      call orthonormalizeLocalized(iproc, nproc, tmb%orthpar%methTransformOverlap, tmb%npsidim_orbs, tmb%orbs, tmb%lzd, &
           tmb%linmat%ovrlp, tmb%linmat%denskern, tmb%collcom, tmb%orthpar, tmb%psi, tmb%psit_c, tmb%psit_f, tmb%can_use_transposed)
  end if

  ! Emit that new wavefunctions are ready.
  if (tmb%c_obj /= 0) then
     call kswfn_emit_psi(tmb, it, 0, iproc, nproc)
  end if

end subroutine hpsitopsi_linear
<|MERGE_RESOLUTION|>--- conflicted
+++ resolved
@@ -36,14 +36,9 @@
   real(kind=8),dimension(tmb%npsidim_orbs),optional,intent(out) :: hpsi_noprecond
 
   ! Local variables
-<<<<<<< HEAD
-  integer :: iorb, jorb, iiorb, ilr, ncount, ierr, ist, ncnt, istat, iall, ii, iseg, jjorb, i
-  real(kind=8) :: ddot, tt, eval_zero 
-=======
   integer :: iorb, iiorb, ilr, ncount, ierr, ist, ncnt, istat, iall, ii, jjorb, i
   !integer :: iseg, jorb
-  real(kind=8) :: ddot, tt, eval_zero
->>>>>>> c27655b2
+  real(kind=8) :: ddot, tt, eval_zero 
   character(len=*),parameter :: subname='calculate_energy_and_gradient_linear'
   real(kind=8),dimension(:),pointer :: hpsittmp_c, hpsittmp_f
   real(kind=8),dimension(:,:),allocatable :: fnrmOvrlpArr, fnrmArr
