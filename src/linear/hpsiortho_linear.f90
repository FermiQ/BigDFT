--- conflicted
+++ resolved
@@ -1,3 +1,13 @@
+!> @file
+!! H|psi> and orthonormalization
+!! @author
+!!    Copyright (C) 2011-2012 BigDFT group
+!!    This file is distributed under the terms of the
+!!    GNU General Public License, see ~/COPYING file
+!!    or http://www.gnu.org/copyleft/gpl.txt .
+!!    For the list of contributors, see ~/AUTHORS
+
+
 subroutine calculate_energy_and_gradient_linear(iproc, nproc, it, kernel, &
            ldiis, consecutive_rejections, fnrmOldArr, alpha, trH, trHold, fnrm, &
            fnrmMax, meanAlpha, emergency_exit, tmb, lhphi, lhphiold, &
@@ -7,14 +17,6 @@
 !!    For the list of contributors, see ~/AUTHORS
 
 
-<<<<<<< HEAD
-subroutine calculate_energy_and_gradient_linear(iproc, nproc, it, kernel, &
-           ldiis, consecutive_rejections, &
-           fnrmOldArr, alpha, trH, trHold, fnrm, fnrmMax, gnrm_in, gnrm_out, meanAlpha, emergency_exit, &
-           tmb, lhphi, lhphiold, &
-           tmblarge, lhphilarge2, overlap_calculated, ovrlp)
-=======
->>>>>>> b822b291
   use module_base
   use module_types
   use module_interfaces, except_this_one => calculate_energy_and_gradient_linear
@@ -23,15 +25,6 @@
   ! Calling arguments
   integer,intent(in) :: iproc, nproc, it
   type(DFT_wavefunction),target,intent(inout):: tmblarge, tmb
-<<<<<<< HEAD
-  real(8),dimension(tmb%orbs%norb,tmb%orbs%norb),intent(inout):: kernel
-  type(localizedDIISParameters),intent(inout) :: ldiis
-  integer,intent(inout) :: consecutive_rejections
-  real(8),dimension(tmb%orbs%norb),intent(inout):: fnrmOldArr
-  real(8),dimension(tmb%orbs%norbp),intent(inout):: alpha
-  real(8),intent(out):: trH, trHold, fnrm, fnrmMax, meanAlpha, gnrm_in, gnrm_out
-  logical,intent(out):: emergency_exit
-=======
   real(8),dimension(tmb%orbs%norb,tmb%orbs%norb),intent(inout) :: kernel
   type(localizedDIISParameters),intent(inout) :: ldiis
   integer,intent(inout) :: consecutive_rejections
@@ -39,34 +32,17 @@
   real(8),dimension(tmb%orbs%norbp),intent(inout) :: alpha
   real(8),intent(out):: trH, trHold, fnrm, fnrmMax, meanAlpha
   logical,intent(out) :: emergency_exit
->>>>>>> b822b291
   real(8),dimension(:),target,intent(inout):: lhphilarge2
   real(8),dimension(:),target,intent(inout):: lhphi, lhphiold
   logical,intent(inout):: overlap_calculated
   real(8),dimension(tmb%orbs%norb,tmb%orbs%norb),intent(inout):: ovrlp
-<<<<<<< HEAD
-=======
   type(energy_terms),intent(in) :: energs
   real(8),dimension(:),intent(out),pointer,optional:: hpsit_c, hpsit_f
->>>>>>> b822b291
 
   ! Local variables
-  integer:: iorb, jorb, iiorb, ilr, istart, ncount, korb, nvctr_c, nvctr_f, ierr, ind2, ncnt, istat, iall, jlr, lorb
+  integer :: iorb, jorb, iiorb, ilr, istart, ncount, korb, ierr, ind2, ncnt, istat, iall
   real(kind=8) :: ddot,tt, eval_zero
   character(len=*),parameter :: subname='calculate_energy_and_gradient_linear'
-<<<<<<< HEAD
-  real(8),dimension(:),pointer:: hpsit_c, hpsit_f, hpsittmp_c, hpsittmp_f
-  real(8),dimension(:,:),allocatable:: lagmat, epsmat, fnrmOvrlpArr, fnrmArr
-  real(8):: closesteval, gnrm_temple
-  integer:: owa, owanext
-
-  nullify(hpsit_c)
-  nullify(hpsit_f)
-  nullify(hpsittmp_c)
-  nullify(hpsittmp_f)
-
-
-=======
   real(kind=8),dimension(:),pointer :: hpsittmp_c, hpsittmp_f
   real(kind=8),dimension(:,:),allocatable :: epsmat, fnrmOvrlpArr, fnrmArr, lagmat
   real(kind=8) :: closesteval, gnrm_temple
@@ -80,7 +56,6 @@
   end if
 
 
->>>>>>> b822b291
 
   allocate(lagmat(tmblarge%orbs%norb,tmblarge%orbs%norb), stat=istat)
   call memocc(istat, lagmat, 'lagmat', subname)
@@ -91,85 +66,9 @@
 
   ! by default no quick exit
   emergency_exit=.false.
-<<<<<<< HEAD
-
-
-  if(tmblarge%wfnmd%bs%target_function==TARGET_FUNCTION_IS_ENERGY) then
-      if(tmblarge%wfnmd%bpo%communication_strategy_overlap==COMMUNICATION_COLLECTIVE) then
-          if(.not. tmblarge%can_use_transposed) then
-              allocate(tmblarge%psit_c(sum(tmblarge%collcom%nrecvcounts_c)), stat=istat)
-              call memocc(istat, tmblarge%psit_c, 'tmblarge%psit_c', subname)
-              allocate(tmblarge%psit_f(7*sum(tmblarge%collcom%nrecvcounts_f)), stat=istat)
-              call memocc(istat, tmblarge%psit_f, 'tmblarge%psit_f', subname)
-              call transpose_localized(iproc, nproc, tmblarge%orbs, tmblarge%collcom, &
-                   tmblarge%psi, tmblarge%psit_c, tmblarge%psit_f, tmblarge%lzd)
-              tmblarge%can_use_transposed=.true.
-
-          end if
-          allocate(hpsit_c(sum(tmblarge%collcom%nrecvcounts_c)), stat=istat)
-          call memocc(istat, hpsit_c, 'hpsit_c', subname)
-          allocate(hpsit_f(7*sum(tmblarge%collcom%nrecvcounts_f)), stat=istat)
-          call memocc(istat, hpsit_f, 'hpsit_f', subname)
-          allocate(hpsittmp_c(sum(tmblarge%collcom%nrecvcounts_c)), stat=istat)
-          call memocc(istat, hpsittmp_c, 'hpsittmp_c', subname)
-          allocate(hpsittmp_f(7*sum(tmblarge%collcom%nrecvcounts_f)), stat=istat)
-          call memocc(istat, hpsittmp_f, 'hpsittmp_f', subname)
-          call transpose_localized(iproc, nproc, tmblarge%orbs, tmblarge%collcom, lhphilarge2, hpsit_c, hpsit_f, tmblarge%lzd)
-          if(sum(tmblarge%collcom%nrecvcounts_c)>0) &
-              call dcopy(sum(tmblarge%collcom%nrecvcounts_c), hpsit_c(1), 1, hpsittmp_c(1), 1)
-          if(sum(tmblarge%collcom%nrecvcounts_f)>0) &
-              call dcopy(7*sum(tmblarge%collcom%nrecvcounts_f), hpsit_f(1), 1, hpsittmp_f(1), 1)
-          call build_linear_combination_transposed(tmblarge%orbs%norb, kernel, tmblarge%collcom, &
-               hpsittmp_c, hpsittmp_f, .true., hpsit_c, hpsit_f)
-          iall=-product(shape(hpsittmp_c))*kind(hpsittmp_c)
-          deallocate(hpsittmp_c, stat=istat)
-          call memocc(istat, iall, 'hpsittmp_c', subname)
-          iall=-product(shape(hpsittmp_f))*kind(hpsittmp_f)
-          deallocate(hpsittmp_f, stat=istat)
-          call memocc(istat, iall, 'hpsittmp_f', subname)
-      else if (tmblarge%wfnmd%bpo%communication_strategy_overlap==COMMUNICATION_P2P) then
-          call allocateSendBufferOrtho(tmblarge%comon, subname)
-          call allocateRecvBufferOrtho(tmblarge%comon, subname)
-          ! Extract the overlap region from the orbitals phi and store them in tmblarge%comon%sendBuf.
-          call extractOrbital3(iproc, nproc, tmblarge%orbs, tmblarge%orbs, &
-               max(tmblarge%orbs%npsidim_orbs,tmblarge%orbs%npsidim_comp), &
-               tmblarge%lzd, tmblarge%lzd, tmblarge%op, tmblarge%op, &
-               lhphilarge2, tmblarge%comon%nsendBuf, tmblarge%comon%sendBuf)
-          !!call postCommsOverlapNew(iproc, nproc, tmblarge%orbs, tmblarge%op, tmblarge%lzd, lhphilarge2, tmblarge%comon, tt1, tt2)
-      call timing(iproc,'eglincomms','ON') ! lr408t
-          call post_p2p_communication(iproc, nproc, tmblarge%comon%nsendbuf, tmblarge%comon%sendbuf, &
-               tmblarge%comon%nrecvbuf, tmblarge%comon%recvbuf, tmblarge%comon)
-          !!call collectnew(iproc, nproc, tmblarge%comon, tmblarge%mad, tmblarge%op, tmblarge%orbs, tmblarge%lzd, tmblarge%comon%nsendbuf, &
-          !!     tmblarge%comon%sendbuf, tmblarge%comon%nrecvbuf, tmblarge%comon%recvbuf, tt3, tt4, tt5)
-          call wait_p2p_communication(iproc, nproc, tmblarge%comon)
-      call timing(iproc,'eglincomms','OF') ! lr408t
-          call build_new_linear_combinations(iproc, nproc, tmblarge%lzd, tmblarge%orbs, tmblarge%op, tmblarge%comon%nrecvbuf, &
-               tmblarge%comon%recvbuf, kernel, .true., lhphilarge2)
-          call deallocateRecvBufferOrtho(tmblarge%comon, subname)
-          call deallocateSendBufferOrtho(tmblarge%comon, subname)
-      end if
-  end if
-=======
->>>>>>> b822b291
 
   !!call transpose_localized(iproc, nproc, tmblarge%orbs, tmblarge%collcom, lhphilarge2, hpsit_c, hpsit_f, tmblarge%lzd)
 
-<<<<<<< HEAD
-  call orthoconstraintNonorthogonal(iproc, nproc, tmblarge%lzd, tmblarge%orbs, tmblarge%op, tmblarge%comon, tmblarge%mad, &
-       tmblarge%collcom, tmblarge%orthpar, tmblarge%wfnmd%bpo, tmblarge%wfnmd%bs, tmblarge%psi, lhphilarge2, lagmat, ovrlp, &
-       tmblarge%psit_c, tmblarge%psit_f, hpsit_c, hpsit_f, tmblarge%can_use_transposed, overlap_calculated)
-
-  if(associated(hpsit_c)) then
-      iall=-product(shape(hpsit_c))*kind(hpsit_c)
-      deallocate(hpsit_c, stat=istat)
-      call memocc(istat, iall, 'hpsit_c', subname)
-  end if
-  if(associated(hpsit_f)) then
-      iall=-product(shape(hpsit_f))*kind(hpsit_f)
-      deallocate(hpsit_f, stat=istat)
-      call memocc(istat, iall, 'hpsit_f', subname)
-  end if
-=======
   if(tmblarge%wfnmd%bs%target_function==TARGET_FUNCTION_IS_ENERGY) then
       if(tmblarge%wfnmd%bpo%communication_strategy_overlap==COMMUNICATION_COLLECTIVE) then
           if(.not. tmblarge%can_use_transposed) then
@@ -226,7 +125,6 @@
   call orthoconstraintNonorthogonal(iproc, nproc, tmblarge%lzd, tmblarge%orbs, tmblarge%op, tmblarge%comon, tmblarge%mad, &
        tmblarge%collcom, tmblarge%orthpar, tmblarge%wfnmd%bpo, tmblarge%wfnmd%bs, tmblarge%psi, lhphilarge2, lagmat, ovrlp, &
        tmblarge%psit_c, tmblarge%psit_f, hpsit_c, hpsit_f, tmblarge%can_use_transposed, overlap_calculated)
->>>>>>> b822b291
 
   call large_to_small_locreg(iproc, nproc, tmb%lzd, tmblarge%lzd, tmb%orbs, tmblarge%orbs, lhphilarge2, lhphi)
 
@@ -255,22 +153,14 @@
 
   ! Cycle if the trace increased (steepest descent only)
   if(.not. ldiis%switchSD .and. ldiis%isx==0) then
-<<<<<<< HEAD
-      if(iproc==0) write(*,*) 'trH, trHold',trH, trHold
-=======
       if(iproc==0) write(*,*) 'trH, trHold,ldiis%trmin',trH, trHold,ldiis%trmin
->>>>>>> b822b291
       if(trH > ldiis%trmin) then
           consecutive_rejections=consecutive_rejections+1
           if(iproc==0) write(*,'(1x,a,es9.2,a)') 'WARNING: the trace increased by ', 100.d0*(trH-trHold)/abs(trHold), '%.'
               consecutive_rejections=0
               if(iproc==0) write(*,'(1x,a)') 'Energy grows in spite of decreased step size, will exit...'
               emergency_exit=.true.
-<<<<<<< HEAD
-              call large_to_small_locreg(iproc,nproc,tmb%lzd,tmblarge%lzd,tmb%orbs,tmblarge%orbs,tmblarge%psi,tmb%psi)
-=======
               !call large_to_small_locreg(iproc,nproc,tmb%lzd,tmblarge%lzd,tmb%orbs,tmblarge%orbs,tmblarge%psi,tmb%psi)
->>>>>>> b822b291
       else
           consecutive_rejections=0
       end if
@@ -345,22 +235,15 @@
   end do
 
 
-<<<<<<< HEAD
-
-=======
       call timing(iproc,'eglincomms','ON') ! lr408t
->>>>>>> b822b291
   ! Determine the mean step size for steepest descent iterations.
   tt=sum(alpha)
   call mpiallred(tt, 1, mpi_sum, mpi_comm_world, ierr)
   meanAlpha=tt/dble(tmb%orbs%norb)
-<<<<<<< HEAD
-=======
   tt=maxval(alpha)
   call mpiallred(tt, 1, mpi_max, mpi_comm_world, ierr)
   if(iproc==0) write(*,'(a,es12.4)') 'max alpha',tt
       call timing(iproc,'eglincomms','OF') ! lr408t
->>>>>>> b822b291
 
   iall=-product(shape(lagmat))*kind(lagmat)
   deallocate(lagmat, stat=istat)
@@ -389,26 +272,15 @@
   ! Calling arguments
   integer,intent(in) :: iproc, nproc, it
   type(localizedDIISParameters),intent(inout) :: ldiis
-<<<<<<< HEAD
-  type(DFT_wavefunction),target,intent(inout):: tmb
-  real(8),dimension(tmb%orbs%npsidim_orbs),intent(inout):: lhphi, lphiold
-  real(8),intent(in):: trH, meanAlpha
-=======
   type(DFT_wavefunction),target,intent(inout) :: tmb
   real(kind=8),dimension(tmb%orbs%npsidim_orbs),intent(inout) :: lhphi, lphiold
   real(kind=8),intent(in) :: trH, meanAlpha
->>>>>>> b822b291
   real(kind=8),dimension(tmb%orbs%norbp),intent(out) :: alpha, alphaDIIS
   
   ! Local variables
   integer :: ist, iorb, iiorb, ilrlarge, ncnt, istat, iall, ilr
-<<<<<<< HEAD
-  real(8):: tt
-  real(8),dimension(:,:),allocatable:: ovrlp
-=======
   real(kind=8) :: tt
   real(kind=8),dimension(:,:),allocatable :: ovrlp
->>>>>>> b822b291
   character(len=*),parameter :: subname='hpsitopsi_linear'
 
 
