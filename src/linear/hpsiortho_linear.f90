subroutine calculate_energy_and_gradient_linear(iproc, nproc, it, &
           variable_locregs, tmbopt, kernel, &
           ldiis, lhphiopt, lphioldopt, lhphioldopt, consecutive_rejections, fnrmArr, &
           fnrmOvrlpArr, fnrmOldArr, alpha, trH, trHold, fnrm, fnrmMax, meanAlpha, emergency_exit, &
           tmb, lhphi, lphiold, lhphiold, &
           tmblarge2, lhphilarge2, lphilargeold2, lhphilargeold2, orbs)
  use module_base
  use module_types
  use module_interfaces, except_this_one => calculate_energy_and_gradient_linear
  implicit none

  ! Calling arguments
  integer,intent(in):: iproc, nproc, it
  logical,intent(in):: variable_locregs
  type(DFT_wavefunction),pointer,intent(inout):: tmbopt
  real(8),dimension(tmbopt%orbs%norb,tmbopt%orbs%norb),intent(inout):: kernel
  type(localizedDIISParameters),intent(inout):: ldiis
  real(8),dimension(:),pointer,intent(inout):: lhphiopt
  real(8),dimension(:),pointer,intent(inout):: lphioldopt, lhphioldopt
  integer,intent(inout):: consecutive_rejections
  real(8),dimension(tmbopt%orbs%norb,2),intent(inout):: fnrmArr, fnrmOvrlpArr
  real(8),dimension(tmbopt%orbs%norb),intent(inout):: fnrmOldArr
  real(8),dimension(tmbopt%orbs%norbp),intent(inout):: alpha
  real(8),intent(out):: trH, trHold, fnrm, fnrmMax, meanAlpha
  logical,intent(out):: emergency_exit
  type(DFT_wavefunction),target,intent(inout):: tmblarge2, tmb
  real(8),dimension(:),target,intent(inout):: lhphilarge2
  real(8),dimension(:),target,intent(inout):: lphilargeold2, lhphilargeold2, lhphi, lphiold, lhphiold
  type(orbitals_data),intent(in):: orbs

  ! Local variables
  integer:: iorb, jorb, iiorb, ilr, istart, ncount, korb, nvctr_c, nvctr_f, ierr, ind2, ncnt, istat, iall, jlr, lorb
  real(8):: tt1, tt2, tt3, tt4, tt5,  timecommunp2p, timecommuncoll, timecompress, ddot, tt, eval_zero
  character(len=*),parameter:: subname='calculate_energy_and_gradient_linear'
  real(8),dimension(:,:),allocatable:: lagmat, epsmat, ovrlp
  real(8):: closesteval, gnrm_temple



  do iorb=1,tmbopt%orbs%norb
      ilr=tmbopt%orbs%inwhichlocreg(iorb)
      do jorb=1,tmbopt%orbs%norb
          jlr=tmbopt%orbs%inwhichlocreg(jorb)
          tt = (tmbopt%lzd%llr(ilr)%locregCenter(1)-tmbopt%lzd%llr(jlr)%locregCenter(1))**2 &
              +(tmbopt%lzd%llr(ilr)%locregCenter(2)-tmbopt%lzd%llr(jlr)%locregCenter(2))**2 &
              +(tmbopt%lzd%llr(ilr)%locregCenter(3)-tmbopt%lzd%llr(jlr)%locregCenter(3))**2
          tt=sqrt(tt)
          !if(tt>10.d0) kernel(jorb,iorb)=0.d0
          if (iproc==0) write(999,'(2i8,es12.4,es15.6)') jorb,iorb,tt,kernel(jorb,iorb)
      end do
  end do
  if (iproc==0) write(999,*) '-------------------------------------------------------------------'


  allocate(lagmat(tmbopt%orbs%norb,tmbopt%orbs%norb), stat=istat)
  call memocc(istat, lagmat, 'lagmat', subname)

  ! by default no quick exit
  emergency_exit=.false.



  istart=1
  fnrm=0.d0
  do iorb=1,tmbopt%orbs%norbp
      iiorb=tmbopt%orbs%isorb+iorb
      ilr=tmbopt%orbs%inWhichLocreg(iiorb)
      ncount=tmbopt%lzd%llr(ilr)%wfd%nvctr_c+7*tmbopt%lzd%llr(ilr)%wfd%nvctr_f
      fnrmArr(iorb,1)=ddot(ncount, lhphiopt(istart), 1, lhphiopt(istart), 1)
      istart=istart+ncount
  end do
  do iorb=1,tmbopt%orbs%norbp
      fnrm=fnrm+fnrmArr(iorb,1)
  end do
  call mpiallred(fnrm, 1, mpi_sum, mpi_comm_world, ierr)
  fnrm=sqrt(fnrm/dble(tmbopt%orbs%norb))
  if(iproc==0) write(*,*) 'FISRT FNRM',fnrm




 

  if(tmbopt%wfnmd%bs%target_function==TARGET_FUNCTION_IS_ENERGY) then
      call allocateSendBufferOrtho(tmbopt%comon, subname)
      call allocateRecvBufferOrtho(tmbopt%comon, subname)
      ! Extract the overlap region from the orbitals phi and store them in tmbopt%comon%sendBuf.
      call extractOrbital3(iproc, nproc, tmbopt%orbs, tmbopt%orbs, max(tmbopt%orbs%npsidim_orbs,tmbopt%orbs%npsidim_comp), &
           tmbopt%lzd, tmbopt%lzd, tmbopt%op, tmbopt%op, &
           lhphiopt, tmbopt%comon%nsendBuf, tmbopt%comon%sendBuf)
      !!call postCommsOverlapNew(iproc, nproc, tmbopt%orbs, tmbopt%op, tmbopt%lzd, lhphiopt, tmbopt%comon, tt1, tt2)
      call timing(iproc,'eglincomms','ON') ! lr408t
      call post_p2p_communication(iproc, nproc, tmbopt%comon%nsendbuf, tmbopt%comon%sendbuf, &
           tmbopt%comon%nrecvbuf, tmbopt%comon%recvbuf, tmbopt%comon)
      !!call collectnew(iproc, nproc, tmbopt%comon, tmbopt%mad, tmbopt%op, tmbopt%orbs, tmbopt%lzd, tmbopt%comon%nsendbuf, &
      !!     tmbopt%comon%sendbuf, tmbopt%comon%nrecvbuf, tmbopt%comon%recvbuf, tt3, tt4, tt5)
      call wait_p2p_communication(iproc, nproc, tmbopt%comon)
      call timing(iproc,'eglincomms','OF') ! lr408t
      call build_new_linear_combinations(iproc, nproc, tmbopt%lzd, tmbopt%orbs, tmbopt%op, tmbopt%comon%nrecvbuf, &
           tmbopt%comon%recvbuf, kernel, .true., lhphiopt)
      call deallocateRecvBufferOrtho(tmbopt%comon, subname)
      call deallocateSendBufferOrtho(tmbopt%comon, subname)
  end if

  !!tmbopt => tmb
  !!lhphiopt => lhphi
  !!lphioldopt => lphiold
  !!lhphioldopt => lhphiold
  !!if(.not.variable_locregs) then
  !!    call large_to_small_locreg(iproc, nproc, tmb%lzd, tmblarge2%lzd, tmb%orbs, tmblarge2%orbs, lhphilarge2, lhphi)
  !!end if

  call orthoconstraintNonorthogonal(iproc, nproc, tmbopt%lzd, tmbopt%orbs, tmbopt%op, tmbopt%comon, tmbopt%mad, &
       tmbopt%collcom, tmbopt%orthpar, tmbopt%wfnmd%bpo, tmbopt%psi, lhphiopt, lagmat, &
       tmbopt%psit_c, tmbopt%psit_f, tmbopt%can_use_transposed)


<<<<<<< HEAD
=======
  !! EXPERIMENTAL ######################################################################
  ! calculate Lagrange multiplier matrix for psi
  allocate(epsmat(orbs%norb,orbs%norb), stat=istat)
  call memocc(istat, epsmat, 'epsmat', subname)
  allocate(ovrlp(tmbopt%orbs%norb,tmbopt%orbs%norb), stat=istat)
  call memocc(istat, ovrlp, 'ovrlp', subname)
  do iorb=1,orbs%norb
     do jorb=1,orbs%norb
         tt=0.d0
         do korb=1,tmbopt%orbs%norb
             do lorb=1,tmbopt%orbs%norb
                 tt=tt+tmb%wfnmd%coeff(korb,iorb)*tmb%wfnmd%coeff(lorb,jorb)*lagmat(korb,lorb)
             end do
         end do
         epsmat(jorb,iorb)=tt
     end do
  end do
  call getOverlapMatrix2(iproc, nproc, tmbopt%lzd, tmbopt%orbs, tmbopt%comon, tmbopt%op, tmbopt%psi, tmbopt%mad, ovrlp)

  tt=0.d0
  do iorb=1,tmbopt%orbs%norb
      do jorb=1,orbs%norb
          do korb=1,tmbopt%orbs%norb
              tt=tt+tmb%wfnmd%coeff(korb,jorb)*lagmat(korb,iorb)
          end do
          do korb=1,orbs%norb
              do lorb=1,tmbopt%orbs%norb
                  tt=tt-epsmat(korb,jorb)*tmb%wfnmd%coeff(lorb,korb)*ovrlp(lorb,iorb)
              end do
          end do
      end do
  end do
  if(iproc==0) write(*,*) 'tt',tt

  iall=-product(shape(epsmat))*kind(epsmat)
  deallocate(epsmat, stat=istat)
  call memocc(istat, iall, 'epsmat', subname)
  iall=-product(shape(ovrlp))*kind(ovrlp)
  deallocate(ovrlp, stat=istat)
  call memocc(istat, iall, 'ovrlp', subname)
  !! ###################################################################################

      if(iproc==0) write(*,*) 'EXPERIMENTAL: precond here with confinement'
  !!if(tmbopt%wfnmd%bs%target_function==TARGET_FUNCTION_IS_ENERGY) then
  !!    ind2=1
  !!    do iorb=1,tmbopt%orbs%norbp
  !!        iiorb=tmbopt%orbs%isorb+iorb
  !!        ilr = tmbopt%orbs%inWhichLocreg(iiorb)
  !!        ncnt=tmbopt%lzd%llr(ilr)%wfd%nvctr_c+7*tmbopt%lzd%llr(ilr)%wfd%nvctr_f
  !!        call choosePreconditioner2(iproc, nproc, tmbopt%orbs, tmbopt%lzd%llr(ilr), &
  !!             tmbopt%lzd%hgrids(1), tmbopt%lzd%hgrids(2), tmbopt%lzd%hgrids(3), &
  !!             5, lhphiopt(ind2:ind2+ncnt-1), tmbopt%confdatarr(iorb)%potorder, &
  !!             1.d-3, it, iorb, eval_zero)
  !!    end do
  !!end if


  call get_weighted_gradient(iproc, nproc, tmbopt%lzd, tmbopt%orbs, lhphiopt)
  call plot_gradient(iproc, nproc, 1000, tmbopt%lzd, tmbopt%orbs, lhphiopt)
  call plot_gradient(iproc, nproc, 2000, tmbopt%lzd, tmbopt%orbs, tmbopt%psi)


>>>>>>> 1776acaa
  !!tmbopt => tmb
  !!lhphiopt => lhphi
  !!lphioldopt => lphiold
  !!lhphioldopt => lhphiold
  if(.not.variable_locregs) then
      call large_to_small_locreg(iproc, nproc, tmb%lzd, tmblarge2%lzd, tmb%orbs, tmblarge2%orbs, lhphilarge2, lhphi)
      !call flatten_at_boundaries(tmb%lzd, tmb%orbs, lhphi)
      !!do istat=1,tmb%orbs%npsidim_orbs
      !!    write(200+iproc,*) istat, lhphi(istat)
      !!end do
      call small_to_large_locreg(iproc, nproc, tmb%lzd, tmblarge2%lzd, tmb%orbs, tmblarge2%orbs, lhphi, lhphilarge2)
  end if

  call plot_gradient(iproc, nproc, 3000, tmbopt%lzd, tmbopt%orbs, lhphiopt)
  call plot_gradient(iproc, nproc, 4000, tmbopt%lzd, tmbopt%orbs, tmbopt%psi)

  ! Calculate trace (or band structure energy, resp.)
  if(tmbopt%wfnmd%bs%target_function==TARGET_FUNCTION_IS_ENERGY) then
      trH=0.d0
      do jorb=1,tmbopt%orbs%norb
          do korb=1,tmbopt%orbs%norb
              tt = kernel(korb,jorb)*lagmat(korb,jorb)
              trH = trH + tt
          end do
      end do
  else
      trH=0.d0
      do jorb=1,tmbopt%orbs%norb
          trH = trH + lagmat(jorb,jorb)
      end do
  end if


  ! Cycle if the trace increased (steepest descent only)
  if(.not. ldiis%switchSD .and. ldiis%isx==0) then
  !if(ldiis%isx==0) then
       if(iproc==0) write(*,*) 'trH, trHold',trH, trHold
       !if(trH > trHold + 1.d-8*abs(trHold)) then
       if(trH > ldiis%trmin) then
           consecutive_rejections=consecutive_rejections+1
           if(iproc==0) write(*,'(1x,a,es9.2,a)') 'WARNING: the trace increased by ', 100.d0*(trH-trHold)/abs(trHold), '%.'
           !!if(consecutive_rejections<=3) then
           !!    ! If the trace increased three times consecutively, do not decrease the step size any more and go on.
           !!    alpha=alpha*.6d0
           !!    if(tmbopt%wfnmd%bs%target_function==TARGET_FUNCTION_IS_TRACE) then
           !!        if(iproc==0) write(*,'(1x,a)') 'Reject orbitals, reuse the old ones and decrease step size.'
           !!        call dcopy(size(tmbopt%psi), lphioldopt, 1, tmbopt%psi, 1)
           !!        if(.not.variable_locregs) then
           !!            call large_to_small_locreg(iproc, nproc, tmb%lzd, tmblarge2%lzd, tmb%orbs, tmblarge2%orbs, tmblarge2%psi, tmb%psi)
           !!        end if
           !!    else if(.not.variable_locregs) then
           !!        if(iproc==0) write(*,'(1x,a)') 'Reject orbitals, reuse the old ones and decrease step size.'
           !!        call dcopy(size(tmbopt%psi), lphioldopt, 1, tmbopt%psi, 1)
           !!        if(.not.variable_locregs) then
           !!            call large_to_small_locreg(iproc, nproc, tmb%lzd, tmblarge2%lzd, tmb%orbs, tmblarge2%orbs, tmblarge2%psi, tmb%psi)
           !!        end if
           !!    else 
           !!        ! It is not possible to use the old orbitals since the locregs might have changed.
           !!        !if(iproc==0) write(*,'(1x,a)') 'Decrease step size, but accept new orbitals'
           !!        if(iproc==0) write(*,'(1x,a)') 'Energy grows, will exit...'
           !!        emergency_exit=.true.
           !!        if(.not.variable_locregs) then
           !!            call large_to_small_locreg(iproc, nproc, tmb%lzd, tmblarge2%lzd, tmb%orbs, tmblarge2%orbs, tmblarge2%psi, tmb%psi)
           !!        end if
           !!    end if
           !!else
               consecutive_rejections=0
               if(iproc==0) write(*,'(1x,a)') 'Energy grows in spite of decreased step size, will exit...'
               emergency_exit=.true.
               if(.not.variable_locregs) then
                   call large_to_small_locreg(iproc, nproc, tmb%lzd, tmblarge2%lzd, tmb%orbs, tmblarge2%orbs, tmblarge2%psi, tmb%psi)
               end if
           !end if
       else
           consecutive_rejections=0
       end if
  end if





  ! Calculate the norm of the gradient (fnrmArr) and determine the angle between the current gradient and that
  ! of the previous iteration (fnrmOvrlpArr).
  istart=1
  do iorb=1,tmbopt%orbs%norbp
      if(.not.variable_locregs .or. tmbopt%wfnmd%bs%target_function==TARGET_FUNCTION_IS_TRACE) then
          iiorb=tmbopt%orbs%isorb+iorb
          ilr=tmbopt%orbs%inWhichLocreg(iiorb)
          ncount=tmbopt%lzd%llr(ilr)%wfd%nvctr_c+7*tmbopt%lzd%llr(ilr)%wfd%nvctr_f
          if(it>1) fnrmOvrlpArr(iorb,1)=ddot(ncount, lhphiopt(istart), 1, lhphioldopt(istart), 1)
          fnrmArr(iorb,1)=ddot(ncount, lhphiopt(istart), 1, lhphiopt(istart), 1)
      else
          ! Here the angle between the current and the old gradient cannot be determined since
          ! the locregs might have changed, so we assign to fnrmOvrlpArr a fake value of 1.d0
          iiorb=tmbopt%orbs%isorb+iorb
          ilr=tmbopt%orbs%inWhichLocreg(iiorb)
          ncount=tmbopt%lzd%llr(ilr)%wfd%nvctr_c+7*tmbopt%lzd%llr(ilr)%wfd%nvctr_f
          if(it>1) fnrmOvrlpArr(iorb,1)=1.d0
          fnrmArr(iorb,1)=ddot(ncount, lhphiopt(istart), 1, lhphiopt(istart), 1)
      end if
      istart=istart+ncount
  end do



  ! TEST: Temple Criterium ###########################
  gnrm_temple=0.d0
  do iorb=1,tmbopt%orbs%norbp
      iiorb=tmbopt%orbs%isorb+iorb
      closesteval=1.d100
      do jorb=1,tmbopt%orbs%norb
          if(jorb/=iiorb) then
              tt=abs(lagmat(iiorb,iiorb)-lagmat(jorb,jorb))
              if(tt<=closesteval) then
                  closesteval=tt
              end if
          end if
      end do
      !write(1000+iproc,'(a,4es14.5)') 'iiorb, fnrmArr(iorb,i), closesteval, Temple', iiorb, fnrmArr(iorb,1), closesteval, fnrmArr(iorb,1)/closesteval
      !write(*,'(a,4es14.5)') 'iiorb, fnrmArr(iorb,i), closesteval, Temple', iiorb, fnrmArr(iorb,1), closesteval, fnrmArr(iorb,1)/closesteval
      !!write(*,*) 'iiorb, fnrmArr(iorb,i), closesteval, Temple', iiorb, fnrmArr(iorb,1), closesteval, fnrmArr(iorb,1)/closesteval
      gnrm_temple = gnrm_temple + fnrmArr(iorb,1)/closesteval
  end do
  call mpiallred(gnrm_temple, 1, mpi_sum, mpi_comm_world, ierr)
  gnrm_temple = gnrm_temple/dble(tmbopt%orbs%norb)
  !if(iproc==0) write(*,*) 'GNRM TEMPLE', gnrm_temple
  ! ##################################################



  ! Keep the gradient for the next iteration.
  if(it>1) then
      call dcopy(tmbopt%orbs%norbp, fnrmArr(1,1), 1, fnrmOldArr(1), 1)
  end if

  ! Determine the gradient norm and its maximal component. In addition, adapt the
  ! step size for the steepest descent minimization (depending on the angle 
  ! between the current gradient and the one from the previous iteration).
  ! This is of course only necessary if we are using steepest descent and not DIIS.
  ! if newgradient is true, the angle criterion cannot be used and the choice whether to
  ! decrease or increase the step size is only based on the fact whether the trace decreased or increased.
  fnrm=0.d0
  do iorb=1,tmbopt%orbs%norbp
      fnrm=fnrm+fnrmArr(iorb,1)
      write(1000+iorb+tmbopt%orbs%isorb,*) lagmat(iorb+tmbopt%orbs%isorb,iorb+tmbopt%orbs%isorb), fnrmArr(iorb,1)
      if(fnrmArr(iorb,1)>fnrmMax) fnrmMax=fnrmArr(iorb,1)
      if(it>1 .and. ldiis%isx==0 .and. .not.ldiis%switchSD) then
      !if(it>1 .and. ldiis%isx==0) then
      ! Adapt step size for the steepest descent minimization.
          tt=fnrmOvrlpArr(iorb,1)/sqrt(fnrmArr(iorb,1)*fnrmOldArr(iorb))
          !if(tt>.9d0 .and. trH<trHold) then
          !if(tt>.7d0 .and. trH<trHold) then
          if(tt>.6d0 .and. trH<trHold) then
              alpha(iorb)=alpha(iorb)*1.1d0
          else
              alpha(iorb)=alpha(iorb)*.6d0
          end if
      end if
  end do
  call mpiallred(fnrm, 1, mpi_sum, mpi_comm_world, ierr)
  call mpiallred(fnrmMax, 1, mpi_max, mpi_comm_world, ierr)
  fnrm=sqrt(fnrm/dble(tmbopt%orbs%norb))
  fnrmMax=sqrt(fnrmMax)
  ! Copy the gradient (will be used in the next iteration to adapt the step size).
  call dcopy(tmbopt%orbs%npsidim_orbs, lhphiopt, 1, lhphioldopt, 1)
  if(variable_locregs .and. tmbopt%wfnmd%bs%target_function==TARGET_FUNCTION_IS_ENERGY) &
      call dcopy(max(tmbopt%orbs%npsidim_orbs,tmbopt%orbs%npsidim_comp), lhphiopt, 1, lhphioldopt, 1)
  trHold=trH

  ! Precondition the gradient.
  if(iproc==0) then
      write(*,'(a)') 'Preconditioning.'
  end if


  !!if(iproc==0) write(*,*) 'WARNING: set prefactor manually for preconditioning!'
  ind2=1
  do iorb=1,tmbopt%orbs%norbp
      iiorb=tmbopt%orbs%isorb+iorb
      ilr = tmbopt%orbs%inWhichLocreg(iiorb)
      ncnt=tmbopt%lzd%llr(ilr)%wfd%nvctr_c+7*tmbopt%lzd%llr(ilr)%wfd%nvctr_f
      !if (tmbopt%wfnmd%bs%target_function==TARGET_FUNCTION_IS_TRACE) then
          call choosePreconditioner2(iproc, nproc, tmbopt%orbs, tmbopt%lzd%llr(ilr), &
               tmbopt%lzd%hgrids(1), tmbopt%lzd%hgrids(2), tmbopt%lzd%hgrids(3), &
               tmbopt%wfnmd%bs%nit_precond, lhphiopt(ind2:ind2+ncnt-1), tmbopt%confdatarr(iorb)%potorder, &
               tmbopt%confdatarr(iorb)%prefac, it, iorb, eval_zero)
      !!else if (tmbopt%wfnmd%bs%target_function==TARGET_FUNCTION_IS_ENERGY) then
      !!    call choosePreconditioner2(iproc, nproc, tmbopt%orbs, tmbopt%lzd%llr(ilr), &
      !!         tmbopt%lzd%hgrids(1), tmbopt%lzd%hgrids(2), tmbopt%lzd%hgrids(3), &
      !!         tmbopt%wfnmd%bs%nit_precond, lhphiopt(ind2:ind2+ncnt-1), tmbopt%confdatarr(iorb)%potorder, &
      !!         2.d-3, it, iorb, eval_zero)
      !!end if
      ind2=ind2+ncnt
  end do

  call plot_gradient(iproc, nproc, 5000, tmbopt%lzd, tmbopt%orbs, lhphiopt)
  call plot_gradient(iproc, nproc, 6000, tmbopt%lzd, tmbopt%orbs, tmbopt%psi)

  tmbopt => tmb
  lhphiopt => lhphi
  lphioldopt => lphiold
  lhphioldopt => lhphiold
  if(.not.variable_locregs) then
      call large_to_small_locreg(iproc, nproc, tmb%lzd, tmblarge2%lzd, tmb%orbs, tmblarge2%orbs, lhphilarge2, lhphi)
  end if


  ! Determine the mean step size for steepest descent iterations.
  tt=sum(alpha)
  call mpiallred(tt, 1, mpi_sum, mpi_comm_world, ierr)
  meanAlpha=tt/dble(tmbopt%orbs%norb)

  iall=-product(shape(lagmat))*kind(lagmat)
  deallocate(lagmat, stat=istat)
  call memocc(istat, iall, 'lagmat', subname)


end subroutine calculate_energy_and_gradient_linear



subroutine hpsitopsi_linear(iproc, nproc, it, variable_locregs, ldiis, tmblarge, tmb, tmbopt, at, rxyz, kernel, &
           lhphilarge, lphilargeold, lhphilargeold, lhphi, lphiold, lhphiold, lhphiopt, lphioldopt, &
           alpha, locregCenter, locregCenterTemp, &
           denspot, locrad, inwhichlocreg_reference, factor, trH, meanAlpha, alphaDIIS)
  use module_base
  use module_types
  use module_interfaces, except_this_one => hpsitopsi_linear
  implicit none
  
  ! Calling arguments
  integer,intent(in):: iproc, nproc, it
  logical,intent(in):: variable_locregs
  type(localizedDIISParameters),intent(inout):: ldiis
  type(DFT_wavefunction),target,intent(inout):: tmblarge, tmb
  type(DFT_wavefunction),pointer,intent(inout):: tmbopt
  type(atoms_data),intent(in):: at
  real(8),dimension(3,at%nat),intent(in):: rxyz
  real(8),dimension(tmb%orbs%norb,tmb%orbs%norb),intent(inout):: kernel
  real(8),dimension(:),pointer,intent(inout):: lhphilarge, lphilargeold, lhphilargeold
  real(8),dimension(:),pointer,intent(inout):: lhphi, lphiold, lhphiold
  real(8),dimension(:),pointer,intent(inout):: lhphiopt
  real(8),dimension(:),pointer,intent(out):: lphioldopt
  real(8),dimension(3,tmb%lzd%nlr),intent(inout):: locregCenter
  real(8),dimension(3,tmb%lzd%nlr),intent(inout):: locregCenterTemp
  type(DFT_local_fields),intent(inout):: denspot
  real(8),dimension(tmb%lzd%nlr),intent(in):: locrad
  integer,dimension(tmb%orbs%norb),intent(in):: inwhichlocreg_reference
  real(8),intent(in):: factor, trH, meanAlpha
  real(8),dimension(tmb%orbs%norbp),intent(out):: alpha, alphaDIIS
  
  ! Local variables
  integer:: ist, iorb, iiorb, ilrlarge, ncnt, istat, iall, ilr
  real(8):: tt, dnrm2
  real(8),dimension(:,:),allocatable:: Umat, ovrlp
  integer,dimension(:),allocatable:: onwhichatom_reference
  real(8),dimension(:),allocatable:: locrad_tmp
  character(len=*),parameter:: subname='hpsitopsi_linear'


  allocate(Umat(tmb%orbs%norb,tmb%orbs%norb), stat=istat)
  call memocc(istat, Umat, 'Umat', subname)

  allocate(ovrlp(tmb%orbs%norb,tmb%orbs%norb), stat=istat)
  call memocc(istat, ovrlp, 'ovrlp', subname)

  allocate(onwhichatom_reference(tmb%orbs%norb), stat=istat)
  call memocc(istat, onwhichatom_reference, 'onwhichatom_reference', subname)

  allocate(locrad_tmp(tmb%lzd%nlr), stat=istat)
  call memocc(istat, locrad_tmp, 'locrad_tmp', subname)


  call DIISorSD(iproc, nproc, it, trH, tmbopt, ldiis, alpha, alphaDIIS, lphioldopt)
  if(iproc==0) then
      if(ldiis%isx>0) then
          write(*,'(1x,3(a,i0))') 'DIIS informations: history length=',ldiis%isx, ', consecutive failures=', &
              ldiis%icountDIISFailureCons, ', total failures=', ldiis%icountDIISFailureTot
      else
          write(*,'(1x,a,es9.3,a,i0,a)') 'steepest descent informations: mean alpha=', meanAlpha, &
          ', consecutive successes=', ldiis%icountSDSatur, ', DIIS=y'
      end if
  end if
  !!if(iproc==0) write(*,*) 'ldiis%switchSD',ldiis%switchSD

  ! Improve the orbitals, depending on the choice made above.
  if(.not.ldiis%switchSD) then
      call improveOrbitals(iproc, nproc, it, variable_locregs, tmbopt, ldiis, lhphiopt, alpha)
  else
      if(iproc==0) write(*,'(1x,a)') 'no improvement of the orbitals, recalculate gradient'
  end if

  ! The transposed quantities can now not be used any more...
  if(tmbopt%can_use_transposed) then
      iall=-product(shape(tmbopt%psit_c))*kind(tmbopt%psit_c)
      deallocate(tmbopt%psit_c, stat=istat)
      call memocc(istat, iall, 'tmbopt%psit_c', subname)
      iall=-product(shape(tmbopt%psit_f))*kind(tmbopt%psit_f)
      deallocate(tmbopt%psit_f, stat=istat)
      call memocc(istat, iall, 'tmbopt%psit_f', subname)
      tmbopt%can_use_transposed=.false.
  end if

  
  newgradient_if_2: if(variable_locregs .and. tmb%wfnmd%bs%target_function==TARGET_FUNCTION_IS_ENERGY) then
      call update_confdatarr(tmblarge%lzd, tmblarge%orbs, locregCenterTemp, tmb%confdatarr)
      ! Normalize tmblarge%psi
      if(variable_locregs) then
          ist=1
          do iorb=1,tmblarge%orbs%norbp
              iiorb=tmblarge%orbs%isorb+iorb
              ilrlarge=tmblarge%orbs%inwhichlocreg(iiorb)
              ncnt=tmblarge%lzd%llr(ilrlarge)%wfd%nvctr_c+7*tmblarge%lzd%llr(ilrlarge)%wfd%nvctr_f
              tt=dnrm2(ncnt, tmblarge%psi(ist), 1)
              call dscal(ncnt, 1/tt, tmblarge%psi(ist), 1)
              ist=ist+ncnt
          end do
      end if



      ! Update tmb%confdatarr...
      call update_confdatarr(tmblarge%lzd, tmblarge%orbs, locregCenterTemp, tmb%confdatarr)
      call MLWFnew(iproc, nproc, tmblarge%lzd, tmblarge%orbs, at, tmblarge%op, &
          tmblarge%comon, tmblarge%mad, rxyz, tmb%wfnmd%bs%nit_unitary_loop, kernel, &
          tmb%confdatarr, tmb%lzd%hgrids(1), locregCenterTemp, 3.d0, tmblarge%psi, Umat, locregCenter)


      call check_locregCenters(iproc, tmb%lzd, locregCenter, tmb%lzd%hgrids(1), tmb%lzd%hgrids(2), tmb%lzd%hgrids(3))
      if(tmb%wfnmd%bs%nit_unitary_loop>0) then
          call update_kernel(tmb%orbs%norb, Umat, kernel)
      end if


      if(variable_locregs) then
          call vcopy(tmb%orbs%norb, tmb%orbs%onwhichatom(1), 1, onwhichatom_reference(1), 1)
          call destroy_new_locregs(iproc, nproc, tmb)
          !!call deallocate_auxiliary_basis_function(subname, tmb%psi, lhphi, lhphiold, lphiold)
          call update_locreg(iproc, nproc, tmblarge%lzd%nlr, locrad, inwhichlocreg_reference, locregCenter, tmblarge%lzd%glr, &
               .false., denspot%dpbox%nscatterarr, tmb%lzd%hgrids(1), tmb%lzd%hgrids(2), tmb%lzd%hgrids(3), &
               tmblarge%orbs, tmb%lzd, tmb%orbs, tmb%op, tmb%comon, &
               tmb%comgp, tmb%comsr, tmb%mad, tmb%collcom)
          call update_ldiis_arrays(tmb, subname, ldiis)
          !!call allocate_auxiliary_basis_function(tmb%orbs%npsidim_orbs, subname, tmb%psi, lhphi, lhphiold, lphiold)     
          call update_auxiliary_basis_function(subname, tmb%orbs%npsidim_orbs, tmb%psi, lhphi, lhphiold, lphiold)     
          call copy_basis_performance_options(tmblarge%wfnmd%bpo, tmb%wfnmd%bpo, subname)
          call copy_orthon_data(tmblarge%orthpar, tmb%orthpar, subname)
          call vcopy(tmb%orbs%norb, onwhichatom_reference(1), 1, tmb%orbs%onwhichatom(1), 1)
          tmb%wfnmd%nphi=tmb%orbs%npsidim_orbs
      end if

      call large_to_small_locreg(iproc, nproc, tmb%lzd, tmblarge%lzd, tmb%orbs, tmblarge%orbs, tmblarge%psi, tmb%psi)

      call update_confdatarr(tmblarge%lzd, tmblarge%orbs, locregCenter, tmb%confdatarr)

      if(variable_locregs) then
          call vcopy(tmb%orbs%norb, tmblarge%orbs%onwhichatom(1), 1, onwhichatom_reference(1), 1)
          ! this communication is useless, but otherwise the wait in destroy_new_locregs makes problems... to be solved               
          call post_p2p_communication(iproc, nproc, denspot%dpbox%ndimpot, denspot%rhov, &                            
               tmblarge%comgp%nrecvbuf, tmblarge%comgp%recvbuf, tmblarge%comgp)    
          call destroy_new_locregs(iproc, nproc, tmblarge)
          !!call deallocate_auxiliary_basis_function(subname, tmblarge%psi, lhphilarge, lhphilargeold, lphilargeold)
          locrad_tmp=factor*locrad
          call update_locreg(iproc, nproc, tmb%lzd%nlr, locrad_tmp, inwhichlocreg_reference, locregCenter, tmb%lzd%glr, &
               .false., denspot%dpbox%nscatterarr, tmb%lzd%hgrids(1), tmb%lzd%hgrids(2), tmb%lzd%hgrids(3), &
               tmb%orbs, tmblarge%lzd, tmblarge%orbs, tmblarge%op, tmblarge%comon, &
               tmblarge%comgp, tmblarge%comsr, tmblarge%mad, tmblarge%collcom)
          call update_ldiis_arrays(tmblarge, subname, ldiis)
          !!call allocate_auxiliary_basis_function(tmblarge%orbs%npsidim_orbs, subname, tmblarge%psi, &
          !!     lhphilarge, lhphilargeold, lphilargeold)
          call update_auxiliary_basis_function(subname, tmblarge%orbs%npsidim_orbs, tmblarge%psi, &
               lhphilarge, lhphilargeold, lphilargeold)
          call copy_basis_performance_options(tmb%wfnmd%bpo, tmblarge%wfnmd%bpo, subname)
          call copy_orthon_data(tmb%orthpar, tmblarge%orthpar, subname)
          tmblarge%wfnmd%nphi=tmblarge%orbs%npsidim_orbs
          call vcopy(tmb%orbs%norb, onwhichatom_reference(1), 1, tmblarge%orbs%onwhichatom(1), 1)
          locregCenterTemp=locregCenter
      end if


  end if newgradient_if_2


  do_ortho_if2: if(.not.ldiis%switchSD) then

      if(.not.variable_locregs .or. tmb%wfnmd%bs%target_function==TARGET_FUNCTION_IS_TRACE) then
      else
          call small_to_large_locreg(iproc, nproc, tmb%lzd, tmblarge%lzd, tmb%orbs, tmblarge%orbs, tmb%psi, tmblarge%psi)
      end if
      if(.not.variable_locregs .or. tmb%wfnmd%bs%target_function==TARGET_FUNCTION_IS_TRACE) then
          tmbopt => tmb
          lhphiopt => lhphi
          lphioldopt => lphiold
      else
          tmbopt => tmblarge
          lhphiopt => lhphilarge
          lphioldopt => lphilargeold
      end if
      tmbopt%confdatarr => tmb%confdatarr
      !!if(iproc==0) write(*,*) 'calling orthonormalizeLocalized...'
      call orthonormalizeLocalized(iproc, nproc, tmb%orthpar%methTransformOverlap, tmb%orthpar%nItOrtho, &
           tmbopt%orbs, tmbopt%op, tmbopt%comon, tmbopt%lzd, &
           tmbopt%mad, tmbopt%collcom, tmbopt%orthpar, tmbopt%wfnmd%bpo, tmbopt%psi, tmbopt%psit_c, tmbopt%psit_f, &
           tmbopt%can_use_transposed)
      !!if(tmbopt%can_use_transposed) then
      !!!if(associated(tmbopt%psit_c)) then
      !!    iall=-product(shape(tmbopt%psit_c))*kind(tmbopt%psit_c)
      !!    deallocate(tmbopt%psit_c, stat=istat)
      !!    call memocc(istat, iall, 'tmbopt%psit_c', subname)
      !!!end if
      !!!if(associated(tmbopt%psit_f)) then
      !!    iall=-product(shape(tmbopt%psit_f))*kind(tmbopt%psit_f)
      !!    deallocate(tmbopt%psit_f, stat=istat)
      !!    call memocc(istat, iall, 'tmbopt%psit_f', subname)
      !!end if
      !!tmbopt%can_use_transposed=.false.

      if(variable_locregs .and. tmb%wfnmd%bs%target_function==TARGET_FUNCTION_IS_ENERGY) then
          ! This is not the ideal place for this...
          if(tmbopt%can_use_transposed) then
              tmbopt%can_use_transposed=.false.
              iall = -product(shape(tmbopt%psit_c))*kind(tmbopt%psit_c)
              deallocate(tmbopt%psit_c,stat=istat)
              call memocc(istat,iall,'tmbopt%psit_c',subname)
              iall = -product(shape(tmbopt%psit_f))*kind(tmbopt%psit_f)
              deallocate(tmbopt%psit_f,stat=istat)
              call memocc(istat,iall,'tmbopt%psit_f',subname)
          end if

          ! Optimize the locreg centers and potentially the shape of the basis functions.
          call update_confdatarr(tmblarge%lzd, tmblarge%orbs, locregCenterTemp, tmb%confdatarr)
          call MLWFnew(iproc, nproc, tmblarge%lzd, tmblarge%orbs, at, tmblarge%op, &
               tmblarge%comon, tmblarge%mad, rxyz, tmb%wfnmd%bs%nit_unitary_loop, kernel, &
               tmb%confdatarr, tmb%lzd%hgrids(1), locregCenterTemp, 3.d0, tmblarge%psi, Umat, locregCenter)

          ! Check whether the new locreg centers are ok.
          call check_locregCenters(iproc, tmb%lzd, locregCenter, tmb%lzd%hgrids(1), tmb%lzd%hgrids(2), tmb%lzd%hgrids(3))

          ! Update the kernel if required.
          if(tmb%wfnmd%bs%nit_unitary_loop>0) then                          
              call update_kernel(tmb%orbs%norb, Umat, kernel)
          end if

          if(variable_locregs) then
              call vcopy(tmb%orbs%norb, tmb%orbs%onwhichatom(1), 1, onwhichatom_reference(1), 1)
              ! this communication is useless, but otherwise the wait in destroy_new_locregs makes problems... to be solved               
              call post_p2p_communication(iproc, nproc, denspot%dpbox%ndimpot, denspot%rhov, &                            
                   tmb%comgp%nrecvbuf, tmb%comgp%recvbuf, tmb%comgp)    
              call destroy_new_locregs(iproc, nproc, tmb)
              !!call deallocate_auxiliary_basis_function(subname, tmb%psi, lhphi, lhphiold, lphiold)
              call update_locreg(iproc, nproc, tmblarge%lzd%nlr, locrad, &
                   inwhichlocreg_reference, locregCenter, tmblarge%lzd%glr, &
                   .false., denspot%dpbox%nscatterarr, tmb%lzd%hgrids(1), tmb%lzd%hgrids(2), tmb%lzd%hgrids(3), &
                   tmblarge%orbs, tmb%lzd, tmb%orbs, tmb%op, tmb%comon, &
                   tmb%comgp, tmb%comsr, tmb%mad, tmb%collcom)
              call update_ldiis_arrays(tmb, subname, ldiis)
              !!call allocate_auxiliary_basis_function(tmb%orbs%npsidim_orbs, subname, tmb%psi, lhphi, lhphiold, lphiold)
              call update_auxiliary_basis_function(subname, tmb%orbs%npsidim_orbs, tmb%psi, lhphi, lhphiold, lphiold)
              call copy_basis_performance_options(tmblarge%wfnmd%bpo, tmb%wfnmd%bpo, subname)
              call copy_orthon_data(tmblarge%orthpar, tmb%orthpar, subname)
              call vcopy(tmb%orbs%norb, onwhichatom_reference(1), 1, tmb%orbs%onwhichatom(1), 1)
              tmb%wfnmd%nphi=tmb%orbs%npsidim_orbs
          end if


          !!call postCommunicationsPotential(iproc, nproc, denspot%dpbox%ndimpot, denspot%rhov, tmb%comgp)
          call post_p2p_communication(iproc, nproc, denspot%dpbox%ndimpot, denspot%rhov, &
               tmb%comgp%nrecvbuf, tmb%comgp%recvbuf, tmb%comgp)

          ! Transform back to small locreg
          call large_to_small_locreg(iproc, nproc, tmb%lzd, tmblarge%lzd, tmb%orbs, tmblarge%orbs, tmblarge%psi, tmb%psi)

          ! Update tmb%confdatarr...
          call update_confdatarr(tmblarge%lzd, tmblarge%orbs, locregCenter, tmb%confdatarr)
 
          ! Update the localization region if required.
          if(variable_locregs) then
              call vcopy(tmb%orbs%norb, tmblarge%orbs%onwhichatom(1), 1, onwhichatom_reference(1), 1)
              ! this communication is useless, but otherwise the wait in destroy_new_locregs makes problems... to be solved               
              call post_p2p_communication(iproc, nproc, denspot%dpbox%ndimpot, denspot%rhov, &                            
                   tmblarge%comgp%nrecvbuf, tmblarge%comgp%recvbuf, tmblarge%comgp)    
              call destroy_new_locregs(iproc, nproc, tmblarge)
              !!call deallocate_auxiliary_basis_function(subname, tmblarge%psi, lhphilarge, lhphilargeold, lphilargeold)
              locrad_tmp=factor*locrad
              call update_locreg(iproc, nproc, tmb%lzd%nlr, locrad_tmp, inwhichlocreg_reference, locregCenter, tmb%lzd%glr, &
                   .false., denspot%dpbox%nscatterarr, tmb%lzd%hgrids(1), tmb%lzd%hgrids(2), tmb%lzd%hgrids(3), &
                   tmb%orbs, tmblarge%lzd, tmblarge%orbs, tmblarge%op, tmblarge%comon, &
                   tmblarge%comgp, tmblarge%comsr, tmblarge%mad, tmblarge%collcom)
              call update_ldiis_arrays(tmblarge, subname, ldiis)
              !!call allocate_auxiliary_basis_function(tmblarge%orbs%npsidim_orbs, subname, tmblarge%psi, &
              !!     lhphilarge, lhphilargeold, lphilargeold)     
              call update_auxiliary_basis_function(subname, tmblarge%orbs%npsidim_orbs, tmblarge%psi, &
                   lhphilarge, lhphilargeold, lphilargeold)     
              call copy_basis_performance_options(tmb%wfnmd%bpo, tmblarge%wfnmd%bpo, subname)
              call copy_orthon_data(tmb%orthpar, tmblarge%orthpar, subname)
              tmblarge%wfnmd%nphi=tmblarge%orbs%npsidim_orbs
              !!allocate(tmblarge%orbs%onwhichatom(tmb%orbs%norb), stat=istat)
              !!call memocc(istat, tmblarge%orbs%onwhichatom, 'tmblarge%orbs%onwhichatom', subname)
              call vcopy(tmb%orbs%norb, onwhichatom_reference(1), 1, tmblarge%orbs%onwhichatom(1), 1)
              locregCenterTemp=locregCenter
          end if

          ! Normalize by hand
          ist=1
          do iorb=1,tmb%orbs%norbp
              iiorb=tmb%orbs%isorb+iorb
              ilr=tmb%orbs%inwhichlocreg(iiorb)
              ncnt=tmb%lzd%llr(ilr)%wfd%nvctr_c+7*tmb%lzd%llr(ilr)%wfd%nvctr_f
              tt=dnrm2(ncnt, tmb%psi(ist), 1)
              !!write(*,*) 'here iorb,tt',iorb,tt
              call dscal(ncnt, 1/tt, tmb%psi(ist), 1)
              ist=ist+ncnt
          end do

      end if

  end if do_ortho_if2

  iall=-product(shape(Umat))*kind(Umat)
  deallocate(Umat, stat=istat)
  call memocc(istat, iall, 'Umat', subname)

  iall=-product(shape(ovrlp))*kind(ovrlp)
  deallocate(ovrlp, stat=istat)
  call memocc(istat, iall, 'ovrlp', subname)

  iall=-product(shape(onwhichatom_reference))*kind(onwhichatom_reference)
  deallocate(onwhichatom_reference, stat=istat)
  call memocc(istat, iall, 'onwhichatom_reference', subname)

  iall=-product(shape(locrad_tmp))*kind(locrad_tmp)
  deallocate(locrad_tmp, stat=istat)
  call memocc(istat, iall, 'locrad_tmp', subname)

  ! Emit that new wavefunctions are ready.
  if (tmb%c_obj /= 0) then
     call kswfn_emit_psi(tmb, it, 0, iproc, nproc)
  end if

end subroutine hpsitopsi_linear<|MERGE_RESOLUTION|>--- conflicted
+++ resolved
@@ -115,8 +115,6 @@
        tmbopt%psit_c, tmbopt%psit_f, tmbopt%can_use_transposed)
 
 
-<<<<<<< HEAD
-=======
   !! EXPERIMENTAL ######################################################################
   ! calculate Lagrange multiplier matrix for psi
   allocate(epsmat(orbs%norb,orbs%norb), stat=istat)
@@ -158,7 +156,6 @@
   deallocate(ovrlp, stat=istat)
   call memocc(istat, iall, 'ovrlp', subname)
   !! ###################################################################################
-
       if(iproc==0) write(*,*) 'EXPERIMENTAL: precond here with confinement'
   !!if(tmbopt%wfnmd%bs%target_function==TARGET_FUNCTION_IS_ENERGY) then
   !!    ind2=1
@@ -172,14 +169,9 @@
   !!             1.d-3, it, iorb, eval_zero)
   !!    end do
   !!end if
-
-
   call get_weighted_gradient(iproc, nproc, tmbopt%lzd, tmbopt%orbs, lhphiopt)
   call plot_gradient(iproc, nproc, 1000, tmbopt%lzd, tmbopt%orbs, lhphiopt)
   call plot_gradient(iproc, nproc, 2000, tmbopt%lzd, tmbopt%orbs, tmbopt%psi)
-
-
->>>>>>> 1776acaa
   !!tmbopt => tmb
   !!lhphiopt => lhphi
   !!lphioldopt => lphiold
