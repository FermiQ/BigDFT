!> @file
!! H|psi> and orthonormalization (linear scaling version)
!! @author
!!    Copyright (C) 2011-2013 BigDFT group
!!    This file is distributed under the terms of the
!!    GNU General Public License, see ~/COPYING file
!!    or http://www.gnu.org/copyleft/gpl.txt .
!!    For the list of contributors, see ~/AUTHORS


subroutine calculate_energy_and_gradient_linear(iproc, nproc, it, &
           ldiis, fnrmOldArr, fnrm_old, alpha, trH, trHold, fnrm, fnrmMax, alpha_mean, alpha_max, &
           energy_increased, tmb, lhphiold, overlap_calculated, &
           energs, hpsit_c, hpsit_f, nit_precond, target_function, correction_orthoconstraint, &
           hpsi_small, experimental_mode, correction_co_contra, hpsi_noprecond, &
           norder_taylor, max_inversion_error, method_updatekernel, precond_convol_workarrays, precond_workarrays, cdft)
  use module_base
  use module_types
  use yaml_output
  use module_interfaces, except_this_one => calculate_energy_and_gradient_linear
  use communications, only: transpose_localized
  use sparsematrix_base, only: matrices, matrices_null, deallocate_matrices, &
                               sparsematrix_malloc_ptr, assignment(=), SPARSE_FULL
  use sparsematrix_init, only: matrixindex_in_compressed
<<<<<<< HEAD
  use sparsematrix, only: transform_sparse_matrix, orb_from_index
=======
  use sparsematrix, only: transform_sparse_matrix
  use constrained_dft, only: cdft_data
>>>>>>> 8e8e5940
  implicit none

  ! Calling arguments
  integer, intent(in) :: iproc, nproc, it, method_updatekernel
  integer,intent(inout) :: norder_taylor
  real(kind=8),intent(in) :: max_inversion_error
  type(DFT_wavefunction), target, intent(inout):: tmb
  type(localizedDIISParameters), intent(inout) :: ldiis
  real(kind=8), dimension(tmb%orbs%norbp), intent(inout) :: fnrmOldArr
  real(kind=8),intent(inout) :: fnrm_old
  real(kind=8), dimension(tmb%orbs%norbp), intent(inout) :: alpha
  real(kind=8), intent(out):: trH, fnrm, fnrmMax, alpha_mean, alpha_max
  real(kind=8), intent(in):: trHold
  logical,intent(out) :: energy_increased
  real(kind=8), dimension(tmb%npsidim_orbs), intent(inout):: lhphiold
  logical, intent(inout):: overlap_calculated
  type(energy_terms), intent(in) :: energs
  real(kind=8),dimension(tmb%ham_descr%collcom%ndimind_c) :: hpsit_c
  real(kind=8),dimension(7*tmb%ham_descr%collcom%ndimind_f) :: hpsit_f
  integer, intent(in) :: nit_precond, target_function, correction_orthoconstraint
  logical, intent(in) :: experimental_mode, correction_co_contra
  real(kind=8), dimension(tmb%npsidim_orbs), intent(out) :: hpsi_small
  real(kind=8), dimension(tmb%npsidim_orbs),intent(out) :: hpsi_noprecond
  type(workarrays_quartic_convolutions),dimension(tmb%orbs%norbp),intent(inout) :: precond_convol_workarrays
  type(workarr_precond),dimension(tmb%orbs%norbp),intent(inout) :: precond_workarrays
  type(cdft_data),intent(in),optional :: cdft

  ! Local variables
  integer :: iorb, iiorb, ilr, ncount, ierr, ist, ncnt, istat, iall, ii, jjorb, i
<<<<<<< HEAD
  integer :: lwork, info, ishift,ispin, iseg
  real(kind=8) :: ddot, tt, fnrmOvrlp_tot, fnrm_tot, fnrmold_tot, tt2
=======
  integer :: lwork, info, ishift,ispin
  real(kind=8) :: ddot, tt, fnrmOvrlp_tot, fnrm_tot, fnrmold_tot, tt2, trkw
>>>>>>> 8e8e5940
  character(len=*), parameter :: subname='calculate_energy_and_gradient_linear'
  real(kind=8), dimension(:), pointer :: hpsittmp_c, hpsittmp_f
  real(kind=8), dimension(:), allocatable :: hpsi_conf
  real(kind=8), dimension(:), pointer :: kernel_compr_tmp
  real(kind=8), dimension(:), allocatable :: prefac
  real(kind=8),dimension(2) :: reducearr
  integer,dimension(2) :: irowcol
  real(wp), dimension(2) :: garray
  real(dp) :: gnrm,gnrm_zero,gnrmMax,gnrm_old ! for preconditional2, replace with fnrm eventually, but keep separate for now
  type(matrices) :: matrixm

  call f_routine(id='calculate_energy_and_gradient_linear')

  if (target_function==TARGET_FUNCTION_IS_HYBRID) then
      hpsi_conf = f_malloc(tmb%npsidim_orbs,id='hpsi_conf')
      call large_to_small_locreg(iproc, tmb%npsidim_orbs, tmb%ham_descr%npsidim_orbs, tmb%lzd, tmb%ham_descr%lzd, &
           tmb%orbs, tmb%hpsi, hpsi_conf)
      call timing(iproc,'eglincomms','ON')
      ist=1
      do iorb=1,tmb%orbs%norbp
          iiorb=tmb%orbs%isorb+iorb
          ilr=tmb%orbs%inwhichlocreg(iiorb)
          ncount=tmb%lzd%llr(ilr)%wfd%nvctr_c+7*tmb%lzd%llr(ilr)%wfd%nvctr_f
          tt=ddot(ncount, hpsi_conf(ist), 1, tmb%psi(ist), 1)
          call daxpy(ncount, -tt, tmb%psi(ist), 1, hpsi_conf(ist), 1)
          ist=ist+ncount
      end do
      call timing(iproc,'eglincomms','OF')
  end if

  ! by default no quick exit
  energy_increased=.false.

  if (target_function==TARGET_FUNCTION_IS_ENERGY .and. iproc==0) then
      !!do i=1,size(hpsit_c)
      !!    write(4231,'(a,i8,2es14.6)') 'i, tmb%ham_descr%psit_c(i), hpsit_c(i)', i, tmb%ham_descr%psit_c(i), hpsit_c(i)
      !!end do
      !!do i=1,size(hpsit_f)
      !!    write(4232,'(a,i8,2es14.6)') 'i, tmb%ham_descr%psit_f(i), hpsit_f(i)', i, tmb%ham_descr%psit_f(i), hpsit_f(i)
      !!end do
  end if

  hpsittmp_c = f_malloc_ptr(tmb%ham_descr%collcom%ndimind_c,id='hpsittmp_c')
  hpsittmp_f = f_malloc_ptr(7*tmb%ham_descr%collcom%ndimind_f,id='hpsittmp_f')

  if(target_function==TARGET_FUNCTION_IS_ENERGY .or. &
     target_function==TARGET_FUNCTION_IS_HYBRID) then

      if(tmb%ham_descr%collcom%ndimind_c>0) &
          call vcopy(tmb%ham_descr%collcom%ndimind_c, hpsit_c(1), 1, hpsittmp_c(1), 1)
      if(tmb%ham_descr%collcom%ndimind_f>0) &
          call vcopy(7*tmb%ham_descr%collcom%ndimind_f, hpsit_f(1), 1, hpsittmp_f(1), 1)

      if (target_function==TARGET_FUNCTION_IS_HYBRID) then
          call timing(iproc,'eglincomms','ON')
          kernel_compr_tmp = sparsematrix_malloc_ptr(tmb%linmat%l,iaction=SPARSE_FULL,id='kernel_compr_tmp')
          call vcopy(tmb%linmat%l%nvctr*tmb%linmat%l%nspin, tmb%linmat%kernel_%matrix_compr(1), 1, kernel_compr_tmp(1), 1)
          do ispin=1,tmb%linmat%l%nspin
              ishift=(ispin-1)*tmb%linmat%l%nvctr
              do iseg=1,tmb%linmat%l%nseg
                  ii=tmb%linmat%l%keyv(iseg)
                  do i=tmb%linmat%l%keyg(1,iseg),tmb%linmat%l%keyg(2,iseg)
                          !iiorb = tmb%linmat%l%orb_from_index(1,ii)
                          !jjorb = tmb%linmat%l%orb_from_index(2,ii)
                          irowcol = orb_from_index(tmb%linmat%l, i)
                      if(irowcol(1)==irowcol(2)) then
                          tmb%linmat%kernel_%matrix_compr(ii+ishift)=0.d0
                      else
                          tmb%linmat%kernel_%matrix_compr(ii+ishift)=kernel_compr_tmp(ii+ishift)
                      end if
                      ii=ii+1
                  end do
              end do
          end do

          ist=1
          do iorb=tmb%orbs%isorb+1,tmb%orbs%isorb+tmb%orbs%norbp
              ilr=tmb%orbs%inwhichlocreg(iorb)
              if (tmb%orbs%spinsgn(iorb)>0.d0) then
                  ispin=1
              else
                  ispin=2
              end if
              do iseg=1,tmb%linmat%l%nseg
                  ii=tmb%linmat%l%keyv(iseg)
                  do i=tmb%linmat%l%keyg(1,iseg),tmb%linmat%l%keyg(2,iseg)
                      !iiorb = tmb%linmat%l%orb_from_index(1,ii)
                      !jjorb = tmb%linmat%l%orb_from_index(2,ii)
                      irowcol = orb_from_index(tmb%linmat%l, i)
                      ishift=(ispin-1)*tmb%linmat%l%nvctr
                      if(irowcol(1)==irowcol(2) .and. irowcol(1)==iorb) then
                          ncount=tmb%ham_descr%lzd%llr(ilr)%wfd%nvctr_c+7*tmb%ham_descr%lzd%llr(ilr)%wfd%nvctr_f
                          call dscal(ncount, kernel_compr_tmp(ii+ishift), tmb%hpsi(ist), 1)
                          ist=ist+ncount
                      end if
                      ii=ii+1
                  end do
              end do
          end do
          call timing(iproc,'eglincomms','OF')
          call transpose_localized(iproc, nproc, tmb%ham_descr%npsidim_orbs, tmb%orbs, tmb%ham_descr%collcom, &
               tmb%hpsi, hpsit_c, hpsit_f, tmb%ham_descr%lzd)
          call build_linear_combination_transposed(tmb%ham_descr%collcom, &
               tmb%linmat%l, tmb%linmat%kernel_, hpsittmp_c, hpsittmp_f, .false., hpsit_c, hpsit_f, iproc)
          ! copy correct kernel back
          call vcopy(tmb%linmat%l%nvctr*tmb%linmat%l%nspin, kernel_compr_tmp(1), 1, tmb%linmat%kernel_%matrix_compr(1), 1)
          call f_free_ptr(kernel_compr_tmp)
      else
          call build_linear_combination_transposed(tmb%ham_descr%collcom, &
               tmb%linmat%l, tmb%linmat%kernel_, hpsittmp_c, hpsittmp_f, .true., hpsit_c, hpsit_f, iproc)
      end if
  end if

  ! WARNING: TO BE CHECKED!!!!
  ! For the non polarized case, a factor of two is already included in the
  ! kernel. Therefore explicitely add this factor for the polarized case 
  ! in order to make the two cases analogous.
  if (tmb%linmat%l%nspin==2 .and. target_function==TARGET_FUNCTION_IS_ENERGY) then
      if (iproc==0) call yaml_warning('multiply the gradient by 2.0, check this!')
      hpsit_c=2.d0*hpsit_c
      hpsit_f=2.d0*hpsit_f
  end if

  !!if (target_function==TARGET_FUNCTION_IS_ENERGY .and. iproc==0) then
  !!    ist=0
  !!    do ispin=1,tmb%linmat%l%nspin
  !!        do i=1,tmb%linmat%l%nvctr
  !!            ist=ist+1
  !!            write(4241,'(a,3i8,es14.6)') 'ispin, i, ist, tmb%linmat%kernel_%matrix_compr(ist)', ispin, i, ist, tmb%linmat%kernel_%matrix_compr(ist)
  !!        end do
  !!    end do
  !!end if


  if (correction_co_contra) then
      !@NEW correction for contra / covariant gradient

      if ((method_updatekernel/=UPDATE_BY_FOE .and. method_updatekernel/=UPDATE_BY_RENORMALIZATION) &
           .or. target_function/=TARGET_FUNCTION_IS_HYBRID) then
          call transpose_localized(iproc, nproc, tmb%npsidim_orbs, tmb%orbs, tmb%collcom, &
               tmb%psi, tmb%psit_c, tmb%psit_f, tmb%lzd)
          tmb%can_use_transposed=.true.

          call calculate_overlap_transposed(iproc, nproc, tmb%orbs, tmb%collcom, tmb%psit_c, &
               tmb%psit_c, tmb%psit_f, tmb%psit_f, tmb%linmat%s, tmb%linmat%ovrlp_)
           !write(*,*) 'corr cocontra: sums(ovrlp)', &
           !    sum(tmb%linmat%ovrlp_%matrix_compr(1:tmb%linmat%s%nvctr)), sum(tmb%linmat%ovrlp_%matrix_compr(tmb%linmat%s%nvctr+1:2*tmb%linmat%s%nvctr))
      end if
      call vcopy(tmb%ham_descr%collcom%ndimind_c, hpsit_c(1), 1, hpsittmp_c(1), 1)
      call vcopy(7*tmb%ham_descr%collcom%ndimind_f, hpsit_f(1), 1, hpsittmp_f(1), 1)

      ! Transform to the larger sparse region in order to be compatible with tmb%ham_descr%collcom.
      ! To this end use ham_.
      call transform_sparse_matrix(tmb%linmat%s, tmb%linmat%m, &
           tmb%linmat%ovrlp_%matrix_compr, tmb%linmat%ham_%matrix_compr, 'small_to_large')
      call build_linear_combination_transposed(tmb%ham_descr%collcom, &
           tmb%linmat%m, tmb%linmat%ham_, hpsittmp_c, hpsittmp_f, .true., hpsit_c, hpsit_f, iproc)

      !@END NEW correction for contra / covariant gradient
  end if


  call f_free_ptr(hpsittmp_c)
  call f_free_ptr(hpsittmp_f)


  ! Calculate the overlap matrix if necessary
  if (.not.correction_co_contra) then
      call transpose_localized(iproc, nproc, tmb%npsidim_orbs, tmb%orbs, tmb%collcom, &
           tmb%psi, tmb%psit_c, tmb%psit_f, tmb%lzd)
      tmb%can_use_transposed=.true.
      call calculate_overlap_transposed(iproc, nproc, tmb%orbs, tmb%collcom, tmb%psit_c, &
           tmb%psit_c, tmb%psit_f, tmb%psit_f, tmb%linmat%s, tmb%linmat%ovrlp_)
  end if


  !!if (target_function==TARGET_FUNCTION_IS_ENERGY .and. iproc==0) then
  !!    ist=0
  !!    do iorb=1,tmb%orbs%norbp
  !!        iiorb=tmb%orbs%isorb+iorb
  !!        ilr=tmb%orbs%inwhichlocreg(iiorb)
  !!        ncount=tmb%ham_descr%lzd%llr(ilr)%wfd%nvctr_c+7*tmb%ham_descr%lzd%llr(ilr)%wfd%nvctr_f
  !!        do i=1,ncount
  !!            ist=ist+1
  !!            if (tmb%orbs%spinsgn(iiorb)>0.d0) then
  !!                write(4211,'(a,2i10,f8.1,2es16.7)') 'iiorb, ist, spin, vals', iiorb, ist, tmb%orbs%spinsgn(iiorb), tmb%ham_descr%psi(ist), tmb%hpsi(ist)
  !!            else
  !!                write(4212,'(a,2i10,f8.1,2es16.7)') 'iiorb, ist, spin, val', iiorb, ist, tmb%orbs%spinsgn(iiorb), tmb%ham_descr%psi(ist), tmb%hpsi(ist)
  !!            end if
  !!        end do
  !!    end do
  !!    do i=1,size(hpsit_c)
  !!        write(4221,'(a,i8,2es14.6)') 'i, tmb%ham_descr%psit_c(i), hpsit_c(i)', i, tmb%ham_descr%psit_c(i), hpsit_c(i)
  !!    end do
  !!    do i=1,size(hpsit_f)
  !!        write(4222,'(a,i8,2es14.6)') 'i, tmb%ham_descr%psit_f(i), hpsit_f(i)', i, tmb%ham_descr%psit_f(i), hpsit_f(i)
  !!    end do
  !!end if

  call orthoconstraintNonorthogonal(iproc, nproc, tmb%ham_descr%lzd, &
       tmb%ham_descr%npsidim_orbs, tmb%ham_descr%npsidim_comp, &
       tmb%orbs, tmb%ham_descr%collcom, tmb%orthpar, correction_orthoconstraint, &
       tmb%linmat, tmb%ham_descr%psi, tmb%hpsi, &
       tmb%linmat%m, tmb%linmat%ham_, tmb%ham_descr%psit_c, tmb%ham_descr%psit_f, &
       hpsit_c, hpsit_f, tmb%ham_descr%can_use_transposed, &
       overlap_calculated, experimental_mode, norder_taylor, max_inversion_error, &
       tmb%npsidim_orbs, tmb%lzd, hpsi_noprecond)

  !!if (target_function==TARGET_FUNCTION_IS_ENERGY .and. iproc==0) then
  !!    ist=0
  !!    do iorb=1,tmb%orbs%norbp
  !!        iiorb=tmb%orbs%isorb+iorb
  !!        ilr=tmb%orbs%inwhichlocreg(iiorb)
  !!        ncount=tmb%ham_descr%lzd%llr(ilr)%wfd%nvctr_c+7*tmb%ham_descr%lzd%llr(ilr)%wfd%nvctr_f
  !!        do i=1,ncount
  !!            ist=ist+1
  !!            if (tmb%orbs%spinsgn(iiorb)>0.d0) then
  !!                write(4201,'(a,2i10,f8.1,es16.7)') 'iiorb, ist, spin, vals', iiorb, ist, tmb%orbs%spinsgn(iiorb), tmb%hpsi(ist)
  !!            else
  !!                write(4202,'(a,2i10,f8.1,es16.7)') 'iiorb, ist, spin, val', iiorb, ist, tmb%orbs%spinsgn(iiorb), tmb%hpsi(ist)
  !!            end if
  !!        end do
  !!    end do
  !!end if


  call large_to_small_locreg(iproc, tmb%npsidim_orbs, tmb%ham_descr%npsidim_orbs, tmb%lzd, tmb%ham_descr%lzd, &
       tmb%orbs, tmb%hpsi, hpsi_small)

  !!if (target_function==TARGET_FUNCTION_IS_ENERGY .and. iproc==0) then
  !!    ist=0
  !!    do iorb=1,tmb%orbs%norbp
  !!        iiorb=tmb%orbs%isorb+iorb
  !!        ilr=tmb%orbs%inwhichlocreg(iiorb)
  !!        ncount=tmb%lzd%llr(ilr)%wfd%nvctr_c+7*tmb%lzd%llr(ilr)%wfd%nvctr_f
  !!        do i=1,ncount
  !!            ist=ist+1
  !!            if (tmb%orbs%spinsgn(iiorb)>0.d0) then
  !!                write(4301,'(a,2i10,f8.1,es16.7)') 'iiorb, ist, spin, vals', iiorb, ist, tmb%orbs%spinsgn(iiorb), hpsi_small(ist)
  !!            else
  !!                write(4302,'(a,2i10,f8.1,es16.7)') 'iiorb, ist, spin, val', iiorb, ist, tmb%orbs%spinsgn(iiorb), hpsi_small(ist)
  !!            end if
  !!        end do
  !!    end do
  !!end if


  ! Calculate trace (or band structure energy, resp.)
  trH=0.d0
  call timing(iproc,'eglincomms','ON')
  do iorb=1,tmb%orbs%norb
     ii=matrixindex_in_compressed(tmb%linmat%m,iorb,iorb)
     trH = trH + tmb%linmat%ham_%matrix_compr(ii)
  end do
  call timing(iproc,'eglincomms','OF')

  if (present(cdft).and..false.) then
    !only correct energy not gradient for now
    !can give tmb%orbs twice as ksorbs is only used for recalculating the kernel
    call calculate_kernel_and_energy(iproc,nproc,tmb%linmat%l,cdft%weight_matrix, &
           tmb%linmat%kernel_,cdft%weight_matrix_,trkw,tmb%coeff,tmb%orbs,tmb%orbs,.false.)
    !cdft%charge is always constant so could in theory be ignored as in optimize_coeffs
    trH = trH + cdft%lag_mult*(trkw - cdft%charge)
    !if (iproc==0) print*,'trH,trH+V(trkw-N)',trH-cdft%lag_mult*(trkw - cdft%charge),trH
  end if


  ! WARNING: TO BE CHECKED!!!!
  ! For the polarized case, a factor of two was already multiplied to the
  ! gradient (see above). Therefore now undo this again for the band structure
  ! energy in order to get the analogous result to the non-polarized case.
  if (tmb%linmat%l%nspin==2 .and. target_function==TARGET_FUNCTION_IS_ENERGY) then
      if (iproc==0) call yaml_warning('divide the band stucture energy by 2.0, check this!')
      trH=0.5d0*trH
  end if

  ! trH is now the total energy (name is misleading, correct this)
  ! Multiply by 2 because when minimizing trace we don't have kernel
  if(tmb%orbs%nspin==1 .and. target_function==TARGET_FUNCTION_IS_TRACE) trH=2.d0*trH
  trH=trH-energs%eh+energs%exc-energs%evxc-energs%eexctX+energs%eion+energs%edisp


  ! Determine whether the target function is increasing
  !if(.not. ldiis%switchSD .and. ldiis%isx==0) then
  if(.not. ldiis%switchSD) then
      if(trH > ldiis%trmin+1.d-12*abs(ldiis%trmin)) then !1.d-12 is here to tolerate some noise...
          !!if(iproc==0) write(*,'(1x,a,es18.10,a,es18.10)') &
          !!    'WARNING: the target function is larger than its minimal value reached so far:',trH,' > ', ldiis%trmin
          if (iproc==0) then
              call yaml_newline()
              call yaml_warning('target function larger than its minimal value reached so far, &
                  &D='//trim(yaml_toa(trH-ldiis%trmin,fmt='(1es10.3)')))!//'. &
                  !&Decrease step size and restart with previous TMBs')
          end if
          !if(iproc==0) write(*,'(1x,a)') 'Decrease step size and restart with previous TMBs'
          energy_increased=.true.
      end if
  end if



  ! Determine the gradient norm and its maximal component. In addition, adapt the
  ! step size for the steepest descent minimization (depending on the angle 
  ! between the current gradient and the one from the previous iteration).
  ! This is of course only necessary if we are using steepest descent and not DIIS.
  ! if newgradient is true, the angle criterion cannot be used and the choice whether to
  ! decrease or increase the step size is only based on the fact whether the trace decreased or increased.
  fnrm=0.d0
  fnrmMax=0.d0
  fnrmOvrlp_tot=0.d0
  fnrmOld_tot=0.d0
  ist=1
  do iorb=1,tmb%orbs%norbp
      iiorb=tmb%orbs%isorb+iorb
      ilr=tmb%orbs%inwhichlocreg(iiorb)
      ncount=tmb%lzd%llr(ilr)%wfd%nvctr_c+7*tmb%lzd%llr(ilr)%wfd%nvctr_f
      tt = ddot(ncount, hpsi_small(ist), 1, hpsi_small(ist), 1)
      fnrm = fnrm + tt
      if(tt>fnrmMax) fnrmMax=tt
      if(it>1) then
          tt2=ddot(ncount, hpsi_small(ist), 1, lhphiold(ist), 1)
          fnrmOvrlp_tot = fnrmOvrlp_tot + tt2
          if(ldiis%isx==0 .and. .not.ldiis%switchSD) then
              ! Adapt step size for the steepest descent minimization.
              if (.not.experimental_mode) then
                  tt2=tt2/sqrt(tt*fnrmOldArr(iorb))
                  ! apply thresholds so that alpha never goes below around 1.d-2 and above around 2
                  if(tt2>.6d0 .and. trH<trHold .and. alpha(iorb)<1.8d0) then
                      alpha(iorb)=alpha(iorb)*1.1d0
                  else if (alpha(iorb)>1.7d-3) then
                      alpha(iorb)=alpha(iorb)*.6d0
                  end if
              end if
          end if
      end if
      fnrmOldArr(iorb)=tt
      ist=ist+ncount
  end do
  
  if (nproc > 1) then
     call mpiallred(fnrm, 1, mpi_sum, bigdft_mpi%mpi_comm)
     call mpiallred(fnrmMax, 1, mpi_max, bigdft_mpi%mpi_comm)
  end if


  if (experimental_mode .and. it>1 .and. ldiis%isx==0 .and. .not.ldiis%switchSD) then
      !do iorb=1,tmb%orbs%norbp
      !    fnrmOld_tot=fnrmOld_tot+fnrmOldArr(iorb)
      !end do
      if (nproc>1) then
          call mpiallred(fnrmOvrlp_tot, 1, mpi_sum, bigdft_mpi%mpi_comm)
      end if
      !tt2=fnrmOvrlp_tot/sqrt(fnrm*fnrmOld_tot)
      tt2=fnrmOvrlp_tot/sqrt(fnrm*fnrm_old)
      ! apply thresholds so that alpha never goes below around 1.d-2 and above around 2
      if(tt2>.6d0 .and. trH<trHold .and. alpha(1)<1.8d0) then ! take alpha(1) since the value is the same for all
          alpha(:)=alpha(:)*1.1d0
      else if (alpha(1)>1.7d-3) then
          alpha(:)=alpha(:)*.6d0
      end if
  end if

  fnrm_old=fnrm ! This value will be used in th next call to this routine

  fnrm=sqrt(fnrm/dble(tmb%orbs%norb))
  fnrmMax=sqrt(fnrmMax)



  ! Determine the mean step size for steepest descent iterations.
  tt=sum(alpha)
  alpha_max=maxval(alpha)
  if (nproc > 1) then
     call mpiallred(tt, 1, mpi_sum, bigdft_mpi%mpi_comm)
     call mpiallred(alpha_max, 1, mpi_max, bigdft_mpi%mpi_comm)
  end if
  alpha_mean=tt/dble(tmb%orbs%norb)

  ! Copy the gradient (will be used in the next iteration to adapt the step size).
  call vcopy(tmb%npsidim_orbs, hpsi_small(1), 1, lhphiold(1), 1)
  call timing(iproc,'eglincomms','OF')

  ! if energy has increased or we only wanted to calculate the energy, not gradient, we can return here
  ! rather than calculating the preconditioning for nothing
  ! Do this only for steepest descent
  if ((energy_increased) .and. target_function/=TARGET_FUNCTION_IS_HYBRID .and. ldiis%isx==0) return



  if(target_function==TARGET_FUNCTION_IS_HYBRID) then
     ist=1
     do iorb=1,tmb%orbs%norbp
        iiorb=tmb%orbs%isorb+iorb
        ilr = tmb%orbs%inWhichLocreg(iiorb)
        ncnt=tmb%lzd%llr(ilr)%wfd%nvctr_c+7*tmb%lzd%llr(ilr)%wfd%nvctr_f

        tt=ddot(ncnt, hpsi_conf(ist), 1, hpsi_small(ist), 1)
        tt=tt/ddot(ncnt, hpsi_conf(ist), 1, hpsi_conf(ist), 1)
        call daxpy(ncnt, -tt, hpsi_conf(ist), 1, hpsi_small(ist), 1)
        call dscal(ncnt, tt, hpsi_conf(ist), 1)

        ist=ist+ncnt
     end do

     call preconditionall2(iproc,nproc,tmb%orbs,tmb%Lzd,&
          tmb%lzd%hgrids(1), tmb%lzd%hgrids(2), tmb%lzd%hgrids(3),&
          nit_precond,tmb%npsidim_orbs,hpsi_conf,tmb%confdatarr,gnrm,gnrm_zero, &
          precond_convol_workarrays, precond_workarrays)

     ! temporarily turn confining potential off...
     prefac = f_malloc(tmb%orbs%norbp,id='prefac')
     prefac(:)=tmb%confdatarr(:)%prefac
     tmb%confdatarr(:)%prefac=0.0d0
     call preconditionall2(iproc,nproc,tmb%orbs,tmb%Lzd,&
          tmb%lzd%hgrids(1), tmb%lzd%hgrids(2), tmb%lzd%hgrids(3),&
          nit_precond,tmb%npsidim_orbs,hpsi_small,tmb%confdatarr,gnrm,gnrm_zero, & ! prefac should be zero
          precond_convol_workarrays, precond_workarrays)
     call daxpy(tmb%npsidim_orbs, 1.d0, hpsi_conf(1), 1, hpsi_small(1), 1)
     ! ...revert back to correct value
     tmb%confdatarr(:)%prefac=prefac

     call f_free(prefac)
     call f_free(hpsi_conf)
  else
     call preconditionall2(iproc,nproc,tmb%orbs,tmb%Lzd,&
          tmb%lzd%hgrids(1), tmb%lzd%hgrids(2), tmb%lzd%hgrids(3),&
          nit_precond,tmb%npsidim_orbs,hpsi_small,tmb%confdatarr,gnrm,gnrm_zero,&
          precond_convol_workarrays, precond_workarrays)
  end if

  !!if (target_function==TARGET_FUNCTION_IS_ENERGY .and. iproc==0) then
  !!    ist=0
  !!    do iorb=1,tmb%orbs%norbp
  !!        iiorb=tmb%orbs%isorb+iorb
  !!        ilr=tmb%orbs%inwhichlocreg(iiorb)
  !!        ncount=tmb%lzd%llr(ilr)%wfd%nvctr_c+7*tmb%lzd%llr(ilr)%wfd%nvctr_f
  !!        do i=1,ncount
  !!            ist=ist+1
  !!            if (tmb%orbs%spinsgn(iiorb)>0.d0) then
  !!                write(4401,'(a,2i10,f8.1,es16.7)') 'iiorb, ist, spin, vals', iiorb, ist, tmb%orbs%spinsgn(iiorb), hpsi_small(ist)
  !!            else
  !!                write(4402,'(a,2i10,f8.1,es16.7)') 'iiorb, ist, spin, val', iiorb, ist, tmb%orbs%spinsgn(iiorb), hpsi_small(ist)
  !!            end if
  !!        end do
  !!    end do
  !!end if

  if (iproc==0) then
      call yaml_map('Preconditioning',.true.)
  end if

  call f_release_routine()


end subroutine calculate_energy_and_gradient_linear


subroutine calculate_residue_ks(iproc, nproc, num_extra, ksorbs, tmb, hpsit_c, hpsit_f)
  use module_base
  use module_types
  use module_interfaces, except_this_one => calculate_residue_ks
  use sparsematrix_base, only: sparse_matrix, sparse_matrix_null, deallocate_sparse_matrix, &
                               matrices_null, allocate_matrices, deallocate_matrices
  use sparsematrix, only: uncompress_matrix
  implicit none

  ! Calling arguments
  integer, intent(in) :: iproc, nproc, num_extra
  type(dft_wavefunction), intent(inout) :: tmb
  type(orbitals_data), intent(in) :: ksorbs
  real(kind=8),dimension(:),pointer :: hpsit_c, hpsit_f

  integer :: iorb, istat, iall, ierr
  real(kind=8) :: ksres_sum
  real(kind=8), dimension(:), allocatable :: ksres
  real(kind=8), dimension(:,:), allocatable :: coeff_tmp, grad_coeff
  type(sparse_matrix) :: grad_ovrlp
  type(matrices) :: grad_ovrlp_
  character(len=256) :: subname='calculate_residue_ks'


  call f_routine(id='calculate_residue_ks')

  ! want to calculate the residue of the KS states here, not just the tmbs
  ! for now just occupied, eventually would want occupied+num_extra
  ! probably better to calculate c_i^a|g_a> first but copying and pasting for now (INEFFICIENT but just testing)
  !!if(associated(hpsit_c)) then
  !!    iall=-product(shape(hpsit_c))*kind(hpsit_c)
  !!    deallocate(hpsit_c, stat=istat)
  !!    call memocc(istat, iall, 'hpsit_c', subname)
  !!end if
  !!if(associated(hpsit_f)) then
  !!    iall=-product(shape(hpsit_f))*kind(hpsit_f)
  !!    deallocate(hpsit_f, stat=istat)
  !!    call memocc(istat, iall, 'hpsit_f', subname)
  !!end if
  !!allocate(hpsit_c(sum(collcom%nrecvcounts_c)), stat=istat)
  !!call memocc(istat, hpsit_c, 'hpsit_c', subname)
  !!allocate(hpsit_f(7*sum(collcom%nrecvcounts_f)), stat=istat)
  !!call memocc(istat, hpsit_f, 'hpsit_f', subname)

  ! should already be done in orthoconstraintnonorthogonal so can use directly
  !call transpose_localized(iproc, nproc, tmb%ham_descr%npsidim_orbs, tmb%orbs, tmb%ham_descr%collcom, &
  !     tmb%hpsi, hpsit_c, hpsit_f, tmb%ham_descr%lzd)
  !!can_use_transposed=.true.

  !call nullify_sparse_matrix(grad_ovrlp)
  grad_ovrlp=sparse_matrix_null()
  call sparse_copy_pattern(tmb%linmat%m, grad_ovrlp, iproc, subname)
  !grad_ovrlp%matrix_compr=f_malloc_ptr(grad_ovrlp%nvctr,id='grad_ovrlp%matrix_compr')
  grad_ovrlp_ = matrices_null()
  call allocate_matrices(tmb%linmat%m, allocate_full=.false., &
       matname='grad_ovrlp_', mat=grad_ovrlp_)

  call calculate_overlap_transposed(iproc, nproc, tmb%orbs, tmb%ham_descr%collcom, hpsit_c, hpsit_c, &
       hpsit_f, hpsit_f, tmb%linmat%m, grad_ovrlp_)
  !! This can then be deleted if the transition to the new type has been completed.
  !grad_ovrlp%matrix_compr=grad_ovrlp_%matrix_compr


  grad_coeff = f_malloc((/ tmb%orbs%norb, tmb%orbs%norb /),id='grad_coeff')
  coeff_tmp = f_malloc((/ tmb%orbs%norbp, max(tmb%orbs%norb, 1) /),id='coeff_tmp')

  !grad_ovrlp%matrix=f_malloc_ptr((/tmb%orbs%norb,tmb%orbs%norb/),id='grad_ovrlp%matrix')
  call uncompress_matrix(iproc,grad_ovrlp,grad_ovrlp_%matrix_compr,grad_ovrlp_%matrix)

  ! can change this so only go up to ksorbs%norb...
  if (tmb%orbs%norbp>0) then
     call dgemm('n', 'n', tmb%orbs%norbp, tmb%orbs%norb, tmb%orbs%norb, 1.d0, grad_ovrlp_%matrix(tmb%orbs%isorb+1,1,1), &
          tmb%orbs%norb, tmb%coeff(1,1), tmb%orbs%norb, 0.d0, coeff_tmp, tmb%orbs%norbp)
     call dgemm('t', 'n', tmb%orbs%norb, tmb%orbs%norb, tmb%orbs%norbp, 1.d0, tmb%coeff(tmb%orbs%isorb+1,1), &
          tmb%orbs%norb, coeff_tmp, tmb%orbs%norbp, 0.d0, grad_coeff, tmb%orbs%norb)
  else
     call to_zero(tmb%orbs%norb**2, grad_coeff(1,1))
  end if

  call f_free(coeff_tmp)
  call deallocate_matrices(grad_ovrlp_)

  if (nproc>1) then
      call mpiallred(grad_coeff(1,1), tmb%orbs%norb**2, mpi_sum, bigdft_mpi%mpi_comm)
  end if

  ! now calculate sqrt(<g_i|g_i>) and mean value
  ksres = f_malloc(ksorbs%norb+num_extra,id='ksres')
  
  ksres_sum=0.0d0
  do iorb=1,ksorbs%norb+num_extra
    ksres(iorb)=dsqrt(grad_coeff(iorb,iorb))
    !ksres_sum=ksres_sum+ksres(iorb)
    ksres_sum=ksres_sum+grad_coeff(iorb,iorb)
    if (iproc==0) write(*,*) 'KS residue',iorb,ksres(iorb)!,tmb%orbs%occup(iorb)
  end do
  if (iproc==0) write(*,*) 'Average KS residue',sqrt(ksres_sum/real(ksorbs%norb+num_extra,gp))


  !call init_matrixindex_in_compressed_fortransposed(iproc, nproc, tmb%orbs, &
  !     tmb%collcom, tmb%ham_descr%collcom, tmb%collcom_sr, tmb%linmat%ham)
  ! calculate Tr[Kg]  (not recalculating kernel as don't have the correct occs here)
  !call calculate_kernel_and_energy(iproc,nproc,denskern,grad_coeff,ksres_sum,tmb%coeff,orbs,tmb%orbs,.true.)
  grad_ovrlp_ = matrices_null()
  call allocate_matrices(tmb%linmat%m, allocate_full=.false., matname='grad_ovrlp_', mat=grad_ovrlp_)
  !grad_ovrlp_%matrix_compr=grad_ovrlp%matrix_compr
  call calculate_kernel_and_energy(iproc,nproc,tmb%linmat%l,grad_ovrlp,&
       tmb%linmat%kernel_, grad_ovrlp_, &
       ksres_sum,tmb%coeff,tmb%orbs,tmb%orbs,.false.)
  call deallocate_matrices(grad_ovrlp_)
  if (iproc==0) write(*,*) 'KS residue from trace',dsqrt(ksres_sum)/real(tmb%orbs%norb,gp) ! should update normalization as would only be occ here not extra?

  call deallocate_sparse_matrix(grad_ovrlp)

  call f_free(grad_coeff)
  call f_free(ksres)

  call f_release_routine()

end subroutine calculate_residue_ks


subroutine hpsitopsi_linear(iproc, nproc, it, ldiis, tmb,  &
           lphiold, alpha, trH, alpha_mean, alpha_max, alphaDIIS, hpsi_small, ortho, psidiff, &
           experimental_mode, order_taylor, max_inversion_error, trH_ref, kernel_best, complete_reset)
  use module_base
  use module_types
  use yaml_output
  use module_interfaces, except_this_one => hpsitopsi_linear
  use communications, only: transpose_localized, untranspose_localized
  implicit none
  
  ! Calling arguments
  integer,intent(in) :: iproc, nproc, it
  integer,intent(inout) :: order_taylor
  real(kind=8),intent(in) :: max_inversion_error
  type(localizedDIISParameters), intent(inout) :: ldiis
  type(DFT_wavefunction), target,intent(inout) :: tmb
  real(kind=8), dimension(tmb%npsidim_orbs), intent(inout) :: lphiold
  real(kind=8), intent(in) :: trH, alpha_mean, alpha_max
  real(kind=8), dimension(tmb%orbs%norbp), intent(inout) :: alpha, alphaDIIS
  real(kind=8), dimension(tmb%npsidim_orbs), intent(inout) :: hpsi_small
  real(kind=8), dimension(tmb%npsidim_orbs), optional,intent(out) :: psidiff
  logical, intent(in) :: ortho, experimental_mode
  real(kind=8),intent(out) :: trH_ref
  real(kind=8),dimension(tmb%linmat%l%nvctr),intent(out) :: kernel_best
  logical,intent(out) :: complete_reset

  ! Local variables
  integer :: i, iorb, ilr, ist, iiorb, ncount
  character(len=*), parameter :: subname='hpsitopsi_linear'
  real(kind=8), dimension(:), allocatable :: norm
  real(kind=8) :: ddot, dnrm2, tt

  call f_routine(id='hpsitopsi_linear')

  call DIISorSD(iproc, it, trH, tmb, ldiis, alpha, alphaDIIS, lphiold, trH_ref, kernel_best, complete_reset)
  if(iproc==0) then
      call yaml_newline()
      call yaml_mapping_open('Optimization',flow=.true.)
      if(ldiis%isx>0) then
          call yaml_map('algorithm','DIIS')
          call yaml_map('history length',ldiis%isx)
          call yaml_map('consecutive failures',ldiis%icountDIISFailureCons)
          call yaml_map('total failures',ldiis%icountDIISFailureTot)
      else
          call yaml_map('algorithm','SD')
          call yaml_map('mean alpha',alpha_mean,fmt='(es9.3)')
          call yaml_map('max alpha',alpha_max,fmt='(es9.3)')
          call yaml_map('consecutive successes',ldiis%icountSDSatur)
      end if
      call yaml_mapping_close()
      call yaml_newline()
  end if

  ! Improve the orbitals, depending on the choice made above.
  if (present(psidiff)) call vcopy(tmb%npsidim_orbs, tmb%psi(1), 1, psidiff(1), 1)
  if(.not.ldiis%switchSD) then
      call improveOrbitals(iproc, nproc, tmb, tmb%linmat%s%nspin, ldiis, alpha, hpsi_small, experimental_mode)
  else
      if (iproc==0) then
          call yaml_warning('no improvement of the orbitals, recalculate gradient')
          call yaml_newline()
      end if
  end if

  ! The transposed quantities can now not be used any more...
  if(tmb%can_use_transposed) then
      tmb%can_use_transposed=.false.
  end if


  if (.not.ortho .and. iproc==0) then
      call yaml_map('Orthogonalization',.false.)
  end if

  if(.not.ldiis%switchSD.and.ortho) then
      if (present(psidiff)) then
          do i=1,tmb%npsidim_orbs
              psidiff(i)=tmb%psi(i)-psidiff(i)
          end do 
      end if

      call orthonormalizeLocalized(iproc, nproc, order_taylor, max_inversion_error, tmb%npsidim_orbs, tmb%orbs, tmb%lzd, &
           tmb%linmat%s, tmb%linmat%l, tmb%collcom, tmb%orthpar, tmb%psi, tmb%psit_c, tmb%psit_f, &
           tmb%can_use_transposed, tmb%foe_obj)
      if (iproc == 0) then
          call yaml_map('Orthogonalization',.true.)
      end if
  else if (experimental_mode .or. .not.ldiis%switchSD) then
      ist=1
      do iorb=1,tmb%orbs%norbp
          iiorb=tmb%orbs%isorb+iorb
          ilr=tmb%orbs%inwhichlocreg(iiorb)
          ncount=tmb%lzd%llr(ilr)%wfd%nvctr_c+7*tmb%lzd%llr(ilr)%wfd%nvctr_f
          tt=dnrm2(ncount, tmb%psi(ist), 1)
          tt=1.d0/tt
          call dscal(ncount, tt, tmb%psi(ist), 1)
          ist=ist+ncount
      end do
      if (iproc == 0) then
          call yaml_map('Normalization',.true.)
          !call yaml_map('Normalization',.false.)
      end if
      if (present(psidiff)) then
          do i=1,tmb%npsidim_orbs
              psidiff(i)=tmb%psi(i)-psidiff(i)
          end do 
      end if
  end if

  ! Emit that new wavefunctions are ready.
  if (tmb%c_obj /= 0) then
     call kswfn_emit_psi(tmb, it, 0, iproc, nproc)
  end if

  call f_release_routine

end subroutine hpsitopsi_linear<|MERGE_RESOLUTION|>--- conflicted
+++ resolved
@@ -22,12 +22,8 @@
   use sparsematrix_base, only: matrices, matrices_null, deallocate_matrices, &
                                sparsematrix_malloc_ptr, assignment(=), SPARSE_FULL
   use sparsematrix_init, only: matrixindex_in_compressed
-<<<<<<< HEAD
   use sparsematrix, only: transform_sparse_matrix, orb_from_index
-=======
-  use sparsematrix, only: transform_sparse_matrix
   use constrained_dft, only: cdft_data
->>>>>>> 8e8e5940
   implicit none
 
   ! Calling arguments
@@ -57,13 +53,8 @@
 
   ! Local variables
   integer :: iorb, iiorb, ilr, ncount, ierr, ist, ncnt, istat, iall, ii, jjorb, i
-<<<<<<< HEAD
   integer :: lwork, info, ishift,ispin, iseg
-  real(kind=8) :: ddot, tt, fnrmOvrlp_tot, fnrm_tot, fnrmold_tot, tt2
-=======
-  integer :: lwork, info, ishift,ispin
   real(kind=8) :: ddot, tt, fnrmOvrlp_tot, fnrm_tot, fnrmold_tot, tt2, trkw
->>>>>>> 8e8e5940
   character(len=*), parameter :: subname='calculate_energy_and_gradient_linear'
   real(kind=8), dimension(:), pointer :: hpsittmp_c, hpsittmp_f
   real(kind=8), dimension(:), allocatable :: hpsi_conf
