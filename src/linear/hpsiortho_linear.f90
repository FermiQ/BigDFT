--- conflicted
+++ resolved
@@ -290,7 +290,7 @@
           call destroy_new_locregs(iproc, nproc, tmb)
           !!call deallocate_auxiliary_basis_function(subname, tmb%psi, lhphi, lhphiold, lphiold)
           call update_locreg(iproc, nproc, tmblarge%lzd%nlr, locrad, inwhichlocreg_reference, locregCenter, tmblarge%lzd%glr, &
-               .false., denspot%dpcom%nscatterarr, tmb%lzd%hgrids(1), tmb%lzd%hgrids(2), tmb%lzd%hgrids(3), &
+               .false., denspot%dpbox%nscatterarr, tmb%lzd%hgrids(1), tmb%lzd%hgrids(2), tmb%lzd%hgrids(3), &
                tmblarge%orbs, tmb%lzd, tmb%orbs, tmb%op, tmb%comon, &
                tmb%comgp, tmb%comsr, tmb%mad, tmb%collcom)
           call update_ldiis_arrays(tmb, subname, ldiis)
@@ -312,7 +312,7 @@
           !!call deallocate_auxiliary_basis_function(subname, tmblarge%psi, lhphilarge, lhphilargeold, lphilargeold)
           locrad_tmp=factor*locrad
           call update_locreg(iproc, nproc, tmb%lzd%nlr, locrad_tmp, inwhichlocreg_reference, locregCenter, tmb%lzd%glr, &
-               .false., denspot%dpcom%nscatterarr, tmb%lzd%hgrids(1), tmb%lzd%hgrids(2), tmb%lzd%hgrids(3), &
+               .false., denspot%dpbox%nscatterarr, tmb%lzd%hgrids(1), tmb%lzd%hgrids(2), tmb%lzd%hgrids(3), &
                tmb%orbs, tmblarge%lzd, tmblarge%orbs, tmblarge%op, tmblarge%comon, &
                tmblarge%comgp, tmblarge%comsr, tmblarge%mad, tmblarge%collcom)
           call update_ldiis_arrays(tmblarge, subname, ldiis)
@@ -358,24 +358,16 @@
 
           if(variable_locregs) then
               call vcopy(tmb%orbs%norb, tmb%orbs%onwhichatom(1), 1, onwhichatom_reference(1), 1)
-<<<<<<< HEAD
-              call destroy_new_locregs(tmb, tmb%psi, lhphi, lhphiold, lphiold)
-              call create_new_locregs(iproc, nproc, tmblarge%lzd%nlr, &
-                   tmb%lzd%hgrids(1), tmb%lzd%hgrids(2), tmb%lzd%hgrids(3), tmblarge%orbs, tmblarge%lzd%glr, locregCenter, &
-                   locrad, denspot%dpbox%nscatterarr, .false., inwhichlocreg_reference, ldiis, &
-                   tmb%psi, lhphi, lhphiold, lphiold, tmb)
-=======
               call destroy_new_locregs(iproc, nproc, tmb)
               !!call deallocate_auxiliary_basis_function(subname, tmb%psi, lhphi, lhphiold, lphiold)
               call update_locreg(iproc, nproc, tmblarge%lzd%nlr, locrad, &
                    inwhichlocreg_reference, locregCenter, tmblarge%lzd%glr, &
-                   .false., denspot%dpcom%nscatterarr, tmb%lzd%hgrids(1), tmb%lzd%hgrids(2), tmb%lzd%hgrids(3), &
+                   .false., denspot%dpbox%nscatterarr, tmb%lzd%hgrids(1), tmb%lzd%hgrids(2), tmb%lzd%hgrids(3), &
                    tmblarge%orbs, tmb%lzd, tmb%orbs, tmb%op, tmb%comon, &
                    tmb%comgp, tmb%comsr, tmb%mad, tmb%collcom)
               call update_ldiis_arrays(tmb, subname, ldiis)
               !!call allocate_auxiliary_basis_function(tmb%orbs%npsidim_orbs, subname, tmb%psi, lhphi, lhphiold, lphiold)
               call update_auxiliary_basis_function(subname, tmb%orbs%npsidim_orbs, tmb%psi, lhphi, lhphiold, lphiold)
->>>>>>> f87616bd
               call copy_basis_performance_options(tmblarge%wfnmd%bpo, tmb%wfnmd%bpo, subname)
               call copy_orthon_data(tmblarge%orthpar, tmb%orthpar, subname)
               call vcopy(tmb%orbs%norb, onwhichatom_reference(1), 1, tmb%orbs%onwhichatom(1), 1)
@@ -383,8 +375,8 @@
           end if
 
 
-          !!call postCommunicationsPotential(iproc, nproc, denspot%dpcom%ndimpot, denspot%rhov, tmb%comgp)
-          call post_p2p_communication(iproc, nproc, denspot%dpcom%ndimpot, denspot%rhov, &
+          !!call postCommunicationsPotential(iproc, nproc, denspot%dpbox%ndimpot, denspot%rhov, tmb%comgp)
+          call post_p2p_communication(iproc, nproc, denspot%dpbox%ndimpot, denspot%rhov, &
                tmb%comgp%nrecvbuf, tmb%comgp%recvbuf, tmb%comgp)
 
           ! Transform back to small locreg
@@ -399,14 +391,8 @@
               call destroy_new_locregs(iproc, nproc, tmblarge)
               !!call deallocate_auxiliary_basis_function(subname, tmblarge%psi, lhphilarge, lhphilargeold, lphilargeold)
               locrad_tmp=factor*locrad
-<<<<<<< HEAD
-              call create_new_locregs(iproc, nproc, tmb%lzd%nlr, &
-                   tmb%lzd%hgrids(1), tmb%lzd%hgrids(2), tmb%lzd%hgrids(3), tmb%orbs, tmb%lzd%glr, locregCenter, &
-                   locrad_tmp, denspot%dpbox%nscatterarr, .false., inwhichlocreg_reference, ldiis, &
-                   tmblarge%psi, lhphilarge, lhphilargeold, lphilargeold, tmblarge)
-=======
               call update_locreg(iproc, nproc, tmb%lzd%nlr, locrad_tmp, inwhichlocreg_reference, locregCenter, tmb%lzd%glr, &
-                   .false., denspot%dpcom%nscatterarr, tmb%lzd%hgrids(1), tmb%lzd%hgrids(2), tmb%lzd%hgrids(3), &
+                   .false., denspot%dpbox%nscatterarr, tmb%lzd%hgrids(1), tmb%lzd%hgrids(2), tmb%lzd%hgrids(3), &
                    tmb%orbs, tmblarge%lzd, tmblarge%orbs, tmblarge%op, tmblarge%comon, &
                    tmblarge%comgp, tmblarge%comsr, tmblarge%mad, tmblarge%collcom)
               call update_ldiis_arrays(tmblarge, subname, ldiis)
@@ -414,7 +400,6 @@
               !!     lhphilarge, lhphilargeold, lphilargeold)     
               call update_auxiliary_basis_function(subname, tmblarge%orbs%npsidim_orbs, tmblarge%psi, &
                    lhphilarge, lhphilargeold, lphilargeold)     
->>>>>>> f87616bd
               call copy_basis_performance_options(tmb%wfnmd%bpo, tmblarge%wfnmd%bpo, subname)
               call copy_orthon_data(tmb%orthpar, tmblarge%orthpar, subname)
               tmblarge%wfnmd%nphi=tmblarge%orbs%npsidim_orbs
@@ -436,95 +421,7 @@
               ist=ist+ncnt
           end do
 
-<<<<<<< HEAD
-      end if newgradient_if_2
-
-
-      do_ortho_if2: if(.not.ldiis%switchSD) then
-
-          !newgradient_if_1: if(.not.newgradient) then
-          if(.not.variable_locregs .or. tmb%wfnmd%bs%target_function==TARGET_FUNCTION_IS_TRACE) then
-          else
-              call small_to_large_locreg(iproc, nproc, tmb%lzd, tmblarge%lzd, tmb%orbs, tmblarge%orbs, tmb%psi, tmblarge%psi)
-          end if
-          call orthonormalizeLocalized(iproc, nproc, tmb%orthpar%methTransformOverlap, tmb%orthpar%nItOrtho, &
-               tmbopt%orbs, tmbopt%op, tmbopt%comon, tmbopt%lzd, &
-               tmbopt%mad, tmbopt%collcom, tmbopt%orthpar, tmbopt%wfnmd%bpo, tmbopt%psi, ovrlp)
-
-          if(variable_locregs .and. tmb%wfnmd%bs%target_function==TARGET_FUNCTION_IS_ENERGY) then
-              ! Optimize the locreg centers and potentially the shape of the basis functions.
-              call update_confdatarr(tmblarge%lzd, tmblarge%orbs, locregCenterTemp, tmb%confdatarr)
-              call MLWFnew(iproc, nproc, tmblarge%lzd, tmblarge%orbs, at, tmblarge%op, &
-                   tmblarge%comon, tmblarge%mad, rxyz, tmb%wfnmd%bs%nit_unitary_loop, kernel, &
-                   tmb%confdatarr, tmb%lzd%hgrids(1), locregCenterTemp, 3.d0, tmblarge%psi, Umat, locregCenter)
-
-              ! Check whether the new locreg centers are ok.
-              call check_locregCenters(iproc, tmb%lzd, locregCenter, tmb%lzd%hgrids(1), tmb%lzd%hgrids(2), tmb%lzd%hgrids(3))
-
-              ! Update the kernel if required.
-              if(tmb%wfnmd%bs%nit_unitary_loop>0) then                          
-                  call update_kernel(tmb%orbs%norb, Umat, kernel)
-              end if
-
-              if(variable_locregs) then
-                  call vcopy(tmb%orbs%norb, tmb%orbs%onwhichatom(1), 1, onwhichatom_reference(1), 1)
-                  call destroy_new_locregs(tmb, tmb%psi, lhphi, lhphiold, lphiold)
-                  call create_new_locregs(iproc, nproc, tmblarge%lzd%nlr, &
-                       tmb%lzd%hgrids(1), tmb%lzd%hgrids(2), tmb%lzd%hgrids(3), tmblarge%orbs, tmblarge%lzd%glr, locregCenter, &
-                       locrad, denspot%dpbox%nscatterarr, .false., inwhichlocreg_reference, ldiis, &
-                       tmb%psi, lhphi, lhphiold, lphiold, tmb)
-                  call copy_basis_performance_options(tmblarge%wfnmd%bpo, tmb%wfnmd%bpo, subname)
-                  call copy_orthon_data(tmblarge%orthpar, tmb%orthpar, subname)
-                  !!allocate(tmb%orbs%onwhichatom(tmb%orbs%norb), stat=istat)
-                  !!call memocc(istat, tmb%orbs%onwhichatom, 'tmb%orbs%onwhichatom', subname)
-                  call vcopy(tmb%orbs%norb, onwhichatom_reference(1), 1, tmb%orbs%onwhichatom(1), 1)
-                  tmb%wfnmd%nphi=tmb%orbs%npsidim_orbs
-                  call allocateCommunicationsBuffersPotential(tmb%comgp, subname)
-              end if
-
-
-              call postCommunicationsPotential(iproc, nproc, denspot%dpbox%ndimpot, denspot%rhov, tmb%comgp)
-
-              ! Transform back to small locreg
-              call large_to_small_locreg(iproc, nproc, tmb%lzd, tmblarge%lzd, tmb%orbs, tmblarge%orbs, tmblarge%psi, tmb%psi)
-
-              ! Update tmb%confdatarr...
-              call update_confdatarr(tmblarge%lzd, tmblarge%orbs, locregCenter, tmb%confdatarr)
- 
-              ! Update the localization region if required.
-              if(variable_locregs) then
-                  call vcopy(tmb%orbs%norb, tmblarge%orbs%onwhichatom(1), 1, onwhichatom_reference(1), 1)
-                  call destroy_new_locregs(tmblarge, tmblarge%psi, lhphilarge, lhphilargeold, lphilargeold)
-                  locrad_tmp=factor*locrad
-                  call create_new_locregs(iproc, nproc, tmb%lzd%nlr, &
-                       tmb%lzd%hgrids(1), tmb%lzd%hgrids(2), tmb%lzd%hgrids(3), tmb%orbs, tmb%lzd%glr, locregCenter, &
-                       locrad_tmp, denspot%dpbox%nscatterarr, .false., inwhichlocreg_reference, ldiis, &
-                       tmblarge%psi, lhphilarge, lhphilargeold, lphilargeold, tmblarge)
-                  call copy_basis_performance_options(tmb%wfnmd%bpo, tmblarge%wfnmd%bpo, subname)
-                  call copy_orthon_data(tmb%orthpar, tmblarge%orthpar, subname)
-                  tmblarge%wfnmd%nphi=tmblarge%orbs%npsidim_orbs
-                  !!allocate(tmblarge%orbs%onwhichatom(tmb%orbs%norb), stat=istat)
-                  !!call memocc(istat, tmblarge%orbs%onwhichatom, 'tmblarge%orbs%onwhichatom', subname)
-                  call vcopy(tmb%orbs%norb, onwhichatom_reference(1), 1, tmblarge%orbs%onwhichatom(1), 1)
-                  locregCenterTemp=locregCenter
-              end if
-
-              ! Normalize by hand
-              ist=1
-              do iorb=1,tmb%orbs%norbp
-                  iiorb=tmb%orbs%isorb+iorb
-                  ilr=tmb%orbs%inwhichlocreg(iiorb)
-                  ncnt=tmb%lzd%llr(ilr)%wfd%nvctr_c+7*tmb%lzd%llr(ilr)%wfd%nvctr_f
-                  tt=dnrm2(ncnt, tmb%psi(ist), 1)
-                  !!write(*,*) 'here iorb,tt',iorb,tt
-                  call dscal(ncnt, 1/tt, tmb%psi(ist), 1)
-                  ist=ist+ncnt
-              end do
-
-          end if
-=======
-      end if
->>>>>>> f87616bd
+      end if
 
   end if do_ortho_if2
 
