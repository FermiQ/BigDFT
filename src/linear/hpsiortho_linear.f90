--- conflicted
+++ resolved
@@ -10,14 +10,9 @@
 
 subroutine calculate_energy_and_gradient_linear(iproc, nproc, it, kernel_compr, &
            ldiis, fnrmOldArr, alpha, trH, trHold, fnrm, fnrmMax, alpha_mean, alpha_max, &
-<<<<<<< HEAD
            energy_increased, tmb, lhphiold, tmblarge, overlap_calculated, &
-           energs, hpsit_c, hpsit_f, nit_precond, target_function, correction_orthoconstraint)
-=======
-           energy_increased, tmb, lhphi, lhphiold, tmblarge, lhphilarge, overlap_calculated, &
            energs, hpsit_c, hpsit_f, nit_precond, target_function, correction_orthoconstraint, &
            hpsi_noprecond)
->>>>>>> c74d6f0c
   use module_base
   use module_types
   use module_interfaces, except_this_one => calculate_energy_and_gradient_linear
@@ -56,7 +51,7 @@
   if (target_function==TARGET_FUNCTION_IS_HYBRID) then
       allocate(hpsi_conf(tmb%orbs%npsidim_orbs), stat=istat)
       call memocc(istat, hpsi_conf, 'hpsi_conf', subname)
-      call large_to_small_locreg(iproc, nproc, tmb%lzd, tmblarge%lzd, tmb%orbs, tmblarge%orbs, lhphilarge, hpsi_conf)
+      call large_to_small_locreg(iproc, nproc, tmb%lzd, tmblarge%lzd, tmb%orbs, tmblarge%orbs, tmblarge%hpsi, hpsi_conf)
       ist=1
       do iorb=1,tmb%orbs%norbp
           iiorb=tmb%orbs%isorb+iorb
@@ -127,13 +122,13 @@
                       jjorb = jorb - (iiorb-1)*tmblarge%orbs%norb
                       if(iiorb==jjorb .and. iiorb==iorb) then
                           ncount=tmblarge%lzd%llr(ilr)%wfd%nvctr_c+7*tmblarge%lzd%llr(ilr)%wfd%nvctr_f
-                          call dscal(ncount, kernel_compr(ii), lhphilarge(ist), 1)
+                          call dscal(ncount, kernel_compr(ii), tmblarge%hpsi(ist), 1)
                           ist=ist+ncount
                       end if
                   end do
               end do
           end do
-          call transpose_localized(iproc, nproc, tmblarge%orbs, tmblarge%collcom, lhphilarge, hpsit_c, hpsit_f, tmblarge%lzd)
+          call transpose_localized(iproc, nproc, tmblarge%orbs, tmblarge%collcom, tmblarge%hpsi, hpsit_c, hpsit_f, tmblarge%lzd)
           call build_linear_combination_transposed(tmblarge%orbs%norb, kernel_compr_tmp, tmblarge%collcom, &
                tmblarge%mad, hpsittmp_c, hpsittmp_f, .false., hpsit_c, hpsit_f, iproc)
           iall=-product(shape(kernel_compr_tmp))*kind(kernel_compr_tmp)
@@ -197,7 +192,7 @@
   call large_to_small_locreg(iproc, nproc, tmb%lzd, tmblarge%lzd, tmb%orbs, tmblarge%orbs, tmblarge%hpsi, tmb%hpsi)
 
 
-  call dcopy(tmb%orbs%npsidim_orbs, lhphi, 1, hpsi_noprecond, 1)
+  call dcopy(tmb%orbs%npsidim_orbs, tmb%hpsi, 1, hpsi_noprecond, 1)
 
   !!! Calculate trace (or band structure energy, resp.)
   !!if (tmb%wfnmd%bs%target_function == TARGET_FUNCTION_IS_TRACE) then
@@ -314,19 +309,13 @@
       iiorb=tmb%orbs%isorb+iorb
       ilr = tmb%orbs%inWhichLocreg(iiorb)
       ncnt=tmb%lzd%llr(ilr)%wfd%nvctr_c+7*tmb%lzd%llr(ilr)%wfd%nvctr_f
-<<<<<<< HEAD
-      call choosePreconditioner2(iproc, nproc, tmb%orbs, tmb%lzd%llr(ilr), &
-           tmb%lzd%hgrids(1), tmb%lzd%hgrids(2), tmb%lzd%hgrids(3), &
-           nit_precond, tmb%hpsi(ist:ist+ncnt-1), tmb%confdatarr(iorb)%potorder, &
-           tmb%confdatarr(iorb)%prefac, iorb, eval_zero)
-=======
       !!if (tmb%confdatarr(iorb)%prefac>=1.d-2) then
       !!    tt=tmb%confdatarr(iorb)%prefac
       !!else
       !!    tt=0.d0
       !!end if
       if(target_function==TARGET_FUNCTION_IS_HYBRID) then
-          tt=ddot(ncnt, hpsi_conf(ist), 1, lhphi(ist), 1)
+          tt=ddot(ncnt, hpsi_conf(ist), 1, tmb%hpsi(ist), 1)
           tt=tt/ddot(ncnt, hpsi_conf(ist), 1, hpsi_conf(ist), 1)
           do i=ist,ist+ncnt-1
               hpsi_tmp(i)=tt*hpsi_conf(i)
@@ -335,19 +324,18 @@
                tmb%lzd%hgrids(1), tmb%lzd%hgrids(2), tmb%lzd%hgrids(3), &
                nit_precond, hpsi_tmp(ist:ist+ncnt-1), tmb%confdatarr(iorb)%potorder, &
                tmb%confdatarr(iorb)%prefac, iorb, eval_zero)
-          call daxpy(ncnt, -tt, hpsi_conf(ist), 1, lhphi(ist), 1)
+          call daxpy(ncnt, -tt, hpsi_conf(ist), 1, tmb%hpsi(ist), 1)
           call choosePreconditioner2(iproc, nproc, tmb%orbs, tmb%lzd%llr(ilr), &
                tmb%lzd%hgrids(1), tmb%lzd%hgrids(2), tmb%lzd%hgrids(3), &
-               nit_precond, lhphi(ist:ist+ncnt-1), tmb%confdatarr(iorb)%potorder, &
+               nit_precond, tmb%hpsi(ist:ist+ncnt-1), tmb%confdatarr(iorb)%potorder, &
                0.d0, iorb, eval_zero)
-          call daxpy(ncnt, 1.d0, hpsi_tmp(ist), 1, lhphi(ist), 1)
+          call daxpy(ncnt, 1.d0, hpsi_tmp(ist), 1, tmb%hpsi(ist), 1)
       else
           call choosePreconditioner2(iproc, nproc, tmb%orbs, tmb%lzd%llr(ilr), &
                tmb%lzd%hgrids(1), tmb%lzd%hgrids(2), tmb%lzd%hgrids(3), &
-               nit_precond, lhphi(ist:ist+ncnt-1), tmb%confdatarr(iorb)%potorder, &
+               nit_precond, tmb%hpsi(ist:ist+ncnt-1), tmb%confdatarr(iorb)%potorder, &
                tmb%confdatarr(iorb)%prefac, iorb, eval_zero)
       end if
->>>>>>> c74d6f0c
       !call preconditionall2(iproc,nproc,tmb%orbs,tmb%Lzd,tmb%lzd%hgrids(1),tmb%lzd%hgrids(2),&
       !      tmb%lzd%hgrids(3),nit_precond,tmb%hpsi,tmb%confdatarr,&
       !      gnrm,gnrm_zero)
@@ -463,11 +451,7 @@
 
 
 subroutine hpsitopsi_linear(iproc, nproc, it, ldiis, tmb, tmblarge, &
-<<<<<<< HEAD
-           lphiold, alpha, trH, alpha_mean, alpha_max, alphaDIIS)
-=======
-           lhphi, lphiold, alpha, trH, alpha_mean, alpha_max, alphaDIIS, psidiff)
->>>>>>> c74d6f0c
+           lphiold, alpha, trH, alpha_mean, alpha_max, alphaDIIS, psidiff)
   use module_base
   use module_types
   use module_interfaces, except_this_one => hpsitopsi_linear
