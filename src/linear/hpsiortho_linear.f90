--- conflicted
+++ resolved
@@ -42,13 +42,8 @@
   real(kind=8), dimension(tmb%npsidim_orbs), optional,intent(out) :: hpsi_noprecond
 
   ! Local variables
-<<<<<<< HEAD
   integer :: iorb, iiorb, ilr, ncount, ierr, ist, ncnt, istat, iall, ii, jjorb, i
-  integer :: matrixindex_in_compressed
-=======
-  integer :: iorb, iiorb, ilr, ncount, ierr, ist, ncnt, istat, iall, ii, jjorb, i, jorb
   integer :: lwork, info
->>>>>>> ffa93dbe
   real(kind=8) :: ddot, tt, gnrmArr, fnrmOvrlp_tot, fnrm_tot, fnrmold_tot
   !real(kind=8) :: eval_zero
   character(len=*), parameter :: subname='calculate_energy_and_gradient_linear'
@@ -958,11 +953,7 @@
   real(kind=8), dimension(tmb%npsidim_orbs), optional,intent(out) :: psidiff
   logical, intent(in) :: ortho, experimental_mode
   real(kind=8),intent(out) :: trH_ref
-<<<<<<< HEAD
-  real(kind=8),dimension(tmb%linmat%denskern%nvctr),intent(out) :: kernel_best
-=======
   real(kind=8),dimension(tmb%linmat%denskern_large%nvctr),intent(out) :: kernel_best
->>>>>>> ffa93dbe
   logical,intent(out) :: complete_reset
 
   ! Local variables
