--- conflicted
+++ resolved
@@ -111,13 +111,8 @@
       end do
       call f_free_ptr(tmb%linmat%ham_%matrix)
   end do
-<<<<<<< HEAD
-  call mpiallred(fpulay(1,1), 3*at%astruct%nat, mpi_sum, bigdft_mpi%mpi_comm, ierr)
+  call mpiallred(fpulay(1,1), 3*at%astruct%nat, mpi_sum, bigdft_mpi%mpi_comm)
   call f_free_ptr(tmb%linmat%kernel_%matrix)
-=======
-  call mpiallred(fpulay(1,1), 3*at%astruct%nat, mpi_sum, bigdft_mpi%mpi_comm)
-  call f_free_ptr(tmb%linmat%denskern_large%matrix)
->>>>>>> 57068cde
 
   if(iproc==0) then
        call yaml_comment('new Pulay correction',hfill='-')
