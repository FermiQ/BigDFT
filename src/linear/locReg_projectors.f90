!#############################################################################################################################################
!!****f* BigDFT/nlpspd_to_locreg
!#############################################################################################################################################
!! FUNCTION: Transform projector descriptors between Global region and localisation region
!!
!! WARNING: 
!!         
!! SOURCE:
!!
subroutine nlpspd_to_locreg(input_parameters,iproc,Glr,Llr,rxyz,atoms,orbs,&
       radii_cf,cpmult,fpmult,hx,hy,hz,locregShape,nlpspd,Lnlpspd,projflg)

  use module_base
  use module_types
 
 implicit none

  !#######################################
  ! Subroutine Scalar Arguments
  !#######################################
  type(input_variables),intent(in) :: input_parameters
  integer,intent(in) :: iproc
  type(locreg_descriptors),intent(in) :: Glr  ! Global grid descriptor
  type(locreg_descriptors),intent(in) :: Llr  ! Local grid descriptor
  type(atoms_data),intent(in) :: atoms        ! atom descriptors
  type(orbitals_data),intent(in) :: orbs      ! orbital descriptors
  real(gp), intent(in) :: cpmult,fpmult,hx,hy,hz  ! grid descriptions
  character(len=1),intent(in):: locregShape
  type(nonlocal_psp_descriptors),intent(in) :: nlpspd  ! global descriptors for the projectors
  type(nonlocal_psp_descriptors),intent(out) :: Lnlpspd  ! local descriptors for the projectors 
  !########################################
  !Subroutine Array Arguments
  !########################################
  integer,dimension(atoms%nat),intent(out) :: projflg  ! atoms contributing projectors inside the locreg
  real(gp), dimension(3,atoms%nat), intent(in) :: rxyz !atomic positions
  real(gp), dimension(atoms%ntypes,3), intent(in) :: radii_cf  ! radii of the different atom types
  !#############################################
  !local variables
  !############################################
   integer :: iatom
   integer :: ii,jj      !integers for loops
   integer :: mproj,natp
   integer :: mseg_c,mvctr_c,mseg_f,mvctr_f
   integer :: mseg !total number of segments
   integer :: iat  ! index of the atoms
   integer :: nprojelat ! total number of elements
   integer :: isx,isy,isz,iex,iey,iez
   integer :: iseg,jseg,Gseg,Gvctr
   integer :: nl1,nl2,nl3,nu1,nu2,nu3 ! bounds of projectors around atom iatom
   integer,dimension(1:2,1:2,1:3) :: bounds
   logical,dimension(0:Glr%d%n1,0:Glr%d%n2,0:Glr%d%n3) :: logrid
   character(len=*),parameter :: subname='nlpspd_to_locreg'

!Determine the number of projectors with components in locreg
! and also which atoms have such projectors and number of atoms
   call  number_of_projectors_in_locreg(atoms,cpmult,fpmult,Glr,hx,hy,hz,Llr,nlpspd,&
&        mproj,projflg,natp,radii_cf,rxyz)

   Lnlpspd%nproj = mproj

!DEBUG
!  print *,'Llr check:',Llr%ns1,Llr%ns2,Llr%ns3,Llr%d%n1,Llr%d%n2,Llr%d%n3
!  print *,'Number of projectors:', mproj
!  print *,'Projflg', projflg
!END DEBUG

!Allocate the arrays of Lnlpspd, except keyg_p and keyv_p
 call allocate_Lnlpspd(natp,Lnlpspd,subname)

  iat = 0
  nprojelat = 0
  Lnlpspd%nprojel = 0
  mseg = 0
  do iatom = 1,atoms%nat
     if(projflg(iatom) == 0) cycle 
     iat = iat + 1  !iatom is the global numbering of atoms, while iat is the numbering only in the locreg. 

!    Determine the bounds of the projectors
     call projector_box_in_locreg(iatom,Glr,Llr,nlpspd,bounds)

     do ii = 1,2
        do jj = 1,3
           Lnlpspd%nboxp_c(ii,jj,iat) = bounds(1,ii,jj)
           Lnlpspd%nboxp_f(ii,jj,iat) = bounds(2,ii,jj)
        end do
     end do

!    Rename the variables
     nl1 = nlpspd%nboxp_c(1,1,iatom)
     nu1 = nlpspd%nboxp_c(2,1,iatom)
     nl2 = nlpspd%nboxp_c(1,2,iatom)
     nu2 = nlpspd%nboxp_c(2,2,iatom)
     nl3 = nlpspd%nboxp_c(1,3,iatom)
     nu3 = nlpspd%nboxp_c(2,3,iatom)

!    Now we can determine the number of segments and elements of coarse grid
     call fill_logrid(atoms%geocode,Glr%d%n1,Glr%d%n2,Glr%d%n3,nl1,nu1,nl2,nu2,nl3,nu3,0,1,atoms%ntypes,&
&                     atoms%iatype(iatom),rxyz(1,iatom),radii_cf(:,3),cpmult,hx,hy,hz,logrid)

     if(locregShape=='c') then
         call number_of_projector_elements_in_locreg(iatom,1,atoms,Glr,Llr,logrid,nlpspd,mproj,mseg_c,mvctr_c)
     else if(locregShape=='s') then
         call number_of_projector_elements_in_locregSphere(iatom,1,atoms,Glr,Llr,logrid,nlpspd, &
         hx, hy, hz, llr%locrad, llr%locregCenter, mproj,mseg_c,mvctr_c)
     end if

     Lnlpspd%nseg_p(2*iat-1) = mseg_c
     Lnlpspd%nvctr_p(2*iat-1) = mvctr_c 

! Do the same for fine grid

!    Rename the variables
     nl1 = nlpspd%nboxp_f(1,1,iatom)
     nu1 = nlpspd%nboxp_f(2,1,iatom)
     nl2 = nlpspd%nboxp_f(1,2,iatom)
     nu2 = nlpspd%nboxp_f(2,2,iatom)
     nl3 = nlpspd%nboxp_f(1,3,iatom)
     nu3 = nlpspd%nboxp_f(2,3,iatom)

     call fill_logrid(atoms%geocode,Glr%d%n1,Glr%d%n2,Glr%d%n3,nl1,nu1,nl2,nu2,nl3,nu3,0,1,atoms%ntypes,&
&                     atoms%iatype(iatom),rxyz(1,iatom),radii_cf(:,2),fpmult,hx,hy,hz,logrid)

     if(locregShape=='c') then
         call number_of_projector_elements_in_locreg(iatom,2,atoms,Glr,Llr,logrid,nlpspd,mproj,mseg_f,mvctr_f)
      else 
         call number_of_projector_elements_in_locregSphere(iatom,2,atoms,Glr,Llr,logrid,nlpspd, &
              hx, hy, hz, llr%locrad, llr%locregCenter, mproj,mseg_f,mvctr_f)
     end if

     Lnlpspd%nseg_p(2*iat) = mseg_f
     Lnlpspd%nvctr_p(2*iat) = mvctr_f

!    Should not be useful, because if projflg is > 0 there should be some elements
!     if(mvctr_c == 0 .and. mvctr_f == 0) then
!        projflg(iatom) = 0 
!     end if    

     nprojelat = mvctr_c*projflg(iatom) + 7*mvctr_f*projflg(iatom)
     Lnlpspd%nprojel = max(Lnlpspd%nprojel,nprojelat)
     mseg = mseg + mseg_c + mseg_f
  end do

! Now allocate keyg_p,keyv_p following the needs
  call allocate_projd(mseg,Lnlpspd,subname)

! Renaming some variables to simply calling of routines
  !starting point of locreg
  isx = Llr%ns1
  isy = Llr%ns2
  isz = Llr%ns3
  !ending point of locreg
  iex = Llr%ns1 + Llr%d%n1
  iey = Llr%ns2 + Llr%d%n2
  iez = Llr%ns3 + Llr%d%n3
  
! At last, fill the projector descriptors (keyg_p,keyv_p)
  iseg = 1
  iat = 0
  do iatom= 1,atoms%nat
     if(projflg(iatom) == 0) cycle
     iat = iat + 1

!    number of segments for coarse
     jseg = nlpspd%nseg_p(2*iatom-2)+1 ! index where to start in keyg for global region (nlpspd)
     Gseg = nlpspd%nseg_p(2*iatom-1)-nlpspd%nseg_p(2*iatom-2) ! number of segments for global region
     Gvctr = nlpspd%nvctr_p(2*iatom-1)-nlpspd%nvctr_p(2*iatom-2)!number of elements for global region

!    Coarse part 
     if (Lnlpspd%nseg_p(2*iat-1) > 0) then
<<<<<<< HEAD
        if(locregShape=='c') then
            call segkeys_loc(Glr%d%n1,Glr%d%n2,Glr%d%n3,isx,iex,isy,iey,isz,iez,&
                Gseg,Gvctr,nlpspd%keyg_p(1,jseg),nlpspd%keyv_p(jseg),&
                Lnlpspd%nseg_p(2*iat-1),Lnlpspd%nvctr_p(2*iat-1),&
                Lnlpspd%keyg_p(1,iseg),Lnlpspd%keyv_p(iseg))
        else if(locregShape=='s') then
            call segkeys_locSphere(Glr%d%n1,Glr%d%n2,Glr%d%n3,isx,iex,isy,iey,isz,iez,&
                Gseg,Gvctr,nlpspd%keyg_p(1,jseg),nlpspd%keyv_p(jseg),&
                hx, hy, hz, llr%locrad, llr%locregCenter, &
                Lnlpspd%nseg_p(2*iat-1),Lnlpspd%nvctr_p(2*iat-1),&
                Lnlpspd%keyg_p(1,iseg),Lnlpspd%keyv_p(iseg))
        end if
=======
        call segkeys_loc(Glr%d%n1,Glr%d%n2,Glr%d%n3,isx,iex,isy,iey,isz,iez,&
            Gseg,nlpspd%keyg_p(1,jseg),nlpspd%keyv_p(jseg),&
            Lnlpspd%nseg_p(2*iat-1),Lnlpspd%nvctr_p(2*iat-1),&
            Lnlpspd%keyg_p(1,iseg),Lnlpspd%keyv_p(iseg))
>>>>>>> 126d3509
     end if

     iseg = iseg + Lnlpspd%nseg_p(2*iat-1)      
     if(Lnlpspd%nseg_p(2*iat) > 0) then  !only do fine grid if present
!    Number of segments for fine
        jseg = nlpspd%nseg_p(2*iatom-1)+1 ! index where to start in keyg for global region (nlpspd)
        Gseg = nlpspd%nseg_p(2*iatom)-nlpspd%nseg_p(2*iatom-1) ! number of segments for global region
        Gvctr = nlpspd%nvctr_p(2*iatom)-nlpspd%nvctr_p(2*iatom-1)!number of elements for global region

!    Fine part 
<<<<<<< HEAD
        if(locregShape=='c') then
            call segkeys_loc(Glr%d%n1,Glr%d%n2,Glr%d%n3,isx,iex,isy,iey,isz,iez,&
                 Gseg,Gvctr,nlpspd%keyg_p(1,jseg),nlpspd%keyv_p(jseg),&
                 Lnlpspd%nseg_p(2*iat),Lnlpspd%nvctr_p(2*iat),&
                 Lnlpspd%keyg_p(1,iseg),Lnlpspd%keyv_p(iseg))
        else if(locregShape=='s') then
            call segkeys_locSphere(Glr%d%n1,Glr%d%n2,Glr%d%n3,isx,iex,isy,iey,isz,iez,&
                 Gseg,Gvctr,nlpspd%keyg_p(1,jseg),nlpspd%keyv_p(jseg),&
                 hx, hy, hz, llr%locrad, llr%locregCenter, &
                 Lnlpspd%nseg_p(2*iat),Lnlpspd%nvctr_p(2*iat),&
                 Lnlpspd%keyg_p(1,iseg),Lnlpspd%keyv_p(iseg))
        end if
=======
        call segkeys_loc(Glr%d%n1,Glr%d%n2,Glr%d%n3,isx,iex,isy,iey,isz,iez,&
             Gseg,nlpspd%keyg_p(1,jseg),nlpspd%keyv_p(jseg),&
             Lnlpspd%nseg_p(2*iat),Lnlpspd%nvctr_p(2*iat),&
             Lnlpspd%keyg_p(1,iseg),Lnlpspd%keyv_p(iseg))

>>>>>>> 126d3509
        iseg = iseg + Lnlpspd%nseg_p(2*iat)
     end if 
  end do

END SUBROUTINE nlpspd_to_locreg
!%***

!#############################################################################################################################################
!!****f* BigDFT/number_of_projectors_in_locreg
!#############################################################################################################################################
!! FUNCTION: Calculates the number of projectors with components in the locreg
!!           It also returns a vector, projflg, which identifies the atoms with projectors inside the region
!!                      projflg = 0, no projectors in locreg
!!                      projflg = nproj, nproj projectors from atom iatom in locreg
!! WARNING: 
!!         
!! SOURCE:
!!
subroutine number_of_projectors_in_locreg(atoms,cpmult,fpmult,Glr,hx,hy,hz,Llr,nlpspd,&
&          mproj,projflg,natp,radii_cf,rxyz)

  use module_base
  use module_types
 
 implicit none

  !#######################################
  ! Subroutine Scalar Arguments
  !#######################################
  real(gp),intent(in) :: cpmult,fpmult,hx,hy,hz  ! grid descriptions
  type(atoms_data),intent(in) :: atoms        ! atoms descriptor
  type(locreg_descriptors),intent(in) :: Glr  ! Global grid descriptor
  type(locreg_descriptors),intent(in) :: Llr  ! Local grid descriptor
  type(nonlocal_psp_descriptors),intent(in) :: nlpspd  ! global descriptors for the projectors
  integer,intent(out) :: mproj  ! number of projectors
  integer,intent(out) :: natp   ! number of atoms having projectors in region
  !#######################################
  ! Subroutine Array Arguments
  !#######################################
  integer,dimension(atoms%nat),intent(out) :: projflg ! flag which is equal to the number of projectors with components inside locreg for each atom
  real(gp), dimension(3,atoms%nat), intent(in) :: rxyz !atomic positions
  real(gp), dimension(atoms%ntypes,3), intent(in) :: radii_cf  ! radii of the different atom types
  !#######################################
  ! Local Variables
  !#######################################
  integer :: iatom,ii,izone                 ! integer for loop
  integer :: bound(1:2,1:3)           ! bound of locreg
  integer :: nproj                    ! temporary number of projectors
  integer :: i_stat                   ! allocation error
  logical :: intersect                ! logical for intersect of projector with locreg
  character(len=*), parameter :: subname='number_of_projectors_in_locreg'

  projflg = 0
  mproj = 0
  natp = 0
  do iatom=1,atoms%nat
!       check if projector of atom iatom overlap the locreg (coarse grid)        
        call check_projector_intersect_with_locreg(atoms,cpmult,Glr,hx,hy,hz,iatom,Llr,&
&            radii_cf(atoms%iatype(iatom),3),rxyz,intersect)

        if(intersect) then
           call numb_proj(atoms%iatype(iatom),atoms%ntypes,atoms%psppar,atoms%npspcode,nproj)
           mproj = mproj + nproj
           if(nproj > 0) then
              projflg(iatom) = nproj
              natp = natp + 1
           end if
        end if        

! Only have to do it if the atom is not yet selected
     if (projflg(iatom) .eq. 0) then
!         check if projector of atom iatom overlap the locreg (fine grid)
          call check_projector_intersect_with_locreg(atoms,fpmult,Glr,hx,hy,hz,iatom,Llr,&
&              radii_cf(atoms%iatype(iatom),2),rxyz,intersect)

          if(intersect) then        
             call numb_proj(atoms%iatype(iatom),atoms%ntypes,atoms%psppar,atoms%npspcode,nproj)
             mproj = mproj + nproj
             if(nproj > 0) projflg(iatom) = nproj
          end if
     end if        
  end do

END SUBROUTINE number_of_projectors_in_locreg
!%***

!#############################################################################################################################################
!!****f* BigDFT/check_projector_intersect_with_locreg
!#############################################################################################################################################
!! FUNCTION: Returns the limits of the various folded projector zones.
!!           
!! WARNING: Works only for overlaps (i.e. boundaries must be inside simulation box) 
!!         
!! SOURCE:
!!
subroutine check_projector_intersect_with_locreg(atoms,pmult,Glr,hx,hy,hz,iatom,Llr,radii_cf,rxyz,intersect)

  use module_base
  use module_types
 
  implicit none

  !#######################################
  ! Subroutine Scalar Arguments
  !#######################################
  integer,intent(in) :: iatom     !number of atom we are treating
  real(gp),intent(in) :: hx,hy,hz   ! grid spacing
  real(gp),intent(in) :: pmult     ! factor for the radius of projector
  real(gp),intent(in) :: radii_cf  ! radii of the atom type
  type(atoms_data),intent(in) :: atoms        ! atoms descriptor
  type(locreg_descriptors),intent(in) :: Glr ! global region descriptor
  type(locreg_descriptors),intent(in) :: Llr ! local region descriptor
  logical,intent(out) :: intersect !.true. if projector intersects zone
  !#######################################
  ! Subroutine Array Arguments
  !#######################################
  real(gp), dimension(3,atoms%nat), intent(in) :: rxyz !atomic positions
  !#######################################
  ! Local Variables
  !#######################################
  integer :: i1,i2,i3  !integer for loops
  real(gp) :: dx1,dx2,dy1,dy2,dz1,dz2 !two distance in X,Y,Z
  real(gp) :: rad !radius of projectors

  intersect = .false.
  rad=radii_cf!*pmult   !do I really need pmult? 

!Check if zone is within the radius of the projectors
! Must also check the images in other cells  
  do i3 = Llr%ns3,Llr%ns3+Llr%d%n3
     dz1 = (real(i3,gp)*hz-rxyz(3,iatom))**2
     if (Glr%geocode == 'S' .or. Glr%geocode =='P') then
        dz2 = (real(i3,gp)*hz-(rxyz(3,iatom)+ (Glr%d%n3+1)*hz))**2 !translating to positive
        dz1 = min(dz1,dz2) 
        dz2 = (real(i3,gp)*hz-(rxyz(3,iatom)- (Glr%d%n3+1)*hz))**2 !translating to negative
        dz1 = min(dz1,dz2)
     end if

     do i2 = Llr%ns2,Llr%ns2+Llr%d%n2
        dy1 = (real(i2,gp)*hy-rxyz(2,iatom))**2
        if (Glr%geocode == 'P') then
           dy2 = (real(i2,gp)*hy-(rxyz(2,iatom)+ (Glr%d%n2+1)*hy))**2 !translating to positive
           dy1 = min(dy1,dy2) 
           dy2 = (real(i2,gp)*hy-(rxyz(2,iatom)- (Glr%d%n2+1)*hy))**2 !translating to negative
           dy1 = min(dy1,dy2)
        end if

        do i1 = Llr%ns1,Llr%ns1+Llr%d%n1
           dx1 = (real(i1,gp)*hx-rxyz(1,iatom))**2
           if (Glr%geocode == 'S' .or. Glr%geocode =='P') then
              dx2 = (real(i1,gp)*hx-(rxyz(1,iatom)+ (Glr%d%n1+1)*hx))**2 !translating to positive
              dx1 = min(dx1,dx2) 
              dx2 = (real(i1,gp)*hx-(rxyz(1,iatom)- (Glr%d%n1+1)*hx))**2 !translating to negative
              dx1 = min(dx1,dx2)
           end if

           if(dx1+dy1+dz1 <= rad**2) then
             intersect = .true.
             exit
           end if
        end do
        if (intersect) exit
     end do
        if (intersect) exit
  end do

END SUBROUTINE check_projector_intersect_with_locreg
!%***

!#############################################################################################################################################
!!****f* BigDFT/number_of_projector_elements_in_locreg
!#############################################################################################################################################
!! FUNCTION: Calculates the number of segments (mseg) and elements (mvctr) of projectors in locreg
!!           
!! WARNING: 
!!         
!! SOURCE:
!!
subroutine number_of_projector_elements_in_locreg(iatom,igrid,atoms,Glr,Llr,logrid,nlpspd,mproj,mseg,mvctr)

  use module_base
  use module_types
 
 implicit none

  !#######################################
  ! Subroutine Scalar Arguments
  !#######################################
  integer,intent(in) :: iatom  ! current atom
  integer,intent(in) :: igrid  ! treat coarse (1) or fine (2) grid
  type(atoms_data),intent(in) :: atoms        ! atoms descriptor
  type(locreg_descriptors),intent(in) :: Glr  ! Global grid descriptor
  type(locreg_descriptors),intent(in) :: Llr  ! Local grid descriptor
  type(nonlocal_psp_descriptors),intent(in) :: nlpspd  ! global descriptors for the projectors
  integer,intent(in) :: mproj  ! number of projectors
  integer,intent(out):: mseg   ! number of segments
  integer,intent(out):: mvctr  ! number of elements
  !#######################################
  ! Subroutine Array Arguments
  !#######################################
  logical, dimension(0:Glr%d%n1,0:Glr%d%n2,0:Glr%d%n3), intent(in) :: logrid
  !#######################################
  ! Local Variables
  !#######################################
  integer :: i1,i2,i3  ! integers for loops
  integer :: nl1,nl2,nl3,nu1,nu2,nu3   ! rename the bounds of projectors coarse grid
  integer :: nend,nsrt,mvctri,nsrti,nendi
  integer,dimension(1:2,1:3) :: bound  ! rename the bounds of locreg
  logical :: plogrid   ! logical to check start of new segment


! Set boundaries of projectors (coarse)
   if(igrid == 1) then
      nl1 = nlpspd%nboxp_c(1,1,iatom)
      nl2 = nlpspd%nboxp_c(1,2,iatom)
      nl3 = nlpspd%nboxp_c(1,3,iatom)

      nu1 = nlpspd%nboxp_c(2,1,iatom)
      nu2 = nlpspd%nboxp_c(2,2,iatom)
      nu3 = nlpspd%nboxp_c(2,3,iatom)

   end if

! Set boundaries of projectors (fine)
   if(igrid == 2) then
      nl1 = nlpspd%nboxp_f(1,1,iatom)
      nl2 = nlpspd%nboxp_f(1,2,iatom)
      nl3 = nlpspd%nboxp_f(1,3,iatom)

      nu1 = nlpspd%nboxp_f(2,1,iatom)
      nu2 = nlpspd%nboxp_f(2,2,iatom)
      nu3 = nlpspd%nboxp_f(2,3,iatom)
   end if

! bounds of the localization region
  !lower bound
  bound(1,1) = Llr%ns1 - Glr%ns1
  bound(1,2) = Llr%ns2 - Glr%ns2
  bound(1,3) = Llr%ns3 - Glr%ns3

  !upper bound  (WILL NOT WORK FOR PERIODICITY)
  bound(2,1) = Llr%ns1 + Llr%d%n1 - Glr%ns1
  bound(2,2) = Llr%ns2 + Llr%d%n2 - Glr%ns2
  bound(2,3) = Llr%ns3 + Llr%d%n3 - Glr%ns3 

  if (igrid == 1) then
!Initialize counters
     mvctr=0
     nsrt=0
     nend=0
     mvctri=0
     nsrti=0
     nendi=0

! Do coarse grid
     do i3=nl3,nu3
        if(i3 > bound(2,3) .or. i3 < bound(1,3)) cycle
        do i2=nl2,nu2
           if(i2 > bound(2,2) .or. i2 < bound(1,2)) cycle
           plogrid=.false.
           do i1=nl1,nu1
              if(i1 > bound(2,1) .or. i1 < bound(1,1))cycle

              if(logrid(i1,i2,i3)) then
                 mvctri=mvctri+1
                 if (.not. plogrid) then
                    nsrti=nsrti+1
                 endif
              else
                 if(plogrid) then
                    nendi=nendi+1
                 endif
              endif
              plogrid=logrid(i1,i2,i3)
           enddo
           if (i2 .le. bound(2,2) .and. i2 .ge. bound(1,2) .and. &
&              i3 .le. bound(2,3) .and. i3 .ge. bound(1,3) .and. &
               plogrid .eqv. .true.) then
              nendi=nendi+1
           endif
        enddo
     enddo

     mvctr=mvctr+mvctri
     nsrt=nsrt+nsrti
     nend=nend+nendi

     if (nend /= nsrt) then
        write(*,*)' ERROR in number_of_projector_elements_in_locreg : nend <> nsrt',nend,nsrt
        stop
     endif
     mseg=nend
  end if

  if(igrid == 2) then

     !Initialize counters
     mvctr=0
     nsrt=0
     nend=0
     mvctri=0
     nsrti=0
     nendi=0

! Do fine grid
     do i3=nl3,nu3
        if(i3 > bound(2,3) .or. i3 < bound(1,3)) cycle
        do i2=nl2,nu2
           if(i2 > bound(2,2) .or. i2 < bound(1,2)) cycle
           plogrid=.false.
           do i1=nl1,nu1
              if(i1 > bound(2,1) .or. i1 < bound(1,1))cycle

              if(logrid(i1,i2,i3)) then
                 mvctri=mvctri+1
                 if (.not. plogrid) then
                    nsrti=nsrti+1
                 endif
              else
                 if(plogrid) then
                    nendi=nendi+1
                 endif
              endif
              plogrid=logrid(i1,i2,i3)
           enddo
           if (i2 .le. bound(2,2) .and. i2 .ge. bound(1,2) .and. &
&              i3 .le. bound(2,3) .and. i3 .ge. bound(1,3) .and. &
               plogrid .eqv. .true.) then
              nendi=nendi+1
           endif
        enddo
     enddo

     mvctr=mvctr+mvctri
     nsrt=nsrt+nsrti
     nend=nend+nendi

     if (nend /= nsrt) then
        write(*,*)' ERROR in number_of_projector_elements_in_locreg (fine) : nend <> nsrt',nend,nsrt
        stop
     endif
     mseg=nend
  end if

END SUBROUTINE number_of_projector_elements_in_locreg
!%***




subroutine number_of_projector_elements_in_locregSphere(iatom,igrid,atoms,Glr,Llr,logrid,nlpspd,&
           hx, hy, hz, locrad, locregCenter, mproj,mseg,mvctr)

  use module_base
  use module_types
 
 implicit none

  !#######################################
  ! Subroutine Scalar Arguments
  !#######################################
  integer,intent(in) :: iatom  ! current atom
  integer,intent(in) :: igrid  ! treat coarse (1) or fine (2) grid
  type(atoms_data),intent(in) :: atoms        ! atoms descriptor
  type(locreg_descriptors),intent(in) :: Glr  ! Global grid descriptor
  type(locreg_descriptors),intent(in) :: Llr  ! Local grid descriptor
  type(nonlocal_psp_descriptors),intent(in) :: nlpspd  ! global descriptors for the projectors
  real(8),intent(in):: hx, hy, hz, locrad
  real(8),dimension(3),intent(in):: locregCenter
  integer,intent(in) :: mproj  ! number of projectors
  integer,intent(out):: mseg   ! number of segments
  integer,intent(out):: mvctr  ! number of elements
  !#######################################
  ! Subroutine Array Arguments
  !#######################################
  logical, dimension(0:Glr%d%n1,0:Glr%d%n2,0:Glr%d%n3), intent(in) :: logrid
  !#######################################
  ! Local Variables
  !#######################################
  integer :: i1,i2,i3  ! integers for loops
  integer :: nl1,nl2,nl3,nu1,nu2,nu3   ! rename the bounds of projectors coarse grid
  integer :: nend,nsrt,mvctri,nsrti,nendi
  integer,dimension(1:2,1:3) :: bound  ! rename the bounds of locreg
  logical :: plogrid   ! logical to check start of new segment
  real(8):: cut, dx, dy, dz


! Set boundaries of projectors (coarse)
   if(igrid == 1) then
      nl1 = nlpspd%nboxp_c(1,1,iatom)
      nl2 = nlpspd%nboxp_c(1,2,iatom)
      nl3 = nlpspd%nboxp_c(1,3,iatom)

      nu1 = nlpspd%nboxp_c(2,1,iatom)
      nu2 = nlpspd%nboxp_c(2,2,iatom)
      nu3 = nlpspd%nboxp_c(2,3,iatom)

   end if

! Set boundaries of projectors (fine)
   if(igrid == 2) then
      nl1 = nlpspd%nboxp_f(1,1,iatom)
      nl2 = nlpspd%nboxp_f(1,2,iatom)
      nl3 = nlpspd%nboxp_f(1,3,iatom)

      nu1 = nlpspd%nboxp_f(2,1,iatom)
      nu2 = nlpspd%nboxp_f(2,2,iatom)
      nu3 = nlpspd%nboxp_f(2,3,iatom)
   end if

! bounds of the localization region
  !lower bound
  bound(1,1) = Llr%ns1 - Glr%ns1
  bound(1,2) = Llr%ns2 - Glr%ns2
  bound(1,3) = Llr%ns3 - Glr%ns3

  !upper bound  (WILL NOT WORK FOR PERIODICITY)
  bound(2,1) = Llr%ns1 + Llr%d%n1 - Glr%ns1
  bound(2,2) = Llr%ns2 + Llr%d%n2 - Glr%ns2
  bound(2,3) = Llr%ns3 + Llr%d%n3 - Glr%ns3 

  if (igrid == 1) then
!Initialize counters
     mvctr=0
     nsrt=0
     nend=0
     mvctri=0
     nsrti=0
     nendi=0

! Do coarse grid
     cut=locrad**2
     do i3=nl3,nu3
        dz=(i3*hz-locregCenter(3))**2
        !if(i3 > bound(2,3) .or. i3 < bound(1,3)) cycle
        do i2=nl2,nu2
           dy=(i2*hy-locregCenter(2))**2
           !if(i2 > bound(2,2) .or. i2 < bound(1,2)) cycle
           plogrid=.false.
           do i1=nl1,nu1
              dx=(i1*hy-locregCenter(1))**2
              if(dx+dy+dz>cut) cycle
              !if(i1 > bound(2,1) .or. i1 < bound(1,1))cycle

              if(logrid(i1,i2,i3)) then
                 mvctri=mvctri+1
                 if (.not. plogrid) then
                    nsrti=nsrti+1
                 endif
              else
                 if(plogrid) then
                    nendi=nendi+1
                 endif
              endif
              plogrid=logrid(i1,i2,i3)
           enddo
           if (i2 .le. bound(2,2) .and. i2 .ge. bound(1,2) .and. &
&              i3 .le. bound(2,3) .and. i3 .ge. bound(1,3) .and. &
               plogrid .eqv. .true.) then
              nendi=nendi+1
           endif
        enddo
     enddo

     mvctr=mvctr+mvctri
     nsrt=nsrt+nsrti
     nend=nend+nendi

     if (nend /= nsrt) then
        write(*,*)' ERROR in number_of_projector_elements_in_locregSphere : nend <> nsrt',nend,nsrt
        stop
     endif
     mseg=nend
  end if

  if(igrid == 2) then

     !Initialize counters
     mvctr=0
     nsrt=0
     nend=0
     mvctri=0
     nsrti=0
     nendi=0

! Do fine grid
     cut=locrad**2
     do i3=nl3,nu3
        !if(i3 > bound(2,3) .or. i3 < bound(1,3)) cycle
        dz=(i3*hz-locregCenter(3))**2
        do i2=nl2,nu2
           !if(i2 > bound(2,2) .or. i2 < bound(1,2)) cycle
           dy=(i2*hy-locregCenter(2))**2
           plogrid=.false.
           do i1=nl1,nu1
              !if(i1 > bound(2,1) .or. i1 < bound(1,1))cycle
              dx=(i1*hx-locregCenter(1))**2
              if(dx+dy+dz>cut) cycle

              if(logrid(i1,i2,i3)) then
                 mvctri=mvctri+1
                 if (.not. plogrid) then
                    nsrti=nsrti+1
                 endif
              else
                 if(plogrid) then
                    nendi=nendi+1
                 endif
              endif
              plogrid=logrid(i1,i2,i3)
           enddo
           if (i2 .le. bound(2,2) .and. i2 .ge. bound(1,2) .and. &
&              i3 .le. bound(2,3) .and. i3 .ge. bound(1,3) .and. &
               plogrid .eqv. .true.) then
              nendi=nendi+1
           endif
        enddo
     enddo

     mvctr=mvctr+mvctri
     nsrt=nsrt+nsrti
     nend=nend+nendi

     if (nend /= nsrt) then
        write(*,*)' ERROR in number_of_projector_elements_in_locreg (fine) : nend <> nsrt',nend,nsrt
        stop
     endif
     mseg=nend
  end if

END SUBROUTINE number_of_projector_elements_in_locregSphere










!#############################################################################################################################################
!!****f* BigDFT/ projector_box_in_locreg
!#############################################################################################################################################
!! FUNCTION: Calculates the bounds of the box of the projector in locreg
!!           bounds(1,:,:) for coarse grid
!!           bounds(2,:,:) for fine grid
!! WARNING: 
!!         
!! SOURCE:
!!
subroutine projector_box_in_locreg(iatom,Glr,Llr,nlpspd,bounds)

  use module_base
  use module_types
 
 implicit none

  !#######################################
  ! Subroutine Scalar Arguments
  !#######################################
  integer,intent(in) :: iatom  ! current atom
  type(locreg_descriptors),intent(in) :: Glr  ! Global grid descriptor
  type(locreg_descriptors),intent(in) :: Llr  ! Local grid descriptor
  type(nonlocal_psp_descriptors),intent(in) :: nlpspd  ! global descriptors for the projectors
  integer,dimension(1:2,1:2,1:3),intent(out) :: bounds
  !#######################################
  ! Local Variables
  !#######################################
  integer :: ii
  integer,dimension(1:2,1:3) :: Cnl,Fnl,Lnl
  
! Set boundaries of projectors (coarse)
  !lower bounds
  Cnl(1,1) = nlpspd%nboxp_c(1,1,iatom)
  Cnl(1,2) = nlpspd%nboxp_c(1,2,iatom)
  Cnl(1,3) = nlpspd%nboxp_c(1,3,iatom)
  !upper bounds
  Cnl(2,1) = nlpspd%nboxp_c(2,1,iatom)
  Cnl(2,2) = nlpspd%nboxp_c(2,2,iatom)
  Cnl(2,3) = nlpspd%nboxp_c(2,3,iatom)

! Set boundaries of projectors (fine)
  !lower bounds
  Fnl(1,1) = nlpspd%nboxp_f(1,1,iatom)
  Fnl(1,2) = nlpspd%nboxp_f(1,2,iatom)
  Fnl(1,3) = nlpspd%nboxp_f(1,3,iatom)
  !upper bounds
  Fnl(2,1) = nlpspd%nboxp_f(2,1,iatom)
  Fnl(2,2) = nlpspd%nboxp_f(2,2,iatom)
  Fnl(2,3) = nlpspd%nboxp_f(2,3,iatom)

! bounds of the localization region
  !lower bounds
  Lnl(1,1) = Llr%ns1 - Glr%ns1
  Lnl(1,2) = Llr%ns2 - Glr%ns2
  Lnl(1,3) = Llr%ns3 - Glr%ns3
  !upper bounds
  Lnl(2,1) = Llr%ns1 + Llr%d%n1 - Glr%ns1
  Lnl(2,2) = Llr%ns2 + Llr%d%n2 - Glr%ns2
  Lnl(2,3) = Llr%ns3 + Llr%d%n3 - Glr%ns3

! Calculate the bounds for the grids
  do ii=1,3
     !lower bounds
     bounds(1,1,ii) = max(Lnl(1,ii),Cnl(1,ii))
     bounds(2,1,ii) = max(Lnl(1,ii),Fnl(1,ii))
     ! upper bounds
     bounds(1,2,ii) = min(Lnl(2,ii),Cnl(2,ii))
     bounds(2,2,ii) = min(Lnl(2,ii),Fnl(2,ii))
  end do

END SUBROUTINE projector_box_in_locreg
!%***

!#############################################################################################################################################
!!****f* BigDFT/allocate_Lnlpspd
!#############################################################################################################################################
!! FUNCTION:  Allocates most of the arrays in Lnlpspd 
!!
!! WARNING: 
!!         
!! SOURCE:
!!
subroutine allocate_Lnlpspd(natom,Lnlpspd,subname)

  use module_base
  use module_types
 
 implicit none

  !#######################################
  ! Subroutine Scalar Arguments
  !#######################################
  integer,intent(in) :: natom
  type(nonlocal_psp_descriptors),intent(inout) :: Lnlpspd  ! Local descriptors for the projectors
  character(len=*), intent(in) :: subname
  !#######################################
  ! Local Variables 
  !#######################################
  integer :: i_stat

  allocate(Lnlpspd%nvctr_p(2*natom+ndebug),stat=i_stat)
  call memocc(i_stat,Lnlpspd%nvctr_p,'nvctr_p',subname)
  allocate(Lnlpspd%nseg_p(2*natom+ndebug),stat=i_stat)
  call memocc(i_stat,Lnlpspd%nseg_p,'nseg_p',subname)
  allocate(Lnlpspd%nboxp_c(2,3,2*natom),stat=i_stat)
  call memocc(i_stat,Lnlpspd%nboxp_c,'nbox_c',subname)
  allocate(Lnlpspd%nboxp_f(2,3,2*natom),stat=i_stat)
  call memocc(i_stat,Lnlpspd%nboxp_f,'nbox_f',subname)

END SUBROUTINE allocate_Lnlpspd
!%***

!#############################################################################################################################################
!!****f* BigDFT/allocate_Lnlpspd
!#############################################################################################################################################
!! FUNCTION:  Deallocates most of the arrays in Lnlpspd 
!!
!! WARNING: 
!!         
!! SOURCE:
!!
subroutine deallocate_Lnlpspd(Lnlpspd,subname)

  use module_base
  use module_types

 implicit none

  !#######################################
  ! Subroutine Scalar Arguments
  !#######################################
  type(nonlocal_psp_descriptors),intent(inout) :: Lnlpspd  ! Local descriptors for the projectors
  character(len=*), intent(in) :: subname
  !#######################################
  ! Local Variables 
  !#######################################
  integer :: i_stat,i_all

  nullify(Lnlpspd%nvctr_p)
  nullify(Lnlpspd%nseg_p)
  nullify(Lnlpspd%nboxp_c)
  nullify(Lnlpspd%nboxp_f)
  nullify(Lnlpspd%keyg_p)
  nullify(Lnlpspd%keyv_p)

END SUBROUTINE deallocate_Lnlpspd
!%***



!#############################################################################################################################################
!!****f* BigDFT/allocate_projd
!#############################################################################################################################################
!! FUNCTION: allocates the keyg_p and keyv_p descriptors for the projectors
!!          
!!           
!! WARNING: 
!!         
!! SOURCE:
!!
subroutine allocate_projd(mseg,Lnlpspd,subname)

  use module_base
  use module_types
 
 implicit none

  !#######################################
  ! Subroutine Scalar Arguments
  !#######################################
  integer,intent(in) :: mseg
  type(nonlocal_psp_descriptors),intent(inout) :: Lnlpspd  ! Local descriptors for the projectors
  character(len=*), intent(in) :: subname
  !#######################################
  ! Local Variables 
  !#######################################
  integer :: i_stat
  allocate(Lnlpspd%keyg_p(2,mseg),stat=i_stat)
  call memocc(i_stat,Lnlpspd%keyg_p,'keyg_p',subname)
  allocate(Lnlpspd%keyv_p(mseg),stat=i_stat)
  call memocc(i_stat,Lnlpspd%keyv_p,'keyv_p',subname)

END SUBROUTINE allocate_projd
!%***


!#############################################################################################################################################
!!****f* BigDFT/apply_local_projectors
!#############################################################################################################################################
!! FUNCTION: Fills the projector pointer and applies the projectors to the wavefunctions
!!           
!!           
!! WARNING: 
!!         
!! SOURCE:
!!
subroutine apply_local_projectors(iorb,iproc,nspin,atoms,hx,hy,hz,Llr,Lnlpspd,orbs,projflg,psi,rxyz,hpsi,eproj)


  use module_base
  use module_types
  !use module_interfaces, exceptThisOne => apply_local_projectors
 
  implicit none

  !#######################################
  ! Subroutine Scalar Arguments
  !#######################################
  integer, intent(in) :: iorb,nspin,iproc
  real(gp), intent(in) :: hx,hy,hz
  type(atoms_data),intent(in) :: atoms
  type(locreg_descriptors),intent(in) :: Llr
  type(nonlocal_psp_descriptors),intent(in) :: Lnlpspd  ! Local descriptors for the projectors
  type(orbitals_data),intent(in) :: orbs
  real(gp), intent(inout) :: eproj
  !#######################################
  ! Subroutine Array Arguments
  !#######################################
  integer,dimension(atoms%nat),intent(in) :: projflg
  real(wp),dimension((Llr%wfd%nvctr_c+7*Llr%wfd%nvctr_f)*orbs%nspinor),intent(in) :: psi  !local wavefunction
  real(wp),dimension((Llr%wfd%nvctr_c+7*Llr%wfd%nvctr_f)*orbs%nspinor),intent(inout):: hpsi ! local |p><p|Psi>
  real(gp), dimension(3,atoms%nat), intent(in) :: rxyz
  !#######################################
  ! Local Variables 
  !#######################################
  integer :: ikpt,istart_c,ncplx,jseg_c,iproj,iat,ityp,l,i,nwarnings
  integer :: isorb,ieorb,nspinor,istart_o,ispinor
  integer :: nels,ipsi,ii,iatom,iel,i_all,i_stat
  integer :: jj,orbtot,ispin,ind
  real(gp) :: kx,ky,kz,eproj_spinor
  real(wp),allocatable,dimension(:,:) :: psi_tmp
  real(wp),allocatable,dimension(:,:) :: hpsi_tmp
  real(wp),allocatable,dimension(:):: Lproj  !local projectors
  character(len=*), parameter :: subname='apply_local_projectors'

!  First reshape the wavefunctions: psi_tmp(nels,norbs,nspinor)
   nels = Llr%wfd%nvctr_c+7*Llr%wfd%nvctr_f

! Allocate arrays
!   allocate(psi_tmp(nels,orbs%nspinor,orbs%norb),stat=i_stat)
!   call memocc(i_stat,psi_tmp,'psi_tmp',subname)
!   allocate(hpsi_tmp(nels,orbs%nspinor,orbs%norb),stat=i_stat)
!   call memocc(i_stat,hpsi_tmp,'hpsi_tmp',subname)
   allocate(psi_tmp(nels,orbs%nspinor),stat=i_stat)
   call memocc(i_stat,psi_tmp,'psi_tmp',subname)
   allocate(hpsi_tmp(nels,orbs%nspinor),stat=i_stat)
   call memocc(i_stat,hpsi_tmp,'hpsi_tmp',subname)
   
   allocate(Lproj(Lnlpspd%nprojel),stat=i_stat)
   call memocc(i_stat,Lproj,'Lproj',subname)

   ! reshape the wavefunction
   ii=0
!   do iorb=1,orbs%norb
       do ispinor=1,orbs%nspinor
           do iel=1,nels
               ii=ii+1
!               psi_tmp(iel,ispinor,iorb)=psi(ii)
!               hpsi_tmp(iel,ispinor,iorb)=hpsi(ii)
               psi_tmp(iel,ispinor)=psi(ii)
               hpsi_tmp(iel,ispinor)=hpsi(ii)
           end do
       end do
!   end do
   
   ieorb = orbs%norbp   ! give an initial value because could skip whole loop on atoms (i.e. Li+ test)
   ikpt=orbs%iokpt(1)
   loop_kpt: do
      !features of the k-point ikpt
      kx=orbs%kpts(1,ikpt)
      ky=orbs%kpts(2,ikpt)
      kz=orbs%kpts(3,ikpt)

      !evaluate the complexity of the k-point
      if (kx**2 + ky**2 + kz**2 == 0.0_gp) then
         ncplx=1
      else
         ncplx=2
      end if

      ieorb = orbs%norbp  !initialize value in case no atoms have projectors
      jseg_c = 1
      iproj = 0
      iatom = 0
      do iat = 1,atoms%nat
         if(projflg(iat) == 0) cycle
         iatom = iatom +1
         istart_c = 1
         ityp=atoms%iatype(iat)

         do l=1,4 !generic case, also for HGHs (for GTH it will stop at l=2)
            do i=1,3 !generic case, also for HGHs (for GTH it will stop at i=2)
               if (atoms%psppar(l,i,ityp) /= 0.0_gp) then

!                 Second fill the projectors
!                 NOTE : idir was set to 0 because we don't care for derivatives
                  call local_projector(atoms%geocode,atoms%atomnames(ityp),iat,0,l,i,&
                       atoms%psppar(l,0,ityp),rxyz(1,iat),Llr,&
                       hx,hy,hz,kx,ky,kz,ncplx,Lnlpspd%nvctr_p(2*iatom-1),&
                       Lnlpspd%nvctr_p(2*iatom),Lnlpspd%nseg_p(2*iatom-1),Lnlpspd%nseg_p(2*iatom),&
                       Lnlpspd%keyv_p(jseg_c),Lnlpspd%keyg_p(1,jseg_c),Lproj(istart_c),nwarnings)
                  iproj=iproj+2*l-1
                  istart_c=istart_c+(Lnlpspd%nvctr_p(2*iatom-1)+7*Lnlpspd%nvctr_p(2*iatom))*(2*l-1)*ncplx
                  !print *,'iproc,istart_c,nlpspd%nprojel',istart_c,Lnlpspd%nprojel,ncplx,nlpspd%nprojel
                  if (istart_c > Lnlpspd%nprojel+1) stop 'istart_c > nprojel+1'
                  if (iproj > Lnlpspd%nproj) stop 'iproj > nproj'
               endif
            enddo
         enddo

!        Apply them on the wavefunctions in the overlap region
!        hpsi contains the new wavefunctions
         call orbs_in_kpt(ikpt,orbs,isorb,ieorb,nspinor) 

!         do iorb=isorb,ieorb
!            do ii=1,orbs%norb
!               if (orbs%inWhichLocreg(ii) == iorb) then   !using ii and iorb to identify the orbitals because in linear case, the ordering is different
                                                          !orbitals are now orderer by locreg. So, iorb is the old numbering (i.e. in Global region)
                                                          !while ii is it's numbering in the locreg.

                  istart_o=1
                  do ispinor=1,nspinor,ncplx
                     eproj_spinor = 0.0_gp
                     if (ispinor >= 2) istart_o=1

                     !GTH and HGH pseudopotentials
                     do l=1,4
                        do i=1,3
                           if (atoms%psppar(l,i,ityp) /= 0.0_gp) then
                              call applyprojector(ncplx,l,i,atoms%psppar(0,0,ityp),atoms%npspcode(ityp),&
                                   Llr%wfd%nvctr_c,Llr%wfd%nvctr_f,Llr%wfd%nseg_c,&
                                   Llr%wfd%nseg_f,Llr%wfd%keyv,Llr%wfd%keyg,&
                                   Lnlpspd%nvctr_p(2*iatom-1),Lnlpspd%nvctr_p(2*iatom),Lnlpspd%nseg_p(2*iatom-1),&
                                   Lnlpspd%nseg_p(2*iatom),Lnlpspd%keyv_p(jseg_c),Lnlpspd%keyg_p(1,jseg_c),&
                                   Lproj(istart_o),psi_tmp(1,ispinor),hpsi_tmp(1,ispinor),eproj_spinor)
                               
                               istart_o=istart_o+(Lnlpspd%nvctr_p(2*iatom-1)+7*Lnlpspd%nvctr_p(2*iatom))*(2*l-1)*ncplx
                           end if
                        enddo
                     enddo
                     eproj=eproj+&
                          orbs%kwgts(orbs%iokpt(iorb))*orbs%occup(iorb+orbs%isorb)*eproj_spinor      
                  end do
!               end if
!            end do
!         end do
         jseg_c = jseg_c + Lnlpspd%nseg_p(2*iatom - 1)+ Lnlpspd%nseg_p(2*iatom) 
      end do  !on iat

      ind = 0
!      do ispin = 1,nspin                 !is the order correct for spin and spinor?
         do ispinor=1,orbs%nspinor
!            do ii=1,orbs%norb/orbs%nspin
               do jj=1,Llr%wfd%nvctr_c+7*Llr%wfd%nvctr_f
                  hpsi(ind+jj) = hpsi_tmp(jj,ispinor)
               end do
               ind = ind + Llr%wfd%nvctr_c+7*Llr%wfd%nvctr_f
!            end do
         end do
!      end do

      if (iproj /= Lnlpspd%nproj) stop 'incorrect number of projectors created'
      if (ieorb == orbs%norbp) exit loop_kpt
      ikpt=ikpt+1
   end do loop_kpt

   !deallocate arrays
    i_all = -product(shape(psi_tmp))*kind(psi_tmp)
    deallocate(psi_tmp,stat=i_stat)
    call memocc(i_stat,i_all,'psi_tmp',subname)
    i_all = -product(shape(hpsi_tmp))*kind(hpsi_tmp)
    deallocate(hpsi_tmp,stat=i_stat)
    call memocc(i_stat,i_all,'hpsi_tmp',subname)
    i_all = -product(shape(Lproj))*kind(Lproj)
    deallocate(Lproj,stat=i_stat)
    call memocc(i_stat,i_all,'Lproj',subname)

END SUBROUTINE apply_local_projectors
!%***

!> BigDFT/projector
!!
!!
subroutine local_projector(geocode,atomname,iat,idir,l,i,gau_a,rxyz,Llr,&
     hx,hy,hz,kx,ky,kz,ncplx,&
     mbvctr_c,mbvctr_f,mseg_c,mseg_f,keyv_p,keyg_p,proj,nwarnings)
  use module_base
  use module_types
  implicit none
  character(len=1), intent(in) :: geocode
  character(len=20), intent(in) :: atomname
  type(locreg_descriptors),intent(in) :: Llr
  integer, intent(in) :: iat,idir,l,i,mbvctr_c,mbvctr_f,mseg_c,mseg_f,ncplx
  real(gp), intent(in) :: hx,hy,hz,gau_a,kx,ky,kz
  !integer, dimension(2,3), intent(in) :: nboxp_c,nboxp_f
  integer, dimension(mseg_c+mseg_f), intent(in) :: keyv_p
  integer, dimension(2,mseg_c+mseg_f), intent(in) :: keyg_p
  real(gp), dimension(3), intent(in) :: rxyz
  integer, intent(inout) :: nwarnings
  real(wp), dimension((mbvctr_c+7*mbvctr_f)*(2*l-1)*ncplx), intent(out) :: proj
  !local variables
  integer, parameter :: nterm_max=20 !if GTH nterm_max=4
  integer :: m,iterm
  !integer :: nl1_c,nu1_c,nl2_c,nu2_c,nl3_c,nu3_c,nl1_f,nu1_f,nl2_f,nu2_f,nl3_f,nu3_f
  integer :: istart_c,nterm
  real(gp) :: fpi,factor,rx,ry,rz
  real(dp) :: scpr
  integer, dimension(3) :: nterm_arr
  integer, dimension(nterm_max) :: lx,ly,lz
  integer, dimension(3,nterm_max,3) :: lxyz_arr
  real(gp), dimension(nterm_max) :: factors
  real(gp), dimension(nterm_max,3) :: fac_arr

  !this value can also be inserted as a parameter
  fpi=(4.0_gp*atan(1.0_gp))**(-.75_gp)

  rx=rxyz(1)
  ry=rxyz(2)
  rz=rxyz(3)
  
  istart_c=1
  !start of the projectors expansion routine
  factor=sqrt(2.0_gp)*fpi/(sqrt(gau_a)**(2*(l-1)+4*i-1))
  do m=1,2*l-1

     if (idir==0) then !normal projector calculation case
        call calc_coeff_proj(l,i,m,nterm_max,nterm,lx,ly,lz,factors)

        factors(1:nterm)=factor*factors(1:nterm)
     else !calculation of projector derivative
        call calc_coeff_derproj(l,i,m,nterm_max,gau_a,nterm_arr,lxyz_arr,fac_arr)

        nterm=nterm_arr(idir)
        do iterm=1,nterm
           factors(iterm)=factor*fac_arr(iterm,idir)
           lx(iterm)=lxyz_arr(1,iterm,idir)
           ly(iterm)=lxyz_arr(2,iterm,idir)
           lz(iterm)=lxyz_arr(3,iterm,idir)
        end do
     end if

     call crtproj(geocode,nterm,Llr,hx,hy,hz,kx,ky,kz,ncplx,&
          gau_a,factors,rx,ry,rz,lx,ly,lz,&
          mbvctr_c,mbvctr_f,mseg_c,mseg_f,keyv_p,keyg_p,proj(istart_c))

     ! testing
     if (idir == 0) then
        !here the norm should be done with the complex components
        call wnrm_wrap(ncplx,mbvctr_c,mbvctr_f,proj(istart_c),scpr)
        if (abs(1.d0-scpr) > 1.d-2) then
           if (abs(1.d0-scpr) > 1.d-1) then
              !if (iproc == 0) then
                !!write(*,'(1x,a,i4,a,a6,a,i1,a,i1,a,f6.3)')&
                !!      'The norm of the nonlocal PSP for atom n=',iat,&
                !!      ' (',trim(atomname),&
                !!      ') labeled by l=',l,' m=',m,' is ',scpr
                !! write(*,'(1x,a)')&
                !!      'while it is supposed to be about 1.0.'
              !end if
           else
              nwarnings=nwarnings+1
           end if
        end if
     end if
     !end testing
     istart_c=istart_c+(mbvctr_c+7*mbvctr_f)*ncplx
  enddo
END SUBROUTINE local_projector

!#############################################################################################################################################
!!****f* BigDFT/apply_local_projectors2
!#############################################################################################################################################
!! FUNCTION: Fills the projector pointer and applies the projectors to the wavefunctions
!!           
!!           
!! WARNING: 
!!         
!! SOURCE:
!!
subroutine apply_local_projectors2(ilr,iproc,localnorb,nspin,atoms,hx,hy,hz,Llr,Lnlpspd,orbs,projflg,psi,rxyz,hpsi,eproj)

  use module_base
  use module_types
  !use module_interfaces, exceptThisOne => apply_local_projectors

  implicit none

  !#######################################
  ! Subroutine Scalar Arguments
  !#######################################
  integer, intent(in) :: ilr,nspin,iproc,localnorb
  real(gp), intent(in) :: hx,hy,hz
  type(atoms_data),intent(in) :: atoms
  type(locreg_descriptors),intent(in) :: Llr
  type(nonlocal_psp_descriptors),intent(in) :: Lnlpspd  ! Local descriptors for the projectors
  type(orbitals_data),intent(in) :: orbs
  real(gp), intent(inout) :: eproj
  !#######################################
  ! Subroutine Array Arguments
  !#######################################
  integer,dimension(atoms%nat),intent(in) :: projflg
  !real(wp),dimension((Llr%wfd%nvctr_c+7*Llr%wfd%nvctr_f)*orbs%nspinor*LLr%localnorb*nspin),intent(in) :: psi  !local wavefunction
  !real(wp),dimension((Llr%wfd%nvctr_c+7*Llr%wfd%nvctr_f)*orbs%nspinor*LLr%localnorb*nspin),intent(inout):: hpsi ! local |p><p|Psi>
  real(wp),dimension((Llr%wfd%nvctr_c+7*Llr%wfd%nvctr_f)*orbs%nspinor*localnorb*nspin),intent(in) :: psi  !local wavefunction
  real(wp),dimension((Llr%wfd%nvctr_c+7*Llr%wfd%nvctr_f)*orbs%nspinor*localnorb*nspin),intent(inout):: hpsi ! local |p><p|Psi>
  real(gp), dimension(3,atoms%nat), intent(in) :: rxyz
  !#######################################
  ! Local Variables 
  !#######################################
  integer :: ikpt,istart_c,ncplx,jseg_c,iproj,iat,ityp,l,i,nwarnings
  integer :: isorb,ieorb,nspinor,iorb,istart_o,ispinor
  integer :: nels,ipsi,ii,iatom,iel
  integer :: jj,orbtot,ispin,ind,i_stat,i_all
  !integer,dimension(Llr%localnorb*nspin) :: inthisLocreg
  integer,dimension(localnorb*nspin) :: inthisLocreg
  !integer,dimension(:),allocatable :: inthisLocreg
  real(gp) :: kx,ky,kz,eproj_spinor
  real(wp),allocatable,dimension(:,:,:) :: psi_tmp
  real(wp),allocatable,dimension(:,:,:) :: hpsi_tmp
  real(wp),allocatable,dimension(:):: Lproj  !local projectors
  character(len=*), parameter :: subname='apply_local_projectors2'

!  First reshape the wavefunctions: psi_tmp(nels,norbs,nspinor)
   nels = Llr%wfd%nvctr_c+7*Llr%wfd%nvctr_f

   !!allocate(psi_tmp(nels,orbs%nspinor,orbs%norb),stat=i_stat)
   !!call memocc(i_stat,psi_tmp,'psi_tmp',subname)
   !!allocate(hpsi_tmp(nels,orbs%nspinor,orbs%norb),stat=i_stat)
   !!call memocc(i_stat,hpsi_tmp,'hpsi_tmp',subname)

   allocate(Lproj(Lnlpspd%nprojel),stat=i_stat)
   call memocc(i_stat,Lproj,'Lproj',subname)


!  format the number of orbitals in this locreg orbitals
   orbtot = 0
   do iorb=1,orbs%norbp
      !if (orbs%inWhichLocreg(iorb) == ilr) then
      if (orbs%inWhichLocregp(iorb) == ilr) then
         orbtot = orbtot+1
         inthisLocreg(orbtot) = iorb
      end if
   end do

   allocate(psi_tmp(nels,orbs%nspinor,orbtot),stat=i_stat)
   call memocc(i_stat,psi_tmp,'psi_tmp',subname)
   allocate(hpsi_tmp(nels,orbs%nspinor,orbtot),stat=i_stat)
   call memocc(i_stat,hpsi_tmp,'hpsi_tmp',subname)

   ! reshape the wavefunction
   ii=0
   !do iorb=1,Llr%Localnorb*nspin
   do iorb=1,localnorb*nspin
       do ispinor=1,orbs%nspinor
           do iel=1,nels
               ii=ii+1
               psi_tmp(iel,ispinor,iorb)=psi(ii)
               hpsi_tmp(iel,ispinor,iorb)=hpsi(ii)
           end do
       end do
   end do

   ieorb = orbtot   ! give an initial value because could skip whole loop on atoms (i.e. Li+ test)
   ikpt=orbs%iokpt(1)
   loop_kpt: do
      !features of the k-point ikpt
      kx=orbs%kpts(1,ikpt)
      ky=orbs%kpts(2,ikpt)
      kz=orbs%kpts(3,ikpt)

      !evaluate the complexity of the k-point
      if (kx**2 + ky**2 + kz**2 == 0.0_gp) then
         ncplx=1
      else
         ncplx=2
      end if

      ieorb = orbs%norbp  !initialize value in case no atoms have projectors
      jseg_c = 1
      iproj = 0
      iatom = 0
      do iat = 1,atoms%nat
         if(projflg(iat) == 0) cycle
         iatom = iatom +1
         istart_c = 1
         ityp=atoms%iatype(iat)

         do l=1,4 !generic case, also for HGHs (for GTH it will stop at l=2)
            do i=1,3 !generic case, also for HGHs (for GTH it will stop at i=2)
               if (atoms%psppar(l,i,ityp) /= 0.0_gp) then

!                 Second fill the projectors
!                 NOTE : idir was set to 0 because we don't care for derivatives
                  call local_projector(atoms%geocode,atoms%atomnames(ityp),iat,0,l,i,&
                       atoms%psppar(l,0,ityp),rxyz(1,iat),Llr,&
                       hx,hy,hz,kx,ky,kz,ncplx,Lnlpspd%nvctr_p(2*iatom-1),&
                       Lnlpspd%nvctr_p(2*iatom),Lnlpspd%nseg_p(2*iatom-1),Lnlpspd%nseg_p(2*iatom),&
                       Lnlpspd%keyv_p(jseg_c),Lnlpspd%keyg_p(1,jseg_c),Lproj(istart_c),nwarnings)

                  iproj=iproj+2*l-1
                  istart_c=istart_c+(Lnlpspd%nvctr_p(2*iatom-1)+7*Lnlpspd%nvctr_p(2*iatom))*(2*l-1)*ncplx
                  !print *,'iproc,istart_c,nlpspd%nprojel',istart_c,Lnlpspd%nprojel,ncplx,nlpspd%nprojel
                  if (istart_c > Lnlpspd%nprojel+1) stop 'istart_c > nprojel+1'
                  if (iproj > Lnlpspd%nproj) stop 'iproj > nproj'
               endif
            enddo
         enddo


!        Apply them on the wavefunctions in the overlap region
!        hpsi contains the new wavefunctions
         call orbs_in_kpt(ikpt,orbs,isorb,ieorb,nspinor)

         do iorb=isorb,ieorb
            do ii=1,orbtot
               if (inthisLocreg(ii) == iorb) then   !using ii and iorb to identify the orbitals because in linear case, the ordering is different
                                                    !orbitals are now orderer by locreg. So, iorb is the old numbering (i.e. in Global region)
                                                    !while ii is it's numbering in the locreg.

                  istart_o=1
                  do ispinor=1,nspinor,ncplx
                     eproj_spinor = 0.0_gp
                     if (ispinor >= 2) istart_o=1

                     !GTH and HGH pseudopotentials
                     do l=1,4
                        do i=1,3
                           if (atoms%psppar(l,i,ityp) /= 0.0_gp) then
                              call applyprojector(ncplx,l,i,atoms%psppar(0,0,ityp),atoms%npspcode(ityp),&
                                   Llr%wfd%nvctr_c,Llr%wfd%nvctr_f,Llr%wfd%nseg_c,&
                                   Llr%wfd%nseg_f,Llr%wfd%keyv,Llr%wfd%keyg,&
                                   Lnlpspd%nvctr_p(2*iatom-1),Lnlpspd%nvctr_p(2*iatom),Lnlpspd%nseg_p(2*iatom-1),&
                                   Lnlpspd%nseg_p(2*iatom),Lnlpspd%keyv_p(jseg_c),Lnlpspd%keyg_p(1,jseg_c),&
                                   Lproj(istart_o),psi_tmp(1,ispinor,ii),hpsi_tmp(1,ispinor,ii),eproj_spinor)

                               istart_o=istart_o+(Lnlpspd%nvctr_p(2*iatom-1)+7*Lnlpspd%nvctr_p(2*iatom))*(2*l-1)*ncplx
                           end if
                        enddo
                     enddo
                     eproj=eproj+&
                          orbs%kwgts(orbs%iokpt(iorb))*orbs%occup(iorb+orbs%isorb)*eproj_spinor
                  end do
               end if
            end do
         end do
         jseg_c = jseg_c + Lnlpspd%nseg_p(2*iatom - 1)+ Lnlpspd%nseg_p(2*iatom)
      end do  !on iat

     ! hpsi = reshape(hpsi_tmp,(/ (Llr%wfd%nvctr_c+7*Llr%wfd%nvctr_f)*orbs%nspinor*LLr%localnorb*nspin/))!,order=(/ 2, 3, 1 /))

      ind = 0
      hpsi = 0.0_wp
      do ispin = 1,nspin                 !is the order correct for spin and spinor?
         do ispinor=1,orbs%nspinor
            !do ii=1,Llr%localnorb
            do ii=1,localnorb
               do jj=1,Llr%wfd%nvctr_c+7*Llr%wfd%nvctr_f
                  !hpsi(ind+jj) = hpsi_tmp(jj,ispinor,ii+(ispin-1)*Llr%localnorb)
                  hpsi(ind+jj) = hpsi_tmp(jj,ispinor,ii+(ispin-1)*localnorb)
               end do
               ind = ind + Llr%wfd%nvctr_c+7*Llr%wfd%nvctr_f
            end do
         end do
      end do
      if (iproj /= Lnlpspd%nproj) stop 'incorrect number of projectors created'
      if (ieorb == orbs%norbp) exit loop_kpt
      ikpt=ikpt+1
   end do loop_kpt

   !deallocate arrays
    i_all = -product(shape(psi_tmp))*kind(psi_tmp)
    deallocate(psi_tmp,stat=i_stat)
    call memocc(i_stat,i_all,'psi_tmp',subname)
    i_all = -product(shape(hpsi_tmp))*kind(hpsi_tmp)
    deallocate(hpsi_tmp,stat=i_stat)
    call memocc(i_stat,i_all,'hpsi_tmp',subname)
    i_all = -product(shape(Lproj))*kind(Lproj)
    deallocate(Lproj,stat=i_stat)
    call memocc(i_stat,i_all,'Lproj',subname)


END SUBROUTINE apply_local_projectors2


subroutine ApplyProjectorsLinear(iproc,hx,hy,hz,atoms,Lzd,orbs,rxyz,psi,hpsi,eproj)

  use module_base
  use module_types
  !use module_interfaces, exceptThisOne => apply_local_projectors

  implicit none

  !#######################################
  ! Subroutine Scalar Arguments
  !#######################################
  integer, intent(in) :: iproc
  real(gp), intent(in) :: hx,hy,hz
  type(atoms_data),intent(in) :: atoms
  type(local_zone_descriptors),intent(in) :: Lzd
  type(orbitals_data),intent(in) :: orbs
  real(gp), intent(inout) :: eproj
  !#######################################
  ! Subroutine Array Arguments
  !#######################################
  real(wp),dimension(Lzd%Lpsidimtot),intent(in) :: psi  !local wavefunction
  real(wp),dimension(Lzd%Lpsidimtot),intent(inout):: hpsi ! H|Psi> + |p><p|Psi>
  real(gp), dimension(3,atoms%nat), intent(in) :: rxyz
  !#######################################
  ! Local Variables 
  !#######################################
  logical :: newvalue
  integer :: ikpt,istart_c,ncplx,jseg_c,iproj,iat,ityp,l,i,nwarnings
  integer :: isorb,ieorb,nspinor,istart_o,ispinor
  integer :: nels,ipsi,ii,iatom,iel,i_all,i_stat
  integer :: jj,kk,orbtot,ispin,ind,ispsi
  integer :: iorb,iorb2,ilr,ilr2,nilr
  integer,allocatable,dimension(:) :: ilrtable 
  real(gp) :: kx,ky,kz,eproj_spinor
  real(wp),allocatable,dimension(:,:,:) :: psi_tmp
  real(wp),allocatable,dimension(:,:,:) :: hpsi_tmp
  real(wp),allocatable,dimension(:):: Lproj  !local projectors
  character(len=*), parameter :: subname='ApplyProjectorsLinear'

  ! Create table of the different localization regions
  allocate(ilrtable(orbs%norbp),stat=i_stat)
  call memocc(i_stat,ilrtable,'ilrtable',subname)
  ilrtable = 0
  ii=0
  nels = 0.0
  do iorb=1,orbs%norbp
     newvalue=.true.
     ilr = orbs%inwhichlocreg(iorb+orbs%isorb)
     nels = max(nels,Lzd%Llr(ilr)%wfd%nvctr_c+7*Lzd%Llr(ilr)%wfd%nvctr_f)
     loop_iorb2: do iorb2=1,orbs%norbp
        if(ilrtable(iorb2) == ilr) then
           newvalue=.false.
           exit loop_iorb2
        end if
     end do loop_iorb2
     if (newvalue) then
       ii = ii + 1
       ilrtable(ii)=ilr
     end if
  end do
  nilr = ii

  ! Allocate arrays
  allocate(psi_tmp(nels,orbs%nspinor,orbs%norbp),stat=i_stat)
  call memocc(i_stat,psi_tmp,'psi_tmp',subname)
  allocate(hpsi_tmp(nels,orbs%nspinor,orbs%norbp),stat=i_stat)
  call memocc(i_stat,hpsi_tmp,'hpsi_tmp',subname)
  call razero(nels*orbs%nspinor*orbs%norbp,psi_tmp)
  call razero(nels*orbs%nspinor*orbs%norbp,hpsi_tmp)

  ! reshape the wavefunction
  ii=0
  do iorb=1,orbs%norbp
      ilr = orbs%inwhichlocreg(iorb+orbs%isorb)
      nels = Lzd%Llr(ilr)%wfd%nvctr_c+7*Lzd%Llr(ilr)%wfd%nvctr_f
      do ispinor=1,orbs%nspinor
          do iel=1,nels
              ii=ii+1
              psi_tmp(iel,ispinor,iorb)=psi(ii)
              hpsi_tmp(iel,ispinor,iorb)=hpsi(ii)
          end do
      end do
  end do

  do kk = 1,nilr
     ilr = ilrtable(kk)
  
     allocate(Lproj(Lzd%Lnlpspd(ilr)%nprojel),stat=i_stat)
     call memocc(i_stat,Lproj,'Lproj',subname)
  
     ieorb = orbs%norbp   ! give an initial value because could skip whole loop on atoms (i.e. Li+ test)
     ikpt=orbs%iokpt(1)
     loop_kpt: do
        !features of the k-point ikpt
        kx=orbs%kpts(1,ikpt)
        ky=orbs%kpts(2,ikpt)
        kz=orbs%kpts(3,ikpt)
  
        !evaluate the complexity of the k-point
        if (kx**2 + ky**2 + kz**2 == 0.0_gp) then
           ncplx=1
        else
           ncplx=2
        end if
  
        ieorb = orbs%norbp  !initialize value in case no atoms have projectors
        jseg_c = 1
        iproj = 0
        iatom = 0
        do iat = 1,atoms%nat
           if(Lzd%Llr(ilr)%projflg(iat) == 0) cycle
           iatom = iatom +1
           istart_c = 1
           ityp=atoms%iatype(iat)
  
           do l=1,4 !generic case, also for HGHs (for GTH it will stop at l=2)
              do i=1,3 !generic case, also for HGHs (for GTH it will stop at i=2)
                 if (atoms%psppar(l,i,ityp) /= 0.0_gp) then
  
                    ! Second fill the projectors
                    ! NOTE : idir was set to 0 because we don't care for derivatives
                    call local_projector(atoms%geocode,atoms%atomnames(ityp),iat,0,l,i,&
                         atoms%psppar(l,0,ityp),rxyz(1,iat),Lzd%Llr(ilr),&
                         hx,hy,hz,kx,ky,kz,ncplx,Lzd%Lnlpspd(ilr)%nvctr_p(2*iatom-1),&
                         Lzd%Lnlpspd(ilr)%nvctr_p(2*iatom),Lzd%Lnlpspd(ilr)%nseg_p(2*iatom-1),Lzd%Lnlpspd(ilr)%nseg_p(2*iatom),&
                         Lzd%Lnlpspd(ilr)%keyv_p(jseg_c),Lzd%Lnlpspd(ilr)%keyg_p(1,jseg_c),Lproj(istart_c),nwarnings)
                    iproj=iproj+2*l-1
                    istart_c=istart_c+(Lzd%Lnlpspd(ilr)%nvctr_p(2*iatom-1)+7*Lzd%Lnlpspd(ilr)%nvctr_p(2*iatom))*(2*l-1)*ncplx
                    if (istart_c > Lzd%Lnlpspd(ilr)%nprojel+1) stop 'istart_c > nprojel+1'
                    if (iproj > Lzd%Lnlpspd(ilr)%nproj) stop 'iproj > nproj'
                 endif
              enddo
           enddo
  
           ! Apply them on the wavefunctions in the overlap region
           ! hpsi contains the new wavefunctions
           call orbs_in_kpt(ikpt,orbs,isorb,ieorb,nspinor)
  
           do iorb=isorb,ieorb
              if (orbs%inwhichlocreg(iorb+orbs%isorb) /= ilr) cycle
              !! These two lines are new #################
              ilr = orbs%inwhichlocreg(iorb+orbs%isorb)
              if(.not.lzd%doHamAppl(ilr)) then
                  cycle
              end if


              !! #########################################
              istart_o=1
              do ispinor=1,nspinor,ncplx
                 eproj_spinor = 0.0_gp
                 if (ispinor >= 2) istart_o=1
  
                 !GTH and HGH pseudopotentials
                 do l=1,4
                    do i=1,3
                       if (atoms%psppar(l,i,ityp) /= 0.0_gp) then
                          call applyprojector(ncplx,l,i,atoms%psppar(0,0,ityp),atoms%npspcode(ityp),&
                               Lzd%Llr(ilr)%wfd%nvctr_c,Lzd%Llr(ilr)%wfd%nvctr_f,Lzd%Llr(ilr)%wfd%nseg_c,&
                               Lzd%Llr(ilr)%wfd%nseg_f,Lzd%Llr(ilr)%wfd%keyv,Lzd%Llr(ilr)%wfd%keyg,&
                               Lzd%Lnlpspd(ilr)%nvctr_p(2*iatom-1),Lzd%Lnlpspd(ilr)%nvctr_p(2*iatom),&
                               Lzd%Lnlpspd(ilr)%nseg_p(2*iatom-1),Lzd%Lnlpspd(ilr)%nseg_p(2*iatom),&
                               Lzd%Lnlpspd(ilr)%keyv_p(jseg_c),Lzd%Lnlpspd(ilr)%keyg_p(1,jseg_c),&
                               Lproj(istart_o),psi_tmp(1,ispinor,iorb),hpsi_tmp(1,ispinor,iorb),eproj_spinor)
  
                          istart_o=istart_o+(Lzd%Lnlpspd(ilr)%nvctr_p(2*iatom-1)+7*Lzd%Lnlpspd(ilr)%nvctr_p(2*iatom))*(2*l-1)*ncplx
                       end if
                    enddo
                 enddo
                 eproj=eproj+orbs%kwgts(orbs%iokpt(iorb))*orbs%occup(iorb+orbs%isorb)*eproj_spinor
              end do
           end do
           jseg_c = jseg_c + Lzd%Lnlpspd(ilr)%nseg_p(2*iatom - 1)+ Lzd%Lnlpspd(ilr)%nseg_p(2*iatom)
        end do  !on iat
        if (iproj /= Lzd%Lnlpspd(ilr)%nproj) stop 'incorrect number of projectors created'
        if (ieorb == orbs%norbp) exit loop_kpt
        ikpt=ikpt+1
     end do loop_kpt

     !deallocate arrays
     i_all = -product(shape(Lproj))*kind(Lproj)
     deallocate(Lproj,stat=i_stat)
     call memocc(i_stat,i_all,'Lproj',subname)
  end do

  i_all = -product(shape(ilrtable))*kind(ilrtable)
  deallocate(ilrtable,stat=i_stat)
  call memocc(i_stat,i_all,'ilrtable',subname)


  !reshape hpsi
  kk=0
  do iorb=1,orbs%norbp
     ilr = orbs%inwhichlocreg(iorb+orbs%isorb)
     nels = Lzd%Llr(ilr)%wfd%nvctr_c+7*Lzd%Llr(ilr)%wfd%nvctr_f
     do ispinor=1,orbs%nspinor
        do jj=1,nels
           kk=kk+1
           hpsi(kk) = hpsi_tmp(jj,ispinor,iorb)
        end do
     end do
  end do

  i_all = -product(shape(psi_tmp))*kind(psi_tmp)
  deallocate(psi_tmp,stat=i_stat)
  call memocc(i_stat,i_all,'psi_tmp',subname)
  i_all = -product(shape(hpsi_tmp))*kind(hpsi_tmp)
  deallocate(hpsi_tmp,stat=i_stat)
  call memocc(i_stat,i_all,'hpsi_tmp',subname)

end subroutine ApplyProjectorsLinear



subroutine segkeys_locSphere(n1,n2,n3,i1sc,i1ec,i2sc,i2ec,i3sc,i3ec,nseg,nvctr,keyg,keyv,&
     hx, hy, hz, locrad, locregCenter, nseg_loc,nvctr_loc,keyg_loc,keyv_loc)!,keymask)
  implicit none
  integer, intent(in) :: n1,n2,n3,i1sc,i1ec,i2sc,i2ec,i3sc,i3ec,nseg,nvctr,nseg_loc,nvctr_loc
  integer, dimension(nseg), intent(in) :: keyv
  integer, dimension(2,nseg), intent(in) :: keyg
  real(8),intent(in):: hx, hy, hz, locrad
  real(8),dimension(3),intent(in):: locregCenter
  integer, dimension(nseg_loc), intent(out) :: keyv_loc
  integer, dimension(2,nseg_loc), intent(out) :: keyg_loc!,keymask
  !local variables
  logical :: go,lseg
  integer :: iseg,jj,j0,j1,ii,i1,i2,i3,i0,i,ind,nsrt,nend,nvctr_check,n1l,n2l,n3l,i1l,i2l,i3l
  integer :: ngridp
  real(8):: cut, dx, dy, dz

  !dimensions of the localisation region (O:nIl)
  n1l=i1ec-i1sc
  n2l=i2ec-i2sc
  n3l=i3ec-i3sc

  !control variable
  nvctr_check=0
  !start and end points
  nsrt=0
  nend=0

  cut=locrad**2
  do iseg=1,nseg
     jj=keyv(iseg)
     j0=keyg(1,iseg)
     j1=keyg(2,iseg)
     ii=j0-1
     i3=ii/((n1+1)*(n2+1))
     ii=ii-i3*(n1+1)*(n2+1)
     i2=ii/(n1+1)
     i0=ii-i2*(n1+1)
     i1=i0+j1-j0
     !go=(i3sc <= i3 .and. i3 <= i3ec) .and. (i2sc <= i2 .and. i2 <= i2ec)
     lseg=.false.
     do i=i0,i1
        !index of the compressed function
        ind=i-i0+jj
        i1l=i-i1sc
        i2l=i2-i2sc
        i3l=i3-i3sc
        ngridp=i3l*((n1l+1)*(n2l+1)) + i2l*(n1l+1) + i1l+1

        dz=((i3*hz)-locregCenter(3))**2
        dy=((i2*hy)-locregCenter(2))**2
        dx=((i*hx)-locregCenter(1))**2
        if(dx+dy+dz<cut) then
        !if (go .and. (i1sc <= i .and. i <= i1ec)) then
           nvctr_check=nvctr_check+1
           if (.not. lseg) then
              nsrt=nsrt+1
              !keymask(1,nsrt)=ind
              keyg_loc(1,nsrt)=ngridp
              keyv_loc(nsrt)=nvctr_check
           end if
           lseg=.true.
        else
           if (lseg) then
              nend=nend+1
              !keymask(2,nend)=ind-1
              keyg_loc(2,nend)=ngridp-1
              lseg=.false.
           end if
        end if
     end do
     if (lseg) then
        nend=nend+1
        !keymask(2,nend)=ind
        keyg_loc(2,nend)=ngridp
     end if
  end do

  !check
  if (nvctr_check /= nvctr_loc .or. nend /= nsrt .or. nend /= nseg_loc) then
     write(*,'(1x,a,5(i6))')&
          'ERROR: problem in segkeys_locSphere',&
          nvctr_check,nvctr_loc,nend,nsrt,nseg_loc
     stop
  end if

END SUBROUTINE segkeys_locSphere
<|MERGE_RESOLUTION|>--- conflicted
+++ resolved
@@ -167,10 +167,9 @@
 
 !    Coarse part 
      if (Lnlpspd%nseg_p(2*iat-1) > 0) then
-<<<<<<< HEAD
         if(locregShape=='c') then
             call segkeys_loc(Glr%d%n1,Glr%d%n2,Glr%d%n3,isx,iex,isy,iey,isz,iez,&
-                Gseg,Gvctr,nlpspd%keyg_p(1,jseg),nlpspd%keyv_p(jseg),&
+            Gseg,nlpspd%keyg_p(1,jseg),nlpspd%keyv_p(jseg),&
                 Lnlpspd%nseg_p(2*iat-1),Lnlpspd%nvctr_p(2*iat-1),&
                 Lnlpspd%keyg_p(1,iseg),Lnlpspd%keyv_p(iseg))
         else if(locregShape=='s') then
@@ -180,12 +179,6 @@
                 Lnlpspd%nseg_p(2*iat-1),Lnlpspd%nvctr_p(2*iat-1),&
                 Lnlpspd%keyg_p(1,iseg),Lnlpspd%keyv_p(iseg))
         end if
-=======
-        call segkeys_loc(Glr%d%n1,Glr%d%n2,Glr%d%n3,isx,iex,isy,iey,isz,iez,&
-            Gseg,nlpspd%keyg_p(1,jseg),nlpspd%keyv_p(jseg),&
-            Lnlpspd%nseg_p(2*iat-1),Lnlpspd%nvctr_p(2*iat-1),&
-            Lnlpspd%keyg_p(1,iseg),Lnlpspd%keyv_p(iseg))
->>>>>>> 126d3509
      end if
 
      iseg = iseg + Lnlpspd%nseg_p(2*iat-1)      
@@ -196,10 +189,9 @@
         Gvctr = nlpspd%nvctr_p(2*iatom)-nlpspd%nvctr_p(2*iatom-1)!number of elements for global region
 
 !    Fine part 
-<<<<<<< HEAD
         if(locregShape=='c') then
             call segkeys_loc(Glr%d%n1,Glr%d%n2,Glr%d%n3,isx,iex,isy,iey,isz,iez,&
-                 Gseg,Gvctr,nlpspd%keyg_p(1,jseg),nlpspd%keyv_p(jseg),&
+             Gseg,nlpspd%keyg_p(1,jseg),nlpspd%keyv_p(jseg),&
                  Lnlpspd%nseg_p(2*iat),Lnlpspd%nvctr_p(2*iat),&
                  Lnlpspd%keyg_p(1,iseg),Lnlpspd%keyv_p(iseg))
         else if(locregShape=='s') then
@@ -209,13 +201,6 @@
                  Lnlpspd%nseg_p(2*iat),Lnlpspd%nvctr_p(2*iat),&
                  Lnlpspd%keyg_p(1,iseg),Lnlpspd%keyv_p(iseg))
         end if
-=======
-        call segkeys_loc(Glr%d%n1,Glr%d%n2,Glr%d%n3,isx,iex,isy,iey,isz,iez,&
-             Gseg,nlpspd%keyg_p(1,jseg),nlpspd%keyv_p(jseg),&
-             Lnlpspd%nseg_p(2*iat),Lnlpspd%nvctr_p(2*iat),&
-             Lnlpspd%keyg_p(1,iseg),Lnlpspd%keyv_p(iseg))
-
->>>>>>> 126d3509
         iseg = iseg + Lnlpspd%nseg_p(2*iat)
      end if 
   end do
