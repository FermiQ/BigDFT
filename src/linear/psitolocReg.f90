--- conflicted
+++ resolved
@@ -441,18 +441,10 @@
         if(lmin > Gmax) then
             isegstart=isegG
         end if
-<<<<<<< HEAD
-        if(Gmin > lmax) cycle local_loop_c 
-        if((lmin > Gmax) .or. (lmax < Gmin)) cycle global_loop_c
-
-=======
         if(Gmin > lmax) GOTO 1000 !cycle local_loop_c, CRAY-Compiler does not support cycle in OMP Task statement
-	
 
         if((lmin > Gmax) .or. (lmax < Gmin))  GOTO 2000 !cycle global_loop_c
 	
-
->>>>>>> 4f424c26
         ! Define the offset between the two segments
         offset = lmin - Gmin
         if(offset < 0) then
