--- conflicted
+++ resolved
@@ -330,54 +330,6 @@
 
 END SUBROUTINE Lpsi_to_global
 
-<<<<<<< HEAD
-subroutine local_overlap_matrices(norbe,norb1,norb2,nvctrp,nspin,nspinor,ndim_hamovr,hamovr,psi,psi2,hpsi,&
-                                  iorbst,iorbst2,imatrst)
-  use module_base
-  implicit none
-  integer, intent(in) :: norbe          ! total number of orbitals for overlap region
-  integer, intent(in) :: norb1          ! number of orbitals in first locreg
-  integer, intent(in) :: norb2          ! number of orbitals in second locreg
-  integer, intent(in) :: nvctrp,ndim_hamovr,nspin,nspinor
-  integer, intent(in) :: iorbst,iorbst2
-  integer, intent(inout) :: imatrst
-  real(wp), dimension(nspin*ndim_hamovr,2), intent(out) :: hamovr
-  real(wp), dimension(nvctrp*nspinor,norbe), intent(in) :: psi,psi2,hpsi
-  !local variables
-  integer :: ncomp,ncplx!,ispin
-  !WARNING: here nspin=1 for nspinor=4
-  if(nspinor == 1) then
-     ncplx=1
-  elseif(nspinor == 2) then
-     ncplx=2
-     ncomp=1
-  else if (nspinor == 4) then
-     ncplx=2
-     ncomp=2
-  end if
-
-     if (nspinor ==1) then
-        call gemm('T','N',norb1,norb2,nvctrp,1.0_wp,psi(1,iorbst),max(1,nvctrp),&
-             hpsi(1,iorbst2),max(1,nvctrp),&
-             0.0_wp,hamovr(imatrst,1),norb1)
-        !here probably dsyrk can be used
-        call gemm('T','N',norb1,norb2,nvctrp,1.0_wp,psi(1,iorbst),max(1,nvctrp),&
-             psi2(1,iorbst2),max(1,nvctrp),0.0_wp,hamovr(imatrst,2),norb1)
-     else
-        call c_gemm('C','N',norb1,norb2,ncomp*nvctrp,(1.0_wp,0.0_wp),psi(1,iorbst),&
-             max(1,ncomp*nvctrp),hpsi(1,iorbst2),max(1,ncomp*nvctrp),&
-             (0.0_wp,0.0_wp),hamovr(imatrst,1),norb1)
-        !here probably zherk can be used
-        call c_gemm('C','N',norb2,norb1,ncomp*nvctrp,(1.0_wp,0.0_wp),psi(1,iorbst),&
-             max(1,ncomp*nvctrp),psi2(1,iorbst2),max(1,ncomp*nvctrp),&
-             (0.0_wp,0.0_wp),hamovr(imatrst,2),norb1)
-     end if
-
-     imatrst =imatrst+ncplx*norb1*norb2
-
-END SUBROUTINE local_overlap_matrices
-=======
->>>>>>> 8d9ebb56
 
 !> Tranform one wavefunction between Global region and localisation region
 subroutine psi_to_locreg2(iproc, nproc, ldim, gdim, Llr, Glr, gpsi, lpsi)
