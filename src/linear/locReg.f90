!> @file
!! Locallisation regions
!! @author
!!    Copyright (C) 2011-2012 BigDFT group
!!    This file is distributed under the terms of the
!!    GNU General Public License, see ~/COPYING file
!!    or http://www.gnu.org/copyleft/gpl.txt .
!!    For the list of contributors, see ~/AUTHORS


!> Determine a set of localisation regions from the centers and the radii.
!! cut in cubes the global reference system
subroutine determine_locreg_periodic(iproc,nlr,cxyz,locrad,hx,hy,hz,Glr,Llr,calculateBounds)!,outofzone)
  use module_base
  use module_types
  implicit none
  integer, intent(in) :: iproc
  integer, intent(in) :: nlr
  real(gp), intent(in) :: hx,hy,hz
  type(locreg_descriptors), intent(in) :: Glr
  real(gp), dimension(nlr), intent(in) :: locrad
  real(gp), dimension(3,nlr), intent(in) :: cxyz
  type(locreg_descriptors), dimension(nlr), intent(out) :: Llr
  logical,dimension(nlr),intent(in):: calculateBounds
!  integer, dimension(3,nlr),intent(out) :: outofzone
  !local variables
  character(len=*), parameter :: subname='determine_locreg'
  logical :: Gperx,Gpery,Gperz,Lperx,Lpery,Lperz, calculate
  logical :: warningx,warningy,warningz
  integer :: Gnbl1,Gnbl2,Gnbl3,Gnbr1,Gnbr2,Gnbr3
  integer :: Lnbl1,Lnbl2,Lnbl3,Lnbr1,Lnbr2,Lnbr3
  integer :: ilr,isx,isy,isz,iex,iey,iez
  integer :: ln1,ln2,ln3, iorb, jproc, jlr
  integer :: ierr 
  integer,dimension(3) :: outofzone
  real(gp) :: rx,ry,rz,cutoff  
  !!if (iproc == 0) then
  !!   write(*,*)'Inside determine_locreg_periodic:'
  !!end if



  !determine the limits of the different localisation regions
  do ilr=1,nlr

     !initialize out of zone and logicals
     outofzone (:) = 0     
     warningx = .false.
     warningy = .false.
     warningz = .false.  

     rx=cxyz(1,ilr)
     ry=cxyz(2,ilr)
     rz=cxyz(3,ilr)
     llr(ilr)%locregCenter(1)=rx
     llr(ilr)%locregCenter(2)=ry
     llr(ilr)%locregCenter(3)=rz

     cutoff=locrad(ilr)
     llr(ilr)%locrad=cutoff

     isx=floor((rx-cutoff)/hx)
     isy=floor((ry-cutoff)/hy)
     isz=floor((rz-cutoff)/hz)

     iex=ceiling((rx+cutoff)/hx)
     iey=ceiling((ry+cutoff)/hy)
     iez=ceiling((rz+cutoff)/hz)

     ln1 = iex-isx
     ln2 = iey-isy
     ln3 = iez-isz

     ! First check if localization region fits inside box
!!!     if (iproc == 0 .and. verbose > 1) then
!!!        if ((iex - isx >= Glr%d%n1 - 14) .and. (warningx .eqv. .false.)) then
!!!           write(*,*)'Width of direction x :',(iex - isx)*hx,' of localization region:',ilr
!!!           write(*,*)'is close or exceeds to the width of the simulation box:',Glr%d%n1*hx
!!!           write(*,*)'Increasing the simulation box is recommended. The code will use the '
!!!           write(*,*)'simulation box width. This is the only warning for x direction.'
!!!           warningx = .true.
!!!        end if
!!!        if ((iey - isy >= Glr%d%n2 - 14) .and. (warningy .eqv. .false.)) then
!!!           write(*,*)'Width of direction y :',(iey - isy)*hy,' of localization region:',ilr
!!!           write(*,*)'is close or exceeds to the width of the simulation box:',Glr%d%n2*hy,'.'
!!!           write(*,*)'Increasing the simulation box is recommended. The code will use the width'
!!!           write(*,*)'of the simulation box. This is the only warning for y direction.'
!!!           warningy = .true.
!!!        end if
!!!        if ((iez - isz >= Glr%d%n3 - 14) .and. (warningz .eqv. .false.)) then
!!!           write(*,*)'Width of direction z :',(iez - isz)*hz,' of localization region:',ilr
!!!           write(*,*)'is close or exceeds to the width of the simulation box:',Glr%d%n3*hz,'.'
!!!           write(*,*)'Increasing the simulation box is recommended. The code will use the width'
!!!           write(*,*)'of the simulation box. This is the only warning for z direction.'
!!!           warningz = .true.
!!!        end if 
!!!     end if

     ! Localization regions should always have free boundary conditions
     Llr(ilr)%geocode='F'

     !assign the starting/ending points and outofzone for the different
     ! geometries
     select case(Glr%geocode)
     case('F')
        isx=max(isx,Glr%ns1)
        isy=max(isy,Glr%ns2)
        isz=max(isz,Glr%ns3)

        iex=min(iex,Glr%ns1+Glr%d%n1)
        iey=min(iey,Glr%ns2+Glr%d%n2)
        iez=min(iez,Glr%ns3+Glr%d%n3)

     case('S')
        ! Get starting and ending for x direction     
        if (iex - isx >= Glr%d%n1) then       
           isx=Glr%ns1
           iex=Glr%ns1 + Glr%d%n1
        else
           isx=modulo(isx,Glr%d%n1+1) + Glr%ns1
           iex= ln1 + isx
           if (iex > Glr%ns1+Glr%d%n1) then
              outofzone(1)=modulo(iex,Glr%d%n1+1)
           end if           
        end if
        
        ! Get starting and ending for y direction (perpendicular to surface)
        isy=max(isy,Glr%ns2)
        iey=min(iey,Glr%ns2 + Glr%d%n2)
        outofzone(2) = 0

        !Get starting and ending for z direction
        if (iez - isz >= Glr%d%n3) then
           isz=Glr%ns3 
           iez=Glr%ns3 + Glr%d%n3
        else
           isz=modulo(isz,Glr%d%n3+1) +  Glr%ns3
           iez= ln3 + isz
           if (iez > Glr%ns3+Glr%d%n3) then
              outofzone(3)=modulo(iez,Glr%d%n3+1)
           end if 
        end if

     case('P')
         ! Get starting and ending for x direction     
        if (iex - isx >= Glr%d%n1) then       
           isx=Glr%ns1
           iex=Glr%ns1 + Glr%d%n1
        else
           isx=modulo(isx,Glr%d%n1+1) + Glr%ns1
           iex= ln1 + isx
           if (iex > Glr%ns1+Glr%d%n1) then
              outofzone(1)=modulo(iex,Glr%d%n1+1)
           end if           
        end if
        
        ! Get starting and ending for y direction (perpendicular to surface)
        if (iey - isy >= Glr%d%n2) then       
           isy=Glr%ns2
           iey=Glr%ns2 + Glr%d%n2
         else
           isy=modulo(isy,Glr%d%n2+1) + Glr%ns2
           iey= ln2 + isy
           if (iey > Glr%ns2+Glr%d%n2) then
              outofzone(2)=modulo(iey,Glr%d%n2+1)
           end if           
        end if

        !Get starting and ending for z direction
        if (iez - isz >= Glr%d%n3) then
           isz=Glr%ns3 
           iez=Glr%ns3 + Glr%d%n3
        else
           isz=modulo(isz,Glr%d%n3+1) +  Glr%ns3
           iez= ln3 + isz
           if (iez > Glr%ns3+Glr%d%n3) then
              outofzone(3)=modulo(iez,Glr%d%n3+1)
           end if 
        end if
     end select

     !values for the starting point of the cube for wavelet grid
     Llr(ilr)%ns1=isx
     Llr(ilr)%ns2=isy
     Llr(ilr)%ns3=isz

     !dimensions of the localisation region
     Llr(ilr)%d%n1=iex-isx
     Llr(ilr)%d%n2=iey-isy
     Llr(ilr)%d%n3=iez-isz

     !assign outofzone
     Llr(ilr)%outofzone(:) = outofzone(:)

     ! Set the conditions for ext_buffers (conditions for buffer size)
     Gperx=(Glr%geocode /= 'F')
     Gpery=(Glr%geocode == 'P')
     Gperz=(Glr%geocode /= 'F')
     Lperx=(Llr(ilr)%geocode /= 'F')
     Lpery=(Llr(ilr)%geocode == 'P')
     Lperz=(Llr(ilr)%geocode /= 'F')

     !calculate the size of the buffers of interpolating function grid
     call ext_buffers(Gperx,Gnbl1,Gnbr1)
     call ext_buffers(Gpery,Gnbl2,Gnbr2)
     call ext_buffers(Gperz,Gnbl3,Gnbr3)
     call ext_buffers(Lperx,Lnbl1,Lnbr1)
     call ext_buffers(Lpery,Lnbl2,Lnbr2)
     call ext_buffers(Lperz,Lnbl3,Lnbr3)

     !starting point of the region for interpolating functions grid
     Llr(ilr)%nsi1= 2 * Llr(ilr)%ns1 - (Lnbl1 - Gnbl1)
     Llr(ilr)%nsi2= 2 * Llr(ilr)%ns2 - (Lnbl2 - Gnbl2)
     Llr(ilr)%nsi3= 2 * Llr(ilr)%ns3 - (Lnbl3 - Gnbl3)

     !dimensions of the fine grid inside the localisation region
     Llr(ilr)%d%nfl1=max(isx,Glr%d%nfl1)-isx ! should we really substract isx (probably because the routines are coded with 0 as origin)?
     Llr(ilr)%d%nfl2=max(isy,Glr%d%nfl2)-isy
     Llr(ilr)%d%nfl3=max(isz,Glr%d%nfl3)-isz
     
     !NOTE: This will not work with symmetries (must change it)
     Llr(ilr)%d%nfu1=min(iex,Glr%d%nfu1)-isx
     Llr(ilr)%d%nfu2=min(iey,Glr%d%nfu2)-isy
     Llr(ilr)%d%nfu3=min(iez,Glr%d%nfu3)-isz

     !dimensions of the interpolating scaling functions grid (reduce to +2 for periodic)
     if(Llr(ilr)%geocode == 'F') then
        Llr(ilr)%d%n1i=2*Llr(ilr)%d%n1+31
        Llr(ilr)%d%n2i=2*Llr(ilr)%d%n2+31
        Llr(ilr)%d%n3i=2*Llr(ilr)%d%n3+31
     else if(Llr(ilr)%geocode == 'S') then
        Llr(ilr)%d%n1i=2*Llr(ilr)%d%n1+2
        Llr(ilr)%d%n2i=2*Llr(ilr)%d%n2+31
        Llr(ilr)%d%n3i=2*Llr(ilr)%d%n3+2
     else
        Llr(ilr)%d%n1i=2*Llr(ilr)%d%n1+2
        Llr(ilr)%d%n2i=2*Llr(ilr)%d%n2+2
        Llr(ilr)%d%n3i=2*Llr(ilr)%d%n3+2
     end if

!DEBUG
!!     if (iproc == 0) then
!!        write(*,*)'Description of zone:',ilr
!!        write(*,*)'ns:',Llr(ilr)%ns1,Llr(ilr)%ns2,Llr(ilr)%ns3
!!        write(*,*)'ne:',Llr(ilr)%ns1+Llr(ilr)%d%n1,Llr(ilr)%ns2+Llr(ilr)%d%n2,Llr(ilr)%ns3+Llr(ilr)%d%n3
!!        write(*,*)'n:',Llr(ilr)%d%n1,Llr(ilr)%d%n2,Llr(ilr)%d%n3
!!        write(*,*)'nfl:',Llr(ilr)%d%nfl1,Llr(ilr)%d%nfl2,Llr(ilr)%d%nfl3
!!        write(*,*)'nfu:',Llr(ilr)%d%nfu1,Llr(ilr)%d%nfu2,Llr(ilr)%d%nfu3
!!        write(*,*)'ni:',Llr(ilr)%d%n1i,Llr(ilr)%d%n2i,Llr(ilr)%d%n3i
!!        write(*,*)'outofzone',ilr,':',outofzone(:)
!!     end if
!DEBUG

    ! construct the wavefunction descriptors (wfd)
     call determine_wfd_periodicity(ilr,nlr,Glr,Llr)

     ! Sould check if nfu works properly... also relative to locreg!!
     !if the localisation region is isolated build also the bounds
     if (Llr(ilr)%geocode=='F') then
        ! Check whether the bounds shall be calculated. Do this only if the currect process handles
        ! orbitals in the current localization region.
        if(calculateBounds(ilr)) then
!           print *,'===>ilr',ilr,Llr(ilr)%d%n1,Llr(ilr)%d%n2,Llr(ilr)%d%n3,Llr(ilr)%outofzone
            call locreg_bounds(Llr(ilr)%d%n1,Llr(ilr)%d%n2,Llr(ilr)%d%n3,&
                 Llr(ilr)%d%nfl1,Llr(ilr)%d%nfu1,Llr(ilr)%d%nfl2,Llr(ilr)%d%nfu2,&
                 Llr(ilr)%d%nfl3,Llr(ilr)%d%nfu3,Llr(ilr)%wfd,Llr(ilr)%bounds)
        end if
     end if
  end do !on ilr

END SUBROUTINE determine_locreg_periodic


!> Determines the the wavefunction descriptors,wfd, and fine grid upper limit of locreg 
!! taking into account the pediodicity
!!          
!! @warning
!!    We assign Llr%nfl and llr%nfu with respect to the origin of the local zone, like in determine_locreg. 
subroutine determine_wfd_periodicity(ilr,nlr,Glr,Llr)!,outofzone)

  use module_base
  use module_types
 
  implicit none

  ! Subroutine Scalar Arguments
  integer,intent(in) :: ilr,nlr
  type(locreg_descriptors),intent(in) :: Glr  ! Global grid descriptor
  type(locreg_descriptors),dimension(nlr),intent(inout) :: Llr  ! Localization grid descriptors 
  
  !Subroutine Array Arguments
!  integer,dimension(3,nlr),intent(in) :: outofzone  ! array indicating the directions in which the locreg exceeds the Glr

  !local variables
  integer :: ii
  integer,dimension(3) :: Gife,Gifs,iedir,isdir,Lifs,Life,period
  integer :: nseg_c,nseg_f,nvctr_c,nvctr_f      ! total number of sgements and elements
  character(len=*), parameter :: subname='determine_wfd_periodicity'

   !starting point of locreg (always inside locreg)
   isdir(1) = Llr(ilr)%ns1
   isdir(2) = Llr(ilr)%ns2
   isdir(3) = Llr(ilr)%ns3
   !ending point of locreg (can be outside the simulation box)
   iedir(1) = Llr(ilr)%ns1 + Llr(ilr)%d%n1
   iedir(2) = Llr(ilr)%ns2 + Llr(ilr)%d%n2
   iedir(3) = Llr(ilr)%ns3 + Llr(ilr)%d%n3
   ! starting and ending point of fine grid in Global region
   Gifs(1) = Glr%d%nfl1 + Glr%ns1
   Gifs(2) = Glr%d%nfl2 + Glr%ns2
   Gifs(3) = Glr%d%nfl3 + Glr%ns3
   Gife(1) = Glr%d%nfu1 + Glr%ns1
   Gife(2) = Glr%d%nfu2 + Glr%ns2
   Gife(3) = Glr%d%nfu3 + Glr%ns3
   ! periodicity
   period(1) = Glr%d%n1
   period(2) = Glr%d%n2
   period(3) = Glr%d%n3

   ! Determine starting point of the fine grid in locreg
   do ii=1,3
      if (Llr(ilr)%outofzone(ii) > 0) then
         ! When periodicity, we must check for 2 different situations:
         ! (1) : starting of locreg before or in fine grid zone
         if (isdir(ii) < Gife(ii)) Lifs(ii) = max(isdir(ii),Gifs(ii))-isdir(ii)
         ! (2) : starting point after fine grid
         if (isdir(ii) > Gife(ii)) Lifs(ii) = max(isdir(ii),Gifs(ii)+period(ii))-isdir(ii)
      else
          Lifs(ii) = max(isdir(ii),Gifs(ii))-isdir(ii)
      end if 
   end do

   ! Determine ending point of the fine grid in locreg
   do ii=1,3
      if(Llr(ilr)%outofzone(ii) > 0) then
         !When periodicity, we must check for three different situations:
         ! (1) : ending of locreg before fine grid zone
         if(iedir(ii) < (Gifs(ii) + period(ii))) Life(ii) = Gife(ii)-isdir(ii)
         ! (2) : ending of locreg in fine grid zone
         if(iedir(ii) > (Gifs(ii) + period(ii)) .and. iedir(ii) < (Gife(ii) + period(ii))) then
           Life(ii) = iedir(ii)-isdir(ii)
         end if
         ! (3) : ending of locreg after ending of fine grid zone
         if(iedir(ii) > (Gife(ii)+period(ii))) Life(ii) = Gife(ii) + period(ii)-isdir(ii)
      else
         Life(ii) = min(iedir(ii),Gife(ii))-isdir(ii)
      end if
   end do

   ! Assign values to Llr
   Llr(ilr)%d%nfl1 = Lifs(1)
   Llr(ilr)%d%nfl2 = Lifs(2)
   Llr(ilr)%d%nfl3 = Lifs(3)
   Llr(ilr)%d%nfu1 = Life(1)
   Llr(ilr)%d%nfu2 = Life(2)
   Llr(ilr)%d%nfu3 = Life(3)

   ! define the wavefunction descriptors inside the localisation region
   !coarse part
   call num_segkeys_periodic(Glr%d%n1,Glr%d%n2,Glr%d%n3,isdir(1),iedir(1),isdir(2),&
          iedir(2),isdir(3),iedir(3),Glr%wfd%nseg_c,Glr%wfd%nvctr_c,&
          Glr%wfd%keygloc(1,1),Glr%wfd%keyvloc(1),nseg_c,nvctr_c,Llr(ilr)%outofzone(:))
   !fine part
   call num_segkeys_periodic(Glr%d%n1,Glr%d%n2,Glr%d%n3,isdir(1),iedir(1),isdir(2),&
          iedir(2),isdir(3),iedir(3),Glr%wfd%nseg_f,Glr%wfd%nvctr_f,&
          Glr%wfd%keygloc(1,Glr%wfd%nseg_c+min(1,Glr%wfd%nseg_f)),&
          Glr%wfd%keyvloc(Glr%wfd%nseg_c+min(1,Glr%wfd%nseg_f)),nseg_f,nvctr_f,Llr(ilr)%outofzone(:))

   ! Assign the values to Llr
   Llr(ilr)%wfd%nseg_c = nseg_c
   Llr(ilr)%wfd%nseg_f = nseg_f
   Llr(ilr)%wfd%nvctr_c= nvctr_c
   Llr(ilr)%wfd%nvctr_f= nvctr_f

   !allocate the wavefunction descriptors following the needs
   call allocate_wfd(Llr(ilr)%wfd,subname)

   !Now, fill the descriptors:
   !coarse part
   call segkeys_periodic(Glr%d%n1,Glr%d%n2,Glr%d%n3,isdir(1),iedir(1),&
        isdir(2),iedir(2),isdir(3),iedir(3),&
        Glr%wfd%nseg_c,Glr%wfd%nvctr_c,Glr%wfd%keygloc(1,1),Glr%wfd%keyvloc(1),&
        Llr(ilr)%wfd%nseg_c,Llr(ilr)%wfd%nvctr_c,&
        Llr(ilr)%wfd%keygloc(1,1),Llr(ilr)%wfd%keyglob(1,1),Llr(ilr)%wfd%keyvloc(1),&
        Llr(ilr)%wfd%keyvglob(1),&
        Llr(ilr)%outofzone(:))

   !fine part
   call segkeys_periodic(Glr%d%n1,Glr%d%n2,Glr%d%n3,isdir(1),iedir(1),&
        isdir(2),iedir(2),isdir(3),iedir(3),Glr%wfd%nseg_f,Glr%wfd%nvctr_f,&
        Glr%wfd%keygloc(1,Glr%wfd%nseg_c+min(1,Glr%wfd%nseg_f)),&
        Glr%wfd%keyvloc(Glr%wfd%nseg_c+min(1,Glr%wfd%nseg_f)),&
        Llr(ilr)%wfd%nseg_f,Llr(ilr)%wfd%nvctr_f,&
        Llr(ilr)%wfd%keygloc(1,Llr(ilr)%wfd%nseg_c+min(1,Llr(ilr)%wfd%nseg_f)),&
        Llr(ilr)%wfd%keyglob(1,Llr(ilr)%wfd%nseg_c+min(1,Llr(ilr)%wfd%nseg_f)),&
        Llr(ilr)%wfd%keyvloc(Llr(ilr)%wfd%nseg_c+min(1,Llr(ilr)%wfd%nseg_f)),&
        Llr(ilr)%wfd%keyvglob(Llr(ilr)%wfd%nseg_c+min(1,Llr(ilr)%wfd%nseg_f)),&
        Llr(ilr)%outofzone(:))


END SUBROUTINE determine_wfd_periodicity


!!$subroutine determine_locregSphere(iproc,nlr,cxyz,locrad,hx,hy,hz,Glr,Llr,calculateBounds)!,outofzone)
!!$  use module_base
!!$  use module_types
!!$  implicit none
!!$  integer, intent(in) :: iproc
!!$  integer, intent(in) :: nlr
!!$  real(gp), intent(in) :: hx,hy,hz
!!$  type(locreg_descriptors), intent(in) :: Glr
!!$  real(gp), dimension(nlr), intent(in) :: locrad
!!$  real(gp), dimension(3,nlr), intent(in) :: cxyz
!!$  type(locreg_descriptors), dimension(nlr), intent(out) :: Llr
!!$  logical,dimension(nlr),intent(in):: calculateBounds
!!$!  integer, dimension(3,nlr),intent(out) :: outofzone
!!$  !local variables
!!$  character(len=*), parameter :: subname='determine_locreg'
!!$  logical :: Gperx,Gpery,Gperz,Lperx,Lpery,Lperz, calculate
!!$  logical :: warningx,warningy,warningz
!!$  integer :: Gnbl1,Gnbl2,Gnbl3,Gnbr1,Gnbr2,Gnbr3
!!$  integer :: Lnbl1,Lnbl2,Lnbl3,Lnbr1,Lnbr2,Lnbr3
!!$  integer :: ilr,isx,isy,isz,iex,iey,iez
!!$  integer :: ln1,ln2,ln3, iorb, jproc, jlr
!!$  integer :: ierr 
!!$  integer,dimension(3) :: outofzone
!!$  real(gp) :: rx,ry,rz,cutoff  
!!$
!!$
!!$  !initialize out of zone and logicals
!!$  outofzone (:) = 0     
!!$  warningx = .false.
!!$  warningy = .false.
!!$  warningz = .false.  
!!$
!!$  !determine the limits of the different localisation regions
!!$  do ilr=1,nlr
!!$
!!$     rx=cxyz(1,ilr)
!!$     ry=cxyz(2,ilr)
!!$     rz=cxyz(3,ilr)
!!$     llr(ilr)%locregCenter(1)=rx
!!$     llr(ilr)%locregCenter(2)=ry
!!$     llr(ilr)%locregCenter(3)=rz
!!$
!!$     cutoff=locrad(ilr)
!!$     llr(ilr)%locrad=cutoff
!!$
!!$     ! Determine the extrema of this localization regions (using only the coarse part, since this is always larger or equal than the fine part).
!!$     call determine_boxbounds_sphere(glr%d%n1, glr%d%n2, glr%d%n3, glr%ns1, glr%ns2, glr%ns3, hx, hy, hz, &
!!$          cutoff, llr(ilr)%locregCenter, &
!!$           glr%wfd%nseg_c, glr%wfd%keygloc, glr%wfd%keyvloc, isx, isy, isz, iex, iey, iez)
!!$
!!$     ln1 = iex-isx
!!$     ln2 = iey-isy
!!$     ln3 = iez-isz
!!$
!!$
!!$     ! Localization regions should always have free boundary conditions
!!$     Llr(ilr)%geocode='F'
!!$
!!$     !assign the starting/ending points and outofzone for the different
!!$     ! geometries
!!$     select case(Glr%geocode)
!!$     case('F')
!!$        isx=max(isx,Glr%ns1)
!!$        isy=max(isy,Glr%ns2)
!!$        isz=max(isz,Glr%ns3)
!!$
!!$        iex=min(iex,Glr%ns1+Glr%d%n1)
!!$        iey=min(iey,Glr%ns2+Glr%d%n2)
!!$        iez=min(iez,Glr%ns3+Glr%d%n3)
!!$
!!$     case('S')
!!$        ! Get starting and ending for x direction     
!!$        if (iex - isx >= Glr%d%n1) then       
!!$           isx=Glr%ns1
!!$           iex=Glr%ns1 + Glr%d%n1
!!$        else
!!$           isx=modulo(isx,Glr%d%n1+1) + Glr%ns1
!!$           iex= ln1 + isx
!!$           if (iex > Glr%ns1+Glr%d%n1) then
!!$              outofzone(1)=modulo(iex,Glr%d%n1+1)
!!$           end if           
!!$        end if
!!$        
!!$        ! Get starting and ending for y direction (perpendicular to surface)
!!$        isy=max(isy,Glr%ns2)
!!$        iey=min(iey,Glr%ns2 + Glr%d%n2)
!!$        outofzone(2) = 0
!!$
!!$        !Get starting and ending for z direction
!!$        if (iez - isz >= Glr%d%n3) then
!!$           isz=Glr%ns3 
!!$           iez=Glr%ns3 + Glr%d%n3
!!$        else
!!$           isz=modulo(isz,Glr%d%n3+1) +  Glr%ns3
!!$           iez= ln3 + isz
!!$           if (iez > Glr%ns3+Glr%d%n3) then
!!$              outofzone(3)=modulo(iez,Glr%d%n3+1)
!!$           end if 
!!$        end if
!!$
!!$     case('P')
!!$         ! Get starting and ending for x direction     
!!$        if (iex - isx >= Glr%d%n1) then       
!!$           isx=Glr%ns1
!!$           iex=Glr%ns1 + Glr%d%n1
!!$        else
!!$           isx=modulo(isx,Glr%d%n1+1) + Glr%ns1
!!$           iex= ln1 + isx
!!$           if (iex > Glr%ns1+Glr%d%n1) then
!!$              outofzone(1)=modulo(iex,Glr%d%n1+1)
!!$           end if           
!!$        end if
!!$        
!!$        ! Get starting and ending for y direction (perpendicular to surface)
!!$        if (iey - isy >= Glr%d%n2) then       
!!$           isy=Glr%ns2
!!$           iey=Glr%ns2 + Glr%d%n2
!!$         else
!!$           isy=modulo(isy,Glr%d%n2+1) + Glr%ns2
!!$           iey= ln2 + isy
!!$           if (iey > Glr%ns2+Glr%d%n2) then
!!$              outofzone(2)=modulo(iey,Glr%d%n2+1)
!!$           end if           
!!$        end if
!!$
!!$        !Get starting and ending for z direction
!!$        if (iez - isz >= Glr%d%n3) then
!!$           isz=Glr%ns3 
!!$           iez=Glr%ns3 + Glr%d%n3
!!$        else
!!$           isz=modulo(isz,Glr%d%n3+1) +  Glr%ns3
!!$           iez= ln3 + isz
!!$           if (iez > Glr%ns3+Glr%d%n3) then
!!$              outofzone(3)=modulo(iez,Glr%d%n3+1)
!!$           end if 
!!$        end if
!!$     end select
!!$
!!$     !values for the starting point of the cube for wavelet grid
!!$     Llr(ilr)%ns1=isx
!!$     Llr(ilr)%ns2=isy
!!$     Llr(ilr)%ns3=isz
!!$
!!$     !dimensions of the localisation region
!!$     Llr(ilr)%d%n1=iex-isx
!!$     Llr(ilr)%d%n2=iey-isy
!!$     Llr(ilr)%d%n3=iez-isz
!!$
!!$     !assign outofzone
!!$     Llr(ilr)%outofzone(:) = outofzone(:)
!!$
!!$     ! Set the conditions for ext_buffers (conditions for buffer size)
!!$     Gperx=(Glr%geocode /= 'F')
!!$     Gpery=(Glr%geocode == 'P')
!!$     Gperz=(Glr%geocode /= 'F')
!!$     Lperx=(Llr(ilr)%geocode /= 'F')
!!$     Lpery=(Llr(ilr)%geocode == 'P')
!!$     Lperz=(Llr(ilr)%geocode /= 'F')
!!$
!!$     !calculate the size of the buffers of interpolating function grid
!!$     call ext_buffers(Gperx,Gnbl1,Gnbr1)
!!$     call ext_buffers(Gpery,Gnbl2,Gnbr2)
!!$     call ext_buffers(Gperz,Gnbl3,Gnbr3)
!!$     call ext_buffers(Lperx,Lnbl1,Lnbr1)
!!$     call ext_buffers(Lpery,Lnbl2,Lnbr2)
!!$     call ext_buffers(Lperz,Lnbl3,Lnbr3)
!!$
!!$     !starting point of the region for interpolating functions grid
!!$     Llr(ilr)%nsi1= 2 * Llr(ilr)%ns1 - (Lnbl1 - Gnbl1)
!!$     Llr(ilr)%nsi2= 2 * Llr(ilr)%ns2 - (Lnbl2 - Gnbl2)
!!$     Llr(ilr)%nsi3= 2 * Llr(ilr)%ns3 - (Lnbl3 - Gnbl3)
!!$
!!$     !dimensions of the fine grid inside the localisation region
!!$     Llr(ilr)%d%nfl1=max(isx,Glr%d%nfl1)-isx ! should we really substract isx (probably because the routines are coded with 0 as origin)?
!!$     Llr(ilr)%d%nfl2=max(isy,Glr%d%nfl2)-isy
!!$     Llr(ilr)%d%nfl3=max(isz,Glr%d%nfl3)-isz
!!$     
!!$     !NOTE: This will not work with symmetries (must change it)
!!$     Llr(ilr)%d%nfu1=min(iex,Glr%d%nfu1)-isx
!!$     Llr(ilr)%d%nfu2=min(iey,Glr%d%nfu2)-isy
!!$     Llr(ilr)%d%nfu3=min(iez,Glr%d%nfu3)-isz
!!$
!!$     !dimensions of the interpolating scaling functions grid (reduce to +2 for periodic)
!!$     Llr(ilr)%d%n1i=2*Llr(ilr)%d%n1+31
!!$     Llr(ilr)%d%n2i=2*Llr(ilr)%d%n2+31
!!$     Llr(ilr)%d%n3i=2*Llr(ilr)%d%n3+31
!!$
!!$!DEBUG
!!$!     if (iproc == 0) then
!!$!        write(*,*)'Description of zone:',ilr
!!$!        write(*,*)'ns:',Llr(ilr)%ns1,Llr(ilr)%ns2,Llr(ilr)%ns3
!!$!        write(*,*)'ne:',Llr(ilr)%ns1+Llr(ilr)%d%n1,Llr(ilr)%ns2+Llr(ilr)%d%n2,Llr(ilr)%ns3+Llr(ilr)%d%n3
!!$!        write(*,*)'n:',Llr(ilr)%d%n1,Llr(ilr)%d%n2,Llr(ilr)%d%n3
!!$!        write(*,*)'nfl:',Llr(ilr)%d%nfl1,Llr(ilr)%d%nfl2,Llr(ilr)%d%nfl3
!!$!        write(*,*)'nfu:',Llr(ilr)%d%nfu1,Llr(ilr)%d%nfu2,Llr(ilr)%d%nfu3
!!$!        write(*,*)'ni:',Llr(ilr)%d%n1i,Llr(ilr)%d%n2i,Llr(ilr)%d%n3i
!!$!        write(*,*)'outofzone',ilr,':',outofzone(:)
!!$!     end if
!!$!DEBUG
!!$
!!$    ! construct the wavefunction descriptors (wfd)
!!$     call determine_wfdSphere(ilr,nlr,Glr,hx,hy,hz,Llr)
!!$
!!$     ! Sould check if nfu works properly... also relative to locreg!!
!!$     !if the localisation region is isolated build also the bounds
!!$     if (Llr(ilr)%geocode=='F') then
!!$        ! Check whether the bounds shall be calculated. Do this only if the currect process handles
!!$        ! orbitals in the current localization region.
!!$        if(calculateBounds(ilr)) then
!!$            call locreg_bounds(Llr(ilr)%d%n1,Llr(ilr)%d%n2,Llr(ilr)%d%n3,&
!!$                 Llr(ilr)%d%nfl1,Llr(ilr)%d%nfu1,Llr(ilr)%d%nfl2,Llr(ilr)%d%nfu2,&
!!$                 Llr(ilr)%d%nfl3,Llr(ilr)%d%nfu3,Llr(ilr)%wfd,Llr(ilr)%bounds)
!!$        end if
!!$     end if
!!$  end do !on ilr
!!$
!!$END SUBROUTINE determine_locregSphere


subroutine determine_locregSphere_parallel(iproc,nproc,nlr,cxyz,locrad,hx,hy,hz,Glr,Llr,calculateBounds)!,outofzone)
  use module_base
  use module_types
  use module_communicatetypes
  implicit none
  integer, intent(in) :: iproc,nproc
  integer, intent(in) :: nlr
  real(gp), intent(in) :: hx,hy,hz
  type(locreg_descriptors), intent(in) :: Glr
  real(gp), dimension(nlr), intent(in) :: locrad
  real(gp), dimension(3,nlr), intent(in) :: cxyz
  type(locreg_descriptors), dimension(nlr), intent(out) :: Llr
  logical,dimension(nlr),intent(in):: calculateBounds
!  integer, dimension(3,nlr),intent(out) :: outofzone
  !local variables
  character(len=*), parameter :: subname='determine_locreg'
  logical :: Gperx,Gpery,Gperz,Lperx,Lpery,Lperz,communicate_bounds
  logical :: warningx,warningy,warningz,xperiodic,yperiodic,zperiodic
  integer :: Gnbl1,Gnbl2,Gnbl3,Gnbr1,Gnbr2,Gnbr3
  integer :: Lnbl1,Lnbl2,Lnbl3,Lnbr1,Lnbr2,Lnbr3
  integer :: ilr,isx,isy,isz,iex,iey,iez
  integer :: ln1,ln2,ln3, iorb, jproc, jlr
  integer :: ierr, ii, istat, root
  integer,dimension(3) :: outofzone
  real(gp) :: rx,ry,rz,cutoff



  ! Determine how many locregs one process handles at most
  ii=ceiling(dble(nlr)/dble(nproc))

  !determine the limits of the different localisation regions
  do ilr=1,nlr
     !initialize out of zone and logicals
     outofzone (:) = 0     
     warningx = .false.
     warningy = .false.
     warningz = .false. 
     xperiodic = .false.
     yperiodic = .false.
     zperiodic = .false. 

     if(mod(ilr-1,nproc)==iproc) then
    
         rx=cxyz(1,ilr)
         ry=cxyz(2,ilr)
         rz=cxyz(3,ilr)
         llr(ilr)%locregCenter(1)=rx
         llr(ilr)%locregCenter(2)=ry
         llr(ilr)%locregCenter(3)=rz
    
         cutoff=locrad(ilr)
         llr(ilr)%locrad=cutoff
    
         ! Determine the extrema of this localization regions (using only the coarse part, since this is always larger or equal than the fine part).
         call determine_boxbounds_sphere(glr%d%n1, glr%d%n2, glr%d%n3, glr%ns1, glr%ns2, glr%ns3, hx, hy, hz, &
              cutoff, llr(ilr)%locregCenter, &
               glr%wfd%nseg_c, glr%wfd%keygloc, glr%wfd%keyvloc, isx, isy, isz, iex, iey, iez)
    
         ln1 = iex-isx
         ln2 = iey-isy
         ln3 = iez-isz
    
    
         ! Localization regions should always have free boundary conditions
         Llr(ilr)%geocode='F'
    
         !assign the starting/ending points and outofzone for the different
         ! geometries
         select case(Glr%geocode)
         case('F')
            isx=max(isx,Glr%ns1)
            isy=max(isy,Glr%ns2)
            isz=max(isz,Glr%ns3)
    
            iex=min(iex,Glr%ns1+Glr%d%n1)
            iey=min(iey,Glr%ns2+Glr%d%n2)
            iez=min(iez,Glr%ns3+Glr%d%n3)
    
         case('S')
            ! Get starting and ending for x direction     
            if (iex - isx >= Glr%d%n1) then       
               isx=Glr%ns1
               iex=Glr%ns1 + Glr%d%n1
               xperiodic = .true.
            else
               isx=modulo(isx,Glr%d%n1+1) + Glr%ns1
               iex= ln1 + isx
               if (iex > Glr%ns1+Glr%d%n1) then
                  outofzone(1)=modulo(iex,Glr%d%n1+1)
               end if           
            end if
            
            ! Get starting and ending for y direction (perpendicular to surface)
            isy=max(isy,Glr%ns2)
            iey=min(iey,Glr%ns2 + Glr%d%n2)
            outofzone(2) = 0
    
            !Get starting and ending for z direction
            if (iez - isz >= Glr%d%n3) then
               isz=Glr%ns3 
               iez=Glr%ns3 + Glr%d%n3
               zperiodic = .true.
            else
               isz=modulo(isz,Glr%d%n3+1) +  Glr%ns3
               iez= ln3 + isz
               if (iez > Glr%ns3+Glr%d%n3) then
                  outofzone(3)=modulo(iez,Glr%d%n3+1)
               end if 
            end if

            if(xperiodic .and. zperiodic) then
              Llr(ilr)%geocode = 'S'
            end if    

         case('P')
             ! Get starting and ending for x direction     
            if (iex - isx >= Glr%d%n1) then       
               isx=Glr%ns1
               iex=Glr%ns1 + Glr%d%n1
               xperiodic = .true.
            else
               isx=modulo(isx,Glr%d%n1+1) + Glr%ns1
               iex= ln1 + isx
               if (iex > Glr%ns1+Glr%d%n1) then
                  outofzone(1)=modulo(iex,Glr%d%n1+1)
               end if           
            end if
            
            ! Get starting and ending for y direction (perpendicular to surface)
            if (iey - isy >= Glr%d%n2) then       
               isy=Glr%ns2
               iey=Glr%ns2 + Glr%d%n2
               yperiodic = .true.
             else
               isy=modulo(isy,Glr%d%n2+1) + Glr%ns2
               iey= ln2 + isy
               if (iey > Glr%ns2+Glr%d%n2) then
                  outofzone(2)=modulo(iey,Glr%d%n2+1)
               end if           
            end if
    
            !Get starting and ending for z direction
            if (iez - isz >= Glr%d%n3) then
               isz=Glr%ns3 
               iez=Glr%ns3 + Glr%d%n3
               zperiodic = .true.
            else
               isz=modulo(isz,Glr%d%n3+1) +  Glr%ns3
               iez= ln3 + isz
               if (iez > Glr%ns3+Glr%d%n3) then
                  outofzone(3)=modulo(iez,Glr%d%n3+1)
               end if 
            end if
            if(xperiodic .and. yperiodic .and. zperiodic ) then
              Llr(ilr)%geocode = 'P'
            end if
         end select
    
         !values for the starting point of the cube for wavelet grid
         Llr(ilr)%ns1=isx
         Llr(ilr)%ns2=isy
         Llr(ilr)%ns3=isz
    
         !dimensions of the localisation region
         Llr(ilr)%d%n1=iex-isx
         Llr(ilr)%d%n2=iey-isy
         Llr(ilr)%d%n3=iez-isz
    
         !assign outofzone
         Llr(ilr)%outofzone(:) = outofzone(:)
    
         ! Set the conditions for ext_buffers (conditions for buffer size)
         Gperx=(Glr%geocode /= 'F')
         Gpery=(Glr%geocode == 'P')
         Gperz=(Glr%geocode /= 'F')
         Lperx=(Llr(ilr)%geocode /= 'F')
         Lpery=(Llr(ilr)%geocode == 'P')
         Lperz=(Llr(ilr)%geocode /= 'F')
    
         !calculate the size of the buffers of interpolating function grid
         call ext_buffers(Gperx,Gnbl1,Gnbr1)
         call ext_buffers(Gpery,Gnbl2,Gnbr2)
         call ext_buffers(Gperz,Gnbl3,Gnbr3)
         call ext_buffers(Lperx,Lnbl1,Lnbr1)
         call ext_buffers(Lpery,Lnbl2,Lnbr2)
         call ext_buffers(Lperz,Lnbl3,Lnbr3)
    
         !starting point of the region for interpolating functions grid
         Llr(ilr)%nsi1= 2 * Llr(ilr)%ns1 - (Lnbl1 - Gnbl1)
         Llr(ilr)%nsi2= 2 * Llr(ilr)%ns2 - (Lnbl2 - Gnbl2)
         Llr(ilr)%nsi3= 2 * Llr(ilr)%ns3 - (Lnbl3 - Gnbl3)
    
         !dimensions of the fine grid inside the localisation region
         Llr(ilr)%d%nfl1=max(isx,Glr%d%nfl1)-isx ! should we really substract isx (probably because the routines are coded with 0 as origin)?
         Llr(ilr)%d%nfl2=max(isy,Glr%d%nfl2)-isy
         Llr(ilr)%d%nfl3=max(isz,Glr%d%nfl3)-isz
         
         !NOTE: This will not work with symmetries (must change it)
         Llr(ilr)%d%nfu1=min(iex,Glr%d%nfu1)-isx
         Llr(ilr)%d%nfu2=min(iey,Glr%d%nfu2)-isy
         Llr(ilr)%d%nfu3=min(iez,Glr%d%nfu3)-isz
    
         !dimensions of the interpolating scaling functions grid (reduce to +2 for periodic)
         if(Llr(ilr)%geocode == 'F') then
            Llr(ilr)%d%n1i=2*Llr(ilr)%d%n1+31
            Llr(ilr)%d%n2i=2*Llr(ilr)%d%n2+31
            Llr(ilr)%d%n3i=2*Llr(ilr)%d%n3+31
         else if(Llr(ilr)%geocode == 'S') then
            Llr(ilr)%d%n1i=2*Llr(ilr)%d%n1+2
            Llr(ilr)%d%n2i=2*Llr(ilr)%d%n2+31
            Llr(ilr)%d%n3i=2*Llr(ilr)%d%n3+2
         else
            Llr(ilr)%d%n1i=2*Llr(ilr)%d%n1+2
            Llr(ilr)%d%n2i=2*Llr(ilr)%d%n2+2
            Llr(ilr)%d%n3i=2*Llr(ilr)%d%n3+2
         end if
    
    !DEBUG
    !     if (iproc == 0) then
    !        write(*,*)'Description of zone:',ilr
    !        write(*,*)'ns:',Llr(ilr)%ns1,Llr(ilr)%ns2,Llr(ilr)%ns3
    !        write(*,*)'ne:',Llr(ilr)%ns1+Llr(ilr)%d%n1,Llr(ilr)%ns2+Llr(ilr)%d%n2,Llr(ilr)%ns3+Llr(ilr)%d%n3
    !        write(*,*)'n:',Llr(ilr)%d%n1,Llr(ilr)%d%n2,Llr(ilr)%d%n3
    !        write(*,*)'nfl:',Llr(ilr)%d%nfl1,Llr(ilr)%d%nfl2,Llr(ilr)%d%nfl3
    !        write(*,*)'nfu:',Llr(ilr)%d%nfu1,Llr(ilr)%d%nfu2,Llr(ilr)%d%nfu3
    !        write(*,*)'ni:',Llr(ilr)%d%n1i,Llr(ilr)%d%n2i,Llr(ilr)%d%n3i
    !        write(*,*)'outofzone',ilr,':',outofzone(:)
    !     end if
    !DEBUG
    
        ! construct the wavefunction descriptors (wfd)
         call determine_wfdSphere(ilr,nlr,Glr,hx,hy,hz,Llr)
    
         ! Sould check if nfu works properly... also relative to locreg!!
         !if the localisation region is isolated build also the bounds
         if (Llr(ilr)%geocode=='F') then
            ! Check whether the bounds shall be calculated. Do this only if the currect process handles
            ! orbitals in the current localization region.
            !if(calculateBounds(ilr)) then
                call locreg_bounds(Llr(ilr)%d%n1,Llr(ilr)%d%n2,Llr(ilr)%d%n3,&
                     Llr(ilr)%d%nfl1,Llr(ilr)%d%nfu1,Llr(ilr)%d%nfl2,Llr(ilr)%d%nfu2,&
                     Llr(ilr)%d%nfl3,Llr(ilr)%d%nfu3,Llr(ilr)%wfd,Llr(ilr)%bounds)
            !end if
         end if
     end if
  end do !on ilr


  ! Communicate the locregs
  do ilr=1,nlr
     root=mod(ilr-1,nproc)
     !!if(iproc==root) then
     !!    communicate_bounds=calculateBounds(ilr)
     !!end if
     !!call mpi_bcast(communicate_bounds, 1, mpi_logical, root, mpi_comm_world, ierr)
     !!if(iproc==root) write(*,'(a,3i5,2l3)') 'iproc, root, ilr, communicate_bounds, associated(llr(ilr)%bounds%sb%ibzzx_c)', iproc, root, ilr, communicate_bounds, associated(llr(ilr)%bounds%sb%ibzzx_c)
     !if(iproc==root) write(*,'(a,3i5,l3)') 'iproc, root, ilr, associated(llr(ilr)%bounds%sb%ibzzx_c)', iproc, root, ilr, associated(llr(ilr)%bounds%sb%ibzzx_c)
     !!call communicate_locreg_descriptors(iproc, root, llr(ilr), communicate_bounds)
     call communicate_locreg_descriptors(iproc, root, llr(ilr))
     if (Llr(ilr)%geocode=='F') then
        ! Check whether the bounds shall be calculated. Do this only if the currect process handles
        ! orbitals in the current localization region.
        if(.not.calculateBounds(ilr)) then
            !write(*,'(a,i0,a,i0)') 'process ',iproc,' deletes bounds for locreg ',ilr
            call deallocate_convolutions_bounds(llr(ilr)%bounds, subname)
        end if
    end if
  end do


END SUBROUTINE determine_locregSphere_parallel


!> Determines the the wavefunction descriptors,wfd, and fine grid upper limit of locreg 
!! taking into account the pediodicity
!!          
!! @warning
!!    We assign Llr%nfl and llr%nfu with respect to the origin of the local zone, like in determine_locreg. 
subroutine determine_wfdSphere(ilr,nlr,Glr,hx,hy,hz,Llr)!,outofzone)

  use module_base
  use module_types
 
  implicit none

  ! Subroutine Scalar Arguments
  integer,intent(in) :: ilr,nlr
  type(locreg_descriptors),intent(in) :: Glr  ! Global grid descriptor
  real(8),intent(in):: hx, hy, hz
  type(locreg_descriptors),dimension(nlr),intent(inout) :: Llr  ! Localization grid descriptors 
  
  !Subroutine Array Arguments
!  integer,dimension(3,nlr),intent(in) :: outofzone  ! array indicating the directions in which the locreg exceeds the Glr

  !local variables
  integer :: ii
  integer,dimension(3) :: Gife,Gifs,iedir,isdir,Lifs,Life,period
  integer :: nseg_c,nseg_f,nvctr_c,nvctr_f      ! total number of sgements and elements
  character(len=*), parameter :: subname='determine_wfd_periodicity'

   !starting point of locreg (always inside locreg)
   isdir(1) = Llr(ilr)%ns1
   isdir(2) = Llr(ilr)%ns2
   isdir(3) = Llr(ilr)%ns3
   !ending point of locreg (can be outside the simulation box)
   iedir(1) = Llr(ilr)%ns1 + Llr(ilr)%d%n1
   iedir(2) = Llr(ilr)%ns2 + Llr(ilr)%d%n2
   iedir(3) = Llr(ilr)%ns3 + Llr(ilr)%d%n3
   ! starting and ending point of fine grid in Global region
   Gifs(1) = Glr%d%nfl1 + Glr%ns1
   Gifs(2) = Glr%d%nfl2 + Glr%ns2
   Gifs(3) = Glr%d%nfl3 + Glr%ns3
   Gife(1) = Glr%d%nfu1 + Glr%ns1
   Gife(2) = Glr%d%nfu2 + Glr%ns2
   Gife(3) = Glr%d%nfu3 + Glr%ns3
   ! periodicity
   period(1) = Glr%d%n1
   period(2) = Glr%d%n2
   period(3) = Glr%d%n3

   ! Determine starting point of the fine grid in locreg
   do ii=1,3
      if (Llr(ilr)%outofzone(ii) > 0) then
         ! When periodicity, we must check for 2 different situations:
         ! (1) : starting of locreg before or in fine grid zone
         if (isdir(ii) < Gife(ii)) Lifs(ii) = max(isdir(ii),Gifs(ii))-isdir(ii)
         ! (2) : starting point after fine grid
         if (isdir(ii) > Gife(ii)) Lifs(ii) = max(isdir(ii),Gifs(ii)+period(ii))-isdir(ii)
      else
          Lifs(ii) = max(isdir(ii),Gifs(ii))-isdir(ii)
      end if 
   end do

   ! Determine ending point of the fine grid in locreg
   do ii=1,3
      if(Llr(ilr)%outofzone(ii) > 0) then
         !When periodicity, we must check for three different situations:
         ! (1) : ending of locreg before fine grid zone
         if(iedir(ii) < (Gifs(ii) + period(ii))) Life(ii) = Gife(ii)-isdir(ii)
         ! (2) : ending of locreg in fine grid zone
         if(iedir(ii) > (Gifs(ii) + period(ii)) .and. iedir(ii) < (Gife(ii) + period(ii))) then
           Life(ii) = iedir(ii)-isdir(ii)
         end if
         ! (3) : ending of locreg after ending of fine grid zone
         if(iedir(ii) > (Gife(ii)+period(ii))) Life(ii) = Gife(ii) + period(ii)-isdir(ii)
      else
         Life(ii) = min(iedir(ii),Gife(ii))-isdir(ii)
      end if
   end do

   ! Assign values to Llr
   Llr(ilr)%d%nfl1 = Lifs(1)
   Llr(ilr)%d%nfl2 = Lifs(2)
   Llr(ilr)%d%nfl3 = Lifs(3)
   Llr(ilr)%d%nfu1 = Life(1)
   Llr(ilr)%d%nfu2 = Life(2)
   Llr(ilr)%d%nfu3 = Life(3)

   ! define the wavefunction descriptors inside the localisation region
   !coarse part
   call num_segkeys_sphere(Glr%d%n1, Glr%d%n2, Glr%d%n3, &
        glr%ns1, glr%ns2, glr%ns3, &
        llr(ilr)%ns1, llr(ilr)%ns1+llr(ilr)%d%n1, &
        llr(ilr)%ns2, llr(ilr)%ns2+llr(ilr)%d%n2, &
        llr(ilr)%ns3, llr(ilr)%ns3+llr(ilr)%d%n3, &
        hx, hy, hz, llr(ilr)%locrad, llr(ilr)%locregCenter, &
        Glr%wfd%nseg_c, Glr%wfd%keygloc(1,1), &
        Glr%wfd%keyvloc(1), &
        llr(ilr)%wfd%nseg_c, llr(ilr)%wfd%nvctr_c)

   !fine part
   call num_segkeys_sphere(Glr%d%n1, Glr%d%n2, Glr%d%n3, &
        glr%ns1, glr%ns2, glr%ns3, &
        llr(ilr)%ns1, llr(ilr)%ns1+llr(ilr)%d%n1, &
        llr(ilr)%ns2, llr(ilr)%ns2+llr(ilr)%d%n2, &
        llr(ilr)%ns3, llr(ilr)%ns3+llr(ilr)%d%n3, &
        hx, hy, hz, llr(ilr)%locrad, llr(ilr)%locregCenter, &
        glr%wfd%nseg_f, Glr%wfd%keygloc(1,Glr%wfd%nseg_c+min(1,Glr%wfd%nseg_f)), &
        Glr%wfd%keyvloc(Glr%wfd%nseg_c+min(1,Glr%wfd%nseg_f)), &
        llr(ilr)%wfd%nseg_f, llr(ilr)%wfd%nvctr_f)


   !allocate the wavefunction descriptors following the needs
   call allocate_wfd(Llr(ilr)%wfd,subname)

   !Now, fill the descriptors:
   !coarse part
   call segkeys_Sphere(Glr%d%n1, Glr%d%n2, Glr%d%n3, &
        glr%ns1, glr%ns2, glr%ns3, &
        llr(ilr)%ns1, llr(ilr)%ns1+llr(ilr)%d%n1, &
        llr(ilr)%ns2, llr(ilr)%ns2+llr(ilr)%d%n2, &
        llr(ilr)%ns3, llr(ilr)%ns3+llr(ilr)%d%n3, &
        llr(ilr)%wfd%nseg_c, hx, hy, hz, llr(ilr)%locrad, llr(ilr)%locregCenter, &
        Glr%wfd%nseg_c, Glr%wfd%keygloc(1,1), &
        Glr%wfd%keyvloc(1), &
        llr(ilr)%wfd%keygloc(1,1),llr(ilr)%wfd%keyglob(1,1), &
        llr(ilr)%wfd%keyvloc(1), llr(ilr)%wfd%keyvglob(1))

   !fine part
   call segkeys_Sphere(Glr%d%n1, Glr%d%n2, Glr%d%n3, &
        glr%ns1, glr%ns2, glr%ns3, &
        llr(ilr)%ns1, llr(ilr)%ns1+llr(ilr)%d%n1, &
        llr(ilr)%ns2, llr(ilr)%ns2+llr(ilr)%d%n2, &
        llr(ilr)%ns3, llr(ilr)%ns3+llr(ilr)%d%n3, &
        llr(ilr)%wfd%nseg_f, hx, hy, hz, llr(ilr)%locrad, llr(ilr)%locregCenter, &
        Glr%wfd%nseg_f, Glr%wfd%keygloc(1,Glr%wfd%nseg_c+min(1,Glr%wfd%nseg_f)),&
        Glr%wfd%keyvloc(Glr%wfd%nseg_c+min(1,Glr%wfd%nseg_f)), &
        llr(ilr)%wfd%keygloc(1,llr(ilr)%wfd%nseg_c+min(1,llr(ilr)%wfd%nseg_f)), &
        llr(ilr)%wfd%keyglob(1,llr(ilr)%wfd%nseg_c+min(1,llr(ilr)%wfd%nseg_f)), &
        llr(ilr)%wfd%keyvloc(llr(ilr)%wfd%nseg_c+min(1,llr(ilr)%wfd%nseg_f)), &
        llr(ilr)%wfd%keyvglob(llr(ilr)%wfd%nseg_c+min(1,llr(ilr)%wfd%nseg_f)))


END SUBROUTINE determine_wfdSphere


!> Calculates the number of segments and elements in localisation region
subroutine num_segkeys_periodic(n1,n2,n3,i1sc,i1ec,i2sc,i2ec,i3sc,i3ec,nseg,nvctr,keyg,keyv,&
     nseg_loc,nvctr_loc,outofzone)
  implicit none
  integer, intent(in) :: n1,n2,n3,i1sc,i1ec,i2sc,i2ec,i3sc,i3ec,nseg,nvctr
  integer, dimension(nseg), intent(in) :: keyv
  integer, dimension(2,nseg), intent(in) :: keyg
  integer, intent(out) :: nseg_loc,nvctr_loc
  integer, dimension(3),intent(in) :: outofzone
  !local variables
  logical :: lseg,go1,go2,go3
  integer :: iseg,jj,j0,j1,ii,i1,i2,i3,i0,i,nsrt,nend,nvctr_check

  nvctr_loc=0
  !control variable
  nvctr_check=0
  !start and end points
  nsrt=0
  nend=0

  do iseg=1,nseg
     jj=keyv(iseg)
     j0=keyg(1,iseg)
     j1=keyg(2,iseg)
     ii=j0-1
     i3=ii/((n1+1)*(n2+1))
     ii=ii-i3*(n1+1)*(n2+1)
     i2=ii/(n1+1)
     i0=ii-i2*(n1+1)
     i1=i0+j1-j0
     lseg=.false.
     ! overlap conditions if zone completely inside simulation box
     go2 = (i2sc <= i2 .and. i2 <= i2ec)
     go3 = (i3sc <= i3 .and. i3 <= i3ec)
     ! overlap conditions if zone as components in other periodic cells
     if(outofzone(2) > 0) go2 = (i2 <= outofzone(2) .or. i2 >= i2sc)
     if(outofzone(3) > 0) go3 = (i3 <= outofzone(3) .or. i3 >= i3sc)

     do i=i0,i1
        nvctr_check=nvctr_check+1
        go1 = (i1sc <= i .and. i <= i1ec)
        if(outofzone(1) > 0) go1 = (i <= outofzone(1) .or. i >= i1sc)

        if (go1 .and. go2 .and. go3 ) then
           nvctr_loc=nvctr_loc+1
           if (.not. lseg) then
              nsrt=nsrt+1
           end if
           lseg=.true.
        else
           if (lseg) then
              nend=nend+1
              lseg=.false.
           end if
        end if
     end do
     if (lseg) then
        nend=nend+1
     end if
  end do
  nseg_loc=nend

  !check
  if (nend /= nsrt) then
     write(*,*) 'nend , nsrt',nend,nsrt
     stop 'nend <> nsrt'
  endif

  if (nvctr_check /= nvctr) then
     write(*,'(1x,a,2(i8))')&
          'ERROR: incorrect number of coarse points examined for reducing the localisation region',&
          nvctr_check,nvctr
     stop
  end if

END SUBROUTINE num_segkeys_periodic


subroutine num_segkeys_sphere(n1, n2, n3, nl1glob, nl2glob, nl3glob, nl1, nu1, nl2, nu2, nl3, nu3, hx, hy, hz, &
     locrad, locregCenter, &
     nsegglob, keygglob, keyvglob, nseg, nvctr)
  implicit none
  integer, intent(in) :: n1, n2, n3, nl1glob, nl2glob, nl3glob, nl1, nu1, nl2, nu2, nl3, nu3, nsegglob
  real(8),intent(in):: hx, hy, hz, locrad
  real(8),dimension(3),intent(in):: locregCenter
  integer,dimension(2,nsegglob),intent(in):: keygglob
  integer,dimension(nsegglob),intent(in):: keyvglob
  integer,intent(out):: nseg, nvctr
  !local variables
  logical :: segment
  integer :: i, i1, i2, i3, nstart, nend, i2old, iseg, jj, j0, j1, ii, i0, ii1, ii2, ii3
  real(8):: cut, dx,dy, dz


  nvctr=0
  nstart=0
  nend=0
  segment=.false.

  cut=locrad**2
  i2old=-1
  do iseg=1,nsegglob
      jj=keyvglob(iseg)
      j0=keygglob(1,iseg)
      j1=keygglob(2,iseg)
      ii=j0-1
      i3=ii/((n1+1)*(n2+1))
      ii=ii-i3*(n1+1)*(n2+1)
      i2=ii/(n1+1)
      i0=ii-i2*(n1+1)
      i1=i0+j1-j0

      ii2=i2+nl2glob
      ii3=i3+nl3glob

      do i=i0,i1
          ii1=i+nl1glob
          dz=((ii3*hz)-locregCenter(3))**2
          dy=((ii2*hy)-locregCenter(2))**2
          dx=((ii1*hx)-locregCenter(1))**2
          if(dx+dy+dz<=cut) then
              nvctr=nvctr+1
              if(.not.segment) then
                  nstart=nstart+1
                  segment=.true.
              end if
          else
              if(segment) then
                  nend=nend+1
                  segment=.false.
              end if
          end if
      end do
      !if(segment .and. i2/=i2old) then
      if(segment) then
          ! Always start a new segment if we come to a new line in y direction.
          nend=nend+1
          segment=.false.
      end if
      i2old=i2
  end do


  nseg=nstart

  !check
  if (nend /= nstart) then
     write(*,*) 'nend , nstart',nend,nstart
     stop 'nend <> nstart'
  endif


END SUBROUTINE num_segkeys_sphere


subroutine determine_boxbounds_sphere(n1glob, n2glob, n3glob, nl1glob, nl2glob, nl3glob, hx, hy, hz, locrad, locregCenter, &
           nsegglob, keygglob, keyvglob, ixmin, iymin, izmin, ixmax, iymax, izmax)
  implicit none
  integer, intent(in) :: n1glob, n2glob, n3glob, nl1glob, nl2glob, nl3glob, nsegglob
  real(8),intent(in):: hx, hy, hz, locrad
  real(8),dimension(3),intent(in):: locregCenter
  integer,dimension(2,nsegglob),intent(in):: keygglob
  integer,dimension(nsegglob),intent(in):: keyvglob
  integer,intent(out):: ixmin, iymin, izmin, ixmax, iymax, izmax
  !local variables
  logical :: segment
  integer :: i, i1, i2, i3, nstart, nend, iseg, jj, j0, j1, ii, i0, ii1, ii2, ii3
  real(8):: cut, dx,dy, dz
  !debug
  integer:: iiimin, isegmin
  iiimin=0
  isegmin=0

  ! Initialize the retun values
  ixmax=0
  iymax=0
  izmax=0
  ixmin=nl1glob+n1glob
  iymin=nl2glob+n2glob
  izmin=nl3glob+n3glob

  cut=locrad**2
  do iseg=1,nsegglob
      jj=keyvglob(iseg)
      j0=keygglob(1,iseg)
      j1=keygglob(2,iseg)
      ii=j0-1
      i3=ii/((n1glob+1)*(n2glob+1))
      ii=ii-i3*(n1glob+1)*(n2glob+1)
      i2=ii/(n1glob+1)
      i0=ii-i2*(n1glob+1)
      i1=i0+j1-j0

      ii2=i2+nl2glob
      ii3=i3+nl3glob

      do i=i0,i1
          ii1=i+nl1glob
          dz=((ii3*hz)-locregCenter(3))**2
          dy=((ii2*hy)-locregCenter(2))**2
          dx=((ii1*hx)-locregCenter(1))**2
          if(dx+dy+dz<=cut) then
              if(ii1>ixmax) ixmax=ii1
              if(ii2>iymax) iymax=ii2
              if(ii3>izmax) izmax=ii3
              if(ii1<ixmin) ixmin=ii1 ; iiimin=j0-1 ; isegmin=iseg
              if(ii2<iymin) iymin=ii2
              if(ii3<izmin) izmin=ii3
          end if
      end do
  end do


END SUBROUTINE determine_boxbounds_sphere


subroutine segkeys_periodic(n1,n2,n3,i1sc,i1ec,i2sc,i2ec,i3sc,i3ec,nseg,nvctr,keyg,keyv,&
     nseg_loc,nvctr_loc,keygloc,keyglob,keyvloc,keyvglob,outofzone)
  use module_base
  implicit none
  integer, intent(in) :: n1,n2,n3,i1sc,i1ec,i2sc,i2ec,i3sc,i3ec,nseg,nvctr,nseg_loc,nvctr_loc
  integer, dimension(nseg), intent(in) :: keyv
  integer, dimension(2,nseg), intent(in) :: keyg
  integer, dimension(3), intent(in) :: outofzone
  integer, dimension(nseg_loc), intent(out) :: keyvglob
  integer, dimension(nseg_loc), intent(out) :: keyvloc
  integer, dimension(2,nseg_loc), intent(out) :: keygloc
  integer, dimension(2,nseg_loc), intent(out) :: keyglob
  !local variables
  character(len=*),parameter :: subname = 'segkeys_periodic'
  logical :: go1,go2,go3,lseg
  integer :: iseg,jj,j0,j1,ii,i1,i2,i3,i0,i,ind,nsrt,nend,nvctr_check,n1l,n2l,n3l,i1l,i2l,i3l
  integer :: i_stat, i_all
  integer :: ngridp,ngridlob,loc
  integer, allocatable :: keyg_loc(:,:)

  !dimensions of the localisation region (O:nIl)
  ! must be smaller or equal to simulation box dimensions
  n1l=i1ec-i1sc
  n2l=i2ec-i2sc
  n3l=i3ec-i3sc


  allocate(keyg_loc(2,nseg_loc),stat=i_stat)
  call memocc(i_stat,keyg_loc,'keyg_loc',subname)

  !control variable
  nvctr_check=0
  !start and end points
  nsrt=0
  nend=0
  do iseg=1,nseg
     jj=keyv(iseg)
     j0=keyg(1,iseg)
     j1=keyg(2,iseg)
     ii=j0-1
     i3=ii/((n1+1)*(n2+1))
     ii=ii-i3*(n1+1)*(n2+1)
     i2=ii/(n1+1)
     i0=ii-i2*(n1+1)
     i1=i0+j1-j0
     lseg=.false.

     ! intersection condition if zone inside simulation box
     go2 = (i2sc <= i2 .and. i2 <= i2ec)
     go3 = (i3sc <= i3 .and. i3 <= i3ec)
     ! intersection condition if zone has components outside simulation box (periodic)
     if(outofzone(2) > 0) go2 = (i2 <= outofzone(2) .or. i2 >= i2sc)
     if(outofzone(3) > 0) go3 = (i3 <= outofzone(3) .or. i3 >= i3sc)

     do i=i0,i1
        go1 = (i1sc <= i .and. i <= i1ec)
        if(outofzone(1) > 0) go1 = (i <= outofzone(1) .or. i >= i1sc)
        if (go1 .and. go2 .and. go3) then
          !index of the compressed function
          i1l=i-i1sc
          if(outofzone(1) > 0 .and. i <= outofzone(1))i1l = i - i1sc + n1 + 1
          i2l=i2-i2sc
          if(outofzone(2) > 0 .and. i2 <= outofzone(2))i2l = i2 - i2sc + n2 + 1
          i3l=i3-i3sc
          if(outofzone(3) > 0 .and. i3 <= outofzone(3))i3l = i3 - i3sc + n3 + 1
          ngridp=i3l*((n1l+1)*(n2l+1)) + i2l*(n1l+1) + i1l+1
          ngridlob = i3 * ((n1+1)*(n2+1)) + i2 * (n1+1) + i + 1

          nvctr_check=nvctr_check+1
          if (.not. lseg) then
!             print *,'         check:',i,i2,i3,i1l,i2l,i3l,ngridp
             nsrt=nsrt+1
             keyg_loc(1,nsrt)=ngridp
             keyglob(1,nsrt)=ngridlob
             keyvglob(nsrt)=nvctr_check
          end if
          lseg=.true.
        else
           if (lseg) then
!              print *,'in        else:',i,i2,i3,i1l,i2l,i3l,ngridp
              nend=nend+1
              keyg_loc(2,nend)=ngridp
              keyglob(2,nend)=ngridlob
              lseg=.false.
           end if
        end if
     end do
     if (lseg) then
!        print *,'in second else:',i,i2,i3,i1l,i2l,i3l,ngridp
        nend=nend+1
        keyg_loc(2,nend)=ngridp
        keyglob(2,nend)=ngridlob
     end if
  end do

  !check
  if (nvctr_check /= nvctr_loc .or. nend /= nsrt .or. nend /= nseg_loc) then
     print *,'global region statistics:',nseg,nvctr
     write(*,*)&
          'ERROR: problem in segkeys_periodic  ',&
          'nvctr_check:',nvctr_check,'nvctr_loc:',nvctr_loc,&
          'nend:',nend,'nsrt:',nsrt,'nseg_loc:',nseg_loc
     stop
  end if

 ! Now build the keyvloc where we replace the segments in order for the loc
 do iseg = 1, nseg_loc
    !sorting the keyg_loc
    loc = minloc(keyg_loc(1,:),1)
    keygloc(1,iseg) = keyg_loc(1,loc)
    keygloc(2,iseg) = keyg_loc(2,loc)
!print *,'iseg,keygloc,keyg_loc',iseg,keygloc(1,loc),keygloc(2,loc),keyg_loc(1,iseg),keyg_loc(2,iseg)
    keyg_loc(1,loc) = maxval(keyg_loc) + 1
    keyvloc(iseg) = keyvglob(loc)
!    print *,'iseg,keyglob,keyvglob,keygloc,keyvloc',iseg,keyglob(1,iseg),keyvglob(iseg),keygloc(1,iseg),keyvloc(iseg)
 end do

 i_all = -product(shape(keyg_loc))*kind(keyg_loc)
 deallocate(keyg_loc, stat = i_stat)
 call memocc(i_stat,i_all,'keyg_loc',subname)

END SUBROUTINE segkeys_periodic


!!!> This routine generates the keyglob, keygloc and keyv for the localization regions using periodic boundary conditions
!!!! The keys are continous is the localization region (keygloc), while they are inverted global region (keyglob). 
!!subroutine segkeys_periodic_loc(Glr,Llr,logrid,keygloc,keyglob,keyv)
!!  implicit none
!!  type(locreg_descriptors), intent(in) :: Glr
!!  type(locreg_descriptors), intent(in) :: Llr
!!  integer, dimension(2,nseg), intent(out) :: keygloc
!!  integer, dimension(2,nseg), intent(out) :: keyglob
!!  integer, dimension(nseg), intent(out) :: keyv
!!  !local variables
!!  logical :: plogrid
!!  integer :: i1,i2,i3,i,j,k,nsrt,nend, mvctr
!!  integer :: ngridloc,ngridglob
!!
!!  mvctr = 0
!!  do k = 1, Llr%d%n3
!!     i3 = modulo(Llr%ns3 + k, Glr%d%n3)
!!     do j = 1, Llr%d%n2
!!        i2 = modulo(Llr%ns2 + k, Glr%d%n2)
!!        plogrid=.false.
!!        do i = 1, Llr%d%n1
!!           i1 = modulo(Llr%ns1 + k, Glr%d%n1)
!!           ngridloc = k*(Llr%d%n2+1)*(Llr%d%n1+1) + j*(Llr%d%n1+1) + i + 1
!!           ngridglob = i3*(Glr%d%n2+1)*(Glr%d%n1+1) + i2*(Glr%d%n1+1) + i1 +1
!!           if (logrid(i1,i2,i3)) then
!!              mvctr=mvctr+1
!!              if (.not. plogrid) then
!!                 nsrt=nsrt+1
!!                 keygloc(1,nsrt)=ngridloc
!!                 keyglob(1,nsrt)=ngridglob
!!                 keyv(nsrt)=mvctr
!!              endif
!!           else
!!              if (plogrid) then
!!                 nend=nend+1
!!                 keygloc(2,nend)=ngridloc-1
!!                 keyglob(2,nend)=ngridglob-1
!!              endif
!!           endif
!!           plogrid=logrid(i1,i2,i3)
!!        end do
!!        if (plogrid) then
!!           nend=nend+1
!!           keygloc(2,nend)=ngridloc
!!           keyglob(2,nend)=ngridglob
!!        endif
!!     end do
!!  end do
!!
!!  if (nend /= nsrt) then 
!!     write(*,*) 'nend , nsrt',nend,nsrt
!!     stop 'nend <> nsrt'
!!  endif
!!
!!END SUBROUTINE segkeys_periodic_loc


subroutine segkeys_Sphere(n1, n2, n3, nl1glob, nl2glob, nl3glob, nl1, nu1, nl2, nu2, nl3, nu3, nseg, hx, hy, hz, &
     locrad, locregCenter, &
     nsegglob, keygglob, keyvglob, keyg_loc, keyg_glob, keyv_loc, keyv_glob)
  use module_base
  implicit none
  integer,intent(in):: n1, n2, n3, nl1glob, nl2glob, nl3glob, nl1, nu1, nl2, nu2, nl3, nu3, nseg, nsegglob
  real(8):: hx, hy, hz, locrad
  real(8),dimension(3):: locregCenter
  integer,dimension(2,nsegglob),intent(in):: keygglob
  integer,dimension(nsegglob),intent(in):: keyvglob
  integer,dimension(2,nseg),intent(out):: keyg_loc, keyg_glob
  integer,dimension(nseg),intent(out):: keyv_loc, keyv_glob
  !local variables
  character(len=*),parameter :: subname = 'segkeys_Sphere'
  integer :: i, i1, i2, i3, nstart, nend, nvctr, igridpoint, igridglob, i2old, iseg, jj, j0, j1, ii, i0, n1l, n2l, n3l
  integer:: i1l, i2l, i3l, ii1, ii2, ii3, istat, iall, loc
  real(8):: cut, dx, dy, dz
  logical:: segment
  integer, allocatable :: keygloc(:,:)

  allocate(keygloc(2,nseg),stat=istat)
  call memocc(istat,keygloc,'keygloc',subname)

  !dimensions of the localisation region (O:nIl)
  ! must be smaller or equal to simulation box dimensions
  !n1l=i1ec-i1sc
  !n2l=i2ec-i2sc
  !n3l=i3ec-i3sc
  n1l=nu1-nl1
  n2l=nu2-nl2
  n3l=nu3-nl3

  nvctr=0
  nstart=0
  nend=0
  segment=.false.

  cut=locrad**2
  i2old=-1
  do iseg=1,nsegglob
      jj=keyvglob(iseg)
      j0=keygglob(1,iseg)
      j1=keygglob(2,iseg)
      ii=j0-1
      i3=ii/((n1+1)*(n2+1))
      ii=ii-i3*(n1+1)*(n2+1)
      i2=ii/(n1+1)
      i0=ii-i2*(n1+1)
      i1=i0+j1-j0

      ii2=i2+nl2glob
      ii3=i3+nl3glob

      do i=i0,i1
          ii1=i+nl1glob
          dz=((ii3*hz)-locregCenter(3))**2
          dy=((ii2*hy)-locregCenter(2))**2
          dx=((ii1*hx)-locregCenter(1))**2
          i1l=ii1-nl1
          i2l=ii2-nl2
          i3l=ii3-nl3
          igridpoint=i3l*((n1l+1)*(n2l+1)) + i2l*(n1l+1) + i1l+1
          igridglob = ii3*(n1+1)*(n2+1) + ii2*(n1+1) + ii1 + 1 
          if(dx+dy+dz<=cut) then
              ! Check that we are not outside the global region
              if(ii1>nu1) then
                  write(*,'(a,i0,a,i0,a)') 'ERROR: ii1=',ii1,'>',nu1,'=nu1'
                  stop
              end if
              if(ii2>nu2) then
                  write(*,'(a,i0,a,i0,a)') 'ERROR: ii2=',ii2,'>',nu2,'=nu2'
                  stop
              end if
              if(ii3>nu3) then
                  write(*,'(a,i0,a,i0,a)') 'ERROR: ii3=',ii3,'>',nu3,'=nu3'
                  stop
              end if
              nvctr=nvctr+1
              if(.not.segment) then
                  nstart=nstart+1
                  keygloc(1,nstart)=igridpoint
                  keyg_glob(1,nstart)=igridglob
                  keyv_glob(nstart)=nvctr
                  segment=.true.
              end if
          else
              if(segment) then
                  nend=nend+1
                  keygloc(2,nend)=igridpoint-1
                  keyg_glob(2,nend)=igridglob-1
                  segment=.false.
              end if
          end if
      end do
      if(segment) then
          ! Close the segment
          nend=nend+1
          keygloc(2,nend)=igridpoint
          keyg_glob(2,nend)=igridglob
          segment=.false.
      end if
      i2old=i2
  end do

  if (nend /= nstart) then
     write(*,*) 'nend , nstart',nend,nstart
     stop 'nend <> nstart'
  endif
  if (nseg /= nstart) then
     write(*,*) 'nseg , nstart',nseg,nstart
     stop 'nseg <> nstart'
  endif

  ! Now build the keyvloc where we replace the segments in order for the loc
  do iseg = 1, nseg
     !sorting the keyg_loc
     loc = minloc(keygloc(1,:),1)
     keyg_loc(1,iseg) = keygloc(1,loc)
     keyg_loc(2,iseg) = keygloc(2,loc)
!    print *,'iseg,keygloc,keyg_loc',iseg,keygloc(1,loc),keygloc(2,loc),keyg_loc(1,iseg),keyg_loc(2,iseg)
     keygloc(1,loc) = maxval(keygloc) + 1
     keyv_loc(iseg) = keyv_glob(loc)
!    print *,'iseg,keyglob,keyvglob,keygloc,keyvloc',iseg,keyglob(1,iseg),keyvglob(iseg),keygloc(1,iseg),keyvloc(iseg)
  end do
  iall = -product(shape(keygloc))*kind(keygloc)
  deallocate(keygloc,stat=istat)
  call memocc(istat,iall,'keygloc',subname)

END SUBROUTINE segkeys_Sphere


!> Determines the number of intersection regions between locregs, 
!! taking into account the periodicity of the system.
!!subroutine get_number_of_overlap_region(alr,blr,Glr,isovrlp,Llr,nlr)!,outofzone)
!!
!!  use module_base
!!  use module_types
!! 
!!  implicit none
!!
!!  ! Subroutine Scalar Arguments
!!  integer, intent(in) :: alr,blr              ! index of the two localization regions
!!  integer, intent(in) :: nlr                  ! number of localization regions
!!  type(locreg_descriptors),intent(in) :: Glr  ! Global grid descriptor
!!  integer, intent(out) :: isovrlp             ! Integer giving the number of overlaps (max 8 with periodicity)
  
!!  !Subroutine Array Arguments
!!!  integer,dimension(3,nlr),intent(in) :: outofzone  ! array indicating the directions in which the locreg exceeds the Glr
!!  type(locreg_descriptors), dimension(nlr), intent(in) :: Llr  ! Localization grid descriptors 
<<<<<<< HEAD

!!  !local variables
!!  integer :: ii,azones,bzones,i_stat,i_all
!!  integer :: izones,jzones
!!  integer,allocatable :: astart(:,:),aend(:,:),bstart(:,:),bend(:,:)
!!  character(len=*), parameter :: subname='get_number_of_overlap_region'
!!  logical :: go1,go2,go3
!!
!!  azones = 1
!!  bzones = 1
!!! Calculate the number of regions to cut alr and blr
!!  do ii=1,3
!!     if(Llr(alr)%outofzone(ii) > 0) azones = azones * 2
!!     if(Llr(blr)%outofzone(ii) > 0) bzones = bzones * 2
!!  end do
!!
!!!write(*,*)'azones,bzones',azones,bzones
!!!write(*,*)'outofzone',alr,':',outofzone(:,alr)
!!!write(*,*)'outofzone',blr,':',outofzone(:,blr)
!!
!!!allocate astart and aend
!!  allocate(astart(3,azones),stat=i_stat)
!!  call memocc(i_stat,astart,'astart',subname)
!!  allocate(aend(3,azones),stat=i_stat)
!!  call memocc(i_stat,aend,'aend',subname)
!!
!!!FRACTURE THE FIRST LOCALIZATION REGION
!!  call fracture_periodic_zone(azones,Glr,Llr(alr),Llr(alr)%outofzone(:),astart,aend)
!!
!!!allocate bstart and bend
!!  allocate(bstart(3,bzones),stat=i_stat)
!!  call memocc(i_stat,bstart,'bstart',subname)
!!  allocate(bend(3,bzones),stat=i_stat)
!!  call memocc(i_stat,bend,'bend',subname)
!!
!!!FRACTURE SECOND LOCREG
!!  call fracture_periodic_zone(bzones,Glr,Llr(blr),Llr(blr)%outofzone(:),bstart,bend)
!!
!!! Now check the number of overlapping zones
!! isovrlp = 0
!! do izones=1,azones
!!   do jzones=1,bzones
!!      go1 = (bstart(1,jzones) .le. aend(1,izones) .and. bend(1,jzones) .ge. astart(1,izones)) 
!!      go2 = (bstart(2,jzones) .le. aend(2,izones) .and. bend(2,jzones) .ge. astart(2,izones)) 
!!      go3 = (bstart(3,jzones) .le. aend(3,izones) .and. bend(3,jzones) .ge. astart(3,izones)) 
!!      if(go1 .and. go2 .and. go3) then
!!         isovrlp = isovrlp + 1
!!      end if
!!   end do
!! end do
!!
!!! Deallocation block
!!  i_all = -product(shape(astart))*kind(astart)
!!  deallocate(astart,stat=i_stat)
!!  call memocc(i_stat,i_all,'astart',subname)
!!  i_all = -product(shape(aend))*kind(aend)
!!  deallocate(aend,stat=i_stat)
!!  call memocc(i_stat,i_all,'aend',subname)
!!  i_all = -product(shape(bstart))*kind(bstart)
!!  deallocate(bstart,stat=i_stat)
!!  call memocc(i_stat,i_all,'bstart',subname)
!!  i_all = -product(shape(bend))*kind(bend)
!!  deallocate(bend,stat=i_stat)
!!  call memocc(i_stat,i_all,'bend',subname)
!!  
!!END SUBROUTINE get_number_of_overlap_region


!> Divides the locreg into zones contained inside the simulation box, by applying the primitive vectors
!! It returns: astart(3,nzones) which is the starting points of the different zones (max. 8)
!!             aend(3,nzones) which is the ending points of the different zones (max. 8)
subroutine fracture_periodic_zone(nzones,Glr,Llr,outofzone,astart,aend)

  use module_base
  use module_types
 
  implicit none

=======

!!  !local variables
!!  integer :: ii,azones,bzones,i_stat,i_all
!!  integer :: izones,jzones
!!  integer,allocatable :: astart(:,:),aend(:,:),bstart(:,:),bend(:,:)
!!  character(len=*), parameter :: subname='get_number_of_overlap_region'
!!  logical :: go1,go2,go3
!!
!!  azones = 1
!!  bzones = 1
!!! Calculate the number of regions to cut alr and blr
!!  do ii=1,3
!!     if(Llr(alr)%outofzone(ii) > 0) azones = azones * 2
!!     if(Llr(blr)%outofzone(ii) > 0) bzones = bzones * 2
!!  end do
!!
!!!write(*,*)'azones,bzones',azones,bzones
!!!write(*,*)'outofzone',alr,':',outofzone(:,alr)
!!!write(*,*)'outofzone',blr,':',outofzone(:,blr)
!!
!!!allocate astart and aend
!!  allocate(astart(3,azones),stat=i_stat)
!!  call memocc(i_stat,astart,'astart',subname)
!!  allocate(aend(3,azones),stat=i_stat)
!!  call memocc(i_stat,aend,'aend',subname)
!!
!!!FRACTURE THE FIRST LOCALIZATION REGION
!!  call fracture_periodic_zone(azones,Glr,Llr(alr),Llr(alr)%outofzone(:),astart,aend)
!!
!!!allocate bstart and bend
!!  allocate(bstart(3,bzones),stat=i_stat)
!!  call memocc(i_stat,bstart,'bstart',subname)
!!  allocate(bend(3,bzones),stat=i_stat)
!!  call memocc(i_stat,bend,'bend',subname)
!!
!!!FRACTURE SECOND LOCREG
!!  call fracture_periodic_zone(bzones,Glr,Llr(blr),Llr(blr)%outofzone(:),bstart,bend)
!!
!!! Now check the number of overlapping zones
!! isovrlp = 0
!! do izones=1,azones
!!   do jzones=1,bzones
!!      go1 = (bstart(1,jzones) .le. aend(1,izones) .and. bend(1,jzones) .ge. astart(1,izones)) 
!!      go2 = (bstart(2,jzones) .le. aend(2,izones) .and. bend(2,jzones) .ge. astart(2,izones)) 
!!      go3 = (bstart(3,jzones) .le. aend(3,izones) .and. bend(3,jzones) .ge. astart(3,izones)) 
!!      if(go1 .and. go2 .and. go3) then
!!         isovrlp = isovrlp + 1
!!      end if
!!   end do
!! end do
!!
!!! Deallocation block
!!  i_all = -product(shape(astart))*kind(astart)
!!  deallocate(astart,stat=i_stat)
!!  call memocc(i_stat,i_all,'astart',subname)
!!  i_all = -product(shape(aend))*kind(aend)
!!  deallocate(aend,stat=i_stat)
!!  call memocc(i_stat,i_all,'aend',subname)
!!  i_all = -product(shape(bstart))*kind(bstart)
!!  deallocate(bstart,stat=i_stat)
!!  call memocc(i_stat,i_all,'bstart',subname)
!!  i_all = -product(shape(bend))*kind(bend)
!!  deallocate(bend,stat=i_stat)
!!  call memocc(i_stat,i_all,'bend',subname)
!!  
!!END SUBROUTINE get_number_of_overlap_region


!> Divides the locreg into zones contained inside the simulation box, by applying the primitive vectors
!! It returns: astart(3,nzones) which is the starting points of the different zones (max. 8)
!!             aend(3,nzones) which is the ending points of the different zones (max. 8)
subroutine fracture_periodic_zone(nzones,Glr,Llr,outofzone,astart,aend)

  use module_base
  use module_types
 
  implicit none

>>>>>>> 395083e6
  ! Subroutine Scalar Arguments
  integer,intent(in) :: nzones
  type(locreg_descriptors),intent(in) :: Glr  ! Global grid descriptor
  type(locreg_descriptors),intent(in) :: Llr  ! Localization grid descriptors 
  
  !Subroutine Array Arguments
  integer,dimension(3),intent(in) :: outofzone  ! array indicating the directions in which the locreg exceeds the Glr
  integer,dimension(3,nzones),intent(out) :: astart !
  integer,dimension(3,nzones),intent(out) :: aend !
  
  !local variables
  integer :: ii,index,jj
  integer,dimension(3) :: alrs,alre,Gend,Gstart,period
  character(len=*), parameter :: subname='fracture_periodic_zone'
  
! Start and end of Global region
  Gstart(1) = Glr%ns1 
  Gstart(2) = Glr%ns2
  Gstart(3) = Glr%ns3  
  Gend(1) = Glr%ns1 + Glr%d%n1
  Gend(2) = Glr%ns2 + Glr%d%n2
  Gend(3) = Glr%ns3 + Glr%d%n3

! Periodicity of the system
  period(1) = Glr%d%n1 + 1
  period(2) = Glr%d%n2 + 1
  period(3) = Glr%d%n3 + 1

! Start and end of local region
  alrs(1) = Llr%ns1
  alrs(2) = Llr%ns2
  alrs(3) = Llr%ns3
  alre(1) = Llr%ns1 + Llr%d%n1
  alre(2) = Llr%ns2 + Llr%d%n2
  alre(3) = Llr%ns3 + Llr%d%n3

!assign the first zone (necessarily without shift) and initialize the rest
  do ii=1,3
     astart(ii,:) = alrs(ii)
     aend(ii,:) = min(Gend(ii),alre(ii))
  end do

!assign the other zones
  index = 2
  do ii=1,3
     if(outofzone(ii) > 0) then    !Translation: X,Y,Z
        astart(ii,index) =  Gstart(ii)
        aend(ii,index) = modulo(alre(ii),period(ii))
        index = index + 1
     end if 
     do jj=ii+1,3
        if(outofzone(ii) > 0 .and. outofzone(jj) > 0) then  !Translation: X+Y,X+Z,Y+Z
           astart(ii,index) = Gstart(ii)
           astart(jj,index) = Gstart(jj)
           aend(ii,index) = modulo(alre(ii),period(ii))
           aend(jj,index) = modulo(alre(jj),period(jj))
           index = index + 1
        end if
     end do
  end do

  if(outofzone(1) > 0 .and. outofzone(2) > 0 .and. outofzone(3) > 0 ) then ! Translation: X+Y+Z
     astart(1,index) = Gstart(1)
     astart(2,index) = Gstart(2)
     astart(3,index) = Gstart(3)
     aend(1,index) = modulo(alre(1),period(1))
     aend(2,index) = modulo(alre(2),period(2))
     aend(3,index) = modulo(alre(3),period(3))
  end if

END SUBROUTINE fracture_periodic_zone


!> Given two localization regions, A and B, this routine returns a localization region 
!! corresponding to the intersection of A & B. 
!!subroutine get_overlap_region_periodic(alr,blr,Glr,isovrlp,Llr,nlr,Olr)
!!
!!  use module_base
!!  use module_types
!! 
!! implicit none
!!
!!  ! Subroutine Scalar Arguments
!!  integer, intent(in) :: alr,blr              ! index of the two localization regions
!!  integer, intent(in) :: nlr                  ! number of localization regions
!!  type(locreg_descriptors),intent(in) :: Glr  ! Global grid descriptor
!!  integer, intent(in) :: isovrlp              ! Number of overlap regions
  
!!  !Subroutine Array Arguments
!!  type(locreg_descriptors), dimension(nlr), intent(in) :: Llr  ! Localization grid descriptors 
!!  type(locreg_descriptors),dimension(isovrlp),intent(out) :: Olr ! Overlap localization regions
  
!!  !local variables
!!  integer :: axmin,axmax,aymin,aymax,azmin,azmax ! bounds of localization region A
!!  integer :: bxmin,bxmax,bymin,bymax,bzmin,bzmax ! bounds of localization region B
!!  integer :: isx,isy,isz,iex,iey,iez             ! bounds of the overlap region
!!  character(len=*), parameter :: subname='get_overlap_region_periodic'
!!  !# NEW
!!  integer :: ii,azones,bzones,i_stat,i_all,index
!!  integer :: izones,jzones
!!  integer,allocatable :: astart(:,:),aend(:,:),bstart(:,:),bend(:,:)
!!  logical :: go1,go2,go3
!!
!!  azones = 1
!!  bzones = 1
!!! Calculate the number of regions to cut alr and blr
!!  do ii=1,3
!!     if(Llr(alr)%outofzone(ii) > 0) azones = azones * 2
!!     if(Llr(blr)%outofzone(ii) > 0) bzones = bzones * 2
!!  end do
!!
!!!allocate astart and aend
!!  allocate(astart(3,azones),stat=i_stat)
!!  call memocc(i_stat,astart,'astart',subname)
!!  allocate(aend(3,azones),stat=i_stat)
!!  call memocc(i_stat,aend,'aend',subname)
!!
!!!FRACTURE THE FIRST LOCALIZATION REGION
!!  call fracture_periodic_zone(azones,Glr,Llr(alr),Llr(alr)%outofzone(:),astart,aend)
!!
!!!allocate bstart and bend
!!  allocate(bstart(3,bzones),stat=i_stat)
!!  call memocc(i_stat,bstart,'bstart',subname)
!!  allocate(bend(3,bzones),stat=i_stat)
!!  call memocc(i_stat,bend,'bend',subname)
!!
!!!FRACTURE SECOND LOCREG
!!  call fracture_periodic_zone(bzones,Glr,Llr(blr),Llr(blr)%outofzone(:),bstart,bend)
!!
!!! Now check the number of overlapping zones
!!  index = 0
!!  do izones=1,azones
!!    do jzones=1,bzones
!!      go1 = (bstart(1,jzones) .le. aend(1,izones) .and. bend(1,jzones) .ge. astart(1,izones)) 
!!      go2 = (bstart(2,jzones) .le. aend(2,izones) .and. bend(2,jzones) .ge. astart(2,izones)) 
!!      go3 = (bstart(3,jzones) .le. aend(3,izones) .and. bend(3,jzones) .ge. astart(3,izones)) 
!!      if(go1 .and. go2 .and. go3) then
!!        index = index + 1
!!
!!! Now construct the Overlap localization region descriptor
!!! only if there is an overlap. The following only works
!!! when the previous test is successful. Note also that
!!! isx, isy and isz are necessarily in the Glr by construction
!!! of the Llrs, so don't need to test them.
!!         
!!        ! Determine the limits of the overlap region
!!        isx = max(astart(1,izones),bstart(1,jzones))
!!        isy = max(astart(2,izones),bstart(2,jzones))
!!        isz = max(astart(3,izones),bstart(3,jzones))
!!
!!        iex = min(aend(1,izones),bend(1,jzones))
!!        iey = min(aend(2,izones),bend(2,jzones))
!!        iez = min(aend(3,izones),bend(3,jzones))
!!
!!!       Checks to assign the geometric code of the overlap region (TO DO,could be interesting for Pascal?)
!!!       This could change the values of the bounds, so do it here
!!!       for now, in sandbox,put free boundary to all zones
!!        Olr(index)%geocode = 'F'  
!!
!!!       Values for the starting point of the cube
!!        Olr(index)%ns1 = isx
!!        Olr(index)%ns2 = isy
!!        Olr(index)%ns3 = isz
!!
!!!       Dimensions of the overlap region
!!        Olr(index)%d%n1 = iex - isx 
!!        Olr(index)%d%n2 = iey - isy 
!!        Olr(index)%d%n3 = iez - isz 
!!    
!!!       Dimensions of the fine grid inside the overlap region
!!        if (isx < iex) then
!!           Olr(index)%d%nfl1=max(isx,Glr%d%nfl1)-isx
!!           Olr(index)%d%nfu1=min(iex,Glr%d%nfu1)-isx
!!        else
!!           write(*,*)'1: Yet to be implemented (little effort?)'
!!           stop
!!        end if
!!
!!        if (isy < iey) then
!!           Olr(index)%d%nfl2=max(isy,Glr%d%nfl2)-isy
!!           Olr(index)%d%nfu2=min(iey,Glr%d%nfu2)-isy
!!        else
!!           write(*,*)'2: Yet to be implemented (little effort?)'
!!           stop
!!        end if
!!
!!        if (isz < iez) then
!!           Olr(index)%d%nfl3=max(isz,Glr%d%nfl3)-isz
!!           Olr(index)%d%nfu3=min(iez,Glr%d%nfu3)-isz
!!        else
!!           write(*,*)'3: Yet to be implemented (little effort?)'
!!           stop
!!        end if
!!
!!!       Dimensions of the interpolating scaling function grid 
!!!       (geocode already taken into acount because it is simple)
!!        select case(Olr(index)%geocode)
!!        case('F')
!!          Olr(index)%d%n1i=2*Olr(index)%d%n1+31
!!          Olr(index)%d%n2i=2*Olr(index)%d%n2+31
!!          Olr(index)%d%n3i=2*Olr(index)%d%n3+31
!!        case('S')
!!          Olr(index)%d%n1i=2*Olr(index)%d%n1+2
!!          Olr(index)%d%n2i=2*Olr(index)%d%n2+31
!!          Olr(index)%d%n3i=2*Olr(index)%d%n3+2
!!        case('P')
!!          Olr(index)%d%n1i=2*Olr(index)%d%n1+2
!!          Olr(index)%d%n2i=2*Olr(index)%d%n2+2
!!          Olr(index)%d%n3i=2*Olr(index)%d%n3+2
!!        end select
!! 
!!!       Now define the wavefunction descriptors inside the overlap region
!!!       First calculate the number of points and segments for the region
!!!       Coarse part:
!!        call num_segkeys_loc(Glr%d%n1,Glr%d%n2,Glr%d%n3,isx,iex,isy,iey,isz,iez,&
!!         Glr%wfd%nseg_c,Glr%wfd%nvctr_c,Glr%wfd%keygloc(1,1),Glr%wfd%keyvloc(1),&
!!         Olr(index)%wfd%nseg_c,Olr(index)%wfd%nvctr_c)
!!!       Fine part:
!!        call num_segkeys_loc(Glr%d%n1,Glr%d%n2,Glr%d%n3,isx,iex,isy,iey,isz,iez,&
!!         Glr%wfd%nseg_f,Glr%wfd%nvctr_f,&
!!         Glr%wfd%keygloc(1,Glr%wfd%nseg_c+min(1,Glr%wfd%nseg_f)),&
!!         Glr%wfd%keyvloc(Glr%wfd%nseg_c+min(1,Glr%wfd%nseg_f)),&
!!         Olr(index)%wfd%nseg_f,Olr(index)%wfd%nvctr_f)
!!
!!!       Now allocate the wavefunction descriptors (keyg,keyv) following the needs
!!        call allocate_wfd(Olr(index)%wfd,subname)
!!
!!!       At last, fill the wavefunction descriptors
!!!       Coarse part
!!        call segkeys_loc(Glr%d%n1,Glr%d%n2,Glr%d%n3,isx,iex,isy,iey,isz,iez,&
!!          Glr%wfd%nseg_c,Glr%wfd%keygloc(1,1),Glr%wfd%keyvloc(1),&
!!          Olr(index)%wfd%nseg_c,Olr(index)%wfd%nvctr_c,&
!!          Olr(index)%wfd%keygloc(1,1),Olr(index)%wfd%keyvloc(1))
!!!       Fine part
!!        call segkeys_loc(Glr%d%n1,Glr%d%n2,Glr%d%n3,isx,iex,isy,iey,isz,iez,&
!!          Glr%wfd%nseg_f,&
!!          Glr%wfd%keygloc(1,Glr%wfd%nseg_c+min(1,Glr%wfd%nseg_f)),&
!!          Glr%wfd%keyvloc(Glr%wfd%nseg_c+min(1,Glr%wfd%nseg_f)),&
!!          Olr(index)%wfd%nseg_f,Olr(index)%wfd%nvctr_f,&
!!          Olr(index)%wfd%keygloc(1,Olr(index)%wfd%nseg_c+min(1,Olr(index)%wfd%nseg_f)),&
!!          Olr(index)%wfd%keyvloc(Olr(index)%wfd%nseg_c+min(1,Olr(index)%wfd%nseg_f)))
!!
!!!       If the localisation region is isolated build also the bounds
!!        if (Olr(index)%geocode=='F') then
!!           call locreg_bounds(Olr(index)%d%n1,Olr(index)%d%n2,Olr(index)%d%n3,&
!!             Olr(index)%d%nfl1,Olr(index)%d%nfu1,Olr(index)%d%nfl2,Olr(index)%d%nfu2,&
!!             Olr(index)%d%nfl3,Olr(index)%d%nfu3,Olr(index)%wfd,Olr(index)%bounds)
!!     
!!        end if
!!     end if ! go1 .and. go2 .and. go3
!!   end do !jzones
!! end do !izones
!!
!!! Deallocation block
!!  i_all = -product(shape(astart))*kind(astart)
!!  deallocate(astart,stat=i_stat)
!!  call memocc(i_stat,i_all,'astart',subname)
!!  i_all = -product(shape(aend))*kind(aend)
!!  deallocate(aend,stat=i_stat)
!!  call memocc(i_stat,i_all,'aend',subname)
!!  i_all = -product(shape(bstart))*kind(bstart)
!!  deallocate(bstart,stat=i_stat)
!!  call memocc(i_stat,i_all,'bstart',subname)
!!  i_all = -product(shape(bend))*kind(bend)
!!  deallocate(bend,stat=i_stat)
!!  call memocc(i_stat,i_all,'bend',subname)
!!
!!! Check on the number of zones
!!  if (index /= isovrlp) then
!!      write(*,*)&
!!          'ERROR: problem in get_overlap_region_periodic ',&
!!          'index:',index,'not equal to isovrlp:',isovrlp,&
!!          'The number of overlap descriptors constructed does not',&
!!          'correspond to the number of overlap regions.'
!!     stop
!!  end if
!!
!!END SUBROUTINE get_overlap_region_periodic


!> Determine a set of localisation regions from the centers and the radii.
!! cut in cubes the global reference system
subroutine check_linear_inputguess(iproc,nlr,cxyz,locrad,hx,hy,hz,Glr,linear)
  use module_base
  use module_types
  implicit none
  integer, intent(in) :: iproc
  integer, intent(in) :: nlr
  logical,intent(out) :: linear
  real(gp), intent(in) :: hx,hy,hz
  type(locreg_descriptors), intent(in) :: Glr
  real(gp), dimension(nlr), intent(in) :: locrad
  real(gp), dimension(3,nlr), intent(in) :: cxyz
  !local variables
  character(len=*), parameter :: subname='check_linear_inputguess'
  logical :: warningx,warningy,warningz
  integer :: ilr,isx,isy,isz,iex,iey,iez
  integer :: ln1,ln2,ln3
  real(gp) :: rx,ry,rz,cutoff
  
  linear = .true.

  !determine the limits of the different localisation regions
  do ilr=1,nlr

     !initialize logicals
     warningx = .false.
     warningy = .false.
     warningz = .false.

     rx=cxyz(1,ilr)
     ry=cxyz(2,ilr)
     rz=cxyz(3,ilr)

     cutoff=locrad(ilr)

     isx=floor((rx-cutoff)/hx)
     isy=floor((ry-cutoff)/hy)
     isz=floor((rz-cutoff)/hz)

     iex=ceiling((rx+cutoff)/hx)
     iey=ceiling((ry+cutoff)/hy)
     iez=ceiling((rz+cutoff)/hz)

     ln1 = iex-isx
     ln2 = iey-isy
     ln3 = iez-isz

     ! First check if localization region fits inside box
        if (iex - isx >= Glr%d%n1 - 14) then
           warningx = .true.
        end if
        if (iey - isy >= Glr%d%n2 - 14) then
           warningy = .true.
        end if
        if (iez - isz >= Glr%d%n3 - 14) then
           warningz = .true.
        end if 

     !If not, then don't use linear input guess (set linear to false)
     if(warningx .and. warningy .and. warningz .and. (Glr%geocode .ne. 'F')) then
       linear = .false.
       if(iproc == 0) then
          write(*,*)'Not using the linear scaling input guess, because localization'
          write(*,*)'region greater or equal to simulation box.'
       end if
       exit 
     end if
  end do
      
end subroutine check_linear_inputguess


!> Given two localization regions, A and B, this routine returns a localization region 
!! corresponding to the intersection of A & B.
!! This is the same as get_overlap_region_periodic, but does not allocate the bound arrays to save memory.
subroutine get_overlap_region_periodic2(alr,blr,Glr,isovrlp,Llr,nlr,Olr)

  use module_base
  use module_types

 implicit none

  ! Subroutine Scalar Arguments
  integer, intent(in) :: alr,blr              ! index of the two localization regions
  integer, intent(in) :: nlr                  ! number of localization regions
  type(locreg_descriptors),intent(in) :: Glr  ! Global grid descriptor
  integer, intent(in) :: isovrlp              ! Number of overlap regions
  
  !Subroutine Array Arguments
  type(locreg_descriptors), dimension(nlr), intent(in) :: Llr  ! Localization grid descriptors
  type(locreg_descriptors),dimension(isovrlp),intent(out) :: Olr ! Overlap localization regions
  
  !local variables
  integer :: axmin,axmax,aymin,aymax,azmin,azmax ! bounds of localization region A
  integer :: bxmin,bxmax,bymin,bymax,bzmin,bzmax ! bounds of localization region B
  integer :: isx,isy,isz,iex,iey,iez             ! bounds of the overlap region
  character(len=*), parameter :: subname='get_overlap_region_periodic2'
  !# NEW
  integer :: ii,azones,bzones,i_stat,i_all,index
  integer :: izones,jzones
  integer,allocatable :: astart(:,:),aend(:,:),bstart(:,:),bend(:,:)
  logical :: go1,go2,go3

  azones = 1
  bzones = 1
! Calculate the number of regions to cut alr and blr
  do ii=1,3
     if(Llr(alr)%outofzone(ii) > 0) azones = azones * 2
     if(Llr(blr)%outofzone(ii) > 0) bzones = bzones * 2
  end do


!allocate astart and aend
  allocate(astart(3,azones),stat=i_stat)
  call memocc(i_stat,astart,'astart',subname)
  allocate(aend(3,azones),stat=i_stat)
  call memocc(i_stat,aend,'aend',subname)

!FRACTURE THE FIRST LOCALIZATION REGION
  call fracture_periodic_zone(azones,Glr,Llr(alr),Llr(alr)%outofzone(:),astart,aend)

!allocate bstart and bend
  allocate(bstart(3,bzones),stat=i_stat)
  call memocc(i_stat,bstart,'bstart',subname)
  allocate(bend(3,bzones),stat=i_stat)
  call memocc(i_stat,bend,'bend',subname)

!FRACTURE SECOND LOCREG
  call fracture_periodic_zone(bzones,Glr,Llr(blr),Llr(blr)%outofzone(:),bstart,bend)

! Now check the number of overlapping zones
  index = 0
  do izones=1,azones
    do jzones=1,bzones
      go1 = (bstart(1,jzones) .le. aend(1,izones) .and. bend(1,jzones) .ge. astart(1,izones))
      go2 = (bstart(2,jzones) .le. aend(2,izones) .and. bend(2,jzones) .ge. astart(2,izones))
      go3 = (bstart(3,jzones) .le. aend(3,izones) .and. bend(3,jzones) .ge. astart(3,izones))
      if(go1 .and. go2 .and. go3) then
        index = index + 1

! Now construct the Overlap localization region descriptor
! only if there is an overlap. The following only works
! when the previous test is successful. Note also that
! isx, isy and isz are necessarily in the Glr by construction
! of the Llrs, so don't need to test them.

        ! Determine the limits of the overlap region
        isx = max(astart(1,izones),bstart(1,jzones))
        isy = max(astart(2,izones),bstart(2,jzones))
        isz = max(astart(3,izones),bstart(3,jzones))

        iex = min(aend(1,izones),bend(1,jzones))
        iey = min(aend(2,izones),bend(2,jzones))
        iez = min(aend(3,izones),bend(3,jzones))

!       Checks to assign the geometric code of the overlap region (TO DO,could be interesting for Pascal?)
!       This could change the values of the bounds, so do it here
!       for now, in sandbox,put free boundary to all zones
        Olr(index)%geocode = 'F'

!       Values for the starting point of the cube
        Olr(index)%ns1 = isx
        Olr(index)%ns2 = isy
        Olr(index)%ns3 = isz

!       Dimensions of the overlap region
        Olr(index)%d%n1 = iex - isx
        Olr(index)%d%n2 = iey - isy
        Olr(index)%d%n3 = iez - isz

!       Dimensions of the fine grid inside the overlap region
        if (isx < iex) then
           Olr(index)%d%nfl1=max(isx,Glr%d%nfl1)-isx
           Olr(index)%d%nfu1=min(iex,Glr%d%nfu1)-isx
        else
           write(*,*)'4: Yet to be implemented (little effort?), isx, iex', isx, iex
           stop
        end if

        if (isy < iey) then
           Olr(index)%d%nfl2=max(isy,Glr%d%nfl2)-isy
           Olr(index)%d%nfu2=min(iey,Glr%d%nfu2)-isy
        else
           write(*,*)'5: Yet to be implemented (little effort?)'
           stop
        end if

        if (isz < iez) then
           Olr(index)%d%nfl3=max(isz,Glr%d%nfl3)-isz
           Olr(index)%d%nfu3=min(iez,Glr%d%nfu3)-isz
        else
           write(*,*)'6: Yet to be implemented (little effort?)'
           stop
        end if

!       Dimensions of the interpolating scaling function grid
!       (geocode already taken into acount because it is simple)
        select case(Olr(index)%geocode)
        case('F')
          Olr(index)%d%n1i=2*Olr(index)%d%n1+31
          Olr(index)%d%n2i=2*Olr(index)%d%n2+31
          Olr(index)%d%n3i=2*Olr(index)%d%n3+31
        case('S')
          Olr(index)%d%n1i=2*Olr(index)%d%n1+2
          Olr(index)%d%n2i=2*Olr(index)%d%n2+31
          Olr(index)%d%n3i=2*Olr(index)%d%n3+2
        case('P')
          Olr(index)%d%n1i=2*Olr(index)%d%n1+2
          Olr(index)%d%n2i=2*Olr(index)%d%n2+2
          Olr(index)%d%n3i=2*Olr(index)%d%n3+2
        end select

!       Now define the wavefunction descriptors inside the overlap region
!       First calculate the number of points and segments for the region
!       Coarse part:
        call num_segkeys_loc(Glr%d%n1,Glr%d%n2,Glr%d%n3,isx,iex,isy,iey,isz,iez,&
         Glr%wfd%nseg_c,Glr%wfd%nvctr_c,Glr%wfd%keygloc(1,1),Glr%wfd%keyvloc(1),&
         Olr(index)%wfd%nseg_c,Olr(index)%wfd%nvctr_c)
!       Fine part:
        call num_segkeys_loc(Glr%d%n1,Glr%d%n2,Glr%d%n3,isx,iex,isy,iey,isz,iez,&
         Glr%wfd%nseg_f,Glr%wfd%nvctr_f,&
         Glr%wfd%keygloc(1,Glr%wfd%nseg_c+min(1,Glr%wfd%nseg_f)),&
         Glr%wfd%keyvloc(Glr%wfd%nseg_c+min(1,Glr%wfd%nseg_f)),&
         Olr(index)%wfd%nseg_f,Olr(index)%wfd%nvctr_f)

!       Now allocate the wavefunction descriptors (keyg,keyv) following the needs
        call allocate_wfd(Olr(index)%wfd,subname)

!       At last, fill the wavefunction descriptors
!       Coarse part
        call segkeys_loc(Glr%d%n1,Glr%d%n2,Glr%d%n3,isx,iex,isy,iey,isz,iez,&
          Glr%wfd%nseg_c,Glr%wfd%keygloc(1,1),Glr%wfd%keyvloc(1),&
          Olr(index)%wfd%nseg_c,Olr(index)%wfd%nvctr_c,&
          Olr(index)%wfd%keygloc(1,1),Olr(index)%wfd%keyvloc(1))
!       Fine part
        call segkeys_loc(Glr%d%n1,Glr%d%n2,Glr%d%n3,isx,iex,isy,iey,isz,iez,&
          Glr%wfd%nseg_f,&
          Glr%wfd%keygloc(1,Glr%wfd%nseg_c+min(1,Glr%wfd%nseg_f)),&
          Glr%wfd%keyvloc(Glr%wfd%nseg_c+min(1,Glr%wfd%nseg_f)),&
          Olr(index)%wfd%nseg_f,Olr(index)%wfd%nvctr_f,&
          Olr(index)%wfd%keygloc(1,Olr(index)%wfd%nseg_c+min(1,Olr(index)%wfd%nseg_f)),&
          Olr(index)%wfd%keyvloc(Olr(index)%wfd%nseg_c+min(1,Olr(index)%wfd%nseg_f)))

!       If the localisation region is isolated build also the bounds
        !!!if (Olr(index)%geocode=='F') then
        !!!   call locreg_bounds(Olr(index)%d%n1,Olr(index)%d%n2,Olr(index)%d%n3,&
        !!!     Olr(index)%d%nfl1,Olr(index)%d%nfu1,Olr(index)%d%nfl2,Olr(index)%d%nfu2,&
        !!!     Olr(index)%d%nfl3,Olr(index)%d%nfu3,Olr(index)%wfd,Olr(index)%bounds)

        !!!end if
     end if ! go1 .and. go2 .and. go3
   end do !jzones
 end do !izones

! Deallocation block
  i_all = -product(shape(astart))*kind(astart)
  deallocate(astart,stat=i_stat)
  call memocc(i_stat,i_all,'astart',subname)
  i_all = -product(shape(aend))*kind(aend)
  deallocate(aend,stat=i_stat)
  call memocc(i_stat,i_all,'aend',subname)
  i_all = -product(shape(bstart))*kind(bstart)
  deallocate(bstart,stat=i_stat)
  call memocc(i_stat,i_all,'bstart',subname)
  i_all = -product(shape(bend))*kind(bend)
  deallocate(bend,stat=i_stat)
  call memocc(i_stat,i_all,'bend',subname)

! Check on the number of zones
  if (index /= isovrlp) then
      write(*,'(a,i0,a,i0,a)')&
          'ERROR: problem in get_overlap_region_periodic; index: ',index,' not equal to isovrlp: ',isovrlp,'&
          &. The number of overlap descriptors constructed does not correspond to the number of overlap regions.'
     stop
  end if

END SUBROUTINE get_overlap_region_periodic2


!!subroutine get_overlap_region_periodic2Sphere(alr,blr,Glr,hx,hy,hz,isovrlp,Llr,nlr,Olr)
!!
!!  use module_base
!!  use module_types
!!
!! implicit none
!!
!!  ! Subroutine Scalar Arguments
!!  integer, intent(in) :: alr,blr              ! index of the two localization regions
!!  integer, intent(in) :: nlr                  ! number of localization regions
!!  real(8),intent(in):: hx, hy, hz
!!  type(locreg_descriptors),intent(in) :: Glr  ! Global grid descriptor
!!  integer, intent(in) :: isovrlp              ! Number of overlap regions
  
!!  !Subroutine Array Arguments
!!  type(locreg_descriptors), dimension(nlr), intent(in) :: Llr  ! Localization grid descriptors
!!  type(locreg_descriptors),dimension(isovrlp),intent(out) :: Olr ! Overlap localization regions
  
!!  !local variables
!!  integer :: axmin,axmax,aymin,aymax,azmin,azmax ! bounds of localization region A
!!  integer :: bxmin,bxmax,bymin,bymax,bzmin,bzmax ! bounds of localization region B
!!  integer :: isx,isy,isz,iex,iey,iez             ! bounds of the overlap region
!!  character(len=*), parameter :: subname='get_overlap_region_periodic2'
!!  !# NEW
!!  integer :: ii,azones,bzones,i_stat,i_all,index
!!  integer :: izones,jzones
!!  integer,allocatable :: astart(:,:),aend(:,:),bstart(:,:),bend(:,:)
!!  logical :: go1,go2,go3
!!
!!  azones = 1
!!  bzones = 1
!!! Calculate the number of regions to cut alr and blr
!!  do ii=1,3
!!     if(Llr(alr)%outofzone(ii) > 0) azones = azones * 2
!!     if(Llr(blr)%outofzone(ii) > 0) bzones = bzones * 2
!!  end do
!!
!!
!!!allocate astart and aend
!!  allocate(astart(3,azones),stat=i_stat)
!!  call memocc(i_stat,astart,'astart',subname)
!!  allocate(aend(3,azones),stat=i_stat)
!!  call memocc(i_stat,aend,'aend',subname)
!!
!!!FRACTURE THE FIRST LOCALIZATION REGION
!!  call fracture_periodic_zone(azones,Glr,Llr(alr),Llr(alr)%outofzone(:),astart,aend)
!!
!!!allocate bstart and bend
!!  allocate(bstart(3,bzones),stat=i_stat)
!!  call memocc(i_stat,bstart,'bstart',subname)
!!  allocate(bend(3,bzones),stat=i_stat)
!!  call memocc(i_stat,bend,'bend',subname)
!!
!!!FRACTURE SECOND LOCREG
!!  call fracture_periodic_zone(bzones,Glr,Llr(blr),Llr(blr)%outofzone(:),bstart,bend)
!!
!!! Now check the number of overlapping zones
!!  index = 0
!!  do izones=1,azones
!!    do jzones=1,bzones
!!      go1 = (bstart(1,jzones) .le. aend(1,izones) .and. bend(1,jzones) .ge. astart(1,izones))
!!      go2 = (bstart(2,jzones) .le. aend(2,izones) .and. bend(2,jzones) .ge. astart(2,izones))
!!      go3 = (bstart(3,jzones) .le. aend(3,izones) .and. bend(3,jzones) .ge. astart(3,izones))
!!      if(go1 .and. go2 .and. go3) then
!!        index = index + 1
!!
!!! Now construct the Overlap localization region descriptor
!!! only if there is an overlap. The following only works
!!! when the previous test is successful. Note also that
!!! isx, isy and isz are necessarily in the Glr by construction
!!! of the Llrs, so don't need to test them.
!!
!!        ! Determine the limits of the overlap region
!!        isx = max(astart(1,izones),bstart(1,jzones))
!!        isy = max(astart(2,izones),bstart(2,jzones))
!!        isz = max(astart(3,izones),bstart(3,jzones))
!!
!!        iex = min(aend(1,izones),bend(1,jzones))
!!        iey = min(aend(2,izones),bend(2,jzones))
!!        iez = min(aend(3,izones),bend(3,jzones))
!!
!!!       Checks to assign the geometric code of the overlap region (TO DO,could be interesting for Pascal?)
!!!       This could change the values of the bounds, so do it here
!!!       for now, in sandbox,put free boundary to all zones
!!        Olr(index)%geocode = 'F'
!!
!!!       Values for the starting point of the cube
!!        Olr(index)%ns1 = isx
!!        Olr(index)%ns2 = isy
!!        Olr(index)%ns3 = isz
!!
!!!       Dimensions of the overlap region
!!        Olr(index)%d%n1 = iex - isx
!!        Olr(index)%d%n2 = iey - isy
!!        Olr(index)%d%n3 = iez - isz
!!
!!!       Dimensions of the fine grid inside the overlap region
!!        if (isx < iex) then
!!           Olr(index)%d%nfl1=max(isx,Glr%d%nfl1)-isx
!!           Olr(index)%d%nfu1=min(iex,Glr%d%nfu1)-isx
!!        else
!!           write(*,*)'4: Yet to be implemented (little effort?), isx, iex', isx, iex
!!           stop
!!        end if
!!
!!        if (isy < iey) then
!!           Olr(index)%d%nfl2=max(isy,Glr%d%nfl2)-isy
!!           Olr(index)%d%nfu2=min(iey,Glr%d%nfu2)-isy
!!        else
!!           write(*,*)'5: Yet to be implemented (little effort?)'
!!           stop
!!        end if
!!
!!        if (isz < iez) then
!!           Olr(index)%d%nfl3=max(isz,Glr%d%nfl3)-isz
!!           Olr(index)%d%nfu3=min(iez,Glr%d%nfu3)-isz
!!        else
!!           write(*,*)'6: Yet to be implemented (little effort?)'
!!           stop
!!        end if
!!
!!!       Dimensions of the interpolating scaling function grid
!!!       (geocode already taken into acount because it is simple)
!!        select case(Olr(index)%geocode)
!!        case('F')
!!          Olr(index)%d%n1i=2*Olr(index)%d%n1+31
!!          Olr(index)%d%n2i=2*Olr(index)%d%n2+31
!!          Olr(index)%d%n3i=2*Olr(index)%d%n3+31
!!        case('S')
!!          Olr(index)%d%n1i=2*Olr(index)%d%n1+2
!!          Olr(index)%d%n2i=2*Olr(index)%d%n2+31
!!          Olr(index)%d%n3i=2*Olr(index)%d%n3+2
!!        case('P')
!!          Olr(index)%d%n1i=2*Olr(index)%d%n1+2
!!          Olr(index)%d%n2i=2*Olr(index)%d%n2+2
!!          Olr(index)%d%n3i=2*Olr(index)%d%n3+2
!!        end select
!!
!!!       Now define the wavefunction descriptors inside the overlap region
!!!       First calculate the number of points and segments for the region
!!!       Coarse part:
!!        !call num_segkeys_loc(Glr%d%n1,Glr%d%n2,Glr%d%n3,isx,iex,isy,iey,isz,iez,&
!!        ! Glr%wfd%nseg_c,Glr%wfd%nvctr_c,Glr%wfd%keyg(1,1),Glr%wfd%keyv(1),&
!!        ! Olr(index)%wfd%nseg_c,Olr(index)%wfd%nvctr_c)
!!        !!call num_segkeys_overlapSphere(olr(index)%ns1, olr(index)%ns1+olr(index)%d%n1, &
!!        !!     olr(index)%ns2, olr(index)%ns2+olr(index)%d%n2, &
!!        !!     olr(index)%ns3, olr(index)%ns3+olr(index)%d%n3, &
!!        !!     hx, hy, hz, llr(alr)%locrad, llr(blr)%locrad, llr(alr)%locregCenter, llr(blr)%locregCenter, &
!!        !!     olr(index)%wfd%nseg_c, olr(index)%wfd%nvctr_c)
!!        call num_segkeys_sphere(llr(alr)%d%n1, llr(alr)%d%n2, llr(alr)%d%n3, &
!!             llr(alr)%ns1, llr(alr)%ns2, llr(alr)%ns3, &
!!             olr(index)%ns1, olr(index)%ns1+olr(index)%d%n1, &
!!             olr(index)%ns2, olr(index)%ns2+olr(index)%d%n2, &
!!             olr(index)%ns3, olr(index)%ns3+olr(index)%d%n3, &
!!             hx, hy, hz, llr(blr)%locrad, llr(blr)%locregCenter, &
!!             llr(alr)%wfd%nseg_c, llr(alr)%wfd%keygloc(1,1), &
!!             llr(alr)%wfd%keyvloc(1), &
!!             olr(index)%wfd%nseg_c, olr(index)%wfd%nvctr_c)
!!        
!!!       Fine part:
!!        !call num_segkeys_loc(Glr%d%n1,Glr%d%n2,Glr%d%n3,isx,iex,isy,iey,isz,iez,&
!!        ! Glr%wfd%nseg_f,Glr%wfd%nvctr_f,&
!!        ! Glr%wfd%keyg(1,Glr%wfd%nseg_c+min(1,Glr%wfd%nseg_f)),&
!!        ! Glr%wfd%keyv(Glr%wfd%nseg_c+min(1,Glr%wfd%nseg_f)),&
!!        ! Olr(index)%wfd%nseg_f,Olr(index)%wfd%nvctr_f)
!!        !!call num_segkeys_overlapSphere(olr(index)%d%nfl1, olr(index)%d%nfu1, &
!!        !!     olr(index)%d%nfl2, olr(index)%d%nfu2, &
!!        !!     olr(index)%d%nfl3, olr(index)%d%nfu3, &
!!        !!     hx, hy, hz, llr(alr)%locrad, llr(blr)%locrad, llr(alr)%locregCenter, llr(blr)%locregCenter, &
!!        !!     olr(index)%wfd%nseg_f, olr(index)%wfd%nvctr_f)
!!        call num_segkeys_sphere(llr(alr)%d%n1, llr(alr)%d%n2, llr(alr)%d%n3, &
!!             llr(alr)%ns1, llr(alr)%ns2, llr(alr)%ns3, &
!!             olr(index)%ns1, olr(index)%ns1+olr(index)%d%n1, &
!!             olr(index)%ns2, olr(index)%ns2+olr(index)%d%n2, &
!!             olr(index)%ns3, olr(index)%ns3+olr(index)%d%n3, &
!!             hx, hy, hz, llr(blr)%locrad, llr(blr)%locregCenter, &
!!             llr(alr)%wfd%nseg_f, llr(alr)%wfd%keygloc(1,llr(alr)%wfd%nseg_c+min(1,llr(alr)%wfd%nseg_f)), &
!!             llr(alr)%wfd%keyvloc(llr(alr)%wfd%nseg_c+min(1,llr(alr)%wfd%nseg_f)), &
!!             olr(index)%wfd%nseg_f, olr(index)%wfd%nvctr_f)
!!
!!!       Now allocate the wavefunction descriptors (keyg,keyv) following the needs
!!        call allocate_wfd(Olr(index)%wfd,subname)
!!
!!!       At last, fill the wavefunction descriptors
!!!       Coarse part
!!        !call segkeys_loc(Glr%d%n1,Glr%d%n2,Glr%d%n3,isx,iex,isy,iey,isz,iez,&
!!        !  Glr%wfd%nseg_c,Glr%wfd%nvctr_c,Glr%wfd%keyg(1,1),Glr%wfd%keyv(1),&
!!        !  Olr(index)%wfd%nseg_c,Olr(index)%wfd%nvctr_c,&
!!        !  Olr(index)%wfd%keyg(1,1),Olr(index)%wfd%keyv(1))
!!        !!call segkeys_overlapSphere(olr(index)%d%n1, olr(index)%d%n2, olr(index)%d%n3, &
!!        !!     olr(index)%ns1, olr(index)%ns1+olr(index)%d%n1, &
!!        !!     olr(index)%ns2, olr(index)%ns2+olr(index)%d%n2, &
!!        !!     olr(index)%ns3, olr(index)%ns3+olr(index)%d%n3, &
!!        !!     olr(index)%wfd%nseg_c, hx, hy, hz, &
!!        !!     llr(alr)%locrad, llr(blr)%locrad, llr(alr)%locregCenter, llr(blr)%locregCenter, &
!!        !!     olr(index)%wfd%keyg(1,1), olr(index)%wfd%keyv(1))
!!        call segkeys_Sphere(llr(alr)%d%n1, llr(alr)%d%n2, llr(alr)%d%n3, &
!!             llr(alr)%ns1, llr(alr)%ns2, llr(alr)%ns3, &
!!             olr(index)%ns1, olr(index)%ns1+olr(index)%d%n1, &
!!             olr(index)%ns2, olr(index)%ns2+olr(index)%d%n2, &
!!             olr(index)%ns3, olr(index)%ns3+olr(index)%d%n3, &
!!             olr(index)%wfd%nseg_c, hx, hy, hz, llr(blr)%locrad, llr(blr)%locregCenter, &
!!             llr(alr)%wfd%nseg_c, llr(alr)%wfd%keygloc(1,1), &
!!             llr(alr)%wfd%keyvloc(1), &
!!             olr(index)%wfd%keygloc(1,1),olr(index)%wfd%keyglob(1,1), &
!!             olr(index)%wfd%keyvloc(1),olr(index)%wfd%keyvglob(1))
!!
!!!       Fine part
!!        !call segkeys_loc(Glr%d%n1,Glr%d%n2,Glr%d%n3,isx,iex,isy,iey,isz,iez,&
!!        !  Glr%wfd%nseg_f,Glr%wfd%nvctr_f,&
!!        !  Glr%wfd%keyg(1,Glr%wfd%nseg_c+min(1,Glr%wfd%nseg_f)),&
!!        !  Glr%wfd%keyv(Glr%wfd%nseg_c+min(1,Glr%wfd%nseg_f)),&
!!        !  Olr(index)%wfd%nseg_f,Olr(index)%wfd%nvctr_f,&
!!        !  Olr(index)%wfd%keyg(1,Olr(index)%wfd%nseg_c+min(1,Olr(index)%wfd%nseg_f)),&
!!        !  Olr(index)%wfd%keyv(Olr(index)%wfd%nseg_c+min(1,Olr(index)%wfd%nseg_f)))
!!        !!call segkeys_overlapSphere(olr(index)%d%n1, olr(index)%d%n2, olr(index)%d%n3, &
!!        !!     olr(index)%d%nfl1, olr(index)%d%nfu1, &
!!        !!     olr(index)%d%nfl2, olr(index)%d%nfu2, &
!!        !!     olr(index)%d%nfl3, olr(index)%d%nfu3, &
!!        !!     olr(index)%wfd%nseg_f, hx, hy, hz, &
!!        !!     llr(alr)%locrad, llr(blr)%locrad, llr(alr)%locregCenter, llr(blr)%locregCenter, &
!!        !!     olr(index)%wfd%keyg(1,olr(index)%wfd%nseg_c+min(1,olr(index)%wfd%nseg_f)), &
!!        !!     olr(index)%wfd%keyv(olr(index)%wfd%nseg_c+min(1,olr(index)%wfd%nseg_f)))
!!        call segkeys_Sphere(llr(alr)%d%n1, llr(alr)%d%n2, llr(alr)%d%n3, &
!!             llr(alr)%ns1, llr(alr)%ns2, llr(alr)%ns3, &
!!             olr(index)%ns1, olr(index)%ns1+olr(index)%d%n1, &
!!             olr(index)%ns2, olr(index)%ns2+olr(index)%d%n2, &
!!             olr(index)%ns3, olr(index)%ns3+olr(index)%d%n3, &
!!             olr(index)%wfd%nseg_f, hx, hy, hz, llr(blr)%locrad, llr(blr)%locregCenter, &
!!             llr(alr)%wfd%nseg_f, llr(alr)%wfd%keygloc(1,llr(alr)%wfd%nseg_c+min(1,llr(alr)%wfd%nseg_f)), &
!!             llr(alr)%wfd%keyvloc(llr(alr)%wfd%nseg_c+min(1,llr(alr)%wfd%nseg_f)), &
!!             olr(index)%wfd%keygloc(1,olr(index)%wfd%nseg_c+min(1,olr(index)%wfd%nseg_f)), &
!!             olr(index)%wfd%keyglob(1,olr(index)%wfd%nseg_c+min(1,olr(index)%wfd%nseg_f)), &
!!             olr(index)%wfd%keyvloc(olr(index)%wfd%nseg_c+min(1,olr(index)%wfd%nseg_f)), &
!!             olr(index)%wfd%keyvglob(olr(index)%wfd%nseg_c+min(1,olr(index)%wfd%nseg_f)))
!!
!!!       If the localisation region is isolated build also the bounds
!!        !!!if (Olr(index)%geocode=='F') then
!!        !!!   call locreg_bounds(Olr(index)%d%n1,Olr(index)%d%n2,Olr(index)%d%n3,&
!!        !!!     Olr(index)%d%nfl1,Olr(index)%d%nfu1,Olr(index)%d%nfl2,Olr(index)%d%nfu2,&
!!        !!!     Olr(index)%d%nfl3,Olr(index)%d%nfu3,Olr(index)%wfd,Olr(index)%bounds)
!!
!!        !!!end if
!!     end if ! go1 .and. go2 .and. go3
!!   end do !jzones
!! end do !izones
!!
!!! Deallocation block
!!  i_all = -product(shape(astart))*kind(astart)
!!  deallocate(astart,stat=i_stat)
!!  call memocc(i_stat,i_all,'astart',subname)
!!  i_all = -product(shape(aend))*kind(aend)
!!  deallocate(aend,stat=i_stat)
!!  call memocc(i_stat,i_all,'aend',subname)
!!  i_all = -product(shape(bstart))*kind(bstart)
!!  deallocate(bstart,stat=i_stat)
!!  call memocc(i_stat,i_all,'bstart',subname)
!!  i_all = -product(shape(bend))*kind(bend)
!!  deallocate(bend,stat=i_stat)
!!  call memocc(i_stat,i_all,'bend',subname)
!!
!!! Check on the number of zones
!!  if (index /= isovrlp) then
!!      write(*,'(a,i0,a,i0,a)')&
!!          'ERROR: problem in get_overlap_region_periodic; index: ',index,' not equal to isovrlp: ',isovrlp,'&
!!          &. The number of overlap descriptors constructed does not correspond to the number of overlap regions.'
!!     stop
!!  end if
!!
!!END SUBROUTINE get_overlap_region_periodic2Sphere



!!$subroutine parallel_repartition_locreg(iproc,nproc,nlr,nlr_par,islr_par)
!!$  implicit none
!!$  integer, intent(in) :: iproc,nproc,nlr
!!$  integer, dimension(0:nproc-1), intent(out) :: nlr_par
!!$  integer, dimension(0:nproc-1), intent(out) :: islr_par
!!$  !local variables
!!$  integer :: jproc,numlr,difflr,ind
!!$
!!$  numlr = int(nlr/nproc)
!!$  difflr = nlr - numlr*nproc
!!$
!!$  nlr_par = numlr
!!$  ind = 0
!!$  do jproc=0,difflr-1
!!$     nlr_par(jproc) = nlr_par(jproc) + 1   
!!$     islr_par(jproc) = ind
!!$     ind = ind + nlr_par(jproc)
!!$  end do
!!$  do jproc=difflr,nproc
!!$     islr_par(jproc) = ind
!!$     ind = ind + nlr_par(jproc)
!!$  end do
!!$
!!$END SUBROUTINE parallel_repartition_locreg


!!subroutine make_LLr_MpiType(Llr,nlr,mpiLlr)
!!use module_types
!!
!!implicit none
!!
!!integer,intent(in) :: nlr
!!type(locreg_descriptors), intent(in) :: Llr
!!integer, intent(out) :: mpiLlr
!!!Local variables
!!integer :: ierr
!!integer :: Llr_add
!!integer :: geo_add, hyb_add, ns1_add, ns2_add,ns3_add
!!integer :: n1_add,n2_add,n3_add,nfl1_add,nfl2_add,nfl3_add
!!integer :: nfu1_add,nfu2_add,nfu3_add,n1i_add,n2i_add,n3i_add
!!integer :: nvctrc_add,nvctrf_add,nsegc_add,nsegf_add
!!integer :: keyg_add,keyv_add
!!integer :: localnorb_add,outofzone_add,projflg_add
!!integer :: ibyzc_add,ibxzc_add,ibxyc_add,ibyzf_add,ibxzf_add,ibxyf_add
!!integer :: ibzzxc_add,ibyyzzc_add,ibxyff_add,ibzzxf_add,ibyyzzf_add
!!integer :: ibzxxc_add,ibxxyyc_add,ibyzff_add,ibzxxf_add,ibxxyyf_add
!!integer :: ibyyzzr_add
!!integer :: geo_off,hyb_off,ns1_off,ns2_off,ns3_off,n1_off,n2_off,n3_off,nfl1_off,nfl2_off,nfl3_off
!!integer :: nfu1_off,nfu2_off,nfu3_off,n1i_off,n2i_off,n3i_off,nvctrc_off,nvctrf_off,nsegc_off,nsegf_off 
!!integer :: keyg_off,keyv_off,ibyzc_off,ibxzc_off,ibxyc_off,ibyzf_off,ibxzf_off,ibxyf_off,ibzzxc_off
!!integer :: ibyyzzc_off,ibxyff_off,ibzzxf_off,ibyyzzf_off,ibzxxc_off,ibxxyyc_off,ibyzff_off,ibzxxf_off
!!integer :: ibxxyyf_off,ibyyzzr_off,localnorb_off,outofzone_off,projflg_off
!!
!! ! Get all the adresses of the components of Llr
!!  call MPI_Get_address(Llr, Llr_add,ierr)
!!  call MPI_Get_address(Llr%geocode, geo_add,ierr)
!!  call MPI_Get_address(Llr%hybrid_on, hyb_add,ierr)
!!  call MPI_Get_address(Llr%ns1, ns1_add,ierr)
!!  call MPI_Get_address(Llr%ns2, ns2_add,ierr)
!!  call MPI_Get_address(Llr%ns3, ns3_add,ierr)
!!  call MPI_Get_address(Llr%localnorb, localnorb_add,ierr)
!!  call MPI_Get_address(Llr%outofzone, outofzone_add,ierr)
!!  call MPI_Get_address(Llr%projflg, projflg_add,ierr)
!!  call MPI_Get_address(Llr%d%n1, n1_add,ierr)
!!  call MPI_Get_address(Llr%d%n2, n2_add,ierr)
!!  call MPI_Get_address(Llr%d%n3, n3_add,ierr)
!!  call MPI_Get_address(Llr%d%nfl1, nfl1_add,ierr)
!!  call MPI_Get_address(Llr%d%nfl2, nfl2_add,ierr)
!!  call MPI_Get_address(Llr%d%nfl3, nfl3_add,ierr)
!!  call MPI_Get_address(Llr%d%nfu1, nfu1_add,ierr)
!!  call MPI_Get_address(Llr%d%nfu2, nfu2_add,ierr)
!!  call MPI_Get_address(Llr%d%nfu3, nfu3_add,ierr)
!!  call MPI_Get_address(Llr%wfd%nvctr_c, nvctrc_add,ierr)
!!  call MPI_Get_address(Llr%wfd%nvctr_f, nvctrf_add,ierr)
!!  call MPI_Get_address(Llr%wfd%nseg_c, nsegc_add,ierr)
!!  call MPI_Get_address(Llr%wfd%nseg_f, nsegf_add,ierr)
!!  call MPI_Get_address(Llr%wfd%keyg, keyg_add,ierr)
!!  call MPI_Get_address(Llr%wfd%keyv, keyv_add,ierr)
!!  call MPI_Get_address(Llr%bounds%kb%ibyz_c, ibyzc_add,ierr)
!!  call MPI_Get_address(Llr%bounds%kb%ibxz_c, ibxzc_add,ierr)
!!  call MPI_Get_address(Llr%bounds%kb%ibxy_c, ibxyc_add,ierr)
!!  call MPI_Get_address(Llr%bounds%kb%ibyz_f, ibyzf_add,ierr)
!!  call MPI_Get_address(Llr%bounds%kb%ibxz_f, ibxzf_add,ierr)
!!  call MPI_Get_address(Llr%bounds%kb%ibxy_f, ibxyf_add,ierr)
!!  call MPI_Get_address(Llr%bounds%sb%ibzzx_c, ibzzxc_add,ierr)
!!  call MPI_Get_address(Llr%bounds%sb%ibyyzz_c, ibyyzzc_add,ierr)
!!  call MPI_Get_address(Llr%bounds%sb%ibxy_ff, ibxyff_add,ierr)
!!  call MPI_Get_address(Llr%bounds%sb%ibzzx_f, ibzzxf_add,ierr)
!!  call MPI_Get_address(Llr%bounds%sb%ibyyzz_f, ibyyzzf_add,ierr)
!!  call MPI_Get_address(Llr%bounds%gb%ibzxx_c, ibzxxc_add,ierr)
!!  call MPI_Get_address(Llr%bounds%gb%ibxxyy_c, ibxxyyc_add,ierr)
!!  call MPI_Get_address(Llr%bounds%gb%ibyz_ff, ibyzff_add,ierr)
!!  call MPI_Get_address(Llr%bounds%gb%ibzxx_f, ibzxxf_add,ierr)
!!  call MPI_Get_address(Llr%bounds%gb%ibxxyy_f, ibxxyyf_add,ierr)
!!  call MPI_Get_address(Llr%bounds%ibyyzz_r, ibyyzzr_add,ierr)
!!
!!!Calculate offsets
!!  geo_off = geo_add - Llr_add
!!  hyb_off = hyb_add - Llr_add
!!  ns1_off = ns1_add - Llr_add
!!  ns2_off = ns2_add - Llr_add
!!  ns3_off = ns3_add - Llr_add
!!  n1_off = n1_add - Llr_add
!!  n2_off = n2_add - Llr_add
!!  n3_off = n3_add - Llr_add
!!  localnorb_off = localnorb_add - Llr_add
!!  outofzone_off = outofzone_add - Llr_add
!!  projflg_off = projflg_add - Llr_add
!!  nfl1_off = nfl1_add - Llr_add
!!  nfl2_off = nfl2_add - Llr_add
!!  nfl3_off = nfl3_add - Llr_add
!!  nfu1_off = nfu1_add - Llr_add
!!  nfu2_off = nfu2_add - Llr_add
!!  nfu3_off = nfu3_add - Llr_add
!!  n1i_off = n1i_add - Llr_add
!!  n2i_off = n2i_add - Llr_add
!!  n3i_off = n3i_add - Llr_add
!!  nvctrc_off = nvctrc_add - Llr_add
!!  nvctrf_off = nvctrf_add - Llr_add
!!  nsegc_off = nsegc_add - Llr_add
!!  nsegf_off = nsegf_add - Llr_add
!!  keyg_off = keyg_add - Llr_add
!!  keyv_off = keyv_add - Llr_add
!!  ibyzc_off = ibyzc_add - Llr_add
!!  ibxzc_off = ibxzc_add - Llr_add
!!  ibxyc_off = ibxyc_add - Llr_add
!!  ibyzf_off = ibyzf_add - Llr_add
!!  ibxzf_off = ibxzf_add - Llr_add
!!  ibxyf_off = ibxyf_add - Llr_add
!!  ibzzxc_off = ibzzxc_add - Llr_add
!!  ibyyzzc_off = ibyyzzc_add - Llr_add
!!  ibxyff_off = ibxyff_add - Llr_add
!!  ibzzxf_off = ibzzxf_add - Llr_add
!!  ibyyzzf_off = ibyyzzf_add - Llr_add
!!  ibzxxc_off  = ibzxxc_add - Llr_add
!!  ibxxyyc_off = ibxxyyc_add - Llr_add
!!  ibyzff_off  = ibyzff_add - Llr_add
!!  ibzxxf_off  = ibzxxf_add - Llr_add
!!  ibxxyyf_off = ibxxyyf_add - Llr_add
!!  ibyyzzr_off = ibyyzzr_add - Llr_add
!!
!!! Give sizes of all the components
!!  geo_siz = kind(Llr%geocode)
!!  hyb_siz = kind(Llr%hybrid_on)
!!  ns1_siz = kind(Llr%ns1)
!!  ns2_siz = kind(Llr%ns2)
!!  ns3_siz = kind(Llr%ns3)
!!  n1_siz = kind(Llr%d%n1)
!!  n2_siz = kind(Llr%d%n2)
!!  n3_siz = kind(Llr%d%n3)
!!  localnorb_siz = product(shape(Llr%Localnorb))*kind(Llr%Localnorb)
!!  outofzone_siz = product(shape(Llr%outofzone))*kind(Llr%outofzone)
!!  projflg_siz = product(shape(Llr%projflg))*kind(Llr%projflg)
!!  nfl1_siz = kind(Llr%d%nfl1)
!!  nfl2_siz = kind(Llr%d%nfl2)
!!  nfl3_siz = kind(Llr%d%nfl3)
!!  nfu1_siz = kind(Llr%d%nfu1)
!!  nfu2_siz = kind(Llr%d%nfu2)
!!  nfu3_siz = kind(Llr%d%nfu3)
!!  n1i_siz = kind(Llr%d%n1i)
!!  n2i_siz = kind(Llr%d%n2i)
!!  n3i_siz = kind(Llr%d%n3i)
!!  nvctrc_siz = kind(Llr%wfd%nvctr_c)
!!  nvctrf_siz = kind(Llr%wfd%nvctr_f)
!!  nsegc_siz = kind(Llr%wfd%nseg_c)
!!  nsegf_siz = kind(Llr%wfd%nseg_f)
!!  keyg_siz = product(shape(Llr%keyg))*kind(Llr%wfd%keyg)
!!  keyv_siz = product(shape(Llr%keyv))*kind(Llr%wfd%keyv)
!!  ibyzc_siz = product(shape(Llr%bounds%kb%ibyz_c))*kind(Llr%bounds%kb%ibyz_c)
!!  ibxzc_siz = product(shape(Llr%bounds%kb%ibxz_c))*kind(Llr%bounds%kb%ibxz_c)
!!  ibxyc_siz = product(shape(Llr%bounds%kb%ibxy_c))*kind(Llr%bounds%kb%ibxy_c)
!!  ibyzf_siz = product(shape(Llr%bounds%kb%ibyz_f))*kind(Llr%bounds%kb%ibyz_f)
!!  ibxzf_siz = product(shape(Llr%bounds%kb%ibxz_f))*kind(Llr%bounds%kb%ibxz_f)
!!  ibxyf_siz = product(shape(Llr%bounds%kb%ibxyf))*kind(Llr%bounds%kb%ibxyf)
!!  ibzzxc_siz = product(shape(Llr%bounds%sb%ibzzxc))*kind(Llr%bounds%sb%ibzzxc)
!!  ibyyzzc_siz = product(shape(Llr%bounds%sb%ibyyzz_c))*kind(Llr%bounds%sb%ibyyzz_c)
!!  ibxyff_siz = product(shape(Llr%bounds%sb%ibxy_ff))*kind(Llr%bounds%sb%ibxy_ff)
!!  ibzzxf_siz = product(shape(Llr%bounds%sb%ibzzx_f))*kind(Llr%bounds%sb%ibzzx_f)
!!  ibyyzzf_siz = product(shape(Llr%bounds%sb%ibyyzz_f))*kind(Llr%bounds%sb%ibyyzz_f)
!!  ibzxxc_siz  = product(shape(Llr%bounds%gb%ibzxx_c))*kind(Llr%bounds%gb%ibzxx_c)
!!  ibxxyyc_siz = product(shape(Llr%bounds%gb%ibxxyy_c))*kind(Llr%bounds%gb%ibxxyy_c)
!!  ibyzff_siz  = product(shape(Llr%bounds%gb%ibyz_ff))*kind(Llr%bounds%gb%ibyz_ff)
!!  ibzxxf_siz  = product(shape(Llr%bounds%gb%ibzxx_f))*kind(Llr%bounds%gb%ibzxx_f)
!!  ibxxyyf_siz = product(shape(Llr%bounds%gb%ibxxyy_f))*kind(Llr%bounds%gb%ibxxyy_f)
!!  ibyyzzr_siz = product(shape(Llr%bounds%ibyyzz_r))*kind(Llr%bounds%ibyyzz_r)
!!
!!! Arrays
!!  array_of_block_lengths = (/ geo_siz,hyb_siz,ns1_siz,ns2_siz,ns3_siz,localnorb_siz,outofzone_siz,projflg_siz,&
!!                              n1_siz,n2_siz,n3_siz,nfl1_siz,nfl2_siz,nfl3_siz,nfu1_siz,nfu2_siz,nfu3_siz,&
!!                              n1i_siz,n2i_siz,n3i_siz,nvctrc_siz,nvctrf_siz,nsegc_siz,nsegf_siz,keyg_siz,keyv_siz,&
!!                              ibyzc_siz,ibxzc_siz,ibxyc_siz,ibyzf_siz,ibxzf_siz,ibxyf_siz,ibzzxc_siz,ibyyzzc_siz,&
!!                              ibxyff_siz,ibzzxf_siz,ibyyzzf_siz,ibzxxc_siz,ibxxyyc_siz,ibyzff_siz,ibzxxf_siz,ibxxyyf_siz,&
!!                              ibyyzzr_siz /)
!!  array_of_displacements = (/ geo_off,hyb_off,ns1_off,ns2_off,ns3_off,localnorb_off,outofzone_off,projflg_off,&
!!                              n1_off,n2_off,n3_off,nfl1_off,nfl2_off,nfl3_off,nfu1_off,nfu2_off,nfu3_off,&
!!                              n1i_off,n2i_off,n3i_off,nvctrc_off,nvctrf_off,nsegc_off,nsegf_off,keyg_off,keyv_off,& 
!!                              ibyzc_off,ibxzc_off,ibxyc_off,ibyzf_off,ibxzf_off,ibxyf_off,ibzzxc_off,ibyyzzc_off,& 
!!                              ibxyff_off,ibzzxf_off,ibyyzzf_off,ibzxxc_off,ibxxyyc_off,ibyzff_off,ibzxxf_off,ibxxyyf_off,& 
!!                              ibyyzzr_off /)
!!  array_of_types         = (//)
!!
!!
!!
!!
!!end subroutine


!> Determine a set of localisation regions from the centers and the radii.
!! cut in cubes the global reference system
subroutine determine_locreg_parallel(iproc,nproc,nlr,cxyz,locrad,hx,hy,hz,Glr,Llr,orbs,calculateBounds)!,outofzone)
  use module_base
  use module_types
  implicit none
  integer, intent(in) :: iproc,nproc
  integer, intent(in) :: nlr
  real(gp), intent(in) :: hx,hy,hz
  type(locreg_descriptors), intent(in) :: Glr
  real(gp), dimension(nlr), intent(in) :: locrad
  real(gp), dimension(3,nlr), intent(in) :: cxyz
  type(locreg_descriptors), dimension(nlr), intent(out) :: Llr
  type(orbitals_data),intent(in) :: orbs
  logical,dimension(nlr),intent(in):: calculateBounds
!  integer, dimension(3,nlr),intent(out) :: outofzone
  !local variables
  character(len=*), parameter :: subname='determine_locreg_parallel'
  logical :: Gperx,Gpery,Gperz,Lperx,Lpery,Lperz
  logical :: warningx,warningy,warningz,calc
  integer :: Gnbl1,Gnbl2,Gnbl3,Gnbr1,Gnbr2,Gnbr3
  integer :: Lnbl1,Lnbl2,Lnbl3,Lnbr1,Lnbr2,Lnbr3
  integer :: ilr,isx,isy,isz,iex,iey,iez,iorb
  integer :: ln1,ln2,ln3
  integer :: iilr,ierr
  integer,dimension(3) :: outofzone
  integer,dimension(0:nproc-1) :: nlr_par,islr_par
  real(gp) :: rx,ry,rz,cutoff

  !!if (iproc == 0) then
  !!   write(*,*)'Inside determine_locreg_periodic:'
  !!end if

!  call parallel_repartition_locreg(iproc,nproc,nlr,nlr_par,islr_par)

  !initialize out of zone and logicals
  outofzone (:) = 0
  warningx = .false.
  warningy = .false.
  warningz = .false.

  !determine the limits of the different localisation regions
  do ilr=1,nlr
     !nullify all pointers
     nullify(Llr(ilr)%projflg)
     nullify(Llr(ilr)%wfd%keygloc)
     nullify(Llr(ilr)%wfd%keyglob)
     nullify(Llr(ilr)%wfd%keyvloc)
     nullify(Llr(ilr)%wfd%keyvglob)
     nullify(Llr(ilr)%bounds%ibyyzz_r)
     nullify(Llr(ilr)%bounds%kb%ibyz_c)
     nullify(Llr(ilr)%bounds%kb%ibxz_c)
     nullify(Llr(ilr)%bounds%kb%ibxy_c)
     nullify(Llr(ilr)%bounds%kb%ibyz_f)
     nullify(Llr(ilr)%bounds%kb%ibxz_f)
     nullify(Llr(ilr)%bounds%kb%ibxy_f)
     nullify(Llr(ilr)%bounds%sb%ibzzx_c)
     nullify(Llr(ilr)%bounds%sb%ibyyzz_c)
     nullify(Llr(ilr)%bounds%sb%ibxy_ff)
     nullify(Llr(ilr)%bounds%sb%ibzzx_f)
     nullify(Llr(ilr)%bounds%sb%ibyyzz_f)
     nullify(Llr(ilr)%bounds%gb%ibzxx_c)
     nullify(Llr(ilr)%bounds%gb%ibxxyy_c)
     nullify(Llr(ilr)%bounds%gb%ibyz_ff)
     nullify(Llr(ilr)%bounds%gb%ibzxx_f)
     nullify(Llr(ilr)%bounds%gb%ibxxyy_f)

     calc=.false.
     do iorb=1,orbs%norbp
        if(ilr == orbs%inwhichLocreg(iorb+orbs%isorb)) calc=.true.
     end do
     if (.not. calc) cycle         !calculate only for the locreg on this processor, without repeating for same locreg

     rx=cxyz(1,ilr)
     ry=cxyz(2,ilr)
     rz=cxyz(3,ilr)

     cutoff=locrad(ilr)

     isx=floor((rx-cutoff)/hx)
     isy=floor((ry-cutoff)/hy)
     isz=floor((rz-cutoff)/hz)

     iex=ceiling((rx+cutoff)/hx)
     iey=ceiling((ry+cutoff)/hy)
     iez=ceiling((rz+cutoff)/hz)

     ln1 = iex-isx
     ln2 = iey-isy
     ln3 = iez-isz

     ! First check if localization region fits inside box
!!!     if (iproc == 0 .and. verbose > 1) then
!!!        if ((iex - isx >= Glr%d%n1 - 14) .and. (warningx .eqv. .false.)) then
!!!           write(*,*)'Width of direction x :',(iex - isx)*hx,' of localization region:',ilr
!!!           write(*,*)'is close or exceeds to the width of the simulation box:',Glr%d%n1*hx
!!!           write(*,*)'Increasing the simulation box is recommended. The code will use the '
!!!           write(*,*)'simulation box width. This is the only warning for x direction.'
!!!           warningx = .true.
!!!        end if
!!!        if ((iey - isy >= Glr%d%n2 - 14) .and. (warningy .eqv. .false.)) then
!!!           write(*,*)'Width of direction y :',(iey - isy)*hy,' of localization region:',ilr
!!!           write(*,*)'is close or exceeds to the width of the simulation box:',Glr%d%n2*hy,'.'
!!!           write(*,*)'Increasing the simulation box is recommended. The code will use the width'
!!!           write(*,*)'of the simulation box. This is the only warning for y direction.'
!!!           warningy = .true.
!!!        end if
!!!        if ((iez - isz >= Glr%d%n3 - 14) .and. (warningz .eqv. .false.)) then
!!!           write(*,*)'Width of direction z :',(iez - isz)*hz,' of localization region:',ilr
!!!           write(*,*)'is close or exceeds to the width of the simulation box:',Glr%d%n3*hz,'.'
!!!           write(*,*)'Increasing the simulation box is recommended. The code will use the width'
!!!           write(*,*)'of the simulation box. This is the only warning for z direction.'
!!!           warningz = .true.
!!!        end if 
!!!     end if

     ! Localization regions should always have free boundary conditions
     Llr(ilr)%geocode='F'

     !assign the starting/ending points and outofzone for the different
     ! geometries
     select case(Glr%geocode)
     case('F')
        isx=max(isx,Glr%ns1)
        isy=max(isy,Glr%ns2)
        isz=max(isz,Glr%ns3)

        iex=min(iex,Glr%ns1+Glr%d%n1)
        iey=min(iey,Glr%ns2+Glr%d%n2)
        iez=min(iez,Glr%ns3+Glr%d%n3)

     case('S')
        ! Get starting and ending for x direction     
        if (iex - isx >= Glr%d%n1) then
           isx=Glr%ns1
           iex=Glr%ns1 + Glr%d%n1
        else
           isx=modulo(isx,Glr%d%n1+1) + Glr%ns1
           iex= ln1 + isx
           if (iex > Glr%ns1+Glr%d%n1) then
              outofzone(1)=modulo(iex,Glr%d%n1+1)
           end if
        end if

        ! Get starting and ending for y direction (perpendicular to surface)
        isy=max(isy,Glr%ns2)
        iey=min(iey,Glr%ns2 + Glr%d%n2)
        outofzone(2) = 0

        !Get starting and ending for z direction
        if (iez - isz >= Glr%d%n3) then
           isz=Glr%ns3
           iez=Glr%ns3 + Glr%d%n3
        else
           isz=modulo(isz,Glr%d%n3+1) +  Glr%ns3
           iez= ln3 + isz
           if (iez > Glr%ns3+Glr%d%n3) then
              outofzone(3)=modulo(iez,Glr%d%n3+1)
           end if
        end if

     case('P')
         ! Get starting and ending for x direction     
        if (iex - isx >= Glr%d%n1) then
           isx=Glr%ns1
           iex=Glr%ns1 + Glr%d%n1
        else
           isx=modulo(isx,Glr%d%n1+1) + Glr%ns1
           iex= ln1 + isx
           if (iex > Glr%ns1+Glr%d%n1) then
              outofzone(1)=modulo(iex,Glr%d%n1+1)
           end if
        end if

        ! Get starting and ending for y direction (perpendicular to surface)
        if (iey - isy >= Glr%d%n2) then
           isy=Glr%ns2
           iey=Glr%ns2 + Glr%d%n2
         else
           isy=modulo(isy,Glr%d%n2+1) + Glr%ns2
           iey= ln2 + isy
           if (iey > Glr%ns2+Glr%d%n2) then
              outofzone(2)=modulo(iey,Glr%d%n2+1)
           end if
        end if

        !Get starting and ending for z direction
        if (iez - isz >= Glr%d%n3) then
           isz=Glr%ns3
           iez=Glr%ns3 + Glr%d%n3
        else
           isz=modulo(isz,Glr%d%n3+1) +  Glr%ns3
           iez= ln3 + isz
           if (iez > Glr%ns3+Glr%d%n3) then
              outofzone(3)=modulo(iez,Glr%d%n3+1)
           end if
        end if
     end select

     !values for the starting point of the cube for wavelet grid
     Llr(ilr)%ns1=isx
     Llr(ilr)%ns2=isy
     Llr(ilr)%ns3=isz

     !dimensions of the localisation region
     Llr(ilr)%d%n1=iex-isx
     Llr(ilr)%d%n2=iey-isy
     Llr(ilr)%d%n3=iez-isz

     !assign outofzone
     Llr(ilr)%outofzone(:) = outofzone(:)

     ! Set the conditions for ext_buffers (conditions for buffer size)
     Gperx=(Glr%geocode /= 'F')
     Gpery=(Glr%geocode == 'P')
     Gperz=(Glr%geocode /= 'F')
     Lperx=(Llr(ilr)%geocode /= 'F')
     Lpery=(Llr(ilr)%geocode == 'P')
     Lperz=(Llr(ilr)%geocode /= 'F')

     !calculate the size of the buffers of interpolating function grid
     call ext_buffers(Gperx,Gnbl1,Gnbr1)
     call ext_buffers(Gpery,Gnbl2,Gnbr2)
     call ext_buffers(Gperz,Gnbl3,Gnbr3)
     call ext_buffers(Lperx,Lnbl1,Lnbr1)
     call ext_buffers(Lpery,Lnbl2,Lnbr2)
     call ext_buffers(Lperz,Lnbl3,Lnbr3)

     !starting point of the region for interpolating functions grid
     Llr(ilr)%nsi1= 2 * Llr(ilr)%ns1 - (Lnbl1 - Gnbl1)
     Llr(ilr)%nsi2= 2 * Llr(ilr)%ns2 - (Lnbl2 - Gnbl2)
     Llr(ilr)%nsi3= 2 * Llr(ilr)%ns3 - (Lnbl3 - Gnbl3)

     !dimensions of the fine grid inside the localisation region
     Llr(ilr)%d%nfl1=max(isx,Glr%d%nfl1)-isx ! should we really substract isx (probably because the routines are coded with 0 as origin)?
     Llr(ilr)%d%nfl2=max(isy,Glr%d%nfl2)-isy
     Llr(ilr)%d%nfl3=max(isz,Glr%d%nfl3)-isz

     !NOTE: This will not work with symmetries (must change it)
     Llr(ilr)%d%nfu1=min(iex,Glr%d%nfu1)-isx
     Llr(ilr)%d%nfu2=min(iey,Glr%d%nfu2)-isy
     Llr(ilr)%d%nfu3=min(iez,Glr%d%nfu3)-isz

     !dimensions of the interpolating scaling functions grid (reduce to +2 for periodic)
     Llr(ilr)%d%n1i=2*Llr(ilr)%d%n1+31
     Llr(ilr)%d%n2i=2*Llr(ilr)%d%n2+31
     Llr(ilr)%d%n3i=2*Llr(ilr)%d%n3+31

!DEBUG
!     if (iproc == 0) then
!        write(*,*)'Description of zone:',ilr
!        write(*,*)'ns:',Llr(ilr)%ns1,Llr(ilr)%ns2,Llr(ilr)%ns3
!        write(*,*)'ne:',Llr(ilr)%ns1+Llr(ilr)%d%n1,Llr(ilr)%ns2+Llr(ilr)%d%n2,Llr(ilr)%ns3+Llr(ilr)%d%n3
!        write(*,*)'n:',Llr(ilr)%d%n1,Llr(ilr)%d%n2,Llr(ilr)%d%n3
!        write(*,*)'nfl:',Llr(ilr)%d%nfl1,Llr(ilr)%d%nfl2,Llr(ilr)%d%nfl3
!        write(*,*)'nfu:',Llr(ilr)%d%nfu1,Llr(ilr)%d%nfu2,Llr(ilr)%d%nfu3
!        write(*,*)'ni:',Llr(ilr)%d%n1i,Llr(ilr)%d%n2i,Llr(ilr)%d%n3i
!        write(*,*)'outofzone',ilr,':',outofzone(:)
!     end if
!DEBUG

    ! construct the wavefunction descriptors (wfd)
     call determine_wfd_periodicity(ilr,nlr,Glr,Llr)

     ! Sould check if nfu works properly... also relative to locreg!!
     !if the localisation region is isolated build also the bounds
     if (Llr(ilr)%geocode=='F') then
        ! Check whether the bounds shall be calculated. Do this only if the currect process handles
        ! orbitals in the current localization region.
        if(calculateBounds(ilr)) then
           call locreg_bounds(Llr(ilr)%d%n1,Llr(ilr)%d%n2,Llr(ilr)%d%n3,&
               Llr(ilr)%d%nfl1,Llr(ilr)%d%nfu1,Llr(ilr)%d%nfl2,Llr(ilr)%d%nfu2,&
               Llr(ilr)%d%nfl3,Llr(ilr)%d%nfu3,Llr(ilr)%wfd,Llr(ilr)%bounds)
        end if
     end if
  end do !on iilr

!  call make_LLr_MpiType(Llr,nlr,mpiLlr)

!  call MPI_ALLREDUCE(Llr(1),Llr(1),nlr,mpidtypg,MPI_SUM,MPI_COMM_WORLD,ierr)
  !after all localisation regions are determined draw them
  !call draw_locregs(nlr,hx,hy,hz,Llr)

END SUBROUTINE determine_locreg_parallel



!> Count for each orbital and each process the number of overlapping orbitals.
subroutine determine_overlap_from_descriptors(iproc, nproc, orbs, lzd, op, comon)
use module_base
use module_types
use module_interfaces
implicit none

! Calling arguments
integer,intent(in):: iproc, nproc
type(orbitals_data),intent(in):: orbs
type(local_zone_descriptors),intent(in):: lzd
type(overlapParameters),intent(out):: op
type(p2pComms),intent(out):: comon
! Local variables
integer:: jproc, iorb, jorb, ioverlapMPI, ioverlaporb, ilr, jlr, ilrold
!integer :: is1, ie1, is2, ie2, is3, ie3
!integer :: js1, je1, js2, je2, js3, je3
integer :: iiorb, istat, iall, noverlaps, ierr
!logical:: ovrlpx, ovrlpy, ovrlpz
logical :: isoverlap
integer:: n1_ovrlp, n2_ovrlp, n3_ovrlp, ns1_ovrlp, ns2_ovrlp, ns3_ovrlp, nseg_ovrlp, i1, i2, jjorb, ii
integer :: onseg
logical,dimension(:,:,:),allocatable:: overlapMatrix
integer,dimension(:),allocatable:: noverlapsarr, displs, recvcnts, overlaps_comon
integer,dimension(:,:),allocatable:: overlaps_op
integer,dimension(:,:,:),allocatable :: overlaps_nseg
!integer,dimension(:,:,:),allocatable :: iseglist, jseglist
character(len=*),parameter:: subname='determine_overlap_from_descriptors'

allocate(overlapMatrix(orbs%norb,maxval(orbs%norb_par(:,0)),0:nproc-1), stat=istat)
call memocc(istat, overlapMatrix, 'overlapMatrix', subname)
allocate(noverlapsarr(orbs%norbp), stat=istat)
call memocc(istat, noverlapsarr, 'noverlapsarr', subname)
allocate(displs(0:nproc-1), stat=istat)
call memocc(istat, displs, 'displs', subname)
allocate(recvcnts(0:nproc-1), stat=istat)
call memocc(istat, recvcnts, 'recvcnts', subname)
allocate(overlaps_nseg(orbs%norb,orbs%norbp,2), stat=istat)
call memocc(istat, overlaps_nseg, 'overlaps_nseg', subname)


    overlapMatrix=.false.
    overlaps_nseg = 0
    ioverlapMPI=0 ! counts the overlaps for the given MPI process.
    ilrold=-1
    do iorb=1,orbs%norbp
        ioverlaporb=0 ! counts the overlaps for the given orbital.
        iiorb=orbs%isorb+iorb
        ilr=orbs%inWhichLocreg(iiorb)
!        call get_start_and_end_indices(lzd%llr(ilr), is1, ie1, is2, ie2, is3, ie3)
        do jorb=1,orbs%norb
            jlr=orbs%inWhichLocreg(jorb)
            call check_overlap_cubic_periodic(lzd%Glr,lzd%llr(ilr),lzd%llr(jlr),isoverlap)
!            call get_start_and_end_indices(lzd%llr(jlr), js1, je1, js2, je2, js3, je3)
!            ovrlpx = ( is1<=je1 .and. ie1>=js1 )
!            ovrlpy = ( is2<=je2 .and. ie2>=js2 )
!            ovrlpz = ( is3<=je3 .and. ie3>=js3 )
!            if(ovrlpx .and. ovrlpy .and. ovrlpz) then
             if(isoverlap) then
                ! From the viewpoint of the box boundaries, an overlap between ilr and jlr is possible.
                ! Now explicitely check whether there is an overlap by using the descriptors.
                !!call overlapbox_from_descriptors(lzd%llr(ilr)%d%n1, lzd%llr(ilr)%d%n2, lzd%llr(ilr)%d%n3, &
                !!     lzd%llr(jlr)%d%n1, lzd%llr(jlr)%d%n2, lzd%llr(jlr)%d%n3, &
                !!     lzd%glr%d%n1, lzd%glr%d%n2, lzd%glr%d%n3, &
                !!     lzd%llr(ilr)%ns1, lzd%llr(ilr)%ns2, lzd%llr(ilr)%ns3, &
                !!     lzd%llr(jlr)%ns1, lzd%llr(jlr)%ns2, lzd%llr(jlr)%ns3, &
                !!     lzd%glr%ns1, lzd%glr%ns2, lzd%glr%ns3, &
                !!     lzd%llr(ilr)%wfd%nseg_c, lzd%llr(jlr)%wfd%nseg_c, &
                !!     lzd%llr(ilr)%wfd%keygloc, lzd%llr(ilr)%wfd%keyvloc, lzd%llr(jlr)%wfd%keygloc, lzd%llr(jlr)%wfd%keyvloc, &
                !!     n1_ovrlp, n2_ovrlp, n3_ovrlp, ns1_ovrlp, ns2_ovrlp, ns3_ovrlp, nseg_ovrlp)
                call check_overlap_from_descriptors_periodic(lzd%llr(ilr)%wfd%nseg_c, lzd%llr(jlr)%wfd%nseg_c,&
                     lzd%llr(ilr)%wfd%keyglob, lzd%llr(jlr)%wfd%keyglob, &
                     isoverlap, onseg)
                if(isoverlap) then
                    ! There is really an overlap
                    overlapMatrix(jorb,iorb,iproc)=.true.
                    ioverlaporb=ioverlaporb+1
                    overlaps_nseg(ioverlaporb,iorb,1)=onseg
                    if(ilr/=ilrold) then
                        ! if ilr==ilrold, we are in the same localization region, so the MPI prosess
                        ! would get the same orbitals again. Therefore the counter is not increased
                        ! in that case.
                        ioverlapMPI=ioverlapMPI+1
                    end if
                else
                    overlapMatrix(jorb,iorb,iproc)=.false.
                end if
             else
                overlapMatrix(jorb,iorb,iproc)=.false.
             end if
        end do
        noverlapsarr(iorb)=ioverlaporb
        ilrold=ilr
    end do
    !comon%noverlaps(jproc)=ioverlapMPI
    noverlaps=ioverlapMPI

!call mpi_allreduce(overlapMatrix, orbs%norb*maxval(orbs%norb_par(:,0))*nproc, mpi_sum mpi_comm_world, ierr)

! Communicate op%noverlaps and comon%noverlaps
    if (nproc > 1) then
       call mpi_allgatherv(noverlapsarr, orbs%norbp, mpi_integer, op%noverlaps, orbs%norb_par, &
            orbs%isorb_par, mpi_integer, mpi_comm_world, ierr)
    else
       call vcopy(orbs%norb,noverlapsarr(1),1,op%noverlaps(1),1)
    end if
    do jproc=0,nproc-1
       recvcnts(jproc)=1
       displs(jproc)=jproc
    end do
    if (nproc > 1) then
       call mpi_allgatherv(noverlaps, 1, mpi_integer, comon%noverlaps, recvcnts, &
            displs, mpi_integer, mpi_comm_world, ierr)
    else
       comon%noverlaps=noverlaps
    end if


allocate(op%overlaps(maxval(op%noverlaps),orbs%norb), stat=istat)
call memocc(istat, op%overlaps, 'op%overlaps', subname)
!!allocate(comon%overlaps(maxval(comon%noverlaps),0:nproc-1), stat=istat)
!!call memocc(istat, comon%overlaps, 'comon%overlaps', subname)

allocate(overlaps_op(maxval(op%noverlaps),orbs%norbp), stat=istat)
call memocc(istat, overlaps_op, 'overlaps_op', subname)
allocate(overlaps_comon(comon%noverlaps(iproc)), stat=istat)
call memocc(istat, overlaps_comon, 'overlaps_comon', subname)

! Now we know how many overlaps have to be calculated, so determine which orbital overlaps
! with which one. This is essentially the same loop as above, but we use the array 'overlapMatrix'
! which indicates the overlaps.

! Initialize to some value which will never be used.
op%overlaps=-1
!!comon%overlaps=-1

iiorb=0
ioverlapMPI=0 ! counts the overlaps for the given MPI process.
ilrold=-1
do iorb=1,orbs%norbp
    ioverlaporb=0 ! counts the overlaps for the given orbital.
    iiorb=orbs%isorb+iorb
    ilr=orbs%inWhichLocreg(iiorb)
    do jorb=1,orbs%norb
        jlr=orbs%inWhichLocreg(jorb)
        if(overlapMatrix(jorb,iorb,iproc)) then
            ioverlaporb=ioverlaporb+1
            ! Determine the number of segments of the fine grid in the overlap
            call check_overlap_from_descriptors_periodic(lzd%llr(ilr)%wfd%nseg_c, lzd%llr(jlr)%wfd%nseg_f,&
                 lzd%llr(ilr)%wfd%keyglob(1,1), lzd%llr(jlr)%wfd%keyglob(1,1+lzd%llr(jlr)%wfd%nseg_c), &
                 isoverlap, overlaps_nseg(ioverlaporb,iorb,2))
            !op%overlaps(ioverlaporb,iiorb)=jorb
            overlaps_op(ioverlaporb,iorb)=jorb
            if(ilr/=ilrold) then
                ! if ilr==ilrold, we are in th same localization region, so the MPI prosess
                ! would get the same orbitals again. Therefore the counter is not increased
                ! in that case.
                ioverlapMPI=ioverlapMPI+1
                !comon%overlaps(ioverlapMPI,iproc)=jorb
                overlaps_comon(ioverlapMPI)=jorb
            end if
        end if
    end do 
    ilrold=ilr
end do

! Allocate the overlap wavefunctions_descriptors
! and copy the nseg_c
op%noverlapsmaxp=maxval(op%noverlaps(orbs%isorb+1:orbs%isorb+orbs%norbp))
allocate(op%wfd_overlap(op%noverlapsmaxp,orbs%norbp), stat=istat)
do i2=1,orbs%norbp
    do i1=1,op%noverlapsmaxp
        call nullify_wavefunctions_descriptors(op%wfd_overlap(i1,i2))
        op%wfd_overlap(i1,i2)%nseg_c = overlaps_nseg(i1,i2,1)
        op%wfd_overlap(i1,i2)%nseg_f = overlaps_nseg(i1,i2,2)
        call allocate_wfd(op%wfd_overlap(i1,i2),subname)
    end do
end do

!Now redo the loop for the keygs
iiorb=0
do iorb=1,orbs%norbp
    ioverlaporb=0 ! counts the overlaps for the given orbital.
    iiorb=orbs%isorb+iorb
    ilr=orbs%inWhichLocreg(iiorb)
    do jorb=1,orbs%norb
        jlr=orbs%inWhichLocreg(jorb)
        if(overlapMatrix(jorb,iorb,iproc)) then
            ioverlaporb=ioverlaporb+1
           ! Determine the keyglob, keyvglob, nvctr of the coarse grid
           call get_overlap_from_descriptors_periodic(lzd%llr(ilr)%wfd%nseg_c, lzd%llr(jlr)%wfd%nseg_c, &
                lzd%llr(ilr)%wfd%keyglob(1,1), lzd%llr(jlr)%wfd%keyglob(1,1),  &
                .true.,op%wfd_overlap(ioverlaporb,iorb)%nseg_c, op%wfd_overlap(ioverlaporb,iorb)%nvctr_c,&
                op%wfd_overlap(ioverlaporb,iorb)%keyglob(1,1), op%wfd_overlap(ioverlaporb,iorb)%keyvglob(1))
           ! Determine the keyglob, keyvglob, nvctr of the fine grid
<<<<<<< HEAD
           call get_overlap_from_descriptors_periodic(lzd%llr(ilr)%wfd%nseg_c, lzd%llr(jlr)%wfd%nseg_f, &
                lzd%llr(ilr)%wfd%keyglob(1,1), lzd%llr(jlr)%wfd%keyglob(1,1+lzd%llr(jlr)%wfd%nseg_c),  &
                .true.,op%wfd_overlap(ioverlaporb,iorb)%nseg_f, op%wfd_overlap(ioverlaporb,iorb)%nvctr_f,&
                op%wfd_overlap(ioverlaporb,iorb)%keyglob(1,op%wfd_overlap(ioverlaporb,iorb)%nseg_c+1), &
                op%wfd_overlap(ioverlaporb,iorb)%keyvglob(op%wfd_overlap(ioverlaporb,iorb)%nseg_c+1))
=======
           if(op%wfd_overlap(ioverlaporb,iorb)%nseg_f > 0) then
              call get_overlap_from_descriptors_periodic(lzd%llr(ilr)%wfd%nseg_c, lzd%llr(jlr)%wfd%nseg_f, &
                   lzd%llr(ilr)%wfd%keyglob(1,1), lzd%llr(jlr)%wfd%keyglob(1,1+lzd%llr(jlr)%wfd%nseg_c),  &
                   .true.,op%wfd_overlap(ioverlaporb,iorb)%nseg_f, op%wfd_overlap(ioverlaporb,iorb)%nvctr_f,&
                   op%wfd_overlap(ioverlaporb,iorb)%keyglob(1,op%wfd_overlap(ioverlaporb,iorb)%nseg_c+1), &
                   op%wfd_overlap(ioverlaporb,iorb)%keyvglob(op%wfd_overlap(ioverlaporb,iorb)%nseg_c+1))
           else
              op%wfd_overlap(ioverlaporb,iorb)%nvctr_f = 0
           end if
>>>>>>> 395083e6
        end if
    end do 
end do


displs(0)=0
recvcnts(0)=comon%noverlaps(0)
do jproc=1,nproc-1
    recvcnts(jproc)=comon%noverlaps(jproc)
    displs(jproc)=displs(jproc-1)+recvcnts(jproc-1)
end do
!!if (nproc > 1) then
!!   call mpi_allgatherv(overlaps_comon, comon%noverlaps(iproc), mpi_integer, comon%overlaps, recvcnts, &
!!        displs, mpi_integer, mpi_comm_world, ierr)
!!else
!!   call vcopy(comon%noverlaps(iproc),overlaps_comon(1),1,comon%overlaps(1,0),1)
!!end if
ii=maxval(op%noverlaps)
displs(0)=0
recvcnts(0)=ii*orbs%norb_par(0,0)
do jproc=1,nproc-1
    recvcnts(jproc)=ii*orbs%norb_par(jproc,0)
    displs(jproc)=displs(jproc-1)+recvcnts(jproc-1)
end do
if (nproc > 1) then
   call mpi_allgatherv(overlaps_op, ii*orbs%norbp, mpi_integer, op%overlaps, recvcnts, &
        displs, mpi_integer, mpi_comm_world, ierr)
else
   call vcopy(ii*orbs%norbp,overlaps_op(1,1),1,op%overlaps(1,1),1)
end if

do iorb=1,orbs%norb
end do


iall=-product(shape(overlapMatrix))*kind(overlapMatrix)
deallocate(overlapMatrix, stat=istat)
call memocc(istat, iall, 'overlapMatrix', subname)

iall=-product(shape(noverlapsarr))*kind(noverlapsarr)
deallocate(noverlapsarr, stat=istat)
call memocc(istat, iall, 'noverlapsarr', subname)

iall=-product(shape(overlaps_op))*kind(overlaps_op)
deallocate(overlaps_op, stat=istat)
call memocc(istat, iall, 'overlaps_op', subname)

iall=-product(shape(overlaps_comon))*kind(overlaps_comon)
deallocate(overlaps_comon, stat=istat)
call memocc(istat, iall, 'overlaps_comon', subname)

iall=-product(shape(displs))*kind(displs)
deallocate(displs, stat=istat)
call memocc(istat, iall, 'displs', subname)

iall=-product(shape(recvcnts))*kind(recvcnts)
deallocate(recvcnts, stat=istat)
call memocc(istat, iall, 'recvcnts', subname)

iall=-product(shape(overlaps_nseg))*kind(overlaps_nseg)
deallocate(overlaps_nseg, stat=istat)
call memocc(istat, iall, 'overlaps_nseg', subname)

end subroutine determine_overlap_from_descriptors



subroutine determine_overlapdescriptors_from_descriptors(llr_i, llr_j, glr, olr)
use module_base
use module_types
implicit none

! Calling arguments
type(locreg_descriptors),intent(in):: llr_i, llr_j, glr
type(locreg_descriptors),intent(out):: olr

! Local variables
integer:: n1_ovrlp, n2_ovrlp, n3_ovrlp, ns1_ovrlp, ns2_ovrlp, ns3_ovrlp
character(len=*),parameter:: subname='determine_overlapdescriptors_from_descriptors'



! Determine the values describing the localization region.
! First coarse region.
call overlapbox_from_descriptors(llr_i%d%n1, llr_i%d%n2, llr_i%d%n3, &
     llr_j%d%n1, llr_j%d%n2, llr_j%d%n3, &
     glr%d%n1, glr%d%n2, glr%d%n3, &
     llr_i%ns1, llr_i%ns2, llr_i%ns3, &
     llr_j%ns1, llr_j%ns2, llr_j%ns3, &
     glr%ns1, glr%ns2, glr%ns3, &
     llr_i%wfd%nseg_c, llr_j%wfd%nseg_c, &
     llr_i%wfd%keygloc, llr_i%wfd%keyvloc, llr_j%wfd%keygloc, llr_j%wfd%keyvloc, &
     olr%d%n1, olr%d%n2, olr%d%n3, olr%ns1, olr%ns2, olr%ns3, olr%wfd%nseg_c)

! Now the fine region.
call overlapbox_from_descriptors(llr_i%d%n1, llr_i%d%n2, llr_i%d%n3, &
     llr_j%d%n1, llr_j%d%n2, llr_j%d%n3, &
     glr%d%n1, glr%d%n2, glr%d%n3, &
     llr_i%ns1, llr_i%ns2, llr_i%ns3, &
     llr_j%ns1, llr_j%ns2, llr_j%ns3, &
     glr%ns1, glr%ns2, glr%ns3, &
     llr_i%wfd%nseg_f, llr_j%wfd%nseg_f, &
     llr_i%wfd%keygloc(1,llr_i%wfd%nseg_c+min(1,llr_i%wfd%nseg_f)), llr_i%wfd%keyvloc(llr_i%wfd%nseg_c+min(1,llr_i%wfd%nseg_f)), &
     llr_j%wfd%keygloc(1,llr_j%wfd%nseg_c+min(1,llr_j%wfd%nseg_f)), llr_j%wfd%keyvloc(llr_j%wfd%nseg_c+min(1,llr_j%wfd%nseg_f)), &
     n1_ovrlp, n2_ovrlp, n3_ovrlp, ns1_ovrlp, ns2_ovrlp, ns3_ovrlp, olr%wfd%nseg_f)
 
     ! Determine the boundary for the fine part.
     ! ns1_ovrlp etc is in global coordinates, but olr%d%nfl1 etc is in local coordinates, so correct this.
     olr%d%nfl1=ns1_ovrlp-olr%ns1
     olr%d%nfu1=olr%d%nfl1+n1_ovrlp
     olr%d%nfl2=ns2_ovrlp-olr%ns2
     olr%d%nfu2=olr%d%nfl2+n2_ovrlp
     olr%d%nfl3=ns2_ovrlp-olr%ns2
     olr%d%nfu3=olr%d%nfl3+n3_ovrlp

if(llr_i%geocode/=llr_j%geocode) then
    write(*,*) 'ERROR: llr_i%geocode/=llr_j%geocode'
    stop
end if
olr%geocode=llr_i%geocode

! Dimensions for interpolating scaling function grid
olr%d%n1i=2*olr%d%n1+31
olr%d%n2i=2*olr%d%n2+31
olr%d%n3i=2*olr%d%n3+31



! Allocate the descriptor structures
call allocate_wfd(olr%wfd,subname)


! some checks
call check_overlapregion(glr, llr_i, llr_j, olr)



! Fill the descriptors for the coarse part.
call overlapdescriptors_from_descriptors(llr_i%d%n1, llr_i%d%n2, llr_i%d%n3, &
     llr_j%d%n1, llr_j%d%n2, llr_j%d%n3, &
     glr%d%n1, glr%d%n2, glr%d%n3, &
     olr%d%n1, olr%d%n2, olr%d%n3, &
     llr_i%ns1, llr_i%ns2, llr_i%ns3, &
     llr_j%ns1, llr_j%ns2, llr_j%ns3, &
     glr%ns1, glr%ns2, glr%ns3, &
     olr%ns1, olr%ns2, olr%ns3, &
     llr_i%wfd%nseg_c, llr_j%wfd%nseg_c, olr%wfd%nseg_c, &
     llr_i%wfd%keygloc, llr_i%wfd%keyvloc, llr_j%wfd%keygloc, llr_j%wfd%keyvloc, &
     olr%wfd%keygloc, olr%wfd%keyvloc, &
     olr%wfd%nvctr_c)

! Fill the descriptors for the fine part.
call overlapdescriptors_from_descriptors(llr_i%d%n1, llr_i%d%n2, llr_i%d%n3, &
     llr_j%d%n1, llr_j%d%n2, llr_j%d%n3, &
     glr%d%n1, glr%d%n2, glr%d%n3, &
     olr%d%n1, olr%d%n2, olr%d%n3, &
     llr_i%ns1, llr_i%ns2, llr_i%ns3, &
     llr_j%ns1, llr_j%ns2, llr_j%ns3, &
     glr%ns1, glr%ns2, glr%ns3, &
     olr%ns1, olr%ns2, olr%ns3, &
     llr_i%wfd%nseg_f, llr_j%wfd%nseg_f, olr%wfd%nseg_f, &
     llr_i%wfd%keygloc(1,llr_i%wfd%nseg_c+min(1,llr_i%wfd%nseg_f)), llr_i%wfd%keyvloc(llr_i%wfd%nseg_c+min(1,llr_i%wfd%nseg_f)), &
     llr_j%wfd%keygloc(1,llr_j%wfd%nseg_c+min(1,llr_j%wfd%nseg_f)), llr_j%wfd%keyvloc(llr_j%wfd%nseg_c+min(1,llr_j%wfd%nseg_f)), &
     olr%wfd%keygloc(1,olr%wfd%nseg_c+min(1,olr%wfd%nseg_f)), olr%wfd%keyvloc(olr%wfd%nseg_c+min(1,olr%wfd%nseg_f)), &
     olr%wfd%nvctr_f)



end subroutine determine_overlapdescriptors_from_descriptors


subroutine check_overlapregion(glr, llr_i, llr_j, olr)
use module_base
use module_types
implicit none

! Calling arguments
type(locreg_descriptors),intent(in):: glr, llr_i, llr_j, olr

  if(olr%ns1<glr%ns1) then
      write(*,'(a,2(i0,a))') 'ERROR: olr%ns1 = ', olr%ns1, ' < ', glr%ns1, '= glr%ns1'
      stop
  end if
  if(olr%ns2<glr%ns2) then
      write(*,'(a,2(i0,a))') 'ERROR: olr%ns2 = ', olr%ns2, ' < ', glr%ns2, '= glr%ns2'
      stop
  end if
  if(olr%ns3<glr%ns3) then
      write(*,'(a,2(i0,a))') 'ERROR: olr%ns3 = ', olr%ns3, ' < ', glr%ns3, '= glr%ns3'
      stop
  end if
  if(olr%ns1+olr%d%n1>glr%ns1+glr%d%n1) then
      write(*,'(a,2(i0,a))') 'ERROR: olr%ns1+olr%d%n1 = ', olr%ns1+olr%d%n1, ' < ', glr%ns1+glr%d%n1, '= glr%ns1+glr%d%n1'
      stop
  end if
  if(olr%ns2+olr%d%n2>glr%ns2+glr%d%n2) then
      write(*,'(a,2(i0,a))') 'ERROR: olr%ns2+olr%d%n2 = ', olr%ns2+olr%d%n2, ' < ', glr%ns2+glr%d%n2, '= glr%ns2+glr%d%n2'
      stop
  end if
  if(olr%ns3+olr%d%n3>glr%ns3+glr%d%n3) then
      write(*,'(a,2(i0,a))') 'ERROR: olr%ns3+olr%d%n3 = ', olr%ns3+olr%d%n3, ' < ', glr%ns3+glr%d%n3, '= glr%ns3+glr%d%n3'
      stop
  end if
  
  if(olr%ns1<llr_i%ns1) then
      write(*,'(a,2(i0,a))') 'ERROR: olr%ns1 = ', olr%ns1, ' < ', llr_i%ns1, '= llr_i%ns1'
      stop
  end if
  if(olr%ns2<llr_i%ns2) then
      write(*,'(a,2(i0,a))') 'ERROR: olr%ns2 = ', olr%ns2, ' < ', llr_i%ns2, '= llr_i%ns2'
      stop
  end if
  if(olr%ns3<llr_i%ns3) then
      write(*,'(a,2(i0,a))') 'ERROR: olr%ns3 = ', olr%ns3, ' < ', llr_i%ns3, '= llr_i%ns3'
      stop
  end if
  if(olr%ns1+olr%d%n1>llr_i%ns1+llr_i%d%n1) then
      write(*,'(a,2(i0,a))') 'ERROR: olr%ns1+olr%d%n1 = ', olr%ns1+olr%d%n1, ' < ', llr_i%ns1+llr_i%d%n1, '= llr_i%ns1+llr_i%d%n1'
      stop
  end if
  if(olr%ns2+olr%d%n2>llr_i%ns2+llr_i%d%n2) then
      write(*,'(a,2(i0,a))') 'ERROR: olr%ns2+olr%d%n2 = ', olr%ns2+olr%d%n2, ' < ', llr_i%ns2+llr_i%d%n2, '= llr_i%ns2+llr_i%d%n2'
      stop
  end if
  if(olr%ns3+olr%d%n3>llr_i%ns3+llr_i%d%n3) then
      write(*,'(a,2(i0,a))') 'ERROR: olr%ns3+olr%d%n3 = ', olr%ns3+olr%d%n3, ' < ', llr_i%ns3+llr_i%d%n3, '= llr_i%ns3+llr_i%d%n3'
      stop
  end if
  
  if(olr%ns1<llr_j%ns1) then
      write(*,'(a,2(i0,a))') 'ERROR: olr%ns1 = ', olr%ns1, ' < ', llr_j%ns1, '= llr_j%ns1'
      stop
  end if
  if(olr%ns2<llr_j%ns2) then
      write(*,'(a,2(i0,a))') 'ERROR: olr%ns2 = ', olr%ns2, ' < ', llr_j%ns2, '= llr_j%ns2'
      stop
  end if
  if(olr%ns3<llr_j%ns3) then
      write(*,'(a,2(i0,a))') 'ERROR: olr%ns3 = ', olr%ns3, ' < ', llr_j%ns3, '= llr_j%ns3'
      stop
  end if
  if(olr%ns1+olr%d%n1>llr_j%ns1+llr_j%d%n1) then
      write(*,'(a,2(i0,a))') 'ERROR: olr%ns1+olr%d%n1 = ', olr%ns1+olr%d%n1, ' < ', llr_j%ns1+llr_j%d%n1, '= llr_j%ns1+llr_j%d%n1'
      stop
  end if
  if(olr%ns2+olr%d%n2>llr_j%ns2+llr_j%d%n2) then
      write(*,'(a,2(i0,a))') 'ERROR: olr%ns2+olr%d%n2 = ', olr%ns2+olr%d%n2, ' < ', llr_j%ns2+llr_j%d%n2, '= llr_j%ns2+llr_j%d%n2'
      stop
  end if
  if(olr%ns3+olr%d%n3>llr_j%ns3+llr_j%d%n3) then
      write(*,'(a,2(i0,a))') 'ERROR: olr%ns3+olr%d%n3 = ', olr%ns3+olr%d%n3, ' < ', llr_j%ns3+llr_j%d%n3, '= llr_j%ns3+llr_j%d%n3'
      stop
  end if


end subroutine check_overlapregion


!> Returns the starting and ending indices (on the coarse grid) of a given localization region.
!! Attention: There is a similar routine that uses "is1=lr%ns1+1" instead of "is1=lr%ns1".
!! Check why there is a difference of 1.
!!subroutine get_start_and_end_indices(lr, is1, ie1, is2, ie2, is3, ie3)
!!use module_base
!!use module_types
!!implicit none
!!
!!! Calling arguments
!!type(locreg_descriptors),intent(in):: lr
!!integer,intent(out):: is1, ie1, is2, ie2, is3, ie3
!!
!!  is1=lr%ns1
!!  ie1=lr%ns1+lr%d%n1
!!  is2=lr%ns2
!!  ie2=lr%ns2+lr%d%n2
!!  is3=lr%ns3
!!  ie3=lr%ns3+lr%d%n3
!!
!!end subroutine get_start_and_end_indices


!> Gives the dimensions of the overlap box resulting from the overlap of two wavefunction descriptors and
!> the number of segments of the resulting overlap descriptor.
!> Calling arguments: *_i refers to overlap region i (input)
!>                    *_j refers to overlap region j (input)
!>                    *_g refers to the global region (input)
!>                    *_k refers to the overlap region (output)
subroutine overlapbox_from_descriptors(n1_i, n2_i, n3_i, n1_j, n2_j, n3_j, n1_g, n2_g, n3_g, &
           ns1_i, ns2_i, ns3_i, ns1_j, ns2_j, ns3_j, ns1_g, ns2_g, ns3_g, &
           nseg_i, nseg_j, &
           keyg_i, keyv_i, keyg_j, keyv_j, &
           n1_k, n2_k, n3_k, ns1_k, ns2_k, ns3_k, nseg_k)
use module_base
use module_types
implicit none

! Calling arguments
integer,intent(in):: n1_i, n2_i, n3_i, n1_j, n2_j, n3_j, n1_g, n2_g, n3_g
integer,intent(in):: ns1_i, ns2_i, ns3_i, ns1_j, ns2_j, ns3_j, ns1_g, ns2_g, ns3_g
integer:: nseg_i, nseg_j
integer,dimension(2,nseg_i),intent(in):: keyg_i
integer,dimension(nseg_i),intent(in):: keyv_i
integer,dimension(2,nseg_j),intent(in):: keyg_j
integer,dimension(nseg_j),intent(in):: keyv_j
integer,intent(out):: n1_k, n2_k, n3_k, ns1_k, ns2_k, ns3_k, nseg_k

! Local variables
integer:: iseg, jseg, knvctr, istart, jstart, kstart, istartg, jstartg, kstartg
integer:: iend, jend, kend, iendg, jendg, kendg, transform_index
integer:: kxs, kys, kzs, kxe, kye, kze, kxemax, kyemax, kzemax
character(len=1):: increase


! Initialize the return values such that they represent a box with no volume
ns1_k=ns1_g+n1_g+1
ns2_k=ns2_g+n2_g+1
ns3_k=ns3_g+n3_g+1
n1_k=0
n2_k=0
n3_k=0
nseg_k=0


! Quick return if possible
if(nseg_i==0 .or. nseg_j==0) return

! Initialize some counters
iseg=min(1,nseg_i)
jseg=min(1,nseg_j)
kxemax=0
kyemax=0
kzemax=0




segment_loop: do

    ! Starting point in local coordinates
    istart=keyg_i(1,iseg)
    jstart=keyg_j(1,jseg)

    ! Get the global counterparts
    istartg=transform_index(istart, n1_i, n2_i, n3_i, n1_g, n2_g, n3_g, ns1_i-ns1_g, ns2_i-ns2_g, ns3_i-ns3_g)
    jstartg=transform_index(jstart, n1_j, n2_j, n3_j, n1_g, n2_g, n3_g, ns1_j-ns1_g, ns2_j-ns2_g, ns3_j-ns3_g)

    ! Ending point in local coordinates
    iend=keyg_i(2,iseg)
    jend=keyg_j(2,jseg)

    ! Get the global counterparts
    iendg=transform_index(iend, n1_i, n2_i, n3_i, n1_g, n2_g, n3_g, ns1_i-ns1_g, ns2_i-ns2_g, ns3_i-ns3_g)
    jendg=transform_index(jend, n1_j, n2_j, n3_j, n1_g, n2_g, n3_g, ns1_j-ns1_g, ns2_j-ns2_g, ns3_j-ns3_g)

    ! Determine starting and ending point of the common segment in global coordinates.
    kstartg=max(istartg,jstartg)
    kendg=min(iendg,jendg)

    ! Determine which segment counter should be increased.
    if((iendg<=jendg .and. iseg<nseg_i) .or. jseg==nseg_j) then
        increase='i'
    else if(jseg<nseg_j) then
        increase='j'
    end if

    ! Check whether this common segment has a non-zero length
    if(kendg-kstartg+1>0) then
        nseg_k=nseg_k+1

        ! Get the global coordinates of this segment
        call get_coordinates(kstartg, n1_g, n2_g, n3_g, kxs, kys, kzs)
        call get_coordinates(kendg, n1_g, n2_g, n3_g, kxe, kye, kze)

        ! Check whether this segment enlarges the overlap box
        if(kxs<ns1_k) ns1_k=kxs
        if(kys<ns2_k) ns2_k=kys
        if(kzs<ns3_k) ns3_k=kzs
        if(kxe>kxemax) kxemax=kxe
        if(kye>kyemax) kyemax=kye
        if(kze>kzemax) kzemax=kze

    end if

    ! Check whether all segments of both localization regions have been processed.
    if(iseg>=nseg_i .and. jseg>=nseg_j) exit segment_loop

    ! Increase the segment index
    if(increase=='i') then
        iseg=iseg+1
    else if(increase=='j') then
        jseg=jseg+1
    end if

end do segment_loop

! n1_k etc is the length of the segment, but kxemax etc is the end position of the segment, 
! therefore subtract the starting position
n1_k=kxemax-ns1_k
n2_k=kyemax-ns2_k
n3_k=kzemax-ns3_k



end subroutine overlapbox_from_descriptors

! check if Llrs overlap from there descriptors
! The periodicity is hidden in the fact that we are using the keyglobs
! which are correctly defined. 
subroutine check_overlap_from_descriptors_periodic(nseg_i, nseg_j, keyg_i, keyg_j,  &
           isoverlap, onseg)
use module_base
use module_types
implicit none
! Calling arguments
integer:: nseg_i, nseg_j
integer,dimension(2,nseg_i),intent(in):: keyg_i
integer,dimension(2,nseg_j),intent(in):: keyg_j
logical,intent(out) :: isoverlap
integer, intent(out) :: onseg
! Local variables
character(len=*), parameter :: subname='check_overlap_from_descriptors_periodic'
integer:: iseg, jseg, knvctr, istart, jstart, kstart, kstartg
integer:: iend, jend, kend, kendg, i_stat,nseg_k


! Initialize some counters
iseg=1
jseg=1
nseg_k=0
isoverlap = .false.
onseg = 0  ! in case they don't overlap
segment_loop: do

    ! Starting point already in global coordinates
    istart=keyg_i(1,iseg)
    jstart=keyg_j(1,jseg)

    ! Ending point already in global coordinates
    iend=keyg_i(2,iseg)
    jend=keyg_j(2,jseg)
    ! Determine starting and ending point of the common segment in global coordinates.
    kstartg=max(istart,jstart)
    kendg=min(iend,jend)

    ! Check whether this common segment has a non-zero length
    if(kendg-kstartg+1>0) then
        isoverlap = .true.
        nseg_k=nseg_k+1
    end if

    ! Check whether all segments of both localization regions have been processed.
    if(iseg>=nseg_i .and. jseg>=nseg_j) exit segment_loop

    ! Increase the segment index
    if((iend<=jend .and. iseg<nseg_i) .or. jseg==nseg_j) then
        iseg=iseg+1
    else if(jseg<nseg_j) then
        jseg=jseg+1
    end if

end do segment_loop

if(isoverlap) then
   onseg = nseg_k
end if

end subroutine check_overlap_from_descriptors_periodic

subroutine get_overlap_from_descriptors_periodic(nseg_i, nseg_j, keyg_i, keyg_j,  &                                                                                                                          
           isoverlap,onseg, onvctr, keyglob, keyvglob)
use module_base
use module_types
implicit none
! Calling arguments
integer:: nseg_i, nseg_j
integer,dimension(2,nseg_i),intent(in):: keyg_i
integer,dimension(2,nseg_j),intent(in):: keyg_j
logical, intent(in) :: isoverlap
integer, intent(in) :: onseg
integer, intent(out) :: onvctr
integer, dimension(2,max(onseg,1)),intent(out) :: keyglob
integer, dimension(max(onseg,1)), intent(out) :: keyvglob
! Local variables
character(len=*), parameter :: subname='get_overlap_from_descriptors_periodic'
integer:: iseg, jseg, knvctr, istart, jstart, kstart, kstartg
integer:: iend, jend, kend, kendg, i_stat,nseg_k

if(.not. isoverlap) then
!initialize the variable
onvctr = 0
return
end if

nseg_k = 0
knvctr = 1
iseg = 1
jseg= 1
segment_loop: do

    ! Starting point already in global coordinates
    istart=keyg_i(1,iseg)
    jstart=keyg_j(1,jseg)

    ! Ending point already in global coordinates
    iend=keyg_i(2,iseg)
    jend=keyg_j(2,jseg)

    ! Determine starting and ending point of the common segment in global coordinates.
    kstartg=max(istart,jstart)
    kendg=min(iend,jend)

    ! Check whether this common segment has a non-zero length
    ! and assign the keys
    if(kendg-kstartg+1>0) then
        nseg_k=nseg_k+1
        keyglob(1,nseg_k) = kstartg
        keyglob(2,nseg_k) = kendg
        keyvglob(nseg_k) =  knvctr
        knvctr = knvctr + kendg-kstartg+1
    end if

    ! Check whether all segments of both localization regions have been processed.
    if(iseg>=nseg_i .and. jseg>=nseg_j) exit segment_loop

    ! Increase the segment index
    if((iend<=jend .and. iseg<nseg_i) .or. jseg==nseg_j) then
        iseg=iseg+1
    else if(jseg<nseg_j) then
        jseg=jseg+1
    end if

end do segment_loop

onvctr = knvctr-1
!check if everything matches
if(onseg .ne. nseg_k) then
  print *,'onseg ',onseg,' nseg_k ',nseg_k
  stop 'get_overlap_from_descriptors_periodic: number of segments not right'
end if

end subroutine get_overlap_from_descriptors_periodic
!> Creates the overlap descriptor from two input overlap descriptors. The dimension of the overlap box (i.e.
!! ns1_k,ns2_k,ns3_k (starting indices) and n1_k,n2_k,n3_k (length) have to be determined earlier (using
!! the subroutine overlapbox_from_descriptors)).
!! Calling arguments: *_i refers to overlap region i (input)
!!                    *_j refers to overlap region j (input)
!!                    *_g refers to the global region (input)
!!                    *_k refers to the overlap region (input/output)
!> SHOULD NOW CHANGE THIS BECAUSE GLOBAL COORDINATES ARE NOW ALWAYS AVAILABLE
subroutine overlapdescriptors_from_descriptors(n1_i, n2_i, n3_i, n1_j, n2_j, n3_j, n1_g, n2_g, n3_g, n1_k, n2_k, n3_k, &
           ns1_i, ns2_i, ns3_i, ns1_j, ns2_j, ns3_j, ns1_g, ns2_g, ns3_g, ns1_k, ns2_k, ns3_k, &
           nseg_i, nseg_j, nseg_k, &
           keyg_i, keyv_i, keyg_j, keyv_j, keyg_k, keyv_k, nvctr_k)
use module_base
use module_types
implicit none

! Calling arguments
integer,intent(in):: n1_i, n2_i, n3_i, n1_j, n2_j, n3_j, n1_g, n2_g, n3_g, n1_k, n2_k, n3_k
integer,intent(in):: ns1_i, ns2_i, ns3_i, ns1_j, ns2_j, ns3_j, ns1_g, ns2_g, ns3_g, ns1_k, ns2_k, ns3_k
integer,intent(in):: nseg_i, nseg_j, nseg_k
integer,dimension(2,nseg_i),intent(in):: keyg_i
integer,dimension(nseg_i),intent(in):: keyv_i
integer,dimension(2,nseg_j),intent(in):: keyg_j
integer,dimension(nseg_j),intent(in):: keyv_j
integer,dimension(2,nseg_k),intent(out):: keyg_k
integer,dimension(nseg_k),intent(out):: keyv_k
integer,intent(out):: nvctr_k

! Local variables
integer:: iseg, jseg, kseg, knvctr, istart, jstart, kstart, istartg, jstartg, kstartg
integer:: iend, jend, kend, iendg, jendg, kendg, transform_index
character(len=1):: increase

! Initialize some counters
iseg=min(1,nseg_i)
jseg=min(1,nseg_j)
kseg=0
knvctr=0
nvctr_k=0

! Quick return if possible
if(nseg_i==0 .or. nseg_j==0) return

segment_loop: do

    ! Starting point in local coordinates
    istart=keyg_i(1,iseg)
    jstart=keyg_j(1,jseg)

    ! Get the global counterparts
    istartg=transform_index(istart, n1_i, n2_i, n3_i, n1_g, n2_g, n3_g, ns1_i-ns1_g, ns2_i-ns2_g, ns3_i-ns3_g)
    jstartg=transform_index(jstart, n1_j, n2_j, n3_j, n1_g, n2_g, n3_g, ns1_j-ns1_g, ns2_j-ns2_g, ns3_j-ns3_g)

    ! Ending point in local coordinates
    iend=keyg_i(2,iseg)
    jend=keyg_j(2,jseg)

    ! Get the global counterparts
    iendg=transform_index(iend, n1_i, n2_i, n3_i, n1_g, n2_g, n3_g, ns1_i-ns1_g, ns2_i-ns2_g, ns3_i-ns3_g)
    jendg=transform_index(jend, n1_j, n2_j, n3_j, n1_g, n2_g, n3_g, ns1_j-ns1_g, ns2_j-ns2_g, ns3_j-ns3_g)

    ! Determine starting and ending point of the common segment in global coordinates.
    kstartg=max(istartg,jstartg)
    kendg=min(iendg,jendg)
    if((iendg<=jendg .and. iseg<nseg_i) .or. jseg==nseg_j) then
        increase='i'
    else if(jseg<nseg_j) then
        increase='j'
    end if

    ! Check whether this common segment has a non-zero length
    if(kendg-kstartg+1>0) then
        kseg=kseg+1

        ! Transform the starting and ending point to the overlap localization region.
        kstart=transform_index(kstartg, n1_g, n2_g, n3_g, n1_k, n2_k, n3_k, ns1_g-ns1_k, ns2_g-ns2_k, ns3_g-ns3_k)
        kend=transform_index(kendg, n1_g, n2_g, n3_g, n1_k, n2_k, n3_k, ns1_g-ns1_k, ns2_g-ns2_k, ns3_g-ns3_k)

        ! Assign the values to the descriptors
        keyg_k(1,kseg)=kstart
        keyg_k(2,kseg)=kend
        keyv_k(kseg)=knvctr+1

        knvctr=knvctr+kendg-kstartg+1
    end if

    ! Check whether all segments of both localization regions have been processed
    if(iseg>=nseg_i .and. jseg>=nseg_j) exit segment_loop

    ! Increase the segment index
    if(increase=='i') then
        iseg=iseg+1
    else if(increase=='j') then
        jseg=jseg+1
    end if

end do segment_loop

nvctr_k=knvctr


end subroutine overlapdescriptors_from_descriptors


!> Transform an index from localization region A to localization region B.
!! Calling arguments:
!!   ist: index to transform (with respcet to coordinate system of locreg A)
!!   n1a, n2a, n3a:             box size of locreg A
!!   n1b, n2b, n3b:             box size of locreg B
!!   nshift1, nshift2, nshift3: nsa-nsb, where nsa,nsb are the starting points of the boxes of A,B (for all 3 dimensions)
function transform_index(ist, n1a, n2a, n3a, n1b, n2b, n3b, nshift1, nshift2, nshift3)
implicit none

! Calling arguments
integer,intent(in):: ist, n1a, n2a, n3a, n1b, n2b, n3b, nshift1, nshift2, nshift3
integer:: transform_index

! Local variables
integer:: ii, ix, iy, iz, ixg, iyg, izg, istg

  ! Get the coordinates with respect to localization region A
  ii = ist - 1
  iz = ii / ((n1a+1) * (n2a+1))
  ii = ii - iz * ((n1a+1) * (n2a+1))
  iy = ii / (n1a+1)
  ix = ii - iy * (n1a+1)

  ! Transform ix, iy, iz to the coordinates with respect to localization region B
  ! WARNING: MODULO ONLY CORRECT WHEN COMPARING TO GLR
  ! FOR NOW THIS FUNCTION ALWAYS DOES THIS... SHOULD DISAPEAR NOW THE KEYGLOB IS DEFINED
!!  izg = modulo(iz + nshift3, n3b)
!!  iyg = modulo(iy + nshift2, n2b)
!!  ixg = modulo(ix + nshift1, n1b)
  izg = iz + nshift3
  iyg = iy + nshift2
  ixg = ix + nshift1

  ! Transform ist to its counterpart in the coordinate system of B
  istg = izg*(n1b+1)*(n2b+1) + iyg*(n1b+1) + ixg + 1
  
  ! Assign istg to the value that is passed back.
  transform_index=istg

end function transform_index



!> Get the coordinates of ist with respect to its localization region
!! Calling arguments:
!!  ist          index for which coordinates shall be calculated
!!  n1, n2, n3   box sizes
!!  ix, iy, iz   coordinates of ist
subroutine get_coordinates(ist, n1, n2, n3, ix, iy, iz)
implicit none

! Calling arguments
integer,intent(in):: ist, n1, n2, n3
integer,intent(out):: ix, iy, iz

! Local variable
integer:: ii

  ! Get the coordinates ix, iy, iz
  ii = ist - 1
  !ii = ist
  iz = ii / ((n1+1) * (n2+1))
  ii = ii - iz * ((n1+1) * (n2+1))
  iy = ii / (n1+1)
  ix = ii - iy * (n1+1)

end subroutine get_coordinates

!!$function check_whether_locregs_overlap(llr_i, llr_j, glr)
!!$use module_base
!!$use module_types
!!$use module_interfaces
!!$implicit none
!!$
!!$! Calling arguments
!!$type(locreg_descriptors),intent(in):: llr_i, llr_j, glr
!!$logical:: check_whether_locregs_overlap
!!$
!!$! Local variables
!!$integer:: n1_ovrlp, n2_ovrlp, n3_ovrlp, ns1_ovrlp, ns2_ovrlp, ns3_ovrlp, nseg_ovrlp
!!$
!!$  ! Check whether there is an overlap by comparing the descriptors.
!!$  call overlapbox_from_descriptors(llr_i%d%n1, llr_i%d%n2, llr_i%d%n3, &
!!$       llr_j%d%n1, llr_j%d%n2, llr_j%d%n3, &
!!$       glr%d%n1, glr%d%n2, glr%d%n3, &
!!$       llr_i%ns1, llr_i%ns2, llr_i%ns3, &
!!$       llr_j%ns1, llr_j%ns2, llr_j%ns3, &
!!$       glr%ns1, glr%ns2, glr%ns3, &
!!$       llr_i%wfd%nseg_c, llr_j%wfd%nseg_c, &
!!$       llr_i%wfd%keygloc, llr_i%wfd%keyvloc, llr_j%wfd%keygloc, llr_j%wfd%keyvloc, &
!!$       n1_ovrlp, n2_ovrlp, n3_ovrlp, ns1_ovrlp, ns2_ovrlp, ns3_ovrlp, nseg_ovrlp)
!!$
!!$  ! n1_ovrlp, n2_ovrlp, n3_ovrlp are the dimensions of the overlap localization regions.
!!$  if(n1_ovrlp>0 .and. n2_ovrlp>0 .and. n3_ovrlp>0) then
!!$      ! There is an overlap
!!$      check_whether_locregs_overlap=.true.
!!$  else
!!$      ! There is no overlap
!!$      check_whether_locregs_overlap=.false.
!!$  end if
!!$end function check_whether_locregs_overlap

subroutine check_overlap(Llr_i, Llr_j, Glr, overlap)
use module_base
use module_types
use module_interfaces
implicit none

! Calling arguments
type(locreg_descriptors),intent(in):: Llr_i, Llr_j, Glr
logical, intent(out) :: overlap

! Local variables
integer:: onseg
logical:: go1, go2, go3

  call check_overlap_cubic_periodic(Glr,Llr_i,Llr_j,overlap)
  if(overlap) then
    call check_overlap_from_descriptors_periodic(Llr_i%wfd%nseg_c, Llr_j%wfd%nseg_c,&
         Llr_i%wfd%keyglob, Llr_j%wfd%keyglob, overlap, onseg)
  end if

end subroutine check_overlap


subroutine transform_keyglob_to_keygloc(Glr,Llr,nseg,keyglob,keygloc)
use module_base
use module_types
use module_interfaces
implicit none
type(locreg_descriptors),intent(in):: Glr, Llr
integer, intent(in) :: nseg
integer, dimension(2,nseg),intent(in) :: keyglob
integer, dimension(2,nseg),intent(out) :: keygloc
!local variables
integer :: i, j, j0, ii, iz, iy, ix
do i = 1 , 2
   do j = 1, nseg
      ! Writing keyglob in cartesian coordinates
      j0 = keyglob(i,j)
      ii = j0-1
      iz = ii/((Glr%d%n1+1)*(Glr%d%n2+1))
      ii = ii-iz*(Glr%d%n1+1)*(Glr%d%n2+1)
      iy = ii/(Glr%d%n1+1)
      ix = ii-iy*(Glr%d%n1+1)

      ! Checking consistency
      if(iz < Llr%ns3 .or. iy < Llr%ns2 .or. ix < Llr%ns1) stop 'transform_keyglob_to_keygloc : minimum overflow'
      if(iz > Llr%ns3+Llr%d%n3 .or. iy > Llr%ns2+Llr%d%n2 .or. ix > Llr%ns1+Llr%d%n1)&
         stop 'transform_keyglob_to_keygloc : maximum overflow'

      ! Using coordinates to write keygloc      
      keygloc(i,j) = (iz-Llr%ns3)*(Llr%d%n1+1)*(Llr%d%n2+1) + (iy-Llr%ns2)*(Llr%d%n1+1) + (ix-Llr%ns1) + 1
   end do
end do

end subroutine transform_keyglob_to_keygloc

subroutine transform_ISFcoordinates(direction,iin1,iin2,iin3,Glr,Llr,iout1,iout2,iout3,ishift1, ishift2, ishift3)
use module_types
implicit none
integer, intent(in) :: direction                      !< integer specifying the direction of the transformation (0 from local to global, 1 from global to local)
integer, intent(in) :: iin1, iin2, iin3               !< the input coordinate
type(locreg_descriptors), intent(in) :: Glr           !< global region descriptors
type(locreg_descriptors), intent(in) :: Llr           !< Localization regiondescriptors
integer, intent(out) :: iout1, iout2, iout3           !< ouput coordinates
integer, intent(out) :: ishift1, ishift2, ishift3     !< shift between coordinates: in_coord + shift = out_coord

!This routines supposes that the specified coordinate is part of both regions.
if(direction==0) then
!from local to global
iout1 = iin1 -(Glr%nsi1 - Llr%nsi1)
ishift1 = Llr%nsi1 - Glr%nsi1
iout2 = iin2 -(Glr%nsi2 - Llr%nsi2)
ishift2 = Llr%nsi2 - Glr%nsi2
iout3 = iin3 -(Glr%nsi3 - Llr%nsi3)
ishift3 = Llr%nsi3 - Glr%nsi3
if(iout1 > Glr%nsi1 + Glr%d%n1i .and. Glr%geocode/='F') then
   iout1 = modulo(iout1,Glr%d%n1i+1)+Glr%nsi1
   ishift1 = ishift1 - Glr%d%n1i
end if
if(iout2 > Glr%nsi2 + Glr%d%n2i .and. Glr%geocode=='P') then
   iout2 = modulo(iout2,Glr%d%n2i+1)+Glr%nsi2
   ishift2 = ishift2 - Glr%d%n2i
end if
if(iout3 > Glr%nsi3 + Glr%d%n3i .and. Glr%geocode/='F') then
   iout3 = modulo(iout3,Glr%d%n3i+1)+Glr%nsi3
   ishift3 = ishift3 - Glr%d%n3i
end if

else if(direction==1) then
!from global to local
iout1 = iin1 -(Llr%nsi1 - Glr%nsi1)
ishift1 = Glr%nsi1 - Llr%nsi1
iout2 = iin2 -(Llr%nsi2 - Glr%nsi2)
ishift2 = Glr%nsi2 - Llr%nsi2
iout3 = iin3 -(Llr%nsi3 - Glr%nsi3)
ishift3 = Glr%nsi3 - Llr%nsi3
if(iout1 < 0 .and. Glr%geocode/='F') then
   iout1 = iin1 + Glr%d%n1i - Llr%nsi1
   ishift1 = ishift1 + Glr%d%n1i 
end if
if(iout2 < 0 .and. Glr%geocode=='P') then
   iout2 = iin2 + Glr%d%n2i - Llr%nsi2
   ishift2 = ishift2 + Glr%d%n2i 
end if
if(iout3 < 0 .and. Glr%geocode/='F') then
   iout3 = iin3 + Glr%d%n3i - Llr%nsi3
   ishift3 = ishift3 + Glr%d%n3i 
end if

else
STOP 'transform_ISFcoordinates: wrong descriptor, should be 0 or 1'
end if

end subroutine transform_ISFcoordinates

! Almost degenerate with get_number_of_overlap_region
! should merge the two... prefering this one since argument list is better 
subroutine check_overlap_cubic_periodic(Glr,Ilr,Jlr,isoverlap)
use module_types
use module_base
implicit none
type(locreg_descriptors), intent(in) :: Glr
type(locreg_descriptors), intent(in) :: Ilr
type(locreg_descriptors), intent(in) :: Jlr
logical, intent(out) :: isoverlap
!Local variables
character(len=*), parameter :: subname='check_overlap_cubic_periodic'
integer :: azones,bzones,ii,izones,jzones, i_stat, i_all
logical :: go1, go2, go3
integer,dimension(:,:),allocatable :: astart,bstart,aend,bend

  azones = 1
  bzones = 1
! Calculate the number of regions to cut alr and blr
  do ii=1,3
     if(Ilr%outofzone(ii) > 0) azones = azones * 2
     if(Jlr%outofzone(ii) > 0) bzones = bzones * 2
  end do

!allocate astart and aend
  allocate(astart(3,azones),stat=i_stat)
  call memocc(i_stat,astart,'astart',subname)
  allocate(aend(3,azones),stat=i_stat)
  call memocc(i_stat,aend,'aend',subname)

!FRACTURE THE FIRST LOCALIZATION REGION
  call fracture_periodic_zone(azones,Glr,Ilr,Ilr%outofzone,astart,aend)

!allocate bstart and bend
  allocate(bstart(3,bzones),stat=i_stat)
  call memocc(i_stat,bstart,'bstart',subname)
  allocate(bend(3,bzones),stat=i_stat)
  call memocc(i_stat,bend,'bend',subname)

!FRACTURE SECOND LOCREG
  call fracture_periodic_zone(bzones,Glr,Jlr,Jlr%outofzone,bstart,bend)

! Now check if they overlap
  isoverlap = .false.
  loop_izones: do izones=1,azones
    do jzones=1,bzones
      go1 = (bstart(1,jzones) .le. aend(1,izones) .and. bend(1,jzones) .ge. astart(1,izones))
      go2 = (bstart(2,jzones) .le. aend(2,izones) .and. bend(2,jzones) .ge. astart(2,izones))
      go3 = (bstart(3,jzones) .le. aend(3,izones) .and. bend(3,jzones) .ge. astart(3,izones))
      if(go1 .and. go2 .and. go3) then
        isoverlap = .true.
        exit loop_izones
      end if
    end do
  end do loop_izones

! Deallocation block
  i_all = -product(shape(astart))*kind(astart)
  deallocate(astart,stat=i_stat)
  call memocc(i_stat,i_all,'astart',subname)
  i_all = -product(shape(aend))*kind(aend)
  deallocate(aend,stat=i_stat)
  call memocc(i_stat,i_all,'aend',subname)
  i_all = -product(shape(bstart))*kind(bstart)
  deallocate(bstart,stat=i_stat)
  call memocc(i_stat,i_all,'bstart',subname)
  i_all = -product(shape(bend))*kind(bend)
  deallocate(bend,stat=i_stat)
  call memocc(i_stat,i_all,'bend',subname)

end subroutine check_overlap_cubic_periodic


subroutine fracture_periodic_zone_ISF(nzones,Glr,Llr,outofzone,astart,aend)

  use module_base
  use module_types

  implicit none

  !#######################################
  ! Subroutine Scalar Arguments
  !#######################################
  integer,intent(in) :: nzones
  type(locreg_descriptors),intent(in) :: Glr  ! Global grid descriptor
  type(locreg_descriptors),intent(in) :: Llr  ! Localization grid descriptors 
  !########################################
  !Subroutine Array Arguments
  !########################################
  integer,dimension(3),intent(in) :: outofzone  ! array indicating the directions in which the locreg exceeds the Glr
  integer,dimension(3,nzones),intent(out) :: astart !
  integer,dimension(3,nzones),intent(out) :: aend !
  !#############################################
  !local variables
  !############################################
  integer :: ii,index,jj
  integer,dimension(3) :: alrs,alre,Gend,Gstart,period
  character(len=*), parameter :: subname='fracture_periodic_zone_ISF'

! Start and end of Global region
  Gstart(1) = Glr%nsi1
  Gstart(2) = Glr%nsi2
  Gstart(3) = Glr%nsi3
  Gend(1) = Glr%nsi1 + Glr%d%n1i
  Gend(2) = Glr%nsi2 + Glr%d%n2i
  Gend(3) = Glr%nsi3 + Glr%d%n3i

! Periodicity of the system
  period(1) = Glr%d%n1i + 1
  period(2) = Glr%d%n2i + 1
  period(3) = Glr%d%n3i + 1

! Start and end of local region
  alrs(1) = Llr%nsi1
  alrs(2) = Llr%nsi2
  alrs(3) = Llr%nsi3
  alre(1) = Llr%nsi1 + Llr%d%n1i
  alre(2) = Llr%nsi2 + Llr%d%n2i
  alre(3) = Llr%nsi3 + Llr%d%n3i

  if(outofzone(1) <= 0 .and. outofzone(2) <= 0 .and. outofzone(3) <= 0 ) then !Nothing to do
     astart(1,1) = alrs(1)
     astart(2,1) = alrs(2)
     astart(3,1) = alrs(3)
     aend(1,1) = alre(1)
     aend(2,1) = alre(2)
     aend(3,1) = alre(3)
     return
  end if

!assign the first zone (necessarily without shift) and initiliaze the others
  do ii=1,3
     astart(ii,:) = alrs(ii)
     aend(ii,:) = min(Gend(ii),alre(ii))
  end do

!assign the other zones
  index = 2
  do ii=1,2
     if(outofzone(ii) > 0) then    !Translation: X,Y
        astart(ii,index) =  Gstart(ii)
        aend(ii,index) = modulo(alre(ii),period(ii))
        index = index + 1
     end if
     do jj=ii+1,2
        if(outofzone(ii) > 0 .and. outofzone(jj) > 0) then  !Translation: X+Y
           astart(ii,index) = Gstart(ii)
           astart(jj,index) = Gstart(jj)
           aend(ii,index) = modulo(alre(ii),period(ii))
           aend(jj,index) = modulo(alre(jj),period(jj))
           index = index + 1
        end if
     end do
  end do

END SUBROUTINE fracture_periodic_zone_ISF
<|MERGE_RESOLUTION|>--- conflicted
+++ resolved
@@ -1583,7 +1583,6 @@
 !!  !Subroutine Array Arguments
 !!!  integer,dimension(3,nlr),intent(in) :: outofzone  ! array indicating the directions in which the locreg exceeds the Glr
 !!  type(locreg_descriptors), dimension(nlr), intent(in) :: Llr  ! Localization grid descriptors 
-<<<<<<< HEAD
 
 !!  !local variables
 !!  integer :: ii,azones,bzones,i_stat,i_all
@@ -1662,86 +1661,6 @@
  
   implicit none
 
-=======
-
-!!  !local variables
-!!  integer :: ii,azones,bzones,i_stat,i_all
-!!  integer :: izones,jzones
-!!  integer,allocatable :: astart(:,:),aend(:,:),bstart(:,:),bend(:,:)
-!!  character(len=*), parameter :: subname='get_number_of_overlap_region'
-!!  logical :: go1,go2,go3
-!!
-!!  azones = 1
-!!  bzones = 1
-!!! Calculate the number of regions to cut alr and blr
-!!  do ii=1,3
-!!     if(Llr(alr)%outofzone(ii) > 0) azones = azones * 2
-!!     if(Llr(blr)%outofzone(ii) > 0) bzones = bzones * 2
-!!  end do
-!!
-!!!write(*,*)'azones,bzones',azones,bzones
-!!!write(*,*)'outofzone',alr,':',outofzone(:,alr)
-!!!write(*,*)'outofzone',blr,':',outofzone(:,blr)
-!!
-!!!allocate astart and aend
-!!  allocate(astart(3,azones),stat=i_stat)
-!!  call memocc(i_stat,astart,'astart',subname)
-!!  allocate(aend(3,azones),stat=i_stat)
-!!  call memocc(i_stat,aend,'aend',subname)
-!!
-!!!FRACTURE THE FIRST LOCALIZATION REGION
-!!  call fracture_periodic_zone(azones,Glr,Llr(alr),Llr(alr)%outofzone(:),astart,aend)
-!!
-!!!allocate bstart and bend
-!!  allocate(bstart(3,bzones),stat=i_stat)
-!!  call memocc(i_stat,bstart,'bstart',subname)
-!!  allocate(bend(3,bzones),stat=i_stat)
-!!  call memocc(i_stat,bend,'bend',subname)
-!!
-!!!FRACTURE SECOND LOCREG
-!!  call fracture_periodic_zone(bzones,Glr,Llr(blr),Llr(blr)%outofzone(:),bstart,bend)
-!!
-!!! Now check the number of overlapping zones
-!! isovrlp = 0
-!! do izones=1,azones
-!!   do jzones=1,bzones
-!!      go1 = (bstart(1,jzones) .le. aend(1,izones) .and. bend(1,jzones) .ge. astart(1,izones)) 
-!!      go2 = (bstart(2,jzones) .le. aend(2,izones) .and. bend(2,jzones) .ge. astart(2,izones)) 
-!!      go3 = (bstart(3,jzones) .le. aend(3,izones) .and. bend(3,jzones) .ge. astart(3,izones)) 
-!!      if(go1 .and. go2 .and. go3) then
-!!         isovrlp = isovrlp + 1
-!!      end if
-!!   end do
-!! end do
-!!
-!!! Deallocation block
-!!  i_all = -product(shape(astart))*kind(astart)
-!!  deallocate(astart,stat=i_stat)
-!!  call memocc(i_stat,i_all,'astart',subname)
-!!  i_all = -product(shape(aend))*kind(aend)
-!!  deallocate(aend,stat=i_stat)
-!!  call memocc(i_stat,i_all,'aend',subname)
-!!  i_all = -product(shape(bstart))*kind(bstart)
-!!  deallocate(bstart,stat=i_stat)
-!!  call memocc(i_stat,i_all,'bstart',subname)
-!!  i_all = -product(shape(bend))*kind(bend)
-!!  deallocate(bend,stat=i_stat)
-!!  call memocc(i_stat,i_all,'bend',subname)
-!!  
-!!END SUBROUTINE get_number_of_overlap_region
-
-
-!> Divides the locreg into zones contained inside the simulation box, by applying the primitive vectors
-!! It returns: astart(3,nzones) which is the starting points of the different zones (max. 8)
-!!             aend(3,nzones) which is the ending points of the different zones (max. 8)
-subroutine fracture_periodic_zone(nzones,Glr,Llr,outofzone,astart,aend)
-
-  use module_base
-  use module_types
- 
-  implicit none
-
->>>>>>> 395083e6
   ! Subroutine Scalar Arguments
   integer,intent(in) :: nzones
   type(locreg_descriptors),intent(in) :: Glr  ! Global grid descriptor
@@ -3264,13 +3183,6 @@
                 .true.,op%wfd_overlap(ioverlaporb,iorb)%nseg_c, op%wfd_overlap(ioverlaporb,iorb)%nvctr_c,&
                 op%wfd_overlap(ioverlaporb,iorb)%keyglob(1,1), op%wfd_overlap(ioverlaporb,iorb)%keyvglob(1))
            ! Determine the keyglob, keyvglob, nvctr of the fine grid
-<<<<<<< HEAD
-           call get_overlap_from_descriptors_periodic(lzd%llr(ilr)%wfd%nseg_c, lzd%llr(jlr)%wfd%nseg_f, &
-                lzd%llr(ilr)%wfd%keyglob(1,1), lzd%llr(jlr)%wfd%keyglob(1,1+lzd%llr(jlr)%wfd%nseg_c),  &
-                .true.,op%wfd_overlap(ioverlaporb,iorb)%nseg_f, op%wfd_overlap(ioverlaporb,iorb)%nvctr_f,&
-                op%wfd_overlap(ioverlaporb,iorb)%keyglob(1,op%wfd_overlap(ioverlaporb,iorb)%nseg_c+1), &
-                op%wfd_overlap(ioverlaporb,iorb)%keyvglob(op%wfd_overlap(ioverlaporb,iorb)%nseg_c+1))
-=======
            if(op%wfd_overlap(ioverlaporb,iorb)%nseg_f > 0) then
               call get_overlap_from_descriptors_periodic(lzd%llr(ilr)%wfd%nseg_c, lzd%llr(jlr)%wfd%nseg_f, &
                    lzd%llr(ilr)%wfd%keyglob(1,1), lzd%llr(jlr)%wfd%keyglob(1,1+lzd%llr(jlr)%wfd%nseg_c),  &
@@ -3280,7 +3192,6 @@
            else
               op%wfd_overlap(ioverlaporb,iorb)%nvctr_f = 0
            end if
->>>>>>> 395083e6
         end if
     end do 
 end do
