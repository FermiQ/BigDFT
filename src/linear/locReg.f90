--- conflicted
+++ resolved
@@ -1100,14 +1100,16 @@
      Llr(ilr)%d%n3i=2*Llr(ilr)%d%n3+31
 
 !DEBUG
-!     write(*,*)'Description of zone:',ilr
-!     write(*,*)'ns:',Llr(ilr)%ns1,Llr(ilr)%ns2,Llr(ilr)%ns3
-!     write(*,*)'ne:',Llr(ilr)%ns1+Llr(ilr)%d%n1,Llr(ilr)%ns2+Llr(ilr)%d%n2,Llr(ilr)%ns3+Llr(ilr)%d%n3
-!     write(*,*)'n:',Llr(ilr)%d%n1,Llr(ilr)%d%n2,Llr(ilr)%d%n3
-!     write(*,*)'nfl:',Llr(ilr)%d%nfl1,Llr(ilr)%d%nfl2,Llr(ilr)%d%nfl3
-!     write(*,*)'nfu:',Llr(ilr)%d%nfu1,Llr(ilr)%d%nfu2,Llr(ilr)%d%nfu3
-!     write(*,*)'ni:',Llr(ilr)%d%n1i,Llr(ilr)%d%n2i,Llr(ilr)%d%n3i
-!     write(*,*)'outofzone',ilr,':',outofzone(:)
+!     if (iproc == 0) then
+!        write(*,*)'Description of zone:',ilr
+!        write(*,*)'ns:',Llr(ilr)%ns1,Llr(ilr)%ns2,Llr(ilr)%ns3
+!        write(*,*)'ne:',Llr(ilr)%ns1+Llr(ilr)%d%n1,Llr(ilr)%ns2+Llr(ilr)%d%n2,Llr(ilr)%ns3+Llr(ilr)%d%n3
+!        write(*,*)'n:',Llr(ilr)%d%n1,Llr(ilr)%d%n2,Llr(ilr)%d%n3
+!        write(*,*)'nfl:',Llr(ilr)%d%nfl1,Llr(ilr)%d%nfl2,Llr(ilr)%d%nfl3
+!        write(*,*)'nfu:',Llr(ilr)%d%nfu1,Llr(ilr)%d%nfu2,Llr(ilr)%d%nfu3
+!        write(*,*)'ni:',Llr(ilr)%d%n1i,Llr(ilr)%d%n2i,Llr(ilr)%d%n3i
+!        write(*,*)'outofzone',ilr,':',outofzone(:)
+!     end if
 !DEBUG
 
     ! construct the wavefunction descriptors (wfd)
@@ -1854,7 +1856,7 @@
 !============================================================================
 !WARNING: assignToLocreg does not take into account the Kpts yet !!
 !============================================================================
-subroutine assignToLocreg(iproc, nproc, natom, natsc, nlr,noncoll, nspin, Localnorb, orbse, norbsc_arr, iasctype,norbsc)
+subroutine assignToLocreg(iproc, nproc, natom, natsc, nlr,noncoll, nspin, Localnorb, orbse, norbsc_arr, iasctype,norbsc,iwl)
   use module_base
   use module_types
   implicit none
@@ -1866,6 +1868,7 @@
   integer, dimension(natsc+1,nspin), intent(in) :: norbsc_arr           !> number of semicore orbitals for the semicore atoms 
   integer,dimension(natom),intent(in) :: iasctype                       !> mapping of semicore atoms: >0 if atom has semicore states
   integer,dimension(nlr),intent(out) :: norbsc
+  integer,dimension(orbse%norbp,nproc),intent(out) :: iwl               !> mapping of the orbitals to the logregs for all processors
   ! Local variables
   integer :: jproc,iiOrb,iorb,jorb,jat,i_stat,orbsctot,orbsc,ispin
   integer :: iat,ind,ierr
@@ -1923,6 +1926,7 @@
       if(jorb==orbse%norb_par(jproc)) then
           jproc=jproc+1
           jorb=ind
+          if (jproc==nproc) exit
       end if
       orbsc = 0
       do ispin=1,nspin
@@ -1939,11 +1943,60 @@
       jorb=jorb+1
       iiOrb=iiOrb+1
       if(iproc==jproc) orbse%inWhichLocreg(jorb)=jat
-  end do
-
+      iwl(jorb,jproc+1) = jat 
+  end do
 end subroutine assignToLocreg
 
-<<<<<<< HEAD
+subroutine assignToLocreg2(iproc, natom, nlr, nspin, Localnorb, orbse)
+  use module_base
+  use module_types
+  implicit none
+
+  integer,intent(in):: nlr,iproc,nspin,natom
+  integer,dimension(nlr),intent(in):: Localnorb
+  type(orbitals_data),intent(inout):: orbse
+
+  ! Local variables
+  integer:: jproc, iiOrb, iorb, jorb, jat,i_stat
+  character(len=*), parameter :: subname='assignToLocreg'
+
+  allocate(orbse%inWhichLocreg(orbse%norbp),stat=i_stat)
+  call memocc(i_stat,orbse%inWhichLocreg,'orbse%inWhichLocreg',subname)
+
+  ! There are four counters:
+  !   jproc: indicates which MPI process is handling the basis function which is being treated
+  !   jat: counts the atom numbers
+  !   jorb: counts the orbitals handled by a given process
+  !   iiOrb: counts the number of orbitals for a given atom thas has already been assigned
+  jproc=0
+  jat=1
+  jorb=0
+  iiOrb=0
+
+  do iorb=1,orbse%norb
+
+      ! Switch to the next MPI process if the numbers of orbitals for a given
+      ! MPI process is reached.
+      if(jorb==orbse%norb_par(jproc)) then
+          jproc=jproc+1
+          jorb=0
+      end if
+
+      ! Switch to the next atom if the number of basis functions for this atom is reached.
+      if(iiOrb==Localnorb(jat)) then
+          jat=jat+1
+          iiOrb=0
+      end if
+      if(jat > natom) then
+        jat = 1
+      end if
+      jorb=jorb+1
+      iiOrb=iiOrb+1
+      if(iproc==jproc) orbse%inWhichLocreg(jorb)=jat
+  end do
+
+end subroutine assignToLocreg2
+
 !determine a set of localisation regions from the centers and the radii.
 !cut in cubes the global reference system
 subroutine check_linear_inputguess(iproc,nlr,cxyz,locrad,hx,hy,hz,Glr,linear)
@@ -2033,11 +2086,12 @@
   integer :: noncoll
   integer :: npsidim
   integer :: dimtot
-  integer :: i_stat,i_all
+  integer :: i_stat,i_all,ierr
   integer, parameter :: nmax=6,lmax=3,noccmax=2,nelecmax=32
   integer, dimension(lmax+1) :: nmoments
   integer, dimension(Lzd%nlr) :: norbsc
   integer, dimension(:), allocatable :: Localnorb
+  integer, dimension(:,:),allocatable :: iwl
   real(gp), dimension(noccmax,lmax) :: occup              !dummy variable
   character(len=*), parameter :: subname='determine_Lorbs'
 
@@ -2077,8 +2131,12 @@
 ! Right total dimension of the wavefunctions
   Lzd%Lpsidimtot = dimtot
 
+  allocate(iwl(Lzd%orbs%norbp,nproc),stat=i_stat)
+  call memocc(i_stat,iwl,'iwl',subname)
+  call razero(Lzd%orbs%norbp*nproc,iwl)
+
 ! Determine inwhichlocreg
-  call assignToLocreg(iproc,nproc,at%nat,at%natsc,Lzd%nlr,noncoll,nspin_ig,Localnorb,Lzd%orbs,norbsc_arr,at%iasctype,norbsc)
+  call assignToLocreg(iproc,nproc,at%nat,at%natsc,Lzd%nlr,noncoll,nspin_ig,Localnorb,Lzd%orbs,norbsc_arr,at%iasctype,norbsc,iwl)
 
 ! DEBUG for inWhichLocreg(ilr)
 !  print *,'at%iasctype:',at%iasctype,Lzd%orbs%norb
@@ -2088,7 +2146,7 @@
 !  do ilr=1,Lzd%orbs%norbp
 !    write(*,*) 'iorb, iwl', ilr, Lzd%orbs%inWhichLocreg(ilr),Lzd%orbs%occup(ilr)
 !  end do
-!  print *,'Global region:'
+!  print *,'Global region:',iproc
 !  print *,'norb,norbp,norbu,norbd,nspin,nspinor:',Lzd%orbs%norb,Lzd%orbs%norbp,Lzd%orbs%norbu,&
 !             Lzd%orbs%norbd,Lzd%orbs%nspin,Lzd%orbs%nspinor
 !  print *,'isorb,nkpts,nkptsp,iskpts:',Lzd%orbs%isorb,Lzd%orbs%nkpts,Lzd%orbs%nkptsp,Lzd%orbs%iskpts
@@ -2103,17 +2161,15 @@
 ! END DEBUG
 
   do ilr=1,Lzd%nlr
-
      ! Set our new variable
      Lzd%Lorbs(ilr)%norbsc = norbsc(ilr)
-
      ! sets almost all of Lorbs(ilr) components
-     call linear_orbitals_descriptors(ilr,iproc,nproc,Lzd%orbs,nspin_ig*noncoll*Localnorb(ilr),noncoll*Localnorb(ilr),&
+     call linear_orbitals_descriptors(ilr,Lzd%nlr,iwl,iproc,nproc,Lzd%orbs,nspin_ig*noncoll*Localnorb(ilr),noncoll*Localnorb(ilr),&
         (nspin_ig-1)*noncoll*Localnorb(ilr),nspin_ig,Lzd%orbs%nspinor,Lzd%orbs%nkpts,Lzd%orbs%kpts,&
         Lzd%orbs%kwgts,Lzd%Lorbs(ilr))
 
 !DEBUG
-!    print *,'ilr:',ilr
+!    print *,'ilr:',ilr,iproc
 !    print *,'norb,norbp,norbu,norbd,nspin,nspinor:',Lzd%Lorbs(ilr)%norb,Lzd%Lorbs(ilr)%norbp,Lzd%Lorbs(ilr)%norbu,&
 !             Lzd%Lorbs(ilr)%norbd,Lzd%Lorbs(ilr)%nspin,Lzd%Lorbs(ilr)%nspinor
 !    print *,'isorb,nkpts,nkptsp,iskpts:',Lzd%Lorbs(ilr)%isorb,Lzd%Lorbs(ilr)%nkpts,Lzd%Lorbs(ilr)%nkptsp,Lzd%Lorbs(ilr)%iskpts
@@ -2125,12 +2181,12 @@
 !    print *,'spinsgn',Lzd%Lorbs(ilr)%spinsgn
 !    print *,'kwgts',Lzd%Lorbs(ilr)%kwgts
 !    print *,'kpts',Lzd%Lorbs(ilr)%kpts
-!     if (iproc ==0) then
-!        write(*,'(a,i0)')'For locreg:',ilr
-!        write(*,'(1x,a,i0,a)')'Distributing ',nspin_ig*noncoll*Localnorb(ilr),' Atomic Input Orbitals'
-!        if (norbsc(ilr) /=0)   write(*,'(1x,a,i0,a)')'  of which ',norbsc(ilr),&
-!             ' are semicore orbitals'
-!     end if
+     if (iproc ==0) then
+        write(*,'(a,i0)')'For locreg:',ilr
+        write(*,'(1x,a,i0,a)')'Distributing ',nspin_ig*noncoll*Localnorb(ilr),' Atomic Input Orbitals'
+        if (norbsc(ilr) /=0)   write(*,'(1x,a,i0,a)')'  of which ',norbsc(ilr),&
+             ' are semicore orbitals'
+     end if
 !END DEBUG
 
   end do
@@ -2139,22 +2195,28 @@
     i_all=-product(shape(Localnorb))*kind(Localnorb)
     deallocate(Localnorb,stat=i_stat)
     call memocc(i_stat,i_all,'Localnorb',subname)
+    i_all=-product(shape(iwl))*kind(iwl)
+    deallocate(iwl,stat=i_stat)
+    call memocc(i_stat,i_all,'iwl',subname)
+
 
 end subroutine determine_Lorbs
 
 
 !> Define the descriptors of the orbitals from a given norb
 !! It uses the cubic strategy for partitioning the orbitals
-subroutine linear_orbitals_descriptors(ilr,iproc,nproc,Gorbs,norb,norbu,norbd,nspin,nspinor,nkpt,kpt,wkpt,orbs)
+subroutine linear_orbitals_descriptors(ilr,nlr,iwl,iproc,nproc,Gorbs,norb,norbu,norbd,nspin,nspinor,nkpt,kpt,wkpt,orbs)
   use module_base
   use module_types
   implicit none
+  integer, intent(in) :: nlr
   integer, intent(in) :: iproc,nproc,norb,norbu,norbd,nkpt,nspin
   integer, intent(in) :: nspinor,ilr
   type(orbitals_data), intent(in) :: Gorbs
   type(orbitals_data), intent(out) :: orbs
   real(gp), dimension(nkpt), intent(in) :: wkpt
   real(gp), dimension(3,nkpt), intent(in) :: kpt
+  integer, dimension(Gorbs%norbp,nproc), intent(in) :: iwl
   !local variables
   character(len=*), parameter :: subname='linear_orbitals_descriptors'
   integer :: iorb,jproc,norb_tot,ikpt,i_stat,jorb,ierr,i_all,iiorb,ii
@@ -2206,22 +2268,22 @@
      call memocc(i_stat,i_all,'GPU_for_orbs',subname)
   end if
 
-  call parallel_repartition_with_kpoints(nproc,orbs%nkpts,norb,orbs%norb_par)
-
+  call parallel_repartition_with_kpoints(nproc,Gorbs%nkpts,Gorbs%norb,orbs%norb_par)
+  
   !check the distribution
   norb_tot=0
   do jproc=0,iproc-1
-     norb_tot=norb_tot+orbs%norb_par(jproc)
+     norb_tot=norb_tot+Gorbs%norb_par(jproc)
   end do
   !reference orbital for process
   orbs%isorb=norb_tot
   do jproc=iproc,nproc-1
-     norb_tot=norb_tot+orbs%norb_par(jproc)
-  end do
-
-  if(norb_tot /= norb*orbs%nkpts) then
+     norb_tot=norb_tot+Gorbs%norb_par(jproc)
+  end do
+
+  if(norb_tot /= Gorbs%norb*Gorbs%nkpts) then
      write(*,*)'ERROR: partition of orbitals incorrect'
-     write(*,*)orbs%norb_par(:),norb*orbs%nkpts
+     write(*,*)orbs%norb_par(:),Gorbs%norb*Gorbs%nkpts
      stop
   end if
 
@@ -2232,7 +2294,7 @@
   allocate(mykpts(orbs%nkpts+ndebug),stat=i_stat)
   call memocc(i_stat,mykpts,'mykpts',subname)
 
-  call parallel_repartition_per_kpoints(iproc,nproc,orbs%nkpts,norb,orbs%norb_par,&
+  call parallel_repartition_per_kpoints(iproc,nproc,Gorbs%nkpts,Gorbs%norb,orbs%norb_par,&
        orbs%nkptsp,mykpts,norb_par)
   if (orbs%norb_par(iproc) >0) then
      orbs%iskpts=mykpts(1)-1
@@ -2264,8 +2326,8 @@
 
   !assign the k-point to the given orbital, counting one orbital after each other
   jorb=0
-  do ikpt=1,orbs%nkpts
-     do iorb=1,orbs%norb
+  do ikpt=1,Gorbs%nkpts
+     do iorb=1,Gorbs%norb
         jorb=jorb+1 !this runs over norb*nkpts values
         if (jorb > orbs%isorb .and. jorb <= orbs%isorb+orbs%norbp) then
            orbs%iokpt(jorb-orbs%isorb)=ikpt
@@ -2278,44 +2340,18 @@
   allocate(orbs%inwhichlocreg(orbs%norbp*orbs%nkpts+ndebug),stat=i_stat)
   call memocc(i_stat,orbs%inwhichlocreg,'orbs%inwhichlocreg',subname)
 
+
   ! Define inwhichlocreg for the locregs
   ! this gives the mapping of the local orbitals to the Global one,
   ! because orbitals are reordered by locreg
-  ! Does not work with semicore states yet
-  jat=1
-  jorb=0
-  iiOrb=0
-  do jproc=0,nproc-1
-     do iorb=1,Gorbs%norb_par(jproc)
-        ! Switch to the next atom if the number of basis functions for this atom is reached.
-        if(iiOrb==(Localnorb(jat)*noncoll) then
-            jat=jat+1
-            iiOrb=0
-        end if
-        if(jat > natom) then
-          jat = 1
-        end if
-        jorb=jorb+1
-        iiOrb=iiOrb+1
-        iWL(jorb)=jat
-       end do
-  end do
-
-  ii = 0
-  do iorb=1,Gorbs%norb*Gorbs%nkpts
-     if (iWL(iorb) == ilr) then
-        ii = ii + 1
-        orbs%inWhichLocreg(ii) = iorb + Gorbs%isorb 
-     end if
-  end do
-
+  call orbital_ordering_by_locreg(ilr,iproc,Gorbs%isorb_par,nproc,orbs%norb,Gorbs%norbp,nlr,&
+       Gorbs%norb_par,iwl,orbs)
   !allocate occupation number and spinsign
   !fill them in normal way
   allocate(orbs%occup(orbs%norb*orbs%nkpts+ndebug),stat=i_stat)
   call memocc(i_stat,orbs%occup,'orbs%occup',subname)
   allocate(orbs%spinsgn(orbs%norb*orbs%nkpts+ndebug),stat=i_stat)
   call memocc(i_stat,orbs%spinsgn,'orbs%spinsgn',subname)
-  print *,'orbs%inWhichLocreg',orbs%inWhichLocreg
   do iorb=1,norb*orbs%nkpts
      orbs%occup(iorb)= Gorbs%occup(orbs%inWhichLocreg(iorb))
      orbs%spinsgn(iorb) = Gorbs%spinsgn(orbs%inWhichLocreg(iorb))
@@ -2332,7 +2368,6 @@
   do ii=1,orbs%nkpts
      orbs%ikptproc(ii) = Gorbs%ikptproc(ii)
   end do
-
 
   ! Define to new arrays:
   ! - orbs%isorb_par is the same as orbs%isorb, but every process also knows
@@ -2341,7 +2376,7 @@
   !   is located.
   allocate(orbs%isorb_par(0:nproc-1), stat=i_stat)
   call memocc(i_stat, orbs%isorb_par, 'orbs%isorb_par', subname)
-  allocate(orbs%onWhichMPI(orbs%norbp), stat=i_stat)
+  allocate(orbs%onWhichMPI(Gorbs%norb), stat=i_stat)
   call memocc(i_stat, orbs%onWhichMPI, 'orbs%onWhichMPI', subname)
   iiorb=0
   orbs%isorb_par=0
@@ -2356,57 +2391,43 @@
   end do
   call mpiallred(orbs%isorb_par(0), nproc, mpi_sum, mpi_comm_world, ierr)
 
-
 END SUBROUTINE linear_orbitals_descriptors
-=======
-
-subroutine assignToLocreg2(iproc, natom, nlr, nspin, Localnorb, orbse)
+
+subroutine orbital_ordering_by_locreg(ilr,iproc,isorb_par,nproc,norb,norbp,nlr,norb_par,inwhichlocreg,orbs)
   use module_base
   use module_types
+
   implicit none
-
-  integer,intent(in):: nlr,iproc,nspin,natom
-  integer,dimension(nlr),intent(in):: Localnorb
-  type(orbitals_data),intent(inout):: orbse
-
-  ! Local variables
-  integer:: jproc, iiOrb, iorb, jorb, jat,i_stat
-  character(len=*), parameter :: subname='assignToLocreg'
-
-  allocate(orbse%inWhichLocreg(orbse%norbp),stat=i_stat)
-  call memocc(i_stat,orbse%inWhichLocreg,'orbse%inWhichLocreg',subname)
-
-  ! There are four counters:
-  !   jproc: indicates which MPI process is handling the basis function which is being treated
-  !   jat: counts the atom numbers
-  !   jorb: counts the orbitals handled by a given process
-  !   iiOrb: counts the number of orbitals for a given atom thas has already been assigned
-  jproc=0
-  jat=1
-  jorb=0
-  iiOrb=0
-
-  do iorb=1,orbse%norb
-
-      ! Switch to the next MPI process if the numbers of orbitals for a given
-      ! MPI process is reached.
-      if(jorb==orbse%norb_par(jproc)) then
-          jproc=jproc+1
-          jorb=0
-      end if
-
-      ! Switch to the next atom if the number of basis functions for this atom is reached.
-      if(iiOrb==Localnorb(jat)) then
-          jat=jat+1
-          iiOrb=0
-      end if
-      if(jat > natom) then
-        jat = 1
-      end if
-      jorb=jorb+1
-      iiOrb=iiOrb+1
-      if(iproc==jproc) orbse%inWhichLocreg(jorb)=jat
-  end do
-
-end subroutine assignToLocreg2
->>>>>>> 0842ab52
+  integer, intent(in) :: ilr                                     ! number of this locreg
+  integer, intent(in) :: iproc                                   ! number of this process
+  integer, intent(in) :: nproc                                   ! number of processes
+  integer, intent(in) :: norbp                                   ! number of orbitals on this processor
+  integer, intent(in) :: nlr                                     ! number of localization regions
+  integer, intent(in) :: norb                                    ! total number of orbitals
+  integer, dimension(nproc), intent(in) :: isorb_par             ! reference orbital for the processes
+  integer, dimension(nproc), intent(in) :: norb_par              ! number of orbitals on this processor
+  integer, dimension(norbp,nproc),intent(in) :: inwhichlocreg    ! mapping of the orbitals on this processor to the locregs
+  type(orbitals_data), intent(inout) :: orbs                     ! Local orbitals_data types
+  ! local variables
+  character(len=*), parameter :: subname='orbital_ordering_by_locreg'
+  integer :: jproc,ii
+  integer :: iorb,i_stat
+  
+  ! Allocate inWhichLocreg
+  allocate(orbs%inWhichLocreg(norb),stat=i_stat)
+  call memocc(i_stat,orbs%inWhichLocreg,'orbs%inWhichLocreg',subname)
+
+  iorb = 0
+     do jproc=1,nproc
+        do ii=1,norb_par(jproc)
+           if (inwhichlocreg(ii,jproc) .ne. ilr) cycle
+           iorb = iorb + 1
+           orbs%inWhichLocreg(iorb) = ii+isorb_par(jproc)
+        end do
+     end do       
+
+  if(iorb .ne. norb) then
+    write(*,'(a,i4,a,i4)') 'Error in orbital_ordering_by_locreg: iorb=',iorb,'is not equal to norb=',norb
+  end if
+
+end subroutine orbital_ordering_by_locreg
