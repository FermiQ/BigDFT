--- conflicted
+++ resolved
@@ -20,13 +20,8 @@
   integer :: Gnbl1,Gnbl2,Gnbl3,Gnbr1,Gnbr2,Gnbr3
   integer :: Lnbl1,Lnbl2,Lnbl3,Lnbr1,Lnbr2,Lnbr3
   integer :: ilr,isx,isy,isz,iex,iey,iez
-<<<<<<< HEAD
-  integer :: ln1,ln2,ln3
+  integer :: ln1,ln2,ln3, iorb, jproc, jlr
   integer :: ierr 
-=======
-  integer :: ln1,ln2,ln3, iorb, jproc, jlr
-  integer :: ii !tests
->>>>>>> b4005fbf
   integer,dimension(3) :: outofzone
   real(gp) :: rx,ry,rz,cutoff  
   !!if (iproc == 0) then
