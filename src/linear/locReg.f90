--- conflicted
+++ resolved
@@ -1997,7 +1997,6 @@
 
 end subroutine assignToLocreg2
 
-<<<<<<< HEAD
 !determine a set of localisation regions from the centers and the radii.
 !cut in cubes the global reference system
 subroutine check_linear_inputguess(iproc,nlr,cxyz,locrad,hx,hy,hz,Glr,linear)
@@ -2432,16 +2431,11 @@
   end if
 
 end subroutine orbital_ordering_by_locreg
-=======
-
-
-
-
 
 !##############################################################################################################################################
 !!****f* BigDFT/get_overlap_region2
 !##############################################################################################################################################
-!! FUNCTION Given two localization regions, A and B, this routine returns a localization region corresponding to the intersection of A & B. 
+!! FUNCTION Given two localization regions, A and B, this routine returns a localization region corresponding to the intersection of A & B.
 !!          This is the same as get_overlap_region_periodic, but does not allocate the bound arrays to save memory.
 !!
 !! SOURCE
@@ -2450,7 +2444,7 @@
 
   use module_base
   use module_types
- 
+
  implicit none
 
   !#######################################
@@ -2463,7 +2457,7 @@
   !########################################
   !Subroutine Array Arguments
   !########################################
-  type(locreg_descriptors), dimension(nlr), intent(in) :: Llr  ! Localization grid descriptors 
+  type(locreg_descriptors), dimension(nlr), intent(in) :: Llr  ! Localization grid descriptors
   type(locreg_descriptors),dimension(isovrlp),intent(out) :: Olr ! Overlap localization regions
   !#############################################
   !local variables
@@ -2508,9 +2502,9 @@
   index = 0
   do izones=1,azones
     do jzones=1,bzones
-      go1 = (bstart(1,jzones) .le. aend(1,izones) .and. bend(1,jzones) .ge. astart(1,izones)) 
-      go2 = (bstart(2,jzones) .le. aend(2,izones) .and. bend(2,jzones) .ge. astart(2,izones)) 
-      go3 = (bstart(3,jzones) .le. aend(3,izones) .and. bend(3,jzones) .ge. astart(3,izones)) 
+      go1 = (bstart(1,jzones) .le. aend(1,izones) .and. bend(1,jzones) .ge. astart(1,izones))
+      go2 = (bstart(2,jzones) .le. aend(2,izones) .and. bend(2,jzones) .ge. astart(2,izones))
+      go3 = (bstart(3,jzones) .le. aend(3,izones) .and. bend(3,jzones) .ge. astart(3,izones))
       if(go1 .and. go2 .and. go3) then
         index = index + 1
 
@@ -2519,7 +2513,7 @@
 ! when the previous test is successful. Note also that
 ! isx, isy and isz are necessarily in the Glr by construction
 ! of the Llrs, so don't need to test them.
-         
+
         ! Determine the limits of the overlap region
         isx = max(astart(1,izones),bstart(1,jzones))
         isy = max(astart(2,izones),bstart(2,jzones))
@@ -2532,7 +2526,7 @@
 !       Checks to assign the geometric code of the overlap region (TO DO,could be interesting for Pascal?)
 !       This could change the values of the bounds, so do it here
 !       for now, in sandbox,put free boundary to all zones
-        Olr(index)%geocode = 'F'  
+        Olr(index)%geocode = 'F'
 
 !       Values for the starting point of the cube
         Olr(index)%ns1 = isx
@@ -2540,10 +2534,10 @@
         Olr(index)%ns3 = isz
 
 !       Dimensions of the overlap region
-        Olr(index)%d%n1 = iex - isx 
-        Olr(index)%d%n2 = iey - isy 
-        Olr(index)%d%n3 = iez - isz 
-    
+        Olr(index)%d%n1 = iex - isx
+        Olr(index)%d%n2 = iey - isy
+        Olr(index)%d%n3 = iez - isz
+
 !       Dimensions of the fine grid inside the overlap region
         if (isx < iex) then
            Olr(index)%d%nfl1=max(isx,Glr%d%nfl1)-isx
@@ -2569,7 +2563,7 @@
            stop
         end if
 
-!       Dimensions of the interpolating scaling function grid 
+!       Dimensions of the interpolating scaling function grid
 !       (geocode already taken into acount because it is simple)
         select case(Olr(index)%geocode)
         case('F')
@@ -2585,7 +2579,7 @@
           Olr(index)%d%n2i=2*Olr(index)%d%n2+2
           Olr(index)%d%n3i=2*Olr(index)%d%n3+2
         end select
- 
+
 !       Now define the wavefunction descriptors inside the overlap region
 !       First calculate the number of points and segments for the region
 !       Coarse part:
@@ -2622,7 +2616,7 @@
         !!!   call locreg_bounds(Olr(index)%d%n1,Olr(index)%d%n2,Olr(index)%d%n3,&
         !!!     Olr(index)%d%nfl1,Olr(index)%d%nfu1,Olr(index)%d%nfl2,Olr(index)%d%nfu2,&
         !!!     Olr(index)%d%nfl3,Olr(index)%d%nfu3,Olr(index)%wfd,Olr(index)%bounds)
-     
+
         !!!end if
      end if ! go1 .and. go2 .and. go3
    end do !jzones
@@ -2653,4 +2647,3 @@
   end if
 
 END SUBROUTINE get_overlap_region_periodic2
->>>>>>> 5fcad588
