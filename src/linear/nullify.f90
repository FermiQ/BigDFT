subroutine nullify_linearParameters(lin)
  use module_base
  use module_types
  use module_interfaces, exceptThisOne => nullify_linearParameters
  implicit none

  ! Calling arguments
  type(linearParameters),intent(out):: lin

  nullify(lin%potentialPrefac)
  nullify(lin%locrad)
  nullify(lin%lphiRestart)
  !nullify(lin%lphiold)
  !nullify(lin%lhphiold)
  !nullify(lin%hamold)
  call nullify_orbitals_data(lin%orbs)
  call nullify_orbitals_data(lin%gorbs)
  call nullify_communications_arrays(lin%comms)
  call nullify_communications_arrays(lin%gcomms)
  nullify(lin%norbsPerType)
  !call nullify_p2pCommsSumrho(lin%comsr)
  call nullify_p2pComms(lin%comsr)
  !call nullify_p2pCommsGatherPot(lin%comgp)
  call nullify_p2pComms(lin%comgp)
  call nullify_largeBasis(lin%lb)
  call nullify_local_zone_descriptors(lin%lzd)
  !call nullify_p2pCommsOrthonormality(lin%comon)
  call nullify_p2pComms(lin%comon)
  call nullify_overlapParameters(lin%op)
  call nullify_matrixDescriptors(lin%mad)

end subroutine nullify_linearParameters

subroutine nullifyInputLinparameters(lin)
  use module_base
  use module_types
  use module_interfaces
  implicit none

  ! Calling arguments
  type(linearInputParameters),intent(inout):: lin

  nullify(lin%locrad)
  nullify(lin%potentialPrefac)
  nullify(lin%potentialPrefac_lowaccuracy)
  nullify(lin%potentialPrefac_highaccuracy)
  nullify(lin%norbsPerType)

end subroutine nullifyInputLinparameters


subroutine nullify_p2pComms(p2pcomm)
  use module_base
  use module_types
  use module_interfaces, exceptThisOne => nullify_p2pComms
  implicit none

  ! Calling argument
  type(p2pComms),intent(out):: p2pcomm

  nullify(p2pcomm%noverlaps)
  nullify(p2pcomm%overlaps)
  nullify(p2pcomm%istarr)
  nullify(p2pcomm%istrarr)
  nullify(p2pcomm%sendBuf)
  nullify(p2pcomm%recvBuf)
  nullify(p2pcomm%auxarray)
  nullify(p2pcomm%comarr)
  nullify(p2pcomm%communComplete)
  nullify(p2pcomm%computComplete)
  nullify(p2pcomm%startingindex)
  nullify(p2pcomm%ise3)
  nullify(p2pcomm%requests)
end subroutine nullify_p2pComms


!!subroutine nullify_p2pCommsSumrho(comsr)
!!  use module_base
!!  use module_types
!!  use module_interfaces, exceptThisOne => nullify_p2pCommsSumrho
!!  implicit none
!!
!!  ! Calling argument
!!  type(p2pCommsSumrho),intent(out):: comsr
!!
!!  nullify(comsr%noverlaps)
!!  nullify(comsr%overlaps)
!!  nullify(comsr%istarr)
!!  nullify(comsr%istrarr)
!!  nullify(comsr%sendBuf)
!!  nullify(comsr%recvBuf)
!!  nullify(comsr%comarr)
!!  nullify(comsr%communComplete)
!!  nullify(comsr%computComplete)
!!  nullify(comsr%startingindex)
!!end subroutine nullify_p2pCommsSumrho
!!
!!
!!subroutine nullify_p2pCommsGatherPot(comgp)
!!  use module_base
!!  use module_types
!!  use module_interfaces, exceptThisOne => nullify_p2pCommsGatherPot
!!  implicit none
!!
!!  ! Calling argument
!!  type(p2pCommsGatherPot),intent(out):: comgp
!!
!!  nullify(comgp%noverlaps)
!!  nullify(comgp%overlaps)
!!  nullify(comgp%ise3)
!!  nullify(comgp%comarr)
!!  nullify(comgp%recvBuf)
!!  nullify(comgp%communComplete)
!!
!!end subroutine nullify_p2pCommsGatherPot


subroutine nullify_largeBasis(lb)
  use module_base
  use module_types
  use module_interfaces, exceptThisOne => nullify_largeBasis
  implicit none

  ! Calling argument
  type(largeBasis),intent(out):: lb
  call nullify_communications_arrays(lb%comms)
  call nullify_communications_arrays(lb%gcomms)
  call nullify_orbitals_data(lb%orbs)
  call nullify_orbitals_data(lb%gorbs)
  !call nullify_p2pCommsRepartition(lb%comrp)
  call nullify_p2pComms(lb%comrp)
  !call nullify_p2pCommsOrthonormality(lb%comon)
  call nullify_p2pComms(lb%comon)
  call nullify_overlapParameters(lb%op)
  !call nullify_p2pCommsGatherPot(lb%comgp)
  call nullify_p2pComms(lb%comgp)

end subroutine nullify_largeBasis


!!!subroutine nullify_p2pCommsRepartition(comrp)
!!!  use module_base
!!!  use module_types
!!!  use module_interfaces, exceptThisOne => nullify_p2pCommsRepartition
!!!  implicit none
!!!
!!!  ! Calling arguments
!!!  type(p2pCommsRepartition),intent(out):: comrp
!!!
!!!  nullify(comrp%comarr)
!!!  nullify(comrp%communComplete)
!!!  nullify(comrp%requests)
!!!
!!!end subroutine nullify_p2pCommsRepartition


!!subroutine nullify_p2pCommsOrthonormality(comon)
!!  use module_base
!!  use module_types
!!  use module_interfaces, exceptThisOne => nullify_p2pCommsOrthonormality
!!  implicit none
!!
!!  ! Calling argument
!!  type(p2pCommsOrthonormality),intent(out):: comon
!!
!!  nullify(comon%noverlaps)
!!  !!nullify(comon%overlaps)
!!  nullify(comon%comarr)
!!  nullify(comon%sendBuf)
!!  nullify(comon%recvBuf)
!!  nullify(comon%communComplete)
!!  nullify(comon%requests)
!!
!!end subroutine nullify_p2pCommsOrthonormality


subroutine nullify_overlapParameters(op)
  use module_base
  use module_types
  use module_interfaces, exceptThisOne => nullify_overlapParameters
  implicit none

  ! Calling argument
  type(overlapParameters),intent(out):: op

  nullify(op%noverlaps)
!  nullify(op%indexExpand)
!  nullify(op%indexExtract)
  nullify(op%overlaps)
  nullify(op%indexInRecvBuf)
  nullify(op%indexInSendBuf)
  !nullify(op%olr)
  nullify(op%wfd_overlap)
!  nullify(op%expseg)

end subroutine nullify_overlapParameters


!!subroutine nullify_expansionSegments(expseg)
!!  use module_base
!!  use module_types
!!  use module_interfaces, exceptThisOne => nullify_expansionSegments
!!  implicit none
!!
!!  ! Calling argument
!!  type(expansionSegments),intent(out):: expseg
!!
!!  nullify(expseg%segborders)
!!
!!end subroutine nullify_expansionSegments



subroutine nullify_linearInputGuess(lig)
  use module_base
  use module_types
  use module_interfaces, exceptThisOne => nullify_linearInputGuess
  implicit none

  ! Calling argument
  type(linearInputGuess),intent(out):: lig

  call nullify_local_zone_descriptors(lig%lzdig)
  call nullify_local_zone_descriptors(lig%lzdGauss)
  call nullify_orbitals_data(lig%orbsig)
  call nullify_orbitals_data(lig%orbsGauss)
  !call nullify_p2pCommsOrthonormality(lig%comon)
  call nullify_p2pComms(lig%comon)
  call nullify_overlapParameters(lig%op)
  !call nullify_p2pCommsGatherPot(lig%comgp)
  call nullify_p2pComms(lig%comgp)
  call nullify_matrixDescriptors(lig%mad)

end subroutine nullify_linearInputGuess


subroutine nullify_matrixDescriptors(mad)
  use module_base
  use module_types
  use module_interfaces, exceptThisOne => nullify_matrixDescriptors
  implicit none

  ! Calling argument
  type(matrixDescriptors),intent(out):: mad

  nullify(mad%keyv)
  nullify(mad%keyvmatmul)
  nullify(mad%nsegline)
  nullify(mad%keyg)
  nullify(mad%keygmatmul)
  nullify(mad%keygline)

end subroutine nullify_matrixDescriptors



subroutine nullify_local_zone_descriptors(lzd)
  use module_base
  use module_types
  use module_interfaces, exceptThisOne => nullify_local_zone_descriptors
  implicit none

  ! Calling arguments
  type(local_zone_descriptors),intent(out):: lzd
 
<<<<<<< HEAD
=======
  nullify(lzd%rxyz)
>>>>>>> 395083e6
  call nullify_locreg_descriptors(lzd%glr)
  nullify(lzd%llr)
  nullify(lzd%doHamAppl)
  nullify(lzd%cutoffweight) 
<<<<<<< HEAD
=======
  nullify(lzd%cutoffweight)
>>>>>>> 395083e6
 
end subroutine nullify_local_zone_descriptors



subroutine nullify_orbitals_data(orbs)
  use module_base
  use module_types
  implicit none

  ! Calling arguments
  type(orbitals_data),intent(out):: orbs
  
  nullify(orbs%norb_par)
  nullify(orbs%iokpt)
  nullify(orbs%ikptproc)
  nullify(orbs%inwhichlocreg)
  !nullify(orbs%inWhichLocregP)
  nullify(orbs%onWhichMPI)
  nullify(orbs%isorb_par)
  nullify(orbs%eval)
  nullify(orbs%occup)
  nullify(orbs%spinsgn)
  nullify(orbs%kwgts)
  nullify(orbs%kpts)
  nullify(orbs%ispot)
  orbs%npsidim_orbs=1
  orbs%npsidim_comp=1

end subroutine nullify_orbitals_data


subroutine nullify_communications_arrays(comms)
  use module_base
  use module_types
  implicit none

  ! Calling arguments
  type(communications_arrays),intent(out):: comms

  nullify(comms%ncntd)
  nullify(comms%ncntt)
  nullify(comms%ndspld)
  nullify(comms%ndsplt)
  nullify(comms%nvctr_par)
  
end subroutine nullify_communications_arrays


subroutine nullify_locreg_descriptors(lr)
  use module_base
  use module_types
  use module_interfaces, exceptThisOne => nullify_locreg_descriptors
  implicit none

  ! Calling arguments
  type(locreg_descriptors),intent(out):: lr


  !if(associated(lr%projflg)) then
     nullify(lr%projflg)
  !end if

  call nullify_wavefunctions_descriptors(lr%wfd)
  call nullify_convolutions_bounds(lr%bounds)

end subroutine nullify_locreg_descriptors


subroutine nullify_wavefunctions_descriptors(wfd)
  use module_base
  use module_types
  implicit none

  ! Calling arguments
  type(wavefunctions_descriptors),intent(out):: wfd

  !if(associated(wfd%keyg)) then
     nullify(wfd%keygloc)
     nullify(wfd%keyglob)
     nullify(wfd%keyvloc)
     nullify(wfd%keyvglob)
  !end if
end subroutine nullify_wavefunctions_descriptors


subroutine nullify_convolutions_bounds(bounds)
  use module_base
  use module_types
  use module_interfaces, exceptThisOne => nullify_convolutions_bounds
  implicit none

  ! Calling arguments
  type(convolutions_bounds),intent(out):: bounds

  call nullify_kinetic_bounds(bounds%kb)
  call nullify_shrink_bounds(bounds%sb)
  call nullify_grow_bounds(bounds%gb)
  !if(associated(bounds%ibyyzz_r)) then
     nullify(bounds%ibyyzz_r)
  !end if
end subroutine nullify_convolutions_bounds



subroutine nullify_kinetic_bounds(kb)
  use module_base
  use module_types
  implicit none

  ! Calling arguments
  type(kinetic_bounds),intent(out):: kb

  !if(associated(kb%ibyz_c))then
     nullify(kb%ibyz_c)
     nullify(kb%ibxz_c)
     nullify(kb%ibxy_c)
     nullify(kb%ibyz_f)
     nullify(kb%ibxz_f)
     nullify(kb%ibxy_f)
  !end if
end subroutine nullify_kinetic_bounds



subroutine nullify_shrink_bounds(sb)
  use module_base
  use module_types
  implicit none

  ! Calling arguments
  type(shrink_bounds),intent(out):: sb

  !if(associated(sb%ibzzx_c)) then
     nullify(sb%ibzzx_c)
     nullify(sb%ibyyzz_c)
     nullify(sb%ibxy_ff)
     nullify(sb%ibzzx_f)
     nullify(sb%ibyyzz_f)
  !end if

end subroutine nullify_shrink_bounds



subroutine nullify_grow_bounds(gb)
  use module_base
  use module_types
  implicit none

  ! Calling arguments
  type(grow_bounds),intent(out):: gb

  !if(associated(gb%ibzxx_c)) then
     nullify(gb%ibzxx_c)
     nullify(gb%ibxxyy_c)
     nullify(gb%ibyz_ff)
     nullify(gb%ibzxx_f)
     nullify(gb%ibxxyy_f)
  !end if
end subroutine nullify_grow_bounds



subroutine nullify_nonlocal_psp_descriptors(nlpspd)
  use module_base
  use module_types
  implicit none

  ! Calling arguments
  type(nonlocal_psp_descriptors),intent(out):: nlpspd

  nlpspd%natoms=0
  nullify(nlpspd%plr)

!!$  nullify(nlpspd%nvctr_p)
!!$  nullify(nlpspd%nseg_p)
!!$  nullify(nlpspd%keyv_p)
!!$  nullify(nlpspd%keyg_p)
!!$  nullify(nlpspd%nboxp_c)
!!$  nullify(nlpspd%nboxp_f)

end subroutine nullify_nonlocal_psp_descriptors



subroutine nullify_matrixMinimization(matmin)
  use module_base
  use module_types
  implicit none

  ! Calling arguments
  type(matrixMinimization),intent(out):: matmin

  nullify(matmin%mlr)
  nullify(matmin%inWhichLocregExtracted)
  nullify(matmin%inWhichLocregOnMPI)
  nullify(matmin%indexInLocreg)

end subroutine nullify_matrixMinimization


subroutine nullify_matrixLocalizationRegion(mlr)
  use module_base
  use module_types
  implicit none

  ! Calling arguments
  type(matrixLocalizationRegion),intent(out):: mlr

  nullify(mlr%indexInGlobal)

end subroutine nullify_matrixLocalizationRegion<|MERGE_RESOLUTION|>--- conflicted
+++ resolved
@@ -263,18 +263,12 @@
   ! Calling arguments
   type(local_zone_descriptors),intent(out):: lzd
  
-<<<<<<< HEAD
-=======
   nullify(lzd%rxyz)
->>>>>>> 395083e6
   call nullify_locreg_descriptors(lzd%glr)
   nullify(lzd%llr)
   nullify(lzd%doHamAppl)
   nullify(lzd%cutoffweight) 
-<<<<<<< HEAD
-=======
   nullify(lzd%cutoffweight)
->>>>>>> 395083e6
  
 end subroutine nullify_local_zone_descriptors
 
