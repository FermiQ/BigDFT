--- conflicted
+++ resolved
@@ -1,1439 +1,3 @@
-<<<<<<< HEAD
-subroutine calculateForcesSub(iproc, nproc, n3d, n3p, n3pi, i3s, i3xcsh, Glr, orbs, atoms, in, comms, lin, nlpspd, proj, &
-    ngatherarr, nscatterarr, GPU, irrzon, phnons, pkernel, rxyz, fion, fdisp, phi, coeff, rhopot, fxyz, fnoise, radii_cf)
-! Purpose:
-! ========
-!   Calculates the forces we get with psi. It is copied from cluster, with an additional
-!   write statement to print the forces.
-!
-! Calling arguments:
-! ==================
-!   Input arguments:
-!   -----------------
-!     iproc       process ID
-!     nproc       total number of processes
-!     n3p         ??
-!     i3s         ??
-!     i3xcsh      ??
-!     Glr         type describing the localization region
-!     orbs        type describing the physical orbitals psi
-!     atoms       type containing the parameters for the atoms
-!     in          type  containing some very general parameters
-!     lin         type containing parameters for the linear version
-!     nlpspd      nonlocal peudopotential descriptors
-!     ngatherarr  ??
-!     GPU         parameters for GPUs?
-!     irrzon      ??
-!     phnons      ??
-!     pkernel     ??
-!     rxyz        atomic positions
-!     fion        ionic forces
-!     fdisp       dispersion forces
-!   Input / Output arguments
-!   ------------------------
-!     proj        ??
-!     nscatterarr ??
-!     GPU         parameters for GPUs?
-!   Output arguments:
-!   -----------------
-!     fxyz        the forces
-!     fnoise      noise of the forces
-!
-use module_base
-use module_types
-use Poisson_Solver
-use module_interfaces, exceptThisOne => calculateForcesSub
-implicit none
-
-! Calling arguments
-integer,intent(in):: iproc, nproc, n3d, n3p, n3pi, i3s, i3xcsh
-type(locreg_descriptors),intent(in):: Glr
-type(orbitals_data),intent(in):: orbs
-type(atoms_data),intent(in):: atoms
-type(input_variables),intent(in):: in
-type(communications_arrays),intent(in):: comms
-type(linearParameters),intent(inout):: lin
-type(nonlocal_psp_descriptors),intent(in) :: nlpspd
-real(wp),dimension(nlpspd%nprojel),intent(inout) :: proj
-integer,dimension(0:nproc-1,2),intent(in) :: ngatherarr   !!! NOT NEEDED
-integer,dimension(0:nproc-1,4),intent(inout) :: nscatterarr !n3d,n3p,i3s+i3xcsh-1,i3xcsh
-type(GPU_pointers),intent(inout):: GPU
-integer,dimension(lin%as%size_irrzon(1),lin%as%size_irrzon(2),lin%as%size_irrzon(3)),intent(in) :: irrzon
-real(dp),dimension(lin%as%size_phnons(1),lin%as%size_phnons(2),lin%as%size_phnons(3)),intent(in) :: phnons
-real(dp),dimension(lin%as%size_pkernel),intent(in):: pkernel
-real(8),dimension(3,atoms%nat),intent(in):: rxyz, fion, fdisp
-real(8),dimension(Glr%d%n1i*Glr%d%n2i*nscatterarr(iproc,1)),intent(in):: rhopot
-real(8),dimension(3,atoms%nat),intent(out):: fxyz
-real(8),intent(out):: fnoise
-real(8),dimension(max(lin%gorbs%npsidim_orbs,lin%gorbs%npsidim_comp)),intent(inout):: phi
-!real(8),dimension(lin%gorbs%npsidim),intent(inout):: phi
-real(8),dimension(lin%orbs%norb,orbs%norb),intent(in):: coeff
-real(gp), dimension(atoms%ntypes,3+ndebug), intent(in) :: radii_cf
-! Local variables
-integer:: jproc, i_stat, i_all, iat, ierr, j
-real(8):: hxh, hyh, hzh, ehart_fake
-real(kind=8), dimension(:), allocatable :: rho
-real(gp), dimension(:,:), allocatable :: gxyz, fxyzConf
-real(kind=8), dimension(:,:,:,:), allocatable :: pot
-character(len=*),parameter:: subname='calculateForcesSub'
-logical:: refill_proj
-integer :: iels, ilr, ii, iorb, jorb
-real(wp) :: sum_psi
-
-  hxh=0.5d0*in%hx
-  hyh=0.5d0*in%hy
-  hzh=0.5d0*in%hz
-
-  if (iproc==0) then
-     write( *,'(1x,a)')&
-          '----------------------------------------------------------------- Forces Calculation'
-  end if
-
-  ! Selfconsistent potential is saved in rhopot, 
-  ! new arrays rho,pot for calculation of forces ground state electronic density
-
-  ! Potential from electronic charge density
-
-  !manipulate scatter array for avoiding the GGA shift
-  do jproc=0,nproc-1
-     !n3d=n3p
-     nscatterarr(jproc,1)=nscatterarr(jproc,2)
-     !i3xcsh=0
-     nscatterarr(jproc,4)=0
-  end do
-
-
-  ! The charge density has already been calculated and is in rhopot.
-  !!!if (n3p>0) then
-  !!   allocate(rho(Glr%d%n1i*Glr%d%n2i*n3p*in%nspin+ndebug),stat=i_stat)
-  !!   call memocc(i_stat,rho,'rho',subname)
-  !!else
-  !!   allocate(rho(1+ndebug),stat=i_stat)
-  !!   call memocc(i_stat,rho,'rho',subname)
-  !!end if
-  !!call sumrho(iproc,nproc,orbs,Glr,0,hxh,hyh,hzh,psi,rho,Glr%d%n1i*Glr%d%n2i*n3p,&
-  !!        nscatterarr,in%nspin,GPU,atoms%symObj,irrzon,phnons)
-
-  !calculate the total density in the case of nspin==2
-  if (in%nspin==2) then
-     call axpy(Glr%d%n1i*Glr%d%n2i*n3p,1.0_dp,rho(1+Glr%d%n1i*Glr%d%n2i*n3p),1,rho(1),1)
-  end if
-  if (n3p>0) then
-     allocate(pot(Glr%d%n1i,Glr%d%n2i,n3p,1+ndebug),stat=i_stat)
-     call memocc(i_stat,pot,'pot',subname)
-  else
-     allocate(pot(1,1,1,1+ndebug),stat=i_stat)
-     call memocc(i_stat,pot,'pot',subname)
-  end if
-
-  !calculate electrostatic potential
-  !call dcopy(Glr%d%n1i*Glr%d%n2i*n3p,rho,1,pot,1)
-  call dcopy(Glr%d%n1i*Glr%d%n2i*n3p,rhopot,1,pot,1)
-  call H_potential(atoms%geocode,'D',iproc,nproc,&
-       Glr%d%n1i,Glr%d%n2i,Glr%d%n3i,hxh,hyh,hzh,pot,pkernel,pot,ehart_fake,0.0_dp,.false.)
-
-
-  allocate(gxyz(3,atoms%nat+ndebug),stat=i_stat)
-  call memocc(i_stat,gxyz,'gxyz',subname)
-
-  call timing(iproc,'Forces        ','ON')
-  ! calculate local part of the forces gxyz
-  call local_forces(iproc,atoms,rxyz,hxh,hyh,hzh,&
-       Glr%d%n1,Glr%d%n2,Glr%d%n3,n3p,i3s+i3xcsh,Glr%d%n1i,Glr%d%n2i,rhopot,pot,gxyz)
-  !call MPI_ALLREDUCE(gxyz,fxyz,3*atoms%nat,mpidtypg,MPI_SUM,MPI_COMM_WORLD,ierr)
-
-  !!i_all=-product(shape(rho))*kind(rho)
-  !!deallocate(rho,stat=i_stat)
-  !!call memocc(i_stat,i_all,'rho',subname)
-  i_all=-product(shape(pot))*kind(pot)
-  deallocate(pot,stat=i_stat)
-  call memocc(i_stat,i_all,'pot',subname)
-
-  if (iproc == 0 .and. verbose > 1) write( *,'(1x,a)',advance='no')'Calculate nonlocal forces...'
-
-  !refill projectors for tails, davidson
-  !refill_proj=(in%calc_tail .or. DoDavidson) .and. DoLastRunThings
-  refill_proj=.false.  !! IS THIS CORRECT??
-  !gxyz = 0.0_wp
-  !fxyz = 0.0_wp
-  !call nonlocal_forces(iproc,Glr,in%hx,in%hy,in%hz,atoms,rxyz,&
-  !     orbs,nlpspd,proj,Glr%wfd,psi,gxyz,refill_proj)
-
-  ! ATTENTION: passing phi (after proj, before gxyz) is just to pass something of the right size
-  call Linearnonlocal_forces(iproc, nproc, lin%lzd, nlpspd, in%hx, in%hy, in%hz, atoms, rxyz, orbs, &
-       proj, phi, gxyz, .false., lin%orbs, coeff, phi)
-
-!#####################################################################
-!DEBUG
-!!     
-!!sum_psi = sum(psi)
-!!call mpiallred(sum_psi,1,MPI_SUM,MPI_COMM_WORLD,ierr)
-!!!if(iproc==0) print *,'sum(psi)',sum_psi
-!!
-!!     call MPI_ALLREDUCE(gxyz,fxyz,3*atoms%nat,mpidtypg,MPI_SUM,MPI_COMM_WORLD,ierr)
-!!!    call mpiallred(gxyz(1,1),3*atoms%nat,MPI_SUM,MPI_COMM_WORLD,ierr)
-!!
-!!    if(iproc==0) then
-!!    do i_all=1,atoms%nat
-!!    open(44,file='Force_ref.dat',status='unknown')
-!!    write(*,'(a,i0,a,i0,2x,3(3x,es15.6))') '(C)Forces on atom ',i_all,' :',iproc,fxyz(:,i_all)
-!!    write(44,*)'Forces on atom',i_all,' :',iproc,fxyz(:,i_all)
-!!    end do
-!!    end if
-!!
-!!    allocate(lin%Lzd%Lnlpspd(lin%Lzd%nlr),stat=i_stat)
-!!    do i_all=1,lin%Lzd%nlr
-!!       ! allocate projflg
-!!       allocate(lin%Lzd%Llr(i_all)%projflg(atoms%nat),stat=i_stat)
-!!       call memocc(i_stat,lin%Lzd%Llr(i_all)%projflg,'Lzd%Llr(ilr)%projflg',subname)
-!!       call nlpspd_to_locreg(in,iproc,lin%Lzd%Glr,lin%Lzd%Llr(i_all),rxyz,atoms,orbs,&
-!!        &      radii_cf,in%frmult,in%frmult,in%hx,in%hy,in%hz,lin%Lzd%Gnlpspd,lin%Lzd%Lnlpspd(i_all),lin%Lzd%Llr(i_all)%projflg)
-!!    end do
-!!
-!!!    sum_psi = 0.0 
-!!!    do iorb = 1,orbs%norb
-!!!       iels=1
-!!!       do jorb=1,lin%orbs%norbp
-!!!          ilr=lin%orbs%inwhichlocreg(jorb+lin%orbs%isorb)
-!!!          do ii=1,lin%Lzd%LLr(ilr)%wfd%nvctr_c+7*lin%Lzd%LLr(ilr)%wfd%nvctr_f
-!!!             sum_psi = sum_psi + coeff(jorb+lin%orbs%isorb,iorb)*phi(iels)
-!!!             iels=iels+1
-!!!          end do
-!!!       end do
-!!       !print *,'iproc,iorb,iels,size(phi)',iproc,iorb,iels-1,size(phi)
-!!!    end do
-!!    !print *,'orbs%npsidim,lin%orbs%npsidim',orbs%npsidim,lin%orbs%npsidim,lin%Lzd%Glr%wfd%nvctr_c+7*lin%Lzd%Glr%wfd%nvctr_f
-!!!    call mpiallred(sum_psi,1,MPI_SUM,MPI_COMM_WORLD,ierr)
-!!!    if(iproc==0) print *,'linTMO:sum(psi)',sum_psi
-!!
-!!    proj = 0.0_wp
-!!    gxyz = 0.0_wp
-!!    fxyz = 0.0_wp
-!!    call Linearnonlocal_forces(iproc,nproc,lin%lzd,in%hx,in%hy,in%hz,atoms,rxyz,orbs,proj,psi,gxyz,.false.,lin%orbs,coeff,phi)
-!!!    call mpiallred(gxyz(1,1),3*atoms%nat,MPI_SUM,MPI_COMM_WORLD,ierr)
-!!    call MPI_ALLREDUCE(gxyz,fxyz,3*atoms%nat,mpidtypg,MPI_SUM,MPI_COMM_WORLD,ierr)
-!!
-!!    if(iproc==0) then
-!!    open(44,file='Force.dat',status='unknown')
-!!    do i_all=1,atoms%nat
-!!    write(*,'(a,i0,a,i0,2x,3(3x,es15.6))') '(L)Forces on atom ',i_all,' :',iproc,fxyz(:,i_all)
-!!    write(44,*)'Forces on atom',i_all,' :',iproc,fxyz(:,i_all)
-!!    end do
-!!    end if
-!!    call mpi_finalize(ierr)
-!!    stop
-!!
-!END DEBUG
-!#############################################################################
-
-  if (iproc == 0 .and. verbose > 1) write( *,'(1x,a)')'done.'
-
-  ! Add up all the force contributions
-  if (nproc > 1) then
-     call MPI_ALLREDUCE(gxyz,fxyz,3*atoms%nat,mpidtypg,MPI_SUM,MPI_COMM_WORLD,ierr)
-     !do iat=1,atoms%nat
-     !   fxyz(1,iat)=gxyz(1,iat)
-     !   fxyz(2,iat)=gxyz(2,iat)
-     !   fxyz(3,iat)=gxyz(3,iat)
-     !enddo
-  else
-     do iat=1,atoms%nat
-        fxyz(1,iat)=gxyz(1,iat)
-        fxyz(2,iat)=gxyz(2,iat)
-        fxyz(3,iat)=gxyz(3,iat)
-     enddo
-  end if
-
-  !!$  if (iproc == 0) then
-  !!$     sumx=0.d0 ; sumy=0.d0 ; sumz=0.d0
-  !!$     fumx=0.d0 ; fumy=0.d0 ; fumz=0.d0
-  !!$     do iat=1,atoms%nat
-  !!$        sumx=sumx+fxyz(1,iat) ; sumy=sumy+fxyz(2,iat) ; sumz=sumz+fxyz(3,iat)
-  !!$        fumx=fumx+fion(1,iat) ; fumy=fumy+fion(2,iat) ; fumz=fumz+fion(3,iat)
-  !!$     enddo
-  !!$     write(77,'(a30,3(1x,e10.3))') 'translat. force total pot ',sumx,sumy,sumz
-  !!$     write(77,'(a30,3(1x,e10.3))') 'translat. force ionic pot ',fumx,fumy,fumz
-  !!$  endif
-
-    !add to the forces the ionic and dispersion contribution 
-    do iat=1,atoms%nat
-       fxyz(1,iat)=fxyz(1,iat)+fion(1,iat)+fdisp(1,iat)
-       fxyz(2,iat)=fxyz(2,iat)+fion(2,iat)+fdisp(2,iat)
-       fxyz(3,iat)=fxyz(3,iat)+fion(3,iat)+fdisp(3,iat)
-    enddo
-
-!!!!!!!! TEST !!!
-!!!!!  call timing(iproc,'Forces        ','OF')
-!!!!!  !!call confinementCorrection()
-!!!!!  !!fxyz=fxyz+fxyzConf
-!!!!!  !call pulayCorrection()
-!!!!!  call timing(iproc,'Forces        ','ON')
-!!!!!!!!!!!!!!!!!
-
-    !i_all=-product(shape(fion))*kind(fion)
-    !deallocate(fion,stat=i_stat)
-    !call memocc(i_stat,i_all,'fion',subname)
-    !i_all=-product(shape(fdisp))*kind(fdisp)
-    !deallocate(fdisp,stat=i_stat)
-    !call memocc(i_stat,i_all,'fdisp',subname)
-    i_all=-product(shape(gxyz))*kind(gxyz)
-    deallocate(gxyz,stat=i_stat)
-    call memocc(i_stat,i_all,'gxyz',subname)
-
-
-  !!do iat=1,atoms%nat
-  !!   if(iproc==0) write(*,'(a,i0,3es14.5)') 'forces for atom ',iat, fxyz(1,iat), fxyz(2,iat), fxyz(3,iat)
-  !!end do
-
-  !subtraction of zero of the forces, disabled for the moment
-  !the zero of the forces depends on the atomic positions
-  !if (in%gaussian_help .and. .false.) then
-  call clean_forces(iproc,atoms,rxyz,fxyz,fnoise)
-  !end if
-
-  if(iproc==0) then
-      write(*,'(1x,a)') 'Force values for all atoms in x, y, z direction.'
-      do iat=1,atoms%nat
-         write(*,'(3x,i0,1x,a6,1x,3(1x,es12.5))') &
-              iat,trim(atoms%atomnames(atoms%iatype(iat))),(fxyz(j,iat),j=1,3)
-      end do
-  end if
-
-  call timing(iproc,'Forces        ','OF')
-
-
-
-
-!!contains
-!!
-!!
-!!  subroutine confinementCorrection
-!!  implicit none
-!!  integer:: ix, iy, iz, ist, istart, jstart, istat, iall, iorb, iiAt, ii, jj, jx, jy, jz, jx0, jy0, jz0
-!!  integer:: jorb, nvctrp, korb, lorb, lproc
-!!  real(8):: dx, dy, dz, dr2, prefac, tt, phirsq, ttmax, ttmax2, jj2, dnrm2, kx, ky, kz, ddot
-!!  real(8),dimension(:),allocatable:: phir, hphirx, hphiry, hphirz, hphix, hphiy, hphiz
-!!  real(8),dimension(:,:),allocatable:: gxyz
-!!  real(8),dimension(:,:,:),allocatable:: matx, maty, matz
-!!  type(workarr_sumrho):: w
-!!  type(workarr_locham):: w_lh
-!!  real(8),dimension(:),pointer:: phiWork
-!!
-!!
-!!    allocate(phiWork(max(size(phi),size(psi))), stat=istat)
-!!    call memocc(istat, phiWork, 'phiWork', subname)
-!!
-!!    !write(*,*) 'Glr%d%n1,Glr%d%n2,Glr%d%n3', Glr%d%n1,Glr%d%n2,Glr%d%n3
-!!    !write(*,*) 'Glr%d%n1i,Glr%d%n2i,Glr%d%n3i', Glr%d%n1i,Glr%d%n2i,Glr%d%n3i
-!!    allocate(fxyzConf(3,atoms%nat), stat=istat)
-!!    allocate(gxyz(3,atoms%nat), stat=istat)
-!!    fxyzConf=0.d0
-!!    gxyz=0.d0
-!!
-!!    allocate(matx(lin%orbs%norb,lin%orbs%norb,2), stat=istat)
-!!    allocate(maty(lin%orbs%norb,lin%orbs%norb,2), stat=istat)
-!!    allocate(matz(lin%orbs%norb,lin%orbs%norb,2), stat=istat)
-!!    matx=0.d0
-!!    maty=0.d0
-!!    matz=0.d0
-!!
-!!    allocate(phir(Glr%d%n1i*Glr%d%n2i*Glr%d%n3i), stat=istat)
-!!    allocate(hphirx(Glr%d%n1i*Glr%d%n2i*Glr%d%n3i), stat=istat)
-!!    allocate(hphiry(Glr%d%n1i*Glr%d%n2i*Glr%d%n3i), stat=istat)
-!!    allocate(hphirz(Glr%d%n1i*Glr%d%n2i*Glr%d%n3i), stat=istat)
-!!    allocate(hphix(lin%orbs%npsidim), stat=istat)
-!!    allocate(hphiy(lin%orbs%npsidim), stat=istat)
-!!    allocate(hphiz(lin%orbs%npsidim), stat=istat)
-!!    hphix=0.d0
-!!    hphiy=0.d0
-!!    hphiz=0.d0
-!!    call initialize_work_arrays_sumrho(Glr,w)
-!!    istart=1
-!!    orbLoop: do iorb=1,lin%orbs%norbp
-!!      call deallocate_work_arrays_sumrho(w)
-!!      call initialize_work_arrays_sumrho(Glr,w)
-!!      phir=0.d0
-!!      call daub_to_isf(Glr,w,phi(istart),phir(1))
-!!      iiAt=lin%onWhichAtom(iorb)
-!!      prefac=lin%potentialPrefac(atoms%iatype(iiAt))
-!!
-!!      dr2=0.d0
-!!      ist=0
-!!      !do iz=1,Glr%d%n3i
-!!      do iz=1+15,Glr%d%n3i-15
-!!        !do iy=1,Glr%d%n2i
-!!        do iy=1+15,Glr%d%n2i-15
-!!          !do ix=1,Glr%d%n1i
-!!          do ix=1+15,Glr%d%n1i-15
-!!            ist=ist+1
-!!            dx=hxh*ix-rxyz(1,iiAt)
-!!            dy=hyh*iy-rxyz(2,iiAt)
-!!            dz=hzh*iz-rxyz(3,iiAt)
-!!            !dr2=dr2+dx**2+dy**2+dz**2
-!!            dr2=dx**2+dy**2+dz**2
-!!            tt=4.d0*prefac*dr2
-!!            !phirsq=phir(ist)*phir(ist)
-!!            !gxyz(1,iiAt)=gxyz(1,iiAt)+tt*phirsq*dx
-!!            !gxyz(2,iiAt)=gxyz(2,iiAt)+tt*phirsq*dy
-!!            !gxyz(3,iiAt)=gxyz(3,iiAt)+tt*phirsq*dz
-!!            hphirx(ist)=tt*phir(ist)*dx
-!!            hphiry(ist)=tt*phir(ist)*dy
-!!            hphirz(ist)=tt*phir(ist)*dz
-!!          end do
-!!        end do
-!!      end do
-!!      kx=lin%orbs%kpts(1,lin%orbs%iokpt(iorb))
-!!      ky=lin%orbs%kpts(2,lin%orbs%iokpt(iorb))
-!!      kz=lin%orbs%kpts(3,lin%orbs%iokpt(iorb))
-!!      call initialize_work_arrays_locham(Glr,orbs%nspinor,w_lh)
-!!      call isf_to_daub(in%hx, in%hy, in%hz, kx, ky, kz, orbs%nspinor, Glr, w_lh, hphirx(1), hphix(istart), tt)
-!!      call isf_to_daub(in%hx, in%hy, in%hz, kx, ky, kz, orbs%nspinor, Glr, w_lh, hphiry(1), hphiy(istart), tt)
-!!      call isf_to_daub(in%hx, in%hy, in%hz, kx, ky, kz, orbs%nspinor, Glr, w_lh, hphirz(1), hphiz(istart), tt)
-!!      call deallocate_work_arrays_locham(Glr,w_lh)
-!!
-!!      istart=istart+(Glr%wfd%nvctr_c+7*Glr%wfd%nvctr_f)*orbs%nspinor
-!!    end do orbLoop
-!!
-!!    call transpose_v(iproc, nproc, lin%orbs, Glr%wfd, lin%comms, phi, work=phiWork)
-!!    call transpose_v(iproc, nproc, lin%orbs, Glr%wfd, lin%comms, hphix, work=phiWork)
-!!    call transpose_v(iproc, nproc, lin%orbs, Glr%wfd, lin%comms, hphiy, work=phiWork)
-!!    call transpose_v(iproc, nproc, lin%orbs, Glr%wfd, lin%comms, hphiz, work=phiWork)
-!!
-!!    nvctrp=lin%comms%nvctr_par(iproc,1) ! 1 for k-point
-!!    jstart=1
-!!    do jorb=1,lin%orbs%norb
-!!        istart=1
-!!        do iorb=1,lin%orbs%norb
-!!            matx(iorb,jorb,2)=ddot(nvctrp, phi(istart), 1, hphix(jstart), 1)
-!!            maty(iorb,jorb,2)=ddot(nvctrp, phi(istart), 1, hphiy(jstart), 1)
-!!            matz(iorb,jorb,2)=ddot(nvctrp, phi(istart), 1, hphiz(jstart), 1)
-!!            istart=istart+nvctrp
-!!        end do
-!!        jstart=jstart+nvctrp
-!!    end do
-!!    call mpi_allreduce(matx(1,1,2), matx(1,1,1), lin%orbs%norb**2, mpi_double_precision, &
-!!        mpi_sum, mpi_comm_world, ierr)
-!!    call mpi_allreduce(maty(1,1,2), maty(1,1,1), lin%orbs%norb**2, mpi_double_precision, &
-!!        mpi_sum, mpi_comm_world, ierr)
-!!    call mpi_allreduce(matz(1,1,2), matz(1,1,1), lin%orbs%norb**2, mpi_double_precision, &
-!!        mpi_sum, mpi_comm_world, ierr)
-!!
-!!    call untranspose_v(iproc, nproc, lin%orbs, Glr%wfd, lin%comms, phi, work=phiWork)
-!!
-!!
-!!    gxyz=0.d0
-!!    do iat=1,atoms%nat
-!!        do iorb=1,orbs%norb
-!!            do korb=1,lin%orbs%norb
-!!                do lproc=0,nproc-1
-!!                    do lorb=1,lin%orbs%norb_par(lproc)
-!!                        if(iproc==lproc) then
-!!                            if(lin%onWhichAtom(lorb)==iat) then
-!!                                gxyz(1,iat)=gxyz(1,iat)+coeff(korb,iorb)*coeff(lorb,iorb)*matx(korb,lorb,1)
-!!                                gxyz(2,iat)=gxyz(2,iat)+coeff(korb,iorb)*coeff(lorb,iorb)*maty(korb,lorb,1)
-!!                                gxyz(3,iat)=gxyz(3,iat)+coeff(korb,iorb)*coeff(lorb,iorb)*matz(korb,lorb,1)
-!!                            end if
-!!                        end if
-!!                    end do
-!!                end do
-!!            end do
-!!        end do
-!!    end do
-!!
-!!    fxyzConf=0.d0
-!!    call mpi_allreduce(gxyz(1,1), fxyzConf(1,1), 3*atoms%nat, mpi_double_precision, &
-!!        mpi_sum, mpi_comm_world, ierr)
-!!
-!!
-!!    if(iproc==0) write(*,*) 'OLD FORCES'
-!!    do iat=1,atoms%nat
-!!      if(iproc==0) write(*,'(3es15.6)') fxyz(1,iat), fxyz(2,iat), fxyz(3,iat)
-!!    end do
-!!
-!!    if(iproc==0) write(*,*) 'NEW FORCES'
-!!    do iat=1,atoms%nat
-!!      if(iproc==0) write(*,'(3es15.6)') fxyzConf(1,iat), fxyzConf(2,iat), fxyzConf(3,iat)
-!!    end do
-!!
-!!    call deallocate_work_arrays_sumrho(w)
-!!
-!!    iall=-product(shape(phiWork))*kind(phiWork)
-!!    deallocate(phiWork, stat=istat)
-!!    call memocc(istat, iall, 'phiWork', subname)
-!!
-!!  end subroutine confinementCorrection
-
-
-
-!!subroutine pulayCorrection()
-!!implicit none
-!!
-!!real(8),dimension(:),allocatable:: dpsix, dpsiy, dpsiz, drhox, drhoy, drhoz, dpot_ionx, dpot_iony, dpot_ionz
-!!real(8),dimension(:),allocatable:: dpotx, dpoty, dpotz, rho, pot
-!!real(8),dimension(:,:,:,:),allocatable:: dpotxcx, dpotxcy, dpotxcz, potxc
-!!real(8),dimension(:,:,:),allocatable:: ovrlpx, ovrlpy, ovrlpz
-!!integer,dimension(:,:),allocatable:: ndimovrlp
-!!real(8),dimension(:),pointer:: psiWork
-!!integer:: iorb, jorb, istat, nvctrp, istart, jstart, ierr, i
-!!real(8):: tt, tt2, ddot, deexcux, dvexcux, deexcuy, dvexcuy, deexcuz, dvexcuz, dehartx, deharty, dehartz, psoffset
-!!real(8):: eexcu, vexcu, ehart
-!!real(8),dimension(:),pointer:: rhocore
-!!character(len=3),parameter:: PSquiet='yes'
-!!
-!!
-!!allocate(dpsix(orbs%npsidim), stat=istat)
-!!call memocc(istat, dpsix, 'dpsix', subname)
-!!allocate(dpsiy(orbs%npsidim), stat=istat)
-!!call memocc(istat, dpsiy, 'dpsiy', subname)
-!!allocate(dpsiz(orbs%npsidim), stat=istat)
-!!call memocc(istat, dpsiz, 'dpsiz', subname)
-!!allocate(psiWork(orbs%npsidim), stat=istat)
-!!call memocc(istat, psiWork, 'psiWork', subname)
-!!
-!!allocate(ovrlpx(orbs%norb,orbs%norb,2), stat=istat)
-!!call memocc(istat, ovrlpx, 'ovrlpx', subname)
-!!allocate(ovrlpy(orbs%norb,orbs%norb,2), stat=istat)
-!!call memocc(istat, ovrlpy, 'ovrlpy', subname)
-!!allocate(ovrlpz(orbs%norb,orbs%norb,2), stat=istat)
-!!call memocc(istat, ovrlpz, 'ovrlpz', subname)
-!!
-!!allocate(drhox(lin%as%size_rhopot), stat=istat)
-!!call memocc(istat, drhox, 'drhox', subname)
-!!allocate(drhoy(lin%as%size_rhopot), stat=istat)
-!!call memocc(istat, drhoy, 'drhoy', subname)
-!!allocate(drhoz(lin%as%size_rhopot), stat=istat)
-!!call memocc(istat, drhoz, 'drhoz', subname)
-!!allocate(rho(lin%as%size_rhopot), stat=istat)
-!!call memocc(istat, rho, 'rho', subname)
-!!
-!!allocate(dpotx(lin%as%size_rhopot), stat=istat)
-!!call memocc(istat, dpotx, 'dpotx', subname)
-!!allocate(dpoty(lin%as%size_rhopot), stat=istat)
-!!call memocc(istat, dpoty, 'dpoty', subname)
-!!allocate(dpotz(lin%as%size_rhopot), stat=istat)
-!!call memocc(istat, dpotz, 'dpotz', subname)
-!!allocate(pot(lin%as%size_rhopot), stat=istat)
-!!call memocc(istat, pot, 'pot', subname)
-!!
-!!allocate(dpotxcx(lin%as%size_potxc(1),lin%as%size_potxc(2),lin%as%size_potxc(3),lin%as%size_potxc(4)), stat=istat)
-!!call memocc(istat, dpotxcx, 'dpotxcx', subname)
-!!allocate(dpotxcy(lin%as%size_potxc(1),lin%as%size_potxc(2),lin%as%size_potxc(3),lin%as%size_potxc(4)), stat=istat)
-!!call memocc(istat, dpotxcy, 'dpotxcy', subname)
-!!allocate(dpotxcz(lin%as%size_potxc(1),lin%as%size_potxc(2),lin%as%size_potxc(3),lin%as%size_potxc(4)), stat=istat)
-!!call memocc(istat, dpotxcz, 'dpotxcz', subname)
-!!allocate(potxc(lin%as%size_potxc(1),lin%as%size_potxc(2),lin%as%size_potxc(3),lin%as%size_potxc(4)), stat=istat)
-!!call memocc(istat, potxc, 'potxc', subname)
-!!
-!!allocate(dpot_ionx(lin%as%size_pot_ion),stat=i_stat)
-!!call memocc(i_stat,dpot_ionx,'dpot_ionx',subname)
-!!allocate(dpot_iony(lin%as%size_pot_ion),stat=i_stat)
-!!call memocc(i_stat,dpot_iony,'dpot_iony',subname)
-!!allocate(dpot_ionz(lin%as%size_pot_ion),stat=i_stat)
-!!call memocc(i_stat,dpot_ionz,'dpot_ionz',subname)
-!!
-!!
-!!! Create an input guess for dpsi. At the moment only random.
-!!call random_number(dpsix)
-!!call random_number(dpsiy)
-!!call random_number(dpsiz)
-!!dpsix=psi
-!!dpsiy=psi
-!!dpsiz=psi
-!!do i=1,orbs%npsidim
-!!    call random_number(tt)
-!!    tt=tt-.5d0
-!!    tt=tt*.1d0
-!!    dpsix(i)=dpsix(i)*tt
-!!    call random_number(tt)
-!!    tt=tt-.5d0
-!!    tt=tt*.1d0
-!!    dpsiy(i)=dpsiy(i)*tt
-!!    call random_number(tt)
-!!    tt=tt-.5d0
-!!    tt=tt*.1d0
-!!    dpsiz(i)=dpsiz(i)*tt
-!!end do
-!!
-!!
-!!!!allocate(ndimovrlp(nspin,0:orbs%nkpts+ndebug),stat=istat)
-!!!!call memocc(istat, ndimovrlp, 'ndimovrlp', subname)
-!!!!! Allocate the overlap matrix
-!!!!allocate(ovrlp(ndimovrlp(nspin,orbs%nkpts)+ndebug),stat=istat)
-!!!!call memocc(i_stat, ovrlp, 'ovrlp', subname)
-!!
-!!! Othogonalize dpsi to psi
-!!call transpose_v(iproc, nproc, orbs, Glr%wfd, comms, psi, work=psiWork)
-!!nvctrp=comms%nvctr_par(iproc,1) ! 1 for k-point
-!!istart=1
-!!do iorb=1,orbs%norb
-!!    jstart=1
-!!    do jorb=1,orbs%norb
-!!        ovrlpx(jorb,iorb,2)=ddot(nvctrp, dpsix(istart), 1, psi(jstart), 1)
-!!        !call daxpy(nvctrp, -tt, psi(jstart), 1, dpsix(istart), 1)
-!!        ovrlpy(jorb,iorb,2)=ddot(nvctrp, dpsiy(istart), 1, psi(jstart), 1)
-!!        !call daxpy(nvctrp, -tt, psi(jstart), 1, dpsix(istart), 1)
-!!        ovrlpz(jorb,iorb,2)=ddot(nvctrp, dpsiz(istart), 1, psi(jstart), 1)
-!!        !call daxpy(nvctrp, -tt, psi(jstart), 1, dpsix(istart), 1)
-!!        jstart=jstart+nvctrp
-!!    end do
-!!    istart=istart+nvctrp
-!!end do
-!!
-!!call mpi_allreduce(ovrlpx(1,1,2), ovrlpx(1,1,1), orbs%norb**2, mpi_double_precision, &
-!!    mpi_sum, mpi_comm_world, ierr)
-!!call mpi_allreduce(ovrlpy(1,1,2), ovrlpy(1,1,1), orbs%norb**2, mpi_double_precision, &
-!!    mpi_sum, mpi_comm_world, ierr)
-!!call mpi_allreduce(ovrlpz(1,1,2), ovrlpz(1,1,1), orbs%norb**2, mpi_double_precision, &
-!!    mpi_sum, mpi_comm_world, ierr)
-!!
-!!istart=1
-!!do iorb=1,orbs%norb
-!!    jstart=1
-!!    do jorb=1,orbs%norb
-!!        call daxpy(nvctrp, -ovrlpx(jorb,iorb,1), psi(jstart), 1, dpsix(istart), 1)
-!!        call daxpy(nvctrp, -ovrlpy(jorb,iorb,1), psi(jstart), 1, dpsiy(istart), 1)
-!!        call daxpy(nvctrp, -ovrlpz(jorb,iorb,1), psi(jstart), 1, dpsiz(istart), 1)
-!!        jstart=jstart+nvctrp
-!!    end do
-!!    istart=istart+nvctrp
-!!end do
-!!
-!!
-!!! Orthonormalize dpsi
-!!call orthogonalize(iproc, nproc, orbs, comms, Glr%wfd, dpsix, in)
-!!call orthogonalize(iproc, nproc, orbs, comms, Glr%wfd, dpsiy, in)
-!!call orthogonalize(iproc, nproc, orbs, comms, Glr%wfd, dpsiz, in)
-!!call dscal(orbs%norb*nvctrp, .1d0, dpsix, 1)
-!!call dscal(orbs%norb*nvctrp, .1d0, dpsiy, 1)
-!!call dscal(orbs%norb*nvctrp, .1d0, dpsiz, 1)
-!!
-!!!!! CHECK
-!!istart=1
-!!do iorb=1,orbs%norb
-!!    jstart=1
-!!    do jorb=1,orbs%norb
-!!        ovrlpx(jorb,iorb,2)=ddot(nvctrp, dpsix(istart), 1, dpsix(jstart), 1)
-!!        !call daxpy(nvctrp, -tt, psi(jstart), 1, dpsix(istart), 1)
-!!        ovrlpy(jorb,iorb,2)=ddot(nvctrp, dpsiy(istart), 1, dpsiy(jstart), 1)
-!!        !call daxpy(nvctrp, -tt, psi(jstart), 1, dpsix(istart), 1)
-!!        ovrlpz(jorb,iorb,2)=ddot(nvctrp, dpsiz(istart), 1, dpsiz(jstart), 1)
-!!        !call daxpy(nvctrp, -tt, psi(jstart), 1, dpsix(istart), 1)
-!!        jstart=jstart+nvctrp
-!!    end do
-!!    istart=istart+nvctrp
-!!end do
-!!call mpi_allreduce(ovrlpx(1,1,2), ovrlpx(1,1,1), orbs%norb**2, mpi_double_precision, &
-!!    mpi_sum, mpi_comm_world, ierr)
-!!call mpi_allreduce(ovrlpy(1,1,2), ovrlpy(1,1,1), orbs%norb**2, mpi_double_precision, &
-!!    mpi_sum, mpi_comm_world, ierr)
-!!call mpi_allreduce(ovrlpz(1,1,2), ovrlpz(1,1,1), orbs%norb**2, mpi_double_precision, &
-!!    mpi_sum, mpi_comm_world, ierr)
-!!do iorb=1,orbs%norb
-!!    do jorb=1,orbs%norb
-!!        if(iproc==0) write(*,*) 'iorb, jorb, ovrlp_x', iorb, jorb, ovrlpx(jorb,iorb,1)
-!!        if(iproc==0) write(*,*) 'iorb, jorb, ovrlp_x', iorb, jorb, ovrlpy(jorb,iorb,1)
-!!        if(iproc==0) write(*,*) 'iorb, jorb, ovrlp_x', iorb, jorb, ovrlpz(jorb,iorb,1)
-!!    end do
-!!end do
-!!
-!!
-!!!!!!! ATTENTION !!!
-!!!!! DEBUG
-!!!!call orthogonalize(iproc, nproc, orbs, comms, Glr%wfd, psi, in)
-!!!!!!!!!!!!!!!!!!!!!
-!!
-!!call untranspose_v(iproc, nproc, orbs, Glr%wfd, comms, psi, work=psiWork)
-!!call untranspose_v(iproc, nproc, orbs, Glr%wfd, comms, dpsix, work=psiWork)
-!!call untranspose_v(iproc, nproc, orbs, Glr%wfd, comms, dpsiy, work=psiWork)
-!!call untranspose_v(iproc, nproc, orbs, Glr%wfd, comms, dpsiz, work=psiWork)
-!!
-!!
-!!
-!!! Calculate the right hand side of the linear system. First apply the modified Hamiltonian to psi.
-!!
-!!!!!! ATTENTION
-!!!! DEBUG
-!!!dpsix=psi
-!!!!!!!!!!!!!!!!
-!!
-!!
-!!call sumrho(iproc,nproc,orbs,Glr,in%ixc,hxh,hyh,hzh,psi,rho,&
-!!     Glr%d%n1i*Glr%d%n2i*n3d,nscatterarr,in%nspin,GPU,atoms%symObj,irrzon,phnons)
-!!if(orbs%nspinor==4) then
-!!   !this wrapper can be inserted inside the poisson solver 
-!!   stop 'not yet implemented!!!'
-!!   !!call PSolverNC(atoms%geocode,'D',iproc,nproc,Glr%d%n1i,Glr%d%n2i,Glr%d%n3i,n3d,&
-!!   !!     in%ixc,hxh,hyh,hzh,&
-!!   !!     rhopot,pkernel,pot_ion,ehart,eexcu,vexcu,0.d0,.true.,4)
-!!else
-!!    ! rhocore is not associated... not used?
-!!    call XC_potential(atoms%geocode,'D',iproc,nproc,&
-!!         Glr%d%n1i,Glr%d%n2i,Glr%d%n3i,in%ixc,hxh,hyh,hzh,&
-!!         rho,eexcu,vexcu,in%nspin,rhocore,potxc)
-!!
-!!     call H_potential(atoms%geocode,'D',iproc,nproc,&
-!!          Glr%d%n1i,Glr%d%n2i,Glr%d%n3i,hxh,hyh,hzh,&
-!!          rho,pkernel,pot,ehart,0.0_dp,.false.,&
-!!          quiet=PSquiet) !optional argument
-!!end if
-!!
-!!do iat=1,atoms%nat
-!!
-!!    ! First calculate the charge density.
-!!    call sumrho(iproc,nproc,orbs,Glr,in%ixc,hxh,hyh,hzh,dpsix,drhox,&
-!!         Glr%d%n1i*Glr%d%n2i*n3d,nscatterarr,in%nspin,GPU,atoms%symObj,irrzon,phnons)
-!!    call sumrho(iproc,nproc,orbs,Glr,in%ixc,hxh,hyh,hzh,dpsiy,drhoy,&
-!!         Glr%d%n1i*Glr%d%n2i*n3d,nscatterarr,in%nspin,GPU,atoms%symObj,irrzon,phnons)
-!!    call sumrho(iproc,nproc,orbs,Glr,in%ixc,hxh,hyh,hzh,dpsiz,drhoz,&
-!!         Glr%d%n1i*Glr%d%n2i*n3d,nscatterarr,in%nspin,GPU,atoms%symObj,irrzon,phnons)
-!!
-!!    dpotx=drhox
-!!    dpoty=drhoy
-!!    dpotz=drhoz
-!!    
-!!    if(orbs%nspinor==4) then
-!!       !this wrapper can be inserted inside the poisson solver 
-!!       stop 'not yet implemented!!!'
-!!       !!call PSolverNC(atoms%geocode,'D',iproc,nproc,Glr%d%n1i,Glr%d%n2i,Glr%d%n3i,n3d,&
-!!       !!     in%ixc,hxh,hyh,hzh,&
-!!       !!     rhopot,pkernel,pot_ion,ehart,eexcu,vexcu,0.d0,.true.,4)
-!!    else
-!!        ! rhocore is not associated... not used?
-!!        call XC_potential(atoms%geocode,'D',iproc,nproc,&
-!!             Glr%d%n1i,Glr%d%n2i,Glr%d%n3i,in%ixc,hxh,hyh,hzh,&
-!!             drhox,deexcux,dvexcux,in%nspin,rhocore,dpotxcx)
-!!        call XC_potential(atoms%geocode,'D',iproc,nproc,&
-!!             Glr%d%n1i,Glr%d%n2i,Glr%d%n3i,in%ixc,hxh,hyh,hzh,&
-!!             drhoy,deexcuy,dvexcuy,in%nspin,rhocore,dpotxcy)
-!!        call XC_potential(atoms%geocode,'D',iproc,nproc,&
-!!             Glr%d%n1i,Glr%d%n2i,Glr%d%n3i,in%ixc,hxh,hyh,hzh,&
-!!             drhoz,deexcux,dvexcux,in%nspin,rhocore,dpotxcz)
-!!
-!!         call H_potential(atoms%geocode,'D',iproc,nproc,&
-!!              Glr%d%n1i,Glr%d%n2i,Glr%d%n3i,hxh,hyh,hzh,&
-!!              drhox,pkernel,dpotx,dehartx,0.0_dp,.false.,&
-!!              quiet=PSquiet) !optional argument
-!!         call H_potential(atoms%geocode,'D',iproc,nproc,&
-!!              Glr%d%n1i,Glr%d%n2i,Glr%d%n3i,hxh,hyh,hzh,&
-!!              drhoy,pkernel,dpoty,deharty,0.0_dp,.false.,&
-!!              quiet=PSquiet) !optional argument
-!!         call H_potential(atoms%geocode,'D',iproc,nproc,&
-!!              Glr%d%n1i,Glr%d%n2i,Glr%d%n3i,hxh,hyh,hzh,&
-!!              drhoz,pkernel,dpotz,dehartz,0.0_dp,.false.,&
-!!              quiet=PSquiet) !optional argument
-!!    
-!!        !! POT_ION IS NOT CORRECT
-!!        ! We need the derivative of pot_ion with respect to the atomic
-!!        ! coordinates.
-!!
-!!         ! IS THIS CORRECT?
-!!         psoffset=0.d0
-!!
-!!         !call createIonicPotentialModified(atoms%geocode,iproc,nproc,atoms,lin, iat, rxyz,&
-!!         !hxh,hyh,hzh,in%elecfield,Glr%d%n1,Glr%d%n2,Glr%d%n3,n3pi,i3s,Glr%d%n1i,Glr%d%n2i,Glr%d%n3i,pkernel, &
-!!         !drhox, drhoy, drhoz, dpotx, dpoty, dpotz, dpot_ionx, dpot_iony, dpot_ionz, &
-!!         !psoffset,in%nvacancy,&
-!!         !in%correct_offset)
-!!         call createIonicPotentialModified(atoms%geocode,iproc,nproc,atoms,lin, iat, rxyz,&
-!!         hxh,hyh,hzh,in%elecfield,Glr%d%n1,Glr%d%n2,Glr%d%n3,n3pi,i3s,Glr%d%n1i,Glr%d%n2i,Glr%d%n3i,pkernel, &
-!!         rho, rho, rho, pot, pot, pot, dpot_ionx, dpot_iony, dpot_ionz, &
-!!         psoffset,in%nvacancy,&
-!!         in%correct_offset)
-!!
-!!    
-!!    
-!!         call H_potential(atoms%geocode,'D',iproc,nproc,&
-!!              Glr%d%n1i,Glr%d%n2i,Glr%d%n3i,hxh,hyh,hzh,&
-!!              drhox,pkernel,dpot_ionx,dehartx,0.0_dp,.true.,&
-!!              quiet=PSquiet) !optional argument
-!!         call H_potential(atoms%geocode,'D',iproc,nproc,&
-!!              Glr%d%n1i,Glr%d%n2i,Glr%d%n3i,hxh,hyh,hzh,&
-!!              drhoy,pkernel,dpot_iony,deharty,0.0_dp,.true.,&
-!!              quiet=PSquiet) !optional argument
-!!         call H_potential(atoms%geocode,'D',iproc,nproc,&
-!!              Glr%d%n1i,Glr%d%n2i,Glr%d%n3i,hxh,hyh,hzh,&
-!!              drhoz,pkernel,dpot_ionz,dehartz,0.0_dp,.true.,&
-!!              quiet=PSquiet) !optional argument
-!!    end if
-!!
-!!end do
-!!
-!!
-!!     !!if(orbs%nspinor==4) then
-!!     !!   !this wrapper can be inserted inside the poisson solver 
-!!     !!   call PSolverNC(atoms%geocode,'D',iproc,nproc,Glr%d%n1i,Glr%d%n2i,Glr%d%n3i,n3d,&
-!!     !!        in%ixc,hxh,hyh,hzh,&
-!!     !!        rhopot,pkernel,pot_ion,ehart,eexcu,vexcu,0.d0,.true.,4)
-!!     !!else
-!!     !!   call XC_potential(atoms%geocode,'D',iproc,nproc,&
-!!     !!        Glr%d%n1i,Glr%d%n2i,Glr%d%n3i,in%ixc,hxh,hyh,hzh,&
-!!     !!        rhopot,eexcu,vexcu,in%nspin,rhocore,potxc)
-!!
-!!     !!   call H_potential(atoms%geocode,'D',iproc,nproc,&
-!!     !!        Glr%d%n1i,Glr%d%n2i,Glr%d%n3i,hxh,hyh,hzh,&
-!!     !!        rhopot,pkernel,pot_ion,ehart,0.0_dp,.true.,&
-!!     !!        quiet=PSquiet) !optional argument
-!!
-!!     !!   !sum the two potentials in rhopot array
-!!     !!   !fill the other part, for spin, polarised
-!!     !!   if (in%nspin == 2) then
-!!     !!      call dcopy(Glr%d%n1i*Glr%d%n2i*n3p,rhopot(1),1,&
-!!     !!           rhopot(1+Glr%d%n1i*Glr%d%n2i*n3p),1)
-!!     !!   end if
-!!     !!   !spin up and down together with the XC part
-!!     !!   call axpy(Glr%d%n1i*Glr%d%n2i*n3p*in%nspin,1.0_dp,potxc(1,1,1,1),1,&
-!!     !!        rhopot(1),1)
-!!
-!!     !!end if
-!!end subroutine pulayCorrection
-
-
-
-
-
-
-end subroutine calculateForcesSub
-
-
-
-
-
-
-
-
-
-
-
-
-
-subroutine createIonicPotentialModified(geocode,iproc,nproc,at,lin, iiAt, rxyz,&
-     hxh,hyh,hzh,elecfield,n1,n2,n3,n3pi,i3s,n1i,n2i,n3i,pkernel, &
-     rhox, rhoy, rhoz, potx, poty, potz, pot_ionx, pot_iony, pot_ionz, &
-     psoffset,nvacancy,&
-     correct_offset)
-  use module_base
-  use module_types
-!  use module_interfaces, except_this_one => createIonicPotential
-  use Poisson_Solver
-  implicit none
-  character(len=1), intent(in) :: geocode
-  logical,intent(in) :: correct_offset
-  integer, intent(in) :: iproc,nproc,n1,n2,n3,n3pi,i3s,n1i,n2i,n3i,nvacancy, iiAt
-  real(gp), intent(in) :: hxh,hyh,hzh,psoffset
-  type(atoms_data), intent(in) :: at
-  type(linearParameters),intent(in):: lin
-  real(gp), intent(in) :: elecfield
-  real(gp), dimension(3,at%nat), intent(in) :: rxyz
-  real(dp), dimension(*), intent(in) :: pkernel
-  real(wp), dimension(lin%as%size_pot_ion), intent(inout) :: pot_ionx, pot_iony, pot_ionz
-  real(8),dimension(lin%as%size_rhopot):: rhox, rhoy, rhoz, potx, poty, potz
-  !local variables
-  character(len=*), parameter :: subname='createIonicPotentialModified'
-  logical :: perx,pery,perz,gox,goy,goz,htoobig=.false.,efwrite,check_potion=.false.
-  integer :: iat,i1,i2,i3,j1,j2,j3,isx,isy,isz,iex,iey,iez,ierr,ityp,nspin
-  integer :: ind,i_all,i_stat,nbl1,nbr1,nbl2,nbr2,nbl3,nbr3,nloc,iloc
-  real(kind=8) :: pi,rholeaked,rloc,charge,cutoff,x,y,z,r2,arg,xp,tt,rx,ry,rz
-  real(kind=8) :: tt_tot,rholeaked_tot,potxyz,offset, prefactor
-  real(8):: tt1, tt2, tt3, potleakedx, potleakedy, potleakedz
-  real(8):: rhoelx, rhoely, rhoelz, Velx, Vely, Velz
-  real(8):: tt1_tot, tt2_tot, tt3_tot, potleakedx_tot, potleakedy_tot, potleakedz_tot
-  real(wp) :: maxdiff
-  real(gp) :: ehart
-  real(dp), dimension(2) :: charges_mpi
-  integer, dimension(:,:), allocatable :: ngatherarr
-  real(dp), dimension(:), allocatable :: potion_corr
-  real(dp), dimension(:), pointer :: pkernel_ref
-  real(kind=8), dimension(4) :: cprime
-
-  call timing(iproc,'CrtLocPot     ','ON')
-
-  if (iproc.eq.0) then
-     write(*,'(1x,a)')&
-          '----------------------------------------------------------- Ionic Potential Creation'
-  end if
-
-  pi=4.d0*atan(1.d0)
-  ! Ionic charge (must be calculated for the PS active processes)
-  rholeaked=0.d0
-  ! Ionic energy (can be calculated for all the processors)
-
-  !Creates charge density arising from the ionic PSP cores
-  call razero(n1i*n2i*n3pi,pot_ionx)
-  call razero(n1i*n2i*n3pi,pot_iony)
-  call razero(n1i*n2i*n3pi,pot_ionz)
-
-  !conditions for periodicity in the three directions
-  perx=(geocode /= 'F')
-  pery=(geocode == 'P')
-  perz=(geocode /= 'F')
-
-  call ext_buffers(perx,nbl1,nbr1)
-  call ext_buffers(pery,nbl2,nbr2)
-  call ext_buffers(perz,nbl3,nbr3)
-
-  if (n3pi >0 .and. .not. htoobig) then
-
-     !do iat=1,at%nat
-     do iat=iiAt,iiAt
-        ityp=at%iatype(iat)
-        rx=rxyz(1,iat) 
-        ry=rxyz(2,iat)
-        rz=rxyz(3,iat)
-
-        !building array of coefficients of the derivative of the gaussian part
-        cprime(1)=2.d0*at%psppar(0,2,ityp)-at%psppar(0,1,ityp)
-        cprime(2)=4.d0*at%psppar(0,3,ityp)-at%psppar(0,2,ityp)
-        cprime(3)=6.d0*at%psppar(0,4,ityp)-at%psppar(0,3,ityp)
-        cprime(4)=-at%psppar(0,4,ityp)
-
-        ! determine number of local terms
-        nloc=0
-        do iloc=1,4
-           if (at%psppar(0,iloc,ityp) /= 0.d0) nloc=iloc
-        enddo
-
-
-
-        rloc=at%psppar(0,0,ityp)
-        prefactor=real(at%nelpsp(ityp),kind=8)/(2.d0*pi*sqrt(2.d0*pi)*rloc**5)
-        charge=real(at%nelpsp(ityp),kind=8)/(2.d0*pi*sqrt(2.d0*pi)*rloc**3)
-        cutoff=10.d0*rloc
-
-        isx=floor((rx-cutoff)/hxh)
-        isy=floor((ry-cutoff)/hyh)
-        isz=floor((rz-cutoff)/hzh)
-
-        iex=ceiling((rx+cutoff)/hxh)
-        iey=ceiling((ry+cutoff)/hyh)
-        iez=ceiling((rz+cutoff)/hzh)
-
-        do i3=isz,iez
-           z=real(i3,kind=8)*hzh-rz
-           call ind_positions(perz,i3,n3,j3,goz) 
-           j3=j3+nbl3+1
-           do i2=isy,iey
-              y=real(i2,kind=8)*hyh-ry
-              call ind_positions(pery,i2,n2,j2,goy)
-              do i1=isx,iex
-                 x=real(i1,kind=8)*hxh-rx
-                 call ind_positions(perx,i1,n1,j1,gox)
-                 r2=x**2+y**2+z**2
-                 arg=r2/rloc**2
-                 xp=exp(-.5d0*arg)
-                 if (j3 >= i3s .and. j3 <= i3s+n3pi-1  .and. goy  .and. gox ) then
-                    ind=j1+1+nbl1+(j2+nbl2)*n1i+(j3-i3s+1-1)*n1i*n2i
-                    !gaussian part
-                    tt=0.d0
-                    if (nloc /= 0) then
-                       !derivative of the polynomial
-                       tt=cprime(nloc)
-                       do iloc=nloc-1,1,-1
-                          tt=arg*tt+cprime(iloc)
-                       enddo
-                       rhoelx=rhox(ind)
-                       rhoely=rhoy(ind)
-                       rhoelz=rhoz(ind)
-                       tt1=xp*tt*rhoelx
-                       tt2=xp*tt*rhoely
-                       tt3=xp*tt*rhoelz
-                       pot_ionx(ind)=pot_ionx(ind)+tt1*x
-                       pot_iony(ind)=pot_iony(ind)+tt2*y
-                       pot_ionz(ind)=pot_ionz(ind)+tt3*z
-                    end if
-                    !error function part
-                    Velx=potx(ind)
-                    Vely=poty(ind)
-                    Velz=potz(ind)
-                    pot_ionx(ind)=pot_ionx(ind)+prefactor*xp*Velx*x
-                    pot_iony(ind)=pot_iony(ind)+prefactor*xp*Vely*y
-                    pot_ionz(ind)=pot_ionz(ind)+prefactor*xp*Velz*z
-
-                 else if (.not. goz ) then
-                    potleakedx=potleakedx+xp*tt*rhox(1)
-                    potleakedy=potleakedy+xp*tt*rhoy(1)
-                    potleakedz=potleakedz+xp*tt*rhoz(1)
-                 endif
-              enddo
-           enddo
-        enddo
-
-     enddo
-
-  end if
-
-  ! IS THIS CORRECT?
-  pot_ionx=pot_ionx*hxh*hyh*hzh
-  pot_iony=pot_iony*hxh*hyh*hzh
-  pot_ionz=pot_ionz*hxh*hyh*hzh
-  
-
-  ! Check
-  tt1=0.d0
-  tt2=0.d0
-  tt3=0.d0
-  do j3=1,n3pi
-     do i2= -nbl2,2*n2+1+nbr2
-        do i1= -nbl1,2*n1+1+nbr1
-           ind=i1+1+nbl1+(i2+nbl2)*n1i+(j3-1)*n1i*n2i
-           tt1=tt1+pot_ionx(ind)
-           tt2=tt2+pot_iony(ind)
-           tt3=tt3+pot_ionz(ind)
-        enddo
-     enddo
-  enddo
-
-  tt1=tt1*hxh*hyh*hzh
-  tt2=tt2*hxh*hyh*hzh
-  tt3=tt3*hxh*hyh*hzh
-  potleakedx=potleakedx*hxh*hyh*hzh
-  potleakedy=potleakedy*hxh*hyh*hzh
-  potleakedz=potleakedz*hxh*hyh*hzh
-
-  !print *,'test case input_rho_ion',iproc,i3start,i3end,n3pi,2*n3+16,tt
-
-  if (nproc > 1) then
-     charges_mpi(1)=tt1
-     charges_mpi(2)=potleakedx
-     call mpiallred(charges_mpi(1),2,MPI_SUM,MPI_COMM_WORLD,ierr)
-     tt1_tot=charges_mpi(1)
-     potleakedx_tot=charges_mpi(2)
-
-     charges_mpi(1)=tt2
-     charges_mpi(2)=potleakedy
-     call mpiallred(charges_mpi(1),2,MPI_SUM,MPI_COMM_WORLD,ierr)
-     tt2_tot=charges_mpi(1)
-     potleakedy_tot=charges_mpi(2)
-
-     charges_mpi(1)=tt3
-     charges_mpi(2)=potleakedz
-     call mpiallred(charges_mpi(1),2,MPI_SUM,MPI_COMM_WORLD,ierr)
-     tt3_tot=charges_mpi(1)
-     potleakedz_tot=charges_mpi(2)
-  else
-     tt1_tot=tt
-     potleakedx_tot=potleakedx
-
-     tt2_tot=tt
-     potleakedy_tot=potleakedy
-
-     tt3_tot=tt
-     potleakedz_tot=potleakedy
-  end if
-
-  if (iproc == 0) write(*,'(1x,a,f26.12,2x,1pe10.3)') &
-       'x: total ionic charge, leaked charge ',tt1_tot,potleakedx_tot
-  if (iproc == 0) write(*,'(1x,a,f26.12,2x,1pe10.3)') &
-       'y: total ionic charge, leaked charge ',tt2_tot,potleakedy_tot
-  if (iproc == 0) write(*,'(1x,a,f26.12,2x,1pe10.3)') &
-       'z: total ionic charge, leaked charge ',tt3_tot,potleakedz_tot
-
-  if (.not. htoobig) then
-     call timing(iproc,'CrtLocPot     ','OF')
-     !here the value of the datacode must be kept fixed
-     nspin=1
-
-     call H_potential(geocode,'D',iproc,nproc,&
-          n1i,n2i,n3i,hxh,hyh,hzh,&
-          pot_ionx,pkernel,pot_ionx,ehart,-psoffset,.false.)
-     call H_potential(geocode,'D',iproc,nproc,&
-          n1i,n2i,n3i,hxh,hyh,hzh,&
-          pot_iony,pkernel,pot_iony,ehart,-psoffset,.false.)
-     call H_potential(geocode,'D',iproc,nproc,&
-          n1i,n2i,n3i,hxh,hyh,hzh,&
-          pot_ionz,pkernel,pot_ionz,ehart,-psoffset,.false.)
-
-     call timing(iproc,'CrtLocPot     ','ON')
-     
-  ! Commented since check_potion is set to false...
-     !!!if (check_potion) then
-     !!!   if (iproc == 0) write(*,'(1x,a)',advance='no') &
-     !!!        'Check the ionic potential...'
-     !!!     
-     !!!   allocate(potion_corr(n1i*n2i*n3pi+ndebug),stat=i_stat)
-     !!!   call memocc(i_stat,potion_corr,'potion_corr',subname)
-
-     !!!   call razero(n1i*n2i*n3pi,potion_corr)
-
-     !!!   !calculate pot_ion with an explicit error function to correct in the case of big grid spacings
-     !!!   !for the moment works only in the isolated BC case
-     !!!   do i3=1,n3pi
-     !!!      z=real(i3+i3s-1-nbl3-1,gp)*hzh
-     !!!      do i2=1,n2i
-     !!!         y=real(i2-nbl2-1,gp)*hyh
-     !!!         do i1=1,n1i
-     !!!            x=real(i1-nbl1-1,gp)*hxh
-     !!!            ind=i1+(i2-1)*n1i+(i3-1)*n1i*n2i
-     !!!            !if (i1==49 .and. i2==46 .and. i3==44) then
-     !!!               call sum_erfcr(at%nat,at%ntypes,x,y,z,at%iatype,at%nelpsp,at%psppar,rxyz,potxyz)
-     !!!            !   stop
-     !!!            !end if
-     !!!            potion_corr(ind)=potion_corr(ind)+potxyz
-     !!!            !write(18,'(3(i6),i12,3(1x,1pe24.17))')i1,i2,i3,ind,potion_corr(ind),pot_ion(ind)
-     !!!         end do
-     !!!      end do
-     !!!   end do
-
-     !!!   !then calculate the maximum difference in the sup norm
-     !!!   maxdiff=0.0_wp
-     !!!   do i3=1,n3pi
-     !!!      do i2=1,n2i
-     !!!         do i1=1,n1i
-     !!!            ind=i1+(i2-1)*n1i+(i3-1)*n1i*n2i
-     !!!            maxdiff=max(maxdiff,abs(potion_corr(ind)-pot_ion(ind)))
-     !!!            !write(17,'(3(i6),i12,3(1x,1pe24.17))')i1,i2,i3,ind,potion_corr(ind),pot_ion(ind),maxdiff
-     !!!         end do
-     !!!      end do
-     !!!   end do
-
-     !!!   call mpiallred(maxdiff,1,MPI_MAX,MPI_COMM_WORLD,ierr)
-
-     !!!   if (iproc == 0) write(*,'(1x,a,1pe24.17)')'...done. MaxDiff=',maxdiff
-
-     !!!   stop
-
-     !!!   i_all=-product(shape(potion_corr))*kind(potion_corr)
-     !!!   deallocate(potion_corr,stat=i_stat)
-     !!!   call memocc(i_stat,i_all,'potion_corr',subname)
-
-     !!!end if
-
-  end if
-
-
-!!!  !calculate the value of the offset to be put
-!!!  tt_tot=0.d0
-!!!  do ind=1,n1i*n2i*n3i
-!!!     tt_tot=tt_tot+pot_ion(ind)
-!!!  end do
-!!!  print *,'previous offset',tt_tot*hxh*hyh*hzh
-
-
-
- ! Already done above.. ?
-  !!if (n3pi > 0) then
-  !!   do iat=1,at%nat
-  !!      ityp=at%iatype(iat)
-
-  !!      rx=rxyz(1,iat)
-  !!      ry=rxyz(2,iat)
-  !!      rz=rxyz(3,iat)
-
-  !!      ! determine number of local terms
-  !!      nloc=0
-  !!      do iloc=1,4
-  !!         if (at%psppar(0,iloc,ityp) /= 0.d0) nloc=iloc
-  !!      enddo
-  !!      rloc=at%psppar(0,0,ityp)
-  !!      cutoff=10.d0*rloc
-
-  !!      isx=floor((rx-cutoff)/hxh)
-  !!      isy=floor((ry-cutoff)/hyh)
-  !!      isz=floor((rz-cutoff)/hzh)
-
-  !!      iex=ceiling((rx+cutoff)/hxh)
-  !!      iey=ceiling((ry+cutoff)/hyh)
-  !!      iez=ceiling((rz+cutoff)/hzh)
-  !!      
-  !!      !do not add the local part for the vacancy
-  !!      if (nloc /= 0) then
-
-  !!         do i3=isz,iez
-  !!            z=real(i3,kind=8)*hzh-rz
-  !!            call ind_positions(perz,i3,n3,j3,goz) 
-  !!            j3=j3+nbl3+1
-  !!            if (goz .and. j3 >= i3s .and. j3 <=  i3s+n3pi-1) then
-  !!               do i2=isy,iey
-  !!                  y=real(i2,kind=8)*hyh-ry
-  !!                  call ind_positions(pery,i2,n2,j2,goy)
-  !!                  if (goy) then
-  !!                     do i1=isx,iex
-  !!                        x=real(i1,kind=8)*hxh-rx
-  !!                        call ind_positions(perx,i1,n1,j1,gox)
-  !!                        if (gox) then
-  !!                           r2=x**2+y**2+z**2
-  !!                           arg=r2/rloc**2
-  !!                           xp=exp(-.5d0*arg)
-  !!                           tt=at%psppar(0,nloc,ityp)
-  !!                           do iloc=nloc-1,1,-1
-  !!                              tt=arg*tt+at%psppar(0,iloc,ityp)
-  !!                           enddo
-  !!                           ind=j1+1+nbl1+(j2+nbl2)*n1i+(j3-i3s+1-1)*n1i*n2i
-  !!                           pot_ion(ind)=pot_ion(ind)+xp*tt
-  !!                        end if
-  !!                     enddo
-  !!                  end if
-  !!               enddo
-  !!            end if
-  !!         end do
-
-  !!      end if
-
-  !!   enddo
-
-  !!   if (htoobig) then
-  !!      !add to pot_ion an explicit error function to correct in the case of big grid spacing
-  !!      !for the moment works only in the isolated BC case
-  !!      do i3=1,n3pi
-  !!         z=real(i3+i3s-1-nbl3-1,gp)*hzh
-  !!         do i2=1,n2i
-  !!            y=real(i2-nbl2-1,gp)*hyh
-  !!            do i1=1,n1i
-  !!               x=real(i1-nbl1-1,gp)*hxh
-  !!               ind=i1+(i2-1)*n1i+(i3-1)*n1i*n2i
-  !!               call sum_erfcr(at%nat,at%ntypes,x,y,z,at%iatype,at%nelpsp,at%psppar,rxyz,potxyz)
-  !!               pot_ion(ind)=pot_ion(ind)+potxyz
-  !!            end do
-  !!         end do
-  !!      end do
-  !!   end if
-  !!   
-  !!end if
-  
-
-! nvacancy==0 is always true
- !! if (nvacancy /= 0) then
- !!    !for a vacancy reference calculation, save the ionic potential to be used
- !!    !in the following run
-
- !!    !first calculate the kernel in isolated BC
- !!    call timing(iproc,'CrtLocPot     ','OF')
- !!    call createKernel(iproc,nproc,'F',n1i,n2i,n3i,hxh,hyh,hzh,16,pkernel_ref)
- !!    call timing(iproc,'CrtLocPot     ','ON')
-
-
- !!    !calculate the ionic potential correction in the global data distribution
- !!    allocate(potion_corr(n1i*n2i*n3i+ndebug),stat=i_stat)
- !!    call memocc(i_stat,potion_corr,'potion_corr',subname)
-
- !!    call razero(n1i*n2i*n3i,potion_corr)
-
- !!    iat=nvacancy
- !!    ityp=at%iatype(iat)
- !!    rx=rxyz(1,iat) 
- !!    ry=rxyz(2,iat)
- !!    rz=rxyz(3,iat)
-
- !!    rloc=at%psppar(0,0,ityp)
- !!    charge=real(at%nelpsp(ityp),kind=8)/(2.d0*pi*sqrt(2.d0*pi)*rloc**3)
- !!    cutoff=10.d0*rloc
-
- !!    isx=floor((rx-cutoff)/hxh)
- !!    isy=floor((ry-cutoff)/hyh)
- !!    isz=floor((rz-cutoff)/hzh)
-
- !!    iex=ceiling((rx+cutoff)/hxh)
- !!    iey=ceiling((ry+cutoff)/hyh)
- !!    iez=ceiling((rz+cutoff)/hzh)
-
- !!    do i3=isz,iez
- !!       z=real(i3,kind=8)*hzh-rz
- !!       call ind_positions(perz,i3,n3,j3,goz) 
- !!       j3=j3+nbl3+1
- !!       do i2=isy,iey
- !!          y=real(i2,kind=8)*hyh-ry
- !!          call ind_positions(pery,i2,n2,j2,goy)
- !!          do i1=isx,iex
- !!             x=real(i1,kind=8)*hxh-rx
- !!             call ind_positions(perx,i1,n1,j1,gox)
- !!             r2=x**2+y**2+z**2
- !!             arg=r2/rloc**2
- !!             xp=exp(-.5d0*arg)
- !!             if (goz  .and. goy  .and. gox ) then
- !!                ind=j1+1+nbl1+(j2+nbl2)*n1i+(j3-1)*n1i*n2i
- !!                potion_corr(ind)=xp*charge !the sign is inverted here
- !!             endif
- !!          enddo
- !!       enddo
- !!    enddo
-
-!!!!$     !plot the ionic potential in a .pot file
-!!!!$     !allocate the arrays for plotting
-!!!!$     !its values are ignored in the datacode='G' case
-!!!!$     allocate(nscatterarr(0:nproc-1,4+ndebug),stat=i_stat)
-!!!!$     call memocc(i_stat,nscatterarr,'nscatterarr',subname)
-!!!!$     allocate(ngatherarr(0:nproc-1,2+ndebug),stat=i_stat)
-!!!!$     call memocc(i_stat,ngatherarr,'ngatherarr',subname)
-!!!!$     !create the descriptors for the density and the potential
-!!!!$     !these descriptors should take into account the localisation regions
-!!!!$     call createDensPotDescriptors(iproc,nproc,at%geocode,'D',n1i,n2i,n3i,0,&
-!!!!$          n3d_fake,n3p_fake,n3pi_fake,i3xcsh_fake,i3s_fake,nscatterarr,ngatherarr)
-!!!!$
-!!!!$     i_all=-product(shape(nscatterarr))*kind(nscatterarr)
-!!!!$     deallocate(nscatterarr,stat=i_stat)
-!!!!$     call memocc(i_stat,i_all,'nscatterarr',subname)
-!!!!$
-!!!!$
-!!!!$     call plot_density(at%geocode,'gaupotion.pot',iproc,1,n1,n2,n3,n1i,n2i,n3i,n3i,&
-!!!!$          at%alat1,at%alat2,at%alat3,ngatherarr,potion_corr)
-
-
-
- !!    call timing(iproc,'CrtLocPot     ','OF')
- !!    !here the value of the datacode must be kept fixed
- !!    call H_potential('F','G',iproc,nproc,&
- !!         n1i,n2i,n3i,hxh,hyh,hzh,&
- !!         potion_corr,pkernel_ref,potion_corr,ehart,0.0_gp,.false.)
-
-!!!!$     call PSolver('F','G',iproc,nproc,n1i,n2i,n3i,0,hxh,hyh,hzh,&
-!!!!$          potion_corr,pkernel_ref,potion_corr,ehart,eexcu,vexcu,0.0_gp,.false.,1)
- !!    call timing(iproc,'CrtLocPot     ','ON')
-
-
- !!    i_all=-product(shape(pkernel_ref))*kind(pkernel_ref)
- !!    deallocate(pkernel_ref,stat=i_stat)
- !!    call memocc(i_stat,i_all,'pkernel_ref',subname)
-
-
-!!!!!     call plot_density(at%geocode,'deltapotion.pot',iproc,1,n1,n2,n3,n1i,n2i,n3i,n3i,&
-!!!!!          at%alat1,at%alat2,at%alat3,ngatherarr,potion_corr)
-
-
- !!    iat=nvacancy
- !!    ityp=at%iatype(iat)
-
- !!    rx=rxyz(1,iat)
- !!    ry=rxyz(2,iat)
- !!    rz=rxyz(3,iat)
-
- !!    ! determine number of local terms
- !!    nloc=0
- !!    do iloc=1,4
- !!       if (at%psppar(0,iloc,ityp) /= 0.d0) nloc=iloc
- !!    enddo
- !!    rloc=at%psppar(0,0,ityp)
- !!    cutoff=10.d0*rloc
-
- !!    isx=floor((rx-cutoff)/hxh)
- !!    isy=floor((ry-cutoff)/hyh)
- !!    isz=floor((rz-cutoff)/hzh)
-
- !!    iex=ceiling((rx+cutoff)/hxh)
- !!    iey=ceiling((ry+cutoff)/hyh)
- !!    iez=ceiling((rz+cutoff)/hzh)
-
- !!    !do not add the local part for the vacancy
- !!    if (nloc /= 0) then
-
- !!       do i3=isz,iez
- !!          z=real(i3,kind=8)*hzh-rz
- !!          call ind_positions(perz,i3,n3,j3,goz) 
- !!          j3=j3+nbl3+1
- !!          if (goz) then
- !!             do i2=isy,iey
- !!                y=real(i2,kind=8)*hyh-ry
- !!                call ind_positions(pery,i2,n2,j2,goy)
- !!                if (goy) then
- !!                   do i1=isx,iex
- !!                      x=real(i1,kind=8)*hxh-rx
- !!                      call ind_positions(perx,i1,n1,j1,gox)
- !!                      if (gox) then
- !!                         r2=x**2+y**2+z**2
- !!                         arg=r2/rloc**2
- !!                         xp=exp(-.5d0*arg)
- !!                         tt=at%psppar(0,nloc,ityp)
- !!                         do iloc=nloc-1,1,-1
- !!                            tt=arg*tt+at%psppar(0,iloc,ityp)
- !!                         enddo
- !!                         ind=j1+1+nbl1+(j2+nbl2)*n1i+(j3-1)*n1i*n2i
- !!                         potion_corr(ind)=&
- !!                              potion_corr(ind)-xp*tt ! the sign has changed here
- !!                      end if
- !!                   enddo
- !!                end if
- !!             enddo
- !!          end if
- !!       end do
-
- !!    end if
-
-
- !!    !call plot_density(at%geocode,'deltapotion_final.pot',iproc,nproc,n1,n2,n3,n1i,n2i,n3i,n3pi,&
- !!    !     at%alat1,at%alat2,at%alat3,ngatherarr,potion_corr)
-
- !!    !call MPI_BARRIER(MPI_COMM_WORLD,ierr)
- !!    !add the periodic pot_ion
- !!    ind=1+(i3s-1)*n1i*n2i
- !!    call axpy(n1i*n2i*n3pi,1.0_dp,pot_ion(1),1,potion_corr(ind),1)
-
- !!    if (correct_offset) then
- !!       !calculate the offset
- !!       tt=0.d0
- !!       do i1=1,n3pi*n2i*n1i
- !!          tt=tt+potion_corr(ind-1+i1)
- !!       enddo
- !!       !tt=tt*hxh*hyh*hzh
- !!       if (nproc > 1) then
- !!          call MPI_ALLREDUCE(tt,offset,1,mpidtypd, &
- !!               MPI_SUM,MPI_COMM_WORLD,ierr)
- !!       else
- !!          offset=tt
- !!       end if
-
- !!       if (iproc==0) print *,'offset for potion',offset
-
- !!       !now potion_corr has zero integral
- !!       potion_corr=potion_corr-offset/real(n1i*n2i*n3i,dp)
-
- !!       !calculate the offset
- !!       tt=0.d0
- !!       do i1=1,n3pi*n2i*n1i
- !!          tt=tt+potion_corr(ind-1+i1)
- !!       enddo
- !!       !tt=tt*hxh*hyh*hzh
- !!       if (nproc > 1) then
- !!          call MPI_ALLREDUCE(tt,offset,1,mpidtypd, &
- !!               MPI_SUM,MPI_COMM_WORLD,ierr)
- !!       else
- !!          offset=tt
- !!       end if
-
- !!       if (iproc==0) print *,'offset recheck',offset
- !!    end if
-
- !!    !here put nproc=1 
- !!    call plot_density('potion_corr.pot',iproc,nproc,n1,n2,n3,n1i,n2i,n3i,n3pi,&
- !!         at%alat1,at%alat2,at%alat3,ngatherarr,potion_corr(ind))
-
-
-
-!!!!!     !reread file from disk
-!!!!!     !overwrite pot_ion with the potential previously created
-!!!!!     call read_potfile(at%geocode,'potion_corr.pot',n1,n2,n3,n1i,n2i,n3i,n3pi,i3s,1,potion_corr)
-!!!!!
-!!!!!     !calculate the offset
-!!!!!     tt=0.d0
-!!!!!     do ind=1,n3pi*n2i*n1i
-!!!!!        tt=tt+potion_corr(ind)
-!!!!!     enddo
-!!!!!     !tt=tt*hxh*hyh*hzh
-!!!!!     if (nproc > 1) then
-!!!!!        call MPI_ALLREDUCE(tt,offset,1,mpidtypd, &
-!!!!!             MPI_SUM,MPI_COMM_WORLD,ierr)
-!!!!!     else
-!!!!!        offset=tt
-!!!!!     end if
-!!!!!
-!!!!!     if (iproc==0) print *,'offset reread',offset
-!!!!!
-!!!!!     call plot_density(at%geocode,'potion_corr_2.pot',iproc,nproc,n1,n2,n3,n1i,n2i,n3i,&
-!!!!!          n3pi,at%alat1,at%alat2,at%alat3,ngatherarr,potion_corr)
- !!         
-
- !!    i_all=-product(shape(ngatherarr))*kind(ngatherarr)
- !!    deallocate(ngatherarr,stat=i_stat)
- !!    call memocc(i_stat,i_all,'ngatherarr',subname)
- !!    i_all=-product(shape(potion_corr))*kind(potion_corr)
- !!    deallocate(potion_corr,stat=i_stat)
- !!    call memocc(i_stat,i_all,'potion_corr',subname)
-
-
- !! end if
-
-!!!  !calculate the value of the offset to be put
-!!!  tt_tot=0.d0
-!!!  do ind=1,n1i*n2i*n3i
-!!!     tt_tot=tt_tot+pot_ion(ind)
-=======
 !!!subroutine calculateForcesSub(iproc, nproc, n3d, n3p, n3pi, i3s, i3xcsh, Glr, orbs, atoms, in, hx, hy, hz,&
 !!!    comms, lin, nlpspd, proj, ngatherarr, nscatterarr, GPU, irrzon, phnons, pkernel, rxyz, fion, fdisp, phi,&
 !!!    coeff, rhopot, fxyz, fnoise, radii_cf)
@@ -1537,7 +101,6 @@
 !!!     nscatterarr(jproc,1)=nscatterarr(jproc,2)
 !!!     !i3xcsh=0
 !!!     nscatterarr(jproc,4)=0
->>>>>>> a6b45deb
 !!!  end do
 !!!
 !!!
