subroutine mixPotential(iproc, n3d, n3p, Glr, input, alphaMix, rhopotOld, ioffset, rhopot, pnrm)
!
! Purpose:
! ========
!   Mixes the potential in order to get a self consistent potential.
!
! Calling arguments:
! ==================
!   Input arguments
!   ---------------
!
use module_base
use module_types
implicit none

! Calling arguments
integer,intent(in):: iproc, n3d, n3p, ioffset
type(locreg_descriptors),intent(in) :: Glr
type(input_variables),intent(in):: input
real(8),intent(in):: alphaMix
real(dp),dimension(max(Glr%d%n1i*Glr%d%n2i*n3d,1)*input%nspin),intent(in):: rhopotOld
real(dp),dimension(max(Glr%d%n1i*Glr%d%n2i*n3d,1)*input%nspin),intent(in out):: rhopot
real(8),intent(out):: pnrm

! Local variables
integer:: i, ierr
real(8):: tt

  call timing(iproc,'mix_linear    ','ON')

  pnrm=0.d0
  tt=1.d0-alphaMix
  !do i=1,max(Glr%d%n1i*Glr%d%n2i*n3p,1)*input%nspin
  !do i=1,max(Glr%d%n1i*Glr%d%n2i*n3p,1)
  do i=1,Glr%d%n1i*Glr%d%n2i*n3p
      pnrm=pnrm+(rhopot(ioffset+i)-rhopotOld(ioffset+i))**2
  end do
  do i=1,Glr%d%n1i*Glr%d%n2i*n3d
      rhopot(i)=tt*rhopotOld(i)+alphaMix*rhopot(i)
  end do
  call mpiallred(pnrm, 1, mpi_sum, bigdft_mpi%mpi_comm, ierr)
  pnrm=sqrt(pnrm)/(Glr%d%n1i*Glr%d%n2i*Glr%d%n3i*input%nspin)
  pnrm=pnrm/alphaMix

  !!if(pnrm<input%lin%convCritMix) then
  !!    if(iproc==0) write(*,*) 'keep old density / potential'
  !!    call vcopy(Glr%d%n1i*Glr%d%n2i*n3p, rhopotOld(1), 1, rhopot(1), 1)
  !!end if

  call timing(iproc,'mix_linear    ','OF')

end subroutine mixPotential



subroutine mix_main(iproc, nproc, mix_mode, mixHist, input, glr, alpha_mix, &
           denspot, mixdiis, rhopotold, pnrm)
  use module_base
  use module_types
  use module_interfaces, except_this_one => mix_main
  implicit none
  
  ! Calling arguments
  integer,intent(in):: iproc, nproc, mix_mode, mixHist
  type(input_variables),intent(in):: input
  type(locreg_descriptors),intent(in):: glr
  real(8),intent(in):: alpha_mix
  type(DFT_local_fields),intent(inout):: denspot
  type(mixrhopotDIISParameters),intent(inout):: mixdiis
  real(8),dimension(max(glr%d%n1i*glr%d%n2i*denspot%dpbox%n3d,1)*input%nspin),intent(inout):: rhopotold
  real(8),intent(out):: pnrm
  
  ! Local variables
  integer:: ndimtot, ioffset
  
  ! Offset to calculate the change in the density / potential. Since the density
  ! contains some buffer in the case of GGA, a non-zero shift is required. For the
  ! potential, however, no buffers are present, so no shift is needed.
  if (mix_mode==LINEAR_MIXPOT_SIMPLE) then
      ioffset=0
  else 
      ioffset=glr%d%n1i*glr%d%n2i*denspot%dpbox%i3xcsh
  end if


  ! Mix the density.
  if(mixHist==0) then
      call mixPotential(iproc, denspot%dpbox%n3d, denspot%dpbox%n3p, glr, input, alpha_mix, rhopotOld, ioffset, denspot%rhov, pnrm)
  else 
      ndimtot=glr%d%n1i*glr%d%n2i*glr%d%n3i
      mixdiis%mis=mod(mixdiis%is,mixdiis%isx)+1
      mixdiis%is=mixdiis%is+1
<<<<<<< HEAD
      call mixrhopotDIIS(iproc, nproc, denspot%dpbox%ndimpot,&
           denspot%rhov, rhopotold, mixdiis, ndimtot, alpha_mix, 1, pnrm, denspot%xc)
=======
      call mixrhopotDIIS(iproc, nproc, denspot%dpbox%n3d, denspot%dpbox%n3p, glr, input, &
           denspot%rhov, rhopotold, mixdiis, alpha_mix, ioffset, 1, pnrm)
>>>>>>> 4fba34ae
  end if

  ! Copy the current charge density.
  call vcopy(max(Glr%d%n1i*Glr%d%n2i*denspot%dpbox%n3d,1)*input%nspin, denspot%rhov(1), 1, rhopotOld(1), 1)

end subroutine mix_main


<<<<<<< HEAD
subroutine mixrhopotDIIS(iproc, nproc, ndimpot, rhopot, rhopotold, mixdiis, ndimtot, alphaMix, mixMeth, pnrm, xc)
=======
subroutine mixrhopotDIIS(iproc, nproc, n3d, n3p, glr, input, rhopot, rhopotold, mixdiis, alphaMix, ioffset, mixMeth, pnrm)
>>>>>>> 4fba34ae
use module_base
use module_types
use module_xc
use module_interfaces, exceptThisOne => mixrhopotDIIS
implicit none

! Calling arguments
integer,intent(in):: iproc, nproc, n3d, n3p, mixMeth, ioffset
type(locreg_descriptors),intent(in) :: glr
type(input_variables),intent(in):: input
real(8),dimension(max(glr%d%n1i*glr%d%n2i*n3d,1)*input%nspin),intent(in):: rhopotold
real(8),dimension(max(glr%d%n1i*glr%d%n2i*n3d,1)*input%nspin),intent(out):: rhopot
type(mixrhopotDIISParameters),intent(inout):: mixdiis
real(8),intent(in):: alphaMix
real(8),intent(out):: pnrm
type(xc_info), intent(in) :: xc

! Local variables
integer:: ist, jst, i, j, mi, istat, lwork, info
integer:: mj, jj, k, jjst, isthist, ierr, iall, ndim, ndimtot
real(8):: ddot, tt
real(8),dimension(:,:),allocatable:: mat
real(8),dimension(:),allocatable:: rhs, work, rhopotres
integer,dimension(:),allocatable:: ipiv
character(len=*),parameter:: subname='optimizeDIIS'

call timing(iproc,'mix_DIIS      ','ON')

ndimtot=max(glr%d%n1i*glr%d%n2i*n3d,1)*input%nspin
ndim=max(glr%d%n1i*glr%d%n2i*n3p,1)*input%nspin

! Allocate the local arrays.
allocate(mat(mixdiis%isx+1,mixdiis%isx+1), stat=istat)
call memocc(istat, mat, 'mat', subname)
allocate(rhs(mixdiis%isx+1), stat=istat)
call memocc(istat, rhs, 'rhs', subname)
lwork=100*mixdiis%isx
allocate(work(lwork), stat=istat)
call memocc(istat, work, 'work', subname)
allocate(ipiv(mixdiis%isx+1), stat=istat)
call memocc(istat, ipiv, 'ipiv', subname)
allocate(rhopotres(ndimtot), stat=istat)
call memocc(istat, rhopotres, 'rhopotres', subname)

! Calculate the residue.
pnrm=0.d0
!tt=1.d0-alphaMix
!do i=1,max(Glr%d%n1i*Glr%d%n2i*n3p,1)*input%nspin
!do i=1,ndimtot
do i=1,Glr%d%n1i*Glr%d%n2i*n3d
    tt = rhopotold(i) - rhopot(i)
    rhopotres(i) = alphaMix*tt
end do
do i=1,Glr%d%n1i*Glr%d%n2i*n3p
    tt = rhopotold(ioffset+i) - rhopot(ioffset+i)
    pnrm=pnrm+tt**2
end do
call mpiallred(pnrm, 1, mpi_sum, bigdft_mpi%mpi_comm, ierr)
pnrm=sqrt(pnrm)/(glr%d%n1i*glr%d%n2i*glr%d%n3i)


!!mat=0.d0
call to_zero((mixdiis%isx+1)**2, mat(1,1))
!!rhs=0.d0
call to_zero(mixdiis%isx+1, rhs(1))

! Copy rhopot and rhopotres to the DIIS history.
jst=(mixdiis%mis-1)*ndimtot+1
!call vcopy(ndimtot, rhopotold, 1, mixdiis%rhopotHist, 1)
!call vcopy(ndimtot, rhopotres, 1, mixdiis%rhopotresHist, 1)
call vcopy(ndimtot, rhopotold(1), 1, mixdiis%rhopotHist(jst), 1)
call vcopy(ndimtot, rhopotres(1), 1, mixdiis%rhopotresHist(jst), 1)

! Shift the DIIS matrix left up if we reached the maximal history length.
if(mixdiis%is>mixdiis%isx) then
   do i=1,mixdiis%isx-1
      do j=1,i
         mixdiis%mat(j,i)=mixdiis%mat(j+1,i+1)
      end do
   end do
end if


! Calculate a new line for the matrix.
i=max(1,mixdiis%is-mixdiis%isx+1)
do j=i,mixdiis%is
   mi=mod(j-1,mixdiis%isx)+1
   ist=(mi-1)*ndimtot+1
   if(ndim>0) then
       !mixdiis%mat(j-i+1,min(mixdiis%isx,mixdiis%is))=ddot(ndimtot, rhopotres(1), 1, mixdiis%rhopotresHist(ist), 1)
       ! only use the non-overlapping part
       mixdiis%mat(j-i+1,min(mixdiis%isx,mixdiis%is))=ddot(ndim, rhopotres(ioffset+1), 1, mixdiis%rhopotresHist(ioffset+ist), 1)
   else
       mixdiis%mat(j-i+1,min(mixdiis%isx,mixdiis%is))=0.d0
   end if
end do

! Sum up over all processes.
call mpiallred(mixdiis%mat(1,min(mixdiis%isx,mixdiis%is)), min(mixdiis%is,mixdiis%isx), mpi_sum, bigdft_mpi%mpi_comm, ierr)


! Copy the matrix to an auxiliary array and fill with the zeros and ones.
do i=1,min(mixdiis%isx,mixdiis%is)
    mat(i,min(mixdiis%isx,mixdiis%is)+1)=1.d0
    rhs(i)=0.d0
    do j=i,min(mixdiis%isx,mixdiis%is)
        mat(i,j)=mixdiis%mat(i,j)
    end do
end do
mat(min(mixdiis%isx,mixdiis%is)+1,min(mixdiis%isx,mixdiis%is)+1)=0.d0
rhs(min(mixdiis%isx,mixdiis%is)+1)=1.d0

!!if (iproc==0) then
!!    do i=1,min(mixdiis%isx,mixdiis%is)+1
!!        do j=1,min(mixdiis%isx,mixdiis%is)+1
!!            write(*,*) 'i, j, mat(j,i)', i, j, mat(j,i)
!!        end do
!!    end do 
!!end if


! Solve the linear system
if(mixdiis%is>1) then
   call dsysv('u', min(mixdiis%isx,mixdiis%is)+1, 1, mat, mixdiis%isx+1,  & 
        ipiv, rhs(1), mixdiis%isx+1, work, lwork, info)
   if (info /= 0) then
      write(*,'(a,i0)') 'ERROR in dsysv (subroutine mixrhopotDIIS), info=', info
      stop
   end if
else
   rhs(1)=1.d0
endif

!!do i=1,ndimtot
!!    write(100+iproc,*) i, rhopot(i)
!!    write(110+iproc,*) i, rhopotres(i)
!!end do


! Make a new guess for the density/potential.
! If we are mixing the density (mixMeth==1) it is initialized to 0 or 10^-20, depending on the functional.
! If we are mixing the potential (mixMeth==2) it is always initialized to 0.
<<<<<<< HEAD
if (xc_isgga(xc) .or. mixMeth==2) then
    call razero(ndimpot, rhopot)
=======
if (xc_isgga() .or. mixMeth==2) then
    call to_zero(ndimtot, rhopot)
>>>>>>> 4fba34ae
else
    ! There is no mpi_allreduce, therefore directly initialize to
    ! 10^-20 and not 10^-20/nproc.
    rhopot=1.d-20
    !call tenminustwenty(nrho, rho, nproc)
end if

isthist=max(1,mixdiis%is-mixdiis%isx+1)
jj=0
do j=isthist,mixdiis%is
    jj=jj+1
    mj=mod(j-1,mixdiis%isx)+1
    jjst=(mj-1)*ndimtot
    do k=1,ndimtot
        rhopot(k) = rhopot(k) + rhs(jj)*(mixdiis%rhopotHist(jjst+k)-mixdiis%rhopotresHist(jjst+k))
    end do
end do


iall=-product(shape(mat))*kind(mat)
deallocate(mat, stat=istat)
call memocc(istat, iall, 'mat', subname)

iall=-product(shape(rhs))*kind(rhs)
deallocate(rhs, stat=istat)
call memocc(istat, iall, 'rhs', subname)

iall=-product(shape(work))*kind(work)
deallocate(work, stat=istat)
call memocc(istat, iall, 'work', subname)

iall=-product(shape(ipiv))*kind(ipiv)
deallocate(ipiv, stat=istat)
call memocc(istat, iall, 'ipiv', subname)

iall=-product(shape(rhopotres))*kind(rhopotres)
deallocate(rhopotres, stat=istat)
call memocc(istat, iall, 'rhopotres', subname)

call timing(iproc,'mix_DIIS      ','OF')

end subroutine mixrhopotDIIS




subroutine initializeMixrhopotDIIS(isx, ndim, mixdiis)
use module_base
use module_types
implicit none

! Calling arguments
integer,intent(in):: isx, ndim
type(mixrhopotDIISParameters),intent(out):: mixdiis

! Local variables
integer:: istat
character(len=*),parameter:: subname='initializeMixrhopotDIIS'


mixdiis%isx=isx
mixdiis%is=0
allocate(mixdiis%mat(mixdiis%isx,mixdiis%isx), stat=istat)
call memocc(istat, mixdiis%mat, 'mixdiis%mat', subname)
allocate(mixdiis%rhopotHist(mixdiis%isx*max(1,ndim)), stat=istat)
call memocc(istat, mixdiis%rhopotHist, 'mixdiis%rhopotHist', subname)
allocate(mixdiis%rhopotresHist(mixdiis%isx*max(1,ndim)), stat=istat)
call memocc(istat, mixdiis%rhopotresHist, 'mixdiis%rhopotresHist', subname)


end subroutine initializeMixrhopotDIIS



subroutine deallocateMixrhopotDIIS(mixdiis)
use module_base
use module_types
implicit none

! Calling arguments
type(mixrhopotDIISParameters),intent(inout):: mixdiis

! Local variables
integer:: istat, iall
character(len=*),parameter:: subname='deallocateMixrhopotDIIS'


iall=-product(shape(mixdiis%mat))*kind(mixdiis%mat)
deallocate(mixdiis%mat, stat=istat)
call memocc(istat, iall, 'mixdiis%mat', subname)

iall=-product(shape(mixdiis%rhopotHist))*kind(mixdiis%rhopotHist)
deallocate(mixdiis%rhopotHist, stat=istat)
call memocc(istat, iall, 'mixdiis%rhopotHist', subname)

iall=-product(shape(mixdiis%rhopotresHist))*kind(mixdiis%rhopotresHist)
deallocate(mixdiis%rhopotresHist, stat=istat)
call memocc(istat, iall, 'mixdiis%rhopotresHist', subname)

end subroutine deallocateMixrhopotDIIS<|MERGE_RESOLUTION|>--- conflicted
+++ resolved
@@ -90,13 +90,8 @@
       ndimtot=glr%d%n1i*glr%d%n2i*glr%d%n3i
       mixdiis%mis=mod(mixdiis%is,mixdiis%isx)+1
       mixdiis%is=mixdiis%is+1
-<<<<<<< HEAD
-      call mixrhopotDIIS(iproc, nproc, denspot%dpbox%ndimpot,&
-           denspot%rhov, rhopotold, mixdiis, ndimtot, alpha_mix, 1, pnrm, denspot%xc)
-=======
       call mixrhopotDIIS(iproc, nproc, denspot%dpbox%n3d, denspot%dpbox%n3p, glr, input, &
-           denspot%rhov, rhopotold, mixdiis, alpha_mix, ioffset, 1, pnrm)
->>>>>>> 4fba34ae
+           denspot%rhov, rhopotold, mixdiis, alpha_mix, ioffset, 1, pnrm, denspot%xc)
   end if
 
   ! Copy the current charge density.
@@ -105,11 +100,7 @@
 end subroutine mix_main
 
 
-<<<<<<< HEAD
-subroutine mixrhopotDIIS(iproc, nproc, ndimpot, rhopot, rhopotold, mixdiis, ndimtot, alphaMix, mixMeth, pnrm, xc)
-=======
-subroutine mixrhopotDIIS(iproc, nproc, n3d, n3p, glr, input, rhopot, rhopotold, mixdiis, alphaMix, ioffset, mixMeth, pnrm)
->>>>>>> 4fba34ae
+subroutine mixrhopotDIIS(iproc, nproc, n3d, n3p, glr, input, rhopot, rhopotold, mixdiis, alphaMix, ioffset, mixMeth, pnrm, xc)
 use module_base
 use module_types
 use module_xc
@@ -252,13 +243,8 @@
 ! Make a new guess for the density/potential.
 ! If we are mixing the density (mixMeth==1) it is initialized to 0 or 10^-20, depending on the functional.
 ! If we are mixing the potential (mixMeth==2) it is always initialized to 0.
-<<<<<<< HEAD
 if (xc_isgga(xc) .or. mixMeth==2) then
-    call razero(ndimpot, rhopot)
-=======
-if (xc_isgga() .or. mixMeth==2) then
     call to_zero(ndimtot, rhopot)
->>>>>>> 4fba34ae
 else
     ! There is no mpi_allreduce, therefore directly initialize to
     ! 10^-20 and not 10^-20/nproc.
