--- conflicted
+++ resolved
@@ -183,12 +183,8 @@
    integer,dimension(orbs%norb),intent(in) :: rootarr
 
    ! Local variables
-<<<<<<< HEAD
-   integer:: ierr, ncount, commtype, istat, iall, iorb, jorb, ilr, jlr, itask, jtask, root, isend, irecv, jtaskder
+   integer:: ierr, istat, iall, iorb, jorb, ilr, jlr, itask, jtask, root, isend, irecv, jtaskder
    integer :: iiorb
-=======
-   integer:: ierr, istat, iall, iorb, jorb, ilr, jlr, itask, jtask, root, isend, irecv, jtaskder
->>>>>>> f9173259
    logical :: isoverlap
    character(len=*),parameter:: subname='communicate_wavefunctions_descriptors2'
    integer ,dimension(4):: itags
