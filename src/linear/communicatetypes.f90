!> @file 
!!   Routines to communicate types
!! @author
!!   Copyright (C) 2011-2012 BigDFT group 
!!   This file is distributed under the terms of the
!!   GNU General Public License, see ~/COPYING file
!!   or http://www.gnu.org/copyleft/gpl.txt .
!!   For the list of contributors, see ~/AUTHORS 
subroutine communicate_locreg_descriptors_basics(iproc, nlr, rootarr, orbs, llr)
  use module_base
  use module_types
  implicit none

  ! Calling arguments
  integer,intent(in) :: iproc, nlr
  integer,dimension(nlr),intent(in) :: rootarr
  type(orbitals_data),intent(in) :: orbs
  type(locreg_descriptors),dimension(nlr),intent(inout) :: llr

  ! Local variables
  integer:: ierr, ncount, mpi_tmptype, istat, iall, iorb, iiorb
  type(locreg_descriptors) :: lr
  integer,dimension(12):: blocklengths, types
  integer(kind=mpi_address_kind),dimension(12):: dspls
  integer(kind=mpi_address_kind):: addr_geocode, addr_hybrid_on, addr_ns1, addr_ns2, addr_ns3, addr_nsi1, addr_nsi2
  integer(kind=mpi_address_kind):: addr_nsi3, addr_localnorb, addr_outofzone, addr_locregCenter, addr_locrad, addr_lr
  character(len=1),dimension(:),allocatable :: worksend_char, workrecv_char
  logical,dimension(:),allocatable :: worksend_log, workrecv_log
  integer,dimension(:,:),allocatable :: worksend_int, workrecv_int
  real(8),dimension(:,:),allocatable :: worksend_dbl, workrecv_dbl
  character(len=*),parameter :: subname='communicate_locreg_descriptors_basics'

  allocate(worksend_char(orbs%norbp), stat=istat)
  call memocc(istat, worksend_char, 'worksend_char', subname)
  allocate(worksend_log(orbs%norbp), stat=istat)
  call memocc(istat, worksend_log, 'worksend_log', subname)
  allocate(worksend_int(10,orbs%norbp), stat=istat)
  call memocc(istat, worksend_int, 'worksend_int', subname)
  allocate(worksend_dbl(4,orbs%norbp), stat=istat)
  call memocc(istat, worksend_dbl, 'worksend_dbl', subname)

  allocate(workrecv_char(orbs%norb), stat=istat)
  call memocc(istat, workrecv_char, 'workrecv_char', subname)
  allocate(workrecv_log(orbs%norb), stat=istat)
  call memocc(istat, workrecv_log, 'workrecv_log', subname)
  allocate(workrecv_int(10,orbs%norb), stat=istat)
  call memocc(istat, workrecv_int, 'workrecv_int', subname)
  allocate(workrecv_dbl(4,orbs%norb), stat=istat)
  call memocc(istat, workrecv_dbl, 'workrecv_dbl', subname)


  iiorb=0
  do iorb=1,orbs%norb
      if (iproc==rootarr(iorb)) then
          iiorb=iiorb+1
          worksend_char(iiorb)=llr(iorb)%geocode
          worksend_log(iiorb)=llr(iorb)%hybrid_on
          worksend_int(1,iiorb)=llr(iorb)%ns1
          worksend_int(2,iiorb)=llr(iorb)%ns2
          worksend_int(3,iiorb)=llr(iorb)%ns3
          worksend_int(4,iiorb)=llr(iorb)%nsi1
          worksend_int(5,iiorb)=llr(iorb)%nsi2
          worksend_int(6,iiorb)=llr(iorb)%nsi3
          worksend_int(7,iiorb)=llr(iorb)%localnorb
          worksend_int(8:10,iiorb)=llr(iorb)%outofzone(1:3)
          worksend_dbl(1:3,iiorb)=llr(iorb)%locregCenter(1:3)
          worksend_dbl(4,iiorb)=llr(iorb)%locrad
      end if
  end do

  call mpi_allgatherv(worksend_char, orbs%norbp, mpi_character, workrecv_char, orbs%norb_par(:,0), &
       orbs%isorb_par, mpi_character, bigdft_mpi%mpi_comm, ierr)
  call mpi_allgatherv(worksend_log, orbs%norbp, mpi_logical, workrecv_log, orbs%norb_par(:,0), &
       orbs%isorb_par, mpi_logical, bigdft_mpi%mpi_comm, ierr)
  call mpi_allgatherv(worksend_int, 10*orbs%norbp, mpi_integer, workrecv_int, 10*orbs%norb_par(:,0), &
       10*orbs%isorb_par, mpi_integer, bigdft_mpi%mpi_comm, ierr)
  call mpi_allgatherv(worksend_dbl, 4*orbs%norbp, mpi_double_precision, workrecv_dbl, 4*orbs%norb_par(:,0), &
       4*orbs%isorb_par, mpi_double_precision, bigdft_mpi%mpi_comm, ierr)

  do iorb=1,orbs%norb
      iiorb=iiorb+1
      llr(iorb)%geocode=workrecv_char(iorb)
      llr(iorb)%hybrid_on= workrecv_log(iorb)
      llr(iorb)%ns1=workrecv_int(1,iorb)
      llr(iorb)%ns2=workrecv_int(2,iorb)
      llr(iorb)%ns3=workrecv_int(3,iorb)
      llr(iorb)%nsi1=workrecv_int(4,iorb)
      llr(iorb)%nsi2=workrecv_int(5,iorb)
      llr(iorb)%nsi3=workrecv_int(6,iorb)
      llr(iorb)%localnorb=workrecv_int(7,iorb)
      llr(iorb)%outofzone(1:3)=workrecv_int(8:10,iorb)
      llr(iorb)%locregCenter(1:3)=workrecv_dbl(1:3,iorb)
      llr(iorb)%locrad=workrecv_dbl(4,iorb)
  end do


  iall=-product(shape(worksend_int))*kind(worksend_int)
  deallocate(worksend_int,stat=istat)
  call memocc(istat, iall, 'worksend_int', subname)
  iall=-product(shape(workrecv_int))*kind(workrecv_int)
  deallocate(workrecv_int,stat=istat)
  call memocc(istat, iall, 'workrecv_int', subname)
  allocate(worksend_int(12,orbs%norbp), stat=istat)
  call memocc(istat, worksend_int, 'worksend_int', subname)
  allocate(workrecv_int(12,orbs%norb), stat=istat)
  call memocc(istat, workrecv_int, 'workrecv_int', subname)


  iiorb=0
  do iorb=1,orbs%norb
      if (iproc==rootarr(iorb)) then
          iiorb=iiorb+1
          worksend_int(1,iiorb)=llr(iorb)%d%n1
          worksend_int(2,iiorb)=llr(iorb)%d%n2
          worksend_int(3,iiorb)=llr(iorb)%d%n3
          worksend_int(4,iiorb)=llr(iorb)%d%nfl1
          worksend_int(5,iiorb)=llr(iorb)%d%nfu1
          worksend_int(6,iiorb)=llr(iorb)%d%nfl2
          worksend_int(7,iiorb)=llr(iorb)%d%nfu2
          worksend_int(8,iiorb)=llr(iorb)%d%nfl3
          worksend_int(9,iiorb)=llr(iorb)%d%nfu3
          worksend_int(10,iiorb)=llr(iorb)%d%n1i
          worksend_int(11,iiorb)=llr(iorb)%d%n2i
          worksend_int(12,iiorb)=llr(iorb)%d%n3i
      end if
  end do

  call mpi_allgatherv(worksend_int, 12*orbs%norbp, mpi_integer, workrecv_int, 12*orbs%norb_par(:,0), &
       12*orbs%isorb_par, mpi_integer, bigdft_mpi%mpi_comm, ierr)

  do iorb=1,orbs%norb
      llr(iorb)%d%n1=workrecv_int(1,iorb)
      llr(iorb)%d%n2=workrecv_int(2,iorb)
      llr(iorb)%d%n3=workrecv_int(3,iorb)
      llr(iorb)%d%nfl1=workrecv_int(4,iorb)
      llr(iorb)%d%nfu1=workrecv_int(5,iorb)
      llr(iorb)%d%nfl2=workrecv_int(6,iorb)
      llr(iorb)%d%nfu2=workrecv_int(7,iorb)
      llr(iorb)%d%nfl3=workrecv_int(8,iorb)
      llr(iorb)%d%nfu3=workrecv_int(9,iorb)
      llr(iorb)%d%n1i=workrecv_int(10,iorb)
      llr(iorb)%d%n2i=workrecv_int(11,iorb)
      llr(iorb)%d%n3i=workrecv_int(12,iorb)
  end do


  iall=-product(shape(worksend_char))*kind(worksend_char)
  deallocate(worksend_char,stat=istat)
  call memocc(istat, iall, 'worksend_char', subname)
  iall=-product(shape(worksend_log))*kind(worksend_log)
  deallocate(worksend_log,stat=istat)
  call memocc(istat, iall, 'worksend_log', subname)
  iall=-product(shape(worksend_int))*kind(worksend_int)
  deallocate(worksend_int,stat=istat)
  call memocc(istat, iall, 'worksend_int', subname)
  iall=-product(shape(worksend_dbl))*kind(worksend_dbl)
  deallocate(worksend_dbl,stat=istat)
  call memocc(istat, iall, 'worksend_dbl', subname)

  iall=-product(shape(workrecv_char))*kind(workrecv_char)
  deallocate(workrecv_char,stat=istat)
  call memocc(istat, iall, 'workrecv_char', subname)
  iall=-product(shape(workrecv_log))*kind(workrecv_log)
  deallocate(workrecv_log,stat=istat)
  call memocc(istat, iall, 'workrecv_log', subname)
  iall=-product(shape(workrecv_int))*kind(workrecv_int)
  deallocate(workrecv_int,stat=istat)
  call memocc(istat, iall, 'workrecv_int', subname)
  iall=-product(shape(workrecv_dbl))*kind(workrecv_dbl)
  deallocate(workrecv_dbl,stat=istat)
  call memocc(istat, iall, 'workrecv_dbl', subname)

end subroutine communicate_locreg_descriptors_basics






subroutine communicate_locreg_descriptors_keys(iproc, nproc, nlr, glr, llr, orbs, orbsder, rootarr)
   use module_base
   use module_types
   implicit none

   ! Calling arguments
   integer,intent(in):: iproc, nproc, nlr
   type(locreg_descriptors),intent(in) :: glr
   type(locreg_descriptors),dimension(nlr),intent(inout) :: llr
   type(orbitals_data),intent(in) :: orbs, orbsder
   integer,dimension(orbs%norb),intent(in) :: rootarr

   ! Local variables
   integer:: ierr, ncount, commtype, istat, iall, iorb, jorb, ilr, jlr, itask, jtask, root, isend, irecv, jtaskder
   logical :: isoverlap
   character(len=*),parameter:: subname='communicate_wavefunctions_descriptors2'
   integer,dimension(4):: blocklengths,types
   integer(kind=mpi_address_kind):: addr_wfd, addr_nvctr_c, addr_nvctr_f, addr_nseg_c, addr_nseg_f
   integer(kind=mpi_address_kind),dimension(4):: dspls
   integer ,dimension(4):: itags
   integer, dimension(:), allocatable :: wrkarr
   integer,dimension(:,:),allocatable :: requests
   logical,dimension(:),allocatable :: covered

   allocate(requests(4*orbs%norb*orbs%norb,2), stat=istat)
   call memocc(istat, requests, 'requests', subname)

   allocate(covered(0:nproc-1), stat=istat)
   call memocc(istat, covered, 'covered', subname)


   isend=0
   irecv=0
   do iorb=1,orbs%norb
       ilr=orbs%inwhichlocreg(iorb)
       itask=orbs%onwhichmpi(iorb)
       root=rootarr(ilr)
       covered=.false.
       do jorb=1,orbs%norb
           jlr=orbs%inwhichlocreg(jorb)
           jtask=orbs%onwhichmpi(jorb)
           if (covered(jtask)) cycle
           !unambiguous mpi tags
           itags(1)=jtask+nproc*itask+(nproc**2)
           itags(2)=jtask+nproc*itask+(nproc**2)+1
           itags(3)=jtask+nproc*itask+(nproc**2)+2
           itags(4)=jtask+nproc*itask+(nproc**2)+3
           call check_overlap_cubic_periodic(glr,llr(ilr),llr(jlr),isoverlap)
           if (isoverlap) then
               covered(jtask)=.true.
<<<<<<< HEAD
               if (iproc==root .and. iproc/=jtask) then
                   !write(*,'(3(a,i0))') 'process ',iproc,' sends to process ',jtask,' with tag ',jtask
                   isend=isend+1
                   call mpi_isend(llr(ilr)%wfd%nvctr_c, 1, mpi_integer, jtask, jtask, &
                        bigdft_mpi%mpi_comm, requests(isend,1), ierr)
                   isend=isend+1
                   call mpi_isend(llr(ilr)%wfd%nvctr_f, 1, mpi_integer, jtask, jtask, &
                        bigdft_mpi%mpi_comm, requests(isend,1), ierr)
                   isend=isend+1
                   call mpi_isend(llr(ilr)%wfd%nseg_c, 1, mpi_integer, jtask, jtask, &
                        bigdft_mpi%mpi_comm, requests(isend,1), ierr)
                   isend=isend+1
                   call mpi_isend(llr(ilr)%wfd%nseg_f, 1, mpi_integer, jtask, jtask, &
                        bigdft_mpi%mpi_comm, requests(isend,1), ierr)
               else if (iproc==jtask .and. iproc/=root) then
                   !write(*,'(3(a,i0))') 'process ',iproc,' receives from process ',root,' with tag ',jtask
                   irecv=irecv+1
                   call mpi_irecv(llr(ilr)%wfd%nvctr_c, 1, mpi_integer, root, jtask, &
                        bigdft_mpi%mpi_comm, requests(irecv,2), ierr)
                   irecv=irecv+1
                   call mpi_irecv(llr(ilr)%wfd%nvctr_f, 1, mpi_integer, root, jtask, &
                        bigdft_mpi%mpi_comm, requests(irecv,2), ierr)
                   irecv=irecv+1
                   call mpi_irecv(llr(ilr)%wfd%nseg_c, 1, mpi_integer, root, jtask, &
                        bigdft_mpi%mpi_comm, requests(irecv,2), ierr)
                   irecv=irecv+1
                   call mpi_irecv(llr(ilr)%wfd%nseg_f, 1, mpi_integer, root, jtask, &
                        bigdft_mpi%mpi_comm, requests(irecv,2), ierr)
=======
               if (jtask /= root) then
                  if (iproc==root) then
                     isend=isend+1
                     call mpi_isend(llr(ilr)%wfd%nvctr_c, 1, mpi_integer, jtask,&
                          itags(1), bigdft_mpi%mpi_comm, requests(isend,1), ierr)
                     isend=isend+1
                     call mpi_isend(llr(ilr)%wfd%nvctr_f, 1, mpi_integer, jtask,&
                          itags(2), bigdft_mpi%mpi_comm, requests(isend,1), ierr)
                     isend=isend+1
                     call mpi_isend(llr(ilr)%wfd%nseg_c, 1, mpi_integer, jtask, &
                          itags(3), bigdft_mpi%mpi_comm, requests(isend,1), ierr)
                     isend=isend+1
                     call mpi_isend(llr(ilr)%wfd%nseg_f, 1, mpi_integer, jtask, &
                          itags(4), bigdft_mpi%mpi_comm, requests(isend,1), ierr)
                  else if (iproc==jtask) then
                     irecv=irecv+1
                     call mpi_irecv(llr(ilr)%wfd%nvctr_c, 1, mpi_integer, root,&
                          itags(1), bigdft_mpi%mpi_comm, requests(irecv,2), ierr)
                     irecv=irecv+1
                     call mpi_irecv(llr(ilr)%wfd%nvctr_f, 1, mpi_integer, root,&
                          itags(2), bigdft_mpi%mpi_comm, requests(irecv,2), ierr)
                     irecv=irecv+1
                     call mpi_irecv(llr(ilr)%wfd%nseg_c, 1, mpi_integer, root,&
                          itags(3), bigdft_mpi%mpi_comm, requests(irecv,2), ierr)
                     irecv=irecv+1
                     call mpi_irecv(llr(ilr)%wfd%nseg_f, 1, mpi_integer, root,&
                          itags(4), bigdft_mpi%mpi_comm, requests(irecv,2), ierr)
                  end if
>>>>>>> 46d4aef8
               end if
           end if
       end do

       do jorb=1,orbsder%norb
           jlr=orbsder%inwhichlocreg(jorb)
           jtaskder=orbsder%onwhichmpi(jorb)
           if (covered(jtaskder)) cycle
           !unambiguous mpi tags
           itags(1)=jtaskder+nproc*itask+(nproc**2)
           itags(2)=jtaskder+nproc*itask+(nproc**2)+1
           itags(3)=jtaskder+nproc*itask+(nproc**2)+2
           itags(4)=jtaskder+nproc*itask+(nproc**2)+3

           call check_overlap_cubic_periodic(glr,llr(ilr),llr(jlr),isoverlap)
           if (isoverlap) then
               covered(jtaskder)=.true.
<<<<<<< HEAD
               if (iproc==root .and. iproc/=jtaskder) then
                   !write(*,'(3(a,i0))') 'process ',iproc,' sends to process ',jtask,' with tag ',jtaskder
                   isend=isend+1
                   call mpi_isend(llr(ilr)%wfd%nvctr_c, 1, mpi_integer, jtaskder, jtaskder, &
                        bigdft_mpi%mpi_comm, requests(isend,1), ierr)
                   isend=isend+1
                   call mpi_isend(llr(ilr)%wfd%nvctr_f, 1, mpi_integer, jtaskder, jtaskder, &
                        bigdft_mpi%mpi_comm, requests(isend,1), ierr)
                   isend=isend+1
                   call mpi_isend(llr(ilr)%wfd%nseg_c, 1, mpi_integer, jtaskder, jtaskder, &
                        bigdft_mpi%mpi_comm, requests(isend,1), ierr)
                   isend=isend+1
                   call mpi_isend(llr(ilr)%wfd%nseg_f, 1, mpi_integer, jtaskder, jtaskder, &
                        bigdft_mpi%mpi_comm, requests(isend,1), ierr)
               else if (iproc==jtaskder .and. iproc/=root) then
                   !write(*,'(3(a,i0))') 'process ',iproc,' receives from process ',root,' with tag ',jtaskder
                   irecv=irecv+1
                   call mpi_irecv(llr(ilr)%wfd%nvctr_c, 1, mpi_integer, root, jtaskder, &
                        bigdft_mpi%mpi_comm, requests(irecv,2), ierr)
                   irecv=irecv+1
                   call mpi_irecv(llr(ilr)%wfd%nvctr_f, 1, mpi_integer, root, jtaskder, &
                        bigdft_mpi%mpi_comm, requests(irecv,2), ierr)
                   irecv=irecv+1
                   call mpi_irecv(llr(ilr)%wfd%nseg_c, 1, mpi_integer, root, jtaskder, &
                        bigdft_mpi%mpi_comm, requests(irecv,2), ierr)
                   irecv=irecv+1
                   call mpi_irecv(llr(ilr)%wfd%nseg_f, 1, mpi_integer, root, jtaskder, &
                        bigdft_mpi%mpi_comm, requests(irecv,2), ierr)
=======
               if (jtaskder /= root) then
                  if (iproc==root) then
                     isend=isend+1
                     call mpi_isend(llr(ilr)%wfd%nvctr_c, 1, mpi_integer, jtaskder,itags(1), &
                          bigdft_mpi%mpi_comm, requests(isend,1), ierr)
                     isend=isend+1
                     call mpi_isend(llr(ilr)%wfd%nvctr_f, 1, mpi_integer, jtaskder,itags(2), &
                          bigdft_mpi%mpi_comm, requests(isend,1), ierr)
                     isend=isend+1
                     call mpi_isend(llr(ilr)%wfd%nseg_c, 1, mpi_integer, jtaskder,itags(3), &
                          bigdft_mpi%mpi_comm, requests(isend,1), ierr)
                     isend=isend+1
                     call mpi_isend(llr(ilr)%wfd%nseg_f, 1, mpi_integer, jtaskder,itags(4), &
                          bigdft_mpi%mpi_comm, requests(isend,1), ierr)
                  else if (iproc==jtaskder) then
                     irecv=irecv+1
                     call mpi_irecv(llr(ilr)%wfd%nvctr_c, 1, mpi_integer, root,itags(1), &
                          bigdft_mpi%mpi_comm, requests(irecv,2), ierr)
                     irecv=irecv+1
                     call mpi_irecv(llr(ilr)%wfd%nvctr_f, 1, mpi_integer, root,itags(2), &
                          bigdft_mpi%mpi_comm, requests(irecv,2), ierr)
                     irecv=irecv+1
                     call mpi_irecv(llr(ilr)%wfd%nseg_c, 1, mpi_integer, root,itags(3), &
                          bigdft_mpi%mpi_comm, requests(irecv,2), ierr)
                     irecv=irecv+1
                     call mpi_irecv(llr(ilr)%wfd%nseg_f, 1, mpi_integer, root,itags(4), &
                          bigdft_mpi%mpi_comm, requests(irecv,2), ierr)
                  end if
>>>>>>> 46d4aef8
               end if
           end if
       end do
   end do

   call mpi_waitall(irecv, requests(1,2), mpi_statuses_ignore, ierr)
   call mpi_waitall(isend, requests(1,1), mpi_statuses_ignore, ierr)


   do iorb=1,orbs%norb
       ilr=orbs%inwhichlocreg(iorb)
       itask=orbs%onwhichmpi(iorb)
       root=rootarr(ilr)
       covered=.false.
       do jorb=1,orbs%norb
           jlr=orbs%inwhichlocreg(jorb)
           jtask=orbs%onwhichmpi(jorb)
           if (covered(jtask)) cycle
           call check_overlap_cubic_periodic(glr,llr(ilr),llr(jlr),isoverlap)
           if (isoverlap) then
               covered(jtask)=.true.
               if (iproc==root .and. iproc/=jtask) then
               else if (iproc==jtask .and. iproc/=root) then
                   call allocate_wfd(llr(ilr)%wfd,subname)
               end if
           end if
       end do
       do jorb=1,orbsder%norb
           jlr=orbsder%inwhichlocreg(jorb)
           jtaskder=orbsder%onwhichmpi(jorb)
           if (covered(jtaskder)) cycle
           call check_overlap_cubic_periodic(glr,llr(ilr),llr(jlr),isoverlap)
           if (isoverlap) then
               covered(jtaskder)=.true.
               if (iproc==root .and. iproc/=jtaskder) then
               else if (iproc==jtaskder .and. iproc/=root) then
                   call allocate_wfd(llr(ilr)%wfd,subname)
               end if
           end if
       end do
   end do



   isend=0
   irecv=0
   do iorb=1,orbs%norb
       ilr=orbs%inwhichlocreg(iorb)
       itask=orbs%onwhichmpi(iorb)
       root=rootarr(ilr)
       covered=.false.
       do jorb=1,orbs%norb
           jlr=orbs%inwhichlocreg(jorb)
           jtask=orbs%onwhichmpi(jorb)
           if (covered(jtask)) cycle
           !unambiguous mpi tags
           itags(1)=jtask+nproc*itask+(nproc**2)
           itags(2)=jtask+nproc*itask+(nproc**2)+1
           itags(3)=jtask+nproc*itask+(nproc**2)+2
           itags(4)=jtask+nproc*itask+(nproc**2)+3

           call check_overlap_cubic_periodic(glr,llr(ilr),llr(jlr),isoverlap)
           if (isoverlap) then
<<<<<<< HEAD
               covered(jtask)=.true.
               if (iproc==root .and. iproc/=jtask) then
                   isend=isend+1
                   call mpi_isend(llr(ilr)%wfd%keyglob, 2*(llr(ilr)%wfd%nseg_c+llr(ilr)%wfd%nseg_f), mpi_integer, &
                        jtask, jtask, bigdft_mpi%mpi_comm, requests(isend,1), ierr)
                   isend=isend+1
                   call mpi_isend(llr(ilr)%wfd%keygloc, 2*(llr(ilr)%wfd%nseg_c+llr(ilr)%wfd%nseg_f), mpi_integer, &
                        jtask, jtask, bigdft_mpi%mpi_comm, requests(isend,1), ierr)
                   isend=isend+1
                   call mpi_isend(llr(ilr)%wfd%keyvloc, llr(ilr)%wfd%nseg_c+llr(ilr)%wfd%nseg_f, mpi_integer, &
                        jtask, jtask, bigdft_mpi%mpi_comm, requests(isend,1), ierr)
                   isend=isend+1
                   call mpi_isend(llr(ilr)%wfd%keyvglob, llr(ilr)%wfd%nseg_c+llr(ilr)%wfd%nseg_f, mpi_integer, &
                        jtask, jtask, bigdft_mpi%mpi_comm, requests(isend,1), ierr)
               else if (iproc==jtask .and. iproc/=root) then
                   irecv=irecv+1
                   call mpi_irecv(llr(ilr)%wfd%keyglob, 2*(llr(ilr)%wfd%nseg_c+llr(ilr)%wfd%nseg_f), mpi_integer, &
                        root, jtask, bigdft_mpi%mpi_comm, requests(irecv,2), ierr)
                   irecv=irecv+1
                   call mpi_irecv(llr(ilr)%wfd%keygloc, 2*(llr(ilr)%wfd%nseg_c+llr(ilr)%wfd%nseg_f), mpi_integer, &
                        root, jtask, bigdft_mpi%mpi_comm, requests(irecv,2), ierr)
                   irecv=irecv+1
                   call mpi_irecv(llr(ilr)%wfd%keyvloc, llr(ilr)%wfd%nseg_c+llr(ilr)%wfd%nseg_f, mpi_integer, &
                        root, jtask, bigdft_mpi%mpi_comm, requests(irecv,2), ierr)
                   irecv=irecv+1
                   call mpi_irecv(llr(ilr)%wfd%keyvglob, llr(ilr)%wfd%nseg_c+llr(ilr)%wfd%nseg_f, mpi_integer, &
                        root, jtask, bigdft_mpi%mpi_comm, requests(irecv,2), ierr)
                end if
=======
              covered(jtask)=.true.
              if (jtask /= root) then
                 if (iproc==root) then
                    isend=isend+1
                    call mpi_isend(llr(ilr)%wfd%keyglob, 2*(llr(ilr)%wfd%nseg_c+llr(ilr)%wfd%nseg_f), mpi_integer, &
                         jtask, itags(1), bigdft_mpi%mpi_comm, requests(isend,1), ierr)
                    isend=isend+1
                    call mpi_isend(llr(ilr)%wfd%keygloc, 2*(llr(ilr)%wfd%nseg_c+llr(ilr)%wfd%nseg_f), mpi_integer, &
                         jtask, itags(2), bigdft_mpi%mpi_comm, requests(isend,1), ierr)
                    isend=isend+1
                    call mpi_isend(llr(ilr)%wfd%keyvloc, llr(ilr)%wfd%nseg_c+llr(ilr)%wfd%nseg_f, mpi_integer, &
                         jtask, itags(3), bigdft_mpi%mpi_comm, requests(isend,1), ierr)
                    isend=isend+1
                    call mpi_isend(llr(ilr)%wfd%keyvglob, llr(ilr)%wfd%nseg_c+llr(ilr)%wfd%nseg_f, mpi_integer, &
                         jtask, itags(4), bigdft_mpi%mpi_comm, requests(isend,1), ierr)
                 else if (iproc==jtask) then
                    irecv=irecv+1
                    call mpi_irecv(llr(ilr)%wfd%keyglob, 2*(llr(ilr)%wfd%nseg_c+llr(ilr)%wfd%nseg_f), mpi_integer, &
                         root, itags(1), bigdft_mpi%mpi_comm, requests(irecv,2), ierr)
                    irecv=irecv+1
                    call mpi_irecv(llr(ilr)%wfd%keygloc, 2*(llr(ilr)%wfd%nseg_c+llr(ilr)%wfd%nseg_f), mpi_integer, &
                         root,  itags(2), bigdft_mpi%mpi_comm, requests(irecv,2), ierr)
                    irecv=irecv+1
                    call mpi_irecv(llr(ilr)%wfd%keyvloc, llr(ilr)%wfd%nseg_c+llr(ilr)%wfd%nseg_f, mpi_integer, &
                         root, itags(3), bigdft_mpi%mpi_comm, requests(irecv,2), ierr)
                    irecv=irecv+1
                    call mpi_irecv(llr(ilr)%wfd%keyvglob, llr(ilr)%wfd%nseg_c+llr(ilr)%wfd%nseg_f, mpi_integer, &
                         root, itags(4), bigdft_mpi%mpi_comm, requests(irecv,2), ierr)
                 end if
              end if
>>>>>>> 46d4aef8
           end if
        end do
        do jorb=1,orbsder%norb
           jlr=orbsder%inwhichlocreg(jorb)
           jtaskder=orbsder%onwhichmpi(jorb)
           if (covered(jtaskder)) cycle
           !unambiguous mpi tags
           itags(1)=jtaskder+nproc*itask+(nproc**2)
           itags(2)=jtaskder+nproc*itask+(nproc**2)+1
           itags(3)=jtaskder+nproc*itask+(nproc**2)+2
           itags(4)=jtaskder+nproc*itask+(nproc**2)+3

           call check_overlap_cubic_periodic(glr,llr(ilr),llr(jlr),isoverlap)
           if (isoverlap) then
               covered(jtaskder)=.true.
<<<<<<< HEAD
               if (iproc==root .and. iproc/=jtaskder) then
                   isend=isend+1
                   call mpi_isend(llr(ilr)%wfd%keyglob, 2*(llr(ilr)%wfd%nseg_c+llr(ilr)%wfd%nseg_f), mpi_integer, &
                        jtaskder, jtaskder, bigdft_mpi%mpi_comm, requests(isend,1), ierr)
                   isend=isend+1
                   call mpi_isend(llr(ilr)%wfd%keygloc, 2*(llr(ilr)%wfd%nseg_c+llr(ilr)%wfd%nseg_f), mpi_integer, &
                        jtaskder, jtaskder, bigdft_mpi%mpi_comm, requests(isend,1), ierr)
                   isend=isend+1
                   call mpi_isend(llr(ilr)%wfd%keyvloc, llr(ilr)%wfd%nseg_c+llr(ilr)%wfd%nseg_f, mpi_integer, &
                        jtaskder, jtaskder, bigdft_mpi%mpi_comm, requests(isend,1), ierr)
                   isend=isend+1
                   call mpi_isend(llr(ilr)%wfd%keyvglob, llr(ilr)%wfd%nseg_c+llr(ilr)%wfd%nseg_f, mpi_integer, &
                        jtaskder, jtaskder, bigdft_mpi%mpi_comm, requests(isend,1), ierr)
               else if (iproc==jtaskder .and. iproc/=root) then
                   irecv=irecv+1
                   call mpi_irecv(llr(ilr)%wfd%keyglob, 2*(llr(ilr)%wfd%nseg_c+llr(ilr)%wfd%nseg_f), mpi_integer, &
                        root, jtaskder, bigdft_mpi%mpi_comm, requests(irecv,2), ierr)
                   irecv=irecv+1
                   call mpi_irecv(llr(ilr)%wfd%keygloc, 2*(llr(ilr)%wfd%nseg_c+llr(ilr)%wfd%nseg_f), mpi_integer, &
                        root, jtaskder, bigdft_mpi%mpi_comm, requests(irecv,2), ierr)
                   irecv=irecv+1
                   call mpi_irecv(llr(ilr)%wfd%keyvloc, llr(ilr)%wfd%nseg_c+llr(ilr)%wfd%nseg_f, mpi_integer, &
                        root, jtaskder, bigdft_mpi%mpi_comm, requests(irecv,2), ierr)
                   irecv=irecv+1
                   call mpi_irecv(llr(ilr)%wfd%keyvglob, llr(ilr)%wfd%nseg_c+llr(ilr)%wfd%nseg_f, mpi_integer, &
                        root, jtaskder, bigdft_mpi%mpi_comm, requests(irecv,2), ierr)
=======
               if (jtaskder /= root) then
                  if (iproc==root) then
                     isend=isend+1
                     call mpi_isend(llr(ilr)%wfd%keyglob, 2*(llr(ilr)%wfd%nseg_c+llr(ilr)%wfd%nseg_f), mpi_integer, &
                          jtaskder,itags(1), bigdft_mpi%mpi_comm, requests(isend,1), ierr)
                     isend=isend+1
                     call mpi_isend(llr(ilr)%wfd%keygloc, 2*(llr(ilr)%wfd%nseg_c+llr(ilr)%wfd%nseg_f), mpi_integer, &
                          jtaskder,itags(2), bigdft_mpi%mpi_comm, requests(isend,1), ierr)
                     isend=isend+1
                     call mpi_isend(llr(ilr)%wfd%keyvloc, llr(ilr)%wfd%nseg_c+llr(ilr)%wfd%nseg_f, mpi_integer, &
                          jtaskder,itags(3), bigdft_mpi%mpi_comm, requests(isend,1), ierr)
                     isend=isend+1
                     call mpi_isend(llr(ilr)%wfd%keyvglob, llr(ilr)%wfd%nseg_c+llr(ilr)%wfd%nseg_f, mpi_integer, &
                          jtaskder,itags(4), bigdft_mpi%mpi_comm, requests(isend,1), ierr)
                  else if (iproc==jtaskder) then
                     irecv=irecv+1
                     call mpi_irecv(llr(ilr)%wfd%keyglob, 2*(llr(ilr)%wfd%nseg_c+llr(ilr)%wfd%nseg_f), mpi_integer, &
                          root,itags(1), bigdft_mpi%mpi_comm, requests(irecv,2), ierr)
                     irecv=irecv+1
                     call mpi_irecv(llr(ilr)%wfd%keygloc, 2*(llr(ilr)%wfd%nseg_c+llr(ilr)%wfd%nseg_f), mpi_integer, &
                          root,itags(2), bigdft_mpi%mpi_comm, requests(irecv,2), ierr)
                     irecv=irecv+1
                     call mpi_irecv(llr(ilr)%wfd%keyvloc, llr(ilr)%wfd%nseg_c+llr(ilr)%wfd%nseg_f, mpi_integer, &
                          root,itags(3), bigdft_mpi%mpi_comm, requests(irecv,2), ierr)
                     irecv=irecv+1
                     call mpi_irecv(llr(ilr)%wfd%keyvglob, llr(ilr)%wfd%nseg_c+llr(ilr)%wfd%nseg_f, mpi_integer, &
                          root,itags(4), bigdft_mpi%mpi_comm, requests(irecv,2), ierr)
                  end if
>>>>>>> 46d4aef8
               end if
           end if
       end do
   end do

   call mpi_waitall(isend, requests(1,1), mpi_statuses_ignore, ierr)
   call mpi_waitall(irecv, requests(1,2), mpi_statuses_ignore, ierr)

   iall=-product(shape(requests))*kind(requests)
   deallocate(requests,stat=istat)
   call memocc(istat, iall, 'requests', subname)

   iall=-product(shape(covered))*kind(covered)
   deallocate(covered,stat=istat)
   call memocc(istat, iall, 'covered', subname)



END SUBROUTINE communicate_locreg_descriptors_keys<|MERGE_RESOLUTION|>--- conflicted
+++ resolved
@@ -227,36 +227,6 @@
            call check_overlap_cubic_periodic(glr,llr(ilr),llr(jlr),isoverlap)
            if (isoverlap) then
                covered(jtask)=.true.
-<<<<<<< HEAD
-               if (iproc==root .and. iproc/=jtask) then
-                   !write(*,'(3(a,i0))') 'process ',iproc,' sends to process ',jtask,' with tag ',jtask
-                   isend=isend+1
-                   call mpi_isend(llr(ilr)%wfd%nvctr_c, 1, mpi_integer, jtask, jtask, &
-                        bigdft_mpi%mpi_comm, requests(isend,1), ierr)
-                   isend=isend+1
-                   call mpi_isend(llr(ilr)%wfd%nvctr_f, 1, mpi_integer, jtask, jtask, &
-                        bigdft_mpi%mpi_comm, requests(isend,1), ierr)
-                   isend=isend+1
-                   call mpi_isend(llr(ilr)%wfd%nseg_c, 1, mpi_integer, jtask, jtask, &
-                        bigdft_mpi%mpi_comm, requests(isend,1), ierr)
-                   isend=isend+1
-                   call mpi_isend(llr(ilr)%wfd%nseg_f, 1, mpi_integer, jtask, jtask, &
-                        bigdft_mpi%mpi_comm, requests(isend,1), ierr)
-               else if (iproc==jtask .and. iproc/=root) then
-                   !write(*,'(3(a,i0))') 'process ',iproc,' receives from process ',root,' with tag ',jtask
-                   irecv=irecv+1
-                   call mpi_irecv(llr(ilr)%wfd%nvctr_c, 1, mpi_integer, root, jtask, &
-                        bigdft_mpi%mpi_comm, requests(irecv,2), ierr)
-                   irecv=irecv+1
-                   call mpi_irecv(llr(ilr)%wfd%nvctr_f, 1, mpi_integer, root, jtask, &
-                        bigdft_mpi%mpi_comm, requests(irecv,2), ierr)
-                   irecv=irecv+1
-                   call mpi_irecv(llr(ilr)%wfd%nseg_c, 1, mpi_integer, root, jtask, &
-                        bigdft_mpi%mpi_comm, requests(irecv,2), ierr)
-                   irecv=irecv+1
-                   call mpi_irecv(llr(ilr)%wfd%nseg_f, 1, mpi_integer, root, jtask, &
-                        bigdft_mpi%mpi_comm, requests(irecv,2), ierr)
-=======
                if (jtask /= root) then
                   if (iproc==root) then
                      isend=isend+1
@@ -272,6 +242,7 @@
                      call mpi_isend(llr(ilr)%wfd%nseg_f, 1, mpi_integer, jtask, &
                           itags(4), bigdft_mpi%mpi_comm, requests(isend,1), ierr)
                   else if (iproc==jtask) then
+                   !write(*,'(3(a,i0))') 'process ',iproc,' receives from process ',root,' with tag ',jtask
                      irecv=irecv+1
                      call mpi_irecv(llr(ilr)%wfd%nvctr_c, 1, mpi_integer, root,&
                           itags(1), bigdft_mpi%mpi_comm, requests(irecv,2), ierr)
@@ -285,7 +256,6 @@
                      call mpi_irecv(llr(ilr)%wfd%nseg_f, 1, mpi_integer, root,&
                           itags(4), bigdft_mpi%mpi_comm, requests(irecv,2), ierr)
                   end if
->>>>>>> 46d4aef8
                end if
            end if
        end do
@@ -303,36 +273,6 @@
            call check_overlap_cubic_periodic(glr,llr(ilr),llr(jlr),isoverlap)
            if (isoverlap) then
                covered(jtaskder)=.true.
-<<<<<<< HEAD
-               if (iproc==root .and. iproc/=jtaskder) then
-                   !write(*,'(3(a,i0))') 'process ',iproc,' sends to process ',jtask,' with tag ',jtaskder
-                   isend=isend+1
-                   call mpi_isend(llr(ilr)%wfd%nvctr_c, 1, mpi_integer, jtaskder, jtaskder, &
-                        bigdft_mpi%mpi_comm, requests(isend,1), ierr)
-                   isend=isend+1
-                   call mpi_isend(llr(ilr)%wfd%nvctr_f, 1, mpi_integer, jtaskder, jtaskder, &
-                        bigdft_mpi%mpi_comm, requests(isend,1), ierr)
-                   isend=isend+1
-                   call mpi_isend(llr(ilr)%wfd%nseg_c, 1, mpi_integer, jtaskder, jtaskder, &
-                        bigdft_mpi%mpi_comm, requests(isend,1), ierr)
-                   isend=isend+1
-                   call mpi_isend(llr(ilr)%wfd%nseg_f, 1, mpi_integer, jtaskder, jtaskder, &
-                        bigdft_mpi%mpi_comm, requests(isend,1), ierr)
-               else if (iproc==jtaskder .and. iproc/=root) then
-                   !write(*,'(3(a,i0))') 'process ',iproc,' receives from process ',root,' with tag ',jtaskder
-                   irecv=irecv+1
-                   call mpi_irecv(llr(ilr)%wfd%nvctr_c, 1, mpi_integer, root, jtaskder, &
-                        bigdft_mpi%mpi_comm, requests(irecv,2), ierr)
-                   irecv=irecv+1
-                   call mpi_irecv(llr(ilr)%wfd%nvctr_f, 1, mpi_integer, root, jtaskder, &
-                        bigdft_mpi%mpi_comm, requests(irecv,2), ierr)
-                   irecv=irecv+1
-                   call mpi_irecv(llr(ilr)%wfd%nseg_c, 1, mpi_integer, root, jtaskder, &
-                        bigdft_mpi%mpi_comm, requests(irecv,2), ierr)
-                   irecv=irecv+1
-                   call mpi_irecv(llr(ilr)%wfd%nseg_f, 1, mpi_integer, root, jtaskder, &
-                        bigdft_mpi%mpi_comm, requests(irecv,2), ierr)
-=======
                if (jtaskder /= root) then
                   if (iproc==root) then
                      isend=isend+1
@@ -348,6 +288,7 @@
                      call mpi_isend(llr(ilr)%wfd%nseg_f, 1, mpi_integer, jtaskder,itags(4), &
                           bigdft_mpi%mpi_comm, requests(isend,1), ierr)
                   else if (iproc==jtaskder) then
+                   !write(*,'(3(a,i0))') 'process ',iproc,' receives from process ',root,' with tag ',jtaskder
                      irecv=irecv+1
                      call mpi_irecv(llr(ilr)%wfd%nvctr_c, 1, mpi_integer, root,itags(1), &
                           bigdft_mpi%mpi_comm, requests(irecv,2), ierr)
@@ -361,7 +302,6 @@
                      call mpi_irecv(llr(ilr)%wfd%nseg_f, 1, mpi_integer, root,itags(4), &
                           bigdft_mpi%mpi_comm, requests(irecv,2), ierr)
                   end if
->>>>>>> 46d4aef8
                end if
            end if
        end do
@@ -425,36 +365,6 @@
 
            call check_overlap_cubic_periodic(glr,llr(ilr),llr(jlr),isoverlap)
            if (isoverlap) then
-<<<<<<< HEAD
-               covered(jtask)=.true.
-               if (iproc==root .and. iproc/=jtask) then
-                   isend=isend+1
-                   call mpi_isend(llr(ilr)%wfd%keyglob, 2*(llr(ilr)%wfd%nseg_c+llr(ilr)%wfd%nseg_f), mpi_integer, &
-                        jtask, jtask, bigdft_mpi%mpi_comm, requests(isend,1), ierr)
-                   isend=isend+1
-                   call mpi_isend(llr(ilr)%wfd%keygloc, 2*(llr(ilr)%wfd%nseg_c+llr(ilr)%wfd%nseg_f), mpi_integer, &
-                        jtask, jtask, bigdft_mpi%mpi_comm, requests(isend,1), ierr)
-                   isend=isend+1
-                   call mpi_isend(llr(ilr)%wfd%keyvloc, llr(ilr)%wfd%nseg_c+llr(ilr)%wfd%nseg_f, mpi_integer, &
-                        jtask, jtask, bigdft_mpi%mpi_comm, requests(isend,1), ierr)
-                   isend=isend+1
-                   call mpi_isend(llr(ilr)%wfd%keyvglob, llr(ilr)%wfd%nseg_c+llr(ilr)%wfd%nseg_f, mpi_integer, &
-                        jtask, jtask, bigdft_mpi%mpi_comm, requests(isend,1), ierr)
-               else if (iproc==jtask .and. iproc/=root) then
-                   irecv=irecv+1
-                   call mpi_irecv(llr(ilr)%wfd%keyglob, 2*(llr(ilr)%wfd%nseg_c+llr(ilr)%wfd%nseg_f), mpi_integer, &
-                        root, jtask, bigdft_mpi%mpi_comm, requests(irecv,2), ierr)
-                   irecv=irecv+1
-                   call mpi_irecv(llr(ilr)%wfd%keygloc, 2*(llr(ilr)%wfd%nseg_c+llr(ilr)%wfd%nseg_f), mpi_integer, &
-                        root, jtask, bigdft_mpi%mpi_comm, requests(irecv,2), ierr)
-                   irecv=irecv+1
-                   call mpi_irecv(llr(ilr)%wfd%keyvloc, llr(ilr)%wfd%nseg_c+llr(ilr)%wfd%nseg_f, mpi_integer, &
-                        root, jtask, bigdft_mpi%mpi_comm, requests(irecv,2), ierr)
-                   irecv=irecv+1
-                   call mpi_irecv(llr(ilr)%wfd%keyvglob, llr(ilr)%wfd%nseg_c+llr(ilr)%wfd%nseg_f, mpi_integer, &
-                        root, jtask, bigdft_mpi%mpi_comm, requests(irecv,2), ierr)
-                end if
-=======
               covered(jtask)=.true.
               if (jtask /= root) then
                  if (iproc==root) then
@@ -485,7 +395,6 @@
                          root, itags(4), bigdft_mpi%mpi_comm, requests(irecv,2), ierr)
                  end if
               end if
->>>>>>> 46d4aef8
            end if
         end do
         do jorb=1,orbsder%norb
@@ -501,34 +410,6 @@
            call check_overlap_cubic_periodic(glr,llr(ilr),llr(jlr),isoverlap)
            if (isoverlap) then
                covered(jtaskder)=.true.
-<<<<<<< HEAD
-               if (iproc==root .and. iproc/=jtaskder) then
-                   isend=isend+1
-                   call mpi_isend(llr(ilr)%wfd%keyglob, 2*(llr(ilr)%wfd%nseg_c+llr(ilr)%wfd%nseg_f), mpi_integer, &
-                        jtaskder, jtaskder, bigdft_mpi%mpi_comm, requests(isend,1), ierr)
-                   isend=isend+1
-                   call mpi_isend(llr(ilr)%wfd%keygloc, 2*(llr(ilr)%wfd%nseg_c+llr(ilr)%wfd%nseg_f), mpi_integer, &
-                        jtaskder, jtaskder, bigdft_mpi%mpi_comm, requests(isend,1), ierr)
-                   isend=isend+1
-                   call mpi_isend(llr(ilr)%wfd%keyvloc, llr(ilr)%wfd%nseg_c+llr(ilr)%wfd%nseg_f, mpi_integer, &
-                        jtaskder, jtaskder, bigdft_mpi%mpi_comm, requests(isend,1), ierr)
-                   isend=isend+1
-                   call mpi_isend(llr(ilr)%wfd%keyvglob, llr(ilr)%wfd%nseg_c+llr(ilr)%wfd%nseg_f, mpi_integer, &
-                        jtaskder, jtaskder, bigdft_mpi%mpi_comm, requests(isend,1), ierr)
-               else if (iproc==jtaskder .and. iproc/=root) then
-                   irecv=irecv+1
-                   call mpi_irecv(llr(ilr)%wfd%keyglob, 2*(llr(ilr)%wfd%nseg_c+llr(ilr)%wfd%nseg_f), mpi_integer, &
-                        root, jtaskder, bigdft_mpi%mpi_comm, requests(irecv,2), ierr)
-                   irecv=irecv+1
-                   call mpi_irecv(llr(ilr)%wfd%keygloc, 2*(llr(ilr)%wfd%nseg_c+llr(ilr)%wfd%nseg_f), mpi_integer, &
-                        root, jtaskder, bigdft_mpi%mpi_comm, requests(irecv,2), ierr)
-                   irecv=irecv+1
-                   call mpi_irecv(llr(ilr)%wfd%keyvloc, llr(ilr)%wfd%nseg_c+llr(ilr)%wfd%nseg_f, mpi_integer, &
-                        root, jtaskder, bigdft_mpi%mpi_comm, requests(irecv,2), ierr)
-                   irecv=irecv+1
-                   call mpi_irecv(llr(ilr)%wfd%keyvglob, llr(ilr)%wfd%nseg_c+llr(ilr)%wfd%nseg_f, mpi_integer, &
-                        root, jtaskder, bigdft_mpi%mpi_comm, requests(irecv,2), ierr)
-=======
                if (jtaskder /= root) then
                   if (iproc==root) then
                      isend=isend+1
@@ -557,7 +438,6 @@
                      call mpi_irecv(llr(ilr)%wfd%keyvglob, llr(ilr)%wfd%nseg_c+llr(ilr)%wfd%nseg_f, mpi_integer, &
                           root,itags(4), bigdft_mpi%mpi_comm, requests(irecv,2), ierr)
                   end if
->>>>>>> 46d4aef8
                end if
            end if
        end do
