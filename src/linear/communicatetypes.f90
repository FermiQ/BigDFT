--- conflicted
+++ resolved
@@ -194,13 +194,9 @@
    integer,dimension(:),allocatable :: requests
    logical,dimension(:,:),allocatable :: covered
 
-<<<<<<< HEAD
-   allocate(requests(8*nproc*maxval(orbs%norb_par(:,0))), stat=istat)
-=======
    ! This maxval is put out of the allocate to avoid compiler crash with PathScale.
    iiorb = maxval(orbs%norb_par(:,0))
-   allocate(requests(4*nproc*iiorb,2), stat=istat)
->>>>>>> 38284817
+   allocate(requests(8*nproc*iiorb), stat=istat)
    call memocc(istat, requests, 'requests', subname)
 
    allocate(covered(nlr,0:nproc-1), stat=istat)
