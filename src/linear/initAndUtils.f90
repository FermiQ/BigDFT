--- conflicted
+++ resolved
@@ -711,118 +711,6 @@
   
 end subroutine initCommsCompression
 
-<<<<<<< HEAD
-subroutine initCompressedMatmul(iproc, nproc, norb, mad)
-  use module_base
-  use module_types
-  implicit none
-  
-  ! Calling arguments
-  integer,intent(in) :: iproc, nproc, norb
-  type(matrixDescriptors),intent(inout) :: mad
-  
-  ! Local variables
-  integer :: iorb, jorb, ii, j, istat, iall, ij, iseg
-  logical :: segment
-  integer,dimension(:),allocatable :: row, column
-  character(len=*),parameter :: subname='initCompressedMatmul'
-  
-  
-  allocate(row(norb), stat=istat)
-  call memocc(istat, row, 'row', subname)
-  allocate(column(norb), stat=istat)
-  call memocc(istat, column, 'column', subname)
-  
-  
-  segment=.false.
-  mad%nsegmatmul=0
-  mad%nvctrmatmul=0
-  do iorb=1,norb
-      do jorb=1,norb
-          ! Get an array of this line and column indicating whether
-          ! there are nonzero numbers at these positions. Since the localization
-          ! within the matrix is symmetric, we can use both time the same subroutine.
-          call getRow(norb, mad, iorb, row) 
-          call getRow(norb, mad, jorb, column) 
-          !!if(iproc==0) write(*,'(a,i4,4x,100i4)') 'iorb, row', iorb, row
-          !!if(iproc==0) write(*,'(a,i4,4x,100i4)') 'jorb, row', jorb, column
-          ii=0
-          do j=1,norb
-              ii=ii+row(j)*column(j)
-          end do
-          if(ii>0) then
-              ! This entry of the matrix will be different from zero.
-              mad%nvctrmatmul=mad%nvctrmatmul+1
-              if(.not. segment) then
-                  ! This is the start of a new segment
-                  segment=.true.
-                  mad%nsegmatmul=mad%nsegmatmul+1
-              end if
-          else
-              if(segment) then
-                  ! We reached the end of a segment
-                  segment=.false.
-              end if
-          end if
-      end do
-  end do
-  
-  allocate(mad%keygmatmul(2,mad%nsegmatmul), stat=istat)
-  allocate(mad%keyvmatmul(mad%nsegmatmul), stat=istat)
-  
-  ! Now fill the descriptors.
-  segment=.false.
-  ij=0
-  iseg=0
-  do iorb=1,norb
-      do jorb=1,norb
-          ij=ij+1
-          ! Get an array of this line and column indicating whether
-          ! there are nonzero numbers at these positions. Since the localization
-          ! within the matrix is symmetric, we can use both time the same subroutine.
-          call getRow(norb, mad, iorb, row) 
-          call getRow(norb, mad, jorb, column) 
-          ii=0
-          do j=1,norb
-              ii=ii+row(j)*column(j)
-          end do
-          if(ii>0) then
-              ! This entry of the matrix will be different from zero.
-              if(.not. segment) then
-                  ! This is the start of a new segment
-                  segment=.true.
-                  iseg=iseg+1
-                  mad%keygmatmul(1,iseg)=ij
-              end if
-              mad%keyvmatmul(iseg)=mad%keyvmatmul(iseg)+1
-          else
-              if(segment) then
-                  ! We reached the end of a segment
-                  segment=.false.
-                  mad%keygmatmul(2,iseg)=ij-1
-              end if
-          end if
-      end do
-  end do
-
-  ! Close the last segment if required.
-  if(segment) then
-      mad%keygmatmul(2,iseg)=ij
-  end if
-  
-  
-  iall=-product(shape(row))*kind(row)
-  deallocate(row, stat=istat)
-  call memocc(istat, iall, 'row', subname)
-  iall=-product(shape(column))*kind(column)
-  deallocate(column, stat=istat)
-  call memocc(istat, iall, 'column', subname)
-
-end subroutine initCompressedMatmul
-
-
-=======
->>>>>>> 8d9ebb56
 
 subroutine getRow(norb, mad, rowX, row)
   use module_base
@@ -854,205 +742,6 @@
 
 end subroutine getRow
 
-<<<<<<< HEAD
-!!!subroutine initCompressedMatmul2(norb, nseg, keyg, nsegmatmul, keygmatmul, keyvmatmul)
-!!!  use module_base
-!!!  use module_types
-!!!  implicit none
-!!!
-!!!  ! Calling arguments
-!!!  integer,intent(in) :: norb, nseg
-!!!  integer,dimension(2,nseg),intent(in) :: keyg
-!!!  integer,intent(out) :: nsegmatmul
-!!!  integer,dimension(:,:),pointer,intent(out) :: keygmatmul
-!!!  integer,dimension(:),pointer,intent(out) :: keyvmatmul
-!!!
-!!!  ! Local variables
-!!!  integer :: iorb, jorb, ii, j, istat, iall, ij, iseg, i
-!!!  logical :: segment
-!!!  character(len=*),parameter :: subname='initCompressedMatmul2'
-!!!  real(kind=8),dimension(:),allocatable :: mat1, mat2, mat3
-!!!
-!!!
-!!!
-!!!  allocate(mat1(norb**2), stat=istat)
-!!!  call memocc(istat, mat1, 'mat1', subname)
-!!!  allocate(mat2(norb**2), stat=istat)
-!!!  call memocc(istat, mat2, 'mat2', subname)
-!!!  allocate(mat3(norb**2), stat=istat)
-!!!  call memocc(istat, mat2, 'mat2', subname)
-!!!
-!!!  mat1=0.d0
-!!!  mat2=0.d0
-!!!  do iseg=1,nseg
-!!!      do i=keyg(1,iseg),keyg(2,iseg)
-!!!          ! the localization region is "symmetric"
-!!!          mat1(i)=1.d0
-!!!          mat2(i)=1.d0
-!!!      end do
-!!!  end do
-!!!
-!!!  call dgemm('n', 'n', norb, norb, norb, 1.d0, mat1, norb, mat2, norb, 0.d0, mat3, norb)
-!!!
-!!!  segment=.false.
-!!!  nsegmatmul=0
-!!!  do iorb=1,norb**2
-!!!      if(mat3(iorb)>0.d0) then
-!!!          ! This entry of the matrix will be different from zero.
-!!!          if(.not. segment) then
-!!!              ! This is the start of a new segment
-!!!              segment=.true.
-!!!              nsegmatmul=nsegmatmul+1
-!!!          end if
-!!!      else
-!!!          if(segment) then
-!!!              ! We reached the end of a segment
-!!!              segment=.false.
-!!!          end if
-!!!      end if
-!!!  end do
-!!!
-!!!
-!!!  allocate(keygmatmul(2,nsegmatmul), stat=istat)
-!!!  call memocc(istat, keygmatmul, 'keygmatmul', subname)
-!!!  allocate(keyvmatmul(nsegmatmul), stat=istat)
-!!!  call memocc(istat, keyvmatmul, 'keyvmatmul', subname)
-!!!  keyvmatmul=0
-!!!  ! Now fill the descriptors.
-!!!  segment=.false.
-!!!  ij=0
-!!!  iseg=0
-!!!  do iorb=1,norb**2
-!!!      ij=iorb
-!!!      if(mat3(iorb)>0.d0) then
-!!!          ! This entry of the matrix will be different from zero.
-!!!          if(.not. segment) then
-!!!              ! This is the start of a new segment
-!!!              segment=.true.
-!!!              iseg=iseg+1
-!!!              keygmatmul(1,iseg)=ij
-!!!          end if
-!!!          keyvmatmul(iseg)=keyvmatmul(iseg)+1
-!!!      else
-!!!          if(segment) then
-!!!              ! We reached the end of a segment
-!!!              segment=.false.
-!!!              keygmatmul(2,iseg)=ij-1
-!!!          end if
-!!!      end if
-!!!  end do
-!!!  ! Close the last segment if required.
-!!!  if(segment) then
-!!!      keygmatmul(2,iseg)=ij
-!!!  end if
-!!!
-!!!
-!!!iall=-product(shape(mat1))*kind(mat1)
-!!!deallocate(mat1, stat=istat)
-!!!call memocc(istat, iall, 'mat1', subname)
-!!!iall=-product(shape(mat2))*kind(mat2)
-!!!deallocate(mat2, stat=istat)
-!!!call memocc(istat, iall, 'mat2', subname)
-!!!iall=-product(shape(mat3))*kind(mat3)
-!!!deallocate(mat3, stat=istat)
-!!!call memocc(istat, iall, 'mat3', subname)
-!!!
-!!!
-!!!end subroutine initCompressedMatmul2
-
-
-
-
-subroutine initCompressedMatmul3(iproc, norb, mad)
-  use module_base
-  use module_types
-  implicit none
-
-  ! Calling arguments
-  integer,intent(in) :: iproc, norb
-  type(matrixDescriptors),intent(inout) :: mad
-
-  ! Local variables
-  integer :: iorb, istat, iall, ij, iseg, i
-  logical :: segment
-  character(len=*),parameter :: subname='initCompressedMatmul3'
-  real(kind=8),dimension(:),allocatable :: mat1, mat2, mat3
-
-  call timing(iproc,'initMatmulComp','ON')
-
-  allocate(mat1(norb**2), stat=istat)
-  call memocc(istat, mat1, 'mat1', subname)
-  allocate(mat2(norb**2), stat=istat)
-  call memocc(istat, mat2, 'mat2', subname)
-  allocate(mat3(norb**2), stat=istat)
-  call memocc(istat, mat2, 'mat2', subname)
-
-  call to_zero(norb**2, mat1(1))
-  call to_zero(norb**2, mat2(1))
-  do iseg=1,mad%nseg
-      do i=mad%keyg(1,iseg),mad%keyg(2,iseg)
-          ! the localization region is "symmetric"
-          mat1(i)=1.d0
-          mat2(i)=1.d0
-      end do
-  end do
-
-  call dgemm('n', 'n', norb, norb, norb, 1.d0, mat1, norb, mat2, norb, 0.d0, mat3, norb)
-
-  segment=.false.
-  mad%nsegmatmul=0
-  do iorb=1,norb**2
-      if(mat3(iorb)>0.d0) then
-          ! This entry of the matrix will be different from zero.
-          if(.not. segment) then
-              ! This is the start of a new segment
-              segment=.true.
-              mad%nsegmatmul=mad%nsegmatmul+1
-          end if
-      else
-          if(segment) then
-              ! We reached the end of a segment
-              segment=.false.
-          end if
-      end if
-  end do
-
-
-  allocate(mad%keygmatmul(2,mad%nsegmatmul), stat=istat)
-  call memocc(istat, mad%keygmatmul, 'mad%keygmatmul', subname)
-  allocate(mad%keyvmatmul(mad%nsegmatmul), stat=istat)
-  call memocc(istat, mad%keyvmatmul, 'mad%keyvmatmul', subname)
-  mad%keyvmatmul=0
-  ! Now fill the descriptors.
-  segment=.false.
-  ij=0
-  iseg=0
-  do iorb=1,norb**2
-      ij=iorb
-      if(mat3(iorb)>0.d0) then
-          ! This entry of the matrix will be different from zero.
-          if(.not. segment) then
-              ! This is the start of a new segment
-              segment=.true.
-              iseg=iseg+1
-              mad%keygmatmul(1,iseg)=ij
-          end if
-          mad%keyvmatmul(iseg)=mad%keyvmatmul(iseg)+1
-      else
-          if(segment) then
-              ! We reached the end of a segment
-              segment=.false.
-              mad%keygmatmul(2,iseg)=ij-1
-          end if
-      end if
-  end do
-  ! Close the last segment if required.
-  if(segment) then
-      mad%keygmatmul(2,iseg)=ij
-  end if
-
-=======
->>>>>>> 8d9ebb56
 
 
 
@@ -1358,207 +1047,6 @@
 
 
 
-<<<<<<< HEAD
-subroutine initCollectiveComms(iproc, nproc, lzd, input, orbs, collcomms)
-use module_base
-use module_types
-implicit none
-
-! Calling arguments
-integer,intent(in) :: iproc, nproc
-type(local_zone_descriptors),intent(in) :: lzd
-type(input_variables),intent(in) :: input
-type(orbitals_data),intent(inout) :: orbs
-type(collectiveComms),intent(out) :: collcomms
-
-! Local variables
-integer :: iorb, ilr, kproc, jproc, ii, ncount, iiorb, istat, ldim, ist
-integer :: n1l, n2l, n3l, n1g, n2g, n3g, nshift1, nshift2, nshift3, ind, i, is, ie
-integer :: transform_index, iseg, offset
-character(len=*),parameter :: subname='initCollectiveComms'
-integer :: ii1s, ii1e, ii5s, ii5e
-
-! Allocate all arrays
-allocate(collComms%nvctr_par(orbs%norb,0:nproc-1), stat=istat)
-call memocc(istat, collComms%nvctr_par, 'collComms%nvctr_par', subname)
-
-allocate(collComms%sendcnts(0:nproc-1), stat=istat)
-call memocc(istat, collComms%sendcnts, 'collComms%sendcnts', subname)
-
-allocate(collComms%senddspls(0:nproc-1), stat=istat)
-call memocc(istat, collComms%senddspls, 'collComms%senddspls', subname)
-
-allocate(collComms%recvcnts(0:nproc-1), stat=istat)
-call memocc(istat, collComms%recvcnts, 'collComms%recvcnts', subname)
-
-allocate(collComms%recvdspls(0:nproc-1), stat=istat)
-call memocc(istat, collComms%recvdspls, 'collComms%recvdspls', subname)
-
-
-! Distribute the orbitals among the processes.
-do iorb=1,orbs%norb
-    ilr=orbs%inwhichlocreg(iorb)
-    ncount=lzd%llr(ilr)%wfd%nvctr_c+7*lzd%llr(ilr)%wfd%nvctr_f
-    ! All processes get ii elements
-    ii=ncount/nproc
-    do jproc=0,nproc-1
-        collComms%nvctr_par(iorb,jproc)=ii
-    end do
-    ! Process from 0 to kproc get one additional element
-    kproc=mod(ncount,nproc)-1
-    do jproc=0,kproc
-        collComms%nvctr_par(iorb,jproc)=collComms%nvctr_par(iorb,jproc)+1
-    end do
-    !write(*,'(a,3i6,i12)') 'iorb, iproc, ncount, collComms%nvctr_par(iorb,iproc)', iorb, iproc, ncount, collComms%nvctr_par(iorb,iproc)
-end do
-
-! Determine the amount of data that has has to be sent to each process
-collComms%sendcnts=0
-do jproc=0,nproc-1
-    do iorb=1,orbs%norbp
-        iiorb=orbs%isorb+iorb
-        collComms%sendcnts(jproc) = collComms%sendcnts(jproc) + collComms%nvctr_par(iiorb,jproc)
-    end do
-    !write(*,'(a,2i6,i12)') 'jproc, iproc, collComms%sendcnts(jproc)', jproc, iproc, collComms%sendcnts(jproc)
-end do
-
-! Determine the displacements for the send operation
-collComms%senddspls(0)=0
-do jproc=1,nproc-1
-    collComms%senddspls(jproc) = collComms%senddspls(jproc-1) + collComms%sendcnts(jproc-1)
-    !write(*,'(a,2i6,i12)') 'jproc, iproc, collComms%senddspls(jproc)', jproc, iproc, collComms%senddspls(jproc)
-end do
-
-! Determine the amount of data that each process receives
-collComms%recvcnts=0
-do jproc=0,nproc-1
-    do iorb=1,orbs%norb_par(jproc,0)
-        iiorb=orbs%isorb_par(jproc)+iorb
-        collComms%recvcnts(jproc) = collComms%recvcnts(jproc) + collComms%nvctr_par(iiorb,iproc)
-    end do
-    !write(*,'(a,2i6,i12)') 'jproc, iproc, collComms%recvcnts(jproc)', jproc, iproc, collComms%recvcnts(jproc)
-end do
-
-! Determine the displacements for the receive operation
-collComms%recvdspls(0)=0
-do jproc=1,nproc-1
-   collComms%recvdspls(jproc) = collComms%recvdspls(jproc-1) + collComms%recvcnts(jproc-1)
-    !write(*,'(a,2i6,i12)') 'jproc, iproc, collComms%recvdspls(jproc)', jproc, iproc, collComms%recvdspls(jproc)
-end do
-
-! Modify orbs%npsidim, if required
-ii=0
-do jproc=0,nproc-1
-    ii=ii+collComms%recvcnts(jproc)
-end do
-!orbs%npsidim=max(orbs%npsidim,ii)
-orbs%npsidim_orbs = max(orbs%npsidim_orbs,ii) 
-orbs%npsidim_comp = max(orbs%npsidim_comp,ii)
-
-
-ii1s=0
-ii5s=0
-ii1e=0
-ii5e=0
-
-! Get the global indices of all elements
-allocate(collComms%indexarray(max(orbs%npsidim_orbs,orbs%npsidim_comp)), stat=istat)
-call memocc(istat, collComms%indexarray, 'collComms%indexarray', subname)
-ist=1
-ind=1
-do iorb=1,orbs%norbp
-    iiorb=orbs%isorb+iorb
-    ilr=orbs%inwhichlocreg(iiorb)
-    ldim=lzd%llr(ilr)%wfd%nvctr_c+7*lzd%llr(ilr)%wfd%nvctr_f
-    !!!gdim=lzd%glr%wfd%nvctr_c+7*lzd%glr%wfd%nvctr_f
-    !!!call index_of_Lpsi_to_global2(iproc, nproc, ldim, gdim, orbs%norbp, orbs%nspinor, input%nspin, &
-    !!!     lzd%glr, lzd%llr(ilr), collComms%indexarray(ist))
-    n1l=lzd%llr(ilr)%d%n1
-    n2l=lzd%llr(ilr)%d%n2
-    n3l=lzd%llr(ilr)%d%n3
-    n1g=lzd%glr%d%n1
-    n2g=lzd%glr%d%n2
-    n3g=lzd%glr%d%n3
-    !write(*,'(a,i8,6i9)') 'ilr, n1l, n2l, n3l, n1g, n2g, n3g', ilr, n1l, n2l, n3l, n1g, n2g, n3g
-    nshift1=lzd%llr(ilr)%ns1-lzd%glr%ns1
-    nshift2=lzd%llr(ilr)%ns2-lzd%glr%ns2
-    nshift3=lzd%llr(ilr)%ns3-lzd%glr%ns3
-
-    if(iiorb==1) then
-        ii1s=ind
-    else if(iiorb==5) then
-        ii5s=ind
-    end if
-    do iseg=1,lzd%llr(ilr)%wfd%nseg_c
-        is=lzd%llr(ilr)%wfd%keygloc(1,iseg)
-        ie=lzd%llr(ilr)%wfd%keygloc(2,iseg)
-        !write(800+iiorb,'(a,i9,3i12,6i7)') 'ilr, iseg, is, ie, n1l, n2l, n3l, nshift1, nshift2, nshift3', &
-        !      ilr, iseg, is, ie, n1l, n2l, n3l, nshift1, nshift2, nshift3
-        do i=is,ie
-            collComms%indexarray(ind)=transform_index(i, n1l, n2l, n3l, n1g, n2g, n3g, nshift1, nshift2, nshift3)
-            !!!! DEBUG !!
-            !!collComms%indexarray(ind)=iiorb
-            !!!! DEBUG !!
-            !!write(900+iiorb,'(a,i9,3i12,6i7,i10)') 'ilr, iseg, is, ie, n1l, n2l, n3l, nshift1, &
-            !!    &nshift2, nshift3, collComms%indexarray(ind)', &
-            !!    ilr, iseg, is, ie, n1l, n2l, n3l, nshift1, nshift2, nshift3, collComms%indexarray(ind)
-            ind=ind+1
-        end do
-    end do
-    !if(iiorb==1) then
-    !    ii1e=ind-1
-    !else if(iiorb==5) then
-    !    ii5e=ind-1
-    !end if
-
-
-    offset=(lzd%glr%d%n1+1)*(lzd%glr%d%n2+1)*(lzd%glr%d%n3+1)
-    do iseg=1,lzd%llr(ilr)%wfd%nseg_f
-        is=lzd%llr(ilr)%wfd%keygloc(1,iseg+lzd%llr(ilr)%wfd%nseg_c)
-        ie=lzd%llr(ilr)%wfd%keygloc(2,iseg+lzd%llr(ilr)%wfd%nseg_c)
-        do i=is,ie
-            ii=transform_index(i, n1l, n2l, n3l, n1g, n2g, n3g, nshift1, nshift2, nshift3)
-
-            collComms%indexarray(ind  ) = offset + 7*(ii-1)+1
-            collComms%indexarray(ind+1) = offset + 7*(ii-1)+2
-            collComms%indexarray(ind+2) = offset + 7*(ii-1)+3
-            collComms%indexarray(ind+3) = offset + 7*(ii-1)+4
-            collComms%indexarray(ind+4) = offset + 7*(ii-1)+5
-            collComms%indexarray(ind+5) = offset + 7*(ii-1)+6
-            collComms%indexarray(ind+6) = offset + 7*(ii-1)+7
-            ind=ind+7
-        end do
-    end do
-    if(iiorb==1) then
-        ii1e=ind-1
-    else if(iiorb==5) then
-        ii5e=ind-1
-    end if
-
-    !do istat=0,ldim-1
-    !    write(200+iproc,*) ist+istat, collComms%indexarray(ist+istat)
-    !end do
-
-    ist=ist+ldim
-end do
-
-
-!! ATTENTION: This will not work for nproc=1, so comment it.
-!! As a consequence, the transposition will not work correctly.
-
-!!! Transpose the index array
-!!allocate(work_int(max(orbs%npsidim_orbs,orbs%npsidim_comp)), stat=istat)
-!!call memocc(istat, work_int, 'work_int', subname)
-!!call transpose_linear_int(iproc, 0, nproc-1, orbs, collComms, collComms%indexarray, mpi_comm_world, work_int)
-!!iall=-product(shape(work_int))*kind(work_int)
-!!deallocate(work_int, stat=istat)
-!!call memocc(istat, iall, 'work_int', subname)
-
-
-
-end subroutine initCollectiveComms
-=======
->>>>>>> 8d9ebb56
 
 subroutine init_orbitals_data_for_linear(iproc, nproc, nspinor, input, at, glr, use_derivative_basis, rxyz, &
            lorbs)
