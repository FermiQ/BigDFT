--- conflicted
+++ resolved
@@ -1934,15 +1934,9 @@
   call memocc(istat, llborbs%eval, 'llborbs%eval', subname)
   llborbs%eval=-.5d0
   llborbs%npsidim_orbs=max(npsidim,1)
-<<<<<<< HEAD
-  call initCommsOrtho(iproc, nproc, nspin, hx, hy, hz, lzd, lzd, llborbs, llborbs, llborbs%inWhichLocreg,&
-       's', lbop, lbcomon)
+  call initCommsOrtho(iproc, nproc, nspin, hx, hy, hz, lzd, lzd, llborbs, 's', lbop, lbcomon)
   ndim = maxval(lbop%noverlaps)
   call initMatrixCompression(iproc, nproc, lzd%nlr, ndim, llborbs, &
-=======
-  call initCommsOrtho(iproc, nproc, nspin, hx, hy, hz, lzd, lzd, llborbs, 's', lbop, lbcomon)
-  call initMatrixCompression(iproc, nproc, lzd%nlr, llborbs, &
->>>>>>> c5cbac48
        lbop%noverlaps, lbop%overlaps, lbmad)
   call initCompressedMatmul3(iproc, llborbs%norb, lbmad)
 
