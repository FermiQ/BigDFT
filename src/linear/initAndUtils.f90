--- conflicted
+++ resolved
@@ -3688,11 +3688,7 @@
      linear = .false.
      Lzd%nlr = 1
   end if
-<<<<<<< HEAD
-
-=======
-!print *,'======>Using linear code:',linear
->>>>>>> 79f64f58
+
   Lzd%linear = .true.
   if (.not. linear)  Lzd%linear = .false. 
 
