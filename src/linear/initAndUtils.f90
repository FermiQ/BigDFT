subroutine initialize_comms_sumrho(iproc,nproc,nscatterarr,lzd,orbs,comsr)
  use module_base
  use module_types
  implicit none
  
  ! Calling arguments
  integer,intent(in):: iproc,nproc
  integer,dimension(0:nproc-1,4),intent(in):: nscatterarr !n3d,n3p,i3s+i3xcsh-1,i3xcsh
  type(local_zone_descriptors),intent(in):: lzd
  type(orbitals_data),intent(in):: orbs
  type(p2pComms),intent(out):: comsr
  
  ! Local variables
  integer:: istat,jproc,is,ie,ioverlap,i3s,i3e,ilr,iorb,is3ovrlp,n3ovrlp,iiproc,isend
  integer:: i1s, i1e, i2s, i2e, ii, jlr, iiorb, istri, jorb, jjorb, istrj, istr, tag
  integer:: nbl1,nbr1,nbl2,nbr2,nbl3,nbr3,p2p_tag,istsource,ncount
  character(len=*),parameter:: subname='initialize_comms_sumrho'


  call timing(iproc,'init_commSumro','ON')
  
  ! Buffer sizes 
  call ext_buffers(lzd%Glr%geocode /= 'F',nbl1,nbr1)
  call ext_buffers(lzd%Glr%geocode == 'P',nbl2,nbr2)
  call ext_buffers(lzd%Glr%geocode /= 'F',nbl3,nbr3)
  
  ! First count the number of overlapping orbitals for each slice.
  allocate(comsr%noverlaps(0:nproc-1),stat=istat)
  call memocc(istat,comsr%noverlaps,'comsr%noverlaps',subname)
  isend=0
  do jproc=0,nproc-1
      is=nscatterarr(jproc,3) 
      ie=is+nscatterarr(jproc,1)-1
      ioverlap=0
      do iorb=1,orbs%norb
          ilr=orbs%inWhichLocreg(iorb)
          iiproc=orbs%onwhichmpi(iorb)
          i3s=lzd%Llr(ilr)%nsi3 
          i3e=i3s+lzd%Llr(ilr)%d%n3i-1
          if(i3s<=ie .and. i3e>=is) then
              ioverlap=ioverlap+1        
              if(iproc==iiproc) isend=isend+1
          end if
          !For periodicity
          if(i3e > Lzd%Glr%nsi3 + Lzd%Glr%d%n3i .and. lzd%Glr%geocode /= 'F') then
            i3s = Lzd%Glr%nsi3
            i3e = mod(i3e-1,Lzd%Glr%d%n3i) + 1 + Lzd%Glr%nsi3
            if(i3s<=ie .and. i3e>=is) then
                ioverlap=ioverlap+1
                if(iproc==iiproc) isend=isend+1
            end if
          end if
      end do
      comsr%noverlaps(jproc)=ioverlap
  end do
  
  ! Do the initialization concerning the calculation of the charge density.
  allocate(comsr%overlaps(comsr%noverlaps(iproc)),stat=istat)
  call memocc(istat,comsr%overlaps,'comsr%overlaps',subname)
  
  allocate(comsr%comarr(6,maxval(comsr%noverlaps),0:nproc-1),stat=istat)
  call memocc(istat,comsr%comarr,'coms%commsSumrho',subname)
  allocate(comsr%ise3(comsr%noverlaps(iproc),2), stat=istat)
  call memocc(istat, comsr%ise3, 'comsr%ise3', subname)
  allocate(comsr%requests(max(comsr%noverlaps(iproc),isend),2),stat=istat)
  call memocc(istat,comsr%requests,'comsr%requests',subname)
  
  comsr%nrecvBuf=0
  do jproc=0,nproc-1
     is=nscatterarr(jproc,3)
     ie=is+nscatterarr(jproc,1)-1
     ioverlap=0
     istr=1
     do iorb=1,orbs%norb
        ilr=orbs%inWhichLocreg(iorb)
        i3s=lzd%Llr(ilr)%nsi3
        i3e=i3s+lzd%Llr(ilr)%d%n3i-1
        if(i3s<=ie .and. i3e>=is) then
           ioverlap=ioverlap+1
           !tag=tag+1
           tag=p2p_tag(jproc)
           is3ovrlp=max(is,i3s) !start of overlapping zone in z direction
           n3ovrlp=min(ie,i3e)-max(is,i3s)+1  !extent of overlapping zone in z direction
           is3ovrlp=is3ovrlp-lzd%Llr(ilr)%nsi3+1
           if(jproc == iproc) then
              comsr%ise3(ioverlap,1) = max(is,i3s) 
              comsr%ise3(ioverlap,2) = min(ie,i3e)
           end if
           istsource=1
           do jorb=orbs%isorb_par(orbs%onwhichmpi(iorb))+1,iorb-1
               jlr=orbs%inwhichlocreg(jorb)
               istsource = istsource + lzd%llr(jlr)%d%n1i*lzd%llr(jlr)%d%n2i*lzd%llr(jlr)%d%n3i
           end do
           jlr=orbs%inwhichlocreg(iorb)
           istsource = istsource + lzd%llr(jlr)%d%n1i*lzd%llr(jlr)%d%n2i*(is3ovrlp-1)
           ncount=lzd%llr(jlr)%d%n1i*lzd%llr(jlr)%d%n2i*n3ovrlp
           call setCommsParameters(orbs%onwhichmpi(iorb), jproc, istsource, istr, ncount, tag, comsr%comarr(1,ioverlap,jproc))
           if(iproc==jproc) then
              comsr%nrecvBuf = comsr%nrecvBuf + lzd%Llr(ilr)%d%n1i*lzd%Llr(ilr)%d%n2i*n3ovrlp
              comsr%overlaps(ioverlap)=iorb
           end if
           istr = istr + lzd%Llr(ilr)%d%n1i*lzd%Llr(ilr)%d%n2i*n3ovrlp
        end if
        !For periodicity
        if(i3e > Lzd%Glr%nsi3 + Lzd%Glr%d%n3i .and. lzd%Glr%geocode /= 'F') then
           i3s = Lzd%Glr%nsi3
           i3e = mod(i3e-1,Lzd%Glr%d%n3i) + 1 + Lzd%Glr%nsi3
           if(i3s<=ie .and. i3e>=is) then
              ioverlap=ioverlap+1
              !tag=tag+1
              tag=p2p_tag(jproc)
              is3ovrlp=max(is,i3s) !start of overlapping zone in z direction
              n3ovrlp=min(ie,i3e)-max(is,i3s)+1  !extent of overlapping zone in z direction
              is3ovrlp=is3ovrlp + lzd%Glr%d%n3i-lzd%Llr(ilr)%nsi3+1 
              if(jproc == iproc) then
                 comsr%ise3(ioverlap,1) = max(is,i3s) 
                 comsr%ise3(ioverlap,2) = min(ie,i3e)
              end if
              istsource=1
              do jorb=orbs%isorb_par(orbs%onwhichmpi(iorb))+1,iorb-1
                  jlr=orbs%inwhichlocreg(jorb)
                  istsource = istsource + lzd%llr(jlr)%d%n1i*lzd%llr(jlr)%d%n2i*lzd%llr(jlr)%d%n3i
              end do
              jlr=orbs%inwhichlocreg(iorb)
              istsource = istsource + lzd%llr(jlr)%d%n1i*lzd%llr(jlr)%d%n2i*(is3ovrlp-1)
              ncount=lzd%llr(jlr)%d%n1i*lzd%llr(jlr)%d%n2i*n3ovrlp
              call setCommsParameters(orbs%onwhichmpi(iorb), jproc, istsource, istr, ncount, tag, comsr%comarr(1,ioverlap,jproc))
              if(iproc==jproc) then
                 comsr%nrecvBuf = comsr%nrecvBuf + lzd%Llr(ilr)%d%n1i*lzd%Llr(ilr)%d%n2i*n3ovrlp
                 comsr%overlaps(ioverlap)=iorb
              end if
              istr = istr + lzd%Llr(ilr)%d%n1i*lzd%Llr(ilr)%d%n2i*n3ovrlp
           end if
           !For periodicity
           if(i3e > Lzd%Glr%nsi3 + Lzd%Glr%d%n3i .and. lzd%Glr%geocode /= 'F') then
              i3s = Lzd%Glr%nsi3
              i3e = mod(i3e-1,Lzd%Glr%d%n3i) + 1 + Lzd%Glr%nsi3
              if(i3s<=ie .and. i3e>=is) then
                 ioverlap=ioverlap+1
                 !tag=tag+1
                 tag=p2p_tag(jproc)
                 is3ovrlp=max(is,i3s) !start of overlapping zone in z direction
                 n3ovrlp=min(ie,i3e)-max(is,i3s)+1  !extent of overlapping zone in z direction
                 is3ovrlp=is3ovrlp + lzd%Glr%d%n3i-lzd%Llr(ilr)%nsi3+1 
                 if(jproc == iproc) then
                    comsr%ise3(ioverlap,1) = max(is,i3s) 
                    comsr%ise3(ioverlap,2) = min(ie,i3e)
                 end if
                 istsource=1
                 do jorb=orbs%isorb_par(orbs%onwhichmpi(iorb))+1,iorb-1
                     jlr=orbs%inwhichlocreg(jorb)
                     istsource = istsource + lzd%llr(jlr)%d%n1i*lzd%llr(jlr)%d%n2i*lzd%llr(jlr)%d%n3i
                 end do
                 jlr=orbs%inwhichlocreg(iorb)
                 istsource = istsource + lzd%llr(jlr)%d%n1i*lzd%llr(jlr)%d%n2i*(is3ovrlp-1)
                 ncount=lzd%llr(jlr)%d%n1i*lzd%llr(jlr)%d%n2i*n3ovrlp
                 call setCommsParameters(orbs%onwhichmpi(iorb), jproc, istsource, istr, ncount, tag, comsr%comarr(1,ioverlap,jproc))
                 if(iproc==jproc) then
                    comsr%nrecvBuf = comsr%nrecvBuf + lzd%Llr(ilr)%d%n1i*lzd%Llr(ilr)%d%n2i*n3ovrlp
                    comsr%overlaps(ioverlap)=iorb
                 end if
                 istr = istr + lzd%Llr(ilr)%d%n1i*lzd%Llr(ilr)%d%n2i*n3ovrlp
              end if
           end if
        end if
     end do
  end do
  
  ! To avoid allocations with size 0.
  comsr%nrecvbuf=max(comsr%nrecvbuf,1)
  
  
  
  ! Calculate the dimension of the wave function for each process.
  ! Do it for both the compressed ('npsidim') and for the uncompressed real space
  ! ('npsidimr') case.
  comsr%nsendBuf=0
  do iorb=1,orbs%norbp
      ilr=orbs%inWhichLocreg(orbs%isorb+iorb)
      comsr%nsendBuf=comsr%nsendBuf+lzd%Llr(ilr)%d%n1i*lzd%Llr(ilr)%d%n2i*lzd%Llr(ilr)%d%n3i*orbs%nspinor
  end do

  ! To indicate that no communication is going on.
  comsr%communication_complete=.true.
  comsr%messages_posted=.false.


  call timing(iproc,'init_commSumro','OF')
  
end subroutine initialize_comms_sumrho

subroutine allocateBasicArraysInputLin(lin, ntypes, nat)
  use module_base
  use module_types
  implicit none
  
  ! Calling arguments
  integer:: nlr
  type(linearInputParameters),intent(inout):: lin
  integer, intent(in) :: ntypes, nat
  
  ! Local variables
  integer:: istat
  character(len=*),parameter:: subname='allocateBasicArrays'
  
  allocate(lin%norbsPerType(ntypes), stat=istat)
  call memocc(istat, lin%norbsPerType, 'lin%norbsPerType', subname)
  
  allocate(lin%potentialPrefac(ntypes), stat=istat)
  call memocc(istat, lin%potentialPrefac, 'lin%potentialPrefac', subname)

  allocate(lin%potentialPrefac_lowaccuracy(ntypes), stat=istat)
  call memocc(istat, lin%potentialPrefac_lowaccuracy, 'lin%potentialPrefac_lowaccuracy', subname)

  allocate(lin%potentialPrefac_highaccuracy(ntypes), stat=istat)
  call memocc(istat, lin%potentialPrefac_highaccuracy, 'lin%potentialPrefac_highaccuracy', subname)

  allocate(lin%locrad_type(ntypes),stat=istat)
  call memocc(istat,lin%locrad_type,'lin%locrad_type',subname)

end subroutine allocateBasicArraysInputLin

subroutine deallocateBasicArraysInput(lin)
  use module_base
  use module_types
  implicit none
  
  ! Calling arguments
  type(linearinputParameters),intent(inout):: lin
  
  ! Local variables
  integer:: i_stat,i_all
  character(len=*),parameter:: subname='deallocateBasicArrays'
 
  if(associated(lin%potentialPrefac)) then
!    print *,'lin%potentialPrefac',associated(lin%potentialPrefac)
    i_all = -product(shape(lin%potentialPrefac))*kind(lin%potentialPrefac)
    !print *,'i_all',i_all
    deallocate(lin%potentialPrefac,stat=i_stat)
    call memocc(i_stat,i_all,'lin%potentialPrefac',subname)
    nullify(lin%potentialPrefac)
  end if 
  if(associated(lin%potentialPrefac_lowaccuracy)) then
!    print *,'lin%potentialPrefac_lowaccuracy',associated(lin%potentialPrefac_lowaccuracy)
    i_all = -product(shape(lin%potentialPrefac_lowaccuracy))*kind(lin%potentialPrefac_lowaccuracy)
    !print *,'i_all',i_all
    deallocate(lin%potentialPrefac_lowaccuracy,stat=i_stat)
    call memocc(i_stat,i_all,'lin%potentialPrefac_lowaccuracy',subname)
    nullify(lin%potentialPrefac_lowaccuracy)
  end if 
  if(associated(lin%potentialPrefac_highaccuracy)) then
!    print *,'lin%potentialPrefac_highaccuracy',associated(lin%potentialPrefac_highaccuracy)
    i_all = -product(shape(lin%potentialPrefac_highaccuracy))*kind(lin%potentialPrefac_highaccuracy)
    !print *,'i_all',i_all
    deallocate(lin%potentialPrefac_highaccuracy,stat=i_stat)
    call memocc(i_stat,i_all,'lin%potentialPrefac_highaccuracy',subname)
    nullify(lin%potentialPrefac_highaccuracy)
  end if 

  if(associated(lin%norbsPerType)) then
!    print *,'lin%norbsPerType',associated(lin%norbsPerType)
    i_all = -product(shape(lin%norbsPerType))*kind(lin%norbsPerType)
    deallocate(lin%norbsPerType,stat=i_stat)
    call memocc(i_stat,i_all,'lin%norbsPerType',subname)
    nullify(lin%norbsPerType)
  end if 
  if(associated(lin%locrad)) then
!    print *,'lin%locrad',associated(lin%locrad)
    i_all = -product(shape(lin%locrad))*kind(lin%locrad)
    deallocate(lin%locrad,stat=i_stat)
    call memocc(i_stat,i_all,'lin%locrad',subname)
    nullify(lin%locrad)
  end if 

  if(associated(lin%locrad_lowaccuracy)) then
    i_all = -product(shape(lin%locrad_lowaccuracy))*kind(lin%locrad_lowaccuracy)
    deallocate(lin%locrad_lowaccuracy,stat=i_stat)
    call memocc(i_stat,i_all,'lin%locrad_lowaccuracy',subname)
    nullify(lin%locrad_lowaccuracy)
  end if 

  if(associated(lin%locrad_highaccuracy)) then
    i_all = -product(shape(lin%locrad_highaccuracy))*kind(lin%locrad_highaccuracy)
    deallocate(lin%locrad_highaccuracy,stat=i_stat)
    call memocc(i_stat,i_all,'lin%locrad_highaccuracy',subname)
    nullify(lin%locrad_highaccuracy)
  end if 


  if(associated(lin%locrad_lowaccuracy)) then
    i_all = -product(shape(lin%locrad_lowaccuracy))*kind(lin%locrad_lowaccuracy)
    deallocate(lin%locrad_lowaccuracy,stat=i_stat)
    call memocc(i_stat,i_all,'lin%locrad_lowaccuracy',subname)
    nullify(lin%locrad_lowaccuracy)
  end if 

  if(associated(lin%locrad_highaccuracy)) then
    i_all = -product(shape(lin%locrad_highaccuracy))*kind(lin%locrad_highaccuracy)
    deallocate(lin%locrad_highaccuracy,stat=i_stat)
    call memocc(i_stat,i_all,'lin%locrad_highaccuracy',subname)
    nullify(lin%locrad_highaccuracy)
  end if 

  if(associated(lin%locrad_type)) then
    i_all = -product(shape(lin%locrad_type))*kind(lin%locrad_type)
    deallocate(lin%locrad_type,stat=i_stat)
    call memocc(i_stat,i_all,'lin%locrad_type',subname)
    nullify(lin%locrad_type)
  end if 


end subroutine deallocateBasicArraysInput




subroutine initLocregs(iproc, nproc, nlr, rxyz, hx, hy, hz, lzd, orbs, Glr, locrad, locregShape, lborbs)
use module_base
use module_types
use module_interfaces, exceptThisOne => initLocregs
implicit none

! Calling arguments
integer,intent(in):: iproc, nproc, nlr
real(8),dimension(3,nlr),intent(in):: rxyz
real(8),intent(in):: hx, hy, hz
type(local_zone_descriptors),intent(inout):: lzd
type(orbitals_data),intent(in):: orbs
type(locreg_descriptors),intent(in):: Glr
real(8),dimension(lzd%nlr),intent(in):: locrad
character(len=1),intent(in):: locregShape
type(orbitals_data),optional,intent(in):: lborbs

!real(8),dimension(:),pointer:: phi, lphi

! Local variables
integer:: istat, npsidim, npsidimr, iorb, ilr, jorb, jjorb, jlr, iall
character(len=*),parameter:: subname='initLocregs'
logical,dimension(:),allocatable:: calculateBounds

! Allocate the array of localisation regions
allocate(lzd%Llr(lzd%nlr),stat=istat)

do ilr=1,lzd%nlr
    call nullify_locreg_descriptors(lzd%Llr(ilr))
end do
!! ATTENTION: WHAT ABOUT OUTOFZONE??


 allocate(calculateBounds(lzd%nlr), stat=istat)
 call memocc(istat, calculateBounds, 'calculateBounds', subname)
 calculateBounds=.false.
 do ilr=1,lzd%nlr
     do jorb=1,orbs%norbp
         jjorb=orbs%isorb+jorb
         jlr=orbs%inWhichLocreg(jjorb)
         if(jlr==ilr) then
             calculateBounds(ilr)=.true.
             exit
         end if
     end do
     if(present(lborbs)) then
         do jorb=1,lborbs%norbp
             jjorb=lborbs%isorb+jorb
             jlr=lborbs%inWhichLocreg(jjorb)
             if(jlr==ilr) then
                 calculateBounds(ilr)=.true.
                 exit
             end if
         end do
     end if
     lzd%llr(ilr)%locrad=locrad(ilr)
     lzd%llr(ilr)%locregCenter=rxyz(:,ilr)
 end do

 if(locregShape=='c') then
     call determine_locreg_periodic(iproc, lzd%nlr, rxyz, locrad, hx, hy, hz, Glr, lzd%Llr, calculateBounds)
 else if(locregShape=='s') then
     !!call determine_locregSphere(iproc, lzd%nlr, rxyz, locrad, hx, hy, hz, &
     !!     Glr, lzd%Llr, calculateBounds)
     call determine_locregSphere_parallel(iproc, nproc, lzd%nlr, rxyz, locrad, hx, hy, hz, &
          Glr, lzd%Llr, calculateBounds)
 end if


 iall=-product(shape(calculateBounds))*kind(calculateBounds)
 deallocate(calculateBounds, stat=istat)
 call memocc(istat, iall, 'calculateBounds', subname)

!do ilr=1,lin%nlr
!    if(iproc==0) write(*,'(1x,a,i0)') '>>>>>>> zone ', ilr
!    if(iproc==0) write(*,'(3x,a,4i10)') 'nseg_c, nseg_f, nvctr_c, nvctr_f', lin%Llr(ilr)%wfd%nseg_c, lin%Llr(ilr)%wfd%nseg_f, lin%Llr(ilr)%wfd%nvctr_c, lin%Llr(ilr)%wfd%nvctr_f
!    if(iproc==0) write(*,'(3x,a,3i8)') 'lin%Llr(ilr)%d%n1i, lin%Llr(ilr)%d%n2i, lin%Llr(ilr)%d%n3i', lin%Llr(ilr)%d%n1i, lin%Llr(ilr)%d%n2i, lin%Llr(ilr)%d%n3i
!    if(iproc==0) write(*,'(a,6i8)') 'lin%Llr(ilr)%d%nfl1,lin%Llr(ilr)%d%nfu1,lin%Llr(ilr)%d%nfl2,lin%Llr(ilr)%d%nfu2,lin%Llr(ilr)%d%nfl3,lin%Llr(ilr)%d%nfu3',&
!    lin%Llr(ilr)%d%nfl1,lin%Llr(ilr)%d%nfu1,lin%Llr(ilr)%d%nfl2,lin%Llr(ilr)%d%nfu2,lin%Llr(ilr)%d%nfl3,lin%Llr(ilr)%d%nfu3
!end do


lzd%linear=.true.

!!!! Calculate the dimension of the wave function for each process.
!!!! Do it for both the compressed ('npsidim') and for the uncompressed real space
!!!! ('npsidimr') case.
!!!npsidim=0
!!!do iorb=1,orbs%norbp
!!!    !ilr=orbs%inWhichLocregp(iorb)
!!!    ilr=orbs%inWhichLocreg(orbs%isorb+iorb)
!!!    npsidim = npsidim + (lzd%Llr(ilr)%wfd%nvctr_c+7*lzd%Llr(ilr)%wfd%nvctr_f)*orbs%nspinor
!!!end do
!!!!! WARNING: CHECHK THIS
!!!orbs%npsidim_orbs=max(npsidim,1)


end subroutine initLocregs

function megabytes(bytes)
  implicit none
  
  integer,intent(in):: bytes
  integer:: megabytes
  
  megabytes=nint(dble(bytes)/1048576.d0)
  
end function megabytes

subroutine initMatrixCompression(iproc, nproc, nlr, ndim, orbs, noverlaps, overlaps, mad)
  use module_base
  use module_types
  implicit none
  
  ! Calling arguments
  integer,intent(in):: iproc, nproc, nlr, ndim
  type(orbitals_data),intent(in):: orbs
  integer,dimension(orbs%norb),intent(in):: noverlaps
  integer,dimension(ndim,orbs%norb),intent(in):: overlaps
  type(matrixDescriptors),intent(out):: mad
  
  ! Local variables
  integer:: jproc, iorb, jorb, iiorb, jjorb, ijorb, jjorbold, istat, iseg, nseg, ii, irow, irowold, isegline, ilr
  character(len=*),parameter:: subname='initMatrixCompression'
  
  call timing(iproc,'init_matrCompr','ON')

  call nullify_matrixDescriptors(mad)

  mad%nseg=0
  mad%nvctr=0
  jjorbold=-1
  irowold=0
  allocate(mad%nsegline(orbs%norb), stat=istat)
  call memocc(istat, mad%nsegline, 'mad%nsegline', subname)
  mad%nsegline=0
  do jproc=0,nproc-1
      do iorb=1,orbs%norb_par(jproc,0)
          iiorb=orbs%isorb_par(jproc)+iorb
          ilr=orbs%inWhichLocreg(iiorb)
          ijorb=(iiorb-1)*orbs%norb
          !do jorb=1,noverlaps(iiorb)
          !do jorb=1,noverlaps(ilr)
          do jorb=1,noverlaps(iiorb)
              jjorb=overlaps(jorb,iiorb)+ijorb
              !jjorb=overlaps(jorb,ilr)+ijorb
              ! Entry (iiorb,jjorb) is not zero.
              !!if(iproc==0) write(300,*) iiorb,jjorb
              if(jjorb==jjorbold+1) then
                  ! There was no zero element in between, i.e. we are in the same segment.
                  jjorbold=jjorb
                  mad%nvctr=mad%nvctr+1

                  ! Segments for each row
                  irow=(jjorb-1)/orbs%norb+1
                  if(irow/=irowold) then
                      ! We are in a new line
                      mad%nsegline(irow)=mad%nsegline(irow)+1
                      irowold=irow
                  end if

              else
                  ! There was a zero segment in between, i.e. we are in a new segment
                  mad%nseg=mad%nseg+1
                  mad%nvctr=mad%nvctr+1
                  jjorbold=jjorb
                  
                  ! Segments for each row
                  irow=(jjorb-1)/orbs%norb+1
                  mad%nsegline(irow)=mad%nsegline(irow)+1
                  irowold=irow
              end if
          end do
      end do
  end do

  !if(iproc==0) write(*,*) 'mad%nseg, mad%nvctr',mad%nseg, mad%nvctr
  mad%nseglinemax=0
  do iorb=1,orbs%norb
      if(mad%nsegline(iorb)>mad%nseglinemax) then
          mad%nseglinemax=mad%nsegline(iorb)
      end if
  end do

  allocate(mad%keyv(mad%nseg), stat=istat)
  call memocc(istat, mad%keyv, 'mad%keyv', subname)
  allocate(mad%keyg(2,mad%nseg), stat=istat)
  call memocc(istat, mad%keyg, 'mad%keyg', subname)
  allocate(mad%keygline(2,mad%nseglinemax,orbs%norb), stat=istat)
  call memocc(istat, mad%keygline, 'mad%keygline', subname)


  nseg=0
  mad%keyv=0
  jjorbold=-1
  irow=0
  isegline=0
  irowold=0
  mad%keygline=0
  mad%keyg=0
  do jproc=0,nproc-1
      do iorb=1,orbs%norb_par(jproc,0)
          iiorb=orbs%isorb_par(jproc)+iorb
          ilr=orbs%inWhichLocreg(iiorb)
          ijorb=(iiorb-1)*orbs%norb
          !do jorb=1,noverlaps(iiorb)
          !do jorb=1,noverlaps(ilr)
          do jorb=1,noverlaps(iiorb)
              jjorb=overlaps(jorb,iiorb)+ijorb
              !jjorb=overlaps(jorb,ilr)+ijorb
              ! Entry (iiorb,jjorb) is not zero.
              !!if(iproc==0) write(300,'(a,8i12)') 'nseg, iiorb, jorb, ilr, noverlaps(ilr), overlaps(jorb,iiorb), ijorb, jjorb',&
              !!              nseg, iiorb, jorb, ilr, noverlaps(ilr), overlaps(jorb,iiorb), ijorb, jjorb
              if(jjorb==jjorbold+1) then
                  ! There was no zero element in between, i.e. we are in the same segment.
                  mad%keyv(nseg)=mad%keyv(nseg)+1

                  ! Segments for each row
                  irow=(jjorb-1)/orbs%norb+1
                  if(irow/=irowold) then
                      ! We are in a new line, so close the last segment and start the new one
                      mad%keygline(2,isegline,irowold)=mod(jjorbold-1,orbs%norb)+1
                      isegline=1
                      mad%keygline(1,isegline,irow)=mod(jjorb-1,orbs%norb)+1
                      irowold=irow
                  end if
                  jjorbold=jjorb
              else
                  ! There was a zero segment in between, i.e. we are in a new segment.
                  ! First determine the end of the previous segment.
                  if(jjorbold>0) then
                      mad%keyg(2,nseg)=jjorbold
                      mad%keygline(2,isegline,irowold)=mod(jjorbold-1,orbs%norb)+1
                  end if
                  ! Now add the new segment.
                  nseg=nseg+1
                  mad%keyg(1,nseg)=jjorb
                  jjorbold=jjorb
                  mad%keyv(nseg)=mad%keyv(nseg)+1

                  ! Segments for each row
                  irow=(jjorb-1)/orbs%norb+1
                  if(irow/=irowold) then
                      ! We are in a new line
                      isegline=1
                      mad%keygline(1,isegline,irow)=mod(jjorb-1,orbs%norb)+1
                      irowold=irow
                  else
                      ! We are in the same line
                      isegline=isegline+1
                      mad%keygline(1,isegline,irow)=mod(jjorb-1,orbs%norb)+1
                      irowold=irow
                  end if
              end if
          end do
      end do
  end do
  ! Close the last segment
  mad%keyg(2,nseg)=jjorb
  mad%keygline(2,isegline,orbs%norb)=mod(jjorb-1,orbs%norb)+1

  !!if(iproc==0) then
  !!    do iorb=1,orbs%norb
  !!        write(*,'(a,2x,i0,2x,i0,3x,100i4)') 'iorb, mad%nsegline(iorb), mad%keygline(1,:,iorb)', iorb, mad%nsegline(iorb), mad%keygline(1,:,iorb)
  !!        write(*,'(a,2x,i0,2x,i0,3x,100i4)') 'iorb, mad%nsegline(iorb), mad%keygline(2,:,iorb)', iorb, mad%nsegline(iorb), mad%keygline(2,:,iorb)
  !!    end do
  !!end if

  !!if(iproc==0) then
  !!    do iseg=1,mad%nseg
  !!        write(*,'(a,4i8)') 'iseg, mad%keyv(iseg), mad%keyg(1,iseg), mad%keyg(2,iseg)', iseg, mad%keyv(iseg), mad%keyg(1,iseg), mad%keyg(2,iseg)
  !!    end do
  !!end if

  ! Some checks
  ii=0
  do iseg=1,mad%nseg
      ii=ii+mad%keyv(iseg)
  end do
  if(ii/=mad%nvctr) then
      write(*,'(a,2(2x,i0))') 'ERROR: ii/=mad%nvctr',ii,mad%nvctr
      stop
  end if


  call timing(iproc,'init_matrCompr','OF')

end subroutine initMatrixCompression

! This subroutine is VERY similar to compressMatrix2...
subroutine getCommunArraysMatrixCompression(iproc, nproc, orbs, mad, sendcounts, displs)
  use module_base
  use module_types
  implicit none
  
  ! Calling arguments
  integer,intent(in):: iproc, nproc
  type(orbitals_data),intent(in):: orbs
  type(matrixDescriptors),intent(in):: mad
  integer,dimension(0:nproc-1),intent(out):: sendcounts, displs
  
  ! Local variables
  integer:: iseg, jj, jorb, iiorb, jjorb, jjproc, jjprocold, ncount
  
  sendcounts=0
  displs=0
  
  jj=0
  ncount=0
  jjprocold=0
  displs(0)=0
  do iseg=1,mad%nseg
      do jorb=mad%keyg(1,iseg),mad%keyg(2,iseg)
          jj=jj+1
          ncount=ncount+1
          jjorb=(jorb-1)/orbs%norb+1
          jjproc=orbs%onWhichMPI(jjorb)
          if(jjproc>jjprocold) then
              ! This part of the matrix is calculated by a new MPI process.
              sendcounts(jjproc-1)=ncount-1
              displs(jjproc)=displs(jjproc-1)+sendcounts(jjproc-1)
              ncount=1
              jjprocold=jjproc
          end if
      end do
  end do
  !sendcounts(nproc-1)=ncount
  sendcounts(jjproc)=ncount !last process
  if(jj/=mad%nvctr) then
      write(*,'(a,2(2x,i0))') 'ERROR in compressMatrix: jj/=mad%nvctr',jj,mad%nvctr
      stop
  end if

  if(sum(sendcounts)/=mad%nvctr) then
      write(*,'(a,2(2x,i0))') 'ERROR in compressMatrix2: sum(sendcounts)/=mad%nvctr',sum(sendcounts),mad%nvctr
      stop
  end if

  
end subroutine getCommunArraysMatrixCompression

subroutine initCommsCompression(iproc, nproc, orbs, mad, mat, lmat, sendcounts, displs)
  use module_base
  use module_types
  implicit none
  
  ! Calling arguments
  integer,intent(in):: iproc, nproc
  type(orbitals_data),intent(in):: orbs
  type(matrixDescriptors),intent(in):: mad
  real(8),dimension(orbs%norb**2),intent(in):: mat
  real(8),dimension(mad%nvctr),intent(out):: lmat
  integer,dimension(0:nproc-1),intent(out):: sendcounts, displs
  
  ! Local variables
  integer:: iseg, jj, jorb, iiorb, jjorb, jjproc, jjprocold, ncount
  
  sendcounts=0
  displs=0
  
  jj=0
  ncount=0
  jjprocold=0
  displs(0)=0
  do iseg=1,mad%nseg
      do jorb=mad%keyg(1,iseg),mad%keyg(2,iseg)
          jj=jj+1
          lmat(jj)=mat(jorb)
          
          ncount=ncount+1
          jjorb=(jorb-1)/orbs%norb+1
          jjproc=orbs%onWhichMPI(jjorb)
          if(jjproc>jjprocold) then
              ! This part of the matrix is calculated by a new MPI process.
              sendcounts(jjproc-1)=ncount-1
              displs(jjproc)=displs(jjproc-1)+sendcounts(jjproc-1)
              ncount=1
              jjprocold=jjproc
          end if
      end do
  end do
  sendcounts(nproc-1)=ncount
  if(jj/=mad%nvctr) then
      write(*,'(a,2(2x,i0))') 'ERROR in compressMatrix: jj/=mad%nvctr',jj,mad%nvctr
      stop
  end if

  if(sum(sendcounts)/=mad%nvctr) then
      write(*,'(a,2(2x,i0))') 'ERROR in compressMatrix2: sum(sendcounts)/=mad%nvctr',sum(sendcounts),mad%nvctr
      stop
  end if

  !if(iproc==0) then
  !    do jjproc=0,nproc-1
  !        write(*,'(a,3i8)') 'jjproc, displs(jjproc), sendcounts(jjproc)', jjproc, displs(jjproc), sendcounts(jjproc)
  !    end do
  !end if
  
end subroutine initCommsCompression

subroutine initCompressedMatmul(iproc, nproc, norb, mad)
  use module_base
  use module_types
  implicit none
  
  ! Calling arguments
  integer,intent(in):: iproc, nproc, norb
  type(matrixDescriptors),intent(inout):: mad
  
  ! Local variables
  integer:: iorb, jorb, ii, j, istat, iall, ij, iseg
  logical:: segment
  integer,dimension(:),allocatable:: row, column
  character(len=*),parameter:: subname='initCompressedMatmul'
  
  
  allocate(row(norb), stat=istat)
  call memocc(istat, row, 'row', subname)
  allocate(column(norb), stat=istat)
  call memocc(istat, column, 'column', subname)
  
  
  segment=.false.
  mad%nsegmatmul=0
  mad%nvctrmatmul=0
  do iorb=1,norb
      do jorb=1,norb
          ! Get an array of this line and column indicating whether
          ! there are nonzero numbers at these positions. Since the localization
          ! within the matrix is symmetric, we can use both time the same subroutine.
          call getRow(norb, mad, iorb, row) 
          call getRow(norb, mad, jorb, column) 
          !!if(iproc==0) write(*,'(a,i4,4x,100i4)') 'iorb, row', iorb, row
          !!if(iproc==0) write(*,'(a,i4,4x,100i4)') 'jorb, row', jorb, column
          ii=0
          do j=1,norb
              ii=ii+row(j)*column(j)
          end do
          if(ii>0) then
              ! This entry of the matrix will be different from zero.
              mad%nvctrmatmul=mad%nvctrmatmul+1
              if(.not. segment) then
                  ! This is the start of a new segment
                  segment=.true.
                  mad%nsegmatmul=mad%nsegmatmul+1
              end if
          else
              if(segment) then
                  ! We reached the end of a segment
                  segment=.false.
              end if
          end if
      end do
  end do
  
  allocate(mad%keygmatmul(2,mad%nsegmatmul), stat=istat)
  allocate(mad%keyvmatmul(mad%nsegmatmul), stat=istat)
  
  ! Now fill the descriptors.
  segment=.false.
  ij=0
  iseg=0
  do iorb=1,norb
      do jorb=1,norb
          ij=ij+1
          ! Get an array of this line and column indicating whether
          ! there are nonzero numbers at these positions. Since the localization
          ! within the matrix is symmetric, we can use both time the same subroutine.
          call getRow(norb, mad, iorb, row) 
          call getRow(norb, mad, jorb, column) 
          ii=0
          do j=1,norb
              ii=ii+row(j)*column(j)
          end do
          if(ii>0) then
              ! This entry of the matrix will be different from zero.
              if(.not. segment) then
                  ! This is the start of a new segment
                  segment=.true.
                  iseg=iseg+1
                  mad%keygmatmul(1,iseg)=ij
              end if
              mad%keyvmatmul(iseg)=mad%keyvmatmul(iseg)+1
          else
              if(segment) then
                  ! We reached the end of a segment
                  segment=.false.
                  mad%keygmatmul(2,iseg)=ij-1
              end if
          end if
      end do
  end do

  ! Close the last segment if required.
  if(segment) then
      mad%keygmatmul(2,iseg)=ij
  end if
  
  
  iall=-product(shape(row))*kind(row)
  deallocate(row, stat=istat)
  call memocc(istat, iall, 'row', subname)
  iall=-product(shape(column))*kind(column)
  deallocate(column, stat=istat)
  call memocc(istat, iall, 'column', subname)

end subroutine initCompressedMatmul



subroutine getRow(norb, mad, rowX, row)
  use module_base
  use module_types
  implicit none
  
  ! Calling arguments
  integer,intent(in):: norb, rowX
  type(matrixDescriptors),intent(in):: mad
  integer,dimension(norb),intent(out):: row
  
  ! Local variables
  integer:: iseg, i, irow, icolumn
  
  row=0
  
  do iseg=1,mad%nseg
      do i=mad%keyg(1,iseg),mad%keyg(2,iseg)
      ! Get the row index of this element. Since the localization is symmetric, we can
      ! assume row or column ordering with respect to the segments.
          irow=(i-1)/norb+1
          if(irow==rowX) then
              ! Get the column index of this element.
              icolumn=i-(irow-1)*norb
              row(icolumn)=1
          end if
      end do
  end do

end subroutine getRow

!!!subroutine initCompressedMatmul2(norb, nseg, keyg, nsegmatmul, keygmatmul, keyvmatmul)
!!!  use module_base
!!!  use module_types
!!!  implicit none
!!!
!!!  ! Calling arguments
!!!  integer,intent(in):: norb, nseg
!!!  integer,dimension(2,nseg),intent(in):: keyg
!!!  integer,intent(out):: nsegmatmul
!!!  integer,dimension(:,:),pointer,intent(out):: keygmatmul
!!!  integer,dimension(:),pointer,intent(out):: keyvmatmul
!!!
!!!  ! Local variables
!!!  integer:: iorb, jorb, ii, j, istat, iall, ij, iseg, i
!!!  logical:: segment
!!!  character(len=*),parameter:: subname='initCompressedMatmul2'
!!!  real(8),dimension(:),allocatable:: mat1, mat2, mat3
!!!
!!!
!!!
!!!  allocate(mat1(norb**2), stat=istat)
!!!  call memocc(istat, mat1, 'mat1', subname)
!!!  allocate(mat2(norb**2), stat=istat)
!!!  call memocc(istat, mat2, 'mat2', subname)
!!!  allocate(mat3(norb**2), stat=istat)
!!!  call memocc(istat, mat2, 'mat2', subname)
!!!
!!!  mat1=0.d0
!!!  mat2=0.d0
!!!  do iseg=1,nseg
!!!      do i=keyg(1,iseg),keyg(2,iseg)
!!!          ! the localization region is "symmetric"
!!!          mat1(i)=1.d0
!!!          mat2(i)=1.d0
!!!      end do
!!!  end do
!!!
!!!  call dgemm('n', 'n', norb, norb, norb, 1.d0, mat1, norb, mat2, norb, 0.d0, mat3, norb)
!!!
!!!  segment=.false.
!!!  nsegmatmul=0
!!!  do iorb=1,norb**2
!!!      if(mat3(iorb)>0.d0) then
!!!          ! This entry of the matrix will be different from zero.
!!!          if(.not. segment) then
!!!              ! This is the start of a new segment
!!!              segment=.true.
!!!              nsegmatmul=nsegmatmul+1
!!!          end if
!!!      else
!!!          if(segment) then
!!!              ! We reached the end of a segment
!!!              segment=.false.
!!!          end if
!!!      end if
!!!  end do
!!!
!!!
!!!  allocate(keygmatmul(2,nsegmatmul), stat=istat)
!!!  call memocc(istat, keygmatmul, 'keygmatmul', subname)
!!!  allocate(keyvmatmul(nsegmatmul), stat=istat)
!!!  call memocc(istat, keyvmatmul, 'keyvmatmul', subname)
!!!  keyvmatmul=0
!!!  ! Now fill the descriptors.
!!!  segment=.false.
!!!  ij=0
!!!  iseg=0
!!!  do iorb=1,norb**2
!!!      ij=iorb
!!!      if(mat3(iorb)>0.d0) then
!!!          ! This entry of the matrix will be different from zero.
!!!          if(.not. segment) then
!!!              ! This is the start of a new segment
!!!              segment=.true.
!!!              iseg=iseg+1
!!!              keygmatmul(1,iseg)=ij
!!!          end if
!!!          keyvmatmul(iseg)=keyvmatmul(iseg)+1
!!!      else
!!!          if(segment) then
!!!              ! We reached the end of a segment
!!!              segment=.false.
!!!              keygmatmul(2,iseg)=ij-1
!!!          end if
!!!      end if
!!!  end do
!!!  ! Close the last segment if required.
!!!  if(segment) then
!!!      keygmatmul(2,iseg)=ij
!!!  end if
!!!
!!!
!!!iall=-product(shape(mat1))*kind(mat1)
!!!deallocate(mat1, stat=istat)
!!!call memocc(istat, iall, 'mat1', subname)
!!!iall=-product(shape(mat2))*kind(mat2)
!!!deallocate(mat2, stat=istat)
!!!call memocc(istat, iall, 'mat2', subname)
!!!iall=-product(shape(mat3))*kind(mat3)
!!!deallocate(mat3, stat=istat)
!!!call memocc(istat, iall, 'mat3', subname)
!!!
!!!
!!!end subroutine initCompressedMatmul2




subroutine initCompressedMatmul3(iproc, norb, mad)
  use module_base
  use module_types
  implicit none

  ! Calling arguments
  integer,intent(in):: iproc, norb
  type(matrixDescriptors),intent(inout):: mad

  ! Local variables
  integer:: iorb, jorb, ii, j, istat, iall, ij, iseg, i
  logical:: segment
  character(len=*),parameter:: subname='initCompressedMatmul3'
  real(8),dimension(:),allocatable:: mat1, mat2, mat3

  call timing(iproc,'initMatmulComp','ON')

  allocate(mat1(norb**2), stat=istat)
  call memocc(istat, mat1, 'mat1', subname)
  allocate(mat2(norb**2), stat=istat)
  call memocc(istat, mat2, 'mat2', subname)
  allocate(mat3(norb**2), stat=istat)
  call memocc(istat, mat2, 'mat2', subname)

  mat1=0.d0
  mat2=0.d0
  do iseg=1,mad%nseg
      do i=mad%keyg(1,iseg),mad%keyg(2,iseg)
          ! the localization region is "symmetric"
          mat1(i)=1.d0
          mat2(i)=1.d0
      end do
  end do

  call dgemm('n', 'n', norb, norb, norb, 1.d0, mat1, norb, mat2, norb, 0.d0, mat3, norb)

  segment=.false.
  mad%nsegmatmul=0
  do iorb=1,norb**2
      if(mat3(iorb)>0.d0) then
          ! This entry of the matrix will be different from zero.
          if(.not. segment) then
              ! This is the start of a new segment
              segment=.true.
              mad%nsegmatmul=mad%nsegmatmul+1
          end if
      else
          if(segment) then
              ! We reached the end of a segment
              segment=.false.
          end if
      end if
  end do


  allocate(mad%keygmatmul(2,mad%nsegmatmul), stat=istat)
  call memocc(istat, mad%keygmatmul, 'mad%keygmatmul', subname)
  allocate(mad%keyvmatmul(mad%nsegmatmul), stat=istat)
  call memocc(istat, mad%keyvmatmul, 'mad%keyvmatmul', subname)
  mad%keyvmatmul=0
  ! Now fill the descriptors.
  segment=.false.
  ij=0
  iseg=0
  do iorb=1,norb**2
      ij=iorb
      if(mat3(iorb)>0.d0) then
          ! This entry of the matrix will be different from zero.
          if(.not. segment) then
              ! This is the start of a new segment
              segment=.true.
              iseg=iseg+1
              mad%keygmatmul(1,iseg)=ij
          end if
          mad%keyvmatmul(iseg)=mad%keyvmatmul(iseg)+1
      else
          if(segment) then
              ! We reached the end of a segment
              segment=.false.
              mad%keygmatmul(2,iseg)=ij-1
          end if
      end if
  end do
  ! Close the last segment if required.
  if(segment) then
      mad%keygmatmul(2,iseg)=ij
  end if


iall=-product(shape(mat1))*kind(mat1)
deallocate(mat1, stat=istat)
call memocc(istat, iall, 'mat1', subname)
iall=-product(shape(mat2))*kind(mat2)
deallocate(mat2, stat=istat)
call memocc(istat, iall, 'mat2', subname)
iall=-product(shape(mat3))*kind(mat3)
deallocate(mat3, stat=istat)
call memocc(istat, iall, 'mat3', subname)

call timing(iproc,'initMatmulComp','OF')

end subroutine initCompressedMatmul3

subroutine check_linear_and_create_Lzd(iproc,nproc,linType,Lzd,atoms,orbs,nspin,rxyz)
  use module_base
  use module_types
  use module_xc
  implicit none

  integer, intent(in) :: iproc,nproc,nspin
  type(local_zone_descriptors), intent(inout) :: Lzd
  type(atoms_data), intent(in) :: atoms
  type(orbitals_data),intent(inout) :: orbs
  real(gp), dimension(3,atoms%nat), intent(in) :: rxyz
  character(len = 3), intent(in) :: linType
!  real(gp), dimension(atoms%ntypes,3), intent(in) :: radii_cf
  !Local variables
  character(len=*), parameter :: subname='check_linear_and_create_Lzd'
  logical :: linear,newvalue
  integer :: iat,ityp,nspin_ig,i_all,i_stat,ii,iilr,ilr,iorb,iorb2,nilr,ispin
  integer,dimension(:,:),allocatable:: ilrtable
  real(gp), dimension(:), allocatable :: locrad
  logical,dimension(:),allocatable:: calculateBounds

  !default variables
  Lzd%nlr = 1

  if (nspin == 4) then
     nspin_ig=1
  else
     nspin_ig=nspin
  end if

  linear  = .true.
  if (linType == 'FUL') then
     Lzd%nlr=atoms%nat
     allocate(locrad(Lzd%nlr+ndebug),stat=i_stat)
     call memocc(i_stat,locrad,'locrad',subname)
     ! locrad read from last line of  psppar
     do iat=1,atoms%nat
        ityp = atoms%iatype(iat)
        locrad(iat) = atoms%rloc(ityp,1)
     end do  
     call timing(iproc,'check_IG      ','ON')
     call check_linear_inputguess(iproc,Lzd%nlr,rxyz,locrad,&
          Lzd%hgrids(1),Lzd%hgrids(2),Lzd%hgrids(3),&
          Lzd%Glr,linear) 
     call timing(iproc,'check_IG      ','OF')
     if(nspin >= 4) linear = .false. 
  end if

  ! If we are using cubic code : by choice or because locregs are too big
  Lzd%linear = .true.
  if (linType == 'LIG' .or. linType =='OFF' .or. .not. linear) then
     Lzd%linear = .false.
     Lzd%nlr = 1
  end if


  if(linType /= 'TMO') then
     allocate(Lzd%Llr(Lzd%nlr+ndebug),stat=i_stat)
     allocate(Lzd%doHamAppl(Lzd%nlr+ndebug), stat=i_stat)
     call memocc(i_stat,Lzd%doHamAppl,'Lzd%doHamAppl',subname)
     Lzd%doHamAppl = .true. 
     !for now, always true because we want to calculate the hamiltonians for all locregs
     if(.not. Lzd%linear) then
        Lzd%lintyp = 0
        !copy Glr to Llr(1)
        call nullify_locreg_descriptors(Lzd%Llr(1))
        call copy_locreg_descriptors(Lzd%Glr,Lzd%Llr(1),subname)
     else 
        Lzd%lintyp = 1
        ! Assign orbitals to locreg (for LCAO IG each orbitals corresponds to an atomic function. WILL NEED TO CHANGE THIS)
        call assignToLocreg(iproc,nproc,orbs%nspinor,nspin_ig,atoms,orbs,Lzd)

        ! determine the localization regions
        ! calculateBounds indicate whether the arrays with the bounds (for convolutions...) shall also
        ! be allocated and calculated. In principle this is only necessary if the current process has orbitals
        ! in this localization region.
        allocate(calculateBounds(lzd%nlr),stat=i_stat)
        call memocc(i_stat,calculateBounds,'calculateBounds',subname)
        calculateBounds=.true.
!        call determine_locreg_periodic(iproc,Lzd%nlr,rxyz,locrad,hx,hy,hz,Lzd%Glr,Lzd%Llr,calculateBounds)
        call determine_locreg_parallel(iproc,nproc,Lzd%nlr,rxyz,locrad,&
             Lzd%hgrids(1),Lzd%hgrids(2),Lzd%hgrids(3),Lzd%Glr,Lzd%Llr,&
             orbs,calculateBounds)  
        i_all = -product(shape(calculateBounds))*kind(calculateBounds) 
        deallocate(calculateBounds,stat=i_stat)
        call memocc(i_stat,i_all,'calculateBounds',subname)
        i_all = -product(shape(locrad))*kind(locrad)
        deallocate(locrad,stat=i_stat)
        call memocc(i_stat,i_all,'locrad',subname)

        ! determine the wavefunction dimension
        call wavefunction_dimension(Lzd,orbs)
     end if
  else
     Lzd%lintyp = 2
  end if
  
!DEBUG
!!if(iproc==0)then
!!print *,'###################################################'
!!print *,'##        General information:                   ##'
!!print *,'###################################################'
!!print *,'Lzd%nlr,linear, ndimpotisf :',Lzd%nlr,Lzd%linear,Lzd%ndimpotisf
!!print *,'###################################################'
!!print *,'##        Global box information:                ##'
!!print *,'###################################################'
!!write(*,'(a24,3i4)')'Global region n1,n2,n3:',Lzd%Glr%d%n1,Lzd%Glr%d%n2,Lzd%Glr%d%n3
!!write(*,*)'Global fine grid: nfl',Lzd%Glr%d%nfl1,Lzd%Glr%d%nfl2,Lzd%Glr%d%nfl3
!!write(*,*)'Global fine grid: nfu',Lzd%Glr%d%nfu1,Lzd%Glr%d%nfu2,Lzd%Glr%d%nfu3
!!write(*,*)'Global inter. grid: ni',Lzd%Glr%d%n1i,Lzd%Glr%d%n2i,Lzd%Glr%d%n3i
!!write(*,'(a27,f6.2,f6.2,f6.2)')'Global dimension (1x,y,z):',Lzd%Glr%d%n1*hx,Lzd%Glr%d%n2*hy,Lzd%Glr%d%n3*hz
!!write(*,'(a17,f12.2)')'Global volume: ',Lzd%Glr%d%n1*hx*Lzd%Glr%d%n2*hy*Lzd%Glr%d%n3*hz
!!print *,'Global wfd statistics:',Lzd%Glr%wfd%nseg_c,Lzd%Glr%wfd%nseg_f,Lzd%Glr%wfd%nvctr_c,Lzd%Glr%wfd%nvctr_f
!!print *,'###################################################'
!!print *,'##        Local boxes information:               ##'
!!print *,'###################################################'
!!do i_stat =1, Lzd%nlr
!!   write(*,*)'=====> Region:',i_stat
!!   write(*,'(a24,3i4)')'Local region n1,n2,n3:',Lzd%Llr(i_stat)%d%n1,Lzd%Llr(i_stat)%d%n2,Lzd%Llr(i_stat)%d%n3
!!   write(*,*)'Local fine grid: nfl',Lzd%Llr(i_stat)%d%nfl1,Lzd%Llr(i_stat)%d%nfl2,Lzd%Llr(i_stat)%d%nfl3
!!   write(*,*)'Local fine grid: nfu',Lzd%Llr(i_stat)%d%nfu1,Lzd%Llr(i_stat)%d%nfu2,Lzd%Llr(i_stat)%d%nfu3
!!   write(*,*)'Local inter. grid: ni',Lzd%Llr(i_stat)%d%n1i,Lzd%Llr(i_stat)%d%n2i,Lzd%Llr(i_stat)%d%n3i
!!   write(*,'(a27,f6.2,f6.2,f6.2)')'Local dimension (1x,y,z):',Lzd%Llr(i_stat)%d%n1*hx,Lzd%Llr(i_stat)%d%n2*hy,&
!!            Lzd%Llr(i_stat)%d%n3*hz
!!   write(*,'(a17,f12.2)')'Local volume: ',Lzd%Llr(i_stat)%d%n1*hx*Lzd%Llr(i_stat)%d%n2*hy*Lzd%Llr(i_stat)%d%n3*hz
!!   print *,'Local wfd statistics:',Lzd%Llr(i_stat)%wfd%nseg_c,Lzd%Llr(i_stat)%wfd%nseg_f,Lzd%Llr(i_stat)%wfd%nvctr_c,&
!!            Lzd%Llr(i_stat)%wfd%nvctr_f
!!end do
!!end if
!!call mpi_finalize(i_stat)
!!stop
!END DEBUG

end subroutine check_linear_and_create_Lzd

subroutine create_LzdLIG(iproc,nproc,nspin,linearmode,hx,hy,hz,Glr,atoms,orbs,rxyz,Lzd)
  use module_base
  use module_types
  use module_xc
  implicit none

  integer, intent(in) :: iproc,nproc,nspin
  real(gp), intent(in) :: hx,hy,hz
  type(locreg_descriptors), intent(in) :: Glr
  type(atoms_data), intent(in) :: atoms
  type(orbitals_data),intent(inout) :: orbs
  character(len=*), intent(in) :: linearmode
  real(gp), dimension(3,atoms%nat), intent(in) :: rxyz
  type(local_zone_descriptors), intent(out) :: Lzd
!  real(gp), dimension(atoms%ntypes,3), intent(in) :: radii_cf
  !Local variables
  character(len=*), parameter :: subname='check_linear_and_create_Lzd'
  logical :: linear,newvalue
  integer :: iat,ityp,nspin_ig,i_all,i_stat,ii,iilr,ilr,iorb,iorb2,nilr,ispin
  integer,dimension(:,:),allocatable:: ilrtable
  real(gp), dimension(:), allocatable :: locrad
  logical,dimension(:),allocatable:: calculateBounds

  !default variables
  Lzd%nlr = 1

  Lzd%hgrids(1)=hx
  Lzd%hgrids(2)=hy
  Lzd%hgrids(3)=hz

  if (nspin == 4) then
     nspin_ig=1
  else
     nspin_ig=nspin
  end if

  linear  = .true.
  if (linearmode == 'LIG' .or. linearmode == 'FUL') then
     Lzd%nlr=atoms%nat
     allocate(locrad(Lzd%nlr+ndebug),stat=i_stat)
     call memocc(i_stat,locrad,'locrad',subname)
     ! locrad read from last line of  psppar
     do iat=1,atoms%nat
        ityp = atoms%iatype(iat)
        locrad(iat) = atoms%rloc(ityp,1)
     end do  
     call timing(iproc,'check_IG      ','ON')
     call check_linear_inputguess(iproc,Lzd%nlr,rxyz,locrad,hx,hy,hz,&
          Glr,linear) 
     call timing(iproc,'check_IG      ','OF')
     if(nspin >= 4) linear = .false. 
  end if

  ! If we are using cubic code : by choice or because locregs are too big
  if (linearmode =='OFF' .or. .not. linear) then
     linear = .false.
     Lzd%nlr = 1
  end if

  Lzd%linear = .true.
  if (.not. linear)  Lzd%linear = .false.

!  print *,'before Glr => Lzd%Glr'
  call nullify_locreg_descriptors(Lzd%Glr)
  call copy_locreg_descriptors(Glr,Lzd%Glr,subname)

  if(linearmode /= 'TMO') then
     allocate(Lzd%Llr(Lzd%nlr+ndebug),stat=i_stat)
     allocate(Lzd%doHamAppl(Lzd%nlr+ndebug), stat=i_stat)
     call memocc(i_stat,Lzd%doHamAppl,'Lzd%doHamAppl',subname)
     Lzd%doHamAppl = .true. 
     !for now, always true because we want to calculate the hamiltonians for all locregs

     if(.not. Lzd%linear) then
        Lzd%lintyp = 0
        !copy Glr Lzd%Llr(1)
        call nullify_locreg_descriptors(Lzd%Llr(1))
!        print *,'before Glr => Lzd%Llr(1)'
        call copy_locreg_descriptors(Glr,Lzd%Llr(1),subname)
     else 
        Lzd%lintyp = 1
        ! Assign orbitals to locreg (for LCAO IG each orbitals corresponds to an atomic function. WILL NEED TO CHANGE THIS)
        call assignToLocreg(iproc,nproc,orbs%nspinor,nspin_ig,atoms,orbs,Lzd)

        ! determine the localization regions
        ! calculateBounds indicate whether the arrays with the bounds (for convolutions...) shall also
        ! be allocated and calculated. In principle this is only necessary if the current process has orbitals
        ! in this localization region.
        allocate(calculateBounds(lzd%nlr),stat=i_stat)
        call memocc(i_stat,calculateBounds,'calculateBounds',subname)
        calculateBounds=.true.
!        call determine_locreg_periodic(iproc,Lzd%nlr,rxyz,locrad,hx,hy,hz,Glr,Lzd%Llr,calculateBounds)
        call determine_locreg_parallel(iproc,nproc,Lzd%nlr,rxyz,locrad,&
             hx,hy,hz,Glr,Lzd%Llr,&
             orbs,calculateBounds)  
        i_all = -product(shape(calculateBounds))*kind(calculateBounds) 
        deallocate(calculateBounds,stat=i_stat)
        call memocc(i_stat,i_all,'calculateBounds',subname)
        i_all = -product(shape(locrad))*kind(locrad)
        deallocate(locrad,stat=i_stat)
        call memocc(i_stat,i_all,'locrad',subname)

        ! determine the wavefunction dimension
        call wavefunction_dimension(Lzd,orbs)
     end if
  else
     Lzd%lintyp = 2
  end if

!DEBUG
!!if(iproc==0)then
!!print *,'###################################################'
!!print *,'##        General information:                   ##'
!!print *,'###################################################'
!!print *,'Lzd%nlr,linear, Lpsidimtot, ndimpotisf, Lnprojel:',Lzd%nlr,Lzd%linear,Lzd%ndimpotisf
!!print *,'###################################################'
!!print *,'##        Global box information:                ##'
!!print *,'###################################################'
!!write(*,'(a24,3i4)')'Global region n1,n2,n3:',Lzd%Glr%d%n1,Lzd%Glr%d%n2,Lzd%Glr%d%n3
!!write(*,*)'Global fine grid: nfl',Lzd%Glr%d%nfl1,Lzd%Glr%d%nfl2,Lzd%Glr%d%nfl3
!!write(*,*)'Global fine grid: nfu',Lzd%Glr%d%nfu1,Lzd%Glr%d%nfu2,Lzd%Glr%d%nfu3
!!write(*,*)'Global inter. grid: ni',Lzd%Glr%d%n1i,Lzd%Glr%d%n2i,Lzd%Glr%d%n3i
!!write(*,'(a27,f6.2,f6.2,f6.2)')'Global dimension (1x,y,z):',Lzd%Glr%d%n1*hx,Lzd%Glr%d%n2*hy,Lzd%Glr%d%n3*hz
!!write(*,'(a17,f12.2)')'Global volume: ',Lzd%Glr%d%n1*hx*Lzd%Glr%d%n2*hy*Lzd%Glr%d%n3*hz
!!print *,'Global wfd statistics:',Lzd%Glr%wfd%nseg_c,Lzd%Glr%wfd%nseg_f,Lzd%Glr%wfd%nvctr_c,Lzd%Glr%wfd%nvctr_f
!!write(*,'(a17,f12.2)')'Global volume: ',Lzd%Glr%d%n1*input%hx*Lzd%Glr%d%n2*input%hy*Lzd%Glr%d%n3*input%hz
!!print *,'Global wfd statistics:',Lzd%Glr%wfd%nseg_c,Lzd%Glr%wfd%nseg_f,Lzd%Glr%wfd%nvctr_c,Lzd%Glr%wfd%nvctr_f
!!print *,'###################################################'
!!print *,'##        Local boxes information:               ##'
!!print *,'###################################################'
!!do i_stat =1, Lzd%nlr
!!   write(*,*)'=====> Region:',i_stat
!!   write(*,'(a24,3i4)')'Local region n1,n2,n3:',Lzd%Llr(i_stat)%d%n1,Lzd%Llr(i_stat)%d%n2,Lzd%Llr(i_stat)%d%n3
!!   write(*,*)'Local fine grid: nfl',Lzd%Llr(i_stat)%d%nfl1,Lzd%Llr(i_stat)%d%nfl2,Lzd%Llr(i_stat)%d%nfl3
!!   write(*,*)'Local fine grid: nfu',Lzd%Llr(i_stat)%d%nfu1,Lzd%Llr(i_stat)%d%nfu2,Lzd%Llr(i_stat)%d%nfu3
!!   write(*,*)'Local inter. grid: ni',Lzd%Llr(i_stat)%d%n1i,Lzd%Llr(i_stat)%d%n2i,Lzd%Llr(i_stat)%d%n3i
!!   write(*,'(a27,f6.2,f6.2,f6.2)')'Local dimension (1x,y,z):',Lzd%Llr(i_stat)%d%n1*hx,Lzd%Llr(i_stat)%d%n2*hy,&
!!            Lzd%Llr(i_stat)%d%n3*hz
!!   write(*,'(a17,f12.2)')'Local volume: ',Lzd%Llr(i_stat)%d%n1*hx*Lzd%Llr(i_stat)%d%n2*hy*Lzd%Llr(i_stat)%d%n3*hz
!!   print *,'Local wfd statistics:',Lzd%Llr(i_stat)%wfd%nseg_c,Lzd%Llr(i_stat)%wfd%nseg_f,Lzd%Llr(i_stat)%wfd%nvctr_c,&
!!            Lzd%Llr(i_stat)%wfd%nvctr_f
!!end do
!!end if
!call mpi_finalize(i_stat)
!stop
!END DEBUG

end subroutine create_LzdLIG






integer function optimalLength(totalLength, value)
  implicit none
  
  ! Calling arguments
  integer,intent(in):: totalLength, value
  
  optimalLength=totalLength-ceiling(log10(dble(value+1)+1.d-10))

end function optimalLength





subroutine initCollectiveComms(iproc, nproc, lzd, input, orbs, collcomms)
use module_base
use module_types
implicit none

! Calling arguments
integer,intent(in):: iproc, nproc
type(local_zone_descriptors),intent(in):: lzd
type(input_variables),intent(in):: input
type(orbitals_data),intent(inout):: orbs
type(collectiveComms),intent(out):: collcomms

! Local variables
integer:: iorb, ilr, kproc, jproc, ii, ncount, iiorb, istat, gdim, ldim, ist
integer:: n1l, n2l, n3l, n1g, n2g, n3g, nshift1, nshift2, nshift3, ind, i, is, ie
integer:: transform_index, iseg, offset, iall
integer,dimension(:),allocatable:: work_int
character(len=*),parameter:: subname='initCollectiveComms'
integer:: ii1s, ii1e, ii5s, ii5e, i1, i5
logical:: stop1, stop5

! Allocate all arrays
allocate(collComms%nvctr_par(orbs%norb,0:nproc-1), stat=istat)
call memocc(istat, collComms%nvctr_par, 'collComms%nvctr_par', subname)

allocate(collComms%sendcnts(0:nproc-1), stat=istat)
call memocc(istat, collComms%sendcnts, 'collComms%sendcnts', subname)

allocate(collComms%senddspls(0:nproc-1), stat=istat)
call memocc(istat, collComms%senddspls, 'collComms%senddspls', subname)

allocate(collComms%recvcnts(0:nproc-1), stat=istat)
call memocc(istat, collComms%recvcnts, 'collComms%recvcnts', subname)

allocate(collComms%recvdspls(0:nproc-1), stat=istat)
call memocc(istat, collComms%recvdspls, 'collComms%recvdspls', subname)


! Distribute the orbitals among the processes.
do iorb=1,orbs%norb
    ilr=orbs%inwhichlocreg(iorb)
    ncount=lzd%llr(ilr)%wfd%nvctr_c+7*lzd%llr(ilr)%wfd%nvctr_f
    ! All processes get ii elements
    ii=ncount/nproc
    do jproc=0,nproc-1
        collComms%nvctr_par(iorb,jproc)=ii
    end do
    ! Process from 0 to kproc get one additional element
    kproc=mod(ncount,nproc)-1
    do jproc=0,kproc
        collComms%nvctr_par(iorb,jproc)=collComms%nvctr_par(iorb,jproc)+1
    end do
    !write(*,'(a,3i6,i12)') 'iorb, iproc, ncount, collComms%nvctr_par(iorb,iproc)', iorb, iproc, ncount, collComms%nvctr_par(iorb,iproc)
end do

! Determine the amount of data that has has to be sent to each process
collComms%sendcnts=0
do jproc=0,nproc-1
    do iorb=1,orbs%norbp
        iiorb=orbs%isorb+iorb
        collComms%sendcnts(jproc) = collComms%sendcnts(jproc) + collComms%nvctr_par(iiorb,jproc)
    end do
    !write(*,'(a,2i6,i12)') 'jproc, iproc, collComms%sendcnts(jproc)', jproc, iproc, collComms%sendcnts(jproc)
end do

! Determine the displacements for the send operation
collComms%senddspls(0)=0
do jproc=1,nproc-1
    collComms%senddspls(jproc) = collComms%senddspls(jproc-1) + collComms%sendcnts(jproc-1)
    !write(*,'(a,2i6,i12)') 'jproc, iproc, collComms%senddspls(jproc)', jproc, iproc, collComms%senddspls(jproc)
end do

! Determine the amount of data that each process receives
collComms%recvcnts=0
do jproc=0,nproc-1
    do iorb=1,orbs%norb_par(jproc,0)
        iiorb=orbs%isorb_par(jproc)+iorb
        collComms%recvcnts(jproc) = collComms%recvcnts(jproc) + collComms%nvctr_par(iiorb,iproc)
    end do
    !write(*,'(a,2i6,i12)') 'jproc, iproc, collComms%recvcnts(jproc)', jproc, iproc, collComms%recvcnts(jproc)
end do

! Determine the displacements for the receive operation
collComms%recvdspls(0)=0
do jproc=1,nproc-1
   collComms%recvdspls(jproc) = collComms%recvdspls(jproc-1) + collComms%recvcnts(jproc-1)
    !write(*,'(a,2i6,i12)') 'jproc, iproc, collComms%recvdspls(jproc)', jproc, iproc, collComms%recvdspls(jproc)
end do

! Modify orbs%npsidim, if required
ii=0
do jproc=0,nproc-1
    ii=ii+collComms%recvcnts(jproc)
end do
!orbs%npsidim=max(orbs%npsidim,ii)
orbs%npsidim_orbs = max(orbs%npsidim_orbs,ii) 
orbs%npsidim_comp = max(orbs%npsidim_comp,ii)


ii1s=0
ii5s=0
ii1e=0
ii5e=0

! Get the global indices of all elements
allocate(collComms%indexarray(max(orbs%npsidim_orbs,orbs%npsidim_comp)), stat=istat)
call memocc(istat, collComms%indexarray, 'collComms%indexarray', subname)
ist=1
ind=1
do iorb=1,orbs%norbp
    iiorb=orbs%isorb+iorb
    ilr=orbs%inwhichlocreg(iiorb)
    ldim=lzd%llr(ilr)%wfd%nvctr_c+7*lzd%llr(ilr)%wfd%nvctr_f
    !!!gdim=lzd%glr%wfd%nvctr_c+7*lzd%glr%wfd%nvctr_f
    !!!call index_of_Lpsi_to_global2(iproc, nproc, ldim, gdim, orbs%norbp, orbs%nspinor, input%nspin, &
    !!!     lzd%glr, lzd%llr(ilr), collComms%indexarray(ist))
    n1l=lzd%llr(ilr)%d%n1
    n2l=lzd%llr(ilr)%d%n2
    n3l=lzd%llr(ilr)%d%n3
    n1g=lzd%glr%d%n1
    n2g=lzd%glr%d%n2
    n3g=lzd%glr%d%n3
    !write(*,'(a,i8,6i9)') 'ilr, n1l, n2l, n3l, n1g, n2g, n3g', ilr, n1l, n2l, n3l, n1g, n2g, n3g
    nshift1=lzd%llr(ilr)%ns1-lzd%glr%ns1
    nshift2=lzd%llr(ilr)%ns2-lzd%glr%ns2
    nshift3=lzd%llr(ilr)%ns3-lzd%glr%ns3

    if(iiorb==1) then
        ii1s=ind
    else if(iiorb==5) then
        ii5s=ind
    end if
    do iseg=1,lzd%llr(ilr)%wfd%nseg_c
        is=lzd%llr(ilr)%wfd%keygloc(1,iseg)
        ie=lzd%llr(ilr)%wfd%keygloc(2,iseg)
        !write(800+iiorb,'(a,i9,3i12,6i7)') 'ilr, iseg, is, ie, n1l, n2l, n3l, nshift1, nshift2, nshift3', &
        !      ilr, iseg, is, ie, n1l, n2l, n3l, nshift1, nshift2, nshift3
        do i=is,ie
            collComms%indexarray(ind)=transform_index(i, n1l, n2l, n3l, n1g, n2g, n3g, nshift1, nshift2, nshift3)
            !!!! DEBUG !!
            !!collComms%indexarray(ind)=iiorb
            !!!! DEBUG !!
            !!write(900+iiorb,'(a,i9,3i12,6i7,i10)') 'ilr, iseg, is, ie, n1l, n2l, n3l, nshift1, &
            !!    &nshift2, nshift3, collComms%indexarray(ind)', &
            !!    ilr, iseg, is, ie, n1l, n2l, n3l, nshift1, nshift2, nshift3, collComms%indexarray(ind)
            ind=ind+1
        end do
    end do
    !if(iiorb==1) then
    !    ii1e=ind-1
    !else if(iiorb==5) then
    !    ii5e=ind-1
    !end if


    offset=(lzd%glr%d%n1+1)*(lzd%glr%d%n2+1)*(lzd%glr%d%n3+1)
    do iseg=1,lzd%llr(ilr)%wfd%nseg_f
        is=lzd%llr(ilr)%wfd%keygloc(1,iseg+lzd%llr(ilr)%wfd%nseg_c)
        ie=lzd%llr(ilr)%wfd%keygloc(2,iseg+lzd%llr(ilr)%wfd%nseg_c)
        do i=is,ie
            ii=transform_index(i, n1l, n2l, n3l, n1g, n2g, n3g, nshift1, nshift2, nshift3)

            collComms%indexarray(ind  ) = offset + 7*(ii-1)+1
            collComms%indexarray(ind+1) = offset + 7*(ii-1)+2
            collComms%indexarray(ind+2) = offset + 7*(ii-1)+3
            collComms%indexarray(ind+3) = offset + 7*(ii-1)+4
            collComms%indexarray(ind+4) = offset + 7*(ii-1)+5
            collComms%indexarray(ind+5) = offset + 7*(ii-1)+6
            collComms%indexarray(ind+6) = offset + 7*(ii-1)+7
            ind=ind+7
        end do
    end do
    if(iiorb==1) then
        ii1e=ind-1
    else if(iiorb==5) then
        ii5e=ind-1
    end if

    !do istat=0,ldim-1
    !    write(200+iproc,*) ist+istat, collComms%indexarray(ist+istat)
    !end do

    ist=ist+ldim
end do


!! ATTENTION: This will not work for nproc=1, so comment it.
!! As a consequence, the transposition will not work correctly.

!!! Transpose the index array
!!allocate(work_int(max(orbs%npsidim_orbs,orbs%npsidim_comp)), stat=istat)
!!call memocc(istat, work_int, 'work_int', subname)
!!call transpose_linear_int(iproc, 0, nproc-1, orbs, collComms, collComms%indexarray, mpi_comm_world, work_int)
!!iall=-product(shape(work_int))*kind(work_int)
!!deallocate(work_int, stat=istat)
!!call memocc(istat, iall, 'work_int', subname)



end subroutine initCollectiveComms

subroutine init_orbitals_data_for_linear(iproc, nproc, nspinor, input, at, glr, use_derivative_basis, rxyz, &
           lorbs)
  use module_base
  use module_types
  use module_interfaces, except_this_one => init_orbitals_data_for_linear
  implicit none
  
  ! Calling arguments
  integer,intent(in):: iproc, nproc, nspinor
  type(input_variables),intent(in):: input
  type(atoms_data),intent(in):: at
  type(locreg_descriptors),intent(in):: glr
  logical,intent(in):: use_derivative_basis
  real(8),dimension(3,at%nat),intent(in):: rxyz
  type(orbitals_data),intent(out):: lorbs
  
  ! Local variables
  integer:: norb, norbu, norbd, ii, ityp, iat, ilr, istat, iall, iorb, nlr
  integer,dimension(:),allocatable:: norbsPerLocreg, norbsPerAtom
  real(8),dimension(:,:),allocatable:: locregCenter
  character(len=*),parameter:: subname='init_orbitals_data_for_linear'

  call timing(iproc,'init_orbs_lin ','ON')
  
  call nullify_orbitals_data(lorbs)
  
  ! Count the number of basis functions.
  allocate(norbsPerAtom(at%nat), stat=istat)
  call memocc(istat, norbsPerAtom, 'norbsPerAtom', subname)
  norb=0
  nlr=0
  if(use_derivative_basis) then
      ii=4
  else
      ii=1
  end if
  do iat=1,at%nat
      ityp=at%iatype(iat)
      norbsPerAtom(iat)=input%lin%norbsPerType(ityp)
      norb=norb+ii*input%lin%norbsPerType(ityp)
      nlr=nlr+input%lin%norbsPerType(ityp)
  end do
  
  
  ! Distribute the basis functions among the processors.
  norbu=norb
  norbd=0
  call nullify_orbitals_data(lorbs)
!!$  call orbitals_descriptors_forLinear(iproc, nproc, norb, norbu, norbd, input%nspin, nspinor,&
!!$       input%nkpt, input%kpt, input%wkpt, lorbs)
!!$  call repartitionOrbitals(iproc, nproc, lorbs%norb, lorbs%norb_par,&
!!$       lorbs%norbp, lorbs%isorb_par, lorbs%isorb, lorbs%onWhichMPI)
 
  call orbitals_descriptors(iproc, nproc, norb, norbu, norbd, input%nspin, nspinor,&
       input%nkpt, input%kpt, input%wkpt, lorbs,.true.) !simple repartition
 

  allocate(locregCenter(3,nlr), stat=istat)
  call memocc(istat, locregCenter, 'locregCenter', subname)
  
  ilr=0
  do iat=1,at%nat
      ityp=at%iatype(iat)
      do iorb=1,input%lin%norbsPerType(ityp)
          ilr=ilr+1
          locregCenter(:,ilr)=rxyz(:,iat)
      end do
  end do
  
  allocate(norbsPerLocreg(nlr), stat=istat)
  call memocc(istat, norbsPerLocreg, 'norbsPerLocreg', subname)
  norbsPerLocreg=ii !should be norbsPerLocreg
    
  iall=-product(shape(lorbs%inWhichLocreg))*kind(lorbs%inWhichLocreg)
  deallocate(lorbs%inWhichLocreg, stat=istat)
  call memocc(istat, iall, 'lorbs%inWhichLocreg', subname)
  call assignToLocreg2(iproc, nproc, lorbs%norb, lorbs%norb_par, at%nat, nlr, &
       input%nspin, norbsPerLocreg, locregCenter, lorbs%inwhichlocreg)

  iall=-product(shape(lorbs%onwhichatom))*kind(lorbs%onwhichatom)
  deallocate(lorbs%onwhichatom, stat=istat)
  call memocc(istat, iall, 'lorbs%onwhichatom', subname)
  call assignToLocreg2(iproc, nproc, lorbs%norb, lorbs%norb_par, at%nat, at%nat, &
       input%nspin, norbsPerAtom, rxyz, lorbs%onwhichatom)
  
  allocate(lorbs%eval(lorbs%norb), stat=istat)
  call memocc(istat, lorbs%eval, 'lorbs%eval', subname)
  lorbs%eval=-.5d0
  
  
  iall=-product(shape(norbsPerLocreg))*kind(norbsPerLocreg)
  deallocate(norbsPerLocreg, stat=istat)
  call memocc(istat, iall, 'norbsPerLocreg', subname)
  
  iall=-product(shape(locregCenter))*kind(locregCenter)
  deallocate(locregCenter, stat=istat)
  call memocc(istat, iall, 'locregCenter', subname)

  iall=-product(shape(norbsPerAtom))*kind(norbsPerAtom)
  deallocate(norbsPerAtom, stat=istat)
  call memocc(istat, iall, 'norbsPerAtom', subname)


  call timing(iproc,'init_orbs_lin ','OF')

end subroutine init_orbitals_data_for_linear



subroutine init_local_zone_descriptors(iproc, nproc, input, hx, hy, hz, glr, at, rxyz, orbs, derorbs, lzd)
  use module_base
  use module_types
  use module_interfaces, except_this_one => init_local_zone_descriptors
  implicit none
  
  ! Calling arguments
  integer,intent(in):: iproc, nproc
  real(gp),intent(in) :: hx, hy, hz
  type(input_variables),intent(in):: input
  type(locreg_descriptors),intent(in):: glr
  type(atoms_data),intent(in):: at
  real(8),dimension(3,at%nat),intent(in):: rxyz
  type(orbitals_data),intent(in):: orbs, derorbs
  type(local_zone_descriptors),intent(out):: lzd
  
  ! Local variables
  integer:: iat, ityp, ilr, istat, iorb, iall
  real(8),dimension(:,:),allocatable:: locregCenter
  character(len=*),parameter:: subname='init_local_zone_descriptors'


  call timing(iproc,'init_locregs  ','ON')
  
  call nullify_local_zone_descriptors(lzd)
  
  ! Count the number of localization regions
  lzd%nlr=0
  do iat=1,at%nat
      ityp=at%iatype(iat)
      lzd%nlr=lzd%nlr+input%lin%norbsPerType(ityp)
  end do
  
  
  allocate(locregCenter(3,lzd%nlr), stat=istat)
  call memocc(istat, locregCenter, 'locregCenter', subname)
  
  ilr=0
  do iat=1,at%nat
      ityp=at%iatype(iat)
      do iorb=1,input%lin%norbsPerType(ityp)
          ilr=ilr+1
          locregCenter(:,ilr)=rxyz(:,iat)
      end do
  end do
  
  
  call initLocregs(iproc, nproc, lzd%nlr, locregCenter, hx, hy, hz, lzd, orbs, &
       glr, input%lin%locrad, input%lin%locregShape, derorbs)

  iall=-product(shape(locregCenter))*kind(locregCenter)
  deallocate(locregCenter, stat=istat)
  call memocc(istat, iall, 'locregCenter', subname)


  call nullify_locreg_descriptors(lzd%Glr)
  call copy_locreg_descriptors(Glr, lzd%Glr, subname)

  lzd%hgrids(1)=hx
  lzd%hgrids(2)=hy
  lzd%hgrids(3)=hz

  call timing(iproc,'init_locregs  ','OF')

end subroutine init_local_zone_descriptors



subroutine redefine_locregs_quantities(iproc, nproc, hx, hy, hz, locrad, transform, lzd, tmb, tmbmix, denspot, &
           ldiis)
  use module_base
  use module_types
  use module_interfaces, except_this_one => redefine_locregs_quantities
  implicit none
  
  ! Calling arguments
  integer,intent(in):: iproc, nproc
  real(8),intent(in):: hx, hy, hz
  type(local_zone_descriptors),intent(inout):: lzd
  real(8),dimension(lzd%nlr),intent(in):: locrad
  logical,intent(in):: transform
  type(DFT_wavefunction),intent(inout):: tmb
  type(DFT_wavefunction),intent(inout):: tmbmix
  type(DFT_local_fields),intent(inout):: denspot
  type(localizedDIISParameters),intent(inout),optional:: ldiis
  
  ! Local variables
  integer:: iall, istat, tag, nlr, ilr
  type(orbitals_data):: orbs_tmp
  character(len=*),parameter:: subname='redefine_locregs_quantities'
  !!real(8),dimension(:),allocatable:: locrad
  real(8),dimension(:,:),allocatable:: locregCenter
  real(8),dimension(:),allocatable:: lphilarge
  type(local_zone_descriptors):: lzd_tmp


  !tag=1
  call wait_p2p_communication(iproc, nproc, tmbmix%comgp)
  call deallocate_p2pComms(tmbmix%comgp, subname)
  call nullify_local_zone_descriptors(lzd_tmp)
  call copy_local_zone_descriptors(tmb%lzd, lzd_tmp, subname)
  call nullify_orbitals_data(orbs_tmp)
  call copy_orbitals_data(tmb%orbs, orbs_tmp, subname)

  allocate(locregCenter(3,lzd_tmp%nlr), stat=istat)
  call memocc(istat, locregCenter, 'locregCenter', subname)
  do ilr=1,lzd_tmp%nlr
      locregCenter(:,ilr)=lzd_tmp%llr(ilr)%locregCenter
  end do

  call deallocate_p2pComms(tmbmix%comsr, subname)
  call deallocate_orbitals_data(tmbmix%orbs, subname)
  call deallocate_overlapParameters(tmbmix%op, subname)
  call deallocate_p2pComms(tmbmix%comon, subname)
  call deallocate_matrixDescriptors(tmbmix%mad, subname)
  call deallocate_collective_comms(tmbmix%collcom, subname)
  call deallocate_p2pComms(tmbmix%comgp, subname)
  call deallocate_local_zone_descriptors(lzd, subname)
  call update_locreg(iproc, nproc, lzd_tmp%nlr, locrad, orbs_tmp%inwhichlocreg, locregCenter, lzd_tmp%glr, &
       tmbmix%wfnmd%bs%use_derivative_basis, denspot%dpbox%nscatterarr, hx, hy, hz, &
       orbs_tmp, lzd, tmbmix%orbs, tmbmix%op, tmbmix%comon, tmbmix%comgp, tmbmix%comsr, tmbmix%mad, &
       tmbmix%collcom)

  tmbmix%wfnmd%nphi=tmbmix%orbs%npsidim_orbs

  if(transform) then
      allocate(lphilarge(tmb%orbs%npsidim_orbs), stat=istat)
      call memocc(istat, lphilarge, 'lphilarge', subname)
      call small_to_large_locreg(iproc, nproc, lzd_tmp, lzd, orbs_tmp, tmbmix%orbs, tmbmix%psi, lphilarge)
      iall=-product(shape(tmbmix%psi))*kind(tmbmix%psi)
      deallocate(tmbmix%psi, stat=istat)
      call memocc(istat, iall, 'tmbmix%psi', subname)
      allocate(tmbmix%psi(tmbmix%orbs%npsidim_orbs), stat=istat)
      call memocc(istat, tmbmix%psi, 'tmbmix%psi', subname)
      call dcopy(tmbmix%orbs%npsidim_orbs, lphilarge(1), 1, tmbmix%psi(1), 1)
      !nphi=tmb%orbs%npsidim_orbs
      
      if(.not.present(ldiis)) stop "ldiis must be present when 'transform' is true!"
      call update_ldiis_arrays(tmbmix, subname, ldiis)
      call vcopy(tmbmix%orbs%norb, orbs_tmp%onwhichatom(1), 1, tmbmix%orbs%onwhichatom(1), 1)
      iall=-product(shape(lphilarge))*kind(lphilarge)
      deallocate(lphilarge, stat=istat)
      call memocc(istat, iall, 'lphilarge', subname)
  end if


  iall=-product(shape(locregCenter))*kind(locregCenter)
  deallocate(locregCenter, stat=istat)
  call memocc(istat, iall, 'locregCenter', subname)
  call deallocate_orbitals_data(orbs_tmp, subname)


  if(tmbmix%wfnmd%bs%use_derivative_basis) then
      ! Reallocate tmbmix%psi, since it might have a new shape
      iall=-product(shape(tmbmix%psi))*kind(tmbmix%psi)
      deallocate(tmbmix%psi, stat=istat)
      call memocc(istat, iall, 'tmbmix%psi', subname)
      allocate(tmbmix%psi(tmbmix%orbs%npsidim_orbs), stat=istat)
      call memocc(istat, tmbmix%psi, 'tmbmix%psi', subname)
  end if

  !!call allocateCommunicationsBuffersPotential(tmbmix%comgp, subname)
<<<<<<< HEAD
  !!call post_p2p_communication(iproc, nproc, denspot%dpcom%ndimpot, denspot%rhov, &
  !!     tmbmix%comgp%nrecvbuf, tmbmix%comgp%recvbuf, tmbmix%comgp)
=======
  call post_p2p_communication(iproc, nproc, denspot%dpbox%ndimpot, denspot%rhov, &
       tmbmix%comgp%nrecvbuf, tmbmix%comgp%recvbuf, tmbmix%comgp)
>>>>>>> 32a13e1e
  !!call allocateCommunicationbufferSumrho(iproc, tmbmix%comsr, subname)

  call deallocate_local_zone_descriptors(lzd_tmp, subname)

end subroutine redefine_locregs_quantities




subroutine update_locreg(iproc, nproc, nlr, locrad, inwhichlocreg_reference, locregCenter, glr_tmp, &
           useDerivativeBasisFunctions, nscatterarr, hx, hy, hz, &
           orbs_tmp, lzd, llborbs, lbop, lbcomon, lbcomgp, comsr, lbmad, lbcollcom)
  use module_base
  use module_types
  use module_interfaces, except_this_one => update_locreg
  implicit none
  
  ! Calling arguments
  integer,intent(in):: iproc, nproc, nlr
  logical,intent(in):: useDerivativeBasisFunctions
  integer,dimension(0:nproc-1,4),intent(in):: nscatterarr !n3d,n3p,i3s+i3xcsh-1,i3xcsh
  real(8),intent(in):: hx, hy, hz
  real(8),dimension(nlr),intent(in):: locrad
  type(orbitals_data),intent(in):: orbs_tmp
  integer,dimension(orbs_tmp%norb),intent(in):: inwhichlocreg_reference
  real(8),dimension(3,nlr),intent(in):: locregCenter
  type(locreg_descriptors),intent(in):: glr_tmp
  type(local_zone_descriptors),intent(inout):: lzd
  type(orbitals_data),intent(inout):: llborbs
  type(overlapParameters),intent(inout):: lbop
  type(p2pComms),intent(inout):: lbcomon
  type(p2pComms),intent(inout):: lbcomgp
  type(p2pComms),intent(inout):: comsr
  type(matrixDescriptors),intent(inout):: lbmad
  type(collective_comms),intent(inout):: lbcollcom
  
  ! Local variables
  integer:: norb, norbu, norbd, nspin, iorb, istat, iall, ilr, npsidim, i, tag, ii, ndim
  integer,dimension(:),allocatable:: orbsPerLocreg, onwhichatom
  character(len=*),parameter:: subname='update_locreg'


  call nullify_orbitals_data(llborbs)
  call nullify_overlapParameters(lbop)
  call nullify_p2pComms(lbcomon)
  call nullify_matrixDescriptors(lbmad)
  call nullify_collective_comms(lbcollcom)
  call nullify_p2pComms(lbcomgp)
  call nullify_local_zone_descriptors(lzd)
  !!tag=1
  if(.not.useDerivativeBasisFunctions) then
      norbu=orbs_tmp%norb
  else
      norbu=4*orbs_tmp%norb
  end if
  norb=norbu
  norbd=0
  nspin=1
  call orbitals_descriptors(iproc, nproc, norb, norbu, norbd, nspin, orbs_tmp%nspinor,&
       orbs_tmp%nkpts, orbs_tmp%kpts, orbs_tmp%kwgts, llborbs,.true.) !simple repartition

  ! Assign inwhichlocreg manually
  if(useDerivativeBasisFunctions) then
      norb=4
  else
      norb=1
  end if
  ii=0
  do iorb=1,orbs_tmp%norb
      do i=1,norb
          ii=ii+1
          llborbs%inwhichlocreg(ii)=inwhichlocreg_reference(iorb)
      end do
  end do

  lzd%nlr=nlr
  call initLocregs(iproc, nproc, nlr, locregCenter, hx, hy, hz, lzd, orbs_tmp, glr_tmp, locrad, 's', llborbs)
  call nullify_locreg_descriptors(lzd%glr)
  call copy_locreg_descriptors(glr_tmp, lzd%glr, subname)
  lzd%hgrids(1)=hx
  lzd%hgrids(2)=hy
  lzd%hgrids(3)=hz

  npsidim = 0
  do iorb=1,llborbs%norbp
   ilr=llborbs%inwhichlocreg(iorb+llborbs%isorb)
   npsidim = npsidim + lzd%llr(ilr)%wfd%nvctr_c+7*lzd%llr(ilr)%wfd%nvctr_f
  end do
  allocate(llborbs%eval(llborbs%norb), stat=istat)
  call memocc(istat, llborbs%eval, 'llborbs%eval', subname)
  llborbs%eval=-.5d0
  llborbs%npsidim_orbs=max(npsidim,1)
  call initCommsOrtho(iproc, nproc, nspin, hx, hy, hz, lzd, lzd, llborbs, 's', lbop, lbcomon)
  ndim = maxval(lbop%noverlaps)
  call initMatrixCompression(iproc, nproc, lzd%nlr, ndim, llborbs, &
       lbop%noverlaps, lbop%overlaps, lbmad)
  call initCompressedMatmul3(iproc, llborbs%norb, lbmad)

  call init_collective_comms(iproc, nproc, llborbs, lzd, lbcollcom)


  call nullify_p2pComms(comsr)
  call initialize_comms_sumrho(iproc, nproc, nscatterarr, lzd, llborbs, comsr)
  call initialize_communication_potential(iproc, nproc, nscatterarr, llborbs, lzd, lbcomgp)
  call allocateCommunicationbufferSumrho(iproc, comsr, subname)
  call allocateCommunicationsBuffersPotential(lbcomgp, subname)


end subroutine update_locreg

subroutine update_ldiis_arrays(tmb, subname, ldiis)
  use module_base
  use module_types
  implicit none

  ! Calling arguments
  type(DFT_wavefunction),intent(in):: tmb
  character(len=*),intent(in):: subname
  type(localizedDIISParameters),intent(inout):: ldiis

  ! Local variables
  integer:: iall, istat, ii, iorb, ilr

  iall=-product(shape(ldiis%phiHist))*kind(ldiis%phiHist)
  deallocate(ldiis%phiHist, stat=istat)
  call memocc(istat, iall, 'ldiis%phiHist', subname)
  iall=-product(shape(ldiis%hphiHist))*kind(ldiis%hphiHist)
  deallocate(ldiis%hphiHist, stat=istat)
  call memocc(istat, iall, 'ldiis%hphiHist', subname)

  ii=0
  do iorb=1,tmb%orbs%norbp
      ilr=tmb%orbs%inwhichlocreg(tmb%orbs%isorb+iorb)
      ii=ii+ldiis%isx*(tmb%lzd%llr(ilr)%wfd%nvctr_c+7*tmb%lzd%llr(ilr)%wfd%nvctr_f)
  end do

  allocate(ldiis%phiHist(ii), stat=istat)
  call memocc(istat, ldiis%phiHist, 'ldiis%phiHist', subname)
  allocate(ldiis%hphiHist(ii), stat=istat)
  call memocc(istat, ldiis%hphiHist, 'ldiis%hphiHist', subname)

end subroutine update_ldiis_arrays


subroutine allocate_auxiliary_basis_function(npsidim, subname, lphi, lhphi, lphiold, lhphiold)
  use module_base
  implicit none

  ! Calling arguments
  integer,intent(in):: npsidim
  real(8),dimension(:),pointer,intent(out):: lphi, lhphi, lphiold, lhphiold
  character(len=*),intent(in):: subname

  ! Local variables
  integer:: istat

  allocate(lphi(npsidim), stat=istat)
  call memocc(istat, lphi, 'lphi', subname)
  allocate(lhphi(npsidim), stat=istat)
  call memocc(istat, lhphi, 'lhphi', subname)
  allocate(lphiold(npsidim), stat=istat)
  call memocc(istat, lphiold, 'lphiold', subname)
  allocate(lhphiold(npsidim), stat=istat)
  call memocc(istat, lhphiold, 'lhphiold', subname)

  lphi=0.d0
  lhphi=0.d0
  lphiold=0.d0
  lhphiold=0.d0

end subroutine allocate_auxiliary_basis_function


subroutine deallocate_auxiliary_basis_function(subname, lphi, lhphi, lphiold, lhphiold)
  use module_base
  implicit none

  ! Calling arguments
  real(8),dimension(:),pointer,intent(out):: lphi, lhphi, lphiold, lhphiold
  character(len=*),intent(in):: subname

  ! Local variables
  integer:: istat, iall

  iall=-product(shape(lphi))*kind(lphi)
  deallocate(lphi, stat=istat)
  call memocc(istat, iall, 'lphi', subname)
  iall=-product(shape(lhphi))*kind(lhphi)
  deallocate(lhphi, stat=istat)
  call memocc(istat, iall, 'lhphi', subname)
  iall=-product(shape(lphiold))*kind(lphiold)
  deallocate(lphiold, stat=istat)
  call memocc(istat, iall, 'lphiold', subname)
  iall=-product(shape(lhphiold))*kind(lhphiold)
  deallocate(lhphiold, stat=istat)
  call memocc(istat, iall, 'lhphiold', subname)

end subroutine deallocate_auxiliary_basis_function



subroutine destroy_new_locregs(iproc, nproc, tmb)
  use module_base
  use module_types
  use module_interfaces, except_this_one => destroy_new_locregs
  implicit none

  ! Calling arguments
  integer,intent(in):: iproc, nproc
  type(DFT_wavefunction),intent(inout):: tmb

  ! Local variables
  integer:: istat, iall
  character(len=*),parameter:: subname='destroy_new_locregs'

  call wait_p2p_communication(iproc, nproc, tmb%comgp)
 ! call deallocateCommunicationsBuffersPotential(tmb%comgp, subname)
  call deallocate_p2pComms(tmb%comgp, subname)

  call deallocate_local_zone_descriptors(tmb%lzd, subname)
  call deallocate_orbitals_data(tmb%orbs, subname)
  call deallocate_overlapParameters(tmb%op, subname)
  call deallocate_p2pComms(tmb%comon, subname)
  call deallocate_matrixDescriptors(tmb%mad, subname)
  call deallocate_collective_comms(tmb%collcom, subname)
  call deallocate_p2pComms(tmb%comsr, subname)

end subroutine destroy_new_locregs

subroutine create_DFT_wavefunction(mode, nphi, lnorb, norb, input, wfn)
  use module_base
  use module_types
  use module_interfaces, except_this_one => create_DFT_wavefunction
  implicit none
  
  ! Calling arguments
  character(len=1),intent(in):: mode
  integer,intent(in):: nphi, lnorb, norb
  type(input_variables),intent(in):: input
  type(DFT_wavefunction),intent(out):: wfn

  ! Local variables
  integer:: istat
  character(len=*),parameter:: subname='create_DFT_wavefunction'

  call create_wfn_metadata(mode, nphi, lnorb, lnorb, norb, input, wfn%wfnmd)

  allocate(wfn%psi(wfn%wfnmd%nphi), stat=istat)
  call memocc(istat, wfn%psi, 'wfn%psi', subname)

end subroutine create_DFT_wavefunction



subroutine destroy_DFT_wavefunction(wfn)
  use module_base
  use module_types
  use module_interfaces, except_this_one => destroy_DFT_wavefunction
  use deallocatePointers
  implicit none
  
  ! Calling arguments
  type(DFT_wavefunction),intent(inout):: wfn

  ! Local variables
  integer:: istat, iall
  character(len=*),parameter:: subname='destroy_DFT_wavefunction'

  iall=-product(shape(wfn%psi))*kind(wfn%psi)
  deallocate(wfn%psi, stat=istat)
  call memocc(istat, iall, 'wfn%psi', subname)

  call deallocate_overlapParameters(wfn%op, subname)
  call deallocate_p2pComms(wfn%comon, subname)
  call deallocate_p2pComms(wfn%comgp, subname)
  call deallocate_p2pComms(wfn%comrp, subname)
  call deallocate_p2pComms(wfn%comsr, subname)
  call deallocate_matrixDescriptors(wfn%mad, subname)
  call deallocate_orbitals_data(wfn%orbs, subname)
  call deallocate_communications_arrays(wfn%comms, subname)
  call destroy_wfn_metadata(wfn%wfnmd)
  call deallocate_collective_comms(wfn%collcom, subname)

end subroutine destroy_DFT_wavefunction


subroutine update_wavefunctions_size(lzd,orbs)
use module_base
use module_types
implicit none

! Calling arguments
type(local_zone_descriptors),intent(in):: lzd
type(orbitals_data),intent(inout):: orbs

! Local variables
integer:: npsidim, ilr, iorb

  npsidim = 0
  do iorb=1,orbs%norbp
   ilr=orbs%inwhichlocreg(iorb+orbs%isorb)
   npsidim = npsidim + lzd%Llr(ilr)%wfd%nvctr_c+7*lzd%Llr(ilr)%wfd%nvctr_f
  end do
  orbs%npsidim_orbs=max(npsidim,1)

end subroutine update_wavefunctions_size



subroutine init_basis_specifications(input, bs)
  use module_base
  use module_types
  implicit none
  
  ! Calling arguments
  type(input_variables),intent(in):: input
  type(basis_specifications),intent(out):: bs
  
  bs%update_phi=.false.
  bs%communicate_phi_for_lsumrho=.false.
  bs%use_derivative_basis=input%lin%useDerivativeBasisFunctions
  bs%conv_crit=input%lin%convCrit_lowaccuracy
  bs%target_function=TARGET_FUNCTION_IS_TRACE
  bs%meth_transform_overlap=input%lin%methTransformOverlap
  bs%nit_precond=input%lin%nitPrecond
  bs%locreg_enlargement=input%lin%factor_enlarge
  bs%nit_basis_optimization=input%lin%nItBasis_lowaccuracy
  bs%nit_unitary_loop=input%lin%nItInnerLoop
  bs%confinement_decrease_mode=input%lin%confinement_decrease_mode

end subroutine init_basis_specifications


subroutine init_basis_performance_options(input, bpo)
  use module_base
  use module_types
  implicit none
  
  ! Calling arguments
  type(input_variables),intent(in):: input
  type(basis_performance_options),intent(out):: bpo
  
  bpo%blocksize_pdgemm=input%lin%blocksize_pdgemm
  bpo%blocksize_pdsyev=input%lin%blocksize_pdsyev
  bpo%nproc_pdsyev=input%lin%nproc_pdsyev
  bpo%communication_strategy_overlap=input%lin%communication_strategy_overlap

end subroutine init_basis_performance_options



subroutine create_wfn_metadata(mode, nphi, lnorb, llbnorb, norb, input, wfnmd)
  use module_base
  use module_types
  implicit none
  
  ! Calling arguments
  character(len=1),intent(in):: mode
  integer,intent(in):: nphi, lnorb, llbnorb, norb
  type(input_variables),intent(in):: input
  type(wfn_metadata),intent(out):: wfnmd

  ! Local variables
  integer:: istat
  character(len=*),parameter:: subname='create_wfn_metadata'

  ! Determine which variables we need, depending on the mode we are in.
  if(mode=='l') then
      ! linear scaling mode
      wfnmd%nphi=nphi
      wfnmd%ld_coeff=llbnorb !leading dimension of the coeff array

      allocate(wfnmd%coeff(llbnorb,norb), stat=istat)
      call memocc(istat, wfnmd%coeff, 'wfnmd%coeff', subname)

      allocate(wfnmd%coeff_proj(lnorb,norb), stat=istat)
      call memocc(istat, wfnmd%coeff_proj, 'wfnmd%coeff_proj', subname)

      call init_basis_specifications(input, wfnmd%bs)
      call init_basis_performance_options(input, wfnmd%bpo)

  else if(mode=='c') then
      ! cubic scaling mode

      nullify(wfnmd%coeff)
      nullify(wfnmd%coeff_proj)
  else
      stop 'wrong mode'
  end if

end subroutine create_wfn_metadata



subroutine update_auxiliary_basis_function(subname, npsidim, lphi, lhphi, lphiold, lhphiold)
  use module_base
  implicit none

  ! Calling arguments
  integer,intent(in):: npsidim
  real(8),dimension(:),pointer,intent(out):: lphi, lhphi, lphiold, lhphiold
  character(len=*),intent(in):: subname

  ! Local variables
  integer:: istat, iall

  iall=-product(shape(lphi))*kind(lphi)
  deallocate(lphi, stat=istat)
  call memocc(istat, iall, 'lphi', subname)
  iall=-product(shape(lhphi))*kind(lhphi)
  deallocate(lhphi, stat=istat)
  call memocc(istat, iall, 'lhphi', subname)
  iall=-product(shape(lphiold))*kind(lphiold)
  deallocate(lphiold, stat=istat)
  call memocc(istat, iall, 'lphiold', subname)
  iall=-product(shape(lhphiold))*kind(lhphiold)
  deallocate(lhphiold, stat=istat)
  call memocc(istat, iall, 'lhphiold', subname)

  allocate(lphi(npsidim), stat=istat)
  call memocc(istat, lphi, 'lphi', subname)
  allocate(lhphi(npsidim), stat=istat)
  call memocc(istat, lhphi, 'lhphi', subname)
  allocate(lphiold(npsidim), stat=istat)
  call memocc(istat, lphiold, 'lphiold', subname)
  allocate(lhphiold(npsidim), stat=istat)
  call memocc(istat, lhphiold, 'lhphiold', subname)

  lphi=0.d0
  lhphi=0.d0
  lphiold=0.d0
  lhphiold=0.d0

end subroutine update_auxiliary_basis_function<|MERGE_RESOLUTION|>--- conflicted
+++ resolved
@@ -1840,13 +1840,8 @@
   end if
 
   !!call allocateCommunicationsBuffersPotential(tmbmix%comgp, subname)
-<<<<<<< HEAD
-  !!call post_p2p_communication(iproc, nproc, denspot%dpcom%ndimpot, denspot%rhov, &
+  !!call post_p2p_communication(iproc, nproc, denspot%dpbox%ndimpot, denspot%rhov, &
   !!     tmbmix%comgp%nrecvbuf, tmbmix%comgp%recvbuf, tmbmix%comgp)
-=======
-  call post_p2p_communication(iproc, nproc, denspot%dpbox%ndimpot, denspot%rhov, &
-       tmbmix%comgp%nrecvbuf, tmbmix%comgp%recvbuf, tmbmix%comgp)
->>>>>>> 32a13e1e
   !!call allocateCommunicationbufferSumrho(iproc, tmbmix%comsr, subname)
 
   call deallocate_local_zone_descriptors(lzd_tmp, subname)
