!> This subroutine initializes all parameters needed for the linear scaling version
!! and allocate all arrays.
subroutine allocateAndInitializeLinear(iproc, nproc, Glr, orbs, at, nlpspd, lin, phi, &
    input, rxyz, nscatterarr, coeff, lphi)
! Calling arguments:
! ==================
!   Input arguments:
!   ----------------
!     iproc           process ID
!     nproc           total number of processes
!     Glr             type describing the localization region
!     orbs            type describing the physical orbitals psi
!     at              type containing the paraneters for the atoms
!     lin             type containing parameters for the linear version
!     input           type containing some very general parameters
!     rxyz            the atomic positions
!     occuprForINguess  delete maybe
!  Output arguments
!  ---------------------
!     phi             the localized basis functions. They are only initialized here, but
!                       not normalized.
!
use module_base
use module_types
use module_interfaces, exceptThisOne => allocateAndInitializeLinear
implicit none

! Calling arguments
integer,intent(in):: iproc, nproc
type(locreg_descriptors),intent(in):: Glr
type(orbitals_data),intent(in):: orbs
type(atoms_data),intent(in):: at
type(nonlocal_psp_descriptors),intent(in):: nlpspd
type(linearParameters),intent(inout):: lin
type(input_variables),intent(in):: input
real(8),dimension(3,at%nat),intent(in):: rxyz
integer,dimension(0:nproc-1,4),intent(in):: nscatterarr !n3d,n3p,i3s+i3xcsh-1,i3xcsh
real(8),dimension(:),pointer,intent(out):: phi
real(8),dimension(:,:),pointer,intent(out):: coeff
real(8),dimension(:),pointer,intent(out):: lphi

! Local variables
integer:: norb, norbu, norbd, istat, iat, ityp, iall, ilr, iorb, tag
integer,dimension(:),allocatable:: norbsPerAtom
character(len=*),parameter:: subname='allocateAndInitializeLinear'
character(len=20),dimension(:),allocatable:: atomNames


tag=0

! Allocate all local arrays.
allocate(atomNames(at%ntypes), stat=istat)
call memocc(istat, atomNames, 'atomNames', subname)
allocate(norbsPerAtom(at%nat), stat=istat)
call memocc(istat, norbsPerAtom, 'norbsPerAtom', subname)

! Number of localization regions.
lin%nlr=at%nat
lin%lzd%nlr=at%nat
lin%lb%lzd%nlr=at%nat

! Allocate the basic arrays that are needed for reading the input parameters.
call allocateBasicArrays(at, lin)

! Read in all parameters related to the linear scaling version.
call readLinearParameters(iproc, lin, at, atomNames)

! Count the number of basis functions.
norb=0
do iat=1,at%nat
    ityp=at%iatype(iat)
    norbsPerAtom(iat)=lin%norbsPerType(ityp)
    norb=norb+norbsPerAtom(iat)
end do

! Distribute the basis functions among the processors.
norbu=norb
norbd=0
call orbitals_descriptors(iproc, nproc, norb, norbu, norbd, input%nspin, orbs%nspinor,&
     input%nkpt, input%kpt, input%wkpt, lin%orbs)
call orbitals_descriptors(iproc, nproc, norb, norbu, norbd, input%nspin, orbs%nspinor,&
     input%nkpt, input%kpt, input%wkpt, lin%Lorbs)
call orbitals_descriptors(iproc, nproc, norb, norbu, norbd, input%nspin, orbs%nspinor,&
     input%nkpt, input%kpt, input%wkpt, lin%lzd%orbs)


! Do the same again, but take into acount that we may also use the derivatives of the basis functions with
! respect to x,y,z. These informations will be stored in lin%lb%orbs. If we don't use the derivtaive, then
! lin%lb%orbs will be identical to lin%orbs.
if(.not. lin%useDerivativeBasisFunctions) then
    norb=lin%orbs%norb
    norbu=norb
    norbd=0
else
    norb=4*lin%orbs%norb
    norbu=norb
    norbd=0
end if
<<<<<<< HEAD
call orbitals_descriptors(iproc, nproc, norb, norbu, norbd, input%nspin, orbs%nspinor, input%nkpt, input%kpt, input%wkpt, lin%lb%orbs)
call orbitals_descriptors(iproc, nproc, norb, norbu, norbd, input%nspin, orbs%nspinor, input%nkpt, input%kpt, input%wkpt, lin%lb%Lorbs)
call orbitals_descriptors(iproc, nproc, norb, norbu, norbd, input%nspin, orbs%nspinor, input%nkpt, input%kpt, input%wkpt, lin%lb%lzd%orbs)
=======
call orbitals_descriptors(iproc, nproc, norb, norbu, norbd, input%nspin, orbs%nspinor,&
     input%nkpt, input%kpt, input%wkpt, lin%lb%orbs)
call orbitals_descriptors(iproc, nproc, norb, norbu, norbd, input%nspin, orbs%nspinor,&
     input%nkpt, input%kpt, input%wkpt, lin%lb%Lorbs)
>>>>>>> 9cbc9a57


! Assign the parameters needed for the communication to lin%comms. Again distinguish
! between the 'normal' basis and the 'large' basis inlcuding the derivtaives.
call orbitals_communicators(iproc,nproc,Glr,lin%orbs,lin%comms)
call orbitals_communicators(iproc,nproc,Glr,lin%lb%orbs,lin%lb%comms)
call orbitals_communicators(iproc,nproc,Glr,lin%lzd%orbs,lin%lzd%comms)
call orbitals_communicators(iproc,nproc,Glr,lin%lb%lzd%orbs,lin%lb%lzd%comms)


! Write all parameters related to the linear scaling version to the screen.
call writeLinearParameters(iproc, nproc, at, lin, atomNames, lin%norbsPerType)

! Allocate (almost) all remaining arrays.
call allocateLinArrays(lin)

! Decide which orbital is centered on which atom, again for the 'normal' and
! the 'large' basis.
call assignOrbitalsToAtoms(iproc, lin%orbs, at%nat, norbsPerAtom, lin%onWhichAtom, lin%onWhichAtomAll)
if(lin%useDerivativeBasisFunctions) norbsPerAtom=4*norbsPerAtom
call assignOrbitalsToAtoms(iproc, lin%lb%orbs, at%nat, norbsPerAtom, lin%lb%onWhichAtom, lin%lb%onWhichAtomAll)
call assignOrbitalsToAtoms(iproc, lin%lb%lzd%orbs, at%nat, norbsPerAtom, lin%lb%onWhichAtom, lin%lb%onWhichAtomAll)
if(lin%useDerivativeBasisFunctions) norbsPerAtom=norbsPerAtom/4

! This is the same as above, but with orbs%inWhichLocreg instead of lin%onWhichAtom
call assignToLocreg2(iproc, at%nat, lin%lzd%nlr, input%nspin, norbsPerAtom, lin%lzd%orbs)
if(lin%useDerivativeBasisFunctions) norbsPerAtom=4*norbsPerAtom
call assignToLocreg2(iproc, at%nat, lin%lb%lzd%nlr, input%nspin, norbsPerAtom, lin%lb%lzd%orbs)
if(lin%useDerivativeBasisFunctions) norbsPerAtom=norbsPerAtom/4

! Initialize the localization regions.
call initLocregs(iproc, at%nat, rxyz, lin, input, Glr, phi, lphi)

! Maybe this could be moved to another subroutine? Or be omitted at all?
allocate(lin%orbs%eval(lin%orbs%norb), stat=istat)
call memocc(istat, lin%orbs%eval, 'lin%orbs%eval', subname)
lin%orbs%eval=-.5d0
allocate(lin%Lorbs%eval(lin%Lorbs%norb), stat=istat)
call memocc(istat, lin%Lorbs%eval, 'lin%Lorbs%eval', subname)
lin%Lorbs%eval=-.5d0
allocate(lin%lb%orbs%eval(lin%lb%orbs%norb), stat=istat)
call memocc(istat, lin%lb%orbs%eval, 'lin%lb%orbs%eval', subname)
lin%lb%orbs%eval=-.5d0
allocate(lin%lb%Lorbs%eval(lin%lb%Lorbs%norb), stat=istat)
call memocc(istat, lin%lb%Lorbs%eval, 'lin%lb%Lorbs%eval', subname)
lin%lb%Lorbs%eval=-.5d0

! Initialize the coefficients.
call initCoefficients(iproc, orbs, lin, coeff)

! Initialize the parameters for the point to point communication for the
! calculation of the charge density.
call initializeCommsSumrho2(iproc, nproc, nscatterarr, lin, tag)

! Copy Glr to lin%lzd
lin%lzd%Glr = Glr
lin%lb%lzd%Glr = Glr

! Copy nlpspd to lin%lzd
lin%lzd%Gnlpspd = nlpspd
lin%lb%lzd%Gnlpspd = nlpspd

! Set localnorb
do ilr=1,lin%lzd%nlr
    lin%lzd%Llr(ilr)%localnorb=0
    do iorb=1,lin%lzd%orbs%norbp
        if(lin%onWhichAtom(iorb)==ilr) then
            lin%lzd%Llr(ilr)%localnorb = lin%lzd%Llr(ilr)%localnorb+1
        end if
    end do
end do
! The same for the derivatives
do ilr=1,lin%lzd%nlr
    lin%lb%lzd%Llr(ilr)%localnorb=0
    do iorb=1,lin%lb%lzd%orbs%norbp
        if(lin%lb%onWhichAtom(iorb)==ilr) then
            lin%lb%lzd%Llr(ilr)%localnorb = lin%lb%lzd%Llr(ilr)%localnorb+1
        end if
    end do
    !write(*,'(a,2i4,3x,i8)') 'iproc, ilr, lin%lb%lzd%Llr(ilr)%localnorb', iproc, ilr, lin%lb%lzd%Llr(ilr)%localnorb
end do
!write(*,'(a,i4,4x,100i6)') 'iproc, lin%lb%lzd%orbs%inwhichlocreg(:)', iproc, lin%lb%lzd%orbs%inwhichlocreg(:)

! Initialize the parameters for the communication for the
! potential.
!call initializeCommunicationPotential(iproc, nproc, nscatterarr, lin)
call initializeCommunicationPotential(iproc, nproc, nscatterarr, lin%orbs, lin%lzd, lin%comgp, lin%onWhichAtomAll, tag)
call initializeCommunicationPotential(iproc, nproc, nscatterarr, lin%lb%orbs, lin%lb%lzd, lin%comgp_lb, lin%lb%onWhichAtomAll, tag)

! Initialize the parameters for the communication for the orthonormalization.
!!call initCommsOrtho(iproc, nproc, lin)
call initCommsOrtho(iproc, nproc, lin%lzd, lin%onWhichAtomAll, input, lin%op, lin%comon, tag)
call initCommsOrtho(iproc, nproc, lin%lb%lzd, lin%lb%onWhichAtomAll, input, lin%op_lb, lin%comon_lb, tag)

! Initialize the parameters for the repartitioning of the orbitals.
if(lin%useDerivativeBasisFunctions) call initializeRepartitionOrbitals(iproc, nproc, tag, lin)

! Restart array for the basis functions (only needed if we use the derivative basis functions).
allocate(lin%lphiRestart(lin%lzd%orbs%npsidim), stat=istat)
call memocc(istat, lin%lphiRestart, 'lin%lphiRestart', subname)

! Stores the Hamiltonian in the basis of the localized orbitals
allocate(lin%hamold(lin%lb%orbs%norb,lin%lb%orbs%norb), stat=istat)
call memocc(istat, lin%hamold, 'lin%hamold', subname)

! Deallocate all local arrays.
iall=-product(shape(atomNames))*kind(atomNames)
deallocate(atomNames, stat=istat)
call memocc(istat, iall, 'atomNames', subname)

iall=-product(shape(norbsPerAtom))*kind(norbsPerAtom)
deallocate(norbsPerAtom, stat=istat)
call memocc(istat, iall, 'norbsPerAtom', subname)


end subroutine allocateAndInitializeLinear




subroutine readLinearParameters(iproc, lin, at, atomNames)
  use module_base
  use module_types
  implicit none
  
  integer,intent(in):: iproc
  type(linearParameters):: lin
  type(atoms_data),intent(in):: at
  character(len=20),dimension(at%ntypes):: atomNames
  !integer,dimension(at%ntypes):: norbsPerType
  
  ! Local variables
  integer:: istat, itype, ierr, iall, iat
  logical:: fileExists
  character(len=*),parameter:: subname='readLinearParameters'
  real(8),dimension(:),allocatable:: locradType
  
  allocate(locradType(at%ntypes), stat=istat)
  call memocc(istat, locradType, 'locradType', subname)
    
  ! Open the input file and read in the parameters.
  inquire(file='input.lin', exist=fileExists)
  if(.not. fileExists) then
      if(iproc==0) write(*,'(x,a)') "ERROR: the file 'input.lin' must be present for the linear &
          & scaling version!"
      call mpi_barrier(mpi_comm_world, ierr)
      stop
  end if
  open(unit=99, file='input.lin')
  read(99,*) lin%nItBasisFirst, lin%nItBasis
  read(99,*) lin%convCrit
  read(99,*) lin%DIISHistMin, lin%DIISHistMax, lin%alphaDIIS, lin%alphaSD
  read(99,*) lin%startWithSD, lin%startDIIS
  read(99,*) lin%nItPrecond
  read(99,*) lin%getCoeff
  read(99,*) lin%nItOrtho, lin%convCritOrtho
  read(99,*) lin%nItCoeff, lin%convCritCoeff
  read(99,*) lin%nItSCC, lin%alphaMix, lin%convCritMix
  read(99,*) lin%useDerivativeBasisFunctions, lin%ConfPotOrder
  read(99,*) lin%nItInguess
  read(99,*) lin%plotBasisFunctions
  read(99,*) lin%norbsPerProcIG
  call checkLinearParameters(iproc, lin)
  do itype=1,at%ntypes
      read(99,*) atomNames(itype), lin%norbsPerType(itype), lin%potentialPrefac(itype), locradType(itype)
  end do
  close(unit=99)
  
  ! Assign the localization radius to each atom.
  do iat=1,at%nat
      itype=at%iatype(iat)
      lin%locrad(iat)=locradType(itype)
  end do
  
  
  iall=-product(shape(locradType))*kind(locradType)
  deallocate(locradType, stat=istat)
  call memocc(istat, iall, 'locradType', subname)

end subroutine readLinearParameters




subroutine writeLinearParameters(iproc, nproc, at, lin, atomNames, norbsPerType)
!
! Purpose:
! ========
!   Write all parameters concerning the linear scaling version to the screen.
!
! Calling arguments:
! ==================
use module_base
use module_types
implicit none

integer,intent(in):: iproc, nproc
type(atoms_data),intent(in):: at
type(linearParameters),intent(in):: lin
character(len=20),dimension(at%ntypes),intent(in):: atomNames
integer,dimension(at%ntypes),intent(in):: norbsPerType

! Local variables
integer:: itype, jproc, len1, len2, space1, space2
logical:: written


if(iproc==0) write(*,'(x,a)') '################################# Input parameters #################################'
if(iproc==0) write(*,'(x,a)') '>>>> General parameters.'
if(iproc==0) write(*,'(4x,a)') '|           |    number of    |     prefactor for     | localization |'
if(iproc==0) write(*,'(4x,a)') '| atom type | basis functions | confinement potential |    radius    |'
do itype=1,at%ntypes
    if(iproc==0) write(*,'(4x,a,4x,a,a,a,a,i0,7x,a,7x,es9.3,6x,a,3x,f8.4,3x,a)') '| ', trim(atomNames(itype)), &
        repeat(' ', 6-len_trim(atomNames(itype))), '|', repeat(' ', 10-ceiling(log10(dble(norbsPerType(itype)+1)+1.d-10))), &
         norbsPerType(itype), '|', lin%potentialPrefac(itype), ' |', lin%locrad(itype), '|'
end do
close(unit=99)
if(iproc==0) write(*,'(4x,a)') '----------------------------------------------------------------------'
if(iproc==0) write(*,'(4x,a)') '| iterations in | alpha mix | convergence crit. | use the derivative | order of conf. |'
if(iproc==0) write(*,'(4x,a)') '|  in SC cycle  |           |    for mixing     |  basis functions   |   potential    |'
if(iproc==0) write(*,'(4x,a,a,i0,5x,a,x,es9.3,x,a,5x,es9.3,5x,a,8x,l,10x,a,7x,i1,8x,a)') '|', &
     repeat(' ', 10-ceiling(log10(dble(lin%nItSCC+1)+1.d-10))), &
     lin%nItSCC, '|', lin%alphaMix, '|', lin%convCritMix, '|', lin%useDerivativeBasisFunctions, '|', lin%confPotOrder, '|'
if(iproc==0) write(*,'(4x,a)') '---------------------------------------------------------------------------------------'
if(iproc==0) write(*,'(4x,a)') '| iterations in | orbitals per |'
if(iproc==0) write(*,'(4x,a)') '|  input guess  |   process    |'
if(iproc==0) write(*,'(4x,a,a,i0,5x,a,a,i0,6x,a)') '|', repeat(' ', 10-ceiling(log10(dble(lin%nItInguess+1)+1.d-10))), &
     lin%nItInguess, '|', repeat(' ', 8-ceiling(log10(dble(lin%norbsPerProcIG+1)+1.d-10))), lin%norbsPerProcIG, '|'
if(iproc==0) write(*,'(4x,a)') '--------------------------------'
if(iproc==0) write(*,'(x,a)') '>>>> Parameters for the optimization of the basis functions.'
if(iproc==0) write(*,'(4x,a)') '| maximal number | convergence | iterations in  | get coef- | plot  |'
if(iproc==0) write(*,'(4x,a)') '|  of iterations |  criterion  | preconditioner | ficients  | basis |'
if(iproc==0) write(*,'(4x,a)') '|  first   else  |             |                |           |       |'
if(iproc==0) write(*,'(4x,a,a,i0,3x,a,i0,2x,a,x,es9.3,x,a,a,i0,a,a,a,l,a)') '| ', &
    repeat(' ', 5-ceiling(log10(dble(lin%nItBasisFirst+1)+1.d-10))), lin%nItBasisFirst, &
    repeat(' ', 5-ceiling(log10(dble(lin%nItBasis+1)+1.d-10))), lin%nItBasis, &
      '| ', lin%convCrit, ' | ', &
      repeat(' ', 8-ceiling(log10(dble(lin%nItPrecond+1)+1.d-10))), lin%nItPrecond, '       |   ', &
      lin%getCoeff, '    |  ', &
      lin%plotBasisFunctions, '   |'
if(iproc==0) write(*,'(4x,a)') '---------------------------------------------------------------------'
if(iproc==0) write(*,'(4x,a)') '| DIIS history | alpha DIIS | alpha SD |  start  | allow DIIS | orthonormalization: |'
if(iproc==0) write(*,'(4x,a)') '|  min   max   |            |          | with SD |            | nit max   conv crit |'
if(iproc==0) write(*,'(4x,a,a,i0,3x,a,i0,3x,a,2x,es8.2,2x,a,x,es8.2,x,a,l,a,x,es10.3,a,a,i0,7x,es7.1,2x,a)') '|', &
    repeat(' ', 4-ceiling(log10(dble(lin%DIISHistMin+1)+1.d-10))), lin%DIISHistMin, &
    repeat(' ', 3-ceiling(log10(dble(lin%DIISHistMax+1)+1.d-10))), lin%DIISHistMax, ' |', &
    lin%alphaDIIS, '|', lin%alphaSD, '|   ', lin%startWithSD, '    |', lin%startDIIS, ' |', &
    repeat(' ', 5-ceiling(log10(dble(lin%nItOrtho+1)+1.d-10))), lin%nItOrtho, lin%convCritOrtho, '|'
if(iproc==0) write(*,'(4x,a)') '-------------------------------------------------------------------------------------'
if(iproc==0) write(*,'(x,a)') '>>>> Parameters for the optimization of the coefficients.'
if(iproc==0) write(*,'(4x,a)') '| maximal number | convergence |'
if(iproc==0) write(*,'(4x,a)') '|  of iterations |  criterion  |'
if(iproc==0) write(*,'(4x,a,a,i0,5x,a,x,es9.3,x,a)') '| ', &
    repeat(' ', 9-ceiling(log10(dble(lin%nItCoeff+1)+1.d-10))), lin%nItCoeff, ' | ', lin%convCritCoeff, ' | '
if(iproc==0) write(*,'(4x,a)') '--------------------------------'



written=.false.
if(iproc==0) write(*,'(x,a)') '>>>> Partition of the basis functions among the processes.'
do jproc=1,nproc-1
    if(lin%orbs%norb_par(jproc)<lin%orbs%norb_par(jproc-1)) then
        len1=1+ceiling(log10(dble(jproc-1)+1.d-5))+ceiling(log10(dble(lin%orbs%norb_par(jproc-1)+1.d-5)))
        len2=ceiling(log10(dble(jproc)+1.d-5))+ceiling(log10(dble(nproc-1)+1.d-5))+&
             ceiling(log10(dble(lin%orbs%norb_par(jproc)+1.d-5)))
        if(len1>=len2) then
            space1=1
            space2=1+len1-len2
        else
            space1=1+len2-len1
            space2=1
        end if
        if(iproc==0) write(*,'(4x,a,2(i0,a),a,a)') '| Processes from 0 to ',jproc-1,' treat ',&
            lin%orbs%norb_par(jproc-1), ' orbitals,', repeat(' ', space1), '|'
        if(iproc==0) write(*,'(4x,a,3(i0,a),a,a)')  '| processes from ',jproc,' to ',nproc-1,' treat ', &
            lin%orbs%norb_par(jproc),' orbitals.', repeat(' ', space2), '|'
        written=.true.
        exit
    end if
end do
if(.not.written) then
    if(iproc==0) write(*,'(4x,a,2(i0,a),a,a)') '| Processes from 0 to ',nproc-1, &
        ' treat ',lin%orbs%norbp,' orbitals. |'!, &
end if
if(iproc==0) write(*,'(x,a)') '-----------------------------------------------'


written=.false.
if(iproc==0) write(*,'(x,a)') '>>>> Partition of the basis functions including the derivatives among the processes.'
do jproc=1,nproc-1
    if(lin%lb%orbs%norb_par(jproc)<lin%lb%orbs%norb_par(jproc-1)) then
        len1=1+ceiling(log10(dble(jproc-1)+1.d-5))+ceiling(log10(dble(lin%lb%orbs%norb_par(jproc-1)+1.d-5)))
        len2=ceiling(log10(dble(jproc)+1.d-5))+ceiling(log10(dble(nproc-1)+1.d-5))+&
             ceiling(log10(dble(lin%lb%orbs%norb_par(jproc)+1.d-5)))
        if(len1>=len2) then
            space1=1
            space2=1+len1-len2
        else
            space1=1+len2-len1
            space2=1
        end if
        if(iproc==0) write(*,'(4x,a,2(i0,a),a,a)') '| Processes from 0 to ',jproc-1,' treat ',&
            lin%lb%orbs%norb_par(jproc-1), ' orbitals,', repeat(' ', space1), '|'
        if(iproc==0) write(*,'(4x,a,3(i0,a),a,a)')  '| processes from ',jproc,' to ',nproc-1,' treat ', &
            lin%lb%orbs%norb_par(jproc),' orbitals.', repeat(' ', space2), '|'
        written=.true.
        exit
    end if
end do
if(.not.written) then
    if(iproc==0) write(*,'(4x,a,2(i0,a),a,a)') '| Processes from 0 to ',nproc-1, &
        ' treat ',lin%lb%orbs%norbp,' orbitals. |'!, &
end if
if(iproc==0) write(*,'(x,a)') '####################################################################################'


end subroutine writeLinearParameters




subroutine assignOrbitalsToAtoms(iproc, orbs, nat, norbsPerAt, onWhichAtom, onWhichAtomAll)
!
! Purpose:
! ========
!   Assigns the orbitals to the atoms, using the array lin%onWhichAtom.
!   If orbital i is centered on atom j, we have lin%onWhichAtom(i)=j.
!
! Calling arguments:
! ==================
!   Input arguments:
!   ----------------
!     iproc         process ID
!     nat           number of atoms
!     norbsPerAt    indicates how many orbitals are centered on each atom.
!  Input / Output arguments
!  ---------------------
!     lin           type containing parameters for the linear version
!
use module_base
use module_types
implicit none

! Calling arguments
integer,intent(in):: iproc, nat
type(orbitals_data):: orbs
integer,dimension(nat):: norbsPerAt
integer,dimension(orbs%norbp):: onWhichAtom
integer,dimension(orbs%norb):: onWhichAtomAll

! Local variables
integer:: jproc, iiOrb, iorb, jorb, jat


  ! There are four counters:
  !   jproc: indicates which MPI process is handling the basis function which is being treated
  !   jat: counts the atom numbers
  !   jorb: counts the orbitals handled by a given process
  !   iiOrb: counts the number of orbitals for a given atoms thas has already been assigned
  jproc=0
  jat=1
  jorb=0
  iiOrb=0
  
  do iorb=1,orbs%norb
  
      ! Switch to the next MPI process if the numbers of orbitals for a given
      ! MPI process is reached.
      if(jorb==orbs%norb_par(jproc)) then
          jproc=jproc+1
          jorb=0
      end if
      
      ! Switch to the next atom if the number of basis functions for this atom is reached.
      if(iiOrb==norbsPerAt(jat)) then
          jat=jat+1
          iiOrb=0
      end if
      jorb=jorb+1
      iiOrb=iiOrb+1
      if(iproc==jproc) onWhichAtom(jorb)=jat

      ! Global assignment, i.e. without taking in account
      ! the various MPI processes.
      onWhichAtomAll(iorb)=jat
  end do    

end subroutine assignOrbitalsToAtoms



!!subroutine assignOrbitalsToAtoms2(iproc, orbs, nat, norbsPerAt, onWhichAtom, onWhichAtomAll)
!!!
!!! Purpose:
!!! ========
!!!   Assigns the orbitals to the atoms, using the array lin%onWhichAtom.
!!!   If orbital i is centered on atom j, we have lin%onWhichAtom(i)=j.
!!!
!!! Calling arguments:
!!! ==================
!!!   Input arguments:
!!!   ----------------
!!!     iproc         process ID
!!!     nat           number of atoms
!!!     norbsPerAt    indicates how many orbitals are centered on each atom.
!!!  Input / Output arguments
!!!  ---------------------
!!!     lin           type containing parameters for the linear version
!!!
!!use module_base
!!use module_types
!!implicit none
!!
!!! Calling arguments
!!integer,intent(in):: iproc, nat
!!type(orbitals_data):: orbs
!!integer,dimension(nat):: norbsPerAt
!!integer,dimension(orbs%norbp):: onWhichAtom
!!integer,dimension(orbs%norb):: onWhichAtomAll
!!
!!! Local variables
!!integer:: jproc, iiOrb, iorb, jorb, jat
!!
!!
!!  ! Count the total 'weighted orbitals', i.e. the sum of 1/(number of orbitals for this atom).
!!  weightLocreg=0.d0
!!  do iat=1,nat
!!      weightLocreg=weightLocreg+1.d0/dble(norbsPerAt(iat))
!!  end do
!!
!!
!!  ! There are four counters:
!!  !   jproc: indicates which MPI process is handling the basis function which is being treated
!!  !   jat: counts the atom numbers
!!  !   jorb: counts the orbitals handled by a given process
!!  !   iiOrb: counts the number of orbitals for a given atoms thas has already been assigned
!!  jproc=0
!!  jat=1
!!  jorb=0
!!  iiOrb=0
!!  
!!  do iorb=1,orbs%norb
!!  
!!      ! Switch to the next MPI process if the numbers of orbitals for a given
!!      ! MPI process is reached.
!!      if(jorb==orbs%norb_par(jproc)) then
!!          jproc=jproc+1
!!          jorb=0
!!      end if
!!      
!!      ! Get the atom number. First calculate the 'weighted localization region, i.e. 1/(number of basis functions for this atom).
!!      ! Switch to the next atom if the number of basis functions for this atom is reached.
!!      if(iiOrb==norbsPerAt(jat)) then
!!          jat=jat+1
!!          iiOrb=0
!!      end if
!!      jorb=jorb+1
!!      iiOrb=iiOrb+1
!!      if(iproc==jproc) onWhichAtom(jorb)=jat
!!
!!      ! Global assignment, i.e. without taking in account
!!      ! the various MPI processes.
!!      onWhichAtomAll(iorb)=jat
!!  end do    
!!
!!end subroutine assignOrbitalsToAtoms2





subroutine checkLinearParameters(iproc, lin)
!
! Purpose:
! ========
!  Checks some values contained in the variable lin on errors.
!
use module_base
use module_types
implicit none

! Calling arguments
integer,intent(in):: iproc
type(linearParameters),intent(in):: lin

! Local variables
integer:: ierr


  if(lin%DIISHistMin>lin%DIISHistMax) then
      if(iproc==0) write(*,'(x,a,i0,a,i0,a)') 'ERROR: DIISHistMin must not be larger than &
      & DIISHistMax, but you chose ', lin%DIISHistMin, ' and ', lin%DIISHistMax, '!'
      call mpi_barrier(mpi_comm_world, ierr)
      stop
  end if

  if(trim(lin%getCoeff)/='min' .and. trim(lin%getCoeff)/='diag') then
      if(iproc==0) write(*,'(x,a,a,a)') "ERROR: lin%getCoeff can have the values 'diag' or 'min', &
          & but we found '", trim(lin%getCoeff), "'!"
      call mpi_barrier(mpi_comm_world, ierr)
      stop
  end if

  if(lin%confPotOrder/=4 .and. lin%confPotOrder/=6) then
      if(iproc==0) write(*,'(x,a,i0,a)') 'ERROR: lin%confPotOrder can have the values 4 or 6, &
          & but we found ', lin%confPotOrder, '!'
      call mpi_barrier(mpi_comm_world, ierr)
      stop
  end if

end subroutine checkLinearParameters






subroutine deallocateLinear(iproc, lin, phi, lphi, coeff)
!
! Purpose:
! ========
!   Deallocates all array related to the linear scaling version which have not been 
!   deallocated so far.
!
! Calling arguments:
! ==================
!
use module_base
use module_types
use module_interfaces, exceptThisOne => deallocateLinear
implicit none

! Calling arguments
integer,intent(in):: iproc
type(linearParameters),intent(inout):: lin
real(8),dimension(:),pointer,intent(inout):: phi, lphi
real(8),dimension(:,:),pointer,intent(inout):: coeff

! Local variables
integer:: istat, iall, iorb
character(len=*),parameter:: subname='deallocateLinear'


  iall=-product(shape(lin%potentialPrefac))*kind(lin%potentialPrefac)
  deallocate(lin%potentialPrefac, stat=istat)
  call memocc(istat, iall, 'lin%potentialPrefac', subname)
  
  iall=-product(shape(lin%onWhichAtom))*kind(lin%onWhichAtom)
  deallocate(lin%onWhichAtom, stat=istat)
  call memocc(istat, iall, 'lin%onWhichAtom', subname)

  iall=-product(shape(lin%norbsPerType))*kind(lin%norbsPerType)
  deallocate(lin%norbsPerType, stat=istat)
  call memocc(istat, iall, 'lin%norbsPerType', subname)

  call deallocate_orbs(lin%orbs,subname)

  call deallocate_comms(lin%comms,subname)

  call deallocate_orbs(lin%lb%orbs,subname)

  call deallocate_comms(lin%lb%comms,subname)

  iall=-product(shape(phi))*kind(phi)
  deallocate(phi, stat=istat)
  call memocc(istat, iall, 'phi', subname)

  iall=-product(shape(lphi))*kind(lphi)
  deallocate(lphi, stat=istat)
  call memocc(istat, iall, 'lphi', subname)

  iall=-product(shape(lin%orbs%eval))*kind(lin%orbs%eval)
  deallocate(lin%orbs%eval, stat=istat)
  call memocc(istat, iall, 'lin%orbs%eval', subname)

  iall=-product(shape(lin%lb%orbs%eval))*kind(lin%lb%orbs%eval)
  deallocate(lin%lb%orbs%eval, stat=istat)
  call memocc(istat, iall, 'lin%lb%orbs%eval', subname)

  if(associated(lin%comms%nvctr_parLIN)) then
      iall=-product(shape(lin%comms%nvctr_parLIN))*kind(lin%comms%nvctr_parLIN)
      deallocate(lin%comms%nvctr_parLIN, stat=istat)
      call memocc(istat, iall, 'lin%comms%nvctr_parLIN', subname)
  end if

  if(associated(lin%comms%ncntdLIN)) then
      iall=-product(shape(lin%comms%ncntdLIN))*kind(lin%comms%ncntdLIN)
      deallocate(lin%comms%ncntdLIN, stat=istat)
      call memocc(istat, iall, 'lin%comms%ncntdLIN', subname)
  end if

  if(associated(lin%comms%ndspldLIN)) then
      iall=-product(shape(lin%comms%ndspldLIN))*kind(lin%comms%ndspldLIN)
      deallocate(lin%comms%ndspldLIN, stat=istat)
      call memocc(istat, iall, 'lin%comms%ndspldLIN', subname)
  end if

  if(associated(lin%comms%ncnttLIN)) then
      iall=-product(shape(lin%comms%ncnttLIN))*kind(lin%comms%ncnttLIN)
      deallocate(lin%comms%ncnttLIN, stat=istat)
      call memocc(istat, iall, 'lin%comms%ncnttLIN', subname)
  end if

  if(associated(lin%comms%ndspltLIN)) then
      iall=-product(shape(lin%comms%ndspltLIN))*kind(lin%comms%ndspltLIN)
      deallocate(lin%comms%ndspltLIN, stat=istat)
      call memocc(istat, iall, 'lin%comms%ndspltLIN', subname)
  end if

  if(associated(lin%MPIComms)) then
      iall=-product(shape(lin%MPIComms))*kind(lin%MPIComms)
      deallocate(lin%MPIComms, stat=istat)
      call memocc(istat, iall, 'lin%MPIComms', subname)
  end if

  if(associated(lin%procsInComm)) then
      iall=-product(shape(lin%procsInComm))*kind(lin%procsInComm)
      deallocate(lin%procsInComm, stat=istat)
      call memocc(istat, iall, 'lin%procsInComm', subname)
  end if

  if(associated(lin%norbPerComm)) then
      iall=-product(shape(lin%norbPerComm))*kind(lin%norbPerComm)
      deallocate(lin%norbPerComm, stat=istat)
      call memocc(istat, iall, 'lin%norbPerComm', subname)
  end if


  iall=-product(shape(coeff))*kind(coeff)
  deallocate(coeff, stat=istat)
  call memocc(istat, iall, 'coeff', subname)

  if(associated(lin%outofzone)) then
      iall=-product(shape(lin%outofzone))*kind(lin%outofzone)
      deallocate(lin%outofzone, stat=istat)
      call memocc(istat, iall, 'lin%outofzone', subname)
  end if

end subroutine deallocateLinear





subroutine randomWithinCutoff(iproc, orbs, Glr, at, lin, input, rxyz, phi)
!
! Purpose:
! ========
!   Initializes the basis functions phi to random number within a cutoff range around
!   the atom at which they are centered.
!   The cutoff radius id given by 
!     cut=1.d0/lin%potentialPrefac(at%iatype(iiAt))
!     cut=cut**.25d0
!
use module_base
use module_types
implicit none

! Calling arguments
integer:: iproc
type(orbitals_data), intent(inout) :: orbs
type(locreg_descriptors), intent(in) :: Glr
type(atoms_data),intent(in):: at
type(linearParameters),intent(in):: lin
type(input_variables), intent(in):: input
real(8),dimension(3,at%nat):: rxyz
real(8),dimension((Glr%wfd%nvctr_c+7*Glr%wfd%nvctr_f)*orbs%nspinor*orbs%norbp):: phi

integer:: ix, iy, iz, ix0, iy0, iz0, iiAt, jj, iorb, i1, i2, i3, istart, ii, istat, iall
real(8),dimension(:),allocatable:: phir
real(8):: hx, hy, hz, hxh, hyh, hzh, kx, ky, kz, tt, tt2, cut
real :: ttreal
type(workarr_sumrho) :: w
type(workarr_locham):: w_lh
character(len=*),parameter:: subname='randomWithinCutoff'


allocate(phir(Glr%d%n1i*Glr%d%n2i*Glr%d%n3i), stat=istat)
call memocc(istat, phir, 'phir', subname)
phi=0.d0

call initialize_work_arrays_sumrho(Glr,w)
call initialize_work_arrays_locham(Glr, orbs%nspinor,w_lh)

hx=input%hx
hy=input%hy
hz=input%hz
hxh=.5d0*hx
hyh=.5d0*hy
hzh=.5d0*hz

! Initialize phi to zero.
phi=0.d0

istart=0

!!call the random number as many times as the number of orbitals before
!!so that to associate unambiguously a random number to a  component-orbital pair
do ii=1,orbs%isorb*orbs%nspinor*(Glr%d%n1i*Glr%d%n2i*Glr%d%n3i)
   call random_number(ttreal)
end do

    orbLoop: do iorb=1,orbs%norbp
        call daub_to_isf(Glr,w,phi(istart+1),phir(1))
        iiAt=lin%onWhichAtom(iorb)
        ix0=nint(rxyz(1,iiAt)/hxh)
        iy0=nint(rxyz(2,iiAt)/hyh)
        iz0=nint(rxyz(3,iiAt)/hzh)
        cut=1.d0/lin%potentialPrefac(at%iatype(iiAt))
        cut=cut**(1.d0/dble(lin%confPotOrder))
        !cut=cut**.166666d0
!cut=80000.d0

        jj=0
        do i3=-14,Glr%d%n3i-15
            do i2=-14,Glr%d%n2i-15
                do i1=-14,Glr%d%n1i-15
                  jj=jj+1

                   tt=hxh**2*(i1-ix0)**2 + hyh**2*(i2-iy0)**2 + hzh**2*(i3-iz0)**2
                   tt=sqrt(tt)
                   if(tt<cut) then
                      call random_number(ttreal)
                      phir(jj)=real(ttreal,kind=8)
                   else
                      !call random_number(ttreal)
                      phir(jj)=0.d0
                   end if
                end do
            end do
        end do

        kx=orbs%kpts(1,orbs%iokpt(iorb))
        ky=orbs%kpts(2,orbs%iokpt(iorb))
        kz=orbs%kpts(3,orbs%iokpt(iorb))
        call isf_to_daub(Glr, w, phir(1), phi(istart+1))

        istart=istart+(Glr%wfd%nvctr_c+7*Glr%wfd%nvctr_f)*orbs%nspinor


    end do orbLoop

! Deallocate everything.
call deallocate_work_arrays_sumrho(w)
call deallocate_work_arrays_locham(Glr, w_lh)
iall=-product(shape(phir))*kind(phir)
deallocate(phir, stat=istat)
call memocc(istat, iall, 'phir', subname)


end subroutine randomWithinCutoff











subroutine plotOrbitals(iproc, orbs, Glr, phi, nat, rxyz, onWhichAtom, hxh, hyh, hzh, it)
!
! Plots the orbitals
!
use module_base
use module_types
implicit none

! Calling arguments
integer:: iproc
type(orbitals_data), intent(inout) :: orbs
type(locreg_descriptors), intent(in) :: Glr
real(8),dimension((Glr%wfd%nvctr_c+7*Glr%wfd%nvctr_f)*orbs%nspinor*orbs%norbp):: phi
integer:: nat
real(8),dimension(3,nat):: rxyz
integer,dimension(orbs%norbp):: onWhichAtom
real(8):: hxh, hyh, hzh
integer:: it

integer:: ix, iy, iz, ix0, iy0, iz0, iiAt, jj, iorb, i1, i2, i3, istart, ii, istat
integer:: unit1, unit2, unit3
real(8),dimension(:),allocatable:: phir
type(workarr_sumrho) :: w
character(len=10):: c1, c2, c3
character(len=50):: file1, file2, file3

allocate(phir(Glr%d%n1i*Glr%d%n2i*Glr%d%n3i), stat=istat)

call initialize_work_arrays_sumrho(Glr,w)

istart=0

unit1=10*iproc+7
unit2=10*iproc+8
unit3=10*iproc+9

!write(*,*) 'write, orbs%nbasisp', orbs%norbp
    orbLoop: do iorb=1,orbs%norbp
        phir=0.d0
        call daub_to_isf(Glr,w,phi(istart+1),phir(1))
        iiAt=onWhichAtom(iorb)
        ix0=nint(rxyz(1,iiAt)/hxh)
        iy0=nint(rxyz(2,iiAt)/hyh)
        iz0=nint(rxyz(3,iiAt)/hzh)

        jj=0
        write(c1,'(i0)') iproc
        write(c2,'(i0)') iorb
        write(c3,'(i0)') it
        file1='orbs_'//trim(c1)//'_'//trim(c2)//'_'//trim(c3)//'_x'
        file2='orbs_'//trim(c1)//'_'//trim(c2)//'_'//trim(c3)//'_y'
        file3='orbs_'//trim(c1)//'_'//trim(c2)//'_'//trim(c3)//'_z'
        open(unit=unit1, file=trim(file1))
        open(unit=unit2, file=trim(file2))
        open(unit=unit3, file=trim(file3))
        do i3=1,Glr%d%n3i
            do i2=1,Glr%d%n2i
                do i1=1,Glr%d%n1i
                   jj=jj+1
                   ! z component of point jj
                   iz=jj/(Glr%d%n2i*Glr%d%n1i)
                   ! Subtract the 'lower' xy layers
                   ii=jj-iz*(Glr%d%n2i*Glr%d%n1i)
                   ! y component of point jj
                   iy=ii/Glr%d%n1i
                   ! Subtract the 'lower' y rows
                   ii=ii-iy*Glr%d%n1i
                   ! x component
                   ix=ii
!if(phir(jj)>1.d0) write(*,'(a,3i7,es15.6)') 'WARNING: ix, iy, iz, phir(jj)', ix, iy, iz, phir(jj)
                   if(iy==ix0 .and. iz==iz0) write(unit1,*) ix, phir(jj)
                   ! Write along y-axis
                   if(ix==ix0 .and. iz==iz0) write(unit2,*) iy, phir(jj)
                   ! Write along z-axis
                   if(ix==ix0 .and. iy==iy0) write(unit3,*) iz, phir(jj)


                end do
            end do
        end do
        close(unit=unit1)
        close(unit=unit2)
        close(unit=unit3)

        istart=istart+(Glr%wfd%nvctr_c+7*Glr%wfd%nvctr_f)*orbs%nspinor

    end do orbLoop

call deallocate_work_arrays_sumrho(w)
deallocate(phir, stat=istat)


end subroutine plotOrbitals




subroutine cutoffOutsideLocreg(iproc, nproc, Glr, at, input, lin, rxyz, phi)
! Cut off everything outside the localization region by setting it to zero.
! Then do a orthonormalization.
use module_base
use module_types
use module_interfaces
implicit none

! Calling arguments
integer,intent(in):: iproc, nproc
type(locreg_descriptors),intent(in) :: Glr
type(atoms_data),intent(in):: at
type(input_variables),intent(in):: input
type(linearParameters),intent(in):: lin
real(8),dimension(3,at%nat),intent(in):: rxyz
real(8),dimension(lin%orbs%npsidim),intent(inout):: phi

! Local variables
integer:: iorb, ist, i1, i2, i3, jj, iiAt, istat, iall, ierr
real(8):: tt, cut, hxh, hyh, hzh, ttIn, ttOut, ttIntot, ttOuttot
type(workarr_sumrho) :: w
real(8),dimension(:),allocatable:: phir
real(8),dimension(:),pointer:: phiWork
character(len=*),parameter:: subname='cutoffOutsideLocreg'

!write(*,*) 'in cutoffOutsideLocreg'

call initialize_work_arrays_sumrho(Glr, w)
hxh=input%hx*.5d0
hyh=input%hy*.5d0
hzh=input%hz*.5d0


allocate(phir(Glr%d%n1i*Glr%d%n2i*Glr%d%n3i), stat=istat)
call memocc(istat, phir, 'phir', subname)

ist=1
ttIntot=0.d0
ttOuttot=0.d0
do iorb=1,lin%orbs%norbp
    ! Transform the orbitals to real space.
    phir=0.d0
    call daub_to_isf(Glr, w, phi(ist), phir(1))
    
    iiAt=lin%onWhichAtom(iorb)
    cut=lin%locrad(iiAt)
    
    jj=0
    ttIn=0.d0
    ttOut=0.d0
    do i3=-14,Glr%d%n3i-15
        do i2=-14,Glr%d%n2i-15
            do i1=-14,Glr%d%n1i-15
               jj=jj+1
               tt = (hxh*i1-rxyz(1,iiAt))**2 + (hyh*i2-rxyz(2,iiAt))**2 + (hzh*i3-rxyz(3,iiAt))**2
               tt=sqrt(tt)
               if(tt>cut) then
                  !write(*,'(a,4i7,3es20.12)') 'iorb, i1, i2, i3, tt, cut, phir(jj)', iorb, i1, i2, i3, tt, cut, phir(jj)
                  ttOut=ttOut+phir(jj)**2
                  phir(jj)=0.d0
               else
                  ttIn=ttIn+phir(jj)**2
               end if
            end do
        end do
    end do
    
    call isf_to_daub(Glr, w, phir(1), phi(ist))

    !write(*,'(a,i7,2es20.12)') 'before: iorb, ttIn, ttOut', iorb, ttIn, ttOut
    ist=ist+(Glr%wfd%nvctr_c+7*Glr%wfd%nvctr_f)

    ttIntot = ttIntot + ttIn
    ttOuttot = ttOuttot + ttOut

end do

call mpiallred(ttIntot, 1, mpi_sum, mpi_comm_world, ierr)
call mpiallred(ttOuttot, 1, mpi_sum, mpi_comm_world, ierr)
if(iproc==0) write(*,'(x,a)') 'cutting of outside localization region:'
if(iproc==0) write(*,'(3x,a,2es17.8)') 'before cut; average weights in / out:', ttIntot/dble(lin%orbs%norb),&
             ttOuttot/dble(lin%orbs%norb)


call mpi_barrier(mpi_comm_world, ierr)
allocate(phiWork(lin%orbs%npsidim), stat=istat)
call memocc(istat, phiWork, 'phiWork', subname)
call transpose_v(iproc, nproc, lin%orbs, Glr%wfd, lin%comms, phi, work=phiWork)
call orthogonalize(iproc, nproc, lin%orbs, lin%comms, Glr%wfd, phi, input)
call untranspose_v(iproc, nproc, lin%orbs, Glr%wfd, lin%comms, phi, work=phiWork)
iall=-product(shape(phiWork))*kind(phiWork)
deallocate(phiWork, stat=istat)
call memocc(istat, iall, 'phiWork', subname)

! Check
ist=1
ttIntot=0.d0
ttOuttot=0.d0
do iorb=1,lin%orbs%norbp
    ! Transform the orbitals to real space.
    phir=0.d0
    call daub_to_isf(Glr, w, phi(ist), phir(1))
    
    iiAt=lin%onWhichAtom(iorb)
    cut=lin%locrad(iiAt)
    !write(*,'(a,2i8,es10.3)') 'iorb, iiAt, cut', iorb, iiAt, cut
    
    jj=0
    ttIn=0.d0
    ttOut=0.d0
    do i3=-14,Glr%d%n3i-15
        do i2=-14,Glr%d%n2i-15
            do i1=-14,Glr%d%n1i-15
               jj=jj+1
               tt = (hxh*i1-rxyz(1,iiAt))**2 + (hyh*i2-rxyz(2,iiAt))**2 + (hzh*i3-rxyz(3,iiAt))**2
               tt=sqrt(tt)
               if(tt>cut) then
                  ttOut = ttOut + phir(jj)**2
               else
                  ttIn = ttIn + phir(jj)**2
               end if
            end do
        end do
    end do
    
    !write(*,'(a,i7,2es20.12)') 'after: iorb, ttIn, ttOut', iorb, ttIn, ttOut
    ist=ist+(Glr%wfd%nvctr_c+7*Glr%wfd%nvctr_f)

    ttIntot = ttIntot + ttIn
    ttOuttot = ttOuttot + ttOut

end do

call mpiallred(ttIntot, 1, mpi_sum, mpi_comm_world, ierr)
call mpiallred(ttOuttot, 1, mpi_sum, mpi_comm_world, ierr)
if(iproc==0) write(*,'(3x,a,2es17.8)') 'after cut; average weights in / out:', ttIntot/dble(lin%orbs%norb),&
            ttOuttot/dble(lin%orbs%norb)

iall=-product(shape(phir))*kind(phir)
deallocate(phir, stat=istat)
call memocc(istat, iall, 'phir', subname)

call deallocate_work_arrays_sumrho(w)

end subroutine cutoffOutsideLocreg






subroutine initializeCommsSumrho2(iproc, nproc, nscatterarr, lin, tag)
use module_base
use module_types
implicit none

! Calling arguments
integer,intent(in):: iproc, nproc
integer,dimension(0:nproc-1,4),intent(in):: nscatterarr !n3d,n3p,i3s+i3xcsh-1,i3xcsh
type(linearParameters),intent(inout):: lin
integer,intent(inout):: tag

! Local variables
integer:: istat, jproc, is, ie, ioverlap, i3s, i3e, ilr, iorb, is3ovrlp, n3ovrlp
character(len=*),parameter:: subname='initializeCommsSumrho'


! First count the number of overlapping orbitals for each slice.
allocate(lin%comsr%noverlaps(0:nproc-1), stat=istat)
call memocc(istat, lin%comsr%noverlaps, 'lin%comsr%noverlaps', subname)
do jproc=0,nproc-1
    is=nscatterarr(jproc,3)-14
    ie=is+nscatterarr(jproc,1)-1
    !if(iproc==0) write(*,'(a,3i8)') 'jproc, is, ie', jproc, is, ie
    ioverlap=0
    do iorb=1,lin%lb%orbs%norb
        ilr=lin%lb%onWhichAtomAll(iorb)
        i3s=2*lin%Llr(ilr)%ns3-14
        i3e=i3s+lin%Llr(ilr)%d%n3i-1
        if(i3s<=ie .and. i3e>=is) then
            ioverlap=ioverlap+1
        end if
    end do
    lin%comsr%noverlaps(jproc)=ioverlap
    !if(iproc==0) write(*,'(a,2i8)') 'jproc, lin%comsr%noverlaps(jproc)', jproc, lin%comsr%noverlaps(jproc)
end do
! Do the initialization concerning the calculation of the charge density.
allocate(lin%comsr%istarr(0:nproc-1), stat=istat)
call memocc(istat, lin%comsr%istarr, 'lin%comsr%istarr', subname)
!allocate(lin%comsr%istrarr(lin%comsr%noverlaps(iproc)), stat=istat)
allocate(lin%comsr%istrarr(0:nproc-1), stat=istat)
call memocc(istat, lin%comsr%istrarr, 'lin%comsr%istrarr', subname)
allocate(lin%comsr%overlaps(lin%comsr%noverlaps(iproc)), stat=istat)
call memocc(istat, lin%comsr%overlaps, 'lin%comsr%overlaps', subname)

allocate(lin%comsr%comarr(9,maxval(lin%comsr%noverlaps),0:nproc-1), stat=istat)
call memocc(istat, lin%comsr%comarr, 'lin%coms%commsSumrho', subname)


lin%comsr%istarr=1
lin%comsr%istrarr=1
lin%comsr%nrecvBuf=0
do jproc=0,nproc-1
    is=nscatterarr(jproc,3)-14
    ie=is+nscatterarr(jproc,1)-1
    ioverlap=0
    do iorb=1,lin%lb%orbs%norb
        ilr=lin%lb%onWhichAtomAll(iorb)
        i3s=2*lin%Llr(ilr)%ns3-14
        i3e=i3s+lin%Llr(ilr)%d%n3i-1
        if(i3s<=ie .and. i3e>=is) then
            ioverlap=ioverlap+1
            tag=tag+1
            is3ovrlp=max(is,i3s) !start of overlapping zone in z direction
            n3ovrlp=min(ie,i3e)-max(is,i3s)+1  !extent of overlapping zone in z direction
            is3ovrlp=is3ovrlp-2*lin%Llr(ilr)%ns3+15
            !call setCommunicationInformation2(jproc, iorb, is3ovrlp, n3ovrlp, lin%comsr%istrarr(jproc), tag, lin, lin%comsr%comarr(1,ioverlap,jproc))
            call setCommunicationInformation2(jproc, iorb, is3ovrlp, n3ovrlp, lin%comsr%istrarr(jproc), tag, lin%nlr, lin%Llr, &
                 lin%lb%onWhichAtomAll, lin%lb%orbs, lin%comsr%comarr(1,ioverlap,jproc))
            if(iproc==jproc) then
                !lin%comsr%sizePhibuffr = lin%comsr%sizePhibuffr + lin%Llr(ilr)%d%n1i*lin%Llr(ilr)%d%n2i*n3ovrlp
                lin%comsr%nrecvBuf = lin%comsr%nrecvBuf + lin%Llr(ilr)%d%n1i*lin%Llr(ilr)%d%n2i*n3ovrlp
                lin%comsr%overlaps(ioverlap)=iorb
                                                        !lin%Llr(ilr)%d%n1i*lin%Llr(ilr)%d%n2i*lin%Llr(ilr)%d%n3i
            end if
            lin%comsr%istrarr(jproc) = lin%comsr%istrarr(jproc) + lin%Llr(ilr)%d%n1i*lin%Llr(ilr)%d%n2i*n3ovrlp
        end if
    end do
end do


allocate(lin%comsr%communComplete(maxval(lin%comsr%noverlaps(:)),0:nproc-1), stat=istat)
call memocc(istat, lin%comsr%communComplete, 'lin%comsr%communComplete', subname)
allocate(lin%comsr%computComplete(maxval(lin%comsr%noverlaps(:)),0:nproc-1), stat=istat)
call memocc(istat, lin%comsr%computComplete, 'lin%comsr%computComplete', subname)


! Calculate the dimension of the wave function for each process.
! Do it for both the compressed ('npsidim') and for the uncompressed real space
! ('npsidimr') case.
lin%comsr%nsendBuf=0
do iorb=1,lin%lb%orbs%norbp
    ilr=lin%lb%onWhichAtom(iorb)
    lin%comsr%nsendBuf = lin%comsr%nsendBuf + lin%Llr(ilr)%d%n1i*lin%Llr(ilr)%d%n2i*lin%Llr(ilr)%d%n3i*lin%lb%orbs%nspinor
end do

allocate(lin%comsr%sendBuf(lin%comsr%nsendBuf), stat=istat)
call memocc(istat, lin%comsr%sendBuf, 'lin%comsr%sendBuf', subname)
call razero(lin%comsr%nSendBuf, lin%comsr%sendBuf)

allocate(lin%comsr%recvBuf(lin%comsr%nrecvBuf), stat=istat)
call memocc(istat, lin%comsr%recvBuf, 'lin%comsr%recvBuf', subname)
call razero(lin%comsr%nrecvBuf, lin%comsr%recvBuf)

end subroutine initializeCommsSumrho2


subroutine allocateLinArrays(lin)
use module_base
use module_types
implicit none

! Calling arguments
type(linearParameters),intent(inout):: lin

! Local variables
integer:: istat
character(len=*),parameter:: subname='allocateLinArrays'


allocate(lin%onWhichAtom(lin%orbs%norbp), stat=istat)
call memocc(istat, lin%onWhichAtom, 'lin%onWhichAtom', subname)

allocate(lin%onWhichAtomAll(lin%orbs%norb), stat=istat)
call memocc(istat, lin%onWhichAtom, 'lin%onWhichAtomAll', subname)

allocate(lin%lb%onWhichAtom(lin%lb%orbs%norbp), stat=istat)
call memocc(istat, lin%lb%onWhichAtom, 'lin%lb%onWhichAtom', subname)

allocate(lin%lb%onWhichAtomAll(lin%lb%orbs%norb), stat=istat)
call memocc(istat, lin%lb%onWhichAtom, 'lin%lb%onWhichAtomAll', subname)

allocate(lin%phiRestart(lin%orbs%npsidim), stat=istat)
call memocc(istat, lin%phiRestart, 'lin%phiRestart', subname)


end subroutine allocateLinArrays




subroutine allocateBasicArrays(at, lin)
  use module_base
  use module_types
  implicit none
  
  ! Calling arguments
  type(atoms_data),intent(in):: at
  type(linearParameters),intent(inout):: lin
  
  ! Local variables
  integer:: istat
  character(len=*),parameter:: subname='allocateBasicArrays'
  
  allocate(lin%norbsPerType(at%ntypes), stat=istat)
  call memocc(istat, lin%norbsPerType, 'lin%norbsPerType', subname)
  
  allocate(lin%potentialPrefac(at%ntypes), stat=istat)
  call memocc(istat, lin%potentialPrefac, 'lin%potentialPrefac', subname)

  allocate(lin%locrad(lin%nlr),stat=istat)
  call memocc(istat,lin%locrad,'lin%locrad',subname)
  
end subroutine allocateBasicArrays



subroutine initLocregs(iproc, nat, rxyz, lin, input, Glr, phi, lphi)
use module_base
use module_types
implicit none

! Calling arguments
integer,intent(in):: iproc, nat
real(8),dimension(3,nat),intent(in):: rxyz
type(linearParameters),intent(inout):: lin
type(input_variables),intent(in):: input
type(locreg_descriptors),intent(in):: Glr
real(8),dimension(:),pointer:: phi, lphi

! Local variables
integer:: istat, npsidim, npsidimr, iorb, ilr
character(len=*),parameter:: subname='initLocregs'

! Allocate the array of localisation regions
allocate(lin%Llr(lin%nlr),stat=istat)
allocate(lin%lzd%Llr(lin%lzd%nlr),stat=istat)
allocate(lin%lb%lzd%Llr(lin%lzd%nlr),stat=istat)
allocate(lin%outofzone(3,lin%nlr),stat=istat)
call memocc(istat,lin%outofzone,'lin%outofzone',subname)


!! Write some physical information on the Glr
!if(iproc==0) then
!    write(*,'(x,a)') '>>>>> Global localization region:'
!    write(*,'(3x,a,3i6)')'Global region n1,n2,n3: ',Glr%d%n1,Glr%d%n2,Glr%d%n3
!    write(*,'(3x,a,3i6)')'Global region n1i,n2i,n3i: ',Glr%d%n1i,Glr%d%n2i,Glr%d%n3i
!    write(*,'(3x,a,3i6)')'Global region nfl1,nfl2,nfl3: ',Glr%d%nfl1,Glr%d%nfl2,Glr%d%nfl3
!    write(*,'(3x,a,3i6)')'Global region nfu1,nfu2,nfu3: ',Glr%d%nfu1,Glr%d%nfu2,Glr%d%nfu3
!    write(*,'(3x,a,f6.2,f6.2,f6.2)')'Global dimension (x,y,z):',Glr%d%n1*input%hx,Glr%d%n2*input%hy,Glr%d%n3*input%hz
!    write(*,'(3x,a,f10.2)')'Global volume: ',Glr%d%n1*input%hx*Glr%d%n2*input%hy*Glr%d%n3*input%hz
!    write(*,'(3x,a,4i10)')'Global statistics: nseg_c, nseg_f, nvctr_c, nvctr_f',Glr%wfd%nseg_c,Glr%wfd%nseg_f,Glr%wfd%nvctr_c,Glr%wfd%nvctr_f
!    write(*,'(x,a)') '----------------------------------------------------------------------------------------------'
!end if

 call determine_locreg_periodic(iproc, lin%nlr, rxyz, lin%locrad, input%hx, input%hy, input%hz, Glr, lin%Llr)
 call determine_locreg_periodic(iproc, lin%lzd%nlr, rxyz, lin%locrad, input%hx, input%hy, input%hz, Glr, lin%lzd%Llr)
 call determine_locreg_periodic(iproc, lin%lb%lzd%nlr, rxyz, lin%locrad, input%hx, input%hy, input%hz, Glr, lin%lb%lzd%Llr)

do ilr=1,lin%nlr
    if(iproc==0) write(*,'(x,a,i0)') '>>>>>>> zone ', ilr
    if(iproc==0) write(*,'(3x,a,4i10)') 'nseg_c, nseg_f, nvctr_c, nvctr_f', lin%Llr(ilr)%wfd%nseg_c, lin%Llr(ilr)%wfd%nseg_f, lin%Llr(ilr)%wfd%nvctr_c, lin%Llr(ilr)%wfd%nvctr_f
    if(iproc==0) write(*,'(3x,a,3i8)') 'lin%Llr(ilr)%d%n1i, lin%Llr(ilr)%d%n2i, lin%Llr(ilr)%d%n3i', lin%Llr(ilr)%d%n1i, lin%Llr(ilr)%d%n2i, lin%Llr(ilr)%d%n3i
    if(iproc==0) write(*,'(a,6i8)') 'lin%Llr(ilr)%d%nfl1,lin%Llr(ilr)%d%nfu1,lin%Llr(ilr)%d%nfl2,lin%Llr(ilr)%d%nfu2,lin%Llr(ilr)%d%nfl3,lin%Llr(ilr)%d%nfu3',&
    lin%Llr(ilr)%d%nfl1,lin%Llr(ilr)%d%nfu1,lin%Llr(ilr)%d%nfl2,lin%Llr(ilr)%d%nfu2,lin%Llr(ilr)%d%nfl3,lin%Llr(ilr)%d%nfu3
    if(iproc==0) write(*,*) '---------------------------------'
    if(iproc==0) write(*,'(3x,a,4i10)') 'nseg_c, nseg_f, nvctr_c, nvctr_f', lin%lb%lzd%Llr(ilr)%wfd%nseg_c, lin%lb%lzd%Llr(ilr)%wfd%nseg_f, lin%lb%lzd%Llr(ilr)%wfd%nvctr_c, lin%lb%lzd%Llr(ilr)%wfd%nvctr_f
    if(iproc==0) write(*,'(3x,a,3i8)') 'lin%lb%lzd%Llr(ilr)%d%n1i, lin%lb%lzd%Llr(ilr)%d%n2i, lin%lb%lzd%Llr(ilr)%d%n3i', lin%lb%lzd%Llr(ilr)%d%n1i, lin%lb%lzd%Llr(ilr)%d%n2i, lin%lb%lzd%Llr(ilr)%d%n3i
    if(iproc==0) write(*,'(a,6i8)') 'lin%lb%lzd%Llr(ilr)%d%nfl1,lin%lb%lzd%Llr(ilr)%d%nfu1,lin%lb%lzd%Llr(ilr)%d%nfl2,lin%lb%lzd%Llr(ilr)%d%nfu2,lin%lb%lzd%Llr(ilr)%d%nfl3,lin%lb%lzd%Llr(ilr)%d%nfu3',&
    lin%lb%lzd%Llr(ilr)%d%nfl1,lin%lb%lzd%Llr(ilr)%d%nfu1,lin%lb%lzd%Llr(ilr)%d%nfl2,lin%lb%lzd%Llr(ilr)%d%nfu2,lin%lb%lzd%Llr(ilr)%d%nfl3,lin%lb%lzd%Llr(ilr)%d%nfu3
end do

! Calculate the dimension of the wave function for each process.
npsidim=0
do iorb=1,lin%orbs%norbp
    ilr=lin%onWhichAtom(iorb)
    npsidim = npsidim + (lin%Llr(ilr)%wfd%nvctr_c+7*lin%Llr(ilr)%wfd%nvctr_f)*lin%orbs%nspinor
end do
lin%Lorbs%npsidim=npsidim
lin%lzd%orbs%npsidim=npsidim

if(.not. lin%useDerivativeBasisFunctions) then
    lin%lb%Lorbs%npsidim=npsidim
    lin%lb%lzd%orbs%npsidim=npsidim
else
    npsidim=0
    do iorb=1,lin%lb%orbs%norbp
        ilr=lin%lb%onWhichAtom(iorb)
        npsidim = npsidim + (lin%Llr(ilr)%wfd%nvctr_c+7*lin%Llr(ilr)%wfd%nvctr_f)*lin%lb%orbs%nspinor
        !npsidimr = npsidimr + lin%Llr(ilr)%d%n1i*lin%Llr(ilr)%d%n2i*lin%Llr(ilr)%d%n3i*lin%lb%orbs%nspinor
    end do
    lin%lb%Lorbs%npsidim=npsidim
    lin%lb%lzd%orbs%npsidim=npsidim
end if



allocate(phi(lin%lb%orbs%npsidim), stat=istat)
call memocc(istat, phi, 'phi', subname)

allocate(lphi(lin%lb%Lorbs%npsidim), stat=istat)
call memocc(istat, lphi, 'lphi', subname)

allocate(lin%lphiold(lin%lb%Lorbs%npsidim), stat=istat)
call memocc(istat, lin%lphiold, 'lin%lphiold', subname)

allocate(lin%lhphiold(lin%lb%Lorbs%npsidim), stat=istat)
call memocc(istat, lin%lhphiold, 'lin%lhphiold', subname)

end subroutine initLocregs



!> Does the same as initLocregs, but has as argumenst lzd instead of lin, i.e. all quantities are
!! are assigned to lzd%Llr etc. instead of lin%Llr. Can probably completely replace initLocregs.
!subroutine initLocregs2(iproc, nat, rxyz, lzd, input, Glr, locrad, phi, lphi)
subroutine initLocregs2(iproc, nat, rxyz, lzd, input, Glr, locrad)
use module_base
use module_types
implicit none

! Calling arguments
integer,intent(in):: iproc, nat
real(8),dimension(3,nat),intent(in):: rxyz
type(linear_zone_descriptors),intent(inout):: lzd
type(input_variables),intent(in):: input
type(locreg_descriptors),intent(in):: Glr
real(8),dimension(lzd%nlr),intent(in):: locrad
!real(8),dimension(:),pointer:: phi, lphi

! Local variables
integer:: istat, npsidim, npsidimr, iorb, ilr
character(len=*),parameter:: subname='initLocregs'

! Allocate the array of localisation regions
allocate(lzd%Llr(lzd%nlr),stat=istat)
!! ATTENATION: WHAT ABAOUT OUTOFZONE??
!allocate(lin%outofzone(3,lin%nlr),stat=istat)
!call memocc(istat,lin%outofzone,'lin%outofzone',subname)


!! Write some physical information on the Glr
!if(iproc==0) then
!    write(*,'(x,a)') '>>>>> Global localization region:'
!    write(*,'(3x,a,3i6)')'Global region n1,n2,n3: ',Glr%d%n1,Glr%d%n2,Glr%d%n3
!    write(*,'(3x,a,3i6)')'Global region n1i,n2i,n3i: ',Glr%d%n1i,Glr%d%n2i,Glr%d%n3i
!    write(*,'(3x,a,3i6)')'Global region nfl1,nfl2,nfl3: ',Glr%d%nfl1,Glr%d%nfl2,Glr%d%nfl3
!    write(*,'(3x,a,3i6)')'Global region nfu1,nfu2,nfu3: ',Glr%d%nfu1,Glr%d%nfu2,Glr%d%nfu3
!    write(*,'(3x,a,f6.2,f6.2,f6.2)')'Global dimension (x,y,z):',Glr%d%n1*input%hx,Glr%d%n2*input%hy,Glr%d%n3*input%hz
!    write(*,'(3x,a,f10.2)')'Global volume: ',Glr%d%n1*input%hx*Glr%d%n2*input%hy*Glr%d%n3*input%hz
!    write(*,'(3x,a,4i10)')'Global statistics: nseg_c, nseg_f, nvctr_c, nvctr_f',Glr%wfd%nseg_c,Glr%wfd%nseg_f,Glr%wfd%nvctr_c,Glr%wfd%nvctr_f
!    write(*,'(x,a)') '----------------------------------------------------------------------------------------------'
!end if

 call determine_locreg_periodic(iproc, lzd%nlr, rxyz, locrad, input%hx, input%hy, input%hz, Glr, lzd%Llr)

!do ilr=1,lin%nlr
!    if(iproc==0) write(*,'(x,a,i0)') '>>>>>>> zone ', ilr
!    if(iproc==0) write(*,'(3x,a,4i10)') 'nseg_c, nseg_f, nvctr_c, nvctr_f', lin%Llr(ilr)%wfd%nseg_c, lin%Llr(ilr)%wfd%nseg_f, lin%Llr(ilr)%wfd%nvctr_c, lin%Llr(ilr)%wfd%nvctr_f
!    if(iproc==0) write(*,'(3x,a,3i8)') 'lin%Llr(ilr)%d%n1i, lin%Llr(ilr)%d%n2i, lin%Llr(ilr)%d%n3i', lin%Llr(ilr)%d%n1i, lin%Llr(ilr)%d%n2i, lin%Llr(ilr)%d%n3i
!    if(iproc==0) write(*,'(a,6i8)') 'lin%Llr(ilr)%d%nfl1,lin%Llr(ilr)%d%nfu1,lin%Llr(ilr)%d%nfl2,lin%Llr(ilr)%d%nfu2,lin%Llr(ilr)%d%nfl3,lin%Llr(ilr)%d%nfu3',&
!    lin%Llr(ilr)%d%nfl1,lin%Llr(ilr)%d%nfu1,lin%Llr(ilr)%d%nfl2,lin%Llr(ilr)%d%nfu2,lin%Llr(ilr)%d%nfl3,lin%Llr(ilr)%d%nfu3
!end do

! Calculate the dimension of the wave function for each process.
! Do it for both the compressed ('npsidim') and for the uncompressed real space
! ('npsidimr') case.
npsidim=0
do iorb=1,lzd%orbs%norbp
    !ilr=lin%onWhichAtom(iorb)
    ilr=lzd%orbs%inWhichLocreg(iorb)
    npsidim = npsidim + (lzd%Llr(ilr)%wfd%nvctr_c+7*lzd%Llr(ilr)%wfd%nvctr_f)*lzd%orbs%nspinor
end do
!! WARNING: CHECHK THIS
!lin%Lorbs%npsidim=npsidim
lzd%orbs%npsidim=npsidim

!! WARNING: CHECK THIS
!if(.not. lin%useDerivativeBasisFunctions) then
!    lin%lb%Lorbs%npsidim=npsidim
!else
!    npsidim=0
!    do iorb=1,lin%lb%orbs%norbp
!        ilr=lin%lb%onWhichAtom(iorb)
!        npsidim = npsidim + (lin%Llr(ilr)%wfd%nvctr_c+7*lin%Llr(ilr)%wfd%nvctr_f)*lin%lb%orbs%nspinor
!        npsidimr = npsidimr + lin%Llr(ilr)%d%n1i*lin%Llr(ilr)%d%n2i*lin%Llr(ilr)%d%n3i*lin%lb%orbs%nspinor
!    end do
!    lin%lb%Lorbs%npsidim=npsidim
!end if


 !! WARNING: CHECKTHIS
!allocate(phi(lin%lb%orbs%npsidim), stat=istat)
!call memocc(istat, phi, 'phi', subname)
!
!allocate(lphi(lin%lb%Lorbs%npsidim), stat=istat)
!call memocc(istat, lphi, 'lphi', subname)

end subroutine initLocregs2


!> Allocate the coefficients for the linear combinations of the  orbitals and initialize
!! them at random.
!! Do this only on the root, since the calculations to determine coeff are not yet parallelized.
subroutine initCoefficients(iproc, orbs, lin, coeff)
  use module_base
  use module_types
  implicit none
  
  ! Calling arguments
  integer,intent(in):: iproc
  type(orbitals_data),intent(in):: orbs
  type(linearParameters),intent(in):: lin
  real(8),dimension(:,:),pointer,intent(out):: coeff
  
  ! Local variables
  integer:: iorb, jorb, istat
  real:: ttreal
  character(len=*),parameter:: subname='initCoefficients'
  
  
  allocate(coeff(lin%lb%orbs%norb,orbs%norb), stat=istat)
  call memocc(istat, coeff, 'coeff', subname)
  
  call initRandomSeed(0, 1)
  if(iproc==0) then
      do iorb=1,orbs%norb
         do jorb=1,lin%lb%orbs%norb
            call random_number(ttreal)
            coeff(jorb,iorb)=real(ttreal,kind=8)
         end do
      end do
  end if

end subroutine initCoefficients




!!!!!> Copies lrin to lrout.
!!!! Can be used to copy Glr to lin%lzr%Glr, can probabaly be deleted
!!!! as soon as this initialization is done somewhere else.
!!subroutine allocateAndCopyLocreg(lrin, lrout)
!!use module_base
!!use module_types
!!implicit none
!!
!!! Calling arguments
!!type(locreg_descriptors),intent(in):: lrin
!!type(locreg_descriptors),intent(out):: lrout
!!
!!
!!lrout%geocode = lrin%geocode
!!
!!lrout%hybrid_on = lrin%hyrbid_on
!!
!!lrout%ns1 = lrin%ns1 ; lrout%ns2 = lrin%ns2 ; lrout%ns3 = lrin%ns3
!!
!!lrout%nsi1 = lrin%nsi1 ; lrout%nsi2 = lrin%nsi2 ; lrout%nsi3 = lrin%nsi3
!!
!!lrout%Localnorb = lrin%Localnorb
!!
!!call dcopy(3, lrin%outofzone(1), 1, lrout%outofzone(1), 1)
!!
!!ii=size(lrin%projflg)
!!allocate(lrout%projflg(ii))
!!call dcopy(ii, lrin%projflg(1), 1, lrout%projflg(1), 1)
!!
!!lrout%Glr = lrin%Glr
!!
!!lrout%Gnlpspd = lrin%nlpspd
!!
!!lrout%orbs = lrin%orbs
!!
!!lrout%comms = lrin%comms
!!
!!
!!
!!!> Contains the information needed for describing completely a
!!!! wavefunction localisation region
!!  type, public :: locreg_descriptors
!!     character(len=1) :: geocode
!!     logical :: hybrid_on               !< interesting for global, periodic, localisation regions
!!     integer :: ns1,ns2,ns3             !< starting point of the localisation region in global coordinates
!!     integer :: nsi1,nsi2,nsi3          !< starting point of locreg for interpolating grid
!!     integer :: Localnorb               !< number of orbitals contained in locreg
!!     integer,dimension(3) :: outofzone  !< vector of points outside of the zone outside Glr for periodic systems
!!     integer,dimension(:),pointer :: projflg    !< atoms contributing nlpsp projectors to locreg
!!     type(grid_dimensions) :: d
!!     type(wavefunctions_descriptors) :: wfd
!!     type(convolutions_bounds) :: bounds
!!  end type locreg_descriptors
!!
!!
!!
!!end subroutine allocateAndCopyLocreg
<|MERGE_RESOLUTION|>--- conflicted
+++ resolved
@@ -96,16 +96,11 @@
     norbu=norb
     norbd=0
 end if
-<<<<<<< HEAD
 call orbitals_descriptors(iproc, nproc, norb, norbu, norbd, input%nspin, orbs%nspinor, input%nkpt, input%kpt, input%wkpt, lin%lb%orbs)
 call orbitals_descriptors(iproc, nproc, norb, norbu, norbd, input%nspin, orbs%nspinor, input%nkpt, input%kpt, input%wkpt, lin%lb%Lorbs)
 call orbitals_descriptors(iproc, nproc, norb, norbu, norbd, input%nspin, orbs%nspinor, input%nkpt, input%kpt, input%wkpt, lin%lb%lzd%orbs)
-=======
-call orbitals_descriptors(iproc, nproc, norb, norbu, norbd, input%nspin, orbs%nspinor,&
-     input%nkpt, input%kpt, input%wkpt, lin%lb%orbs)
-call orbitals_descriptors(iproc, nproc, norb, norbu, norbd, input%nspin, orbs%nspinor,&
-     input%nkpt, input%kpt, input%wkpt, lin%lb%Lorbs)
->>>>>>> 9cbc9a57
+
+
 
 
 ! Assign the parameters needed for the communication to lin%comms. Again distinguish
