--- conflicted
+++ resolved
@@ -1497,7 +1497,7 @@
   implicit none
   
   ! Calling arguments
-  type(atoms_data),intent(in):: at
+  type(atoms_data),intent(inout):: at
   type(linearParameters),intent(inout):: lin
   
   ! Local variables
@@ -1524,7 +1524,7 @@
   implicit none
   
   ! Calling arguments
-  type(atoms_data),intent(in):: at
+  type(atoms_data),intent(inout):: at
   type(linearInputParameters),intent(inout):: lin
   
   ! Local variables
@@ -2237,7 +2237,7 @@
   call memocc(istat, mad%nsegline, 'mad%nsegline', subname)
   mad%nsegline=0
   do jproc=0,nproc-1
-      do iorb=1,orbs%norb_par(jproc)
+      do iorb=1,orbs%norb_par(jproc,0)
           iiorb=orbs%isorb_par(jproc)+iorb
           ilr=orbs%inWhichLocreg(iiorb)
           ijorb=(iiorb-1)*orbs%norb
@@ -2300,7 +2300,7 @@
   mad%keygline=0
   mad%keyg=0
   do jproc=0,nproc-1
-      do iorb=1,orbs%norb_par(jproc)
+      do iorb=1,orbs%norb_par(jproc,0)
           iiorb=orbs%isorb_par(jproc)+iorb
           ilr=orbs%inWhichLocreg(iiorb)
           ijorb=(iiorb-1)*orbs%norb
@@ -3093,7 +3093,6 @@
 
 end subroutine dgemm_compressed2
 
-<<<<<<< HEAD
 
 
 subroutine dgemm_compressed_parallel(iproc, nproc, norb, nsegline, nseglinemax, keygline, &
@@ -3395,17 +3394,6 @@
 end subroutine repartitionOrbitals2
 
 
-
-integer function optimalLength(totalLength, value)
-  implicit none
-  
-  ! Calling arguments
-  integer,intent(in):: totalLength, value
-  
-  optimalLength=totalLength-ceiling(log10(dble(value+1)+1.d-10))
-
-end function optimalLength
-=======
 subroutine check_linear_and_create_Lzd(iproc,nproc,input,Lzd,atoms,orbs,rxyz,radii_cf)
 
   use module_base
@@ -3679,4 +3667,15 @@
      call prepare_lnlpspd(iproc, atoms, input, orbs, rxyz, radii_cf, Lzd)
   end if
 end subroutine reinitialize_Lzd_after_LIG
->>>>>>> 126d3509
+
+
+
+integer function optimalLength(totalLength, value)
+  implicit none
+  
+  ! Calling arguments
+  integer,intent(in):: totalLength, value
+  
+  optimalLength=totalLength-ceiling(log10(dble(value+1)+1.d-10))
+
+end function optimalLength