!> @file 
!!   Initializations
!! @author
!!   Copyright (C) 2011-2012 BigDFT group 
!!   This file is distributed under the terms of the
!!   GNU General Public License, see ~/COPYING file
!!   or http://www.gnu.org/copyleft/gpl.txt .
!!   For the list of contributors, see ~/AUTHORS 


subroutine allocateBasicArraysInputLin(lin, ntypes)
  use module_base
  use module_types
  implicit none
  
  ! Calling arguments
  type(linearInputParameters), intent(inout) :: lin
  integer, intent(in) :: ntypes
  
  ! Local variables
  character(len=*), parameter :: subname='allocateBasicArrays'

  call f_routine(id='allocateBasicArraysInputLin')
  
  lin%norbsPerType = f_malloc_ptr(ntypes,id='lin%norbsPerType')
  lin%potentialPrefac_ao = f_malloc_ptr(ntypes,id='lin%potentialPrefac_ao')
  lin%potentialPrefac_lowaccuracy = f_malloc_ptr(ntypes,id='lin%potentialPrefac_lowaccuracy')
  lin%potentialPrefac_highaccuracy = f_malloc_ptr(ntypes,id='lin%potentialPrefac_highaccuracy')
  !added a second dimension to include the low and high accuracy values
  lin%locrad_type = f_malloc_ptr((/ ntypes, 2 /),id='lin%locrad_type')
  lin%kernel_cutoff_FOE = f_malloc_ptr(ntypes,id='lin%kernel_cutoff_FOE')
  lin%kernel_cutoff = f_malloc_ptr(ntypes,id='lin%kernel_cutoff')

  call f_release_routine()

end subroutine allocateBasicArraysInputLin


subroutine allocate_extra_lin_arrays(lin,nspin,astruct)
  use module_atoms, only: atomic_structure
  use module_types, only: linearInputParameters
  use dynamic_memory
  implicit none
  integer,intent(in) :: nspin
  type(atomic_structure), intent(in) :: astruct
  type(linearInputParameters), intent(inout) :: lin
  !local variables
  character(len=*), parameter :: subname='allocate_extra_lin_arrays'
  integer :: nlr,iat,itype,iiorb,iorb
  !then perform extra allocations
  nlr=0
  do iat=1,astruct%nat
     itype=astruct%iatype(iat)
     nlr=nlr+nspin*lin%norbsPerType(itype)
  end do

  lin%locrad = f_malloc_ptr(nlr,id='lin%locrad')
  lin%locrad_kernel = f_malloc_ptr(nlr,id='lin%locrad_kernel')
  lin%locrad_mult = f_malloc_ptr(nlr,id='lin%locrad_mult')
  lin%locrad_lowaccuracy = f_malloc_ptr(nlr,id='lin%locrad_lowaccuracy')
  lin%locrad_highaccuracy = f_malloc_ptr(nlr,id='lin%locrad_highaccuracy')

  ! Assign the localization radius to each atom.
  iiorb=0
  do iat=1,astruct%nat
     itype=astruct%iatype(iat)
     do iorb=1,lin%norbsPerType(itype)
        iiorb=iiorb+1
        lin%locrad(iiorb)=lin%locrad_type(itype,1)
        lin%locrad_kernel(iiorb)=lin%kernel_cutoff(itype)
        lin%locrad_mult(iiorb)=lin%kernel_cutoff_FOE(itype)
        lin%locrad_lowaccuracy(iiorb)=lin%locrad_type(itype,1) 
        lin%locrad_highaccuracy(iiorb)=lin%locrad_type(itype,2)
     end do
  end do
end subroutine allocate_extra_lin_arrays


subroutine deallocateBasicArraysInput(lin)
  use module_base
  use module_types
  implicit none
  
  ! Calling arguments
  type(linearinputParameters), intent(inout) :: lin
  
  ! Local variables
  character(len=*), parameter :: subname='deallocateBasicArrays'

  call f_routine(id='deallocateBasicArraysInput')
 
  if(associated(lin%potentialPrefac_ao)) then
    call f_free_ptr(lin%potentialPrefac_ao)
    nullify(lin%potentialPrefac_ao)
  end if 
  if(associated(lin%potentialPrefac_lowaccuracy)) then
    call f_free_ptr(lin%potentialPrefac_lowaccuracy)
    nullify(lin%potentialPrefac_lowaccuracy)
  end if 
  if(associated(lin%potentialPrefac_highaccuracy)) then
    call f_free_ptr(lin%potentialPrefac_highaccuracy)
    nullify(lin%potentialPrefac_highaccuracy)
  end if 

  if(associated(lin%norbsPerType)) then
    call f_free_ptr(lin%norbsPerType)
    nullify(lin%norbsPerType)
  end if 

  if(associated(lin%locrad)) then
    call f_free_ptr(lin%locrad)
    nullify(lin%locrad)
  end if 

  if(associated(lin%locrad_kernel)) then
    call f_free_ptr(lin%locrad_kernel)
    nullify(lin%locrad_kernel)
  end if 

  if(associated(lin%locrad_mult)) then
    call f_free_ptr(lin%locrad_mult)
    nullify(lin%locrad_mult)
  end if 

  if(associated(lin%locrad_lowaccuracy)) then
    call f_free_ptr(lin%locrad_lowaccuracy)
    nullify(lin%locrad_lowaccuracy)
  end if 

  if(associated(lin%locrad_highaccuracy)) then
    call f_free_ptr(lin%locrad_highaccuracy)
    nullify(lin%locrad_highaccuracy)
  end if 

  if(associated(lin%locrad_type)) then
    call f_free_ptr(lin%locrad_type)
    nullify(lin%locrad_type)
  end if 

  if(associated(lin%kernel_cutoff_FOE)) then
    call f_free_ptr(lin%kernel_cutoff_FOE)
    nullify(lin%kernel_cutoff_FOE)
  end if 

  if(associated(lin%kernel_cutoff)) then
    call f_free_ptr(lin%kernel_cutoff)
    nullify(lin%kernel_cutoff)
  end if 

  call f_release_routine()

end subroutine deallocateBasicArraysInput



! lzd%llr already allocated, locregcenter and locrad already filled - could tidy this!
subroutine initLocregs(iproc, nproc, lzd, hx, hy, hz, astruct, orbs, Glr, locregShape, lborbs)
  use module_base
  use module_types
  use module_atoms, only: atomic_structure
  use module_interfaces, exceptThisOne => initLocregs
  implicit none
  
  ! Calling arguments
  integer, intent(in) :: iproc, nproc
  type(local_zone_descriptors), intent(inout) :: lzd
  real(kind=8), intent(in) :: hx, hy, hz
  type(atomic_structure), intent(in) :: astruct
  type(orbitals_data), intent(in) :: orbs
  type(locreg_descriptors), intent(in) :: Glr
  character(len=1), intent(in) :: locregShape
  type(orbitals_data),optional,intent(in) :: lborbs
  
  ! Local variables
  integer :: jorb, jjorb, jlr
  character(len=*), parameter :: subname='initLocregs'
  logical,dimension(:), allocatable :: calculateBounds

  call f_routine(id=subname)

  
  calculateBounds = f_malloc(lzd%nlr,id='calculateBounds')
  calculateBounds=.false.
  
  do jorb=1,orbs%norbp
     jjorb=orbs%isorb+jorb
     jlr=orbs%inWhichLocreg(jjorb)
     calculateBounds(jlr)=.true.
  end do

  if(present(lborbs)) then
     do jorb=1,lborbs%norbp
        jjorb=lborbs%isorb+jorb
        jlr=lborbs%inWhichLocreg(jjorb)
        calculateBounds(jlr)=.true.
     end do
  end if
  
  if(locregShape=='c') then
      stop 'locregShape c is deprecated'
  else if(locregShape=='s') then
      call determine_locregSphere_parallel(iproc, nproc, lzd%nlr, hx, hy, hz, &
           astruct, orbs, Glr, lzd%Llr, calculateBounds)
  end if
  
  call f_free(calculateBounds)
  
  !DEBUG
  !do ilr=1,lin%nlr
  !    if(iproc==0) write(*,'(1x,a,i0)') '>>>>>>> zone ', ilr
  !    if(iproc==0) write(*,'(3x,a,4i10)') 'nseg_c, nseg_f, nvctr_c, nvctr_f', lin%Llr(ilr)%wfd%nseg_c, lin%Llr(ilr)%wfd%nseg_f, lin%Llr(ilr)%wfd%nvctr_c, lin%Llr(ilr)%wfd%nvctr_f
  !    if(iproc==0) write(*,'(3x,a,3i8)') 'lin%Llr(ilr)%d%n1i, lin%Llr(ilr)%d%n2i, lin%Llr(ilr)%d%n3i', lin%Llr(ilr)%d%n1i, lin%Llr(ilr)%d%n2i, lin%Llr(ilr)%d%n3i
  !    if(iproc==0) write(*,'(a,6i8)') 'lin%Llr(ilr)%d%nfl1,lin%Llr(ilr)%d%nfu1,lin%Llr(ilr)%d%nfl2,lin%Llr(ilr)%d%nfu2,lin%Llr(ilr)%d%nfl3,lin%Llr(ilr)%d%nfu3',&
  !    lin%Llr(ilr)%d%nfl1,lin%Llr(ilr)%d%nfu1,lin%Llr(ilr)%d%nfl2,lin%Llr(ilr)%d%nfu2,lin%Llr(ilr)%d%nfl3,lin%Llr(ilr)%d%nfu3
  !end do
  !END DEBUG
  
  lzd%linear=.true.

  call f_release_routine()

end subroutine initLocregs



subroutine init_foe(iproc, nproc, input, orbs_KS, foe_obj, reset)
  use module_base
  use module_atoms, only: atomic_structure
  use module_types
  use foe_base, only: foe_data, foe_data_set_int, foe_data_set_real, foe_data_set_logical, foe_data_get_real, foe_data_null
  implicit none
  
  ! Calling arguments
  integer, intent(in) :: iproc, nproc
  type(input_variables), intent(in) :: input
  type(orbitals_data), intent(in) :: orbs_KS
  type(foe_data), intent(out) :: foe_obj
  logical, intent(in) :: reset
  
  ! Local variables
  character(len=*), parameter :: subname='init_foe'
  integer :: iorb
  real(kind=8) :: incr

  call timing(iproc,'init_matrCompr','ON')

  foe_obj = foe_data_null()

  if (reset) then
      foe_obj%ef = f_malloc0_ptr(input%nspin,id='(foe_obj%ef)')
      call foe_data_set_real(foe_obj,"ef",0.d0,1)
      if (input%nspin==2) then
          call foe_data_set_real(foe_obj,"ef",0.d0,2)
      end if
      foe_obj%evlow = f_malloc0_ptr(input%nspin,id='foe_obj%evlow')
      call foe_data_set_real(foe_obj,"evlow",input%lin%evlow,1)
      if (input%nspin==2) then
          call foe_data_set_real(foe_obj,"evlow",input%lin%evlow,2)
      end if
      foe_obj%evhigh = f_malloc0_ptr(input%nspin,id='foe_obj%evhigh')
      call foe_data_set_real(foe_obj,"evhigh",input%lin%evhigh,1)
      if (input%nspin==2) then
          call foe_data_set_real(foe_obj,"evhigh",input%lin%evhigh,2)
      end if
      foe_obj%bisection_shift = f_malloc0_ptr(input%nspin,id='foe_obj%bisection_shift')
      call foe_data_set_real(foe_obj,"bisection_shift",1.d-1,1)
      if (input%nspin==2) then
          call foe_data_set_real(foe_obj,"bisection_shift",1.d-1,2)
      end if
      call foe_data_set_real(foe_obj,"fscale",input%lin%fscale)
      call foe_data_set_real(foe_obj,"ef_interpol_det",input%lin%ef_interpol_det)
      call foe_data_set_real(foe_obj,"ef_interpol_chargediff",input%lin%ef_interpol_chargediff)
      foe_obj%charge = f_malloc0_ptr(input%nspin,id='foe_obj%charge')
      call foe_data_set_real(foe_obj,"charge",0.d0,1)
      do iorb=1,orbs_KS%norbu
          call foe_data_set_real(foe_obj,"charge",foe_data_get_real(foe_obj,"charge",1)+orbs_KS%occup(iorb),1)
      end do
      if (input%nspin==2) then
          call foe_data_set_real(foe_obj,"charge",0.d0,2)
          do iorb=orbs_KS%norbu+1,orbs_KS%norb
               call foe_data_set_real(foe_obj,"charge",foe_data_get_real(foe_obj,"charge",2)+orbs_KS%occup(iorb),2)
          end do
      end if
      call foe_data_set_int(foe_obj,"evbounds_isatur",0)
      call foe_data_set_int(foe_obj,"evboundsshrink_isatur",0)
      call foe_data_set_int(foe_obj,"evbounds_nsatur",input%evbounds_nsatur)
      call foe_data_set_int(foe_obj,"evboundsshrink_nsatur",input%evboundsshrink_nsatur)
      call foe_data_set_real(foe_obj,"fscale_lowerbound",input%fscale_lowerbound)
      call foe_data_set_real(foe_obj,"fscale_upperbound",input%fscale_upperbound)
      call foe_data_set_logical(foe_obj,"adjust_FOE_temperature",input%adjust_FOE_temperature)
  end if

  call timing(iproc,'init_matrCompr','OF')


end subroutine init_foe


subroutine check_linear_and_create_Lzd(iproc,nproc,linType,Lzd,atoms,orbs,nspin,rxyz)
  use module_base
  use module_types
  use module_xc
  use ao_inguess, only: atomic_info
  use locregs, only: locreg_null
  implicit none

  integer, intent(in) :: iproc,nproc,nspin
  type(local_zone_descriptors), intent(inout) :: Lzd
  type(atoms_data), intent(in) :: atoms
  type(orbitals_data), intent(inout) :: orbs
  real(gp), dimension(3,atoms%astruct%nat), intent(in) :: rxyz
  integer, intent(in) :: linType
!  real(gp), dimension(atoms%astruct%ntypes,3), intent(in) :: radii_cf
  !Local variables
  character(len=*), parameter :: subname='check_linear_and_create_Lzd'
  logical :: linear
  real(gp) :: rcov
  integer :: iat,ityp,nspin_ig,ilr
  real(gp), dimension(:), allocatable :: locrad
  logical,dimension(:), allocatable :: calculateBounds

  !default variables
  Lzd%nlr = 1

  if (nspin == 4) then
     nspin_ig=1
  else
     nspin_ig=nspin
  end if

  linear  = .true.
  if (linType == INPUT_IG_FULL) then
     Lzd%nlr=atoms%astruct%nat
     locrad = f_malloc(Lzd%nlr,id='locrad')
     ! locrad read from last line of  psppar
     do iat=1,atoms%astruct%nat
        ityp = atoms%astruct%iatype(iat)
        call atomic_info(atoms%nzatom(ityp),atoms%nelpsp(ityp),rcov=rcov)
        locrad(iat) =  rcov * 10.0_gp ! locrad(iat) = atoms%rloc(ityp,1)
     end do  
     call timing(iproc,'check_IG      ','ON')
     call check_linear_inputguess(iproc,Lzd%nlr,rxyz,locrad,&
          Lzd%hgrids(1),Lzd%hgrids(2),Lzd%hgrids(3),&
          Lzd%Glr,linear) 
     call timing(iproc,'check_IG      ','OF')
     if(nspin >= 4) linear = .false. 
  end if

  ! If we are using cubic code : by choice or because locregs are too big
  Lzd%linear = .true.
  if (linType == INPUT_IG_LIG .or. linType == INPUT_IG_OFF .or. .not. linear) then
     Lzd%linear = .false.
     Lzd%nlr = 1
  end if


  if(linType /= INPUT_IG_TMO) then
     allocate(Lzd%Llr(Lzd%nlr))
     do ilr=1,Lzd%nlr
        Lzd%Llr(ilr)=locreg_null()
     end do
     !for now, always true because we want to calculate the hamiltonians for all locregs
     if(.not. Lzd%linear) then
        Lzd%lintyp = 0
        !copy Glr to Llr(1)
        call nullify_locreg_descriptors(Lzd%Llr(1))
        call copy_locreg_descriptors(Lzd%Glr,Lzd%Llr(1))
     else 
        Lzd%lintyp = 1
        ! Assign orbitals to locreg (for LCAO IG each orbitals corresponds to an atomic function. WILL NEED TO CHANGE THIS)
        call assignToLocreg(iproc,nproc,orbs%nspinor,nspin_ig,atoms,orbs,Lzd)

        ! determine the localization regions
        ! calculateBounds indicate whether the arrays with the bounds (for convolutions...) shall also
        ! be allocated and calculated. In principle this is only necessary if the current process has orbitals
        ! in this localization region.
        calculateBounds = f_malloc(lzd%nlr,id='calculateBounds')
        calculateBounds=.true.
!        call determine_locreg_periodic(iproc,Lzd%nlr,rxyz,locrad,hx,hy,hz,Lzd%Glr,Lzd%Llr,calculateBounds)
        call determine_locreg_parallel(iproc,nproc,Lzd%nlr,rxyz,locrad,&
             Lzd%hgrids(1),Lzd%hgrids(2),Lzd%hgrids(3),Lzd%Glr,Lzd%Llr,&
             orbs,calculateBounds)  
        call f_free(calculateBounds)
        call f_free(locrad)

        ! determine the wavefunction dimension
        call wavefunction_dimension(Lzd,orbs)
     end if
  else
     Lzd%lintyp = 2
  end if
  
!DEBUG
!!if(iproc==0)then
!!print *,'###################################################'
!!print *,'##        General information:                   ##'
!!print *,'###################################################'
!!print *,'Lzd%nlr,linear, ndimpotisf :',Lzd%nlr,Lzd%linear,Lzd%ndimpotisf
!!print *,'###################################################'
!!print *,'##        Global box information:                ##'
!!print *,'###################################################'
!!write(*,'(a24,3i4)')'Global region n1,n2,n3:',Lzd%Glr%d%n1,Lzd%Glr%d%n2,Lzd%Glr%d%n3
!!write(*,*)'Global fine grid: nfl',Lzd%Glr%d%nfl1,Lzd%Glr%d%nfl2,Lzd%Glr%d%nfl3
!!write(*,*)'Global fine grid: nfu',Lzd%Glr%d%nfu1,Lzd%Glr%d%nfu2,Lzd%Glr%d%nfu3
!!write(*,*)'Global inter. grid: ni',Lzd%Glr%d%n1i,Lzd%Glr%d%n2i,Lzd%Glr%d%n3i
!!write(*,'(a27,f6.2,f6.2,f6.2)')'Global dimension (1x,y,z):',Lzd%Glr%d%n1*hx,Lzd%Glr%d%n2*hy,Lzd%Glr%d%n3*hz
!!write(*,'(a17,f12.2)')'Global volume: ',Lzd%Glr%d%n1*hx*Lzd%Glr%d%n2*hy*Lzd%Glr%d%n3*hz
!!print *,'Global wfd statistics:',Lzd%Glr%wfd%nseg_c,Lzd%Glr%wfd%nseg_f,Lzd%Glr%wfd%nvctr_c,Lzd%Glr%wfd%nvctr_f
!!print *,'###################################################'
!!print *,'##        Local boxes information:               ##'
!!print *,'###################################################'
!!do i_stat =1, Lzd%nlr
!!   write(*,*)'=====> Region:',i_stat
!!   write(*,'(a24,3i4)')'Local region n1,n2,n3:',Lzd%Llr(i_stat)%d%n1,Lzd%Llr(i_stat)%d%n2,Lzd%Llr(i_stat)%d%n3
!!   write(*,*)'Local fine grid: nfl',Lzd%Llr(i_stat)%d%nfl1,Lzd%Llr(i_stat)%d%nfl2,Lzd%Llr(i_stat)%d%nfl3
!!   write(*,*)'Local fine grid: nfu',Lzd%Llr(i_stat)%d%nfu1,Lzd%Llr(i_stat)%d%nfu2,Lzd%Llr(i_stat)%d%nfu3
!!   write(*,*)'Local inter. grid: ni',Lzd%Llr(i_stat)%d%n1i,Lzd%Llr(i_stat)%d%n2i,Lzd%Llr(i_stat)%d%n3i
!!   write(*,'(a27,f6.2,f6.2,f6.2)')'Local dimension (1x,y,z):',Lzd%Llr(i_stat)%d%n1*hx,Lzd%Llr(i_stat)%d%n2*hy,&
!!            Lzd%Llr(i_stat)%d%n3*hz
!!   write(*,'(a17,f12.2)')'Local volume: ',Lzd%Llr(i_stat)%d%n1*hx*Lzd%Llr(i_stat)%d%n2*hy*Lzd%Llr(i_stat)%d%n3*hz
!!   print *,'Local wfd statistics:',Lzd%Llr(i_stat)%wfd%nseg_c,Lzd%Llr(i_stat)%wfd%nseg_f,Lzd%Llr(i_stat)%wfd%nvctr_c,&
!!            Lzd%Llr(i_stat)%wfd%nvctr_f
!!end do
!!end if
!!call mpi_finalize(i_stat)
!!stop
!END DEBUG

end subroutine check_linear_and_create_Lzd


subroutine create_LzdLIG(iproc,nproc,nspin,linearmode,hx,hy,hz,Glr,atoms,orbs,rxyz,nl,Lzd)
  use module_base
  use module_types
  use module_xc
  use ao_inguess, only: atomic_info
  use locregs, only: locreg_null
  implicit none

  integer, intent(in) :: iproc,nproc,nspin
  real(gp), intent(in) :: hx,hy,hz
  type(locreg_descriptors), intent(in) :: Glr
  type(atoms_data), intent(in) :: atoms
  type(orbitals_data), intent(inout) :: orbs
  integer, intent(in) :: linearmode
  real(gp), dimension(3,atoms%astruct%nat), intent(in) :: rxyz
  type(local_zone_descriptors), intent(inout) :: Lzd
  type(DFT_PSP_projectors), intent(inout) :: nl
  !  real(gp), dimension(atoms%astruct%ntypes,3), intent(in) :: radii_cf
  !Local variables
  character(len=*), parameter :: subname='check_linear_and_create_Lzd'
  logical :: linear
  integer :: iat,ityp,nspin_ig,ilr
  real(gp) :: rcov
  real(gp), dimension(:), allocatable :: locrad
  logical,dimension(:), allocatable :: calculateBounds,lr_mask

  call f_routine(id=subname)
  !default variables
  Lzd%nlr = 1

  Lzd%hgrids(1)=hx
  Lzd%hgrids(2)=hy
  Lzd%hgrids(3)=hz

  if (nspin == 4) then
     nspin_ig=1
  else
     nspin_ig=nspin
  end if

  linear  = .true.
  if (linearmode == INPUT_IG_LIG .or. linearmode == INPUT_IG_FULL) then
     Lzd%nlr=atoms%astruct%nat
     locrad=f_malloc(Lzd%nlr,id='locrad')
     ! locrad read from last line of  psppar
     do iat=1,atoms%astruct%nat
        ityp = atoms%astruct%iatype(iat)
        call atomic_info(atoms%nzatom(ityp),atoms%nelpsp(ityp),rcov=rcov)
        locrad(iat) =  rcov * 10.0_gp ! atoms%rloc(ityp,1)
        !locrad(iat)=18.d0
     end do
     call timing(iproc,'check_IG      ','ON')
     call check_linear_inputguess(iproc,Lzd%nlr,rxyz,locrad,hx,hy,hz,&
          Glr,linear) 
     call timing(iproc,'check_IG      ','OF')
     if(nspin >= 4) linear = .false. 
  end if

  ! If we are using cubic code : by choice or because locregs are too big
  if (linearmode == INPUT_IG_OFF .or. .not. linear) then
     linear = .false.
     Lzd%nlr = 1
  end if

  Lzd%linear = .true.
  if (.not. linear)  Lzd%linear = .false.

  !  print *,'before Glr => Lzd%Glr'
  call nullify_locreg_descriptors(Lzd%Glr)
  call copy_locreg_descriptors(Glr,Lzd%Glr)

  if(linearmode /= INPUT_IG_TMO) then
     allocate(Lzd%Llr(Lzd%nlr))
     do ilr=1,Lzd%nlr
        Lzd%Llr(ilr)=locreg_null()
     end do
     !for now, always true because we want to calculate the hamiltonians for all locregs

     if(.not. Lzd%linear) then
        Lzd%lintyp = 0
        call nullify_locreg_descriptors(Lzd%Llr(1))
        call copy_locreg_descriptors(Glr,Lzd%Llr(1))
     else 
        Lzd%lintyp = 1
        ! Assign orbitals to locreg (for LCAO IG each orbitals corresponds to an atomic function. WILL NEED TO CHANGE THIS)
        call assignToLocreg(iproc,nproc,orbs%nspinor,nspin_ig,atoms,orbs,Lzd)

        ! determine the localization regions
        ! calculateBounds indicate whether the arrays with the bounds (for convolutions...) shall also
        ! be allocated and calculated. In principle this is only necessary if the current process has orbitals
        ! in this localization region.
        calculateBounds=f_malloc(lzd%nlr,id='calculateBounds')
        calculateBounds=.true.
        !        call determine_locreg_periodic(iproc,Lzd%nlr,rxyz,locrad,hx,hy,hz,Glr,Lzd%Llr,calculateBounds)
        call determine_locreg_parallel(iproc,nproc,Lzd%nlr,rxyz,locrad,&
             hx,hy,hz,Glr,Lzd%Llr,&
             orbs,calculateBounds)  
        call f_free(calculateBounds)
        call f_free(locrad)

        ! determine the wavefunction dimension
        call wavefunction_dimension(Lzd,orbs)
        !in this case update the projector descriptor to be compatible with the locregs
        lr_mask=f_malloc0(Lzd%nlr,id='lr_mask')
        call update_lrmask_array(Lzd%nlr,orbs,lr_mask)
        !when the new tmbs are created the projector descriptors can be updated
        call update_nlpsp(nl,Lzd%nlr,Lzd%llr,Lzd%Glr,lr_mask)
        if (iproc == 0) call print_nlpsp(nl)
       
        call f_free(lr_mask)
     end if
  else
     Lzd%lintyp = 2
  end if

  call f_release_routine()

  !DEBUG
  !!if(iproc==0)then
  !!print *,'###################################################'
  !!print *,'##        General information:                   ##'
  !!print *,'###################################################'
  !!print *,'Lzd%nlr,linear, Lpsidimtot, ndimpotisf, Lnprojel:',Lzd%nlr,Lzd%linear,Lzd%ndimpotisf
  !!print *,'###################################################'
  !!print *,'##        Global box information:                ##'
  !!print *,'###################################################'
  !!write(*,'(a24,3i4)')'Global region n1,n2,n3:',Lzd%Glr%d%n1,Lzd%Glr%d%n2,Lzd%Glr%d%n3
  !!write(*,*)'Global fine grid: nfl',Lzd%Glr%d%nfl1,Lzd%Glr%d%nfl2,Lzd%Glr%d%nfl3
  !!write(*,*)'Global fine grid: nfu',Lzd%Glr%d%nfu1,Lzd%Glr%d%nfu2,Lzd%Glr%d%nfu3
  !!write(*,*)'Global inter. grid: ni',Lzd%Glr%d%n1i,Lzd%Glr%d%n2i,Lzd%Glr%d%n3i
  !!write(*,'(a27,f6.2,f6.2,f6.2)')'Global dimension (1x,y,z):',Lzd%Glr%d%n1*hx,Lzd%Glr%d%n2*hy,Lzd%Glr%d%n3*hz
  !!write(*,'(a17,f12.2)')'Global volume: ',Lzd%Glr%d%n1*hx*Lzd%Glr%d%n2*hy*Lzd%Glr%d%n3*hz
  !!print *,'Global wfd statistics:',Lzd%Glr%wfd%nseg_c,Lzd%Glr%wfd%nseg_f,Lzd%Glr%wfd%nvctr_c,Lzd%Glr%wfd%nvctr_f
  !!write(*,'(a17,f12.2)')'Global volume: ',Lzd%Glr%d%n1*input%hx*Lzd%Glr%d%n2*input%hy*Lzd%Glr%d%n3*input%hz
  !!print *,'Global wfd statistics:',Lzd%Glr%wfd%nseg_c,Lzd%Glr%wfd%nseg_f,Lzd%Glr%wfd%nvctr_c,Lzd%Glr%wfd%nvctr_f
  !!print *,'###################################################'
  !!print *,'##        Local boxes information:               ##'
  !!print *,'###################################################'
  !!do i_stat =1, Lzd%nlr
  !!   write(*,*)'=====> Region:',i_stat
  !!   write(*,'(a24,3i4)')'Local region n1,n2,n3:',Lzd%Llr(i_stat)%d%n1,Lzd%Llr(i_stat)%d%n2,Lzd%Llr(i_stat)%d%n3
  !!   write(*,*)'Local fine grid: nfl',Lzd%Llr(i_stat)%d%nfl1,Lzd%Llr(i_stat)%d%nfl2,Lzd%Llr(i_stat)%d%nfl3
  !!   write(*,*)'Local fine grid: nfu',Lzd%Llr(i_stat)%d%nfu1,Lzd%Llr(i_stat)%d%nfu2,Lzd%Llr(i_stat)%d%nfu3
  !!   write(*,*)'Local inter. grid: ni',Lzd%Llr(i_stat)%d%n1i,Lzd%Llr(i_stat)%d%n2i,Lzd%Llr(i_stat)%d%n3i
  !!   write(*,'(a27,f6.2,f6.2,f6.2)')'Local dimension (1x,y,z):',Lzd%Llr(i_stat)%d%n1*hx,Lzd%Llr(i_stat)%d%n2*hy,&
  !!            Lzd%Llr(i_stat)%d%n3*hz
  !!   write(*,'(a17,f12.2)')'Local volume: ',Lzd%Llr(i_stat)%d%n1*hx*Lzd%Llr(i_stat)%d%n2*hy*Lzd%Llr(i_stat)%d%n3*hz
  !!   print *,'Local wfd statistics:',Lzd%Llr(i_stat)%wfd%nseg_c,Lzd%Llr(i_stat)%wfd%nseg_f,Lzd%Llr(i_stat)%wfd%nvctr_c,&
  !!            Lzd%Llr(i_stat)%wfd%nvctr_f
  !!end do
  !!end if
  !call mpi_finalize(i_stat)
  !stop
  !END DEBUG

end subroutine create_LzdLIG





subroutine init_orbitals_data_for_linear(iproc, nproc, nspinor, input, astruct, rxyz, lorbs, &
           norb_par_ref, norbu_par_ref, norbd_par_ref)
  use module_base
  use module_types
  use module_interfaces, except_this_one => init_orbitals_data_for_linear
  implicit none
  
  ! Calling arguments
  integer, intent(in) :: iproc, nproc, nspinor
  type(input_variables), intent(in) :: input
  type(atomic_structure), intent(in) :: astruct
  real(kind=8),dimension(3,astruct%nat), intent(in) :: rxyz
  type(orbitals_data), intent(out) :: lorbs
  integer,dimension(0:nproc-1),intent(in),optional :: norb_par_ref, norbu_par_ref, norbd_par_ref
  
  ! Local variables
  integer :: norb, norbu, norbd, ityp, iat, ilr, iorb, nlr, iiat, ispin
  integer, dimension(:), allocatable :: norbsPerLocreg, norbsPerAtom
  real(kind=8),dimension(:,:), allocatable :: locregCenter
  character(len=*), parameter :: subname='init_orbitals_data_for_linear'
  logical :: with_optional
  logical,dimension(3) :: optional_present

  call timing(iproc,'init_orbs_lin ','ON')

  call f_routine(id='init_orbitals_data_for_linear')

  ! Check the arguments
  optional_present(1) = present(norb_par_ref)
  optional_present(2) = present(norbu_par_ref)
  optional_present(3) = present(norbd_par_ref)
  if (any(optional_present)) then
      if (all(optional_present)) then
          with_optional = .true.
      else
          stop 'init_orbitals_data_for_linear: not all optional arguments present'
      end if
  else
          with_optional = .false.
  end if

  
  call nullify_orbitals_data(lorbs)

 
  ! Count the number of basis functions.
  norbsPerAtom = f_malloc(astruct%nat*input%nspin,id='norbsPerAtom')
  norbu=0
  nlr=0
  iiat=0
  do ispin=1,input%nspin
      do iat=1,astruct%nat
          iiat=iiat+1
          ityp=astruct%iatype(iat)
          norbsPerAtom(iiat)=input%lin%norbsPerType(ityp)
          if (ispin==1) then
              norbu=norbu+input%lin%norbsPerType(ityp)
          end if
          !nlr=nlr+input%lin%norbsPerType(ityp)
      end do
  end do

  ! For spin polarized systems, use twice the number of basis functions (i.e. norbd=norbu)
  if (input%nspin==1) then
      norbd=0
  else
      norbd=norbu
  end if
  norb=norbu+norbd

  nlr=norb

 
  ! Distribute the basis functions among the processors.
  if (with_optional) then
      call orbitals_descriptors(iproc, nproc, norb, norbu, norbd, input%nspin, nspinor,&
           input%gen_nkpt, input%gen_kpt, input%gen_wkpt, lorbs,LINEAR_PARTITION_OPTIMAL,&
           norb_par_ref, norbu_par_ref, norbd_par_ref)
  else
      call orbitals_descriptors(iproc, nproc, norb, norbu, norbd, input%nspin, nspinor,&
           input%gen_nkpt, input%gen_kpt, input%gen_wkpt, lorbs,LINEAR_PARTITION_SIMPLE) !simple repartition
   end if

  locregCenter = f_malloc((/ 3, nlr /),id='locregCenter')

  
  ! this loop does not take into account the additional TMBs required for spin polarized systems
  ilr=0
  do iat=1,astruct%nat
      ityp=astruct%iatype(iat)
      do iorb=1,input%lin%norbsPerType(ityp)
          ilr=ilr+1
          locregCenter(:,ilr)=rxyz(:,iat)
          ! DEBUGLR write(10,*) iorb,locregCenter(:,ilr)
      end do
  end do

  ! Correction for spin polarized systems. For non polarized systems, norbu=norb and the loop does nothing.
  do iorb=lorbs%norbu+1,lorbs%norb
      locregCenter(:,iorb)=locregCenter(:,iorb-lorbs%norbu)
  end do

 
  norbsPerLocreg = f_malloc(nlr,id='norbsPerLocreg')
  norbsPerLocreg=1 !should be norbsPerLocreg
    
  call f_free_ptr(lorbs%inWhichLocreg)
  call assignToLocreg2(iproc, nproc, lorbs%norb, lorbs%norbu, lorbs%norb_par, astruct%nat, nlr, &
       input%nspin, norbsPerLocreg, lorbs%spinsgn, locregCenter, lorbs%inwhichlocreg)

  call f_free_ptr(lorbs%onwhichatom)
  call assignToLocreg2(iproc, nproc, lorbs%norb, lorbs%norbu, lorbs%norb_par, astruct%nat, astruct%nat, &
       input%nspin, norbsPerAtom, lorbs%spinsgn, rxyz, lorbs%onwhichatom)

  
  lorbs%eval = f_malloc_ptr(lorbs%norb,id='lorbs%eval')
  lorbs%eval=-.5d0
  
  call f_free(norbsPerLocreg)
  call f_free(locregCenter)
  call f_free(norbsPerAtom)

  call f_release_routine()

  call timing(iproc,'init_orbs_lin ','OF')

end subroutine init_orbitals_data_for_linear


! initializes locrad and locregcenter
subroutine lzd_init_llr(iproc, nproc, input, astruct, rxyz, orbs, lzd)
  use module_base
  use module_types
  use module_interfaces
  use locregs, only: locreg_null
  implicit none
  
  ! Calling arguments
  integer, intent(in) :: iproc, nproc
  type(input_variables), intent(in) :: input
  type(atomic_structure), intent(in) :: astruct
  real(kind=8),dimension(3,astruct%nat), intent(in) :: rxyz
  type(orbitals_data), intent(in) :: orbs
  type(local_zone_descriptors), intent(inout) :: lzd
  
  ! Local variables
  integer :: iat, ityp, ilr, istat, iorb, iilr
  real(kind=8),dimension(:,:), allocatable :: locregCenter
  character(len=*), parameter :: subname='lzd_init_llr'
  real(8):: t1, t2

  call timing(iproc,'init_locregs  ','ON')

  call f_routine(id='lzd_init_llr')

  t1=mpi_wtime()
  
  nullify(lzd%llr)

  lzd%nlr=orbs%norb

  locregCenter = f_malloc((/ 3, orbs%norbu /),id='locregCenter')
  
  ilr=0
  do iat=1,astruct%nat
      ityp=astruct%iatype(iat)
      do iorb=1,input%lin%norbsPerType(ityp)
          ilr=ilr+1
          locregCenter(:,ilr)=rxyz(:,iat)
      end do
  end do

  ! Allocate the array of localisation regions
  allocate(lzd%Llr(lzd%nlr),stat=istat)
  do ilr=1,lzd%nlr
     lzd%llr(ilr)=locreg_null()
  end do
  do ilr=1,lzd%nlr
      iilr=mod(ilr-1,orbs%norbu)+1 !correct value for a spin polarized system
      !!write(*,*) 'ilr, iilr', ilr, iilr
      lzd%llr(ilr)%locrad=input%lin%locrad(iilr)
      lzd%llr(ilr)%locrad_kernel=input%lin%locrad_kernel(iilr)
      lzd%llr(ilr)%locrad_mult=input%lin%locrad_mult(iilr)
      lzd%llr(ilr)%locregCenter=locregCenter(:,iilr)
      !!if (iproc==0) then
      !!    write(*,'(a,i3,3x,es10.3,3x,es10.3,3x,es10.3,3x,3es10.3)') 'ilr, locrad, locrad_kernel, locrad_mult, locregCenter', &
      !!    ilr, lzd%llr(ilr)%locrad, lzd%llr(ilr)%locrad_kernel, &
      !!    lzd%llr(ilr)%locrad_mult, lzd%llr(ilr)%locregCenter
      !!end if
  end do

  call f_free(locregCenter)
  
  t2=mpi_wtime()
  !if(iproc==0) write(*,*) 'in lzd_init_llr: time',t2-t1

  call f_release_routine()

  call timing(iproc,'init_locregs  ','OF')

end subroutine lzd_init_llr


subroutine update_locreg(iproc, nproc, nlr, locrad, locrad_kernel, locrad_mult, locregCenter, glr_tmp, &
           useDerivativeBasisFunctions, nscatterarr, hx, hy, hz, astruct, input, &
           orbs_KS, orbs, lzd, npsidim_orbs, npsidim_comp, lbcomgp, lbcollcom, lfoe, lbcollcom_sr)
  use module_base
  use module_types
  use module_interfaces, except_this_one => update_locreg
  use communications_base, only: p2pComms, comms_linear_null, p2pComms_null, allocate_p2pComms_buffer
  use communications_init, only: init_comms_linear, init_comms_linear_sumrho, &
                                 initialize_communication_potential
  use foe_base, only: foe_data, foe_data_null
  use locregs, only: locreg_null
  implicit none
  
  ! Calling arguments
  integer, intent(in) :: iproc, nproc, nlr
  integer, intent(out) :: npsidim_orbs, npsidim_comp
  logical,intent(in) :: useDerivativeBasisFunctions
  integer, dimension(0:nproc-1,4), intent(in) :: nscatterarr !n3d,n3p,i3s+i3xcsh-1,i3xcsh
  real(kind=8), intent(in) :: hx, hy, hz
  type(atomic_structure), intent(in) :: astruct
  type(input_variables), intent(in) :: input
  real(kind=8),dimension(nlr), intent(in) :: locrad, locrad_kernel, locrad_mult
  type(orbitals_data), intent(in) :: orbs_KS, orbs
  real(kind=8),dimension(3,nlr), intent(in) :: locregCenter
  type(locreg_descriptors), intent(in) :: glr_tmp
  type(local_zone_descriptors), intent(inout) :: lzd
  type(p2pComms), intent(inout) :: lbcomgp
  type(foe_data), intent(inout),optional :: lfoe
  type(comms_linear), intent(inout) :: lbcollcom
  type(comms_linear), intent(inout),optional :: lbcollcom_sr

  
  ! Local variables
  integer :: iorb, ilr, npsidim, istat
  real(kind=8),dimension(:,:), allocatable :: locreg_centers
  character(len=*), parameter :: subname='update_locreg'

  call timing(iproc,'updatelocreg1','ON') 

  call f_routine(id='update_locreg')

  !if (present(lfoe)) call nullify_foe(lfoe)
  if (present(lfoe)) lfoe = foe_data_null()
  !call nullify_comms_linear(lbcollcom)
  lbcollcom=comms_linear_null()
  if (present(lbcollcom_sr)) then
      !call nullify_comms_linear(lbcollcom_sr)
      lbcollcom_sr=comms_linear_null()
  end if
  lbcomgp = p2pComms_null()
  call nullify_local_zone_descriptors(lzd)
  !!tag=1

  ! Allocate the array of localisation regions
  lzd%nlr=nlr
  allocate(lzd%Llr(lzd%nlr),stat=istat)
  do ilr=1,lzd%nlr
     lzd%Llr(ilr)=locreg_null()
  end do
  do ilr=1,lzd%nlr
      lzd%llr(ilr)%locrad=locrad(ilr)
      lzd%llr(ilr)%locrad_kernel=locrad_kernel(ilr)
      lzd%llr(ilr)%locrad_mult=locrad_mult(ilr)
      lzd%llr(ilr)%locregCenter=locregCenter(:,ilr)
  end do
  call timing(iproc,'updatelocreg1','OF') 
  call initLocregs(iproc, nproc, lzd, hx, hy, hz, astruct, orbs, glr_tmp, 's')!, llborbs)
  call timing(iproc,'updatelocreg1','ON') 
  call nullify_locreg_descriptors(lzd%glr)
  call copy_locreg_descriptors(glr_tmp, lzd%glr)
  lzd%hgrids(1)=hx
  lzd%hgrids(2)=hy
  lzd%hgrids(3)=hz

  npsidim = 0
  do iorb=1,orbs%norbp
   ilr=orbs%inwhichlocreg(iorb+orbs%isorb)
   npsidim = npsidim + lzd%llr(ilr)%wfd%nvctr_c+7*lzd%llr(ilr)%wfd%nvctr_f
  end do

  npsidim_orbs=max(npsidim,1)
  ! set npsidim_comp here too?!
  npsidim_comp=1

!  ! don't really want to keep this unless we do so right from the start, but for now keep it to avoid updating refs
!  orbs%eval=-.5d0

  call timing(iproc,'updatelocreg1','OF') 

  if (present(lfoe)) then
      locreg_centers = f_malloc((/3,lzd%nlr/),id='locreg_centers')
      do ilr=1,lzd%nlr
          locreg_centers(1:3,ilr)=lzd%llr(ilr)%locregcenter(1:3)
      end do
      call init_foe(iproc, nproc, input, orbs_KS, lfoe, .true.)
      call f_free(locreg_centers)
  end if

  call init_comms_linear(iproc, nproc, input%imethod_overlap, npsidim_orbs, orbs, lzd, input%nspin, lbcollcom)
  if (present(lbcollcom_sr)) then
      call init_comms_linear_sumrho(iproc, nproc, lzd, orbs, input%nspin, nscatterarr, lbcollcom_sr)
  end if

  call initialize_communication_potential(iproc, nproc, nscatterarr, orbs, lzd, input%nspin, lbcomgp)
  call allocate_p2pComms_buffer(lbcomgp)

  call f_release_routine()

end subroutine update_locreg


subroutine update_ldiis_arrays(tmb, subname, ldiis)
  use module_base
  use module_types
  implicit none

  ! Calling arguments
  type(DFT_wavefunction), intent(in) :: tmb
  character(len=*), intent(in) :: subname
  type(localizedDIISParameters), intent(inout) :: ldiis

  ! Local variables
  integer :: ii, iorb, ilr

  call f_free_ptr(ldiis%phiHist)
  call f_free_ptr(ldiis%hphiHist)

  ii=0
  do iorb=1,tmb%orbs%norbp
      ilr=tmb%orbs%inwhichlocreg(tmb%orbs%isorb+iorb)
      ii=ii+ldiis%isx*(tmb%lzd%llr(ilr)%wfd%nvctr_c+7*tmb%lzd%llr(ilr)%wfd%nvctr_f)
  end do

  ldiis%phiHist = f_malloc_ptr(ii,id='ldiis%phiHist')
  ldiis%hphiHist = f_malloc_ptr(ii,id='ldiis%hphiHist')

end subroutine update_ldiis_arrays


subroutine allocate_auxiliary_basis_function(npsidim, subname, lphi, lhphi)
  use module_base
  implicit none

  ! Calling arguments
  integer, intent(in) :: npsidim
  real(kind=8),dimension(:), pointer,intent(out) :: lphi, lhphi
  character(len=*), intent(in) :: subname

  lphi = f_malloc0_ptr(npsidim,id='lphi')
  lhphi = f_malloc0_ptr(npsidim,id='lhphi')

  !call to_zero(npsidim, lphi(1))
  !call to_zero(npsidim, lhphi(1))

end subroutine allocate_auxiliary_basis_function


subroutine deallocate_auxiliary_basis_function(subname, lphi, lhphi)
  use module_base
  implicit none

  ! Calling arguments
  real(kind=8),dimension(:), pointer :: lphi, lhphi
  character(len=*), intent(in) :: subname

  call f_free_ptr(lphi)
  call f_free_ptr(lhphi)

end subroutine deallocate_auxiliary_basis_function


subroutine destroy_new_locregs(iproc, nproc, tmb)
  use module_base
  use module_types
  use module_interfaces, except_this_one => destroy_new_locregs
  use communications_base, only: deallocate_comms_linear, deallocate_p2pComms
  use communications, only: synchronize_onesided_communication
  implicit none

  ! Calling arguments
  integer, intent(in) :: iproc, nproc
  type(DFT_wavefunction), intent(inout) :: tmb

  ! Local variables
  character(len=*), parameter :: subname='destroy_new_locregs'

  !!call wait_p2p_communication(iproc, nproc, tmb%comgp)
  call synchronize_onesided_communication(iproc, nproc, tmb%comgp)
  call deallocate_p2pComms(tmb%comgp)

  call deallocate_local_zone_descriptors(tmb%lzd)
  call deallocate_orbitals_data(tmb%orbs)

  call deallocate_comms_linear(tmb%collcom)
  call deallocate_comms_linear(tmb%collcom_sr)

end subroutine destroy_new_locregs


subroutine destroy_DFT_wavefunction(wfn)
  use module_base
  use module_types
  use module_interfaces, except_this_one => destroy_DFT_wavefunction
  use communications_base, only: deallocate_comms_linear, deallocate_p2pComms
  use sparsematrix_base, only: deallocate_sparse_matrix, allocate_matrices, deallocate_matrices
  use foe_base, only: foe_data_deallocate
  implicit none
  
  ! Calling arguments
  type(DFT_wavefunction), intent(inout) :: wfn

  ! Local variables
  character(len=*), parameter :: subname='destroy_DFT_wavefunction'
  integer :: ispin, i

!  call f_routine(id=subname)

  call f_free_ptr(wfn%psi)
  call f_free_ptr(wfn%hpsi)
  call f_free_ptr(wfn%psit)
  call f_free_ptr(wfn%psit_c)
  call f_free_ptr(wfn%psit_f)
  call f_free_ptr(wfn%ham_descr%psi)
  call f_free_ptr(wfn%ham_descr%psit_c)
  call f_free_ptr(wfn%ham_descr%psit_f)

  call deallocate_p2pComms(wfn%comgp)
  call deallocate_p2pComms(wfn%ham_descr%comgp)
  if (associated(wfn%linmat%ks)) then
      do ispin=1,wfn%linmat%l%nspin
          call deallocate_sparse_matrix(wfn%linmat%ks(ispin))
      end do
      deallocate(wfn%linmat%ks)
  end if
  if (associated(wfn%linmat%ks_e)) then
      do ispin=1,wfn%linmat%l%nspin
          call deallocate_sparse_matrix(wfn%linmat%ks_e(ispin))
      end do
      deallocate(wfn%linmat%ks_e)
  end if
  call deallocate_sparse_matrix(wfn%linmat%s)
  call deallocate_sparse_matrix(wfn%linmat%m)
  call deallocate_sparse_matrix(wfn%linmat%l)
  call deallocate_matrices(wfn%linmat%ovrlp_)
  call deallocate_matrices(wfn%linmat%ham_)
  call deallocate_matrices(wfn%linmat%kernel_)
  do i=1,size(wfn%linmat%ovrlppowers_)
      call deallocate_matrices(wfn%linmat%ovrlppowers_(i))
  end do
  call deallocate_orbitals_data(wfn%orbs)
  call deallocate_comms_linear(wfn%collcom)
  call deallocate_comms_linear(wfn%ham_descr%collcom)
  call deallocate_comms_linear(wfn%collcom_sr)
  call deallocate_local_zone_descriptors(wfn%lzd)
  call deallocate_local_zone_descriptors(wfn%ham_descr%lzd)
  call foe_data_deallocate(wfn%foe_obj)

  call f_free_ptr(wfn%coeff)

!  call f_release_routine()

end subroutine destroy_DFT_wavefunction


subroutine update_wavefunctions_size(lzd,npsidim_orbs,npsidim_comp,orbs,iproc,nproc)
  use module_base
  use module_types
  implicit none

  ! Calling arguments
  type(local_zone_descriptors), intent(in) :: lzd
  type(orbitals_data), intent(in) :: orbs
  integer, intent(in) :: iproc, nproc
  integer, intent(out) :: npsidim_orbs, npsidim_comp

  ! Local variables
  character(len = *), parameter :: subname = "update_wavefunctions_size"
  integer :: npsidim, ilr, iorb
  integer :: nvctr_tot,jproc
  integer, allocatable, dimension(:) :: ncntt 
  integer, allocatable, dimension(:,:) :: nvctr_par

  call f_routine(id='update_wavefunctions_size')

  npsidim = 0
  do iorb=1,orbs%norbp
   ilr=orbs%inwhichlocreg(iorb+orbs%isorb)
   npsidim = npsidim + lzd%Llr(ilr)%wfd%nvctr_c+7*lzd%Llr(ilr)%wfd%nvctr_f
  end do
  npsidim_orbs=max(npsidim,1)

  nvctr_tot = 1
  do iorb=1,orbs%norbp
     ilr=orbs%inwhichlocreg(iorb+orbs%isorb)
     nvctr_tot = max(nvctr_tot,lzd%llr(ilr)%wfd%nvctr_c+7*lzd%llr(ilr)%wfd%nvctr_f)
  end do
  if (nproc > 1) then
     call mpiallred(nvctr_tot, 1, mpi_max, bigdft_mpi%mpi_comm)
  end if

  nvctr_par = f_malloc((/ 0.to.nproc-1, 1.to.1 /),id='nvctr_par')

  call kpts_to_procs_via_obj(nproc,1,nvctr_tot,nvctr_par)

  ncntt = f_malloc(0.to.nproc-1,id='ncntt')

  ncntt(:) = 0
  do jproc=0,nproc-1
     ncntt(jproc)=ncntt(jproc)+&
          nvctr_par(jproc,1)*orbs%norbp*orbs%nspinor
  end do

  npsidim_comp=sum(ncntt(0:nproc-1))

  call f_free(nvctr_par)

  call f_free(ncntt)

  call f_release_routine()

end subroutine update_wavefunctions_size


subroutine create_large_tmbs(iproc, nproc, KSwfn, tmb, denspot,nlpsp,input, at, rxyz, lowaccur_converged)
  use module_base
  use module_types
  use module_interfaces, except_this_one => create_large_tmbs
  implicit none

  ! Calling arguments
  integer, intent(in):: iproc, nproc
  type(DFT_Wavefunction), intent(inout):: KSwfn, tmb
  type(DFT_local_fields), intent(in):: denspot
  type(DFT_PSP_projectors), intent(inout) :: nlpsp
  type(input_variables), intent(in):: input
  type(atoms_data), intent(in):: at
  real(8),dimension(3,at%astruct%nat), intent(in):: rxyz
  logical,intent(in):: lowaccur_converged

  ! Local variables
  integer:: iorb, ilr, istat
  logical, dimension(:), allocatable :: lr_mask
  real(8),dimension(:,:), allocatable:: locrad_tmp
  real(8),dimension(:,:), allocatable:: locregCenter
  character(len=*), parameter:: subname='create_large_tmbs'

  call f_routine(id=subname)

  locregCenter=f_malloc((/3,tmb%lzd%nlr/),id='locregCenter')
  locrad_tmp=f_malloc((/tmb%lzd%nlr,3/),id='locrad_tmp')
  lr_mask=f_malloc0(tmb%lzd%nlr,id='lr_mask')

  do iorb=1,tmb%orbs%norb
      ilr=tmb%orbs%inwhichlocreg(iorb)
      locregCenter(:,ilr)=tmb%lzd%llr(ilr)%locregCenter
  end do
  do ilr=1,tmb%lzd%nlr
      locrad_tmp(ilr,1)=tmb%lzd%llr(ilr)%locrad+real(input%hamapp_radius_incr,kind=8)*maxval(tmb%lzd%hgrids(:))
      locrad_tmp(ilr,2)=tmb%lzd%llr(ilr)%locrad_kernel
      locrad_tmp(ilr,3)=tmb%lzd%llr(ilr)%locrad_mult
  end do

  !temporary,  moved from update_locreg
  tmb%orbs%eval=-0.5_gp
  call update_locreg(iproc, nproc, tmb%lzd%nlr, locrad_tmp(:,1), locrad_tmp(:,2), locrad_tmp(:,3), locregCenter, tmb%lzd%glr, &
       .false., denspot%dpbox%nscatterarr, tmb%lzd%hgrids(1), tmb%lzd%hgrids(2), tmb%lzd%hgrids(3), &
       at%astruct, input, KSwfn%orbs, tmb%orbs, tmb%ham_descr%lzd, tmb%ham_descr%npsidim_orbs, tmb%ham_descr%npsidim_comp, &
       tmb%ham_descr%comgp, tmb%ham_descr%collcom)

  call allocate_auxiliary_basis_function(max(tmb%ham_descr%npsidim_comp,tmb%ham_descr%npsidim_orbs), subname, &
       tmb%ham_descr%psi, tmb%hpsi)

  tmb%ham_descr%can_use_transposed=.false.
  !!nullify(tmb%ham_descr%psit_c)
  !!nullify(tmb%ham_descr%psit_f)
  allocate(tmb%confdatarr(tmb%orbs%norbp), stat=istat)

  if(.not.lowaccur_converged) then
      call define_confinement_data(tmb%confdatarr,tmb%orbs,rxyz,at,&
           & tmb%ham_descr%lzd%hgrids(1),tmb%ham_descr%lzd%hgrids(2),tmb%ham_descr%lzd%hgrids(3),&
           & 4,input%lin%potentialPrefac_lowaccuracy,tmb%ham_descr%lzd,tmb%orbs%onwhichatom)
  else
      call define_confinement_data(tmb%confdatarr,tmb%orbs,rxyz,at,&
           & tmb%ham_descr%lzd%hgrids(1),tmb%ham_descr%lzd%hgrids(2),tmb%ham_descr%lzd%hgrids(3),&
           & 4,input%lin%potentialPrefac_highaccuracy,tmb%ham_descr%lzd,tmb%orbs%onwhichatom)
  end if

  call f_free(locregCenter)
  call f_free(locrad_tmp)

  call update_lrmask_array(tmb%lzd%nlr,tmb%orbs,lr_mask)

  !when the new tmbs are created the projector descriptors can be updated
  call update_nlpsp(nlpsp,tmb%ham_descr%lzd%nlr,tmb%ham_descr%lzd%llr,KSwfn%Lzd%Glr,lr_mask)
  if (iproc == 0) call print_nlpsp(nlpsp)
  call f_free(lr_mask)
  call f_release_routine()
end subroutine create_large_tmbs

!>create the masking array to determine which localization regions have to be 
!! calculated
subroutine update_lrmask_array(nlr,orbs,lr_mask)
  use module_types, only: orbitals_data
  implicit none
  integer, intent(in) :: nlr
  type(orbitals_data), intent(in) :: orbs
  !> array of the masking, prior initialized to .false.
  logical, dimension(nlr), intent(inout) :: lr_mask
  !local variables
  integer :: ikpt,isorb,ieorb,nspinor,ilr,iorb

  !create the masking array according to the locregs which are known by the task
  if (orbs%norbp>0) then
      ikpt=orbs%iokpt(1)
      loop_kpt: do
         call orbs_in_kpt(ikpt,orbs,isorb,ieorb,nspinor)

         !activate all the localization regions which are present in the orbitals
         do iorb=isorb,ieorb
            ilr=orbs%inwhichlocreg(iorb+orbs%isorb)
            lr_mask(ilr)=.true.
         end do
         !last k-point has been treated
         if (ieorb == orbs%norbp) exit loop_kpt
         ikpt=ikpt+1
      end do loop_kpt
  end if
 
end subroutine update_lrmask_array

subroutine set_optimization_variables(input, at, lorbs, nlr, onwhichatom, confdatarr, &
     convCritMix, lowaccur_converged, nit_scc, mix_hist, alpha_mix, locrad, target_function, nit_basis, &
     convcrit_dmin, nitdmin, conv_crit_TMB)
  use module_base
  use module_types
  use module_interfaces, except_this_one => set_optimization_variables
  use yaml_output
  implicit none
  
  ! Calling arguments
  integer, intent(in) :: nlr
  type(orbitals_data), intent(in) :: lorbs
  type(input_variables), intent(in) :: input
  type(atoms_data), intent(in) :: at
  integer, dimension(lorbs%norb), intent(in) :: onwhichatom
  type(confpot_data),dimension(lorbs%norbp), intent(inout) :: confdatarr
  real(kind=8), intent(out) :: convCritMix, alpha_mix, convcrit_dmin, conv_crit_TMB
  logical, intent(in) :: lowaccur_converged
  integer, intent(out) :: nit_scc, mix_hist, nitdmin
  real(kind=8), dimension(nlr), intent(out) :: locrad
  integer, intent(out) :: target_function, nit_basis

  ! Local variables
  integer :: iorb, ilr, iiat, iilr, itype
  real(kind=8) :: tt, prefac
  logical,dimension(:),allocatable :: written
  logical :: do_write
  character(len=20) :: atomname

  written = f_malloc(at%astruct%ntypes)
  written = .false.


  if(lowaccur_converged) then
      !!if (bigdft_mpi%iproc==0) call yaml_comment('Set the confinement prefactors',hfill='~')
      call set_confdatarr(input, at, lorbs, onwhichatom, input%lin%potentialPrefac_highaccuracy, &
           input%lin%locrad_highaccuracy, 'Confinement prefactor for high accuracy', .true., confdatarr)
      !!if (bigdft_mpi%iproc==0) call yaml_sequence(advance='no')
      !!if (bigdft_mpi%iproc==0) call yaml_sequence_open('Confinement prefactor for high accuracy')
      !!do iorb=1,lorbs%norb
      !!    iiat=onwhichatom(iorb)
      !!    itype=at%astruct%iatype(iiat)
      !!    tt = input%lin%potentialPrefac_highaccuracy(itype)
      !!    do_write = .not.written(itype)
      !!    written(itype) = .true.
      !!    if(do_write .and. bigdft_mpi%iproc==0) call yaml_sequence(advance='no')
      !!    if(do_write .and. bigdft_mpi%iproc==0) call yaml_mapping_open(flow=.true.)
      !!    atomname=trim(at%astruct%atomnames(itype))
      !!    if(do_write .and. bigdft_mpi%iproc==0) call yaml_map('atom type',atomname)
      !!    if (tt<0.d0) then
      !!        ! Take the default value, based on the cutoff radius
      !!        ilr = lorbs%inwhichlocreg(iorb)
      !!        prefac = 20.d0/input%lin%locrad_highaccuracy(ilr)**4
      !!        if(do_write .and. bigdft_mpi%iproc==0) call yaml_map('value',prefac,fmt='(es8.2)')
      !!        if(do_write .and. bigdft_mpi%iproc==0) call yaml_map('origin','automatic')

      !!    else
      !!        ! Take the specified value
      !!        prefac = tt
      !!        if(do_write .and. bigdft_mpi%iproc==0) call yaml_map('value',prefac,fmt='(es8.2)')
      !!        if(do_write .and. bigdft_mpi%iproc==0) call yaml_map('origin','from file')
      !!    end if
      !!    if (iorb>lorbs%isorb .and. iorb<=lorbs%isorb+lorbs%norbp) then
      !!        confdatarr(iorb-lorbs%isorb)%prefac=prefac
      !!    end if
      !!    if(do_write .and. bigdft_mpi%iproc==0) call yaml_mapping_close()
      !!end do
      !!if(bigdft_mpi%iproc==0) call yaml_sequence_close()
      target_function=TARGET_FUNCTION_IS_ENERGY
      nit_basis=input%lin%nItBasis_highaccuracy
      nit_scc=input%lin%nitSCCWhenFixed_highaccuracy
      mix_hist=input%lin%mixHist_highaccuracy
      do ilr=1,nlr
          iilr=mod(ilr-1,lorbs%norbu)+1 !correct value for a spin polarized system
          locrad(ilr)=input%lin%locrad_highaccuracy(iilr)
      end do
      alpha_mix=input%lin%alpha_mix_highaccuracy
      convCritMix=input%lin%convCritMix_highaccuracy
      convcrit_dmin=input%lin%convCritDmin_highaccuracy
      nitdmin=input%lin%nItdmin_highaccuracy
      conv_crit_TMB=input%lin%convCrit_lowaccuracy
  else
      call set_confdatarr(input, at, lorbs, onwhichatom, input%lin%potentialPrefac_lowaccuracy, &
           input%lin%locrad_lowaccuracy, 'Confinement prefactor for low accuracy', .true., confdatarr)
      !!if (bigdft_mpi%iproc==0) call yaml_sequence(advance='no')
      !!if (bigdft_mpi%iproc==0) call yaml_sequence_open('Confinement prefactor for low accuracy')
      !!do iorb=1,lorbs%norb
      !!    iiat=onwhichatom(iorb)
      !!    itype=at%astruct%iatype(iiat)
      !!    tt = input%lin%potentialPrefac_lowaccuracy(itype)
      !!    do_write = .not.written(itype)
      !!    written(itype) = .true.
      !!    if(do_write .and. bigdft_mpi%iproc==0) call yaml_sequence(advance='no')
      !!    if(do_write .and. bigdft_mpi%iproc==0) call yaml_mapping_open(flow=.true.)
      !!    atomname=trim(at%astruct%atomnames(itype))
      !!    if(do_write .and. bigdft_mpi%iproc==0) call yaml_map('atom type',atomname)
      !!    if (tt<0.d0) then
      !!        ! Take the default value, based on the cutoff radius
      !!        ilr = lorbs%inwhichlocreg(iorb)
      !!        prefac = 20.d0/input%lin%locrad_lowaccuracy(ilr)**4
      !!        if(do_write .and. bigdft_mpi%iproc==0) call yaml_map('value',prefac,fmt='(es8.2)')
      !!        if(do_write .and. bigdft_mpi%iproc==0) call yaml_map('origin','automatic')
      !!    else
      !!        ! Take the specified value
      !!        prefac = tt
      !!        if(do_write .and. bigdft_mpi%iproc==0) call yaml_map('value',prefac,fmt='(es8.2)')
      !!        if(do_write .and. bigdft_mpi%iproc==0) call yaml_map('origin','from file')
      !!    end if
      !!    if (iorb>lorbs%isorb .and. iorb<=lorbs%isorb+lorbs%norbp) then
      !!        confdatarr(iorb-lorbs%isorb)%prefac=prefac
      !!    end if
      !!    if(do_write .and. bigdft_mpi%iproc==0) call yaml_mapping_close()
      !!end do
      !!if(bigdft_mpi%iproc==0) call yaml_sequence_close()
      target_function=TARGET_FUNCTION_IS_TRACE
      nit_basis=input%lin%nItBasis_lowaccuracy
      nit_scc=input%lin%nitSCCWhenFixed_lowaccuracy
      mix_hist=input%lin%mixHist_lowaccuracy
      do ilr=1,nlr
          locrad(ilr)=input%lin%locrad_lowaccuracy(ilr)
      end do
      alpha_mix=input%lin%alpha_mix_lowaccuracy
      convCritMix=input%lin%convCritMix_lowaccuracy
      convcrit_dmin=input%lin%convCritDmin_lowaccuracy
      nitdmin=input%lin%nItdmin_lowaccuracy
      conv_crit_TMB=input%lin%convCrit_highaccuracy
  end if

  call f_free(written)

  !!! new hybrid version... not the best place here
  !!if (input%lin%nit_highaccuracy==-1) then
  !!    do iorb=1,lorbs%norbp
  !!        ilr=lorbs%inwhichlocreg(lorbs%isorb+iorb)
  !!        iiat=onwhichatom(lorbs%isorb+iorb)
  !!        confdatarr(iorb)%prefac=input%lin%potentialPrefac_lowaccuracy(at%astruct%iatype(iiat))
  !!    end do
  !!    wfnmd%bs%target_function=TARGET_FUNCTION_IS_HYBRID
  !!    wfnmd%bs%nit_basis_optimization=input%lin%nItBasis_lowaccuracy
  !!    wfnmd%bs%conv_crit=input%lin%convCrit_lowaccuracy
  !!    nit_scc=input%lin%nitSCCWhenFixed_lowaccuracy
  !!    mix_hist=input%lin%mixHist_lowaccuracy
  !!    do ilr=1,nlr
  !!        locrad(ilr)=input%lin%locrad_lowaccuracy(ilr)
  !!    end do
  !!    alpha_mix=input%lin%alpha_mix_lowaccuracy
  !!end if

end subroutine set_optimization_variables



subroutine adjust_locregs_and_confinement(iproc, nproc, hx, hy, hz, at, input, &
           rxyz, KSwfn, tmb, denspot, nlpsp,ldiis, locreg_increased, lowaccur_converged, locrad)
  use module_base
  use module_types
  use module_interfaces, except_this_one => adjust_locregs_and_confinement
  use yaml_output
  use communications_base, only: deallocate_comms_linear, deallocate_p2pComms
  use communications, only: synchronize_onesided_communication
  use sparsematrix_base, only: sparse_matrix_null, deallocate_sparse_matrix, allocate_matrices, deallocate_matrices
  use sparsematrix_init, only: init_sparse_matrix_wrapper, init_sparse_matrix_for_KSorbs, check_kernel_cutoff, &
                               init_matrix_taskgroups, check_local_matrix_extents
  use foe_base, only: foe_data_deallocate
  implicit none
  
  ! Calling argument
  integer, intent(in) :: iproc, nproc
  real(8), intent(in) :: hx, hy, hz
  type(atoms_data), intent(in) :: at
  type(input_variables), intent(in) :: input
  real(8),dimension(3,at%astruct%nat), intent(in):: rxyz
  type(DFT_wavefunction), intent(inout) :: KSwfn, tmb
  type(DFT_local_fields), intent(inout) :: denspot
  type(DFT_PSP_projectors), intent(inout) :: nlpsp
  type(localizedDIISParameters), intent(inout) :: ldiis
  logical, intent(out) :: locreg_increased
  logical, intent(in) :: lowaccur_converged
  real(8), dimension(tmb%lzd%nlr), intent(inout) :: locrad

  ! Local variables
  integer :: ilr, npsidim_orbs_tmp, npsidim_comp_tmp, ispin, i
  real(kind=8),dimension(:,:), allocatable :: locregCenter
  real(kind=8),dimension(:), allocatable :: lphilarge, locrad_kernel, locrad_mult
  type(local_zone_descriptors) :: lzd_tmp
  character(len=*), parameter :: subname='adjust_locregs_and_confinement'
  integer,dimension(2) :: irow, icol, iirow, iicol

  call f_routine(id='adjust_locregs_and_confinement')

  locreg_increased=.false.
  if(lowaccur_converged ) then
      do ilr = 1, tmb%lzd%nlr/input%nspin !for a spin polarized calculation, the remaining elements of input%lin%locrad_high/lowaccuracy are not meaningful
         if(input%lin%locrad_highaccuracy(ilr) /= input%lin%locrad_lowaccuracy(ilr)) then
             !!if(iproc==0) write(*,'(1x,a)') 'Increasing the localization radius for the high accuracy part.'
             if (iproc==0) call yaml_map('Increasing the localization radius for the high accuracy part',.true.)
             locreg_increased=.true.
             exit
         end if
      end do
  end if
  if (iproc==0) then
      if (locreg_increased) then
          call yaml_map('Locreg increased',.true.)
      else
          call yaml_map('Locreg increased',.false.)
      end if
  end if

  if(locreg_increased) then
     !tag=1
     !call wait_p2p_communication(iproc, nproc, tmb%comgp)
     call synchronize_onesided_communication(iproc, nproc, tmb%comgp)
     call deallocate_p2pComms(tmb%comgp)

     call deallocate_comms_linear(tmb%collcom)
     call deallocate_comms_linear(tmb%collcom_sr)

     call nullify_local_zone_descriptors(lzd_tmp)
     call copy_local_zone_descriptors(tmb%lzd, lzd_tmp, subname)
     call deallocate_local_zone_descriptors(tmb%lzd)
     
     call foe_data_deallocate(tmb%foe_obj)

     npsidim_orbs_tmp = tmb%npsidim_orbs
     npsidim_comp_tmp = tmb%npsidim_comp


     !call deallocate_sparse_matrix(tmb%linmat%denskern_large)
     !call deallocate_sparse_matrix(tmb%linmat%inv_ovrlp_large)
     !call deallocate_sparse_matrix(tmb%linmat%ovrlp)
     !!call deallocate_sparse_matrix(tmb%linmat%ham)

     if (associated(tmb%linmat%ks)) then
         do ispin=1,tmb%linmat%l%nspin
             call deallocate_sparse_matrix(tmb%linmat%ks(ispin))
         end do
         deallocate(tmb%linmat%ks)
     end if
     if (associated(tmb%linmat%ks_e)) then
         do ispin=1,tmb%linmat%l%nspin
             call deallocate_sparse_matrix(tmb%linmat%ks_e(ispin))
         end do
         deallocate(tmb%linmat%ks_e)
     end if
     call deallocate_sparse_matrix(tmb%linmat%s)
     call deallocate_sparse_matrix(tmb%linmat%m)
     call deallocate_sparse_matrix(tmb%linmat%l)
     call deallocate_matrices(tmb%linmat%ovrlp_)
     call deallocate_matrices(tmb%linmat%ham_)
     call deallocate_matrices(tmb%linmat%kernel_)
     do i=1,size(tmb%linmat%ovrlppowers_)
         call deallocate_matrices(tmb%linmat%ovrlppowers_(i))
     end do

     locregCenter = f_malloc((/ 3, lzd_tmp%nlr /),id='locregCenter')
     locrad_kernel = f_malloc(lzd_tmp%nlr,id='locrad_kernel')
     locrad_mult = f_malloc(lzd_tmp%nlr,id='locrad_mult')
     do ilr=1,lzd_tmp%nlr
        locregCenter(:,ilr)=lzd_tmp%llr(ilr)%locregCenter
        locrad_kernel(ilr)=lzd_tmp%llr(ilr)%locrad_kernel
        locrad_mult(ilr)=lzd_tmp%llr(ilr)%locrad_mult
     end do


     !temporary,  moved from update_locreg
     tmb%orbs%eval=-0.5_gp
     call update_locreg(iproc, nproc, lzd_tmp%nlr, locrad, locrad_kernel, locrad_mult, locregCenter, lzd_tmp%glr, .false., &
          denspot%dpbox%nscatterarr, hx, hy, hz, at%astruct, input, KSwfn%orbs, tmb%orbs, tmb%lzd, &
          tmb%npsidim_orbs, tmb%npsidim_comp, tmb%comgp, tmb%collcom, tmb%foe_obj, tmb%collcom_sr)

     call f_free(locregCenter)
     call f_free(locrad_kernel)
     call f_free(locrad_mult)

     ! calculate psi in new locreg
     lphilarge = f_malloc0(tmb%npsidim_orbs,id='lphilarge')
     !call to_zero(tmb%npsidim_orbs, lphilarge(1))
     call small_to_large_locreg(iproc, npsidim_orbs_tmp, tmb%npsidim_orbs, lzd_tmp, tmb%lzd, &
          tmb%orbs, tmb%psi, lphilarge)

     call deallocate_local_zone_descriptors(lzd_tmp)
     call f_free_ptr(tmb%psi)
     call f_free_ptr(tmb%psit_c)
     call f_free_ptr(tmb%psit_f)
     tmb%psi = f_malloc_ptr(tmb%npsidim_orbs,id='tmb%psi')
     tmb%psit_c = f_malloc_ptr(tmb%collcom%ndimind_c,id='tmb%psit_c')
     tmb%psit_f = f_malloc_ptr(7*tmb%collcom%ndimind_f,id='tmb%psit_f')

     call vcopy(tmb%npsidim_orbs, lphilarge(1), 1, tmb%psi(1), 1)
     call f_free(lphilarge)
     
     call update_ldiis_arrays(tmb, subname, ldiis)

     ! Emit that lzd has been changed.
     if (tmb%c_obj /= 0) then
        call kswfn_emit_lzd(tmb, iproc, nproc)
     end if

     ! Now update hamiltonian descriptors
     !call destroy_new_locregs(iproc, nproc, tmblarge)

     ! to eventually be better sorted - replace with e.g. destroy_hamiltonian_descriptors
     call synchronize_onesided_communication(iproc, nproc, tmb%ham_descr%comgp)
     call deallocate_p2pComms(tmb%ham_descr%comgp)
     call deallocate_local_zone_descriptors(tmb%ham_descr%lzd)
     call deallocate_comms_linear(tmb%ham_descr%collcom)

     call deallocate_auxiliary_basis_function(subname, tmb%ham_descr%psi, tmb%hpsi)
     if(tmb%ham_descr%can_use_transposed) then
        !call f_free_ptr(tmb%ham_descr%psit_c)
        !call f_free_ptr(tmb%ham_descr%psit_f)
        tmb%ham_descr%can_use_transposed=.false.
     end if
     
     deallocate(tmb%confdatarr)

     call create_large_tmbs(iproc, nproc, KSwfn, tmb, denspot,nlpsp, input, at, rxyz, lowaccur_converged)
     call f_free_ptr(tmb%ham_descr%psit_c)
     call f_free_ptr(tmb%ham_descr%psit_f)
     tmb%ham_descr%psit_c = f_malloc_ptr(tmb%ham_descr%collcom%ndimind_c,id='tmb%ham_descr%psit_c')
     tmb%ham_descr%psit_f = f_malloc_ptr(7*tmb%ham_descr%collcom%ndimind_f,id='tmb%ham_descr%psit_f')

     ! check the extent of the kernel cutoff (must be at least shamop radius)
     call check_kernel_cutoff(iproc, tmb%orbs, at, input%hamapp_radius_incr, tmb%lzd)

     ! Update sparse matrices
     call init_sparse_matrix_wrapper(iproc, nproc, input%nspin, tmb%orbs, tmb%ham_descr%lzd, at%astruct, &
          input%store_index, imode=1, smat=tmb%linmat%m)
     call allocate_matrices(tmb%linmat%m, allocate_full=.false., &
          matname='tmb%linmat%ham_', mat=tmb%linmat%ham_)
     !!call init_matrixindex_in_compressed_fortransposed(iproc, nproc, tmb%orbs, &
     !!     tmb%collcom, tmb%ham_descr%collcom, tmb%collcom_sr, tmb%linmat%ham)
     call init_matrixindex_in_compressed_fortransposed(iproc, nproc, tmb%orbs, &
          tmb%collcom, tmb%ham_descr%collcom, tmb%collcom_sr, tmb%linmat%m)

     call init_sparse_matrix_wrapper(iproc, nproc, input%nspin, tmb%orbs, tmb%lzd, at%astruct, &
          input%store_index, imode=1, smat=tmb%linmat%s)
     call allocate_matrices(tmb%linmat%s, allocate_full=.false., &
          matname='tmb%linmat%ovrlp_', mat=tmb%linmat%ovrlp_)
     !call init_matrixindex_in_compressed_fortransposed(iproc, nproc, tmb%orbs, &
     !     tmb%collcom, tmb%ham_descr%collcom, tmb%collcom_sr, tmb%linmat%ovrlp)
     call init_matrixindex_in_compressed_fortransposed(iproc, nproc, tmb%orbs, &
          tmb%collcom, tmb%ham_descr%collcom, tmb%collcom_sr, tmb%linmat%s)

     call check_kernel_cutoff(iproc, tmb%orbs, at, input%hamapp_radius_incr, tmb%lzd)
     call init_sparse_matrix_wrapper(iproc, nproc, input%nspin, tmb%orbs, tmb%lzd, at%astruct, &
          input%store_index, imode=2, smat=tmb%linmat%l, smat_ref=tmb%linmat%m)
     call allocate_matrices(tmb%linmat%l, allocate_full=.false., &
          matname='tmb%linmat%kernel_', mat=tmb%linmat%kernel_)
     do i=1,size(tmb%linmat%ovrlppowers_)
         call allocate_matrices(tmb%linmat%l, allocate_full=.false., &
              matname='tmb%linmat%ovrlppowers_(i)', mat=tmb%linmat%ovrlppowers_(i))
     end do
     !!call init_matrixindex_in_compressed_fortransposed(iproc, nproc, tmb%orbs, &
     !!     tmb%collcom, tmb%ham_descr%collcom, tmb%collcom_sr, tmb%linmat%denskern_large)
     call init_matrixindex_in_compressed_fortransposed(iproc, nproc, tmb%orbs, &
          tmb%collcom, tmb%ham_descr%collcom, tmb%collcom_sr, tmb%linmat%l)

     !tmb%linmat%inv_ovrlp_large=sparse_matrix_null()
     !call sparse_copy_pattern(tmb%linmat%l, tmb%linmat%inv_ovrlp_large, iproc, subname)

     iirow(1) = tmb%linmat%s%nfvctr
     iirow(2) = 1
     iicol(1) = tmb%linmat%s%nfvctr
     iicol(2) = 1
     call check_local_matrix_extents(iproc, nproc, tmb%collcom, tmb%collcom_sr, tmb%linmat%s, irow, icol)
     iirow(1) = min(irow(1),iirow(1))
     iirow(2) = max(irow(2),iirow(2))
     iicol(1) = min(icol(1),iicol(1))
     iicol(2) = max(icol(2),iicol(2))
     call check_local_matrix_extents(iproc, nproc, tmb%ham_descr%collcom, tmb%collcom_sr, tmb%linmat%m, irow, icol)
     iirow(1) = min(irow(1),iirow(1))
     iirow(2) = max(irow(2),iirow(2))
     iicol(1) = min(icol(1),iicol(1))
     iicol(2) = max(icol(2),iicol(2))
     call check_local_matrix_extents(iproc, nproc, tmb%ham_descr%collcom, tmb%collcom_sr, tmb%linmat%l, irow, icol)
     iirow(1) = min(irow(1),iirow(1))
     iirow(2) = max(irow(2),iirow(2))
     iicol(1) = min(icol(1),iicol(1))
     iicol(2) = max(icol(2),iicol(2))

     call init_matrix_taskgroups(iproc, nproc, input%enable_matrix_taskgroups, &
          tmb%collcom, tmb%collcom_sr, tmb%linmat%s, iirow, iicol)
     call init_matrix_taskgroups(iproc, nproc, input%enable_matrix_taskgroups, &
          tmb%ham_descr%collcom, tmb%collcom_sr, tmb%linmat%m, iirow, iicol)
     call init_matrix_taskgroups(iproc, nproc, input%enable_matrix_taskgroups, &
          tmb%ham_descr%collcom, tmb%collcom_sr, tmb%linmat%l, iirow, iicol)


     nullify(tmb%linmat%ks)
     nullify(tmb%linmat%ks_e)
     if (input%lin%scf_mode/=LINEAR_FOE .or. input%lin%pulay_correction .or.  input%lin%new_pulay_correction .or. &
         (mod(input%lin%plotBasisFunctions,10) /= WF_FORMAT_NONE) .or. input%lin%diag_end) then
         call init_sparse_matrix_for_KSorbs(iproc, nproc, KSwfn%orbs, input, input%lin%extra_states, &
              tmb%linmat%ks, tmb%linmat%ks_e)
     end if



  else ! no change in locrad, just confining potential that needs updating

     call define_confinement_data(tmb%confdatarr,tmb%orbs,rxyz,at,&
          & tmb%ham_descr%lzd%hgrids(1),tmb%ham_descr%lzd%hgrids(2),tmb%ham_descr%lzd%hgrids(3),&
          & 4,input%lin%potentialPrefac_highaccuracy,tmb%ham_descr%lzd,tmb%orbs%onwhichatom)

  end if

  call f_release_routine()

end subroutine adjust_locregs_and_confinement



subroutine adjust_DIIS_for_high_accuracy(input, denspot, lowaccur_converged, ldiis_coeff_hist, ldiis_coeff_changed)
  use module_base
  use module_types
  use module_interfaces, except_this_one => adjust_DIIS_for_high_accuracy
  implicit none
  
  ! Calling arguments
  type(input_variables), intent(in) :: input
  type(DFT_local_fields), intent(inout) :: denspot
  logical, intent(in) :: lowaccur_converged
  integer, intent(inout) :: ldiis_coeff_hist
  logical, intent(out) :: ldiis_coeff_changed  

  if(lowaccur_converged) then
     if (input%lin%scf_mode==LINEAR_DIRECT_MINIMIZATION) then
        ! check whether ldiis_coeff_hist arrays will need reallocating due to change in history length
        if (ldiis_coeff_hist /= input%lin%dmin_hist_highaccuracy) then
           ldiis_coeff_changed=.true.
        else
           ldiis_coeff_changed=.false.
        end if
        ldiis_coeff_hist=input%lin%dmin_hist_highaccuracy
     end if
  else
     if (input%lin%scf_mode==LINEAR_DIRECT_MINIMIZATION) then
        ldiis_coeff_changed=.false.
     end if
  end if
  
end subroutine adjust_DIIS_for_high_accuracy


subroutine check_whether_lowaccuracy_converged(itout, nit_lowaccuracy, lowaccuracy_convcrit, &
     lowaccur_converged, pnrm_out)
  use module_base
  use module_types
  implicit none

  ! Calling arguments
  integer, intent(in) :: itout
  integer, intent(in) :: nit_lowaccuracy
  real(8), intent(in) :: lowaccuracy_convcrit
  logical, intent(inout) :: lowaccur_converged
  real(kind=8), intent(in) :: pnrm_out
  
  if(.not.lowaccur_converged .and. &
       (itout>=nit_lowaccuracy+1 .or. pnrm_out<lowaccuracy_convcrit)) then
     lowaccur_converged=.true.
     !cur_it_highaccuracy=0
  end if 

end subroutine check_whether_lowaccuracy_converged



subroutine set_variables_for_hybrid(iproc, nlr, input, at, orbs, lowaccur_converged, damping_factor, confdatarr, &
           target_function, nit_basis, nit_scc, mix_hist, locrad, alpha_mix, convCritMix, &
           conv_crit_TMB)
  use module_base
  use module_types
  use module_interfaces, except_this_one => set_variables_for_hybrid
  use yaml_output
  implicit none

  ! Calling arguments
  integer, intent(in) :: iproc, nlr
  type(input_variables), intent(in) :: input
  type(atoms_data), intent(in) :: at
  type(orbitals_data), intent(in) :: orbs
  logical,intent(out) :: lowaccur_converged
  real(kind=8),intent(in) :: damping_factor
  type(confpot_data),dimension(orbs%norbp), intent(inout) :: confdatarr
  integer, intent(out) :: target_function, nit_basis, nit_scc, mix_hist
  real(kind=8),dimension(nlr), intent(out) :: locrad
  real(kind=8), intent(out) :: alpha_mix, convCritMix, conv_crit_TMB

  ! Local variables
  integer :: iorb, ilr, iiat, itype
  real(kind=8) :: tt, prefac
  logical,dimension(:),allocatable :: written
  logical :: do_write
  character(len=20) :: atomname

  written = f_malloc(at%astruct%ntypes)
  written = .false.

  !if (iproc==0) call yaml_map('damping factor for the confinement',damping_factor,fmt='(es9.2)')
  !if (iproc==0) call yaml_comment('Set the confinement prefactors',hfill='~')
  lowaccur_converged=.false.
  !if (bigdft_mpi%iproc==0) call yaml_comment('Set the confinement prefactors',hfill='~')
  call set_confdatarr(input, at, orbs, orbs%onwhichatom, input%lin%potentialPrefac_lowaccuracy, &
       input%lin%locrad_lowaccuracy, 'Confinement prefactor for hybrid mode', .true., confdatarr)
  !!if (iproc==0) call yaml_sequence(advance='no')
  !!if (iproc==0) call yaml_sequence_open('Confinement prefactor for hybrid mode')
  !!do iorb=1,orbs%norb
  !!    iiat=orbs%onwhichatom(iorb)
  !!    itype=at%astruct%iatype(iiat)
  !!    tt = input%lin%potentialPrefac_lowaccuracy(itype)
  !!    do_write = .not.written(itype)
  !!    written(itype) = .true.
  !!    if(do_write .and. iproc==0) call yaml_sequence(advance='no')
  !!    if(do_write .and. iproc==0) call yaml_mapping_open(flow=.true.)
  !!    atomname=trim(at%astruct%atomnames(itype))
  !!    if(do_write .and. iproc==0) call yaml_map('atom type',atomname)
  !!    if (tt<0.d0) then
  !!        ! Take the default value, based on the cutoff radius
  !!        ilr = orbs%inwhichlocreg(iorb)
  !!        prefac = 20.d0/input%lin%locrad_lowaccuracy(ilr)**4
  !!        if(do_write .and. iproc==0) call yaml_map('value',prefac,fmt='(es8.2)')
  !!        if(do_write .and. iproc==0) call yaml_map('origin','automatic')
  !!    else
  !!        ! Take the specified value
  !!        prefac = tt
  !!        if(do_write .and. iproc==0) call yaml_map('value',prefac,fmt='(es8.2)')
  !!        if(do_write .and. iproc==0) call yaml_map('origin','from file')
  !!    end if
  !!    if (iorb>orbs%isorb .and. iorb<=orbs%isorb+orbs%norbp) then
  !!        confdatarr(iorb-orbs%isorb)%prefac=prefac*damping_factor
  !!    end if
  !!    if(do_write .and. iproc==0) call yaml_mapping_close()
  !!end do
  !!if(iproc==0) call yaml_sequence_close()
  target_function=TARGET_FUNCTION_IS_HYBRID
  nit_basis=input%lin%nItBasis_lowaccuracy
  nit_scc=input%lin%nitSCCWhenFixed_lowaccuracy
  mix_hist=input%lin%mixHist_lowaccuracy
  do ilr=1,nlr
      locrad(ilr)=input%lin%locrad_lowaccuracy(ilr)
  end do
  alpha_mix=input%lin%alpha_mix_lowaccuracy
  convCritMix=input%lin%convCritMix_lowaccuracy
  conv_crit_TMB=input%lin%convCrit_lowaccuracy

  call f_free(written)

end subroutine set_variables_for_hybrid




subroutine increase_FOE_cutoff(iproc, nproc, lzd, astruct, input, orbs_KS, orbs, foe_obj, init)
  use module_base
  use module_types
  use module_interfaces, except_this_one => increase_FOE_cutoff
  use yaml_output
  use foe_base, only: foe_data
  implicit none

  ! Calling arguments
  integer, intent(in) :: iproc, nproc
  type(local_zone_descriptors), intent(in) :: lzd
  type(atomic_structure), intent(in) :: astruct
  type(input_variables), intent(in) :: input
  type(orbitals_data), intent(in) :: orbs_KS, orbs
  type(foe_data), intent(out) :: foe_obj
  logical,intent(in) :: init
  ! Local variables
  integer :: ilr
  real(kind=8),save :: cutoff_incr
  real(kind=8),dimension(:,:), allocatable :: locreg_centers

  call f_routine(id='increase_FOE_cutoff')

  ! Just initialize the save variable
  if (init) then
      cutoff_incr=0.d0
      call f_release_routine()
      return
  end if


  ! How much should the cutoff be increased
  cutoff_incr=cutoff_incr+1.d0

  if (iproc==0) then
      call yaml_newline()
      call yaml_map('Need to re-initialize FOE cutoff',.true.)
      call yaml_newline()
      call yaml_map('Total increase of FOE cutoff wrt input values',cutoff_incr,fmt='(f5.1)')
  end if

  ! Re-initialize the foe data
  locreg_centers = f_malloc((/3,lzd%nlr/),id='locreg_centers')
  do ilr=1,lzd%nlr
      locreg_centers(1:3,ilr)=lzd%llr(ilr)%locregcenter(1:3)
  end do
  call init_foe(iproc, nproc, input, orbs_KS, foe_obj, reset=.false.)
  call f_free(locreg_centers)

  call f_release_routine()

end subroutine increase_FOE_cutoff


!> Set negative entries to zero
subroutine clean_rho(iproc, nproc, npt, rho)
  use module_base
  use yaml_output
  implicit none

  ! Calling arguments
  integer, intent(in) :: iproc, nproc, npt
  real(kind=8),dimension(npt), intent(inout) :: rho

  ! Local variables
  integer :: ncorrection, ipt
  real(kind=8) :: charge_correction

  if (iproc==0) then
      call yaml_newline()
      call yaml_map('Need to correct charge density',.true.)
      call yaml_warning('set to 1.d-20 instead of 0.d0')
  end if

  ncorrection=0
  charge_correction=0.d0
  do ipt=1,npt
      if (rho(ipt)<0.d0) then
          if (rho(ipt)>=-1.d-9) then
              ! negative, but small, so simply set to zero
              charge_correction=charge_correction+rho(ipt)
              !rho(ipt)=0.d0
              rho(ipt)=1.d-20
              ncorrection=ncorrection+1
          else
              ! negative, but non-negligible, so issue a warning
              call yaml_warning('considerable negative rho, value: '//trim(yaml_toa(rho(ipt),fmt='(es12.4)'))) 
              charge_correction=charge_correction+rho(ipt)
              !rho(ipt)=0.d0
              rho(ipt)=1.d-20
              ncorrection=ncorrection+1
          end if
      end if
  end do

  if (nproc > 1) then
      call mpiallred(ncorrection, 1, mpi_sum, bigdft_mpi%mpi_comm)
      call mpiallred(charge_correction, 1, mpi_sum, bigdft_mpi%mpi_comm)
  end if

  if (iproc==0) then
      call yaml_newline()
      call yaml_map('number of corrected points',ncorrection)
      call yaml_newline()
      call yaml_map('total charge correction',abs(charge_correction),fmt='(es14.5)')
      call yaml_newline()
  end if
  
end subroutine clean_rho

subroutine corrections_for_negative_charge(iproc, nproc, KSwfn, at, input, tmb, denspot)
  use module_types
  use module_interfaces
  use yaml_output
  use dynamic_memory
  implicit none

  ! Calling arguments
  integer, intent(in) :: iproc, nproc
  type(DFT_wavefunction), intent(in) :: KSwfn
  type(atoms_data), intent(in) :: at
  type(input_variables), intent(in) :: input
  type(DFT_wavefunction), intent(inout) :: tmb
  type(DFT_local_fields), intent(inout) :: denspot

  call f_routine(id='corrections_for_negative_charge')

  if (iproc==0) call yaml_warning('No increase of FOE cutoff')
  call clean_rho(iproc, nproc, denspot%dpbox%ndimrhopot, denspot%rhov)

  call f_release_routine()

end subroutine corrections_for_negative_charge


<<<<<<< HEAD
subroutine determine_sparsity_pattern(iproc, nproc, orbs, lzd, nnonzero, nonzero)
      use module_base
      use module_types
      use module_interfaces, except_this_one => determine_sparsity_pattern
      implicit none
    
      ! Calling arguments
      integer, intent(in) :: iproc, nproc
      type(orbitals_data), intent(in) :: orbs
      type(local_zone_descriptors), intent(in) :: lzd
      integer, intent(out) :: nnonzero
      integer, dimension(:,:), pointer,intent(out) :: nonzero
    
      ! Local variables
      integer :: iorb, jorb, ioverlaporb, ilr, jlr, ilrold
      integer :: iiorb, ii
      !!integer :: istat
      logical :: isoverlap
      integer :: onseg
      logical, dimension(:,:), allocatable :: overlapMatrix
      integer, dimension(:), allocatable :: noverlapsarr
      integer, dimension(:,:), allocatable :: overlaps_op
      !character(len=*), parameter :: subname='determine_overlap_from_descriptors'

      call f_routine('determine_sparsity_pattern')
      call timing(iproc,'determinespars','ON')
    
      overlapMatrix = f_malloc((/orbs%norbu,maxval(orbs%norbu_par(:,0))/),id='overlapMatrix')
      noverlapsarr = f_malloc(orbs%norbup,id='noverlapsarr')
    
      overlapMatrix=.false.
      do iorb=1,orbs%norbup
         ioverlaporb=0 ! counts the overlaps for the given orbital.
         iiorb=orbs%isorbu+iorb
         ilr=orbs%inWhichLocreg(iiorb)
         do jorb=1,orbs%norbu
            jlr=orbs%inWhichLocreg(jorb)
            call check_overlap_cubic_periodic(lzd%Glr,lzd%llr(ilr),lzd%llr(jlr),isoverlap)
            if(isoverlap) then
               ! From the viewpoint of the box boundaries, an overlap between ilr and jlr is possible.
               ! Now explicitly check whether there is an overlap by using the descriptors.
               call check_overlap_from_descriptors_periodic(lzd%llr(ilr)%wfd%nseg_c, lzd%llr(jlr)%wfd%nseg_c,&
                    lzd%llr(ilr)%wfd%keyglob, lzd%llr(jlr)%wfd%keyglob, &
                    isoverlap, onseg)
               if(isoverlap) then
                  ! There is really an overlap
                  overlapMatrix(jorb,iorb)=.true.
                  ioverlaporb=ioverlaporb+1
               else
                  overlapMatrix(jorb,iorb)=.false.
               end if
            else
               overlapMatrix(jorb,iorb)=.false.
            end if
         end do
         noverlapsarr(iorb)=ioverlaporb
      end do


      overlaps_op = f_malloc((/maxval(noverlapsarr),orbs%norbup/),id='overlaps_op')
    
      ! Now we know how many overlaps have to be calculated, so determine which orbital overlaps
      ! with which one. This is essentially the same loop as above, but we use the array 'overlapMatrix'
      ! which indicates the overlaps.
      iiorb=0
      ilrold=-1
      do iorb=1,orbs%norbup
         ioverlaporb=0 ! counts the overlaps for the given orbital.
         iiorb=orbs%isorbu+iorb
         do jorb=1,orbs%norbu
            if(overlapMatrix(jorb,iorb)) then
               ioverlaporb=ioverlaporb+1
               overlaps_op(ioverlaporb,iorb)=jorb
            end if
         end do 
      end do


      nnonzero=0
      do iorb=1,orbs%norbup
          nnonzero=nnonzero+noverlapsarr(iorb)
      end do
      nonzero = f_malloc_ptr((/2,nnonzero/),id='nonzero')
      ii=0
      do iorb=1,orbs%norbup
          iiorb=orbs%isorbu+iorb
          do jorb=1,noverlapsarr(iorb)
              ii=ii+1
              nonzero(1,ii)=overlaps_op(jorb,iorb)
              nonzero(2,ii)=iiorb
          end do
      end do

      call f_free(overlapMatrix)
      call f_free(noverlapsarr)
      call f_free(overlaps_op)
    
      call f_release_routine()
      call timing(iproc,'determinespars','OF')

end subroutine determine_sparsity_pattern



subroutine determine_sparsity_pattern_distance(orbs, lzd, astruct, cutoff, nnonzero, nonzero)
  use module_base
  use module_types
  implicit none

  ! Calling arguments
  type(orbitals_data), intent(in) :: orbs
  type(local_zone_descriptors), intent(in) :: lzd
  type(atomic_structure), intent(in) :: astruct
  real(kind=8),dimension(lzd%nlr), intent(in) :: cutoff
  integer, intent(out) :: nnonzero
  integer, dimension(:,:), pointer,intent(out) :: nonzero

  ! Local variables
  integer :: iorb, iiorb, ilr, iwa, itype, jjorb, jlr, jwa, jtype, ii
  real(kind=8) :: tt, cut

  call f_routine('determine_sparsity_pattern_distance')
  call timing(bigdft_mpi%iproc,'determinespars','ON')

      nnonzero=0
      do iorb=1,orbs%norbup
         iiorb=orbs%isorbu+iorb
         ilr=orbs%inwhichlocreg(iiorb)
         iwa=orbs%onwhichatom(iiorb)
         itype=astruct%iatype(iwa)
         do jjorb=1,orbs%norbu
            jlr=orbs%inwhichlocreg(jjorb)
            jwa=orbs%onwhichatom(jjorb)
            jtype=astruct%iatype(jwa)
            tt = (lzd%llr(ilr)%locregcenter(1)-lzd%llr(jlr)%locregcenter(1))**2 + &
                 (lzd%llr(ilr)%locregcenter(2)-lzd%llr(jlr)%locregcenter(2))**2 + &
                 (lzd%llr(ilr)%locregcenter(3)-lzd%llr(jlr)%locregcenter(3))**2
            cut = cutoff(ilr)+cutoff(jlr)!+2.d0*incr
            tt=sqrt(tt)
            if (tt<=cut) then
               nnonzero=nnonzero+1
            end if
         end do
      end do
      !call mpiallred(nnonzero, 1, mpi_sum, bigdft_mpi%mpi_comm, ierr)
      nonzero = f_malloc_ptr((/2,nnonzero/),id='nonzero')

      ii=0
      do iorb=1,orbs%norbup
         iiorb=orbs%isorbu+iorb
         ilr=orbs%inwhichlocreg(iiorb)
         iwa=orbs%onwhichatom(iiorb)
         itype=astruct%iatype(iwa)
         do jjorb=1,orbs%norbu
            jlr=orbs%inwhichlocreg(jjorb)
            jwa=orbs%onwhichatom(jjorb)
            jtype=astruct%iatype(jwa)
            tt = (lzd%llr(ilr)%locregcenter(1)-lzd%llr(jlr)%locregcenter(1))**2 + &
                 (lzd%llr(ilr)%locregcenter(2)-lzd%llr(jlr)%locregcenter(2))**2 + &
                 (lzd%llr(ilr)%locregcenter(3)-lzd%llr(jlr)%locregcenter(3))**2
            cut = cutoff(ilr)+cutoff(jlr)!+2.d0*incr
            tt=sqrt(tt)
            if (tt<=cut) then
               ii=ii+1
               nonzero(1,ii)=jjorb
               nonzero(2,ii)=iiorb
            end if
         end do
      end do

  call f_release_routine()
  call timing(bigdft_mpi%iproc,'determinespars','OF')

end subroutine determine_sparsity_pattern_distance


subroutine init_sparse_matrix_wrapper(iproc, nproc, nspin, orbs, lzd, astruct, store_index, imode, smat)
  use module_base
  use module_types
  use sparsematrix_init, only: init_sparse_matrix
  use module_interfaces, except_this_one => init_sparse_matrix_wrapper
  implicit none

  ! Calling arguments
  integer, intent(in) :: iproc, nproc, nspin, imode
  type(orbitals_data), intent(in) :: orbs
  type(local_zone_descriptors), intent(in) :: lzd
  type(atomic_structure), intent(in) :: astruct
  logical,intent(in) :: store_index
  type(sparse_matrix), intent(out) :: smat
  
  ! Local variables
  integer :: nnonzero, nnonzero_mult, ilr
  integer, dimension(:,:), pointer :: nonzero, nonzero_mult
  real(kind=8),dimension(:), allocatable :: cutoff
  integer, parameter :: KEYS=1
  integer, parameter :: DISTANCE=2

  call f_routine(id='init_sparse_matrix_wrapper')

  cutoff = f_malloc(lzd%nlr,id='cutoff')

  do ilr=1,lzd%nlr
      cutoff(ilr)=lzd%llr(ilr)%locrad_mult
  end do

  if (imode==KEYS) then
      call determine_sparsity_pattern(iproc, nproc, orbs, lzd, nnonzero, nonzero)
  else if (imode==DISTANCE) then
      call determine_sparsity_pattern_distance(orbs, lzd, astruct, lzd%llr(:)%locrad_kernel, nnonzero, nonzero)
  else
      stop 'wrong imode'
  end if

  ! Make sure that the cutoff for the multiplications is larger than the kernel cutoff
  do ilr=1,lzd%nlr
      !write(*,*) 'lzd%llr(ilr)%locrad_mult, lzd%llr(ilr)%locrad_kernel', lzd%llr(ilr)%locrad_mult, lzd%llr(ilr)%locrad_kernel
      if (lzd%llr(ilr)%locrad_mult<lzd%llr(ilr)%locrad_kernel) then
          call f_err_throw('locrad_mult ('//yaml_toa(lzd%llr(ilr)%locrad_mult,fmt='(f5.2)')//&
               &') too small, must be at least as big as locrad_kernel('&
               &//yaml_toa(lzd%llr(ilr)%locrad_kernel,fmt='(f5.2)')//')', err_id=BIGDFT_RUNTIME_ERROR)
      end if
  end do

  call determine_sparsity_pattern_distance(orbs, lzd, astruct, lzd%llr(:)%locrad_mult, nnonzero_mult, nonzero_mult)
  call init_sparse_matrix(iproc, nproc, nspin, orbs%norb, orbs%norbp, orbs%isorb, &
       orbs%norbu, orbs%norbup, orbs%isorbu, store_index, &
       nnonzero, nonzero, nnonzero_mult, nonzero_mult, smat)
  call f_free_ptr(nonzero)
  call f_free_ptr(nonzero_mult)
  call f_free(cutoff)

  call f_release_routine()

end subroutine init_sparse_matrix_wrapper


!> Initializes a sparse matrix type compatible with the ditribution of the KS orbitals
subroutine init_sparse_matrix_for_KSorbs(iproc, nproc, orbs, input, nextra, smat, smat_extra)
  use module_base
  use module_types
  use module_interfaces, except_this_one => init_sparse_matrix_for_KSorbs
  use sparsematrix_base, only: sparse_matrix
  use sparsematrix_init, only: init_sparse_matrix
  use sparsematrix_base, only: sparse_matrix_null
  implicit none

  ! Calling arguments
  integer, intent(in) :: iproc, nproc, nextra
  type(orbitals_data), intent(in) :: orbs
  type(input_variables), intent(in) :: input
  type(sparse_matrix),dimension(:),pointer,intent(out) :: smat, smat_extra

  ! Local variables
  integer :: i, iorb, iiorb, jorb, ind, norb, norbp, isorb, ispin
  integer,dimension(:,:),allocatable :: nonzero
  type(orbitals_data) :: orbs_aux
  character(len=*), parameter :: subname='init_sparse_matrix_for_KSorbs'

  call f_routine('init_sparse_matrix_for_KSorbs')


  allocate(smat(input%nspin))
  allocate(smat_extra(input%nspin))


  ! First the type for the normal KS orbitals distribution
  do ispin=1,input%nspin

      smat(ispin) = sparse_matrix_null()
      smat_extra(ispin) = sparse_matrix_null()

      if (ispin==1) then
          norb=orbs%norbu
          norbp=orbs%norbup
          isorb=orbs%isorbu
      else
          norb=orbs%norbd
          norbp=orbs%norbdp
          isorb=orbs%isorbd
      end if

      nonzero = f_malloc((/2,norb*norbp/), id='nonzero')
      i=0
      do iorb=1,norbp
          iiorb=isorb+iorb
          do jorb=1,norb
              i=i+1
              ind=(iiorb-1)*norb+jorb
              nonzero(1,i)=jorb
              nonzero(2,i)=iiorb
          end do
      end do
      call init_sparse_matrix(iproc, nproc, input%nspin, orbs%norb, orbs%norbp, orbs%isorb, &
           norb, norbp, isorb, input%store_index, &
           norb*norbp, nonzero, norb*norbp, nonzero, smat(ispin), print_info_=.false.)
      call f_free(nonzero)


      !SM: WARNING: not tested whether the spin works here! Mainly just to create a
      !spin down part and make the compiler happy at another location.
      ! Now the distribution for the KS orbitals including the extr states. Requires
      ! first to calculate a corresponding orbs type.
      call nullify_orbitals_data(orbs_aux)
      call orbitals_descriptors(iproc, nproc, norb+nextra, norb+nextra, 0, input%nspin, orbs%nspinor,&
           input%gen_nkpt, input%gen_kpt, input%gen_wkpt, orbs_aux, LINEAR_PARTITION_NONE)
      nonzero = f_malloc((/2,orbs_aux%norbu*orbs_aux%norbup/), id='nonzero')
      !write(*,*) 'iproc, norb, norbp, norbu, norbup', iproc, orbs_aux%norb, orbs_aux%norbp, orbs_aux%norbu, orbs_aux%norbup
      i=0
      do iorb=1,orbs_aux%norbup
          iiorb=orbs_aux%isorbu+iorb
          do jorb=1,orbs_aux%norbu
              i=i+1
              ind=(iiorb-1)*orbs_aux%norbu+jorb
              nonzero(1,i)=jorb
              nonzero(2,i)=iiorb
          end do
      end do
      !!call init_sparse_matrix(iproc, nproc, input%nspin, orbs_aux%norb, orbs_aux%norbp, orbs_aux%isorb, &
      !!     orbs%norbu, orbs%norbup, orbs%isorbu, input%store_index, &
      !!     orbs_aux%norbu*orbs_aux%norbup, nonzero, orbs_aux%norbu, nonzero, smat_extra, print_info_=.false.)
      !!call init_sparse_matrix(iproc, nproc, input%nspin, orbs_aux%norb, orbs_aux%norbp, orbs_aux%isorb, &
      !!     norb, norbp, isorb, input%store_index, &
      !!     orbs_aux%norbu*orbs_aux%norbup, nonzero, orbs_aux%norbu, nonzero, smat_extra(ispin), print_info_=.false.)
      call init_sparse_matrix(iproc, nproc, input%nspin, orbs_aux%norb, orbs_aux%norbp, orbs_aux%isorb, &
           orbs_aux%norb, orbs_aux%norbp, orbs_aux%isorb, input%store_index, &
           orbs_aux%norbu*orbs_aux%norbup, nonzero, orbs_aux%norbu*orbs_aux%norbup, nonzero, &
           smat_extra(ispin), print_info_=.false.)
      call f_free(nonzero)
      call deallocate_orbitals_data(orbs_aux)

  end do

  call f_release_routine()
=======
>>>>>>> 9218c66e




subroutine set_confdatarr(input, at, lorbs, onwhichatom, potential_prefac, locrad, text, add_sequence, confdatarr)
  use module_base
  use module_types
  use yaml_output
  implicit none
  
  ! Calling arguments
  type(orbitals_data), intent(in) :: lorbs
  type(input_variables), intent(in) :: input
  type(atoms_data), intent(in) :: at
  integer, dimension(lorbs%norb), intent(in) :: onwhichatom
  real(kind=8),dimension(at%astruct%ntypes),intent(in) :: potential_prefac
  real(kind=8),dimension(lorbs%norb),intent(in) :: locrad
  character(len=*) :: text
  logical,intent(in) :: add_sequence
  type(confpot_data),dimension(lorbs%norbp), intent(inout) :: confdatarr

  ! Local variables
  integer :: iorb, ilr, iiat, itype, jorb
  real(kind=8) :: tt, prefac, damping_diff
  logical,dimension(:),allocatable :: written
  logical :: do_write
  character(len=20) :: atomname

  written = f_malloc(at%astruct%ntypes)
  written = .false.

  ! Check that the damping factor is the same on all processes
  tt = 0.d0
  do iorb=1,lorbs%norbp
      do jorb=1,lorbs%norbp-1
          tt = max(tt,abs(confdatarr(iorb)%damping-confdatarr(jorb)%damping))
      end do
  end do
  damping_diff = mpimaxdiff(1, tt)

  if (bigdft_mpi%iproc==0) call yaml_comment('Set the confinement prefactors',hfill='~')
  if (bigdft_mpi%iproc==0 .and. add_sequence) call yaml_sequence(advance='no')
  if (bigdft_mpi%iproc==0) call yaml_sequence_open(trim(text))
  if(bigdft_mpi%iproc==0) call yaml_sequence(advance='no')
  if(bigdft_mpi%iproc==0) call yaml_mapping_open(flow=.true.)
  if(bigdft_mpi%iproc==0) call yaml_map('max diff damping',damping_diff,fmt='(es8.2)')
  if(bigdft_mpi%iproc==0) call yaml_map('damping value',confdatarr(1)%damping,fmt='(es8.2)')
  if(bigdft_mpi%iproc==0) call yaml_mapping_close()
  do iorb=1,lorbs%norb
      iiat=onwhichatom(iorb)
      itype=at%astruct%iatype(iiat)
      tt = potential_prefac(itype)
      do_write = .not.written(itype)
      written(itype) = .true.
      if(do_write .and. bigdft_mpi%iproc==0) call yaml_sequence(advance='no')
      if(do_write .and. bigdft_mpi%iproc==0) call yaml_mapping_open(flow=.true.)
      atomname=trim(at%astruct%atomnames(itype))
      if(do_write .and. bigdft_mpi%iproc==0) call yaml_map('atom type',atomname)
      if (tt<0.d0) then
          ! Take the default value, based on the cutoff radius
          ilr = lorbs%inwhichlocreg(iorb)
          prefac = 20.d0/locrad(ilr)**4
          if(do_write .and. bigdft_mpi%iproc==0) call yaml_map('value',prefac,fmt='(es8.2)')
          if(do_write .and. bigdft_mpi%iproc==0) call yaml_map('origin','automatic')

      else
          ! Take the specified value
          prefac = tt
          if(do_write .and. bigdft_mpi%iproc==0) call yaml_map('value',prefac,fmt='(es8.2)')
          if(do_write .and. bigdft_mpi%iproc==0) call yaml_map('origin','from file')
      end if
      if (iorb>lorbs%isorb .and. iorb<=lorbs%isorb+lorbs%norbp) then
          confdatarr(iorb-lorbs%isorb)%prefac = prefac*confdatarr(iorb-lorbs%isorb)%damping
      end if
      if(do_write .and. bigdft_mpi%iproc==0) call yaml_mapping_close()
  end do
  if(bigdft_mpi%iproc==0) call yaml_sequence_close()

  call f_free(written)

end subroutine set_confdatarr<|MERGE_RESOLUTION|>--- conflicted
+++ resolved
@@ -1912,344 +1912,11 @@
 end subroutine corrections_for_negative_charge
 
 
-<<<<<<< HEAD
-subroutine determine_sparsity_pattern(iproc, nproc, orbs, lzd, nnonzero, nonzero)
-      use module_base
-      use module_types
-      use module_interfaces, except_this_one => determine_sparsity_pattern
-      implicit none
-    
-      ! Calling arguments
-      integer, intent(in) :: iproc, nproc
-      type(orbitals_data), intent(in) :: orbs
-      type(local_zone_descriptors), intent(in) :: lzd
-      integer, intent(out) :: nnonzero
-      integer, dimension(:,:), pointer,intent(out) :: nonzero
-    
-      ! Local variables
-      integer :: iorb, jorb, ioverlaporb, ilr, jlr, ilrold
-      integer :: iiorb, ii
-      !!integer :: istat
-      logical :: isoverlap
-      integer :: onseg
-      logical, dimension(:,:), allocatable :: overlapMatrix
-      integer, dimension(:), allocatable :: noverlapsarr
-      integer, dimension(:,:), allocatable :: overlaps_op
-      !character(len=*), parameter :: subname='determine_overlap_from_descriptors'
-
-      call f_routine('determine_sparsity_pattern')
       call timing(iproc,'determinespars','ON')
-    
-      overlapMatrix = f_malloc((/orbs%norbu,maxval(orbs%norbu_par(:,0))/),id='overlapMatrix')
-      noverlapsarr = f_malloc(orbs%norbup,id='noverlapsarr')
-    
-      overlapMatrix=.false.
-      do iorb=1,orbs%norbup
-         ioverlaporb=0 ! counts the overlaps for the given orbital.
-         iiorb=orbs%isorbu+iorb
-         ilr=orbs%inWhichLocreg(iiorb)
-         do jorb=1,orbs%norbu
-            jlr=orbs%inWhichLocreg(jorb)
-            call check_overlap_cubic_periodic(lzd%Glr,lzd%llr(ilr),lzd%llr(jlr),isoverlap)
-            if(isoverlap) then
-               ! From the viewpoint of the box boundaries, an overlap between ilr and jlr is possible.
-               ! Now explicitly check whether there is an overlap by using the descriptors.
-               call check_overlap_from_descriptors_periodic(lzd%llr(ilr)%wfd%nseg_c, lzd%llr(jlr)%wfd%nseg_c,&
-                    lzd%llr(ilr)%wfd%keyglob, lzd%llr(jlr)%wfd%keyglob, &
-                    isoverlap, onseg)
-               if(isoverlap) then
-                  ! There is really an overlap
-                  overlapMatrix(jorb,iorb)=.true.
-                  ioverlaporb=ioverlaporb+1
-               else
-                  overlapMatrix(jorb,iorb)=.false.
-               end if
-            else
-               overlapMatrix(jorb,iorb)=.false.
-            end if
-         end do
-         noverlapsarr(iorb)=ioverlaporb
-      end do
-
-
-      overlaps_op = f_malloc((/maxval(noverlapsarr),orbs%norbup/),id='overlaps_op')
-    
-      ! Now we know how many overlaps have to be calculated, so determine which orbital overlaps
-      ! with which one. This is essentially the same loop as above, but we use the array 'overlapMatrix'
-      ! which indicates the overlaps.
-      iiorb=0
-      ilrold=-1
-      do iorb=1,orbs%norbup
-         ioverlaporb=0 ! counts the overlaps for the given orbital.
-         iiorb=orbs%isorbu+iorb
-         do jorb=1,orbs%norbu
-            if(overlapMatrix(jorb,iorb)) then
-               ioverlaporb=ioverlaporb+1
-               overlaps_op(ioverlaporb,iorb)=jorb
-            end if
-         end do 
-      end do
-
-
-      nnonzero=0
-      do iorb=1,orbs%norbup
-          nnonzero=nnonzero+noverlapsarr(iorb)
-      end do
-      nonzero = f_malloc_ptr((/2,nnonzero/),id='nonzero')
-      ii=0
-      do iorb=1,orbs%norbup
-          iiorb=orbs%isorbu+iorb
-          do jorb=1,noverlapsarr(iorb)
-              ii=ii+1
-              nonzero(1,ii)=overlaps_op(jorb,iorb)
-              nonzero(2,ii)=iiorb
-          end do
-      end do
-
-      call f_free(overlapMatrix)
-      call f_free(noverlapsarr)
-      call f_free(overlaps_op)
-    
-      call f_release_routine()
+
       call timing(iproc,'determinespars','OF')
-
-end subroutine determine_sparsity_pattern
-
-
-
-subroutine determine_sparsity_pattern_distance(orbs, lzd, astruct, cutoff, nnonzero, nonzero)
-  use module_base
-  use module_types
-  implicit none
-
-  ! Calling arguments
-  type(orbitals_data), intent(in) :: orbs
-  type(local_zone_descriptors), intent(in) :: lzd
-  type(atomic_structure), intent(in) :: astruct
-  real(kind=8),dimension(lzd%nlr), intent(in) :: cutoff
-  integer, intent(out) :: nnonzero
-  integer, dimension(:,:), pointer,intent(out) :: nonzero
-
-  ! Local variables
-  integer :: iorb, iiorb, ilr, iwa, itype, jjorb, jlr, jwa, jtype, ii
-  real(kind=8) :: tt, cut
-
-  call f_routine('determine_sparsity_pattern_distance')
   call timing(bigdft_mpi%iproc,'determinespars','ON')
-
-      nnonzero=0
-      do iorb=1,orbs%norbup
-         iiorb=orbs%isorbu+iorb
-         ilr=orbs%inwhichlocreg(iiorb)
-         iwa=orbs%onwhichatom(iiorb)
-         itype=astruct%iatype(iwa)
-         do jjorb=1,orbs%norbu
-            jlr=orbs%inwhichlocreg(jjorb)
-            jwa=orbs%onwhichatom(jjorb)
-            jtype=astruct%iatype(jwa)
-            tt = (lzd%llr(ilr)%locregcenter(1)-lzd%llr(jlr)%locregcenter(1))**2 + &
-                 (lzd%llr(ilr)%locregcenter(2)-lzd%llr(jlr)%locregcenter(2))**2 + &
-                 (lzd%llr(ilr)%locregcenter(3)-lzd%llr(jlr)%locregcenter(3))**2
-            cut = cutoff(ilr)+cutoff(jlr)!+2.d0*incr
-            tt=sqrt(tt)
-            if (tt<=cut) then
-               nnonzero=nnonzero+1
-            end if
-         end do
-      end do
-      !call mpiallred(nnonzero, 1, mpi_sum, bigdft_mpi%mpi_comm, ierr)
-      nonzero = f_malloc_ptr((/2,nnonzero/),id='nonzero')
-
-      ii=0
-      do iorb=1,orbs%norbup
-         iiorb=orbs%isorbu+iorb
-         ilr=orbs%inwhichlocreg(iiorb)
-         iwa=orbs%onwhichatom(iiorb)
-         itype=astruct%iatype(iwa)
-         do jjorb=1,orbs%norbu
-            jlr=orbs%inwhichlocreg(jjorb)
-            jwa=orbs%onwhichatom(jjorb)
-            jtype=astruct%iatype(jwa)
-            tt = (lzd%llr(ilr)%locregcenter(1)-lzd%llr(jlr)%locregcenter(1))**2 + &
-                 (lzd%llr(ilr)%locregcenter(2)-lzd%llr(jlr)%locregcenter(2))**2 + &
-                 (lzd%llr(ilr)%locregcenter(3)-lzd%llr(jlr)%locregcenter(3))**2
-            cut = cutoff(ilr)+cutoff(jlr)!+2.d0*incr
-            tt=sqrt(tt)
-            if (tt<=cut) then
-               ii=ii+1
-               nonzero(1,ii)=jjorb
-               nonzero(2,ii)=iiorb
-            end if
-         end do
-      end do
-
-  call f_release_routine()
   call timing(bigdft_mpi%iproc,'determinespars','OF')
-
-end subroutine determine_sparsity_pattern_distance
-
-
-subroutine init_sparse_matrix_wrapper(iproc, nproc, nspin, orbs, lzd, astruct, store_index, imode, smat)
-  use module_base
-  use module_types
-  use sparsematrix_init, only: init_sparse_matrix
-  use module_interfaces, except_this_one => init_sparse_matrix_wrapper
-  implicit none
-
-  ! Calling arguments
-  integer, intent(in) :: iproc, nproc, nspin, imode
-  type(orbitals_data), intent(in) :: orbs
-  type(local_zone_descriptors), intent(in) :: lzd
-  type(atomic_structure), intent(in) :: astruct
-  logical,intent(in) :: store_index
-  type(sparse_matrix), intent(out) :: smat
-  
-  ! Local variables
-  integer :: nnonzero, nnonzero_mult, ilr
-  integer, dimension(:,:), pointer :: nonzero, nonzero_mult
-  real(kind=8),dimension(:), allocatable :: cutoff
-  integer, parameter :: KEYS=1
-  integer, parameter :: DISTANCE=2
-
-  call f_routine(id='init_sparse_matrix_wrapper')
-
-  cutoff = f_malloc(lzd%nlr,id='cutoff')
-
-  do ilr=1,lzd%nlr
-      cutoff(ilr)=lzd%llr(ilr)%locrad_mult
-  end do
-
-  if (imode==KEYS) then
-      call determine_sparsity_pattern(iproc, nproc, orbs, lzd, nnonzero, nonzero)
-  else if (imode==DISTANCE) then
-      call determine_sparsity_pattern_distance(orbs, lzd, astruct, lzd%llr(:)%locrad_kernel, nnonzero, nonzero)
-  else
-      stop 'wrong imode'
-  end if
-
-  ! Make sure that the cutoff for the multiplications is larger than the kernel cutoff
-  do ilr=1,lzd%nlr
-      !write(*,*) 'lzd%llr(ilr)%locrad_mult, lzd%llr(ilr)%locrad_kernel', lzd%llr(ilr)%locrad_mult, lzd%llr(ilr)%locrad_kernel
-      if (lzd%llr(ilr)%locrad_mult<lzd%llr(ilr)%locrad_kernel) then
-          call f_err_throw('locrad_mult ('//yaml_toa(lzd%llr(ilr)%locrad_mult,fmt='(f5.2)')//&
-               &') too small, must be at least as big as locrad_kernel('&
-               &//yaml_toa(lzd%llr(ilr)%locrad_kernel,fmt='(f5.2)')//')', err_id=BIGDFT_RUNTIME_ERROR)
-      end if
-  end do
-
-  call determine_sparsity_pattern_distance(orbs, lzd, astruct, lzd%llr(:)%locrad_mult, nnonzero_mult, nonzero_mult)
-  call init_sparse_matrix(iproc, nproc, nspin, orbs%norb, orbs%norbp, orbs%isorb, &
-       orbs%norbu, orbs%norbup, orbs%isorbu, store_index, &
-       nnonzero, nonzero, nnonzero_mult, nonzero_mult, smat)
-  call f_free_ptr(nonzero)
-  call f_free_ptr(nonzero_mult)
-  call f_free(cutoff)
-
-  call f_release_routine()
-
-end subroutine init_sparse_matrix_wrapper
-
-
-!> Initializes a sparse matrix type compatible with the ditribution of the KS orbitals
-subroutine init_sparse_matrix_for_KSorbs(iproc, nproc, orbs, input, nextra, smat, smat_extra)
-  use module_base
-  use module_types
-  use module_interfaces, except_this_one => init_sparse_matrix_for_KSorbs
-  use sparsematrix_base, only: sparse_matrix
-  use sparsematrix_init, only: init_sparse_matrix
-  use sparsematrix_base, only: sparse_matrix_null
-  implicit none
-
-  ! Calling arguments
-  integer, intent(in) :: iproc, nproc, nextra
-  type(orbitals_data), intent(in) :: orbs
-  type(input_variables), intent(in) :: input
-  type(sparse_matrix),dimension(:),pointer,intent(out) :: smat, smat_extra
-
-  ! Local variables
-  integer :: i, iorb, iiorb, jorb, ind, norb, norbp, isorb, ispin
-  integer,dimension(:,:),allocatable :: nonzero
-  type(orbitals_data) :: orbs_aux
-  character(len=*), parameter :: subname='init_sparse_matrix_for_KSorbs'
-
-  call f_routine('init_sparse_matrix_for_KSorbs')
-
-
-  allocate(smat(input%nspin))
-  allocate(smat_extra(input%nspin))
-
-
-  ! First the type for the normal KS orbitals distribution
-  do ispin=1,input%nspin
-
-      smat(ispin) = sparse_matrix_null()
-      smat_extra(ispin) = sparse_matrix_null()
-
-      if (ispin==1) then
-          norb=orbs%norbu
-          norbp=orbs%norbup
-          isorb=orbs%isorbu
-      else
-          norb=orbs%norbd
-          norbp=orbs%norbdp
-          isorb=orbs%isorbd
-      end if
-
-      nonzero = f_malloc((/2,norb*norbp/), id='nonzero')
-      i=0
-      do iorb=1,norbp
-          iiorb=isorb+iorb
-          do jorb=1,norb
-              i=i+1
-              ind=(iiorb-1)*norb+jorb
-              nonzero(1,i)=jorb
-              nonzero(2,i)=iiorb
-          end do
-      end do
-      call init_sparse_matrix(iproc, nproc, input%nspin, orbs%norb, orbs%norbp, orbs%isorb, &
-           norb, norbp, isorb, input%store_index, &
-           norb*norbp, nonzero, norb*norbp, nonzero, smat(ispin), print_info_=.false.)
-      call f_free(nonzero)
-
-
-      !SM: WARNING: not tested whether the spin works here! Mainly just to create a
-      !spin down part and make the compiler happy at another location.
-      ! Now the distribution for the KS orbitals including the extr states. Requires
-      ! first to calculate a corresponding orbs type.
-      call nullify_orbitals_data(orbs_aux)
-      call orbitals_descriptors(iproc, nproc, norb+nextra, norb+nextra, 0, input%nspin, orbs%nspinor,&
-           input%gen_nkpt, input%gen_kpt, input%gen_wkpt, orbs_aux, LINEAR_PARTITION_NONE)
-      nonzero = f_malloc((/2,orbs_aux%norbu*orbs_aux%norbup/), id='nonzero')
-      !write(*,*) 'iproc, norb, norbp, norbu, norbup', iproc, orbs_aux%norb, orbs_aux%norbp, orbs_aux%norbu, orbs_aux%norbup
-      i=0
-      do iorb=1,orbs_aux%norbup
-          iiorb=orbs_aux%isorbu+iorb
-          do jorb=1,orbs_aux%norbu
-              i=i+1
-              ind=(iiorb-1)*orbs_aux%norbu+jorb
-              nonzero(1,i)=jorb
-              nonzero(2,i)=iiorb
-          end do
-      end do
-      !!call init_sparse_matrix(iproc, nproc, input%nspin, orbs_aux%norb, orbs_aux%norbp, orbs_aux%isorb, &
-      !!     orbs%norbu, orbs%norbup, orbs%isorbu, input%store_index, &
-      !!     orbs_aux%norbu*orbs_aux%norbup, nonzero, orbs_aux%norbu, nonzero, smat_extra, print_info_=.false.)
-      !!call init_sparse_matrix(iproc, nproc, input%nspin, orbs_aux%norb, orbs_aux%norbp, orbs_aux%isorb, &
-      !!     norb, norbp, isorb, input%store_index, &
-      !!     orbs_aux%norbu*orbs_aux%norbup, nonzero, orbs_aux%norbu, nonzero, smat_extra(ispin), print_info_=.false.)
-      call init_sparse_matrix(iproc, nproc, input%nspin, orbs_aux%norb, orbs_aux%norbp, orbs_aux%isorb, &
-           orbs_aux%norb, orbs_aux%norbp, orbs_aux%isorb, input%store_index, &
-           orbs_aux%norbu*orbs_aux%norbup, nonzero, orbs_aux%norbu*orbs_aux%norbup, nonzero, &
-           smat_extra(ispin), print_info_=.false.)
-      call f_free(nonzero)
-      call deallocate_orbitals_data(orbs_aux)
-
-  end do
-
-  call f_release_routine()
-=======
->>>>>>> 9218c66e
-
 
 
 
