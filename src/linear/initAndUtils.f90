--- conflicted
+++ resolved
@@ -411,15 +411,11 @@
   type(matrixDescriptors),intent(out) :: mad
   
   ! Local variables
-<<<<<<< HEAD
   integer :: jproc, iorb, jorb, iiorb, jjorb, ijorb, jjorbold, istat, iseg, nseg, irow, irowold, isegline, ilr, jlr
   integer :: iwa, jwa, itype, jtype, ierr, nseglinemax, iall
   integer,dimension(:,:,:),pointer:: keygline
   logical :: seg_started
   real(kind=8) :: tt, cut
-=======
-  integer :: jproc, iorb, jorb, iiorb, jjorb, ijorb, jjorbold, istat, nseg, irow, irowold, isegline, ilr
->>>>>>> af62613e
   character(len=*),parameter :: subname='initMatrixCompression'
 !  integer :: ii, iseg
   
