--- conflicted
+++ resolved
@@ -1,11 +1,7 @@
 !> This subroutine initializes all parameters needed for the linear scaling version
 !! and allocate all arrays.
 subroutine allocateAndInitializeLinear(iproc, nproc, Glr, orbs, at, nlpspd, lin, &
-<<<<<<< HEAD
-    input, rxyz, nscatterarr, tag, coeff, lphi, confdatarr, onwhichatom)
-=======
-    input, hx, hy, hz, rxyz, nscatterarr, tag, coeff, lphi)
->>>>>>> cc6d2cba
+    input, hx, hy, hz, rxyz, nscatterarr, tag, coeff, lphi, confdatarr, onwhichatom)
 ! Calling arguments:
 ! ==================
 !   Input arguments:
@@ -218,13 +214,9 @@
 if(iproc==0) write(*,'(1x,a)',advance='no') 'Initializing localization regions... '
 call timing(iproc,'init_locregs  ','ON')
 t1=mpi_wtime()
-<<<<<<< HEAD
-!!call initLocregs(iproc, nproc, at%nat, rxyz, input%hx, input%hy, input%hz, lin%lzd, lin%orbs, &
+!!call initLocregs(iproc, nproc, at%nat, rxyz, hx, hy, hz, lin%lzd, lin%orbs, &
 !!     Glr, lin%locrad, lin%locregShape, lin%lb%orbs)
-call initLocregs(iproc, nproc, lin%lzd%nlr, locregCenter, input%hx, input%hy, input%hz, lin%lzd, lin%orbs, &
-=======
-call initLocregs(iproc, nproc, at%nat, rxyz, hx, hy, hz, lin%lzd, lin%orbs, &
->>>>>>> cc6d2cba
+call initLocregs(iproc, nproc, lin%lzd%nlr, locregCenter, hx, hy, hz, lin%lzd, lin%orbs, &
      Glr, lin%locrad, lin%locregShape, lin%lb%orbs)
 !!lin%locrad=3.d0*lin%locrad
 !!call initLocregs(iproc, nproc, at%nat, rxyz, hx, hy, hz, lin%lzdlarge, lin%orbslarge, Glr, lin%locrad, lin%locregShape)
@@ -384,23 +376,13 @@
 deallocate(norbsPerAtom, stat=istat)
 call memocc(istat, iall, 'norbsPerAtom', subname)
 
-<<<<<<< HEAD
 !!if(iproc==0) write(*,'(1x,a)',advance='no') 'Initializing input guess... '
 !!call timing(iproc,'init_inguess  ','ON')
 !!t1=mpi_wtime()
-!!call initInputguessConfinement(iproc, nproc, at, Glr, input, lin, lin%lig, rxyz, nscatterarr, tag)
+!!call initInputguessConfinement(iproc, nproc, at, Glr, input,hx, hy, hz, lin, lin%lig, rxyz, nscatterarr, tag)
 !!t2=mpi_wtime()
 !!call timing(iproc,'init_inguess  ','OF')
 !!if(iproc==0) write(*,'(a,es9.3,a)') 'done in ',t2-t1,'s.'
-=======
-if(iproc==0) write(*,'(1x,a)',advance='no') 'Initializing input guess... '
-call timing(iproc,'init_inguess  ','ON')
-t1=mpi_wtime()
-call initInputguessConfinement(iproc, nproc, at, Glr, input,hx, hy, hz, lin, lin%lig, rxyz, nscatterarr, tag)
-t2=mpi_wtime()
-call timing(iproc,'init_inguess  ','OF')
-if(iproc==0) write(*,'(a,es9.3,a)') 'done in ',t2-t1,'s.'
->>>>>>> cc6d2cba
 
 
 !!! Estimate the memory requirements.
