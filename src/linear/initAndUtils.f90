--- conflicted
+++ resolved
@@ -244,11 +244,7 @@
   if(associated(lin%potentialPrefac)) then
 !    print *,'lin%potentialPrefac',associated(lin%potentialPrefac)
     i_all = -product(shape(lin%potentialPrefac))*kind(lin%potentialPrefac)
-<<<<<<< HEAD
-!    print *,'i_all',i_all,shape(lin%potentialPrefac)
-=======
 !    print *,'i_all',i_all,shape(lin%potentialPrefac),shape(lin%potentialPrefac)*kind(lin%potentialPrefac)
->>>>>>> 4506aea0
     deallocate(lin%potentialPrefac,stat=i_stat)
     call memocc(i_stat,i_all,'lin%potentialPrefac',subname)
     nullify(lin%potentialPrefac)
@@ -748,33 +744,6 @@
 
 
 
-<<<<<<< HEAD
-  ! Local variables
-  integer :: iorb, istat, iall, ij, iseg, i
-  logical :: segment
-  character(len=*),parameter :: subname='initCompressedMatmul3'
-  real(kind=8),dimension(:),allocatable :: mat1, mat2, mat3
-
-  call timing(iproc,'initMatmulComp','ON')
-
-  allocate(mat1(norb**2), stat=istat)
-  call memocc(istat, mat1, 'mat1', subname)
-  allocate(mat2(norb**2), stat=istat)
-  call memocc(istat, mat2, 'mat2', subname)
-  allocate(mat3(norb**2), stat=istat)
-  call memocc(istat, mat2, 'mat2', subname)
-
-  call to_zero(norb**2, mat1(1))
-  call to_zero(norb**2, mat2(1))
-  do iseg=1,mad%nseg
-      do i=mad%keyg(1,iseg),mad%keyg(2,iseg)
-          ! the localization region is "symmetric"
-          mat1(i)=1.d0
-          mat2(i)=1.d0
-      end do
-  end do
-=======
->>>>>>> 4506aea0
 
 
 subroutine check_linear_and_create_Lzd(iproc,nproc,linType,Lzd,atoms,orbs,nspin,rxyz)
@@ -1448,11 +1417,7 @@
 
   call timing(iproc,'updatelocreg1','OF') !lr408t
 
-<<<<<<< HEAD
-  call initCommsOrtho(iproc, nproc, nspin, hx, hy, hz, lzd, lzd, llborbs, 's', lbop, lbcomon)
-=======
   call initCommsOrtho(iproc, nproc, nspin, hx, hy, hz, lzd, lzd, llborbs, 's', bpo, lbop, lbcomon)
->>>>>>> 4506aea0
   ndim = maxval(lbop%noverlaps)
   call initMatrixCompression(iproc, nproc, lzd%nlr, ndim, llborbs, &
        lbop%noverlaps, lbop%overlaps, lbmad)
@@ -1723,18 +1688,12 @@
   bs%nit_precond=input%lin%nitPrecond
   !bs%locreg_enlargement=input%lin%factor_enlarge
   bs%nit_basis_optimization=input%lin%nItBasis_lowaccuracy
-<<<<<<< HEAD
-  bs%nit_unitary_loop=input%lin%nItInnerLoop
-  bs%confinement_decrease_mode=input%lin%confinement_decrease_mode
-  bs%correction_orthoconstraint=input%lin%correctionOrthoconstraint
-=======
   !bs%nit_unitary_loop=input%lin%nItInnerLoop
   !bs%confinement_decrease_mode=input%lin%confinement_decrease_mode
   bs%correction_orthoconstraint=input%lin%correctionOrthoconstraint
   bs%gnrm_mult=input%lin%gnrm_mult
   bs%nsatur_inner=input%lin%nsatur_inner
   bs%nsatur_outer=input%lin%nsatur_outer
->>>>>>> 4506aea0
 
 end subroutine init_basis_specifications
 
@@ -1787,12 +1746,9 @@
       allocate(wfnmd%coeffp(llbnorb,norbp), stat=istat)
       call memocc(istat, wfnmd%coeffp, 'wfnmd%coeffp', subname)
 
-<<<<<<< HEAD
-=======
       allocate(wfnmd%density_kernel(llbnorb,llbnorb), stat=istat)
       call memocc(istat, wfnmd%density_kernel, 'wfnmd%density_kernel', subname)
 
->>>>>>> 4506aea0
       allocate(wfnmd%alpha_coeff(norb), stat=istat)
       call memocc(istat, wfnmd%alpha_coeff, 'wfnmd%alpha_coeff', subname)
       wfnmd%alpha_coeff=0.2d0 !default value, must check whether this is a good choice
@@ -1858,8 +1814,6 @@
   call to_zero(npsidim, lhphi(1))
   call to_zero(npsidim, lphiold(1))
   call to_zero(npsidim, lhphiold(1))
-<<<<<<< HEAD
-=======
 
 end subroutine update_auxiliary_basis_function
 
@@ -1940,6 +1894,5 @@
       iall=-product(shape(locrad_tmp))*kind(locrad_tmp)
       deallocate(locrad_tmp, stat=istat)
       call memocc(istat, iall, 'locrad_tmp', subname)
->>>>>>> 4506aea0
 
 end subroutine create_large_tmbs