--- conflicted
+++ resolved
@@ -1696,16 +1696,10 @@
   ! Local variables
   integer:: iat, ityp, ilr, istat, iorb, iall
   real(8),dimension(:,:),allocatable:: locregCenter
-<<<<<<< HEAD
   character(len=*),parameter:: subname='lzd_init_llr'
-=======
-  character(len=*),parameter:: subname='init_local_zone_descriptors'
 
 
   call timing(iproc,'init_locregs  ','ON')
-  
-  call nullify_local_zone_descriptors(lzd)
->>>>>>> 591453cf
   
   nullify(lzd%llr)
   nullify(lzd%doHamAppl)
@@ -1742,23 +1736,10 @@
   iall=-product(shape(locregCenter))*kind(locregCenter)
   deallocate(locregCenter, stat=istat)
   call memocc(istat, iall, 'locregCenter', subname)
-
-<<<<<<< HEAD
+  
+  call timing(iproc,'init_locregs  ','OF')
+
 end subroutine lzd_init_llr
-=======
-
-  call nullify_locreg_descriptors(lzd%Glr)
-  call copy_locreg_descriptors(Glr, lzd%Glr, subname)
-
-  lzd%hgrids(1)=hx
-  lzd%hgrids(2)=hy
-  lzd%hgrids(3)=hz
-
-  call timing(iproc,'init_locregs  ','OF')
-
-end subroutine init_local_zone_descriptors
-
->>>>>>> 591453cf
 
 
 subroutine redefine_locregs_quantities(iproc, nproc, hx, hy, hz, locrad, transform, lzd, tmb, tmbmix, denspot, &
