--- conflicted
+++ resolved
@@ -1414,61 +1414,14 @@
 end subroutine update_wavefunctions_size
 
 
-<<<<<<< HEAD
-
-subroutine init_basis_specifications(input, bs)
-  use module_base
-  use module_types
-  implicit none
-  
-  ! Calling arguments
-  type(input_variables),intent(in) :: input
-  type(basis_specifications),intent(out) :: bs
-  
-  bs%conv_crit=input%lin%convCrit_lowaccuracy
-  bs%target_function=TARGET_FUNCTION_IS_TRACE
-  bs%meth_transform_overlap=input%lin%methTransformOverlap
-  bs%nit_precond=input%lin%nitPrecond
-  bs%nit_basis_optimization=input%lin%nItBasis_lowaccuracy
-  bs%correction_orthoconstraint=input%lin%correctionOrthoconstraint
-  bs%gnrm_mult=input%lin%gnrm_mult
-
-end subroutine init_basis_specifications
-
-
-subroutine init_basis_performance_options(input, bpo)
-  use module_base
-  use module_types
-  implicit none
-  
-  ! Calling arguments
-  type(input_variables),intent(in) :: input
-  type(basis_performance_options),intent(out) :: bpo
-  
-  bpo%blocksize_pdgemm=input%lin%blocksize_pdgemm
-  bpo%blocksize_pdsyev=input%lin%blocksize_pdsyev
-  bpo%nproc_pdsyev=input%lin%nproc_pdsyev
-  bpo%communication_strategy_overlap=input%lin%communication_strategy_overlap
-
-end subroutine init_basis_performance_options
-
-
-
-subroutine create_wfn_metadata(mode, nphi, norb, norbp, nvctr, input, wfnmd)
-=======
-subroutine create_wfn_metadata(mode, llbnorb, norb, norbp, nvctr, input, wfnmd)
->>>>>>> 70685a59
+subroutine create_wfn_metadata(mode, norb, norbp, nvctr, input, wfnmd)
   use module_base
   use module_types
   implicit none
   
   ! Calling arguments
   character(len=1),intent(in) :: mode
-<<<<<<< HEAD
-  integer,intent(in) :: nphi, norb, norbp, nvctr
-=======
-  integer,intent(in) :: llbnorb, norb, norbp, nvctr
->>>>>>> 70685a59
+  integer,intent(in) :: norb, norbp, nvctr
   type(input_variables),intent(in) :: input
   type(wfn_metadata),intent(out) :: wfnmd
 
@@ -1479,11 +1432,6 @@
   ! Determine which variables we need, depending on the mode we are in.
   if(mode=='l') then
       ! linear scaling mode
-<<<<<<< HEAD
-      wfnmd%nphi=nphi
-      wfnmd%ld_coeff=norb !leading dimension of the coeff array
-=======
->>>>>>> 70685a59
 
       if (input%lin%scf_mode/=LINEAR_FOE .or. input%lin%pulay_correction) then
           allocate(wfnmd%coeff(norb,norb), stat=istat)
@@ -1495,20 +1443,6 @@
       allocate(wfnmd%density_kernel_compr(nvctr), stat=istat)
       call memocc(istat, wfnmd%density_kernel_compr, 'wfnmd%density_kernel_compr', subname)
 
-<<<<<<< HEAD
-      allocate(wfnmd%alpha_coeff(norb), stat=istat)
-      call memocc(istat, wfnmd%alpha_coeff, 'wfnmd%alpha_coeff', subname)
-      wfnmd%alpha_coeff=0.1d0 !0.2d0 !default value, must check whether this is a good choice
-
-      allocate(wfnmd%grad_coeff_old(norb,norbp), stat=istat)
-      call memocc(istat, wfnmd%grad_coeff_old, 'wfnmd%grad_coeff_old', subname)
-      !!wfnmd%grad_coeff_old=0.d0 !default value
-      if(norbp>0) call to_zero(norb*norbp, wfnmd%grad_coeff_old(1,1)) !default value
-
-      wfnmd%it_coeff_opt=0
-
-=======
->>>>>>> 70685a59
       wfnmd%ef=0.d0
       wfnmd%evlow=input%lin%evlow
       wfnmd%evhigh=input%lin%evhigh
