!> @file 
!!   Initializations
!! @author
!!   Copyright (C) 2011-2012 BigDFT group 
!!   This file is distributed under the terms of the
!!   GNU General Public License, see ~/COPYING file
!!   or http://www.gnu.org/copyleft/gpl.txt .
!!   For the list of contributors, see ~/AUTHORS 

subroutine allocateBasicArraysInputLin(lin, ntypes)
  use module_base
  use module_types
  implicit none
  
  ! Calling arguments
  type(linearInputParameters),intent(inout) :: lin
  integer, intent(in) :: ntypes
  
  ! Local variables
  integer :: istat
  character(len=*),parameter :: subname='allocateBasicArrays'

  call f_routine(id='allocateBasicArraysInputLin')
  
  lin%norbsPerType = f_malloc_ptr(ntypes,id='lin%norbsPerType')
  lin%potentialPrefac_ao = f_malloc_ptr(ntypes,id='lin%potentialPrefac_ao')
  lin%potentialPrefac_lowaccuracy = f_malloc_ptr(ntypes,id='lin%potentialPrefac_lowaccuracy')
  lin%potentialPrefac_highaccuracy = f_malloc_ptr(ntypes,id='lin%potentialPrefac_highaccuracy')
  !added a second dimension to include the low and high accuracy values
  lin%locrad_type = f_malloc_ptr((/ ntypes, 2 /),id='lin%locrad_type')
  lin%kernel_cutoff_FOE = f_malloc_ptr(ntypes,id='lin%kernel_cutoff_FOE')
  lin%kernel_cutoff = f_malloc_ptr(ntypes,id='lin%kernel_cutoff')

  call f_release_routine()

end subroutine allocateBasicArraysInputLin

subroutine deallocateBasicArraysInput(lin)
  use module_base
  use module_types
  implicit none
  
  ! Calling arguments
  type(linearinputParameters),intent(inout) :: lin
  
  ! Local variables
  integer :: i_stat,i_all
  character(len=*),parameter :: subname='deallocateBasicArrays'

  call f_routine(id='deallocateBasicArraysInput')
 
  if(associated(lin%potentialPrefac_ao)) then
    call f_free_ptr(lin%potentialPrefac_ao)
    nullify(lin%potentialPrefac_ao)
  end if 
  if(associated(lin%potentialPrefac_lowaccuracy)) then
    call f_free_ptr(lin%potentialPrefac_lowaccuracy)
    nullify(lin%potentialPrefac_lowaccuracy)
  end if 
  if(associated(lin%potentialPrefac_highaccuracy)) then
    call f_free_ptr(lin%potentialPrefac_highaccuracy)
    nullify(lin%potentialPrefac_highaccuracy)
  end if 

  if(associated(lin%norbsPerType)) then
    call f_free_ptr(lin%norbsPerType)
    nullify(lin%norbsPerType)
  end if 

  if(associated(lin%locrad)) then
    call f_free_ptr(lin%locrad)
    nullify(lin%locrad)
  end if 

  if(associated(lin%locrad_kernel)) then
    call f_free_ptr(lin%locrad_kernel)
    nullify(lin%locrad_kernel)
  end if 

  if(associated(lin%locrad_mult)) then
    call f_free_ptr(lin%locrad_mult)
    nullify(lin%locrad_mult)
  end if 

  if(associated(lin%locrad_lowaccuracy)) then
    call f_free_ptr(lin%locrad_lowaccuracy)
    nullify(lin%locrad_lowaccuracy)
  end if 

  if(associated(lin%locrad_highaccuracy)) then
    call f_free_ptr(lin%locrad_highaccuracy)
    nullify(lin%locrad_highaccuracy)
  end if 

  if(associated(lin%locrad_type)) then
    call f_free_ptr(lin%locrad_type)
    nullify(lin%locrad_type)
  end if 

  if(associated(lin%kernel_cutoff_FOE)) then
    call f_free_ptr(lin%kernel_cutoff_FOE)
    nullify(lin%kernel_cutoff_FOE)
  end if 

  if(associated(lin%kernel_cutoff)) then
    call f_free_ptr(lin%kernel_cutoff)
    nullify(lin%kernel_cutoff)
  end if 

  call f_release_routine()

end subroutine deallocateBasicArraysInput



! lzd%llr already allocated, locregcenter and locrad already filled - could tidy this!
subroutine initLocregs(iproc, nproc, lzd, hx, hy, hz, astruct, orbs, Glr, locregShape, lborbs)
  use module_base
  use module_types
  use module_atoms, only: atomic_structure
  use module_interfaces, exceptThisOne => initLocregs
  implicit none
  
  ! Calling arguments
  integer,intent(in) :: iproc, nproc
  type(local_zone_descriptors),intent(inout) :: lzd
  real(kind=8),intent(in) :: hx, hy, hz
  type(atomic_structure),intent(in) :: astruct
  type(orbitals_data),intent(in) :: orbs
  type(locreg_descriptors),intent(in) :: Glr
  character(len=1),intent(in) :: locregShape
  type(orbitals_data),optional,intent(in) :: lborbs
  
  ! Local variables
  integer :: istat, jorb, jjorb, jlr, iall
  character(len=*),parameter :: subname='initLocregs'
  logical,dimension(:),allocatable :: calculateBounds

  
  calculateBounds = f_malloc(lzd%nlr,id='calculateBounds')
  calculateBounds=.false.
  
  do jorb=1,orbs%norbp
     jjorb=orbs%isorb+jorb
     jlr=orbs%inWhichLocreg(jjorb)
     calculateBounds(jlr)=.true.
  end do

  if(present(lborbs)) then
     do jorb=1,lborbs%norbp
        jjorb=lborbs%isorb+jorb
        jlr=lborbs%inWhichLocreg(jjorb)
        calculateBounds(jlr)=.true.
     end do
  end if
  
  if(locregShape=='c') then
      stop 'locregShape c is deprecated'
  else if(locregShape=='s') then
      call determine_locregSphere_parallel(iproc, nproc, lzd%nlr, hx, hy, hz, &
           astruct, orbs, Glr, lzd%Llr, calculateBounds)
  end if
  
  call f_free(calculateBounds)
  
  !DEBUG
  !do ilr=1,lin%nlr
  !    if(iproc==0) write(*,'(1x,a,i0)') '>>>>>>> zone ', ilr
  !    if(iproc==0) write(*,'(3x,a,4i10)') 'nseg_c, nseg_f, nvctr_c, nvctr_f', lin%Llr(ilr)%wfd%nseg_c, lin%Llr(ilr)%wfd%nseg_f, lin%Llr(ilr)%wfd%nvctr_c, lin%Llr(ilr)%wfd%nvctr_f
  !    if(iproc==0) write(*,'(3x,a,3i8)') 'lin%Llr(ilr)%d%n1i, lin%Llr(ilr)%d%n2i, lin%Llr(ilr)%d%n3i', lin%Llr(ilr)%d%n1i, lin%Llr(ilr)%d%n2i, lin%Llr(ilr)%d%n3i
  !    if(iproc==0) write(*,'(a,6i8)') 'lin%Llr(ilr)%d%nfl1,lin%Llr(ilr)%d%nfu1,lin%Llr(ilr)%d%nfl2,lin%Llr(ilr)%d%nfu2,lin%Llr(ilr)%d%nfl3,lin%Llr(ilr)%d%nfu3',&
  !    lin%Llr(ilr)%d%nfl1,lin%Llr(ilr)%d%nfu1,lin%Llr(ilr)%d%nfl2,lin%Llr(ilr)%d%nfu2,lin%Llr(ilr)%d%nfl3,lin%Llr(ilr)%d%nfu3
  !end do
  !END DEBUG
  
  lzd%linear=.true.

end subroutine initLocregs



subroutine init_foe(iproc, nproc, nlr, locregcenter, astruct, input, orbs_KS, orbs, foe_obj, reset, &
           cutoff_incr)
  use module_base
  use module_atoms, only: atomic_structure
  use module_types
  use foe_base, only: foe_data, foe_data_set_int, foe_data_set_real, foe_data_set_logical, foe_data_get_real, foe_data_null
  implicit none
  
  ! Calling arguments
  integer,intent(in) :: iproc, nproc, nlr
  real(kind=8),dimension(3,nlr),intent(in) :: locregcenter
  !!type(local_zone_descriptors),intent(in) :: lzd
  type(atomic_structure),intent(in) :: astruct
  type(input_variables),intent(in) :: input
  type(orbitals_data),intent(in) :: orbs_KS, orbs
  type(foe_data),intent(out) :: foe_obj
  logical, intent(in) :: reset
  real(kind=8),optional,intent(in) :: cutoff_incr
  
  ! Local variables
  integer :: iorb, iiorb, jjorb, istat, iseg, ilr, jlr
  integer :: iwa, jwa, itype, jtype, ierr, iall, isegstart
  logical :: seg_started
  real(kind=8) :: tt, cut, incr
  logical,dimension(:,:),allocatable :: kernel_locreg
  character(len=*),parameter :: subname='init_foe'

  if (present(cutoff_incr)) then
      incr=cutoff_incr
  else
      incr=0.d0
  end if
  
  call timing(iproc,'init_matrCompr','ON')

  !call nullify_foe(foe_obj)
  foe_obj = foe_data_null()

  if (reset) then
     call foe_data_set_real(foe_obj,"ef",0.d0)
     call foe_data_set_real(foe_obj,"evlow",input%lin%evlow)
     call foe_data_set_real(foe_obj,"evhigh",input%lin%evhigh)
     call foe_data_set_real(foe_obj,"bisection_shift",1.d-1)
     call foe_data_set_real(foe_obj,"fscale",input%lin%fscale)
     call foe_data_set_real(foe_obj,"ef_interpol_det",input%lin%ef_interpol_det)
     call foe_data_set_real(foe_obj,"ef_interpol_chargediff",input%lin%ef_interpol_chargediff)
     call foe_data_set_real(foe_obj,"charge",0.d0)
     do iorb=1,orbs_KS%norb
          call foe_data_set_real(foe_obj,"charge",foe_data_get_real(foe_obj,"charge")+orbs_KS%occup(iorb))
     end do
     call foe_data_set_int(foe_obj,"evbounds_isatur",0)
     call foe_data_set_int(foe_obj,"evboundsshrink_isatur",0)
     call foe_data_set_int(foe_obj,"evbounds_nsatur",input%evbounds_nsatur)
     call foe_data_set_int(foe_obj,"evboundsshrink_nsatur",input%evboundsshrink_nsatur)
     call foe_data_set_real(foe_obj,"fscale_lowerbound",input%fscale_lowerbound)
     call foe_data_set_real(foe_obj,"fscale_upperbound",input%fscale_upperbound)
     call foe_data_set_logical(foe_obj,"adjust_FOE_temperature",input%adjust_FOE_temperature)
  end if

  call timing(iproc,'init_matrCompr','OF')


end subroutine init_foe


subroutine check_linear_and_create_Lzd(iproc,nproc,linType,Lzd,atoms,orbs,nspin,rxyz)
  use module_base
  use module_types
  use module_xc
  use ao_inguess, only: atomic_info
  implicit none

  integer, intent(in) :: iproc,nproc,nspin
  type(local_zone_descriptors), intent(inout) :: Lzd
  type(atoms_data), intent(in) :: atoms
  type(orbitals_data),intent(inout) :: orbs
  real(gp), dimension(3,atoms%astruct%nat), intent(in) :: rxyz
  integer, intent(in) :: linType
!  real(gp), dimension(atoms%astruct%ntypes,3), intent(in) :: radii_cf
  !Local variables
  character(len=*), parameter :: subname='check_linear_and_create_Lzd'
  logical :: linear
  real(gp) :: rcov
  integer :: iat,ityp,nspin_ig,i_all,i_stat,ilr
  real(gp), dimension(:), allocatable :: locrad
  logical,dimension(:),allocatable :: calculateBounds

  !default variables
  Lzd%nlr = 1

  if (nspin == 4) then
     nspin_ig=1
  else
     nspin_ig=nspin
  end if

  linear  = .true.
  if (linType == INPUT_IG_FULL) then
     Lzd%nlr=atoms%astruct%nat
     locrad = f_malloc(Lzd%nlr,id='locrad')
     ! locrad read from last line of  psppar
     do iat=1,atoms%astruct%nat
        ityp = atoms%astruct%iatype(iat)
        call atomic_info(atoms%nzatom(ityp),atoms%nelpsp(ityp),rcov=rcov)
        locrad(iat) =  rcov * 10.0_gp ! locrad(iat) = atoms%rloc(ityp,1)
     end do  
     call timing(iproc,'check_IG      ','ON')
     call check_linear_inputguess(iproc,Lzd%nlr,rxyz,locrad,&
          Lzd%hgrids(1),Lzd%hgrids(2),Lzd%hgrids(3),&
          Lzd%Glr,linear) 
     call timing(iproc,'check_IG      ','OF')
     if(nspin >= 4) linear = .false. 
  end if

  ! If we are using cubic code : by choice or because locregs are too big
  Lzd%linear = .true.
  if (linType == INPUT_IG_LIG .or. linType == INPUT_IG_OFF .or. .not. linear) then
     Lzd%linear = .false.
     Lzd%nlr = 1
  end if


  if(linType /= INPUT_IG_TMO) then
     allocate(Lzd%Llr(Lzd%nlr+ndebug))
     do ilr=1,Lzd%nlr
        Lzd%Llr(ilr)=locreg_null()
     end do
     !for now, always true because we want to calculate the hamiltonians for all locregs
     if(.not. Lzd%linear) then
        Lzd%lintyp = 0
        !copy Glr to Llr(1)
        call nullify_locreg_descriptors(Lzd%Llr(1))
        call copy_locreg_descriptors(Lzd%Glr,Lzd%Llr(1))
     else 
        Lzd%lintyp = 1
        ! Assign orbitals to locreg (for LCAO IG each orbitals corresponds to an atomic function. WILL NEED TO CHANGE THIS)
        call assignToLocreg(iproc,nproc,orbs%nspinor,nspin_ig,atoms,orbs,Lzd)

        ! determine the localization regions
        ! calculateBounds indicate whether the arrays with the bounds (for convolutions...) shall also
        ! be allocated and calculated. In principle this is only necessary if the current process has orbitals
        ! in this localization region.
        calculateBounds = f_malloc(lzd%nlr,id='calculateBounds')
        calculateBounds=.true.
!        call determine_locreg_periodic(iproc,Lzd%nlr,rxyz,locrad,hx,hy,hz,Lzd%Glr,Lzd%Llr,calculateBounds)
        call determine_locreg_parallel(iproc,nproc,Lzd%nlr,rxyz,locrad,&
             Lzd%hgrids(1),Lzd%hgrids(2),Lzd%hgrids(3),Lzd%Glr,Lzd%Llr,&
             orbs,calculateBounds)  
        call f_free(calculateBounds)
        call f_free(locrad)

        ! determine the wavefunction dimension
        call wavefunction_dimension(Lzd,orbs)
     end if
  else
     Lzd%lintyp = 2
  end if
  
!DEBUG
!!if(iproc==0)then
!!print *,'###################################################'
!!print *,'##        General information:                   ##'
!!print *,'###################################################'
!!print *,'Lzd%nlr,linear, ndimpotisf :',Lzd%nlr,Lzd%linear,Lzd%ndimpotisf
!!print *,'###################################################'
!!print *,'##        Global box information:                ##'
!!print *,'###################################################'
!!write(*,'(a24,3i4)')'Global region n1,n2,n3:',Lzd%Glr%d%n1,Lzd%Glr%d%n2,Lzd%Glr%d%n3
!!write(*,*)'Global fine grid: nfl',Lzd%Glr%d%nfl1,Lzd%Glr%d%nfl2,Lzd%Glr%d%nfl3
!!write(*,*)'Global fine grid: nfu',Lzd%Glr%d%nfu1,Lzd%Glr%d%nfu2,Lzd%Glr%d%nfu3
!!write(*,*)'Global inter. grid: ni',Lzd%Glr%d%n1i,Lzd%Glr%d%n2i,Lzd%Glr%d%n3i
!!write(*,'(a27,f6.2,f6.2,f6.2)')'Global dimension (1x,y,z):',Lzd%Glr%d%n1*hx,Lzd%Glr%d%n2*hy,Lzd%Glr%d%n3*hz
!!write(*,'(a17,f12.2)')'Global volume: ',Lzd%Glr%d%n1*hx*Lzd%Glr%d%n2*hy*Lzd%Glr%d%n3*hz
!!print *,'Global wfd statistics:',Lzd%Glr%wfd%nseg_c,Lzd%Glr%wfd%nseg_f,Lzd%Glr%wfd%nvctr_c,Lzd%Glr%wfd%nvctr_f
!!print *,'###################################################'
!!print *,'##        Local boxes information:               ##'
!!print *,'###################################################'
!!do i_stat =1, Lzd%nlr
!!   write(*,*)'=====> Region:',i_stat
!!   write(*,'(a24,3i4)')'Local region n1,n2,n3:',Lzd%Llr(i_stat)%d%n1,Lzd%Llr(i_stat)%d%n2,Lzd%Llr(i_stat)%d%n3
!!   write(*,*)'Local fine grid: nfl',Lzd%Llr(i_stat)%d%nfl1,Lzd%Llr(i_stat)%d%nfl2,Lzd%Llr(i_stat)%d%nfl3
!!   write(*,*)'Local fine grid: nfu',Lzd%Llr(i_stat)%d%nfu1,Lzd%Llr(i_stat)%d%nfu2,Lzd%Llr(i_stat)%d%nfu3
!!   write(*,*)'Local inter. grid: ni',Lzd%Llr(i_stat)%d%n1i,Lzd%Llr(i_stat)%d%n2i,Lzd%Llr(i_stat)%d%n3i
!!   write(*,'(a27,f6.2,f6.2,f6.2)')'Local dimension (1x,y,z):',Lzd%Llr(i_stat)%d%n1*hx,Lzd%Llr(i_stat)%d%n2*hy,&
!!            Lzd%Llr(i_stat)%d%n3*hz
!!   write(*,'(a17,f12.2)')'Local volume: ',Lzd%Llr(i_stat)%d%n1*hx*Lzd%Llr(i_stat)%d%n2*hy*Lzd%Llr(i_stat)%d%n3*hz
!!   print *,'Local wfd statistics:',Lzd%Llr(i_stat)%wfd%nseg_c,Lzd%Llr(i_stat)%wfd%nseg_f,Lzd%Llr(i_stat)%wfd%nvctr_c,&
!!            Lzd%Llr(i_stat)%wfd%nvctr_f
!!end do
!!end if
!!call mpi_finalize(i_stat)
!!stop
!END DEBUG

end subroutine check_linear_and_create_Lzd

subroutine create_LzdLIG(iproc,nproc,nspin,linearmode,hx,hy,hz,Glr,atoms,orbs,rxyz,nl,Lzd)
  use module_base
  use module_types
  use module_xc
  use ao_inguess, only: atomic_info
  implicit none

  integer, intent(in) :: iproc,nproc,nspin
  real(gp), intent(in) :: hx,hy,hz
  type(locreg_descriptors), intent(in) :: Glr
  type(atoms_data), intent(in) :: atoms
  type(orbitals_data),intent(inout) :: orbs
  integer, intent(in) :: linearmode
  real(gp), dimension(3,atoms%astruct%nat), intent(in) :: rxyz
  type(local_zone_descriptors), intent(inout) :: Lzd
  type(DFT_PSP_projectors), intent(inout) :: nl
  !  real(gp), dimension(atoms%astruct%ntypes,3), intent(in) :: radii_cf
  !Local variables
  character(len=*), parameter :: subname='check_linear_and_create_Lzd'
  logical :: linear
  integer :: iat,ityp,nspin_ig,ilr
  real(gp) :: rcov
  real(gp), dimension(:), allocatable :: locrad
  logical,dimension(:),allocatable :: calculateBounds,lr_mask

  call f_routine(id=subname)
  !default variables
  Lzd%nlr = 1

  Lzd%hgrids(1)=hx
  Lzd%hgrids(2)=hy
  Lzd%hgrids(3)=hz

  if (nspin == 4) then
     nspin_ig=1
  else
     nspin_ig=nspin
  end if

  linear  = .true.
  if (linearmode == INPUT_IG_LIG .or. linearmode == INPUT_IG_FULL) then
     Lzd%nlr=atoms%astruct%nat
     locrad=f_malloc(Lzd%nlr,id='locrad')
     ! locrad read from last line of  psppar
     do iat=1,atoms%astruct%nat
        ityp = atoms%astruct%iatype(iat)
        call atomic_info(atoms%nzatom(ityp),atoms%nelpsp(ityp),rcov=rcov)
        locrad(iat) =  rcov * 10.0_gp ! atoms%rloc(ityp,1)
        !locrad(iat)=18.d0
     end do
     call timing(iproc,'check_IG      ','ON')
     call check_linear_inputguess(iproc,Lzd%nlr,rxyz,locrad,hx,hy,hz,&
          Glr,linear) 
     call timing(iproc,'check_IG      ','OF')
     if(nspin >= 4) linear = .false. 
  end if

  ! If we are using cubic code : by choice or because locregs are too big
  if (linearmode == INPUT_IG_OFF .or. .not. linear) then
     linear = .false.
     Lzd%nlr = 1
  end if

  Lzd%linear = .true.
  if (.not. linear)  Lzd%linear = .false.

  !  print *,'before Glr => Lzd%Glr'
  call nullify_locreg_descriptors(Lzd%Glr)
  call copy_locreg_descriptors(Glr,Lzd%Glr)

  if(linearmode /= INPUT_IG_TMO) then
     allocate(Lzd%Llr(Lzd%nlr))
     do ilr=1,Lzd%nlr
        Lzd%Llr(ilr)=locreg_null()
     end do
     !for now, always true because we want to calculate the hamiltonians for all locregs

     if(.not. Lzd%linear) then
        Lzd%lintyp = 0
        call nullify_locreg_descriptors(Lzd%Llr(1))
        call copy_locreg_descriptors(Glr,Lzd%Llr(1))
     else 
        Lzd%lintyp = 1
        ! Assign orbitals to locreg (for LCAO IG each orbitals corresponds to an atomic function. WILL NEED TO CHANGE THIS)
        call assignToLocreg(iproc,nproc,orbs%nspinor,nspin_ig,atoms,orbs,Lzd)

        ! determine the localization regions
        ! calculateBounds indicate whether the arrays with the bounds (for convolutions...) shall also
        ! be allocated and calculated. In principle this is only necessary if the current process has orbitals
        ! in this localization region.
        calculateBounds=f_malloc(lzd%nlr,id='calculateBounds')
        calculateBounds=.true.
        !        call determine_locreg_periodic(iproc,Lzd%nlr,rxyz,locrad,hx,hy,hz,Glr,Lzd%Llr,calculateBounds)
        call determine_locreg_parallel(iproc,nproc,Lzd%nlr,rxyz,locrad,&
             hx,hy,hz,Glr,Lzd%Llr,&
             orbs,calculateBounds)  
        call f_free(calculateBounds)
        call f_free(locrad)

        ! determine the wavefunction dimension
        call wavefunction_dimension(Lzd,orbs)
        !in this case update the projector descriptor to be compatible with the locregs
        lr_mask=f_malloc0(Lzd%nlr,id='lr_mask')
        call update_lrmask_array(Lzd%nlr,orbs,lr_mask)
        !when the new tmbs are created the projector descriptors can be updated
        call update_nlpsp(nl,Lzd%nlr,Lzd%llr,Lzd%Glr,lr_mask)
        if (iproc == 0) call print_nlpsp(nl)
       
        call f_free(lr_mask)
     end if
  else
     Lzd%lintyp = 2
  end if

  call f_release_routine()

  !DEBUG
  !!if(iproc==0)then
  !!print *,'###################################################'
  !!print *,'##        General information:                   ##'
  !!print *,'###################################################'
  !!print *,'Lzd%nlr,linear, Lpsidimtot, ndimpotisf, Lnprojel:',Lzd%nlr,Lzd%linear,Lzd%ndimpotisf
  !!print *,'###################################################'
  !!print *,'##        Global box information:                ##'
  !!print *,'###################################################'
  !!write(*,'(a24,3i4)')'Global region n1,n2,n3:',Lzd%Glr%d%n1,Lzd%Glr%d%n2,Lzd%Glr%d%n3
  !!write(*,*)'Global fine grid: nfl',Lzd%Glr%d%nfl1,Lzd%Glr%d%nfl2,Lzd%Glr%d%nfl3
  !!write(*,*)'Global fine grid: nfu',Lzd%Glr%d%nfu1,Lzd%Glr%d%nfu2,Lzd%Glr%d%nfu3
  !!write(*,*)'Global inter. grid: ni',Lzd%Glr%d%n1i,Lzd%Glr%d%n2i,Lzd%Glr%d%n3i
  !!write(*,'(a27,f6.2,f6.2,f6.2)')'Global dimension (1x,y,z):',Lzd%Glr%d%n1*hx,Lzd%Glr%d%n2*hy,Lzd%Glr%d%n3*hz
  !!write(*,'(a17,f12.2)')'Global volume: ',Lzd%Glr%d%n1*hx*Lzd%Glr%d%n2*hy*Lzd%Glr%d%n3*hz
  !!print *,'Global wfd statistics:',Lzd%Glr%wfd%nseg_c,Lzd%Glr%wfd%nseg_f,Lzd%Glr%wfd%nvctr_c,Lzd%Glr%wfd%nvctr_f
  !!write(*,'(a17,f12.2)')'Global volume: ',Lzd%Glr%d%n1*input%hx*Lzd%Glr%d%n2*input%hy*Lzd%Glr%d%n3*input%hz
  !!print *,'Global wfd statistics:',Lzd%Glr%wfd%nseg_c,Lzd%Glr%wfd%nseg_f,Lzd%Glr%wfd%nvctr_c,Lzd%Glr%wfd%nvctr_f
  !!print *,'###################################################'
  !!print *,'##        Local boxes information:               ##'
  !!print *,'###################################################'
  !!do i_stat =1, Lzd%nlr
  !!   write(*,*)'=====> Region:',i_stat
  !!   write(*,'(a24,3i4)')'Local region n1,n2,n3:',Lzd%Llr(i_stat)%d%n1,Lzd%Llr(i_stat)%d%n2,Lzd%Llr(i_stat)%d%n3
  !!   write(*,*)'Local fine grid: nfl',Lzd%Llr(i_stat)%d%nfl1,Lzd%Llr(i_stat)%d%nfl2,Lzd%Llr(i_stat)%d%nfl3
  !!   write(*,*)'Local fine grid: nfu',Lzd%Llr(i_stat)%d%nfu1,Lzd%Llr(i_stat)%d%nfu2,Lzd%Llr(i_stat)%d%nfu3
  !!   write(*,*)'Local inter. grid: ni',Lzd%Llr(i_stat)%d%n1i,Lzd%Llr(i_stat)%d%n2i,Lzd%Llr(i_stat)%d%n3i
  !!   write(*,'(a27,f6.2,f6.2,f6.2)')'Local dimension (1x,y,z):',Lzd%Llr(i_stat)%d%n1*hx,Lzd%Llr(i_stat)%d%n2*hy,&
  !!            Lzd%Llr(i_stat)%d%n3*hz
  !!   write(*,'(a17,f12.2)')'Local volume: ',Lzd%Llr(i_stat)%d%n1*hx*Lzd%Llr(i_stat)%d%n2*hy*Lzd%Llr(i_stat)%d%n3*hz
  !!   print *,'Local wfd statistics:',Lzd%Llr(i_stat)%wfd%nseg_c,Lzd%Llr(i_stat)%wfd%nseg_f,Lzd%Llr(i_stat)%wfd%nvctr_c,&
  !!            Lzd%Llr(i_stat)%wfd%nvctr_f
  !!end do
  !!end if
  !call mpi_finalize(i_stat)
  !stop
  !END DEBUG

end subroutine create_LzdLIG





subroutine init_orbitals_data_for_linear(iproc, nproc, nspinor, input, astruct, rxyz, lorbs)
  use module_base
  use module_types
  use module_interfaces, except_this_one => init_orbitals_data_for_linear
  implicit none
  
  ! Calling arguments
  integer,intent(in) :: iproc, nproc, nspinor
  type(input_variables),intent(in) :: input
  type(atomic_structure),intent(in) :: astruct
  real(kind=8),dimension(3,astruct%nat),intent(in) :: rxyz
  type(orbitals_data),intent(out) :: lorbs
  
  ! Local variables
  integer :: norb, norbu, norbd, ityp, iat, ilr, istat, iall, iorb, nlr
  integer,dimension(:),allocatable :: norbsPerLocreg, norbsPerAtom
  real(kind=8),dimension(:,:),allocatable :: locregCenter
  character(len=*),parameter :: subname='init_orbitals_data_for_linear'

  call timing(iproc,'init_orbs_lin ','ON')

  call f_routine(id='init_orbitals_data_for_linear')
  
  call nullify_orbitals_data(lorbs)
 
  ! Count the number of basis functions.
  norbsPerAtom = f_malloc(astruct%nat,id='norbsPerAtom')
  norb=0
  nlr=0
  do iat=1,astruct%nat
      ityp=astruct%iatype(iat)
      norbsPerAtom(iat)=input%lin%norbsPerType(ityp)
      norb=norb+input%lin%norbsPerType(ityp)
      nlr=nlr+input%lin%norbsPerType(ityp)
  end do

  ! Distribute the basis functions among the processors.
  norbu=norb
  norbd=0
!!$  call orbitals_descriptors_forLinear(iproc, nproc, norb, norbu, norbd, input%nspin, nspinor,&
!!$       input%nkpt, input%kpt, input%wkpt, lorbs)
!!$  call repartitionOrbitals(iproc, nproc, lorbs%norb, lorbs%norb_par,&
!!$       lorbs%norbp, lorbs%isorb_par, lorbs%isorb, lorbs%onWhichMPI)
 
  call orbitals_descriptors(iproc, nproc, norb, norbu, norbd, input%nspin, nspinor,&
       input%gen_nkpt, input%gen_kpt, input%gen_wkpt, lorbs,.true.) !simple repartition

  locregCenter = f_malloc((/ 3, nlr /),id='locregCenter')
  
  ilr=0
  do iat=1,astruct%nat
      ityp=astruct%iatype(iat)
      do iorb=1,input%lin%norbsPerType(ityp)
          ilr=ilr+1
          locregCenter(:,ilr)=rxyz(:,iat)
          ! DEBUGLR write(10,*) iorb,locregCenter(:,ilr)
      end do
  end do
 
  norbsPerLocreg = f_malloc(nlr,id='norbsPerLocreg')
  norbsPerLocreg=1 !should be norbsPerLocreg
    
  call f_free_ptr(lorbs%inWhichLocreg)
  call assignToLocreg2(iproc, nproc, lorbs%norb, lorbs%norb_par, astruct%nat, nlr, &
       input%nspin, norbsPerLocreg, locregCenter, lorbs%inwhichlocreg)

  call f_free_ptr(lorbs%onwhichatom)
  call assignToLocreg2(iproc, nproc, lorbs%norb, lorbs%norb_par, astruct%nat, astruct%nat, &
       input%nspin, norbsPerAtom, rxyz, lorbs%onwhichatom)
  
  lorbs%eval = f_malloc_ptr(lorbs%norb,id='lorbs%eval')
  lorbs%eval=-.5d0
  
  call f_free(norbsPerLocreg)
  call f_free(locregCenter)
  call f_free(norbsPerAtom)

  call f_release_routine()

  call timing(iproc,'init_orbs_lin ','OF')

end subroutine init_orbitals_data_for_linear


! initializes locrad and locregcenter
subroutine lzd_init_llr(iproc, nproc, input, astruct, rxyz, orbs, lzd)
  use module_base
  use module_types
  use module_interfaces
  implicit none
  
  ! Calling arguments
  integer,intent(in) :: iproc, nproc
  type(input_variables),intent(in) :: input
  type(atomic_structure),intent(in) :: astruct
  real(kind=8),dimension(3,astruct%nat),intent(in) :: rxyz
  type(orbitals_data),intent(in) :: orbs
  type(local_zone_descriptors),intent(inout) :: lzd
  
  ! Local variables
  integer :: iat, ityp, ilr, istat, iorb, iall
  real(kind=8),dimension(:,:),allocatable :: locregCenter
  character(len=*),parameter :: subname='lzd_init_llr'
  real(8):: t1, t2

  call timing(iproc,'init_locregs  ','ON')

  call f_routine(id='lzd_init_llr')

  t1=mpi_wtime()
  
  nullify(lzd%llr)

  lzd%nlr=orbs%norb

  locregCenter = f_malloc((/ 3, lzd%nlr /),id='locregCenter')
  
  ilr=0
  do iat=1,astruct%nat
      ityp=astruct%iatype(iat)
      do iorb=1,input%lin%norbsPerType(ityp)
          ilr=ilr+1
          locregCenter(:,ilr)=rxyz(:,iat)
      end do
  end do

  ! Allocate the array of localisation regions
  allocate(lzd%Llr(lzd%nlr),stat=istat)
  do ilr=1,lzd%nlr
     lzd%Llr(ilr)=locreg_null()
  end do
  do ilr=1,lzd%nlr
      lzd%llr(ilr)%locrad=input%lin%locrad(ilr)
      lzd%llr(ilr)%locrad_kernel=input%lin%locrad_kernel(ilr)
      lzd%llr(ilr)%locrad_mult=input%lin%locrad_mult(ilr)
      lzd%llr(ilr)%locregCenter=locregCenter(:,ilr)
  end do

  call f_free(locregCenter)
  
  t2=mpi_wtime()
  !if(iproc==0) write(*,*) 'in lzd_init_llr: time',t2-t1

  call f_release_routine()

  call timing(iproc,'init_locregs  ','OF')

end subroutine lzd_init_llr


subroutine update_locreg(iproc, nproc, nlr, locrad, locrad_kernel, locrad_mult, locregCenter, glr_tmp, &
           useDerivativeBasisFunctions, nscatterarr, hx, hy, hz, astruct, input, &
           orbs_KS, orbs, lzd, npsidim_orbs, npsidim_comp, lbcomgp, lbcollcom, lfoe, lbcollcom_sr)
  use module_base
  use module_types
  use module_interfaces, except_this_one => update_locreg
  use communications_base, only: p2pComms, comms_linear_null, p2pComms_null, allocate_p2pComms_buffer
  use communications_init, only: init_comms_linear, init_comms_linear_sumrho, &
                                 initialize_communication_potential
  use foe_base, only: foe_data, foe_data_null
  implicit none
  
  ! Calling arguments
  integer,intent(in) :: iproc, nproc, nlr
  integer,intent(out) :: npsidim_orbs, npsidim_comp
  logical,intent(in) :: useDerivativeBasisFunctions
  integer,dimension(0:nproc-1,4),intent(in) :: nscatterarr !n3d,n3p,i3s+i3xcsh-1,i3xcsh
  real(kind=8),intent(in) :: hx, hy, hz
  type(atomic_structure),intent(in) :: astruct
  type(input_variables),intent(in) :: input
  real(kind=8),dimension(nlr),intent(in) :: locrad, locrad_kernel, locrad_mult
  type(orbitals_data),intent(in) :: orbs_KS, orbs
  real(kind=8),dimension(3,nlr),intent(in) :: locregCenter
  type(locreg_descriptors),intent(in) :: glr_tmp
  type(local_zone_descriptors),intent(inout) :: lzd
  type(p2pComms),intent(inout) :: lbcomgp
  type(foe_data),intent(inout),optional :: lfoe
  type(comms_linear),intent(inout) :: lbcollcom
  type(comms_linear),intent(inout),optional :: lbcollcom_sr

  
  ! Local variables
  integer :: iorb, ilr, npsidim, istat
  real(kind=8),dimension(:,:),allocatable :: locreg_centers
  character(len=*),parameter :: subname='update_locreg'

  call timing(iproc,'updatelocreg1','ON') 

  call f_routine(id='update_locreg')

  !if (present(lfoe)) call nullify_foe(lfoe)
  if (present(lfoe)) lfoe = foe_data_null()
  !call nullify_comms_linear(lbcollcom)
  lbcollcom=comms_linear_null()
  if (present(lbcollcom_sr)) then
      !call nullify_comms_linear(lbcollcom_sr)
      lbcollcom_sr=comms_linear_null()
  end if
  lbcomgp = p2pComms_null()
  call nullify_local_zone_descriptors(lzd)
  !!tag=1

  ! Allocate the array of localisation regions
  lzd%nlr=nlr
  allocate(lzd%Llr(lzd%nlr),stat=istat)
  do ilr=1,lzd%nlr
     lzd%Llr(ilr)=locreg_null()
  end do
  do ilr=1,lzd%nlr
      lzd%llr(ilr)%locrad=locrad(ilr)
      lzd%llr(ilr)%locrad_kernel=locrad_kernel(ilr)
      lzd%llr(ilr)%locrad_mult=locrad_mult(ilr)
      lzd%llr(ilr)%locregCenter=locregCenter(:,ilr)
  end do
  call timing(iproc,'updatelocreg1','OF') 
  call initLocregs(iproc, nproc, lzd, hx, hy, hz, astruct, orbs, glr_tmp, 's')!, llborbs)
  call timing(iproc,'updatelocreg1','ON') 
  call nullify_locreg_descriptors(lzd%glr)
  call copy_locreg_descriptors(glr_tmp, lzd%glr)
  lzd%hgrids(1)=hx
  lzd%hgrids(2)=hy
  lzd%hgrids(3)=hz

  npsidim = 0
  do iorb=1,orbs%norbp
   ilr=orbs%inwhichlocreg(iorb+orbs%isorb)
   npsidim = npsidim + lzd%llr(ilr)%wfd%nvctr_c+7*lzd%llr(ilr)%wfd%nvctr_f
  end do

  npsidim_orbs=max(npsidim,1)
  ! set npsidim_comp here too?!
  npsidim_comp=1

!  ! don't really want to keep this unless we do so right from the start, but for now keep it to avoid updating refs
!  orbs%eval=-.5d0

  call timing(iproc,'updatelocreg1','OF') 

  if (present(lfoe)) then
      locreg_centers = f_malloc((/3,lzd%nlr/),id='locreg_centers')
      do ilr=1,lzd%nlr
          locreg_centers(1:3,ilr)=lzd%llr(ilr)%locregcenter(1:3)
      end do
      call init_foe(iproc, nproc, lzd%nlr, locreg_centers, astruct, input, orbs_KS, orbs, lfoe, .false.)
      call f_free(locreg_centers)
  end if

  call init_comms_linear(iproc, nproc, npsidim_orbs, orbs, lzd, lbcollcom)
  if (present(lbcollcom_sr)) then
      call init_comms_linear_sumrho(iproc, nproc, lzd, orbs, nscatterarr, lbcollcom_sr)
  end if

  call initialize_communication_potential(iproc, nproc, nscatterarr, orbs, lzd, lbcomgp)
  call allocate_p2pComms_buffer(lbcomgp)

  call f_release_routine()

end subroutine update_locreg


subroutine update_ldiis_arrays(tmb, subname, ldiis)
  use module_base
  use module_types
  implicit none

  ! Calling arguments
  type(DFT_wavefunction),intent(in) :: tmb
  character(len=*),intent(in) :: subname
  type(localizedDIISParameters),intent(inout) :: ldiis

  ! Local variables
  integer :: iall, istat, ii, iorb, ilr

  call f_free_ptr(ldiis%phiHist)
  call f_free_ptr(ldiis%hphiHist)

  ii=0
  do iorb=1,tmb%orbs%norbp
      ilr=tmb%orbs%inwhichlocreg(tmb%orbs%isorb+iorb)
      ii=ii+ldiis%isx*(tmb%lzd%llr(ilr)%wfd%nvctr_c+7*tmb%lzd%llr(ilr)%wfd%nvctr_f)
  end do

  ldiis%phiHist = f_malloc_ptr(ii,id='ldiis%phiHist')
  ldiis%hphiHist = f_malloc_ptr(ii,id='ldiis%hphiHist')

end subroutine update_ldiis_arrays


subroutine allocate_auxiliary_basis_function(npsidim, subname, lphi, lhphi)
  use module_base
  implicit none

  ! Calling arguments
  integer,intent(in) :: npsidim
  real(kind=8),dimension(:),pointer,intent(out) :: lphi, lhphi
  character(len=*),intent(in) :: subname

  ! Local variables
  integer :: istat

  lphi = f_malloc_ptr(npsidim,id='lphi')
  lhphi = f_malloc_ptr(npsidim,id='lhphi')

  call to_zero(npsidim, lphi(1))
  call to_zero(npsidim, lhphi(1))

end subroutine allocate_auxiliary_basis_function


subroutine deallocate_auxiliary_basis_function(subname, lphi, lhphi)
  use module_base
  implicit none

  ! Calling arguments
  real(kind=8),dimension(:),pointer :: lphi, lhphi
  character(len=*),intent(in) :: subname

  ! Local variables
  integer :: istat, iall

  call f_free_ptr(lphi)
  call f_free_ptr(lhphi)

end subroutine deallocate_auxiliary_basis_function



subroutine destroy_new_locregs(iproc, nproc, tmb)
  use module_base
  use module_types
  use module_interfaces, except_this_one => destroy_new_locregs
  use communications_base, only: deallocate_comms_linear, deallocate_p2pComms
  use communications, only: synchronize_onesided_communication
  implicit none

  ! Calling arguments
  integer,intent(in) :: iproc, nproc
  type(DFT_wavefunction),intent(inout) :: tmb

  ! Local variables
  character(len=*),parameter :: subname='destroy_new_locregs'

  !!call wait_p2p_communication(iproc, nproc, tmb%comgp)
  call synchronize_onesided_communication(iproc, nproc, tmb%comgp)
  call deallocate_p2pComms(tmb%comgp)

  call deallocate_local_zone_descriptors(tmb%lzd, subname)
  call deallocate_orbitals_data(tmb%orbs, subname)

  call deallocate_comms_linear(tmb%collcom)
  call deallocate_comms_linear(tmb%collcom_sr)

end subroutine destroy_new_locregs


subroutine destroy_DFT_wavefunction(wfn)
  use module_base
  use module_types
  use module_interfaces, except_this_one => destroy_DFT_wavefunction
  use communications_base, only: deallocate_comms_linear, deallocate_p2pComms
  use sparsematrix_base, only: deallocate_sparse_matrix, allocate_matrices, deallocate_matrices
  implicit none
  
  ! Calling arguments
  type(DFT_wavefunction),intent(inout) :: wfn

  ! Local variables
  integer :: istat, iall
  character(len=*),parameter :: subname='destroy_DFT_wavefunction'

  call f_routine(id='destroy_DFT_wavefunction')

  call f_free_ptr(wfn%psi)
  call f_free_ptr(wfn%psit_c)
  call f_free_ptr(wfn%psit_f)

  call deallocate_p2pComms(wfn%comgp)
  call deallocate_sparse_matrix(wfn%linmat%s, subname)
  call deallocate_sparse_matrix(wfn%linmat%m, subname)
  call deallocate_sparse_matrix(wfn%linmat%l, subname)
  call deallocate_sparse_matrix(wfn%linmat%ks, subname)
  call deallocate_sparse_matrix(wfn%linmat%ks_e, subname)
  call deallocate_matrices(wfn%linmat%ovrlp_)
  call deallocate_matrices(wfn%linmat%ham_)
  call deallocate_matrices(wfn%linmat%kernel_)
  call deallocate_orbitals_data(wfn%orbs, subname)
  call deallocate_comms_linear(wfn%collcom)
  call deallocate_comms_linear(wfn%collcom_sr)
  call deallocate_local_zone_descriptors(wfn%lzd, subname)

  if (associated(wfn%coeff)) then
      call f_free_ptr(wfn%coeff)
  end if

  call f_release_routine()

end subroutine destroy_DFT_wavefunction


subroutine update_wavefunctions_size(lzd,npsidim_orbs,npsidim_comp,orbs,iproc,nproc)
  use module_base
  use module_types
  implicit none

  ! Calling arguments
  type(local_zone_descriptors),intent(in) :: lzd
  type(orbitals_data),intent(in) :: orbs
  integer, intent(in) :: iproc, nproc
  integer, intent(out) :: npsidim_orbs, npsidim_comp

  ! Local variables
  integer :: npsidim, ilr, iorb
  integer :: nvctr_tot,jproc,istat,ierr,iall
  integer, allocatable, dimension(:) :: ncntt 
  integer, allocatable, dimension(:,:) :: nvctr_par
  character(len = *), parameter :: subname = "update_wavefunctions_size"

  call f_routine(id='update_wavefunctions_size')

  npsidim = 0
  do iorb=1,orbs%norbp
   ilr=orbs%inwhichlocreg(iorb+orbs%isorb)
   npsidim = npsidim + lzd%Llr(ilr)%wfd%nvctr_c+7*lzd%Llr(ilr)%wfd%nvctr_f
  end do
  npsidim_orbs=max(npsidim,1)


  nvctr_tot = 1
  do iorb=1,orbs%norbp
     ilr=orbs%inwhichlocreg(iorb+orbs%isorb)
     nvctr_tot = max(nvctr_tot,lzd%llr(ilr)%wfd%nvctr_c+7*lzd%llr(ilr)%wfd%nvctr_f)
  end do
  if (nproc > 1) then
     call mpiallred(nvctr_tot, 1, mpi_max, bigdft_mpi%mpi_comm)
  end if

  nvctr_par = f_malloc((/ 0.to.nproc-1, 1.to.1 /),id='nvctr_par')

  call kpts_to_procs_via_obj(nproc,1,nvctr_tot,nvctr_par)

  ncntt = f_malloc(0.to.nproc-1,id='ncntt')

  ncntt(:) = 0
  do jproc=0,nproc-1
     ncntt(jproc)=ncntt(jproc)+&
          nvctr_par(jproc,1)*orbs%norbp*orbs%nspinor
  end do

  npsidim_comp=sum(ncntt(0:nproc-1))

  call f_free(nvctr_par)

  call f_free(ncntt)

  call f_release_routine()

end subroutine update_wavefunctions_size


subroutine create_large_tmbs(iproc, nproc, KSwfn, tmb, denspot,nlpsp,input, at, rxyz, lowaccur_converged)
  use module_base
  use module_types
  use module_interfaces, except_this_one => create_large_tmbs
  implicit none

  ! Calling arguments
  integer,intent(in):: iproc, nproc
  type(DFT_Wavefunction),intent(inout):: KSwfn, tmb
  type(DFT_local_fields),intent(in):: denspot
  type(DFT_PSP_projectors), intent(inout) :: nlpsp
  type(input_variables),intent(in):: input
  type(atoms_data),intent(in):: at
  real(8),dimension(3,at%astruct%nat),intent(in):: rxyz
  logical,intent(in):: lowaccur_converged

  ! Local variables
  integer:: iorb, ilr, istat
  logical, dimension(:), allocatable :: lr_mask
  real(8),dimension(:,:),allocatable:: locrad_tmp
  real(8),dimension(:,:),allocatable:: locregCenter
  character(len=*),parameter:: subname='create_large_tmbs'

  call f_routine(id=subname)

  locregCenter=f_malloc((/3,tmb%lzd%nlr/),id='locregCenter')
  locrad_tmp=f_malloc((/tmb%lzd%nlr,3/),id='locrad_tmp')
  lr_mask=f_malloc0(tmb%lzd%nlr,id='lr_mask')

  do iorb=1,tmb%orbs%norb
      ilr=tmb%orbs%inwhichlocreg(iorb)
      locregCenter(:,ilr)=tmb%lzd%llr(ilr)%locregCenter
  end do
  do ilr=1,tmb%lzd%nlr
      locrad_tmp(ilr,1)=tmb%lzd%llr(ilr)%locrad+8.d0*tmb%lzd%hgrids(1)
      locrad_tmp(ilr,2)=tmb%lzd%llr(ilr)%locrad_kernel
      locrad_tmp(ilr,3)=tmb%lzd%llr(ilr)%locrad_mult
  end do

  !temporary,  moved from update_locreg
  tmb%orbs%eval=-0.5_gp
  call update_locreg(iproc, nproc, tmb%lzd%nlr, locrad_tmp(:,1), locrad_tmp(:,2), locrad_tmp(:,3), locregCenter, tmb%lzd%glr, &
       .false., denspot%dpbox%nscatterarr, tmb%lzd%hgrids(1), tmb%lzd%hgrids(2), tmb%lzd%hgrids(3), &
       at%astruct, input, KSwfn%orbs, tmb%orbs, tmb%ham_descr%lzd, tmb%ham_descr%npsidim_orbs, tmb%ham_descr%npsidim_comp, &
       tmb%ham_descr%comgp, tmb%ham_descr%collcom)

  call allocate_auxiliary_basis_function(max(tmb%ham_descr%npsidim_comp,tmb%ham_descr%npsidim_orbs), subname, &
       tmb%ham_descr%psi, tmb%hpsi)

  tmb%ham_descr%can_use_transposed=.false.
  !!nullify(tmb%ham_descr%psit_c)
  !!nullify(tmb%ham_descr%psit_f)
  allocate(tmb%confdatarr(tmb%orbs%norbp), stat=istat)

  if(.not.lowaccur_converged) then
      call define_confinement_data(tmb%confdatarr,tmb%orbs,rxyz,at,&
           tmb%ham_descr%lzd%hgrids(1),tmb%ham_descr%lzd%hgrids(2),tmb%ham_descr%lzd%hgrids(3),&
           4,input%lin%potentialPrefac_lowaccuracy,tmb%ham_descr%lzd,tmb%orbs%onwhichatom)
  else
      call define_confinement_data(tmb%confdatarr,tmb%orbs,rxyz,at,&
           tmb%ham_descr%lzd%hgrids(1),tmb%ham_descr%lzd%hgrids(2),tmb%ham_descr%lzd%hgrids(3),&
           4,input%lin%potentialPrefac_highaccuracy,tmb%ham_descr%lzd,tmb%orbs%onwhichatom)
  end if

  call f_free(locregCenter)
  call f_free(locrad_tmp)

  call update_lrmask_array(tmb%lzd%nlr,tmb%orbs,lr_mask)

  !when the new tmbs are created the projector descriptors can be updated
  call update_nlpsp(nlpsp,tmb%ham_descr%lzd%nlr,tmb%ham_descr%lzd%llr,KSwfn%Lzd%Glr,lr_mask)
  if (iproc == 0) call print_nlpsp(nlpsp)
  call f_free(lr_mask)
  call f_release_routine()
end subroutine create_large_tmbs

!>create the masking array to determine which localization regions have to be 
!! calculated
subroutine update_lrmask_array(nlr,orbs,lr_mask)
  use module_types, only: orbitals_data
  implicit none
  integer, intent(in) :: nlr
  type(orbitals_data), intent(in) :: orbs
  !> array of the masking, prior initialized to .false.
  logical, dimension(nlr), intent(inout) :: lr_mask
  !local variables
  integer :: ikpt,isorb,ieorb,nspinor,ilr,iorb

  !create the masking array according to the locregs which are known by the task
  if (orbs%norbp>0) then
      ikpt=orbs%iokpt(1)
      loop_kpt: do
         call orbs_in_kpt(ikpt,orbs,isorb,ieorb,nspinor)

         !activate all the localization regions which are present in the orbitals
         do iorb=isorb,ieorb
            ilr=orbs%inwhichlocreg(iorb+orbs%isorb)
            lr_mask(ilr)=.true.
         end do
         !last k-point has been treated
         if (ieorb == orbs%norbp) exit loop_kpt
         ikpt=ikpt+1
      end do loop_kpt
  end if
 
end subroutine update_lrmask_array

subroutine set_optimization_variables(input, at, lorbs, nlr, onwhichatom, confdatarr, &
     convCritMix, lowaccur_converged, nit_scc, mix_hist, alpha_mix, locrad, target_function, nit_basis, &
     convcrit_dmin, nitdmin, conv_crit_TMB)
  use module_base
  use module_types
  implicit none
  
  ! Calling arguments
  integer,intent(in) :: nlr
  type(orbitals_data),intent(in) :: lorbs
  type(input_variables),intent(in) :: input
  type(atoms_data),intent(in) :: at
  integer,dimension(lorbs%norb),intent(in) :: onwhichatom
  type(confpot_data),dimension(lorbs%norbp),intent(inout) :: confdatarr
  real(kind=8), intent(out) :: convCritMix, alpha_mix, convcrit_dmin, conv_crit_TMB
  logical, intent(in) :: lowaccur_converged
  integer, intent(out) :: nit_scc, mix_hist, nitdmin
  real(kind=8), dimension(nlr), intent(out) :: locrad
  integer, intent(out) :: target_function, nit_basis

  ! Local variables
  integer :: iorb, ilr, iiat

  if(lowaccur_converged) then
      do iorb=1,lorbs%norbp
          iiat=onwhichatom(lorbs%isorb+iorb)
          confdatarr(iorb)%prefac=input%lin%potentialPrefac_highaccuracy(at%astruct%iatype(iiat))
      end do
      target_function=TARGET_FUNCTION_IS_ENERGY
      nit_basis=input%lin%nItBasis_highaccuracy
      nit_scc=input%lin%nitSCCWhenFixed_highaccuracy
      mix_hist=input%lin%mixHist_highaccuracy
      do ilr=1,nlr
          locrad(ilr)=input%lin%locrad_highaccuracy(ilr)
      end do
      alpha_mix=input%lin%alpha_mix_highaccuracy
      convCritMix=input%lin%convCritMix_highaccuracy
      convcrit_dmin=input%lin%convCritDmin_highaccuracy
      nitdmin=input%lin%nItdmin_highaccuracy
      conv_crit_TMB=input%lin%convCrit_lowaccuracy
  else
      do iorb=1,lorbs%norbp
          iiat=onwhichatom(lorbs%isorb+iorb)
          confdatarr(iorb)%prefac=input%lin%potentialPrefac_lowaccuracy(at%astruct%iatype(iiat))
      end do
      target_function=TARGET_FUNCTION_IS_TRACE
      nit_basis=input%lin%nItBasis_lowaccuracy
      nit_scc=input%lin%nitSCCWhenFixed_lowaccuracy
      mix_hist=input%lin%mixHist_lowaccuracy
      do ilr=1,nlr
          locrad(ilr)=input%lin%locrad_lowaccuracy(ilr)
      end do
      alpha_mix=input%lin%alpha_mix_lowaccuracy
      convCritMix=input%lin%convCritMix_lowaccuracy
      convcrit_dmin=input%lin%convCritDmin_lowaccuracy
      nitdmin=input%lin%nItdmin_lowaccuracy
      conv_crit_TMB=input%lin%convCrit_highaccuracy
  end if

  !!! new hybrid version... not the best place here
  !!if (input%lin%nit_highaccuracy==-1) then
  !!    do iorb=1,lorbs%norbp
  !!        ilr=lorbs%inwhichlocreg(lorbs%isorb+iorb)
  !!        iiat=onwhichatom(lorbs%isorb+iorb)
  !!        confdatarr(iorb)%prefac=input%lin%potentialPrefac_lowaccuracy(at%astruct%iatype(iiat))
  !!    end do
  !!    wfnmd%bs%target_function=TARGET_FUNCTION_IS_HYBRID
  !!    wfnmd%bs%nit_basis_optimization=input%lin%nItBasis_lowaccuracy
  !!    wfnmd%bs%conv_crit=input%lin%convCrit_lowaccuracy
  !!    nit_scc=input%lin%nitSCCWhenFixed_lowaccuracy
  !!    mix_hist=input%lin%mixHist_lowaccuracy
  !!    do ilr=1,nlr
  !!        locrad(ilr)=input%lin%locrad_lowaccuracy(ilr)
  !!    end do
  !!    alpha_mix=input%lin%alpha_mix_lowaccuracy
  !!end if

end subroutine set_optimization_variables



subroutine adjust_locregs_and_confinement(iproc, nproc, hx, hy, hz, at, input, &
           rxyz, KSwfn, tmb, denspot, nlpsp,ldiis, locreg_increased, lowaccur_converged, locrad)
  use module_base
  use module_types
  use module_interfaces, except_this_one => adjust_locregs_and_confinement
  use yaml_output
  use communications_base, only: deallocate_comms_linear, deallocate_p2pComms
  use communications, only: synchronize_onesided_communication
  use sparsematrix_base, only: sparse_matrix_null, deallocate_sparse_matrix, allocate_matrices, deallocate_matrices
  use sparsematrix_init, only: init_sparse_matrix, check_kernel_cutoff!, init_sparsity_from_distance
  implicit none
  
  ! Calling argument
  integer,intent(in) :: iproc, nproc
  real(8),intent(in) :: hx, hy, hz
  type(atoms_data),intent(in) :: at
  type(input_variables),intent(in) :: input
  real(8),dimension(3,at%astruct%nat),intent(in):: rxyz
  type(DFT_wavefunction),intent(inout) :: KSwfn, tmb
  type(DFT_local_fields),intent(inout) :: denspot
  type(DFT_PSP_projectors), intent(inout) :: nlpsp
  type(localizedDIISParameters),intent(inout) :: ldiis
  logical, intent(out) :: locreg_increased
  logical, intent(in) :: lowaccur_converged
  real(8), dimension(tmb%lzd%nlr), intent(inout) :: locrad

  ! Local variables
  integer :: iall, istat, ilr, npsidim_orbs_tmp, npsidim_comp_tmp
  real(kind=8),dimension(:,:),allocatable :: locregCenter
  real(kind=8),dimension(:),allocatable :: lphilarge, locrad_kernel, locrad_mult
  type(local_zone_descriptors) :: lzd_tmp
  character(len=*), parameter :: subname='adjust_locregs_and_confinement'

  call f_routine(id='adjust_locregs_and_confinement')

  locreg_increased=.false.
  if(lowaccur_converged ) then
      do ilr = 1, tmb%lzd%nlr
         if(input%lin%locrad_highaccuracy(ilr) /= input%lin%locrad_lowaccuracy(ilr)) then
             !!if(iproc==0) write(*,'(1x,a)') 'Increasing the localization radius for the high accuracy part.'
             if (iproc==0) call yaml_map('Increasing the localization radius for the high accuracy part',.true.)
             locreg_increased=.true.
             exit
         end if
      end do
  end if
  if (iproc==0) then
      if (locreg_increased) then
          call yaml_map('Locreg increased',.true.)
      else
          call yaml_map('Locreg increased',.false.)
      end if
  end if

  if(locreg_increased) then
     !tag=1
     !call wait_p2p_communication(iproc, nproc, tmb%comgp)
     call synchronize_onesided_communication(iproc, nproc, tmb%comgp)
     call deallocate_p2pComms(tmb%comgp)

     call deallocate_comms_linear(tmb%collcom)
     call deallocate_comms_linear(tmb%collcom_sr)

     call nullify_local_zone_descriptors(lzd_tmp)
     call copy_local_zone_descriptors(tmb%lzd, lzd_tmp, subname)
     call deallocate_local_zone_descriptors(tmb%lzd, subname)

     npsidim_orbs_tmp = tmb%npsidim_orbs
     npsidim_comp_tmp = tmb%npsidim_comp


     !call deallocate_sparse_matrix(tmb%linmat%denskern_large, subname)
     !call deallocate_sparse_matrix(tmb%linmat%inv_ovrlp_large, subname)
     !call deallocate_sparse_matrix(tmb%linmat%ovrlp, subname)
     !!call deallocate_sparse_matrix(tmb%linmat%ham, subname)

     call deallocate_sparse_matrix(tmb%linmat%s, subname)
     call deallocate_sparse_matrix(tmb%linmat%m, subname)
     call deallocate_sparse_matrix(tmb%linmat%l, subname)
     call deallocate_sparse_matrix(tmb%linmat%ks, subname)
     call deallocate_sparse_matrix(tmb%linmat%ks_e, subname)
     call deallocate_matrices(tmb%linmat%ovrlp_)
     call deallocate_matrices(tmb%linmat%ham_)
     call deallocate_matrices(tmb%linmat%kernel_)

     locregCenter = f_malloc((/ 3, lzd_tmp%nlr /),id='locregCenter')
     locrad_kernel = f_malloc(lzd_tmp%nlr,id='locrad_kernel')
     locrad_mult = f_malloc(lzd_tmp%nlr,id='locrad_mult')
     do ilr=1,lzd_tmp%nlr
        locregCenter(:,ilr)=lzd_tmp%llr(ilr)%locregCenter
        locrad_kernel(ilr)=lzd_tmp%llr(ilr)%locrad_kernel
        locrad_mult(ilr)=lzd_tmp%llr(ilr)%locrad_mult
     end do

     !temporary,  moved from update_locreg
     tmb%orbs%eval=-0.5_gp
     call update_locreg(iproc, nproc, lzd_tmp%nlr, locrad, locrad_kernel, locrad_mult, locregCenter, lzd_tmp%glr, .false., &
          denspot%dpbox%nscatterarr, hx, hy, hz, at%astruct, input, KSwfn%orbs, tmb%orbs, tmb%lzd, &
          tmb%npsidim_orbs, tmb%npsidim_comp, tmb%comgp, tmb%collcom, tmb%foe_obj, tmb%collcom_sr)

     call f_free(locregCenter)
     call f_free(locrad_kernel)
     call f_free(locrad_mult)

     ! calculate psi in new locreg
     lphilarge = f_malloc(tmb%npsidim_orbs,id='lphilarge')
     call to_zero(tmb%npsidim_orbs, lphilarge(1))
     call small_to_large_locreg(iproc, npsidim_orbs_tmp, tmb%npsidim_orbs, lzd_tmp, tmb%lzd, &
          tmb%orbs, tmb%psi, lphilarge)

     call deallocate_local_zone_descriptors(lzd_tmp, subname)
     call f_free_ptr(tmb%psi)
     call f_free_ptr(tmb%psit_c)
     call f_free_ptr(tmb%psit_f)
     tmb%psi = f_malloc_ptr(tmb%npsidim_orbs,id='tmb%psi')
     tmb%psit_c = f_malloc_ptr(tmb%collcom%ndimind_c,id='tmb%psit_c')
     tmb%psit_f = f_malloc_ptr(7*tmb%collcom%ndimind_f,id='tmb%psit_f')

     call vcopy(tmb%npsidim_orbs, lphilarge(1), 1, tmb%psi(1), 1)
     call f_free(lphilarge)
     
     call update_ldiis_arrays(tmb, subname, ldiis)

     ! Emit that lzd has been changed.
     if (tmb%c_obj /= 0) then
        call kswfn_emit_lzd(tmb, iproc, nproc)
     end if

     ! Now update hamiltonian descriptors
     !call destroy_new_locregs(iproc, nproc, tmblarge)

     ! to eventually be better sorted - replace with e.g. destroy_hamiltonian_descriptors
     call synchronize_onesided_communication(iproc, nproc, tmb%ham_descr%comgp)
     call deallocate_p2pComms(tmb%ham_descr%comgp)
     call deallocate_local_zone_descriptors(tmb%ham_descr%lzd, subname)
     call deallocate_comms_linear(tmb%ham_descr%collcom)

     call deallocate_auxiliary_basis_function(subname, tmb%ham_descr%psi, tmb%hpsi)
     if(tmb%ham_descr%can_use_transposed) then
        !call f_free_ptr(tmb%ham_descr%psit_c)
        !call f_free_ptr(tmb%ham_descr%psit_f)
        tmb%ham_descr%can_use_transposed=.false.
     end if
     
     deallocate(tmb%confdatarr, stat=istat)

     call create_large_tmbs(iproc, nproc, KSwfn, tmb, denspot,nlpsp, input, at, rxyz, lowaccur_converged)
     call f_free_ptr(tmb%ham_descr%psit_c)
     call f_free_ptr(tmb%ham_descr%psit_f)
     tmb%ham_descr%psit_c = f_malloc_ptr(tmb%ham_descr%collcom%ndimind_c,id='tmb%ham_descr%psit_c')
     tmb%ham_descr%psit_f = f_malloc_ptr(7*tmb%ham_descr%collcom%ndimind_f,id='tmb%ham_descr%psit_f')

     ! check the extent of the kernel cutoff (must be at least shamop radius)
     call check_kernel_cutoff(iproc, tmb%orbs, at, tmb%lzd)

     ! Update sparse matrices
     !!call init_sparse_matrix_wrapper(iproc, nproc, tmb%orbs, tmb%ham_descr%lzd, at%astruct, &
     !!     input%store_index, imode=1, smat=tmb%linmat%ham)
     call init_sparse_matrix_wrapper(iproc, nproc, tmb%orbs, tmb%ham_descr%lzd, at%astruct, &
          input%store_index, imode=1, smat=tmb%linmat%m)
     call allocate_matrices(tmb%linmat%m, allocate_full=.false., &
          matname='tmb%linmat%ham_', mat=tmb%linmat%ham_)
     !!call init_matrixindex_in_compressed_fortransposed(iproc, nproc, tmb%orbs, &
     !!     tmb%collcom, tmb%ham_descr%collcom, tmb%collcom_sr, tmb%linmat%ham)
     call init_matrixindex_in_compressed_fortransposed(iproc, nproc, tmb%orbs, &
          tmb%collcom, tmb%ham_descr%collcom, tmb%collcom_sr, tmb%linmat%m)

     !call init_sparse_matrix_wrapper(iproc, nproc, tmb%orbs, tmb%lzd, at%astruct, &
     !     input%store_index, imode=1, smat=tmb%linmat%ovrlp)
     call init_sparse_matrix_wrapper(iproc, nproc, tmb%orbs, tmb%lzd, at%astruct, &
          input%store_index, imode=1, smat=tmb%linmat%s)
     call allocate_matrices(tmb%linmat%s, allocate_full=.false., &
          matname='tmb%linmat%ovrlp_', mat=tmb%linmat%ovrlp_)
     !call init_matrixindex_in_compressed_fortransposed(iproc, nproc, tmb%orbs, &
     !     tmb%collcom, tmb%ham_descr%collcom, tmb%collcom_sr, tmb%linmat%ovrlp)
     call init_matrixindex_in_compressed_fortransposed(iproc, nproc, tmb%orbs, &
          tmb%collcom, tmb%ham_descr%collcom, tmb%collcom_sr, tmb%linmat%s)

     call check_kernel_cutoff(iproc, tmb%orbs, at, tmb%lzd)
     !!call init_sparse_matrix_wrapper(iproc, nproc, tmb%orbs, tmb%lzd, at%astruct, &
     !!     input%store_index, imode=2, smat=tmb%linmat%denskern_large)
     call init_sparse_matrix_wrapper(iproc, nproc, tmb%orbs, tmb%lzd, at%astruct, &
          input%store_index, imode=2, smat=tmb%linmat%l)
     call allocate_matrices(tmb%linmat%l, allocate_full=.false., &
          matname='tmb%linmat%kernel_', mat=tmb%linmat%kernel_)
     !!call init_matrixindex_in_compressed_fortransposed(iproc, nproc, tmb%orbs, &
     !!     tmb%collcom, tmb%ham_descr%collcom, tmb%collcom_sr, tmb%linmat%denskern_large)
     call init_matrixindex_in_compressed_fortransposed(iproc, nproc, tmb%orbs, &
          tmb%collcom, tmb%ham_descr%collcom, tmb%collcom_sr, tmb%linmat%l)

     !tmb%linmat%inv_ovrlp_large=sparse_matrix_null()
     !call sparse_copy_pattern(tmb%linmat%l, tmb%linmat%inv_ovrlp_large, iproc, subname)


     tmb%linmat%ks = sparse_matrix_null()
     tmb%linmat%ks_e = sparse_matrix_null()
     if (input%lin%scf_mode/=LINEAR_FOE .or. input%lin%pulay_correction .or.  input%lin%new_pulay_correction .or. &
         (input%lin%plotBasisFunctions /= WF_FORMAT_NONE) .or. input%lin%diag_end) then
         call init_sparse_matrix_for_KSorbs(iproc, nproc, KSwfn%orbs, input, input%lin%extra_states, &
              tmb%linmat%ks, tmb%linmat%ks_e)
     end if



  else ! no change in locrad, just confining potential that needs updating

     call define_confinement_data(tmb%confdatarr,tmb%orbs,rxyz,at,&
          tmb%ham_descr%lzd%hgrids(1),tmb%ham_descr%lzd%hgrids(2),tmb%ham_descr%lzd%hgrids(3),&
          4,input%lin%potentialPrefac_highaccuracy,tmb%ham_descr%lzd,tmb%orbs%onwhichatom)

  end if

  call f_release_routine()

end subroutine adjust_locregs_and_confinement



subroutine adjust_DIIS_for_high_accuracy(input, denspot, mixdiis, lowaccur_converged, ldiis_coeff_hist, ldiis_coeff_changed)
  use module_base
  use module_types
  use module_interfaces, except_this_one => adjust_DIIS_for_high_accuracy
  implicit none
  
  ! Calling arguments
  type(input_variables),intent(in) :: input
  type(DFT_local_fields),intent(inout) :: denspot
  type(mixrhopotDIISParameters),intent(inout) :: mixdiis
  logical, intent(in) :: lowaccur_converged
  integer, intent(inout) :: ldiis_coeff_hist
  logical, intent(out) :: ldiis_coeff_changed  

  if(lowaccur_converged) then
     if(input%lin%mixHist_lowaccuracy==0 .and. input%lin%mixHist_highaccuracy>0) then
        call initializeMixrhopotDIIS(input%lin%mixHist_highaccuracy, denspot%dpbox%ndimrhopot, mixdiis)
     else if(input%lin%mixHist_lowaccuracy>0 .and. input%lin%mixHist_highaccuracy==0) then
        call deallocateMixrhopotDIIS(mixdiis)
     end if
     if (input%lin%scf_mode==LINEAR_DIRECT_MINIMIZATION) then
        ! check whether ldiis_coeff_hist arrays will need reallocating due to change in history length
        if (ldiis_coeff_hist /= input%lin%dmin_hist_highaccuracy) then
           ldiis_coeff_changed=.true.
        else
           ldiis_coeff_changed=.false.
        end if
        ldiis_coeff_hist=input%lin%dmin_hist_highaccuracy
     end if
  else
     if (input%lin%scf_mode==LINEAR_DIRECT_MINIMIZATION) then
        ldiis_coeff_changed=.false.
     end if
  end if
  
end subroutine adjust_DIIS_for_high_accuracy


subroutine check_whether_lowaccuracy_converged(itout, nit_lowaccuracy, lowaccuracy_convcrit, &
     lowaccur_converged, pnrm_out)
  use module_base
  use module_types
  implicit none

  ! Calling arguments
  integer,intent(in) :: itout
  integer,intent(in) :: nit_lowaccuracy
  real(8),intent(in) :: lowaccuracy_convcrit
  logical, intent(inout) :: lowaccur_converged
  real(kind=8), intent(in) :: pnrm_out
  
  if(.not.lowaccur_converged .and. &
       (itout>=nit_lowaccuracy+1 .or. pnrm_out<lowaccuracy_convcrit)) then
     lowaccur_converged=.true.
     !cur_it_highaccuracy=0
  end if 

end subroutine check_whether_lowaccuracy_converged



subroutine set_variables_for_hybrid(nlr, input, at, orbs, lowaccur_converged, confdatarr, &
           target_function, nit_basis, nit_scc, mix_hist, locrad, alpha_mix, convCritMix, &
           conv_crit_TMB)
  use module_base
  use module_types
  implicit none

  ! Calling arguments
  integer,intent(in) :: nlr
  type(input_variables),intent(in) :: input
  type(atoms_data),intent(in) :: at
  type(orbitals_data),intent(in) :: orbs
  logical,intent(out) :: lowaccur_converged
  type(confpot_data),dimension(orbs%norbp),intent(inout) :: confdatarr
  integer,intent(out) :: target_function, nit_basis, nit_scc, mix_hist
  real(kind=8),dimension(nlr),intent(out) :: locrad
  real(kind=8),intent(out) :: alpha_mix, convCritMix, conv_crit_TMB

  ! Local variables
  integer :: iorb, ilr, iiat

  lowaccur_converged=.false.
  do iorb=1,orbs%norbp
      ilr=orbs%inwhichlocreg(orbs%isorb+iorb)
      iiat=orbs%onwhichatom(orbs%isorb+iorb)
      confdatarr(iorb)%prefac=input%lin%potentialPrefac_lowaccuracy(at%astruct%iatype(iiat))
  end do
  target_function=TARGET_FUNCTION_IS_HYBRID
  nit_basis=input%lin%nItBasis_lowaccuracy
  nit_scc=input%lin%nitSCCWhenFixed_lowaccuracy
  mix_hist=input%lin%mixHist_lowaccuracy
  do ilr=1,nlr
      locrad(ilr)=input%lin%locrad_lowaccuracy(ilr)
  end do
  alpha_mix=input%lin%alpha_mix_lowaccuracy
  convCritMix=input%lin%convCritMix_lowaccuracy
  conv_crit_TMB=input%lin%convCrit_lowaccuracy

end subroutine set_variables_for_hybrid




subroutine increase_FOE_cutoff(iproc, nproc, lzd, astruct, input, orbs_KS, orbs, foe_obj, init)
  use module_base
  use module_types
  use module_interfaces, except_this_one => increase_FOE_cutoff
  use yaml_output
  use foe_base, only: foe_data
  implicit none

  ! Calling arguments
  integer,intent(in) :: iproc, nproc
  type(local_zone_descriptors),intent(in) :: lzd
  type(atomic_structure),intent(in) :: astruct
  type(input_variables),intent(in) :: input
  type(orbitals_data),intent(in) :: orbs_KS, orbs
  type(foe_data),intent(out) :: foe_obj
  logical,intent(in) :: init
  ! Local variables
  integer :: ilr
  real(kind=8),save :: cutoff_incr
  real(kind=8),dimension(:,:),allocatable :: locreg_centers

  call f_routine(id='increase_FOE_cutoff')

  ! Just initialize the save variable
  if (init) then
      cutoff_incr=0.d0
      call f_release_routine()
      return
  end if


  ! How much should the cutoff be increased
  cutoff_incr=cutoff_incr+1.d0

  if (iproc==0) then
      call yaml_newline()
      call yaml_map('Need to re-initialize FOE cutoff',.true.)
      call yaml_newline()
      call yaml_map('Total increase of FOE cutoff wrt input values',cutoff_incr,fmt='(f5.1)')
  end if

  ! Re-initialize the foe data
  locreg_centers = f_malloc((/3,lzd%nlr/),id='locreg_centers')
  do ilr=1,lzd%nlr
      locreg_centers(1:3,ilr)=lzd%llr(ilr)%locregcenter(1:3)
  end do
  call init_foe(iproc, nproc, lzd%nlr, locreg_centers, astruct, input, orbs_KS, orbs, foe_obj, reset=.false., &
       cutoff_incr=cutoff_incr)
  call f_free(locreg_centers)

  call f_release_routine()

end subroutine increase_FOE_cutoff


!> Set negative entries to zero
subroutine clean_rho(iproc, nproc, npt, rho)
  use module_base
  use yaml_output
  implicit none

  ! Calling arguments
  integer,intent(in) :: iproc, nproc, npt
  real(kind=8),dimension(npt),intent(inout) :: rho

  ! Local variables
  integer :: ncorrection, ipt, ierr
  real(kind=8) :: charge_correction

  if (iproc==0) then
      call yaml_newline()
      call yaml_map('Need to correct charge density',.true.)
      call yaml_warning('set to 1.d-20 instead of 0.d0')
  end if

  ncorrection=0
  charge_correction=0.d0
  do ipt=1,npt
      if (rho(ipt)<0.d0) then
          if (rho(ipt)>=-1.d-9) then
              ! negative, but small, so simply set to zero
              charge_correction=charge_correction+rho(ipt)
              !rho(ipt)=0.d0
              rho(ipt)=1.d-20
              ncorrection=ncorrection+1
          else
              ! negative, but non-negligible, so issue a warning
              call yaml_warning('considerable negative rho, value: '//trim(yaml_toa(rho(ipt),fmt='(es12.4)'))) 
              charge_correction=charge_correction+rho(ipt)
              !rho(ipt)=0.d0
              rho(ipt)=1.d-20
              ncorrection=ncorrection+1
          end if
      end if
  end do

  if (nproc > 1) then
      call mpiallred(ncorrection, 1, mpi_sum, bigdft_mpi%mpi_comm)
      call mpiallred(charge_correction, 1, mpi_sum, bigdft_mpi%mpi_comm)
  end if

  if (iproc==0) then
      call yaml_newline()
      call yaml_map('number of corrected points',ncorrection)
      call yaml_newline()
      call yaml_map('total charge correction',abs(charge_correction),fmt='(es14.5)')
      call yaml_newline()
  end if
  
end subroutine clean_rho



subroutine corrections_for_negative_charge(iproc, nproc, KSwfn, at, input, tmb, denspot)
  use module_types
  use module_interfaces
  use yaml_output
  implicit none

  ! Calling arguments
  integer,intent(in) :: iproc, nproc
  type(DFT_wavefunction),intent(in) :: KSwfn
  type(atoms_data),intent(in) :: at
  type(input_variables),intent(in) :: input
  type(DFT_wavefunction),intent(inout) :: tmb
  type(DFT_local_fields), intent(inout) :: denspot

  !!if (iproc==0) then
  !!    !call yaml_open_sequence()
  !!    !call yaml_open_map()
  !!    call yaml_newline()
  !!    call yaml_warning('Charge density contains negative points, need to increase FOE cutoff')
  !!end if
  !!call increase_FOE_cutoff(iproc, nproc, tmb%lzd, at%astruct, input, KSwfn%orbs, tmb%orbs, tmb%foe_obj, init=.false.)
  if (iproc==0) call yaml_warning('No increase of FOE cutoff')
  call clean_rho(iproc, nproc, KSwfn%Lzd%Glr%d%n1i*KSwfn%Lzd%Glr%d%n2i*denspot%dpbox%n3d, denspot%rhov)
  if (iproc==0) then
      !call yaml_close_map()
      !call yaml_close_sequence()
  end if

end subroutine corrections_for_negative_charge


subroutine determine_sparsity_pattern(iproc, nproc, orbs, lzd, nnonzero, nonzero)
      use module_base
      use module_types
      use module_interfaces, except_this_one => determine_sparsity_pattern
      implicit none
    
      ! Calling arguments
      integer,intent(in) :: iproc, nproc
      type(orbitals_data),intent(in) :: orbs
      type(local_zone_descriptors),intent(in) :: lzd
      integer,intent(out) :: nnonzero
      integer,dimension(:),pointer,intent(out) :: nonzero
    
      ! Local variables
      integer :: jproc, iorb, jorb, ioverlapMPI, ioverlaporb, ilr, jlr, ilrold
      integer :: iiorb, istat, iall, noverlaps, ierr, ii
      logical :: isoverlap
      integer :: onseg
      logical,dimension(:,:),allocatable :: overlapMatrix
      integer,dimension(:),allocatable :: noverlapsarr, displs, recvcnts, op_noverlaps
      integer,dimension(:,:),allocatable :: overlaps_op, op_overlaps
      integer,dimension(:,:,:),allocatable :: overlaps_nseg
      !character(len=*),parameter :: subname='determine_overlap_from_descriptors'

      call f_routine('determine_sparsity_pattern')
    
      overlapMatrix = f_malloc((/orbs%norb,maxval(orbs%norb_par(:,0))/),id='overlapMatrix')
      noverlapsarr = f_malloc(orbs%norbp,id='noverlapsarr')
      !!allocate(overlapMatrix(orbs%norb,maxval(orbs%norb_par(:,0))), stat=istat)
      !!call memocc(istat, overlapMatrix, 'overlapMatrix', subname)
      !!allocate(noverlapsarr(orbs%norbp), stat=istat)
      !!call memocc(istat, noverlapsarr, 'noverlapsarr', subname)
    
      overlapMatrix=.false.
      do iorb=1,orbs%norbp
         ioverlaporb=0 ! counts the overlaps for the given orbital.
         iiorb=orbs%isorb+iorb
         ilr=orbs%inWhichLocreg(iiorb)
         do jorb=1,orbs%norb
            jlr=orbs%inWhichLocreg(jorb)
            call check_overlap_cubic_periodic(lzd%Glr,lzd%llr(ilr),lzd%llr(jlr),isoverlap)
            if(isoverlap) then
               ! From the viewpoint of the box boundaries, an overlap between ilr and jlr is possible.
               ! Now explicitely check whether there is an overlap by using the descriptors.
               call check_overlap_from_descriptors_periodic(lzd%llr(ilr)%wfd%nseg_c, lzd%llr(jlr)%wfd%nseg_c,&
                    lzd%llr(ilr)%wfd%keyglob, lzd%llr(jlr)%wfd%keyglob, &
                    isoverlap, onseg)
               if(isoverlap) then
                  ! There is really an overlap
                  overlapMatrix(jorb,iorb)=.true.
                  ioverlaporb=ioverlaporb+1
               else
                  overlapMatrix(jorb,iorb)=.false.
               end if
            else
               overlapMatrix(jorb,iorb)=.false.
            end if
         end do
         noverlapsarr(iorb)=ioverlaporb
      end do


      overlaps_op = f_malloc((/maxval(noverlapsarr),orbs%norbp/),id='overlaps_op')
      !allocate(overlaps_op(maxval(noverlapsarr),orbs%norbp), stat=istat)
      !call memocc(istat, overlaps_op, 'overlaps_op', subname)
    
      ! Now we know how many overlaps have to be calculated, so determine which orbital overlaps
      ! with which one. This is essentially the same loop as above, but we use the array 'overlapMatrix'
      ! which indicates the overlaps.
      iiorb=0
      ilrold=-1
      do iorb=1,orbs%norbp
         ioverlaporb=0 ! counts the overlaps for the given orbital.
         iiorb=orbs%isorb+iorb
         do jorb=1,orbs%norb
            if(overlapMatrix(jorb,iorb)) then
               ioverlaporb=ioverlaporb+1
               overlaps_op(ioverlaporb,iorb)=jorb
            end if
         end do 
      end do


      nnonzero=0
      do iorb=1,orbs%norbp
          nnonzero=nnonzero+noverlapsarr(iorb)
      end do
      nonzero = f_malloc_ptr(nnonzero,id='nonzero')
      ii=0
      do iorb=1,orbs%norbp
          iiorb=orbs%isorb+iorb
          do jorb=1,noverlapsarr(iorb)
              ii=ii+1
              nonzero(ii)=(iiorb-1)*orbs%norb+overlaps_op(jorb,iorb)
          end do
      end do

      call f_free(overlapMatrix)
      call f_free(noverlapsarr)
      call f_free(overlaps_op)
    
      call f_release_routine()
<<<<<<< HEAD
=======
    
    !!  iall=-product(shape(overlapMatrix))*kind(overlapMatrix)
    !!  deallocate(overlapMatrix, stat=istat)
    !!  call memocc(istat, iall, 'overlapMatrix', subname)
    !!
    !!  iall=-product(shape(noverlapsarr))*kind(noverlapsarr)
    !!  deallocate(noverlapsarr, stat=istat)
    !!  call memocc(istat, iall, 'noverlapsarr', subname)
    !!
    !!  iall=-product(shape(overlaps_op))*kind(overlaps_op)
    !!  deallocate(overlaps_op, stat=istat)
    !!  call memocc(istat, iall, 'overlaps_op', subname)
>>>>>>> b877e042

end subroutine determine_sparsity_pattern



subroutine determine_sparsity_pattern_distance(orbs, lzd, astruct, cutoff, nnonzero, nonzero)
  use module_base
  use module_types
  implicit none

  ! Calling arguments
  type(orbitals_data),intent(in) :: orbs
  type(local_zone_descriptors),intent(in) :: lzd
  type(atomic_structure),intent(in) :: astruct
  real(kind=8),dimension(lzd%nlr),intent(in) :: cutoff
  integer,intent(out) :: nnonzero
  integer,dimension(:),pointer,intent(out) :: nonzero

  ! Local variables
  integer :: iorb, iiorb, ilr, iwa, itype, jjorb, jlr, jwa, jtype, ii
  real(kind=8) :: tt, cut

  call f_routine('determine_sparsity_pattern_distance')

      nnonzero=0
      do iorb=1,orbs%norbp
         iiorb=orbs%isorb+iorb
         ilr=orbs%inwhichlocreg(iiorb)
         iwa=orbs%onwhichatom(iiorb)
         itype=astruct%iatype(iwa)
         do jjorb=1,orbs%norb
            jlr=orbs%inwhichlocreg(jjorb)
            jwa=orbs%onwhichatom(jjorb)
            jtype=astruct%iatype(jwa)
            tt = (lzd%llr(ilr)%locregcenter(1)-lzd%llr(jlr)%locregcenter(1))**2 + &
                 (lzd%llr(ilr)%locregcenter(2)-lzd%llr(jlr)%locregcenter(2))**2 + &
                 (lzd%llr(ilr)%locregcenter(3)-lzd%llr(jlr)%locregcenter(3))**2
            cut = cutoff(ilr)+cutoff(jlr)!+2.d0*incr
            tt=sqrt(tt)
            if (tt<=cut) then
               nnonzero=nnonzero+1
            end if
         end do
      end do
      !call mpiallred(nnonzero, 1, mpi_sum, bigdft_mpi%mpi_comm, ierr)
      nonzero = f_malloc_ptr(nnonzero,id='nonzero')

      ii=0
      do iorb=1,orbs%norbp
         iiorb=orbs%isorb+iorb
         ilr=orbs%inwhichlocreg(iiorb)
         iwa=orbs%onwhichatom(iiorb)
         itype=astruct%iatype(iwa)
         do jjorb=1,orbs%norb
            jlr=orbs%inwhichlocreg(jjorb)
            jwa=orbs%onwhichatom(jjorb)
            jtype=astruct%iatype(jwa)
            tt = (lzd%llr(ilr)%locregcenter(1)-lzd%llr(jlr)%locregcenter(1))**2 + &
                 (lzd%llr(ilr)%locregcenter(2)-lzd%llr(jlr)%locregcenter(2))**2 + &
                 (lzd%llr(ilr)%locregcenter(3)-lzd%llr(jlr)%locregcenter(3))**2
            cut = cutoff(ilr)+cutoff(jlr)!+2.d0*incr
            tt=sqrt(tt)
            if (tt<=cut) then
               ii=ii+1
               nonzero(ii)=(iiorb-1)*orbs%norb+jjorb
            end if
         end do
      end do

  call f_release_routine()

end subroutine determine_sparsity_pattern_distance


subroutine init_sparse_matrix_wrapper(iproc, nproc, orbs, lzd, astruct, store_index, imode, smat)
  use module_base
  use module_types
  use sparsematrix_init, only: init_sparse_matrix
  use module_interfaces, except_this_one => init_sparse_matrix_wrapper
  implicit none

  ! Calling arguments
  integer,intent(in) :: iproc, nproc, imode
  type(orbitals_data),intent(in) :: orbs
  type(local_zone_descriptors),intent(in) :: lzd
  type(atomic_structure),intent(in) :: astruct
  logical,intent(in) :: store_index
  type(sparse_matrix), intent(out) :: smat
  
  ! Local variables
  integer :: nnonzero, nnonzero_mult, ilr
  integer,dimension(:),pointer :: nonzero, nonzero_mult
  real(kind=8),dimension(:),allocatable :: cutoff
  integer,parameter :: KEYS=1
  integer,parameter :: DISTANCE=2

  cutoff = f_malloc(lzd%nlr,id='cutoff')

  do ilr=1,lzd%nlr
      cutoff(ilr)=lzd%llr(ilr)%locrad_mult
  end do

  if (imode==KEYS) then
      call determine_sparsity_pattern(iproc, nproc, orbs, lzd, nnonzero, nonzero)
  else if (imode==DISTANCE) then
      call determine_sparsity_pattern_distance(orbs, lzd, astruct, lzd%llr(:)%locrad_kernel, nnonzero, nonzero)
  else
      stop 'wrong imode'
  end if
  call determine_sparsity_pattern_distance(orbs, lzd, astruct, lzd%llr(:)%locrad_mult, nnonzero_mult, nonzero_mult)
  call init_sparse_matrix(iproc, nproc, orbs%norb, orbs%norbp, orbs%isorb, store_index, &
       nnonzero, nonzero, nnonzero_mult, nonzero_mult, smat)
  call f_free_ptr(nonzero)
  call f_free_ptr(nonzero_mult)
  call f_free(cutoff)

end subroutine init_sparse_matrix_wrapper


!> Initializes a sparse matrix type compatible with the ditribution of the KS orbitals
subroutine init_sparse_matrix_for_KSorbs(iproc, nproc, orbs, input, nextra, smat, smat_extra)
  use module_types
  use module_interfaces
  use sparsematrix_base, only: sparse_matrix
  use sparsematrix_init, only: init_sparse_matrix
  implicit none

  ! Calling arguments
  integer,intent(in) :: iproc, nproc, nextra
  type(orbitals_data),intent(in) :: orbs
  type(input_variables),intent(in) :: input
  type(sparse_matrix),intent(out) :: smat, smat_extra

  ! Local variables
  integer :: i, iorb, iiorb, jorb, ind
  integer,dimension(:),allocatable :: nonzero
  type(orbitals_data) :: orbs_aux
  character(len=*),parameter :: subname='init_sparse_matrix_for_KSorbs'

  call f_routine('init_sparse_matrix_for_KSorbs')

  ! First the type for the normal KS orbitals distribution
  nonzero = f_malloc(orbs%norb*orbs%norbp, id='nonzero')
  i=0
  do iorb=1,orbs%norbp
      iiorb=orbs%isorb+iorb
      do jorb=1,orbs%norb
          i=i+1
          ind=(iiorb-1)*orbs%norb+jorb
          nonzero(i)=ind
      end do
  end do
  call init_sparse_matrix(iproc, nproc, orbs%norb, orbs%norbp, orbs%isorb, input%store_index, &
       orbs%norb*orbs%norbp, nonzero, orbs%norb, nonzero, smat, print_info_=.false.)
  call f_free(nonzero)


  ! Now the distribution for the KS orbitals including the extr states. Requires
  ! first to calculate a corresponding orbs type.
  call nullify_orbitals_data(orbs_aux)
  call orbitals_descriptors(iproc, nproc, orbs%norb+nextra, orbs%norb+nextra, 0, input%nspin, orbs%nspinor,&
       input%gen_nkpt, input%gen_kpt, input%gen_wkpt, orbs_aux, .false.)
  nonzero = f_malloc(orbs_aux%norb*orbs_aux%norbp, id='nonzero')
  i=0
  do iorb=1,orbs_aux%norbp
      iiorb=orbs_aux%isorb+iorb
      do jorb=1,orbs_aux%norb
          i=i+1
          ind=(iiorb-1)*orbs_aux%norb+jorb
          nonzero(i)=ind
      end do
  end do
  call init_sparse_matrix(iproc, nproc, orbs_aux%norb, orbs_aux%norbp, orbs_aux%isorb, input%store_index, &
       orbs_aux%norb*orbs_aux%norbp, nonzero, orbs_aux%norb, nonzero, smat_extra, print_info_=.false.)
  call f_free(nonzero)
  call deallocate_orbitals_data(orbs_aux, subname)

  call f_release_routine()

end subroutine init_sparse_matrix_for_KSorbs<|MERGE_RESOLUTION|>--- conflicted
+++ resolved
@@ -1750,21 +1750,6 @@
       call f_free(overlaps_op)
     
       call f_release_routine()
-<<<<<<< HEAD
-=======
-    
-    !!  iall=-product(shape(overlapMatrix))*kind(overlapMatrix)
-    !!  deallocate(overlapMatrix, stat=istat)
-    !!  call memocc(istat, iall, 'overlapMatrix', subname)
-    !!
-    !!  iall=-product(shape(noverlapsarr))*kind(noverlapsarr)
-    !!  deallocate(noverlapsarr, stat=istat)
-    !!  call memocc(istat, iall, 'noverlapsarr', subname)
-    !!
-    !!  iall=-product(shape(overlaps_op))*kind(overlaps_op)
-    !!  deallocate(overlaps_op, stat=istat)
-    !!  call memocc(istat, iall, 'overlaps_op', subname)
->>>>>>> b877e042
 
 end subroutine determine_sparsity_pattern
 
