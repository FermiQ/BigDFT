!> @file 
!!   Initializations
!! @author
!!   Copyright (C) 2011-2012 BigDFT group 
!!   This file is distributed under the terms of the
!!   GNU General Public License, see ~/COPYING file
!!   or http://www.gnu.org/copyleft/gpl.txt .
!!   For the list of contributors, see ~/AUTHORS 
 

subroutine initialize_comms_sumrho(iproc,nproc,nscatterarr,lzd,orbs,comsr)
  use module_base
  use module_types
  implicit none
  
  ! Calling arguments
  integer,intent(in) :: iproc,nproc
  integer,dimension(0:nproc-1,4),intent(in) :: nscatterarr !n3d,n3p,i3s+i3xcsh-1,i3xcsh
  type(local_zone_descriptors),intent(in) :: lzd
  type(orbitals_data),intent(in) :: orbs
  type(p2pComms),intent(out) :: comsr
  
  ! Local variables
  integer :: istat,jproc,is,ie,ioverlap,i3s,i3e,ilr,iorb,is3ovrlp,n3ovrlp,iiproc,isend
  integer :: jlr, jorb, istr, tag
  integer :: nbl1,nbr1,nbl2,nbr2,nbl3,nbr3,p2p_tag,istsource,ncount
  character(len=*),parameter :: subname='initialize_comms_sumrho'


  call timing(iproc,'init_commSumro','ON')
  
  ! Buffer sizes 
  call ext_buffers(lzd%Glr%geocode /= 'F',nbl1,nbr1)
  call ext_buffers(lzd%Glr%geocode == 'P',nbl2,nbr2)
  call ext_buffers(lzd%Glr%geocode /= 'F',nbl3,nbr3)
  
  ! First count the number of overlapping orbitals for each slice.
  allocate(comsr%noverlaps(0:nproc-1),stat=istat)
  call memocc(istat,comsr%noverlaps,'comsr%noverlaps',subname)
  isend=0
  do jproc=0,nproc-1
      is=nscatterarr(jproc,3) 
      ie=is+nscatterarr(jproc,1)-1
      ioverlap=0
      do iorb=1,orbs%norb
          ilr=orbs%inWhichLocreg(iorb)
          iiproc=orbs%onwhichmpi(iorb)
          i3s=lzd%Llr(ilr)%nsi3 
          i3e=i3s+lzd%Llr(ilr)%d%n3i-1
          if(i3s<=ie .and. i3e>=is) then
              ioverlap=ioverlap+1        
              if(iproc==iiproc) isend=isend+1
          end if
          !For periodicity
          if(i3e > Lzd%Glr%nsi3 + Lzd%Glr%d%n3i .and. lzd%Glr%geocode /= 'F') then
            i3s = Lzd%Glr%nsi3
            i3e = mod(i3e-1,Lzd%Glr%d%n3i) + 1 + Lzd%Glr%nsi3
            if(i3s<=ie .and. i3e>=is) then
                ioverlap=ioverlap+1
                if(iproc==iiproc) isend=isend+1
            end if
          end if
      end do
      comsr%noverlaps(jproc)=ioverlap
  end do
  
  ! Do the initialization concerning the calculation of the charge density.
  allocate(comsr%overlaps(comsr%noverlaps(iproc)),stat=istat)
  call memocc(istat,comsr%overlaps,'comsr%overlaps',subname)
  
  allocate(comsr%comarr(6,maxval(comsr%noverlaps),0:nproc-1),stat=istat)
  call memocc(istat,comsr%comarr,'coms%commsSumrho',subname)
  allocate(comsr%ise3(comsr%noverlaps(iproc),2), stat=istat)
  call memocc(istat, comsr%ise3, 'comsr%ise3', subname)
  allocate(comsr%requests(max(comsr%noverlaps(iproc),isend),2),stat=istat)
  call memocc(istat,comsr%requests,'comsr%requests',subname)
  
  comsr%nrecvBuf=0
  do jproc=0,nproc-1
     is=nscatterarr(jproc,3)
     ie=is+nscatterarr(jproc,1)-1
     ioverlap=0
     istr=1
     do iorb=1,orbs%norb
        ilr=orbs%inWhichLocreg(iorb)
        i3s=lzd%Llr(ilr)%nsi3
        i3e=i3s+lzd%Llr(ilr)%d%n3i-1
        if(i3s<=ie .and. i3e>=is) then
           ioverlap=ioverlap+1
           !tag=tag+1
           tag=p2p_tag(jproc)
           is3ovrlp=max(is,i3s) !start of overlapping zone in z direction
           n3ovrlp=min(ie,i3e)-max(is,i3s)+1  !extent of overlapping zone in z direction
           is3ovrlp=is3ovrlp-lzd%Llr(ilr)%nsi3+1
           if(jproc == iproc) then
              comsr%ise3(ioverlap,1) = max(is,i3s) 
              comsr%ise3(ioverlap,2) = min(ie,i3e)
           end if
           istsource=1
           do jorb=orbs%isorb_par(orbs%onwhichmpi(iorb))+1,iorb-1
               jlr=orbs%inwhichlocreg(jorb)
               istsource = istsource + lzd%llr(jlr)%d%n1i*lzd%llr(jlr)%d%n2i*lzd%llr(jlr)%d%n3i
           end do
           jlr=orbs%inwhichlocreg(iorb)
           istsource = istsource + lzd%llr(jlr)%d%n1i*lzd%llr(jlr)%d%n2i*(is3ovrlp-1)
           ncount=lzd%llr(jlr)%d%n1i*lzd%llr(jlr)%d%n2i*n3ovrlp
           call setCommsParameters(orbs%onwhichmpi(iorb), jproc, istsource, istr, ncount, tag, comsr%comarr(1,ioverlap,jproc))
           if(iproc==jproc) then
              comsr%nrecvBuf = comsr%nrecvBuf + lzd%Llr(ilr)%d%n1i*lzd%Llr(ilr)%d%n2i*n3ovrlp
              comsr%overlaps(ioverlap)=iorb
           end if
           istr = istr + lzd%Llr(ilr)%d%n1i*lzd%Llr(ilr)%d%n2i*n3ovrlp
        end if
        !For periodicity
        if(i3e > Lzd%Glr%nsi3 + Lzd%Glr%d%n3i .and. lzd%Glr%geocode /= 'F') then
           i3s = Lzd%Glr%nsi3
           i3e = mod(i3e-1,Lzd%Glr%d%n3i) + 1 + Lzd%Glr%nsi3
           if(i3s<=ie .and. i3e>=is) then
              ioverlap=ioverlap+1
              !tag=tag+1
              tag=p2p_tag(jproc)
              is3ovrlp=max(is,i3s) !start of overlapping zone in z direction
              n3ovrlp=min(ie,i3e)-max(is,i3s)+1  !extent of overlapping zone in z direction
              is3ovrlp=is3ovrlp + lzd%Glr%d%n3i-lzd%Llr(ilr)%nsi3+1 
              if(jproc == iproc) then
                 comsr%ise3(ioverlap,1) = max(is,i3s) 
                 comsr%ise3(ioverlap,2) = min(ie,i3e)
              end if
              istsource=1
              do jorb=orbs%isorb_par(orbs%onwhichmpi(iorb))+1,iorb-1
                  jlr=orbs%inwhichlocreg(jorb)
                  istsource = istsource + lzd%llr(jlr)%d%n1i*lzd%llr(jlr)%d%n2i*lzd%llr(jlr)%d%n3i
              end do
              jlr=orbs%inwhichlocreg(iorb)
              istsource = istsource + lzd%llr(jlr)%d%n1i*lzd%llr(jlr)%d%n2i*(is3ovrlp-1)
              ncount=lzd%llr(jlr)%d%n1i*lzd%llr(jlr)%d%n2i*n3ovrlp
              call setCommsParameters(orbs%onwhichmpi(iorb), jproc, istsource, istr, ncount, tag, comsr%comarr(1,ioverlap,jproc))
              if(iproc==jproc) then
                 comsr%nrecvBuf = comsr%nrecvBuf + lzd%Llr(ilr)%d%n1i*lzd%Llr(ilr)%d%n2i*n3ovrlp
                 comsr%overlaps(ioverlap)=iorb
              end if
              istr = istr + lzd%Llr(ilr)%d%n1i*lzd%Llr(ilr)%d%n2i*n3ovrlp
           end if
           !For periodicity
           if(i3e > Lzd%Glr%nsi3 + Lzd%Glr%d%n3i .and. lzd%Glr%geocode /= 'F') then
              i3s = Lzd%Glr%nsi3
              i3e = mod(i3e-1,Lzd%Glr%d%n3i) + 1 + Lzd%Glr%nsi3
              if(i3s<=ie .and. i3e>=is) then
                 ioverlap=ioverlap+1
                 !tag=tag+1
                 tag=p2p_tag(jproc)
                 is3ovrlp=max(is,i3s) !start of overlapping zone in z direction
                 n3ovrlp=min(ie,i3e)-max(is,i3s)+1  !extent of overlapping zone in z direction
                 is3ovrlp=is3ovrlp + lzd%Glr%d%n3i-lzd%Llr(ilr)%nsi3+1 
                 if(jproc == iproc) then
                    comsr%ise3(ioverlap,1) = max(is,i3s) 
                    comsr%ise3(ioverlap,2) = min(ie,i3e)
                 end if
                 istsource=1
                 do jorb=orbs%isorb_par(orbs%onwhichmpi(iorb))+1,iorb-1
                     jlr=orbs%inwhichlocreg(jorb)
                     istsource = istsource + lzd%llr(jlr)%d%n1i*lzd%llr(jlr)%d%n2i*lzd%llr(jlr)%d%n3i
                 end do
                 jlr=orbs%inwhichlocreg(iorb)
                 istsource = istsource + lzd%llr(jlr)%d%n1i*lzd%llr(jlr)%d%n2i*(is3ovrlp-1)
                 ncount=lzd%llr(jlr)%d%n1i*lzd%llr(jlr)%d%n2i*n3ovrlp
                 call setCommsParameters(orbs%onwhichmpi(iorb), jproc, istsource, istr, ncount, tag, comsr%comarr(1,ioverlap,jproc))
                 if(iproc==jproc) then
                    comsr%nrecvBuf = comsr%nrecvBuf + lzd%Llr(ilr)%d%n1i*lzd%Llr(ilr)%d%n2i*n3ovrlp
                    comsr%overlaps(ioverlap)=iorb
                 end if
                 istr = istr + lzd%Llr(ilr)%d%n1i*lzd%Llr(ilr)%d%n2i*n3ovrlp
              end if
           end if
        end if
     end do
  end do
  
  ! To avoid allocations with size 0.
  comsr%nrecvbuf=max(comsr%nrecvbuf,1)
  
  
  
  ! Calculate the dimension of the wave function for each process.
  ! Do it for both the compressed ('npsidim') and for the uncompressed real space
  ! ('npsidimr') case.
  comsr%nsendBuf=0
  do iorb=1,orbs%norbp
      ilr=orbs%inWhichLocreg(orbs%isorb+iorb)
      comsr%nsendBuf=comsr%nsendBuf+lzd%Llr(ilr)%d%n1i*lzd%Llr(ilr)%d%n2i*lzd%Llr(ilr)%d%n3i*orbs%nspinor
  end do

  ! To indicate that no communication is going on.
  comsr%communication_complete=.true.
  comsr%messages_posted=.false.


  call timing(iproc,'init_commSumro','OF')
  
end subroutine initialize_comms_sumrho

subroutine allocateBasicArraysInputLin(lin, ntypes, nat)
  use module_base
  use module_types
  implicit none
  
  ! Calling arguments
  type(linearInputParameters),intent(inout) :: lin
  integer, intent(in) :: ntypes, nat
  
  ! Local variables
  integer :: istat
  character(len=*),parameter :: subname='allocateBasicArrays'
  
  allocate(lin%norbsPerType(ntypes), stat=istat)
  call memocc(istat, lin%norbsPerType, 'lin%norbsPerType', subname)
  
  allocate(lin%potentialPrefac(ntypes), stat=istat)
  call memocc(istat, lin%potentialPrefac, 'lin%potentialPrefac', subname)

  allocate(lin%potentialPrefac_lowaccuracy(ntypes), stat=istat)
  call memocc(istat, lin%potentialPrefac_lowaccuracy, 'lin%potentialPrefac_lowaccuracy', subname)

  allocate(lin%potentialPrefac_highaccuracy(ntypes), stat=istat)
  call memocc(istat, lin%potentialPrefac_highaccuracy, 'lin%potentialPrefac_highaccuracy', subname)

  allocate(lin%locrad_type(ntypes),stat=istat)
  call memocc(istat,lin%locrad_type,'lin%locrad_type',subname)

end subroutine allocateBasicArraysInputLin

subroutine deallocateBasicArraysInput(lin)
  use module_base
  use module_types
  implicit none
  
  ! Calling arguments
  type(linearinputParameters),intent(inout) :: lin
  
  ! Local variables
  integer :: i_stat,i_all
  character(len=*),parameter :: subname='deallocateBasicArrays'
 
  if(associated(lin%potentialPrefac)) then
!    print *,'lin%potentialPrefac',associated(lin%potentialPrefac)
    i_all = -product(shape(lin%potentialPrefac))*kind(lin%potentialPrefac)
<<<<<<< HEAD
!    print *,'i_all',i_all,shape(lin%potentialPrefac)
=======
!    print *,'i_all',i_all,shape(lin%potentialPrefac),shape(lin%potentialPrefac)*kind(lin%potentialPrefac)
>>>>>>> b822b291
    deallocate(lin%potentialPrefac,stat=i_stat)
    call memocc(i_stat,i_all,'lin%potentialPrefac',subname)
    nullify(lin%potentialPrefac)
  end if 
  if(associated(lin%potentialPrefac_lowaccuracy)) then
!    print *,'lin%potentialPrefac_lowaccuracy',associated(lin%potentialPrefac_lowaccuracy)
    i_all = -product(shape(lin%potentialPrefac_lowaccuracy))*kind(lin%potentialPrefac_lowaccuracy)
    !print *,'i_all',i_all
    deallocate(lin%potentialPrefac_lowaccuracy,stat=i_stat)
    call memocc(i_stat,i_all,'lin%potentialPrefac_lowaccuracy',subname)
    nullify(lin%potentialPrefac_lowaccuracy)
  end if 
  if(associated(lin%potentialPrefac_highaccuracy)) then
!    print *,'lin%potentialPrefac_highaccuracy',associated(lin%potentialPrefac_highaccuracy)
    i_all = -product(shape(lin%potentialPrefac_highaccuracy))*kind(lin%potentialPrefac_highaccuracy)
    !print *,'i_all',i_all
    deallocate(lin%potentialPrefac_highaccuracy,stat=i_stat)
    call memocc(i_stat,i_all,'lin%potentialPrefac_highaccuracy',subname)
    nullify(lin%potentialPrefac_highaccuracy)
  end if 

  if(associated(lin%norbsPerType)) then
!    print *,'lin%norbsPerType',associated(lin%norbsPerType)
    i_all = -product(shape(lin%norbsPerType))*kind(lin%norbsPerType)
    deallocate(lin%norbsPerType,stat=i_stat)
    call memocc(i_stat,i_all,'lin%norbsPerType',subname)
    nullify(lin%norbsPerType)
  end if 
  if(associated(lin%locrad)) then
!    print *,'lin%locrad',associated(lin%locrad)
    i_all = -product(shape(lin%locrad))*kind(lin%locrad)
    deallocate(lin%locrad,stat=i_stat)
    call memocc(i_stat,i_all,'lin%locrad',subname)
    nullify(lin%locrad)
  end if 

  if(associated(lin%locrad_lowaccuracy)) then
    i_all = -product(shape(lin%locrad_lowaccuracy))*kind(lin%locrad_lowaccuracy)
    deallocate(lin%locrad_lowaccuracy,stat=i_stat)
    call memocc(i_stat,i_all,'lin%locrad_lowaccuracy',subname)
    nullify(lin%locrad_lowaccuracy)
  end if 

  if(associated(lin%locrad_highaccuracy)) then
    i_all = -product(shape(lin%locrad_highaccuracy))*kind(lin%locrad_highaccuracy)
    deallocate(lin%locrad_highaccuracy,stat=i_stat)
    call memocc(i_stat,i_all,'lin%locrad_highaccuracy',subname)
    nullify(lin%locrad_highaccuracy)
  end if 

  if(associated(lin%locrad_type)) then
    i_all = -product(shape(lin%locrad_type))*kind(lin%locrad_type)
    deallocate(lin%locrad_type,stat=i_stat)
    call memocc(i_stat,i_all,'lin%locrad_type',subname)
    nullify(lin%locrad_type)
  end if 

end subroutine deallocateBasicArraysInput




subroutine initLocregs(iproc, nproc, nlr, rxyz, hx, hy, hz, lzd, orbs, Glr, locrad, locregShape, lborbs)
use module_base
use module_types
use module_interfaces, exceptThisOne => initLocregs
implicit none

! Calling arguments
integer,intent(in) :: iproc, nproc, nlr
real(kind=8),dimension(3,nlr),intent(in) :: rxyz
real(kind=8),intent(in) :: hx, hy, hz
type(local_zone_descriptors),intent(inout) :: lzd
type(orbitals_data),intent(in) :: orbs
type(locreg_descriptors),intent(in) :: Glr
real(kind=8),dimension(lzd%nlr),intent(in) :: locrad
character(len=1),intent(in) :: locregShape
type(orbitals_data),optional,intent(in) :: lborbs

!real(kind=8),dimension(:),pointer :: phi, lphi

! Local variables
integer :: istat, ilr, jorb, jjorb, jlr, iall
character(len=*),parameter :: subname='initLocregs'
logical,dimension(:),allocatable :: calculateBounds
real(8):: t1, t2

! Allocate the array of localisation regions
allocate(lzd%Llr(lzd%nlr),stat=istat)

do ilr=1,lzd%nlr
   lzd%Llr(ilr)=default_locreg()
   call nullify_locreg_descriptors(lzd%Llr(ilr))
end do
!! ATTENTION: WHAT ABOUT OUTOFZONE??


 allocate(calculateBounds(lzd%nlr), stat=istat)
 call memocc(istat, calculateBounds, 'calculateBounds', subname)
 calculateBounds=.false.
 do ilr=1,lzd%nlr
     do jorb=1,orbs%norbp
         jjorb=orbs%isorb+jorb
         jlr=orbs%inWhichLocreg(jjorb)
         if(jlr==ilr) then
             calculateBounds(ilr)=.true.
             exit
         end if
     end do
     if(present(lborbs)) then
         do jorb=1,lborbs%norbp
             jjorb=lborbs%isorb+jorb
             jlr=lborbs%inWhichLocreg(jjorb)
             if(jlr==ilr) then
                 calculateBounds(ilr)=.true.
                 exit
             end if
         end do
     end if
     lzd%llr(ilr)%locrad=locrad(ilr)
     lzd%llr(ilr)%locregCenter=rxyz(:,ilr)
 end do
t1=mpi_wtime()
 if(locregShape=='c') then
     stop 'locregShape c is deprecated'
     !call determine_locreg_periodic(iproc, lzd%nlr, rxyz, locrad, hx, hy, hz, Glr, lzd%Llr, calculateBounds)
 else if(locregShape=='s') then
     !!call determine_locregSphere(iproc, lzd%nlr, rxyz, locrad, hx, hy, hz, &
     !!     Glr, lzd%Llr, calculateBounds)
     call determine_locregSphere_parallel(iproc, nproc, lzd%nlr, rxyz, locrad, hx, hy, hz, &
          Glr, lzd%Llr, calculateBounds)
 end if
t2=mpi_wtime()
!if(iproc==0) write(*,*) 'in initLocregs: time',t2-t1

 iall=-product(shape(calculateBounds))*kind(calculateBounds)
 deallocate(calculateBounds, stat=istat)
 call memocc(istat, iall, 'calculateBounds', subname)

!do ilr=1,lin%nlr
!    if(iproc==0) write(*,'(1x,a,i0)') '>>>>>>> zone ', ilr
!    if(iproc==0) write(*,'(3x,a,4i10)') 'nseg_c, nseg_f, nvctr_c, nvctr_f', lin%Llr(ilr)%wfd%nseg_c, lin%Llr(ilr)%wfd%nseg_f, lin%Llr(ilr)%wfd%nvctr_c, lin%Llr(ilr)%wfd%nvctr_f
!    if(iproc==0) write(*,'(3x,a,3i8)') 'lin%Llr(ilr)%d%n1i, lin%Llr(ilr)%d%n2i, lin%Llr(ilr)%d%n3i', lin%Llr(ilr)%d%n1i, lin%Llr(ilr)%d%n2i, lin%Llr(ilr)%d%n3i
!    if(iproc==0) write(*,'(a,6i8)') 'lin%Llr(ilr)%d%nfl1,lin%Llr(ilr)%d%nfu1,lin%Llr(ilr)%d%nfl2,lin%Llr(ilr)%d%nfu2,lin%Llr(ilr)%d%nfl3,lin%Llr(ilr)%d%nfu3',&
!    lin%Llr(ilr)%d%nfl1,lin%Llr(ilr)%d%nfu1,lin%Llr(ilr)%d%nfl2,lin%Llr(ilr)%d%nfu2,lin%Llr(ilr)%d%nfl3,lin%Llr(ilr)%d%nfu3
!end do


lzd%linear=.true.

!!!! Calculate the dimension of the wave function for each process.
!!!! Do it for both the compressed ('npsidim') and for the uncompressed real space
!!!! ('npsidimr') case.
!!!npsidim=0
!!!do iorb=1,orbs%norbp
!!!    !ilr=orbs%inWhichLocregp(iorb)
!!!    ilr=orbs%inWhichLocreg(orbs%isorb+iorb)
!!!    npsidim = npsidim + (lzd%Llr(ilr)%wfd%nvctr_c+7*lzd%Llr(ilr)%wfd%nvctr_f)*orbs%nspinor
!!!end do
!!!!! WARNING: CHECHK THIS
!!!orbs%npsidim_orbs=max(npsidim,1)


end subroutine initLocregs

function megabytes(bytes)
  implicit none
  
  integer,intent(in) :: bytes
  integer :: megabytes
  
  megabytes=nint(dble(bytes)/1048576.d0)
  
end function megabytes

subroutine initMatrixCompression(iproc, nproc, nlr, ndim, orbs, noverlaps, overlaps, mad)
  use module_base
  use module_types
  implicit none
  
  ! Calling arguments
  integer,intent(in) :: iproc, nproc, nlr, ndim
  type(orbitals_data),intent(in) :: orbs
  integer,dimension(orbs%norb),intent(in) :: noverlaps
  integer,dimension(ndim,orbs%norb),intent(in) :: overlaps
  type(matrixDescriptors),intent(out) :: mad
  
  ! Local variables
  integer :: jproc, iorb, jorb, iiorb, jjorb, ijorb, jjorbold, istat, iseg, nseg, ii, irow, irowold, isegline, ilr
  character(len=*),parameter :: subname='initMatrixCompression'
  
  call timing(iproc,'init_matrCompr','ON')

  call nullify_matrixDescriptors(mad)

  mad%nseg=0
  mad%nvctr=0
  jjorbold=-1
  irowold=0
  allocate(mad%nsegline(orbs%norb), stat=istat)
  call memocc(istat, mad%nsegline, 'mad%nsegline', subname)
  mad%nsegline=0
  do jproc=0,nproc-1
      do iorb=1,orbs%norb_par(jproc,0)
          iiorb=orbs%isorb_par(jproc)+iorb
          ilr=orbs%inWhichLocreg(iiorb)
          ijorb=(iiorb-1)*orbs%norb
          !do jorb=1,noverlaps(iiorb)
          !do jorb=1,noverlaps(ilr)
          do jorb=1,noverlaps(iiorb)
              jjorb=overlaps(jorb,iiorb)+ijorb
              !jjorb=overlaps(jorb,ilr)+ijorb
              ! Entry (iiorb,jjorb) is not zero.
              !!if(iproc==0) write(300,*) iiorb,jjorb
              if(jjorb==jjorbold+1) then
                  ! There was no zero element in between, i.e. we are in the same segment.
                  jjorbold=jjorb
                  mad%nvctr=mad%nvctr+1

                  ! Segments for each row
                  irow=(jjorb-1)/orbs%norb+1
                  if(irow/=irowold) then
                      ! We are in a new line
                      mad%nsegline(irow)=mad%nsegline(irow)+1
                      irowold=irow
                  end if

              else
                  ! There was a zero segment in between, i.e. we are in a new segment
                  mad%nseg=mad%nseg+1
                  mad%nvctr=mad%nvctr+1
                  jjorbold=jjorb
                  
                  ! Segments for each row
                  irow=(jjorb-1)/orbs%norb+1
                  mad%nsegline(irow)=mad%nsegline(irow)+1
                  irowold=irow
              end if
          end do
      end do
  end do

  !if(iproc==0) write(*,*) 'mad%nseg, mad%nvctr',mad%nseg, mad%nvctr
  mad%nseglinemax=0
  do iorb=1,orbs%norb
      if(mad%nsegline(iorb)>mad%nseglinemax) then
          mad%nseglinemax=mad%nsegline(iorb)
      end if
  end do

  allocate(mad%keyv(mad%nseg), stat=istat)
  call memocc(istat, mad%keyv, 'mad%keyv', subname)
  allocate(mad%keyg(2,mad%nseg), stat=istat)
  call memocc(istat, mad%keyg, 'mad%keyg', subname)
  allocate(mad%keygline(2,mad%nseglinemax,orbs%norb), stat=istat)
  call memocc(istat, mad%keygline, 'mad%keygline', subname)


  nseg=0
  mad%keyv=0
  jjorbold=-1
  irow=0
  isegline=0
  irowold=0
  mad%keygline=0
  mad%keyg=0
  do jproc=0,nproc-1
      do iorb=1,orbs%norb_par(jproc,0)
          iiorb=orbs%isorb_par(jproc)+iorb
          ilr=orbs%inWhichLocreg(iiorb)
          ijorb=(iiorb-1)*orbs%norb
          !do jorb=1,noverlaps(iiorb)
          !do jorb=1,noverlaps(ilr)
          do jorb=1,noverlaps(iiorb)
              jjorb=overlaps(jorb,iiorb)+ijorb
              !jjorb=overlaps(jorb,ilr)+ijorb
              ! Entry (iiorb,jjorb) is not zero.
              !!if(iproc==0) write(300,'(a,8i12)') 'nseg, iiorb, jorb, ilr, noverlaps(ilr), overlaps(jorb,iiorb), ijorb, jjorb',&
              !!              nseg, iiorb, jorb, ilr, noverlaps(ilr), overlaps(jorb,iiorb), ijorb, jjorb
              if(jjorb==jjorbold+1) then
                  ! There was no zero element in between, i.e. we are in the same segment.
                  mad%keyv(nseg)=mad%keyv(nseg)+1

                  ! Segments for each row
                  irow=(jjorb-1)/orbs%norb+1
                  if(irow/=irowold) then
                      ! We are in a new line, so close the last segment and start the new one
                      mad%keygline(2,isegline,irowold)=mod(jjorbold-1,orbs%norb)+1
                      isegline=1
                      mad%keygline(1,isegline,irow)=mod(jjorb-1,orbs%norb)+1
                      irowold=irow
                  end if
                  jjorbold=jjorb
              else
                  ! There was a zero segment in between, i.e. we are in a new segment.
                  ! First determine the end of the previous segment.
                  if(jjorbold>0) then
                      mad%keyg(2,nseg)=jjorbold
                      mad%keygline(2,isegline,irowold)=mod(jjorbold-1,orbs%norb)+1
                  end if
                  ! Now add the new segment.
                  nseg=nseg+1
                  mad%keyg(1,nseg)=jjorb
                  jjorbold=jjorb
                  mad%keyv(nseg)=mad%keyv(nseg)+1

                  ! Segments for each row
                  irow=(jjorb-1)/orbs%norb+1
                  if(irow/=irowold) then
                      ! We are in a new line
                      isegline=1
                      mad%keygline(1,isegline,irow)=mod(jjorb-1,orbs%norb)+1
                      irowold=irow
                  else
                      ! We are in the same line
                      isegline=isegline+1
                      mad%keygline(1,isegline,irow)=mod(jjorb-1,orbs%norb)+1
                      irowold=irow
                  end if
              end if
          end do
      end do
  end do
  ! Close the last segment
  mad%keyg(2,nseg)=jjorb
  mad%keygline(2,isegline,orbs%norb)=mod(jjorb-1,orbs%norb)+1

  !!if(iproc==0) then
  !!    do iorb=1,orbs%norb
  !!        write(*,'(a,2x,i0,2x,i0,3x,100i4)') 'iorb, mad%nsegline(iorb), mad%keygline(1,:,iorb)', iorb, mad%nsegline(iorb), mad%keygline(1,:,iorb)
  !!        write(*,'(a,2x,i0,2x,i0,3x,100i4)') 'iorb, mad%nsegline(iorb), mad%keygline(2,:,iorb)', iorb, mad%nsegline(iorb), mad%keygline(2,:,iorb)
  !!    end do
  !!end if

  !!if(iproc==0) then
  !!    do iseg=1,mad%nseg
  !!        write(*,'(a,4i8)') 'iseg, mad%keyv(iseg), mad%keyg(1,iseg), mad%keyg(2,iseg)', iseg, mad%keyv(iseg), mad%keyg(1,iseg), mad%keyg(2,iseg)
  !!    end do
  !!end if

  ! Some checks
  ii=0
  do iseg=1,mad%nseg
      ii=ii+mad%keyv(iseg)
  end do
  if(ii/=mad%nvctr) then
      write(*,'(a,2(2x,i0))') 'ERROR: ii/=mad%nvctr',ii,mad%nvctr
      stop
  end if


  call timing(iproc,'init_matrCompr','OF')

end subroutine initMatrixCompression

! This subroutine is VERY similar to compressMatrix2...
subroutine getCommunArraysMatrixCompression(iproc, nproc, orbs, mad, sendcounts, displs)
  use module_base
  use module_types
  implicit none
  
  ! Calling arguments
  integer,intent(in) :: iproc, nproc
  type(orbitals_data),intent(in) :: orbs
  type(matrixDescriptors),intent(in) :: mad
  integer,dimension(0:nproc-1),intent(out) :: sendcounts, displs
  
  ! Local variables
  integer :: iseg, jj, jorb, jjorb, jjproc, jjprocold, ncount
  
  sendcounts=0
  displs=0
  
  jj=0
  ncount=0
  jjprocold=0
  displs(0)=0
  do iseg=1,mad%nseg
      do jorb=mad%keyg(1,iseg),mad%keyg(2,iseg)
          jj=jj+1
          ncount=ncount+1
          jjorb=(jorb-1)/orbs%norb+1
          jjproc=orbs%onWhichMPI(jjorb)
          if(jjproc>jjprocold) then
              ! This part of the matrix is calculated by a new MPI process.
              sendcounts(jjproc-1)=ncount-1
              displs(jjproc)=displs(jjproc-1)+sendcounts(jjproc-1)
              ncount=1
              jjprocold=jjproc
          end if
      end do
  end do
  !sendcounts(nproc-1)=ncount
  sendcounts(jjproc)=ncount !last process
  if(jj/=mad%nvctr) then
      write(*,'(a,2(2x,i0))') 'ERROR in compressMatrix: jj/=mad%nvctr',jj,mad%nvctr
      stop
  end if

  if(sum(sendcounts)/=mad%nvctr) then
      write(*,'(a,2(2x,i0))') 'ERROR in compressMatrix2: sum(sendcounts)/=mad%nvctr',sum(sendcounts),mad%nvctr
      stop
  end if

end subroutine getCommunArraysMatrixCompression
  

subroutine initCommsCompression(iproc, nproc, orbs, mad, mat, lmat, sendcounts, displs)
  use module_base
  use module_types
  implicit none
  
  ! Calling arguments
  integer,intent(in) :: iproc, nproc
  type(orbitals_data),intent(in) :: orbs
  type(matrixDescriptors),intent(in) :: mad
  real(kind=8),dimension(orbs%norb**2),intent(in) :: mat
  real(kind=8),dimension(mad%nvctr),intent(out) :: lmat
  integer,dimension(0:nproc-1),intent(out) :: sendcounts, displs
  
  ! Local variables
  integer :: iseg, jj, jorb, jjorb, jjproc, jjprocold, ncount
  
  sendcounts=0
  displs=0
  
  jj=0
  ncount=0
  jjprocold=0
  displs(0)=0
  do iseg=1,mad%nseg
      do jorb=mad%keyg(1,iseg),mad%keyg(2,iseg)
          jj=jj+1
          lmat(jj)=mat(jorb)
          
          ncount=ncount+1
          jjorb=(jorb-1)/orbs%norb+1
          jjproc=orbs%onWhichMPI(jjorb)
          if(jjproc>jjprocold) then
              ! This part of the matrix is calculated by a new MPI process.
              sendcounts(jjproc-1)=ncount-1
              displs(jjproc)=displs(jjproc-1)+sendcounts(jjproc-1)
              ncount=1
              jjprocold=jjproc
          end if
      end do
  end do
  sendcounts(nproc-1)=ncount
  if(jj/=mad%nvctr) then
      write(*,'(a,2(2x,i0))') 'ERROR in compressMatrix: jj/=mad%nvctr',jj,mad%nvctr
      stop
  end if

  if(sum(sendcounts)/=mad%nvctr) then
      write(*,'(a,2(2x,i0))') 'ERROR in compressMatrix2: sum(sendcounts)/=mad%nvctr',sum(sendcounts),mad%nvctr
      stop
  end if

  !if(iproc==0) then
  !    do jjproc=0,nproc-1
  !        write(*,'(a,3i8)') 'jjproc, displs(jjproc), sendcounts(jjproc)', jjproc, displs(jjproc), sendcounts(jjproc)
  !    end do
  !end if
  
end subroutine initCommsCompression


subroutine getRow(norb, mad, rowX, row)
  use module_base
  use module_types
  implicit none
  
  ! Calling arguments
  integer,intent(in) :: norb, rowX
  type(matrixDescriptors),intent(in) :: mad
  integer,dimension(norb),intent(out) :: row
  
  ! Local variables
  integer :: iseg, i, irow, icolumn
  
  row=0
  
  do iseg=1,mad%nseg
      do i=mad%keyg(1,iseg),mad%keyg(2,iseg)
      ! Get the row index of this element. Since the localization is symmetric, we can
      ! assume row or column ordering with respect to the segments.
          irow=(i-1)/norb+1
          if(irow==rowX) then
              ! Get the column index of this element.
              icolumn=i-(irow-1)*norb
              row(icolumn)=1
          end if
      end do
  end do

end subroutine getRow

<<<<<<< HEAD
!!!subroutine initCompressedMatmul2(norb, nseg, keyg, nsegmatmul, keygmatmul, keyvmatmul)
!!!  use module_base
!!!  use module_types
!!!  implicit none
!!!
!!!  ! Calling arguments
!!!  integer,intent(in) :: norb, nseg
!!!  integer,dimension(2,nseg),intent(in) :: keyg
!!!  integer,intent(out) :: nsegmatmul
!!!  integer,dimension(:,:),pointer,intent(out) :: keygmatmul
!!!  integer,dimension(:),pointer,intent(out) :: keyvmatmul
!!!
!!!  ! Local variables
!!!  integer :: iorb, jorb, ii, j, istat, iall, ij, iseg, i
!!!  logical :: segment
!!!  character(len=*),parameter :: subname='initCompressedMatmul2'
!!!  real(kind=8),dimension(:),allocatable :: mat1, mat2, mat3
!!!
!!!
!!!
!!!  allocate(mat1(norb**2), stat=istat)
!!!  call memocc(istat, mat1, 'mat1', subname)
!!!  allocate(mat2(norb**2), stat=istat)
!!!  call memocc(istat, mat2, 'mat2', subname)
!!!  allocate(mat3(norb**2), stat=istat)
!!!  call memocc(istat, mat2, 'mat2', subname)
!!!
!!!  mat1=0.d0
!!!  mat2=0.d0
!!!  do iseg=1,nseg
!!!      do i=keyg(1,iseg),keyg(2,iseg)
!!!          ! the localization region is "symmetric"
!!!          mat1(i)=1.d0
!!!          mat2(i)=1.d0
!!!      end do
!!!  end do
!!!
!!!  call dgemm('n', 'n', norb, norb, norb, 1.d0, mat1, norb, mat2, norb, 0.d0, mat3, norb)
!!!
!!!  segment=.false.
!!!  nsegmatmul=0
!!!  do iorb=1,norb**2
!!!      if(mat3(iorb)>0.d0) then
!!!          ! This entry of the matrix will be different from zero.
!!!          if(.not. segment) then
!!!              ! This is the start of a new segment
!!!              segment=.true.
!!!              nsegmatmul=nsegmatmul+1
!!!          end if
!!!      else
!!!          if(segment) then
!!!              ! We reached the end of a segment
!!!              segment=.false.
!!!          end if
!!!      end if
!!!  end do
!!!
!!!
!!!  allocate(keygmatmul(2,nsegmatmul), stat=istat)
!!!  call memocc(istat, keygmatmul, 'keygmatmul', subname)
!!!  allocate(keyvmatmul(nsegmatmul), stat=istat)
!!!  call memocc(istat, keyvmatmul, 'keyvmatmul', subname)
!!!  keyvmatmul=0
!!!  ! Now fill the descriptors.
!!!  segment=.false.
!!!  ij=0
!!!  iseg=0
!!!  do iorb=1,norb**2
!!!      ij=iorb
!!!      if(mat3(iorb)>0.d0) then
!!!          ! This entry of the matrix will be different from zero.
!!!          if(.not. segment) then
!!!              ! This is the start of a new segment
!!!              segment=.true.
!!!              iseg=iseg+1
!!!              keygmatmul(1,iseg)=ij
!!!          end if
!!!          keyvmatmul(iseg)=keyvmatmul(iseg)+1
!!!      else
!!!          if(segment) then
!!!              ! We reached the end of a segment
!!!              segment=.false.
!!!              keygmatmul(2,iseg)=ij-1
!!!          end if
!!!      end if
!!!  end do
!!!  ! Close the last segment if required.
!!!  if(segment) then
!!!      keygmatmul(2,iseg)=ij
!!!  end if
!!!
!!!
!!!iall=-product(shape(mat1))*kind(mat1)
!!!deallocate(mat1, stat=istat)
!!!call memocc(istat, iall, 'mat1', subname)
!!!iall=-product(shape(mat2))*kind(mat2)
!!!deallocate(mat2, stat=istat)
!!!call memocc(istat, iall, 'mat2', subname)
!!!iall=-product(shape(mat3))*kind(mat3)
!!!deallocate(mat3, stat=istat)
!!!call memocc(istat, iall, 'mat3', subname)
!!!
!!!
!!!end subroutine initCompressedMatmul2




subroutine initCompressedMatmul3(iproc, norb, mad)
  use module_base
  use module_types
  implicit none

  ! Calling arguments
  integer,intent(in) :: iproc, norb
  type(matrixDescriptors),intent(inout) :: mad

  ! Local variables
  integer :: iorb, istat, iall, ij, iseg, i
  logical :: segment
  character(len=*),parameter :: subname='initCompressedMatmul3'
  real(kind=8),dimension(:),allocatable :: mat1, mat2, mat3

  call timing(iproc,'initMatmulComp','ON')

  allocate(mat1(norb**2), stat=istat)
  call memocc(istat, mat1, 'mat1', subname)
  allocate(mat2(norb**2), stat=istat)
  call memocc(istat, mat2, 'mat2', subname)
  allocate(mat3(norb**2), stat=istat)
  call memocc(istat, mat2, 'mat2', subname)

  call to_zero(norb**2, mat1(1))
  call to_zero(norb**2, mat2(1))
  do iseg=1,mad%nseg
      do i=mad%keyg(1,iseg),mad%keyg(2,iseg)
          ! the localization region is "symmetric"
          mat1(i)=1.d0
          mat2(i)=1.d0
      end do
  end do
=======
>>>>>>> b822b291




subroutine check_linear_and_create_Lzd(iproc,nproc,linType,Lzd,atoms,orbs,nspin,rxyz)
  use module_base
  use module_types
  use module_xc
  implicit none

  integer, intent(in) :: iproc,nproc,nspin
  type(local_zone_descriptors), intent(inout) :: Lzd
  type(atoms_data), intent(in) :: atoms
  type(orbitals_data),intent(inout) :: orbs
  real(gp), dimension(3,atoms%nat), intent(in) :: rxyz
  integer, intent(in) :: linType
!  real(gp), dimension(atoms%ntypes,3), intent(in) :: radii_cf
  !Local variables
  character(len=*), parameter :: subname='check_linear_and_create_Lzd'
  logical :: linear
  integer :: iat,ityp,nspin_ig,i_all,i_stat
  real(gp), dimension(:), allocatable :: locrad
  logical,dimension(:),allocatable :: calculateBounds

  !default variables
  Lzd%nlr = 1

  if (nspin == 4) then
     nspin_ig=1
  else
     nspin_ig=nspin
  end if

  linear  = .true.
  if (linType == INPUT_IG_FULL) then
     Lzd%nlr=atoms%nat
     allocate(locrad(Lzd%nlr+ndebug),stat=i_stat)
     call memocc(i_stat,locrad,'locrad',subname)
     ! locrad read from last line of  psppar
     do iat=1,atoms%nat
        ityp = atoms%iatype(iat)
        locrad(iat) = atoms%rloc(ityp,1)
     end do  
     call timing(iproc,'check_IG      ','ON')
     call check_linear_inputguess(iproc,Lzd%nlr,rxyz,locrad,&
          Lzd%hgrids(1),Lzd%hgrids(2),Lzd%hgrids(3),&
          Lzd%Glr,linear) 
     call timing(iproc,'check_IG      ','OF')
     if(nspin >= 4) linear = .false. 
  end if

  ! If we are using cubic code : by choice or because locregs are too big
  Lzd%linear = .true.
  if (linType == INPUT_IG_LIG .or. linType == INPUT_IG_OFF .or. .not. linear) then
     Lzd%linear = .false.
     Lzd%nlr = 1
  end if


  if(linType /= INPUT_IG_TMO) then
     allocate(Lzd%Llr(Lzd%nlr+ndebug))
     allocate(Lzd%doHamAppl(Lzd%nlr+ndebug), stat=i_stat)
     call memocc(i_stat,Lzd%doHamAppl,'Lzd%doHamAppl',subname)
     Lzd%doHamAppl = .true. 
     !for now, always true because we want to calculate the hamiltonians for all locregs
     if(.not. Lzd%linear) then
        Lzd%lintyp = 0
        !copy Glr to Llr(1)
        call nullify_locreg_descriptors(Lzd%Llr(1))
        call copy_locreg_descriptors(Lzd%Glr,Lzd%Llr(1),subname)
     else 
        Lzd%lintyp = 1
        ! Assign orbitals to locreg (for LCAO IG each orbitals corresponds to an atomic function. WILL NEED TO CHANGE THIS)
        call assignToLocreg(iproc,nproc,orbs%nspinor,nspin_ig,atoms,orbs,Lzd)

        ! determine the localization regions
        ! calculateBounds indicate whether the arrays with the bounds (for convolutions...) shall also
        ! be allocated and calculated. In principle this is only necessary if the current process has orbitals
        ! in this localization region.
        allocate(calculateBounds(lzd%nlr),stat=i_stat)
        call memocc(i_stat,calculateBounds,'calculateBounds',subname)
        calculateBounds=.true.
!        call determine_locreg_periodic(iproc,Lzd%nlr,rxyz,locrad,hx,hy,hz,Lzd%Glr,Lzd%Llr,calculateBounds)
        call determine_locreg_parallel(iproc,nproc,Lzd%nlr,rxyz,locrad,&
             Lzd%hgrids(1),Lzd%hgrids(2),Lzd%hgrids(3),Lzd%Glr,Lzd%Llr,&
             orbs,calculateBounds)  
        i_all = -product(shape(calculateBounds))*kind(calculateBounds) 
        deallocate(calculateBounds,stat=i_stat)
        call memocc(i_stat,i_all,'calculateBounds',subname)
        i_all = -product(shape(locrad))*kind(locrad)
        deallocate(locrad,stat=i_stat)
        call memocc(i_stat,i_all,'locrad',subname)

        ! determine the wavefunction dimension
        call wavefunction_dimension(Lzd,orbs)
     end if
  else
     Lzd%lintyp = 2
  end if
  
!DEBUG
!!if(iproc==0)then
!!print *,'###################################################'
!!print *,'##        General information:                   ##'
!!print *,'###################################################'
!!print *,'Lzd%nlr,linear, ndimpotisf :',Lzd%nlr,Lzd%linear,Lzd%ndimpotisf
!!print *,'###################################################'
!!print *,'##        Global box information:                ##'
!!print *,'###################################################'
!!write(*,'(a24,3i4)')'Global region n1,n2,n3:',Lzd%Glr%d%n1,Lzd%Glr%d%n2,Lzd%Glr%d%n3
!!write(*,*)'Global fine grid: nfl',Lzd%Glr%d%nfl1,Lzd%Glr%d%nfl2,Lzd%Glr%d%nfl3
!!write(*,*)'Global fine grid: nfu',Lzd%Glr%d%nfu1,Lzd%Glr%d%nfu2,Lzd%Glr%d%nfu3
!!write(*,*)'Global inter. grid: ni',Lzd%Glr%d%n1i,Lzd%Glr%d%n2i,Lzd%Glr%d%n3i
!!write(*,'(a27,f6.2,f6.2,f6.2)')'Global dimension (1x,y,z):',Lzd%Glr%d%n1*hx,Lzd%Glr%d%n2*hy,Lzd%Glr%d%n3*hz
!!write(*,'(a17,f12.2)')'Global volume: ',Lzd%Glr%d%n1*hx*Lzd%Glr%d%n2*hy*Lzd%Glr%d%n3*hz
!!print *,'Global wfd statistics:',Lzd%Glr%wfd%nseg_c,Lzd%Glr%wfd%nseg_f,Lzd%Glr%wfd%nvctr_c,Lzd%Glr%wfd%nvctr_f
!!print *,'###################################################'
!!print *,'##        Local boxes information:               ##'
!!print *,'###################################################'
!!do i_stat =1, Lzd%nlr
!!   write(*,*)'=====> Region:',i_stat
!!   write(*,'(a24,3i4)')'Local region n1,n2,n3:',Lzd%Llr(i_stat)%d%n1,Lzd%Llr(i_stat)%d%n2,Lzd%Llr(i_stat)%d%n3
!!   write(*,*)'Local fine grid: nfl',Lzd%Llr(i_stat)%d%nfl1,Lzd%Llr(i_stat)%d%nfl2,Lzd%Llr(i_stat)%d%nfl3
!!   write(*,*)'Local fine grid: nfu',Lzd%Llr(i_stat)%d%nfu1,Lzd%Llr(i_stat)%d%nfu2,Lzd%Llr(i_stat)%d%nfu3
!!   write(*,*)'Local inter. grid: ni',Lzd%Llr(i_stat)%d%n1i,Lzd%Llr(i_stat)%d%n2i,Lzd%Llr(i_stat)%d%n3i
!!   write(*,'(a27,f6.2,f6.2,f6.2)')'Local dimension (1x,y,z):',Lzd%Llr(i_stat)%d%n1*hx,Lzd%Llr(i_stat)%d%n2*hy,&
!!            Lzd%Llr(i_stat)%d%n3*hz
!!   write(*,'(a17,f12.2)')'Local volume: ',Lzd%Llr(i_stat)%d%n1*hx*Lzd%Llr(i_stat)%d%n2*hy*Lzd%Llr(i_stat)%d%n3*hz
!!   print *,'Local wfd statistics:',Lzd%Llr(i_stat)%wfd%nseg_c,Lzd%Llr(i_stat)%wfd%nseg_f,Lzd%Llr(i_stat)%wfd%nvctr_c,&
!!            Lzd%Llr(i_stat)%wfd%nvctr_f
!!end do
!!end if
!!call mpi_finalize(i_stat)
!!stop
!END DEBUG

end subroutine check_linear_and_create_Lzd

subroutine create_LzdLIG(iproc,nproc,nspin,linearmode,hx,hy,hz,Glr,atoms,orbs,rxyz,Lzd)
  use module_base
  use module_types
  use module_xc
  implicit none

  integer, intent(in) :: iproc,nproc,nspin
  real(gp), intent(in) :: hx,hy,hz
  type(locreg_descriptors), intent(in) :: Glr
  type(atoms_data), intent(in) :: atoms
  type(orbitals_data),intent(inout) :: orbs
  integer, intent(in) :: linearmode
  real(gp), dimension(3,atoms%nat), intent(in) :: rxyz
  type(local_zone_descriptors), intent(out) :: Lzd
!  real(gp), dimension(atoms%ntypes,3), intent(in) :: radii_cf
  !Local variables
  character(len=*), parameter :: subname='check_linear_and_create_Lzd'
  logical :: linear
  integer :: iat,ityp,nspin_ig,i_all,i_stat
  real(gp), dimension(:), allocatable :: locrad
  logical,dimension(:),allocatable :: calculateBounds

  !default variables
  Lzd%nlr = 1

  Lzd%hgrids(1)=hx
  Lzd%hgrids(2)=hy
  Lzd%hgrids(3)=hz

  if (nspin == 4) then
     nspin_ig=1
  else
     nspin_ig=nspin
  end if

  linear  = .true.
  if (linearmode == INPUT_IG_LIG .or. linearmode == INPUT_IG_FULL) then
     Lzd%nlr=atoms%nat
     allocate(locrad(Lzd%nlr+ndebug),stat=i_stat)
     call memocc(i_stat,locrad,'locrad',subname)
     ! locrad read from last line of  psppar
     do iat=1,atoms%nat
        ityp = atoms%iatype(iat)
        locrad(iat) = atoms%rloc(ityp,1)
     end do  
     call timing(iproc,'check_IG      ','ON')
     call check_linear_inputguess(iproc,Lzd%nlr,rxyz,locrad,hx,hy,hz,&
          Glr,linear) 
     call timing(iproc,'check_IG      ','OF')
     if(nspin >= 4) linear = .false. 
  end if

  ! If we are using cubic code : by choice or because locregs are too big
  if (linearmode == INPUT_IG_OFF .or. .not. linear) then
     linear = .false.
     Lzd%nlr = 1
  end if

  Lzd%linear = .true.
  if (.not. linear)  Lzd%linear = .false.

!  print *,'before Glr => Lzd%Glr'
  call nullify_locreg_descriptors(Lzd%Glr)
  call copy_locreg_descriptors(Glr,Lzd%Glr,subname)

  if(linearmode /= INPUT_IG_TMO) then
     allocate(Lzd%Llr(Lzd%nlr+ndebug),stat=i_stat)
     allocate(Lzd%doHamAppl(Lzd%nlr+ndebug), stat=i_stat)
     call memocc(i_stat,Lzd%doHamAppl,'Lzd%doHamAppl',subname)
     Lzd%doHamAppl = .true. 
     !for now, always true because we want to calculate the hamiltonians for all locregs

     if(.not. Lzd%linear) then
        Lzd%lintyp = 0
        !copy Glr Lzd%Llr(1)
        call nullify_locreg_descriptors(Lzd%Llr(1))
!        print *,'before Glr => Lzd%Llr(1)'
        call copy_locreg_descriptors(Glr,Lzd%Llr(1),subname)
     else 
        Lzd%lintyp = 1
        ! Assign orbitals to locreg (for LCAO IG each orbitals corresponds to an atomic function. WILL NEED TO CHANGE THIS)
        call assignToLocreg(iproc,nproc,orbs%nspinor,nspin_ig,atoms,orbs,Lzd)

        ! determine the localization regions
        ! calculateBounds indicate whether the arrays with the bounds (for convolutions...) shall also
        ! be allocated and calculated. In principle this is only necessary if the current process has orbitals
        ! in this localization region.
        allocate(calculateBounds(lzd%nlr),stat=i_stat)
        call memocc(i_stat,calculateBounds,'calculateBounds',subname)
        calculateBounds=.true.
!        call determine_locreg_periodic(iproc,Lzd%nlr,rxyz,locrad,hx,hy,hz,Glr,Lzd%Llr,calculateBounds)
        call determine_locreg_parallel(iproc,nproc,Lzd%nlr,rxyz,locrad,&
             hx,hy,hz,Glr,Lzd%Llr,&
             orbs,calculateBounds)  
        i_all = -product(shape(calculateBounds))*kind(calculateBounds) 
        deallocate(calculateBounds,stat=i_stat)
        call memocc(i_stat,i_all,'calculateBounds',subname)
        i_all = -product(shape(locrad))*kind(locrad)
        deallocate(locrad,stat=i_stat)
        call memocc(i_stat,i_all,'locrad',subname)

        ! determine the wavefunction dimension
        call wavefunction_dimension(Lzd,orbs)
     end if
  else
     Lzd%lintyp = 2
  end if

!DEBUG
!!if(iproc==0)then
!!print *,'###################################################'
!!print *,'##        General information:                   ##'
!!print *,'###################################################'
!!print *,'Lzd%nlr,linear, Lpsidimtot, ndimpotisf, Lnprojel:',Lzd%nlr,Lzd%linear,Lzd%ndimpotisf
!!print *,'###################################################'
!!print *,'##        Global box information:                ##'
!!print *,'###################################################'
!!write(*,'(a24,3i4)')'Global region n1,n2,n3:',Lzd%Glr%d%n1,Lzd%Glr%d%n2,Lzd%Glr%d%n3
!!write(*,*)'Global fine grid: nfl',Lzd%Glr%d%nfl1,Lzd%Glr%d%nfl2,Lzd%Glr%d%nfl3
!!write(*,*)'Global fine grid: nfu',Lzd%Glr%d%nfu1,Lzd%Glr%d%nfu2,Lzd%Glr%d%nfu3
!!write(*,*)'Global inter. grid: ni',Lzd%Glr%d%n1i,Lzd%Glr%d%n2i,Lzd%Glr%d%n3i
!!write(*,'(a27,f6.2,f6.2,f6.2)')'Global dimension (1x,y,z):',Lzd%Glr%d%n1*hx,Lzd%Glr%d%n2*hy,Lzd%Glr%d%n3*hz
!!write(*,'(a17,f12.2)')'Global volume: ',Lzd%Glr%d%n1*hx*Lzd%Glr%d%n2*hy*Lzd%Glr%d%n3*hz
!!print *,'Global wfd statistics:',Lzd%Glr%wfd%nseg_c,Lzd%Glr%wfd%nseg_f,Lzd%Glr%wfd%nvctr_c,Lzd%Glr%wfd%nvctr_f
!!write(*,'(a17,f12.2)')'Global volume: ',Lzd%Glr%d%n1*input%hx*Lzd%Glr%d%n2*input%hy*Lzd%Glr%d%n3*input%hz
!!print *,'Global wfd statistics:',Lzd%Glr%wfd%nseg_c,Lzd%Glr%wfd%nseg_f,Lzd%Glr%wfd%nvctr_c,Lzd%Glr%wfd%nvctr_f
!!print *,'###################################################'
!!print *,'##        Local boxes information:               ##'
!!print *,'###################################################'
!!do i_stat =1, Lzd%nlr
!!   write(*,*)'=====> Region:',i_stat
!!   write(*,'(a24,3i4)')'Local region n1,n2,n3:',Lzd%Llr(i_stat)%d%n1,Lzd%Llr(i_stat)%d%n2,Lzd%Llr(i_stat)%d%n3
!!   write(*,*)'Local fine grid: nfl',Lzd%Llr(i_stat)%d%nfl1,Lzd%Llr(i_stat)%d%nfl2,Lzd%Llr(i_stat)%d%nfl3
!!   write(*,*)'Local fine grid: nfu',Lzd%Llr(i_stat)%d%nfu1,Lzd%Llr(i_stat)%d%nfu2,Lzd%Llr(i_stat)%d%nfu3
!!   write(*,*)'Local inter. grid: ni',Lzd%Llr(i_stat)%d%n1i,Lzd%Llr(i_stat)%d%n2i,Lzd%Llr(i_stat)%d%n3i
!!   write(*,'(a27,f6.2,f6.2,f6.2)')'Local dimension (1x,y,z):',Lzd%Llr(i_stat)%d%n1*hx,Lzd%Llr(i_stat)%d%n2*hy,&
!!            Lzd%Llr(i_stat)%d%n3*hz
!!   write(*,'(a17,f12.2)')'Local volume: ',Lzd%Llr(i_stat)%d%n1*hx*Lzd%Llr(i_stat)%d%n2*hy*Lzd%Llr(i_stat)%d%n3*hz
!!   print *,'Local wfd statistics:',Lzd%Llr(i_stat)%wfd%nseg_c,Lzd%Llr(i_stat)%wfd%nseg_f,Lzd%Llr(i_stat)%wfd%nvctr_c,&
!!            Lzd%Llr(i_stat)%wfd%nvctr_f
!!end do
!!end if
!call mpi_finalize(i_stat)
!stop
!END DEBUG

end subroutine create_LzdLIG






integer function optimalLength(totalLength, value)
  implicit none
  
  ! Calling arguments
  integer,intent(in) :: totalLength, value
  
  optimalLength=totalLength-ceiling(log10(dble(value+1)+1.d-10))

end function optimalLength






subroutine init_orbitals_data_for_linear(iproc, nproc, nspinor, input, at, glr, use_derivative_basis, rxyz, &
           lorbs)
  use module_base
  use module_types
  use module_interfaces, except_this_one => init_orbitals_data_for_linear
  implicit none
  
  ! Calling arguments
  integer,intent(in) :: iproc, nproc, nspinor
  type(input_variables),intent(in) :: input
  type(atoms_data),intent(in) :: at
  type(locreg_descriptors),intent(in) :: glr
  logical,intent(in) :: use_derivative_basis
  real(kind=8),dimension(3,at%nat),intent(in) :: rxyz
  type(orbitals_data),intent(out) :: lorbs
  
  ! Local variables
  integer :: norb, norbu, norbd, ii, ityp, iat, ilr, istat, iall, iorb, nlr
  integer,dimension(:),allocatable :: norbsPerLocreg, norbsPerAtom
  real(kind=8),dimension(:,:),allocatable :: locregCenter
  character(len=*),parameter :: subname='init_orbitals_data_for_linear'

  call timing(iproc,'init_orbs_lin ','ON')
  
  call nullify_orbitals_data(lorbs)
  
  ! Count the number of basis functions.
  allocate(norbsPerAtom(at%nat), stat=istat)
  call memocc(istat, norbsPerAtom, 'norbsPerAtom', subname)
  norb=0
  nlr=0
  if(use_derivative_basis) then
      ii=4
  else
      ii=1
  end if
  do iat=1,at%nat
      ityp=at%iatype(iat)
      norbsPerAtom(iat)=input%lin%norbsPerType(ityp)
      norb=norb+ii*input%lin%norbsPerType(ityp)
      nlr=nlr+input%lin%norbsPerType(ityp)
  end do
  
  
  ! Distribute the basis functions among the processors.
  norbu=norb
  norbd=0
  call nullify_orbitals_data(lorbs)
!!$  call orbitals_descriptors_forLinear(iproc, nproc, norb, norbu, norbd, input%nspin, nspinor,&
!!$       input%nkpt, input%kpt, input%wkpt, lorbs)
!!$  call repartitionOrbitals(iproc, nproc, lorbs%norb, lorbs%norb_par,&
!!$       lorbs%norbp, lorbs%isorb_par, lorbs%isorb, lorbs%onWhichMPI)
 
  call orbitals_descriptors(iproc, nproc, norb, norbu, norbd, input%nspin, nspinor,&
       input%nkpt, input%kpt, input%wkpt, lorbs,.true.) !simple repartition
 

  allocate(locregCenter(3,nlr), stat=istat)
  call memocc(istat, locregCenter, 'locregCenter', subname)
  
  ilr=0
  do iat=1,at%nat
      ityp=at%iatype(iat)
      do iorb=1,input%lin%norbsPerType(ityp)
          ilr=ilr+1
          locregCenter(:,ilr)=rxyz(:,iat)
      end do
  end do
  
  allocate(norbsPerLocreg(nlr), stat=istat)
  call memocc(istat, norbsPerLocreg, 'norbsPerLocreg', subname)
  norbsPerLocreg=ii !should be norbsPerLocreg
    
  iall=-product(shape(lorbs%inWhichLocreg))*kind(lorbs%inWhichLocreg)
  deallocate(lorbs%inWhichLocreg, stat=istat)
  call memocc(istat, iall, 'lorbs%inWhichLocreg', subname)
  call assignToLocreg2(iproc, nproc, lorbs%norb, lorbs%norb_par, at%nat, nlr, &
       input%nspin, norbsPerLocreg, locregCenter, lorbs%inwhichlocreg)

  iall=-product(shape(lorbs%onwhichatom))*kind(lorbs%onwhichatom)
  deallocate(lorbs%onwhichatom, stat=istat)
  call memocc(istat, iall, 'lorbs%onwhichatom', subname)
  call assignToLocreg2(iproc, nproc, lorbs%norb, lorbs%norb_par, at%nat, at%nat, &
       input%nspin, norbsPerAtom, rxyz, lorbs%onwhichatom)
  
  allocate(lorbs%eval(lorbs%norb), stat=istat)
  call memocc(istat, lorbs%eval, 'lorbs%eval', subname)
  lorbs%eval=-.5d0
  
  
  iall=-product(shape(norbsPerLocreg))*kind(norbsPerLocreg)
  deallocate(norbsPerLocreg, stat=istat)
  call memocc(istat, iall, 'norbsPerLocreg', subname)
  
  iall=-product(shape(locregCenter))*kind(locregCenter)
  deallocate(locregCenter, stat=istat)
  call memocc(istat, iall, 'locregCenter', subname)

  iall=-product(shape(norbsPerAtom))*kind(norbsPerAtom)
  deallocate(norbsPerAtom, stat=istat)
  call memocc(istat, iall, 'norbsPerAtom', subname)


  call timing(iproc,'init_orbs_lin ','OF')

end subroutine init_orbitals_data_for_linear



subroutine lzd_init_llr(iproc, nproc, input, at, rxyz, orbs, lzd)
  use module_base
  use module_types
  use module_interfaces
  implicit none
  
  ! Calling arguments
  integer,intent(in) :: iproc, nproc
  type(input_variables),intent(in) :: input
  type(atoms_data),intent(in) :: at
  real(kind=8),dimension(3,at%nat),intent(in) :: rxyz
  type(orbitals_data),intent(in) :: orbs
  type(local_zone_descriptors),intent(inout) :: lzd
  
  ! Local variables
  integer :: iat, ityp, ilr, istat, iorb, iall
  real(kind=8),dimension(:,:),allocatable :: locregCenter
  character(len=*),parameter :: subname='lzd_init_llr'
  real(8):: t1, t2

  call timing(iproc,'init_locregs  ','ON')
<<<<<<< HEAD
t1=mpi_wtime()
=======
  t1=mpi_wtime()
>>>>>>> b822b291
  
  nullify(lzd%llr)
  nullify(lzd%doHamAppl)

  ! Count the number of localization regions
  lzd%nlr=0
  do iat=1,at%nat
      ityp=at%iatype(iat)
      lzd%nlr=lzd%nlr+input%lin%norbsPerType(ityp)
  end do

  allocate(locregCenter(3,lzd%nlr), stat=istat)
  call memocc(istat, locregCenter, 'locregCenter', subname)
  
  ilr=0
  do iat=1,at%nat
      ityp=at%iatype(iat)
      do iorb=1,input%lin%norbsPerType(ityp)
          ilr=ilr+1
          locregCenter(:,ilr)=rxyz(:,iat)
      end do
  end do
  
<<<<<<< HEAD
  if (withderorbs) then
     call initLocregs(iproc, nproc, lzd%nlr, locregCenter, &
          & lzd%hgrids(1), lzd%hgrids(2), lzd%hgrids(3), lzd, orbs, &
          & lzd%glr, input%lin%locrad, 's', derorbs)
  else
     call initLocregs(iproc, nproc, lzd%nlr, locregCenter, &
          & lzd%hgrids(1), lzd%hgrids(2), lzd%hgrids(3), lzd, orbs, &
          & lzd%glr, input%lin%locrad, 's')
  end if
=======
  call initLocregs(iproc, nproc, lzd%nlr, locregCenter, &
       & lzd%hgrids(1), lzd%hgrids(2), lzd%hgrids(3), lzd, orbs, &
       & lzd%glr, input%lin%locrad, 's')
>>>>>>> b822b291

  iall=-product(shape(locregCenter))*kind(locregCenter)
  deallocate(locregCenter, stat=istat)
  call memocc(istat, iall, 'locregCenter', subname)
  
<<<<<<< HEAD
t2=mpi_wtime()
!if(iproc==0) write(*,*) 'in lzd_init_llr: time',t2-t1
=======
  t2=mpi_wtime()
  !if(iproc==0) write(*,*) 'in lzd_init_llr: time',t2-t1
>>>>>>> b822b291
  call timing(iproc,'init_locregs  ','OF')

end subroutine lzd_init_llr


subroutine redefine_locregs_quantities(iproc, nproc, hx, hy, hz, locrad, transform, lzd, tmb, denspot, &
           ldiis)
  use module_base
  use module_types
  use module_interfaces, except_this_one => redefine_locregs_quantities
  implicit none
  
  ! Calling arguments
  integer,intent(in) :: iproc, nproc
  real(kind=8),intent(in) :: hx, hy, hz
  type(local_zone_descriptors),intent(inout) :: lzd
  real(kind=8),dimension(lzd%nlr),intent(in) :: locrad
  logical,intent(in) :: transform
  type(DFT_wavefunction),intent(inout) :: tmb
  type(DFT_local_fields),intent(inout) :: denspot
  type(localizedDIISParameters),intent(inout),optional :: ldiis
  
  ! Local variables
  integer :: iall, istat, ilr
  type(orbitals_data) :: orbs_tmp
  character(len=*),parameter :: subname='redefine_locregs_quantities'
  !!real(kind=8),dimension(:),allocatable :: locrad
  real(kind=8),dimension(:,:),allocatable :: locregCenter
  real(kind=8),dimension(:),allocatable :: lphilarge
  type(local_zone_descriptors) :: lzd_tmp

  !tag=1
  call wait_p2p_communication(iproc, nproc, tmb%comgp)
  call deallocate_p2pComms(tmb%comgp, subname)
  call nullify_local_zone_descriptors(lzd_tmp)
  call copy_local_zone_descriptors(tmb%lzd, lzd_tmp, subname)
  call nullify_orbitals_data(orbs_tmp)
  call copy_orbitals_data(tmb%orbs, orbs_tmp, subname)

  allocate(locregCenter(3,lzd_tmp%nlr), stat=istat)
  call memocc(istat, locregCenter, 'locregCenter', subname)
  do ilr=1,lzd_tmp%nlr
      locregCenter(:,ilr)=lzd_tmp%llr(ilr)%locregCenter
  end do

  call deallocate_p2pComms(tmb%comsr, subname)
  call deallocate_orbitals_data(tmb%orbs, subname)
  call deallocate_overlapParameters(tmb%op, subname)
  call deallocate_p2pComms(tmb%comon, subname)
  call deallocate_matrixDescriptors(tmb%mad, subname)
  call deallocate_collective_comms(tmb%collcom, subname)
  call deallocate_p2pComms(tmb%comgp, subname)
  call deallocate_local_zone_descriptors(lzd, subname)
  call update_locreg(iproc, nproc, lzd_tmp%nlr, locrad, orbs_tmp%inwhichlocreg, locregCenter, lzd_tmp%glr, &
<<<<<<< HEAD
       tmbmix%wfnmd%bpo, tmbmix%wfnmd%bs%use_derivative_basis, denspot%dpbox%nscatterarr, hx, hy, hz, &
       orbs_tmp, lzd, tmbmix%orbs, tmbmix%op, tmbmix%comon, tmbmix%comgp, tmbmix%comsr, tmbmix%mad, &
       tmbmix%collcom)
=======
       tmb%wfnmd%bpo, .false., denspot%dpbox%nscatterarr, hx, hy, hz, &
       orbs_tmp, lzd, tmb%orbs, tmb%op, tmb%comon, tmb%comgp, tmb%comsr, tmb%mad, &
       tmb%collcom)
>>>>>>> b822b291

  tmb%wfnmd%nphi=tmb%orbs%npsidim_orbs

  if(transform) then
      allocate(lphilarge(tmb%orbs%npsidim_orbs), stat=istat)
      call memocc(istat, lphilarge, 'lphilarge', subname)
      call small_to_large_locreg(iproc, nproc, lzd_tmp, lzd, orbs_tmp, tmb%orbs, tmb%psi, lphilarge)
      iall=-product(shape(tmb%psi))*kind(tmb%psi)
      deallocate(tmb%psi, stat=istat)
      call memocc(istat, iall, 'tmb%psi', subname)
      allocate(tmb%psi(tmb%orbs%npsidim_orbs), stat=istat)
      call memocc(istat, tmb%psi, 'tmb%psi', subname)
      call dcopy(tmb%orbs%npsidim_orbs, lphilarge(1), 1, tmb%psi(1), 1)
      !nphi=tmb%orbs%npsidim_orbs
      
      if(.not.present(ldiis)) stop "ldiis must be present when 'transform' is true!"
      call update_ldiis_arrays(tmb, subname, ldiis)
      call vcopy(tmb%orbs%norb, orbs_tmp%onwhichatom(1), 1, tmb%orbs%onwhichatom(1), 1)
      iall=-product(shape(lphilarge))*kind(lphilarge)
      deallocate(lphilarge, stat=istat)
      call memocc(istat, iall, 'lphilarge', subname)
  end if


  iall=-product(shape(locregCenter))*kind(locregCenter)
  deallocate(locregCenter, stat=istat)
  call memocc(istat, iall, 'locregCenter', subname)
  call deallocate_orbitals_data(orbs_tmp, subname)


  call deallocate_local_zone_descriptors(lzd_tmp, subname)

  ! Emit that lzd has been changed.
  if (tmb%c_obj /= 0) then
     call kswfn_emit_lzd(tmb, iproc, nproc)
  end if

end subroutine redefine_locregs_quantities

subroutine update_locreg(iproc, nproc, nlr, locrad, inwhichlocreg_reference, locregCenter, glr_tmp, &
           bpo, useDerivativeBasisFunctions, nscatterarr, hx, hy, hz, &
           orbs_tmp, lzd, llborbs, lbop, lbcomon, lbcomgp, comsr, lbmad, lbcollcom)
  use module_base
  use module_types
  use module_interfaces, except_this_one => update_locreg
  implicit none
  
  ! Calling arguments
  integer,intent(in) :: iproc, nproc, nlr
  logical,intent(in) :: useDerivativeBasisFunctions
  integer,dimension(0:nproc-1,4),intent(in) :: nscatterarr !n3d,n3p,i3s+i3xcsh-1,i3xcsh
  real(kind=8),intent(in) :: hx, hy, hz
  real(kind=8),dimension(nlr),intent(in) :: locrad
  type(orbitals_data),intent(in) :: orbs_tmp
  integer,dimension(orbs_tmp%norb),intent(in) :: inwhichlocreg_reference
  real(kind=8),dimension(3,nlr),intent(in) :: locregCenter
  type(locreg_descriptors),intent(in) :: glr_tmp
  type(basis_performance_options),intent(in):: bpo
  type(local_zone_descriptors),intent(inout) :: lzd
  type(orbitals_data),intent(inout) :: llborbs
  type(overlapParameters),intent(inout) :: lbop
  type(p2pComms),intent(inout) :: lbcomon
  type(p2pComms),intent(inout) :: lbcomgp
  type(p2pComms),intent(inout) :: comsr
  type(matrixDescriptors),intent(inout) :: lbmad
  type(collective_comms),intent(inout) :: lbcollcom
  
  ! Local variables
  integer :: norb, norbu, norbd, nspin, iorb, istat, ilr, npsidim, i, ii, ndim
  character(len=*),parameter :: subname='update_locreg'

  call timing(iproc,'updatelocreg1','ON') !lr408t
  call nullify_orbitals_data(llborbs)
  call nullify_overlapParameters(lbop)
  call nullify_p2pComms(lbcomon)
  call nullify_matrixDescriptors(lbmad)
  call nullify_collective_comms(lbcollcom)
  call nullify_p2pComms(lbcomgp)
  call nullify_local_zone_descriptors(lzd)
  !!tag=1
  if(.not.useDerivativeBasisFunctions) then
      norbu=orbs_tmp%norb
  else
      norbu=4*orbs_tmp%norb
  end if
  norb=norbu
  norbd=0
  nspin=1
  call orbitals_descriptors(iproc, nproc, norb, norbu, norbd, nspin, orbs_tmp%nspinor,&
       orbs_tmp%nkpts, orbs_tmp%kpts, orbs_tmp%kwgts, llborbs,.true.) !simple repartition

  ! Assign inwhichlocreg manually
  if(useDerivativeBasisFunctions) then
      norb=4
  else
      norb=1
  end if
  ii=0
  do iorb=1,orbs_tmp%norb
      do i=1,norb
          ii=ii+1
          llborbs%inwhichlocreg(ii)=inwhichlocreg_reference(iorb)
      end do
  end do

  lzd%nlr=nlr
  call initLocregs(iproc, nproc, nlr, locregCenter, hx, hy, hz, lzd, orbs_tmp, glr_tmp, locrad, 's', llborbs)
  call nullify_locreg_descriptors(lzd%glr)
  call copy_locreg_descriptors(glr_tmp, lzd%glr, subname)
  lzd%hgrids(1)=hx
  lzd%hgrids(2)=hy
  lzd%hgrids(3)=hz

  npsidim = 0
  do iorb=1,llborbs%norbp
   ilr=llborbs%inwhichlocreg(iorb+llborbs%isorb)
   npsidim = npsidim + lzd%llr(ilr)%wfd%nvctr_c+7*lzd%llr(ilr)%wfd%nvctr_f
  end do

  allocate(llborbs%eval(llborbs%norb), stat=istat)
  call memocc(istat, llborbs%eval, 'llborbs%eval', subname)
  llborbs%eval=-.5d0
  llborbs%npsidim_orbs=max(npsidim,1)

  call timing(iproc,'updatelocreg1','OF') !lr408t

  call initCommsOrtho(iproc, nproc, nspin, hx, hy, hz, lzd, lzd, llborbs, 's', bpo, lbop, lbcomon)
  ndim = maxval(lbop%noverlaps)
  call initMatrixCompression(iproc, nproc, lzd%nlr, ndim, llborbs, &
       lbop%noverlaps, lbop%overlaps, lbmad)
  !!call initCompressedMatmul3(iproc, llborbs%norb, lbmad)

  call init_collective_comms(iproc, nproc, llborbs, lzd, lbcollcom)

  call nullify_p2pComms(comsr)
  call initialize_comms_sumrho(iproc, nproc, nscatterarr, lzd, llborbs, comsr)
  call initialize_communication_potential(iproc, nproc, nscatterarr, llborbs, lzd, lbcomgp)
  call allocateCommunicationbufferSumrho(iproc, comsr, subname)
  call allocateCommunicationsBuffersPotential(lbcomgp, subname)

end subroutine update_locreg


subroutine update_ldiis_arrays(tmb, subname, ldiis)
  use module_base
  use module_types
  implicit none

  ! Calling arguments
  type(DFT_wavefunction),intent(in) :: tmb
  character(len=*),intent(in) :: subname
  type(localizedDIISParameters),intent(inout) :: ldiis

  ! Local variables
  integer :: iall, istat, ii, iorb, ilr

  iall=-product(shape(ldiis%phiHist))*kind(ldiis%phiHist)
  deallocate(ldiis%phiHist, stat=istat)
  call memocc(istat, iall, 'ldiis%phiHist', subname)
  iall=-product(shape(ldiis%hphiHist))*kind(ldiis%hphiHist)
  deallocate(ldiis%hphiHist, stat=istat)
  call memocc(istat, iall, 'ldiis%hphiHist', subname)

  ii=0
  do iorb=1,tmb%orbs%norbp
      ilr=tmb%orbs%inwhichlocreg(tmb%orbs%isorb+iorb)
      ii=ii+ldiis%isx*(tmb%lzd%llr(ilr)%wfd%nvctr_c+7*tmb%lzd%llr(ilr)%wfd%nvctr_f)
  end do

  allocate(ldiis%phiHist(ii), stat=istat)
  call memocc(istat, ldiis%phiHist, 'ldiis%phiHist', subname)
  allocate(ldiis%hphiHist(ii), stat=istat)
  call memocc(istat, ldiis%hphiHist, 'ldiis%hphiHist', subname)

end subroutine update_ldiis_arrays


subroutine allocate_auxiliary_basis_function(npsidim, subname, lphi, lhphi, lphiold, lhphiold)
  use module_base
  implicit none

  ! Calling arguments
  integer,intent(in) :: npsidim
  real(kind=8),dimension(:),pointer,intent(out) :: lphi, lhphi, lphiold, lhphiold
  character(len=*),intent(in) :: subname

  ! Local variables
  integer :: istat

  allocate(lphi(npsidim), stat=istat)
  call memocc(istat, lphi, 'lphi', subname)
  allocate(lhphi(npsidim), stat=istat)
  call memocc(istat, lhphi, 'lhphi', subname)
  allocate(lphiold(npsidim), stat=istat)
  call memocc(istat, lphiold, 'lphiold', subname)
  allocate(lhphiold(npsidim), stat=istat)
  call memocc(istat, lhphiold, 'lhphiold', subname)

  call to_zero(npsidim, lphi(1))
  call to_zero(npsidim, lhphi(1))
  call to_zero(npsidim, lphiold(1))
  call to_zero(npsidim, lhphiold(1))

end subroutine allocate_auxiliary_basis_function


subroutine deallocate_auxiliary_basis_function(subname, lphi, lhphi, lphiold, lhphiold)
  use module_base
  implicit none

  ! Calling arguments
  real(kind=8),dimension(:),pointer,intent(out) :: lphi, lhphi, lphiold, lhphiold
  character(len=*),intent(in) :: subname

  ! Local variables
  integer :: istat, iall

  iall=-product(shape(lphi))*kind(lphi)
  deallocate(lphi, stat=istat)
  call memocc(istat, iall, 'lphi', subname)
  iall=-product(shape(lhphi))*kind(lhphi)
  deallocate(lhphi, stat=istat)
  call memocc(istat, iall, 'lhphi', subname)
  iall=-product(shape(lphiold))*kind(lphiold)
  deallocate(lphiold, stat=istat)
  call memocc(istat, iall, 'lphiold', subname)
  iall=-product(shape(lhphiold))*kind(lhphiold)
  deallocate(lhphiold, stat=istat)
  call memocc(istat, iall, 'lhphiold', subname)

end subroutine deallocate_auxiliary_basis_function



subroutine destroy_new_locregs(iproc, nproc, tmb)
  use module_base
  use module_types
  use module_interfaces, except_this_one => destroy_new_locregs
  implicit none

  ! Calling arguments
  integer,intent(in) :: iproc, nproc
  type(DFT_wavefunction),intent(inout) :: tmb

  ! Local variables
  character(len=*),parameter :: subname='destroy_new_locregs'

  call wait_p2p_communication(iproc, nproc, tmb%comgp)
 ! call deallocateCommunicationsBuffersPotential(tmb%comgp, subname)
  call deallocate_p2pComms(tmb%comgp, subname)

  call deallocate_local_zone_descriptors(tmb%lzd, subname)
  call deallocate_orbitals_data(tmb%orbs, subname)
  call deallocate_overlapParameters(tmb%op, subname)
  call deallocate_p2pComms(tmb%comon, subname)
  call deallocate_matrixDescriptors(tmb%mad, subname)
  call deallocate_collective_comms(tmb%collcom, subname)
  call deallocate_p2pComms(tmb%comsr, subname)

end subroutine destroy_new_locregs

subroutine create_DFT_wavefunction(mode, nphi, lnorb, norb, norbp, input, wfn)
  use module_base
  use module_types
  use module_interfaces, except_this_one => create_DFT_wavefunction
  implicit none
  
  ! Calling arguments
  character(len=1),intent(in) :: mode
<<<<<<< HEAD
  integer,intent(in):: nphi, lnorb, norb, norbp
=======
  integer,intent(in) :: nphi, lnorb, norb, norbp
>>>>>>> b822b291
  type(input_variables),intent(in) :: input
  type(DFT_wavefunction),intent(out) :: wfn

  ! Local variables
  integer :: istat
  character(len=*),parameter :: subname='create_DFT_wavefunction'

  call create_wfn_metadata(mode, nphi, lnorb, lnorb, norb, norbp, input, wfn%wfnmd)

  allocate(wfn%psi(wfn%wfnmd%nphi), stat=istat)
  call memocc(istat, wfn%psi, 'wfn%psi', subname)

end subroutine create_DFT_wavefunction



subroutine destroy_DFT_wavefunction(wfn)
  use module_base
  use module_types
  use module_interfaces, except_this_one => destroy_DFT_wavefunction
  use deallocatePointers
  implicit none
  
  ! Calling arguments
  type(DFT_wavefunction),intent(inout) :: wfn

  ! Local variables
  integer :: istat, iall
  character(len=*),parameter :: subname='destroy_DFT_wavefunction'

  iall=-product(shape(wfn%psi))*kind(wfn%psi)
  deallocate(wfn%psi, stat=istat)
  call memocc(istat, iall, 'wfn%psi', subname)

  call deallocate_overlapParameters(wfn%op, subname)
  call deallocate_p2pComms(wfn%comon, subname)
  call deallocate_p2pComms(wfn%comgp, subname)
  call deallocate_p2pComms(wfn%comrp, subname)
  call deallocate_p2pComms(wfn%comsr, subname)
  call deallocate_matrixDescriptors(wfn%mad, subname)
  call deallocate_orbitals_data(wfn%orbs, subname)
  !call deallocate_communications_arrays(wfn%comms, subname)
  call destroy_wfn_metadata(wfn%wfnmd)
  call deallocate_collective_comms(wfn%collcom, subname)

end subroutine destroy_DFT_wavefunction


subroutine update_wavefunctions_size(lzd,orbs,iproc,nproc)
  use module_base
  use module_types
  implicit none

  ! Calling arguments
  type(local_zone_descriptors),intent(in) :: lzd
  type(orbitals_data),intent(inout) :: orbs
  integer, intent(in) :: iproc, nproc

  ! Local variables
  integer :: npsidim, ilr, iorb
  integer :: nvctr_tot,jproc,istat,iall
  integer, allocatable, dimension(:) :: ncntt 
  integer, allocatable, dimension(:,:) :: nvctr_par
  character(len = *), parameter :: subname = "update_wavefunctions_size"

  npsidim = 0
  do iorb=1,orbs%norbp
   ilr=orbs%inwhichlocreg(iorb+orbs%isorb)
!print*,iorb,orbs%norbp,ilr,orbs%isorb
   npsidim = npsidim + lzd%Llr(ilr)%wfd%nvctr_c+7*lzd%Llr(ilr)%wfd%nvctr_f
  end do
  orbs%npsidim_orbs=max(npsidim,1)


  nvctr_tot = 1
  do iorb=1,orbs%norb
     ilr=orbs%inwhichlocreg(iorb)
     nvctr_tot = max(nvctr_tot,lzd%llr(ilr)%wfd%nvctr_c+7*lzd%llr(ilr)%wfd%nvctr_f)
  end do

  allocate(nvctr_par(0:nproc-1,1),stat=istat)
  call memocc(istat,nvctr_par,'nvctr_par',subname)

  call kpts_to_procs_via_obj(nproc,1,nvctr_tot,nvctr_par)

  allocate(ncntt(0:nproc-1+ndebug),stat=istat)
  call memocc(istat,ncntt,'ncntt',subname)

  ncntt(:) = 0
  do jproc=0,nproc-1
     ncntt(jproc)=ncntt(jproc)+&
          nvctr_par(jproc,1)*orbs%norbp*orbs%nspinor
  end do

  orbs%npsidim_comp=sum(ncntt(0:nproc-1))

  iall=-product(shape(nvctr_par))*kind(nvctr_par)
  deallocate(nvctr_par,stat=istat)
  call memocc(istat,iall,'nvctr_par',subname) 

  iall=-product(shape(ncntt))*kind(ncntt)
  deallocate(ncntt,stat=istat)
  call memocc(istat,iall,'ncntt',subname)  

end subroutine update_wavefunctions_size



subroutine init_basis_specifications(input, bs)
  use module_base
  use module_types
  implicit none
  
  ! Calling arguments
  type(input_variables),intent(in) :: input
  type(basis_specifications),intent(out) :: bs
  
  bs%update_phi=.false.
  bs%communicate_phi_for_lsumrho=.false.
  !!bs%use_derivative_basis=input%lin%useDerivativeBasisFunctions
  bs%conv_crit=input%lin%convCrit_lowaccuracy
  bs%conv_crit_ratio=input%lin%convCrit_ratio
  bs%target_function=TARGET_FUNCTION_IS_TRACE
  bs%meth_transform_overlap=input%lin%methTransformOverlap
  bs%nit_precond=input%lin%nitPrecond
  !bs%locreg_enlargement=input%lin%factor_enlarge
  bs%nit_basis_optimization=input%lin%nItBasis_lowaccuracy
  !bs%nit_unitary_loop=input%lin%nItInnerLoop
<<<<<<< HEAD
  bs%confinement_decrease_mode=input%lin%confinement_decrease_mode
=======
  !bs%confinement_decrease_mode=input%lin%confinement_decrease_mode
>>>>>>> b822b291
  bs%correction_orthoconstraint=input%lin%correctionOrthoconstraint
  bs%gnrm_mult=input%lin%gnrm_mult
  bs%nsatur_inner=input%lin%nsatur_inner
  bs%nsatur_outer=input%lin%nsatur_outer

end subroutine init_basis_specifications


subroutine init_basis_performance_options(input, bpo)
  use module_base
  use module_types
  implicit none
  
  ! Calling arguments
  type(input_variables),intent(in) :: input
  type(basis_performance_options),intent(out) :: bpo
  
  bpo%blocksize_pdgemm=input%lin%blocksize_pdgemm
  bpo%blocksize_pdsyev=input%lin%blocksize_pdsyev
  bpo%nproc_pdsyev=input%lin%nproc_pdsyev
  bpo%communication_strategy_overlap=input%lin%communication_strategy_overlap

end subroutine init_basis_performance_options



subroutine create_wfn_metadata(mode, nphi, lnorb, llbnorb, norb, norbp, input, wfnmd)
  use module_base
  use module_types
  implicit none
  
  ! Calling arguments
  character(len=1),intent(in) :: mode
<<<<<<< HEAD
  integer,intent(in):: nphi, lnorb, llbnorb, norb, norbp
=======
  integer,intent(in) :: nphi, lnorb, llbnorb, norb, norbp
>>>>>>> b822b291
  type(input_variables),intent(in) :: input
  type(wfn_metadata),intent(out) :: wfnmd

  ! Local variables
  integer :: istat
  character(len=*),parameter :: subname='create_wfn_metadata'

  ! Determine which variables we need, depending on the mode we are in.
  if(mode=='l') then
      ! linear scaling mode
      wfnmd%nphi=nphi
      wfnmd%ld_coeff=llbnorb !leading dimension of the coeff array

      allocate(wfnmd%coeff(llbnorb,norb), stat=istat)
      call memocc(istat, wfnmd%coeff, 'wfnmd%coeff', subname)

      allocate(wfnmd%coeff_proj(lnorb,norb), stat=istat)
      call memocc(istat, wfnmd%coeff_proj, 'wfnmd%coeff_proj', subname)

      allocate(wfnmd%coeffp(llbnorb,norbp), stat=istat)
      call memocc(istat, wfnmd%coeffp, 'wfnmd%coeffp', subname)

      allocate(wfnmd%density_kernel(llbnorb,llbnorb), stat=istat)
      call memocc(istat, wfnmd%density_kernel, 'wfnmd%density_kernel', subname)

      allocate(wfnmd%alpha_coeff(norb), stat=istat)
      call memocc(istat, wfnmd%alpha_coeff, 'wfnmd%alpha_coeff', subname)
      wfnmd%alpha_coeff=0.2d0 !default value, must check whether this is a good choice

      allocate(wfnmd%grad_coeff_old(llbnorb,norbp), stat=istat)
      call memocc(istat, wfnmd%grad_coeff_old, 'wfnmd%grad_coeff_old', subname)
      !!wfnmd%grad_coeff_old=0.d0 !default value
      if(norbp>0) call to_zero(llbnorb*norbp, wfnmd%grad_coeff_old(1,1)) !default value

      wfnmd%it_coeff_opt=0

      call init_basis_specifications(input, wfnmd%bs)
      call init_basis_performance_options(input, wfnmd%bpo)

  else if(mode=='c') then
      ! cubic scaling mode

      nullify(wfnmd%coeff)
      nullify(wfnmd%coeff_proj)
  else
      stop 'wrong mode'
  end if

end subroutine create_wfn_metadata



subroutine update_auxiliary_basis_function(subname, npsidim, lphi, lhphi, lphiold, lhphiold)
  use module_base
  implicit none

  ! Calling arguments
  integer,intent(in) :: npsidim
  real(kind=8),dimension(:),pointer,intent(out) :: lphi, lhphi, lphiold, lhphiold
  character(len=*),intent(in) :: subname

  ! Local variables
  integer :: istat, iall

  iall=-product(shape(lphi))*kind(lphi)
  deallocate(lphi, stat=istat)
  call memocc(istat, iall, 'lphi', subname)
  iall=-product(shape(lhphi))*kind(lhphi)
  deallocate(lhphi, stat=istat)
  call memocc(istat, iall, 'lhphi', subname)
  iall=-product(shape(lphiold))*kind(lphiold)
  deallocate(lphiold, stat=istat)
  call memocc(istat, iall, 'lphiold', subname)
  iall=-product(shape(lhphiold))*kind(lhphiold)
  deallocate(lhphiold, stat=istat)
  call memocc(istat, iall, 'lhphiold', subname)

  allocate(lphi(npsidim), stat=istat)
  call memocc(istat, lphi, 'lphi', subname)
  allocate(lhphi(npsidim), stat=istat)
  call memocc(istat, lhphi, 'lhphi', subname)
  allocate(lphiold(npsidim), stat=istat)
  call memocc(istat, lphiold, 'lphiold', subname)
  allocate(lhphiold(npsidim), stat=istat)
  call memocc(istat, lhphiold, 'lhphiold', subname)

  call to_zero(npsidim, lphi(1))
  call to_zero(npsidim, lhphi(1))
  call to_zero(npsidim, lphiold(1))
  call to_zero(npsidim, lhphiold(1))

end subroutine update_auxiliary_basis_function



subroutine create_large_tmbs(iproc, nproc, tmb, eval, denspot, input, at, rxyz, lowaccur_converged, &
           tmblarge, lhphilarge, lhphilargeold, lphilargeold)
  use module_base
  use module_types
  use module_interfaces, except_this_one => create_large_tmbs
  implicit none

  ! Calling arguments
  integer,intent(in):: iproc, nproc
  type(DFT_Wavefunction),intent(in):: tmb
  real(8),dimension(tmb%orbs%norb),intent(in):: eval
  type(DFT_local_fields),intent(in):: denspot
  type(input_variables),intent(in):: input
  type(atoms_data),intent(in):: at
  real(8),dimension(3,at%nat),intent(in):: rxyz
  logical,intent(in):: lowaccur_converged
  type(DFT_Wavefunction),intent(out):: tmblarge
  real(8),dimension(:),intent(out),pointer:: lhphilarge, lhphilargeold, lphilargeold

  ! Local variables
  integer:: iorb, ilr, istat, iall
  real(8),dimension(:),allocatable:: locrad_tmp
  real(8),dimension(:,:),allocatable:: locregCenter
  character(len=*),parameter:: subname='create_large_tmbs'

      allocate(locregCenter(3,tmb%lzd%nlr), stat=istat)
      call memocc(istat, locregCenter, 'locregCenter', subname)
      allocate(locrad_tmp(tmb%lzd%nlr), stat=istat)
      call memocc(istat, locrad_tmp, 'locrad_tmp', subname)

          do iorb=1,tmb%orbs%norb
              ilr=tmb%orbs%inwhichlocreg(iorb)
              locregCenter(:,ilr)=tmb%lzd%llr(ilr)%locregCenter
          end do
          do ilr=1,tmb%lzd%nlr
              locrad_tmp(ilr)=tmb%lzd%llr(ilr)%locrad+8.d0*tmb%lzd%hgrids(1)
          end do

          call update_locreg(iproc, nproc, tmb%lzd%nlr, locrad_tmp, tmb%orbs%inwhichlocreg, locregCenter, tmb%lzd%glr, &
               tmb%wfnmd%bpo, .false., denspot%dpbox%nscatterarr, tmb%lzd%hgrids(1), tmb%lzd%hgrids(2), tmb%lzd%hgrids(3), &
               tmb%orbs, tmblarge%lzd, tmblarge%orbs, tmblarge%op, tmblarge%comon, &
               tmblarge%comgp, tmblarge%comsr, tmblarge%mad, tmblarge%collcom)
          call allocate_auxiliary_basis_function(max(tmblarge%orbs%npsidim_comp,tmblarge%orbs%npsidim_orbs), subname, &
               tmblarge%psi, lhphilarge, lhphilargeold, lphilargeold)
          call copy_basis_performance_options(tmb%wfnmd%bpo, tmblarge%wfnmd%bpo, subname)
          call copy_orthon_data(tmb%orthpar, tmblarge%orthpar, subname)
          tmblarge%wfnmd%nphi=tmblarge%orbs%npsidim_orbs
          tmblarge%can_use_transposed=.false.
          nullify(tmblarge%psit_c)
          nullify(tmblarge%psit_f)
          allocate(tmblarge%confdatarr(tmblarge%orbs%norbp), stat=istat)

          call vcopy(tmb%orbs%norb, tmb%orbs%onwhichatom(1), 1, tmblarge%orbs%onwhichatom(1), 1)

          if(.not.lowaccur_converged) then
              call define_confinement_data(tmblarge%confdatarr,tmblarge%orbs,rxyz,at,&
                   tmblarge%lzd%hgrids(1),tmblarge%lzd%hgrids(2),tmblarge%lzd%hgrids(3),&
<<<<<<< HEAD
                   input%lin%ConfPotOrder,input%lin%potentialPrefac_lowaccuracy,tmblarge%lzd,tmblarge%orbs%onwhichatom)
          else
              call define_confinement_data(tmblarge%confdatarr,tmblarge%orbs,rxyz,at,&
                   tmblarge%lzd%hgrids(1),tmblarge%lzd%hgrids(2),tmblarge%lzd%hgrids(3),&
                   input%lin%ConfPotOrder,input%lin%potentialPrefac_highaccuracy,tmblarge%lzd,tmblarge%orbs%onwhichatom)
=======
                   4,input%lin%potentialPrefac_lowaccuracy,tmblarge%lzd,tmblarge%orbs%onwhichatom)
          else
              call define_confinement_data(tmblarge%confdatarr,tmblarge%orbs,rxyz,at,&
                   tmblarge%lzd%hgrids(1),tmblarge%lzd%hgrids(2),tmblarge%lzd%hgrids(3),&
                   4,input%lin%potentialPrefac_highaccuracy,tmblarge%lzd,tmblarge%orbs%onwhichatom)
>>>>>>> b822b291
          end if
          !write(*,*) 'tmb%confdatarr(1)%ioffset(:), tmblarge%confdatarr(1)%ioffset(:)',tmb%confdatarr(1)%ioffset(:), tmblarge%confdatarr(1)%ioffset(:)

          ! take the eigenvalues from the input guess for the preconditioning
          call vcopy(tmb%orbs%norb, eval(1), 1, tmblarge%orbs%eval(1), 1)


      iall=-product(shape(locregCenter))*kind(locregCenter)
      deallocate(locregCenter, stat=istat)
      call memocc(istat, iall, 'locregCenter', subname)
      iall=-product(shape(locrad_tmp))*kind(locrad_tmp)
      deallocate(locrad_tmp, stat=istat)
      call memocc(istat, iall, 'locrad_tmp', subname)

end subroutine create_large_tmbs<|MERGE_RESOLUTION|>--- conflicted
+++ resolved
@@ -244,11 +244,7 @@
   if(associated(lin%potentialPrefac)) then
 !    print *,'lin%potentialPrefac',associated(lin%potentialPrefac)
     i_all = -product(shape(lin%potentialPrefac))*kind(lin%potentialPrefac)
-<<<<<<< HEAD
-!    print *,'i_all',i_all,shape(lin%potentialPrefac)
-=======
 !    print *,'i_all',i_all,shape(lin%potentialPrefac),shape(lin%potentialPrefac)*kind(lin%potentialPrefac)
->>>>>>> b822b291
     deallocate(lin%potentialPrefac,stat=i_stat)
     call memocc(i_stat,i_all,'lin%potentialPrefac',subname)
     nullify(lin%potentialPrefac)
@@ -746,150 +742,6 @@
 
 end subroutine getRow
 
-<<<<<<< HEAD
-!!!subroutine initCompressedMatmul2(norb, nseg, keyg, nsegmatmul, keygmatmul, keyvmatmul)
-!!!  use module_base
-!!!  use module_types
-!!!  implicit none
-!!!
-!!!  ! Calling arguments
-!!!  integer,intent(in) :: norb, nseg
-!!!  integer,dimension(2,nseg),intent(in) :: keyg
-!!!  integer,intent(out) :: nsegmatmul
-!!!  integer,dimension(:,:),pointer,intent(out) :: keygmatmul
-!!!  integer,dimension(:),pointer,intent(out) :: keyvmatmul
-!!!
-!!!  ! Local variables
-!!!  integer :: iorb, jorb, ii, j, istat, iall, ij, iseg, i
-!!!  logical :: segment
-!!!  character(len=*),parameter :: subname='initCompressedMatmul2'
-!!!  real(kind=8),dimension(:),allocatable :: mat1, mat2, mat3
-!!!
-!!!
-!!!
-!!!  allocate(mat1(norb**2), stat=istat)
-!!!  call memocc(istat, mat1, 'mat1', subname)
-!!!  allocate(mat2(norb**2), stat=istat)
-!!!  call memocc(istat, mat2, 'mat2', subname)
-!!!  allocate(mat3(norb**2), stat=istat)
-!!!  call memocc(istat, mat2, 'mat2', subname)
-!!!
-!!!  mat1=0.d0
-!!!  mat2=0.d0
-!!!  do iseg=1,nseg
-!!!      do i=keyg(1,iseg),keyg(2,iseg)
-!!!          ! the localization region is "symmetric"
-!!!          mat1(i)=1.d0
-!!!          mat2(i)=1.d0
-!!!      end do
-!!!  end do
-!!!
-!!!  call dgemm('n', 'n', norb, norb, norb, 1.d0, mat1, norb, mat2, norb, 0.d0, mat3, norb)
-!!!
-!!!  segment=.false.
-!!!  nsegmatmul=0
-!!!  do iorb=1,norb**2
-!!!      if(mat3(iorb)>0.d0) then
-!!!          ! This entry of the matrix will be different from zero.
-!!!          if(.not. segment) then
-!!!              ! This is the start of a new segment
-!!!              segment=.true.
-!!!              nsegmatmul=nsegmatmul+1
-!!!          end if
-!!!      else
-!!!          if(segment) then
-!!!              ! We reached the end of a segment
-!!!              segment=.false.
-!!!          end if
-!!!      end if
-!!!  end do
-!!!
-!!!
-!!!  allocate(keygmatmul(2,nsegmatmul), stat=istat)
-!!!  call memocc(istat, keygmatmul, 'keygmatmul', subname)
-!!!  allocate(keyvmatmul(nsegmatmul), stat=istat)
-!!!  call memocc(istat, keyvmatmul, 'keyvmatmul', subname)
-!!!  keyvmatmul=0
-!!!  ! Now fill the descriptors.
-!!!  segment=.false.
-!!!  ij=0
-!!!  iseg=0
-!!!  do iorb=1,norb**2
-!!!      ij=iorb
-!!!      if(mat3(iorb)>0.d0) then
-!!!          ! This entry of the matrix will be different from zero.
-!!!          if(.not. segment) then
-!!!              ! This is the start of a new segment
-!!!              segment=.true.
-!!!              iseg=iseg+1
-!!!              keygmatmul(1,iseg)=ij
-!!!          end if
-!!!          keyvmatmul(iseg)=keyvmatmul(iseg)+1
-!!!      else
-!!!          if(segment) then
-!!!              ! We reached the end of a segment
-!!!              segment=.false.
-!!!              keygmatmul(2,iseg)=ij-1
-!!!          end if
-!!!      end if
-!!!  end do
-!!!  ! Close the last segment if required.
-!!!  if(segment) then
-!!!      keygmatmul(2,iseg)=ij
-!!!  end if
-!!!
-!!!
-!!!iall=-product(shape(mat1))*kind(mat1)
-!!!deallocate(mat1, stat=istat)
-!!!call memocc(istat, iall, 'mat1', subname)
-!!!iall=-product(shape(mat2))*kind(mat2)
-!!!deallocate(mat2, stat=istat)
-!!!call memocc(istat, iall, 'mat2', subname)
-!!!iall=-product(shape(mat3))*kind(mat3)
-!!!deallocate(mat3, stat=istat)
-!!!call memocc(istat, iall, 'mat3', subname)
-!!!
-!!!
-!!!end subroutine initCompressedMatmul2
-
-
-
-
-subroutine initCompressedMatmul3(iproc, norb, mad)
-  use module_base
-  use module_types
-  implicit none
-
-  ! Calling arguments
-  integer,intent(in) :: iproc, norb
-  type(matrixDescriptors),intent(inout) :: mad
-
-  ! Local variables
-  integer :: iorb, istat, iall, ij, iseg, i
-  logical :: segment
-  character(len=*),parameter :: subname='initCompressedMatmul3'
-  real(kind=8),dimension(:),allocatable :: mat1, mat2, mat3
-
-  call timing(iproc,'initMatmulComp','ON')
-
-  allocate(mat1(norb**2), stat=istat)
-  call memocc(istat, mat1, 'mat1', subname)
-  allocate(mat2(norb**2), stat=istat)
-  call memocc(istat, mat2, 'mat2', subname)
-  allocate(mat3(norb**2), stat=istat)
-  call memocc(istat, mat2, 'mat2', subname)
-
-  call to_zero(norb**2, mat1(1))
-  call to_zero(norb**2, mat2(1))
-  do iseg=1,mad%nseg
-      do i=mad%keyg(1,iseg),mad%keyg(2,iseg)
-          ! the localization region is "symmetric"
-          mat1(i)=1.d0
-          mat2(i)=1.d0
-      end do
-  end do
-=======
->>>>>>> b822b291
 
 
 
@@ -1326,11 +1178,7 @@
   real(8):: t1, t2
 
   call timing(iproc,'init_locregs  ','ON')
-<<<<<<< HEAD
-t1=mpi_wtime()
-=======
   t1=mpi_wtime()
->>>>>>> b822b291
   
   nullify(lzd%llr)
   nullify(lzd%doHamAppl)
@@ -1354,33 +1202,16 @@
       end do
   end do
   
-<<<<<<< HEAD
-  if (withderorbs) then
-     call initLocregs(iproc, nproc, lzd%nlr, locregCenter, &
-          & lzd%hgrids(1), lzd%hgrids(2), lzd%hgrids(3), lzd, orbs, &
-          & lzd%glr, input%lin%locrad, 's', derorbs)
-  else
-     call initLocregs(iproc, nproc, lzd%nlr, locregCenter, &
-          & lzd%hgrids(1), lzd%hgrids(2), lzd%hgrids(3), lzd, orbs, &
-          & lzd%glr, input%lin%locrad, 's')
-  end if
-=======
   call initLocregs(iproc, nproc, lzd%nlr, locregCenter, &
        & lzd%hgrids(1), lzd%hgrids(2), lzd%hgrids(3), lzd, orbs, &
        & lzd%glr, input%lin%locrad, 's')
->>>>>>> b822b291
 
   iall=-product(shape(locregCenter))*kind(locregCenter)
   deallocate(locregCenter, stat=istat)
   call memocc(istat, iall, 'locregCenter', subname)
   
-<<<<<<< HEAD
-t2=mpi_wtime()
-!if(iproc==0) write(*,*) 'in lzd_init_llr: time',t2-t1
-=======
   t2=mpi_wtime()
   !if(iproc==0) write(*,*) 'in lzd_init_llr: time',t2-t1
->>>>>>> b822b291
   call timing(iproc,'init_locregs  ','OF')
 
 end subroutine lzd_init_llr
@@ -1435,15 +1266,9 @@
   call deallocate_p2pComms(tmb%comgp, subname)
   call deallocate_local_zone_descriptors(lzd, subname)
   call update_locreg(iproc, nproc, lzd_tmp%nlr, locrad, orbs_tmp%inwhichlocreg, locregCenter, lzd_tmp%glr, &
-<<<<<<< HEAD
-       tmbmix%wfnmd%bpo, tmbmix%wfnmd%bs%use_derivative_basis, denspot%dpbox%nscatterarr, hx, hy, hz, &
-       orbs_tmp, lzd, tmbmix%orbs, tmbmix%op, tmbmix%comon, tmbmix%comgp, tmbmix%comsr, tmbmix%mad, &
-       tmbmix%collcom)
-=======
        tmb%wfnmd%bpo, .false., denspot%dpbox%nscatterarr, hx, hy, hz, &
        orbs_tmp, lzd, tmb%orbs, tmb%op, tmb%comon, tmb%comgp, tmb%comsr, tmb%mad, &
        tmb%collcom)
->>>>>>> b822b291
 
   tmb%wfnmd%nphi=tmb%orbs%npsidim_orbs
 
@@ -1713,11 +1538,7 @@
   
   ! Calling arguments
   character(len=1),intent(in) :: mode
-<<<<<<< HEAD
-  integer,intent(in):: nphi, lnorb, norb, norbp
-=======
   integer,intent(in) :: nphi, lnorb, norb, norbp
->>>>>>> b822b291
   type(input_variables),intent(in) :: input
   type(DFT_wavefunction),intent(out) :: wfn
 
@@ -1846,11 +1667,7 @@
   !bs%locreg_enlargement=input%lin%factor_enlarge
   bs%nit_basis_optimization=input%lin%nItBasis_lowaccuracy
   !bs%nit_unitary_loop=input%lin%nItInnerLoop
-<<<<<<< HEAD
-  bs%confinement_decrease_mode=input%lin%confinement_decrease_mode
-=======
   !bs%confinement_decrease_mode=input%lin%confinement_decrease_mode
->>>>>>> b822b291
   bs%correction_orthoconstraint=input%lin%correctionOrthoconstraint
   bs%gnrm_mult=input%lin%gnrm_mult
   bs%nsatur_inner=input%lin%nsatur_inner
@@ -1884,11 +1701,7 @@
   
   ! Calling arguments
   character(len=1),intent(in) :: mode
-<<<<<<< HEAD
-  integer,intent(in):: nphi, lnorb, llbnorb, norb, norbp
-=======
   integer,intent(in) :: nphi, lnorb, llbnorb, norb, norbp
->>>>>>> b822b291
   type(input_variables),intent(in) :: input
   type(wfn_metadata),intent(out) :: wfnmd
 
@@ -2041,19 +1854,11 @@
           if(.not.lowaccur_converged) then
               call define_confinement_data(tmblarge%confdatarr,tmblarge%orbs,rxyz,at,&
                    tmblarge%lzd%hgrids(1),tmblarge%lzd%hgrids(2),tmblarge%lzd%hgrids(3),&
-<<<<<<< HEAD
-                   input%lin%ConfPotOrder,input%lin%potentialPrefac_lowaccuracy,tmblarge%lzd,tmblarge%orbs%onwhichatom)
-          else
-              call define_confinement_data(tmblarge%confdatarr,tmblarge%orbs,rxyz,at,&
-                   tmblarge%lzd%hgrids(1),tmblarge%lzd%hgrids(2),tmblarge%lzd%hgrids(3),&
-                   input%lin%ConfPotOrder,input%lin%potentialPrefac_highaccuracy,tmblarge%lzd,tmblarge%orbs%onwhichatom)
-=======
                    4,input%lin%potentialPrefac_lowaccuracy,tmblarge%lzd,tmblarge%orbs%onwhichatom)
           else
               call define_confinement_data(tmblarge%confdatarr,tmblarge%orbs,rxyz,at,&
                    tmblarge%lzd%hgrids(1),tmblarge%lzd%hgrids(2),tmblarge%lzd%hgrids(3),&
                    4,input%lin%potentialPrefac_highaccuracy,tmblarge%lzd,tmblarge%orbs%onwhichatom)
->>>>>>> b822b291
           end if
           !write(*,*) 'tmb%confdatarr(1)%ioffset(:), tmblarge%confdatarr(1)%ioffset(:)',tmb%confdatarr(1)%ioffset(:), tmblarge%confdatarr(1)%ioffset(:)
 
