--- conflicted
+++ resolved
@@ -1369,14 +1369,6 @@
      iicol(1) = min(icol(1),iicol(1))
      iicol(2) = max(icol(2),iicol(2))
 
-<<<<<<< HEAD
-     call init_matrix_taskgroups(iproc, nproc, bigdft_mpi%mpi_comm, input%enable_matrix_taskgroups, &
-          tmb%linmat%s, tmb%linmat%smmd, tmb%collcom, tmb%collcom_sr, iirow, iicol)
-     call init_matrix_taskgroups(iproc, nproc, bigdft_mpi%mpi_comm, input%enable_matrix_taskgroups, &
-          tmb%linmat%m, tmb%linmat%smmd, tmb%ham_descr%collcom, tmb%collcom_sr, iirow, iicol)
-     call init_matrix_taskgroups(iproc, nproc, bigdft_mpi%mpi_comm, input%enable_matrix_taskgroups, &
-          tmb%linmat%l, tmb%linmat%smmd, tmb%ham_descr%collcom, tmb%collcom_sr, iirow, iicol)
-=======
      call init_matrix_taskgroups(iproc, nproc, bigdft_mpi%mpi_comm, &
           input%enable_matrix_taskgroups, tmb%linmat%s, &
           ind_min_s, ind_mas_s, ind_trans_min_s, ind_trans_max_s, &
@@ -1389,7 +1381,6 @@
           input%enable_matrix_taskgroups, tmb%linmat%l, &
           ind_min_l, ind_mas_l, ind_trans_min_l, ind_trans_max_l, &
           iirow, iicol)
->>>>>>> d31be52c
 
      call allocate_matrices(tmb%linmat%m, allocate_full=.false., &
           matname='tmb%linmat%ham_', mat=tmb%linmat%ham_)
