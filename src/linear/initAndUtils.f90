--- conflicted
+++ resolved
@@ -286,23 +286,6 @@
     nullify(lin%locrad_highaccuracy)
   end if 
 
-<<<<<<< HEAD
-  if(associated(lin%locrad_lowaccuracy)) then
-    i_all = -product(shape(lin%locrad_lowaccuracy))*kind(lin%locrad_lowaccuracy)
-    deallocate(lin%locrad_lowaccuracy,stat=i_stat)
-    call memocc(i_stat,i_all,'lin%locrad_lowaccuracy',subname)
-    nullify(lin%locrad_lowaccuracy)
-  end if 
-
-  if(associated(lin%locrad_highaccuracy)) then
-    i_all = -product(shape(lin%locrad_highaccuracy))*kind(lin%locrad_highaccuracy)
-    deallocate(lin%locrad_highaccuracy,stat=i_stat)
-    call memocc(i_stat,i_all,'lin%locrad_highaccuracy',subname)
-    nullify(lin%locrad_highaccuracy)
-  end if 
-
-=======
->>>>>>> 32bf8553
   if(associated(lin%locrad_type)) then
     i_all = -product(shape(lin%locrad_type))*kind(lin%locrad_type)
     deallocate(lin%locrad_type,stat=i_stat)
