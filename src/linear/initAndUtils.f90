!> @file 
!!   Initializations
!! @author
!!   Copyright (C) 2011-2012 BigDFT group 
!!   This file is distributed under the terms of the
!!   GNU General Public License, see ~/COPYING file
!!   or http://www.gnu.org/copyleft/gpl.txt .
!!   For the list of contributors, see ~/AUTHORS 
 

subroutine initialize_comms_sumrho(iproc,nproc,nscatterarr,lzd,orbs,comsr)
  use module_base
  use module_types
  implicit none
  
  ! Calling arguments
  integer,intent(in) :: iproc,nproc
  integer,dimension(0:nproc-1,4),intent(in) :: nscatterarr !n3d,n3p,i3s+i3xcsh-1,i3xcsh
  type(local_zone_descriptors),intent(in) :: lzd
  type(orbitals_data),intent(in) :: orbs
  type(p2pComms),intent(out) :: comsr
  
  ! Local variables
  integer :: istat,jproc,is,ie,ioverlap,i3s,i3e,ilr,iorb,is3ovrlp,n3ovrlp,iiproc,isend
  integer :: jlr, jorb, istr, tag
  integer :: nbl1,nbr1,nbl2,nbr2,nbl3,nbr3,p2p_tag,istsource,ncount
  character(len=*),parameter :: subname='initialize_comms_sumrho'


  call timing(iproc,'init_commSumro','ON')
  
  ! Buffer sizes 
  call ext_buffers(lzd%Glr%geocode /= 'F',nbl1,nbr1)
  call ext_buffers(lzd%Glr%geocode == 'P',nbl2,nbr2)
  call ext_buffers(lzd%Glr%geocode /= 'F',nbl3,nbr3)
  
  ! First count the number of overlapping orbitals for each slice.
  allocate(comsr%noverlaps(0:nproc-1),stat=istat)
  call memocc(istat,comsr%noverlaps,'comsr%noverlaps',subname)
  isend=0
  do jproc=0,nproc-1
      is=nscatterarr(jproc,3) 
      ie=is+nscatterarr(jproc,1)-1
      ioverlap=0
      do iorb=1,orbs%norb
          ilr=orbs%inWhichLocreg(iorb)
          iiproc=orbs%onwhichmpi(iorb)
          i3s=lzd%Llr(ilr)%nsi3 
          i3e=i3s+lzd%Llr(ilr)%d%n3i-1
          if(i3s<=ie .and. i3e>=is) then
              ioverlap=ioverlap+1        
              if(iproc==iiproc) isend=isend+1
          end if
          !For periodicity
          if(i3e > Lzd%Glr%nsi3 + Lzd%Glr%d%n3i .and. lzd%Glr%geocode /= 'F') then
            i3s = Lzd%Glr%nsi3
            i3e = mod(i3e-1,Lzd%Glr%d%n3i) + 1 + Lzd%Glr%nsi3
            if(i3s<=ie .and. i3e>=is) then
                ioverlap=ioverlap+1
                if(iproc==iiproc) isend=isend+1
            end if
          end if
      end do
      comsr%noverlaps(jproc)=ioverlap
  end do
  
  ! Do the initialization concerning the calculation of the charge density.
  allocate(comsr%overlaps(comsr%noverlaps(iproc)),stat=istat)
  call memocc(istat,comsr%overlaps,'comsr%overlaps',subname)
  
  allocate(comsr%comarr(6,maxval(comsr%noverlaps),0:nproc-1),stat=istat)
  call memocc(istat,comsr%comarr,'coms%commsSumrho',subname)
  allocate(comsr%ise3(comsr%noverlaps(iproc),2), stat=istat)
  call memocc(istat, comsr%ise3, 'comsr%ise3', subname)
  allocate(comsr%requests(max(comsr%noverlaps(iproc),isend),2),stat=istat)
  call memocc(istat,comsr%requests,'comsr%requests',subname)
  
  comsr%nrecvBuf=0
  do jproc=0,nproc-1
     is=nscatterarr(jproc,3)
     ie=is+nscatterarr(jproc,1)-1
     ioverlap=0
     istr=1
     do iorb=1,orbs%norb
        ilr=orbs%inWhichLocreg(iorb)
        i3s=lzd%Llr(ilr)%nsi3
        i3e=i3s+lzd%Llr(ilr)%d%n3i-1
        if(i3s<=ie .and. i3e>=is) then
           ioverlap=ioverlap+1
           !tag=tag+1
           tag=p2p_tag(jproc)
           is3ovrlp=max(is,i3s) !start of overlapping zone in z direction
           n3ovrlp=min(ie,i3e)-max(is,i3s)+1  !extent of overlapping zone in z direction
           is3ovrlp=is3ovrlp-lzd%Llr(ilr)%nsi3+1
           if(jproc == iproc) then
              comsr%ise3(ioverlap,1) = max(is,i3s) 
              comsr%ise3(ioverlap,2) = min(ie,i3e)
           end if
           istsource=1
           do jorb=orbs%isorb_par(orbs%onwhichmpi(iorb))+1,iorb-1
               jlr=orbs%inwhichlocreg(jorb)
               istsource = istsource + lzd%llr(jlr)%d%n1i*lzd%llr(jlr)%d%n2i*lzd%llr(jlr)%d%n3i
           end do
           jlr=orbs%inwhichlocreg(iorb)
           istsource = istsource + lzd%llr(jlr)%d%n1i*lzd%llr(jlr)%d%n2i*(is3ovrlp-1)
           ncount=lzd%llr(jlr)%d%n1i*lzd%llr(jlr)%d%n2i*n3ovrlp
           call setCommsParameters(orbs%onwhichmpi(iorb), jproc, istsource, istr, ncount, tag, comsr%comarr(1,ioverlap,jproc))
           if(iproc==jproc) then
              comsr%nrecvBuf = comsr%nrecvBuf + lzd%Llr(ilr)%d%n1i*lzd%Llr(ilr)%d%n2i*n3ovrlp
              comsr%overlaps(ioverlap)=iorb
           end if
           istr = istr + lzd%Llr(ilr)%d%n1i*lzd%Llr(ilr)%d%n2i*n3ovrlp
        end if
        !For periodicity
        if(i3e > Lzd%Glr%nsi3 + Lzd%Glr%d%n3i .and. lzd%Glr%geocode /= 'F') then
           i3s = Lzd%Glr%nsi3
           i3e = mod(i3e-1,Lzd%Glr%d%n3i) + 1 + Lzd%Glr%nsi3
           if(i3s<=ie .and. i3e>=is) then
              ioverlap=ioverlap+1
              !tag=tag+1
              tag=p2p_tag(jproc)
              is3ovrlp=max(is,i3s) !start of overlapping zone in z direction
              n3ovrlp=min(ie,i3e)-max(is,i3s)+1  !extent of overlapping zone in z direction
              is3ovrlp=is3ovrlp + lzd%Glr%d%n3i-lzd%Llr(ilr)%nsi3+1 
              if(jproc == iproc) then
                 comsr%ise3(ioverlap,1) = max(is,i3s) 
                 comsr%ise3(ioverlap,2) = min(ie,i3e)
              end if
              istsource=1
              do jorb=orbs%isorb_par(orbs%onwhichmpi(iorb))+1,iorb-1
                  jlr=orbs%inwhichlocreg(jorb)
                  istsource = istsource + lzd%llr(jlr)%d%n1i*lzd%llr(jlr)%d%n2i*lzd%llr(jlr)%d%n3i
              end do
              jlr=orbs%inwhichlocreg(iorb)
              istsource = istsource + lzd%llr(jlr)%d%n1i*lzd%llr(jlr)%d%n2i*(is3ovrlp-1)
              ncount=lzd%llr(jlr)%d%n1i*lzd%llr(jlr)%d%n2i*n3ovrlp
              call setCommsParameters(orbs%onwhichmpi(iorb), jproc, istsource, istr, ncount, tag, comsr%comarr(1,ioverlap,jproc))
              if(iproc==jproc) then
                 comsr%nrecvBuf = comsr%nrecvBuf + lzd%Llr(ilr)%d%n1i*lzd%Llr(ilr)%d%n2i*n3ovrlp
                 comsr%overlaps(ioverlap)=iorb
              end if
              istr = istr + lzd%Llr(ilr)%d%n1i*lzd%Llr(ilr)%d%n2i*n3ovrlp
           end if
           !For periodicity
           if(i3e > Lzd%Glr%nsi3 + Lzd%Glr%d%n3i .and. lzd%Glr%geocode /= 'F') then
              i3s = Lzd%Glr%nsi3
              i3e = mod(i3e-1,Lzd%Glr%d%n3i) + 1 + Lzd%Glr%nsi3
              if(i3s<=ie .and. i3e>=is) then
                 ioverlap=ioverlap+1
                 !tag=tag+1
                 tag=p2p_tag(jproc)
                 is3ovrlp=max(is,i3s) !start of overlapping zone in z direction
                 n3ovrlp=min(ie,i3e)-max(is,i3s)+1  !extent of overlapping zone in z direction
                 is3ovrlp=is3ovrlp + lzd%Glr%d%n3i-lzd%Llr(ilr)%nsi3+1 
                 if(jproc == iproc) then
                    comsr%ise3(ioverlap,1) = max(is,i3s) 
                    comsr%ise3(ioverlap,2) = min(ie,i3e)
                 end if
                 istsource=1
                 do jorb=orbs%isorb_par(orbs%onwhichmpi(iorb))+1,iorb-1
                     jlr=orbs%inwhichlocreg(jorb)
                     istsource = istsource + lzd%llr(jlr)%d%n1i*lzd%llr(jlr)%d%n2i*lzd%llr(jlr)%d%n3i
                 end do
                 jlr=orbs%inwhichlocreg(iorb)
                 istsource = istsource + lzd%llr(jlr)%d%n1i*lzd%llr(jlr)%d%n2i*(is3ovrlp-1)
                 ncount=lzd%llr(jlr)%d%n1i*lzd%llr(jlr)%d%n2i*n3ovrlp
                 call setCommsParameters(orbs%onwhichmpi(iorb), jproc, istsource, istr, ncount, tag, comsr%comarr(1,ioverlap,jproc))
                 if(iproc==jproc) then
                    comsr%nrecvBuf = comsr%nrecvBuf + lzd%Llr(ilr)%d%n1i*lzd%Llr(ilr)%d%n2i*n3ovrlp
                    comsr%overlaps(ioverlap)=iorb
                 end if
                 istr = istr + lzd%Llr(ilr)%d%n1i*lzd%Llr(ilr)%d%n2i*n3ovrlp
              end if
           end if
        end if
     end do
  end do
  
  ! To avoid allocations with size 0.
  comsr%nrecvbuf=max(comsr%nrecvbuf,1)
  
  
  
  ! Calculate the dimension of the wave function for each process.
  ! Do it for both the compressed ('npsidim') and for the uncompressed real space
  ! ('npsidimr') case.
  comsr%nsendBuf=0
  do iorb=1,orbs%norbp
      ilr=orbs%inWhichLocreg(orbs%isorb+iorb)
      comsr%nsendBuf=comsr%nsendBuf+lzd%Llr(ilr)%d%n1i*lzd%Llr(ilr)%d%n2i*lzd%Llr(ilr)%d%n3i*orbs%nspinor
  end do

  ! To indicate that no communication is going on.
  comsr%communication_complete=.true.
  comsr%messages_posted=.false.


  call timing(iproc,'init_commSumro','OF')
  
end subroutine initialize_comms_sumrho

subroutine allocateBasicArraysInputLin(lin, ntypes, nat)
  use module_base
  use module_types
  implicit none
  
  ! Calling arguments
  type(linearInputParameters),intent(inout) :: lin
  integer, intent(in) :: ntypes, nat
  
  ! Local variables
  integer :: istat
  character(len=*),parameter :: subname='allocateBasicArrays'
  
  allocate(lin%norbsPerType(ntypes), stat=istat)
  call memocc(istat, lin%norbsPerType, 'lin%norbsPerType', subname)
  
  allocate(lin%potentialPrefac(ntypes), stat=istat)
  call memocc(istat, lin%potentialPrefac, 'lin%potentialPrefac', subname)

  allocate(lin%potentialPrefac_lowaccuracy(ntypes), stat=istat)
  call memocc(istat, lin%potentialPrefac_lowaccuracy, 'lin%potentialPrefac_lowaccuracy', subname)

  allocate(lin%potentialPrefac_highaccuracy(ntypes), stat=istat)
  call memocc(istat, lin%potentialPrefac_highaccuracy, 'lin%potentialPrefac_highaccuracy', subname)

  allocate(lin%locrad_type(ntypes),stat=istat)
  call memocc(istat,lin%locrad_type,'lin%locrad_type',subname)

end subroutine allocateBasicArraysInputLin

subroutine deallocateBasicArraysInput(lin)
  use module_base
  use module_types
  implicit none
  
  ! Calling arguments
  type(linearinputParameters),intent(inout) :: lin
  
  ! Local variables
  integer :: i_stat,i_all
  character(len=*),parameter :: subname='deallocateBasicArrays'
 
  if(associated(lin%potentialPrefac)) then
!    print *,'lin%potentialPrefac',associated(lin%potentialPrefac)
    i_all = -product(shape(lin%potentialPrefac))*kind(lin%potentialPrefac)
!    print *,'i_all',i_all,shape(lin%potentialPrefac)
    deallocate(lin%potentialPrefac,stat=i_stat)
    call memocc(i_stat,i_all,'lin%potentialPrefac',subname)
    nullify(lin%potentialPrefac)
  end if 
  if(associated(lin%potentialPrefac_lowaccuracy)) then
!    print *,'lin%potentialPrefac_lowaccuracy',associated(lin%potentialPrefac_lowaccuracy)
    i_all = -product(shape(lin%potentialPrefac_lowaccuracy))*kind(lin%potentialPrefac_lowaccuracy)
    !print *,'i_all',i_all
    deallocate(lin%potentialPrefac_lowaccuracy,stat=i_stat)
    call memocc(i_stat,i_all,'lin%potentialPrefac_lowaccuracy',subname)
    nullify(lin%potentialPrefac_lowaccuracy)
  end if 
  if(associated(lin%potentialPrefac_highaccuracy)) then
!    print *,'lin%potentialPrefac_highaccuracy',associated(lin%potentialPrefac_highaccuracy)
    i_all = -product(shape(lin%potentialPrefac_highaccuracy))*kind(lin%potentialPrefac_highaccuracy)
    !print *,'i_all',i_all
    deallocate(lin%potentialPrefac_highaccuracy,stat=i_stat)
    call memocc(i_stat,i_all,'lin%potentialPrefac_highaccuracy',subname)
    nullify(lin%potentialPrefac_highaccuracy)
  end if 

  if(associated(lin%norbsPerType)) then
!    print *,'lin%norbsPerType',associated(lin%norbsPerType)
    i_all = -product(shape(lin%norbsPerType))*kind(lin%norbsPerType)
    deallocate(lin%norbsPerType,stat=i_stat)
    call memocc(i_stat,i_all,'lin%norbsPerType',subname)
    nullify(lin%norbsPerType)
  end if 
  if(associated(lin%locrad)) then
!    print *,'lin%locrad',associated(lin%locrad)
    i_all = -product(shape(lin%locrad))*kind(lin%locrad)
    deallocate(lin%locrad,stat=i_stat)
    call memocc(i_stat,i_all,'lin%locrad',subname)
    nullify(lin%locrad)
  end if 

  if(associated(lin%locrad_lowaccuracy)) then
    i_all = -product(shape(lin%locrad_lowaccuracy))*kind(lin%locrad_lowaccuracy)
    deallocate(lin%locrad_lowaccuracy,stat=i_stat)
    call memocc(i_stat,i_all,'lin%locrad_lowaccuracy',subname)
    nullify(lin%locrad_lowaccuracy)
  end if 

  if(associated(lin%locrad_highaccuracy)) then
    i_all = -product(shape(lin%locrad_highaccuracy))*kind(lin%locrad_highaccuracy)
    deallocate(lin%locrad_highaccuracy,stat=i_stat)
    call memocc(i_stat,i_all,'lin%locrad_highaccuracy',subname)
    nullify(lin%locrad_highaccuracy)
  end if 

  if(associated(lin%locrad_type)) then
    i_all = -product(shape(lin%locrad_type))*kind(lin%locrad_type)
    deallocate(lin%locrad_type,stat=i_stat)
    call memocc(i_stat,i_all,'lin%locrad_type',subname)
    nullify(lin%locrad_type)
  end if 

end subroutine deallocateBasicArraysInput




subroutine initLocregs(iproc, nproc, nlr, rxyz, hx, hy, hz, lzd, orbs, Glr, locrad, locregShape, lborbs)
use module_base
use module_types
use module_interfaces, exceptThisOne => initLocregs
implicit none

! Calling arguments
integer,intent(in) :: iproc, nproc, nlr
real(kind=8),dimension(3,nlr),intent(in) :: rxyz
real(kind=8),intent(in) :: hx, hy, hz
type(local_zone_descriptors),intent(inout) :: lzd
type(orbitals_data),intent(in) :: orbs
type(locreg_descriptors),intent(in) :: Glr
real(kind=8),dimension(lzd%nlr),intent(in) :: locrad
character(len=1),intent(in) :: locregShape
type(orbitals_data),optional,intent(in) :: lborbs

!real(kind=8),dimension(:),pointer :: phi, lphi

! Local variables
integer :: istat, ilr, jorb, jjorb, jlr, iall
character(len=*),parameter :: subname='initLocregs'
logical,dimension(:),allocatable :: calculateBounds

! Allocate the array of localisation regions
allocate(lzd%Llr(lzd%nlr),stat=istat)

do ilr=1,lzd%nlr
   lzd%Llr(ilr)=default_locreg()
   call nullify_locreg_descriptors(lzd%Llr(ilr))
end do
!! ATTENTION: WHAT ABOUT OUTOFZONE??


 allocate(calculateBounds(lzd%nlr), stat=istat)
 call memocc(istat, calculateBounds, 'calculateBounds', subname)
 calculateBounds=.false.
 do ilr=1,lzd%nlr
     do jorb=1,orbs%norbp
         jjorb=orbs%isorb+jorb
         jlr=orbs%inWhichLocreg(jjorb)
         if(jlr==ilr) then
             calculateBounds(ilr)=.true.
             exit
         end if
     end do
     if(present(lborbs)) then
         do jorb=1,lborbs%norbp
             jjorb=lborbs%isorb+jorb
             jlr=lborbs%inWhichLocreg(jjorb)
             if(jlr==ilr) then
                 calculateBounds(ilr)=.true.
                 exit
             end if
         end do
     end if
     lzd%llr(ilr)%locrad=locrad(ilr)
     lzd%llr(ilr)%locregCenter=rxyz(:,ilr)
 end do

 if(locregShape=='c') then
     call determine_locreg_periodic(iproc, lzd%nlr, rxyz, locrad, hx, hy, hz, Glr, lzd%Llr, calculateBounds)
 else if(locregShape=='s') then
     !!call determine_locregSphere(iproc, lzd%nlr, rxyz, locrad, hx, hy, hz, &
     !!     Glr, lzd%Llr, calculateBounds)
     call determine_locregSphere_parallel(iproc, nproc, lzd%nlr, rxyz, locrad, hx, hy, hz, &
          Glr, lzd%Llr, calculateBounds)
 end if

 iall=-product(shape(calculateBounds))*kind(calculateBounds)
 deallocate(calculateBounds, stat=istat)
 call memocc(istat, iall, 'calculateBounds', subname)

!do ilr=1,lin%nlr
!    if(iproc==0) write(*,'(1x,a,i0)') '>>>>>>> zone ', ilr
!    if(iproc==0) write(*,'(3x,a,4i10)') 'nseg_c, nseg_f, nvctr_c, nvctr_f', lin%Llr(ilr)%wfd%nseg_c, lin%Llr(ilr)%wfd%nseg_f, lin%Llr(ilr)%wfd%nvctr_c, lin%Llr(ilr)%wfd%nvctr_f
!    if(iproc==0) write(*,'(3x,a,3i8)') 'lin%Llr(ilr)%d%n1i, lin%Llr(ilr)%d%n2i, lin%Llr(ilr)%d%n3i', lin%Llr(ilr)%d%n1i, lin%Llr(ilr)%d%n2i, lin%Llr(ilr)%d%n3i
!    if(iproc==0) write(*,'(a,6i8)') 'lin%Llr(ilr)%d%nfl1,lin%Llr(ilr)%d%nfu1,lin%Llr(ilr)%d%nfl2,lin%Llr(ilr)%d%nfu2,lin%Llr(ilr)%d%nfl3,lin%Llr(ilr)%d%nfu3',&
!    lin%Llr(ilr)%d%nfl1,lin%Llr(ilr)%d%nfu1,lin%Llr(ilr)%d%nfl2,lin%Llr(ilr)%d%nfu2,lin%Llr(ilr)%d%nfl3,lin%Llr(ilr)%d%nfu3
!end do


lzd%linear=.true.

!!!! Calculate the dimension of the wave function for each process.
!!!! Do it for both the compressed ('npsidim') and for the uncompressed real space
!!!! ('npsidimr') case.
!!!npsidim=0
!!!do iorb=1,orbs%norbp
!!!    !ilr=orbs%inWhichLocregp(iorb)
!!!    ilr=orbs%inWhichLocreg(orbs%isorb+iorb)
!!!    npsidim = npsidim + (lzd%Llr(ilr)%wfd%nvctr_c+7*lzd%Llr(ilr)%wfd%nvctr_f)*orbs%nspinor
!!!end do
!!!!! WARNING: CHECHK THIS
!!!orbs%npsidim_orbs=max(npsidim,1)


end subroutine initLocregs

function megabytes(bytes)
  implicit none
  
  integer,intent(in) :: bytes
  integer :: megabytes
  
  megabytes=nint(dble(bytes)/1048576.d0)
  
end function megabytes

subroutine initMatrixCompression(iproc, nproc, nlr, ndim, orbs, noverlaps, overlaps, mad)
  use module_base
  use module_types
  implicit none
  
  ! Calling arguments
  integer,intent(in) :: iproc, nproc, nlr, ndim
  type(orbitals_data),intent(in) :: orbs
  integer,dimension(orbs%norb),intent(in) :: noverlaps
  integer,dimension(ndim,orbs%norb),intent(in) :: overlaps
  type(matrixDescriptors),intent(out) :: mad
  
  ! Local variables
  integer :: jproc, iorb, jorb, iiorb, jjorb, ijorb, jjorbold, istat, iseg, nseg, ii, irow, irowold, isegline, ilr
  character(len=*),parameter :: subname='initMatrixCompression'
  
  call timing(iproc,'init_matrCompr','ON')

  call nullify_matrixDescriptors(mad)

  mad%nseg=0
  mad%nvctr=0
  jjorbold=-1
  irowold=0
  allocate(mad%nsegline(orbs%norb), stat=istat)
  call memocc(istat, mad%nsegline, 'mad%nsegline', subname)
  mad%nsegline=0
  do jproc=0,nproc-1
      do iorb=1,orbs%norb_par(jproc,0)
          iiorb=orbs%isorb_par(jproc)+iorb
          ilr=orbs%inWhichLocreg(iiorb)
          ijorb=(iiorb-1)*orbs%norb
          !do jorb=1,noverlaps(iiorb)
          !do jorb=1,noverlaps(ilr)
          do jorb=1,noverlaps(iiorb)
              jjorb=overlaps(jorb,iiorb)+ijorb
              !jjorb=overlaps(jorb,ilr)+ijorb
              ! Entry (iiorb,jjorb) is not zero.
              !!if(iproc==0) write(300,*) iiorb,jjorb
              if(jjorb==jjorbold+1) then
                  ! There was no zero element in between, i.e. we are in the same segment.
                  jjorbold=jjorb
                  mad%nvctr=mad%nvctr+1

                  ! Segments for each row
                  irow=(jjorb-1)/orbs%norb+1
                  if(irow/=irowold) then
                      ! We are in a new line
                      mad%nsegline(irow)=mad%nsegline(irow)+1
                      irowold=irow
                  end if

              else
                  ! There was a zero segment in between, i.e. we are in a new segment
                  mad%nseg=mad%nseg+1
                  mad%nvctr=mad%nvctr+1
                  jjorbold=jjorb
                  
                  ! Segments for each row
                  irow=(jjorb-1)/orbs%norb+1
                  mad%nsegline(irow)=mad%nsegline(irow)+1
                  irowold=irow
              end if
          end do
      end do
  end do

  !if(iproc==0) write(*,*) 'mad%nseg, mad%nvctr',mad%nseg, mad%nvctr
  mad%nseglinemax=0
  do iorb=1,orbs%norb
      if(mad%nsegline(iorb)>mad%nseglinemax) then
          mad%nseglinemax=mad%nsegline(iorb)
      end if
  end do

  allocate(mad%keyv(mad%nseg), stat=istat)
  call memocc(istat, mad%keyv, 'mad%keyv', subname)
  allocate(mad%keyg(2,mad%nseg), stat=istat)
  call memocc(istat, mad%keyg, 'mad%keyg', subname)
  allocate(mad%keygline(2,mad%nseglinemax,orbs%norb), stat=istat)
  call memocc(istat, mad%keygline, 'mad%keygline', subname)


  nseg=0
  mad%keyv=0
  jjorbold=-1
  irow=0
  isegline=0
  irowold=0
  mad%keygline=0
  mad%keyg=0
  do jproc=0,nproc-1
      do iorb=1,orbs%norb_par(jproc,0)
          iiorb=orbs%isorb_par(jproc)+iorb
          ilr=orbs%inWhichLocreg(iiorb)
          ijorb=(iiorb-1)*orbs%norb
          !do jorb=1,noverlaps(iiorb)
          !do jorb=1,noverlaps(ilr)
          do jorb=1,noverlaps(iiorb)
              jjorb=overlaps(jorb,iiorb)+ijorb
              !jjorb=overlaps(jorb,ilr)+ijorb
              ! Entry (iiorb,jjorb) is not zero.
              !!if(iproc==0) write(300,'(a,8i12)') 'nseg, iiorb, jorb, ilr, noverlaps(ilr), overlaps(jorb,iiorb), ijorb, jjorb',&
              !!              nseg, iiorb, jorb, ilr, noverlaps(ilr), overlaps(jorb,iiorb), ijorb, jjorb
              if(jjorb==jjorbold+1) then
                  ! There was no zero element in between, i.e. we are in the same segment.
                  mad%keyv(nseg)=mad%keyv(nseg)+1

                  ! Segments for each row
                  irow=(jjorb-1)/orbs%norb+1
                  if(irow/=irowold) then
                      ! We are in a new line, so close the last segment and start the new one
                      mad%keygline(2,isegline,irowold)=mod(jjorbold-1,orbs%norb)+1
                      isegline=1
                      mad%keygline(1,isegline,irow)=mod(jjorb-1,orbs%norb)+1
                      irowold=irow
                  end if
                  jjorbold=jjorb
              else
                  ! There was a zero segment in between, i.e. we are in a new segment.
                  ! First determine the end of the previous segment.
                  if(jjorbold>0) then
                      mad%keyg(2,nseg)=jjorbold
                      mad%keygline(2,isegline,irowold)=mod(jjorbold-1,orbs%norb)+1
                  end if
                  ! Now add the new segment.
                  nseg=nseg+1
                  mad%keyg(1,nseg)=jjorb
                  jjorbold=jjorb
                  mad%keyv(nseg)=mad%keyv(nseg)+1

                  ! Segments for each row
                  irow=(jjorb-1)/orbs%norb+1
                  if(irow/=irowold) then
                      ! We are in a new line
                      isegline=1
                      mad%keygline(1,isegline,irow)=mod(jjorb-1,orbs%norb)+1
                      irowold=irow
                  else
                      ! We are in the same line
                      isegline=isegline+1
                      mad%keygline(1,isegline,irow)=mod(jjorb-1,orbs%norb)+1
                      irowold=irow
                  end if
              end if
          end do
      end do
  end do
  ! Close the last segment
  mad%keyg(2,nseg)=jjorb
  mad%keygline(2,isegline,orbs%norb)=mod(jjorb-1,orbs%norb)+1

  !!if(iproc==0) then
  !!    do iorb=1,orbs%norb
  !!        write(*,'(a,2x,i0,2x,i0,3x,100i4)') 'iorb, mad%nsegline(iorb), mad%keygline(1,:,iorb)', iorb, mad%nsegline(iorb), mad%keygline(1,:,iorb)
  !!        write(*,'(a,2x,i0,2x,i0,3x,100i4)') 'iorb, mad%nsegline(iorb), mad%keygline(2,:,iorb)', iorb, mad%nsegline(iorb), mad%keygline(2,:,iorb)
  !!    end do
  !!end if

  !!if(iproc==0) then
  !!    do iseg=1,mad%nseg
  !!        write(*,'(a,4i8)') 'iseg, mad%keyv(iseg), mad%keyg(1,iseg), mad%keyg(2,iseg)', iseg, mad%keyv(iseg), mad%keyg(1,iseg), mad%keyg(2,iseg)
  !!    end do
  !!end if

  ! Some checks
  ii=0
  do iseg=1,mad%nseg
      ii=ii+mad%keyv(iseg)
  end do
  if(ii/=mad%nvctr) then
      write(*,'(a,2(2x,i0))') 'ERROR: ii/=mad%nvctr',ii,mad%nvctr
      stop
  end if


  call timing(iproc,'init_matrCompr','OF')

end subroutine initMatrixCompression

! This subroutine is VERY similar to compressMatrix2...
subroutine getCommunArraysMatrixCompression(iproc, nproc, orbs, mad, sendcounts, displs)
  use module_base
  use module_types
  implicit none
  
  ! Calling arguments
  integer,intent(in) :: iproc, nproc
  type(orbitals_data),intent(in) :: orbs
  type(matrixDescriptors),intent(in) :: mad
  integer,dimension(0:nproc-1),intent(out) :: sendcounts, displs
  
  ! Local variables
  integer :: iseg, jj, jorb, jjorb, jjproc, jjprocold, ncount
  
  sendcounts=0
  displs=0
  
  jj=0
  ncount=0
  jjprocold=0
  displs(0)=0
  do iseg=1,mad%nseg
      do jorb=mad%keyg(1,iseg),mad%keyg(2,iseg)
          jj=jj+1
          ncount=ncount+1
          jjorb=(jorb-1)/orbs%norb+1
          jjproc=orbs%onWhichMPI(jjorb)
          if(jjproc>jjprocold) then
              ! This part of the matrix is calculated by a new MPI process.
              sendcounts(jjproc-1)=ncount-1
              displs(jjproc)=displs(jjproc-1)+sendcounts(jjproc-1)
              ncount=1
              jjprocold=jjproc
          end if
      end do
  end do
  !sendcounts(nproc-1)=ncount
  sendcounts(jjproc)=ncount !last process
  if(jj/=mad%nvctr) then
      write(*,'(a,2(2x,i0))') 'ERROR in compressMatrix: jj/=mad%nvctr',jj,mad%nvctr
      stop
  end if

  if(sum(sendcounts)/=mad%nvctr) then
      write(*,'(a,2(2x,i0))') 'ERROR in compressMatrix2: sum(sendcounts)/=mad%nvctr',sum(sendcounts),mad%nvctr
      stop
  end if

end subroutine getCommunArraysMatrixCompression
  

subroutine initCommsCompression(iproc, nproc, orbs, mad, mat, lmat, sendcounts, displs)
  use module_base
  use module_types
  implicit none
  
  ! Calling arguments
  integer,intent(in) :: iproc, nproc
  type(orbitals_data),intent(in) :: orbs
  type(matrixDescriptors),intent(in) :: mad
  real(kind=8),dimension(orbs%norb**2),intent(in) :: mat
  real(kind=8),dimension(mad%nvctr),intent(out) :: lmat
  integer,dimension(0:nproc-1),intent(out) :: sendcounts, displs
  
  ! Local variables
  integer :: iseg, jj, jorb, jjorb, jjproc, jjprocold, ncount
  
  sendcounts=0
  displs=0
  
  jj=0
  ncount=0
  jjprocold=0
  displs(0)=0
  do iseg=1,mad%nseg
      do jorb=mad%keyg(1,iseg),mad%keyg(2,iseg)
          jj=jj+1
          lmat(jj)=mat(jorb)
          
          ncount=ncount+1
          jjorb=(jorb-1)/orbs%norb+1
          jjproc=orbs%onWhichMPI(jjorb)
          if(jjproc>jjprocold) then
              ! This part of the matrix is calculated by a new MPI process.
              sendcounts(jjproc-1)=ncount-1
              displs(jjproc)=displs(jjproc-1)+sendcounts(jjproc-1)
              ncount=1
              jjprocold=jjproc
          end if
      end do
  end do
  sendcounts(nproc-1)=ncount
  if(jj/=mad%nvctr) then
      write(*,'(a,2(2x,i0))') 'ERROR in compressMatrix: jj/=mad%nvctr',jj,mad%nvctr
      stop
  end if

  if(sum(sendcounts)/=mad%nvctr) then
      write(*,'(a,2(2x,i0))') 'ERROR in compressMatrix2: sum(sendcounts)/=mad%nvctr',sum(sendcounts),mad%nvctr
      stop
  end if

  !if(iproc==0) then
  !    do jjproc=0,nproc-1
  !        write(*,'(a,3i8)') 'jjproc, displs(jjproc), sendcounts(jjproc)', jjproc, displs(jjproc), sendcounts(jjproc)
  !    end do
  !end if
  
end subroutine initCommsCompression

subroutine initCompressedMatmul(iproc, nproc, norb, mad)
  use module_base
  use module_types
  implicit none
  
  ! Calling arguments
  integer,intent(in) :: iproc, nproc, norb
  type(matrixDescriptors),intent(inout) :: mad
  
  ! Local variables
  integer :: iorb, jorb, ii, j, istat, iall, ij, iseg
  logical :: segment
  integer,dimension(:),allocatable :: row, column
  character(len=*),parameter :: subname='initCompressedMatmul'
  
  
  allocate(row(norb), stat=istat)
  call memocc(istat, row, 'row', subname)
  allocate(column(norb), stat=istat)
  call memocc(istat, column, 'column', subname)
  
  
  segment=.false.
  mad%nsegmatmul=0
  mad%nvctrmatmul=0
  do iorb=1,norb
      do jorb=1,norb
          ! Get an array of this line and column indicating whether
          ! there are nonzero numbers at these positions. Since the localization
          ! within the matrix is symmetric, we can use both time the same subroutine.
          call getRow(norb, mad, iorb, row) 
          call getRow(norb, mad, jorb, column) 
          !!if(iproc==0) write(*,'(a,i4,4x,100i4)') 'iorb, row', iorb, row
          !!if(iproc==0) write(*,'(a,i4,4x,100i4)') 'jorb, row', jorb, column
          ii=0
          do j=1,norb
              ii=ii+row(j)*column(j)
          end do
          if(ii>0) then
              ! This entry of the matrix will be different from zero.
              mad%nvctrmatmul=mad%nvctrmatmul+1
              if(.not. segment) then
                  ! This is the start of a new segment
                  segment=.true.
                  mad%nsegmatmul=mad%nsegmatmul+1
              end if
          else
              if(segment) then
                  ! We reached the end of a segment
                  segment=.false.
              end if
          end if
      end do
  end do
  
  allocate(mad%keygmatmul(2,mad%nsegmatmul), stat=istat)
  allocate(mad%keyvmatmul(mad%nsegmatmul), stat=istat)
  
  ! Now fill the descriptors.
  segment=.false.
  ij=0
  iseg=0
  do iorb=1,norb
      do jorb=1,norb
          ij=ij+1
          ! Get an array of this line and column indicating whether
          ! there are nonzero numbers at these positions. Since the localization
          ! within the matrix is symmetric, we can use both time the same subroutine.
          call getRow(norb, mad, iorb, row) 
          call getRow(norb, mad, jorb, column) 
          ii=0
          do j=1,norb
              ii=ii+row(j)*column(j)
          end do
          if(ii>0) then
              ! This entry of the matrix will be different from zero.
              if(.not. segment) then
                  ! This is the start of a new segment
                  segment=.true.
                  iseg=iseg+1
                  mad%keygmatmul(1,iseg)=ij
              end if
              mad%keyvmatmul(iseg)=mad%keyvmatmul(iseg)+1
          else
              if(segment) then
                  ! We reached the end of a segment
                  segment=.false.
                  mad%keygmatmul(2,iseg)=ij-1
              end if
          end if
      end do
  end do

  ! Close the last segment if required.
  if(segment) then
      mad%keygmatmul(2,iseg)=ij
  end if
  
  
  iall=-product(shape(row))*kind(row)
  deallocate(row, stat=istat)
  call memocc(istat, iall, 'row', subname)
  iall=-product(shape(column))*kind(column)
  deallocate(column, stat=istat)
  call memocc(istat, iall, 'column', subname)

end subroutine initCompressedMatmul



subroutine getRow(norb, mad, rowX, row)
  use module_base
  use module_types
  implicit none
  
  ! Calling arguments
  integer,intent(in) :: norb, rowX
  type(matrixDescriptors),intent(in) :: mad
  integer,dimension(norb),intent(out) :: row
  
  ! Local variables
  integer :: iseg, i, irow, icolumn
  
  row=0
  
  do iseg=1,mad%nseg
      do i=mad%keyg(1,iseg),mad%keyg(2,iseg)
      ! Get the row index of this element. Since the localization is symmetric, we can
      ! assume row or column ordering with respect to the segments.
          irow=(i-1)/norb+1
          if(irow==rowX) then
              ! Get the column index of this element.
              icolumn=i-(irow-1)*norb
              row(icolumn)=1
          end if
      end do
  end do

end subroutine getRow

!!!subroutine initCompressedMatmul2(norb, nseg, keyg, nsegmatmul, keygmatmul, keyvmatmul)
!!!  use module_base
!!!  use module_types
!!!  implicit none
!!!
!!!  ! Calling arguments
!!!  integer,intent(in) :: norb, nseg
!!!  integer,dimension(2,nseg),intent(in) :: keyg
!!!  integer,intent(out) :: nsegmatmul
!!!  integer,dimension(:,:),pointer,intent(out) :: keygmatmul
!!!  integer,dimension(:),pointer,intent(out) :: keyvmatmul
!!!
!!!  ! Local variables
!!!  integer :: iorb, jorb, ii, j, istat, iall, ij, iseg, i
!!!  logical :: segment
!!!  character(len=*),parameter :: subname='initCompressedMatmul2'
!!!  real(kind=8),dimension(:),allocatable :: mat1, mat2, mat3
!!!
!!!
!!!
!!!  allocate(mat1(norb**2), stat=istat)
!!!  call memocc(istat, mat1, 'mat1', subname)
!!!  allocate(mat2(norb**2), stat=istat)
!!!  call memocc(istat, mat2, 'mat2', subname)
!!!  allocate(mat3(norb**2), stat=istat)
!!!  call memocc(istat, mat2, 'mat2', subname)
!!!
!!!  mat1=0.d0
!!!  mat2=0.d0
!!!  do iseg=1,nseg
!!!      do i=keyg(1,iseg),keyg(2,iseg)
!!!          ! the localization region is "symmetric"
!!!          mat1(i)=1.d0
!!!          mat2(i)=1.d0
!!!      end do
!!!  end do
!!!
!!!  call dgemm('n', 'n', norb, norb, norb, 1.d0, mat1, norb, mat2, norb, 0.d0, mat3, norb)
!!!
!!!  segment=.false.
!!!  nsegmatmul=0
!!!  do iorb=1,norb**2
!!!      if(mat3(iorb)>0.d0) then
!!!          ! This entry of the matrix will be different from zero.
!!!          if(.not. segment) then
!!!              ! This is the start of a new segment
!!!              segment=.true.
!!!              nsegmatmul=nsegmatmul+1
!!!          end if
!!!      else
!!!          if(segment) then
!!!              ! We reached the end of a segment
!!!              segment=.false.
!!!          end if
!!!      end if
!!!  end do
!!!
!!!
!!!  allocate(keygmatmul(2,nsegmatmul), stat=istat)
!!!  call memocc(istat, keygmatmul, 'keygmatmul', subname)
!!!  allocate(keyvmatmul(nsegmatmul), stat=istat)
!!!  call memocc(istat, keyvmatmul, 'keyvmatmul', subname)
!!!  keyvmatmul=0
!!!  ! Now fill the descriptors.
!!!  segment=.false.
!!!  ij=0
!!!  iseg=0
!!!  do iorb=1,norb**2
!!!      ij=iorb
!!!      if(mat3(iorb)>0.d0) then
!!!          ! This entry of the matrix will be different from zero.
!!!          if(.not. segment) then
!!!              ! This is the start of a new segment
!!!              segment=.true.
!!!              iseg=iseg+1
!!!              keygmatmul(1,iseg)=ij
!!!          end if
!!!          keyvmatmul(iseg)=keyvmatmul(iseg)+1
!!!      else
!!!          if(segment) then
!!!              ! We reached the end of a segment
!!!              segment=.false.
!!!              keygmatmul(2,iseg)=ij-1
!!!          end if
!!!      end if
!!!  end do
!!!  ! Close the last segment if required.
!!!  if(segment) then
!!!      keygmatmul(2,iseg)=ij
!!!  end if
!!!
!!!
!!!iall=-product(shape(mat1))*kind(mat1)
!!!deallocate(mat1, stat=istat)
!!!call memocc(istat, iall, 'mat1', subname)
!!!iall=-product(shape(mat2))*kind(mat2)
!!!deallocate(mat2, stat=istat)
!!!call memocc(istat, iall, 'mat2', subname)
!!!iall=-product(shape(mat3))*kind(mat3)
!!!deallocate(mat3, stat=istat)
!!!call memocc(istat, iall, 'mat3', subname)
!!!
!!!
!!!end subroutine initCompressedMatmul2




subroutine initCompressedMatmul3(iproc, norb, mad)
  use module_base
  use module_types
  implicit none

  ! Calling arguments
  integer,intent(in) :: iproc, norb
  type(matrixDescriptors),intent(inout) :: mad

  ! Local variables
  integer :: iorb, istat, iall, ij, iseg, i
  logical :: segment
  character(len=*),parameter :: subname='initCompressedMatmul3'
  real(kind=8),dimension(:),allocatable :: mat1, mat2, mat3

  call timing(iproc,'initMatmulComp','ON')

  allocate(mat1(norb**2), stat=istat)
  call memocc(istat, mat1, 'mat1', subname)
  allocate(mat2(norb**2), stat=istat)
  call memocc(istat, mat2, 'mat2', subname)
  allocate(mat3(norb**2), stat=istat)
  call memocc(istat, mat2, 'mat2', subname)

  call to_zero(norb**2, mat1(1))
  call to_zero(norb**2, mat2(1))
  do iseg=1,mad%nseg
      do i=mad%keyg(1,iseg),mad%keyg(2,iseg)
          ! the localization region is "symmetric"
          mat1(i)=1.d0
          mat2(i)=1.d0
      end do
  end do

  call dgemm('n', 'n', norb, norb, norb, 1.d0, mat1, norb, mat2, norb, 0.d0, mat3, norb)

  segment=.false.
  mad%nsegmatmul=0
  do iorb=1,norb**2
      if(mat3(iorb)>0.d0) then
          ! This entry of the matrix will be different from zero.
          if(.not. segment) then
              ! This is the start of a new segment
              segment=.true.
              mad%nsegmatmul=mad%nsegmatmul+1
          end if
      else
          if(segment) then
              ! We reached the end of a segment
              segment=.false.
          end if
      end if
  end do


  allocate(mad%keygmatmul(2,mad%nsegmatmul), stat=istat)
  call memocc(istat, mad%keygmatmul, 'mad%keygmatmul', subname)
  allocate(mad%keyvmatmul(mad%nsegmatmul), stat=istat)
  call memocc(istat, mad%keyvmatmul, 'mad%keyvmatmul', subname)
  mad%keyvmatmul=0
  ! Now fill the descriptors.
  segment=.false.
  ij=0
  iseg=0
  do iorb=1,norb**2
      ij=iorb
      if(mat3(iorb)>0.d0) then
          ! This entry of the matrix will be different from zero.
          if(.not. segment) then
              ! This is the start of a new segment
              segment=.true.
              iseg=iseg+1
              mad%keygmatmul(1,iseg)=ij
          end if
          mad%keyvmatmul(iseg)=mad%keyvmatmul(iseg)+1
      else
          if(segment) then
              ! We reached the end of a segment
              segment=.false.
              mad%keygmatmul(2,iseg)=ij-1
          end if
      end if
  end do
  ! Close the last segment if required.
  if(segment) then
      mad%keygmatmul(2,iseg)=ij
  end if


iall=-product(shape(mat1))*kind(mat1)
deallocate(mat1, stat=istat)
call memocc(istat, iall, 'mat1', subname)
iall=-product(shape(mat2))*kind(mat2)
deallocate(mat2, stat=istat)
call memocc(istat, iall, 'mat2', subname)
iall=-product(shape(mat3))*kind(mat3)
deallocate(mat3, stat=istat)
call memocc(istat, iall, 'mat3', subname)

call timing(iproc,'initMatmulComp','OF')

end subroutine initCompressedMatmul3

subroutine check_linear_and_create_Lzd(iproc,nproc,linType,Lzd,atoms,orbs,nspin,rxyz)
  use module_base
  use module_types
  use module_xc
  implicit none

  integer, intent(in) :: iproc,nproc,nspin
  type(local_zone_descriptors), intent(inout) :: Lzd
  type(atoms_data), intent(in) :: atoms
  type(orbitals_data),intent(inout) :: orbs
  real(gp), dimension(3,atoms%nat), intent(in) :: rxyz
  integer, intent(in) :: linType
!  real(gp), dimension(atoms%ntypes,3), intent(in) :: radii_cf
  !Local variables
  character(len=*), parameter :: subname='check_linear_and_create_Lzd'
  logical :: linear
  integer :: iat,ityp,nspin_ig,i_all,i_stat
  real(gp), dimension(:), allocatable :: locrad
  logical,dimension(:),allocatable :: calculateBounds

  !default variables
  Lzd%nlr = 1

  if (nspin == 4) then
     nspin_ig=1
  else
     nspin_ig=nspin
  end if

  linear  = .true.
  if (linType == INPUT_IG_FULL) then
     Lzd%nlr=atoms%nat
     allocate(locrad(Lzd%nlr+ndebug),stat=i_stat)
     call memocc(i_stat,locrad,'locrad',subname)
     ! locrad read from last line of  psppar
     do iat=1,atoms%nat
        ityp = atoms%iatype(iat)
        locrad(iat) = atoms%rloc(ityp,1)
     end do  
     call timing(iproc,'check_IG      ','ON')
     call check_linear_inputguess(iproc,Lzd%nlr,rxyz,locrad,&
          Lzd%hgrids(1),Lzd%hgrids(2),Lzd%hgrids(3),&
          Lzd%Glr,linear) 
     call timing(iproc,'check_IG      ','OF')
     if(nspin >= 4) linear = .false. 
  end if

  ! If we are using cubic code : by choice or because locregs are too big
  Lzd%linear = .true.
  if (linType == INPUT_IG_LIG .or. linType == INPUT_IG_OFF .or. .not. linear) then
     Lzd%linear = .false.
     Lzd%nlr = 1
  end if


  if(linType /= INPUT_IG_TMO) then
     allocate(Lzd%Llr(Lzd%nlr+ndebug))
     allocate(Lzd%doHamAppl(Lzd%nlr+ndebug), stat=i_stat)
     call memocc(i_stat,Lzd%doHamAppl,'Lzd%doHamAppl',subname)
     Lzd%doHamAppl = .true. 
     !for now, always true because we want to calculate the hamiltonians for all locregs
     if(.not. Lzd%linear) then
        Lzd%lintyp = 0
        !copy Glr to Llr(1)
        call nullify_locreg_descriptors(Lzd%Llr(1))
        call copy_locreg_descriptors(Lzd%Glr,Lzd%Llr(1),subname)
     else 
        Lzd%lintyp = 1
        ! Assign orbitals to locreg (for LCAO IG each orbitals corresponds to an atomic function. WILL NEED TO CHANGE THIS)
        call assignToLocreg(iproc,nproc,orbs%nspinor,nspin_ig,atoms,orbs,Lzd)

        ! determine the localization regions
        ! calculateBounds indicate whether the arrays with the bounds (for convolutions...) shall also
        ! be allocated and calculated. In principle this is only necessary if the current process has orbitals
        ! in this localization region.
        allocate(calculateBounds(lzd%nlr),stat=i_stat)
        call memocc(i_stat,calculateBounds,'calculateBounds',subname)
        calculateBounds=.true.
!        call determine_locreg_periodic(iproc,Lzd%nlr,rxyz,locrad,hx,hy,hz,Lzd%Glr,Lzd%Llr,calculateBounds)
        call determine_locreg_parallel(iproc,nproc,Lzd%nlr,rxyz,locrad,&
             Lzd%hgrids(1),Lzd%hgrids(2),Lzd%hgrids(3),Lzd%Glr,Lzd%Llr,&
             orbs,calculateBounds)  
        i_all = -product(shape(calculateBounds))*kind(calculateBounds) 
        deallocate(calculateBounds,stat=i_stat)
        call memocc(i_stat,i_all,'calculateBounds',subname)
        i_all = -product(shape(locrad))*kind(locrad)
        deallocate(locrad,stat=i_stat)
        call memocc(i_stat,i_all,'locrad',subname)

        ! determine the wavefunction dimension
        call wavefunction_dimension(Lzd,orbs)
     end if
  else
     Lzd%lintyp = 2
  end if
  
!DEBUG
!!if(iproc==0)then
!!print *,'###################################################'
!!print *,'##        General information:                   ##'
!!print *,'###################################################'
!!print *,'Lzd%nlr,linear, ndimpotisf :',Lzd%nlr,Lzd%linear,Lzd%ndimpotisf
!!print *,'###################################################'
!!print *,'##        Global box information:                ##'
!!print *,'###################################################'
!!write(*,'(a24,3i4)')'Global region n1,n2,n3:',Lzd%Glr%d%n1,Lzd%Glr%d%n2,Lzd%Glr%d%n3
!!write(*,*)'Global fine grid: nfl',Lzd%Glr%d%nfl1,Lzd%Glr%d%nfl2,Lzd%Glr%d%nfl3
!!write(*,*)'Global fine grid: nfu',Lzd%Glr%d%nfu1,Lzd%Glr%d%nfu2,Lzd%Glr%d%nfu3
!!write(*,*)'Global inter. grid: ni',Lzd%Glr%d%n1i,Lzd%Glr%d%n2i,Lzd%Glr%d%n3i
!!write(*,'(a27,f6.2,f6.2,f6.2)')'Global dimension (1x,y,z):',Lzd%Glr%d%n1*hx,Lzd%Glr%d%n2*hy,Lzd%Glr%d%n3*hz
!!write(*,'(a17,f12.2)')'Global volume: ',Lzd%Glr%d%n1*hx*Lzd%Glr%d%n2*hy*Lzd%Glr%d%n3*hz
!!print *,'Global wfd statistics:',Lzd%Glr%wfd%nseg_c,Lzd%Glr%wfd%nseg_f,Lzd%Glr%wfd%nvctr_c,Lzd%Glr%wfd%nvctr_f
!!print *,'###################################################'
!!print *,'##        Local boxes information:               ##'
!!print *,'###################################################'
!!do i_stat =1, Lzd%nlr
!!   write(*,*)'=====> Region:',i_stat
!!   write(*,'(a24,3i4)')'Local region n1,n2,n3:',Lzd%Llr(i_stat)%d%n1,Lzd%Llr(i_stat)%d%n2,Lzd%Llr(i_stat)%d%n3
!!   write(*,*)'Local fine grid: nfl',Lzd%Llr(i_stat)%d%nfl1,Lzd%Llr(i_stat)%d%nfl2,Lzd%Llr(i_stat)%d%nfl3
!!   write(*,*)'Local fine grid: nfu',Lzd%Llr(i_stat)%d%nfu1,Lzd%Llr(i_stat)%d%nfu2,Lzd%Llr(i_stat)%d%nfu3
!!   write(*,*)'Local inter. grid: ni',Lzd%Llr(i_stat)%d%n1i,Lzd%Llr(i_stat)%d%n2i,Lzd%Llr(i_stat)%d%n3i
!!   write(*,'(a27,f6.2,f6.2,f6.2)')'Local dimension (1x,y,z):',Lzd%Llr(i_stat)%d%n1*hx,Lzd%Llr(i_stat)%d%n2*hy,&
!!            Lzd%Llr(i_stat)%d%n3*hz
!!   write(*,'(a17,f12.2)')'Local volume: ',Lzd%Llr(i_stat)%d%n1*hx*Lzd%Llr(i_stat)%d%n2*hy*Lzd%Llr(i_stat)%d%n3*hz
!!   print *,'Local wfd statistics:',Lzd%Llr(i_stat)%wfd%nseg_c,Lzd%Llr(i_stat)%wfd%nseg_f,Lzd%Llr(i_stat)%wfd%nvctr_c,&
!!            Lzd%Llr(i_stat)%wfd%nvctr_f
!!end do
!!end if
!!call mpi_finalize(i_stat)
!!stop
!END DEBUG

end subroutine check_linear_and_create_Lzd

subroutine create_LzdLIG(iproc,nproc,nspin,linearmode,hx,hy,hz,Glr,atoms,orbs,rxyz,Lzd)
  use module_base
  use module_types
  use module_xc
  implicit none

  integer, intent(in) :: iproc,nproc,nspin
  real(gp), intent(in) :: hx,hy,hz
  type(locreg_descriptors), intent(in) :: Glr
  type(atoms_data), intent(in) :: atoms
  type(orbitals_data),intent(inout) :: orbs
  integer, intent(in) :: linearmode
  real(gp), dimension(3,atoms%nat), intent(in) :: rxyz
  type(local_zone_descriptors), intent(out) :: Lzd
!  real(gp), dimension(atoms%ntypes,3), intent(in) :: radii_cf
  !Local variables
  character(len=*), parameter :: subname='check_linear_and_create_Lzd'
  logical :: linear
  integer :: iat,ityp,nspin_ig,i_all,i_stat
  real(gp), dimension(:), allocatable :: locrad
  logical,dimension(:),allocatable :: calculateBounds

  !default variables
  Lzd%nlr = 1

  Lzd%hgrids(1)=hx
  Lzd%hgrids(2)=hy
  Lzd%hgrids(3)=hz

  if (nspin == 4) then
     nspin_ig=1
  else
     nspin_ig=nspin
  end if

  linear  = .true.
  if (linearmode == INPUT_IG_LIG .or. linearmode == INPUT_IG_FULL) then
     Lzd%nlr=atoms%nat
     allocate(locrad(Lzd%nlr+ndebug),stat=i_stat)
     call memocc(i_stat,locrad,'locrad',subname)
     ! locrad read from last line of  psppar
     do iat=1,atoms%nat
        ityp = atoms%iatype(iat)
        locrad(iat) = atoms%rloc(ityp,1)
     end do  
     call timing(iproc,'check_IG      ','ON')
     call check_linear_inputguess(iproc,Lzd%nlr,rxyz,locrad,hx,hy,hz,&
          Glr,linear) 
     call timing(iproc,'check_IG      ','OF')
     if(nspin >= 4) linear = .false. 
  end if

  ! If we are using cubic code : by choice or because locregs are too big
  if (linearmode == INPUT_IG_OFF .or. .not. linear) then
     linear = .false.
     Lzd%nlr = 1
  end if

  Lzd%linear = .true.
  if (.not. linear)  Lzd%linear = .false.

!  print *,'before Glr => Lzd%Glr'
  call nullify_locreg_descriptors(Lzd%Glr)
  call copy_locreg_descriptors(Glr,Lzd%Glr,subname)

  if(linearmode /= INPUT_IG_TMO) then
     allocate(Lzd%Llr(Lzd%nlr+ndebug),stat=i_stat)
     allocate(Lzd%doHamAppl(Lzd%nlr+ndebug), stat=i_stat)
     call memocc(i_stat,Lzd%doHamAppl,'Lzd%doHamAppl',subname)
     Lzd%doHamAppl = .true. 
     !for now, always true because we want to calculate the hamiltonians for all locregs

     if(.not. Lzd%linear) then
        Lzd%lintyp = 0
        !copy Glr Lzd%Llr(1)
        call nullify_locreg_descriptors(Lzd%Llr(1))
!        print *,'before Glr => Lzd%Llr(1)'
        call copy_locreg_descriptors(Glr,Lzd%Llr(1),subname)
     else 
        Lzd%lintyp = 1
        ! Assign orbitals to locreg (for LCAO IG each orbitals corresponds to an atomic function. WILL NEED TO CHANGE THIS)
        call assignToLocreg(iproc,nproc,orbs%nspinor,nspin_ig,atoms,orbs,Lzd)

        ! determine the localization regions
        ! calculateBounds indicate whether the arrays with the bounds (for convolutions...) shall also
        ! be allocated and calculated. In principle this is only necessary if the current process has orbitals
        ! in this localization region.
        allocate(calculateBounds(lzd%nlr),stat=i_stat)
        call memocc(i_stat,calculateBounds,'calculateBounds',subname)
        calculateBounds=.true.
!        call determine_locreg_periodic(iproc,Lzd%nlr,rxyz,locrad,hx,hy,hz,Glr,Lzd%Llr,calculateBounds)
        call determine_locreg_parallel(iproc,nproc,Lzd%nlr,rxyz,locrad,&
             hx,hy,hz,Glr,Lzd%Llr,&
             orbs,calculateBounds)  
        i_all = -product(shape(calculateBounds))*kind(calculateBounds) 
        deallocate(calculateBounds,stat=i_stat)
        call memocc(i_stat,i_all,'calculateBounds',subname)
        i_all = -product(shape(locrad))*kind(locrad)
        deallocate(locrad,stat=i_stat)
        call memocc(i_stat,i_all,'locrad',subname)

        ! determine the wavefunction dimension
        call wavefunction_dimension(Lzd,orbs)
     end if
  else
     Lzd%lintyp = 2
  end if

!DEBUG
!!if(iproc==0)then
!!print *,'###################################################'
!!print *,'##        General information:                   ##'
!!print *,'###################################################'
!!print *,'Lzd%nlr,linear, Lpsidimtot, ndimpotisf, Lnprojel:',Lzd%nlr,Lzd%linear,Lzd%ndimpotisf
!!print *,'###################################################'
!!print *,'##        Global box information:                ##'
!!print *,'###################################################'
!!write(*,'(a24,3i4)')'Global region n1,n2,n3:',Lzd%Glr%d%n1,Lzd%Glr%d%n2,Lzd%Glr%d%n3
!!write(*,*)'Global fine grid: nfl',Lzd%Glr%d%nfl1,Lzd%Glr%d%nfl2,Lzd%Glr%d%nfl3
!!write(*,*)'Global fine grid: nfu',Lzd%Glr%d%nfu1,Lzd%Glr%d%nfu2,Lzd%Glr%d%nfu3
!!write(*,*)'Global inter. grid: ni',Lzd%Glr%d%n1i,Lzd%Glr%d%n2i,Lzd%Glr%d%n3i
!!write(*,'(a27,f6.2,f6.2,f6.2)')'Global dimension (1x,y,z):',Lzd%Glr%d%n1*hx,Lzd%Glr%d%n2*hy,Lzd%Glr%d%n3*hz
!!write(*,'(a17,f12.2)')'Global volume: ',Lzd%Glr%d%n1*hx*Lzd%Glr%d%n2*hy*Lzd%Glr%d%n3*hz
!!print *,'Global wfd statistics:',Lzd%Glr%wfd%nseg_c,Lzd%Glr%wfd%nseg_f,Lzd%Glr%wfd%nvctr_c,Lzd%Glr%wfd%nvctr_f
!!write(*,'(a17,f12.2)')'Global volume: ',Lzd%Glr%d%n1*input%hx*Lzd%Glr%d%n2*input%hy*Lzd%Glr%d%n3*input%hz
!!print *,'Global wfd statistics:',Lzd%Glr%wfd%nseg_c,Lzd%Glr%wfd%nseg_f,Lzd%Glr%wfd%nvctr_c,Lzd%Glr%wfd%nvctr_f
!!print *,'###################################################'
!!print *,'##        Local boxes information:               ##'
!!print *,'###################################################'
!!do i_stat =1, Lzd%nlr
!!   write(*,*)'=====> Region:',i_stat
!!   write(*,'(a24,3i4)')'Local region n1,n2,n3:',Lzd%Llr(i_stat)%d%n1,Lzd%Llr(i_stat)%d%n2,Lzd%Llr(i_stat)%d%n3
!!   write(*,*)'Local fine grid: nfl',Lzd%Llr(i_stat)%d%nfl1,Lzd%Llr(i_stat)%d%nfl2,Lzd%Llr(i_stat)%d%nfl3
!!   write(*,*)'Local fine grid: nfu',Lzd%Llr(i_stat)%d%nfu1,Lzd%Llr(i_stat)%d%nfu2,Lzd%Llr(i_stat)%d%nfu3
!!   write(*,*)'Local inter. grid: ni',Lzd%Llr(i_stat)%d%n1i,Lzd%Llr(i_stat)%d%n2i,Lzd%Llr(i_stat)%d%n3i
!!   write(*,'(a27,f6.2,f6.2,f6.2)')'Local dimension (1x,y,z):',Lzd%Llr(i_stat)%d%n1*hx,Lzd%Llr(i_stat)%d%n2*hy,&
!!            Lzd%Llr(i_stat)%d%n3*hz
!!   write(*,'(a17,f12.2)')'Local volume: ',Lzd%Llr(i_stat)%d%n1*hx*Lzd%Llr(i_stat)%d%n2*hy*Lzd%Llr(i_stat)%d%n3*hz
!!   print *,'Local wfd statistics:',Lzd%Llr(i_stat)%wfd%nseg_c,Lzd%Llr(i_stat)%wfd%nseg_f,Lzd%Llr(i_stat)%wfd%nvctr_c,&
!!            Lzd%Llr(i_stat)%wfd%nvctr_f
!!end do
!!end if
!call mpi_finalize(i_stat)
!stop
!END DEBUG

end subroutine create_LzdLIG






integer function optimalLength(totalLength, value)
  implicit none
  
  ! Calling arguments
  integer,intent(in) :: totalLength, value
  
  optimalLength=totalLength-ceiling(log10(dble(value+1)+1.d-10))

end function optimalLength





subroutine initCollectiveComms(iproc, nproc, lzd, input, orbs, collcomms)
use module_base
use module_types
implicit none

! Calling arguments
integer,intent(in) :: iproc, nproc
type(local_zone_descriptors),intent(in) :: lzd
type(input_variables),intent(in) :: input
type(orbitals_data),intent(inout) :: orbs
type(collectiveComms),intent(out) :: collcomms

! Local variables
integer :: iorb, ilr, kproc, jproc, ii, ncount, iiorb, istat, ldim, ist
integer :: n1l, n2l, n3l, n1g, n2g, n3g, nshift1, nshift2, nshift3, ind, i, is, ie
integer :: transform_index, iseg, offset
character(len=*),parameter :: subname='initCollectiveComms'
integer :: ii1s, ii1e, ii5s, ii5e

! Allocate all arrays
allocate(collComms%nvctr_par(orbs%norb,0:nproc-1), stat=istat)
call memocc(istat, collComms%nvctr_par, 'collComms%nvctr_par', subname)

allocate(collComms%sendcnts(0:nproc-1), stat=istat)
call memocc(istat, collComms%sendcnts, 'collComms%sendcnts', subname)

allocate(collComms%senddspls(0:nproc-1), stat=istat)
call memocc(istat, collComms%senddspls, 'collComms%senddspls', subname)

allocate(collComms%recvcnts(0:nproc-1), stat=istat)
call memocc(istat, collComms%recvcnts, 'collComms%recvcnts', subname)

allocate(collComms%recvdspls(0:nproc-1), stat=istat)
call memocc(istat, collComms%recvdspls, 'collComms%recvdspls', subname)


! Distribute the orbitals among the processes.
do iorb=1,orbs%norb
    ilr=orbs%inwhichlocreg(iorb)
    ncount=lzd%llr(ilr)%wfd%nvctr_c+7*lzd%llr(ilr)%wfd%nvctr_f
    ! All processes get ii elements
    ii=ncount/nproc
    do jproc=0,nproc-1
        collComms%nvctr_par(iorb,jproc)=ii
    end do
    ! Process from 0 to kproc get one additional element
    kproc=mod(ncount,nproc)-1
    do jproc=0,kproc
        collComms%nvctr_par(iorb,jproc)=collComms%nvctr_par(iorb,jproc)+1
    end do
    !write(*,'(a,3i6,i12)') 'iorb, iproc, ncount, collComms%nvctr_par(iorb,iproc)', iorb, iproc, ncount, collComms%nvctr_par(iorb,iproc)
end do

! Determine the amount of data that has has to be sent to each process
collComms%sendcnts=0
do jproc=0,nproc-1
    do iorb=1,orbs%norbp
        iiorb=orbs%isorb+iorb
        collComms%sendcnts(jproc) = collComms%sendcnts(jproc) + collComms%nvctr_par(iiorb,jproc)
    end do
    !write(*,'(a,2i6,i12)') 'jproc, iproc, collComms%sendcnts(jproc)', jproc, iproc, collComms%sendcnts(jproc)
end do

! Determine the displacements for the send operation
collComms%senddspls(0)=0
do jproc=1,nproc-1
    collComms%senddspls(jproc) = collComms%senddspls(jproc-1) + collComms%sendcnts(jproc-1)
    !write(*,'(a,2i6,i12)') 'jproc, iproc, collComms%senddspls(jproc)', jproc, iproc, collComms%senddspls(jproc)
end do

! Determine the amount of data that each process receives
collComms%recvcnts=0
do jproc=0,nproc-1
    do iorb=1,orbs%norb_par(jproc,0)
        iiorb=orbs%isorb_par(jproc)+iorb
        collComms%recvcnts(jproc) = collComms%recvcnts(jproc) + collComms%nvctr_par(iiorb,iproc)
    end do
    !write(*,'(a,2i6,i12)') 'jproc, iproc, collComms%recvcnts(jproc)', jproc, iproc, collComms%recvcnts(jproc)
end do

! Determine the displacements for the receive operation
collComms%recvdspls(0)=0
do jproc=1,nproc-1
   collComms%recvdspls(jproc) = collComms%recvdspls(jproc-1) + collComms%recvcnts(jproc-1)
    !write(*,'(a,2i6,i12)') 'jproc, iproc, collComms%recvdspls(jproc)', jproc, iproc, collComms%recvdspls(jproc)
end do

! Modify orbs%npsidim, if required
ii=0
do jproc=0,nproc-1
    ii=ii+collComms%recvcnts(jproc)
end do
!orbs%npsidim=max(orbs%npsidim,ii)
orbs%npsidim_orbs = max(orbs%npsidim_orbs,ii) 
orbs%npsidim_comp = max(orbs%npsidim_comp,ii)


ii1s=0
ii5s=0
ii1e=0
ii5e=0

! Get the global indices of all elements
allocate(collComms%indexarray(max(orbs%npsidim_orbs,orbs%npsidim_comp)), stat=istat)
call memocc(istat, collComms%indexarray, 'collComms%indexarray', subname)
ist=1
ind=1
do iorb=1,orbs%norbp
    iiorb=orbs%isorb+iorb
    ilr=orbs%inwhichlocreg(iiorb)
    ldim=lzd%llr(ilr)%wfd%nvctr_c+7*lzd%llr(ilr)%wfd%nvctr_f
    !!!gdim=lzd%glr%wfd%nvctr_c+7*lzd%glr%wfd%nvctr_f
    !!!call index_of_Lpsi_to_global2(iproc, nproc, ldim, gdim, orbs%norbp, orbs%nspinor, input%nspin, &
    !!!     lzd%glr, lzd%llr(ilr), collComms%indexarray(ist))
    n1l=lzd%llr(ilr)%d%n1
    n2l=lzd%llr(ilr)%d%n2
    n3l=lzd%llr(ilr)%d%n3
    n1g=lzd%glr%d%n1
    n2g=lzd%glr%d%n2
    n3g=lzd%glr%d%n3
    !write(*,'(a,i8,6i9)') 'ilr, n1l, n2l, n3l, n1g, n2g, n3g', ilr, n1l, n2l, n3l, n1g, n2g, n3g
    nshift1=lzd%llr(ilr)%ns1-lzd%glr%ns1
    nshift2=lzd%llr(ilr)%ns2-lzd%glr%ns2
    nshift3=lzd%llr(ilr)%ns3-lzd%glr%ns3

    if(iiorb==1) then
        ii1s=ind
    else if(iiorb==5) then
        ii5s=ind
    end if
    do iseg=1,lzd%llr(ilr)%wfd%nseg_c
        is=lzd%llr(ilr)%wfd%keygloc(1,iseg)
        ie=lzd%llr(ilr)%wfd%keygloc(2,iseg)
        !write(800+iiorb,'(a,i9,3i12,6i7)') 'ilr, iseg, is, ie, n1l, n2l, n3l, nshift1, nshift2, nshift3', &
        !      ilr, iseg, is, ie, n1l, n2l, n3l, nshift1, nshift2, nshift3
        do i=is,ie
            collComms%indexarray(ind)=transform_index(i, n1l, n2l, n3l, n1g, n2g, n3g, nshift1, nshift2, nshift3)
            !!!! DEBUG !!
            !!collComms%indexarray(ind)=iiorb
            !!!! DEBUG !!
            !!write(900+iiorb,'(a,i9,3i12,6i7,i10)') 'ilr, iseg, is, ie, n1l, n2l, n3l, nshift1, &
            !!    &nshift2, nshift3, collComms%indexarray(ind)', &
            !!    ilr, iseg, is, ie, n1l, n2l, n3l, nshift1, nshift2, nshift3, collComms%indexarray(ind)
            ind=ind+1
        end do
    end do
    !if(iiorb==1) then
    !    ii1e=ind-1
    !else if(iiorb==5) then
    !    ii5e=ind-1
    !end if


    offset=(lzd%glr%d%n1+1)*(lzd%glr%d%n2+1)*(lzd%glr%d%n3+1)
    do iseg=1,lzd%llr(ilr)%wfd%nseg_f
        is=lzd%llr(ilr)%wfd%keygloc(1,iseg+lzd%llr(ilr)%wfd%nseg_c)
        ie=lzd%llr(ilr)%wfd%keygloc(2,iseg+lzd%llr(ilr)%wfd%nseg_c)
        do i=is,ie
            ii=transform_index(i, n1l, n2l, n3l, n1g, n2g, n3g, nshift1, nshift2, nshift3)

            collComms%indexarray(ind  ) = offset + 7*(ii-1)+1
            collComms%indexarray(ind+1) = offset + 7*(ii-1)+2
            collComms%indexarray(ind+2) = offset + 7*(ii-1)+3
            collComms%indexarray(ind+3) = offset + 7*(ii-1)+4
            collComms%indexarray(ind+4) = offset + 7*(ii-1)+5
            collComms%indexarray(ind+5) = offset + 7*(ii-1)+6
            collComms%indexarray(ind+6) = offset + 7*(ii-1)+7
            ind=ind+7
        end do
    end do
    if(iiorb==1) then
        ii1e=ind-1
    else if(iiorb==5) then
        ii5e=ind-1
    end if

    !do istat=0,ldim-1
    !    write(200+iproc,*) ist+istat, collComms%indexarray(ist+istat)
    !end do

    ist=ist+ldim
end do


!! ATTENTION: This will not work for nproc=1, so comment it.
!! As a consequence, the transposition will not work correctly.

!!! Transpose the index array
!!allocate(work_int(max(orbs%npsidim_orbs,orbs%npsidim_comp)), stat=istat)
!!call memocc(istat, work_int, 'work_int', subname)
!!call transpose_linear_int(iproc, 0, nproc-1, orbs, collComms, collComms%indexarray, mpi_comm_world, work_int)
!!iall=-product(shape(work_int))*kind(work_int)
!!deallocate(work_int, stat=istat)
!!call memocc(istat, iall, 'work_int', subname)



end subroutine initCollectiveComms

subroutine init_orbitals_data_for_linear(iproc, nproc, nspinor, input, at, glr, use_derivative_basis, rxyz, &
           lorbs)
  use module_base
  use module_types
  use module_interfaces, except_this_one => init_orbitals_data_for_linear
  implicit none
  
  ! Calling arguments
  integer,intent(in) :: iproc, nproc, nspinor
  type(input_variables),intent(in) :: input
  type(atoms_data),intent(in) :: at
  type(locreg_descriptors),intent(in) :: glr
  logical,intent(in) :: use_derivative_basis
  real(kind=8),dimension(3,at%nat),intent(in) :: rxyz
  type(orbitals_data),intent(out) :: lorbs
  
  ! Local variables
  integer :: norb, norbu, norbd, ii, ityp, iat, ilr, istat, iall, iorb, nlr
  integer,dimension(:),allocatable :: norbsPerLocreg, norbsPerAtom
  real(kind=8),dimension(:,:),allocatable :: locregCenter
  character(len=*),parameter :: subname='init_orbitals_data_for_linear'

  call timing(iproc,'init_orbs_lin ','ON')
  
  call nullify_orbitals_data(lorbs)
  
  ! Count the number of basis functions.
  allocate(norbsPerAtom(at%nat), stat=istat)
  call memocc(istat, norbsPerAtom, 'norbsPerAtom', subname)
  norb=0
  nlr=0
  if(use_derivative_basis) then
      ii=4
  else
      ii=1
  end if
  do iat=1,at%nat
      ityp=at%iatype(iat)
      norbsPerAtom(iat)=input%lin%norbsPerType(ityp)
      norb=norb+ii*input%lin%norbsPerType(ityp)
      nlr=nlr+input%lin%norbsPerType(ityp)
  end do
  
  
  ! Distribute the basis functions among the processors.
  norbu=norb
  norbd=0
  call nullify_orbitals_data(lorbs)
!!$  call orbitals_descriptors_forLinear(iproc, nproc, norb, norbu, norbd, input%nspin, nspinor,&
!!$       input%nkpt, input%kpt, input%wkpt, lorbs)
!!$  call repartitionOrbitals(iproc, nproc, lorbs%norb, lorbs%norb_par,&
!!$       lorbs%norbp, lorbs%isorb_par, lorbs%isorb, lorbs%onWhichMPI)
 
  call orbitals_descriptors(iproc, nproc, norb, norbu, norbd, input%nspin, nspinor,&
       input%nkpt, input%kpt, input%wkpt, lorbs,.true.) !simple repartition
 

  allocate(locregCenter(3,nlr), stat=istat)
  call memocc(istat, locregCenter, 'locregCenter', subname)
  
  ilr=0
  do iat=1,at%nat
      ityp=at%iatype(iat)
      do iorb=1,input%lin%norbsPerType(ityp)
          ilr=ilr+1
          locregCenter(:,ilr)=rxyz(:,iat)
      end do
  end do
  
  allocate(norbsPerLocreg(nlr), stat=istat)
  call memocc(istat, norbsPerLocreg, 'norbsPerLocreg', subname)
  norbsPerLocreg=ii !should be norbsPerLocreg
    
  iall=-product(shape(lorbs%inWhichLocreg))*kind(lorbs%inWhichLocreg)
  deallocate(lorbs%inWhichLocreg, stat=istat)
  call memocc(istat, iall, 'lorbs%inWhichLocreg', subname)
  call assignToLocreg2(iproc, nproc, lorbs%norb, lorbs%norb_par, at%nat, nlr, &
       input%nspin, norbsPerLocreg, locregCenter, lorbs%inwhichlocreg)

  iall=-product(shape(lorbs%onwhichatom))*kind(lorbs%onwhichatom)
  deallocate(lorbs%onwhichatom, stat=istat)
  call memocc(istat, iall, 'lorbs%onwhichatom', subname)
  call assignToLocreg2(iproc, nproc, lorbs%norb, lorbs%norb_par, at%nat, at%nat, &
       input%nspin, norbsPerAtom, rxyz, lorbs%onwhichatom)
  
  allocate(lorbs%eval(lorbs%norb), stat=istat)
  call memocc(istat, lorbs%eval, 'lorbs%eval', subname)
  lorbs%eval=-.5d0
  
  
  iall=-product(shape(norbsPerLocreg))*kind(norbsPerLocreg)
  deallocate(norbsPerLocreg, stat=istat)
  call memocc(istat, iall, 'norbsPerLocreg', subname)
  
  iall=-product(shape(locregCenter))*kind(locregCenter)
  deallocate(locregCenter, stat=istat)
  call memocc(istat, iall, 'locregCenter', subname)

  iall=-product(shape(norbsPerAtom))*kind(norbsPerAtom)
  deallocate(norbsPerAtom, stat=istat)
  call memocc(istat, iall, 'norbsPerAtom', subname)


  call timing(iproc,'init_orbs_lin ','OF')

end subroutine init_orbitals_data_for_linear



subroutine lzd_init_llr(iproc, nproc, input, at, rxyz, orbs, derorbs, withderorbs, lzd)
  use module_base
  use module_types
  use module_interfaces
  implicit none
  
  ! Calling arguments
  integer,intent(in) :: iproc, nproc
  type(input_variables),intent(in) :: input
  type(atoms_data),intent(in) :: at
  real(kind=8),dimension(3,at%nat),intent(in) :: rxyz
  type(orbitals_data),intent(in) :: orbs, derorbs
  type(local_zone_descriptors),intent(inout) :: lzd
  logical, intent(in) :: withderorbs
  
  ! Local variables
  integer :: iat, ityp, ilr, istat, iorb, iall
  real(kind=8),dimension(:,:),allocatable :: locregCenter
  character(len=*),parameter :: subname='lzd_init_llr'

  call timing(iproc,'init_locregs  ','ON')
  
  nullify(lzd%llr)
  nullify(lzd%doHamAppl)

  ! Count the number of localization regions
  lzd%nlr=0
  do iat=1,at%nat
      ityp=at%iatype(iat)
      lzd%nlr=lzd%nlr+input%lin%norbsPerType(ityp)
  end do
  
  allocate(locregCenter(3,lzd%nlr), stat=istat)
  call memocc(istat, locregCenter, 'locregCenter', subname)
  
  ilr=0
  do iat=1,at%nat
      ityp=at%iatype(iat)
      do iorb=1,input%lin%norbsPerType(ityp)
          ilr=ilr+1
          locregCenter(:,ilr)=rxyz(:,iat)
      end do
  end do
  
  if (withderorbs) then
     call initLocregs(iproc, nproc, lzd%nlr, locregCenter, &
          & lzd%hgrids(1), lzd%hgrids(2), lzd%hgrids(3), lzd, orbs, &
          & lzd%glr, input%lin%locrad, input%lin%locregShape, derorbs)
  else
     call initLocregs(iproc, nproc, lzd%nlr, locregCenter, &
          & lzd%hgrids(1), lzd%hgrids(2), lzd%hgrids(3), lzd, orbs, &
          & lzd%glr, input%lin%locrad, input%lin%locregShape)
  end if

  iall=-product(shape(locregCenter))*kind(locregCenter)
  deallocate(locregCenter, stat=istat)
  call memocc(istat, iall, 'locregCenter', subname)
  
  call timing(iproc,'init_locregs  ','OF')

end subroutine lzd_init_llr


subroutine redefine_locregs_quantities(iproc, nproc, hx, hy, hz, locrad, transform, lzd, tmb, tmbmix, denspot, &
           ldiis)
  use module_base
  use module_types
  use module_interfaces, except_this_one => redefine_locregs_quantities
  implicit none
  
  ! Calling arguments
  integer,intent(in) :: iproc, nproc
  real(kind=8),intent(in) :: hx, hy, hz
  type(local_zone_descriptors),intent(inout) :: lzd
  real(kind=8),dimension(lzd%nlr),intent(in) :: locrad
  logical,intent(in) :: transform
  type(DFT_wavefunction),intent(inout) :: tmb
  type(DFT_wavefunction),intent(inout) :: tmbmix
  type(DFT_local_fields),intent(inout) :: denspot
  type(localizedDIISParameters),intent(inout),optional :: ldiis
  
  ! Local variables
  integer :: iall, istat, ilr
  type(orbitals_data) :: orbs_tmp
  character(len=*),parameter :: subname='redefine_locregs_quantities'
  !!real(kind=8),dimension(:),allocatable :: locrad
  real(kind=8),dimension(:,:),allocatable :: locregCenter
  real(kind=8),dimension(:),allocatable :: lphilarge
  type(local_zone_descriptors) :: lzd_tmp

  !tag=1
  call wait_p2p_communication(iproc, nproc, tmbmix%comgp)
  call deallocate_p2pComms(tmbmix%comgp, subname)
  call nullify_local_zone_descriptors(lzd_tmp)
  call copy_local_zone_descriptors(tmb%lzd, lzd_tmp, subname)
  call nullify_orbitals_data(orbs_tmp)
  call copy_orbitals_data(tmb%orbs, orbs_tmp, subname)

  allocate(locregCenter(3,lzd_tmp%nlr), stat=istat)
  call memocc(istat, locregCenter, 'locregCenter', subname)
  do ilr=1,lzd_tmp%nlr
      locregCenter(:,ilr)=lzd_tmp%llr(ilr)%locregCenter
  end do

  call deallocate_p2pComms(tmbmix%comsr, subname)
  call deallocate_orbitals_data(tmbmix%orbs, subname)
  call deallocate_overlapParameters(tmbmix%op, subname)
  call deallocate_p2pComms(tmbmix%comon, subname)
  call deallocate_matrixDescriptors(tmbmix%mad, subname)
  call deallocate_collective_comms(tmbmix%collcom, subname)
  call deallocate_p2pComms(tmbmix%comgp, subname)
  call deallocate_local_zone_descriptors(lzd, subname)
  call update_locreg(iproc, nproc, lzd_tmp%nlr, locrad, orbs_tmp%inwhichlocreg, locregCenter, lzd_tmp%glr, &
       tmbmix%wfnmd%bs%use_derivative_basis, denspot%dpbox%nscatterarr, hx, hy, hz, &
       orbs_tmp, lzd, tmbmix%orbs, tmbmix%op, tmbmix%comon, tmbmix%comgp, tmbmix%comsr, tmbmix%mad, &
       tmbmix%collcom)

  tmbmix%wfnmd%nphi=tmbmix%orbs%npsidim_orbs

  if(transform) then
      allocate(lphilarge(tmb%orbs%npsidim_orbs), stat=istat)
      call memocc(istat, lphilarge, 'lphilarge', subname)
      call small_to_large_locreg(iproc, nproc, lzd_tmp, lzd, orbs_tmp, tmbmix%orbs, tmbmix%psi, lphilarge)
      iall=-product(shape(tmbmix%psi))*kind(tmbmix%psi)
      deallocate(tmbmix%psi, stat=istat)
      call memocc(istat, iall, 'tmbmix%psi', subname)
      allocate(tmbmix%psi(tmbmix%orbs%npsidim_orbs), stat=istat)
      call memocc(istat, tmbmix%psi, 'tmbmix%psi', subname)
      call dcopy(tmbmix%orbs%npsidim_orbs, lphilarge(1), 1, tmbmix%psi(1), 1)
      !nphi=tmb%orbs%npsidim_orbs
      
      if(.not.present(ldiis)) stop "ldiis must be present when 'transform' is true!"
      call update_ldiis_arrays(tmbmix, subname, ldiis)
      call vcopy(tmbmix%orbs%norb, orbs_tmp%onwhichatom(1), 1, tmbmix%orbs%onwhichatom(1), 1)
      iall=-product(shape(lphilarge))*kind(lphilarge)
      deallocate(lphilarge, stat=istat)
      call memocc(istat, iall, 'lphilarge', subname)
  end if


  iall=-product(shape(locregCenter))*kind(locregCenter)
  deallocate(locregCenter, stat=istat)
  call memocc(istat, iall, 'locregCenter', subname)
  call deallocate_orbitals_data(orbs_tmp, subname)


  if(tmbmix%wfnmd%bs%use_derivative_basis) then
      ! Reallocate tmbmix%psi, since it might have a new shape
      iall=-product(shape(tmbmix%psi))*kind(tmbmix%psi)
      deallocate(tmbmix%psi, stat=istat)
      call memocc(istat, iall, 'tmbmix%psi', subname)
      allocate(tmbmix%psi(tmbmix%orbs%npsidim_orbs), stat=istat)
      call memocc(istat, tmbmix%psi, 'tmbmix%psi', subname)
  end if

  !!call allocateCommunicationsBuffersPotential(tmbmix%comgp, subname)
  !!call post_p2p_communication(iproc, nproc, denspot%dpbox%ndimpot, denspot%rhov, &
  !!     tmbmix%comgp%nrecvbuf, tmbmix%comgp%recvbuf, tmbmix%comgp)
  !!call allocateCommunicationbufferSumrho(iproc, tmbmix%comsr, subname)

  call deallocate_local_zone_descriptors(lzd_tmp, subname)

  ! Emit that lzd has been changed.
  if (tmbmix%c_obj /= 0) then
     call kswfn_emit_lzd(tmbmix, iproc, nproc)
  end if

end subroutine redefine_locregs_quantities

subroutine update_locreg(iproc, nproc, nlr, locrad, inwhichlocreg_reference, locregCenter, glr_tmp, &
           useDerivativeBasisFunctions, nscatterarr, hx, hy, hz, &
           orbs_tmp, lzd, llborbs, lbop, lbcomon, lbcomgp, comsr, lbmad, lbcollcom)
  use module_base
  use module_types
  use module_interfaces, except_this_one => update_locreg
  implicit none
  
  ! Calling arguments
  integer,intent(in) :: iproc, nproc, nlr
  logical,intent(in) :: useDerivativeBasisFunctions
  integer,dimension(0:nproc-1,4),intent(in) :: nscatterarr !n3d,n3p,i3s+i3xcsh-1,i3xcsh
  real(kind=8),intent(in) :: hx, hy, hz
  real(kind=8),dimension(nlr),intent(in) :: locrad
  type(orbitals_data),intent(in) :: orbs_tmp
  integer,dimension(orbs_tmp%norb),intent(in) :: inwhichlocreg_reference
  real(kind=8),dimension(3,nlr),intent(in) :: locregCenter
  type(locreg_descriptors),intent(in) :: glr_tmp
  type(local_zone_descriptors),intent(inout) :: lzd
  type(orbitals_data),intent(inout) :: llborbs
  type(overlapParameters),intent(inout) :: lbop
  type(p2pComms),intent(inout) :: lbcomon
  type(p2pComms),intent(inout) :: lbcomgp
  type(p2pComms),intent(inout) :: comsr
  type(matrixDescriptors),intent(inout) :: lbmad
  type(collective_comms),intent(inout) :: lbcollcom
  
  ! Local variables
  integer :: norb, norbu, norbd, nspin, iorb, istat, ilr, npsidim, i, ii, ndim
  character(len=*),parameter :: subname='update_locreg'

  call timing(iproc,'updatelocreg1','ON') !lr408t
  call nullify_orbitals_data(llborbs)
  call nullify_overlapParameters(lbop)
  call nullify_p2pComms(lbcomon)
  call nullify_matrixDescriptors(lbmad)
  call nullify_collective_comms(lbcollcom)
  call nullify_p2pComms(lbcomgp)
  call nullify_local_zone_descriptors(lzd)
  !!tag=1
  if(.not.useDerivativeBasisFunctions) then
      norbu=orbs_tmp%norb
  else
      norbu=4*orbs_tmp%norb
  end if
  norb=norbu
  norbd=0
  nspin=1
  call orbitals_descriptors(iproc, nproc, norb, norbu, norbd, nspin, orbs_tmp%nspinor,&
       orbs_tmp%nkpts, orbs_tmp%kpts, orbs_tmp%kwgts, llborbs,.true.) !simple repartition

  ! Assign inwhichlocreg manually
  if(useDerivativeBasisFunctions) then
      norb=4
  else
      norb=1
  end if
  ii=0
  do iorb=1,orbs_tmp%norb
      do i=1,norb
          ii=ii+1
          llborbs%inwhichlocreg(ii)=inwhichlocreg_reference(iorb)
      end do
  end do

  lzd%nlr=nlr
  call initLocregs(iproc, nproc, nlr, locregCenter, hx, hy, hz, lzd, orbs_tmp, glr_tmp, locrad, 's', llborbs)
  call nullify_locreg_descriptors(lzd%glr)
  call copy_locreg_descriptors(glr_tmp, lzd%glr, subname)
  lzd%hgrids(1)=hx
  lzd%hgrids(2)=hy
  lzd%hgrids(3)=hz

  npsidim = 0
  do iorb=1,llborbs%norbp
   ilr=llborbs%inwhichlocreg(iorb+llborbs%isorb)
   npsidim = npsidim + lzd%llr(ilr)%wfd%nvctr_c+7*lzd%llr(ilr)%wfd%nvctr_f
  end do
  allocate(llborbs%eval(llborbs%norb), stat=istat)
  call memocc(istat, llborbs%eval, 'llborbs%eval', subname)
  llborbs%eval=-.5d0
  llborbs%npsidim_orbs=max(npsidim,1)

  call timing(iproc,'updatelocreg1','OF') !lr408t

  call initCommsOrtho(iproc, nproc, nspin, hx, hy, hz, lzd, lzd, llborbs, 's', lbop, lbcomon)
  ndim = maxval(lbop%noverlaps)
  call initMatrixCompression(iproc, nproc, lzd%nlr, ndim, llborbs, &
       lbop%noverlaps, lbop%overlaps, lbmad)
  call initCompressedMatmul3(iproc, llborbs%norb, lbmad)

  call init_collective_comms(iproc, nproc, llborbs, lzd, lbcollcom)

  call nullify_p2pComms(comsr)
  call initialize_comms_sumrho(iproc, nproc, nscatterarr, lzd, llborbs, comsr)
  call initialize_communication_potential(iproc, nproc, nscatterarr, llborbs, lzd, lbcomgp)
  call allocateCommunicationbufferSumrho(iproc, comsr, subname)
  call allocateCommunicationsBuffersPotential(lbcomgp, subname)

end subroutine update_locreg


subroutine update_ldiis_arrays(tmb, subname, ldiis)
  use module_base
  use module_types
  implicit none

  ! Calling arguments
  type(DFT_wavefunction),intent(in) :: tmb
  character(len=*),intent(in) :: subname
  type(localizedDIISParameters),intent(inout) :: ldiis

  ! Local variables
  integer :: iall, istat, ii, iorb, ilr

  iall=-product(shape(ldiis%phiHist))*kind(ldiis%phiHist)
  deallocate(ldiis%phiHist, stat=istat)
  call memocc(istat, iall, 'ldiis%phiHist', subname)
  iall=-product(shape(ldiis%hphiHist))*kind(ldiis%hphiHist)
  deallocate(ldiis%hphiHist, stat=istat)
  call memocc(istat, iall, 'ldiis%hphiHist', subname)

  ii=0
  do iorb=1,tmb%orbs%norbp
      ilr=tmb%orbs%inwhichlocreg(tmb%orbs%isorb+iorb)
      ii=ii+ldiis%isx*(tmb%lzd%llr(ilr)%wfd%nvctr_c+7*tmb%lzd%llr(ilr)%wfd%nvctr_f)
  end do

  allocate(ldiis%phiHist(ii), stat=istat)
  call memocc(istat, ldiis%phiHist, 'ldiis%phiHist', subname)
  allocate(ldiis%hphiHist(ii), stat=istat)
  call memocc(istat, ldiis%hphiHist, 'ldiis%hphiHist', subname)

end subroutine update_ldiis_arrays


subroutine allocate_auxiliary_basis_function(npsidim, subname, lphi, lhphi, lphiold, lhphiold)
  use module_base
  implicit none

  ! Calling arguments
  integer,intent(in) :: npsidim
  real(kind=8),dimension(:),pointer,intent(out) :: lphi, lhphi, lphiold, lhphiold
  character(len=*),intent(in) :: subname

  ! Local variables
  integer :: istat

  allocate(lphi(npsidim), stat=istat)
  call memocc(istat, lphi, 'lphi', subname)
  allocate(lhphi(npsidim), stat=istat)
  call memocc(istat, lhphi, 'lhphi', subname)
  allocate(lphiold(npsidim), stat=istat)
  call memocc(istat, lphiold, 'lphiold', subname)
  allocate(lhphiold(npsidim), stat=istat)
  call memocc(istat, lhphiold, 'lhphiold', subname)

  call to_zero(npsidim, lphi(1))
  call to_zero(npsidim, lhphi(1))
  call to_zero(npsidim, lphiold(1))
  call to_zero(npsidim, lhphiold(1))

end subroutine allocate_auxiliary_basis_function


subroutine deallocate_auxiliary_basis_function(subname, lphi, lhphi, lphiold, lhphiold)
  use module_base
  implicit none

  ! Calling arguments
  real(kind=8),dimension(:),pointer,intent(out) :: lphi, lhphi, lphiold, lhphiold
  character(len=*),intent(in) :: subname

  ! Local variables
  integer :: istat, iall

  iall=-product(shape(lphi))*kind(lphi)
  deallocate(lphi, stat=istat)
  call memocc(istat, iall, 'lphi', subname)
  iall=-product(shape(lhphi))*kind(lhphi)
  deallocate(lhphi, stat=istat)
  call memocc(istat, iall, 'lhphi', subname)
  iall=-product(shape(lphiold))*kind(lphiold)
  deallocate(lphiold, stat=istat)
  call memocc(istat, iall, 'lphiold', subname)
  iall=-product(shape(lhphiold))*kind(lhphiold)
  deallocate(lhphiold, stat=istat)
  call memocc(istat, iall, 'lhphiold', subname)

end subroutine deallocate_auxiliary_basis_function



subroutine destroy_new_locregs(iproc, nproc, tmb)
  use module_base
  use module_types
  use module_interfaces, except_this_one => destroy_new_locregs
  implicit none

  ! Calling arguments
  integer,intent(in) :: iproc, nproc
  type(DFT_wavefunction),intent(inout) :: tmb

  ! Local variables
  character(len=*),parameter :: subname='destroy_new_locregs'

  call wait_p2p_communication(iproc, nproc, tmb%comgp)
 ! call deallocateCommunicationsBuffersPotential(tmb%comgp, subname)
  call deallocate_p2pComms(tmb%comgp, subname)

  call deallocate_local_zone_descriptors(tmb%lzd, subname)
  call deallocate_orbitals_data(tmb%orbs, subname)
  call deallocate_overlapParameters(tmb%op, subname)
  call deallocate_p2pComms(tmb%comon, subname)
  call deallocate_matrixDescriptors(tmb%mad, subname)
  call deallocate_collective_comms(tmb%collcom, subname)
  call deallocate_p2pComms(tmb%comsr, subname)

end subroutine destroy_new_locregs

subroutine create_DFT_wavefunction(mode, nphi, lnorb, norb, norbp, input, wfn)
  use module_base
  use module_types
  use module_interfaces, except_this_one => create_DFT_wavefunction
  implicit none
  
  ! Calling arguments
<<<<<<< HEAD
  character(len=1),intent(in):: mode
  integer,intent(in):: nphi, lnorb, norb, norbp
  type(input_variables),intent(in):: input
  type(DFT_wavefunction),intent(out):: wfn
=======
  character(len=1),intent(in) :: mode
  integer,intent(in) :: nphi, lnorb, norb
  type(input_variables),intent(in) :: input
  type(DFT_wavefunction),intent(out) :: wfn
>>>>>>> 7c7a339c

  ! Local variables
  integer :: istat
  character(len=*),parameter :: subname='create_DFT_wavefunction'

  call create_wfn_metadata(mode, nphi, lnorb, lnorb, norb, norbp, input, wfn%wfnmd)

  allocate(wfn%psi(wfn%wfnmd%nphi), stat=istat)
  call memocc(istat, wfn%psi, 'wfn%psi', subname)

end subroutine create_DFT_wavefunction



subroutine destroy_DFT_wavefunction(wfn)
  use module_base
  use module_types
  use module_interfaces, except_this_one => destroy_DFT_wavefunction
  use deallocatePointers
  implicit none
  
  ! Calling arguments
  type(DFT_wavefunction),intent(inout) :: wfn

  ! Local variables
  integer :: istat, iall
  character(len=*),parameter :: subname='destroy_DFT_wavefunction'

  iall=-product(shape(wfn%psi))*kind(wfn%psi)
  deallocate(wfn%psi, stat=istat)
  call memocc(istat, iall, 'wfn%psi', subname)

  call deallocate_overlapParameters(wfn%op, subname)
  call deallocate_p2pComms(wfn%comon, subname)
  call deallocate_p2pComms(wfn%comgp, subname)
  call deallocate_p2pComms(wfn%comrp, subname)
  call deallocate_p2pComms(wfn%comsr, subname)
  call deallocate_matrixDescriptors(wfn%mad, subname)
  call deallocate_orbitals_data(wfn%orbs, subname)
  call deallocate_communications_arrays(wfn%comms, subname)
  call destroy_wfn_metadata(wfn%wfnmd)
  call deallocate_collective_comms(wfn%collcom, subname)

end subroutine destroy_DFT_wavefunction


subroutine update_wavefunctions_size(lzd,orbs)
use module_base
use module_types
implicit none

! Calling arguments
type(local_zone_descriptors),intent(in) :: lzd
type(orbitals_data),intent(inout) :: orbs

! Local variables
integer :: npsidim, ilr, iorb

  npsidim = 0
  do iorb=1,orbs%norbp
   ilr=orbs%inwhichlocreg(iorb+orbs%isorb)
   npsidim = npsidim + lzd%Llr(ilr)%wfd%nvctr_c+7*lzd%Llr(ilr)%wfd%nvctr_f
  end do
  orbs%npsidim_orbs=max(npsidim,1)

end subroutine update_wavefunctions_size



subroutine init_basis_specifications(input, bs)
  use module_base
  use module_types
  implicit none
  
  ! Calling arguments
  type(input_variables),intent(in) :: input
  type(basis_specifications),intent(out) :: bs
  
  bs%update_phi=.false.
  bs%communicate_phi_for_lsumrho=.false.
  bs%use_derivative_basis=input%lin%useDerivativeBasisFunctions
  bs%conv_crit=input%lin%convCrit_lowaccuracy
  bs%conv_crit_ratio=input%lin%convCrit_ratio
  bs%target_function=TARGET_FUNCTION_IS_TRACE
  bs%meth_transform_overlap=input%lin%methTransformOverlap
  bs%nit_precond=input%lin%nitPrecond
  bs%locreg_enlargement=input%lin%factor_enlarge
  bs%nit_basis_optimization=input%lin%nItBasis_lowaccuracy
  bs%nit_unitary_loop=input%lin%nItInnerLoop
  bs%confinement_decrease_mode=input%lin%confinement_decrease_mode
  bs%correction_orthoconstraint=input%lin%correctionOrthoconstraint

end subroutine init_basis_specifications


subroutine init_basis_performance_options(input, bpo)
  use module_base
  use module_types
  implicit none
  
  ! Calling arguments
  type(input_variables),intent(in) :: input
  type(basis_performance_options),intent(out) :: bpo
  
  bpo%blocksize_pdgemm=input%lin%blocksize_pdgemm
  bpo%blocksize_pdsyev=input%lin%blocksize_pdsyev
  bpo%nproc_pdsyev=input%lin%nproc_pdsyev
  bpo%communication_strategy_overlap=input%lin%communication_strategy_overlap

end subroutine init_basis_performance_options



subroutine create_wfn_metadata(mode, nphi, lnorb, llbnorb, norb, norbp, input, wfnmd)
  use module_base
  use module_types
  implicit none
  
  ! Calling arguments
<<<<<<< HEAD
  character(len=1),intent(in):: mode
  integer,intent(in):: nphi, lnorb, llbnorb, norb, norbp
  type(input_variables),intent(in):: input
  type(wfn_metadata),intent(out):: wfnmd
=======
  character(len=1),intent(in) :: mode
  integer,intent(in) :: nphi, lnorb, llbnorb, norb
  type(input_variables),intent(in) :: input
  type(wfn_metadata),intent(out) :: wfnmd
>>>>>>> 7c7a339c

  ! Local variables
  integer :: istat
  character(len=*),parameter :: subname='create_wfn_metadata'

  ! Determine which variables we need, depending on the mode we are in.
  if(mode=='l') then
      ! linear scaling mode
      wfnmd%nphi=nphi
      wfnmd%ld_coeff=llbnorb !leading dimension of the coeff array

      allocate(wfnmd%coeff(llbnorb,norb), stat=istat)
      call memocc(istat, wfnmd%coeff, 'wfnmd%coeff', subname)

      allocate(wfnmd%coeff_proj(lnorb,norb), stat=istat)
      call memocc(istat, wfnmd%coeff_proj, 'wfnmd%coeff_proj', subname)

      allocate(wfnmd%coeffp(llbnorb,norbp), stat=istat)
      call memocc(istat, wfnmd%coeffp, 'wfnmd%coeffp', subname)

      allocate(wfnmd%alpha_coeff(norb), stat=istat)
      call memocc(istat, wfnmd%alpha_coeff, 'wfnmd%alpha_coeff', subname)
      wfnmd%alpha_coeff=0.2d0 !default value, must check whether this is a good choice

      allocate(wfnmd%grad_coeff_old(llbnorb,norbp), stat=istat)
      call memocc(istat, wfnmd%grad_coeff_old, 'wfnmd%grad_coeff_old', subname)
      !!wfnmd%grad_coeff_old=0.d0 !default value
      if(norbp>0) call to_zero(llbnorb*norbp, wfnmd%grad_coeff_old(1,1)) !default value

      wfnmd%it_coeff_opt=0

      call init_basis_specifications(input, wfnmd%bs)
      call init_basis_performance_options(input, wfnmd%bpo)

  else if(mode=='c') then
      ! cubic scaling mode

      nullify(wfnmd%coeff)
      nullify(wfnmd%coeff_proj)
  else
      stop 'wrong mode'
  end if

end subroutine create_wfn_metadata



subroutine update_auxiliary_basis_function(subname, npsidim, lphi, lhphi, lphiold, lhphiold)
  use module_base
  implicit none

  ! Calling arguments
  integer,intent(in) :: npsidim
  real(kind=8),dimension(:),pointer,intent(out) :: lphi, lhphi, lphiold, lhphiold
  character(len=*),intent(in) :: subname

  ! Local variables
  integer :: istat, iall

  iall=-product(shape(lphi))*kind(lphi)
  deallocate(lphi, stat=istat)
  call memocc(istat, iall, 'lphi', subname)
  iall=-product(shape(lhphi))*kind(lhphi)
  deallocate(lhphi, stat=istat)
  call memocc(istat, iall, 'lhphi', subname)
  iall=-product(shape(lphiold))*kind(lphiold)
  deallocate(lphiold, stat=istat)
  call memocc(istat, iall, 'lphiold', subname)
  iall=-product(shape(lhphiold))*kind(lhphiold)
  deallocate(lhphiold, stat=istat)
  call memocc(istat, iall, 'lhphiold', subname)

  allocate(lphi(npsidim), stat=istat)
  call memocc(istat, lphi, 'lphi', subname)
  allocate(lhphi(npsidim), stat=istat)
  call memocc(istat, lhphi, 'lhphi', subname)
  allocate(lphiold(npsidim), stat=istat)
  call memocc(istat, lphiold, 'lphiold', subname)
  allocate(lhphiold(npsidim), stat=istat)
  call memocc(istat, lhphiold, 'lhphiold', subname)

  call to_zero(npsidim, lphi(1))
  call to_zero(npsidim, lhphi(1))
  call to_zero(npsidim, lphiold(1))
  call to_zero(npsidim, lhphiold(1))

end subroutine update_auxiliary_basis_function<|MERGE_RESOLUTION|>--- conflicted
+++ resolved
@@ -2063,17 +2063,10 @@
   implicit none
   
   ! Calling arguments
-<<<<<<< HEAD
-  character(len=1),intent(in):: mode
-  integer,intent(in):: nphi, lnorb, norb, norbp
-  type(input_variables),intent(in):: input
-  type(DFT_wavefunction),intent(out):: wfn
-=======
   character(len=1),intent(in) :: mode
-  integer,intent(in) :: nphi, lnorb, norb
+  integer,intent(in) :: nphi, lnorb, norb, norbp
   type(input_variables),intent(in) :: input
   type(DFT_wavefunction),intent(out) :: wfn
->>>>>>> 7c7a339c
 
   ! Local variables
   integer :: istat
@@ -2193,17 +2186,10 @@
   implicit none
   
   ! Calling arguments
-<<<<<<< HEAD
-  character(len=1),intent(in):: mode
-  integer,intent(in):: nphi, lnorb, llbnorb, norb, norbp
-  type(input_variables),intent(in):: input
-  type(wfn_metadata),intent(out):: wfnmd
-=======
   character(len=1),intent(in) :: mode
-  integer,intent(in) :: nphi, lnorb, llbnorb, norb
+  integer,intent(in) :: nphi, lnorb, llbnorb, norb, norbp
   type(input_variables),intent(in) :: input
   type(wfn_metadata),intent(out) :: wfnmd
->>>>>>> 7c7a339c
 
   ! Local variables
   integer :: istat
