!> @file 
!!   Initializations
!! @author
!!   Copyright (C) 2011-2012 BigDFT group 
!!   This file is distributed under the terms of the
!!   GNU General Public License, see ~/COPYING file
!!   or http://www.gnu.org/copyleft/gpl.txt .
!!   For the list of contributors, see ~/AUTHORS 

subroutine allocateBasicArraysInputLin(lin, ntypes)
  use module_base
  use module_types
  implicit none
  
  ! Calling arguments
  type(linearInputParameters),intent(inout) :: lin
  integer, intent(in) :: ntypes
  
  ! Local variables
  integer :: istat
  character(len=*),parameter :: subname='allocateBasicArrays'
  
  allocate(lin%norbsPerType(ntypes), stat=istat)
  call memocc(istat, lin%norbsPerType, 'lin%norbsPerType', subname)

  allocate(lin%potentialPrefac_ao(ntypes), stat=istat)
  call memocc(istat, lin%potentialPrefac_ao, 'lin%potentialPrefac_ao', subname)

  allocate(lin%potentialPrefac_lowaccuracy(ntypes), stat=istat)
  call memocc(istat, lin%potentialPrefac_lowaccuracy, 'lin%potentialPrefac_lowaccuracy', subname)

  allocate(lin%potentialPrefac_highaccuracy(ntypes), stat=istat)
  call memocc(istat, lin%potentialPrefac_highaccuracy, 'lin%potentialPrefac_highaccuracy', subname)
  
  !added a second dimension to include the low and high accuracy values
  allocate(lin%locrad_type(ntypes,2),stat=istat)
  call memocc(istat,lin%locrad_type,'lin%locrad_type',subname)

  allocate(lin%kernel_cutoff_FOE(ntypes), stat=istat)
  call memocc(istat, lin%kernel_cutoff_FOE, 'lin%kernel_cutoff_FOE', subname)

  allocate(lin%kernel_cutoff(ntypes), stat=istat)
  call memocc(istat, lin%kernel_cutoff, 'lin%kernel_cutoff', subname)

end subroutine allocateBasicArraysInputLin

subroutine deallocateBasicArraysInput(lin)
  use module_base
  use module_types
  implicit none
  
  ! Calling arguments
  type(linearinputParameters),intent(inout) :: lin
  
  ! Local variables
  integer :: i_stat,i_all
  character(len=*),parameter :: subname='deallocateBasicArrays'
 
  if(associated(lin%potentialPrefac_ao)) then
    i_all = -product(shape(lin%potentialPrefac_ao))*kind(lin%potentialPrefac_ao)
    deallocate(lin%potentialPrefac_ao,stat=i_stat)
    call memocc(i_stat,i_all,'lin%potentialPrefac_ao',subname)
    nullify(lin%potentialPrefac_ao)
  end if 
  if(associated(lin%potentialPrefac_lowaccuracy)) then
    i_all = -product(shape(lin%potentialPrefac_lowaccuracy))*kind(lin%potentialPrefac_lowaccuracy)
    deallocate(lin%potentialPrefac_lowaccuracy,stat=i_stat)
    call memocc(i_stat,i_all,'lin%potentialPrefac_lowaccuracy',subname)
    nullify(lin%potentialPrefac_lowaccuracy)
  end if 
  if(associated(lin%potentialPrefac_highaccuracy)) then
    i_all = -product(shape(lin%potentialPrefac_highaccuracy))*kind(lin%potentialPrefac_highaccuracy)
    deallocate(lin%potentialPrefac_highaccuracy,stat=i_stat)
    call memocc(i_stat,i_all,'lin%potentialPrefac_highaccuracy',subname)
    nullify(lin%potentialPrefac_highaccuracy)
  end if 

  if(associated(lin%norbsPerType)) then
    i_all = -product(shape(lin%norbsPerType))*kind(lin%norbsPerType)
    deallocate(lin%norbsPerType,stat=i_stat)
    call memocc(i_stat,i_all,'lin%norbsPerType',subname)
    nullify(lin%norbsPerType)
  end if 

  if(associated(lin%locrad)) then
    i_all = -product(shape(lin%locrad))*kind(lin%locrad)
    deallocate(lin%locrad,stat=i_stat)
    call memocc(i_stat,i_all,'lin%locrad',subname)
    nullify(lin%locrad)
  end if 

  if(associated(lin%locrad_kernel)) then
    i_all = -product(shape(lin%locrad_kernel))*kind(lin%locrad_kernel)
    deallocate(lin%locrad_kernel,stat=i_stat)
    call memocc(i_stat,i_all,'lin%locrad_kernel',subname)
    nullify(lin%locrad_kernel)
  end if 

  if(associated(lin%locrad_mult)) then
    i_all = -product(shape(lin%locrad_mult))*kind(lin%locrad_mult)
    deallocate(lin%locrad_mult,stat=i_stat)
    call memocc(i_stat,i_all,'lin%locrad_mult',subname)
    nullify(lin%locrad_mult)
  end if 

  if(associated(lin%locrad_lowaccuracy)) then
    i_all = -product(shape(lin%locrad_lowaccuracy))*kind(lin%locrad_lowaccuracy)
    deallocate(lin%locrad_lowaccuracy,stat=i_stat)
    call memocc(i_stat,i_all,'lin%locrad_lowaccuracy',subname)
    nullify(lin%locrad_lowaccuracy)
  end if 

  if(associated(lin%locrad_highaccuracy)) then
    i_all = -product(shape(lin%locrad_highaccuracy))*kind(lin%locrad_highaccuracy)
    deallocate(lin%locrad_highaccuracy,stat=i_stat)
    call memocc(i_stat,i_all,'lin%locrad_highaccuracy',subname)
    nullify(lin%locrad_highaccuracy)
  end if 

  if(associated(lin%locrad_type)) then
    i_all = -product(shape(lin%locrad_type))*kind(lin%locrad_type)
    deallocate(lin%locrad_type,stat=i_stat)
    call memocc(i_stat,i_all,'lin%locrad_type',subname)
    nullify(lin%locrad_type)
  end if 

  if(associated(lin%kernel_cutoff_FOE)) then
    i_all = -product(shape(lin%kernel_cutoff_FOE))*kind(lin%kernel_cutoff_FOE)
    deallocate(lin%kernel_cutoff_FOE,stat=i_stat)
    call memocc(i_stat,i_all,'lin%kernel_cutoff_FOE',subname)
    nullify(lin%kernel_cutoff_FOE)
  end if 

  if(associated(lin%kernel_cutoff)) then
    i_all = -product(shape(lin%kernel_cutoff))*kind(lin%kernel_cutoff)
    deallocate(lin%kernel_cutoff,stat=i_stat)
    call memocc(i_stat,i_all,'lin%kernel_cutoff',subname)
    nullify(lin%kernel_cutoff)
  end if 

end subroutine deallocateBasicArraysInput



! lzd%llr already allocated, locregcenter and locrad already filled - could tidy this!
subroutine initLocregs(iproc, nproc, lzd, hx, hy, hz, astruct, orbs, Glr, locregShape, lborbs)
  use module_base
  use module_types
  use module_atoms, only: atomic_structure
  use module_interfaces, exceptThisOne => initLocregs
  implicit none
  
  ! Calling arguments
  integer,intent(in) :: iproc, nproc
  type(local_zone_descriptors),intent(inout) :: lzd
  real(kind=8),intent(in) :: hx, hy, hz
  type(atomic_structure),intent(in) :: astruct
  type(orbitals_data),intent(in) :: orbs
  type(locreg_descriptors),intent(in) :: Glr
  character(len=1),intent(in) :: locregShape
  type(orbitals_data),optional,intent(in) :: lborbs
  
  ! Local variables
  integer :: istat, jorb, jjorb, jlr, iall
  character(len=*),parameter :: subname='initLocregs'
  logical,dimension(:),allocatable :: calculateBounds

  
  allocate(calculateBounds(lzd%nlr), stat=istat)
  call memocc(istat, calculateBounds, 'calculateBounds', subname)
  calculateBounds=.false.
  
  do jorb=1,orbs%norbp
     jjorb=orbs%isorb+jorb
     jlr=orbs%inWhichLocreg(jjorb)
     calculateBounds(jlr)=.true.
  end do

  if(present(lborbs)) then
     do jorb=1,lborbs%norbp
        jjorb=lborbs%isorb+jorb
        jlr=lborbs%inWhichLocreg(jjorb)
        calculateBounds(jlr)=.true.
     end do
  end if
  
  if(locregShape=='c') then
      stop 'locregShape c is deprecated'
  else if(locregShape=='s') then
      call determine_locregSphere_parallel(iproc, nproc, lzd%nlr, hx, hy, hz, &
           astruct, orbs, Glr, lzd%Llr, calculateBounds)
  end if
  
  iall=-product(shape(calculateBounds))*kind(calculateBounds)
  deallocate(calculateBounds, stat=istat)
  call memocc(istat, iall, 'calculateBounds', subname)
  
  !DEBUG
  !do ilr=1,lin%nlr
  !    if(iproc==0) write(*,'(1x,a,i0)') '>>>>>>> zone ', ilr
  !    if(iproc==0) write(*,'(3x,a,4i10)') 'nseg_c, nseg_f, nvctr_c, nvctr_f', lin%Llr(ilr)%wfd%nseg_c, lin%Llr(ilr)%wfd%nseg_f, lin%Llr(ilr)%wfd%nvctr_c, lin%Llr(ilr)%wfd%nvctr_f
  !    if(iproc==0) write(*,'(3x,a,3i8)') 'lin%Llr(ilr)%d%n1i, lin%Llr(ilr)%d%n2i, lin%Llr(ilr)%d%n3i', lin%Llr(ilr)%d%n1i, lin%Llr(ilr)%d%n2i, lin%Llr(ilr)%d%n3i
  !    if(iproc==0) write(*,'(a,6i8)') 'lin%Llr(ilr)%d%nfl1,lin%Llr(ilr)%d%nfu1,lin%Llr(ilr)%d%nfl2,lin%Llr(ilr)%d%nfu2,lin%Llr(ilr)%d%nfl3,lin%Llr(ilr)%d%nfu3',&
  !    lin%Llr(ilr)%d%nfl1,lin%Llr(ilr)%d%nfu1,lin%Llr(ilr)%d%nfl2,lin%Llr(ilr)%d%nfu2,lin%Llr(ilr)%d%nfl3,lin%Llr(ilr)%d%nfu3
  !end do
  !END DEBUG
  
  lzd%linear=.true.

end subroutine initLocregs

function megabytes(bytes)
  implicit none
  
  integer,intent(in) :: bytes
  integer :: megabytes
  
  megabytes=nint(dble(bytes)/1048576.d0)
  
end function megabytes


subroutine init_foe(iproc, nproc, lzd, astruct, input, orbs_KS, orbs, foe_obj, reset, &
           cutoff_incr)
  use module_base
  use module_atoms, only: atomic_structure
  use module_types
  implicit none
  
  ! Calling arguments
  integer,intent(in) :: iproc, nproc
  type(local_zone_descriptors),intent(in) :: lzd
  type(atomic_structure),intent(in) :: astruct
  type(input_variables),intent(in) :: input
  type(orbitals_data),intent(in) :: orbs_KS, orbs
  type(foe_data),intent(out) :: foe_obj
  logical, intent(in) :: reset
  real(kind=8),optional,intent(in) :: cutoff_incr
  
  ! Local variables
  integer :: iorb, iiorb, jjorb, istat, iseg, ilr, jlr
  integer :: iwa, jwa, itype, jtype, ierr, iall, isegstart
  logical :: seg_started
  real(kind=8) :: tt, cut, incr
  logical,dimension(:,:),allocatable :: kernel_locreg
  character(len=*),parameter :: subname='initMatrixCompression'
!  integer :: ii, iseg

  if (present(cutoff_incr)) then
      incr=cutoff_incr
  else
      incr=0.d0
  end if
  
  call timing(iproc,'init_matrCompr','ON')

  if (reset) then
     foe_obj%ef=0.d0
     foe_obj%evlow=input%lin%evlow
     foe_obj%evhigh=input%lin%evhigh
     foe_obj%bisection_shift=1.d-1
     foe_obj%fscale=input%lin%fscale
     foe_obj%ef_interpol_det=input%lin%ef_interpol_det
     foe_obj%ef_interpol_chargediff=input%lin%ef_interpol_chargediff
     foe_obj%charge=0.d0
     do iorb=1,orbs_KS%norb
          foe_obj%charge=foe_obj%charge+orbs_KS%occup(iorb)
     end do
     foe_obj%evbounds_isatur=0
     foe_obj%evboundsshrink_isatur=0
     foe_obj%evbounds_nsatur=input%evbounds_nsatur
     foe_obj%evboundsshrink_nsatur=input%evboundsshrink_nsatur
  end if

  call nullify_foe(foe_obj)

  ! Initialize kernel_locreg
  !if (input%lin%scf_mode==LINEAR_FOE) then ! otherwise don't need to allocate just nullify as above
     allocate(kernel_locreg(orbs%norbp,orbs%norb), stat=istat)
     call memocc(istat, kernel_locreg, 'kernel_locreg', subname)
     allocate(foe_obj%nsegline(orbs%norb), stat=istat)
     call memocc(istat, foe_obj%nsegline, 'foe_obj%nsegline', subname)
     call to_zero(orbs%norb, foe_obj%nsegline(1))
     allocate(foe_obj%istsegline(orbs%norb), stat=istat)
     call memocc(istat, foe_obj%istsegline, 'foe_obj%nsegline', subname)
     call to_zero(orbs%norb, foe_obj%istsegline(1))
     do iorb=1,orbs%norbp
        iiorb=orbs%isorb+iorb
        ilr=orbs%inwhichlocreg(iiorb)
        iwa=orbs%onwhichatom(iiorb)
        itype=astruct%iatype(iwa)
        foe_obj%nsegline(iiorb)=0
        seg_started=.false.
        do jjorb=1,orbs%norb
           jlr=orbs%inwhichlocreg(jjorb)
           jwa=orbs%onwhichatom(jjorb)
           jtype=astruct%iatype(jwa)
           tt = (lzd%llr(ilr)%locregcenter(1)-lzd%llr(jlr)%locregcenter(1))**2 + &
                (lzd%llr(ilr)%locregcenter(2)-lzd%llr(jlr)%locregcenter(2))**2 + &
                (lzd%llr(ilr)%locregcenter(3)-lzd%llr(jlr)%locregcenter(3))**2
           cut = input%lin%kernel_cutoff_FOE(itype)+input%lin%kernel_cutoff_FOE(jtype)+2.d0*incr
           tt=sqrt(tt)
           if (tt<=cut) then
              kernel_locreg(iorb,jjorb)=.true.
              if (.not.seg_started) then
                 foe_obj%nsegline(iiorb)=foe_obj%nsegline(iiorb)+1
              end if
              seg_started=.true.
           else
              kernel_locreg(iorb,jjorb)=.false.
              seg_started=.false.
           end if
        end do
     end do
<<<<<<< HEAD
     call mpiallred(foe_obj%nsegline(1), orbs%norb, mpi_sum, bigdft_mpi%mpi_comm, ierr)
=======
     call mpiallred(foe_obj%nsegline(1), orbs%norb, mpi_sum, bigdft_mpi%mpi_comm)
>>>>>>> 57068cde

     ! Total number of segments
     foe_obj%nseg = sum(foe_obj%nsegline)
     
     ! Initialize istsegline, which gives the first segment of each line
     foe_obj%istsegline(1)=1
     do iorb=2,orbs%norb
         foe_obj%istsegline(iorb) = foe_obj%istsegline(iorb-1) + foe_obj%nsegline(iorb-1)
     end do

     allocate(foe_obj%keyg(2,foe_obj%nseg),stat=istat)
     call memocc(istat, foe_obj%keyg, 'foe_obj%keyg', subname)
     call to_zero(2*foe_obj%nseg, foe_obj%keyg(1,1))

     do iorb=1,orbs%norbp
        iiorb=orbs%isorb+iorb
        iseg=0
        seg_started=.false.
        isegstart=foe_obj%istsegline(iiorb)-1
        do jjorb=1,orbs%norb
           if(kernel_locreg(iorb,jjorb)) then
              if (.not.seg_started) then
                 iseg=iseg+1
                 foe_obj%keyg(1,isegstart+iseg)=(iiorb-1)*orbs%norb+jjorb
              end if
              seg_started=.true.
           else
              if (seg_started) then
                 foe_obj%keyg(2,isegstart+iseg)=(iiorb-1)*orbs%norb+jjorb-1
              end if
              seg_started=.false.
           end if
        end do
        if (seg_started) then
           foe_obj%keyg(2,isegstart+iseg)=(iiorb-1)*orbs%norb+orbs%norb
        end if
     end do
<<<<<<< HEAD
     call mpiallred(foe_obj%keyg(1,1), 2*foe_obj%nseg, mpi_sum, bigdft_mpi%mpi_comm, ierr)
=======
     call mpiallred(foe_obj%keyg(1,1), 2*foe_obj%nseg, mpi_sum, bigdft_mpi%mpi_comm)
>>>>>>> 57068cde

     iall = -product(shape(kernel_locreg))*kind(kernel_locreg) 
     deallocate(kernel_locreg,stat=istat)
     call memocc(istat,iall,'kernel_locreg',subname)
  !end if

  call timing(iproc,'init_matrCompr','OF')


end subroutine init_foe


subroutine check_linear_and_create_Lzd(iproc,nproc,linType,Lzd,atoms,orbs,nspin,rxyz)
  use module_base
  use module_types
  use module_xc
  use ao_inguess, only: atomic_info
  implicit none

  integer, intent(in) :: iproc,nproc,nspin
  type(local_zone_descriptors), intent(inout) :: Lzd
  type(atoms_data), intent(in) :: atoms
  type(orbitals_data),intent(inout) :: orbs
  real(gp), dimension(3,atoms%astruct%nat), intent(in) :: rxyz
  integer, intent(in) :: linType
!  real(gp), dimension(atoms%astruct%ntypes,3), intent(in) :: radii_cf
  !Local variables
  character(len=*), parameter :: subname='check_linear_and_create_Lzd'
  logical :: linear
  real(gp) :: rcov
  integer :: iat,ityp,nspin_ig,i_all,i_stat,ilr
  real(gp), dimension(:), allocatable :: locrad
  logical,dimension(:),allocatable :: calculateBounds

  !default variables
  Lzd%nlr = 1

  if (nspin == 4) then
     nspin_ig=1
  else
     nspin_ig=nspin
  end if

  linear  = .true.
  if (linType == INPUT_IG_FULL) then
     Lzd%nlr=atoms%astruct%nat
     allocate(locrad(Lzd%nlr+ndebug),stat=i_stat)
     call memocc(i_stat,locrad,'locrad',subname)
     ! locrad read from last line of  psppar
     do iat=1,atoms%astruct%nat
        ityp = atoms%astruct%iatype(iat)
        call atomic_info(atoms%nzatom(ityp),atoms%nelpsp(ityp),rcov=rcov)
        locrad(iat) =  rcov * 10.0_gp ! locrad(iat) = atoms%rloc(ityp,1)
     end do  
     call timing(iproc,'check_IG      ','ON')
     call check_linear_inputguess(iproc,Lzd%nlr,rxyz,locrad,&
          Lzd%hgrids(1),Lzd%hgrids(2),Lzd%hgrids(3),&
          Lzd%Glr,linear) 
     call timing(iproc,'check_IG      ','OF')
     if(nspin >= 4) linear = .false. 
  end if

  ! If we are using cubic code : by choice or because locregs are too big
  Lzd%linear = .true.
  if (linType == INPUT_IG_LIG .or. linType == INPUT_IG_OFF .or. .not. linear) then
     Lzd%linear = .false.
     Lzd%nlr = 1
  end if


  if(linType /= INPUT_IG_TMO) then
     allocate(Lzd%Llr(Lzd%nlr+ndebug))
     do ilr=1,Lzd%nlr
        Lzd%Llr(ilr)=locreg_null()
     end do
     !for now, always true because we want to calculate the hamiltonians for all locregs
     if(.not. Lzd%linear) then
        Lzd%lintyp = 0
        !copy Glr to Llr(1)
        call nullify_locreg_descriptors(Lzd%Llr(1))
        call copy_locreg_descriptors(Lzd%Glr,Lzd%Llr(1))
     else 
        Lzd%lintyp = 1
        ! Assign orbitals to locreg (for LCAO IG each orbitals corresponds to an atomic function. WILL NEED TO CHANGE THIS)
        call assignToLocreg(iproc,nproc,orbs%nspinor,nspin_ig,atoms,orbs,Lzd)

        ! determine the localization regions
        ! calculateBounds indicate whether the arrays with the bounds (for convolutions...) shall also
        ! be allocated and calculated. In principle this is only necessary if the current process has orbitals
        ! in this localization region.
        allocate(calculateBounds(lzd%nlr),stat=i_stat)
        call memocc(i_stat,calculateBounds,'calculateBounds',subname)
        calculateBounds=.true.
!        call determine_locreg_periodic(iproc,Lzd%nlr,rxyz,locrad,hx,hy,hz,Lzd%Glr,Lzd%Llr,calculateBounds)
        call determine_locreg_parallel(iproc,nproc,Lzd%nlr,rxyz,locrad,&
             Lzd%hgrids(1),Lzd%hgrids(2),Lzd%hgrids(3),Lzd%Glr,Lzd%Llr,&
             orbs,calculateBounds)  
        i_all = -product(shape(calculateBounds))*kind(calculateBounds) 
        deallocate(calculateBounds,stat=i_stat)
        call memocc(i_stat,i_all,'calculateBounds',subname)
        i_all = -product(shape(locrad))*kind(locrad)
        deallocate(locrad,stat=i_stat)
        call memocc(i_stat,i_all,'locrad',subname)

        ! determine the wavefunction dimension
        call wavefunction_dimension(Lzd,orbs)
     end if
  else
     Lzd%lintyp = 2
  end if
  
!DEBUG
!!if(iproc==0)then
!!print *,'###################################################'
!!print *,'##        General information:                   ##'
!!print *,'###################################################'
!!print *,'Lzd%nlr,linear, ndimpotisf :',Lzd%nlr,Lzd%linear,Lzd%ndimpotisf
!!print *,'###################################################'
!!print *,'##        Global box information:                ##'
!!print *,'###################################################'
!!write(*,'(a24,3i4)')'Global region n1,n2,n3:',Lzd%Glr%d%n1,Lzd%Glr%d%n2,Lzd%Glr%d%n3
!!write(*,*)'Global fine grid: nfl',Lzd%Glr%d%nfl1,Lzd%Glr%d%nfl2,Lzd%Glr%d%nfl3
!!write(*,*)'Global fine grid: nfu',Lzd%Glr%d%nfu1,Lzd%Glr%d%nfu2,Lzd%Glr%d%nfu3
!!write(*,*)'Global inter. grid: ni',Lzd%Glr%d%n1i,Lzd%Glr%d%n2i,Lzd%Glr%d%n3i
!!write(*,'(a27,f6.2,f6.2,f6.2)')'Global dimension (1x,y,z):',Lzd%Glr%d%n1*hx,Lzd%Glr%d%n2*hy,Lzd%Glr%d%n3*hz
!!write(*,'(a17,f12.2)')'Global volume: ',Lzd%Glr%d%n1*hx*Lzd%Glr%d%n2*hy*Lzd%Glr%d%n3*hz
!!print *,'Global wfd statistics:',Lzd%Glr%wfd%nseg_c,Lzd%Glr%wfd%nseg_f,Lzd%Glr%wfd%nvctr_c,Lzd%Glr%wfd%nvctr_f
!!print *,'###################################################'
!!print *,'##        Local boxes information:               ##'
!!print *,'###################################################'
!!do i_stat =1, Lzd%nlr
!!   write(*,*)'=====> Region:',i_stat
!!   write(*,'(a24,3i4)')'Local region n1,n2,n3:',Lzd%Llr(i_stat)%d%n1,Lzd%Llr(i_stat)%d%n2,Lzd%Llr(i_stat)%d%n3
!!   write(*,*)'Local fine grid: nfl',Lzd%Llr(i_stat)%d%nfl1,Lzd%Llr(i_stat)%d%nfl2,Lzd%Llr(i_stat)%d%nfl3
!!   write(*,*)'Local fine grid: nfu',Lzd%Llr(i_stat)%d%nfu1,Lzd%Llr(i_stat)%d%nfu2,Lzd%Llr(i_stat)%d%nfu3
!!   write(*,*)'Local inter. grid: ni',Lzd%Llr(i_stat)%d%n1i,Lzd%Llr(i_stat)%d%n2i,Lzd%Llr(i_stat)%d%n3i
!!   write(*,'(a27,f6.2,f6.2,f6.2)')'Local dimension (1x,y,z):',Lzd%Llr(i_stat)%d%n1*hx,Lzd%Llr(i_stat)%d%n2*hy,&
!!            Lzd%Llr(i_stat)%d%n3*hz
!!   write(*,'(a17,f12.2)')'Local volume: ',Lzd%Llr(i_stat)%d%n1*hx*Lzd%Llr(i_stat)%d%n2*hy*Lzd%Llr(i_stat)%d%n3*hz
!!   print *,'Local wfd statistics:',Lzd%Llr(i_stat)%wfd%nseg_c,Lzd%Llr(i_stat)%wfd%nseg_f,Lzd%Llr(i_stat)%wfd%nvctr_c,&
!!            Lzd%Llr(i_stat)%wfd%nvctr_f
!!end do
!!end if
!!call mpi_finalize(i_stat)
!!stop
!END DEBUG

end subroutine check_linear_and_create_Lzd

subroutine create_LzdLIG(iproc,nproc,nspin,linearmode,hx,hy,hz,Glr,atoms,orbs,rxyz,nl,Lzd)
  use module_base
  use module_types
  use module_xc
  use ao_inguess, only: atomic_info
  implicit none

  integer, intent(in) :: iproc,nproc,nspin
  real(gp), intent(in) :: hx,hy,hz
  type(locreg_descriptors), intent(in) :: Glr
  type(atoms_data), intent(in) :: atoms
  type(orbitals_data),intent(inout) :: orbs
  integer, intent(in) :: linearmode
  real(gp), dimension(3,atoms%astruct%nat), intent(in) :: rxyz
  type(local_zone_descriptors), intent(inout) :: Lzd
  type(DFT_PSP_projectors), intent(inout) :: nl
  !  real(gp), dimension(atoms%astruct%ntypes,3), intent(in) :: radii_cf
  !Local variables
  character(len=*), parameter :: subname='check_linear_and_create_Lzd'
  logical :: linear
  integer :: iat,ityp,nspin_ig,i_all,i_stat,ilr
  real(gp) :: rcov
  real(gp), dimension(:), allocatable :: locrad
  logical,dimension(:),allocatable :: calculateBounds,lr_mask

  call f_routine(id=subname)
  !default variables
  Lzd%nlr = 1

  Lzd%hgrids(1)=hx
  Lzd%hgrids(2)=hy
  Lzd%hgrids(3)=hz

  if (nspin == 4) then
     nspin_ig=1
  else
     nspin_ig=nspin
  end if

  linear  = .true.
  if (linearmode == INPUT_IG_LIG .or. linearmode == INPUT_IG_FULL) then
     Lzd%nlr=atoms%astruct%nat
     locrad=f_malloc(Lzd%nlr,id='locrad')
     ! locrad read from last line of  psppar
     do iat=1,atoms%astruct%nat
        ityp = atoms%astruct%iatype(iat)
        call atomic_info(atoms%nzatom(ityp),atoms%nelpsp(ityp),rcov=rcov)
        locrad(iat) =  rcov * 10.0_gp ! atoms%rloc(ityp,1)
        !locrad(iat)=18.d0
     end do
     call timing(iproc,'check_IG      ','ON')
     call check_linear_inputguess(iproc,Lzd%nlr,rxyz,locrad,hx,hy,hz,&
          Glr,linear) 
     call timing(iproc,'check_IG      ','OF')
     if(nspin >= 4) linear = .false. 
  end if

  ! If we are using cubic code : by choice or because locregs are too big
  if (linearmode == INPUT_IG_OFF .or. .not. linear) then
     linear = .false.
     Lzd%nlr = 1
  end if

  Lzd%linear = .true.
  if (.not. linear)  Lzd%linear = .false.

  !  print *,'before Glr => Lzd%Glr'
  call nullify_locreg_descriptors(Lzd%Glr)
  call copy_locreg_descriptors(Glr,Lzd%Glr)

  if(linearmode /= INPUT_IG_TMO) then
     allocate(Lzd%Llr(Lzd%nlr))
     do ilr=1,Lzd%nlr
        Lzd%Llr(ilr)=locreg_null()
     end do
     !for now, always true because we want to calculate the hamiltonians for all locregs

     if(.not. Lzd%linear) then
        Lzd%lintyp = 0
        call nullify_locreg_descriptors(Lzd%Llr(1))
        call copy_locreg_descriptors(Glr,Lzd%Llr(1))
     else 
        Lzd%lintyp = 1
        ! Assign orbitals to locreg (for LCAO IG each orbitals corresponds to an atomic function. WILL NEED TO CHANGE THIS)
        call assignToLocreg(iproc,nproc,orbs%nspinor,nspin_ig,atoms,orbs,Lzd)

        ! determine the localization regions
        ! calculateBounds indicate whether the arrays with the bounds (for convolutions...) shall also
        ! be allocated and calculated. In principle this is only necessary if the current process has orbitals
        ! in this localization region.
        calculateBounds=f_malloc(lzd%nlr,id='calculateBounds')
        calculateBounds=.true.
        !        call determine_locreg_periodic(iproc,Lzd%nlr,rxyz,locrad,hx,hy,hz,Glr,Lzd%Llr,calculateBounds)
        call determine_locreg_parallel(iproc,nproc,Lzd%nlr,rxyz,locrad,&
             hx,hy,hz,Glr,Lzd%Llr,&
             orbs,calculateBounds)  
        call f_free(calculateBounds)
        call f_free(locrad)

        ! determine the wavefunction dimension
        call wavefunction_dimension(Lzd,orbs)
        !in this case update the projector descriptor to be compatible with the locregs
        lr_mask=f_malloc0(Lzd%nlr,id='lr_mask')
        call update_lrmask_array(Lzd%nlr,orbs,lr_mask)
        !when the new tmbs are created the projector descriptors can be updated
        call update_nlpsp(nl,Lzd%nlr,Lzd%llr,Lzd%Glr,lr_mask)
        if (iproc == 0) call print_nlpsp(nl)
       
        call f_free(lr_mask)
     end if
  else
     Lzd%lintyp = 2
  end if

  call f_release_routine()

  !DEBUG
  !!if(iproc==0)then
  !!print *,'###################################################'
  !!print *,'##        General information:                   ##'
  !!print *,'###################################################'
  !!print *,'Lzd%nlr,linear, Lpsidimtot, ndimpotisf, Lnprojel:',Lzd%nlr,Lzd%linear,Lzd%ndimpotisf
  !!print *,'###################################################'
  !!print *,'##        Global box information:                ##'
  !!print *,'###################################################'
  !!write(*,'(a24,3i4)')'Global region n1,n2,n3:',Lzd%Glr%d%n1,Lzd%Glr%d%n2,Lzd%Glr%d%n3
  !!write(*,*)'Global fine grid: nfl',Lzd%Glr%d%nfl1,Lzd%Glr%d%nfl2,Lzd%Glr%d%nfl3
  !!write(*,*)'Global fine grid: nfu',Lzd%Glr%d%nfu1,Lzd%Glr%d%nfu2,Lzd%Glr%d%nfu3
  !!write(*,*)'Global inter. grid: ni',Lzd%Glr%d%n1i,Lzd%Glr%d%n2i,Lzd%Glr%d%n3i
  !!write(*,'(a27,f6.2,f6.2,f6.2)')'Global dimension (1x,y,z):',Lzd%Glr%d%n1*hx,Lzd%Glr%d%n2*hy,Lzd%Glr%d%n3*hz
  !!write(*,'(a17,f12.2)')'Global volume: ',Lzd%Glr%d%n1*hx*Lzd%Glr%d%n2*hy*Lzd%Glr%d%n3*hz
  !!print *,'Global wfd statistics:',Lzd%Glr%wfd%nseg_c,Lzd%Glr%wfd%nseg_f,Lzd%Glr%wfd%nvctr_c,Lzd%Glr%wfd%nvctr_f
  !!write(*,'(a17,f12.2)')'Global volume: ',Lzd%Glr%d%n1*input%hx*Lzd%Glr%d%n2*input%hy*Lzd%Glr%d%n3*input%hz
  !!print *,'Global wfd statistics:',Lzd%Glr%wfd%nseg_c,Lzd%Glr%wfd%nseg_f,Lzd%Glr%wfd%nvctr_c,Lzd%Glr%wfd%nvctr_f
  !!print *,'###################################################'
  !!print *,'##        Local boxes information:               ##'
  !!print *,'###################################################'
  !!do i_stat =1, Lzd%nlr
  !!   write(*,*)'=====> Region:',i_stat
  !!   write(*,'(a24,3i4)')'Local region n1,n2,n3:',Lzd%Llr(i_stat)%d%n1,Lzd%Llr(i_stat)%d%n2,Lzd%Llr(i_stat)%d%n3
  !!   write(*,*)'Local fine grid: nfl',Lzd%Llr(i_stat)%d%nfl1,Lzd%Llr(i_stat)%d%nfl2,Lzd%Llr(i_stat)%d%nfl3
  !!   write(*,*)'Local fine grid: nfu',Lzd%Llr(i_stat)%d%nfu1,Lzd%Llr(i_stat)%d%nfu2,Lzd%Llr(i_stat)%d%nfu3
  !!   write(*,*)'Local inter. grid: ni',Lzd%Llr(i_stat)%d%n1i,Lzd%Llr(i_stat)%d%n2i,Lzd%Llr(i_stat)%d%n3i
  !!   write(*,'(a27,f6.2,f6.2,f6.2)')'Local dimension (1x,y,z):',Lzd%Llr(i_stat)%d%n1*hx,Lzd%Llr(i_stat)%d%n2*hy,&
  !!            Lzd%Llr(i_stat)%d%n3*hz
  !!   write(*,'(a17,f12.2)')'Local volume: ',Lzd%Llr(i_stat)%d%n1*hx*Lzd%Llr(i_stat)%d%n2*hy*Lzd%Llr(i_stat)%d%n3*hz
  !!   print *,'Local wfd statistics:',Lzd%Llr(i_stat)%wfd%nseg_c,Lzd%Llr(i_stat)%wfd%nseg_f,Lzd%Llr(i_stat)%wfd%nvctr_c,&
  !!            Lzd%Llr(i_stat)%wfd%nvctr_f
  !!end do
  !!end if
  !call mpi_finalize(i_stat)
  !stop
  !END DEBUG

end subroutine create_LzdLIG




integer function optimalLength(totalLength, value)
  implicit none
  
  ! Calling arguments
  integer,intent(in) :: totalLength, value
  
  optimalLength=totalLength-ceiling(log10(dble(value+1)+1.d-10))

end function optimalLength

subroutine init_orbitals_data_for_linear(iproc, nproc, nspinor, input, astruct, rxyz, lorbs)
  use module_base
  use module_types
  use module_interfaces, except_this_one => init_orbitals_data_for_linear
  implicit none
  
  ! Calling arguments
  integer,intent(in) :: iproc, nproc, nspinor
  type(input_variables),intent(in) :: input
  type(atomic_structure),intent(in) :: astruct
  real(kind=8),dimension(3,astruct%nat),intent(in) :: rxyz
  type(orbitals_data),intent(out) :: lorbs
  
  ! Local variables
  integer :: norb, norbu, norbd, ityp, iat, ilr, istat, iall, iorb, nlr
  integer,dimension(:),allocatable :: norbsPerLocreg, norbsPerAtom
  real(kind=8),dimension(:,:),allocatable :: locregCenter
  character(len=*),parameter :: subname='init_orbitals_data_for_linear'

  call timing(iproc,'init_orbs_lin ','ON')
  
  call nullify_orbitals_data(lorbs)
 
  ! Count the number of basis functions.
  allocate(norbsPerAtom(astruct%nat), stat=istat)
  call memocc(istat, norbsPerAtom, 'norbsPerAtom', subname)
  norb=0
  nlr=0
  do iat=1,astruct%nat
      ityp=astruct%iatype(iat)
      norbsPerAtom(iat)=input%lin%norbsPerType(ityp)
      norb=norb+input%lin%norbsPerType(ityp)
      nlr=nlr+input%lin%norbsPerType(ityp)
  end do

  ! Distribute the basis functions among the processors.
  norbu=norb
  norbd=0
!!$  call orbitals_descriptors_forLinear(iproc, nproc, norb, norbu, norbd, input%nspin, nspinor,&
!!$       input%nkpt, input%kpt, input%wkpt, lorbs)
!!$  call repartitionOrbitals(iproc, nproc, lorbs%norb, lorbs%norb_par,&
!!$       lorbs%norbp, lorbs%isorb_par, lorbs%isorb, lorbs%onWhichMPI)
 
  call orbitals_descriptors(iproc, nproc, norb, norbu, norbd, input%nspin, nspinor,&
       input%gen_nkpt, input%gen_kpt, input%gen_wkpt, lorbs,.true.) !simple repartition

  allocate(locregCenter(3,nlr), stat=istat)
  call memocc(istat, locregCenter, 'locregCenter', subname)
  
  ilr=0
  do iat=1,astruct%nat
      ityp=astruct%iatype(iat)
      do iorb=1,input%lin%norbsPerType(ityp)
          ilr=ilr+1
          locregCenter(:,ilr)=rxyz(:,iat)
          ! DEBUGLR write(10,*) iorb,locregCenter(:,ilr)
      end do
  end do
 
  allocate(norbsPerLocreg(nlr), stat=istat)
  call memocc(istat, norbsPerLocreg, 'norbsPerLocreg', subname)
  norbsPerLocreg=1 !should be norbsPerLocreg
    
  iall=-product(shape(lorbs%inWhichLocreg))*kind(lorbs%inWhichLocreg)
  deallocate(lorbs%inWhichLocreg, stat=istat)
  call memocc(istat, iall, 'lorbs%inWhichLocreg', subname)
  call assignToLocreg2(iproc, nproc, lorbs%norb, lorbs%norb_par, astruct%nat, nlr, &
       input%nspin, norbsPerLocreg, locregCenter, lorbs%inwhichlocreg)

  iall=-product(shape(lorbs%onwhichatom))*kind(lorbs%onwhichatom)
  deallocate(lorbs%onwhichatom, stat=istat)
  call memocc(istat, iall, 'lorbs%onwhichatom', subname)
  call assignToLocreg2(iproc, nproc, lorbs%norb, lorbs%norb_par, astruct%nat, astruct%nat, &
       input%nspin, norbsPerAtom, rxyz, lorbs%onwhichatom)
  
  allocate(lorbs%eval(lorbs%norb), stat=istat)
  call memocc(istat, lorbs%eval, 'lorbs%eval', subname)
  lorbs%eval=-.5d0
  
  iall=-product(shape(norbsPerLocreg))*kind(norbsPerLocreg)
  deallocate(norbsPerLocreg, stat=istat)
  call memocc(istat, iall, 'norbsPerLocreg', subname)
  
  iall=-product(shape(locregCenter))*kind(locregCenter)
  deallocate(locregCenter, stat=istat)
  call memocc(istat, iall, 'locregCenter', subname)

  iall=-product(shape(norbsPerAtom))*kind(norbsPerAtom)
  deallocate(norbsPerAtom, stat=istat)
  call memocc(istat, iall, 'norbsPerAtom', subname)


  call timing(iproc,'init_orbs_lin ','OF')

end subroutine init_orbitals_data_for_linear


! initializes locrad and locregcenter
subroutine lzd_init_llr(iproc, nproc, input, astruct, rxyz, orbs, lzd)
  use module_base
  use module_types
  use module_interfaces
  implicit none
  
  ! Calling arguments
  integer,intent(in) :: iproc, nproc
  type(input_variables),intent(in) :: input
  type(atomic_structure),intent(in) :: astruct
  real(kind=8),dimension(3,astruct%nat),intent(in) :: rxyz
  type(orbitals_data),intent(in) :: orbs
  type(local_zone_descriptors),intent(inout) :: lzd
  
  ! Local variables
  integer :: iat, ityp, ilr, istat, iorb, iall
  real(kind=8),dimension(:,:),allocatable :: locregCenter
  character(len=*),parameter :: subname='lzd_init_llr'
  real(8):: t1, t2

  call timing(iproc,'init_locregs  ','ON')
  t1=mpi_wtime()
  
  nullify(lzd%llr)

  lzd%nlr=orbs%norb

  allocate(locregCenter(3,lzd%nlr), stat=istat)
  call memocc(istat, locregCenter, 'locregCenter', subname)
  
  ilr=0
  do iat=1,astruct%nat
      ityp=astruct%iatype(iat)
      do iorb=1,input%lin%norbsPerType(ityp)
          ilr=ilr+1
          locregCenter(:,ilr)=rxyz(:,iat)
      end do
  end do

  ! Allocate the array of localisation regions
  allocate(lzd%Llr(lzd%nlr),stat=istat)
  do ilr=1,lzd%nlr
     lzd%Llr(ilr)=locreg_null()
  end do
  do ilr=1,lzd%nlr
      lzd%llr(ilr)%locrad=input%lin%locrad(ilr)
      lzd%llr(ilr)%locrad_kernel=input%lin%locrad_kernel(ilr)
      lzd%llr(ilr)%locrad_mult=input%lin%locrad_mult(ilr)
      lzd%llr(ilr)%locregCenter=locregCenter(:,ilr)
  end do

  iall=-product(shape(locregCenter))*kind(locregCenter)
  deallocate(locregCenter, stat=istat)
  call memocc(istat, iall, 'locregCenter', subname)
  
  t2=mpi_wtime()
  !if(iproc==0) write(*,*) 'in lzd_init_llr: time',t2-t1
  call timing(iproc,'init_locregs  ','OF')

end subroutine lzd_init_llr


subroutine update_locreg(iproc, nproc, nlr, locrad, locrad_kernel, locrad_mult, locregCenter, glr_tmp, &
           useDerivativeBasisFunctions, nscatterarr, hx, hy, hz, astruct, input, &
           orbs_KS, orbs, lzd, npsidim_orbs, npsidim_comp, lbcomgp, lbcollcom, lfoe, lbcollcom_sr)
  use module_base
  use module_types
  use module_interfaces, except_this_one => update_locreg
  use communications_base, only: comms_linear_null
  use communications_init, only: init_comms_linear, init_comms_linear_sumrho, &
                                 initialize_communication_potential
  implicit none
  
  ! Calling arguments
  integer,intent(in) :: iproc, nproc, nlr
  integer,intent(out) :: npsidim_orbs, npsidim_comp
  logical,intent(in) :: useDerivativeBasisFunctions
  integer,dimension(0:nproc-1,4),intent(in) :: nscatterarr !n3d,n3p,i3s+i3xcsh-1,i3xcsh
  real(kind=8),intent(in) :: hx, hy, hz
  type(atomic_structure),intent(in) :: astruct
  type(input_variables),intent(in) :: input
  real(kind=8),dimension(nlr),intent(in) :: locrad, locrad_kernel, locrad_mult
  type(orbitals_data),intent(in) :: orbs_KS, orbs
  real(kind=8),dimension(3,nlr),intent(in) :: locregCenter
  type(locreg_descriptors),intent(in) :: glr_tmp
  type(local_zone_descriptors),intent(inout) :: lzd
  type(p2pComms),intent(inout) :: lbcomgp
  type(foe_data),intent(inout),optional :: lfoe
  type(comms_linear),intent(inout) :: lbcollcom
  type(comms_linear),intent(inout),optional :: lbcollcom_sr

  
  ! Local variables
  integer :: iorb, ilr, npsidim, istat
  character(len=*),parameter :: subname='update_locreg'

  call timing(iproc,'updatelocreg1','ON') 
  if (present(lfoe)) call nullify_foe(lfoe)
  !call nullify_comms_linear(lbcollcom)
  lbcollcom=comms_linear_null()
  if (present(lbcollcom_sr)) then
      !call nullify_comms_linear(lbcollcom_sr)
      lbcollcom_sr=comms_linear_null()
  end if
  call nullify_p2pComms(lbcomgp)
  call nullify_local_zone_descriptors(lzd)
  !!tag=1

  ! Allocate the array of localisation regions
  lzd%nlr=nlr
  allocate(lzd%Llr(lzd%nlr),stat=istat)
  do ilr=1,lzd%nlr
     lzd%Llr(ilr)=locreg_null()
  end do
  do ilr=1,lzd%nlr
      lzd%llr(ilr)%locrad=locrad(ilr)
      lzd%llr(ilr)%locrad_kernel=locrad_kernel(ilr)
      lzd%llr(ilr)%locrad_mult=locrad_mult(ilr)
      lzd%llr(ilr)%locregCenter=locregCenter(:,ilr)
  end do
  call timing(iproc,'updatelocreg1','OF') 
  call initLocregs(iproc, nproc, lzd, hx, hy, hz, astruct, orbs, glr_tmp, 's')!, llborbs)
  call timing(iproc,'updatelocreg1','ON') 
  call nullify_locreg_descriptors(lzd%glr)
  call copy_locreg_descriptors(glr_tmp, lzd%glr)
  lzd%hgrids(1)=hx
  lzd%hgrids(2)=hy
  lzd%hgrids(3)=hz

  npsidim = 0
  do iorb=1,orbs%norbp
   ilr=orbs%inwhichlocreg(iorb+orbs%isorb)
   npsidim = npsidim + lzd%llr(ilr)%wfd%nvctr_c+7*lzd%llr(ilr)%wfd%nvctr_f
  end do

  npsidim_orbs=max(npsidim,1)
  ! set npsidim_comp here too?!
  npsidim_comp=1

!  ! don't really want to keep this unless we do so right from the start, but for now keep it to avoid updating refs
!  orbs%eval=-.5d0

  call timing(iproc,'updatelocreg1','OF') 

  if (present(lfoe)) call init_foe(iproc, nproc, lzd, astruct, input, orbs_KS, orbs, lfoe, .false.)

  call init_comms_linear(iproc, nproc, npsidim_orbs, orbs, lzd, lbcollcom)
  if (present(lbcollcom_sr)) then
      call init_comms_linear_sumrho(iproc, nproc, lzd, orbs, nscatterarr, lbcollcom_sr)
  end if

  call initialize_communication_potential(iproc, nproc, nscatterarr, orbs, lzd, lbcomgp)
  call allocateCommunicationsBuffersPotential(lbcomgp, subname)

end subroutine update_locreg


subroutine update_ldiis_arrays(tmb, subname, ldiis)
  use module_base
  use module_types
  implicit none

  ! Calling arguments
  type(DFT_wavefunction),intent(in) :: tmb
  character(len=*),intent(in) :: subname
  type(localizedDIISParameters),intent(inout) :: ldiis

  ! Local variables
  integer :: iall, istat, ii, iorb, ilr

  iall=-product(shape(ldiis%phiHist))*kind(ldiis%phiHist)
  deallocate(ldiis%phiHist, stat=istat)
  call memocc(istat, iall, 'ldiis%phiHist', subname)
  iall=-product(shape(ldiis%hphiHist))*kind(ldiis%hphiHist)
  deallocate(ldiis%hphiHist, stat=istat)
  call memocc(istat, iall, 'ldiis%hphiHist', subname)

  ii=0
  do iorb=1,tmb%orbs%norbp
      ilr=tmb%orbs%inwhichlocreg(tmb%orbs%isorb+iorb)
      ii=ii+ldiis%isx*(tmb%lzd%llr(ilr)%wfd%nvctr_c+7*tmb%lzd%llr(ilr)%wfd%nvctr_f)
  end do

  allocate(ldiis%phiHist(ii), stat=istat)
  call memocc(istat, ldiis%phiHist, 'ldiis%phiHist', subname)
  allocate(ldiis%hphiHist(ii), stat=istat)
  call memocc(istat, ldiis%hphiHist, 'ldiis%hphiHist', subname)

end subroutine update_ldiis_arrays


subroutine allocate_auxiliary_basis_function(npsidim, subname, lphi, lhphi)
  use module_base
  implicit none

  ! Calling arguments
  integer,intent(in) :: npsidim
  real(kind=8),dimension(:),pointer,intent(out) :: lphi, lhphi
  character(len=*),intent(in) :: subname

  ! Local variables
  integer :: istat

  allocate(lphi(npsidim), stat=istat)
  call memocc(istat, lphi, 'lphi', subname)
  allocate(lhphi(npsidim), stat=istat)
  call memocc(istat, lhphi, 'lhphi', subname)

  call to_zero(npsidim, lphi(1))
  call to_zero(npsidim, lhphi(1))

end subroutine allocate_auxiliary_basis_function


subroutine deallocate_auxiliary_basis_function(subname, lphi, lhphi)
  use module_base
  implicit none

  ! Calling arguments
  real(kind=8),dimension(:),pointer :: lphi, lhphi
  character(len=*),intent(in) :: subname

  ! Local variables
  integer :: istat, iall

  iall=-product(shape(lphi))*kind(lphi)
  deallocate(lphi, stat=istat)
  call memocc(istat, iall, 'lphi', subname)
  iall=-product(shape(lhphi))*kind(lhphi)
  deallocate(lhphi, stat=istat)
  call memocc(istat, iall, 'lhphi', subname)

end subroutine deallocate_auxiliary_basis_function



subroutine destroy_new_locregs(iproc, nproc, tmb)
  use module_base
  use module_types
  use module_interfaces, except_this_one => destroy_new_locregs
  use communications_base, only: deallocate_comms_linear
  use communications, only: synchronize_onesided_communication
  implicit none

  ! Calling arguments
  integer,intent(in) :: iproc, nproc
  type(DFT_wavefunction),intent(inout) :: tmb

  ! Local variables
  character(len=*),parameter :: subname='destroy_new_locregs'

  !!call wait_p2p_communication(iproc, nproc, tmb%comgp)
  call synchronize_onesided_communication(iproc, nproc, tmb%comgp)
 ! call deallocateCommunicationsBuffersPotential(tmb%comgp, subname)
  call deallocate_p2pComms(tmb%comgp, subname)

  call deallocate_local_zone_descriptors(tmb%lzd, subname)
  call deallocate_orbitals_data(tmb%orbs, subname)
  call deallocate_foe(tmb%foe_obj, subname)

  call deallocate_comms_linear(tmb%collcom)
  call deallocate_comms_linear(tmb%collcom_sr)

end subroutine destroy_new_locregs


subroutine destroy_DFT_wavefunction(wfn)
  use module_base
  use module_types
  use module_interfaces, except_this_one => destroy_DFT_wavefunction
  use deallocatePointers
  use communications_base, only: deallocate_comms_linear
  use sparsematrix_base, only: deallocate_sparse_matrix, allocate_matrices, deallocate_matrices
  implicit none
  
  ! Calling arguments
  type(DFT_wavefunction),intent(inout) :: wfn

  ! Local variables
  integer :: istat, iall
  character(len=*),parameter :: subname='destroy_DFT_wavefunction'

  iall=-product(shape(wfn%psi))*kind(wfn%psi)
  deallocate(wfn%psi, stat=istat)
  call memocc(istat, iall, 'wfn%psi', subname)

  call deallocate_p2pComms(wfn%comgp, subname)
  call deallocate_foe(wfn%foe_obj, subname)
  !call deallocate_sparse_matrix(wfn%linmat%ovrlp, subname)
  !!call deallocate_sparse_matrix(wfn%linmat%ham, subname)
  !call deallocate_sparse_matrix(wfn%linmat%denskern_large, subname)
  !call deallocate_sparse_matrix(wfn%linmat%inv_ovrlp_large, subname)

  call deallocate_sparse_matrix(wfn%linmat%s, subname)
  call deallocate_sparse_matrix(wfn%linmat%m, subname)
  call deallocate_sparse_matrix(wfn%linmat%l, subname)
  call deallocate_sparse_matrix(wfn%linmat%ks, subname)
  call deallocate_sparse_matrix(wfn%linmat%ks_e, subname)
  call deallocate_matrices(wfn%linmat%ovrlp_)
  call deallocate_matrices(wfn%linmat%ham_)
  call deallocate_matrices(wfn%linmat%kernel_)

  call deallocate_orbitals_data(wfn%orbs, subname)
  !call deallocate_comms_cubic(wfn%comms, subname)
  call deallocate_comms_linear(wfn%collcom)
  call deallocate_comms_linear(wfn%collcom_sr)
  call deallocate_local_zone_descriptors(wfn%lzd, subname)

  if (associated(wfn%coeff)) then
      iall=-product(shape(wfn%coeff))*kind(wfn%coeff)
      deallocate(wfn%coeff, stat=istat)
      call memocc(istat, iall, 'wfn%coeff', subname)
  end if

  !call deallocate_p2pComms(wfn%ham_descr%comgp, subname)
  !call deallocate_local_zone_descriptors(wfn%ham_descr%lzd, subname)
  !call deallocate_matrixDescriptors_foe(wfn%ham_descr%mad, subname)
  !call deallocate_comms_linear(wfn%ham_descr%collcom, subname)

end subroutine destroy_DFT_wavefunction


subroutine update_wavefunctions_size(lzd,npsidim_orbs,npsidim_comp,orbs,iproc,nproc)
  use module_base
  use module_types
  implicit none

  ! Calling arguments
  type(local_zone_descriptors),intent(in) :: lzd
  type(orbitals_data),intent(in) :: orbs
  integer, intent(in) :: iproc, nproc
  integer, intent(out) :: npsidim_orbs, npsidim_comp

  ! Local variables
  integer :: npsidim, ilr, iorb
  integer :: nvctr_tot,jproc,istat,ierr,iall
  integer, allocatable, dimension(:) :: ncntt 
  integer, allocatable, dimension(:,:) :: nvctr_par
  character(len = *), parameter :: subname = "update_wavefunctions_size"

  npsidim = 0
  do iorb=1,orbs%norbp
   ilr=orbs%inwhichlocreg(iorb+orbs%isorb)
   npsidim = npsidim + lzd%Llr(ilr)%wfd%nvctr_c+7*lzd%Llr(ilr)%wfd%nvctr_f
  end do
  npsidim_orbs=max(npsidim,1)


  nvctr_tot = 1
  do iorb=1,orbs%norbp
     ilr=orbs%inwhichlocreg(iorb+orbs%isorb)
     nvctr_tot = max(nvctr_tot,lzd%llr(ilr)%wfd%nvctr_c+7*lzd%llr(ilr)%wfd%nvctr_f)
  end do
  if (nproc>1) call mpiallred(nvctr_tot, 1, mpi_max, bigdft_mpi%mpi_comm)

  allocate(nvctr_par(0:nproc-1,1),stat=istat)
  call memocc(istat,nvctr_par,'nvctr_par',subname)

  call kpts_to_procs_via_obj(nproc,1,nvctr_tot,nvctr_par)

  allocate(ncntt(0:nproc-1+ndebug),stat=istat)
  call memocc(istat,ncntt,'ncntt',subname)

  ncntt(:) = 0
  do jproc=0,nproc-1
     ncntt(jproc)=ncntt(jproc)+&
          nvctr_par(jproc,1)*orbs%norbp*orbs%nspinor
  end do

  npsidim_comp=sum(ncntt(0:nproc-1))

  iall=-product(shape(nvctr_par))*kind(nvctr_par)
  deallocate(nvctr_par,stat=istat)
  call memocc(istat,iall,'nvctr_par',subname) 

  iall=-product(shape(ncntt))*kind(ncntt)
  deallocate(ncntt,stat=istat)
  call memocc(istat,iall,'ncntt',subname)  

end subroutine update_wavefunctions_size


subroutine create_large_tmbs(iproc, nproc, KSwfn, tmb, denspot,nlpsp,input, at, rxyz, lowaccur_converged)
  use module_base
  use module_types
  use module_interfaces, except_this_one => create_large_tmbs
  implicit none

  ! Calling arguments
  integer,intent(in):: iproc, nproc
  type(DFT_Wavefunction),intent(inout):: KSwfn, tmb
  type(DFT_local_fields),intent(in):: denspot
  type(DFT_PSP_projectors), intent(inout) :: nlpsp
  type(input_variables),intent(in):: input
  type(atoms_data),intent(in):: at
  real(8),dimension(3,at%astruct%nat),intent(in):: rxyz
  logical,intent(in):: lowaccur_converged

  ! Local variables
  integer:: iorb, ilr, istat, iall
  logical, dimension(:), allocatable :: lr_mask
  real(8),dimension(:,:),allocatable:: locrad_tmp
  real(8),dimension(:,:),allocatable:: locregCenter
  character(len=*),parameter:: subname='create_large_tmbs'

  call f_routine(id=subname)

  locregCenter=f_malloc((/3,tmb%lzd%nlr/),id='locregCenter')
  locrad_tmp=f_malloc((/tmb%lzd%nlr,3/),id='locrad_tmp')
  lr_mask=f_malloc0(tmb%lzd%nlr,id='lr_mask')

  do iorb=1,tmb%orbs%norb
      ilr=tmb%orbs%inwhichlocreg(iorb)
      locregCenter(:,ilr)=tmb%lzd%llr(ilr)%locregCenter
  end do
  do ilr=1,tmb%lzd%nlr
      locrad_tmp(ilr,1)=tmb%lzd%llr(ilr)%locrad+8.d0*tmb%lzd%hgrids(1)
      locrad_tmp(ilr,2)=tmb%lzd%llr(ilr)%locrad_kernel
      locrad_tmp(ilr,3)=tmb%lzd%llr(ilr)%locrad_mult
  end do

  !temporary,  moved from update_locreg
  tmb%orbs%eval=-0.5_gp
  call update_locreg(iproc, nproc, tmb%lzd%nlr, locrad_tmp(:,1), locrad_tmp(:,2), locrad_tmp(:,3), locregCenter, tmb%lzd%glr, &
       .false., denspot%dpbox%nscatterarr, tmb%lzd%hgrids(1), tmb%lzd%hgrids(2), tmb%lzd%hgrids(3), &
       at%astruct, input, KSwfn%orbs, tmb%orbs, tmb%ham_descr%lzd, tmb%ham_descr%npsidim_orbs, tmb%ham_descr%npsidim_comp, &
       tmb%ham_descr%comgp, tmb%ham_descr%collcom)

  call allocate_auxiliary_basis_function(max(tmb%ham_descr%npsidim_comp,tmb%ham_descr%npsidim_orbs), subname, &
       tmb%ham_descr%psi, tmb%hpsi)

  tmb%ham_descr%can_use_transposed=.false.
  nullify(tmb%ham_descr%psit_c)
  nullify(tmb%ham_descr%psit_f)
  allocate(tmb%confdatarr(tmb%orbs%norbp), stat=istat)

  if(.not.lowaccur_converged) then
      call define_confinement_data(tmb%confdatarr,tmb%orbs,rxyz,at,&
           tmb%ham_descr%lzd%hgrids(1),tmb%ham_descr%lzd%hgrids(2),tmb%ham_descr%lzd%hgrids(3),&
           4,input%lin%potentialPrefac_lowaccuracy,tmb%ham_descr%lzd,tmb%orbs%onwhichatom)
  else
      call define_confinement_data(tmb%confdatarr,tmb%orbs,rxyz,at,&
           tmb%ham_descr%lzd%hgrids(1),tmb%ham_descr%lzd%hgrids(2),tmb%ham_descr%lzd%hgrids(3),&
           4,input%lin%potentialPrefac_highaccuracy,tmb%ham_descr%lzd,tmb%orbs%onwhichatom)
  end if

  call f_free(locregCenter)
  call f_free(locrad_tmp)

  call update_lrmask_array(tmb%lzd%nlr,tmb%orbs,lr_mask)

  !when the new tmbs are created the projector descriptors can be updated
  call update_nlpsp(nlpsp,tmb%ham_descr%lzd%nlr,tmb%ham_descr%lzd%llr,KSwfn%Lzd%Glr,lr_mask)
  if (iproc == 0) call print_nlpsp(nlpsp)
  call f_free(lr_mask)
  call f_release_routine()
end subroutine create_large_tmbs

!>create the masking array to determine which localization regions have to be 
!! calculated
subroutine update_lrmask_array(nlr,orbs,lr_mask)
  use module_types, only: orbitals_data
  implicit none
  integer, intent(in) :: nlr
  type(orbitals_data), intent(in) :: orbs
  !> array of the masking, prior initialized to .false.
  logical, dimension(nlr), intent(inout) :: lr_mask
  !local variables
  integer :: ikpt,isorb,ieorb,nspinor,ilr,iorb

  !create the masking array according to the locregs which are known by the task
  if (orbs%norbp>0) then
      ikpt=orbs%iokpt(1)
      loop_kpt: do
         call orbs_in_kpt(ikpt,orbs,isorb,ieorb,nspinor)

         !activate all the localization regions which are present in the orbitals
         do iorb=isorb,ieorb
            ilr=orbs%inwhichlocreg(iorb+orbs%isorb)
            lr_mask(ilr)=.true.
         end do
         !last k-point has been treated
         if (ieorb == orbs%norbp) exit loop_kpt
         ikpt=ikpt+1
      end do loop_kpt
  end if
 
end subroutine update_lrmask_array

subroutine set_optimization_variables(input, at, lorbs, nlr, onwhichatom, confdatarr, &
     convCritMix, lowaccur_converged, nit_scc, mix_hist, alpha_mix, locrad, target_function, nit_basis, &
     convcrit_dmin, nitdmin, conv_crit_TMB)
  use module_base
  use module_types
  implicit none
  
  ! Calling arguments
  integer,intent(in) :: nlr
  type(orbitals_data),intent(in) :: lorbs
  type(input_variables),intent(in) :: input
  type(atoms_data),intent(in) :: at
  integer,dimension(lorbs%norb),intent(in) :: onwhichatom
  type(confpot_data),dimension(lorbs%norbp),intent(inout) :: confdatarr
  real(kind=8), intent(out) :: convCritMix, alpha_mix, convcrit_dmin, conv_crit_TMB
  logical, intent(in) :: lowaccur_converged
  integer, intent(out) :: nit_scc, mix_hist, nitdmin
  real(kind=8), dimension(nlr), intent(out) :: locrad
  integer, intent(out) :: target_function, nit_basis

  ! Local variables
  integer :: iorb, ilr, iiat

  if(lowaccur_converged) then
      do iorb=1,lorbs%norbp
          iiat=onwhichatom(lorbs%isorb+iorb)
          confdatarr(iorb)%prefac=input%lin%potentialPrefac_highaccuracy(at%astruct%iatype(iiat))
      end do
      target_function=TARGET_FUNCTION_IS_ENERGY
      nit_basis=input%lin%nItBasis_highaccuracy
      nit_scc=input%lin%nitSCCWhenFixed_highaccuracy
      mix_hist=input%lin%mixHist_highaccuracy
      do ilr=1,nlr
          locrad(ilr)=input%lin%locrad_highaccuracy(ilr)
      end do
      alpha_mix=input%lin%alpha_mix_highaccuracy
      convCritMix=input%lin%convCritMix_highaccuracy
      convcrit_dmin=input%lin%convCritDmin_highaccuracy
      nitdmin=input%lin%nItdmin_highaccuracy
      conv_crit_TMB=input%lin%convCrit_lowaccuracy
  else
      do iorb=1,lorbs%norbp
          iiat=onwhichatom(lorbs%isorb+iorb)
          confdatarr(iorb)%prefac=input%lin%potentialPrefac_lowaccuracy(at%astruct%iatype(iiat))
      end do
      target_function=TARGET_FUNCTION_IS_TRACE
      nit_basis=input%lin%nItBasis_lowaccuracy
      nit_scc=input%lin%nitSCCWhenFixed_lowaccuracy
      mix_hist=input%lin%mixHist_lowaccuracy
      do ilr=1,nlr
          locrad(ilr)=input%lin%locrad_lowaccuracy(ilr)
      end do
      alpha_mix=input%lin%alpha_mix_lowaccuracy
      convCritMix=input%lin%convCritMix_lowaccuracy
      convcrit_dmin=input%lin%convCritDmin_lowaccuracy
      nitdmin=input%lin%nItdmin_lowaccuracy
      conv_crit_TMB=input%lin%convCrit_highaccuracy
  end if

  !!! new hybrid version... not the best place here
  !!if (input%lin%nit_highaccuracy==-1) then
  !!    do iorb=1,lorbs%norbp
  !!        ilr=lorbs%inwhichlocreg(lorbs%isorb+iorb)
  !!        iiat=onwhichatom(lorbs%isorb+iorb)
  !!        confdatarr(iorb)%prefac=input%lin%potentialPrefac_lowaccuracy(at%astruct%iatype(iiat))
  !!    end do
  !!    wfnmd%bs%target_function=TARGET_FUNCTION_IS_HYBRID
  !!    wfnmd%bs%nit_basis_optimization=input%lin%nItBasis_lowaccuracy
  !!    wfnmd%bs%conv_crit=input%lin%convCrit_lowaccuracy
  !!    nit_scc=input%lin%nitSCCWhenFixed_lowaccuracy
  !!    mix_hist=input%lin%mixHist_lowaccuracy
  !!    do ilr=1,nlr
  !!        locrad(ilr)=input%lin%locrad_lowaccuracy(ilr)
  !!    end do
  !!    alpha_mix=input%lin%alpha_mix_lowaccuracy
  !!end if

end subroutine set_optimization_variables



subroutine adjust_locregs_and_confinement(iproc, nproc, hx, hy, hz, at, input, &
           rxyz, KSwfn, tmb, denspot, nlpsp,ldiis, locreg_increased, lowaccur_converged, locrad)
  use module_base
  use module_types
  use module_interfaces, except_this_one => adjust_locregs_and_confinement
  use yaml_output
  use communications_base, only: deallocate_comms_linear
  use communications, only: synchronize_onesided_communication
  use sparsematrix_base, only: sparse_matrix_null, deallocate_sparse_matrix, allocate_matrices, deallocate_matrices
  use sparsematrix_init, only: init_sparse_matrix, check_kernel_cutoff!, init_sparsity_from_distance
  implicit none
  
  ! Calling argument
  integer,intent(in) :: iproc, nproc
  real(8),intent(in) :: hx, hy, hz
  type(atoms_data),intent(in) :: at
  type(input_variables),intent(in) :: input
  real(8),dimension(3,at%astruct%nat),intent(in):: rxyz
  type(DFT_wavefunction),intent(inout) :: KSwfn, tmb
  type(DFT_local_fields),intent(inout) :: denspot
  type(DFT_PSP_projectors), intent(inout) :: nlpsp
  type(localizedDIISParameters),intent(inout) :: ldiis
  logical, intent(out) :: locreg_increased
  logical, intent(in) :: lowaccur_converged
  real(8), dimension(tmb%lzd%nlr), intent(inout) :: locrad

  ! Local variables
  integer :: iall, istat, ilr, npsidim_orbs_tmp, npsidim_comp_tmp
  real(kind=8),dimension(:,:),allocatable :: locregCenter
  real(kind=8),dimension(:),allocatable :: lphilarge, locrad_kernel, locrad_mult
  type(local_zone_descriptors) :: lzd_tmp
  character(len=*), parameter :: subname='adjust_locregs_and_confinement'

  locreg_increased=.false.
  if(lowaccur_converged ) then
      do ilr = 1, tmb%lzd%nlr
         if(input%lin%locrad_highaccuracy(ilr) /= input%lin%locrad_lowaccuracy(ilr)) then
             !!if(iproc==0) write(*,'(1x,a)') 'Increasing the localization radius for the high accuracy part.'
             if (iproc==0) call yaml_map('Increasing the localization radius for the high accuracy part',.true.)
             locreg_increased=.true.
             exit
         end if
      end do
  end if
  if (iproc==0) then
      if (locreg_increased) then
          call yaml_map('Locreg increased',.true.)
      else
          call yaml_map('Locreg increased',.false.)
      end if
  end if

  if(locreg_increased) then
     !tag=1
     !call wait_p2p_communication(iproc, nproc, tmb%comgp)
     call synchronize_onesided_communication(iproc, nproc, tmb%comgp)
     call deallocate_p2pComms(tmb%comgp, subname)

     call deallocate_comms_linear(tmb%collcom)
     call deallocate_comms_linear(tmb%collcom_sr)

     call nullify_local_zone_descriptors(lzd_tmp)
     call copy_local_zone_descriptors(tmb%lzd, lzd_tmp, subname)
     call deallocate_local_zone_descriptors(tmb%lzd, subname)

     npsidim_orbs_tmp = tmb%npsidim_orbs
     npsidim_comp_tmp = tmb%npsidim_comp

     call deallocate_foe(tmb%foe_obj, subname)

     !call deallocate_sparse_matrix(tmb%linmat%denskern_large, subname)
     !call deallocate_sparse_matrix(tmb%linmat%inv_ovrlp_large, subname)
     !call deallocate_sparse_matrix(tmb%linmat%ovrlp, subname)
     !!call deallocate_sparse_matrix(tmb%linmat%ham, subname)

     call deallocate_sparse_matrix(tmb%linmat%s, subname)
     call deallocate_sparse_matrix(tmb%linmat%m, subname)
     call deallocate_sparse_matrix(tmb%linmat%l, subname)
     call deallocate_sparse_matrix(tmb%linmat%ks, subname)
     call deallocate_sparse_matrix(tmb%linmat%ks_e, subname)
     call deallocate_matrices(tmb%linmat%ovrlp_)
     call deallocate_matrices(tmb%linmat%ham_)
     call deallocate_matrices(tmb%linmat%kernel_)

     allocate(locregCenter(3,lzd_tmp%nlr), stat=istat)
     call memocc(istat, locregCenter, 'locregCenter', subname)
     allocate(locrad_kernel(lzd_tmp%nlr),stat=istat)
     call memocc(istat,locrad_kernel,'locrad_kernel',subname)
     allocate(locrad_mult(lzd_tmp%nlr),stat=istat)
     call memocc(istat,locrad_mult,'locrad_mult',subname)
     do ilr=1,lzd_tmp%nlr
        locregCenter(:,ilr)=lzd_tmp%llr(ilr)%locregCenter
        locrad_kernel(ilr)=lzd_tmp%llr(ilr)%locrad_kernel
        locrad_mult(ilr)=lzd_tmp%llr(ilr)%locrad_mult
     end do

     !temporary,  moved from update_locreg
     tmb%orbs%eval=-0.5_gp
     call update_locreg(iproc, nproc, lzd_tmp%nlr, locrad, locrad_kernel, locrad_mult, locregCenter, lzd_tmp%glr, .false., &
          denspot%dpbox%nscatterarr, hx, hy, hz, at%astruct, input, KSwfn%orbs, tmb%orbs, tmb%lzd, &
          tmb%npsidim_orbs, tmb%npsidim_comp, tmb%comgp, tmb%collcom, tmb%foe_obj, tmb%collcom_sr)

     iall=-product(shape(locregCenter))*kind(locregCenter)
     deallocate(locregCenter, stat=istat)
     call memocc(istat, iall, 'locregCenter', subname)

     iall=-product(shape(locrad_kernel))*kind(locrad_kernel)
     deallocate(locrad_kernel, stat=istat)
     call memocc(istat, iall, 'locrad_kernel', subname)

     iall=-product(shape(locrad_mult))*kind(locrad_mult)
     deallocate(locrad_mult, stat=istat)
     call memocc(istat, iall, 'locrad_mult', subname)

     ! calculate psi in new locreg
     allocate(lphilarge(tmb%npsidim_orbs), stat=istat)
     call memocc(istat, lphilarge, 'lphilarge', subname)
     call to_zero(tmb%npsidim_orbs, lphilarge(1))
     call small_to_large_locreg(iproc, npsidim_orbs_tmp, tmb%npsidim_orbs, lzd_tmp, tmb%lzd, &
          tmb%orbs, tmb%psi, lphilarge)

     call deallocate_local_zone_descriptors(lzd_tmp, subname)
     iall=-product(shape(tmb%psi))*kind(tmb%psi)
     deallocate(tmb%psi, stat=istat)
     call memocc(istat, iall, 'tmb%psi', subname)
     allocate(tmb%psi(tmb%npsidim_orbs), stat=istat)
     call memocc(istat, tmb%psi, 'tmb%psi', subname)
     call vcopy(tmb%npsidim_orbs, lphilarge(1), 1, tmb%psi(1), 1)
     iall=-product(shape(lphilarge))*kind(lphilarge)
     deallocate(lphilarge, stat=istat)
     call memocc(istat, iall, 'lphilarge', subname) 
     
     call update_ldiis_arrays(tmb, subname, ldiis)

     ! Emit that lzd has been changed.
     if (tmb%c_obj /= 0) then
        call kswfn_emit_lzd(tmb, iproc, nproc)
     end if

     ! Now update hamiltonian descriptors
     !call destroy_new_locregs(iproc, nproc, tmblarge)

     ! to eventually be better sorted - replace with e.g. destroy_hamiltonian_descriptors
     call synchronize_onesided_communication(iproc, nproc, tmb%ham_descr%comgp)
     call deallocate_p2pComms(tmb%ham_descr%comgp, subname)
     call deallocate_local_zone_descriptors(tmb%ham_descr%lzd, subname)
     call deallocate_comms_linear(tmb%ham_descr%collcom)

     call deallocate_auxiliary_basis_function(subname, tmb%ham_descr%psi, tmb%hpsi)
     if(tmb%ham_descr%can_use_transposed) then
        iall=-product(shape(tmb%ham_descr%psit_c))*kind(tmb%ham_descr%psit_c)
        deallocate(tmb%ham_descr%psit_c, stat=istat)
        call memocc(istat, iall, 'tmb%ham_descr%psit_c', subname)
        iall=-product(shape(tmb%ham_descr%psit_f))*kind(tmb%ham_descr%psit_f)
        deallocate(tmb%ham_descr%psit_f, stat=istat)
        call memocc(istat, iall, 'tmb%ham_descr%psit_f', subname)
        tmb%ham_descr%can_use_transposed=.false.
     end if
     
     deallocate(tmb%confdatarr, stat=istat)

     call create_large_tmbs(iproc, nproc, KSwfn, tmb, denspot,nlpsp, input, at, rxyz, lowaccur_converged)

     ! check the extent of the kernel cutoff (must be at least shamop radius)
     call check_kernel_cutoff(iproc, tmb%orbs, at, tmb%lzd)

     ! Update sparse matrices
<<<<<<< HEAD
     !!call init_sparse_matrix_wrapper(iproc, nproc, tmb%orbs, tmb%ham_descr%lzd, at%astruct, &
     !!     input%store_index, imode=1, smat=tmb%linmat%ham)
     call init_sparse_matrix_wrapper(iproc, nproc, tmb%orbs, tmb%ham_descr%lzd, at%astruct, &
          input%store_index, imode=1, smat=tmb%linmat%m)
     call allocate_matrices(tmb%linmat%m, allocate_full=.false., &
          matname='tmb%linmat%ham_', mat=tmb%linmat%ham_)
     !!call init_matrixindex_in_compressed_fortransposed(iproc, nproc, tmb%orbs, &
     !!     tmb%collcom, tmb%ham_descr%collcom, tmb%collcom_sr, tmb%linmat%ham)
     call init_matrixindex_in_compressed_fortransposed(iproc, nproc, tmb%orbs, &
          tmb%collcom, tmb%ham_descr%collcom, tmb%collcom_sr, tmb%linmat%m)

     !call init_sparse_matrix_wrapper(iproc, nproc, tmb%orbs, tmb%lzd, at%astruct, &
     !     input%store_index, imode=1, smat=tmb%linmat%ovrlp)
     call init_sparse_matrix_wrapper(iproc, nproc, tmb%orbs, tmb%lzd, at%astruct, &
          input%store_index, imode=1, smat=tmb%linmat%s)
     call allocate_matrices(tmb%linmat%s, allocate_full=.false., &
          matname='tmb%linmat%ovrlp_', mat=tmb%linmat%ovrlp_)
     !call init_matrixindex_in_compressed_fortransposed(iproc, nproc, tmb%orbs, &
     !     tmb%collcom, tmb%ham_descr%collcom, tmb%collcom_sr, tmb%linmat%ovrlp)
=======
     call init_sparse_matrix(iproc, nproc, tmb%ham_descr%lzd, tmb%orbs, input, &
          tmb%foe_obj%nseg, tmb%foe_obj%nsegline, tmb%foe_obj%istsegline, tmb%foe_obj%keyg, &
          tmb%linmat%ham)
     call init_matrixindex_in_compressed_fortransposed(iproc, nproc, tmb%orbs, &
          tmb%collcom, tmb%ham_descr%collcom, tmb%collcom_sr, tmb%linmat%ham)
     call init_sparse_matrix(iproc, nproc, tmb%lzd, tmb%orbs, input, &
          tmb%foe_obj%nseg, tmb%foe_obj%nsegline, tmb%foe_obj%istsegline, tmb%foe_obj%keyg, &
          tmb%linmat%ovrlp)
>>>>>>> 57068cde
     call init_matrixindex_in_compressed_fortransposed(iproc, nproc, tmb%orbs, &
          tmb%collcom, tmb%ham_descr%collcom, tmb%collcom_sr, tmb%linmat%s)

<<<<<<< HEAD
     call check_kernel_cutoff(iproc, tmb%orbs, at, tmb%lzd)
     !!call init_sparse_matrix_wrapper(iproc, nproc, tmb%orbs, tmb%lzd, at%astruct, &
     !!     input%store_index, imode=2, smat=tmb%linmat%denskern_large)
     call init_sparse_matrix_wrapper(iproc, nproc, tmb%orbs, tmb%lzd, at%astruct, &
          input%store_index, imode=2, smat=tmb%linmat%l)
     call allocate_matrices(tmb%linmat%l, allocate_full=.false., &
          matname='tmb%linmat%kernel_', mat=tmb%linmat%kernel_)
     !!call init_matrixindex_in_compressed_fortransposed(iproc, nproc, tmb%orbs, &
     !!     tmb%collcom, tmb%ham_descr%collcom, tmb%collcom_sr, tmb%linmat%denskern_large)
=======
     call init_sparsity_from_distance(iproc, nproc, tmb%orbs, tmb%lzd, input, &
          tmb%foe_obj%nseg, tmb%foe_obj%nsegline, tmb%foe_obj%istsegline, tmb%foe_obj%keyg, &
          tmb%linmat%denskern_large)
     !allocate(tmb%linmat%denskern_large%matrix_compr(tmb%linmat%denskern_large%nvctr), stat=istat)
     !call memocc(istat, tmb%linmat%denskern_large%matrix_compr, 'tmb%linmat%denskern_large%matrix_compr', subname)
>>>>>>> 57068cde
     call init_matrixindex_in_compressed_fortransposed(iproc, nproc, tmb%orbs, &
          tmb%collcom, tmb%ham_descr%collcom, tmb%collcom_sr, tmb%linmat%l)

     !tmb%linmat%inv_ovrlp_large=sparse_matrix_null()
     !call sparse_copy_pattern(tmb%linmat%l, tmb%linmat%inv_ovrlp_large, iproc, subname)


     tmb%linmat%ks = sparse_matrix_null()
     tmb%linmat%ks_e = sparse_matrix_null()
     if (input%lin%scf_mode/=LINEAR_FOE .or. input%lin%pulay_correction .or.  input%lin%new_pulay_correction .or. &
         (input%lin%plotBasisFunctions /= WF_FORMAT_NONE) .or. input%lin%diag_end) then
         call init_sparse_matrix_for_KSorbs(iproc, nproc, KSwfn%orbs, input, input%lin%extra_states, &
              tmb%linmat%ks, tmb%linmat%ks_e)
     end if



  else ! no change in locrad, just confining potential that needs updating

     call define_confinement_data(tmb%confdatarr,tmb%orbs,rxyz,at,&
          tmb%ham_descr%lzd%hgrids(1),tmb%ham_descr%lzd%hgrids(2),tmb%ham_descr%lzd%hgrids(3),&
          4,input%lin%potentialPrefac_highaccuracy,tmb%ham_descr%lzd,tmb%orbs%onwhichatom)

  end if

end subroutine adjust_locregs_and_confinement



subroutine adjust_DIIS_for_high_accuracy(input, denspot, mixdiis, lowaccur_converged, ldiis_coeff_hist, ldiis_coeff_changed)
  use module_base
  use module_types
  use module_interfaces, except_this_one => adjust_DIIS_for_high_accuracy
  implicit none
  
  ! Calling arguments
  type(input_variables),intent(in) :: input
  type(DFT_local_fields),intent(inout) :: denspot
  type(mixrhopotDIISParameters),intent(inout) :: mixdiis
  logical, intent(in) :: lowaccur_converged
  integer, intent(inout) :: ldiis_coeff_hist
  logical, intent(out) :: ldiis_coeff_changed  

  if(lowaccur_converged) then
     if(input%lin%mixHist_lowaccuracy==0 .and. input%lin%mixHist_highaccuracy>0) then
        call initializeMixrhopotDIIS(input%lin%mixHist_highaccuracy, denspot%dpbox%ndimrhopot, mixdiis)
     else if(input%lin%mixHist_lowaccuracy>0 .and. input%lin%mixHist_highaccuracy==0) then
        call deallocateMixrhopotDIIS(mixdiis)
     end if
     if (input%lin%scf_mode==LINEAR_DIRECT_MINIMIZATION) then
        ! check whether ldiis_coeff_hist arrays will need reallocating due to change in history length
        if (ldiis_coeff_hist /= input%lin%dmin_hist_highaccuracy) then
           ldiis_coeff_changed=.true.
        else
           ldiis_coeff_changed=.false.
        end if
        ldiis_coeff_hist=input%lin%dmin_hist_highaccuracy
     end if
  else
     if (input%lin%scf_mode==LINEAR_DIRECT_MINIMIZATION) then
        ldiis_coeff_changed=.false.
     end if
  end if
  
end subroutine adjust_DIIS_for_high_accuracy


subroutine check_whether_lowaccuracy_converged(itout, nit_lowaccuracy, lowaccuracy_convcrit, &
     lowaccur_converged, pnrm_out)
  use module_base
  use module_types
  implicit none

  ! Calling arguments
  integer,intent(in) :: itout
  integer,intent(in) :: nit_lowaccuracy
  real(8),intent(in) :: lowaccuracy_convcrit
  logical, intent(inout) :: lowaccur_converged
  real(kind=8), intent(in) :: pnrm_out
  
  if(.not.lowaccur_converged .and. &
       (itout>=nit_lowaccuracy+1 .or. pnrm_out<lowaccuracy_convcrit)) then
     lowaccur_converged=.true.
     !cur_it_highaccuracy=0
  end if 

end subroutine check_whether_lowaccuracy_converged



subroutine set_variables_for_hybrid(nlr, input, at, orbs, lowaccur_converged, confdatarr, &
           target_function, nit_basis, nit_scc, mix_hist, locrad, alpha_mix, convCritMix, &
           conv_crit_TMB)
  use module_base
  use module_types
  implicit none

  ! Calling arguments
  integer,intent(in) :: nlr
  type(input_variables),intent(in) :: input
  type(atoms_data),intent(in) :: at
  type(orbitals_data),intent(in) :: orbs
  logical,intent(out) :: lowaccur_converged
  type(confpot_data),dimension(orbs%norbp),intent(inout) :: confdatarr
  integer,intent(out) :: target_function, nit_basis, nit_scc, mix_hist
  real(kind=8),dimension(nlr),intent(out) :: locrad
  real(kind=8),intent(out) :: alpha_mix, convCritMix, conv_crit_TMB

  ! Local variables
  integer :: iorb, ilr, iiat

  lowaccur_converged=.false.
  do iorb=1,orbs%norbp
      ilr=orbs%inwhichlocreg(orbs%isorb+iorb)
      iiat=orbs%onwhichatom(orbs%isorb+iorb)
      confdatarr(iorb)%prefac=input%lin%potentialPrefac_lowaccuracy(at%astruct%iatype(iiat))
  end do
  target_function=TARGET_FUNCTION_IS_HYBRID
  nit_basis=input%lin%nItBasis_lowaccuracy
  nit_scc=input%lin%nitSCCWhenFixed_lowaccuracy
  mix_hist=input%lin%mixHist_lowaccuracy
  do ilr=1,nlr
      locrad(ilr)=input%lin%locrad_lowaccuracy(ilr)
  end do
  alpha_mix=input%lin%alpha_mix_lowaccuracy
  convCritMix=input%lin%convCritMix_lowaccuracy
  conv_crit_TMB=input%lin%convCrit_lowaccuracy

end subroutine set_variables_for_hybrid




subroutine increase_FOE_cutoff(iproc, nproc, lzd, astruct, input, orbs_KS, orbs, foe_obj, init)
  use module_base
  use module_types
  use module_interfaces, except_this_one => increase_FOE_cutoff
  use yaml_output
  implicit none

  ! Calling arguments
  integer,intent(in) :: iproc, nproc
  type(local_zone_descriptors),intent(in) :: lzd
  type(atomic_structure),intent(in) :: astruct
  type(input_variables),intent(in) :: input
  type(orbitals_data),intent(in) :: orbs_KS, orbs
  type(foe_data),intent(out) :: foe_obj
  logical,intent(in) :: init
  ! Local variables
  real(kind=8),save :: cutoff_incr
  character(len=*),parameter :: subname='increase_FOE_cutoff'

  ! Just initialize the save variable
  if (init) then
      cutoff_incr=0.d0
      return
  end if

  ! Deallocate the pointers
  call deallocate_foe(foe_obj, subname)

  ! How much should the cutoff be increased
  cutoff_incr=cutoff_incr+1.d0

  if (iproc==0) then
      call yaml_newline()
      call yaml_map('Need to re-initialize FOE cutoff',.true.)
      call yaml_newline()
      call yaml_map('Total increase of FOE cutoff wrt input values',cutoff_incr,fmt='(f5.1)')
  end if

  ! Re-initialize the foe data
  call init_foe(iproc, nproc, lzd, astruct, input, orbs_KS, orbs, foe_obj, reset=.false., &
       cutoff_incr=cutoff_incr)

end subroutine increase_FOE_cutoff



!> Set negative entries to zero
subroutine clean_rho(iproc, npt, rho)
  use module_base
  use yaml_output
  implicit none

  ! Calling arguments
  integer,intent(in) :: iproc,npt
  real(kind=8),dimension(npt),intent(inout) :: rho

  ! Local variables
  integer :: ncorrection, ipt, ierr
  real(kind=8) :: charge_correction

  if (iproc==0) then
      call yaml_newline()
      call yaml_map('Need to correct charge density',.true.)
      call yaml_warning('set to 1.d-20 instead of 0.d0')
  end if

  ncorrection=0
  charge_correction=0.d0
  do ipt=1,npt
      if (rho(ipt)<0.d0) then
          if (rho(ipt)>=-1.d-9) then
              ! negative, but small, so simply set to zero
              charge_correction=charge_correction+rho(ipt)
              !rho(ipt)=0.d0
              rho(ipt)=1.d-20
              ncorrection=ncorrection+1
          else
              ! negative, but non-negligible, so issue a warning
              call yaml_warning('considerable negative rho, value: '//trim(yaml_toa(rho(ipt),fmt='(es12.4)'))) 
              charge_correction=charge_correction+rho(ipt)
              !rho(ipt)=0.d0
              rho(ipt)=1.d-20
              ncorrection=ncorrection+1
          end if
      end if
  end do

  call mpiallred(ncorrection, 1, mpi_sum, bigdft_mpi%mpi_comm)
  call mpiallred(charge_correction, 1, mpi_sum, bigdft_mpi%mpi_comm)
  if (iproc==0) then
      call yaml_newline()
      call yaml_map('number of corrected points',ncorrection)
      call yaml_newline()
      call yaml_map('total charge correction',abs(charge_correction),fmt='(es14.5)')
      call yaml_newline()
  end if
  
end subroutine clean_rho



subroutine corrections_for_negative_charge(iproc, nproc, KSwfn, at, input, tmb, denspot)
  use module_types
  use module_interfaces
  use yaml_output
  implicit none

  ! Calling arguments
  integer,intent(in) :: iproc, nproc
  type(DFT_wavefunction),intent(in) :: KSwfn
  type(atoms_data),intent(in) :: at
  type(input_variables),intent(in) :: input
  type(DFT_wavefunction),intent(inout) :: tmb
  type(DFT_local_fields), intent(inout) :: denspot

  !!if (iproc==0) then
  !!    !call yaml_open_sequence()
  !!    !call yaml_open_map()
  !!    call yaml_newline()
  !!    call yaml_warning('Charge density contains negative points, need to increase FOE cutoff')
  !!end if
  !!call increase_FOE_cutoff(iproc, nproc, tmb%lzd, at%astruct, input, KSwfn%orbs, tmb%orbs, tmb%foe_obj, init=.false.)
  if (iproc==0) call yaml_warning('No increase of FOE cutoff')
  call clean_rho(iproc, KSwfn%Lzd%Glr%d%n1i*KSwfn%Lzd%Glr%d%n2i*denspot%dpbox%n3d, denspot%rhov)
  if (iproc==0) then
      !call yaml_close_map()
      !call yaml_close_sequence()
  end if

end subroutine corrections_for_negative_charge




subroutine determine_sparsity_pattern(iproc, nproc, orbs, lzd, nnonzero, nonzero)
      use module_base
      use module_types
      use module_interfaces, except_this_one => determine_sparsity_pattern
      implicit none
    
      ! Calling arguments
      integer,intent(in) :: iproc, nproc
      type(orbitals_data),intent(in) :: orbs
      type(local_zone_descriptors),intent(in) :: lzd
      integer,intent(out) :: nnonzero
      integer,dimension(:),pointer,intent(out) :: nonzero
    
      ! Local variables
      integer :: jproc, iorb, jorb, ioverlapMPI, ioverlaporb, ilr, jlr, ilrold
      integer :: iiorb, istat, iall, noverlaps, ierr, ii
      logical :: isoverlap
      integer :: onseg
      logical,dimension(:,:),allocatable :: overlapMatrix
      integer,dimension(:),allocatable :: noverlapsarr, displs, recvcnts, op_noverlaps
      integer,dimension(:,:),allocatable :: overlaps_op, op_overlaps
      integer,dimension(:,:,:),allocatable :: overlaps_nseg
      !character(len=*),parameter :: subname='determine_overlap_from_descriptors'

      call f_routine('determine_sparsity_pattern')
    
      overlapMatrix = f_malloc((/orbs%norb,maxval(orbs%norb_par(:,0))/),id='overlapMatrix')
      noverlapsarr = f_malloc(orbs%norbp,id='noverlapsarr')
      !!allocate(overlapMatrix(orbs%norb,maxval(orbs%norb_par(:,0))), stat=istat)
      !!call memocc(istat, overlapMatrix, 'overlapMatrix', subname)
      !!allocate(noverlapsarr(orbs%norbp), stat=istat)
      !!call memocc(istat, noverlapsarr, 'noverlapsarr', subname)
    
      overlapMatrix=.false.
      do iorb=1,orbs%norbp
         ioverlaporb=0 ! counts the overlaps for the given orbital.
         iiorb=orbs%isorb+iorb
         ilr=orbs%inWhichLocreg(iiorb)
         do jorb=1,orbs%norb
            jlr=orbs%inWhichLocreg(jorb)
            call check_overlap_cubic_periodic(lzd%Glr,lzd%llr(ilr),lzd%llr(jlr),isoverlap)
            if(isoverlap) then
               ! From the viewpoint of the box boundaries, an overlap between ilr and jlr is possible.
               ! Now explicitely check whether there is an overlap by using the descriptors.
               call check_overlap_from_descriptors_periodic(lzd%llr(ilr)%wfd%nseg_c, lzd%llr(jlr)%wfd%nseg_c,&
                    lzd%llr(ilr)%wfd%keyglob, lzd%llr(jlr)%wfd%keyglob, &
                    isoverlap, onseg)
               if(isoverlap) then
                  ! There is really an overlap
                  overlapMatrix(jorb,iorb)=.true.
                  ioverlaporb=ioverlaporb+1
               else
                  overlapMatrix(jorb,iorb)=.false.
               end if
            else
               overlapMatrix(jorb,iorb)=.false.
            end if
         end do
         noverlapsarr(iorb)=ioverlaporb
      end do


      overlaps_op = f_malloc((/maxval(noverlapsarr),orbs%norbp/),id='overlaps_op')
      !allocate(overlaps_op(maxval(noverlapsarr),orbs%norbp), stat=istat)
      !call memocc(istat, overlaps_op, 'overlaps_op', subname)
    
      ! Now we know how many overlaps have to be calculated, so determine which orbital overlaps
      ! with which one. This is essentially the same loop as above, but we use the array 'overlapMatrix'
      ! which indicates the overlaps.
      iiorb=0
      ilrold=-1
      do iorb=1,orbs%norbp
         ioverlaporb=0 ! counts the overlaps for the given orbital.
         iiorb=orbs%isorb+iorb
         do jorb=1,orbs%norb
            if(overlapMatrix(jorb,iorb)) then
               ioverlaporb=ioverlaporb+1
               overlaps_op(ioverlaporb,iorb)=jorb
            end if
         end do 
      end do


      nnonzero=0
      do iorb=1,orbs%norbp
          nnonzero=nnonzero+noverlapsarr(iorb)
      end do
      nonzero = f_malloc_ptr(nnonzero,id='nonzero')
      ii=0
      do iorb=1,orbs%norbp
          iiorb=orbs%isorb+iorb
          do jorb=1,noverlapsarr(iorb)
              ii=ii+1
              nonzero(ii)=(iiorb-1)*orbs%norb+overlaps_op(jorb,iorb)
          end do
      end do

      call f_free(overlapMatrix)
      call f_free(noverlapsarr)
      call f_free(overlaps_op)
    
    
    !!  iall=-product(shape(overlapMatrix))*kind(overlapMatrix)
    !!  deallocate(overlapMatrix, stat=istat)
    !!  call memocc(istat, iall, 'overlapMatrix', subname)
    !!
    !!  iall=-product(shape(noverlapsarr))*kind(noverlapsarr)
    !!  deallocate(noverlapsarr, stat=istat)
    !!  call memocc(istat, iall, 'noverlapsarr', subname)
    !!
    !!  iall=-product(shape(overlaps_op))*kind(overlaps_op)
    !!  deallocate(overlaps_op, stat=istat)
    !!  call memocc(istat, iall, 'overlaps_op', subname)

end subroutine determine_sparsity_pattern



subroutine determine_sparsity_pattern_distance(orbs, lzd, astruct, cutoff, nnonzero, nonzero)
  use module_base
  use module_types
  implicit none

  ! Calling arguments
  type(orbitals_data),intent(in) :: orbs
  type(local_zone_descriptors),intent(in) :: lzd
  type(atomic_structure),intent(in) :: astruct
  real(kind=8),dimension(lzd%nlr),intent(in) :: cutoff
  integer,intent(out) :: nnonzero
  integer,dimension(:),pointer,intent(out) :: nonzero

  ! Local variables
  integer :: iorb, iiorb, ilr, iwa, itype, jjorb, jlr, jwa, jtype, ii
  real(kind=8) :: tt, cut

  call f_routine('determine_sparsity_pattern_distance')

      nnonzero=0
      do iorb=1,orbs%norbp
         iiorb=orbs%isorb+iorb
         ilr=orbs%inwhichlocreg(iiorb)
         iwa=orbs%onwhichatom(iiorb)
         itype=astruct%iatype(iwa)
         do jjorb=1,orbs%norb
            jlr=orbs%inwhichlocreg(jjorb)
            jwa=orbs%onwhichatom(jjorb)
            jtype=astruct%iatype(jwa)
            tt = (lzd%llr(ilr)%locregcenter(1)-lzd%llr(jlr)%locregcenter(1))**2 + &
                 (lzd%llr(ilr)%locregcenter(2)-lzd%llr(jlr)%locregcenter(2))**2 + &
                 (lzd%llr(ilr)%locregcenter(3)-lzd%llr(jlr)%locregcenter(3))**2
            cut = cutoff(ilr)+cutoff(jlr)!+2.d0*incr
            tt=sqrt(tt)
            if (tt<=cut) then
               nnonzero=nnonzero+1
            end if
         end do
      end do
      !call mpiallred(nnonzero, 1, mpi_sum, bigdft_mpi%mpi_comm, ierr)
      nonzero = f_malloc_ptr(nnonzero,id='nonzero')

      ii=0
      do iorb=1,orbs%norbp
         iiorb=orbs%isorb+iorb
         ilr=orbs%inwhichlocreg(iiorb)
         iwa=orbs%onwhichatom(iiorb)
         itype=astruct%iatype(iwa)
         do jjorb=1,orbs%norb
            jlr=orbs%inwhichlocreg(jjorb)
            jwa=orbs%onwhichatom(jjorb)
            jtype=astruct%iatype(jwa)
            tt = (lzd%llr(ilr)%locregcenter(1)-lzd%llr(jlr)%locregcenter(1))**2 + &
                 (lzd%llr(ilr)%locregcenter(2)-lzd%llr(jlr)%locregcenter(2))**2 + &
                 (lzd%llr(ilr)%locregcenter(3)-lzd%llr(jlr)%locregcenter(3))**2
            cut = cutoff(ilr)+cutoff(jlr)!+2.d0*incr
            tt=sqrt(tt)
            if (tt<=cut) then
               ii=ii+1
               nonzero(ii)=(iiorb-1)*orbs%norb+jjorb
            end if
         end do
      end do

  call f_release_routine()

end subroutine determine_sparsity_pattern_distance


subroutine init_sparse_matrix_wrapper(iproc, nproc, orbs, lzd, astruct, store_index, imode, smat)
  use module_base
  use module_types
  use sparsematrix_init, only: init_sparse_matrix
  use module_interfaces, except_this_one => init_sparse_matrix_wrapper
  implicit none

  ! Calling arguments
  integer,intent(in) :: iproc, nproc, imode
  type(orbitals_data),intent(in) :: orbs
  type(local_zone_descriptors),intent(in) :: lzd
  type(atomic_structure),intent(in) :: astruct
  logical,intent(in) :: store_index
  type(sparse_matrix), intent(out) :: smat
  
  ! Local variables
  integer :: nnonzero, nnonzero_mult, ilr
  integer,dimension(:),pointer :: nonzero, nonzero_mult
  real(kind=8),dimension(:),allocatable :: cutoff
  integer,parameter :: KEYS=1
  integer,parameter :: DISTANCE=2

  cutoff = f_malloc(lzd%nlr,id='cutoff')

  do ilr=1,lzd%nlr
      cutoff(ilr)=lzd%llr(ilr)%locrad_mult
  end do

  if (imode==KEYS) then
      call determine_sparsity_pattern(iproc, nproc, orbs, lzd, nnonzero, nonzero)
  else if (imode==DISTANCE) then
      call determine_sparsity_pattern_distance(orbs, lzd, astruct, lzd%llr(:)%locrad_kernel, nnonzero, nonzero)
  else
      stop 'wrong imode'
  end if
  call determine_sparsity_pattern_distance(orbs, lzd, astruct, lzd%llr(:)%locrad_mult, nnonzero_mult, nonzero_mult)
  call init_sparse_matrix(iproc, nproc, orbs%norb, orbs%norbp, orbs%isorb, store_index, &
       nnonzero, nonzero, nnonzero_mult, nonzero_mult, smat)
  call f_free_ptr(nonzero)
  call f_free_ptr(nonzero_mult)
  call f_free(cutoff)

end subroutine init_sparse_matrix_wrapper


!> Initializes a sparse matrix type compatible with the ditribution of the KS orbitals
subroutine init_sparse_matrix_for_KSorbs(iproc, nproc, orbs, input, nextra, smat, smat_extra)
  use module_types
  use module_interfaces
  use sparsematrix_base, only: sparse_matrix
  use sparsematrix_init, only: init_sparse_matrix
  implicit none

  ! Calling arguments
  integer,intent(in) :: iproc, nproc, nextra
  type(orbitals_data),intent(in) :: orbs
  type(input_variables),intent(in) :: input
  type(sparse_matrix),intent(out) :: smat, smat_extra

  ! Local variables
  integer :: i, iorb, iiorb, jorb, ind
  integer,dimension(:),allocatable :: nonzero
  type(orbitals_data) :: orbs_aux
  character(len=*),parameter :: subname='init_sparse_matrix_for_KSorbs'

  call f_routine('init_sparse_matrix_for_KSorbs')

  ! First the type for the normal KS orbitals distribution
  nonzero = f_malloc(orbs%norb*orbs%norbp, id='nonzero')
  i=0
  do iorb=1,orbs%norbp
      iiorb=orbs%isorb+iorb
      do jorb=1,orbs%norb
          i=i+1
          ind=(iiorb-1)*orbs%norb+jorb
          nonzero(i)=ind
      end do
  end do
  call init_sparse_matrix(iproc, nproc, orbs%norb, orbs%norbp, orbs%isorb, input%store_index, &
       orbs%norb*orbs%norbp, nonzero, orbs%norb, nonzero, smat, print_info_=.false.)
  call f_free(nonzero)


  ! Now the distribution for the KS orbitals including the extr states. Requires
  ! first to calculate a corresponding orbs type.
  call nullify_orbitals_data(orbs_aux)
  call orbitals_descriptors(iproc, nproc, orbs%norb+nextra, orbs%norb+nextra, 0, input%nspin, orbs%nspinor,&
       input%gen_nkpt, input%gen_kpt, input%gen_wkpt, orbs_aux, .false.)
  nonzero = f_malloc(orbs_aux%norb*orbs_aux%norbp, id='nonzero')
  i=0
  do iorb=1,orbs_aux%norbp
      iiorb=orbs_aux%isorb+iorb
      do jorb=1,orbs_aux%norb
          i=i+1
          ind=(iiorb-1)*orbs_aux%norb+jorb
          nonzero(i)=ind
      end do
  end do
  call init_sparse_matrix(iproc, nproc, orbs_aux%norb, orbs_aux%norbp, orbs_aux%isorb, input%store_index, &
       orbs_aux%norb*orbs_aux%norbp, nonzero, orbs_aux%norb, nonzero, smat_extra, print_info_=.false.)
  call f_free(nonzero)
  call deallocate_orbitals_data(orbs_aux, subname)

  call f_release_routine()

end subroutine init_sparse_matrix_for_KSorbs<|MERGE_RESOLUTION|>--- conflicted
+++ resolved
@@ -312,11 +312,7 @@
            end if
         end do
      end do
-<<<<<<< HEAD
      call mpiallred(foe_obj%nsegline(1), orbs%norb, mpi_sum, bigdft_mpi%mpi_comm, ierr)
-=======
-     call mpiallred(foe_obj%nsegline(1), orbs%norb, mpi_sum, bigdft_mpi%mpi_comm)
->>>>>>> 57068cde
 
      ! Total number of segments
      foe_obj%nseg = sum(foe_obj%nsegline)
@@ -354,11 +350,7 @@
            foe_obj%keyg(2,isegstart+iseg)=(iiorb-1)*orbs%norb+orbs%norb
         end if
      end do
-<<<<<<< HEAD
      call mpiallred(foe_obj%keyg(1,1), 2*foe_obj%nseg, mpi_sum, bigdft_mpi%mpi_comm, ierr)
-=======
-     call mpiallred(foe_obj%keyg(1,1), 2*foe_obj%nseg, mpi_sum, bigdft_mpi%mpi_comm)
->>>>>>> 57068cde
 
      iall = -product(shape(kernel_locreg))*kind(kernel_locreg) 
      deallocate(kernel_locreg,stat=istat)
@@ -1512,7 +1504,6 @@
      call check_kernel_cutoff(iproc, tmb%orbs, at, tmb%lzd)
 
      ! Update sparse matrices
-<<<<<<< HEAD
      !!call init_sparse_matrix_wrapper(iproc, nproc, tmb%orbs, tmb%ham_descr%lzd, at%astruct, &
      !!     input%store_index, imode=1, smat=tmb%linmat%ham)
      call init_sparse_matrix_wrapper(iproc, nproc, tmb%orbs, tmb%ham_descr%lzd, at%astruct, &
@@ -1532,20 +1523,9 @@
           matname='tmb%linmat%ovrlp_', mat=tmb%linmat%ovrlp_)
      !call init_matrixindex_in_compressed_fortransposed(iproc, nproc, tmb%orbs, &
      !     tmb%collcom, tmb%ham_descr%collcom, tmb%collcom_sr, tmb%linmat%ovrlp)
-=======
-     call init_sparse_matrix(iproc, nproc, tmb%ham_descr%lzd, tmb%orbs, input, &
-          tmb%foe_obj%nseg, tmb%foe_obj%nsegline, tmb%foe_obj%istsegline, tmb%foe_obj%keyg, &
-          tmb%linmat%ham)
-     call init_matrixindex_in_compressed_fortransposed(iproc, nproc, tmb%orbs, &
-          tmb%collcom, tmb%ham_descr%collcom, tmb%collcom_sr, tmb%linmat%ham)
-     call init_sparse_matrix(iproc, nproc, tmb%lzd, tmb%orbs, input, &
-          tmb%foe_obj%nseg, tmb%foe_obj%nsegline, tmb%foe_obj%istsegline, tmb%foe_obj%keyg, &
-          tmb%linmat%ovrlp)
->>>>>>> 57068cde
      call init_matrixindex_in_compressed_fortransposed(iproc, nproc, tmb%orbs, &
           tmb%collcom, tmb%ham_descr%collcom, tmb%collcom_sr, tmb%linmat%s)
 
-<<<<<<< HEAD
      call check_kernel_cutoff(iproc, tmb%orbs, at, tmb%lzd)
      !!call init_sparse_matrix_wrapper(iproc, nproc, tmb%orbs, tmb%lzd, at%astruct, &
      !!     input%store_index, imode=2, smat=tmb%linmat%denskern_large)
@@ -1555,13 +1535,6 @@
           matname='tmb%linmat%kernel_', mat=tmb%linmat%kernel_)
      !!call init_matrixindex_in_compressed_fortransposed(iproc, nproc, tmb%orbs, &
      !!     tmb%collcom, tmb%ham_descr%collcom, tmb%collcom_sr, tmb%linmat%denskern_large)
-=======
-     call init_sparsity_from_distance(iproc, nproc, tmb%orbs, tmb%lzd, input, &
-          tmb%foe_obj%nseg, tmb%foe_obj%nsegline, tmb%foe_obj%istsegline, tmb%foe_obj%keyg, &
-          tmb%linmat%denskern_large)
-     !allocate(tmb%linmat%denskern_large%matrix_compr(tmb%linmat%denskern_large%nvctr), stat=istat)
-     !call memocc(istat, tmb%linmat%denskern_large%matrix_compr, 'tmb%linmat%denskern_large%matrix_compr', subname)
->>>>>>> 57068cde
      call init_matrixindex_in_compressed_fortransposed(iproc, nproc, tmb%orbs, &
           tmb%collcom, tmb%ham_descr%collcom, tmb%collcom_sr, tmb%linmat%l)
 
