!> @file 
!!   Initializations
!! @author
!!   Copyright (C) 2011-2012 BigDFT group 
!!   This file is distributed under the terms of the
!!   GNU General Public License, see ~/COPYING file
!!   or http://www.gnu.org/copyleft/gpl.txt .
!!   For the list of contributors, see ~/AUTHORS 

subroutine allocateBasicArraysInputLin(lin, ntypes)
  use module_base
  use module_types
  implicit none
  
  ! Calling arguments
  type(linearInputParameters), intent(inout) :: lin
  integer, intent(in) :: ntypes
  
  ! Local variables
  integer :: istat
  character(len=*), parameter :: subname='allocateBasicArrays'

  call f_routine(id='allocateBasicArraysInputLin')
  
  lin%norbsPerType = f_malloc_ptr(ntypes,id='lin%norbsPerType')
  lin%potentialPrefac_ao = f_malloc_ptr(ntypes,id='lin%potentialPrefac_ao')
  lin%potentialPrefac_lowaccuracy = f_malloc_ptr(ntypes,id='lin%potentialPrefac_lowaccuracy')
  lin%potentialPrefac_highaccuracy = f_malloc_ptr(ntypes,id='lin%potentialPrefac_highaccuracy')
  !added a second dimension to include the low and high accuracy values
  lin%locrad_type = f_malloc_ptr((/ ntypes, 2 /),id='lin%locrad_type')
  lin%kernel_cutoff_FOE = f_malloc_ptr(ntypes,id='lin%kernel_cutoff_FOE')
  lin%kernel_cutoff = f_malloc_ptr(ntypes,id='lin%kernel_cutoff')

  call f_release_routine()

end subroutine allocateBasicArraysInputLin

subroutine allocate_extra_lin_arrays(lin,astruct)
  use module_atoms, only: atomic_structure
  use module_types, only: linearInputParameters
  use dynamic_memory
  implicit none
  type(atomic_structure), intent(in) :: astruct
  type(linearInputParameters), intent(inout) :: lin
  !local variables
  character(len=*), parameter :: subname='allocate_extra_lin_arrays'
  integer :: nlr,iat,itype,iiorb,iorb,istat
  !then perform extra allocations
  nlr=0
  do iat=1,astruct%nat
     itype=astruct%iatype(iat)
     nlr=nlr+lin%norbsPerType(itype)
  end do

  lin%locrad = f_malloc_ptr(nlr,id='lin%locrad')
  lin%locrad_kernel = f_malloc_ptr(nlr,id='lin%locrad_kernel')
  lin%locrad_mult = f_malloc_ptr(nlr,id='lin%locrad_mult')
  lin%locrad_lowaccuracy = f_malloc_ptr(nlr,id='lin%locrad_lowaccuracy')
  lin%locrad_highaccuracy = f_malloc_ptr(nlr,id='lin%locrad_highaccuracy')

  ! Assign the localization radius to each atom.
  iiorb=0
  do iat=1,astruct%nat
     itype=astruct%iatype(iat)
     do iorb=1,lin%norbsPerType(itype)
        iiorb=iiorb+1
        lin%locrad(iiorb)=lin%locrad_type(itype,1)
        lin%locrad_kernel(iiorb)=lin%kernel_cutoff(itype)
        lin%locrad_mult(iiorb)=lin%kernel_cutoff_FOE(itype)
        lin%locrad_lowaccuracy(iiorb)=lin%locrad_type(itype,1) 
        lin%locrad_highaccuracy(iiorb)=lin%locrad_type(itype,2)
     end do
  end do
end subroutine allocate_extra_lin_arrays


subroutine deallocateBasicArraysInput(lin)
  use module_base
  use module_types
  implicit none
  
  ! Calling arguments
  type(linearinputParameters), intent(inout) :: lin
  
  ! Local variables
  integer :: i_stat,i_all
  character(len=*), parameter :: subname='deallocateBasicArrays'

  call f_routine(id='deallocateBasicArraysInput')
 
  if(associated(lin%potentialPrefac_ao)) then
    call f_free_ptr(lin%potentialPrefac_ao)
    nullify(lin%potentialPrefac_ao)
  end if 
  if(associated(lin%potentialPrefac_lowaccuracy)) then
    call f_free_ptr(lin%potentialPrefac_lowaccuracy)
    nullify(lin%potentialPrefac_lowaccuracy)
  end if 
  if(associated(lin%potentialPrefac_highaccuracy)) then
    call f_free_ptr(lin%potentialPrefac_highaccuracy)
    nullify(lin%potentialPrefac_highaccuracy)
  end if 

  if(associated(lin%norbsPerType)) then
    call f_free_ptr(lin%norbsPerType)
    nullify(lin%norbsPerType)
  end if 

  if(associated(lin%locrad)) then
    call f_free_ptr(lin%locrad)
    nullify(lin%locrad)
  end if 

  if(associated(lin%locrad_kernel)) then
    call f_free_ptr(lin%locrad_kernel)
    nullify(lin%locrad_kernel)
  end if 

  if(associated(lin%locrad_mult)) then
    call f_free_ptr(lin%locrad_mult)
    nullify(lin%locrad_mult)
  end if 

  if(associated(lin%locrad_lowaccuracy)) then
    call f_free_ptr(lin%locrad_lowaccuracy)
    nullify(lin%locrad_lowaccuracy)
  end if 

  if(associated(lin%locrad_highaccuracy)) then
    call f_free_ptr(lin%locrad_highaccuracy)
    nullify(lin%locrad_highaccuracy)
  end if 

  if(associated(lin%locrad_type)) then
    call f_free_ptr(lin%locrad_type)
    nullify(lin%locrad_type)
  end if 

  if(associated(lin%kernel_cutoff_FOE)) then
    call f_free_ptr(lin%kernel_cutoff_FOE)
    nullify(lin%kernel_cutoff_FOE)
  end if 

  if(associated(lin%kernel_cutoff)) then
    call f_free_ptr(lin%kernel_cutoff)
    nullify(lin%kernel_cutoff)
  end if 

  call f_release_routine()

end subroutine deallocateBasicArraysInput



! lzd%llr already allocated, locregcenter and locrad already filled - could tidy this!
subroutine initLocregs(iproc, nproc, lzd, hx, hy, hz, astruct, orbs, Glr, locregShape, lborbs)
  use module_base
  use module_types
  use module_atoms, only: atomic_structure
  use module_interfaces, exceptThisOne => initLocregs
  implicit none
  
  ! Calling arguments
  integer, intent(in) :: iproc, nproc
  type(local_zone_descriptors), intent(inout) :: lzd
  real(kind=8), intent(in) :: hx, hy, hz
  type(atomic_structure), intent(in) :: astruct
  type(orbitals_data), intent(in) :: orbs
  type(locreg_descriptors), intent(in) :: Glr
  character(len=1), intent(in) :: locregShape
  type(orbitals_data),optional,intent(in) :: lborbs
  
  ! Local variables
  integer :: istat, jorb, jjorb, jlr, iall
  character(len=*), parameter :: subname='initLocregs'
  logical,dimension(:), allocatable :: calculateBounds

  call f_routine(id=subname)

  
  calculateBounds = f_malloc(lzd%nlr,id='calculateBounds')
  calculateBounds=.false.
  
  do jorb=1,orbs%norbp
     jjorb=orbs%isorb+jorb
     jlr=orbs%inWhichLocreg(jjorb)
     calculateBounds(jlr)=.true.
  end do

  if(present(lborbs)) then
     do jorb=1,lborbs%norbp
        jjorb=lborbs%isorb+jorb
        jlr=lborbs%inWhichLocreg(jjorb)
        calculateBounds(jlr)=.true.
     end do
  end if
  
  if(locregShape=='c') then
      stop 'locregShape c is deprecated'
  else if(locregShape=='s') then
      call determine_locregSphere_parallel(iproc, nproc, lzd%nlr, hx, hy, hz, &
           astruct, orbs, Glr, lzd%Llr, calculateBounds)
  end if
  
  call f_free(calculateBounds)
  
  !DEBUG
  !do ilr=1,lin%nlr
  !    if(iproc==0) write(*,'(1x,a,i0)') '>>>>>>> zone ', ilr
  !    if(iproc==0) write(*,'(3x,a,4i10)') 'nseg_c, nseg_f, nvctr_c, nvctr_f', lin%Llr(ilr)%wfd%nseg_c, lin%Llr(ilr)%wfd%nseg_f, lin%Llr(ilr)%wfd%nvctr_c, lin%Llr(ilr)%wfd%nvctr_f
  !    if(iproc==0) write(*,'(3x,a,3i8)') 'lin%Llr(ilr)%d%n1i, lin%Llr(ilr)%d%n2i, lin%Llr(ilr)%d%n3i', lin%Llr(ilr)%d%n1i, lin%Llr(ilr)%d%n2i, lin%Llr(ilr)%d%n3i
  !    if(iproc==0) write(*,'(a,6i8)') 'lin%Llr(ilr)%d%nfl1,lin%Llr(ilr)%d%nfu1,lin%Llr(ilr)%d%nfl2,lin%Llr(ilr)%d%nfu2,lin%Llr(ilr)%d%nfl3,lin%Llr(ilr)%d%nfu3',&
  !    lin%Llr(ilr)%d%nfl1,lin%Llr(ilr)%d%nfu1,lin%Llr(ilr)%d%nfl2,lin%Llr(ilr)%d%nfu2,lin%Llr(ilr)%d%nfl3,lin%Llr(ilr)%d%nfu3
  !end do
  !END DEBUG
  
  lzd%linear=.true.

  call f_release_routine()

end subroutine initLocregs



subroutine init_foe(iproc, nproc, nlr, locregcenter, astruct, input, orbs_KS, orbs, foe_obj, reset, &
           cutoff_incr)
  use module_base
  use module_atoms, only: atomic_structure
  use module_types
  use foe_base, only: foe_data, foe_data_set_int, foe_data_set_real, foe_data_set_logical, foe_data_get_real, foe_data_null
  implicit none
  
  ! Calling arguments
  integer, intent(in) :: iproc, nproc, nlr
  real(kind=8),dimension(3,nlr), intent(in) :: locregcenter
  !!type(local_zone_descriptors), intent(in) :: lzd
  type(atomic_structure), intent(in) :: astruct
  type(input_variables), intent(in) :: input
  type(orbitals_data), intent(in) :: orbs_KS, orbs
  type(foe_data), intent(out) :: foe_obj
  logical, intent(in) :: reset
  real(kind=8),optional,intent(in) :: cutoff_incr
  
  ! Local variables
  integer :: iorb, iiorb, jjorb, istat, iseg, ilr, jlr
  integer :: iwa, jwa, itype, jtype, ierr, iall, isegstart
  logical :: seg_started
  real(kind=8) :: tt, cut, incr
  logical,dimension(:,:), allocatable :: kernel_locreg
  character(len=*), parameter :: subname='init_foe'

  if (present(cutoff_incr)) then
      incr=cutoff_incr
  else
      incr=0.d0
  end if
  
  call timing(iproc,'init_matrCompr','ON')

  !call nullify_foe(foe_obj)
  foe_obj = foe_data_null()

  if (reset) then
     call foe_data_set_real(foe_obj,"ef",0.d0)
     call foe_data_set_real(foe_obj,"evlow",input%lin%evlow)
     call foe_data_set_real(foe_obj,"evhigh",input%lin%evhigh)
     call foe_data_set_real(foe_obj,"bisection_shift",1.d-1)
     call foe_data_set_real(foe_obj,"fscale",input%lin%fscale)
     call foe_data_set_real(foe_obj,"ef_interpol_det",input%lin%ef_interpol_det)
     call foe_data_set_real(foe_obj,"ef_interpol_chargediff",input%lin%ef_interpol_chargediff)
     call foe_data_set_real(foe_obj,"charge",0.d0)
     do iorb=1,orbs_KS%norb
          call foe_data_set_real(foe_obj,"charge",foe_data_get_real(foe_obj,"charge")+orbs_KS%occup(iorb))
     end do
     call foe_data_set_int(foe_obj,"evbounds_isatur",0)
     call foe_data_set_int(foe_obj,"evboundsshrink_isatur",0)
     call foe_data_set_int(foe_obj,"evbounds_nsatur",input%evbounds_nsatur)
     call foe_data_set_int(foe_obj,"evboundsshrink_nsatur",input%evboundsshrink_nsatur)
     call foe_data_set_real(foe_obj,"fscale_lowerbound",input%fscale_lowerbound)
     call foe_data_set_real(foe_obj,"fscale_upperbound",input%fscale_upperbound)
     call foe_data_set_logical(foe_obj,"adjust_FOE_temperature",input%adjust_FOE_temperature)
  end if

  call timing(iproc,'init_matrCompr','OF')


end subroutine init_foe


subroutine check_linear_and_create_Lzd(iproc,nproc,linType,Lzd,atoms,orbs,nspin,rxyz)
  use module_base
  use module_types
  use module_xc
  use ao_inguess, only: atomic_info
  implicit none

  integer, intent(in) :: iproc,nproc,nspin
  type(local_zone_descriptors), intent(inout) :: Lzd
  type(atoms_data), intent(in) :: atoms
  type(orbitals_data), intent(inout) :: orbs
  real(gp), dimension(3,atoms%astruct%nat), intent(in) :: rxyz
  integer, intent(in) :: linType
!  real(gp), dimension(atoms%astruct%ntypes,3), intent(in) :: radii_cf
  !Local variables
  character(len=*), parameter :: subname='check_linear_and_create_Lzd'
  logical :: linear
  real(gp) :: rcov
  integer :: iat,ityp,nspin_ig,i_all,i_stat,ilr
  real(gp), dimension(:), allocatable :: locrad
  logical,dimension(:), allocatable :: calculateBounds

  !default variables
  Lzd%nlr = 1

  if (nspin == 4) then
     nspin_ig=1
  else
     nspin_ig=nspin
  end if

  linear  = .true.
  if (linType == INPUT_IG_FULL) then
     Lzd%nlr=atoms%astruct%nat
     locrad = f_malloc(Lzd%nlr,id='locrad')
     ! locrad read from last line of  psppar
     do iat=1,atoms%astruct%nat
        ityp = atoms%astruct%iatype(iat)
        call atomic_info(atoms%nzatom(ityp),atoms%nelpsp(ityp),rcov=rcov)
        locrad(iat) =  rcov * 10.0_gp ! locrad(iat) = atoms%rloc(ityp,1)
     end do  
     call timing(iproc,'check_IG      ','ON')
     call check_linear_inputguess(iproc,Lzd%nlr,rxyz,locrad,&
          Lzd%hgrids(1),Lzd%hgrids(2),Lzd%hgrids(3),&
          Lzd%Glr,linear) 
     call timing(iproc,'check_IG      ','OF')
     if(nspin >= 4) linear = .false. 
  end if

  ! If we are using cubic code : by choice or because locregs are too big
  Lzd%linear = .true.
  if (linType == INPUT_IG_LIG .or. linType == INPUT_IG_OFF .or. .not. linear) then
     Lzd%linear = .false.
     Lzd%nlr = 1
  end if


  if(linType /= INPUT_IG_TMO) then
     allocate(Lzd%Llr(Lzd%nlr+ndebug))
     do ilr=1,Lzd%nlr
        Lzd%Llr(ilr)=locreg_null()
     end do
     !for now, always true because we want to calculate the hamiltonians for all locregs
     if(.not. Lzd%linear) then
        Lzd%lintyp = 0
        !copy Glr to Llr(1)
        call nullify_locreg_descriptors(Lzd%Llr(1))
        call copy_locreg_descriptors(Lzd%Glr,Lzd%Llr(1))
     else 
        Lzd%lintyp = 1
        ! Assign orbitals to locreg (for LCAO IG each orbitals corresponds to an atomic function. WILL NEED TO CHANGE THIS)
        call assignToLocreg(iproc,nproc,orbs%nspinor,nspin_ig,atoms,orbs,Lzd)

        ! determine the localization regions
        ! calculateBounds indicate whether the arrays with the bounds (for convolutions...) shall also
        ! be allocated and calculated. In principle this is only necessary if the current process has orbitals
        ! in this localization region.
        calculateBounds = f_malloc(lzd%nlr,id='calculateBounds')
        calculateBounds=.true.
!        call determine_locreg_periodic(iproc,Lzd%nlr,rxyz,locrad,hx,hy,hz,Lzd%Glr,Lzd%Llr,calculateBounds)
        call determine_locreg_parallel(iproc,nproc,Lzd%nlr,rxyz,locrad,&
             Lzd%hgrids(1),Lzd%hgrids(2),Lzd%hgrids(3),Lzd%Glr,Lzd%Llr,&
             orbs,calculateBounds)  
        call f_free(calculateBounds)
        call f_free(locrad)

        ! determine the wavefunction dimension
        call wavefunction_dimension(Lzd,orbs)
     end if
  else
     Lzd%lintyp = 2
  end if
  
!DEBUG
!!if(iproc==0)then
!!print *,'###################################################'
!!print *,'##        General information:                   ##'
!!print *,'###################################################'
!!print *,'Lzd%nlr,linear, ndimpotisf :',Lzd%nlr,Lzd%linear,Lzd%ndimpotisf
!!print *,'###################################################'
!!print *,'##        Global box information:                ##'
!!print *,'###################################################'
!!write(*,'(a24,3i4)')'Global region n1,n2,n3:',Lzd%Glr%d%n1,Lzd%Glr%d%n2,Lzd%Glr%d%n3
!!write(*,*)'Global fine grid: nfl',Lzd%Glr%d%nfl1,Lzd%Glr%d%nfl2,Lzd%Glr%d%nfl3
!!write(*,*)'Global fine grid: nfu',Lzd%Glr%d%nfu1,Lzd%Glr%d%nfu2,Lzd%Glr%d%nfu3
!!write(*,*)'Global inter. grid: ni',Lzd%Glr%d%n1i,Lzd%Glr%d%n2i,Lzd%Glr%d%n3i
!!write(*,'(a27,f6.2,f6.2,f6.2)')'Global dimension (1x,y,z):',Lzd%Glr%d%n1*hx,Lzd%Glr%d%n2*hy,Lzd%Glr%d%n3*hz
!!write(*,'(a17,f12.2)')'Global volume: ',Lzd%Glr%d%n1*hx*Lzd%Glr%d%n2*hy*Lzd%Glr%d%n3*hz
!!print *,'Global wfd statistics:',Lzd%Glr%wfd%nseg_c,Lzd%Glr%wfd%nseg_f,Lzd%Glr%wfd%nvctr_c,Lzd%Glr%wfd%nvctr_f
!!print *,'###################################################'
!!print *,'##        Local boxes information:               ##'
!!print *,'###################################################'
!!do i_stat =1, Lzd%nlr
!!   write(*,*)'=====> Region:',i_stat
!!   write(*,'(a24,3i4)')'Local region n1,n2,n3:',Lzd%Llr(i_stat)%d%n1,Lzd%Llr(i_stat)%d%n2,Lzd%Llr(i_stat)%d%n3
!!   write(*,*)'Local fine grid: nfl',Lzd%Llr(i_stat)%d%nfl1,Lzd%Llr(i_stat)%d%nfl2,Lzd%Llr(i_stat)%d%nfl3
!!   write(*,*)'Local fine grid: nfu',Lzd%Llr(i_stat)%d%nfu1,Lzd%Llr(i_stat)%d%nfu2,Lzd%Llr(i_stat)%d%nfu3
!!   write(*,*)'Local inter. grid: ni',Lzd%Llr(i_stat)%d%n1i,Lzd%Llr(i_stat)%d%n2i,Lzd%Llr(i_stat)%d%n3i
!!   write(*,'(a27,f6.2,f6.2,f6.2)')'Local dimension (1x,y,z):',Lzd%Llr(i_stat)%d%n1*hx,Lzd%Llr(i_stat)%d%n2*hy,&
!!            Lzd%Llr(i_stat)%d%n3*hz
!!   write(*,'(a17,f12.2)')'Local volume: ',Lzd%Llr(i_stat)%d%n1*hx*Lzd%Llr(i_stat)%d%n2*hy*Lzd%Llr(i_stat)%d%n3*hz
!!   print *,'Local wfd statistics:',Lzd%Llr(i_stat)%wfd%nseg_c,Lzd%Llr(i_stat)%wfd%nseg_f,Lzd%Llr(i_stat)%wfd%nvctr_c,&
!!            Lzd%Llr(i_stat)%wfd%nvctr_f
!!end do
!!end if
!!call mpi_finalize(i_stat)
!!stop
!END DEBUG

end subroutine check_linear_and_create_Lzd

subroutine create_LzdLIG(iproc,nproc,nspin,linearmode,hx,hy,hz,Glr,atoms,orbs,rxyz,nl,Lzd)
  use module_base
  use module_types
  use module_xc
  use ao_inguess, only: atomic_info
  implicit none

  integer, intent(in) :: iproc,nproc,nspin
  real(gp), intent(in) :: hx,hy,hz
  type(locreg_descriptors), intent(in) :: Glr
  type(atoms_data), intent(in) :: atoms
  type(orbitals_data), intent(inout) :: orbs
  integer, intent(in) :: linearmode
  real(gp), dimension(3,atoms%astruct%nat), intent(in) :: rxyz
  type(local_zone_descriptors), intent(inout) :: Lzd
  type(DFT_PSP_projectors), intent(inout) :: nl
  !  real(gp), dimension(atoms%astruct%ntypes,3), intent(in) :: radii_cf
  !Local variables
  character(len=*), parameter :: subname='check_linear_and_create_Lzd'
  logical :: linear
  integer :: iat,ityp,nspin_ig,ilr
  real(gp) :: rcov
  real(gp), dimension(:), allocatable :: locrad
  logical,dimension(:), allocatable :: calculateBounds,lr_mask

  call f_routine(id=subname)
  !default variables
  Lzd%nlr = 1

  Lzd%hgrids(1)=hx
  Lzd%hgrids(2)=hy
  Lzd%hgrids(3)=hz

  if (nspin == 4) then
     nspin_ig=1
  else
     nspin_ig=nspin
  end if

  linear  = .true.
  if (linearmode == INPUT_IG_LIG .or. linearmode == INPUT_IG_FULL) then
     Lzd%nlr=atoms%astruct%nat
     locrad=f_malloc(Lzd%nlr,id='locrad')
     ! locrad read from last line of  psppar
     do iat=1,atoms%astruct%nat
        ityp = atoms%astruct%iatype(iat)
        call atomic_info(atoms%nzatom(ityp),atoms%nelpsp(ityp),rcov=rcov)
        locrad(iat) =  rcov * 10.0_gp ! atoms%rloc(ityp,1)
        !locrad(iat)=18.d0
     end do
     call timing(iproc,'check_IG      ','ON')
     call check_linear_inputguess(iproc,Lzd%nlr,rxyz,locrad,hx,hy,hz,&
          Glr,linear) 
     call timing(iproc,'check_IG      ','OF')
     if(nspin >= 4) linear = .false. 
  end if

  ! If we are using cubic code : by choice or because locregs are too big
  if (linearmode == INPUT_IG_OFF .or. .not. linear) then
     linear = .false.
     Lzd%nlr = 1
  end if

  Lzd%linear = .true.
  if (.not. linear)  Lzd%linear = .false.

  !  print *,'before Glr => Lzd%Glr'
  call nullify_locreg_descriptors(Lzd%Glr)
  call copy_locreg_descriptors(Glr,Lzd%Glr)

  if(linearmode /= INPUT_IG_TMO) then
     allocate(Lzd%Llr(Lzd%nlr))
     do ilr=1,Lzd%nlr
        Lzd%Llr(ilr)=locreg_null()
     end do
     !for now, always true because we want to calculate the hamiltonians for all locregs

     if(.not. Lzd%linear) then
        Lzd%lintyp = 0
        call nullify_locreg_descriptors(Lzd%Llr(1))
        call copy_locreg_descriptors(Glr,Lzd%Llr(1))
     else 
        Lzd%lintyp = 1
        ! Assign orbitals to locreg (for LCAO IG each orbitals corresponds to an atomic function. WILL NEED TO CHANGE THIS)
        call assignToLocreg(iproc,nproc,orbs%nspinor,nspin_ig,atoms,orbs,Lzd)

        ! determine the localization regions
        ! calculateBounds indicate whether the arrays with the bounds (for convolutions...) shall also
        ! be allocated and calculated. In principle this is only necessary if the current process has orbitals
        ! in this localization region.
        calculateBounds=f_malloc(lzd%nlr,id='calculateBounds')
        calculateBounds=.true.
        !        call determine_locreg_periodic(iproc,Lzd%nlr,rxyz,locrad,hx,hy,hz,Glr,Lzd%Llr,calculateBounds)
        call determine_locreg_parallel(iproc,nproc,Lzd%nlr,rxyz,locrad,&
             hx,hy,hz,Glr,Lzd%Llr,&
             orbs,calculateBounds)  
        call f_free(calculateBounds)
        call f_free(locrad)

        ! determine the wavefunction dimension
        call wavefunction_dimension(Lzd,orbs)
        !in this case update the projector descriptor to be compatible with the locregs
        lr_mask=f_malloc0(Lzd%nlr,id='lr_mask')
        call update_lrmask_array(Lzd%nlr,orbs,lr_mask)
        !when the new tmbs are created the projector descriptors can be updated
        call update_nlpsp(nl,Lzd%nlr,Lzd%llr,Lzd%Glr,lr_mask)
        if (iproc == 0) call print_nlpsp(nl)
       
        call f_free(lr_mask)
     end if
  else
     Lzd%lintyp = 2
  end if

  call f_release_routine()

  !DEBUG
  !!if(iproc==0)then
  !!print *,'###################################################'
  !!print *,'##        General information:                   ##'
  !!print *,'###################################################'
  !!print *,'Lzd%nlr,linear, Lpsidimtot, ndimpotisf, Lnprojel:',Lzd%nlr,Lzd%linear,Lzd%ndimpotisf
  !!print *,'###################################################'
  !!print *,'##        Global box information:                ##'
  !!print *,'###################################################'
  !!write(*,'(a24,3i4)')'Global region n1,n2,n3:',Lzd%Glr%d%n1,Lzd%Glr%d%n2,Lzd%Glr%d%n3
  !!write(*,*)'Global fine grid: nfl',Lzd%Glr%d%nfl1,Lzd%Glr%d%nfl2,Lzd%Glr%d%nfl3
  !!write(*,*)'Global fine grid: nfu',Lzd%Glr%d%nfu1,Lzd%Glr%d%nfu2,Lzd%Glr%d%nfu3
  !!write(*,*)'Global inter. grid: ni',Lzd%Glr%d%n1i,Lzd%Glr%d%n2i,Lzd%Glr%d%n3i
  !!write(*,'(a27,f6.2,f6.2,f6.2)')'Global dimension (1x,y,z):',Lzd%Glr%d%n1*hx,Lzd%Glr%d%n2*hy,Lzd%Glr%d%n3*hz
  !!write(*,'(a17,f12.2)')'Global volume: ',Lzd%Glr%d%n1*hx*Lzd%Glr%d%n2*hy*Lzd%Glr%d%n3*hz
  !!print *,'Global wfd statistics:',Lzd%Glr%wfd%nseg_c,Lzd%Glr%wfd%nseg_f,Lzd%Glr%wfd%nvctr_c,Lzd%Glr%wfd%nvctr_f
  !!write(*,'(a17,f12.2)')'Global volume: ',Lzd%Glr%d%n1*input%hx*Lzd%Glr%d%n2*input%hy*Lzd%Glr%d%n3*input%hz
  !!print *,'Global wfd statistics:',Lzd%Glr%wfd%nseg_c,Lzd%Glr%wfd%nseg_f,Lzd%Glr%wfd%nvctr_c,Lzd%Glr%wfd%nvctr_f
  !!print *,'###################################################'
  !!print *,'##        Local boxes information:               ##'
  !!print *,'###################################################'
  !!do i_stat =1, Lzd%nlr
  !!   write(*,*)'=====> Region:',i_stat
  !!   write(*,'(a24,3i4)')'Local region n1,n2,n3:',Lzd%Llr(i_stat)%d%n1,Lzd%Llr(i_stat)%d%n2,Lzd%Llr(i_stat)%d%n3
  !!   write(*,*)'Local fine grid: nfl',Lzd%Llr(i_stat)%d%nfl1,Lzd%Llr(i_stat)%d%nfl2,Lzd%Llr(i_stat)%d%nfl3
  !!   write(*,*)'Local fine grid: nfu',Lzd%Llr(i_stat)%d%nfu1,Lzd%Llr(i_stat)%d%nfu2,Lzd%Llr(i_stat)%d%nfu3
  !!   write(*,*)'Local inter. grid: ni',Lzd%Llr(i_stat)%d%n1i,Lzd%Llr(i_stat)%d%n2i,Lzd%Llr(i_stat)%d%n3i
  !!   write(*,'(a27,f6.2,f6.2,f6.2)')'Local dimension (1x,y,z):',Lzd%Llr(i_stat)%d%n1*hx,Lzd%Llr(i_stat)%d%n2*hy,&
  !!            Lzd%Llr(i_stat)%d%n3*hz
  !!   write(*,'(a17,f12.2)')'Local volume: ',Lzd%Llr(i_stat)%d%n1*hx*Lzd%Llr(i_stat)%d%n2*hy*Lzd%Llr(i_stat)%d%n3*hz
  !!   print *,'Local wfd statistics:',Lzd%Llr(i_stat)%wfd%nseg_c,Lzd%Llr(i_stat)%wfd%nseg_f,Lzd%Llr(i_stat)%wfd%nvctr_c,&
  !!            Lzd%Llr(i_stat)%wfd%nvctr_f
  !!end do
  !!end if
  !call mpi_finalize(i_stat)
  !stop
  !END DEBUG

end subroutine create_LzdLIG





subroutine init_orbitals_data_for_linear(iproc, nproc, nspinor, input, astruct, rxyz, lorbs)
  use module_base
  use module_types
  use module_interfaces, except_this_one => init_orbitals_data_for_linear
  implicit none
  
  ! Calling arguments
  integer, intent(in) :: iproc, nproc, nspinor
  type(input_variables), intent(in) :: input
  type(atomic_structure), intent(in) :: astruct
  real(kind=8),dimension(3,astruct%nat), intent(in) :: rxyz
  type(orbitals_data), intent(out) :: lorbs
  
  ! Local variables
  integer :: norb, norbu, norbd, ityp, iat, ilr, istat, iall, iorb, nlr
  integer, dimension(:), allocatable :: norbsPerLocreg, norbsPerAtom
  real(kind=8),dimension(:,:), allocatable :: locregCenter
  character(len=*), parameter :: subname='init_orbitals_data_for_linear'

  call timing(iproc,'init_orbs_lin ','ON')

  call f_routine(id='init_orbitals_data_for_linear')
  
  call nullify_orbitals_data(lorbs)
 
  ! Count the number of basis functions.
  norbsPerAtom = f_malloc(astruct%nat,id='norbsPerAtom')
  norb=0
  nlr=0
  do iat=1,astruct%nat
      ityp=astruct%iatype(iat)
      norbsPerAtom(iat)=input%lin%norbsPerType(ityp)
      norb=norb+input%lin%norbsPerType(ityp)
      nlr=nlr+input%lin%norbsPerType(ityp)
  end do

  ! Distribute the basis functions among the processors.
  norbu=norb
  norbd=0
!!$  call orbitals_descriptors_forLinear(iproc, nproc, norb, norbu, norbd, input%nspin, nspinor,&
!!$       input%nkpt, input%kpt, input%wkpt, lorbs)
!!$  call repartitionOrbitals(iproc, nproc, lorbs%norb, lorbs%norb_par,&
!!$       lorbs%norbp, lorbs%isorb_par, lorbs%isorb, lorbs%onWhichMPI)
 
  call orbitals_descriptors(iproc, nproc, norb, norbu, norbd, input%nspin, nspinor,&
       input%gen_nkpt, input%gen_kpt, input%gen_wkpt, lorbs,.true.) !simple repartition

  locregCenter = f_malloc((/ 3, nlr /),id='locregCenter')
  
  ilr=0
  do iat=1,astruct%nat
      ityp=astruct%iatype(iat)
      do iorb=1,input%lin%norbsPerType(ityp)
          ilr=ilr+1
          locregCenter(:,ilr)=rxyz(:,iat)
          ! DEBUGLR write(10,*) iorb,locregCenter(:,ilr)
      end do
  end do
 
  norbsPerLocreg = f_malloc(nlr,id='norbsPerLocreg')
  norbsPerLocreg=1 !should be norbsPerLocreg
    
  call f_free_ptr(lorbs%inWhichLocreg)
  call assignToLocreg2(iproc, nproc, lorbs%norb, lorbs%norb_par, astruct%nat, nlr, &
       input%nspin, norbsPerLocreg, locregCenter, lorbs%inwhichlocreg)

  call f_free_ptr(lorbs%onwhichatom)
  call assignToLocreg2(iproc, nproc, lorbs%norb, lorbs%norb_par, astruct%nat, astruct%nat, &
       input%nspin, norbsPerAtom, rxyz, lorbs%onwhichatom)
  
  lorbs%eval = f_malloc_ptr(lorbs%norb,id='lorbs%eval')
  lorbs%eval=-.5d0
  
  call f_free(norbsPerLocreg)
  call f_free(locregCenter)
  call f_free(norbsPerAtom)

  call f_release_routine()

  call timing(iproc,'init_orbs_lin ','OF')

end subroutine init_orbitals_data_for_linear


! initializes locrad and locregcenter
subroutine lzd_init_llr(iproc, nproc, input, astruct, rxyz, orbs, lzd)
  use module_base
  use module_types
  use module_interfaces
  implicit none
  
  ! Calling arguments
  integer, intent(in) :: iproc, nproc
  type(input_variables), intent(in) :: input
  type(atomic_structure), intent(in) :: astruct
  real(kind=8),dimension(3,astruct%nat), intent(in) :: rxyz
  type(orbitals_data), intent(in) :: orbs
  type(local_zone_descriptors), intent(inout) :: lzd
  
  ! Local variables
  integer :: iat, ityp, ilr, istat, iorb, iall
  real(kind=8),dimension(:,:), allocatable :: locregCenter
  character(len=*), parameter :: subname='lzd_init_llr'
  real(8):: t1, t2

  call timing(iproc,'init_locregs  ','ON')

  call f_routine(id='lzd_init_llr')

  t1=mpi_wtime()
  
  nullify(lzd%llr)

  lzd%nlr=orbs%norb

  locregCenter = f_malloc((/ 3, lzd%nlr /),id='locregCenter')
  
  ilr=0
  do iat=1,astruct%nat
      ityp=astruct%iatype(iat)
      do iorb=1,input%lin%norbsPerType(ityp)
          ilr=ilr+1
          locregCenter(:,ilr)=rxyz(:,iat)
      end do
  end do

  ! Allocate the array of localisation regions
  allocate(lzd%Llr(lzd%nlr),stat=istat)
  do ilr=1,lzd%nlr
     lzd%Llr(ilr)=locreg_null()
  end do
  do ilr=1,lzd%nlr
      lzd%llr(ilr)%locrad=input%lin%locrad(ilr)
      lzd%llr(ilr)%locrad_kernel=input%lin%locrad_kernel(ilr)
      lzd%llr(ilr)%locrad_mult=input%lin%locrad_mult(ilr)
      lzd%llr(ilr)%locregCenter=locregCenter(:,ilr)
  end do

  call f_free(locregCenter)
  
  t2=mpi_wtime()
  !if(iproc==0) write(*,*) 'in lzd_init_llr: time',t2-t1

  call f_release_routine()

  call timing(iproc,'init_locregs  ','OF')

end subroutine lzd_init_llr


subroutine update_locreg(iproc, nproc, nlr, locrad, locrad_kernel, locrad_mult, locregCenter, glr_tmp, &
           useDerivativeBasisFunctions, nscatterarr, hx, hy, hz, astruct, input, &
           orbs_KS, orbs, lzd, npsidim_orbs, npsidim_comp, lbcomgp, lbcollcom, lfoe, lbcollcom_sr)
  use module_base
  use module_types
  use module_interfaces, except_this_one => update_locreg
  use communications_base, only: p2pComms, comms_linear_null, p2pComms_null, allocate_p2pComms_buffer
  use communications_init, only: init_comms_linear, init_comms_linear_sumrho, &
                                 initialize_communication_potential
  use foe_base, only: foe_data, foe_data_null
  implicit none
  
  ! Calling arguments
  integer, intent(in) :: iproc, nproc, nlr
  integer, intent(out) :: npsidim_orbs, npsidim_comp
  logical,intent(in) :: useDerivativeBasisFunctions
  integer, dimension(0:nproc-1,4), intent(in) :: nscatterarr !n3d,n3p,i3s+i3xcsh-1,i3xcsh
  real(kind=8), intent(in) :: hx, hy, hz
  type(atomic_structure), intent(in) :: astruct
  type(input_variables), intent(in) :: input
  real(kind=8),dimension(nlr), intent(in) :: locrad, locrad_kernel, locrad_mult
  type(orbitals_data), intent(in) :: orbs_KS, orbs
  real(kind=8),dimension(3,nlr), intent(in) :: locregCenter
  type(locreg_descriptors), intent(in) :: glr_tmp
  type(local_zone_descriptors), intent(inout) :: lzd
  type(p2pComms), intent(inout) :: lbcomgp
  type(foe_data), intent(inout),optional :: lfoe
  type(comms_linear), intent(inout) :: lbcollcom
  type(comms_linear), intent(inout),optional :: lbcollcom_sr

  
  ! Local variables
  integer :: iorb, ilr, npsidim, istat
  real(kind=8),dimension(:,:), allocatable :: locreg_centers
  character(len=*), parameter :: subname='update_locreg'

  call timing(iproc,'updatelocreg1','ON') 

  call f_routine(id='update_locreg')

  !if (present(lfoe)) call nullify_foe(lfoe)
  if (present(lfoe)) lfoe = foe_data_null()
  !call nullify_comms_linear(lbcollcom)
  lbcollcom=comms_linear_null()
  if (present(lbcollcom_sr)) then
      !call nullify_comms_linear(lbcollcom_sr)
      lbcollcom_sr=comms_linear_null()
  end if
  lbcomgp = p2pComms_null()
  call nullify_local_zone_descriptors(lzd)
  !!tag=1

  ! Allocate the array of localisation regions
  lzd%nlr=nlr
  allocate(lzd%Llr(lzd%nlr),stat=istat)
  do ilr=1,lzd%nlr
     lzd%Llr(ilr)=locreg_null()
  end do
  do ilr=1,lzd%nlr
      lzd%llr(ilr)%locrad=locrad(ilr)
      lzd%llr(ilr)%locrad_kernel=locrad_kernel(ilr)
      lzd%llr(ilr)%locrad_mult=locrad_mult(ilr)
      lzd%llr(ilr)%locregCenter=locregCenter(:,ilr)
  end do
  call timing(iproc,'updatelocreg1','OF') 
  call initLocregs(iproc, nproc, lzd, hx, hy, hz, astruct, orbs, glr_tmp, 's')!, llborbs)
  call timing(iproc,'updatelocreg1','ON') 
  call nullify_locreg_descriptors(lzd%glr)
  call copy_locreg_descriptors(glr_tmp, lzd%glr)
  lzd%hgrids(1)=hx
  lzd%hgrids(2)=hy
  lzd%hgrids(3)=hz

  npsidim = 0
  do iorb=1,orbs%norbp
   ilr=orbs%inwhichlocreg(iorb+orbs%isorb)
   npsidim = npsidim + lzd%llr(ilr)%wfd%nvctr_c+7*lzd%llr(ilr)%wfd%nvctr_f
  end do

  npsidim_orbs=max(npsidim,1)
  ! set npsidim_comp here too?!
  npsidim_comp=1

!  ! don't really want to keep this unless we do so right from the start, but for now keep it to avoid updating refs
!  orbs%eval=-.5d0

  call timing(iproc,'updatelocreg1','OF') 

  if (present(lfoe)) then
      locreg_centers = f_malloc((/3,lzd%nlr/),id='locreg_centers')
      do ilr=1,lzd%nlr
          locreg_centers(1:3,ilr)=lzd%llr(ilr)%locregcenter(1:3)
      end do
      call init_foe(iproc, nproc, lzd%nlr, locreg_centers, astruct, input, orbs_KS, orbs, lfoe, .false.)
      call f_free(locreg_centers)
  end if

  call init_comms_linear(iproc, nproc, npsidim_orbs, orbs, lzd, lbcollcom)
  if (present(lbcollcom_sr)) then
      call init_comms_linear_sumrho(iproc, nproc, lzd, orbs, nscatterarr, lbcollcom_sr)
  end if

  call initialize_communication_potential(iproc, nproc, nscatterarr, orbs, lzd, lbcomgp)
  call allocate_p2pComms_buffer(lbcomgp)

  call f_release_routine()

end subroutine update_locreg


subroutine update_ldiis_arrays(tmb, subname, ldiis)
  use module_base
  use module_types
  implicit none

  ! Calling arguments
  type(DFT_wavefunction), intent(in) :: tmb
  character(len=*), intent(in) :: subname
  type(localizedDIISParameters), intent(inout) :: ldiis

  ! Local variables
  integer :: iall, istat, ii, iorb, ilr

  call f_free_ptr(ldiis%phiHist)
  call f_free_ptr(ldiis%hphiHist)

  ii=0
  do iorb=1,tmb%orbs%norbp
      ilr=tmb%orbs%inwhichlocreg(tmb%orbs%isorb+iorb)
      ii=ii+ldiis%isx*(tmb%lzd%llr(ilr)%wfd%nvctr_c+7*tmb%lzd%llr(ilr)%wfd%nvctr_f)
  end do

  ldiis%phiHist = f_malloc_ptr(ii,id='ldiis%phiHist')
  ldiis%hphiHist = f_malloc_ptr(ii,id='ldiis%hphiHist')

end subroutine update_ldiis_arrays


subroutine allocate_auxiliary_basis_function(npsidim, subname, lphi, lhphi)
  use module_base
  implicit none

  ! Calling arguments
  integer, intent(in) :: npsidim
  real(kind=8),dimension(:), pointer,intent(out) :: lphi, lhphi
  character(len=*), intent(in) :: subname

  ! Local variables
  integer :: istat

  lphi = f_malloc_ptr(npsidim,id='lphi')
  lhphi = f_malloc_ptr(npsidim,id='lhphi')

  call to_zero(npsidim, lphi(1))
  call to_zero(npsidim, lhphi(1))

end subroutine allocate_auxiliary_basis_function


subroutine deallocate_auxiliary_basis_function(subname, lphi, lhphi)
  use module_base
  implicit none

  ! Calling arguments
  real(kind=8),dimension(:), pointer :: lphi, lhphi
  character(len=*), intent(in) :: subname

  ! Local variables
  integer :: istat, iall

  call f_free_ptr(lphi)
  call f_free_ptr(lhphi)

end subroutine deallocate_auxiliary_basis_function



subroutine destroy_new_locregs(iproc, nproc, tmb)
  use module_base
  use module_types
  use module_interfaces, except_this_one => destroy_new_locregs
  use communications_base, only: deallocate_comms_linear, deallocate_p2pComms
  use communications, only: synchronize_onesided_communication
  implicit none

  ! Calling arguments
  integer, intent(in) :: iproc, nproc
  type(DFT_wavefunction), intent(inout) :: tmb

  ! Local variables
  character(len=*), parameter :: subname='destroy_new_locregs'

  !!call wait_p2p_communication(iproc, nproc, tmb%comgp)
  call synchronize_onesided_communication(iproc, nproc, tmb%comgp)
  call deallocate_p2pComms(tmb%comgp)

  call deallocate_local_zone_descriptors(tmb%lzd, subname)
  call deallocate_orbitals_data(tmb%orbs, subname)

  call deallocate_comms_linear(tmb%collcom)
  call deallocate_comms_linear(tmb%collcom_sr)

end subroutine destroy_new_locregs


subroutine destroy_DFT_wavefunction(wfn)
  use module_base
  use module_types
  use module_interfaces, except_this_one => destroy_DFT_wavefunction
  use communications_base, only: deallocate_comms_linear, deallocate_p2pComms
  use sparsematrix_base, only: deallocate_sparse_matrix, allocate_matrices, deallocate_matrices
  implicit none
  
  ! Calling arguments
  type(DFT_wavefunction), intent(inout) :: wfn

  ! Local variables
  integer :: istat, iall
  character(len=*), parameter :: subname='destroy_DFT_wavefunction'

  call f_routine(id='destroy_DFT_wavefunction')

  call f_free_ptr(wfn%psi)
  call f_free_ptr(wfn%psit_c)
  call f_free_ptr(wfn%psit_f)

  call deallocate_p2pComms(wfn%comgp)
  call deallocate_sparse_matrix(wfn%linmat%s, subname)
  call deallocate_sparse_matrix(wfn%linmat%m, subname)
  call deallocate_sparse_matrix(wfn%linmat%l, subname)
  call deallocate_sparse_matrix(wfn%linmat%ks, subname)
  call deallocate_sparse_matrix(wfn%linmat%ks_e, subname)
  call deallocate_matrices(wfn%linmat%ovrlp_)
  call deallocate_matrices(wfn%linmat%ham_)
  call deallocate_matrices(wfn%linmat%kernel_)
  call deallocate_orbitals_data(wfn%orbs, subname)
  call deallocate_comms_linear(wfn%collcom)
  call deallocate_comms_linear(wfn%collcom_sr)
  call deallocate_local_zone_descriptors(wfn%lzd, subname)

  if (associated(wfn%coeff)) then
      call f_free_ptr(wfn%coeff)
  end if

  call f_release_routine()

end subroutine destroy_DFT_wavefunction


subroutine update_wavefunctions_size(lzd,npsidim_orbs,npsidim_comp,orbs,iproc,nproc)
  use module_base
  use module_types
  implicit none

  ! Calling arguments
  type(local_zone_descriptors), intent(in) :: lzd
  type(orbitals_data), intent(in) :: orbs
  integer, intent(in) :: iproc, nproc
  integer, intent(out) :: npsidim_orbs, npsidim_comp

  ! Local variables
  integer :: npsidim, ilr, iorb
  integer :: nvctr_tot,jproc,istat,ierr,iall
  integer, allocatable, dimension(:) :: ncntt 
  integer, allocatable, dimension(:,:) :: nvctr_par
  character(len = *), parameter :: subname = "update_wavefunctions_size"

  call f_routine(id='update_wavefunctions_size')

  npsidim = 0
  do iorb=1,orbs%norbp
   ilr=orbs%inwhichlocreg(iorb+orbs%isorb)
   npsidim = npsidim + lzd%Llr(ilr)%wfd%nvctr_c+7*lzd%Llr(ilr)%wfd%nvctr_f
  end do
  npsidim_orbs=max(npsidim,1)


  nvctr_tot = 1
  do iorb=1,orbs%norbp
     ilr=orbs%inwhichlocreg(iorb+orbs%isorb)
     nvctr_tot = max(nvctr_tot,lzd%llr(ilr)%wfd%nvctr_c+7*lzd%llr(ilr)%wfd%nvctr_f)
  end do
  if (nproc > 1) then
     call mpiallred(nvctr_tot, 1, mpi_max, bigdft_mpi%mpi_comm)
  end if

  nvctr_par = f_malloc((/ 0.to.nproc-1, 1.to.1 /),id='nvctr_par')

  call kpts_to_procs_via_obj(nproc,1,nvctr_tot,nvctr_par)

  ncntt = f_malloc(0.to.nproc-1,id='ncntt')

  ncntt(:) = 0
  do jproc=0,nproc-1
     ncntt(jproc)=ncntt(jproc)+&
          nvctr_par(jproc,1)*orbs%norbp*orbs%nspinor
  end do

  npsidim_comp=sum(ncntt(0:nproc-1))

  call f_free(nvctr_par)

  call f_free(ncntt)

  call f_release_routine()

end subroutine update_wavefunctions_size


subroutine create_large_tmbs(iproc, nproc, KSwfn, tmb, denspot,nlpsp,input, at, rxyz, lowaccur_converged)
  use module_base
  use module_types
  use module_interfaces, except_this_one => create_large_tmbs
  implicit none

  ! Calling arguments
  integer, intent(in):: iproc, nproc
  type(DFT_Wavefunction), intent(inout):: KSwfn, tmb
  type(DFT_local_fields), intent(in):: denspot
  type(DFT_PSP_projectors), intent(inout) :: nlpsp
  type(input_variables), intent(in):: input
  type(atoms_data), intent(in):: at
  real(8),dimension(3,at%astruct%nat), intent(in):: rxyz
  logical,intent(in):: lowaccur_converged

  ! Local variables
  integer:: iorb, ilr, istat
  logical, dimension(:), allocatable :: lr_mask
  real(8),dimension(:,:), allocatable:: locrad_tmp
  real(8),dimension(:,:), allocatable:: locregCenter
  character(len=*), parameter:: subname='create_large_tmbs'

  call f_routine(id=subname)

  locregCenter=f_malloc((/3,tmb%lzd%nlr/),id='locregCenter')
  locrad_tmp=f_malloc((/tmb%lzd%nlr,3/),id='locrad_tmp')
  lr_mask=f_malloc0(tmb%lzd%nlr,id='lr_mask')

  do iorb=1,tmb%orbs%norb
      ilr=tmb%orbs%inwhichlocreg(iorb)
      locregCenter(:,ilr)=tmb%lzd%llr(ilr)%locregCenter
  end do
  do ilr=1,tmb%lzd%nlr
      locrad_tmp(ilr,1)=tmb%lzd%llr(ilr)%locrad+8.d0*tmb%lzd%hgrids(1)
      locrad_tmp(ilr,2)=tmb%lzd%llr(ilr)%locrad_kernel
      locrad_tmp(ilr,3)=tmb%lzd%llr(ilr)%locrad_mult
  end do

  !temporary,  moved from update_locreg
  tmb%orbs%eval=-0.5_gp
  call update_locreg(iproc, nproc, tmb%lzd%nlr, locrad_tmp(:,1), locrad_tmp(:,2), locrad_tmp(:,3), locregCenter, tmb%lzd%glr, &
       .false., denspot%dpbox%nscatterarr, tmb%lzd%hgrids(1), tmb%lzd%hgrids(2), tmb%lzd%hgrids(3), &
       at%astruct, input, KSwfn%orbs, tmb%orbs, tmb%ham_descr%lzd, tmb%ham_descr%npsidim_orbs, tmb%ham_descr%npsidim_comp, &
       tmb%ham_descr%comgp, tmb%ham_descr%collcom)

  call allocate_auxiliary_basis_function(max(tmb%ham_descr%npsidim_comp,tmb%ham_descr%npsidim_orbs), subname, &
       tmb%ham_descr%psi, tmb%hpsi)

  tmb%ham_descr%can_use_transposed=.false.
  !!nullify(tmb%ham_descr%psit_c)
  !!nullify(tmb%ham_descr%psit_f)
  allocate(tmb%confdatarr(tmb%orbs%norbp), stat=istat)

  if(.not.lowaccur_converged) then
      call define_confinement_data(tmb%confdatarr,tmb%orbs,rxyz,at,&
           tmb%ham_descr%lzd%hgrids(1),tmb%ham_descr%lzd%hgrids(2),tmb%ham_descr%lzd%hgrids(3),&
           4,input%lin%potentialPrefac_lowaccuracy,tmb%ham_descr%lzd,tmb%orbs%onwhichatom)
  else
      call define_confinement_data(tmb%confdatarr,tmb%orbs,rxyz,at,&
           tmb%ham_descr%lzd%hgrids(1),tmb%ham_descr%lzd%hgrids(2),tmb%ham_descr%lzd%hgrids(3),&
           4,input%lin%potentialPrefac_highaccuracy,tmb%ham_descr%lzd,tmb%orbs%onwhichatom)
  end if

  call f_free(locregCenter)
  call f_free(locrad_tmp)

  call update_lrmask_array(tmb%lzd%nlr,tmb%orbs,lr_mask)

  !when the new tmbs are created the projector descriptors can be updated
  call update_nlpsp(nlpsp,tmb%ham_descr%lzd%nlr,tmb%ham_descr%lzd%llr,KSwfn%Lzd%Glr,lr_mask)
  if (iproc == 0) call print_nlpsp(nlpsp)
  call f_free(lr_mask)
  call f_release_routine()
end subroutine create_large_tmbs

!>create the masking array to determine which localization regions have to be 
!! calculated
subroutine update_lrmask_array(nlr,orbs,lr_mask)
  use module_types, only: orbitals_data
  implicit none
  integer, intent(in) :: nlr
  type(orbitals_data), intent(in) :: orbs
  !> array of the masking, prior initialized to .false.
  logical, dimension(nlr), intent(inout) :: lr_mask
  !local variables
  integer :: ikpt,isorb,ieorb,nspinor,ilr,iorb

  !create the masking array according to the locregs which are known by the task
  if (orbs%norbp>0) then
      ikpt=orbs%iokpt(1)
      loop_kpt: do
         call orbs_in_kpt(ikpt,orbs,isorb,ieorb,nspinor)

         !activate all the localization regions which are present in the orbitals
         do iorb=isorb,ieorb
            ilr=orbs%inwhichlocreg(iorb+orbs%isorb)
            lr_mask(ilr)=.true.
         end do
         !last k-point has been treated
         if (ieorb == orbs%norbp) exit loop_kpt
         ikpt=ikpt+1
      end do loop_kpt
  end if
 
end subroutine update_lrmask_array

subroutine set_optimization_variables(input, at, lorbs, nlr, onwhichatom, confdatarr, &
     convCritMix, lowaccur_converged, nit_scc, mix_hist, alpha_mix, locrad, target_function, nit_basis, &
     convcrit_dmin, nitdmin, conv_crit_TMB)
  use module_base
  use module_types
  implicit none
  
  ! Calling arguments
  integer, intent(in) :: nlr
  type(orbitals_data), intent(in) :: lorbs
  type(input_variables), intent(in) :: input
  type(atoms_data), intent(in) :: at
  integer, dimension(lorbs%norb), intent(in) :: onwhichatom
  type(confpot_data),dimension(lorbs%norbp), intent(inout) :: confdatarr
  real(kind=8), intent(out) :: convCritMix, alpha_mix, convcrit_dmin, conv_crit_TMB
  logical, intent(in) :: lowaccur_converged
  integer, intent(out) :: nit_scc, mix_hist, nitdmin
  real(kind=8), dimension(nlr), intent(out) :: locrad
  integer, intent(out) :: target_function, nit_basis

  ! Local variables
  integer :: iorb, ilr, iiat

  if(lowaccur_converged) then
      do iorb=1,lorbs%norbp
          iiat=onwhichatom(lorbs%isorb+iorb)
          confdatarr(iorb)%prefac=input%lin%potentialPrefac_highaccuracy(at%astruct%iatype(iiat))
      end do
      target_function=TARGET_FUNCTION_IS_ENERGY
      nit_basis=input%lin%nItBasis_highaccuracy
      nit_scc=input%lin%nitSCCWhenFixed_highaccuracy
      mix_hist=input%lin%mixHist_highaccuracy
      do ilr=1,nlr
          locrad(ilr)=input%lin%locrad_highaccuracy(ilr)
      end do
      alpha_mix=input%lin%alpha_mix_highaccuracy
      convCritMix=input%lin%convCritMix_highaccuracy
      convcrit_dmin=input%lin%convCritDmin_highaccuracy
      nitdmin=input%lin%nItdmin_highaccuracy
      conv_crit_TMB=input%lin%convCrit_lowaccuracy
  else
      do iorb=1,lorbs%norbp
          iiat=onwhichatom(lorbs%isorb+iorb)
          confdatarr(iorb)%prefac=input%lin%potentialPrefac_lowaccuracy(at%astruct%iatype(iiat))
      end do
      target_function=TARGET_FUNCTION_IS_TRACE
      nit_basis=input%lin%nItBasis_lowaccuracy
      nit_scc=input%lin%nitSCCWhenFixed_lowaccuracy
      mix_hist=input%lin%mixHist_lowaccuracy
      do ilr=1,nlr
          locrad(ilr)=input%lin%locrad_lowaccuracy(ilr)
      end do
      alpha_mix=input%lin%alpha_mix_lowaccuracy
      convCritMix=input%lin%convCritMix_lowaccuracy
      convcrit_dmin=input%lin%convCritDmin_lowaccuracy
      nitdmin=input%lin%nItdmin_lowaccuracy
      conv_crit_TMB=input%lin%convCrit_highaccuracy
  end if

  !!! new hybrid version... not the best place here
  !!if (input%lin%nit_highaccuracy==-1) then
  !!    do iorb=1,lorbs%norbp
  !!        ilr=lorbs%inwhichlocreg(lorbs%isorb+iorb)
  !!        iiat=onwhichatom(lorbs%isorb+iorb)
  !!        confdatarr(iorb)%prefac=input%lin%potentialPrefac_lowaccuracy(at%astruct%iatype(iiat))
  !!    end do
  !!    wfnmd%bs%target_function=TARGET_FUNCTION_IS_HYBRID
  !!    wfnmd%bs%nit_basis_optimization=input%lin%nItBasis_lowaccuracy
  !!    wfnmd%bs%conv_crit=input%lin%convCrit_lowaccuracy
  !!    nit_scc=input%lin%nitSCCWhenFixed_lowaccuracy
  !!    mix_hist=input%lin%mixHist_lowaccuracy
  !!    do ilr=1,nlr
  !!        locrad(ilr)=input%lin%locrad_lowaccuracy(ilr)
  !!    end do
  !!    alpha_mix=input%lin%alpha_mix_lowaccuracy
  !!end if

end subroutine set_optimization_variables



subroutine adjust_locregs_and_confinement(iproc, nproc, hx, hy, hz, at, input, &
           rxyz, KSwfn, tmb, denspot, nlpsp,ldiis, locreg_increased, lowaccur_converged, locrad)
  use module_base
  use module_types
  use module_interfaces, except_this_one => adjust_locregs_and_confinement
  use yaml_output
  use communications_base, only: deallocate_comms_linear, deallocate_p2pComms
  use communications, only: synchronize_onesided_communication
  use sparsematrix_base, only: sparse_matrix_null, deallocate_sparse_matrix, allocate_matrices, deallocate_matrices
  use sparsematrix_init, only: init_sparse_matrix, check_kernel_cutoff!, init_sparsity_from_distance
  implicit none
  
  ! Calling argument
  integer, intent(in) :: iproc, nproc
  real(8), intent(in) :: hx, hy, hz
  type(atoms_data), intent(in) :: at
  type(input_variables), intent(in) :: input
  real(8),dimension(3,at%astruct%nat), intent(in):: rxyz
  type(DFT_wavefunction), intent(inout) :: KSwfn, tmb
  type(DFT_local_fields), intent(inout) :: denspot
  type(DFT_PSP_projectors), intent(inout) :: nlpsp
  type(localizedDIISParameters), intent(inout) :: ldiis
  logical, intent(out) :: locreg_increased
  logical, intent(in) :: lowaccur_converged
  real(8), dimension(tmb%lzd%nlr), intent(inout) :: locrad

  ! Local variables
  integer :: iall, istat, ilr, npsidim_orbs_tmp, npsidim_comp_tmp
  real(kind=8),dimension(:,:), allocatable :: locregCenter
  real(kind=8),dimension(:), allocatable :: lphilarge, locrad_kernel, locrad_mult
  type(local_zone_descriptors) :: lzd_tmp
  character(len=*), parameter :: subname='adjust_locregs_and_confinement'

  call f_routine(id='adjust_locregs_and_confinement')

  locreg_increased=.false.
  if(lowaccur_converged ) then
      do ilr = 1, tmb%lzd%nlr
         if(input%lin%locrad_highaccuracy(ilr) /= input%lin%locrad_lowaccuracy(ilr)) then
             !!if(iproc==0) write(*,'(1x,a)') 'Increasing the localization radius for the high accuracy part.'
             if (iproc==0) call yaml_map('Increasing the localization radius for the high accuracy part',.true.)
             locreg_increased=.true.
             exit
         end if
      end do
  end if
  if (iproc==0) then
      if (locreg_increased) then
          call yaml_map('Locreg increased',.true.)
      else
          call yaml_map('Locreg increased',.false.)
      end if
  end if

  if(locreg_increased) then
     !tag=1
     !call wait_p2p_communication(iproc, nproc, tmb%comgp)
     call synchronize_onesided_communication(iproc, nproc, tmb%comgp)
     call deallocate_p2pComms(tmb%comgp)

     call deallocate_comms_linear(tmb%collcom)
     call deallocate_comms_linear(tmb%collcom_sr)

     call nullify_local_zone_descriptors(lzd_tmp)
     call copy_local_zone_descriptors(tmb%lzd, lzd_tmp, subname)
     call deallocate_local_zone_descriptors(tmb%lzd, subname)

     npsidim_orbs_tmp = tmb%npsidim_orbs
     npsidim_comp_tmp = tmb%npsidim_comp


     !call deallocate_sparse_matrix(tmb%linmat%denskern_large, subname)
     !call deallocate_sparse_matrix(tmb%linmat%inv_ovrlp_large, subname)
     !call deallocate_sparse_matrix(tmb%linmat%ovrlp, subname)
     !!call deallocate_sparse_matrix(tmb%linmat%ham, subname)

     call deallocate_sparse_matrix(tmb%linmat%s, subname)
     call deallocate_sparse_matrix(tmb%linmat%m, subname)
     call deallocate_sparse_matrix(tmb%linmat%l, subname)
     call deallocate_sparse_matrix(tmb%linmat%ks, subname)
     call deallocate_sparse_matrix(tmb%linmat%ks_e, subname)
     call deallocate_matrices(tmb%linmat%ovrlp_)
     call deallocate_matrices(tmb%linmat%ham_)
     call deallocate_matrices(tmb%linmat%kernel_)

     locregCenter = f_malloc((/ 3, lzd_tmp%nlr /),id='locregCenter')
     locrad_kernel = f_malloc(lzd_tmp%nlr,id='locrad_kernel')
     locrad_mult = f_malloc(lzd_tmp%nlr,id='locrad_mult')
     do ilr=1,lzd_tmp%nlr
        locregCenter(:,ilr)=lzd_tmp%llr(ilr)%locregCenter
        locrad_kernel(ilr)=lzd_tmp%llr(ilr)%locrad_kernel
        locrad_mult(ilr)=lzd_tmp%llr(ilr)%locrad_mult
     end do

     !temporary,  moved from update_locreg
     tmb%orbs%eval=-0.5_gp
     call update_locreg(iproc, nproc, lzd_tmp%nlr, locrad, locrad_kernel, locrad_mult, locregCenter, lzd_tmp%glr, .false., &
          denspot%dpbox%nscatterarr, hx, hy, hz, at%astruct, input, KSwfn%orbs, tmb%orbs, tmb%lzd, &
          tmb%npsidim_orbs, tmb%npsidim_comp, tmb%comgp, tmb%collcom, tmb%foe_obj, tmb%collcom_sr)

     call f_free(locregCenter)
     call f_free(locrad_kernel)
     call f_free(locrad_mult)

     ! calculate psi in new locreg
     lphilarge = f_malloc(tmb%npsidim_orbs,id='lphilarge')
     call to_zero(tmb%npsidim_orbs, lphilarge(1))
     call small_to_large_locreg(iproc, npsidim_orbs_tmp, tmb%npsidim_orbs, lzd_tmp, tmb%lzd, &
          tmb%orbs, tmb%psi, lphilarge)

     call deallocate_local_zone_descriptors(lzd_tmp, subname)
     call f_free_ptr(tmb%psi)
     call f_free_ptr(tmb%psit_c)
     call f_free_ptr(tmb%psit_f)
     tmb%psi = f_malloc_ptr(tmb%npsidim_orbs,id='tmb%psi')
     tmb%psit_c = f_malloc_ptr(tmb%collcom%ndimind_c,id='tmb%psit_c')
     tmb%psit_f = f_malloc_ptr(7*tmb%collcom%ndimind_f,id='tmb%psit_f')

     call vcopy(tmb%npsidim_orbs, lphilarge(1), 1, tmb%psi(1), 1)
     call f_free(lphilarge)
     
     call update_ldiis_arrays(tmb, subname, ldiis)

     ! Emit that lzd has been changed.
     if (tmb%c_obj /= 0) then
        call kswfn_emit_lzd(tmb, iproc, nproc)
     end if

     ! Now update hamiltonian descriptors
     !call destroy_new_locregs(iproc, nproc, tmblarge)

     ! to eventually be better sorted - replace with e.g. destroy_hamiltonian_descriptors
     call synchronize_onesided_communication(iproc, nproc, tmb%ham_descr%comgp)
     call deallocate_p2pComms(tmb%ham_descr%comgp)
     call deallocate_local_zone_descriptors(tmb%ham_descr%lzd, subname)
     call deallocate_comms_linear(tmb%ham_descr%collcom)

     call deallocate_auxiliary_basis_function(subname, tmb%ham_descr%psi, tmb%hpsi)
     if(tmb%ham_descr%can_use_transposed) then
        !call f_free_ptr(tmb%ham_descr%psit_c)
        !call f_free_ptr(tmb%ham_descr%psit_f)
        tmb%ham_descr%can_use_transposed=.false.
     end if
     
     deallocate(tmb%confdatarr, stat=istat)

     call create_large_tmbs(iproc, nproc, KSwfn, tmb, denspot,nlpsp, input, at, rxyz, lowaccur_converged)
     call f_free_ptr(tmb%ham_descr%psit_c)
     call f_free_ptr(tmb%ham_descr%psit_f)
     tmb%ham_descr%psit_c = f_malloc_ptr(tmb%ham_descr%collcom%ndimind_c,id='tmb%ham_descr%psit_c')
     tmb%ham_descr%psit_f = f_malloc_ptr(7*tmb%ham_descr%collcom%ndimind_f,id='tmb%ham_descr%psit_f')

     ! check the extent of the kernel cutoff (must be at least shamop radius)
     call check_kernel_cutoff(iproc, tmb%orbs, at, tmb%lzd)

     ! Update sparse matrices
     !!call init_sparse_matrix_wrapper(iproc, nproc, tmb%orbs, tmb%ham_descr%lzd, at%astruct, &
     !!     input%store_index, imode=1, smat=tmb%linmat%ham)
     call init_sparse_matrix_wrapper(iproc, nproc, tmb%orbs, tmb%ham_descr%lzd, at%astruct, &
          input%store_index, imode=1, smat=tmb%linmat%m)
     call allocate_matrices(tmb%linmat%m, allocate_full=.false., &
          matname='tmb%linmat%ham_', mat=tmb%linmat%ham_)
     !!call init_matrixindex_in_compressed_fortransposed(iproc, nproc, tmb%orbs, &
     !!     tmb%collcom, tmb%ham_descr%collcom, tmb%collcom_sr, tmb%linmat%ham)
     call init_matrixindex_in_compressed_fortransposed(iproc, nproc, tmb%orbs, &
          tmb%collcom, tmb%ham_descr%collcom, tmb%collcom_sr, tmb%linmat%m)

     !call init_sparse_matrix_wrapper(iproc, nproc, tmb%orbs, tmb%lzd, at%astruct, &
     !     input%store_index, imode=1, smat=tmb%linmat%ovrlp)
     call init_sparse_matrix_wrapper(iproc, nproc, tmb%orbs, tmb%lzd, at%astruct, &
          input%store_index, imode=1, smat=tmb%linmat%s)
     call allocate_matrices(tmb%linmat%s, allocate_full=.false., &
          matname='tmb%linmat%ovrlp_', mat=tmb%linmat%ovrlp_)
     !call init_matrixindex_in_compressed_fortransposed(iproc, nproc, tmb%orbs, &
     !     tmb%collcom, tmb%ham_descr%collcom, tmb%collcom_sr, tmb%linmat%ovrlp)
     call init_matrixindex_in_compressed_fortransposed(iproc, nproc, tmb%orbs, &
          tmb%collcom, tmb%ham_descr%collcom, tmb%collcom_sr, tmb%linmat%s)

     call check_kernel_cutoff(iproc, tmb%orbs, at, tmb%lzd)
     !!call init_sparse_matrix_wrapper(iproc, nproc, tmb%orbs, tmb%lzd, at%astruct, &
     !!     input%store_index, imode=2, smat=tmb%linmat%denskern_large)
     call init_sparse_matrix_wrapper(iproc, nproc, tmb%orbs, tmb%lzd, at%astruct, &
          input%store_index, imode=2, smat=tmb%linmat%l)
     call allocate_matrices(tmb%linmat%l, allocate_full=.false., &
          matname='tmb%linmat%kernel_', mat=tmb%linmat%kernel_)
     !!call init_matrixindex_in_compressed_fortransposed(iproc, nproc, tmb%orbs, &
     !!     tmb%collcom, tmb%ham_descr%collcom, tmb%collcom_sr, tmb%linmat%denskern_large)
     call init_matrixindex_in_compressed_fortransposed(iproc, nproc, tmb%orbs, &
          tmb%collcom, tmb%ham_descr%collcom, tmb%collcom_sr, tmb%linmat%l)

     !tmb%linmat%inv_ovrlp_large=sparse_matrix_null()
     !call sparse_copy_pattern(tmb%linmat%l, tmb%linmat%inv_ovrlp_large, iproc, subname)


     tmb%linmat%ks = sparse_matrix_null()
     tmb%linmat%ks_e = sparse_matrix_null()
     if (input%lin%scf_mode/=LINEAR_FOE .or. input%lin%pulay_correction .or.  input%lin%new_pulay_correction .or. &
         (input%lin%plotBasisFunctions /= WF_FORMAT_NONE) .or. input%lin%diag_end) then
         call init_sparse_matrix_for_KSorbs(iproc, nproc, KSwfn%orbs, input, input%lin%extra_states, &
              tmb%linmat%ks, tmb%linmat%ks_e)
     end if



  else ! no change in locrad, just confining potential that needs updating

     call define_confinement_data(tmb%confdatarr,tmb%orbs,rxyz,at,&
          tmb%ham_descr%lzd%hgrids(1),tmb%ham_descr%lzd%hgrids(2),tmb%ham_descr%lzd%hgrids(3),&
          4,input%lin%potentialPrefac_highaccuracy,tmb%ham_descr%lzd,tmb%orbs%onwhichatom)

  end if

  call f_release_routine()

end subroutine adjust_locregs_and_confinement



subroutine adjust_DIIS_for_high_accuracy(input, denspot, lowaccur_converged, ldiis_coeff_hist, ldiis_coeff_changed)
  use module_base
  use module_types
  use module_interfaces, except_this_one => adjust_DIIS_for_high_accuracy
  implicit none
  
  ! Calling arguments
<<<<<<< HEAD
  type(input_variables),intent(in) :: input
  type(DFT_local_fields),intent(inout) :: denspot
=======
  type(input_variables), intent(in) :: input
  type(DFT_local_fields), intent(inout) :: denspot
  type(mixrhopotDIISParameters), intent(inout) :: mixdiis
>>>>>>> 9fa14857
  logical, intent(in) :: lowaccur_converged
  integer, intent(inout) :: ldiis_coeff_hist
  logical, intent(out) :: ldiis_coeff_changed  

  if(lowaccur_converged) then
     if (input%lin%scf_mode==LINEAR_DIRECT_MINIMIZATION) then
        ! check whether ldiis_coeff_hist arrays will need reallocating due to change in history length
        if (ldiis_coeff_hist /= input%lin%dmin_hist_highaccuracy) then
           ldiis_coeff_changed=.true.
        else
           ldiis_coeff_changed=.false.
        end if
        ldiis_coeff_hist=input%lin%dmin_hist_highaccuracy
     end if
  else
     if (input%lin%scf_mode==LINEAR_DIRECT_MINIMIZATION) then
        ldiis_coeff_changed=.false.
     end if
  end if
  
end subroutine adjust_DIIS_for_high_accuracy


subroutine check_whether_lowaccuracy_converged(itout, nit_lowaccuracy, lowaccuracy_convcrit, &
     lowaccur_converged, pnrm_out)
  use module_base
  use module_types
  implicit none

  ! Calling arguments
  integer, intent(in) :: itout
  integer, intent(in) :: nit_lowaccuracy
  real(8), intent(in) :: lowaccuracy_convcrit
  logical, intent(inout) :: lowaccur_converged
  real(kind=8), intent(in) :: pnrm_out
  
  if(.not.lowaccur_converged .and. &
       (itout>=nit_lowaccuracy+1 .or. pnrm_out<lowaccuracy_convcrit)) then
     lowaccur_converged=.true.
     !cur_it_highaccuracy=0
  end if 

end subroutine check_whether_lowaccuracy_converged



subroutine set_variables_for_hybrid(nlr, input, at, orbs, lowaccur_converged, confdatarr, &
           target_function, nit_basis, nit_scc, mix_hist, locrad, alpha_mix, convCritMix, &
           conv_crit_TMB)
  use module_base
  use module_types
  implicit none

  ! Calling arguments
  integer, intent(in) :: nlr
  type(input_variables), intent(in) :: input
  type(atoms_data), intent(in) :: at
  type(orbitals_data), intent(in) :: orbs
  logical,intent(out) :: lowaccur_converged
  type(confpot_data),dimension(orbs%norbp), intent(inout) :: confdatarr
  integer, intent(out) :: target_function, nit_basis, nit_scc, mix_hist
  real(kind=8),dimension(nlr), intent(out) :: locrad
  real(kind=8), intent(out) :: alpha_mix, convCritMix, conv_crit_TMB

  ! Local variables
  integer :: iorb, ilr, iiat

  lowaccur_converged=.false.
  do iorb=1,orbs%norbp
      ilr=orbs%inwhichlocreg(orbs%isorb+iorb)
      iiat=orbs%onwhichatom(orbs%isorb+iorb)
      confdatarr(iorb)%prefac=input%lin%potentialPrefac_lowaccuracy(at%astruct%iatype(iiat))
  end do
  target_function=TARGET_FUNCTION_IS_HYBRID
  nit_basis=input%lin%nItBasis_lowaccuracy
  nit_scc=input%lin%nitSCCWhenFixed_lowaccuracy
  mix_hist=input%lin%mixHist_lowaccuracy
  do ilr=1,nlr
      locrad(ilr)=input%lin%locrad_lowaccuracy(ilr)
  end do
  alpha_mix=input%lin%alpha_mix_lowaccuracy
  convCritMix=input%lin%convCritMix_lowaccuracy
  conv_crit_TMB=input%lin%convCrit_lowaccuracy

end subroutine set_variables_for_hybrid




subroutine increase_FOE_cutoff(iproc, nproc, lzd, astruct, input, orbs_KS, orbs, foe_obj, init)
  use module_base
  use module_types
  use module_interfaces, except_this_one => increase_FOE_cutoff
  use yaml_output
  use foe_base, only: foe_data
  implicit none

  ! Calling arguments
  integer, intent(in) :: iproc, nproc
  type(local_zone_descriptors), intent(in) :: lzd
  type(atomic_structure), intent(in) :: astruct
  type(input_variables), intent(in) :: input
  type(orbitals_data), intent(in) :: orbs_KS, orbs
  type(foe_data), intent(out) :: foe_obj
  logical,intent(in) :: init
  ! Local variables
  integer :: ilr
  real(kind=8),save :: cutoff_incr
  real(kind=8),dimension(:,:), allocatable :: locreg_centers

  call f_routine(id='increase_FOE_cutoff')

  ! Just initialize the save variable
  if (init) then
      cutoff_incr=0.d0
      call f_release_routine()
      return
  end if


  ! How much should the cutoff be increased
  cutoff_incr=cutoff_incr+1.d0

  if (iproc==0) then
      call yaml_newline()
      call yaml_map('Need to re-initialize FOE cutoff',.true.)
      call yaml_newline()
      call yaml_map('Total increase of FOE cutoff wrt input values',cutoff_incr,fmt='(f5.1)')
  end if

  ! Re-initialize the foe data
  locreg_centers = f_malloc((/3,lzd%nlr/),id='locreg_centers')
  do ilr=1,lzd%nlr
      locreg_centers(1:3,ilr)=lzd%llr(ilr)%locregcenter(1:3)
  end do
  call init_foe(iproc, nproc, lzd%nlr, locreg_centers, astruct, input, orbs_KS, orbs, foe_obj, reset=.false., &
       cutoff_incr=cutoff_incr)
  call f_free(locreg_centers)

  call f_release_routine()

end subroutine increase_FOE_cutoff


!> Set negative entries to zero
subroutine clean_rho(iproc, nproc, npt, rho)
  use module_base
  use yaml_output
  implicit none

  ! Calling arguments
  integer, intent(in) :: iproc, nproc, npt
  real(kind=8),dimension(npt), intent(inout) :: rho

  ! Local variables
  integer :: ncorrection, ipt, ierr
  real(kind=8) :: charge_correction

  if (iproc==0) then
      call yaml_newline()
      call yaml_map('Need to correct charge density',.true.)
      call yaml_warning('set to 1.d-20 instead of 0.d0')
  end if

  ncorrection=0
  charge_correction=0.d0
  do ipt=1,npt
      if (rho(ipt)<0.d0) then
          if (rho(ipt)>=-1.d-9) then
              ! negative, but small, so simply set to zero
              charge_correction=charge_correction+rho(ipt)
              !rho(ipt)=0.d0
              rho(ipt)=1.d-20
              ncorrection=ncorrection+1
          else
              ! negative, but non-negligible, so issue a warning
              call yaml_warning('considerable negative rho, value: '//trim(yaml_toa(rho(ipt),fmt='(es12.4)'))) 
              charge_correction=charge_correction+rho(ipt)
              !rho(ipt)=0.d0
              rho(ipt)=1.d-20
              ncorrection=ncorrection+1
          end if
      end if
  end do

  if (nproc > 1) then
      call mpiallred(ncorrection, 1, mpi_sum, bigdft_mpi%mpi_comm)
      call mpiallred(charge_correction, 1, mpi_sum, bigdft_mpi%mpi_comm)
  end if

  if (iproc==0) then
      call yaml_newline()
      call yaml_map('number of corrected points',ncorrection)
      call yaml_newline()
      call yaml_map('total charge correction',abs(charge_correction),fmt='(es14.5)')
      call yaml_newline()
  end if
  
end subroutine clean_rho



subroutine corrections_for_negative_charge(iproc, nproc, KSwfn, at, input, tmb, denspot)
  use module_types
  use module_interfaces
  use yaml_output
  implicit none

  ! Calling arguments
  integer, intent(in) :: iproc, nproc
  type(DFT_wavefunction), intent(in) :: KSwfn
  type(atoms_data), intent(in) :: at
  type(input_variables), intent(in) :: input
  type(DFT_wavefunction), intent(inout) :: tmb
  type(DFT_local_fields), intent(inout) :: denspot

  !!if (iproc==0) then
  !!    !call yaml_open_sequence()
  !!    !call yaml_open_map()
  !!    call yaml_newline()
  !!    call yaml_warning('Charge density contains negative points, need to increase FOE cutoff')
  !!end if
  !!call increase_FOE_cutoff(iproc, nproc, tmb%lzd, at%astruct, input, KSwfn%orbs, tmb%orbs, tmb%foe_obj, init=.false.)
  if (iproc==0) call yaml_warning('No increase of FOE cutoff')
  call clean_rho(iproc, nproc, KSwfn%Lzd%Glr%d%n1i*KSwfn%Lzd%Glr%d%n2i*denspot%dpbox%n3d, denspot%rhov)
  if (iproc==0) then
      !call yaml_close_map()
      !call yaml_close_sequence()
  end if

end subroutine corrections_for_negative_charge


subroutine determine_sparsity_pattern(iproc, nproc, orbs, lzd, nnonzero, nonzero)
      use module_base
      use module_types
      use module_interfaces, except_this_one => determine_sparsity_pattern
      implicit none
    
      ! Calling arguments
      integer, intent(in) :: iproc, nproc
      type(orbitals_data), intent(in) :: orbs
      type(local_zone_descriptors), intent(in) :: lzd
      integer, intent(out) :: nnonzero
      integer, dimension(:), pointer,intent(out) :: nonzero
    
      ! Local variables
      integer :: iorb, jorb, ioverlapMPI, ioverlaporb, ilr, jlr, ilrold
      integer :: iiorb, iall, ierr, ii
      !!integer :: istat
      logical :: isoverlap
      integer :: onseg
      logical, dimension(:,:), allocatable :: overlapMatrix
      integer, dimension(:), allocatable :: noverlapsarr, displs, op_noverlaps
      integer, dimension(:,:), allocatable :: overlaps_op
      !character(len=*), parameter :: subname='determine_overlap_from_descriptors'

      call f_routine('determine_sparsity_pattern')
    
      overlapMatrix = f_malloc((/orbs%norb,maxval(orbs%norb_par(:,0))/),id='overlapMatrix')
      noverlapsarr = f_malloc(orbs%norbp,id='noverlapsarr')
      !!allocate(overlapMatrix(orbs%norb,maxval(orbs%norb_par(:,0))), stat=istat)
      !!call memocc(istat, overlapMatrix, 'overlapMatrix', subname)
      !!allocate(noverlapsarr(orbs%norbp), stat=istat)
      !!call memocc(istat, noverlapsarr, 'noverlapsarr', subname)
    
      overlapMatrix=.false.
      do iorb=1,orbs%norbp
         ioverlaporb=0 ! counts the overlaps for the given orbital.
         iiorb=orbs%isorb+iorb
         ilr=orbs%inWhichLocreg(iiorb)
         do jorb=1,orbs%norb
            jlr=orbs%inWhichLocreg(jorb)
            call check_overlap_cubic_periodic(lzd%Glr,lzd%llr(ilr),lzd%llr(jlr),isoverlap)
            if(isoverlap) then
               ! From the viewpoint of the box boundaries, an overlap between ilr and jlr is possible.
               ! Now explicitely check whether there is an overlap by using the descriptors.
               call check_overlap_from_descriptors_periodic(lzd%llr(ilr)%wfd%nseg_c, lzd%llr(jlr)%wfd%nseg_c,&
                    lzd%llr(ilr)%wfd%keyglob, lzd%llr(jlr)%wfd%keyglob, &
                    isoverlap, onseg)
               if(isoverlap) then
                  ! There is really an overlap
                  overlapMatrix(jorb,iorb)=.true.
                  ioverlaporb=ioverlaporb+1
               else
                  overlapMatrix(jorb,iorb)=.false.
               end if
            else
               overlapMatrix(jorb,iorb)=.false.
            end if
         end do
         noverlapsarr(iorb)=ioverlaporb
      end do


      overlaps_op = f_malloc((/maxval(noverlapsarr),orbs%norbp/),id='overlaps_op')
      !allocate(overlaps_op(maxval(noverlapsarr),orbs%norbp), stat=istat)
      !call memocc(istat, overlaps_op, 'overlaps_op', subname)
    
      ! Now we know how many overlaps have to be calculated, so determine which orbital overlaps
      ! with which one. This is essentially the same loop as above, but we use the array 'overlapMatrix'
      ! which indicates the overlaps.
      iiorb=0
      ilrold=-1
      do iorb=1,orbs%norbp
         ioverlaporb=0 ! counts the overlaps for the given orbital.
         iiorb=orbs%isorb+iorb
         do jorb=1,orbs%norb
            if(overlapMatrix(jorb,iorb)) then
               ioverlaporb=ioverlaporb+1
               overlaps_op(ioverlaporb,iorb)=jorb
            end if
         end do 
      end do


      nnonzero=0
      do iorb=1,orbs%norbp
          nnonzero=nnonzero+noverlapsarr(iorb)
      end do
      nonzero = f_malloc_ptr(nnonzero,id='nonzero')
      ii=0
      do iorb=1,orbs%norbp
          iiorb=orbs%isorb+iorb
          do jorb=1,noverlapsarr(iorb)
              ii=ii+1
              nonzero(ii)=(iiorb-1)*orbs%norb+overlaps_op(jorb,iorb)
          end do
      end do

      call f_free(overlapMatrix)
      call f_free(noverlapsarr)
      call f_free(overlaps_op)
    
      call f_release_routine()

end subroutine determine_sparsity_pattern



subroutine determine_sparsity_pattern_distance(orbs, lzd, astruct, cutoff, nnonzero, nonzero)
  use module_base
  use module_types
  implicit none

  ! Calling arguments
  type(orbitals_data), intent(in) :: orbs
  type(local_zone_descriptors), intent(in) :: lzd
  type(atomic_structure), intent(in) :: astruct
  real(kind=8),dimension(lzd%nlr), intent(in) :: cutoff
  integer, intent(out) :: nnonzero
  integer, dimension(:), pointer,intent(out) :: nonzero

  ! Local variables
  integer :: iorb, iiorb, ilr, iwa, itype, jjorb, jlr, jwa, jtype, ii
  real(kind=8) :: tt, cut

  call f_routine('determine_sparsity_pattern_distance')

      nnonzero=0
      do iorb=1,orbs%norbp
         iiorb=orbs%isorb+iorb
         ilr=orbs%inwhichlocreg(iiorb)
         iwa=orbs%onwhichatom(iiorb)
         itype=astruct%iatype(iwa)
         do jjorb=1,orbs%norb
            jlr=orbs%inwhichlocreg(jjorb)
            jwa=orbs%onwhichatom(jjorb)
            jtype=astruct%iatype(jwa)
            tt = (lzd%llr(ilr)%locregcenter(1)-lzd%llr(jlr)%locregcenter(1))**2 + &
                 (lzd%llr(ilr)%locregcenter(2)-lzd%llr(jlr)%locregcenter(2))**2 + &
                 (lzd%llr(ilr)%locregcenter(3)-lzd%llr(jlr)%locregcenter(3))**2
            cut = cutoff(ilr)+cutoff(jlr)!+2.d0*incr
            tt=sqrt(tt)
            if (tt<=cut) then
               nnonzero=nnonzero+1
            end if
         end do
      end do
      !call mpiallred(nnonzero, 1, mpi_sum, bigdft_mpi%mpi_comm, ierr)
      nonzero = f_malloc_ptr(nnonzero,id='nonzero')

      ii=0
      do iorb=1,orbs%norbp
         iiorb=orbs%isorb+iorb
         ilr=orbs%inwhichlocreg(iiorb)
         iwa=orbs%onwhichatom(iiorb)
         itype=astruct%iatype(iwa)
         do jjorb=1,orbs%norb
            jlr=orbs%inwhichlocreg(jjorb)
            jwa=orbs%onwhichatom(jjorb)
            jtype=astruct%iatype(jwa)
            tt = (lzd%llr(ilr)%locregcenter(1)-lzd%llr(jlr)%locregcenter(1))**2 + &
                 (lzd%llr(ilr)%locregcenter(2)-lzd%llr(jlr)%locregcenter(2))**2 + &
                 (lzd%llr(ilr)%locregcenter(3)-lzd%llr(jlr)%locregcenter(3))**2
            cut = cutoff(ilr)+cutoff(jlr)!+2.d0*incr
            tt=sqrt(tt)
            if (tt<=cut) then
               ii=ii+1
               nonzero(ii)=(iiorb-1)*orbs%norb+jjorb
            end if
         end do
      end do

  call f_release_routine()

end subroutine determine_sparsity_pattern_distance


subroutine init_sparse_matrix_wrapper(iproc, nproc, orbs, lzd, astruct, store_index, imode, smat)
  use module_base
  use module_types
  use sparsematrix_init, only: init_sparse_matrix
  use module_interfaces, except_this_one => init_sparse_matrix_wrapper
  implicit none

  ! Calling arguments
  integer, intent(in) :: iproc, nproc, imode
  type(orbitals_data), intent(in) :: orbs
  type(local_zone_descriptors), intent(in) :: lzd
  type(atomic_structure), intent(in) :: astruct
  logical,intent(in) :: store_index
  type(sparse_matrix), intent(out) :: smat
  
  ! Local variables
  integer :: nnonzero, nnonzero_mult, ilr
  integer, dimension(:), pointer :: nonzero, nonzero_mult
  real(kind=8),dimension(:), allocatable :: cutoff
  integer, parameter :: KEYS=1
  integer, parameter :: DISTANCE=2

  cutoff = f_malloc(lzd%nlr,id='cutoff')

  do ilr=1,lzd%nlr
      cutoff(ilr)=lzd%llr(ilr)%locrad_mult
  end do

  if (imode==KEYS) then
      call determine_sparsity_pattern(iproc, nproc, orbs, lzd, nnonzero, nonzero)
  else if (imode==DISTANCE) then
      call determine_sparsity_pattern_distance(orbs, lzd, astruct, lzd%llr(:)%locrad_kernel, nnonzero, nonzero)
  else
      stop 'wrong imode'
  end if
  call determine_sparsity_pattern_distance(orbs, lzd, astruct, lzd%llr(:)%locrad_mult, nnonzero_mult, nonzero_mult)
  call init_sparse_matrix(iproc, nproc, orbs%norb, orbs%norbp, orbs%isorb, store_index, &
       nnonzero, nonzero, nnonzero_mult, nonzero_mult, smat)
  call f_free_ptr(nonzero)
  call f_free_ptr(nonzero_mult)
  call f_free(cutoff)

end subroutine init_sparse_matrix_wrapper


!> Initializes a sparse matrix type compatible with the ditribution of the KS orbitals
subroutine init_sparse_matrix_for_KSorbs(iproc, nproc, orbs, input, nextra, smat, smat_extra)
  use module_types
  use module_interfaces
  use sparsematrix_base, only: sparse_matrix
  use sparsematrix_init, only: init_sparse_matrix
  implicit none

  ! Calling arguments
  integer, intent(in) :: iproc, nproc, nextra
  type(orbitals_data), intent(in) :: orbs
  type(input_variables), intent(in) :: input
  type(sparse_matrix), intent(out) :: smat, smat_extra

  ! Local variables
  integer :: i, iorb, iiorb, jorb, ind
  integer, dimension(:), allocatable :: nonzero
  type(orbitals_data) :: orbs_aux
  character(len=*), parameter :: subname='init_sparse_matrix_for_KSorbs'

  call f_routine('init_sparse_matrix_for_KSorbs')

  ! First the type for the normal KS orbitals distribution
  nonzero = f_malloc(orbs%norb*orbs%norbp, id='nonzero')
  i=0
  do iorb=1,orbs%norbp
      iiorb=orbs%isorb+iorb
      do jorb=1,orbs%norb
          i=i+1
          ind=(iiorb-1)*orbs%norb+jorb
          nonzero(i)=ind
      end do
  end do
  call init_sparse_matrix(iproc, nproc, orbs%norb, orbs%norbp, orbs%isorb, input%store_index, &
       orbs%norb*orbs%norbp, nonzero, orbs%norb, nonzero, smat, print_info_=.false.)
  call f_free(nonzero)


  ! Now the distribution for the KS orbitals including the extr states. Requires
  ! first to calculate a corresponding orbs type.
  call nullify_orbitals_data(orbs_aux)
  call orbitals_descriptors(iproc, nproc, orbs%norb+nextra, orbs%norb+nextra, 0, input%nspin, orbs%nspinor,&
       input%gen_nkpt, input%gen_kpt, input%gen_wkpt, orbs_aux, .false.)
  nonzero = f_malloc(orbs_aux%norb*orbs_aux%norbp, id='nonzero')
  i=0
  do iorb=1,orbs_aux%norbp
      iiorb=orbs_aux%isorb+iorb
      do jorb=1,orbs_aux%norb
          i=i+1
          ind=(iiorb-1)*orbs_aux%norb+jorb
          nonzero(i)=ind
      end do
  end do
  call init_sparse_matrix(iproc, nproc, orbs_aux%norb, orbs_aux%norbp, orbs_aux%isorb, input%store_index, &
       orbs_aux%norb*orbs_aux%norbp, nonzero, orbs_aux%norb, nonzero, smat_extra, print_info_=.false.)
  call f_free(nonzero)
  call deallocate_orbitals_data(orbs_aux, subname)

  call f_release_routine()

end subroutine init_sparse_matrix_for_KSorbs<|MERGE_RESOLUTION|>--- conflicted
+++ resolved
@@ -1450,14 +1450,8 @@
   implicit none
   
   ! Calling arguments
-<<<<<<< HEAD
-  type(input_variables),intent(in) :: input
-  type(DFT_local_fields),intent(inout) :: denspot
-=======
   type(input_variables), intent(in) :: input
   type(DFT_local_fields), intent(inout) :: denspot
-  type(mixrhopotDIISParameters), intent(inout) :: mixdiis
->>>>>>> 9fa14857
   logical, intent(in) :: lowaccur_converged
   integer, intent(inout) :: ldiis_coeff_hist
   logical, intent(out) :: ldiis_coeff_changed  
