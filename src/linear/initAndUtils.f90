--- conflicted
+++ resolved
@@ -3214,11 +3214,7 @@
      linear = .false.
      Lzd%nlr = 1
   end if
-<<<<<<< HEAD
 !print *,'======>Using linear code:',linear,input%linear
-=======
-
->>>>>>> c24f2b4e
   Lzd%linear = .true.
   if (.not. linear)  Lzd%linear = .false. 
 
