!> @file
!! Optimize the coefficients
!! @author
!!    Copyright (C) 2011-2013 BigDFT group
!!    This file is distributed under the terms of the
!!    GNU General Public License, see ~/COPYING file
!!    or http://www.gnu.org/copyleft/gpl.txt .
!!    For the list of contributors, see ~/AUTHORS


!>  Coefficients are defined for Ntmb KS orbitals so as to maximize the number
!!  of orthonormality constraints. This should speedup the convergence by
!!  reducing the effective number of degrees of freedom.
subroutine optimize_coeffs(iproc, nproc, orbs, tmb, ldiis_coeff, fnrm, fnrm_crit, itmax, energy, sd_fit_curve, &
    factor, itout, it_scc, it_cdft, reorder, num_extra)
  use module_base
  use module_types
  use module_interfaces, fake_name => optimize_coeffs
  use diis_sd_optimization
  use yaml_output
  implicit none

  ! Calling arguments
  integer,intent(in):: iproc, nproc, itmax, itout, it_scc, it_cdft
  type(orbitals_data),intent(in):: orbs
  type(DFT_wavefunction),intent(inout):: tmb
  type(DIIS_obj), intent(inout) :: ldiis_coeff
  real(kind=gp),intent(in):: fnrm_crit
  real(kind=gp),intent(out):: fnrm
  real(kind=gp), intent(inout) :: energy
  logical, intent(in) :: sd_fit_curve
  real(kind=gp), intent(in) :: factor
  integer, optional, intent(in) :: num_extra
  logical, optional, intent(in) :: reorder

  ! Local variables
  integer:: iorb, jorb, iiorb, ierr, it, itlast
  real(kind=gp),dimension(:,:),allocatable:: grad, grad_cov_or_coeffp !coeffp, grad_cov
  real(kind=gp) :: tt, ddot, energy0, pred_e

  call f_routine(id='optimize_coeffs')

  if (ldiis_coeff%idsx == 0 .and. sd_fit_curve) then
     ! calculate initial energy for SD line fitting and printing (maybe don't need to (re)calculate kernel here?)
     call calculate_kernel_and_energy(iproc,nproc,tmb%linmat%denskern,tmb%linmat%ham,energy0,&
          tmb%coeff,orbs,tmb%orbs,.true.)
  else
     energy0=energy
  end if

  if (present(num_extra)) then
     grad=f_malloc((/tmb%orbs%norb,tmb%orbs%norbp/), id='grad')
     grad_cov_or_coeffp=f_malloc((/tmb%orbs%norb,tmb%orbs%norbp/), id='grad_cov_or_coeffp')
  else
     grad=f_malloc((/tmb%orbs%norb,orbs%norbp/), id='grad')
     grad_cov_or_coeffp=f_malloc((/tmb%orbs%norb,orbs%norbp/), id='grad_cov_or_coeffp')
  end if

  if (iproc==0) then
      call yaml_newline()
      call yaml_open_sequence('expansion coefficients optimization',label=&
           'it_coeff'//trim(adjustl(yaml_toa(itout,fmt='(i3.3)')))//'_'//&
           trim(adjustl(yaml_toa(it_cdft,fmt='(i3.3)')))//&
           '_'//trim(adjustl(yaml_toa(it_scc,fmt='(i3.3)'))))
  end if


  do it=1,itmax

      if (iproc==0) then
          call yaml_newline()
          call yaml_sequence(advance='no')
          call yaml_open_map(flow=.true.)
          call yaml_comment('it coeff:'//yaml_toa(it,fmt='(i6)'),hfill='-')
      end if

     if (present(num_extra)) then
        call calculate_coeff_gradient_extra(iproc,nproc,num_extra,tmb,orbs,grad_cov_or_coeffp(1,1),grad(1,1))
     else
        call calculate_coeff_gradient(iproc,nproc,tmb,orbs,grad_cov_or_coeffp,grad)
     end if

     ! Precondition the gradient (only making things worse...)
     !call precondition_gradient_coeff(tmb%orbs%norb, orbs%norbp, tmb%linmat%ham%matrix, tmb%linmat%ovrlp%matrix, grad)

     call timing(iproc,'dirmin_sddiis','ON')

     !For fnrm, we only sum on the occupied KS orbitals
     tt=0.d0
     if (present(num_extra)) then
        do iorb=1,tmb%orbs%norbp
            tt=tt+ddot(tmb%orbs%norb, grad_cov_or_coeffp(1,iorb), 1, grad(1,iorb), 1)
        end do
     else
        do iorb=1,orbs%norbp
            tt=tt+ddot(tmb%orbs%norb, grad_cov_or_coeffp(1,iorb), 1, grad(1,iorb), 1)
        end do
     end if
     call mpiallred(tt, 1, mpi_sum, bigdft_mpi%mpi_comm, ierr)
     fnrm=2.0_gp*tt

     !scale the gradient (not sure if we always want this or just fragments/constrained!!!!!!!!!!!!!!!!!!!!!!!!!!!!!!!!!!!!!!!!!!!!!!!!!!!!!!!!!!!!!!!!!!!!!!!!!!!!!!!!)
     if (present(num_extra)) then
        call dscal(tmb%orbs%norb*tmb%orbs%norbp,factor,grad,1)
     else
        call dscal(tmb%orbs%norb*orbs%norbp,factor,grad,1)
     end if

     if (ldiis_coeff%idsx > 0) then !do DIIS
        !TO DO: make sure DIIS works
        ldiis_coeff%mids=mod(ldiis_coeff%ids,ldiis_coeff%idsx)+1
        ldiis_coeff%ids=ldiis_coeff%ids+1

        if (present(num_extra)) then
           call dcopy(tmb%orbs%norb*tmb%orbs%norbp,tmb%coeff(1,tmb%orbs%isorb+1),1,grad_cov_or_coeffp,1)

           call diis_opt(iproc,nproc,1,0,1,(/iproc/),(/tmb%orbs%norb*tmb%orbs%norbp/),tmb%orbs%norb*tmb%orbs%norbp,&
                grad_cov_or_coeffp,grad,ldiis_coeff) 
        else
           call dcopy(tmb%orbs%norb*orbs%norbp,tmb%coeff(1,orbs%isorb+1),1,grad_cov_or_coeffp,1)

           call diis_opt(iproc,nproc,1,0,1,(/iproc/),(/tmb%orbs%norb*orbs%norbp/),tmb%orbs%norb*orbs%norbp,&
                grad_cov_or_coeffp,grad,ldiis_coeff) 
        end if
     else  !steepest descent with curve fitting for line minimization
        call timing(iproc,'dirmin_sddiis','OF')
        if (present(num_extra)) then   
           if (sd_fit_curve) call find_alpha_sd(iproc,nproc,ldiis_coeff%alpha_coeff,tmb,tmb%orbs,&
                grad_cov_or_coeffp,grad,energy0,fnrm,pred_e)
           call timing(iproc,'dirmin_sddiis','ON')
           do iorb=1,tmb%orbs%norbp
              iiorb = tmb%orbs%isorb + iorb
              do jorb=1,tmb%orbs%norb
                 grad_cov_or_coeffp(jorb,iorb)=tmb%coeff(jorb,iiorb)-ldiis_coeff%alpha_coeff*grad(jorb,iorb)
              end do
           end do
        else
           if (sd_fit_curve) call find_alpha_sd(iproc,nproc,ldiis_coeff%alpha_coeff,tmb,orbs,&
                grad_cov_or_coeffp,grad,energy0,fnrm,pred_e)
           call timing(iproc,'dirmin_sddiis','ON')
           do iorb=1,orbs%norbp
              iiorb = orbs%isorb + iorb
              do jorb=1,tmb%orbs%norb
                 grad_cov_or_coeffp(jorb,iorb)=tmb%coeff(jorb,iiorb)-ldiis_coeff%alpha_coeff*grad(jorb,iorb)
              end do
           end do
        end if
     end if

     call timing(iproc,'dirmin_sddiis','OF')

     call timing(iproc,'dirmin_allgat','ON')
     if (present(num_extra)) then  
        if(nproc > 1) then 
           call mpi_allgatherv(grad_cov_or_coeffp, tmb%orbs%norb*tmb%orbs%norbp, mpi_double_precision, tmb%coeff, &
              tmb%orbs%norb*tmb%orbs%norb_par(:,0), tmb%orbs%norb*tmb%orbs%isorb_par, mpi_double_precision, &
              bigdft_mpi%mpi_comm, ierr)
        else
           call dcopy(tmb%orbs%norb*tmb%orbs%norb,grad_cov_or_coeffp(1,1),1,tmb%coeff(1,1),1)
        end if

        call timing(iproc,'dirmin_allgat','OF')

        fnrm=sqrt(fnrm/dble(orbs%norb+num_extra))
     else 
        if(nproc > 1) then 
           call mpi_allgatherv(grad_cov_or_coeffp, tmb%orbs%norb*orbs%norbp, mpi_double_precision, tmb%coeff, &
              tmb%orbs%norb*orbs%norb_par(:,0), tmb%orbs%norb*orbs%isorb_par, mpi_double_precision, &
              bigdft_mpi%mpi_comm, ierr)
        else
           call dcopy(tmb%orbs%norb*orbs%norb,grad_cov_or_coeffp(1,1),1,tmb%coeff(1,1),1)
        end if

        call timing(iproc,'dirmin_allgat','OF')

        fnrm=sqrt(fnrm/dble(orbs%norb))
     end if

     !! experimenting with calculating cHc and diagonalizing
     !if (present(num_extra).and.present(reorder)) then
     !   call reorthonormalize_coeff(iproc, nproc, orbs%norb+num_extra, -8, -8, 0, tmb%orbs, tmb%linmat%ovrlp, tmb%coeff)
     !   !call reorthonormalize_coeff(iproc, nproc, orbs%norb+num_extra, -8, -8, 1, tmb%orbs, tmb%linmat%ovrlp, tmb%coeff)
     !   call reordering_coeffs(iproc, nproc, num_extra, orbs, tmb%orbs, tmb%linmat%ham, tmb%linmat%ovrlp, tmb%coeff, reorder)
     !   if (reorder) call reordering_coeffs(iproc, nproc, num_extra, orbs, tmb%orbs, &
     !        tmb%linmat%ham, tmb%linmat%ovrlp, tmb%coeff, reorder)
     !else if (present(reorder)) then
     !   call reorthonormalize_coeff(iproc, nproc, orbs%norb, -8, -8, 0, tmb%orbs, tmb%linmat%ovrlp, tmb%coeff, orbs)
     !   !call reorthonormalize_coeff(iproc, nproc, orbs%norb, -8, -8, 1, tmb%orbs, tmb%linmat%ovrlp, tmb%coeff, orbs)
     !   call reordering_coeffs(iproc, nproc, 0, orbs, tmb%orbs, tmb%linmat%ham, tmb%linmat%ovrlp, tmb%coeff, reorder)
     !   if (reorder) call reordering_coeffs(iproc, nproc, 0, orbs, tmb%orbs, tmb%linmat%ham, tmb%linmat%ovrlp, tmb%coeff, reorder)
     !else
     !   call reordering_coeffs(iproc, nproc, 0, orbs, tmb%orbs, tmb%linmat%ham, tmb%linmat%ovrlp, tmb%coeff, .false.)
     !end if

     ! do twice with approx S^_1/2, as not quite good enough at preserving charge if only once, but exact too expensive
     ! instead of twice could add some criterion to check accuracy?
     if (present(num_extra)) then
        call reorthonormalize_coeff(iproc, nproc, orbs%norb+num_extra, -8, -8, 1, tmb%orbs, tmb%linmat%ovrlp, tmb%coeff)
        call reorthonormalize_coeff(iproc, nproc, orbs%norb+num_extra, -8, -8, 1, tmb%orbs, tmb%linmat%ovrlp, tmb%coeff)
     else
        call reorthonormalize_coeff(iproc, nproc, orbs%norb, -8, -8, 1, tmb%orbs, tmb%linmat%ovrlp, tmb%coeff, orbs)
        call reorthonormalize_coeff(iproc, nproc, orbs%norb, -8, -8, 1, tmb%orbs, tmb%linmat%ovrlp, tmb%coeff, orbs)
     end if
     !!!!!!!!!!!!!!!!!!!!!!!!
     !can't put coeffs directly in ksorbs%eval as intent in, so change after - problem with orthonormality of coeffs so adding extra
     !call find_eval_from_coeffs(iproc, nproc, orbs, tmb%orbs, tmb%linmat%ham, tmb%linmat%ovrlp, &
     !     tmb%coeff, tmb%orbs%eval, .true., .true.)
     !ipiv=f_malloc(tmb%orbs%norb,id='ipiv')
     !call order_coeffs_by_energy(orbs%norb,tmb%orbs%norb,tmb%coeff,tmb%orbs%eval,ipiv)
     !call f_free(ipiv)
     !!!!!!!!!!!!!!!!!!!!!!!!

     call calculate_kernel_and_energy(iproc,nproc,tmb%linmat%denskern,tmb%linmat%ham,energy,&
          tmb%coeff,orbs,tmb%orbs,.true.)
     !write(127,*) ldiis_coeff%alpha_coeff,energy
     !close(127)

     ! can't check ebs only, need to check Etot in linearScaling, but if we do it>1 without curve fitting will still need to update here
     !if (ldiis_coeff%idsx == 0 .and. (.not. sd_fit_curve) .and. energy0/=0.0_gp) then ! only update alpha after first iteration
     !   ! apply a cap so that alpha_coeff never goes below around 1.d-2 or above 2
     !   if ((energy-energy0)<0.d0 .and. ldiis_coeff%alpha_coeff < 1.8d0) then
     !      ldiis_coeff%alpha_coeff=1.1d0*ldiis_coeff%alpha_coeff
     !   else if (ldiis_coeff%alpha_coeff > 1.7d-3) then
     !      ldiis_coeff%alpha_coeff=0.5d0*ldiis_coeff%alpha_coeff
     !   end if
     !   if (iproc==0) print*,'EBSdiff,alpha',energy-energy0,ldiis_coeff%alpha_coeff,energy,energy0
     !end if

     if (iproc==0) write(*,*) ''
     if (sd_fit_curve .and. ldiis_coeff%idsx == 0) then
        !!if (iproc==0) write(*,'(a,I4,2x,6(ES16.6e3,2x))')'DminSD: it, fnrm, ebs, ebsdiff, alpha, pred E, diff',&
        !!     it,fnrm,energy0,energy-energy0,ldiis_coeff%alpha_coeff,pred_e,pred_e-energy
        if (iproc==0) then
            call yaml_map('method','DminSD')
            call yaml_newline()
            call yaml_map('iter',it)
            call yaml_map('fnrm',fnrm,fmt='(es9.2)')
            call yaml_map('eBS',energy0,fmt='(es24.17)')
            call yaml_map('D',energy-energy0,fmt='(es10.3)')
            call yaml_map('alpha',ldiis_coeff%alpha_coeff,fmt='(es10.3)')
            call yaml_map('predicted energy',pred_e,fmt='(es24.17)')
            call yaml_map('D',pred_e-energy,fmt='(es10.3)')
        end if
     else if (ldiis_coeff%idsx == 0) then
        !!if (iproc==0) write(*,'(a,I4,2x,4(ES16.6e3,2x))')'DminSD: it, fnrm, ebs, ebsdiff, alpha',&
        !!     it,fnrm,energy0,energy-energy0,ldiis_coeff%alpha_coeff
        if (iproc==0) then
            call yaml_map('method','DminSD')
            call yaml_newline()
            call yaml_map('iter',it)
            call yaml_map('fnrm',fnrm,fmt='(es9.2)')
            call yaml_map('eBS',energy0,fmt='(es24.17)')
            call yaml_map('D',energy-energy0,fmt='(es10.3)')
            call yaml_map('alpha',ldiis_coeff%alpha_coeff,fmt='(es10.3)')
        end if
     else
        !!if (iproc==0) write(*,'(a,I4,2x,3(ES16.6e3,2x))')'DminDIIS: it, fnrm, ebs, ebsdiff',&
        !!     it,fnrm,energy0,energy-energy0
        if (iproc==0) then
            call yaml_map('method','DminDIIS')
            call yaml_newline()
            call yaml_map('iter',it)
            call yaml_map('fnrm',fnrm,fmt='(es9.2)')
            call yaml_map('eBS',energy0,fmt='(es24.17)')
            call yaml_map('D',energy-energy0,fmt='(es10.3)')
        end if
     end if

     energy0=energy

     if (iproc==0) then
         call yaml_close_map()
         call bigdft_utils_flush(unit=6)
     end if


     itlast=it
     if (fnrm<fnrm_crit) exit

  end do

  !!if (iproc==0) then
  !!    call yaml_newline()
  !!    call yaml_sequence(label='final_coeff'//trim(adjustl(yaml_toa(itout,fmt='(i3.3)')))//'_'//&
  !!         trim(adjustl(yaml_toa(it_cdft,fmt='(i3.3)')))//'_'//&
  !!         trim(adjustl(yaml_toa(it_scc,fmt='(i3.3)'))),advance='no')
  !!    call yaml_open_map(flow=.true.)
  !!    call yaml_comment('iter:'//yaml_toa(itlast,fmt='(i6)'),hfill='-')
  !!    call yaml_map('iter',itlast,fmt='(i6)')
  !!    call yaml_map('fnrm',fnrm,fmt='(es9.2)')
  !!    call yaml_map('eBS',energy0,fmt='(es24.17)')
  !!    call yaml_map('D',energy-energy0,fmt='(es10.3)')
  !!    call yaml_close_map()
  !!    call bigdft_utils_flush(unit=6)
  !!end if


  if (iproc==0) then
      call yaml_close_sequence()
      call yaml_newline()
  end if


  call f_free(grad_cov_or_coeffp)
  call f_free(grad)

  call f_release_routine()

end subroutine optimize_coeffs


!> subset of reordering coeffs - need to arrange this routines better but taking the lazy route for now
!! (also assuming we have no extra - or rather number of extra bands come from input.mix not input.lin)
subroutine coeff_weight_analysis(iproc, nproc, input, ksorbs, tmb, ref_frags)
  use module_base
  use module_types
  use module_interfaces
  use module_fragments
  use constrained_dft
  use yaml_output
  implicit none

  ! Calling arguments
  integer, intent(in) :: iproc, nproc
  type(orbitals_data), intent(in) :: ksorbs
  type(dft_wavefunction), intent(inout) :: tmb
  type(input_variables),intent(in) :: input
  type(system_fragment), dimension(input%frag%nfrag_ref), intent(in) :: ref_frags

  integer :: iorb, istat, iall, ifrag
  integer, dimension(2) :: ifrag_charged
  real(kind=8), dimension(:,:,:), allocatable :: weight_coeff
  type(sparseMatrix) :: weight_matrix
  character(len=256) :: subname='coeff_weight_analysis'

  call timing(iproc,'weightanalysis','ON')
  call nullify_sparsematrix(weight_matrix)
  call sparse_copy_pattern(tmb%linmat%ham, weight_matrix, iproc, subname)
  allocate(weight_matrix%matrix_compr(weight_matrix%nvctr), stat=istat)
  call memocc(istat, weight_matrix%matrix_compr, 'weight_matrix%matrix_compr', subname)

  allocate(weight_coeff(ksorbs%norb,ksorbs%norb,input%frag%nfrag), stat=istat)
  call memocc(istat, weight_coeff, 'weight_coeff', subname)

  do ifrag=1,input%frag%nfrag
     ifrag_charged(1)=ifrag
     call calculate_weight_matrix_lowdin(weight_matrix,1,ifrag_charged,tmb,input,ref_frags,&
          .false.,0)!tmb%orthpar%methTransformOverlap)
     allocate(weight_matrix%matrix(weight_matrix%full_dim1,weight_matrix%full_dim1), stat=istat)
     call memocc(istat, weight_matrix%matrix, 'weight_matrix%matrix', subname)
     call uncompressmatrix(iproc,weight_matrix)
     call calculate_coeffMatcoeff(weight_matrix%matrix,tmb%orbs,ksorbs,tmb%coeff,weight_coeff(1,1,ifrag))
     iall=-product(shape(weight_matrix%matrix))*kind(weight_matrix%matrix)
     deallocate(weight_matrix%matrix,stat=istat)
     call memocc(istat,iall,'weight_matrix%matrix',subname)
  end do

  !if (iproc==0) write(*,*) 'Weight analysis:'
  if (iproc==0) call yaml_open_sequence('Weight analysis',flow=.true.)
  if (iproc==0) call yaml_newline()
  !if (iproc==0) write(*,*) 'coeff, occ, eval, frac for each frag'
  if (iproc==0) call yaml_comment ('coeff, occ, eval, frac for each frag')
  ! only care about diagonal elements
  do iorb=1,ksorbs%norb
     !if (iproc==0) write(*,'(i4,2x,f6.4,1x,f10.6,2x)',ADVANCE='no') iorb,KSorbs%occup(iorb),tmb%orbs%eval(iorb)
     if (iproc==0) then
         call yaml_open_map(flow=.true.)
         call yaml_map('iorb',iorb,fmt='(i4)')
         call yaml_map('occ',KSorbs%occup(iorb),fmt='(f6.4)')
         call yaml_map('eval',tmb%orbs%eval(iorb),fmt='(f10.6)')
     end if
     do ifrag=1,input%frag%nfrag
        !if (iproc==0) write(*,'(f6.4,2x)',ADVANCE='no') weight_coeff(iorb,iorb,ifrag)
        if (iproc==0) call yaml_map('frac',weight_coeff(iorb,iorb,ifrag),fmt='(f6.4)')
     end do
     !if (iproc==0) write(*,*) ''
     if (iproc==0) call yaml_close_map()
     if (iproc==0) call yaml_newline()
  end do
  if (iproc==0) call yaml_close_sequence()

  call deallocate_sparseMatrix(weight_matrix, subname)

  iall=-product(shape(weight_coeff))*kind(weight_coeff)
  deallocate(weight_coeff,stat=istat)
  call memocc(istat,iall,'weight_coeff',subname)
  call timing(iproc,'weightanalysis','OF')

end subroutine coeff_weight_analysis


!> subset of reordering coeffs - need to arrange this routines better but taking the lazy route for now
!! (also assuming we have no extra - or rather number of extra bands come from input.mix not input.lin)
subroutine find_eval_from_coeffs(iproc, nproc, ksorbs, basis_orbs, ham, ovrlp, coeff, eval, calc_overlap, diag)
  use module_base
  use module_types
  use module_interfaces
  implicit none

  ! Calling arguments
  integer, intent(in) :: iproc, nproc
  type(orbitals_data), intent(in) :: basis_orbs, ksorbs
  type(sparseMatrix),intent(in) :: ham, ovrlp
  real(kind=8),dimension(basis_orbs%norb,ksorbs%norb),intent(inout) :: coeff
  real(kind=8),dimension(ksorbs%norb),intent(inout) :: eval
  logical, intent(in) :: diag, calc_overlap

  integer :: iorb, jorb, istat, iall, ierr
  real(kind=8), dimension(:,:), allocatable :: coeff_tmp, ham_coeff,  ovrlp_coeff
  real(kind=8) :: offdiagsum, offdiagsum2, coeff_orthog_threshold
  character(len=256) :: subname='reordering_coeffs'

  coeff_orthog_threshold=1.0d-3

  allocate(ham_coeff(ksorbs%norb,ksorbs%norb), stat=istat)
  call memocc(istat, ham_coeff, 'ham_coeff', subname)

  call calculate_coeffMatcoeff(ham%matrix,basis_orbs,ksorbs,coeff,ham_coeff)

  if (calc_overlap) then
     allocate(ovrlp_coeff(ksorbs%norb,ksorbs%norb), stat=istat)
     call memocc(istat, ovrlp_coeff, 'ovrlp_coeff', subname)
     call calculate_coeffMatcoeff(ovrlp%matrix,basis_orbs,ksorbs,coeff,ovrlp_coeff)
  end if

  ! above is overkill, actually just want diagonal elements but print off as a test out of curiosity
  offdiagsum=0.0d0
  offdiagsum2=0.0d0
  do iorb=1,ksorbs%norb
     do jorb=1,ksorbs%norb
        if (iorb==jorb) then
           eval(iorb)=ham_coeff(iorb,iorb)
        else
           offdiagsum=offdiagsum+abs(ham_coeff(iorb,jorb))
           if (calc_overlap) offdiagsum2=offdiagsum2+abs(ovrlp_coeff(iorb,jorb))
        end if
     end do
  end do
  offdiagsum=offdiagsum/(ksorbs%norb**2-ksorbs%norb)
  if (calc_overlap) offdiagsum2=offdiagsum2/(ksorbs%norb**2-ksorbs%norb)
  if (iproc==0) print*,''
  if (calc_overlap) then
     if (iproc==0) print*,'offdiagsum (ham,ovrlp):',offdiagsum,offdiagsum2
  else
     if (iproc==0) print*,'offdiagsum (ham):',offdiagsum
  end if

  ! if coeffs are too far from orthogonality
  if (calc_overlap .and. offdiagsum2>coeff_orthog_threshold) then
     call reorthonormalize_coeff(iproc, nproc, ksorbs%norb, -8, -8, 0, basis_orbs, ovrlp, coeff, ksorbs)
  end if

  if (diag.or.offdiagsum>1.0d-2) then
     ! diagonalize within the space of occ+extra
     if (.not.calc_overlap) then
        ! assume ovrlp_coeff is orthgonal for now
        allocate(ovrlp_coeff(ksorbs%norb,ksorbs%norb), stat=istat)
        call memocc(istat, ovrlp_coeff, 'ovrlp_coeff', subname)
        call calculate_coeffMatcoeff(ovrlp%matrix,basis_orbs,ksorbs,coeff,ovrlp_coeff)
        do iorb=1,ksorbs%norb
           do jorb=1,ksorbs%norb
              if (iorb==jorb) then
                 ovrlp_coeff(iorb,jorb)=1.0d0
              else
                 ovrlp_coeff(iorb,jorb)=0.0d0
              end if
           end do
        end do
     end if
     ! diagonalize within the space of occ+extra
     call diagonalizeHamiltonian2(iproc, ksorbs%norb, ham_coeff, ovrlp_coeff, eval)
     coeff_tmp=f_malloc((/basis_orbs%norb,ksorbs%norb/),id='coeff_tmp')

     ! multiply new eigenvectors by coeffs
     call dgemm('n', 'n', basis_orbs%norb, ksorbs%norb, ksorbs%norb, 1.d0, coeff(1,1), &
          basis_orbs%norb, ham_coeff, ksorbs%norb, 0.d0, coeff_tmp, basis_orbs%norb)
 
     call dcopy(basis_orbs%norb*(ksorbs%norb),coeff_tmp(1,1),1,coeff(1,1),1)
     call f_free(coeff_tmp)
  end if

  if (calc_overlap.or.diag) then
     iall=-product(shape(ovrlp_coeff))*kind(ovrlp_coeff)
     deallocate(ovrlp_coeff,stat=istat)
     call memocc(istat,iall,'ovrlp_coeff',subname)
  end if

  iall=-product(shape(ham_coeff))*kind(ham_coeff)
  deallocate(ham_coeff,stat=istat)
  call memocc(istat,iall,'ham_coeff',subname)

end subroutine find_eval_from_coeffs


subroutine calculate_coeffMatcoeff(matrix,basis_orbs,ksorbs,coeff,mat_coeff)
  use module_base
  use module_types
  implicit none

  ! Calling arguments
  type(orbitals_data), intent(in) :: basis_orbs, ksorbs
  real(kind=8),dimension(basis_orbs%norb,basis_orbs%norb),intent(in) :: matrix
  real(kind=8),dimension(basis_orbs%norb,ksorbs%norb),intent(inout) :: coeff
  real(kind=8),dimension(ksorbs%norb,ksorbs%norb),intent(inout) :: mat_coeff

  integer :: iall, istat, ierr
  real(kind=8), dimension(:,:), allocatable :: coeff_tmp
  character(len=256) :: subname='calculate_coeffMatcoeff'

  allocate(coeff_tmp(basis_orbs%norbp,ksorbs%norb), stat=istat)
  call memocc(istat, coeff_tmp, 'coeff_tmp', subname)

  if (basis_orbs%norbp>0) then
     call dgemm('n', 'n', basis_orbs%norbp, ksorbs%norb, basis_orbs%norb, 1.d0, matrix(basis_orbs%isorb+1,1), &
          basis_orbs%norb, coeff(1,1), basis_orbs%norb, 0.d0, coeff_tmp, basis_orbs%norbp)
     call dgemm('t', 'n', ksorbs%norb, ksorbs%norb, basis_orbs%norbp, 1.d0, coeff(basis_orbs%isorb+1,1), &
          basis_orbs%norb, coeff_tmp, basis_orbs%norbp, 0.d0, mat_coeff, ksorbs%norb)
  else
     call to_zero(ksorbs%norb**2, mat_coeff(1,1))
  end if

  iall=-product(shape(coeff_tmp))*kind(coeff_tmp)
  deallocate(coeff_tmp,stat=istat)
  call memocc(istat,iall,'coeff_tmp',subname)

  if (bigdft_mpi%nproc>1) then
      call mpiallred(mat_coeff(1,1), ksorbs%norb**2, mpi_sum, bigdft_mpi%mpi_comm, ierr)
  end if

end subroutine calculate_coeffMatcoeff


 
<<<<<<< HEAD
!> not really fragment related so prob should be moved - reorders coeffs by eval
subroutine order_coeffs_by_energy(nstate,ntmb,coeff,eval)
  use module_base
  use module_types
  implicit none
  integer, intent(in) :: nstate, ntmb
  real(kind=gp), dimension(ntmb,nstate), intent(inout) :: coeff
  real(kind=gp), dimension(nstate), intent(inout) :: eval

  integer :: itmb, jorb
  integer, allocatable, dimension(:) :: ipiv
  real(gp), dimension(:), allocatable :: tmp_array
  real(gp), dimension(:,:), allocatable :: tmp_array2

  ipiv=f_malloc(nstate,id='coeff_final')
  tmp_array=f_malloc(nstate,id='tmp_array')
=======
  ! not really fragment related so prob should be moved - reorders coeffs by eval
  ! output ipiv in case want to use it for something else
  subroutine order_coeffs_by_energy(nstate,ntmb,coeff,eval,ipiv)
    use module_base
    use module_types
    implicit none
    integer, intent(in) :: nstate, ntmb
    real(kind=gp), dimension(ntmb,nstate), intent(inout) :: coeff
    real(kind=gp), dimension(nstate), intent(inout) :: eval
    integer, dimension(nstate), intent(out) :: ipiv

    integer :: itmb, jorb
    !integer, allocatable, dimension(:) :: ipiv
    real(gp), dimension(:), allocatable :: tmp_array
    real(gp), dimension(:,:), allocatable :: tmp_array2

    !ipiv=f_malloc(nstate,id='coeff_final')
    tmp_array=f_malloc(nstate,id='tmp_array')
>>>>>>> 1e43bccf

  do itmb=1,nstate
     tmp_array(itmb)=-eval(itmb)
  end do

  call sort_positions(nstate,tmp_array,ipiv)

  do itmb=1,nstate
     eval(itmb)=-tmp_array(ipiv(itmb))
  end do

  call f_free(tmp_array)

  tmp_array2=f_malloc((/ntmb,nstate/),id='tmp_array2')

  do jorb=1,nstate
     do itmb=1,ntmb
        tmp_array2(itmb,jorb)=coeff(itmb,jorb)
     end do
  end do

  do jorb=1,nstate
     do itmb=1,ntmb
        coeff(itmb,jorb)=tmp_array2(itmb,ipiv(jorb))
     end do
  end do

  call f_free(tmp_array2)
  call f_free(ipiv)

<<<<<<< HEAD
end subroutine order_coeffs_by_energy
=======
    call f_free(tmp_array2)
    !call f_free(ipiv)
>>>>>>> 1e43bccf


!> experimental - for num_extra see if extra states are actually lower in energy and reorder (either by sorting or diagonalization)
!> could improve efficiency by only calculating cSc or cHc up to norb (i.e. ksorbs%norb+extra)
subroutine reordering_coeffs(iproc, nproc, num_extra, ksorbs, basis_orbs, ham, ovrlp, coeff, reorder)
  use module_base
  use module_types
  use module_interfaces
  implicit none

  ! Calling arguments
  integer, intent(in) :: iproc, nproc, num_extra
  type(orbitals_data), intent(in) :: basis_orbs, ksorbs
  type(sparseMatrix),intent(in) :: ham, ovrlp
  real(kind=8),dimension(basis_orbs%norb,basis_orbs%norb),intent(inout) :: coeff
  logical, intent(in) :: reorder

  integer :: iorb, jorb, istat, iall, ierr, itmb, jtmb
  integer, allocatable, dimension(:) :: ipiv
  real(gp), dimension(:), allocatable :: tmp_array, eval
  real(kind=8), dimension(:,:), allocatable :: coeff_tmp, ham_coeff, tmp_array2, ham_coeff_small, ovrlp_coeff_small, ovrlp_coeff
  real(kind=8) :: offdiagsum, offdiagsum2
  character(len=256) :: subname='reordering_coeffs'

  allocate(ham_coeff(basis_orbs%norb,basis_orbs%norb), stat=istat)
  call memocc(istat, ham_coeff, 'ham_coeff', subname)

  allocate(coeff_tmp(basis_orbs%norbp,max(basis_orbs%norb,1)), stat=istat)
  call memocc(istat, coeff_tmp, 'coeff_tmp', subname)

  if (basis_orbs%norbp>0) then
     call dgemm('n', 'n', basis_orbs%norbp, basis_orbs%norb, basis_orbs%norb, 1.d0, ham%matrix(basis_orbs%isorb+1,1), &
          basis_orbs%norb, coeff(1,1), basis_orbs%norb, 0.d0, coeff_tmp, basis_orbs%norbp)
     call dgemm('t', 'n', basis_orbs%norb, basis_orbs%norb, basis_orbs%norbp, 1.d0, coeff(basis_orbs%isorb+1,1), &
          basis_orbs%norb, coeff_tmp, basis_orbs%norbp, 0.d0, ham_coeff, basis_orbs%norb)
  else
     call to_zero(basis_orbs%norb**2, ham_coeff(1,1))
  end if

  iall=-product(shape(coeff_tmp))*kind(coeff_tmp)
  deallocate(coeff_tmp,stat=istat)
  call memocc(istat,iall,'coeff_tmp',subname)

  if (nproc>1) then
      call mpiallred(ham_coeff(1,1), basis_orbs%norb**2, mpi_sum, bigdft_mpi%mpi_comm, ierr)
  end if

  allocate(ovrlp_coeff(basis_orbs%norb,basis_orbs%norb), stat=istat)
  call memocc(istat, ovrlp_coeff, 'ovrlp_coeff', subname)

  allocate(coeff_tmp(basis_orbs%norbp,max(basis_orbs%norb,1)), stat=istat)
  call memocc(istat, coeff_tmp, 'coeff_tmp', subname)

  if (basis_orbs%norbp>0) then
     call dgemm('n', 'n', basis_orbs%norbp, basis_orbs%norb, basis_orbs%norb, 1.d0, ovrlp%matrix(basis_orbs%isorb+1,1), &
          basis_orbs%norb, coeff(1,1), basis_orbs%norb, 0.d0, coeff_tmp, basis_orbs%norbp)
     call dgemm('t', 'n', basis_orbs%norb, basis_orbs%norb, basis_orbs%norbp, 1.d0, coeff(basis_orbs%isorb+1,1), &
          basis_orbs%norb, coeff_tmp, basis_orbs%norbp, 0.d0, ovrlp_coeff, basis_orbs%norb)
  else
     call to_zero(basis_orbs%norb**2, ovrlp_coeff(1,1))
  end if

  iall=-product(shape(coeff_tmp))*kind(coeff_tmp)
  deallocate(coeff_tmp,stat=istat)
  call memocc(istat,iall,'coeff_tmp',subname)

  if (nproc>1) then
      call mpiallred(ovrlp_coeff(1,1), basis_orbs%norb**2, mpi_sum, bigdft_mpi%mpi_comm, ierr)
  end if

  ! above is overkill, actually just want diagonal elements but print off as a test out of curiosity
  offdiagsum=0.0d0
  offdiagsum2=0.0d0
  do iorb=1,ksorbs%norb+num_extra!basis_orbs%norb
     do jorb=1,ksorbs%norb+num_extra!basis_orbs%norb
        if (iorb==jorb) cycle
        offdiagsum=offdiagsum+abs(ham_coeff(iorb,jorb))
        offdiagsum2=offdiagsum2+abs(ovrlp_coeff(iorb,jorb))
     end do
  end do
  offdiagsum=offdiagsum/(basis_orbs%norb**2-basis_orbs%norb)
  offdiagsum2=offdiagsum2/(basis_orbs%norb**2-basis_orbs%norb)
  if (iproc==0) print*,'offdiagsum (ham,ovrlp):',offdiagsum,offdiagsum2

  ! sort the states - really need just ks+extra not all, otherwise sloshing!
  ipiv=f_malloc(ksorbs%norb+num_extra,id='coeff_final')
  tmp_array=f_malloc(ksorbs%norb+num_extra,id='tmp_array')
  do itmb=1,ksorbs%norb+num_extra
     tmp_array(itmb)=-ham_coeff(itmb,itmb)
  end do

  do itmb=1,ksorbs%norb+num_extra
     ipiv(itmb)=itmb
  end do
  !call sort_positions(ksorbs%norb+num_extra,tmp_array,ipiv)
  do jtmb=1,ksorbs%norb+num_extra
     ham_coeff(jtmb,jtmb)=-tmp_array(ipiv(jtmb))
  end do

  tmp_array2=f_malloc((/basis_orbs%norb,ksorbs%norb+num_extra/),id='tmp_array2')
  do jtmb=1,ksorbs%norb+num_extra
     do itmb=1,basis_orbs%norb
        tmp_array2(itmb,jtmb)=coeff(itmb,jtmb)
     end do
  end do

  do jtmb=1,ksorbs%norb+num_extra
     do itmb=1,basis_orbs%norb
        coeff(itmb,jtmb)=tmp_array2(itmb,ipiv(jtmb))
     end do
  end do
  call f_free(tmp_array2)

  if (reorder) then
     ! diagonalize within the space of occ+extra
     eval=f_malloc((/ksorbs%norb+num_extra/),id='eval')
     ham_coeff_small=f_malloc((/ksorbs%norb+num_extra,ksorbs%norb+num_extra/),id='ham_coeff_small')
     ovrlp_coeff_small=f_malloc((/ksorbs%norb+num_extra,ksorbs%norb+num_extra/),id='ovrlp_coeff_small')
     ! assume ovrlp_coeff is orthgonal for now
     do iorb=1,ksorbs%norb+num_extra
        do jorb=1,ksorbs%norb+num_extra
           ham_coeff_small(iorb,jorb)=ham_coeff(iorb,jorb)
           if (iorb==jorb) then
              ovrlp_coeff_small(iorb,jorb)=1.0d0
           else
              ovrlp_coeff_small(iorb,jorb)=0.0d0
           end if
        end do
     end do
     ! diagonalize within the space of occ+extra
     call diagonalizeHamiltonian2(iproc, ksorbs%norb+num_extra, ham_coeff_small, ovrlp_coeff_small, eval)
     call f_free(ovrlp_coeff_small)
     coeff_tmp=f_malloc((/basis_orbs%norb,ksorbs%norb+num_extra/),id='coeff_tmp')

     ! multiply new eigenvectors by coeffs
     call dgemm('n', 'n', basis_orbs%norb, ksorbs%norb+num_extra, ksorbs%norb+num_extra, 1.d0, coeff(1,1), &
          basis_orbs%norb, ham_coeff_small, ksorbs%norb+num_extra, 0.d0, coeff_tmp, basis_orbs%norb)
 
     call f_free(ham_coeff_small)
     call dcopy(basis_orbs%norb*(ksorbs%norb+num_extra),coeff_tmp(1,1),1,coeff(1,1),1)
     call f_free(coeff_tmp)

     do iorb=1,basis_orbs%norb
        if (iorb<=ksorbs%norb) then
           if (iproc==0) write(*,*) 'optimize coeffs eval',iorb,-tmp_array(ipiv(iorb)),basis_orbs%occup(iorb),&
                ksorbs%occup(iorb),ham_coeff(iorb,iorb),eval(iorb)
        else if (iorb<=ksorbs%norb+num_extra) then
           if (iproc==0) write(*,*) 'optimize coeffs eval',iorb,-tmp_array(ipiv(iorb)),basis_orbs%occup(iorb),&
                0.0d0,ham_coeff(iorb,iorb),eval(iorb)
        !else
        !   if (iproc==0) write(*,*) 'optimize coeffs eval',iorb,ham_coeff(iorb,iorb),basis_orbs%occup(iorb),&
        !        0.0d0,ham_coeff(iorb,iorb)
        end if
     end do
     call f_free(eval)
   else
      do iorb=1,basis_orbs%norb
        if (iorb<=ksorbs%norb) then
           if (iproc==0) write(*,*) 'optimize coeffs eval',iorb,-tmp_array(ipiv(iorb)),basis_orbs%occup(iorb),&
                ksorbs%occup(iorb),ham_coeff(iorb,iorb)
        else if (iorb<=ksorbs%norb+num_extra) then
           if (iproc==0) write(*,*) 'optimize coeffs eval',iorb,-tmp_array(ipiv(iorb)),basis_orbs%occup(iorb),&
                0.0d0,ham_coeff(iorb,iorb)
        !else
        !   if (iproc==0) write(*,*) 'optimize coeffs eval',iorb,ham_coeff(iorb,iorb),basis_orbs%occup(iorb),&
        !        0.0d0,ham_coeff(iorb,iorb)
        end if
     end do
  end if

  call f_free(ipiv)
  call f_free(tmp_array)
  iall=-product(shape(ham_coeff))*kind(ham_coeff)
  deallocate(ham_coeff,stat=istat)
  call memocc(istat,iall,'ham_coeff',subname)

end subroutine reordering_coeffs


subroutine find_alpha_sd(iproc,nproc,alpha,tmb,orbs,coeffp,grad,energy0,fnrm,pred_e)
  use module_base
  use module_types
  use module_interfaces
  implicit none
  integer, intent(in) :: iproc, nproc
  real(kind=gp), intent(inout) :: alpha
  type(DFT_wavefunction) :: tmb
  type(orbitals_data), intent(in) :: orbs
  real(kind=gp), dimension(tmb%orbs%norb,orbs%norbp), intent(inout) :: coeffp
  real(kind=gp), dimension(tmb%orbs%norb,orbs%norbp), intent(in) :: grad
  real(kind=gp), intent(in) :: energy0, fnrm
  real(kind=gp), intent(out) :: pred_e
  integer :: iorb, iiorb, jorb, ierr
  real(kind=gp) :: energy1, a, b, c, alpha_old
  real(kind=gp),dimension(:,:),allocatable :: coeff_tmp

  call timing(iproc,'dirmin_sdfit','ON')

  ! take an initial step to get 2nd point
  coeff_tmp=f_malloc((/tmb%orbs%norb,tmb%orbs%norb/),id='coeff_tmp')
  do iorb=1,orbs%norbp
     iiorb = orbs%isorb + iorb
     do jorb=1,tmb%orbs%norb
        coeffp(jorb,iorb)=tmb%coeff(jorb,iiorb)-alpha*grad(jorb,iorb)
     end do
  end do

  if(nproc > 1) then 
     call mpi_allgatherv(coeffp, tmb%orbs%norb*orbs%norbp, mpi_double_precision, coeff_tmp, &
        tmb%orbs%norb*orbs%norb_par(:,0), tmb%orbs%norb*orbs%isorb_par, mpi_double_precision, bigdft_mpi%mpi_comm, ierr)
  else
     call dcopy(tmb%orbs%norb*orbs%norb,coeffp(1,1),1,coeff_tmp(1,1),1)
  end if

  ! do twice with approx S^_1/2, as not quite good enough at preserving charge if only once, but exact too expensive
  ! instead of twice could add some criterion to check accuracy?
  call reorthonormalize_coeff(iproc, nproc, orbs%norb, -8, -8, 1, tmb%orbs, tmb%linmat%ovrlp, coeff_tmp, orbs)
  call reorthonormalize_coeff(iproc, nproc, orbs%norb, -8, -8, 1, tmb%orbs, tmb%linmat%ovrlp, coeff_tmp, orbs)
  call calculate_kernel_and_energy(iproc,nproc,tmb%linmat%denskern,tmb%linmat%ham,energy1,&
       coeff_tmp,orbs,tmb%orbs,.true.)
  call f_free(coeff_tmp)

  ! find ideal alpha using both points
  alpha_old=alpha
  a=fnrm/alpha_old+(energy1-energy0)/alpha_old**2
  b=-fnrm
  c=energy0
  alpha=-0.5_gp*b/a
  ! don't update if we have found a maximum, or negative alpha is predicted
  ! do something better here - don't just want to do the same thing twice, so at least check if energy has decreased
  if (alpha<0.0_gp .or. a<0.0_gp) alpha=alpha_old
  pred_e=a*alpha**2+b*alpha+c

  !open(127)
  !write(127,*) '#',a,b,c,(energy1-energy0)/alpha_old,b-(energy1-energy0)/alpha_old
  !write(127,*) 0.0_gp,energy0
  !write(127,*) alpha_old,energy1

  call timing(iproc,'dirmin_sdfit','OF')

end subroutine find_alpha_sd


subroutine calculate_kernel_and_energy(iproc,nproc,denskern,ham,energy,coeff,orbs,tmb_orbs,calculate_kernel)
  use module_base
  use module_types
  implicit none
  integer, intent(in) :: iproc, nproc
  type(sparseMatrix), intent(in) :: ham
  type(sparseMatrix), intent(inout) :: denskern
  logical, intent(in) :: calculate_kernel
  real(kind=gp), intent(out) :: energy
  type(orbitals_data), intent(in) :: orbs, tmb_orbs
  real(kind=gp), dimension(tmb_orbs%norb,tmb_orbs%norb), intent(in) :: coeff

  integer :: iorb, jorb, ind_ham, ind_denskern, ierr, iorbp
  integer :: matrixindex_in_compressed

  if (calculate_kernel) then 
     call calculate_density_kernel(iproc, nproc, .true., orbs, tmb_orbs, coeff, denskern)
  end if

  call timing(iproc,'calc_energy','ON')
  energy=0.0_gp
  do iorbp=1,tmb_orbs%norbp
     iorb=iorbp+tmb_orbs%isorb
     do jorb=1,tmb_orbs%norb
        ind_ham = matrixindex_in_compressed(ham,iorb,jorb)
        ind_denskern = matrixindex_in_compressed(denskern,jorb,iorb)
        if (ind_ham==0.or.ind_denskern==0) cycle
        energy = energy + denskern%matrix_compr(ind_denskern)*ham%matrix_compr(ind_ham)
     end do
  end do
  if (nproc>1) then
     call mpiallred(energy, 1, mpi_sum, bigdft_mpi%mpi_comm, ierr)
  end if
  call timing(iproc,'calc_energy','OF')

end subroutine calculate_kernel_and_energy


!> calculate grad_cov_i^a = f_i (I_ab - S_ag K^gb) H_bg c_i^d
!! then grad=S^-1grad_cov
subroutine calculate_coeff_gradient(iproc,nproc,tmb,KSorbs,grad_cov,grad)
  use module_base
  use module_types
  implicit none

  integer, intent(in) :: iproc, nproc
  type(DFT_wavefunction), intent(inout) :: tmb
  type(orbitals_data), intent(in) :: KSorbs
  real(gp), dimension(tmb%orbs%norb,KSorbs%norbp), intent(out) :: grad_cov, grad  ! could make grad_cov KSorbs%norbp

  integer :: iorb, iiorb, info, ierr
  real(gp),dimension(:,:),allocatable :: sk, skh, skhp, inv_ovrlp
  real(kind=gp), dimension(:,:), allocatable:: grad_full
  character(len=*),parameter:: subname='calculate_coeff_gradient'

  call f_routine(id='calculate_coeff_gradient')
  call timing(iproc,'dirmin_lagmat1','ON')

  ! we have the kernel already, but need it to not contain occupations so recalculate here
  ! don't want to lose information in the compress/uncompress process - ideally need to change sparsity pattern of kernel
  !call calculate_density_kernel(iproc, nproc, .false., KSorbs, tmb%orbs, tmb%coeff, tmb%linmat%denskern)
  tmb%linmat%denskern%matrix=f_malloc_ptr((/tmb%orbs%norb,tmb%orbs%norb/),id='denskern')
  !call uncompressMatrix(iproc,tmb%linmat%denskern)
  call calculate_density_kernel_uncompressed(iproc, nproc, .false., KSorbs, tmb%orbs, tmb%coeff, tmb%linmat%denskern%matrix)

  sk=f_malloc0((/tmb%orbs%norbp,tmb%orbs%norb/), id='sk')

  ! calculate I-S*K - first set sk to identity
  do iorb=1,tmb%orbs%norbp
     iiorb=tmb%orbs%isorb+iorb
     sk(iorb,iiorb) = 1.d0
  end do 

  if (tmb%orbs%norbp>0) then
     call dgemm('t', 'n', tmb%orbs%norbp, tmb%orbs%norb, tmb%orbs%norb, -1.d0, &
          tmb%linmat%ovrlp%matrix(1,tmb%orbs%isorb+1), tmb%orbs%norb, &
          tmb%linmat%denskern%matrix(1,1), tmb%orbs%norb, 1.d0, sk, tmb%orbs%norbp)
  end if

  ! coeffs and therefore kernel will change, so no need to keep it
  call f_free_ptr(tmb%linmat%denskern%matrix)

  skhp=f_malloc((/tmb%orbs%norb,max(tmb%orbs%norbp,1)/), id='skhp')

  ! multiply by H to get (I_ab - S_ag K^gb) H_bd, or in this case the transpose of the above
  if (tmb%orbs%norbp>0) then
     call dgemm('t', 't', tmb%orbs%norb, tmb%orbs%norbp, tmb%orbs%norb, 1.d0, tmb%linmat%ham%matrix(1,1), &
          tmb%orbs%norb, sk(1,1), tmb%orbs%norbp, 0.d0, skhp(1,1), tmb%orbs%norb)
  end if

  call f_free(sk)

  skh=f_malloc((/tmb%orbs%norb,tmb%orbs%norb/), id='skh')

  call timing(iproc,'dirmin_lagmat1','OF')
  call timing(iproc,'dirmin_lagmat2','ON')

  ! gather together
  if(nproc > 1) then
     call mpi_allgatherv(skhp(1,1), tmb%orbs%norb*tmb%orbs%norbp, mpi_double_precision, skh(1,1), &
        tmb%orbs%norb*tmb%orbs%norb_par(:,0), tmb%orbs%norb*tmb%orbs%isorb_par, &
        mpi_double_precision, bigdft_mpi%mpi_comm, ierr)
  else
     call dcopy(tmb%orbs%norbp*tmb%orbs%norb,skhp(1,1),1,skh(1,1),1)
  end if

  call timing(iproc,'dirmin_lagmat2','OF')
  call timing(iproc,'dirmin_lagmat1','ON')

  call f_free(skhp)

  ! calc for i on this proc: (I_ab - S_ag K^gb) H_bg c_i^d
  if (KSorbs%norbp>0) then
     call dgemm('t', 'n', tmb%orbs%norb, KSorbs%norbp, tmb%orbs%norb, 1.d0, skh(1,1), &
          tmb%orbs%norb, tmb%coeff(1,KSorbs%isorb+1), tmb%orbs%norb, 0.d0, grad_cov(1,1), tmb%orbs%norb)
  end if

  call f_free(skh)

  ! multiply by f_i to get grad_i^a
  do iorb=1,KSorbs%norbp
     iiorb=KSorbs%isorb+iorb
     grad_cov(:,iorb)=grad_cov(:,iorb)*KSorbs%occup(iiorb)
  end do

  call timing(iproc,'dirmin_lagmat1','OF')
  call timing(iproc,'dirmin_dgesv','ON') !lr408t

  info = 0 ! needed for when some processors have orbs%norbp=0
  ! Solve the linear system ovrlp*grad=grad_cov
  if(tmb%orthpar%blocksize_pdsyev<0) then
     !! keep the covariant gradient to calculate fnrm correctly
     !call dcopy(tmb%orbs%norb*KSorbs%norbp,grad_cov,1,grad,1)
     !if (KSorbs%norbp>0) then
     !   ipiv=f_malloc(tmb%orbs%norb,id='ipiv')
     !   call dgesv(tmb%orbs%norb, KSorbs%norbp, tmb%linmat%ovrlp%matrix(1,1), tmb%orbs%norb, ipiv(1), &
     !        grad(1,1), tmb%orbs%norb, info)
     !   call f_free(ipiv)
     !end if
     inv_ovrlp=f_malloc((/tmb%orbs%norb,tmb%orbs%norb/),id='inv_ovrlp')
     call overlapPowerMinusOne(iproc, nproc, 1, -8, tmb%orbs%norb, tmb%linmat%ovrlp%matrix, inv_ovrlp)
     if (KSorbs%norbp>0) then
        call dgemm('n', 'n', tmb%orbs%norb, KSorbs%norbp, tmb%orbs%norb, 1.d0, inv_ovrlp(1,1), &
             tmb%orbs%norb, grad_cov(1,1), tmb%orbs%norb, 0.d0, grad(1,1), tmb%orbs%norb)
     else
        call dcopy(tmb%orbs%norb*KSorbs%norbp,grad_cov,1,grad,1)
     end if
     call f_free(inv_ovrlp)
  else
      grad_full=f_malloc((/tmb%orbs%norb,KSorbs%norb/),id='grad_full')
      ! do allgather instead of allred so we can keep grad as per proc
      if(nproc > 1) then 
         call mpi_allgatherv(grad_cov, tmb%orbs%norb*KSorbs%norbp, mpi_double_precision, grad_full, &
            tmb%orbs%norb*KSorbs%norb_par(:,0), tmb%orbs%norb*KSorbs%isorb_par, mpi_double_precision, bigdft_mpi%mpi_comm, ierr)
      else
         call dcopy(tmb%orbs%norb*KSorbs%norb,grad_cov(1,1),1,grad_full(1,1),1)
      end if
      !call mpiallred(grad(1,1), tmb%orbs%norb*KSorbs%norb, mpi_sum, bigdft_mpi%mpi_comm, ierr)

      call dgesv_parallel(iproc, tmb%orthpar%nproc_pdsyev, tmb%orthpar%blocksize_pdsyev, bigdft_mpi%mpi_comm, &
           tmb%orbs%norb, KSorbs%norb, tmb%linmat%ovrlp%matrix, tmb%orbs%norb, grad_full, tmb%orbs%norb, info)

      call dcopy(tmb%orbs%norb*KSorbs%norbp,grad_full(1,KSorbs%isorb+1),1,grad(1,1),1)

      call f_free(grad_full)
  end if

  if(info/=0) then
      write(*,'(a,i0)') 'ERROR in dgesv: info=',info
      stop
  end if


  call timing(iproc,'dirmin_dgesv','OF') !lr408t
  call f_release_routine()

end subroutine calculate_coeff_gradient


!> calculate grad_cov_i^a = f_i (I_ab - S_ag K^gb) H_bg c_i^d
!! then grad=S^-1grad_cov
subroutine calculate_coeff_gradient_extra(iproc,nproc,num_extra,tmb,KSorbs,grad_cov,grad)
  use module_base
  use module_types
  implicit none

  integer, intent(in) :: iproc, nproc, num_extra
  type(DFT_wavefunction), intent(inout) :: tmb
  type(orbitals_data), intent(in) :: KSorbs
  real(gp), dimension(tmb%orbs%norb,tmb%orbs%norbp), intent(out) :: grad_cov, grad  ! could make grad_cov KSorbs%norbp

  integer :: iorb, iiorb, info, ierr
  real(gp),dimension(:,:),allocatable :: sk, skh, skhp, inv_ovrlp
  real(kind=gp), dimension(:), allocatable:: occup_tmp
  real(kind=gp), dimension(:,:), allocatable:: grad_full
  character(len=*),parameter:: subname='calculate_coeff_gradient'

  call f_routine(id='calculate_coeff_gradient')
  call timing(iproc,'dirmin_lagmat1','ON')

  occup_tmp=f_malloc(tmb%orbs%norb,id='occup_tmp')
  call dcopy(tmb%orbs%norb,tmb%orbs%occup(1),1,occup_tmp(1),1)

  call razero(tmb%orbs%norb,tmb%orbs%occup(1))
  do iorb=1,KSorbs%norb+num_extra
     tmb%orbs%occup(iorb)=1.0d0
  end do

  ! we have the kernel already, but need it to not contain occupations so recalculate here
  !call calculate_density_kernel(iproc, nproc, .true., tmb%orbs, tmb%orbs, tmb%coeff, tmb%linmat%denskern)
  tmb%linmat%denskern%matrix=f_malloc_ptr((/tmb%orbs%norb,tmb%orbs%norb/),id='denskern')
  !call uncompressMatrix(iproc,tmb%linmat%denskern)
  call calculate_density_kernel_uncompressed (iproc, nproc, .true., tmb%orbs, tmb%orbs, tmb%coeff, tmb%linmat%denskern%matrix)

  call dcopy(tmb%orbs%norb,occup_tmp(1),1,tmb%orbs%occup(1),1)
  call f_free(occup_tmp)

  sk=f_malloc0((/tmb%orbs%norbp,tmb%orbs%norb/), id='sk')

  ! calculate I-S*K - first set sk to identity
  do iorb=1,tmb%orbs%norbp
     iiorb=tmb%orbs%isorb+iorb
     sk(iorb,iiorb) = 1.d0
  end do 

  if (tmb%orbs%norbp>0) then
     call dgemm('t', 'n', tmb%orbs%norbp, tmb%orbs%norb, tmb%orbs%norb, -1.d0, &
          tmb%linmat%ovrlp%matrix(1,tmb%orbs%isorb+1), tmb%orbs%norb, &
          tmb%linmat%denskern%matrix(1,1), tmb%orbs%norb, 1.d0, sk, tmb%orbs%norbp)
  end if

  ! coeffs and therefore kernel will change, so no need to keep it
  call f_free_ptr(tmb%linmat%denskern%matrix)

  skhp=f_malloc((/tmb%orbs%norb,tmb%orbs%norbp/), id='skhp')

  ! multiply by H to get (I_ab - S_ag K^gb) H_bd, or in this case the transpose of the above
  if (tmb%orbs%norbp>0) then
     call dgemm('t', 't', tmb%orbs%norb, tmb%orbs%norbp, tmb%orbs%norb, 1.d0, tmb%linmat%ham%matrix(1,1), &
          tmb%orbs%norb, sk(1,1), tmb%orbs%norbp, 0.d0, skhp(1,1), tmb%orbs%norb)
  end if

  call f_free(sk)

  skh=f_malloc((/tmb%orbs%norb,tmb%orbs%norb/), id='skh')

  call timing(iproc,'dirmin_lagmat1','OF')
  call timing(iproc,'dirmin_lagmat2','ON')

  ! gather together
  if(nproc > 1) then
     call mpi_allgatherv(skhp(1,1), tmb%orbs%norb*tmb%orbs%norbp, mpi_double_precision, skh(1,1), &
        tmb%orbs%norb*tmb%orbs%norb_par(:,0), tmb%orbs%norb*tmb%orbs%isorb_par, &
        mpi_double_precision, bigdft_mpi%mpi_comm, ierr)
  else
     call dcopy(tmb%orbs%norbp*tmb%orbs%norb,skhp(1,1),1,skh(1,1),1)
  end if

  call timing(iproc,'dirmin_lagmat2','OF')
  call timing(iproc,'dirmin_lagmat1','ON')

  call f_free(skhp)

  ! calc for i on this proc: (I_ab - S_ag K^gb) H_bg c_i^d
  if (tmb%orbs%norbp>0) then
     call dgemm('t', 'n', tmb%orbs%norb, tmb%orbs%norbp, tmb%orbs%norb, 1.d0, skh(1,1), &
          tmb%orbs%norb, tmb%coeff(1,tmb%orbs%isorb+1), tmb%orbs%norb, 0.d0, grad_cov(1,1), tmb%orbs%norb)
  end if

  call f_free(skh)

  ! multiply by f_i to get grad_i^a
  do iorb=1,tmb%orbs%norbp
     iiorb=tmb%orbs%isorb+iorb
     grad_cov(:,iorb)=grad_cov(:,iorb)*tmb%orbs%occup(iiorb)
  end do

  call timing(iproc,'dirmin_lagmat1','OF')
  call timing(iproc,'dirmin_dgesv','ON') !lr408t

  info = 0 ! needed for when some processors have orbs%norbp=0
  ! Solve the linear system ovrlp*grad=grad_cov
  if(tmb%orthpar%blocksize_pdsyev<0) then
     !! keep the covariant gradient to calculate fnrm correctly
     !call dcopy(tmb%orbs%norb*tmb%orbs%norbp,grad_cov,1,grad,1)
     !if (tmb%orbs%norbp>0) then
     !   ipiv=f_malloc(tmb%orbs%norb,id='ipiv')
     !   call dgesv(tmb%orbs%norb, tmb%orbs%norbp, tmb%linmat%ovrlp%matrix(1,1), tmb%orbs%norb, ipiv(1), &
     !        grad(1,1), tmb%orbs%norb, info)
     !   call f_free(ipiv)
     !end if
     inv_ovrlp=f_malloc((/tmb%orbs%norb,tmb%orbs%norb/),id='inv_ovrlp')
     call overlapPowerMinusOne(iproc, nproc, 1, -8, tmb%orbs%norb, tmb%linmat%ovrlp%matrix, inv_ovrlp)
     if (tmb%orbs%norbp>0) then
        call dgemm('n', 'n', tmb%orbs%norb, tmb%orbs%norbp, tmb%orbs%norb, 1.d0, inv_ovrlp(1,1), &
             tmb%orbs%norb, grad_cov(1,1), tmb%orbs%norb, 0.d0, grad(1,1), tmb%orbs%norb)
     else
        call dcopy(tmb%orbs%norb*tmb%orbs%norbp,grad_cov,1,grad,1)
     end if
     call f_free(inv_ovrlp)
  else
      grad_full=f_malloc((/tmb%orbs%norb,tmb%orbs%norb/),id='grad_full')
      ! do allgather instead of allred so we can keep grad as per proc
      if(nproc > 1) then 
         call mpi_allgatherv(grad_cov, tmb%orbs%norb*tmb%orbs%norbp, mpi_double_precision, grad_full, &
            tmb%orbs%norb*tmb%orbs%norb_par(:,0), tmb%orbs%norb*tmb%orbs%isorb_par, mpi_double_precision, bigdft_mpi%mpi_comm, ierr)
      else
         call dcopy(tmb%orbs%norb*tmb%orbs%norb,grad_cov(1,1),1,grad_full(1,1),1)
      end if
      !call mpiallred(grad(1,1), tmb%orbs%norb*tmb%orbs%norb, mpi_sum, bigdft_mpi%mpi_comm, ierr)

      call dgesv_parallel(iproc, tmb%orthpar%nproc_pdsyev, tmb%orthpar%blocksize_pdsyev, bigdft_mpi%mpi_comm, &
           tmb%orbs%norb, tmb%orbs%norb, tmb%linmat%ovrlp%matrix, tmb%orbs%norb, grad_full, tmb%orbs%norb, info)

      call dcopy(tmb%orbs%norb*tmb%orbs%norbp,grad_full(1,tmb%orbs%isorb+1),1,grad(1,1),1)

      call f_free(grad_full)
  end if

  if(info/=0) then
      write(*,'(a,i0)') 'ERROR in dgesv: info=',info
      stop
  end if


  call timing(iproc,'dirmin_dgesv','OF') !lr408t
  call f_release_routine()

end subroutine calculate_coeff_gradient_extra


subroutine precondition_gradient_coeff(ntmb, norb, ham, ovrlp, grad)
  use module_base
  use module_types
  implicit none
  
  ! Calling arguments
  integer,intent(in):: ntmb, norb
  real(8),dimension(ntmb,ntmb),intent(in):: ham, ovrlp
  real(8),dimension(ntmb,norb),intent(inout):: grad
  
  ! Local variables
  integer:: iorb, itmb, jtmb, info, istat, iall
  complex(8),dimension(:,:),allocatable:: mat
  complex(8),dimension(:,:),allocatable:: rhs
  integer,dimension(:),allocatable:: ipiv
  character(len=*),parameter:: subname='precondition_gradient_coeff'
  
  allocate(mat(ntmb,ntmb), stat=istat)
  !call memocc(istat, mat, 'mat', subname)
  allocate(rhs(ntmb,norb), stat=istat)
  !call memocc(istat, mat, 'mat', subname)
  
  ! Build the matrix to be inverted
  do itmb=1,ntmb
      do jtmb=1,ntmb
          mat(jtmb,itmb) = cmplx(ham(jtmb,itmb)+.5d0*ovrlp(jtmb,itmb),0.d0,kind=8)
      end do
      mat(itmb,itmb)=mat(itmb,itmb)+cmplx(0.d0,-1.d-1,kind=8)
      !mat(itmb,itmb)=mat(itmb,itmb)-cprec
  end do
  do iorb=1,norb
      do itmb=1,ntmb
          rhs(itmb,iorb)=cmplx(grad(itmb,iorb),0.d0,kind=8)
      end do
  end do
  
  allocate(ipiv(ntmb), stat=istat)
  call memocc(istat, ipiv, 'ipiv', subname)
  
  call zgesv(ntmb, norb, mat(1,1), ntmb, ipiv, rhs(1,1), ntmb, info)
  if(info/=0) then
      stop 'ERROR in dgesv'
  end if
  !call dcopy(nel, rhs(1), 1, grad(1), 1)
  do iorb=1,norb
      do itmb=1,ntmb
          grad(itmb,iorb)=real(rhs(itmb,iorb))
      end do
  end do
  
  iall=-product(shape(ipiv))*kind(ipiv)
  deallocate(ipiv, stat=istat)
  call memocc(istat, iall, 'ipiv', subname)
  
  iall=-product(shape(mat))*kind(mat)
  deallocate(mat, stat=istat)
  !call memocc(istat, iall, 'mat', subname)
  
  iall=-product(shape(rhs))*kind(rhs)
  deallocate(rhs, stat=istat)
  !call memocc(istat, iall, 'rhs', subname)

end subroutine precondition_gradient_coeff


subroutine DIIS_coeff(iproc, orbs, tmb, grad, coeff, ldiis)
  use module_base
  use module_types
  use module_interfaces, except_this_one => DIIS_coeff
  implicit none
  
  ! Calling arguments
  integer,intent(in):: iproc
  type(orbitals_data),intent(in):: orbs
  type(DFT_wavefunction),intent(in):: tmb
  real(8),dimension(tmb%orbs%norb*tmb%orbs%norbp),intent(in):: grad
  real(8),dimension(tmb%orbs%norb*tmb%orbs%norb),intent(inout):: coeff
  type(localizedDIISParameters),intent(inout):: ldiis
  
  ! Local variables
  integer:: iorb, jorb, ist, ncount, jst, i, j, mi, ist1, ist2, istat, lwork, info
  integer:: mj, jj, k, jjst, isthist, iall
  real(8):: ddot
  real(8),dimension(:,:),allocatable:: mat
  real(8),dimension(:),allocatable:: rhs, work
  integer,dimension(:),allocatable:: ipiv
  character(len=*),parameter:: subname='DIIS_coeff'
  
  !!call timing(iproc,'optimize_DIIS ','ON')
  
  ! Allocate the local arrays.
  allocate(mat(ldiis%isx+1,ldiis%isx+1), stat=istat)
  call memocc(istat, mat, 'mat', subname)
  allocate(rhs(ldiis%isx+1), stat=istat)
  call memocc(istat, rhs, 'rhs', subname)
  allocate(ipiv(ldiis%isx+1), stat=istat)
  call memocc(istat, ipiv, 'ipiv', subname)
  
  mat=0.d0
  rhs=0.d0
  call to_zero((ldiis%isx+1)**2, mat(1,1))
  call to_zero(ldiis%isx+1, rhs(1))
  
  ncount=tmb%orbs%norb

  ! Copy coeff and grad to history.
  ist=1
  do iorb=1,tmb%orbs%norbp
      jst=1
      do jorb=1,iorb-1
          jst=jst+ncount*ldiis%isx
      end do
      jst=jst+(ldiis%mis-1)*ncount
      call dcopy(ncount, coeff(ist+tmb%orbs%isorb*tmb%orbs%norb), 1, ldiis%phiHist(jst), 1)
      call dcopy(ncount, grad(ist), 1, ldiis%hphiHist(jst), 1)
      ist=ist+ncount
  end do
  
  do iorb=1,tmb%orbs%norbp
      ! Shift the DIIS matrix left up if we reached the maximal history length.
      if(ldiis%is>ldiis%isx) then
         do i=1,ldiis%isx-1
            do j=1,i
               ldiis%mat(j,i,iorb)=ldiis%mat(j+1,i+1,iorb)
            end do
         end do
      end if
  end do
  
  do iorb=1,tmb%orbs%norbp
      ! Calculate a new line for the matrix.
      i=max(1,ldiis%is-ldiis%isx+1)
      jst=1
      ist1=1
      do jorb=1,iorb-1
          jst=jst+ncount*ldiis%isx
          ist1=ist1+ncount
      end do
      do j=i,ldiis%is
         mi=mod(j-1,ldiis%isx)+1
         ist2=jst+(mi-1)*ncount
         if(ist2>size(ldiis%hphiHist)) then
             write(*,'(a,7i8)') 'ERROR ist2: iproc, iorb, ldiis%is, mi, ncount, ist2, size(ldiis%hphiHist)', iproc, iorb, ldiis%is,&
                                 mi, ncount, ist2, size(ldiis%hphiHist)
         end if
         ldiis%mat(j-i+1,min(ldiis%isx,ldiis%is),iorb)=ddot(ncount, grad(ist1), 1, ldiis%hphiHist(ist2), 1)
         ist2=ist2+ncount
      end do
  end do
  
  ist=1+tmb%orbs%isorb*tmb%orbs%norb
  do iorb=1,tmb%orbs%norbp
      ! Copy the matrix to an auxiliary array and fill with the zeros and ones.
      do i=1,min(ldiis%isx,ldiis%is)
          mat(i,min(ldiis%isx,ldiis%is)+1)=1.d0
          rhs(i)=0.d0
          do j=i,min(ldiis%isx,ldiis%is)
              mat(i,j)=ldiis%mat(i,j,iorb)
          end do
      end do
      mat(min(ldiis%isx,ldiis%is)+1,min(ldiis%isx,ldiis%is)+1)=0.d0
      rhs(min(ldiis%isx,ldiis%is)+1)=1.d0
   
      ! Solve the linear system
      !!do istat=1,ldiis%isx+1
          !!do iall=1,ldiis%isx+1
              !!if(iproc==0) write(500,*) istat, iall, mat(iall,istat)
          !!end do
      !!end do

      if(ldiis%is>1) then
         lwork=-1   !100*ldiis%isx
         allocate(work(1000), stat=istat)
         call memocc(istat, work, 'work', subname)
         call dsysv('u', min(ldiis%isx,ldiis%is)+1, 1, mat, ldiis%isx+1,  & 
              ipiv, rhs(1), ldiis%isx+1, work, lwork, info)
         lwork=nint(work(1))
         iall=-product(shape(work))*kind(work)
         deallocate(work,stat=istat)
         call memocc(istat,iall,'work',subname)
         allocate(work(lwork), stat=istat)
         call memocc(istat, work, 'work', subname)
         call dsysv('u', min(ldiis%isx,ldiis%is)+1, 1, mat, ldiis%isx+1,  & 
              ipiv, rhs(1), ldiis%isx+1, work, lwork, info)
         iall=-product(shape(work))*kind(work)
         deallocate(work, stat=istat)
         call memocc(istat, iall, 'work', subname)
         
         if (info /= 0) then
            write(*,'(a,i0)') 'ERROR in dsysv (DIIS_coeff), info=', info
            stop
         end if
      else
         rhs(1)=1.d0
      endif
    
      ! Make a new guess for the orbital.
      call razero(ncount, coeff(ist))
      isthist=max(1,ldiis%is-ldiis%isx+1)
      jj=0
      jst=0
      do jorb=1,iorb-1
          jst=jst+ncount*ldiis%isx
      end do
      do j=isthist,ldiis%is
          jj=jj+1
          mj=mod(j-1,ldiis%isx)+1
          jjst=jst+(mj-1)*ncount
          do k=1,ncount
              coeff(ist+k-1) = coeff(ist+k-1) + rhs(jj)*(ldiis%phiHist(jjst+k)-ldiis%hphiHist(jjst+k))
          end do
      end do
      ist=ist+ncount
  end do
    
  iall=-product(shape(mat))*kind(mat)
  deallocate(mat, stat=istat)
  call memocc(istat, iall, 'mat', subname)
  
  iall=-product(shape(rhs))*kind(rhs)
  deallocate(rhs, stat=istat)
  call memocc(istat, iall, 'rhs', subname)

  iall=-product(shape(ipiv))*kind(ipiv)
  deallocate(ipiv, stat=istat)
  call memocc(istat, iall, 'ipiv', subname)
  
  !!call timing(iproc,'optimize_DIIS ','OF')

end subroutine DIIS_coeff


subroutine initialize_DIIS_coeff(isx, ldiis)
  use module_base
  use module_types
  implicit none
  
  ! Calling arguments
  integer,intent(in):: isx
  type(localizedDIISParameters),intent(inout):: ldiis
  
  ! Local variables
  character(len=*),parameter:: subname='initialize_DIIS_coeff'
    
  ldiis%isx=isx
  ldiis%is=0
  ldiis%switchSD=.false.
  ldiis%trmin=1.d100
  ldiis%trold=1.d100
  ldiis%alpha_coeff=0.1d0

end subroutine initialize_DIIS_coeff


subroutine allocate_DIIS_coeff(tmb, ldiis)
  use module_base
  use module_types
  implicit none
  
  ! Calling arguments
  type(DFT_wavefunction),intent(in):: tmb
  type(localizedDIISParameters),intent(inout):: ldiis
  
  ! Local variables
  integer:: ii, istat
  character(len=*),parameter:: subname='allocate_DIIS_coeff'

  allocate(ldiis%mat(ldiis%isx,ldiis%isx,tmb%orbs%norbp),stat=istat)
  call memocc(istat, ldiis%mat, 'ldiis%mat', subname)

  ii=ldiis%isx*tmb%orbs%norb*tmb%orbs%norbp
  allocate(ldiis%phiHist(ii), stat=istat)
  call memocc(istat, ldiis%phiHist, 'ldiis%phiHist', subname)
  allocate(ldiis%hphiHist(ii), stat=istat)
  call memocc(istat, ldiis%hphiHist, 'ldiis%hphiHist', subname)

end subroutine allocate_DIIS_coeff<|MERGE_RESOLUTION|>--- conflicted
+++ resolved
@@ -531,43 +531,24 @@
 
 
  
-<<<<<<< HEAD
 !> not really fragment related so prob should be moved - reorders coeffs by eval
-subroutine order_coeffs_by_energy(nstate,ntmb,coeff,eval)
+  ! output ipiv in case want to use it for something else
+  subroutine order_coeffs_by_energy(nstate,ntmb,coeff,eval,ipiv)
   use module_base
   use module_types
   implicit none
   integer, intent(in) :: nstate, ntmb
   real(kind=gp), dimension(ntmb,nstate), intent(inout) :: coeff
   real(kind=gp), dimension(nstate), intent(inout) :: eval
+    integer, dimension(nstate), intent(out) :: ipiv
 
   integer :: itmb, jorb
-  integer, allocatable, dimension(:) :: ipiv
+    !integer, allocatable, dimension(:) :: ipiv
   real(gp), dimension(:), allocatable :: tmp_array
   real(gp), dimension(:,:), allocatable :: tmp_array2
 
-  ipiv=f_malloc(nstate,id='coeff_final')
+    !ipiv=f_malloc(nstate,id='coeff_final')
   tmp_array=f_malloc(nstate,id='tmp_array')
-=======
-  ! not really fragment related so prob should be moved - reorders coeffs by eval
-  ! output ipiv in case want to use it for something else
-  subroutine order_coeffs_by_energy(nstate,ntmb,coeff,eval,ipiv)
-    use module_base
-    use module_types
-    implicit none
-    integer, intent(in) :: nstate, ntmb
-    real(kind=gp), dimension(ntmb,nstate), intent(inout) :: coeff
-    real(kind=gp), dimension(nstate), intent(inout) :: eval
-    integer, dimension(nstate), intent(out) :: ipiv
-
-    integer :: itmb, jorb
-    !integer, allocatable, dimension(:) :: ipiv
-    real(gp), dimension(:), allocatable :: tmp_array
-    real(gp), dimension(:,:), allocatable :: tmp_array2
-
-    !ipiv=f_malloc(nstate,id='coeff_final')
-    tmp_array=f_malloc(nstate,id='tmp_array')
->>>>>>> 1e43bccf
 
   do itmb=1,nstate
      tmp_array(itmb)=-eval(itmb)
@@ -596,14 +577,9 @@
   end do
 
   call f_free(tmp_array2)
-  call f_free(ipiv)
-
-<<<<<<< HEAD
+    !call f_free(ipiv)
+
 end subroutine order_coeffs_by_energy
-=======
-    call f_free(tmp_array2)
-    !call f_free(ipiv)
->>>>>>> 1e43bccf
 
 
 !> experimental - for num_extra see if extra states are actually lower in energy and reorder (either by sorting or diagonalization)
