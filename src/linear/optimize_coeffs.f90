--- conflicted
+++ resolved
@@ -75,19 +75,10 @@
      call vcopy(tmb%orbs%norb*tmb%orbs%norb,ovrlp_coeff(1,1),1,lagmat(1,1),1)
   end if
 
-<<<<<<< HEAD
-  call timing(iproc,'dirmin_lagmat1','OF') !lr408t
-  call timing(iproc,'dirmin_lagmat2','ON') !lr408t
+  call timing(iproc,'dirmin_lagmat1','OF')
+  call timing(iproc,'dirmin_lagmat2','ON')
 
 ! Calculate the right hand side
-=======
-  call timing(iproc,'dirmin_lagmat1','OF')
-
-  call timing(iproc,'dirmin_lagmat2','ON')
-  ! ##############################################################################
-  ! ################################ OLD #########################################
-  ! Calculate the right hand side
->>>>>>> 70685a59
   rhs=0.d0
   do iorb=1,tmb%orbs%norbp
       iiorb=tmb%orbs%isorb+iorb
@@ -120,15 +111,9 @@
                rhs(1,tmb%orbs%isorb+1), tmb%orbs%norb, info)
       end if
   else
-<<<<<<< HEAD
       call mpiallred(rhs(1,1), tmb%orbs%norb*tmb%orbs%norb, mpi_sum, bigdft_mpi%mpi_comm, ierr)
-      call dgesv_parallel(iproc, tmb%wfnmd%bpo%nproc_pdsyev, tmb%wfnmd%bpo%blocksize_pdsyev, bigdft_mpi%mpi_comm, &
+      call dgesv_parallel(iproc, tmb%orthpar%nproc_pdsyev, tmb%orthpar%blocksize_pdsyev, bigdft_mpi%mpi_comm, &
            tmb%orbs%norb, tmb%orbs%norb, ovrlp_tmp, tmb%orbs%norb, rhs, tmb%orbs%norb, info)
-=======
-      call mpiallred(rhs(1,1), orbs%norb*tmb%orbs%norb, mpi_sum, bigdft_mpi%mpi_comm, ierr)
-      call dgesv_parallel(iproc, tmb%orthpar%nproc_pdsyev, tmb%orthpar%blocksize_pdsyev, bigdft_mpi%mpi_comm, &
-           tmb%orbs%norb, orbs%norb, ovrlp_tmp, tmb%orbs%norb, rhs, tmb%orbs%norb, info)
->>>>>>> 70685a59
   end if
 
   if(info/=0) then
@@ -149,31 +134,18 @@
       ldiis_coeff%mis=mod(ldiis_coeff%is,ldiis_coeff%isx)+1
       ldiis_coeff%is=ldiis_coeff%is+1
   end if  
-<<<<<<< HEAD
-
-  if (ldiis_coeff%isx > 1 .and. .false.) then !do DIIS
-  !TO DO: make sure DIIS communicates coeff correctly
-     call DIIS_coeff(iproc, nproc, orbs, tmb, gradp, tmb%wfnmd%coeff, ldiis_coeff)
+
+  if (ldiis_coeff%isx > 0) then !do DIIS
+  !TO DO: make sure DIIS works
+     call DIIS_coeff(iproc, orbs, tmb, gradp, tmb%wfnmd%coeff, ldiis_coeff)
   else  !steepest descent
      allocate(coeffp(tmb%orbs%norb,tmb%orbs%norbp),stat=istat)
      call memocc(istat, coeffp, 'coeffp', subname)
      do iorb=1,tmb%orbs%norbp
         iiorb=tmb%orbs%isorb+iorb
+
         do jorb=1,tmb%orbs%norb
-           coeffp(jorb,iorb)=tmb%wfnmd%coeff(jorb,iiorb)-tmb%wfnmd%alpha_coeff(iiorb)*gradp(jorb,iorb)
-=======
-  !!do iorb=1,orbs%norb
-  !!    call dscal(tmb%orbs%norb, ldiis_coeff%alpha_coeff(iorb), grad(1,iorb), 1)
-  !!end do
-
-  if (ldiis_coeff%isx > 0) then !do DIIS
-     call DIIS_coeff(iproc, orbs, tmb, gradp, tmb%wfnmd%coeffp, ldiis_coeff)
-  else  !steepest descent
-     do iorb=1,orbs%norbp
-        iiorb=orbs%isorb+iorb
-        do jorb=1,tmb%orbs%norb
-           tmb%wfnmd%coeffp(jorb,iorb)=tmb%wfnmd%coeffp(jorb,iorb)-ldiis_coeff%alpha_coeff*gradp(jorb,iorb)
->>>>>>> 70685a59
+           coeffp(jorb,iorb)=tmb%wfnmd%coeff(jorb,iorb)-ldiis_coeff%alpha_coeff*gradp(jorb,iorb)
         end do
      end do
      if(nproc > 1) then 
@@ -189,104 +161,19 @@
 
   !For fnrm, we only sum on the occupied KS orbitals
   tt=0.d0
-<<<<<<< HEAD
   do iorb=1,tmb%orbs%norbp
-      print *,'norm gradp',iorb+tmb%orbs%isorb, ddot(tmb%orbs%norb, gradp(1,iorb), 1, gradp(1,iorb), 1)
+      !print *,'norm gradp',iorb+tmb%orbs%isorb, ddot(tmb%orbs%norb, gradp(1,iorb), 1, gradp(1,iorb), 1)
       tt=tt+ddot(tmb%orbs%norb, gradp(1,iorb), 1, gradp(1,iorb), 1)
   end do
   call mpiallred(tt, 1, mpi_sum, bigdft_mpi%mpi_comm, ierr)
   fnrm=sqrt(tt/dble(tmb%orbs%norb))
-  tmb%wfnmd%it_coeff_opt=tmb%wfnmd%it_coeff_opt+1
-
-  if(tmb%wfnmd%it_coeff_opt>1) then
-      mean_alpha=0.d0
-      do iorb=1,tmb%orbs%norbp
-          iiorb=tmb%orbs%isorb+iorb
-          tt=ddot(tmb%orbs%norb, gradp(1,iorb), 1, tmb%wfnmd%grad_coeff_old(1,iorb), 1)
-          tt=tt/(dnrm2(tmb%orbs%norb, gradp(1,iorb), 1)*dnrm2(tmb%orbs%norb, tmb%wfnmd%grad_coeff_old(1,iorb), 1))
-          !if(iproc==0) write(*,*) 'iorb, tt', iorb, tt
-          if(tt>.85d0) then
-              tmb%wfnmd%alpha_coeff(iiorb)=1.1d0*tmb%wfnmd%alpha_coeff(iiorb)
-          else
-              tmb%wfnmd%alpha_coeff(iiorb)=0.5d0*tmb%wfnmd%alpha_coeff(iiorb)
-          end if
           !print *,'iproc,alpha',iproc,iiorb,tmb%wfnmd%alpha_coeff(iiorb),tt
-          mean_alpha=mean_alpha+tmb%wfnmd%alpha_coeff(iiorb)
-      end do
-      mean_alpha=mean_alpha/dble(tmb%orbs%norb)
-      call mpiallred(mean_alpha, 1, mpi_sum, bigdft_mpi%mpi_comm, ierr)
-      if(iproc==0) write(*,*) 'mean_alpha',mean_alpha
-  end if
-
-
-  call dcopy(tmb%orbs%norb*tmb%orbs%norbp, gradp(1,1), 1, tmb%wfnmd%grad_coeff_old(1,1), 1)
-
-  call timing(iproc,'dirmin_sddiis','OF') !lr408t
+
+
+  call timing(iproc,'dirmin_sddiis','OF')
 
   call reorthonormalize_coeff(iproc, nproc, orbs%norb, -8, -8, 0, tmb%orbs, ovrlp, tmb%wfnmd%coeff)
-=======
-  do iorb=1,orbs%norbp
-      tt=tt+ddot(tmb%orbs%norb, gradp(1,iorb), 1, gradp(1,iorb), 1)
-  end do
-  call mpiallred(tt, 1, mpi_sum, bigdft_mpi%mpi_comm, ierr)
-  fnrm=sqrt(tt/dble(orbs%norb))
-  !if(iproc==0) write(*,'(a,es13.5)') 'coeff gradient: ',tt
-
-  call collect_coefficients(nproc, orbs, tmb, tmb%wfnmd%coeffp, tmb%wfnmd%coeff)
-
-  !call collect_coefficients(orbs, tmb, gradp, grad)
-
-  call timing(iproc,'dirmin_sddiis','OF')
-
-  call timing(iproc,'dirmin_lowdin1','ON')
-  ! Normalize the coefficients (Loewdin)
-
-  ! Calculate the overlap matrix among the coefficients with resct to ovrlp. Use lagmat as temporary array.
-  call dgemm('n', 'n', tmb%orbs%norb, orbs%norbp, tmb%orbs%norb, 1.d0, ovrlp(1,1), tmb%orbs%norb, &
-       tmb%wfnmd%coeffp(1,1), tmb%orbs%norb, 0.d0, coeff_tmp(1,1), tmb%orbs%norb)
-
-  do iorb=1,orbs%norbp
-      do jorb=1,orbs%norb
-          lagmat(jorb,iorb)=ddot(tmb%orbs%norb, tmb%wfnmd%coeff(1,jorb), 1, coeff_tmp(1,iorb), 1)
-      end do
-  end do
-  call timing(iproc,'dirmin_lowdin1','OF')
-  call timing(iproc,'dirmin_lowdin2','ON')
-  ! Gather together the complete matrix
-
-  if (nproc > 1) then
-     call mpi_allgatherv(lagmat(1,1), orbs%norb*orbs%norbp, mpi_double_precision, ovrlp_coeff(1,1), &
-          orbs%norb*orbs%norb_par(:,0), orbs%norb*orbs%isorb_par, mpi_double_precision, bigdft_mpi%mpi_comm, ierr)
-  else
-     call vcopy(orbs%norb*orbs%norb,lagmat(1,1),1,ovrlp_coeff(1,1),1)
-  end if
-
-  call timing(iproc,'dirmin_lowdin2','OF')
-  call overlapPowerMinusOneHalf_old(iproc, nproc, bigdft_mpi%mpi_comm, 0, -8, -8, &
-       orbs%norb, orbs%norbp, orbs%isorb, ovrlp_coeff)
-
-  call timing(iproc,'dirmin_lowdin1','ON')
-  ! Build the new linear combinations
-  call dgemm('n', 'n', tmb%orbs%norb, orbs%norbp, orbs%norb, 1.d0, tmb%wfnmd%coeff(1,1), tmb%orbs%norb, &
-       ovrlp_coeff(1,orbs%isorb+1), orbs%norb, 0.d0, coeff_tmp(1,1), tmb%orbs%norb)
-  ! Gather together the results partial results.
-  call timing(iproc,'dirmin_lowdin1','OF')
-  call timing(iproc,'dirmin_lowdin2','ON')
-  call collect_coefficients(nproc, orbs, tmb, coeff_tmp(1,1), tmb%wfnmd%coeff)
-  call timing(iproc,'dirmin_lowdin2','OF')
-
-  !!! Check orthonormalization
-  !!call dgemm('n', 'n', tmb%orbs%norb, orbs%norb, tmb%orbs%norb, 1.d0, ovrlp(1,1), tmb%orbs%norb, &
-  !!     tmb%wfnmd%coeff(1,1), tmb%orbs%norb, 0.d0, coeff_tmp(1,1), tmb%orbs%norb)
-  !!do iorb=1,orbs%norb
-  !!    do jorb=1,orbs%norb
-  !!        tt=ddot(tmb%orbs%norb, tmb%wfnmd%coeff(1,iorb), 1, coeff_tmp(1,jorb), 1)
-  !!        tt2=ddot(tmb%orbs%norb, coeff_tmp(1,iorb), 1, tmb%wfnmd%coeff(1,jorb), 1)
-  !!        tt3=ddot(tmb%orbs%norb, tmb%wfnmd%coeff(1,iorb), 1, tmb%wfnmd%coeff(1,jorb), 1)
-  !!        if(iproc==0) write(200,'(2i6,3es15.5)') iorb, jorb, tt, tt2, tt3
-  !!    end do
-  !!end do
->>>>>>> 70685a59
+
 
   iall=-product(shape(lagmat))*kind(lagmat)
   deallocate(lagmat, stat=istat)
@@ -401,8 +288,7 @@
   call timing(iproc,'dirmin_dgesv','ON')
 
   info = 0 ! needed for when some processors have orbs%orbp=0
-<<<<<<< HEAD
-  if(tmb%wfnmd%bpo%blocksize_pdsyev<0) then
+  if(tmb%orthpar%blocksize_pdsyev<0) then
      allocate(ipiv(tmb%orbs%norb), stat=istat)
      call memocc(istat, ipiv, 'ipiv', subname)
      call dgesv(tmb%orbs%norb, orbs%norb, ovrlp_tmp(1,1), tmb%orbs%norb, ipiv(1), &
@@ -411,16 +297,8 @@
      deallocate(ipiv, stat=istat)
      call memocc(istat, iall, 'ipiv', subname)
   else
-     call dgesv_parallel(iproc, tmb%wfnmd%bpo%nproc_pdsyev, tmb%wfnmd%bpo%blocksize_pdsyev, bigdft_mpi%mpi_comm, &
+      call dgesv_parallel(iproc, tmb%orthpar%nproc_pdsyev, tmb%orthpar%blocksize_pdsyev, bigdft_mpi%mpi_comm, &
           tmb%orbs%norb, orbs%norb, ovrlp_tmp, tmb%orbs%norb, rhs, tmb%orbs%norb, info)
-=======
-  if(tmb%orthpar%blocksize_pdsyev<0) then
-    call dgesv(tmb%orbs%norb, orbs%norb, ovrlp_tmp(1,1), tmb%orbs%norb, ipiv(1), &
-         rhs(1,1), tmb%orbs%norb, info)
-  else
-      call dgesv_parallel(iproc, tmb%orthpar%nproc_pdsyev, tmb%orthpar%blocksize_pdsyev, bigdft_mpi%mpi_comm, &
-           tmb%orbs%norb, orbs%norb, ovrlp_tmp, tmb%orbs%norb, rhs, tmb%orbs%norb, info)
->>>>>>> 70685a59
   end if
 
   if(info/=0) then
@@ -442,7 +320,7 @@
       ldiis_coeff%is=ldiis_coeff%is+1
   end if  
 
-  if (.false. .and. ldiis_coeff%isx > 1) then !do DIIS, must change this for non parallel
+  if (.false. .and. ldiis_coeff%isx > 0) then !do DIIS, must change this for non parallel
      call DIIS_coeff(iproc, orbs, tmb, grad, tmb%wfnmd%coeff, ldiis_coeff)
   else  !steepest descent
      do iorb=1,orbs%norb
@@ -646,11 +524,7 @@
       end if
   end do
   
-<<<<<<< HEAD
   do iorb=1,tmb%orbs%norbp
-=======
-  do iorb=1,orbs%norbp
->>>>>>> 70685a59
       ! Calculate a new line for the matrix.
       i=max(1,ldiis%is-ldiis%isx+1)
       jst=1
@@ -671,15 +545,8 @@
       end do
   end do
   
-<<<<<<< HEAD
-  
   ist=1+tmb%orbs%isorb*tmb%orbs%norb
   do iorb=1,tmb%orbs%norbp
-      
-=======
-  ist=1
-  do iorb=1,orbs%norbp
->>>>>>> 70685a59
       ! Copy the matrix to an auxiliary array and fill with the zeros and ones.
       do i=1,min(ldiis%isx,ldiis%is)
           mat(i,min(ldiis%isx,ldiis%is)+1)=1.d0
@@ -789,12 +656,7 @@
   
   ! Calling arguments
   type(DFT_wavefunction),intent(in):: tmb
-<<<<<<< HEAD
-  type(localizedDIISParameters),intent(out):: ldiis
-=======
-  type(orbitals_data),intent(in):: orbs
   type(localizedDIISParameters),intent(inout):: ldiis
->>>>>>> 70685a59
   
   ! Local variables
   integer:: iorb, ii, istat
@@ -810,51 +672,3 @@
   call memocc(istat, ldiis%hphiHist, 'ldiis%hphiHist', subname)
 
 end subroutine allocate_DIIS_coeff
-<<<<<<< HEAD
-=======
-
-
-subroutine distribute_coefficients(orbs, tmb)
-  use module_base
-  use module_types
-  implicit none
-
-  ! Calling arguments
-  type(orbitals_data),intent(in):: orbs
-  type(DFT_wavefunction),intent(inout):: tmb
-
-  ! Local variables
-  integer:: iorb, iiorb
-
-  do iorb=1,orbs%norbp
-      iiorb=orbs%isorb+iorb
-      call dcopy(tmb%orbs%norb, tmb%wfnmd%coeff(1,iiorb), 1, tmb%wfnmd%coeffp(1,iorb), 1)
-  end do
-
-end subroutine distribute_coefficients
-
-
-subroutine collect_coefficients(nproc, orbs, tmb, coeffp, coeff)
-  use module_base
-  use module_types
-  implicit none
-
-  ! Calling arguments
-  integer, intent(in) :: nproc
-  type(orbitals_data),intent(in):: orbs
-  type(DFT_wavefunction),intent(inout):: tmb
-  real(8),dimension(tmb%orbs%norb,orbs%norbp),intent(in):: coeffp
-  real(8),dimension(tmb%orbs%norb,orbs%norb),intent(out):: coeff
-
-  ! Local variables
-  integer:: ierr
-
-  if (nproc > 1) then
-     call mpi_allgatherv(coeffp(1,1), tmb%orbs%norb*orbs%norbp, mpi_double_precision, coeff(1,1), &
-          tmb%orbs%norb*orbs%norb_par(:,0), tmb%orbs%norb*orbs%isorb_par, mpi_double_precision, bigdft_mpi%mpi_comm, ierr)
-  else
-     call vcopy(tmb%orbs%norb*orbs%norb,coeffp(1,1),1,coeff(1,1),1)
-  end if
-
-end subroutine collect_coefficients
->>>>>>> 70685a59
