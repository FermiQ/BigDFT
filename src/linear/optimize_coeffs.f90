--- conflicted
+++ resolved
@@ -500,17 +500,11 @@
   weight_coeff_diag=f_malloc((/ksorbs%norb,input%frag%nfrag/), id='weight_coeff')
   !ovrlp_half=f_malloc_ptr((/tmb%orbs%norb,tmb%orbs%norb/), id='ovrlp_half')
   tmb%linmat%ovrlp_%matrix = sparsematrix_malloc_ptr(tmb%linmat%s, DENSE_FULL, id='tmb%linmat%ovrlp_%matrix')
-<<<<<<< HEAD
-  call uncompress_matrix2(bigdft_mpi%iproc, bigdft_mpi%nproc, tmb%linmat%s, &
-       tmb%linmat%ovrlp_%matrix_compr, tmb%linmat%ovrlp_%matrix)
-  power(1)=2
-  call overlapPowerGeneral(bigdft_mpi%iproc, bigdft_mpi%nproc, input%lin%order_taylor, 1, power, &
-=======
   call uncompress_matrix2(bigdft_mpi%iproc, bigdft_mpi%nproc, bigdft_mpi%mpi_comm, &
        tmb%linmat%s, tmb%linmat%ovrlp_%matrix_compr, tmb%linmat%ovrlp_%matrix)
+  power(1)=2
   call overlapPowerGeneral(bigdft_mpi%iproc, bigdft_mpi%nproc, bigdft_mpi%mpi_comm, &
-       input%lin%order_taylor, 1, (/2/), &
->>>>>>> e4616cb5
+       input%lin%order_taylor, 1, power, &
        tmb%orthpar%blocksize_pdsyev, imode=2, &
        ovrlp_smat=tmb%linmat%s, inv_ovrlp_smat=tmb%linmat%l, &
        ovrlp_mat=tmb%linmat%ovrlp_, inv_ovrlp_mat=inv_ovrlp, check_accur=.true., &
@@ -1340,13 +1334,9 @@
   if(tmb%orthpar%blocksize_pdsyev<0) then
      call timing(iproc,'dirmin_dgesv','OF')
      inv_ovrlp=f_malloc_ptr((/tmb%orbs%norb,tmb%orbs%norb/),id='inv_ovrlp')
-<<<<<<< HEAD
      power(1)=1
-     call overlapPowerGeneral(iproc, nproc, order_taylor, 1, power, -8, &
-=======
      call overlapPowerGeneral(iproc, nproc, bigdft_mpi%mpi_comm, &
-          order_taylor, 1, (/1/), -8, &
->>>>>>> e4616cb5
+          order_taylor, 1, power, -8, &
           imode=2, &
           ovrlp_smat=tmb%linmat%s, inv_ovrlp_smat=tmb%linmat%l, &
           ovrlp_mat=tmb%linmat%ovrlp_, inv_ovrlp_mat=inv_ovrlp_, check_accur=.true., &
@@ -1708,12 +1698,9 @@
      !   call f_free(ipiv)
      !end if
      !!inv_ovrlp=f_malloc_ptr((/tmb%orbs%norb,tmb%orbs%norb/),id='inv_ovrlp')
-<<<<<<< HEAD
      power(1)=1
-     call overlapPowerGeneral(iproc, nproc, order_taylor, 1, power, -8, &
-=======
-     call overlapPowerGeneral(iproc, nproc, bigdft_mpi%mpi_comm, order_taylor, 1, (/1/), -8, &
->>>>>>> e4616cb5
+     call overlapPowerGeneral(iproc, nproc, bigdft_mpi%mpi_comm, &
+          order_taylor, 1, power, -8, &
           imode=2, ovrlp_smat=tmb%linmat%s, inv_ovrlp_smat=tmb%linmat%l, &
           ovrlp_mat=tmb%linmat%ovrlp_, inv_ovrlp_mat=inv_ovrlp_, check_accur=.true., &
           max_error=max_error, mean_error=mean_error)
