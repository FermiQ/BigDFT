--- conflicted
+++ resolved
@@ -410,7 +410,6 @@
 end subroutine coeff_weight_analysis
 
 
-<<<<<<< HEAD
 !!! subset of reordering coeffs - need to arrange this routines better but taking the lazy route for now
 !!! (also assuming we have no extra - or rather number of extra bands come from input.mix not input.lin)
 !!subroutine find_eval_from_coeffs(iproc, nproc, meth_overlap, ksorbs, basis_orbs, ham, ovrlp, coeff, eval, calc_overlap, diag)
@@ -514,110 +513,6 @@
 !!  call memocc(istat,iall,'ham_coeff',subname)
 !!
 !!end subroutine find_eval_from_coeffs
-=======
-!> subset of reordering coeffs - need to arrange this routines better but taking the lazy route for now
-!! (also assuming we have no extra - or rather number of extra bands come from input.mix not input.lin)
-subroutine find_eval_from_coeffs(iproc, nproc, meth_overlap, ksorbs, basis_orbs, ham, ovrlp, coeff, eval, calc_overlap, diag)
-  use module_base
-  use module_types
-  use module_interfaces
-  use sparsematrix_base, only: sparse_matrix
-  implicit none
-
-  ! Calling arguments
-  integer, intent(in) :: iproc, nproc, meth_overlap
-  type(orbitals_data), intent(in) :: basis_orbs, ksorbs
-  type(sparse_matrix),intent(in) :: ham, ovrlp
-  real(kind=8),dimension(basis_orbs%norb,ksorbs%norb),intent(inout) :: coeff
-  real(kind=8),dimension(ksorbs%norb),intent(inout) :: eval
-  logical, intent(in) :: diag, calc_overlap
-
-  integer :: iorb, jorb, istat, iall, ierr
-  real(kind=8), dimension(:,:), allocatable :: coeff_tmp, ham_coeff,  ovrlp_coeff
-  real(kind=8) :: offdiagsum, offdiagsum2, coeff_orthog_threshold
-  character(len=256) :: subname='reordering_coeffs'
-
-  coeff_orthog_threshold=1.0d-3
-
-  allocate(ham_coeff(ksorbs%norb,ksorbs%norb), stat=istat)
-  call memocc(istat, ham_coeff, 'ham_coeff', subname)
-
-  call calculate_coeffMatcoeff(ham%matrix,basis_orbs,ksorbs,coeff,ham_coeff)
-
-  if (calc_overlap) then
-     allocate(ovrlp_coeff(ksorbs%norb,ksorbs%norb), stat=istat)
-     call memocc(istat, ovrlp_coeff, 'ovrlp_coeff', subname)
-     call calculate_coeffMatcoeff(ovrlp%matrix,basis_orbs,ksorbs,coeff,ovrlp_coeff)
-  end if
-
-  ! above is overkill, actually just want diagonal elements but print off as a test out of curiosity
-  offdiagsum=0.0d0
-  offdiagsum2=0.0d0
-  do iorb=1,ksorbs%norb
-     do jorb=1,ksorbs%norb
-        if (iorb==jorb) then
-           eval(iorb)=ham_coeff(iorb,iorb)
-        else
-           offdiagsum=offdiagsum+abs(ham_coeff(iorb,jorb))
-           if (calc_overlap) offdiagsum2=offdiagsum2+abs(ovrlp_coeff(iorb,jorb))
-        end if
-     end do
-  end do
-  offdiagsum=offdiagsum/(ksorbs%norb**2-ksorbs%norb)
-  if (calc_overlap) offdiagsum2=offdiagsum2/(ksorbs%norb**2-ksorbs%norb)
-  if (calc_overlap.and.iproc==0) print*,''
-  if (calc_overlap) then
-     if (iproc==0) print*,'offdiagsum (ham,ovrlp):',offdiagsum,offdiagsum2
-  else
-     if (iproc==0) print*,'offdiagsum (ham):',offdiagsum
-  end if
-
-  ! if coeffs are too far from orthogonality
-  if (calc_overlap .and. offdiagsum2>coeff_orthog_threshold) then
-     call reorthonormalize_coeff(iproc, nproc, ksorbs%norb, -8, -8, meth_overlap, basis_orbs, ovrlp, coeff, ksorbs)
-  end if
-
-  if (diag.or.offdiagsum>1.0d-2) then
-     ! diagonalize within the space of occ+extra
-     if (.not.calc_overlap) then
-        ! assume ovrlp_coeff is orthgonal for now
-        allocate(ovrlp_coeff(ksorbs%norb,ksorbs%norb), stat=istat)
-        call memocc(istat, ovrlp_coeff, 'ovrlp_coeff', subname)
-        call calculate_coeffMatcoeff(ovrlp%matrix,basis_orbs,ksorbs,coeff,ovrlp_coeff)
-        do iorb=1,ksorbs%norb
-           do jorb=1,ksorbs%norb
-              if (iorb==jorb) then
-                 ovrlp_coeff(iorb,jorb)=1.0d0
-              else
-                 ovrlp_coeff(iorb,jorb)=0.0d0
-              end if
-           end do
-        end do
-     end if
-     ! diagonalize within the space of occ+extra
-     call diagonalizeHamiltonian2(iproc, ksorbs%norb, ham_coeff, ovrlp_coeff, eval)
-     coeff_tmp=f_malloc((/basis_orbs%norb,ksorbs%norb/),id='coeff_tmp')
-
-     ! multiply new eigenvectors by coeffs
-     call dgemm('n', 'n', basis_orbs%norb, ksorbs%norb, ksorbs%norb, 1.d0, coeff(1,1), &
-          basis_orbs%norb, ham_coeff, ksorbs%norb, 0.d0, coeff_tmp, basis_orbs%norb)
- 
-     call vcopy(basis_orbs%norb*(ksorbs%norb),coeff_tmp(1,1),1,coeff(1,1),1)
-     call f_free(coeff_tmp)
-  end if
-
-  if (calc_overlap.or.diag) then
-     iall=-product(shape(ovrlp_coeff))*kind(ovrlp_coeff)
-     deallocate(ovrlp_coeff,stat=istat)
-     call memocc(istat,iall,'ovrlp_coeff',subname)
-  end if
-
-  iall=-product(shape(ham_coeff))*kind(ham_coeff)
-  deallocate(ham_coeff,stat=istat)
-  call memocc(istat,iall,'ham_coeff',subname)
-
-end subroutine find_eval_from_coeffs
->>>>>>> 66c4e7b3
 
 
 subroutine calculate_coeffMatcoeff(matrix,basis_orbs,ksorbs,coeff,mat_coeff)
@@ -766,8 +661,6 @@
 
 end subroutine order_coeffs_by_energy
 
-
-<<<<<<< HEAD
 !!! experimental - for num_extra see if extra states are actually lower in energy and reorder (either by sorting or diagonalization)
 !!! could improve efficiency by only calculating cSc or cHc up to norb (i.e. ksorbs%norb+extra)
 !!subroutine reordering_coeffs(iproc, nproc, num_extra, ksorbs, basis_orbs, ham, ovrlp, coeff, reorder)
@@ -944,184 +837,6 @@
 !!  call memocc(istat,iall,'ham_coeff',subname)
 !!
 !!end subroutine reordering_coeffs
-=======
-!> experimental - for num_extra see if extra states are actually lower in energy and reorder (either by sorting or diagonalization)
-!> could improve efficiency by only calculating cSc or cHc up to norb (i.e. ksorbs%norb+extra)
-subroutine reordering_coeffs(iproc, nproc, num_extra, ksorbs, basis_orbs, ham, ovrlp, coeff, reorder)
-  use module_base
-  use module_types
-  use module_interfaces
-  use sparsematrix_base, only: sparse_matrix
-  implicit none
-
-  ! Calling arguments
-  integer, intent(in) :: iproc, nproc, num_extra
-  type(orbitals_data), intent(in) :: basis_orbs, ksorbs
-  type(sparse_matrix),intent(in) :: ham, ovrlp
-  real(kind=8),dimension(basis_orbs%norb,basis_orbs%norb),intent(inout) :: coeff
-  logical, intent(in) :: reorder
-
-  integer :: iorb, jorb, istat, iall, ierr, itmb, jtmb
-  integer, allocatable, dimension(:) :: ipiv
-  real(gp), dimension(:), allocatable :: tmp_array, eval
-  real(kind=8), dimension(:,:), allocatable :: coeff_tmp, ham_coeff, tmp_array2, ham_coeff_small, ovrlp_coeff_small, ovrlp_coeff
-  real(kind=8) :: offdiagsum, offdiagsum2
-  character(len=256) :: subname='reordering_coeffs'
-
-  allocate(ham_coeff(basis_orbs%norb,basis_orbs%norb), stat=istat)
-  call memocc(istat, ham_coeff, 'ham_coeff', subname)
-
-  allocate(coeff_tmp(basis_orbs%norbp,max(basis_orbs%norb,1)), stat=istat)
-  call memocc(istat, coeff_tmp, 'coeff_tmp', subname)
-
-  if (basis_orbs%norbp>0) then
-     call dgemm('n', 'n', basis_orbs%norbp, basis_orbs%norb, basis_orbs%norb, 1.d0, ham%matrix(basis_orbs%isorb+1,1), &
-          basis_orbs%norb, coeff(1,1), basis_orbs%norb, 0.d0, coeff_tmp, basis_orbs%norbp)
-     call dgemm('t', 'n', basis_orbs%norb, basis_orbs%norb, basis_orbs%norbp, 1.d0, coeff(basis_orbs%isorb+1,1), &
-          basis_orbs%norb, coeff_tmp, basis_orbs%norbp, 0.d0, ham_coeff, basis_orbs%norb)
-  else
-     call to_zero(basis_orbs%norb**2, ham_coeff(1,1))
-  end if
-
-  iall=-product(shape(coeff_tmp))*kind(coeff_tmp)
-  deallocate(coeff_tmp,stat=istat)
-  call memocc(istat,iall,'coeff_tmp',subname)
-
-  if (nproc>1) then
-      call mpiallred(ham_coeff(1,1), basis_orbs%norb**2, mpi_sum, bigdft_mpi%mpi_comm)
-  end if
-
-  allocate(ovrlp_coeff(basis_orbs%norb,basis_orbs%norb), stat=istat)
-  call memocc(istat, ovrlp_coeff, 'ovrlp_coeff', subname)
-
-  allocate(coeff_tmp(basis_orbs%norbp,max(basis_orbs%norb,1)), stat=istat)
-  call memocc(istat, coeff_tmp, 'coeff_tmp', subname)
-
-  if (basis_orbs%norbp>0) then
-     call dgemm('n', 'n', basis_orbs%norbp, basis_orbs%norb, basis_orbs%norb, 1.d0, ovrlp%matrix(basis_orbs%isorb+1,1), &
-          basis_orbs%norb, coeff(1,1), basis_orbs%norb, 0.d0, coeff_tmp, basis_orbs%norbp)
-     call dgemm('t', 'n', basis_orbs%norb, basis_orbs%norb, basis_orbs%norbp, 1.d0, coeff(basis_orbs%isorb+1,1), &
-          basis_orbs%norb, coeff_tmp, basis_orbs%norbp, 0.d0, ovrlp_coeff, basis_orbs%norb)
-  else
-     call to_zero(basis_orbs%norb**2, ovrlp_coeff(1,1))
-  end if
-
-  iall=-product(shape(coeff_tmp))*kind(coeff_tmp)
-  deallocate(coeff_tmp,stat=istat)
-  call memocc(istat,iall,'coeff_tmp',subname)
-
-  if (nproc>1) then
-      call mpiallred(ovrlp_coeff(1,1), basis_orbs%norb**2, mpi_sum, bigdft_mpi%mpi_comm)
-  end if
-
-  ! above is overkill, actually just want diagonal elements but print off as a test out of curiosity
-  offdiagsum=0.0d0
-  offdiagsum2=0.0d0
-  do iorb=1,ksorbs%norb+num_extra!basis_orbs%norb
-     do jorb=1,ksorbs%norb+num_extra!basis_orbs%norb
-        if (iorb==jorb) cycle
-        offdiagsum=offdiagsum+abs(ham_coeff(iorb,jorb))
-        offdiagsum2=offdiagsum2+abs(ovrlp_coeff(iorb,jorb))
-     end do
-  end do
-  offdiagsum=offdiagsum/(basis_orbs%norb**2-basis_orbs%norb)
-  offdiagsum2=offdiagsum2/(basis_orbs%norb**2-basis_orbs%norb)
-  if (iproc==0) print*,'offdiagsum (ham,ovrlp):',offdiagsum,offdiagsum2
-
-  ! sort the states - really need just ks+extra not all, otherwise sloshing!
-  ipiv=f_malloc(ksorbs%norb+num_extra,id='coeff_final')
-  tmp_array=f_malloc(ksorbs%norb+num_extra,id='tmp_array')
-  do itmb=1,ksorbs%norb+num_extra
-     tmp_array(itmb)=-ham_coeff(itmb,itmb)
-  end do
-
-  do itmb=1,ksorbs%norb+num_extra
-     ipiv(itmb)=itmb
-  end do
-  !call sort_positions(ksorbs%norb+num_extra,tmp_array,ipiv)
-  do jtmb=1,ksorbs%norb+num_extra
-     ham_coeff(jtmb,jtmb)=-tmp_array(ipiv(jtmb))
-  end do
-
-  tmp_array2=f_malloc((/basis_orbs%norb,ksorbs%norb+num_extra/),id='tmp_array2')
-  do jtmb=1,ksorbs%norb+num_extra
-     do itmb=1,basis_orbs%norb
-        tmp_array2(itmb,jtmb)=coeff(itmb,jtmb)
-     end do
-  end do
-
-  do jtmb=1,ksorbs%norb+num_extra
-     do itmb=1,basis_orbs%norb
-        coeff(itmb,jtmb)=tmp_array2(itmb,ipiv(jtmb))
-     end do
-  end do
-  call f_free(tmp_array2)
-
-  if (reorder) then
-     ! diagonalize within the space of occ+extra
-     eval=f_malloc((/ksorbs%norb+num_extra/),id='eval')
-     ham_coeff_small=f_malloc((/ksorbs%norb+num_extra,ksorbs%norb+num_extra/),id='ham_coeff_small')
-     ovrlp_coeff_small=f_malloc((/ksorbs%norb+num_extra,ksorbs%norb+num_extra/),id='ovrlp_coeff_small')
-     ! assume ovrlp_coeff is orthgonal for now
-     do iorb=1,ksorbs%norb+num_extra
-        do jorb=1,ksorbs%norb+num_extra
-           ham_coeff_small(iorb,jorb)=ham_coeff(iorb,jorb)
-           if (iorb==jorb) then
-              ovrlp_coeff_small(iorb,jorb)=1.0d0
-           else
-              ovrlp_coeff_small(iorb,jorb)=0.0d0
-           end if
-        end do
-     end do
-     ! diagonalize within the space of occ+extra
-     call diagonalizeHamiltonian2(iproc, ksorbs%norb+num_extra, ham_coeff_small, ovrlp_coeff_small, eval)
-     call f_free(ovrlp_coeff_small)
-     coeff_tmp=f_malloc((/basis_orbs%norb,ksorbs%norb+num_extra/),id='coeff_tmp')
-
-     ! multiply new eigenvectors by coeffs
-     call dgemm('n', 'n', basis_orbs%norb, ksorbs%norb+num_extra, ksorbs%norb+num_extra, 1.d0, coeff(1,1), &
-          basis_orbs%norb, ham_coeff_small, ksorbs%norb+num_extra, 0.d0, coeff_tmp, basis_orbs%norb)
- 
-     call f_free(ham_coeff_small)
-     call vcopy(basis_orbs%norb*(ksorbs%norb+num_extra),coeff_tmp(1,1),1,coeff(1,1),1)
-     call f_free(coeff_tmp)
-
-     do iorb=1,basis_orbs%norb
-        if (iorb<=ksorbs%norb) then
-           if (iproc==0) write(*,*) 'optimize coeffs eval',iorb,-tmp_array(ipiv(iorb)),basis_orbs%occup(iorb),&
-                ksorbs%occup(iorb),ham_coeff(iorb,iorb),eval(iorb)
-        else if (iorb<=ksorbs%norb+num_extra) then
-           if (iproc==0) write(*,*) 'optimize coeffs eval',iorb,-tmp_array(ipiv(iorb)),basis_orbs%occup(iorb),&
-                0.0d0,ham_coeff(iorb,iorb),eval(iorb)
-        !else
-        !   if (iproc==0) write(*,*) 'optimize coeffs eval',iorb,ham_coeff(iorb,iorb),basis_orbs%occup(iorb),&
-        !        0.0d0,ham_coeff(iorb,iorb)
-        end if
-     end do
-     call f_free(eval)
-   else
-      do iorb=1,basis_orbs%norb
-        if (iorb<=ksorbs%norb) then
-           if (iproc==0) write(*,*) 'optimize coeffs eval',iorb,-tmp_array(ipiv(iorb)),basis_orbs%occup(iorb),&
-                ksorbs%occup(iorb),ham_coeff(iorb,iorb)
-        else if (iorb<=ksorbs%norb+num_extra) then
-           if (iproc==0) write(*,*) 'optimize coeffs eval',iorb,-tmp_array(ipiv(iorb)),basis_orbs%occup(iorb),&
-                0.0d0,ham_coeff(iorb,iorb)
-        !else
-        !   if (iproc==0) write(*,*) 'optimize coeffs eval',iorb,ham_coeff(iorb,iorb),basis_orbs%occup(iorb),&
-        !        0.0d0,ham_coeff(iorb,iorb)
-        end if
-     end do
-  end if
-
-  call f_free(ipiv)
-  call f_free(tmp_array)
-  iall=-product(shape(ham_coeff))*kind(ham_coeff)
-  deallocate(ham_coeff,stat=istat)
-  call memocc(istat,iall,'ham_coeff',subname)
-
-end subroutine reordering_coeffs
->>>>>>> 66c4e7b3
 
 
 subroutine find_alpha_sd(iproc,nproc,alpha,tmb,orbs,coeffp,grad,energy0,fnrm,pred_e)
