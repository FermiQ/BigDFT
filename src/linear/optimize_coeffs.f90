!> @file
!! Optimize the coefficients
!! @author
!!    Copyright (C) 2011-2013 BigDFT group
!!    This file is distributed under the terms of the
!!    GNU General Public License, see ~/COPYING file
!!    or http://www.gnu.org/copyleft/gpl.txt .
!!    For the list of contributors, see ~/AUTHORS


!>  Coefficients are defined for Ntmb KS orbitals so as to maximize the number
!!  of orthonormality constraints. This should speedup the convergence by
!!  reducing the effective number of degrees of freedom.
subroutine optimize_coeffs(iproc, nproc, orbs, tmb, ldiis_coeff, fnrm, fnrm_crit, itmax, energy, sd_fit_curve, &
    factor, itout, it_scc, it_cdft, order_taylor, reorder, num_extra)
  use module_base
  use module_types
  use module_interfaces, fake_name => optimize_coeffs
  use diis_sd_optimization
  use yaml_output
  implicit none

  ! Calling arguments
  integer,intent(in):: iproc, nproc, itmax, itout, it_scc, it_cdft, order_taylor
  type(orbitals_data),intent(in):: orbs
  type(DFT_wavefunction),intent(inout):: tmb
  type(DIIS_obj), intent(inout) :: ldiis_coeff
  real(kind=gp),intent(in):: fnrm_crit
  real(kind=gp),intent(out):: fnrm
  real(kind=gp), intent(inout) :: energy
  logical, intent(in) :: sd_fit_curve
  real(kind=gp), intent(in) :: factor
  integer, optional, intent(in) :: num_extra
  logical, optional, intent(in) :: reorder

  ! Local variables
  integer:: iorb, jorb, iiorb, ierr, it, itlast
  real(kind=gp),dimension(:,:),allocatable:: grad, grad_cov_or_coeffp !coeffp, grad_cov
  real(kind=gp),dimension(:),allocatable:: mat_coeff_diag
  real(kind=gp) :: tt, ddot, energy0, pred_e

  call f_routine(id='optimize_coeffs')

  if (ldiis_coeff%idsx == 0 .and. sd_fit_curve) then
     ! calculate initial energy for SD line fitting and printing (maybe don't need to (re)calculate kernel here?)
     call calculate_kernel_and_energy(iproc,nproc,tmb%linmat%l,tmb%linmat%m, &
          tmb%linmat%kernel_, tmb%linmat%ham_, energy0,&
          tmb%coeff,orbs,tmb%orbs,.true.)
     !tmb%linmat%denskern_large%matrix_compr = tmb%linmat%kernel_%matrix_compr
  else
     energy0=energy
  end if

  if (present(num_extra)) then
     grad=f_malloc((/tmb%orbs%norb,tmb%orbs%norbp/), id='grad')
     grad_cov_or_coeffp=f_malloc((/tmb%orbs%norb,tmb%orbs%norbp/), id='grad_cov_or_coeffp')
  else
     grad=f_malloc((/tmb%orbs%norb,orbs%norbp/), id='grad')
     grad_cov_or_coeffp=f_malloc((/tmb%orbs%norb,orbs%norbp/), id='grad_cov_or_coeffp')
  end if

  if (iproc==0) then
      call yaml_newline()
      call yaml_open_sequence('expansion coefficients optimization',label=&
           'it_coeff'//trim(adjustl(yaml_toa(itout,fmt='(i3.3)')))//'_'//&
           trim(adjustl(yaml_toa(it_cdft,fmt='(i3.3)')))//&
           '_'//trim(adjustl(yaml_toa(it_scc,fmt='(i3.3)'))))
  end if


  do it=1,itmax

      if (iproc==0) then
          call yaml_newline()
          call yaml_sequence(advance='no')
          call yaml_open_map(flow=.true.)
          call yaml_comment('it coeff:'//yaml_toa(it,fmt='(i6)'),hfill='-')
      end if

     if (present(num_extra)) then
        call calculate_coeff_gradient_extra(iproc,nproc,num_extra,tmb,order_taylor,orbs,grad_cov_or_coeffp,grad)
     else
        call calculate_coeff_gradient(iproc,nproc,tmb,order_taylor,orbs,grad_cov_or_coeffp,grad)
     end if

     ! Precondition the gradient (only making things worse...)
     !call precondition_gradient_coeff(tmb%orbs%norb, orbs%norbp, tmb%linmat%ham%matrix, tmb%linmat%ovrlp%matrix, grad)

     call timing(iproc,'dirmin_sddiis','ON')

     !For fnrm, we only sum on the occupied KS orbitals
     tt=0.d0
     if (present(num_extra)) then
        do iorb=1,tmb%orbs%norbp
            tt=tt+ddot(tmb%orbs%norb, grad_cov_or_coeffp(1,iorb), 1, grad(1,iorb), 1)
        end do
     else
        do iorb=1,orbs%norbp
            tt=tt+ddot(tmb%orbs%norb, grad_cov_or_coeffp(1,iorb), 1, grad(1,iorb), 1)
        end do
     end if

     if (nproc > 1) then
        call mpiallred(tt, 1, mpi_sum, bigdft_mpi%mpi_comm)
     end if
     fnrm=2.0_gp*tt

     !scale the gradient (not sure if we always want this or just fragments/constrained!!!!!!!!!!!!!!!!!!!!!!!!!!!!!!!!!!!!!!!!!!!!!!!!!!!!!!!!!!!!!!!!!!!!!!!!!!!!!!!!)
     if (present(num_extra)) then
        call dscal(tmb%orbs%norb*tmb%orbs%norbp,factor,grad,1)
     else
        call dscal(tmb%orbs%norb*orbs%norbp,factor,grad,1)
     end if

     if (ldiis_coeff%idsx > 0) then !do DIIS
        !TO DO: make sure DIIS works
        ldiis_coeff%mids=mod(ldiis_coeff%ids,ldiis_coeff%idsx)+1
        ldiis_coeff%ids=ldiis_coeff%ids+1

        if (present(num_extra)) then
           if (tmb%orbs%norbp>0) call vcopy(tmb%orbs%norb*tmb%orbs%norbp,tmb%coeff(1,tmb%orbs%isorb+1),1,grad_cov_or_coeffp(1,1),1)

           call diis_opt(iproc,nproc,1,0,1,(/iproc/),(/tmb%orbs%norb*tmb%orbs%norbp/),tmb%orbs%norb*tmb%orbs%norbp,&
                grad_cov_or_coeffp,grad,ldiis_coeff) 
        else
           if (orbs%norbp>0) call vcopy(tmb%orbs%norb*orbs%norbp,tmb%coeff(1,orbs%isorb+1),1,grad_cov_or_coeffp(1,1),1)

           call diis_opt(iproc,nproc,1,0,1,(/iproc/),(/tmb%orbs%norb*orbs%norbp/),tmb%orbs%norb*orbs%norbp,&
                grad_cov_or_coeffp,grad,ldiis_coeff) 
        end if
     else  !steepest descent with curve fitting for line minimization
        call timing(iproc,'dirmin_sddiis','OF')
        if (present(num_extra)) then   
           if (sd_fit_curve) call find_alpha_sd(iproc,nproc,ldiis_coeff%alpha_coeff,tmb,tmb%orbs,&
                grad_cov_or_coeffp,grad,energy0,fnrm,pred_e)
           call timing(iproc,'dirmin_sddiis','ON')
           do iorb=1,tmb%orbs%norbp
              iiorb = tmb%orbs%isorb + iorb
              do jorb=1,tmb%orbs%norb
                 grad_cov_or_coeffp(jorb,iorb)=tmb%coeff(jorb,iiorb)-ldiis_coeff%alpha_coeff*grad(jorb,iorb)
              end do
           end do
        else
           if (sd_fit_curve) call find_alpha_sd(iproc,nproc,ldiis_coeff%alpha_coeff,tmb,orbs,&
                grad_cov_or_coeffp,grad,energy0,fnrm,pred_e)
           call timing(iproc,'dirmin_sddiis','ON')
           do iorb=1,orbs%norbp
              iiorb = orbs%isorb + iorb
              do jorb=1,tmb%orbs%norb
                 grad_cov_or_coeffp(jorb,iorb)=tmb%coeff(jorb,iiorb)-ldiis_coeff%alpha_coeff*grad(jorb,iorb)
              end do
           end do
        end if
     end if

     call timing(iproc,'dirmin_sddiis','OF')

     call timing(iproc,'dirmin_allgat','ON')
     if (present(num_extra)) then  
        if(nproc > 1) then 
           call mpi_allgatherv(grad_cov_or_coeffp, tmb%orbs%norb*tmb%orbs%norbp, mpi_double_precision, tmb%coeff, &
              tmb%orbs%norb*tmb%orbs%norb_par(:,0), tmb%orbs%norb*tmb%orbs%isorb_par, mpi_double_precision, &
              bigdft_mpi%mpi_comm, ierr)
        else
           call vcopy(tmb%orbs%norb*tmb%orbs%norb,grad_cov_or_coeffp(1,1),1,tmb%coeff(1,1),1)
        end if

        call timing(iproc,'dirmin_allgat','OF')

        fnrm=sqrt(fnrm/dble(orbs%norb+num_extra))
     else 
        if(nproc > 1) then 
           call mpi_allgatherv(grad_cov_or_coeffp, tmb%orbs%norb*orbs%norbp, mpi_double_precision, tmb%coeff, &
              tmb%orbs%norb*orbs%norb_par(:,0), tmb%orbs%norb*orbs%isorb_par, mpi_double_precision, &
              bigdft_mpi%mpi_comm, ierr)
        else
           call vcopy(tmb%orbs%norb*orbs%norb,grad_cov_or_coeffp(1,1),1,tmb%coeff(1,1),1)
        end if

        call timing(iproc,'dirmin_allgat','OF')

        fnrm=sqrt(fnrm/dble(orbs%norb))
     end if

     !! experimenting with calculating cHc and diagonalizing
     !if (present(num_extra).and.present(reorder)) then
     !   call reorthonormalize_coeff(iproc, nproc, orbs%norb+num_extra, -8, -8, 0, tmb%orbs, tmb%linmat%ovrlp, tmb%coeff)
     !   !call reorthonormalize_coeff(iproc, nproc, orbs%norb+num_extra, -8, -8, 1, tmb%orbs, tmb%linmat%ovrlp, tmb%coeff)
     !   call reordering_coeffs(iproc, nproc, num_extra, orbs, tmb%orbs, tmb%linmat%ham, tmb%linmat%ovrlp, tmb%coeff, reorder)
     !   if (reorder) call reordering_coeffs(iproc, nproc, num_extra, orbs, tmb%orbs, &
     !        tmb%linmat%ham, tmb%linmat%ovrlp, tmb%coeff, reorder)
     !else if (present(reorder)) then
     !   call reorthonormalize_coeff(iproc, nproc, orbs%norb, -8, -8, 0, tmb%orbs, tmb%linmat%ovrlp, tmb%coeff, orbs)
     !   !call reorthonormalize_coeff(iproc, nproc, orbs%norb, -8, -8, 1, tmb%orbs, tmb%linmat%ovrlp, tmb%coeff, orbs)
     !   call reordering_coeffs(iproc, nproc, 0, orbs, tmb%orbs, tmb%linmat%ham, tmb%linmat%ovrlp, tmb%coeff, reorder)
     !   if (reorder) call reordering_coeffs(iproc, nproc, 0, orbs, tmb%orbs, tmb%linmat%ham, tmb%linmat%ovrlp, tmb%coeff, reorder)
     !else
     !   call reordering_coeffs(iproc, nproc, 0, orbs, tmb%orbs, tmb%linmat%ham, tmb%linmat%ovrlp, tmb%coeff, .false.)
     !end if


     ! do twice with approx S^_1/2, as not quite good enough at preserving charge if only once, but exact too expensive
     ! instead of twice could add some criterion to check accuracy?
     if (present(num_extra)) then
        call reorthonormalize_coeff(iproc, nproc, orbs%norb+num_extra, -8, -8, order_taylor, &
             tmb%orbs, tmb%linmat%s, tmb%linmat%ks_e, tmb%linmat%ovrlp_, tmb%coeff, orbs)
        !call reorthonormalize_coeff(iproc, nproc, orbs%norb+num_extra, -8, -8, 1, tmb%orbs, tmb%linmat%ovrlp, tmb%coeff)
     else
<<<<<<< HEAD
        ! first need to check if we're at least close to normalized, otherwise reorthonormalize_coeff may explode (should maybe incorporate this into reorthonormalize_coeff)
        ! should really check this first, for now just normalize anyway
        !mat_coeff_diag=f_malloc(orbs%norb,id='mat_coeff_diag')
        !call calculate_coeffMatcoeff_diag(tmb%linmat%ovrlp_%matrix,tmb%orbs,orbs,tmb%coeff,mat_coeff_diag)
        !do iorb=1,orbs%norb
        !   call dscal(tmb%orbs%norb,1.0d0/sqrt(mat_coeff_diag(iorb)),tmb%coeff(1,iorb),1)
        !end do
        !call f_free(mat_coeff_diag)

        call reorthonormalize_coeff(iproc, nproc, orbs%norb, -8, -8, tmb%orthpar%methTransformOverlap, &
=======
        call reorthonormalize_coeff(iproc, nproc, orbs%norb, -8, -8, order_taylor, &
>>>>>>> e8729c78
             tmb%orbs, tmb%linmat%s, tmb%linmat%ks, tmb%linmat%ovrlp_, tmb%coeff, orbs)
        !call reorthonormalize_coeff(iproc, nproc, orbs%norb, -8, -8, 1, tmb%orbs, tmb%linmat%ovrlp, tmb%coeff, orbs)
     end if
     !!!!!!!!!!!!!!!!!!!!!!!!
     !can't put coeffs directly in ksorbs%eval as intent in, so change after - problem with orthonormality of coeffs so adding extra
     !call find_eval_from_coeffs(iproc, nproc, tmb%orthpar%methTransformOverlap, orbs, tmb%orbs, tmb%linmat%ham, tmb%linmat%ovrlp, &
     !     tmb%coeff, tmb%orbs%eval, .true., .true.)
     !ipiv=f_malloc(tmb%orbs%norb,id='ipiv')
     !call order_coeffs_by_energy(orbs%norb,tmb%orbs%norb,tmb%coeff,tmb%orbs%eval,ipiv)
     !call f_free(ipiv)
     !!!!!!!!!!!!!!!!!!!!!!!!

     call calculate_kernel_and_energy(iproc,nproc,tmb%linmat%l,tmb%linmat%m,&
          tmb%linmat%kernel_, tmb%linmat%ham_, energy,&
          tmb%coeff,orbs,tmb%orbs,.true.)
     !tmb%linmat%denskern_large%matrix_compr = tmb%linmat%kernel_%matrix_compr
     !write(127,*) ldiis_coeff%alpha_coeff,energy
     !close(127)

     ! can't check ebs only, need to check Etot in linearScaling, but if we do it>1 without curve fitting will still need to update here
     !if (ldiis_coeff%idsx == 0 .and. (.not. sd_fit_curve) .and. energy0/=0.0_gp) then ! only update alpha after first iteration
     !   ! apply a cap so that alpha_coeff never goes below around 1.d-2 or above 2
     !   if ((energy-energy0)<0.d0 .and. ldiis_coeff%alpha_coeff < 1.8d0) then
     !      ldiis_coeff%alpha_coeff=1.1d0*ldiis_coeff%alpha_coeff
     !   else if (ldiis_coeff%alpha_coeff > 1.7d-3) then
     !      ldiis_coeff%alpha_coeff=0.5d0*ldiis_coeff%alpha_coeff
     !   end if
     !   if (iproc==0) print*,'EBSdiff,alpha',energy-energy0,ldiis_coeff%alpha_coeff,energy,energy0
     !end if

     !if (iproc==0) write(*,*) ''
     if (sd_fit_curve .and. ldiis_coeff%idsx == 0) then
        !!if (iproc==0) write(*,'(a,I4,2x,6(ES16.6e3,2x))')'DminSD: it, fnrm, ebs, ebsdiff, alpha, pred E, diff',&
        !!     it,fnrm,energy0,energy-energy0,ldiis_coeff%alpha_coeff,pred_e,pred_e-energy
        if (iproc==0) then
            call yaml_map('method','DminSD')
            call yaml_newline()
            call yaml_map('iter',it)
            call yaml_map('fnrm',fnrm,fmt='(es9.2)')
            call yaml_map('eBS',energy0,fmt='(es24.17)')
            call yaml_map('D',energy-energy0,fmt='(es10.3)')
            call yaml_map('alpha',ldiis_coeff%alpha_coeff,fmt='(es10.3)')
            call yaml_map('predicted energy',pred_e,fmt='(es24.17)')
            call yaml_map('D',pred_e-energy,fmt='(es10.3)')
        end if
     else if (ldiis_coeff%idsx == 0) then
        !!if (iproc==0) write(*,'(a,I4,2x,4(ES16.6e3,2x))')'DminSD: it, fnrm, ebs, ebsdiff, alpha',&
        !!     it,fnrm,energy0,energy-energy0,ldiis_coeff%alpha_coeff
        if (iproc==0) then
            call yaml_map('method','DminSD')
            call yaml_newline()
            call yaml_map('iter',it)
            call yaml_map('fnrm',fnrm,fmt='(es9.2)')
            call yaml_map('eBS',energy0,fmt='(es24.17)')
            call yaml_map('D',energy-energy0,fmt='(es10.3)')
            call yaml_map('alpha',ldiis_coeff%alpha_coeff,fmt='(es10.3)')
        end if
     else
        !!if (iproc==0) write(*,'(a,I4,2x,3(ES16.6e3,2x))')'DminDIIS: it, fnrm, ebs, ebsdiff',&
        !!     it,fnrm,energy0,energy-energy0
        if (iproc==0) then
            call yaml_map('method','DminDIIS')
            call yaml_newline()
            call yaml_map('iter',it)
            call yaml_map('fnrm',fnrm,fmt='(es9.2)')
            call yaml_map('eBS',energy0,fmt='(es24.17)')
            call yaml_map('D',energy-energy0,fmt='(es10.3)')
        end if
     end if

     energy0=energy

     if (iproc==0) then
         call yaml_close_map()
         call bigdft_utils_flush(unit=6)
     end if


     itlast=it
     if (fnrm<fnrm_crit) exit

  end do

  !!if (iproc==0) then
  !!    call yaml_newline()
  !!    call yaml_sequence(label='final_coeff'//trim(adjustl(yaml_toa(itout,fmt='(i3.3)')))//'_'//&
  !!         trim(adjustl(yaml_toa(it_cdft,fmt='(i3.3)')))//'_'//&
  !!         trim(adjustl(yaml_toa(it_scc,fmt='(i3.3)'))),advance='no')
  !!    call yaml_open_map(flow=.true.)
  !!    call yaml_comment('iter:'//yaml_toa(itlast,fmt='(i6)'),hfill='-')
  !!    call yaml_map('iter',itlast,fmt='(i6)')
  !!    call yaml_map('fnrm',fnrm,fmt='(es9.2)')
  !!    call yaml_map('eBS',energy0,fmt='(es24.17)')
  !!    call yaml_map('D',energy-energy0,fmt='(es10.3)')
  !!    call yaml_close_map()
  !!    call bigdft_utils_flush(unit=6)
  !!end if


  if (iproc==0) then
      call yaml_close_sequence()
      call yaml_newline()
  end if


  call f_free(grad_cov_or_coeffp)
  call f_free(grad)

  call f_release_routine()

end subroutine optimize_coeffs


!> subset of reordering coeffs - need to arrange this routines better but taking the lazy route for now
!! (also assuming we have no extra - or rather number of extra bands come from input.mix not input.lin)
subroutine coeff_weight_analysis(iproc, nproc, input, ksorbs, tmb, ref_frags)
  use module_base
  use module_types
  use module_interfaces
  use module_fragments
  use constrained_dft
  use yaml_output
  use sparsematrix_base, only: sparse_matrix, matrices, sparse_matrix_null, deallocate_sparse_matrix, &
                               sparsematrix_malloc_ptr, DENSE_FULL, assignment(=), &
                               matrices_null, allocate_matrices, deallocate_matrices
  use sparsematrix, only: uncompress_matrix
  implicit none

  ! Calling arguments
  integer, intent(in) :: iproc, nproc
  type(orbitals_data), intent(in) :: ksorbs
  type(dft_wavefunction), intent(inout) :: tmb
  type(input_variables),intent(in) :: input
  type(system_fragment), dimension(input%frag%nfrag_ref), intent(in) :: ref_frags

  integer :: iorb, istat, iall, ifrag
  integer, dimension(2) :: ifrag_charged
  !real(kind=8), dimension(:,:,:), allocatable :: weight_coeff
  real(kind=8), dimension(:,:), allocatable :: weight_coeff_diag
  real(kind=8), dimension(:,:), pointer :: ovrlp_half
  real(kind=8) :: error
  type(sparse_matrix) :: weight_matrix
  type(matrices) :: inv_ovrlp
  character(len=256) :: subname='coeff_weight_analysis'

  call timing(iproc,'weightanalysis','ON')

  call f_routine('coeff_weight_analysis')

  !call nullify_sparse_matrix(weight_matrix)
  weight_matrix=sparse_matrix_null()
  call sparse_copy_pattern(tmb%linmat%m, weight_matrix, iproc, subname)
  weight_matrix%matrix_compr=f_malloc_ptr(weight_matrix%nvctr,id='weight_matrix%matrix_compr')

 inv_ovrlp = matrices_null()
 call allocate_matrices(tmb%linmat%l, allocate_full=.true., matname='inv_ovrlp', mat=inv_ovrlp)

  !weight_coeff=f_malloc((/ksorbs%norb,ksorbs%norb,input%frag%nfrag/), id='weight_coeff')
  weight_coeff_diag=f_malloc((/ksorbs%norb,input%frag%nfrag/), id='weight_coeff')
  !ovrlp_half=f_malloc_ptr((/tmb%orbs%norb,tmb%orbs%norb/), id='ovrlp_half')
  tmb%linmat%ovrlp_%matrix = sparsematrix_malloc_ptr(tmb%linmat%s, DENSE_FULL, id='tmb%linmat%ovrlp_%matrix')
  call uncompress_matrix(bigdft_mpi%iproc, tmb%linmat%s, &
       inmat=tmb%linmat%ovrlp_%matrix_compr, outmat=tmb%linmat%ovrlp_%matrix)
  call overlapPowerGeneral(bigdft_mpi%iproc, bigdft_mpi%nproc, input%lin%order_taylor, 2, &
       tmb%orthpar%blocksize_pdsyev, imode=2, &
       ovrlp_smat=tmb%linmat%s, inv_ovrlp_smat=tmb%linmat%l, &
       ovrlp_mat=tmb%linmat%ovrlp_, inv_ovrlp_mat=inv_ovrlp, check_accur=.true., &
       error=error)
  call f_free_ptr(tmb%linmat%ovrlp_%matrix)

  do ifrag=1,input%frag%nfrag
     ifrag_charged(1)=ifrag
     call calculate_weight_matrix_lowdin(weight_matrix,1,ifrag_charged,tmb,input,ref_frags,&
          .false.,.true.,input%lin%order_taylor,inv_ovrlp%matrix)
     weight_matrix%matrix=f_malloc_ptr((/weight_matrix%nfvctr,weight_matrix%nfvctr/), id='weight_matrix%matrix')
     call uncompress_matrix(iproc,weight_matrix)
     !call calculate_coeffMatcoeff(nproc,weight_matrix%matrix,tmb%orbs,ksorbs,tmb%coeff,weight_coeff(1,1,ifrag))
     call calculate_coeffMatcoeff_diag(weight_matrix%matrix,tmb%orbs,ksorbs,tmb%coeff,weight_coeff_diag(1,ifrag))
     call f_free_ptr(weight_matrix%matrix)
  end do
  !call f_free_ptr(ovrlp_half)

  if (iproc==0) call yaml_open_sequence('Weight analysis',flow=.true.)
  if (iproc==0) call yaml_newline()
  if (iproc==0) call yaml_comment ('coeff, occ, eval, frac for each frag')
  ! only care about diagonal elements
  do iorb=1,ksorbs%norb
     if (iproc==0) then
         call yaml_open_map(flow=.true.)
         call yaml_map('iorb',iorb,fmt='(i4)')
         call yaml_map('occ',KSorbs%occup(iorb),fmt='(f6.4)')
         call yaml_map('eval',tmb%orbs%eval(iorb),fmt='(f10.6)')
     end if
     do ifrag=1,input%frag%nfrag
        if (iproc==0) call yaml_map('frac',weight_coeff_diag(iorb,ifrag),fmt='(f6.4)')
     end do
     if (iproc==0) call yaml_close_map()
     if (iproc==0) call yaml_newline()
  end do
  if (iproc==0) call yaml_close_sequence()

  call deallocate_matrices(inv_ovrlp)

  call deallocate_sparse_matrix(weight_matrix, subname)
  call f_free(weight_coeff_diag)
  !call f_free(weight_coeff)

  call f_release_routine()

  call timing(iproc,'weightanalysis','OF')


end subroutine coeff_weight_analysis


!!! subset of reordering coeffs - need to arrange this routines better but taking the lazy route for now
!!! (also assuming we have no extra - or rather number of extra bands come from input.mix not input.lin)
!!subroutine find_eval_from_coeffs(iproc, nproc, meth_overlap, ksorbs, basis_orbs, ham, ovrlp, coeff, eval, calc_overlap, diag)
!!  use module_base
!!  use module_types
!!  use module_interfaces
!!  use sparsematrix_base, only: sparse_matrix
!!  implicit none
!!
!!  ! Calling arguments
!!  integer, intent(in) :: iproc, nproc, meth_overlap
!!  type(orbitals_data), intent(in) :: basis_orbs, ksorbs
!!  type(sparse_matrix),intent(in) :: ham
!!  type(sparse_matrix),intent(inout) :: ovrlp
!!  real(kind=8),dimension(basis_orbs%norb,ksorbs%norb),intent(inout) :: coeff
!!  real(kind=8),dimension(ksorbs%norb),intent(inout) :: eval
!!  logical, intent(in) :: diag, calc_overlap
!!
!!  integer :: iorb, jorb, istat, iall, ierr, itmb, jtmb
!!  real(kind=8), dimension(:,:), allocatable :: coeff_tmp, ham_coeff,  ovrlp_coeff
!!  real(kind=8) :: offdiagsum, offdiagsum2, coeff_orthog_threshold
!!  character(len=256) :: subname='reordering_coeffs'
!!
!!  coeff_orthog_threshold=1.0d-3
!!
!!  allocate(ham_coeff(ksorbs%norb,ksorbs%norb), stat=istat)
!!  call memocc(istat, ham_coeff, 'ham_coeff', subname)
!!
!!  call calculate_coeffMatcoeff(ham%matrix,basis_orbs,ksorbs,coeff,ham_coeff)
!!
!!  if (calc_overlap) then
!!     allocate(ovrlp_coeff(ksorbs%norb,ksorbs%norb), stat=istat)
!!     call memocc(istat, ovrlp_coeff, 'ovrlp_coeff', subname)
!!     call calculate_coeffMatcoeff(ovrlp%matrix,basis_orbs,ksorbs,coeff,ovrlp_coeff)
!!  end if
!!
!!  ! above is overkill, actually just want diagonal elements but print off as a test out of curiosity
!!  offdiagsum=0.0d0
!!  offdiagsum2=0.0d0
!!  do iorb=1,ksorbs%norb
!!     do jorb=1,ksorbs%norb
!!        if (iorb==jorb) then
!!           eval(iorb)=ham_coeff(iorb,iorb)
!!        else
!!           offdiagsum=offdiagsum+abs(ham_coeff(iorb,jorb))
!!           if (calc_overlap) offdiagsum2=offdiagsum2+abs(ovrlp_coeff(iorb,jorb))
!!        end if
!!     end do
!!  end do
!!  offdiagsum=offdiagsum/(ksorbs%norb**2-ksorbs%norb)
!!  if (calc_overlap) offdiagsum2=offdiagsum2/(ksorbs%norb**2-ksorbs%norb)
!!  if (calc_overlap.and.iproc==0) print*,''
!!  if (calc_overlap) then
!!     if (iproc==0) print*,'offdiagsum (ham,ovrlp):',offdiagsum,offdiagsum2
!!  else
!!     if (iproc==0) print*,'offdiagsum (ham):',offdiagsum
!!  end if
!!
!!  ! if coeffs are too far from orthogonality
!!  if (calc_overlap .and. offdiagsum2>coeff_orthog_threshold) then
!!     call reorthonormalize_coeff(iproc, nproc, ksorbs%norb, -8, -8, meth_overlap, basis_orbs, ovrlp, coeff, ksorbs)
!!  end if
!!
!!  if (diag.or.offdiagsum>1.0d-2) then
!!     ! diagonalize within the space of occ+extra
!!     if (.not.calc_overlap) then
!!        ! assume ovrlp_coeff is orthgonal for now
!!        allocate(ovrlp_coeff(ksorbs%norb,ksorbs%norb), stat=istat)
!!        call memocc(istat, ovrlp_coeff, 'ovrlp_coeff', subname)
!!        call calculate_coeffMatcoeff(ovrlp%matrix,basis_orbs,ksorbs,coeff,ovrlp_coeff)
!!        do iorb=1,ksorbs%norb
!!           do jorb=1,ksorbs%norb
!!              if (iorb==jorb) then
!!                 ovrlp_coeff(iorb,jorb)=1.0d0
!!              else
!!                 ovrlp_coeff(iorb,jorb)=0.0d0
!!              end if
!!           end do
!!        end do
!!     end if
!!     ! diagonalize within the space of occ+extra
!!     call diagonalizeHamiltonian2(iproc, ksorbs%norb, ham_coeff, ovrlp_coeff, eval)
!!     coeff_tmp=f_malloc((/basis_orbs%norb,ksorbs%norb/),id='coeff_tmp')
!!
!!     ! multiply new eigenvectors by coeffs
!!     call dgemm('n', 'n', basis_orbs%norb, ksorbs%norb, ksorbs%norb, 1.d0, coeff(1,1), &
!!          basis_orbs%norb, ham_coeff, ksorbs%norb, 0.d0, coeff_tmp, basis_orbs%norb)
!! 
!!     call vcopy(basis_orbs%norb*(ksorbs%norb),coeff_tmp(1,1),1,coeff(1,1),1)
!!     call f_free(coeff_tmp)
!!  end if
!!
!!  if (calc_overlap.or.diag) then
!!     iall=-product(shape(ovrlp_coeff))*kind(ovrlp_coeff)
!!     deallocate(ovrlp_coeff,stat=istat)
!!     call memocc(istat,iall,'ovrlp_coeff',subname)
!!  end if
!!
!!  iall=-product(shape(ham_coeff))*kind(ham_coeff)
!!  deallocate(ham_coeff,stat=istat)
!!  call memocc(istat,iall,'ham_coeff',subname)
!!
!!end subroutine find_eval_from_coeffs


subroutine calculate_coeffMatcoeff(nproc,matrix,basis_orbs,ksorbs,coeff,mat_coeff)
  use module_base
  use module_types
  implicit none

  ! Calling arguments
  integer, intent(in) :: nproc
  type(orbitals_data), intent(in) :: basis_orbs, ksorbs
  real(kind=8),dimension(basis_orbs%norb,basis_orbs%norb),intent(in) :: matrix
  real(kind=8),dimension(basis_orbs%norb,ksorbs%norb),intent(inout) :: coeff
  real(kind=8),dimension(ksorbs%norb,ksorbs%norb),intent(inout) :: mat_coeff

  integer :: iall, istat, ierr
  real(kind=8), dimension(:,:), allocatable :: coeff_tmp
  character(len=256) :: subname='calculate_coeffMatcoeff'

  allocate(coeff_tmp(basis_orbs%norbp,ksorbs%norb), stat=istat)
  call memocc(istat, coeff_tmp, 'coeff_tmp', subname)

  if (basis_orbs%norbp>0) then
     call dgemm('n', 'n', basis_orbs%norbp, ksorbs%norb, basis_orbs%norb, 1.d0, matrix(basis_orbs%isorb+1,1), &
          basis_orbs%norb, coeff(1,1), basis_orbs%norb, 0.d0, coeff_tmp, basis_orbs%norbp)
     call dgemm('t', 'n', ksorbs%norb, ksorbs%norb, basis_orbs%norbp, 1.d0, coeff(basis_orbs%isorb+1,1), &
          basis_orbs%norb, coeff_tmp, basis_orbs%norbp, 0.d0, mat_coeff, ksorbs%norb)
  else
     call to_zero(ksorbs%norb**2, mat_coeff(1,1))
  end if

  iall=-product(shape(coeff_tmp))*kind(coeff_tmp)
  deallocate(coeff_tmp,stat=istat)
  call memocc(istat,iall,'coeff_tmp',subname)

  if (nproc>1) then
      call mpiallred(mat_coeff(1,1), ksorbs%norb**2, mpi_sum, bigdft_mpi%mpi_comm)
  end if

end subroutine calculate_coeffMatcoeff


!> Same as above but only calculating diagonal elements
subroutine calculate_coeffMatcoeff_diag(matrix,basis_orbs,ksorbs,coeff,mat_coeff_diag)
  use module_base
  use module_types
  implicit none

  ! Calling arguments
  type(orbitals_data), intent(in) :: basis_orbs, ksorbs
  real(kind=8),dimension(basis_orbs%norb,basis_orbs%norb),intent(in) :: matrix
  real(kind=8),dimension(basis_orbs%norb,ksorbs%norb),intent(inout) :: coeff
  real(kind=8),dimension(ksorbs%norb),intent(inout) :: mat_coeff_diag

  integer :: iall, istat, ierr, iorb
  real(kind=8), dimension(:,:), allocatable :: coeff_tmp
  real(kind=8), dimension(:), allocatable :: mat_coeff_diagp
  logical, parameter :: allgather=.true.


  if (allgather) then
     mat_coeff_diagp=f_malloc((/ksorbs%norbp/), id='mat_coeff_diagp')
  else
     call to_zero(ksorbs%norb, mat_coeff_diag(1))
  end if
  if (ksorbs%norbp>0) then
     coeff_tmp=f_malloc((/basis_orbs%norb,ksorbs%norbp/), id='coeff_tmp')
     call dgemm('n', 'n', basis_orbs%norb, ksorbs%norbp, basis_orbs%norb, 1.d0, matrix(1,1), &
          basis_orbs%norb, coeff(1,ksorbs%isorb+1), basis_orbs%norb, 0.d0, coeff_tmp(1,1), basis_orbs%norb)
     if (allgather) then
        do iorb=1,ksorbs%norbp
           call dgemm('t', 'n', 1, 1, basis_orbs%norb, 1.d0, coeff(1,ksorbs%isorb+iorb), basis_orbs%norb, &
                coeff_tmp(1,iorb), basis_orbs%norb, 0.d0, mat_coeff_diagp(iorb), ksorbs%norb)
        end do
     else
        do iorb=1,ksorbs%norbp
           call dgemm('t', 'n', 1, 1, basis_orbs%norb, 1.d0, coeff(1,ksorbs%isorb+iorb), basis_orbs%norb, &
                coeff_tmp(1,iorb), basis_orbs%norb, 0.d0, mat_coeff_diag(ksorbs%isorb+iorb), ksorbs%norb)
        end do
     end if
     call f_free(coeff_tmp)
  end if

  if (bigdft_mpi%nproc>1) then
     if (allgather) then
        call mpi_allgatherv(mat_coeff_diagp, ksorbs%norbp, mpi_double_precision, mat_coeff_diag, &
             ksorbs%norb_par(:,0), ksorbs%isorb_par, mpi_double_precision, bigdft_mpi%mpi_comm, ierr)
     else
        call mpiallred(mat_coeff_diag(1), ksorbs%norb, mpi_sum, bigdft_mpi%mpi_comm)
     end if
  else
     if (allgather) then
        call vcopy(ksorbs%norb, mat_coeff_diagp(1), 1, mat_coeff_diag(1), 1)
     end if
  end if

  if (allgather) then
     call f_free(mat_coeff_diagp)
 end if

end subroutine calculate_coeffMatcoeff_diag
 
!> not really fragment related so prob should be moved - reorders coeffs by eval
  ! output ipiv in case want to use it for something else
  subroutine order_coeffs_by_energy(nstate,ntmb,coeff,eval,ipiv)
  use module_base
  use module_types
  implicit none
  integer, intent(in) :: nstate, ntmb
  real(kind=gp), dimension(ntmb,nstate), intent(inout) :: coeff
  real(kind=gp), dimension(nstate), intent(inout) :: eval
    integer, dimension(nstate), intent(out) :: ipiv

  integer :: itmb, jorb
    !integer, allocatable, dimension(:) :: ipiv
  real(gp), dimension(:), allocatable :: tmp_array
  real(gp), dimension(:,:), allocatable :: tmp_array2

    !ipiv=f_malloc(nstate,id='coeff_final')
  tmp_array=f_malloc(nstate,id='tmp_array')

  do itmb=1,nstate
     tmp_array(itmb)=-eval(itmb)
  end do

  call sort_positions(nstate,tmp_array,ipiv)

  do itmb=1,nstate
     eval(itmb)=-tmp_array(ipiv(itmb))
  end do

  call f_free(tmp_array)

  tmp_array2=f_malloc((/ntmb,nstate/),id='tmp_array2')

  do jorb=1,nstate
     do itmb=1,ntmb
        tmp_array2(itmb,jorb)=coeff(itmb,jorb)
     end do
  end do

  do jorb=1,nstate
     do itmb=1,ntmb
        coeff(itmb,jorb)=tmp_array2(itmb,ipiv(jorb))
     end do
  end do

  call f_free(tmp_array2)
    !call f_free(ipiv)

end subroutine order_coeffs_by_energy

!!! experimental - for num_extra see if extra states are actually lower in energy and reorder (either by sorting or diagonalization)
!!! could improve efficiency by only calculating cSc or cHc up to norb (i.e. ksorbs%norb+extra)
!!subroutine reordering_coeffs(iproc, nproc, num_extra, ksorbs, basis_orbs, ham, ovrlp, coeff, reorder)
!!  use module_base
!!  use module_types
!!  use module_interfaces
!!  use sparsematrix_base, only: sparse_matrix
!!  implicit none
!!
!!  ! Calling arguments
!!  integer, intent(in) :: iproc, nproc, num_extra
!!  type(orbitals_data), intent(in) :: basis_orbs, ksorbs
!!  type(sparse_matrix),intent(in) :: ham, ovrlp
!!  real(kind=8),dimension(basis_orbs%norb,basis_orbs%norb),intent(inout) :: coeff
!!  logical, intent(in) :: reorder
!!
!!  integer :: iorb, jorb, istat, iall, ierr, itmb, jtmb
!!  integer, allocatable, dimension(:) :: ipiv
!!  real(gp), dimension(:), allocatable :: tmp_array, eval
!!  real(kind=8), dimension(:,:), allocatable :: coeff_tmp, ham_coeff, tmp_array2, ham_coeff_small, ovrlp_coeff_small, ovrlp_coeff
!!  real(kind=8) :: offdiagsum, offdiagsum2
!!  character(len=256) :: subname='reordering_coeffs'
!!
!!  allocate(ham_coeff(basis_orbs%norb,basis_orbs%norb), stat=istat)
!!  call memocc(istat, ham_coeff, 'ham_coeff', subname)
!!
!!  allocate(coeff_tmp(basis_orbs%norbp,max(basis_orbs%norb,1)), stat=istat)
!!  call memocc(istat, coeff_tmp, 'coeff_tmp', subname)
!!
!!  if (basis_orbs%norbp>0) then
!!     call dgemm('n', 'n', basis_orbs%norbp, basis_orbs%norb, basis_orbs%norb, 1.d0, ham%matrix(basis_orbs%isorb+1,1), &
!!          basis_orbs%norb, coeff(1,1), basis_orbs%norb, 0.d0, coeff_tmp, basis_orbs%norbp)
!!     call dgemm('t', 'n', basis_orbs%norb, basis_orbs%norb, basis_orbs%norbp, 1.d0, coeff(basis_orbs%isorb+1,1), &
!!          basis_orbs%norb, coeff_tmp, basis_orbs%norbp, 0.d0, ham_coeff, basis_orbs%norb)
!!  else
!!     call to_zero(basis_orbs%norb**2, ham_coeff(1,1))
!!  end if
!!
!!  iall=-product(shape(coeff_tmp))*kind(coeff_tmp)
!!  deallocate(coeff_tmp,stat=istat)
!!  call memocc(istat,iall,'coeff_tmp',subname)
!!
!!  if (nproc>1) then
!!      call mpiallred(ham_coeff(1,1), basis_orbs%norb**2, mpi_sum, bigdft_mpi%mpi_comm, ierr)
!!  end if
!!
!!  allocate(ovrlp_coeff(basis_orbs%norb,basis_orbs%norb), stat=istat)
!!  call memocc(istat, ovrlp_coeff, 'ovrlp_coeff', subname)
!!
!!  allocate(coeff_tmp(basis_orbs%norbp,max(basis_orbs%norb,1)), stat=istat)
!!  call memocc(istat, coeff_tmp, 'coeff_tmp', subname)
!!
!!  if (basis_orbs%norbp>0) then
!!     call dgemm('n', 'n', basis_orbs%norbp, basis_orbs%norb, basis_orbs%norb, 1.d0, ovrlp%matrix(basis_orbs%isorb+1,1), &
!!          basis_orbs%norb, coeff(1,1), basis_orbs%norb, 0.d0, coeff_tmp, basis_orbs%norbp)
!!     call dgemm('t', 'n', basis_orbs%norb, basis_orbs%norb, basis_orbs%norbp, 1.d0, coeff(basis_orbs%isorb+1,1), &
!!          basis_orbs%norb, coeff_tmp, basis_orbs%norbp, 0.d0, ovrlp_coeff, basis_orbs%norb)
!!  else
!!     call to_zero(basis_orbs%norb**2, ovrlp_coeff(1,1))
!!  end if
!!
!!  iall=-product(shape(coeff_tmp))*kind(coeff_tmp)
!!  deallocate(coeff_tmp,stat=istat)
!!  call memocc(istat,iall,'coeff_tmp',subname)
!!
!!  if (nproc>1) then
!!      call mpiallred(ovrlp_coeff(1,1), basis_orbs%norb**2, mpi_sum, bigdft_mpi%mpi_comm, ierr)
!!  end if
!!
!!  ! above is overkill, actually just want diagonal elements but print off as a test out of curiosity
!!  offdiagsum=0.0d0
!!  offdiagsum2=0.0d0
!!  do iorb=1,ksorbs%norb+num_extra!basis_orbs%norb
!!     do jorb=1,ksorbs%norb+num_extra!basis_orbs%norb
!!        if (iorb==jorb) cycle
!!        offdiagsum=offdiagsum+abs(ham_coeff(iorb,jorb))
!!        offdiagsum2=offdiagsum2+abs(ovrlp_coeff(iorb,jorb))
!!     end do
!!  end do
!!  offdiagsum=offdiagsum/(basis_orbs%norb**2-basis_orbs%norb)
!!  offdiagsum2=offdiagsum2/(basis_orbs%norb**2-basis_orbs%norb)
!!  if (iproc==0) print*,'offdiagsum (ham,ovrlp):',offdiagsum,offdiagsum2
!!
!!  ! sort the states - really need just ks+extra not all, otherwise sloshing!
!!  ipiv=f_malloc(ksorbs%norb+num_extra,id='coeff_final')
!!  tmp_array=f_malloc(ksorbs%norb+num_extra,id='tmp_array')
!!  do itmb=1,ksorbs%norb+num_extra
!!     tmp_array(itmb)=-ham_coeff(itmb,itmb)
!!  end do
!!
!!  do itmb=1,ksorbs%norb+num_extra
!!     ipiv(itmb)=itmb
!!  end do
!!  !call sort_positions(ksorbs%norb+num_extra,tmp_array,ipiv)
!!  do jtmb=1,ksorbs%norb+num_extra
!!     ham_coeff(jtmb,jtmb)=-tmp_array(ipiv(jtmb))
!!  end do
!!
!!  tmp_array2=f_malloc((/basis_orbs%norb,ksorbs%norb+num_extra/),id='tmp_array2')
!!  do jtmb=1,ksorbs%norb+num_extra
!!     do itmb=1,basis_orbs%norb
!!        tmp_array2(itmb,jtmb)=coeff(itmb,jtmb)
!!     end do
!!  end do
!!
!!  do jtmb=1,ksorbs%norb+num_extra
!!     do itmb=1,basis_orbs%norb
!!        coeff(itmb,jtmb)=tmp_array2(itmb,ipiv(jtmb))
!!     end do
!!  end do
!!  call f_free(tmp_array2)
!!
!!  if (reorder) then
!!     ! diagonalize within the space of occ+extra
!!     eval=f_malloc((/ksorbs%norb+num_extra/),id='eval')
!!     ham_coeff_small=f_malloc((/ksorbs%norb+num_extra,ksorbs%norb+num_extra/),id='ham_coeff_small')
!!     ovrlp_coeff_small=f_malloc((/ksorbs%norb+num_extra,ksorbs%norb+num_extra/),id='ovrlp_coeff_small')
!!     ! assume ovrlp_coeff is orthgonal for now
!!     do iorb=1,ksorbs%norb+num_extra
!!        do jorb=1,ksorbs%norb+num_extra
!!           ham_coeff_small(iorb,jorb)=ham_coeff(iorb,jorb)
!!           if (iorb==jorb) then
!!              ovrlp_coeff_small(iorb,jorb)=1.0d0
!!           else
!!              ovrlp_coeff_small(iorb,jorb)=0.0d0
!!           end if
!!        end do
!!     end do
!!     ! diagonalize within the space of occ+extra
!!     call diagonalizeHamiltonian2(iproc, ksorbs%norb+num_extra, ham_coeff_small, ovrlp_coeff_small, eval)
!!     call f_free(ovrlp_coeff_small)
!!     coeff_tmp=f_malloc((/basis_orbs%norb,ksorbs%norb+num_extra/),id='coeff_tmp')
!!
!!     ! multiply new eigenvectors by coeffs
!!     call dgemm('n', 'n', basis_orbs%norb, ksorbs%norb+num_extra, ksorbs%norb+num_extra, 1.d0, coeff(1,1), &
!!          basis_orbs%norb, ham_coeff_small, ksorbs%norb+num_extra, 0.d0, coeff_tmp, basis_orbs%norb)
!! 
!!     call f_free(ham_coeff_small)
!!     call vcopy(basis_orbs%norb*(ksorbs%norb+num_extra),coeff_tmp(1,1),1,coeff(1,1),1)
!!     call f_free(coeff_tmp)
!!
!!     do iorb=1,basis_orbs%norb
!!        if (iorb<=ksorbs%norb) then
!!           if (iproc==0) write(*,*) 'optimize coeffs eval',iorb,-tmp_array(ipiv(iorb)),basis_orbs%occup(iorb),&
!!                ksorbs%occup(iorb),ham_coeff(iorb,iorb),eval(iorb)
!!        else if (iorb<=ksorbs%norb+num_extra) then
!!           if (iproc==0) write(*,*) 'optimize coeffs eval',iorb,-tmp_array(ipiv(iorb)),basis_orbs%occup(iorb),&
!!                0.0d0,ham_coeff(iorb,iorb),eval(iorb)
!!        !else
!!        !   if (iproc==0) write(*,*) 'optimize coeffs eval',iorb,ham_coeff(iorb,iorb),basis_orbs%occup(iorb),&
!!        !        0.0d0,ham_coeff(iorb,iorb)
!!        end if
!!     end do
!!     call f_free(eval)
!!   else
!!      do iorb=1,basis_orbs%norb
!!        if (iorb<=ksorbs%norb) then
!!           if (iproc==0) write(*,*) 'optimize coeffs eval',iorb,-tmp_array(ipiv(iorb)),basis_orbs%occup(iorb),&
!!                ksorbs%occup(iorb),ham_coeff(iorb,iorb)
!!        else if (iorb<=ksorbs%norb+num_extra) then
!!           if (iproc==0) write(*,*) 'optimize coeffs eval',iorb,-tmp_array(ipiv(iorb)),basis_orbs%occup(iorb),&
!!                0.0d0,ham_coeff(iorb,iorb)
!!        !else
!!        !   if (iproc==0) write(*,*) 'optimize coeffs eval',iorb,ham_coeff(iorb,iorb),basis_orbs%occup(iorb),&
!!        !        0.0d0,ham_coeff(iorb,iorb)
!!        end if
!!     end do
!!  end if
!!
!!  call f_free(ipiv)
!!  call f_free(tmp_array)
!!  iall=-product(shape(ham_coeff))*kind(ham_coeff)
!!  deallocate(ham_coeff,stat=istat)
!!  call memocc(istat,iall,'ham_coeff',subname)
!!
!!end subroutine reordering_coeffs


subroutine find_alpha_sd(iproc,nproc,alpha,tmb,orbs,coeffp,grad,energy0,fnrm,pred_e)
  use module_base
  use module_types
  use module_interfaces
  implicit none
  integer, intent(in) :: iproc, nproc
  real(kind=gp), intent(inout) :: alpha
  type(DFT_wavefunction) :: tmb
  type(orbitals_data), intent(in) :: orbs
  real(kind=gp), dimension(tmb%orbs%norb,orbs%norbp), intent(inout) :: coeffp
  real(kind=gp), dimension(tmb%orbs%norb,orbs%norbp), intent(in) :: grad
  real(kind=gp), intent(in) :: energy0, fnrm
  real(kind=gp), intent(out) :: pred_e
  integer :: iorb, iiorb, jorb, ierr
  real(kind=gp) :: energy1, a, b, c, alpha_old
  real(kind=gp),dimension(:,:),allocatable :: coeff_tmp

  call timing(iproc,'dirmin_sdfit','ON')

  ! take an initial step to get 2nd point
  coeff_tmp=f_malloc((/tmb%orbs%norb,tmb%orbs%norb/),id='coeff_tmp')
  do iorb=1,orbs%norbp
     iiorb = orbs%isorb + iorb
     do jorb=1,tmb%orbs%norb
        coeffp(jorb,iorb)=tmb%coeff(jorb,iiorb)-alpha*grad(jorb,iorb)
     end do
  end do

  if(nproc > 1) then 
     call mpi_allgatherv(coeffp, tmb%orbs%norb*orbs%norbp, mpi_double_precision, coeff_tmp, &
        tmb%orbs%norb*orbs%norb_par(:,0), tmb%orbs%norb*orbs%isorb_par, mpi_double_precision, bigdft_mpi%mpi_comm, ierr)
  else
     call vcopy(tmb%orbs%norb*orbs%norb,coeffp(1,1),1,coeff_tmp(1,1),1)
  end if

  ! do twice with approx S^_1/2, as not quite good enough at preserving charge if only once, but exact too expensive
  ! instead of twice could add some criterion to check accuracy?
  call reorthonormalize_coeff(iproc, nproc, orbs%norb, -8, -8, tmb%orthpar%methTransformOverlap, tmb%orbs, &
       tmb%linmat%s, tmb%linmat%ks, tmb%linmat%ovrlp_, coeff_tmp, orbs)
  !call reorthonormalize_coeff(iproc, nproc, orbs%norb, -8, -8, 1, tmb%orbs, &
  !     tmb%linmat%s, tmb%linmat%ks, tmb%linmat%ovrlp_, coeff_tmp, orbs)
  call calculate_kernel_and_energy(iproc,nproc,tmb%linmat%l,tmb%linmat%m,&
       tmb%linmat%kernel_, tmb%linmat%ham_, energy1,&
       coeff_tmp,orbs,tmb%orbs,.true.)
  !tmb%linmat%denskern_large%matrix_compr = tmb%linmat%kernel_%matrix_compr
  call f_free(coeff_tmp)

  ! find ideal alpha using both points
  alpha_old=alpha
  a=fnrm/alpha_old+(energy1-energy0)/alpha_old**2
  b=-fnrm
  c=energy0
  alpha=-0.5_gp*b/a
  ! don't update if we have found a maximum, or negative alpha is predicted
  ! do something better here - don't just want to do the same thing twice, so at least check if energy has decreased
  if (alpha<0.0_gp .or. a<0.0_gp) alpha=alpha_old
  pred_e=a*alpha**2+b*alpha+c

  !open(127)
  !write(127,*) '#',a,b,c,(energy1-energy0)/alpha_old,b-(energy1-energy0)/alpha_old
  !write(127,*) 0.0_gp,energy0
  !write(127,*) alpha_old,energy1

  call timing(iproc,'dirmin_sdfit','OF')

end subroutine find_alpha_sd


subroutine calculate_kernel_and_energy(iproc,nproc,denskern,ham,denskern_mat,ham_mat, &
           energy,coeff,orbs,tmb_orbs,calculate_kernel)
  use module_base
  use module_types
  use module_interfaces, except_this_one => calculate_kernel_and_energy
  use sparsematrix_base, only: sparse_matrix
  use sparsematrix_init, only: matrixindex_in_compressed
  implicit none
  integer, intent(in) :: iproc, nproc
  type(sparse_matrix), intent(in) :: ham
  type(sparse_matrix), intent(inout) :: denskern
  type(matrices),intent(in) :: ham_mat
  type(matrices),intent(out) :: denskern_mat
  logical, intent(in) :: calculate_kernel
  real(kind=gp), intent(out) :: energy
  type(orbitals_data), intent(in) :: orbs, tmb_orbs
  real(kind=gp), dimension(tmb_orbs%norb,tmb_orbs%norb), intent(in) :: coeff

  integer :: iorb, jorb, ind_ham, ind_denskern, ierr, iorbp

  if (calculate_kernel) then 
     call calculate_density_kernel(iproc, nproc, .true., orbs, tmb_orbs, coeff, denskern, denskern_mat)
     !denskern%matrix_compr = denskern_mat%matrix_compr
  end if

  call timing(iproc,'calc_energy','ON')
  energy=0.0_gp
  do iorbp=1,tmb_orbs%norbp
     iorb=iorbp+tmb_orbs%isorb
     !$omp parallel default(private) shared(iorb,denskern,ham,denskern_mat,ham_mat,tmb_orbs,energy)
     !$omp do reduction(+:energy)
     do jorb=1,tmb_orbs%norb
        ind_ham = matrixindex_in_compressed(ham,iorb,jorb)
        ind_denskern = matrixindex_in_compressed(denskern,jorb,iorb)
        if (ind_ham==0.or.ind_denskern==0) cycle
        energy = energy + denskern_mat%matrix_compr(ind_denskern)*ham_mat%matrix_compr(ind_ham)
     end do
     !$omp end do
     !$omp end parallel
  end do
  if (nproc>1) then
     call mpiallred(energy, 1, mpi_sum, bigdft_mpi%mpi_comm)
  end if
  call timing(iproc,'calc_energy','OF')

end subroutine calculate_kernel_and_energy


!> calculate grad_cov_i^a = f_i (I_ab - S_ag K^gb) H_bg c_i^d
!! then grad=S^-1grad_cov
subroutine calculate_coeff_gradient(iproc,nproc,tmb,order_taylor,KSorbs,grad_cov,grad)
  use module_base
  use module_types
  use module_interfaces
  use sparsematrix_base, only: matrices, sparsematrix_malloc_ptr, DENSE_FULL, assignment(=), &
                               matrices_null, allocate_matrices, deallocate_matrices
  implicit none

  integer, intent(in) :: iproc, nproc, order_taylor
  type(DFT_wavefunction), intent(inout) :: tmb
  type(orbitals_data), intent(in) :: KSorbs
  real(gp), dimension(tmb%orbs%norb,KSorbs%norbp), intent(out) :: grad_cov, grad  ! could make grad_cov KSorbs%norbp

  integer :: iorb, iiorb, info, ierr
  real(gp),dimension(:,:),allocatable :: sk, skh, skhp
  real(gp),dimension(:,:),pointer :: inv_ovrlp
  real(kind=gp), dimension(:,:), allocatable:: grad_full
  character(len=*),parameter:: subname='calculate_coeff_gradient'
  type(matrices) :: inv_ovrlp_

  integer :: itmp, itrials
  integer :: ncount1, ncount_rate, ncount_max, ncount2
  real(kind=4) :: tr0, tr1
  real(kind=8) :: deviation, time, error, maxerror


  call f_routine(id='calculate_coeff_gradient')
  call timing(iproc,'dirmin_lagmat1','ON')

  inv_ovrlp_ = matrices_null()
  call allocate_matrices(tmb%linmat%l, allocate_full=.true., matname='inv_ovrlp_', mat=inv_ovrlp_)


  ! we have the kernel already, but need it to not contain occupations so recalculate here
  ! don't want to lose information in the compress/uncompress process - ideally need to change sparsity pattern of kernel
  !call calculate_density_kernel(iproc, nproc, .false., KSorbs, tmb%orbs, tmb%coeff, tmb%linmat%denskern)
  tmb%linmat%kernel_%matrix = sparsematrix_malloc_ptr(tmb%linmat%l, iaction=DENSE_FULL, id='tmb%linmat%kernel_%matrix')
  !call uncompress_matrix(iproc,tmb%linmat%denskern)
  call calculate_density_kernel_uncompressed(iproc, nproc, .false., KSorbs, tmb%orbs, tmb%coeff, tmb%linmat%kernel_%matrix)

  sk=f_malloc0((/tmb%orbs%norbp,tmb%orbs%norb/), id='sk')

  ! calculate I-S*K - first set sk to identity
  do iorb=1,tmb%orbs%norbp
     iiorb=tmb%orbs%isorb+iorb
     sk(iorb,iiorb) = 1.d0
  end do 

  if (tmb%orbs%norbp>0) then
     call dgemm('t', 'n', tmb%orbs%norbp, tmb%orbs%norb, tmb%orbs%norb, -1.d0, &
          tmb%linmat%ovrlp_%matrix(1,tmb%orbs%isorb+1), tmb%orbs%norb, &
          tmb%linmat%kernel_%matrix(1,1), tmb%orbs%norb, 1.d0, sk, tmb%orbs%norbp)
  end if

  ! coeffs and therefore kernel will change, so no need to keep it
  call f_free_ptr(tmb%linmat%kernel_%matrix)

  skhp=f_malloc((/tmb%orbs%norb,max(tmb%orbs%norbp,1)/), id='skhp')

  ! multiply by H to get (I_ab - S_ag K^gb) H_bd, or in this case the transpose of the above
  if (tmb%orbs%norbp>0) then
     call dgemm('t', 't', tmb%orbs%norb, tmb%orbs%norbp, tmb%orbs%norb, 1.d0, tmb%linmat%ham_%matrix(1,1), &
          tmb%orbs%norb, sk(1,1), tmb%orbs%norbp, 0.d0, skhp(1,1), tmb%orbs%norb)
  end if

  call f_free(sk)

  skh=f_malloc((/tmb%orbs%norb,tmb%orbs%norb/), id='skh')

  call timing(iproc,'dirmin_lagmat1','OF')
  call timing(iproc,'dirmin_lagmat2','ON')

  ! gather together
  if(nproc > 1) then
     call mpi_allgatherv(skhp(1,1), tmb%orbs%norb*tmb%orbs%norbp, mpi_double_precision, skh(1,1), &
        tmb%orbs%norb*tmb%orbs%norb_par(:,0), tmb%orbs%norb*tmb%orbs%isorb_par, &
        mpi_double_precision, bigdft_mpi%mpi_comm, ierr)
  else
     call vcopy(tmb%orbs%norbp*tmb%orbs%norb,skhp(1,1),1,skh(1,1),1)
  end if

  call timing(iproc,'dirmin_lagmat2','OF')
  call timing(iproc,'dirmin_lagmat1','ON')

  call f_free(skhp)

  ! calc for i on this proc: (I_ab - S_ag K^gb) H_bg c_i^d
  if (KSorbs%norbp>0) then
     call dgemm('t', 'n', tmb%orbs%norb, KSorbs%norbp, tmb%orbs%norb, 1.d0, skh(1,1), &
          tmb%orbs%norb, tmb%coeff(1,KSorbs%isorb+1), tmb%orbs%norb, 0.d0, grad_cov(1,1), tmb%orbs%norb)
  end if

  call f_free(skh)

  ! multiply by f_i to get grad_i^a
  do iorb=1,KSorbs%norbp
     iiorb=KSorbs%isorb+iorb
     grad_cov(:,iorb)=grad_cov(:,iorb)*KSorbs%occup(iiorb)
  end do

  call timing(iproc,'dirmin_lagmat1','OF')
  call timing(iproc,'dirmin_dgesv','ON') !lr408t

  ! Solve the linear system ovrlp*grad=grad_cov
  if(tmb%orthpar%blocksize_pdsyev<0) then
     call timing(iproc,'dirmin_dgesv','OF')
     inv_ovrlp=f_malloc_ptr((/tmb%orbs%norb,tmb%orbs%norb/),id='inv_ovrlp')
     call overlapPowerGeneral(iproc, nproc, order_taylor, 1, -8, &
          imode=2, &
          ovrlp_smat=tmb%linmat%s, inv_ovrlp_smat=tmb%linmat%l, &
          ovrlp_mat=tmb%linmat%ovrlp_, inv_ovrlp_mat=inv_ovrlp_, check_accur=.true., &
          error=error)

     !!!DEBUG checking S^-1 etc.
     !!!test dense version of S^-1
     !!inv_ovrlp=f_malloc_ptr((/tmb%orbs%norb,tmb%orbs%norb/),id='inv_ovrlp')
     !!if (iproc==0)write(*,*) ''
     !!do itmp=0,20
     !!   call mpi_barrier(mpi_comm_world,ierr)
     !!   call cpu_time(tr0)
     !!   call system_clock(ncount1,ncount_rate,ncount_max)
     !!   maxerror=0.0d0
     !!   do itrials=1,50
     !!      call overlapPowerGeneral(iproc, nproc, itmp, 1, -8, tmb%orbs%norb, tmb%linmat%ovrlp%matrix, &
     !!           inv_ovrlp, error, tmb%orbs)
     !!      maxerror=max(maxerror,error)
     !!   end do
     !!   call mpi_barrier(mpi_comm_world,ierr)
     !!   call cpu_time(tr1)
     !!   call system_clock(ncount2,ncount_rate,ncount_max)
     !!   if (iproc==0) then
     !!      write(*,*) 'order,maxerror,time',itmp,maxerror,real(tr1-tr0,kind=8)/real(itrials-1,kind=8),&
     !!           (dble(ncount2-ncount1)/dble(ncount_rate))/real(itrials-1,kind=8)
     !!   end if
     !!end do
     !!call f_free_ptr(inv_ovrlp)

     !!! test S^+/-1/2
     !!inv_ovrlp=f_malloc_ptr((/tmb%orbs%norb,tmb%orbs%norb/),id='inv_ovrlp')
     !!if (iproc==0)write(*,*) ''
     !!do itmp=0,20
     !!   call mpi_barrier(mpi_comm_world,ierr)
     !!   call cpu_time(tr0)
     !!   call system_clock(ncount1,ncount_rate,ncount_max)
     !!   maxerror=0.0d0
     !!   do itrials=1,50
     !!      call overlapPowerGeneral(iproc, nproc, itmp, 2, -8, tmb%orbs%norb, tmb%linmat%ovrlp%matrix, &
     !!           inv_ovrlp, error, tmb%orbs)
     !!      maxerror=max(maxerror,error)
     !!   end do
     !!   call mpi_barrier(mpi_comm_world,ierr)
     !!   call cpu_time(tr1)
     !!   call system_clock(ncount2,ncount_rate,ncount_max)
     !!   if (iproc==0) then
     !!      write(*,*) 'order,maxerror,time',itmp,maxerror,real(tr1-tr0,kind=8)/real(itrials-1,kind=8),&
     !!           (dble(ncount2-ncount1)/dble(ncount_rate))/real(itrials-1,kind=8)
     !!   end if
     !!end do

     !!if (iproc==0)write(*,*) ''
     !!do itmp=0,20
     !!   call mpi_barrier(mpi_comm_world,ierr)
     !!   call cpu_time(tr0)
     !!   call system_clock(ncount1,ncount_rate,ncount_max)
     !!   maxerror=0.0d0
     !!   do itrials=1,50
     !!      call overlapPowerGeneral(iproc, nproc, itmp, -2, -8, tmb%orbs%norb, tmb%linmat%ovrlp%matrix, &
     !!           inv_ovrlp, error, tmb%orbs)
     !!      maxerror=max(maxerror,error)
     !!   end do
     !!   call mpi_barrier(mpi_comm_world,ierr)
     !!   call cpu_time(tr1)
     !!   call system_clock(ncount2,ncount_rate,ncount_max)
     !!   if (iproc==0) then
     !!      write(*,*) 'order,maxerror,time',itmp,maxerror,real(tr1-tr0,kind=8)/real(itrials-1,kind=8),&
     !!           (dble(ncount2-ncount1)/dble(ncount_rate))/real(itrials-1,kind=8)
     !!   end if
     !!end do

     !!!test sparse version of S^-1
     !!deallocate(tmb%linmat%ovrlp%matrix)

     !!if (iproc==0)write(*,*) ''
     !!call f_free_ptr(inv_ovrlp)
     !!tmb%linmat%inv_ovrlp%matrix_compr=f_malloc_ptr(tmb%linmat%inv_ovrlp%nvctr,id='tmb%linmat%inv_ovrlp%matrix_compr')
     !!do itmp=0,2
     !!   tmb%linmat%inv_ovrlp%parallel_compression=itmp
     !!   call mpi_barrier(mpi_comm_world,ierr)
     !!   call cpu_time(tr0)
     !!   call system_clock(ncount1,ncount_rate,ncount_max)
     !!   maxerror=0.0d0
     !!   do itrials=1,50
     !!      call overlapPowerGeneral(iproc, nproc, 1, 1, -8, tmb%orbs%norb, tmb%linmat%ovrlp%matrix, inv_ovrlp, &
     !!           error, tmb%orbs, tmb%linmat%ovrlp, tmb%linmat%inv_ovrlp)
     !!      maxerror=max(maxerror,error)
     !!   end do
     !!   call mpi_barrier(mpi_comm_world,ierr)
     !!   call cpu_time(tr1)
     !!   call system_clock(ncount2,ncount_rate,ncount_max)
     !!   if (iproc==0) then
     !!      write(*,*) 'order,maxerror,time',1,maxerror,real(tr1-tr0,kind=8)/real(itrials-1,kind=8),&
     !!           (dble(ncount2-ncount1)/dble(ncount_rate))/real(itrials-1,kind=8)
     !!   end if
     !!end do
     !!call f_free_ptr(tmb%linmat%inv_ovrlp%matrix_compr)

     !!!test sparse version of S^1/2
     !!if (iproc==0)write(*,*) ''
     !!nullify(inv_ovrlp)
     !!tmb%linmat%inv_ovrlp%matrix_compr=f_malloc_ptr(tmb%linmat%inv_ovrlp%nvctr,id='tmb%linmat%inv_ovrlp%matrix_compr')
     !!do itmp=0,2
     !!   tmb%linmat%inv_ovrlp%parallel_compression=itmp
     !!   call mpi_barrier(mpi_comm_world,ierr)
     !!   call cpu_time(tr0)
     !!   call system_clock(ncount1,ncount_rate,ncount_max)
     !!   maxerror=0.0d0
     !!   do itrials=1,50
     !!      call overlapPowerGeneral(iproc, nproc, 1, 2, -8, tmb%orbs%norb, tmb%linmat%ovrlp%matrix, inv_ovrlp, &
     !!           error, tmb%orbs, tmb%linmat%ovrlp, tmb%linmat%inv_ovrlp)
     !!      maxerror=max(maxerror,error)
     !!   end do
     !!   call mpi_barrier(mpi_comm_world,ierr)
     !!   call cpu_time(tr1)
     !!   call system_clock(ncount2,ncount_rate,ncount_max)
     !!   if (iproc==0) then
     !!      write(*,*) 'order,maxerror,time',1,maxerror,real(tr1-tr0,kind=8)/real(itrials-1,kind=8),&
     !!           (dble(ncount2-ncount1)/dble(ncount_rate))/real(itrials-1,kind=8)
     !!   end if
     !!end do
     !!call f_free_ptr(tmb%linmat%inv_ovrlp%matrix_compr)

     !!!test sparse version of S^-1/2
     !!if (iproc==0)write(*,*) ''
     !!nullify(inv_ovrlp)
     !!tmb%linmat%inv_ovrlp%matrix_compr=f_malloc_ptr(tmb%linmat%inv_ovrlp%nvctr,id='tmb%linmat%inv_ovrlp%matrix_compr')
     !!do itmp=0,2
     !!   tmb%linmat%inv_ovrlp%parallel_compression=itmp
     !!   call mpi_barrier(mpi_comm_world,ierr)
     !!   call cpu_time(tr0)
     !!   call system_clock(ncount1,ncount_rate,ncount_max)
     !!   maxerror=0.0d0
     !!   do itrials=1,50
     !!      call overlapPowerGeneral(iproc, nproc, 1, -2, -8, tmb%orbs%norb, tmb%linmat%ovrlp%matrix, inv_ovrlp, &
     !!           error, tmb%orbs, tmb%linmat%ovrlp, tmb%linmat%inv_ovrlp)
     !!      maxerror=max(maxerror,error)
     !!   end do
     !!   call mpi_barrier(mpi_comm_world,ierr)
     !!   call cpu_time(tr1)
     !!   call system_clock(ncount2,ncount_rate,ncount_max)
     !!   if (iproc==0) then
     !!      write(*,*) 'order,maxerror,time',1,maxerror,real(tr1-tr0,kind=8)/real(itrials-1,kind=8),&
     !!           (dble(ncount2-ncount1)/dble(ncount_rate))/real(itrials-1,kind=8)
     !!   end if
     !!end do
     !!call f_free_ptr(tmb%linmat%inv_ovrlp%matrix_compr)

     !!call mpi_finalize(bigdft_mpi%mpi_comm)
     !!stop
     !!END DEBUG

     call timing(iproc,'dirmin_dgesv','ON')
     if (KSorbs%norbp>0) then
        call dgemm('n', 'n', tmb%orbs%norb, KSorbs%norbp, tmb%orbs%norb, 1.d0, inv_ovrlp_%matrix(1,1), &
             tmb%orbs%norb, grad_cov(1,1), tmb%orbs%norb, 0.d0, grad(1,1), tmb%orbs%norb)
     end if
     call f_free_ptr(inv_ovrlp)
  else
     info = 0 ! needed for when some processors have orbs%norbp=0
     grad_full=f_malloc((/tmb%orbs%norb,KSorbs%norb/),id='grad_full')
     ! do allgather instead of allred so we can keep grad as per proc
     if(nproc > 1) then 
        call mpi_allgatherv(grad_cov, tmb%orbs%norb*KSorbs%norbp, mpi_double_precision, grad_full, &
           tmb%orbs%norb*KSorbs%norb_par(:,0), tmb%orbs%norb*KSorbs%isorb_par, mpi_double_precision, bigdft_mpi%mpi_comm, ierr)
     else
        call vcopy(tmb%orbs%norb*KSorbs%norb,grad_cov(1,1),1,grad_full(1,1),1)
     end if

     call dgesv_parallel(iproc, tmb%orthpar%nproc_pdsyev, tmb%orthpar%blocksize_pdsyev, bigdft_mpi%mpi_comm, &
          tmb%orbs%norb, KSorbs%norb, tmb%linmat%ovrlp_%matrix, tmb%orbs%norb, grad_full, tmb%orbs%norb, info)
     call vcopy(tmb%orbs%norb*KSorbs%norbp,grad_full(1,KSorbs%isorb+1),1,grad(1,1),1)

     call f_free(grad_full)
     if(info/=0) then
        write(*,'(a,i0)') 'ERROR in dgesv: info=',info
        stop
     end if
  end if

  call deallocate_matrices(inv_ovrlp_)

  call timing(iproc,'dirmin_dgesv','OF') !lr408t
  call f_release_routine()

end subroutine calculate_coeff_gradient


!> calculate grad_cov_i^a = f_i (I_ab - S_ag K^gb) H_bg c_i^d
!! then grad=S^-1grad_cov
subroutine calculate_coeff_gradient_extra(iproc,nproc,num_extra,tmb,order_taylor,KSorbs,grad_cov,grad)
  use module_base
  use module_types
  use module_interfaces
  use sparsematrix_base, only: matrices, sparsematrix_malloc_ptr, DENSE_FULL, assignment(=), &
                               matrices_null, allocate_matrices, deallocate_matrices
  implicit none

  integer, intent(in) :: iproc, nproc, num_extra, order_taylor
  type(DFT_wavefunction), intent(inout) :: tmb
  type(orbitals_data), intent(in) :: KSorbs
  real(gp), dimension(tmb%orbs%norb,tmb%orbs%norbp), intent(out) :: grad_cov, grad  ! could make grad_cov KSorbs%norbp

  integer :: iorb, iiorb, info, ierr
  real(gp),dimension(:,:),allocatable :: sk, skh, skhp
  real(gp),dimension(:,:),pointer ::  inv_ovrlp
  real(kind=gp), dimension(:), allocatable:: occup_tmp
  real(kind=gp), dimension(:,:), allocatable:: grad_full
  real(kind=gp) :: error
  type(matrices) :: inv_ovrlp_

  call f_routine(id='calculate_coeff_gradient_extra')
  call timing(iproc,'dirmin_lagmat1','ON')

  inv_ovrlp_ = matrices_null()
  call allocate_matrices(tmb%linmat%l, allocate_full=.true., matname='inv_ovrlp_', mat=inv_ovrlp_)


  occup_tmp=f_malloc(tmb%orbs%norb,id='occup_tmp')
  call vcopy(tmb%orbs%norb,tmb%orbs%occup(1),1,occup_tmp(1),1)

  call to_zero(tmb%orbs%norb,tmb%orbs%occup(1))
  do iorb=1,KSorbs%norb+num_extra
     tmb%orbs%occup(iorb)=1.0d0
  end do

  ! we have the kernel already, but need it to not contain occupations so recalculate here
  !call calculate_density_kernel(iproc, nproc, .true., tmb%orbs, tmb%orbs, tmb%coeff, tmb%linmat%denskern)
  tmb%linmat%kernel_%matrix = sparsematrix_malloc_ptr(tmb%linmat%l, iaction=DENSE_FULL, id='tmb%linmat%kernel_%matrix')
  !call uncompress_matrix(iproc,tmb%linmat%denskern)
  call calculate_density_kernel_uncompressed (iproc, nproc, .true., tmb%orbs, tmb%orbs, tmb%coeff, tmb%linmat%kernel_%matrix)

  call vcopy(tmb%orbs%norb,occup_tmp(1),1,tmb%orbs%occup(1),1)
  call f_free(occup_tmp)

  sk=f_malloc0((/tmb%orbs%norbp,tmb%orbs%norb/), id='sk')

  ! calculate I-S*K - first set sk to identity
  do iorb=1,tmb%orbs%norbp
     iiorb=tmb%orbs%isorb+iorb
     sk(iorb,iiorb) = 1.d0
  end do 

  if (tmb%orbs%norbp>0) then
     call dgemm('t', 'n', tmb%orbs%norbp, tmb%orbs%norb, tmb%orbs%norb, -1.d0, &
          tmb%linmat%ovrlp_%matrix(1,tmb%orbs%isorb+1), tmb%orbs%norb, &
          tmb%linmat%kernel_%matrix(1,1), tmb%orbs%norb, 1.d0, sk, tmb%orbs%norbp)
  end if

  ! coeffs and therefore kernel will change, so no need to keep it
  call f_free_ptr(tmb%linmat%kernel_%matrix)

  skhp=f_malloc((/tmb%orbs%norb,tmb%orbs%norbp/), id='skhp')

  ! multiply by H to get (I_ab - S_ag K^gb) H_bd, or in this case the transpose of the above
  if (tmb%orbs%norbp>0) then
     call dgemm('t', 't', tmb%orbs%norb, tmb%orbs%norbp, tmb%orbs%norb, 1.d0, tmb%linmat%ham_%matrix(1,1), &
          tmb%orbs%norb, sk(1,1), tmb%orbs%norbp, 0.d0, skhp(1,1), tmb%orbs%norb)
  end if

  call f_free(sk)

  skh=f_malloc((/tmb%orbs%norb,tmb%orbs%norb/), id='skh')

  call timing(iproc,'dirmin_lagmat1','OF')
  call timing(iproc,'dirmin_lagmat2','ON')

  ! gather together
  if(nproc > 1) then
     call mpi_allgatherv(skhp, tmb%orbs%norb*tmb%orbs%norbp, mpi_double_precision, skh, &
        tmb%orbs%norb*tmb%orbs%norb_par(:,0), tmb%orbs%norb*tmb%orbs%isorb_par, &
        mpi_double_precision, bigdft_mpi%mpi_comm, ierr)
  else
     call vcopy(tmb%orbs%norbp*tmb%orbs%norb,skhp(1,1),1,skh(1,1),1)
  end if

  call timing(iproc,'dirmin_lagmat2','OF')
  call timing(iproc,'dirmin_lagmat1','ON')

  call f_free(skhp)

  ! calc for i on this proc: (I_ab - S_ag K^gb) H_bg c_i^d
  if (tmb%orbs%norbp>0) then
     call dgemm('t', 'n', tmb%orbs%norb, tmb%orbs%norbp, tmb%orbs%norb, 1.d0, skh(1,1), &
          tmb%orbs%norb, tmb%coeff(1,tmb%orbs%isorb+1), tmb%orbs%norb, 0.d0, grad_cov(1,1), tmb%orbs%norb)
  end if

  call f_free(skh)

  ! multiply by f_i to get grad_i^a
  do iorb=1,tmb%orbs%norbp
     iiorb=tmb%orbs%isorb+iorb
     grad_cov(:,iorb)=grad_cov(:,iorb)*tmb%orbs%occup(iiorb)
  end do

  call timing(iproc,'dirmin_lagmat1','OF')
  call timing(iproc,'dirmin_dgesv','ON') !lr408t

  info = 0 ! needed for when some processors have orbs%norbp=0
  ! Solve the linear system ovrlp*grad=grad_cov
  if(tmb%orthpar%blocksize_pdsyev<0) then
     !! keep the covariant gradient to calculate fnrm correctly
     !call vcopy(tmb%orbs%norb*tmb%orbs%norbp,grad_cov,1,grad,1)
     !if (tmb%orbs%norbp>0) then
     !   ipiv=f_malloc(tmb%orbs%norb,id='ipiv')
     !   call dgesv(tmb%orbs%norb, tmb%orbs%norbp, tmb%linmat%ovrlp%matrix(1,1), tmb%orbs%norb, ipiv(1), &
     !        grad(1,1), tmb%orbs%norb, info)
     !   call f_free(ipiv)
     !end if
     !!inv_ovrlp=f_malloc_ptr((/tmb%orbs%norb,tmb%orbs%norb/),id='inv_ovrlp')
     call overlapPowerGeneral(iproc, nproc, order_taylor, 1, -8, &
          imode=2, ovrlp_smat=tmb%linmat%s, inv_ovrlp_smat=tmb%linmat%l, &
          ovrlp_mat=tmb%linmat%ovrlp_, inv_ovrlp_mat=inv_ovrlp_, check_accur=.true., &
          error=error)

     if (tmb%orbs%norbp>0) then
        call dgemm('n', 'n', tmb%orbs%norb, tmb%orbs%norbp, tmb%orbs%norb, 1.d0, inv_ovrlp_%matrix(1,1), &
             tmb%orbs%norb, grad_cov(1,1), tmb%orbs%norb, 0.d0, grad(1,1), tmb%orbs%norb)
     end if
     !!call f_free_ptr(inv_ovrlp)
  else
      grad_full=f_malloc((/tmb%orbs%norb,tmb%orbs%norb/),id='grad_full')
      ! do allgather instead of allred so we can keep grad as per proc
      if(nproc > 1) then 
         call mpi_allgatherv(grad_cov, tmb%orbs%norb*tmb%orbs%norbp, mpi_double_precision, grad_full, &
            tmb%orbs%norb*tmb%orbs%norb_par(:,0), tmb%orbs%norb*tmb%orbs%isorb_par, mpi_double_precision, bigdft_mpi%mpi_comm, ierr)
      else
         call vcopy(tmb%orbs%norb*tmb%orbs%norb,grad_cov(1,1),1,grad_full(1,1),1)
      end if
      !call mpiallred(grad(1,1), tmb%orbs%norb*tmb%orbs%norb, mpi_sum, bigdft_mpi%mpi_comm, ierr)

      call dgesv_parallel(iproc, tmb%orthpar%nproc_pdsyev, tmb%orthpar%blocksize_pdsyev, bigdft_mpi%mpi_comm, &
           tmb%orbs%norb, tmb%orbs%norb, tmb%linmat%ovrlp_%matrix, tmb%orbs%norb, grad_full, tmb%orbs%norb, info)

      call vcopy(tmb%orbs%norb*tmb%orbs%norbp,grad_full(1,tmb%orbs%isorb+1),1,grad(1,1),1)

      call f_free(grad_full)


  end if

  if(info/=0) then
      write(*,'(a,i0)') 'ERROR in dgesv: info=',info
      stop
  end if

  call deallocate_matrices(inv_ovrlp_)

  call timing(iproc,'dirmin_dgesv','OF') !lr408t
  call f_release_routine()

end subroutine calculate_coeff_gradient_extra


subroutine precondition_gradient_coeff(ntmb, norb, ham, ovrlp, grad)
  use module_base
  use module_types
  implicit none
  
  ! Calling arguments
  integer,intent(in):: ntmb, norb
  real(8),dimension(ntmb,ntmb),intent(in):: ham, ovrlp
  real(8),dimension(ntmb,norb),intent(inout):: grad
  
  ! Local variables
  integer:: iorb, itmb, jtmb, info, istat, iall
  complex(8),dimension(:,:),allocatable:: mat
  complex(8),dimension(:,:),allocatable:: rhs
  integer,dimension(:),allocatable:: ipiv
  character(len=*),parameter:: subname='precondition_gradient_coeff'
  
  allocate(mat(ntmb,ntmb), stat=istat)
  !call memocc(istat, mat, 'mat', subname)
  allocate(rhs(ntmb,norb), stat=istat)
  !call memocc(istat, mat, 'mat', subname)
  
  ! Build the matrix to be inverted
  do itmb=1,ntmb
      do jtmb=1,ntmb
          mat(jtmb,itmb) = cmplx(ham(jtmb,itmb)+.5d0*ovrlp(jtmb,itmb),0.d0,kind=8)
      end do
      mat(itmb,itmb)=mat(itmb,itmb)+cmplx(0.d0,-1.d-1,kind=8)
      !mat(itmb,itmb)=mat(itmb,itmb)-cprec
  end do
  do iorb=1,norb
      do itmb=1,ntmb
          rhs(itmb,iorb)=cmplx(grad(itmb,iorb),0.d0,kind=8)
      end do
  end do
  
  allocate(ipiv(ntmb), stat=istat)
  call memocc(istat, ipiv, 'ipiv', subname)
  
  call zgesv(ntmb, norb, mat(1,1), ntmb, ipiv, rhs(1,1), ntmb, info)
  if(info/=0) then
      stop 'ERROR in dgesv'
  end if
  !call vcopy(nel, rhs(1), 1, grad(1), 1)
  do iorb=1,norb
      do itmb=1,ntmb
          grad(itmb,iorb)=real(rhs(itmb,iorb))
      end do
  end do
  
  iall=-product(shape(ipiv))*kind(ipiv)
  deallocate(ipiv, stat=istat)
  call memocc(istat, iall, 'ipiv', subname)
  
  iall=-product(shape(mat))*kind(mat)
  deallocate(mat, stat=istat)
  !call memocc(istat, iall, 'mat', subname)
  
  iall=-product(shape(rhs))*kind(rhs)
  deallocate(rhs, stat=istat)
  !call memocc(istat, iall, 'rhs', subname)

end subroutine precondition_gradient_coeff



subroutine initialize_DIIS_coeff(isx, ldiis)
  use module_base
  use module_types
  implicit none
  
  ! Calling arguments
  integer,intent(in):: isx
  type(localizedDIISParameters),intent(inout):: ldiis
  
  ! Local variables
  character(len=*),parameter:: subname='initialize_DIIS_coeff'
    
  ldiis%isx=isx
  ldiis%is=0
  ldiis%switchSD=.false.
  ldiis%trmin=1.d100
  ldiis%trold=1.d100
  ldiis%alpha_coeff=0.1d0

end subroutine initialize_DIIS_coeff


subroutine allocate_DIIS_coeff(tmb, ldiis)
  use module_base
  use module_types
  implicit none
  
  ! Calling arguments
  type(DFT_wavefunction),intent(in):: tmb
  type(localizedDIISParameters),intent(inout):: ldiis
  
  ! Local variables
  integer:: ii, istat
  character(len=*),parameter:: subname='allocate_DIIS_coeff'

  allocate(ldiis%mat(ldiis%isx,ldiis%isx,tmb%orbs%norbp),stat=istat)
  call memocc(istat, ldiis%mat, 'ldiis%mat', subname)

  ii=ldiis%isx*tmb%orbs%norb*tmb%orbs%norbp
  allocate(ldiis%phiHist(ii), stat=istat)
  call memocc(istat, ldiis%phiHist, 'ldiis%phiHist', subname)
  allocate(ldiis%hphiHist(ii), stat=istat)
  call memocc(istat, ldiis%hphiHist, 'ldiis%hphiHist', subname)

end subroutine allocate_DIIS_coeff<|MERGE_RESOLUTION|>--- conflicted
+++ resolved
@@ -132,7 +132,7 @@
         call timing(iproc,'dirmin_sddiis','OF')
         if (present(num_extra)) then   
            if (sd_fit_curve) call find_alpha_sd(iproc,nproc,ldiis_coeff%alpha_coeff,tmb,tmb%orbs,&
-                grad_cov_or_coeffp,grad,energy0,fnrm,pred_e)
+                grad_cov_or_coeffp,grad,energy0,fnrm,pred_e,order_taylor)
            call timing(iproc,'dirmin_sddiis','ON')
            do iorb=1,tmb%orbs%norbp
               iiorb = tmb%orbs%isorb + iorb
@@ -142,7 +142,7 @@
            end do
         else
            if (sd_fit_curve) call find_alpha_sd(iproc,nproc,ldiis_coeff%alpha_coeff,tmb,orbs,&
-                grad_cov_or_coeffp,grad,energy0,fnrm,pred_e)
+                grad_cov_or_coeffp,grad,energy0,fnrm,pred_e,order_taylor)
            call timing(iproc,'dirmin_sddiis','ON')
            do iorb=1,orbs%norbp
               iiorb = orbs%isorb + iorb
@@ -206,8 +206,8 @@
              tmb%orbs, tmb%linmat%s, tmb%linmat%ks_e, tmb%linmat%ovrlp_, tmb%coeff, orbs)
         !call reorthonormalize_coeff(iproc, nproc, orbs%norb+num_extra, -8, -8, 1, tmb%orbs, tmb%linmat%ovrlp, tmb%coeff)
      else
-<<<<<<< HEAD
         ! first need to check if we're at least close to normalized, otherwise reorthonormalize_coeff may explode (should maybe incorporate this into reorthonormalize_coeff)
+
         ! should really check this first, for now just normalize anyway
         !mat_coeff_diag=f_malloc(orbs%norb,id='mat_coeff_diag')
         !call calculate_coeffMatcoeff_diag(tmb%linmat%ovrlp_%matrix,tmb%orbs,orbs,tmb%coeff,mat_coeff_diag)
@@ -216,10 +216,7 @@
         !end do
         !call f_free(mat_coeff_diag)
 
-        call reorthonormalize_coeff(iproc, nproc, orbs%norb, -8, -8, tmb%orthpar%methTransformOverlap, &
-=======
         call reorthonormalize_coeff(iproc, nproc, orbs%norb, -8, -8, order_taylor, &
->>>>>>> e8729c78
              tmb%orbs, tmb%linmat%s, tmb%linmat%ks, tmb%linmat%ovrlp_, tmb%coeff, orbs)
         !call reorthonormalize_coeff(iproc, nproc, orbs%norb, -8, -8, 1, tmb%orbs, tmb%linmat%ovrlp, tmb%coeff, orbs)
      end if
@@ -867,12 +864,12 @@
 !!end subroutine reordering_coeffs
 
 
-subroutine find_alpha_sd(iproc,nproc,alpha,tmb,orbs,coeffp,grad,energy0,fnrm,pred_e)
+subroutine find_alpha_sd(iproc,nproc,alpha,tmb,orbs,coeffp,grad,energy0,fnrm,pred_e,taylor_order)
   use module_base
   use module_types
   use module_interfaces
   implicit none
-  integer, intent(in) :: iproc, nproc
+  integer, intent(in) :: iproc, nproc, taylor_order
   real(kind=gp), intent(inout) :: alpha
   type(DFT_wavefunction) :: tmb
   type(orbitals_data), intent(in) :: orbs
@@ -904,7 +901,7 @@
 
   ! do twice with approx S^_1/2, as not quite good enough at preserving charge if only once, but exact too expensive
   ! instead of twice could add some criterion to check accuracy?
-  call reorthonormalize_coeff(iproc, nproc, orbs%norb, -8, -8, tmb%orthpar%methTransformOverlap, tmb%orbs, &
+  call reorthonormalize_coeff(iproc, nproc, orbs%norb, -8, -8, taylor_order, tmb%orbs, &
        tmb%linmat%s, tmb%linmat%ks, tmb%linmat%ovrlp_, coeff_tmp, orbs)
   !call reorthonormalize_coeff(iproc, nproc, orbs%norb, -8, -8, 1, tmb%orbs, &
   !     tmb%linmat%s, tmb%linmat%ks, tmb%linmat%ovrlp_, coeff_tmp, orbs)
