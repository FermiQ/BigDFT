!> @file
!! Optimize the coefficients
!! @author
!!    Copyright (C) 2011-2013 BigDFT group
!!    This file is distributed under the terms of the
!!    GNU General Public License, see ~/COPYING file
!!    or http://www.gnu.org/copyleft/gpl.txt .
!!    For the list of contributors, see ~/AUTHORS


!>  Coefficients are defined for Ntmb KS orbitals so as to maximize the number
!!  of orthonormality constraints. This should speedup the convergence by
!!  reducing the effective number of degrees of freedom.
subroutine optimize_coeffs(iproc, nproc, orbs, tmb, ldiis_coeff, fnrm, fnrm_crit, itmax, energy, sd_fit_curve, &
    factor, itout, it_scc, it_cdft, reorder, num_extra)
  use module_base
  use module_types
  use module_interfaces, fake_name => optimize_coeffs
  use diis_sd_optimization
  use yaml_output
  implicit none

  ! Calling arguments
  integer,intent(in):: iproc, nproc, itmax, itout, it_scc, it_cdft
  type(orbitals_data),intent(in):: orbs
  type(DFT_wavefunction),intent(inout):: tmb
  type(DIIS_obj), intent(inout) :: ldiis_coeff
  real(kind=gp),intent(in):: fnrm_crit
  real(kind=gp),intent(out):: fnrm
  real(kind=gp), intent(inout) :: energy
  logical, intent(in) :: sd_fit_curve
  real(kind=gp), intent(in) :: factor
  integer, optional, intent(in) :: num_extra
  logical, optional, intent(in) :: reorder

  ! Local variables
  integer:: iorb, jorb, iiorb, ierr, it, itlast
  real(kind=gp),dimension(:,:),allocatable:: grad, grad_cov_or_coeffp !coeffp, grad_cov
  real(kind=gp) :: tt, ddot, energy0, pred_e

  call f_routine(id='optimize_coeffs')

  if (ldiis_coeff%idsx == 0 .and. sd_fit_curve) then
     ! calculate initial energy for SD line fitting and printing (maybe don't need to (re)calculate kernel here?)
     call calculate_kernel_and_energy(iproc,nproc,tmb%linmat%l,tmb%linmat%m, &
          tmb%linmat%kernel_, tmb%linmat%ham_, energy0,&
          tmb%coeff,orbs,tmb%orbs,.true.)
     !tmb%linmat%denskern_large%matrix_compr = tmb%linmat%kernel_%matrix_compr
  else
     energy0=energy
  end if

  if (present(num_extra)) then
     grad=f_malloc((/tmb%orbs%norb,tmb%orbs%norbp/), id='grad')
     grad_cov_or_coeffp=f_malloc((/tmb%orbs%norb,tmb%orbs%norbp/), id='grad_cov_or_coeffp')
  else
     grad=f_malloc((/tmb%orbs%norb,orbs%norbp/), id='grad')
     grad_cov_or_coeffp=f_malloc((/tmb%orbs%norb,orbs%norbp/), id='grad_cov_or_coeffp')
  end if

  if (iproc==0) then
      call yaml_newline()
      call yaml_open_sequence('expansion coefficients optimization',label=&
           'it_coeff'//trim(adjustl(yaml_toa(itout,fmt='(i3.3)')))//'_'//&
           trim(adjustl(yaml_toa(it_cdft,fmt='(i3.3)')))//&
           '_'//trim(adjustl(yaml_toa(it_scc,fmt='(i3.3)'))))
  end if


  do it=1,itmax

      if (iproc==0) then
          call yaml_newline()
          call yaml_sequence(advance='no')
          call yaml_open_map(flow=.true.)
          call yaml_comment('it coeff:'//yaml_toa(it,fmt='(i6)'),hfill='-')
      end if

     if (present(num_extra)) then
        call calculate_coeff_gradient_extra(iproc,nproc,num_extra,tmb,orbs,grad_cov_or_coeffp,grad)
     else
        call calculate_coeff_gradient(iproc,nproc,tmb,orbs,grad_cov_or_coeffp,grad)
     end if

     ! Precondition the gradient (only making things worse...)
     !call precondition_gradient_coeff(tmb%orbs%norb, orbs%norbp, tmb%linmat%ham%matrix, tmb%linmat%ovrlp%matrix, grad)

     call timing(iproc,'dirmin_sddiis','ON')

     !For fnrm, we only sum on the occupied KS orbitals
     tt=0.d0
     if (present(num_extra)) then
        do iorb=1,tmb%orbs%norbp
            tt=tt+ddot(tmb%orbs%norb, grad_cov_or_coeffp(1,iorb), 1, grad(1,iorb), 1)
        end do
     else
        do iorb=1,orbs%norbp
            tt=tt+ddot(tmb%orbs%norb, grad_cov_or_coeffp(1,iorb), 1, grad(1,iorb), 1)
        end do
     end if

     if (nproc > 1) then
        call mpiallred(tt, 1, mpi_sum, bigdft_mpi%mpi_comm)
     end if
     fnrm=2.0_gp*tt

     !scale the gradient (not sure if we always want this or just fragments/constrained!!!!!!!!!!!!!!!!!!!!!!!!!!!!!!!!!!!!!!!!!!!!!!!!!!!!!!!!!!!!!!!!!!!!!!!!!!!!!!!!)
     if (present(num_extra)) then
        call dscal(tmb%orbs%norb*tmb%orbs%norbp,factor,grad,1)
     else
        call dscal(tmb%orbs%norb*orbs%norbp,factor,grad,1)
     end if

     if (ldiis_coeff%idsx > 0) then !do DIIS
        !TO DO: make sure DIIS works
        ldiis_coeff%mids=mod(ldiis_coeff%ids,ldiis_coeff%idsx)+1
        ldiis_coeff%ids=ldiis_coeff%ids+1

        if (present(num_extra)) then
           if (tmb%orbs%norbp>0) call vcopy(tmb%orbs%norb*tmb%orbs%norbp,tmb%coeff(1,tmb%orbs%isorb+1),1,grad_cov_or_coeffp(1,1),1)

           call diis_opt(iproc,nproc,1,0,1,(/iproc/),(/tmb%orbs%norb*tmb%orbs%norbp/),tmb%orbs%norb*tmb%orbs%norbp,&
                grad_cov_or_coeffp,grad,ldiis_coeff) 
        else
           if (orbs%norbp>0) call vcopy(tmb%orbs%norb*orbs%norbp,tmb%coeff(1,orbs%isorb+1),1,grad_cov_or_coeffp(1,1),1)

           call diis_opt(iproc,nproc,1,0,1,(/iproc/),(/tmb%orbs%norb*orbs%norbp/),tmb%orbs%norb*orbs%norbp,&
                grad_cov_or_coeffp,grad,ldiis_coeff) 
        end if
     else  !steepest descent with curve fitting for line minimization
        call timing(iproc,'dirmin_sddiis','OF')
        if (present(num_extra)) then   
           if (sd_fit_curve) call find_alpha_sd(iproc,nproc,ldiis_coeff%alpha_coeff,tmb,tmb%orbs,&
                grad_cov_or_coeffp,grad,energy0,fnrm,pred_e)
           call timing(iproc,'dirmin_sddiis','ON')
           do iorb=1,tmb%orbs%norbp
              iiorb = tmb%orbs%isorb + iorb
              do jorb=1,tmb%orbs%norb
                 grad_cov_or_coeffp(jorb,iorb)=tmb%coeff(jorb,iiorb)-ldiis_coeff%alpha_coeff*grad(jorb,iorb)
              end do
           end do
        else
           if (sd_fit_curve) call find_alpha_sd(iproc,nproc,ldiis_coeff%alpha_coeff,tmb,orbs,&
                grad_cov_or_coeffp,grad,energy0,fnrm,pred_e)
           call timing(iproc,'dirmin_sddiis','ON')
           do iorb=1,orbs%norbp
              iiorb = orbs%isorb + iorb
              do jorb=1,tmb%orbs%norb
                 grad_cov_or_coeffp(jorb,iorb)=tmb%coeff(jorb,iiorb)-ldiis_coeff%alpha_coeff*grad(jorb,iorb)
              end do
           end do
        end if
     end if

     call timing(iproc,'dirmin_sddiis','OF')

     call timing(iproc,'dirmin_allgat','ON')
     if (present(num_extra)) then  
        if(nproc > 1) then 
           call mpi_allgatherv(grad_cov_or_coeffp, tmb%orbs%norb*tmb%orbs%norbp, mpi_double_precision, tmb%coeff, &
              tmb%orbs%norb*tmb%orbs%norb_par(:,0), tmb%orbs%norb*tmb%orbs%isorb_par, mpi_double_precision, &
              bigdft_mpi%mpi_comm, ierr)
        else
           call vcopy(tmb%orbs%norb*tmb%orbs%norb,grad_cov_or_coeffp(1,1),1,tmb%coeff(1,1),1)
        end if

        call timing(iproc,'dirmin_allgat','OF')

        fnrm=sqrt(fnrm/dble(orbs%norb+num_extra))
     else 
        if(nproc > 1) then 
           call mpi_allgatherv(grad_cov_or_coeffp, tmb%orbs%norb*orbs%norbp, mpi_double_precision, tmb%coeff, &
              tmb%orbs%norb*orbs%norb_par(:,0), tmb%orbs%norb*orbs%isorb_par, mpi_double_precision, &
              bigdft_mpi%mpi_comm, ierr)
        else
           call vcopy(tmb%orbs%norb*orbs%norb,grad_cov_or_coeffp(1,1),1,tmb%coeff(1,1),1)
        end if

        call timing(iproc,'dirmin_allgat','OF')

        fnrm=sqrt(fnrm/dble(orbs%norb))
     end if

     !! experimenting with calculating cHc and diagonalizing
     !if (present(num_extra).and.present(reorder)) then
     !   call reorthonormalize_coeff(iproc, nproc, orbs%norb+num_extra, -8, -8, 0, tmb%orbs, tmb%linmat%ovrlp, tmb%coeff)
     !   !call reorthonormalize_coeff(iproc, nproc, orbs%norb+num_extra, -8, -8, 1, tmb%orbs, tmb%linmat%ovrlp, tmb%coeff)
     !   call reordering_coeffs(iproc, nproc, num_extra, orbs, tmb%orbs, tmb%linmat%ham, tmb%linmat%ovrlp, tmb%coeff, reorder)
     !   if (reorder) call reordering_coeffs(iproc, nproc, num_extra, orbs, tmb%orbs, &
     !        tmb%linmat%ham, tmb%linmat%ovrlp, tmb%coeff, reorder)
     !else if (present(reorder)) then
     !   call reorthonormalize_coeff(iproc, nproc, orbs%norb, -8, -8, 0, tmb%orbs, tmb%linmat%ovrlp, tmb%coeff, orbs)
     !   !call reorthonormalize_coeff(iproc, nproc, orbs%norb, -8, -8, 1, tmb%orbs, tmb%linmat%ovrlp, tmb%coeff, orbs)
     !   call reordering_coeffs(iproc, nproc, 0, orbs, tmb%orbs, tmb%linmat%ham, tmb%linmat%ovrlp, tmb%coeff, reorder)
     !   if (reorder) call reordering_coeffs(iproc, nproc, 0, orbs, tmb%orbs, tmb%linmat%ham, tmb%linmat%ovrlp, tmb%coeff, reorder)
     !else
     !   call reordering_coeffs(iproc, nproc, 0, orbs, tmb%orbs, tmb%linmat%ham, tmb%linmat%ovrlp, tmb%coeff, .false.)
     !end if

     ! do twice with approx S^_1/2, as not quite good enough at preserving charge if only once, but exact too expensive
     ! instead of twice could add some criterion to check accuracy?
     if (present(num_extra)) then
        call reorthonormalize_coeff(iproc, nproc, orbs%norb+num_extra, -8, -8, tmb%orthpar%methTransformOverlap, &
             tmb%orbs, tmb%linmat%s, tmb%linmat%ks_e, tmb%linmat%ovrlp_, tmb%coeff, orbs)
        !call reorthonormalize_coeff(iproc, nproc, orbs%norb+num_extra, -8, -8, 1, tmb%orbs, tmb%linmat%ovrlp, tmb%coeff)
     else
        call reorthonormalize_coeff(iproc, nproc, orbs%norb, -8, -8, tmb%orthpar%methTransformOverlap, &
             tmb%orbs, tmb%linmat%s, tmb%linmat%ks, tmb%linmat%ovrlp_, tmb%coeff, orbs)
        !call reorthonormalize_coeff(iproc, nproc, orbs%norb, -8, -8, 1, tmb%orbs, tmb%linmat%ovrlp, tmb%coeff, orbs)
     end if
     !!!!!!!!!!!!!!!!!!!!!!!!
     !can't put coeffs directly in ksorbs%eval as intent in, so change after - problem with orthonormality of coeffs so adding extra
     !call find_eval_from_coeffs(iproc, nproc, tmb%orthpar%methTransformOverlap, orbs, tmb%orbs, tmb%linmat%ham, tmb%linmat%ovrlp, &
     !     tmb%coeff, tmb%orbs%eval, .true., .true.)
     !ipiv=f_malloc(tmb%orbs%norb,id='ipiv')
     !call order_coeffs_by_energy(orbs%norb,tmb%orbs%norb,tmb%coeff,tmb%orbs%eval,ipiv)
     !call f_free(ipiv)
     !!!!!!!!!!!!!!!!!!!!!!!!

     call calculate_kernel_and_energy(iproc,nproc,tmb%linmat%l,tmb%linmat%m,&
          tmb%linmat%kernel_, tmb%linmat%ham_, energy,&
          tmb%coeff,orbs,tmb%orbs,.true.)
     !tmb%linmat%denskern_large%matrix_compr = tmb%linmat%kernel_%matrix_compr
     !write(127,*) ldiis_coeff%alpha_coeff,energy
     !close(127)

     ! can't check ebs only, need to check Etot in linearScaling, but if we do it>1 without curve fitting will still need to update here
     !if (ldiis_coeff%idsx == 0 .and. (.not. sd_fit_curve) .and. energy0/=0.0_gp) then ! only update alpha after first iteration
     !   ! apply a cap so that alpha_coeff never goes below around 1.d-2 or above 2
     !   if ((energy-energy0)<0.d0 .and. ldiis_coeff%alpha_coeff < 1.8d0) then
     !      ldiis_coeff%alpha_coeff=1.1d0*ldiis_coeff%alpha_coeff
     !   else if (ldiis_coeff%alpha_coeff > 1.7d-3) then
     !      ldiis_coeff%alpha_coeff=0.5d0*ldiis_coeff%alpha_coeff
     !   end if
     !   if (iproc==0) print*,'EBSdiff,alpha',energy-energy0,ldiis_coeff%alpha_coeff,energy,energy0
     !end if

     !if (iproc==0) write(*,*) ''
     if (sd_fit_curve .and. ldiis_coeff%idsx == 0) then
        !!if (iproc==0) write(*,'(a,I4,2x,6(ES16.6e3,2x))')'DminSD: it, fnrm, ebs, ebsdiff, alpha, pred E, diff',&
        !!     it,fnrm,energy0,energy-energy0,ldiis_coeff%alpha_coeff,pred_e,pred_e-energy
        if (iproc==0) then
            call yaml_map('method','DminSD')
            call yaml_newline()
            call yaml_map('iter',it)
            call yaml_map('fnrm',fnrm,fmt='(es9.2)')
            call yaml_map('eBS',energy0,fmt='(es24.17)')
            call yaml_map('D',energy-energy0,fmt='(es10.3)')
            call yaml_map('alpha',ldiis_coeff%alpha_coeff,fmt='(es10.3)')
            call yaml_map('predicted energy',pred_e,fmt='(es24.17)')
            call yaml_map('D',pred_e-energy,fmt='(es10.3)')
        end if
     else if (ldiis_coeff%idsx == 0) then
        !!if (iproc==0) write(*,'(a,I4,2x,4(ES16.6e3,2x))')'DminSD: it, fnrm, ebs, ebsdiff, alpha',&
        !!     it,fnrm,energy0,energy-energy0,ldiis_coeff%alpha_coeff
        if (iproc==0) then
            call yaml_map('method','DminSD')
            call yaml_newline()
            call yaml_map('iter',it)
            call yaml_map('fnrm',fnrm,fmt='(es9.2)')
            call yaml_map('eBS',energy0,fmt='(es24.17)')
            call yaml_map('D',energy-energy0,fmt='(es10.3)')
            call yaml_map('alpha',ldiis_coeff%alpha_coeff,fmt='(es10.3)')
        end if
     else
        !!if (iproc==0) write(*,'(a,I4,2x,3(ES16.6e3,2x))')'DminDIIS: it, fnrm, ebs, ebsdiff',&
        !!     it,fnrm,energy0,energy-energy0
        if (iproc==0) then
            call yaml_map('method','DminDIIS')
            call yaml_newline()
            call yaml_map('iter',it)
            call yaml_map('fnrm',fnrm,fmt='(es9.2)')
            call yaml_map('eBS',energy0,fmt='(es24.17)')
            call yaml_map('D',energy-energy0,fmt='(es10.3)')
        end if
     end if

     energy0=energy

     if (iproc==0) then
         call yaml_close_map()
         call bigdft_utils_flush(unit=6)
     end if


     itlast=it
     if (fnrm<fnrm_crit) exit

  end do

  !!if (iproc==0) then
  !!    call yaml_newline()
  !!    call yaml_sequence(label='final_coeff'//trim(adjustl(yaml_toa(itout,fmt='(i3.3)')))//'_'//&
  !!         trim(adjustl(yaml_toa(it_cdft,fmt='(i3.3)')))//'_'//&
  !!         trim(adjustl(yaml_toa(it_scc,fmt='(i3.3)'))),advance='no')
  !!    call yaml_open_map(flow=.true.)
  !!    call yaml_comment('iter:'//yaml_toa(itlast,fmt='(i6)'),hfill='-')
  !!    call yaml_map('iter',itlast,fmt='(i6)')
  !!    call yaml_map('fnrm',fnrm,fmt='(es9.2)')
  !!    call yaml_map('eBS',energy0,fmt='(es24.17)')
  !!    call yaml_map('D',energy-energy0,fmt='(es10.3)')
  !!    call yaml_close_map()
  !!    call bigdft_utils_flush(unit=6)
  !!end if


  if (iproc==0) then
      call yaml_close_sequence()
      call yaml_newline()
  end if


  call f_free(grad_cov_or_coeffp)
  call f_free(grad)

  call f_release_routine()

end subroutine optimize_coeffs


!> subset of reordering coeffs - need to arrange this routines better but taking the lazy route for now
!! (also assuming we have no extra - or rather number of extra bands come from input.mix not input.lin)
subroutine coeff_weight_analysis(iproc, nproc, input, ksorbs, tmb, ref_frags)
  use module_base
  use module_types
  use module_interfaces
  use module_fragments
  use constrained_dft
  use yaml_output
  use sparsematrix_base, only: sparse_matrix, matrices, sparse_matrix_null, deallocate_sparse_matrix, &
                               sparsematrix_malloc_ptr, DENSE_FULL, assignment(=), &
                               matrices_null, allocate_matrices, deallocate_matrices
  use sparsematrix, only: uncompress_matrix
  implicit none

  ! Calling arguments
  integer, intent(in) :: iproc, nproc
  type(orbitals_data), intent(in) :: ksorbs
  type(dft_wavefunction), intent(inout) :: tmb
  type(input_variables),intent(in) :: input
  type(system_fragment), dimension(input%frag%nfrag_ref), intent(in) :: ref_frags

  integer :: iorb, istat, iall, ifrag
  integer, dimension(2) :: ifrag_charged
  !real(kind=8), dimension(:,:,:), allocatable :: weight_coeff
  real(kind=8), dimension(:,:), allocatable :: weight_coeff_diag
  real(kind=8), dimension(:,:), pointer :: ovrlp_half
  real(kind=8) :: error
  type(sparse_matrix) :: weight_matrix
  type(matrices) :: inv_ovrlp
  character(len=256) :: subname='coeff_weight_analysis'

  call timing(iproc,'weightanalysis','ON')
  !call nullify_sparse_matrix(weight_matrix)
  weight_matrix=sparse_matrix_null()
  call sparse_copy_pattern(tmb%linmat%m, weight_matrix, iproc, subname)
  weight_matrix%matrix_compr=f_malloc_ptr(weight_matrix%nvctr,id='weight_matrix%matrix_compr')

 inv_ovrlp = matrices_null()
 call allocate_matrices(tmb%linmat%l, allocate_full=.true., matname='inv_ovrlp', mat=inv_ovrlp)

  !weight_coeff=f_malloc((/ksorbs%norb,ksorbs%norb,input%frag%nfrag/), id='weight_coeff')
  weight_coeff_diag=f_malloc((/ksorbs%norb,input%frag%nfrag/), id='weight_coeff')
  ovrlp_half=f_malloc_ptr((/tmb%orbs%norb,tmb%orbs%norb/), id='ovrlp_half')
  tmb%linmat%ovrlp_%matrix = sparsematrix_malloc_ptr(tmb%linmat%s, DENSE_FULL, id='tmb%linmat%ovrlp_%matrix')
  call uncompress_matrix(bigdft_mpi%iproc, tmb%linmat%s, &
       inmat=tmb%linmat%ovrlp_%matrix_compr, outmat=tmb%linmat%ovrlp_%matrix)
  call overlapPowerGeneral(bigdft_mpi%iproc, bigdft_mpi%nproc, tmb%orthpar%methTransformOverlap, 2, &
       tmb%orthpar%blocksize_pdsyev, imode=2, &
       ovrlp_smat=tmb%linmat%s, inv_ovrlp_smat=tmb%linmat%l, &
       ovrlp_mat=tmb%linmat%ovrlp_, inv_ovrlp_mat=inv_ovrlp, check_accur=.true., &
       error=error)
  call f_free_ptr(tmb%linmat%ovrlp_%matrix)

  do ifrag=1,input%frag%nfrag
     ifrag_charged(1)=ifrag
     call calculate_weight_matrix_lowdin(weight_matrix,1,ifrag_charged,tmb,input,ref_frags,&
          .false.,.false.,tmb%orthpar%methTransformOverlap,inv_ovrlp%matrix)
     weight_matrix%matrix=f_malloc_ptr((/weight_matrix%nfvctr,weight_matrix%nfvctr/), id='weight_matrix%matrix')
     call uncompress_matrix(iproc,weight_matrix)
     !call calculate_coeffMatcoeff(nproc,weight_matrix%matrix,tmb%orbs,ksorbs,tmb%coeff,weight_coeff(1,1,ifrag))
     call calculate_coeffMatcoeff_diag(weight_matrix%matrix,tmb%orbs,ksorbs,tmb%coeff,weight_coeff_diag(1,ifrag))
     call f_free_ptr(weight_matrix%matrix)
  end do
  !call f_free_ptr(ovrlp_half)

  if (iproc==0) call yaml_open_sequence('Weight analysis',flow=.true.)
  if (iproc==0) call yaml_newline()
  if (iproc==0) call yaml_comment ('coeff, occ, eval, frac for each frag')
  ! only care about diagonal elements
  do iorb=1,ksorbs%norb
     if (iproc==0) then
         call yaml_open_map(flow=.true.)
         call yaml_map('iorb',iorb,fmt='(i4)')
         call yaml_map('occ',KSorbs%occup(iorb),fmt='(f6.4)')
         call yaml_map('eval',tmb%orbs%eval(iorb),fmt='(f10.6)')
     end if
     do ifrag=1,input%frag%nfrag
        if (iproc==0) call yaml_map('frac',weight_coeff_diag(iorb,ifrag),fmt='(f6.4)')
     end do
     if (iproc==0) call yaml_close_map()
     if (iproc==0) call yaml_newline()
  end do
  if (iproc==0) call yaml_close_sequence()

  call deallocate_matrices(inv_ovrlp)

  call deallocate_sparse_matrix(weight_matrix, subname)
  call f_free(weight_coeff_diag)
  !call f_free(weight_coeff)
  call timing(iproc,'weightanalysis','OF')

end subroutine coeff_weight_analysis


<<<<<<< HEAD
!!! subset of reordering coeffs - need to arrange this routines better but taking the lazy route for now
!!! (also assuming we have no extra - or rather number of extra bands come from input.mix not input.lin)
!!subroutine find_eval_from_coeffs(iproc, nproc, meth_overlap, ksorbs, basis_orbs, ham, ovrlp, coeff, eval, calc_overlap, diag)
!!  use module_base
!!  use module_types
!!  use module_interfaces
!!  use sparsematrix_base, only: sparse_matrix
!!  implicit none
!!
!!  ! Calling arguments
!!  integer, intent(in) :: iproc, nproc, meth_overlap
!!  type(orbitals_data), intent(in) :: basis_orbs, ksorbs
!!  type(sparse_matrix),intent(in) :: ham
!!  type(sparse_matrix),intent(inout) :: ovrlp
!!  real(kind=8),dimension(basis_orbs%norb,ksorbs%norb),intent(inout) :: coeff
!!  real(kind=8),dimension(ksorbs%norb),intent(inout) :: eval
!!  logical, intent(in) :: diag, calc_overlap
!!
!!  integer :: iorb, jorb, istat, iall, ierr, itmb, jtmb
!!  real(kind=8), dimension(:,:), allocatable :: coeff_tmp, ham_coeff,  ovrlp_coeff
!!  real(kind=8) :: offdiagsum, offdiagsum2, coeff_orthog_threshold
!!  character(len=256) :: subname='reordering_coeffs'
!!
!!  coeff_orthog_threshold=1.0d-3
!!
!!  allocate(ham_coeff(ksorbs%norb,ksorbs%norb), stat=istat)
!!  call memocc(istat, ham_coeff, 'ham_coeff', subname)
!!
!!  call calculate_coeffMatcoeff(ham%matrix,basis_orbs,ksorbs,coeff,ham_coeff)
!!
!!  if (calc_overlap) then
!!     allocate(ovrlp_coeff(ksorbs%norb,ksorbs%norb), stat=istat)
!!     call memocc(istat, ovrlp_coeff, 'ovrlp_coeff', subname)
!!     call calculate_coeffMatcoeff(ovrlp%matrix,basis_orbs,ksorbs,coeff,ovrlp_coeff)
!!  end if
!!
!!  ! above is overkill, actually just want diagonal elements but print off as a test out of curiosity
!!  offdiagsum=0.0d0
!!  offdiagsum2=0.0d0
!!  do iorb=1,ksorbs%norb
!!     do jorb=1,ksorbs%norb
!!        if (iorb==jorb) then
!!           eval(iorb)=ham_coeff(iorb,iorb)
!!        else
!!           offdiagsum=offdiagsum+abs(ham_coeff(iorb,jorb))
!!           if (calc_overlap) offdiagsum2=offdiagsum2+abs(ovrlp_coeff(iorb,jorb))
!!        end if
!!     end do
!!  end do
!!  offdiagsum=offdiagsum/(ksorbs%norb**2-ksorbs%norb)
!!  if (calc_overlap) offdiagsum2=offdiagsum2/(ksorbs%norb**2-ksorbs%norb)
!!  if (calc_overlap.and.iproc==0) print*,''
!!  if (calc_overlap) then
!!     if (iproc==0) print*,'offdiagsum (ham,ovrlp):',offdiagsum,offdiagsum2
!!  else
!!     if (iproc==0) print*,'offdiagsum (ham):',offdiagsum
!!  end if
!!
!!  ! if coeffs are too far from orthogonality
!!  if (calc_overlap .and. offdiagsum2>coeff_orthog_threshold) then
!!     call reorthonormalize_coeff(iproc, nproc, ksorbs%norb, -8, -8, meth_overlap, basis_orbs, ovrlp, coeff, ksorbs)
!!  end if
!!
!!  if (diag.or.offdiagsum>1.0d-2) then
!!     ! diagonalize within the space of occ+extra
!!     if (.not.calc_overlap) then
!!        ! assume ovrlp_coeff is orthgonal for now
!!        allocate(ovrlp_coeff(ksorbs%norb,ksorbs%norb), stat=istat)
!!        call memocc(istat, ovrlp_coeff, 'ovrlp_coeff', subname)
!!        call calculate_coeffMatcoeff(ovrlp%matrix,basis_orbs,ksorbs,coeff,ovrlp_coeff)
!!        do iorb=1,ksorbs%norb
!!           do jorb=1,ksorbs%norb
!!              if (iorb==jorb) then
!!                 ovrlp_coeff(iorb,jorb)=1.0d0
!!              else
!!                 ovrlp_coeff(iorb,jorb)=0.0d0
!!              end if
!!           end do
!!        end do
!!     end if
!!     ! diagonalize within the space of occ+extra
!!     call diagonalizeHamiltonian2(iproc, ksorbs%norb, ham_coeff, ovrlp_coeff, eval)
!!     coeff_tmp=f_malloc((/basis_orbs%norb,ksorbs%norb/),id='coeff_tmp')
!!
!!     ! multiply new eigenvectors by coeffs
!!     call dgemm('n', 'n', basis_orbs%norb, ksorbs%norb, ksorbs%norb, 1.d0, coeff(1,1), &
!!          basis_orbs%norb, ham_coeff, ksorbs%norb, 0.d0, coeff_tmp, basis_orbs%norb)
!! 
!!     call vcopy(basis_orbs%norb*(ksorbs%norb),coeff_tmp(1,1),1,coeff(1,1),1)
!!     call f_free(coeff_tmp)
!!  end if
!!
!!  if (calc_overlap.or.diag) then
!!     iall=-product(shape(ovrlp_coeff))*kind(ovrlp_coeff)
!!     deallocate(ovrlp_coeff,stat=istat)
!!     call memocc(istat,iall,'ovrlp_coeff',subname)
!!  end if
!!
!!  iall=-product(shape(ham_coeff))*kind(ham_coeff)
!!  deallocate(ham_coeff,stat=istat)
!!  call memocc(istat,iall,'ham_coeff',subname)
!!
!!end subroutine find_eval_from_coeffs
=======
!> subset of reordering coeffs - need to arrange this routines better but taking the lazy route for now
!! (also assuming we have no extra - or rather number of extra bands come from input.mix not input.lin)
subroutine find_eval_from_coeffs(iproc, nproc, meth_overlap, ksorbs, basis_orbs, ham, ovrlp, coeff, eval, calc_overlap, diag)
  use module_base
  use module_types
  use module_interfaces
  use sparsematrix_base, only: sparse_matrix
  implicit none

  ! Calling arguments
  integer, intent(in) :: iproc, nproc, meth_overlap
  type(orbitals_data), intent(in) :: basis_orbs, ksorbs
  type(sparse_matrix),intent(in) :: ham, ovrlp
  real(kind=8),dimension(basis_orbs%norb,ksorbs%norb),intent(inout) :: coeff
  real(kind=8),dimension(ksorbs%norb),intent(inout) :: eval
  logical, intent(in) :: diag, calc_overlap

  integer :: iorb, jorb, istat, iall, ierr
  real(kind=8), dimension(:,:), allocatable :: coeff_tmp, ham_coeff,  ovrlp_coeff
  real(kind=8) :: offdiagsum, offdiagsum2, coeff_orthog_threshold
  character(len=256) :: subname='reordering_coeffs'

  coeff_orthog_threshold=1.0d-3

  allocate(ham_coeff(ksorbs%norb,ksorbs%norb), stat=istat)
  call memocc(istat, ham_coeff, 'ham_coeff', subname)

  call calculate_coeffMatcoeff(nproc,ham%matrix,basis_orbs,ksorbs,coeff,ham_coeff)

  if (calc_overlap) then
     allocate(ovrlp_coeff(ksorbs%norb,ksorbs%norb), stat=istat)
     call memocc(istat, ovrlp_coeff, 'ovrlp_coeff', subname)
     call calculate_coeffMatcoeff(nproc,ovrlp%matrix,basis_orbs,ksorbs,coeff,ovrlp_coeff)
  end if

  ! above is overkill, actually just want diagonal elements but print off as a test out of curiosity
  offdiagsum=0.0d0
  offdiagsum2=0.0d0
  do iorb=1,ksorbs%norb
     do jorb=1,ksorbs%norb
        if (iorb==jorb) then
           eval(iorb)=ham_coeff(iorb,iorb)
        else
           offdiagsum=offdiagsum+abs(ham_coeff(iorb,jorb))
           if (calc_overlap) offdiagsum2=offdiagsum2+abs(ovrlp_coeff(iorb,jorb))
        end if
     end do
  end do
  offdiagsum=offdiagsum/(ksorbs%norb**2-ksorbs%norb)
  if (calc_overlap) offdiagsum2=offdiagsum2/(ksorbs%norb**2-ksorbs%norb)
  if (calc_overlap.and.iproc==0) print*,''
  if (calc_overlap) then
     if (iproc==0) print*,'offdiagsum (ham,ovrlp):',offdiagsum,offdiagsum2
  else
     if (iproc==0) print*,'offdiagsum (ham):',offdiagsum
  end if

  ! if coeffs are too far from orthogonality
  if (calc_overlap .and. offdiagsum2>coeff_orthog_threshold) then
     call reorthonormalize_coeff(iproc, nproc, ksorbs%norb, -8, -8, meth_overlap, basis_orbs, ovrlp, coeff, ksorbs)
  end if

  if (diag.or.offdiagsum>1.0d-2) then
     ! diagonalize within the space of occ+extra
     if (.not.calc_overlap) then
        ! assume ovrlp_coeff is orthgonal for now
        allocate(ovrlp_coeff(ksorbs%norb,ksorbs%norb), stat=istat)
        call memocc(istat, ovrlp_coeff, 'ovrlp_coeff', subname)
        call calculate_coeffMatcoeff(nproc,ovrlp%matrix,basis_orbs,ksorbs,coeff,ovrlp_coeff)
        do iorb=1,ksorbs%norb
           do jorb=1,ksorbs%norb
              if (iorb==jorb) then
                 ovrlp_coeff(iorb,jorb)=1.0d0
              else
                 ovrlp_coeff(iorb,jorb)=0.0d0
              end if
           end do
        end do
     end if
     ! diagonalize within the space of occ+extra
     call diagonalizeHamiltonian2(iproc, ksorbs%norb, ham_coeff, ovrlp_coeff, eval)
     coeff_tmp=f_malloc((/basis_orbs%norb,ksorbs%norb/),id='coeff_tmp')

     ! multiply new eigenvectors by coeffs
     call dgemm('n', 'n', basis_orbs%norb, ksorbs%norb, ksorbs%norb, 1.d0, coeff(1,1), &
          basis_orbs%norb, ham_coeff, ksorbs%norb, 0.d0, coeff_tmp, basis_orbs%norb)
 
     call vcopy(basis_orbs%norb*(ksorbs%norb),coeff_tmp(1,1),1,coeff(1,1),1)
     call f_free(coeff_tmp)
  end if

  if (calc_overlap.or.diag) then
     iall=-product(shape(ovrlp_coeff))*kind(ovrlp_coeff)
     deallocate(ovrlp_coeff,stat=istat)
     call memocc(istat,iall,'ovrlp_coeff',subname)
  end if

  iall=-product(shape(ham_coeff))*kind(ham_coeff)
  deallocate(ham_coeff,stat=istat)
  call memocc(istat,iall,'ham_coeff',subname)

end subroutine find_eval_from_coeffs
>>>>>>> 30a71bc6


subroutine calculate_coeffMatcoeff(nproc,matrix,basis_orbs,ksorbs,coeff,mat_coeff)
  use module_base
  use module_types
  implicit none

  ! Calling arguments
  integer, intent(in) :: nproc
  type(orbitals_data), intent(in) :: basis_orbs, ksorbs
  real(kind=8),dimension(basis_orbs%norb,basis_orbs%norb),intent(in) :: matrix
  real(kind=8),dimension(basis_orbs%norb,ksorbs%norb),intent(inout) :: coeff
  real(kind=8),dimension(ksorbs%norb,ksorbs%norb),intent(inout) :: mat_coeff

  integer :: iall, istat, ierr
  real(kind=8), dimension(:,:), allocatable :: coeff_tmp
  character(len=256) :: subname='calculate_coeffMatcoeff'

  allocate(coeff_tmp(basis_orbs%norbp,ksorbs%norb), stat=istat)
  call memocc(istat, coeff_tmp, 'coeff_tmp', subname)

  if (basis_orbs%norbp>0) then
     call dgemm('n', 'n', basis_orbs%norbp, ksorbs%norb, basis_orbs%norb, 1.d0, matrix(basis_orbs%isorb+1,1), &
          basis_orbs%norb, coeff(1,1), basis_orbs%norb, 0.d0, coeff_tmp, basis_orbs%norbp)
     call dgemm('t', 'n', ksorbs%norb, ksorbs%norb, basis_orbs%norbp, 1.d0, coeff(basis_orbs%isorb+1,1), &
          basis_orbs%norb, coeff_tmp, basis_orbs%norbp, 0.d0, mat_coeff, ksorbs%norb)
  else
     call to_zero(ksorbs%norb**2, mat_coeff(1,1))
  end if

  iall=-product(shape(coeff_tmp))*kind(coeff_tmp)
  deallocate(coeff_tmp,stat=istat)
  call memocc(istat,iall,'coeff_tmp',subname)

  if (nproc>1) then
      call mpiallred(mat_coeff(1,1), ksorbs%norb**2, mpi_sum, bigdft_mpi%mpi_comm)
  end if

end subroutine calculate_coeffMatcoeff


!> Same as above but only calculating diagonal elements
subroutine calculate_coeffMatcoeff_diag(matrix,basis_orbs,ksorbs,coeff,mat_coeff_diag)
  use module_base
  use module_types
  implicit none

  ! Calling arguments
  type(orbitals_data), intent(in) :: basis_orbs, ksorbs
  real(kind=8),dimension(basis_orbs%norb,basis_orbs%norb),intent(in) :: matrix
  real(kind=8),dimension(basis_orbs%norb,ksorbs%norb),intent(inout) :: coeff
  real(kind=8),dimension(ksorbs%norb),intent(inout) :: mat_coeff_diag

  integer :: iall, istat, ierr, iorb
  real(kind=8), dimension(:,:), allocatable :: coeff_tmp
  real(kind=8), dimension(:), allocatable :: mat_coeff_diagp
  logical, parameter :: allgather=.true.

  if (allgather) then
     mat_coeff_diagp=f_malloc((/ksorbs%norbp/), id='mat_coeff_diagp')
  else
     call to_zero(ksorbs%norb, mat_coeff_diag(1))
  end if
  if (ksorbs%norbp>0) then
     coeff_tmp=f_malloc((/basis_orbs%norb,ksorbs%norbp/), id='coeff_tmp')
     call dgemm('n', 'n', basis_orbs%norb, ksorbs%norbp, basis_orbs%norb, 1.d0, matrix(1,1), &
          basis_orbs%norb, coeff(1,ksorbs%isorb+1), basis_orbs%norb, 0.d0, coeff_tmp(1,1), basis_orbs%norb)
     if (allgather) then
        do iorb=1,ksorbs%norbp
           call dgemm('t', 'n', 1, 1, basis_orbs%norb, 1.d0, coeff(1,ksorbs%isorb+iorb), basis_orbs%norb, &
                coeff_tmp(1,iorb), basis_orbs%norb, 0.d0, mat_coeff_diagp(iorb), ksorbs%norb)
        end do
     else
        do iorb=1,ksorbs%norbp
           call dgemm('t', 'n', 1, 1, basis_orbs%norb, 1.d0, coeff(1,ksorbs%isorb+iorb), basis_orbs%norb, &
                coeff_tmp(1,iorb), basis_orbs%norb, 0.d0, mat_coeff_diag(ksorbs%isorb+iorb), ksorbs%norb)
        end do
     end if
     call f_free(coeff_tmp)
  end if

  if (bigdft_mpi%nproc>1) then
     if (allgather) then
        call mpi_allgatherv(mat_coeff_diagp, ksorbs%norbp, mpi_double_precision, mat_coeff_diag, &
             ksorbs%norb_par(:,0), ksorbs%isorb_par, mpi_double_precision, bigdft_mpi%mpi_comm, ierr)
     else
        call mpiallred(mat_coeff_diag(1), ksorbs%norb, mpi_sum, bigdft_mpi%mpi_comm)
     end if
  else
     if (allgather) then
        call vcopy(ksorbs%norb, mat_coeff_diagp(1), 1, mat_coeff_diag(1), 1)
     end if
  end if

  if (allgather) then
     call f_free(mat_coeff_diagp)
 end if

end subroutine calculate_coeffMatcoeff_diag
 
!> not really fragment related so prob should be moved - reorders coeffs by eval
  ! output ipiv in case want to use it for something else
  subroutine order_coeffs_by_energy(nstate,ntmb,coeff,eval,ipiv)
  use module_base
  use module_types
  implicit none
  integer, intent(in) :: nstate, ntmb
  real(kind=gp), dimension(ntmb,nstate), intent(inout) :: coeff
  real(kind=gp), dimension(nstate), intent(inout) :: eval
    integer, dimension(nstate), intent(out) :: ipiv

  integer :: itmb, jorb
    !integer, allocatable, dimension(:) :: ipiv
  real(gp), dimension(:), allocatable :: tmp_array
  real(gp), dimension(:,:), allocatable :: tmp_array2

    !ipiv=f_malloc(nstate,id='coeff_final')
  tmp_array=f_malloc(nstate,id='tmp_array')

  do itmb=1,nstate
     tmp_array(itmb)=-eval(itmb)
  end do

  call sort_positions(nstate,tmp_array,ipiv)

  do itmb=1,nstate
     eval(itmb)=-tmp_array(ipiv(itmb))
  end do

  call f_free(tmp_array)

  tmp_array2=f_malloc((/ntmb,nstate/),id='tmp_array2')

  do jorb=1,nstate
     do itmb=1,ntmb
        tmp_array2(itmb,jorb)=coeff(itmb,jorb)
     end do
  end do

  do jorb=1,nstate
     do itmb=1,ntmb
        coeff(itmb,jorb)=tmp_array2(itmb,ipiv(jorb))
     end do
  end do

  call f_free(tmp_array2)
    !call f_free(ipiv)

end subroutine order_coeffs_by_energy

!!! experimental - for num_extra see if extra states are actually lower in energy and reorder (either by sorting or diagonalization)
!!! could improve efficiency by only calculating cSc or cHc up to norb (i.e. ksorbs%norb+extra)
!!subroutine reordering_coeffs(iproc, nproc, num_extra, ksorbs, basis_orbs, ham, ovrlp, coeff, reorder)
!!  use module_base
!!  use module_types
!!  use module_interfaces
!!  use sparsematrix_base, only: sparse_matrix
!!  implicit none
!!
!!  ! Calling arguments
!!  integer, intent(in) :: iproc, nproc, num_extra
!!  type(orbitals_data), intent(in) :: basis_orbs, ksorbs
!!  type(sparse_matrix),intent(in) :: ham, ovrlp
!!  real(kind=8),dimension(basis_orbs%norb,basis_orbs%norb),intent(inout) :: coeff
!!  logical, intent(in) :: reorder
!!
!!  integer :: iorb, jorb, istat, iall, ierr, itmb, jtmb
!!  integer, allocatable, dimension(:) :: ipiv
!!  real(gp), dimension(:), allocatable :: tmp_array, eval
!!  real(kind=8), dimension(:,:), allocatable :: coeff_tmp, ham_coeff, tmp_array2, ham_coeff_small, ovrlp_coeff_small, ovrlp_coeff
!!  real(kind=8) :: offdiagsum, offdiagsum2
!!  character(len=256) :: subname='reordering_coeffs'
!!
!!  allocate(ham_coeff(basis_orbs%norb,basis_orbs%norb), stat=istat)
!!  call memocc(istat, ham_coeff, 'ham_coeff', subname)
!!
!!  allocate(coeff_tmp(basis_orbs%norbp,max(basis_orbs%norb,1)), stat=istat)
!!  call memocc(istat, coeff_tmp, 'coeff_tmp', subname)
!!
!!  if (basis_orbs%norbp>0) then
!!     call dgemm('n', 'n', basis_orbs%norbp, basis_orbs%norb, basis_orbs%norb, 1.d0, ham%matrix(basis_orbs%isorb+1,1), &
!!          basis_orbs%norb, coeff(1,1), basis_orbs%norb, 0.d0, coeff_tmp, basis_orbs%norbp)
!!     call dgemm('t', 'n', basis_orbs%norb, basis_orbs%norb, basis_orbs%norbp, 1.d0, coeff(basis_orbs%isorb+1,1), &
!!          basis_orbs%norb, coeff_tmp, basis_orbs%norbp, 0.d0, ham_coeff, basis_orbs%norb)
!!  else
!!     call to_zero(basis_orbs%norb**2, ham_coeff(1,1))
!!  end if
!!
!!  iall=-product(shape(coeff_tmp))*kind(coeff_tmp)
!!  deallocate(coeff_tmp,stat=istat)
!!  call memocc(istat,iall,'coeff_tmp',subname)
!!
!!  if (nproc>1) then
!!      call mpiallred(ham_coeff(1,1), basis_orbs%norb**2, mpi_sum, bigdft_mpi%mpi_comm, ierr)
!!  end if
!!
!!  allocate(ovrlp_coeff(basis_orbs%norb,basis_orbs%norb), stat=istat)
!!  call memocc(istat, ovrlp_coeff, 'ovrlp_coeff', subname)
!!
!!  allocate(coeff_tmp(basis_orbs%norbp,max(basis_orbs%norb,1)), stat=istat)
!!  call memocc(istat, coeff_tmp, 'coeff_tmp', subname)
!!
!!  if (basis_orbs%norbp>0) then
!!     call dgemm('n', 'n', basis_orbs%norbp, basis_orbs%norb, basis_orbs%norb, 1.d0, ovrlp%matrix(basis_orbs%isorb+1,1), &
!!          basis_orbs%norb, coeff(1,1), basis_orbs%norb, 0.d0, coeff_tmp, basis_orbs%norbp)
!!     call dgemm('t', 'n', basis_orbs%norb, basis_orbs%norb, basis_orbs%norbp, 1.d0, coeff(basis_orbs%isorb+1,1), &
!!          basis_orbs%norb, coeff_tmp, basis_orbs%norbp, 0.d0, ovrlp_coeff, basis_orbs%norb)
!!  else
!!     call to_zero(basis_orbs%norb**2, ovrlp_coeff(1,1))
!!  end if
!!
!!  iall=-product(shape(coeff_tmp))*kind(coeff_tmp)
!!  deallocate(coeff_tmp,stat=istat)
!!  call memocc(istat,iall,'coeff_tmp',subname)
!!
!!  if (nproc>1) then
!!      call mpiallred(ovrlp_coeff(1,1), basis_orbs%norb**2, mpi_sum, bigdft_mpi%mpi_comm, ierr)
!!  end if
!!
!!  ! above is overkill, actually just want diagonal elements but print off as a test out of curiosity
!!  offdiagsum=0.0d0
!!  offdiagsum2=0.0d0
!!  do iorb=1,ksorbs%norb+num_extra!basis_orbs%norb
!!     do jorb=1,ksorbs%norb+num_extra!basis_orbs%norb
!!        if (iorb==jorb) cycle
!!        offdiagsum=offdiagsum+abs(ham_coeff(iorb,jorb))
!!        offdiagsum2=offdiagsum2+abs(ovrlp_coeff(iorb,jorb))
!!     end do
!!  end do
!!  offdiagsum=offdiagsum/(basis_orbs%norb**2-basis_orbs%norb)
!!  offdiagsum2=offdiagsum2/(basis_orbs%norb**2-basis_orbs%norb)
!!  if (iproc==0) print*,'offdiagsum (ham,ovrlp):',offdiagsum,offdiagsum2
!!
!!  ! sort the states - really need just ks+extra not all, otherwise sloshing!
!!  ipiv=f_malloc(ksorbs%norb+num_extra,id='coeff_final')
!!  tmp_array=f_malloc(ksorbs%norb+num_extra,id='tmp_array')
!!  do itmb=1,ksorbs%norb+num_extra
!!     tmp_array(itmb)=-ham_coeff(itmb,itmb)
!!  end do
!!
!!  do itmb=1,ksorbs%norb+num_extra
!!     ipiv(itmb)=itmb
!!  end do
!!  !call sort_positions(ksorbs%norb+num_extra,tmp_array,ipiv)
!!  do jtmb=1,ksorbs%norb+num_extra
!!     ham_coeff(jtmb,jtmb)=-tmp_array(ipiv(jtmb))
!!  end do
!!
!!  tmp_array2=f_malloc((/basis_orbs%norb,ksorbs%norb+num_extra/),id='tmp_array2')
!!  do jtmb=1,ksorbs%norb+num_extra
!!     do itmb=1,basis_orbs%norb
!!        tmp_array2(itmb,jtmb)=coeff(itmb,jtmb)
!!     end do
!!  end do
!!
!!  do jtmb=1,ksorbs%norb+num_extra
!!     do itmb=1,basis_orbs%norb
!!        coeff(itmb,jtmb)=tmp_array2(itmb,ipiv(jtmb))
!!     end do
!!  end do
!!  call f_free(tmp_array2)
!!
!!  if (reorder) then
!!     ! diagonalize within the space of occ+extra
!!     eval=f_malloc((/ksorbs%norb+num_extra/),id='eval')
!!     ham_coeff_small=f_malloc((/ksorbs%norb+num_extra,ksorbs%norb+num_extra/),id='ham_coeff_small')
!!     ovrlp_coeff_small=f_malloc((/ksorbs%norb+num_extra,ksorbs%norb+num_extra/),id='ovrlp_coeff_small')
!!     ! assume ovrlp_coeff is orthgonal for now
!!     do iorb=1,ksorbs%norb+num_extra
!!        do jorb=1,ksorbs%norb+num_extra
!!           ham_coeff_small(iorb,jorb)=ham_coeff(iorb,jorb)
!!           if (iorb==jorb) then
!!              ovrlp_coeff_small(iorb,jorb)=1.0d0
!!           else
!!              ovrlp_coeff_small(iorb,jorb)=0.0d0
!!           end if
!!        end do
!!     end do
!!     ! diagonalize within the space of occ+extra
!!     call diagonalizeHamiltonian2(iproc, ksorbs%norb+num_extra, ham_coeff_small, ovrlp_coeff_small, eval)
!!     call f_free(ovrlp_coeff_small)
!!     coeff_tmp=f_malloc((/basis_orbs%norb,ksorbs%norb+num_extra/),id='coeff_tmp')
!!
!!     ! multiply new eigenvectors by coeffs
!!     call dgemm('n', 'n', basis_orbs%norb, ksorbs%norb+num_extra, ksorbs%norb+num_extra, 1.d0, coeff(1,1), &
!!          basis_orbs%norb, ham_coeff_small, ksorbs%norb+num_extra, 0.d0, coeff_tmp, basis_orbs%norb)
!! 
!!     call f_free(ham_coeff_small)
!!     call vcopy(basis_orbs%norb*(ksorbs%norb+num_extra),coeff_tmp(1,1),1,coeff(1,1),1)
!!     call f_free(coeff_tmp)
!!
!!     do iorb=1,basis_orbs%norb
!!        if (iorb<=ksorbs%norb) then
!!           if (iproc==0) write(*,*) 'optimize coeffs eval',iorb,-tmp_array(ipiv(iorb)),basis_orbs%occup(iorb),&
!!                ksorbs%occup(iorb),ham_coeff(iorb,iorb),eval(iorb)
!!        else if (iorb<=ksorbs%norb+num_extra) then
!!           if (iproc==0) write(*,*) 'optimize coeffs eval',iorb,-tmp_array(ipiv(iorb)),basis_orbs%occup(iorb),&
!!                0.0d0,ham_coeff(iorb,iorb),eval(iorb)
!!        !else
!!        !   if (iproc==0) write(*,*) 'optimize coeffs eval',iorb,ham_coeff(iorb,iorb),basis_orbs%occup(iorb),&
!!        !        0.0d0,ham_coeff(iorb,iorb)
!!        end if
!!     end do
!!     call f_free(eval)
!!   else
!!      do iorb=1,basis_orbs%norb
!!        if (iorb<=ksorbs%norb) then
!!           if (iproc==0) write(*,*) 'optimize coeffs eval',iorb,-tmp_array(ipiv(iorb)),basis_orbs%occup(iorb),&
!!                ksorbs%occup(iorb),ham_coeff(iorb,iorb)
!!        else if (iorb<=ksorbs%norb+num_extra) then
!!           if (iproc==0) write(*,*) 'optimize coeffs eval',iorb,-tmp_array(ipiv(iorb)),basis_orbs%occup(iorb),&
!!                0.0d0,ham_coeff(iorb,iorb)
!!        !else
!!        !   if (iproc==0) write(*,*) 'optimize coeffs eval',iorb,ham_coeff(iorb,iorb),basis_orbs%occup(iorb),&
!!        !        0.0d0,ham_coeff(iorb,iorb)
!!        end if
!!     end do
!!  end if
!!
!!  call f_free(ipiv)
!!  call f_free(tmp_array)
!!  iall=-product(shape(ham_coeff))*kind(ham_coeff)
!!  deallocate(ham_coeff,stat=istat)
!!  call memocc(istat,iall,'ham_coeff',subname)
!!
!!end subroutine reordering_coeffs


subroutine find_alpha_sd(iproc,nproc,alpha,tmb,orbs,coeffp,grad,energy0,fnrm,pred_e)
  use module_base
  use module_types
  use module_interfaces
  implicit none
  integer, intent(in) :: iproc, nproc
  real(kind=gp), intent(inout) :: alpha
  type(DFT_wavefunction) :: tmb
  type(orbitals_data), intent(in) :: orbs
  real(kind=gp), dimension(tmb%orbs%norb,orbs%norbp), intent(inout) :: coeffp
  real(kind=gp), dimension(tmb%orbs%norb,orbs%norbp), intent(in) :: grad
  real(kind=gp), intent(in) :: energy0, fnrm
  real(kind=gp), intent(out) :: pred_e
  integer :: iorb, iiorb, jorb, ierr
  real(kind=gp) :: energy1, a, b, c, alpha_old
  real(kind=gp),dimension(:,:),allocatable :: coeff_tmp

  call timing(iproc,'dirmin_sdfit','ON')

  ! take an initial step to get 2nd point
  coeff_tmp=f_malloc((/tmb%orbs%norb,tmb%orbs%norb/),id='coeff_tmp')
  do iorb=1,orbs%norbp
     iiorb = orbs%isorb + iorb
     do jorb=1,tmb%orbs%norb
        coeffp(jorb,iorb)=tmb%coeff(jorb,iiorb)-alpha*grad(jorb,iorb)
     end do
  end do

  if(nproc > 1) then 
     call mpi_allgatherv(coeffp, tmb%orbs%norb*orbs%norbp, mpi_double_precision, coeff_tmp, &
        tmb%orbs%norb*orbs%norb_par(:,0), tmb%orbs%norb*orbs%isorb_par, mpi_double_precision, bigdft_mpi%mpi_comm, ierr)
  else
     call vcopy(tmb%orbs%norb*orbs%norb,coeffp(1,1),1,coeff_tmp(1,1),1)
  end if

  ! do twice with approx S^_1/2, as not quite good enough at preserving charge if only once, but exact too expensive
  ! instead of twice could add some criterion to check accuracy?
  call reorthonormalize_coeff(iproc, nproc, orbs%norb, -8, -8, 1, tmb%orbs, &
       tmb%linmat%s, tmb%linmat%ks, tmb%linmat%ovrlp_, coeff_tmp, orbs)
  call reorthonormalize_coeff(iproc, nproc, orbs%norb, -8, -8, 1, tmb%orbs, &
       tmb%linmat%s, tmb%linmat%ks, tmb%linmat%ovrlp_, coeff_tmp, orbs)
  call calculate_kernel_and_energy(iproc,nproc,tmb%linmat%l,tmb%linmat%m,&
       tmb%linmat%kernel_, tmb%linmat%ham_, energy1,&
       coeff_tmp,orbs,tmb%orbs,.true.)
  !tmb%linmat%denskern_large%matrix_compr = tmb%linmat%kernel_%matrix_compr
  call f_free(coeff_tmp)

  ! find ideal alpha using both points
  alpha_old=alpha
  a=fnrm/alpha_old+(energy1-energy0)/alpha_old**2
  b=-fnrm
  c=energy0
  alpha=-0.5_gp*b/a
  ! don't update if we have found a maximum, or negative alpha is predicted
  ! do something better here - don't just want to do the same thing twice, so at least check if energy has decreased
  if (alpha<0.0_gp .or. a<0.0_gp) alpha=alpha_old
  pred_e=a*alpha**2+b*alpha+c

  !open(127)
  !write(127,*) '#',a,b,c,(energy1-energy0)/alpha_old,b-(energy1-energy0)/alpha_old
  !write(127,*) 0.0_gp,energy0
  !write(127,*) alpha_old,energy1

  call timing(iproc,'dirmin_sdfit','OF')

end subroutine find_alpha_sd


subroutine calculate_kernel_and_energy(iproc,nproc,denskern,ham,denskern_mat,ham_mat, &
           energy,coeff,orbs,tmb_orbs,calculate_kernel)
  use module_base
  use module_types
  use module_interfaces, except_this_one => calculate_kernel_and_energy
  use sparsematrix_base, only: sparse_matrix
  use sparsematrix_init, only: matrixindex_in_compressed
  implicit none
  integer, intent(in) :: iproc, nproc
  type(sparse_matrix), intent(in) :: ham
  type(sparse_matrix), intent(inout) :: denskern
  type(matrices),intent(in) :: ham_mat
  type(matrices),intent(out) :: denskern_mat
  logical, intent(in) :: calculate_kernel
  real(kind=gp), intent(out) :: energy
  type(orbitals_data), intent(in) :: orbs, tmb_orbs
  real(kind=gp), dimension(tmb_orbs%norb,tmb_orbs%norb), intent(in) :: coeff

  integer :: iorb, jorb, ind_ham, ind_denskern, ierr, iorbp

  if (calculate_kernel) then 
     call calculate_density_kernel(iproc, nproc, .true., orbs, tmb_orbs, coeff, denskern, denskern_mat)
     !denskern%matrix_compr = denskern_mat%matrix_compr
  end if

  call timing(iproc,'calc_energy','ON')
  energy=0.0_gp
  do iorbp=1,tmb_orbs%norbp
     iorb=iorbp+tmb_orbs%isorb
     !$omp parallel default(private) shared(iorb,denskern,ham,denskern_mat,ham_mat,tmb_orbs,energy)
     !$omp do reduction(+:energy)
     do jorb=1,tmb_orbs%norb
        ind_ham = matrixindex_in_compressed(ham,iorb,jorb)
        ind_denskern = matrixindex_in_compressed(denskern,jorb,iorb)
        if (ind_ham==0.or.ind_denskern==0) cycle
        energy = energy + denskern_mat%matrix_compr(ind_denskern)*ham_mat%matrix_compr(ind_ham)
     end do
     !$omp end do
     !$omp end parallel
  end do
  if (nproc>1) then
     call mpiallred(energy, 1, mpi_sum, bigdft_mpi%mpi_comm)
  end if
  call timing(iproc,'calc_energy','OF')

end subroutine calculate_kernel_and_energy


!> calculate grad_cov_i^a = f_i (I_ab - S_ag K^gb) H_bg c_i^d
!! then grad=S^-1grad_cov
subroutine calculate_coeff_gradient(iproc,nproc,tmb,KSorbs,grad_cov,grad)
  use module_base
  use module_types
  use module_interfaces
  use sparsematrix_base, only: matrices, sparsematrix_malloc_ptr, DENSE_FULL, assignment(=), &
                               matrices_null, allocate_matrices, deallocate_matrices
  implicit none

  integer, intent(in) :: iproc, nproc
  type(DFT_wavefunction), intent(inout) :: tmb
  type(orbitals_data), intent(in) :: KSorbs
  real(gp), dimension(tmb%orbs%norb,KSorbs%norbp), intent(out) :: grad_cov, grad  ! could make grad_cov KSorbs%norbp

  integer :: iorb, iiorb, info, ierr
  real(gp),dimension(:,:),allocatable :: sk, skh, skhp
  real(gp),dimension(:,:),pointer :: inv_ovrlp
  real(kind=gp), dimension(:,:), allocatable:: grad_full
  character(len=*),parameter:: subname='calculate_coeff_gradient'
  type(matrices) :: inv_ovrlp_

  integer :: itmp, itrials
  integer :: ncount1, ncount_rate, ncount_max, ncount2
  real(kind=4) :: tr0, tr1
  real(kind=8) :: deviation, time, error, maxerror


  call f_routine(id='calculate_coeff_gradient')
  call timing(iproc,'dirmin_lagmat1','ON')

  inv_ovrlp_ = matrices_null()
  call allocate_matrices(tmb%linmat%l, allocate_full=.true., matname='inv_ovrlp_', mat=inv_ovrlp_)


  ! we have the kernel already, but need it to not contain occupations so recalculate here
  ! don't want to lose information in the compress/uncompress process - ideally need to change sparsity pattern of kernel
  !call calculate_density_kernel(iproc, nproc, .false., KSorbs, tmb%orbs, tmb%coeff, tmb%linmat%denskern)
  tmb%linmat%kernel_%matrix = sparsematrix_malloc_ptr(tmb%linmat%l, iaction=DENSE_FULL, id='tmb%linmat%kernel_%matrix')
  !call uncompress_matrix(iproc,tmb%linmat%denskern)
  call calculate_density_kernel_uncompressed(iproc, nproc, .false., KSorbs, tmb%orbs, tmb%coeff, tmb%linmat%kernel_%matrix)

  sk=f_malloc0((/tmb%orbs%norbp,tmb%orbs%norb/), id='sk')

  ! calculate I-S*K - first set sk to identity
  do iorb=1,tmb%orbs%norbp
     iiorb=tmb%orbs%isorb+iorb
     sk(iorb,iiorb) = 1.d0
  end do 

  if (tmb%orbs%norbp>0) then
     call dgemm('t', 'n', tmb%orbs%norbp, tmb%orbs%norb, tmb%orbs%norb, -1.d0, &
          tmb%linmat%ovrlp_%matrix(1,tmb%orbs%isorb+1), tmb%orbs%norb, &
          tmb%linmat%kernel_%matrix(1,1), tmb%orbs%norb, 1.d0, sk, tmb%orbs%norbp)
  end if

  ! coeffs and therefore kernel will change, so no need to keep it
  call f_free_ptr(tmb%linmat%kernel_%matrix)

  skhp=f_malloc((/tmb%orbs%norb,max(tmb%orbs%norbp,1)/), id='skhp')

  ! multiply by H to get (I_ab - S_ag K^gb) H_bd, or in this case the transpose of the above
  if (tmb%orbs%norbp>0) then
     call dgemm('t', 't', tmb%orbs%norb, tmb%orbs%norbp, tmb%orbs%norb, 1.d0, tmb%linmat%ham_%matrix(1,1), &
          tmb%orbs%norb, sk(1,1), tmb%orbs%norbp, 0.d0, skhp(1,1), tmb%orbs%norb)
  end if

  call f_free(sk)

  skh=f_malloc((/tmb%orbs%norb,tmb%orbs%norb/), id='skh')

  call timing(iproc,'dirmin_lagmat1','OF')
  call timing(iproc,'dirmin_lagmat2','ON')

  ! gather together
  if(nproc > 1) then
     call mpi_allgatherv(skhp(1,1), tmb%orbs%norb*tmb%orbs%norbp, mpi_double_precision, skh(1,1), &
        tmb%orbs%norb*tmb%orbs%norb_par(:,0), tmb%orbs%norb*tmb%orbs%isorb_par, &
        mpi_double_precision, bigdft_mpi%mpi_comm, ierr)
  else
     call vcopy(tmb%orbs%norbp*tmb%orbs%norb,skhp(1,1),1,skh(1,1),1)
  end if

  call timing(iproc,'dirmin_lagmat2','OF')
  call timing(iproc,'dirmin_lagmat1','ON')

  call f_free(skhp)

  ! calc for i on this proc: (I_ab - S_ag K^gb) H_bg c_i^d
  if (KSorbs%norbp>0) then
     call dgemm('t', 'n', tmb%orbs%norb, KSorbs%norbp, tmb%orbs%norb, 1.d0, skh(1,1), &
          tmb%orbs%norb, tmb%coeff(1,KSorbs%isorb+1), tmb%orbs%norb, 0.d0, grad_cov(1,1), tmb%orbs%norb)
  end if

  call f_free(skh)

  ! multiply by f_i to get grad_i^a
  do iorb=1,KSorbs%norbp
     iiorb=KSorbs%isorb+iorb
     grad_cov(:,iorb)=grad_cov(:,iorb)*KSorbs%occup(iiorb)
  end do

  call timing(iproc,'dirmin_lagmat1','OF')
  call timing(iproc,'dirmin_dgesv','ON') !lr408t

  ! Solve the linear system ovrlp*grad=grad_cov
  if(tmb%orthpar%blocksize_pdsyev<0) then
     call timing(iproc,'dirmin_dgesv','OF')
     inv_ovrlp=f_malloc_ptr((/tmb%orbs%norb,tmb%orbs%norb/),id='inv_ovrlp')
     call overlapPowerGeneral(iproc, nproc, tmb%orthpar%methTransformOverlap, 1, -8, &
          imode=2, &
          ovrlp_smat=tmb%linmat%s, inv_ovrlp_smat=tmb%linmat%l, &
          ovrlp_mat=tmb%linmat%ovrlp_, inv_ovrlp_mat=inv_ovrlp_, check_accur=.true., &
          error=error)

     !!!DEBUG checking S^-1 etc.
     !!!test dense version of S^-1
     !!inv_ovrlp=f_malloc_ptr((/tmb%orbs%norb,tmb%orbs%norb/),id='inv_ovrlp')
     !!if (iproc==0)write(*,*) ''
     !!do itmp=0,20
     !!   call mpi_barrier(mpi_comm_world,ierr)
     !!   call cpu_time(tr0)
     !!   call system_clock(ncount1,ncount_rate,ncount_max)
     !!   maxerror=0.0d0
     !!   do itrials=1,50
     !!      call overlapPowerGeneral(iproc, nproc, itmp, 1, -8, tmb%orbs%norb, tmb%linmat%ovrlp%matrix, &
     !!           inv_ovrlp, error, tmb%orbs)
     !!      maxerror=max(maxerror,error)
     !!   end do
     !!   call mpi_barrier(mpi_comm_world,ierr)
     !!   call cpu_time(tr1)
     !!   call system_clock(ncount2,ncount_rate,ncount_max)
     !!   if (iproc==0) then
     !!      write(*,*) 'order,maxerror,time',itmp,maxerror,real(tr1-tr0,kind=8)/real(itrials-1,kind=8),&
     !!           (dble(ncount2-ncount1)/dble(ncount_rate))/real(itrials-1,kind=8)
     !!   end if
     !!end do
     !!call f_free_ptr(inv_ovrlp)

     !!! test S^+/-1/2
     !!inv_ovrlp=f_malloc_ptr((/tmb%orbs%norb,tmb%orbs%norb/),id='inv_ovrlp')
     !!if (iproc==0)write(*,*) ''
     !!do itmp=0,20
     !!   call mpi_barrier(mpi_comm_world,ierr)
     !!   call cpu_time(tr0)
     !!   call system_clock(ncount1,ncount_rate,ncount_max)
     !!   maxerror=0.0d0
     !!   do itrials=1,50
     !!      call overlapPowerGeneral(iproc, nproc, itmp, 2, -8, tmb%orbs%norb, tmb%linmat%ovrlp%matrix, &
     !!           inv_ovrlp, error, tmb%orbs)
     !!      maxerror=max(maxerror,error)
     !!   end do
     !!   call mpi_barrier(mpi_comm_world,ierr)
     !!   call cpu_time(tr1)
     !!   call system_clock(ncount2,ncount_rate,ncount_max)
     !!   if (iproc==0) then
     !!      write(*,*) 'order,maxerror,time',itmp,maxerror,real(tr1-tr0,kind=8)/real(itrials-1,kind=8),&
     !!           (dble(ncount2-ncount1)/dble(ncount_rate))/real(itrials-1,kind=8)
     !!   end if
     !!end do

     !!if (iproc==0)write(*,*) ''
     !!do itmp=0,20
     !!   call mpi_barrier(mpi_comm_world,ierr)
     !!   call cpu_time(tr0)
     !!   call system_clock(ncount1,ncount_rate,ncount_max)
     !!   maxerror=0.0d0
     !!   do itrials=1,50
     !!      call overlapPowerGeneral(iproc, nproc, itmp, -2, -8, tmb%orbs%norb, tmb%linmat%ovrlp%matrix, &
     !!           inv_ovrlp, error, tmb%orbs)
     !!      maxerror=max(maxerror,error)
     !!   end do
     !!   call mpi_barrier(mpi_comm_world,ierr)
     !!   call cpu_time(tr1)
     !!   call system_clock(ncount2,ncount_rate,ncount_max)
     !!   if (iproc==0) then
     !!      write(*,*) 'order,maxerror,time',itmp,maxerror,real(tr1-tr0,kind=8)/real(itrials-1,kind=8),&
     !!           (dble(ncount2-ncount1)/dble(ncount_rate))/real(itrials-1,kind=8)
     !!   end if
     !!end do

     !!!test sparse version of S^-1
     !!deallocate(tmb%linmat%ovrlp%matrix)

     !!if (iproc==0)write(*,*) ''
     !!call f_free_ptr(inv_ovrlp)
     !!tmb%linmat%inv_ovrlp%matrix_compr=f_malloc_ptr(tmb%linmat%inv_ovrlp%nvctr,id='tmb%linmat%inv_ovrlp%matrix_compr')
     !!do itmp=0,2
     !!   tmb%linmat%inv_ovrlp%parallel_compression=itmp
     !!   call mpi_barrier(mpi_comm_world,ierr)
     !!   call cpu_time(tr0)
     !!   call system_clock(ncount1,ncount_rate,ncount_max)
     !!   maxerror=0.0d0
     !!   do itrials=1,50
     !!      call overlapPowerGeneral(iproc, nproc, 1, 1, -8, tmb%orbs%norb, tmb%linmat%ovrlp%matrix, inv_ovrlp, &
     !!           error, tmb%orbs, tmb%linmat%ovrlp, tmb%linmat%inv_ovrlp)
     !!      maxerror=max(maxerror,error)
     !!   end do
     !!   call mpi_barrier(mpi_comm_world,ierr)
     !!   call cpu_time(tr1)
     !!   call system_clock(ncount2,ncount_rate,ncount_max)
     !!   if (iproc==0) then
     !!      write(*,*) 'order,maxerror,time',1,maxerror,real(tr1-tr0,kind=8)/real(itrials-1,kind=8),&
     !!           (dble(ncount2-ncount1)/dble(ncount_rate))/real(itrials-1,kind=8)
     !!   end if
     !!end do
     !!call f_free_ptr(tmb%linmat%inv_ovrlp%matrix_compr)

     !!!test sparse version of S^1/2
     !!if (iproc==0)write(*,*) ''
     !!nullify(inv_ovrlp)
     !!tmb%linmat%inv_ovrlp%matrix_compr=f_malloc_ptr(tmb%linmat%inv_ovrlp%nvctr,id='tmb%linmat%inv_ovrlp%matrix_compr')
     !!do itmp=0,2
     !!   tmb%linmat%inv_ovrlp%parallel_compression=itmp
     !!   call mpi_barrier(mpi_comm_world,ierr)
     !!   call cpu_time(tr0)
     !!   call system_clock(ncount1,ncount_rate,ncount_max)
     !!   maxerror=0.0d0
     !!   do itrials=1,50
     !!      call overlapPowerGeneral(iproc, nproc, 1, 2, -8, tmb%orbs%norb, tmb%linmat%ovrlp%matrix, inv_ovrlp, &
     !!           error, tmb%orbs, tmb%linmat%ovrlp, tmb%linmat%inv_ovrlp)
     !!      maxerror=max(maxerror,error)
     !!   end do
     !!   call mpi_barrier(mpi_comm_world,ierr)
     !!   call cpu_time(tr1)
     !!   call system_clock(ncount2,ncount_rate,ncount_max)
     !!   if (iproc==0) then
     !!      write(*,*) 'order,maxerror,time',1,maxerror,real(tr1-tr0,kind=8)/real(itrials-1,kind=8),&
     !!           (dble(ncount2-ncount1)/dble(ncount_rate))/real(itrials-1,kind=8)
     !!   end if
     !!end do
     !!call f_free_ptr(tmb%linmat%inv_ovrlp%matrix_compr)

     !!!test sparse version of S^-1/2
     !!if (iproc==0)write(*,*) ''
     !!nullify(inv_ovrlp)
     !!tmb%linmat%inv_ovrlp%matrix_compr=f_malloc_ptr(tmb%linmat%inv_ovrlp%nvctr,id='tmb%linmat%inv_ovrlp%matrix_compr')
     !!do itmp=0,2
     !!   tmb%linmat%inv_ovrlp%parallel_compression=itmp
     !!   call mpi_barrier(mpi_comm_world,ierr)
     !!   call cpu_time(tr0)
     !!   call system_clock(ncount1,ncount_rate,ncount_max)
     !!   maxerror=0.0d0
     !!   do itrials=1,50
     !!      call overlapPowerGeneral(iproc, nproc, 1, -2, -8, tmb%orbs%norb, tmb%linmat%ovrlp%matrix, inv_ovrlp, &
     !!           error, tmb%orbs, tmb%linmat%ovrlp, tmb%linmat%inv_ovrlp)
     !!      maxerror=max(maxerror,error)
     !!   end do
     !!   call mpi_barrier(mpi_comm_world,ierr)
     !!   call cpu_time(tr1)
     !!   call system_clock(ncount2,ncount_rate,ncount_max)
     !!   if (iproc==0) then
     !!      write(*,*) 'order,maxerror,time',1,maxerror,real(tr1-tr0,kind=8)/real(itrials-1,kind=8),&
     !!           (dble(ncount2-ncount1)/dble(ncount_rate))/real(itrials-1,kind=8)
     !!   end if
     !!end do
     !!call f_free_ptr(tmb%linmat%inv_ovrlp%matrix_compr)

     !!call mpi_finalize(bigdft_mpi%mpi_comm)
     !!stop
     !!END DEBUG

     call timing(iproc,'dirmin_dgesv','ON')
     ! This is a bit strange...
     if (KSorbs%norbp>0) then
        call dgemm('n', 'n', tmb%orbs%norb, KSorbs%norbp, tmb%orbs%norb, 1.d0, inv_ovrlp_%matrix(1,1), &
             tmb%orbs%norb, grad_cov(1,1), tmb%orbs%norb, 0.d0, grad(1,1), tmb%orbs%norb)
     else
         if (KSorbs%norbp>0) call vcopy(tmb%orbs%norb*KSorbs%norbp,grad_cov(1,1),1,grad(1,1),1)
     end if
     call f_free_ptr(inv_ovrlp)
  else
     info = 0 ! needed for when some processors have orbs%norbp=0
     grad_full=f_malloc((/tmb%orbs%norb,KSorbs%norb/),id='grad_full')
     ! do allgather instead of allred so we can keep grad as per proc
     if(nproc > 1) then 
        call mpi_allgatherv(grad_cov, tmb%orbs%norb*KSorbs%norbp, mpi_double_precision, grad_full, &
           tmb%orbs%norb*KSorbs%norb_par(:,0), tmb%orbs%norb*KSorbs%isorb_par, mpi_double_precision, bigdft_mpi%mpi_comm, ierr)
     else
        call vcopy(tmb%orbs%norb*KSorbs%norb,grad_cov(1,1),1,grad_full(1,1),1)
     end if

     call dgesv_parallel(iproc, tmb%orthpar%nproc_pdsyev, tmb%orthpar%blocksize_pdsyev, bigdft_mpi%mpi_comm, &
          tmb%orbs%norb, KSorbs%norb, tmb%linmat%ovrlp_%matrix, tmb%orbs%norb, grad_full, tmb%orbs%norb, info)
     call vcopy(tmb%orbs%norb*KSorbs%norbp,grad_full(1,KSorbs%isorb+1),1,grad(1,1),1)

     call f_free(grad_full)
     if(info/=0) then
        write(*,'(a,i0)') 'ERROR in dgesv: info=',info
        stop
     end if
  end if

  call deallocate_matrices(inv_ovrlp_)

  call timing(iproc,'dirmin_dgesv','OF') !lr408t
  call f_release_routine()

end subroutine calculate_coeff_gradient


!> calculate grad_cov_i^a = f_i (I_ab - S_ag K^gb) H_bg c_i^d
!! then grad=S^-1grad_cov
subroutine calculate_coeff_gradient_extra(iproc,nproc,num_extra,tmb,KSorbs,grad_cov,grad)
  use module_base
  use module_types
  use module_interfaces
  use sparsematrix_base, only: matrices, sparsematrix_malloc_ptr, DENSE_FULL, assignment(=), &
                               matrices_null, allocate_matrices, deallocate_matrices
  implicit none

  integer, intent(in) :: iproc, nproc, num_extra
  type(DFT_wavefunction), intent(inout) :: tmb
  type(orbitals_data), intent(in) :: KSorbs
  real(gp), dimension(tmb%orbs%norb,tmb%orbs%norbp), intent(out) :: grad_cov, grad  ! could make grad_cov KSorbs%norbp

  integer :: iorb, iiorb, info, ierr
  real(gp),dimension(:,:),allocatable :: sk, skh, skhp
  real(gp),dimension(:,:),pointer ::  inv_ovrlp
  real(kind=gp), dimension(:), allocatable:: occup_tmp
  real(kind=gp), dimension(:,:), allocatable:: grad_full
  real(kind=gp) :: error
  type(matrices) :: inv_ovrlp_

  call f_routine(id='calculate_coeff_gradient_extra')
  call timing(iproc,'dirmin_lagmat1','ON')

  inv_ovrlp_ = matrices_null()
  call allocate_matrices(tmb%linmat%l, allocate_full=.true., matname='inv_ovrlp_', mat=inv_ovrlp_)


  occup_tmp=f_malloc(tmb%orbs%norb,id='occup_tmp')
  call vcopy(tmb%orbs%norb,tmb%orbs%occup(1),1,occup_tmp(1),1)

  call to_zero(tmb%orbs%norb,tmb%orbs%occup(1))
  do iorb=1,KSorbs%norb+num_extra
     tmb%orbs%occup(iorb)=1.0d0
  end do

  ! we have the kernel already, but need it to not contain occupations so recalculate here
  !call calculate_density_kernel(iproc, nproc, .true., tmb%orbs, tmb%orbs, tmb%coeff, tmb%linmat%denskern)
  tmb%linmat%kernel_%matrix = sparsematrix_malloc_ptr(tmb%linmat%l, iaction=DENSE_FULL, id='tmb%linmat%kernel_%matrix')
  !call uncompress_matrix(iproc,tmb%linmat%denskern)
  call calculate_density_kernel_uncompressed (iproc, nproc, .true., tmb%orbs, tmb%orbs, tmb%coeff, tmb%linmat%kernel_%matrix)

  call vcopy(tmb%orbs%norb,occup_tmp(1),1,tmb%orbs%occup(1),1)
  call f_free(occup_tmp)

  sk=f_malloc0((/tmb%orbs%norbp,tmb%orbs%norb/), id='sk')

  ! calculate I-S*K - first set sk to identity
  do iorb=1,tmb%orbs%norbp
     iiorb=tmb%orbs%isorb+iorb
     sk(iorb,iiorb) = 1.d0
  end do 

  if (tmb%orbs%norbp>0) then
     call dgemm('t', 'n', tmb%orbs%norbp, tmb%orbs%norb, tmb%orbs%norb, -1.d0, &
          tmb%linmat%ovrlp_%matrix(1,tmb%orbs%isorb+1), tmb%orbs%norb, &
          tmb%linmat%kernel_%matrix(1,1), tmb%orbs%norb, 1.d0, sk, tmb%orbs%norbp)
  end if

  ! coeffs and therefore kernel will change, so no need to keep it
  call f_free_ptr(tmb%linmat%kernel_%matrix)

  skhp=f_malloc((/tmb%orbs%norb,tmb%orbs%norbp/), id='skhp')

  ! multiply by H to get (I_ab - S_ag K^gb) H_bd, or in this case the transpose of the above
  if (tmb%orbs%norbp>0) then
     call dgemm('t', 't', tmb%orbs%norb, tmb%orbs%norbp, tmb%orbs%norb, 1.d0, tmb%linmat%ham_%matrix(1,1), &
          tmb%orbs%norb, sk(1,1), tmb%orbs%norbp, 0.d0, skhp(1,1), tmb%orbs%norb)
  end if

  call f_free(sk)

  skh=f_malloc((/tmb%orbs%norb,tmb%orbs%norb/), id='skh')

  call timing(iproc,'dirmin_lagmat1','OF')
  call timing(iproc,'dirmin_lagmat2','ON')

  ! gather together
  if(nproc > 1) then
     call mpi_allgatherv(skhp, tmb%orbs%norb*tmb%orbs%norbp, mpi_double_precision, skh, &
        tmb%orbs%norb*tmb%orbs%norb_par(:,0), tmb%orbs%norb*tmb%orbs%isorb_par, &
        mpi_double_precision, bigdft_mpi%mpi_comm, ierr)
  else
     call vcopy(tmb%orbs%norbp*tmb%orbs%norb,skhp(1,1),1,skh(1,1),1)
  end if

  call timing(iproc,'dirmin_lagmat2','OF')
  call timing(iproc,'dirmin_lagmat1','ON')

  call f_free(skhp)

  ! calc for i on this proc: (I_ab - S_ag K^gb) H_bg c_i^d
  if (tmb%orbs%norbp>0) then
     call dgemm('t', 'n', tmb%orbs%norb, tmb%orbs%norbp, tmb%orbs%norb, 1.d0, skh(1,1), &
          tmb%orbs%norb, tmb%coeff(1,tmb%orbs%isorb+1), tmb%orbs%norb, 0.d0, grad_cov(1,1), tmb%orbs%norb)
  end if

  call f_free(skh)

  ! multiply by f_i to get grad_i^a
  do iorb=1,tmb%orbs%norbp
     iiorb=tmb%orbs%isorb+iorb
     grad_cov(:,iorb)=grad_cov(:,iorb)*tmb%orbs%occup(iiorb)
  end do

  call timing(iproc,'dirmin_lagmat1','OF')
  call timing(iproc,'dirmin_dgesv','ON') !lr408t

  info = 0 ! needed for when some processors have orbs%norbp=0
  ! Solve the linear system ovrlp*grad=grad_cov
  if(tmb%orthpar%blocksize_pdsyev<0) then
     !! keep the covariant gradient to calculate fnrm correctly
     !call vcopy(tmb%orbs%norb*tmb%orbs%norbp,grad_cov,1,grad,1)
     !if (tmb%orbs%norbp>0) then
     !   ipiv=f_malloc(tmb%orbs%norb,id='ipiv')
     !   call dgesv(tmb%orbs%norb, tmb%orbs%norbp, tmb%linmat%ovrlp%matrix(1,1), tmb%orbs%norb, ipiv(1), &
     !        grad(1,1), tmb%orbs%norb, info)
     !   call f_free(ipiv)
     !end if
     !!inv_ovrlp=f_malloc_ptr((/tmb%orbs%norb,tmb%orbs%norb/),id='inv_ovrlp')
     call overlapPowerGeneral(iproc, nproc, tmb%orthpar%methTransformOverlap, 1, -8, &
          imode=2, ovrlp_smat=tmb%linmat%s, inv_ovrlp_smat=tmb%linmat%l, &
          ovrlp_mat=tmb%linmat%ovrlp_, inv_ovrlp_mat=inv_ovrlp_, check_accur=.true., &
          error=error)

     if (tmb%orbs%norbp>0) then
        call dgemm('n', 'n', tmb%orbs%norb, tmb%orbs%norbp, tmb%orbs%norb, 1.d0, inv_ovrlp_%matrix(1,1), &
             tmb%orbs%norb, grad_cov(1,1), tmb%orbs%norb, 0.d0, grad(1,1), tmb%orbs%norb)
     end if
     !!call f_free_ptr(inv_ovrlp)
  else
      grad_full=f_malloc((/tmb%orbs%norb,tmb%orbs%norb/),id='grad_full')
      ! do allgather instead of allred so we can keep grad as per proc
      if(nproc > 1) then 
         call mpi_allgatherv(grad_cov, tmb%orbs%norb*tmb%orbs%norbp, mpi_double_precision, grad_full, &
            tmb%orbs%norb*tmb%orbs%norb_par(:,0), tmb%orbs%norb*tmb%orbs%isorb_par, mpi_double_precision, bigdft_mpi%mpi_comm, ierr)
      else
         call vcopy(tmb%orbs%norb*tmb%orbs%norb,grad_cov(1,1),1,grad_full(1,1),1)
      end if
      !call mpiallred(grad(1,1), tmb%orbs%norb*tmb%orbs%norb, mpi_sum, bigdft_mpi%mpi_comm, ierr)

      call dgesv_parallel(iproc, tmb%orthpar%nproc_pdsyev, tmb%orthpar%blocksize_pdsyev, bigdft_mpi%mpi_comm, &
           tmb%orbs%norb, tmb%orbs%norb, tmb%linmat%ovrlp_%matrix, tmb%orbs%norb, grad_full, tmb%orbs%norb, info)

      call vcopy(tmb%orbs%norb*tmb%orbs%norbp,grad_full(1,tmb%orbs%isorb+1),1,grad(1,1),1)

      call f_free(grad_full)


  end if

  if(info/=0) then
      write(*,'(a,i0)') 'ERROR in dgesv: info=',info
      stop
  end if

  call deallocate_matrices(inv_ovrlp_)

  call timing(iproc,'dirmin_dgesv','OF') !lr408t
  call f_release_routine()

end subroutine calculate_coeff_gradient_extra


subroutine precondition_gradient_coeff(ntmb, norb, ham, ovrlp, grad)
  use module_base
  use module_types
  implicit none
  
  ! Calling arguments
  integer,intent(in):: ntmb, norb
  real(8),dimension(ntmb,ntmb),intent(in):: ham, ovrlp
  real(8),dimension(ntmb,norb),intent(inout):: grad
  
  ! Local variables
  integer:: iorb, itmb, jtmb, info, istat, iall
  complex(8),dimension(:,:),allocatable:: mat
  complex(8),dimension(:,:),allocatable:: rhs
  integer,dimension(:),allocatable:: ipiv
  character(len=*),parameter:: subname='precondition_gradient_coeff'
  
  allocate(mat(ntmb,ntmb), stat=istat)
  !call memocc(istat, mat, 'mat', subname)
  allocate(rhs(ntmb,norb), stat=istat)
  !call memocc(istat, mat, 'mat', subname)
  
  ! Build the matrix to be inverted
  do itmb=1,ntmb
      do jtmb=1,ntmb
          mat(jtmb,itmb) = cmplx(ham(jtmb,itmb)+.5d0*ovrlp(jtmb,itmb),0.d0,kind=8)
      end do
      mat(itmb,itmb)=mat(itmb,itmb)+cmplx(0.d0,-1.d-1,kind=8)
      !mat(itmb,itmb)=mat(itmb,itmb)-cprec
  end do
  do iorb=1,norb
      do itmb=1,ntmb
          rhs(itmb,iorb)=cmplx(grad(itmb,iorb),0.d0,kind=8)
      end do
  end do
  
  allocate(ipiv(ntmb), stat=istat)
  call memocc(istat, ipiv, 'ipiv', subname)
  
  call zgesv(ntmb, norb, mat(1,1), ntmb, ipiv, rhs(1,1), ntmb, info)
  if(info/=0) then
      stop 'ERROR in dgesv'
  end if
  !call vcopy(nel, rhs(1), 1, grad(1), 1)
  do iorb=1,norb
      do itmb=1,ntmb
          grad(itmb,iorb)=real(rhs(itmb,iorb))
      end do
  end do
  
  iall=-product(shape(ipiv))*kind(ipiv)
  deallocate(ipiv, stat=istat)
  call memocc(istat, iall, 'ipiv', subname)
  
  iall=-product(shape(mat))*kind(mat)
  deallocate(mat, stat=istat)
  !call memocc(istat, iall, 'mat', subname)
  
  iall=-product(shape(rhs))*kind(rhs)
  deallocate(rhs, stat=istat)
  !call memocc(istat, iall, 'rhs', subname)

end subroutine precondition_gradient_coeff


subroutine DIIS_coeff(iproc, orbs, tmb, grad, coeff, ldiis)
  use module_base
  use module_types
  use module_interfaces, except_this_one => DIIS_coeff
  implicit none
  
  ! Calling arguments
  integer,intent(in):: iproc
  type(orbitals_data),intent(in):: orbs
  type(DFT_wavefunction),intent(in):: tmb
  real(8),dimension(tmb%orbs%norb*tmb%orbs%norbp),intent(in):: grad
  real(8),dimension(tmb%orbs%norb*tmb%orbs%norb),intent(inout):: coeff
  type(localizedDIISParameters),intent(inout):: ldiis
  
  ! Local variables
  integer:: iorb, jorb, ist, ncount, jst, i, j, mi, ist1, ist2, istat, lwork, info
  integer:: mj, jj, k, jjst, isthist, iall
  real(8):: ddot
  real(8),dimension(:,:),allocatable:: mat
  real(8),dimension(:),allocatable:: rhs, work
  integer,dimension(:),allocatable:: ipiv
  character(len=*),parameter:: subname='DIIS_coeff'
  
  !!call timing(iproc,'optimize_DIIS ','ON')
  
  ! Allocate the local arrays.
  allocate(mat(ldiis%isx+1,ldiis%isx+1), stat=istat)
  call memocc(istat, mat, 'mat', subname)
  allocate(rhs(ldiis%isx+1), stat=istat)
  call memocc(istat, rhs, 'rhs', subname)
  allocate(ipiv(ldiis%isx+1), stat=istat)
  call memocc(istat, ipiv, 'ipiv', subname)
  
  mat=0.d0
  rhs=0.d0
  call to_zero((ldiis%isx+1)**2, mat(1,1))
  call to_zero(ldiis%isx+1, rhs(1))
  
  ncount=tmb%orbs%norb

  ! Copy coeff and grad to history.
  ist=1
  do iorb=1,tmb%orbs%norbp
      jst=1
      do jorb=1,iorb-1
          jst=jst+ncount*ldiis%isx
      end do
      jst=jst+(ldiis%mis-1)*ncount
      call vcopy(ncount, coeff(ist+tmb%orbs%isorb*tmb%orbs%norb), 1, ldiis%phiHist(jst), 1)
      call vcopy(ncount, grad(ist), 1, ldiis%hphiHist(jst), 1)
      ist=ist+ncount
  end do
  
  do iorb=1,tmb%orbs%norbp
      ! Shift the DIIS matrix left up if we reached the maximal history length.
      if(ldiis%is>ldiis%isx) then
         do i=1,ldiis%isx-1
            do j=1,i
               ldiis%mat(j,i,iorb)=ldiis%mat(j+1,i+1,iorb)
            end do
         end do
      end if
  end do
  
  do iorb=1,tmb%orbs%norbp
      ! Calculate a new line for the matrix.
      i=max(1,ldiis%is-ldiis%isx+1)
      jst=1
      ist1=1
      do jorb=1,iorb-1
          jst=jst+ncount*ldiis%isx
          ist1=ist1+ncount
      end do
      do j=i,ldiis%is
         mi=mod(j-1,ldiis%isx)+1
         ist2=jst+(mi-1)*ncount
         if(ist2>size(ldiis%hphiHist)) then
             write(*,'(a,7i8)') 'ERROR ist2: iproc, iorb, ldiis%is, mi, ncount, ist2, size(ldiis%hphiHist)', iproc, iorb, ldiis%is,&
                                 mi, ncount, ist2, size(ldiis%hphiHist)
         end if
         ldiis%mat(j-i+1,min(ldiis%isx,ldiis%is),iorb)=ddot(ncount, grad(ist1), 1, ldiis%hphiHist(ist2), 1)
         ist2=ist2+ncount
      end do
  end do
  
  ist=1+tmb%orbs%isorb*tmb%orbs%norb
  do iorb=1,tmb%orbs%norbp
      ! Copy the matrix to an auxiliary array and fill with the zeros and ones.
      do i=1,min(ldiis%isx,ldiis%is)
          mat(i,min(ldiis%isx,ldiis%is)+1)=1.d0
          rhs(i)=0.d0
          do j=i,min(ldiis%isx,ldiis%is)
              mat(i,j)=ldiis%mat(i,j,iorb)
          end do
      end do
      mat(min(ldiis%isx,ldiis%is)+1,min(ldiis%isx,ldiis%is)+1)=0.d0
      rhs(min(ldiis%isx,ldiis%is)+1)=1.d0
   
      ! Solve the linear system
      !!do istat=1,ldiis%isx+1
          !!do iall=1,ldiis%isx+1
              !!if(iproc==0) write(500,*) istat, iall, mat(iall,istat)
          !!end do
      !!end do

      if(ldiis%is>1) then
         lwork=-1   !100*ldiis%isx
         allocate(work(1000), stat=istat)
         call memocc(istat, work, 'work', subname)
         call dsysv('u', min(ldiis%isx,ldiis%is)+1, 1, mat, ldiis%isx+1,  & 
              ipiv, rhs(1), ldiis%isx+1, work, lwork, info)
         lwork=nint(work(1))
         iall=-product(shape(work))*kind(work)
         deallocate(work,stat=istat)
         call memocc(istat,iall,'work',subname)
         allocate(work(lwork), stat=istat)
         call memocc(istat, work, 'work', subname)
         call dsysv('u', min(ldiis%isx,ldiis%is)+1, 1, mat, ldiis%isx+1,  & 
              ipiv, rhs(1), ldiis%isx+1, work, lwork, info)
         iall=-product(shape(work))*kind(work)
         deallocate(work, stat=istat)
         call memocc(istat, iall, 'work', subname)
         
         if (info /= 0) then
            write(*,'(a,i0)') 'ERROR in dsysv (DIIS_coeff), info=', info
            stop
         end if
      else
         rhs(1)=1.d0
      endif
    
      ! Make a new guess for the orbital.
      call to_zero(ncount, coeff(ist))
      isthist=max(1,ldiis%is-ldiis%isx+1)
      jj=0
      jst=0
      do jorb=1,iorb-1
          jst=jst+ncount*ldiis%isx
      end do
      do j=isthist,ldiis%is
          jj=jj+1
          mj=mod(j-1,ldiis%isx)+1
          jjst=jst+(mj-1)*ncount
          do k=1,ncount
              coeff(ist+k-1) = coeff(ist+k-1) + rhs(jj)*(ldiis%phiHist(jjst+k)-ldiis%hphiHist(jjst+k))
          end do
      end do
      ist=ist+ncount
  end do
    
  iall=-product(shape(mat))*kind(mat)
  deallocate(mat, stat=istat)
  call memocc(istat, iall, 'mat', subname)
  
  iall=-product(shape(rhs))*kind(rhs)
  deallocate(rhs, stat=istat)
  call memocc(istat, iall, 'rhs', subname)

  iall=-product(shape(ipiv))*kind(ipiv)
  deallocate(ipiv, stat=istat)
  call memocc(istat, iall, 'ipiv', subname)
  
  !!call timing(iproc,'optimize_DIIS ','OF')

end subroutine DIIS_coeff


subroutine initialize_DIIS_coeff(isx, ldiis)
  use module_base
  use module_types
  implicit none
  
  ! Calling arguments
  integer,intent(in):: isx
  type(localizedDIISParameters),intent(inout):: ldiis
  
  ! Local variables
  character(len=*),parameter:: subname='initialize_DIIS_coeff'
    
  ldiis%isx=isx
  ldiis%is=0
  ldiis%switchSD=.false.
  ldiis%trmin=1.d100
  ldiis%trold=1.d100
  ldiis%alpha_coeff=0.1d0

end subroutine initialize_DIIS_coeff


subroutine allocate_DIIS_coeff(tmb, ldiis)
  use module_base
  use module_types
  implicit none
  
  ! Calling arguments
  type(DFT_wavefunction),intent(in):: tmb
  type(localizedDIISParameters),intent(inout):: ldiis
  
  ! Local variables
  integer:: ii, istat
  character(len=*),parameter:: subname='allocate_DIIS_coeff'

  allocate(ldiis%mat(ldiis%isx,ldiis%isx,tmb%orbs%norbp),stat=istat)
  call memocc(istat, ldiis%mat, 'ldiis%mat', subname)

  ii=ldiis%isx*tmb%orbs%norb*tmb%orbs%norbp
  allocate(ldiis%phiHist(ii), stat=istat)
  call memocc(istat, ldiis%phiHist, 'ldiis%phiHist', subname)
  allocate(ldiis%hphiHist(ii), stat=istat)
  call memocc(istat, ldiis%hphiHist, 'ldiis%hphiHist', subname)

end subroutine allocate_DIIS_coeff<|MERGE_RESOLUTION|>--- conflicted
+++ resolved
@@ -413,7 +413,6 @@
 end subroutine coeff_weight_analysis
 
 
-<<<<<<< HEAD
 !!! subset of reordering coeffs - need to arrange this routines better but taking the lazy route for now
 !!! (also assuming we have no extra - or rather number of extra bands come from input.mix not input.lin)
 !!subroutine find_eval_from_coeffs(iproc, nproc, meth_overlap, ksorbs, basis_orbs, ham, ovrlp, coeff, eval, calc_overlap, diag)
@@ -517,110 +516,6 @@
 !!  call memocc(istat,iall,'ham_coeff',subname)
 !!
 !!end subroutine find_eval_from_coeffs
-=======
-!> subset of reordering coeffs - need to arrange this routines better but taking the lazy route for now
-!! (also assuming we have no extra - or rather number of extra bands come from input.mix not input.lin)
-subroutine find_eval_from_coeffs(iproc, nproc, meth_overlap, ksorbs, basis_orbs, ham, ovrlp, coeff, eval, calc_overlap, diag)
-  use module_base
-  use module_types
-  use module_interfaces
-  use sparsematrix_base, only: sparse_matrix
-  implicit none
-
-  ! Calling arguments
-  integer, intent(in) :: iproc, nproc, meth_overlap
-  type(orbitals_data), intent(in) :: basis_orbs, ksorbs
-  type(sparse_matrix),intent(in) :: ham, ovrlp
-  real(kind=8),dimension(basis_orbs%norb,ksorbs%norb),intent(inout) :: coeff
-  real(kind=8),dimension(ksorbs%norb),intent(inout) :: eval
-  logical, intent(in) :: diag, calc_overlap
-
-  integer :: iorb, jorb, istat, iall, ierr
-  real(kind=8), dimension(:,:), allocatable :: coeff_tmp, ham_coeff,  ovrlp_coeff
-  real(kind=8) :: offdiagsum, offdiagsum2, coeff_orthog_threshold
-  character(len=256) :: subname='reordering_coeffs'
-
-  coeff_orthog_threshold=1.0d-3
-
-  allocate(ham_coeff(ksorbs%norb,ksorbs%norb), stat=istat)
-  call memocc(istat, ham_coeff, 'ham_coeff', subname)
-
-  call calculate_coeffMatcoeff(nproc,ham%matrix,basis_orbs,ksorbs,coeff,ham_coeff)
-
-  if (calc_overlap) then
-     allocate(ovrlp_coeff(ksorbs%norb,ksorbs%norb), stat=istat)
-     call memocc(istat, ovrlp_coeff, 'ovrlp_coeff', subname)
-     call calculate_coeffMatcoeff(nproc,ovrlp%matrix,basis_orbs,ksorbs,coeff,ovrlp_coeff)
-  end if
-
-  ! above is overkill, actually just want diagonal elements but print off as a test out of curiosity
-  offdiagsum=0.0d0
-  offdiagsum2=0.0d0
-  do iorb=1,ksorbs%norb
-     do jorb=1,ksorbs%norb
-        if (iorb==jorb) then
-           eval(iorb)=ham_coeff(iorb,iorb)
-        else
-           offdiagsum=offdiagsum+abs(ham_coeff(iorb,jorb))
-           if (calc_overlap) offdiagsum2=offdiagsum2+abs(ovrlp_coeff(iorb,jorb))
-        end if
-     end do
-  end do
-  offdiagsum=offdiagsum/(ksorbs%norb**2-ksorbs%norb)
-  if (calc_overlap) offdiagsum2=offdiagsum2/(ksorbs%norb**2-ksorbs%norb)
-  if (calc_overlap.and.iproc==0) print*,''
-  if (calc_overlap) then
-     if (iproc==0) print*,'offdiagsum (ham,ovrlp):',offdiagsum,offdiagsum2
-  else
-     if (iproc==0) print*,'offdiagsum (ham):',offdiagsum
-  end if
-
-  ! if coeffs are too far from orthogonality
-  if (calc_overlap .and. offdiagsum2>coeff_orthog_threshold) then
-     call reorthonormalize_coeff(iproc, nproc, ksorbs%norb, -8, -8, meth_overlap, basis_orbs, ovrlp, coeff, ksorbs)
-  end if
-
-  if (diag.or.offdiagsum>1.0d-2) then
-     ! diagonalize within the space of occ+extra
-     if (.not.calc_overlap) then
-        ! assume ovrlp_coeff is orthgonal for now
-        allocate(ovrlp_coeff(ksorbs%norb,ksorbs%norb), stat=istat)
-        call memocc(istat, ovrlp_coeff, 'ovrlp_coeff', subname)
-        call calculate_coeffMatcoeff(nproc,ovrlp%matrix,basis_orbs,ksorbs,coeff,ovrlp_coeff)
-        do iorb=1,ksorbs%norb
-           do jorb=1,ksorbs%norb
-              if (iorb==jorb) then
-                 ovrlp_coeff(iorb,jorb)=1.0d0
-              else
-                 ovrlp_coeff(iorb,jorb)=0.0d0
-              end if
-           end do
-        end do
-     end if
-     ! diagonalize within the space of occ+extra
-     call diagonalizeHamiltonian2(iproc, ksorbs%norb, ham_coeff, ovrlp_coeff, eval)
-     coeff_tmp=f_malloc((/basis_orbs%norb,ksorbs%norb/),id='coeff_tmp')
-
-     ! multiply new eigenvectors by coeffs
-     call dgemm('n', 'n', basis_orbs%norb, ksorbs%norb, ksorbs%norb, 1.d0, coeff(1,1), &
-          basis_orbs%norb, ham_coeff, ksorbs%norb, 0.d0, coeff_tmp, basis_orbs%norb)
- 
-     call vcopy(basis_orbs%norb*(ksorbs%norb),coeff_tmp(1,1),1,coeff(1,1),1)
-     call f_free(coeff_tmp)
-  end if
-
-  if (calc_overlap.or.diag) then
-     iall=-product(shape(ovrlp_coeff))*kind(ovrlp_coeff)
-     deallocate(ovrlp_coeff,stat=istat)
-     call memocc(istat,iall,'ovrlp_coeff',subname)
-  end if
-
-  iall=-product(shape(ham_coeff))*kind(ham_coeff)
-  deallocate(ham_coeff,stat=istat)
-  call memocc(istat,iall,'ham_coeff',subname)
-
-end subroutine find_eval_from_coeffs
->>>>>>> 30a71bc6
 
 
 subroutine calculate_coeffMatcoeff(nproc,matrix,basis_orbs,ksorbs,coeff,mat_coeff)
