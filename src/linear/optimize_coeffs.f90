!> @file
!! Optimize the coefficients
!! @author
!!    Copyright (C) 2011-2012 BigDFT group
!!    This file is distributed under the terms of the
!!    GNU General Public License, see ~/COPYING file
!!    or http://www.gnu.org/copyleft/gpl.txt .
!!    For the list of contributors, see ~/AUTHORS


subroutine optimize_coeffs(iproc, nproc, orbs, ham, ovrlp, tmb, ldiis_coeff, fnrm)
  use module_base
  use module_types
  use module_interfaces, except_this_one => optimize_coeffs
  implicit none

  ! Calling arguments
  integer,intent(in):: iproc, nproc
  type(orbitals_data),intent(in):: orbs
  type(DFT_wavefunction),intent(inout):: tmb
  real(8),dimension(tmb%orbs%norb,tmb%orbs%norb),intent(in):: ham, ovrlp
  type(localizedDIISParameters),intent(inout):: ldiis_coeff
  real(8),intent(out):: fnrm

  ! Local variables
  integer:: iorb, jorb, korb, lorb, istat, iall, info, iiorb, ierr
  real(8),dimension(:,:),allocatable:: lagmat, rhs, ovrlp_tmp, coeff_tmp, ovrlp_coeff, gradp
  integer,dimension(:),allocatable:: ipiv
  real(8):: tt, ddot, mean_alpha, dnrm2
  character(len=*),parameter:: subname='optimize_coeffs'

  allocate(lagmat(orbs%norb,orbs%norb), stat=istat)
  call memocc(istat, lagmat, 'lagmat', subname)

  allocate(rhs(tmb%orbs%norb,orbs%norb), stat=istat)
  call memocc(istat, rhs, 'rhs', subname)

  !!allocate(grad(tmb%orbs%norb,orbs%norb), stat=istat)
  !!call memocc(istat, grad, 'grad', subname)

  allocate(gradp(tmb%orbs%norb,orbs%norbp), stat=istat)
  call memocc(istat, gradp, 'gradp', subname)

  allocate(ipiv(tmb%orbs%norb), stat=istat)
  call memocc(istat, ipiv, 'ipiv', subname)

  allocate(ovrlp_tmp(tmb%orbs%norb,tmb%orbs%norb), stat=istat)
  call memocc(istat, ovrlp_tmp, 'ovrlp_tmp', subname)

  allocate(coeff_tmp(tmb%orbs%norb,orbs%norb), stat=istat)
  call memocc(istat, coeff_tmp, 'coeff_tmp', subname)

  allocate(ovrlp_coeff(orbs%norb,orbs%norb), stat=istat)
  call memocc(istat, ovrlp_coeff, 'ovrlp_coeff', subname)


  !!$! Check normalization
  !!$call dgemm('n', 'n', tmb%orbs%norb, orbs%norb, tmb%orbs%norb, 1.d0, ovrlp(1,1), tmb%orbs%norb, &
  !!$     tmb%wfnmd%coeff(1,1), tmb%orbs%norb, 0.d0, coeff_tmp(1,1), tmb%orbs%norb)
  !!$do iorb=1,orbs%norb
  !!$    do jorb=1,orbs%norb
  !!$        tt=ddot(tmb%orbs%norb, tmb%wfnmd%coeff(1,iorb), 1, coeff_tmp(1,jorb), 1)
  !!$        tt2=ddot(tmb%orbs%norb, coeff_tmp(1,iorb), 1, tmb%wfnmd%coeff(1,jorb), 1)
  !!$        tt3=ddot(tmb%orbs%norb, tmb%wfnmd%coeff(1,iorb), 1, tmb%wfnmd%coeff(1,jorb), 1)
  !!$        !!if(iproc==0) write(100,'(2i6,3es15.5)') iorb, jorb, tt, tt2, tt3
  !!$    end do
  !!$end do

  call distribute_coefficients(orbs, tmb)

  ! Calculate the Lagrange multiplier matrix. Use ovrlp_coeff as temporary array.
  do iorb=1,orbs%norbp
      iiorb=orbs%isorb+iorb
      do jorb=1,orbs%norb
          tt=0.d0
          do korb=1,tmb%orbs%norb
              do lorb=1,tmb%orbs%norb
                  tt=tt+tmb%wfnmd%coeff(korb,jorb)*tmb%wfnmd%coeffp(lorb,iorb)*ham(lorb,korb)
              end do
          end do
          !lagmat(jorb,iorb)=tt
          ovrlp_coeff(jorb,iorb)=tt
          !!if(iproc==0) write(510,*) iorb, jorb, lagmat(jorb,iorb)
      end do
  end do

  ! Gather together the complete matrix
  if (nproc > 1) then
     call mpi_allgatherv(ovrlp_coeff(1,1), orbs%norb*orbs%norbp, mpi_double_precision, lagmat(1,1), &
          orbs%norb*orbs%norb_par(:,0), orbs%norb*orbs%isorb_par, mpi_double_precision, bigdft_mpi%mpi_comm, ierr)
  else
     call vcopy(orbs%norb*orbs%norb,ovrlp_coeff(1,1),1,lagmat(1,1),1)
  end if

  ! ##############################################################################
  ! ################################ OLD #########################################
  ! Calculate the right hand side
  rhs=0.d0
  do iorb=1,orbs%norbp
      iiorb=orbs%isorb+iorb
      do lorb=1,tmb%orbs%norb
          tt=0.d0
          do korb=1,tmb%orbs%norb
              tt=tt+tmb%wfnmd%coeffp(korb,iorb)*ham(korb,lorb)
          end do
          do jorb=1,orbs%norb
              do korb=1,tmb%orbs%norb
                  tt=tt-lagmat(jorb,iiorb)*tmb%wfnmd%coeff(korb,jorb)*ovrlp(korb,lorb)
              end do
          end do
          !rhs(lorb,iorb)=tt
          rhs(lorb,iiorb)=tt*orbs%occup(iiorb)
      end do
  end do
  call mpiallred(rhs(1,1), orbs%norb*tmb%orbs%norb, mpi_sum, bigdft_mpi%mpi_comm, ierr)

  ! Solve the linear system ovrlp*grad=rhs
  call dcopy(tmb%orbs%norb**2, ovrlp(1,1), 1, ovrlp_tmp(1,1), 1)

  info = 0 ! needed for when some processors have orbs%orbp=0
  if(tmb%wfnmd%bpo%blocksize_pdsyev<0) then
      if (orbs%norbp>0) then
          call dgesv(tmb%orbs%norb, orbs%norbp, ovrlp_tmp(1,1), tmb%orbs%norb, ipiv(1), &
               rhs(1,orbs%isorb+1), tmb%orbs%norb, info)
      end if
  else
      call dgesv_parallel(iproc, tmb%wfnmd%bpo%nproc_pdsyev, tmb%wfnmd%bpo%blocksize_pdsyev, bigdft_mpi%mpi_comm, &
           tmb%orbs%norb, orbs%norb, ovrlp_tmp, tmb%orbs%norb, rhs, tmb%orbs%norb, info)
  end if

  if(info/=0) then
      write(*,'(a,i0)') 'ERROR in dgesv: info=',info
      stop
  end if
  !call dcopy(tmb%orbs%norb*orbs%norb, rhs(1,1), 1, grad(1,1), 1)

  call dcopy(tmb%orbs%norb*orbs%norbp, rhs(1,orbs%isorb+1), 1, gradp(1,1), 1)

  ! ##############################################################################
  ! ############################ END OLD #########################################


  !! NEW VERSION - TEST ######################################################
  !do iorb=1,orbs%norb
  !    do jorb=1,tmb%orbs%norb
  !         tt=0.d0
  !         do korb=1,tmb%orbs%norb
  !             tt=tt+ham(korb,jorb)*tmb%wfnmd%coeff(korb,iorb)
  !         end do
  !         do korb=1,orbs%norb
  !             do lorb=1,tmb%orbs%norb
  !                 tt=tt-lagmat(korb,iorb)*ovrlp(lorb,jorb)*tmb%wfnmd%coeff(lorb,korb)
  !             end do
  !         end do
  !         grad(jorb,iorb)=tt
  !    end do
  !end do

  !!! #############################################################################
  !!! ########################## NEW ##############################################
  !!do iorb=1,orbs%norbp
  !!    iiorb=orbs%isorb+iorb
  !!    do jorb=1,tmb%orbs%norb
  !!         tt=0.d0
  !!         do korb=1,tmb%orbs%norb
  !!             tt=tt+ham(korb,jorb)*tmb%wfnmd%coeffp(korb,iorb)
  !!             !write(100+iproc,'(4i8,es14.5)') iorb, iiorb, jorb, korb, tmb%wfnmd%coeffp(korb,iorb)
  !!         end do
  !!         do korb=1,orbs%norb
  !!             do lorb=1,tmb%orbs%norb
  !!                 tt=tt-lagmat(korb,iiorb)*ovrlp(lorb,jorb)*tmb%wfnmd%coeff(lorb,korb)
  !!                 !write(100+iproc,'(6i8,3es14.5)') iorb, iiorb, jorb, lorb, korb, korb, tmb%wfnmd%coeff(lorb,korb), ovrlp(lorb,jorb), lagmat(korb,iiorb)
  !!             end do
  !!         end do
  !!         gradp(jorb,iorb)=tt
  !!    end do
  !!end do
  !!! #############################################################################
  !!! ###################### END NEW ##############################################

  !! #########################################################################, 
  !!do iorb=1,orbs%norbp
  !!    iiorb=orbs%isorb+iorb
  !!    do jorb=1,tmb%orbs%norb
  !!        write(300+iproc,'(3i8,es14.6)') iorb,iiorb,jorb,gradp(jorb,iorb)
  !!    end do
  !!end do
  !!do iorb=1,orbs%norb
  !!    do jorb=1,tmb%orbs%norb
  !!        write(200+iproc,*) iorb,jorb,grad(jorb,iorb)
  !!    end do
  !!end do

<<<<<<< HEAD
  ! Precondition the gradient
=======
  ! Precondition the gradient (only making things worse...)
>>>>>>> 4c562caa
  !call precondition_gradient_coeff(tmb%orbs%norb, orbs%norbp, ham, ovrlp, gradp)


  ! Improve the coefficients
  if (ldiis_coeff%isx > 0) then
      ldiis_coeff%mis=mod(ldiis_coeff%is,ldiis_coeff%isx)+1
      ldiis_coeff%is=ldiis_coeff%is+1
  end if  
  !!do iorb=1,orbs%norb
  !!    call dscal(tmb%orbs%norb, tmb%wfnmd%alpha_coeff(iorb), grad(1,iorb), 1)
  !!end do

<<<<<<< HEAD
  if (ldiis_coeff%isx > 1) then ! do DIIS
     call DIIS_coeff(iproc, nproc, orbs, tmb, gradp, tmb%wfnmd%coeffp, ldiis_coeff)
  else ! steepest descents
     do iorb=1,orbs%norbp
        do jorb=1,tmb%orbs%norb
          iiorb=orbs%isorb+iorb
           !if(iproc==0) write(500,'(a,2i8,2es14.6)') 'iorb, jorb, tmb%wfnmd%coeff(jorb,iorb), grad(jorb,iorb)', iorb, jorb, tmb%wfnmd%coeff(jorb,iorb), grad(jorb,iorb)
           tmb%wfnmd%coeffp(jorb,iorb)=tmb%wfnmd%coeffp(jorb,iorb)-tmb%wfnmd%alpha_coeff(iiorb)*gradp(jorb,iorb)
        end do
        !print*,'alpha_coeff',iproc,iorb,tmb%wfnmd%alpha_coeff(iiorb)
=======
  if (ldiis_coeff%isx > 1) then !do DIIS
     call DIIS_coeff(iproc, nproc, orbs, tmb, gradp, tmb%wfnmd%coeffp, ldiis_coeff)
  else  !steepest descent
     do iorb=1,orbs%norbp
        do jorb=1,tmb%orbs%norb
          iiorb=orbs%isorb+iorb
           tmb%wfnmd%coeffp(jorb,iorb)=tmb%wfnmd%coeffp(jorb,iorb)-tmb%wfnmd%alpha_coeff(iiorb)*gradp(jorb,iorb)
        end do
>>>>>>> 4c562caa
     end do
  end if

  tt=0.d0
  do iorb=1,orbs%norbp
      !do jorb=1,tmb%orbs%norb
          !if(iproc==0) write(500,'(a,2i8,2es14.6)') 'iorb, jorb, tmb%wfnmd%coeff(jorb,iorb), grad(jorb,iorb)', iorb, jorb, tmb%wfnmd%coeff(jorb,iorb), grad(jorb,iorb)
          !tmb%wfnmd%coeff(jorb,iorb)=tmb%wfnmd%coeff(jorb,iorb)-tmb%wfnmd%alpha_coeff(iorb)*grad(jorb,iorb)
      !end do
      tt=tt+ddot(tmb%orbs%norb, gradp(1,iorb), 1, gradp(1,iorb), 1)
  end do
  call mpiallred(tt, 1, mpi_sum, bigdft_mpi%mpi_comm, ierr)
  fnrm=sqrt(tt/dble(orbs%norb))
  !if(iproc==0) write(*,'(a,es13.5)') 'coeff gradient: ',tt
  tmb%wfnmd%it_coeff_opt=tmb%wfnmd%it_coeff_opt+1

  if(tmb%wfnmd%it_coeff_opt>1) then
      mean_alpha=0.d0
      do iorb=1,orbs%norbp
          iiorb=orbs%isorb+iorb
          tt=ddot(tmb%orbs%norb, gradp(1,iorb), 1, tmb%wfnmd%grad_coeff_old(1,iorb), 1)
          tt=tt/(dnrm2(tmb%orbs%norb, gradp(1,iorb), 1)*dnrm2(tmb%orbs%norb, tmb%wfnmd%grad_coeff_old(1,iorb), 1))
          !if(iproc==0) write(*,*) 'iorb, tt', iorb, tt
          if(tt>.85d0) then
              tmb%wfnmd%alpha_coeff(iiorb)=1.1d0*tmb%wfnmd%alpha_coeff(iiorb)
          else
              tmb%wfnmd%alpha_coeff(iiorb)=0.5d0*tmb%wfnmd%alpha_coeff(iiorb)
          end if
          mean_alpha=mean_alpha+tmb%wfnmd%alpha_coeff(iiorb)
      end do
      mean_alpha=mean_alpha/dble(orbs%norb)
      call mpiallred(mean_alpha, 1, mpi_sum, bigdft_mpi%mpi_comm, ierr)
      if(iproc==0) write(*,*) 'mean_alpha',mean_alpha
  end if
  call collect_coefficients(nproc, orbs, tmb, tmb%wfnmd%coeffp, tmb%wfnmd%coeff)
  !call collect_coefficients(orbs, tmb, gradp, grad)

  call dcopy(tmb%orbs%norb*orbs%norbp, gradp(1,1), 1, tmb%wfnmd%grad_coeff_old(1,1), 1)


  ! Normalize the coeffiecients (Loewdin)

  ! Calculate the overlap matrix among the coefficients with resct to ovrlp. Use lagmat as temporary array.
  call dgemm('n', 'n', tmb%orbs%norb, orbs%norbp, tmb%orbs%norb, 1.d0, ovrlp(1,1), tmb%orbs%norb, &
       tmb%wfnmd%coeffp(1,1), tmb%orbs%norb, 0.d0, coeff_tmp(1,1), tmb%orbs%norb)
  do iorb=1,orbs%norbp
      do jorb=1,orbs%norb
          lagmat(jorb,iorb)=ddot(tmb%orbs%norb, tmb%wfnmd%coeff(1,jorb), 1, coeff_tmp(1,iorb), 1)
      end do
  end do
  ! Gather together the complete matrix
  if (nproc > 1) then
     call mpi_allgatherv(lagmat(1,1), orbs%norb*orbs%norbp, mpi_double_precision, ovrlp_coeff(1,1), &
          orbs%norb*orbs%norb_par(:,0), orbs%norb*orbs%isorb_par, mpi_double_precision, bigdft_mpi%mpi_comm, ierr)
  else
     call vcopy(orbs%norb*orbs%norb,lagmat(1,1),1,ovrlp_coeff(1,1),1)
  end if


  call overlapPowerMinusOneHalf(iproc, nproc, bigdft_mpi%mpi_comm, 0, -8, -8, orbs%norb, ovrlp_coeff)

  ! Build the new linear combinations
  call dgemm('n', 'n', tmb%orbs%norb, orbs%norbp, orbs%norb, 1.d0, tmb%wfnmd%coeff(1,1), tmb%orbs%norb, &
       ovrlp_coeff(1,orbs%isorb+1), orbs%norb, 0.d0, coeff_tmp(1,1), tmb%orbs%norb)
  ! Gather together the results partial results.
  call collect_coefficients(nproc, orbs, tmb, coeff_tmp(1,1), tmb%wfnmd%coeff)

!if (tmb%wfnmd%it_coeff_opt>1) stop
  !!! Gram schmidt
  !!do iorb=1,orbs%norb
  !!    do jorb=1,iorb-1
  !!        call dgemv('n', tmb%orbs%norb, tmb%orbs%norb, 1.d0, ovrlp(1,1), &
  !!             tmb%orbs%norb, tmb%wfnmd%coeff(1,jorb), 1, 0.d0, coeff_tmp(1,jorb), 1)
  !!        tt=ddot(tmb%orbs%norb, tmb%wfnmd%coeff(1,iorb), 1, coeff_tmp(1,jorb), 1)
  !!        call daxpy(tmb%orbs%norb, -tt, tmb%wfnmd%coeff(1,jorb), 1, tmb%wfnmd%coeff(1,iorb), 1)
  !!    end do
  !!    call dgemv('n', tmb%orbs%norb, tmb%orbs%norb, 1.d0, ovrlp(1,1), &
  !!         tmb%orbs%norb, tmb%wfnmd%coeff(1,iorb), 1, 0.d0, coeff_tmp(1,iorb), 1)
  !!    tt=ddot(tmb%orbs%norb, tmb%wfnmd%coeff(1,iorb), 1, coeff_tmp(1,iorb), 1)
  !!    call dscal(tmb%orbs%norb, 1/sqrt(tt), tmb%wfnmd%coeff(1,iorb), 1)
  !!end do

  !!! Check normalization
  !!call dgemm('n', 'n', tmb%orbs%norb, orbs%norb, tmb%orbs%norb, 1.d0, ovrlp(1,1), tmb%orbs%norb, &
  !!     tmb%wfnmd%coeff(1,1), tmb%orbs%norb, 0.d0, coeff_tmp(1,1), tmb%orbs%norb)
  !!do iorb=1,orbs%norb
  !!    do jorb=1,orbs%norb
  !!        tt=ddot(tmb%orbs%norb, tmb%wfnmd%coeff(1,iorb), 1, coeff_tmp(1,jorb), 1)
  !!        tt2=ddot(tmb%orbs%norb, coeff_tmp(1,iorb), 1, tmb%wfnmd%coeff(1,jorb), 1)
  !!        tt3=ddot(tmb%orbs%norb, tmb%wfnmd%coeff(1,iorb), 1, tmb%wfnmd%coeff(1,jorb), 1)
  !!        if(iproc==0) write(200,'(2i6,3es15.5)') iorb, jorb, tt, tt2, tt3
  !!    end do
  !!end do


  iall=-product(shape(lagmat))*kind(lagmat)
  deallocate(lagmat, stat=istat)
  call memocc(istat, iall, 'lagmat', subname)

  iall=-product(shape(rhs))*kind(rhs)
  deallocate(rhs, stat=istat)
  call memocc(istat, iall, 'rhs', subname)

  !!iall=-product(shape(grad))*kind(grad)
  !!deallocate(grad, stat=istat)
  !!call memocc(istat, iall, 'grad', subname)

  iall=-product(shape(gradp))*kind(gradp)
  deallocate(gradp, stat=istat)
  call memocc(istat, iall, 'gradp', subname)

  iall=-product(shape(ipiv))*kind(ipiv)
  deallocate(ipiv, stat=istat)
  call memocc(istat, iall, 'ipiv', subname)

  iall=-product(shape(ovrlp_tmp))*kind(ovrlp_tmp)
  deallocate(ovrlp_tmp, stat=istat)
  call memocc(istat, iall, 'ovrlp_tmp', subname)

  iall=-product(shape(coeff_tmp))*kind(coeff_tmp)
  deallocate(coeff_tmp, stat=istat)
  call memocc(istat, iall, 'coeff_tmp', subname)

  iall=-product(shape(ovrlp_coeff))*kind(ovrlp_coeff)
  deallocate(ovrlp_coeff, stat=istat)
  call memocc(istat, iall, 'ovrlp_coeff', subname)

end subroutine optimize_coeffs


subroutine precondition_gradient_coeff(ntmb, norb, ham, ovrlp, grad)
  use module_base
  use module_types
  implicit none
  
  ! Calling arguments
  integer,intent(in):: ntmb, norb
  real(8),dimension(ntmb,ntmb),intent(in):: ham, ovrlp
  real(8),dimension(ntmb,norb),intent(inout):: grad
  
  ! Local variables
  integer:: iorb, itmb, jtmb, info, istat, iall
  complex(8),dimension(:,:),allocatable:: mat
  complex(8),dimension(:,:),allocatable:: rhs
  integer,dimension(:),allocatable:: ipiv
  character(len=*),parameter:: subname='precondition_gradient_coeff'
  
  allocate(mat(ntmb,ntmb), stat=istat)
  !call memocc(istat, mat, 'mat', subname)
  allocate(rhs(ntmb,norb), stat=istat)
  !call memocc(istat, mat, 'mat', subname)
  
  ! Build the matrix to be inverted
  do itmb=1,ntmb
      do jtmb=1,ntmb
          mat(jtmb,itmb) = cmplx(ham(jtmb,itmb)+.5d0*ovrlp(jtmb,itmb),0.d0,kind=8)
      end do
      mat(itmb,itmb)=mat(itmb,itmb)+cmplx(0.d0,-1.d-1,kind=8)
      !mat(itmb,itmb)=mat(itmb,itmb)-cprec
  end do
  do iorb=1,norb
      do itmb=1,ntmb
          rhs(itmb,iorb)=cmplx(grad(itmb,iorb),0.d0,kind=8)
      end do
  end do
  
  
  allocate(ipiv(ntmb), stat=istat)
  call memocc(istat, ipiv, 'ipiv', subname)
  
  call zgesv(ntmb, norb, mat(1,1), ntmb, ipiv, rhs(1,1), ntmb, info)
  if(info/=0) then
      stop 'ERROR in dgesv'
  end if
  !call dcopy(nel, rhs(1), 1, grad(1), 1)
  do iorb=1,norb
      do itmb=1,ntmb
          grad(itmb,iorb)=real(rhs(itmb,iorb))
      end do
  end do
  
  iall=-product(shape(ipiv))*kind(ipiv)
  deallocate(ipiv, stat=istat)
  call memocc(istat, iall, 'ipiv', subname)
  
  iall=-product(shape(mat))*kind(mat)
  deallocate(mat, stat=istat)
  !call memocc(istat, iall, 'mat', subname)
  
  iall=-product(shape(rhs))*kind(rhs)
  deallocate(rhs, stat=istat)
  !call memocc(istat, iall, 'rhs', subname)

end subroutine precondition_gradient_coeff



subroutine DIIS_coeff(iproc, nproc, orbs, tmb, grad, coeff, ldiis)
  use module_base
  use module_types
  use module_interfaces, except_this_one => DIIS_coeff
  implicit none
  
  ! Calling arguments
  integer,intent(in):: iproc, nproc
  type(orbitals_data),intent(in):: orbs
  type(DFT_wavefunction),intent(in):: tmb
  real(8),dimension(tmb%orbs%norb*orbs%norbp),intent(in):: grad
  real(8),dimension(tmb%orbs%norb*orbs%norbp),intent(inout):: coeff
  type(localizedDIISParameters),intent(inout):: ldiis
  
  ! Local variables
integer:: iorb, jorb, ist, ncount, jst, i, j, mi, ist1, ist2, istat, lwork, info
integer:: mj, jj, k, jjst, isthist, iall
  real(8):: ddot
  real(8),dimension(:,:),allocatable:: mat
  real(8),dimension(:),allocatable:: rhs, work
  integer,dimension(:),allocatable:: ipiv
  character(len=*),parameter:: subname='DIIS_coeff'
  
  !!call timing(iproc,'optimize_DIIS ','ON')
  
  ! Allocate the local arrays.
  allocate(mat(ldiis%isx+1,ldiis%isx+1), stat=istat)
  call memocc(istat, mat, 'mat', subname)
  allocate(rhs(ldiis%isx+1), stat=istat)
  call memocc(istat, rhs, 'rhs', subname)
  lwork=100*ldiis%isx
  allocate(work(lwork), stat=istat)
  call memocc(istat, work, 'work', subname)
  allocate(ipiv(ldiis%isx+1), stat=istat)
  call memocc(istat, ipiv, 'ipiv', subname)
  
  mat=0.d0
  rhs=0.d0
  call to_zero((ldiis%isx+1)**2, mat(1,1))
  call to_zero(ldiis%isx+1, rhs(1))
  
  ! Copy coeff and grad to history.
  ist=1
  do iorb=1,orbs%norbp
      jst=1
      do jorb=1,iorb-1
          ncount=tmb%orbs%norb
          jst=jst+ncount*ldiis%isx
      end do
      ncount=tmb%orbs%norb
      jst=jst+(ldiis%mis-1)*ncount
      call dcopy(ncount, coeff(ist), 1, ldiis%phiHist(jst), 1)
      call dcopy(ncount, grad(ist), 1, ldiis%hphiHist(jst), 1)
      ist=ist+ncount
  end do
  
  do iorb=1,orbs%norbp
      ! Shift the DIIS matrix left up if we reached the maximal history length.
      if(ldiis%is>ldiis%isx) then
         do i=1,ldiis%isx-1
            do j=1,i
               ldiis%mat(j,i,iorb)=ldiis%mat(j+1,i+1,iorb)
            end do
         end do
      end if
  end do
  
  
  
  do iorb=1,orbs%norbp
  
      ! Calculate a new line for the matrix.
      i=max(1,ldiis%is-ldiis%isx+1)
      jst=1
      ist1=1
      do jorb=1,iorb-1
          ncount=tmb%orbs%norb
          jst=jst+ncount*ldiis%isx
          ist1=ist1+ncount
      end do
      ncount=tmb%orbs%norb
      do j=i,ldiis%is
         mi=mod(j-1,ldiis%isx)+1
         ist2=jst+(mi-1)*ncount
         if(ist2>size(ldiis%hphiHist)) then
             write(*,'(a,7i8)') 'ERROR ist2: iproc, iorb, ldiis%is, mi, ncount, ist2, size(ldiis%hphiHist)', iproc, iorb, ldiis%is,&
                                 mi, ncount, ist2, size(ldiis%hphiHist)
         end if
         ldiis%mat(j-i+1,min(ldiis%isx,ldiis%is),iorb)=ddot(ncount, grad(ist1), 1, ldiis%hphiHist(ist2), 1)
         ist2=ist2+ncount
      end do
  end do
  
  
  ist=1
  do iorb=1,orbs%norbp
      
      ! Copy the matrix to an auxiliary array and fill with the zeros and ones.
      do i=1,min(ldiis%isx,ldiis%is)
          mat(i,min(ldiis%isx,ldiis%is)+1)=1.d0
          rhs(i)=0.d0
          do j=i,min(ldiis%isx,ldiis%is)
              mat(i,j)=ldiis%mat(i,j,iorb)
          end do
      end do
      mat(min(ldiis%isx,ldiis%is)+1,min(ldiis%isx,ldiis%is)+1)=0.d0
      rhs(min(ldiis%isx,ldiis%is)+1)=1.d0
  
  
      ! Solve the linear system
      do istat=1,ldiis%isx+1
          do iall=1,ldiis%isx+1
              !!if(iproc==0) write(500,*) istat, iall, mat(iall,istat)
          end do
      end do
      if(ldiis%is>1) then
         call dsysv('u', min(ldiis%isx,ldiis%is)+1, 1, mat, ldiis%isx+1,  & 
              ipiv, rhs(1), ldiis%isx+1, work, lwork, info)
         
         if (info /= 0) then
            write(*,'(a,i0)') 'ERROR in dsysv (DIIS_coeff), info=', info
            stop
         end if
      else
         rhs(1)=1.d0
      endif
  
  
      ! Make a new guess for the orbital.
      ncount=tmb%orbs%norb
      call razero(ncount, coeff(ist))
      isthist=max(1,ldiis%is-ldiis%isx+1)
      jj=0
      jst=0
      do jorb=1,iorb-1
          ncount=tmb%orbs%norb
          jst=jst+ncount*ldiis%isx
      end do
      do j=isthist,ldiis%is
          jj=jj+1
          mj=mod(j-1,ldiis%isx)+1
          ncount=tmb%orbs%norb
          jjst=jst+(mj-1)*ncount
          do k=1,ncount
              coeff(ist+k-1) = coeff(ist+k-1) + rhs(jj)*(ldiis%phiHist(jjst+k)-ldiis%hphiHist(jjst+k))
          end do
      end do
  
      ncount=tmb%orbs%norb
      ist=ist+ncount
  end do
  
  
  iall=-product(shape(mat))*kind(mat)
  deallocate(mat, stat=istat)
  call memocc(istat, iall, 'mat', subname)
  
  iall=-product(shape(rhs))*kind(rhs)
  deallocate(rhs, stat=istat)
  call memocc(istat, iall, 'rhs', subname)
  
  iall=-product(shape(work))*kind(work)
  deallocate(work, stat=istat)
  call memocc(istat, iall, 'work', subname)
  
  iall=-product(shape(ipiv))*kind(ipiv)
  deallocate(ipiv, stat=istat)
  call memocc(istat, iall, 'ipiv', subname)
  
  !!call timing(iproc,'optimize_DIIS ','OF')


end subroutine DIIS_coeff



subroutine initialize_DIIS_coeff(isx, ldiis)
  use module_base
  use module_types
  implicit none
  
  ! Calling arguments
  integer,intent(in):: isx
  type(localizedDIISParameters),intent(inout):: ldiis
  
  ! Local variables
  character(len=*),parameter:: subname='initialize_DIIS_coeff'
  
  
  ldiis%isx=isx
  ldiis%is=0
  ldiis%switchSD=.false.
  ldiis%trmin=1.d100
  ldiis%trold=1.d100

end subroutine initialize_DIIS_coeff


subroutine allocate_DIIS_coeff(tmb, orbs, ldiis)
  use module_base
  use module_types
  implicit none
  
  ! Calling arguments
  type(DFT_wavefunction),intent(in):: tmb
  type(orbitals_data),intent(in):: orbs
  type(localizedDIISParameters),intent(out):: ldiis
  
  ! Local variables
  integer:: iorb, ii, istat
  character(len=*),parameter:: subname='allocate_DIIS_coeff'

  allocate(ldiis%mat(ldiis%isx,ldiis%isx,orbs%norb),stat=istat)
  call memocc(istat, ldiis%mat, 'ldiis%mat', subname)
  ii=0
  do iorb=1,orbs%norb
      ii=ii+ldiis%isx*tmb%orbs%norb
  end do
  allocate(ldiis%phiHist(ii), stat=istat)
  call memocc(istat, ldiis%phiHist, 'ldiis%phiHist', subname)
  allocate(ldiis%hphiHist(ii), stat=istat)
  call memocc(istat, ldiis%hphiHist, 'ldiis%hphiHist', subname)

end subroutine allocate_DIIS_coeff





subroutine distribute_coefficients(orbs, tmb)
  use module_base
  use module_types
  implicit none

  ! Calling arguments
  type(orbitals_data),intent(in):: orbs
  type(DFT_wavefunction),intent(inout):: tmb

  ! Local variables
  integer:: iorb, iiorb

  do iorb=1,orbs%norbp
      iiorb=orbs%isorb+iorb
      call dcopy(tmb%orbs%norb, tmb%wfnmd%coeff(1,iiorb), 1, tmb%wfnmd%coeffp(1,iorb), 1)
  end do

end subroutine distribute_coefficients



subroutine collect_coefficients(nproc, orbs, tmb, coeffp, coeff)
  use module_base
  use module_types
  implicit none

  ! Calling arguments
  integer, intent(in) :: nproc
  type(orbitals_data),intent(in):: orbs
  type(DFT_wavefunction),intent(inout):: tmb
  real(8),dimension(tmb%orbs%norb,orbs%norbp),intent(in):: coeffp
  real(8),dimension(tmb%orbs%norb,orbs%norb),intent(out):: coeff

  ! Local variables
  integer:: ierr

  if (nproc > 1) then
     call mpi_allgatherv(coeffp(1,1), tmb%orbs%norb*orbs%norbp, mpi_double_precision, coeff(1,1), &
          tmb%orbs%norb*orbs%norb_par(:,0), tmb%orbs%norb*orbs%isorb_par, mpi_double_precision, bigdft_mpi%mpi_comm, ierr)
  else
     call vcopy(tmb%orbs%norb*orbs%norb,coeffp(1,1),1,coeff(1,1),1)
  end if

end subroutine collect_coefficients<|MERGE_RESOLUTION|>--- conflicted
+++ resolved
@@ -191,11 +191,7 @@
   !!    end do
   !!end do
 
-<<<<<<< HEAD
-  ! Precondition the gradient
-=======
   ! Precondition the gradient (only making things worse...)
->>>>>>> 4c562caa
   !call precondition_gradient_coeff(tmb%orbs%norb, orbs%norbp, ham, ovrlp, gradp)
 
 
@@ -208,18 +204,6 @@
   !!    call dscal(tmb%orbs%norb, tmb%wfnmd%alpha_coeff(iorb), grad(1,iorb), 1)
   !!end do
 
-<<<<<<< HEAD
-  if (ldiis_coeff%isx > 1) then ! do DIIS
-     call DIIS_coeff(iproc, nproc, orbs, tmb, gradp, tmb%wfnmd%coeffp, ldiis_coeff)
-  else ! steepest descents
-     do iorb=1,orbs%norbp
-        do jorb=1,tmb%orbs%norb
-          iiorb=orbs%isorb+iorb
-           !if(iproc==0) write(500,'(a,2i8,2es14.6)') 'iorb, jorb, tmb%wfnmd%coeff(jorb,iorb), grad(jorb,iorb)', iorb, jorb, tmb%wfnmd%coeff(jorb,iorb), grad(jorb,iorb)
-           tmb%wfnmd%coeffp(jorb,iorb)=tmb%wfnmd%coeffp(jorb,iorb)-tmb%wfnmd%alpha_coeff(iiorb)*gradp(jorb,iorb)
-        end do
-        !print*,'alpha_coeff',iproc,iorb,tmb%wfnmd%alpha_coeff(iiorb)
-=======
   if (ldiis_coeff%isx > 1) then !do DIIS
      call DIIS_coeff(iproc, nproc, orbs, tmb, gradp, tmb%wfnmd%coeffp, ldiis_coeff)
   else  !steepest descent
@@ -228,7 +212,6 @@
           iiorb=orbs%isorb+iorb
            tmb%wfnmd%coeffp(jorb,iorb)=tmb%wfnmd%coeffp(jorb,iorb)-tmb%wfnmd%alpha_coeff(iiorb)*gradp(jorb,iorb)
         end do
->>>>>>> 4c562caa
      end do
   end if
 
