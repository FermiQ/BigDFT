!> @file
!! Optimize the coefficients
!! @author
!!    Copyright (C) 2011-2013 BigDFT group
!!    This file is distributed under the terms of the
!!    GNU General Public License, see ~/COPYING file
!!    or http://www.gnu.org/copyleft/gpl.txt .
!!    For the list of contributors, see ~/AUTHORS


!>  Coefficients are defined for Ntmb KS orbitals so as to maximize the number
!!  of orthonormality constraints. This should speedup the convergence by
!!  reducing the effective number of degrees of freedom.
subroutine optimize_coeffs(iproc, nproc, orbs, tmb, ldiis_coeff, fnrm, fnrm_crit, itmax, energy, sd_fit_curve, &
    factor, itout, it_scc, it_cdft, reorder, num_extra)
  use module_base
  use module_types
  use module_interfaces, fake_name => optimize_coeffs
  use diis_sd_optimization
  use yaml_output
  implicit none

  ! Calling arguments
  integer,intent(in):: iproc, nproc, itmax, itout, it_scc, it_cdft
  type(orbitals_data),intent(in):: orbs
  type(DFT_wavefunction),intent(inout):: tmb
  type(DIIS_obj), intent(inout) :: ldiis_coeff
  real(kind=gp),intent(in):: fnrm_crit
  real(kind=gp),intent(out):: fnrm
  real(kind=gp), intent(inout) :: energy
  logical, intent(in) :: sd_fit_curve
  real(kind=gp), intent(in) :: factor
  integer, optional, intent(in) :: num_extra
  logical, optional, intent(in) :: reorder

  ! Local variables
  integer:: iorb, jorb, iiorb, ierr, it, itlast
  real(kind=gp),dimension(:,:),allocatable:: grad, grad_cov_or_coeffp !coeffp, grad_cov
  real(kind=gp) :: tt, ddot, energy0, pred_e

  call f_routine(id='optimize_coeffs')

  if (ldiis_coeff%idsx == 0 .and. sd_fit_curve) then
     ! calculate initial energy for SD line fitting and printing (maybe don't need to (re)calculate kernel here?)
     call calculate_kernel_and_energy(iproc,nproc,tmb%linmat%denskern,tmb%linmat%ham,energy0,&
          tmb%coeff,orbs,tmb%orbs,.true.)
  else
     energy0=energy
  end if

  if (present(num_extra)) then
     grad=f_malloc((/tmb%orbs%norb,tmb%orbs%norbp/), id='grad')
     grad_cov_or_coeffp=f_malloc((/tmb%orbs%norb,tmb%orbs%norbp/), id='grad_cov_or_coeffp')
  else
     grad=f_malloc((/tmb%orbs%norb,orbs%norbp/), id='grad')
     grad_cov_or_coeffp=f_malloc((/tmb%orbs%norb,orbs%norbp/), id='grad_cov_or_coeffp')
  end if

  if (iproc==0) then
      call yaml_newline()
      call yaml_open_sequence('expansion coefficients optimization',label=&
           'it_coeff'//trim(adjustl(yaml_toa(itout,fmt='(i3.3)')))//'_'//&
           trim(adjustl(yaml_toa(it_cdft,fmt='(i3.3)')))//&
           '_'//trim(adjustl(yaml_toa(it_scc,fmt='(i3.3)'))))
  end if


  do it=1,itmax

      if (iproc==0) then
          call yaml_newline()
          call yaml_sequence(advance='no')
          call yaml_open_map(flow=.true.)
          call yaml_comment('it coeff:'//yaml_toa(it,fmt='(i6)'),hfill='-')
      end if

     if (present(num_extra)) then
        call calculate_coeff_gradient_extra(iproc,nproc,num_extra,tmb,orbs,grad_cov_or_coeffp(1,1),grad(1,1))
     else
        call calculate_coeff_gradient(iproc,nproc,tmb,orbs,grad_cov_or_coeffp,grad)
     end if

     ! Precondition the gradient (only making things worse...)
     !call precondition_gradient_coeff(tmb%orbs%norb, orbs%norbp, tmb%linmat%ham%matrix, tmb%linmat%ovrlp%matrix, grad)

     call timing(iproc,'dirmin_sddiis','ON')

     !For fnrm, we only sum on the occupied KS orbitals
     tt=0.d0
     if (present(num_extra)) then
        do iorb=1,tmb%orbs%norbp
            tt=tt+ddot(tmb%orbs%norb, grad_cov_or_coeffp(1,iorb), 1, grad(1,iorb), 1)
        end do
     else
        do iorb=1,orbs%norbp
            tt=tt+ddot(tmb%orbs%norb, grad_cov_or_coeffp(1,iorb), 1, grad(1,iorb), 1)
        end do
     end if
     call mpiallred(tt, 1, mpi_sum, bigdft_mpi%mpi_comm, ierr)
     fnrm=2.0_gp*tt

     !scale the gradient (not sure if we always want this or just fragments/constrained!!!!!!!!!!!!!!!!!!!!!!!!!!!!!!!!!!!!!!!!!!!!!!!!!!!!!!!!!!!!!!!!!!!!!!!!!!!!!!!!)
     if (present(num_extra)) then
        call dscal(tmb%orbs%norb*tmb%orbs%norbp,factor,grad,1)
     else
        call dscal(tmb%orbs%norb*orbs%norbp,factor,grad,1)
     end if

     if (ldiis_coeff%idsx > 0) then !do DIIS
        !TO DO: make sure DIIS works
        ldiis_coeff%mids=mod(ldiis_coeff%ids,ldiis_coeff%idsx)+1
        ldiis_coeff%ids=ldiis_coeff%ids+1

        if (present(num_extra)) then
           call dcopy(tmb%orbs%norb*tmb%orbs%norbp,tmb%coeff(1,tmb%orbs%isorb+1),1,grad_cov_or_coeffp,1)

           call diis_opt(iproc,nproc,1,0,1,(/iproc/),(/tmb%orbs%norb*tmb%orbs%norbp/),tmb%orbs%norb*tmb%orbs%norbp,&
                grad_cov_or_coeffp,grad,ldiis_coeff) 
        else
           call dcopy(tmb%orbs%norb*orbs%norbp,tmb%coeff(1,orbs%isorb+1),1,grad_cov_or_coeffp,1)

           call diis_opt(iproc,nproc,1,0,1,(/iproc/),(/tmb%orbs%norb*orbs%norbp/),tmb%orbs%norb*orbs%norbp,&
                grad_cov_or_coeffp,grad,ldiis_coeff) 
        end if
     else  !steepest descent with curve fitting for line minimization
        call timing(iproc,'dirmin_sddiis','OF')
        if (present(num_extra)) then   
           if (sd_fit_curve) call find_alpha_sd(iproc,nproc,ldiis_coeff%alpha_coeff,tmb,tmb%orbs,&
                grad_cov_or_coeffp,grad,energy0,fnrm,pred_e)
           call timing(iproc,'dirmin_sddiis','ON')
           do iorb=1,tmb%orbs%norbp
              iiorb = tmb%orbs%isorb + iorb
              do jorb=1,tmb%orbs%norb
                 grad_cov_or_coeffp(jorb,iorb)=tmb%coeff(jorb,iiorb)-ldiis_coeff%alpha_coeff*grad(jorb,iorb)
              end do
           end do
        else
           if (sd_fit_curve) call find_alpha_sd(iproc,nproc,ldiis_coeff%alpha_coeff,tmb,orbs,&
                grad_cov_or_coeffp,grad,energy0,fnrm,pred_e)
           call timing(iproc,'dirmin_sddiis','ON')
           do iorb=1,orbs%norbp
              iiorb = orbs%isorb + iorb
              do jorb=1,tmb%orbs%norb
                 grad_cov_or_coeffp(jorb,iorb)=tmb%coeff(jorb,iiorb)-ldiis_coeff%alpha_coeff*grad(jorb,iorb)
              end do
           end do
        end if
     end if

     call timing(iproc,'dirmin_sddiis','OF')

     call timing(iproc,'dirmin_allgat','ON')
     if (present(num_extra)) then  
        if(nproc > 1) then 
           call mpi_allgatherv(grad_cov_or_coeffp, tmb%orbs%norb*tmb%orbs%norbp, mpi_double_precision, tmb%coeff, &
              tmb%orbs%norb*tmb%orbs%norb_par(:,0), tmb%orbs%norb*tmb%orbs%isorb_par, mpi_double_precision, &
              bigdft_mpi%mpi_comm, ierr)
        else
           call dcopy(tmb%orbs%norb*tmb%orbs%norb,grad_cov_or_coeffp(1,1),1,tmb%coeff(1,1),1)
        end if

        call timing(iproc,'dirmin_allgat','OF')

        fnrm=sqrt(fnrm/dble(orbs%norb+num_extra))
     else 
        if(nproc > 1) then 
           call mpi_allgatherv(grad_cov_or_coeffp, tmb%orbs%norb*orbs%norbp, mpi_double_precision, tmb%coeff, &
              tmb%orbs%norb*orbs%norb_par(:,0), tmb%orbs%norb*orbs%isorb_par, mpi_double_precision, &
              bigdft_mpi%mpi_comm, ierr)
        else
           call dcopy(tmb%orbs%norb*orbs%norb,grad_cov_or_coeffp(1,1),1,tmb%coeff(1,1),1)
        end if

        call timing(iproc,'dirmin_allgat','OF')

        fnrm=sqrt(fnrm/dble(orbs%norb))
     end if

     !! experimenting with calculating cHc and diagonalizing
     !if (present(num_extra).and.present(reorder)) then
     !   call reorthonormalize_coeff(iproc, nproc, orbs%norb+num_extra, -8, -8, 0, tmb%orbs, tmb%linmat%ovrlp, tmb%coeff)
     !   !call reorthonormalize_coeff(iproc, nproc, orbs%norb+num_extra, -8, -8, 1, tmb%orbs, tmb%linmat%ovrlp, tmb%coeff)
     !   call reordering_coeffs(iproc, nproc, num_extra, orbs, tmb%orbs, tmb%linmat%ham, tmb%linmat%ovrlp, tmb%coeff, reorder)
     !   if (reorder) call reordering_coeffs(iproc, nproc, num_extra, orbs, tmb%orbs, &
     !        tmb%linmat%ham, tmb%linmat%ovrlp, tmb%coeff, reorder)
     !else if (present(reorder)) then
     !   call reorthonormalize_coeff(iproc, nproc, orbs%norb, -8, -8, 0, tmb%orbs, tmb%linmat%ovrlp, tmb%coeff, orbs)
     !   !call reorthonormalize_coeff(iproc, nproc, orbs%norb, -8, -8, 1, tmb%orbs, tmb%linmat%ovrlp, tmb%coeff, orbs)
     !   call reordering_coeffs(iproc, nproc, 0, orbs, tmb%orbs, tmb%linmat%ham, tmb%linmat%ovrlp, tmb%coeff, reorder)
     !   if (reorder) call reordering_coeffs(iproc, nproc, 0, orbs, tmb%orbs, tmb%linmat%ham, tmb%linmat%ovrlp, tmb%coeff, reorder)
     !else
     !   call reordering_coeffs(iproc, nproc, 0, orbs, tmb%orbs, tmb%linmat%ham, tmb%linmat%ovrlp, tmb%coeff, .false.)
     !end if

     ! do twice with approx S^_1/2, as not quite good enough at preserving charge if only once, but exact too expensive
     ! instead of twice could add some criterion to check accuracy?
     if (present(num_extra)) then
        call reorthonormalize_coeff(iproc, nproc, orbs%norb+num_extra, -8, -8, tmb%orthpar%methTransformOverlap, &
             tmb%orbs, tmb%linmat%ovrlp, tmb%coeff)
        !call reorthonormalize_coeff(iproc, nproc, orbs%norb+num_extra, -8, -8, 1, tmb%orbs, tmb%linmat%ovrlp, tmb%coeff)
     else
        call reorthonormalize_coeff(iproc, nproc, orbs%norb, -8, -8, tmb%orthpar%methTransformOverlap, &
             tmb%orbs, tmb%linmat%ovrlp, tmb%coeff, orbs)
        !call reorthonormalize_coeff(iproc, nproc, orbs%norb, -8, -8, 1, tmb%orbs, tmb%linmat%ovrlp, tmb%coeff, orbs)
     end if
     !!!!!!!!!!!!!!!!!!!!!!!!
     !can't put coeffs directly in ksorbs%eval as intent in, so change after - problem with orthonormality of coeffs so adding extra
     !call find_eval_from_coeffs(iproc, nproc, tmb%orthpar%methTransformOverlap, orbs, tmb%orbs, tmb%linmat%ham, tmb%linmat%ovrlp, &
     !     tmb%coeff, tmb%orbs%eval, .true., .true.)
     !ipiv=f_malloc(tmb%orbs%norb,id='ipiv')
     !call order_coeffs_by_energy(orbs%norb,tmb%orbs%norb,tmb%coeff,tmb%orbs%eval,ipiv)
     !call f_free(ipiv)
     !!!!!!!!!!!!!!!!!!!!!!!!

     call calculate_kernel_and_energy(iproc,nproc,tmb%linmat%denskern,tmb%linmat%ham,energy,&
          tmb%coeff,orbs,tmb%orbs,.true.)
     !write(127,*) ldiis_coeff%alpha_coeff,energy
     !close(127)

     ! can't check ebs only, need to check Etot in linearScaling, but if we do it>1 without curve fitting will still need to update here
     !if (ldiis_coeff%idsx == 0 .and. (.not. sd_fit_curve) .and. energy0/=0.0_gp) then ! only update alpha after first iteration
     !   ! apply a cap so that alpha_coeff never goes below around 1.d-2 or above 2
     !   if ((energy-energy0)<0.d0 .and. ldiis_coeff%alpha_coeff < 1.8d0) then
     !      ldiis_coeff%alpha_coeff=1.1d0*ldiis_coeff%alpha_coeff
     !   else if (ldiis_coeff%alpha_coeff > 1.7d-3) then
     !      ldiis_coeff%alpha_coeff=0.5d0*ldiis_coeff%alpha_coeff
     !   end if
     !   if (iproc==0) print*,'EBSdiff,alpha',energy-energy0,ldiis_coeff%alpha_coeff,energy,energy0
     !end if

     !if (iproc==0) write(*,*) ''
     if (sd_fit_curve .and. ldiis_coeff%idsx == 0) then
        !!if (iproc==0) write(*,'(a,I4,2x,6(ES16.6e3,2x))')'DminSD: it, fnrm, ebs, ebsdiff, alpha, pred E, diff',&
        !!     it,fnrm,energy0,energy-energy0,ldiis_coeff%alpha_coeff,pred_e,pred_e-energy
        if (iproc==0) then
            call yaml_map('method','DminSD')
            call yaml_newline()
            call yaml_map('iter',it)
            call yaml_map('fnrm',fnrm,fmt='(es9.2)')
            call yaml_map('eBS',energy0,fmt='(es24.17)')
            call yaml_map('D',energy-energy0,fmt='(es10.3)')
            call yaml_map('alpha',ldiis_coeff%alpha_coeff,fmt='(es10.3)')
            call yaml_map('predicted energy',pred_e,fmt='(es24.17)')
            call yaml_map('D',pred_e-energy,fmt='(es10.3)')
        end if
     else if (ldiis_coeff%idsx == 0) then
        !!if (iproc==0) write(*,'(a,I4,2x,4(ES16.6e3,2x))')'DminSD: it, fnrm, ebs, ebsdiff, alpha',&
        !!     it,fnrm,energy0,energy-energy0,ldiis_coeff%alpha_coeff
        if (iproc==0) then
            call yaml_map('method','DminSD')
            call yaml_newline()
            call yaml_map('iter',it)
            call yaml_map('fnrm',fnrm,fmt='(es9.2)')
            call yaml_map('eBS',energy0,fmt='(es24.17)')
            call yaml_map('D',energy-energy0,fmt='(es10.3)')
            call yaml_map('alpha',ldiis_coeff%alpha_coeff,fmt='(es10.3)')
        end if
     else
        !!if (iproc==0) write(*,'(a,I4,2x,3(ES16.6e3,2x))')'DminDIIS: it, fnrm, ebs, ebsdiff',&
        !!     it,fnrm,energy0,energy-energy0
        if (iproc==0) then
            call yaml_map('method','DminDIIS')
            call yaml_newline()
            call yaml_map('iter',it)
            call yaml_map('fnrm',fnrm,fmt='(es9.2)')
            call yaml_map('eBS',energy0,fmt='(es24.17)')
            call yaml_map('D',energy-energy0,fmt='(es10.3)')
        end if
     end if

     energy0=energy

     if (iproc==0) then
         call yaml_close_map()
         call bigdft_utils_flush(unit=6)
     end if


     itlast=it
     if (fnrm<fnrm_crit) exit

  end do

  !!if (iproc==0) then
  !!    call yaml_newline()
  !!    call yaml_sequence(label='final_coeff'//trim(adjustl(yaml_toa(itout,fmt='(i3.3)')))//'_'//&
  !!         trim(adjustl(yaml_toa(it_cdft,fmt='(i3.3)')))//'_'//&
  !!         trim(adjustl(yaml_toa(it_scc,fmt='(i3.3)'))),advance='no')
  !!    call yaml_open_map(flow=.true.)
  !!    call yaml_comment('iter:'//yaml_toa(itlast,fmt='(i6)'),hfill='-')
  !!    call yaml_map('iter',itlast,fmt='(i6)')
  !!    call yaml_map('fnrm',fnrm,fmt='(es9.2)')
  !!    call yaml_map('eBS',energy0,fmt='(es24.17)')
  !!    call yaml_map('D',energy-energy0,fmt='(es10.3)')
  !!    call yaml_close_map()
  !!    call bigdft_utils_flush(unit=6)
  !!end if


  if (iproc==0) then
      call yaml_close_sequence()
      call yaml_newline()
  end if


  call f_free(grad_cov_or_coeffp)
  call f_free(grad)

  call f_release_routine()

end subroutine optimize_coeffs


!> subset of reordering coeffs - need to arrange this routines better but taking the lazy route for now
!! (also assuming we have no extra - or rather number of extra bands come from input.mix not input.lin)
subroutine coeff_weight_analysis(iproc, nproc, input, ksorbs, tmb, ref_frags)
  use module_base
  use module_types
  use module_interfaces
  use module_fragments
  use constrained_dft
  use yaml_output
  implicit none

  ! Calling arguments
  integer, intent(in) :: iproc, nproc
  type(orbitals_data), intent(in) :: ksorbs
  type(dft_wavefunction), intent(inout) :: tmb
  type(input_variables),intent(in) :: input
  type(system_fragment), dimension(input%frag%nfrag_ref), intent(in) :: ref_frags

  integer :: iorb, istat, iall, ifrag
  integer, dimension(2) :: ifrag_charged
  real(kind=8), dimension(:,:,:), allocatable :: weight_coeff
  type(sparseMatrix) :: weight_matrix
  character(len=256) :: subname='coeff_weight_analysis'

  call timing(iproc,'weightanalysis','ON')
  call nullify_sparsematrix(weight_matrix)
  call sparse_copy_pattern(tmb%linmat%ham, weight_matrix, iproc, subname)
  allocate(weight_matrix%matrix_compr(weight_matrix%nvctr), stat=istat)
  call memocc(istat, weight_matrix%matrix_compr, 'weight_matrix%matrix_compr', subname)

  allocate(weight_coeff(ksorbs%norb,ksorbs%norb,input%frag%nfrag), stat=istat)
  call memocc(istat, weight_coeff, 'weight_coeff', subname)

  do ifrag=1,input%frag%nfrag
     ifrag_charged(1)=ifrag
     call calculate_weight_matrix_lowdin(weight_matrix,1,ifrag_charged,tmb,input,ref_frags,&
          .false.,tmb%orthpar%methTransformOverlap)
     allocate(weight_matrix%matrix(weight_matrix%nfvctr,weight_matrix%nfvctr), stat=istat)
     call memocc(istat, weight_matrix%matrix, 'weight_matrix%matrix', subname)
     call uncompressmatrix(iproc,weight_matrix)
     call calculate_coeffMatcoeff(weight_matrix%matrix,tmb%orbs,ksorbs,tmb%coeff,weight_coeff(1,1,ifrag))
     iall=-product(shape(weight_matrix%matrix))*kind(weight_matrix%matrix)
     deallocate(weight_matrix%matrix,stat=istat)
     call memocc(istat,iall,'weight_matrix%matrix',subname)
  end do

  !if (iproc==0) write(*,*) 'Weight analysis:'
  if (iproc==0) call yaml_open_sequence('Weight analysis',flow=.true.)
  if (iproc==0) call yaml_newline()
  !if (iproc==0) write(*,*) 'coeff, occ, eval, frac for each frag'
  if (iproc==0) call yaml_comment ('coeff, occ, eval, frac for each frag')
  ! only care about diagonal elements
  do iorb=1,ksorbs%norb
     !if (iproc==0) write(*,'(i4,2x,f6.4,1x,f10.6,2x)',ADVANCE='no') iorb,KSorbs%occup(iorb),tmb%orbs%eval(iorb)
     if (iproc==0) then
         call yaml_open_map(flow=.true.)
         call yaml_map('iorb',iorb,fmt='(i4)')
         call yaml_map('occ',KSorbs%occup(iorb),fmt='(f6.4)')
         call yaml_map('eval',tmb%orbs%eval(iorb),fmt='(f10.6)')
     end if
     do ifrag=1,input%frag%nfrag
        !if (iproc==0) write(*,'(f6.4,2x)',ADVANCE='no') weight_coeff(iorb,iorb,ifrag)
        if (iproc==0) call yaml_map('frac',weight_coeff(iorb,iorb,ifrag),fmt='(f6.4)')
     end do
     !if (iproc==0) write(*,*) ''
     if (iproc==0) call yaml_close_map()
     if (iproc==0) call yaml_newline()
  end do
  if (iproc==0) call yaml_close_sequence()

  call deallocate_sparseMatrix(weight_matrix, subname)

  iall=-product(shape(weight_coeff))*kind(weight_coeff)
  deallocate(weight_coeff,stat=istat)
  call memocc(istat,iall,'weight_coeff',subname)
  call timing(iproc,'weightanalysis','OF')

end subroutine coeff_weight_analysis


<<<<<<< HEAD
!> subset of reordering coeffs - need to arrange this routines better but taking the lazy route for now
!! (also assuming we have no extra - or rather number of extra bands come from input.mix not input.lin)
subroutine find_eval_from_coeffs(iproc, nproc, ksorbs, basis_orbs, ham, ovrlp, coeff, eval, calc_overlap, diag)
=======
! subset of reordering coeffs - need to arrange this routines better but taking the lazy route for now
! (also assuming we have no extra - or rather number of extra bands come from input.mix not input.lin)
subroutine find_eval_from_coeffs(iproc, nproc, meth_overlap, ksorbs, basis_orbs, ham, ovrlp, coeff, eval, calc_overlap, diag)
>>>>>>> 73844872
  use module_base
  use module_types
  use module_interfaces
  implicit none

  ! Calling arguments
  integer, intent(in) :: iproc, nproc, meth_overlap
  type(orbitals_data), intent(in) :: basis_orbs, ksorbs
  type(sparseMatrix),intent(in) :: ham, ovrlp
  real(kind=8),dimension(basis_orbs%norb,ksorbs%norb),intent(inout) :: coeff
  real(kind=8),dimension(ksorbs%norb),intent(inout) :: eval
  logical, intent(in) :: diag, calc_overlap

  integer :: iorb, jorb, istat, iall, ierr
  real(kind=8), dimension(:,:), allocatable :: coeff_tmp, ham_coeff,  ovrlp_coeff
  real(kind=8) :: offdiagsum, offdiagsum2, coeff_orthog_threshold
  character(len=256) :: subname='reordering_coeffs'

  coeff_orthog_threshold=1.0d-3

  allocate(ham_coeff(ksorbs%norb,ksorbs%norb), stat=istat)
  call memocc(istat, ham_coeff, 'ham_coeff', subname)

  call calculate_coeffMatcoeff(ham%matrix,basis_orbs,ksorbs,coeff,ham_coeff)

  if (calc_overlap) then
     allocate(ovrlp_coeff(ksorbs%norb,ksorbs%norb), stat=istat)
     call memocc(istat, ovrlp_coeff, 'ovrlp_coeff', subname)
     call calculate_coeffMatcoeff(ovrlp%matrix,basis_orbs,ksorbs,coeff,ovrlp_coeff)
  end if

  ! above is overkill, actually just want diagonal elements but print off as a test out of curiosity
  offdiagsum=0.0d0
  offdiagsum2=0.0d0
  do iorb=1,ksorbs%norb
     do jorb=1,ksorbs%norb
        if (iorb==jorb) then
           eval(iorb)=ham_coeff(iorb,iorb)
        else
           offdiagsum=offdiagsum+abs(ham_coeff(iorb,jorb))
           if (calc_overlap) offdiagsum2=offdiagsum2+abs(ovrlp_coeff(iorb,jorb))
        end if
     end do
  end do
  offdiagsum=offdiagsum/(ksorbs%norb**2-ksorbs%norb)
  if (calc_overlap) offdiagsum2=offdiagsum2/(ksorbs%norb**2-ksorbs%norb)
  if (calc_overlap.and.iproc==0) print*,''
  if (calc_overlap) then
     if (iproc==0) print*,'offdiagsum (ham,ovrlp):',offdiagsum,offdiagsum2
  else
     if (iproc==0) print*,'offdiagsum (ham):',offdiagsum
  end if

  ! if coeffs are too far from orthogonality
  if (calc_overlap .and. offdiagsum2>coeff_orthog_threshold) then
     call reorthonormalize_coeff(iproc, nproc, ksorbs%norb, -8, -8, meth_overlap, basis_orbs, ovrlp, coeff, ksorbs)
  end if

  if (diag.or.offdiagsum>1.0d-2) then
     ! diagonalize within the space of occ+extra
     if (.not.calc_overlap) then
        ! assume ovrlp_coeff is orthgonal for now
        allocate(ovrlp_coeff(ksorbs%norb,ksorbs%norb), stat=istat)
        call memocc(istat, ovrlp_coeff, 'ovrlp_coeff', subname)
        call calculate_coeffMatcoeff(ovrlp%matrix,basis_orbs,ksorbs,coeff,ovrlp_coeff)
        do iorb=1,ksorbs%norb
           do jorb=1,ksorbs%norb
              if (iorb==jorb) then
                 ovrlp_coeff(iorb,jorb)=1.0d0
              else
                 ovrlp_coeff(iorb,jorb)=0.0d0
              end if
           end do
        end do
     end if
     ! diagonalize within the space of occ+extra
     call diagonalizeHamiltonian2(iproc, ksorbs%norb, ham_coeff, ovrlp_coeff, eval)
     coeff_tmp=f_malloc((/basis_orbs%norb,ksorbs%norb/),id='coeff_tmp')

     ! multiply new eigenvectors by coeffs
     call dgemm('n', 'n', basis_orbs%norb, ksorbs%norb, ksorbs%norb, 1.d0, coeff(1,1), &
          basis_orbs%norb, ham_coeff, ksorbs%norb, 0.d0, coeff_tmp, basis_orbs%norb)
 
     call dcopy(basis_orbs%norb*(ksorbs%norb),coeff_tmp(1,1),1,coeff(1,1),1)
     call f_free(coeff_tmp)
  end if

  if (calc_overlap.or.diag) then
     iall=-product(shape(ovrlp_coeff))*kind(ovrlp_coeff)
     deallocate(ovrlp_coeff,stat=istat)
     call memocc(istat,iall,'ovrlp_coeff',subname)
  end if

  iall=-product(shape(ham_coeff))*kind(ham_coeff)
  deallocate(ham_coeff,stat=istat)
  call memocc(istat,iall,'ham_coeff',subname)

end subroutine find_eval_from_coeffs


subroutine calculate_coeffMatcoeff(matrix,basis_orbs,ksorbs,coeff,mat_coeff)
  use module_base
  use module_types
  implicit none

  ! Calling arguments
  type(orbitals_data), intent(in) :: basis_orbs, ksorbs
  real(kind=8),dimension(basis_orbs%norb,basis_orbs%norb),intent(in) :: matrix
  real(kind=8),dimension(basis_orbs%norb,ksorbs%norb),intent(inout) :: coeff
  real(kind=8),dimension(ksorbs%norb,ksorbs%norb),intent(inout) :: mat_coeff

  integer :: iall, istat, ierr
  real(kind=8), dimension(:,:), allocatable :: coeff_tmp
  character(len=256) :: subname='calculate_coeffMatcoeff'

  allocate(coeff_tmp(basis_orbs%norbp,ksorbs%norb), stat=istat)
  call memocc(istat, coeff_tmp, 'coeff_tmp', subname)

  if (basis_orbs%norbp>0) then
     call dgemm('n', 'n', basis_orbs%norbp, ksorbs%norb, basis_orbs%norb, 1.d0, matrix(basis_orbs%isorb+1,1), &
          basis_orbs%norb, coeff(1,1), basis_orbs%norb, 0.d0, coeff_tmp, basis_orbs%norbp)
     call dgemm('t', 'n', ksorbs%norb, ksorbs%norb, basis_orbs%norbp, 1.d0, coeff(basis_orbs%isorb+1,1), &
          basis_orbs%norb, coeff_tmp, basis_orbs%norbp, 0.d0, mat_coeff, ksorbs%norb)
  else
     call to_zero(ksorbs%norb**2, mat_coeff(1,1))
  end if

  iall=-product(shape(coeff_tmp))*kind(coeff_tmp)
  deallocate(coeff_tmp,stat=istat)
  call memocc(istat,iall,'coeff_tmp',subname)

  if (bigdft_mpi%nproc>1) then
      call mpiallred(mat_coeff(1,1), ksorbs%norb**2, mpi_sum, bigdft_mpi%mpi_comm, ierr)
  end if

end subroutine calculate_coeffMatcoeff


 
!> not really fragment related so prob should be moved - reorders coeffs by eval
  ! output ipiv in case want to use it for something else
  subroutine order_coeffs_by_energy(nstate,ntmb,coeff,eval,ipiv)
  use module_base
  use module_types
  implicit none
  integer, intent(in) :: nstate, ntmb
  real(kind=gp), dimension(ntmb,nstate), intent(inout) :: coeff
  real(kind=gp), dimension(nstate), intent(inout) :: eval
    integer, dimension(nstate), intent(out) :: ipiv

  integer :: itmb, jorb
    !integer, allocatable, dimension(:) :: ipiv
  real(gp), dimension(:), allocatable :: tmp_array
  real(gp), dimension(:,:), allocatable :: tmp_array2

    !ipiv=f_malloc(nstate,id='coeff_final')
  tmp_array=f_malloc(nstate,id='tmp_array')

  do itmb=1,nstate
     tmp_array(itmb)=-eval(itmb)
  end do

  call sort_positions(nstate,tmp_array,ipiv)

  do itmb=1,nstate
     eval(itmb)=-tmp_array(ipiv(itmb))
  end do

  call f_free(tmp_array)

  tmp_array2=f_malloc((/ntmb,nstate/),id='tmp_array2')

  do jorb=1,nstate
     do itmb=1,ntmb
        tmp_array2(itmb,jorb)=coeff(itmb,jorb)
     end do
  end do

  do jorb=1,nstate
     do itmb=1,ntmb
        coeff(itmb,jorb)=tmp_array2(itmb,ipiv(jorb))
     end do
  end do

  call f_free(tmp_array2)
    !call f_free(ipiv)

end subroutine order_coeffs_by_energy


!> experimental - for num_extra see if extra states are actually lower in energy and reorder (either by sorting or diagonalization)
!> could improve efficiency by only calculating cSc or cHc up to norb (i.e. ksorbs%norb+extra)
subroutine reordering_coeffs(iproc, nproc, num_extra, ksorbs, basis_orbs, ham, ovrlp, coeff, reorder)
  use module_base
  use module_types
  use module_interfaces
  implicit none

  ! Calling arguments
  integer, intent(in) :: iproc, nproc, num_extra
  type(orbitals_data), intent(in) :: basis_orbs, ksorbs
  type(sparseMatrix),intent(in) :: ham, ovrlp
  real(kind=8),dimension(basis_orbs%norb,basis_orbs%norb),intent(inout) :: coeff
  logical, intent(in) :: reorder

  integer :: iorb, jorb, istat, iall, ierr, itmb, jtmb
  integer, allocatable, dimension(:) :: ipiv
  real(gp), dimension(:), allocatable :: tmp_array, eval
  real(kind=8), dimension(:,:), allocatable :: coeff_tmp, ham_coeff, tmp_array2, ham_coeff_small, ovrlp_coeff_small, ovrlp_coeff
  real(kind=8) :: offdiagsum, offdiagsum2
  character(len=256) :: subname='reordering_coeffs'

  allocate(ham_coeff(basis_orbs%norb,basis_orbs%norb), stat=istat)
  call memocc(istat, ham_coeff, 'ham_coeff', subname)

  allocate(coeff_tmp(basis_orbs%norbp,max(basis_orbs%norb,1)), stat=istat)
  call memocc(istat, coeff_tmp, 'coeff_tmp', subname)

  if (basis_orbs%norbp>0) then
     call dgemm('n', 'n', basis_orbs%norbp, basis_orbs%norb, basis_orbs%norb, 1.d0, ham%matrix(basis_orbs%isorb+1,1), &
          basis_orbs%norb, coeff(1,1), basis_orbs%norb, 0.d0, coeff_tmp, basis_orbs%norbp)
     call dgemm('t', 'n', basis_orbs%norb, basis_orbs%norb, basis_orbs%norbp, 1.d0, coeff(basis_orbs%isorb+1,1), &
          basis_orbs%norb, coeff_tmp, basis_orbs%norbp, 0.d0, ham_coeff, basis_orbs%norb)
  else
     call to_zero(basis_orbs%norb**2, ham_coeff(1,1))
  end if

  iall=-product(shape(coeff_tmp))*kind(coeff_tmp)
  deallocate(coeff_tmp,stat=istat)
  call memocc(istat,iall,'coeff_tmp',subname)

  if (nproc>1) then
      call mpiallred(ham_coeff(1,1), basis_orbs%norb**2, mpi_sum, bigdft_mpi%mpi_comm, ierr)
  end if

  allocate(ovrlp_coeff(basis_orbs%norb,basis_orbs%norb), stat=istat)
  call memocc(istat, ovrlp_coeff, 'ovrlp_coeff', subname)

  allocate(coeff_tmp(basis_orbs%norbp,max(basis_orbs%norb,1)), stat=istat)
  call memocc(istat, coeff_tmp, 'coeff_tmp', subname)

  if (basis_orbs%norbp>0) then
     call dgemm('n', 'n', basis_orbs%norbp, basis_orbs%norb, basis_orbs%norb, 1.d0, ovrlp%matrix(basis_orbs%isorb+1,1), &
          basis_orbs%norb, coeff(1,1), basis_orbs%norb, 0.d0, coeff_tmp, basis_orbs%norbp)
     call dgemm('t', 'n', basis_orbs%norb, basis_orbs%norb, basis_orbs%norbp, 1.d0, coeff(basis_orbs%isorb+1,1), &
          basis_orbs%norb, coeff_tmp, basis_orbs%norbp, 0.d0, ovrlp_coeff, basis_orbs%norb)
  else
     call to_zero(basis_orbs%norb**2, ovrlp_coeff(1,1))
  end if

  iall=-product(shape(coeff_tmp))*kind(coeff_tmp)
  deallocate(coeff_tmp,stat=istat)
  call memocc(istat,iall,'coeff_tmp',subname)

  if (nproc>1) then
      call mpiallred(ovrlp_coeff(1,1), basis_orbs%norb**2, mpi_sum, bigdft_mpi%mpi_comm, ierr)
  end if

  ! above is overkill, actually just want diagonal elements but print off as a test out of curiosity
  offdiagsum=0.0d0
  offdiagsum2=0.0d0
  do iorb=1,ksorbs%norb+num_extra!basis_orbs%norb
     do jorb=1,ksorbs%norb+num_extra!basis_orbs%norb
        if (iorb==jorb) cycle
        offdiagsum=offdiagsum+abs(ham_coeff(iorb,jorb))
        offdiagsum2=offdiagsum2+abs(ovrlp_coeff(iorb,jorb))
     end do
  end do
  offdiagsum=offdiagsum/(basis_orbs%norb**2-basis_orbs%norb)
  offdiagsum2=offdiagsum2/(basis_orbs%norb**2-basis_orbs%norb)
  if (iproc==0) print*,'offdiagsum (ham,ovrlp):',offdiagsum,offdiagsum2

  ! sort the states - really need just ks+extra not all, otherwise sloshing!
  ipiv=f_malloc(ksorbs%norb+num_extra,id='coeff_final')
  tmp_array=f_malloc(ksorbs%norb+num_extra,id='tmp_array')
  do itmb=1,ksorbs%norb+num_extra
     tmp_array(itmb)=-ham_coeff(itmb,itmb)
  end do

  do itmb=1,ksorbs%norb+num_extra
     ipiv(itmb)=itmb
  end do
  !call sort_positions(ksorbs%norb+num_extra,tmp_array,ipiv)
  do jtmb=1,ksorbs%norb+num_extra
     ham_coeff(jtmb,jtmb)=-tmp_array(ipiv(jtmb))
  end do

  tmp_array2=f_malloc((/basis_orbs%norb,ksorbs%norb+num_extra/),id='tmp_array2')
  do jtmb=1,ksorbs%norb+num_extra
     do itmb=1,basis_orbs%norb
        tmp_array2(itmb,jtmb)=coeff(itmb,jtmb)
     end do
  end do

  do jtmb=1,ksorbs%norb+num_extra
     do itmb=1,basis_orbs%norb
        coeff(itmb,jtmb)=tmp_array2(itmb,ipiv(jtmb))
     end do
  end do
  call f_free(tmp_array2)

  if (reorder) then
     ! diagonalize within the space of occ+extra
     eval=f_malloc((/ksorbs%norb+num_extra/),id='eval')
     ham_coeff_small=f_malloc((/ksorbs%norb+num_extra,ksorbs%norb+num_extra/),id='ham_coeff_small')
     ovrlp_coeff_small=f_malloc((/ksorbs%norb+num_extra,ksorbs%norb+num_extra/),id='ovrlp_coeff_small')
     ! assume ovrlp_coeff is orthgonal for now
     do iorb=1,ksorbs%norb+num_extra
        do jorb=1,ksorbs%norb+num_extra
           ham_coeff_small(iorb,jorb)=ham_coeff(iorb,jorb)
           if (iorb==jorb) then
              ovrlp_coeff_small(iorb,jorb)=1.0d0
           else
              ovrlp_coeff_small(iorb,jorb)=0.0d0
           end if
        end do
     end do
     ! diagonalize within the space of occ+extra
     call diagonalizeHamiltonian2(iproc, ksorbs%norb+num_extra, ham_coeff_small, ovrlp_coeff_small, eval)
     call f_free(ovrlp_coeff_small)
     coeff_tmp=f_malloc((/basis_orbs%norb,ksorbs%norb+num_extra/),id='coeff_tmp')

     ! multiply new eigenvectors by coeffs
     call dgemm('n', 'n', basis_orbs%norb, ksorbs%norb+num_extra, ksorbs%norb+num_extra, 1.d0, coeff(1,1), &
          basis_orbs%norb, ham_coeff_small, ksorbs%norb+num_extra, 0.d0, coeff_tmp, basis_orbs%norb)
 
     call f_free(ham_coeff_small)
     call dcopy(basis_orbs%norb*(ksorbs%norb+num_extra),coeff_tmp(1,1),1,coeff(1,1),1)
     call f_free(coeff_tmp)

     do iorb=1,basis_orbs%norb
        if (iorb<=ksorbs%norb) then
           if (iproc==0) write(*,*) 'optimize coeffs eval',iorb,-tmp_array(ipiv(iorb)),basis_orbs%occup(iorb),&
                ksorbs%occup(iorb),ham_coeff(iorb,iorb),eval(iorb)
        else if (iorb<=ksorbs%norb+num_extra) then
           if (iproc==0) write(*,*) 'optimize coeffs eval',iorb,-tmp_array(ipiv(iorb)),basis_orbs%occup(iorb),&
                0.0d0,ham_coeff(iorb,iorb),eval(iorb)
        !else
        !   if (iproc==0) write(*,*) 'optimize coeffs eval',iorb,ham_coeff(iorb,iorb),basis_orbs%occup(iorb),&
        !        0.0d0,ham_coeff(iorb,iorb)
        end if
     end do
     call f_free(eval)
   else
      do iorb=1,basis_orbs%norb
        if (iorb<=ksorbs%norb) then
           if (iproc==0) write(*,*) 'optimize coeffs eval',iorb,-tmp_array(ipiv(iorb)),basis_orbs%occup(iorb),&
                ksorbs%occup(iorb),ham_coeff(iorb,iorb)
        else if (iorb<=ksorbs%norb+num_extra) then
           if (iproc==0) write(*,*) 'optimize coeffs eval',iorb,-tmp_array(ipiv(iorb)),basis_orbs%occup(iorb),&
                0.0d0,ham_coeff(iorb,iorb)
        !else
        !   if (iproc==0) write(*,*) 'optimize coeffs eval',iorb,ham_coeff(iorb,iorb),basis_orbs%occup(iorb),&
        !        0.0d0,ham_coeff(iorb,iorb)
        end if
     end do
  end if

  call f_free(ipiv)
  call f_free(tmp_array)
  iall=-product(shape(ham_coeff))*kind(ham_coeff)
  deallocate(ham_coeff,stat=istat)
  call memocc(istat,iall,'ham_coeff',subname)

end subroutine reordering_coeffs


subroutine find_alpha_sd(iproc,nproc,alpha,tmb,orbs,coeffp,grad,energy0,fnrm,pred_e)
  use module_base
  use module_types
  use module_interfaces
  implicit none
  integer, intent(in) :: iproc, nproc
  real(kind=gp), intent(inout) :: alpha
  type(DFT_wavefunction) :: tmb
  type(orbitals_data), intent(in) :: orbs
  real(kind=gp), dimension(tmb%orbs%norb,orbs%norbp), intent(inout) :: coeffp
  real(kind=gp), dimension(tmb%orbs%norb,orbs%norbp), intent(in) :: grad
  real(kind=gp), intent(in) :: energy0, fnrm
  real(kind=gp), intent(out) :: pred_e
  integer :: iorb, iiorb, jorb, ierr
  real(kind=gp) :: energy1, a, b, c, alpha_old
  real(kind=gp),dimension(:,:),allocatable :: coeff_tmp

  call timing(iproc,'dirmin_sdfit','ON')

  ! take an initial step to get 2nd point
  coeff_tmp=f_malloc((/tmb%orbs%norb,tmb%orbs%norb/),id='coeff_tmp')
  do iorb=1,orbs%norbp
     iiorb = orbs%isorb + iorb
     do jorb=1,tmb%orbs%norb
        coeffp(jorb,iorb)=tmb%coeff(jorb,iiorb)-alpha*grad(jorb,iorb)
     end do
  end do

  if(nproc > 1) then 
     call mpi_allgatherv(coeffp, tmb%orbs%norb*orbs%norbp, mpi_double_precision, coeff_tmp, &
        tmb%orbs%norb*orbs%norb_par(:,0), tmb%orbs%norb*orbs%isorb_par, mpi_double_precision, bigdft_mpi%mpi_comm, ierr)
  else
     call dcopy(tmb%orbs%norb*orbs%norb,coeffp(1,1),1,coeff_tmp(1,1),1)
  end if

  ! do twice with approx S^_1/2, as not quite good enough at preserving charge if only once, but exact too expensive
  ! instead of twice could add some criterion to check accuracy?
  call reorthonormalize_coeff(iproc, nproc, orbs%norb, -8, -8, 1, tmb%orbs, tmb%linmat%ovrlp, coeff_tmp, orbs)
  call reorthonormalize_coeff(iproc, nproc, orbs%norb, -8, -8, 1, tmb%orbs, tmb%linmat%ovrlp, coeff_tmp, orbs)
  call calculate_kernel_and_energy(iproc,nproc,tmb%linmat%denskern,tmb%linmat%ham,energy1,&
       coeff_tmp,orbs,tmb%orbs,.true.)
  call f_free(coeff_tmp)

  ! find ideal alpha using both points
  alpha_old=alpha
  a=fnrm/alpha_old+(energy1-energy0)/alpha_old**2
  b=-fnrm
  c=energy0
  alpha=-0.5_gp*b/a
  ! don't update if we have found a maximum, or negative alpha is predicted
  ! do something better here - don't just want to do the same thing twice, so at least check if energy has decreased
  if (alpha<0.0_gp .or. a<0.0_gp) alpha=alpha_old
  pred_e=a*alpha**2+b*alpha+c

  !open(127)
  !write(127,*) '#',a,b,c,(energy1-energy0)/alpha_old,b-(energy1-energy0)/alpha_old
  !write(127,*) 0.0_gp,energy0
  !write(127,*) alpha_old,energy1

  call timing(iproc,'dirmin_sdfit','OF')

end subroutine find_alpha_sd


subroutine calculate_kernel_and_energy(iproc,nproc,denskern,ham,energy,coeff,orbs,tmb_orbs,calculate_kernel)
  use module_base
  use module_types
  implicit none
  integer, intent(in) :: iproc, nproc
  type(sparseMatrix), intent(in) :: ham
  type(sparseMatrix), intent(inout) :: denskern
  logical, intent(in) :: calculate_kernel
  real(kind=gp), intent(out) :: energy
  type(orbitals_data), intent(in) :: orbs, tmb_orbs
  real(kind=gp), dimension(tmb_orbs%norb,tmb_orbs%norb), intent(in) :: coeff

  integer :: iorb, jorb, ind_ham, ind_denskern, ierr, iorbp
  integer :: matrixindex_in_compressed

  if (calculate_kernel) then 
     call calculate_density_kernel(iproc, nproc, .true., orbs, tmb_orbs, coeff, denskern)
  end if

  call timing(iproc,'calc_energy','ON')
  energy=0.0_gp
  do iorbp=1,tmb_orbs%norbp
     iorb=iorbp+tmb_orbs%isorb
     !$omp parallel default(private) shared(iorb,denskern,ham,tmb_orbs,energy)
     !$omp do reduction(+:energy)
     do jorb=1,tmb_orbs%norb
        ind_ham = matrixindex_in_compressed(ham,iorb,jorb)
        ind_denskern = matrixindex_in_compressed(denskern,jorb,iorb)
        if (ind_ham==0.or.ind_denskern==0) cycle
        energy = energy + denskern%matrix_compr(ind_denskern)*ham%matrix_compr(ind_ham)
     end do
     !$omp end do
     !$omp end parallel
  end do
  if (nproc>1) then
     call mpiallred(energy, 1, mpi_sum, bigdft_mpi%mpi_comm, ierr)
  end if
  call timing(iproc,'calc_energy','OF')

end subroutine calculate_kernel_and_energy


!> calculate grad_cov_i^a = f_i (I_ab - S_ag K^gb) H_bg c_i^d
!! then grad=S^-1grad_cov
subroutine calculate_coeff_gradient(iproc,nproc,tmb,KSorbs,grad_cov,grad)
  use module_base
  use module_types
  use module_interfaces
  implicit none

  integer, intent(in) :: iproc, nproc
  type(DFT_wavefunction), intent(inout) :: tmb
  type(orbitals_data), intent(in) :: KSorbs
  real(gp), dimension(tmb%orbs%norb,KSorbs%norbp), intent(out) :: grad_cov, grad  ! could make grad_cov KSorbs%norbp

  integer :: iorb, iiorb, info, ierr
<<<<<<< HEAD
  real(gp),dimension(:,:),allocatable :: sk, skh, skhp, inv_ovrlp
=======
  real(gp),dimension(:,:),allocatable :: sk, skh, skhp
  real(gp),dimension(:,:),pointer :: inv_ovrlp
  integer,dimension(:),allocatable:: ipiv
>>>>>>> 73844872
  real(kind=gp), dimension(:,:), allocatable:: grad_full
  character(len=*),parameter:: subname='calculate_coeff_gradient'

  integer :: itmp, itrials
  integer :: ncount1, ncount_rate, ncount_max, ncount2
  real(kind=4) :: tr0, tr1
  real(kind=8) :: tel, deviation, time, error, maxerror


  call f_routine(id='calculate_coeff_gradient')
  call timing(iproc,'dirmin_lagmat1','ON')

  ! we have the kernel already, but need it to not contain occupations so recalculate here
  ! don't want to lose information in the compress/uncompress process - ideally need to change sparsity pattern of kernel
  !call calculate_density_kernel(iproc, nproc, .false., KSorbs, tmb%orbs, tmb%coeff, tmb%linmat%denskern)
  tmb%linmat%denskern%matrix=f_malloc_ptr((/tmb%orbs%norb,tmb%orbs%norb/),id='denskern')
  !call uncompressMatrix(iproc,tmb%linmat%denskern)
  call calculate_density_kernel_uncompressed(iproc, nproc, .false., KSorbs, tmb%orbs, tmb%coeff, tmb%linmat%denskern%matrix)

  sk=f_malloc0((/tmb%orbs%norbp,tmb%orbs%norb/), id='sk')

  ! calculate I-S*K - first set sk to identity
  do iorb=1,tmb%orbs%norbp
     iiorb=tmb%orbs%isorb+iorb
     sk(iorb,iiorb) = 1.d0
  end do 

  if (tmb%orbs%norbp>0) then
     call dgemm('t', 'n', tmb%orbs%norbp, tmb%orbs%norb, tmb%orbs%norb, -1.d0, &
          tmb%linmat%ovrlp%matrix(1,tmb%orbs%isorb+1), tmb%orbs%norb, &
          tmb%linmat%denskern%matrix(1,1), tmb%orbs%norb, 1.d0, sk, tmb%orbs%norbp)
  end if

  ! coeffs and therefore kernel will change, so no need to keep it
  call f_free_ptr(tmb%linmat%denskern%matrix)

  skhp=f_malloc((/tmb%orbs%norb,max(tmb%orbs%norbp,1)/), id='skhp')

  ! multiply by H to get (I_ab - S_ag K^gb) H_bd, or in this case the transpose of the above
  if (tmb%orbs%norbp>0) then
     call dgemm('t', 't', tmb%orbs%norb, tmb%orbs%norbp, tmb%orbs%norb, 1.d0, tmb%linmat%ham%matrix(1,1), &
          tmb%orbs%norb, sk(1,1), tmb%orbs%norbp, 0.d0, skhp(1,1), tmb%orbs%norb)
  end if

  call f_free(sk)

  skh=f_malloc((/tmb%orbs%norb,tmb%orbs%norb/), id='skh')

  call timing(iproc,'dirmin_lagmat1','OF')
  call timing(iproc,'dirmin_lagmat2','ON')

  ! gather together
  if(nproc > 1) then
     call mpi_allgatherv(skhp(1,1), tmb%orbs%norb*tmb%orbs%norbp, mpi_double_precision, skh(1,1), &
        tmb%orbs%norb*tmb%orbs%norb_par(:,0), tmb%orbs%norb*tmb%orbs%isorb_par, &
        mpi_double_precision, bigdft_mpi%mpi_comm, ierr)
  else
     call dcopy(tmb%orbs%norbp*tmb%orbs%norb,skhp(1,1),1,skh(1,1),1)
  end if

  call timing(iproc,'dirmin_lagmat2','OF')
  call timing(iproc,'dirmin_lagmat1','ON')

  call f_free(skhp)

  ! calc for i on this proc: (I_ab - S_ag K^gb) H_bg c_i^d
  if (KSorbs%norbp>0) then
     call dgemm('t', 'n', tmb%orbs%norb, KSorbs%norbp, tmb%orbs%norb, 1.d0, skh(1,1), &
          tmb%orbs%norb, tmb%coeff(1,KSorbs%isorb+1), tmb%orbs%norb, 0.d0, grad_cov(1,1), tmb%orbs%norb)
  end if

  call f_free(skh)

  ! multiply by f_i to get grad_i^a
  do iorb=1,KSorbs%norbp
     iiorb=KSorbs%isorb+iorb
     grad_cov(:,iorb)=grad_cov(:,iorb)*KSorbs%occup(iiorb)
  end do

  call timing(iproc,'dirmin_lagmat1','OF')
  call timing(iproc,'dirmin_dgesv','ON') !lr408t

  ! Solve the linear system ovrlp*grad=grad_cov
  if(tmb%orthpar%blocksize_pdsyev<0) then
     call timing(iproc,'dirmin_dgesv','OF')
     inv_ovrlp=f_malloc_ptr((/tmb%orbs%norb,tmb%orbs%norb/),id='inv_ovrlp')
     call overlapPowerGeneral(iproc, nproc, tmb%orthpar%methTransformOverlap, 1, -8, &
          tmb%orbs%norb, tmb%linmat%ovrlp%matrix, inv_ovrlp, error, tmb%orbs)

     !!!DEBUG checking S^-1 etc.
     !!!test dense version of S^-1
     !!inv_ovrlp=f_malloc_ptr((/tmb%orbs%norb,tmb%orbs%norb/),id='inv_ovrlp')
     !!if (iproc==0)write(*,*) ''
     !!do itmp=0,20
     !!   call mpi_barrier(mpi_comm_world,ierr)
     !!   call cpu_time(tr0)
     !!   call system_clock(ncount1,ncount_rate,ncount_max)
     !!   maxerror=0.0d0
     !!   do itrials=1,50
     !!      call overlapPowerGeneral(iproc, nproc, itmp, 1, -8, tmb%orbs%norb, tmb%linmat%ovrlp%matrix, &
     !!           inv_ovrlp, error, tmb%orbs)
     !!      maxerror=max(maxerror,error)
     !!   end do
     !!   call mpi_barrier(mpi_comm_world,ierr)
     !!   call cpu_time(tr1)
     !!   call system_clock(ncount2,ncount_rate,ncount_max)
     !!   if (iproc==0) then
     !!      write(*,*) 'order,maxerror,time',itmp,maxerror,real(tr1-tr0,kind=8)/real(itrials-1,kind=8),&
     !!           (dble(ncount2-ncount1)/dble(ncount_rate))/real(itrials-1,kind=8)
     !!   end if
     !!end do
     !!call f_free_ptr(inv_ovrlp)

     !!! test S^+/-1/2
     !!inv_ovrlp=f_malloc_ptr((/tmb%orbs%norb,tmb%orbs%norb/),id='inv_ovrlp')
     !!if (iproc==0)write(*,*) ''
     !!do itmp=0,20
     !!   call mpi_barrier(mpi_comm_world,ierr)
     !!   call cpu_time(tr0)
     !!   call system_clock(ncount1,ncount_rate,ncount_max)
     !!   maxerror=0.0d0
     !!   do itrials=1,50
     !!      call overlapPowerGeneral(iproc, nproc, itmp, 2, -8, tmb%orbs%norb, tmb%linmat%ovrlp%matrix, &
     !!           inv_ovrlp, error, tmb%orbs)
     !!      maxerror=max(maxerror,error)
     !!   end do
     !!   call mpi_barrier(mpi_comm_world,ierr)
     !!   call cpu_time(tr1)
     !!   call system_clock(ncount2,ncount_rate,ncount_max)
     !!   if (iproc==0) then
     !!      write(*,*) 'order,maxerror,time',itmp,maxerror,real(tr1-tr0,kind=8)/real(itrials-1,kind=8),&
     !!           (dble(ncount2-ncount1)/dble(ncount_rate))/real(itrials-1,kind=8)
     !!   end if
     !!end do

     !!if (iproc==0)write(*,*) ''
     !!do itmp=0,20
     !!   call mpi_barrier(mpi_comm_world,ierr)
     !!   call cpu_time(tr0)
     !!   call system_clock(ncount1,ncount_rate,ncount_max)
     !!   maxerror=0.0d0
     !!   do itrials=1,50
     !!      call overlapPowerGeneral(iproc, nproc, itmp, -2, -8, tmb%orbs%norb, tmb%linmat%ovrlp%matrix, &
     !!           inv_ovrlp, error, tmb%orbs)
     !!      maxerror=max(maxerror,error)
     !!   end do
     !!   call mpi_barrier(mpi_comm_world,ierr)
     !!   call cpu_time(tr1)
     !!   call system_clock(ncount2,ncount_rate,ncount_max)
     !!   if (iproc==0) then
     !!      write(*,*) 'order,maxerror,time',itmp,maxerror,real(tr1-tr0,kind=8)/real(itrials-1,kind=8),&
     !!           (dble(ncount2-ncount1)/dble(ncount_rate))/real(itrials-1,kind=8)
     !!   end if
     !!end do

     !!!test sparse version of S^-1
     !!deallocate(tmb%linmat%ovrlp%matrix)

     !!if (iproc==0)write(*,*) ''
     !!call f_free_ptr(inv_ovrlp)
     !!tmb%linmat%inv_ovrlp%matrix_compr=f_malloc_ptr(tmb%linmat%inv_ovrlp%nvctr,id='tmb%linmat%inv_ovrlp%matrix_compr')
     !!do itmp=0,2
     !!   tmb%linmat%inv_ovrlp%parallel_compression=itmp
     !!   call mpi_barrier(mpi_comm_world,ierr)
     !!   call cpu_time(tr0)
     !!   call system_clock(ncount1,ncount_rate,ncount_max)
     !!   maxerror=0.0d0
     !!   do itrials=1,50
     !!      call overlapPowerGeneral(iproc, nproc, 1, 1, -8, tmb%orbs%norb, tmb%linmat%ovrlp%matrix, inv_ovrlp, &
     !!           error, tmb%orbs, tmb%linmat%ovrlp, tmb%linmat%inv_ovrlp)
     !!      maxerror=max(maxerror,error)
     !!   end do
     !!   call mpi_barrier(mpi_comm_world,ierr)
     !!   call cpu_time(tr1)
     !!   call system_clock(ncount2,ncount_rate,ncount_max)
     !!   if (iproc==0) then
     !!      write(*,*) 'order,maxerror,time',1,maxerror,real(tr1-tr0,kind=8)/real(itrials-1,kind=8),&
     !!           (dble(ncount2-ncount1)/dble(ncount_rate))/real(itrials-1,kind=8)
     !!   end if
     !!end do
     !!call f_free_ptr(tmb%linmat%inv_ovrlp%matrix_compr)

     !!!test sparse version of S^1/2
     !!if (iproc==0)write(*,*) ''
     !!nullify(inv_ovrlp)
     !!tmb%linmat%inv_ovrlp%matrix_compr=f_malloc_ptr(tmb%linmat%inv_ovrlp%nvctr,id='tmb%linmat%inv_ovrlp%matrix_compr')
     !!do itmp=0,2
     !!   tmb%linmat%inv_ovrlp%parallel_compression=itmp
     !!   call mpi_barrier(mpi_comm_world,ierr)
     !!   call cpu_time(tr0)
     !!   call system_clock(ncount1,ncount_rate,ncount_max)
     !!   maxerror=0.0d0
     !!   do itrials=1,50
     !!      call overlapPowerGeneral(iproc, nproc, 1, 2, -8, tmb%orbs%norb, tmb%linmat%ovrlp%matrix, inv_ovrlp, &
     !!           error, tmb%orbs, tmb%linmat%ovrlp, tmb%linmat%inv_ovrlp)
     !!      maxerror=max(maxerror,error)
     !!   end do
     !!   call mpi_barrier(mpi_comm_world,ierr)
     !!   call cpu_time(tr1)
     !!   call system_clock(ncount2,ncount_rate,ncount_max)
     !!   if (iproc==0) then
     !!      write(*,*) 'order,maxerror,time',1,maxerror,real(tr1-tr0,kind=8)/real(itrials-1,kind=8),&
     !!           (dble(ncount2-ncount1)/dble(ncount_rate))/real(itrials-1,kind=8)
     !!   end if
     !!end do
     !!call f_free_ptr(tmb%linmat%inv_ovrlp%matrix_compr)

     !!!test sparse version of S^-1/2
     !!if (iproc==0)write(*,*) ''
     !!nullify(inv_ovrlp)
     !!tmb%linmat%inv_ovrlp%matrix_compr=f_malloc_ptr(tmb%linmat%inv_ovrlp%nvctr,id='tmb%linmat%inv_ovrlp%matrix_compr')
     !!do itmp=0,2
     !!   tmb%linmat%inv_ovrlp%parallel_compression=itmp
     !!   call mpi_barrier(mpi_comm_world,ierr)
     !!   call cpu_time(tr0)
     !!   call system_clock(ncount1,ncount_rate,ncount_max)
     !!   maxerror=0.0d0
     !!   do itrials=1,50
     !!      call overlapPowerGeneral(iproc, nproc, 1, -2, -8, tmb%orbs%norb, tmb%linmat%ovrlp%matrix, inv_ovrlp, &
     !!           error, tmb%orbs, tmb%linmat%ovrlp, tmb%linmat%inv_ovrlp)
     !!      maxerror=max(maxerror,error)
     !!   end do
     !!   call mpi_barrier(mpi_comm_world,ierr)
     !!   call cpu_time(tr1)
     !!   call system_clock(ncount2,ncount_rate,ncount_max)
     !!   if (iproc==0) then
     !!      write(*,*) 'order,maxerror,time',1,maxerror,real(tr1-tr0,kind=8)/real(itrials-1,kind=8),&
     !!           (dble(ncount2-ncount1)/dble(ncount_rate))/real(itrials-1,kind=8)
     !!   end if
     !!end do
     !!call f_free_ptr(tmb%linmat%inv_ovrlp%matrix_compr)

     !!call mpi_finalize(bigdft_mpi%mpi_comm)
     !!stop
     !!END DEBUG

     call timing(iproc,'dirmin_dgesv','ON')
     if (KSorbs%norbp>0) then
        call dgemm('n', 'n', tmb%orbs%norb, KSorbs%norbp, tmb%orbs%norb, 1.d0, inv_ovrlp(1,1), &
             tmb%orbs%norb, grad_cov(1,1), tmb%orbs%norb, 0.d0, grad(1,1), tmb%orbs%norb)
     else
        call dcopy(tmb%orbs%norb*KSorbs%norbp,grad_cov,1,grad,1)
     end if
     call f_free_ptr(inv_ovrlp)
  else
     info = 0 ! needed for when some processors have orbs%norbp=0
     grad_full=f_malloc((/tmb%orbs%norb,KSorbs%norb/),id='grad_full')
     ! do allgather instead of allred so we can keep grad as per proc
     if(nproc > 1) then 
        call mpi_allgatherv(grad_cov, tmb%orbs%norb*KSorbs%norbp, mpi_double_precision, grad_full, &
           tmb%orbs%norb*KSorbs%norb_par(:,0), tmb%orbs%norb*KSorbs%isorb_par, mpi_double_precision, bigdft_mpi%mpi_comm, ierr)
     else
        call dcopy(tmb%orbs%norb*KSorbs%norb,grad_cov(1,1),1,grad_full(1,1),1)
     end if

     call dgesv_parallel(iproc, tmb%orthpar%nproc_pdsyev, tmb%orthpar%blocksize_pdsyev, bigdft_mpi%mpi_comm, &
          tmb%orbs%norb, KSorbs%norb, tmb%linmat%ovrlp%matrix, tmb%orbs%norb, grad_full, tmb%orbs%norb, info)
     call dcopy(tmb%orbs%norb*KSorbs%norbp,grad_full(1,KSorbs%isorb+1),1,grad(1,1),1)

     call f_free(grad_full)
     if(info/=0) then
        write(*,'(a,i0)') 'ERROR in dgesv: info=',info
        stop
     end if
  end if

  call timing(iproc,'dirmin_dgesv','OF') !lr408t
  call f_release_routine()

end subroutine calculate_coeff_gradient


!> calculate grad_cov_i^a = f_i (I_ab - S_ag K^gb) H_bg c_i^d
!! then grad=S^-1grad_cov
subroutine calculate_coeff_gradient_extra(iproc,nproc,num_extra,tmb,KSorbs,grad_cov,grad)
  use module_base
  use module_types
  use module_interfaces
  implicit none

  integer, intent(in) :: iproc, nproc, num_extra
  type(DFT_wavefunction), intent(inout) :: tmb
  type(orbitals_data), intent(in) :: KSorbs
  real(gp), dimension(tmb%orbs%norb,tmb%orbs%norbp), intent(out) :: grad_cov, grad  ! could make grad_cov KSorbs%norbp

  integer :: iorb, iiorb, info, ierr
<<<<<<< HEAD
  real(gp),dimension(:,:),allocatable :: sk, skh, skhp, inv_ovrlp
=======
  real(gp),dimension(:,:),allocatable :: sk, skh, skhp
  real(gp),dimension(:,:),pointer ::  inv_ovrlp
  integer :: matrixindex_in_compressed
  integer,dimension(:),allocatable:: ipiv
>>>>>>> 73844872
  real(kind=gp), dimension(:), allocatable:: occup_tmp
  real(kind=gp), dimension(:,:), allocatable:: grad_full
  real(kind=gp) :: error
  character(len=*),parameter:: subname='calculate_coeff_gradient'

  call f_routine(id='calculate_coeff_gradient')
  call timing(iproc,'dirmin_lagmat1','ON')

  occup_tmp=f_malloc(tmb%orbs%norb,id='occup_tmp')
  call dcopy(tmb%orbs%norb,tmb%orbs%occup(1),1,occup_tmp(1),1)

  call razero(tmb%orbs%norb,tmb%orbs%occup(1))
  do iorb=1,KSorbs%norb+num_extra
     tmb%orbs%occup(iorb)=1.0d0
  end do

  ! we have the kernel already, but need it to not contain occupations so recalculate here
  !call calculate_density_kernel(iproc, nproc, .true., tmb%orbs, tmb%orbs, tmb%coeff, tmb%linmat%denskern)
  tmb%linmat%denskern%matrix=f_malloc_ptr((/tmb%orbs%norb,tmb%orbs%norb/),id='denskern')
  !call uncompressMatrix(iproc,tmb%linmat%denskern)
  call calculate_density_kernel_uncompressed (iproc, nproc, .true., tmb%orbs, tmb%orbs, tmb%coeff, tmb%linmat%denskern%matrix)

  call dcopy(tmb%orbs%norb,occup_tmp(1),1,tmb%orbs%occup(1),1)
  call f_free(occup_tmp)

  sk=f_malloc0((/tmb%orbs%norbp,tmb%orbs%norb/), id='sk')

  ! calculate I-S*K - first set sk to identity
  do iorb=1,tmb%orbs%norbp
     iiorb=tmb%orbs%isorb+iorb
     sk(iorb,iiorb) = 1.d0
  end do 

  if (tmb%orbs%norbp>0) then
     call dgemm('t', 'n', tmb%orbs%norbp, tmb%orbs%norb, tmb%orbs%norb, -1.d0, &
          tmb%linmat%ovrlp%matrix(1,tmb%orbs%isorb+1), tmb%orbs%norb, &
          tmb%linmat%denskern%matrix(1,1), tmb%orbs%norb, 1.d0, sk, tmb%orbs%norbp)
  end if

  ! coeffs and therefore kernel will change, so no need to keep it
  call f_free_ptr(tmb%linmat%denskern%matrix)

  skhp=f_malloc((/tmb%orbs%norb,tmb%orbs%norbp/), id='skhp')

  ! multiply by H to get (I_ab - S_ag K^gb) H_bd, or in this case the transpose of the above
  if (tmb%orbs%norbp>0) then
     call dgemm('t', 't', tmb%orbs%norb, tmb%orbs%norbp, tmb%orbs%norb, 1.d0, tmb%linmat%ham%matrix(1,1), &
          tmb%orbs%norb, sk(1,1), tmb%orbs%norbp, 0.d0, skhp(1,1), tmb%orbs%norb)
  end if

  call f_free(sk)

  skh=f_malloc((/tmb%orbs%norb,tmb%orbs%norb/), id='skh')

  call timing(iproc,'dirmin_lagmat1','OF')
  call timing(iproc,'dirmin_lagmat2','ON')

  ! gather together
  if(nproc > 1) then
     call mpi_allgatherv(skhp(1,1), tmb%orbs%norb*tmb%orbs%norbp, mpi_double_precision, skh(1,1), &
        tmb%orbs%norb*tmb%orbs%norb_par(:,0), tmb%orbs%norb*tmb%orbs%isorb_par, &
        mpi_double_precision, bigdft_mpi%mpi_comm, ierr)
  else
     call dcopy(tmb%orbs%norbp*tmb%orbs%norb,skhp(1,1),1,skh(1,1),1)
  end if

  call timing(iproc,'dirmin_lagmat2','OF')
  call timing(iproc,'dirmin_lagmat1','ON')

  call f_free(skhp)

  ! calc for i on this proc: (I_ab - S_ag K^gb) H_bg c_i^d
  if (tmb%orbs%norbp>0) then
     call dgemm('t', 'n', tmb%orbs%norb, tmb%orbs%norbp, tmb%orbs%norb, 1.d0, skh(1,1), &
          tmb%orbs%norb, tmb%coeff(1,tmb%orbs%isorb+1), tmb%orbs%norb, 0.d0, grad_cov(1,1), tmb%orbs%norb)
  end if

  call f_free(skh)

  ! multiply by f_i to get grad_i^a
  do iorb=1,tmb%orbs%norbp
     iiorb=tmb%orbs%isorb+iorb
     grad_cov(:,iorb)=grad_cov(:,iorb)*tmb%orbs%occup(iiorb)
  end do

  call timing(iproc,'dirmin_lagmat1','OF')
  call timing(iproc,'dirmin_dgesv','ON') !lr408t

  info = 0 ! needed for when some processors have orbs%norbp=0
  ! Solve the linear system ovrlp*grad=grad_cov
  if(tmb%orthpar%blocksize_pdsyev<0) then
     !! keep the covariant gradient to calculate fnrm correctly
     !call dcopy(tmb%orbs%norb*tmb%orbs%norbp,grad_cov,1,grad,1)
     !if (tmb%orbs%norbp>0) then
     !   ipiv=f_malloc(tmb%orbs%norb,id='ipiv')
     !   call dgesv(tmb%orbs%norb, tmb%orbs%norbp, tmb%linmat%ovrlp%matrix(1,1), tmb%orbs%norb, ipiv(1), &
     !        grad(1,1), tmb%orbs%norb, info)
     !   call f_free(ipiv)
     !end if
     inv_ovrlp=f_malloc_ptr((/tmb%orbs%norb,tmb%orbs%norb/),id='inv_ovrlp')
     call overlapPowerGeneral(iproc, nproc, tmb%orthpar%methTransformOverlap, 1, -8, tmb%orbs%norb, &
          tmb%linmat%ovrlp%matrix, inv_ovrlp, error, tmb%orbs)

     if (tmb%orbs%norbp>0) then
        call dgemm('n', 'n', tmb%orbs%norb, tmb%orbs%norbp, tmb%orbs%norb, 1.d0, inv_ovrlp(1,1), &
             tmb%orbs%norb, grad_cov(1,1), tmb%orbs%norb, 0.d0, grad(1,1), tmb%orbs%norb)
     else
        call dcopy(tmb%orbs%norb*tmb%orbs%norbp,grad_cov,1,grad,1)
     end if
     call f_free_ptr(inv_ovrlp)
  else
      grad_full=f_malloc((/tmb%orbs%norb,tmb%orbs%norb/),id='grad_full')
      ! do allgather instead of allred so we can keep grad as per proc
      if(nproc > 1) then 
         call mpi_allgatherv(grad_cov, tmb%orbs%norb*tmb%orbs%norbp, mpi_double_precision, grad_full, &
            tmb%orbs%norb*tmb%orbs%norb_par(:,0), tmb%orbs%norb*tmb%orbs%isorb_par, mpi_double_precision, bigdft_mpi%mpi_comm, ierr)
      else
         call dcopy(tmb%orbs%norb*tmb%orbs%norb,grad_cov(1,1),1,grad_full(1,1),1)
      end if
      !call mpiallred(grad(1,1), tmb%orbs%norb*tmb%orbs%norb, mpi_sum, bigdft_mpi%mpi_comm, ierr)

      call dgesv_parallel(iproc, tmb%orthpar%nproc_pdsyev, tmb%orthpar%blocksize_pdsyev, bigdft_mpi%mpi_comm, &
           tmb%orbs%norb, tmb%orbs%norb, tmb%linmat%ovrlp%matrix, tmb%orbs%norb, grad_full, tmb%orbs%norb, info)

      call dcopy(tmb%orbs%norb*tmb%orbs%norbp,grad_full(1,tmb%orbs%isorb+1),1,grad(1,1),1)

      call f_free(grad_full)
  end if

  if(info/=0) then
      write(*,'(a,i0)') 'ERROR in dgesv: info=',info
      stop
  end if


  call timing(iproc,'dirmin_dgesv','OF') !lr408t
  call f_release_routine()

end subroutine calculate_coeff_gradient_extra


subroutine precondition_gradient_coeff(ntmb, norb, ham, ovrlp, grad)
  use module_base
  use module_types
  implicit none
  
  ! Calling arguments
  integer,intent(in):: ntmb, norb
  real(8),dimension(ntmb,ntmb),intent(in):: ham, ovrlp
  real(8),dimension(ntmb,norb),intent(inout):: grad
  
  ! Local variables
  integer:: iorb, itmb, jtmb, info, istat, iall
  complex(8),dimension(:,:),allocatable:: mat
  complex(8),dimension(:,:),allocatable:: rhs
  integer,dimension(:),allocatable:: ipiv
  character(len=*),parameter:: subname='precondition_gradient_coeff'
  
  allocate(mat(ntmb,ntmb), stat=istat)
  !call memocc(istat, mat, 'mat', subname)
  allocate(rhs(ntmb,norb), stat=istat)
  !call memocc(istat, mat, 'mat', subname)
  
  ! Build the matrix to be inverted
  do itmb=1,ntmb
      do jtmb=1,ntmb
          mat(jtmb,itmb) = cmplx(ham(jtmb,itmb)+.5d0*ovrlp(jtmb,itmb),0.d0,kind=8)
      end do
      mat(itmb,itmb)=mat(itmb,itmb)+cmplx(0.d0,-1.d-1,kind=8)
      !mat(itmb,itmb)=mat(itmb,itmb)-cprec
  end do
  do iorb=1,norb
      do itmb=1,ntmb
          rhs(itmb,iorb)=cmplx(grad(itmb,iorb),0.d0,kind=8)
      end do
  end do
  
  allocate(ipiv(ntmb), stat=istat)
  call memocc(istat, ipiv, 'ipiv', subname)
  
  call zgesv(ntmb, norb, mat(1,1), ntmb, ipiv, rhs(1,1), ntmb, info)
  if(info/=0) then
      stop 'ERROR in dgesv'
  end if
  !call dcopy(nel, rhs(1), 1, grad(1), 1)
  do iorb=1,norb
      do itmb=1,ntmb
          grad(itmb,iorb)=real(rhs(itmb,iorb))
      end do
  end do
  
  iall=-product(shape(ipiv))*kind(ipiv)
  deallocate(ipiv, stat=istat)
  call memocc(istat, iall, 'ipiv', subname)
  
  iall=-product(shape(mat))*kind(mat)
  deallocate(mat, stat=istat)
  !call memocc(istat, iall, 'mat', subname)
  
  iall=-product(shape(rhs))*kind(rhs)
  deallocate(rhs, stat=istat)
  !call memocc(istat, iall, 'rhs', subname)

end subroutine precondition_gradient_coeff


subroutine DIIS_coeff(iproc, orbs, tmb, grad, coeff, ldiis)
  use module_base
  use module_types
  use module_interfaces, except_this_one => DIIS_coeff
  implicit none
  
  ! Calling arguments
  integer,intent(in):: iproc
  type(orbitals_data),intent(in):: orbs
  type(DFT_wavefunction),intent(in):: tmb
  real(8),dimension(tmb%orbs%norb*tmb%orbs%norbp),intent(in):: grad
  real(8),dimension(tmb%orbs%norb*tmb%orbs%norb),intent(inout):: coeff
  type(localizedDIISParameters),intent(inout):: ldiis
  
  ! Local variables
  integer:: iorb, jorb, ist, ncount, jst, i, j, mi, ist1, ist2, istat, lwork, info
  integer:: mj, jj, k, jjst, isthist, iall
  real(8):: ddot
  real(8),dimension(:,:),allocatable:: mat
  real(8),dimension(:),allocatable:: rhs, work
  integer,dimension(:),allocatable:: ipiv
  character(len=*),parameter:: subname='DIIS_coeff'
  
  !!call timing(iproc,'optimize_DIIS ','ON')
  
  ! Allocate the local arrays.
  allocate(mat(ldiis%isx+1,ldiis%isx+1), stat=istat)
  call memocc(istat, mat, 'mat', subname)
  allocate(rhs(ldiis%isx+1), stat=istat)
  call memocc(istat, rhs, 'rhs', subname)
  allocate(ipiv(ldiis%isx+1), stat=istat)
  call memocc(istat, ipiv, 'ipiv', subname)
  
  mat=0.d0
  rhs=0.d0
  call to_zero((ldiis%isx+1)**2, mat(1,1))
  call to_zero(ldiis%isx+1, rhs(1))
  
  ncount=tmb%orbs%norb

  ! Copy coeff and grad to history.
  ist=1
  do iorb=1,tmb%orbs%norbp
      jst=1
      do jorb=1,iorb-1
          jst=jst+ncount*ldiis%isx
      end do
      jst=jst+(ldiis%mis-1)*ncount
      call dcopy(ncount, coeff(ist+tmb%orbs%isorb*tmb%orbs%norb), 1, ldiis%phiHist(jst), 1)
      call dcopy(ncount, grad(ist), 1, ldiis%hphiHist(jst), 1)
      ist=ist+ncount
  end do
  
  do iorb=1,tmb%orbs%norbp
      ! Shift the DIIS matrix left up if we reached the maximal history length.
      if(ldiis%is>ldiis%isx) then
         do i=1,ldiis%isx-1
            do j=1,i
               ldiis%mat(j,i,iorb)=ldiis%mat(j+1,i+1,iorb)
            end do
         end do
      end if
  end do
  
  do iorb=1,tmb%orbs%norbp
      ! Calculate a new line for the matrix.
      i=max(1,ldiis%is-ldiis%isx+1)
      jst=1
      ist1=1
      do jorb=1,iorb-1
          jst=jst+ncount*ldiis%isx
          ist1=ist1+ncount
      end do
      do j=i,ldiis%is
         mi=mod(j-1,ldiis%isx)+1
         ist2=jst+(mi-1)*ncount
         if(ist2>size(ldiis%hphiHist)) then
             write(*,'(a,7i8)') 'ERROR ist2: iproc, iorb, ldiis%is, mi, ncount, ist2, size(ldiis%hphiHist)', iproc, iorb, ldiis%is,&
                                 mi, ncount, ist2, size(ldiis%hphiHist)
         end if
         ldiis%mat(j-i+1,min(ldiis%isx,ldiis%is),iorb)=ddot(ncount, grad(ist1), 1, ldiis%hphiHist(ist2), 1)
         ist2=ist2+ncount
      end do
  end do
  
  ist=1+tmb%orbs%isorb*tmb%orbs%norb
  do iorb=1,tmb%orbs%norbp
      ! Copy the matrix to an auxiliary array and fill with the zeros and ones.
      do i=1,min(ldiis%isx,ldiis%is)
          mat(i,min(ldiis%isx,ldiis%is)+1)=1.d0
          rhs(i)=0.d0
          do j=i,min(ldiis%isx,ldiis%is)
              mat(i,j)=ldiis%mat(i,j,iorb)
          end do
      end do
      mat(min(ldiis%isx,ldiis%is)+1,min(ldiis%isx,ldiis%is)+1)=0.d0
      rhs(min(ldiis%isx,ldiis%is)+1)=1.d0
   
      ! Solve the linear system
      !!do istat=1,ldiis%isx+1
          !!do iall=1,ldiis%isx+1
              !!if(iproc==0) write(500,*) istat, iall, mat(iall,istat)
          !!end do
      !!end do

      if(ldiis%is>1) then
         lwork=-1   !100*ldiis%isx
         allocate(work(1000), stat=istat)
         call memocc(istat, work, 'work', subname)
         call dsysv('u', min(ldiis%isx,ldiis%is)+1, 1, mat, ldiis%isx+1,  & 
              ipiv, rhs(1), ldiis%isx+1, work, lwork, info)
         lwork=nint(work(1))
         iall=-product(shape(work))*kind(work)
         deallocate(work,stat=istat)
         call memocc(istat,iall,'work',subname)
         allocate(work(lwork), stat=istat)
         call memocc(istat, work, 'work', subname)
         call dsysv('u', min(ldiis%isx,ldiis%is)+1, 1, mat, ldiis%isx+1,  & 
              ipiv, rhs(1), ldiis%isx+1, work, lwork, info)
         iall=-product(shape(work))*kind(work)
         deallocate(work, stat=istat)
         call memocc(istat, iall, 'work', subname)
         
         if (info /= 0) then
            write(*,'(a,i0)') 'ERROR in dsysv (DIIS_coeff), info=', info
            stop
         end if
      else
         rhs(1)=1.d0
      endif
    
      ! Make a new guess for the orbital.
      call razero(ncount, coeff(ist))
      isthist=max(1,ldiis%is-ldiis%isx+1)
      jj=0
      jst=0
      do jorb=1,iorb-1
          jst=jst+ncount*ldiis%isx
      end do
      do j=isthist,ldiis%is
          jj=jj+1
          mj=mod(j-1,ldiis%isx)+1
          jjst=jst+(mj-1)*ncount
          do k=1,ncount
              coeff(ist+k-1) = coeff(ist+k-1) + rhs(jj)*(ldiis%phiHist(jjst+k)-ldiis%hphiHist(jjst+k))
          end do
      end do
      ist=ist+ncount
  end do
    
  iall=-product(shape(mat))*kind(mat)
  deallocate(mat, stat=istat)
  call memocc(istat, iall, 'mat', subname)
  
  iall=-product(shape(rhs))*kind(rhs)
  deallocate(rhs, stat=istat)
  call memocc(istat, iall, 'rhs', subname)

  iall=-product(shape(ipiv))*kind(ipiv)
  deallocate(ipiv, stat=istat)
  call memocc(istat, iall, 'ipiv', subname)
  
  !!call timing(iproc,'optimize_DIIS ','OF')

end subroutine DIIS_coeff


subroutine initialize_DIIS_coeff(isx, ldiis)
  use module_base
  use module_types
  implicit none
  
  ! Calling arguments
  integer,intent(in):: isx
  type(localizedDIISParameters),intent(inout):: ldiis
  
  ! Local variables
  character(len=*),parameter:: subname='initialize_DIIS_coeff'
    
  ldiis%isx=isx
  ldiis%is=0
  ldiis%switchSD=.false.
  ldiis%trmin=1.d100
  ldiis%trold=1.d100
  ldiis%alpha_coeff=0.1d0

end subroutine initialize_DIIS_coeff


subroutine allocate_DIIS_coeff(tmb, ldiis)
  use module_base
  use module_types
  implicit none
  
  ! Calling arguments
  type(DFT_wavefunction),intent(in):: tmb
  type(localizedDIISParameters),intent(inout):: ldiis
  
  ! Local variables
  integer:: ii, istat
  character(len=*),parameter:: subname='allocate_DIIS_coeff'

  allocate(ldiis%mat(ldiis%isx,ldiis%isx,tmb%orbs%norbp),stat=istat)
  call memocc(istat, ldiis%mat, 'ldiis%mat', subname)

  ii=ldiis%isx*tmb%orbs%norb*tmb%orbs%norbp
  allocate(ldiis%phiHist(ii), stat=istat)
  call memocc(istat, ldiis%phiHist, 'ldiis%phiHist', subname)
  allocate(ldiis%hphiHist(ii), stat=istat)
  call memocc(istat, ldiis%hphiHist, 'ldiis%hphiHist', subname)

end subroutine allocate_DIIS_coeff<|MERGE_RESOLUTION|>--- conflicted
+++ resolved
@@ -391,15 +391,9 @@
 end subroutine coeff_weight_analysis
 
 
-<<<<<<< HEAD
 !> subset of reordering coeffs - need to arrange this routines better but taking the lazy route for now
 !! (also assuming we have no extra - or rather number of extra bands come from input.mix not input.lin)
-subroutine find_eval_from_coeffs(iproc, nproc, ksorbs, basis_orbs, ham, ovrlp, coeff, eval, calc_overlap, diag)
-=======
-! subset of reordering coeffs - need to arrange this routines better but taking the lazy route for now
-! (also assuming we have no extra - or rather number of extra bands come from input.mix not input.lin)
 subroutine find_eval_from_coeffs(iproc, nproc, meth_overlap, ksorbs, basis_orbs, ham, ovrlp, coeff, eval, calc_overlap, diag)
->>>>>>> 73844872
   use module_base
   use module_types
   use module_interfaces
@@ -887,13 +881,8 @@
   real(gp), dimension(tmb%orbs%norb,KSorbs%norbp), intent(out) :: grad_cov, grad  ! could make grad_cov KSorbs%norbp
 
   integer :: iorb, iiorb, info, ierr
-<<<<<<< HEAD
-  real(gp),dimension(:,:),allocatable :: sk, skh, skhp, inv_ovrlp
-=======
   real(gp),dimension(:,:),allocatable :: sk, skh, skhp
   real(gp),dimension(:,:),pointer :: inv_ovrlp
-  integer,dimension(:),allocatable:: ipiv
->>>>>>> 73844872
   real(kind=gp), dimension(:,:), allocatable:: grad_full
   character(len=*),parameter:: subname='calculate_coeff_gradient'
 
@@ -1180,14 +1169,8 @@
   real(gp), dimension(tmb%orbs%norb,tmb%orbs%norbp), intent(out) :: grad_cov, grad  ! could make grad_cov KSorbs%norbp
 
   integer :: iorb, iiorb, info, ierr
-<<<<<<< HEAD
-  real(gp),dimension(:,:),allocatable :: sk, skh, skhp, inv_ovrlp
-=======
   real(gp),dimension(:,:),allocatable :: sk, skh, skhp
   real(gp),dimension(:,:),pointer ::  inv_ovrlp
-  integer :: matrixindex_in_compressed
-  integer,dimension(:),allocatable:: ipiv
->>>>>>> 73844872
   real(kind=gp), dimension(:), allocatable:: occup_tmp
   real(kind=gp), dimension(:,:), allocatable:: grad_full
   real(kind=gp) :: error
