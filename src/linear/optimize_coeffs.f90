!> @file
!! Optimize the coefficients
!! @author
!!    Copyright (C) 2011-2012 BigDFT group
!!    This file is distributed under the terms of the
!!    GNU General Public License, see ~/COPYING file
!!    or http://www.gnu.org/copyleft/gpl.txt .
!!    For the list of contributors, see ~/AUTHORS


subroutine optimize_coeffs(iproc, nproc, orbs, ham, ovrlp, tmb, ldiis_coeff, fnrm)
  use module_base
  use module_types
  use module_interfaces, except_this_one => optimize_coeffs
  implicit none

  ! Calling arguments
  integer,intent(in):: iproc, nproc
  type(orbitals_data),intent(in):: orbs
  type(DFT_wavefunction),intent(inout):: tmb
  real(8),dimension(tmb%orbs%norb,tmb%orbs%norb),intent(in):: ham, ovrlp
  type(localizedDIISParameters),intent(inout):: ldiis_coeff
  real(8),intent(out):: fnrm

  ! Local variables
  integer:: iorb, jorb, korb, lorb, istat, iall, info, iiorb, ierr
  real(8),dimension(:,:),allocatable:: lagmat, rhs, ovrlp_tmp, coeff_tmp, ovrlp_coeff, gradp
  integer,dimension(:),allocatable:: ipiv
  real(8):: tt, ddot, mean_alpha, dnrm2
  character(len=*),parameter:: subname='optimize_coeffs'

  allocate(lagmat(orbs%norb,orbs%norb), stat=istat)
  call memocc(istat, lagmat, 'lagmat', subname)

  allocate(rhs(tmb%orbs%norb,orbs%norb), stat=istat)
  call memocc(istat, rhs, 'rhs', subname)

  !!allocate(grad(tmb%orbs%norb,orbs%norb), stat=istat)
  !!call memocc(istat, grad, 'grad', subname)

  allocate(gradp(tmb%orbs%norb,orbs%norbp), stat=istat)
  call memocc(istat, gradp, 'gradp', subname)

  allocate(ipiv(tmb%orbs%norb), stat=istat)
  call memocc(istat, ipiv, 'ipiv', subname)

  allocate(ovrlp_tmp(tmb%orbs%norb,tmb%orbs%norb), stat=istat)
  call memocc(istat, ovrlp_tmp, 'ovrlp_tmp', subname)

  allocate(coeff_tmp(tmb%orbs%norb,orbs%norb), stat=istat)
  call memocc(istat, coeff_tmp, 'coeff_tmp', subname)

  allocate(ovrlp_coeff(orbs%norb,orbs%norb), stat=istat)
  call memocc(istat, ovrlp_coeff, 'ovrlp_coeff', subname)


  !!$! Check normalization
  !!$call dgemm('n', 'n', tmb%orbs%norb, orbs%norb, tmb%orbs%norb, 1.d0, ovrlp(1,1), tmb%orbs%norb, &
  !!$     tmb%wfnmd%coeff(1,1), tmb%orbs%norb, 0.d0, coeff_tmp(1,1), tmb%orbs%norb)
  !!$do iorb=1,orbs%norb
  !!$    do jorb=1,orbs%norb
  !!$        tt=ddot(tmb%orbs%norb, tmb%wfnmd%coeff(1,iorb), 1, coeff_tmp(1,jorb), 1)
  !!$        tt2=ddot(tmb%orbs%norb, coeff_tmp(1,iorb), 1, tmb%wfnmd%coeff(1,jorb), 1)
  !!$        tt3=ddot(tmb%orbs%norb, tmb%wfnmd%coeff(1,iorb), 1, tmb%wfnmd%coeff(1,jorb), 1)
  !!$        !!if(iproc==0) write(100,'(2i6,3es15.5)') iorb, jorb, tt, tt2, tt3
  !!$    end do
  !!$end do

  call distribute_coefficients(orbs, tmb)

  ! Calculate the Lagrange multiplier matrix. Use ovrlp_coeff as temporary array.
  do iorb=1,orbs%norbp
      iiorb=orbs%isorb+iorb
      do jorb=1,orbs%norb
          tt=0.d0
          do korb=1,tmb%orbs%norb
              do lorb=1,tmb%orbs%norb
                  tt=tt+tmb%wfnmd%coeff(korb,jorb)*tmb%wfnmd%coeffp(lorb,iorb)*ham(lorb,korb)
              end do
          end do
          !lagmat(jorb,iorb)=tt
          ovrlp_coeff(jorb,iorb)=tt
          !!if(iproc==0) write(510,*) iorb, jorb, lagmat(jorb,iorb)
      end do
  end do

  ! Gather together the complete matrix
  if (nproc > 1) then
     call mpi_allgatherv(ovrlp_coeff(1,1), orbs%norb*orbs%norbp, mpi_double_precision, lagmat(1,1), &
          orbs%norb*orbs%norb_par(:,0), orbs%norb*orbs%isorb_par, mpi_double_precision, bigdft_mpi%mpi_comm, ierr)
  else
     call vcopy(orbs%norb*orbs%norb,ovrlp_coeff(1,1),1,lagmat(1,1),1)
  end if

  ! ##############################################################################
  ! ################################ OLD #########################################
  ! Calculate the right hand side
  !!do iorb=1,orbs%norb
  rhs=0.d0
  do iorb=1,orbs%norbp
      iiorb=orbs%isorb+iorb
      do lorb=1,tmb%orbs%norb
          tt=0.d0
          do korb=1,tmb%orbs%norb
              tt=tt+tmb%wfnmd%coeffp(korb,iorb)*ham(korb,lorb)
          end do
          do jorb=1,orbs%norb
              do korb=1,tmb%orbs%norb
                  tt=tt-lagmat(jorb,iiorb)*tmb%wfnmd%coeff(korb,jorb)*ovrlp(korb,lorb)
              end do
          end do
          !rhs(lorb,iorb)=tt
          rhs(lorb,iiorb)=tt
      end do
  end do
  call mpiallred(rhs(1,1), orbs%norb*tmb%orbs%norb, mpi_sum, bigdft_mpi%mpi_comm, ierr)

  ! Solve the linear system ovrlp*grad=rhs
  call dcopy(tmb%orbs%norb**2, ovrlp(1,1), 1, ovrlp_tmp(1,1), 1)

  if(tmb%wfnmd%bpo%blocksize_pdsyev<0) then
      if (orbs%norbp>0) then
          call dgesv(tmb%orbs%norb, orbs%norbp, ovrlp_tmp(1,1), tmb%orbs%norb, ipiv(1), &
               rhs(1,orbs%isorb+1), tmb%orbs%norb, info)
      end if
  else
      call dgesv_parallel(iproc, tmb%wfnmd%bpo%nproc_pdsyev, tmb%wfnmd%bpo%blocksize_pdsyev, bigdft_mpi%mpi_comm, &
           tmb%orbs%norb, orbs%norb, ovrlp_tmp, tmb%orbs%norb, rhs, tmb%orbs%norb, info)
  end if

  if(info/=0) then
      write(*,'(a,i0)') 'ERROR in dgesv: info=',info
      stop
  end if
  !call dcopy(tmb%orbs%norb*orbs%norb, rhs(1,1), 1, grad(1,1), 1)

  if(tmb%wfnmd%bpo%blocksize_pdsyev<0) then
      call dcopy(tmb%orbs%norb*orbs%norbp, rhs(1,orbs%isorb+1), 1, gradp(1,1), 1)
  else
      call dcopy(tmb%orbs%norb*orbs%norbp, rhs(1,orbs%isorb+1), 1, gradp(1,1), 1)
  end if
!all ok up to here for first chunk - could try allred to double check

  ! ##############################################################################
  ! ############################ END OLD #########################################


  !! NEW VERSION - TEST ######################################################
  !do iorb=1,orbs%norb
  !    do jorb=1,tmb%orbs%norb
  !         tt=0.d0
  !         do korb=1,tmb%orbs%norb
  !             tt=tt+ham(korb,jorb)*tmb%wfnmd%coeff(korb,iorb)
  !         end do
  !         do korb=1,orbs%norb
  !             do lorb=1,tmb%orbs%norb
  !                 tt=tt-lagmat(korb,iorb)*ovrlp(lorb,jorb)*tmb%wfnmd%coeff(lorb,korb)
  !             end do
  !         end do
  !         grad(jorb,iorb)=tt
  !    end do
  !end do

  !!! #############################################################################
  !!! ########################## NEW ##############################################
  !!do iorb=1,orbs%norbp
  !!    iiorb=orbs%isorb+iorb
  !!    do jorb=1,tmb%orbs%norb
  !!         tt=0.d0
  !!         do korb=1,tmb%orbs%norb
  !!             tt=tt+ham(korb,jorb)*tmb%wfnmd%coeffp(korb,iorb)
  !!             !write(100+iproc,'(4i8,es14.5)') iorb, iiorb, jorb, korb, tmb%wfnmd%coeffp(korb,iorb)
  !!         end do
  !!         do korb=1,orbs%norb
  !!             do lorb=1,tmb%orbs%norb
  !!                 tt=tt-lagmat(korb,iiorb)*ovrlp(lorb,jorb)*tmb%wfnmd%coeff(lorb,korb)
  !!                 !write(100+iproc,'(6i8,3es14.5)') iorb, iiorb, jorb, lorb, korb, korb, tmb%wfnmd%coeff(lorb,korb), ovrlp(lorb,jorb), lagmat(korb,iiorb)
  !!             end do
  !!         end do
  !!         gradp(jorb,iorb)=tt
  !!    end do
  !!end do
  !!! #############################################################################
  !!! ###################### END NEW ##############################################

  !! #########################################################################, 
  !!do iorb=1,orbs%norbp
  !!    iiorb=orbs%isorb+iorb
  !!    do jorb=1,tmb%orbs%norb
  !!        write(300+iproc,'(3i8,es14.6)') iorb,iiorb,jorb,gradp(jorb,iorb)
  !!    end do
  !!end do
  !!do iorb=1,orbs%norb
  !!    do jorb=1,tmb%orbs%norb
  !!        write(200+iproc,*) iorb,jorb,grad(jorb,iorb)
  !!    end do
  !!end do

  ! Precondition the gradient
  call precondition_gradient_coeff(tmb%orbs%norb, orbs%norbp, ham, ovrlp, gradp)


  ! Improve the coefficients
  if (ldiis_coeff%isx > 0) then
      ldiis_coeff%mis=mod(ldiis_coeff%is,ldiis_coeff%isx)+1
      ldiis_coeff%is=ldiis_coeff%is+1
  end if  
  !!do iorb=1,orbs%norb
  !!    call dscal(tmb%orbs%norb, tmb%wfnmd%alpha_coeff(iorb), grad(1,iorb), 1)
  !!end do

  call DIIS_coeff(iproc, nproc, orbs, tmb, gradp, tmb%wfnmd%coeffp, ldiis_coeff)


  tt=0.d0
  do iorb=1,orbs%norbp
      !do jorb=1,tmb%orbs%norb
          !if(iproc==0) write(500,'(a,2i8,2es14.6)') 'iorb, jorb, tmb%wfnmd%coeff(jorb,iorb), grad(jorb,iorb)', iorb, jorb, tmb%wfnmd%coeff(jorb,iorb), grad(jorb,iorb)
          !tmb%wfnmd%coeff(jorb,iorb)=tmb%wfnmd%coeff(jorb,iorb)-tmb%wfnmd%alpha_coeff(iorb)*grad(jorb,iorb)
      !end do
      tt=tt+ddot(tmb%orbs%norb, gradp(1,iorb), 1, gradp(1,iorb), 1)
  end do
  call mpiallred(tt, 1, mpi_sum, bigdft_mpi%mpi_comm, ierr)
  fnrm=sqrt(tt/dble(orbs%norb))
  !if(iproc==0) write(*,'(a,es13.5)') 'coeff gradient: ',tt
  tmb%wfnmd%it_coeff_opt=tmb%wfnmd%it_coeff_opt+1
  if(tmb%wfnmd%it_coeff_opt>1) then
      mean_alpha=0.d0
      do iorb=1,orbs%norbp
          iiorb=orbs%isorb+iorb
          tt=ddot(tmb%orbs%norb, gradp(1,iorb), 1, tmb%wfnmd%grad_coeff_old(1,iorb), 1)
          tt=tt/(dnrm2(tmb%orbs%norb, gradp(1,iorb), 1)*dnrm2(tmb%orbs%norb, tmb%wfnmd%grad_coeff_old(1,iorb), 1))
          !if(iproc==0) write(*,*) 'iorb, tt', iorb, tt
          if(tt>.85d0) then
              tmb%wfnmd%alpha_coeff(iiorb)=1.1d0*tmb%wfnmd%alpha_coeff(iiorb)
          else
              tmb%wfnmd%alpha_coeff(iiorb)=0.5d0*tmb%wfnmd%alpha_coeff(iiorb)
          end if
          mean_alpha=mean_alpha+tmb%wfnmd%alpha_coeff(iiorb)
      end do
      mean_alpha=mean_alpha/dble(orbs%norb)
      call mpiallred(mean_alpha, 1, mpi_sum, bigdft_mpi%mpi_comm, ierr)
      if(iproc==0) write(*,*) 'mean_alpha',mean_alpha
  end if
  call collect_coefficients(nproc, orbs, tmb, tmb%wfnmd%coeffp, tmb%wfnmd%coeff)
  !call collect_coefficients(orbs, tmb, gradp, grad)

  call dcopy(tmb%orbs%norb*orbs%norbp, gradp(1,1), 1, tmb%wfnmd%grad_coeff_old(1,1), 1)


  ! Normalize the coeffiecients (Loewdin)

  ! Calculate the overlap matrix among the coefficients with resct to ovrlp. Use lagmat as temporary array.
  call dgemm('n', 'n', tmb%orbs%norb, orbs%norbp, tmb%orbs%norb, 1.d0, ovrlp(1,1), tmb%orbs%norb, &
       tmb%wfnmd%coeffp(1,1), tmb%orbs%norb, 0.d0, coeff_tmp(1,1), tmb%orbs%norb)
  do iorb=1,orbs%norbp
      do jorb=1,orbs%norb
          lagmat(jorb,iorb)=ddot(tmb%orbs%norb, tmb%wfnmd%coeff(1,jorb), 1, coeff_tmp(1,iorb), 1)
      end do
  end do
  ! Gather together the complete matrix
  if (nproc > 1) then
     call mpi_allgatherv(lagmat(1,1), orbs%norb*orbs%norbp, mpi_double_precision, ovrlp_coeff(1,1), &
          orbs%norb*orbs%norb_par(:,0), orbs%norb*orbs%isorb_par, mpi_double_precision, bigdft_mpi%mpi_comm, ierr)
  else
     call vcopy(orbs%norb*orbs%norb,lagmat(1,1),1,ovrlp_coeff(1,1),1)
  end if


<<<<<<< HEAD
  call overlapPowerMinusOneHalf(iproc, nproc, mpi_comm_world, 0, -8, -8, orbs%norb, ovrlp_coeff)
=======
  ! WARNING: this is the wrong mad, but it does not matter for iorder=0
  call overlapPowerMinusOneHalf(iproc, nproc, bigdft_mpi%mpi_comm, 0, -8, -8, orbs%norb, ovrlp_coeff)
>>>>>>> 5a89d022

  ! Build the new linear combinations
  call dgemm('n', 'n', tmb%orbs%norb, orbs%norbp, orbs%norb, 1.d0, tmb%wfnmd%coeff(1,1), tmb%orbs%norb, &
       ovrlp_coeff(1,orbs%isorb+1), orbs%norb, 0.d0, coeff_tmp(1,1), tmb%orbs%norb)
  ! Gather together the results partial results.
  call collect_coefficients(nproc, orbs, tmb, coeff_tmp(1,1), tmb%wfnmd%coeff)

!if (tmb%wfnmd%it_coeff_opt>1) stop
  !!! Gram schmidt
  !!do iorb=1,orbs%norb
  !!    do jorb=1,iorb-1
  !!        call dgemv('n', tmb%orbs%norb, tmb%orbs%norb, 1.d0, ovrlp(1,1), &
  !!             tmb%orbs%norb, tmb%wfnmd%coeff(1,jorb), 1, 0.d0, coeff_tmp(1,jorb), 1)
  !!        tt=ddot(tmb%orbs%norb, tmb%wfnmd%coeff(1,iorb), 1, coeff_tmp(1,jorb), 1)
  !!        call daxpy(tmb%orbs%norb, -tt, tmb%wfnmd%coeff(1,jorb), 1, tmb%wfnmd%coeff(1,iorb), 1)
  !!    end do
  !!    call dgemv('n', tmb%orbs%norb, tmb%orbs%norb, 1.d0, ovrlp(1,1), &
  !!         tmb%orbs%norb, tmb%wfnmd%coeff(1,iorb), 1, 0.d0, coeff_tmp(1,iorb), 1)
  !!    tt=ddot(tmb%orbs%norb, tmb%wfnmd%coeff(1,iorb), 1, coeff_tmp(1,iorb), 1)
  !!    call dscal(tmb%orbs%norb, 1/sqrt(tt), tmb%wfnmd%coeff(1,iorb), 1)
  !!end do

  !!! Check normalization
  !!call dgemm('n', 'n', tmb%orbs%norb, orbs%norb, tmb%orbs%norb, 1.d0, ovrlp(1,1), tmb%orbs%norb, &
  !!     tmb%wfnmd%coeff(1,1), tmb%orbs%norb, 0.d0, coeff_tmp(1,1), tmb%orbs%norb)
  !!do iorb=1,orbs%norb
  !!    do jorb=1,orbs%norb
  !!        tt=ddot(tmb%orbs%norb, tmb%wfnmd%coeff(1,iorb), 1, coeff_tmp(1,jorb), 1)
  !!        tt2=ddot(tmb%orbs%norb, coeff_tmp(1,iorb), 1, tmb%wfnmd%coeff(1,jorb), 1)
  !!        tt3=ddot(tmb%orbs%norb, tmb%wfnmd%coeff(1,iorb), 1, tmb%wfnmd%coeff(1,jorb), 1)
  !!        if(iproc==0) write(200,'(2i6,3es15.5)') iorb, jorb, tt, tt2, tt3
  !!    end do
  !!end do


  iall=-product(shape(lagmat))*kind(lagmat)
  deallocate(lagmat, stat=istat)
  call memocc(istat, iall, 'lagmat', subname)

  iall=-product(shape(rhs))*kind(rhs)
  deallocate(rhs, stat=istat)
  call memocc(istat, iall, 'rhs', subname)

  !!iall=-product(shape(grad))*kind(grad)
  !!deallocate(grad, stat=istat)
  !!call memocc(istat, iall, 'grad', subname)

  iall=-product(shape(gradp))*kind(gradp)
  deallocate(gradp, stat=istat)
  call memocc(istat, iall, 'gradp', subname)

  iall=-product(shape(ipiv))*kind(ipiv)
  deallocate(ipiv, stat=istat)
  call memocc(istat, iall, 'ipiv', subname)

  iall=-product(shape(ovrlp_tmp))*kind(ovrlp_tmp)
  deallocate(ovrlp_tmp, stat=istat)
  call memocc(istat, iall, 'ovrlp_tmp', subname)

  iall=-product(shape(coeff_tmp))*kind(coeff_tmp)
  deallocate(coeff_tmp, stat=istat)
  call memocc(istat, iall, 'coeff_tmp', subname)

  iall=-product(shape(ovrlp_coeff))*kind(ovrlp_coeff)
  deallocate(ovrlp_coeff, stat=istat)
  call memocc(istat, iall, 'ovrlp_coeff', subname)

end subroutine optimize_coeffs


subroutine precondition_gradient_coeff(ntmb, norb, ham, ovrlp, grad)
  use module_base
  use module_types
  implicit none
  
  ! Calling arguments
  integer,intent(in):: ntmb, norb
  real(8),dimension(ntmb,ntmb),intent(in):: ham, ovrlp
  real(8),dimension(ntmb,norb),intent(inout):: grad
  
  ! Local variables
  integer:: iorb, itmb, jtmb, info, istat, iall
  complex(8),dimension(:,:),allocatable:: mat
  complex(8),dimension(:,:),allocatable:: rhs
  integer,dimension(:),allocatable:: ipiv
  character(len=*),parameter:: subname='precondition_gradient_coeff'
  
  allocate(mat(ntmb,ntmb), stat=istat)
  !call memocc(istat, mat, 'mat', subname)
  allocate(rhs(ntmb,norb), stat=istat)
  !call memocc(istat, mat, 'mat', subname)
  
  ! Build the matrix to be inverted
  do itmb=1,ntmb
      do jtmb=1,ntmb
          mat(jtmb,itmb) = cmplx(ham(jtmb,itmb)+.5d0*ovrlp(jtmb,itmb),0.d0,kind=8)
      end do
      mat(itmb,itmb)=mat(itmb,itmb)+cmplx(0.d0,-1.d-1,kind=8)
      !mat(itmb,itmb)=mat(itmb,itmb)-cprec
  end do
  do iorb=1,norb
      do itmb=1,ntmb
          rhs(itmb,iorb)=cmplx(grad(itmb,iorb),0.d0,kind=8)
      end do
  end do
  
  
  allocate(ipiv(ntmb), stat=istat)
  call memocc(istat, ipiv, 'ipiv', subname)
  
  call zgesv(ntmb, norb, mat(1,1), ntmb, ipiv, rhs(1,1), ntmb, info)
  if(info/=0) then
      stop 'ERROR in dgesv'
  end if
  !call dcopy(nel, rhs(1), 1, grad(1), 1)
  do iorb=1,norb
      do itmb=1,ntmb
          grad(itmb,iorb)=real(rhs(itmb,iorb))
      end do
  end do
  
  iall=-product(shape(ipiv))*kind(ipiv)
  deallocate(ipiv, stat=istat)
  call memocc(istat, iall, 'ipiv', subname)
  
  iall=-product(shape(mat))*kind(mat)
  deallocate(mat, stat=istat)
  !call memocc(istat, iall, 'mat', subname)
  
  iall=-product(shape(rhs))*kind(rhs)
  deallocate(rhs, stat=istat)
  !call memocc(istat, iall, 'rhs', subname)

end subroutine precondition_gradient_coeff



subroutine DIIS_coeff(iproc, nproc, orbs, tmb, grad, coeff, ldiis)
  use module_base
  use module_types
  use module_interfaces, except_this_one => DIIS_coeff
  implicit none
  
  ! Calling arguments
  integer,intent(in):: iproc, nproc
  type(orbitals_data),intent(in):: orbs
  type(DFT_wavefunction),intent(in):: tmb
  real(8),dimension(tmb%orbs%norb*orbs%norbp),intent(in):: grad
  real(8),dimension(tmb%orbs%norb*orbs%norbp),intent(inout):: coeff
  type(localizedDIISParameters),intent(inout):: ldiis
  
  ! Local variables
integer:: iorb, jorb, ist, ncount, jst, i, j, mi, ist1, ist2, istat, lwork, info
integer:: mj, jj, k, jjst, isthist, iall
  real(8):: ddot
  real(8),dimension(:,:),allocatable:: mat
  real(8),dimension(:),allocatable:: rhs, work
  integer,dimension(:),allocatable:: ipiv
  character(len=*),parameter:: subname='DIIS_coeff'
  
  !!call timing(iproc,'optimize_DIIS ','ON')
  
  ! Allocate the local arrays.
  allocate(mat(ldiis%isx+1,ldiis%isx+1), stat=istat)
  call memocc(istat, mat, 'mat', subname)
  allocate(rhs(ldiis%isx+1), stat=istat)
  call memocc(istat, rhs, 'rhs', subname)
  lwork=100*ldiis%isx
  allocate(work(lwork), stat=istat)
  call memocc(istat, work, 'work', subname)
  allocate(ipiv(ldiis%isx+1), stat=istat)
  call memocc(istat, ipiv, 'ipiv', subname)
  
  mat=0.d0
  rhs=0.d0
  call to_zero((ldiis%isx+1)**2, mat(1,1))
  call to_zero(ldiis%isx+1, rhs(1))
  
  ! Copy coeff and grad to history.
  ist=1
  do iorb=1,orbs%norbp
      jst=1
      do jorb=1,iorb-1
          ncount=tmb%orbs%norb
          jst=jst+ncount*ldiis%isx
      end do
      ncount=tmb%orbs%norb
      jst=jst+(ldiis%mis-1)*ncount
      call dcopy(ncount, coeff(ist), 1, ldiis%phiHist(jst), 1)
      call dcopy(ncount, grad(ist), 1, ldiis%hphiHist(jst), 1)
      ist=ist+ncount
  end do
  
  do iorb=1,orbs%norbp
      ! Shift the DIIS matrix left up if we reached the maximal history length.
      if(ldiis%is>ldiis%isx) then
         do i=1,ldiis%isx-1
            do j=1,i
               ldiis%mat(j,i,iorb)=ldiis%mat(j+1,i+1,iorb)
            end do
         end do
      end if
  end do
  
  
  
  do iorb=1,orbs%norbp
  
      ! Calculate a new line for the matrix.
      i=max(1,ldiis%is-ldiis%isx+1)
      jst=1
      ist1=1
      do jorb=1,iorb-1
          ncount=tmb%orbs%norb
          jst=jst+ncount*ldiis%isx
          ist1=ist1+ncount
      end do
      ncount=tmb%orbs%norb
      do j=i,ldiis%is
         mi=mod(j-1,ldiis%isx)+1
         ist2=jst+(mi-1)*ncount
         if(ist2>size(ldiis%hphiHist)) then
             write(*,'(a,7i8)') 'ERROR ist2: iproc, iorb, ldiis%is, mi, ncount, ist2, size(ldiis%hphiHist)', iproc, iorb, ldiis%is,&
                                 mi, ncount, ist2, size(ldiis%hphiHist)
         end if
         ldiis%mat(j-i+1,min(ldiis%isx,ldiis%is),iorb)=ddot(ncount, grad(ist1), 1, ldiis%hphiHist(ist2), 1)
         ist2=ist2+ncount
      end do
  end do
  
  
  ist=1
  do iorb=1,orbs%norbp
      
      ! Copy the matrix to an auxiliary array and fill with the zeros and ones.
      do i=1,min(ldiis%isx,ldiis%is)
          mat(i,min(ldiis%isx,ldiis%is)+1)=1.d0
          rhs(i)=0.d0
          do j=i,min(ldiis%isx,ldiis%is)
              mat(i,j)=ldiis%mat(i,j,iorb)
          end do
      end do
      mat(min(ldiis%isx,ldiis%is)+1,min(ldiis%isx,ldiis%is)+1)=0.d0
      rhs(min(ldiis%isx,ldiis%is)+1)=1.d0
  
  
      ! Solve the linear system
      do istat=1,ldiis%isx+1
          do iall=1,ldiis%isx+1
              !!if(iproc==0) write(500,*) istat, iall, mat(iall,istat)
          end do
      end do
      if(ldiis%is>1) then
         call dsysv('u', min(ldiis%isx,ldiis%is)+1, 1, mat, ldiis%isx+1,  & 
              ipiv, rhs(1), ldiis%isx+1, work, lwork, info)
         
         if (info /= 0) then
            write(*,'(a,i0)') 'ERROR in dsysv (DIIS_coeff), info=', info
            stop
         end if
      else
         rhs(1)=1.d0
      endif
  
  
      ! Make a new guess for the orbital.
      ncount=tmb%orbs%norb
      call razero(ncount, coeff(ist))
      isthist=max(1,ldiis%is-ldiis%isx+1)
      jj=0
      jst=0
      do jorb=1,iorb-1
          ncount=tmb%orbs%norb
          jst=jst+ncount*ldiis%isx
      end do
      do j=isthist,ldiis%is
          jj=jj+1
          mj=mod(j-1,ldiis%isx)+1
          ncount=tmb%orbs%norb
          jjst=jst+(mj-1)*ncount
          do k=1,ncount
              coeff(ist+k-1) = coeff(ist+k-1) + rhs(jj)*(ldiis%phiHist(jjst+k)-ldiis%hphiHist(jjst+k))
          end do
      end do
  
      ncount=tmb%orbs%norb
      ist=ist+ncount
  end do
  
  
  iall=-product(shape(mat))*kind(mat)
  deallocate(mat, stat=istat)
  call memocc(istat, iall, 'mat', subname)
  
  iall=-product(shape(rhs))*kind(rhs)
  deallocate(rhs, stat=istat)
  call memocc(istat, iall, 'rhs', subname)
  
  iall=-product(shape(work))*kind(work)
  deallocate(work, stat=istat)
  call memocc(istat, iall, 'work', subname)
  
  iall=-product(shape(ipiv))*kind(ipiv)
  deallocate(ipiv, stat=istat)
  call memocc(istat, iall, 'ipiv', subname)
  
  !!call timing(iproc,'optimize_DIIS ','OF')


end subroutine DIIS_coeff



subroutine initialize_DIIS_coeff(isx, ldiis)
  use module_base
  use module_types
  implicit none
  
  ! Calling arguments
  integer,intent(in):: isx
  type(localizedDIISParameters),intent(inout):: ldiis
  
  ! Local variables
  character(len=*),parameter:: subname='initialize_DIIS_coeff'
  
  
  ldiis%isx=isx
  ldiis%is=0
  ldiis%switchSD=.false.
  ldiis%trmin=1.d100
  ldiis%trold=1.d100

end subroutine initialize_DIIS_coeff


subroutine allocate_DIIS_coeff(tmb, orbs, ldiis)
  use module_base
  use module_types
  implicit none
  
  ! Calling arguments
  type(DFT_wavefunction),intent(in):: tmb
  type(orbitals_data),intent(in):: orbs
  type(localizedDIISParameters),intent(out):: ldiis
  
  ! Local variables
  integer:: iorb, ii, istat
  character(len=*),parameter:: subname='allocate_DIIS_coeff'

  allocate(ldiis%mat(ldiis%isx,ldiis%isx,orbs%norb),stat=istat)
  call memocc(istat, ldiis%mat, 'ldiis%mat', subname)
  ii=0
  do iorb=1,orbs%norb
      ii=ii+ldiis%isx*tmb%orbs%norb
  end do
  allocate(ldiis%phiHist(ii), stat=istat)
  call memocc(istat, ldiis%phiHist, 'ldiis%phiHist', subname)
  allocate(ldiis%hphiHist(ii), stat=istat)
  call memocc(istat, ldiis%hphiHist, 'ldiis%hphiHist', subname)

end subroutine allocate_DIIS_coeff





subroutine distribute_coefficients(orbs, tmb)
  use module_base
  use module_types
  implicit none

  ! Calling arguments
  type(orbitals_data),intent(in):: orbs
  type(DFT_wavefunction),intent(inout):: tmb

  ! Local variables
  integer:: iorb, iiorb

  do iorb=1,orbs%norbp
      iiorb=orbs%isorb+iorb
      call dcopy(tmb%orbs%norb, tmb%wfnmd%coeff(1,iiorb), 1, tmb%wfnmd%coeffp(1,iorb), 1)
  end do

end subroutine distribute_coefficients



subroutine collect_coefficients(nproc, orbs, tmb, coeffp, coeff)
  use module_base
  use module_types
  implicit none

  ! Calling arguments
  integer, intent(in) :: nproc
  type(orbitals_data),intent(in):: orbs
  type(DFT_wavefunction),intent(inout):: tmb
  real(8),dimension(tmb%orbs%norb,orbs%norbp),intent(in):: coeffp
  real(8),dimension(tmb%orbs%norb,orbs%norb),intent(out):: coeff

  ! Local variables
  integer:: ierr

  if (nproc > 1) then
     call mpi_allgatherv(coeffp(1,1), tmb%orbs%norb*orbs%norbp, mpi_double_precision, coeff(1,1), &
          tmb%orbs%norb*orbs%norb_par(:,0), tmb%orbs%norb*orbs%isorb_par, mpi_double_precision, bigdft_mpi%mpi_comm, ierr)
  else
     call vcopy(tmb%orbs%norb*orbs%norb,coeffp(1,1),1,coeff(1,1),1)
  end if

end subroutine collect_coefficients<|MERGE_RESOLUTION|>--- conflicted
+++ resolved
@@ -267,12 +267,7 @@
   end if
 
 
-<<<<<<< HEAD
-  call overlapPowerMinusOneHalf(iproc, nproc, mpi_comm_world, 0, -8, -8, orbs%norb, ovrlp_coeff)
-=======
-  ! WARNING: this is the wrong mad, but it does not matter for iorder=0
   call overlapPowerMinusOneHalf(iproc, nproc, bigdft_mpi%mpi_comm, 0, -8, -8, orbs%norb, ovrlp_coeff)
->>>>>>> 5a89d022
 
   ! Build the new linear combinations
   call dgemm('n', 'n', tmb%orbs%norb, orbs%norbp, orbs%norb, 1.d0, tmb%wfnmd%coeff(1,1), tmb%orbs%norb, &
