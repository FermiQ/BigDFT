!> @file
!! Optimize the coefficients
!! @author
!!    Copyright (C) 2011-2013 BigDFT group
!!    This file is distributed under the terms of the
!!    GNU General Public License, see ~/COPYING file
!!    or http://www.gnu.org/copyleft/gpl.txt .
!!    For the list of contributors, see ~/AUTHORS
<<<<<<< HEAD
!!
!! @note
!!  Coefficients are defined for Ntmb KS orbitals so as to maximize the number
!!  of orthonormality constraints. This should speedup the convergence by
!!  reducing the effective number of degrees of freedom.


subroutine optimize_coeffs(iproc, nproc, orbs, tmb, ldiis_coeff, fnrm, fnrm_crit, itmax, energy, sd_fit_curve)
=======
!! NOTES: Coefficients are defined for Ntmb KS orbitals so as to maximize the number
!!        of orthonormality constraints. This should speedup the convergence by
!!        reducing the effective number of degrees of freedom.
subroutine optimize_coeffs(iproc, nproc, orbs, tmb, ldiis_coeff, fnrm, fnrm_crit, itmax, energy, sd_fit_curve, num_extra)
>>>>>>> be1e32eb
  use module_base
  use module_types
  use module_interfaces, fake_name => optimize_coeffs
  use diis_sd_optimization
  implicit none

  ! Calling arguments
  integer,intent(in):: iproc, nproc, itmax
  type(orbitals_data),intent(in):: orbs
  type(DFT_wavefunction),intent(inout):: tmb
  type(DIIS_obj), intent(inout) :: ldiis_coeff
  real(kind=gp),intent(in):: fnrm_crit
  real(kind=gp),intent(out):: fnrm
  real(kind=gp), intent(inout) :: energy
  logical, intent(in) :: sd_fit_curve
  integer, optional, intent(in) :: num_extra

  ! Local variables
<<<<<<< HEAD
  integer:: iorb, jorb, iiorb, ierr, it
  real(kind=gp),dimension(:,:),allocatable:: coeffp, grad, grad_cov
=======
  integer:: iorb, jorb, istat, iall, info, iiorb, ierr, it
  real(kind=gp),dimension(:,:),allocatable:: grad, grad_cov_or_coeffp !coeffp, grad_cov
>>>>>>> be1e32eb
  real(kind=gp) :: tt, ddot, energy0, pred_e

  call f_routine(id='optimize_coeffs')

  if (ldiis_coeff%idsx == 0 .and. sd_fit_curve) then
     ! calculate initial energy for SD line fitting and printing (maybe don't need to (re)calculate kernel here?)
     call calculate_kernel_and_energy(iproc,nproc,tmb%linmat%denskern,tmb%linmat%ham,energy0,&
          tmb%coeff,orbs,tmb%orbs,.true.)
  else
     energy0=energy
  end if

  if (present(num_extra)) then
     grad=f_malloc((/tmb%orbs%norb,tmb%orbs%norbp/), id='grad')
     grad_cov_or_coeffp=f_malloc((/tmb%orbs%norb,tmb%orbs%norbp/), id='grad_cov_or_coeffp')
  else
     grad=f_malloc((/tmb%orbs%norb,orbs%norbp/), id='grad')
     grad_cov_or_coeffp=f_malloc((/tmb%orbs%norb,orbs%norbp/), id='grad_cov_or_coeffp')
  end if


  do it=1,itmax

     if (present(num_extra)) then
        call calculate_coeff_gradient_extra(iproc,nproc,num_extra,tmb,orbs,grad_cov_or_coeffp(1,1),grad(1,1))
     else
        call calculate_coeff_gradient(iproc,nproc,tmb,orbs,grad_cov_or_coeffp,grad)
     end if

     ! Precondition the gradient (only making things worse...)
     !call precondition_gradient_coeff(tmb%orbs%norb, orbs%norbp, tmb%linmat%ham%matrix, tmb%linmat%ovrlp%matrix, grad)

     call timing(iproc,'dirmin_sddiis','ON')

     !For fnrm, we only sum on the occupied KS orbitals
     tt=0.d0
     if (present(num_extra)) then
        do iorb=1,tmb%orbs%norbp
            tt=tt+ddot(tmb%orbs%norb, grad_cov_or_coeffp(1,iorb), 1, grad(1,iorb), 1)
        end do
     else
        do iorb=1,orbs%norbp
            tt=tt+ddot(tmb%orbs%norb, grad_cov_or_coeffp(1,iorb), 1, grad(1,iorb), 1)
        end do
     end if
     call mpiallred(tt, 1, mpi_sum, bigdft_mpi%mpi_comm, ierr)
     fnrm=2.0_gp*tt

     if (ldiis_coeff%idsx > 0) then !do DIIS
        !TO DO: make sure DIIS works
        ldiis_coeff%mids=mod(ldiis_coeff%ids,ldiis_coeff%idsx)+1
        ldiis_coeff%ids=ldiis_coeff%ids+1

        if (present(num_extra)) then
           call dcopy(tmb%orbs%norb*tmb%orbs%norbp,tmb%coeff(1,tmb%orbs%isorb+1),1,grad_cov_or_coeffp(1,1),1)

           call diis_opt(iproc,nproc,1,0,1,(/iproc/),(/tmb%orbs%norb*tmb%orbs%norbp/),tmb%orbs%norb*tmb%orbs%norbp,&
                grad_cov_or_coeffp(1,1),grad(1,1),ldiis_coeff) 
        else
           call dcopy(tmb%orbs%norb*orbs%norbp,tmb%coeff(1,orbs%isorb+1),1,grad_cov_or_coeffp(1,1),1)

           call diis_opt(iproc,nproc,1,0,1,(/iproc/),(/tmb%orbs%norb*orbs%norbp/),tmb%orbs%norb*orbs%norbp,&
                grad_cov_or_coeffp,grad(1,1),ldiis_coeff) 
        end if
     else  !steepest descent with curve fitting for line minimization
        call timing(iproc,'dirmin_sddiis','OF')
        if (present(num_extra)) then   
           if (sd_fit_curve) call find_alpha_sd(iproc,nproc,ldiis_coeff%alpha_coeff,tmb,tmb%orbs,&
                grad_cov_or_coeffp,grad,energy0,fnrm,pred_e)
           call timing(iproc,'dirmin_sddiis','ON')
           do iorb=1,tmb%orbs%norbp
              iiorb = tmb%orbs%isorb + iorb
              do jorb=1,tmb%orbs%norb
                 grad_cov_or_coeffp(jorb,iorb)=tmb%coeff(jorb,iiorb)-ldiis_coeff%alpha_coeff*grad(jorb,iorb)
              end do
           end do
        else
           if (sd_fit_curve) call find_alpha_sd(iproc,nproc,ldiis_coeff%alpha_coeff,tmb,orbs,&
                grad_cov_or_coeffp,grad,energy0,fnrm,pred_e)
           call timing(iproc,'dirmin_sddiis','ON')
           do iorb=1,orbs%norbp
              iiorb = orbs%isorb + iorb
              do jorb=1,tmb%orbs%norb
                 grad_cov_or_coeffp(jorb,iorb)=tmb%coeff(jorb,iiorb)-ldiis_coeff%alpha_coeff*grad(jorb,iorb)
              end do
           end do
        end if
     end if

     call timing(iproc,'dirmin_sddiis','OF')

     call timing(iproc,'dirmin_allgat','ON')
     if (present(num_extra)) then  
        if(nproc > 1) then 
           call mpi_allgatherv(grad_cov_or_coeffp, tmb%orbs%norb*tmb%orbs%norbp, mpi_double_precision, tmb%coeff, &
              tmb%orbs%norb*tmb%orbs%norb_par(:,0), tmb%orbs%norb*tmb%orbs%isorb_par, mpi_double_precision, &
              bigdft_mpi%mpi_comm, ierr)
        else
           call dcopy(tmb%orbs%norb*tmb%orbs%norb,grad_cov_or_coeffp(1,1),1,tmb%coeff(1,1),1)
        end if

        call timing(iproc,'dirmin_allgat','OF')

        fnrm=sqrt(fnrm/dble(orbs%norb+num_extra))
     else 
        if(nproc > 1) then 
           call mpi_allgatherv(grad_cov_or_coeffp, tmb%orbs%norb*orbs%norbp, mpi_double_precision, tmb%coeff, &
              tmb%orbs%norb*orbs%norb_par(:,0), tmb%orbs%norb*orbs%isorb_par, mpi_double_precision, &
              bigdft_mpi%mpi_comm, ierr)
        else
           call dcopy(tmb%orbs%norb*orbs%norb,grad_cov_or_coeffp(1,1),1,tmb%coeff(1,1),1)
        end if

        call timing(iproc,'dirmin_allgat','OF')

        fnrm=sqrt(fnrm/dble(orbs%norb))
     end if

     ! do twice with approx S^_1/2, as not quite good enough at preserving charge if only once, but exact too expensive
     ! instead of twice could add some criterion to check accuracy?
     call reorthonormalize_coeff(iproc, nproc, orbs%norb, -8, -8, 1, tmb%orbs, tmb%linmat%ovrlp, tmb%coeff, orbs)
     call reorthonormalize_coeff(iproc, nproc, orbs%norb, -8, -8, 1, tmb%orbs, tmb%linmat%ovrlp, tmb%coeff, orbs)

     call calculate_kernel_and_energy(iproc,nproc,tmb%linmat%denskern,tmb%linmat%ham,energy,&
          tmb%coeff,orbs,tmb%orbs,.true.)
     !write(127,*) ldiis_coeff%alpha_coeff,energy
     !close(127)

     ! can't check ebs only, need to check Etot in linearScaling, but if we do it>1 without curve fitting will still need to update here
     !if (ldiis_coeff%idsx == 0 .and. (.not. sd_fit_curve) .and. energy0/=0.0_gp) then ! only update alpha after first iteration
     !   ! apply a cap so that alpha_coeff never goes below around 1.d-2 or above 2
     !   if ((energy-energy0)<0.d0 .and. ldiis_coeff%alpha_coeff < 1.8d0) then
     !      ldiis_coeff%alpha_coeff=1.1d0*ldiis_coeff%alpha_coeff
     !   else if (ldiis_coeff%alpha_coeff > 1.7d-3) then
     !      ldiis_coeff%alpha_coeff=0.5d0*ldiis_coeff%alpha_coeff
     !   end if
     !   if (iproc==0) print*,'EBSdiff,alpha',energy-energy0,ldiis_coeff%alpha_coeff,energy,energy0
     !end if

     if (iproc==0) write(*,*) ''
     if (sd_fit_curve .and. ldiis_coeff%idsx == 0) then
        if (iproc==0) write(*,'(a,I4,2x,6(ES16.6e3,2x))')'DminSD: it, fnrm, ebs, ebsdiff, alpha, pred E, diff',&
             it,fnrm,energy0,energy-energy0,ldiis_coeff%alpha_coeff,pred_e,pred_e-energy
     else if (ldiis_coeff%idsx == 0) then
        if (iproc==0) write(*,'(a,I4,2x,4(ES16.6e3,2x))')'DminSD: it, fnrm, ebs, ebsdiff, alpha',&
             it,fnrm,energy0,energy-energy0,ldiis_coeff%alpha_coeff
     else
        if (iproc==0) write(*,'(a,I4,2x,3(ES16.6e3,2x))')'DminDIIS: it, fnrm, ebs, ebsdiff',&
             it,fnrm,energy0,energy-energy0
     end if

     energy0=energy

     if (fnrm<fnrm_crit) exit

  end do

  call f_free(grad_cov_or_coeffp)
  call f_free(grad)

  call f_release_routine()

end subroutine optimize_coeffs



subroutine find_alpha_sd(iproc,nproc,alpha,tmb,orbs,coeffp,grad,energy0,fnrm,pred_e)
  use module_base
  use module_types
  use module_interfaces
  implicit none
  integer, intent(in) :: iproc, nproc
  real(kind=gp), intent(inout) :: alpha
  type(DFT_wavefunction) :: tmb
  type(orbitals_data), intent(in) :: orbs
  real(kind=gp), dimension(tmb%orbs%norb,orbs%norbp), intent(inout) :: coeffp
  real(kind=gp), dimension(tmb%orbs%norb,orbs%norbp), intent(in) :: grad
  real(kind=gp), intent(in) :: energy0, fnrm
  real(kind=gp), intent(out) :: pred_e
  integer :: iorb, iiorb, jorb, ierr
  real(kind=gp) :: energy1, a, b, c, alpha_old
  real(kind=gp),dimension(:,:),allocatable :: coeff_tmp

  call timing(iproc,'dirmin_sdfit','ON')

  ! take an initial step to get 2nd point
  coeff_tmp=f_malloc((/tmb%orbs%norb,tmb%orbs%norb/),id='coeff_tmp')
  do iorb=1,orbs%norbp
     iiorb = orbs%isorb + iorb
     do jorb=1,tmb%orbs%norb
        coeffp(jorb,iorb)=tmb%coeff(jorb,iiorb)-alpha*grad(jorb,iorb)
     end do
  end do

  if(nproc > 1) then 
     call mpi_allgatherv(coeffp, tmb%orbs%norb*orbs%norbp, mpi_double_precision, coeff_tmp, &
        tmb%orbs%norb*orbs%norb_par(:,0), tmb%orbs%norb*orbs%isorb_par, mpi_double_precision, bigdft_mpi%mpi_comm, ierr)
  else
     call dcopy(tmb%orbs%norb*orbs%norb,coeffp(1,1),1,coeff_tmp(1,1),1)
  end if

  ! do twice with approx S^_1/2, as not quite good enough at preserving charge if only once, but exact too expensive
  ! instead of twice could add some criterion to check accuracy?
  call reorthonormalize_coeff(iproc, nproc, orbs%norb, -8, -8, 1, tmb%orbs, tmb%linmat%ovrlp, coeff_tmp, orbs)
  call reorthonormalize_coeff(iproc, nproc, orbs%norb, -8, -8, 1, tmb%orbs, tmb%linmat%ovrlp, coeff_tmp, orbs)
  call calculate_kernel_and_energy(iproc,nproc,tmb%linmat%denskern,tmb%linmat%ham,energy1,&
       coeff_tmp,orbs,tmb%orbs,.true.)
  call f_free(coeff_tmp)

  ! find ideal alpha using both points
  alpha_old=alpha
  a=fnrm/alpha_old+(energy1-energy0)/alpha_old**2
  b=-fnrm
  c=energy0
  alpha=-0.5_gp*b/a
  ! don't update if we have found a maximum, or negative alpha is predicted
  ! do something better here - don't just want to do the same thing twice, so at least check if energy has decreased
  if (alpha<0.0_gp .or. a<0.0_gp) alpha=alpha_old
  pred_e=a*alpha**2+b*alpha+c

  !open(127)
  !write(127,*) '#',a,b,c,(energy1-energy0)/alpha_old,b-(energy1-energy0)/alpha_old
  !write(127,*) 0.0_gp,energy0
  !write(127,*) alpha_old,energy1

  call timing(iproc,'dirmin_sdfit','OF')

end subroutine find_alpha_sd


subroutine calculate_kernel_and_energy(iproc,nproc,denskern,ham,energy,coeff,orbs,tmb_orbs,calculate_kernel)
  use module_base
  use module_types
  implicit none
  integer, intent(in) :: iproc, nproc
  type(sparseMatrix), intent(in) :: ham
  type(sparseMatrix), intent(inout) :: denskern
  logical, intent(in) :: calculate_kernel
  real(kind=gp), intent(out) :: energy
  type(orbitals_data), intent(in) :: orbs, tmb_orbs
  real(kind=gp), dimension(tmb_orbs%norb,tmb_orbs%norb), intent(in) :: coeff

  integer :: iorb, jorb, ind_ham, ind_denskern, ierr, iorbp
  integer :: matrixindex_in_compressed

  if (calculate_kernel) then 
     call calculate_density_kernel(iproc, nproc, .true., orbs, tmb_orbs, coeff, denskern)
  end if

  energy=0.0_gp
  do iorbp=1,tmb_orbs%norbp
     iorb=iorbp+tmb_orbs%isorb
     do jorb=1,tmb_orbs%norb
        ind_ham = matrixindex_in_compressed(ham,iorb,jorb)
        ind_denskern = matrixindex_in_compressed(denskern,jorb,iorb)
        if (ind_ham==0.or.ind_denskern==0) cycle
        energy = energy + denskern%matrix_compr(ind_denskern)*ham%matrix_compr(ind_ham)
     end do
  end do
  if (nproc>1) then
     call mpiallred(energy, 1, mpi_sum, bigdft_mpi%mpi_comm, ierr)
  end if


end subroutine calculate_kernel_and_energy


! calculate grad_cov_i^a = f_i (I_ab - S_ag K^gb) H_bg c_i^d
! then grad=S^-1grad_cov
subroutine calculate_coeff_gradient(iproc,nproc,tmb,KSorbs,grad_cov,grad)
  use module_base
  use module_types
  implicit none

  integer, intent(in) :: iproc, nproc
  type(DFT_wavefunction), intent(inout) :: tmb
  type(orbitals_data), intent(in) :: KSorbs
  real(gp), dimension(tmb%orbs%norb,KSorbs%norbp), intent(out) :: grad_cov, grad  ! could make grad_cov KSorbs%norbp

  integer :: iorb, iiorb, info, ierr
<<<<<<< HEAD
  real(gp),dimension(:,:),allocatable :: sk, skh, skhp
=======
  real(gp),dimension(:,:),allocatable :: sk, skh, skhp, inv_ovrlp
  integer :: matrixindex_in_compressed
>>>>>>> be1e32eb
  integer,dimension(:),allocatable:: ipiv
  real(kind=gp), dimension(:,:), allocatable:: grad_full
  character(len=*),parameter:: subname='calculate_coeff_gradient'

  call f_routine(id='calculate_coeff_gradient')
  call timing(iproc,'dirmin_lagmat1','ON')

  ! we have the kernel already, but need it to not contain occupations so recalculate here
  ! don't want to lose information in the compress/uncompress process - ideally need to change sparsity pattern of kernel
  !call calculate_density_kernel(iproc, nproc, .false., KSorbs, tmb%orbs, tmb%coeff, tmb%linmat%denskern)
  tmb%linmat%denskern%matrix=f_malloc_ptr((/tmb%orbs%norb,tmb%orbs%norb/),id='denskern')
  !call uncompressMatrix(iproc,tmb%linmat%denskern)
  call calculate_density_kernel_uncompressed(iproc, nproc, .false., KSorbs, tmb%orbs, tmb%coeff, tmb%linmat%denskern%matrix)

  sk=f_malloc0((/tmb%orbs%norbp,tmb%orbs%norb/), id='sk')

  ! calculate I-S*K - first set sk to identity
  do iorb=1,tmb%orbs%norbp
     iiorb=tmb%orbs%isorb+iorb
     sk(iorb,iiorb) = 1.d0
  end do 

  if (tmb%orbs%norbp>0) then
     call dgemm('t', 'n', tmb%orbs%norbp, tmb%orbs%norb, tmb%orbs%norb, -1.d0, &
          tmb%linmat%ovrlp%matrix(1,tmb%orbs%isorb+1), tmb%orbs%norb, &
          tmb%linmat%denskern%matrix(1,1), tmb%orbs%norb, 1.d0, sk, tmb%orbs%norbp)
  end if

  ! coeffs and therefore kernel will change, so no need to keep it
  call f_free_ptr(tmb%linmat%denskern%matrix)

  skhp=f_malloc((/tmb%orbs%norb,tmb%orbs%norbp/), id='skhp')

  ! multiply by H to get (I_ab - S_ag K^gb) H_bd, or in this case the transpose of the above
  if (tmb%orbs%norbp>0) then
     call dgemm('t', 't', tmb%orbs%norb, tmb%orbs%norbp, tmb%orbs%norb, 1.d0, tmb%linmat%ham%matrix(1,1), &
          tmb%orbs%norb, sk(1,1), tmb%orbs%norbp, 0.d0, skhp(1,1), tmb%orbs%norb)
  end if

  call f_free(sk)

  skh=f_malloc((/tmb%orbs%norb,tmb%orbs%norb/), id='skh')

  call timing(iproc,'dirmin_lagmat1','OF')
  call timing(iproc,'dirmin_lagmat2','ON')

  ! gather together
  if(nproc > 1) then
     call mpi_allgatherv(skhp(1,1), tmb%orbs%norb*tmb%orbs%norbp, mpi_double_precision, skh(1,1), &
        tmb%orbs%norb*tmb%orbs%norb_par(:,0), tmb%orbs%norb*tmb%orbs%isorb_par, &
        mpi_double_precision, bigdft_mpi%mpi_comm, ierr)
  else
     call dcopy(tmb%orbs%norbp*tmb%orbs%norb,skhp(1,1),1,skh(1,1),1)
  end if

  call timing(iproc,'dirmin_lagmat2','OF')
  call timing(iproc,'dirmin_lagmat1','ON')

  call f_free(skhp)

  ! calc for i on this proc: (I_ab - S_ag K^gb) H_bg c_i^d
  if (KSorbs%norbp>0) then
     call dgemm('t', 'n', tmb%orbs%norb, KSorbs%norbp, tmb%orbs%norb, 1.d0, skh(1,1), &
          tmb%orbs%norb, tmb%coeff(1,KSorbs%isorb+1), tmb%orbs%norb, 0.d0, grad_cov(1,1), tmb%orbs%norb)
  end if

  call f_free(skh)

  ! multiply by f_i to get grad_i^a
  do iorb=1,KSorbs%norbp
     iiorb=KSorbs%isorb+iorb
     grad_cov(:,iorb)=grad_cov(:,iorb)*KSorbs%occup(iiorb)
  end do

  call timing(iproc,'dirmin_lagmat1','OF')
  call timing(iproc,'dirmin_dgesv','ON') !lr408t

  info = 0 ! needed for when some processors have orbs%norbp=0
  ! Solve the linear system ovrlp*grad=grad_cov
  if(tmb%orthpar%blocksize_pdsyev<0) then
     !! keep the covariant gradient to calculate fnrm correctly
     !call dcopy(tmb%orbs%norb*KSorbs%norbp,grad_cov,1,grad,1)
     !if (KSorbs%norbp>0) then
     !   ipiv=f_malloc(tmb%orbs%norb,id='ipiv')
     !   call dgesv(tmb%orbs%norb, KSorbs%norbp, tmb%linmat%ovrlp%matrix(1,1), tmb%orbs%norb, ipiv(1), &
     !        grad(1,1), tmb%orbs%norb, info)
     !   call f_free(ipiv)
     !end if
     inv_ovrlp=f_malloc((/tmb%orbs%norb,tmb%orbs%norb/),id='inv_ovrlp')
     call overlapPowerMinusOne(iproc, nproc, 1, -8, tmb%orbs%norb, tmb%linmat%ovrlp%matrix, inv_ovrlp)
     if (KSorbs%norbp>0) then
        call dgemm('n', 'n', tmb%orbs%norb, KSorbs%norbp, tmb%orbs%norb, 1.d0, inv_ovrlp(1,1), &
             tmb%orbs%norb, grad_cov(1,1), tmb%orbs%norb, 0.d0, grad(1,1), tmb%orbs%norb)
     else
        call dcopy(tmb%orbs%norb*KSorbs%norbp,grad_cov,1,grad,1)
     end if
     call f_free(inv_ovrlp)
  else
      grad_full=f_malloc((/tmb%orbs%norb,KSorbs%norb/),id='grad_full')
      ! do allgather instead of allred so we can keep grad as per proc
      if(nproc > 1) then 
         call mpi_allgatherv(grad_cov, tmb%orbs%norb*KSorbs%norbp, mpi_double_precision, grad_full, &
            tmb%orbs%norb*KSorbs%norb_par(:,0), tmb%orbs%norb*KSorbs%isorb_par, mpi_double_precision, bigdft_mpi%mpi_comm, ierr)
      else
         call dcopy(tmb%orbs%norb*KSorbs%norb,grad_cov(1,1),1,grad_full(1,1),1)
      end if
      !call mpiallred(grad(1,1), tmb%orbs%norb*KSorbs%norb, mpi_sum, bigdft_mpi%mpi_comm, ierr)

      call dgesv_parallel(iproc, tmb%orthpar%nproc_pdsyev, tmb%orthpar%blocksize_pdsyev, bigdft_mpi%mpi_comm, &
           tmb%orbs%norb, KSorbs%norb, tmb%linmat%ovrlp%matrix, tmb%orbs%norb, grad_full, tmb%orbs%norb, info)

      call dcopy(tmb%orbs%norb*KSorbs%norbp,grad_full(1,KSorbs%isorb+1),1,grad(1,1),1)

      call f_free(grad_full)
  end if

  if(info/=0) then
      write(*,'(a,i0)') 'ERROR in dgesv: info=',info
      stop
  end if


  call timing(iproc,'dirmin_dgesv','OF') !lr408t
  call f_release_routine()

end subroutine calculate_coeff_gradient

! calculate grad_cov_i^a = f_i (I_ab - S_ag K^gb) H_bg c_i^d
! then grad=S^-1grad_cov
subroutine calculate_coeff_gradient_extra(iproc,nproc,num_extra,tmb,KSorbs,grad_cov,grad)
  use module_base
  use module_types
  implicit none

  integer, intent(in) :: iproc, nproc, num_extra
  type(DFT_wavefunction), intent(inout) :: tmb
  type(orbitals_data), intent(in) :: KSorbs
  real(gp), dimension(tmb%orbs%norb,KSorbs%norbp), intent(out) :: grad_cov, grad  ! could make grad_cov KSorbs%norbp

  integer :: iorb, iiorb, info, ierr
  real(gp),dimension(:,:),allocatable :: sk, skh, skhp, inv_ovrlp
  integer :: matrixindex_in_compressed
  integer,dimension(:),allocatable:: ipiv
  real(kind=gp), dimension(:), allocatable:: occup_tmp
  real(kind=gp), dimension(:,:), allocatable:: grad_full
  character(len=*),parameter:: subname='calculate_coeff_gradient'

  call f_routine(id='calculate_coeff_gradient')
  call timing(iproc,'dirmin_lagmat1','ON')

  occup_tmp=f_malloc(tmb%orbs%norb,id='occup_tmp')
  call dcopy(tmb%orbs%norb,tmb%orbs%occup(1),1,occup_tmp(1),1)

  call razero(tmb%orbs%norb,tmb%orbs%occup(1))
  do iorb=1,KSorbs%norb+num_extra
     tmb%orbs%occup(iorb)=1.0d0
  end do

  ! we have the kernel already, but need it to not contain occupations so recalculate here
  !call calculate_density_kernel(iproc, nproc, .true., tmb%orbs, tmb%orbs, tmb%coeff, tmb%linmat%denskern)
  tmb%linmat%denskern%matrix=f_malloc_ptr((/tmb%orbs%norb,tmb%orbs%norb/),id='denskern')
  !call uncompressMatrix(iproc,tmb%linmat%denskern)
  call calculate_density_kernel_uncompressed (iproc, nproc, .true., tmb%orbs, tmb%orbs, tmb%coeff, tmb%linmat%denskern%matrix)

  call dcopy(tmb%orbs%norb,occup_tmp(1),1,tmb%orbs%occup(1),1)
  call f_free(occup_tmp)

  sk=f_malloc0((/tmb%orbs%norbp,tmb%orbs%norb/), id='sk')

  ! calculate I-S*K - first set sk to identity
  do iorb=1,tmb%orbs%norbp
     iiorb=tmb%orbs%isorb+iorb
     sk(iorb,iiorb) = 1.d0
  end do 

  if (tmb%orbs%norbp>0) then
     call dgemm('t', 'n', tmb%orbs%norbp, tmb%orbs%norb, tmb%orbs%norb, -1.d0, &
          tmb%linmat%ovrlp%matrix(1,tmb%orbs%isorb+1), tmb%orbs%norb, &
          tmb%linmat%denskern%matrix(1,1), tmb%orbs%norb, 1.d0, sk, tmb%orbs%norbp)
  end if

  ! coeffs and therefore kernel will change, so no need to keep it
  call f_free_ptr(tmb%linmat%denskern%matrix)

  skhp=f_malloc((/tmb%orbs%norb,tmb%orbs%norbp/), id='skhp')

  ! multiply by H to get (I_ab - S_ag K^gb) H_bd, or in this case the transpose of the above
  if (tmb%orbs%norbp>0) then
     call dgemm('t', 't', tmb%orbs%norb, tmb%orbs%norbp, tmb%orbs%norb, 1.d0, tmb%linmat%ham%matrix(1,1), &
          tmb%orbs%norb, sk(1,1), tmb%orbs%norbp, 0.d0, skhp(1,1), tmb%orbs%norb)
  end if

  call f_free(sk)

  skh=f_malloc((/tmb%orbs%norb,tmb%orbs%norb/), id='skh')

  call timing(iproc,'dirmin_lagmat1','OF')
  call timing(iproc,'dirmin_lagmat2','ON')

  ! gather together
  if(nproc > 1) then
     call mpi_allgatherv(skhp(1,1), tmb%orbs%norb*tmb%orbs%norbp, mpi_double_precision, skh(1,1), &
        tmb%orbs%norb*tmb%orbs%norb_par(:,0), tmb%orbs%norb*tmb%orbs%isorb_par, &
        mpi_double_precision, bigdft_mpi%mpi_comm, ierr)
  else
     call dcopy(tmb%orbs%norbp*tmb%orbs%norb,skhp(1,1),1,skh(1,1),1)
  end if

  call timing(iproc,'dirmin_lagmat2','OF')
  call timing(iproc,'dirmin_lagmat1','ON')

  call f_free(skhp)

  ! calc for i on this proc: (I_ab - S_ag K^gb) H_bg c_i^d
  if (tmb%orbs%norbp>0) then
     call dgemm('t', 'n', tmb%orbs%norb, tmb%orbs%norbp, tmb%orbs%norb, 1.d0, skh(1,1), &
          tmb%orbs%norb, tmb%coeff(1,tmb%orbs%isorb+1), tmb%orbs%norb, 0.d0, grad_cov(1,1), tmb%orbs%norb)
  end if

  call f_free(skh)

  ! multiply by f_i to get grad_i^a
  do iorb=1,tmb%orbs%norbp
     iiorb=tmb%orbs%isorb+iorb
     grad_cov(:,iorb)=grad_cov(:,iorb)*tmb%orbs%occup(iiorb)
  end do

  call timing(iproc,'dirmin_lagmat1','OF')
  call timing(iproc,'dirmin_dgesv','ON') !lr408t

  info = 0 ! needed for when some processors have orbs%norbp=0
  ! Solve the linear system ovrlp*grad=grad_cov
  if(tmb%orthpar%blocksize_pdsyev<0) then
     !! keep the covariant gradient to calculate fnrm correctly
     !call dcopy(tmb%orbs%norb*tmb%orbs%norbp,grad_cov,1,grad,1)
     !if (tmb%orbs%norbp>0) then
     !   ipiv=f_malloc(tmb%orbs%norb,id='ipiv')
     !   call dgesv(tmb%orbs%norb, tmb%orbs%norbp, tmb%linmat%ovrlp%matrix(1,1), tmb%orbs%norb, ipiv(1), &
     !        grad(1,1), tmb%orbs%norb, info)
     !   call f_free(ipiv)
     !end if
     inv_ovrlp=f_malloc((/tmb%orbs%norb,tmb%orbs%norb/),id='inv_ovrlp')
     call overlapPowerMinusOne(iproc, nproc, 1, -8, tmb%orbs%norb, tmb%linmat%ovrlp%matrix, inv_ovrlp)
     if (tmb%orbs%norbp>0) then
        call dgemm('n', 'n', tmb%orbs%norb, tmb%orbs%norbp, tmb%orbs%norb, 1.d0, inv_ovrlp(1,1), &
             tmb%orbs%norb, grad_cov(1,1), tmb%orbs%norb, 0.d0, grad(1,1), tmb%orbs%norb)
     else
        call dcopy(tmb%orbs%norb*tmb%orbs%norbp,grad_cov,1,grad,1)
     end if
     call f_free(inv_ovrlp)
  else
      grad_full=f_malloc((/tmb%orbs%norb,tmb%orbs%norb/),id='grad_full')
      ! do allgather instead of allred so we can keep grad as per proc
      if(nproc > 1) then 
         call mpi_allgatherv(grad_cov, tmb%orbs%norb*tmb%orbs%norbp, mpi_double_precision, grad_full, &
            tmb%orbs%norb*tmb%orbs%norb_par(:,0), tmb%orbs%norb*tmb%orbs%isorb_par, mpi_double_precision, bigdft_mpi%mpi_comm, ierr)
      else
         call dcopy(tmb%orbs%norb*tmb%orbs%norb,grad_cov(1,1),1,grad_full(1,1),1)
      end if
      !call mpiallred(grad(1,1), tmb%orbs%norb*tmb%orbs%norb, mpi_sum, bigdft_mpi%mpi_comm, ierr)

      call dgesv_parallel(iproc, tmb%orthpar%nproc_pdsyev, tmb%orthpar%blocksize_pdsyev, bigdft_mpi%mpi_comm, &
           tmb%orbs%norb, tmb%orbs%norb, tmb%linmat%ovrlp%matrix, tmb%orbs%norb, grad_full, tmb%orbs%norb, info)

      call dcopy(tmb%orbs%norb*tmb%orbs%norbp,grad_full(1,tmb%orbs%isorb+1),1,grad(1,1),1)

      call f_free(grad_full)
  end if

  if(info/=0) then
      write(*,'(a,i0)') 'ERROR in dgesv: info=',info
      stop
  end if


  call timing(iproc,'dirmin_dgesv','OF') !lr408t
  call f_release_routine()

end subroutine calculate_coeff_gradient_extra

subroutine precondition_gradient_coeff(ntmb, norb, ham, ovrlp, grad)
  use module_base
  use module_types
  implicit none
  
  ! Calling arguments
  integer,intent(in):: ntmb, norb
  real(8),dimension(ntmb,ntmb),intent(in):: ham, ovrlp
  real(8),dimension(ntmb,norb),intent(inout):: grad
  
  ! Local variables
  integer:: iorb, itmb, jtmb, info, istat, iall
  complex(8),dimension(:,:),allocatable:: mat
  complex(8),dimension(:,:),allocatable:: rhs
  integer,dimension(:),allocatable:: ipiv
  character(len=*),parameter:: subname='precondition_gradient_coeff'
  
  allocate(mat(ntmb,ntmb), stat=istat)
  !call memocc(istat, mat, 'mat', subname)
  allocate(rhs(ntmb,norb), stat=istat)
  !call memocc(istat, mat, 'mat', subname)
  
  ! Build the matrix to be inverted
  do itmb=1,ntmb
      do jtmb=1,ntmb
          mat(jtmb,itmb) = cmplx(ham(jtmb,itmb)+.5d0*ovrlp(jtmb,itmb),0.d0,kind=8)
      end do
      mat(itmb,itmb)=mat(itmb,itmb)+cmplx(0.d0,-1.d-1,kind=8)
      !mat(itmb,itmb)=mat(itmb,itmb)-cprec
  end do
  do iorb=1,norb
      do itmb=1,ntmb
          rhs(itmb,iorb)=cmplx(grad(itmb,iorb),0.d0,kind=8)
      end do
  end do
  
  allocate(ipiv(ntmb), stat=istat)
  call memocc(istat, ipiv, 'ipiv', subname)
  
  call zgesv(ntmb, norb, mat(1,1), ntmb, ipiv, rhs(1,1), ntmb, info)
  if(info/=0) then
      stop 'ERROR in dgesv'
  end if
  !call dcopy(nel, rhs(1), 1, grad(1), 1)
  do iorb=1,norb
      do itmb=1,ntmb
          grad(itmb,iorb)=real(rhs(itmb,iorb))
      end do
  end do
  
  iall=-product(shape(ipiv))*kind(ipiv)
  deallocate(ipiv, stat=istat)
  call memocc(istat, iall, 'ipiv', subname)
  
  iall=-product(shape(mat))*kind(mat)
  deallocate(mat, stat=istat)
  !call memocc(istat, iall, 'mat', subname)
  
  iall=-product(shape(rhs))*kind(rhs)
  deallocate(rhs, stat=istat)
  !call memocc(istat, iall, 'rhs', subname)

end subroutine precondition_gradient_coeff



subroutine DIIS_coeff(iproc, orbs, tmb, grad, coeff, ldiis)
  use module_base
  use module_types
  use module_interfaces, except_this_one => DIIS_coeff
  implicit none
  
  ! Calling arguments
  integer,intent(in):: iproc
  type(orbitals_data),intent(in):: orbs
  type(DFT_wavefunction),intent(in):: tmb
  real(8),dimension(tmb%orbs%norb*tmb%orbs%norbp),intent(in):: grad
  real(8),dimension(tmb%orbs%norb*tmb%orbs%norb),intent(inout):: coeff
  type(localizedDIISParameters),intent(inout):: ldiis
  
  ! Local variables
  integer:: iorb, jorb, ist, ncount, jst, i, j, mi, ist1, ist2, istat, lwork, info
  integer:: mj, jj, k, jjst, isthist, iall
  real(8):: ddot
  real(8),dimension(:,:),allocatable:: mat
  real(8),dimension(:),allocatable:: rhs, work
  integer,dimension(:),allocatable:: ipiv
  character(len=*),parameter:: subname='DIIS_coeff'
  
  !!call timing(iproc,'optimize_DIIS ','ON')
  
  ! Allocate the local arrays.
  allocate(mat(ldiis%isx+1,ldiis%isx+1), stat=istat)
  call memocc(istat, mat, 'mat', subname)
  allocate(rhs(ldiis%isx+1), stat=istat)
  call memocc(istat, rhs, 'rhs', subname)
  allocate(ipiv(ldiis%isx+1), stat=istat)
  call memocc(istat, ipiv, 'ipiv', subname)
  
  mat=0.d0
  rhs=0.d0
  call to_zero((ldiis%isx+1)**2, mat(1,1))
  call to_zero(ldiis%isx+1, rhs(1))
  
  ncount=tmb%orbs%norb

  ! Copy coeff and grad to history.
  ist=1
  do iorb=1,tmb%orbs%norbp
      jst=1
      do jorb=1,iorb-1
          jst=jst+ncount*ldiis%isx
      end do
      jst=jst+(ldiis%mis-1)*ncount
      call dcopy(ncount, coeff(ist+tmb%orbs%isorb*tmb%orbs%norb), 1, ldiis%phiHist(jst), 1)
      call dcopy(ncount, grad(ist), 1, ldiis%hphiHist(jst), 1)
      ist=ist+ncount
  end do
  
  do iorb=1,tmb%orbs%norbp
      ! Shift the DIIS matrix left up if we reached the maximal history length.
      if(ldiis%is>ldiis%isx) then
         do i=1,ldiis%isx-1
            do j=1,i
               ldiis%mat(j,i,iorb)=ldiis%mat(j+1,i+1,iorb)
            end do
         end do
      end if
  end do
  
  do iorb=1,tmb%orbs%norbp
      ! Calculate a new line for the matrix.
      i=max(1,ldiis%is-ldiis%isx+1)
      jst=1
      ist1=1
      do jorb=1,iorb-1
          jst=jst+ncount*ldiis%isx
          ist1=ist1+ncount
      end do
      do j=i,ldiis%is
         mi=mod(j-1,ldiis%isx)+1
         ist2=jst+(mi-1)*ncount
         if(ist2>size(ldiis%hphiHist)) then
             write(*,'(a,7i8)') 'ERROR ist2: iproc, iorb, ldiis%is, mi, ncount, ist2, size(ldiis%hphiHist)', iproc, iorb, ldiis%is,&
                                 mi, ncount, ist2, size(ldiis%hphiHist)
         end if
         ldiis%mat(j-i+1,min(ldiis%isx,ldiis%is),iorb)=ddot(ncount, grad(ist1), 1, ldiis%hphiHist(ist2), 1)
         ist2=ist2+ncount
      end do
  end do
  
  ist=1+tmb%orbs%isorb*tmb%orbs%norb
  do iorb=1,tmb%orbs%norbp
      ! Copy the matrix to an auxiliary array and fill with the zeros and ones.
      do i=1,min(ldiis%isx,ldiis%is)
          mat(i,min(ldiis%isx,ldiis%is)+1)=1.d0
          rhs(i)=0.d0
          do j=i,min(ldiis%isx,ldiis%is)
              mat(i,j)=ldiis%mat(i,j,iorb)
          end do
      end do
      mat(min(ldiis%isx,ldiis%is)+1,min(ldiis%isx,ldiis%is)+1)=0.d0
      rhs(min(ldiis%isx,ldiis%is)+1)=1.d0
   
      ! Solve the linear system
      !!do istat=1,ldiis%isx+1
          !!do iall=1,ldiis%isx+1
              !!if(iproc==0) write(500,*) istat, iall, mat(iall,istat)
          !!end do
      !!end do

      if(ldiis%is>1) then
         lwork=-1   !100*ldiis%isx
         allocate(work(1000), stat=istat)
         call memocc(istat, work, 'work', subname)
         call dsysv('u', min(ldiis%isx,ldiis%is)+1, 1, mat, ldiis%isx+1,  & 
              ipiv, rhs(1), ldiis%isx+1, work, lwork, info)
         lwork=nint(work(1))
         iall=-product(shape(work))*kind(work)
         deallocate(work,stat=istat)
         call memocc(istat,iall,'work',subname)
         allocate(work(lwork), stat=istat)
         call memocc(istat, work, 'work', subname)
         call dsysv('u', min(ldiis%isx,ldiis%is)+1, 1, mat, ldiis%isx+1,  & 
              ipiv, rhs(1), ldiis%isx+1, work, lwork, info)
         iall=-product(shape(work))*kind(work)
         deallocate(work, stat=istat)
         call memocc(istat, iall, 'work', subname)
         
         if (info /= 0) then
            write(*,'(a,i0)') 'ERROR in dsysv (DIIS_coeff), info=', info
            stop
         end if
      else
         rhs(1)=1.d0
      endif
    
      ! Make a new guess for the orbital.
      call razero(ncount, coeff(ist))
      isthist=max(1,ldiis%is-ldiis%isx+1)
      jj=0
      jst=0
      do jorb=1,iorb-1
          jst=jst+ncount*ldiis%isx
      end do
      do j=isthist,ldiis%is
          jj=jj+1
          mj=mod(j-1,ldiis%isx)+1
          jjst=jst+(mj-1)*ncount
          do k=1,ncount
              coeff(ist+k-1) = coeff(ist+k-1) + rhs(jj)*(ldiis%phiHist(jjst+k)-ldiis%hphiHist(jjst+k))
          end do
      end do
      ist=ist+ncount
  end do
    
  iall=-product(shape(mat))*kind(mat)
  deallocate(mat, stat=istat)
  call memocc(istat, iall, 'mat', subname)
  
  iall=-product(shape(rhs))*kind(rhs)
  deallocate(rhs, stat=istat)
  call memocc(istat, iall, 'rhs', subname)

  iall=-product(shape(ipiv))*kind(ipiv)
  deallocate(ipiv, stat=istat)
  call memocc(istat, iall, 'ipiv', subname)
  
  !!call timing(iproc,'optimize_DIIS ','OF')

end subroutine DIIS_coeff


subroutine initialize_DIIS_coeff(isx, ldiis)
  use module_base
  use module_types
  implicit none
  
  ! Calling arguments
  integer,intent(in):: isx
  type(localizedDIISParameters),intent(inout):: ldiis
  
  ! Local variables
  character(len=*),parameter:: subname='initialize_DIIS_coeff'
    
  ldiis%isx=isx
  ldiis%is=0
  ldiis%switchSD=.false.
  ldiis%trmin=1.d100
  ldiis%trold=1.d100
  ldiis%alpha_coeff=0.1d0

end subroutine initialize_DIIS_coeff


subroutine allocate_DIIS_coeff(tmb, ldiis)
  use module_base
  use module_types
  implicit none
  
  ! Calling arguments
  type(DFT_wavefunction),intent(in):: tmb
  type(localizedDIISParameters),intent(inout):: ldiis
  
  ! Local variables
  integer:: ii, istat
  character(len=*),parameter:: subname='allocate_DIIS_coeff'

  allocate(ldiis%mat(ldiis%isx,ldiis%isx,tmb%orbs%norbp),stat=istat)
  call memocc(istat, ldiis%mat, 'ldiis%mat', subname)

  ii=ldiis%isx*tmb%orbs%norb*tmb%orbs%norbp
  allocate(ldiis%phiHist(ii), stat=istat)
  call memocc(istat, ldiis%phiHist, 'ldiis%phiHist', subname)
  allocate(ldiis%hphiHist(ii), stat=istat)
  call memocc(istat, ldiis%hphiHist, 'ldiis%hphiHist', subname)

end subroutine allocate_DIIS_coeff
<|MERGE_RESOLUTION|>--- conflicted
+++ resolved
@@ -6,21 +6,13 @@
 !!    GNU General Public License, see ~/COPYING file
 !!    or http://www.gnu.org/copyleft/gpl.txt .
 !!    For the list of contributors, see ~/AUTHORS
-<<<<<<< HEAD
 !!
 !! @note
 !!  Coefficients are defined for Ntmb KS orbitals so as to maximize the number
 !!  of orthonormality constraints. This should speedup the convergence by
 !!  reducing the effective number of degrees of freedom.
-
-
-subroutine optimize_coeffs(iproc, nproc, orbs, tmb, ldiis_coeff, fnrm, fnrm_crit, itmax, energy, sd_fit_curve)
-=======
-!! NOTES: Coefficients are defined for Ntmb KS orbitals so as to maximize the number
-!!        of orthonormality constraints. This should speedup the convergence by
-!!        reducing the effective number of degrees of freedom.
 subroutine optimize_coeffs(iproc, nproc, orbs, tmb, ldiis_coeff, fnrm, fnrm_crit, itmax, energy, sd_fit_curve, num_extra)
->>>>>>> be1e32eb
+
   use module_base
   use module_types
   use module_interfaces, fake_name => optimize_coeffs
@@ -39,13 +31,8 @@
   integer, optional, intent(in) :: num_extra
 
   ! Local variables
-<<<<<<< HEAD
   integer:: iorb, jorb, iiorb, ierr, it
-  real(kind=gp),dimension(:,:),allocatable:: coeffp, grad, grad_cov
-=======
-  integer:: iorb, jorb, istat, iall, info, iiorb, ierr, it
   real(kind=gp),dimension(:,:),allocatable:: grad, grad_cov_or_coeffp !coeffp, grad_cov
->>>>>>> be1e32eb
   real(kind=gp) :: tt, ddot, energy0, pred_e
 
   call f_routine(id='optimize_coeffs')
@@ -326,12 +313,7 @@
   real(gp), dimension(tmb%orbs%norb,KSorbs%norbp), intent(out) :: grad_cov, grad  ! could make grad_cov KSorbs%norbp
 
   integer :: iorb, iiorb, info, ierr
-<<<<<<< HEAD
-  real(gp),dimension(:,:),allocatable :: sk, skh, skhp
-=======
   real(gp),dimension(:,:),allocatable :: sk, skh, skhp, inv_ovrlp
-  integer :: matrixindex_in_compressed
->>>>>>> be1e32eb
   integer,dimension(:),allocatable:: ipiv
   real(kind=gp), dimension(:,:), allocatable:: grad_full
   character(len=*),parameter:: subname='calculate_coeff_gradient'
