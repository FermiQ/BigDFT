--- conflicted
+++ resolved
@@ -392,11 +392,8 @@
   
   mat=0.d0
   rhs=0.d0
-<<<<<<< HEAD
-=======
   call to_zero((ldiis%isx+1)**2, mat(1,1))
   call to_zero(ldiis%isx+1, rhs(1))
->>>>>>> 85d43171
   
   ! Copy coeff and grad to history.
   ist=1
@@ -469,11 +466,7 @@
       ! Solve the linear system
       do istat=1,ldiis%isx+1
           do iall=1,ldiis%isx+1
-<<<<<<< HEAD
-              if(iproc==0) write(500,*) istat, iall, mat(iall,istat)
-=======
               !!if(iproc==0) write(500,*) istat, iall, mat(iall,istat)
->>>>>>> 85d43171
           end do
       end do
       if(ldiis%is>1) then
@@ -678,16 +671,6 @@
        ovrlp_coeff(1,1), orbs%norb, 0.d0, coeff_tmp(1,1), tmbder%orbs%norb)
   call dcopy(tmbder%orbs%norb*orbs%norb, coeff_tmp(1,1), 1, tmbder%wfnmd%coeff(1,1), 1)
 
-<<<<<<< HEAD
-  if(iproc==0) then
-      do iorb=1,orbs%norb
-          do jorb=1,tmbder%orbs%norb
-              write(210,'(2i8,es14.6)') iorb, jorb, tmbder%wfnmd%coeff(jorb,iorb)
-          end do
-      end do
-  end if
-  call mpi_barrier(mpi_comm_world,istat)
-=======
   !!if(iproc==0) then
   !!    do iorb=1,orbs%norb
   !!        do jorb=1,tmbder%orbs%norb
@@ -696,7 +679,6 @@
   !!    end do
   !!end if
   !!call mpi_barrier(mpi_comm_world,istat)
->>>>>>> 85d43171
 
 
   iall=-product(shape(ovrlp))*kind(ovrlp)
