!> @file
!! Optimize the coefficients
!! @author
!!    Copyright (C) 2011-2013 BigDFT group
!!    This file is distributed under the terms of the
!!    GNU General Public License, see ~/COPYING file
!!    or http://www.gnu.org/copyleft/gpl.txt .
!!    For the list of contributors, see ~/AUTHORS
!! NOTES: Coefficients are defined for Ntmb KS orbitals so as to maximize the number
!!        of orthonormality constraints. This should speedup the convergence by
!!        reducing the effective number of degrees of freedom.
subroutine optimize_coeffs(iproc, nproc, orbs, tmb, ldiis_coeff, fnrm, fnrm_crit, itmax, energy, sd_fit_curve)
  use module_base
  use module_types
  use module_interfaces
  use diis_sd_optimization
  implicit none

  ! Calling arguments
  integer,intent(in):: iproc, nproc, itmax
  type(orbitals_data),intent(in):: orbs
  type(DFT_wavefunction),intent(inout):: tmb
  type(DIIS_obj), intent(inout) :: ldiis_coeff
  real(kind=gp),intent(in):: fnrm_crit
  real(kind=gp),intent(out):: fnrm
  real(kind=gp), intent(inout) :: energy
  logical, intent(in) :: sd_fit_curve

  ! Local variables
<<<<<<< HEAD
  integer:: iorb, jorb, istat, iall, info, iiorb, ierr!, ind, indh, indo, kkorb, korb, lorb
  !integer :: segn,npts_per_proc,  indc, ind_start, ind_end, iseg
  real(8),dimension(:,:),allocatable:: rhs, coeffp, sk, skh, skhp !gradp, lagmat, ovrlp_tmp, ovrlp_coeff
  integer,dimension(:),allocatable:: ipiv
  real(8) :: tt, ddot!, tt2
  logical :: dense
  character(len=*), parameter :: subname='optimize_coeffs'
=======
  integer:: iorb, jorb, istat, iall, info, iiorb, ierr, it
  real(kind=gp),dimension(:,:),allocatable:: coeffp, grad, grad_cov
  real(kind=gp) :: tt, ddot, energy0, pred_e
>>>>>>> 21e0b50d

  call f_routine(id='optimize_coeffs')

  grad=f_malloc((/tmb%orbs%norb,orbs%norbp/), id='grad')

  if (ldiis_coeff%idsx == 0 .and. sd_fit_curve) then
     ! calculate initial energy for SD line fitting and printing (maybe don't need to (re)calculate kernel here?)
     call calculate_kernel_and_energy(iproc,nproc,tmb%linmat%denskern,tmb%linmat%ham,energy0,&
          tmb%coeff,orbs,tmb%orbs,.true.)
  else
     energy0=energy
  end if

  do it=1,itmax

     grad_cov=f_malloc((/tmb%orbs%norb,orbs%norbp/), id='grad_cov')

     call calculate_coeff_gradient(iproc,nproc,tmb,orbs,grad_cov,grad)

     ! Precondition the gradient (only making things worse...)
     !call precondition_gradient_coeff(tmb%orbs%norb, orbs%norbp, tmb%linmat%ham%matrix, tmb%linmat%ovrlp%matrix, grad)

     !For fnrm, we only sum on the occupied KS orbitals
     tt=0.d0
     do iorb=1,orbs%norbp
         tt=tt+ddot(tmb%orbs%norb, grad_cov(1,iorb), 1, grad(1,iorb), 1)
     end do
     call mpiallred(tt, 1, mpi_sum, bigdft_mpi%mpi_comm, ierr)
     call f_free(grad_cov)
     fnrm=2.0_gp*tt

     call timing(iproc,'dirmin_sddiis','ON')
     coeffp=f_malloc((/tmb%orbs%norb,orbs%norbp/),id='coeffp')

     if (ldiis_coeff%idsx > 0) then !do DIIS
        !TO DO: make sure DIIS works
        ldiis_coeff%mids=mod(ldiis_coeff%ids,ldiis_coeff%idsx)+1
        ldiis_coeff%ids=ldiis_coeff%ids+1

        call dcopy(tmb%orbs%norb*orbs%norbp,tmb%coeff(1,orbs%isorb+1),1,coeffp(1,1),1)

        call diis_opt(iproc,nproc,1,0,1,(/iproc/),(/tmb%orbs%norb*orbs%norbp/),tmb%orbs%norb*orbs%norbp,&
             coeffp,grad(1,1),ldiis_coeff) 
     else  !steepest descent with curve fitting for line minimization
        if (sd_fit_curve) call find_alpha_sd(iproc,nproc,ldiis_coeff%alpha_coeff,tmb,orbs,coeffp,grad,energy0,fnrm,pred_e)

        do iorb=1,orbs%norbp
           iiorb = orbs%isorb + iorb
           do jorb=1,tmb%orbs%norb
              coeffp(jorb,iorb)=tmb%coeff(jorb,iiorb)-ldiis_coeff%alpha_coeff*grad(jorb,iorb)
           end do
        end do
     end if

     if(nproc > 1) then 
        call mpi_allgatherv(coeffp, tmb%orbs%norb*orbs%norbp, mpi_double_precision, tmb%coeff, &
           tmb%orbs%norb*orbs%norb_par(:,0), tmb%orbs%norb*orbs%isorb_par, mpi_double_precision, bigdft_mpi%mpi_comm, ierr)
     else
        call dcopy(tmb%orbs%norb*orbs%norb,coeffp(1,1),1,tmb%coeff(1,1),1)
     end if

     call f_free(coeffp)

     fnrm=sqrt(fnrm/dble(orbs%norb))

     ! do twice with approx S^_1/2, as not quite good enough at preserving charge if only once, but exact too expensive
     ! instead of twice could add some criterion to check accuracy?
     call reorthonormalize_coeff(iproc, nproc, orbs, -8, -8, 1, tmb%orbs, tmb%linmat%ovrlp, tmb%coeff)
     call reorthonormalize_coeff(iproc, nproc, orbs, -8, -8, 1, tmb%orbs, tmb%linmat%ovrlp, tmb%coeff)

     call calculate_kernel_and_energy(iproc,nproc,tmb%linmat%denskern,tmb%linmat%ham,energy,&
          tmb%coeff,orbs,tmb%orbs,.true.)
     !write(127,*) ldiis_coeff%alpha_coeff,energy
     !close(127)

     ! can't check ebs only, need to check Etot in linearScaling, but if we do it>1 without curve fitting will still need to update here
     !if (ldiis_coeff%idsx == 0 .and. (.not. sd_fit_curve) .and. energy0/=0.0_gp) then ! only update alpha after first iteration
     !   ! apply a cap so that alpha_coeff never goes below around 1.d-2 or above 2
     !   if ((energy-energy0)<0.d0 .and. ldiis_coeff%alpha_coeff < 1.8d0) then
     !      ldiis_coeff%alpha_coeff=1.1d0*ldiis_coeff%alpha_coeff
     !   else if (ldiis_coeff%alpha_coeff > 1.7d-3) then
     !      ldiis_coeff%alpha_coeff=0.5d0*ldiis_coeff%alpha_coeff
     !   end if
     !   if (iproc==0) print*,'EBSdiff,alpha',energy-energy0,ldiis_coeff%alpha_coeff,energy,energy0
     !end if

     if (iproc==0) write(*,*) ''
     if (sd_fit_curve .and. ldiis_coeff%idsx == 0) then
        if (iproc==0) write(*,'(a,I4,2x,6(ES16.6e3,2x))')'DminSD: it, fnrm, ebs, ebsdiff, alpha, pred E, diff',&
             it,fnrm,energy0,energy-energy0,ldiis_coeff%alpha_coeff,pred_e,pred_e-energy
     else if (ldiis_coeff%idsx == 0) then
        if (iproc==0) write(*,'(a,I4,2x,4(ES16.6e3,2x))')'DminSD: it, fnrm, ebs, ebsdiff, alpha',&
             it,fnrm,energy0,energy-energy0,ldiis_coeff%alpha_coeff
     else
        if (iproc==0) write(*,'(a,I4,2x,3(ES16.6e3,2x))')'DminDIIS: it, fnrm, ebs, ebsdiff',&
             it,fnrm,energy0,energy-energy0
     end if

     energy0=energy

     if (fnrm<fnrm_crit) exit

  end do

  call f_free(grad)

  call timing(iproc,'dirmin_sddiis','OF')

  call f_release_routine()

end subroutine optimize_coeffs
!!$
subroutine find_alpha_sd(iproc,nproc,alpha,tmb,orbs,coeffp,grad,energy0,fnrm,pred_e)
  use module_base
  use module_types
  implicit none
  integer, intent(in) :: iproc, nproc
  real(kind=gp), intent(inout) :: alpha
  type(DFT_wavefunction) :: tmb
  type(orbitals_data), intent(in) :: orbs
  real(kind=gp), dimension(tmb%orbs%norb,orbs%norbp), intent(inout) :: coeffp
  real(kind=gp), dimension(tmb%orbs%norb,orbs%norbp), intent(in) :: grad
  real(kind=gp), intent(in) :: energy0, fnrm
  real(kind=gp), intent(out) :: pred_e
  integer :: iorb, iiorb, jorb, ierr
  real(kind=gp) :: tt, ddot, energy1, a, b, c, alpha_old
  real(kind=gp),dimension(:,:),allocatable :: coeff_tmp

  ! take an initial step to get 2nd point
  coeff_tmp=f_malloc((/tmb%orbs%norb,tmb%orbs%norb/),id='coeff_tmp')
  do iorb=1,orbs%norbp
     iiorb = orbs%isorb + iorb
     do jorb=1,tmb%orbs%norb
        coeffp(jorb,iorb)=tmb%coeff(jorb,iiorb)-alpha*grad(jorb,iorb)
     end do
  end do

  if(nproc > 1) then 
     call mpi_allgatherv(coeffp, tmb%orbs%norb*orbs%norbp, mpi_double_precision, coeff_tmp, &
        tmb%orbs%norb*orbs%norb_par(:,0), tmb%orbs%norb*orbs%isorb_par, mpi_double_precision, bigdft_mpi%mpi_comm, ierr)
  else
     call dcopy(tmb%orbs%norb*orbs%norb,coeffp(1,1),1,coeff_tmp(1,1),1)
  end if

  ! do twice with approx S^_1/2, as not quite good enough at preserving charge if only once, but exact too expensive
  ! instead of twice could add some criterion to check accuracy?
  call reorthonormalize_coeff(iproc, nproc, orbs, -8, -8, 1, tmb%orbs, tmb%linmat%ovrlp, coeff_tmp)
  call reorthonormalize_coeff(iproc, nproc, orbs, -8, -8, 1, tmb%orbs, tmb%linmat%ovrlp, coeff_tmp)
  call calculate_kernel_and_energy(iproc,nproc,tmb%linmat%denskern,tmb%linmat%ham,energy1,&
       coeff_tmp,orbs,tmb%orbs,.true.)
  call f_free(coeff_tmp)

  ! find ideal alpha using both points
  alpha_old=alpha
  a=fnrm/alpha_old+(energy1-energy0)/alpha_old**2
  b=-fnrm
  c=energy0
  alpha=-0.5_gp*b/a
  ! don't update if we have found a maximum, or negative alpha is predicted
  ! do something better here - don't just want to do the same thing twice, so at least check if energy has decreased
  if (alpha<0.0_gp .or. a<0.0_gp) alpha=alpha_old
  pred_e=a*alpha**2+b*alpha+c

  !open(127)
  !write(127,*) '#',a,b,c,(energy1-energy0)/alpha_old,b-(energy1-energy0)/alpha_old
  !write(127,*) 0.0_gp,energy0
  !write(127,*) alpha_old,energy1


end subroutine find_alpha_sd


subroutine calculate_kernel_and_energy(iproc,nproc,denskern,ham,energy,coeff,orbs,tmb_orbs,calculate_kernel)
  use module_base
  use module_types
  implicit none
  integer, intent(in) :: iproc, nproc
  type(sparseMatrix), intent(in) :: ham
  type(sparseMatrix), intent(inout) :: denskern
  logical, intent(in) :: calculate_kernel
  real(kind=gp), intent(out) :: energy
  type(orbitals_data), intent(in) :: orbs, tmb_orbs
  real(kind=gp), dimension(tmb_orbs%norb,tmb_orbs%norb), intent(in) :: coeff

  integer :: iorb, jorb, ind_ham, ind_denskern
  integer :: matrixindex_in_compressed

  if (calculate_kernel) then 
     denskern%matrix=f_malloc_ptr((/tmb_orbs%norb,tmb_orbs%norb/), id='denskern')
     call calculate_density_kernel(iproc, nproc, .true., orbs, tmb_orbs, coeff, denskern%matrix)
     call compress_matrix_for_allreduce(iproc,denskern)
     call f_free_ptr(denskern%matrix)
  end if

  energy=0.0_gp
  do iorb=1,tmb_orbs%norb
     do jorb=1,tmb_orbs%norb
        ind_ham = matrixindex_in_compressed(ham,iorb,jorb)
        ind_denskern = matrixindex_in_compressed(denskern,jorb,iorb)
        if (ind_ham==0.or.ind_denskern==0) cycle
        energy = energy + denskern%matrix_compr(ind_denskern)*ham%matrix_compr(ind_ham)
     end do
  end do

end subroutine calculate_kernel_and_energy


! calculate grad_cov_i^a = f_i (I_ab - S_ag K^gb) H_bg c_i^d
! then grad=S^-1grad_cov
subroutine calculate_coeff_gradient(iproc,nproc,tmb,KSorbs,grad_cov,grad)
  use module_base
  use module_types
  implicit none

  integer, intent(in) :: iproc, nproc
  type(DFT_wavefunction), intent(inout) :: tmb
  type(orbitals_data), intent(in) :: KSorbs
  real(gp), dimension(tmb%orbs%norb,KSorbs%norbp), intent(out) :: grad_cov, grad  ! could make grad_cov KSorbs%norbp

  integer :: iorb, iiorb, info, ierr
  real(gp),dimension(:,:),allocatable :: sk, skh, skhp
  integer :: matrixindex_in_compressed
  integer,dimension(:),allocatable:: ipiv
<<<<<<< HEAD
  real(8):: tt, ddot, tt2
  character(len=*), parameter :: subname='optimize_coeffs'

  allocate(lagmat(orbs%norb,orbs%norb), stat=istat)
  call memocc(istat, lagmat, 'lagmat', subname)
=======
  real(kind=gp), dimension(:,:), allocatable:: grad_full
  character(len=*),parameter:: subname='calculate_coeff_gradient'
>>>>>>> 21e0b50d

  call f_routine(id='calculate_coeff_gradient')
  call timing(iproc,'dirmin_lagmat1','ON')

  ! we have the kernel already, but need it to not contain occupations so recalculate here
  tmb%linmat%denskern%matrix=f_malloc_ptr((/tmb%orbs%norb,tmb%orbs%norb/),id='denskern')

  call calculate_density_kernel(iproc, nproc, .false., KSorbs, tmb%orbs, tmb%coeff, tmb%linmat%denskern%matrix)

  sk=f_malloc0((/tmb%orbs%norbp,tmb%orbs%norb/), id='sk')

  ! calculate I-S*K - first set sk to identity
  do iorb=1,tmb%orbs%norbp
     iiorb=tmb%orbs%isorb+iorb
     sk(iorb,iiorb) = 1.d0
  end do 

  if (tmb%orbs%norbp>0) then
     call dgemm('n', 'n', tmb%orbs%norbp, tmb%orbs%norb, tmb%orbs%norb, -1.d0, &
          tmb%linmat%ovrlp%matrix(tmb%orbs%isorb+1:tmb%orbs%isorb+tmb%orbs%norbp,:),&
          tmb%orbs%norbp, tmb%linmat%denskern%matrix(1,1), tmb%orbs%norb, 1.d0, sk, tmb%orbs%norbp)
  end if

  ! coeffs and therefore kernel will change, so no need to keep it
  call f_free_ptr(tmb%linmat%denskern%matrix)

  skhp=f_malloc((/tmb%orbs%norb,tmb%orbs%norbp/), id='skhp')

  ! multiply by H to get (I_ab - S_ag K^gb) H_bg, or in this case the transpose of the above
  if (tmb%orbs%norbp>0) then
     call dgemm('t', 't', tmb%orbs%norb, tmb%orbs%norbp, tmb%orbs%norb, 1.d0, tmb%linmat%ham%matrix(1,1), &
          tmb%orbs%norb, sk(1,1), tmb%orbs%norbp, 0.d0, skhp(1,1), tmb%orbs%norb)
  end if

  call f_free(sk)

  skh=f_malloc((/tmb%orbs%norb,tmb%orbs%norb/), id='skh')

  ! gather together
  if(nproc > 1) then
     call mpi_allgatherv(skhp(1,1), tmb%orbs%norb*tmb%orbs%norbp, mpi_double_precision, skh(1,1), &
        tmb%orbs%norb*tmb%orbs%norb_par(:,0), tmb%orbs%norb*tmb%orbs%isorb_par, &
        mpi_double_precision, bigdft_mpi%mpi_comm, ierr)
  else
     call dcopy(tmb%orbs%norbp*tmb%orbs%norb,skhp(1,1),1,skh(1,1),1)
  end if

  call f_free(skhp)

  ! calc for i on this proc: (I_ab - S_ag K^gb) H_bg c_i^d
  if (KSorbs%norbp>0) then
     call dgemm('t', 'n', tmb%orbs%norb, KSorbs%norbp, tmb%orbs%norb, 1.d0, skh(1,1), &
          tmb%orbs%norb, tmb%coeff(1,KSorbs%isorb+1), tmb%orbs%norb, 0.d0, grad_cov(1,1), tmb%orbs%norb)
  end if

  call f_free(skh)

  ! multiply by f_i to get grad_i^a
  do iorb=1,KSorbs%norbp
     iiorb=KSorbs%isorb+iorb
     grad_cov(:,iorb)=grad_cov(:,iorb)*KSorbs%occup(iiorb)
  end do

  ! keep the covariant gradient to calculate fnrm correctly
  call dcopy(tmb%orbs%norb*KSorbs%norbp,grad_cov,1,grad,1)

  call timing(iproc,'dirmin_lagmat1','OF')
  call timing(iproc,'dirmin_dgesv','ON') !lr408t

  info = 0 ! needed for when some processors have orbs%norbp=0
  ipiv=f_malloc(tmb%orbs%norb,id='ipiv')

  ! Solve the linear system ovrlp*grad=grad_cov
  if(tmb%orthpar%blocksize_pdsyev<0) then
      if (KSorbs%norbp>0) then
          call dgesv(tmb%orbs%norb, KSorbs%norbp, tmb%linmat%ovrlp%matrix(1,1), tmb%orbs%norb, ipiv(1), &
               grad(1,1), tmb%orbs%norb, info)
      end if
  else
      grad_full=f_malloc((/tmb%orbs%norb,KSorbs%norb/),id='grad_full')
      ! do allgather instead of allred so we can keep grad as per proc
      if(nproc > 1) then 
         call mpi_allgatherv(grad, tmb%orbs%norb*KSorbs%norbp, mpi_double_precision, grad_full, &
            tmb%orbs%norb*KSorbs%norb_par(:,0), tmb%orbs%norb*KSorbs%isorb_par, mpi_double_precision, bigdft_mpi%mpi_comm, ierr)
      else
         call dcopy(tmb%orbs%norb*KSorbs%norb,grad(1,1),1,grad_full(1,1),1)
      end if
      !call mpiallred(grad(1,1), tmb%orbs%norb*KSorbs%norb, mpi_sum, bigdft_mpi%mpi_comm, ierr)

      call dgesv_parallel(iproc, tmb%orthpar%nproc_pdsyev, tmb%orthpar%blocksize_pdsyev, bigdft_mpi%mpi_comm, &
           tmb%orbs%norb, KSorbs%norb, tmb%linmat%ovrlp%matrix, tmb%orbs%norb, grad_full, tmb%orbs%norb, info)

      call dcopy(tmb%orbs%norb*KSorbs%norbp,grad_full(1,KSorbs%isorb+1),1,grad(1,1),1)

      call f_free(grad_full)
  end if

  if(info/=0) then
      write(*,'(a,i0)') 'ERROR in dgesv: info=',info
      stop
  end if

  call f_free(ipiv)
  call timing(iproc,'dirmin_dgesv','OF') !lr408t
  call f_release_routine()

end subroutine calculate_coeff_gradient


<<<<<<< HEAD
  !For fnrm, we only sum on the occupied KS orbitals
  tt=0.d0
  do iorb=1,orbs%norbp
      tt=tt+ddot(tmb%orbs%norb, gradp(1,iorb), 1, gradp(1,iorb), 1)
  end do
  call mpiallred(tt, 1, mpi_sum, bigdft_mpi%mpi_comm, ierr)
  fnrm=sqrt(tt/dble(orbs%norb))

  call timing(iproc,'dirmin_sddiis','OF')

  ! ovrlp%matrix will have been destroyed by dgesv, so need to uncompress again - done in reorthonorm_coeff if needed
  !call uncompressMatrix(iproc,tmb%linmat%ovrlp)
  call reorthonormalize_coeff(iproc, nproc, orbs, -8, -8, 0, tmb%orbs, tmb%linmat%ovrlp, tmb%coeff)

  iall=-product(shape(lagmat))*kind(lagmat)
  deallocate(lagmat, stat=istat)
  call memocc(istat, iall, 'lagmat', subname)

  iall=-product(shape(rhs))*kind(rhs)
  deallocate(rhs, stat=istat)
  call memocc(istat, iall, 'rhs', subname)

  iall=-product(shape(gradp))*kind(gradp)
  deallocate(gradp, stat=istat)
  call memocc(istat, iall, 'gradp', subname)

  iall=-product(shape(ipiv))*kind(ipiv)
  deallocate(ipiv, stat=istat)
  call memocc(istat, iall, 'ipiv', subname)

  !iall=-product(shape(ovrlp_tmp))*kind(ovrlp_tmp)
  !deallocate(ovrlp_tmp, stat=istat)
  !call memocc(istat, iall, 'ovrlp_tmp', subname)

  !iall=-product(shape(ovrlp_coeff))*kind(ovrlp_coeff)
  !deallocate(ovrlp_coeff, stat=istat)
  !call memocc(istat, iall, 'ovrlp_coeff', subname)

end subroutine optimize_coeffs

!!Just to test without MPI
!subroutine optimize_coeffs2(iproc, nproc, orbs, tmb, ldiis_coeff, fnrm)
!  use module_base
!  use module_types
!  use module_interfaces, except_this_one => optimize_coeffs
!  implicit none
!
!  ! Calling arguments
!  integer,intent(in):: iproc, nproc
!  type(orbitals_data),intent(in):: orbs
!  type(DFT_wavefunction),intent(inout):: tmb
!  type(localizedDIISParameters),intent(inout):: ldiis_coeff
!  real(8),intent(out):: fnrm
!
!  ! Local variables
!  integer:: iorb, jorb, istat, iall, info
!  integer:: ialpha, ibeta
!  real(8),dimension(:,:),allocatable:: lagmat, rhs, ovrlp_tmp, ovrlp_coeff, grad
!  integer,dimension(:),allocatable:: ipiv
!  real(8):: tt, ddot
!  character(len=*), parameter :: subname='optimize_coeffs2'
!
!  allocate(lagmat(orbs%norb,orbs%norb), stat=istat)
!  call memocc(istat, lagmat, 'lagmat', subname)
!
!  allocate(rhs(tmb%orbs%norb,orbs%norb), stat=istat)
!  call memocc(istat, rhs, 'rhs', subname)
!
!  allocate(grad(tmb%orbs%norb,orbs%norb), stat=istat)
!  call memocc(istat, grad, 'grad', subname)
!
!
!  allocate(ovrlp_tmp(tmb%orbs%norb,tmb%orbs%norb), stat=istat)
!  call memocc(istat, ovrlp_tmp, 'ovrlp_tmp', subname)
!
!  allocate(ovrlp_coeff(orbs%norb,orbs%norb), stat=istat)
!  call memocc(istat, ovrlp_coeff, 'ovrlp_coeff', subname)
!
!
!  call timing(iproc,'dirmin_lagmat1','ON') !lr408t
!
!  ! Calculate the Lagrange multiplier matrix. Use ovrlp_coeff as temporary array.
!  do iorb=1,orbs%norb
!      do jorb=1,orbs%norb
!          tt=0.d0
!          do ialpha=1,tmb%orbs%norb
!              do ibeta=1,tmb%orbs%norb
!                  tt=tt+tmb%coeff(ialpha,jorb)*tmb%coeff(ibeta,iorb)*tmb%linmat%ham%matrix(ialpha,ibeta)
!              end do
!          end do
!          ovrlp_coeff(jorb,iorb)=tt
!      end do
!  end do
!
!  call vcopy(orbs%norb*orbs%norb,ovrlp_coeff(1,1),1,lagmat(1,1),1)
!
!  call timing(iproc,'dirmin_lagmat1','OF')
!  call timing(iproc,'dirmin_lagmat2','ON')
!
!  ! Calculate the right hand side
!  rhs=0.d0
!  do iorb=1,orbs%norb
!      do ialpha=1,tmb%orbs%norb
!          tt=0.d0
!          do ibeta=1,tmb%orbs%norb
!              tt=tt+tmb%coeff(ibeta,iorb)*tmb%linmat%ham%matrix(ibeta,ialpha)
!          end do
!          do jorb=1,orbs%norb
!              do ibeta=1,tmb%orbs%norb
!                  tt=tt-lagmat(jorb,iorb)*tmb%coeff(ibeta,jorb)*tmb%linmat%ovrlp%matrix(ibeta,ialpha)
!              end do
!          end do
!          rhs(ialpha,iorb)=tt*orbs%occup(iorb)
!      end do
!  end do
!
!  ! Solve the linear system ovrlp*grad=rhs
!  call dcopy(tmb%orbs%norb**2, tmb%linmat%ovrlp%matrix(1,1), 1, ovrlp_tmp(1,1), 1)
!
!  call timing(iproc,'dirmin_lagmat2','OF')
!  call timing(iproc,'dirmin_dgesv','ON')
!
!  info = 0 ! needed for when some processors have orbs%orbp=0
!  if(tmb%orthpar%blocksize_pdsyev<0) then
!     allocate(ipiv(tmb%orbs%norb), stat=istat)
!     call memocc(istat, ipiv, 'ipiv', subname)
!     call dgesv(tmb%orbs%norb, orbs%norb, ovrlp_tmp(1,1), tmb%orbs%norb, ipiv(1), &
!          rhs(1,1), tmb%orbs%norb, info)
!     iall=-product(shape(ipiv))*kind(ipiv)
!     deallocate(ipiv, stat=istat)
!     call memocc(istat, iall, 'ipiv', subname)
!  else
!      call dgesv_parallel(iproc, tmb%orthpar%nproc_pdsyev, tmb%orthpar%blocksize_pdsyev, bigdft_mpi%mpi_comm, &
!          tmb%orbs%norb, orbs%norb, ovrlp_tmp, tmb%orbs%norb, rhs, tmb%orbs%norb, info)
!  end if
!
!  if(info/=0) then
!      write(*,'(a,i0)') 'ERROR in dgesv: info=',info
!      stop
!  end if
!
!  call dcopy(tmb%orbs%norb*orbs%norb, rhs(1,1), 1, grad(1,1), 1)
!  call timing(iproc,'dirmin_dgesv','OF') 
!
!  ! Precondition the gradient (only making things worse...)
!  !call precondition_gradient_coeff(tmb%orbs%norb, orbs%norbp, tmb%linmat%ham%matrix, ovrlp, gradp)
!
!  call timing(iproc,'dirmin_sddiis','ON') !lr408t
!
!  ! Improve the coefficients
!  if (ldiis_coeff%isx > 0) then
!      ldiis_coeff%mis=mod(ldiis_coeff%is,ldiis_coeff%isx)+1
!      ldiis_coeff%is=ldiis_coeff%is+1
!  end if  
!
!  if (.false. .and. ldiis_coeff%isx > 0) then !do DIIS, must change this for non parallel
!     call DIIS_coeff(iproc, orbs, tmb, grad, tmb%coeff, ldiis_coeff)
!  else  !steepest descent
!     do iorb=1,orbs%norb
!        do ialpha=1,tmb%orbs%norb
!           tmb%coeff(ialpha,iorb)=tmb%coeff(ialpha,iorb)-ldiis_coeff%alpha_coeff*grad(ialpha,iorb)
!        end do
!     end do
!  end if
!
!  tt=0.d0
!  do iorb=1,orbs%norb
!      print *,'norm gradp',iorb+tmb%orbs%isorb, ddot(tmb%orbs%norb, grad(1,iorb), 1, grad(1,iorb), 1)
!      tt=tt+ddot(tmb%orbs%norb, grad(1,iorb), 1, grad(1,iorb), 1)
!  end do
!  fnrm=sqrt(tt/dble(orbs%norb))
!
!  call timing(iproc,'dirmin_sddiis','OF') !lr408t
!  
!  ! Normalize the coefficients (Loewdin)
!  call reorthonormalize_coeff(iproc, nproc, orbs%norb, -8, -8, 0, tmb%orbs, tmb%linmat%ovrlp%matrix, tmb%coeff)
!
!  iall=-product(shape(lagmat))*kind(lagmat)
!  deallocate(lagmat, stat=istat)
!  call memocc(istat, iall, 'lagmat', subname)
!
!  iall=-product(shape(rhs))*kind(rhs)
!  deallocate(rhs, stat=istat)
!  call memocc(istat, iall, 'rhs', subname)
!
!  iall=-product(shape(grad))*kind(grad)
!  deallocate(grad, stat=istat)
!  call memocc(istat, iall, 'grad', subname)
!
!  iall=-product(shape(ovrlp_tmp))*kind(ovrlp_tmp)
!  deallocate(ovrlp_tmp, stat=istat)
!  call memocc(istat, iall', 'ovrlp_tmp', subname)
!
!  iall=-product(shape(ovrlp_coeff))*kind(ovrlp_coeff)
!  deallocate(ovrlp_coeff, stat=istat)
!  call memocc(istat, iall, 'ovrlp_coeff', subname)
!
!end subroutine optimize_coeffs2
=======
>>>>>>> 21e0b50d

subroutine precondition_gradient_coeff(ntmb, norb, ham, ovrlp, grad)
  use module_base
  use module_types
  implicit none
  
  ! Calling arguments
  integer,intent(in):: ntmb, norb
  real(8),dimension(ntmb,ntmb),intent(in):: ham, ovrlp
  real(8),dimension(ntmb,norb),intent(inout):: grad
  
  ! Local variables
  integer:: iorb, itmb, jtmb, info, istat, iall
  complex(8),dimension(:,:),allocatable:: mat
  complex(8),dimension(:,:),allocatable:: rhs
  integer,dimension(:),allocatable:: ipiv
  character(len=*), parameter :: subname='precondition_gradient_coeff'
  
  allocate(mat(ntmb,ntmb), stat=istat)
  !call memocc(istat, mat, 'mat', subname)
  allocate(rhs(ntmb,norb), stat=istat)
  !call memocc(istat, mat, 'mat', subname)
  
  ! Build the matrix to be inverted
  do itmb=1,ntmb
      do jtmb=1,ntmb
          mat(jtmb,itmb) = cmplx(ham(jtmb,itmb)+.5d0*ovrlp(jtmb,itmb),0.d0,kind=8)
      end do
      mat(itmb,itmb)=mat(itmb,itmb)+cmplx(0.d0,-1.d-1,kind=8)
      !mat(itmb,itmb)=mat(itmb,itmb)-cprec
  end do
  do iorb=1,norb
      do itmb=1,ntmb
          rhs(itmb,iorb)=cmplx(grad(itmb,iorb),0.d0,kind=8)
      end do
  end do
  
  allocate(ipiv(ntmb), stat=istat)
  call memocc(istat, ipiv, 'ipiv', subname)
  
  call zgesv(ntmb, norb, mat(1,1), ntmb, ipiv, rhs(1,1), ntmb, info)
  if(info/=0) then
      stop 'ERROR in dgesv'
  end if
  !call dcopy(nel, rhs(1), 1, grad(1), 1)
  do iorb=1,norb
      do itmb=1,ntmb
          grad(itmb,iorb)=real(rhs(itmb,iorb))
      end do
  end do
  
  iall=-product(shape(ipiv))*kind(ipiv)
  deallocate(ipiv, stat=istat)
  call memocc(istat, iall, 'ipiv', subname)
  
  iall=-product(shape(mat))*kind(mat)
  deallocate(mat, stat=istat)
  !call memocc(istat, iall, 'mat', subname)
  
  iall=-product(shape(rhs))*kind(rhs)
  deallocate(rhs, stat=istat)
  !call memocc(istat, iall, 'rhs', subname)

end subroutine precondition_gradient_coeff



subroutine DIIS_coeff(iproc, orbs, tmb, grad, coeff, ldiis)
  use module_base
  use module_types
  use module_interfaces, except_this_one => DIIS_coeff
  implicit none
  
  ! Calling arguments
  integer,intent(in):: iproc
  type(orbitals_data),intent(in):: orbs
  type(DFT_wavefunction),intent(in):: tmb
  real(8),dimension(tmb%orbs%norb*tmb%orbs%norbp),intent(in):: grad
  real(8),dimension(tmb%orbs%norb*tmb%orbs%norb),intent(inout):: coeff
  type(localizedDIISParameters),intent(inout):: ldiis
  
  ! Local variables
  integer:: iorb, jorb, ist, ncount, jst, i, j, mi, ist1, ist2, istat, lwork, info
  integer:: mj, jj, k, jjst, isthist, iall
  real(8):: ddot
  real(8),dimension(:,:),allocatable:: mat
  real(8),dimension(:),allocatable:: rhs, work
  integer,dimension(:),allocatable:: ipiv
  character(len=*), parameter :: subname='DIIS_coeff'
  
  !!call timing(iproc,'optimize_DIIS ','ON')
  
  ! Allocate the local arrays.
  allocate(mat(ldiis%isx+1,ldiis%isx+1), stat=istat)
  call memocc(istat, mat, 'mat', subname)
  allocate(rhs(ldiis%isx+1), stat=istat)
  call memocc(istat, rhs, 'rhs', subname)
  allocate(ipiv(ldiis%isx+1), stat=istat)
  call memocc(istat, ipiv, 'ipiv', subname)
  
  mat=0.d0
  rhs=0.d0
  call to_zero((ldiis%isx+1)**2, mat(1,1))
  call to_zero(ldiis%isx+1, rhs(1))
  
  ncount=tmb%orbs%norb

  ! Copy coeff and grad to history.
  ist=1
  do iorb=1,tmb%orbs%norbp
      jst=1
      do jorb=1,iorb-1
          jst=jst+ncount*ldiis%isx
      end do
      jst=jst+(ldiis%mis-1)*ncount
      call dcopy(ncount, coeff(ist+tmb%orbs%isorb*tmb%orbs%norb), 1, ldiis%phiHist(jst), 1)
      call dcopy(ncount, grad(ist), 1, ldiis%hphiHist(jst), 1)
      ist=ist+ncount
  end do
  
  do iorb=1,tmb%orbs%norbp
      ! Shift the DIIS matrix left up if we reached the maximal history length.
      if(ldiis%is>ldiis%isx) then
         do i=1,ldiis%isx-1
            do j=1,i
               ldiis%mat(j,i,iorb)=ldiis%mat(j+1,i+1,iorb)
            end do
         end do
      end if
  end do
  
  do iorb=1,tmb%orbs%norbp
      ! Calculate a new line for the matrix.
      i=max(1,ldiis%is-ldiis%isx+1)
      jst=1
      ist1=1
      do jorb=1,iorb-1
          jst=jst+ncount*ldiis%isx
          ist1=ist1+ncount
      end do
      do j=i,ldiis%is
         mi=mod(j-1,ldiis%isx)+1
         ist2=jst+(mi-1)*ncount
         if(ist2>size(ldiis%hphiHist)) then
             write(*,'(a,7i8)') 'ERROR ist2: iproc, iorb, ldiis%is, mi, ncount, ist2, size(ldiis%hphiHist)', iproc, iorb, ldiis%is,&
                                 mi, ncount, ist2, size(ldiis%hphiHist)
         end if
         ldiis%mat(j-i+1,min(ldiis%isx,ldiis%is),iorb)=ddot(ncount, grad(ist1), 1, ldiis%hphiHist(ist2), 1)
         ist2=ist2+ncount
      end do
  end do
  
  ist=1+tmb%orbs%isorb*tmb%orbs%norb
  do iorb=1,tmb%orbs%norbp
      ! Copy the matrix to an auxiliary array and fill with the zeros and ones.
      do i=1,min(ldiis%isx,ldiis%is)
          mat(i,min(ldiis%isx,ldiis%is)+1)=1.d0
          rhs(i)=0.d0
          do j=i,min(ldiis%isx,ldiis%is)
              mat(i,j)=ldiis%mat(i,j,iorb)
          end do
      end do
      mat(min(ldiis%isx,ldiis%is)+1,min(ldiis%isx,ldiis%is)+1)=0.d0
      rhs(min(ldiis%isx,ldiis%is)+1)=1.d0
   
      ! Solve the linear system
      !!do istat=1,ldiis%isx+1
          !!do iall=1,ldiis%isx+1
              !!if(iproc==0) write(500,*) istat, iall, mat(iall,istat)
          !!end do
      !!end do

      if(ldiis%is>1) then
         lwork=-1   !100*ldiis%isx
         allocate(work(1000), stat=istat)
         call memocc(istat, work, 'work', subname)
         call dsysv('u', min(ldiis%isx,ldiis%is)+1, 1, mat, ldiis%isx+1,  & 
              ipiv, rhs(1), ldiis%isx+1, work, lwork, info)
         lwork=nint(work(1))
         iall=-product(shape(work))*kind(work)
         deallocate(work,stat=istat)
         call memocc(istat,iall,'work',subname)
         allocate(work(lwork), stat=istat)
         call memocc(istat, work, 'work', subname)
         call dsysv('u', min(ldiis%isx,ldiis%is)+1, 1, mat, ldiis%isx+1,  & 
              ipiv, rhs(1), ldiis%isx+1, work, lwork, info)
         iall=-product(shape(work))*kind(work)
         deallocate(work, stat=istat)
         call memocc(istat, iall, 'work', subname)
         
         if (info /= 0) then
            write(*,'(a,i0)') 'ERROR in dsysv (DIIS_coeff), info=', info
            stop
         end if
      else
         rhs(1)=1.d0
      endif
    
      ! Make a new guess for the orbital.
      call razero(ncount, coeff(ist))
      isthist=max(1,ldiis%is-ldiis%isx+1)
      jj=0
      jst=0
      do jorb=1,iorb-1
          jst=jst+ncount*ldiis%isx
      end do
      do j=isthist,ldiis%is
          jj=jj+1
          mj=mod(j-1,ldiis%isx)+1
          jjst=jst+(mj-1)*ncount
          do k=1,ncount
              coeff(ist+k-1) = coeff(ist+k-1) + rhs(jj)*(ldiis%phiHist(jjst+k)-ldiis%hphiHist(jjst+k))
          end do
      end do
      ist=ist+ncount
  end do
    
  iall=-product(shape(mat))*kind(mat)
  deallocate(mat, stat=istat)
  call memocc(istat, iall, 'mat', subname)
  
  iall=-product(shape(rhs))*kind(rhs)
  deallocate(rhs, stat=istat)
  call memocc(istat, iall, 'rhs', subname)

  iall=-product(shape(ipiv))*kind(ipiv)
  deallocate(ipiv, stat=istat)
  call memocc(istat, iall, 'ipiv', subname)
  
  !!call timing(iproc,'optimize_DIIS ','OF')

end subroutine DIIS_coeff


subroutine initialize_DIIS_coeff(isx, ldiis)
  use module_base
  use module_types
  implicit none
  
  ! Calling arguments
  integer,intent(in):: isx
  type(localizedDIISParameters),intent(inout):: ldiis
  
  ! Local variables
  !character(len=*), parameter :: subname='initialize_DIIS_coeff'
    
  ldiis%isx=isx
  ldiis%is=0
  ldiis%switchSD=.false.
  ldiis%trmin=1.d100
  ldiis%trold=1.d100
  ldiis%alpha_coeff=0.1d0

end subroutine initialize_DIIS_coeff


subroutine allocate_DIIS_coeff(tmb, ldiis)
  use module_base
  use module_types
  implicit none
  
  ! Calling arguments
  type(DFT_wavefunction),intent(in):: tmb
  type(localizedDIISParameters),intent(inout):: ldiis
  
  ! Local variables
  integer:: ii, istat
  character(len=*), parameter :: subname='allocate_DIIS_coeff'

  allocate(ldiis%mat(ldiis%isx,ldiis%isx,tmb%orbs%norbp),stat=istat)
  call memocc(istat, ldiis%mat, 'ldiis%mat', subname)

  ii=ldiis%isx*tmb%orbs%norb*tmb%orbs%norbp
  allocate(ldiis%phiHist(ii), stat=istat)
  call memocc(istat, ldiis%phiHist, 'ldiis%phiHist', subname)
  allocate(ldiis%hphiHist(ii), stat=istat)
  call memocc(istat, ldiis%hphiHist, 'ldiis%hphiHist', subname)

end subroutine allocate_DIIS_coeff
<|MERGE_RESOLUTION|>--- conflicted
+++ resolved
@@ -1,7 +1,7 @@
 !> @file
 !! Optimize the coefficients
 !! @author
-!!    Copyright (C) 2011-2013 BigDFT group
+!!    Copyright (C) 2011-2012 BigDFT group
 !!    This file is distributed under the terms of the
 !!    GNU General Public License, see ~/COPYING file
 !!    or http://www.gnu.org/copyleft/gpl.txt .
@@ -27,19 +27,9 @@
   logical, intent(in) :: sd_fit_curve
 
   ! Local variables
-<<<<<<< HEAD
-  integer:: iorb, jorb, istat, iall, info, iiorb, ierr!, ind, indh, indo, kkorb, korb, lorb
-  !integer :: segn,npts_per_proc,  indc, ind_start, ind_end, iseg
-  real(8),dimension(:,:),allocatable:: rhs, coeffp, sk, skh, skhp !gradp, lagmat, ovrlp_tmp, ovrlp_coeff
-  integer,dimension(:),allocatable:: ipiv
-  real(8) :: tt, ddot!, tt2
-  logical :: dense
-  character(len=*), parameter :: subname='optimize_coeffs'
-=======
   integer:: iorb, jorb, istat, iall, info, iiorb, ierr, it
   real(kind=gp),dimension(:,:),allocatable:: coeffp, grad, grad_cov
   real(kind=gp) :: tt, ddot, energy0, pred_e
->>>>>>> 21e0b50d
 
   call f_routine(id='optimize_coeffs')
 
@@ -263,16 +253,8 @@
   real(gp),dimension(:,:),allocatable :: sk, skh, skhp
   integer :: matrixindex_in_compressed
   integer,dimension(:),allocatable:: ipiv
-<<<<<<< HEAD
-  real(8):: tt, ddot, tt2
-  character(len=*), parameter :: subname='optimize_coeffs'
-
-  allocate(lagmat(orbs%norb,orbs%norb), stat=istat)
-  call memocc(istat, lagmat, 'lagmat', subname)
-=======
   real(kind=gp), dimension(:,:), allocatable:: grad_full
   character(len=*),parameter:: subname='calculate_coeff_gradient'
->>>>>>> 21e0b50d
 
   call f_routine(id='calculate_coeff_gradient')
   call timing(iproc,'dirmin_lagmat1','ON')
@@ -382,207 +364,6 @@
 end subroutine calculate_coeff_gradient
 
 
-<<<<<<< HEAD
-  !For fnrm, we only sum on the occupied KS orbitals
-  tt=0.d0
-  do iorb=1,orbs%norbp
-      tt=tt+ddot(tmb%orbs%norb, gradp(1,iorb), 1, gradp(1,iorb), 1)
-  end do
-  call mpiallred(tt, 1, mpi_sum, bigdft_mpi%mpi_comm, ierr)
-  fnrm=sqrt(tt/dble(orbs%norb))
-
-  call timing(iproc,'dirmin_sddiis','OF')
-
-  ! ovrlp%matrix will have been destroyed by dgesv, so need to uncompress again - done in reorthonorm_coeff if needed
-  !call uncompressMatrix(iproc,tmb%linmat%ovrlp)
-  call reorthonormalize_coeff(iproc, nproc, orbs, -8, -8, 0, tmb%orbs, tmb%linmat%ovrlp, tmb%coeff)
-
-  iall=-product(shape(lagmat))*kind(lagmat)
-  deallocate(lagmat, stat=istat)
-  call memocc(istat, iall, 'lagmat', subname)
-
-  iall=-product(shape(rhs))*kind(rhs)
-  deallocate(rhs, stat=istat)
-  call memocc(istat, iall, 'rhs', subname)
-
-  iall=-product(shape(gradp))*kind(gradp)
-  deallocate(gradp, stat=istat)
-  call memocc(istat, iall, 'gradp', subname)
-
-  iall=-product(shape(ipiv))*kind(ipiv)
-  deallocate(ipiv, stat=istat)
-  call memocc(istat, iall, 'ipiv', subname)
-
-  !iall=-product(shape(ovrlp_tmp))*kind(ovrlp_tmp)
-  !deallocate(ovrlp_tmp, stat=istat)
-  !call memocc(istat, iall, 'ovrlp_tmp', subname)
-
-  !iall=-product(shape(ovrlp_coeff))*kind(ovrlp_coeff)
-  !deallocate(ovrlp_coeff, stat=istat)
-  !call memocc(istat, iall, 'ovrlp_coeff', subname)
-
-end subroutine optimize_coeffs
-
-!!Just to test without MPI
-!subroutine optimize_coeffs2(iproc, nproc, orbs, tmb, ldiis_coeff, fnrm)
-!  use module_base
-!  use module_types
-!  use module_interfaces, except_this_one => optimize_coeffs
-!  implicit none
-!
-!  ! Calling arguments
-!  integer,intent(in):: iproc, nproc
-!  type(orbitals_data),intent(in):: orbs
-!  type(DFT_wavefunction),intent(inout):: tmb
-!  type(localizedDIISParameters),intent(inout):: ldiis_coeff
-!  real(8),intent(out):: fnrm
-!
-!  ! Local variables
-!  integer:: iorb, jorb, istat, iall, info
-!  integer:: ialpha, ibeta
-!  real(8),dimension(:,:),allocatable:: lagmat, rhs, ovrlp_tmp, ovrlp_coeff, grad
-!  integer,dimension(:),allocatable:: ipiv
-!  real(8):: tt, ddot
-!  character(len=*), parameter :: subname='optimize_coeffs2'
-!
-!  allocate(lagmat(orbs%norb,orbs%norb), stat=istat)
-!  call memocc(istat, lagmat, 'lagmat', subname)
-!
-!  allocate(rhs(tmb%orbs%norb,orbs%norb), stat=istat)
-!  call memocc(istat, rhs, 'rhs', subname)
-!
-!  allocate(grad(tmb%orbs%norb,orbs%norb), stat=istat)
-!  call memocc(istat, grad, 'grad', subname)
-!
-!
-!  allocate(ovrlp_tmp(tmb%orbs%norb,tmb%orbs%norb), stat=istat)
-!  call memocc(istat, ovrlp_tmp, 'ovrlp_tmp', subname)
-!
-!  allocate(ovrlp_coeff(orbs%norb,orbs%norb), stat=istat)
-!  call memocc(istat, ovrlp_coeff, 'ovrlp_coeff', subname)
-!
-!
-!  call timing(iproc,'dirmin_lagmat1','ON') !lr408t
-!
-!  ! Calculate the Lagrange multiplier matrix. Use ovrlp_coeff as temporary array.
-!  do iorb=1,orbs%norb
-!      do jorb=1,orbs%norb
-!          tt=0.d0
-!          do ialpha=1,tmb%orbs%norb
-!              do ibeta=1,tmb%orbs%norb
-!                  tt=tt+tmb%coeff(ialpha,jorb)*tmb%coeff(ibeta,iorb)*tmb%linmat%ham%matrix(ialpha,ibeta)
-!              end do
-!          end do
-!          ovrlp_coeff(jorb,iorb)=tt
-!      end do
-!  end do
-!
-!  call vcopy(orbs%norb*orbs%norb,ovrlp_coeff(1,1),1,lagmat(1,1),1)
-!
-!  call timing(iproc,'dirmin_lagmat1','OF')
-!  call timing(iproc,'dirmin_lagmat2','ON')
-!
-!  ! Calculate the right hand side
-!  rhs=0.d0
-!  do iorb=1,orbs%norb
-!      do ialpha=1,tmb%orbs%norb
-!          tt=0.d0
-!          do ibeta=1,tmb%orbs%norb
-!              tt=tt+tmb%coeff(ibeta,iorb)*tmb%linmat%ham%matrix(ibeta,ialpha)
-!          end do
-!          do jorb=1,orbs%norb
-!              do ibeta=1,tmb%orbs%norb
-!                  tt=tt-lagmat(jorb,iorb)*tmb%coeff(ibeta,jorb)*tmb%linmat%ovrlp%matrix(ibeta,ialpha)
-!              end do
-!          end do
-!          rhs(ialpha,iorb)=tt*orbs%occup(iorb)
-!      end do
-!  end do
-!
-!  ! Solve the linear system ovrlp*grad=rhs
-!  call dcopy(tmb%orbs%norb**2, tmb%linmat%ovrlp%matrix(1,1), 1, ovrlp_tmp(1,1), 1)
-!
-!  call timing(iproc,'dirmin_lagmat2','OF')
-!  call timing(iproc,'dirmin_dgesv','ON')
-!
-!  info = 0 ! needed for when some processors have orbs%orbp=0
-!  if(tmb%orthpar%blocksize_pdsyev<0) then
-!     allocate(ipiv(tmb%orbs%norb), stat=istat)
-!     call memocc(istat, ipiv, 'ipiv', subname)
-!     call dgesv(tmb%orbs%norb, orbs%norb, ovrlp_tmp(1,1), tmb%orbs%norb, ipiv(1), &
-!          rhs(1,1), tmb%orbs%norb, info)
-!     iall=-product(shape(ipiv))*kind(ipiv)
-!     deallocate(ipiv, stat=istat)
-!     call memocc(istat, iall, 'ipiv', subname)
-!  else
-!      call dgesv_parallel(iproc, tmb%orthpar%nproc_pdsyev, tmb%orthpar%blocksize_pdsyev, bigdft_mpi%mpi_comm, &
-!          tmb%orbs%norb, orbs%norb, ovrlp_tmp, tmb%orbs%norb, rhs, tmb%orbs%norb, info)
-!  end if
-!
-!  if(info/=0) then
-!      write(*,'(a,i0)') 'ERROR in dgesv: info=',info
-!      stop
-!  end if
-!
-!  call dcopy(tmb%orbs%norb*orbs%norb, rhs(1,1), 1, grad(1,1), 1)
-!  call timing(iproc,'dirmin_dgesv','OF') 
-!
-!  ! Precondition the gradient (only making things worse...)
-!  !call precondition_gradient_coeff(tmb%orbs%norb, orbs%norbp, tmb%linmat%ham%matrix, ovrlp, gradp)
-!
-!  call timing(iproc,'dirmin_sddiis','ON') !lr408t
-!
-!  ! Improve the coefficients
-!  if (ldiis_coeff%isx > 0) then
-!      ldiis_coeff%mis=mod(ldiis_coeff%is,ldiis_coeff%isx)+1
-!      ldiis_coeff%is=ldiis_coeff%is+1
-!  end if  
-!
-!  if (.false. .and. ldiis_coeff%isx > 0) then !do DIIS, must change this for non parallel
-!     call DIIS_coeff(iproc, orbs, tmb, grad, tmb%coeff, ldiis_coeff)
-!  else  !steepest descent
-!     do iorb=1,orbs%norb
-!        do ialpha=1,tmb%orbs%norb
-!           tmb%coeff(ialpha,iorb)=tmb%coeff(ialpha,iorb)-ldiis_coeff%alpha_coeff*grad(ialpha,iorb)
-!        end do
-!     end do
-!  end if
-!
-!  tt=0.d0
-!  do iorb=1,orbs%norb
-!      print *,'norm gradp',iorb+tmb%orbs%isorb, ddot(tmb%orbs%norb, grad(1,iorb), 1, grad(1,iorb), 1)
-!      tt=tt+ddot(tmb%orbs%norb, grad(1,iorb), 1, grad(1,iorb), 1)
-!  end do
-!  fnrm=sqrt(tt/dble(orbs%norb))
-!
-!  call timing(iproc,'dirmin_sddiis','OF') !lr408t
-!  
-!  ! Normalize the coefficients (Loewdin)
-!  call reorthonormalize_coeff(iproc, nproc, orbs%norb, -8, -8, 0, tmb%orbs, tmb%linmat%ovrlp%matrix, tmb%coeff)
-!
-!  iall=-product(shape(lagmat))*kind(lagmat)
-!  deallocate(lagmat, stat=istat)
-!  call memocc(istat, iall, 'lagmat', subname)
-!
-!  iall=-product(shape(rhs))*kind(rhs)
-!  deallocate(rhs, stat=istat)
-!  call memocc(istat, iall, 'rhs', subname)
-!
-!  iall=-product(shape(grad))*kind(grad)
-!  deallocate(grad, stat=istat)
-!  call memocc(istat, iall, 'grad', subname)
-!
-!  iall=-product(shape(ovrlp_tmp))*kind(ovrlp_tmp)
-!  deallocate(ovrlp_tmp, stat=istat)
-!  call memocc(istat, iall', 'ovrlp_tmp', subname)
-!
-!  iall=-product(shape(ovrlp_coeff))*kind(ovrlp_coeff)
-!  deallocate(ovrlp_coeff, stat=istat)
-!  call memocc(istat, iall, 'ovrlp_coeff', subname)
-!
-!end subroutine optimize_coeffs2
-=======
->>>>>>> 21e0b50d
 
 subroutine precondition_gradient_coeff(ntmb, norb, ham, ovrlp, grad)
   use module_base
@@ -599,7 +380,7 @@
   complex(8),dimension(:,:),allocatable:: mat
   complex(8),dimension(:,:),allocatable:: rhs
   integer,dimension(:),allocatable:: ipiv
-  character(len=*), parameter :: subname='precondition_gradient_coeff'
+  character(len=*),parameter:: subname='precondition_gradient_coeff'
   
   allocate(mat(ntmb,ntmb), stat=istat)
   !call memocc(istat, mat, 'mat', subname)
@@ -671,7 +452,7 @@
   real(8),dimension(:,:),allocatable:: mat
   real(8),dimension(:),allocatable:: rhs, work
   integer,dimension(:),allocatable:: ipiv
-  character(len=*), parameter :: subname='DIIS_coeff'
+  character(len=*),parameter:: subname='DIIS_coeff'
   
   !!call timing(iproc,'optimize_DIIS ','ON')
   
@@ -827,7 +608,7 @@
   type(localizedDIISParameters),intent(inout):: ldiis
   
   ! Local variables
-  !character(len=*), parameter :: subname='initialize_DIIS_coeff'
+  character(len=*),parameter:: subname='initialize_DIIS_coeff'
     
   ldiis%isx=isx
   ldiis%is=0
@@ -850,7 +631,7 @@
   
   ! Local variables
   integer:: ii, istat
-  character(len=*), parameter :: subname='allocate_DIIS_coeff'
+  character(len=*),parameter:: subname='allocate_DIIS_coeff'
 
   allocate(ldiis%mat(ldiis%isx,ldiis%isx,tmb%orbs%norbp),stat=istat)
   call memocc(istat, ldiis%mat, 'ldiis%mat', subname)
