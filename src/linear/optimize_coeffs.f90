--- conflicted
+++ resolved
@@ -141,7 +141,7 @@
   call f_release_routine()
 
 end subroutine optimize_coeffs
-
+!!$
 subroutine find_alpha_sd(iproc,nproc,alpha,tmb,orbs,coeffp,grad,energy0,fnrm,pred_e)
   use module_base
   use module_types
@@ -154,7 +154,6 @@
   real(kind=gp), dimension(tmb%orbs%norb,orbs%norbp), intent(in) :: grad
   real(kind=gp), intent(in) :: energy0, fnrm
   real(kind=gp), intent(out) :: pred_e
-
   integer :: iorb, iiorb, jorb, ierr
   real(kind=gp) :: tt, ddot, energy1, a, b, c, alpha_old
   real(kind=gp),dimension(:,:),allocatable :: coeff_tmp
@@ -199,20 +198,9 @@
   !write(127,*) 0.0_gp,energy0
   !write(127,*) alpha_old,energy1
 
-<<<<<<< HEAD
 
 end subroutine find_alpha_sd
 
-=======
-!!$     call DIIS_update_errors(1,0,1,(/tmb%orbs%norb*orbs%norbp/),tmb%orbs%norb*orbs%norbp,&
-!!$          tmb%coeff(1,orbs%isorb+1),rhs(1,orbs%isorb+1),ldiis_coeff)
-!!$
-!!$     call diis_step(iproc,nproc,1,0,1,(/iproc/),&
-!!$          (/tmb%orbs%norb*orbs%norbp/),ldiis_coeff)
-!!$
-!!$     call DIIS_update_psi(1,0,1,(/tmb%orbs%norb*orbs%norbp/),tmb%orbs%norb*orbs%norbp,&
-!!$          tmb%coeff(1,orbs%isorb+1),ldiis_coeff)
->>>>>>> 49acf68d
 
 subroutine calculate_kernel_and_energy(iproc,nproc,denskern,ham,energy,coeff,orbs,tmb_orbs,calculate_kernel)
   use module_base
