!> @file
!! Optimize the coefficients
!! @author
!!    Copyright (C) 2011-2012 BigDFT group
!!    This file is distributed under the terms of the
!!    GNU General Public License, see ~/COPYING file
!!    or http://www.gnu.org/copyleft/gpl.txt .
!!    For the list of contributors, see ~/AUTHORS


subroutine optimize_coeffs(iproc, nproc, orbs, ham, ovrlp, tmb, ldiis_coeff, fnrm)
  use module_base
  use module_types
  implicit none

  ! Calling arguments
  integer,intent(in):: iproc, nproc
  type(orbitals_data),intent(in):: orbs
  type(DFT_wavefunction),intent(inout):: tmb
  real(8),dimension(tmb%orbs%norb,tmb%orbs%norb),intent(in):: ham, ovrlp
  type(localizedDIISParameters),intent(inout):: ldiis_coeff
  real(8),intent(out):: fnrm

  ! Local variables
  integer:: iorb, jorb, korb, lorb, istat, iall, info, iiorb, kkorb, ierr
  real(8),dimension(:,:),allocatable:: lagmat, rhs, ovrlp_tmp, coeff_tmp, ovrlp_coeff, gradp
  integer,dimension(:),allocatable:: ipiv
  real(8):: tt, ddot, tt2, tt3, mean_alpha, dnrm2
  character(len=*),parameter:: subname='optimize_coeffs'

  allocate(lagmat(orbs%norb,orbs%norb), stat=istat)
  call memocc(istat, lagmat, 'lagmat', subname)

  allocate(rhs(tmb%orbs%norb,orbs%norb), stat=istat)
  call memocc(istat, rhs, 'rhs', subname)

  !!allocate(grad(tmb%orbs%norb,orbs%norb), stat=istat)
  !!call memocc(istat, grad, 'grad', subname)

  allocate(gradp(tmb%orbs%norb,orbs%norbp), stat=istat)
  call memocc(istat, gradp, 'gradp', subname)

  allocate(ipiv(tmb%orbs%norb), stat=istat)
  call memocc(istat, ipiv, 'ipiv', subname)

  allocate(ovrlp_tmp(tmb%orbs%norb,tmb%orbs%norb), stat=istat)
  call memocc(istat, ovrlp_tmp, 'ovrlp_tmp', subname)

  allocate(coeff_tmp(tmb%orbs%norb,orbs%norb), stat=istat)
  call memocc(istat, coeff_tmp, 'coeff_tmp', subname)

  allocate(ovrlp_coeff(orbs%norb,orbs%norb), stat=istat)
  call memocc(istat, ovrlp_coeff, 'ovrlp_coeff', subname)


  !!$! Check normalization
  !!$call dgemm('n', 'n', tmb%orbs%norb, orbs%norb, tmb%orbs%norb, 1.d0, ovrlp(1,1), tmb%orbs%norb, &
  !!$     tmb%wfnmd%coeff(1,1), tmb%orbs%norb, 0.d0, coeff_tmp(1,1), tmb%orbs%norb)
  !!$do iorb=1,orbs%norb
  !!$    do jorb=1,orbs%norb
  !!$        tt=ddot(tmb%orbs%norb, tmb%wfnmd%coeff(1,iorb), 1, coeff_tmp(1,jorb), 1)
  !!$        tt2=ddot(tmb%orbs%norb, coeff_tmp(1,iorb), 1, tmb%wfnmd%coeff(1,jorb), 1)
  !!$        tt3=ddot(tmb%orbs%norb, tmb%wfnmd%coeff(1,iorb), 1, tmb%wfnmd%coeff(1,jorb), 1)
  !!$        !!if(iproc==0) write(100,'(2i6,3es15.5)') iorb, jorb, tt, tt2, tt3
  !!$    end do
  !!$end do

  call distribute_coefficients(orbs, tmb)

  ! Calculate the Lagrange multiplier matrix. Use ovrlp_coeff as temporary array.
  do iorb=1,orbs%norbp
      iiorb=orbs%isorb+iorb
      do jorb=1,orbs%norb
          tt=0.d0
          do korb=1,tmb%orbs%norb
              do lorb=1,tmb%orbs%norb
                  tt=tt+tmb%wfnmd%coeff(korb,jorb)*tmb%wfnmd%coeffp(lorb,iorb)*ham(lorb,korb)
              end do
          end do
          !lagmat(jorb,iorb)=tt
          ovrlp_coeff(jorb,iorb)=tt
          !!if(iproc==0) write(510,*) iorb, jorb, lagmat(jorb,iorb)
      end do
  end do

  ! Gather together the complete matrix
  call mpi_allgatherv(ovrlp_coeff(1,1), orbs%norb*orbs%norbp, mpi_double_precision, lagmat(1,1), &
       orbs%norb*orbs%norb_par(:,0), orbs%norb*orbs%isorb_par, mpi_double_precision, mpi_comm_world, ierr)


  ! ##############################################################################
  ! ################################ OLD #########################################
  ! Calculate the right hand side
  !!do iorb=1,orbs%norb
<<<<<<< HEAD
=======
  rhs=0.d0
>>>>>>> 4506aea0
  do iorb=1,orbs%norbp
      iiorb=orbs%isorb+iorb
      do lorb=1,tmb%orbs%norb
          tt=0.d0
          do korb=1,tmb%orbs%norb
              tt=tt+tmb%wfnmd%coeffp(korb,iorb)*ham(korb,lorb)
          end do
          do jorb=1,orbs%norb
              do korb=1,tmb%orbs%norb
                  tt=tt-lagmat(jorb,iiorb)*tmb%wfnmd%coeff(korb,jorb)*ovrlp(korb,lorb)
              end do
          end do
          !rhs(lorb,iorb)=tt
          rhs(lorb,iiorb)=tt
      end do
  end do
  call mpiallred(rhs(1,1), orbs%norb*tmb%orbs%norb, mpi_sum, mpi_comm_world, ierr)

  ! Solve the linear system ovrlp*grad=rhs
  call dcopy(tmb%orbs%norb**2, ovrlp(1,1), 1, ovrlp_tmp(1,1), 1)
<<<<<<< HEAD
  !call dgesv(tmb%orbs%norb, orbs%norb, ovrlp_tmp(1,1), tmb%orbs%norb, ipiv(1), rhs(1,1), tmb%orbs%norb, info)
  call dgesv(tmb%orbs%norb, orbs%norbp, ovrlp_tmp(1,1), tmb%orbs%norb, ipiv(1), rhs(1,1), tmb%orbs%norb, info)
=======

  if(tmb%wfnmd%bpo%blocksize_pdsyev<0) then
      if (orbs%norbp>0) then
          call dgesv(tmb%orbs%norb, orbs%norbp, ovrlp_tmp(1,1), tmb%orbs%norb, ipiv(1), &
               rhs(1,orbs%isorb+1), tmb%orbs%norb, info)
      end if
  else
      call dgesv_parallel(iproc, tmb%wfnmd%bpo%nproc_pdsyev, tmb%wfnmd%bpo%blocksize_pdsyev, mpi_comm_world, &
           tmb%orbs%norb, orbs%norb, ovrlp_tmp, tmb%orbs%norb, rhs, tmb%orbs%norb, info)
  end if

>>>>>>> 4506aea0
  if(info/=0) then
      write(*,'(a,i0)') 'ERROR in dgesv: info=',info
      stop
  end if
  !call dcopy(tmb%orbs%norb*orbs%norb, rhs(1,1), 1, grad(1,1), 1)
<<<<<<< HEAD
  call dcopy(tmb%orbs%norb*orbs%norbp, rhs(1,1), 1, gradp(1,1), 1)
=======

  if(tmb%wfnmd%bpo%blocksize_pdsyev<0) then
      call dcopy(tmb%orbs%norb*orbs%norbp, rhs(1,orbs%isorb+1), 1, gradp(1,1), 1)
  else
      call dcopy(tmb%orbs%norb*orbs%norbp, rhs(1,orbs%isorb+1), 1, gradp(1,1), 1)
  end if
>>>>>>> 4506aea0

  ! ##############################################################################
  ! ############################ END OLD #########################################


  !! NEW VERSION - TEST ######################################################
  !do iorb=1,orbs%norb
  !    do jorb=1,tmb%orbs%norb
  !         tt=0.d0
  !         do korb=1,tmb%orbs%norb
  !             tt=tt+ham(korb,jorb)*tmb%wfnmd%coeff(korb,iorb)
  !         end do
  !         do korb=1,orbs%norb
  !             do lorb=1,tmb%orbs%norb
  !                 tt=tt-lagmat(korb,iorb)*ovrlp(lorb,jorb)*tmb%wfnmd%coeff(lorb,korb)
  !             end do
  !         end do
  !         grad(jorb,iorb)=tt
  !    end do
  !end do

  !!! #############################################################################
  !!! ########################## NEW ##############################################
  !!do iorb=1,orbs%norbp
  !!    iiorb=orbs%isorb+iorb
  !!    do jorb=1,tmb%orbs%norb
  !!         tt=0.d0
  !!         do korb=1,tmb%orbs%norb
  !!             tt=tt+ham(korb,jorb)*tmb%wfnmd%coeffp(korb,iorb)
  !!             !write(100+iproc,'(4i8,es14.5)') iorb, iiorb, jorb, korb, tmb%wfnmd%coeffp(korb,iorb)
  !!         end do
  !!         do korb=1,orbs%norb
  !!             do lorb=1,tmb%orbs%norb
  !!                 tt=tt-lagmat(korb,iiorb)*ovrlp(lorb,jorb)*tmb%wfnmd%coeff(lorb,korb)
  !!                 !write(100+iproc,'(6i8,3es14.5)') iorb, iiorb, jorb, lorb, korb, korb, tmb%wfnmd%coeff(lorb,korb), ovrlp(lorb,jorb), lagmat(korb,iiorb)
  !!             end do
  !!         end do
  !!         gradp(jorb,iorb)=tt
  !!    end do
  !!end do
  !!! #############################################################################
  !!! ###################### END NEW ##############################################

  !! #########################################################################, 
  !!do iorb=1,orbs%norbp
  !!    iiorb=orbs%isorb+iorb
  !!    do jorb=1,tmb%orbs%norb
  !!        write(300+iproc,'(3i8,es14.6)') iorb,iiorb,jorb,gradp(jorb,iorb)
  !!    end do
  !!end do
  !!do iorb=1,orbs%norb
  !!    do jorb=1,tmb%orbs%norb
  !!        write(200+iproc,*) iorb,jorb,grad(jorb,iorb)
  !!    end do
  !!end do

  ! Precondition the gradient
  call precondition_gradient_coeff(tmb%orbs%norb, orbs%norbp, ham, ovrlp, gradp)


  ! Improve the coefficients
  if (ldiis_coeff%isx > 0) then
      ldiis_coeff%mis=mod(ldiis_coeff%is,ldiis_coeff%isx)+1
      ldiis_coeff%is=ldiis_coeff%is+1                                                                                               
  end if  
  !!do iorb=1,orbs%norb
  !!    call dscal(tmb%orbs%norb, tmb%wfnmd%alpha_coeff(iorb), grad(1,iorb), 1)
  !!end do

  call DIIS_coeff(iproc, nproc, orbs, tmb, gradp, tmb%wfnmd%coeffp, ldiis_coeff)


  tt=0.d0
  do iorb=1,orbs%norbp
      do jorb=1,tmb%orbs%norb
          !if(iproc==0) write(500,'(a,2i8,2es14.6)') 'iorb, jorb, tmb%wfnmd%coeff(jorb,iorb), grad(jorb,iorb)', iorb, jorb, tmb%wfnmd%coeff(jorb,iorb), grad(jorb,iorb)
          !tmb%wfnmd%coeff(jorb,iorb)=tmb%wfnmd%coeff(jorb,iorb)-tmb%wfnmd%alpha_coeff(iorb)*grad(jorb,iorb)
      end do
      tt=tt+ddot(tmb%orbs%norb, gradp(1,iorb), 1, gradp(1,iorb), 1)
  end do
  call mpiallred(tt, 1, mpi_sum, mpi_comm_world, ierr)
<<<<<<< HEAD
  tt=sqrt(tt)
  fnrm=tt
=======
  fnrm=sqrt(tt/dble(orbs%norb))
>>>>>>> 4506aea0
  !if(iproc==0) write(*,'(a,es13.5)') 'coeff gradient: ',tt
  tmb%wfnmd%it_coeff_opt=tmb%wfnmd%it_coeff_opt+1
  if(tmb%wfnmd%it_coeff_opt>1) then
      mean_alpha=0.d0
      do iorb=1,orbs%norbp
          iiorb=orbs%isorb+iorb
          tt=ddot(tmb%orbs%norb, gradp(1,iorb), 1, tmb%wfnmd%grad_coeff_old(1,iorb), 1)
          tt=tt/(dnrm2(tmb%orbs%norb, gradp(1,iorb), 1)*dnrm2(tmb%orbs%norb, tmb%wfnmd%grad_coeff_old(1,iorb), 1))
          !if(iproc==0) write(*,*) 'iorb, tt', iorb, tt
          if(tt>.85d0) then
              tmb%wfnmd%alpha_coeff(iiorb)=1.1d0*tmb%wfnmd%alpha_coeff(iiorb)
          else
              tmb%wfnmd%alpha_coeff(iiorb)=0.5d0*tmb%wfnmd%alpha_coeff(iiorb)
          end if
          mean_alpha=mean_alpha+tmb%wfnmd%alpha_coeff(iiorb)
      end do
      mean_alpha=mean_alpha/dble(orbs%norb)
      call mpiallred(mean_alpha, 1, mpi_sum, mpi_comm_world, ierr)
      if(iproc==0) write(*,*) 'mean_alpha',mean_alpha
  end if
  call collect_coefficients(orbs, tmb, tmb%wfnmd%coeffp, tmb%wfnmd%coeff)
  !call collect_coefficients(orbs, tmb, gradp, grad)

  call dcopy(tmb%orbs%norb*orbs%norbp, gradp(1,1), 1, tmb%wfnmd%grad_coeff_old(1,1), 1)


  ! Normalize the coeffiecients (Loewdin)

  ! Calculate the overlap matrix among the coefficients with resct to ovrlp. Use lagmat as temporary array.
  call dgemm('n', 'n', tmb%orbs%norb, orbs%norbp, tmb%orbs%norb, 1.d0, ovrlp(1,1), tmb%orbs%norb, &
       tmb%wfnmd%coeffp(1,1), tmb%orbs%norb, 0.d0, coeff_tmp(1,1), tmb%orbs%norb)
  do iorb=1,orbs%norbp
      do jorb=1,orbs%norb
          lagmat(jorb,iorb)=ddot(tmb%orbs%norb, tmb%wfnmd%coeff(1,jorb), 1, coeff_tmp(1,iorb), 1)
      end do
  end do
  ! Gather together the complete matrix
  call mpi_allgatherv(lagmat(1,1), orbs%norb*orbs%norbp, mpi_double_precision, ovrlp_coeff(1,1), &
       orbs%norb*orbs%norb_par(:,0), orbs%norb*orbs%isorb_par, mpi_double_precision, mpi_comm_world, ierr)

  ! WARNING: this is the wrong mad, but it does not matter for iorder=0
  call overlapPowerMinusOneHalf(iproc, nproc, mpi_comm_world, 0, -8, -8, orbs%norb, tmb%mad, ovrlp_coeff)

  ! Build the new linear combinations
  call dgemm('n', 'n', tmb%orbs%norb, orbs%norbp, orbs%norb, 1.d0, tmb%wfnmd%coeff(1,1), tmb%orbs%norb, &
       ovrlp_coeff(1,orbs%isorb+1), orbs%norb, 0.d0, coeff_tmp(1,1), tmb%orbs%norb)
  ! Gather together the results partial results.
  call collect_coefficients(orbs, tmb, coeff_tmp(1,1), tmb%wfnmd%coeff)

  !!! Gram schmidt
  !!do iorb=1,orbs%norb
  !!    do jorb=1,iorb-1
  !!        call dgemv('n', tmb%orbs%norb, tmb%orbs%norb, 1.d0, ovrlp(1,1), &
  !!             tmb%orbs%norb, tmb%wfnmd%coeff(1,jorb), 1, 0.d0, coeff_tmp(1,jorb), 1)
  !!        tt=ddot(tmb%orbs%norb, tmb%wfnmd%coeff(1,iorb), 1, coeff_tmp(1,jorb), 1)
  !!        call daxpy(tmb%orbs%norb, -tt, tmb%wfnmd%coeff(1,jorb), 1, tmb%wfnmd%coeff(1,iorb), 1)
  !!    end do
  !!    call dgemv('n', tmb%orbs%norb, tmb%orbs%norb, 1.d0, ovrlp(1,1), &
  !!         tmb%orbs%norb, tmb%wfnmd%coeff(1,iorb), 1, 0.d0, coeff_tmp(1,iorb), 1)
  !!    tt=ddot(tmb%orbs%norb, tmb%wfnmd%coeff(1,iorb), 1, coeff_tmp(1,iorb), 1)
  !!    call dscal(tmb%orbs%norb, 1/sqrt(tt), tmb%wfnmd%coeff(1,iorb), 1)
  !!end do

  !!! Check normalization
  !!call dgemm('n', 'n', tmb%orbs%norb, orbs%norb, tmb%orbs%norb, 1.d0, ovrlp(1,1), tmb%orbs%norb, &
  !!     tmb%wfnmd%coeff(1,1), tmb%orbs%norb, 0.d0, coeff_tmp(1,1), tmb%orbs%norb)
  !!do iorb=1,orbs%norb
  !!    do jorb=1,orbs%norb
  !!        tt=ddot(tmb%orbs%norb, tmb%wfnmd%coeff(1,iorb), 1, coeff_tmp(1,jorb), 1)
  !!        tt2=ddot(tmb%orbs%norb, coeff_tmp(1,iorb), 1, tmb%wfnmd%coeff(1,jorb), 1)
  !!        tt3=ddot(tmb%orbs%norb, tmb%wfnmd%coeff(1,iorb), 1, tmb%wfnmd%coeff(1,jorb), 1)
  !!        if(iproc==0) write(200,'(2i6,3es15.5)') iorb, jorb, tt, tt2, tt3
  !!    end do
  !!end do


  iall=-product(shape(lagmat))*kind(lagmat)
  deallocate(lagmat, stat=istat)
  call memocc(istat, iall, 'lagmat', subname)

  iall=-product(shape(rhs))*kind(rhs)
  deallocate(rhs, stat=istat)
  call memocc(istat, iall, 'rhs', subname)

  !!iall=-product(shape(grad))*kind(grad)
  !!deallocate(grad, stat=istat)
  !!call memocc(istat, iall, 'grad', subname)

  iall=-product(shape(gradp))*kind(gradp)
  deallocate(gradp, stat=istat)
  call memocc(istat, iall, 'gradp', subname)

  iall=-product(shape(ipiv))*kind(ipiv)
  deallocate(ipiv, stat=istat)
  call memocc(istat, iall, 'ipiv', subname)

  iall=-product(shape(ovrlp_tmp))*kind(ovrlp_tmp)
  deallocate(ovrlp_tmp, stat=istat)
  call memocc(istat, iall, 'ovrlp_tmp', subname)

  iall=-product(shape(coeff_tmp))*kind(coeff_tmp)
  deallocate(coeff_tmp, stat=istat)
  call memocc(istat, iall, 'coeff_tmp', subname)

  iall=-product(shape(ovrlp_coeff))*kind(ovrlp_coeff)
  deallocate(ovrlp_coeff, stat=istat)
  call memocc(istat, iall, 'ovrlp_coeff', subname)

end subroutine optimize_coeffs


subroutine precondition_gradient_coeff(ntmb, norb, ham, ovrlp, grad)
  use module_base
  use module_types
  implicit none
  
  ! Calling arguments
  integer,intent(in):: ntmb, norb
  real(8),dimension(ntmb,ntmb),intent(in):: ham, ovrlp
  real(8),dimension(ntmb,norb),intent(inout):: grad
  
  ! Local variables
  integer:: iorb, itmb, jtmb, info, istat, iall
  complex(8),dimension(:,:),allocatable:: mat
  complex(8),dimension(:,:),allocatable:: rhs
  integer,dimension(:),allocatable:: ipiv
  character(len=*),parameter:: subname='precondition_gradient_coeff'
  
  allocate(mat(ntmb,ntmb), stat=istat)
  !call memocc(istat, mat, 'mat', subname)
  allocate(rhs(ntmb,norb), stat=istat)
  !call memocc(istat, mat, 'mat', subname)
  
  ! Build the matrix to be inverted
  do itmb=1,ntmb
      do jtmb=1,ntmb
          mat(jtmb,itmb) = cmplx(ham(jtmb,itmb)+.5d0*ovrlp(jtmb,itmb),0.d0,kind=8)
      end do
      mat(itmb,itmb)=mat(itmb,itmb)+cmplx(0.d0,-1.d-1,kind=8)
      !mat(itmb,itmb)=mat(itmb,itmb)-cprec
  end do
  do iorb=1,norb
      do itmb=1,ntmb
          rhs(itmb,iorb)=cmplx(grad(itmb,iorb),0.d0,kind=8)
      end do
  end do
  
  
  allocate(ipiv(ntmb), stat=istat)
  call memocc(istat, ipiv, 'ipiv', subname)
  
  call zgesv(ntmb, norb, mat(1,1), ntmb, ipiv, rhs(1,1), ntmb, info)
  if(info/=0) then
      stop 'ERROR in dgesv'
  end if
  !call dcopy(nel, rhs(1), 1, grad(1), 1)
  do iorb=1,norb
      do itmb=1,ntmb
          grad(itmb,iorb)=real(rhs(itmb,iorb))
      end do
  end do
  
  iall=-product(shape(ipiv))*kind(ipiv)
  deallocate(ipiv, stat=istat)
  call memocc(istat, iall, 'ipiv', subname)
  
  iall=-product(shape(mat))*kind(mat)
  deallocate(mat, stat=istat)
  !call memocc(istat, iall, 'mat', subname)
  
  iall=-product(shape(rhs))*kind(rhs)
  deallocate(rhs, stat=istat)
  !call memocc(istat, iall, 'rhs', subname)

end subroutine precondition_gradient_coeff



subroutine DIIS_coeff(iproc, nproc, orbs, tmb, grad, coeff, ldiis)
  use module_base
  use module_types
  use module_interfaces, except_this_one => DIIS_coeff
  implicit none
  
  ! Calling arguments
  integer,intent(in):: iproc, nproc
  type(orbitals_data),intent(in):: orbs
  type(DFT_wavefunction),intent(in):: tmb
  real(8),dimension(tmb%orbs%norb*orbs%norbp),intent(in):: grad
  real(8),dimension(tmb%orbs%norb*orbs%norbp),intent(inout):: coeff
  type(localizedDIISParameters),intent(inout):: ldiis
  
  ! Local variables
<<<<<<< HEAD
  integer:: iorb, jorb, ist, ilr, ncount, jst, i, j, mi, ist1, ist2, jlr, istat, lwork, info
  integer:: mj, jj, k, jjst, isthist, ierr, iall
=======
integer:: iorb, jorb, ist, ncount, jst, i, j, mi, ist1, ist2, istat, lwork, info
integer:: mj, jj, k, jjst, isthist, iall
>>>>>>> 4506aea0
  real(8):: ddot
  real(8),dimension(:,:),allocatable:: mat
  real(8),dimension(:),allocatable:: rhs, work
  integer,dimension(:),allocatable:: ipiv
  character(len=*),parameter:: subname='DIIS_coeff'
  
  !!call timing(iproc,'optimize_DIIS ','ON')
  
  ! Allocate the local arrays.
  allocate(mat(ldiis%isx+1,ldiis%isx+1), stat=istat)
  call memocc(istat, mat, 'mat', subname)
  allocate(rhs(ldiis%isx+1), stat=istat)
  call memocc(istat, rhs, 'rhs', subname)
  lwork=100*ldiis%isx
  allocate(work(lwork), stat=istat)
  call memocc(istat, work, 'work', subname)
  allocate(ipiv(ldiis%isx+1), stat=istat)
  call memocc(istat, ipiv, 'ipiv', subname)
  
  mat=0.d0
  rhs=0.d0
  call to_zero((ldiis%isx+1)**2, mat(1,1))
  call to_zero(ldiis%isx+1, rhs(1))
  
  ! Copy coeff and grad to history.
  ist=1
  do iorb=1,orbs%norbp
      jst=1
      do jorb=1,iorb-1
          ncount=tmb%orbs%norb
          jst=jst+ncount*ldiis%isx
      end do
      ncount=tmb%orbs%norb
      jst=jst+(ldiis%mis-1)*ncount
      call dcopy(ncount, coeff(ist), 1, ldiis%phiHist(jst), 1)
      call dcopy(ncount, grad(ist), 1, ldiis%hphiHist(jst), 1)
      ist=ist+ncount
  end do
  
  do iorb=1,orbs%norbp
      ! Shift the DIIS matrix left up if we reached the maximal history length.
      if(ldiis%is>ldiis%isx) then
         do i=1,ldiis%isx-1
            do j=1,i
               ldiis%mat(j,i,iorb)=ldiis%mat(j+1,i+1,iorb)
            end do
         end do
      end if
  end do
  
  
  
  do iorb=1,orbs%norbp
  
      ! Calculate a new line for the matrix.
      i=max(1,ldiis%is-ldiis%isx+1)
      jst=1
      ist1=1
      do jorb=1,iorb-1
          ncount=tmb%orbs%norb
          jst=jst+ncount*ldiis%isx
          ist1=ist1+ncount
      end do
      ncount=tmb%orbs%norb
      do j=i,ldiis%is
         mi=mod(j-1,ldiis%isx)+1
         ist2=jst+(mi-1)*ncount
         if(ist2>size(ldiis%hphiHist)) then
             write(*,'(a,7i8)') 'ERROR ist2: iproc, iorb, ldiis%is, mi, ncount, ist2, size(ldiis%hphiHist)', iproc, iorb, ldiis%is,&
                                 mi, ncount, ist2, size(ldiis%hphiHist)
         end if
         ldiis%mat(j-i+1,min(ldiis%isx,ldiis%is),iorb)=ddot(ncount, grad(ist1), 1, ldiis%hphiHist(ist2), 1)
         ist2=ist2+ncount
      end do
  end do
  
  
  ist=1
  do iorb=1,orbs%norbp
      
      ! Copy the matrix to an auxiliary array and fill with the zeros and ones.
      do i=1,min(ldiis%isx,ldiis%is)
          mat(i,min(ldiis%isx,ldiis%is)+1)=1.d0
          rhs(i)=0.d0
          do j=i,min(ldiis%isx,ldiis%is)
              mat(i,j)=ldiis%mat(i,j,iorb)
          end do
      end do
      mat(min(ldiis%isx,ldiis%is)+1,min(ldiis%isx,ldiis%is)+1)=0.d0
      rhs(min(ldiis%isx,ldiis%is)+1)=1.d0
  
  
      ! Solve the linear system
      do istat=1,ldiis%isx+1
          do iall=1,ldiis%isx+1
              !!if(iproc==0) write(500,*) istat, iall, mat(iall,istat)
          end do
      end do
      if(ldiis%is>1) then
         call dsysv('u', min(ldiis%isx,ldiis%is)+1, 1, mat, ldiis%isx+1,  & 
              ipiv, rhs(1), ldiis%isx+1, work, lwork, info)
         
         if (info /= 0) then
            write(*,'(a,i0)') 'ERROR in dsysv (DIIS_coeff), info=', info
            stop
         end if
      else
         rhs(1)=1.d0
      endif
  
  
      ! Make a new guess for the orbital.
      ncount=tmb%orbs%norb
      call razero(ncount, coeff(ist))
      isthist=max(1,ldiis%is-ldiis%isx+1)
      jj=0
      jst=0
      do jorb=1,iorb-1
          ncount=tmb%orbs%norb
          jst=jst+ncount*ldiis%isx
      end do
      do j=isthist,ldiis%is
          jj=jj+1
          mj=mod(j-1,ldiis%isx)+1
          ncount=tmb%orbs%norb
          jjst=jst+(mj-1)*ncount
          do k=1,ncount
              coeff(ist+k-1) = coeff(ist+k-1) + rhs(jj)*(ldiis%phiHist(jjst+k)-ldiis%hphiHist(jjst+k))
          end do
      end do
  
      ncount=tmb%orbs%norb
      ist=ist+ncount
  end do
  
  
  iall=-product(shape(mat))*kind(mat)
  deallocate(mat, stat=istat)
  call memocc(istat, iall, 'mat', subname)
  
  iall=-product(shape(rhs))*kind(rhs)
  deallocate(rhs, stat=istat)
  call memocc(istat, iall, 'rhs', subname)
  
  iall=-product(shape(work))*kind(work)
  deallocate(work, stat=istat)
  call memocc(istat, iall, 'work', subname)
  
  iall=-product(shape(ipiv))*kind(ipiv)
  deallocate(ipiv, stat=istat)
  call memocc(istat, iall, 'ipiv', subname)
  
  !!call timing(iproc,'optimize_DIIS ','OF')


end subroutine DIIS_coeff



subroutine initialize_DIIS_coeff(isx, tmb, orbs, ldiis)
use module_base
use module_types
implicit none

! Calling arguments
integer,intent(in):: isx
type(DFT_wavefunction),intent(in):: tmb
type(orbitals_data),intent(in):: orbs
type(localizedDIISParameters),intent(out):: ldiis

! Local variables
integer:: iorb, ii, istat
character(len=*),parameter:: subname='initialize_DIIS_coeff'


ldiis%isx=isx
ldiis%is=0
ldiis%switchSD=.false.
ldiis%trmin=1.d100
ldiis%trold=1.d100
allocate(ldiis%mat(ldiis%isx,ldiis%isx,orbs%norb), stat=istat)
call memocc(istat, ldiis%mat, 'ldiis%mat', subname)
ii=0
do iorb=1,orbs%norb
    ii=ii+ldiis%isx*tmb%orbs%norb
end do
allocate(ldiis%phiHist(ii), stat=istat)
call memocc(istat, ldiis%phiHist, 'ldiis%phiHist', subname)
allocate(ldiis%hphiHist(ii), stat=istat)
call memocc(istat, ldiis%hphiHist, 'ldiis%hphiHist', subname)


end subroutine initialize_DIIS_coeff




subroutine transform_coeffs_to_derivatives(iproc, nproc, orbs, lzd, tmb, tmbder)
  use module_base
  use module_types
  use module_interfaces, except_this_one => transform_coeffs_to_derivatives
  implicit none

  ! Calling arguments
  integer,intent(in):: iproc, nproc
  type(orbitals_data),intent(in):: orbs
  type(local_zone_descriptors),intent(in):: lzd
  type(DFT_wavefunction),intent(in):: tmb
  type(DFT_wavefunction),intent(inout):: tmbder

  ! Local variables
  integer:: iorb, jorb, korb, istat, iall, info, kkorb
  real(8):: tt, ddot
  real(8),dimension(:),allocatable:: psit_c, psit_f
  real(8),dimension(:,:,:),allocatable:: ovrlp
  real(8),dimension(:,:),allocatable:: coeff_tmp, ovrlp_coeff
  integer,dimension(:),allocatable:: ipiv
  character(len=*),parameter:: subname='transform_coeffs_to_derivatives'

  allocate(ovrlp(tmbder%orbs%norb,tmbder%orbs%norb,2), stat=istat)
  call memocc(istat, ovrlp, 'ovrlp', subname)

  allocate(ipiv(tmbder%orbs%norb), stat=istat)
  call memocc(istat, ipiv, 'ipiv', subname)

  allocate(coeff_tmp(tmbder%orbs%norb,orbs%norb), stat=istat)
  call memocc(istat, coeff_tmp, 'coeff_tmp', subname)

  allocate(ovrlp_coeff(orbs%norb,orbs%norb), stat=istat)
  call memocc(istat, ovrlp_coeff, 'ovrlp_coeff', subname)

  ! Calculate overlap matrix for derivatives
  allocate(psit_c(tmbder%collcom%ndimind_c))
  call memocc(istat, psit_c, 'psit_c', subname)
  allocate(psit_f(7*tmbder%collcom%ndimind_f))
  call memocc(istat, psit_f, 'psit_f', subname)
  call transpose_localized(iproc, nproc, tmbder%orbs, tmbder%collcom, tmbder%psi, psit_c, psit_f, lzd)
  call calculate_overlap_transposed(iproc, nproc, tmbder%orbs, tmbder%mad, tmbder%collcom, psit_c, &
       psit_c, psit_f, psit_f, ovrlp(1,1,1))
  call untranspose_localized(iproc, nproc, tmbder%orbs, tmbder%collcom, psit_c, psit_f, tmbder%psi, lzd)
  iall=-product(shape(psit_c))*kind(psit_c)
  deallocate(psit_c, stat=istat)
  call memocc(istat, iall, 'psit_c', subname)
  iall=-product(shape(psit_f))*kind(psit_f)
  deallocate(psit_f, stat=istat)
  call memocc(istat, iall, 'psit_f', subname)

  ! Calculate right hand side
  do iorb=1,orbs%norb
      do jorb=1,tmbder%orbs%norb
          tt=0.d0
          kkorb=0
          do korb=1,tmbder%orbs%norb,4
              kkorb=kkorb+1
              tt=tt+ovrlp(korb,jorb,1)*tmb%wfnmd%coeff(kkorb,iorb)
          end do
          tmbder%wfnmd%coeff(jorb,iorb)=tt
      end do
  end do


  call dcopy(tmbder%orbs%norb**2, ovrlp(1,1,1), 1, ovrlp(1,1,2), 1)
  call dgesv(tmbder%orbs%norb, orbs%norb, ovrlp(1,1,2), tmbder%orbs%norb, ipiv(1), tmbder%wfnmd%coeff(1,1), tmbder%orbs%norb, info)
  if(info/=0) then
      write(*,'(a,i0)') 'ERROR in dgsesv (transform_coeffs_to_derivatives): info=',info
      stop
  end if

  !!if(iproc==0) then
  !!    do iorb=1,orbs%norb
  !!        do jorb=1,tmbder%orbs%norb
  !!            write(200,'(2i8,es14.6)') iorb, jorb, tmbder%wfnmd%coeff(jorb,iorb)
  !!        end do
  !!    end do
  !!end if

  ! Normalize the coeffiecients.
  ! Loewdin
  call dgemm('n', 'n', tmbder%orbs%norb, orbs%norb, tmbder%orbs%norb, 1.d0, ovrlp(1,1,1), tmbder%orbs%norb, &
       tmbder%wfnmd%coeff(1,1), tmbder%orbs%norb, 0.d0, coeff_tmp(1,1), tmbder%orbs%norb)
  !!if(iproc==0) then
  !!    do iorb=1,orbs%norb
  !!        do jorb=1,tmbder%orbs%norb
  !!            write(200,'(2i8,2es14.6)') iorb, jorb, tmbder%wfnmd%coeff(jorb,iorb), coeff_tmp(jorb,iorb)
  !!        end do
  !!    end do
  !!end if
  do iorb=1,orbs%norb
      do jorb=1,orbs%norb
          ovrlp_coeff(jorb,iorb)=ddot(tmbder%orbs%norb, tmbder%wfnmd%coeff(1,jorb), 1, coeff_tmp(1,iorb), 1)
          !!if(iproc==0) write(400,'(a,2i8,es15.6)') 'iorb, jorb, ovrlp_coeff(jorb,iorb)', iorb, jorb, ovrlp_coeff(jorb,iorb)
      end do
  end do
  ! WARNING: this is the wrong mad, but it does not matter for iorder=0
  call overlapPowerMinusOneHalf(iproc, nproc, mpi_comm_world, 0, -8, -8, orbs%norb, tmbder%mad, ovrlp_coeff)

  call dgemm('n', 'n', tmbder%orbs%norb, orbs%norb, orbs%norb, 1.d0, tmbder%wfnmd%coeff(1,1), tmbder%orbs%norb, &
       ovrlp_coeff(1,1), orbs%norb, 0.d0, coeff_tmp(1,1), tmbder%orbs%norb)
  call dcopy(tmbder%orbs%norb*orbs%norb, coeff_tmp(1,1), 1, tmbder%wfnmd%coeff(1,1), 1)

  !!if(iproc==0) then
  !!    do iorb=1,orbs%norb
  !!        do jorb=1,tmbder%orbs%norb
  !!            write(210,'(2i8,es14.6)') iorb, jorb, tmbder%wfnmd%coeff(jorb,iorb)
  !!        end do
  !!    end do
  !!end if
  !!call mpi_barrier(mpi_comm_world,istat)


  iall=-product(shape(ovrlp))*kind(ovrlp)
  deallocate(ovrlp, stat=istat)
  call memocc(istat, iall, 'ovrlp', subname)

  iall=-product(shape(ipiv))*kind(ipiv)
  deallocate(ipiv, stat=istat)
  call memocc(istat, iall, 'ipiv', subname)

  iall=-product(shape(coeff_tmp))*kind(coeff_tmp)
  deallocate(coeff_tmp, stat=istat)
  call memocc(istat, iall, 'coeff_tmp', subname)

  iall=-product(shape(ovrlp_coeff))*kind(ovrlp_coeff)
  deallocate(ovrlp_coeff, stat=istat)
  call memocc(istat, iall, 'ovrlp_coeff', subname)

end subroutine transform_coeffs_to_derivatives




subroutine distribute_coefficients(orbs, tmb)
  use module_base
  use module_types
  implicit none

  ! Calling arguments
  type(orbitals_data),intent(in):: orbs
  type(DFT_wavefunction),intent(inout):: tmb

  ! Local variables
  integer:: iorb, iiorb

  do iorb=1,orbs%norbp
      iiorb=orbs%isorb+iorb
      call dcopy(tmb%orbs%norb, tmb%wfnmd%coeff(1,iiorb), 1, tmb%wfnmd%coeffp(1,iorb), 1)
  end do

end subroutine distribute_coefficients



subroutine collect_coefficients(orbs, tmb, coeffp, coeff)
  use module_base
  use module_types
  implicit none

  ! Calling arguments
  type(orbitals_data),intent(in):: orbs
  type(DFT_wavefunction),intent(in):: tmb
  real(8),dimension(tmb%orbs%norb,orbs%norbp),intent(in):: coeffp
  real(8),dimension(tmb%orbs%norb,orbs%norb),intent(out):: coeff

  ! Local variables
  integer:: ierr

  call mpi_allgatherv(coeffp(1,1), tmb%orbs%norb*orbs%norbp, mpi_double_precision, coeff(1,1), &
       tmb%orbs%norb*orbs%norb_par(:,0), tmb%orbs%norb*orbs%isorb_par, mpi_double_precision, mpi_comm_world, ierr)

end subroutine collect_coefficients<|MERGE_RESOLUTION|>--- conflicted
+++ resolved
@@ -92,10 +92,7 @@
   ! ################################ OLD #########################################
   ! Calculate the right hand side
   !!do iorb=1,orbs%norb
-<<<<<<< HEAD
-=======
   rhs=0.d0
->>>>>>> 4506aea0
   do iorb=1,orbs%norbp
       iiorb=orbs%isorb+iorb
       do lorb=1,tmb%orbs%norb
@@ -116,10 +113,6 @@
 
   ! Solve the linear system ovrlp*grad=rhs
   call dcopy(tmb%orbs%norb**2, ovrlp(1,1), 1, ovrlp_tmp(1,1), 1)
-<<<<<<< HEAD
-  !call dgesv(tmb%orbs%norb, orbs%norb, ovrlp_tmp(1,1), tmb%orbs%norb, ipiv(1), rhs(1,1), tmb%orbs%norb, info)
-  call dgesv(tmb%orbs%norb, orbs%norbp, ovrlp_tmp(1,1), tmb%orbs%norb, ipiv(1), rhs(1,1), tmb%orbs%norb, info)
-=======
 
   if(tmb%wfnmd%bpo%blocksize_pdsyev<0) then
       if (orbs%norbp>0) then
@@ -131,22 +124,17 @@
            tmb%orbs%norb, orbs%norb, ovrlp_tmp, tmb%orbs%norb, rhs, tmb%orbs%norb, info)
   end if
 
->>>>>>> 4506aea0
   if(info/=0) then
       write(*,'(a,i0)') 'ERROR in dgesv: info=',info
       stop
   end if
   !call dcopy(tmb%orbs%norb*orbs%norb, rhs(1,1), 1, grad(1,1), 1)
-<<<<<<< HEAD
-  call dcopy(tmb%orbs%norb*orbs%norbp, rhs(1,1), 1, gradp(1,1), 1)
-=======
 
   if(tmb%wfnmd%bpo%blocksize_pdsyev<0) then
       call dcopy(tmb%orbs%norb*orbs%norbp, rhs(1,orbs%isorb+1), 1, gradp(1,1), 1)
   else
       call dcopy(tmb%orbs%norb*orbs%norbp, rhs(1,orbs%isorb+1), 1, gradp(1,1), 1)
   end if
->>>>>>> 4506aea0
 
   ! ##############################################################################
   ! ############################ END OLD #########################################
@@ -228,12 +216,7 @@
       tt=tt+ddot(tmb%orbs%norb, gradp(1,iorb), 1, gradp(1,iorb), 1)
   end do
   call mpiallred(tt, 1, mpi_sum, mpi_comm_world, ierr)
-<<<<<<< HEAD
-  tt=sqrt(tt)
-  fnrm=tt
-=======
   fnrm=sqrt(tt/dble(orbs%norb))
->>>>>>> 4506aea0
   !if(iproc==0) write(*,'(a,es13.5)') 'coeff gradient: ',tt
   tmb%wfnmd%it_coeff_opt=tmb%wfnmd%it_coeff_opt+1
   if(tmb%wfnmd%it_coeff_opt>1) then
@@ -427,13 +410,8 @@
   type(localizedDIISParameters),intent(inout):: ldiis
   
   ! Local variables
-<<<<<<< HEAD
-  integer:: iorb, jorb, ist, ilr, ncount, jst, i, j, mi, ist1, ist2, jlr, istat, lwork, info
-  integer:: mj, jj, k, jjst, isthist, ierr, iall
-=======
 integer:: iorb, jorb, ist, ncount, jst, i, j, mi, ist1, ist2, istat, lwork, info
 integer:: mj, jj, k, jjst, isthist, iall
->>>>>>> 4506aea0
   real(8):: ddot
   real(8),dimension(:,:),allocatable:: mat
   real(8),dimension(:),allocatable:: rhs, work
