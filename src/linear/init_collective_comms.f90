--- conflicted
+++ resolved
@@ -8,2401 +8,6 @@
 !!    For the list of contributors, see ~/AUTHORS
 
 
-<<<<<<< HEAD
-subroutine init_collective_comms(iproc, nproc, npsidim_orbs, orbs, lzd, collcom, collcom_reference)
-  use module_base
-  use module_types
-  use module_interfaces, except_this_one => init_collective_comms
-  implicit none
-  
-  ! Calling arguments
-  integer,intent(in) :: iproc, nproc, npsidim_orbs
-  type(orbitals_data),intent(in) :: orbs
-  type(local_zone_descriptors),intent(in) :: lzd
-  type(collective_comms),intent(inout) :: collcom
-  type(collective_comms),optional,intent(in) :: collcom_reference
-  
-  ! Local variables
-  integer :: ii, istat, iorb, iiorb, ilr, iall, istartp_seg_c, iendp_seg_c, istartp_seg_f, iendp_seg_f, ierr
-  integer :: ipt, nvalp_c, nvalp_f
-  real(kind=8),dimension(:,:,:),allocatable :: weight_c, weight_f
-  real(kind=8) :: weight_c_tot, weight_f_tot, weightp_c, weightp_f, tt, t1, t2
-  integer,dimension(:,:),allocatable :: istartend_c, istartend_f
-  integer,dimension(:,:,:),allocatable :: index_in_global_c, index_in_global_f
-  !!integer,dimension(:),allocatable :: npts_par_c, npts_par_f
-  character(len=*),parameter :: subname='init_collective_comms'
-  
-  call timing(iproc,'init_collcomm ','ON')
-  
-  allocate(weight_c(0:lzd%glr%d%n1,0:lzd%glr%d%n2,0:lzd%glr%d%n3), stat=istat)
-  call memocc(istat, weight_c, 'weight_c', subname)
-  allocate(weight_f(0:lzd%glr%d%n1,0:lzd%glr%d%n2,0:lzd%glr%d%n3), stat=istat)
-  call memocc(istat, weight_f, 'weight_f', subname)
-  allocate(index_in_global_c(0:lzd%glr%d%n1,0:lzd%glr%d%n2,0:lzd%glr%d%n3), stat=istat)
-  call memocc(istat, index_in_global_c, 'index_in_global_c', subname)
-  allocate(index_in_global_f(0:lzd%glr%d%n1,0:lzd%glr%d%n2,0:lzd%glr%d%n3), stat=istat)
-  call memocc(istat, index_in_global_f, 'index_in_global_f', subname)
-
-
-call mpi_barrier(bigdft_mpi%mpi_comm, ierr)
-t1=mpi_wtime()
-call get_weights(iproc, nproc, orbs, lzd, weight_c, weight_f, weight_c_tot, weight_f_tot)
-call mpi_barrier(bigdft_mpi%mpi_comm, ierr)
-t2=mpi_wtime()
-!!if(iproc==0) write(*,'(a,es10.3)') 'time for part 1:',t2-t1
-t1=mpi_wtime()
-  ! Assign the grid points to the processes such that the work is equally dsitributed
-  allocate(istartend_c(2,0:nproc-1), stat=istat)
-  call memocc(istat, istartend_c, 'istartend_c', subname)
-  allocate(istartend_f(2,0:nproc-1), stat=istat)
-  call memocc(istat, istartend_f, 'istartend_f', subname)
-  if(.not.present(collcom_reference)) then
-      call assign_weight_to_process(iproc, nproc, lzd, weight_c, weight_f, weight_c_tot, weight_f_tot, &
-           istartend_c, istartend_f, istartp_seg_c, iendp_seg_c, istartp_seg_f, iendp_seg_f, &
-           weightp_c, weightp_f, collcom%nptsp_c, collcom%nptsp_f, nvalp_c, nvalp_f)
-  else
-      stop 'THIS OPTION IS DEPRECTAED'
-      !!allocate(npts_par_c(0:nproc-1), stat=istat)
-      !! call memocc(istat, npts_par_c, 'npts_par_c', subname)
-      !!allocate(npts_par_f(0:nproc-1), stat=istat)
-      !! call memocc(istat, npts_par_f, 'npts_par_f', subname)
-      !!npts_par_c=0
-      !!npts_par_f=0
-      !!npts_par_c(iproc)=collcom_reference%nptsp_c
-      !!npts_par_f(iproc)=collcom_reference%nptsp_f
-      !!call mpiallred(npts_par_c(0), nproc, mpi_sum, bigdft_mpi%mpi_comm, ierr)
-      !!call mpiallred(npts_par_f(0), nproc, mpi_sum, bigdft_mpi%mpi_comm, ierr)
-      !!call assign_weight_to_process2(iproc, nproc, lzd, weight_c, weight_f, weight_c_tot, weight_f_tot, &
-      !!     npts_par_c, npts_par_f, &
-      !!     istartend_c, istartend_f, istartp_seg_c, iendp_seg_c, istartp_seg_f, iendp_seg_f, &
-      !!     weightp_c, weightp_f, collcom%nptsp_c, collcom%nptsp_f)
-      !!iall=-product(shape(npts_par_c))*kind(npts_par_c)
-      !!deallocate(npts_par_c, stat=istat)
-      !!call memocc(istat, iall, 'npts_par_c', subname)
-      !!iall=-product(shape(npts_par_f))*kind(npts_par_f)
-      !!deallocate(npts_par_f, stat=istat)
-      !!call memocc(istat, iall, 'npts_par_f', subname)
-  end if
-
-
-!call mpi_barrier(bigdft_mpi%mpi_comm, ierr)
-t2=mpi_wtime()
-!!if(iproc==0) write(*,'(a,es10.3)') 'time for part 2:',t2-t1
-t1=mpi_wtime()
-
-  ! some checks
-  if(nproc>1) then
-      call mpi_allreduce(weightp_c, tt, 1, mpi_double_precision, mpi_sum, bigdft_mpi%mpi_comm, ierr)
-  else
-      tt=weightp_c
-  end if
-  if(tt/=weight_c_tot) stop 'wrong partition of coarse weights'
-  if(nproc>1) then
-      call mpi_allreduce(weightp_f, tt, 1, mpi_double_precision, mpi_sum, bigdft_mpi%mpi_comm, ierr)
-  else
-      tt=weightp_f
-  end if     
-  if(tt/=weight_f_tot) stop 'wrong partition of fine weights'
-  if(nproc>1) then
-      call mpi_allreduce(collcom%nptsp_c, ii, 1, mpi_integer, mpi_sum, bigdft_mpi%mpi_comm, ierr)
-  else
-      ii=collcom%nptsp_c
-  end if
-  if(ii/=lzd%glr%wfd%nvctr_c) stop 'wrong partition of coarse grid points'
-  if(nproc>1) then
-      call mpi_allreduce(collcom%nptsp_f, ii, 1, mpi_integer, mpi_sum, bigdft_mpi%mpi_comm, ierr)
-  else
-      ii=collcom%nptsp_f
-  end if
-  if(ii/=lzd%glr%wfd%nvctr_f) stop 'init_collective_comms: wrong partition of fine grid points'
-
-  ! Allocate the keys
-  allocate(collcom%norb_per_gridpoint_c(collcom%nptsp_c), stat=istat)
-  call memocc(istat, collcom%norb_per_gridpoint_c, 'collcom%norb_per_gridpoint_c', subname)
-  allocate(collcom%norb_per_gridpoint_f(collcom%nptsp_f), stat=istat)
-  call memocc(istat, collcom%norb_per_gridpoint_f, 'collcom%norb_per_gridpoint_f', subname)
-  call mpi_barrier(bigdft_mpi%mpi_comm, ierr)
-  call mpi_barrier(bigdft_mpi%mpi_comm, ierr)
-  t1=mpi_wtime()
-  !call determine_num_orbs_per_gridpoint(iproc, nproc, orbs, lzd, istartend_c, istartend_f, &
-  !     istartp_seg_c, iendp_seg_c, istartp_seg_f, iendp_seg_f, &
-  !     weightp_c, weightp_f, collcom%nptsp_c, collcom%nptsp_f, &
-  !     collcom%norb_per_gridpoint_c, collcom%norb_per_gridpoint_f)
-  call determine_num_orbs_per_gridpoint_new(iproc, nproc, lzd, istartend_c, istartend_f, &
-       istartp_seg_c, iendp_seg_c, istartp_seg_f, iendp_seg_f, &
-       weightp_c, weightp_f, collcom%nptsp_c, collcom%nptsp_f, weight_c, weight_f, &
-       collcom%norb_per_gridpoint_c, collcom%norb_per_gridpoint_f)
-call mpi_barrier(bigdft_mpi%mpi_comm, ierr)
-t2=mpi_wtime()
-!!if(iproc==0) write(*,'(a,es10.3)') 'time for part 3:',t2-t1
-t1=mpi_wtime()
-
-  ! Determine the index of a grid point i1,i2,i3 in the compressed array
-  call get_index_in_global2(lzd%glr, index_in_global_c, index_in_global_f)
-call mpi_barrier(bigdft_mpi%mpi_comm, ierr)
-t2=mpi_wtime()
-!!if(iproc==0) write(*,'(a,es10.3)') 'time for part 4:',t2-t1
-t1=mpi_wtime()
-
-
-
-
-  iall=-product(shape(weight_c))*kind(weight_c)
-  deallocate(weight_c, stat=istat)
-  call memocc(istat, iall, 'weight_c', subname)
-  iall=-product(shape(weight_f))*kind(weight_f)
-  deallocate(weight_f, stat=istat)
-  call memocc(istat, iall, 'weight_f', subname)
-
-  ! Determine values for mpi_alltoallv
-  allocate(collcom%nsendcounts_c(0:nproc-1), stat=istat)
-  call memocc(istat, collcom%nsendcounts_c, 'collcom%nsendcounts_c', subname)
-  allocate(collcom%nsenddspls_c(0:nproc-1), stat=istat)
-  call memocc(istat, collcom%nsenddspls_c, 'collcom%nsenddspls_c', subname)
-  allocate(collcom%nrecvcounts_c(0:nproc-1), stat=istat)
-  call memocc(istat, collcom%nrecvcounts_c, 'collcom%nrecvcounts_c', subname)
-  allocate(collcom%nrecvdspls_c(0:nproc-1), stat=istat)
-  call memocc(istat, collcom%nrecvdspls_c, 'collcom%nrecvdspls_c', subname)
-  allocate(collcom%nsendcounts_f(0:nproc-1), stat=istat)
-  call memocc(istat, collcom%nsendcounts_f, 'collcom%nsendcounts_f', subname)
-  allocate(collcom%nsenddspls_f(0:nproc-1), stat=istat)
-  call memocc(istat, collcom%nsenddspls_f, 'collcom%nsenddspls_f', subname)
-  allocate(collcom%nrecvcounts_f(0:nproc-1), stat=istat)
-  call memocc(istat, collcom%nrecvcounts_f, 'collcom%nrecvcounts_f', subname)
-  allocate(collcom%nrecvdspls_f(0:nproc-1), stat=istat)
-  call memocc(istat, collcom%nrecvdspls_f, 'collcom%nrecvdspls_f', subname)
-  call determine_communication_arrays(iproc, nproc, npsidim_orbs, orbs, lzd, istartend_c, istartend_f, &
-       index_in_global_c, index_in_global_f, nvalp_c, nvalp_f, &
-       collcom%nsendcounts_c, collcom%nsenddspls_c, collcom%nrecvcounts_c, collcom%nrecvdspls_c, &
-       collcom%nsendcounts_f, collcom%nsenddspls_f, collcom%nrecvcounts_f, collcom%nrecvdspls_f)
-
-
-  call mpi_barrier(bigdft_mpi%mpi_comm, ierr)
-  t2=mpi_wtime()
-!!if(iproc==0) write(*,'(a,es10.3)') 'time for part 5:',t2-t1
-t1=mpi_wtime()
-
-
-  !Now set some integers in the collcomm structure
-  collcom%ndimind_c = sum(collcom%nrecvcounts_c)
-  collcom%ndimind_f = sum(collcom%nrecvcounts_f)
-
-  ! Now rearrange the data on the process to communicate them
-  collcom%ndimpsi_c=0
-  do iorb=1,orbs%norbp
-      iiorb=orbs%isorb+iorb
-      ilr=orbs%inwhichlocreg(iiorb)
-      collcom%ndimpsi_c=collcom%ndimpsi_c+lzd%llr(ilr)%wfd%nvctr_c
-  end do
-  allocate(collcom%irecvbuf_c(collcom%ndimpsi_c), stat=istat)
-  call memocc(istat, collcom%irecvbuf_c, 'collcom%irecvbuf_c', subname)
-  allocate(collcom%indexrecvorbital_c(collcom%ndimind_c), stat=istat)
-  call memocc(istat, collcom%indexrecvorbital_c, 'collcom%indexrecvorbital_c', subname)
-  allocate(collcom%iextract_c(collcom%ndimind_c), stat=istat)
-  call memocc(istat, collcom%iextract_c, 'collcom%iextract_c', subname)
-  allocate(collcom%iexpand_c(collcom%ndimind_c), stat=istat)
-  call memocc(istat, collcom%iexpand_c, 'collcom%iexpand_c', subname)
-  allocate(collcom%isendbuf_c(collcom%ndimpsi_c), stat=istat)
-  call memocc(istat, collcom%isendbuf_c, 'collcom%isendbuf_c', subname)
-
-  collcom%ndimpsi_f=0
-  do iorb=1,orbs%norbp
-      iiorb=orbs%isorb+iorb
-      ilr=orbs%inwhichlocreg(iiorb)
-      collcom%ndimpsi_f=collcom%ndimpsi_f+lzd%llr(ilr)%wfd%nvctr_f
-  end do
-  allocate(collcom%irecvbuf_f(collcom%ndimpsi_f), stat=istat)
-  call memocc(istat, collcom%irecvbuf_f, 'collcom%irecvbuf_f', subname)
-  allocate(collcom%indexrecvorbital_f(collcom%ndimind_f), stat=istat)
-  call memocc(istat, collcom%indexrecvorbital_f, 'collcom%indexrecvorbital_f', subname)
-  allocate(collcom%iextract_f(collcom%ndimind_f), stat=istat)
-  call memocc(istat, collcom%iextract_f, 'collcom%iextract_f', subname)
-  allocate(collcom%iexpand_f(collcom%ndimind_f), stat=istat)
-  call memocc(istat, collcom%iexpand_f, 'collcom%iexpand_f', subname)
-  allocate(collcom%isendbuf_f(collcom%ndimpsi_f), stat=istat)
-  call memocc(istat, collcom%isendbuf_f, 'collcom%isendbuf_f', subname)
-
-
-  call get_switch_indices(iproc, nproc, orbs, lzd, collcom%ndimpsi_c, collcom%ndimpsi_f, istartend_c, istartend_f, &
-       collcom%nsendcounts_c, collcom%nsenddspls_c, collcom%ndimind_c, collcom%nrecvcounts_c, collcom%nrecvdspls_c, &
-       collcom%nsendcounts_f, collcom%nsenddspls_f, collcom%ndimind_f, collcom%nrecvcounts_f, collcom%nrecvdspls_f, &
-       index_in_global_c, index_in_global_f, &
-       weightp_c, weightp_f, collcom%isendbuf_c, collcom%irecvbuf_c, collcom%isendbuf_f, collcom%irecvbuf_f, &
-       collcom%indexrecvorbital_c, collcom%iextract_c, collcom%iexpand_c, &
-       collcom%indexrecvorbital_f, collcom%iextract_f, collcom%iexpand_f)
-
-  call mpi_barrier(bigdft_mpi%mpi_comm, ierr)
-  t2=mpi_wtime()
-!!if(iproc==0) write(*,'(a,es10.3)') 'time for part 6:',t2-t1
-t1=mpi_wtime()
-
-  ! These variables are used in various subroutines to speed up the code
-  allocate(collcom%isptsp_c(max(collcom%nptsp_c,1)), stat=istat)
-  call memocc(istat, collcom%isptsp_c, 'collcom%isptsp_c', subname)
-  allocate(collcom%isptsp_f(max(collcom%nptsp_f,1)), stat=istat)
-  call memocc(istat, collcom%isptsp_f, 'collcom%isptsp_f', subname)
-  collcom%isptsp_c(1) = 0
-  do ipt=2,collcom%nptsp_c
-        collcom%isptsp_c(ipt) = collcom%isptsp_c(ipt-1) + collcom%norb_per_gridpoint_c(ipt-1)
-  end do
-  if (maxval(collcom%isptsp_c)>collcom%ndimind_c) stop 'maxval(collcom%isptsp_c)>collcom%ndimind_c'
-
-  collcom%isptsp_f(1) = 0
-  do ipt=2,collcom%nptsp_f
-        collcom%isptsp_f(ipt) = collcom%isptsp_f(ipt-1) + collcom%norb_per_gridpoint_f(ipt-1)
-  end do
-  if (maxval(collcom%isptsp_f)>collcom%ndimind_f) stop 'maxval(collcom%isptsp_f)>collcom%ndimind_f'
-
-
-  ! Not used any more, so deallocate...
-  iall=-product(shape(istartend_c))*kind(istartend_c)
-  deallocate(istartend_c, stat=istat)
-  call memocc(istat, iall, 'istartend_c', subname)
-
-  iall=-product(shape(istartend_f))*kind(istartend_f)
-  deallocate(istartend_f, stat=istat)
-  call memocc(istat, iall, 'istartend_f', subname)
-
-  iall=-product(shape(index_in_global_c))*kind(index_in_global_c)
-  deallocate(index_in_global_c, stat=istat)
-  call memocc(istat, iall, 'index_in_global_c', subname)
-
-  iall=-product(shape(index_in_global_f))*kind(index_in_global_f)
-  deallocate(index_in_global_f, stat=istat)
-  call memocc(istat, iall, 'index_in_global_f', subname)
-
-  
-call timing(iproc,'init_collcomm ','OF')
-
-
-  
-end subroutine init_collective_comms
-
-
-
-subroutine get_weights(iproc, nproc, orbs, lzd, weight_c, weight_f, weight_c_tot, weight_f_tot)
-  use module_base
-  use module_types
-  implicit none
-  
-  ! Calling arguments
-  integer,intent(in) :: iproc, nproc
-  type(orbitals_data),intent(in) :: orbs
-  type(local_zone_descriptors),intent(in) :: lzd
-  real(kind=8),dimension(0:lzd%glr%d%n1,0:lzd%glr%d%n2,0:lzd%glr%d%n3),intent(out) :: weight_c, weight_f
-  real(kind=8),intent(out) :: weight_c_tot, weight_f_tot
-  
-  ! Local variables
-  integer :: iorb, iiorb, i0, i1, i2, i3, ii, jj, iseg, ierr, ilr, istart, iend, i, j0, j1, ii1, ii2, ii3
-
-
-  ii=(lzd%glr%d%n1+1)*(lzd%glr%d%n2+1)*(lzd%glr%d%n3+1)
-  call to_zero(ii, weight_c(0,0,0))
-  call to_zero(ii, weight_f(0,0,0))
-  weight_c_tot=0.d0
-  weight_f_tot=0.d0
-
-  !$omp parallel default(private) &
-  !$omp shared(orbs,lzd,weight_c,weight_c_tot,weight_f,weight_f_tot,ilr,iiorb)
-
-
-  ! Calculate the weights for the coarse part.
-  do iorb=1,orbs%norbp
-      iiorb=orbs%isorb+iorb
-      ilr=orbs%inwhichlocreg(iiorb)
-      if (lzd%llr(ilr)%wfd%nseg_c>0) then
-          !$omp do reduction(+:weight_c_tot) 
-          do iseg=1,lzd%llr(ilr)%wfd%nseg_c
-              jj=lzd%llr(ilr)%wfd%keyvloc(iseg)
-              j0=lzd%llr(ilr)%wfd%keygloc(1,iseg)
-              j1=lzd%llr(ilr)%wfd%keygloc(2,iseg)
-              ii=j0-1
-              i3=ii/((lzd%llr(ilr)%d%n1+1)*(lzd%llr(ilr)%d%n2+1))
-              ii=ii-i3*(lzd%llr(ilr)%d%n1+1)*(lzd%llr(ilr)%d%n2+1)
-              i2=ii/(lzd%llr(ilr)%d%n1+1)
-              i0=ii-i2*(lzd%llr(ilr)%d%n1+1)
-              i1=i0+j1-j0
-              !write(*,'(a,8i8)') 'jj, ii, j0, j1, i0, i1, i2, i3',jj,ii,j0,j1,i0,i1,i2,i3
-              do i=i0,i1
-                  ii1=i+lzd%llr(ilr)%ns1
-                  ii2=i2+lzd%llr(ilr)%ns2
-                  ii3=i3+lzd%llr(ilr)%ns3
-                  weight_c(ii1,ii2,ii3)=weight_c(ii1,ii2,ii3)+1.d0
-                  weight_c_tot=weight_c_tot+1.d0
-              end do
-          end do
-          !$omp end do
-      end if
-
-      ! Calculate the weights for the fine part.
-      istart=lzd%llr(ilr)%wfd%nseg_c+min(1,lzd%llr(ilr)%wfd%nseg_f)
-      iend=istart+lzd%llr(ilr)%wfd%nseg_f-1
-      if (istart<=iend) then
-          !$omp do reduction(+:weight_f_tot)
-          do iseg=istart,iend
-              jj=lzd%llr(ilr)%wfd%keyvloc(iseg)
-              j0=lzd%llr(ilr)%wfd%keygloc(1,iseg)
-              j1=lzd%llr(ilr)%wfd%keygloc(2,iseg)
-              ii=j0-1
-              i3=ii/((lzd%llr(ilr)%d%n1+1)*(lzd%llr(ilr)%d%n2+1))
-              ii=ii-i3*(lzd%llr(ilr)%d%n1+1)*(lzd%llr(ilr)%d%n2+1)
-              i2=ii/(lzd%llr(ilr)%d%n1+1)
-              i0=ii-i2*(lzd%llr(ilr)%d%n1+1)
-              i1=i0+j1-j0
-              do i=i0,i1
-                  ii1=i+lzd%llr(ilr)%ns1
-                  ii2=i2+lzd%llr(ilr)%ns2
-                  ii3=i3+lzd%llr(ilr)%ns3
-                  weight_f(ii1,ii2,ii3)=weight_f(ii1,ii2,ii3)+1.d0
-                  weight_f_tot=weight_f_tot+1.d0
-              end do
-          end do
-          !$omp end do
-      end if
-  end do
-  !$omp end parallel
-
-  ! Sum up among all processes.
-  if(nproc>1) then
-      call mpiallred(weight_c_tot, 1, mpi_sum, bigdft_mpi%mpi_comm, ierr)
-      call mpiallred(weight_f_tot, 1, mpi_sum, bigdft_mpi%mpi_comm, ierr)
-      ii=(lzd%glr%d%n1+1)*(lzd%glr%d%n2+1)*(lzd%glr%d%n3+1)
-      call mpiallred(weight_c(0,0,0), ii,  mpi_sum, bigdft_mpi%mpi_comm, ierr)
-      call mpiallred(weight_f(0,0,0), ii,  mpi_sum, bigdft_mpi%mpi_comm, ierr)
-  end if
-
-  weight_c_tot=0.d0
-  weight_f_tot=0.d0
-  !$omp parallel default(none) &
-  !$omp shared(lzd, weight_c, weight_f, weight_c_tot, weight_f_tot) private(i3, i2, i1)
-  !$omp do reduction(+: weight_c_tot, weight_f_tot)
-  do i3=0,lzd%glr%d%n3
-      do i2=0,lzd%glr%d%n2
-          do i1=0,lzd%glr%d%n1
-              weight_c(i1,i2,i3)=weight_c(i1,i2,i3)**2
-              weight_f(i1,i2,i3)=weight_f(i1,i2,i3)**2
-              weight_c_tot=weight_c_tot+weight_c(i1,i2,i3)
-              weight_f_tot=weight_f_tot+weight_f(i1,i2,i3)
-          end do
-      end do
-  end do
-  !$omp end do
-  !$omp end parallel
-
-
-end subroutine get_weights
-
-
-
-subroutine assign_weight_to_process(iproc, nproc, lzd, weight_c, weight_f, weight_tot_c, weight_tot_f, &
-           istartend_c, istartend_f, istartp_seg_c, iendp_seg_c, istartp_seg_f, iendp_seg_f, &
-           weightp_c, weightp_f, nptsp_c, nptsp_f, nvalp_c, nvalp_f)
-  use module_base
-  use module_types
-  implicit none
-  
-  ! Calling arguments
-  integer,intent(in) :: iproc, nproc
-  type(local_zone_descriptors),intent(in) :: lzd
-  real(kind=8),dimension(0:lzd%glr%d%n1,0:lzd%glr%d%n2,0:lzd%glr%d%n3),intent(in) :: weight_c, weight_f
-  real(kind=8),intent(in) :: weight_tot_c, weight_tot_f
-  integer,dimension(2,0:nproc-1),intent(out) :: istartend_c, istartend_f
-  integer,intent(out) :: istartp_seg_c, iendp_seg_c, istartp_seg_f, iendp_seg_f
-  real(kind=8),intent(out) :: weightp_c, weightp_f
-  integer,intent(out) :: nptsp_c, nptsp_f
-  integer,intent(out) :: nvalp_c, nvalp_f
-  
-  ! Local variables
-  integer :: jproc, i1, i2, i3, ii, istart, iend, jj, j0, j1, ii_c, ii_f
-  !!$$integer :: ii2, iiseg, jprocdone
-  integer :: i, iseg, i0, iitot, ierr, istat, iall
-  real(kind=8) :: tt, tt2, weight_c_ideal, weight_f_ideal, ttt, tmp, tmp2
-  real(8),dimension(:,:),allocatable :: weights_c_startend, weights_f_startend
-  character(len=*),parameter :: subname='assign_weight_to_process'
-
-  ! Ideal weight per process.
-  weight_c_ideal=weight_tot_c/dble(nproc)
-  weight_f_ideal=weight_tot_f/dble(nproc)
-
-
-
-
-allocate(weights_c_startend(2,0:nproc-1), stat=istat)
-call memocc(istat, weights_c_startend, 'weights_c_startend', subname)
-allocate(weights_f_startend(2,0:nproc-1), stat=istat)
-call memocc(istat, weights_f_startend, 'weights_f_startend', subname)
-
-  tt=0.d0
-  weights_c_startend(1,0)=0.d0
-  do jproc=0,nproc-2
-      tt=tt+weight_c_ideal
-      weights_c_startend(2,jproc)=dble(floor(tt,kind=8))
-      weights_c_startend(1,jproc+1)=dble(floor(tt,kind=8))+1.d0
-  end do
-  weights_c_startend(2,nproc-1)=weight_tot_c
-
-  ! Iterate through all grid points and assign them to processes such that the
-  ! load balancing is optimal.
-  if (nproc==1) then
-      istartend_c(1,0)=1
-      istartend_c(2,0)=lzd%glr%wfd%nvctr_c
-      weightp_c = weight_tot_c 
-      istartp_seg_c=1
-      iendp_seg_c=lzd%glr%wfd%nseg_c
-      nvalp_c=0
-      do i1=0,lzd%glr%d%n1
-         do i2=0,lzd%glr%d%n2
-            do i3=0,lzd%glr%d%n3
-               nvalp_c = nvalp_c+nint(sqrt(weight_c(i1,i2,i3)))
-            end do
-         end do
-      end do
-  else
-      tt=0.d0
-      tt2=0.d0
-      ttt=0.d0
-      iitot=0
-      jproc=0
-      istartend_c(1,0)=1
-      if (iproc==0) then
-          istartp_seg_c=1
-      end if
-      loop_nseg_c: do iseg=1,lzd%glr%wfd%nseg_c
-          jj=lzd%glr%wfd%keyvloc(iseg)
-          j0=lzd%glr%wfd%keygloc(1,iseg)
-          j1=lzd%glr%wfd%keygloc(2,iseg)
-          ii=j0-1
-          i3=ii/((lzd%glr%d%n1+1)*(lzd%glr%d%n2+1))
-          ii=ii-i3*(lzd%glr%d%n1+1)*(lzd%glr%d%n2+1)
-          i2=ii/(lzd%glr%d%n1+1)
-          i0=ii-i2*(lzd%glr%d%n1+1)
-          i1=i0+j1-j0
-          tmp=0.d0
-          tmp2=0.d0
-          do i=i0,i1
-              tt=tt+weight_c(i,i2,i3)
-              tt2=tt2+weight_c(i,i2,i3)
-              ttt=ttt+sqrt(weight_c(i,i2,i3))
-              tmp=tmp+weight_c(i,i2,i3)
-              tmp2=tmp2+sqrt(weight_c(i,i2,i3))
-              iitot=iitot+1
-              if (jproc<nproc) then
-                  if (tt>weights_c_startend(1,jproc)) then
-                      if (jproc>0) then
-                          if (iproc==jproc) then
-                              istartp_seg_c=iseg
-                          end if
-                          if (iproc==jproc-1) then
-                              iendp_seg_c=iseg
-                              weightp_c=tt2
-                              nvalp_c=nint(ttt)
-                          end if
-                          istartend_c(1,jproc)=iitot+1
-                          tt2=0.d0
-                          ttt=0.d0
-                      end if
-                      jproc=jproc+1
-                  end if
-              end if
-          end do
-      end do loop_nseg_c
-
-      do jproc=0,nproc-2
-          istartend_c(2,jproc)=istartend_c(1,jproc+1)-1
-      end do
-      istartend_c(2,nproc-1)=lzd%glr%wfd%nvctr_c
-
-      if(iproc==nproc-1) then
-          nvalp_c=nint(ttt)
-          weightp_c=tt2
-          iendp_seg_c=lzd%glr%wfd%nseg_c
-      end if
-      !ii=iendp_seg_c-istartp_seg_c+1
-      !call mpiallred(ii, 1, mpi_sum, bigdft_mpi%mpi_comm, ierr)
-      !if (ii/=lzd%glr%wfd%nseg_c) stop 'ii/=lzd%glr%wfd%nseg_c'
-  end if
-
-
-  ! Same for fine region
-  tt=0.d0
-  weights_f_startend(1,0)=0.d0
-  do jproc=0,nproc-2
-      tt=tt+weight_f_ideal
-      weights_f_startend(2,jproc)=dble(floor(tt,kind=8))
-      weights_f_startend(1,jproc+1)=dble(floor(tt,kind=8))+1.d0
-  end do
-  weights_f_startend(2,nproc-1)=weight_tot_f
-
-
-  istart=lzd%glr%wfd%nseg_c+min(1,lzd%glr%wfd%nseg_f)
-  iend=istart+lzd%glr%wfd%nseg_f-1
-  if (nproc==1) then
-      istartend_f(1,0)=1
-      istartend_f(2,0)=lzd%glr%wfd%nvctr_f
-      weightp_f = weight_tot_f 
-      istartp_seg_f=1+lzd%glr%wfd%nseg_c
-      iendp_seg_f=lzd%glr%wfd%nseg_c+lzd%glr%wfd%nseg_f
-      nvalp_f=0
-      do i1=0,lzd%glr%d%n1
-         do i2=0,lzd%glr%d%n2
-            do i3=0,lzd%glr%d%n3
-               nvalp_f = nvalp_f+nint(sqrt(weight_f(i1,i2,i3)))
-            end do
-         end do
-      end do
-  else
-      tt=0.d0
-      tt2=0.d0
-      ttt=0.d0
-      iitot=0
-      jproc=0
-      istart=lzd%glr%wfd%nseg_c+min(1,lzd%glr%wfd%nseg_f)
-      iend=istart+lzd%glr%wfd%nseg_f-1
-      istartend_f(1,0)=1
-      if (iproc==0) then
-          istartp_seg_f=istart
-      end if
-      loop_nseg_f: do iseg=istart,iend
-          jj=lzd%glr%wfd%keyvloc(iseg)
-          j0=lzd%glr%wfd%keygloc(1,iseg)
-          j1=lzd%glr%wfd%keygloc(2,iseg)
-          ii=j0-1
-          i3=ii/((lzd%glr%d%n1+1)*(lzd%glr%d%n2+1))
-          ii=ii-i3*(lzd%glr%d%n1+1)*(lzd%glr%d%n2+1)
-          i2=ii/(lzd%glr%d%n1+1)
-          i0=ii-i2*(lzd%glr%d%n1+1)
-          i1=i0+j1-j0
-          tmp=0.d0
-          tmp2=0.d0
-          do i=i0,i1
-              tt=tt+weight_f(i,i2,i3)
-              tt2=tt2+weight_f(i,i2,i3)
-              ttt=ttt+sqrt(weight_f(i,i2,i3))
-              tmp=tmp+weight_f(i,i2,i3)
-              tmp2=tmp2+sqrt(weight_c(i,i2,i3))
-              iitot=iitot+1
-              if (jproc<nproc) then
-                  if (tt>weights_f_startend(1,jproc)) then
-                      if (jproc>0) then
-                          if (iproc==jproc) then
-                              istartp_seg_f=iseg
-                          end if
-                          if (iproc==jproc-1) then
-                              iendp_seg_f=iseg
-                              weightp_f=tt2
-                              nvalp_f=nint(ttt)
-                          end if
-                          istartend_f(1,jproc)=iitot+1
-                          tt2=0.d0
-                          ttt=0.d0
-                      end if
-                      jproc=jproc+1
-                  end if
-              end if
-          end do
-      end do loop_nseg_f
-
-      do jproc=0,nproc-2
-          istartend_f(2,jproc)=istartend_f(1,jproc+1)-1
-      end do
-      istartend_f(2,nproc-1)=lzd%glr%wfd%nvctr_f
-      if(iproc==nproc-1) then
-          nvalp_f=nint(ttt)
-          weightp_f=tt2
-          iendp_seg_f=iend
-      end if
-      !ii=iendp_seg_f-istartp_seg_f+1
-      !call mpiallred(ii, 1, mpi_sum, bigdft_mpi%mpi_comm, ierr)
-      !if (ii/=lzd%glr%wfd%nseg_f) stop 'ii/=lzd%glr%wfd%nseg_f'
-  end if
-
-
-
-
-  iall = -product(shape(weights_c_startend))*kind(weights_c_startend)
-  deallocate(weights_c_startend,stat=istat)
-  call memocc(istat, iall, 'weights_c_startend', subname)
-  iall = -product(shape(weights_f_startend))*kind(weights_f_startend)
-  deallocate(weights_f_startend,stat=istat)
-  call memocc(istat, iall, 'weights_f_startend', subname)
-
-  nptsp_c=istartend_c(2,iproc)-istartend_c(1,iproc)+1
-  nptsp_f=istartend_f(2,iproc)-istartend_f(1,iproc)+1
-
-
-
-  ! some check
-  ii_f=istartend_f(2,iproc)-istartend_f(1,iproc)+1
-  if(nproc>1) call mpiallred(ii_f, 1, mpi_sum, bigdft_mpi%mpi_comm, ierr)
-  !if(ii_f/=lzd%glr%wfd%nvctr_f) stop 'assign_weight_to_process: ii_f/=lzd%glr%wfd%nvctr_f'
-  if(ii_f/=lzd%glr%wfd%nvctr_f) then
-     write(*,*) 'ii_f/=lzd%glr%wfd%nvctr_f',ii_f,lzd%glr%wfd%nvctr_f
-     if (iproc==0) then
-         do jproc=0,nproc-1
-             write(*,*) jproc, istartend_f(1,jproc), istartend_f(2,jproc)
-         end do
-     end if
-     stop
-  end if
- 
-  ii_c=istartend_c(2,iproc)-istartend_c(1,iproc)+1
-  if(nproc>1) call mpiallred(ii_c, 1, mpi_sum, bigdft_mpi%mpi_comm, ierr)
-  if(ii_c/=lzd%glr%wfd%nvctr_c) then
-     write(*,*) 'ii_c/=lzd%glr%wfd%nvctr_c',ii_c,lzd%glr%wfd%nvctr_c
-     stop
-  end if
-  
- 
-
-end subroutine assign_weight_to_process
-
-
-
-! This subroutine distributes the components to the processes such that each process has the same grid points
-! as indicated by npts_par_c, npts_par_f.
-subroutine assign_weight_to_process2(iproc, nproc, lzd, weight_c, weight_f, weight_tot_c, weight_tot_f, &
-           npts_par_c, npts_par_f, &
-           istartend_c, istartend_f, istartp_seg_c, iendp_seg_c, istartp_seg_f, iendp_seg_f, &
-           weightp_c, weightp_f, nptsp_c, nptsp_f)
-  use module_base
-  use module_types
-  implicit none
-  
-  ! Calling arguments
-  integer,intent(in) :: iproc, nproc
-  type(local_zone_descriptors),intent(in) :: lzd
-  real(kind=8),dimension(0:lzd%glr%d%n1,0:lzd%glr%d%n2,0:lzd%glr%d%n3),intent(in) :: weight_c, weight_f
-  real(kind=8),intent(in) :: weight_tot_c, weight_tot_f
-  integer,dimension(0:nproc-1),intent(in) :: npts_par_c, npts_par_f
-  integer,dimension(2,0:nproc-1),intent(out) :: istartend_c, istartend_f
-  integer,intent(out) :: istartp_seg_c, iendp_seg_c, istartp_seg_f, iendp_seg_f
-  real(kind=8),intent(out) :: weightp_c, weightp_f
-  integer,intent(out) :: nptsp_c, nptsp_f
-  
-  ! Local variables
-  integer :: jproc, i1, i2, i3, ii, istartp_c, iendp_c, ii2, istartp_f, iendp_f, istart, iend, jj, j0, j1
-  integer :: i, iseg, i0, iitot, ierr, iiseg, jprocdone
-  real(kind=8) :: tt, tt2, weight_c_ideal, weight_f_ideal
-
-  ! Ideal weight per process
-  weight_c_ideal=weight_tot_c/dble(nproc)
-  weight_f_ideal=weight_tot_f/dble(nproc)
-
-  jproc=0
-  tt=0.d0
-  tt2=0.d0
-  iitot=0
-  ii2=0
-  iiseg=1
-  weightp_c=0.d0
-    do iseg=1,lzd%glr%wfd%nseg_c
-       jj=lzd%glr%wfd%keyvloc(iseg)
-       j0=lzd%glr%wfd%keygloc(1,iseg)
-       j1=lzd%glr%wfd%keygloc(2,iseg)
-       ii=j0-1
-       i3=ii/((lzd%glr%d%n1+1)*(lzd%glr%d%n2+1))
-       ii=ii-i3*(lzd%glr%d%n1+1)*(lzd%glr%d%n2+1)
-       i2=ii/(lzd%glr%d%n1+1)
-       i0=ii-i2*(lzd%glr%d%n1+1)
-       i1=i0+j1-j0
-       do i=i0,i1
-           tt=tt+weight_c(i,i2,i3)
-           iitot=iitot+1
-           !if(tt>weight_c_ideal) then
-           if(iitot==npts_par_c(jproc)) then
-               if(iproc==jproc) then
-                   weightp_c=tt
-                   nptsp_c=iitot
-                   istartp_c=ii2+1
-                   iendp_c=istartp_c+iitot-1
-                   istartp_seg_c=iiseg
-                   iendp_seg_c=iseg
-               end if
-               istartend_c(1,jproc)=ii2+1
-               istartend_c(2,jproc)=istartend_c(1,jproc)+iitot-1
-               tt2=tt2+tt
-               tt=0.d0
-               ii2=ii2+iitot
-               iitot=0
-               jproc=jproc+1
-               iiseg=iseg
-           end if
-       end do
-   end do
-
-   jprocdone=jproc
-   do jproc=jprocdone,nproc-1
-      ! these processes do nothing
-      istartend_c(1,jproc)=lzd%glr%wfd%nvctr_c+1
-      istartend_c(2,jproc)=lzd%glr%wfd%nvctr_c
-      if(iproc==jproc) then
-          weightp_c=0.d0
-          nptsp_c=0
-          istartp_seg_c=lzd%glr%wfd%nseg_c+1
-          iendp_seg_c=lzd%glr%wfd%nseg_c
-      end if
-   end do
-  !if(iproc==nproc-1) then
-  !    ! Take the rest
-  !    istartp_c=ii2+1
-  !    iendp_c=istartp_c+iitot-1
-  !    weightp_c=weight_tot_c-tt2
-  !    nptsp_c=lzd%glr%wfd%nvctr_c-ii2
-  !    istartp_seg_c=iiseg
-  !    iendp_seg_c=lzd%glr%wfd%nseg_c
-  !end if
-  !istartend_c(1,nproc-1)=ii2+1
-  !istartend_c(2,nproc-1)=istartend_c(1,nproc-1)+iitot-1
-
-  ! some check
-  ii=istartend_c(2,iproc)-istartend_c(1,iproc)+1
-  if(nproc>1) call mpiallred(ii, 1, mpi_sum, bigdft_mpi%mpi_comm, ierr)
-  if(ii/=lzd%glr%wfd%nvctr_c) stop 'assign_weight_to_process2: ii/=lzd%glr%wfd%nvctr_c'
-
-
-  jproc=0
-  tt=0.d0
-  tt2=0.d0
-  iitot=0
-  ii2=0
-  weightp_f=0.d0
-  istart=lzd%glr%wfd%nseg_c+min(1,lzd%glr%wfd%nseg_f)
-  iend=istart+lzd%glr%wfd%nseg_f-1
-  iiseg=istart
-    do iseg=istart,iend
-       jj=lzd%glr%wfd%keyvloc(iseg)
-       j0=lzd%glr%wfd%keygloc(1,iseg)
-       j1=lzd%glr%wfd%keygloc(2,iseg)
-       ii=j0-1
-       i3=ii/((lzd%glr%d%n1+1)*(lzd%glr%d%n2+1))
-       ii=ii-i3*(lzd%glr%d%n1+1)*(lzd%glr%d%n2+1)
-       i2=ii/(lzd%glr%d%n1+1)
-       i0=ii-i2*(lzd%glr%d%n1+1)
-       i1=i0+j1-j0
-       do i=i0,i1
-           tt=tt+weight_f(i,i2,i3)
-           iitot=iitot+1
-           !if(tt>weight_f_ideal) then
-           if(iitot==npts_par_f(jproc)) then
-               if(iproc==jproc) then
-                   weightp_f=tt
-                   nptsp_f=iitot
-                   istartp_f=ii2+1
-                   iendp_f=istartp_f+iitot-1
-                   istartp_seg_f=iiseg
-                   iendp_seg_f=iseg
-               end if
-               istartend_f(1,jproc)=ii2+1
-               istartend_f(2,jproc)=istartend_f(1,jproc)+iitot-1
-               tt2=tt2+tt
-               tt=0.d0
-               ii2=ii2+iitot
-               iitot=0
-               jproc=jproc+1
-               iiseg=iseg
-           end if
-       end do
-   end do
-
-   jprocdone=jproc
-   do jproc=jprocdone,nproc-1
-      ! these processes do nothing
-      istartend_f(1,jproc)=lzd%glr%wfd%nvctr_f+1
-      istartend_f(2,jproc)=lzd%glr%wfd%nvctr_f
-      if(iproc==jproc) then
-          weightp_f=0.d0
-          nptsp_f=0
-          istartp_seg_f=lzd%glr%wfd%nseg_f+1
-          iendp_seg_f=lzd%glr%wfd%nseg_f
-      end if
-   end do
-  !if(iproc==nproc-1) then
-  !    ! Take the rest
-  !    istartp_f=ii2+1
-  !    iendp_f=istartp_f+iitot-1
-  !    weightp_f=weight_tot_f-tt2
-  !    nptsp_f=lzd%glr%wfd%nvctr_f-ii2
-  !    istartp_seg_f=iiseg
-  !    iendp_seg_f=iend
-  !end if
-  !istartend_f(1,nproc-1)=ii2+1
-  !istartend_f(2,nproc-1)=istartend_f(1,nproc-1)+iitot-1
-
-  ! some check
-  ii=istartend_f(2,iproc)-istartend_f(1,iproc)+1
-  if(nproc>1) call mpiallred(ii, 1, mpi_sum, bigdft_mpi%mpi_comm, ierr)
-  if(ii/=lzd%glr%wfd%nvctr_f) stop 'assign_weight_to_process2: ii/=lzd%glr%wfd%nvctr_f'
-
-
-
-end subroutine assign_weight_to_process2
-
-
-
-
-subroutine determine_num_orbs_per_gridpoint_new(iproc, nproc, lzd, istartend_c, istartend_f, &
-           istartp_seg_c, iendp_seg_c, istartp_seg_f, iendp_seg_f, &
-           weightp_c, weightp_f, nptsp_c, nptsp_f, weight_c, weight_f, &
-           norb_per_gridpoint_c, norb_per_gridpoint_f)
-  use module_base
-  use module_types
-  implicit none
-  
-  ! Calling arguments
-  integer,intent(in):: iproc, nproc, nptsp_c, nptsp_f, istartp_seg_c, iendp_seg_c, istartp_seg_f, iendp_seg_f
-  type(local_zone_descriptors),intent(in):: lzd
-  integer,dimension(2,0:nproc-1),intent(in):: istartend_c, istartend_f
-  real(8),intent(in):: weightp_c, weightp_f
-  real(8),dimension(0:lzd%glr%d%n1,0:lzd%glr%d%n2,0:lzd%glr%d%n3),intent(in):: weight_c, weight_f
-  integer,dimension(nptsp_c),intent(out):: norb_per_gridpoint_c
-  integer,dimension(nptsp_f),intent(out):: norb_per_gridpoint_f
-  
-  ! Local variables
-  integer:: ii, i1, i2, i3, iipt, iseg, jj, j0, j1, iitot, i, istart, iend, i0
-  integer::icheck_c,icheck_f,iiorb_c,iiorb_f, npgp_c,npgp_f
-  !!integer,dimension(:),allocatable:: iseg_start_c, iseg_start_f
-
-
-  icheck_c = 0
-  icheck_f = 0
-  iiorb_f=0
-  iiorb_c=0
-  iipt=0
-
-  !$omp parallel default(private) shared(lzd,iproc,istartend_c,istartend_f,istartp_seg_c,iendp_seg_c,istartp_seg_f,iendp_seg_f) &
-  !$omp shared(nptsp_c, weight_c,norb_per_gridpoint_c,weightp_c,nptsp_f, weight_f,norb_per_gridpoint_f,weightp_f) &
-  !$omp shared(icheck_f,iiorb_f,icheck_c,iiorb_c)
-
-
-  if(istartp_seg_c<=iendp_seg_c) then
-      !$omp do reduction(+:icheck_c) reduction(+:iiorb_c)
-      do iseg=istartp_seg_c,iendp_seg_c
-          jj=lzd%glr%wfd%keyvloc(iseg)
-          j0=lzd%glr%wfd%keygloc(1,iseg)
-          j1=lzd%glr%wfd%keygloc(2,iseg)
-          ii=j0-1
-          i3=ii/((lzd%glr%d%n1+1)*(lzd%glr%d%n2+1))
-          ii=ii-i3*(lzd%glr%d%n1+1)*(lzd%glr%d%n2+1)
-          i2=ii/(lzd%glr%d%n1+1)
-          i0=ii-i2*(lzd%glr%d%n1+1)
-          i1=i0+j1-j0
-          do i=i0,i1
-              iitot=jj+i-i0
-              if(iitot>=istartend_c(1,iproc) .and. iitot<=istartend_c(2,iproc)) then
-                  icheck_c = icheck_c + 1
-                  iipt=jj-istartend_c(1,iproc)+i-i0+1
-                  npgp_c = nint(sqrt(weight_c(i,i2,i3)))
-                  iiorb_c=iiorb_c+nint(weight_c(i,i2,i3))
-                  norb_per_gridpoint_c(iipt)=npgp_c
-              end if
-          end do
-      end do
-      !$omp end do
-  end if
-
-  if(icheck_c/=nptsp_c) stop 'icheck_c/=nptsp_c'
-  if(iiorb_c/=nint(weightp_c)) stop 'iiorb_c/=weightp_c'
-
-
-  iitot=0
-  iipt=0
-  istart=lzd%glr%wfd%nseg_c+min(1,lzd%glr%wfd%nseg_f)
-  iend=istart+lzd%glr%wfd%nseg_f-1
-
-  if (istartp_seg_f<=iendp_seg_f) then
-      !$omp do reduction(+:icheck_f) reduction(+:iiorb_f)
-      do iseg=istartp_seg_f,iendp_seg_f
-          jj=lzd%glr%wfd%keyvloc(iseg)
-          j0=lzd%glr%wfd%keygloc(1,iseg)
-          j1=lzd%glr%wfd%keygloc(2,iseg)
-          ii=j0-1
-          i3=ii/((lzd%glr%d%n1+1)*(lzd%glr%d%n2+1))
-          ii=ii-i3*(lzd%glr%d%n1+1)*(lzd%glr%d%n2+1)
-          i2=ii/(lzd%glr%d%n1+1)
-          i0=ii-i2*(lzd%glr%d%n1+1)
-          i1=i0+j1-j0
-          do i=i0,i1
-              iitot=jj+i-i0
-              if(iitot>=istartend_f(1,iproc) .and. iitot<=istartend_f(2,iproc)) then
-                  icheck_f = icheck_f +1
-                  iipt=jj-istartend_f(1,iproc)+i-i0+1
-                  npgp_f=0
-                  npgp_f = nint(sqrt(weight_f(i,i2,i3)))
-                  iiorb_f=iiorb_f+nint(weight_f(i,i2,i3))
-                  norb_per_gridpoint_f(iipt)=npgp_f
-              end if
-          end do
-      end do
-      !$omp end do
-  end if
-
-  !$omp end parallel
-
-  if(icheck_f/=nptsp_f) stop 'icheck_f/=nptsp_f'
-  if(iiorb_f/=nint(weightp_f)) stop 'iiorb_f/=weightp_f'
-
-end subroutine determine_num_orbs_per_gridpoint_new
-
-
-
-
-
-
-
-
-subroutine determine_communication_arrays(iproc, nproc, npsidim_orbs, orbs, lzd, &
-           istartend_c, istartend_f, index_in_global_c, index_in_global_f, &
-           nvalp_c, nvalp_f,  nsendcounts_c, nsenddspls_c, nrecvcounts_c, nrecvdspls_c, &
-           nsendcounts_f, nsenddspls_f, nrecvcounts_f, nrecvdspls_f)
-  use module_base
-  use module_types
-  implicit none
-  
-  ! Calling arguments
-  integer,intent(in) :: iproc, nproc, npsidim_orbs
-  type(orbitals_data),intent(in) :: orbs
-  type(local_zone_descriptors),intent(in) :: lzd
-  integer,dimension(2,0:nproc-1),intent(in) :: istartend_c, istartend_f
-  integer,dimension(0:lzd%glr%d%n1,0:lzd%glr%d%n2,0:lzd%glr%d%n3),intent(in) :: index_in_global_c, index_in_global_f
-  integer,intent(in) :: nvalp_c, nvalp_f
-  integer,dimension(0:nproc-1),intent(out) :: nsendcounts_c, nsenddspls_c, nrecvcounts_c, nrecvdspls_c
-  integer,dimension(0:nproc-1),intent(out) :: nsendcounts_f, nsenddspls_f, nrecvcounts_f, nrecvdspls_f
-  
-  ! Local variables
-  integer :: iorb, iiorb, i1, i2, i3, ii, jproc, jproctarget, ierr, jj, ilr, j0, j1, i0, i, ind
-  integer :: istat, ii1, ii2, ii3, iseg, istart, iend, iall
-  integer,dimension(:),allocatable :: nsendcounts_tmp, nsenddspls_tmp, nrecvcounts_tmp, nrecvdspls_tmp
-  character(len=*),parameter :: subname='determine_communication_arrays'
-
-  ! Determine values for mpi_alltoallv
-  ! first nsendcounts
-  nsendcounts_c=0
-  nsendcounts_f=0
-
-  !$omp parallel default(private) shared(ilr,nproc,orbs,lzd,index_in_global_c,istartend_c,nsendcounts_c,nsendcounts_f) &
-  !$omp shared(istartend_f,index_in_global_f)
-
-  do iorb=1,orbs%norbp
-      iiorb=orbs%isorb+iorb
-      ilr=orbs%inwhichlocreg(iiorb)
-      if (lzd%llr(ilr)%wfd%nseg_c>0) then
-          !$omp do firstprivate(ilr) reduction(+:nsendcounts_c)
-          do iseg=1,lzd%llr(ilr)%wfd%nseg_c
-              jj=lzd%llr(ilr)%wfd%keyvloc(iseg)
-              j0=lzd%llr(ilr)%wfd%keygloc(1,iseg)
-              j1=lzd%llr(ilr)%wfd%keygloc(2,iseg)
-              ii=j0-1
-              i3=ii/((lzd%llr(ilr)%d%n1+1)*(lzd%llr(ilr)%d%n2+1))
-              ii=ii-i3*(lzd%llr(ilr)%d%n1+1)*(lzd%llr(ilr)%d%n2+1)
-              i2=ii/(lzd%llr(ilr)%d%n1+1)
-              i0=ii-i2*(lzd%llr(ilr)%d%n1+1)
-              i1=i0+j1-j0
-              ii2=i2+lzd%llr(ilr)%ns2
-              ii3=i3+lzd%llr(ilr)%ns3
-              do i=i0,i1
-                  ii1=i+lzd%llr(ilr)%ns1
-                  ind=index_in_global_c(ii1,ii2,ii3)
-                  jproctarget=-1
-                  do jproc=0,nproc-1
-                      if(ind>=istartend_c(1,jproc) .and. ind<=istartend_c(2,jproc)) then
-                          jproctarget=jproc
-                          exit
-                      end if
-                  end do
-                  if (jproctarget /= -1) &
-                       nsendcounts_c(jproctarget)=nsendcounts_c(jproctarget)+1
-              end do
-          end do
-          !$omp end do
-      end if
-  end do
-
-  do iorb=1,orbs%norbp
-      iiorb=orbs%isorb+iorb
-      ilr=orbs%inwhichlocreg(iiorb)
-      istart=lzd%llr(ilr)%wfd%nseg_c+min(1,lzd%llr(ilr)%wfd%nseg_f)
-      iend=istart+lzd%llr(ilr)%wfd%nseg_f-1
-      if (istart<iend) then
-          !$omp do firstprivate(ilr) reduction(+:nsendcounts_f)
-          do iseg=istart,iend
-              jj=lzd%llr(ilr)%wfd%keyvloc(iseg)
-              j0=lzd%llr(ilr)%wfd%keygloc(1,iseg)
-              j1=lzd%llr(ilr)%wfd%keygloc(2,iseg)
-              ii=j0-1
-              i3=ii/((lzd%llr(ilr)%d%n1+1)*(lzd%llr(ilr)%d%n2+1))
-              ii=ii-i3*(lzd%llr(ilr)%d%n1+1)*(lzd%llr(ilr)%d%n2+1)
-              i2=ii/(lzd%llr(ilr)%d%n1+1)
-              i0=ii-i2*(lzd%llr(ilr)%d%n1+1)
-              i1=i0+j1-j0
-              ii2=i2+lzd%llr(ilr)%ns2
-              ii3=i3+lzd%llr(ilr)%ns3
-              do i=i0,i1
-                  ii1=i+lzd%llr(ilr)%ns1
-                  !call get_index_in_global(lzd%glr, ii1, ii2, ii3, 'f', ind)
-                  ind=index_in_global_f(ii1,ii2,ii3)
-                  jproctarget=-1
-                  do jproc=0,nproc-1
-                      if(ind>=istartend_f(1,jproc) .and. ind<=istartend_f(2,jproc)) then
-                          jproctarget=jproc
-                          exit
-                      end if
-                  end do
-                  if (jproctarget /= -1) &
-                       nsendcounts_f(jproctarget)=nsendcounts_f(jproctarget)+1
-              end do
-          end do
-          !$omp end do
-      end if
-   end do
-
-   !$omp end parallel
-
-
-  ! The first check is to make sure that there is no stop in case this process has no orbitals (in which case
-  ! npsidim_orbs is 1 and not 0 as assumed by the check)
-  if(npsidim_orbs>1 .and. sum(nsendcounts_c)+7*sum(nsendcounts_f)/=npsidim_orbs) then
-      write(*,'(a,2i10)') 'sum(nsendcounts_c)+sum(nsendcounts_f)/=npsidim_orbs', &
-                          sum(nsendcounts_c)+sum(nsendcounts_f), npsidim_orbs
-      stop
-  end if
-
-  
-  ! now nsenddspls
-  nsenddspls_c(0)=0
-  do jproc=1,nproc-1
-      nsenddspls_c(jproc)=nsenddspls_c(jproc-1)+nsendcounts_c(jproc-1)
-  end do
-  nsenddspls_f(0)=0
-  do jproc=1,nproc-1
-      nsenddspls_f(jproc)=nsenddspls_f(jproc-1)+nsendcounts_f(jproc-1)
-  end do
-
-
-
-  ! now nrecvcounts
-  ! use an mpi_alltoallv to gather the data
-  allocate(nsendcounts_tmp(0:nproc-1), stat=istat)
-  call memocc(istat, nsendcounts_tmp, 'nsendcounts_tmp', subname)
-  allocate(nsenddspls_tmp(0:nproc-1), stat=istat)
-  call memocc(istat, nsenddspls_tmp, 'nsenddspls_tmp', subname)
-  allocate(nrecvcounts_tmp(0:nproc-1), stat=istat)
-  call memocc(istat, nrecvcounts_tmp, 'nrecvcounts_tmp', subname)
-  allocate(nrecvdspls_tmp(0:nproc-1), stat=istat)
-  call memocc(istat, nrecvdspls_tmp, 'nrecvdspls_tmp', subname)
-  nsendcounts_tmp=1
-  nrecvcounts_tmp=1
-  do jproc=0,nproc-1
-      nsenddspls_tmp(jproc)=jproc
-      nrecvdspls_tmp(jproc)=jproc
-  end do
-  if(nproc>1) then
-      call mpi_alltoallv(nsendcounts_c, nsendcounts_tmp, nsenddspls_tmp, mpi_integer, nrecvcounts_c, &
-           nrecvcounts_tmp, nrecvdspls_tmp, mpi_integer, bigdft_mpi%mpi_comm, ierr)
-      call mpi_alltoallv(nsendcounts_f, nsendcounts_tmp, nsenddspls_tmp, mpi_integer, nrecvcounts_f, &
-           nrecvcounts_tmp, nrecvdspls_tmp, mpi_integer, bigdft_mpi%mpi_comm, ierr)
-  else
-      nrecvcounts_c=nsendcounts_c
-      nrecvcounts_f=nsendcounts_f
-  end if
-  iall=-product(shape(nsendcounts_tmp))*kind(nsendcounts_tmp)
-  deallocate(nsendcounts_tmp, stat=istat)
-  call memocc(istat, iall, 'nsendcounts_tmp', subname)
-  iall=-product(shape(nsenddspls_tmp))*kind(nsenddspls_tmp)
-  deallocate(nsenddspls_tmp, stat=istat)
-  call memocc(istat, iall, 'nsenddspls_tmp', subname)
-  iall=-product(shape(nrecvcounts_tmp))*kind(nrecvcounts_tmp)
-  deallocate(nrecvcounts_tmp, stat=istat)
-  call memocc(istat, iall, 'nrecvcounts_tmp', subname)
-  iall=-product(shape(nrecvdspls_tmp))*kind(nrecvdspls_tmp)
-  deallocate(nrecvdspls_tmp, stat=istat)
-  call memocc(istat, iall, 'nrecvdspls_tmp', subname)
-
-  ! now recvdspls
-  nrecvdspls_c(0)=0
-  do jproc=1,nproc-1
-      nrecvdspls_c(jproc)=nrecvdspls_c(jproc-1)+nrecvcounts_c(jproc-1)
-  end do
-  nrecvdspls_f(0)=0
-  do jproc=1,nproc-1
-      nrecvdspls_f(jproc)=nrecvdspls_f(jproc-1)+nrecvcounts_f(jproc-1)
-  end do
-
-  if(sum(nrecvcounts_c)/=nvalp_c) stop 'sum(nrecvcounts_c)/=nvalp_c'
-  if(sum(nrecvcounts_f)/=nvalp_f) stop 'sum(nrecvcounts_f)/=nvalp_f'
-
-end subroutine determine_communication_arrays
-
-
-subroutine get_switch_indices(iproc, nproc, orbs, lzd, ndimpsi_c, ndimpsi_f, istartend_c, istartend_f, &
-           nsendcounts_c, nsenddspls_c, ndimind_c, nrecvcounts_c, nrecvdspls_c, &
-           nsendcounts_f, nsenddspls_f, ndimind_f, nrecvcounts_f, nrecvdspls_f, &
-           index_in_global_c, index_in_global_f, &
-           weightp_c, weightp_f,  isendbuf_c, irecvbuf_c, isendbuf_f, irecvbuf_f, &
-           indexrecvorbital_c, iextract_c, iexpand_c, indexrecvorbital_f, iextract_f, iexpand_f)
-  use module_base
-  use module_types
-  implicit none
-  
-  ! Calling arguments
-  integer,intent(in) :: iproc, nproc, ndimpsi_c, ndimpsi_f, ndimind_c,ndimind_f
-  type(orbitals_data),intent(in) :: orbs
-  type(local_zone_descriptors),intent(in) :: lzd
-  integer,dimension(2,0:nproc-1),intent(in) :: istartend_c, istartend_f
-  integer,dimension(0:nproc-1),intent(in) :: nsendcounts_c, nsenddspls_c, nrecvcounts_c, nrecvdspls_c
-  integer,dimension(0:nproc-1),intent(in) :: nsendcounts_f, nsenddspls_f, nrecvcounts_f, nrecvdspls_f
-  integer,dimension(0:lzd%glr%d%n1,0:lzd%glr%d%n2,0:lzd%glr%d%n3),intent(in) :: index_in_global_c, index_in_global_f
-  real(kind=8),intent(in) :: weightp_c, weightp_f
-  integer,dimension(ndimpsi_c),intent(out) :: isendbuf_c, irecvbuf_c
-  integer,dimension(ndimpsi_f),intent(out) :: isendbuf_f, irecvbuf_f
-  integer,dimension(ndimind_c),intent(out) :: indexrecvorbital_c, iextract_c, iexpand_c
-  integer,dimension(ndimind_f),intent(out) :: indexrecvorbital_f, iextract_f, iexpand_f
-  
-  ! Local variables
-  integer :: i, iorb, iiorb, i1, i2, i3, ind, jproc, jproctarget, ii, ierr, jj, iseg, iitot, ilr
-  integer :: istart, iend, indglob, ii1, ii2, ii3, j1, i0, j0, istat, iall
-  integer,dimension(:),allocatable :: nsend_c,nsend_f, indexsendorbital2, indexrecvorbital2
-  integer,dimension(:),allocatable :: gridpoint_start_c, gridpoint_start_f
-  real(kind=8),dimension(:,:,:),allocatable :: weight_c, weight_f
-  integer,dimension(:),allocatable :: indexsendorbital_c, indexsendbuf_c, indexrecvbuf_c
-  integer,dimension(:),allocatable :: indexsendorbital_f, indexsendbuf_f, indexrecvbuf_f
-  character(len=*),parameter :: subname='get_switch_indices'
-
-
-  
-  allocate(indexsendorbital_c(ndimpsi_c), stat=istat)
-  call memocc(istat, indexsendorbital_c, 'indexsendorbital_c', subname)
-  allocate(indexsendbuf_c(ndimpsi_c), stat=istat)
-  call memocc(istat, indexsendbuf_c, 'indexsendbuf_c', subname)
-  allocate(indexrecvbuf_c(sum(nrecvcounts_c)), stat=istat)
-  call memocc(istat, indexrecvbuf_c, 'indexrecvbuf_c', subname)
-  
-  allocate(indexsendorbital_f(ndimpsi_f), stat=istat)
-  call memocc(istat, indexsendorbital_f, 'indexsendorbital_f', subname)
-  allocate(indexsendbuf_f(ndimpsi_f), stat=istat)
-  call memocc(istat, indexsendbuf_f, 'indexsendbuf_f', subname)
-  allocate(indexrecvbuf_f(sum(nrecvcounts_f)), stat=istat)
-  call memocc(istat, indexrecvbuf_f, 'indexrecvbuf_f', subname)
-  
-  allocate(weight_c(0:lzd%glr%d%n1,0:lzd%glr%d%n2,0:lzd%glr%d%n3), stat=istat)
-  call memocc(istat, weight_c, 'weight_c', subname)
-  allocate(weight_f(0:lzd%glr%d%n1,0:lzd%glr%d%n2,0:lzd%glr%d%n3), stat=istat)
-  call memocc(istat, weight_f, 'weight_f', subname)
-  allocate(gridpoint_start_c((lzd%glr%d%n1+1)*(lzd%glr%d%n2+1)*(lzd%glr%d%n3+1)), stat=istat)
-  call memocc(istat, gridpoint_start_c, 'gridpoint_start_c', subname)
-  allocate(gridpoint_start_f((lzd%glr%d%n1+1)*(lzd%glr%d%n2+1)*(lzd%glr%d%n3+1)), stat=istat)
-  call memocc(istat, gridpoint_start_f, 'gridpoint_start_f', subname)
-  gridpoint_start_c=-1
-  gridpoint_start_f=-1
-
-!write(*,*) 'ndimpsi_f, sum(nrecvcounts_f)', ndimpsi_f, sum(nrecvcounts_f)
-
-  allocate(nsend_c(0:nproc-1), stat=istat)
-  call memocc(istat, nsend_c, 'nsend_c', subname)
-  allocate(nsend_f(0:nproc-1), stat=istat)
-  call memocc(istat, nsend_f, 'nsend_f', subname)
-
-  nsend_c=0
-  nsend_f=0
-
-  !$omp parallel default(private) shared(orbs,lzd,index_in_global_c,index_in_global_f,istartend_c,istartend_f)&
-  !$omp shared(nsend_c,nsend_f,nsenddspls_c,nsenddspls_f,ndimpsi_c,ndimpsi_f,nsendcounts_c,nsendcounts_f,nproc) &
-  !$omp shared(isendbuf_c,isendbuf_f,indexsendbuf_c,indexsendbuf_f,indexsendorbital_c,indexsendorbital_f)
-
-  !$omp sections
-  !$omp section
-  iitot=0
- 
-  do iorb=1,orbs%norbp
-    iiorb=orbs%isorb+iorb
-    ilr=orbs%inwhichlocreg(iiorb)
-    do iseg=1,lzd%llr(ilr)%wfd%nseg_c
-       jj=lzd%llr(ilr)%wfd%keyvloc(iseg)
-       j0=lzd%llr(ilr)%wfd%keygloc(1,iseg)
-       j1=lzd%llr(ilr)%wfd%keygloc(2,iseg)
-       ii=j0-1
-       i3=ii/((lzd%llr(ilr)%d%n1+1)*(lzd%llr(ilr)%d%n2+1))
-       ii=ii-i3*(lzd%llr(ilr)%d%n1+1)*(lzd%llr(ilr)%d%n2+1)
-       i2=ii/(lzd%llr(ilr)%d%n1+1)
-       i0=ii-i2*(lzd%llr(ilr)%d%n1+1)
-       i1=i0+j1-j0
-       !write(*,'(a,8i8)') 'jj, ii, j0, j1, i0, i1, i2, i3',jj,ii,j0,j1,i0,i1,i2,i3
-       do i=i0,i1
-          ii1=i+lzd%llr(ilr)%ns1
-          ii2=i2+lzd%llr(ilr)%ns2
-          ii3=i3+lzd%llr(ilr)%ns3
-          !call get_index_in_global(lzd%glr, ii1, ii2, ii3, 'c', indglob)
-          indglob=index_in_global_c(ii1,ii2,ii3)
-          iitot=iitot+1
-              jproctarget=-1
-              do jproc=0,nproc-1
-                  if(indglob>=istartend_c(1,jproc) .and. indglob<=istartend_c(2,jproc)) then
-                      jproctarget=jproc
-                      exit
-                  end if
-              end do
-              !write(600+iproc,'(a,2(i0,1x),i0,a,i0)') 'point ',ii1,ii2,ii3,' goes to process ',jproctarget
-          
-              if (jproctarget/=-1) then
-                 nsend_c(jproctarget)=nsend_c(jproctarget)+1
-                 ind=nsenddspls_c(jproctarget)+nsend_c(jproctarget)
-                 isendbuf_c(iitot)=ind
-                 indexsendbuf_c(ind)=indglob
-                 indexsendorbital_c(iitot)=iiorb
-              end if
-              !indexsendorbital(ind)=iiorb
-          end do
-      end do
-      
-  end do
- ! write(*,*) 'iitot,ndimpsi_c',iitot,ndimpsi_c
-  if(iitot/=ndimpsi_c) stop 'iitot/=ndimpsi_c'
-
-  !check
-  do jproc=0,nproc-1
-      if(nsend_c(jproc)/=nsendcounts_c(jproc)) stop 'nsend_c(jproc)/=nsendcounts_c(jproc)'
-  end do
-
-
-  !$omp section
-  ! fine part
-  iitot=0
- 
-  do iorb=1,orbs%norbp
-    iiorb=orbs%isorb+iorb
-    ilr=orbs%inwhichlocreg(iiorb)
-    istart=lzd%llr(ilr)%wfd%nseg_c+min(1,lzd%llr(ilr)%wfd%nseg_f)
-    iend=istart+lzd%llr(ilr)%wfd%nseg_f-1
-    do iseg=istart,iend
-       jj=lzd%llr(ilr)%wfd%keyvloc(iseg)
-       j0=lzd%llr(ilr)%wfd%keygloc(1,iseg)
-       j1=lzd%llr(ilr)%wfd%keygloc(2,iseg)
-       ii=j0-1
-       i3=ii/((lzd%llr(ilr)%d%n1+1)*(lzd%llr(ilr)%d%n2+1))
-       ii=ii-i3*(lzd%llr(ilr)%d%n1+1)*(lzd%llr(ilr)%d%n2+1)
-       i2=ii/(lzd%llr(ilr)%d%n1+1)
-       i0=ii-i2*(lzd%llr(ilr)%d%n1+1)
-       i1=i0+j1-j0
-       !write(*,'(a,8i8)') 'jj, ii, j0, j1, i0, i1, i2, i3',jj,ii,j0,j1,i0,i1,i2,i3
-       do i=i0,i1
-          ii1=i+lzd%llr(ilr)%ns1
-          ii2=i2+lzd%llr(ilr)%ns2
-          ii3=i3+lzd%llr(ilr)%ns3
-          !call get_index_in_global(lzd%glr, ii1, ii2, ii3, 'f', indglob)
-          indglob=index_in_global_f(ii1,ii2,ii3)
-                  iitot=iitot+1
-                  jproctarget=-1
-                  do jproc=0,nproc-1
-                      if(indglob>=istartend_f(1,jproc) .and. indglob<=istartend_f(2,jproc)) then
-                          jproctarget=jproc
-                          exit
-                      end if
-                  end do
-                  if (jproctarget/=-1) then
-                     nsend_f(jproctarget)=nsend_f(jproctarget)+1
-                     ind=nsenddspls_f(jproctarget)+nsend_f(jproctarget)
-                     isendbuf_f(iitot)=ind
-                     indexsendbuf_f(ind)=indglob
-                     indexsendorbital_f(iitot)=iiorb
-                  end if
-                  !indexsendorbital(ind)=iiorb
-          end do
-      end do
- 
-  end do
-  
-  if(iitot/=ndimpsi_f) stop 'iitot/=ndimpsi_f'
-
-  !$omp end sections
-  !$omp end parallel
-
-  !check
-  do jproc=0,nproc-1
-      !write(*,*) 'nsend(jproc), nsendcounts_f(jproc)', nsend(jproc), nsendcounts_f(jproc)
-      if(nsend_f(jproc)/=nsendcounts_f(jproc)) stop 'nsend_f(jproc)/=nsendcounts_f(jproc)'
-  end do
-
-  allocate(indexsendorbital2(ndimpsi_c), stat=istat)
-  call memocc(istat, indexsendorbital2, 'indexsendorbital2', subname)
-  indexsendorbital2=indexsendorbital_c
-  do i=1,ndimpsi_c
-      ind=isendbuf_c(i)
-      indexsendorbital_c(ind)=indexsendorbital2(i)
-  end do
-
-  ! Inverse of isendbuf
-  call get_reverse_indices(ndimpsi_c, isendbuf_c, irecvbuf_c)
-
-  iall=-product(shape(indexsendorbital2))*kind(indexsendorbital2)
-  deallocate(indexsendorbital2, stat=istat)
-  call memocc(istat, iall, 'indexsendorbital2', subname)
-
-
-  allocate(indexsendorbital2(ndimpsi_f), stat=istat)
-  call memocc(istat, indexsendorbital2, 'indexsendorbital2', subname)
-  indexsendorbital2=indexsendorbital_f
-  do i=1,ndimpsi_f
-      ind=isendbuf_f(i)
-      indexsendorbital_f(ind)=indexsendorbital2(i)
-  end do
-
-  ! Inverse of isendbuf
-
-  call get_reverse_indices(ndimpsi_f, isendbuf_f, irecvbuf_f)
-  iall=-product(shape(indexsendorbital2))*kind(indexsendorbital2)
-  deallocate(indexsendorbital2, stat=istat)
-  call memocc(istat, iall, 'indexsendorbital2', subname)
-
-
-
-
-  if(nproc>1) then
-      ! Communicate indexsendbuf
-      call mpi_alltoallv(indexsendbuf_c, nsendcounts_c, nsenddspls_c, mpi_integer, indexrecvbuf_c, &
-           nrecvcounts_c, nrecvdspls_c, mpi_integer, bigdft_mpi%mpi_comm, ierr)
-      ! Communicate indexsendorbitals
-      call mpi_alltoallv(indexsendorbital_c, nsendcounts_c, nsenddspls_c, mpi_integer, indexrecvorbital_c, &
-           nrecvcounts_c, nrecvdspls_c, mpi_integer, bigdft_mpi%mpi_comm, ierr)
-
-      ! Communicate indexsendbuf
-      call mpi_alltoallv(indexsendbuf_f, nsendcounts_f, nsenddspls_f, mpi_integer, indexrecvbuf_f, &
-           nrecvcounts_f, nrecvdspls_f, mpi_integer, bigdft_mpi%mpi_comm, ierr)
-      ! Communicate indexsendorbitals
-      call mpi_alltoallv(indexsendorbital_f, nsendcounts_f, nsenddspls_f, mpi_integer, indexrecvorbital_f, &
-           nrecvcounts_f, nrecvdspls_f, mpi_integer, bigdft_mpi%mpi_comm, ierr)
-   else
-       indexrecvbuf_c=indexsendbuf_c
-       indexrecvorbital_c=indexsendorbital_c
-       indexrecvbuf_f=indexsendbuf_f
-       indexrecvorbital_f=indexsendorbital_f
-   end if
-
-
-
-  !call get_gridpoint_start(iproc, nproc, norb, glr, llr, nrecvcounts, indexrecvbuf, weight, gridpoint_start)
-  call get_gridpoint_start(iproc, nproc, lzd, sum(nrecvcounts_c), nrecvcounts_c, sum(nrecvcounts_f), &
-            nrecvcounts_f, indexrecvbuf_c, indexrecvbuf_f, weight_c, weight_f, gridpoint_start_c, gridpoint_start_f)
-
-
-
-  if(maxval(gridpoint_start_c)>sum(nrecvcounts_c)) stop '1: maxval(gridpoint_start_c)>sum(nrecvcounts_c)'
-  if(maxval(gridpoint_start_f)>sum(nrecvcounts_f)) stop '1: maxval(gridpoint_start_f)>sum(nrecvcounts_f)'
-  ! Rearrange the communicated data
-  do i=1,sum(nrecvcounts_c)
-      ii=indexrecvbuf_c(i)
-      ind=gridpoint_start_c(ii)
-      !if(ind==0) stop 'ind is zero!'
-      iextract_c(i)=ind
-      gridpoint_start_c(ii)=gridpoint_start_c(ii)+1  
-  end do
-  !write(*,'(a,2i12)') 'sum(iextract_c), nint(weightp_c*(weightp_c+1.d0)*.5d0)', sum(iextract_c), nint(weightp_c*(weightp_c+1.d0)*.5d0)
-  !if(sum(iextract_c)/=nint(weightp_c*(weightp_c+1.d0)*.5d0)) stop 'sum(iextract_c)/=nint(weightp_c*(weightp_c+1.d0)*.5d0)'
-  if(maxval(iextract_c)>sum(nrecvcounts_c)) stop 'maxval(iextract_c)>sum(nrecvcounts_c)'
-  if(minval(iextract_c)<1) stop 'minval(iextract_c)<1'
-
-  ! Rearrange the communicated data
-  iextract_f = 0
-  do i=1,sum(nrecvcounts_f)
-      ii=indexrecvbuf_f(i)
-      ind=gridpoint_start_f(ii)
-      !if(ind==0) stop 'ind is zero!'
-      iextract_f(i)=ind
-      gridpoint_start_f(ii)=gridpoint_start_f(ii)+1  
-  end do
-  if(maxval(iextract_f)>sum(nrecvcounts_f)) stop 'maxval(iextract_f)>sum(nrecvcounts_f)'
-  if(minval(iextract_f)<1) stop 'minval(iextract_f)<1'
-
-
-
-
-  ! Get the array to transfrom back the data
-  call get_reverse_indices(sum(nrecvcounts_c), iextract_c, iexpand_c)
-  call get_reverse_indices(sum(nrecvcounts_f), iextract_f, iexpand_f)
-  
-
-
-
-  allocate(indexrecvorbital2(sum(nrecvcounts_c)), stat=istat)
-  call memocc(istat, indexrecvorbital2, 'indexrecvorbital2', subname)
-  indexrecvorbital2=indexrecvorbital_c
-  do i=1,sum(nrecvcounts_c)
-      ind=iextract_c(i)
-      indexrecvorbital_c(ind)=indexrecvorbital2(i)
-  end do
-  iall=-product(shape(indexrecvorbital2))*kind(indexrecvorbital2)
-  deallocate(indexrecvorbital2, stat=istat)
-  call memocc(istat, iall, 'indexrecvorbital2', subname)
-
-  allocate(indexrecvorbital2(sum(nrecvcounts_f)), stat=istat)
-  call memocc(istat, indexrecvorbital2, 'indexrecvorbital2', subname)
-  indexrecvorbital2=indexrecvorbital_f
-  do i=1,sum(nrecvcounts_f)
-      ind=iextract_f(i)
-      indexrecvorbital_f(ind)=indexrecvorbital2(i)
-  end do
-  iall=-product(shape(indexrecvorbital2))*kind(indexrecvorbital2)
-  deallocate(indexrecvorbital2, stat=istat)
-  call memocc(istat, iall, 'indexrecvorbital2', subname)
-
-
-  if(minval(indexrecvorbital_c)<1) stop 'minval(indexrecvorbital_c)<1'
-  if(maxval(indexrecvorbital_c)>orbs%norb) stop 'maxval(indexrecvorbital_c)>orbs%norb'
-  if(minval(indexrecvorbital_f)<1) stop 'minval(indexrecvorbital_f)<1'
-  if(maxval(indexrecvorbital_f)>orbs%norb) stop 'maxval(indexrecvorbital_f)>orbs%norb'
-
-
-
-  iall=-product(shape(indexsendorbital_c))*kind(indexsendorbital_c)
-  deallocate(indexsendorbital_c, stat=istat)
-  call memocc(istat, iall, 'indexsendorbital_c', subname)
-  iall=-product(shape(indexsendbuf_c))*kind(indexsendbuf_c)
-  deallocate(indexsendbuf_c, stat=istat)
-  call memocc(istat, iall, 'indexsendbuf_c', subname)
-  iall=-product(shape(indexrecvbuf_c))*kind(indexrecvbuf_c)
-  deallocate(indexrecvbuf_c, stat=istat)
-  call memocc(istat, iall, 'indexrecvbuf_c', subname)
-
-  iall=-product(shape(indexsendorbital_f))*kind(indexsendorbital_f)
-  deallocate(indexsendorbital_f, stat=istat)
-  call memocc(istat, iall, 'indexsendorbital_f', subname)
-  iall=-product(shape(indexsendbuf_f))*kind(indexsendbuf_f)
-  deallocate(indexsendbuf_f, stat=istat)
-  call memocc(istat, iall, 'indexsendbuf_f', subname)
-  iall=-product(shape(indexrecvbuf_f))*kind(indexrecvbuf_f)
-  deallocate(indexrecvbuf_f, stat=istat)
-  call memocc(istat, iall, 'indexrecvbuf_f', subname)
-
-  iall=-product(shape(weight_c))*kind(weight_c)
-  deallocate(weight_c, stat=istat)
-  call memocc(istat, iall, 'weight_c', subname)
-  iall=-product(shape(weight_f))*kind(weight_f)
-  deallocate(weight_f, stat=istat)
-  call memocc(istat, iall, 'weight_f', subname)
-
-  iall=-product(shape(gridpoint_start_c))*kind(gridpoint_start_c)
-  deallocate(gridpoint_start_c, stat=istat)
-  call memocc(istat, iall, 'gridpoint_start_c', subname)
-  iall=-product(shape(gridpoint_start_f))*kind(gridpoint_start_f)
-  deallocate(gridpoint_start_f, stat=istat)
-  call memocc(istat, iall, 'gridpoint_start_f', subname)
-
-  iall=-product(shape(nsend_c))*kind(nsend_c)
-  deallocate(nsend_c, stat=istat)
-  call memocc(istat, iall, 'nsend_c', subname)
-
-   iall=-product(shape(nsend_f))*kind(nsend_f)
-  deallocate(nsend_f, stat=istat)
-  call memocc(istat, iall, 'nsend_f', subname)
-
-end subroutine get_switch_indices
-
-
-
-
-subroutine get_gridpoint_start(iproc, nproc, lzd, ndimind_c, nrecvcounts_c, ndimind_f, nrecvcounts_f, &
-           indexrecvbuf_c, indexrecvbuf_f, weight_c, weight_f, gridpoint_start_c, gridpoint_start_f)
-  use module_base
-  use module_types
-  implicit none
-  
-  ! Calling arguments
-  integer,intent(in) :: iproc, nproc,ndimind_c,ndimind_f
-  type(local_zone_descriptors),intent(in) :: lzd
-  integer,dimension(0:nproc-1),intent(in) :: nrecvcounts_c, nrecvcounts_f
-  integer,dimension(ndimind_c),intent(in) :: indexrecvbuf_c
-  integer,dimension(ndimind_f),intent(in) :: indexrecvbuf_f
-  real(kind=8),dimension(0:lzd%glr%d%n1,0:lzd%glr%d%n2,0:lzd%glr%d%n3),intent(out) :: weight_c, weight_f
-  integer,dimension((lzd%glr%d%n1+1)*(lzd%glr%d%n2+1)*(lzd%glr%d%n3+1)),intent(out) :: gridpoint_start_c, gridpoint_start_f
-  
-  ! Local variables
-  integer :: i, ii, jj, i1, i2, i3
-
-
-  !weight_c=0.d0
-  call to_zero((lzd%glr%d%n1+1)*(lzd%glr%d%n2+1)*(lzd%glr%d%n3+1), weight_c(0,0,0))
-  call to_zero((lzd%glr%d%n1+1)*(lzd%glr%d%n2+1)*(lzd%glr%d%n3+1), weight_f(0,0,0))
-
-  !$omp parallel default(private) shared(lzd,nrecvcounts_c,indexrecvbuf_c,weight_c,gridpoint_start_c) &
-  !$omp shared(nrecvcounts_f,indexrecvbuf_f,weight_f,gridpoint_start_f)
-
-  !$omp sections
-  !$omp section
-  do i=1,sum(nrecvcounts_c)
-      ii=indexrecvbuf_c(i)
-      !write(650+iproc,*) i, ii
-      jj=ii-1
-      i3=jj/((lzd%glr%d%n1+1)*(lzd%glr%d%n2+1))
-      jj=jj-i3*(lzd%glr%d%n1+1)*(lzd%glr%d%n2+1)
-      i2=jj/(lzd%glr%d%n1+1)
-      i1=jj-i2*(lzd%glr%d%n1+1)
-      weight_c(i1,i2,i3)=weight_c(i1,i2,i3)+1.d0
-  end do
-
-  !write(*,*) 'in get_gridpoint_start: maxval(weight_c)', maxval(weight_c)
-
-  ii=1
-  i=0
-  !gridpoint_start_c=0
-  do i3=0,lzd%glr%d%n3
-      do i2=0,lzd%glr%d%n2
-          do i1=0,lzd%glr%d%n1
-              i=i+1
-              if(weight_c(i1,i2,i3)>0.d0) then
-                  gridpoint_start_c(i)=ii
-                  ii=ii+nint(weight_c(i1,i2,i3))
-              else
-                  gridpoint_start_c(i) = 0
-              end if
-          end do
-      end do
-  end do
-
-  !$omp section
- 
-  do i=1,sum(nrecvcounts_f)
-      ii=indexrecvbuf_f(i)
-      jj=ii-1
-      i3=jj/((lzd%glr%d%n1+1)*(lzd%glr%d%n2+1))
-      jj=jj-i3*(lzd%glr%d%n1+1)*(lzd%glr%d%n2+1)
-      i2=jj/(lzd%glr%d%n1+1)
-      i1=jj-i2*(lzd%glr%d%n1+1)
-      weight_f(i1,i2,i3)=weight_f(i1,i2,i3)+1.d0
-  end do
-
-
-  ii=1
-  i=0
-  !gridpoint_start_f=0
-  do i3=0,lzd%glr%d%n3
-      do i2=0,lzd%glr%d%n2
-          do i1=0,lzd%glr%d%n1
-              i=i+1
-              if(weight_f(i1,i2,i3)>0.d0) then
-                  gridpoint_start_f(i)=ii
-                  ii=ii+nint(weight_f(i1,i2,i3))
-              else
-                  gridpoint_start_f(i)=0
-              end if
-          end do
-      end do
-  end do
-
-  !$omp end sections
-  !$omp end parallel
-
-
-end subroutine get_gridpoint_start
-
-
-
-
-subroutine check_gridpoint(nseg, n1, n2, noffset1, noffset2, noffset3, keyg, itarget1, itarget2, itarget3, iseg_start, found)
-  use module_base
-  use module_types
-  implicit none
-  
-  ! Calling arguments
-  integer,intent(in) :: nseg, n1, n2, noffset1, noffset2, noffset3, itarget1, itarget2, itarget3
-  integer,dimension(2,nseg),intent(in) :: keyg
-  integer,intent(inout) :: iseg_start
-  logical,intent(out) :: found
-  
-  ! Local variables
-  integer :: j0, j1, ii, i1, i2, i3, i0, ii1, ii2, ii3, iseg, i
-  logical :: equal_possible, larger_possible, smaller_possible
-  !integer :: iproc
-  
-  !call mpi_comm_rank(bigdft_mpi%mpi_comm, iproc, i)
-
-  found=.false.
-  loop_segments: do iseg=iseg_start,nseg
-     j0=keyg(1,iseg)
-     j1=keyg(2,iseg)
-     ii=j0-1
-     i3=ii/((n1+1)*(n2+1))
-     ii=ii-i3*(n1+1)*(n2+1)
-     i2=ii/(n1+1)
-     i0=ii-i2*(n1+1)
-     i1=i0+j1-j0
-     ii2=i2+noffset2
-     ii3=i3+noffset3
-     equal_possible = (ii2==itarget2 .and. ii3==itarget3)
-     larger_possible = (ii2>itarget2 .and. ii3>itarget3)
-     smaller_possible = (ii2<itarget2 .and. ii3<itarget3)
-     ! check whether quick exit is possible since there is no chance to find the point anymore...
-     if(ii3>itarget3) then
-            exit loop_segments
-     end if
-     if(ii3>=itarget3 .and. ii2>itarget2) then
-         exit loop_segments
-     end if
-     larger_possible = (ii3>=itarget3 .and. ii2>=itarget2)
-
-     do i=i0,i1
-        ii1=i+noffset1
-        if(equal_possible .and. ii1==itarget1) then
-            found=.true.
-            ! no need to search in smaller segments from now on, since the itargets will never decrease any more...
-            iseg_start=iseg
-            exit loop_segments
-        end if
-        if(larger_possible .and. ii1>itarget1) then
-            ! there is no chance to find the point anymore...
-            exit loop_segments
-        end if
-        if(smaller_possible .and. ii1<itarget1) then
-            ! no need to search in these segments from now on, since the itargets will never decrease any more...
-            iseg_start=iseg
-        end if
-     end do
-  end do loop_segments
-
-
-end subroutine check_gridpoint
-
-
-
-subroutine get_index_in_global2(lr, index_in_global_c, index_in_global_f)
-use module_base
-use module_types
-implicit none
-
-! Calling arguments
-type(locreg_descriptors),intent(in) :: lr
-integer,dimension(0:lr%d%n1,0:lr%d%n2,0:lr%d%n3),intent(out) :: index_in_global_c, index_in_global_f
-
-! Local variables
-integer :: iitot, iseg, j0, j1, ii, i1, i2, i3, i0, i, istart, iend
-
-
-    iitot=0
-    do iseg=1,lr%wfd%nseg_c
-       j0=lr%wfd%keygloc(1,iseg)
-       j1=lr%wfd%keygloc(2,iseg)
-       ii=j0-1
-       i3=ii/((lr%d%n1+1)*(lr%d%n2+1))
-       ii=ii-i3*(lr%d%n1+1)*(lr%d%n2+1)
-       i2=ii/(lr%d%n1+1)
-       i0=ii-i2*(lr%d%n1+1)
-       i1=i0+j1-j0
-       do i=i0,i1
-          iitot=iitot+1
-          index_in_global_c(i,i2,i3)=iitot
-       end do
-    end do 
-
-
-    iitot=0
-    istart=lr%wfd%nseg_c+min(1,lr%wfd%nseg_f)
-    iend=istart+lr%wfd%nseg_f-1
-    do iseg=istart,iend
-       j0=lr%wfd%keygloc(1,iseg)
-       j1=lr%wfd%keygloc(2,iseg)
-       ii=j0-1
-       i3=ii/((lr%d%n1+1)*(lr%d%n2+1))
-       ii=ii-i3*(lr%d%n1+1)*(lr%d%n2+1)
-       i2=ii/(lr%d%n1+1)
-       i0=ii-i2*(lr%d%n1+1)
-       i1=i0+j1-j0
-       do i=i0,i1
-          iitot=iitot+1
-          index_in_global_f(i,i2,i3)=iitot
-       end do
-    end do
-
-
-
-end subroutine get_index_in_global2
-
-
-
-
-
-subroutine transpose_switch_psi(npsidim_orbs, orbs, collcom, psi, psiwork_c, psiwork_f, lzd)
-  use module_base
-  use module_types
-  implicit none
-  
-  ! Calling arguments
-  integer, intent(in) :: npsidim_orbs
-  type(orbitals_Data),intent(in) :: orbs
-  type(collective_comms),intent(in) :: collcom
-  real(kind=8),dimension(npsidim_orbs),intent(in) :: psi
-  real(kind=8),dimension(collcom%ndimpsi_c),intent(out) :: psiwork_c
-  real(kind=8),dimension(7*collcom%ndimpsi_f),intent(out) :: psiwork_f
-  type(local_zone_descriptors),intent(in),optional :: lzd
-  
-  ! Local variables
-  integer :: i_tot, i_c, i_f, iorb, iiorb, ilr, i, ind, istat, iall,m
-  real(kind=8),dimension(:),allocatable :: psi_c, psi_f
-  character(len=*),parameter :: subname='transpose_switch_psi'
-
-  allocate(psi_c(collcom%ndimpsi_c), stat=istat)
-  call memocc(istat, psi_c, 'psi_c', subname)
-  allocate(psi_f(7*collcom%ndimpsi_f), stat=istat)
-  call memocc(istat, psi_f, 'psi_f', subname)
-
-
-  if(present(lzd)) then
-  ! split up psi into coarse and fine part
-
-  
-      i_tot=0
-      i_c=0
-      i_f=0
-
-      do iorb=1,orbs%norbp
-         iiorb=orbs%isorb+iorb
-         ilr=orbs%inwhichlocreg(iiorb)
-
-         call dcopy(lzd%llr(ilr)%wfd%nvctr_c,psi(i_tot+1),1,psi_c(i_c+1),1)
-
-         i_c = i_c + lzd%llr(ilr)%wfd%nvctr_c
-         i_tot = i_tot + lzd%llr(ilr)%wfd%nvctr_c
-
-         call dcopy(7*lzd%llr(ilr)%wfd%nvctr_f,psi(i_tot+1),1,psi_f(i_f+1),1)
-
-         i_f = i_f + 7*lzd%llr(ilr)%wfd%nvctr_f
-         i_tot = i_tot + 7*lzd%llr(ilr)%wfd%nvctr_f
-
-      end do
-    
-
-  else
-      ! only coarse part is used...
-      call dcopy(collcom%ndimpsi_c, psi, 1, psi_c, 1)
-  end if
-
-  ! coarse part
-
-  !$omp parallel default(private) &
-  !$omp shared(collcom, psi, psiwork_c, psiwork_f, lzd, psi_c,psi_f,m)
-
-  m = mod(collcom%ndimpsi_c,7)
-  if(m/=0) then
-     do i=1,m
-        ind = collcom%isendbuf_c(i)
-        psiwork_c(ind) = psi_c(i)
-     end do
-  end if
-  !$omp do
-  do i = m+1,collcom%ndimpsi_c,7
-     psiwork_c(collcom%isendbuf_c(i+0)) = psi_c(i+0)
-     psiwork_c(collcom%isendbuf_c(i+1)) = psi_c(i+1)
-     psiwork_c(collcom%isendbuf_c(i+2)) = psi_c(i+2)
-     psiwork_c(collcom%isendbuf_c(i+3)) = psi_c(i+3)
-     psiwork_c(collcom%isendbuf_c(i+4)) = psi_c(i+4)
-     psiwork_c(collcom%isendbuf_c(i+5)) = psi_c(i+5)
-     psiwork_c(collcom%isendbuf_c(i+6)) = psi_c(i+6)
-  end do
-  !$omp end do
- 
-  ! fine part
-
-  !$omp do
-   do i=1,collcom%ndimpsi_f
-       ind=collcom%isendbuf_f(i)
-      psiwork_f(7*ind-6)=psi_f(7*i-6)
-      psiwork_f(7*ind-5)=psi_f(7*i-5)
-      psiwork_f(7*ind-4)=psi_f(7*i-4)
-      psiwork_f(7*ind-3)=psi_f(7*i-3)
-      psiwork_f(7*ind-2)=psi_f(7*i-2)
-      psiwork_f(7*ind-1)=psi_f(7*i-1)
-      psiwork_f(7*ind-0)=psi_f(7*i-0)
-  end do
-  !$omp end do
-  !$omp end parallel
-
-
-  iall=-product(shape(psi_c))*kind(psi_c)
-  deallocate(psi_c, stat=istat)
-  call memocc(istat, iall, 'psi_c', subname)
-  iall=-product(shape(psi_f))*kind(psi_f)
-  deallocate(psi_f, stat=istat)
-  call memocc(istat, iall, 'psi_f', subname)
-  
-end subroutine transpose_switch_psi
-
-
-subroutine transpose_communicate_psi(iproc, nproc, collcom, psiwork_c, psiwork_f, psitwork_c, psitwork_f)
-  use module_base
-  use module_types
-  implicit none
-  
-  ! Calling arguments
-  integer,intent(in) :: iproc, nproc
-  type(collective_comms),intent(in) :: collcom
-  real(kind=8),dimension(collcom%ndimpsi_c),intent(in) :: psiwork_c
-  real(kind=8),dimension(7*collcom%ndimpsi_f),intent(in) :: psiwork_f
-  !real(kind=8),dimension(sum(collcom%nrecvcounts_c)),intent(out) :: psitwork_c
-  !real(kind=8),dimension(7*sum(collcom%nrecvcounts_f)),intent(out) :: psitwork_f
-  real(kind=8),dimension(collcom%ndimind_c),intent(out) :: psitwork_c
-  real(kind=8),dimension(7*collcom%ndimind_f),intent(out) :: psitwork_f
-  
-  ! Local variables
-  integer :: ierr, istat, iall
-  !!integer :: iisend, iirecv, ist, ist_c, ist_f, jproc
-  real(kind=8),dimension(:),allocatable :: psiwork, psitwork
-  integer,dimension(:),allocatable :: nsendcounts, nsenddspls, nrecvcounts, nrecvdspls
-  character(len=*),parameter :: subname='transpose_communicate_psi'
-
-  !call mpi_comm_size(bigdft_mpi%mpi_comm, nproc, ierr)
-  !call mpi_comm_rank(bigdft_mpi%mpi_comm, iproc, ierr)
-
-  allocate(psiwork(collcom%ndimpsi_c+7*collcom%ndimpsi_f), stat=istat)
-  call memocc(istat, psiwork, 'psiwork', subname)
-  allocate(psitwork(sum(collcom%nrecvcounts_c)+7*sum(collcom%nrecvcounts_f)), stat=istat)
-  call memocc(istat, psitwork, 'psitwork', subname)
-  allocate(nsendcounts(0:nproc-1), stat=istat)
-  call memocc(istat, nsendcounts, 'nsendcounts', subname)
-  allocate(nsenddspls(0:nproc-1), stat=istat)
-  call memocc(istat, nsenddspls, 'nsenddspls', subname)
-  allocate(nrecvcounts(0:nproc-1), stat=istat)
-  call memocc(istat, nrecvcounts, 'nrecvcounts', subname)
-  allocate(nrecvdspls(0:nproc-1), stat=istat)
-  call memocc(istat, nrecvdspls, 'nrecvdspls', subname)
-
-  !!ist=1
-  !!ist_c=1
-  !!ist_f=1
-  !!iisend=0
-  !!iirecv=0
-  !!do jproc=0,nproc-1
-  !!    if(collcom%nsendcounts_c(jproc)>0) call dcopy(collcom%nsendcounts_c(jproc), psiwork_c(ist_c), 1, psiwork(ist), 1)
-  !!    ist_c=ist_c+collcom%nsendcounts_c(jproc)
-  !!    ist=ist+collcom%nsendcounts_c(jproc)
-  !!    if(collcom%nsendcounts_f(jproc)>0) call dcopy(7*collcom%nsendcounts_f(jproc), psiwork_f(ist_f), 1, psiwork(ist), 1)
-  !!    ist_f=ist_f+7*collcom%nsendcounts_f(jproc)
-  !!    ist=ist+7*collcom%nsendcounts_f(jproc)
-  !!    nsendcounts(jproc)=collcom%nsendcounts_c(jproc)+7*collcom%nsendcounts_f(jproc)
-  !!    nsenddspls(jproc)=iisend
-  !!    nrecvcounts(jproc)=collcom%nrecvcounts_c(jproc)+7*collcom%nrecvcounts_f(jproc)
-  !!    nrecvdspls(jproc)=iirecv
-  !!    iisend=iisend+nsendcounts(jproc)
-  !!    iirecv=iirecv+nrecvcounts(jproc)
-  !!end do
-
-  !write(*,'(a,i4,4x,100i8)') 'iproc, nsendcounts', iproc, nsendcounts
-  !write(*,'(a,i4,4x,100i8)') 'iproc, nsenddspls', iproc, nsenddspls
-  !write(*,'(a,i4,4x,100i8)') 'iproc, nrecvcounts', iproc, nrecvcounts
-  !write(*,'(a,i4,4x,100i8)') 'iproc, nrecvdspls', iproc, nrecvdspls
-  
-  ! coarse part
-  call mpi_alltoallv(psiwork_c, collcom%nsendcounts_c, collcom%nsenddspls_c, mpi_double_precision, psitwork_c, &
-       collcom%nrecvcounts_c, collcom%nrecvdspls_c, mpi_double_precision, bigdft_mpi%mpi_comm, ierr)
-  
-  ! fine part
-  call mpi_alltoallv(psiwork_f, 7*collcom%nsendcounts_f, 7*collcom%nsenddspls_f, mpi_double_precision, psitwork_f, &
-       7*collcom%nrecvcounts_f, 7*collcom%nrecvdspls_f, mpi_double_precision, bigdft_mpi%mpi_comm, ierr)
-  !!call mpi_alltoallv(psiwork, nsendcounts, nsenddspls, mpi_double_precision, psitwork, &
-  !!     nrecvcounts, nrecvdspls, mpi_double_precision, bigdft_mpi%mpi_comm, ierr)
-
-  !!ist=1
-  !!ist_c=1
-  !!ist_f=1
-  !!do jproc=0,nproc-1
-  !!    if(collcom%nrecvcounts_c(jproc)>0) call dcopy(collcom%nrecvcounts_c(jproc), psitwork(ist), 1, psitwork_c(ist_c), 1)
-  !!    ist_c=ist_c+collcom%nrecvcounts_c(jproc)
-  !!    ist=ist+collcom%nrecvcounts_c(jproc)
-  !!    if(collcom%nrecvcounts_f(jproc)>0) call dcopy(7*collcom%nrecvcounts_f(jproc), psitwork(ist), 1, psitwork_f(ist_f), 1)
-  !!    ist_f=ist_f+7*collcom%nrecvcounts_f(jproc)
-  !!    ist=ist+7*collcom%nrecvcounts_f(jproc)
-  !!end do
-
-  iall=-product(shape(psiwork))*kind(psiwork)
-  deallocate(psiwork, stat=istat)
-  call memocc(istat, iall, 'psiwork', subname)
-  iall=-product(shape(psitwork))*kind(psitwork)
-  deallocate(psitwork, stat=istat)
-  call memocc(istat, iall, 'psitwork', subname)
-  iall=-product(shape(nsendcounts))*kind(nsendcounts)
-  deallocate(nsendcounts, stat=istat)
-  call memocc(istat, iall, 'nsendcounts', subname)
-  iall=-product(shape(nsenddspls))*kind(nsenddspls)
-  deallocate(nsenddspls, stat=istat)
-  call memocc(istat, iall, 'nsenddspls', subname)
-  iall=-product(shape(nrecvcounts))*kind(nrecvcounts)
-  deallocate(nrecvcounts, stat=istat)
-  call memocc(istat, iall, 'nrecvcounts', subname)
-  iall=-product(shape(nrecvdspls))*kind(nrecvdspls)
-  deallocate(nrecvdspls, stat=istat)
-  call memocc(istat, iall, 'nrecvdspls', subname)
-
-
-end subroutine transpose_communicate_psi
-
-
-
-subroutine transpose_unswitch_psit(collcom, psitwork_c, psitwork_f, psit_c, psit_f)
-  use module_base
-  use module_types
-  implicit none
-  
-  ! Calling arguments
-  type(collective_comms),intent(in) :: collcom
-  real(kind=8),dimension(collcom%ndimind_c),intent(in) :: psitwork_c
-  real(kind=8),dimension(7*collcom%ndimind_f),intent(in) :: psitwork_f
-  real(kind=8),dimension(collcom%ndimind_c),intent(out) :: psit_c
-  real(kind=8),dimension(7*collcom%ndimind_f),intent(out) :: psit_f
-  
-  ! Local variables
-  integer :: i, ind, sum_c,sum_f,m
-
-  sum_c = sum(collcom%nrecvcounts_c)
-  sum_f = sum(collcom%nrecvcounts_f)
-
-  !$omp parallel private(i,ind) &
-  !$omp shared(psit_c,psit_f, psitwork_c, psitwork_f,collcom,sum_c,sum_f,m)
-
-
-  m = mod(sum_c,7)
-
-  if(m/=0) then
-    do i = 1,m
-      ind=collcom%iextract_c(i)
-      psit_c(ind)=psitwork_c(i)
-    end do
-  end if
-
-  ! coarse part
-
-  !$omp do
-  do i=m+1, sum_c,7
-      psit_c(collcom%iextract_c(i+0))=psitwork_c(i+0)
-      psit_c(collcom%iextract_c(i+1))=psitwork_c(i+1)
-      psit_c(collcom%iextract_c(i+2))=psitwork_c(i+2)
-      psit_c(collcom%iextract_c(i+3))=psitwork_c(i+3)
-      psit_c(collcom%iextract_c(i+4))=psitwork_c(i+4)
-      psit_c(collcom%iextract_c(i+5))=psitwork_c(i+5)
-      psit_c(collcom%iextract_c(i+6))=psitwork_c(i+6)
-  end do
-  !$omp end do
-
-  ! fine part
-
-  !$omp do
-  do i=1,sum_f
-      ind=collcom%iextract_f(i)
-      psit_f(7*ind-6)=psitwork_f(7*i-6)
-      psit_f(7*ind-5)=psitwork_f(7*i-5)
-      psit_f(7*ind-4)=psitwork_f(7*i-4)
-      psit_f(7*ind-3)=psitwork_f(7*i-3)
-      psit_f(7*ind-2)=psitwork_f(7*i-2)
-      psit_f(7*ind-1)=psitwork_f(7*i-1)
-      psit_f(7*ind-0)=psitwork_f(7*i-0)
-  end do
-  !$omp end do
-  
-  !$omp end parallel
-
-end subroutine transpose_unswitch_psit
-
-
-
-
-
-subroutine transpose_switch_psit(collcom, psit_c, psit_f, psitwork_c, psitwork_f)
-  use module_base
-  use module_types
-  implicit none
-
-  ! Calling arguments
-  type(collective_comms),intent(in) :: collcom
-  real(kind=8),dimension(collcom%ndimind_c),intent(in) :: psit_c
-  real(kind=8),dimension(7*collcom%ndimind_f),intent(in) :: psit_f
-  real(kind=8),dimension(collcom%ndimind_c),intent(out) :: psitwork_c
-  real(kind=8),dimension(7*collcom%ndimind_f),intent(out) :: psitwork_f
-  
-  ! Local variables
-  integer :: i, ind, sum_c,sum_f,m
-
-  sum_c = sum(collcom%nrecvcounts_c)
-  sum_f = sum(collcom%nrecvcounts_f)
-
-  !$omp parallel default(private) &
-  !$omp shared(collcom, psit_c,psit_f, psitwork_c, psitwork_f,sum_c,sum_f,m)
-
-  m = mod(sum_c,7)
-
-  if(m/=0) then
-    do i=1,m
-       ind = collcom%iexpand_c(i)
-       psitwork_c(ind) = psit_c(i)
-    end do
-  end if
-
-  ! coarse part
-
-  !$omp do
-  do i=m+1,sum_c,7
-      psitwork_c(collcom%iexpand_c(i+0))=psit_c(i+0)
-      psitwork_c(collcom%iexpand_c(i+1))=psit_c(i+1)
-      psitwork_c(collcom%iexpand_c(i+2))=psit_c(i+2)
-      psitwork_c(collcom%iexpand_c(i+3))=psit_c(i+3)
-      psitwork_c(collcom%iexpand_c(i+4))=psit_c(i+4)
-      psitwork_c(collcom%iexpand_c(i+5))=psit_c(i+5)
-      psitwork_c(collcom%iexpand_c(i+6))=psit_c(i+6)
-  end do
-  !$omp end do
-
-  ! fine part
-
-  !$omp do
-  do i=1,sum_f
-      ind=collcom%iexpand_f(i)
-      psitwork_f(7*ind-6)=psit_f(7*i-6)
-      psitwork_f(7*ind-5)=psit_f(7*i-5)
-      psitwork_f(7*ind-4)=psit_f(7*i-4)
-      psitwork_f(7*ind-3)=psit_f(7*i-3)
-      psitwork_f(7*ind-2)=psit_f(7*i-2)
-      psitwork_f(7*ind-1)=psit_f(7*i-1)
-      psitwork_f(7*ind-0)=psit_f(7*i-0)
-  end do
-  !$omp end do
-  !$omp end parallel
-
-end subroutine transpose_switch_psit
-
-
-subroutine transpose_communicate_psit(iproc, nproc, collcom, psitwork_c, psitwork_f, psiwork_c, psiwork_f)
-  use module_base
-  use module_types
-  implicit none
-
-  ! Calling arguments
-  integer,intent(in) :: iproc, nproc
-  type(collective_comms),intent(in) :: collcom
-  real(kind=8),dimension(collcom%ndimind_c),intent(in) :: psitwork_c
-  real(kind=8),dimension(7*collcom%ndimind_f),intent(in) :: psitwork_f
-  real(kind=8),dimension(collcom%ndimpsi_c),intent(out) :: psiwork_c
-  real(kind=8),dimension(7*collcom%ndimpsi_f),intent(out) :: psiwork_f
-  
-  ! Local variables
-  integer :: ierr
-  !!integer :: iall, ist, ist_c, ist_f, jproc, iisend, iirecv, istat
-  !!real(kind=8),dimension(:),allocatable :: psiwork, psitwork
-  !!integer,dimension(:),allocatable :: nsendcounts, nsenddspls, nrecvcounts, nrecvdspls
-  !!character(len=*),parameter :: subname='transpose_communicate_psit'
-
-  !call mpi_comm_size(bigdft_mpi%mpi_comm, nproc, ierr)
-  !call mpi_comm_rank(bigdft_mpi%mpi_comm, iproc, ierr)
-
-  !!allocate(psiwork(collcom%ndimpsi_c+7*collcom%ndimpsi_f), stat=istat)
-  !!call memocc(istat, psiwork, 'psiwork', subname)
-  !!allocate(psitwork(sum(collcom%nrecvcounts_c)+7*sum(collcom%nrecvcounts_f)), stat=istat)
-  !!call memocc(istat, psitwork, 'psitwork', subname)
-  !!allocate(nsendcounts(0:nproc-1), stat=istat)
-  !!call memocc(istat, nsendcounts, 'nsendcounts', subname)
-  !!allocate(nsenddspls(0:nproc-1), stat=istat)
-  !!call memocc(istat, nsenddspls, 'nsenddspls', subname)
-  !!allocate(nrecvcounts(0:nproc-1), stat=istat)
-  !!call memocc(istat, nrecvcounts, 'nrecvcounts', subname)
-  !!allocate(nrecvdspls(0:nproc-1), stat=istat)
-  !!call memocc(istat, nrecvdspls, 'nrecvdspls', subname)
-
-  !!ist=1
-  !!ist_c=1
-  !!ist_f=1
-  !!iisend=0
-  !!iirecv=0
-  !!do jproc=0,nproc-1
-  !!    if(collcom%nrecvcounts_c(jproc)>0) call dcopy(collcom%nrecvcounts_c(jproc), psitwork_c(ist_c), 1, psitwork(ist), 1)
-  !!    ist_c=ist_c+collcom%nrecvcounts_c(jproc)
-  !!    ist=ist+collcom%nrecvcounts_c(jproc)
-  !!    if(collcom%nrecvcounts_f(jproc)>0) call dcopy(7*collcom%nrecvcounts_f(jproc), psitwork_f(ist_f), 1, psitwork(ist), 1)
-  !!    ist_f=ist_f+7*collcom%nrecvcounts_f(jproc)
-  !!    ist=ist+7*collcom%nrecvcounts_f(jproc)
-  !!    nsendcounts(jproc)=collcom%nsendcounts_c(jproc)+7*collcom%nsendcounts_f(jproc)
-  !!    nsenddspls(jproc)=iisend
-  !!    nrecvcounts(jproc)=collcom%nrecvcounts_c(jproc)+7*collcom%nrecvcounts_f(jproc)
-  !!    nrecvdspls(jproc)=iirecv
-  !!    iisend=iisend+nsendcounts(jproc)
-  !!    iirecv=iirecv+nrecvcounts(jproc)
-  !!end do
-
-
-  ! coarse part
-   call mpi_alltoallv(psitwork_c, collcom%nrecvcounts_c, collcom%nrecvdspls_c, mpi_double_precision, psiwork_c, &
-        collcom%nsendcounts_c, collcom%nsenddspls_c, mpi_double_precision, bigdft_mpi%mpi_comm, ierr)
-
-  ! fine part
-   call mpi_alltoallv(psitwork_f, 7*collcom%nrecvcounts_f, 7*collcom%nrecvdspls_f, mpi_double_precision, psiwork_f, &
-        7*collcom%nsendcounts_f, 7*collcom%nsenddspls_f, mpi_double_precision, bigdft_mpi%mpi_comm, ierr)
-  !!call mpi_alltoallv(psitwork, nrecvcounts, nrecvdspls, mpi_double_precision, psiwork, &
-  !!     nsendcounts, nsenddspls, mpi_double_precision, bigdft_mpi%mpi_comm, ierr)
-
-  !!ist=1
-  !!ist_c=1
-  !!ist_f=1
-  !!do jproc=0,nproc-1
-  !!    if(collcom%nsendcounts_c(jproc)>0) call dcopy(collcom%nsendcounts_c(jproc), psiwork(ist), 1, psiwork_c(ist_c), 1)
-  !!    ist_c=ist_c+collcom%nsendcounts_c(jproc)
-  !!    ist=ist+collcom%nsendcounts_c(jproc)
-  !!    if(collcom%nsendcounts_f(jproc)>0) call dcopy(7*collcom%nsendcounts_f(jproc), psiwork(ist), 1, psiwork_f(ist_f), 1)
-  !!    ist_f=ist_f+7*collcom%nsendcounts_f(jproc)
-  !!    ist=ist+7*collcom%nsendcounts_f(jproc)
-  !!end do
-
-  !!iall=-product(shape(psiwork))*kind(psiwork)
-  !!deallocate(psiwork, stat=istat)
-  !!call memocc(istat, iall, 'psiwork', subname)
-  !!iall=-product(shape(psitwork))*kind(psitwork)
-  !!deallocate(psitwork, stat=istat)
-  !!call memocc(istat, iall, 'psitwork', subname)
-  !!iall=-product(shape(nsendcounts))*kind(nsendcounts)
-  !!deallocate(nsendcounts, stat=istat)
-  !!call memocc(istat, iall, 'nsendcounts', subname)
-  !!iall=-product(shape(nsenddspls))*kind(nsenddspls)
-  !!deallocate(nsenddspls, stat=istat)
-  !!call memocc(istat, iall, 'nsenddspls', subname)
-  !!iall=-product(shape(nrecvcounts))*kind(nrecvcounts)
-  !!deallocate(nrecvcounts, stat=istat)
-  !!call memocc(istat, iall, 'nrecvcounts', subname)
-  !!iall=-product(shape(nrecvdspls))*kind(nrecvdspls)
-  !!deallocate(nrecvdspls, stat=istat)
-  !!call memocc(istat, iall, 'nrecvdspls', subname)
-
-end subroutine transpose_communicate_psit
-
-
-
-subroutine transpose_unswitch_psi(npsidim_orbs, orbs, collcom, psiwork_c, psiwork_f, psi, lzd)
-  use module_base
-  use module_types
-  implicit none
-  
-  ! Caling arguments
-  integer, intent(in) :: npsidim_orbs
-  type(orbitals_data),intent(in) :: orbs
-  type(collective_comms),intent(in) :: collcom
-  real(kind=8),dimension(collcom%ndimpsi_c),intent(in) :: psiwork_c
-  real(kind=8),dimension(7*collcom%ndimpsi_f),intent(in) :: psiwork_f
-  real(kind=8),dimension(npsidim_orbs),intent(out) :: psi
-  type(local_zone_descriptors),intent(in),optional :: lzd
-  
-  ! Local variables
-  integer :: i, ind, iorb, iiorb, ilr, i_tot, i_c, i_f, istat, iall,m
-  real(kind=8),dimension(:),allocatable :: psi_c, psi_f
-  character(len=*),parameter :: subname='transpose_unswitch_psi'
-  
-  
-  allocate(psi_c(collcom%ndimpsi_c), stat=istat)
-  call memocc(istat, psi_c, 'psi_c', subname)
-  allocate(psi_f(7*collcom%ndimpsi_f), stat=istat)
-  call memocc(istat, psi_f, 'psi_f', subname)
-  
-  !$omp parallel default(private) &
-  !$omp shared(collcom, psiwork_c, psi_c,psi_f,psiwork_f,m)
-
-  m = mod(collcom%ndimpsi_c,7)
-
-  if(m/=0) then
-    do i = 1,m
-     ind=collcom%irecvbuf_c(i)
-     psi_c(ind)=psiwork_c(i) 
-    end do
-  end if
-
-  ! coarse part
-
-  !$omp do
-    do i=m+1,collcom%ndimpsi_c,7
-        psi_c(collcom%irecvbuf_c(i+0))=psiwork_c(i+0)
-        psi_c(collcom%irecvbuf_c(i+1))=psiwork_c(i+1)
-        psi_c(collcom%irecvbuf_c(i+2))=psiwork_c(i+2)
-        psi_c(collcom%irecvbuf_c(i+3))=psiwork_c(i+3)
-        psi_c(collcom%irecvbuf_c(i+4))=psiwork_c(i+4)
-        psi_c(collcom%irecvbuf_c(i+5))=psiwork_c(i+5)
-        psi_c(collcom%irecvbuf_c(i+6))=psiwork_c(i+6)
-    end do
-  !$omp end do
-  
-  ! fine part
- 
-  !$omp do
-   do i=1,collcom%ndimpsi_f
-        ind=collcom%irecvbuf_f(i)
-        psi_f(7*ind-6)=psiwork_f(7*i-6)
-        psi_f(7*ind-5)=psiwork_f(7*i-5)
-        psi_f(7*ind-4)=psiwork_f(7*i-4)
-        psi_f(7*ind-3)=psiwork_f(7*i-3)
-        psi_f(7*ind-2)=psiwork_f(7*i-2)
-        psi_f(7*ind-1)=psiwork_f(7*i-1)
-        psi_f(7*ind-0)=psiwork_f(7*i-0)
-    end do
-  !$omp end do
-  !$omp end parallel
-
-    if(present(lzd)) then
-        ! glue together coarse and fine part
-
-        i_tot=0
-        i_c=0
-        i_f=0
-        do iorb=1,orbs%norbp
-            iiorb=orbs%isorb+iorb
-            ilr=orbs%inwhichlocreg(iiorb)
-
-            call dcopy(lzd%llr(ilr)%wfd%nvctr_c,psi_c(i_c+1),1,psi(i_tot+1),1)
-
-            i_c = i_c + lzd%llr(ilr)%wfd%nvctr_c
-            i_tot = i_tot + lzd%llr(ilr)%wfd%nvctr_c
-            
-            call dcopy(7*lzd%llr(ilr)%wfd%nvctr_f,psi_f(i_f+1),1,psi(i_tot+1),1)
-
-
-            i_f = i_f + 7*lzd%llr(ilr)%wfd%nvctr_f
-            i_tot = i_tot + 7*lzd%llr(ilr)%wfd%nvctr_f
-
-
-        end do
-    !!$omp end parallel 
-
-    else
-        call dcopy(collcom%ndimpsi_c, psi_c, 1, psi, 1)
-    end if
-  
-  iall=-product(shape(psi_c))*kind(psi_c)
-  deallocate(psi_c, stat=istat)
-  call memocc(istat, iall, 'psi_c', subname)
-  iall=-product(shape(psi_f))*kind(psi_f)
-  deallocate(psi_f, stat=istat)
-  call memocc(istat, iall, 'psi_f', subname)
-
-end subroutine transpose_unswitch_psi
-
-subroutine transpose_localized(iproc, nproc, npsidim_orbs, orbs, collcom, psi, psit_c, psit_f, lzd)
-  use module_base
-  use module_types
-  use module_interfaces, except_this_one => transpose_localized
-  implicit none
-  
-  ! Calling arguments
-  integer,intent(in) :: iproc, nproc, npsidim_orbs
-  type(orbitals_data),intent(in) :: orbs
-  type(collective_comms),intent(in) :: collcom
-  real(kind=8),dimension(npsidim_orbs),intent(in) :: psi
-  real(kind=8),dimension(collcom%ndimind_c),intent(out) :: psit_c
-  real(kind=8),dimension(7*collcom%ndimind_f),intent(out) :: psit_f
-  type(local_zone_descriptors),optional,intent(in) :: lzd
-  
-  ! Local variables
-  real(kind=8),dimension(:),allocatable :: psiwork_c, psiwork_f, psitwork_c, psitwork_f
-  integer :: istat, iall
-  character(len=*),parameter :: subname='transpose_localized'
-  
-  allocate(psiwork_c(collcom%ndimpsi_c), stat=istat)
-  call memocc(istat, psiwork_c, 'psiwork_c', subname)
-  allocate(psiwork_f(7*collcom%ndimpsi_f), stat=istat)
-  call memocc(istat, psiwork_f, 'psiwork_f', subname)
-  allocate(psitwork_c(sum(collcom%nrecvcounts_c)), stat=istat)
-  call memocc(istat, psitwork_c, 'psitwork_c', subname)
-  allocate(psitwork_f(7*sum(collcom%nrecvcounts_f)), stat=istat)
-  call memocc(istat, psitwork_f, 'psitwork_f', subname)
-  
-  call timing(iproc,'Un-TransSwitch','ON')
-  if(present(lzd)) then
-      call transpose_switch_psi(npsidim_orbs, orbs, collcom, psi, psiwork_c, psiwork_f, lzd)
-  else
-      call transpose_switch_psi(npsidim_orbs, orbs, collcom, psi, psiwork_c, psiwork_f)
-  end if
-  call timing(iproc,'Un-TransSwitch','OF')
-
-  call timing(iproc,'Un-TransComm  ','ON')
-  if(nproc>1) then
-      call transpose_communicate_psi(iproc, nproc, collcom, psiwork_c, psiwork_f, psitwork_c, psitwork_f)
-  else
-      psitwork_c=psiwork_c
-      psitwork_f=psiwork_f
-  end if
-  call timing(iproc,'Un-TransComm  ','OF')
-
-  call timing(iproc,'Un-TransSwitch','ON')
-  call transpose_unswitch_psit(collcom, psitwork_c, psitwork_f, psit_c, psit_f)
-  call timing(iproc,'Un-TransSwitch','OF')
-  
-  iall=-product(shape(psiwork_c))*kind(psiwork_c)
-  deallocate(psiwork_c, stat=istat)
-  call memocc(istat, iall, 'psiwork_c', subname)
-  iall=-product(shape(psiwork_f))*kind(psiwork_f)
-  deallocate(psiwork_f, stat=istat)
-  call memocc(istat, iall, 'psiwork_f', subname)
-  iall=-product(shape(psitwork_c))*kind(psitwork_c)
-  deallocate(psitwork_c, stat=istat)
-  call memocc(istat, iall, 'psitwork_c', subname)
-  iall=-product(shape(psitwork_f))*kind(psitwork_f)
-  deallocate(psitwork_f, stat=istat)
-  call memocc(istat, iall, 'psitwork_f', subname)
-  
-end subroutine transpose_localized
-
-
-
-subroutine untranspose_localized(iproc, nproc, npsidim_orbs, orbs, collcom, psit_c, psit_f, psi, lzd)
-  use module_base
-  use module_types
-  use module_interfaces, except_this_one => untranspose_localized
-  implicit none
-  
-  ! Calling arguments
-  integer,intent(in) :: iproc, nproc, npsidim_orbs
-  type(orbitals_data),intent(in) :: orbs
-  type(collective_comms),intent(in) :: collcom
-  real(kind=8),dimension(collcom%ndimind_c),intent(in) :: psit_c
-  real(kind=8),dimension(7*collcom%ndimind_f),intent(in) :: psit_f
-  real(kind=8),dimension(npsidim_orbs),intent(out) :: psi
-  type(local_zone_descriptors),optional,intent(in) :: lzd
-  
-  ! Local variables
-  real(kind=8),dimension(:),allocatable :: psiwork_c, psiwork_f, psitwork_c, psitwork_f
-  integer :: istat, iall
-  character(len=*),parameter :: subname='untranspose_localized'
-  
-  allocate(psiwork_c(collcom%ndimpsi_c), stat=istat)
-  call memocc(istat, psiwork_c, 'psiwork_c', subname)
-  allocate(psiwork_f(7*collcom%ndimpsi_f), stat=istat)
-  call memocc(istat, psiwork_f, 'psiwork_f', subname)
-  allocate(psitwork_c(sum(collcom%nrecvcounts_c)), stat=istat)
-  call memocc(istat, psitwork_c, 'psitwork_c', subname)
-  allocate(psitwork_f(7*sum(collcom%nrecvcounts_f)), stat=istat)
-  call memocc(istat, psitwork_f, 'psitwork_f', subname)
-
-  call timing(iproc,'Un-TransSwitch','ON')
-  call transpose_switch_psit(collcom, psit_c, psit_f, psitwork_c, psitwork_f)
-  call timing(iproc,'Un-TransSwitch','OF')
-
-  call timing(iproc,'Un-TransComm  ','ON')
-  if(nproc>1) then
-      call transpose_communicate_psit(iproc, nproc, collcom, psitwork_c, psitwork_f, psiwork_c, psiwork_f)
-  else
-      psiwork_c=psitwork_c
-      psiwork_f=psitwork_f
-  end if
-  call timing(iproc,'Un-TransComm  ','OF')
-
-  call timing(iproc,'Un-TransSwitch','ON')
-  if(present(lzd)) then
-      call transpose_unswitch_psi(npsidim_orbs, orbs, collcom, psiwork_c, psiwork_f, psi, lzd)
-  else
-      call transpose_unswitch_psi(npsidim_orbs, orbs, collcom, psiwork_c, psiwork_f, psi)
-  end if
-  call timing(iproc,'Un-TransSwitch','OF')
-  
-  iall=-product(shape(psiwork_c))*kind(psiwork_c)
-  deallocate(psiwork_c, stat=istat)
-  call memocc(istat, iall, 'psiwork_c', subname)
-  iall=-product(shape(psiwork_f))*kind(psiwork_f)
-  deallocate(psiwork_f, stat=istat)
-  call memocc(istat, iall, 'psiwork_f', subname)
-  iall=-product(shape(psitwork_c))*kind(psitwork_c)
-  deallocate(psitwork_c, stat=istat)
-  call memocc(istat, iall, 'psitwork_c', subname)
-  iall=-product(shape(psitwork_f))*kind(psitwork_f)
-  deallocate(psitwork_f, stat=istat)
-  call memocc(istat, iall, 'psitwork_f', subname)
-  
-end subroutine untranspose_localized
-=======
->>>>>>> ffa93dbe
 
 subroutine check_communications_locreg(iproc,nproc,orbs,Lzd,collcom,npsidim_orbs,npsidim_comp)
    use module_base
