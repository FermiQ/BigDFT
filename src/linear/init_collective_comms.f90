subroutine init_collective_comms(iproc, nproc, orbs, lzd, collcom, collcom_reference)
  use module_base
  use module_types
  use module_interfaces, except_this_one => init_collective_comms
  implicit none
  
  ! Calling arguments
  integer,intent(in):: iproc, nproc
  type(orbitals_data),intent(in):: orbs
  type(local_zone_descriptors),intent(in):: lzd
  type(collective_comms),intent(out):: collcom
  type(collective_comms),optional,intent(in):: collcom_reference
  
  ! Local variables
  integer:: ii, istat, iorb, iiorb, ilr, iall, istartp_seg_c, iendp_seg_c, istartp_seg_f, iendp_seg_f, ierr
  real(8),dimension(:,:,:),allocatable:: weight_c, weight_c_temp, weight_f, weight_f_temp
  real(8):: weight_c_tot, weight_f_tot, weightp_c, weightp_f, tt, t1, t2
  integer,dimension(:,:),allocatable:: istartend_c, istartend_f
  integer,dimension(:,:,:),allocatable:: index_in_global_c, index_in_global_f
  integer,dimension(:),allocatable:: npts_par_c, npts_par_f
  character(len=*),parameter:: subname='init_collective_comms'
  
  call timing(iproc,'init_collcomm ','ON')
  
  allocate(weight_c(0:lzd%glr%d%n1,0:lzd%glr%d%n2,0:lzd%glr%d%n3), stat=istat)
  call memocc(istat, weight_c, 'weight_c', subname)
  allocate(weight_f(0:lzd%glr%d%n1,0:lzd%glr%d%n2,0:lzd%glr%d%n3), stat=istat)
  call memocc(istat, weight_f, 'weight_f', subname)
  allocate(index_in_global_c(0:lzd%glr%d%n1,0:lzd%glr%d%n2,0:lzd%glr%d%n3), stat=istat)
  call memocc(istat, index_in_global_c, 'index_in_global_c', subname)
  allocate(index_in_global_f(0:lzd%glr%d%n1,0:lzd%glr%d%n2,0:lzd%glr%d%n3), stat=istat)
  call memocc(istat, index_in_global_f, 'index_in_global_f', subname)


  call get_weights(iproc, nproc, orbs, lzd, weight_c, weight_f, weight_c_tot, weight_f_tot)

  ! Assign the grid points to the processes such that the work is equally dsitributed
  allocate(istartend_c(2,0:nproc-1), stat=istat)
  call memocc(istat, istartend_c, 'istartend_c', subname)
  allocate(istartend_f(2,0:nproc-1), stat=istat)
  call memocc(istat, istartend_f, 'istartend_f', subname)
  if(.not.present(collcom_reference)) then
      call assign_weight_to_process(iproc, nproc, lzd, weight_c, weight_f, weight_c_tot, weight_f_tot, &
           istartend_c, istartend_f, istartp_seg_c, iendp_seg_c, istartp_seg_f, iendp_seg_f, &
           weightp_c, weightp_f, collcom%nptsp_c, collcom%nptsp_f)
  else
      allocate(npts_par_c(0:nproc-1), stat=istat)
       call memocc(istat, npts_par_c, 'npts_par_c', subname)
      allocate(npts_par_f(0:nproc-1), stat=istat)
       call memocc(istat, npts_par_f, 'npts_par_f', subname)
      npts_par_c=0
      npts_par_f=0
      npts_par_c(iproc)=collcom_reference%nptsp_c
      npts_par_f(iproc)=collcom_reference%nptsp_f
      call mpiallred(npts_par_c(0), nproc, mpi_sum, mpi_comm_world, ierr)
      call mpiallred(npts_par_f(0), nproc, mpi_sum, mpi_comm_world, ierr)
      call assign_weight_to_process2(iproc, nproc, lzd, weight_c, weight_f, weight_c_tot, weight_f_tot, &
           npts_par_c, npts_par_f, &
           istartend_c, istartend_f, istartp_seg_c, iendp_seg_c, istartp_seg_f, iendp_seg_f, &
           weightp_c, weightp_f, collcom%nptsp_c, collcom%nptsp_f)
      iall=-product(shape(npts_par_c))*kind(npts_par_c)
      deallocate(npts_par_c, stat=istat)
      call memocc(istat, iall, 'npts_par_c,', subname)
      iall=-product(shape(npts_par_f))*kind(npts_par_f)
      deallocate(npts_par_f, stat=istat)
      call memocc(istat, iall, 'npts_par_f,', subname)
  end if



  iall=-product(shape(weight_c))*kind(weight_c)
  deallocate(weight_c, stat=istat)
  call memocc(istat, iall, 'weight_c', subname)
  iall=-product(shape(weight_f))*kind(weight_f)
  deallocate(weight_f, stat=istat)
  call memocc(istat, iall, 'weight_f', subname)


  ! some checks
  if(nproc>1) then
      call mpi_allreduce(weightp_c, tt, 1, mpi_double_precision, mpi_sum, mpi_comm_world, ierr)
  else
      tt=weightp_c
  end if
  if(tt/=weight_c_tot) stop 'wrong partition of coarse weights'
  if(nproc>1) then
      call mpi_allreduce(weightp_f, tt, 1, mpi_double_precision, mpi_sum, mpi_comm_world, ierr)
  else
      tt=weightp_f
  end if     
  if(tt/=weight_f_tot) stop 'wrong partition of fine weights'
  if(nproc>1) then
      call mpi_allreduce(collcom%nptsp_c, ii, 1, mpi_integer, mpi_sum, mpi_comm_world, ierr)
  else
      ii=collcom%nptsp_c
  end if
  if(ii/=lzd%glr%wfd%nvctr_c) stop 'wrong partition of coarse grid points'
  if(nproc>1) then
      call mpi_allreduce(collcom%nptsp_f, ii, 1, mpi_integer, mpi_sum, mpi_comm_world, ierr)
  else
      ii=collcom%nptsp_f
  end if
  if(ii/=lzd%glr%wfd%nvctr_f) stop 'init_collective_comms: wrong partition of fine grid points'

  ! Allocate the keys
  allocate(collcom%norb_per_gridpoint_c(collcom%nptsp_c), stat=istat)
  call memocc(istat, collcom%norb_per_gridpoint_c, 'collcom%norb_per_gridpoint_c', subname)
  allocate(collcom%norb_per_gridpoint_f(collcom%nptsp_f), stat=istat)
  call memocc(istat, collcom%norb_per_gridpoint_f, 'collcom%norb_per_gridpoint_f', subname)
  call mpi_barrier(mpi_comm_world, ierr)
  call determine_num_orbs_per_gridpoint(iproc, nproc, orbs, lzd, istartend_c, istartend_f, &
       istartp_seg_c, iendp_seg_c, istartp_seg_f, iendp_seg_f, &
       weightp_c, weightp_f, collcom%nptsp_c, collcom%nptsp_f, &
       collcom%norb_per_gridpoint_c, collcom%norb_per_gridpoint_f)

  ! Determine the index of a grid point i1,i2,i3 in the compressed array
  call get_index_in_global2(lzd%glr, index_in_global_c, index_in_global_f)


  ! Determine values for mpi_alltoallv
  allocate(collcom%nsendcounts_c(0:nproc-1), stat=istat)
  call memocc(istat, collcom%nsendcounts_c, 'collcom%nsendcounts_c', subname)
  allocate(collcom%nsenddspls_c(0:nproc-1), stat=istat)
  call memocc(istat, collcom%nsenddspls_c, 'collcom%nsenddspls_c', subname)
  allocate(collcom%nrecvcounts_c(0:nproc-1), stat=istat)
  call memocc(istat, collcom%nrecvcounts_c, 'collcom%nrecvcounts_c', subname)
  allocate(collcom%nrecvdspls_c(0:nproc-1), stat=istat)
  call memocc(istat, collcom%nrecvdspls_c, 'collcom%nrecvdspls_c', subname)
  allocate(collcom%nsendcounts_f(0:nproc-1), stat=istat)
  call memocc(istat, collcom%nsendcounts_f, 'collcom%nsendcounts_f', subname)
  allocate(collcom%nsenddspls_f(0:nproc-1), stat=istat)
  call memocc(istat, collcom%nsenddspls_f, 'collcom%nsenddspls_f', subname)
  allocate(collcom%nrecvcounts_f(0:nproc-1), stat=istat)
  call memocc(istat, collcom%nrecvcounts_f, 'collcom%nrecvcounts_f', subname)
  allocate(collcom%nrecvdspls_f(0:nproc-1), stat=istat)
  call memocc(istat, collcom%nrecvdspls_f, 'collcom%nrecvdspls_f', subname)
  call determine_communication_arrays(iproc, nproc, orbs, lzd, istartend_c, istartend_f, &
       index_in_global_c, index_in_global_f, weightp_c, weightp_f, &
       collcom%nsendcounts_c, collcom%nsenddspls_c, collcom%nrecvcounts_c, collcom%nrecvdspls_c, &
       collcom%nsendcounts_f, collcom%nsenddspls_f, collcom%nrecvcounts_f, collcom%nrecvdspls_f)


  !Now set some integers in the collcomm structure
  collcom%ndimind_c = sum(collcom%nrecvcounts_c)
  collcom%ndimind_f = sum(collcom%nrecvcounts_f)

  ! Now rearrange the data on the process to communicate them
  collcom%ndimpsi_c=0
  do iorb=1,orbs%norbp
      iiorb=orbs%isorb+iorb
      ilr=orbs%inwhichlocreg(iiorb)
      collcom%ndimpsi_c=collcom%ndimpsi_c+lzd%llr(ilr)%wfd%nvctr_c
  end do
  allocate(collcom%irecvbuf_c(collcom%ndimpsi_c), stat=istat)
  call memocc(istat, collcom%irecvbuf_c, 'collcom%irecvbuf_c', subname)
  allocate(collcom%indexrecvorbital_c(collcom%ndimind_c), stat=istat)
  call memocc(istat, collcom%indexrecvorbital_c, 'collcom%indexrecvorbital_c', subname)
  allocate(collcom%iextract_c(collcom%ndimind_c), stat=istat)
  call memocc(istat, collcom%iextract_c, 'collcom%iextract_c', subname)
  allocate(collcom%iexpand_c(collcom%ndimind_c), stat=istat)
  call memocc(istat, collcom%iexpand_c, 'collcom%iexpand_c', subname)
  allocate(collcom%isendbuf_c(collcom%ndimpsi_c), stat=istat)
  call memocc(istat, collcom%isendbuf_c, 'collcom%isendbuf_c', subname)

  collcom%ndimpsi_f=0
  do iorb=1,orbs%norbp
      iiorb=orbs%isorb+iorb
      ilr=orbs%inwhichlocreg(iiorb)
      collcom%ndimpsi_f=collcom%ndimpsi_f+lzd%llr(ilr)%wfd%nvctr_f
  end do
  allocate(collcom%irecvbuf_f(collcom%ndimpsi_f), stat=istat)
  call memocc(istat, collcom%irecvbuf_f, 'collcom%irecvbuf_f', subname)
  allocate(collcom%indexrecvorbital_f(collcom%ndimind_f), stat=istat)
  call memocc(istat, collcom%indexrecvorbital_f, 'collcom%indexrecvorbital_f', subname)
  allocate(collcom%iextract_f(collcom%ndimind_f), stat=istat)
  call memocc(istat, collcom%iextract_f, 'collcom%iextract_f', subname)
  allocate(collcom%iexpand_f(collcom%ndimind_f), stat=istat)
  call memocc(istat, collcom%iexpand_f, 'collcom%iexpand_f', subname)
  allocate(collcom%isendbuf_f(collcom%ndimpsi_f), stat=istat)
  call memocc(istat, collcom%isendbuf_f, 'collcom%isendbuf_f', subname)

  call get_switch_indices(iproc, nproc, orbs, lzd, collcom%ndimpsi_c, collcom%ndimpsi_f, istartend_c, istartend_f, &
       collcom%nsendcounts_c, collcom%nsenddspls_c, collcom%ndimind_c, collcom%nrecvcounts_c, collcom%nrecvdspls_c, &
       collcom%nsendcounts_f, collcom%nsenddspls_f, collcom%ndimind_f, collcom%nrecvcounts_f, collcom%nrecvdspls_f, &
       index_in_global_c, index_in_global_f, &
       weightp_c, weightp_f, collcom%isendbuf_c, collcom%irecvbuf_c, collcom%isendbuf_f, collcom%irecvbuf_f, &
       collcom%indexrecvorbital_c, collcom%iextract_c, collcom%iexpand_c, &
       collcom%indexrecvorbital_f, collcom%iextract_f, collcom%iexpand_f)

  iall=-product(shape(istartend_c))*kind(istartend_c)
  deallocate(istartend_c, stat=istat)
  call memocc(istat, iall, 'istartend_c', subname)

  iall=-product(shape(istartend_f))*kind(istartend_f)
  deallocate(istartend_f, stat=istat)
  call memocc(istat, iall, 'istartend_f', subname)

  iall=-product(shape(index_in_global_c))*kind(index_in_global_c)
  deallocate(index_in_global_c, stat=istat)
  call memocc(istat, iall, 'index_in_global_c', subname)

  iall=-product(shape(index_in_global_f))*kind(index_in_global_f)
  deallocate(index_in_global_f, stat=istat)
  call memocc(istat, iall, 'index_in_global_f', subname)
  
call timing(iproc,'init_collcomm ','OF')
  
end subroutine init_collective_comms


subroutine get_weights(iproc, nproc, orbs, lzd, weight_c, weight_f, weight_c_tot, weight_f_tot)
  use module_base
  use module_types
  implicit none
  
  ! Calling arguments
  integer,intent(in):: iproc, nproc
  type(orbitals_data),intent(in):: orbs
  type(local_zone_descriptors),intent(in):: lzd
  real(8),dimension(0:lzd%glr%d%n1,0:lzd%glr%d%n2,0:lzd%glr%d%n3),intent(out):: weight_c, weight_f
  real(8),intent(out):: weight_c_tot, weight_f_tot
  
  ! Local variables
  integer:: iorb, iiorb, i0, i1, i2, i3, ii, jj, iseg, ierr, ilr, istart, iend, i, j0, j1, ii1, ii2, ii3


  ii=(lzd%glr%d%n1+1)*(lzd%glr%d%n2+1)*(lzd%glr%d%n3+1)
  call to_zero(ii, weight_c(0,0,0))
  call to_zero(ii, weight_f(0,0,0))
  weight_c_tot=0.d0
  weight_f_tot=0.d0


  ! Calculate the weights for the coarse part.
  do iorb=1,orbs%norbp
      iiorb=orbs%isorb+iorb
      ilr=orbs%inwhichlocreg(iiorb)
      do iseg=1,lzd%llr(ilr)%wfd%nseg_c
          jj=lzd%llr(ilr)%wfd%keyvloc(iseg)
          j0=lzd%llr(ilr)%wfd%keygloc(1,iseg)
          j1=lzd%llr(ilr)%wfd%keygloc(2,iseg)
          ii=j0-1
          i3=ii/((lzd%llr(ilr)%d%n1+1)*(lzd%llr(ilr)%d%n2+1))
          ii=ii-i3*(lzd%llr(ilr)%d%n1+1)*(lzd%llr(ilr)%d%n2+1)
          i2=ii/(lzd%llr(ilr)%d%n1+1)
          i0=ii-i2*(lzd%llr(ilr)%d%n1+1)
          i1=i0+j1-j0
          !write(*,'(a,8i8)') 'jj, ii, j0, j1, i0, i1, i2, i3',jj,ii,j0,j1,i0,i1,i2,i3
          do i=i0,i1
              ii1=i+lzd%llr(ilr)%ns1
              ii2=i2+lzd%llr(ilr)%ns2
              ii3=i3+lzd%llr(ilr)%ns3
              weight_c(ii1,ii2,ii3)=weight_c(ii1,ii2,ii3)+1.d0
              weight_c_tot=weight_c_tot+1.d0
          end do
      end do
  
      ! Calculate the weights for the fine part.
      istart=lzd%llr(ilr)%wfd%nseg_c+min(1,lzd%llr(ilr)%wfd%nseg_f)
      iend=istart+lzd%llr(ilr)%wfd%nseg_f-1
      do iseg=istart,iend
          jj=lzd%llr(ilr)%wfd%keyvloc(iseg)
          j0=lzd%llr(ilr)%wfd%keygloc(1,iseg)
          j1=lzd%llr(ilr)%wfd%keygloc(2,iseg)
          ii=j0-1
          i3=ii/((lzd%llr(ilr)%d%n1+1)*(lzd%llr(ilr)%d%n2+1))
          ii=ii-i3*(lzd%llr(ilr)%d%n1+1)*(lzd%llr(ilr)%d%n2+1)
          i2=ii/(lzd%llr(ilr)%d%n1+1)
          i0=ii-i2*(lzd%llr(ilr)%d%n1+1)
          i1=i0+j1-j0
          do i=i0,i1
              ii1=i+lzd%llr(ilr)%ns1
              ii2=i2+lzd%llr(ilr)%ns2
              ii3=i3+lzd%llr(ilr)%ns3
              weight_f(ii1,ii2,ii3)=weight_f(ii1,ii2,ii3)+1.d0
              weight_f_tot=weight_f_tot+1.d0
          end do
      end do
  end do


  ! Sum up among all processes.
  if(nproc>1) then
      call mpiallred(weight_c_tot, 1, mpi_sum, mpi_comm_world, ierr)
      call mpiallred(weight_f_tot, 1, mpi_sum, mpi_comm_world, ierr)
      ii=(lzd%glr%d%n1+1)*(lzd%glr%d%n2+1)*(lzd%glr%d%n3+1)
      call mpiallred(weight_c(0,0,0), ii,  mpi_sum, mpi_comm_world, ierr)
      call mpiallred(weight_f(0,0,0), ii,  mpi_sum, mpi_comm_world, ierr)
  end if


end subroutine get_weights



subroutine assign_weight_to_process(iproc, nproc, lzd, weight_c, weight_f, weight_tot_c, weight_tot_f, &
           istartend_c, istartend_f, istartp_seg_c, iendp_seg_c, istartp_seg_f, iendp_seg_f, &
           weightp_c, weightp_f, nptsp_c, nptsp_f)
  use module_base
  use module_types
  implicit none
  
  ! Calling arguments
  integer,intent(in):: iproc, nproc
  type(local_zone_descriptors),intent(in):: lzd
  real(8),dimension(0:lzd%glr%d%n1,0:lzd%glr%d%n2,0:lzd%glr%d%n3),intent(in):: weight_c, weight_f
  real(8),intent(in):: weight_tot_c, weight_tot_f
  integer,dimension(2,0:nproc-1),intent(out):: istartend_c, istartend_f
  integer,intent(out):: istartp_seg_c, iendp_seg_c, istartp_seg_f, iendp_seg_f
  real(8),intent(out):: weightp_c, weightp_f
  integer,intent(out):: nptsp_c, nptsp_f
  
  ! Local variables
  integer:: jproc, i1, i2, i3, ii, ii2, istart, iend, jj, j0, j1, jprocdone
  integer:: i, iseg, i0, iitot, ierr, iiseg
  real(8):: tt, tt2, weight_c_ideal, weight_f_ideal

  ! Ideal weight per process.
  weight_c_ideal=weight_tot_c/dble(nproc)
  weight_f_ideal=weight_tot_f/dble(nproc)


  ! First the coarse part...
  jproc=0
  tt=0.d0
  tt2=0.d0
  iitot=0
  ii2=0
  iiseg=1
  jprocdone=-1
  weightp_c=0.d0
  loop_nseg_c: do iseg=1,lzd%glr%wfd%nseg_c
       jj=lzd%glr%wfd%keyvloc(iseg)
       j0=lzd%glr%wfd%keygloc(1,iseg)
       j1=lzd%glr%wfd%keygloc(2,iseg)
       ii=j0-1
       i3=ii/((lzd%glr%d%n1+1)*(lzd%glr%d%n2+1))
       ii=ii-i3*(lzd%glr%d%n1+1)*(lzd%glr%d%n2+1)
       i2=ii/(lzd%glr%d%n1+1)
       i0=ii-i2*(lzd%glr%d%n1+1)
       i1=i0+j1-j0
       do i=i0,i1
           tt=tt+weight_c(i,i2,i3)
           iitot=iitot+1
           if((tt>=weight_c_ideal .or. iseg==lzd%glr%wfd%nseg_c) .and. i==i1 .and. jproc<=nproc-2) then
               if(tt==weight_tot_c .and. jproc==nproc-1) then
                   ! this process also has to take the remaining points, even if they have no weight
                   iitot=lzd%glr%wfd%nvctr_c-ii2
               end if
               if(iproc==jproc) then
                   weightp_c=tt
                   nptsp_c=iitot
                   istartp_seg_c=iiseg
                   iendp_seg_c=iseg
                   if(tt==weight_tot_c .and. jproc==nproc-1) then
                       ! this process also has to take the remaining segments, even if they have no weight
                       iendp_seg_c=lzd%glr%wfd%nseg_c
                   end if
               end if
               istartend_c(1,jproc)=ii2+1
               istartend_c(2,jproc)=min(istartend_c(1,jproc)+iitot-1,lzd%glr%wfd%nvctr_c)
               tt2=tt2+tt
               tt=0.d0
               ii2=ii2+iitot
               iitot=0
               jproc=jproc+1
               iiseg=iseg
               if(ii2>=lzd%glr%wfd%nvctr_c) then
                   ! everything is distributed
                   jprocdone=jproc
                   exit loop_nseg_c
               end if
           end if
       end do
   end do loop_nseg_c

  if(jprocdone>0) then
       do jproc=jprocdone,nproc-1
          ! these processes do nothing
          istartend_c(1,jproc)=lzd%glr%wfd%nvctr_c+1
          istartend_c(2,jproc)=lzd%glr%wfd%nvctr_c
          if(iproc==jproc) then
              weightp_c=0.d0
              nptsp_c=0
              istartp_seg_c=lzd%glr%wfd%nseg_c+1
              iendp_seg_c=lzd%glr%wfd%nseg_c
          end if
      end do
  else
      if(iproc==nproc-1) then
          ! Take the rest
          weightp_c=weight_tot_c-tt2
          nptsp_c=lzd%glr%wfd%nvctr_c-ii2
          istartp_seg_c=iiseg
          iendp_seg_c=lzd%glr%wfd%nseg_c
      end if
      istartend_c(1,nproc-1)=ii2+1
      istartend_c(2,nproc-1)=istartend_c(1,nproc-1)+iitot-1
  end if

  ! some check
  ii=istartend_c(2,iproc)-istartend_c(1,iproc)+1
  if(nproc>1) call mpiallred(ii, 1, mpi_sum, mpi_comm_world, ierr)
  if(ii/=lzd%glr%wfd%nvctr_c) then
     write(*,*) 'ii/=lzd%glr%wfd%nvctr_c',ii,lzd%glr%wfd%nvctr_c
     stop
  end if


  ! Now the fine part...
  jproc=0
  tt=0.d0
  tt2=0.d0
  iitot=0
  ii2=0
  weightp_f=0.d0
  istart=lzd%glr%wfd%nseg_c+min(1,lzd%glr%wfd%nseg_f)
  iend=istart+lzd%glr%wfd%nseg_f-1
  iiseg=istart
  jprocdone=-1
  loop_nseg_f: do iseg=istart,iend
       jj=lzd%glr%wfd%keyvloc(iseg)
       j0=lzd%glr%wfd%keygloc(1,iseg)
       j1=lzd%glr%wfd%keygloc(2,iseg)
       ii=j0-1
       i3=ii/((lzd%glr%d%n1+1)*(lzd%glr%d%n2+1))
       ii=ii-i3*(lzd%glr%d%n1+1)*(lzd%glr%d%n2+1)
       i2=ii/(lzd%glr%d%n1+1)
       i0=ii-i2*(lzd%glr%d%n1+1)
       i1=i0+j1-j0
       do i=i0,i1
           tt=tt+weight_f(i,i2,i3)
           iitot=iitot+1
           if((tt>=weight_f_ideal .or. iseg==iend) .and. i==i1 .and. jproc<=nproc-2) then
               if(tt==weight_tot_f .and. jproc==nproc-1) then
                   ! this process also has to take the remaining points, even if they have no weight
                   iitot=lzd%glr%wfd%nvctr_f-ii2
               end if
               if(iproc==jproc) then
                   weightp_f=tt
                   nptsp_f=iitot
                   istartp_seg_f=iiseg
                   iendp_seg_f=iseg
                   if(tt==weight_tot_f .and. jproc==nproc-1) then
                       ! this process also has to take the remaining segments, even if they have no weight
                       iendp_seg_f=iend
                   end if
               end if
               istartend_f(1,jproc)=ii2+1
               istartend_f(2,jproc)=min(istartend_f(1,jproc)+iitot-1,lzd%glr%wfd%nvctr_f)
               tt2=tt2+tt
               tt=0.d0
               ii2=ii2+iitot
               iitot=0
               jproc=jproc+1
               iiseg=iseg
               if(ii2>=lzd%glr%wfd%nvctr_f) then
                   ! everything is distributed
                   jprocdone=jproc
                   exit loop_nseg_f
               end if
           end if
       end do
   end do loop_nseg_f
  if(jprocdone>0) then
       do jproc=jprocdone,nproc-1
          ! these processes do nothing
          istartend_f(1,jproc)=lzd%glr%wfd%nvctr_f+1
          istartend_f(2,jproc)=lzd%glr%wfd%nvctr_f
          if(iproc==jproc) then
              weightp_f=0.d0
              nptsp_f=0
              istartp_seg_f=lzd%glr%wfd%nseg_f+1
              iendp_seg_f=lzd%glr%wfd%nseg_f
          end if
      end do
  else
      if(iproc==nproc-1) then
          ! Take the rest
          weightp_f=weight_tot_f-tt2
          nptsp_f=lzd%glr%wfd%nvctr_f-ii2
          istartp_seg_f=iiseg
          iendp_seg_f=iend
      end if
      istartend_f(1,nproc-1)=ii2+1
      istartend_f(2,nproc-1)=istartend_f(1,nproc-1)+iitot-1
  end if

  ! some check
  ii=istartend_f(2,iproc)-istartend_f(1,iproc)+1
  if(nproc>1) call mpiallred(ii, 1, mpi_sum, mpi_comm_world, ierr)
  if(ii/=lzd%glr%wfd%nvctr_f) stop 'assign_weight_to_process: ii/=lzd%glr%wfd%nvctr_f'



end subroutine assign_weight_to_process



! This subroutine distributes the components to the processes such that each process has the same grid points
! as indicated by npts_par_c, npts_par_f.
subroutine assign_weight_to_process2(iproc, nproc, lzd, weight_c, weight_f, weight_tot_c, weight_tot_f, &
           npts_par_c, npts_par_f, &
           istartend_c, istartend_f, istartp_seg_c, iendp_seg_c, istartp_seg_f, iendp_seg_f, &
           weightp_c, weightp_f, nptsp_c, nptsp_f)
  use module_base
  use module_types
  implicit none
  
  ! Calling arguments
  integer,intent(in):: iproc, nproc
  type(local_zone_descriptors),intent(in):: lzd
  real(8),dimension(0:lzd%glr%d%n1,0:lzd%glr%d%n2,0:lzd%glr%d%n3),intent(in):: weight_c, weight_f
  real(8),intent(in):: weight_tot_c, weight_tot_f
  integer,dimension(0:nproc-1),intent(in):: npts_par_c, npts_par_f
  integer,dimension(2,0:nproc-1),intent(out):: istartend_c, istartend_f
  integer,intent(out):: istartp_seg_c, iendp_seg_c, istartp_seg_f, iendp_seg_f
  real(8),intent(out):: weightp_c, weightp_f
  integer,intent(out):: nptsp_c, nptsp_f
  
  ! Local variables
  integer:: jproc, i1, i2, i3, ii, istartp_c, iendp_c, ii2, istartp_f, iendp_f, istart, iend, jj, j0, j1
  integer:: i, iseg, i0, iitot, ierr, iiseg, jprocdone
  real(8):: tt, tt2, weight_c_ideal, weight_f_ideal

  ! Ideal weight per process
  weight_c_ideal=weight_tot_c/dble(nproc)
  weight_f_ideal=weight_tot_f/dble(nproc)

  jproc=0
  tt=0.d0
  tt2=0.d0
  iitot=0
  ii2=0
  iiseg=1
  weightp_c=0.d0
    do iseg=1,lzd%glr%wfd%nseg_c
       jj=lzd%glr%wfd%keyvloc(iseg)
       j0=lzd%glr%wfd%keygloc(1,iseg)
       j1=lzd%glr%wfd%keygloc(2,iseg)
       ii=j0-1
       i3=ii/((lzd%glr%d%n1+1)*(lzd%glr%d%n2+1))
       ii=ii-i3*(lzd%glr%d%n1+1)*(lzd%glr%d%n2+1)
       i2=ii/(lzd%glr%d%n1+1)
       i0=ii-i2*(lzd%glr%d%n1+1)
       i1=i0+j1-j0
       do i=i0,i1
           tt=tt+weight_c(i,i2,i3)
           iitot=iitot+1
           !if(tt>weight_c_ideal) then
           if(iitot==npts_par_c(jproc)) then
               if(iproc==jproc) then
                   weightp_c=tt
                   nptsp_c=iitot
                   istartp_c=ii2+1
                   iendp_c=istartp_c+iitot-1
                   istartp_seg_c=iiseg
                   iendp_seg_c=iseg
               end if
               istartend_c(1,jproc)=ii2+1
               istartend_c(2,jproc)=istartend_c(1,jproc)+iitot-1
               tt2=tt2+tt
               tt=0.d0
               ii2=ii2+iitot
               iitot=0
               jproc=jproc+1
               iiseg=iseg
           end if
       end do
   end do

   jprocdone=jproc
   do jproc=jprocdone,nproc-1
      ! these processes do nothing
      istartend_c(1,jproc)=lzd%glr%wfd%nvctr_c+1
      istartend_c(2,jproc)=lzd%glr%wfd%nvctr_c
      if(iproc==jproc) then
          weightp_c=0.d0
          nptsp_c=0
          istartp_seg_c=lzd%glr%wfd%nseg_c+1
          iendp_seg_c=lzd%glr%wfd%nseg_c
      end if
   end do
  !!if(iproc==nproc-1) then
  !!    ! Take the rest
  !!    istartp_c=ii2+1
  !!    iendp_c=istartp_c+iitot-1
  !!    weightp_c=weight_tot_c-tt2
  !!    nptsp_c=lzd%glr%wfd%nvctr_c-ii2
  !!    istartp_seg_c=iiseg
  !!    iendp_seg_c=lzd%glr%wfd%nseg_c
  !!end if
  !!istartend_c(1,nproc-1)=ii2+1
  !!istartend_c(2,nproc-1)=istartend_c(1,nproc-1)+iitot-1

  ! some check
  ii=istartend_c(2,iproc)-istartend_c(1,iproc)+1
  if(nproc>1) call mpiallred(ii, 1, mpi_sum, mpi_comm_world, ierr)
  if(ii/=lzd%glr%wfd%nvctr_c) stop 'assign_weight_to_process2: ii/=lzd%glr%wfd%nvctr_c'


  jproc=0
  tt=0.d0
  tt2=0.d0
  iitot=0
  ii2=0
  weightp_f=0.d0
  istart=lzd%glr%wfd%nseg_c+min(1,lzd%glr%wfd%nseg_f)
  iend=istart+lzd%glr%wfd%nseg_f-1
  iiseg=istart
    do iseg=istart,iend
       jj=lzd%glr%wfd%keyvloc(iseg)
       j0=lzd%glr%wfd%keygloc(1,iseg)
       j1=lzd%glr%wfd%keygloc(2,iseg)
       ii=j0-1
       i3=ii/((lzd%glr%d%n1+1)*(lzd%glr%d%n2+1))
       ii=ii-i3*(lzd%glr%d%n1+1)*(lzd%glr%d%n2+1)
       i2=ii/(lzd%glr%d%n1+1)
       i0=ii-i2*(lzd%glr%d%n1+1)
       i1=i0+j1-j0
       do i=i0,i1
           tt=tt+weight_f(i,i2,i3)
           iitot=iitot+1
           !!if(tt>weight_f_ideal) then
           if(iitot==npts_par_f(jproc)) then
               if(iproc==jproc) then
                   weightp_f=tt
                   nptsp_f=iitot
                   istartp_f=ii2+1
                   iendp_f=istartp_f+iitot-1
                   istartp_seg_f=iiseg
                   iendp_seg_f=iseg
               end if
               istartend_f(1,jproc)=ii2+1
               istartend_f(2,jproc)=istartend_f(1,jproc)+iitot-1
               tt2=tt2+tt
               tt=0.d0
               ii2=ii2+iitot
               iitot=0
               jproc=jproc+1
               iiseg=iseg
           end if
       end do
   end do

   jprocdone=jproc
   do jproc=jprocdone,nproc-1
      ! these processes do nothing
      istartend_f(1,jproc)=lzd%glr%wfd%nvctr_f+1
      istartend_f(2,jproc)=lzd%glr%wfd%nvctr_f
      if(iproc==jproc) then
          weightp_f=0.d0
          nptsp_f=0
          istartp_seg_f=lzd%glr%wfd%nseg_f+1
          iendp_seg_f=lzd%glr%wfd%nseg_f
      end if
   end do
  !!if(iproc==nproc-1) then
  !!    ! Take the rest
  !!    istartp_f=ii2+1
  !!    iendp_f=istartp_f+iitot-1
  !!    weightp_f=weight_tot_f-tt2
  !!    nptsp_f=lzd%glr%wfd%nvctr_f-ii2
  !!    istartp_seg_f=iiseg
  !!    iendp_seg_f=iend
  !!end if
  !!istartend_f(1,nproc-1)=ii2+1
  !!istartend_f(2,nproc-1)=istartend_f(1,nproc-1)+iitot-1

  ! some check
  ii=istartend_f(2,iproc)-istartend_f(1,iproc)+1
  if(nproc>1) call mpiallred(ii, 1, mpi_sum, mpi_comm_world, ierr)
  if(ii/=lzd%glr%wfd%nvctr_f) stop 'assign_weight_to_process2: ii/=lzd%glr%wfd%nvctr_f'



end subroutine assign_weight_to_process2




subroutine determine_num_orbs_per_gridpoint(iproc, nproc, orbs, lzd, istartend_c, istartend_f, &
           istartp_seg_c, iendp_seg_c, istartp_seg_f, iendp_seg_f, &
           weightp_c, weightp_f, nptsp_c, nptsp_f, &
           norb_per_gridpoint_c, norb_per_gridpoint_f)
  use module_base
  use module_types
  implicit none
  
  ! Calling arguments
  integer,intent(in):: iproc, nproc, nptsp_c, nptsp_f, istartp_seg_c, iendp_seg_c, istartp_seg_f, iendp_seg_f
  type(orbitals_data),intent(in):: orbs
  type(local_zone_descriptors),intent(in):: lzd
  integer,dimension(2,0:nproc-1),intent(in):: istartend_c, istartend_f
  real(8),intent(in):: weightp_c, weightp_f
  integer,dimension(nptsp_c),intent(out):: norb_per_gridpoint_c
  integer,dimension(nptsp_f),intent(out):: norb_per_gridpoint_f
  
  ! Local variables
  integer:: ii, iiorb, i1, i2, i3, iipt, iorb, iii, npgp, iseg, jj, j0, j1, iitot, ilr, i, istart, iend, i0, istat, iall
  logical:: found, overlap_possible
  integer,dimension(:),allocatable:: iseg_start_c, iseg_start_f
  character(len=*),parameter:: subname='determine_num_orbs_per_gridpoint'
  !!real(8):: t1, t2, t1tot, t2tot, t_check_gridpoint

  allocate(iseg_start_c(lzd%nlr), stat=istat)
  call memocc(istat, iseg_start_c, 'iseg_start_c', subname)
  allocate(iseg_start_f(lzd%nlr), stat=istat)
  call memocc(istat, iseg_start_f, 'iseg_start_f', subname)

  iseg_start_c=1
  iseg_start_f=1

  iitot=0
  iiorb=0
  iipt=0
!!t_check_gridpoint=0.d0
!!t1tot=mpi_wtime()
  !write(*,*) 'iproc, istartp_seg_c,iendp_seg_c', iproc, istartp_seg_c,iendp_seg_c
    !do iseg=1,lzd%glr%wfd%nseg_c
    do iseg=istartp_seg_c,iendp_seg_c
       jj=lzd%glr%wfd%keyvloc(iseg)
       j0=lzd%glr%wfd%keygloc(1,iseg)
       j1=lzd%glr%wfd%keygloc(2,iseg)
       ii=j0-1
       i3=ii/((lzd%glr%d%n1+1)*(lzd%glr%d%n2+1))
       ii=ii-i3*(lzd%glr%d%n1+1)*(lzd%glr%d%n2+1)
       i2=ii/(lzd%glr%d%n1+1)
       i0=ii-i2*(lzd%glr%d%n1+1)
       i1=i0+j1-j0
       do i=i0,i1
           !iitot=iitot+1
           iitot=jj+i-i0
           if(iitot>=istartend_c(1,iproc) .and. iitot<=istartend_c(2,iproc)) then
               !write(200+iproc,'(5i10)') iitot, iseg, iitot, jj, jj+i-i0
               iipt=iipt+1
               npgp=0
               do iorb=1,orbs%norb
                   ilr=orbs%inwhichlocreg(iorb)
                   ! Check whether this orbitals extends here
                   call check_grid_point_from_boxes(i, i2, i3, lzd%llr(ilr), overlap_possible)
                   if(.not. overlap_possible) then
                       found=.false.
                   else
                       !!t1=mpi_wtime()
                       call check_gridpoint(lzd%llr(ilr)%wfd%nseg_c, lzd%llr(ilr)%d%n1, lzd%llr(ilr)%d%n2, &
                            lzd%llr(ilr)%ns1, lzd%llr(ilr)%ns2, lzd%llr(ilr)%ns3, lzd%llr(ilr)%wfd%keygloc, &
                            i, i2, i3, iseg_start_c(ilr), found)
                       !!t2=mpi_wtime()
                       !!t_check_gridpoint=t_check_gridpoint+t2-t1
                   end if
                   if(found) then
                       npgp=npgp+1
                       iiorb=iiorb+1
                   end if
               end do
               norb_per_gridpoint_c(iipt)=npgp
           end if
      end do
  end do

  if(iipt/=nptsp_c) stop 'iipt/=nptsp_c'
  if(iiorb/=nint(weightp_c)) stop 'iiorb/=weightp_c'



  iitot=0
  iiorb=0
  iipt=0
    istart=lzd%glr%wfd%nseg_c+min(1,lzd%glr%wfd%nseg_f)
    iend=istart+lzd%glr%wfd%nseg_f-1
    !do iseg=istart,iend
    do iseg=istartp_seg_f,iendp_seg_f
       jj=lzd%glr%wfd%keyvloc(iseg)
       j0=lzd%glr%wfd%keygloc(1,iseg)
       j1=lzd%glr%wfd%keygloc(2,iseg)
       ii=j0-1
       i3=ii/((lzd%glr%d%n1+1)*(lzd%glr%d%n2+1))
       ii=ii-i3*(lzd%glr%d%n1+1)*(lzd%glr%d%n2+1)
       i2=ii/(lzd%glr%d%n1+1)
       i0=ii-i2*(lzd%glr%d%n1+1)
       i1=i0+j1-j0
       do i=i0,i1
           !iitot=iitot+1
           iitot=jj+i-i0
           if(iitot>=istartend_f(1,iproc) .and. iitot<=istartend_f(2,iproc)) then
               iipt=iipt+1
               npgp=0
               do iorb=1,orbs%norb
                   ilr=orbs%inwhichlocreg(iorb)
                   ! Check whether this orbitals extends here
                   call check_grid_point_from_boxes(i, i2, i3, lzd%llr(ilr), overlap_possible)
                   if(.not. overlap_possible) then
                       found=.false.
                   else
                       iii=lzd%llr(ilr)%wfd%nseg_c+min(1,lzd%llr(ilr)%wfd%nseg_f)
                       !!t1=mpi_wtime()
                       call check_gridpoint(lzd%llr(ilr)%wfd%nseg_f, lzd%llr(ilr)%d%n1, lzd%llr(ilr)%d%n2, &
                            lzd%llr(ilr)%ns1, lzd%llr(ilr)%ns2, lzd%llr(ilr)%ns3, &
                            lzd%llr(ilr)%wfd%keygloc(1,iii), &
                            i, i2, i3, iseg_start_f(ilr), found)
                       !!t2=mpi_wtime()
                       !!t_check_gridpoint=t_check_gridpoint+t2-t1
                   end if
                   if(found) then
                       npgp=npgp+1
                       iiorb=iiorb+1
                   end if
               end do
               norb_per_gridpoint_f(iipt)=npgp
           end if
      end do
  end do

  if(iipt/=nptsp_f) stop 'iipt/=nptsp_f'
  !!write(*,*) 'iiorb, weightp_f', iiorb, weightp_f
  if(iiorb/=nint(weightp_f)) stop 'iiorb/=weightp_f'


  iall=-product(shape(iseg_start_c))*kind(iseg_start_c)
  deallocate(iseg_start_c, stat=istat)
  call memocc(istat, iall, 'iseg_start_c', subname)
  iall=-product(shape(iseg_start_f))*kind(iseg_start_f)
  deallocate(iseg_start_f, stat=istat)
  call memocc(istat, iall, 'iseg_start_f', subname)

!!t2tot=mpi_wtime()
!!write(*,'(a,es14.5)') 'in sub determine_num_orbs_per_gridpoint: iproc, total time', t2tot-t1tot
!!write(*,'(a,es14.5)') 'in sub determine_num_orbs_per_gridpoint: iproc, time for check_gridpoint', t_check_gridpoint

end subroutine determine_num_orbs_per_gridpoint



subroutine determine_communication_arrays(iproc, nproc, orbs, lzd, istartend_c, istartend_f, &
           index_in_global_c, index_in_global_f, &
           weightp_c, weightp_f,  nsendcounts_c, nsenddspls_c, nrecvcounts_c, nrecvdspls_c, &
           nsendcounts_f, nsenddspls_f, nrecvcounts_f, nrecvdspls_f)
  use module_base
  use module_types
  implicit none
  
  ! Calling arguments
  integer,intent(in):: iproc, nproc
  type(orbitals_data),intent(in):: orbs
  type(local_zone_descriptors),intent(in):: lzd
  integer,dimension(2,0:nproc-1),intent(in):: istartend_c, istartend_f
  integer,dimension(0:lzd%glr%d%n1,0:lzd%glr%d%n2,0:lzd%glr%d%n3),intent(in):: index_in_global_c, index_in_global_f
  real(8),intent(in):: weightp_c, weightp_f
  integer,dimension(0:nproc-1),intent(out):: nsendcounts_c, nsenddspls_c, nrecvcounts_c, nrecvdspls_c
  integer,dimension(0:nproc-1),intent(out):: nsendcounts_f, nsenddspls_f, nrecvcounts_f, nrecvdspls_f
  
  ! Local variables
  integer:: iorb, iiorb, i1, i2, i3, ii, jproc, jproctarget, ierr, jj, ilr, j0, j1, i0, i, ind
  integer:: istat, ii1, ii2, ii3, iseg, istart, iend, iall
  integer,dimension(:),allocatable:: nsendcounts_tmp, nsenddspls_tmp, nrecvcounts_tmp, nrecvdspls_tmp
  character(len=*),parameter:: subname='determine_communication_arrays'

  ! Determine values for mpi_alltoallv
  ! first nsendcounts
  nsendcounts_c=0
  do iorb=1,orbs%norbp
    iiorb=orbs%isorb+iorb
    ilr=orbs%inwhichlocreg(iiorb)
    do iseg=1,lzd%llr(ilr)%wfd%nseg_c
       jj=lzd%llr(ilr)%wfd%keyvloc(iseg)
       j0=lzd%llr(ilr)%wfd%keygloc(1,iseg)
       j1=lzd%llr(ilr)%wfd%keygloc(2,iseg)
       ii=j0-1
       i3=ii/((lzd%llr(ilr)%d%n1+1)*(lzd%llr(ilr)%d%n2+1))
       ii=ii-i3*(lzd%llr(ilr)%d%n1+1)*(lzd%llr(ilr)%d%n2+1)
       i2=ii/(lzd%llr(ilr)%d%n1+1)
       i0=ii-i2*(lzd%llr(ilr)%d%n1+1)
       i1=i0+j1-j0
       ii2=i2+lzd%llr(ilr)%ns2
       ii3=i3+lzd%llr(ilr)%ns3
       do i=i0,i1
          ii1=i+lzd%llr(ilr)%ns1
          !call get_index_in_global(lzd%glr, ii1, ii2, ii3, 'c', ind)
          ind=index_in_global_c(ii1,ii2,ii3)
          jproctarget=-1
          do jproc=0,nproc-1
              if(ind>=istartend_c(1,jproc) .and. ind<=istartend_c(2,jproc)) then
                  jproctarget=jproc
                  exit
              end if
          end do
          !!if(jproctarget==-1) write(*,*) 'ind, lzd%glr%wfd%nvctr_c',ind, lzd%glr%wfd%nvctr_c
          nsendcounts_c(jproctarget)=nsendcounts_c(jproctarget)+1
        end do
     end do
   end do

   !!write(*,'(a,i3,3x,100i8)') 'iproc, istartend_f(2,:)', iproc, istartend_f(2,:)

  nsendcounts_f=0
  do iorb=1,orbs%norbp
    iiorb=orbs%isorb+iorb
    ilr=orbs%inwhichlocreg(iiorb)
    istart=lzd%llr(ilr)%wfd%nseg_c+min(1,lzd%llr(ilr)%wfd%nseg_f)
    iend=istart+lzd%llr(ilr)%wfd%nseg_f-1
    do iseg=istart,iend
       jj=lzd%llr(ilr)%wfd%keyvloc(iseg)
       j0=lzd%llr(ilr)%wfd%keygloc(1,iseg)
       j1=lzd%llr(ilr)%wfd%keygloc(2,iseg)
       ii=j0-1
       i3=ii/((lzd%llr(ilr)%d%n1+1)*(lzd%llr(ilr)%d%n2+1))
       ii=ii-i3*(lzd%llr(ilr)%d%n1+1)*(lzd%llr(ilr)%d%n2+1)
       i2=ii/(lzd%llr(ilr)%d%n1+1)
       i0=ii-i2*(lzd%llr(ilr)%d%n1+1)
       i1=i0+j1-j0
       ii2=i2+lzd%llr(ilr)%ns2
       ii3=i3+lzd%llr(ilr)%ns3
       do i=i0,i1
          ii1=i+lzd%llr(ilr)%ns1
          !call get_index_in_global(lzd%glr, ii1, ii2, ii3, 'f', ind)
          ind=index_in_global_f(ii1,ii2,ii3)
          do jproc=0,nproc-1
              if(ind>=istartend_f(1,jproc) .and. ind<=istartend_f(2,jproc)) then
                  jproctarget=jproc
                  exit
              end if
          end do
          nsendcounts_f(jproctarget)=nsendcounts_f(jproctarget)+1
      end do
    end do
   end do



  ! The first check is to make sure that there is no stop in case this process has no orbitals (in which case
  ! orbs%npsidim_orbs is 1 and not 0 as assumed by the check)
  if(orbs%npsidim_orbs>1 .and. sum(nsendcounts_c)+7*sum(nsendcounts_f)/=orbs%npsidim_orbs) &
      stop 'sum(nsendcounts_c)+sum(nsendcounts_f)/=orbs%npsidim_orbs'

  
  ! now nsenddspls
  nsenddspls_c(0)=0
  do jproc=1,nproc-1
      nsenddspls_c(jproc)=nsenddspls_c(jproc-1)+nsendcounts_c(jproc-1)
  end do
  nsenddspls_f(0)=0
  do jproc=1,nproc-1
      nsenddspls_f(jproc)=nsenddspls_f(jproc-1)+nsendcounts_f(jproc-1)
  end do



  ! now nrecvcounts
  ! use an mpi_alltoallv to gather the data
  allocate(nsendcounts_tmp(0:nproc-1), stat=istat)
  call memocc(istat, nsendcounts_tmp, 'nsendcounts_tmp', subname)
  allocate(nsenddspls_tmp(0:nproc-1), stat=istat)
  call memocc(istat, nsenddspls_tmp, 'nsenddspls_tmp', subname)
  allocate(nrecvcounts_tmp(0:nproc-1), stat=istat)
  call memocc(istat, nrecvcounts_tmp, 'nrecvcounts_tmp', subname)
  allocate(nrecvdspls_tmp(0:nproc-1), stat=istat)
  call memocc(istat, nrecvdspls_tmp, 'nrecvdspls_tmp', subname)
  nsendcounts_tmp=1
  nrecvcounts_tmp=1
  do jproc=0,nproc-1
      nsenddspls_tmp(jproc)=jproc
      nrecvdspls_tmp(jproc)=jproc
  end do
  if(nproc>1) then
      call mpi_alltoallv(nsendcounts_c, nsendcounts_tmp, nsenddspls_tmp, mpi_integer, nrecvcounts_c, &
           nrecvcounts_tmp, nrecvdspls_tmp, mpi_integer, mpi_comm_world, ierr)
      call mpi_alltoallv(nsendcounts_f, nsendcounts_tmp, nsenddspls_tmp, mpi_integer, nrecvcounts_f, &
           nrecvcounts_tmp, nrecvdspls_tmp, mpi_integer, mpi_comm_world, ierr)
  else
      nrecvcounts_c=nsendcounts_c
      nrecvcounts_f=nsendcounts_f
  end if
  iall=-product(shape(nsendcounts_tmp))*kind(nsendcounts_tmp)
  deallocate(nsendcounts_tmp, stat=istat)
  call memocc(istat, iall, 'nsendcounts_tmp', subname)
  iall=-product(shape(nsenddspls_tmp))*kind(nsenddspls_tmp)
  deallocate(nsenddspls_tmp, stat=istat)
  call memocc(istat, iall, 'nsenddspls_tmp', subname)
  iall=-product(shape(nrecvcounts_tmp))*kind(nrecvcounts_tmp)
  deallocate(nrecvcounts_tmp, stat=istat)
  call memocc(istat, iall, 'nrecvcounts_tmp', subname)
  iall=-product(shape(nrecvdspls_tmp))*kind(nrecvdspls_tmp)
  deallocate(nrecvdspls_tmp, stat=istat)
  call memocc(istat, iall, 'nrecvdspls_tmp', subname)

  ! now recvdspls
  nrecvdspls_c(0)=0
  do jproc=1,nproc-1
      nrecvdspls_c(jproc)=nrecvdspls_c(jproc-1)+nrecvcounts_c(jproc-1)
  end do
  nrecvdspls_f(0)=0
  do jproc=1,nproc-1
      nrecvdspls_f(jproc)=nrecvdspls_f(jproc-1)+nrecvcounts_f(jproc-1)
  end do

  !write(*,*) 'sum(nrecvcounts_c), nint(weightp_c)', sum(nrecvcounts_c), nint(weightp_c)
  !!write(*,*) 'sum(nrecvcounts_f), nint(weightp_f)', sum(nrecvcounts_f), nint(weightp_f)
  if(sum(nrecvcounts_c)/=nint(weightp_c)) stop 'sum(nrecvcounts_c)/=nint(nweightp_c)'
  if(sum(nrecvcounts_f)/=nint(weightp_f)) stop 'sum(nrecvcounts_f)/=nint(nweightp_f)'

end subroutine determine_communication_arrays


subroutine get_switch_indices(iproc, nproc, orbs, lzd, ndimpsi_c, ndimpsi_f, istartend_c, istartend_f, &
           nsendcounts_c, nsenddspls_c, ndimind_c, nrecvcounts_c, nrecvdspls_c, &
           nsendcounts_f, nsenddspls_f, ndimind_f, nrecvcounts_f, nrecvdspls_f, &
           index_in_global_c, index_in_global_f, &
           weightp_c, weightp_f,  isendbuf_c, irecvbuf_c, isendbuf_f, irecvbuf_f, &
           indexrecvorbital_c, iextract_c, iexpand_c, indexrecvorbital_f, iextract_f, iexpand_f)
  use module_base
  use module_types
  implicit none
  
  ! Calling arguments
  integer,intent(in):: iproc, nproc, ndimpsi_c, ndimpsi_f, ndimind_c,ndimind_f
  type(orbitals_data),intent(in):: orbs
  type(local_zone_descriptors),intent(in):: lzd
  integer,dimension(2,0:nproc-1),intent(in):: istartend_c, istartend_f
  integer,dimension(0:nproc-1),intent(in):: nsendcounts_c, nsenddspls_c, nrecvcounts_c, nrecvdspls_c
  integer,dimension(0:nproc-1),intent(in):: nsendcounts_f, nsenddspls_f, nrecvcounts_f, nrecvdspls_f
  integer,dimension(0:lzd%glr%d%n1,0:lzd%glr%d%n2,0:lzd%glr%d%n3),intent(in):: index_in_global_c, index_in_global_f
  real(8),intent(in):: weightp_c, weightp_f
  integer,dimension(ndimpsi_c),intent(out):: isendbuf_c, irecvbuf_c
  integer,dimension(ndimpsi_f),intent(out):: isendbuf_f, irecvbuf_f
  integer,dimension(ndimind_c),intent(out):: indexrecvorbital_c, iextract_c, iexpand_c
  integer,dimension(ndimind_f),intent(out):: indexrecvorbital_f, iextract_f, iexpand_f
  
  ! Local variables
  integer:: i, j, iorb, iiorb, i1, i2, i3, ind, jproc, jproctarget, ii, ierr, jj, iseg, iitot, ilr
  integer:: istart, iend, indglob, ii1, ii2, ii3, jo, j1, i0, j0, istat, iall
  integer,dimension(:),allocatable:: nsend, indexsendorbital2, gridpoint_start_c, gridpoint_start_f, indexrecvorbital2
  real(8),dimension(:,:,:),allocatable:: weight_c, weight_f
  integer,dimension(:),allocatable:: indexsendorbital_c, indexsendbuf_c, indexrecvbuf_c
  integer,dimension(:),allocatable:: indexsendorbital_f, indexsendbuf_f, indexrecvbuf_f
  character(len=*),parameter:: subname='get_switch_indices'
  !real(8):: t1, t2, t1tot, t2tot, t_reverse
  
  !!t_reverse=0.d0
  !!t1tot=mpi_wtime()
  
  allocate(indexsendorbital_c(ndimpsi_c), stat=istat)
  call memocc(istat, indexsendorbital_c, 'indexsendorbital_c', subname)
  allocate(indexsendbuf_c(ndimpsi_c), stat=istat)
  call memocc(istat, indexsendbuf_c, 'indexsendbuf_c', subname)
  allocate(indexrecvbuf_c(sum(nrecvcounts_c)), stat=istat)
  call memocc(istat, indexrecvbuf_c, 'indexrecvbuf_c', subname)
  
  allocate(indexsendorbital_f(ndimpsi_f), stat=istat)
  call memocc(istat, indexsendorbital_f, 'indexsendorbital_f', subname)
  allocate(indexsendbuf_f(ndimpsi_f), stat=istat)
  call memocc(istat, indexsendbuf_f, 'indexsendbuf_f', subname)
  allocate(indexrecvbuf_f(sum(nrecvcounts_f)), stat=istat)
  call memocc(istat, indexrecvbuf_f, 'indexrecvbuf_f', subname)
  
  allocate(weight_c(0:lzd%glr%d%n1,0:lzd%glr%d%n2,0:lzd%glr%d%n3), stat=istat)
  call memocc(istat, weight_c, 'weight_c', subname)
  allocate(weight_f(0:lzd%glr%d%n1,0:lzd%glr%d%n2,0:lzd%glr%d%n3), stat=istat)
  call memocc(istat, weight_f, 'weight_f', subname)
  allocate(gridpoint_start_c((lzd%glr%d%n1+1)*(lzd%glr%d%n2+1)*(lzd%glr%d%n3+1)), stat=istat)
  call memocc(istat, gridpoint_start_c, 'gridpoint_start_c', subname)
  allocate(gridpoint_start_f((lzd%glr%d%n1+1)*(lzd%glr%d%n2+1)*(lzd%glr%d%n3+1)), stat=istat)
  call memocc(istat, gridpoint_start_f, 'gridpoint_start_f', subname)
  gridpoint_start_c=-1
  gridpoint_start_f=-1

!!write(*,*) 'ndimpsi_f, sum(nrecvcounts_f)', ndimpsi_f, sum(nrecvcounts_f)

  allocate(nsend(0:nproc-1), stat=istat)
  call memocc(istat, nsend, 'nsend', subname)

  iitot=0
  nsend=0
  do iorb=1,orbs%norbp
    iiorb=orbs%isorb+iorb
    ilr=orbs%inwhichlocreg(iiorb)
    do iseg=1,lzd%llr(ilr)%wfd%nseg_c
       jj=lzd%llr(ilr)%wfd%keyvloc(iseg)
       j0=lzd%llr(ilr)%wfd%keygloc(1,iseg)
       j1=lzd%llr(ilr)%wfd%keygloc(2,iseg)
       ii=j0-1
       i3=ii/((lzd%llr(ilr)%d%n1+1)*(lzd%llr(ilr)%d%n2+1))
       ii=ii-i3*(lzd%llr(ilr)%d%n1+1)*(lzd%llr(ilr)%d%n2+1)
       i2=ii/(lzd%llr(ilr)%d%n1+1)
       i0=ii-i2*(lzd%llr(ilr)%d%n1+1)
       i1=i0+j1-j0
       !write(*,'(a,8i8)') 'jj, ii, j0, j1, i0, i1, i2, i3',jj,ii,j0,j1,i0,i1,i2,i3
       do i=i0,i1
          ii1=i+lzd%llr(ilr)%ns1
          ii2=i2+lzd%llr(ilr)%ns2
          ii3=i3+lzd%llr(ilr)%ns3
          !!call get_index_in_global(lzd%glr, ii1, ii2, ii3, 'c', indglob)
          indglob=index_in_global_c(ii1,ii2,ii3)
              iitot=iitot+1
              do jproc=0,nproc-1
                  if(indglob>=istartend_c(1,jproc) .and. indglob<=istartend_c(2,jproc)) then
                      jproctarget=jproc
                      exit
                  end if
              end do
              !!write(600+iproc,'(a,2(i0,1x),i0,a,i0)') 'point ',ii1,ii2,ii3,' goes to process ',jproctarget
              nsend(jproctarget)=nsend(jproctarget)+1
              ind=nsenddspls_c(jproctarget)+nsend(jproctarget)
              isendbuf_c(iitot)=ind
              indexsendbuf_c(ind)=indglob
              indexsendorbital_c(iitot)=iiorb
              !indexsendorbital(ind)=iiorb
          end do
      end do
  end do

  if(iitot/=ndimpsi_c) stop 'iitot/=ndimpsi_c'

  !check
  do jproc=0,nproc-1
      if(nsend(jproc)/=nsendcounts_c(jproc)) stop 'nsend(jproc)/=nsendcounts_c(jproc)'
  end do


  ! fine part
  iitot=0
  nsend=0
  do iorb=1,orbs%norbp
    iiorb=orbs%isorb+iorb
    ilr=orbs%inwhichlocreg(iiorb)
    istart=lzd%llr(ilr)%wfd%nseg_c+min(1,lzd%llr(ilr)%wfd%nseg_f)
    iend=istart+lzd%llr(ilr)%wfd%nseg_f-1
    do iseg=istart,iend
       jj=lzd%llr(ilr)%wfd%keyvloc(iseg)
       j0=lzd%llr(ilr)%wfd%keygloc(1,iseg)
       j1=lzd%llr(ilr)%wfd%keygloc(2,iseg)
       ii=j0-1
       i3=ii/((lzd%llr(ilr)%d%n1+1)*(lzd%llr(ilr)%d%n2+1))
       ii=ii-i3*(lzd%llr(ilr)%d%n1+1)*(lzd%llr(ilr)%d%n2+1)
       i2=ii/(lzd%llr(ilr)%d%n1+1)
       i0=ii-i2*(lzd%llr(ilr)%d%n1+1)
       i1=i0+j1-j0
       !write(*,'(a,8i8)') 'jj, ii, j0, j1, i0, i1, i2, i3',jj,ii,j0,j1,i0,i1,i2,i3
       do i=i0,i1
          ii1=i+lzd%llr(ilr)%ns1
          ii2=i2+lzd%llr(ilr)%ns2
          ii3=i3+lzd%llr(ilr)%ns3
          !!call get_index_in_global(lzd%glr, ii1, ii2, ii3, 'f', indglob)
          indglob=index_in_global_f(ii1,ii2,ii3)
                  iitot=iitot+1
                  do jproc=0,nproc-1
                      if(indglob>=istartend_f(1,jproc) .and. indglob<=istartend_f(2,jproc)) then
                          jproctarget=jproc
                          exit
                      end if
                  end do
                  nsend(jproctarget)=nsend(jproctarget)+1
                  ind=nsenddspls_f(jproctarget)+nsend(jproctarget)
                  isendbuf_f(iitot)=ind
                  indexsendbuf_f(ind)=indglob
                  indexsendorbital_f(iitot)=iiorb
                  !indexsendorbital(ind)=iiorb
          end do
      end do
  end do

  if(iitot/=ndimpsi_f) stop 'iitot/=ndimpsi_f'

  !check
  do jproc=0,nproc-1
      !!write(*,*) 'nsend(jproc), nsendcounts_f(jproc)', nsend(jproc), nsendcounts_f(jproc)
      if(nsend(jproc)/=nsendcounts_f(jproc)) stop 'nsend(jproc)/=nsendcounts_f(jproc)'
  end do






  allocate(indexsendorbital2(ndimpsi_c), stat=istat)
  call memocc(istat, indexsendorbital2, 'indexsendorbital2', subname)
  indexsendorbital2=indexsendorbital_c
  do i=1,ndimpsi_c
      ind=isendbuf_c(i)
      indexsendorbital_c(ind)=indexsendorbital2(i)
  end do
  ! Inverse of isendbuf
!!t1=mpi_wtime()
  call get_reverse_indices(ndimpsi_c, isendbuf_c, irecvbuf_c)
  !!do i=1,ndimpsi_c
  !!    do j=1,ndimpsi_c
  !!        if(isendbuf_c(j)==i) then
  !!            irecvbuf_c(i)=j
  !!        end if
  !!    end do
  !!end do
!!t2=mpi_wtime()
!!t_reverse=t_reverse+t2-t1
  iall=-product(shape(indexsendorbital2))*kind(indexsendorbital2)
  deallocate(indexsendorbital2, stat=istat)
  call memocc(istat, iall, 'indexsendorbital2', subname)


  allocate(indexsendorbital2(ndimpsi_f), stat=istat)
  call memocc(istat, indexsendorbital2, 'indexsendorbital2', subname)
  indexsendorbital2=indexsendorbital_f
  do i=1,ndimpsi_f
      ind=isendbuf_f(i)
      indexsendorbital_f(ind)=indexsendorbital2(i)
  end do
  ! Inverse of isendbuf
!!t1=mpi_wtime()
  call get_reverse_indices(ndimpsi_f, isendbuf_f, irecvbuf_f)
  !!do i=1,ndimpsi_f
  !!    do j=1,ndimpsi_f
  !!        if(isendbuf_f(j)==i) then
  !!            irecvbuf_f(i)=j
  !!        end if
  !!    end do
  !!end do
!!t2=mpi_wtime()
!!t_reverse=t_reverse+t2-t1
  iall=-product(shape(indexsendorbital2))*kind(indexsendorbital2)
  deallocate(indexsendorbital2, stat=istat)
  call memocc(istat, iall, 'indexsendorbital2', subname)




  if(nproc>1) then
      ! Communicate indexsendbuf
      call mpi_alltoallv(indexsendbuf_c, nsendcounts_c, nsenddspls_c, mpi_integer, indexrecvbuf_c, &
           nrecvcounts_c, nrecvdspls_c, mpi_integer, mpi_comm_world, ierr)
      ! Communicate indexsendorbitals
      call mpi_alltoallv(indexsendorbital_c, nsendcounts_c, nsenddspls_c, mpi_integer, indexrecvorbital_c, &
           nrecvcounts_c, nrecvdspls_c, mpi_integer, mpi_comm_world, ierr)

      ! Communicate indexsendbuf
      call mpi_alltoallv(indexsendbuf_f, nsendcounts_f, nsenddspls_f, mpi_integer, indexrecvbuf_f, &
           nrecvcounts_f, nrecvdspls_f, mpi_integer, mpi_comm_world, ierr)
      ! Communicate indexsendorbitals
      call mpi_alltoallv(indexsendorbital_f, nsendcounts_f, nsenddspls_f, mpi_integer, indexrecvorbital_f, &
           nrecvcounts_f, nrecvdspls_f, mpi_integer, mpi_comm_world, ierr)
   else
       indexrecvbuf_c=indexsendbuf_c
       indexrecvorbital_c=indexsendorbital_c
       indexrecvbuf_f=indexsendbuf_f
       indexrecvorbital_f=indexsendorbital_f
   end if



  !!call get_gridpoint_start(iproc, nproc, norb, glr, llr, nrecvcounts, indexrecvbuf, weight, gridpoint_start)
  call get_gridpoint_start(iproc, nproc, lzd, sum(nrecvcounts_c), nrecvcounts_c, sum(nrecvcounts_f), &
            nrecvcounts_f, indexrecvbuf_c, indexrecvbuf_f, weight_c, weight_f, gridpoint_start_c, gridpoint_start_f)



  if(maxval(gridpoint_start_c)>sum(nrecvcounts_c)) stop '1: maxval(gridpoint_start_c)>sum(nrecvcounts_c)'
  if(maxval(gridpoint_start_f)>sum(nrecvcounts_f)) stop '1: maxval(gridpoint_start_f)>sum(nrecvcounts_f)'
  ! Rearrange the communicated data
  do i=1,sum(nrecvcounts_c)
      ii=indexrecvbuf_c(i)
      jj=ii-1
      i3=jj/((lzd%glr%d%n1+1)*(lzd%glr%d%n2+1))
      jj=jj-i3*(lzd%glr%d%n1+1)*(lzd%glr%d%n2+1)
      i2=jj/(lzd%glr%d%n1+1)
      i1=jj-i2*(lzd%glr%d%n1+1)
      !!if(weight_c(i1,i2,i3)==0.d0) stop 'coarse: weight is zero!'
      !!if(weight_c(i1,i2,i3)>0.d0) then
      !!    if(gridpoint_start_c(ii)==0) then
      !!        write(*,'(a,5i8)') 'DEBUG: iproc, jj, i1, i2, i3', iproc, jj, i1, i2, i3
      !!        stop 'coarse: weight>0, but gridpoint_start(ii)==0'
      !!    end if
      !!end if

      ind=gridpoint_start_c(ii)
      !!if(ind==0) stop 'ind is zero!'
      iextract_c(i)=ind
      gridpoint_start_c(ii)=gridpoint_start_c(ii)+1  
  end do
  !!write(*,'(a,2i12)') 'sum(iextract_c), nint(weightp_c*(weightp_c+1.d0)*.5d0)', sum(iextract_c), nint(weightp_c*(weightp_c+1.d0)*.5d0)
  !!if(sum(iextract_c)/=nint(weightp_c*(weightp_c+1.d0)*.5d0)) stop 'sum(iextract_c)/=nint(weightp_c*(weightp_c+1.d0)*.5d0)'
  if(maxval(iextract_c)>sum(nrecvcounts_c)) stop 'maxval(iextract_c)>sum(nrecvcounts_c)'
  if(minval(iextract_c)<1) stop 'minval(iextract_c)<1'

  ! Rearrange the communicated data
  iextract_f = 0
  do i=1,sum(nrecvcounts_f)
      ii=indexrecvbuf_f(i)
      jj=ii-1
      i3=jj/((lzd%glr%d%n1+1)*(lzd%glr%d%n2+1))
      jj=jj-i3*(lzd%glr%d%n1+1)*(lzd%glr%d%n2+1)
      i2=jj/(lzd%glr%d%n1+1)
      i1=jj-i2*(lzd%glr%d%n1+1)
      !!if(weight_f(i1,i2,i3)==0.d0) stop 'fine: weight is zero!'
      !!if(weight_f(i1,i2,i3)>0.d0) then
      !!    if(gridpoint_start_f(ii)==0) then
      !!        write(*,'(a,5i8)') 'DEBUG: iproc, jj, i1, i2, i3', iproc, jj, i1, i2, i3
      !!        stop 'fine: weight>0, but gridpoint_start(ii)==0'
      !!    end if
      !!end if

      ind=gridpoint_start_f(ii)
      !!if(ind==0) stop 'ind is zero!'
      iextract_f(i)=ind
      gridpoint_start_f(ii)=gridpoint_start_f(ii)+1  
  end do
  !if(sum(iextract_f)/=nint(weightp_f*(weightp_f+1.d0)*.5d0,kind=8)) then
  !  print*,sum(real(iextract_f,dp)),nint(weightp_f*(weightp_f+1.d0)*.5d0,kind=8)
  !  stop 'sum(iextract_f)/=nint(weightp_f*(weightp_f+1.d0)*.5d0)'
  !end if
  if(maxval(iextract_f)>sum(nrecvcounts_f)) stop 'maxval(iextract_f)>sum(nrecvcounts_f)'
  if(minval(iextract_f)<1) stop 'minval(iextract_f)<1'




  ! Get the array to transfrom back the data
!!t1=mpi_wtime()
  call get_reverse_indices(sum(nrecvcounts_c), iextract_c, iexpand_c)
  !!do i=1,sum(nrecvcounts_c)
  !!    do j=1,sum(nrecvcounts_c)
  !!        if(iextract_c(j)==i) then
  !!            iexpand_c(i)=j
  !!        end if
  !!    end do
  !!end do
!!t2=mpi_wtime()
!!t_reverse=t_reverse+t2-t1

!!t1=mpi_wtime()
  call get_reverse_indices(sum(nrecvcounts_f), iextract_f, iexpand_f)
  !!do i=1,sum(nrecvcounts_f)
  !!    do j=1,sum(nrecvcounts_f)
  !!        if(iextract_f(j)==i) then
  !!            iexpand_f(i)=j
  !!        end if
  !!    end do
  !!end do
!!t2=mpi_wtime()
!!t_reverse=t_reverse+t2-t1
  



  allocate(indexrecvorbital2(sum(nrecvcounts_c)), stat=istat)
  call memocc(istat, indexrecvorbital2, 'indexrecvorbital2', subname)
  indexrecvorbital2=indexrecvorbital_c
  do i=1,sum(nrecvcounts_c)
      ind=iextract_c(i)
      indexrecvorbital_c(ind)=indexrecvorbital2(i)
  end do
  iall=-product(shape(indexrecvorbital2))*kind(indexrecvorbital2)
  deallocate(indexrecvorbital2, stat=istat)
  call memocc(istat, iall, 'indexrecvorbital2', subname)

  allocate(indexrecvorbital2(sum(nrecvcounts_f)), stat=istat)
  call memocc(istat, indexrecvorbital2, 'indexrecvorbital2', subname)
  indexrecvorbital2=indexrecvorbital_f
  do i=1,sum(nrecvcounts_f)
      ind=iextract_f(i)
      indexrecvorbital_f(ind)=indexrecvorbital2(i)
  end do
  iall=-product(shape(indexrecvorbital2))*kind(indexrecvorbital2)
  deallocate(indexrecvorbital2, stat=istat)
  call memocc(istat, iall, 'indexrecvorbital2', subname)


  if(minval(indexrecvorbital_c)<1) stop 'minval(indexrecvorbital_c)<1'
  if(maxval(indexrecvorbital_c)>orbs%norb) stop 'maxval(indexrecvorbital_c)>orbs%norb'
  if(minval(indexrecvorbital_f)<1) stop 'minval(indexrecvorbital_f)<1'
  if(maxval(indexrecvorbital_f)>orbs%norb) stop 'maxval(indexrecvorbital_f)>orbs%norb'



  iall=-product(shape(indexsendorbital_c))*kind(indexsendorbital_c)
  deallocate(indexsendorbital_c, stat=istat)
  call memocc(istat, iall, 'indexsendorbital_c', subname)
  iall=-product(shape(indexsendbuf_c))*kind(indexsendbuf_c)
  deallocate(indexsendbuf_c, stat=istat)
  call memocc(istat, iall, 'indexsendbuf_c', subname)
  iall=-product(shape(indexrecvbuf_c))*kind(indexrecvbuf_c)
  deallocate(indexrecvbuf_c, stat=istat)
  call memocc(istat, iall, 'indexrecvbuf_c', subname)

  iall=-product(shape(indexsendorbital_f))*kind(indexsendorbital_f)
  deallocate(indexsendorbital_f, stat=istat)
  call memocc(istat, iall, 'indexsendorbital_f', subname)
  iall=-product(shape(indexsendbuf_f))*kind(indexsendbuf_f)
  deallocate(indexsendbuf_f, stat=istat)
  call memocc(istat, iall, 'indexsendbuf_f', subname)
  iall=-product(shape(indexrecvbuf_f))*kind(indexrecvbuf_f)
  deallocate(indexrecvbuf_f, stat=istat)
  call memocc(istat, iall, 'indexrecvbuf_f', subname)

  iall=-product(shape(weight_c))*kind(weight_c)
  deallocate(weight_c, stat=istat)
  call memocc(istat, iall, 'weight_c', subname)
  iall=-product(shape(weight_f))*kind(weight_f)
  deallocate(weight_f, stat=istat)
  call memocc(istat, iall, 'weight_f', subname)

  iall=-product(shape(gridpoint_start_c))*kind(gridpoint_start_c)
  deallocate(gridpoint_start_c, stat=istat)
  call memocc(istat, iall, 'gridpoint_start_c', subname)
  iall=-product(shape(gridpoint_start_f))*kind(gridpoint_start_f)
  deallocate(gridpoint_start_f, stat=istat)
  call memocc(istat, iall, 'gridpoint_start_f', subname)

  iall=-product(shape(nsend))*kind(nsend)
  deallocate(nsend, stat=istat)
  call memocc(istat, iall, 'nsend', subname)

!!t2tot=mpi_wtime()
!!write(*,'(a,i6,es15.5)') 'in sub get_switch_indices: iproc, time reverse',iproc, t_reverse
!!write(*,'(a,i6,es15.5)') 'in sub get_switch_indices: iproc, total time',iproc, t2tot-t1tot

end subroutine get_switch_indices




subroutine get_gridpoint_start(iproc, nproc, lzd, ndimind_c, nrecvcounts_c, ndimind_f, nrecvcounts_f, &
           indexrecvbuf_c, indexrecvbuf_f, weight_c, weight_f, gridpoint_start_c, gridpoint_start_f)
  use module_base
  use module_types
  implicit none
  
  ! Calling arguments
  integer,intent(in):: iproc, nproc,ndimind_c,ndimind_f
  type(local_zone_descriptors),intent(in):: lzd
  integer,dimension(0:nproc-1),intent(in):: nrecvcounts_c, nrecvcounts_f
  integer,dimension(ndimind_c),intent(in):: indexrecvbuf_c
  integer,dimension(ndimind_f),intent(in):: indexrecvbuf_f
  real(8),dimension(0:lzd%glr%d%n1,0:lzd%glr%d%n2,0:lzd%glr%d%n3),intent(out):: weight_c, weight_f
  integer,dimension((lzd%glr%d%n1+1)*(lzd%glr%d%n2+1)*(lzd%glr%d%n3+1)),intent(out):: gridpoint_start_c, gridpoint_start_f
  
  ! Local variables
  integer:: i, ii, jj, i1, i2, i3


  !!weight_c=0.d0
  call to_zero((lzd%glr%d%n1+1)*(lzd%glr%d%n2+1)*(lzd%glr%d%n3+1), weight_c(0,0,0))
  do i=1,sum(nrecvcounts_c)
      ii=indexrecvbuf_c(i)
      !!write(650+iproc,*) i, ii
      jj=ii-1
      i3=jj/((lzd%glr%d%n1+1)*(lzd%glr%d%n2+1))
      jj=jj-i3*(lzd%glr%d%n1+1)*(lzd%glr%d%n2+1)
      i2=jj/(lzd%glr%d%n1+1)
      i1=jj-i2*(lzd%glr%d%n1+1)
      weight_c(i1,i2,i3)=weight_c(i1,i2,i3)+1.d0
  end do

  !!write(*,*) 'in get_gridpoint_start: maxval(weight_c)', maxval(weight_c)

  ii=1
  i=0
  gridpoint_start_c=0
  do i3=0,lzd%glr%d%n3
      do i2=0,lzd%glr%d%n2
          do i1=0,lzd%glr%d%n1
              i=i+1
              if(weight_c(i1,i2,i3)>0.d0) then
                  gridpoint_start_c(i)=ii
                  ii=ii+nint(weight_c(i1,i2,i3))
              end if
          end do
      end do
  end do

  !! CHECK
  i=0
  do i3=0,lzd%glr%d%n3
      do i2=0,lzd%glr%d%n2
          do i1=0,lzd%glr%d%n1
              i=i+1
              if(weight_c(i1,i2,i3)>0.d0) then
                  if(gridpoint_start_c(i)==0) stop 'FIRST CHECK: ERROR'
              end if
          end do
      end do
  end do



  ! fine part
  !!weight_f=0.d0
  call to_zero((lzd%glr%d%n1+1)*(lzd%glr%d%n2+1)*(lzd%glr%d%n3+1), weight_f(0,0,0))
  do i=1,sum(nrecvcounts_f)
      ii=indexrecvbuf_f(i)
      jj=ii-1
      i3=jj/((lzd%glr%d%n1+1)*(lzd%glr%d%n2+1))
      jj=jj-i3*(lzd%glr%d%n1+1)*(lzd%glr%d%n2+1)
      i2=jj/(lzd%glr%d%n1+1)
      i1=jj-i2*(lzd%glr%d%n1+1)
      weight_f(i1,i2,i3)=weight_f(i1,i2,i3)+1.d0
  end do

  ii=1
  i=0
  gridpoint_start_f=0
  do i3=0,lzd%glr%d%n3
      do i2=0,lzd%glr%d%n2
          do i1=0,lzd%glr%d%n1
              i=i+1
              if(weight_f(i1,i2,i3)>0.d0) then
                  gridpoint_start_f(i)=ii
                  ii=ii+nint(weight_f(i1,i2,i3))
              end if
          end do
      end do
  end do

  !! CHECK
  i=0
  do i3=0,lzd%glr%d%n3
      do i2=0,lzd%glr%d%n2
          do i1=0,lzd%glr%d%n1
              i=i+1
              if(weight_f(i1,i2,i3)>0.d0) then
                  if(gridpoint_start_f(i)==0) stop 'FIRST CHECK: ERROR'
              end if
          end do
      end do
  end do


end subroutine get_gridpoint_start




subroutine check_gridpoint(nseg, n1, n2, noffset1, noffset2, noffset3, keyg, itarget1, itarget2, itarget3, iseg_start, found)
  use module_base
  use module_types
  implicit none
  
  ! Calling arguments
  integer,intent(in):: nseg, n1, n2, noffset1, noffset2, noffset3, itarget1, itarget2, itarget3
  integer,dimension(2,nseg),intent(in):: keyg
  integer,intent(inout):: iseg_start
  logical,intent(out):: found
  
  ! Local variables
  integer:: j0, j1, ii, i1, i2, i3, i0, ii1, ii2, ii3, iseg, i
  logical:: equal_possible, larger_possible, smaller_possible
  !!integer:: iproc
  
  !!call mpi_comm_rank(mpi_comm_world, iproc, i)

  found=.false.
  !!write(300+iproc,*) '---start---'
  loop_segments: do iseg=iseg_start,nseg
     j0=keyg(1,iseg)
     j1=keyg(2,iseg)
     ii=j0-1
     i3=ii/((n1+1)*(n2+1))
     ii=ii-i3*(n1+1)*(n2+1)
     i2=ii/(n1+1)
     i0=ii-i2*(n1+1)
     i1=i0+j1-j0
     ii2=i2+noffset2
     ii3=i3+noffset3
     equal_possible = (ii2==itarget2 .and. ii3==itarget3)
     larger_possible = (ii2>itarget2 .and. ii3>itarget3)
     smaller_possible = (ii2<itarget2 .and. ii3<itarget3)
     ! check whether quick exit is possible since there is no chance to find the point anymore...
     if(ii3>itarget3) then
            exit loop_segments
     end if
     if(ii3>=itarget3 .and. ii2>itarget2) then
         exit loop_segments
     end if
     larger_possible = (ii3>=itarget3 .and. ii2>=itarget2)

     do i=i0,i1
        ii1=i+noffset1
        if(equal_possible .and. ii1==itarget1) then
            found=.true.
            ! no need to search in smaller segments from now on, since the itargets will never decrease any more...
            iseg_start=iseg
            exit loop_segments
        end if
        if(larger_possible .and. ii1>itarget1) then
            ! there is no chance to find the point anymore...
            exit loop_segments
        end if
        if(smaller_possible .and. ii1<itarget1) then
            ! no need to search in these segments from now on, since the itargets will never decrease any more...
            iseg_start=iseg
        end if
     end do
  end do loop_segments
  !!write(300+iproc,*) 'new iseg_start:',iseg_start
  !!write(300+iproc,*) '--- end ---'


end subroutine check_gridpoint




subroutine get_index_in_global(lr, itarget1, itarget2, itarget3, region, ind)
use module_base
use module_types
implicit none

! Calling arguments
type(locreg_descriptors),intent(in):: lr
integer,intent(in):: itarget1, itarget2, itarget3
character(len=1),intent(in):: region
integer,intent(out):: ind

! Local variables
integer:: iitot, iseg, j0, j1, ii, i1, i2, i3, i0, i, istart, iend, ii1, ii2, ii3


 if(region=='c') then
    iitot=0
    loop_segments_c: do iseg=1,lr%wfd%nseg_c
       j0=lr%wfd%keygloc(1,iseg)
       j1=lr%wfd%keygloc(2,iseg)
       ii=j0-1
       i3=ii/((lr%d%n1+1)*(lr%d%n2+1))
       ii=ii-i3*(lr%d%n1+1)*(lr%d%n2+1)
       i2=ii/(lr%d%n1+1)
       i0=ii-i2*(lr%d%n1+1)
       i1=i0+j1-j0
       do i=i0,i1
          iitot=iitot+1
          ii1=i+lr%ns1
          ii2=i2+lr%ns2
          ii3=i3+lr%ns3
          if(ii1==itarget1 .and. ii2==itarget2 .and. ii3==itarget3) then
              ind=iitot
              exit loop_segments_c
          end if
       end do
    end do loop_segments_c

  else if(region=='f') then

    iitot=0
    istart=lr%wfd%nseg_c+min(1,lr%wfd%nseg_f)
    iend=istart+lr%wfd%nseg_f-1
    loop_segments_f: do iseg=istart,iend
       j0=lr%wfd%keygloc(1,iseg)
       j1=lr%wfd%keygloc(2,iseg)
       ii=j0-1
       i3=ii/((lr%d%n1+1)*(lr%d%n2+1))
       ii=ii-i3*(lr%d%n1+1)*(lr%d%n2+1)
       i2=ii/(lr%d%n1+1)
       i0=ii-i2*(lr%d%n1+1)
       i1=i0+j1-j0
       do i=i0,i1
          ii1=i+lr%ns1
          ii2=i2+lr%ns2
          ii3=i3+lr%ns3
          iitot=iitot+1
          if(ii1==itarget1 .and. ii2==itarget2 .and. ii3==itarget3) then
              ind=iitot
              exit loop_segments_f
          end if
       end do
    end do loop_segments_f

else
    stop 'wrong region'
end if



end subroutine get_index_in_global





subroutine get_index_in_global2(lr, index_in_global_c, index_in_global_f)
use module_base
use module_types
implicit none

! Calling arguments
type(locreg_descriptors),intent(in):: lr
integer,dimension(0:lr%d%n1,0:lr%d%n2,0:lr%d%n3),intent(out):: index_in_global_c, index_in_global_f

! Local variables
integer:: iitot, iseg, j0, j1, ii, i1, i2, i3, i0, i, istart, iend


    iitot=0
    do iseg=1,lr%wfd%nseg_c
       j0=lr%wfd%keygloc(1,iseg)
       j1=lr%wfd%keygloc(2,iseg)
       ii=j0-1
       i3=ii/((lr%d%n1+1)*(lr%d%n2+1))
       ii=ii-i3*(lr%d%n1+1)*(lr%d%n2+1)
       i2=ii/(lr%d%n1+1)
       i0=ii-i2*(lr%d%n1+1)
       i1=i0+j1-j0
       do i=i0,i1
          iitot=iitot+1
          index_in_global_c(i,i2,i3)=iitot
       end do
    end do 


    iitot=0
    istart=lr%wfd%nseg_c+min(1,lr%wfd%nseg_f)
    iend=istart+lr%wfd%nseg_f-1
    do iseg=istart,iend
       j0=lr%wfd%keygloc(1,iseg)
       j1=lr%wfd%keygloc(2,iseg)
       ii=j0-1
       i3=ii/((lr%d%n1+1)*(lr%d%n2+1))
       ii=ii-i3*(lr%d%n1+1)*(lr%d%n2+1)
       i2=ii/(lr%d%n1+1)
       i0=ii-i2*(lr%d%n1+1)
       i1=i0+j1-j0
       do i=i0,i1
          iitot=iitot+1
          index_in_global_f(i,i2,i3)=iitot
       end do
    end do



end subroutine get_index_in_global2





subroutine transpose_switch_psi(orbs, collcom, psi, psiwork_c, psiwork_f, lzd)
  use module_base
  use module_types
  implicit none
  
  ! Calling arguments
  type(orbitals_Data),intent(in):: orbs
  type(collective_comms),intent(in):: collcom
  real(8),dimension(orbs%npsidim_orbs),intent(in):: psi
  real(8),dimension(collcom%ndimpsi_c),intent(out):: psiwork_c
  real(8),dimension(7*collcom%ndimpsi_f),intent(out):: psiwork_f
  type(local_zone_descriptors),intent(in),optional:: lzd
  
  ! Local variables
  integer:: i_tot, i_c, i_f, iorb, iiorb, ilr, i, ind, istat, iall
  real(8),dimension(:),allocatable:: psi_c, psi_f
  character(len=*),parameter:: subname='transpose_switch_psi'
  
  
  allocate(psi_c(collcom%ndimpsi_c), stat=istat)
  call memocc(istat, psi_c, 'psi_c', subname)
  allocate(psi_f(7*collcom%ndimpsi_f), stat=istat)
  call memocc(istat, psi_f, 'psi_f', subname)
  if(present(lzd)) then
      ! split up psi into coarse and fine part
      i_tot=0
      i_c=0
      i_f=0
      do iorb=1,orbs%norbp
          iiorb=orbs%isorb+iorb
          ilr=orbs%inwhichlocreg(iiorb)
          do i=1,lzd%llr(ilr)%wfd%nvctr_c
              i_c=i_c+1
              i_tot=i_tot+1
              psi_c(i_c)=psi(i_tot)
          end do
          do i=1,7*lzd%llr(ilr)%wfd%nvctr_f
              i_f=i_f+1
              i_tot=i_tot+1
              psi_f(i_f)=psi(i_tot)
          end do
      end do
  else
      ! only coarse part is used...
      call dcopy(collcom%ndimpsi_c, psi, 1, psi_c, 1)
  end if
  
  
  ! coarse part
  do i=1,collcom%ndimpsi_c
      ind=collcom%isendbuf_c(i)
      psiwork_c(ind)=psi_c(i)
  end do
  
  ! fine part
  do i=1,collcom%ndimpsi_f
      ind=collcom%isendbuf_f(i)
      psiwork_f(7*ind-6)=psi_f(7*i-6)
      psiwork_f(7*ind-5)=psi_f(7*i-5)
      psiwork_f(7*ind-4)=psi_f(7*i-4)
      psiwork_f(7*ind-3)=psi_f(7*i-3)
      psiwork_f(7*ind-2)=psi_f(7*i-2)
      psiwork_f(7*ind-1)=psi_f(7*i-1)
      psiwork_f(7*ind-0)=psi_f(7*i-0)
  end do

  iall=-product(shape(psi_c))*kind(psi_c)
  deallocate(psi_c, stat=istat)
  call memocc(istat, iall, 'psi_c', subname)
  iall=-product(shape(psi_f))*kind(psi_f)
  deallocate(psi_f, stat=istat)
  call memocc(istat, iall, 'psi_f', subname)
  
end subroutine transpose_switch_psi





subroutine transpose_communicate_psi(iproc, nproc, collcom, psiwork_c, psiwork_f, psitwork_c, psitwork_f)
  use module_base
  use module_types
  implicit none
  
  ! Calling arguments
  integer,intent(in):: iproc, nproc
  type(collective_comms),intent(in):: collcom
  real(8),dimension(collcom%ndimpsi_c),intent(in):: psiwork_c
  real(8),dimension(7*collcom%ndimpsi_f),intent(in):: psiwork_f
  !real(8),dimension(sum(collcom%nrecvcounts_c)),intent(out):: psitwork_c
  !real(8),dimension(7*sum(collcom%nrecvcounts_f)),intent(out):: psitwork_f
  real(8),dimension(collcom%ndimind_c),intent(out):: psitwork_c
  real(8),dimension(7*collcom%ndimind_f),intent(out):: psitwork_f
  
  ! Local variables
  integer:: ierr, istat, iall, ist, ist_c, ist_f, jproc, iisend, iirecv
  real(8),dimension(:),allocatable:: psiwork, psitwork
  integer,dimension(:),allocatable:: nsendcounts, nsenddspls, nrecvcounts, nrecvdspls
  character(len=*),parameter:: subname='transpose_communicate_psi'

  !!call mpi_comm_size(mpi_comm_world, nproc, ierr)
  !!call mpi_comm_rank(mpi_comm_world, iproc, ierr)

  allocate(psiwork(collcom%ndimpsi_c+7*collcom%ndimpsi_f), stat=istat)
  call memocc(istat, psiwork, 'psiwork', subname)
  allocate(psitwork(sum(collcom%nrecvcounts_c)+7*sum(collcom%nrecvcounts_f)), stat=istat)
  call memocc(istat, psitwork, 'psitwork', subname)
  allocate(nsendcounts(0:nproc-1), stat=istat)
  call memocc(istat, nsendcounts, 'nsendcounts', subname)
  allocate(nsenddspls(0:nproc-1), stat=istat)
  call memocc(istat, nsenddspls, 'nsenddspls', subname)
  allocate(nrecvcounts(0:nproc-1), stat=istat)
  call memocc(istat, nrecvcounts, 'nrecvcounts', subname)
  allocate(nrecvdspls(0:nproc-1), stat=istat)
  call memocc(istat, nrecvdspls, 'nrecvdspls', subname)

  ist=1
  ist_c=1
  ist_f=1
  iisend=0
  iirecv=0
  do jproc=0,nproc-1
      if(collcom%nsendcounts_c(jproc)>0) call dcopy(collcom%nsendcounts_c(jproc), psiwork_c(ist_c), 1, psiwork(ist), 1)
      ist_c=ist_c+collcom%nsendcounts_c(jproc)
      ist=ist+collcom%nsendcounts_c(jproc)
      if(collcom%nsendcounts_f(jproc)>0) call dcopy(7*collcom%nsendcounts_f(jproc), psiwork_f(ist_f), 1, psiwork(ist), 1)
      ist_f=ist_f+7*collcom%nsendcounts_f(jproc)
      ist=ist+7*collcom%nsendcounts_f(jproc)
      nsendcounts(jproc)=collcom%nsendcounts_c(jproc)+7*collcom%nsendcounts_f(jproc)
      nsenddspls(jproc)=iisend
      nrecvcounts(jproc)=collcom%nrecvcounts_c(jproc)+7*collcom%nrecvcounts_f(jproc)
      nrecvdspls(jproc)=iirecv
      iisend=iisend+nsendcounts(jproc)
      iirecv=iirecv+nrecvcounts(jproc)
  end do

  !!write(*,'(a,i4,4x,100i8)') 'iproc, nsendcounts', iproc, nsendcounts
  !!write(*,'(a,i4,4x,100i8)') 'iproc, nsenddspls', iproc, nsenddspls
  !!write(*,'(a,i4,4x,100i8)') 'iproc, nrecvcounts', iproc, nrecvcounts
  !!write(*,'(a,i4,4x,100i8)') 'iproc, nrecvdspls', iproc, nrecvdspls
  
  !!! coarse part
  !!call mpi_alltoallv(psiwork_c, collcom%nsendcounts_c, collcom%nsenddspls_c, mpi_double_precision, psitwork_c, &
  !!     collcom%nrecvcounts_c, collcom%nrecvdspls_c, mpi_double_precision, mpi_comm_world, ierr)
  !!
  !!! fine part
  !!call mpi_alltoallv(psiwork_f, 7*collcom%nsendcounts_f, 7*collcom%nsenddspls_f, mpi_double_precision, psitwork_f, &
  !!     7*collcom%nrecvcounts_f, 7*collcom%nrecvdspls_f, mpi_double_precision, mpi_comm_world, ierr)
  call mpi_alltoallv(psiwork, nsendcounts, nsenddspls, mpi_double_precision, psitwork, &
       nrecvcounts, nrecvdspls, mpi_double_precision, mpi_comm_world, ierr)

  ist=1
  ist_c=1
  ist_f=1
  do jproc=0,nproc-1
      if(collcom%nrecvcounts_c(jproc)>0) call dcopy(collcom%nrecvcounts_c(jproc), psitwork(ist), 1, psitwork_c(ist_c), 1)
      ist_c=ist_c+collcom%nrecvcounts_c(jproc)
      ist=ist+collcom%nrecvcounts_c(jproc)
      if(collcom%nrecvcounts_f(jproc)>0) call dcopy(7*collcom%nrecvcounts_f(jproc), psitwork(ist), 1, psitwork_f(ist_f), 1)
      ist_f=ist_f+7*collcom%nrecvcounts_f(jproc)
      ist=ist+7*collcom%nrecvcounts_f(jproc)
  end do

  iall=-product(shape(psiwork))*kind(psiwork)
  deallocate(psiwork, stat=istat)
  call memocc(istat, iall, 'psiwork', subname)
  iall=-product(shape(psitwork))*kind(psitwork)
  deallocate(psitwork, stat=istat)
  call memocc(istat, iall, 'psitwork', subname)
  iall=-product(shape(nsendcounts))*kind(nsendcounts)
  deallocate(nsendcounts, stat=istat)
  call memocc(istat, iall, 'nsendcounts', subname)
  iall=-product(shape(nsenddspls))*kind(nsenddspls)
  deallocate(nsenddspls, stat=istat)
  call memocc(istat, iall, 'nsenddspls', subname)
  iall=-product(shape(nrecvcounts))*kind(nrecvcounts)
  deallocate(nrecvcounts, stat=istat)
  call memocc(istat, iall, 'nrecvcounts', subname)
  iall=-product(shape(nrecvdspls))*kind(nrecvdspls)
  deallocate(nrecvdspls, stat=istat)
  call memocc(istat, iall, 'nrecvdspls', subname)


end subroutine transpose_communicate_psi



subroutine transpose_unswitch_psit(collcom, psitwork_c, psitwork_f, psit_c, psit_f)
  use module_base
  use module_types
  implicit none
  
  ! Calling arguments
  type(collective_comms),intent(in):: collcom
  real(8),dimension(collcom%ndimind_c),intent(in):: psitwork_c
  real(8),dimension(7*collcom%ndimind_f),intent(in):: psitwork_f
  real(8),dimension(collcom%ndimind_c),intent(out):: psit_c
  real(8),dimension(7*collcom%ndimind_f),intent(out):: psit_f
  
  ! Local variables
  integer:: i, ind
  
  ! coarse part
  do i=1,sum(collcom%nrecvcounts_c)
      ind=collcom%iextract_c(i)
      psit_c(ind)=psitwork_c(i)
  end do

  ! fine part
  do i=1,sum(collcom%nrecvcounts_f)
      ind=collcom%iextract_f(i)
      psit_f(7*ind-6)=psitwork_f(7*i-6)
      psit_f(7*ind-5)=psitwork_f(7*i-5)
      psit_f(7*ind-4)=psitwork_f(7*i-4)
      psit_f(7*ind-3)=psitwork_f(7*i-3)
      psit_f(7*ind-2)=psitwork_f(7*i-2)
      psit_f(7*ind-1)=psitwork_f(7*i-1)
      psit_f(7*ind-0)=psitwork_f(7*i-0)
  end do

end subroutine transpose_unswitch_psit





subroutine transpose_switch_psit(collcom, psit_c, psit_f, psitwork_c, psitwork_f)
  use module_base
  use module_types
  implicit none

  ! Calling arguments
  type(collective_comms),intent(in):: collcom
  real(8),dimension(collcom%ndimind_c),intent(in):: psit_c
  real(8),dimension(7*collcom%ndimind_f),intent(in):: psit_f
  real(8),dimension(collcom%ndimind_c),intent(out):: psitwork_c
  real(8),dimension(7*collcom%ndimind_f),intent(out):: psitwork_f
  
  ! Local variables
  integer:: i, ind

 
  ! coarse part
  do i=1,sum(collcom%nrecvcounts_c)
      ind=collcom%iexpand_c(i)
      psitwork_c(ind)=psit_c(i)
  end do

  ! fine part
  do i=1,sum(collcom%nrecvcounts_f)
      ind=collcom%iexpand_f(i)
      psitwork_f(7*ind-6)=psit_f(7*i-6)
      psitwork_f(7*ind-5)=psit_f(7*i-5)
      psitwork_f(7*ind-4)=psit_f(7*i-4)
      psitwork_f(7*ind-3)=psit_f(7*i-3)
      psitwork_f(7*ind-2)=psit_f(7*i-2)
      psitwork_f(7*ind-1)=psit_f(7*i-1)
      psitwork_f(7*ind-0)=psit_f(7*i-0)
  end do

end subroutine transpose_switch_psit


subroutine transpose_communicate_psit(iproc, nproc, collcom, psitwork_c, psitwork_f, psiwork_c, psiwork_f)
  use module_base
  use module_types
  implicit none

  ! Calling arguments
  integer,intent(in):: iproc, nproc
  type(collective_comms),intent(in):: collcom
  real(8),dimension(collcom%ndimind_c),intent(in):: psitwork_c
  real(8),dimension(7*collcom%ndimind_f),intent(in):: psitwork_f
  real(8),dimension(collcom%ndimpsi_c),intent(out):: psiwork_c
  real(8),dimension(7*collcom%ndimpsi_f),intent(out):: psiwork_f
  
  ! Local variables
  integer:: ierr, istat, iall, ist, ist_c, ist_f, jproc, iisend, iirecv
  real(8),dimension(:),allocatable:: psiwork, psitwork
  integer,dimension(:),allocatable:: nsendcounts, nsenddspls, nrecvcounts, nrecvdspls
  character(len=*),parameter:: subname='transpose_communicate_psit'

  !!call mpi_comm_size(mpi_comm_world, nproc, ierr)
  !!call mpi_comm_rank(mpi_comm_world, iproc, ierr)

  allocate(psiwork(collcom%ndimpsi_c+7*collcom%ndimpsi_f), stat=istat)
  call memocc(istat, psiwork, 'psiwork', subname)
  allocate(psitwork(sum(collcom%nrecvcounts_c)+7*sum(collcom%nrecvcounts_f)), stat=istat)
  call memocc(istat, psitwork, 'psitwork', subname)
  allocate(nsendcounts(0:nproc-1), stat=istat)
  call memocc(istat, nsendcounts, 'nsendcounts', subname)
  allocate(nsenddspls(0:nproc-1), stat=istat)
  call memocc(istat, nsenddspls, 'nsenddspls', subname)
  allocate(nrecvcounts(0:nproc-1), stat=istat)
  call memocc(istat, nrecvcounts, 'nrecvcounts', subname)
  allocate(nrecvdspls(0:nproc-1), stat=istat)
  call memocc(istat, nrecvdspls, 'nrecvdspls', subname)

  ist=1
  ist_c=1
  ist_f=1
  iisend=0
  iirecv=0
  do jproc=0,nproc-1
      if(collcom%nrecvcounts_c(jproc)>0) call dcopy(collcom%nrecvcounts_c(jproc), psitwork_c(ist_c), 1, psitwork(ist), 1)
      ist_c=ist_c+collcom%nrecvcounts_c(jproc)
      ist=ist+collcom%nrecvcounts_c(jproc)
      if(collcom%nrecvcounts_f(jproc)>0) call dcopy(7*collcom%nrecvcounts_f(jproc), psitwork_f(ist_f), 1, psitwork(ist), 1)
      ist_f=ist_f+7*collcom%nrecvcounts_f(jproc)
      ist=ist+7*collcom%nrecvcounts_f(jproc)
      nsendcounts(jproc)=collcom%nsendcounts_c(jproc)+7*collcom%nsendcounts_f(jproc)
      nsenddspls(jproc)=iisend
      nrecvcounts(jproc)=collcom%nrecvcounts_c(jproc)+7*collcom%nrecvcounts_f(jproc)
      nrecvdspls(jproc)=iirecv
      iisend=iisend+nsendcounts(jproc)
      iirecv=iirecv+nrecvcounts(jproc)
  end do


 !!! coarse part
 !! call mpi_alltoallv(psitwork_c, collcom%nrecvcounts_c, collcom%nrecvdspls_c, mpi_double_precision, psiwork_c, &
 !!      collcom%nsendcounts_c, collcom%nsenddspls_c, mpi_double_precision, mpi_comm_world, ierr)

 !!! fine part
 !! call mpi_alltoallv(psitwork_f, 7*collcom%nrecvcounts_f, 7*collcom%nrecvdspls_f, mpi_double_precision, psiwork_f, &
 !!      7*collcom%nsendcounts_f, 7*collcom%nsenddspls_f, mpi_double_precision, mpi_comm_world, ierr)
  call mpi_alltoallv(psitwork, nrecvcounts, nrecvdspls, mpi_double_precision, psiwork, &
       nsendcounts, nsenddspls, mpi_double_precision, mpi_comm_world, ierr)

  ist=1
  ist_c=1
  ist_f=1
  do jproc=0,nproc-1
      if(collcom%nsendcounts_c(jproc)>0) call dcopy(collcom%nsendcounts_c(jproc), psiwork(ist), 1, psiwork_c(ist_c), 1)
      ist_c=ist_c+collcom%nsendcounts_c(jproc)
      ist=ist+collcom%nsendcounts_c(jproc)
      if(collcom%nsendcounts_f(jproc)>0) call dcopy(7*collcom%nsendcounts_f(jproc), psiwork(ist), 1, psiwork_f(ist_f), 1)
      ist_f=ist_f+7*collcom%nsendcounts_f(jproc)
      ist=ist+7*collcom%nsendcounts_f(jproc)
  end do

  iall=-product(shape(psiwork))*kind(psiwork)
  deallocate(psiwork, stat=istat)
  call memocc(istat, iall, 'psiwork', subname)
  iall=-product(shape(psitwork))*kind(psitwork)
  deallocate(psitwork, stat=istat)
  call memocc(istat, iall, 'psitwork', subname)
  iall=-product(shape(nsendcounts))*kind(nsendcounts)
  deallocate(nsendcounts, stat=istat)
  call memocc(istat, iall, 'nsendcounts', subname)
  iall=-product(shape(nsenddspls))*kind(nsenddspls)
  deallocate(nsenddspls, stat=istat)
  call memocc(istat, iall, 'nsenddspls', subname)
  iall=-product(shape(nrecvcounts))*kind(nrecvcounts)
  deallocate(nrecvcounts, stat=istat)
  call memocc(istat, iall, 'nrecvcounts', subname)
  iall=-product(shape(nrecvdspls))*kind(nrecvdspls)
  deallocate(nrecvdspls, stat=istat)
  call memocc(istat, iall, 'nrecvdspls', subname)

end subroutine transpose_communicate_psit



subroutine transpose_unswitch_psi(orbs, collcom, psiwork_c, psiwork_f, psi, lzd)
  use module_base
  use module_types
  implicit none
  
  ! Caling arguments
  type(orbitals_data),intent(in):: orbs
  type(collective_comms),intent(in):: collcom
  real(8),dimension(collcom%ndimpsi_c),intent(in):: psiwork_c
  real(8),dimension(7*collcom%ndimpsi_f),intent(in):: psiwork_f
  real(8),dimension(orbs%npsidim_orbs),intent(out):: psi
  type(local_zone_descriptors),intent(in),optional:: lzd
  
  ! Local variables
  integer:: i, ind, iorb, iiorb, ilr, i_tot, i_c, i_f, istat, iall
  real(8),dimension(:),allocatable:: psi_c, psi_f
  character(len=*),parameter:: subname='transpose_unswitch_psi'
  
  
  allocate(psi_c(collcom%ndimpsi_c), stat=istat)
  call memocc(istat, psi_c, 'psi_c', subname)
  allocate(psi_f(7*collcom%ndimpsi_f), stat=istat)
  call memocc(istat, psi_f, 'psi_f', subname)
  
  
    ! coarse part
    do i=1,collcom%ndimpsi_c
        ind=collcom%irecvbuf_c(i)
        psi_c(ind)=psiwork_c(i)
    end do
  
    ! fine part
    do i=1,collcom%ndimpsi_f
        ind=collcom%irecvbuf_f(i)
        psi_f(7*ind-6)=psiwork_f(7*i-6)
        psi_f(7*ind-5)=psiwork_f(7*i-5)
        psi_f(7*ind-4)=psiwork_f(7*i-4)
        psi_f(7*ind-3)=psiwork_f(7*i-3)
        psi_f(7*ind-2)=psiwork_f(7*i-2)
        psi_f(7*ind-1)=psiwork_f(7*i-1)
        psi_f(7*ind-0)=psiwork_f(7*i-0)
    end do
  
    if(present(lzd)) then
        ! glue together coarse and fine part
        i_tot=0
        i_c=0
        i_f=0
        do iorb=1,orbs%norbp
            iiorb=orbs%isorb+iorb
            ilr=orbs%inwhichlocreg(iiorb)
            do i=1,lzd%llr(ilr)%wfd%nvctr_c
                i_c=i_c+1
                i_tot=i_tot+1
                psi(i_tot)=psi_c(i_c)
            end do
            do i=1,7*lzd%llr(ilr)%wfd%nvctr_f
                i_f=i_f+1
                i_tot=i_tot+1
                psi(i_tot)=psi_f(i_f)
            end do
        end do
    else
        call dcopy(collcom%ndimpsi_c, psi_c, 1, psi, 1)
    end if
  
  iall=-product(shape(psi_c))*kind(psi_c)
  deallocate(psi_c, stat=istat)
  call memocc(istat, iall, 'psi_c', subname)
  iall=-product(shape(psi_f))*kind(psi_f)
  deallocate(psi_f, stat=istat)
  call memocc(istat, iall, 'psi_f', subname)

end subroutine transpose_unswitch_psi




subroutine transpose_localized(iproc, nproc, orbs, collcom, psi, psit_c, psit_f, lzd)
  use module_base
  use module_types
  use module_interfaces, except_this_one => transpose_localized
  implicit none
  
  ! Calling arguments
  integer,intent(in):: iproc, nproc
  type(orbitals_data),intent(in):: orbs
  type(collective_comms),intent(in):: collcom
  real(8),dimension(orbs%npsidim_orbs),intent(in):: psi
  real(8),dimension(collcom%ndimind_c),intent(out):: psit_c
  real(8),dimension(7*collcom%ndimind_f),intent(out):: psit_f
  type(local_zone_descriptors),optional,intent(in):: lzd
  
  ! Local variables
  real(8),dimension(:),allocatable:: psiwork_c, psiwork_f, psitwork_c, psitwork_f
  integer:: istat, iall
  character(len=*),parameter:: subname='transpose_localized'
  
  allocate(psiwork_c(collcom%ndimpsi_c), stat=istat)
  call memocc(istat, psiwork_c, 'psiwork_c', subname)
  allocate(psiwork_f(7*collcom%ndimpsi_f), stat=istat)
  call memocc(istat, psiwork_f, 'psiwork_f', subname)
  allocate(psitwork_c(sum(collcom%nrecvcounts_c)), stat=istat)
  call memocc(istat, psitwork_c, 'psitwork_c', subname)
  allocate(psitwork_f(7*sum(collcom%nrecvcounts_f)), stat=istat)
  call memocc(istat, psitwork_f, 'psitwork_f', subname)
  
  call timing(iproc,'Un-TransSwitch','ON')
  if(present(lzd)) then
      call transpose_switch_psi(orbs, collcom, psi, psiwork_c, psiwork_f, lzd)
  else
      call transpose_switch_psi(orbs, collcom, psi, psiwork_c, psiwork_f)
  end if
  call timing(iproc,'Un-TransSwitch','OF')

  call timing(iproc,'Un-TransComm  ','ON')
  if(nproc>1) then
      call transpose_communicate_psi(iproc, nproc, collcom, psiwork_c, psiwork_f, psitwork_c, psitwork_f)
  else
      psitwork_c=psiwork_c
      psitwork_f=psiwork_f
  end if
  call timing(iproc,'Un-TransComm  ','OF')

  call timing(iproc,'Un-TransSwitch','ON')
  call transpose_unswitch_psit(collcom, psitwork_c, psitwork_f, psit_c, psit_f)
  call timing(iproc,'Un-TransSwitch','OF')
  
  iall=-product(shape(psiwork_c))*kind(psiwork_c)
  deallocate(psiwork_c, stat=istat)
  call memocc(istat, iall, 'psiwork_c', subname)
  iall=-product(shape(psiwork_f))*kind(psiwork_f)
  deallocate(psiwork_f, stat=istat)
  call memocc(istat, iall, 'psiwork_f', subname)
  iall=-product(shape(psitwork_c))*kind(psitwork_c)
  deallocate(psitwork_c, stat=istat)
  call memocc(istat, iall, 'psitwork_c', subname)
  iall=-product(shape(psitwork_f))*kind(psitwork_f)
  deallocate(psitwork_f, stat=istat)
  call memocc(istat, iall, 'psitwork_f', subname)
  
end subroutine transpose_localized



subroutine untranspose_localized(iproc, nproc, orbs, collcom, psit_c, psit_f, psi, lzd)
  use module_base
  use module_types
  use module_interfaces, except_this_one => untranspose_localized
  implicit none
  
  ! Calling arguments
  integer,intent(in):: iproc, nproc
  type(orbitals_data),intent(in):: orbs
  type(collective_comms),intent(in):: collcom
  real(8),dimension(collcom%ndimind_c),intent(in):: psit_c
  real(8),dimension(7*collcom%ndimind_f),intent(in):: psit_f
  real(8),dimension(orbs%npsidim_orbs),intent(out):: psi
  type(local_zone_descriptors),optional,intent(in):: lzd
  
  ! Local variables
  real(8),dimension(:),allocatable:: psiwork_c, psiwork_f, psitwork_c, psitwork_f
  integer:: istat, iall
  character(len=*),parameter:: subname='untranspose_localized'
  
  allocate(psiwork_c(collcom%ndimpsi_c), stat=istat)
  call memocc(istat, psiwork_c, 'psiwork_c', subname)
  allocate(psiwork_f(7*collcom%ndimpsi_f), stat=istat)
  call memocc(istat, psiwork_f, 'psiwork_f', subname)
  allocate(psitwork_c(sum(collcom%nrecvcounts_c)), stat=istat)
  call memocc(istat, psitwork_c, 'psitwork_c', subname)
  allocate(psitwork_f(7*sum(collcom%nrecvcounts_f)), stat=istat)
  call memocc(istat, psitwork_f, 'psitwork_f', subname)

  call timing(iproc,'Un-TransSwitch','ON')
  call transpose_switch_psit(collcom, psit_c, psit_f, psitwork_c, psitwork_f)
  call timing(iproc,'Un-TransSwitch','OF')

  call timing(iproc,'Un-TransComm  ','ON')
  if(nproc>1) then
      call transpose_communicate_psit(iproc, nproc, collcom, psitwork_c, psitwork_f, psiwork_c, psiwork_f)
  else
      psiwork_c=psitwork_c
      psiwork_f=psitwork_f
  end if
  call timing(iproc,'Un-TransComm  ','OF')

  call timing(iproc,'Un-TransSwitch','ON')
  if(present(lzd)) then
      call transpose_unswitch_psi(orbs, collcom, psiwork_c, psiwork_f, psi, lzd)
  else
      call transpose_unswitch_psi(orbs, collcom, psiwork_c, psiwork_f, psi)
  end if
  call timing(iproc,'Un-TransSwitch','OF')
  
  iall=-product(shape(psiwork_c))*kind(psiwork_c)
  deallocate(psiwork_c, stat=istat)
  call memocc(istat, iall, 'psiwork_c', subname)
  iall=-product(shape(psiwork_f))*kind(psiwork_f)
  deallocate(psiwork_f, stat=istat)
  call memocc(istat, iall, 'psiwork_f', subname)
  iall=-product(shape(psitwork_c))*kind(psitwork_c)
  deallocate(psitwork_c, stat=istat)
  call memocc(istat, iall, 'psitwork_c', subname)
  iall=-product(shape(psitwork_f))*kind(psitwork_f)
  deallocate(psitwork_f, stat=istat)
  call memocc(istat, iall, 'psitwork_f', subname)
  
end subroutine untranspose_localized


subroutine calculate_overlap_transposed(iproc, nproc, orbs, mad, collcom, psit_c1, psit_c2, psit_f1, psit_f2, ovrlp)
  use module_base
  use module_types
  implicit none
  
  ! Calling arguments
  integer,intent(in):: iproc, nproc
  type(orbitals_data),intent(in):: orbs
  type(matrixDescriptors),intent(in):: mad
  type(collective_comms),intent(in):: collcom
  real(8),dimension(collcom%ndimind_c),intent(in):: psit_c1, psit_c2
  real(8),dimension(7*collcom%ndimind_f),intent(in):: psit_f1, psit_f2
  real(8),dimension(orbs%norb,orbs%norb),intent(out):: ovrlp
  
  ! Local variables
  integer:: i0, ipt, ii, iiorb, j, jjorb, i, ierr, istat, iall
  real(8),dimension(:),allocatable:: ovrlp_compr
  character(len=*),parameter:: subname='calculate_overlap_transposed'

  !!ovrlp=0.d0
  call to_zero(orbs%norb**2, ovrlp(1,1))

  i0=0
  do ipt=1,collcom%nptsp_c 
      ii=collcom%norb_per_gridpoint_c(ipt) 
      do i=1,ii
          iiorb=collcom%indexrecvorbital_c(i0+i)
          do j=1,ii
              jjorb=collcom%indexrecvorbital_c(i0+j)
              ovrlp(jjorb,iiorb)=ovrlp(jjorb,iiorb)+psit_c1(i0+i)*psit_c2(i0+j)
          end do
      end do
      i0=i0+ii
  end do

  i0=0
  do ipt=1,collcom%nptsp_f 
      ii=collcom%norb_per_gridpoint_f(ipt) 
      do i=1,ii
          iiorb=collcom%indexrecvorbital_f(i0+i)
          do j=1,ii
              jjorb=collcom%indexrecvorbital_f(i0+j)
              ovrlp(jjorb,iiorb)=ovrlp(jjorb,iiorb)+psit_f1(7*(i0+i)-6)*psit_f2(7*(i0+j)-6)
              ovrlp(jjorb,iiorb)=ovrlp(jjorb,iiorb)+psit_f1(7*(i0+i)-5)*psit_f2(7*(i0+j)-5)
              ovrlp(jjorb,iiorb)=ovrlp(jjorb,iiorb)+psit_f1(7*(i0+i)-4)*psit_f2(7*(i0+j)-4)
              ovrlp(jjorb,iiorb)=ovrlp(jjorb,iiorb)+psit_f1(7*(i0+i)-3)*psit_f2(7*(i0+j)-3)
              ovrlp(jjorb,iiorb)=ovrlp(jjorb,iiorb)+psit_f1(7*(i0+i)-2)*psit_f2(7*(i0+j)-2)
              ovrlp(jjorb,iiorb)=ovrlp(jjorb,iiorb)+psit_f1(7*(i0+i)-1)*psit_f2(7*(i0+j)-1)
              ovrlp(jjorb,iiorb)=ovrlp(jjorb,iiorb)+psit_f1(7*(i0+i)-0)*psit_f2(7*(i0+j)-0)
          end do
      end do
      i0=i0+ii
  end do

  if(nproc>1) then
      allocate(ovrlp_compr(mad%nvctr), stat=istat)
      call memocc(istat, ovrlp_compr, 'ovrlp_compr', subname)
      call compress_matrix_for_allreduce(orbs%norb, mad, ovrlp, ovrlp_compr)
      call mpiallred(ovrlp_compr(1), mad%nvctr, mpi_sum, mpi_comm_world, ierr)
      call uncompressMatrix(orbs%norb, mad, ovrlp_compr,ovrlp)
      iall=-product(shape(ovrlp_compr))*kind(ovrlp_compr)
      deallocate(ovrlp_compr, stat=istat)
      call memocc(istat, iall, 'ovrlp_compr', subname)
  end if

end subroutine calculate_overlap_transposed



subroutine build_linear_combination_transposed(norb, matrix, collcom, psitwork_c, psitwork_f, reset, psit_c, psit_f)
  use module_base
  use module_types
  implicit none
  
  ! Calling arguments
  integer,intent(in):: norb
  real(8),dimension(norb,norb),intent(in):: matrix
  type(collective_comms),intent(in):: collcom
  real(8),dimension(collcom%ndimind_c),intent(in):: psitwork_c
  real(8),dimension(7*collcom%ndimind_f),intent(in):: psitwork_f
  logical,intent(in):: reset
  real(8),dimension(collcom%ndimind_c),intent(out):: psit_c
  real(8),dimension(7*collcom%ndimind_f),intent(out):: psit_f

  ! Local variables
  integer:: i0, ipt, ii, j, iiorb, jjorb, i

  if(reset) then
      !!psit_c=0.d0
      !!psit_f=0.d0
      call to_zero(collcom%ndimind_c, psit_c(1))
      call to_zero(7*collcom%ndimind_f, psit_f(1))
  end if

  i0=0
  do ipt=1,collcom%nptsp_c 
      ii=collcom%norb_per_gridpoint_c(ipt) 
      do i=1,ii
          iiorb=collcom%indexrecvorbital_c(i0+i)
          do j=1,ii
              jjorb=collcom%indexrecvorbital_c(i0+j)
              psit_c(i0+i)=psit_c(i0+i)+matrix(jjorb,iiorb)*psitwork_c(i0+j)
          end do
      end do
      i0=i0+ii
  end do

  i0=0
  do ipt=1,collcom%nptsp_f 
      ii=collcom%norb_per_gridpoint_f(ipt) 
      do i=1,ii
          iiorb=collcom%indexrecvorbital_f(i0+i)
          do j=1,ii
              jjorb=collcom%indexrecvorbital_f(i0+j)
              psit_f(7*(i0+i)-6) = psit_f(7*(i0+i)-6) + matrix(jjorb,iiorb)*psitwork_f(7*(i0+j)-6)
              psit_f(7*(i0+i)-5) = psit_f(7*(i0+i)-5) + matrix(jjorb,iiorb)*psitwork_f(7*(i0+j)-5)
              psit_f(7*(i0+i)-4) = psit_f(7*(i0+i)-4) + matrix(jjorb,iiorb)*psitwork_f(7*(i0+j)-4)
              psit_f(7*(i0+i)-3) = psit_f(7*(i0+i)-3) + matrix(jjorb,iiorb)*psitwork_f(7*(i0+j)-3)
              psit_f(7*(i0+i)-2) = psit_f(7*(i0+i)-2) + matrix(jjorb,iiorb)*psitwork_f(7*(i0+j)-2)
              psit_f(7*(i0+i)-1) = psit_f(7*(i0+i)-1) + matrix(jjorb,iiorb)*psitwork_f(7*(i0+j)-1)
              psit_f(7*(i0+i)-0) = psit_f(7*(i0+i)-0) + matrix(jjorb,iiorb)*psitwork_f(7*(i0+j)-0)
          end do
      end do
      i0=i0+ii
  end do

end subroutine build_linear_combination_transposed




subroutine check_grid_point_from_boxes(i1, i2, i3, lr, overlap_possible)
  use module_base
  use module_types
  implicit none
  
  ! Calling arguments
  integer,intent(in):: i1, i2, i3
  type(locreg_descriptors),intent(in):: lr  
  logical,intent(out):: overlap_possible

  ! Local variables
  logical:: ovrlpx, ovrlpy, ovrlpz
  
  ovrlpx = (i1>=lr%ns1 .and. i1<=lr%ns1+lr%d%n1)
  ovrlpy = (i2>=lr%ns2 .and. i2<=lr%ns2+lr%d%n2)
  ovrlpz = (i3>=lr%ns3 .and. i3<=lr%ns3+lr%d%n3)
  if(ovrlpx .and. ovrlpy .and. ovrlpz) then
      overlap_possible=.true.
  else
      overlap_possible=.true.
  end if

end subroutine check_grid_point_from_boxes


subroutine get_reverse_indices(n, indices, reverse_indices)
  use module_base
  implicit none
  
  ! Calling arguments
  integer,intent(in):: n
  integer,dimension(n),intent(in):: indices
  integer,dimension(n),intent(out):: reverse_indices

  ! Local variables
  integer:: i, j

  do i=1,n
      j=indices(i)
      reverse_indices(j)=i
  end do

end subroutine get_reverse_indices


subroutine compress_matrix_for_allreduce(n, mad, mat, mat_compr)
  use module_base
  use module_types
  implicit none
  
  ! Calling arguments
  integer,intent(in):: n
  type(matrixDescriptors),intent(in):: mad
  real(8),dimension(n**2),intent(in):: mat
  real(8),dimension(mad%nvctr),intent(out):: mat_compr

  ! Local variables
  integer:: jj, iseg, jorb

  jj=0
  do iseg=1,mad%nseg
      do jorb=mad%keyg(1,iseg),mad%keyg(2,iseg)
          jj=jj+1
          mat_compr(jj)=mat(jorb)
      end do
  end do

end subroutine compress_matrix_for_allreduce
<<<<<<< HEAD



subroutine normalize_transposed(iproc, nproc, orbs, collcom, psit_c, psit_f)
  use module_base
  use module_types
  implicit none
  
  ! Calling arguments
  integer,intent(in):: iproc, nproc
  type(orbitals_data),intent(in):: orbs
  type(collective_comms),intent(in):: collcom
  real(8),dimension(collcom%ndimind_c),intent(inout):: psit_c
  real(8),dimension(7*collcom%ndimind_f),intent(inout):: psit_f
  
  ! Local variables
  integer:: i0, ipt, ii, iiorb, i, ierr, istat, iall, iorb
  real(8),dimension(:),allocatable:: norm
  character(len=*),parameter:: subname='normslize_transposed'

  allocate(norm(orbs%norb), stat=istat)
  call memocc(istat, norm, 'norm', subname)
  call to_zero(orbs%norb, norm(1))

  i0=0
  do ipt=1,collcom%nptsp_c 
      ii=collcom%norb_per_gridpoint_c(ipt) 
      do i=1,ii
          iiorb=collcom%indexrecvorbital_c(i0+i)
          norm(iiorb)=norm(iiorb)+psit_c(i0+i)**2
      end do
      i0=i0+ii
  end do

  i0=0
  do ipt=1,collcom%nptsp_f 
      ii=collcom%norb_per_gridpoint_f(ipt) 
      do i=1,ii
          iiorb=collcom%indexrecvorbital_f(i0+i)
          norm(iiorb)=norm(iiorb)+psit_f(7*(i0+i)-6)**2
          norm(iiorb)=norm(iiorb)+psit_f(7*(i0+i)-5)**2
          norm(iiorb)=norm(iiorb)+psit_f(7*(i0+i)-4)**2
          norm(iiorb)=norm(iiorb)+psit_f(7*(i0+i)-3)**2
          norm(iiorb)=norm(iiorb)+psit_f(7*(i0+i)-2)**2
          norm(iiorb)=norm(iiorb)+psit_f(7*(i0+i)-1)**2
          norm(iiorb)=norm(iiorb)+psit_f(7*(i0+i)-0)**2
      end do
      i0=i0+ii
  end do

  if(nproc>1) then
      call mpiallred(norm(1), orbs%norb, mpi_sum, mpi_comm_world, ierr)
  end if
  

  do iorb=1,orbs%norb
      norm(iorb)=1.d0/sqrt(norm(iorb))
  end do


  i0=0
  do ipt=1,collcom%nptsp_c 
      ii=collcom%norb_per_gridpoint_c(ipt) 
      do i=1,ii
          iiorb=collcom%indexrecvorbital_c(i0+i)
          psit_c(i0+i)=psit_c(i0+i)*norm(iiorb)
      end do
      i0=i0+ii
  end do

  i0=0
  do ipt=1,collcom%nptsp_f 
      ii=collcom%norb_per_gridpoint_f(ipt) 
      do i=1,ii
          iiorb=collcom%indexrecvorbital_f(i0+i)
          psit_f(7*(i0+i)-6)=psit_f(7*(i0+i)-6)*norm(iiorb)
          psit_f(7*(i0+i)-5)=psit_f(7*(i0+i)-5)*norm(iiorb)
          psit_f(7*(i0+i)-4)=psit_f(7*(i0+i)-4)*norm(iiorb)
          psit_f(7*(i0+i)-3)=psit_f(7*(i0+i)-3)*norm(iiorb)
          psit_f(7*(i0+i)-2)=psit_f(7*(i0+i)-2)*norm(iiorb)
          psit_f(7*(i0+i)-1)=psit_f(7*(i0+i)-1)*norm(iiorb)
          psit_f(7*(i0+i)-0)=psit_f(7*(i0+i)-0)*norm(iiorb)
      end do
      i0=i0+ii
  end do


  iall=-product(shape(norm))*kind(norm)
  deallocate(norm, stat=istat)
  call memocc(istat, iall, 'norm', subname)

end subroutine normalize_transposed
=======
>>>>>>> 6f33d6bc
<|MERGE_RESOLUTION|>--- conflicted
+++ resolved
@@ -2503,7 +2503,6 @@
   end do
 
 end subroutine compress_matrix_for_allreduce
-<<<<<<< HEAD
 
 
 
@@ -2595,6 +2594,4 @@
   deallocate(norm, stat=istat)
   call memocc(istat, iall, 'norm', subname)
 
-end subroutine normalize_transposed
-=======
->>>>>>> 6f33d6bc
+end subroutine normalize_transposed