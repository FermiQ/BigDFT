--- conflicted
+++ resolved
@@ -171,27 +171,16 @@
   call memocc(istat, collcom%nrecvcounts_f, 'collcom%nrecvcounts_f', subname)
   allocate(collcom%nrecvdspls_f(0:nproc-1), stat=istat)
   call memocc(istat, collcom%nrecvdspls_f, 'collcom%nrecvdspls_f', subname)
-<<<<<<< HEAD
-=======
-  call mpi_barrier(bigdft_mpi%mpi_comm, ierr)
-  t1=mpi_wtime()
->>>>>>> af62613e
   call determine_communication_arrays(iproc, nproc, orbs, lzd, istartend_c, istartend_f, &
        index_in_global_c, index_in_global_f, nvalp_c, nvalp_f, &
        collcom%nsendcounts_c, collcom%nsenddspls_c, collcom%nrecvcounts_c, collcom%nrecvdspls_c, &
        collcom%nsendcounts_f, collcom%nsenddspls_f, collcom%nrecvcounts_f, collcom%nrecvdspls_f)
-<<<<<<< HEAD
-call mpi_barrier(bigdft_mpi%mpi_comm, ierr)
-t2=mpi_wtime()
+
+
+  call mpi_barrier(bigdft_mpi%mpi_comm, ierr)
+  t2=mpi_wtime()
 !!if(iproc==0) write(*,'(a,es10.3)') 'time for part 5:',t2-t1
 t1=mpi_wtime()
-=======
-
-
-  call mpi_barrier(bigdft_mpi%mpi_comm, ierr)
-  t2=mpi_wtime()
-!if(iproc==0) write(*,'(a,es10.3)') 'time for part 5:',t2-t1
->>>>>>> af62613e
 
 
   !Now set some integers in the collcomm structure
@@ -233,12 +222,7 @@
   allocate(collcom%isendbuf_f(collcom%ndimpsi_f), stat=istat)
   call memocc(istat, collcom%isendbuf_f, 'collcom%isendbuf_f', subname)
 
-<<<<<<< HEAD
-=======
-  call mpi_barrier(bigdft_mpi%mpi_comm, ierr)
-  t1=mpi_wtime()
-
->>>>>>> af62613e
+
   call get_switch_indices(iproc, nproc, orbs, lzd, collcom%ndimpsi_c, collcom%ndimpsi_f, istartend_c, istartend_f, &
        collcom%nsendcounts_c, collcom%nsenddspls_c, collcom%ndimind_c, collcom%nrecvcounts_c, collcom%nrecvdspls_c, &
        collcom%nsendcounts_f, collcom%nsenddspls_f, collcom%ndimind_f, collcom%nrecvcounts_f, collcom%nrecvdspls_f, &
@@ -247,16 +231,10 @@
        collcom%indexrecvorbital_c, collcom%iextract_c, collcom%iexpand_c, &
        collcom%indexrecvorbital_f, collcom%iextract_f, collcom%iexpand_f)
 
-<<<<<<< HEAD
-call mpi_barrier(bigdft_mpi%mpi_comm, ierr)
-t2=mpi_wtime()
+  call mpi_barrier(bigdft_mpi%mpi_comm, ierr)
+  t2=mpi_wtime()
 !!if(iproc==0) write(*,'(a,es10.3)') 'time for part 6:',t2-t1
 t1=mpi_wtime()
-=======
-  call mpi_barrier(bigdft_mpi%mpi_comm, ierr)
-  t2=mpi_wtime()
-!if(iproc==0) write(*,'(a,es10.3)') 'time for part 6:',t2-t1
->>>>>>> af62613e
 
   ! These variables are used in various subroutines to speed up the code
   allocate(collcom%isptsp_c(max(collcom%nptsp_c,1)), stat=istat)
@@ -1230,13 +1208,8 @@
               if(iitot>=istartend_c(1,iproc) .and. iitot<=istartend_c(2,iproc)) then
                   icheck_c = icheck_c + 1
                   iipt=jj-istartend_c(1,iproc)+i-i0+1
-<<<<<<< HEAD
                   npgp_c = nint(sqrt(weight_c(i,i2,i3)))
                   iiorb_c=iiorb_c+weight_c(i,i2,i3)
-=======
-                  npgp_c = int(weight_c(i,i2,i3))
-                  iiorb_c=iiorb_c+npgp_c
->>>>>>> af62613e
                   norb_per_gridpoint_c(iipt)=npgp_c
               end if
           end do
@@ -1271,13 +1244,8 @@
                   icheck_f = icheck_f +1
                   iipt=jj-istartend_f(1,iproc)+i-i0+1
                   npgp_f=0
-<<<<<<< HEAD
                   npgp_f = nint(sqrt(weight_f(i,i2,i3)))
                   iiorb_f=iiorb_f+weight_f(i,i2,i3)
-=======
-                  npgp_f = int(weight_f(i,i2,i3))
-                  iiorb_f=iiorb_f+npgp_f
->>>>>>> af62613e
                   norb_per_gridpoint_f(iipt)=npgp_f
               end if
           end do
@@ -2093,26 +2061,15 @@
          iiorb=orbs%isorb+iorb
          ilr=orbs%inwhichlocreg(iiorb)
 
-<<<<<<< HEAD
-          call dcopy(lzd%llr(ilr)%wfd%nvctr_c,psi(i_tot+1),1,psi_c(i_c+1),1)
-=======
          call dcopy(lzd%llr(ilr)%wfd%nvctr_c,psi(i_tot+1),1,psi_c(i_c+1),1)
->>>>>>> af62613e
 
          i_c = i_c + lzd%llr(ilr)%wfd%nvctr_c
          i_tot = i_tot + lzd%llr(ilr)%wfd%nvctr_c
 
-<<<<<<< HEAD
-          call dcopy(7*lzd%llr(ilr)%wfd%nvctr_f,psi(i_tot+1),1,psi_f(i_f+1),1)
-  
-          i_f = i_f + 7*lzd%llr(ilr)%wfd%nvctr_f
-          i_tot = i_tot + 7*lzd%llr(ilr)%wfd%nvctr_f
-=======
          call dcopy(7*lzd%llr(ilr)%wfd%nvctr_f,psi(i_tot+1),1,psi_f(i_f+1),1)
 
          i_f = i_f + 7*lzd%llr(ilr)%wfd%nvctr_f
          i_tot = i_tot + 7*lzd%llr(ilr)%wfd%nvctr_f
->>>>>>> af62613e
 
       end do
     
@@ -2129,17 +2086,10 @@
 
   m = mod(collcom%ndimpsi_c,7)
   if(m/=0) then
-<<<<<<< HEAD
-      do i=1,m
-          ind = collcom%isendbuf_c(i)
-          psiwork_c(ind) = psi_c(i)
-      end do
-=======
      do i=1,m
         ind = collcom%isendbuf_c(i)
         psiwork_c(ind) = psi_c(i)
      end do
->>>>>>> af62613e
   end if
   !$omp do
   do i = m+1,collcom%ndimpsi_c,7
@@ -2603,11 +2553,7 @@
             i_c = i_c + lzd%llr(ilr)%wfd%nvctr_c
             i_tot = i_tot + lzd%llr(ilr)%wfd%nvctr_c
             
-<<<<<<< HEAD
             call dcopy(7*lzd%llr(ilr)%wfd%nvctr_f,psi_f(i_f+1),1,psi(i_tot+1),1)
-=======
-           call dcopy(7*lzd%llr(ilr)%wfd%nvctr_f,psi_f(i_f+1),1,psi(i_tot+1),1)
->>>>>>> af62613e
 
 
             i_f = i_f + 7*lzd%llr(ilr)%wfd%nvctr_f
@@ -3061,12 +3007,6 @@
   integer :: i0, ipt, ii, iiorb, j, jjorb, i, ierr, istat, m, tid, norb, nthreads
   integer :: istart, iend, orb_rest, ind0, ind1, ind2, ind3
   integer,dimension(:),allocatable :: n
-<<<<<<< HEAD
-  !character(len=*),parameter :: subname='calculate_overlap_transposed'
-=======
-  real(kind=8),dimension(:),allocatable :: ovrlp_compr
-  character(len=*),parameter :: subname='calculate_overlap_transposed'
->>>>>>> af62613e
   !$ integer  :: omp_get_thread_num,omp_get_max_threads
 
   call timing(iproc,'ovrlptransComp','ON') !lr408t
@@ -3223,11 +3163,6 @@
 
 end subroutine calculate_overlap_transposed
 
-<<<<<<< HEAD
-=======
-!> This will work because the difference between collcom1 and collcom2 is only a factor 3 between the orbital numbers.
-!! Hence, nptsp_c and nptsp_f should be the same, only the norb_per_gridpoint will change.
->>>>>>> af62613e
 subroutine calculate_pulay_overlap(iproc, nproc, orbs1, orbs2, collcom1, collcom2, psit_c1, psit_c2, psit_f1, psit_f2, ovrlp)
   use module_base
   use module_types
@@ -3549,10 +3484,6 @@
   
   ! Local variables
   integer:: i0, ipt, ii, iiorb, i, ierr, iorb
-<<<<<<< HEAD
-=======
-  character(len=*),parameter:: subname='normalize_transposed'
->>>>>>> af62613e
 
   call to_zero(orbs%norb, norm(1))
 
@@ -3605,11 +3536,7 @@
   !$omp do
   do ipt=1,collcom%nptsp_c 
       ii=collcom%norb_per_gridpoint_c(ipt)
-<<<<<<< HEAD
       i0=collcom%isptsp_c(ipt)
-=======
-      i0 = collcom%isptsp_c(ipt)
->>>>>>> af62613e
       do i=1,ii
           iiorb=collcom%indexrecvorbital_c(i0+i)
           psit_c(i0+i)=psit_c(i0+i)*norm(iiorb)
