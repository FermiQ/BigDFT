!> @file
! Intialization of the collective communications for the linear version
! @author
!    Copyright (C) 2011-2012 BigDFT group
!    This file is distributed under the terms of the
!    GNU General Public License, see ~/COPYING file
!    or http://www.gnu.org/copyleft/gpl.txt .
!    For the list of contributors, see ~/AUTHORS


subroutine init_collective_comms(iproc, nproc, orbs, lzd, mad, collcom, collcom_reference)
  use module_base
  use module_types
  use module_interfaces, except_this_one => init_collective_comms
  implicit none
  
  ! Calling arguments
  integer,intent(in) :: iproc, nproc
  type(orbitals_data),intent(in) :: orbs
  type(local_zone_descriptors),intent(in) :: lzd
<<<<<<< HEAD
  type(collective_comms),intent(inout) :: collcom
=======
  type(matrixDescriptors),intent(in) :: mad
  type(collective_comms),intent(out) :: collcom
>>>>>>> c928e853
  type(collective_comms),optional,intent(in) :: collcom_reference
  
  ! Local variables
  integer :: ii, istat, iorb, iiorb, ilr, iall, istartp_seg_c, iendp_seg_c, istartp_seg_f, iendp_seg_f, ierr
  integer :: ipt, jproc, p2p_tag, nvalp_c, nvalp_f, imin, imax, jorb
  real(kind=8),dimension(:,:,:),allocatable :: weight_c, weight_f
  real(kind=8) :: weight_c_tot, weight_f_tot, weightp_c, weightp_f, tt, t1, t2
  integer,dimension(:,:),allocatable :: istartend_c, istartend_f
  integer,dimension(:,:,:),allocatable :: index_in_global_c, index_in_global_f
  integer,dimension(:),allocatable :: npts_par_c, npts_par_f
  character(len=*),parameter :: subname='init_collective_comms'
  
  call timing(iproc,'init_collcomm ','ON')
  
  allocate(weight_c(0:lzd%glr%d%n1,0:lzd%glr%d%n2,0:lzd%glr%d%n3), stat=istat)
  call memocc(istat, weight_c, 'weight_c', subname)
  allocate(weight_f(0:lzd%glr%d%n1,0:lzd%glr%d%n2,0:lzd%glr%d%n3), stat=istat)
  call memocc(istat, weight_f, 'weight_f', subname)
  allocate(index_in_global_c(0:lzd%glr%d%n1,0:lzd%glr%d%n2,0:lzd%glr%d%n3), stat=istat)
  call memocc(istat, index_in_global_c, 'index_in_global_c', subname)
  allocate(index_in_global_f(0:lzd%glr%d%n1,0:lzd%glr%d%n2,0:lzd%glr%d%n3), stat=istat)
  call memocc(istat, index_in_global_f, 'index_in_global_f', subname)


call mpi_barrier(bigdft_mpi%mpi_comm, ierr)
t1=mpi_wtime()
call get_weights(iproc, nproc, orbs, lzd, weight_c, weight_f, weight_c_tot, weight_f_tot)
call mpi_barrier(bigdft_mpi%mpi_comm, ierr)
t2=mpi_wtime()
if(iproc==0) write(*,'(a,es10.3)') 'time for part 1:',t2-t1
t1=mpi_wtime()
  ! Assign the grid points to the processes such that the work is equally dsitributed
  allocate(istartend_c(2,0:nproc-1), stat=istat)
  call memocc(istat, istartend_c, 'istartend_c', subname)
  allocate(istartend_f(2,0:nproc-1), stat=istat)
  call memocc(istat, istartend_f, 'istartend_f', subname)
  if(.not.present(collcom_reference)) then
      call assign_weight_to_process(iproc, nproc, lzd, weight_c, weight_f, weight_c_tot, weight_f_tot, &
           istartend_c, istartend_f, istartp_seg_c, iendp_seg_c, istartp_seg_f, iendp_seg_f, &
           weightp_c, weightp_f, collcom%nptsp_c, collcom%nptsp_f, nvalp_c, nvalp_f)
  else
      allocate(npts_par_c(0:nproc-1), stat=istat)
       call memocc(istat, npts_par_c, 'npts_par_c', subname)
      allocate(npts_par_f(0:nproc-1), stat=istat)
       call memocc(istat, npts_par_f, 'npts_par_f', subname)
      npts_par_c=0
      npts_par_f=0
      npts_par_c(iproc)=collcom_reference%nptsp_c
      npts_par_f(iproc)=collcom_reference%nptsp_f
      call mpiallred(npts_par_c(0), nproc, mpi_sum, bigdft_mpi%mpi_comm, ierr)
      call mpiallred(npts_par_f(0), nproc, mpi_sum, bigdft_mpi%mpi_comm, ierr)
      call assign_weight_to_process2(iproc, nproc, lzd, weight_c, weight_f, weight_c_tot, weight_f_tot, &
           npts_par_c, npts_par_f, &
           istartend_c, istartend_f, istartp_seg_c, iendp_seg_c, istartp_seg_f, iendp_seg_f, &
           weightp_c, weightp_f, collcom%nptsp_c, collcom%nptsp_f)
      iall=-product(shape(npts_par_c))*kind(npts_par_c)
      deallocate(npts_par_c, stat=istat)
      call memocc(istat, iall, 'npts_par_c', subname)
      iall=-product(shape(npts_par_f))*kind(npts_par_f)
      deallocate(npts_par_f, stat=istat)
      call memocc(istat, iall, 'npts_par_f', subname)
  end if


call mpi_barrier(bigdft_mpi%mpi_comm, ierr)
t2=mpi_wtime()
if(iproc==0) write(*,'(a,es10.3)') 'time for part 2:',t2-t1
t1=mpi_wtime()



  ! some checks
  if(nproc>1) then
      call mpi_allreduce(weightp_c, tt, 1, mpi_double_precision, mpi_sum, bigdft_mpi%mpi_comm, ierr)
  else
      tt=weightp_c
  end if
  if(tt/=weight_c_tot) stop 'wrong partition of coarse weights'
  if(nproc>1) then
      call mpi_allreduce(weightp_f, tt, 1, mpi_double_precision, mpi_sum, bigdft_mpi%mpi_comm, ierr)
  else
      tt=weightp_f
  end if     
  if(tt/=weight_f_tot) stop 'wrong partition of fine weights'
  if(nproc>1) then
      call mpi_allreduce(collcom%nptsp_c, ii, 1, mpi_integer, mpi_sum, bigdft_mpi%mpi_comm, ierr)
  else
      ii=collcom%nptsp_c
  end if
  if(ii/=lzd%glr%wfd%nvctr_c) stop 'wrong partition of coarse grid points'
  if(nproc>1) then
      call mpi_allreduce(collcom%nptsp_f, ii, 1, mpi_integer, mpi_sum, bigdft_mpi%mpi_comm, ierr)
  else
      ii=collcom%nptsp_f
  end if
  if(ii/=lzd%glr%wfd%nvctr_f) stop 'init_collective_comms: wrong partition of fine grid points'

  ! Allocate the keys
  allocate(collcom%norb_per_gridpoint_c(collcom%nptsp_c), stat=istat)
  call memocc(istat, collcom%norb_per_gridpoint_c, 'collcom%norb_per_gridpoint_c', subname)
  allocate(collcom%norb_per_gridpoint_f(collcom%nptsp_f), stat=istat)
  call memocc(istat, collcom%norb_per_gridpoint_f, 'collcom%norb_per_gridpoint_f', subname)
  call mpi_barrier(bigdft_mpi%mpi_comm, ierr)
  call mpi_barrier(bigdft_mpi%mpi_comm, ierr)
  t1=mpi_wtime()
  !call determine_num_orbs_per_gridpoint(iproc, nproc, orbs, lzd, istartend_c, istartend_f, &
  !     istartp_seg_c, iendp_seg_c, istartp_seg_f, iendp_seg_f, &
  !     weightp_c, weightp_f, collcom%nptsp_c, collcom%nptsp_f, &
  !     collcom%norb_per_gridpoint_c, collcom%norb_per_gridpoint_f)
  call determine_num_orbs_per_gridpoint_new(iproc, nproc, orbs, lzd, istartend_c, istartend_f, &
       istartp_seg_c, iendp_seg_c, istartp_seg_f, iendp_seg_f, &
       weightp_c, weightp_f, collcom%nptsp_c, collcom%nptsp_f, weight_c, weight_f, &
       collcom%norb_per_gridpoint_c, collcom%norb_per_gridpoint_f)
call mpi_barrier(bigdft_mpi%mpi_comm, ierr)
t2=mpi_wtime()
if(iproc==0) write(*,'(a,es10.3)') 'time for part 3:',t2-t1
t1=mpi_wtime()

  ! Determine the index of a grid point i1,i2,i3 in the compressed array
  call get_index_in_global2(lzd%glr, index_in_global_c, index_in_global_f)
call mpi_barrier(bigdft_mpi%mpi_comm, ierr)
t2=mpi_wtime()
if(iproc==0) write(*,'(a,es10.3)') 'time for part 4:',t2-t1
t1=mpi_wtime()




  iall=-product(shape(weight_c))*kind(weight_c)
  deallocate(weight_c, stat=istat)
  call memocc(istat, iall, 'weight_c', subname)
  iall=-product(shape(weight_f))*kind(weight_f)
  deallocate(weight_f, stat=istat)
  call memocc(istat, iall, 'weight_f', subname)

  ! Determine values for mpi_alltoallv
  allocate(collcom%nsendcounts_c(0:nproc-1), stat=istat)
  call memocc(istat, collcom%nsendcounts_c, 'collcom%nsendcounts_c', subname)
  allocate(collcom%nsenddspls_c(0:nproc-1), stat=istat)
  call memocc(istat, collcom%nsenddspls_c, 'collcom%nsenddspls_c', subname)
  allocate(collcom%nrecvcounts_c(0:nproc-1), stat=istat)
  call memocc(istat, collcom%nrecvcounts_c, 'collcom%nrecvcounts_c', subname)
  allocate(collcom%nrecvdspls_c(0:nproc-1), stat=istat)
  call memocc(istat, collcom%nrecvdspls_c, 'collcom%nrecvdspls_c', subname)
  allocate(collcom%nsendcounts_f(0:nproc-1), stat=istat)
  call memocc(istat, collcom%nsendcounts_f, 'collcom%nsendcounts_f', subname)
  allocate(collcom%nsenddspls_f(0:nproc-1), stat=istat)
  call memocc(istat, collcom%nsenddspls_f, 'collcom%nsenddspls_f', subname)
  allocate(collcom%nrecvcounts_f(0:nproc-1), stat=istat)
  call memocc(istat, collcom%nrecvcounts_f, 'collcom%nrecvcounts_f', subname)
  allocate(collcom%nrecvdspls_f(0:nproc-1), stat=istat)
  call memocc(istat, collcom%nrecvdspls_f, 'collcom%nrecvdspls_f', subname)
  call determine_communication_arrays(iproc, nproc, orbs, lzd, istartend_c, istartend_f, &
       index_in_global_c, index_in_global_f, nvalp_c, nvalp_f, &
       collcom%nsendcounts_c, collcom%nsenddspls_c, collcom%nrecvcounts_c, collcom%nrecvdspls_c, &
       collcom%nsendcounts_f, collcom%nsenddspls_f, collcom%nrecvcounts_f, collcom%nrecvdspls_f)
call mpi_barrier(bigdft_mpi%mpi_comm, ierr)
t2=mpi_wtime()
if(iproc==0) write(*,'(a,es10.3)') 'time for part 5:',t2-t1
t1=mpi_wtime()


  !Now set some integers in the collcomm structure
  collcom%ndimind_c = sum(collcom%nrecvcounts_c)
  collcom%ndimind_f = sum(collcom%nrecvcounts_f)

  ! Now rearrange the data on the process to communicate them
  collcom%ndimpsi_c=0
  do iorb=1,orbs%norbp
      iiorb=orbs%isorb+iorb
      ilr=orbs%inwhichlocreg(iiorb)
      collcom%ndimpsi_c=collcom%ndimpsi_c+lzd%llr(ilr)%wfd%nvctr_c
  end do
  allocate(collcom%irecvbuf_c(collcom%ndimpsi_c), stat=istat)
  call memocc(istat, collcom%irecvbuf_c, 'collcom%irecvbuf_c', subname)
  allocate(collcom%indexrecvorbital_c(collcom%ndimind_c), stat=istat)
  call memocc(istat, collcom%indexrecvorbital_c, 'collcom%indexrecvorbital_c', subname)
  allocate(collcom%iextract_c(collcom%ndimind_c), stat=istat)
  call memocc(istat, collcom%iextract_c, 'collcom%iextract_c', subname)
  allocate(collcom%iexpand_c(collcom%ndimind_c), stat=istat)
  call memocc(istat, collcom%iexpand_c, 'collcom%iexpand_c', subname)
  allocate(collcom%isendbuf_c(collcom%ndimpsi_c), stat=istat)
  call memocc(istat, collcom%isendbuf_c, 'collcom%isendbuf_c', subname)

  collcom%ndimpsi_f=0
  do iorb=1,orbs%norbp
      iiorb=orbs%isorb+iorb
      ilr=orbs%inwhichlocreg(iiorb)
      collcom%ndimpsi_f=collcom%ndimpsi_f+lzd%llr(ilr)%wfd%nvctr_f
  end do
  allocate(collcom%irecvbuf_f(collcom%ndimpsi_f), stat=istat)
  call memocc(istat, collcom%irecvbuf_f, 'collcom%irecvbuf_f', subname)
  allocate(collcom%indexrecvorbital_f(collcom%ndimind_f), stat=istat)
  call memocc(istat, collcom%indexrecvorbital_f, 'collcom%indexrecvorbital_f', subname)
  allocate(collcom%iextract_f(collcom%ndimind_f), stat=istat)
  call memocc(istat, collcom%iextract_f, 'collcom%iextract_f', subname)
  allocate(collcom%iexpand_f(collcom%ndimind_f), stat=istat)
  call memocc(istat, collcom%iexpand_f, 'collcom%iexpand_f', subname)
  allocate(collcom%isendbuf_f(collcom%ndimpsi_f), stat=istat)
  call memocc(istat, collcom%isendbuf_f, 'collcom%isendbuf_f', subname)

  call get_switch_indices(iproc, nproc, orbs, lzd, collcom%ndimpsi_c, collcom%ndimpsi_f, istartend_c, istartend_f, &
       collcom%nsendcounts_c, collcom%nsenddspls_c, collcom%ndimind_c, collcom%nrecvcounts_c, collcom%nrecvdspls_c, &
       collcom%nsendcounts_f, collcom%nsenddspls_f, collcom%ndimind_f, collcom%nrecvcounts_f, collcom%nrecvdspls_f, &
       index_in_global_c, index_in_global_f, &
       weightp_c, weightp_f, collcom%isendbuf_c, collcom%irecvbuf_c, collcom%isendbuf_f, collcom%irecvbuf_f, &
       collcom%indexrecvorbital_c, collcom%iextract_c, collcom%iexpand_c, &
       collcom%indexrecvorbital_f, collcom%iextract_f, collcom%iexpand_f)

call mpi_barrier(bigdft_mpi%mpi_comm, ierr)
t2=mpi_wtime()
if(iproc==0) write(*,'(a,es10.3)') 'time for part 6:',t2-t1
t1=mpi_wtime()

  ! These variables are used in various subroutines to speed up the code
  allocate(collcom%isptsp_c(max(collcom%nptsp_c,1)), stat=istat)
  call memocc(istat, collcom%isptsp_c, 'collcom%isptsp_c', subname)
  allocate(collcom%isptsp_f(max(collcom%nptsp_f,1)), stat=istat)
  call memocc(istat, collcom%isptsp_f, 'collcom%isptsp_f', subname)
  collcom%isptsp_c(1) = 0
  do ipt=2,collcom%nptsp_c
        collcom%isptsp_c(ipt) = collcom%isptsp_c(ipt-1) + collcom%norb_per_gridpoint_c(ipt-1)
  end do
  if (maxval(collcom%isptsp_c)>collcom%ndimind_c) stop 'maxval(collcom%isptsp_c)>collcom%ndimind_c'

  collcom%isptsp_f(1) = 0
  do ipt=2,collcom%nptsp_f
        collcom%isptsp_f(ipt) = collcom%isptsp_f(ipt-1) + collcom%norb_per_gridpoint_f(ipt-1)
  end do
  if (maxval(collcom%isptsp_f)>collcom%ndimind_f) stop 'maxval(collcom%isptsp_f)>collcom%ndimind_f'



  ! matrix index in the compressed format
  imin=minval(collcom%indexrecvorbital_c)
  imin=min(imin,minval(collcom%indexrecvorbital_f))
  imax=maxval(collcom%indexrecvorbital_c)
  imax=max(imax,maxval(collcom%indexrecvorbital_f))

  allocate(collcom%matrixindex_in_compressed(orbs%norb,imin:imax), stat=istat)
  call memocc(istat, collcom%matrixindex_in_compressed, 'collcom%matrixindex_in_compressed', subname)

  do iorb=imin,imax
      do jorb=imin,imax
          collcom%matrixindex_in_compressed(jorb,iorb)=compressed_index(iorb,jorb,orbs%norb, mad)
          !if (iproc==0) write(*,'(a,2i6,i10)') 'iorb, jorb, collcom%matrixindex_in_compressed(jorb,iorb)', iorb, jorb, collcom%matrixindex_in_compressed(jorb,iorb)
      end do
  end do


  !!! The tags for the self-made non blocking version of the mpi_alltoallv
  !!allocate(collcom%tags(0:nproc-1), stat=istat)
  !!call memocc(istat, collcom%tags, 'collcom%tags', subname)
  !!do jproc=0,nproc-1
  !!    collcom%tags(jproc)=p2p_tag(jproc)
  !!end do
  !!collcom%messages_posted=.false.
  !!collcom%communication_complete=.false.


  iall=-product(shape(istartend_c))*kind(istartend_c)
  deallocate(istartend_c, stat=istat)
  call memocc(istat, iall, 'istartend_c', subname)

  iall=-product(shape(istartend_f))*kind(istartend_f)
  deallocate(istartend_f, stat=istat)
  call memocc(istat, iall, 'istartend_f', subname)

  iall=-product(shape(index_in_global_c))*kind(index_in_global_c)
  deallocate(index_in_global_c, stat=istat)
  call memocc(istat, iall, 'index_in_global_c', subname)

  iall=-product(shape(index_in_global_f))*kind(index_in_global_f)
  deallocate(index_in_global_f, stat=istat)
  call memocc(istat, iall, 'index_in_global_f', subname)
  
call timing(iproc,'init_collcomm ','OF')



  contains
    
    ! Function that gives the index of the matrix element (jjob,iiob) in the compressed format.
    function compressed_index(iiorb, jjorb, norb, mad)
      use module_base
      use module_types
      implicit none

      ! Calling arguments
      integer,intent(in) :: iiorb, jjorb, norb
      type(matrixDescriptors),intent(in) :: mad
      integer :: compressed_index

      ! Local variables
      integer :: ii, iseg

      ii=(iiorb-1)*norb+jjorb

      iseg=mad%istsegline(iiorb)
      do
          if (ii>=mad%keyg(1,iseg) .and. ii<=mad%keyg(2,iseg)) then
              ! The matrix element is in this segment
              exit
          end if
          iseg=iseg+1
          if (iseg>mad%nseg) then
              compressed_index=-1
              return
          end if
      end do

      compressed_index = mad%keyv(iseg) + ii - mad%keyg(1,iseg)

    end function compressed_index
  
end subroutine init_collective_comms


subroutine get_weights(iproc, nproc, orbs, lzd, weight_c, weight_f, weight_c_tot, weight_f_tot)
  use module_base
  use module_types
  implicit none
  
  ! Calling arguments
  integer,intent(in) :: iproc, nproc
  type(orbitals_data),intent(in) :: orbs
  type(local_zone_descriptors),intent(in) :: lzd
  real(kind=8),dimension(0:lzd%glr%d%n1,0:lzd%glr%d%n2,0:lzd%glr%d%n3),intent(out) :: weight_c, weight_f
  real(kind=8),intent(out) :: weight_c_tot, weight_f_tot
  
  ! Local variables
  integer :: iorb, iiorb, i0, i1, i2, i3, ii, jj, iseg, ierr, ilr, istart, iend, i, j0, j1, ii1, ii2, ii3


  ii=(lzd%glr%d%n1+1)*(lzd%glr%d%n2+1)*(lzd%glr%d%n3+1)
  call to_zero(ii, weight_c(0,0,0))
  call to_zero(ii, weight_f(0,0,0))
  weight_c_tot=0.d0
  weight_f_tot=0.d0

  !$omp parallel default(private) &
  !$omp shared(orbs,lzd,weight_c,weight_c_tot,weight_f,weight_f_tot,ilr,iiorb)


  ! Calculate the weights for the coarse part.
  do iorb=1,orbs%norbp
      iiorb=orbs%isorb+iorb
      ilr=orbs%inwhichlocreg(iiorb)
      if (lzd%llr(ilr)%wfd%nseg_c>0) then
          !$omp do reduction(+:weight_c_tot) 
          do iseg=1,lzd%llr(ilr)%wfd%nseg_c
              jj=lzd%llr(ilr)%wfd%keyvloc(iseg)
              j0=lzd%llr(ilr)%wfd%keygloc(1,iseg)
              j1=lzd%llr(ilr)%wfd%keygloc(2,iseg)
              ii=j0-1
              i3=ii/((lzd%llr(ilr)%d%n1+1)*(lzd%llr(ilr)%d%n2+1))
              ii=ii-i3*(lzd%llr(ilr)%d%n1+1)*(lzd%llr(ilr)%d%n2+1)
              i2=ii/(lzd%llr(ilr)%d%n1+1)
              i0=ii-i2*(lzd%llr(ilr)%d%n1+1)
              i1=i0+j1-j0
              !write(*,'(a,8i8)') 'jj, ii, j0, j1, i0, i1, i2, i3',jj,ii,j0,j1,i0,i1,i2,i3
              do i=i0,i1
                  ii1=i+lzd%llr(ilr)%ns1
                  ii2=i2+lzd%llr(ilr)%ns2
                  ii3=i3+lzd%llr(ilr)%ns3
                  weight_c(ii1,ii2,ii3)=weight_c(ii1,ii2,ii3)+1.d0
                  weight_c_tot=weight_c_tot+1.d0
              end do
          end do
          !$omp end do
      end if

      ! Calculate the weights for the fine part.
      istart=lzd%llr(ilr)%wfd%nseg_c+min(1,lzd%llr(ilr)%wfd%nseg_f)
      iend=istart+lzd%llr(ilr)%wfd%nseg_f-1
      if (istart<=iend) then
          !$omp do reduction(+:weight_f_tot)
          do iseg=istart,iend
              jj=lzd%llr(ilr)%wfd%keyvloc(iseg)
              j0=lzd%llr(ilr)%wfd%keygloc(1,iseg)
              j1=lzd%llr(ilr)%wfd%keygloc(2,iseg)
              ii=j0-1
              i3=ii/((lzd%llr(ilr)%d%n1+1)*(lzd%llr(ilr)%d%n2+1))
              ii=ii-i3*(lzd%llr(ilr)%d%n1+1)*(lzd%llr(ilr)%d%n2+1)
              i2=ii/(lzd%llr(ilr)%d%n1+1)
              i0=ii-i2*(lzd%llr(ilr)%d%n1+1)
              i1=i0+j1-j0
              do i=i0,i1
                  ii1=i+lzd%llr(ilr)%ns1
                  ii2=i2+lzd%llr(ilr)%ns2
                  ii3=i3+lzd%llr(ilr)%ns3
                  weight_f(ii1,ii2,ii3)=weight_f(ii1,ii2,ii3)+1.d0
                  weight_f_tot=weight_f_tot+1.d0
              end do
          end do
          !$omp end do
      end if
  end do
  !$omp end parallel

  ! Sum up among all processes.
  if(nproc>1) then
      call mpiallred(weight_c_tot, 1, mpi_sum, bigdft_mpi%mpi_comm, ierr)
      call mpiallred(weight_f_tot, 1, mpi_sum, bigdft_mpi%mpi_comm, ierr)
      ii=(lzd%glr%d%n1+1)*(lzd%glr%d%n2+1)*(lzd%glr%d%n3+1)
      call mpiallred(weight_c(0,0,0), ii,  mpi_sum, bigdft_mpi%mpi_comm, ierr)
      call mpiallred(weight_f(0,0,0), ii,  mpi_sum, bigdft_mpi%mpi_comm, ierr)
  end if

  weight_c_tot=0.d0
  weight_f_tot=0.d0
  do i3=0,lzd%glr%d%n3
      do i2=0,lzd%glr%d%n2
          do i1=0,lzd%glr%d%n1
              weight_c(i1,i2,i3)=weight_c(i1,i2,i3)**2
              weight_f(i1,i2,i3)=weight_f(i1,i2,i3)**2
              weight_c_tot=weight_c_tot+weight_c(i1,i2,i3)
              weight_f_tot=weight_f_tot+weight_f(i1,i2,i3)
          end do
      end do
  end do


end subroutine get_weights



subroutine assign_weight_to_process(iproc, nproc, lzd, weight_c, weight_f, weight_tot_c, weight_tot_f, &
           istartend_c, istartend_f, istartp_seg_c, iendp_seg_c, istartp_seg_f, iendp_seg_f, &
           weightp_c, weightp_f, nptsp_c, nptsp_f, nvalp_c, nvalp_f)
  use module_base
  use module_types
  implicit none
  
  ! Calling arguments
  integer,intent(in) :: iproc, nproc
  type(local_zone_descriptors),intent(in) :: lzd
  real(kind=8),dimension(0:lzd%glr%d%n1,0:lzd%glr%d%n2,0:lzd%glr%d%n3),intent(in) :: weight_c, weight_f
  real(kind=8),intent(in) :: weight_tot_c, weight_tot_f
  integer,dimension(2,0:nproc-1),intent(out) :: istartend_c, istartend_f
  integer,intent(out) :: istartp_seg_c, iendp_seg_c, istartp_seg_f, iendp_seg_f
  real(kind=8),intent(out) :: weightp_c, weightp_f
  integer,intent(out) :: nptsp_c, nptsp_f
  integer,intent(out) :: nvalp_c, nvalp_f
  
  ! Local variables
  integer :: jproc, i1, i2, i3, ii, ii2, istart, iend, jj, j0, j1, jprocdone,ii_c,ii_f
  integer :: i, iseg, i0, iitot, ierr, iiseg, istat, iall
  real(kind=8) :: tt, tt2, weight_c_ideal, weight_f_ideal, ttt, tmp, tmp2
  real(8),dimension(:,:),allocatable :: weights_c_startend, weights_f_startend
  character(len=*),parameter :: subname='assign_weight_to_process'

  ! Ideal weight per process.
  weight_c_ideal=weight_tot_c/dble(nproc)
  weight_f_ideal=weight_tot_f/dble(nproc)



!!$$  ! First the coarse part...
!!$$ 
!!$$
!!$$  !$omp parallel default(private) shared(lzd,iproc,nproc)&
!!$$  !$omp shared(weight_f,weight_f_ideal,weight_tot_f,weight_c_ideal,weight_tot_c, weight_c,istartend_c,istartend_f)&
!!$$  !$omp shared(istartp_seg_c,iendp_seg_c,istartp_seg_f,iendp_seg_f,weightp_c,weightp_f,nptsp_c,nptsp_f)
!!$$
!!$$  !$omp sections 
!!$$
!!$$  !$omp section
!!$$
!!$$  jproc=0
!!$$  tt=0.d0
!!$$  tt2=0.d0
!!$$  iitot=0
!!$$  ii2=0
!!$$  iiseg=1
!!$$  jprocdone=-1
!!$$  weightp_c=0.d0
!!$$  loop_nseg_c: do iseg=1,lzd%glr%wfd%nseg_c
!!$$       jj=lzd%glr%wfd%keyvloc(iseg)
!!$$       j0=lzd%glr%wfd%keygloc(1,iseg)
!!$$       j1=lzd%glr%wfd%keygloc(2,iseg)
!!$$       ii=j0-1
!!$$       i3=ii/((lzd%glr%d%n1+1)*(lzd%glr%d%n2+1))
!!$$       ii=ii-i3*(lzd%glr%d%n1+1)*(lzd%glr%d%n2+1)
!!$$       i2=ii/(lzd%glr%d%n1+1)
!!$$       i0=ii-i2*(lzd%glr%d%n1+1)
!!$$       i1=i0+j1-j0
!!$$       do i=i0,i1
!!$$           tt=tt+weight_c(i,i2,i3)
!!$$           iitot=iitot+1
!!$$           if((tt>=weight_c_ideal .or. iseg==lzd%glr%wfd%nseg_c) .and. i==i1 .and. jproc<=nproc-2) then
!!$$               if(tt==weight_tot_c .and. jproc==nproc-1) then
!!$$                   ! this process also has to take the remaining points, even if they have no weight
!!$$                   iitot=lzd%glr%wfd%nvctr_c-ii2
!!$$               end if
!!$$               if(iproc==jproc) then
!!$$                   weightp_c=tt
!!$$                   nptsp_c=iitot
!!$$                   istartp_seg_c=iiseg
!!$$                   iendp_seg_c=iseg
!!$$                   if(tt==weight_tot_c .and. jproc==nproc-1) then
!!$$                       ! this process also has to take the remaining segments, even if they have no weight
!!$$                       iendp_seg_c=lzd%glr%wfd%nseg_c
!!$$                   end if
!!$$               end if
!!$$               istartend_c(1,jproc)=ii2+1
!!$$               istartend_c(2,jproc)=min(istartend_c(1,jproc)+iitot-1,lzd%glr%wfd%nvctr_c)
!!$$               tt2=tt2+tt
!!$$               tt=0.d0
!!$$               ii2=ii2+iitot
!!$$               iitot=0
!!$$               jproc=jproc+1
!!$$               iiseg=iseg
!!$$               if(ii2>=lzd%glr%wfd%nvctr_c) then
!!$$                   ! everything is distributed
!!$$                   jprocdone=jproc
!!$$                   exit loop_nseg_c
!!$$               end if
!!$$           end if
!!$$       end do
!!$$   end do loop_nseg_c
!!$$
!!$$  if(jprocdone>0) then
!!$$       do jproc=jprocdone,nproc-1
!!$$          ! these processes do nothing
!!$$          istartend_c(1,jproc)=lzd%glr%wfd%nvctr_c+1
!!$$          istartend_c(2,jproc)=lzd%glr%wfd%nvctr_c
!!$$          if(iproc==jproc) then
!!$$              weightp_c=0.d0
!!$$              nptsp_c=0
!!$$              istartp_seg_c=lzd%glr%wfd%nseg_c+1
!!$$              iendp_seg_c=lzd%glr%wfd%nseg_c
!!$$          end if
!!$$      end do
!!$$  else
!!$$      if(iproc==nproc-1) then
!!$$          ! Take the rest
!!$$          weightp_c=weight_tot_c-tt2
!!$$          nptsp_c=lzd%glr%wfd%nvctr_c-ii2
!!$$          istartp_seg_c=iiseg
!!$$          iendp_seg_c=lzd%glr%wfd%nseg_c
!!$$      end if
!!$$      istartend_c(1,nproc-1)=ii2+1
!!$$      istartend_c(2,nproc-1)=istartend_c(1,nproc-1)+iitot-1
!!$$  end if
!!$$
!!$$  ! some check
!!$$ 
!!$$  !write(*,*) 'subroutine', weightp_c
!!$$
!!$$  !$omp section
!!$$
!!$$  ! Now the fine part...
!!$$  jproc=0
!!$$  tt=0.d0
!!$$  tt2=0.d0
!!$$  iitot=0
!!$$  ii2=0
!!$$  weightp_f=0.d0
!!$$  istart=lzd%glr%wfd%nseg_c+min(1,lzd%glr%wfd%nseg_f)
!!$$  iend=istart+lzd%glr%wfd%nseg_f-1
!!$$  iiseg=istart
!!$$  jprocdone=-1
!!$$  loop_nseg_f: do iseg=istart,iend
!!$$       jj=lzd%glr%wfd%keyvloc(iseg)
!!$$       j0=lzd%glr%wfd%keygloc(1,iseg)
!!$$       j1=lzd%glr%wfd%keygloc(2,iseg)
!!$$       ii=j0-1
!!$$       i3=ii/((lzd%glr%d%n1+1)*(lzd%glr%d%n2+1))
!!$$       ii=ii-i3*(lzd%glr%d%n1+1)*(lzd%glr%d%n2+1)
!!$$       i2=ii/(lzd%glr%d%n1+1)
!!$$       i0=ii-i2*(lzd%glr%d%n1+1)
!!$$       i1=i0+j1-j0
!!$$       do i=i0,i1
!!$$           tt=tt+weight_f(i,i2,i3)
!!$$           iitot=iitot+1
!!$$           if((tt>=weight_f_ideal .or. iseg==iend) .and. i==i1 .and. jproc<=nproc-2) then
!!$$               if(tt==weight_tot_f .and. jproc==nproc-1) then
!!$$                   ! this process also has to take the remaining points, even if they have no weight
!!$$                   iitot=lzd%glr%wfd%nvctr_f-ii2
!!$$               end if
!!$$               if(iproc==jproc) then
!!$$                   weightp_f=tt
!!$$                   nptsp_f=iitot
!!$$                   istartp_seg_f=iiseg
!!$$                   iendp_seg_f=iseg
!!$$                   if(tt==weight_tot_f .and. jproc==nproc-1) then
!!$$                       ! this process also has to take the remaining segments, even if they have no weight
!!$$                       iendp_seg_f=iend
!!$$                   end if
!!$$               end if
!!$$               istartend_f(1,jproc)=ii2+1
!!$$               istartend_f(2,jproc)=min(istartend_f(1,jproc)+iitot-1,lzd%glr%wfd%nvctr_f)
!!$$               tt2=tt2+tt
!!$$               tt=0.d0
!!$$               ii2=ii2+iitot
!!$$               iitot=0
!!$$               jproc=jproc+1
!!$$               iiseg=iseg
!!$$               if(ii2>=lzd%glr%wfd%nvctr_f) then
!!$$                   ! everything is distributed
!!$$                   jprocdone=jproc
!!$$                   exit loop_nseg_f
!!$$               end if
!!$$           end if
!!$$       end do
!!$$   end do loop_nseg_f
!!$$  if(jprocdone>0) then
!!$$       do jproc=jprocdone,nproc-1
!!$$          ! these processes do nothing
!!$$          istartend_f(1,jproc)=lzd%glr%wfd%nvctr_f+1
!!$$          istartend_f(2,jproc)=lzd%glr%wfd%nvctr_f
!!$$          if(iproc==jproc) then
!!$$              weightp_f=0.d0
!!$$              nptsp_f=0
!!$$              istartp_seg_f=lzd%glr%wfd%nseg_f+1
!!$$              iendp_seg_f=lzd%glr%wfd%nseg_f
!!$$          end if
!!$$      end do
!!$$  else
!!$$      if(iproc==nproc-1) then
!!$$          ! Take the rest
!!$$          weightp_f=weight_tot_f-tt2
!!$$          nptsp_f=lzd%glr%wfd%nvctr_f-ii2
!!$$          istartp_seg_f=iiseg
!!$$          iendp_seg_f=iend
!!$$      end if
!!$$      istartend_f(1,nproc-1)=ii2+1
!!$$      istartend_f(2,nproc-1)=istartend_f(1,nproc-1)+iitot-1
!!$$  end if
!!$$
!!$$!$omp end sections
!!$$  !$omp end parallel


!!! NEW VERSION ####################################################
allocate(weights_c_startend(2,0:nproc-1), stat=istat)
call memocc(istat, weights_c_startend, 'weights_c_startend', subname)
allocate(weights_f_startend(2,0:nproc-1), stat=istat)
call memocc(istat, weights_f_startend, 'weights_f_startend', subname)

  tt=0.d0
  weights_c_startend(1,0)=0.d0
  do jproc=0,nproc-2
      tt=tt+weight_c_ideal
      weights_c_startend(2,jproc)=dble(floor(tt,kind=8))
      weights_c_startend(1,jproc+1)=dble(floor(tt,kind=8))+1.d0
  end do
  weights_c_startend(2,nproc-1)=weight_tot_c

  ! Iterate through all grid points and assign them to processes such that the
  ! load balancing is optimal.
  if (nproc==1) then
      istartend_c(1,0)=1
      istartend_c(2,0)=lzd%glr%wfd%nvctr_c
      weightp_c = weight_tot_c 
      istartp_seg_c=1
      iendp_seg_c=lzd%glr%wfd%nseg_c
      nvalp_c=0
      do i1=0,lzd%glr%d%n1
         do i2=0,lzd%glr%d%n2
            do i3=0,lzd%glr%d%n3
               nvalp_c = nvalp_c+nint(sqrt(weight_c(i1,i2,i3)))
            end do
         end do
      end do
  else
      tt=0.d0
      tt2=0.d0
      ttt=0.d0
      iitot=0
      jproc=0
      istartend_c(1,0)=1
      if (iproc==0) then
          istartp_seg_c=1
      end if
      loop_nseg_c: do iseg=1,lzd%glr%wfd%nseg_c
          jj=lzd%glr%wfd%keyvloc(iseg)
          j0=lzd%glr%wfd%keygloc(1,iseg)
          j1=lzd%glr%wfd%keygloc(2,iseg)
          ii=j0-1
          i3=ii/((lzd%glr%d%n1+1)*(lzd%glr%d%n2+1))
          ii=ii-i3*(lzd%glr%d%n1+1)*(lzd%glr%d%n2+1)
          i2=ii/(lzd%glr%d%n1+1)
          i0=ii-i2*(lzd%glr%d%n1+1)
          i1=i0+j1-j0
          tmp=0.d0
          tmp2=0.d0
          do i=i0,i1
              tt=tt+weight_c(i,i2,i3)
              tt2=tt2+weight_c(i,i2,i3)
              ttt=ttt+sqrt(weight_c(i,i2,i3))
              tmp=tmp+weight_c(i,i2,i3)
              tmp2=tmp2+sqrt(weight_c(i,i2,i3))
          end do
          iitot=iitot+i1-i0+1
          if (jproc<nproc) then
              if (tt>weights_c_startend(1,jproc)) then
                  if (jproc>0) then
                      istartend_c(1,jproc)=iitot+1
                  end if
                  if (iproc==jproc .and. jproc>0) then
                      istartp_seg_c=iseg+1
                  end if
                  if (iproc==jproc-1 .and. jproc>0) then
                      iendp_seg_c=iseg
                  end if
                  if (jproc>0 .and. iproc==jproc-1) then
                      weightp_c=tt2
                      nvalp_c=nint(ttt)
                  end if
                  if(jproc>0) then
                      tt2=0.d0
                      ttt=0.d0
                  end if
                  jproc=jproc+1
              end if
          end if
      end do loop_nseg_c

      do jproc=0,nproc-2
          istartend_c(2,jproc)=istartend_c(1,jproc+1)-1
      end do
      istartend_c(2,nproc-1)=lzd%glr%wfd%nvctr_c

      if(iproc==nproc-1) then
          nvalp_c=ttt
          weightp_c=tt2
          iendp_seg_c=lzd%glr%wfd%nseg_c
      end if
      ii=iendp_seg_c-istartp_seg_c+1
      call mpiallred(ii, 1, mpi_sum, bigdft_mpi%mpi_comm, ierr)
      if (ii/=lzd%glr%wfd%nseg_c) stop 'ii/=lzd%glr%wfd%nseg_c'
  end if


  ! Same for fine region
  tt=0.d0
  weights_f_startend(1,0)=0.d0
  do jproc=0,nproc-2
      tt=tt+weight_f_ideal
      weights_f_startend(2,jproc)=dble(floor(tt,kind=8))
      weights_f_startend(1,jproc+1)=dble(floor(tt,kind=8))+1.d0
  end do
  weights_f_startend(2,nproc-1)=weight_tot_f


  istart=lzd%glr%wfd%nseg_c+min(1,lzd%glr%wfd%nseg_f)
  iend=istart+lzd%glr%wfd%nseg_f-1
  if (nproc==1) then
      istartend_f(1,0)=1
      istartend_f(2,0)=lzd%glr%wfd%nvctr_f
      weightp_f = weight_tot_f 
      istartp_seg_f=1+lzd%glr%wfd%nseg_c
      iendp_seg_f=lzd%glr%wfd%nseg_c+lzd%glr%wfd%nseg_f
      nvalp_f=0
      do i1=0,lzd%glr%d%n1
         do i2=0,lzd%glr%d%n2
            do i3=0,lzd%glr%d%n3
               nvalp_f = nvalp_f+nint(sqrt(weight_f(i1,i2,i3)))
            end do
         end do
      end do
  else
      tt=0.d0
      tt2=0.d0
      ttt=0.d0
      iitot=0
      jproc=0
      istart=lzd%glr%wfd%nseg_c+min(1,lzd%glr%wfd%nseg_f)
      iend=istart+lzd%glr%wfd%nseg_f-1
      istartend_f(1,0)=1
      if (iproc==0) then
          istartp_seg_f=istart
      end if
      loop_nseg_f: do iseg=istart,iend
          jj=lzd%glr%wfd%keyvloc(iseg)
          j0=lzd%glr%wfd%keygloc(1,iseg)
          j1=lzd%glr%wfd%keygloc(2,iseg)
          ii=j0-1
          i3=ii/((lzd%glr%d%n1+1)*(lzd%glr%d%n2+1))
          ii=ii-i3*(lzd%glr%d%n1+1)*(lzd%glr%d%n2+1)
          i2=ii/(lzd%glr%d%n1+1)
          i0=ii-i2*(lzd%glr%d%n1+1)
          i1=i0+j1-j0
          tmp=0.d0
          tmp2=0.d0
          do i=i0,i1
              tt=tt+weight_f(i,i2,i3)
              tt2=tt2+weight_f(i,i2,i3)
              ttt=ttt+sqrt(weight_f(i,i2,i3))
              tmp=tmp+weight_f(i,i2,i3)
              tmp2=tmp2+sqrt(weight_c(i,i2,i3))
          end do
          iitot=iitot+i1-i0+1
          if (jproc<nproc) then
              if (tt>weights_f_startend(1,jproc)) then
                  if (jproc>0) then
                      istartend_f(1,jproc)=iitot+1
                  end if
                  if (iproc==jproc .and. jproc>0) then
                      istartp_seg_f=iseg+1
                  end if
                  if (iproc==jproc-1 .and. jproc>0) then
                      iendp_seg_f=iseg
                  end if
                  if (jproc>0 .and. iproc==jproc-1) then
                      weightp_f=tt2
                      nvalp_f=nint(ttt)
                  end if
                  if(jproc>0) then
                      tt2=0.d0
                      ttt=0.d0
                  end if
                  jproc=jproc+1
              end if
          end if
      end do loop_nseg_f

      do jproc=0,nproc-2
          istartend_f(2,jproc)=istartend_f(1,jproc+1)-1
      end do
      istartend_f(2,nproc-1)=lzd%glr%wfd%nvctr_f
      if(iproc==nproc-1) then
          nvalp_f=ttt
          weightp_f=tt2
          iendp_seg_f=iend
      end if
      ii=iendp_seg_f-istartp_seg_f+1
      call mpiallred(ii, 1, mpi_sum, bigdft_mpi%mpi_comm, ierr)
      if (ii/=lzd%glr%wfd%nseg_f) stop 'ii/=lzd%glr%wfd%nseg_f'
  end if




  iall = -product(shape(weights_c_startend))*kind(weights_c_startend)
  deallocate(weights_c_startend,stat=istat)
  call memocc(istat, iall, 'weights_c_startend', subname)
  iall = -product(shape(weights_f_startend))*kind(weights_f_startend)
  deallocate(weights_f_startend,stat=istat)
  call memocc(istat, iall, 'weights_f_startend', subname)

  nptsp_c=istartend_c(2,iproc)-istartend_c(1,iproc)+1
  nptsp_f=istartend_f(2,iproc)-istartend_f(1,iproc)+1



  ! some check
  ii_f=istartend_f(2,iproc)-istartend_f(1,iproc)+1
  if(nproc>1) call mpiallred(ii_f, 1, mpi_sum, bigdft_mpi%mpi_comm, ierr)
  if(ii_f/=lzd%glr%wfd%nvctr_f) stop 'assign_weight_to_process: ii_f/=lzd%glr%wfd%nvctr_f'
 
  ii_c=istartend_c(2,iproc)-istartend_c(1,iproc)+1
  if(nproc>1) call mpiallred(ii_c, 1, mpi_sum, bigdft_mpi%mpi_comm, ierr)
  if(ii_c/=lzd%glr%wfd%nvctr_c) then
     write(*,*) 'ii_c/=lzd%glr%wfd%nvctr_c',ii_c,lzd%glr%wfd%nvctr_c
     stop
  end if
  
 

end subroutine assign_weight_to_process



! This subroutine distributes the components to the processes such that each process has the same grid points
! as indicated by npts_par_c, npts_par_f.
subroutine assign_weight_to_process2(iproc, nproc, lzd, weight_c, weight_f, weight_tot_c, weight_tot_f, &
           npts_par_c, npts_par_f, &
           istartend_c, istartend_f, istartp_seg_c, iendp_seg_c, istartp_seg_f, iendp_seg_f, &
           weightp_c, weightp_f, nptsp_c, nptsp_f)
  use module_base
  use module_types
  implicit none
  
  ! Calling arguments
  integer,intent(in) :: iproc, nproc
  type(local_zone_descriptors),intent(in) :: lzd
  real(kind=8),dimension(0:lzd%glr%d%n1,0:lzd%glr%d%n2,0:lzd%glr%d%n3),intent(in) :: weight_c, weight_f
  real(kind=8),intent(in) :: weight_tot_c, weight_tot_f
  integer,dimension(0:nproc-1),intent(in) :: npts_par_c, npts_par_f
  integer,dimension(2,0:nproc-1),intent(out) :: istartend_c, istartend_f
  integer,intent(out) :: istartp_seg_c, iendp_seg_c, istartp_seg_f, iendp_seg_f
  real(kind=8),intent(out) :: weightp_c, weightp_f
  integer,intent(out) :: nptsp_c, nptsp_f
  
  ! Local variables
  integer :: jproc, i1, i2, i3, ii, istartp_c, iendp_c, ii2, istartp_f, iendp_f, istart, iend, jj, j0, j1
  integer :: i, iseg, i0, iitot, ierr, iiseg, jprocdone
  real(kind=8) :: tt, tt2, weight_c_ideal, weight_f_ideal

  ! Ideal weight per process
  weight_c_ideal=weight_tot_c/dble(nproc)
  weight_f_ideal=weight_tot_f/dble(nproc)

  jproc=0
  tt=0.d0
  tt2=0.d0
  iitot=0
  ii2=0
  iiseg=1
  weightp_c=0.d0
    do iseg=1,lzd%glr%wfd%nseg_c
       jj=lzd%glr%wfd%keyvloc(iseg)
       j0=lzd%glr%wfd%keygloc(1,iseg)
       j1=lzd%glr%wfd%keygloc(2,iseg)
       ii=j0-1
       i3=ii/((lzd%glr%d%n1+1)*(lzd%glr%d%n2+1))
       ii=ii-i3*(lzd%glr%d%n1+1)*(lzd%glr%d%n2+1)
       i2=ii/(lzd%glr%d%n1+1)
       i0=ii-i2*(lzd%glr%d%n1+1)
       i1=i0+j1-j0
       do i=i0,i1
           tt=tt+weight_c(i,i2,i3)
           iitot=iitot+1
           !if(tt>weight_c_ideal) then
           if(iitot==npts_par_c(jproc)) then
               if(iproc==jproc) then
                   weightp_c=tt
                   nptsp_c=iitot
                   istartp_c=ii2+1
                   iendp_c=istartp_c+iitot-1
                   istartp_seg_c=iiseg
                   iendp_seg_c=iseg
               end if
               istartend_c(1,jproc)=ii2+1
               istartend_c(2,jproc)=istartend_c(1,jproc)+iitot-1
               tt2=tt2+tt
               tt=0.d0
               ii2=ii2+iitot
               iitot=0
               jproc=jproc+1
               iiseg=iseg
           end if
       end do
   end do

   jprocdone=jproc
   do jproc=jprocdone,nproc-1
      ! these processes do nothing
      istartend_c(1,jproc)=lzd%glr%wfd%nvctr_c+1
      istartend_c(2,jproc)=lzd%glr%wfd%nvctr_c
      if(iproc==jproc) then
          weightp_c=0.d0
          nptsp_c=0
          istartp_seg_c=lzd%glr%wfd%nseg_c+1
          iendp_seg_c=lzd%glr%wfd%nseg_c
      end if
   end do
  !if(iproc==nproc-1) then
  !    ! Take the rest
  !    istartp_c=ii2+1
  !    iendp_c=istartp_c+iitot-1
  !    weightp_c=weight_tot_c-tt2
  !    nptsp_c=lzd%glr%wfd%nvctr_c-ii2
  !    istartp_seg_c=iiseg
  !    iendp_seg_c=lzd%glr%wfd%nseg_c
  !end if
  !istartend_c(1,nproc-1)=ii2+1
  !istartend_c(2,nproc-1)=istartend_c(1,nproc-1)+iitot-1

  ! some check
  ii=istartend_c(2,iproc)-istartend_c(1,iproc)+1
  if(nproc>1) call mpiallred(ii, 1, mpi_sum, bigdft_mpi%mpi_comm, ierr)
  if(ii/=lzd%glr%wfd%nvctr_c) stop 'assign_weight_to_process2: ii/=lzd%glr%wfd%nvctr_c'


  jproc=0
  tt=0.d0
  tt2=0.d0
  iitot=0
  ii2=0
  weightp_f=0.d0
  istart=lzd%glr%wfd%nseg_c+min(1,lzd%glr%wfd%nseg_f)
  iend=istart+lzd%glr%wfd%nseg_f-1
  iiseg=istart
    do iseg=istart,iend
       jj=lzd%glr%wfd%keyvloc(iseg)
       j0=lzd%glr%wfd%keygloc(1,iseg)
       j1=lzd%glr%wfd%keygloc(2,iseg)
       ii=j0-1
       i3=ii/((lzd%glr%d%n1+1)*(lzd%glr%d%n2+1))
       ii=ii-i3*(lzd%glr%d%n1+1)*(lzd%glr%d%n2+1)
       i2=ii/(lzd%glr%d%n1+1)
       i0=ii-i2*(lzd%glr%d%n1+1)
       i1=i0+j1-j0
       do i=i0,i1
           tt=tt+weight_f(i,i2,i3)
           iitot=iitot+1
           !if(tt>weight_f_ideal) then
           if(iitot==npts_par_f(jproc)) then
               if(iproc==jproc) then
                   weightp_f=tt
                   nptsp_f=iitot
                   istartp_f=ii2+1
                   iendp_f=istartp_f+iitot-1
                   istartp_seg_f=iiseg
                   iendp_seg_f=iseg
               end if
               istartend_f(1,jproc)=ii2+1
               istartend_f(2,jproc)=istartend_f(1,jproc)+iitot-1
               tt2=tt2+tt
               tt=0.d0
               ii2=ii2+iitot
               iitot=0
               jproc=jproc+1
               iiseg=iseg
           end if
       end do
   end do

   jprocdone=jproc
   do jproc=jprocdone,nproc-1
      ! these processes do nothing
      istartend_f(1,jproc)=lzd%glr%wfd%nvctr_f+1
      istartend_f(2,jproc)=lzd%glr%wfd%nvctr_f
      if(iproc==jproc) then
          weightp_f=0.d0
          nptsp_f=0
          istartp_seg_f=lzd%glr%wfd%nseg_f+1
          iendp_seg_f=lzd%glr%wfd%nseg_f
      end if
   end do
  !if(iproc==nproc-1) then
  !    ! Take the rest
  !    istartp_f=ii2+1
  !    iendp_f=istartp_f+iitot-1
  !    weightp_f=weight_tot_f-tt2
  !    nptsp_f=lzd%glr%wfd%nvctr_f-ii2
  !    istartp_seg_f=iiseg
  !    iendp_seg_f=iend
  !end if
  !istartend_f(1,nproc-1)=ii2+1
  !istartend_f(2,nproc-1)=istartend_f(1,nproc-1)+iitot-1

  ! some check
  ii=istartend_f(2,iproc)-istartend_f(1,iproc)+1
  if(nproc>1) call mpiallred(ii, 1, mpi_sum, bigdft_mpi%mpi_comm, ierr)
  if(ii/=lzd%glr%wfd%nvctr_f) stop 'assign_weight_to_process2: ii/=lzd%glr%wfd%nvctr_f'



end subroutine assign_weight_to_process2





subroutine determine_num_orbs_per_gridpoint_new(iproc, nproc, orbs, lzd, istartend_c, istartend_f, &
           istartp_seg_c, iendp_seg_c, istartp_seg_f, iendp_seg_f, &
           weightp_c, weightp_f, nptsp_c, nptsp_f, weight_c, weight_f, &
           norb_per_gridpoint_c, norb_per_gridpoint_f)
  use module_base
  use module_types
  implicit none
  
  ! Calling arguments
  integer,intent(in):: iproc, nproc, nptsp_c, nptsp_f, istartp_seg_c, iendp_seg_c, istartp_seg_f, iendp_seg_f
  type(orbitals_data),intent(in):: orbs
  type(local_zone_descriptors),intent(in):: lzd
  integer,dimension(2,0:nproc-1),intent(in):: istartend_c, istartend_f
  real(8),intent(in):: weightp_c, weightp_f
  real(8),dimension(0:lzd%glr%d%n1,0:lzd%glr%d%n2,0:lzd%glr%d%n3),intent(in):: weight_c, weight_f
  integer,dimension(nptsp_c),intent(out):: norb_per_gridpoint_c
  integer,dimension(nptsp_f),intent(out):: norb_per_gridpoint_f
  
  ! Local variables
  integer:: ii, iiorb, i1, i2, i3, iipt, iorb, iii, iseg, jj, j0, j1, iitot, ilr, i, istart, iend, i0, istat, iall
  integer::icheck_c,icheck_f,iiorb_c,iiorb_f, npgp_c,npgp_f
  !!integer,dimension(:),allocatable:: iseg_start_c, iseg_start_f
  character(len=*),parameter:: subname='determine_num_orbs_per_gridpoint'


  icheck_c = 0
  icheck_f = 0
  iiorb_f=0
  iiorb_c=0
  iipt=0

  !$omp parallel default(private) shared(lzd,iproc,istartend_c,istartend_f,istartp_seg_c,iendp_seg_c,istartp_seg_f,iendp_seg_f) &
  !$omp shared(nptsp_c, weight_c,norb_per_gridpoint_c,weightp_c,nptsp_f, weight_f,norb_per_gridpoint_f,weightp_f) &
  !$omp shared(icheck_f,iiorb_f,icheck_c,iiorb_c)


  if(istartp_seg_c<=iendp_seg_c) then
      !$omp do reduction(+:icheck_c) reduction(+:iiorb_c)
      do iseg=istartp_seg_c,iendp_seg_c
          jj=lzd%glr%wfd%keyvloc(iseg)
          j0=lzd%glr%wfd%keygloc(1,iseg)
          j1=lzd%glr%wfd%keygloc(2,iseg)
          ii=j0-1
          i3=ii/((lzd%glr%d%n1+1)*(lzd%glr%d%n2+1))
          ii=ii-i3*(lzd%glr%d%n1+1)*(lzd%glr%d%n2+1)
          i2=ii/(lzd%glr%d%n1+1)
          i0=ii-i2*(lzd%glr%d%n1+1)
          i1=i0+j1-j0
          do i=i0,i1
              iitot=jj+i-i0
              if(iitot>=istartend_c(1,iproc) .and. iitot<=istartend_c(2,iproc)) then
                  icheck_c = icheck_c + 1
                  iipt=jj-istartend_c(1,iproc)+i-i0+1
                  npgp_c = nint(sqrt(weight_c(i,i2,i3)))
                  iiorb_c=iiorb_c+weight_c(i,i2,i3)
                  norb_per_gridpoint_c(iipt)=npgp_c
              end if
          end do
      end do
      !$omp end do
  end if

  if(icheck_c/=nptsp_c) stop 'icheck_c/=nptsp_c'
  if(iiorb_c/=nint(weightp_c)) stop 'iiorb_c/=weightp_c'


  iitot=0
  iipt=0
  istart=lzd%glr%wfd%nseg_c+min(1,lzd%glr%wfd%nseg_f)
  iend=istart+lzd%glr%wfd%nseg_f-1

  if (istartp_seg_f<=iendp_seg_f) then
      !$omp do reduction(+:icheck_f) reduction(+:iiorb_f)
      do iseg=istartp_seg_f,iendp_seg_f
          jj=lzd%glr%wfd%keyvloc(iseg)
          j0=lzd%glr%wfd%keygloc(1,iseg)
          j1=lzd%glr%wfd%keygloc(2,iseg)
          ii=j0-1
          i3=ii/((lzd%glr%d%n1+1)*(lzd%glr%d%n2+1))
          ii=ii-i3*(lzd%glr%d%n1+1)*(lzd%glr%d%n2+1)
          i2=ii/(lzd%glr%d%n1+1)
          i0=ii-i2*(lzd%glr%d%n1+1)
          i1=i0+j1-j0
          do i=i0,i1
              iitot=jj+i-i0
              if(iitot>=istartend_f(1,iproc) .and. iitot<=istartend_f(2,iproc)) then
                  icheck_f = icheck_f +1
                  iipt=jj-istartend_f(1,iproc)+i-i0+1
                  npgp_f=0
                  npgp_f = nint(sqrt(weight_f(i,i2,i3)))
                  iiorb_f=iiorb_f+weight_f(i,i2,i3)
                  norb_per_gridpoint_f(iipt)=npgp_f
              end if
          end do
      end do
      !$omp end do
  end if

  !$omp end parallel

  if(icheck_f/=nptsp_f) stop 'icheck_f/=nptsp_f'
  if(iiorb_f/=nint(weightp_f)) stop 'iiorb_f/=weightp_f'

end subroutine determine_num_orbs_per_gridpoint_new








subroutine determine_communication_arrays(iproc, nproc, orbs, lzd, istartend_c, istartend_f, &
           index_in_global_c, index_in_global_f, &
           nvalp_c, nvalp_f,  nsendcounts_c, nsenddspls_c, nrecvcounts_c, nrecvdspls_c, &
           nsendcounts_f, nsenddspls_f, nrecvcounts_f, nrecvdspls_f)
  use module_base
  use module_types
  implicit none
  
  ! Calling arguments
  integer,intent(in) :: iproc, nproc
  type(orbitals_data),intent(in) :: orbs
  type(local_zone_descriptors),intent(in) :: lzd
  integer,dimension(2,0:nproc-1),intent(in) :: istartend_c, istartend_f
  integer,dimension(0:lzd%glr%d%n1,0:lzd%glr%d%n2,0:lzd%glr%d%n3),intent(in) :: index_in_global_c, index_in_global_f
  integer,intent(in) :: nvalp_c, nvalp_f
  integer,dimension(0:nproc-1),intent(out) :: nsendcounts_c, nsenddspls_c, nrecvcounts_c, nrecvdspls_c
  integer,dimension(0:nproc-1),intent(out) :: nsendcounts_f, nsenddspls_f, nrecvcounts_f, nrecvdspls_f
  
  ! Local variables
  integer :: iorb, iiorb, i1, i2, i3, ii, jproc, jproctarget, ierr, jj, ilr, j0, j1, i0, i, ind
  integer :: istat, ii1, ii2, ii3, iseg, istart, iend, iall
  integer,dimension(:),allocatable :: nsendcounts_tmp, nsenddspls_tmp, nrecvcounts_tmp, nrecvdspls_tmp
  character(len=*),parameter :: subname='determine_communication_arrays'

  ! Determine values for mpi_alltoallv
  ! first nsendcounts
  nsendcounts_c=0
  nsendcounts_f=0

  !$omp parallel default(private) shared(ilr,nproc,orbs,lzd,index_in_global_c,istartend_c,nsendcounts_c,nsendcounts_f) &
  !$omp shared(istartend_f,index_in_global_f)

  do iorb=1,orbs%norbp
      iiorb=orbs%isorb+iorb
      ilr=orbs%inwhichlocreg(iiorb)
      if (lzd%llr(ilr)%wfd%nseg_c>0) then
          !$omp do firstprivate(ilr) reduction(+:nsendcounts_c)
          do iseg=1,lzd%llr(ilr)%wfd%nseg_c
              jj=lzd%llr(ilr)%wfd%keyvloc(iseg)
              j0=lzd%llr(ilr)%wfd%keygloc(1,iseg)
              j1=lzd%llr(ilr)%wfd%keygloc(2,iseg)
              ii=j0-1
              i3=ii/((lzd%llr(ilr)%d%n1+1)*(lzd%llr(ilr)%d%n2+1))
              ii=ii-i3*(lzd%llr(ilr)%d%n1+1)*(lzd%llr(ilr)%d%n2+1)
              i2=ii/(lzd%llr(ilr)%d%n1+1)
              i0=ii-i2*(lzd%llr(ilr)%d%n1+1)
              i1=i0+j1-j0
              ii2=i2+lzd%llr(ilr)%ns2
              ii3=i3+lzd%llr(ilr)%ns3
              do i=i0,i1
                  ii1=i+lzd%llr(ilr)%ns1
                  ind=index_in_global_c(ii1,ii2,ii3)
                  jproctarget=-1
                  do jproc=0,nproc-1
                      if(ind>=istartend_c(1,jproc) .and. ind<=istartend_c(2,jproc)) then
                          jproctarget=jproc
                          exit
                      end if
                  end do
                  nsendcounts_c(jproctarget)=nsendcounts_c(jproctarget)+1
              end do
          end do
          !$omp end do
      end if
  end do

  do iorb=1,orbs%norbp
      iiorb=orbs%isorb+iorb
      ilr=orbs%inwhichlocreg(iiorb)
      istart=lzd%llr(ilr)%wfd%nseg_c+min(1,lzd%llr(ilr)%wfd%nseg_f)
      iend=istart+lzd%llr(ilr)%wfd%nseg_f-1
      if (istart<iend) then
          !$omp do firstprivate(ilr) reduction(+:nsendcounts_f)
          do iseg=istart,iend
              jj=lzd%llr(ilr)%wfd%keyvloc(iseg)
              j0=lzd%llr(ilr)%wfd%keygloc(1,iseg)
              j1=lzd%llr(ilr)%wfd%keygloc(2,iseg)
              ii=j0-1
              i3=ii/((lzd%llr(ilr)%d%n1+1)*(lzd%llr(ilr)%d%n2+1))
              ii=ii-i3*(lzd%llr(ilr)%d%n1+1)*(lzd%llr(ilr)%d%n2+1)
              i2=ii/(lzd%llr(ilr)%d%n1+1)
              i0=ii-i2*(lzd%llr(ilr)%d%n1+1)
              i1=i0+j1-j0
              ii2=i2+lzd%llr(ilr)%ns2
              ii3=i3+lzd%llr(ilr)%ns3
              do i=i0,i1
                  ii1=i+lzd%llr(ilr)%ns1
                  !call get_index_in_global(lzd%glr, ii1, ii2, ii3, 'f', ind)
                  ind=index_in_global_f(ii1,ii2,ii3)
                  do jproc=0,nproc-1
                      if(ind>=istartend_f(1,jproc) .and. ind<=istartend_f(2,jproc)) then
                          jproctarget=jproc
                          exit
                      end if
                  end do
                  nsendcounts_f(jproctarget)=nsendcounts_f(jproctarget)+1
              end do
          end do
          !$omp end do
      end if
   end do

   !$omp end parallel


  ! The first check is to make sure that there is no stop in case this process has no orbitals (in which case
  ! orbs%npsidim_orbs is 1 and not 0 as assumed by the check)
  if(orbs%npsidim_orbs>1 .and. sum(nsendcounts_c)+7*sum(nsendcounts_f)/=orbs%npsidim_orbs) then
      write(*,'(a,2i10)') 'sum(nsendcounts_c)+sum(nsendcounts_f)/=orbs%npsidim_orbs', &
                          sum(nsendcounts_c)+sum(nsendcounts_f), orbs%npsidim_orbs
      stop
  end if

  
  ! now nsenddspls
  nsenddspls_c(0)=0
  do jproc=1,nproc-1
      nsenddspls_c(jproc)=nsenddspls_c(jproc-1)+nsendcounts_c(jproc-1)
  end do
  nsenddspls_f(0)=0
  do jproc=1,nproc-1
      nsenddspls_f(jproc)=nsenddspls_f(jproc-1)+nsendcounts_f(jproc-1)
  end do



  ! now nrecvcounts
  ! use an mpi_alltoallv to gather the data
  allocate(nsendcounts_tmp(0:nproc-1), stat=istat)
  call memocc(istat, nsendcounts_tmp, 'nsendcounts_tmp', subname)
  allocate(nsenddspls_tmp(0:nproc-1), stat=istat)
  call memocc(istat, nsenddspls_tmp, 'nsenddspls_tmp', subname)
  allocate(nrecvcounts_tmp(0:nproc-1), stat=istat)
  call memocc(istat, nrecvcounts_tmp, 'nrecvcounts_tmp', subname)
  allocate(nrecvdspls_tmp(0:nproc-1), stat=istat)
  call memocc(istat, nrecvdspls_tmp, 'nrecvdspls_tmp', subname)
  nsendcounts_tmp=1
  nrecvcounts_tmp=1
  do jproc=0,nproc-1
      nsenddspls_tmp(jproc)=jproc
      nrecvdspls_tmp(jproc)=jproc
  end do
  if(nproc>1) then
      call mpi_alltoallv(nsendcounts_c, nsendcounts_tmp, nsenddspls_tmp, mpi_integer, nrecvcounts_c, &
           nrecvcounts_tmp, nrecvdspls_tmp, mpi_integer, bigdft_mpi%mpi_comm, ierr)
      call mpi_alltoallv(nsendcounts_f, nsendcounts_tmp, nsenddspls_tmp, mpi_integer, nrecvcounts_f, &
           nrecvcounts_tmp, nrecvdspls_tmp, mpi_integer, bigdft_mpi%mpi_comm, ierr)
  else
      nrecvcounts_c=nsendcounts_c
      nrecvcounts_f=nsendcounts_f
  end if
  iall=-product(shape(nsendcounts_tmp))*kind(nsendcounts_tmp)
  deallocate(nsendcounts_tmp, stat=istat)
  call memocc(istat, iall, 'nsendcounts_tmp', subname)
  iall=-product(shape(nsenddspls_tmp))*kind(nsenddspls_tmp)
  deallocate(nsenddspls_tmp, stat=istat)
  call memocc(istat, iall, 'nsenddspls_tmp', subname)
  iall=-product(shape(nrecvcounts_tmp))*kind(nrecvcounts_tmp)
  deallocate(nrecvcounts_tmp, stat=istat)
  call memocc(istat, iall, 'nrecvcounts_tmp', subname)
  iall=-product(shape(nrecvdspls_tmp))*kind(nrecvdspls_tmp)
  deallocate(nrecvdspls_tmp, stat=istat)
  call memocc(istat, iall, 'nrecvdspls_tmp', subname)

  ! now recvdspls
  nrecvdspls_c(0)=0
  do jproc=1,nproc-1
      nrecvdspls_c(jproc)=nrecvdspls_c(jproc-1)+nrecvcounts_c(jproc-1)
  end do
  nrecvdspls_f(0)=0
  do jproc=1,nproc-1
      nrecvdspls_f(jproc)=nrecvdspls_f(jproc-1)+nrecvcounts_f(jproc-1)
  end do

  if(sum(nrecvcounts_c)/=nvalp_c) stop 'sum(nrecvcounts_c)/=nvalp_c'
  if(sum(nrecvcounts_f)/=nvalp_f) stop 'sum(nrecvcounts_f)/=nvalp_f'

end subroutine determine_communication_arrays


subroutine get_switch_indices(iproc, nproc, orbs, lzd, ndimpsi_c, ndimpsi_f, istartend_c, istartend_f, &
           nsendcounts_c, nsenddspls_c, ndimind_c, nrecvcounts_c, nrecvdspls_c, &
           nsendcounts_f, nsenddspls_f, ndimind_f, nrecvcounts_f, nrecvdspls_f, &
           index_in_global_c, index_in_global_f, &
           weightp_c, weightp_f,  isendbuf_c, irecvbuf_c, isendbuf_f, irecvbuf_f, &
           indexrecvorbital_c, iextract_c, iexpand_c, indexrecvorbital_f, iextract_f, iexpand_f)
  use module_base
  use module_types
  implicit none
  
  ! Calling arguments
  integer,intent(in) :: iproc, nproc, ndimpsi_c, ndimpsi_f, ndimind_c,ndimind_f
  type(orbitals_data),intent(in) :: orbs
  type(local_zone_descriptors),intent(in) :: lzd
  integer,dimension(2,0:nproc-1),intent(in) :: istartend_c, istartend_f
  integer,dimension(0:nproc-1),intent(in) :: nsendcounts_c, nsenddspls_c, nrecvcounts_c, nrecvdspls_c
  integer,dimension(0:nproc-1),intent(in) :: nsendcounts_f, nsenddspls_f, nrecvcounts_f, nrecvdspls_f
  integer,dimension(0:lzd%glr%d%n1,0:lzd%glr%d%n2,0:lzd%glr%d%n3),intent(in) :: index_in_global_c, index_in_global_f
  real(kind=8),intent(in) :: weightp_c, weightp_f
  integer,dimension(ndimpsi_c),intent(out) :: isendbuf_c, irecvbuf_c
  integer,dimension(ndimpsi_f),intent(out) :: isendbuf_f, irecvbuf_f
  integer,dimension(ndimind_c),intent(out) :: indexrecvorbital_c, iextract_c, iexpand_c
  integer,dimension(ndimind_f),intent(out) :: indexrecvorbital_f, iextract_f, iexpand_f
  
  ! Local variables
  integer :: i, iorb, iiorb, i1, i2, i3, ind, jproc, jproctarget, ii, ierr, jj, iseg, iitot, ilr
  integer :: istart, iend, indglob, ii1, ii2, ii3, j1, i0, j0, istat, iall
  integer,dimension(:),allocatable :: nsend_c,nsend_f, indexsendorbital2, indexrecvorbital2
  integer,dimension(:),allocatable :: gridpoint_start_c, gridpoint_start_f
  real(kind=8),dimension(:,:,:),allocatable :: weight_c, weight_f
  integer,dimension(:),allocatable :: indexsendorbital_c, indexsendbuf_c, indexrecvbuf_c
  integer,dimension(:),allocatable :: indexsendorbital_f, indexsendbuf_f, indexrecvbuf_f
  character(len=*),parameter :: subname='get_switch_indices'


  
  allocate(indexsendorbital_c(ndimpsi_c), stat=istat)
  call memocc(istat, indexsendorbital_c, 'indexsendorbital_c', subname)
  allocate(indexsendbuf_c(ndimpsi_c), stat=istat)
  call memocc(istat, indexsendbuf_c, 'indexsendbuf_c', subname)
  allocate(indexrecvbuf_c(sum(nrecvcounts_c)), stat=istat)
  call memocc(istat, indexrecvbuf_c, 'indexrecvbuf_c', subname)
  
  allocate(indexsendorbital_f(ndimpsi_f), stat=istat)
  call memocc(istat, indexsendorbital_f, 'indexsendorbital_f', subname)
  allocate(indexsendbuf_f(ndimpsi_f), stat=istat)
  call memocc(istat, indexsendbuf_f, 'indexsendbuf_f', subname)
  allocate(indexrecvbuf_f(sum(nrecvcounts_f)), stat=istat)
  call memocc(istat, indexrecvbuf_f, 'indexrecvbuf_f', subname)
  
  allocate(weight_c(0:lzd%glr%d%n1,0:lzd%glr%d%n2,0:lzd%glr%d%n3), stat=istat)
  call memocc(istat, weight_c, 'weight_c', subname)
  allocate(weight_f(0:lzd%glr%d%n1,0:lzd%glr%d%n2,0:lzd%glr%d%n3), stat=istat)
  call memocc(istat, weight_f, 'weight_f', subname)
  allocate(gridpoint_start_c((lzd%glr%d%n1+1)*(lzd%glr%d%n2+1)*(lzd%glr%d%n3+1)), stat=istat)
  call memocc(istat, gridpoint_start_c, 'gridpoint_start_c', subname)
  allocate(gridpoint_start_f((lzd%glr%d%n1+1)*(lzd%glr%d%n2+1)*(lzd%glr%d%n3+1)), stat=istat)
  call memocc(istat, gridpoint_start_f, 'gridpoint_start_f', subname)
  gridpoint_start_c=-1
  gridpoint_start_f=-1

!write(*,*) 'ndimpsi_f, sum(nrecvcounts_f)', ndimpsi_f, sum(nrecvcounts_f)

  allocate(nsend_c(0:nproc-1), stat=istat)
  call memocc(istat, nsend_c, 'nsend_c', subname)
  allocate(nsend_f(0:nproc-1), stat=istat)
  call memocc(istat, nsend_f, 'nsend_f', subname)

  nsend_c=0
  nsend_f=0

  !$omp parallel default(private) shared(orbs,lzd,index_in_global_c,index_in_global_f,istartend_c,istartend_f)&
  !$omp shared(nsend_c,nsend_f,nsenddspls_c,nsenddspls_f,ndimpsi_c,ndimpsi_f,nsendcounts_c,nsendcounts_f,nproc) &
  !$omp shared(isendbuf_c,isendbuf_f,indexsendbuf_c,indexsendbuf_f,indexsendorbital_c,indexsendorbital_f)

  !$omp sections
  !$omp section
  iitot=0
 
  do iorb=1,orbs%norbp
    iiorb=orbs%isorb+iorb
    ilr=orbs%inwhichlocreg(iiorb)
    do iseg=1,lzd%llr(ilr)%wfd%nseg_c
       jj=lzd%llr(ilr)%wfd%keyvloc(iseg)
       j0=lzd%llr(ilr)%wfd%keygloc(1,iseg)
       j1=lzd%llr(ilr)%wfd%keygloc(2,iseg)
       ii=j0-1
       i3=ii/((lzd%llr(ilr)%d%n1+1)*(lzd%llr(ilr)%d%n2+1))
       ii=ii-i3*(lzd%llr(ilr)%d%n1+1)*(lzd%llr(ilr)%d%n2+1)
       i2=ii/(lzd%llr(ilr)%d%n1+1)
       i0=ii-i2*(lzd%llr(ilr)%d%n1+1)
       i1=i0+j1-j0
       !write(*,'(a,8i8)') 'jj, ii, j0, j1, i0, i1, i2, i3',jj,ii,j0,j1,i0,i1,i2,i3
       do i=i0,i1
          ii1=i+lzd%llr(ilr)%ns1
          ii2=i2+lzd%llr(ilr)%ns2
          ii3=i3+lzd%llr(ilr)%ns3
          !call get_index_in_global(lzd%glr, ii1, ii2, ii3, 'c', indglob)
          indglob=index_in_global_c(ii1,ii2,ii3)
          iitot=iitot+1
              do jproc=0,nproc-1
                  if(indglob>=istartend_c(1,jproc) .and. indglob<=istartend_c(2,jproc)) then
                      jproctarget=jproc
                      exit
                  end if
              end do
              !write(600+iproc,'(a,2(i0,1x),i0,a,i0)') 'point ',ii1,ii2,ii3,' goes to process ',jproctarget
          
              nsend_c(jproctarget)=nsend_c(jproctarget)+1
              ind=nsenddspls_c(jproctarget)+nsend_c(jproctarget)
              isendbuf_c(iitot)=ind
              indexsendbuf_c(ind)=indglob
              indexsendorbital_c(iitot)=iiorb
              !indexsendorbital(ind)=iiorb
          end do
      end do
      
  end do
 ! write(*,*) 'iitot,ndimpsi_c',iitot,ndimpsi_c
  if(iitot/=ndimpsi_c) stop 'iitot/=ndimpsi_c'

  !check
  do jproc=0,nproc-1
      if(nsend_c(jproc)/=nsendcounts_c(jproc)) stop 'nsend_c(jproc)/=nsendcounts_c(jproc)'
  end do


  !$omp section
  ! fine part
  iitot=0
 
  do iorb=1,orbs%norbp
    iiorb=orbs%isorb+iorb
    ilr=orbs%inwhichlocreg(iiorb)
    istart=lzd%llr(ilr)%wfd%nseg_c+min(1,lzd%llr(ilr)%wfd%nseg_f)
    iend=istart+lzd%llr(ilr)%wfd%nseg_f-1
    do iseg=istart,iend
       jj=lzd%llr(ilr)%wfd%keyvloc(iseg)
       j0=lzd%llr(ilr)%wfd%keygloc(1,iseg)
       j1=lzd%llr(ilr)%wfd%keygloc(2,iseg)
       ii=j0-1
       i3=ii/((lzd%llr(ilr)%d%n1+1)*(lzd%llr(ilr)%d%n2+1))
       ii=ii-i3*(lzd%llr(ilr)%d%n1+1)*(lzd%llr(ilr)%d%n2+1)
       i2=ii/(lzd%llr(ilr)%d%n1+1)
       i0=ii-i2*(lzd%llr(ilr)%d%n1+1)
       i1=i0+j1-j0
       !write(*,'(a,8i8)') 'jj, ii, j0, j1, i0, i1, i2, i3',jj,ii,j0,j1,i0,i1,i2,i3
       do i=i0,i1
          ii1=i+lzd%llr(ilr)%ns1
          ii2=i2+lzd%llr(ilr)%ns2
          ii3=i3+lzd%llr(ilr)%ns3
          !call get_index_in_global(lzd%glr, ii1, ii2, ii3, 'f', indglob)
          indglob=index_in_global_f(ii1,ii2,ii3)
                  iitot=iitot+1
                  do jproc=0,nproc-1
                      if(indglob>=istartend_f(1,jproc) .and. indglob<=istartend_f(2,jproc)) then
                          jproctarget=jproc
                          exit
                      end if
                  end do
                  nsend_f(jproctarget)=nsend_f(jproctarget)+1
                  ind=nsenddspls_f(jproctarget)+nsend_f(jproctarget)
                  isendbuf_f(iitot)=ind
                  indexsendbuf_f(ind)=indglob
                  indexsendorbital_f(iitot)=iiorb
                  !indexsendorbital(ind)=iiorb
          end do
      end do
 
  end do
  
  if(iitot/=ndimpsi_f) stop 'iitot/=ndimpsi_f'

  !$omp end sections
  !$omp end parallel

  !check
  do jproc=0,nproc-1
      !write(*,*) 'nsend(jproc), nsendcounts_f(jproc)', nsend(jproc), nsendcounts_f(jproc)
      if(nsend_f(jproc)/=nsendcounts_f(jproc)) stop 'nsend_f(jproc)/=nsendcounts_f(jproc)'
  end do

  allocate(indexsendorbital2(ndimpsi_c), stat=istat)
  call memocc(istat, indexsendorbital2, 'indexsendorbital2', subname)
  indexsendorbital2=indexsendorbital_c
  do i=1,ndimpsi_c
      ind=isendbuf_c(i)
      indexsendorbital_c(ind)=indexsendorbital2(i)
  end do

  ! Inverse of isendbuf
  call get_reverse_indices(ndimpsi_c, isendbuf_c, irecvbuf_c)

  iall=-product(shape(indexsendorbital2))*kind(indexsendorbital2)
  deallocate(indexsendorbital2, stat=istat)
  call memocc(istat, iall, 'indexsendorbital2', subname)


  allocate(indexsendorbital2(ndimpsi_f), stat=istat)
  call memocc(istat, indexsendorbital2, 'indexsendorbital2', subname)
  indexsendorbital2=indexsendorbital_f
  do i=1,ndimpsi_f
      ind=isendbuf_f(i)
      indexsendorbital_f(ind)=indexsendorbital2(i)
  end do

  ! Inverse of isendbuf

  call get_reverse_indices(ndimpsi_f, isendbuf_f, irecvbuf_f)
  iall=-product(shape(indexsendorbital2))*kind(indexsendorbital2)
  deallocate(indexsendorbital2, stat=istat)
  call memocc(istat, iall, 'indexsendorbital2', subname)




  if(nproc>1) then
      ! Communicate indexsendbuf
      call mpi_alltoallv(indexsendbuf_c, nsendcounts_c, nsenddspls_c, mpi_integer, indexrecvbuf_c, &
           nrecvcounts_c, nrecvdspls_c, mpi_integer, bigdft_mpi%mpi_comm, ierr)
      ! Communicate indexsendorbitals
      call mpi_alltoallv(indexsendorbital_c, nsendcounts_c, nsenddspls_c, mpi_integer, indexrecvorbital_c, &
           nrecvcounts_c, nrecvdspls_c, mpi_integer, bigdft_mpi%mpi_comm, ierr)

      ! Communicate indexsendbuf
      call mpi_alltoallv(indexsendbuf_f, nsendcounts_f, nsenddspls_f, mpi_integer, indexrecvbuf_f, &
           nrecvcounts_f, nrecvdspls_f, mpi_integer, bigdft_mpi%mpi_comm, ierr)
      ! Communicate indexsendorbitals
      call mpi_alltoallv(indexsendorbital_f, nsendcounts_f, nsenddspls_f, mpi_integer, indexrecvorbital_f, &
           nrecvcounts_f, nrecvdspls_f, mpi_integer, bigdft_mpi%mpi_comm, ierr)
   else
       indexrecvbuf_c=indexsendbuf_c
       indexrecvorbital_c=indexsendorbital_c
       indexrecvbuf_f=indexsendbuf_f
       indexrecvorbital_f=indexsendorbital_f
   end if



  !call get_gridpoint_start(iproc, nproc, norb, glr, llr, nrecvcounts, indexrecvbuf, weight, gridpoint_start)
  call get_gridpoint_start(iproc, nproc, lzd, sum(nrecvcounts_c), nrecvcounts_c, sum(nrecvcounts_f), &
            nrecvcounts_f, indexrecvbuf_c, indexrecvbuf_f, weight_c, weight_f, gridpoint_start_c, gridpoint_start_f)



  if(maxval(gridpoint_start_c)>sum(nrecvcounts_c)) stop '1: maxval(gridpoint_start_c)>sum(nrecvcounts_c)'
  if(maxval(gridpoint_start_f)>sum(nrecvcounts_f)) stop '1: maxval(gridpoint_start_f)>sum(nrecvcounts_f)'
  ! Rearrange the communicated data
  do i=1,sum(nrecvcounts_c)
      ii=indexrecvbuf_c(i)
      ind=gridpoint_start_c(ii)
      !if(ind==0) stop 'ind is zero!'
      iextract_c(i)=ind
      gridpoint_start_c(ii)=gridpoint_start_c(ii)+1  
  end do
  !write(*,'(a,2i12)') 'sum(iextract_c), nint(weightp_c*(weightp_c+1.d0)*.5d0)', sum(iextract_c), nint(weightp_c*(weightp_c+1.d0)*.5d0)
  !if(sum(iextract_c)/=nint(weightp_c*(weightp_c+1.d0)*.5d0)) stop 'sum(iextract_c)/=nint(weightp_c*(weightp_c+1.d0)*.5d0)'
  if(maxval(iextract_c)>sum(nrecvcounts_c)) stop 'maxval(iextract_c)>sum(nrecvcounts_c)'
  if(minval(iextract_c)<1) stop 'minval(iextract_c)<1'

  ! Rearrange the communicated data
  iextract_f = 0
  do i=1,sum(nrecvcounts_f)
      ii=indexrecvbuf_f(i)
      ind=gridpoint_start_f(ii)
      !if(ind==0) stop 'ind is zero!'
      iextract_f(i)=ind
      gridpoint_start_f(ii)=gridpoint_start_f(ii)+1  
  end do
  if(maxval(iextract_f)>sum(nrecvcounts_f)) stop 'maxval(iextract_f)>sum(nrecvcounts_f)'
  if(minval(iextract_f)<1) stop 'minval(iextract_f)<1'




  ! Get the array to transfrom back the data
  call get_reverse_indices(sum(nrecvcounts_c), iextract_c, iexpand_c)
  call get_reverse_indices(sum(nrecvcounts_f), iextract_f, iexpand_f)
  



  allocate(indexrecvorbital2(sum(nrecvcounts_c)), stat=istat)
  call memocc(istat, indexrecvorbital2, 'indexrecvorbital2', subname)
  indexrecvorbital2=indexrecvorbital_c
  do i=1,sum(nrecvcounts_c)
      ind=iextract_c(i)
      indexrecvorbital_c(ind)=indexrecvorbital2(i)
  end do
  iall=-product(shape(indexrecvorbital2))*kind(indexrecvorbital2)
  deallocate(indexrecvorbital2, stat=istat)
  call memocc(istat, iall, 'indexrecvorbital2', subname)

  allocate(indexrecvorbital2(sum(nrecvcounts_f)), stat=istat)
  call memocc(istat, indexrecvorbital2, 'indexrecvorbital2', subname)
  indexrecvorbital2=indexrecvorbital_f
  do i=1,sum(nrecvcounts_f)
      ind=iextract_f(i)
      indexrecvorbital_f(ind)=indexrecvorbital2(i)
  end do
  iall=-product(shape(indexrecvorbital2))*kind(indexrecvorbital2)
  deallocate(indexrecvorbital2, stat=istat)
  call memocc(istat, iall, 'indexrecvorbital2', subname)


  if(minval(indexrecvorbital_c)<1) stop 'minval(indexrecvorbital_c)<1'
  if(maxval(indexrecvorbital_c)>orbs%norb) stop 'maxval(indexrecvorbital_c)>orbs%norb'
  if(minval(indexrecvorbital_f)<1) stop 'minval(indexrecvorbital_f)<1'
  if(maxval(indexrecvorbital_f)>orbs%norb) stop 'maxval(indexrecvorbital_f)>orbs%norb'



  iall=-product(shape(indexsendorbital_c))*kind(indexsendorbital_c)
  deallocate(indexsendorbital_c, stat=istat)
  call memocc(istat, iall, 'indexsendorbital_c', subname)
  iall=-product(shape(indexsendbuf_c))*kind(indexsendbuf_c)
  deallocate(indexsendbuf_c, stat=istat)
  call memocc(istat, iall, 'indexsendbuf_c', subname)
  iall=-product(shape(indexrecvbuf_c))*kind(indexrecvbuf_c)
  deallocate(indexrecvbuf_c, stat=istat)
  call memocc(istat, iall, 'indexrecvbuf_c', subname)

  iall=-product(shape(indexsendorbital_f))*kind(indexsendorbital_f)
  deallocate(indexsendorbital_f, stat=istat)
  call memocc(istat, iall, 'indexsendorbital_f', subname)
  iall=-product(shape(indexsendbuf_f))*kind(indexsendbuf_f)
  deallocate(indexsendbuf_f, stat=istat)
  call memocc(istat, iall, 'indexsendbuf_f', subname)
  iall=-product(shape(indexrecvbuf_f))*kind(indexrecvbuf_f)
  deallocate(indexrecvbuf_f, stat=istat)
  call memocc(istat, iall, 'indexrecvbuf_f', subname)

  iall=-product(shape(weight_c))*kind(weight_c)
  deallocate(weight_c, stat=istat)
  call memocc(istat, iall, 'weight_c', subname)
  iall=-product(shape(weight_f))*kind(weight_f)
  deallocate(weight_f, stat=istat)
  call memocc(istat, iall, 'weight_f', subname)

  iall=-product(shape(gridpoint_start_c))*kind(gridpoint_start_c)
  deallocate(gridpoint_start_c, stat=istat)
  call memocc(istat, iall, 'gridpoint_start_c', subname)
  iall=-product(shape(gridpoint_start_f))*kind(gridpoint_start_f)
  deallocate(gridpoint_start_f, stat=istat)
  call memocc(istat, iall, 'gridpoint_start_f', subname)

  iall=-product(shape(nsend_c))*kind(nsend_c)
  deallocate(nsend_c, stat=istat)
  call memocc(istat, iall, 'nsend_c', subname)

   iall=-product(shape(nsend_f))*kind(nsend_f)
  deallocate(nsend_f, stat=istat)
  call memocc(istat, iall, 'nsend_f', subname)

end subroutine get_switch_indices




subroutine get_gridpoint_start(iproc, nproc, lzd, ndimind_c, nrecvcounts_c, ndimind_f, nrecvcounts_f, &
           indexrecvbuf_c, indexrecvbuf_f, weight_c, weight_f, gridpoint_start_c, gridpoint_start_f)
  use module_base
  use module_types
  implicit none
  
  ! Calling arguments
  integer,intent(in) :: iproc, nproc,ndimind_c,ndimind_f
  type(local_zone_descriptors),intent(in) :: lzd
  integer,dimension(0:nproc-1),intent(in) :: nrecvcounts_c, nrecvcounts_f
  integer,dimension(ndimind_c),intent(in) :: indexrecvbuf_c
  integer,dimension(ndimind_f),intent(in) :: indexrecvbuf_f
  real(kind=8),dimension(0:lzd%glr%d%n1,0:lzd%glr%d%n2,0:lzd%glr%d%n3),intent(out) :: weight_c, weight_f
  integer,dimension((lzd%glr%d%n1+1)*(lzd%glr%d%n2+1)*(lzd%glr%d%n3+1)),intent(out) :: gridpoint_start_c, gridpoint_start_f
  
  ! Local variables
  integer :: i, ii, jj, i1, i2, i3


  !weight_c=0.d0
  call to_zero((lzd%glr%d%n1+1)*(lzd%glr%d%n2+1)*(lzd%glr%d%n3+1), weight_c(0,0,0))
  call to_zero((lzd%glr%d%n1+1)*(lzd%glr%d%n2+1)*(lzd%glr%d%n3+1), weight_f(0,0,0))

  !$omp parallel default(private) shared(lzd,nrecvcounts_c,indexrecvbuf_c,weight_c,gridpoint_start_c) &
  !$omp shared(nrecvcounts_f,indexrecvbuf_f,weight_f,gridpoint_start_f)

  !$omp sections
  !$omp section
  do i=1,sum(nrecvcounts_c)
      ii=indexrecvbuf_c(i)
      !write(650+iproc,*) i, ii
      jj=ii-1
      i3=jj/((lzd%glr%d%n1+1)*(lzd%glr%d%n2+1))
      jj=jj-i3*(lzd%glr%d%n1+1)*(lzd%glr%d%n2+1)
      i2=jj/(lzd%glr%d%n1+1)
      i1=jj-i2*(lzd%glr%d%n1+1)
      weight_c(i1,i2,i3)=weight_c(i1,i2,i3)+1.d0
  end do

  !write(*,*) 'in get_gridpoint_start: maxval(weight_c)', maxval(weight_c)

  ii=1
  i=0
  !gridpoint_start_c=0
  do i3=0,lzd%glr%d%n3
      do i2=0,lzd%glr%d%n2
          do i1=0,lzd%glr%d%n1
              i=i+1
              if(weight_c(i1,i2,i3)>0.d0) then
                  gridpoint_start_c(i)=ii
                  ii=ii+nint(weight_c(i1,i2,i3))
              else
                  gridpoint_start_c(i) = 0
              end if
          end do
      end do
  end do

  !$omp section
 
  do i=1,sum(nrecvcounts_f)
      ii=indexrecvbuf_f(i)
      jj=ii-1
      i3=jj/((lzd%glr%d%n1+1)*(lzd%glr%d%n2+1))
      jj=jj-i3*(lzd%glr%d%n1+1)*(lzd%glr%d%n2+1)
      i2=jj/(lzd%glr%d%n1+1)
      i1=jj-i2*(lzd%glr%d%n1+1)
      weight_f(i1,i2,i3)=weight_f(i1,i2,i3)+1.d0
  end do


  ii=1
  i=0
  !gridpoint_start_f=0
  do i3=0,lzd%glr%d%n3
      do i2=0,lzd%glr%d%n2
          do i1=0,lzd%glr%d%n1
              i=i+1
              if(weight_f(i1,i2,i3)>0.d0) then
                  gridpoint_start_f(i)=ii
                  ii=ii+nint(weight_f(i1,i2,i3))
              else
                  gridpoint_start_f(i)=0
              end if
          end do
      end do
  end do

  !$omp end sections
  !$omp end parallel


end subroutine get_gridpoint_start




subroutine check_gridpoint(nseg, n1, n2, noffset1, noffset2, noffset3, keyg, itarget1, itarget2, itarget3, iseg_start, found)
  use module_base
  use module_types
  implicit none
  
  ! Calling arguments
  integer,intent(in) :: nseg, n1, n2, noffset1, noffset2, noffset3, itarget1, itarget2, itarget3
  integer,dimension(2,nseg),intent(in) :: keyg
  integer,intent(inout) :: iseg_start
  logical,intent(out) :: found
  
  ! Local variables
  integer :: j0, j1, ii, i1, i2, i3, i0, ii1, ii2, ii3, iseg, i
  logical :: equal_possible, larger_possible, smaller_possible
  !integer :: iproc
  
  !call mpi_comm_rank(bigdft_mpi%mpi_comm, iproc, i)

  found=.false.
  loop_segments: do iseg=iseg_start,nseg
     j0=keyg(1,iseg)
     j1=keyg(2,iseg)
     ii=j0-1
     i3=ii/((n1+1)*(n2+1))
     ii=ii-i3*(n1+1)*(n2+1)
     i2=ii/(n1+1)
     i0=ii-i2*(n1+1)
     i1=i0+j1-j0
     ii2=i2+noffset2
     ii3=i3+noffset3
     equal_possible = (ii2==itarget2 .and. ii3==itarget3)
     larger_possible = (ii2>itarget2 .and. ii3>itarget3)
     smaller_possible = (ii2<itarget2 .and. ii3<itarget3)
     ! check whether quick exit is possible since there is no chance to find the point anymore...
     if(ii3>itarget3) then
            exit loop_segments
     end if
     if(ii3>=itarget3 .and. ii2>itarget2) then
         exit loop_segments
     end if
     larger_possible = (ii3>=itarget3 .and. ii2>=itarget2)

     do i=i0,i1
        ii1=i+noffset1
        if(equal_possible .and. ii1==itarget1) then
            found=.true.
            ! no need to search in smaller segments from now on, since the itargets will never decrease any more...
            iseg_start=iseg
            exit loop_segments
        end if
        if(larger_possible .and. ii1>itarget1) then
            ! there is no chance to find the point anymore...
            exit loop_segments
        end if
        if(smaller_possible .and. ii1<itarget1) then
            ! no need to search in these segments from now on, since the itargets will never decrease any more...
            iseg_start=iseg
        end if
     end do
  end do loop_segments


end subroutine check_gridpoint



subroutine get_index_in_global2(lr, index_in_global_c, index_in_global_f)
use module_base
use module_types
implicit none

! Calling arguments
type(locreg_descriptors),intent(in) :: lr
integer,dimension(0:lr%d%n1,0:lr%d%n2,0:lr%d%n3),intent(out) :: index_in_global_c, index_in_global_f

! Local variables
integer :: iitot, iseg, j0, j1, ii, i1, i2, i3, i0, i, istart, iend


    iitot=0
    do iseg=1,lr%wfd%nseg_c
       j0=lr%wfd%keygloc(1,iseg)
       j1=lr%wfd%keygloc(2,iseg)
       ii=j0-1
       i3=ii/((lr%d%n1+1)*(lr%d%n2+1))
       ii=ii-i3*(lr%d%n1+1)*(lr%d%n2+1)
       i2=ii/(lr%d%n1+1)
       i0=ii-i2*(lr%d%n1+1)
       i1=i0+j1-j0
       do i=i0,i1
          iitot=iitot+1
          index_in_global_c(i,i2,i3)=iitot
       end do
    end do 


    iitot=0
    istart=lr%wfd%nseg_c+min(1,lr%wfd%nseg_f)
    iend=istart+lr%wfd%nseg_f-1
    do iseg=istart,iend
       j0=lr%wfd%keygloc(1,iseg)
       j1=lr%wfd%keygloc(2,iseg)
       ii=j0-1
       i3=ii/((lr%d%n1+1)*(lr%d%n2+1))
       ii=ii-i3*(lr%d%n1+1)*(lr%d%n2+1)
       i2=ii/(lr%d%n1+1)
       i0=ii-i2*(lr%d%n1+1)
       i1=i0+j1-j0
       do i=i0,i1
          iitot=iitot+1
          index_in_global_f(i,i2,i3)=iitot
       end do
    end do



end subroutine get_index_in_global2





subroutine transpose_switch_psi(orbs, collcom, psi, psiwork_c, psiwork_f, lzd)
  use module_base
  use module_types
  implicit none
  
  ! Calling arguments
  type(orbitals_Data),intent(in) :: orbs
  type(collective_comms),intent(in) :: collcom
  real(kind=8),dimension(orbs%npsidim_orbs),intent(in) :: psi
  real(kind=8),dimension(collcom%ndimpsi_c),intent(out) :: psiwork_c
  real(kind=8),dimension(7*collcom%ndimpsi_f),intent(out) :: psiwork_f
  type(local_zone_descriptors),intent(in),optional :: lzd
  
  ! Local variables
  integer :: i_tot, i_c, i_f, iorb, iiorb, ilr, i, ind, istat, iall,m
  real(kind=8),dimension(:),allocatable :: psi_c, psi_f
  character(len=*),parameter :: subname='transpose_switch_psi'

  allocate(psi_c(collcom%ndimpsi_c), stat=istat)
  call memocc(istat, psi_c, 'psi_c', subname)
  allocate(psi_f(7*collcom%ndimpsi_f), stat=istat)
  call memocc(istat, psi_f, 'psi_f', subname)


  if(present(lzd)) then
  ! split up psi into coarse and fine part

  
      i_tot=0
      i_c=0
      i_f=0

      do iorb=1,orbs%norbp
          iiorb=orbs%isorb+iorb
          ilr=orbs%inwhichlocreg(iiorb)

          call dcopy(lzd%llr(ilr)%wfd%nvctr_c,psi(i_tot+1),1,psi_c(i_c+1),1)

          i_c = i_c + lzd%llr(ilr)%wfd%nvctr_c
          i_tot = i_tot + lzd%llr(ilr)%wfd%nvctr_c

          call dcopy(7*lzd%llr(ilr)%wfd%nvctr_f,psi(i_tot+1),1,psi_f(i_f+1),1)
  
          i_f = i_f + 7*lzd%llr(ilr)%wfd%nvctr_f
          i_tot = i_tot + 7*lzd%llr(ilr)%wfd%nvctr_f

      end do
    

  else
      ! only coarse part is used...
      call dcopy(collcom%ndimpsi_c, psi, 1, psi_c, 1)
  end if

  ! coarse part

  !$omp parallel default(private) &
  !$omp shared(orbs, collcom, psi, psiwork_c, psiwork_f, lzd, psi_c,psi_f,m)

  m = mod(collcom%ndimpsi_c,7)
  if(m/=0) then
      do i=1,m
          ind = collcom%isendbuf_c(i)
          psiwork_c(ind) = psi_c(i)
      end do
  end if
  !$omp do
  do i = m+1,collcom%ndimpsi_c,7
     psiwork_c(collcom%isendbuf_c(i+0)) = psi_c(i+0)
     psiwork_c(collcom%isendbuf_c(i+1)) = psi_c(i+1)
     psiwork_c(collcom%isendbuf_c(i+2)) = psi_c(i+2)
     psiwork_c(collcom%isendbuf_c(i+3)) = psi_c(i+3)
     psiwork_c(collcom%isendbuf_c(i+4)) = psi_c(i+4)
     psiwork_c(collcom%isendbuf_c(i+5)) = psi_c(i+5)
     psiwork_c(collcom%isendbuf_c(i+6)) = psi_c(i+6)
  end do
  !$omp end do
 
  ! fine part

  !$omp do
   do i=1,collcom%ndimpsi_f
       ind=collcom%isendbuf_f(i)
      psiwork_f(7*ind-6)=psi_f(7*i-6)
      psiwork_f(7*ind-5)=psi_f(7*i-5)
      psiwork_f(7*ind-4)=psi_f(7*i-4)
      psiwork_f(7*ind-3)=psi_f(7*i-3)
      psiwork_f(7*ind-2)=psi_f(7*i-2)
      psiwork_f(7*ind-1)=psi_f(7*i-1)
      psiwork_f(7*ind-0)=psi_f(7*i-0)
  end do
  !$omp end do
  !$omp end parallel


  iall=-product(shape(psi_c))*kind(psi_c)
  deallocate(psi_c, stat=istat)
  call memocc(istat, iall, 'psi_c', subname)
  iall=-product(shape(psi_f))*kind(psi_f)
  deallocate(psi_f, stat=istat)
  call memocc(istat, iall, 'psi_f', subname)
  
end subroutine transpose_switch_psi


subroutine transpose_communicate_psi(iproc, nproc, collcom, psiwork_c, psiwork_f, psitwork_c, psitwork_f)
  use module_base
  use module_types
  implicit none
  
  ! Calling arguments
  integer,intent(in) :: iproc, nproc
  type(collective_comms),intent(in) :: collcom
  real(kind=8),dimension(collcom%ndimpsi_c),intent(in) :: psiwork_c
  real(kind=8),dimension(7*collcom%ndimpsi_f),intent(in) :: psiwork_f
  !real(kind=8),dimension(sum(collcom%nrecvcounts_c)),intent(out) :: psitwork_c
  !real(kind=8),dimension(7*sum(collcom%nrecvcounts_f)),intent(out) :: psitwork_f
  real(kind=8),dimension(collcom%ndimind_c),intent(out) :: psitwork_c
  real(kind=8),dimension(7*collcom%ndimind_f),intent(out) :: psitwork_f
  
  ! Local variables
  integer :: ierr, istat, iall, ist, ist_c, ist_f, jproc, iisend, iirecv
  real(kind=8),dimension(:),allocatable :: psiwork, psitwork
  integer,dimension(:),allocatable :: nsendcounts, nsenddspls, nrecvcounts, nrecvdspls
  character(len=*),parameter :: subname='transpose_communicate_psi'

  !call mpi_comm_size(bigdft_mpi%mpi_comm, nproc, ierr)
  !call mpi_comm_rank(bigdft_mpi%mpi_comm, iproc, ierr)

  allocate(psiwork(collcom%ndimpsi_c+7*collcom%ndimpsi_f), stat=istat)
  call memocc(istat, psiwork, 'psiwork', subname)
  allocate(psitwork(sum(collcom%nrecvcounts_c)+7*sum(collcom%nrecvcounts_f)), stat=istat)
  call memocc(istat, psitwork, 'psitwork', subname)
  allocate(nsendcounts(0:nproc-1), stat=istat)
  call memocc(istat, nsendcounts, 'nsendcounts', subname)
  allocate(nsenddspls(0:nproc-1), stat=istat)
  call memocc(istat, nsenddspls, 'nsenddspls', subname)
  allocate(nrecvcounts(0:nproc-1), stat=istat)
  call memocc(istat, nrecvcounts, 'nrecvcounts', subname)
  allocate(nrecvdspls(0:nproc-1), stat=istat)
  call memocc(istat, nrecvdspls, 'nrecvdspls', subname)

  !!ist=1
  !!ist_c=1
  !!ist_f=1
  !!iisend=0
  !!iirecv=0
  !!do jproc=0,nproc-1
  !!    if(collcom%nsendcounts_c(jproc)>0) call dcopy(collcom%nsendcounts_c(jproc), psiwork_c(ist_c), 1, psiwork(ist), 1)
  !!    ist_c=ist_c+collcom%nsendcounts_c(jproc)
  !!    ist=ist+collcom%nsendcounts_c(jproc)
  !!    if(collcom%nsendcounts_f(jproc)>0) call dcopy(7*collcom%nsendcounts_f(jproc), psiwork_f(ist_f), 1, psiwork(ist), 1)
  !!    ist_f=ist_f+7*collcom%nsendcounts_f(jproc)
  !!    ist=ist+7*collcom%nsendcounts_f(jproc)
  !!    nsendcounts(jproc)=collcom%nsendcounts_c(jproc)+7*collcom%nsendcounts_f(jproc)
  !!    nsenddspls(jproc)=iisend
  !!    nrecvcounts(jproc)=collcom%nrecvcounts_c(jproc)+7*collcom%nrecvcounts_f(jproc)
  !!    nrecvdspls(jproc)=iirecv
  !!    iisend=iisend+nsendcounts(jproc)
  !!    iirecv=iirecv+nrecvcounts(jproc)
  !!end do

  !write(*,'(a,i4,4x,100i8)') 'iproc, nsendcounts', iproc, nsendcounts
  !write(*,'(a,i4,4x,100i8)') 'iproc, nsenddspls', iproc, nsenddspls
  !write(*,'(a,i4,4x,100i8)') 'iproc, nrecvcounts', iproc, nrecvcounts
  !write(*,'(a,i4,4x,100i8)') 'iproc, nrecvdspls', iproc, nrecvdspls
  
  ! coarse part
  call mpi_alltoallv(psiwork_c, collcom%nsendcounts_c, collcom%nsenddspls_c, mpi_double_precision, psitwork_c, &
       collcom%nrecvcounts_c, collcom%nrecvdspls_c, mpi_double_precision, bigdft_mpi%mpi_comm, ierr)
  
  ! fine part
  call mpi_alltoallv(psiwork_f, 7*collcom%nsendcounts_f, 7*collcom%nsenddspls_f, mpi_double_precision, psitwork_f, &
       7*collcom%nrecvcounts_f, 7*collcom%nrecvdspls_f, mpi_double_precision, bigdft_mpi%mpi_comm, ierr)
  !!call mpi_alltoallv(psiwork, nsendcounts, nsenddspls, mpi_double_precision, psitwork, &
  !!     nrecvcounts, nrecvdspls, mpi_double_precision, bigdft_mpi%mpi_comm, ierr)

  !!ist=1
  !!ist_c=1
  !!ist_f=1
  !!do jproc=0,nproc-1
  !!    if(collcom%nrecvcounts_c(jproc)>0) call dcopy(collcom%nrecvcounts_c(jproc), psitwork(ist), 1, psitwork_c(ist_c), 1)
  !!    ist_c=ist_c+collcom%nrecvcounts_c(jproc)
  !!    ist=ist+collcom%nrecvcounts_c(jproc)
  !!    if(collcom%nrecvcounts_f(jproc)>0) call dcopy(7*collcom%nrecvcounts_f(jproc), psitwork(ist), 1, psitwork_f(ist_f), 1)
  !!    ist_f=ist_f+7*collcom%nrecvcounts_f(jproc)
  !!    ist=ist+7*collcom%nrecvcounts_f(jproc)
  !!end do

  iall=-product(shape(psiwork))*kind(psiwork)
  deallocate(psiwork, stat=istat)
  call memocc(istat, iall, 'psiwork', subname)
  iall=-product(shape(psitwork))*kind(psitwork)
  deallocate(psitwork, stat=istat)
  call memocc(istat, iall, 'psitwork', subname)
  iall=-product(shape(nsendcounts))*kind(nsendcounts)
  deallocate(nsendcounts, stat=istat)
  call memocc(istat, iall, 'nsendcounts', subname)
  iall=-product(shape(nsenddspls))*kind(nsenddspls)
  deallocate(nsenddspls, stat=istat)
  call memocc(istat, iall, 'nsenddspls', subname)
  iall=-product(shape(nrecvcounts))*kind(nrecvcounts)
  deallocate(nrecvcounts, stat=istat)
  call memocc(istat, iall, 'nrecvcounts', subname)
  iall=-product(shape(nrecvdspls))*kind(nrecvdspls)
  deallocate(nrecvdspls, stat=istat)
  call memocc(istat, iall, 'nrecvdspls', subname)


end subroutine transpose_communicate_psi



subroutine transpose_unswitch_psit(collcom, psitwork_c, psitwork_f, psit_c, psit_f)
  use module_base
  use module_types
  implicit none
  
  ! Calling arguments
  type(collective_comms),intent(in) :: collcom
  real(kind=8),dimension(collcom%ndimind_c),intent(in) :: psitwork_c
  real(kind=8),dimension(7*collcom%ndimind_f),intent(in) :: psitwork_f
  real(kind=8),dimension(collcom%ndimind_c),intent(out) :: psit_c
  real(kind=8),dimension(7*collcom%ndimind_f),intent(out) :: psit_f
  
  ! Local variables
  integer :: i, ind, sum_c,sum_f,m

  sum_c = sum(collcom%nrecvcounts_c)
  sum_f = sum(collcom%nrecvcounts_f)

  !$omp parallel private(i,ind) &
  !$omp shared(psit_c,psit_f, psitwork_c, psitwork_f,collcom,sum_c,sum_f,m)


  m = mod(sum_c,7)

  if(m/=0) then
    do i = 1,m
      ind=collcom%iextract_c(i)
      psit_c(ind)=psitwork_c(i)
    end do
  end if

  ! coarse part

  !$omp do
  do i=m+1, sum_c,7
      psit_c(collcom%iextract_c(i+0))=psitwork_c(i+0)
      psit_c(collcom%iextract_c(i+1))=psitwork_c(i+1)
      psit_c(collcom%iextract_c(i+2))=psitwork_c(i+2)
      psit_c(collcom%iextract_c(i+3))=psitwork_c(i+3)
      psit_c(collcom%iextract_c(i+4))=psitwork_c(i+4)
      psit_c(collcom%iextract_c(i+5))=psitwork_c(i+5)
      psit_c(collcom%iextract_c(i+6))=psitwork_c(i+6)
  end do
  !$omp end do

  ! fine part

  !$omp do
  do i=1,sum_f
      ind=collcom%iextract_f(i)
      psit_f(7*ind-6)=psitwork_f(7*i-6)
      psit_f(7*ind-5)=psitwork_f(7*i-5)
      psit_f(7*ind-4)=psitwork_f(7*i-4)
      psit_f(7*ind-3)=psitwork_f(7*i-3)
      psit_f(7*ind-2)=psitwork_f(7*i-2)
      psit_f(7*ind-1)=psitwork_f(7*i-1)
      psit_f(7*ind-0)=psitwork_f(7*i-0)
  end do
  !$omp end do
  
  !$omp end parallel

end subroutine transpose_unswitch_psit





subroutine transpose_switch_psit(collcom, psit_c, psit_f, psitwork_c, psitwork_f)
  use module_base
  use module_types
  implicit none

  ! Calling arguments
  type(collective_comms),intent(in) :: collcom
  real(kind=8),dimension(collcom%ndimind_c),intent(in) :: psit_c
  real(kind=8),dimension(7*collcom%ndimind_f),intent(in) :: psit_f
  real(kind=8),dimension(collcom%ndimind_c),intent(out) :: psitwork_c
  real(kind=8),dimension(7*collcom%ndimind_f),intent(out) :: psitwork_f
  
  ! Local variables
  integer :: i, ind, sum_c,sum_f,m

  sum_c = sum(collcom%nrecvcounts_c)
  sum_f = sum(collcom%nrecvcounts_f)

  !$omp parallel default(private) &
  !$omp shared(collcom, psit_c,psit_f, psitwork_c, psitwork_f,sum_c,sum_f,m)

  m = mod(sum_c,7)

  if(m/=0) then
    do i=1,m
       ind = collcom%iexpand_c(i)
       psitwork_c(ind) = psit_c(i)
    end do
  end if

  ! coarse part

  !$omp do
  do i=m+1,sum_c,7
      psitwork_c(collcom%iexpand_c(i+0))=psit_c(i+0)
      psitwork_c(collcom%iexpand_c(i+1))=psit_c(i+1)
      psitwork_c(collcom%iexpand_c(i+2))=psit_c(i+2)
      psitwork_c(collcom%iexpand_c(i+3))=psit_c(i+3)
      psitwork_c(collcom%iexpand_c(i+4))=psit_c(i+4)
      psitwork_c(collcom%iexpand_c(i+5))=psit_c(i+5)
      psitwork_c(collcom%iexpand_c(i+6))=psit_c(i+6)
  end do
  !$omp end do

  ! fine part

  !$omp do

  do i=1,sum_f
      ind=collcom%iexpand_f(i)
      psitwork_f(7*ind-6)=psit_f(7*i-6)
      psitwork_f(7*ind-5)=psit_f(7*i-5)
      psitwork_f(7*ind-4)=psit_f(7*i-4)
      psitwork_f(7*ind-3)=psit_f(7*i-3)
      psitwork_f(7*ind-2)=psit_f(7*i-2)
      psitwork_f(7*ind-1)=psit_f(7*i-1)
      psitwork_f(7*ind-0)=psit_f(7*i-0)
  end do

  !$omp end do
  !$omp end parallel

end subroutine transpose_switch_psit


subroutine transpose_communicate_psit(iproc, nproc, collcom, psitwork_c, psitwork_f, psiwork_c, psiwork_f)
  use module_base
  use module_types
  implicit none

  ! Calling arguments
  integer,intent(in) :: iproc, nproc
  type(collective_comms),intent(in) :: collcom
  real(kind=8),dimension(collcom%ndimind_c),intent(in) :: psitwork_c
  real(kind=8),dimension(7*collcom%ndimind_f),intent(in) :: psitwork_f
  real(kind=8),dimension(collcom%ndimpsi_c),intent(out) :: psiwork_c
  real(kind=8),dimension(7*collcom%ndimpsi_f),intent(out) :: psiwork_f
  
  ! Local variables
  integer :: ierr, istat, iall, ist, ist_c, ist_f, jproc, iisend, iirecv
  real(kind=8),dimension(:),allocatable :: psiwork, psitwork
  integer,dimension(:),allocatable :: nsendcounts, nsenddspls, nrecvcounts, nrecvdspls
  character(len=*),parameter :: subname='transpose_communicate_psit'

  !call mpi_comm_size(bigdft_mpi%mpi_comm, nproc, ierr)
  !call mpi_comm_rank(bigdft_mpi%mpi_comm, iproc, ierr)

  !!allocate(psiwork(collcom%ndimpsi_c+7*collcom%ndimpsi_f), stat=istat)
  !!call memocc(istat, psiwork, 'psiwork', subname)
  !!allocate(psitwork(sum(collcom%nrecvcounts_c)+7*sum(collcom%nrecvcounts_f)), stat=istat)
  !!call memocc(istat, psitwork, 'psitwork', subname)
  !!allocate(nsendcounts(0:nproc-1), stat=istat)
  !!call memocc(istat, nsendcounts, 'nsendcounts', subname)
  !!allocate(nsenddspls(0:nproc-1), stat=istat)
  !!call memocc(istat, nsenddspls, 'nsenddspls', subname)
  !!allocate(nrecvcounts(0:nproc-1), stat=istat)
  !!call memocc(istat, nrecvcounts, 'nrecvcounts', subname)
  !!allocate(nrecvdspls(0:nproc-1), stat=istat)
  !!call memocc(istat, nrecvdspls, 'nrecvdspls', subname)

  !!ist=1
  !!ist_c=1
  !!ist_f=1
  !!iisend=0
  !!iirecv=0
  !!do jproc=0,nproc-1
  !!    if(collcom%nrecvcounts_c(jproc)>0) call dcopy(collcom%nrecvcounts_c(jproc), psitwork_c(ist_c), 1, psitwork(ist), 1)
  !!    ist_c=ist_c+collcom%nrecvcounts_c(jproc)
  !!    ist=ist+collcom%nrecvcounts_c(jproc)
  !!    if(collcom%nrecvcounts_f(jproc)>0) call dcopy(7*collcom%nrecvcounts_f(jproc), psitwork_f(ist_f), 1, psitwork(ist), 1)
  !!    ist_f=ist_f+7*collcom%nrecvcounts_f(jproc)
  !!    ist=ist+7*collcom%nrecvcounts_f(jproc)
  !!    nsendcounts(jproc)=collcom%nsendcounts_c(jproc)+7*collcom%nsendcounts_f(jproc)
  !!    nsenddspls(jproc)=iisend
  !!    nrecvcounts(jproc)=collcom%nrecvcounts_c(jproc)+7*collcom%nrecvcounts_f(jproc)
  !!    nrecvdspls(jproc)=iirecv
  !!    iisend=iisend+nsendcounts(jproc)
  !!    iirecv=iirecv+nrecvcounts(jproc)
  !!end do


  ! coarse part
   call mpi_alltoallv(psitwork_c, collcom%nrecvcounts_c, collcom%nrecvdspls_c, mpi_double_precision, psiwork_c, &
        collcom%nsendcounts_c, collcom%nsenddspls_c, mpi_double_precision, bigdft_mpi%mpi_comm, ierr)

  ! fine part
   call mpi_alltoallv(psitwork_f, 7*collcom%nrecvcounts_f, 7*collcom%nrecvdspls_f, mpi_double_precision, psiwork_f, &
        7*collcom%nsendcounts_f, 7*collcom%nsenddspls_f, mpi_double_precision, bigdft_mpi%mpi_comm, ierr)
  !!call mpi_alltoallv(psitwork, nrecvcounts, nrecvdspls, mpi_double_precision, psiwork, &
  !!     nsendcounts, nsenddspls, mpi_double_precision, bigdft_mpi%mpi_comm, ierr)

  !!ist=1
  !!ist_c=1
  !!ist_f=1
  !!do jproc=0,nproc-1
  !!    if(collcom%nsendcounts_c(jproc)>0) call dcopy(collcom%nsendcounts_c(jproc), psiwork(ist), 1, psiwork_c(ist_c), 1)
  !!    ist_c=ist_c+collcom%nsendcounts_c(jproc)
  !!    ist=ist+collcom%nsendcounts_c(jproc)
  !!    if(collcom%nsendcounts_f(jproc)>0) call dcopy(7*collcom%nsendcounts_f(jproc), psiwork(ist), 1, psiwork_f(ist_f), 1)
  !!    ist_f=ist_f+7*collcom%nsendcounts_f(jproc)
  !!    ist=ist+7*collcom%nsendcounts_f(jproc)
  !!end do

  !!iall=-product(shape(psiwork))*kind(psiwork)
  !!deallocate(psiwork, stat=istat)
  !!call memocc(istat, iall, 'psiwork', subname)
  !!iall=-product(shape(psitwork))*kind(psitwork)
  !!deallocate(psitwork, stat=istat)
  !!call memocc(istat, iall, 'psitwork', subname)
  !!iall=-product(shape(nsendcounts))*kind(nsendcounts)
  !!deallocate(nsendcounts, stat=istat)
  !!call memocc(istat, iall, 'nsendcounts', subname)
  !!iall=-product(shape(nsenddspls))*kind(nsenddspls)
  !!deallocate(nsenddspls, stat=istat)
  !!call memocc(istat, iall, 'nsenddspls', subname)
  !!iall=-product(shape(nrecvcounts))*kind(nrecvcounts)
  !!deallocate(nrecvcounts, stat=istat)
  !!call memocc(istat, iall, 'nrecvcounts', subname)
  !!iall=-product(shape(nrecvdspls))*kind(nrecvdspls)
  !!deallocate(nrecvdspls, stat=istat)
  !!call memocc(istat, iall, 'nrecvdspls', subname)

end subroutine transpose_communicate_psit



subroutine transpose_unswitch_psi(orbs, collcom, psiwork_c, psiwork_f, psi, lzd)
  use module_base
  use module_types
  implicit none
  
  ! Caling arguments
  type(orbitals_data),intent(in) :: orbs
  type(collective_comms),intent(in) :: collcom
  real(kind=8),dimension(collcom%ndimpsi_c),intent(in) :: psiwork_c
  real(kind=8),dimension(7*collcom%ndimpsi_f),intent(in) :: psiwork_f
  real(kind=8),dimension(orbs%npsidim_orbs),intent(out) :: psi
  type(local_zone_descriptors),intent(in),optional :: lzd
  
  ! Local variables
  integer :: i, ind, iorb, iiorb, ilr, i_tot, i_c, i_f, istat, iall,m
  real(kind=8),dimension(:),allocatable :: psi_c, psi_f
  character(len=*),parameter :: subname='transpose_unswitch_psi'
  
  
  allocate(psi_c(collcom%ndimpsi_c), stat=istat)
  call memocc(istat, psi_c, 'psi_c', subname)
  allocate(psi_f(7*collcom%ndimpsi_f), stat=istat)
  call memocc(istat, psi_f, 'psi_f', subname)
  
  !$omp parallel default(private) &
  !$omp shared(collcom, psiwork_c, psi_c,psi_f,psiwork_f,m)

  m = mod(collcom%ndimpsi_c,7)

  if(m/=0) then
    do i = 1,m
     ind=collcom%irecvbuf_c(i)
     psi_c(ind)=psiwork_c(i) 
    end do
  end if

  ! coarse part

  !$omp do
    do i=m+1,collcom%ndimpsi_c,7
        psi_c(collcom%irecvbuf_c(i+0))=psiwork_c(i+0)
        psi_c(collcom%irecvbuf_c(i+1))=psiwork_c(i+1)
        psi_c(collcom%irecvbuf_c(i+2))=psiwork_c(i+2)
        psi_c(collcom%irecvbuf_c(i+3))=psiwork_c(i+3)
        psi_c(collcom%irecvbuf_c(i+4))=psiwork_c(i+4)
        psi_c(collcom%irecvbuf_c(i+5))=psiwork_c(i+5)
        psi_c(collcom%irecvbuf_c(i+6))=psiwork_c(i+6)
    end do
  !$omp end do
  
  ! fine part
 
  !$omp do
   do i=1,collcom%ndimpsi_f
        ind=collcom%irecvbuf_f(i)
        psi_f(7*ind-6)=psiwork_f(7*i-6)
        psi_f(7*ind-5)=psiwork_f(7*i-5)
        psi_f(7*ind-4)=psiwork_f(7*i-4)
        psi_f(7*ind-3)=psiwork_f(7*i-3)
        psi_f(7*ind-2)=psiwork_f(7*i-2)
        psi_f(7*ind-1)=psiwork_f(7*i-1)
        psi_f(7*ind-0)=psiwork_f(7*i-0)
    end do
  !$omp end do
  !$omp end parallel

    if(present(lzd)) then
        ! glue together coarse and fine part

        i_tot=0
        i_c=0
        i_f=0
        do iorb=1,orbs%norbp
            iiorb=orbs%isorb+iorb
            ilr=orbs%inwhichlocreg(iiorb)

            call dcopy(lzd%llr(ilr)%wfd%nvctr_c,psi_c(i_c+1),1,psi(i_tot+1),1)

            i_c = i_c + lzd%llr(ilr)%wfd%nvctr_c
            i_tot = i_tot + lzd%llr(ilr)%wfd%nvctr_c
            
	    call dcopy(7*lzd%llr(ilr)%wfd%nvctr_f,psi_f(i_f+1),1,psi(i_tot+1),1)


            i_f = i_f + 7*lzd%llr(ilr)%wfd%nvctr_f
            i_tot = i_tot + 7*lzd%llr(ilr)%wfd%nvctr_f


        end do
    !!$omp end parallel 

    else
        call dcopy(collcom%ndimpsi_c, psi_c, 1, psi, 1)
    end if
  
  iall=-product(shape(psi_c))*kind(psi_c)
  deallocate(psi_c, stat=istat)
  call memocc(istat, iall, 'psi_c', subname)
  iall=-product(shape(psi_f))*kind(psi_f)
  deallocate(psi_f, stat=istat)
  call memocc(istat, iall, 'psi_f', subname)

end subroutine transpose_unswitch_psi




subroutine transpose_localized(iproc, nproc, orbs, collcom, psi, psit_c, psit_f, lzd)
  use module_base
  use module_types
  use module_interfaces, except_this_one => transpose_localized
  implicit none
  
  ! Calling arguments
  integer,intent(in) :: iproc, nproc
  type(orbitals_data),intent(in) :: orbs
  type(collective_comms),intent(in) :: collcom
  real(kind=8),dimension(orbs%npsidim_orbs),intent(in) :: psi
  real(kind=8),dimension(collcom%ndimind_c),intent(out) :: psit_c
  real(kind=8),dimension(7*collcom%ndimind_f),intent(out) :: psit_f
  type(local_zone_descriptors),optional,intent(in) :: lzd
  
  ! Local variables
  real(kind=8),dimension(:),allocatable :: psiwork_c, psiwork_f, psitwork_c, psitwork_f
  integer :: istat, iall
  character(len=*),parameter :: subname='transpose_localized'
  
  allocate(psiwork_c(collcom%ndimpsi_c), stat=istat)
  call memocc(istat, psiwork_c, 'psiwork_c', subname)
  allocate(psiwork_f(7*collcom%ndimpsi_f), stat=istat)
  call memocc(istat, psiwork_f, 'psiwork_f', subname)
  allocate(psitwork_c(sum(collcom%nrecvcounts_c)), stat=istat)
  call memocc(istat, psitwork_c, 'psitwork_c', subname)
  allocate(psitwork_f(7*sum(collcom%nrecvcounts_f)), stat=istat)
  call memocc(istat, psitwork_f, 'psitwork_f', subname)
  
  call timing(iproc,'Un-TransSwitch','ON')
  if(present(lzd)) then
      call transpose_switch_psi(orbs, collcom, psi, psiwork_c, psiwork_f, lzd)
  else
      call transpose_switch_psi(orbs, collcom, psi, psiwork_c, psiwork_f)
  end if
  call timing(iproc,'Un-TransSwitch','OF')

  call timing(iproc,'Un-TransComm  ','ON')
  if(nproc>1) then
      call transpose_communicate_psi(iproc, nproc, collcom, psiwork_c, psiwork_f, psitwork_c, psitwork_f)
  else
      psitwork_c=psiwork_c
      psitwork_f=psiwork_f
  end if
  call timing(iproc,'Un-TransComm  ','OF')

  call timing(iproc,'Un-TransSwitch','ON')
  call transpose_unswitch_psit(collcom, psitwork_c, psitwork_f, psit_c, psit_f)
  call timing(iproc,'Un-TransSwitch','OF')
  
  iall=-product(shape(psiwork_c))*kind(psiwork_c)
  deallocate(psiwork_c, stat=istat)
  call memocc(istat, iall, 'psiwork_c', subname)
  iall=-product(shape(psiwork_f))*kind(psiwork_f)
  deallocate(psiwork_f, stat=istat)
  call memocc(istat, iall, 'psiwork_f', subname)
  iall=-product(shape(psitwork_c))*kind(psitwork_c)
  deallocate(psitwork_c, stat=istat)
  call memocc(istat, iall, 'psitwork_c', subname)
  iall=-product(shape(psitwork_f))*kind(psitwork_f)
  deallocate(psitwork_f, stat=istat)
  call memocc(istat, iall, 'psitwork_f', subname)
  
end subroutine transpose_localized



subroutine untranspose_localized(iproc, nproc, orbs, collcom, psit_c, psit_f, psi, lzd)
  use module_base
  use module_types
  use module_interfaces, except_this_one => untranspose_localized
  implicit none
  
  ! Calling arguments
  integer,intent(in) :: iproc, nproc
  type(orbitals_data),intent(in) :: orbs
  type(collective_comms),intent(in) :: collcom
  real(kind=8),dimension(collcom%ndimind_c),intent(in) :: psit_c
  real(kind=8),dimension(7*collcom%ndimind_f),intent(in) :: psit_f
  real(kind=8),dimension(orbs%npsidim_orbs),intent(out) :: psi
  type(local_zone_descriptors),optional,intent(in) :: lzd
  
  ! Local variables
  real(kind=8),dimension(:),allocatable :: psiwork_c, psiwork_f, psitwork_c, psitwork_f
  integer :: istat, iall
  character(len=*),parameter :: subname='untranspose_localized'
  
  allocate(psiwork_c(collcom%ndimpsi_c), stat=istat)
  call memocc(istat, psiwork_c, 'psiwork_c', subname)
  allocate(psiwork_f(7*collcom%ndimpsi_f), stat=istat)
  call memocc(istat, psiwork_f, 'psiwork_f', subname)
  allocate(psitwork_c(sum(collcom%nrecvcounts_c)), stat=istat)
  call memocc(istat, psitwork_c, 'psitwork_c', subname)
  allocate(psitwork_f(7*sum(collcom%nrecvcounts_f)), stat=istat)
  call memocc(istat, psitwork_f, 'psitwork_f', subname)

  call timing(iproc,'Un-TransSwitch','ON')
  call transpose_switch_psit(collcom, psit_c, psit_f, psitwork_c, psitwork_f)
  call timing(iproc,'Un-TransSwitch','OF')

  call timing(iproc,'Un-TransComm  ','ON')
  if(nproc>1) then
      call transpose_communicate_psit(iproc, nproc, collcom, psitwork_c, psitwork_f, psiwork_c, psiwork_f)
  else
      psiwork_c=psitwork_c
      psiwork_f=psitwork_f
  end if
  call timing(iproc,'Un-TransComm  ','OF')

  call timing(iproc,'Un-TransSwitch','ON')
  if(present(lzd)) then
      call transpose_unswitch_psi(orbs, collcom, psiwork_c, psiwork_f, psi, lzd)
  else
      call transpose_unswitch_psi(orbs, collcom, psiwork_c, psiwork_f, psi)
  end if
  call timing(iproc,'Un-TransSwitch','OF')
  
  iall=-product(shape(psiwork_c))*kind(psiwork_c)
  deallocate(psiwork_c, stat=istat)
  call memocc(istat, iall, 'psiwork_c', subname)
  iall=-product(shape(psiwork_f))*kind(psiwork_f)
  deallocate(psiwork_f, stat=istat)
  call memocc(istat, iall, 'psiwork_f', subname)
  iall=-product(shape(psitwork_c))*kind(psitwork_c)
  deallocate(psitwork_c, stat=istat)
  call memocc(istat, iall, 'psitwork_c', subname)
  iall=-product(shape(psitwork_f))*kind(psitwork_f)
  deallocate(psitwork_f, stat=istat)
  call memocc(istat, iall, 'psitwork_f', subname)
  
end subroutine untranspose_localized



subroutine calculate_overlap_transposed(iproc, nproc, orbs, mad, collcom, &
           psit_c1, psit_c2, psit_f1, psit_f2, ovrlp_compr)
  use module_base
  use module_types
  implicit none
  
  ! Calling arguments
  integer,intent(in) :: iproc, nproc
  type(orbitals_data),intent(in) :: orbs
  type(matrixDescriptors),intent(in) :: mad
  type(collective_comms),intent(in) :: collcom
  real(kind=8),dimension(collcom%ndimind_c),intent(in) :: psit_c1, psit_c2
  real(kind=8),dimension(7*collcom%ndimind_f),intent(in) :: psit_f1, psit_f2
  real(kind=8),dimension(mad%nvctr),intent(out) :: ovrlp_compr

  ! Local variables
  integer :: i0, ipt, ii, iiorb, j, jjorb, i, ierr, istat, iall, m,tid,norb,nthreads,iseg,jorb
  integer :: istart,iend,orb_rest,ind0,ind1,ind2,ind3
  integer,dimension(:),allocatable :: n
  real(8) :: nthrds
  character(len=*),parameter :: subname='calculate_overlap_transposed'
  !$ integer  :: omp_get_thread_num,omp_get_max_threads

  !!allocate(ovrlp_compr(mad%nvctr), stat=istat)
  !!call memocc(istat, ovrlp_compr, 'ovrlp_compr', subname)

 
  call timing(iproc,'ovrlptransComp','ON') !lr408t
  if (nproc>1) then
      ii=0.d0
      !!$omp parallel do default(private) shared(orbs,mad,ovrlp,ovrlp_compr)
      do iseg=1,mad%nseg
          do jorb=mad%keyg(1,iseg),mad%keyg(2,iseg)
              ii=ii+1
              iiorb = (jorb-1)/orbs%norb + 1
              jjorb = jorb - (iiorb-1)*orbs%norb
              !!ovrlp(jjorb,iiorb)=0.d0
              ovrlp_compr(ii)=0.d0
          end do
      end do
      !!$omp end parallel do
  else
      !!call to_zero(orbs%norb**2, ovrlp(1,1))
      call to_zero(mad%nvctr, ovrlp_compr(1))
  end if


  nthreads=1
  !!$  nthreads = OMP_GET_max_threads()

   allocate(n(nthreads),stat=istat)

  norb = orbs%norb / nthreads
  
  orb_rest = orbs%norb-norb*nthreads

  n = norb

  do i = 1,orb_rest
     n(i) = n(i) + 1
  end do

  !!$omp parallel default(private) &
  !!$omp shared(collcom, ovrlp, psit_c1, psit_c2, psit_f1, psit_f2,n,iproc)
  tid=0
  !!$ tid = OMP_GET_THREAD_NUM()
  istart = 1
  iend = 0

  do i = 0,tid-1
     istart = istart + n(i+1) 
  end do

  do i = 0,tid
     iend = iend + n(i+1)
  end do

 ! write(*,*) '#########################################',tid,istart,iend

  if (collcom%nptsp_c>0) then
  
      do ipt=1,collcom%nptsp_c 
          ii=collcom%norb_per_gridpoint_c(ipt) 
          i0 = collcom%isptsp_c(ipt)

          do i=1,ii
              iiorb=collcom%indexrecvorbital_c(i0+i)
              if(iiorb < istart .or. iiorb > iend) cycle

              m=mod(ii,4)
              if(m/=0) then
                  do j=1,m
                      jjorb=collcom%indexrecvorbital_c(i0+j)
                      !ovrlp(jjorb,iiorb)=ovrlp(jjorb,iiorb)+psit_c1(i0+i)*psit_c2(i0+j)
                      !ind0 = compressed_index(iiorb, jjorb, orbs%norb, mad)
                      !if (iiorb>=jjorb) then
                      !    ind0 = collcom%matrixindex_in_compressed(iiorb,jjorb)
                      !else
                          ind0 = collcom%matrixindex_in_compressed(jjorb,iiorb)
                      !end if
                      ovrlp_compr(ind0) = ovrlp_compr(ind0) + psit_c1(i0+i)*psit_c2(i0+j)
                      !if (iproc==0) write(*,'(a,2i7,i9)') 'iiorb, jjorb, compressed_index(iiorb,jjorb, orbs%norb, mad)', iiorb, jjorb, compressed_index(iiorb,jjorb, orbs%norb, mad)
                  end do
              end if
              do j=m+1,ii,4

                  jjorb=collcom%indexrecvorbital_c(i0+j+0)
                  !ind0 = compressed_index(iiorb, jjorb, orbs%norb, mad)
                  !if (iiorb>=jjorb) then
                  !    ind0 = collcom%matrixindex_in_compressed(iiorb,jjorb)
                  !else
                      ind0 = collcom%matrixindex_in_compressed(jjorb,iiorb)
                  !end if
                  !if (iproc==0) write(*,'(a,6i8)') 'iiorb, jjorb, ind0, collcom%matrixindex_in_compressed(jjorb,iiorb), collcom%matrixindex_in_compressed(iiorb,jjorb), compressed_index(iiorb, jjorb, orbs%norb, mad)', iiorb, jjorb, ind0, collcom%matrixindex_in_compressed(jjorb,iiorb), collcom%matrixindex_in_compressed(iiorb,jjorb), compressed_index(iiorb, jjorb, orbs%norb, mad)
                  !ovrlp(jjorb,iiorb)=ovrlp(jjorb,iiorb)+psit_c1(i0+i)*psit_c2(i0+j+0)
                  ovrlp_compr(ind0) = ovrlp_compr(ind0) + psit_c1(i0+i)*psit_c2(i0+j+0)

                  jjorb=collcom%indexrecvorbital_c(i0+j+1)
                  !ind1 = compressed_index(iiorb, jjorb, orbs%norb, mad)
                  !if (iiorb>=jjorb) then
                  !    ind1 = collcom%matrixindex_in_compressed(iiorb,jjorb)
                  !else
                      ind1 = collcom%matrixindex_in_compressed(jjorb,iiorb)
                  !end if
                  !ovrlp(jjorb,iiorb)=ovrlp(jjorb,iiorb)+psit_c1(i0+i)*psit_c2(i0+j+1)
                  ovrlp_compr(ind1) = ovrlp_compr(ind1) + psit_c1(i0+i)*psit_c2(i0+j+1)

                  jjorb=collcom%indexrecvorbital_c(i0+j+2)
                  !ind2 = compressed_index(iiorb, jjorb, orbs%norb, mad)
                  !if (iiorb>=jjorb) then
                  !    ind2 = collcom%matrixindex_in_compressed(iiorb,jjorb)
                  !else
                      ind2 = collcom%matrixindex_in_compressed(jjorb,iiorb)
                  !end if
                  !ovrlp(jjorb,iiorb)=ovrlp(jjorb,iiorb)+psit_c1(i0+i)*psit_c2(i0+j+2)
                  ovrlp_compr(ind2) = ovrlp_compr(ind2) + psit_c1(i0+i)*psit_c2(i0+j+2)

                  jjorb=collcom%indexrecvorbital_c(i0+j+3)
                  !ind3 = compressed_index(iiorb, jjorb, orbs%norb, mad)
                  !if (iiorb>=jjorb) then
                  !    ind3 = collcom%matrixindex_in_compressed(iiorb,jjorb)
                  !else
                      ind3 = collcom%matrixindex_in_compressed(jjorb,iiorb)
                  !end if
                  !ovrlp(jjorb,iiorb)=ovrlp(jjorb,iiorb)+psit_c1(i0+i)*psit_c2(i0+j+3)
                  ovrlp_compr(ind3) = ovrlp_compr(ind3) + psit_c1(i0+i)*psit_c2(i0+j+3)

              end do
             
              !do j=1,ii
              !    jjorb=collcom%indexrecvorbital_c(i0+j)
              !    ovrlp(jjorb,iiorb)=ovrlp(jjorb,iiorb)+psit_c1(i0+i)*psit_c2(i0+j)
              !end do
          end do
      end do

  end if
  

  if (collcom%nptsp_f>0) then
   
      do ipt=1,collcom%nptsp_f 
          ii=collcom%norb_per_gridpoint_f(ipt) 
          i0 = collcom%isptsp_f(ipt)

          do i=1,ii

              iiorb=collcom%indexrecvorbital_f(i0+i)
              if(iiorb < istart .or. iiorb > iend) cycle

              do j=1,ii
                  jjorb=collcom%indexrecvorbital_f(i0+j)
                  !ind0 = compressed_index(iiorb, jjorb, orbs%norb, mad)
                  !if (iiorb>=jjorb) then
                  !    ind0 = collcom%matrixindex_in_compressed(iiorb,jjorb)
                  !else
                      ind0 = collcom%matrixindex_in_compressed(jjorb,iiorb)
                  !end if
                  !ovrlp(jjorb,iiorb)=ovrlp(jjorb,iiorb)+psit_f1(7*(i0+i)-6)*psit_f2(7*(i0+j)-6)
                  !ovrlp(jjorb,iiorb)=ovrlp(jjorb,iiorb)+psit_f1(7*(i0+i)-5)*psit_f2(7*(i0+j)-5)
                  !ovrlp(jjorb,iiorb)=ovrlp(jjorb,iiorb)+psit_f1(7*(i0+i)-4)*psit_f2(7*(i0+j)-4)
                  !ovrlp(jjorb,iiorb)=ovrlp(jjorb,iiorb)+psit_f1(7*(i0+i)-3)*psit_f2(7*(i0+j)-3)
                  !ovrlp(jjorb,iiorb)=ovrlp(jjorb,iiorb)+psit_f1(7*(i0+i)-2)*psit_f2(7*(i0+j)-2)
                  !ovrlp(jjorb,iiorb)=ovrlp(jjorb,iiorb)+psit_f1(7*(i0+i)-1)*psit_f2(7*(i0+j)-1)
                  !ovrlp(jjorb,iiorb)=ovrlp(jjorb,iiorb)+psit_f1(7*(i0+i)-0)*psit_f2(7*(i0+j)-0)
                  ovrlp_compr(ind0) = ovrlp_compr(ind0) + psit_f1(7*(i0+i)-6)*psit_f2(7*(i0+j)-6)
                  ovrlp_compr(ind0) = ovrlp_compr(ind0) + psit_f1(7*(i0+i)-5)*psit_f2(7*(i0+j)-5)
                  ovrlp_compr(ind0) = ovrlp_compr(ind0) + psit_f1(7*(i0+i)-4)*psit_f2(7*(i0+j)-4)
                  ovrlp_compr(ind0) = ovrlp_compr(ind0) + psit_f1(7*(i0+i)-3)*psit_f2(7*(i0+j)-3)
                  ovrlp_compr(ind0) = ovrlp_compr(ind0) + psit_f1(7*(i0+i)-2)*psit_f2(7*(i0+j)-2)
                  ovrlp_compr(ind0) = ovrlp_compr(ind0) + psit_f1(7*(i0+i)-1)*psit_f2(7*(i0+j)-1)
                  ovrlp_compr(ind0) = ovrlp_compr(ind0) + psit_f1(7*(i0+i)-0)*psit_f2(7*(i0+j)-0)
              end do
          end do
      end do
  end if

  !!$omp end parallel

  call timing(iproc,'ovrlptransComp','OF') !lr408t

  call timing(iproc,'ovrlptransComm','ON') !lr408t

  if(nproc>1) then
      !call compress_matrix_for_allreduce(orbs%norb, mad, ovrlp, ovrlp_compr)
      call mpiallred(ovrlp_compr(1), mad%nvctr, mpi_sum, bigdft_mpi%mpi_comm, ierr)
  end if
  !!call uncompressMatrix(orbs%norb, mad, ovrlp_compr,ovrlp)
  !!iall=-product(shape(ovrlp_compr))*kind(ovrlp_compr)
  !!deallocate(ovrlp_compr, stat=istat)
  !!call memocc(istat, iall, 'ovrlp_compr', subname)
  call timing(iproc,'ovrlptransComm','OF') !lr408t

  contains
    
    ! Function that gives the index of the matrix element (jjob,iiob) in the compressed format.
    function compressed_index(iiorb, jjorb, norb, mad)
      use module_base
      use module_types
      implicit none

      ! Calling arguments
      integer,intent(in) :: iiorb, jjorb, norb
      type(matrixDescriptors),intent(in) :: mad
      integer :: compressed_index

      ! Local variables
      integer :: ii, iseg

      ii=(iiorb-1)*norb+jjorb

      iseg=mad%istsegline(iiorb)
      do
          if (ii>=mad%keyg(1,iseg) .and. ii<=mad%keyg(2,iseg)) then
              ! The matrix element is in this segment
              exit
          end if
          iseg=iseg+1
      end do

      compressed_index = mad%keyv(iseg) + ii - mad%keyg(1,iseg)

    end function compressed_index

end subroutine calculate_overlap_transposed

subroutine calculate_pulay_overlap(iproc, nproc, orbs1, orbs2, collcom1, collcom2, psit_c1, psit_c2, psit_f1, psit_f2, ovrlp)
  use module_base
  use module_types
  implicit none
  
  ! Calling arguments
  integer,intent(in) :: iproc, nproc
  type(orbitals_data),intent(in) :: orbs1, orbs2
  type(collective_comms),intent(in) :: collcom1, collcom2
  real(kind=8),dimension(collcom1%ndimind_c),intent(in) :: psit_c1
  real(kind=8),dimension(collcom2%ndimind_c),intent(in) :: psit_c2
  real(kind=8),dimension(7*collcom1%ndimind_f),intent(in) :: psit_f1
  real(kind=8),dimension(7*collcom2%ndimind_f),intent(in) :: psit_f2
  real(kind=8),dimension(orbs1%norb,orbs2%norb),intent(out) :: ovrlp
  
  ! Local variables
  integer :: i0, j0, ipt, ii, iiorb, j, jj, jjorb, i, ierr  

  call timing(iproc,'ovrlptransComp','ON') !lr408t
  call to_zero(orbs1%norb*orbs2%norb, ovrlp(1,1))
  if(collcom1%nptsp_c/=collcom2%nptsp_c) then
      write(*,'(a,i0,a)') 'ERROR on process ',iproc,': collcom1%nptsp_c/=collcom2%nptsp_c'
      stop
  end if
  if(collcom1%nptsp_f/=collcom2%nptsp_f) then
      write(*,'(a,i0,a)') 'ERROR on process ',iproc,': collcom1%nptsp_f/=collcom2%nptsp_f'
      stop
  end if

  i0=0
  j0=0
  do ipt=1,collcom1%nptsp_c 
      ii=collcom1%norb_per_gridpoint_c(ipt)
      jj=collcom2%norb_per_gridpoint_c(ipt)
      do i=1,ii
          iiorb=collcom1%indexrecvorbital_c(i0+i)
          do j=1,jj
              jjorb=collcom2%indexrecvorbital_c(j0+j)
              ovrlp(iiorb,jjorb)=ovrlp(iiorb,jjorb)+psit_c1(i0+i)*psit_c2(j0+j)
          end do
      end do
      i0=i0+ii
      j0=j0+jj
  end do

  i0=0
  j0=0
  do ipt=1,collcom1%nptsp_f 
      ii=collcom1%norb_per_gridpoint_f(ipt)
      jj=collcom2%norb_per_gridpoint_f(ipt)
      do i=1,ii
          iiorb=collcom1%indexrecvorbital_f(i0+i)
          do j=1,jj
              jjorb=collcom2%indexrecvorbital_f(j0+j)
              ovrlp(iiorb,jjorb)=ovrlp(iiorb,jjorb)+psit_f1(7*(i0+i)-6)*psit_f2(7*(j0+j)-6)
              ovrlp(iiorb,jjorb)=ovrlp(iiorb,jjorb)+psit_f1(7*(i0+i)-5)*psit_f2(7*(j0+j)-5)
              ovrlp(iiorb,jjorb)=ovrlp(iiorb,jjorb)+psit_f1(7*(i0+i)-4)*psit_f2(7*(j0+j)-4)
              ovrlp(iiorb,jjorb)=ovrlp(iiorb,jjorb)+psit_f1(7*(i0+i)-3)*psit_f2(7*(j0+j)-3)
              ovrlp(iiorb,jjorb)=ovrlp(iiorb,jjorb)+psit_f1(7*(i0+i)-2)*psit_f2(7*(j0+j)-2)
              ovrlp(iiorb,jjorb)=ovrlp(iiorb,jjorb)+psit_f1(7*(i0+i)-1)*psit_f2(7*(j0+j)-1)
              ovrlp(iiorb,jjorb)=ovrlp(iiorb,jjorb)+psit_f1(7*(i0+i)-0)*psit_f2(7*(j0+j)-0)
          end do
      end do
      i0=i0+ii
      j0=j0+jj
  end do

  call timing(iproc,'ovrlptransComp','OF') !lr408t

  call timing(iproc,'ovrlptransComm','ON') !lr408t

  if(nproc>1) then
      call mpiallred(ovrlp(1,1), orbs1%norb*orbs2%norb, mpi_sum, bigdft_mpi%mpi_comm, ierr)
  end if
  call timing(iproc,'ovrlptransComm','OF') !lr408t
end subroutine calculate_pulay_overlap

subroutine build_linear_combination_transposed(norb, matrix_compr, collcom, mad, psitwork_c, psitwork_f, &
     reset, psit_c, psit_f, iproc)
  use module_base
  use module_types
  implicit none
  
  ! Calling arguments
  integer,intent(in) :: norb
  type(matrixDescriptors),intent(in) :: mad
  real(kind=8),dimension(mad%nvctr),intent(in) :: matrix_compr
  type(collective_comms),intent(in) :: collcom
  real(kind=8),dimension(collcom%ndimind_c),intent(in) :: psitwork_c
  real(kind=8),dimension(7*collcom%ndimind_f),intent(in) :: psitwork_f
  logical,intent(in) :: reset
  real(kind=8),dimension(collcom%ndimind_c),intent(inout) :: psit_c
  real(kind=8),dimension(7*collcom%ndimind_f),intent(inout) :: psit_f
  integer, intent(in) :: iproc
  ! Local variables
  integer :: i0, ipt, ii, j, iiorb, jjorb, i, m, ind0, ind1, ind2, ind3

  call timing(iproc,'lincombtrans  ','ON') !lr408t
  if(reset) then
      if(collcom%ndimind_c>0) call to_zero(collcom%ndimind_c, psit_c(1))
      if(collcom%ndimind_f>0) call to_zero(7*collcom%ndimind_f, psit_f(1))
  end if

  i0=0
 
  !!$omp parallel default(private) &
  !!$omp shared(collcom, psit_c,matrix,psitwork_c,psit_f,psitwork_f)

  !!$omp do
   do ipt=1,collcom%nptsp_c 
      ii=collcom%norb_per_gridpoint_c(ipt) 
      i0 = collcom%isptsp_c(ipt)
      do i=1,ii
          iiorb=collcom%indexrecvorbital_c(i0+i)
          m=mod(ii,4)
          if(m/=0) then
              do j=1,m
                  jjorb=collcom%indexrecvorbital_c(i0+j)
                  !ind0 = compressed_index(iiorb, jjorb, norb, mad)
                  ind0 = collcom%matrixindex_in_compressed(jjorb,iiorb)
                  !psit_c(i0+i)=psit_c(i0+i)+matrix(jjorb,iiorb)*psitwork_c(i0+j)
                  psit_c(i0+i)=psit_c(i0+i)+matrix_compr(ind0)*psitwork_c(i0+j)
              end do
          end if
          do j=m+1,ii,4
              jjorb=collcom%indexrecvorbital_c(i0+j+0)
              !ind0 = compressed_index(iiorb, jjorb, norb, mad)
              ind0 = collcom%matrixindex_in_compressed(jjorb,iiorb)
              !psit_c(i0+i)=psit_c(i0+i)+matrix(jjorb,iiorb)*psitwork_c(i0+j+0)
              psit_c(i0+i)=psit_c(i0+i)+matrix_compr(ind0)*psitwork_c(i0+j+0)

              jjorb=collcom%indexrecvorbital_c(i0+j+1)
              !ind1 = compressed_index(iiorb, jjorb, norb, mad)
              ind1 = collcom%matrixindex_in_compressed(jjorb,iiorb)
              !psit_c(i0+i)=psit_c(i0+i)+matrix(jjorb,iiorb)*psitwork_c(i0+j+1)
              psit_c(i0+i)=psit_c(i0+i)+matrix_compr(ind1)*psitwork_c(i0+j+1)

              jjorb=collcom%indexrecvorbital_c(i0+j+2)
              !ind2 = compressed_index(iiorb, jjorb, norb, mad)
              ind2 = collcom%matrixindex_in_compressed(jjorb,iiorb)
              !psit_c(i0+i)=psit_c(i0+i)+matrix(jjorb,iiorb)*psitwork_c(i0+j+2)
              psit_c(i0+i)=psit_c(i0+i)+matrix_compr(ind2)*psitwork_c(i0+j+2)

              jjorb=collcom%indexrecvorbital_c(i0+j+3)
              !ind3 = compressed_index(iiorb, jjorb, norb, mad)
              ind3 = collcom%matrixindex_in_compressed(jjorb,iiorb)
              !psit_c(i0+i)=psit_c(i0+i)+matrix(jjorb,iiorb)*psitwork_c(i0+j+3)
              psit_c(i0+i)=psit_c(i0+i)+matrix_compr(ind3)*psitwork_c(i0+j+3)

          end do
          !do j=1,ii
          !    jjorb=collcom%indexrecvorbital_c(i0+j)
          !    psit_c(i0+i)=psit_c(i0+i)+matrix(jjorb,iiorb)*psitwork_c(i0+j)
          !end do
      end do
  end do

  !!$omp end do
  i0=0
  !!$omp do
  do ipt=1,collcom%nptsp_f 
      ii=collcom%norb_per_gridpoint_f(ipt) 
       i0 = collcom%isptsp_f(ipt)
      do i=1,ii
          iiorb=collcom%indexrecvorbital_f(i0+i)
          do j=1,ii
              jjorb=collcom%indexrecvorbital_f(i0+j)
              !ind0 = compressed_index(iiorb, jjorb, norb, mad)
              ind0 = collcom%matrixindex_in_compressed(jjorb,iiorb)
              !!psit_f(7*(i0+i)-6) = psit_f(7*(i0+i)-6) + matrix(jjorb,iiorb)*psitwork_f(7*(i0+j)-6)
              !!psit_f(7*(i0+i)-5) = psit_f(7*(i0+i)-5) + matrix(jjorb,iiorb)*psitwork_f(7*(i0+j)-5)
              !!psit_f(7*(i0+i)-4) = psit_f(7*(i0+i)-4) + matrix(jjorb,iiorb)*psitwork_f(7*(i0+j)-4)
              !!psit_f(7*(i0+i)-3) = psit_f(7*(i0+i)-3) + matrix(jjorb,iiorb)*psitwork_f(7*(i0+j)-3)
              !!psit_f(7*(i0+i)-2) = psit_f(7*(i0+i)-2) + matrix(jjorb,iiorb)*psitwork_f(7*(i0+j)-2)
              !!psit_f(7*(i0+i)-1) = psit_f(7*(i0+i)-1) + matrix(jjorb,iiorb)*psitwork_f(7*(i0+j)-1)
              !!psit_f(7*(i0+i)-0) = psit_f(7*(i0+i)-0) + matrix(jjorb,iiorb)*psitwork_f(7*(i0+j)-0)
              psit_f(7*(i0+i)-6) = psit_f(7*(i0+i)-6) + matrix_compr(ind0)*psitwork_f(7*(i0+j)-6)
              psit_f(7*(i0+i)-5) = psit_f(7*(i0+i)-5) + matrix_compr(ind0)*psitwork_f(7*(i0+j)-5)
              psit_f(7*(i0+i)-4) = psit_f(7*(i0+i)-4) + matrix_compr(ind0)*psitwork_f(7*(i0+j)-4)
              psit_f(7*(i0+i)-3) = psit_f(7*(i0+i)-3) + matrix_compr(ind0)*psitwork_f(7*(i0+j)-3)
              psit_f(7*(i0+i)-2) = psit_f(7*(i0+i)-2) + matrix_compr(ind0)*psitwork_f(7*(i0+j)-2)
              psit_f(7*(i0+i)-1) = psit_f(7*(i0+i)-1) + matrix_compr(ind0)*psitwork_f(7*(i0+j)-1)
              psit_f(7*(i0+i)-0) = psit_f(7*(i0+i)-0) + matrix_compr(ind0)*psitwork_f(7*(i0+j)-0)
          end do
      end do
     
  end do
  !!$omp end do
  !!$omp end parallel

  call timing(iproc,'lincombtrans  ','OF') !lr408t



  contains
    
    ! Function that gives the index of the matrix element (jjob,iiob) in the compressed format.
    function compressed_index(iiorb, jjorb, norb, mad)
      use module_base
      use module_types
      implicit none

      ! Calling arguments
      integer,intent(in) :: iiorb, jjorb, norb
      type(matrixDescriptors),intent(in) :: mad
      integer :: compressed_index

      ! Local variables
      integer :: ii, iseg

      ii=(iiorb-1)*norb+jjorb

      iseg=mad%istsegline(iiorb)
      do
          if (ii>=mad%keyg(1,iseg) .and. ii<=mad%keyg(2,iseg)) then
              ! The matrix element is in this segment
              exit
          end if
          iseg=iseg+1
      end do

      compressed_index = mad%keyv(iseg) + ii - mad%keyg(1,iseg)

    end function compressed_index


end subroutine build_linear_combination_transposed




subroutine check_grid_point_from_boxes(i1, i2, i3, lr, overlap_possible)
  use module_base
  use module_types
  implicit none
  
  ! Calling arguments
  integer,intent(in) :: i1, i2, i3
  type(locreg_descriptors),intent(in) :: lr  
  logical,intent(out) :: overlap_possible

  ! Local variables
  logical :: ovrlpx, ovrlpy, ovrlpz
  
  ovrlpx = (i1>=lr%ns1 .and. i1<=lr%ns1+lr%d%n1)
  ovrlpy = (i2>=lr%ns2 .and. i2<=lr%ns2+lr%d%n2)
  ovrlpz = (i3>=lr%ns3 .and. i3<=lr%ns3+lr%d%n3)
  if(ovrlpx .and. ovrlpy .and. ovrlpz) then
      overlap_possible=.true.
  else
      overlap_possible=.true.
  end if

end subroutine check_grid_point_from_boxes


subroutine get_reverse_indices(n, indices, reverse_indices)
  use module_base
  implicit none
  
  ! Calling arguments
  integer,intent(in) :: n
  integer,dimension(n),intent(in) :: indices
  integer,dimension(n),intent(out) :: reverse_indices

  ! Local variables
  integer :: i, j, m, j0, j1, j2, j3

  !$omp parallel default(private) &
  !$omp shared(n, m, indices, reverse_indices)

  m=mod(n,4)
  if (m/=0) then
      do i=1,m
          j=indices(i)
          reverse_indices(j)=i
      end do
  end if

  !$omp do
  do i=m+1,n,4
      j0=indices(i+0)
      reverse_indices(j0)=i+0
      j1=indices(i+1)
      reverse_indices(j1)=i+1
      j2=indices(i+2)
      reverse_indices(j2)=i+2
      j3=indices(i+3)
      reverse_indices(j3)=i+3
  end do
  !$omp end do

  !$omp end parallel

  !!do i=1,n
  !!    j=indices(i)
  !!    reverse_indices(j)=i
  !!end do

end subroutine get_reverse_indices


subroutine compress_matrix_for_allreduce(n, mad, mat, mat_compr)
  use module_base
  use module_types
  implicit none
  
  ! Calling arguments
  integer,intent(in) :: n
  type(matrixDescriptors),intent(in) :: mad
  real(kind=8),dimension(n**2),intent(in) :: mat
  real(kind=8),dimension(mad%nvctr),intent(out) :: mat_compr

  ! Local variables
  integer :: jj, iseg, jorb

  !$omp parallel do default(private) shared(mad,mat_compr,mat)
  do iseg=1,mad%nseg
      jj=1
      do jorb=mad%keyg(1,iseg),mad%keyg(2,iseg)
          mat_compr(mad%keyv(iseg)+jj-1)=mat(jorb)
          jj=jj+1
      end do
  end do
  !$omp end parallel do

end subroutine compress_matrix_for_allreduce



subroutine normalize_transposed(iproc, nproc, orbs, collcom, psit_c, psit_f, norm)
  use module_base
  use module_types
  implicit none
  
  ! Calling arguments
  integer,intent(in):: iproc, nproc
  type(orbitals_data),intent(in):: orbs
  type(collective_comms),intent(in):: collcom
  real(8),dimension(collcom%ndimind_c),intent(inout):: psit_c
  real(8),dimension(7*collcom%ndimind_f),intent(inout):: psit_f
  real(8),dimension(orbs%norb),intent(out):: norm
  
  ! Local variables
  integer:: i0, ipt, ii, iiorb, i, ierr, istat, iall, iorb
  character(len=*),parameter:: subname='normalize_transposed'

  call to_zero(orbs%norb, norm(1))

  !$omp parallel default(private) &
  !$omp shared(collcom, norm, psit_c,psit_f,orbs)

  if (collcom%nptsp_c>0) then
      !$omp do reduction(+:norm)
      do ipt=1,collcom%nptsp_c 
          ii=collcom%norb_per_gridpoint_c(ipt)
          i0 = collcom%isptsp_c(ipt) 
          do i=1,ii
              iiorb=collcom%indexrecvorbital_c(i0+i)
              norm(iiorb)=norm(iiorb)+psit_c(i0+i)**2
          end do
      end do
      !$omp end do
  end if

  if (collcom%nptsp_f>0) then
      !$omp do reduction(+:norm)
      do ipt=1,collcom%nptsp_f 
          ii=collcom%norb_per_gridpoint_f(ipt) 
          i0 = collcom%isptsp_f(ipt) 
          do i=1,ii
              iiorb=collcom%indexrecvorbital_f(i0+i)
              norm(iiorb)=norm(iiorb)+psit_f(7*(i0+i)-6)**2
              norm(iiorb)=norm(iiorb)+psit_f(7*(i0+i)-5)**2
              norm(iiorb)=norm(iiorb)+psit_f(7*(i0+i)-4)**2
              norm(iiorb)=norm(iiorb)+psit_f(7*(i0+i)-3)**2
              norm(iiorb)=norm(iiorb)+psit_f(7*(i0+i)-2)**2
              norm(iiorb)=norm(iiorb)+psit_f(7*(i0+i)-1)**2
              norm(iiorb)=norm(iiorb)+psit_f(7*(i0+i)-0)**2
          end do
      end do
      !$omp end do
  end if

  !$omp end parallel
  
  if(nproc>1) then
      call mpiallred(norm(1), orbs%norb, mpi_sum, bigdft_mpi%mpi_comm, ierr)
  end if

  !$omp parallel default(private) shared(norm,orbs,collcom,psit_c,psit_f)
  !$omp do
  do iorb=1,orbs%norb
      norm(iorb)=1.d0/sqrt(norm(iorb))
  end do
  !$omp end do

  
  !$omp do
  do ipt=1,collcom%nptsp_c 
      ii=collcom%norb_per_gridpoint_c(ipt)
      i0 = collcom%isptsp_c(ipt) 	 
      do i=1,ii
          iiorb=collcom%indexrecvorbital_c(i0+i)
          psit_c(i0+i)=psit_c(i0+i)*norm(iiorb)
      end do
    
  end do
  !$omp end do
  !$omp do
  do ipt=1,collcom%nptsp_f 
      ii=collcom%norb_per_gridpoint_f(ipt)
      i0 = collcom%isptsp_f(ipt) 
      do i=1,ii
          iiorb=collcom%indexrecvorbital_f(i0+i)
          psit_f(7*(i0+i)-6)=psit_f(7*(i0+i)-6)*norm(iiorb)
          psit_f(7*(i0+i)-5)=psit_f(7*(i0+i)-5)*norm(iiorb)
          psit_f(7*(i0+i)-4)=psit_f(7*(i0+i)-4)*norm(iiorb)
          psit_f(7*(i0+i)-3)=psit_f(7*(i0+i)-3)*norm(iiorb)
          psit_f(7*(i0+i)-2)=psit_f(7*(i0+i)-2)*norm(iiorb)
          psit_f(7*(i0+i)-1)=psit_f(7*(i0+i)-1)*norm(iiorb)
          psit_f(7*(i0+i)-0)=psit_f(7*(i0+i)-0)*norm(iiorb)
      end do
  
  end do
!$omp end do
!$omp end parallel

end subroutine normalize_transposed<|MERGE_RESOLUTION|>--- conflicted
+++ resolved
@@ -18,12 +18,8 @@
   integer,intent(in) :: iproc, nproc
   type(orbitals_data),intent(in) :: orbs
   type(local_zone_descriptors),intent(in) :: lzd
-<<<<<<< HEAD
+  type(matrixDescriptors),intent(in) :: mad
   type(collective_comms),intent(inout) :: collcom
-=======
-  type(matrixDescriptors),intent(in) :: mad
-  type(collective_comms),intent(out) :: collcom
->>>>>>> c928e853
   type(collective_comms),optional,intent(in) :: collcom_reference
   
   ! Local variables
