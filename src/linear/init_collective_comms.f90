!> @file
! Intialization of the collective communications for the linear version
! @author
!    Copyright (C) 2011-2012 BigDFT group
!    This file is distributed under the terms of the
!    GNU General Public License, see ~/COPYING file
!    or http://www.gnu.org/copyleft/gpl.txt .
!    For the list of contributors, see ~/AUTHORS


subroutine init_collective_comms(iproc, nproc, orbs, lzd, collcom, collcom_reference)
  use module_base
  use module_types
  use module_interfaces, except_this_one => init_collective_comms
  implicit none
  
  ! Calling arguments
  integer,intent(in) :: iproc, nproc
  type(orbitals_data),intent(in) :: orbs
  type(local_zone_descriptors),intent(in) :: lzd
  type(collective_comms),intent(out) :: collcom
  type(collective_comms),optional,intent(in) :: collcom_reference
  
  ! Local variables
  integer :: ii, istat, iorb, iiorb, ilr, iall, istartp_seg_c, iendp_seg_c, istartp_seg_f, iendp_seg_f, ierr
  integer :: ipt, jproc, p2p_tag, nvalp_c, nvalp_f
  real(kind=8),dimension(:,:,:),allocatable :: weight_c, weight_f
  real(kind=8) :: weight_c_tot, weight_f_tot, weightp_c, weightp_f, tt, t1, t2
  integer,dimension(:,:),allocatable :: istartend_c, istartend_f
  integer,dimension(:,:,:),allocatable :: index_in_global_c, index_in_global_f
  integer,dimension(:),allocatable :: npts_par_c, npts_par_f
  character(len=*),parameter :: subname='init_collective_comms'
  
  call timing(iproc,'init_collcomm ','ON')
  
  allocate(weight_c(0:lzd%glr%d%n1,0:lzd%glr%d%n2,0:lzd%glr%d%n3), stat=istat)
  call memocc(istat, weight_c, 'weight_c', subname)
  allocate(weight_f(0:lzd%glr%d%n1,0:lzd%glr%d%n2,0:lzd%glr%d%n3), stat=istat)
  call memocc(istat, weight_f, 'weight_f', subname)
  allocate(index_in_global_c(0:lzd%glr%d%n1,0:lzd%glr%d%n2,0:lzd%glr%d%n3), stat=istat)
  call memocc(istat, index_in_global_c, 'index_in_global_c', subname)
  allocate(index_in_global_f(0:lzd%glr%d%n1,0:lzd%glr%d%n2,0:lzd%glr%d%n3), stat=istat)
  call memocc(istat, index_in_global_f, 'index_in_global_f', subname)


  call mpi_barrier(bigdft_mpi%mpi_comm, ierr)
  t1=mpi_wtime()
  call get_weights(iproc, nproc, orbs, lzd, weight_c, weight_f, weight_c_tot, weight_f_tot)
  call mpi_barrier(bigdft_mpi%mpi_comm, ierr)
  t2=mpi_wtime()
  !if(iproc==0) write(*,'(a,es10.3)') 'time for part 1:',t2-t1
  ! Assign the grid points to the processes such that the work is equally dsitributed
  allocate(istartend_c(2,0:nproc-1), stat=istat)
  call memocc(istat, istartend_c, 'istartend_c', subname)
  allocate(istartend_f(2,0:nproc-1), stat=istat)
  call memocc(istat, istartend_f, 'istartend_f', subname)
  if(.not.present(collcom_reference)) then
      call mpi_barrier(bigdft_mpi%mpi_comm, ierr)
      t1=mpi_wtime()
      call mpi_barrier(bigdft_mpi%mpi_comm, ierr)
      t2=mpi_wtime()
      !if(iproc==0) write(*,'(a,es10.3)') 'time for part 2:',t2-t1
      call assign_weight_to_process(iproc, nproc, lzd, weight_c, weight_f, weight_c_tot, weight_f_tot, &
           istartend_c, istartend_f, istartp_seg_c, iendp_seg_c, istartp_seg_f, iendp_seg_f, &
           weightp_c, weightp_f, collcom%nptsp_c, collcom%nptsp_f, nvalp_c, nvalp_f)
  else
      allocate(npts_par_c(0:nproc-1), stat=istat)
       call memocc(istat, npts_par_c, 'npts_par_c', subname)
      allocate(npts_par_f(0:nproc-1), stat=istat)
       call memocc(istat, npts_par_f, 'npts_par_f', subname)
      npts_par_c=0
      npts_par_f=0
      npts_par_c(iproc)=collcom_reference%nptsp_c
      npts_par_f(iproc)=collcom_reference%nptsp_f
      call mpiallred(npts_par_c(0), nproc, mpi_sum, bigdft_mpi%mpi_comm, ierr)
      call mpiallred(npts_par_f(0), nproc, mpi_sum, bigdft_mpi%mpi_comm, ierr)
      call assign_weight_to_process2(iproc, nproc, lzd, weight_c, weight_f, weight_c_tot, weight_f_tot, &
           npts_par_c, npts_par_f, &
           istartend_c, istartend_f, istartp_seg_c, iendp_seg_c, istartp_seg_f, iendp_seg_f, &
           weightp_c, weightp_f, collcom%nptsp_c, collcom%nptsp_f)
      iall=-product(shape(npts_par_c))*kind(npts_par_c)
      deallocate(npts_par_c, stat=istat)
      call memocc(istat, iall, 'npts_par_c', subname)
      iall=-product(shape(npts_par_f))*kind(npts_par_f)
      deallocate(npts_par_f, stat=istat)
      call memocc(istat, iall, 'npts_par_f', subname)
  end if





  ! some checks
  if(nproc>1) then
      call mpi_allreduce(weightp_c, tt, 1, mpi_double_precision, mpi_sum, bigdft_mpi%mpi_comm, ierr)
  else
      tt=weightp_c
  end if
  if(tt/=weight_c_tot) stop 'wrong partition of coarse weights'
  if(nproc>1) then
      call mpi_allreduce(weightp_f, tt, 1, mpi_double_precision, mpi_sum, bigdft_mpi%mpi_comm, ierr)
  else
      tt=weightp_f
  end if     
  if(tt/=weight_f_tot) stop 'wrong partition of fine weights'
  if(nproc>1) then
      call mpi_allreduce(collcom%nptsp_c, ii, 1, mpi_integer, mpi_sum, bigdft_mpi%mpi_comm, ierr)
  else
      ii=collcom%nptsp_c
  end if
  if(ii/=lzd%glr%wfd%nvctr_c) stop 'wrong partition of coarse grid points'
  if(nproc>1) then
      call mpi_allreduce(collcom%nptsp_f, ii, 1, mpi_integer, mpi_sum, bigdft_mpi%mpi_comm, ierr)
  else
      ii=collcom%nptsp_f
  end if
  if(ii/=lzd%glr%wfd%nvctr_f) stop 'init_collective_comms: wrong partition of fine grid points'

  ! Allocate the keys
  allocate(collcom%norb_per_gridpoint_c(collcom%nptsp_c), stat=istat)
  call memocc(istat, collcom%norb_per_gridpoint_c, 'collcom%norb_per_gridpoint_c', subname)
  allocate(collcom%norb_per_gridpoint_f(collcom%nptsp_f), stat=istat)
  call memocc(istat, collcom%norb_per_gridpoint_f, 'collcom%norb_per_gridpoint_f', subname)
  call mpi_barrier(bigdft_mpi%mpi_comm, ierr)
  call mpi_barrier(bigdft_mpi%mpi_comm, ierr)
  t1=mpi_wtime()
  !call determine_num_orbs_per_gridpoint(iproc, nproc, orbs, lzd, istartend_c, istartend_f, &
  !     istartp_seg_c, iendp_seg_c, istartp_seg_f, iendp_seg_f, &
  !     weightp_c, weightp_f, collcom%nptsp_c, collcom%nptsp_f, &
  !     collcom%norb_per_gridpoint_c, collcom%norb_per_gridpoint_f)
  call determine_num_orbs_per_gridpoint_new(iproc, nproc, orbs, lzd, istartend_c, istartend_f, &
       istartp_seg_c, iendp_seg_c, istartp_seg_f, iendp_seg_f, &
       weightp_c, weightp_f, collcom%nptsp_c, collcom%nptsp_f, weight_c, weight_f, &
       collcom%norb_per_gridpoint_c, collcom%norb_per_gridpoint_f)
  call mpi_barrier(bigdft_mpi%mpi_comm, ierr)
  t2=mpi_wtime()
  !if(iproc==0) write(*,'(a,es10.3)') 'time for part 3:',t2-t1

  ! Determine the index of a grid point i1,i2,i3 in the compressed array
  call mpi_barrier(bigdft_mpi%mpi_comm, ierr)
  t1=mpi_wtime()
  call get_index_in_global2(lzd%glr, index_in_global_c, index_in_global_f)
  call mpi_barrier(bigdft_mpi%mpi_comm, ierr)
  t2=mpi_wtime()
  !if(iproc==0) write(*,'(a,es10.3)') 'time for part 4:',t2-t1




  iall=-product(shape(weight_c))*kind(weight_c)
  deallocate(weight_c, stat=istat)
  call memocc(istat, iall, 'weight_c', subname)
  iall=-product(shape(weight_f))*kind(weight_f)
  deallocate(weight_f, stat=istat)
  call memocc(istat, iall, 'weight_f', subname)

  ! Determine values for mpi_alltoallv
  allocate(collcom%nsendcounts_c(0:nproc-1), stat=istat)
  call memocc(istat, collcom%nsendcounts_c, 'collcom%nsendcounts_c', subname)
  allocate(collcom%nsenddspls_c(0:nproc-1), stat=istat)
  call memocc(istat, collcom%nsenddspls_c, 'collcom%nsenddspls_c', subname)
  allocate(collcom%nrecvcounts_c(0:nproc-1), stat=istat)
  call memocc(istat, collcom%nrecvcounts_c, 'collcom%nrecvcounts_c', subname)
  allocate(collcom%nrecvdspls_c(0:nproc-1), stat=istat)
  call memocc(istat, collcom%nrecvdspls_c, 'collcom%nrecvdspls_c', subname)
  allocate(collcom%nsendcounts_f(0:nproc-1), stat=istat)
  call memocc(istat, collcom%nsendcounts_f, 'collcom%nsendcounts_f', subname)
  allocate(collcom%nsenddspls_f(0:nproc-1), stat=istat)
  call memocc(istat, collcom%nsenddspls_f, 'collcom%nsenddspls_f', subname)
  allocate(collcom%nrecvcounts_f(0:nproc-1), stat=istat)
  call memocc(istat, collcom%nrecvcounts_f, 'collcom%nrecvcounts_f', subname)
  allocate(collcom%nrecvdspls_f(0:nproc-1), stat=istat)
  call memocc(istat, collcom%nrecvdspls_f, 'collcom%nrecvdspls_f', subname)
call mpi_barrier(bigdft_mpi%mpi_comm, ierr)
t1=mpi_wtime()
  call determine_communication_arrays(iproc, nproc, orbs, lzd, istartend_c, istartend_f, &
       index_in_global_c, index_in_global_f, nvalp_c, nvalp_f, &
       collcom%nsendcounts_c, collcom%nsenddspls_c, collcom%nrecvcounts_c, collcom%nrecvdspls_c, &
       collcom%nsendcounts_f, collcom%nsenddspls_f, collcom%nrecvcounts_f, collcom%nrecvdspls_f)
call mpi_barrier(bigdft_mpi%mpi_comm, ierr)
t2=mpi_wtime()
!if(iproc==0) write(*,'(a,es10.3)') 'time for part 5:',t2-t1


  !Now set some integers in the collcomm structure
  collcom%ndimind_c = sum(collcom%nrecvcounts_c)
  collcom%ndimind_f = sum(collcom%nrecvcounts_f)

  ! Now rearrange the data on the process to communicate them
  collcom%ndimpsi_c=0
  do iorb=1,orbs%norbp
      iiorb=orbs%isorb+iorb
      ilr=orbs%inwhichlocreg(iiorb)
      collcom%ndimpsi_c=collcom%ndimpsi_c+lzd%llr(ilr)%wfd%nvctr_c
  end do
  allocate(collcom%irecvbuf_c(collcom%ndimpsi_c), stat=istat)
  call memocc(istat, collcom%irecvbuf_c, 'collcom%irecvbuf_c', subname)
  allocate(collcom%indexrecvorbital_c(collcom%ndimind_c), stat=istat)
  call memocc(istat, collcom%indexrecvorbital_c, 'collcom%indexrecvorbital_c', subname)
  allocate(collcom%iextract_c(collcom%ndimind_c), stat=istat)
  call memocc(istat, collcom%iextract_c, 'collcom%iextract_c', subname)
  allocate(collcom%iexpand_c(collcom%ndimind_c), stat=istat)
  call memocc(istat, collcom%iexpand_c, 'collcom%iexpand_c', subname)
  allocate(collcom%isendbuf_c(collcom%ndimpsi_c), stat=istat)
  call memocc(istat, collcom%isendbuf_c, 'collcom%isendbuf_c', subname)

  collcom%ndimpsi_f=0
  do iorb=1,orbs%norbp
      iiorb=orbs%isorb+iorb
      ilr=orbs%inwhichlocreg(iiorb)
      collcom%ndimpsi_f=collcom%ndimpsi_f+lzd%llr(ilr)%wfd%nvctr_f
  end do
  allocate(collcom%irecvbuf_f(collcom%ndimpsi_f), stat=istat)
  call memocc(istat, collcom%irecvbuf_f, 'collcom%irecvbuf_f', subname)
  allocate(collcom%indexrecvorbital_f(collcom%ndimind_f), stat=istat)
  call memocc(istat, collcom%indexrecvorbital_f, 'collcom%indexrecvorbital_f', subname)
  allocate(collcom%iextract_f(collcom%ndimind_f), stat=istat)
  call memocc(istat, collcom%iextract_f, 'collcom%iextract_f', subname)
  allocate(collcom%iexpand_f(collcom%ndimind_f), stat=istat)
  call memocc(istat, collcom%iexpand_f, 'collcom%iexpand_f', subname)
  allocate(collcom%isendbuf_f(collcom%ndimpsi_f), stat=istat)
  call memocc(istat, collcom%isendbuf_f, 'collcom%isendbuf_f', subname)

  call get_switch_indices(iproc, nproc, orbs, lzd, collcom%ndimpsi_c, collcom%ndimpsi_f, istartend_c, istartend_f, &
       collcom%nsendcounts_c, collcom%nsenddspls_c, collcom%ndimind_c, collcom%nrecvcounts_c, collcom%nrecvdspls_c, &
       collcom%nsendcounts_f, collcom%nsenddspls_f, collcom%ndimind_f, collcom%nrecvcounts_f, collcom%nrecvdspls_f, &
       index_in_global_c, index_in_global_f, &
       weightp_c, weightp_f, collcom%isendbuf_c, collcom%irecvbuf_c, collcom%isendbuf_f, collcom%irecvbuf_f, &
       collcom%indexrecvorbital_c, collcom%iextract_c, collcom%iexpand_c, &
       collcom%indexrecvorbital_f, collcom%iextract_f, collcom%iexpand_f)

  ! These variables are used in various subroutines to speed up the code
  allocate(collcom%isptsp_c(max(collcom%nptsp_c,1)), stat=istat)
  call memocc(istat, collcom%isptsp_c, 'collcom%isptsp_c', subname)
  allocate(collcom%isptsp_f(max(collcom%nptsp_f,1)), stat=istat)
  call memocc(istat, collcom%isptsp_f, 'collcom%isptsp_f', subname)
  collcom%isptsp_c(1) = 0
  do ipt=2,collcom%nptsp_c
        collcom%isptsp_c(ipt) = collcom%isptsp_c(ipt-1) + collcom%norb_per_gridpoint_c(ipt-1)
  end do
  if (maxval(collcom%isptsp_c)>collcom%ndimind_c) stop 'maxval(collcom%isptsp_c)>collcom%ndimind_c'

  collcom%isptsp_f(1) = 0
  do ipt=2,collcom%nptsp_f
        collcom%isptsp_f(ipt) = collcom%isptsp_f(ipt-1) + collcom%norb_per_gridpoint_f(ipt-1)
  end do
  if (maxval(collcom%isptsp_f)>collcom%ndimind_f) stop 'maxval(collcom%isptsp_f)>collcom%ndimind_f'


  !!! The tags for the self-made non blocking version of the mpi_alltoallv
  !!allocate(collcom%tags(0:nproc-1), stat=istat)
  !!call memocc(istat, collcom%tags, 'collcom%tags', subname)
  !!do jproc=0,nproc-1
  !!    collcom%tags(jproc)=p2p_tag(jproc)
  !!end do
  !!collcom%messages_posted=.false.
  !!collcom%communication_complete=.false.


  iall=-product(shape(istartend_c))*kind(istartend_c)
  deallocate(istartend_c, stat=istat)
  call memocc(istat, iall, 'istartend_c', subname)

  iall=-product(shape(istartend_f))*kind(istartend_f)
  deallocate(istartend_f, stat=istat)
  call memocc(istat, iall, 'istartend_f', subname)

  iall=-product(shape(index_in_global_c))*kind(index_in_global_c)
  deallocate(index_in_global_c, stat=istat)
  call memocc(istat, iall, 'index_in_global_c', subname)

  iall=-product(shape(index_in_global_f))*kind(index_in_global_f)
  deallocate(index_in_global_f, stat=istat)
  call memocc(istat, iall, 'index_in_global_f', subname)
  
call timing(iproc,'init_collcomm ','OF')
  
end subroutine init_collective_comms


subroutine get_weights(iproc, nproc, orbs, lzd, weight_c, weight_f, weight_c_tot, weight_f_tot)
  use module_base
  use module_types
  implicit none
  
  ! Calling arguments
  integer,intent(in) :: iproc, nproc
  type(orbitals_data),intent(in) :: orbs
  type(local_zone_descriptors),intent(in) :: lzd
  real(kind=8),dimension(0:lzd%glr%d%n1,0:lzd%glr%d%n2,0:lzd%glr%d%n3),intent(out) :: weight_c, weight_f
  real(kind=8),intent(out) :: weight_c_tot, weight_f_tot
  
  ! Local variables
  integer :: iorb, iiorb, i0, i1, i2, i3, ii, jj, iseg, ierr, ilr, istart, iend, i, j0, j1, ii1, ii2, ii3


  ii=(lzd%glr%d%n1+1)*(lzd%glr%d%n2+1)*(lzd%glr%d%n3+1)
  call to_zero(ii, weight_c(0,0,0))
  call to_zero(ii, weight_f(0,0,0))
  weight_c_tot=0.d0
  weight_f_tot=0.d0

  !$omp parallel default(private) &
  !$omp shared(orbs,lzd,weight_c,weight_c_tot,weight_f,weight_f_tot,ilr,iiorb)


  ! Calculate the weights for the coarse part.
  do iorb=1,orbs%norbp
      iiorb=orbs%isorb+iorb
      ilr=orbs%inwhichlocreg(iiorb)
      if (lzd%llr(ilr)%wfd%nseg_c>0) then
          !$omp do reduction(+:weight_c_tot) 
          do iseg=1,lzd%llr(ilr)%wfd%nseg_c
              jj=lzd%llr(ilr)%wfd%keyvloc(iseg)
              j0=lzd%llr(ilr)%wfd%keygloc(1,iseg)
              j1=lzd%llr(ilr)%wfd%keygloc(2,iseg)
              ii=j0-1
              i3=ii/((lzd%llr(ilr)%d%n1+1)*(lzd%llr(ilr)%d%n2+1))
              ii=ii-i3*(lzd%llr(ilr)%d%n1+1)*(lzd%llr(ilr)%d%n2+1)
              i2=ii/(lzd%llr(ilr)%d%n1+1)
              i0=ii-i2*(lzd%llr(ilr)%d%n1+1)
              i1=i0+j1-j0
              !write(*,'(a,8i8)') 'jj, ii, j0, j1, i0, i1, i2, i3',jj,ii,j0,j1,i0,i1,i2,i3
              do i=i0,i1
                  ii1=i+lzd%llr(ilr)%ns1
                  ii2=i2+lzd%llr(ilr)%ns2
                  ii3=i3+lzd%llr(ilr)%ns3
                  weight_c(ii1,ii2,ii3)=weight_c(ii1,ii2,ii3)+1.d0
                  weight_c_tot=weight_c_tot+1.d0
              end do
          end do
          !$omp end do
      end if

      ! Calculate the weights for the fine part.
      istart=lzd%llr(ilr)%wfd%nseg_c+min(1,lzd%llr(ilr)%wfd%nseg_f)
      iend=istart+lzd%llr(ilr)%wfd%nseg_f-1
      if (istart<=iend) then
          !$omp do reduction(+:weight_f_tot)
          do iseg=istart,iend
              jj=lzd%llr(ilr)%wfd%keyvloc(iseg)
              j0=lzd%llr(ilr)%wfd%keygloc(1,iseg)
              j1=lzd%llr(ilr)%wfd%keygloc(2,iseg)
              ii=j0-1
              i3=ii/((lzd%llr(ilr)%d%n1+1)*(lzd%llr(ilr)%d%n2+1))
              ii=ii-i3*(lzd%llr(ilr)%d%n1+1)*(lzd%llr(ilr)%d%n2+1)
              i2=ii/(lzd%llr(ilr)%d%n1+1)
              i0=ii-i2*(lzd%llr(ilr)%d%n1+1)
              i1=i0+j1-j0
              do i=i0,i1
                  ii1=i+lzd%llr(ilr)%ns1
                  ii2=i2+lzd%llr(ilr)%ns2
                  ii3=i3+lzd%llr(ilr)%ns3
                  weight_f(ii1,ii2,ii3)=weight_f(ii1,ii2,ii3)+1.d0
                  weight_f_tot=weight_f_tot+1.d0
              end do
          end do
          !$omp end do
      end if
  end do
  !$omp end parallel

  ! Sum up among all processes.
  if(nproc>1) then
      call mpiallred(weight_c_tot, 1, mpi_sum, bigdft_mpi%mpi_comm, ierr)
      call mpiallred(weight_f_tot, 1, mpi_sum, bigdft_mpi%mpi_comm, ierr)
      ii=(lzd%glr%d%n1+1)*(lzd%glr%d%n2+1)*(lzd%glr%d%n3+1)
      call mpiallred(weight_c(0,0,0), ii,  mpi_sum, bigdft_mpi%mpi_comm, ierr)
      call mpiallred(weight_f(0,0,0), ii,  mpi_sum, bigdft_mpi%mpi_comm, ierr)
  end if

  weight_c_tot=0.d0
  weight_f_tot=0.d0
  do i3=0,lzd%glr%d%n3
      do i2=0,lzd%glr%d%n2
          do i1=0,lzd%glr%d%n1
              weight_c(i1,i2,i3)=weight_c(i1,i2,i3)**2
              weight_f(i1,i2,i3)=weight_f(i1,i2,i3)**2
              weight_c_tot=weight_c_tot+weight_c(i1,i2,i3)
              weight_f_tot=weight_f_tot+weight_f(i1,i2,i3)
          end do
      end do
  end do


end subroutine get_weights



subroutine assign_weight_to_process(iproc, nproc, lzd, weight_c, weight_f, weight_tot_c, weight_tot_f, &
           istartend_c, istartend_f, istartp_seg_c, iendp_seg_c, istartp_seg_f, iendp_seg_f, &
           weightp_c, weightp_f, nptsp_c, nptsp_f, nvalp_c, nvalp_f)
  use module_base
  use module_types
  implicit none
  
  ! Calling arguments
  integer,intent(in) :: iproc, nproc
  type(local_zone_descriptors),intent(in) :: lzd
  real(kind=8),dimension(0:lzd%glr%d%n1,0:lzd%glr%d%n2,0:lzd%glr%d%n3),intent(in) :: weight_c, weight_f
  real(kind=8),intent(in) :: weight_tot_c, weight_tot_f
  integer,dimension(2,0:nproc-1),intent(out) :: istartend_c, istartend_f
  integer,intent(out) :: istartp_seg_c, iendp_seg_c, istartp_seg_f, iendp_seg_f
  real(kind=8),intent(out) :: weightp_c, weightp_f
  integer,intent(out) :: nptsp_c, nptsp_f
  integer,intent(out) :: nvalp_c, nvalp_f
  
  ! Local variables
  integer :: jproc, i1, i2, i3, ii, ii2, istart, iend, jj, j0, j1, jprocdone,ii_c,ii_f
  integer :: i, iseg, i0, iitot, ierr, iiseg, istat, iall
  real(kind=8) :: tt, tt2, weight_c_ideal, weight_f_ideal, ttt, tmp, tmp2
  real(8),dimension(:,:),allocatable :: weights_c_startend, weights_f_startend
  character(len=*),parameter :: subname='assign_weight_to_process'

  ! Ideal weight per process.
  weight_c_ideal=weight_tot_c/dble(nproc)
  weight_f_ideal=weight_tot_f/dble(nproc)



!!$$  ! First the coarse part...
!!$$ 
!!$$
!!$$  !$omp parallel default(private) shared(lzd,iproc,nproc)&
!!$$  !$omp shared(weight_f,weight_f_ideal,weight_tot_f,weight_c_ideal,weight_tot_c, weight_c,istartend_c,istartend_f)&
!!$$  !$omp shared(istartp_seg_c,iendp_seg_c,istartp_seg_f,iendp_seg_f,weightp_c,weightp_f,nptsp_c,nptsp_f)
!!$$
!!$$  !$omp sections 
!!$$
!!$$  !$omp section
!!$$
!!$$  jproc=0
!!$$  tt=0.d0
!!$$  tt2=0.d0
!!$$  iitot=0
!!$$  ii2=0
!!$$  iiseg=1
!!$$  jprocdone=-1
!!$$  weightp_c=0.d0
!!$$  loop_nseg_c: do iseg=1,lzd%glr%wfd%nseg_c
!!$$       jj=lzd%glr%wfd%keyvloc(iseg)
!!$$       j0=lzd%glr%wfd%keygloc(1,iseg)
!!$$       j1=lzd%glr%wfd%keygloc(2,iseg)
!!$$       ii=j0-1
!!$$       i3=ii/((lzd%glr%d%n1+1)*(lzd%glr%d%n2+1))
!!$$       ii=ii-i3*(lzd%glr%d%n1+1)*(lzd%glr%d%n2+1)
!!$$       i2=ii/(lzd%glr%d%n1+1)
!!$$       i0=ii-i2*(lzd%glr%d%n1+1)
!!$$       i1=i0+j1-j0
!!$$       do i=i0,i1
!!$$           tt=tt+weight_c(i,i2,i3)
!!$$           iitot=iitot+1
!!$$           if((tt>=weight_c_ideal .or. iseg==lzd%glr%wfd%nseg_c) .and. i==i1 .and. jproc<=nproc-2) then
!!$$               if(tt==weight_tot_c .and. jproc==nproc-1) then
!!$$                   ! this process also has to take the remaining points, even if they have no weight
!!$$                   iitot=lzd%glr%wfd%nvctr_c-ii2
!!$$               end if
!!$$               if(iproc==jproc) then
!!$$                   weightp_c=tt
!!$$                   nptsp_c=iitot
!!$$                   istartp_seg_c=iiseg
!!$$                   iendp_seg_c=iseg
!!$$                   if(tt==weight_tot_c .and. jproc==nproc-1) then
!!$$                       ! this process also has to take the remaining segments, even if they have no weight
!!$$                       iendp_seg_c=lzd%glr%wfd%nseg_c
!!$$                   end if
!!$$               end if
!!$$               istartend_c(1,jproc)=ii2+1
!!$$               istartend_c(2,jproc)=min(istartend_c(1,jproc)+iitot-1,lzd%glr%wfd%nvctr_c)
!!$$               tt2=tt2+tt
!!$$               tt=0.d0
!!$$               ii2=ii2+iitot
!!$$               iitot=0
!!$$               jproc=jproc+1
!!$$               iiseg=iseg
!!$$               if(ii2>=lzd%glr%wfd%nvctr_c) then
!!$$                   ! everything is distributed
!!$$                   jprocdone=jproc
!!$$                   exit loop_nseg_c
!!$$               end if
!!$$           end if
!!$$       end do
!!$$   end do loop_nseg_c
!!$$
!!$$  if(jprocdone>0) then
!!$$       do jproc=jprocdone,nproc-1
!!$$          ! these processes do nothing
!!$$          istartend_c(1,jproc)=lzd%glr%wfd%nvctr_c+1
!!$$          istartend_c(2,jproc)=lzd%glr%wfd%nvctr_c
!!$$          if(iproc==jproc) then
!!$$              weightp_c=0.d0
!!$$              nptsp_c=0
!!$$              istartp_seg_c=lzd%glr%wfd%nseg_c+1
!!$$              iendp_seg_c=lzd%glr%wfd%nseg_c
!!$$          end if
!!$$      end do
!!$$  else
!!$$      if(iproc==nproc-1) then
!!$$          ! Take the rest
!!$$          weightp_c=weight_tot_c-tt2
!!$$          nptsp_c=lzd%glr%wfd%nvctr_c-ii2
!!$$          istartp_seg_c=iiseg
!!$$          iendp_seg_c=lzd%glr%wfd%nseg_c
!!$$      end if
!!$$      istartend_c(1,nproc-1)=ii2+1
!!$$      istartend_c(2,nproc-1)=istartend_c(1,nproc-1)+iitot-1
!!$$  end if
!!$$
!!$$  ! some check
!!$$ 
!!$$  !write(*,*) 'subroutine', weightp_c
!!$$
!!$$  !$omp section
!!$$
!!$$  ! Now the fine part...
!!$$  jproc=0
!!$$  tt=0.d0
!!$$  tt2=0.d0
!!$$  iitot=0
!!$$  ii2=0
!!$$  weightp_f=0.d0
!!$$  istart=lzd%glr%wfd%nseg_c+min(1,lzd%glr%wfd%nseg_f)
!!$$  iend=istart+lzd%glr%wfd%nseg_f-1
!!$$  iiseg=istart
!!$$  jprocdone=-1
!!$$  loop_nseg_f: do iseg=istart,iend
!!$$       jj=lzd%glr%wfd%keyvloc(iseg)
!!$$       j0=lzd%glr%wfd%keygloc(1,iseg)
!!$$       j1=lzd%glr%wfd%keygloc(2,iseg)
!!$$       ii=j0-1
!!$$       i3=ii/((lzd%glr%d%n1+1)*(lzd%glr%d%n2+1))
!!$$       ii=ii-i3*(lzd%glr%d%n1+1)*(lzd%glr%d%n2+1)
!!$$       i2=ii/(lzd%glr%d%n1+1)
!!$$       i0=ii-i2*(lzd%glr%d%n1+1)
!!$$       i1=i0+j1-j0
!!$$       do i=i0,i1
!!$$           tt=tt+weight_f(i,i2,i3)
!!$$           iitot=iitot+1
!!$$           if((tt>=weight_f_ideal .or. iseg==iend) .and. i==i1 .and. jproc<=nproc-2) then
!!$$               if(tt==weight_tot_f .and. jproc==nproc-1) then
!!$$                   ! this process also has to take the remaining points, even if they have no weight
!!$$                   iitot=lzd%glr%wfd%nvctr_f-ii2
!!$$               end if
!!$$               if(iproc==jproc) then
!!$$                   weightp_f=tt
!!$$                   nptsp_f=iitot
!!$$                   istartp_seg_f=iiseg
!!$$                   iendp_seg_f=iseg
!!$$                   if(tt==weight_tot_f .and. jproc==nproc-1) then
!!$$                       ! this process also has to take the remaining segments, even if they have no weight
!!$$                       iendp_seg_f=iend
!!$$                   end if
!!$$               end if
!!$$               istartend_f(1,jproc)=ii2+1
!!$$               istartend_f(2,jproc)=min(istartend_f(1,jproc)+iitot-1,lzd%glr%wfd%nvctr_f)
!!$$               tt2=tt2+tt
!!$$               tt=0.d0
!!$$               ii2=ii2+iitot
!!$$               iitot=0
!!$$               jproc=jproc+1
!!$$               iiseg=iseg
!!$$               if(ii2>=lzd%glr%wfd%nvctr_f) then
!!$$                   ! everything is distributed
!!$$                   jprocdone=jproc
!!$$                   exit loop_nseg_f
!!$$               end if
!!$$           end if
!!$$       end do
!!$$   end do loop_nseg_f
!!$$  if(jprocdone>0) then
!!$$       do jproc=jprocdone,nproc-1
!!$$          ! these processes do nothing
!!$$          istartend_f(1,jproc)=lzd%glr%wfd%nvctr_f+1
!!$$          istartend_f(2,jproc)=lzd%glr%wfd%nvctr_f
!!$$          if(iproc==jproc) then
!!$$              weightp_f=0.d0
!!$$              nptsp_f=0
!!$$              istartp_seg_f=lzd%glr%wfd%nseg_f+1
!!$$              iendp_seg_f=lzd%glr%wfd%nseg_f
!!$$          end if
!!$$      end do
!!$$  else
!!$$      if(iproc==nproc-1) then
!!$$          ! Take the rest
!!$$          weightp_f=weight_tot_f-tt2
!!$$          nptsp_f=lzd%glr%wfd%nvctr_f-ii2
!!$$          istartp_seg_f=iiseg
!!$$          iendp_seg_f=iend
!!$$      end if
!!$$      istartend_f(1,nproc-1)=ii2+1
!!$$      istartend_f(2,nproc-1)=istartend_f(1,nproc-1)+iitot-1
!!$$  end if
!!$$
!!$$!$omp end sections
!!$$  !$omp end parallel


!!! NEW VERSION ####################################################
allocate(weights_c_startend(2,0:nproc-1), stat=istat)
call memocc(istat, weights_c_startend, 'weights_c_startend', subname)
allocate(weights_f_startend(2,0:nproc-1), stat=istat)
call memocc(istat, weights_f_startend, 'weights_f_startend', subname)

  tt=0.d0
  weights_c_startend(1,0)=0.d0
  do jproc=0,nproc-2
      tt=tt+weight_c_ideal
      weights_c_startend(2,jproc)=dble(floor(tt,kind=8))
      weights_c_startend(1,jproc+1)=dble(floor(tt,kind=8))+1.d0
  end do
  weights_c_startend(2,nproc-1)=weight_tot_c

  ! Iterate through all grid points and assign them to processes such that the
  ! load balancing is optimal.
  if (nproc==1) then
      istartend_c(1,0)=1
      istartend_c(2,0)=lzd%glr%wfd%nvctr_c
<<<<<<< HEAD
      weightp_c = weight_tot_c 
      istartp_seg_c=1
      iendp_seg_c=lzd%glr%wfd%nseg_c
      nvalp_c=0
      do i1=0,lzd%glr%d%n1
         do i2=0,lzd%glr%d%n2
            do i3=0,lzd%glr%d%n3
               nvalp_c = nvalp_c+nint(sqrt(weight_c(i1,i2,i3)))
            end do
         end do
=======
      istartp_seg_c=1
      iendp_seg_c=lzd%glr%wfd%nseg_c
      weightp_c=weight_tot_c
      nptsp_c=istartend_c(2,0)-istartend_c(1,0)+1
      nvalp_c=0
      do iseg=1,lzd%glr%wfd%nseg_c
          jj=lzd%glr%wfd%keyvloc(iseg)
          j0=lzd%glr%wfd%keygloc(1,iseg)
          j1=lzd%glr%wfd%keygloc(2,iseg)
          ii=j0-1
          i3=ii/((lzd%glr%d%n1+1)*(lzd%glr%d%n2+1))
          ii=ii-i3*(lzd%glr%d%n1+1)*(lzd%glr%d%n2+1)
          i2=ii/(lzd%glr%d%n1+1)
          i0=ii-i2*(lzd%glr%d%n1+1)
          i1=i0+j1-j0
          do i=i0,i1
              nvalp_c=nvalp_c+nint(sqrt(weight_c(i,i2,i3)))
          end do
>>>>>>> 454ddeb3
      end do
  else
      tt=0.d0
      tt2=0.d0
      ttt=0.d0
      iitot=0
      jproc=0
      istartend_c(1,0)=1
      if (iproc==0) then
          istartp_seg_c=1
      end if
      loop_nseg_c: do iseg=1,lzd%glr%wfd%nseg_c
          jj=lzd%glr%wfd%keyvloc(iseg)
          j0=lzd%glr%wfd%keygloc(1,iseg)
          j1=lzd%glr%wfd%keygloc(2,iseg)
          ii=j0-1
          i3=ii/((lzd%glr%d%n1+1)*(lzd%glr%d%n2+1))
          ii=ii-i3*(lzd%glr%d%n1+1)*(lzd%glr%d%n2+1)
          i2=ii/(lzd%glr%d%n1+1)
          i0=ii-i2*(lzd%glr%d%n1+1)
          i1=i0+j1-j0
          tmp=0.d0
          tmp2=0.d0
          do i=i0,i1
              tt=tt+weight_c(i,i2,i3)
              tt2=tt2+weight_c(i,i2,i3)
              ttt=ttt+sqrt(weight_c(i,i2,i3))
              tmp=tmp+weight_c(i,i2,i3)
              tmp2=tmp2+sqrt(weight_c(i,i2,i3))
          end do
          iitot=iitot+i1-i0+1
          if (jproc<nproc) then
              if (tt>weights_c_startend(1,jproc)) then
                  if (jproc>0) then
                      istartend_c(1,jproc)=iitot+1
                  end if
                  if (iproc==jproc .and. jproc>0) then
                      istartp_seg_c=iseg+1
                  end if
                  if (iproc==jproc-1 .and. jproc>0) then
                      iendp_seg_c=iseg
                  end if
                  if (jproc>0 .and. iproc==jproc-1) then
                      weightp_c=tt2
                      nvalp_c=nint(ttt)
                  end if
                  if(jproc>0) then
                      tt2=0.d0
                      ttt=0.d0
                  end if
                  jproc=jproc+1
              end if
          end if
      end do loop_nseg_c

      do jproc=0,nproc-2
          istartend_c(2,jproc)=istartend_c(1,jproc+1)-1
      end do
      istartend_c(2,nproc-1)=lzd%glr%wfd%nvctr_c

      if(iproc==nproc-1) then
          nvalp_c=ttt
          weightp_c=tt2
          iendp_seg_c=lzd%glr%wfd%nseg_c
      end if
      ii=iendp_seg_c-istartp_seg_c+1
      call mpiallred(ii, 1, mpi_sum, bigdft_mpi%mpi_comm, ierr)
      if (ii/=lzd%glr%wfd%nseg_c) stop 'ii/=lzd%glr%wfd%nseg_c'
  end if


  ! Same for fine region
  tt=0.d0
  weights_f_startend(1,0)=0.d0
  do jproc=0,nproc-2
      tt=tt+weight_f_ideal
      weights_f_startend(2,jproc)=dble(floor(tt,kind=8))
      weights_f_startend(1,jproc+1)=dble(floor(tt,kind=8))+1.d0
  end do
  weights_f_startend(2,nproc-1)=weight_tot_f


  istart=lzd%glr%wfd%nseg_c+min(1,lzd%glr%wfd%nseg_f)
  iend=istart+lzd%glr%wfd%nseg_f-1
  if (nproc==1) then
      istartend_f(1,0)=1
      istartend_f(2,0)=lzd%glr%wfd%nvctr_f
<<<<<<< HEAD
      weightp_f = weight_tot_f 
      istartp_seg_f=1+lzd%glr%wfd%nseg_c
      iendp_seg_f=lzd%glr%wfd%nseg_c+lzd%glr%wfd%nseg_f
      nvalp_f=0
      do i1=0,lzd%glr%d%n1
         do i2=0,lzd%glr%d%n2
            do i3=0,lzd%glr%d%n3
               nvalp_f = nvalp_f+nint(sqrt(weight_f(i1,i2,i3)))
            end do
         end do
=======
      istartp_seg_f=istart
      iendp_seg_f=iend
      weightp_f=weight_tot_f
      nptsp_f=istartend_f(2,0)-istartend_f(1,0)+1
      nvalp_f=0
      do iseg=istart,iend
          jj=lzd%glr%wfd%keyvloc(iseg)
          j0=lzd%glr%wfd%keygloc(1,iseg)
          j1=lzd%glr%wfd%keygloc(2,iseg)
          ii=j0-1
          i3=ii/((lzd%glr%d%n1+1)*(lzd%glr%d%n2+1))
          ii=ii-i3*(lzd%glr%d%n1+1)*(lzd%glr%d%n2+1)
          i2=ii/(lzd%glr%d%n1+1)
          i0=ii-i2*(lzd%glr%d%n1+1)
          i1=i0+j1-j0
          do i=i0,i1
              nvalp_f=nvalp_f+nint(sqrt(weight_f(i,i2,i3)))
          end do
>>>>>>> 454ddeb3
      end do
  else
      tt=0.d0
      tt2=0.d0
      ttt=0.d0
      iitot=0
      jproc=0
      istart=lzd%glr%wfd%nseg_c+min(1,lzd%glr%wfd%nseg_f)
      iend=istart+lzd%glr%wfd%nseg_f-1
      istartend_f(1,0)=1
      if (iproc==0) then
          istartp_seg_f=istart
      end if
      loop_nseg_f: do iseg=istart,iend
          jj=lzd%glr%wfd%keyvloc(iseg)
          j0=lzd%glr%wfd%keygloc(1,iseg)
          j1=lzd%glr%wfd%keygloc(2,iseg)
          ii=j0-1
          i3=ii/((lzd%glr%d%n1+1)*(lzd%glr%d%n2+1))
          ii=ii-i3*(lzd%glr%d%n1+1)*(lzd%glr%d%n2+1)
          i2=ii/(lzd%glr%d%n1+1)
          i0=ii-i2*(lzd%glr%d%n1+1)
          i1=i0+j1-j0
          tmp=0.d0
          tmp2=0.d0
          do i=i0,i1
              tt=tt+weight_f(i,i2,i3)
              tt2=tt2+weight_f(i,i2,i3)
              ttt=ttt+sqrt(weight_f(i,i2,i3))
              tmp=tmp+weight_f(i,i2,i3)
              tmp2=tmp2+sqrt(weight_c(i,i2,i3))
          end do
          iitot=iitot+i1-i0+1
          if (jproc<nproc) then
              if (tt>weights_f_startend(1,jproc)) then
                  if (jproc>0) then
                      istartend_f(1,jproc)=iitot+1
                  end if
                  if (iproc==jproc .and. jproc>0) then
                      istartp_seg_f=iseg+1
                  end if
                  if (iproc==jproc-1 .and. jproc>0) then
                      iendp_seg_f=iseg
                  end if
                  if (jproc>0 .and. iproc==jproc-1) then
                      weightp_f=tt2
                      nvalp_f=nint(ttt)
                  end if
                  if(jproc>0) then
                      tt2=0.d0
                      ttt=0.d0
                  end if
                  jproc=jproc+1
              end if
          end if
      end do loop_nseg_f

      do jproc=0,nproc-2
          istartend_f(2,jproc)=istartend_f(1,jproc+1)-1
      end do
      istartend_f(2,nproc-1)=lzd%glr%wfd%nvctr_f
      if(iproc==nproc-1) then
          nvalp_f=ttt
          weightp_f=tt2
          iendp_seg_f=iend
      end if
      ii=iendp_seg_f-istartp_seg_f+1
      call mpiallred(ii, 1, mpi_sum, bigdft_mpi%mpi_comm, ierr)
      if (ii/=lzd%glr%wfd%nseg_f) stop 'ii/=lzd%glr%wfd%nseg_f'
  end if




  iall = -product(shape(weights_c_startend))*kind(weights_c_startend)
  deallocate(weights_c_startend,stat=istat)
  call memocc(istat, iall, 'weights_c_startend', subname)
  iall = -product(shape(weights_f_startend))*kind(weights_f_startend)
  deallocate(weights_f_startend,stat=istat)
  call memocc(istat, iall, 'weights_f_startend', subname)

  nptsp_c=istartend_c(2,iproc)-istartend_c(1,iproc)+1
  nptsp_f=istartend_f(2,iproc)-istartend_f(1,iproc)+1



  ! some check
  ii_f=istartend_f(2,iproc)-istartend_f(1,iproc)+1
  if(nproc>1) call mpiallred(ii_f, 1, mpi_sum, bigdft_mpi%mpi_comm, ierr)
  if(ii_f/=lzd%glr%wfd%nvctr_f) stop 'assign_weight_to_process: ii_f/=lzd%glr%wfd%nvctr_f'
 
  ii_c=istartend_c(2,iproc)-istartend_c(1,iproc)+1
  if(nproc>1) call mpiallred(ii_c, 1, mpi_sum, bigdft_mpi%mpi_comm, ierr)
  if(ii_c/=lzd%glr%wfd%nvctr_c) then
     write(*,*) 'ii_c/=lzd%glr%wfd%nvctr_c',ii_c,lzd%glr%wfd%nvctr_c
     stop
  end if
  
 

end subroutine assign_weight_to_process



! This subroutine distributes the components to the processes such that each process has the same grid points
! as indicated by npts_par_c, npts_par_f.
subroutine assign_weight_to_process2(iproc, nproc, lzd, weight_c, weight_f, weight_tot_c, weight_tot_f, &
           npts_par_c, npts_par_f, &
           istartend_c, istartend_f, istartp_seg_c, iendp_seg_c, istartp_seg_f, iendp_seg_f, &
           weightp_c, weightp_f, nptsp_c, nptsp_f)
  use module_base
  use module_types
  implicit none
  
  ! Calling arguments
  integer,intent(in) :: iproc, nproc
  type(local_zone_descriptors),intent(in) :: lzd
  real(kind=8),dimension(0:lzd%glr%d%n1,0:lzd%glr%d%n2,0:lzd%glr%d%n3),intent(in) :: weight_c, weight_f
  real(kind=8),intent(in) :: weight_tot_c, weight_tot_f
  integer,dimension(0:nproc-1),intent(in) :: npts_par_c, npts_par_f
  integer,dimension(2,0:nproc-1),intent(out) :: istartend_c, istartend_f
  integer,intent(out) :: istartp_seg_c, iendp_seg_c, istartp_seg_f, iendp_seg_f
  real(kind=8),intent(out) :: weightp_c, weightp_f
  integer,intent(out) :: nptsp_c, nptsp_f
  
  ! Local variables
  integer :: jproc, i1, i2, i3, ii, istartp_c, iendp_c, ii2, istartp_f, iendp_f, istart, iend, jj, j0, j1
  integer :: i, iseg, i0, iitot, ierr, iiseg, jprocdone
  real(kind=8) :: tt, tt2, weight_c_ideal, weight_f_ideal

  ! Ideal weight per process
  weight_c_ideal=weight_tot_c/dble(nproc)
  weight_f_ideal=weight_tot_f/dble(nproc)

  jproc=0
  tt=0.d0
  tt2=0.d0
  iitot=0
  ii2=0
  iiseg=1
  weightp_c=0.d0
    do iseg=1,lzd%glr%wfd%nseg_c
       jj=lzd%glr%wfd%keyvloc(iseg)
       j0=lzd%glr%wfd%keygloc(1,iseg)
       j1=lzd%glr%wfd%keygloc(2,iseg)
       ii=j0-1
       i3=ii/((lzd%glr%d%n1+1)*(lzd%glr%d%n2+1))
       ii=ii-i3*(lzd%glr%d%n1+1)*(lzd%glr%d%n2+1)
       i2=ii/(lzd%glr%d%n1+1)
       i0=ii-i2*(lzd%glr%d%n1+1)
       i1=i0+j1-j0
       do i=i0,i1
           tt=tt+weight_c(i,i2,i3)
           iitot=iitot+1
           !if(tt>weight_c_ideal) then
           if(iitot==npts_par_c(jproc)) then
               if(iproc==jproc) then
                   weightp_c=tt
                   nptsp_c=iitot
                   istartp_c=ii2+1
                   iendp_c=istartp_c+iitot-1
                   istartp_seg_c=iiseg
                   iendp_seg_c=iseg
               end if
               istartend_c(1,jproc)=ii2+1
               istartend_c(2,jproc)=istartend_c(1,jproc)+iitot-1
               tt2=tt2+tt
               tt=0.d0
               ii2=ii2+iitot
               iitot=0
               jproc=jproc+1
               iiseg=iseg
           end if
       end do
   end do

   jprocdone=jproc
   do jproc=jprocdone,nproc-1
      ! these processes do nothing
      istartend_c(1,jproc)=lzd%glr%wfd%nvctr_c+1
      istartend_c(2,jproc)=lzd%glr%wfd%nvctr_c
      if(iproc==jproc) then
          weightp_c=0.d0
          nptsp_c=0
          istartp_seg_c=lzd%glr%wfd%nseg_c+1
          iendp_seg_c=lzd%glr%wfd%nseg_c
      end if
   end do
  !if(iproc==nproc-1) then
  !    ! Take the rest
  !    istartp_c=ii2+1
  !    iendp_c=istartp_c+iitot-1
  !    weightp_c=weight_tot_c-tt2
  !    nptsp_c=lzd%glr%wfd%nvctr_c-ii2
  !    istartp_seg_c=iiseg
  !    iendp_seg_c=lzd%glr%wfd%nseg_c
  !end if
  !istartend_c(1,nproc-1)=ii2+1
  !istartend_c(2,nproc-1)=istartend_c(1,nproc-1)+iitot-1

  ! some check
  ii=istartend_c(2,iproc)-istartend_c(1,iproc)+1
  if(nproc>1) call mpiallred(ii, 1, mpi_sum, bigdft_mpi%mpi_comm, ierr)
  if(ii/=lzd%glr%wfd%nvctr_c) stop 'assign_weight_to_process2: ii/=lzd%glr%wfd%nvctr_c'


  jproc=0
  tt=0.d0
  tt2=0.d0
  iitot=0
  ii2=0
  weightp_f=0.d0
  istart=lzd%glr%wfd%nseg_c+min(1,lzd%glr%wfd%nseg_f)
  iend=istart+lzd%glr%wfd%nseg_f-1
  iiseg=istart
    do iseg=istart,iend
       jj=lzd%glr%wfd%keyvloc(iseg)
       j0=lzd%glr%wfd%keygloc(1,iseg)
       j1=lzd%glr%wfd%keygloc(2,iseg)
       ii=j0-1
       i3=ii/((lzd%glr%d%n1+1)*(lzd%glr%d%n2+1))
       ii=ii-i3*(lzd%glr%d%n1+1)*(lzd%glr%d%n2+1)
       i2=ii/(lzd%glr%d%n1+1)
       i0=ii-i2*(lzd%glr%d%n1+1)
       i1=i0+j1-j0
       do i=i0,i1
           tt=tt+weight_f(i,i2,i3)
           iitot=iitot+1
           !if(tt>weight_f_ideal) then
           if(iitot==npts_par_f(jproc)) then
               if(iproc==jproc) then
                   weightp_f=tt
                   nptsp_f=iitot
                   istartp_f=ii2+1
                   iendp_f=istartp_f+iitot-1
                   istartp_seg_f=iiseg
                   iendp_seg_f=iseg
               end if
               istartend_f(1,jproc)=ii2+1
               istartend_f(2,jproc)=istartend_f(1,jproc)+iitot-1
               tt2=tt2+tt
               tt=0.d0
               ii2=ii2+iitot
               iitot=0
               jproc=jproc+1
               iiseg=iseg
           end if
       end do
   end do

   jprocdone=jproc
   do jproc=jprocdone,nproc-1
      ! these processes do nothing
      istartend_f(1,jproc)=lzd%glr%wfd%nvctr_f+1
      istartend_f(2,jproc)=lzd%glr%wfd%nvctr_f
      if(iproc==jproc) then
          weightp_f=0.d0
          nptsp_f=0
          istartp_seg_f=lzd%glr%wfd%nseg_f+1
          iendp_seg_f=lzd%glr%wfd%nseg_f
      end if
   end do
  !if(iproc==nproc-1) then
  !    ! Take the rest
  !    istartp_f=ii2+1
  !    iendp_f=istartp_f+iitot-1
  !    weightp_f=weight_tot_f-tt2
  !    nptsp_f=lzd%glr%wfd%nvctr_f-ii2
  !    istartp_seg_f=iiseg
  !    iendp_seg_f=iend
  !end if
  !istartend_f(1,nproc-1)=ii2+1
  !istartend_f(2,nproc-1)=istartend_f(1,nproc-1)+iitot-1

  ! some check
  ii=istartend_f(2,iproc)-istartend_f(1,iproc)+1
  if(nproc>1) call mpiallred(ii, 1, mpi_sum, bigdft_mpi%mpi_comm, ierr)
  if(ii/=lzd%glr%wfd%nvctr_f) stop 'assign_weight_to_process2: ii/=lzd%glr%wfd%nvctr_f'



end subroutine assign_weight_to_process2





subroutine determine_num_orbs_per_gridpoint_new(iproc, nproc, orbs, lzd, istartend_c, istartend_f, &
           istartp_seg_c, iendp_seg_c, istartp_seg_f, iendp_seg_f, &
           weightp_c, weightp_f, nptsp_c, nptsp_f, weight_c, weight_f, &
           norb_per_gridpoint_c, norb_per_gridpoint_f)
  use module_base
  use module_types
  implicit none
  
  ! Calling arguments
  integer,intent(in):: iproc, nproc, nptsp_c, nptsp_f, istartp_seg_c, iendp_seg_c, istartp_seg_f, iendp_seg_f
  type(orbitals_data),intent(in):: orbs
  type(local_zone_descriptors),intent(in):: lzd
  integer,dimension(2,0:nproc-1),intent(in):: istartend_c, istartend_f
  real(8),intent(in):: weightp_c, weightp_f
  real(8),dimension(0:lzd%glr%d%n1,0:lzd%glr%d%n2,0:lzd%glr%d%n3),intent(in):: weight_c, weight_f
  integer,dimension(nptsp_c),intent(out):: norb_per_gridpoint_c
  integer,dimension(nptsp_f),intent(out):: norb_per_gridpoint_f
  
  ! Local variables
  integer:: ii, iiorb, i1, i2, i3, iipt, iorb, iii, iseg, jj, j0, j1, iitot, ilr, i, istart, iend, i0, istat, iall
  integer::icheck_c,icheck_f,iiorb_c,iiorb_f, npgp_c,npgp_f
  !!integer,dimension(:),allocatable:: iseg_start_c, iseg_start_f
  character(len=*),parameter:: subname='determine_num_orbs_per_gridpoint'


  icheck_c = 0
  icheck_f = 0
  iiorb_f=0
  iiorb_c=0
  iipt=0

  !$omp parallel default(private) shared(lzd,iproc,istartend_c,istartend_f,istartp_seg_c,iendp_seg_c,istartp_seg_f,iendp_seg_f) &
  !$omp shared(nptsp_c, weight_c,norb_per_gridpoint_c,weightp_c,nptsp_f, weight_f,norb_per_gridpoint_f,weightp_f) &
  !$omp shared(icheck_f,iiorb_f,icheck_c,iiorb_c)


  if(istartp_seg_c<=iendp_seg_c) then
      !$omp do reduction(+:icheck_c) reduction(+:iiorb_c)
      do iseg=istartp_seg_c,iendp_seg_c
          jj=lzd%glr%wfd%keyvloc(iseg)
          j0=lzd%glr%wfd%keygloc(1,iseg)
          j1=lzd%glr%wfd%keygloc(2,iseg)
          ii=j0-1
          i3=ii/((lzd%glr%d%n1+1)*(lzd%glr%d%n2+1))
          ii=ii-i3*(lzd%glr%d%n1+1)*(lzd%glr%d%n2+1)
          i2=ii/(lzd%glr%d%n1+1)
          i0=ii-i2*(lzd%glr%d%n1+1)
          i1=i0+j1-j0
          do i=i0,i1
              iitot=jj+i-i0
              if(iitot>=istartend_c(1,iproc) .and. iitot<=istartend_c(2,iproc)) then
                  icheck_c = icheck_c + 1
                  iipt=jj-istartend_c(1,iproc)+i-i0+1
                  npgp_c = nint(sqrt(weight_c(i,i2,i3)))
                  iiorb_c=iiorb_c+weight_c(i,i2,i3)
                  norb_per_gridpoint_c(iipt)=npgp_c
              end if
          end do
      end do
      !$omp end do
  end if

  if(icheck_c/=nptsp_c) stop 'icheck_c/=nptsp_c'
  if(iiorb_c/=nint(weightp_c)) stop 'iiorb_c/=weightp_c'


  iitot=0
  iipt=0
  istart=lzd%glr%wfd%nseg_c+min(1,lzd%glr%wfd%nseg_f)
  iend=istart+lzd%glr%wfd%nseg_f-1

  if (istartp_seg_f<=iendp_seg_f) then
      !$omp do reduction(+:icheck_f) reduction(+:iiorb_f)
      do iseg=istartp_seg_f,iendp_seg_f
          jj=lzd%glr%wfd%keyvloc(iseg)
          j0=lzd%glr%wfd%keygloc(1,iseg)
          j1=lzd%glr%wfd%keygloc(2,iseg)
          ii=j0-1
          i3=ii/((lzd%glr%d%n1+1)*(lzd%glr%d%n2+1))
          ii=ii-i3*(lzd%glr%d%n1+1)*(lzd%glr%d%n2+1)
          i2=ii/(lzd%glr%d%n1+1)
          i0=ii-i2*(lzd%glr%d%n1+1)
          i1=i0+j1-j0
          do i=i0,i1
              iitot=jj+i-i0
              if(iitot>=istartend_f(1,iproc) .and. iitot<=istartend_f(2,iproc)) then
                  icheck_f = icheck_f +1
                  iipt=jj-istartend_f(1,iproc)+i-i0+1
                  npgp_f=0
                  npgp_f = nint(sqrt(weight_f(i,i2,i3)))
                  iiorb_f=iiorb_f+weight_f(i,i2,i3)
                  norb_per_gridpoint_f(iipt)=npgp_f
              end if
          end do
      end do
      !$omp end do
  end if

  !$omp end parallel

  if(icheck_f/=nptsp_f) stop 'icheck_f/=nptsp_f'
  if(iiorb_f/=nint(weightp_f)) stop 'iiorb_f/=weightp_f'

end subroutine determine_num_orbs_per_gridpoint_new








subroutine determine_communication_arrays(iproc, nproc, orbs, lzd, istartend_c, istartend_f, &
           index_in_global_c, index_in_global_f, &
           nvalp_c, nvalp_f,  nsendcounts_c, nsenddspls_c, nrecvcounts_c, nrecvdspls_c, &
           nsendcounts_f, nsenddspls_f, nrecvcounts_f, nrecvdspls_f)
  use module_base
  use module_types
  implicit none
  
  ! Calling arguments
  integer,intent(in) :: iproc, nproc
  type(orbitals_data),intent(in) :: orbs
  type(local_zone_descriptors),intent(in) :: lzd
  integer,dimension(2,0:nproc-1),intent(in) :: istartend_c, istartend_f
  integer,dimension(0:lzd%glr%d%n1,0:lzd%glr%d%n2,0:lzd%glr%d%n3),intent(in) :: index_in_global_c, index_in_global_f
  integer,intent(in) :: nvalp_c, nvalp_f
  integer,dimension(0:nproc-1),intent(out) :: nsendcounts_c, nsenddspls_c, nrecvcounts_c, nrecvdspls_c
  integer,dimension(0:nproc-1),intent(out) :: nsendcounts_f, nsenddspls_f, nrecvcounts_f, nrecvdspls_f
  
  ! Local variables
  integer :: iorb, iiorb, i1, i2, i3, ii, jproc, jproctarget, ierr, jj, ilr, j0, j1, i0, i, ind
  integer :: istat, ii1, ii2, ii3, iseg, istart, iend, iall
  integer,dimension(:),allocatable :: nsendcounts_tmp, nsenddspls_tmp, nrecvcounts_tmp, nrecvdspls_tmp
  character(len=*),parameter :: subname='determine_communication_arrays'

  ! Determine values for mpi_alltoallv
  ! first nsendcounts
  nsendcounts_c=0
  nsendcounts_f=0

  !$omp parallel default(private) shared(ilr,nproc,orbs,lzd,index_in_global_c,istartend_c,nsendcounts_c,nsendcounts_f) &
  !$omp shared(istartend_f,index_in_global_f)

  do iorb=1,orbs%norbp
      iiorb=orbs%isorb+iorb
      ilr=orbs%inwhichlocreg(iiorb)
      if (lzd%llr(ilr)%wfd%nseg_c>0) then
          !$omp do firstprivate(ilr) reduction(+:nsendcounts_c)
          do iseg=1,lzd%llr(ilr)%wfd%nseg_c
              jj=lzd%llr(ilr)%wfd%keyvloc(iseg)
              j0=lzd%llr(ilr)%wfd%keygloc(1,iseg)
              j1=lzd%llr(ilr)%wfd%keygloc(2,iseg)
              ii=j0-1
              i3=ii/((lzd%llr(ilr)%d%n1+1)*(lzd%llr(ilr)%d%n2+1))
              ii=ii-i3*(lzd%llr(ilr)%d%n1+1)*(lzd%llr(ilr)%d%n2+1)
              i2=ii/(lzd%llr(ilr)%d%n1+1)
              i0=ii-i2*(lzd%llr(ilr)%d%n1+1)
              i1=i0+j1-j0
              ii2=i2+lzd%llr(ilr)%ns2
              ii3=i3+lzd%llr(ilr)%ns3
              do i=i0,i1
                  ii1=i+lzd%llr(ilr)%ns1
                  ind=index_in_global_c(ii1,ii2,ii3)
                  jproctarget=-1
                  do jproc=0,nproc-1
                      if(ind>=istartend_c(1,jproc) .and. ind<=istartend_c(2,jproc)) then
                          jproctarget=jproc
                          exit
                      end if
                  end do
                  nsendcounts_c(jproctarget)=nsendcounts_c(jproctarget)+1
              end do
          end do
          !$omp end do
      end if
  end do

  do iorb=1,orbs%norbp
      iiorb=orbs%isorb+iorb
      ilr=orbs%inwhichlocreg(iiorb)
      istart=lzd%llr(ilr)%wfd%nseg_c+min(1,lzd%llr(ilr)%wfd%nseg_f)
      iend=istart+lzd%llr(ilr)%wfd%nseg_f-1
      if (istart<iend) then
          !$omp do firstprivate(ilr) reduction(+:nsendcounts_f)
          do iseg=istart,iend
              jj=lzd%llr(ilr)%wfd%keyvloc(iseg)
              j0=lzd%llr(ilr)%wfd%keygloc(1,iseg)
              j1=lzd%llr(ilr)%wfd%keygloc(2,iseg)
              ii=j0-1
              i3=ii/((lzd%llr(ilr)%d%n1+1)*(lzd%llr(ilr)%d%n2+1))
              ii=ii-i3*(lzd%llr(ilr)%d%n1+1)*(lzd%llr(ilr)%d%n2+1)
              i2=ii/(lzd%llr(ilr)%d%n1+1)
              i0=ii-i2*(lzd%llr(ilr)%d%n1+1)
              i1=i0+j1-j0
              ii2=i2+lzd%llr(ilr)%ns2
              ii3=i3+lzd%llr(ilr)%ns3
              do i=i0,i1
                  ii1=i+lzd%llr(ilr)%ns1
                  !call get_index_in_global(lzd%glr, ii1, ii2, ii3, 'f', ind)
                  ind=index_in_global_f(ii1,ii2,ii3)
                  do jproc=0,nproc-1
                      if(ind>=istartend_f(1,jproc) .and. ind<=istartend_f(2,jproc)) then
                          jproctarget=jproc
                          exit
                      end if
                  end do
                  nsendcounts_f(jproctarget)=nsendcounts_f(jproctarget)+1
              end do
          end do
          !$omp end do
      end if
   end do

   !$omp end parallel


  ! The first check is to make sure that there is no stop in case this process has no orbitals (in which case
  ! orbs%npsidim_orbs is 1 and not 0 as assumed by the check)
  if(orbs%npsidim_orbs>1 .and. sum(nsendcounts_c)+7*sum(nsendcounts_f)/=orbs%npsidim_orbs) then
      write(*,'(a,2i10)') 'sum(nsendcounts_c)+sum(nsendcounts_f)/=orbs%npsidim_orbs', &
                          sum(nsendcounts_c)+sum(nsendcounts_f), orbs%npsidim_orbs
      stop
  end if

  
  ! now nsenddspls
  nsenddspls_c(0)=0
  do jproc=1,nproc-1
      nsenddspls_c(jproc)=nsenddspls_c(jproc-1)+nsendcounts_c(jproc-1)
  end do
  nsenddspls_f(0)=0
  do jproc=1,nproc-1
      nsenddspls_f(jproc)=nsenddspls_f(jproc-1)+nsendcounts_f(jproc-1)
  end do



  ! now nrecvcounts
  ! use an mpi_alltoallv to gather the data
  allocate(nsendcounts_tmp(0:nproc-1), stat=istat)
  call memocc(istat, nsendcounts_tmp, 'nsendcounts_tmp', subname)
  allocate(nsenddspls_tmp(0:nproc-1), stat=istat)
  call memocc(istat, nsenddspls_tmp, 'nsenddspls_tmp', subname)
  allocate(nrecvcounts_tmp(0:nproc-1), stat=istat)
  call memocc(istat, nrecvcounts_tmp, 'nrecvcounts_tmp', subname)
  allocate(nrecvdspls_tmp(0:nproc-1), stat=istat)
  call memocc(istat, nrecvdspls_tmp, 'nrecvdspls_tmp', subname)
  nsendcounts_tmp=1
  nrecvcounts_tmp=1
  do jproc=0,nproc-1
      nsenddspls_tmp(jproc)=jproc
      nrecvdspls_tmp(jproc)=jproc
  end do
  if(nproc>1) then
      call mpi_alltoallv(nsendcounts_c, nsendcounts_tmp, nsenddspls_tmp, mpi_integer, nrecvcounts_c, &
           nrecvcounts_tmp, nrecvdspls_tmp, mpi_integer, bigdft_mpi%mpi_comm, ierr)
      call mpi_alltoallv(nsendcounts_f, nsendcounts_tmp, nsenddspls_tmp, mpi_integer, nrecvcounts_f, &
           nrecvcounts_tmp, nrecvdspls_tmp, mpi_integer, bigdft_mpi%mpi_comm, ierr)
  else
      nrecvcounts_c=nsendcounts_c
      nrecvcounts_f=nsendcounts_f
  end if
  iall=-product(shape(nsendcounts_tmp))*kind(nsendcounts_tmp)
  deallocate(nsendcounts_tmp, stat=istat)
  call memocc(istat, iall, 'nsendcounts_tmp', subname)
  iall=-product(shape(nsenddspls_tmp))*kind(nsenddspls_tmp)
  deallocate(nsenddspls_tmp, stat=istat)
  call memocc(istat, iall, 'nsenddspls_tmp', subname)
  iall=-product(shape(nrecvcounts_tmp))*kind(nrecvcounts_tmp)
  deallocate(nrecvcounts_tmp, stat=istat)
  call memocc(istat, iall, 'nrecvcounts_tmp', subname)
  iall=-product(shape(nrecvdspls_tmp))*kind(nrecvdspls_tmp)
  deallocate(nrecvdspls_tmp, stat=istat)
  call memocc(istat, iall, 'nrecvdspls_tmp', subname)

  ! now recvdspls
  nrecvdspls_c(0)=0
  do jproc=1,nproc-1
      nrecvdspls_c(jproc)=nrecvdspls_c(jproc-1)+nrecvcounts_c(jproc-1)
  end do
  nrecvdspls_f(0)=0
  do jproc=1,nproc-1
      nrecvdspls_f(jproc)=nrecvdspls_f(jproc-1)+nrecvcounts_f(jproc-1)
  end do

  if(sum(nrecvcounts_c)/=nvalp_c) stop 'sum(nrecvcounts_c)/=nvalp_c'
  if(sum(nrecvcounts_f)/=nvalp_f) stop 'sum(nrecvcounts_f)/=nvalp_f'

end subroutine determine_communication_arrays


subroutine get_switch_indices(iproc, nproc, orbs, lzd, ndimpsi_c, ndimpsi_f, istartend_c, istartend_f, &
           nsendcounts_c, nsenddspls_c, ndimind_c, nrecvcounts_c, nrecvdspls_c, &
           nsendcounts_f, nsenddspls_f, ndimind_f, nrecvcounts_f, nrecvdspls_f, &
           index_in_global_c, index_in_global_f, &
           weightp_c, weightp_f,  isendbuf_c, irecvbuf_c, isendbuf_f, irecvbuf_f, &
           indexrecvorbital_c, iextract_c, iexpand_c, indexrecvorbital_f, iextract_f, iexpand_f)
  use module_base
  use module_types
  implicit none
  
  ! Calling arguments
  integer,intent(in) :: iproc, nproc, ndimpsi_c, ndimpsi_f, ndimind_c,ndimind_f
  type(orbitals_data),intent(in) :: orbs
  type(local_zone_descriptors),intent(in) :: lzd
  integer,dimension(2,0:nproc-1),intent(in) :: istartend_c, istartend_f
  integer,dimension(0:nproc-1),intent(in) :: nsendcounts_c, nsenddspls_c, nrecvcounts_c, nrecvdspls_c
  integer,dimension(0:nproc-1),intent(in) :: nsendcounts_f, nsenddspls_f, nrecvcounts_f, nrecvdspls_f
  integer,dimension(0:lzd%glr%d%n1,0:lzd%glr%d%n2,0:lzd%glr%d%n3),intent(in) :: index_in_global_c, index_in_global_f
  real(kind=8),intent(in) :: weightp_c, weightp_f
  integer,dimension(ndimpsi_c),intent(out) :: isendbuf_c, irecvbuf_c
  integer,dimension(ndimpsi_f),intent(out) :: isendbuf_f, irecvbuf_f
  integer,dimension(ndimind_c),intent(out) :: indexrecvorbital_c, iextract_c, iexpand_c
  integer,dimension(ndimind_f),intent(out) :: indexrecvorbital_f, iextract_f, iexpand_f
  
  ! Local variables
  integer :: i, iorb, iiorb, i1, i2, i3, ind, jproc, jproctarget, ii, ierr, jj, iseg, iitot, ilr
  integer :: istart, iend, indglob, ii1, ii2, ii3, j1, i0, j0, istat, iall
  integer,dimension(:),allocatable :: nsend_c,nsend_f, indexsendorbital2, indexrecvorbital2
  integer,dimension(:),allocatable :: gridpoint_start_c, gridpoint_start_f
  real(kind=8),dimension(:,:,:),allocatable :: weight_c, weight_f
  integer,dimension(:),allocatable :: indexsendorbital_c, indexsendbuf_c, indexrecvbuf_c
  integer,dimension(:),allocatable :: indexsendorbital_f, indexsendbuf_f, indexrecvbuf_f
  character(len=*),parameter :: subname='get_switch_indices'


  
  allocate(indexsendorbital_c(ndimpsi_c), stat=istat)
  call memocc(istat, indexsendorbital_c, 'indexsendorbital_c', subname)
  allocate(indexsendbuf_c(ndimpsi_c), stat=istat)
  call memocc(istat, indexsendbuf_c, 'indexsendbuf_c', subname)
  allocate(indexrecvbuf_c(sum(nrecvcounts_c)), stat=istat)
  call memocc(istat, indexrecvbuf_c, 'indexrecvbuf_c', subname)
  
  allocate(indexsendorbital_f(ndimpsi_f), stat=istat)
  call memocc(istat, indexsendorbital_f, 'indexsendorbital_f', subname)
  allocate(indexsendbuf_f(ndimpsi_f), stat=istat)
  call memocc(istat, indexsendbuf_f, 'indexsendbuf_f', subname)
  allocate(indexrecvbuf_f(sum(nrecvcounts_f)), stat=istat)
  call memocc(istat, indexrecvbuf_f, 'indexrecvbuf_f', subname)
  
  allocate(weight_c(0:lzd%glr%d%n1,0:lzd%glr%d%n2,0:lzd%glr%d%n3), stat=istat)
  call memocc(istat, weight_c, 'weight_c', subname)
  allocate(weight_f(0:lzd%glr%d%n1,0:lzd%glr%d%n2,0:lzd%glr%d%n3), stat=istat)
  call memocc(istat, weight_f, 'weight_f', subname)
  allocate(gridpoint_start_c((lzd%glr%d%n1+1)*(lzd%glr%d%n2+1)*(lzd%glr%d%n3+1)), stat=istat)
  call memocc(istat, gridpoint_start_c, 'gridpoint_start_c', subname)
  allocate(gridpoint_start_f((lzd%glr%d%n1+1)*(lzd%glr%d%n2+1)*(lzd%glr%d%n3+1)), stat=istat)
  call memocc(istat, gridpoint_start_f, 'gridpoint_start_f', subname)
  gridpoint_start_c=-1
  gridpoint_start_f=-1

!write(*,*) 'ndimpsi_f, sum(nrecvcounts_f)', ndimpsi_f, sum(nrecvcounts_f)

  allocate(nsend_c(0:nproc-1), stat=istat)
  call memocc(istat, nsend_c, 'nsend_c', subname)
  allocate(nsend_f(0:nproc-1), stat=istat)
  call memocc(istat, nsend_f, 'nsend_f', subname)

  nsend_c=0
  nsend_f=0

  !$omp parallel default(private) shared(orbs,lzd,index_in_global_c,index_in_global_f,istartend_c,istartend_f)&
  !$omp shared(nsend_c,nsend_f,nsenddspls_c,nsenddspls_f,ndimpsi_c,ndimpsi_f,nsendcounts_c,nsendcounts_f,nproc) &
  !$omp shared(isendbuf_c,isendbuf_f,indexsendbuf_c,indexsendbuf_f,indexsendorbital_c,indexsendorbital_f)

  !$omp sections
  !$omp section
  iitot=0
 
  do iorb=1,orbs%norbp
    iiorb=orbs%isorb+iorb
    ilr=orbs%inwhichlocreg(iiorb)
    do iseg=1,lzd%llr(ilr)%wfd%nseg_c
       jj=lzd%llr(ilr)%wfd%keyvloc(iseg)
       j0=lzd%llr(ilr)%wfd%keygloc(1,iseg)
       j1=lzd%llr(ilr)%wfd%keygloc(2,iseg)
       ii=j0-1
       i3=ii/((lzd%llr(ilr)%d%n1+1)*(lzd%llr(ilr)%d%n2+1))
       ii=ii-i3*(lzd%llr(ilr)%d%n1+1)*(lzd%llr(ilr)%d%n2+1)
       i2=ii/(lzd%llr(ilr)%d%n1+1)
       i0=ii-i2*(lzd%llr(ilr)%d%n1+1)
       i1=i0+j1-j0
       !write(*,'(a,8i8)') 'jj, ii, j0, j1, i0, i1, i2, i3',jj,ii,j0,j1,i0,i1,i2,i3
       do i=i0,i1
          ii1=i+lzd%llr(ilr)%ns1
          ii2=i2+lzd%llr(ilr)%ns2
          ii3=i3+lzd%llr(ilr)%ns3
          !call get_index_in_global(lzd%glr, ii1, ii2, ii3, 'c', indglob)
          indglob=index_in_global_c(ii1,ii2,ii3)
          iitot=iitot+1
              do jproc=0,nproc-1
                  if(indglob>=istartend_c(1,jproc) .and. indglob<=istartend_c(2,jproc)) then
                      jproctarget=jproc
                      exit
                  end if
              end do
              !write(600+iproc,'(a,2(i0,1x),i0,a,i0)') 'point ',ii1,ii2,ii3,' goes to process ',jproctarget
          
              nsend_c(jproctarget)=nsend_c(jproctarget)+1
              ind=nsenddspls_c(jproctarget)+nsend_c(jproctarget)
              isendbuf_c(iitot)=ind
              indexsendbuf_c(ind)=indglob
              indexsendorbital_c(iitot)=iiorb
              !indexsendorbital(ind)=iiorb
          end do
      end do
      
  end do
 ! write(*,*) 'iitot,ndimpsi_c',iitot,ndimpsi_c
  if(iitot/=ndimpsi_c) stop 'iitot/=ndimpsi_c'

  !check
  do jproc=0,nproc-1
      if(nsend_c(jproc)/=nsendcounts_c(jproc)) stop 'nsend_c(jproc)/=nsendcounts_c(jproc)'
  end do


  !$omp section
  ! fine part
  iitot=0
 
  do iorb=1,orbs%norbp
    iiorb=orbs%isorb+iorb
    ilr=orbs%inwhichlocreg(iiorb)
    istart=lzd%llr(ilr)%wfd%nseg_c+min(1,lzd%llr(ilr)%wfd%nseg_f)
    iend=istart+lzd%llr(ilr)%wfd%nseg_f-1
    do iseg=istart,iend
       jj=lzd%llr(ilr)%wfd%keyvloc(iseg)
       j0=lzd%llr(ilr)%wfd%keygloc(1,iseg)
       j1=lzd%llr(ilr)%wfd%keygloc(2,iseg)
       ii=j0-1
       i3=ii/((lzd%llr(ilr)%d%n1+1)*(lzd%llr(ilr)%d%n2+1))
       ii=ii-i3*(lzd%llr(ilr)%d%n1+1)*(lzd%llr(ilr)%d%n2+1)
       i2=ii/(lzd%llr(ilr)%d%n1+1)
       i0=ii-i2*(lzd%llr(ilr)%d%n1+1)
       i1=i0+j1-j0
       !write(*,'(a,8i8)') 'jj, ii, j0, j1, i0, i1, i2, i3',jj,ii,j0,j1,i0,i1,i2,i3
       do i=i0,i1
          ii1=i+lzd%llr(ilr)%ns1
          ii2=i2+lzd%llr(ilr)%ns2
          ii3=i3+lzd%llr(ilr)%ns3
          !call get_index_in_global(lzd%glr, ii1, ii2, ii3, 'f', indglob)
          indglob=index_in_global_f(ii1,ii2,ii3)
                  iitot=iitot+1
                  do jproc=0,nproc-1
                      if(indglob>=istartend_f(1,jproc) .and. indglob<=istartend_f(2,jproc)) then
                          jproctarget=jproc
                          exit
                      end if
                  end do
                  nsend_f(jproctarget)=nsend_f(jproctarget)+1
                  ind=nsenddspls_f(jproctarget)+nsend_f(jproctarget)
                  isendbuf_f(iitot)=ind
                  indexsendbuf_f(ind)=indglob
                  indexsendorbital_f(iitot)=iiorb
                  !indexsendorbital(ind)=iiorb
          end do
      end do
 
  end do
  
  if(iitot/=ndimpsi_f) stop 'iitot/=ndimpsi_f'

  !$omp end sections
  !$omp end parallel

  !check
  do jproc=0,nproc-1
      !write(*,*) 'nsend(jproc), nsendcounts_f(jproc)', nsend(jproc), nsendcounts_f(jproc)
      if(nsend_f(jproc)/=nsendcounts_f(jproc)) stop 'nsend_f(jproc)/=nsendcounts_f(jproc)'
  end do

  allocate(indexsendorbital2(ndimpsi_c), stat=istat)
  call memocc(istat, indexsendorbital2, 'indexsendorbital2', subname)
  indexsendorbital2=indexsendorbital_c
  do i=1,ndimpsi_c
      ind=isendbuf_c(i)
      indexsendorbital_c(ind)=indexsendorbital2(i)
  end do

  ! Inverse of isendbuf
  call get_reverse_indices(ndimpsi_c, isendbuf_c, irecvbuf_c)

  iall=-product(shape(indexsendorbital2))*kind(indexsendorbital2)
  deallocate(indexsendorbital2, stat=istat)
  call memocc(istat, iall, 'indexsendorbital2', subname)


  allocate(indexsendorbital2(ndimpsi_f), stat=istat)
  call memocc(istat, indexsendorbital2, 'indexsendorbital2', subname)
  indexsendorbital2=indexsendorbital_f
  do i=1,ndimpsi_f
      ind=isendbuf_f(i)
      indexsendorbital_f(ind)=indexsendorbital2(i)
  end do

  ! Inverse of isendbuf

  call get_reverse_indices(ndimpsi_f, isendbuf_f, irecvbuf_f)
  iall=-product(shape(indexsendorbital2))*kind(indexsendorbital2)
  deallocate(indexsendorbital2, stat=istat)
  call memocc(istat, iall, 'indexsendorbital2', subname)




  if(nproc>1) then
      ! Communicate indexsendbuf
      call mpi_alltoallv(indexsendbuf_c, nsendcounts_c, nsenddspls_c, mpi_integer, indexrecvbuf_c, &
           nrecvcounts_c, nrecvdspls_c, mpi_integer, bigdft_mpi%mpi_comm, ierr)
      ! Communicate indexsendorbitals
      call mpi_alltoallv(indexsendorbital_c, nsendcounts_c, nsenddspls_c, mpi_integer, indexrecvorbital_c, &
           nrecvcounts_c, nrecvdspls_c, mpi_integer, bigdft_mpi%mpi_comm, ierr)

      ! Communicate indexsendbuf
      call mpi_alltoallv(indexsendbuf_f, nsendcounts_f, nsenddspls_f, mpi_integer, indexrecvbuf_f, &
           nrecvcounts_f, nrecvdspls_f, mpi_integer, bigdft_mpi%mpi_comm, ierr)
      ! Communicate indexsendorbitals
      call mpi_alltoallv(indexsendorbital_f, nsendcounts_f, nsenddspls_f, mpi_integer, indexrecvorbital_f, &
           nrecvcounts_f, nrecvdspls_f, mpi_integer, bigdft_mpi%mpi_comm, ierr)
   else
       indexrecvbuf_c=indexsendbuf_c
       indexrecvorbital_c=indexsendorbital_c
       indexrecvbuf_f=indexsendbuf_f
       indexrecvorbital_f=indexsendorbital_f
   end if



  !call get_gridpoint_start(iproc, nproc, norb, glr, llr, nrecvcounts, indexrecvbuf, weight, gridpoint_start)
  call get_gridpoint_start(iproc, nproc, lzd, sum(nrecvcounts_c), nrecvcounts_c, sum(nrecvcounts_f), &
            nrecvcounts_f, indexrecvbuf_c, indexrecvbuf_f, weight_c, weight_f, gridpoint_start_c, gridpoint_start_f)



  if(maxval(gridpoint_start_c)>sum(nrecvcounts_c)) stop '1: maxval(gridpoint_start_c)>sum(nrecvcounts_c)'
  if(maxval(gridpoint_start_f)>sum(nrecvcounts_f)) stop '1: maxval(gridpoint_start_f)>sum(nrecvcounts_f)'
  ! Rearrange the communicated data
  do i=1,sum(nrecvcounts_c)
      ii=indexrecvbuf_c(i)
      ind=gridpoint_start_c(ii)
      !if(ind==0) stop 'ind is zero!'
      iextract_c(i)=ind
      gridpoint_start_c(ii)=gridpoint_start_c(ii)+1  
  end do
  !write(*,'(a,2i12)') 'sum(iextract_c), nint(weightp_c*(weightp_c+1.d0)*.5d0)', sum(iextract_c), nint(weightp_c*(weightp_c+1.d0)*.5d0)
  !if(sum(iextract_c)/=nint(weightp_c*(weightp_c+1.d0)*.5d0)) stop 'sum(iextract_c)/=nint(weightp_c*(weightp_c+1.d0)*.5d0)'
  if(maxval(iextract_c)>sum(nrecvcounts_c)) stop 'maxval(iextract_c)>sum(nrecvcounts_c)'
  if(minval(iextract_c)<1) stop 'minval(iextract_c)<1'

  ! Rearrange the communicated data
  iextract_f = 0
  do i=1,sum(nrecvcounts_f)
      ii=indexrecvbuf_f(i)
      ind=gridpoint_start_f(ii)
      !if(ind==0) stop 'ind is zero!'
      iextract_f(i)=ind
      gridpoint_start_f(ii)=gridpoint_start_f(ii)+1  
  end do
  if(maxval(iextract_f)>sum(nrecvcounts_f)) stop 'maxval(iextract_f)>sum(nrecvcounts_f)'
  if(minval(iextract_f)<1) stop 'minval(iextract_f)<1'




  ! Get the array to transfrom back the data
  call get_reverse_indices(sum(nrecvcounts_c), iextract_c, iexpand_c)
  call get_reverse_indices(sum(nrecvcounts_f), iextract_f, iexpand_f)
  



  allocate(indexrecvorbital2(sum(nrecvcounts_c)), stat=istat)
  call memocc(istat, indexrecvorbital2, 'indexrecvorbital2', subname)
  indexrecvorbital2=indexrecvorbital_c
  do i=1,sum(nrecvcounts_c)
      ind=iextract_c(i)
      indexrecvorbital_c(ind)=indexrecvorbital2(i)
  end do
  iall=-product(shape(indexrecvorbital2))*kind(indexrecvorbital2)
  deallocate(indexrecvorbital2, stat=istat)
  call memocc(istat, iall, 'indexrecvorbital2', subname)

  allocate(indexrecvorbital2(sum(nrecvcounts_f)), stat=istat)
  call memocc(istat, indexrecvorbital2, 'indexrecvorbital2', subname)
  indexrecvorbital2=indexrecvorbital_f
  do i=1,sum(nrecvcounts_f)
      ind=iextract_f(i)
      indexrecvorbital_f(ind)=indexrecvorbital2(i)
  end do
  iall=-product(shape(indexrecvorbital2))*kind(indexrecvorbital2)
  deallocate(indexrecvorbital2, stat=istat)
  call memocc(istat, iall, 'indexrecvorbital2', subname)


  if(minval(indexrecvorbital_c)<1) stop 'minval(indexrecvorbital_c)<1'
  if(maxval(indexrecvorbital_c)>orbs%norb) stop 'maxval(indexrecvorbital_c)>orbs%norb'
  if(minval(indexrecvorbital_f)<1) stop 'minval(indexrecvorbital_f)<1'
  if(maxval(indexrecvorbital_f)>orbs%norb) stop 'maxval(indexrecvorbital_f)>orbs%norb'



  iall=-product(shape(indexsendorbital_c))*kind(indexsendorbital_c)
  deallocate(indexsendorbital_c, stat=istat)
  call memocc(istat, iall, 'indexsendorbital_c', subname)
  iall=-product(shape(indexsendbuf_c))*kind(indexsendbuf_c)
  deallocate(indexsendbuf_c, stat=istat)
  call memocc(istat, iall, 'indexsendbuf_c', subname)
  iall=-product(shape(indexrecvbuf_c))*kind(indexrecvbuf_c)
  deallocate(indexrecvbuf_c, stat=istat)
  call memocc(istat, iall, 'indexrecvbuf_c', subname)

  iall=-product(shape(indexsendorbital_f))*kind(indexsendorbital_f)
  deallocate(indexsendorbital_f, stat=istat)
  call memocc(istat, iall, 'indexsendorbital_f', subname)
  iall=-product(shape(indexsendbuf_f))*kind(indexsendbuf_f)
  deallocate(indexsendbuf_f, stat=istat)
  call memocc(istat, iall, 'indexsendbuf_f', subname)
  iall=-product(shape(indexrecvbuf_f))*kind(indexrecvbuf_f)
  deallocate(indexrecvbuf_f, stat=istat)
  call memocc(istat, iall, 'indexrecvbuf_f', subname)

  iall=-product(shape(weight_c))*kind(weight_c)
  deallocate(weight_c, stat=istat)
  call memocc(istat, iall, 'weight_c', subname)
  iall=-product(shape(weight_f))*kind(weight_f)
  deallocate(weight_f, stat=istat)
  call memocc(istat, iall, 'weight_f', subname)

  iall=-product(shape(gridpoint_start_c))*kind(gridpoint_start_c)
  deallocate(gridpoint_start_c, stat=istat)
  call memocc(istat, iall, 'gridpoint_start_c', subname)
  iall=-product(shape(gridpoint_start_f))*kind(gridpoint_start_f)
  deallocate(gridpoint_start_f, stat=istat)
  call memocc(istat, iall, 'gridpoint_start_f', subname)

  iall=-product(shape(nsend_c))*kind(nsend_c)
  deallocate(nsend_c, stat=istat)
  call memocc(istat, iall, 'nsend_c', subname)

   iall=-product(shape(nsend_f))*kind(nsend_f)
  deallocate(nsend_f, stat=istat)
  call memocc(istat, iall, 'nsend_f', subname)

end subroutine get_switch_indices




subroutine get_gridpoint_start(iproc, nproc, lzd, ndimind_c, nrecvcounts_c, ndimind_f, nrecvcounts_f, &
           indexrecvbuf_c, indexrecvbuf_f, weight_c, weight_f, gridpoint_start_c, gridpoint_start_f)
  use module_base
  use module_types
  implicit none
  
  ! Calling arguments
  integer,intent(in) :: iproc, nproc,ndimind_c,ndimind_f
  type(local_zone_descriptors),intent(in) :: lzd
  integer,dimension(0:nproc-1),intent(in) :: nrecvcounts_c, nrecvcounts_f
  integer,dimension(ndimind_c),intent(in) :: indexrecvbuf_c
  integer,dimension(ndimind_f),intent(in) :: indexrecvbuf_f
  real(kind=8),dimension(0:lzd%glr%d%n1,0:lzd%glr%d%n2,0:lzd%glr%d%n3),intent(out) :: weight_c, weight_f
  integer,dimension((lzd%glr%d%n1+1)*(lzd%glr%d%n2+1)*(lzd%glr%d%n3+1)),intent(out) :: gridpoint_start_c, gridpoint_start_f
  
  ! Local variables
  integer :: i, ii, jj, i1, i2, i3


  !weight_c=0.d0
  call to_zero((lzd%glr%d%n1+1)*(lzd%glr%d%n2+1)*(lzd%glr%d%n3+1), weight_c(0,0,0))
  call to_zero((lzd%glr%d%n1+1)*(lzd%glr%d%n2+1)*(lzd%glr%d%n3+1), weight_f(0,0,0))

  !$omp parallel default(private) shared(lzd,nrecvcounts_c,indexrecvbuf_c,weight_c,gridpoint_start_c) &
  !$omp shared(nrecvcounts_f,indexrecvbuf_f,weight_f,gridpoint_start_f)

  !$omp sections
  !$omp section
  do i=1,sum(nrecvcounts_c)
      ii=indexrecvbuf_c(i)
      !write(650+iproc,*) i, ii
      jj=ii-1
      i3=jj/((lzd%glr%d%n1+1)*(lzd%glr%d%n2+1))
      jj=jj-i3*(lzd%glr%d%n1+1)*(lzd%glr%d%n2+1)
      i2=jj/(lzd%glr%d%n1+1)
      i1=jj-i2*(lzd%glr%d%n1+1)
      weight_c(i1,i2,i3)=weight_c(i1,i2,i3)+1.d0
  end do

  !write(*,*) 'in get_gridpoint_start: maxval(weight_c)', maxval(weight_c)

  ii=1
  i=0
  !gridpoint_start_c=0
  do i3=0,lzd%glr%d%n3
      do i2=0,lzd%glr%d%n2
          do i1=0,lzd%glr%d%n1
              i=i+1
              if(weight_c(i1,i2,i3)>0.d0) then
                  gridpoint_start_c(i)=ii
                  ii=ii+nint(weight_c(i1,i2,i3))
              else
                  gridpoint_start_c(i) = 0
              end if
          end do
      end do
  end do

  !$omp section
 
  do i=1,sum(nrecvcounts_f)
      ii=indexrecvbuf_f(i)
      jj=ii-1
      i3=jj/((lzd%glr%d%n1+1)*(lzd%glr%d%n2+1))
      jj=jj-i3*(lzd%glr%d%n1+1)*(lzd%glr%d%n2+1)
      i2=jj/(lzd%glr%d%n1+1)
      i1=jj-i2*(lzd%glr%d%n1+1)
      weight_f(i1,i2,i3)=weight_f(i1,i2,i3)+1.d0
  end do


  ii=1
  i=0
  !gridpoint_start_f=0
  do i3=0,lzd%glr%d%n3
      do i2=0,lzd%glr%d%n2
          do i1=0,lzd%glr%d%n1
              i=i+1
              if(weight_f(i1,i2,i3)>0.d0) then
                  gridpoint_start_f(i)=ii
                  ii=ii+nint(weight_f(i1,i2,i3))
              else
                  gridpoint_start_f(i)=0
              end if
          end do
      end do
  end do

  !$omp end sections
  !$omp end parallel


end subroutine get_gridpoint_start




subroutine check_gridpoint(nseg, n1, n2, noffset1, noffset2, noffset3, keyg, itarget1, itarget2, itarget3, iseg_start, found)
  use module_base
  use module_types
  implicit none
  
  ! Calling arguments
  integer,intent(in) :: nseg, n1, n2, noffset1, noffset2, noffset3, itarget1, itarget2, itarget3
  integer,dimension(2,nseg),intent(in) :: keyg
  integer,intent(inout) :: iseg_start
  logical,intent(out) :: found
  
  ! Local variables
  integer :: j0, j1, ii, i1, i2, i3, i0, ii1, ii2, ii3, iseg, i
  logical :: equal_possible, larger_possible, smaller_possible
  !integer :: iproc
  
  !call mpi_comm_rank(bigdft_mpi%mpi_comm, iproc, i)

  found=.false.
  loop_segments: do iseg=iseg_start,nseg
     j0=keyg(1,iseg)
     j1=keyg(2,iseg)
     ii=j0-1
     i3=ii/((n1+1)*(n2+1))
     ii=ii-i3*(n1+1)*(n2+1)
     i2=ii/(n1+1)
     i0=ii-i2*(n1+1)
     i1=i0+j1-j0
     ii2=i2+noffset2
     ii3=i3+noffset3
     equal_possible = (ii2==itarget2 .and. ii3==itarget3)
     larger_possible = (ii2>itarget2 .and. ii3>itarget3)
     smaller_possible = (ii2<itarget2 .and. ii3<itarget3)
     ! check whether quick exit is possible since there is no chance to find the point anymore...
     if(ii3>itarget3) then
            exit loop_segments
     end if
     if(ii3>=itarget3 .and. ii2>itarget2) then
         exit loop_segments
     end if
     larger_possible = (ii3>=itarget3 .and. ii2>=itarget2)

     do i=i0,i1
        ii1=i+noffset1
        if(equal_possible .and. ii1==itarget1) then
            found=.true.
            ! no need to search in smaller segments from now on, since the itargets will never decrease any more...
            iseg_start=iseg
            exit loop_segments
        end if
        if(larger_possible .and. ii1>itarget1) then
            ! there is no chance to find the point anymore...
            exit loop_segments
        end if
        if(smaller_possible .and. ii1<itarget1) then
            ! no need to search in these segments from now on, since the itargets will never decrease any more...
            iseg_start=iseg
        end if
     end do
  end do loop_segments


end subroutine check_gridpoint



subroutine get_index_in_global2(lr, index_in_global_c, index_in_global_f)
use module_base
use module_types
implicit none

! Calling arguments
type(locreg_descriptors),intent(in) :: lr
integer,dimension(0:lr%d%n1,0:lr%d%n2,0:lr%d%n3),intent(out) :: index_in_global_c, index_in_global_f

! Local variables
integer :: iitot, iseg, j0, j1, ii, i1, i2, i3, i0, i, istart, iend


    iitot=0
    do iseg=1,lr%wfd%nseg_c
       j0=lr%wfd%keygloc(1,iseg)
       j1=lr%wfd%keygloc(2,iseg)
       ii=j0-1
       i3=ii/((lr%d%n1+1)*(lr%d%n2+1))
       ii=ii-i3*(lr%d%n1+1)*(lr%d%n2+1)
       i2=ii/(lr%d%n1+1)
       i0=ii-i2*(lr%d%n1+1)
       i1=i0+j1-j0
       do i=i0,i1
          iitot=iitot+1
          index_in_global_c(i,i2,i3)=iitot
       end do
    end do 


    iitot=0
    istart=lr%wfd%nseg_c+min(1,lr%wfd%nseg_f)
    iend=istart+lr%wfd%nseg_f-1
    do iseg=istart,iend
       j0=lr%wfd%keygloc(1,iseg)
       j1=lr%wfd%keygloc(2,iseg)
       ii=j0-1
       i3=ii/((lr%d%n1+1)*(lr%d%n2+1))
       ii=ii-i3*(lr%d%n1+1)*(lr%d%n2+1)
       i2=ii/(lr%d%n1+1)
       i0=ii-i2*(lr%d%n1+1)
       i1=i0+j1-j0
       do i=i0,i1
          iitot=iitot+1
          index_in_global_f(i,i2,i3)=iitot
       end do
    end do



end subroutine get_index_in_global2





subroutine transpose_switch_psi(orbs, collcom, psi, psiwork_c, psiwork_f, lzd)
  use module_base
  use module_types
  implicit none
  
  ! Calling arguments
  type(orbitals_Data),intent(in) :: orbs
  type(collective_comms),intent(in) :: collcom
  real(kind=8),dimension(orbs%npsidim_orbs),intent(in) :: psi
  real(kind=8),dimension(collcom%ndimpsi_c),intent(out) :: psiwork_c
  real(kind=8),dimension(7*collcom%ndimpsi_f),intent(out) :: psiwork_f
  type(local_zone_descriptors),intent(in),optional :: lzd
  
  ! Local variables
  integer :: i_tot, i_c, i_f, iorb, iiorb, ilr, i, ind, istat, iall,m
  real(kind=8),dimension(:),allocatable :: psi_c, psi_f
  character(len=*),parameter :: subname='transpose_switch_psi'

  allocate(psi_c(collcom%ndimpsi_c), stat=istat)
  call memocc(istat, psi_c, 'psi_c', subname)
  allocate(psi_f(7*collcom%ndimpsi_f), stat=istat)
  call memocc(istat, psi_f, 'psi_f', subname)


  if(present(lzd)) then
  ! split up psi into coarse and fine part

  
      i_tot=0
      i_c=0
      i_f=0

      do iorb=1,orbs%norbp
          iiorb=orbs%isorb+iorb
          ilr=orbs%inwhichlocreg(iiorb)

          call dcopy(lzd%llr(ilr)%wfd%nvctr_c,psi(i_tot+1),1,psi_c(i_c+1),1)

          i_c = i_c + lzd%llr(ilr)%wfd%nvctr_c
          i_tot = i_tot + lzd%llr(ilr)%wfd%nvctr_c

          call dcopy(7*lzd%llr(ilr)%wfd%nvctr_f,psi(i_tot+1),1,psi_f(i_f+1),1)
  
          i_f = i_f + 7*lzd%llr(ilr)%wfd%nvctr_f
          i_tot = i_tot + 7*lzd%llr(ilr)%wfd%nvctr_f

      end do
    

  else
      ! only coarse part is used...
      call dcopy(collcom%ndimpsi_c, psi, 1, psi_c, 1)
  end if

  ! coarse part

  !$omp parallel default(private) &
  !$omp shared(orbs, collcom, psi, psiwork_c, psiwork_f, lzd, psi_c,psi_f,m)

  m = mod(collcom%ndimpsi_c,7)
  if(m/=0) then
      do i=1,m
          ind = collcom%isendbuf_c(i)
          psiwork_c(ind) = psi_c(i)
      end do
  end if
  !$omp do
  do i = m+1,collcom%ndimpsi_c,7
     psiwork_c(collcom%isendbuf_c(i+0)) = psi_c(i+0)
     psiwork_c(collcom%isendbuf_c(i+1)) = psi_c(i+1)
     psiwork_c(collcom%isendbuf_c(i+2)) = psi_c(i+2)
     psiwork_c(collcom%isendbuf_c(i+3)) = psi_c(i+3)
     psiwork_c(collcom%isendbuf_c(i+4)) = psi_c(i+4)
     psiwork_c(collcom%isendbuf_c(i+5)) = psi_c(i+5)
     psiwork_c(collcom%isendbuf_c(i+6)) = psi_c(i+6)
  end do
  !$omp end do
 
  ! fine part

  !$omp do
   do i=1,collcom%ndimpsi_f
       ind=collcom%isendbuf_f(i)
      psiwork_f(7*ind-6)=psi_f(7*i-6)
      psiwork_f(7*ind-5)=psi_f(7*i-5)
      psiwork_f(7*ind-4)=psi_f(7*i-4)
      psiwork_f(7*ind-3)=psi_f(7*i-3)
      psiwork_f(7*ind-2)=psi_f(7*i-2)
      psiwork_f(7*ind-1)=psi_f(7*i-1)
      psiwork_f(7*ind-0)=psi_f(7*i-0)
  end do
  !$omp end do
  !$omp end parallel


  iall=-product(shape(psi_c))*kind(psi_c)
  deallocate(psi_c, stat=istat)
  call memocc(istat, iall, 'psi_c', subname)
  iall=-product(shape(psi_f))*kind(psi_f)
  deallocate(psi_f, stat=istat)
  call memocc(istat, iall, 'psi_f', subname)
  
end subroutine transpose_switch_psi


subroutine transpose_communicate_psi(iproc, nproc, collcom, psiwork_c, psiwork_f, psitwork_c, psitwork_f)
  use module_base
  use module_types
  implicit none
  
  ! Calling arguments
  integer,intent(in) :: iproc, nproc
  type(collective_comms),intent(in) :: collcom
  real(kind=8),dimension(collcom%ndimpsi_c),intent(in) :: psiwork_c
  real(kind=8),dimension(7*collcom%ndimpsi_f),intent(in) :: psiwork_f
  !real(kind=8),dimension(sum(collcom%nrecvcounts_c)),intent(out) :: psitwork_c
  !real(kind=8),dimension(7*sum(collcom%nrecvcounts_f)),intent(out) :: psitwork_f
  real(kind=8),dimension(collcom%ndimind_c),intent(out) :: psitwork_c
  real(kind=8),dimension(7*collcom%ndimind_f),intent(out) :: psitwork_f
  
  ! Local variables
  integer :: ierr, istat, iall, ist, ist_c, ist_f, jproc, iisend, iirecv
  real(kind=8),dimension(:),allocatable :: psiwork, psitwork
  integer,dimension(:),allocatable :: nsendcounts, nsenddspls, nrecvcounts, nrecvdspls
  character(len=*),parameter :: subname='transpose_communicate_psi'

  !call mpi_comm_size(bigdft_mpi%mpi_comm, nproc, ierr)
  !call mpi_comm_rank(bigdft_mpi%mpi_comm, iproc, ierr)

  allocate(psiwork(collcom%ndimpsi_c+7*collcom%ndimpsi_f), stat=istat)
  call memocc(istat, psiwork, 'psiwork', subname)
  allocate(psitwork(sum(collcom%nrecvcounts_c)+7*sum(collcom%nrecvcounts_f)), stat=istat)
  call memocc(istat, psitwork, 'psitwork', subname)
  allocate(nsendcounts(0:nproc-1), stat=istat)
  call memocc(istat, nsendcounts, 'nsendcounts', subname)
  allocate(nsenddspls(0:nproc-1), stat=istat)
  call memocc(istat, nsenddspls, 'nsenddspls', subname)
  allocate(nrecvcounts(0:nproc-1), stat=istat)
  call memocc(istat, nrecvcounts, 'nrecvcounts', subname)
  allocate(nrecvdspls(0:nproc-1), stat=istat)
  call memocc(istat, nrecvdspls, 'nrecvdspls', subname)

  !!ist=1
  !!ist_c=1
  !!ist_f=1
  !!iisend=0
  !!iirecv=0
  !!do jproc=0,nproc-1
  !!    if(collcom%nsendcounts_c(jproc)>0) call dcopy(collcom%nsendcounts_c(jproc), psiwork_c(ist_c), 1, psiwork(ist), 1)
  !!    ist_c=ist_c+collcom%nsendcounts_c(jproc)
  !!    ist=ist+collcom%nsendcounts_c(jproc)
  !!    if(collcom%nsendcounts_f(jproc)>0) call dcopy(7*collcom%nsendcounts_f(jproc), psiwork_f(ist_f), 1, psiwork(ist), 1)
  !!    ist_f=ist_f+7*collcom%nsendcounts_f(jproc)
  !!    ist=ist+7*collcom%nsendcounts_f(jproc)
  !!    nsendcounts(jproc)=collcom%nsendcounts_c(jproc)+7*collcom%nsendcounts_f(jproc)
  !!    nsenddspls(jproc)=iisend
  !!    nrecvcounts(jproc)=collcom%nrecvcounts_c(jproc)+7*collcom%nrecvcounts_f(jproc)
  !!    nrecvdspls(jproc)=iirecv
  !!    iisend=iisend+nsendcounts(jproc)
  !!    iirecv=iirecv+nrecvcounts(jproc)
  !!end do

  !write(*,'(a,i4,4x,100i8)') 'iproc, nsendcounts', iproc, nsendcounts
  !write(*,'(a,i4,4x,100i8)') 'iproc, nsenddspls', iproc, nsenddspls
  !write(*,'(a,i4,4x,100i8)') 'iproc, nrecvcounts', iproc, nrecvcounts
  !write(*,'(a,i4,4x,100i8)') 'iproc, nrecvdspls', iproc, nrecvdspls
  
  ! coarse part
  call mpi_alltoallv(psiwork_c, collcom%nsendcounts_c, collcom%nsenddspls_c, mpi_double_precision, psitwork_c, &
       collcom%nrecvcounts_c, collcom%nrecvdspls_c, mpi_double_precision, bigdft_mpi%mpi_comm, ierr)
  
  ! fine part
  call mpi_alltoallv(psiwork_f, 7*collcom%nsendcounts_f, 7*collcom%nsenddspls_f, mpi_double_precision, psitwork_f, &
       7*collcom%nrecvcounts_f, 7*collcom%nrecvdspls_f, mpi_double_precision, bigdft_mpi%mpi_comm, ierr)
  !!call mpi_alltoallv(psiwork, nsendcounts, nsenddspls, mpi_double_precision, psitwork, &
  !!     nrecvcounts, nrecvdspls, mpi_double_precision, bigdft_mpi%mpi_comm, ierr)

  !!ist=1
  !!ist_c=1
  !!ist_f=1
  !!do jproc=0,nproc-1
  !!    if(collcom%nrecvcounts_c(jproc)>0) call dcopy(collcom%nrecvcounts_c(jproc), psitwork(ist), 1, psitwork_c(ist_c), 1)
  !!    ist_c=ist_c+collcom%nrecvcounts_c(jproc)
  !!    ist=ist+collcom%nrecvcounts_c(jproc)
  !!    if(collcom%nrecvcounts_f(jproc)>0) call dcopy(7*collcom%nrecvcounts_f(jproc), psitwork(ist), 1, psitwork_f(ist_f), 1)
  !!    ist_f=ist_f+7*collcom%nrecvcounts_f(jproc)
  !!    ist=ist+7*collcom%nrecvcounts_f(jproc)
  !!end do

  iall=-product(shape(psiwork))*kind(psiwork)
  deallocate(psiwork, stat=istat)
  call memocc(istat, iall, 'psiwork', subname)
  iall=-product(shape(psitwork))*kind(psitwork)
  deallocate(psitwork, stat=istat)
  call memocc(istat, iall, 'psitwork', subname)
  iall=-product(shape(nsendcounts))*kind(nsendcounts)
  deallocate(nsendcounts, stat=istat)
  call memocc(istat, iall, 'nsendcounts', subname)
  iall=-product(shape(nsenddspls))*kind(nsenddspls)
  deallocate(nsenddspls, stat=istat)
  call memocc(istat, iall, 'nsenddspls', subname)
  iall=-product(shape(nrecvcounts))*kind(nrecvcounts)
  deallocate(nrecvcounts, stat=istat)
  call memocc(istat, iall, 'nrecvcounts', subname)
  iall=-product(shape(nrecvdspls))*kind(nrecvdspls)
  deallocate(nrecvdspls, stat=istat)
  call memocc(istat, iall, 'nrecvdspls', subname)


end subroutine transpose_communicate_psi



subroutine transpose_unswitch_psit(collcom, psitwork_c, psitwork_f, psit_c, psit_f)
  use module_base
  use module_types
  implicit none
  
  ! Calling arguments
  type(collective_comms),intent(in) :: collcom
  real(kind=8),dimension(collcom%ndimind_c),intent(in) :: psitwork_c
  real(kind=8),dimension(7*collcom%ndimind_f),intent(in) :: psitwork_f
  real(kind=8),dimension(collcom%ndimind_c),intent(out) :: psit_c
  real(kind=8),dimension(7*collcom%ndimind_f),intent(out) :: psit_f
  
  ! Local variables
  integer :: i, ind, sum_c,sum_f,m

  sum_c = sum(collcom%nrecvcounts_c)
  sum_f = sum(collcom%nrecvcounts_f)

  !$omp parallel private(i,ind) &
  !$omp shared(psit_c,psit_f, psitwork_c, psitwork_f,collcom,sum_c,sum_f,m)


  m = mod(sum_c,7)

  if(m/=0) then
    do i = 1,m
      ind=collcom%iextract_c(i)
      psit_c(ind)=psitwork_c(i)
    end do
  end if

  ! coarse part

  !$omp do
  do i=m+1, sum_c,7
      psit_c(collcom%iextract_c(i+0))=psitwork_c(i+0)
      psit_c(collcom%iextract_c(i+1))=psitwork_c(i+1)
      psit_c(collcom%iextract_c(i+2))=psitwork_c(i+2)
      psit_c(collcom%iextract_c(i+3))=psitwork_c(i+3)
      psit_c(collcom%iextract_c(i+4))=psitwork_c(i+4)
      psit_c(collcom%iextract_c(i+5))=psitwork_c(i+5)
      psit_c(collcom%iextract_c(i+6))=psitwork_c(i+6)
  end do
  !$omp end do

  ! fine part

  !$omp do
  do i=1,sum_f
      ind=collcom%iextract_f(i)
      psit_f(7*ind-6)=psitwork_f(7*i-6)
      psit_f(7*ind-5)=psitwork_f(7*i-5)
      psit_f(7*ind-4)=psitwork_f(7*i-4)
      psit_f(7*ind-3)=psitwork_f(7*i-3)
      psit_f(7*ind-2)=psitwork_f(7*i-2)
      psit_f(7*ind-1)=psitwork_f(7*i-1)
      psit_f(7*ind-0)=psitwork_f(7*i-0)
  end do
  !$omp end do
  
  !$omp end parallel

end subroutine transpose_unswitch_psit





subroutine transpose_switch_psit(collcom, psit_c, psit_f, psitwork_c, psitwork_f)
  use module_base
  use module_types
  implicit none

  ! Calling arguments
  type(collective_comms),intent(in) :: collcom
  real(kind=8),dimension(collcom%ndimind_c),intent(in) :: psit_c
  real(kind=8),dimension(7*collcom%ndimind_f),intent(in) :: psit_f
  real(kind=8),dimension(collcom%ndimind_c),intent(out) :: psitwork_c
  real(kind=8),dimension(7*collcom%ndimind_f),intent(out) :: psitwork_f
  
  ! Local variables
  integer :: i, ind, sum_c,sum_f,m

  sum_c = sum(collcom%nrecvcounts_c)
  sum_f = sum(collcom%nrecvcounts_f)

  !$omp parallel default(private) &
  !$omp shared(collcom, psit_c,psit_f, psitwork_c, psitwork_f,sum_c,sum_f,m)

  m = mod(sum_c,7)

  if(m/=0) then
    do i=1,m
       ind = collcom%iexpand_c(i)
       psitwork_c(ind) = psit_c(i)
    end do
  end if

  ! coarse part

  !$omp do
  do i=m+1,sum_c,7
      psitwork_c(collcom%iexpand_c(i+0))=psit_c(i+0)
      psitwork_c(collcom%iexpand_c(i+1))=psit_c(i+1)
      psitwork_c(collcom%iexpand_c(i+2))=psit_c(i+2)
      psitwork_c(collcom%iexpand_c(i+3))=psit_c(i+3)
      psitwork_c(collcom%iexpand_c(i+4))=psit_c(i+4)
      psitwork_c(collcom%iexpand_c(i+5))=psit_c(i+5)
      psitwork_c(collcom%iexpand_c(i+6))=psit_c(i+6)
  end do
  !$omp end do

  ! fine part

  !$omp do

  do i=1,sum_f
      ind=collcom%iexpand_f(i)
      psitwork_f(7*ind-6)=psit_f(7*i-6)
      psitwork_f(7*ind-5)=psit_f(7*i-5)
      psitwork_f(7*ind-4)=psit_f(7*i-4)
      psitwork_f(7*ind-3)=psit_f(7*i-3)
      psitwork_f(7*ind-2)=psit_f(7*i-2)
      psitwork_f(7*ind-1)=psit_f(7*i-1)
      psitwork_f(7*ind-0)=psit_f(7*i-0)
  end do

  !$omp end do
  !$omp end parallel

end subroutine transpose_switch_psit


subroutine transpose_communicate_psit(iproc, nproc, collcom, psitwork_c, psitwork_f, psiwork_c, psiwork_f)
  use module_base
  use module_types
  implicit none

  ! Calling arguments
  integer,intent(in) :: iproc, nproc
  type(collective_comms),intent(in) :: collcom
  real(kind=8),dimension(collcom%ndimind_c),intent(in) :: psitwork_c
  real(kind=8),dimension(7*collcom%ndimind_f),intent(in) :: psitwork_f
  real(kind=8),dimension(collcom%ndimpsi_c),intent(out) :: psiwork_c
  real(kind=8),dimension(7*collcom%ndimpsi_f),intent(out) :: psiwork_f
  
  ! Local variables
  integer :: ierr, istat, iall, ist, ist_c, ist_f, jproc, iisend, iirecv
  real(kind=8),dimension(:),allocatable :: psiwork, psitwork
  integer,dimension(:),allocatable :: nsendcounts, nsenddspls, nrecvcounts, nrecvdspls
  character(len=*),parameter :: subname='transpose_communicate_psit'

  !call mpi_comm_size(bigdft_mpi%mpi_comm, nproc, ierr)
  !call mpi_comm_rank(bigdft_mpi%mpi_comm, iproc, ierr)

  !!allocate(psiwork(collcom%ndimpsi_c+7*collcom%ndimpsi_f), stat=istat)
  !!call memocc(istat, psiwork, 'psiwork', subname)
  !!allocate(psitwork(sum(collcom%nrecvcounts_c)+7*sum(collcom%nrecvcounts_f)), stat=istat)
  !!call memocc(istat, psitwork, 'psitwork', subname)
  !!allocate(nsendcounts(0:nproc-1), stat=istat)
  !!call memocc(istat, nsendcounts, 'nsendcounts', subname)
  !!allocate(nsenddspls(0:nproc-1), stat=istat)
  !!call memocc(istat, nsenddspls, 'nsenddspls', subname)
  !!allocate(nrecvcounts(0:nproc-1), stat=istat)
  !!call memocc(istat, nrecvcounts, 'nrecvcounts', subname)
  !!allocate(nrecvdspls(0:nproc-1), stat=istat)
  !!call memocc(istat, nrecvdspls, 'nrecvdspls', subname)

  !!ist=1
  !!ist_c=1
  !!ist_f=1
  !!iisend=0
  !!iirecv=0
  !!do jproc=0,nproc-1
  !!    if(collcom%nrecvcounts_c(jproc)>0) call dcopy(collcom%nrecvcounts_c(jproc), psitwork_c(ist_c), 1, psitwork(ist), 1)
  !!    ist_c=ist_c+collcom%nrecvcounts_c(jproc)
  !!    ist=ist+collcom%nrecvcounts_c(jproc)
  !!    if(collcom%nrecvcounts_f(jproc)>0) call dcopy(7*collcom%nrecvcounts_f(jproc), psitwork_f(ist_f), 1, psitwork(ist), 1)
  !!    ist_f=ist_f+7*collcom%nrecvcounts_f(jproc)
  !!    ist=ist+7*collcom%nrecvcounts_f(jproc)
  !!    nsendcounts(jproc)=collcom%nsendcounts_c(jproc)+7*collcom%nsendcounts_f(jproc)
  !!    nsenddspls(jproc)=iisend
  !!    nrecvcounts(jproc)=collcom%nrecvcounts_c(jproc)+7*collcom%nrecvcounts_f(jproc)
  !!    nrecvdspls(jproc)=iirecv
  !!    iisend=iisend+nsendcounts(jproc)
  !!    iirecv=iirecv+nrecvcounts(jproc)
  !!end do


  ! coarse part
   call mpi_alltoallv(psitwork_c, collcom%nrecvcounts_c, collcom%nrecvdspls_c, mpi_double_precision, psiwork_c, &
        collcom%nsendcounts_c, collcom%nsenddspls_c, mpi_double_precision, bigdft_mpi%mpi_comm, ierr)

  ! fine part
   call mpi_alltoallv(psitwork_f, 7*collcom%nrecvcounts_f, 7*collcom%nrecvdspls_f, mpi_double_precision, psiwork_f, &
        7*collcom%nsendcounts_f, 7*collcom%nsenddspls_f, mpi_double_precision, bigdft_mpi%mpi_comm, ierr)
  !!call mpi_alltoallv(psitwork, nrecvcounts, nrecvdspls, mpi_double_precision, psiwork, &
  !!     nsendcounts, nsenddspls, mpi_double_precision, bigdft_mpi%mpi_comm, ierr)

  !!ist=1
  !!ist_c=1
  !!ist_f=1
  !!do jproc=0,nproc-1
  !!    if(collcom%nsendcounts_c(jproc)>0) call dcopy(collcom%nsendcounts_c(jproc), psiwork(ist), 1, psiwork_c(ist_c), 1)
  !!    ist_c=ist_c+collcom%nsendcounts_c(jproc)
  !!    ist=ist+collcom%nsendcounts_c(jproc)
  !!    if(collcom%nsendcounts_f(jproc)>0) call dcopy(7*collcom%nsendcounts_f(jproc), psiwork(ist), 1, psiwork_f(ist_f), 1)
  !!    ist_f=ist_f+7*collcom%nsendcounts_f(jproc)
  !!    ist=ist+7*collcom%nsendcounts_f(jproc)
  !!end do

  !!iall=-product(shape(psiwork))*kind(psiwork)
  !!deallocate(psiwork, stat=istat)
  !!call memocc(istat, iall, 'psiwork', subname)
  !!iall=-product(shape(psitwork))*kind(psitwork)
  !!deallocate(psitwork, stat=istat)
  !!call memocc(istat, iall, 'psitwork', subname)
  !!iall=-product(shape(nsendcounts))*kind(nsendcounts)
  !!deallocate(nsendcounts, stat=istat)
  !!call memocc(istat, iall, 'nsendcounts', subname)
  !!iall=-product(shape(nsenddspls))*kind(nsenddspls)
  !!deallocate(nsenddspls, stat=istat)
  !!call memocc(istat, iall, 'nsenddspls', subname)
  !!iall=-product(shape(nrecvcounts))*kind(nrecvcounts)
  !!deallocate(nrecvcounts, stat=istat)
  !!call memocc(istat, iall, 'nrecvcounts', subname)
  !!iall=-product(shape(nrecvdspls))*kind(nrecvdspls)
  !!deallocate(nrecvdspls, stat=istat)
  !!call memocc(istat, iall, 'nrecvdspls', subname)

end subroutine transpose_communicate_psit



subroutine transpose_unswitch_psi(orbs, collcom, psiwork_c, psiwork_f, psi, lzd)
  use module_base
  use module_types
  implicit none
  
  ! Caling arguments
  type(orbitals_data),intent(in) :: orbs
  type(collective_comms),intent(in) :: collcom
  real(kind=8),dimension(collcom%ndimpsi_c),intent(in) :: psiwork_c
  real(kind=8),dimension(7*collcom%ndimpsi_f),intent(in) :: psiwork_f
  real(kind=8),dimension(orbs%npsidim_orbs),intent(out) :: psi
  type(local_zone_descriptors),intent(in),optional :: lzd
  
  ! Local variables
  integer :: i, ind, iorb, iiorb, ilr, i_tot, i_c, i_f, istat, iall,m
  real(kind=8),dimension(:),allocatable :: psi_c, psi_f
  character(len=*),parameter :: subname='transpose_unswitch_psi'
  
  
  allocate(psi_c(collcom%ndimpsi_c), stat=istat)
  call memocc(istat, psi_c, 'psi_c', subname)
  allocate(psi_f(7*collcom%ndimpsi_f), stat=istat)
  call memocc(istat, psi_f, 'psi_f', subname)
  
  !$omp parallel default(private) &
  !$omp shared(collcom, psiwork_c, psi_c,psi_f,psiwork_f,m)

  m = mod(collcom%ndimpsi_c,7)

  if(m/=0) then
    do i = 1,m
     ind=collcom%irecvbuf_c(i)
     psi_c(ind)=psiwork_c(i) 
    end do
  end if

  ! coarse part

  !$omp do
    do i=m+1,collcom%ndimpsi_c,7
        psi_c(collcom%irecvbuf_c(i+0))=psiwork_c(i+0)
        psi_c(collcom%irecvbuf_c(i+1))=psiwork_c(i+1)
        psi_c(collcom%irecvbuf_c(i+2))=psiwork_c(i+2)
        psi_c(collcom%irecvbuf_c(i+3))=psiwork_c(i+3)
        psi_c(collcom%irecvbuf_c(i+4))=psiwork_c(i+4)
        psi_c(collcom%irecvbuf_c(i+5))=psiwork_c(i+5)
        psi_c(collcom%irecvbuf_c(i+6))=psiwork_c(i+6)
    end do
  !$omp end do
  
  ! fine part
 
  !$omp do
   do i=1,collcom%ndimpsi_f
        ind=collcom%irecvbuf_f(i)
        psi_f(7*ind-6)=psiwork_f(7*i-6)
        psi_f(7*ind-5)=psiwork_f(7*i-5)
        psi_f(7*ind-4)=psiwork_f(7*i-4)
        psi_f(7*ind-3)=psiwork_f(7*i-3)
        psi_f(7*ind-2)=psiwork_f(7*i-2)
        psi_f(7*ind-1)=psiwork_f(7*i-1)
        psi_f(7*ind-0)=psiwork_f(7*i-0)
    end do
  !$omp end do
  !$omp end parallel

    if(present(lzd)) then
        ! glue together coarse and fine part

        i_tot=0
        i_c=0
        i_f=0
        do iorb=1,orbs%norbp
            iiorb=orbs%isorb+iorb
            ilr=orbs%inwhichlocreg(iiorb)

            call dcopy(lzd%llr(ilr)%wfd%nvctr_c,psi_c(i_c+1),1,psi(i_tot+1),1)

            i_c = i_c + lzd%llr(ilr)%wfd%nvctr_c
            i_tot = i_tot + lzd%llr(ilr)%wfd%nvctr_c
            
	    call dcopy(7*lzd%llr(ilr)%wfd%nvctr_f,psi_f(i_f+1),1,psi(i_tot+1),1)


            i_f = i_f + 7*lzd%llr(ilr)%wfd%nvctr_f
            i_tot = i_tot + 7*lzd%llr(ilr)%wfd%nvctr_f


        end do
    !!$omp end parallel 

    else
        call dcopy(collcom%ndimpsi_c, psi_c, 1, psi, 1)
    end if
  
  iall=-product(shape(psi_c))*kind(psi_c)
  deallocate(psi_c, stat=istat)
  call memocc(istat, iall, 'psi_c', subname)
  iall=-product(shape(psi_f))*kind(psi_f)
  deallocate(psi_f, stat=istat)
  call memocc(istat, iall, 'psi_f', subname)

end subroutine transpose_unswitch_psi




subroutine transpose_localized(iproc, nproc, orbs, collcom, psi, psit_c, psit_f, lzd)
  use module_base
  use module_types
  use module_interfaces, except_this_one => transpose_localized
  implicit none
  
  ! Calling arguments
  integer,intent(in) :: iproc, nproc
  type(orbitals_data),intent(in) :: orbs
  type(collective_comms),intent(in) :: collcom
  real(kind=8),dimension(orbs%npsidim_orbs),intent(in) :: psi
  real(kind=8),dimension(collcom%ndimind_c),intent(out) :: psit_c
  real(kind=8),dimension(7*collcom%ndimind_f),intent(out) :: psit_f
  type(local_zone_descriptors),optional,intent(in) :: lzd
  
  ! Local variables
  real(kind=8),dimension(:),allocatable :: psiwork_c, psiwork_f, psitwork_c, psitwork_f
  integer :: istat, iall
  character(len=*),parameter :: subname='transpose_localized'
  
  allocate(psiwork_c(collcom%ndimpsi_c), stat=istat)
  call memocc(istat, psiwork_c, 'psiwork_c', subname)
  allocate(psiwork_f(7*collcom%ndimpsi_f), stat=istat)
  call memocc(istat, psiwork_f, 'psiwork_f', subname)
  allocate(psitwork_c(sum(collcom%nrecvcounts_c)), stat=istat)
  call memocc(istat, psitwork_c, 'psitwork_c', subname)
  allocate(psitwork_f(7*sum(collcom%nrecvcounts_f)), stat=istat)
  call memocc(istat, psitwork_f, 'psitwork_f', subname)
  
  call timing(iproc,'Un-TransSwitch','ON')
  if(present(lzd)) then
      call transpose_switch_psi(orbs, collcom, psi, psiwork_c, psiwork_f, lzd)
  else
      call transpose_switch_psi(orbs, collcom, psi, psiwork_c, psiwork_f)
  end if
  call timing(iproc,'Un-TransSwitch','OF')

  call timing(iproc,'Un-TransComm  ','ON')
  if(nproc>1) then
      call transpose_communicate_psi(iproc, nproc, collcom, psiwork_c, psiwork_f, psitwork_c, psitwork_f)
  else
      psitwork_c=psiwork_c
      psitwork_f=psiwork_f
  end if
  call timing(iproc,'Un-TransComm  ','OF')

  call timing(iproc,'Un-TransSwitch','ON')
  call transpose_unswitch_psit(collcom, psitwork_c, psitwork_f, psit_c, psit_f)
  call timing(iproc,'Un-TransSwitch','OF')
  
  iall=-product(shape(psiwork_c))*kind(psiwork_c)
  deallocate(psiwork_c, stat=istat)
  call memocc(istat, iall, 'psiwork_c', subname)
  iall=-product(shape(psiwork_f))*kind(psiwork_f)
  deallocate(psiwork_f, stat=istat)
  call memocc(istat, iall, 'psiwork_f', subname)
  iall=-product(shape(psitwork_c))*kind(psitwork_c)
  deallocate(psitwork_c, stat=istat)
  call memocc(istat, iall, 'psitwork_c', subname)
  iall=-product(shape(psitwork_f))*kind(psitwork_f)
  deallocate(psitwork_f, stat=istat)
  call memocc(istat, iall, 'psitwork_f', subname)
  
end subroutine transpose_localized



subroutine untranspose_localized(iproc, nproc, orbs, collcom, psit_c, psit_f, psi, lzd)
  use module_base
  use module_types
  use module_interfaces, except_this_one => untranspose_localized
  implicit none
  
  ! Calling arguments
  integer,intent(in) :: iproc, nproc
  type(orbitals_data),intent(in) :: orbs
  type(collective_comms),intent(in) :: collcom
  real(kind=8),dimension(collcom%ndimind_c),intent(in) :: psit_c
  real(kind=8),dimension(7*collcom%ndimind_f),intent(in) :: psit_f
  real(kind=8),dimension(orbs%npsidim_orbs),intent(out) :: psi
  type(local_zone_descriptors),optional,intent(in) :: lzd
  
  ! Local variables
  real(kind=8),dimension(:),allocatable :: psiwork_c, psiwork_f, psitwork_c, psitwork_f
  integer :: istat, iall
  character(len=*),parameter :: subname='untranspose_localized'
  
  allocate(psiwork_c(collcom%ndimpsi_c), stat=istat)
  call memocc(istat, psiwork_c, 'psiwork_c', subname)
  allocate(psiwork_f(7*collcom%ndimpsi_f), stat=istat)
  call memocc(istat, psiwork_f, 'psiwork_f', subname)
  allocate(psitwork_c(sum(collcom%nrecvcounts_c)), stat=istat)
  call memocc(istat, psitwork_c, 'psitwork_c', subname)
  allocate(psitwork_f(7*sum(collcom%nrecvcounts_f)), stat=istat)
  call memocc(istat, psitwork_f, 'psitwork_f', subname)

  call timing(iproc,'Un-TransSwitch','ON')
  call transpose_switch_psit(collcom, psit_c, psit_f, psitwork_c, psitwork_f)
  call timing(iproc,'Un-TransSwitch','OF')

  call timing(iproc,'Un-TransComm  ','ON')
  if(nproc>1) then
      call transpose_communicate_psit(iproc, nproc, collcom, psitwork_c, psitwork_f, psiwork_c, psiwork_f)
  else
      psiwork_c=psitwork_c
      psiwork_f=psitwork_f
  end if
  call timing(iproc,'Un-TransComm  ','OF')

  call timing(iproc,'Un-TransSwitch','ON')
  if(present(lzd)) then
      call transpose_unswitch_psi(orbs, collcom, psiwork_c, psiwork_f, psi, lzd)
  else
      call transpose_unswitch_psi(orbs, collcom, psiwork_c, psiwork_f, psi)
  end if
  call timing(iproc,'Un-TransSwitch','OF')
  
  iall=-product(shape(psiwork_c))*kind(psiwork_c)
  deallocate(psiwork_c, stat=istat)
  call memocc(istat, iall, 'psiwork_c', subname)
  iall=-product(shape(psiwork_f))*kind(psiwork_f)
  deallocate(psiwork_f, stat=istat)
  call memocc(istat, iall, 'psiwork_f', subname)
  iall=-product(shape(psitwork_c))*kind(psitwork_c)
  deallocate(psitwork_c, stat=istat)
  call memocc(istat, iall, 'psitwork_c', subname)
  iall=-product(shape(psitwork_f))*kind(psitwork_f)
  deallocate(psitwork_f, stat=istat)
  call memocc(istat, iall, 'psitwork_f', subname)
  
end subroutine untranspose_localized



subroutine calculate_overlap_transposed(iproc, nproc, orbs, mad, collcom, psit_c1, psit_c2, psit_f1, psit_f2, ovrlp)
  use module_base
  use module_types
  implicit none
  
  ! Calling arguments
  integer,intent(in) :: iproc, nproc
  type(orbitals_data),intent(in) :: orbs
  type(matrixDescriptors),intent(in) :: mad
  type(collective_comms),intent(in) :: collcom
  real(kind=8),dimension(collcom%ndimind_c),intent(in) :: psit_c1, psit_c2
  real(kind=8),dimension(7*collcom%ndimind_f),intent(in) :: psit_f1, psit_f2
  real(kind=8),dimension(orbs%norb,orbs%norb),intent(out) :: ovrlp

  ! Local variables
  integer :: i0, ipt, ii, iiorb, j, jjorb, i, ierr, istat, iall, m,tid,norb,nthreads
  integer :: istart,iend,orb_rest
  integer,dimension(:),allocatable :: n
  real(8) :: nthrds
  real(kind=8),dimension(:),allocatable :: ovrlp_compr
  character(len=*),parameter :: subname='calculate_overlap_transposed'
  !$ integer  :: omp_get_thread_num,omp_get_max_threads

 
  call timing(iproc,'ovrlptransComp','ON') !lr408t
  call to_zero(orbs%norb**2, ovrlp(1,1))

  nthreads=1
  !$  nthreads = OMP_GET_max_threads()

   allocate(n(nthreads),stat=istat)

  norb = orbs%norb / nthreads
  
  orb_rest = orbs%norb-norb*nthreads

  n = norb

  do i = 1,orb_rest
     n(i) = n(i) + 1
  end do

  !$omp parallel default(private) &
  !$omp shared(collcom, ovrlp, psit_c1, psit_c2, psit_f1, psit_f2,n,iproc)
  tid=0
  !$ tid = OMP_GET_THREAD_NUM()
  istart = 1
  iend = 0

  do i = 0,tid-1
     istart = istart + n(i+1) 
  end do

  do i = 0,tid
     iend = iend + n(i+1)
  end do

 ! write(*,*) '#########################################',tid,istart,iend

  if (collcom%nptsp_c>0) then
  
      do ipt=1,collcom%nptsp_c 
          ii=collcom%norb_per_gridpoint_c(ipt) 
          i0 = collcom%isptsp_c(ipt)

          do i=1,ii
              iiorb=collcom%indexrecvorbital_c(i0+i)
              if(iiorb < istart .or. iiorb > iend) cycle

              m=mod(ii,4)
              if(m/=0) then
                  do j=1,m
                      jjorb=collcom%indexrecvorbital_c(i0+j)
                      ovrlp(jjorb,iiorb)=ovrlp(jjorb,iiorb)+psit_c1(i0+i)*psit_c2(i0+j)
                  end do
              end if
              do j=m+1,ii,4
                  jjorb=collcom%indexrecvorbital_c(i0+j+0)
                  ovrlp(jjorb,iiorb)=ovrlp(jjorb,iiorb)+psit_c1(i0+i)*psit_c2(i0+j+0)
                  jjorb=collcom%indexrecvorbital_c(i0+j+1)
                  ovrlp(jjorb,iiorb)=ovrlp(jjorb,iiorb)+psit_c1(i0+i)*psit_c2(i0+j+1)
                  jjorb=collcom%indexrecvorbital_c(i0+j+2)
                  ovrlp(jjorb,iiorb)=ovrlp(jjorb,iiorb)+psit_c1(i0+i)*psit_c2(i0+j+2)
                  jjorb=collcom%indexrecvorbital_c(i0+j+3)
                  ovrlp(jjorb,iiorb)=ovrlp(jjorb,iiorb)+psit_c1(i0+i)*psit_c2(i0+j+3)
              end do
             
              !do j=1,ii
              !    jjorb=collcom%indexrecvorbital_c(i0+j)
              !    ovrlp(jjorb,iiorb)=ovrlp(jjorb,iiorb)+psit_c1(i0+i)*psit_c2(i0+j)
              !end do
          end do
      end do

  end if
  

  if (collcom%nptsp_f>0) then
   
      do ipt=1,collcom%nptsp_f 
          ii=collcom%norb_per_gridpoint_f(ipt) 
          i0 = collcom%isptsp_f(ipt)

          do i=1,ii

              iiorb=collcom%indexrecvorbital_f(i0+i)
              if(iiorb < istart .or. iiorb > iend) cycle

              do j=1,ii
                  jjorb=collcom%indexrecvorbital_f(i0+j)
                  ovrlp(jjorb,iiorb)=ovrlp(jjorb,iiorb)+psit_f1(7*(i0+i)-6)*psit_f2(7*(i0+j)-6)
                  ovrlp(jjorb,iiorb)=ovrlp(jjorb,iiorb)+psit_f1(7*(i0+i)-5)*psit_f2(7*(i0+j)-5)
                  ovrlp(jjorb,iiorb)=ovrlp(jjorb,iiorb)+psit_f1(7*(i0+i)-4)*psit_f2(7*(i0+j)-4)
                  ovrlp(jjorb,iiorb)=ovrlp(jjorb,iiorb)+psit_f1(7*(i0+i)-3)*psit_f2(7*(i0+j)-3)
                  ovrlp(jjorb,iiorb)=ovrlp(jjorb,iiorb)+psit_f1(7*(i0+i)-2)*psit_f2(7*(i0+j)-2)
                  ovrlp(jjorb,iiorb)=ovrlp(jjorb,iiorb)+psit_f1(7*(i0+i)-1)*psit_f2(7*(i0+j)-1)
                  ovrlp(jjorb,iiorb)=ovrlp(jjorb,iiorb)+psit_f1(7*(i0+i)-0)*psit_f2(7*(i0+j)-0)
              end do
          end do
      end do
  end if

  !$omp end parallel

  call timing(iproc,'ovrlptransComp','OF') !lr408t

  call timing(iproc,'ovrlptransComm','ON') !lr408t

  if(nproc>1) then
      allocate(ovrlp_compr(mad%nvctr), stat=istat)
      call memocc(istat, ovrlp_compr, 'ovrlp_compr', subname)
      call compress_matrix_for_allreduce(orbs%norb, mad, ovrlp, ovrlp_compr)
      call mpiallred(ovrlp_compr(1), mad%nvctr, mpi_sum, bigdft_mpi%mpi_comm, ierr)
      call uncompressMatrix(orbs%norb, mad, ovrlp_compr,ovrlp)
      iall=-product(shape(ovrlp_compr))*kind(ovrlp_compr)
      deallocate(ovrlp_compr, stat=istat)
      call memocc(istat, iall, 'ovrlp_compr', subname)
  end if
  call timing(iproc,'ovrlptransComm','OF') !lr408t
end subroutine calculate_overlap_transposed

subroutine calculate_pulay_overlap(iproc, nproc, orbs1, orbs2, collcom1, collcom2, psit_c1, psit_c2, psit_f1, psit_f2, ovrlp)
  use module_base
  use module_types
  implicit none
  
  ! Calling arguments
  integer,intent(in) :: iproc, nproc
  type(orbitals_data),intent(in) :: orbs1, orbs2
  type(collective_comms),intent(in) :: collcom1, collcom2
  real(kind=8),dimension(collcom1%ndimind_c),intent(in) :: psit_c1
  real(kind=8),dimension(collcom2%ndimind_c),intent(in) :: psit_c2
  real(kind=8),dimension(7*collcom1%ndimind_f),intent(in) :: psit_f1
  real(kind=8),dimension(7*collcom2%ndimind_f),intent(in) :: psit_f2
  real(kind=8),dimension(orbs1%norb,orbs2%norb),intent(out) :: ovrlp
  
  ! Local variables
  integer :: i0, j0, ipt, ii, iiorb, j, jj, jjorb, i, ierr  

  call timing(iproc,'ovrlptransComp','ON') !lr408t
  call to_zero(orbs1%norb*orbs2%norb, ovrlp(1,1))
  if(collcom1%nptsp_c/=collcom2%nptsp_c) then
      write(*,'(a,i0,a)') 'ERROR on process ',iproc,': collcom1%nptsp_c/=collcom2%nptsp_c'
      stop
  end if
  if(collcom1%nptsp_f/=collcom2%nptsp_f) then
      write(*,'(a,i0,a)') 'ERROR on process ',iproc,': collcom1%nptsp_f/=collcom2%nptsp_f'
      stop
  end if

  i0=0
  j0=0
  do ipt=1,collcom1%nptsp_c 
      ii=collcom1%norb_per_gridpoint_c(ipt)
      jj=collcom2%norb_per_gridpoint_c(ipt)
      do i=1,ii
          iiorb=collcom1%indexrecvorbital_c(i0+i)
          do j=1,jj
              jjorb=collcom2%indexrecvorbital_c(j0+j)
              ovrlp(iiorb,jjorb)=ovrlp(iiorb,jjorb)+psit_c1(i0+i)*psit_c2(j0+j)
          end do
      end do
      i0=i0+ii
      j0=j0+jj
  end do

  i0=0
  j0=0
  do ipt=1,collcom1%nptsp_f 
      ii=collcom1%norb_per_gridpoint_f(ipt)
      jj=collcom2%norb_per_gridpoint_f(ipt)
      do i=1,ii
          iiorb=collcom1%indexrecvorbital_f(i0+i)
          do j=1,jj
              jjorb=collcom2%indexrecvorbital_f(j0+j)
              ovrlp(iiorb,jjorb)=ovrlp(iiorb,jjorb)+psit_f1(7*(i0+i)-6)*psit_f2(7*(j0+j)-6)
              ovrlp(iiorb,jjorb)=ovrlp(iiorb,jjorb)+psit_f1(7*(i0+i)-5)*psit_f2(7*(j0+j)-5)
              ovrlp(iiorb,jjorb)=ovrlp(iiorb,jjorb)+psit_f1(7*(i0+i)-4)*psit_f2(7*(j0+j)-4)
              ovrlp(iiorb,jjorb)=ovrlp(iiorb,jjorb)+psit_f1(7*(i0+i)-3)*psit_f2(7*(j0+j)-3)
              ovrlp(iiorb,jjorb)=ovrlp(iiorb,jjorb)+psit_f1(7*(i0+i)-2)*psit_f2(7*(j0+j)-2)
              ovrlp(iiorb,jjorb)=ovrlp(iiorb,jjorb)+psit_f1(7*(i0+i)-1)*psit_f2(7*(j0+j)-1)
              ovrlp(iiorb,jjorb)=ovrlp(iiorb,jjorb)+psit_f1(7*(i0+i)-0)*psit_f2(7*(j0+j)-0)
          end do
      end do
      i0=i0+ii
      j0=j0+jj
  end do

  call timing(iproc,'ovrlptransComp','OF') !lr408t

  call timing(iproc,'ovrlptransComm','ON') !lr408t

  if(nproc>1) then
      call mpiallred(ovrlp(1,1), orbs1%norb*orbs2%norb, mpi_sum, bigdft_mpi%mpi_comm, ierr)
  end if
  call timing(iproc,'ovrlptransComm','OF') !lr408t
end subroutine calculate_pulay_overlap

subroutine build_linear_combination_transposed(norb, matrix, collcom, psitwork_c, psitwork_f, reset, psit_c, psit_f, &
     iproc)
  use module_base
  use module_types
  implicit none
  
  ! Calling arguments
  integer,intent(in) :: norb
  real(kind=8),dimension(norb,norb),intent(in) :: matrix
  type(collective_comms),intent(in) :: collcom
  real(kind=8),dimension(collcom%ndimind_c),intent(in) :: psitwork_c
  real(kind=8),dimension(7*collcom%ndimind_f),intent(in) :: psitwork_f
  logical,intent(in) :: reset
  real(kind=8),dimension(collcom%ndimind_c),intent(inout) :: psit_c
  real(kind=8),dimension(7*collcom%ndimind_f),intent(inout) :: psit_f
  integer, intent(in) :: iproc
  ! Local variables
  integer :: i0, ipt, ii, j, iiorb, jjorb, i, m

  call timing(iproc,'lincombtrans  ','ON') !lr408t
  if(reset) then
      if(collcom%ndimind_c>0) call to_zero(collcom%ndimind_c, psit_c(1))
      if(collcom%ndimind_f>0) call to_zero(7*collcom%ndimind_f, psit_f(1))
  end if

  i0=0
 
  !$omp parallel default(private) &
  !$omp shared(collcom, psit_c,matrix,psitwork_c,psit_f,psitwork_f)

  !$omp do
   do ipt=1,collcom%nptsp_c 
      ii=collcom%norb_per_gridpoint_c(ipt) 
      i0 = collcom%isptsp_c(ipt)
      do i=1,ii
          iiorb=collcom%indexrecvorbital_c(i0+i)
          m=mod(ii,4)
          if(m/=0) then
              do j=1,m
                  jjorb=collcom%indexrecvorbital_c(i0+j)
                  psit_c(i0+i)=psit_c(i0+i)+matrix(jjorb,iiorb)*psitwork_c(i0+j)
              end do
          end if
          do j=m+1,ii,4
              jjorb=collcom%indexrecvorbital_c(i0+j+0)
              psit_c(i0+i)=psit_c(i0+i)+matrix(jjorb,iiorb)*psitwork_c(i0+j+0)
              jjorb=collcom%indexrecvorbital_c(i0+j+1)
              psit_c(i0+i)=psit_c(i0+i)+matrix(jjorb,iiorb)*psitwork_c(i0+j+1)
              jjorb=collcom%indexrecvorbital_c(i0+j+2)
              psit_c(i0+i)=psit_c(i0+i)+matrix(jjorb,iiorb)*psitwork_c(i0+j+2)
              jjorb=collcom%indexrecvorbital_c(i0+j+3)
              psit_c(i0+i)=psit_c(i0+i)+matrix(jjorb,iiorb)*psitwork_c(i0+j+3)
          end do
          !do j=1,ii
          !    jjorb=collcom%indexrecvorbital_c(i0+j)
          !    psit_c(i0+i)=psit_c(i0+i)+matrix(jjorb,iiorb)*psitwork_c(i0+j)
          !end do
      end do
  end do

  !$omp end do
  i0=0
  !$omp do
  do ipt=1,collcom%nptsp_f 
      ii=collcom%norb_per_gridpoint_f(ipt) 
       i0 = collcom%isptsp_f(ipt)
      do i=1,ii
          iiorb=collcom%indexrecvorbital_f(i0+i)
          do j=1,ii
              jjorb=collcom%indexrecvorbital_f(i0+j)
              psit_f(7*(i0+i)-6) = psit_f(7*(i0+i)-6) + matrix(jjorb,iiorb)*psitwork_f(7*(i0+j)-6)
              psit_f(7*(i0+i)-5) = psit_f(7*(i0+i)-5) + matrix(jjorb,iiorb)*psitwork_f(7*(i0+j)-5)
              psit_f(7*(i0+i)-4) = psit_f(7*(i0+i)-4) + matrix(jjorb,iiorb)*psitwork_f(7*(i0+j)-4)
              psit_f(7*(i0+i)-3) = psit_f(7*(i0+i)-3) + matrix(jjorb,iiorb)*psitwork_f(7*(i0+j)-3)
              psit_f(7*(i0+i)-2) = psit_f(7*(i0+i)-2) + matrix(jjorb,iiorb)*psitwork_f(7*(i0+j)-2)
              psit_f(7*(i0+i)-1) = psit_f(7*(i0+i)-1) + matrix(jjorb,iiorb)*psitwork_f(7*(i0+j)-1)
              psit_f(7*(i0+i)-0) = psit_f(7*(i0+i)-0) + matrix(jjorb,iiorb)*psitwork_f(7*(i0+j)-0)
          end do
      end do
     
  end do
  !$omp end do
  !$omp end parallel

  call timing(iproc,'lincombtrans  ','OF') !lr408t
end subroutine build_linear_combination_transposed




subroutine check_grid_point_from_boxes(i1, i2, i3, lr, overlap_possible)
  use module_base
  use module_types
  implicit none
  
  ! Calling arguments
  integer,intent(in) :: i1, i2, i3
  type(locreg_descriptors),intent(in) :: lr  
  logical,intent(out) :: overlap_possible

  ! Local variables
  logical :: ovrlpx, ovrlpy, ovrlpz
  
  ovrlpx = (i1>=lr%ns1 .and. i1<=lr%ns1+lr%d%n1)
  ovrlpy = (i2>=lr%ns2 .and. i2<=lr%ns2+lr%d%n2)
  ovrlpz = (i3>=lr%ns3 .and. i3<=lr%ns3+lr%d%n3)
  if(ovrlpx .and. ovrlpy .and. ovrlpz) then
      overlap_possible=.true.
  else
      overlap_possible=.true.
  end if

end subroutine check_grid_point_from_boxes


subroutine get_reverse_indices(n, indices, reverse_indices)
  use module_base
  implicit none
  
  ! Calling arguments
  integer,intent(in) :: n
  integer,dimension(n),intent(in) :: indices
  integer,dimension(n),intent(out) :: reverse_indices

  ! Local variables
  integer :: i, j, m, j0, j1, j2, j3

  !$omp parallel default(private) &
  !$omp shared(n, m, indices, reverse_indices)

  m=mod(n,4)
  if (m/=0) then
      do i=1,m
          j=indices(i)
          reverse_indices(j)=i
      end do
  end if

  !$omp do
  do i=m+1,n,4
      j0=indices(i+0)
      reverse_indices(j0)=i+0
      j1=indices(i+1)
      reverse_indices(j1)=i+1
      j2=indices(i+2)
      reverse_indices(j2)=i+2
      j3=indices(i+3)
      reverse_indices(j3)=i+3
  end do
  !$omp end do

  !$omp end parallel

  !!do i=1,n
  !!    j=indices(i)
  !!    reverse_indices(j)=i
  !!end do

end subroutine get_reverse_indices


subroutine compress_matrix_for_allreduce(n, mad, mat, mat_compr)
  use module_base
  use module_types
  implicit none
  
  ! Calling arguments
  integer,intent(in) :: n
  type(matrixDescriptors),intent(in) :: mad
  real(kind=8),dimension(n**2),intent(in) :: mat
  real(kind=8),dimension(mad%nvctr),intent(out) :: mat_compr

  ! Local variables
  integer :: jj, iseg, jorb

  !$omp parallel do default(private) shared(mad,mat_compr,mat)
  do iseg=1,mad%nseg
      jj=1
      do jorb=mad%keyg(1,iseg),mad%keyg(2,iseg)
          mat_compr(mad%keyv(iseg)+jj-1)=mat(jorb)
          jj=jj+1
      end do
  end do
  !$omp end parallel do

end subroutine compress_matrix_for_allreduce



subroutine normalize_transposed(iproc, nproc, orbs, collcom, psit_c, psit_f, norm)
  use module_base
  use module_types
  implicit none
  
  ! Calling arguments
  integer,intent(in):: iproc, nproc
  type(orbitals_data),intent(in):: orbs
  type(collective_comms),intent(in):: collcom
  real(8),dimension(collcom%ndimind_c),intent(inout):: psit_c
  real(8),dimension(7*collcom%ndimind_f),intent(inout):: psit_f
  real(8),dimension(orbs%norb),intent(out):: norm
  
  ! Local variables
  integer:: i0, ipt, ii, iiorb, i, ierr, istat, iall, iorb
  character(len=*),parameter:: subname='normalize_transposed'

  call to_zero(orbs%norb, norm(1))

  !$omp parallel default(private) &
  !$omp shared(collcom, norm, psit_c,psit_f,orbs)

  if (collcom%nptsp_c>0) then
      !$omp do reduction(+:norm)
      do ipt=1,collcom%nptsp_c 
          ii=collcom%norb_per_gridpoint_c(ipt)
          i0 = collcom%isptsp_c(ipt) 
          do i=1,ii
              iiorb=collcom%indexrecvorbital_c(i0+i)
              norm(iiorb)=norm(iiorb)+psit_c(i0+i)**2
          end do
      end do
      !$omp end do
  end if

  if (collcom%nptsp_f>0) then
      !$omp do reduction(+:norm)
      do ipt=1,collcom%nptsp_f 
          ii=collcom%norb_per_gridpoint_f(ipt) 
          i0 = collcom%isptsp_f(ipt) 
          do i=1,ii
              iiorb=collcom%indexrecvorbital_f(i0+i)
              norm(iiorb)=norm(iiorb)+psit_f(7*(i0+i)-6)**2
              norm(iiorb)=norm(iiorb)+psit_f(7*(i0+i)-5)**2
              norm(iiorb)=norm(iiorb)+psit_f(7*(i0+i)-4)**2
              norm(iiorb)=norm(iiorb)+psit_f(7*(i0+i)-3)**2
              norm(iiorb)=norm(iiorb)+psit_f(7*(i0+i)-2)**2
              norm(iiorb)=norm(iiorb)+psit_f(7*(i0+i)-1)**2
              norm(iiorb)=norm(iiorb)+psit_f(7*(i0+i)-0)**2
          end do
      end do
      !$omp end do
  end if

  !$omp end parallel
  
  if(nproc>1) then
      call mpiallred(norm(1), orbs%norb, mpi_sum, bigdft_mpi%mpi_comm, ierr)
  end if

  !$omp parallel default(private) shared(norm,orbs,collcom,psit_c,psit_f)
  !$omp do
  do iorb=1,orbs%norb
      norm(iorb)=1.d0/sqrt(norm(iorb))
  end do
  !$omp end do

  
  !$omp do
  do ipt=1,collcom%nptsp_c 
      ii=collcom%norb_per_gridpoint_c(ipt)
      i0 = collcom%isptsp_c(ipt) 	 
      do i=1,ii
          iiorb=collcom%indexrecvorbital_c(i0+i)
          psit_c(i0+i)=psit_c(i0+i)*norm(iiorb)
      end do
    
  end do
  !$omp end do
  !$omp do
  do ipt=1,collcom%nptsp_f 
      ii=collcom%norb_per_gridpoint_f(ipt)
      i0 = collcom%isptsp_f(ipt) 
      do i=1,ii
          iiorb=collcom%indexrecvorbital_f(i0+i)
          psit_f(7*(i0+i)-6)=psit_f(7*(i0+i)-6)*norm(iiorb)
          psit_f(7*(i0+i)-5)=psit_f(7*(i0+i)-5)*norm(iiorb)
          psit_f(7*(i0+i)-4)=psit_f(7*(i0+i)-4)*norm(iiorb)
          psit_f(7*(i0+i)-3)=psit_f(7*(i0+i)-3)*norm(iiorb)
          psit_f(7*(i0+i)-2)=psit_f(7*(i0+i)-2)*norm(iiorb)
          psit_f(7*(i0+i)-1)=psit_f(7*(i0+i)-1)*norm(iiorb)
          psit_f(7*(i0+i)-0)=psit_f(7*(i0+i)-0)*norm(iiorb)
      end do
  
  end do
!$omp end do
!$omp end parallel

end subroutine normalize_transposed<|MERGE_RESOLUTION|>--- conflicted
+++ resolved
@@ -615,7 +615,6 @@
   if (nproc==1) then
       istartend_c(1,0)=1
       istartend_c(2,0)=lzd%glr%wfd%nvctr_c
-<<<<<<< HEAD
       weightp_c = weight_tot_c 
       istartp_seg_c=1
       iendp_seg_c=lzd%glr%wfd%nseg_c
@@ -626,26 +625,6 @@
                nvalp_c = nvalp_c+nint(sqrt(weight_c(i1,i2,i3)))
             end do
          end do
-=======
-      istartp_seg_c=1
-      iendp_seg_c=lzd%glr%wfd%nseg_c
-      weightp_c=weight_tot_c
-      nptsp_c=istartend_c(2,0)-istartend_c(1,0)+1
-      nvalp_c=0
-      do iseg=1,lzd%glr%wfd%nseg_c
-          jj=lzd%glr%wfd%keyvloc(iseg)
-          j0=lzd%glr%wfd%keygloc(1,iseg)
-          j1=lzd%glr%wfd%keygloc(2,iseg)
-          ii=j0-1
-          i3=ii/((lzd%glr%d%n1+1)*(lzd%glr%d%n2+1))
-          ii=ii-i3*(lzd%glr%d%n1+1)*(lzd%glr%d%n2+1)
-          i2=ii/(lzd%glr%d%n1+1)
-          i0=ii-i2*(lzd%glr%d%n1+1)
-          i1=i0+j1-j0
-          do i=i0,i1
-              nvalp_c=nvalp_c+nint(sqrt(weight_c(i,i2,i3)))
-          end do
->>>>>>> 454ddeb3
       end do
   else
       tt=0.d0
@@ -733,7 +712,6 @@
   if (nproc==1) then
       istartend_f(1,0)=1
       istartend_f(2,0)=lzd%glr%wfd%nvctr_f
-<<<<<<< HEAD
       weightp_f = weight_tot_f 
       istartp_seg_f=1+lzd%glr%wfd%nseg_c
       iendp_seg_f=lzd%glr%wfd%nseg_c+lzd%glr%wfd%nseg_f
@@ -744,26 +722,6 @@
                nvalp_f = nvalp_f+nint(sqrt(weight_f(i1,i2,i3)))
             end do
          end do
-=======
-      istartp_seg_f=istart
-      iendp_seg_f=iend
-      weightp_f=weight_tot_f
-      nptsp_f=istartend_f(2,0)-istartend_f(1,0)+1
-      nvalp_f=0
-      do iseg=istart,iend
-          jj=lzd%glr%wfd%keyvloc(iseg)
-          j0=lzd%glr%wfd%keygloc(1,iseg)
-          j1=lzd%glr%wfd%keygloc(2,iseg)
-          ii=j0-1
-          i3=ii/((lzd%glr%d%n1+1)*(lzd%glr%d%n2+1))
-          ii=ii-i3*(lzd%glr%d%n1+1)*(lzd%glr%d%n2+1)
-          i2=ii/(lzd%glr%d%n1+1)
-          i0=ii-i2*(lzd%glr%d%n1+1)
-          i1=i0+j1-j0
-          do i=i0,i1
-              nvalp_f=nvalp_f+nint(sqrt(weight_f(i,i2,i3)))
-          end do
->>>>>>> 454ddeb3
       end do
   else
       tt=0.d0
