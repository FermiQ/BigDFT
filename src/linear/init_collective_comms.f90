!> @file
!! Intialization of the collective communications for the linear version
!! @author
!!    Copyright (C) 2011-2013 BigDFT group
!!    This file is distributed under the terms of the
!!    GNU General Public License, see ~/COPYING file
!!    or http://www.gnu.org/copyleft/gpl.txt .
!!    For the list of contributors, see ~/AUTHORS

subroutine check_communications_locreg(iproc,nproc,orbs,nspin,Lzd,collcom,smat,mat,npsidim_orbs,npsidim_comp,check_overlap)
   use module_base!, only: wp, bigdft_mpi, mpi_sum, mpi_max, mpiallred
   use module_types, only: orbitals_data, local_zone_descriptors, linear_matrices
   use yaml_output
   use communications_base, only: comms_linear, TRANSPOSE_FULL
   use communications, only: transpose_localized, untranspose_localized
   use sparsematrix_base, only : sparse_matrix, matrices, DENSE_PARALLEL
   use sparsematrix, only : compress_matrix_distributed, gather_matrix_from_taskgroups_inplace
   !use dynamic_memory
   implicit none
   integer, intent(in) :: iproc,nproc,nspin,check_overlap
   type(orbitals_data), intent(in) :: orbs
   type(local_zone_descriptors), intent(in) :: lzd
   type(comms_linear), intent(in) :: collcom
   type(sparse_matrix),intent(inout) :: smat
   type(matrices),intent(inout) :: mat
   integer, intent(in) :: npsidim_orbs, npsidim_comp
   !local variables
   character(len=*), parameter :: subname='check_communications'
   integer, parameter :: ilog=6
   integer :: i,ispinor,iorb,indspin,i_stat,i_all,ikptsp
   integer :: ikpt,ierr,i0,ifine,ii,iiorb,ipt,jorb,indorb_tmp
   integer :: icomp,ispin
   !!$integer :: ipsi,ipsic,ipsif,ipsiworkc,ipsiworkf,jcomp,jkpt
   real(wp) :: psival,maxdiff,tt
   real(wp), dimension(:), allocatable :: psi,psit_c,psit_f
   real(wp), dimension(:,:), allocatable :: checksum
   real(wp) :: epsilon,tol
   logical :: abort, isoverlap
   integer :: jjorb, ilr, jlr, ldim, gdim, iispin, jjspin, ist, niorb, njorb, jjjorb, is, ie
   real(kind=8),dimension(:),allocatable :: psii, psij, psiig, psijg, mat_compr
   real(kind=8),dimension(:,:),allocatable :: matp
   real(kind=8) :: ddot

   call f_routine(id='check_communications_locreg')

   if (check_overlap > 0) then

       !allocate the "wavefunction" and fill it, and also the workspace
       psi = f_malloc(max(npsidim_orbs, npsidim_comp),id='psi')
       psit_c = f_malloc(sum(collcom%nrecvcounts_c),id='psit_c')
       psit_f = f_malloc(7*sum(collcom%nrecvcounts_f),id='psit_f')
       checksum = f_malloc0((/ orbs%norb*orbs%nspinor, 2 /),id='checksum')
       if (orbs%norbp>0) then
          tol=1.e-10*real(npsidim_orbs,wp)/real(orbs%norbp,wp)
       else
          tol=0.0_wp
       end if
    
       do iorb=1,orbs%norbp
          ikpt=(orbs%isorb+iorb-1)/orbs%norb+1
          indorb_tmp=ind_orb(iorb)
          do ispinor=1,orbs%nspinor
             indspin=(ispinor-1)*nvctr_orb(iorb)+indorb_tmp
             !checksum(orbs%isorb+iorb+(ispinor-1)*orbs%nspinor,1)=0.0_wp
             tt=0.0_wp
             do i=1,nvctr_orb(iorb)
                !vali=real(i,wp)/512.0_wp  ! *1.d-5
                call test_value_locreg(ikpt,orbs%isorb+iorb-(ikpt-1)*orbs%norb,ispinor,i,psival)
              !psival=dble(mod(iorb+orbs%isorb-1,orbs%norbu)+1)*orbs%spinsgn(iorb+orbs%isorb)  
                !psi(i+indspin+ind_orb(iorb))=psival!(valorb+vali)*(-1)**(ispinor-1)
                !psi(i+indspin)=dble(iorb+orbs%isorb)*orbs%spinsgn(iorb+orbs%isorb)!psival!(valorb+vali)*(-1)**(ispinor-1)
                psi(i+indspin)=psival!(valorb+vali)*(-1)**(ispinor-1)
                tt=tt+psival
                !checksum(orbs%isorb+iorb+(ispinor-1)*orbs%nspinor,1)=&
                !     checksum(orbs%isorb+iorb+(ispinor-1)*orbs%nspinor,1)+psival
             end do
             checksum(orbs%isorb+iorb+(ispinor-1)*orbs%nspinor,1)=tt
          end do
       end do
    
       call transpose_localized(iproc, nproc, npsidim_orbs, orbs, collcom, TRANSPOSE_FULL, &
            psi, psit_c, psit_f, lzd)
       !!do i=1,size(psit_c)
       !!    write(7000+iproc,*) i, psit_c(i)
       !!end do
       !!do i=1,size(psit_f)
       !!    write(7100+iproc,*) i, psit_f(i)
       !!end do
       
       !check the results of the transposed wavefunction
       maxdiff=0.0_wp
       if (iproc==0) call yaml_map('Number of coarse and fine DoF (MasterMPI task)',&
            (/collcom%nptsp_c,collcom%nptsp_f/),fmt='(i8)')
    
       do ikptsp=1,1!orbs%nkptsp !should be one for the moment
          ikpt=orbs%iskpts+ikptsp!orbs%ikptsp(ikptsp)
          ispinor=1 !for the (long?) moment
          !icomp=1
          do ispin=1,nspin
             if (collcom%nptsp_c>0) then
                do ipt=1,collcom%nptsp_c 
                   ii=collcom%norb_per_gridpoint_c(ipt)
                   i0 = collcom%isptsp_c(ipt) + (ispin-1)*collcom%ndimind_c/nspin
                   do i=1,ii
                      iiorb=collcom%indexrecvorbital_c(i0+i)
                      !write(5000+iproc,'(a,4i8,es16.6)') 'ispin, ipt, ii, i0+i, psit_c(i0+i)', ispin, ipt, ii, i0+i, psit_c(i0+i)
       !!$               !here a function which determin the address after mpi_alltoall
       !!$               !procedure should be called
       !!$               ipsitworkc=collcom%iexpand_c(icomp)
       !!$               !ipsiglob=collcom%nrecvdspls_c(iproc)+1+(ipsitworkc-1)*sum(
       !!$               ipsic=collcom%isendbuf_c(ipsiworkc)
       !!$               ipsi=ipsic
       !!$               do jorb=1,iiorb-1
       !!$                  ipsi=ipsi-nvctr_c_orb(jorb)
       !!$               end do
       !!$               call test_value_locreg(ikpt,iiorb-(ikpt-1)*orbs%norb,ispinor,&
       !!$                    ipsi,psival)
       !!$               indspin=(ispinor-1)*nvctr_orb(iiorb)
       !!$               maxdiff=max(abs(psit_c(i0+i)-psival),maxdiff)
                      checksum(iiorb,2)=checksum(iiorb,2)+psit_c(i0+i)
                      !icomp=icomp+1
                   end do
                end do
             end if
             !icomp=1
             if (collcom%nptsp_f>0) then
                do ipt=1,collcom%nptsp_f 
                   ii=collcom%norb_per_gridpoint_f(ipt) 
                   i0 = collcom%isptsp_f(ipt) + (ispin-1)*collcom%ndimind_f/nspin
                   do i=1,ii
                      iiorb=collcom%indexrecvorbital_f(i0+i)
       !!$               ipsitworkf=collcom%iexpand_f(icomp)
       !!$               ipsif=collcom%isendbuf_f(ipsiworkf)
       !!$               ipsi=ipsif
       !!$               do jorb=1,iiorb-1
       !!$                  ipsi=ipsi-nvctr_f_orb(jorb)
       !!$               end do
                      tt=0.d0
                      do ifine=1,7
       !!$                  call test_value_locreg(ikpt,iiorb-(ikpt-1)*orbs%norb,ispinor,&
       !!$                       nvctr_c_orb(iiorb)+7*(ipsi-1)+ifine,psival) 
       !!$                  tt=abs(psit_f(7*(i0+i-1)+ifine)-psival)
       !!$                  if (tt > maxdiff) then
       !!$                     maxdiff=tt
       !!$                     !call wrong_components(psival,jkpt,jorb,jcomp)
       !!$                  end if
                         !checksum(iiorb,2)=checksum(iiorb,2)+psit_f(7*(i0+i-1)+ifine)
                         tt=tt+psit_f(7*(i0+i-1)+ifine)
                      end do
                      checksum(iiorb,2)=checksum(iiorb,2)+tt
                      !icomp=icomp+1
                   end do
                end do
             end if
          end do
       end do
    !!$
       if (iproc==0) then
          call yaml_map('Tolerances for this check',&
            (/tol,real(orbs%norb,wp)*epsilon(1.0_wp)/),fmt='(1pe25.17)')
       end if
    
       if (nproc > 1) then
          !call MPI_BARRIER(bigdft_mpi%mpi_comm, ierr)
          call mpiallred(checksum(1,1),2*orbs%norb*orbs%nspinor,MPI_SUM,bigdft_mpi%mpi_comm)
       end if
    
       if (iproc==0) then
          maxdiff=0.0_wp
          do jorb=1,orbs%norb*orbs%nspinor
             tt=abs(checksum(jorb,1)-checksum(jorb,2))
             if (tt > maxdiff) then
                maxdiff=tt
                if (maxdiff > tol) then 
                   call yaml_warning('ERROR of checksum for orbital'//trim(yaml_toa(jorb))//&
                        ': difference of '//trim(yaml_toa(tt,fmt='(1pe12.5)')))
                end if
             end if
          end do
       end if
       if (iproc==0) call yaml_map('Maxdiff for transpose (checksum)',&
            maxdiff,fmt='(1pe25.17)')
    
    
       abort = .false.
       if (abs(maxdiff) >tol) then
          call yaml_comment('ERROR (Transposition): process'//trim(yaml_toa(iproc))//&
               ' found an error of:'//trim(yaml_toa(maxdiff,fmt='(1pe15.7)')))
          !call yaml_map('Some wrong results in',(/jkpt,jorb,jcomp/),fmt='(i8)')
          abort=.true.
       end if
    
       if (abort) call MPI_ABORT(bigdft_mpi%mpi_comm,10,ierr)
    
    
       !@NEW: check the calculation of the overlap matrices #############
       if (check_overlap > 1) then
           call calculate_overlap_transposed(iproc, nproc, orbs, collcom, psit_c, &
                psit_c, psit_f, psit_f, smat, mat)
           !!call gather_matrix_from_taskgroups_inplace(iproc, nproc, smat, mat)
           !!do i=1,smat%nvctr*nspin
           !!    write(6000+iproc,'(a,2i8,es16.7)') 'i, mod(i-1,nvctr)+1, val', i, mod(i-1,smat%nvctr)+1, mat%matrix_compr(i)
           !!end do
           ! Alternative calculation of the overlap matrix
           gdim=lzd%glr%wfd%nvctr_c+7*lzd%glr%wfd%nvctr_f
           psiig = f_malloc(gdim,id='psiig')
           psijg = f_malloc(gdim,id='psijg')
           matp = f_malloc((/smat%nfvctr,smat%nfvctrp/),id='matp')
           mat_compr = f_malloc(smat%nvctr*smat%nspin,id='mat_compr')
           do ispin=1,smat%nspin
               niorb=0
               njorb=0
               !not possible to iterate over norbp since the distributions over the MPI tasks might be incompatible with smat%nfvctrp
               is=(ispin-1)*orbs%norbu+orbs%isorbu+1
               ie=(ispin-1)*orbs%norbu+orbs%isorbu+orbs%norbup
               do iiorb=is,ie
                   !iiorb=orbs%isorb+iorb
                   !if (orbs%spinsgn(iiorb)>0) then
                   !    iispin=1
                   !else
                   !    iispin=2
                   !end if
                   !if (iispin/=ispin) cycle
                   niorb=niorb+1
                   ilr=orbs%inwhichlocreg(iiorb)
                   ldim=lzd%llr(ilr)%wfd%nvctr_c+7*lzd%llr(ilr)%wfd%nvctr_f
                   psii = f_malloc(ldim,id='psii')
                   do i=1,ldim
                      call test_value_locreg(1,iiorb,1,i,psival)
                      psii(i)=psival
                   end do
                   call f_zero(psiig)
                   call Lpsi_to_global2(iproc, ldim, gdim, orbs%norb, orbs%nspinor, 1, lzd%glr, &
                                        lzd%llr(ilr), psii, psiig)
                   do jjorb=1,orbs%norb
                       if (orbs%spinsgn(jjorb)>0) then
                           jjspin=1
                       else
                           jjspin=2
                       end if
                       if (jjspin/=ispin) cycle
                       njorb=njorb+1
                       jjjorb=mod(jjorb-1,smat%nfvctr)+1 !index regardless of the spin
                       jlr=orbs%inwhichlocreg(jjorb)
                       ! check if there is an overlap, else cycle
                       call check_overlap_cubic_periodic(lzd%glr, lzd%llr(ilr), lzd%llr(jlr), isoverlap)
                       if (.not.isoverlap) then
                           matp(jjjorb,niorb)=0.d0
                           cycle
                       end if
                       ldim=lzd%llr(jlr)%wfd%nvctr_c+7*lzd%llr(jlr)%wfd%nvctr_f
                       psij = f_malloc(ldim,id='psij')
                       do i=1,ldim
                          call test_value_locreg(1,jjorb,1,i,psival)
                          psij(i)=psival
                       end do
                       call f_zero(psijg)
                       !!write(4200+iproc,'(a,2i8,l4)') 'iproc, jlr, associated(lzd%llr(jlr)%wfd%keygloc)', iproc, jlr, associated(lzd%llr(jlr)%wfd%keygloc)
                       call Lpsi_to_global2(iproc, ldim, gdim, orbs%norb, orbs%nspinor, 1, lzd%glr, &
                                            lzd%llr(jlr), psij, psijg)
                       matp(jjjorb,niorb)=ddot(gdim, psiig, 1, psijg, 1)
                       call f_free(psij)
                   end do
                   call f_free(psii)
               end do
               ist=(ispin-1)*smat%nvctr+smat%isvctrp_tg+1
               call compress_matrix_distributed(iproc, nproc, smat, DENSE_PARALLEL, &
                    matp, mat_compr(ist:))
           end do
           maxdiff=0.d0
           call f_free(psiig)
           call f_free(psijg)
           call f_free(matp)
           do i=1,smat%nvctrp_tg
               maxdiff=max(abs(mat_compr(i+smat%isvctrp_tg)-mat%matrix_compr(i)),maxdiff)
               !write(8000+iproc,'(a,i7,2es15.5)') 'i, mat_compr(i), mat%matrix_compr(i)', &
               !    i, mat_compr(i), mat%matrix_compr(i)
           end do
           if (nproc>1) then
               call mpiallred(maxdiff, 1, mpi_max, bigdft_mpi%mpi_comm)
           end if
           call f_free(mat_compr)
           if (iproc==0) call yaml_map('Maxdiff for overlap calculation',maxdiff,fmt='(1es25.17)')
       end if
       !@END NEW ########################################################
    
    
       call untranspose_localized(iproc, nproc, npsidim_orbs, orbs, collcom, &
            TRANSPOSE_FULL, psit_c, psit_f, psi, lzd)
    
       maxdiff=0.0_wp
       do iorb=1,orbs%norbp
          ikpt=(orbs%isorb+iorb-1)/orbs%norb+1
          do ispinor=1,orbs%nspinor
             indspin=(ispinor-1)*nvctr_orb(iorb)
             do i=1,nvctr_orb(iorb)
                call test_value_locreg(ikpt,orbs%isorb+iorb-(ikpt-1)*orbs%norb,ispinor,i,psival)
                maxdiff=max(abs(psi(i+indspin+ind_orb(iorb))-psival),maxdiff)
             end do
          end do
       end do
    
    
       abort = .false.
       if (abs(maxdiff) > real(orbs%norb,wp)*epsilon(1.0_wp)) then
          call yaml_comment('ERROR (Inverse Transposition): process'//trim(yaml_toa(iproc))//&
               ' found an error of:'//trim(yaml_toa(maxdiff,fmt='(1pe15.7)')))
          abort = .true.
       end if
    
   if (abort) call MPI_ABORT(bigdft_mpi%mpi_comm,11,ierr)
    
       if (nproc > 1) then
          !call MPI_BARRIER(bigdft_mpi%mpi_comm, ierr)
          call mpiallred(maxdiff,1,MPI_MAX,bigdft_mpi%mpi_comm)
       end if
    
       if (iproc==0) call yaml_map('Maxdiff for untranspose',maxdiff,fmt='(1pe25.17)')
    
       call f_free(psi)
       call f_free(psit_c)
       call f_free(psit_f)
       call f_free(checksum)
    
   end if

   call f_release_routine()

 contains
   

   function ind_orb(iorb)
     implicit none
     integer, intent(in) :: iorb
     integer :: ind_orb
     !local variables
     integer :: jorb
     ind_orb=0
     do jorb=1,iorb-1
        ind_orb=ind_orb+nvctr_orb(jorb)
     end do
   end function ind_orb

   function nvctr_orb(iorb)
     implicit none
     integer, intent(in) :: iorb
     integer :: nvctr_orb
     !local variables
     integer :: jlr

     jlr = orbs%inwhichlocreg(iorb+orbs%isorb)
     nvctr_orb=(Lzd%Llr(jlr)%wfd%nvctr_c+7*Lzd%Llr(jlr)%wfd%nvctr_f)
     
   end function nvctr_orb

   function nvctr_c_orb(iorb)
     implicit none
     integer, intent(in) :: iorb
     integer :: nvctr_c_orb
     !local variables
     integer :: jlr

     jlr = orbs%inwhichlocreg(iorb+orbs%isorb)
     nvctr_c_orb=Lzd%Llr(jlr)%wfd%nvctr_c
     
   end function nvctr_c_orb

   function nvctr_f_orb(iorb)
     implicit none
     integer, intent(in) :: iorb
     integer :: nvctr_f_orb
     !local variables
     integer :: jlr

     jlr = orbs%inwhichlocreg(iorb+orbs%isorb)
     nvctr_f_orb=Lzd%Llr(jlr)%wfd%nvctr_f
     
   end function nvctr_f_orb


   !> define a value for the wavefunction which is dependent of the indices
   subroutine test_value_locreg(ikpt,iorb,ispinor,icomp,val)
     use module_base
     implicit none
     integer, intent(in) :: ikpt,icomp,iorb,ispinor
     real(wp), intent(out) :: val
     !local variables
     real(wp) :: valkpt,valorb,vali

     ! recognizable pattern, for debugging
     valkpt=real(10**ilog*(ikpt-1),wp)!real(512*ikpt,wp)
     valorb=real(iorb,wp)+valkpt
     vali=real(icomp,wp)*10.0_wp**(-ilog)  !real(icomp,wp)/512.0_wp  ! *1.d-5
     val=(valorb+vali)*(-1)**(ispinor-1)

   END SUBROUTINE test_value_locreg

   !>determine the components which were not communicated correctly
   !! works only with the recognizable pattern of test function
   subroutine wrong_components_locreg(psival,ikpt,iorb,icomp)
     use module_base
     implicit none
     real(wp), intent(in) :: psival
     integer, intent(out) :: ikpt,iorb,icomp

     icomp=nint((psival-real(floor(psival),wp))*10.0_wp**ilog)
     ikpt=floor(psival)/(10**ilog)
     iorb=floor(psival)-(ikpt-1)*(10**ilog)

   end subroutine wrong_components_locreg



 END SUBROUTINE check_communications_locreg


subroutine calculate_overlap_transposed(iproc, nproc, orbs, collcom, &
           psit_c1, psit_c2, psit_f1, psit_f2, smat, ovrlp)
  use module_base
  use module_types
  use sparsematrix_base, only: sparse_matrix
  use sparsematrix, only : orb_from_index
  implicit none
  
  ! Calling arguments
  integer,intent(in) :: iproc, nproc
  type(orbitals_data),intent(in) :: orbs
  type(comms_linear),intent(in) :: collcom
  real(kind=8),dimension(collcom%ndimind_c),intent(in) :: psit_c1, psit_c2
  real(kind=8),dimension(7*collcom%ndimind_f),intent(in) :: psit_f1, psit_f2
  type(sparse_matrix),intent(inout) :: smat
  type(matrices),intent(inout) :: ovrlp

  ! Local variables
  integer :: i0, ipt, ii, iiorb, j, jjorb, i, ierr, istat, m, tid, norb, nthreads, ispin, ishift_mat
  integer :: istart, iend, orb_rest, ind0, ind1, ind2, ind3, ind4, ind5, ind6, i07i, i07j, i0i, i0j
  integer :: jjorb0, jjorb1, jjorb2, jjorb3, jjorb4, jjorb5, jjorb6
  real(kind=8) :: tt00, tt01, tt02, tt03, tt04, tt05, tt06
  real(kind=8) :: tt10, tt11, tt12, tt13, tt14, tt15, tt16
  real(kind=8) :: tt20, tt21, tt22, tt23, tt24, tt25, tt26
  real(kind=8) :: tt30, tt31, tt32, tt33, tt34, tt35, tt36
  real(kind=8) :: tt40, tt41, tt42, tt43, tt44, tt45, tt46
  real(kind=8) :: tt50, tt51, tt52, tt53, tt54, tt55, tt56
  real(kind=8) :: tt60, tt61, tt62, tt63, tt64, tt65, tt66
  integer,dimension(:),allocatable :: n
  !$ integer  :: omp_get_thread_num,omp_get_max_threads
  real(kind=8) :: totops
  integer :: avops, ops, opsn
  integer, allocatable, dimension(:) :: numops
  logical :: ifnd, jfnd
  integer :: iorb, jorb, imat, iseg, iorb_shift, itg, iitg, ist_send, ist_recv, ncount, ishift
  integer,dimension(:),allocatable :: request
  real(kind=8),dimension(:),allocatable :: recvbuf
  integer,dimension(2) :: irowcol
  integer,parameter :: GLOBAL_MATRIX=101, SUBMATRIX=102
  integer,parameter :: data_strategy=SUBMATRIX!GLOBAL_MATRIX

  call timing(iproc,'ovrlptransComp','ON') !lr408t

  call f_routine(id='calculate_overlap_transposed')

<<<<<<< HEAD
  call f_zero(smat%nvctr*smat%nspin, ovrlp%matrix_compr(1))
=======
  call to_zero(smat%nvctrp_tg*smat%nspin, ovrlp%matrix_compr(1))
>>>>>>> a7b335d2

  ! WARNING: METHOD 2 NOT EXTENSIVELY TESTED
  method_if: if (collcom%imethod_overlap==2) then

      stop 'collcom%imethod_overlap=2 is deprecated'

   !!   !!!iicnt=0
   !!   !!!sm_it = iterator(collcom)
   !!   !!!do while(valid(sm_it))
   !!   !!!icnt=icnt+1
   !!   !!!call get_position(sm_it,shift=ind0(:),iorb=i0i,jorb=i0j)
   !!   !!!call ge_orbitals(sm_it,iiorb,ijorb)
   !!   !!!call get_ind0(iiorb+(norb)*jjorb,ind0)
   !!   !!!ovrlp%matrix_compr(ind0) = ovrlp%matrix_compr(ind0) + psit_c1(i0i)*psit_c2(i0j)
   !!   !!!call next(sm_it)
   !!   !!!end do
   !!   iorb_shift=(ispin-1)*smat%nfvctr    
   !!   do ispin=1,smat%nspin
   !!     do iseg=1,smat%nseg
   !!       imat=smat%keyv(iseg)
   !!       ! A segment is always on one line, therefore no double loop
   !!       do j=smat%keyg(1,1,iseg),smat%keyg(2,1,iseg)
   !!         !call get_orbs(smat,i,iorb,jorb) !lookup on work array of size smat%nvctr 
   !!         !iorb=smat%orb_from_index(2,imat)
   !!         !jorb=smat%orb_from_index(1,imat)
   !!         irowcol = orb_from_index(smat, j)
   !!         ovrlp%matrix_compr(imat)=0.0_wp
   !!   
   !!         do ipt=1,collcom%nptsp_c
   !!           ii=collcom%norb_per_gridpoint_c(ipt)
   !!           i0 = collcom%isptsp_c(ipt) + (ispin-1)*collcom%ndimind_c/smat%nspin
   !!           ifnd=.false.
   !!           jfnd=.false.
   !!           do i=1,ii
   !!             iiorb=collcom%indexrecvorbital_c(i0+i) - iorb_shift
   !!             !iiorb=mod(iiorb-1,smat%nfvctr)+1
   !!             if (iiorb == irowcol(1)) then        
   !!                ifnd=.true.
   !!                i0i=i0+i
   !!                !i0i=collcom%iextract_c(i0+i)
   !!             end if 
   !!             if (iiorb == irowcol(2)) then
   !!                 jfnd=.true.
   !!                 i0j=i0+i
   !!                 !i0j=collcom%iextract_c(i0+i)
   !!             end if
   !!             if (.not. (jfnd .and. ifnd)) cycle
   !!             ovrlp%matrix_compr(imat) = ovrlp%matrix_compr(imat) +  psit_c1(i0i)*psit_c2(i0j)
   !!             if (jfnd .and. ifnd) exit
   !!           end do
   !!         end do
   !!   
   !!         do ipt=1,collcom%nptsp_f
   !!           ii=collcom%norb_per_gridpoint_f(ipt)
   !!           i0 = collcom%isptsp_f(ipt) + (ispin-1)*collcom%ndimind_f/smat%nspin
   !!           ifnd=.false.
   !!           jfnd=.false.
   !!           do i=1,ii
   !!             iiorb=collcom%indexrecvorbital_f(i0+i) - iorb_shift
   !!             !iiorb=mod(iiorb-1,smat%nfvctr)+1
   !!             if (iiorb == irowcol(1)) then        
   !!                ifnd=.true.
   !!                i0i=i0+i
   !!                !i0i=collcom%iextract_f(i0+i)
   !!             end if 
   !!             if (iiorb == irowcol(2)) then
   !!                 jfnd=.true.
   !!                 i0j=i0+i
   !!                 !i0j=collcom%iextract_f(i0+i)
   !!             end if
   !!             if (.not. (jfnd .and. ifnd)) cycle
   !!             i07i=7*i0i
   !!             i07j=7*i0j
   !!             ovrlp%matrix_compr(imat) = ovrlp%matrix_compr(imat) +  psit_f1(i07i-6)*psit_f2(i07j-6)
   !!             ovrlp%matrix_compr(imat) = ovrlp%matrix_compr(imat) +  psit_f1(i07i-5)*psit_f2(i07j-5)
   !!             ovrlp%matrix_compr(imat) = ovrlp%matrix_compr(imat) +  psit_f1(i07i-4)*psit_f2(i07j-4)
   !!             ovrlp%matrix_compr(imat) = ovrlp%matrix_compr(imat) +  psit_f1(i07i-3)*psit_f2(i07j-3)
   !!             ovrlp%matrix_compr(imat) = ovrlp%matrix_compr(imat) +  psit_f1(i07i-2)*psit_f2(i07j-2)
   !!             ovrlp%matrix_compr(imat) = ovrlp%matrix_compr(imat) +  psit_f1(i07i-1)*psit_f2(i07j-1)
   !!             ovrlp%matrix_compr(imat) = ovrlp%matrix_compr(imat) +  psit_f1(i07i-0)*psit_f2(i07j-0)
   !!             if (jfnd .and. ifnd) exit
   !!           end do
   !!         end do
   !!         imat=imat+1
   !!        end do 
   !!      end do    
   !!   end do

  else if (collcom%imethod_overlap==1) then method_if

      !only optimized for spin=1 for now
      ispin=1
      nthreads=1
      !$  nthreads = OMP_GET_max_threads()
      n = f_malloc(nthreads,id='n')
      iorb_shift=(ispin-1)*smat%nfvctr
      ! calculate number of operations for better load balancing of OpenMP
      if (nthreads>1) then
         numops = f_malloc(orbs%norb,id='numops')
         !coarse
         numops=0
         do ipt=1,collcom%nptsp_c
            ii=collcom%norb_per_gridpoint_c(ipt)
            i0 = collcom%isptsp_c(ipt) + (ispin-1)*collcom%ndimind_c/smat%nspin
            do i=1,ii
               i0i=i0+i
               iiorb=collcom%indexrecvorbital_c(i0+i) - iorb_shift
               numops(iiorb)=numops(iiorb)+ii
            end do
         end do
         totops=sum(numops)
         avops=nint(totops/dble(nthreads))
         jjorb=1
         do i=1,nthreads
            ops=0
            do j=jjorb,orbs%norb
               opsn=ops+numops(j)
               if (opsn>=avops) then
                  if ((opsn-avops)<(avops-ops)) then
                     n(i)=j
                     jjorb=j+1
                     totops=totops-opsn
                  else
                     n(i)=j-1
                     jjorb=j
                     totops=totops-ops
                  end if
                  exit
               end if
               ops=opsn
            end do
            if (i/=nthreads) then
               avops=nint(totops/dble(nthreads-i))
            end if
         end do
         call f_free(numops)
      end if

      n(nthreads)=orbs%norb
    

      !$omp parallel default(none) &
      !$omp shared(collcom, smat, ovrlp, psit_c1, psit_c2, psit_f1, psit_f2, n) &
      !$omp private(tid, ispin, iend, istart, ipt, ii, i0, i, iiorb, m, j, i0j, jjorb, ishift_mat, iorb_shift, ind0) &
      !$omp private(jjorb0, jjorb1, ind1, jjorb2, ind2, jjorb3, ind3, jjorb4, ind4, jjorb5, ind5, jjorb6, ind6) &
      !$omp private(i0i, i07i, i07j, tt06, tt05, tt04, tt03, tt02, tt01, tt00) &
      !$omp private(tt16, tt15, tt14, tt13, tt12, tt11, tt10) & 
      !$omp private(tt26, tt25, tt24, tt23, tt22, tt21, tt20) &
      !$omp private(tt36, tt35, tt34, tt33, tt32, tt31, tt30) &
      !$omp private(tt46, tt45, tt44, tt43, tt42, tt41, tt40) &
      !$omp private(tt56, tt55, tt54, tt53, tt52, tt51, tt50) &
      !$omp private(tt66, tt65, tt64, tt63, tt62, tt61, tt60)
      tid=0
      !$ tid = OMP_GET_THREAD_NUM()
      iend=n(tid+1)
      if (tid==0) then
         istart=1
      else
         istart=n(tid)+1
      end if
    

      !SM: check if the modulo operations take a lot of time. If so, try to use an
      !auxiliary array with shifted bounds in order to access smat%matrixindex_in_compressed_fortransposed
      spin_loop: do ispin=1,smat%nspin
    
          ishift_mat=(ispin-1)*smat%nvctrp_tg-smat%isvctrp_tg
          iorb_shift=(ispin-1)*smat%nfvctr
          if (collcom%nptsp_c>0) then
    
              do ipt=1,collcom%nptsp_c 
                  ii=collcom%norb_per_gridpoint_c(ipt) 
                  i0 = collcom%isptsp_c(ipt) + (ispin-1)*collcom%ndimind_c/smat%nspin
                  do i=1,ii
                      i0i=i0+i
                      iiorb=collcom%indexrecvorbital_c(i0i) - iorb_shift
                      !iiorb=mod(iiorb-1,smat%nfvctr)+1
                      if(iiorb < istart .or. iiorb > iend) cycle
                      m=mod(ii,7)
                      if(m/=0) then
                          do j=1,m
                              i0j=i0+j
                              jjorb=collcom%indexrecvorbital_c(i0j) - iorb_shift
                              !jjorb=mod(jjorb-1,smat%nfvctr)+1
                              !ind0 = ishift_mat + smat%matrixindex_in_compressed_fortransposed(jjorb,iiorb)
                              ind0 = smat%matrixindex_in_compressed_fortransposed(jjorb,iiorb)
                              ind0=ind0+ishift_mat
                              !if (ind0>=smat%nvctr-smat%nfvctr .and.  ind0<=smat%nvctr) then
                              !    write(*,'(a,3i9)') 'iiorb, jjorb, ind0', iiorb, jjorb, ind0
                              !end if
                              !!write(880,'(a,5i8,es14.6)') 'ispin, ipt, i, ind0, i0j, val', ispin, ipt, i, ind0, i0j, psit_c1(i0i)
                              ovrlp%matrix_compr(ind0) = ovrlp%matrix_compr(ind0) + psit_c1(i0i)*psit_c2(i0j)
                          end do
                      end if
                      do j=m+1,ii,7
                          i0j=i0+j
    
                          jjorb0=collcom%indexrecvorbital_c(i0j+0) - iorb_shift
                          !jjorb0=mod(jjorb0-1,smat%nfvctr)+1
                          !ind0 = ishift_mat + smat%matrixindex_in_compressed_fortransposed(jjorb0,iiorb)
                          ind0 = smat%matrixindex_in_compressed_fortransposed(jjorb0,iiorb)
                          ind0=ind0+ishift_mat
                          ovrlp%matrix_compr(ind0) = ovrlp%matrix_compr(ind0) + psit_c1(i0i)*psit_c2(i0j+0)
    
                          jjorb1=collcom%indexrecvorbital_c(i0j+1) - iorb_shift
                          !jjorb1=mod(jjorb1-1,smat%nfvctr)+1
                          !ind1 = ishift_mat + smat%matrixindex_in_compressed_fortransposed(jjorb1,iiorb)
                          ind1 = smat%matrixindex_in_compressed_fortransposed(jjorb1,iiorb)
                          ind1=ind1+ishift_mat
                          ovrlp%matrix_compr(ind1) = ovrlp%matrix_compr(ind1) + psit_c1(i0i)*psit_c2(i0j+1)
    
                          jjorb2=collcom%indexrecvorbital_c(i0j+2) - iorb_shift
                          !jjorb2=mod(jjorb2-1,smat%nfvctr)+1
                          !ind2 = ishift_mat + smat%matrixindex_in_compressed_fortransposed(jjorb2,iiorb)
                          ind2 = smat%matrixindex_in_compressed_fortransposed(jjorb2,iiorb)
                          ind2=ind2+ishift_mat
                          ovrlp%matrix_compr(ind2) = ovrlp%matrix_compr(ind2) + psit_c1(i0i)*psit_c2(i0j+2)
    
                          jjorb3=collcom%indexrecvorbital_c(i0j+3) - iorb_shift
                          !jjorb3=mod(jjorb3-1,smat%nfvctr)+1
                          !ind3 = ishift_mat + smat%matrixindex_in_compressed_fortransposed(jjorb3,iiorb)
                          ind3 = smat%matrixindex_in_compressed_fortransposed(jjorb3,iiorb)
                          ind3=ind3+ishift_mat
                          ovrlp%matrix_compr(ind3) = ovrlp%matrix_compr(ind3) + psit_c1(i0i)*psit_c2(i0j+3)
    
                          jjorb4=collcom%indexrecvorbital_c(i0j+4) - iorb_shift
                          !jjorb4=mod(jjorb4-1,smat%nfvctr)+1
                          !ind4 = ishift_mat + smat%matrixindex_in_compressed_fortransposed(jjorb4,iiorb)
                          ind4 = smat%matrixindex_in_compressed_fortransposed(jjorb4,iiorb)
                          ind4=ind4+ishift_mat
                          ovrlp%matrix_compr(ind4) = ovrlp%matrix_compr(ind4) + psit_c1(i0i)*psit_c2(i0j+4)
    
                          jjorb5=collcom%indexrecvorbital_c(i0j+5) - iorb_shift
                          !jjorb5=mod(jjorb5-1,smat%nfvctr)+1
                          !ind5 = ishift_mat + smat%matrixindex_in_compressed_fortransposed(jjorb5,iiorb)
                          ind5 = smat%matrixindex_in_compressed_fortransposed(jjorb5,iiorb)
                          ind5=ind5+ishift_mat
                          ovrlp%matrix_compr(ind5) = ovrlp%matrix_compr(ind5) + psit_c1(i0i)*psit_c2(i0j+5)
    
                          jjorb6=collcom%indexrecvorbital_c(i0j+6) - iorb_shift
                          !jjorb6=mod(jjorb6-1,smat%nfvctr)+1
                          !ind6 = ishift_mat + smat%matrixindex_in_compressed_fortransposed(jjorb6,iiorb)
                          ind6 = smat%matrixindex_in_compressed_fortransposed(jjorb6,iiorb)
                          ind6=ind6+ishift_mat
                          ovrlp%matrix_compr(ind6) = ovrlp%matrix_compr(ind6) + psit_c1(i0i)*psit_c2(i0j+6)
    
                      end do
                  end do
              end do
          end if
      end do spin_loop
      !$omp end parallel


      !recalculate best OpenMP load balancing for fine grid points - not necessarily the same as coarse
      !only optimized for spin=1 for now
      ispin=1
      nthreads=1
      !$  nthreads = OMP_GET_max_threads()
      iorb_shift=(ispin-1)*smat%nfvctr
      ! calculate number of operations for better load balancing of OpenMP
      if (nthreads>1) then
         numops = f_malloc(orbs%norb,id='numops')
         numops=0
         !fine
         do ipt=1,collcom%nptsp_f
            ii=collcom%norb_per_gridpoint_f(ipt)
            i0 = collcom%isptsp_f(ipt) + (ispin-1)*collcom%ndimind_f/smat%nspin
            do i=1,ii
               i0i=i0+i
               iiorb=collcom%indexrecvorbital_f(i0i) - iorb_shift
               numops(iiorb)=numops(iiorb)+ii  !*7
            end do
         end do
         totops=sum(numops)
         avops=nint(totops/dble(nthreads))
         jjorb=1
         do i=1,nthreads
            ops=0
            do j=jjorb,orbs%norb
               opsn=ops+numops(j)
               if (opsn>=avops) then
                  if ((opsn-avops)<(avops-ops)) then
                     n(i)=j
                     jjorb=j+1
                     totops=totops-opsn
                  else
                     n(i)=j-1
                     jjorb=j
                     totops=totops-ops
                  end if
                  exit
               end if
               ops=opsn
            end do
            if (i/=nthreads) then
               avops=nint(totops/dble(nthreads-i))
            end if
         end do
         call f_free(numops)
      end if    

      n(nthreads)=orbs%norb
    

      !$omp parallel default(none) &
      !$omp shared(collcom, smat, ovrlp, psit_c1, psit_c2, psit_f1, psit_f2, n) &
      !$omp private(tid, ispin, iend, istart, ipt, ii, i0, i, iiorb, m, j, i0j, jjorb, ishift_mat, iorb_shift, ind0) &
      !$omp private(jjorb0, jjorb1, ind1, jjorb2, ind2, jjorb3, ind3, jjorb4, ind4, jjorb5, ind5, jjorb6, ind6) &
      !$omp private(i0i, i07i, i07j, tt06, tt05, tt04, tt03, tt02, tt01, tt00) &
      !$omp private(tt16, tt15, tt14, tt13, tt12, tt11, tt10) & 
      !$omp private(tt26, tt25, tt24, tt23, tt22, tt21, tt20) &
      !$omp private(tt36, tt35, tt34, tt33, tt32, tt31, tt30) &
      !$omp private(tt46, tt45, tt44, tt43, tt42, tt41, tt40) &
      !$omp private(tt56, tt55, tt54, tt53, tt52, tt51, tt50) &
      !$omp private(tt66, tt65, tt64, tt63, tt62, tt61, tt60)
      tid=0
      !$ tid = OMP_GET_THREAD_NUM()
      iend=n(tid+1)
      if (tid==0) then
         istart=1
      else
         istart=n(tid)+1
      end if
    
      spin_loopf: do ispin=1,smat%nspin
    
          ishift_mat=(ispin-1)*smat%nvctr-smat%isvctrp_tg
          iorb_shift=(ispin-1)*smat%nfvctr

          if (collcom%nptsp_f>0) then
              do ipt=1,collcom%nptsp_f 
                  ii=collcom%norb_per_gridpoint_f(ipt) 
                  i0 = collcom%isptsp_f(ipt) + (ispin-1)*collcom%ndimind_f/smat%nspin
                  do i=1,ii
                      i0i=i0+i
                      iiorb=collcom%indexrecvorbital_f(i0i) - iorb_shift
                      !iiorb=mod(iiorb-1,smat%nfvctr)+1
                      if(iiorb < istart .or. iiorb > iend) cycle
                      i07i=7*i0i
                      m=mod(ii,7)
                      if(m/=0) then
                          do j=1,m
                              i0j=i0+j
                              i07j=7*i0j
                              jjorb0=collcom%indexrecvorbital_f(i0j) - iorb_shift
                              !jjorb0=mod(jjorb0-1,smat%nfvctr)+1
                              !ind0 = ishift_mat + smat%matrixindex_in_compressed_fortransposed(jjorb0,iiorb)
                              ind0 = smat%matrixindex_in_compressed_fortransposed(jjorb0,iiorb)
                              ind0=ind0+ishift_mat
                              tt06 = psit_f1(i07i-6)*psit_f2(i07j-6)
                              tt05 = psit_f1(i07i-5)*psit_f2(i07j-5)
                              tt04 = psit_f1(i07i-4)*psit_f2(i07j-4)
                              tt03 = psit_f1(i07i-3)*psit_f2(i07j-3)
                              tt02 = psit_f1(i07i-2)*psit_f2(i07j-2)
                              tt01 = psit_f1(i07i-1)*psit_f2(i07j-1)
                              tt00 = psit_f1(i07i-0)*psit_f2(i07j-0)
    
                              ovrlp%matrix_compr(ind0) = ovrlp%matrix_compr(ind0) + tt06 + tt05 + tt04 + tt03 + tt02 + tt01 + tt00
                          end do
                      end if
                      do j=m+1,ii,7
                          i0j=i0+j
                          i07j=7*i0j
                          jjorb0=collcom%indexrecvorbital_f(i0j+0) - iorb_shift
                          !jjorb0=mod(jjorb0-1,smat%nfvctr)+1
                          !ind0 = ishift_mat + smat%matrixindex_in_compressed_fortransposed(jjorb0,iiorb)
                          ind0 = smat%matrixindex_in_compressed_fortransposed(jjorb0,iiorb)
                          ind0=ind0+ishift_mat
                          tt06 = psit_f1(i07i-6)*psit_f2(i07j-6)
                          tt05 = psit_f1(i07i-5)*psit_f2(i07j-5)
                          tt04 = psit_f1(i07i-4)*psit_f2(i07j-4)
                          tt03 = psit_f1(i07i-3)*psit_f2(i07j-3)
                          tt02 = psit_f1(i07i-2)*psit_f2(i07j-2)
                          tt01 = psit_f1(i07i-1)*psit_f2(i07j-1)
                          tt00 = psit_f1(i07i-0)*psit_f2(i07j-0)
                          ovrlp%matrix_compr(ind0) = ovrlp%matrix_compr(ind0) + tt06 + tt05 + tt04 + tt03 + tt02 + tt01 + tt00
    
                          jjorb1=collcom%indexrecvorbital_f(i0j+1) - iorb_shift
                          !jjorb1=mod(jjorb1-1,smat%nfvctr)+1
                          !ind1 = ishift_mat + smat%matrixindex_in_compressed_fortransposed(jjorb1,iiorb)
                          ind1 = smat%matrixindex_in_compressed_fortransposed(jjorb1,iiorb)
                          ind1=ind1+ishift_mat
                          tt16 = psit_f1(i07i-6)*psit_f2(i07j+1) !+1*7-6
                          tt15 = psit_f1(i07i-5)*psit_f2(i07j+2) !+1*7-5
                          tt14 = psit_f1(i07i-4)*psit_f2(i07j+3) !+1*7-4
                          tt13 = psit_f1(i07i-3)*psit_f2(i07j+4) !+1*7-3
                          tt12 = psit_f1(i07i-2)*psit_f2(i07j+5) !+1*7-2
                          tt11 = psit_f1(i07i-1)*psit_f2(i07j+6) !+1*7-1
                          tt10 = psit_f1(i07i-0)*psit_f2(i07j+7) !+1*7-0
                          ovrlp%matrix_compr(ind1) = ovrlp%matrix_compr(ind1) + tt16 + tt15 + tt14 + tt13 + tt12 + tt11 + tt10
    
                          jjorb2=collcom%indexrecvorbital_f(i0j+2) - iorb_shift
                          !jjorb2=mod(jjorb2-1,smat%nfvctr)+1
                          !ind2 = ishift_mat + smat%matrixindex_in_compressed_fortransposed(jjorb2,iiorb)
                          ind2 = smat%matrixindex_in_compressed_fortransposed(jjorb2,iiorb)
                          ind2=ind2+ishift_mat
                          tt26 = psit_f1(i07i-6)*psit_f2(i07j+8) !+2*7-6
                          tt25 = psit_f1(i07i-5)*psit_f2(i07j+9) !+2*7-5
                          tt24 = psit_f1(i07i-4)*psit_f2(i07j+10) !+2*7-4
                          tt23 = psit_f1(i07i-3)*psit_f2(i07j+11) !+2*7-3
                          tt22 = psit_f1(i07i-2)*psit_f2(i07j+12) !+2*7-2
                          tt21 = psit_f1(i07i-1)*psit_f2(i07j+13) !+2*7-1
                          tt20 = psit_f1(i07i-0)*psit_f2(i07j+14) !+2*7-0
                          ovrlp%matrix_compr(ind2) = ovrlp%matrix_compr(ind2) + tt26 + tt25 + tt24 + tt23 + tt22 + tt21 + tt20
    
                          jjorb3=collcom%indexrecvorbital_f(i0j+3) - iorb_shift
                          !jjorb3=mod(jjorb3-1,smat%nfvctr)+1
                          !ind3 = ishift_mat + smat%matrixindex_in_compressed_fortransposed(jjorb3,iiorb)
                          ind3 = smat%matrixindex_in_compressed_fortransposed(jjorb3,iiorb)
                          ind3=ind3+ishift_mat
                          tt36 = psit_f1(i07i-6)*psit_f2(i07j+15) !+3*7-6
                          tt35 = psit_f1(i07i-5)*psit_f2(i07j+16) !+3*7-5
                          tt34 = psit_f1(i07i-4)*psit_f2(i07j+17) !+3*7-4
                          tt33 = psit_f1(i07i-3)*psit_f2(i07j+18) !+3*7-3
                          tt32 = psit_f1(i07i-2)*psit_f2(i07j+19) !+3*7-2
                          tt31 = psit_f1(i07i-1)*psit_f2(i07j+20) !+3*7-1
                          tt30 = psit_f1(i07i-0)*psit_f2(i07j+21) !+3*7-0
                          ovrlp%matrix_compr(ind3) = ovrlp%matrix_compr(ind3) + tt36 + tt35 + tt34 + tt33 + tt32 + tt31 + tt30
    
                          jjorb4=collcom%indexrecvorbital_f(i0j+4) - iorb_shift
                          !jjorb4=mod(jjorb4-1,smat%nfvctr)+1
                          !ind4 = ishift_mat + smat%matrixindex_in_compressed_fortransposed(jjorb4,iiorb)
                          ind4 = smat%matrixindex_in_compressed_fortransposed(jjorb4,iiorb)
                          ind4=ind4+ishift_mat
                          tt46 = psit_f1(i07i-6)*psit_f2(i07j+22) !+4*7-6
                          tt45 = psit_f1(i07i-5)*psit_f2(i07j+23) !+4*7-5
                          tt44 = psit_f1(i07i-4)*psit_f2(i07j+24) !+4*7-4
                          tt43 = psit_f1(i07i-3)*psit_f2(i07j+25) !+4*7-3
                          tt42 = psit_f1(i07i-2)*psit_f2(i07j+26) !+4*7-2
                          tt41 = psit_f1(i07i-1)*psit_f2(i07j+27) !+4*7-1
                          tt40 = psit_f1(i07i-0)*psit_f2(i07j+28) !+4*7-0
                          ovrlp%matrix_compr(ind4) = ovrlp%matrix_compr(ind4) + tt46 + tt45 + tt44 + tt43 + tt42 + tt41 + tt40
    
                          jjorb5=collcom%indexrecvorbital_f(i0j+5) - iorb_shift
                          !jjorb5=mod(jjorb5-1,smat%nfvctr)+1
                          !ind5 = ishift_mat + smat%matrixindex_in_compressed_fortransposed(jjorb5,iiorb)
                          ind5 = smat%matrixindex_in_compressed_fortransposed(jjorb5,iiorb)
                          ind5=ind5+ishift_mat
                          tt56 = psit_f1(i07i-6)*psit_f2(i07j+29) !+5*7-6
                          tt55 = psit_f1(i07i-5)*psit_f2(i07j+30) !+5*7-5
                          tt54 = psit_f1(i07i-4)*psit_f2(i07j+31) !+5*7-4
                          tt53 = psit_f1(i07i-3)*psit_f2(i07j+32) !+5*7-3
                          tt52 = psit_f1(i07i-2)*psit_f2(i07j+33) !+5*7-2
                          tt51 = psit_f1(i07i-1)*psit_f2(i07j+34) !+5*7-1
                          tt50 = psit_f1(i07i-0)*psit_f2(i07j+35) !+5*7-0
                          ovrlp%matrix_compr(ind5) = ovrlp%matrix_compr(ind5) + tt56 + tt55 + tt54 + tt53 + tt52 + tt51 + tt50
    
                          jjorb6=collcom%indexrecvorbital_f(i0j+6) - iorb_shift
                          !jjorb6=mod(jjorb6-1,smat%nfvctr)+1
                          !ind6 = ishift_mat + smat%matrixindex_in_compressed_fortransposed(jjorb6,iiorb)
                          ind6 = smat%matrixindex_in_compressed_fortransposed(jjorb6,iiorb)
                          ind6=ind6+ishift_mat
                          tt66 = psit_f1(i07i-6)*psit_f2(i07j+36) !+6*7-6
                          tt65 = psit_f1(i07i-5)*psit_f2(i07j+37) !+6*7-5
                          tt64 = psit_f1(i07i-4)*psit_f2(i07j+38) !+6*7-4
                          tt63 = psit_f1(i07i-3)*psit_f2(i07j+39) !+6*7-3
                          tt62 = psit_f1(i07i-2)*psit_f2(i07j+40) !+6*7-2
                          tt61 = psit_f1(i07i-1)*psit_f2(i07j+41) !+6*7-1
                          tt60 = psit_f1(i07i-0)*psit_f2(i07j+42) !+6*7-0
                          ovrlp%matrix_compr(ind6) = ovrlp%matrix_compr(ind6) + tt66 + tt65 + tt64 + tt63 + tt62 + tt61 + tt60
                      end do
                  end do
              end do
          end if
    
      end do spin_loopf
      !$omp end parallel

      call f_free(n)

  else method_if
      stop 'wrong value of imethod_if'
  end if method_if

  call timing(iproc,'ovrlptransComp','OF') !lr408t

  call timing(iproc,'ovrlptransComm','ON') !lr408t

  if (data_strategy==GLOBAL_MATRIX) then
      if(nproc > 1) then
          call mpiallred(ovrlp%matrix_compr(1), smat%nvctr*smat%nspin, mpi_sum, bigdft_mpi%mpi_comm)
      end if

  else if (data_strategy==SUBMATRIX) then

      call synchronize_matrix_taskgroups(iproc, nproc, smat, ovrlp)

      !!if (nproc>1) then
      !!    request = f_malloc(smat%ntaskgroupp,id='request')
      !!    ncount = 0
      !!    do itg=1,smat%ntaskgroupp
      !!        iitg = smat%taskgroupid(itg)
      !!        ncount = ncount + smat%taskgroup_startend(2,1,iitg)-smat%taskgroup_startend(1,1,iitg)+1
      !!    end do
      !!    recvbuf = f_malloc(ncount,id='recvbuf')
      !!    do ispin=1,smat%nspin
      !!        ishift = (ispin-1)*smat%nvctr

      !!        ncount = 0
      !!        do itg=1,smat%ntaskgroupp
      !!            iitg = smat%taskgroupid(itg)
      !!            ist_send = smat%taskgroup_startend(1,1,iitg)
      !!            ist_recv = ncount + 1
      !!            ncount = smat%taskgroup_startend(2,1,iitg)-smat%taskgroup_startend(1,1,iitg)+1
      !!            !!call mpi_iallreduce(ovrlp%matrix_compr(ist_send), recvbuf(ist_recv), ncount, &
      !!            !!     mpi_double_precision, mpi_sum, smat%mpi_groups(iitg)%mpi_comm, request(itg), ierr)
      !!            if (nproc>1) then
      !!                call mpiiallred(ovrlp%matrix_compr(ishift+ist_send), recvbuf(ist_recv), ncount, &
      !!                     mpi_sum, smat%mpi_groups(iitg)%mpi_comm, request(itg))
      !!            else
      !!                call vcopy(ncount, ovrlp%matrix_compr(ishift+ist_send), 1, recvbuf(ist_recv), 1)
      !!            end if
      !!        end do
      !!        if (nproc>1) then
      !!            call mpiwaitall(smat%ntaskgroupp, request)
      !!        end if
      !!        ncount = 0
      !!        do itg=1,smat%ntaskgroupp
      !!            iitg = smat%taskgroupid(itg)
      !!            ist_send = smat%taskgroup_startend(1,1,iitg)
      !!            ist_recv = ncount + 1
      !!            ncount = smat%taskgroup_startend(2,1,iitg)-smat%taskgroup_startend(1,1,iitg)+1
      !!            call vcopy(ncount, recvbuf(ist_recv), 1, ovrlp%matrix_compr(ishift+ist_send), 1)
      !!        end do
      !!    end do
      !!    call f_free(request)
      !!    call f_free(recvbuf)
      !!end if
  else
      stop 'calculate_overlap_transposed: wrong data_strategy'
  end if

  ! Indicate the matrix is the "original one" (and not the inverse etc.)
  ovrlp%power = 0.d0


  smat%can_use_dense=.false.

  call f_release_routine()
  call timing(iproc,'ovrlptransComm','OF') !lr408t

end subroutine calculate_overlap_transposed



subroutine calculate_pulay_overlap(iproc, nproc, orbs1, orbs2, collcom1, collcom2, psit_c1, psit_c2, psit_f1, psit_f2, ovrlp)
  use module_base
  use module_types
  implicit none
  
  ! Calling arguments
  integer,intent(in) :: iproc, nproc
  type(orbitals_data),intent(in) :: orbs1, orbs2
  type(comms_linear),intent(in) :: collcom1, collcom2
  real(kind=8),dimension(collcom1%ndimind_c),intent(in) :: psit_c1
  real(kind=8),dimension(collcom2%ndimind_c),intent(in) :: psit_c2
  real(kind=8),dimension(7*collcom1%ndimind_f),intent(in) :: psit_f1
  real(kind=8),dimension(7*collcom2%ndimind_f),intent(in) :: psit_f2
  real(kind=8),dimension(orbs1%norb,orbs2%norb),intent(out) :: ovrlp
  
  ! Local variables
  integer :: i0, j0, ipt, ii, iiorb, j, jj, jjorb, i, ierr  

  call timing(iproc,'ovrlptransComp','ON') !lr408t
  call f_zero(ovrlp)
  if(collcom1%nptsp_c/=collcom2%nptsp_c) then
      write(*,'(a,i0,a)') 'ERROR on process ',iproc,': collcom1%nptsp_c/=collcom2%nptsp_c'
      stop
  end if
  if(collcom1%nptsp_f/=collcom2%nptsp_f) then
      write(*,'(a,i0,a)') 'ERROR on process ',iproc,': collcom1%nptsp_f/=collcom2%nptsp_f'
      stop
  end if

  i0=0
  j0=0
  do ipt=1,collcom1%nptsp_c 
      ii=collcom1%norb_per_gridpoint_c(ipt)
      jj=collcom2%norb_per_gridpoint_c(ipt)
      do i=1,ii
          iiorb=collcom1%indexrecvorbital_c(i0+i)
          do j=1,jj
              jjorb=collcom2%indexrecvorbital_c(j0+j)
              ovrlp(iiorb,jjorb)=ovrlp(iiorb,jjorb)+psit_c1(i0+i)*psit_c2(j0+j)
          end do
      end do
      i0=i0+ii
      j0=j0+jj
  end do

  i0=0
  j0=0
  do ipt=1,collcom1%nptsp_f 
      ii=collcom1%norb_per_gridpoint_f(ipt)
      jj=collcom2%norb_per_gridpoint_f(ipt)
      do i=1,ii
          iiorb=collcom1%indexrecvorbital_f(i0+i)
          do j=1,jj
              jjorb=collcom2%indexrecvorbital_f(j0+j)
              ovrlp(iiorb,jjorb)=ovrlp(iiorb,jjorb)+psit_f1(7*(i0+i)-6)*psit_f2(7*(j0+j)-6)
              ovrlp(iiorb,jjorb)=ovrlp(iiorb,jjorb)+psit_f1(7*(i0+i)-5)*psit_f2(7*(j0+j)-5)
              ovrlp(iiorb,jjorb)=ovrlp(iiorb,jjorb)+psit_f1(7*(i0+i)-4)*psit_f2(7*(j0+j)-4)
              ovrlp(iiorb,jjorb)=ovrlp(iiorb,jjorb)+psit_f1(7*(i0+i)-3)*psit_f2(7*(j0+j)-3)
              ovrlp(iiorb,jjorb)=ovrlp(iiorb,jjorb)+psit_f1(7*(i0+i)-2)*psit_f2(7*(j0+j)-2)
              ovrlp(iiorb,jjorb)=ovrlp(iiorb,jjorb)+psit_f1(7*(i0+i)-1)*psit_f2(7*(j0+j)-1)
              ovrlp(iiorb,jjorb)=ovrlp(iiorb,jjorb)+psit_f1(7*(i0+i)-0)*psit_f2(7*(j0+j)-0)
          end do
      end do
      i0=i0+ii
      j0=j0+jj
  end do

  call timing(iproc,'ovrlptransComp','OF') !lr408t

  call timing(iproc,'ovrlptransComm','ON') !lr408t

  if(nproc>1) then
      call mpiallred(ovrlp(1,1), orbs1%norb*orbs2%norb, mpi_sum, bigdft_mpi%mpi_comm)
  end if
  call timing(iproc,'ovrlptransComm','OF') !lr408t
end subroutine calculate_pulay_overlap

subroutine build_linear_combination_transposed(collcom, sparsemat, mat, psitwork_c, psitwork_f, &
     reset, psit_c, psit_f, iproc)
  use module_base
  use module_types
  use sparsematrix_base, only: sparse_matrix
  implicit none
  
  ! Calling arguments
  type(sparse_matrix),intent(in) :: sparsemat
  type(matrices),intent(in) :: mat
  type(comms_linear),intent(in) :: collcom
  real(kind=8),dimension(collcom%ndimind_c),intent(in) :: psitwork_c
  real(kind=8),dimension(7*collcom%ndimind_f),intent(in) :: psitwork_f
  logical,intent(in) :: reset
  real(kind=8),dimension(collcom%ndimind_c),intent(inout) :: psit_c
  real(kind=8),dimension(7*collcom%ndimind_f),intent(inout) :: psit_f
  integer, intent(in) :: iproc
  ! Local variables
  integer :: i0, ipt, ii, j, iiorb, jjorb, i, m, ind0, ind1, ind2, ind3, i0i, i0j, i07i, i07j, iorb_shift
  integer :: ind4, ind5, ind6, jjorb0, jjorb1, jjorb2, jjorb3, jjorb4, jjorb5, jjorb6, ispin, ishift_mat
  real(kind=8) :: tt0, tt1, tt2, tt3, tt4, tt5, tt6
  real(kind=8) :: tt00, tt01, tt02, tt03, tt04, tt05, tt06
  real(kind=8) :: tt10, tt11, tt12, tt13, tt14, tt15, tt16
  real(kind=8) :: tt20, tt21, tt22, tt23, tt24, tt25, tt26
  real(kind=8) :: tt30, tt31, tt32, tt33, tt34, tt35, tt36
  real(kind=8) :: tt40, tt41, tt42, tt43, tt44, tt45, tt46
  real(kind=8) :: tt50, tt51, tt52, tt53, tt54, tt55, tt56
  real(kind=8) :: tt60, tt61, tt62, tt63, tt64, tt65, tt66

  call f_routine(id='build_linear_combination_transposed')
  call timing(iproc,'lincombtrans  ','ON') !lr408t
  if(reset) then
     call f_zero(psit_c)
     call f_zero(psit_f)
  end if


  !SM: check if the modulo operations take a lot of time. If so, try to use an
  !auxiliary array with shifted bounds in order to access smat%matrixindex_in_compressed_fortransposed

  spin_loop: do ispin=1,sparsemat%nspin

      ishift_mat=(ispin-1)*sparsemat%nvctr-sparsemat%isvctrp_tg
      iorb_shift=(ispin-1)*sparsemat%nfvctr

      !$omp parallel default(private) &
      !$omp shared(collcom, psit_c, psitwork_c, psit_f, psitwork_f, sparsemat, mat, ispin, ishift_mat, iorb_shift)

      !$omp do schedule(static,1)
       do ipt=1,collcom%nptsp_c 
          ii=collcom%norb_per_gridpoint_c(ipt) 
          i0 = collcom%isptsp_c(ipt) + (ispin-1)*collcom%ndimind_c/sparsemat%nspin
          do i=1,ii
              i0i=i0+i
              iiorb=collcom%indexrecvorbital_c(i0i) - iorb_shift
              !iiorb=mod(iiorb-1,sparsemat%nfvctr)+1
              m=mod(ii,7)
              tt0=0.d0 ; tt1=0.d0 ; tt2=0.d0 ; tt3=0.d0 ; tt4=0.d0 ; tt5=0.d0 ; tt6=0.d0
              if(m/=0) then
                  do j=1,m
                      i0j=i0+j
                      jjorb=collcom%indexrecvorbital_c(i0j) - iorb_shift
                      !jjorb=mod(jjorb-1,sparsemat%nfvctr)+1
                      ind0 = sparsemat%matrixindex_in_compressed_fortransposed(jjorb,iiorb)
                      ind0=ind0+ishift_mat
                      tt0=tt0+mat%matrix_compr(ind0)*psitwork_c(i0j)
                  end do
              end if
              do j=m+1,ii,7
                  i0j=i0+j

                  jjorb0=collcom%indexrecvorbital_c(i0j+0) - iorb_shift
                  !jjorb0=mod(jjorb0-1,sparsemat%nfvctr)+1
                  ind0 = sparsemat%matrixindex_in_compressed_fortransposed(jjorb0,iiorb)
                  ind0=ind0+ishift_mat
                  tt0=tt0+mat%matrix_compr(ind0)*psitwork_c(i0j+0)

                  jjorb1=collcom%indexrecvorbital_c(i0j+1) - iorb_shift
                  !jjorb1=mod(jjorb1-1,sparsemat%nfvctr)+1
                  ind1 = sparsemat%matrixindex_in_compressed_fortransposed(jjorb1,iiorb)
                  ind1=ind1+ishift_mat
                  tt1=tt1+mat%matrix_compr(ind1)*psitwork_c(i0j+1)

                  jjorb2=collcom%indexrecvorbital_c(i0j+2) - iorb_shift
                  !jjorb2=mod(jjorb2-1,sparsemat%nfvctr)+1
                  ind2 = sparsemat%matrixindex_in_compressed_fortransposed(jjorb2,iiorb)
                  ind2=ind2+ishift_mat
                  tt2=tt2+mat%matrix_compr(ind2)*psitwork_c(i0j+2)

                  jjorb3=collcom%indexrecvorbital_c(i0j+3) - iorb_shift
                  !jjorb3=mod(jjorb3-1,sparsemat%nfvctr)+1
                  ind3 = sparsemat%matrixindex_in_compressed_fortransposed(jjorb3,iiorb)
                  ind3=ind3+ishift_mat
                  tt3=tt3+mat%matrix_compr(ind3)*psitwork_c(i0j+3)

                  jjorb4=collcom%indexrecvorbital_c(i0j+4) - iorb_shift
                  !jjorb4=mod(jjorb4-1,sparsemat%nfvctr)+1
                  ind4 = sparsemat%matrixindex_in_compressed_fortransposed(jjorb4,iiorb)
                  ind4=ind4+ishift_mat
                  tt4=tt4+mat%matrix_compr(ind4)*psitwork_c(i0j+4)

                  jjorb5=collcom%indexrecvorbital_c(i0j+5) - iorb_shift
                  !jjorb5=mod(jjorb5-1,sparsemat%nfvctr)+1
                  ind5 = sparsemat%matrixindex_in_compressed_fortransposed(jjorb5,iiorb)
                  ind5=ind5+ishift_mat
                  tt5=tt5+mat%matrix_compr(ind5)*psitwork_c(i0j+5)

                  jjorb6=collcom%indexrecvorbital_c(i0j+6) - iorb_shift
                  !jjorb6=mod(jjorb6-1,sparsemat%nfvctr)+1
                  ind6 = sparsemat%matrixindex_in_compressed_fortransposed(jjorb6,iiorb)
                  ind6=ind6+ishift_mat
                  tt6=tt6+mat%matrix_compr(ind6)*psitwork_c(i0j+6)
              end do
              psit_c(i0i)=psit_c(i0i)+tt0+tt1+tt2+tt3+tt4+tt5+tt6
          end do
      end do
      !$omp end do

      !$omp do schedule(static,1)
      do ipt=1,collcom%nptsp_f 
          ii=collcom%norb_per_gridpoint_f(ipt) 
          i0 = collcom%isptsp_f(ipt) + (ispin-1)*collcom%ndimind_f/sparsemat%nspin
          do i=1,ii
              i0i=i0+i
              i07i=7*i0i
              iiorb=collcom%indexrecvorbital_f(i0i) - iorb_shift
              !iiorb=mod(iiorb-1,sparsemat%nfvctr)+1
              m=mod(ii,7)
              tt00=0.d0 ; tt01=0.d0 ; tt02=0.d0 ; tt03=0.d0 ; tt04=0.d0 ; tt05=0.d0 ; tt06=0.d0
              tt10=0.d0 ; tt11=0.d0 ; tt12=0.d0 ; tt13=0.d0 ; tt14=0.d0 ; tt15=0.d0 ; tt16=0.d0
              tt20=0.d0 ; tt21=0.d0 ; tt22=0.d0 ; tt23=0.d0 ; tt24=0.d0 ; tt25=0.d0 ; tt26=0.d0
              tt30=0.d0 ; tt31=0.d0 ; tt32=0.d0 ; tt33=0.d0 ; tt34=0.d0 ; tt35=0.d0 ; tt36=0.d0
              tt40=0.d0 ; tt41=0.d0 ; tt42=0.d0 ; tt43=0.d0 ; tt44=0.d0 ; tt45=0.d0 ; tt46=0.d0
              tt50=0.d0 ; tt51=0.d0 ; tt52=0.d0 ; tt53=0.d0 ; tt54=0.d0 ; tt55=0.d0 ; tt56=0.d0
              tt60=0.d0 ; tt61=0.d0 ; tt62=0.d0 ; tt63=0.d0 ; tt64=0.d0 ; tt65=0.d0 ; tt66=0.d0
              if(m/=0) then
                  do j=1,m
                      i0j=i0+j
                      i07j=7*i0j
                      jjorb=collcom%indexrecvorbital_f(i0j) - iorb_shift
                      !jjorb=mod(jjorb-1,sparsemat%nfvctr)+1
                      ind0 = sparsemat%matrixindex_in_compressed_fortransposed(jjorb,iiorb)
                      ind0=ind0+ishift_mat
                      tt06 = tt06 + mat%matrix_compr(ind0)*psitwork_f(i07j-6)
                      tt05 = tt05 + mat%matrix_compr(ind0)*psitwork_f(i07j-5)
                      tt04 = tt04 + mat%matrix_compr(ind0)*psitwork_f(i07j-4)
                      tt03 = tt03 + mat%matrix_compr(ind0)*psitwork_f(i07j-3)
                      tt02 = tt02 + mat%matrix_compr(ind0)*psitwork_f(i07j-2)
                      tt01 = tt01 + mat%matrix_compr(ind0)*psitwork_f(i07j-1)
                      tt00 = tt00 + mat%matrix_compr(ind0)*psitwork_f(i07j-0)
                  end do
              end if
              do j=m+1,ii,7
                  i0j=i0+j
                  i07j=7*i0j
                  jjorb0=collcom%indexrecvorbital_f(i0j+0) - iorb_shift
                  !jjorb0=mod(jjorb0-1,sparsemat%nfvctr)+1
                  ind0 = sparsemat%matrixindex_in_compressed_fortransposed(jjorb0,iiorb)
                  ind0=ind0+ishift_mat
                  tt06 = tt06 + mat%matrix_compr(ind0)*psitwork_f(i07j-6)
                  tt05 = tt05 + mat%matrix_compr(ind0)*psitwork_f(i07j-5)
                  tt04 = tt04 + mat%matrix_compr(ind0)*psitwork_f(i07j-4)
                  tt03 = tt03 + mat%matrix_compr(ind0)*psitwork_f(i07j-3)
                  tt02 = tt02 + mat%matrix_compr(ind0)*psitwork_f(i07j-2)
                  tt01 = tt01 + mat%matrix_compr(ind0)*psitwork_f(i07j-1)
                  tt00 = tt00 + mat%matrix_compr(ind0)*psitwork_f(i07j-0)

                  jjorb1=collcom%indexrecvorbital_f(i0j+1) - iorb_shift
                  !jjorb1=mod(jjorb1-1,sparsemat%nfvctr)+1
                  ind1 = sparsemat%matrixindex_in_compressed_fortransposed(jjorb1,iiorb)
                  ind1=ind1+ishift_mat
                  tt16 = tt16 + mat%matrix_compr(ind1)*psitwork_f(i07j+1) !+1*7-6
                  tt15 = tt15 + mat%matrix_compr(ind1)*psitwork_f(i07j+2) !+1*7-5
                  tt14 = tt14 + mat%matrix_compr(ind1)*psitwork_f(i07j+3) !+1*7-4
                  tt13 = tt13 + mat%matrix_compr(ind1)*psitwork_f(i07j+4) !+1*7-3
                  tt12 = tt12 + mat%matrix_compr(ind1)*psitwork_f(i07j+5) !+1*7-2
                  tt11 = tt11 + mat%matrix_compr(ind1)*psitwork_f(i07j+6) !+1*7-1
                  tt10 = tt10 + mat%matrix_compr(ind1)*psitwork_f(i07j+7) !+1*7-0

                  jjorb2=collcom%indexrecvorbital_f(i0j+2) - iorb_shift
                  !jjorb2=mod(jjorb2-1,sparsemat%nfvctr)+1
                  ind2 = sparsemat%matrixindex_in_compressed_fortransposed(jjorb2,iiorb)
                  ind2=ind2+ishift_mat
                  tt26 = tt26 + mat%matrix_compr(ind2)*psitwork_f(i07j+8) !+2*7-6
                  tt25 = tt25 + mat%matrix_compr(ind2)*psitwork_f(i07j+9) !+2*7-5
                  tt24 = tt24 + mat%matrix_compr(ind2)*psitwork_f(i07j+10) !+2*7-4
                  tt23 = tt23 + mat%matrix_compr(ind2)*psitwork_f(i07j+11) !+2*7-3
                  tt22 = tt22 + mat%matrix_compr(ind2)*psitwork_f(i07j+12) !+2*7-2
                  tt21 = tt21 + mat%matrix_compr(ind2)*psitwork_f(i07j+13) !+2*7-1
                  tt20 = tt20 + mat%matrix_compr(ind2)*psitwork_f(i07j+14) !+2*7-0

                  jjorb3=collcom%indexrecvorbital_f(i0j+3) - iorb_shift
                  !jjorb3=mod(jjorb3-1,sparsemat%nfvctr)+1
                  ind3 = sparsemat%matrixindex_in_compressed_fortransposed(jjorb3,iiorb)
                  ind3=ind3+ishift_mat
                  tt36 = tt36 + mat%matrix_compr(ind3)*psitwork_f(i07j+15) !+3*7-6
                  tt35 = tt35 + mat%matrix_compr(ind3)*psitwork_f(i07j+16) !+3*7-5
                  tt34 = tt34 + mat%matrix_compr(ind3)*psitwork_f(i07j+17) !+3*7-4
                  tt33 = tt33 + mat%matrix_compr(ind3)*psitwork_f(i07j+18) !+3*7-3
                  tt32 = tt32 + mat%matrix_compr(ind3)*psitwork_f(i07j+19) !+3*7-2
                  tt31 = tt31 + mat%matrix_compr(ind3)*psitwork_f(i07j+20) !+3*7-1
                  tt30 = tt30 + mat%matrix_compr(ind3)*psitwork_f(i07j+21) !+3*7-0

                  jjorb4=collcom%indexrecvorbital_f(i0j+4) - iorb_shift
                  !jjorb4=mod(jjorb4-1,sparsemat%nfvctr)+1
                  ind4 = sparsemat%matrixindex_in_compressed_fortransposed(jjorb4,iiorb)
                  ind4=ind4+ishift_mat
                  tt46 = tt46 + mat%matrix_compr(ind4)*psitwork_f(i07j+22) !+4*7-6
                  tt45 = tt45 + mat%matrix_compr(ind4)*psitwork_f(i07j+23) !+4*7-5
                  tt44 = tt44 + mat%matrix_compr(ind4)*psitwork_f(i07j+24) !+4*7-4
                  tt43 = tt43 + mat%matrix_compr(ind4)*psitwork_f(i07j+25) !+4*7-3
                  tt42 = tt42 + mat%matrix_compr(ind4)*psitwork_f(i07j+26) !+4*7-2
                  tt41 = tt41 + mat%matrix_compr(ind4)*psitwork_f(i07j+27) !+4*7-1
                  tt40 = tt40 + mat%matrix_compr(ind4)*psitwork_f(i07j+28) !+4*7-0

                  jjorb5=collcom%indexrecvorbital_f(i0j+5) - iorb_shift
                  !jjorb5=mod(jjorb5-1,sparsemat%nfvctr)+1
                  ind5 = sparsemat%matrixindex_in_compressed_fortransposed(jjorb5,iiorb)
                  ind5=ind5+ishift_mat
                  tt56 = tt56 + mat%matrix_compr(ind5)*psitwork_f(i07j+29) !+5*7-6
                  tt55 = tt55 + mat%matrix_compr(ind5)*psitwork_f(i07j+30) !+5*7-5
                  tt54 = tt54 + mat%matrix_compr(ind5)*psitwork_f(i07j+31) !+5*7-4
                  tt53 = tt53 + mat%matrix_compr(ind5)*psitwork_f(i07j+32) !+5*7-3
                  tt52 = tt52 + mat%matrix_compr(ind5)*psitwork_f(i07j+33) !+5*7-2
                  tt51 = tt51 + mat%matrix_compr(ind5)*psitwork_f(i07j+34) !+5*7-1
                  tt50 = tt50 + mat%matrix_compr(ind5)*psitwork_f(i07j+35) !+5*7-0

                  jjorb6=collcom%indexrecvorbital_f(i0j+6) - iorb_shift
                  !jjorb6=mod(jjorb6-1,sparsemat%nfvctr)+1
                  ind6 = sparsemat%matrixindex_in_compressed_fortransposed(jjorb6,iiorb)
                  ind6=ind6+ishift_mat
                  tt66 = tt66 + mat%matrix_compr(ind6)*psitwork_f(i07j+36) !+6*7-6
                  tt65 = tt65 + mat%matrix_compr(ind6)*psitwork_f(i07j+37) !+6*7-5
                  tt64 = tt64 + mat%matrix_compr(ind6)*psitwork_f(i07j+38) !+6*7-4
                  tt63 = tt63 + mat%matrix_compr(ind6)*psitwork_f(i07j+39) !+6*7-3
                  tt62 = tt62 + mat%matrix_compr(ind6)*psitwork_f(i07j+40) !+6*7-2
                  tt61 = tt61 + mat%matrix_compr(ind6)*psitwork_f(i07j+41) !+6*7-1
                  tt60 = tt60 + mat%matrix_compr(ind6)*psitwork_f(i07j+42) !+6*7-0
              end do
              psit_f(i07i-6) = psit_f(i07i-6) + tt06 + tt16 + tt26 + tt36 + tt46 + tt56 + tt66
              psit_f(i07i-5) = psit_f(i07i-5) + tt05 + tt15 + tt25 + tt35 + tt45 + tt55 + tt65
              psit_f(i07i-4) = psit_f(i07i-4) + tt04 + tt14 + tt24 + tt34 + tt44 + tt54 + tt64
              psit_f(i07i-3) = psit_f(i07i-3) + tt03 + tt13 + tt23 + tt33 + tt43 + tt53 + tt63
              psit_f(i07i-2) = psit_f(i07i-2) + tt02 + tt12 + tt22 + tt32 + tt42 + tt52 + tt62
              psit_f(i07i-1) = psit_f(i07i-1) + tt01 + tt11 + tt21 + tt31 + tt41 + tt51 + tt61
              psit_f(i07i-0) = psit_f(i07i-0) + tt00 + tt10 + tt20 + tt30 + tt40 + tt50 + tt60
          end do  
      end do
      !$omp end do
      !$omp end parallel

  end do spin_loop

  call f_release_routine()
  call timing(iproc,'lincombtrans  ','OF') !lr408t

end subroutine build_linear_combination_transposed




subroutine check_grid_point_from_boxes(i1, i2, i3, lr, overlap_possible)
  use module_base
  use module_types
  implicit none
  
  ! Calling arguments
  integer,intent(in) :: i1, i2, i3
  type(locreg_descriptors),intent(in) :: lr  
  logical,intent(out) :: overlap_possible

  ! Local variables
  logical :: ovrlpx, ovrlpy, ovrlpz
  
  ovrlpx = (i1>=lr%ns1 .and. i1<=lr%ns1+lr%d%n1)
  ovrlpy = (i2>=lr%ns2 .and. i2<=lr%ns2+lr%d%n2)
  ovrlpz = (i3>=lr%ns3 .and. i3<=lr%ns3+lr%d%n3)
  if(ovrlpx .and. ovrlpy .and. ovrlpz) then
      overlap_possible=.true.
  else
      overlap_possible=.true.
  end if

end subroutine check_grid_point_from_boxes

!!subroutine get_reverse_indices(n, indices, reverse_indices)
!!  use module_base
!!  implicit none
!!  
!!  ! Calling arguments
!!  integer,intent(in) :: n
!!  integer,dimension(n),intent(in) :: indices
!!  integer,dimension(n),intent(out) :: reverse_indices
!!
!!  ! Local variables
!!  integer :: i, j, m, j0, j1, j2, j3
!!
!!  !$omp parallel default(private) &
!!  !$omp shared(n, m, indices, reverse_indices)
!!
!!  m=mod(n,4)
!!  if (m/=0) then
!!      do i=1,m
!!          j=indices(i)
!!          reverse_indices(j)=i
!!      end do
!!  end if
!!
!!  !$omp do
!!  do i=m+1,n,4
!!      j0=indices(i+0)
!!      reverse_indices(j0)=i+0
!!      j1=indices(i+1)
!!      reverse_indices(j1)=i+1
!!      j2=indices(i+2)
!!      reverse_indices(j2)=i+2
!!      j3=indices(i+3)
!!      reverse_indices(j3)=i+3
!!  end do
!!  !$omp end do
!!
!!  !$omp end parallel
!!
!!  !!do i=1,n
!!  !!    j=indices(i)
!!  !!    reverse_indices(j)=i
!!  !!end do
!!
!!end subroutine get_reverse_indices


subroutine normalize_transposed(iproc, nproc, orbs, nspin, collcom, psit_c, psit_f, norm)
  use module_base
  use module_types
  implicit none
  
  ! Calling arguments
  integer,intent(in):: iproc, nproc, nspin
  type(orbitals_data),intent(in):: orbs
  type(comms_linear),intent(in):: collcom
  real(8),dimension(collcom%ndimind_c),intent(inout):: psit_c
  real(8),dimension(7*collcom%ndimind_f),intent(inout):: psit_f
  real(8),dimension(orbs%norb),intent(out):: norm
  
  ! Local variables
  integer:: i0, ipt, ii, iiorb, i, ierr, iorb, i07i, i0i, ispin

  call timing(iproc,'norm_trans','ON')

  call f_zero(norm)


  spin_loop: do ispin=1,nspin

      !$omp parallel default(private) &
      !$omp shared(collcom, norm, psit_c,psit_f,orbs,ispin,nspin)
      if (collcom%nptsp_c>0) then
          !$omp do reduction(+:norm)
          do ipt=1,collcom%nptsp_c 
              ii=collcom%norb_per_gridpoint_c(ipt)
              i0 = collcom%isptsp_c(ipt) + (ispin-1)*collcom%ndimind_c/nspin
              do i=1,ii
                  i0i=i0+i
                  iiorb=collcom%indexrecvorbital_c(i0i)
                  !!write(720,'(a,6i8,es13.5)') 'ipt, ispin, i0, i, i0i, iiorb, psit_c(i0i)', &
                  !!    ipt, ispin, i0, i, i0i, iiorb, psit_c(i0i)
                  norm(iiorb)=norm(iiorb)+psit_c(i0i)**2
              end do
          end do
          !$omp end do
      end if

      if (collcom%nptsp_f>0) then
          !$omp do reduction(+:norm)
          do ipt=1,collcom%nptsp_f 
              ii=collcom%norb_per_gridpoint_f(ipt) 
              i0 = collcom%isptsp_f(ipt) + (ispin-1)*collcom%ndimind_f/nspin
              do i=1,ii
                  i0i=i0+i
                  i07i=7*i0i
                  iiorb=collcom%indexrecvorbital_f(i0i)
                  norm(iiorb)=norm(iiorb)+psit_f(i07i-6)**2
                  norm(iiorb)=norm(iiorb)+psit_f(i07i-5)**2
                  norm(iiorb)=norm(iiorb)+psit_f(i07i-4)**2
                  norm(iiorb)=norm(iiorb)+psit_f(i07i-3)**2
                  norm(iiorb)=norm(iiorb)+psit_f(i07i-2)**2
                  norm(iiorb)=norm(iiorb)+psit_f(i07i-1)**2
                  norm(iiorb)=norm(iiorb)+psit_f(i07i-0)**2
              end do
          end do
          !$omp end do
      end if
      !$omp end parallel

  end do spin_loop
  
  if(nproc>1) then
      call mpiallred(norm(1), orbs%norb, mpi_sum, bigdft_mpi%mpi_comm)
  end if

  do iorb=1,orbs%norb
     norm(iorb)=1.d0/sqrt(norm(iorb))
  end do

  spin_loop2: do ispin=1,nspin

      !$omp parallel default(private) shared(norm,orbs,collcom,psit_c,psit_f,ispin,nspin)  
      if (collcom%nptsp_c>0) then
          !$omp do
          do ipt=1,collcom%nptsp_c 
              ii=collcom%norb_per_gridpoint_c(ipt)
              i0=collcom%isptsp_c(ipt) + (ispin-1)*collcom%ndimind_c/nspin
              do i=1,ii
                  i0i=i0+i
                  iiorb=collcom%indexrecvorbital_c(i0i)
                  psit_c(i0i)=psit_c(i0i)*norm(iiorb)
              end do 
          end do
          !$omp end do
      end if
      if (collcom%nptsp_f>0) then
          !$omp do
          do ipt=1,collcom%nptsp_f 
              ii=collcom%norb_per_gridpoint_f(ipt)
              i0 = collcom%isptsp_f(ipt) + (ispin-1)*collcom%ndimind_f/nspin
              do i=1,ii
                  i0i=i0+i
                  i07i=7*i0i
                  iiorb=collcom%indexrecvorbital_f(i0i)
                  psit_f(i07i-6)=psit_f(i07i-6)*norm(iiorb)
                  psit_f(i07i-5)=psit_f(i07i-5)*norm(iiorb)
                  psit_f(i07i-4)=psit_f(i07i-4)*norm(iiorb)
                  psit_f(i07i-3)=psit_f(i07i-3)*norm(iiorb)
                  psit_f(i07i-2)=psit_f(i07i-2)*norm(iiorb)
                  psit_f(i07i-1)=psit_f(i07i-1)*norm(iiorb)
                  psit_f(i07i-0)=psit_f(i07i-0)*norm(iiorb)
              end do
          end do
          !$omp end do
      end if
      !$omp end parallel

  end do spin_loop2

  call timing(iproc,'norm_trans','OF')

end subroutine normalize_transposed



subroutine init_matrixindex_in_compressed_fortransposed(iproc, nproc, orbs, collcom, collcom_shamop, &
           collcom_sr, sparsemat)
  use module_base
  use module_types
  !use module_interfaces, except_this_one => init_matrixindex_in_compressed_fortransposed
  use sparsematrix_base, only: sparse_matrix
  use sparsematrix_init, only: matrixindex_in_compressed!compressed_index
  implicit none
  
  ! Calling arguments
  integer,intent(in) :: iproc, nproc
  type(orbitals_data),intent(in) :: orbs
  type(comms_linear),intent(in) :: collcom, collcom_shamop, collcom_sr
  type(sparse_matrix), intent(inout) :: sparsemat
  
  ! Local variables
  integer :: iorb, jorb, istat, imin, imax
  !integer :: kproc,jproc,jjorbold,jjorb,isend,irecv,ilr,ijorb,iiorb,ind,ierr, irow, irowold, iseg
  !integer :: compressed_index
!  integer,dimension(:,:),allocatable :: sendbuf, requests, iminmaxarr
  character(len=*),parameter :: subname='init_sparse_matrix'

  call f_routine(id='init_matrixindex_in_compressed_fortransposed')


  ! for the calculation of overlaps and the charge density
  imin=minval(collcom%indexrecvorbital_c)
  imin=min(imin,minval(collcom%indexrecvorbital_f))
  imin=min(imin,minval(collcom_shamop%indexrecvorbital_c))
  imin=min(imin,minval(collcom_shamop%indexrecvorbital_f))
  imin=min(imin,minval(collcom_sr%indexrecvorbital_c))
  imax=maxval(collcom%indexrecvorbital_c)
  imax=max(imax,maxval(collcom%indexrecvorbital_f))
  imax=max(imax,maxval(collcom_shamop%indexrecvorbital_c))
  imax=max(imax,maxval(collcom_shamop%indexrecvorbital_f))
  imax=max(imax,maxval(collcom_sr%indexrecvorbital_c))

  ! values regardless of the spin
  imin=mod(imin-1,sparsemat%nfvctr)+1
  imax=mod(imax-1,sparsemat%nfvctr)+1
  

  !!! This is a temporary solution for spin polarized systems
  !!imax=min(imax,orbs%norbu)



  !!allocate(sparsemat%matrixindex_in_compressed_fortransposed(imin:imax,imin:imax), stat=istat)
  !!call memocc(istat, sparsemat%matrixindex_in_compressed_fortransposed, &
  sparsemat%matrixindex_in_compressed_fortransposed=f_malloc_ptr((/imin.to.imax,imin.to.imax/),&
      id='sparsemat%matrixindex_in_compressed_fortransposed')

  !$omp parallel do default(private) shared(sparsemat,orbs,imin,imax)
  do iorb=imin,imax
      do jorb=imin,imax
          !@ii=(jorb-1)*sparsemat%nfvctr+iorb
          !@ispin=(ii-1)/sparsemat%nfvctr+1 !integer division to get the spin (1 for spin up (or non polarized), 2 for spin down)
          !@iiorb=mod(iorb-1,sparsemat%nfvctr)+1 !orbital number regardless of the spin
          !@jjorb=mod(jorb-1,sparsemat%nfvctr)+1 !orbital number regardless of the spin
          !sparsemat%matrixindex_in_compressed_fortransposed(iorb,jorb)=compressed_index(iiorb,jjorb,orbs%norbu,sparsemat)
          sparsemat%matrixindex_in_compressed_fortransposed(iorb,jorb)=matrixindex_in_compressed(sparsemat, iorb, jorb)
          !sendbuf(jorb,iorb)=compressed_index(jorb,iiorb,orbs%norb,sparsemat)
          !sendbuf(iorb,jorb)=compressed_index(iiorb,jorb,orbs%norb,sparsemat)
      end do
  end do
  !$omp end parallel do

  !@! Add the spin shift (i.e. the index is in the spin polarized matrix which is at the end)
  !@if (ispin==2) then
  !@    matrixindex_in_compressed = matrixindex_in_compressed + sparsemat%nvctr
  !@end if

  call f_release_routine()

end subroutine init_matrixindex_in_compressed_fortransposed


subroutine synchronize_matrix_taskgroups(iproc, nproc, smat, mat)
  use module_base
  use sparsematrix_base, only: sparse_matrix, matrices
  implicit none

  ! Calling arguments
  integer,intent(in) :: iproc, nproc
  type(sparse_matrix),intent(in) :: smat
  type(matrices),intent(in) :: mat

  ! Local variables
  integer :: ncount, itg, iitg, ispin, ishift, ist_send, ist_recv
  integer,dimension(:),allocatable :: request
  real(kind=8),dimension(:),allocatable :: recvbuf

  if (nproc>1) then
      request = f_malloc(smat%ntaskgroupp,id='request')
      ncount = 0
      do itg=1,smat%ntaskgroupp
          iitg = smat%taskgroupid(itg)
          ncount = ncount + smat%taskgroup_startend(2,1,iitg)-smat%taskgroup_startend(1,1,iitg)+1
      end do
      recvbuf = f_malloc(ncount,id='recvbuf')
      do ispin=1,smat%nspin
          ishift = (ispin-1)*smat%nvctrp_tg

          ncount = 0
          do itg=1,smat%ntaskgroupp
              iitg = smat%taskgroupid(itg)
              ist_send = smat%taskgroup_startend(1,1,iitg) - smat%isvctrp_tg
              ist_recv = ncount + 1
              ncount = smat%taskgroup_startend(2,1,iitg)-smat%taskgroup_startend(1,1,iitg)+1
              !!call mpi_iallreduce(mat%matrix_compr(ist_send), recvbuf(ist_recv), ncount, &
              !!     mpi_double_precision, mpi_sum, smat%mpi_groups(iitg)%mpi_comm, request(itg), ierr)
              if (nproc>1) then
                  call mpiiallred(mat%matrix_compr(ishift+ist_send), recvbuf(ist_recv), ncount, &
                       mpi_sum, smat%mpi_groups(iitg)%mpi_comm, request(itg))
              else
                  call vcopy(ncount, mat%matrix_compr(ishift+ist_send), 1, recvbuf(ist_recv), 1)
              end if
          end do
          if (nproc>1) then
              call mpiwaitall(smat%ntaskgroupp, request)
          end if
          ncount = 0
          do itg=1,smat%ntaskgroupp
              iitg = smat%taskgroupid(itg)
              ist_send = smat%taskgroup_startend(1,1,iitg) - smat%isvctrp_tg
              ist_recv = ncount + 1
              ncount = smat%taskgroup_startend(2,1,iitg)-smat%taskgroup_startend(1,1,iitg)+1
              !call vcopy(ncount, recvbuf(ist_recv), 1, mat%matrix_compr(ishift+ist_send), 1)
              call dcopy(ncount, recvbuf(ist_recv), 1, mat%matrix_compr(ishift+ist_send), 1)
          end do
      end do
      call f_free(request)
      call f_free(recvbuf)
  end if
end subroutine synchronize_matrix_taskgroups<|MERGE_RESOLUTION|>--- conflicted
+++ resolved
@@ -459,11 +459,7 @@
 
   call f_routine(id='calculate_overlap_transposed')
 
-<<<<<<< HEAD
-  call f_zero(smat%nvctr*smat%nspin, ovrlp%matrix_compr(1))
-=======
-  call to_zero(smat%nvctrp_tg*smat%nspin, ovrlp%matrix_compr(1))
->>>>>>> a7b335d2
+  call f_zero(smat%nvctrp_tg*smat%nspin, ovrlp%matrix_compr(1))
 
   ! WARNING: METHOD 2 NOT EXTENSIVELY TESTED
   method_if: if (collcom%imethod_overlap==2) then
