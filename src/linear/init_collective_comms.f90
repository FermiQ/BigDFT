--- conflicted
+++ resolved
@@ -7,419 +7,6 @@
 !!    or http://www.gnu.org/copyleft/gpl.txt .
 !!    For the list of contributors, see ~/AUTHORS
 
-<<<<<<< HEAD
-=======
-subroutine check_communications_locreg(iproc,nproc,orbs,nspin,Lzd,collcom,smat,mat,npsidim_orbs,npsidim_comp,check_overlap)
-   use module_base!, only: wp, bigdft_mpi, mpi_sum, mpi_max, mpiallred
-   use module_types, only: orbitals_data, local_zone_descriptors, linear_matrices
-   use yaml_output
-   use communications_base, only: comms_linear, TRANSPOSE_FULL
-   use communications, only: transpose_localized, untranspose_localized
-   use sparsematrix_base, only : sparse_matrix, matrices, DENSE_PARALLEL
-   use sparsematrix, only : compress_matrix_distributed, gather_matrix_from_taskgroups_inplace
-   use transposed_operations, only: calculate_overlap_transposed
-   !use dynamic_memory
-   implicit none
-   integer, intent(in) :: iproc,nproc,nspin,check_overlap
-   type(orbitals_data), intent(in) :: orbs
-   type(local_zone_descriptors), intent(in) :: lzd
-   type(comms_linear), intent(in) :: collcom
-   type(sparse_matrix),intent(inout) :: smat
-   type(matrices),intent(inout) :: mat
-   integer, intent(in) :: npsidim_orbs, npsidim_comp
-   !local variables
-   character(len=*), parameter :: subname='check_communications'
-   integer, parameter :: ilog=6
-   integer :: i,ispinor,iorb,indspin,i_stat,i_all,ikptsp
-   integer :: ikpt,ierr,i0,ifine,ii,iiorb,ipt,jorb,indorb_tmp
-   integer :: icomp,ispin
-   !!$integer :: ipsi,ipsic,ipsif,ipsiworkc,ipsiworkf,jcomp,jkpt
-   real(wp) :: psival,maxdiff,tt
-   real(wp), dimension(:), allocatable :: psi,psit_c,psit_f
-   real(wp), dimension(:,:), allocatable :: checksum
-   real(wp) :: epsilon,tol
-   logical :: abort, isoverlap
-   integer :: jjorb, ilr, jlr, ldim, gdim, iispin, jjspin, ist, niorb, njorb, jjjorb, is, ie
-   real(kind=8),dimension(:),allocatable :: psii, psij, psiig, psijg, mat_compr
-   real(kind=8),dimension(:,:),allocatable :: matp
-   real(kind=8) :: ddot
-
-   call f_routine(id='check_communications_locreg')
-
-   if (check_overlap > 0) then
-
-       !allocate the "wavefunction" and fill it, and also the workspace
-       psi = f_malloc(max(npsidim_orbs, npsidim_comp),id='psi')
-       psit_c = f_malloc(sum(collcom%nrecvcounts_c),id='psit_c')
-       psit_f = f_malloc(7*sum(collcom%nrecvcounts_f),id='psit_f')
-       checksum = f_malloc0((/ orbs%norb*orbs%nspinor, 2 /),id='checksum')
-       if (orbs%norbp>0) then
-          tol=1.e-10*real(npsidim_orbs,wp)/real(orbs%norbp,wp)
-       else
-          tol=0.0_wp
-       end if
-    
-       do iorb=1,orbs%norbp
-          ikpt=(orbs%isorb+iorb-1)/orbs%norb+1
-          indorb_tmp=ind_orb(iorb)
-          do ispinor=1,orbs%nspinor
-             indspin=(ispinor-1)*nvctr_orb(iorb)+indorb_tmp
-             !checksum(orbs%isorb+iorb+(ispinor-1)*orbs%nspinor,1)=0.0_wp
-             tt=0.0_wp
-             do i=1,nvctr_orb(iorb)
-                !vali=real(i,wp)/512.0_wp  ! *1.d-5
-                call test_value_locreg(ikpt,orbs%isorb+iorb-(ikpt-1)*orbs%norb,ispinor,i,psival)
-              !psival=dble(mod(iorb+orbs%isorb-1,orbs%norbu)+1)*orbs%spinsgn(iorb+orbs%isorb)  
-                !psi(i+indspin+ind_orb(iorb))=psival!(valorb+vali)*(-1)**(ispinor-1)
-                !psi(i+indspin)=dble(iorb+orbs%isorb)*orbs%spinsgn(iorb+orbs%isorb)!psival!(valorb+vali)*(-1)**(ispinor-1)
-                psi(i+indspin)=psival!(valorb+vali)*(-1)**(ispinor-1)
-                tt=tt+psival
-                !checksum(orbs%isorb+iorb+(ispinor-1)*orbs%nspinor,1)=&
-                !     checksum(orbs%isorb+iorb+(ispinor-1)*orbs%nspinor,1)+psival
-             end do
-             checksum(orbs%isorb+iorb+(ispinor-1)*orbs%nspinor,1)=tt
-          end do
-       end do
-    
-       call transpose_localized(iproc, nproc, npsidim_orbs, orbs, collcom, TRANSPOSE_FULL, &
-            psi, psit_c, psit_f, lzd)
-       !!do i=1,size(psit_c)
-       !!    write(7000+iproc,*) i, psit_c(i)
-       !!end do
-       !!do i=1,size(psit_f)
-       !!    write(7100+iproc,*) i, psit_f(i)
-       !!end do
-       
-       !check the results of the transposed wavefunction
-       maxdiff=0.0_wp
-       if (iproc==0) call yaml_map('Number of coarse and fine DoF (MasterMPI task)',&
-            (/collcom%nptsp_c,collcom%nptsp_f/),fmt='(i8)')
-    
-       do ikptsp=1,1!orbs%nkptsp !should be one for the moment
-          ikpt=orbs%iskpts+ikptsp!orbs%ikptsp(ikptsp)
-          ispinor=1 !for the (long?) moment
-          !icomp=1
-          do ispin=1,nspin
-             if (collcom%nptsp_c>0) then
-                do ipt=1,collcom%nptsp_c 
-                   ii=collcom%norb_per_gridpoint_c(ipt)
-                   i0 = collcom%isptsp_c(ipt) + (ispin-1)*collcom%ndimind_c/nspin
-                   do i=1,ii
-                      iiorb=collcom%indexrecvorbital_c(i0+i)
-                      !write(5000+iproc,'(a,4i8,es16.6)') 'ispin, ipt, ii, i0+i, psit_c(i0+i)', ispin, ipt, ii, i0+i, psit_c(i0+i)
-       !!$               !here a function which determin the address after mpi_alltoall
-       !!$               !procedure should be called
-       !!$               ipsitworkc=collcom%iexpand_c(icomp)
-       !!$               !ipsiglob=collcom%nrecvdspls_c(iproc)+1+(ipsitworkc-1)*sum(
-       !!$               ipsic=collcom%isendbuf_c(ipsiworkc)
-       !!$               ipsi=ipsic
-       !!$               do jorb=1,iiorb-1
-       !!$                  ipsi=ipsi-nvctr_c_orb(jorb)
-       !!$               end do
-       !!$               call test_value_locreg(ikpt,iiorb-(ikpt-1)*orbs%norb,ispinor,&
-       !!$                    ipsi,psival)
-       !!$               indspin=(ispinor-1)*nvctr_orb(iiorb)
-       !!$               maxdiff=max(abs(psit_c(i0+i)-psival),maxdiff)
-                      checksum(iiorb,2)=checksum(iiorb,2)+psit_c(i0+i)
-                      !icomp=icomp+1
-                   end do
-                end do
-             end if
-             !icomp=1
-             if (collcom%nptsp_f>0) then
-                do ipt=1,collcom%nptsp_f 
-                   ii=collcom%norb_per_gridpoint_f(ipt) 
-                   i0 = collcom%isptsp_f(ipt) + (ispin-1)*collcom%ndimind_f/nspin
-                   do i=1,ii
-                      iiorb=collcom%indexrecvorbital_f(i0+i)
-       !!$               ipsitworkf=collcom%iexpand_f(icomp)
-       !!$               ipsif=collcom%isendbuf_f(ipsiworkf)
-       !!$               ipsi=ipsif
-       !!$               do jorb=1,iiorb-1
-       !!$                  ipsi=ipsi-nvctr_f_orb(jorb)
-       !!$               end do
-                      tt=0.d0
-                      do ifine=1,7
-       !!$                  call test_value_locreg(ikpt,iiorb-(ikpt-1)*orbs%norb,ispinor,&
-       !!$                       nvctr_c_orb(iiorb)+7*(ipsi-1)+ifine,psival) 
-       !!$                  tt=abs(psit_f(7*(i0+i-1)+ifine)-psival)
-       !!$                  if (tt > maxdiff) then
-       !!$                     maxdiff=tt
-       !!$                     !call wrong_components(psival,jkpt,jorb,jcomp)
-       !!$                  end if
-                         !checksum(iiorb,2)=checksum(iiorb,2)+psit_f(7*(i0+i-1)+ifine)
-                         tt=tt+psit_f(7*(i0+i-1)+ifine)
-                      end do
-                      checksum(iiorb,2)=checksum(iiorb,2)+tt
-                      !icomp=icomp+1
-                   end do
-                end do
-             end if
-          end do
-       end do
-    !!$
-       if (iproc==0) then
-          call yaml_map('Tolerances for this check',&
-            (/tol,real(orbs%norb,wp)*epsilon(1.0_wp)/),fmt='(1pe25.17)')
-       end if
-    
-       if (nproc > 1) then
-          !call MPI_BARRIER(bigdft_mpi%mpi_comm, ierr)
-          call mpiallred(checksum,MPI_SUM,bigdft_mpi%mpi_comm)
-       end if
-    
-       if (iproc==0) then
-          maxdiff=0.0_wp
-          do jorb=1,orbs%norb*orbs%nspinor
-             tt=abs(checksum(jorb,1)-checksum(jorb,2))
-             if (tt > maxdiff) then
-                maxdiff=tt
-                if (maxdiff > tol) then 
-                   call yaml_warning('ERROR of checksum for orbital'//trim(yaml_toa(jorb))//&
-                        ': difference of '//trim(yaml_toa(tt,fmt='(1pe12.5)')))
-                end if
-             end if
-          end do
-       end if
-       if (iproc==0) call yaml_map('Maxdiff for transpose (checksum)',&
-            maxdiff,fmt='(1pe25.17)')
-    
-    
-       abort = .false.
-       if (abs(maxdiff) >tol) then
-          call yaml_comment('ERROR (Transposition): process'//trim(yaml_toa(iproc))//&
-               ' found an error of:'//trim(yaml_toa(maxdiff,fmt='(1pe15.7)')))
-          !call yaml_map('Some wrong results in',(/jkpt,jorb,jcomp/),fmt='(i8)')
-          abort=.true.
-       end if
-    
-       if (abort) call MPI_ABORT(bigdft_mpi%mpi_comm,10,ierr)
-    
-    
-       !@NEW: check the calculation of the overlap matrices #############
-       if (check_overlap > 1) then
-           call calculate_overlap_transposed(iproc, nproc, orbs, collcom, psit_c, &
-                psit_c, psit_f, psit_f, smat, mat)
-           !!call gather_matrix_from_taskgroups_inplace(iproc, nproc, smat, mat)
-           !!do i=1,smat%nvctr*nspin
-           !!    write(6000+iproc,'(a,2i8,es16.7)') 'i, mod(i-1,nvctr)+1, val', i, mod(i-1,smat%nvctr)+1, mat%matrix_compr(i)
-           !!end do
-           ! Alternative calculation of the overlap matrix
-           gdim=lzd%glr%wfd%nvctr_c+7*lzd%glr%wfd%nvctr_f
-           psiig = f_malloc(gdim,id='psiig')
-           psijg = f_malloc(gdim,id='psijg')
-           matp = f_malloc((/smat%nfvctr,smat%nfvctrp/),id='matp')
-           mat_compr = f_malloc(smat%nvctr*smat%nspin,id='mat_compr')
-           do ispin=1,smat%nspin
-               niorb=0
-               njorb=0
-               !not possible to iterate over norbp since the distributions over the MPI tasks might be incompatible with smat%nfvctrp
-               is=(ispin-1)*orbs%norbu+orbs%isorbu+1
-               ie=(ispin-1)*orbs%norbu+orbs%isorbu+orbs%norbup
-               do iiorb=is,ie
-                   !iiorb=orbs%isorb+iorb
-                   !if (orbs%spinsgn(iiorb)>0) then
-                   !    iispin=1
-                   !else
-                   !    iispin=2
-                   !end if
-                   !if (iispin/=ispin) cycle
-                   niorb=niorb+1
-                   ilr=orbs%inwhichlocreg(iiorb)
-                   ldim=lzd%llr(ilr)%wfd%nvctr_c+7*lzd%llr(ilr)%wfd%nvctr_f
-                   psii = f_malloc(ldim,id='psii')
-                   do i=1,ldim
-                      call test_value_locreg(1,iiorb,1,i,psival)
-                      psii(i)=psival
-                   end do
-                   call f_zero(psiig)
-                   call Lpsi_to_global2(iproc, ldim, gdim, orbs%norb, orbs%nspinor, 1, lzd%glr, &
-                                        lzd%llr(ilr), psii, psiig)
-                   do jjorb=1,orbs%norb
-                       if (orbs%spinsgn(jjorb)>0) then
-                           jjspin=1
-                       else
-                           jjspin=2
-                       end if
-                       if (jjspin/=ispin) cycle
-                       njorb=njorb+1
-                       jjjorb=mod(jjorb-1,smat%nfvctr)+1 !index regardless of the spin
-                       jlr=orbs%inwhichlocreg(jjorb)
-                       ! check if there is an overlap, else cycle
-                       call check_overlap_cubic_periodic(lzd%glr, lzd%llr(ilr), lzd%llr(jlr), isoverlap)
-                       if (.not.isoverlap) then
-                           matp(jjjorb,niorb)=0.d0
-                           cycle
-                       end if
-                       ldim=lzd%llr(jlr)%wfd%nvctr_c+7*lzd%llr(jlr)%wfd%nvctr_f
-                       psij = f_malloc(ldim,id='psij')
-                       do i=1,ldim
-                          call test_value_locreg(1,jjorb,1,i,psival)
-                          psij(i)=psival
-                       end do
-                       call f_zero(psijg)
-                       !!write(4200+iproc,'(a,2i8,l4)') 'iproc, jlr, associated(lzd%llr(jlr)%wfd%keygloc)', iproc, jlr, associated(lzd%llr(jlr)%wfd%keygloc)
-                       call Lpsi_to_global2(iproc, ldim, gdim, orbs%norb, orbs%nspinor, 1, lzd%glr, &
-                                            lzd%llr(jlr), psij, psijg)
-                       matp(jjjorb,niorb)=ddot(gdim, psiig, 1, psijg, 1)
-                       call f_free(psij)
-                   end do
-                   call f_free(psii)
-               end do
-               ist=(ispin-1)*smat%nvctr+smat%isvctrp_tg+1
-               call compress_matrix_distributed(iproc, nproc, smat, DENSE_PARALLEL, &
-                    matp, mat_compr(ist:))
-           end do
-           maxdiff=0.d0
-           call f_free(psiig)
-           call f_free(psijg)
-           call f_free(matp)
-           do i=1,smat%nvctrp_tg
-               maxdiff=max(abs(mat_compr(i+smat%isvctrp_tg)-mat%matrix_compr(i)),maxdiff)
-               !write(8000+iproc,'(a,i7,2es15.5)') 'i, mat_compr(i), mat%matrix_compr(i)', &
-               !    i, mat_compr(i), mat%matrix_compr(i)
-           end do
-           if (nproc>1) then
-               call mpiallred(maxdiff, 1, mpi_max, comm=bigdft_mpi%mpi_comm)
-           end if
-           call f_free(mat_compr)
-           if (iproc==0) call yaml_map('Maxdiff for overlap calculation',maxdiff,fmt='(1es25.17)')
-       end if
-       !@END NEW ########################################################
-    
-    
-       call untranspose_localized(iproc, nproc, npsidim_orbs, orbs, collcom, &
-            TRANSPOSE_FULL, psit_c, psit_f, psi, lzd)
-    
-       maxdiff=0.0_wp
-       do iorb=1,orbs%norbp
-          ikpt=(orbs%isorb+iorb-1)/orbs%norb+1
-          do ispinor=1,orbs%nspinor
-             indspin=(ispinor-1)*nvctr_orb(iorb)
-             do i=1,nvctr_orb(iorb)
-                call test_value_locreg(ikpt,orbs%isorb+iorb-(ikpt-1)*orbs%norb,ispinor,i,psival)
-                maxdiff=max(abs(psi(i+indspin+ind_orb(iorb))-psival),maxdiff)
-             end do
-          end do
-       end do
-    
-    
-       abort = .false.
-       if (abs(maxdiff) > real(orbs%norb,wp)*epsilon(1.0_wp)) then
-          call yaml_comment('ERROR (Inverse Transposition): process'//trim(yaml_toa(iproc))//&
-               ' found an error of:'//trim(yaml_toa(maxdiff,fmt='(1pe15.7)')))
-          abort = .true.
-       end if
-    
-   if (abort) call MPI_ABORT(bigdft_mpi%mpi_comm,11,ierr)
-    
-       if (nproc > 1) then
-          !call MPI_BARRIER(bigdft_mpi%mpi_comm, ierr)
-          call mpiallred(maxdiff,1,MPI_MAX,comm=bigdft_mpi%mpi_comm)
-       end if
-    
-       if (iproc==0) call yaml_map('Maxdiff for untranspose',maxdiff,fmt='(1pe25.17)')
-    
-       call f_free(psi)
-       call f_free(psit_c)
-       call f_free(psit_f)
-       call f_free(checksum)
-    
-   end if
-
-   call f_release_routine()
-
- contains
-   
-
-   function ind_orb(iorb)
-     implicit none
-     integer, intent(in) :: iorb
-     integer :: ind_orb
-     !local variables
-     integer :: jorb
-     ind_orb=0
-     do jorb=1,iorb-1
-        ind_orb=ind_orb+nvctr_orb(jorb)
-     end do
-   end function ind_orb
-
-   function nvctr_orb(iorb)
-     implicit none
-     integer, intent(in) :: iorb
-     integer :: nvctr_orb
-     !local variables
-     integer :: jlr
-
-     jlr = orbs%inwhichlocreg(iorb+orbs%isorb)
-     nvctr_orb=(Lzd%Llr(jlr)%wfd%nvctr_c+7*Lzd%Llr(jlr)%wfd%nvctr_f)
-     
-   end function nvctr_orb
-
-   function nvctr_c_orb(iorb)
-     implicit none
-     integer, intent(in) :: iorb
-     integer :: nvctr_c_orb
-     !local variables
-     integer :: jlr
-
-     jlr = orbs%inwhichlocreg(iorb+orbs%isorb)
-     nvctr_c_orb=Lzd%Llr(jlr)%wfd%nvctr_c
-     
-   end function nvctr_c_orb
-
-   function nvctr_f_orb(iorb)
-     implicit none
-     integer, intent(in) :: iorb
-     integer :: nvctr_f_orb
-     !local variables
-     integer :: jlr
-
-     jlr = orbs%inwhichlocreg(iorb+orbs%isorb)
-     nvctr_f_orb=Lzd%Llr(jlr)%wfd%nvctr_f
-     
-   end function nvctr_f_orb
-
-
-   !> define a value for the wavefunction which is dependent of the indices
-   subroutine test_value_locreg(ikpt,iorb,ispinor,icomp,val)
-     use module_base
-     implicit none
-     integer, intent(in) :: ikpt,icomp,iorb,ispinor
-     real(wp), intent(out) :: val
-     !local variables
-     real(wp) :: valkpt,valorb,vali
-
-     ! recognizable pattern, for debugging
-     valkpt=real(10**ilog*(ikpt-1),wp)!real(512*ikpt,wp)
-     valorb=real(iorb,wp)+valkpt
-     vali=real(icomp,wp)*10.0_wp**(-ilog)  !real(icomp,wp)/512.0_wp  ! *1.d-5
-     val=(valorb+vali)*(-1)**(ispinor-1)
-
-   END SUBROUTINE test_value_locreg
-
-   !>determine the components which were not communicated correctly
-   !! works only with the recognizable pattern of test function
-   subroutine wrong_components_locreg(psival,ikpt,iorb,icomp)
-     use module_base
-     implicit none
-     real(wp), intent(in) :: psival
-     integer, intent(out) :: ikpt,iorb,icomp
-
-     icomp=nint((psival-real(floor(psival),wp))*10.0_wp**ilog)
-     ikpt=floor(psival)/(10**ilog)
-     iorb=floor(psival)-(ikpt-1)*(10**ilog)
-
-   end subroutine wrong_components_locreg
-
-
-
- END SUBROUTINE check_communications_locreg
-
-
-
-
->>>>>>> d901431d
 
 subroutine calculate_pulay_overlap(iproc, nproc, orbs1, orbs2, collcom1, collcom2, psit_c1, psit_c2, psit_f1, psit_f2, ovrlp)
   use module_base
@@ -493,7 +80,7 @@
   call timing(iproc,'ovrlptransComm','ON') !lr408t
 
   if(nproc>1) then
-      call mpiallred(ovrlp, mpi_sum, bigdft_mpi%mpi_comm)
+      call mpiallred(ovrlp, mpi_sum, comm=bigdft_mpi%mpi_comm)
   end if
   call timing(iproc,'ovrlptransComm','OF') !lr408t
 end subroutine calculate_pulay_overlap
