!> @file
! Intialization of the collective communications for the linear version
! @author
!    Copyright (C) 2011-2012 BigDFT group
!    This file is distributed under the terms of the
!    GNU General Public License, see ~/COPYING file
!    or http://www.gnu.org/copyleft/gpl.txt .
!    For the list of contributors, see ~/AUTHORS


subroutine init_collective_comms(iproc, nproc, orbs, lzd, collcom, collcom_reference)
  use module_base
  use module_types
  use module_interfaces, except_this_one => init_collective_comms
  implicit none
  
  ! Calling arguments
  integer,intent(in) :: iproc, nproc
  type(orbitals_data),intent(in) :: orbs
  type(local_zone_descriptors),intent(in) :: lzd
  type(collective_comms),intent(out) :: collcom
  type(collective_comms),optional,intent(in) :: collcom_reference
  
  ! Local variables
  integer :: ii, istat, iorb, iiorb, ilr, iall, istartp_seg_c, iendp_seg_c, istartp_seg_f, iendp_seg_f, ierr, ipt
  real(kind=8),dimension(:,:,:),allocatable :: weight_c, weight_f
  real(kind=8) :: weight_c_tot, weight_f_tot, weightp_c, weightp_f, tt, t1, t2
  integer,dimension(:,:),allocatable :: istartend_c, istartend_f
  integer,dimension(:,:,:),allocatable :: index_in_global_c, index_in_global_f
  integer,dimension(:),allocatable :: npts_par_c, npts_par_f
  character(len=*),parameter :: subname='init_collective_comms'
  
  call timing(iproc,'init_collcomm ','ON')
  
  allocate(weight_c(0:lzd%glr%d%n1,0:lzd%glr%d%n2,0:lzd%glr%d%n3), stat=istat)
  call memocc(istat, weight_c, 'weight_c', subname)
  allocate(weight_f(0:lzd%glr%d%n1,0:lzd%glr%d%n2,0:lzd%glr%d%n3), stat=istat)
  call memocc(istat, weight_f, 'weight_f', subname)
  allocate(index_in_global_c(0:lzd%glr%d%n1,0:lzd%glr%d%n2,0:lzd%glr%d%n3), stat=istat)
  call memocc(istat, index_in_global_c, 'index_in_global_c', subname)
  allocate(index_in_global_f(0:lzd%glr%d%n1,0:lzd%glr%d%n2,0:lzd%glr%d%n3), stat=istat)
  call memocc(istat, index_in_global_f, 'index_in_global_f', subname)


  call mpi_barrier(mpi_comm_world, ierr)
  t1=mpi_wtime()
  call get_weights(iproc, nproc, orbs, lzd, weight_c, weight_f, weight_c_tot, weight_f_tot)
  call mpi_barrier(mpi_comm_world, ierr)
  t2=mpi_wtime()
  !if(iproc==0) write(*,'(a,es10.3)') 'time for part 1:',t2-t1
  ! Assign the grid points to the processes such that the work is equally dsitributed
  allocate(istartend_c(2,0:nproc-1), stat=istat)
  call memocc(istat, istartend_c, 'istartend_c', subname)
  allocate(istartend_f(2,0:nproc-1), stat=istat)
  call memocc(istat, istartend_f, 'istartend_f', subname)
  if(.not.present(collcom_reference)) then
      call mpi_barrier(mpi_comm_world, ierr)
      t1=mpi_wtime()
      call mpi_barrier(mpi_comm_world, ierr)
      t2=mpi_wtime()
      !if(iproc==0) write(*,'(a,es10.3)') 'time for part 2:',t2-t1
      call assign_weight_to_process(iproc, nproc, lzd, weight_c, weight_f, weight_c_tot, weight_f_tot, &
           istartend_c, istartend_f, istartp_seg_c, iendp_seg_c, istartp_seg_f, iendp_seg_f, &
           weightp_c, weightp_f, collcom%nptsp_c, collcom%nptsp_f)
  else
      allocate(npts_par_c(0:nproc-1), stat=istat)
       call memocc(istat, npts_par_c, 'npts_par_c', subname)
      allocate(npts_par_f(0:nproc-1), stat=istat)
       call memocc(istat, npts_par_f, 'npts_par_f', subname)
      npts_par_c=0
      npts_par_f=0
      npts_par_c(iproc)=collcom_reference%nptsp_c
      npts_par_f(iproc)=collcom_reference%nptsp_f
      call mpiallred(npts_par_c(0), nproc, mpi_sum, mpi_comm_world, ierr)
      call mpiallred(npts_par_f(0), nproc, mpi_sum, mpi_comm_world, ierr)
      call assign_weight_to_process2(iproc, nproc, lzd, weight_c, weight_f, weight_c_tot, weight_f_tot, &
           npts_par_c, npts_par_f, &
           istartend_c, istartend_f, istartp_seg_c, iendp_seg_c, istartp_seg_f, iendp_seg_f, &
           weightp_c, weightp_f, collcom%nptsp_c, collcom%nptsp_f)
      iall=-product(shape(npts_par_c))*kind(npts_par_c)
      deallocate(npts_par_c, stat=istat)
      call memocc(istat, iall, 'npts_par_c', subname)
      iall=-product(shape(npts_par_f))*kind(npts_par_f)
      deallocate(npts_par_f, stat=istat)
      call memocc(istat, iall, 'npts_par_f', subname)
  end if





  ! some checks
  if(nproc>1) then
      call mpi_allreduce(weightp_c, tt, 1, mpi_double_precision, mpi_sum, mpi_comm_world, ierr)
  else
      tt=weightp_c
  end if

  if(tt/=weight_c_tot) stop 'wrong partition of coarse weights'
  if(nproc>1) then
      call mpi_allreduce(weightp_f, tt, 1, mpi_double_precision, mpi_sum, mpi_comm_world, ierr)
  else
      tt=weightp_f
  end if     
  if(tt/=weight_f_tot) stop 'wrong partition of fine weights'
  if(nproc>1) then
      call mpi_allreduce(collcom%nptsp_c, ii, 1, mpi_integer, mpi_sum, mpi_comm_world, ierr)
  else
      ii=collcom%nptsp_c
  end if
  if(ii/=lzd%glr%wfd%nvctr_c) stop 'wrong partition of coarse grid points'
  if(nproc>1) then
      call mpi_allreduce(collcom%nptsp_f, ii, 1, mpi_integer, mpi_sum, mpi_comm_world, ierr)
  else
      ii=collcom%nptsp_f
  end if
  if(ii/=lzd%glr%wfd%nvctr_f) stop 'init_collective_comms: wrong partition of fine grid points'

  ! Allocate the keys
  allocate(collcom%norb_per_gridpoint_c(collcom%nptsp_c), stat=istat)
  call memocc(istat, collcom%norb_per_gridpoint_c, 'collcom%norb_per_gridpoint_c', subname)
  allocate(collcom%norb_per_gridpoint_f(collcom%nptsp_f), stat=istat)
  call memocc(istat, collcom%norb_per_gridpoint_f, 'collcom%norb_per_gridpoint_f', subname)
  call mpi_barrier(mpi_comm_world, ierr)
  call mpi_barrier(mpi_comm_world, ierr)
  t1=mpi_wtime()
  !call determine_num_orbs_per_gridpoint(iproc, nproc, orbs, lzd, istartend_c, istartend_f, &
  !     istartp_seg_c, iendp_seg_c, istartp_seg_f, iendp_seg_f, &
  !     weightp_c, weightp_f, collcom%nptsp_c, collcom%nptsp_f, &
  !     collcom%norb_per_gridpoint_c, collcom%norb_per_gridpoint_f)
  call determine_num_orbs_per_gridpoint_new(iproc, nproc, orbs, lzd, istartend_c, istartend_f, &
       istartp_seg_c, iendp_seg_c, istartp_seg_f, iendp_seg_f, &
       weightp_c, weightp_f, collcom%nptsp_c, collcom%nptsp_f, weight_c, weight_f, &
       collcom%norb_per_gridpoint_c, collcom%norb_per_gridpoint_f)
  call mpi_barrier(mpi_comm_world, ierr)
  t2=mpi_wtime()
  !if(iproc==0) write(*,'(a,es10.3)') 'time for part 3:',t2-t1

  ! Determine the index of a grid point i1,i2,i3 in the compressed array
  call mpi_barrier(mpi_comm_world, ierr)
  t1=mpi_wtime()
  call get_index_in_global2(lzd%glr, index_in_global_c, index_in_global_f)
  call mpi_barrier(mpi_comm_world, ierr)
  t2=mpi_wtime()
  !if(iproc==0) write(*,'(a,es10.3)') 'time for part 4:',t2-t1




  iall=-product(shape(weight_c))*kind(weight_c)
  deallocate(weight_c, stat=istat)
  call memocc(istat, iall, 'weight_c', subname)
  iall=-product(shape(weight_f))*kind(weight_f)
  deallocate(weight_f, stat=istat)
  call memocc(istat, iall, 'weight_f', subname)

  ! Determine values for mpi_alltoallv
  allocate(collcom%nsendcounts_c(0:nproc-1), stat=istat)
  call memocc(istat, collcom%nsendcounts_c, 'collcom%nsendcounts_c', subname)
  allocate(collcom%nsenddspls_c(0:nproc-1), stat=istat)
  call memocc(istat, collcom%nsenddspls_c, 'collcom%nsenddspls_c', subname)
  allocate(collcom%nrecvcounts_c(0:nproc-1), stat=istat)
  call memocc(istat, collcom%nrecvcounts_c, 'collcom%nrecvcounts_c', subname)
  allocate(collcom%nrecvdspls_c(0:nproc-1), stat=istat)
  call memocc(istat, collcom%nrecvdspls_c, 'collcom%nrecvdspls_c', subname)
  allocate(collcom%nsendcounts_f(0:nproc-1), stat=istat)
  call memocc(istat, collcom%nsendcounts_f, 'collcom%nsendcounts_f', subname)
  allocate(collcom%nsenddspls_f(0:nproc-1), stat=istat)
  call memocc(istat, collcom%nsenddspls_f, 'collcom%nsenddspls_f', subname)
  allocate(collcom%nrecvcounts_f(0:nproc-1), stat=istat)
  call memocc(istat, collcom%nrecvcounts_f, 'collcom%nrecvcounts_f', subname)
  allocate(collcom%nrecvdspls_f(0:nproc-1), stat=istat)
  call memocc(istat, collcom%nrecvdspls_f, 'collcom%nrecvdspls_f', subname)
call mpi_barrier(mpi_comm_world, ierr)
t1=mpi_wtime()
  call determine_communication_arrays(iproc, nproc, orbs, lzd, istartend_c, istartend_f, &
       index_in_global_c, index_in_global_f, weightp_c, weightp_f, &
       collcom%nsendcounts_c, collcom%nsenddspls_c, collcom%nrecvcounts_c, collcom%nrecvdspls_c, &
       collcom%nsendcounts_f, collcom%nsenddspls_f, collcom%nrecvcounts_f, collcom%nrecvdspls_f)
call mpi_barrier(mpi_comm_world, ierr)
t2=mpi_wtime()
!if(iproc==0) write(*,'(a,es10.3)') 'time for part 5:',t2-t1


  !Now set some integers in the collcomm structure
  collcom%ndimind_c = sum(collcom%nrecvcounts_c)
  collcom%ndimind_f = sum(collcom%nrecvcounts_f)

  ! Now rearrange the data on the process to communicate them
  collcom%ndimpsi_c=0
  do iorb=1,orbs%norbp
      iiorb=orbs%isorb+iorb
      ilr=orbs%inwhichlocreg(iiorb)
      collcom%ndimpsi_c=collcom%ndimpsi_c+lzd%llr(ilr)%wfd%nvctr_c
  end do
  allocate(collcom%irecvbuf_c(collcom%ndimpsi_c), stat=istat)
  call memocc(istat, collcom%irecvbuf_c, 'collcom%irecvbuf_c', subname)
  allocate(collcom%indexrecvorbital_c(collcom%ndimind_c), stat=istat)
  call memocc(istat, collcom%indexrecvorbital_c, 'collcom%indexrecvorbital_c', subname)
  allocate(collcom%iextract_c(collcom%ndimind_c), stat=istat)
  call memocc(istat, collcom%iextract_c, 'collcom%iextract_c', subname)
  allocate(collcom%iexpand_c(collcom%ndimind_c), stat=istat)
  call memocc(istat, collcom%iexpand_c, 'collcom%iexpand_c', subname)
  allocate(collcom%isendbuf_c(collcom%ndimpsi_c), stat=istat)
  call memocc(istat, collcom%isendbuf_c, 'collcom%isendbuf_c', subname)

  collcom%ndimpsi_f=0
  do iorb=1,orbs%norbp
      iiorb=orbs%isorb+iorb
      ilr=orbs%inwhichlocreg(iiorb)
      collcom%ndimpsi_f=collcom%ndimpsi_f+lzd%llr(ilr)%wfd%nvctr_f
  end do
  allocate(collcom%irecvbuf_f(collcom%ndimpsi_f), stat=istat)
  call memocc(istat, collcom%irecvbuf_f, 'collcom%irecvbuf_f', subname)
  allocate(collcom%indexrecvorbital_f(collcom%ndimind_f), stat=istat)
  call memocc(istat, collcom%indexrecvorbital_f, 'collcom%indexrecvorbital_f', subname)
  allocate(collcom%iextract_f(collcom%ndimind_f), stat=istat)
  call memocc(istat, collcom%iextract_f, 'collcom%iextract_f', subname)
  allocate(collcom%iexpand_f(collcom%ndimind_f), stat=istat)
  call memocc(istat, collcom%iexpand_f, 'collcom%iexpand_f', subname)
  allocate(collcom%isendbuf_f(collcom%ndimpsi_f), stat=istat)
  call memocc(istat, collcom%isendbuf_f, 'collcom%isendbuf_f', subname)

call mpi_barrier(mpi_comm_world, ierr)
t1=mpi_wtime()
  call get_switch_indices(iproc, nproc, orbs, lzd, collcom%ndimpsi_c, collcom%ndimpsi_f, istartend_c, istartend_f, &
       collcom%nsendcounts_c, collcom%nsenddspls_c, collcom%ndimind_c, collcom%nrecvcounts_c, collcom%nrecvdspls_c, &
       collcom%nsendcounts_f, collcom%nsenddspls_f, collcom%ndimind_f, collcom%nrecvcounts_f, collcom%nrecvdspls_f, &
       index_in_global_c, index_in_global_f, &
       weightp_c, weightp_f, collcom%isendbuf_c, collcom%irecvbuf_c, collcom%isendbuf_f, collcom%irecvbuf_f, &
       collcom%indexrecvorbital_c, collcom%iextract_c, collcom%iexpand_c, &
       collcom%indexrecvorbital_f, collcom%iextract_f, collcom%iexpand_f)
call mpi_barrier(mpi_comm_world, ierr)
t2=mpi_wtime()
!if(iproc==0) write(*,'(a,es10.3)') 'time for part 6:',t2-t1

  ! These variables are used in various subroutines to speed up the code
  allocate(collcom%isptsp_c(max(collcom%nptsp_c,1)), stat=istat)
  call memocc(istat, collcom%isptsp_c, 'collcom%isptsp_c', subname)
  allocate(collcom%isptsp_f(max(collcom%nptsp_f,1)), stat=istat)
  call memocc(istat, collcom%isptsp_f, 'collcom%isptsp_f', subname)
  collcom%isptsp_c(1) = 0
  do ipt=2,collcom%nptsp_c
        collcom%isptsp_c(ipt) = collcom%isptsp_c(ipt-1) + collcom%norb_per_gridpoint_c(ipt-1)
  end do
  collcom%isptsp_f(1) = 0
  do ipt=2,collcom%nptsp_f
        collcom%isptsp_f(ipt) = collcom%isptsp_f(ipt-1) + collcom%norb_per_gridpoint_f(ipt-1)
  end do


  iall=-product(shape(istartend_c))*kind(istartend_c)
  deallocate(istartend_c, stat=istat)
  call memocc(istat, iall, 'istartend_c', subname)

  iall=-product(shape(istartend_f))*kind(istartend_f)
  deallocate(istartend_f, stat=istat)
  call memocc(istat, iall, 'istartend_f', subname)

  iall=-product(shape(index_in_global_c))*kind(index_in_global_c)
  deallocate(index_in_global_c, stat=istat)
  call memocc(istat, iall, 'index_in_global_c', subname)

  iall=-product(shape(index_in_global_f))*kind(index_in_global_f)
  deallocate(index_in_global_f, stat=istat)
  call memocc(istat, iall, 'index_in_global_f', subname)
  
call timing(iproc,'init_collcomm ','OF')
  
end subroutine init_collective_comms


subroutine get_weights(iproc, nproc, orbs, lzd, weight_c, weight_f, weight_c_tot, weight_f_tot)
  use module_base
  use module_types
  implicit none
  
  ! Calling arguments
  integer,intent(in) :: iproc, nproc
  type(orbitals_data),intent(in) :: orbs
  type(local_zone_descriptors),intent(in) :: lzd
  real(kind=8),dimension(0:lzd%glr%d%n1,0:lzd%glr%d%n2,0:lzd%glr%d%n3),intent(out) :: weight_c, weight_f
  real(kind=8),intent(out) :: weight_c_tot, weight_f_tot
  
  ! Local variables
  integer :: iorb, iiorb, i0, i1, i2, i3, ii, jj, iseg, ierr, ilr, istart, iend, i, j0, j1, ii1, ii2, ii3


  ii=(lzd%glr%d%n1+1)*(lzd%glr%d%n2+1)*(lzd%glr%d%n3+1)
  call to_zero(ii, weight_c(0,0,0))
  call to_zero(ii, weight_f(0,0,0))
  weight_c_tot=0.d0
  weight_f_tot=0.d0

  !$omp parallel default(private) &
  !$omp shared(orbs,lzd,weight_c,weight_c_tot,weight_f,weight_f_tot,ilr,iiorb)


  ! Calculate the weights for the coarse part.
  do iorb=1,orbs%norbp
      iiorb=orbs%isorb+iorb
      ilr=orbs%inwhichlocreg(iiorb)
      !$omp do reduction(+:weight_c_tot) 
      do iseg=1,lzd%llr(ilr)%wfd%nseg_c
          jj=lzd%llr(ilr)%wfd%keyvloc(iseg)
          j0=lzd%llr(ilr)%wfd%keygloc(1,iseg)
          j1=lzd%llr(ilr)%wfd%keygloc(2,iseg)
          ii=j0-1
          i3=ii/((lzd%llr(ilr)%d%n1+1)*(lzd%llr(ilr)%d%n2+1))
          ii=ii-i3*(lzd%llr(ilr)%d%n1+1)*(lzd%llr(ilr)%d%n2+1)
          i2=ii/(lzd%llr(ilr)%d%n1+1)
          i0=ii-i2*(lzd%llr(ilr)%d%n1+1)
          i1=i0+j1-j0
          !write(*,'(a,8i8)') 'jj, ii, j0, j1, i0, i1, i2, i3',jj,ii,j0,j1,i0,i1,i2,i3
          do i=i0,i1
              ii1=i+lzd%llr(ilr)%ns1
              ii2=i2+lzd%llr(ilr)%ns2
              ii3=i3+lzd%llr(ilr)%ns3
              weight_c(ii1,ii2,ii3)=weight_c(ii1,ii2,ii3)+1.d0
              weight_c_tot=weight_c_tot+1.d0
          end do
      end do
     !$omp end do
      ! Calculate the weights for the fine part.
      istart=lzd%llr(ilr)%wfd%nseg_c+min(1,lzd%llr(ilr)%wfd%nseg_f)
      iend=istart+lzd%llr(ilr)%wfd%nseg_f-1
      !$omp do reduction(+:weight_f_tot)
      do iseg=istart,iend
          jj=lzd%llr(ilr)%wfd%keyvloc(iseg)
          j0=lzd%llr(ilr)%wfd%keygloc(1,iseg)
          j1=lzd%llr(ilr)%wfd%keygloc(2,iseg)
          ii=j0-1
          i3=ii/((lzd%llr(ilr)%d%n1+1)*(lzd%llr(ilr)%d%n2+1))
          ii=ii-i3*(lzd%llr(ilr)%d%n1+1)*(lzd%llr(ilr)%d%n2+1)
          i2=ii/(lzd%llr(ilr)%d%n1+1)
          i0=ii-i2*(lzd%llr(ilr)%d%n1+1)
          i1=i0+j1-j0
          do i=i0,i1
              ii1=i+lzd%llr(ilr)%ns1
              ii2=i2+lzd%llr(ilr)%ns2
              ii3=i3+lzd%llr(ilr)%ns3
              weight_f(ii1,ii2,ii3)=weight_f(ii1,ii2,ii3)+1.d0
              weight_f_tot=weight_f_tot+1.d0
          end do
      end do
      !$omp end do
  end do

!$omp end parallel

  ! Sum up among all processes.
  if(nproc>1) then
      call mpiallred(weight_c_tot, 1, mpi_sum, mpi_comm_world, ierr)
      call mpiallred(weight_f_tot, 1, mpi_sum, mpi_comm_world, ierr)
      ii=(lzd%glr%d%n1+1)*(lzd%glr%d%n2+1)*(lzd%glr%d%n3+1)
      call mpiallred(weight_c(0,0,0), ii,  mpi_sum, mpi_comm_world, ierr)
      call mpiallred(weight_f(0,0,0), ii,  mpi_sum, mpi_comm_world, ierr)
  end if


end subroutine get_weights



subroutine assign_weight_to_process(iproc, nproc, lzd, weight_c, weight_f, weight_tot_c, weight_tot_f, &
           istartend_c, istartend_f, istartp_seg_c, iendp_seg_c, istartp_seg_f, iendp_seg_f, &
           weightp_c, weightp_f, nptsp_c, nptsp_f)
  use module_base
  use module_types
  implicit none
  
  ! Calling arguments
  integer,intent(in) :: iproc, nproc
  type(local_zone_descriptors),intent(in) :: lzd
  real(kind=8),dimension(0:lzd%glr%d%n1,0:lzd%glr%d%n2,0:lzd%glr%d%n3),intent(in) :: weight_c, weight_f
  real(kind=8),intent(in) :: weight_tot_c, weight_tot_f
  integer,dimension(2,0:nproc-1),intent(out) :: istartend_c, istartend_f
  integer,intent(out) :: istartp_seg_c, iendp_seg_c, istartp_seg_f, iendp_seg_f
  real(kind=8),intent(out) :: weightp_c, weightp_f
  integer,intent(out) :: nptsp_c, nptsp_f
  
  ! Local variables
  integer :: jproc, i1, i2, i3, ii, ii2, istart, iend, jj, j0, j1, jprocdone,ii_c,ii_f
  integer :: i, iseg, i0, iitot, ierr, iiseg
  real(kind=8) :: tt, tt2, weight_c_ideal, weight_f_ideal

  ! Ideal weight per process.
  weight_c_ideal=weight_tot_c/dble(nproc)
  weight_f_ideal=weight_tot_f/dble(nproc)



  ! First the coarse part...
 

  !$omp parallel default(private) shared(lzd,iproc,nproc)&
  !$omp shared(weight_f,weight_f_ideal,weight_tot_f,weight_c_ideal,weight_tot_c, weight_c,istartend_c,istartend_f)&
  !$omp shared(istartp_seg_c,iendp_seg_c,istartp_seg_f,iendp_seg_f,weightp_c,weightp_f,nptsp_c,nptsp_f)

  !$omp sections 

  !$omp section

  jproc=0
  tt=0.d0
  tt2=0.d0
  iitot=0
  ii2=0
  iiseg=1
  jprocdone=-1
  weightp_c=0.d0
  loop_nseg_c: do iseg=1,lzd%glr%wfd%nseg_c
       jj=lzd%glr%wfd%keyvloc(iseg)
       j0=lzd%glr%wfd%keygloc(1,iseg)
       j1=lzd%glr%wfd%keygloc(2,iseg)
       ii=j0-1
       i3=ii/((lzd%glr%d%n1+1)*(lzd%glr%d%n2+1))
       ii=ii-i3*(lzd%glr%d%n1+1)*(lzd%glr%d%n2+1)
       i2=ii/(lzd%glr%d%n1+1)
       i0=ii-i2*(lzd%glr%d%n1+1)
       i1=i0+j1-j0
       do i=i0,i1
           tt=tt+weight_c(i,i2,i3)
           iitot=iitot+1
           if((tt>=weight_c_ideal .or. iseg==lzd%glr%wfd%nseg_c) .and. i==i1 .and. jproc<=nproc-2) then
               if(tt==weight_tot_c .and. jproc==nproc-1) then
                   ! this process also has to take the remaining points, even if they have no weight
                   iitot=lzd%glr%wfd%nvctr_c-ii2
               end if
               if(iproc==jproc) then
                   weightp_c=tt
                   nptsp_c=iitot
                   istartp_seg_c=iiseg
                   iendp_seg_c=iseg
                   if(tt==weight_tot_c .and. jproc==nproc-1) then
                       ! this process also has to take the remaining segments, even if they have no weight
                       iendp_seg_c=lzd%glr%wfd%nseg_c
                   end if
               end if
               istartend_c(1,jproc)=ii2+1
               istartend_c(2,jproc)=min(istartend_c(1,jproc)+iitot-1,lzd%glr%wfd%nvctr_c)
               tt2=tt2+tt
               tt=0.d0
               ii2=ii2+iitot
               iitot=0
               jproc=jproc+1
               iiseg=iseg
               if(ii2>=lzd%glr%wfd%nvctr_c) then
                   ! everything is distributed
                   jprocdone=jproc
                   exit loop_nseg_c
               end if
           end if
       end do
   end do loop_nseg_c

  if(jprocdone>0) then
       do jproc=jprocdone,nproc-1
          ! these processes do nothing
          istartend_c(1,jproc)=lzd%glr%wfd%nvctr_c+1
          istartend_c(2,jproc)=lzd%glr%wfd%nvctr_c
          if(iproc==jproc) then
              weightp_c=0.d0
              nptsp_c=0
              istartp_seg_c=lzd%glr%wfd%nseg_c+1
              iendp_seg_c=lzd%glr%wfd%nseg_c
          end if
      end do
  else
      if(iproc==nproc-1) then
          ! Take the rest
          weightp_c=weight_tot_c-tt2
          nptsp_c=lzd%glr%wfd%nvctr_c-ii2
          istartp_seg_c=iiseg
          iendp_seg_c=lzd%glr%wfd%nseg_c
      end if
      istartend_c(1,nproc-1)=ii2+1
      istartend_c(2,nproc-1)=istartend_c(1,nproc-1)+iitot-1
  end if

  ! some check
 
  !write(*,*) 'subroutine', weightp_c

  !$omp section

  ! Now the fine part...
  jproc=0
  tt=0.d0
  tt2=0.d0
  iitot=0
  ii2=0
  weightp_f=0.d0
  istart=lzd%glr%wfd%nseg_c+min(1,lzd%glr%wfd%nseg_f)
  iend=istart+lzd%glr%wfd%nseg_f-1
  iiseg=istart
  jprocdone=-1
  loop_nseg_f: do iseg=istart,iend
       jj=lzd%glr%wfd%keyvloc(iseg)
       j0=lzd%glr%wfd%keygloc(1,iseg)
       j1=lzd%glr%wfd%keygloc(2,iseg)
       ii=j0-1
       i3=ii/((lzd%glr%d%n1+1)*(lzd%glr%d%n2+1))
       ii=ii-i3*(lzd%glr%d%n1+1)*(lzd%glr%d%n2+1)
       i2=ii/(lzd%glr%d%n1+1)
       i0=ii-i2*(lzd%glr%d%n1+1)
       i1=i0+j1-j0
       do i=i0,i1
           tt=tt+weight_f(i,i2,i3)
           iitot=iitot+1
           if((tt>=weight_f_ideal .or. iseg==iend) .and. i==i1 .and. jproc<=nproc-2) then
               if(tt==weight_tot_f .and. jproc==nproc-1) then
                   ! this process also has to take the remaining points, even if they have no weight
                   iitot=lzd%glr%wfd%nvctr_f-ii2
               end if
               if(iproc==jproc) then
                   weightp_f=tt
                   nptsp_f=iitot
                   istartp_seg_f=iiseg
                   iendp_seg_f=iseg
                   if(tt==weight_tot_f .and. jproc==nproc-1) then
                       ! this process also has to take the remaining segments, even if they have no weight
                       iendp_seg_f=iend
                   end if
               end if
               istartend_f(1,jproc)=ii2+1
               istartend_f(2,jproc)=min(istartend_f(1,jproc)+iitot-1,lzd%glr%wfd%nvctr_f)
               tt2=tt2+tt
               tt=0.d0
               ii2=ii2+iitot
               iitot=0
               jproc=jproc+1
               iiseg=iseg
               if(ii2>=lzd%glr%wfd%nvctr_f) then
                   ! everything is distributed
                   jprocdone=jproc
                   exit loop_nseg_f
               end if
           end if
       end do
   end do loop_nseg_f
  if(jprocdone>0) then
       do jproc=jprocdone,nproc-1
          ! these processes do nothing
          istartend_f(1,jproc)=lzd%glr%wfd%nvctr_f+1
          istartend_f(2,jproc)=lzd%glr%wfd%nvctr_f
          if(iproc==jproc) then
              weightp_f=0.d0
              nptsp_f=0
              istartp_seg_f=lzd%glr%wfd%nseg_f+1
              iendp_seg_f=lzd%glr%wfd%nseg_f
          end if
      end do
  else
      if(iproc==nproc-1) then
          ! Take the rest
          weightp_f=weight_tot_f-tt2
          nptsp_f=lzd%glr%wfd%nvctr_f-ii2
          istartp_seg_f=iiseg
          iendp_seg_f=iend
      end if
      istartend_f(1,nproc-1)=ii2+1
      istartend_f(2,nproc-1)=istartend_f(1,nproc-1)+iitot-1
  end if

!$omp end sections
  !$omp end parallel

  ! some check
  ii_f=istartend_f(2,iproc)-istartend_f(1,iproc)+1
  if(nproc>1) call mpiallred(ii_f, 1, mpi_sum, mpi_comm_world, ierr)
  if(ii_f/=lzd%glr%wfd%nvctr_f) stop 'assign_weight_to_process: ii_f/=lzd%glr%wfd%nvctr_f'
 
ii_c=istartend_c(2,iproc)-istartend_c(1,iproc)+1
  if(nproc>1) call mpiallred(ii_c, 1, mpi_sum, mpi_comm_world, ierr)
  if(ii_c/=lzd%glr%wfd%nvctr_c) then
     write(*,*) 'ii_c/=lzd%glr%wfd%nvctr_c',ii_c,lzd%glr%wfd%nvctr_c
     stop
  end if
  
 

end subroutine assign_weight_to_process



! This subroutine distributes the components to the processes such that each process has the same grid points
! as indicated by npts_par_c, npts_par_f.
subroutine assign_weight_to_process2(iproc, nproc, lzd, weight_c, weight_f, weight_tot_c, weight_tot_f, &
           npts_par_c, npts_par_f, &
           istartend_c, istartend_f, istartp_seg_c, iendp_seg_c, istartp_seg_f, iendp_seg_f, &
           weightp_c, weightp_f, nptsp_c, nptsp_f)
  use module_base
  use module_types
  implicit none
  
  ! Calling arguments
  integer,intent(in) :: iproc, nproc
  type(local_zone_descriptors),intent(in) :: lzd
  real(kind=8),dimension(0:lzd%glr%d%n1,0:lzd%glr%d%n2,0:lzd%glr%d%n3),intent(in) :: weight_c, weight_f
  real(kind=8),intent(in) :: weight_tot_c, weight_tot_f
  integer,dimension(0:nproc-1),intent(in) :: npts_par_c, npts_par_f
  integer,dimension(2,0:nproc-1),intent(out) :: istartend_c, istartend_f
  integer,intent(out) :: istartp_seg_c, iendp_seg_c, istartp_seg_f, iendp_seg_f
  real(kind=8),intent(out) :: weightp_c, weightp_f
  integer,intent(out) :: nptsp_c, nptsp_f
  
  ! Local variables
  integer :: jproc, i1, i2, i3, ii, istartp_c, iendp_c, ii2, istartp_f, iendp_f, istart, iend, jj, j0, j1
  integer :: i, iseg, i0, iitot, ierr, iiseg, jprocdone
  real(kind=8) :: tt, tt2, weight_c_ideal, weight_f_ideal

  ! Ideal weight per process
  weight_c_ideal=weight_tot_c/dble(nproc)
  weight_f_ideal=weight_tot_f/dble(nproc)

  jproc=0
  tt=0.d0
  tt2=0.d0
  iitot=0
  ii2=0
  iiseg=1
  weightp_c=0.d0
    do iseg=1,lzd%glr%wfd%nseg_c
       jj=lzd%glr%wfd%keyvloc(iseg)
       j0=lzd%glr%wfd%keygloc(1,iseg)
       j1=lzd%glr%wfd%keygloc(2,iseg)
       ii=j0-1
       i3=ii/((lzd%glr%d%n1+1)*(lzd%glr%d%n2+1))
       ii=ii-i3*(lzd%glr%d%n1+1)*(lzd%glr%d%n2+1)
       i2=ii/(lzd%glr%d%n1+1)
       i0=ii-i2*(lzd%glr%d%n1+1)
       i1=i0+j1-j0
       do i=i0,i1
           tt=tt+weight_c(i,i2,i3)
           iitot=iitot+1
           !if(tt>weight_c_ideal) then
           if(iitot==npts_par_c(jproc)) then
               if(iproc==jproc) then
                   weightp_c=tt
                   nptsp_c=iitot
                   istartp_c=ii2+1
                   iendp_c=istartp_c+iitot-1
                   istartp_seg_c=iiseg
                   iendp_seg_c=iseg
               end if
               istartend_c(1,jproc)=ii2+1
               istartend_c(2,jproc)=istartend_c(1,jproc)+iitot-1
               tt2=tt2+tt
               tt=0.d0
               ii2=ii2+iitot
               iitot=0
               jproc=jproc+1
               iiseg=iseg
           end if
       end do
   end do

   jprocdone=jproc
   do jproc=jprocdone,nproc-1
      ! these processes do nothing
      istartend_c(1,jproc)=lzd%glr%wfd%nvctr_c+1
      istartend_c(2,jproc)=lzd%glr%wfd%nvctr_c
      if(iproc==jproc) then
          weightp_c=0.d0
          nptsp_c=0
          istartp_seg_c=lzd%glr%wfd%nseg_c+1
          iendp_seg_c=lzd%glr%wfd%nseg_c
      end if
   end do
  !if(iproc==nproc-1) then
  !    ! Take the rest
  !    istartp_c=ii2+1
  !    iendp_c=istartp_c+iitot-1
  !    weightp_c=weight_tot_c-tt2
  !    nptsp_c=lzd%glr%wfd%nvctr_c-ii2
  !    istartp_seg_c=iiseg
  !    iendp_seg_c=lzd%glr%wfd%nseg_c
  !end if
  !istartend_c(1,nproc-1)=ii2+1
  !istartend_c(2,nproc-1)=istartend_c(1,nproc-1)+iitot-1

  ! some check
  ii=istartend_c(2,iproc)-istartend_c(1,iproc)+1
  if(nproc>1) call mpiallred(ii, 1, mpi_sum, mpi_comm_world, ierr)
  if(ii/=lzd%glr%wfd%nvctr_c) stop 'assign_weight_to_process2: ii/=lzd%glr%wfd%nvctr_c'


  jproc=0
  tt=0.d0
  tt2=0.d0
  iitot=0
  ii2=0
  weightp_f=0.d0
  istart=lzd%glr%wfd%nseg_c+min(1,lzd%glr%wfd%nseg_f)
  iend=istart+lzd%glr%wfd%nseg_f-1
  iiseg=istart
    do iseg=istart,iend
       jj=lzd%glr%wfd%keyvloc(iseg)
       j0=lzd%glr%wfd%keygloc(1,iseg)
       j1=lzd%glr%wfd%keygloc(2,iseg)
       ii=j0-1
       i3=ii/((lzd%glr%d%n1+1)*(lzd%glr%d%n2+1))
       ii=ii-i3*(lzd%glr%d%n1+1)*(lzd%glr%d%n2+1)
       i2=ii/(lzd%glr%d%n1+1)
       i0=ii-i2*(lzd%glr%d%n1+1)
       i1=i0+j1-j0
       do i=i0,i1
           tt=tt+weight_f(i,i2,i3)
           iitot=iitot+1
           !if(tt>weight_f_ideal) then
           if(iitot==npts_par_f(jproc)) then
               if(iproc==jproc) then
                   weightp_f=tt
                   nptsp_f=iitot
                   istartp_f=ii2+1
                   iendp_f=istartp_f+iitot-1
                   istartp_seg_f=iiseg
                   iendp_seg_f=iseg
               end if
               istartend_f(1,jproc)=ii2+1
               istartend_f(2,jproc)=istartend_f(1,jproc)+iitot-1
               tt2=tt2+tt
               tt=0.d0
               ii2=ii2+iitot
               iitot=0
               jproc=jproc+1
               iiseg=iseg
           end if
       end do
   end do

   jprocdone=jproc
   do jproc=jprocdone,nproc-1
      ! these processes do nothing
      istartend_f(1,jproc)=lzd%glr%wfd%nvctr_f+1
      istartend_f(2,jproc)=lzd%glr%wfd%nvctr_f
      if(iproc==jproc) then
          weightp_f=0.d0
          nptsp_f=0
          istartp_seg_f=lzd%glr%wfd%nseg_f+1
          iendp_seg_f=lzd%glr%wfd%nseg_f
      end if
   end do
  !if(iproc==nproc-1) then
  !    ! Take the rest
  !    istartp_f=ii2+1
  !    iendp_f=istartp_f+iitot-1
  !    weightp_f=weight_tot_f-tt2
  !    nptsp_f=lzd%glr%wfd%nvctr_f-ii2
  !    istartp_seg_f=iiseg
  !    iendp_seg_f=iend
  !end if
  !istartend_f(1,nproc-1)=ii2+1
  !istartend_f(2,nproc-1)=istartend_f(1,nproc-1)+iitot-1

  ! some check
  ii=istartend_f(2,iproc)-istartend_f(1,iproc)+1
  if(nproc>1) call mpiallred(ii, 1, mpi_sum, mpi_comm_world, ierr)
  if(ii/=lzd%glr%wfd%nvctr_f) stop 'assign_weight_to_process2: ii/=lzd%glr%wfd%nvctr_f'



end subroutine assign_weight_to_process2





subroutine determine_num_orbs_per_gridpoint_new(iproc, nproc, orbs, lzd, istartend_c, istartend_f, &
           istartp_seg_c, iendp_seg_c, istartp_seg_f, iendp_seg_f, &
           weightp_c, weightp_f, nptsp_c, nptsp_f, weight_c, weight_f, &
           norb_per_gridpoint_c, norb_per_gridpoint_f)
  use module_base
  use module_types
  implicit none
  
  ! Calling arguments
  integer,intent(in):: iproc, nproc, nptsp_c, nptsp_f, istartp_seg_c, iendp_seg_c, istartp_seg_f, iendp_seg_f
  type(orbitals_data),intent(in):: orbs
  type(local_zone_descriptors),intent(in):: lzd
  integer,dimension(2,0:nproc-1),intent(in):: istartend_c, istartend_f
  real(8),intent(in):: weightp_c, weightp_f
  real(8),dimension(0:lzd%glr%d%n1,0:lzd%glr%d%n2,0:lzd%glr%d%n3),intent(in):: weight_c, weight_f
  integer,dimension(nptsp_c),intent(out):: norb_per_gridpoint_c
  integer,dimension(nptsp_f),intent(out):: norb_per_gridpoint_f
  
  ! Local variables
  integer:: ii, iiorb, i1, i2, i3, iipt, iorb, iii, iseg, jj, j0, j1, iitot, ilr, i, istart, iend, i0, istat, iall
  integer::icheck_c,icheck_f,iiorb_c,iiorb_f, npgp_c,npgp_f
  integer,dimension(:),allocatable:: iseg_start_c, iseg_start_f
  character(len=*),parameter:: subname='determine_num_orbs_per_gridpoint'
  real(8):: t1tot, t2tot, t_check_gridpoint

  allocate(iseg_start_c(lzd%nlr), stat=istat)
  call memocc(istat, iseg_start_c, 'iseg_start_c', subname)
  allocate(iseg_start_f(lzd%nlr), stat=istat)
  call memocc(istat, iseg_start_f, 'iseg_start_f', subname)
 iseg_start_c=1
  iseg_start_f=1

 
t_check_gridpoint=0.d0
t1tot=mpi_wtime()


 icheck_c = 0
icheck_f = 0
  iiorb_f=0
  iiorb_c=0
  iipt=0

!$omp parallel default(private) shared(lzd,iproc,istartend_c,istartend_f,istartp_seg_c,iendp_seg_c,istartp_seg_f,iendp_seg_f) &
!$omp shared(nptsp_c, weight_c,norb_per_gridpoint_c,weightp_c,nptsp_f, weight_f,norb_per_gridpoint_f,weightp_f) &
!$omp shared(icheck_f,iiorb_f,icheck_c,iiorb_c)


  !write(*,*) 'iproc, istartp_seg_c,iendp_seg_c', iproc, istartp_seg_c,iendp_seg_c
    !do iseg=1,lzd%glr%wfd%nseg_c

 !$omp do reduction(+:icheck_c) reduction(+:iiorb_c)
    do iseg=istartp_seg_c,iendp_seg_c
       jj=lzd%glr%wfd%keyvloc(iseg)
       j0=lzd%glr%wfd%keygloc(1,iseg)
       j1=lzd%glr%wfd%keygloc(2,iseg)
       ii=j0-1
       i3=ii/((lzd%glr%d%n1+1)*(lzd%glr%d%n2+1))
       ii=ii-i3*(lzd%glr%d%n1+1)*(lzd%glr%d%n2+1)
       i2=ii/(lzd%glr%d%n1+1)
       i0=ii-i2*(lzd%glr%d%n1+1)
       i1=i0+j1-j0
       do i=i0,i1
           !iitot=iitot+1
           iitot=jj+i-i0
           if(iitot>=istartend_c(1,iproc) .and. iitot<=istartend_c(2,iproc)) then
               !write(200+iproc,'(5i10)') iitot, iseg, iitot, jj, jj+i-i0
               !iipt=iipt+1
                icheck_c = icheck_c + 1
		iipt=jj-istartend_c(1,iproc)+i-i0+1
               !do iorb=1,orbs%norb
               !    ilr=orbs%inwhichlocreg(iorb)
               !    ! Check whether this orbitals extends here
               !    call check_grid_point_from_boxes(i, i2, i3, lzd%llr(ilr), overlap_possible)
               !    if(.not. overlap_possible) then
               !        found=.false.
               !    else
               !        t1=mpi_wtime()
               !        call check_gridpoint(lzd%llr(ilr)%wfd%nseg_c, lzd%llr(ilr)%d%n1, lzd%llr(ilr)%d%n2, &
               !             lzd%llr(ilr)%ns1, lzd%llr(ilr)%ns2, lzd%llr(ilr)%ns3, lzd%llr(ilr)%wfd%keygloc, &
               !             i, i2, i3, iseg_start_c(ilr), found)
               !        t2=mpi_wtime()
               !        t_check_gridpoint=t_check_gridpoint+t2-t1
               !    end if
               !    if(found) then
               !        npgp=npgp+1
               !        iiorb=iiorb+1
               !    end if
               !end do
               npgp_c = weight_c(i,i2,i3)
               iiorb_c=iiorb_c+npgp_c
               norb_per_gridpoint_c(iipt)=npgp_c
           end if
      end do
  end do
  !$omp end do
  
  if(icheck_c/=nptsp_c) stop 'icheck_c/=nptsp_c'
  if(iiorb_c/=nint(weightp_c)) stop 'iiorb_c/=weightp_c'


  iitot=0
  iipt=0
    istart=lzd%glr%wfd%nseg_c+min(1,lzd%glr%wfd%nseg_f)
    iend=istart+lzd%glr%wfd%nseg_f-1
    !do iseg=istart,iend
    !$omp do reduction(+:icheck_f) reduction(+:iiorb_f)
    do iseg=istartp_seg_f,iendp_seg_f
       jj=lzd%glr%wfd%keyvloc(iseg)
       j0=lzd%glr%wfd%keygloc(1,iseg)
       j1=lzd%glr%wfd%keygloc(2,iseg)
       ii=j0-1
       i3=ii/((lzd%glr%d%n1+1)*(lzd%glr%d%n2+1))
       ii=ii-i3*(lzd%glr%d%n1+1)*(lzd%glr%d%n2+1)
       i2=ii/(lzd%glr%d%n1+1)
       i0=ii-i2*(lzd%glr%d%n1+1)
       i1=i0+j1-j0
       do i=i0,i1
           !iitot=iitot+1
           iitot=jj+i-i0
           if(iitot>=istartend_f(1,iproc) .and. iitot<=istartend_f(2,iproc)) then
               icheck_f = icheck_f +1
               iipt=jj-istartend_f(1,iproc)+i-i0+1
               npgp_f=0
               !do iorb=1,orbs%norb
               !    ilr=orbs%inwhichlocreg(iorb)
               !    ! Check whether this orbitals extends here
               !    call check_grid_point_from_boxes(i, i2, i3, lzd%llr(ilr), overlap_possible)
               !    if(.not. overlap_possible) then
               !        found=.false.
               !    else
               !        iii=lzd%llr(ilr)%wfd%nseg_c+min(1,lzd%llr(ilr)%wfd%nseg_f)
               !        t1=mpi_wtime()
               !        call check_gridpoint(lzd%llr(ilr)%wfd%nseg_f, lzd%llr(ilr)%d%n1, lzd%llr(ilr)%d%n2, &
               !             lzd%llr(ilr)%ns1, lzd%llr(ilr)%ns2, lzd%llr(ilr)%ns3, &
               !             lzd%llr(ilr)%wfd%keygloc(1,iii), &
               !             i, i2, i3, iseg_start_f(ilr), found)
               !        t2=mpi_wtime()
               !        t_check_gridpoint=t_check_gridpoint+t2-t1
               !    end if
               !    if(found) then
               !        npgp=npgp+1
               !        iiorb=iiorb+1
               !    end if
               !end do
               npgp_f = weight_f(i,i2,i3)
               iiorb_f=iiorb_f+npgp_f
               norb_per_gridpoint_f(iipt)=npgp_f
           end if
      end do
  end do
  !$omp end do
  !$omp end parallel

  if(icheck_f/=nptsp_f) stop 'icheck_f/=nptsp_f'
  !write(*,*) 'iiorb, weightp_f', iiorb, weightp_f
  if(iiorb_f/=nint(weightp_f)) stop 'iiorb_f/=weightp_f'


  iall=-product(shape(iseg_start_c))*kind(iseg_start_c)
  deallocate(iseg_start_c, stat=istat)
  call memocc(istat, iall, 'iseg_start_c', subname)
  iall=-product(shape(iseg_start_f))*kind(iseg_start_f)
  deallocate(iseg_start_f, stat=istat)
  call memocc(istat, iall, 'iseg_start_f', subname)

t2tot=mpi_wtime()
!if(iproc==0) write(*,'(a,es14.5)') 'in sub determine_num_orbs_per_gridpoint: iproc, total time', t2tot-t1tot
!if(iproc==0) write(*,'(a,es14.5)') 'in sub determine_num_orbs_per_gridpoint: iproc, time for check_gridpoint', t_check_gridpoint

end subroutine determine_num_orbs_per_gridpoint_new








subroutine determine_communication_arrays(iproc, nproc, orbs, lzd, istartend_c, istartend_f, &
           index_in_global_c, index_in_global_f, &
           weightp_c, weightp_f,  nsendcounts_c, nsenddspls_c, nrecvcounts_c, nrecvdspls_c, &
           nsendcounts_f, nsenddspls_f, nrecvcounts_f, nrecvdspls_f)
  use module_base
  use module_types
  implicit none
  
  ! Calling arguments
  integer,intent(in) :: iproc, nproc
  type(orbitals_data),intent(in) :: orbs
  type(local_zone_descriptors),intent(in) :: lzd
  integer,dimension(2,0:nproc-1),intent(in) :: istartend_c, istartend_f
  integer,dimension(0:lzd%glr%d%n1,0:lzd%glr%d%n2,0:lzd%glr%d%n3),intent(in) :: index_in_global_c, index_in_global_f
  real(kind=8),intent(in) :: weightp_c, weightp_f
  integer,dimension(0:nproc-1),intent(out) :: nsendcounts_c, nsenddspls_c, nrecvcounts_c, nrecvdspls_c
  integer,dimension(0:nproc-1),intent(out) :: nsendcounts_f, nsenddspls_f, nrecvcounts_f, nrecvdspls_f
  
  ! Local variables
  integer :: iorb, iiorb, i1, i2, i3, ii, jproc, jproctarget, ierr, jj, ilr, j0, j1, i0, i, ind
  integer :: istat, ii1, ii2, ii3, iseg, istart, iend, iall
  integer,dimension(:),allocatable :: nsendcounts_tmp, nsenddspls_tmp, nrecvcounts_tmp, nrecvdspls_tmp
  character(len=*),parameter :: subname='determine_communication_arrays'


  !if(iproc==0) then
  !    do jproc=0,nproc-1
  !        write(*,'(a,i6,3i10)') 'iproc, istartend_c(:,jproc), lzd%glr%wfd%nvctr_c', iproc, istartend_c(:,jproc), lzd%glr%wfd%nvctr_c
  !        write(*,'(a,i6,3i10)') 'iproc, istartend_f(:,jproc), lzd%glr%wfd%nvctr_f', iproc, istartend_f(:,jproc), lzd%glr%wfd%nvctr_f
  !    end do
  !end if

  ! Determine values for mpi_alltoallv
  ! first nsendcounts
  nsendcounts_c=0
  nsendcounts_f=0


  !$omp parallel default(private) shared(ilr,nproc,orbs,lzd,index_in_global_c,istartend_c,nsendcounts_c,nsendcounts_f) &
  !$omp shared(istartend_f,index_in_global_f)

  do iorb=1,orbs%norbp
    iiorb=orbs%isorb+iorb
    ilr=orbs%inwhichlocreg(iiorb)
  !$omp do firstprivate(ilr) reduction(+:nsendcounts_c)
    do iseg=1,lzd%llr(ilr)%wfd%nseg_c
       jj=lzd%llr(ilr)%wfd%keyvloc(iseg)
       j0=lzd%llr(ilr)%wfd%keygloc(1,iseg)
       j1=lzd%llr(ilr)%wfd%keygloc(2,iseg)
       ii=j0-1
       i3=ii/((lzd%llr(ilr)%d%n1+1)*(lzd%llr(ilr)%d%n2+1))
       ii=ii-i3*(lzd%llr(ilr)%d%n1+1)*(lzd%llr(ilr)%d%n2+1)
       i2=ii/(lzd%llr(ilr)%d%n1+1)
       i0=ii-i2*(lzd%llr(ilr)%d%n1+1)
       i1=i0+j1-j0
       ii2=i2+lzd%llr(ilr)%ns2
       ii3=i3+lzd%llr(ilr)%ns3
       do i=i0,i1
          ii1=i+lzd%llr(ilr)%ns1
          !call get_index_in_global(lzd%glr, ii1, ii2, ii3, 'c', ind)
          ind=index_in_global_c(ii1,ii2,ii3)
          jproctarget=-1
          do jproc=0,nproc-1
              if(ind>=istartend_c(1,jproc) .and. ind<=istartend_c(2,jproc)) then
                  jproctarget=jproc
                  exit
              end if
          end do
          !if(jproctarget==-1) write(*,*) 'ind, lzd%glr%wfd%nvctr_c',ind, lzd%glr%wfd%nvctr_c
           nsendcounts_c(jproctarget)=nsendcounts_c(jproctarget)+1
        end do
     end do
  !$omp end do
   end do
  !!$omp end parallel
   !write(*,'(a,i3,3x,100i8)') 'iproc, istartend_f(2,:)', iproc, istartend_f(2,:)

  do iorb=1,orbs%norbp
    iiorb=orbs%isorb+iorb
    ilr=orbs%inwhichlocreg(iiorb)
    istart=lzd%llr(ilr)%wfd%nseg_c+min(1,lzd%llr(ilr)%wfd%nseg_f)
    iend=istart+lzd%llr(ilr)%wfd%nseg_f-1
 !$omp do firstprivate(ilr) reduction(+:nsendcounts_f)
    do iseg=istart,iend
       jj=lzd%llr(ilr)%wfd%keyvloc(iseg)
       j0=lzd%llr(ilr)%wfd%keygloc(1,iseg)
       j1=lzd%llr(ilr)%wfd%keygloc(2,iseg)
       ii=j0-1
       i3=ii/((lzd%llr(ilr)%d%n1+1)*(lzd%llr(ilr)%d%n2+1))
       ii=ii-i3*(lzd%llr(ilr)%d%n1+1)*(lzd%llr(ilr)%d%n2+1)
       i2=ii/(lzd%llr(ilr)%d%n1+1)
       i0=ii-i2*(lzd%llr(ilr)%d%n1+1)
       i1=i0+j1-j0
       ii2=i2+lzd%llr(ilr)%ns2
       ii3=i3+lzd%llr(ilr)%ns3
       do i=i0,i1
          ii1=i+lzd%llr(ilr)%ns1
          !call get_index_in_global(lzd%glr, ii1, ii2, ii3, 'f', ind)
          ind=index_in_global_f(ii1,ii2,ii3)
          do jproc=0,nproc-1
              if(ind>=istartend_f(1,jproc) .and. ind<=istartend_f(2,jproc)) then
                  jproctarget=jproc
                  exit
              end if
          end do
          nsendcounts_f(jproctarget)=nsendcounts_f(jproctarget)+1
      end do
    end do
  !$omp end do
   end do

   !$omp end parallel


  ! The first check is to make sure that there is no stop in case this process has no orbitals (in which case
  ! orbs%npsidim_orbs is 1 and not 0 as assumed by the check)
  if(orbs%npsidim_orbs>1 .and. sum(nsendcounts_c)+7*sum(nsendcounts_f)/=orbs%npsidim_orbs) then
      write(*,'(a,2i10)') 'sum(nsendcounts_c)+sum(nsendcounts_f)/=orbs%npsidim_orbs', &
                          sum(nsendcounts_c)+sum(nsendcounts_f), orbs%npsidim_orbs
      stop
  end if

  
  ! now nsenddspls
  nsenddspls_c(0)=0
  do jproc=1,nproc-1
      nsenddspls_c(jproc)=nsenddspls_c(jproc-1)+nsendcounts_c(jproc-1)
  end do
  nsenddspls_f(0)=0
  do jproc=1,nproc-1
      nsenddspls_f(jproc)=nsenddspls_f(jproc-1)+nsendcounts_f(jproc-1)
  end do



  ! now nrecvcounts
  ! use an mpi_alltoallv to gather the data
  allocate(nsendcounts_tmp(0:nproc-1), stat=istat)
  call memocc(istat, nsendcounts_tmp, 'nsendcounts_tmp', subname)
  allocate(nsenddspls_tmp(0:nproc-1), stat=istat)
  call memocc(istat, nsenddspls_tmp, 'nsenddspls_tmp', subname)
  allocate(nrecvcounts_tmp(0:nproc-1), stat=istat)
  call memocc(istat, nrecvcounts_tmp, 'nrecvcounts_tmp', subname)
  allocate(nrecvdspls_tmp(0:nproc-1), stat=istat)
  call memocc(istat, nrecvdspls_tmp, 'nrecvdspls_tmp', subname)
  nsendcounts_tmp=1
  nrecvcounts_tmp=1
  do jproc=0,nproc-1
      nsenddspls_tmp(jproc)=jproc
      nrecvdspls_tmp(jproc)=jproc
  end do
  if(nproc>1) then
      call mpi_alltoallv(nsendcounts_c, nsendcounts_tmp, nsenddspls_tmp, mpi_integer, nrecvcounts_c, &
           nrecvcounts_tmp, nrecvdspls_tmp, mpi_integer, mpi_comm_world, ierr)
      call mpi_alltoallv(nsendcounts_f, nsendcounts_tmp, nsenddspls_tmp, mpi_integer, nrecvcounts_f, &
           nrecvcounts_tmp, nrecvdspls_tmp, mpi_integer, mpi_comm_world, ierr)
  else
      nrecvcounts_c=nsendcounts_c
      nrecvcounts_f=nsendcounts_f
  end if
  iall=-product(shape(nsendcounts_tmp))*kind(nsendcounts_tmp)
  deallocate(nsendcounts_tmp, stat=istat)
  call memocc(istat, iall, 'nsendcounts_tmp', subname)
  iall=-product(shape(nsenddspls_tmp))*kind(nsenddspls_tmp)
  deallocate(nsenddspls_tmp, stat=istat)
  call memocc(istat, iall, 'nsenddspls_tmp', subname)
  iall=-product(shape(nrecvcounts_tmp))*kind(nrecvcounts_tmp)
  deallocate(nrecvcounts_tmp, stat=istat)
  call memocc(istat, iall, 'nrecvcounts_tmp', subname)
  iall=-product(shape(nrecvdspls_tmp))*kind(nrecvdspls_tmp)
  deallocate(nrecvdspls_tmp, stat=istat)
  call memocc(istat, iall, 'nrecvdspls_tmp', subname)

  ! now recvdspls
  nrecvdspls_c(0)=0
  do jproc=1,nproc-1
      nrecvdspls_c(jproc)=nrecvdspls_c(jproc-1)+nrecvcounts_c(jproc-1)
  end do
  nrecvdspls_f(0)=0
  do jproc=1,nproc-1
      nrecvdspls_f(jproc)=nrecvdspls_f(jproc-1)+nrecvcounts_f(jproc-1)
  end do

  if(sum(nrecvcounts_c)/=nint(weightp_c)) stop 'sum(nrecvcounts_c)/=nint(nweightp_c)'
  if(sum(nrecvcounts_f)/=nint(weightp_f)) stop 'sum(nrecvcounts_f)/=nint(nweightp_f)'

end subroutine determine_communication_arrays


subroutine get_switch_indices(iproc, nproc, orbs, lzd, ndimpsi_c, ndimpsi_f, istartend_c, istartend_f, &
           nsendcounts_c, nsenddspls_c, ndimind_c, nrecvcounts_c, nrecvdspls_c, &
           nsendcounts_f, nsenddspls_f, ndimind_f, nrecvcounts_f, nrecvdspls_f, &
           index_in_global_c, index_in_global_f, &
           weightp_c, weightp_f,  isendbuf_c, irecvbuf_c, isendbuf_f, irecvbuf_f, &
           indexrecvorbital_c, iextract_c, iexpand_c, indexrecvorbital_f, iextract_f, iexpand_f)
  use module_base
  use module_types
  implicit none
  
  ! Calling arguments
  integer,intent(in) :: iproc, nproc, ndimpsi_c, ndimpsi_f, ndimind_c,ndimind_f
  type(orbitals_data),intent(in) :: orbs
  type(local_zone_descriptors),intent(in) :: lzd
  integer,dimension(2,0:nproc-1),intent(in) :: istartend_c, istartend_f
  integer,dimension(0:nproc-1),intent(in) :: nsendcounts_c, nsenddspls_c, nrecvcounts_c, nrecvdspls_c
  integer,dimension(0:nproc-1),intent(in) :: nsendcounts_f, nsenddspls_f, nrecvcounts_f, nrecvdspls_f
  integer,dimension(0:lzd%glr%d%n1,0:lzd%glr%d%n2,0:lzd%glr%d%n3),intent(in) :: index_in_global_c, index_in_global_f
  real(kind=8),intent(in) :: weightp_c, weightp_f
  integer,dimension(ndimpsi_c),intent(out) :: isendbuf_c, irecvbuf_c
  integer,dimension(ndimpsi_f),intent(out) :: isendbuf_f, irecvbuf_f
  integer,dimension(ndimind_c),intent(out) :: indexrecvorbital_c, iextract_c, iexpand_c
  integer,dimension(ndimind_f),intent(out) :: indexrecvorbital_f, iextract_f, iexpand_f
  
  ! Local variables
  integer :: i, iorb, iiorb, i1, i2, i3, ind, jproc, jproctarget, ii, ierr, jj, iseg, iitot, ilr
  integer :: istart, iend, indglob, ii1, ii2, ii3, j1, i0, j0, istat, iall
  integer,dimension(:),allocatable :: nsend_c,nsend_f, indexsendorbital2, indexrecvorbital2
  integer,dimension(:),allocatable :: gridpoint_start_c, gridpoint_start_f
  real(kind=8),dimension(:,:,:),allocatable :: weight_c, weight_f
  integer,dimension(:),allocatable :: indexsendorbital_c, indexsendbuf_c, indexrecvbuf_c
  integer,dimension(:),allocatable :: indexsendorbital_f, indexsendbuf_f, indexrecvbuf_f
  character(len=*),parameter :: subname='get_switch_indices'


  
  !t_reverse=0.d0
  !t1tot=mpi_wtime()
  
  allocate(indexsendorbital_c(ndimpsi_c), stat=istat)
  call memocc(istat, indexsendorbital_c, 'indexsendorbital_c', subname)
  allocate(indexsendbuf_c(ndimpsi_c), stat=istat)
  call memocc(istat, indexsendbuf_c, 'indexsendbuf_c', subname)
  allocate(indexrecvbuf_c(sum(nrecvcounts_c)), stat=istat)
  call memocc(istat, indexrecvbuf_c, 'indexrecvbuf_c', subname)
  
  allocate(indexsendorbital_f(ndimpsi_f), stat=istat)
  call memocc(istat, indexsendorbital_f, 'indexsendorbital_f', subname)
  allocate(indexsendbuf_f(ndimpsi_f), stat=istat)
  call memocc(istat, indexsendbuf_f, 'indexsendbuf_f', subname)
  allocate(indexrecvbuf_f(sum(nrecvcounts_f)), stat=istat)
  call memocc(istat, indexrecvbuf_f, 'indexrecvbuf_f', subname)
  
  allocate(weight_c(0:lzd%glr%d%n1,0:lzd%glr%d%n2,0:lzd%glr%d%n3), stat=istat)
  call memocc(istat, weight_c, 'weight_c', subname)
  allocate(weight_f(0:lzd%glr%d%n1,0:lzd%glr%d%n2,0:lzd%glr%d%n3), stat=istat)
  call memocc(istat, weight_f, 'weight_f', subname)
  allocate(gridpoint_start_c((lzd%glr%d%n1+1)*(lzd%glr%d%n2+1)*(lzd%glr%d%n3+1)), stat=istat)
  call memocc(istat, gridpoint_start_c, 'gridpoint_start_c', subname)
  allocate(gridpoint_start_f((lzd%glr%d%n1+1)*(lzd%glr%d%n2+1)*(lzd%glr%d%n3+1)), stat=istat)
  call memocc(istat, gridpoint_start_f, 'gridpoint_start_f', subname)
  gridpoint_start_c=-1
  gridpoint_start_f=-1

!write(*,*) 'ndimpsi_f, sum(nrecvcounts_f)', ndimpsi_f, sum(nrecvcounts_f)

  allocate(nsend_c(0:nproc-1), stat=istat)
  call memocc(istat, nsend_c, 'nsend_c', subname)
  allocate(nsend_f(0:nproc-1), stat=istat)
  call memocc(istat, nsend_f, 'nsend_f', subname)

  nsend_c=0
  nsend_f=0

  !$omp parallel default(private) shared(orbs,lzd,index_in_global_c,index_in_global_f,istartend_c,istartend_f)&
  !$omp shared(nsend_c,nsend_f,nsenddspls_c,nsenddspls_f,ndimpsi_c,ndimpsi_f,nsendcounts_c,nsendcounts_f,nproc) &
  !$omp shared(isendbuf_c,isendbuf_f,indexsendbuf_c,indexsendbuf_f,indexsendorbital_c,indexsendorbital_f)

  !$omp sections
  !$omp section
  iitot=0
 
  do iorb=1,orbs%norbp
    iiorb=orbs%isorb+iorb
    ilr=orbs%inwhichlocreg(iiorb)
    do iseg=1,lzd%llr(ilr)%wfd%nseg_c
       jj=lzd%llr(ilr)%wfd%keyvloc(iseg)
       j0=lzd%llr(ilr)%wfd%keygloc(1,iseg)
       j1=lzd%llr(ilr)%wfd%keygloc(2,iseg)
       ii=j0-1
       i3=ii/((lzd%llr(ilr)%d%n1+1)*(lzd%llr(ilr)%d%n2+1))
       ii=ii-i3*(lzd%llr(ilr)%d%n1+1)*(lzd%llr(ilr)%d%n2+1)
       i2=ii/(lzd%llr(ilr)%d%n1+1)
       i0=ii-i2*(lzd%llr(ilr)%d%n1+1)
       i1=i0+j1-j0
       !write(*,'(a,8i8)') 'jj, ii, j0, j1, i0, i1, i2, i3',jj,ii,j0,j1,i0,i1,i2,i3
       do i=i0,i1
          ii1=i+lzd%llr(ilr)%ns1
          ii2=i2+lzd%llr(ilr)%ns2
          ii3=i3+lzd%llr(ilr)%ns3
          !call get_index_in_global(lzd%glr, ii1, ii2, ii3, 'c', indglob)
          indglob=index_in_global_c(ii1,ii2,ii3)
          iitot=iitot+1
              do jproc=0,nproc-1
                  if(indglob>=istartend_c(1,jproc) .and. indglob<=istartend_c(2,jproc)) then
                      jproctarget=jproc
                      exit
                  end if
              end do
              !write(600+iproc,'(a,2(i0,1x),i0,a,i0)') 'point ',ii1,ii2,ii3,' goes to process ',jproctarget
          
              nsend_c(jproctarget)=nsend_c(jproctarget)+1
              ind=nsenddspls_c(jproctarget)+nsend_c(jproctarget)
              isendbuf_c(iitot)=ind
              indexsendbuf_c(ind)=indglob
              indexsendorbital_c(iitot)=iiorb
              !indexsendorbital(ind)=iiorb
          end do
      end do
      
  end do
 ! write(*,*) 'iitot,ndimpsi_c',iitot,ndimpsi_c
  if(iitot/=ndimpsi_c) stop 'iitot/=ndimpsi_c'

  !check
  do jproc=0,nproc-1
      if(nsend_c(jproc)/=nsendcounts_c(jproc)) stop 'nsend_c(jproc)/=nsendcounts_c(jproc)'
  end do


  !$omp section
  ! fine part
  iitot=0
 
  do iorb=1,orbs%norbp
    iiorb=orbs%isorb+iorb
    ilr=orbs%inwhichlocreg(iiorb)
    istart=lzd%llr(ilr)%wfd%nseg_c+min(1,lzd%llr(ilr)%wfd%nseg_f)
    iend=istart+lzd%llr(ilr)%wfd%nseg_f-1
    do iseg=istart,iend
       jj=lzd%llr(ilr)%wfd%keyvloc(iseg)
       j0=lzd%llr(ilr)%wfd%keygloc(1,iseg)
       j1=lzd%llr(ilr)%wfd%keygloc(2,iseg)
       ii=j0-1
       i3=ii/((lzd%llr(ilr)%d%n1+1)*(lzd%llr(ilr)%d%n2+1))
       ii=ii-i3*(lzd%llr(ilr)%d%n1+1)*(lzd%llr(ilr)%d%n2+1)
       i2=ii/(lzd%llr(ilr)%d%n1+1)
       i0=ii-i2*(lzd%llr(ilr)%d%n1+1)
       i1=i0+j1-j0
       !write(*,'(a,8i8)') 'jj, ii, j0, j1, i0, i1, i2, i3',jj,ii,j0,j1,i0,i1,i2,i3
       do i=i0,i1
          ii1=i+lzd%llr(ilr)%ns1
          ii2=i2+lzd%llr(ilr)%ns2
          ii3=i3+lzd%llr(ilr)%ns3
          !call get_index_in_global(lzd%glr, ii1, ii2, ii3, 'f', indglob)
          indglob=index_in_global_f(ii1,ii2,ii3)
                  iitot=iitot+1
                  do jproc=0,nproc-1
                      if(indglob>=istartend_f(1,jproc) .and. indglob<=istartend_f(2,jproc)) then
                          jproctarget=jproc
                          exit
                      end if
                  end do
                  nsend_f(jproctarget)=nsend_f(jproctarget)+1
                  ind=nsenddspls_f(jproctarget)+nsend_f(jproctarget)
                  isendbuf_f(iitot)=ind
                  indexsendbuf_f(ind)=indglob
                  indexsendorbital_f(iitot)=iiorb
                  !indexsendorbital(ind)=iiorb
          end do
      end do
 
  end do
  
  if(iitot/=ndimpsi_f) stop 'iitot/=ndimpsi_f'

  !$omp end sections
  !$omp end parallel

  !check
  do jproc=0,nproc-1
      !write(*,*) 'nsend(jproc), nsendcounts_f(jproc)', nsend(jproc), nsendcounts_f(jproc)
      if(nsend_f(jproc)/=nsendcounts_f(jproc)) stop 'nsend_f(jproc)/=nsendcounts_f(jproc)'
  end do

  allocate(indexsendorbital2(ndimpsi_c), stat=istat)
  call memocc(istat, indexsendorbital2, 'indexsendorbital2', subname)
  indexsendorbital2=indexsendorbital_c
  do i=1,ndimpsi_c
      ind=isendbuf_c(i)
      indexsendorbital_c(ind)=indexsendorbital2(i)
  end do
  ! Inverse of isendbuf
!t1=mpi_wtime()
  call get_reverse_indices(ndimpsi_c, isendbuf_c, irecvbuf_c)
  !do i=1,ndimpsi_c
  !    do j=1,ndimpsi_c
  !        if(isendbuf_c(j)==i) then
  !            irecvbuf_c(i)=j
  !        end if
  !    end do
  !end do
!t2=mpi_wtime()
!t_reverse=t_reverse+t2-t1
  iall=-product(shape(indexsendorbital2))*kind(indexsendorbital2)
  deallocate(indexsendorbital2, stat=istat)
  call memocc(istat, iall, 'indexsendorbital2', subname)


  allocate(indexsendorbital2(ndimpsi_f), stat=istat)
  call memocc(istat, indexsendorbital2, 'indexsendorbital2', subname)
  indexsendorbital2=indexsendorbital_f
  do i=1,ndimpsi_f
      ind=isendbuf_f(i)
      indexsendorbital_f(ind)=indexsendorbital2(i)
  end do
  ! Inverse of isendbuf
!t1=mpi_wtime()
  call get_reverse_indices(ndimpsi_f, isendbuf_f, irecvbuf_f)
  !do i=1,ndimpsi_f
  !    do j=1,ndimpsi_f
  !        if(isendbuf_f(j)==i) then
  !            irecvbuf_f(i)=j
  !        end if
  !    end do
  !end do
!t2=mpi_wtime()
!t_reverse=t_reverse+t2-t1
  iall=-product(shape(indexsendorbital2))*kind(indexsendorbital2)
  deallocate(indexsendorbital2, stat=istat)
  call memocc(istat, iall, 'indexsendorbital2', subname)




  if(nproc>1) then
      ! Communicate indexsendbuf
      call mpi_alltoallv(indexsendbuf_c, nsendcounts_c, nsenddspls_c, mpi_integer, indexrecvbuf_c, &
           nrecvcounts_c, nrecvdspls_c, mpi_integer, mpi_comm_world, ierr)
      ! Communicate indexsendorbitals
      call mpi_alltoallv(indexsendorbital_c, nsendcounts_c, nsenddspls_c, mpi_integer, indexrecvorbital_c, &
           nrecvcounts_c, nrecvdspls_c, mpi_integer, mpi_comm_world, ierr)

      ! Communicate indexsendbuf
      call mpi_alltoallv(indexsendbuf_f, nsendcounts_f, nsenddspls_f, mpi_integer, indexrecvbuf_f, &
           nrecvcounts_f, nrecvdspls_f, mpi_integer, mpi_comm_world, ierr)
      ! Communicate indexsendorbitals
      call mpi_alltoallv(indexsendorbital_f, nsendcounts_f, nsenddspls_f, mpi_integer, indexrecvorbital_f, &
           nrecvcounts_f, nrecvdspls_f, mpi_integer, mpi_comm_world, ierr)
   else
       indexrecvbuf_c=indexsendbuf_c
       indexrecvorbital_c=indexsendorbital_c
       indexrecvbuf_f=indexsendbuf_f
       indexrecvorbital_f=indexsendorbital_f
   end if



  !call get_gridpoint_start(iproc, nproc, norb, glr, llr, nrecvcounts, indexrecvbuf, weight, gridpoint_start)
  call get_gridpoint_start(iproc, nproc, lzd, sum(nrecvcounts_c), nrecvcounts_c, sum(nrecvcounts_f), &
            nrecvcounts_f, indexrecvbuf_c, indexrecvbuf_f, weight_c, weight_f, gridpoint_start_c, gridpoint_start_f)



  if(maxval(gridpoint_start_c)>sum(nrecvcounts_c)) stop '1: maxval(gridpoint_start_c)>sum(nrecvcounts_c)'
  if(maxval(gridpoint_start_f)>sum(nrecvcounts_f)) stop '1: maxval(gridpoint_start_f)>sum(nrecvcounts_f)'
  ! Rearrange the communicated data
  do i=1,sum(nrecvcounts_c)
      ii=indexrecvbuf_c(i)
      jj=ii-1
      i3=jj/((lzd%glr%d%n1+1)*(lzd%glr%d%n2+1))
      jj=jj-i3*(lzd%glr%d%n1+1)*(lzd%glr%d%n2+1)
      i2=jj/(lzd%glr%d%n1+1)
      i1=jj-i2*(lzd%glr%d%n1+1)
      !if(weight_c(i1,i2,i3)==0.d0) stop 'coarse: weight is zero!'
      !if(weight_c(i1,i2,i3)>0.d0) then
      !    if(gridpoint_start_c(ii)==0) then
      !        write(*,'(a,5i8)') 'DEBUG: iproc, jj, i1, i2, i3', iproc, jj, i1, i2, i3
      !        stop 'coarse: weight>0, but gridpoint_start(ii)==0'
      !    end if
      !end if

      ind=gridpoint_start_c(ii)
      !if(ind==0) stop 'ind is zero!'
      iextract_c(i)=ind
      gridpoint_start_c(ii)=gridpoint_start_c(ii)+1  
  end do
  !write(*,'(a,2i12)') 'sum(iextract_c), nint(weightp_c*(weightp_c+1.d0)*.5d0)', sum(iextract_c), nint(weightp_c*(weightp_c+1.d0)*.5d0)
  !if(sum(iextract_c)/=nint(weightp_c*(weightp_c+1.d0)*.5d0)) stop 'sum(iextract_c)/=nint(weightp_c*(weightp_c+1.d0)*.5d0)'
  if(maxval(iextract_c)>sum(nrecvcounts_c)) stop 'maxval(iextract_c)>sum(nrecvcounts_c)'
  if(minval(iextract_c)<1) stop 'minval(iextract_c)<1'

  ! Rearrange the communicated data
  iextract_f = 0
  do i=1,sum(nrecvcounts_f)
      ii=indexrecvbuf_f(i)
      jj=ii-1
      i3=jj/((lzd%glr%d%n1+1)*(lzd%glr%d%n2+1))
      jj=jj-i3*(lzd%glr%d%n1+1)*(lzd%glr%d%n2+1)
      i2=jj/(lzd%glr%d%n1+1)
      i1=jj-i2*(lzd%glr%d%n1+1)
      !if(weight_f(i1,i2,i3)==0.d0) stop 'fine: weight is zero!'
      !if(weight_f(i1,i2,i3)>0.d0) then
      !    if(gridpoint_start_f(ii)==0) then
      !        write(*,'(a,5i8)') 'DEBUG: iproc, jj, i1, i2, i3', iproc, jj, i1, i2, i3
      !        stop 'fine: weight>0, but gridpoint_start(ii)==0'
      !    end if
      !end if

      ind=gridpoint_start_f(ii)
      !if(ind==0) stop 'ind is zero!'
      iextract_f(i)=ind
      gridpoint_start_f(ii)=gridpoint_start_f(ii)+1  
  end do
  !if(sum(iextract_f)/=nint(weightp_f*(weightp_f+1.d0)*.5d0,kind=8)) then
  !  print*,sum(real(iextract_f,dp)),nint(weightp_f*(weightp_f+1.d0)*.5d0,kind=8)
  !  stop 'sum(iextract_f)/=nint(weightp_f*(weightp_f+1.d0)*.5d0)'
  !end if
  if(maxval(iextract_f)>sum(nrecvcounts_f)) stop 'maxval(iextract_f)>sum(nrecvcounts_f)'
  if(minval(iextract_f)<1) stop 'minval(iextract_f)<1'




  ! Get the array to transfrom back the data
!t1=mpi_wtime()
  call get_reverse_indices(sum(nrecvcounts_c), iextract_c, iexpand_c)
  !do i=1,sum(nrecvcounts_c)
  !    do j=1,sum(nrecvcounts_c)
  !        if(iextract_c(j)==i) then
  !            iexpand_c(i)=j
  !        end if
  !    end do
  !end do
!t2=mpi_wtime()
!t_reverse=t_reverse+t2-t1

!t1=mpi_wtime()
  call get_reverse_indices(sum(nrecvcounts_f), iextract_f, iexpand_f)
  !do i=1,sum(nrecvcounts_f)
  !    do j=1,sum(nrecvcounts_f)
  !        if(iextract_f(j)==i) then
  !            iexpand_f(i)=j
  !        end if
  !    end do
  !end do
!t2=mpi_wtime()
!t_reverse=t_reverse+t2-t1
  



  allocate(indexrecvorbital2(sum(nrecvcounts_c)), stat=istat)
  call memocc(istat, indexrecvorbital2, 'indexrecvorbital2', subname)
  indexrecvorbital2=indexrecvorbital_c
  do i=1,sum(nrecvcounts_c)
      ind=iextract_c(i)
      indexrecvorbital_c(ind)=indexrecvorbital2(i)
  end do
  iall=-product(shape(indexrecvorbital2))*kind(indexrecvorbital2)
  deallocate(indexrecvorbital2, stat=istat)
  call memocc(istat, iall, 'indexrecvorbital2', subname)

  allocate(indexrecvorbital2(sum(nrecvcounts_f)), stat=istat)
  call memocc(istat, indexrecvorbital2, 'indexrecvorbital2', subname)
  indexrecvorbital2=indexrecvorbital_f
  do i=1,sum(nrecvcounts_f)
      ind=iextract_f(i)
      indexrecvorbital_f(ind)=indexrecvorbital2(i)
  end do
  iall=-product(shape(indexrecvorbital2))*kind(indexrecvorbital2)
  deallocate(indexrecvorbital2, stat=istat)
  call memocc(istat, iall, 'indexrecvorbital2', subname)


  if(minval(indexrecvorbital_c)<1) stop 'minval(indexrecvorbital_c)<1'
  if(maxval(indexrecvorbital_c)>orbs%norb) stop 'maxval(indexrecvorbital_c)>orbs%norb'
  if(minval(indexrecvorbital_f)<1) stop 'minval(indexrecvorbital_f)<1'
  if(maxval(indexrecvorbital_f)>orbs%norb) stop 'maxval(indexrecvorbital_f)>orbs%norb'



  iall=-product(shape(indexsendorbital_c))*kind(indexsendorbital_c)
  deallocate(indexsendorbital_c, stat=istat)
  call memocc(istat, iall, 'indexsendorbital_c', subname)
  iall=-product(shape(indexsendbuf_c))*kind(indexsendbuf_c)
  deallocate(indexsendbuf_c, stat=istat)
  call memocc(istat, iall, 'indexsendbuf_c', subname)
  iall=-product(shape(indexrecvbuf_c))*kind(indexrecvbuf_c)
  deallocate(indexrecvbuf_c, stat=istat)
  call memocc(istat, iall, 'indexrecvbuf_c', subname)

  iall=-product(shape(indexsendorbital_f))*kind(indexsendorbital_f)
  deallocate(indexsendorbital_f, stat=istat)
  call memocc(istat, iall, 'indexsendorbital_f', subname)
  iall=-product(shape(indexsendbuf_f))*kind(indexsendbuf_f)
  deallocate(indexsendbuf_f, stat=istat)
  call memocc(istat, iall, 'indexsendbuf_f', subname)
  iall=-product(shape(indexrecvbuf_f))*kind(indexrecvbuf_f)
  deallocate(indexrecvbuf_f, stat=istat)
  call memocc(istat, iall, 'indexrecvbuf_f', subname)

  iall=-product(shape(weight_c))*kind(weight_c)
  deallocate(weight_c, stat=istat)
  call memocc(istat, iall, 'weight_c', subname)
  iall=-product(shape(weight_f))*kind(weight_f)
  deallocate(weight_f, stat=istat)
  call memocc(istat, iall, 'weight_f', subname)

  iall=-product(shape(gridpoint_start_c))*kind(gridpoint_start_c)
  deallocate(gridpoint_start_c, stat=istat)
  call memocc(istat, iall, 'gridpoint_start_c', subname)
  iall=-product(shape(gridpoint_start_f))*kind(gridpoint_start_f)
  deallocate(gridpoint_start_f, stat=istat)
  call memocc(istat, iall, 'gridpoint_start_f', subname)

  iall=-product(shape(nsend_c))*kind(nsend_c)
  deallocate(nsend_c, stat=istat)
  call memocc(istat, iall, 'nsend_c', subname)

   iall=-product(shape(nsend_f))*kind(nsend_f)
  deallocate(nsend_f, stat=istat)
  call memocc(istat, iall, 'nsend_f', subname)

!t2tot=mpi_wtime()
!write(*,'(a,i6,es15.5)') 'in sub get_switch_indices: iproc, time reverse',iproc, t_reverse
!write(*,'(a,i6,es15.5)') 'in sub get_switch_indices: iproc, total time',iproc, t2tot-t1tot

end subroutine get_switch_indices




subroutine get_gridpoint_start(iproc, nproc, lzd, ndimind_c, nrecvcounts_c, ndimind_f, nrecvcounts_f, &
           indexrecvbuf_c, indexrecvbuf_f, weight_c, weight_f, gridpoint_start_c, gridpoint_start_f)
  use module_base
  use module_types
  implicit none
  
  ! Calling arguments
  integer,intent(in) :: iproc, nproc,ndimind_c,ndimind_f
  type(local_zone_descriptors),intent(in) :: lzd
  integer,dimension(0:nproc-1),intent(in) :: nrecvcounts_c, nrecvcounts_f
  integer,dimension(ndimind_c),intent(in) :: indexrecvbuf_c
  integer,dimension(ndimind_f),intent(in) :: indexrecvbuf_f
  real(kind=8),dimension(0:lzd%glr%d%n1,0:lzd%glr%d%n2,0:lzd%glr%d%n3),intent(out) :: weight_c, weight_f
  integer,dimension((lzd%glr%d%n1+1)*(lzd%glr%d%n2+1)*(lzd%glr%d%n3+1)),intent(out) :: gridpoint_start_c, gridpoint_start_f
  
  ! Local variables
  integer :: i, ii, jj, i1, i2, i3


  !weight_c=0.d0
  call to_zero((lzd%glr%d%n1+1)*(lzd%glr%d%n2+1)*(lzd%glr%d%n3+1), weight_c(0,0,0))
  call to_zero((lzd%glr%d%n1+1)*(lzd%glr%d%n2+1)*(lzd%glr%d%n3+1), weight_f(0,0,0))

  !$omp parallel default(private) shared(lzd,nrecvcounts_c,indexrecvbuf_c,weight_c,gridpoint_start_c) &
  !$omp shared(nrecvcounts_f,indexrecvbuf_f,weight_f,gridpoint_start_f)

  !$omp sections
  !$omp section
  do i=1,sum(nrecvcounts_c)
      ii=indexrecvbuf_c(i)
      !write(650+iproc,*) i, ii
      jj=ii-1
      i3=jj/((lzd%glr%d%n1+1)*(lzd%glr%d%n2+1))
      jj=jj-i3*(lzd%glr%d%n1+1)*(lzd%glr%d%n2+1)
      i2=jj/(lzd%glr%d%n1+1)
      i1=jj-i2*(lzd%glr%d%n1+1)
      weight_c(i1,i2,i3)=weight_c(i1,i2,i3)+1.d0
  end do

  !write(*,*) 'in get_gridpoint_start: maxval(weight_c)', maxval(weight_c)

  ii=1
  i=0
  !gridpoint_start_c=0
  do i3=0,lzd%glr%d%n3
      do i2=0,lzd%glr%d%n2
          do i1=0,lzd%glr%d%n1
              i=i+1
              if(weight_c(i1,i2,i3)>0.d0) then
                  gridpoint_start_c(i)=ii
                  ii=ii+nint(weight_c(i1,i2,i3))
              else
                  gridpoint_start_c(i) = 0
              end if
          end do
      end do
  end do

  ! CHECK
  !i=0
  !do i3=0,lzd%glr%d%n3
  !    do i2=0,lzd%glr%d%n2
  !        do i1=0,lzd%glr%d%n1
  !            i=i+1
  !            if(weight_c(i1,i2,i3)>0.d0) then
  !                if(gridpoint_start_c(i)==0) stop 'FIRST CHECK: ERROR'
  !            end if
  !        end do
  !    end do
  !end do

  ! fine part
  !weight_f=0.d0

  !$omp section
 
  do i=1,sum(nrecvcounts_f)
      ii=indexrecvbuf_f(i)
      jj=ii-1
      i3=jj/((lzd%glr%d%n1+1)*(lzd%glr%d%n2+1))
      jj=jj-i3*(lzd%glr%d%n1+1)*(lzd%glr%d%n2+1)
      i2=jj/(lzd%glr%d%n1+1)
      i1=jj-i2*(lzd%glr%d%n1+1)
      weight_f(i1,i2,i3)=weight_f(i1,i2,i3)+1.d0
  end do


  ii=1
  i=0
  !gridpoint_start_f=0
  do i3=0,lzd%glr%d%n3
      do i2=0,lzd%glr%d%n2
          do i1=0,lzd%glr%d%n1
              i=i+1
              if(weight_f(i1,i2,i3)>0.d0) then
                  gridpoint_start_f(i)=ii
                  ii=ii+nint(weight_f(i1,i2,i3))
              else
		  gridpoint_start_f(i)=0
	      end if
          end do
      end do
  end do

  ! CHECK
  !i=0
  !do i3=0,lzd%glr%d%n3
  !    do i2=0,lzd%glr%d%n2
  !        do i1=0,lzd%glr%d%n1
  !            i=i+1
  !            if(weight_f(i1,i2,i3)>0.d0) then
  !                if(gridpoint_start_f(i)==0) stop 'FIRST CHECK: ERROR'
  !            end if
  !        end do
  !    end do
  !end do
  !$omp end sections
  !$omp end parallel


end subroutine get_gridpoint_start




subroutine check_gridpoint(nseg, n1, n2, noffset1, noffset2, noffset3, keyg, itarget1, itarget2, itarget3, iseg_start, found)
  use module_base
  use module_types
  implicit none
  
  ! Calling arguments
  integer,intent(in) :: nseg, n1, n2, noffset1, noffset2, noffset3, itarget1, itarget2, itarget3
  integer,dimension(2,nseg),intent(in) :: keyg
  integer,intent(inout) :: iseg_start
  logical,intent(out) :: found
  
  ! Local variables
  integer :: j0, j1, ii, i1, i2, i3, i0, ii1, ii2, ii3, iseg, i
  logical :: equal_possible, larger_possible, smaller_possible
  !integer :: iproc
  
  !call mpi_comm_rank(mpi_comm_world, iproc, i)

  found=.false.
  !write(300+iproc,*) '---start---'
  loop_segments: do iseg=iseg_start,nseg
     j0=keyg(1,iseg)
     j1=keyg(2,iseg)
     ii=j0-1
     i3=ii/((n1+1)*(n2+1))
     ii=ii-i3*(n1+1)*(n2+1)
     i2=ii/(n1+1)
     i0=ii-i2*(n1+1)
     i1=i0+j1-j0
     ii2=i2+noffset2
     ii3=i3+noffset3
     equal_possible = (ii2==itarget2 .and. ii3==itarget3)
     larger_possible = (ii2>itarget2 .and. ii3>itarget3)
     smaller_possible = (ii2<itarget2 .and. ii3<itarget3)
     ! check whether quick exit is possible since there is no chance to find the point anymore...
     if(ii3>itarget3) then
            exit loop_segments
     end if
     if(ii3>=itarget3 .and. ii2>itarget2) then
         exit loop_segments
     end if
     larger_possible = (ii3>=itarget3 .and. ii2>=itarget2)

     do i=i0,i1
        ii1=i+noffset1
        if(equal_possible .and. ii1==itarget1) then
            found=.true.
            ! no need to search in smaller segments from now on, since the itargets will never decrease any more...
            iseg_start=iseg
            exit loop_segments
        end if
        if(larger_possible .and. ii1>itarget1) then
            ! there is no chance to find the point anymore...
            exit loop_segments
        end if
        if(smaller_possible .and. ii1<itarget1) then
            ! no need to search in these segments from now on, since the itargets will never decrease any more...
            iseg_start=iseg
        end if
     end do
  end do loop_segments
  !write(300+iproc,*) 'new iseg_start:',iseg_start
  !write(300+iproc,*) '--- end ---'


end subroutine check_gridpoint



subroutine get_index_in_global2(lr, index_in_global_c, index_in_global_f)
use module_base
use module_types
implicit none

! Calling arguments
type(locreg_descriptors),intent(in) :: lr
integer,dimension(0:lr%d%n1,0:lr%d%n2,0:lr%d%n3),intent(out) :: index_in_global_c, index_in_global_f

! Local variables
integer :: iitot, iseg, j0, j1, ii, i1, i2, i3, i0, i, istart, iend


    iitot=0
    do iseg=1,lr%wfd%nseg_c
       j0=lr%wfd%keygloc(1,iseg)
       j1=lr%wfd%keygloc(2,iseg)
       ii=j0-1
       i3=ii/((lr%d%n1+1)*(lr%d%n2+1))
       ii=ii-i3*(lr%d%n1+1)*(lr%d%n2+1)
       i2=ii/(lr%d%n1+1)
       i0=ii-i2*(lr%d%n1+1)
       i1=i0+j1-j0
       do i=i0,i1
          iitot=iitot+1
          index_in_global_c(i,i2,i3)=iitot
       end do
    end do 


    iitot=0
    istart=lr%wfd%nseg_c+min(1,lr%wfd%nseg_f)
    iend=istart+lr%wfd%nseg_f-1
    do iseg=istart,iend
       j0=lr%wfd%keygloc(1,iseg)
       j1=lr%wfd%keygloc(2,iseg)
       ii=j0-1
       i3=ii/((lr%d%n1+1)*(lr%d%n2+1))
       ii=ii-i3*(lr%d%n1+1)*(lr%d%n2+1)
       i2=ii/(lr%d%n1+1)
       i0=ii-i2*(lr%d%n1+1)
       i1=i0+j1-j0
       do i=i0,i1
          iitot=iitot+1
          index_in_global_f(i,i2,i3)=iitot
       end do
    end do



end subroutine get_index_in_global2





subroutine transpose_switch_psi(orbs, collcom, psi, psiwork_c, psiwork_f, lzd)
  use module_base
  use module_types
  implicit none
  
  ! Calling arguments
  type(orbitals_Data),intent(in) :: orbs
  type(collective_comms),intent(in) :: collcom
  real(kind=8),dimension(orbs%npsidim_orbs),intent(in) :: psi
  real(kind=8),dimension(collcom%ndimpsi_c),intent(out) :: psiwork_c
  real(kind=8),dimension(7*collcom%ndimpsi_f),intent(out) :: psiwork_f
  type(local_zone_descriptors),intent(in),optional :: lzd
  
  ! Local variables
  integer :: i_tot, i_c, i_f, iorb, iiorb, ilr, i, ind, istat, iall,m
  real(kind=8),dimension(:),allocatable :: psi_c, psi_f
  character(len=*),parameter :: subname='transpose_switch_psi'

  allocate(psi_c(collcom%ndimpsi_c), stat=istat)
  call memocc(istat, psi_c, 'psi_c', subname)
  allocate(psi_f(7*collcom%ndimpsi_f), stat=istat)
  call memocc(istat, psi_f, 'psi_f', subname)


  if(present(lzd)) then
<<<<<<< HEAD
  ! split up psi into coarse and fine part
      
      !$omp parallel default(shared) &
      !$omp private(i,i_c,i_tot,i_f,iiorb,iorb,ilr) 
      
=======
      ! split up psi into coarse and fine part

  
>>>>>>> e529775f
      i_tot=0
      i_c=0
      i_f=0

      do iorb=1,orbs%norbp
          iiorb=orbs%isorb+iorb
          ilr=orbs%inwhichlocreg(iiorb)
<<<<<<< HEAD
          !$omp do
          do i=1,lzd%llr(ilr)%wfd%nvctr_c
              psi_c(i_c+i)=psi(i_tot+i)
          end do
          !$omp end do
      
          i_c = i_c + lzd%llr(ilr)%wfd%nvctr_c
          i_tot = i_tot + lzd%llr(ilr)%wfd%nvctr_c
          
          !$omp do
          do i=1,7*lzd%llr(ilr)%wfd%nvctr_f
              psi_f(i_f + i)=psi(i_tot+i)
          end do
          !$omp end do

          i_f = i_f + 7*lzd%llr(ilr)%wfd%nvctr_f
          i_tot = i_tot + 7*lzd%llr(ilr)%wfd%nvctr_f

      end do
      
      !$omp end parallel
=======

	  call dcopy(lzd%llr(ilr)%wfd%nvctr_c,psi(i_tot+1),1,psi_c(i_c+1),1)
	

	  i_c = i_c + lzd%llr(ilr)%wfd%nvctr_c
	  i_tot = i_tot + lzd%llr(ilr)%wfd%nvctr_c

  	  call dcopy(7*lzd%llr(ilr)%wfd%nvctr_f,psi(i_tot+1),1,psi_f(i_f+1),1)
	
	  i_f = i_f + 7*lzd%llr(ilr)%wfd%nvctr_f
          i_tot = i_tot + 7*lzd%llr(ilr)%wfd%nvctr_f

      end do
    
>>>>>>> e529775f

  else
      ! only coarse part is used...
      call dcopy(collcom%ndimpsi_c, psi, 1, psi_c, 1)
  end if

  ! coarse part

  !$omp parallel default(private) &
<<<<<<< HEAD
  !$omp shared(orbs, collcom, psi, psiwork_c, psiwork_f, lzd, psi_c,psi_f)
  !$omp do
  do i=1,collcom%ndimpsi_c
      ind=collcom%isendbuf_c(i)
      psiwork_c(ind)=psi_c(i)
=======
  !$omp shared(orbs, collcom, psi, psiwork_c, psiwork_f, lzd, psi_c,psi_f,m)


  m = mod(collcom%ndimpsi_c,7)
  if(m/=0) then
	do i=1,m
	   ind = collcom%isendbuf_f(i)
           psiwork_c(ind) = psi_c(i)
        end do
  end if

  !$omp do
  do i = m+1,collcom%ndimpsi_c,7
     psiwork_c(collcom%isendbuf_c(i+0)) = psi_c(i+0)
     psiwork_c(collcom%isendbuf_c(i+1)) = psi_c(i+1)
     psiwork_c(collcom%isendbuf_c(i+2)) = psi_c(i+2)
     psiwork_c(collcom%isendbuf_c(i+3)) = psi_c(i+3)
     psiwork_c(collcom%isendbuf_c(i+4)) = psi_c(i+4)
     psiwork_c(collcom%isendbuf_c(i+5)) = psi_c(i+5)
     psiwork_c(collcom%isendbuf_c(i+6)) = psi_c(i+6)
>>>>>>> e529775f
  end do
  !$omp end do
 
  ! fine part

  !$omp do
   do i=1,collcom%ndimpsi_f
       ind=collcom%isendbuf_f(i)
      psiwork_f(7*ind-6)=psi_f(7*i-6)
      psiwork_f(7*ind-5)=psi_f(7*i-5)
      psiwork_f(7*ind-4)=psi_f(7*i-4)
      psiwork_f(7*ind-3)=psi_f(7*i-3)
      psiwork_f(7*ind-2)=psi_f(7*i-2)
      psiwork_f(7*ind-1)=psi_f(7*i-1)
      psiwork_f(7*ind-0)=psi_f(7*i-0)
  end do
  !$omp end do
  !$omp end parallel


  iall=-product(shape(psi_c))*kind(psi_c)
  deallocate(psi_c, stat=istat)
  call memocc(istat, iall, 'psi_c', subname)
  iall=-product(shape(psi_f))*kind(psi_f)
  deallocate(psi_f, stat=istat)
  call memocc(istat, iall, 'psi_f', subname)
  
end subroutine transpose_switch_psi


subroutine transpose_communicate_psi(iproc, nproc, collcom, psiwork_c, psiwork_f, psitwork_c, psitwork_f)
  use module_base
  use module_types
  implicit none
  
  ! Calling arguments
  integer,intent(in) :: iproc, nproc
  type(collective_comms),intent(in) :: collcom
  real(kind=8),dimension(collcom%ndimpsi_c),intent(in) :: psiwork_c
  real(kind=8),dimension(7*collcom%ndimpsi_f),intent(in) :: psiwork_f
  !real(kind=8),dimension(sum(collcom%nrecvcounts_c)),intent(out) :: psitwork_c
  !real(kind=8),dimension(7*sum(collcom%nrecvcounts_f)),intent(out) :: psitwork_f
  real(kind=8),dimension(collcom%ndimind_c),intent(out) :: psitwork_c
  real(kind=8),dimension(7*collcom%ndimind_f),intent(out) :: psitwork_f
  
  ! Local variables
  integer :: ierr, istat, iall, ist, ist_c, ist_f, jproc, iisend, iirecv
  real(kind=8),dimension(:),allocatable :: psiwork, psitwork
  integer,dimension(:),allocatable :: nsendcounts, nsenddspls, nrecvcounts, nrecvdspls
  character(len=*),parameter :: subname='transpose_communicate_psi'

  !call mpi_comm_size(mpi_comm_world, nproc, ierr)
  !call mpi_comm_rank(mpi_comm_world, iproc, ierr)

  allocate(psiwork(collcom%ndimpsi_c+7*collcom%ndimpsi_f), stat=istat)
  call memocc(istat, psiwork, 'psiwork', subname)
  allocate(psitwork(sum(collcom%nrecvcounts_c)+7*sum(collcom%nrecvcounts_f)), stat=istat)
  call memocc(istat, psitwork, 'psitwork', subname)
  allocate(nsendcounts(0:nproc-1), stat=istat)
  call memocc(istat, nsendcounts, 'nsendcounts', subname)
  allocate(nsenddspls(0:nproc-1), stat=istat)
  call memocc(istat, nsenddspls, 'nsenddspls', subname)
  allocate(nrecvcounts(0:nproc-1), stat=istat)
  call memocc(istat, nrecvcounts, 'nrecvcounts', subname)
  allocate(nrecvdspls(0:nproc-1), stat=istat)
  call memocc(istat, nrecvdspls, 'nrecvdspls', subname)

  ist=1
  ist_c=1
  ist_f=1
  iisend=0
  iirecv=0
  do jproc=0,nproc-1
      if(collcom%nsendcounts_c(jproc)>0) call dcopy(collcom%nsendcounts_c(jproc), psiwork_c(ist_c), 1, psiwork(ist), 1)
      ist_c=ist_c+collcom%nsendcounts_c(jproc)
      ist=ist+collcom%nsendcounts_c(jproc)
      if(collcom%nsendcounts_f(jproc)>0) call dcopy(7*collcom%nsendcounts_f(jproc), psiwork_f(ist_f), 1, psiwork(ist), 1)
      ist_f=ist_f+7*collcom%nsendcounts_f(jproc)
      ist=ist+7*collcom%nsendcounts_f(jproc)
      nsendcounts(jproc)=collcom%nsendcounts_c(jproc)+7*collcom%nsendcounts_f(jproc)
      nsenddspls(jproc)=iisend
      nrecvcounts(jproc)=collcom%nrecvcounts_c(jproc)+7*collcom%nrecvcounts_f(jproc)
      nrecvdspls(jproc)=iirecv
      iisend=iisend+nsendcounts(jproc)
      iirecv=iirecv+nrecvcounts(jproc)
  end do

  !write(*,'(a,i4,4x,100i8)') 'iproc, nsendcounts', iproc, nsendcounts
  !write(*,'(a,i4,4x,100i8)') 'iproc, nsenddspls', iproc, nsenddspls
  !write(*,'(a,i4,4x,100i8)') 'iproc, nrecvcounts', iproc, nrecvcounts
  !write(*,'(a,i4,4x,100i8)') 'iproc, nrecvdspls', iproc, nrecvdspls
  
  !! coarse part
  !call mpi_alltoallv(psiwork_c, collcom%nsendcounts_c, collcom%nsenddspls_c, mpi_double_precision, psitwork_c, &
  !     collcom%nrecvcounts_c, collcom%nrecvdspls_c, mpi_double_precision, mpi_comm_world, ierr)
  !
  !! fine part
  !call mpi_alltoallv(psiwork_f, 7*collcom%nsendcounts_f, 7*collcom%nsenddspls_f, mpi_double_precision, psitwork_f, &
  !     7*collcom%nrecvcounts_f, 7*collcom%nrecvdspls_f, mpi_double_precision, mpi_comm_world, ierr)
  call mpi_alltoallv(psiwork, nsendcounts, nsenddspls, mpi_double_precision, psitwork, &
       nrecvcounts, nrecvdspls, mpi_double_precision, mpi_comm_world, ierr)

  ist=1
  ist_c=1
  ist_f=1
  do jproc=0,nproc-1
      if(collcom%nrecvcounts_c(jproc)>0) call dcopy(collcom%nrecvcounts_c(jproc), psitwork(ist), 1, psitwork_c(ist_c), 1)
      ist_c=ist_c+collcom%nrecvcounts_c(jproc)
      ist=ist+collcom%nrecvcounts_c(jproc)
      if(collcom%nrecvcounts_f(jproc)>0) call dcopy(7*collcom%nrecvcounts_f(jproc), psitwork(ist), 1, psitwork_f(ist_f), 1)
      ist_f=ist_f+7*collcom%nrecvcounts_f(jproc)
      ist=ist+7*collcom%nrecvcounts_f(jproc)
  end do

  iall=-product(shape(psiwork))*kind(psiwork)
  deallocate(psiwork, stat=istat)
  call memocc(istat, iall, 'psiwork', subname)
  iall=-product(shape(psitwork))*kind(psitwork)
  deallocate(psitwork, stat=istat)
  call memocc(istat, iall, 'psitwork', subname)
  iall=-product(shape(nsendcounts))*kind(nsendcounts)
  deallocate(nsendcounts, stat=istat)
  call memocc(istat, iall, 'nsendcounts', subname)
  iall=-product(shape(nsenddspls))*kind(nsenddspls)
  deallocate(nsenddspls, stat=istat)
  call memocc(istat, iall, 'nsenddspls', subname)
  iall=-product(shape(nrecvcounts))*kind(nrecvcounts)
  deallocate(nrecvcounts, stat=istat)
  call memocc(istat, iall, 'nrecvcounts', subname)
  iall=-product(shape(nrecvdspls))*kind(nrecvdspls)
  deallocate(nrecvdspls, stat=istat)
  call memocc(istat, iall, 'nrecvdspls', subname)


end subroutine transpose_communicate_psi



subroutine transpose_unswitch_psit(collcom, psitwork_c, psitwork_f, psit_c, psit_f)
  use module_base
  use module_types
  implicit none
  
  ! Calling arguments
  type(collective_comms),intent(in) :: collcom
  real(kind=8),dimension(collcom%ndimind_c),intent(in) :: psitwork_c
  real(kind=8),dimension(7*collcom%ndimind_f),intent(in) :: psitwork_f
  real(kind=8),dimension(collcom%ndimind_c),intent(out) :: psit_c
  real(kind=8),dimension(7*collcom%ndimind_f),intent(out) :: psit_f
  
  ! Local variables
  integer :: i, ind, sum_c,sum_f,m

  sum_c = sum(collcom%nrecvcounts_c)
  sum_f = sum(collcom%nrecvcounts_f)

  !$omp parallel private(i,ind) &
  !$omp shared(psit_c,psit_f, psitwork_c, psitwork_f,collcom,sum_c,sum_f,m)


  m = mod(sum_c,7)

  if(m/=0) then
    do i = 1,m
      ind=collcom%iextract_c(i)
      psit_c(ind)=psitwork_c(i)
    end do
  end if

  ! coarse part

  !$omp do
  do i=m+1, sum_c,7
      psit_c(collcom%iextract_c(i+0))=psitwork_c(i+0)
      psit_c(collcom%iextract_c(i+1))=psitwork_c(i+1)
      psit_c(collcom%iextract_c(i+2))=psitwork_c(i+2)
      psit_c(collcom%iextract_c(i+3))=psitwork_c(i+3)
      psit_c(collcom%iextract_c(i+4))=psitwork_c(i+4)
      psit_c(collcom%iextract_c(i+5))=psitwork_c(i+5)
      psit_c(collcom%iextract_c(i+6))=psitwork_c(i+6)
  end do
  !$omp end do

  ! fine part

  !$omp do
  do i=1,sum_f
      ind=collcom%iextract_f(i)
      psit_f(7*ind-6)=psitwork_f(7*i-6)
      psit_f(7*ind-5)=psitwork_f(7*i-5)
      psit_f(7*ind-4)=psitwork_f(7*i-4)
      psit_f(7*ind-3)=psitwork_f(7*i-3)
      psit_f(7*ind-2)=psitwork_f(7*i-2)
      psit_f(7*ind-1)=psitwork_f(7*i-1)
      psit_f(7*ind-0)=psitwork_f(7*i-0)
  end do
  !$omp end do
  
  !$omp end parallel

end subroutine transpose_unswitch_psit





subroutine transpose_switch_psit(collcom, psit_c, psit_f, psitwork_c, psitwork_f)
  use module_base
  use module_types
  implicit none

  ! Calling arguments
  type(collective_comms),intent(in) :: collcom
  real(kind=8),dimension(collcom%ndimind_c),intent(in) :: psit_c
  real(kind=8),dimension(7*collcom%ndimind_f),intent(in) :: psit_f
  real(kind=8),dimension(collcom%ndimind_c),intent(out) :: psitwork_c
  real(kind=8),dimension(7*collcom%ndimind_f),intent(out) :: psitwork_f
  
  ! Local variables
  integer :: i, ind, sum_c,sum_f,m

  sum_c = sum(collcom%nrecvcounts_c)
  sum_f = sum(collcom%nrecvcounts_f)

  !$omp parallel default(private) &
  !$omp shared(collcom, psit_c,psit_f, psitwork_c, psitwork_f,sum_c,sum_f,m)

  m = mod(sum_c,7)

  if(m/=0) then
    do i=1,m
       ind = collcom%iexpand_c(i)
       psitwork_c(ind) = psit_c(i)
    end do
  end if

  ! coarse part

  !$omp do
  do i=m+1,sum_c,7
      psitwork_c(collcom%iexpand_c(i+0))=psit_c(i+0)
      psitwork_c(collcom%iexpand_c(i+1))=psit_c(i+1)
      psitwork_c(collcom%iexpand_c(i+2))=psit_c(i+2)
      psitwork_c(collcom%iexpand_c(i+3))=psit_c(i+3)
      psitwork_c(collcom%iexpand_c(i+4))=psit_c(i+4)
      psitwork_c(collcom%iexpand_c(i+5))=psit_c(i+5)
      psitwork_c(collcom%iexpand_c(i+6))=psit_c(i+6)
  end do
  !$omp end do

  ! fine part

  !$omp do

  do i=1,sum_f
      ind=collcom%iexpand_f(i)
      psitwork_f(7*ind-6)=psit_f(7*i-6)
      psitwork_f(7*ind-5)=psit_f(7*i-5)
      psitwork_f(7*ind-4)=psit_f(7*i-4)
      psitwork_f(7*ind-3)=psit_f(7*i-3)
      psitwork_f(7*ind-2)=psit_f(7*i-2)
      psitwork_f(7*ind-1)=psit_f(7*i-1)
      psitwork_f(7*ind-0)=psit_f(7*i-0)
  end do

  !$omp end do
  !$omp end parallel

end subroutine transpose_switch_psit


subroutine transpose_communicate_psit(iproc, nproc, collcom, psitwork_c, psitwork_f, psiwork_c, psiwork_f)
  use module_base
  use module_types
  implicit none

  ! Calling arguments
  integer,intent(in) :: iproc, nproc
  type(collective_comms),intent(in) :: collcom
  real(kind=8),dimension(collcom%ndimind_c),intent(in) :: psitwork_c
  real(kind=8),dimension(7*collcom%ndimind_f),intent(in) :: psitwork_f
  real(kind=8),dimension(collcom%ndimpsi_c),intent(out) :: psiwork_c
  real(kind=8),dimension(7*collcom%ndimpsi_f),intent(out) :: psiwork_f
  
  ! Local variables
  integer :: ierr, istat, iall, ist, ist_c, ist_f, jproc, iisend, iirecv
  real(kind=8),dimension(:),allocatable :: psiwork, psitwork
  integer,dimension(:),allocatable :: nsendcounts, nsenddspls, nrecvcounts, nrecvdspls
  character(len=*),parameter :: subname='transpose_communicate_psit'

  !call mpi_comm_size(mpi_comm_world, nproc, ierr)
  !call mpi_comm_rank(mpi_comm_world, iproc, ierr)

  allocate(psiwork(collcom%ndimpsi_c+7*collcom%ndimpsi_f), stat=istat)
  call memocc(istat, psiwork, 'psiwork', subname)
  allocate(psitwork(sum(collcom%nrecvcounts_c)+7*sum(collcom%nrecvcounts_f)), stat=istat)
  call memocc(istat, psitwork, 'psitwork', subname)
  allocate(nsendcounts(0:nproc-1), stat=istat)
  call memocc(istat, nsendcounts, 'nsendcounts', subname)
  allocate(nsenddspls(0:nproc-1), stat=istat)
  call memocc(istat, nsenddspls, 'nsenddspls', subname)
  allocate(nrecvcounts(0:nproc-1), stat=istat)
  call memocc(istat, nrecvcounts, 'nrecvcounts', subname)
  allocate(nrecvdspls(0:nproc-1), stat=istat)
  call memocc(istat, nrecvdspls, 'nrecvdspls', subname)

  ist=1
  ist_c=1
  ist_f=1
  iisend=0
  iirecv=0
  do jproc=0,nproc-1
      if(collcom%nrecvcounts_c(jproc)>0) call dcopy(collcom%nrecvcounts_c(jproc), psitwork_c(ist_c), 1, psitwork(ist), 1)
      ist_c=ist_c+collcom%nrecvcounts_c(jproc)
      ist=ist+collcom%nrecvcounts_c(jproc)
      if(collcom%nrecvcounts_f(jproc)>0) call dcopy(7*collcom%nrecvcounts_f(jproc), psitwork_f(ist_f), 1, psitwork(ist), 1)
      ist_f=ist_f+7*collcom%nrecvcounts_f(jproc)
      ist=ist+7*collcom%nrecvcounts_f(jproc)
      nsendcounts(jproc)=collcom%nsendcounts_c(jproc)+7*collcom%nsendcounts_f(jproc)
      nsenddspls(jproc)=iisend
      nrecvcounts(jproc)=collcom%nrecvcounts_c(jproc)+7*collcom%nrecvcounts_f(jproc)
      nrecvdspls(jproc)=iirecv
      iisend=iisend+nsendcounts(jproc)
      iirecv=iirecv+nrecvcounts(jproc)
  end do


 !! coarse part
 ! call mpi_alltoallv(psitwork_c, collcom%nrecvcounts_c, collcom%nrecvdspls_c, mpi_double_precision, psiwork_c, &
 !      collcom%nsendcounts_c, collcom%nsenddspls_c, mpi_double_precision, mpi_comm_world, ierr)

 !! fine part
 ! call mpi_alltoallv(psitwork_f, 7*collcom%nrecvcounts_f, 7*collcom%nrecvdspls_f, mpi_double_precision, psiwork_f, &
 !      7*collcom%nsendcounts_f, 7*collcom%nsenddspls_f, mpi_double_precision, mpi_comm_world, ierr)
  call mpi_alltoallv(psitwork, nrecvcounts, nrecvdspls, mpi_double_precision, psiwork, &
       nsendcounts, nsenddspls, mpi_double_precision, mpi_comm_world, ierr)

  ist=1
  ist_c=1
  ist_f=1
  do jproc=0,nproc-1
      if(collcom%nsendcounts_c(jproc)>0) call dcopy(collcom%nsendcounts_c(jproc), psiwork(ist), 1, psiwork_c(ist_c), 1)
      ist_c=ist_c+collcom%nsendcounts_c(jproc)
      ist=ist+collcom%nsendcounts_c(jproc)
      if(collcom%nsendcounts_f(jproc)>0) call dcopy(7*collcom%nsendcounts_f(jproc), psiwork(ist), 1, psiwork_f(ist_f), 1)
      ist_f=ist_f+7*collcom%nsendcounts_f(jproc)
      ist=ist+7*collcom%nsendcounts_f(jproc)
  end do

  iall=-product(shape(psiwork))*kind(psiwork)
  deallocate(psiwork, stat=istat)
  call memocc(istat, iall, 'psiwork', subname)
  iall=-product(shape(psitwork))*kind(psitwork)
  deallocate(psitwork, stat=istat)
  call memocc(istat, iall, 'psitwork', subname)
  iall=-product(shape(nsendcounts))*kind(nsendcounts)
  deallocate(nsendcounts, stat=istat)
  call memocc(istat, iall, 'nsendcounts', subname)
  iall=-product(shape(nsenddspls))*kind(nsenddspls)
  deallocate(nsenddspls, stat=istat)
  call memocc(istat, iall, 'nsenddspls', subname)
  iall=-product(shape(nrecvcounts))*kind(nrecvcounts)
  deallocate(nrecvcounts, stat=istat)
  call memocc(istat, iall, 'nrecvcounts', subname)
  iall=-product(shape(nrecvdspls))*kind(nrecvdspls)
  deallocate(nrecvdspls, stat=istat)
  call memocc(istat, iall, 'nrecvdspls', subname)

end subroutine transpose_communicate_psit



subroutine transpose_unswitch_psi(orbs, collcom, psiwork_c, psiwork_f, psi, lzd)
  use module_base
  use module_types
  implicit none
  
  ! Caling arguments
  type(orbitals_data),intent(in) :: orbs
  type(collective_comms),intent(in) :: collcom
  real(kind=8),dimension(collcom%ndimpsi_c),intent(in) :: psiwork_c
  real(kind=8),dimension(7*collcom%ndimpsi_f),intent(in) :: psiwork_f
  real(kind=8),dimension(orbs%npsidim_orbs),intent(out) :: psi
  type(local_zone_descriptors),intent(in),optional :: lzd
  
  ! Local variables
  integer :: i, ind, iorb, iiorb, ilr, i_tot, i_c, i_f, istat, iall,m
  real(kind=8),dimension(:),allocatable :: psi_c, psi_f
  character(len=*),parameter :: subname='transpose_unswitch_psi'
  
  
  allocate(psi_c(collcom%ndimpsi_c), stat=istat)
  call memocc(istat, psi_c, 'psi_c', subname)
  allocate(psi_f(7*collcom%ndimpsi_f), stat=istat)
  call memocc(istat, psi_f, 'psi_f', subname)
  
  !$omp parallel default(private) &
  !$omp shared(collcom, psiwork_c, psi_c,psi_f,psiwork_f,m)

  m = mod(collcom%ndimpsi_c,7)

  if(m/=0) then
    do i = 1,m
     ind=collcom%irecvbuf_c(i)
     psi_c(ind)=psiwork_c(i) 
    end do
  end if

  ! coarse part

  !$omp do
    do i=m+1,collcom%ndimpsi_c,7
        psi_c(collcom%irecvbuf_c(i+0))=psiwork_c(i+0)
        psi_c(collcom%irecvbuf_c(i+1))=psiwork_c(i+1)
        psi_c(collcom%irecvbuf_c(i+2))=psiwork_c(i+2)
        psi_c(collcom%irecvbuf_c(i+3))=psiwork_c(i+3)
        psi_c(collcom%irecvbuf_c(i+4))=psiwork_c(i+4)
        psi_c(collcom%irecvbuf_c(i+5))=psiwork_c(i+5)
        psi_c(collcom%irecvbuf_c(i+6))=psiwork_c(i+6)
    end do
  !$omp end do
  
  ! fine part
 
  !$omp do
   do i=1,collcom%ndimpsi_f
        ind=collcom%irecvbuf_f(i)
        psi_f(7*ind-6)=psiwork_f(7*i-6)
        psi_f(7*ind-5)=psiwork_f(7*i-5)
        psi_f(7*ind-4)=psiwork_f(7*i-4)
        psi_f(7*ind-3)=psiwork_f(7*i-3)
        psi_f(7*ind-2)=psiwork_f(7*i-2)
        psi_f(7*ind-1)=psiwork_f(7*i-1)
        psi_f(7*ind-0)=psiwork_f(7*i-0)
    end do
  !$omp end do
  !$omp end parallel

    if(present(lzd)) then
        ! glue together coarse and fine part

        i_tot=0
        i_c=0
        i_f=0
        do iorb=1,orbs%norbp
            iiorb=orbs%isorb+iorb
            ilr=orbs%inwhichlocreg(iiorb)

            call dcopy(lzd%llr(ilr)%wfd%nvctr_c,psi_c(i_c+1),1,psi(i_tot+1),1)

	    i_c = i_c + lzd%llr(ilr)%wfd%nvctr_c
            i_tot = i_tot + lzd%llr(ilr)%wfd%nvctr_c
            
	    call dcopy(7*lzd%llr(ilr)%wfd%nvctr_f,psi_f(i_f+1),1,psi(i_tot+1),1)

   	
	    i_f = i_f + 7*lzd%llr(ilr)%wfd%nvctr_f
            i_tot = i_tot + 7*lzd%llr(ilr)%wfd%nvctr_f


        end do
    !!$omp end parallel 

    else
        call dcopy(collcom%ndimpsi_c, psi_c, 1, psi, 1)
    end if
  
  iall=-product(shape(psi_c))*kind(psi_c)
  deallocate(psi_c, stat=istat)
  call memocc(istat, iall, 'psi_c', subname)
  iall=-product(shape(psi_f))*kind(psi_f)
  deallocate(psi_f, stat=istat)
  call memocc(istat, iall, 'psi_f', subname)

end subroutine transpose_unswitch_psi




subroutine transpose_localized(iproc, nproc, orbs, collcom, psi, psit_c, psit_f, lzd)
  use module_base
  use module_types
  use module_interfaces, except_this_one => transpose_localized
  implicit none
  
  ! Calling arguments
  integer,intent(in) :: iproc, nproc
  type(orbitals_data),intent(in) :: orbs
  type(collective_comms),intent(in) :: collcom
  real(kind=8),dimension(orbs%npsidim_orbs),intent(in) :: psi
  real(kind=8),dimension(collcom%ndimind_c),intent(out) :: psit_c
  real(kind=8),dimension(7*collcom%ndimind_f),intent(out) :: psit_f
  type(local_zone_descriptors),optional,intent(in) :: lzd
  
  ! Local variables
  real(kind=8),dimension(:),allocatable :: psiwork_c, psiwork_f, psitwork_c, psitwork_f
  integer :: istat, iall
  character(len=*),parameter :: subname='transpose_localized'
  
  allocate(psiwork_c(collcom%ndimpsi_c), stat=istat)
  call memocc(istat, psiwork_c, 'psiwork_c', subname)
  allocate(psiwork_f(7*collcom%ndimpsi_f), stat=istat)
  call memocc(istat, psiwork_f, 'psiwork_f', subname)
  allocate(psitwork_c(sum(collcom%nrecvcounts_c)), stat=istat)
  call memocc(istat, psitwork_c, 'psitwork_c', subname)
  allocate(psitwork_f(7*sum(collcom%nrecvcounts_f)), stat=istat)
  call memocc(istat, psitwork_f, 'psitwork_f', subname)
  
  call timing(iproc,'Un-TransSwitch','ON')
  if(present(lzd)) then
      call transpose_switch_psi(orbs, collcom, psi, psiwork_c, psiwork_f, lzd)
  else
      call transpose_switch_psi(orbs, collcom, psi, psiwork_c, psiwork_f)
  end if
  call timing(iproc,'Un-TransSwitch','OF')

  call timing(iproc,'Un-TransComm  ','ON')
  if(nproc>1) then
      call transpose_communicate_psi(iproc, nproc, collcom, psiwork_c, psiwork_f, psitwork_c, psitwork_f)
  else
      psitwork_c=psiwork_c
      psitwork_f=psiwork_f
  end if
  call timing(iproc,'Un-TransComm  ','OF')

  call timing(iproc,'Un-TransSwitch','ON')
  call transpose_unswitch_psit(collcom, psitwork_c, psitwork_f, psit_c, psit_f)
  call timing(iproc,'Un-TransSwitch','OF')
  
  iall=-product(shape(psiwork_c))*kind(psiwork_c)
  deallocate(psiwork_c, stat=istat)
  call memocc(istat, iall, 'psiwork_c', subname)
  iall=-product(shape(psiwork_f))*kind(psiwork_f)
  deallocate(psiwork_f, stat=istat)
  call memocc(istat, iall, 'psiwork_f', subname)
  iall=-product(shape(psitwork_c))*kind(psitwork_c)
  deallocate(psitwork_c, stat=istat)
  call memocc(istat, iall, 'psitwork_c', subname)
  iall=-product(shape(psitwork_f))*kind(psitwork_f)
  deallocate(psitwork_f, stat=istat)
  call memocc(istat, iall, 'psitwork_f', subname)
  
end subroutine transpose_localized



subroutine untranspose_localized(iproc, nproc, orbs, collcom, psit_c, psit_f, psi, lzd)
  use module_base
  use module_types
  use module_interfaces, except_this_one => untranspose_localized
  implicit none
  
  ! Calling arguments
  integer,intent(in) :: iproc, nproc
  type(orbitals_data),intent(in) :: orbs
  type(collective_comms),intent(in) :: collcom
  real(kind=8),dimension(collcom%ndimind_c),intent(in) :: psit_c
  real(kind=8),dimension(7*collcom%ndimind_f),intent(in) :: psit_f
  real(kind=8),dimension(orbs%npsidim_orbs),intent(out) :: psi
  type(local_zone_descriptors),optional,intent(in) :: lzd
  
  ! Local variables
  real(kind=8),dimension(:),allocatable :: psiwork_c, psiwork_f, psitwork_c, psitwork_f
  integer :: istat, iall
  character(len=*),parameter :: subname='untranspose_localized'
  
  allocate(psiwork_c(collcom%ndimpsi_c), stat=istat)
  call memocc(istat, psiwork_c, 'psiwork_c', subname)
  allocate(psiwork_f(7*collcom%ndimpsi_f), stat=istat)
  call memocc(istat, psiwork_f, 'psiwork_f', subname)
  allocate(psitwork_c(sum(collcom%nrecvcounts_c)), stat=istat)
  call memocc(istat, psitwork_c, 'psitwork_c', subname)
  allocate(psitwork_f(7*sum(collcom%nrecvcounts_f)), stat=istat)
  call memocc(istat, psitwork_f, 'psitwork_f', subname)

  call timing(iproc,'Un-TransSwitch','ON')
  call transpose_switch_psit(collcom, psit_c, psit_f, psitwork_c, psitwork_f)
  call timing(iproc,'Un-TransSwitch','OF')

  call timing(iproc,'Un-TransComm  ','ON')
  if(nproc>1) then
      call transpose_communicate_psit(iproc, nproc, collcom, psitwork_c, psitwork_f, psiwork_c, psiwork_f)
  else
      psiwork_c=psitwork_c
      psiwork_f=psitwork_f
  end if
  call timing(iproc,'Un-TransComm  ','OF')

  call timing(iproc,'Un-TransSwitch','ON')
  if(present(lzd)) then
      call transpose_unswitch_psi(orbs, collcom, psiwork_c, psiwork_f, psi, lzd)
  else
      call transpose_unswitch_psi(orbs, collcom, psiwork_c, psiwork_f, psi)
  end if
  call timing(iproc,'Un-TransSwitch','OF')
  
  iall=-product(shape(psiwork_c))*kind(psiwork_c)
  deallocate(psiwork_c, stat=istat)
  call memocc(istat, iall, 'psiwork_c', subname)
  iall=-product(shape(psiwork_f))*kind(psiwork_f)
  deallocate(psiwork_f, stat=istat)
  call memocc(istat, iall, 'psiwork_f', subname)
  iall=-product(shape(psitwork_c))*kind(psitwork_c)
  deallocate(psitwork_c, stat=istat)
  call memocc(istat, iall, 'psitwork_c', subname)
  iall=-product(shape(psitwork_f))*kind(psitwork_f)
  deallocate(psitwork_f, stat=istat)
  call memocc(istat, iall, 'psitwork_f', subname)
  
end subroutine untranspose_localized



subroutine calculate_overlap_transposed(iproc, nproc, orbs, mad, collcom, psit_c1, psit_c2, psit_f1, psit_f2, ovrlp)
  use module_base
  use module_types
  implicit none
  
  ! Calling arguments
  integer,intent(in) :: iproc, nproc
  type(orbitals_data),intent(in) :: orbs
  type(matrixDescriptors),intent(in) :: mad
  type(collective_comms),intent(in) :: collcom
  real(kind=8),dimension(collcom%ndimind_c),intent(in) :: psit_c1, psit_c2
  real(kind=8),dimension(7*collcom%ndimind_f),intent(in) :: psit_f1, psit_f2
  real(kind=8),dimension(orbs%norb,orbs%norb),intent(out) :: ovrlp
  
  real(8),dimension(collcom%nptsp_c) :: dummy_c,dummy_f  

  ! Local variables
  integer :: i0, ipt, ii, iiorb, j, jjorb, i, ierr, istat, iall, m
  real(kind=8),dimension(:),allocatable :: ovrlp_compr
  character(len=*),parameter :: subname='calculate_overlap_transposed'
  
  call timing(iproc,'ovrlptransComp','ON') !lr408t
  call to_zero(orbs%norb**2, ovrlp(1,1))

  !$omp parallel default(private) &
  !$omp shared(collcom, ovrlp, psit_c1, psit_c2, psit_f1, psit_f2)


  !$omp do reduction (+:ovrlp) 

  do ipt=1,collcom%nptsp_c 
      ii=collcom%norb_per_gridpoint_c(ipt) 
      i0 = collcom%isptsp_c(ipt)

      do i=1,ii
          iiorb=collcom%indexrecvorbital_c(i0+i)
          m=mod(ii,4)
          if(m/=0) then

              do j=1,m
                  jjorb=collcom%indexrecvorbital_c(i0+j)
                  ovrlp(jjorb,iiorb)=ovrlp(jjorb,iiorb)+psit_c1(i0+i)*psit_c2(i0+j)
              end do
    
          end if
       
          do j=m+1,ii,4
              jjorb=collcom%indexrecvorbital_c(i0+j+0)
              ovrlp(jjorb,iiorb)=ovrlp(jjorb,iiorb)+psit_c1(i0+i)*psit_c2(i0+j+0)
              jjorb=collcom%indexrecvorbital_c(i0+j+1)
              ovrlp(jjorb,iiorb)=ovrlp(jjorb,iiorb)+psit_c1(i0+i)*psit_c2(i0+j+1)
              jjorb=collcom%indexrecvorbital_c(i0+j+2)
              ovrlp(jjorb,iiorb)=ovrlp(jjorb,iiorb)+psit_c1(i0+i)*psit_c2(i0+j+2)
              jjorb=collcom%indexrecvorbital_c(i0+j+3)
              ovrlp(jjorb,iiorb)=ovrlp(jjorb,iiorb)+psit_c1(i0+i)*psit_c2(i0+j+3)
          end do
         
          !do j=1,ii
          !    jjorb=collcom%indexrecvorbital_c(i0+j)
          !    ovrlp(jjorb,iiorb)=ovrlp(jjorb,iiorb)+psit_c1(i0+i)*psit_c2(i0+j)
          !end do
      end do

  end do
  !$omp end do
  
  !$omp do reduction(+:ovrlp) 

  do ipt=1,collcom%nptsp_f 
      ii=collcom%norb_per_gridpoint_f(ipt) 

      i0 = collcom%isptsp_f(ipt)

      do i=1,ii
          iiorb=collcom%indexrecvorbital_f(i0+i)
          do j=1,ii
              jjorb=collcom%indexrecvorbital_f(i0+j)
              ovrlp(jjorb,iiorb)=ovrlp(jjorb,iiorb)+psit_f1(7*(i0+i)-6)*psit_f2(7*(i0+j)-6)
              ovrlp(jjorb,iiorb)=ovrlp(jjorb,iiorb)+psit_f1(7*(i0+i)-5)*psit_f2(7*(i0+j)-5)
              ovrlp(jjorb,iiorb)=ovrlp(jjorb,iiorb)+psit_f1(7*(i0+i)-4)*psit_f2(7*(i0+j)-4)
              ovrlp(jjorb,iiorb)=ovrlp(jjorb,iiorb)+psit_f1(7*(i0+i)-3)*psit_f2(7*(i0+j)-3)
              ovrlp(jjorb,iiorb)=ovrlp(jjorb,iiorb)+psit_f1(7*(i0+i)-2)*psit_f2(7*(i0+j)-2)
              ovrlp(jjorb,iiorb)=ovrlp(jjorb,iiorb)+psit_f1(7*(i0+i)-1)*psit_f2(7*(i0+j)-1)
              ovrlp(jjorb,iiorb)=ovrlp(jjorb,iiorb)+psit_f1(7*(i0+i)-0)*psit_f2(7*(i0+j)-0)
          end do
      end do

  end do

  !$omp end do
  !$omp end parallel

  call timing(iproc,'ovrlptransComp','OF') !lr408t

  call timing(iproc,'ovrlptransComm','ON') !lr408t

  if(nproc>1) then
      allocate(ovrlp_compr(mad%nvctr), stat=istat)
      call memocc(istat, ovrlp_compr, 'ovrlp_compr', subname)
      call compress_matrix_for_allreduce(orbs%norb, mad, ovrlp, ovrlp_compr)
      call mpiallred(ovrlp_compr(1), mad%nvctr, mpi_sum, mpi_comm_world, ierr)
      call uncompressMatrix(orbs%norb, mad, ovrlp_compr,ovrlp)
      iall=-product(shape(ovrlp_compr))*kind(ovrlp_compr)
      deallocate(ovrlp_compr, stat=istat)
      call memocc(istat, iall, 'ovrlp_compr', subname)
  end if
  call timing(iproc,'ovrlptransComm','OF') !lr408t
end subroutine calculate_overlap_transposed


! This will work because the difference between collcom1 and collcom2 is only a factor 3 between the orbital numbers.
! Hence, nptsp_c and nptsp_f should be the same, only the norb_per_gridpoint will change.
subroutine calculate_pulay_overlap(iproc, nproc, orbs1, orbs2, collcom1, collcom2, psit_c1, psit_c2, psit_f1, psit_f2, ovrlp)
  use module_base
  use module_types
  implicit none
  
  ! Calling arguments
  integer,intent(in) :: iproc, nproc
  type(orbitals_data),intent(in) :: orbs1, orbs2
  type(collective_comms),intent(in) :: collcom1, collcom2
  real(kind=8),dimension(collcom1%ndimind_c),intent(in) :: psit_c1
  real(kind=8),dimension(collcom2%ndimind_c),intent(in) :: psit_c2
  real(kind=8),dimension(7*collcom1%ndimind_f),intent(in) :: psit_f1
  real(kind=8),dimension(7*collcom2%ndimind_f),intent(in) :: psit_f2
  real(kind=8),dimension(orbs1%norb,orbs2%norb),intent(out) :: ovrlp
  
  ! Local variables
  integer :: i0, j0, ipt, ii, iiorb, j, jj, jjorb, i, ierr  

  call timing(iproc,'ovrlptransComp','ON') !lr408t
  call to_zero(orbs1%norb*orbs2%norb, ovrlp(1,1))

  i0=0
  j0=0
  do ipt=1,collcom1%nptsp_c 
      ii=collcom1%norb_per_gridpoint_c(ipt)
      jj=collcom2%norb_per_gridpoint_c(ipt)
      do i=1,ii
          iiorb=collcom1%indexrecvorbital_c(i0+i)
          do j=1,jj
              jjorb=collcom2%indexrecvorbital_c(j0+j)
              ovrlp(iiorb,jjorb)=ovrlp(iiorb,jjorb)+psit_c1(i0+i)*psit_c2(j0+j)
          end do
      end do
      i0=i0+ii
      j0=j0+jj
  end do

  i0=0
  j0=0
  do ipt=1,collcom1%nptsp_f 
      ii=collcom1%norb_per_gridpoint_f(ipt)
      jj=collcom2%norb_per_gridpoint_f(ipt)
      do i=1,ii
          iiorb=collcom1%indexrecvorbital_f(i0+i)
          do j=1,jj
              jjorb=collcom2%indexrecvorbital_f(j0+j)
              ovrlp(iiorb,jjorb)=ovrlp(iiorb,jjorb)+psit_f1(7*(i0+i)-6)*psit_f2(7*(j0+j)-6)
              ovrlp(iiorb,jjorb)=ovrlp(iiorb,jjorb)+psit_f1(7*(i0+i)-5)*psit_f2(7*(j0+j)-5)
              ovrlp(iiorb,jjorb)=ovrlp(iiorb,jjorb)+psit_f1(7*(i0+i)-4)*psit_f2(7*(j0+j)-4)
              ovrlp(iiorb,jjorb)=ovrlp(iiorb,jjorb)+psit_f1(7*(i0+i)-3)*psit_f2(7*(j0+j)-3)
              ovrlp(iiorb,jjorb)=ovrlp(iiorb,jjorb)+psit_f1(7*(i0+i)-2)*psit_f2(7*(j0+j)-2)
              ovrlp(iiorb,jjorb)=ovrlp(iiorb,jjorb)+psit_f1(7*(i0+i)-1)*psit_f2(7*(j0+j)-1)
              ovrlp(iiorb,jjorb)=ovrlp(iiorb,jjorb)+psit_f1(7*(i0+i)-0)*psit_f2(7*(j0+j)-0)
          end do
      end do
      i0=i0+ii
      j0=j0+jj
  end do

  call timing(iproc,'ovrlptransComp','OF') !lr408t

  call timing(iproc,'ovrlptransComm','ON') !lr408t

  if(nproc>1) then
      call mpiallred(ovrlp(1,1), orbs1%norb*orbs2%norb, mpi_sum, mpi_comm_world, ierr)
  end if
  call timing(iproc,'ovrlptransComm','OF') !lr408t
end subroutine calculate_pulay_overlap

subroutine build_linear_combination_transposed(norb, matrix, collcom, psitwork_c, psitwork_f, reset, psit_c, psit_f, &
     iproc)
  use module_base
  use module_types
  implicit none
  
  ! Calling arguments
  integer,intent(in) :: norb
  real(kind=8),dimension(norb,norb),intent(in) :: matrix
  type(collective_comms),intent(in) :: collcom
  real(kind=8),dimension(collcom%ndimind_c),intent(in) :: psitwork_c
  real(kind=8),dimension(7*collcom%ndimind_f),intent(in) :: psitwork_f
  logical,intent(in) :: reset
  real(kind=8),dimension(collcom%ndimind_c),intent(inout) :: psit_c
  real(kind=8),dimension(7*collcom%ndimind_f),intent(inout) :: psit_f
  integer, intent(in) :: iproc
  ! Local variables
  integer :: i0, ipt, ii, j, iiorb, jjorb, i, m

  call timing(iproc,'lincombtrans  ','ON') !lr408t
  if(reset) then
      if(collcom%ndimind_c>0) call to_zero(collcom%ndimind_c, psit_c(1))
      if(collcom%ndimind_f>0) call to_zero(7*collcom%ndimind_f, psit_f(1))
  end if

  i0=0
 
  !$omp parallel default(private) &
  !$omp shared(collcom, psit_c,matrix,psitwork_c,psit_f,psitwork_f)

  !$omp do
   do ipt=1,collcom%nptsp_c 
      ii=collcom%norb_per_gridpoint_c(ipt) 
      i0 = collcom%isptsp_c(ipt)
      do i=1,ii
          iiorb=collcom%indexrecvorbital_c(i0+i)
          m=mod(ii,4)
          if(m/=0) then
              do j=1,m
                  jjorb=collcom%indexrecvorbital_c(i0+j)
                  psit_c(i0+i)=psit_c(i0+i)+matrix(jjorb,iiorb)*psitwork_c(i0+j)
              end do
          end if
          do j=m+1,ii,4
              jjorb=collcom%indexrecvorbital_c(i0+j+0)
              psit_c(i0+i)=psit_c(i0+i)+matrix(jjorb,iiorb)*psitwork_c(i0+j+0)
              jjorb=collcom%indexrecvorbital_c(i0+j+1)
              psit_c(i0+i)=psit_c(i0+i)+matrix(jjorb,iiorb)*psitwork_c(i0+j+1)
              jjorb=collcom%indexrecvorbital_c(i0+j+2)
              psit_c(i0+i)=psit_c(i0+i)+matrix(jjorb,iiorb)*psitwork_c(i0+j+2)
              jjorb=collcom%indexrecvorbital_c(i0+j+3)
              psit_c(i0+i)=psit_c(i0+i)+matrix(jjorb,iiorb)*psitwork_c(i0+j+3)
          end do
          !do j=1,ii
          !    jjorb=collcom%indexrecvorbital_c(i0+j)
          !    psit_c(i0+i)=psit_c(i0+i)+matrix(jjorb,iiorb)*psitwork_c(i0+j)
          !end do
      end do
  end do

  !$omp end do
  i0=0
  !$omp do
  do ipt=1,collcom%nptsp_f 
      ii=collcom%norb_per_gridpoint_f(ipt) 
       i0 = collcom%isptsp_f(ipt)
      do i=1,ii
          iiorb=collcom%indexrecvorbital_f(i0+i)
          do j=1,ii
              jjorb=collcom%indexrecvorbital_f(i0+j)
              psit_f(7*(i0+i)-6) = psit_f(7*(i0+i)-6) + matrix(jjorb,iiorb)*psitwork_f(7*(i0+j)-6)
              psit_f(7*(i0+i)-5) = psit_f(7*(i0+i)-5) + matrix(jjorb,iiorb)*psitwork_f(7*(i0+j)-5)
              psit_f(7*(i0+i)-4) = psit_f(7*(i0+i)-4) + matrix(jjorb,iiorb)*psitwork_f(7*(i0+j)-4)
              psit_f(7*(i0+i)-3) = psit_f(7*(i0+i)-3) + matrix(jjorb,iiorb)*psitwork_f(7*(i0+j)-3)
              psit_f(7*(i0+i)-2) = psit_f(7*(i0+i)-2) + matrix(jjorb,iiorb)*psitwork_f(7*(i0+j)-2)
              psit_f(7*(i0+i)-1) = psit_f(7*(i0+i)-1) + matrix(jjorb,iiorb)*psitwork_f(7*(i0+j)-1)
              psit_f(7*(i0+i)-0) = psit_f(7*(i0+i)-0) + matrix(jjorb,iiorb)*psitwork_f(7*(i0+j)-0)
          end do
      end do
     
  end do
  !$omp end do
  !$omp end parallel

  call timing(iproc,'lincombtrans  ','OF') !lr408t
end subroutine build_linear_combination_transposed




subroutine check_grid_point_from_boxes(i1, i2, i3, lr, overlap_possible)
  use module_base
  use module_types
  implicit none
  
  ! Calling arguments
  integer,intent(in) :: i1, i2, i3
  type(locreg_descriptors),intent(in) :: lr  
  logical,intent(out) :: overlap_possible

  ! Local variables
  logical :: ovrlpx, ovrlpy, ovrlpz
  
  ovrlpx = (i1>=lr%ns1 .and. i1<=lr%ns1+lr%d%n1)
  ovrlpy = (i2>=lr%ns2 .and. i2<=lr%ns2+lr%d%n2)
  ovrlpz = (i3>=lr%ns3 .and. i3<=lr%ns3+lr%d%n3)
  if(ovrlpx .and. ovrlpy .and. ovrlpz) then
      overlap_possible=.true.
  else
      overlap_possible=.true.
  end if

end subroutine check_grid_point_from_boxes


subroutine get_reverse_indices(n, indices, reverse_indices)
  use module_base
  implicit none
  
  ! Calling arguments
  integer,intent(in) :: n
  integer,dimension(n),intent(in) :: indices
  integer,dimension(n),intent(out) :: reverse_indices

  ! Local variables
  integer :: i, j

  do i=1,n
      j=indices(i)
      reverse_indices(j)=i
  end do

end subroutine get_reverse_indices


subroutine compress_matrix_for_allreduce(n, mad, mat, mat_compr)
  use module_base
  use module_types
  implicit none
  
  ! Calling arguments
  integer,intent(in) :: n
  type(matrixDescriptors),intent(in) :: mad
  real(kind=8),dimension(n**2),intent(in) :: mat
  real(kind=8),dimension(mad%nvctr),intent(out) :: mat_compr

  ! Local variables
  integer :: jj, iseg, jorb

  !$omp parallel do default(private) shared(mad,mat_compr,mat)
  do iseg=1,mad%nseg
      jj=1
      do jorb=mad%keyg(1,iseg),mad%keyg(2,iseg)
          mat_compr(mad%keyv(iseg)+jj-1)=mat(jorb)
          jj=jj+1
      end do
  end do
  !$omp end parallel do

end subroutine compress_matrix_for_allreduce



subroutine normalize_transposed(iproc, nproc, orbs, collcom, psit_c, psit_f)
  use module_base
  use module_types
  implicit none
  
  ! Calling arguments
  integer,intent(in):: iproc, nproc
  type(orbitals_data),intent(in):: orbs
  type(collective_comms),intent(in):: collcom
  real(8),dimension(collcom%ndimind_c),intent(inout):: psit_c
  real(8),dimension(7*collcom%ndimind_f),intent(inout):: psit_f
  
  ! Local variables
  integer:: i0, ipt, ii, iiorb, i, ierr, istat, iall, iorb
  real(8),dimension(:),allocatable:: norm
  character(len=*),parameter:: subname='normalize_transposed'

  real(8)::t1,t2


  allocate(norm(orbs%norb), stat=istat)
  call memocc(istat, norm, 'norm', subname)
  call to_zero(orbs%norb, norm(1))

  !$omp parallel default(private) &
  !$omp shared(collcom, norm, psit_c,psit_f,orbs)

  !$omp do reduction(+:norm)

  do ipt=1,collcom%nptsp_c 
      ii=collcom%norb_per_gridpoint_c(ipt)
      i0 = collcom%isptsp_c(ipt) 
      do i=1,ii
          iiorb=collcom%indexrecvorbital_c(i0+i)
          norm(iiorb)=norm(iiorb)+psit_c(i0+i)**2
      end do
     
  end do

  !$omp end do

  !$omp do reduction(+:norm)
  do ipt=1,collcom%nptsp_f 
      ii=collcom%norb_per_gridpoint_f(ipt) 
      i0 = collcom%isptsp_f(ipt) 
      do i=1,ii
          iiorb=collcom%indexrecvorbital_f(i0+i)
          norm(iiorb)=norm(iiorb)+psit_f(7*(i0+i)-6)**2
          norm(iiorb)=norm(iiorb)+psit_f(7*(i0+i)-5)**2
          norm(iiorb)=norm(iiorb)+psit_f(7*(i0+i)-4)**2
          norm(iiorb)=norm(iiorb)+psit_f(7*(i0+i)-3)**2
          norm(iiorb)=norm(iiorb)+psit_f(7*(i0+i)-2)**2
          norm(iiorb)=norm(iiorb)+psit_f(7*(i0+i)-1)**2
          norm(iiorb)=norm(iiorb)+psit_f(7*(i0+i)-0)**2
      end do
      
  end do
  !$omp end do
  !$omp end parallel
  
  if(nproc>1) then
      call mpiallred(norm(1), orbs%norb, mpi_sum, mpi_comm_world, ierr)
  end if

  !$omp parallel default(private) shared(norm,orbs,collcom,psit_c,psit_f)
  !$omp do
  do iorb=1,orbs%norb
      norm(iorb)=1.d0/sqrt(norm(iorb))
  end do
  !$omp end do

  
  !$omp do
  do ipt=1,collcom%nptsp_c 
      ii=collcom%norb_per_gridpoint_c(ipt)
      i0 = collcom%isptsp_c(ipt) 	 
      do i=1,ii
          iiorb=collcom%indexrecvorbital_c(i0+i)
          psit_c(i0+i)=psit_c(i0+i)*norm(iiorb)
      end do
    
  end do
  !$omp end do
  !$omp do
  do ipt=1,collcom%nptsp_f 
      ii=collcom%norb_per_gridpoint_f(ipt)
      i0 = collcom%isptsp_f(ipt) 
      do i=1,ii
          iiorb=collcom%indexrecvorbital_f(i0+i)
          psit_f(7*(i0+i)-6)=psit_f(7*(i0+i)-6)*norm(iiorb)
          psit_f(7*(i0+i)-5)=psit_f(7*(i0+i)-5)*norm(iiorb)
          psit_f(7*(i0+i)-4)=psit_f(7*(i0+i)-4)*norm(iiorb)
          psit_f(7*(i0+i)-3)=psit_f(7*(i0+i)-3)*norm(iiorb)
          psit_f(7*(i0+i)-2)=psit_f(7*(i0+i)-2)*norm(iiorb)
          psit_f(7*(i0+i)-1)=psit_f(7*(i0+i)-1)*norm(iiorb)
          psit_f(7*(i0+i)-0)=psit_f(7*(i0+i)-0)*norm(iiorb)
      end do
  
  end do
!$omp end do
!$omp end parallel
  iall=-product(shape(norm))*kind(norm)
  deallocate(norm, stat=istat)
  call memocc(istat, iall, 'norm', subname)

end subroutine normalize_transposed<|MERGE_RESOLUTION|>--- conflicted
+++ resolved
@@ -1843,17 +1843,9 @@
 
 
   if(present(lzd)) then
-<<<<<<< HEAD
   ! split up psi into coarse and fine part
-      
-      !$omp parallel default(shared) &
-      !$omp private(i,i_c,i_tot,i_f,iiorb,iorb,ilr) 
-      
-=======
-      ! split up psi into coarse and fine part
-
-  
->>>>>>> e529775f
+
+  
       i_tot=0
       i_c=0
       i_f=0
@@ -1861,44 +1853,20 @@
       do iorb=1,orbs%norbp
           iiorb=orbs%isorb+iorb
           ilr=orbs%inwhichlocreg(iiorb)
-<<<<<<< HEAD
-          !$omp do
-          do i=1,lzd%llr(ilr)%wfd%nvctr_c
-              psi_c(i_c+i)=psi(i_tot+i)
-          end do
-          !$omp end do
-      
+
+	  call dcopy(lzd%llr(ilr)%wfd%nvctr_c,psi(i_tot+1),1,psi_c(i_c+1),1)
+	
+
           i_c = i_c + lzd%llr(ilr)%wfd%nvctr_c
           i_tot = i_tot + lzd%llr(ilr)%wfd%nvctr_c
-          
-          !$omp do
-          do i=1,7*lzd%llr(ilr)%wfd%nvctr_f
-              psi_f(i_f + i)=psi(i_tot+i)
-          end do
-          !$omp end do
-
+
+  	  call dcopy(7*lzd%llr(ilr)%wfd%nvctr_f,psi(i_tot+1),1,psi_f(i_f+1),1)
+	
           i_f = i_f + 7*lzd%llr(ilr)%wfd%nvctr_f
           i_tot = i_tot + 7*lzd%llr(ilr)%wfd%nvctr_f
 
       end do
-      
-      !$omp end parallel
-=======
-
-	  call dcopy(lzd%llr(ilr)%wfd%nvctr_c,psi(i_tot+1),1,psi_c(i_c+1),1)
-	
-
-	  i_c = i_c + lzd%llr(ilr)%wfd%nvctr_c
-	  i_tot = i_tot + lzd%llr(ilr)%wfd%nvctr_c
-
-  	  call dcopy(7*lzd%llr(ilr)%wfd%nvctr_f,psi(i_tot+1),1,psi_f(i_f+1),1)
-	
-	  i_f = i_f + 7*lzd%llr(ilr)%wfd%nvctr_f
-          i_tot = i_tot + 7*lzd%llr(ilr)%wfd%nvctr_f
-
-      end do
     
->>>>>>> e529775f
 
   else
       ! only coarse part is used...
@@ -1908,15 +1876,7 @@
   ! coarse part
 
   !$omp parallel default(private) &
-<<<<<<< HEAD
-  !$omp shared(orbs, collcom, psi, psiwork_c, psiwork_f, lzd, psi_c,psi_f)
-  !$omp do
-  do i=1,collcom%ndimpsi_c
-      ind=collcom%isendbuf_c(i)
-      psiwork_c(ind)=psi_c(i)
-=======
   !$omp shared(orbs, collcom, psi, psiwork_c, psiwork_f, lzd, psi_c,psi_f,m)
-
 
   m = mod(collcom%ndimpsi_c,7)
   if(m/=0) then
@@ -1925,7 +1885,6 @@
            psiwork_c(ind) = psi_c(i)
         end do
   end if
-
   !$omp do
   do i = m+1,collcom%ndimpsi_c,7
      psiwork_c(collcom%isendbuf_c(i+0)) = psi_c(i+0)
@@ -1935,7 +1894,6 @@
      psiwork_c(collcom%isendbuf_c(i+4)) = psi_c(i+4)
      psiwork_c(collcom%isendbuf_c(i+5)) = psi_c(i+5)
      psiwork_c(collcom%isendbuf_c(i+6)) = psi_c(i+6)
->>>>>>> e529775f
   end do
   !$omp end do
  
