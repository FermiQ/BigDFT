!> @file
! Intialization of the collective communications for the linear version
! @author
!    Copyright (C) 2011-2012 BigDFT group
!    This file is distributed under the terms of the
!    GNU General Public License, see ~/COPYING file
!    or http://www.gnu.org/copyleft/gpl.txt .
!    For the list of contributors, see ~/AUTHORS


subroutine init_collective_comms(iproc, nproc, orbs, lzd, collcom, collcom_reference)
  use module_base
  use module_types
  use module_interfaces, except_this_one => init_collective_comms
  implicit none
  
  ! Calling arguments
  integer,intent(in) :: iproc, nproc
  type(orbitals_data),intent(in) :: orbs
  type(local_zone_descriptors),intent(in) :: lzd
  type(collective_comms),intent(out) :: collcom
  type(collective_comms),optional,intent(in) :: collcom_reference
  
  ! Local variables
  integer :: ii, istat, iorb, iiorb, ilr, iall, istartp_seg_c, iendp_seg_c, istartp_seg_f, iendp_seg_f, ierr, ipt
  real(kind=8),dimension(:,:,:),allocatable :: weight_c, weight_f
  real(kind=8) :: weight_c_tot, weight_f_tot, weightp_c, weightp_f, tt, t1, t2
  integer,dimension(:,:),allocatable :: istartend_c, istartend_f
  integer,dimension(:,:,:),allocatable :: index_in_global_c, index_in_global_f
  integer,dimension(:),allocatable :: npts_par_c, npts_par_f
  character(len=*),parameter :: subname='init_collective_comms'
  
  call timing(iproc,'init_collcomm ','ON')
  
  allocate(weight_c(0:lzd%glr%d%n1,0:lzd%glr%d%n2,0:lzd%glr%d%n3), stat=istat)
  call memocc(istat, weight_c, 'weight_c', subname)
  allocate(weight_f(0:lzd%glr%d%n1,0:lzd%glr%d%n2,0:lzd%glr%d%n3), stat=istat)
  call memocc(istat, weight_f, 'weight_f', subname)
  allocate(index_in_global_c(0:lzd%glr%d%n1,0:lzd%glr%d%n2,0:lzd%glr%d%n3), stat=istat)
  call memocc(istat, index_in_global_c, 'index_in_global_c', subname)
  allocate(index_in_global_f(0:lzd%glr%d%n1,0:lzd%glr%d%n2,0:lzd%glr%d%n3), stat=istat)
  call memocc(istat, index_in_global_f, 'index_in_global_f', subname)


  call mpi_barrier(bigdft_mpi%mpi_comm, ierr)
  t1=mpi_wtime()
  call get_weights(iproc, nproc, orbs, lzd, weight_c, weight_f, weight_c_tot, weight_f_tot)
  call mpi_barrier(bigdft_mpi%mpi_comm, ierr)
  t2=mpi_wtime()
  !if(iproc==0) write(*,'(a,es10.3)') 'time for part 1:',t2-t1
  ! Assign the grid points to the processes such that the work is equally dsitributed
  allocate(istartend_c(2,0:nproc-1), stat=istat)
  call memocc(istat, istartend_c, 'istartend_c', subname)
  allocate(istartend_f(2,0:nproc-1), stat=istat)
  call memocc(istat, istartend_f, 'istartend_f', subname)
  if(.not.present(collcom_reference)) then
      call mpi_barrier(bigdft_mpi%mpi_comm, ierr)
      t1=mpi_wtime()
      call mpi_barrier(bigdft_mpi%mpi_comm, ierr)
      t2=mpi_wtime()
      !if(iproc==0) write(*,'(a,es10.3)') 'time for part 2:',t2-t1
      call assign_weight_to_process(iproc, nproc, lzd, weight_c, weight_f, weight_c_tot, weight_f_tot, &
           istartend_c, istartend_f, istartp_seg_c, iendp_seg_c, istartp_seg_f, iendp_seg_f, &
           weightp_c, weightp_f, collcom%nptsp_c, collcom%nptsp_f)
  else
      allocate(npts_par_c(0:nproc-1), stat=istat)
       call memocc(istat, npts_par_c, 'npts_par_c', subname)
      allocate(npts_par_f(0:nproc-1), stat=istat)
       call memocc(istat, npts_par_f, 'npts_par_f', subname)
      npts_par_c=0
      npts_par_f=0
      npts_par_c(iproc)=collcom_reference%nptsp_c
      npts_par_f(iproc)=collcom_reference%nptsp_f
      call mpiallred(npts_par_c(0), nproc, mpi_sum, bigdft_mpi%mpi_comm, ierr)
      call mpiallred(npts_par_f(0), nproc, mpi_sum, bigdft_mpi%mpi_comm, ierr)
      call assign_weight_to_process2(iproc, nproc, lzd, weight_c, weight_f, weight_c_tot, weight_f_tot, &
           npts_par_c, npts_par_f, &
           istartend_c, istartend_f, istartp_seg_c, iendp_seg_c, istartp_seg_f, iendp_seg_f, &
           weightp_c, weightp_f, collcom%nptsp_c, collcom%nptsp_f)
      iall=-product(shape(npts_par_c))*kind(npts_par_c)
      deallocate(npts_par_c, stat=istat)
      call memocc(istat, iall, 'npts_par_c', subname)
      iall=-product(shape(npts_par_f))*kind(npts_par_f)
      deallocate(npts_par_f, stat=istat)
      call memocc(istat, iall, 'npts_par_f', subname)
  end if





  ! some checks
  if(nproc>1) then
      call mpi_allreduce(weightp_c, tt, 1, mpi_double_precision, mpi_sum, bigdft_mpi%mpi_comm, ierr)
  else
      tt=weightp_c
  end if

  if(tt/=weight_c_tot) stop 'wrong partition of coarse weights'
  if(nproc>1) then
      call mpi_allreduce(weightp_f, tt, 1, mpi_double_precision, mpi_sum, bigdft_mpi%mpi_comm, ierr)
  else
      tt=weightp_f
  end if     
  if(tt/=weight_f_tot) stop 'wrong partition of fine weights'
  if(nproc>1) then
      call mpi_allreduce(collcom%nptsp_c, ii, 1, mpi_integer, mpi_sum, bigdft_mpi%mpi_comm, ierr)
  else
      ii=collcom%nptsp_c
  end if
  if(ii/=lzd%glr%wfd%nvctr_c) stop 'wrong partition of coarse grid points'
  if(nproc>1) then
      call mpi_allreduce(collcom%nptsp_f, ii, 1, mpi_integer, mpi_sum, bigdft_mpi%mpi_comm, ierr)
  else
      ii=collcom%nptsp_f
  end if
  if(ii/=lzd%glr%wfd%nvctr_f) stop 'init_collective_comms: wrong partition of fine grid points'

  ! Allocate the keys
  allocate(collcom%norb_per_gridpoint_c(collcom%nptsp_c), stat=istat)
  call memocc(istat, collcom%norb_per_gridpoint_c, 'collcom%norb_per_gridpoint_c', subname)
  allocate(collcom%norb_per_gridpoint_f(collcom%nptsp_f), stat=istat)
  call memocc(istat, collcom%norb_per_gridpoint_f, 'collcom%norb_per_gridpoint_f', subname)
  call mpi_barrier(bigdft_mpi%mpi_comm, ierr)
  call mpi_barrier(bigdft_mpi%mpi_comm, ierr)
  t1=mpi_wtime()
  !call determine_num_orbs_per_gridpoint(iproc, nproc, orbs, lzd, istartend_c, istartend_f, &
  !     istartp_seg_c, iendp_seg_c, istartp_seg_f, iendp_seg_f, &
  !     weightp_c, weightp_f, collcom%nptsp_c, collcom%nptsp_f, &
  !     collcom%norb_per_gridpoint_c, collcom%norb_per_gridpoint_f)
  call determine_num_orbs_per_gridpoint_new(iproc, nproc, orbs, lzd, istartend_c, istartend_f, &
       istartp_seg_c, iendp_seg_c, istartp_seg_f, iendp_seg_f, &
       weightp_c, weightp_f, collcom%nptsp_c, collcom%nptsp_f, weight_c, weight_f, &
       collcom%norb_per_gridpoint_c, collcom%norb_per_gridpoint_f)
  call mpi_barrier(bigdft_mpi%mpi_comm, ierr)
  t2=mpi_wtime()
  !if(iproc==0) write(*,'(a,es10.3)') 'time for part 3:',t2-t1

  ! Determine the index of a grid point i1,i2,i3 in the compressed array
  call mpi_barrier(bigdft_mpi%mpi_comm, ierr)
  t1=mpi_wtime()
  call get_index_in_global2(lzd%glr, index_in_global_c, index_in_global_f)
  call mpi_barrier(bigdft_mpi%mpi_comm, ierr)
  t2=mpi_wtime()
  !if(iproc==0) write(*,'(a,es10.3)') 'time for part 4:',t2-t1




  iall=-product(shape(weight_c))*kind(weight_c)
  deallocate(weight_c, stat=istat)
  call memocc(istat, iall, 'weight_c', subname)
  iall=-product(shape(weight_f))*kind(weight_f)
  deallocate(weight_f, stat=istat)
  call memocc(istat, iall, 'weight_f', subname)

  ! Determine values for mpi_alltoallv
  allocate(collcom%nsendcounts_c(0:nproc-1), stat=istat)
  call memocc(istat, collcom%nsendcounts_c, 'collcom%nsendcounts_c', subname)
  allocate(collcom%nsenddspls_c(0:nproc-1), stat=istat)
  call memocc(istat, collcom%nsenddspls_c, 'collcom%nsenddspls_c', subname)
  allocate(collcom%nrecvcounts_c(0:nproc-1), stat=istat)
  call memocc(istat, collcom%nrecvcounts_c, 'collcom%nrecvcounts_c', subname)
  allocate(collcom%nrecvdspls_c(0:nproc-1), stat=istat)
  call memocc(istat, collcom%nrecvdspls_c, 'collcom%nrecvdspls_c', subname)
  allocate(collcom%nsendcounts_f(0:nproc-1), stat=istat)
  call memocc(istat, collcom%nsendcounts_f, 'collcom%nsendcounts_f', subname)
  allocate(collcom%nsenddspls_f(0:nproc-1), stat=istat)
  call memocc(istat, collcom%nsenddspls_f, 'collcom%nsenddspls_f', subname)
  allocate(collcom%nrecvcounts_f(0:nproc-1), stat=istat)
  call memocc(istat, collcom%nrecvcounts_f, 'collcom%nrecvcounts_f', subname)
  allocate(collcom%nrecvdspls_f(0:nproc-1), stat=istat)
  call memocc(istat, collcom%nrecvdspls_f, 'collcom%nrecvdspls_f', subname)
call mpi_barrier(bigdft_mpi%mpi_comm, ierr)
t1=mpi_wtime()
  call determine_communication_arrays(iproc, nproc, orbs, lzd, istartend_c, istartend_f, &
       index_in_global_c, index_in_global_f, weightp_c, weightp_f, &
       collcom%nsendcounts_c, collcom%nsenddspls_c, collcom%nrecvcounts_c, collcom%nrecvdspls_c, &
       collcom%nsendcounts_f, collcom%nsenddspls_f, collcom%nrecvcounts_f, collcom%nrecvdspls_f)
call mpi_barrier(bigdft_mpi%mpi_comm, ierr)
t2=mpi_wtime()
!if(iproc==0) write(*,'(a,es10.3)') 'time for part 5:',t2-t1


  !Now set some integers in the collcomm structure
  collcom%ndimind_c = sum(collcom%nrecvcounts_c)
  collcom%ndimind_f = sum(collcom%nrecvcounts_f)

  ! Now rearrange the data on the process to communicate them
  collcom%ndimpsi_c=0
  do iorb=1,orbs%norbp
      iiorb=orbs%isorb+iorb
      ilr=orbs%inwhichlocreg(iiorb)
      collcom%ndimpsi_c=collcom%ndimpsi_c+lzd%llr(ilr)%wfd%nvctr_c
  end do
  allocate(collcom%irecvbuf_c(collcom%ndimpsi_c), stat=istat)
  call memocc(istat, collcom%irecvbuf_c, 'collcom%irecvbuf_c', subname)
  allocate(collcom%indexrecvorbital_c(collcom%ndimind_c), stat=istat)
  call memocc(istat, collcom%indexrecvorbital_c, 'collcom%indexrecvorbital_c', subname)
  allocate(collcom%iextract_c(collcom%ndimind_c), stat=istat)
  call memocc(istat, collcom%iextract_c, 'collcom%iextract_c', subname)
  allocate(collcom%iexpand_c(collcom%ndimind_c), stat=istat)
  call memocc(istat, collcom%iexpand_c, 'collcom%iexpand_c', subname)
  allocate(collcom%isendbuf_c(collcom%ndimpsi_c), stat=istat)
  call memocc(istat, collcom%isendbuf_c, 'collcom%isendbuf_c', subname)

  collcom%ndimpsi_f=0
  do iorb=1,orbs%norbp
      iiorb=orbs%isorb+iorb
      ilr=orbs%inwhichlocreg(iiorb)
      collcom%ndimpsi_f=collcom%ndimpsi_f+lzd%llr(ilr)%wfd%nvctr_f
  end do
  allocate(collcom%irecvbuf_f(collcom%ndimpsi_f), stat=istat)
  call memocc(istat, collcom%irecvbuf_f, 'collcom%irecvbuf_f', subname)
  allocate(collcom%indexrecvorbital_f(collcom%ndimind_f), stat=istat)
  call memocc(istat, collcom%indexrecvorbital_f, 'collcom%indexrecvorbital_f', subname)
  allocate(collcom%iextract_f(collcom%ndimind_f), stat=istat)
  call memocc(istat, collcom%iextract_f, 'collcom%iextract_f', subname)
  allocate(collcom%iexpand_f(collcom%ndimind_f), stat=istat)
  call memocc(istat, collcom%iexpand_f, 'collcom%iexpand_f', subname)
  allocate(collcom%isendbuf_f(collcom%ndimpsi_f), stat=istat)
  call memocc(istat, collcom%isendbuf_f, 'collcom%isendbuf_f', subname)

call mpi_barrier(bigdft_mpi%mpi_comm, ierr)
t1=mpi_wtime()
  call get_switch_indices(iproc, nproc, orbs, lzd, collcom%ndimpsi_c, collcom%ndimpsi_f, istartend_c, istartend_f, &
       collcom%nsendcounts_c, collcom%nsenddspls_c, collcom%ndimind_c, collcom%nrecvcounts_c, collcom%nrecvdspls_c, &
       collcom%nsendcounts_f, collcom%nsenddspls_f, collcom%ndimind_f, collcom%nrecvcounts_f, collcom%nrecvdspls_f, &
       index_in_global_c, index_in_global_f, &
       weightp_c, weightp_f, collcom%isendbuf_c, collcom%irecvbuf_c, collcom%isendbuf_f, collcom%irecvbuf_f, &
       collcom%indexrecvorbital_c, collcom%iextract_c, collcom%iexpand_c, &
       collcom%indexrecvorbital_f, collcom%iextract_f, collcom%iexpand_f)
call mpi_barrier(bigdft_mpi%mpi_comm, ierr)
t2=mpi_wtime()
!if(iproc==0) write(*,'(a,es10.3)') 'time for part 6:',t2-t1

  ! These variables are used in various subroutines to speed up the code
  allocate(collcom%isptsp_c(max(collcom%nptsp_c,1)), stat=istat)
  call memocc(istat, collcom%isptsp_c, 'collcom%isptsp_c', subname)
  allocate(collcom%isptsp_f(max(collcom%nptsp_f,1)), stat=istat)
  call memocc(istat, collcom%isptsp_f, 'collcom%isptsp_f', subname)
  collcom%isptsp_c(1) = 0
  do ipt=2,collcom%nptsp_c
        collcom%isptsp_c(ipt) = collcom%isptsp_c(ipt-1) + collcom%norb_per_gridpoint_c(ipt-1)
  end do
  collcom%isptsp_f(1) = 0
  do ipt=2,collcom%nptsp_f
        collcom%isptsp_f(ipt) = collcom%isptsp_f(ipt-1) + collcom%norb_per_gridpoint_f(ipt-1)
  end do


  iall=-product(shape(istartend_c))*kind(istartend_c)
  deallocate(istartend_c, stat=istat)
  call memocc(istat, iall, 'istartend_c', subname)

  iall=-product(shape(istartend_f))*kind(istartend_f)
  deallocate(istartend_f, stat=istat)
  call memocc(istat, iall, 'istartend_f', subname)

  iall=-product(shape(index_in_global_c))*kind(index_in_global_c)
  deallocate(index_in_global_c, stat=istat)
  call memocc(istat, iall, 'index_in_global_c', subname)

  iall=-product(shape(index_in_global_f))*kind(index_in_global_f)
  deallocate(index_in_global_f, stat=istat)
  call memocc(istat, iall, 'index_in_global_f', subname)
  
call timing(iproc,'init_collcomm ','OF')
  
end subroutine init_collective_comms


subroutine get_weights(iproc, nproc, orbs, lzd, weight_c, weight_f, weight_c_tot, weight_f_tot)
  use module_base
  use module_types
  implicit none
  
  ! Calling arguments
  integer,intent(in) :: iproc, nproc
  type(orbitals_data),intent(in) :: orbs
  type(local_zone_descriptors),intent(in) :: lzd
  real(kind=8),dimension(0:lzd%glr%d%n1,0:lzd%glr%d%n2,0:lzd%glr%d%n3),intent(out) :: weight_c, weight_f
  real(kind=8),intent(out) :: weight_c_tot, weight_f_tot
  
  ! Local variables
  integer :: iorb, iiorb, i0, i1, i2, i3, ii, jj, iseg, ierr, ilr, istart, iend, i, j0, j1, ii1, ii2, ii3


  ii=(lzd%glr%d%n1+1)*(lzd%glr%d%n2+1)*(lzd%glr%d%n3+1)
  call to_zero(ii, weight_c(0,0,0))
  call to_zero(ii, weight_f(0,0,0))
  weight_c_tot=0.d0
  weight_f_tot=0.d0

  !$omp parallel default(private) &
  !$omp shared(orbs,lzd,weight_c,weight_c_tot,weight_f,weight_f_tot,ilr,iiorb)


  ! Calculate the weights for the coarse part.
  do iorb=1,orbs%norbp
      iiorb=orbs%isorb+iorb
      ilr=orbs%inwhichlocreg(iiorb)
      if (lzd%llr(ilr)%wfd%nseg_c>0) then
          !$omp do reduction(+:weight_c_tot) 
          do iseg=1,lzd%llr(ilr)%wfd%nseg_c
              jj=lzd%llr(ilr)%wfd%keyvloc(iseg)
              j0=lzd%llr(ilr)%wfd%keygloc(1,iseg)
              j1=lzd%llr(ilr)%wfd%keygloc(2,iseg)
              ii=j0-1
              i3=ii/((lzd%llr(ilr)%d%n1+1)*(lzd%llr(ilr)%d%n2+1))
              ii=ii-i3*(lzd%llr(ilr)%d%n1+1)*(lzd%llr(ilr)%d%n2+1)
              i2=ii/(lzd%llr(ilr)%d%n1+1)
              i0=ii-i2*(lzd%llr(ilr)%d%n1+1)
              i1=i0+j1-j0
              !write(*,'(a,8i8)') 'jj, ii, j0, j1, i0, i1, i2, i3',jj,ii,j0,j1,i0,i1,i2,i3
              do i=i0,i1
                  ii1=i+lzd%llr(ilr)%ns1
                  ii2=i2+lzd%llr(ilr)%ns2
                  ii3=i3+lzd%llr(ilr)%ns3
                  weight_c(ii1,ii2,ii3)=weight_c(ii1,ii2,ii3)+1.d0
                  weight_c_tot=weight_c_tot+1.d0
              end do
          end do
          !$omp end do
      end if

      ! Calculate the weights for the fine part.
      istart=lzd%llr(ilr)%wfd%nseg_c+min(1,lzd%llr(ilr)%wfd%nseg_f)
      iend=istart+lzd%llr(ilr)%wfd%nseg_f-1
      if (istart<=iend) then
          !$omp do reduction(+:weight_f_tot)
          do iseg=istart,iend
              jj=lzd%llr(ilr)%wfd%keyvloc(iseg)
              j0=lzd%llr(ilr)%wfd%keygloc(1,iseg)
              j1=lzd%llr(ilr)%wfd%keygloc(2,iseg)
              ii=j0-1
              i3=ii/((lzd%llr(ilr)%d%n1+1)*(lzd%llr(ilr)%d%n2+1))
              ii=ii-i3*(lzd%llr(ilr)%d%n1+1)*(lzd%llr(ilr)%d%n2+1)
              i2=ii/(lzd%llr(ilr)%d%n1+1)
              i0=ii-i2*(lzd%llr(ilr)%d%n1+1)
              i1=i0+j1-j0
              do i=i0,i1
                  ii1=i+lzd%llr(ilr)%ns1
                  ii2=i2+lzd%llr(ilr)%ns2
                  ii3=i3+lzd%llr(ilr)%ns3
                  weight_f(ii1,ii2,ii3)=weight_f(ii1,ii2,ii3)+1.d0
                  weight_f_tot=weight_f_tot+1.d0
              end do
          end do
          !$omp end do
      end if
  end do

  !$omp end parallel

  ! Sum up among all processes.
  if(nproc>1) then
      call mpiallred(weight_c_tot, 1, mpi_sum, bigdft_mpi%mpi_comm, ierr)
      call mpiallred(weight_f_tot, 1, mpi_sum, bigdft_mpi%mpi_comm, ierr)
      ii=(lzd%glr%d%n1+1)*(lzd%glr%d%n2+1)*(lzd%glr%d%n3+1)
      call mpiallred(weight_c(0,0,0), ii,  mpi_sum, bigdft_mpi%mpi_comm, ierr)
      call mpiallred(weight_f(0,0,0), ii,  mpi_sum, bigdft_mpi%mpi_comm, ierr)
  end if


end subroutine get_weights



subroutine assign_weight_to_process(iproc, nproc, lzd, weight_c, weight_f, weight_tot_c, weight_tot_f, &
           istartend_c, istartend_f, istartp_seg_c, iendp_seg_c, istartp_seg_f, iendp_seg_f, &
           weightp_c, weightp_f, nptsp_c, nptsp_f)
  use module_base
  use module_types
  implicit none
  
  ! Calling arguments
  integer,intent(in) :: iproc, nproc
  type(local_zone_descriptors),intent(in) :: lzd
  real(kind=8),dimension(0:lzd%glr%d%n1,0:lzd%glr%d%n2,0:lzd%glr%d%n3),intent(in) :: weight_c, weight_f
  real(kind=8),intent(in) :: weight_tot_c, weight_tot_f
  integer,dimension(2,0:nproc-1),intent(out) :: istartend_c, istartend_f
  integer,intent(out) :: istartp_seg_c, iendp_seg_c, istartp_seg_f, iendp_seg_f
  real(kind=8),intent(out) :: weightp_c, weightp_f
  integer,intent(out) :: nptsp_c, nptsp_f
  
  ! Local variables
  integer :: jproc, i1, i2, i3, ii, ii2, istart, iend, jj, j0, j1, jprocdone,ii_c,ii_f
  integer :: i, iseg, i0, iitot, ierr, iiseg
  real(kind=8) :: tt, tt2, weight_c_ideal, weight_f_ideal

  ! Ideal weight per process.
  weight_c_ideal=weight_tot_c/dble(nproc)
  weight_f_ideal=weight_tot_f/dble(nproc)



  ! First the coarse part...
 

  !$omp parallel default(private) shared(lzd,iproc,nproc)&
  !$omp shared(weight_f,weight_f_ideal,weight_tot_f,weight_c_ideal,weight_tot_c, weight_c,istartend_c,istartend_f)&
  !$omp shared(istartp_seg_c,iendp_seg_c,istartp_seg_f,iendp_seg_f,weightp_c,weightp_f,nptsp_c,nptsp_f)

  !$omp sections 

  !$omp section

  jproc=0
  tt=0.d0
  tt2=0.d0
  iitot=0
  ii2=0
  iiseg=1
  jprocdone=-1
  weightp_c=0.d0
  loop_nseg_c: do iseg=1,lzd%glr%wfd%nseg_c
       jj=lzd%glr%wfd%keyvloc(iseg)
       j0=lzd%glr%wfd%keygloc(1,iseg)
       j1=lzd%glr%wfd%keygloc(2,iseg)
       ii=j0-1
       i3=ii/((lzd%glr%d%n1+1)*(lzd%glr%d%n2+1))
       ii=ii-i3*(lzd%glr%d%n1+1)*(lzd%glr%d%n2+1)
       i2=ii/(lzd%glr%d%n1+1)
       i0=ii-i2*(lzd%glr%d%n1+1)
       i1=i0+j1-j0
       do i=i0,i1
           tt=tt+weight_c(i,i2,i3)
           iitot=iitot+1
           if((tt>=weight_c_ideal .or. iseg==lzd%glr%wfd%nseg_c) .and. i==i1 .and. jproc<=nproc-2) then
               if(tt==weight_tot_c .and. jproc==nproc-1) then
                   ! this process also has to take the remaining points, even if they have no weight
                   iitot=lzd%glr%wfd%nvctr_c-ii2
               end if
               if(iproc==jproc) then
                   weightp_c=tt
                   nptsp_c=iitot
                   istartp_seg_c=iiseg
                   iendp_seg_c=iseg
                   if(tt==weight_tot_c .and. jproc==nproc-1) then
                       ! this process also has to take the remaining segments, even if they have no weight
                       iendp_seg_c=lzd%glr%wfd%nseg_c
                   end if
               end if
               istartend_c(1,jproc)=ii2+1
               istartend_c(2,jproc)=min(istartend_c(1,jproc)+iitot-1,lzd%glr%wfd%nvctr_c)
               tt2=tt2+tt
               tt=0.d0
               ii2=ii2+iitot
               iitot=0
               jproc=jproc+1
               iiseg=iseg
               if(ii2>=lzd%glr%wfd%nvctr_c) then
                   ! everything is distributed
                   jprocdone=jproc
                   exit loop_nseg_c
               end if
           end if
       end do
   end do loop_nseg_c

  if(jprocdone>0) then
       do jproc=jprocdone,nproc-1
          ! these processes do nothing
          istartend_c(1,jproc)=lzd%glr%wfd%nvctr_c+1
          istartend_c(2,jproc)=lzd%glr%wfd%nvctr_c
          if(iproc==jproc) then
              weightp_c=0.d0
              nptsp_c=0
              istartp_seg_c=lzd%glr%wfd%nseg_c+1
              iendp_seg_c=lzd%glr%wfd%nseg_c
          end if
      end do
  else
      if(iproc==nproc-1) then
          ! Take the rest
          weightp_c=weight_tot_c-tt2
          nptsp_c=lzd%glr%wfd%nvctr_c-ii2
          istartp_seg_c=iiseg
          iendp_seg_c=lzd%glr%wfd%nseg_c
      end if
      istartend_c(1,nproc-1)=ii2+1
      istartend_c(2,nproc-1)=istartend_c(1,nproc-1)+iitot-1
  end if

  ! some check
 
  !write(*,*) 'subroutine', weightp_c

  !$omp section

  ! Now the fine part...
  jproc=0
  tt=0.d0
  tt2=0.d0
  iitot=0
  ii2=0
  weightp_f=0.d0
  istart=lzd%glr%wfd%nseg_c+min(1,lzd%glr%wfd%nseg_f)
  iend=istart+lzd%glr%wfd%nseg_f-1
  iiseg=istart
  jprocdone=-1
  loop_nseg_f: do iseg=istart,iend
       jj=lzd%glr%wfd%keyvloc(iseg)
       j0=lzd%glr%wfd%keygloc(1,iseg)
       j1=lzd%glr%wfd%keygloc(2,iseg)
       ii=j0-1
       i3=ii/((lzd%glr%d%n1+1)*(lzd%glr%d%n2+1))
       ii=ii-i3*(lzd%glr%d%n1+1)*(lzd%glr%d%n2+1)
       i2=ii/(lzd%glr%d%n1+1)
       i0=ii-i2*(lzd%glr%d%n1+1)
       i1=i0+j1-j0
       do i=i0,i1
           tt=tt+weight_f(i,i2,i3)
           iitot=iitot+1
           if((tt>=weight_f_ideal .or. iseg==iend) .and. i==i1 .and. jproc<=nproc-2) then
               if(tt==weight_tot_f .and. jproc==nproc-1) then
                   ! this process also has to take the remaining points, even if they have no weight
                   iitot=lzd%glr%wfd%nvctr_f-ii2
               end if
               if(iproc==jproc) then
                   weightp_f=tt
                   nptsp_f=iitot
                   istartp_seg_f=iiseg
                   iendp_seg_f=iseg
                   if(tt==weight_tot_f .and. jproc==nproc-1) then
                       ! this process also has to take the remaining segments, even if they have no weight
                       iendp_seg_f=iend
                   end if
               end if
               istartend_f(1,jproc)=ii2+1
               istartend_f(2,jproc)=min(istartend_f(1,jproc)+iitot-1,lzd%glr%wfd%nvctr_f)
               tt2=tt2+tt
               tt=0.d0
               ii2=ii2+iitot
               iitot=0
               jproc=jproc+1
               iiseg=iseg
               if(ii2>=lzd%glr%wfd%nvctr_f) then
                   ! everything is distributed
                   jprocdone=jproc
                   exit loop_nseg_f
               end if
           end if
       end do
   end do loop_nseg_f
  if(jprocdone>0) then
       do jproc=jprocdone,nproc-1
          ! these processes do nothing
          istartend_f(1,jproc)=lzd%glr%wfd%nvctr_f+1
          istartend_f(2,jproc)=lzd%glr%wfd%nvctr_f
          if(iproc==jproc) then
              weightp_f=0.d0
              nptsp_f=0
              istartp_seg_f=lzd%glr%wfd%nseg_f+1
              iendp_seg_f=lzd%glr%wfd%nseg_f
          end if
      end do
  else
      if(iproc==nproc-1) then
          ! Take the rest
          weightp_f=weight_tot_f-tt2
          nptsp_f=lzd%glr%wfd%nvctr_f-ii2
          istartp_seg_f=iiseg
          iendp_seg_f=iend
      end if
      istartend_f(1,nproc-1)=ii2+1
      istartend_f(2,nproc-1)=istartend_f(1,nproc-1)+iitot-1
  end if

!$omp end sections
  !$omp end parallel

  ! some check
  ii_f=istartend_f(2,iproc)-istartend_f(1,iproc)+1
  if(nproc>1) call mpiallred(ii_f, 1, mpi_sum, bigdft_mpi%mpi_comm, ierr)
  if(ii_f/=lzd%glr%wfd%nvctr_f) stop 'assign_weight_to_process: ii_f/=lzd%glr%wfd%nvctr_f'
 
ii_c=istartend_c(2,iproc)-istartend_c(1,iproc)+1
  if(nproc>1) call mpiallred(ii_c, 1, mpi_sum, bigdft_mpi%mpi_comm, ierr)
  if(ii_c/=lzd%glr%wfd%nvctr_c) then
     write(*,*) 'ii_c/=lzd%glr%wfd%nvctr_c',ii_c,lzd%glr%wfd%nvctr_c
     stop
  end if
  
 

end subroutine assign_weight_to_process



! This subroutine distributes the components to the processes such that each process has the same grid points
! as indicated by npts_par_c, npts_par_f.
subroutine assign_weight_to_process2(iproc, nproc, lzd, weight_c, weight_f, weight_tot_c, weight_tot_f, &
           npts_par_c, npts_par_f, &
           istartend_c, istartend_f, istartp_seg_c, iendp_seg_c, istartp_seg_f, iendp_seg_f, &
           weightp_c, weightp_f, nptsp_c, nptsp_f)
  use module_base
  use module_types
  implicit none
  
  ! Calling arguments
  integer,intent(in) :: iproc, nproc
  type(local_zone_descriptors),intent(in) :: lzd
  real(kind=8),dimension(0:lzd%glr%d%n1,0:lzd%glr%d%n2,0:lzd%glr%d%n3),intent(in) :: weight_c, weight_f
  real(kind=8),intent(in) :: weight_tot_c, weight_tot_f
  integer,dimension(0:nproc-1),intent(in) :: npts_par_c, npts_par_f
  integer,dimension(2,0:nproc-1),intent(out) :: istartend_c, istartend_f
  integer,intent(out) :: istartp_seg_c, iendp_seg_c, istartp_seg_f, iendp_seg_f
  real(kind=8),intent(out) :: weightp_c, weightp_f
  integer,intent(out) :: nptsp_c, nptsp_f
  
  ! Local variables
  integer :: jproc, i1, i2, i3, ii, istartp_c, iendp_c, ii2, istartp_f, iendp_f, istart, iend, jj, j0, j1
  integer :: i, iseg, i0, iitot, ierr, iiseg, jprocdone
  real(kind=8) :: tt, tt2, weight_c_ideal, weight_f_ideal

  ! Ideal weight per process
  weight_c_ideal=weight_tot_c/dble(nproc)
  weight_f_ideal=weight_tot_f/dble(nproc)

  jproc=0
  tt=0.d0
  tt2=0.d0
  iitot=0
  ii2=0
  iiseg=1
  weightp_c=0.d0
    do iseg=1,lzd%glr%wfd%nseg_c
       jj=lzd%glr%wfd%keyvloc(iseg)
       j0=lzd%glr%wfd%keygloc(1,iseg)
       j1=lzd%glr%wfd%keygloc(2,iseg)
       ii=j0-1
       i3=ii/((lzd%glr%d%n1+1)*(lzd%glr%d%n2+1))
       ii=ii-i3*(lzd%glr%d%n1+1)*(lzd%glr%d%n2+1)
       i2=ii/(lzd%glr%d%n1+1)
       i0=ii-i2*(lzd%glr%d%n1+1)
       i1=i0+j1-j0
       do i=i0,i1
           tt=tt+weight_c(i,i2,i3)
           iitot=iitot+1
           !if(tt>weight_c_ideal) then
           if(iitot==npts_par_c(jproc)) then
               if(iproc==jproc) then
                   weightp_c=tt
                   nptsp_c=iitot
                   istartp_c=ii2+1
                   iendp_c=istartp_c+iitot-1
                   istartp_seg_c=iiseg
                   iendp_seg_c=iseg
               end if
               istartend_c(1,jproc)=ii2+1
               istartend_c(2,jproc)=istartend_c(1,jproc)+iitot-1
               tt2=tt2+tt
               tt=0.d0
               ii2=ii2+iitot
               iitot=0
               jproc=jproc+1
               iiseg=iseg
           end if
       end do
   end do

   jprocdone=jproc
   do jproc=jprocdone,nproc-1
      ! these processes do nothing
      istartend_c(1,jproc)=lzd%glr%wfd%nvctr_c+1
      istartend_c(2,jproc)=lzd%glr%wfd%nvctr_c
      if(iproc==jproc) then
          weightp_c=0.d0
          nptsp_c=0
          istartp_seg_c=lzd%glr%wfd%nseg_c+1
          iendp_seg_c=lzd%glr%wfd%nseg_c
      end if
   end do
  !if(iproc==nproc-1) then
  !    ! Take the rest
  !    istartp_c=ii2+1
  !    iendp_c=istartp_c+iitot-1
  !    weightp_c=weight_tot_c-tt2
  !    nptsp_c=lzd%glr%wfd%nvctr_c-ii2
  !    istartp_seg_c=iiseg
  !    iendp_seg_c=lzd%glr%wfd%nseg_c
  !end if
  !istartend_c(1,nproc-1)=ii2+1
  !istartend_c(2,nproc-1)=istartend_c(1,nproc-1)+iitot-1

  ! some check
  ii=istartend_c(2,iproc)-istartend_c(1,iproc)+1
  if(nproc>1) call mpiallred(ii, 1, mpi_sum, bigdft_mpi%mpi_comm, ierr)
  if(ii/=lzd%glr%wfd%nvctr_c) stop 'assign_weight_to_process2: ii/=lzd%glr%wfd%nvctr_c'


  jproc=0
  tt=0.d0
  tt2=0.d0
  iitot=0
  ii2=0
  weightp_f=0.d0
  istart=lzd%glr%wfd%nseg_c+min(1,lzd%glr%wfd%nseg_f)
  iend=istart+lzd%glr%wfd%nseg_f-1
  iiseg=istart
    do iseg=istart,iend
       jj=lzd%glr%wfd%keyvloc(iseg)
       j0=lzd%glr%wfd%keygloc(1,iseg)
       j1=lzd%glr%wfd%keygloc(2,iseg)
       ii=j0-1
       i3=ii/((lzd%glr%d%n1+1)*(lzd%glr%d%n2+1))
       ii=ii-i3*(lzd%glr%d%n1+1)*(lzd%glr%d%n2+1)
       i2=ii/(lzd%glr%d%n1+1)
       i0=ii-i2*(lzd%glr%d%n1+1)
       i1=i0+j1-j0
       do i=i0,i1
           tt=tt+weight_f(i,i2,i3)
           iitot=iitot+1
           !if(tt>weight_f_ideal) then
           if(iitot==npts_par_f(jproc)) then
               if(iproc==jproc) then
                   weightp_f=tt
                   nptsp_f=iitot
                   istartp_f=ii2+1
                   iendp_f=istartp_f+iitot-1
                   istartp_seg_f=iiseg
                   iendp_seg_f=iseg
               end if
               istartend_f(1,jproc)=ii2+1
               istartend_f(2,jproc)=istartend_f(1,jproc)+iitot-1
               tt2=tt2+tt
               tt=0.d0
               ii2=ii2+iitot
               iitot=0
               jproc=jproc+1
               iiseg=iseg
           end if
       end do
   end do

   jprocdone=jproc
   do jproc=jprocdone,nproc-1
      ! these processes do nothing
      istartend_f(1,jproc)=lzd%glr%wfd%nvctr_f+1
      istartend_f(2,jproc)=lzd%glr%wfd%nvctr_f
      if(iproc==jproc) then
          weightp_f=0.d0
          nptsp_f=0
          istartp_seg_f=lzd%glr%wfd%nseg_f+1
          iendp_seg_f=lzd%glr%wfd%nseg_f
      end if
   end do
  !if(iproc==nproc-1) then
  !    ! Take the rest
  !    istartp_f=ii2+1
  !    iendp_f=istartp_f+iitot-1
  !    weightp_f=weight_tot_f-tt2
  !    nptsp_f=lzd%glr%wfd%nvctr_f-ii2
  !    istartp_seg_f=iiseg
  !    iendp_seg_f=iend
  !end if
  !istartend_f(1,nproc-1)=ii2+1
  !istartend_f(2,nproc-1)=istartend_f(1,nproc-1)+iitot-1

  ! some check
  ii=istartend_f(2,iproc)-istartend_f(1,iproc)+1
  if(nproc>1) call mpiallred(ii, 1, mpi_sum, bigdft_mpi%mpi_comm, ierr)
  if(ii/=lzd%glr%wfd%nvctr_f) stop 'assign_weight_to_process2: ii/=lzd%glr%wfd%nvctr_f'



end subroutine assign_weight_to_process2





subroutine determine_num_orbs_per_gridpoint_new(iproc, nproc, orbs, lzd, istartend_c, istartend_f, &
           istartp_seg_c, iendp_seg_c, istartp_seg_f, iendp_seg_f, &
           weightp_c, weightp_f, nptsp_c, nptsp_f, weight_c, weight_f, &
           norb_per_gridpoint_c, norb_per_gridpoint_f)
  use module_base
  use module_types
  implicit none
  
  ! Calling arguments
  integer,intent(in):: iproc, nproc, nptsp_c, nptsp_f, istartp_seg_c, iendp_seg_c, istartp_seg_f, iendp_seg_f
  type(orbitals_data),intent(in):: orbs
  type(local_zone_descriptors),intent(in):: lzd
  integer,dimension(2,0:nproc-1),intent(in):: istartend_c, istartend_f
  real(8),intent(in):: weightp_c, weightp_f
  real(8),dimension(0:lzd%glr%d%n1,0:lzd%glr%d%n2,0:lzd%glr%d%n3),intent(in):: weight_c, weight_f
  integer,dimension(nptsp_c),intent(out):: norb_per_gridpoint_c
  integer,dimension(nptsp_f),intent(out):: norb_per_gridpoint_f
  
  ! Local variables
  integer:: ii, iiorb, i1, i2, i3, iipt, iorb, iii, iseg, jj, j0, j1, iitot, ilr, i, istart, iend, i0, istat, iall
  integer::icheck_c,icheck_f,iiorb_c,iiorb_f, npgp_c,npgp_f
  !!integer,dimension(:),allocatable:: iseg_start_c, iseg_start_f
  character(len=*),parameter:: subname='determine_num_orbs_per_gridpoint'


  icheck_c = 0
  icheck_f = 0
  iiorb_f=0
  iiorb_c=0
  iipt=0
<<<<<<< HEAD
t_check_gridpoint=0.d0
t1tot=mpi_wtime()
  !write(*,*) 'iproc, istartp_seg_c,iendp_seg_c', iproc, istartp_seg_c,iendp_seg_c
    !do iseg=1,lzd%glr%wfd%nseg_c
    do iseg=istartp_seg_c,iendp_seg_c
       jj=lzd%glr%wfd%keyvloc(iseg)
       j0=lzd%glr%wfd%keygloc(1,iseg)
       j1=lzd%glr%wfd%keygloc(2,iseg)
       ii=j0-1
       i3=ii/((lzd%glr%d%n1+1)*(lzd%glr%d%n2+1))
       ii=ii-i3*(lzd%glr%d%n1+1)*(lzd%glr%d%n2+1)
       i2=ii/(lzd%glr%d%n1+1)
       i0=ii-i2*(lzd%glr%d%n1+1)
       i1=i0+j1-j0
       do i=i0,i1
           !iitot=iitot+1
           iitot=jj+i-i0
           if(iitot>=istartend_c(1,iproc) .and. iitot<=istartend_c(2,iproc)) then
               !write(200+iproc,'(5i10)') iitot, iseg, iitot, jj, jj+i-i0
               iipt=iipt+1
               npgp=0
               !do iorb=1,orbs%norb
               !    ilr=orbs%inwhichlocreg(iorb)
               !    ! Check whether this orbitals extends here
               !    call check_grid_point_from_boxes(i, i2, i3, lzd%llr(ilr), overlap_possible)
               !    if(.not. overlap_possible) then
               !        found=.false.
               !    else
               !        t1=mpi_wtime()
               !        call check_gridpoint(lzd%llr(ilr)%wfd%nseg_c, lzd%llr(ilr)%d%n1, lzd%llr(ilr)%d%n2, &
               !             lzd%llr(ilr)%ns1, lzd%llr(ilr)%ns2, lzd%llr(ilr)%ns3, lzd%llr(ilr)%wfd%keygloc, &
               !             i, i2, i3, iseg_start_c(ilr), found)
               !        t2=mpi_wtime()
               !        t_check_gridpoint=t_check_gridpoint+t2-t1
               !    end if
               !    if(found) then
               !        npgp=npgp+1
               !        iiorb=iiorb+1
               !    end if
               !end do
               npgp = int(weight_c(i,i2,i3))
               iiorb=iiorb+npgp
               norb_per_gridpoint_c(iipt)=npgp
           end if
      end do
  end do
=======
>>>>>>> 5d5f4f87

  !$omp parallel default(private) shared(lzd,iproc,istartend_c,istartend_f,istartp_seg_c,iendp_seg_c,istartp_seg_f,iendp_seg_f) &
  !$omp shared(nptsp_c, weight_c,norb_per_gridpoint_c,weightp_c,nptsp_f, weight_f,norb_per_gridpoint_f,weightp_f) &
  !$omp shared(icheck_f,iiorb_f,icheck_c,iiorb_c)

  if(istartp_seg_c<=iendp_seg_c) then
      !$omp do reduction(+:icheck_c) reduction(+:iiorb_c)
      do iseg=istartp_seg_c,iendp_seg_c
          jj=lzd%glr%wfd%keyvloc(iseg)
          j0=lzd%glr%wfd%keygloc(1,iseg)
          j1=lzd%glr%wfd%keygloc(2,iseg)
          ii=j0-1
          i3=ii/((lzd%glr%d%n1+1)*(lzd%glr%d%n2+1))
          ii=ii-i3*(lzd%glr%d%n1+1)*(lzd%glr%d%n2+1)
          i2=ii/(lzd%glr%d%n1+1)
          i0=ii-i2*(lzd%glr%d%n1+1)
          i1=i0+j1-j0
          do i=i0,i1
              iitot=jj+i-i0
              if(iitot>=istartend_c(1,iproc) .and. iitot<=istartend_c(2,iproc)) then
                  icheck_c = icheck_c + 1
                  iipt=jj-istartend_c(1,iproc)+i-i0+1
                  npgp_c = weight_c(i,i2,i3)
                  iiorb_c=iiorb_c+npgp_c
                  norb_per_gridpoint_c(iipt)=npgp_c
              end if
          end do
      end do
      !$omp end do
  end if

  if(icheck_c/=nptsp_c) stop 'icheck_c/=nptsp_c'
  if(iiorb_c/=nint(weightp_c)) stop 'iiorb_c/=weightp_c'


  iitot=0
  iipt=0
<<<<<<< HEAD
    istart=lzd%glr%wfd%nseg_c+min(1,lzd%glr%wfd%nseg_f)
    iend=istart+lzd%glr%wfd%nseg_f-1
    !do iseg=istart,iend
    do iseg=istartp_seg_f,iendp_seg_f
       jj=lzd%glr%wfd%keyvloc(iseg)
       j0=lzd%glr%wfd%keygloc(1,iseg)
       j1=lzd%glr%wfd%keygloc(2,iseg)
       ii=j0-1
       i3=ii/((lzd%glr%d%n1+1)*(lzd%glr%d%n2+1))
       ii=ii-i3*(lzd%glr%d%n1+1)*(lzd%glr%d%n2+1)
       i2=ii/(lzd%glr%d%n1+1)
       i0=ii-i2*(lzd%glr%d%n1+1)
       i1=i0+j1-j0
       do i=i0,i1
           !iitot=iitot+1
           iitot=jj+i-i0
           if(iitot>=istartend_f(1,iproc) .and. iitot<=istartend_f(2,iproc)) then
               iipt=iipt+1
               npgp=0
               !do iorb=1,orbs%norb
               !    ilr=orbs%inwhichlocreg(iorb)
               !    ! Check whether this orbitals extends here
               !    call check_grid_point_from_boxes(i, i2, i3, lzd%llr(ilr), overlap_possible)
               !    if(.not. overlap_possible) then
               !        found=.false.
               !    else
               !        iii=lzd%llr(ilr)%wfd%nseg_c+min(1,lzd%llr(ilr)%wfd%nseg_f)
               !        t1=mpi_wtime()
               !        call check_gridpoint(lzd%llr(ilr)%wfd%nseg_f, lzd%llr(ilr)%d%n1, lzd%llr(ilr)%d%n2, &
               !             lzd%llr(ilr)%ns1, lzd%llr(ilr)%ns2, lzd%llr(ilr)%ns3, &
               !             lzd%llr(ilr)%wfd%keygloc(1,iii), &
               !             i, i2, i3, iseg_start_f(ilr), found)
               !        t2=mpi_wtime()
               !        t_check_gridpoint=t_check_gridpoint+t2-t1
               !    end if
               !    if(found) then
               !        npgp=npgp+1
               !        iiorb=iiorb+1
               !    end if
               !end do
               npgp = int(weight_f(i,i2,i3))
               iiorb=iiorb+npgp
               norb_per_gridpoint_f(iipt)=npgp
           end if
      end do
  end do

  if(iipt/=nptsp_f) stop 'iipt/=nptsp_f'
  !write(*,*) 'iiorb, weightp_f', iiorb, weightp_f
  if(iiorb/=nint(weightp_f)) stop 'iiorb/=weightp_f'
=======
  istart=lzd%glr%wfd%nseg_c+min(1,lzd%glr%wfd%nseg_f)
  iend=istart+lzd%glr%wfd%nseg_f-1
>>>>>>> 5d5f4f87

  if (istartp_seg_f<=iendp_seg_f) then
      !$omp do reduction(+:icheck_f) reduction(+:iiorb_f)
      do iseg=istartp_seg_f,iendp_seg_f
          jj=lzd%glr%wfd%keyvloc(iseg)
          j0=lzd%glr%wfd%keygloc(1,iseg)
          j1=lzd%glr%wfd%keygloc(2,iseg)
          ii=j0-1
          i3=ii/((lzd%glr%d%n1+1)*(lzd%glr%d%n2+1))
          ii=ii-i3*(lzd%glr%d%n1+1)*(lzd%glr%d%n2+1)
          i2=ii/(lzd%glr%d%n1+1)
          i0=ii-i2*(lzd%glr%d%n1+1)
          i1=i0+j1-j0
          do i=i0,i1
              iitot=jj+i-i0
              if(iitot>=istartend_f(1,iproc) .and. iitot<=istartend_f(2,iproc)) then
                  icheck_f = icheck_f +1
                  iipt=jj-istartend_f(1,iproc)+i-i0+1
                  npgp_f=0
                  npgp_f = weight_f(i,i2,i3)
                  iiorb_f=iiorb_f+npgp_f
                  norb_per_gridpoint_f(iipt)=npgp_f
              end if
          end do
      end do
      !$omp end do
  end if

  !$omp end parallel

  if(icheck_f/=nptsp_f) stop 'icheck_f/=nptsp_f'
  if(iiorb_f/=nint(weightp_f)) stop 'iiorb_f/=weightp_f'

end subroutine determine_num_orbs_per_gridpoint_new








subroutine determine_communication_arrays(iproc, nproc, orbs, lzd, istartend_c, istartend_f, &
           index_in_global_c, index_in_global_f, &
           weightp_c, weightp_f,  nsendcounts_c, nsenddspls_c, nrecvcounts_c, nrecvdspls_c, &
           nsendcounts_f, nsenddspls_f, nrecvcounts_f, nrecvdspls_f)
  use module_base
  use module_types
  implicit none
  
  ! Calling arguments
  integer,intent(in) :: iproc, nproc
  type(orbitals_data),intent(in) :: orbs
  type(local_zone_descriptors),intent(in) :: lzd
  integer,dimension(2,0:nproc-1),intent(in) :: istartend_c, istartend_f
  integer,dimension(0:lzd%glr%d%n1,0:lzd%glr%d%n2,0:lzd%glr%d%n3),intent(in) :: index_in_global_c, index_in_global_f
  real(kind=8),intent(in) :: weightp_c, weightp_f
  integer,dimension(0:nproc-1),intent(out) :: nsendcounts_c, nsenddspls_c, nrecvcounts_c, nrecvdspls_c
  integer,dimension(0:nproc-1),intent(out) :: nsendcounts_f, nsenddspls_f, nrecvcounts_f, nrecvdspls_f
  
  ! Local variables
  integer :: iorb, iiorb, i1, i2, i3, ii, jproc, jproctarget, ierr, jj, ilr, j0, j1, i0, i, ind
  integer :: istat, ii1, ii2, ii3, iseg, istart, iend, iall
  integer,dimension(:),allocatable :: nsendcounts_tmp, nsenddspls_tmp, nrecvcounts_tmp, nrecvdspls_tmp
  character(len=*),parameter :: subname='determine_communication_arrays'

  ! Determine values for mpi_alltoallv
  ! first nsendcounts
  nsendcounts_c=0
  nsendcounts_f=0

  !$omp parallel default(private) shared(ilr,nproc,orbs,lzd,index_in_global_c,istartend_c,nsendcounts_c,nsendcounts_f) &
  !$omp shared(istartend_f,index_in_global_f)

  do iorb=1,orbs%norbp
      iiorb=orbs%isorb+iorb
      ilr=orbs%inwhichlocreg(iiorb)
      if (lzd%llr(ilr)%wfd%nseg_c>0) then
          !$omp do firstprivate(ilr) reduction(+:nsendcounts_c)
          do iseg=1,lzd%llr(ilr)%wfd%nseg_c
              jj=lzd%llr(ilr)%wfd%keyvloc(iseg)
              j0=lzd%llr(ilr)%wfd%keygloc(1,iseg)
              j1=lzd%llr(ilr)%wfd%keygloc(2,iseg)
              ii=j0-1
              i3=ii/((lzd%llr(ilr)%d%n1+1)*(lzd%llr(ilr)%d%n2+1))
              ii=ii-i3*(lzd%llr(ilr)%d%n1+1)*(lzd%llr(ilr)%d%n2+1)
              i2=ii/(lzd%llr(ilr)%d%n1+1)
              i0=ii-i2*(lzd%llr(ilr)%d%n1+1)
              i1=i0+j1-j0
              ii2=i2+lzd%llr(ilr)%ns2
              ii3=i3+lzd%llr(ilr)%ns3
              do i=i0,i1
                  ii1=i+lzd%llr(ilr)%ns1
                  ind=index_in_global_c(ii1,ii2,ii3)
                  jproctarget=-1
                  do jproc=0,nproc-1
                      if(ind>=istartend_c(1,jproc) .and. ind<=istartend_c(2,jproc)) then
                          jproctarget=jproc
                          exit
                      end if
                  end do
                  nsendcounts_c(jproctarget)=nsendcounts_c(jproctarget)+1
              end do
          end do
          !$omp end do
      end if
  end do

  do iorb=1,orbs%norbp
      iiorb=orbs%isorb+iorb
      ilr=orbs%inwhichlocreg(iiorb)
      istart=lzd%llr(ilr)%wfd%nseg_c+min(1,lzd%llr(ilr)%wfd%nseg_f)
      iend=istart+lzd%llr(ilr)%wfd%nseg_f-1
      if (istart<iend) then
          !$omp do firstprivate(ilr) reduction(+:nsendcounts_f)
          do iseg=istart,iend
              jj=lzd%llr(ilr)%wfd%keyvloc(iseg)
              j0=lzd%llr(ilr)%wfd%keygloc(1,iseg)
              j1=lzd%llr(ilr)%wfd%keygloc(2,iseg)
              ii=j0-1
              i3=ii/((lzd%llr(ilr)%d%n1+1)*(lzd%llr(ilr)%d%n2+1))
              ii=ii-i3*(lzd%llr(ilr)%d%n1+1)*(lzd%llr(ilr)%d%n2+1)
              i2=ii/(lzd%llr(ilr)%d%n1+1)
              i0=ii-i2*(lzd%llr(ilr)%d%n1+1)
              i1=i0+j1-j0
              ii2=i2+lzd%llr(ilr)%ns2
              ii3=i3+lzd%llr(ilr)%ns3
              do i=i0,i1
                  ii1=i+lzd%llr(ilr)%ns1
                  !call get_index_in_global(lzd%glr, ii1, ii2, ii3, 'f', ind)
                  ind=index_in_global_f(ii1,ii2,ii3)
                  do jproc=0,nproc-1
                      if(ind>=istartend_f(1,jproc) .and. ind<=istartend_f(2,jproc)) then
                          jproctarget=jproc
                          exit
                      end if
                  end do
                  nsendcounts_f(jproctarget)=nsendcounts_f(jproctarget)+1
              end do
          end do
          !$omp end do
      end if
   end do

   !$omp end parallel


  ! The first check is to make sure that there is no stop in case this process has no orbitals (in which case
  ! orbs%npsidim_orbs is 1 and not 0 as assumed by the check)
  if(orbs%npsidim_orbs>1 .and. sum(nsendcounts_c)+7*sum(nsendcounts_f)/=orbs%npsidim_orbs) then
      write(*,'(a,2i10)') 'sum(nsendcounts_c)+sum(nsendcounts_f)/=orbs%npsidim_orbs', &
                          sum(nsendcounts_c)+sum(nsendcounts_f), orbs%npsidim_orbs
      stop
  end if

  
  ! now nsenddspls
  nsenddspls_c(0)=0
  do jproc=1,nproc-1
      nsenddspls_c(jproc)=nsenddspls_c(jproc-1)+nsendcounts_c(jproc-1)
  end do
  nsenddspls_f(0)=0
  do jproc=1,nproc-1
      nsenddspls_f(jproc)=nsenddspls_f(jproc-1)+nsendcounts_f(jproc-1)
  end do



  ! now nrecvcounts
  ! use an mpi_alltoallv to gather the data
  allocate(nsendcounts_tmp(0:nproc-1), stat=istat)
  call memocc(istat, nsendcounts_tmp, 'nsendcounts_tmp', subname)
  allocate(nsenddspls_tmp(0:nproc-1), stat=istat)
  call memocc(istat, nsenddspls_tmp, 'nsenddspls_tmp', subname)
  allocate(nrecvcounts_tmp(0:nproc-1), stat=istat)
  call memocc(istat, nrecvcounts_tmp, 'nrecvcounts_tmp', subname)
  allocate(nrecvdspls_tmp(0:nproc-1), stat=istat)
  call memocc(istat, nrecvdspls_tmp, 'nrecvdspls_tmp', subname)
  nsendcounts_tmp=1
  nrecvcounts_tmp=1
  do jproc=0,nproc-1
      nsenddspls_tmp(jproc)=jproc
      nrecvdspls_tmp(jproc)=jproc
  end do
  if(nproc>1) then
      call mpi_alltoallv(nsendcounts_c, nsendcounts_tmp, nsenddspls_tmp, mpi_integer, nrecvcounts_c, &
           nrecvcounts_tmp, nrecvdspls_tmp, mpi_integer, bigdft_mpi%mpi_comm, ierr)
      call mpi_alltoallv(nsendcounts_f, nsendcounts_tmp, nsenddspls_tmp, mpi_integer, nrecvcounts_f, &
           nrecvcounts_tmp, nrecvdspls_tmp, mpi_integer, bigdft_mpi%mpi_comm, ierr)
  else
      nrecvcounts_c=nsendcounts_c
      nrecvcounts_f=nsendcounts_f
  end if
  iall=-product(shape(nsendcounts_tmp))*kind(nsendcounts_tmp)
  deallocate(nsendcounts_tmp, stat=istat)
  call memocc(istat, iall, 'nsendcounts_tmp', subname)
  iall=-product(shape(nsenddspls_tmp))*kind(nsenddspls_tmp)
  deallocate(nsenddspls_tmp, stat=istat)
  call memocc(istat, iall, 'nsenddspls_tmp', subname)
  iall=-product(shape(nrecvcounts_tmp))*kind(nrecvcounts_tmp)
  deallocate(nrecvcounts_tmp, stat=istat)
  call memocc(istat, iall, 'nrecvcounts_tmp', subname)
  iall=-product(shape(nrecvdspls_tmp))*kind(nrecvdspls_tmp)
  deallocate(nrecvdspls_tmp, stat=istat)
  call memocc(istat, iall, 'nrecvdspls_tmp', subname)

  ! now recvdspls
  nrecvdspls_c(0)=0
  do jproc=1,nproc-1
      nrecvdspls_c(jproc)=nrecvdspls_c(jproc-1)+nrecvcounts_c(jproc-1)
  end do
  nrecvdspls_f(0)=0
  do jproc=1,nproc-1
      nrecvdspls_f(jproc)=nrecvdspls_f(jproc-1)+nrecvcounts_f(jproc-1)
  end do

  if(sum(nrecvcounts_c)/=nint(weightp_c)) stop 'sum(nrecvcounts_c)/=nint(nweightp_c)'
  if(sum(nrecvcounts_f)/=nint(weightp_f)) stop 'sum(nrecvcounts_f)/=nint(nweightp_f)'

end subroutine determine_communication_arrays


subroutine get_switch_indices(iproc, nproc, orbs, lzd, ndimpsi_c, ndimpsi_f, istartend_c, istartend_f, &
           nsendcounts_c, nsenddspls_c, ndimind_c, nrecvcounts_c, nrecvdspls_c, &
           nsendcounts_f, nsenddspls_f, ndimind_f, nrecvcounts_f, nrecvdspls_f, &
           index_in_global_c, index_in_global_f, &
           weightp_c, weightp_f,  isendbuf_c, irecvbuf_c, isendbuf_f, irecvbuf_f, &
           indexrecvorbital_c, iextract_c, iexpand_c, indexrecvorbital_f, iextract_f, iexpand_f)
  use module_base
  use module_types
  implicit none
  
  ! Calling arguments
  integer,intent(in) :: iproc, nproc, ndimpsi_c, ndimpsi_f, ndimind_c,ndimind_f
  type(orbitals_data),intent(in) :: orbs
  type(local_zone_descriptors),intent(in) :: lzd
  integer,dimension(2,0:nproc-1),intent(in) :: istartend_c, istartend_f
  integer,dimension(0:nproc-1),intent(in) :: nsendcounts_c, nsenddspls_c, nrecvcounts_c, nrecvdspls_c
  integer,dimension(0:nproc-1),intent(in) :: nsendcounts_f, nsenddspls_f, nrecvcounts_f, nrecvdspls_f
  integer,dimension(0:lzd%glr%d%n1,0:lzd%glr%d%n2,0:lzd%glr%d%n3),intent(in) :: index_in_global_c, index_in_global_f
  real(kind=8),intent(in) :: weightp_c, weightp_f
  integer,dimension(ndimpsi_c),intent(out) :: isendbuf_c, irecvbuf_c
  integer,dimension(ndimpsi_f),intent(out) :: isendbuf_f, irecvbuf_f
  integer,dimension(ndimind_c),intent(out) :: indexrecvorbital_c, iextract_c, iexpand_c
  integer,dimension(ndimind_f),intent(out) :: indexrecvorbital_f, iextract_f, iexpand_f
  
  ! Local variables
  integer :: i, iorb, iiorb, i1, i2, i3, ind, jproc, jproctarget, ii, ierr, jj, iseg, iitot, ilr
  integer :: istart, iend, indglob, ii1, ii2, ii3, j1, i0, j0, istat, iall
  integer,dimension(:),allocatable :: nsend_c,nsend_f, indexsendorbital2, indexrecvorbital2
  integer,dimension(:),allocatable :: gridpoint_start_c, gridpoint_start_f
  real(kind=8),dimension(:,:,:),allocatable :: weight_c, weight_f
  integer,dimension(:),allocatable :: indexsendorbital_c, indexsendbuf_c, indexrecvbuf_c
  integer,dimension(:),allocatable :: indexsendorbital_f, indexsendbuf_f, indexrecvbuf_f
  character(len=*),parameter :: subname='get_switch_indices'


  
  allocate(indexsendorbital_c(ndimpsi_c), stat=istat)
  call memocc(istat, indexsendorbital_c, 'indexsendorbital_c', subname)
  allocate(indexsendbuf_c(ndimpsi_c), stat=istat)
  call memocc(istat, indexsendbuf_c, 'indexsendbuf_c', subname)
  allocate(indexrecvbuf_c(sum(nrecvcounts_c)), stat=istat)
  call memocc(istat, indexrecvbuf_c, 'indexrecvbuf_c', subname)
  
  allocate(indexsendorbital_f(ndimpsi_f), stat=istat)
  call memocc(istat, indexsendorbital_f, 'indexsendorbital_f', subname)
  allocate(indexsendbuf_f(ndimpsi_f), stat=istat)
  call memocc(istat, indexsendbuf_f, 'indexsendbuf_f', subname)
  allocate(indexrecvbuf_f(sum(nrecvcounts_f)), stat=istat)
  call memocc(istat, indexrecvbuf_f, 'indexrecvbuf_f', subname)
  
  allocate(weight_c(0:lzd%glr%d%n1,0:lzd%glr%d%n2,0:lzd%glr%d%n3), stat=istat)
  call memocc(istat, weight_c, 'weight_c', subname)
  allocate(weight_f(0:lzd%glr%d%n1,0:lzd%glr%d%n2,0:lzd%glr%d%n3), stat=istat)
  call memocc(istat, weight_f, 'weight_f', subname)
  allocate(gridpoint_start_c((lzd%glr%d%n1+1)*(lzd%glr%d%n2+1)*(lzd%glr%d%n3+1)), stat=istat)
  call memocc(istat, gridpoint_start_c, 'gridpoint_start_c', subname)
  allocate(gridpoint_start_f((lzd%glr%d%n1+1)*(lzd%glr%d%n2+1)*(lzd%glr%d%n3+1)), stat=istat)
  call memocc(istat, gridpoint_start_f, 'gridpoint_start_f', subname)
  gridpoint_start_c=-1
  gridpoint_start_f=-1

!write(*,*) 'ndimpsi_f, sum(nrecvcounts_f)', ndimpsi_f, sum(nrecvcounts_f)

  allocate(nsend_c(0:nproc-1), stat=istat)
  call memocc(istat, nsend_c, 'nsend_c', subname)
  allocate(nsend_f(0:nproc-1), stat=istat)
  call memocc(istat, nsend_f, 'nsend_f', subname)

  nsend_c=0
  nsend_f=0

  !$omp parallel default(private) shared(orbs,lzd,index_in_global_c,index_in_global_f,istartend_c,istartend_f)&
  !$omp shared(nsend_c,nsend_f,nsenddspls_c,nsenddspls_f,ndimpsi_c,ndimpsi_f,nsendcounts_c,nsendcounts_f,nproc) &
  !$omp shared(isendbuf_c,isendbuf_f,indexsendbuf_c,indexsendbuf_f,indexsendorbital_c,indexsendorbital_f)

  !$omp sections
  !$omp section
  iitot=0
 
  do iorb=1,orbs%norbp
    iiorb=orbs%isorb+iorb
    ilr=orbs%inwhichlocreg(iiorb)
    do iseg=1,lzd%llr(ilr)%wfd%nseg_c
       jj=lzd%llr(ilr)%wfd%keyvloc(iseg)
       j0=lzd%llr(ilr)%wfd%keygloc(1,iseg)
       j1=lzd%llr(ilr)%wfd%keygloc(2,iseg)
       ii=j0-1
       i3=ii/((lzd%llr(ilr)%d%n1+1)*(lzd%llr(ilr)%d%n2+1))
       ii=ii-i3*(lzd%llr(ilr)%d%n1+1)*(lzd%llr(ilr)%d%n2+1)
       i2=ii/(lzd%llr(ilr)%d%n1+1)
       i0=ii-i2*(lzd%llr(ilr)%d%n1+1)
       i1=i0+j1-j0
       !write(*,'(a,8i8)') 'jj, ii, j0, j1, i0, i1, i2, i3',jj,ii,j0,j1,i0,i1,i2,i3
       do i=i0,i1
          ii1=i+lzd%llr(ilr)%ns1
          ii2=i2+lzd%llr(ilr)%ns2
          ii3=i3+lzd%llr(ilr)%ns3
          !call get_index_in_global(lzd%glr, ii1, ii2, ii3, 'c', indglob)
          indglob=index_in_global_c(ii1,ii2,ii3)
          iitot=iitot+1
              do jproc=0,nproc-1
                  if(indglob>=istartend_c(1,jproc) .and. indglob<=istartend_c(2,jproc)) then
                      jproctarget=jproc
                      exit
                  end if
              end do
              !write(600+iproc,'(a,2(i0,1x),i0,a,i0)') 'point ',ii1,ii2,ii3,' goes to process ',jproctarget
          
              nsend_c(jproctarget)=nsend_c(jproctarget)+1
              ind=nsenddspls_c(jproctarget)+nsend_c(jproctarget)
              isendbuf_c(iitot)=ind
              indexsendbuf_c(ind)=indglob
              indexsendorbital_c(iitot)=iiorb
              !indexsendorbital(ind)=iiorb
          end do
      end do
      
  end do
 ! write(*,*) 'iitot,ndimpsi_c',iitot,ndimpsi_c
  if(iitot/=ndimpsi_c) stop 'iitot/=ndimpsi_c'

  !check
  do jproc=0,nproc-1
      if(nsend_c(jproc)/=nsendcounts_c(jproc)) stop 'nsend_c(jproc)/=nsendcounts_c(jproc)'
  end do


  !$omp section
  ! fine part
  iitot=0
 
  do iorb=1,orbs%norbp
    iiorb=orbs%isorb+iorb
    ilr=orbs%inwhichlocreg(iiorb)
    istart=lzd%llr(ilr)%wfd%nseg_c+min(1,lzd%llr(ilr)%wfd%nseg_f)
    iend=istart+lzd%llr(ilr)%wfd%nseg_f-1
    do iseg=istart,iend
       jj=lzd%llr(ilr)%wfd%keyvloc(iseg)
       j0=lzd%llr(ilr)%wfd%keygloc(1,iseg)
       j1=lzd%llr(ilr)%wfd%keygloc(2,iseg)
       ii=j0-1
       i3=ii/((lzd%llr(ilr)%d%n1+1)*(lzd%llr(ilr)%d%n2+1))
       ii=ii-i3*(lzd%llr(ilr)%d%n1+1)*(lzd%llr(ilr)%d%n2+1)
       i2=ii/(lzd%llr(ilr)%d%n1+1)
       i0=ii-i2*(lzd%llr(ilr)%d%n1+1)
       i1=i0+j1-j0
       !write(*,'(a,8i8)') 'jj, ii, j0, j1, i0, i1, i2, i3',jj,ii,j0,j1,i0,i1,i2,i3
       do i=i0,i1
          ii1=i+lzd%llr(ilr)%ns1
          ii2=i2+lzd%llr(ilr)%ns2
          ii3=i3+lzd%llr(ilr)%ns3
          !call get_index_in_global(lzd%glr, ii1, ii2, ii3, 'f', indglob)
          indglob=index_in_global_f(ii1,ii2,ii3)
                  iitot=iitot+1
                  do jproc=0,nproc-1
                      if(indglob>=istartend_f(1,jproc) .and. indglob<=istartend_f(2,jproc)) then
                          jproctarget=jproc
                          exit
                      end if
                  end do
                  nsend_f(jproctarget)=nsend_f(jproctarget)+1
                  ind=nsenddspls_f(jproctarget)+nsend_f(jproctarget)
                  isendbuf_f(iitot)=ind
                  indexsendbuf_f(ind)=indglob
                  indexsendorbital_f(iitot)=iiorb
                  !indexsendorbital(ind)=iiorb
          end do
      end do
 
  end do
  
  if(iitot/=ndimpsi_f) stop 'iitot/=ndimpsi_f'

  !$omp end sections
  !$omp end parallel

  !check
  do jproc=0,nproc-1
      !write(*,*) 'nsend(jproc), nsendcounts_f(jproc)', nsend(jproc), nsendcounts_f(jproc)
      if(nsend_f(jproc)/=nsendcounts_f(jproc)) stop 'nsend_f(jproc)/=nsendcounts_f(jproc)'
  end do

  allocate(indexsendorbital2(ndimpsi_c), stat=istat)
  call memocc(istat, indexsendorbital2, 'indexsendorbital2', subname)
  indexsendorbital2=indexsendorbital_c
  do i=1,ndimpsi_c
      ind=isendbuf_c(i)
      indexsendorbital_c(ind)=indexsendorbital2(i)
  end do

  ! Inverse of isendbuf
  call get_reverse_indices(ndimpsi_c, isendbuf_c, irecvbuf_c)

  iall=-product(shape(indexsendorbital2))*kind(indexsendorbital2)
  deallocate(indexsendorbital2, stat=istat)
  call memocc(istat, iall, 'indexsendorbital2', subname)


  allocate(indexsendorbital2(ndimpsi_f), stat=istat)
  call memocc(istat, indexsendorbital2, 'indexsendorbital2', subname)
  indexsendorbital2=indexsendorbital_f
  do i=1,ndimpsi_f
      ind=isendbuf_f(i)
      indexsendorbital_f(ind)=indexsendorbital2(i)
  end do

  ! Inverse of isendbuf

  call get_reverse_indices(ndimpsi_f, isendbuf_f, irecvbuf_f)
  iall=-product(shape(indexsendorbital2))*kind(indexsendorbital2)
  deallocate(indexsendorbital2, stat=istat)
  call memocc(istat, iall, 'indexsendorbital2', subname)




  if(nproc>1) then
      ! Communicate indexsendbuf
      call mpi_alltoallv(indexsendbuf_c, nsendcounts_c, nsenddspls_c, mpi_integer, indexrecvbuf_c, &
           nrecvcounts_c, nrecvdspls_c, mpi_integer, bigdft_mpi%mpi_comm, ierr)
      ! Communicate indexsendorbitals
      call mpi_alltoallv(indexsendorbital_c, nsendcounts_c, nsenddspls_c, mpi_integer, indexrecvorbital_c, &
           nrecvcounts_c, nrecvdspls_c, mpi_integer, bigdft_mpi%mpi_comm, ierr)

      ! Communicate indexsendbuf
      call mpi_alltoallv(indexsendbuf_f, nsendcounts_f, nsenddspls_f, mpi_integer, indexrecvbuf_f, &
           nrecvcounts_f, nrecvdspls_f, mpi_integer, bigdft_mpi%mpi_comm, ierr)
      ! Communicate indexsendorbitals
      call mpi_alltoallv(indexsendorbital_f, nsendcounts_f, nsenddspls_f, mpi_integer, indexrecvorbital_f, &
           nrecvcounts_f, nrecvdspls_f, mpi_integer, bigdft_mpi%mpi_comm, ierr)
   else
       indexrecvbuf_c=indexsendbuf_c
       indexrecvorbital_c=indexsendorbital_c
       indexrecvbuf_f=indexsendbuf_f
       indexrecvorbital_f=indexsendorbital_f
   end if



  !call get_gridpoint_start(iproc, nproc, norb, glr, llr, nrecvcounts, indexrecvbuf, weight, gridpoint_start)
  call get_gridpoint_start(iproc, nproc, lzd, sum(nrecvcounts_c), nrecvcounts_c, sum(nrecvcounts_f), &
            nrecvcounts_f, indexrecvbuf_c, indexrecvbuf_f, weight_c, weight_f, gridpoint_start_c, gridpoint_start_f)



  if(maxval(gridpoint_start_c)>sum(nrecvcounts_c)) stop '1: maxval(gridpoint_start_c)>sum(nrecvcounts_c)'
  if(maxval(gridpoint_start_f)>sum(nrecvcounts_f)) stop '1: maxval(gridpoint_start_f)>sum(nrecvcounts_f)'
  ! Rearrange the communicated data
  do i=1,sum(nrecvcounts_c)
      ii=indexrecvbuf_c(i)
      jj=ii-1
      i3=jj/((lzd%glr%d%n1+1)*(lzd%glr%d%n2+1))
      jj=jj-i3*(lzd%glr%d%n1+1)*(lzd%glr%d%n2+1)
      i2=jj/(lzd%glr%d%n1+1)
      i1=jj-i2*(lzd%glr%d%n1+1)

      ind=gridpoint_start_c(ii)
      !if(ind==0) stop 'ind is zero!'
      iextract_c(i)=ind
      gridpoint_start_c(ii)=gridpoint_start_c(ii)+1  
  end do
  !write(*,'(a,2i12)') 'sum(iextract_c), nint(weightp_c*(weightp_c+1.d0)*.5d0)', sum(iextract_c), nint(weightp_c*(weightp_c+1.d0)*.5d0)
  !if(sum(iextract_c)/=nint(weightp_c*(weightp_c+1.d0)*.5d0)) stop 'sum(iextract_c)/=nint(weightp_c*(weightp_c+1.d0)*.5d0)'
  if(maxval(iextract_c)>sum(nrecvcounts_c)) stop 'maxval(iextract_c)>sum(nrecvcounts_c)'
  if(minval(iextract_c)<1) stop 'minval(iextract_c)<1'

  ! Rearrange the communicated data
  iextract_f = 0
  do i=1,sum(nrecvcounts_f)
      ii=indexrecvbuf_f(i)
      jj=ii-1
      i3=jj/((lzd%glr%d%n1+1)*(lzd%glr%d%n2+1))
      jj=jj-i3*(lzd%glr%d%n1+1)*(lzd%glr%d%n2+1)
      i2=jj/(lzd%glr%d%n1+1)
      i1=jj-i2*(lzd%glr%d%n1+1)

      ind=gridpoint_start_f(ii)
      !if(ind==0) stop 'ind is zero!'
      iextract_f(i)=ind
      gridpoint_start_f(ii)=gridpoint_start_f(ii)+1  
  end do
  if(maxval(iextract_f)>sum(nrecvcounts_f)) stop 'maxval(iextract_f)>sum(nrecvcounts_f)'
  if(minval(iextract_f)<1) stop 'minval(iextract_f)<1'




  ! Get the array to transfrom back the data
  call get_reverse_indices(sum(nrecvcounts_c), iextract_c, iexpand_c)
  call get_reverse_indices(sum(nrecvcounts_f), iextract_f, iexpand_f)
  



  allocate(indexrecvorbital2(sum(nrecvcounts_c)), stat=istat)
  call memocc(istat, indexrecvorbital2, 'indexrecvorbital2', subname)
  indexrecvorbital2=indexrecvorbital_c
  do i=1,sum(nrecvcounts_c)
      ind=iextract_c(i)
      indexrecvorbital_c(ind)=indexrecvorbital2(i)
  end do
  iall=-product(shape(indexrecvorbital2))*kind(indexrecvorbital2)
  deallocate(indexrecvorbital2, stat=istat)
  call memocc(istat, iall, 'indexrecvorbital2', subname)

  allocate(indexrecvorbital2(sum(nrecvcounts_f)), stat=istat)
  call memocc(istat, indexrecvorbital2, 'indexrecvorbital2', subname)
  indexrecvorbital2=indexrecvorbital_f
  do i=1,sum(nrecvcounts_f)
      ind=iextract_f(i)
      indexrecvorbital_f(ind)=indexrecvorbital2(i)
  end do
  iall=-product(shape(indexrecvorbital2))*kind(indexrecvorbital2)
  deallocate(indexrecvorbital2, stat=istat)
  call memocc(istat, iall, 'indexrecvorbital2', subname)


  if(minval(indexrecvorbital_c)<1) stop 'minval(indexrecvorbital_c)<1'
  if(maxval(indexrecvorbital_c)>orbs%norb) stop 'maxval(indexrecvorbital_c)>orbs%norb'
  if(minval(indexrecvorbital_f)<1) stop 'minval(indexrecvorbital_f)<1'
  if(maxval(indexrecvorbital_f)>orbs%norb) stop 'maxval(indexrecvorbital_f)>orbs%norb'



  iall=-product(shape(indexsendorbital_c))*kind(indexsendorbital_c)
  deallocate(indexsendorbital_c, stat=istat)
  call memocc(istat, iall, 'indexsendorbital_c', subname)
  iall=-product(shape(indexsendbuf_c))*kind(indexsendbuf_c)
  deallocate(indexsendbuf_c, stat=istat)
  call memocc(istat, iall, 'indexsendbuf_c', subname)
  iall=-product(shape(indexrecvbuf_c))*kind(indexrecvbuf_c)
  deallocate(indexrecvbuf_c, stat=istat)
  call memocc(istat, iall, 'indexrecvbuf_c', subname)

  iall=-product(shape(indexsendorbital_f))*kind(indexsendorbital_f)
  deallocate(indexsendorbital_f, stat=istat)
  call memocc(istat, iall, 'indexsendorbital_f', subname)
  iall=-product(shape(indexsendbuf_f))*kind(indexsendbuf_f)
  deallocate(indexsendbuf_f, stat=istat)
  call memocc(istat, iall, 'indexsendbuf_f', subname)
  iall=-product(shape(indexrecvbuf_f))*kind(indexrecvbuf_f)
  deallocate(indexrecvbuf_f, stat=istat)
  call memocc(istat, iall, 'indexrecvbuf_f', subname)

  iall=-product(shape(weight_c))*kind(weight_c)
  deallocate(weight_c, stat=istat)
  call memocc(istat, iall, 'weight_c', subname)
  iall=-product(shape(weight_f))*kind(weight_f)
  deallocate(weight_f, stat=istat)
  call memocc(istat, iall, 'weight_f', subname)

  iall=-product(shape(gridpoint_start_c))*kind(gridpoint_start_c)
  deallocate(gridpoint_start_c, stat=istat)
  call memocc(istat, iall, 'gridpoint_start_c', subname)
  iall=-product(shape(gridpoint_start_f))*kind(gridpoint_start_f)
  deallocate(gridpoint_start_f, stat=istat)
  call memocc(istat, iall, 'gridpoint_start_f', subname)

  iall=-product(shape(nsend_c))*kind(nsend_c)
  deallocate(nsend_c, stat=istat)
  call memocc(istat, iall, 'nsend_c', subname)

   iall=-product(shape(nsend_f))*kind(nsend_f)
  deallocate(nsend_f, stat=istat)
  call memocc(istat, iall, 'nsend_f', subname)

end subroutine get_switch_indices




subroutine get_gridpoint_start(iproc, nproc, lzd, ndimind_c, nrecvcounts_c, ndimind_f, nrecvcounts_f, &
           indexrecvbuf_c, indexrecvbuf_f, weight_c, weight_f, gridpoint_start_c, gridpoint_start_f)
  use module_base
  use module_types
  implicit none
  
  ! Calling arguments
  integer,intent(in) :: iproc, nproc,ndimind_c,ndimind_f
  type(local_zone_descriptors),intent(in) :: lzd
  integer,dimension(0:nproc-1),intent(in) :: nrecvcounts_c, nrecvcounts_f
  integer,dimension(ndimind_c),intent(in) :: indexrecvbuf_c
  integer,dimension(ndimind_f),intent(in) :: indexrecvbuf_f
  real(kind=8),dimension(0:lzd%glr%d%n1,0:lzd%glr%d%n2,0:lzd%glr%d%n3),intent(out) :: weight_c, weight_f
  integer,dimension((lzd%glr%d%n1+1)*(lzd%glr%d%n2+1)*(lzd%glr%d%n3+1)),intent(out) :: gridpoint_start_c, gridpoint_start_f
  
  ! Local variables
  integer :: i, ii, jj, i1, i2, i3


  !weight_c=0.d0
  call to_zero((lzd%glr%d%n1+1)*(lzd%glr%d%n2+1)*(lzd%glr%d%n3+1), weight_c(0,0,0))
  call to_zero((lzd%glr%d%n1+1)*(lzd%glr%d%n2+1)*(lzd%glr%d%n3+1), weight_f(0,0,0))

  !$omp parallel default(private) shared(lzd,nrecvcounts_c,indexrecvbuf_c,weight_c,gridpoint_start_c) &
  !$omp shared(nrecvcounts_f,indexrecvbuf_f,weight_f,gridpoint_start_f)

  !$omp sections
  !$omp section
  do i=1,sum(nrecvcounts_c)
      ii=indexrecvbuf_c(i)
      !write(650+iproc,*) i, ii
      jj=ii-1
      i3=jj/((lzd%glr%d%n1+1)*(lzd%glr%d%n2+1))
      jj=jj-i3*(lzd%glr%d%n1+1)*(lzd%glr%d%n2+1)
      i2=jj/(lzd%glr%d%n1+1)
      i1=jj-i2*(lzd%glr%d%n1+1)
      weight_c(i1,i2,i3)=weight_c(i1,i2,i3)+1.d0
  end do

  !write(*,*) 'in get_gridpoint_start: maxval(weight_c)', maxval(weight_c)

  ii=1
  i=0
  !gridpoint_start_c=0
  do i3=0,lzd%glr%d%n3
      do i2=0,lzd%glr%d%n2
          do i1=0,lzd%glr%d%n1
              i=i+1
              if(weight_c(i1,i2,i3)>0.d0) then
                  gridpoint_start_c(i)=ii
                  ii=ii+nint(weight_c(i1,i2,i3))
              else
                  gridpoint_start_c(i) = 0
              end if
          end do
      end do
  end do

  !$omp section
 
  do i=1,sum(nrecvcounts_f)
      ii=indexrecvbuf_f(i)
      jj=ii-1
      i3=jj/((lzd%glr%d%n1+1)*(lzd%glr%d%n2+1))
      jj=jj-i3*(lzd%glr%d%n1+1)*(lzd%glr%d%n2+1)
      i2=jj/(lzd%glr%d%n1+1)
      i1=jj-i2*(lzd%glr%d%n1+1)
      weight_f(i1,i2,i3)=weight_f(i1,i2,i3)+1.d0
  end do


  ii=1
  i=0
  !gridpoint_start_f=0
  do i3=0,lzd%glr%d%n3
      do i2=0,lzd%glr%d%n2
          do i1=0,lzd%glr%d%n1
              i=i+1
              if(weight_f(i1,i2,i3)>0.d0) then
                  gridpoint_start_f(i)=ii
                  ii=ii+nint(weight_f(i1,i2,i3))
              else
                  gridpoint_start_f(i)=0
              end if
          end do
      end do
  end do

  !$omp end sections
  !$omp end parallel


end subroutine get_gridpoint_start




subroutine check_gridpoint(nseg, n1, n2, noffset1, noffset2, noffset3, keyg, itarget1, itarget2, itarget3, iseg_start, found)
  use module_base
  use module_types
  implicit none
  
  ! Calling arguments
  integer,intent(in) :: nseg, n1, n2, noffset1, noffset2, noffset3, itarget1, itarget2, itarget3
  integer,dimension(2,nseg),intent(in) :: keyg
  integer,intent(inout) :: iseg_start
  logical,intent(out) :: found
  
  ! Local variables
  integer :: j0, j1, ii, i1, i2, i3, i0, ii1, ii2, ii3, iseg, i
  logical :: equal_possible, larger_possible, smaller_possible
  !integer :: iproc
  
  !call mpi_comm_rank(bigdft_mpi%mpi_comm, iproc, i)

  found=.false.
  loop_segments: do iseg=iseg_start,nseg
     j0=keyg(1,iseg)
     j1=keyg(2,iseg)
     ii=j0-1
     i3=ii/((n1+1)*(n2+1))
     ii=ii-i3*(n1+1)*(n2+1)
     i2=ii/(n1+1)
     i0=ii-i2*(n1+1)
     i1=i0+j1-j0
     ii2=i2+noffset2
     ii3=i3+noffset3
     equal_possible = (ii2==itarget2 .and. ii3==itarget3)
     larger_possible = (ii2>itarget2 .and. ii3>itarget3)
     smaller_possible = (ii2<itarget2 .and. ii3<itarget3)
     ! check whether quick exit is possible since there is no chance to find the point anymore...
     if(ii3>itarget3) then
            exit loop_segments
     end if
     if(ii3>=itarget3 .and. ii2>itarget2) then
         exit loop_segments
     end if
     larger_possible = (ii3>=itarget3 .and. ii2>=itarget2)

     do i=i0,i1
        ii1=i+noffset1
        if(equal_possible .and. ii1==itarget1) then
            found=.true.
            ! no need to search in smaller segments from now on, since the itargets will never decrease any more...
            iseg_start=iseg
            exit loop_segments
        end if
        if(larger_possible .and. ii1>itarget1) then
            ! there is no chance to find the point anymore...
            exit loop_segments
        end if
        if(smaller_possible .and. ii1<itarget1) then
            ! no need to search in these segments from now on, since the itargets will never decrease any more...
            iseg_start=iseg
        end if
     end do
  end do loop_segments


end subroutine check_gridpoint



subroutine get_index_in_global2(lr, index_in_global_c, index_in_global_f)
use module_base
use module_types
implicit none

! Calling arguments
type(locreg_descriptors),intent(in) :: lr
integer,dimension(0:lr%d%n1,0:lr%d%n2,0:lr%d%n3),intent(out) :: index_in_global_c, index_in_global_f

! Local variables
integer :: iitot, iseg, j0, j1, ii, i1, i2, i3, i0, i, istart, iend


    iitot=0
    do iseg=1,lr%wfd%nseg_c
       j0=lr%wfd%keygloc(1,iseg)
       j1=lr%wfd%keygloc(2,iseg)
       ii=j0-1
       i3=ii/((lr%d%n1+1)*(lr%d%n2+1))
       ii=ii-i3*(lr%d%n1+1)*(lr%d%n2+1)
       i2=ii/(lr%d%n1+1)
       i0=ii-i2*(lr%d%n1+1)
       i1=i0+j1-j0
       do i=i0,i1
          iitot=iitot+1
          index_in_global_c(i,i2,i3)=iitot
       end do
    end do 


    iitot=0
    istart=lr%wfd%nseg_c+min(1,lr%wfd%nseg_f)
    iend=istart+lr%wfd%nseg_f-1
    do iseg=istart,iend
       j0=lr%wfd%keygloc(1,iseg)
       j1=lr%wfd%keygloc(2,iseg)
       ii=j0-1
       i3=ii/((lr%d%n1+1)*(lr%d%n2+1))
       ii=ii-i3*(lr%d%n1+1)*(lr%d%n2+1)
       i2=ii/(lr%d%n1+1)
       i0=ii-i2*(lr%d%n1+1)
       i1=i0+j1-j0
       do i=i0,i1
          iitot=iitot+1
          index_in_global_f(i,i2,i3)=iitot
       end do
    end do



end subroutine get_index_in_global2





subroutine transpose_switch_psi(orbs, collcom, psi, psiwork_c, psiwork_f, lzd)
  use module_base
  use module_types
  implicit none
  
  ! Calling arguments
  type(orbitals_Data),intent(in) :: orbs
  type(collective_comms),intent(in) :: collcom
  real(kind=8),dimension(orbs%npsidim_orbs),intent(in) :: psi
  real(kind=8),dimension(collcom%ndimpsi_c),intent(out) :: psiwork_c
  real(kind=8),dimension(7*collcom%ndimpsi_f),intent(out) :: psiwork_f
  type(local_zone_descriptors),intent(in),optional :: lzd
  
  ! Local variables
  integer :: i_tot, i_c, i_f, iorb, iiorb, ilr, i, ind, istat, iall,m
  real(kind=8),dimension(:),allocatable :: psi_c, psi_f
  character(len=*),parameter :: subname='transpose_switch_psi'

  allocate(psi_c(collcom%ndimpsi_c), stat=istat)
  call memocc(istat, psi_c, 'psi_c', subname)
  allocate(psi_f(7*collcom%ndimpsi_f), stat=istat)
  call memocc(istat, psi_f, 'psi_f', subname)


  if(present(lzd)) then
  ! split up psi into coarse and fine part

  
      i_tot=0
      i_c=0
      i_f=0

      do iorb=1,orbs%norbp
          iiorb=orbs%isorb+iorb
          ilr=orbs%inwhichlocreg(iiorb)
<<<<<<< HEAD
      !$omp do
          do i=1,lzd%llr(ilr)%wfd%nvctr_c
              psi_c(i_c+i)=psi(i_tot+i)
          end do
      !$omp end do
      
      i_c = i_c + lzd%llr(ilr)%wfd%nvctr_c
      i_tot = i_tot + lzd%llr(ilr)%wfd%nvctr_c
      
      !$omp do
          do i=1,7*lzd%llr(ilr)%wfd%nvctr_f
              psi_f(i_f + i)=psi(i_tot+i)
          end do
      !$omp end do

      i_f = i_f + 7*lzd%llr(ilr)%wfd%nvctr_f
=======

	  call dcopy(lzd%llr(ilr)%wfd%nvctr_c,psi(i_tot+1),1,psi_c(i_c+1),1)
	

          i_c = i_c + lzd%llr(ilr)%wfd%nvctr_c
          i_tot = i_tot + lzd%llr(ilr)%wfd%nvctr_c

  	  call dcopy(7*lzd%llr(ilr)%wfd%nvctr_f,psi(i_tot+1),1,psi_f(i_f+1),1)
	
          i_f = i_f + 7*lzd%llr(ilr)%wfd%nvctr_f
>>>>>>> 5d5f4f87
          i_tot = i_tot + 7*lzd%llr(ilr)%wfd%nvctr_f

      end do
    

  else
      ! only coarse part is used...
      call dcopy(collcom%ndimpsi_c, psi, 1, psi_c, 1)
  end if

  ! coarse part

  !$omp parallel default(private) &
  !$omp shared(orbs, collcom, psi, psiwork_c, psiwork_f, lzd, psi_c,psi_f,m)

  m = mod(collcom%ndimpsi_c,7)
  if(m/=0) then
	do i=1,m
	   ind = collcom%isendbuf_c(i)
           psiwork_c(ind) = psi_c(i)
        end do
  end if
  !$omp do
  do i = m+1,collcom%ndimpsi_c,7
     psiwork_c(collcom%isendbuf_c(i+0)) = psi_c(i+0)
     psiwork_c(collcom%isendbuf_c(i+1)) = psi_c(i+1)
     psiwork_c(collcom%isendbuf_c(i+2)) = psi_c(i+2)
     psiwork_c(collcom%isendbuf_c(i+3)) = psi_c(i+3)
     psiwork_c(collcom%isendbuf_c(i+4)) = psi_c(i+4)
     psiwork_c(collcom%isendbuf_c(i+5)) = psi_c(i+5)
     psiwork_c(collcom%isendbuf_c(i+6)) = psi_c(i+6)
  end do
  !$omp end do
 
  ! fine part

  !$omp do
   do i=1,collcom%ndimpsi_f
       ind=collcom%isendbuf_f(i)
      psiwork_f(7*ind-6)=psi_f(7*i-6)
      psiwork_f(7*ind-5)=psi_f(7*i-5)
      psiwork_f(7*ind-4)=psi_f(7*i-4)
      psiwork_f(7*ind-3)=psi_f(7*i-3)
      psiwork_f(7*ind-2)=psi_f(7*i-2)
      psiwork_f(7*ind-1)=psi_f(7*i-1)
      psiwork_f(7*ind-0)=psi_f(7*i-0)
  end do
  !$omp end do
  !$omp end parallel


  iall=-product(shape(psi_c))*kind(psi_c)
  deallocate(psi_c, stat=istat)
  call memocc(istat, iall, 'psi_c', subname)
  iall=-product(shape(psi_f))*kind(psi_f)
  deallocate(psi_f, stat=istat)
  call memocc(istat, iall, 'psi_f', subname)
  
end subroutine transpose_switch_psi


subroutine transpose_communicate_psi(iproc, nproc, collcom, psiwork_c, psiwork_f, psitwork_c, psitwork_f)
  use module_base
  use module_types
  implicit none
  
  ! Calling arguments
  integer,intent(in) :: iproc, nproc
  type(collective_comms),intent(in) :: collcom
  real(kind=8),dimension(collcom%ndimpsi_c),intent(in) :: psiwork_c
  real(kind=8),dimension(7*collcom%ndimpsi_f),intent(in) :: psiwork_f
  !real(kind=8),dimension(sum(collcom%nrecvcounts_c)),intent(out) :: psitwork_c
  !real(kind=8),dimension(7*sum(collcom%nrecvcounts_f)),intent(out) :: psitwork_f
  real(kind=8),dimension(collcom%ndimind_c),intent(out) :: psitwork_c
  real(kind=8),dimension(7*collcom%ndimind_f),intent(out) :: psitwork_f
  
  ! Local variables
  integer :: ierr, istat, iall, ist, ist_c, ist_f, jproc, iisend, iirecv
  real(kind=8),dimension(:),allocatable :: psiwork, psitwork
  integer,dimension(:),allocatable :: nsendcounts, nsenddspls, nrecvcounts, nrecvdspls
  character(len=*),parameter :: subname='transpose_communicate_psi'

  !call mpi_comm_size(bigdft_mpi%mpi_comm, nproc, ierr)
  !call mpi_comm_rank(bigdft_mpi%mpi_comm, iproc, ierr)

  allocate(psiwork(collcom%ndimpsi_c+7*collcom%ndimpsi_f), stat=istat)
  call memocc(istat, psiwork, 'psiwork', subname)
  allocate(psitwork(sum(collcom%nrecvcounts_c)+7*sum(collcom%nrecvcounts_f)), stat=istat)
  call memocc(istat, psitwork, 'psitwork', subname)
  allocate(nsendcounts(0:nproc-1), stat=istat)
  call memocc(istat, nsendcounts, 'nsendcounts', subname)
  allocate(nsenddspls(0:nproc-1), stat=istat)
  call memocc(istat, nsenddspls, 'nsenddspls', subname)
  allocate(nrecvcounts(0:nproc-1), stat=istat)
  call memocc(istat, nrecvcounts, 'nrecvcounts', subname)
  allocate(nrecvdspls(0:nproc-1), stat=istat)
  call memocc(istat, nrecvdspls, 'nrecvdspls', subname)

  ist=1
  ist_c=1
  ist_f=1
  iisend=0
  iirecv=0
  do jproc=0,nproc-1
      if(collcom%nsendcounts_c(jproc)>0) call dcopy(collcom%nsendcounts_c(jproc), psiwork_c(ist_c), 1, psiwork(ist), 1)
      ist_c=ist_c+collcom%nsendcounts_c(jproc)
      ist=ist+collcom%nsendcounts_c(jproc)
      if(collcom%nsendcounts_f(jproc)>0) call dcopy(7*collcom%nsendcounts_f(jproc), psiwork_f(ist_f), 1, psiwork(ist), 1)
      ist_f=ist_f+7*collcom%nsendcounts_f(jproc)
      ist=ist+7*collcom%nsendcounts_f(jproc)
      nsendcounts(jproc)=collcom%nsendcounts_c(jproc)+7*collcom%nsendcounts_f(jproc)
      nsenddspls(jproc)=iisend
      nrecvcounts(jproc)=collcom%nrecvcounts_c(jproc)+7*collcom%nrecvcounts_f(jproc)
      nrecvdspls(jproc)=iirecv
      iisend=iisend+nsendcounts(jproc)
      iirecv=iirecv+nrecvcounts(jproc)
  end do

  !write(*,'(a,i4,4x,100i8)') 'iproc, nsendcounts', iproc, nsendcounts
  !write(*,'(a,i4,4x,100i8)') 'iproc, nsenddspls', iproc, nsenddspls
  !write(*,'(a,i4,4x,100i8)') 'iproc, nrecvcounts', iproc, nrecvcounts
  !write(*,'(a,i4,4x,100i8)') 'iproc, nrecvdspls', iproc, nrecvdspls
  
  !! coarse part
  !call mpi_alltoallv(psiwork_c, collcom%nsendcounts_c, collcom%nsenddspls_c, mpi_double_precision, psitwork_c, &
  !     collcom%nrecvcounts_c, collcom%nrecvdspls_c, mpi_double_precision, bigdft_mpi%mpi_comm, ierr)
  !
  !! fine part
  !call mpi_alltoallv(psiwork_f, 7*collcom%nsendcounts_f, 7*collcom%nsenddspls_f, mpi_double_precision, psitwork_f, &
  !     7*collcom%nrecvcounts_f, 7*collcom%nrecvdspls_f, mpi_double_precision, bigdft_mpi%mpi_comm, ierr)
  call mpi_alltoallv(psiwork, nsendcounts, nsenddspls, mpi_double_precision, psitwork, &
       nrecvcounts, nrecvdspls, mpi_double_precision, bigdft_mpi%mpi_comm, ierr)

  ist=1
  ist_c=1
  ist_f=1
  do jproc=0,nproc-1
      if(collcom%nrecvcounts_c(jproc)>0) call dcopy(collcom%nrecvcounts_c(jproc), psitwork(ist), 1, psitwork_c(ist_c), 1)
      ist_c=ist_c+collcom%nrecvcounts_c(jproc)
      ist=ist+collcom%nrecvcounts_c(jproc)
      if(collcom%nrecvcounts_f(jproc)>0) call dcopy(7*collcom%nrecvcounts_f(jproc), psitwork(ist), 1, psitwork_f(ist_f), 1)
      ist_f=ist_f+7*collcom%nrecvcounts_f(jproc)
      ist=ist+7*collcom%nrecvcounts_f(jproc)
  end do

  iall=-product(shape(psiwork))*kind(psiwork)
  deallocate(psiwork, stat=istat)
  call memocc(istat, iall, 'psiwork', subname)
  iall=-product(shape(psitwork))*kind(psitwork)
  deallocate(psitwork, stat=istat)
  call memocc(istat, iall, 'psitwork', subname)
  iall=-product(shape(nsendcounts))*kind(nsendcounts)
  deallocate(nsendcounts, stat=istat)
  call memocc(istat, iall, 'nsendcounts', subname)
  iall=-product(shape(nsenddspls))*kind(nsenddspls)
  deallocate(nsenddspls, stat=istat)
  call memocc(istat, iall, 'nsenddspls', subname)
  iall=-product(shape(nrecvcounts))*kind(nrecvcounts)
  deallocate(nrecvcounts, stat=istat)
  call memocc(istat, iall, 'nrecvcounts', subname)
  iall=-product(shape(nrecvdspls))*kind(nrecvdspls)
  deallocate(nrecvdspls, stat=istat)
  call memocc(istat, iall, 'nrecvdspls', subname)


end subroutine transpose_communicate_psi



subroutine transpose_unswitch_psit(collcom, psitwork_c, psitwork_f, psit_c, psit_f)
  use module_base
  use module_types
  implicit none
  
  ! Calling arguments
  type(collective_comms),intent(in) :: collcom
  real(kind=8),dimension(collcom%ndimind_c),intent(in) :: psitwork_c
  real(kind=8),dimension(7*collcom%ndimind_f),intent(in) :: psitwork_f
  real(kind=8),dimension(collcom%ndimind_c),intent(out) :: psit_c
  real(kind=8),dimension(7*collcom%ndimind_f),intent(out) :: psit_f
  
  ! Local variables
  integer :: i, ind, sum_c,sum_f,m

  sum_c = sum(collcom%nrecvcounts_c)
  sum_f = sum(collcom%nrecvcounts_f)

  !$omp parallel private(i,ind) &
  !$omp shared(psit_c,psit_f, psitwork_c, psitwork_f,collcom,sum_c,sum_f,m)


  m = mod(sum_c,7)

  if(m/=0) then
    do i = 1,m
      ind=collcom%iextract_c(i)
      psit_c(ind)=psitwork_c(i)
    end do
  end if

  ! coarse part

  !$omp do
  do i=m+1, sum_c,7
      psit_c(collcom%iextract_c(i+0))=psitwork_c(i+0)
      psit_c(collcom%iextract_c(i+1))=psitwork_c(i+1)
      psit_c(collcom%iextract_c(i+2))=psitwork_c(i+2)
      psit_c(collcom%iextract_c(i+3))=psitwork_c(i+3)
      psit_c(collcom%iextract_c(i+4))=psitwork_c(i+4)
      psit_c(collcom%iextract_c(i+5))=psitwork_c(i+5)
      psit_c(collcom%iextract_c(i+6))=psitwork_c(i+6)
  end do
  !$omp end do

  ! fine part

  !$omp do
  do i=1,sum_f
      ind=collcom%iextract_f(i)
      psit_f(7*ind-6)=psitwork_f(7*i-6)
      psit_f(7*ind-5)=psitwork_f(7*i-5)
      psit_f(7*ind-4)=psitwork_f(7*i-4)
      psit_f(7*ind-3)=psitwork_f(7*i-3)
      psit_f(7*ind-2)=psitwork_f(7*i-2)
      psit_f(7*ind-1)=psitwork_f(7*i-1)
      psit_f(7*ind-0)=psitwork_f(7*i-0)
  end do
  !$omp end do
  
  !$omp end parallel

end subroutine transpose_unswitch_psit





subroutine transpose_switch_psit(collcom, psit_c, psit_f, psitwork_c, psitwork_f)
  use module_base
  use module_types
  implicit none

  ! Calling arguments
  type(collective_comms),intent(in) :: collcom
  real(kind=8),dimension(collcom%ndimind_c),intent(in) :: psit_c
  real(kind=8),dimension(7*collcom%ndimind_f),intent(in) :: psit_f
  real(kind=8),dimension(collcom%ndimind_c),intent(out) :: psitwork_c
  real(kind=8),dimension(7*collcom%ndimind_f),intent(out) :: psitwork_f
  
  ! Local variables
  integer :: i, ind, sum_c,sum_f,m

  sum_c = sum(collcom%nrecvcounts_c)
  sum_f = sum(collcom%nrecvcounts_f)

  !$omp parallel default(private) &
  !$omp shared(collcom, psit_c,psit_f, psitwork_c, psitwork_f,sum_c,sum_f,m)

  m = mod(sum_c,7)

  if(m/=0) then
    do i=1,m
       ind = collcom%iexpand_c(i)
       psitwork_c(ind) = psit_c(i)
    end do
  end if

  ! coarse part

  !$omp do
  do i=m+1,sum_c,7
      psitwork_c(collcom%iexpand_c(i+0))=psit_c(i+0)
      psitwork_c(collcom%iexpand_c(i+1))=psit_c(i+1)
      psitwork_c(collcom%iexpand_c(i+2))=psit_c(i+2)
      psitwork_c(collcom%iexpand_c(i+3))=psit_c(i+3)
      psitwork_c(collcom%iexpand_c(i+4))=psit_c(i+4)
      psitwork_c(collcom%iexpand_c(i+5))=psit_c(i+5)
      psitwork_c(collcom%iexpand_c(i+6))=psit_c(i+6)
  end do
  !$omp end do

  ! fine part

  !$omp do

  do i=1,sum_f
      ind=collcom%iexpand_f(i)
      psitwork_f(7*ind-6)=psit_f(7*i-6)
      psitwork_f(7*ind-5)=psit_f(7*i-5)
      psitwork_f(7*ind-4)=psit_f(7*i-4)
      psitwork_f(7*ind-3)=psit_f(7*i-3)
      psitwork_f(7*ind-2)=psit_f(7*i-2)
      psitwork_f(7*ind-1)=psit_f(7*i-1)
      psitwork_f(7*ind-0)=psit_f(7*i-0)
  end do

  !$omp end do
  !$omp end parallel

end subroutine transpose_switch_psit


subroutine transpose_communicate_psit(iproc, nproc, collcom, psitwork_c, psitwork_f, psiwork_c, psiwork_f)
  use module_base
  use module_types
  implicit none

  ! Calling arguments
  integer,intent(in) :: iproc, nproc
  type(collective_comms),intent(in) :: collcom
  real(kind=8),dimension(collcom%ndimind_c),intent(in) :: psitwork_c
  real(kind=8),dimension(7*collcom%ndimind_f),intent(in) :: psitwork_f
  real(kind=8),dimension(collcom%ndimpsi_c),intent(out) :: psiwork_c
  real(kind=8),dimension(7*collcom%ndimpsi_f),intent(out) :: psiwork_f
  
  ! Local variables
  integer :: ierr, istat, iall, ist, ist_c, ist_f, jproc, iisend, iirecv
  real(kind=8),dimension(:),allocatable :: psiwork, psitwork
  integer,dimension(:),allocatable :: nsendcounts, nsenddspls, nrecvcounts, nrecvdspls
  character(len=*),parameter :: subname='transpose_communicate_psit'

  !call mpi_comm_size(bigdft_mpi%mpi_comm, nproc, ierr)
  !call mpi_comm_rank(bigdft_mpi%mpi_comm, iproc, ierr)

  allocate(psiwork(collcom%ndimpsi_c+7*collcom%ndimpsi_f), stat=istat)
  call memocc(istat, psiwork, 'psiwork', subname)
  allocate(psitwork(sum(collcom%nrecvcounts_c)+7*sum(collcom%nrecvcounts_f)), stat=istat)
  call memocc(istat, psitwork, 'psitwork', subname)
  allocate(nsendcounts(0:nproc-1), stat=istat)
  call memocc(istat, nsendcounts, 'nsendcounts', subname)
  allocate(nsenddspls(0:nproc-1), stat=istat)
  call memocc(istat, nsenddspls, 'nsenddspls', subname)
  allocate(nrecvcounts(0:nproc-1), stat=istat)
  call memocc(istat, nrecvcounts, 'nrecvcounts', subname)
  allocate(nrecvdspls(0:nproc-1), stat=istat)
  call memocc(istat, nrecvdspls, 'nrecvdspls', subname)

  ist=1
  ist_c=1
  ist_f=1
  iisend=0
  iirecv=0
  do jproc=0,nproc-1
      if(collcom%nrecvcounts_c(jproc)>0) call dcopy(collcom%nrecvcounts_c(jproc), psitwork_c(ist_c), 1, psitwork(ist), 1)
      ist_c=ist_c+collcom%nrecvcounts_c(jproc)
      ist=ist+collcom%nrecvcounts_c(jproc)
      if(collcom%nrecvcounts_f(jproc)>0) call dcopy(7*collcom%nrecvcounts_f(jproc), psitwork_f(ist_f), 1, psitwork(ist), 1)
      ist_f=ist_f+7*collcom%nrecvcounts_f(jproc)
      ist=ist+7*collcom%nrecvcounts_f(jproc)
      nsendcounts(jproc)=collcom%nsendcounts_c(jproc)+7*collcom%nsendcounts_f(jproc)
      nsenddspls(jproc)=iisend
      nrecvcounts(jproc)=collcom%nrecvcounts_c(jproc)+7*collcom%nrecvcounts_f(jproc)
      nrecvdspls(jproc)=iirecv
      iisend=iisend+nsendcounts(jproc)
      iirecv=iirecv+nrecvcounts(jproc)
  end do


 !! coarse part
 ! call mpi_alltoallv(psitwork_c, collcom%nrecvcounts_c, collcom%nrecvdspls_c, mpi_double_precision, psiwork_c, &
 !      collcom%nsendcounts_c, collcom%nsenddspls_c, mpi_double_precision, bigdft_mpi%mpi_comm, ierr)

 !! fine part
 ! call mpi_alltoallv(psitwork_f, 7*collcom%nrecvcounts_f, 7*collcom%nrecvdspls_f, mpi_double_precision, psiwork_f, &
 !      7*collcom%nsendcounts_f, 7*collcom%nsenddspls_f, mpi_double_precision, bigdft_mpi%mpi_comm, ierr)
  call mpi_alltoallv(psitwork, nrecvcounts, nrecvdspls, mpi_double_precision, psiwork, &
       nsendcounts, nsenddspls, mpi_double_precision, bigdft_mpi%mpi_comm, ierr)

  ist=1
  ist_c=1
  ist_f=1
  do jproc=0,nproc-1
      if(collcom%nsendcounts_c(jproc)>0) call dcopy(collcom%nsendcounts_c(jproc), psiwork(ist), 1, psiwork_c(ist_c), 1)
      ist_c=ist_c+collcom%nsendcounts_c(jproc)
      ist=ist+collcom%nsendcounts_c(jproc)
      if(collcom%nsendcounts_f(jproc)>0) call dcopy(7*collcom%nsendcounts_f(jproc), psiwork(ist), 1, psiwork_f(ist_f), 1)
      ist_f=ist_f+7*collcom%nsendcounts_f(jproc)
      ist=ist+7*collcom%nsendcounts_f(jproc)
  end do

  iall=-product(shape(psiwork))*kind(psiwork)
  deallocate(psiwork, stat=istat)
  call memocc(istat, iall, 'psiwork', subname)
  iall=-product(shape(psitwork))*kind(psitwork)
  deallocate(psitwork, stat=istat)
  call memocc(istat, iall, 'psitwork', subname)
  iall=-product(shape(nsendcounts))*kind(nsendcounts)
  deallocate(nsendcounts, stat=istat)
  call memocc(istat, iall, 'nsendcounts', subname)
  iall=-product(shape(nsenddspls))*kind(nsenddspls)
  deallocate(nsenddspls, stat=istat)
  call memocc(istat, iall, 'nsenddspls', subname)
  iall=-product(shape(nrecvcounts))*kind(nrecvcounts)
  deallocate(nrecvcounts, stat=istat)
  call memocc(istat, iall, 'nrecvcounts', subname)
  iall=-product(shape(nrecvdspls))*kind(nrecvdspls)
  deallocate(nrecvdspls, stat=istat)
  call memocc(istat, iall, 'nrecvdspls', subname)

end subroutine transpose_communicate_psit



subroutine transpose_unswitch_psi(orbs, collcom, psiwork_c, psiwork_f, psi, lzd)
  use module_base
  use module_types
  implicit none
  
  ! Caling arguments
  type(orbitals_data),intent(in) :: orbs
  type(collective_comms),intent(in) :: collcom
  real(kind=8),dimension(collcom%ndimpsi_c),intent(in) :: psiwork_c
  real(kind=8),dimension(7*collcom%ndimpsi_f),intent(in) :: psiwork_f
  real(kind=8),dimension(orbs%npsidim_orbs),intent(out) :: psi
  type(local_zone_descriptors),intent(in),optional :: lzd
  
  ! Local variables
  integer :: i, ind, iorb, iiorb, ilr, i_tot, i_c, i_f, istat, iall,m
  real(kind=8),dimension(:),allocatable :: psi_c, psi_f
  character(len=*),parameter :: subname='transpose_unswitch_psi'
  
  
  allocate(psi_c(collcom%ndimpsi_c), stat=istat)
  call memocc(istat, psi_c, 'psi_c', subname)
  allocate(psi_f(7*collcom%ndimpsi_f), stat=istat)
  call memocc(istat, psi_f, 'psi_f', subname)
  
  !$omp parallel default(private) &
  !$omp shared(collcom, psiwork_c, psi_c,psi_f,psiwork_f,m)

  m = mod(collcom%ndimpsi_c,7)

  if(m/=0) then
    do i = 1,m
     ind=collcom%irecvbuf_c(i)
     psi_c(ind)=psiwork_c(i) 
    end do
  end if

  ! coarse part

  !$omp do
    do i=m+1,collcom%ndimpsi_c,7
        psi_c(collcom%irecvbuf_c(i+0))=psiwork_c(i+0)
        psi_c(collcom%irecvbuf_c(i+1))=psiwork_c(i+1)
        psi_c(collcom%irecvbuf_c(i+2))=psiwork_c(i+2)
        psi_c(collcom%irecvbuf_c(i+3))=psiwork_c(i+3)
        psi_c(collcom%irecvbuf_c(i+4))=psiwork_c(i+4)
        psi_c(collcom%irecvbuf_c(i+5))=psiwork_c(i+5)
        psi_c(collcom%irecvbuf_c(i+6))=psiwork_c(i+6)
    end do
  !$omp end do
  
  ! fine part
 
  !$omp do
   do i=1,collcom%ndimpsi_f
        ind=collcom%irecvbuf_f(i)
        psi_f(7*ind-6)=psiwork_f(7*i-6)
        psi_f(7*ind-5)=psiwork_f(7*i-5)
        psi_f(7*ind-4)=psiwork_f(7*i-4)
        psi_f(7*ind-3)=psiwork_f(7*i-3)
        psi_f(7*ind-2)=psiwork_f(7*i-2)
        psi_f(7*ind-1)=psiwork_f(7*i-1)
        psi_f(7*ind-0)=psiwork_f(7*i-0)
    end do
  !$omp end do
  !$omp end parallel

    if(present(lzd)) then
        ! glue together coarse and fine part

        i_tot=0
        i_c=0
        i_f=0
        do iorb=1,orbs%norbp
            iiorb=orbs%isorb+iorb
            ilr=orbs%inwhichlocreg(iiorb)
<<<<<<< HEAD
            !!$omp do
            do i=1,lzd%llr(ilr)%wfd%nvctr_c
                psi(i_tot+i)=psi_c(i_c+i)
            end do
            !!$omp end do
            i_c = i_c + lzd%llr(ilr)%wfd%nvctr_c
            i_tot = i_tot + lzd%llr(ilr)%wfd%nvctr_c
            !!$omp do
            do i=1,7*lzd%llr(ilr)%wfd%nvctr_f
                psi(i_tot+i)=psi_f(i_f+i)
            end do
            !!$omp end do

            i_f = i_f + 7*lzd%llr(ilr)%wfd%nvctr_f
=======

            call dcopy(lzd%llr(ilr)%wfd%nvctr_c,psi_c(i_c+1),1,psi(i_tot+1),1)

	    i_c = i_c + lzd%llr(ilr)%wfd%nvctr_c
            i_tot = i_tot + lzd%llr(ilr)%wfd%nvctr_c
            
	    call dcopy(7*lzd%llr(ilr)%wfd%nvctr_f,psi_f(i_f+1),1,psi(i_tot+1),1)

   	
	    i_f = i_f + 7*lzd%llr(ilr)%wfd%nvctr_f
>>>>>>> 5d5f4f87
            i_tot = i_tot + 7*lzd%llr(ilr)%wfd%nvctr_f


        end do
    !!$omp end parallel 

    else
        call dcopy(collcom%ndimpsi_c, psi_c, 1, psi, 1)
    end if
  
  iall=-product(shape(psi_c))*kind(psi_c)
  deallocate(psi_c, stat=istat)
  call memocc(istat, iall, 'psi_c', subname)
  iall=-product(shape(psi_f))*kind(psi_f)
  deallocate(psi_f, stat=istat)
  call memocc(istat, iall, 'psi_f', subname)

end subroutine transpose_unswitch_psi




subroutine transpose_localized(iproc, nproc, orbs, collcom, psi, psit_c, psit_f, lzd)
  use module_base
  use module_types
  use module_interfaces, except_this_one => transpose_localized
  implicit none
  
  ! Calling arguments
  integer,intent(in) :: iproc, nproc
  type(orbitals_data),intent(in) :: orbs
  type(collective_comms),intent(in) :: collcom
  real(kind=8),dimension(orbs%npsidim_orbs),intent(in) :: psi
  real(kind=8),dimension(collcom%ndimind_c),intent(out) :: psit_c
  real(kind=8),dimension(7*collcom%ndimind_f),intent(out) :: psit_f
  type(local_zone_descriptors),optional,intent(in) :: lzd
  
  ! Local variables
  real(kind=8),dimension(:),allocatable :: psiwork_c, psiwork_f, psitwork_c, psitwork_f
  integer :: istat, iall
  character(len=*),parameter :: subname='transpose_localized'
  
  allocate(psiwork_c(collcom%ndimpsi_c), stat=istat)
  call memocc(istat, psiwork_c, 'psiwork_c', subname)
  allocate(psiwork_f(7*collcom%ndimpsi_f), stat=istat)
  call memocc(istat, psiwork_f, 'psiwork_f', subname)
  allocate(psitwork_c(sum(collcom%nrecvcounts_c)), stat=istat)
  call memocc(istat, psitwork_c, 'psitwork_c', subname)
  allocate(psitwork_f(7*sum(collcom%nrecvcounts_f)), stat=istat)
  call memocc(istat, psitwork_f, 'psitwork_f', subname)
  
  call timing(iproc,'Un-TransSwitch','ON')
  if(present(lzd)) then
      call transpose_switch_psi(orbs, collcom, psi, psiwork_c, psiwork_f, lzd)
  else
      call transpose_switch_psi(orbs, collcom, psi, psiwork_c, psiwork_f)
  end if
  call timing(iproc,'Un-TransSwitch','OF')

  call timing(iproc,'Un-TransComm  ','ON')
  if(nproc>1) then
      call transpose_communicate_psi(iproc, nproc, collcom, psiwork_c, psiwork_f, psitwork_c, psitwork_f)
  else
      psitwork_c=psiwork_c
      psitwork_f=psiwork_f
  end if
  call timing(iproc,'Un-TransComm  ','OF')

  call timing(iproc,'Un-TransSwitch','ON')
  call transpose_unswitch_psit(collcom, psitwork_c, psitwork_f, psit_c, psit_f)
  call timing(iproc,'Un-TransSwitch','OF')
  
  iall=-product(shape(psiwork_c))*kind(psiwork_c)
  deallocate(psiwork_c, stat=istat)
  call memocc(istat, iall, 'psiwork_c', subname)
  iall=-product(shape(psiwork_f))*kind(psiwork_f)
  deallocate(psiwork_f, stat=istat)
  call memocc(istat, iall, 'psiwork_f', subname)
  iall=-product(shape(psitwork_c))*kind(psitwork_c)
  deallocate(psitwork_c, stat=istat)
  call memocc(istat, iall, 'psitwork_c', subname)
  iall=-product(shape(psitwork_f))*kind(psitwork_f)
  deallocate(psitwork_f, stat=istat)
  call memocc(istat, iall, 'psitwork_f', subname)
  
end subroutine transpose_localized



subroutine untranspose_localized(iproc, nproc, orbs, collcom, psit_c, psit_f, psi, lzd)
  use module_base
  use module_types
  use module_interfaces, except_this_one => untranspose_localized
  implicit none
  
  ! Calling arguments
  integer,intent(in) :: iproc, nproc
  type(orbitals_data),intent(in) :: orbs
  type(collective_comms),intent(in) :: collcom
  real(kind=8),dimension(collcom%ndimind_c),intent(in) :: psit_c
  real(kind=8),dimension(7*collcom%ndimind_f),intent(in) :: psit_f
  real(kind=8),dimension(orbs%npsidim_orbs),intent(out) :: psi
  type(local_zone_descriptors),optional,intent(in) :: lzd
  
  ! Local variables
  real(kind=8),dimension(:),allocatable :: psiwork_c, psiwork_f, psitwork_c, psitwork_f
  integer :: istat, iall
  character(len=*),parameter :: subname='untranspose_localized'
  
  allocate(psiwork_c(collcom%ndimpsi_c), stat=istat)
  call memocc(istat, psiwork_c, 'psiwork_c', subname)
  allocate(psiwork_f(7*collcom%ndimpsi_f), stat=istat)
  call memocc(istat, psiwork_f, 'psiwork_f', subname)
  allocate(psitwork_c(sum(collcom%nrecvcounts_c)), stat=istat)
  call memocc(istat, psitwork_c, 'psitwork_c', subname)
  allocate(psitwork_f(7*sum(collcom%nrecvcounts_f)), stat=istat)
  call memocc(istat, psitwork_f, 'psitwork_f', subname)

  call timing(iproc,'Un-TransSwitch','ON')
  call transpose_switch_psit(collcom, psit_c, psit_f, psitwork_c, psitwork_f)
  call timing(iproc,'Un-TransSwitch','OF')

  call timing(iproc,'Un-TransComm  ','ON')
  if(nproc>1) then
      call transpose_communicate_psit(iproc, nproc, collcom, psitwork_c, psitwork_f, psiwork_c, psiwork_f)
  else
      psiwork_c=psitwork_c
      psiwork_f=psitwork_f
  end if
  call timing(iproc,'Un-TransComm  ','OF')

  call timing(iproc,'Un-TransSwitch','ON')
  if(present(lzd)) then
      call transpose_unswitch_psi(orbs, collcom, psiwork_c, psiwork_f, psi, lzd)
  else
      call transpose_unswitch_psi(orbs, collcom, psiwork_c, psiwork_f, psi)
  end if
  call timing(iproc,'Un-TransSwitch','OF')
  
  iall=-product(shape(psiwork_c))*kind(psiwork_c)
  deallocate(psiwork_c, stat=istat)
  call memocc(istat, iall, 'psiwork_c', subname)
  iall=-product(shape(psiwork_f))*kind(psiwork_f)
  deallocate(psiwork_f, stat=istat)
  call memocc(istat, iall, 'psiwork_f', subname)
  iall=-product(shape(psitwork_c))*kind(psitwork_c)
  deallocate(psitwork_c, stat=istat)
  call memocc(istat, iall, 'psitwork_c', subname)
  iall=-product(shape(psitwork_f))*kind(psitwork_f)
  deallocate(psitwork_f, stat=istat)
  call memocc(istat, iall, 'psitwork_f', subname)
  
end subroutine untranspose_localized



subroutine calculate_overlap_transposed(iproc, nproc, orbs, mad, collcom, psit_c1, psit_c2, psit_f1, psit_f2, ovrlp)
  use module_base
  use module_types
  implicit none
  
  ! Calling arguments
  integer,intent(in) :: iproc, nproc
  type(orbitals_data),intent(in) :: orbs
  type(matrixDescriptors),intent(in) :: mad
  type(collective_comms),intent(in) :: collcom
  real(kind=8),dimension(collcom%ndimind_c),intent(in) :: psit_c1, psit_c2
  real(kind=8),dimension(7*collcom%ndimind_f),intent(in) :: psit_f1, psit_f2
  real(kind=8),dimension(orbs%norb,orbs%norb),intent(out) :: ovrlp
  
  real(8),dimension(collcom%nptsp_c) :: dummy_c,dummy_f  

  ! Local variables
  integer :: i0, ipt, ii, iiorb, j, jjorb, i, ierr, istat, iall, m
  real(kind=8),dimension(:),allocatable :: ovrlp_compr
  character(len=*),parameter :: subname='calculate_overlap_transposed'
  
  call timing(iproc,'ovrlptransComp','ON') !lr408t
  call to_zero(orbs%norb**2, ovrlp(1,1))

  !$omp parallel default(private) &
  !$omp shared(collcom, ovrlp, psit_c1, psit_c2, psit_f1, psit_f2)

  if (collcom%nptsp_c>0) then

      !$omp do reduction (+:ovrlp) 
      do ipt=1,collcom%nptsp_c 
          ii=collcom%norb_per_gridpoint_c(ipt) 
          i0 = collcom%isptsp_c(ipt)

          do i=1,ii
              iiorb=collcom%indexrecvorbital_c(i0+i)
              m=mod(ii,4)
              if(m/=0) then

                  do j=1,m
                      jjorb=collcom%indexrecvorbital_c(i0+j)
                      ovrlp(jjorb,iiorb)=ovrlp(jjorb,iiorb)+psit_c1(i0+i)*psit_c2(i0+j)
                  end do
        
              end if
           
              do j=m+1,ii,4
                  jjorb=collcom%indexrecvorbital_c(i0+j+0)
                  ovrlp(jjorb,iiorb)=ovrlp(jjorb,iiorb)+psit_c1(i0+i)*psit_c2(i0+j+0)
                  jjorb=collcom%indexrecvorbital_c(i0+j+1)
                  ovrlp(jjorb,iiorb)=ovrlp(jjorb,iiorb)+psit_c1(i0+i)*psit_c2(i0+j+1)
                  jjorb=collcom%indexrecvorbital_c(i0+j+2)
                  ovrlp(jjorb,iiorb)=ovrlp(jjorb,iiorb)+psit_c1(i0+i)*psit_c2(i0+j+2)
                  jjorb=collcom%indexrecvorbital_c(i0+j+3)
                  ovrlp(jjorb,iiorb)=ovrlp(jjorb,iiorb)+psit_c1(i0+i)*psit_c2(i0+j+3)
              end do
             
              !do j=1,ii
              !    jjorb=collcom%indexrecvorbital_c(i0+j)
              !    ovrlp(jjorb,iiorb)=ovrlp(jjorb,iiorb)+psit_c1(i0+i)*psit_c2(i0+j)
              !end do
          end do

      end do
      !$omp end do

  end if
  

  if (collcom%nptsp_f>0) then

      !$omp do reduction(+:ovrlp) 
      do ipt=1,collcom%nptsp_f 
          ii=collcom%norb_per_gridpoint_f(ipt) 

          i0 = collcom%isptsp_f(ipt)

          do i=1,ii
              iiorb=collcom%indexrecvorbital_f(i0+i)
              do j=1,ii
                  jjorb=collcom%indexrecvorbital_f(i0+j)
                  ovrlp(jjorb,iiorb)=ovrlp(jjorb,iiorb)+psit_f1(7*(i0+i)-6)*psit_f2(7*(i0+j)-6)
                  ovrlp(jjorb,iiorb)=ovrlp(jjorb,iiorb)+psit_f1(7*(i0+i)-5)*psit_f2(7*(i0+j)-5)
                  ovrlp(jjorb,iiorb)=ovrlp(jjorb,iiorb)+psit_f1(7*(i0+i)-4)*psit_f2(7*(i0+j)-4)
                  ovrlp(jjorb,iiorb)=ovrlp(jjorb,iiorb)+psit_f1(7*(i0+i)-3)*psit_f2(7*(i0+j)-3)
                  ovrlp(jjorb,iiorb)=ovrlp(jjorb,iiorb)+psit_f1(7*(i0+i)-2)*psit_f2(7*(i0+j)-2)
                  ovrlp(jjorb,iiorb)=ovrlp(jjorb,iiorb)+psit_f1(7*(i0+i)-1)*psit_f2(7*(i0+j)-1)
                  ovrlp(jjorb,iiorb)=ovrlp(jjorb,iiorb)+psit_f1(7*(i0+i)-0)*psit_f2(7*(i0+j)-0)
              end do
          end do

      end do
      !$omp end do

  end if

  !$omp end parallel

  call timing(iproc,'ovrlptransComp','OF') !lr408t

  call timing(iproc,'ovrlptransComm','ON') !lr408t

  if(nproc>1) then
      allocate(ovrlp_compr(mad%nvctr), stat=istat)
      call memocc(istat, ovrlp_compr, 'ovrlp_compr', subname)
      call compress_matrix_for_allreduce(orbs%norb, mad, ovrlp, ovrlp_compr)
      call mpiallred(ovrlp_compr(1), mad%nvctr, mpi_sum, bigdft_mpi%mpi_comm, ierr)
      call uncompressMatrix(orbs%norb, mad, ovrlp_compr,ovrlp)
      iall=-product(shape(ovrlp_compr))*kind(ovrlp_compr)
      deallocate(ovrlp_compr, stat=istat)
      call memocc(istat, iall, 'ovrlp_compr', subname)
  end if
  call timing(iproc,'ovrlptransComm','OF') !lr408t
end subroutine calculate_overlap_transposed


! This will work because the difference between collcom1 and collcom2 is only a factor 3 between the orbital numbers.
! Hence, nptsp_c and nptsp_f should be the same, only the norb_per_gridpoint will change.
subroutine calculate_pulay_overlap(iproc, nproc, orbs1, orbs2, collcom1, collcom2, psit_c1, psit_c2, psit_f1, psit_f2, ovrlp)
  use module_base
  use module_types
  implicit none
  
  ! Calling arguments
  integer,intent(in) :: iproc, nproc
  type(orbitals_data),intent(in) :: orbs1, orbs2
  type(collective_comms),intent(in) :: collcom1, collcom2
  real(kind=8),dimension(collcom1%ndimind_c),intent(in) :: psit_c1
  real(kind=8),dimension(collcom2%ndimind_c),intent(in) :: psit_c2
  real(kind=8),dimension(7*collcom1%ndimind_f),intent(in) :: psit_f1
  real(kind=8),dimension(7*collcom2%ndimind_f),intent(in) :: psit_f2
  real(kind=8),dimension(orbs1%norb,orbs2%norb),intent(out) :: ovrlp
  
  ! Local variables
  integer :: i0, j0, ipt, ii, iiorb, j, jj, jjorb, i, ierr  

  call timing(iproc,'ovrlptransComp','ON') !lr408t
  call to_zero(orbs1%norb*orbs2%norb, ovrlp(1,1))
  if(collcom1%nptsp_c/=collcom2%nptsp_c) then
      write(*,'(a,i0,a)') 'ERROR on process ',iproc,': collcom1%nptsp_c/=collcom2%nptsp_c'
      stop
  end if
  if(collcom1%nptsp_f/=collcom2%nptsp_f) then
      write(*,'(a,i0,a)') 'ERROR on process ',iproc,': collcom1%nptsp_f/=collcom2%nptsp_f'
      stop
  end if

  i0=0
  j0=0
  do ipt=1,collcom1%nptsp_c 
      ii=collcom1%norb_per_gridpoint_c(ipt)
      jj=collcom2%norb_per_gridpoint_c(ipt)
      do i=1,ii
          iiorb=collcom1%indexrecvorbital_c(i0+i)
          do j=1,jj
              jjorb=collcom2%indexrecvorbital_c(j0+j)
              ovrlp(iiorb,jjorb)=ovrlp(iiorb,jjorb)+psit_c1(i0+i)*psit_c2(j0+j)
          end do
      end do
      i0=i0+ii
      j0=j0+jj
  end do

  i0=0
  j0=0
  do ipt=1,collcom1%nptsp_f 
      ii=collcom1%norb_per_gridpoint_f(ipt)
      jj=collcom2%norb_per_gridpoint_f(ipt)
      do i=1,ii
          iiorb=collcom1%indexrecvorbital_f(i0+i)
          do j=1,jj
              jjorb=collcom2%indexrecvorbital_f(j0+j)
              ovrlp(iiorb,jjorb)=ovrlp(iiorb,jjorb)+psit_f1(7*(i0+i)-6)*psit_f2(7*(j0+j)-6)
              ovrlp(iiorb,jjorb)=ovrlp(iiorb,jjorb)+psit_f1(7*(i0+i)-5)*psit_f2(7*(j0+j)-5)
              ovrlp(iiorb,jjorb)=ovrlp(iiorb,jjorb)+psit_f1(7*(i0+i)-4)*psit_f2(7*(j0+j)-4)
              ovrlp(iiorb,jjorb)=ovrlp(iiorb,jjorb)+psit_f1(7*(i0+i)-3)*psit_f2(7*(j0+j)-3)
              ovrlp(iiorb,jjorb)=ovrlp(iiorb,jjorb)+psit_f1(7*(i0+i)-2)*psit_f2(7*(j0+j)-2)
              ovrlp(iiorb,jjorb)=ovrlp(iiorb,jjorb)+psit_f1(7*(i0+i)-1)*psit_f2(7*(j0+j)-1)
              ovrlp(iiorb,jjorb)=ovrlp(iiorb,jjorb)+psit_f1(7*(i0+i)-0)*psit_f2(7*(j0+j)-0)
          end do
      end do
      i0=i0+ii
      j0=j0+jj
  end do

  call timing(iproc,'ovrlptransComp','OF') !lr408t

  call timing(iproc,'ovrlptransComm','ON') !lr408t

  if(nproc>1) then
      call mpiallred(ovrlp(1,1), orbs1%norb*orbs2%norb, mpi_sum, bigdft_mpi%mpi_comm, ierr)
  end if
  call timing(iproc,'ovrlptransComm','OF') !lr408t
end subroutine calculate_pulay_overlap

subroutine build_linear_combination_transposed(norb, matrix, collcom, psitwork_c, psitwork_f, reset, psit_c, psit_f, &
     iproc)
  use module_base
  use module_types
  implicit none
  
  ! Calling arguments
  integer,intent(in) :: norb
  real(kind=8),dimension(norb,norb),intent(in) :: matrix
  type(collective_comms),intent(in) :: collcom
  real(kind=8),dimension(collcom%ndimind_c),intent(in) :: psitwork_c
  real(kind=8),dimension(7*collcom%ndimind_f),intent(in) :: psitwork_f
  logical,intent(in) :: reset
  real(kind=8),dimension(collcom%ndimind_c),intent(inout) :: psit_c
  real(kind=8),dimension(7*collcom%ndimind_f),intent(inout) :: psit_f
  integer, intent(in) :: iproc
  ! Local variables
  integer :: i0, ipt, ii, j, iiorb, jjorb, i, m

  call timing(iproc,'lincombtrans  ','ON') !lr408t
  if(reset) then
      if(collcom%ndimind_c>0) call to_zero(collcom%ndimind_c, psit_c(1))
      if(collcom%ndimind_f>0) call to_zero(7*collcom%ndimind_f, psit_f(1))
  end if

  i0=0
 
  !$omp parallel default(private) &
  !$omp shared(collcom, psit_c,matrix,psitwork_c,psit_f,psitwork_f)

  !$omp do
   do ipt=1,collcom%nptsp_c 
      ii=collcom%norb_per_gridpoint_c(ipt) 
      i0 = collcom%isptsp_c(ipt)
      do i=1,ii
          iiorb=collcom%indexrecvorbital_c(i0+i)
          m=mod(ii,4)
          if(m/=0) then
              do j=1,m
                  jjorb=collcom%indexrecvorbital_c(i0+j)
                  psit_c(i0+i)=psit_c(i0+i)+matrix(jjorb,iiorb)*psitwork_c(i0+j)
              end do
          end if
          do j=m+1,ii,4
              jjorb=collcom%indexrecvorbital_c(i0+j+0)
              psit_c(i0+i)=psit_c(i0+i)+matrix(jjorb,iiorb)*psitwork_c(i0+j+0)
              jjorb=collcom%indexrecvorbital_c(i0+j+1)
              psit_c(i0+i)=psit_c(i0+i)+matrix(jjorb,iiorb)*psitwork_c(i0+j+1)
              jjorb=collcom%indexrecvorbital_c(i0+j+2)
              psit_c(i0+i)=psit_c(i0+i)+matrix(jjorb,iiorb)*psitwork_c(i0+j+2)
              jjorb=collcom%indexrecvorbital_c(i0+j+3)
              psit_c(i0+i)=psit_c(i0+i)+matrix(jjorb,iiorb)*psitwork_c(i0+j+3)
          end do
          !do j=1,ii
          !    jjorb=collcom%indexrecvorbital_c(i0+j)
          !    psit_c(i0+i)=psit_c(i0+i)+matrix(jjorb,iiorb)*psitwork_c(i0+j)
          !end do
      end do
  end do

  !$omp end do
  i0=0
  !$omp do
  do ipt=1,collcom%nptsp_f 
      ii=collcom%norb_per_gridpoint_f(ipt) 
       i0 = collcom%isptsp_f(ipt)
      do i=1,ii
          iiorb=collcom%indexrecvorbital_f(i0+i)
          do j=1,ii
              jjorb=collcom%indexrecvorbital_f(i0+j)
              psit_f(7*(i0+i)-6) = psit_f(7*(i0+i)-6) + matrix(jjorb,iiorb)*psitwork_f(7*(i0+j)-6)
              psit_f(7*(i0+i)-5) = psit_f(7*(i0+i)-5) + matrix(jjorb,iiorb)*psitwork_f(7*(i0+j)-5)
              psit_f(7*(i0+i)-4) = psit_f(7*(i0+i)-4) + matrix(jjorb,iiorb)*psitwork_f(7*(i0+j)-4)
              psit_f(7*(i0+i)-3) = psit_f(7*(i0+i)-3) + matrix(jjorb,iiorb)*psitwork_f(7*(i0+j)-3)
              psit_f(7*(i0+i)-2) = psit_f(7*(i0+i)-2) + matrix(jjorb,iiorb)*psitwork_f(7*(i0+j)-2)
              psit_f(7*(i0+i)-1) = psit_f(7*(i0+i)-1) + matrix(jjorb,iiorb)*psitwork_f(7*(i0+j)-1)
              psit_f(7*(i0+i)-0) = psit_f(7*(i0+i)-0) + matrix(jjorb,iiorb)*psitwork_f(7*(i0+j)-0)
          end do
      end do
     
  end do
  !$omp end do
  !$omp end parallel

  call timing(iproc,'lincombtrans  ','OF') !lr408t
end subroutine build_linear_combination_transposed




subroutine check_grid_point_from_boxes(i1, i2, i3, lr, overlap_possible)
  use module_base
  use module_types
  implicit none
  
  ! Calling arguments
  integer,intent(in) :: i1, i2, i3
  type(locreg_descriptors),intent(in) :: lr  
  logical,intent(out) :: overlap_possible

  ! Local variables
  logical :: ovrlpx, ovrlpy, ovrlpz
  
  ovrlpx = (i1>=lr%ns1 .and. i1<=lr%ns1+lr%d%n1)
  ovrlpy = (i2>=lr%ns2 .and. i2<=lr%ns2+lr%d%n2)
  ovrlpz = (i3>=lr%ns3 .and. i3<=lr%ns3+lr%d%n3)
  if(ovrlpx .and. ovrlpy .and. ovrlpz) then
      overlap_possible=.true.
  else
      overlap_possible=.true.
  end if

end subroutine check_grid_point_from_boxes


subroutine get_reverse_indices(n, indices, reverse_indices)
  use module_base
  implicit none
  
  ! Calling arguments
  integer,intent(in) :: n
  integer,dimension(n),intent(in) :: indices
  integer,dimension(n),intent(out) :: reverse_indices

  ! Local variables
  integer :: i, j

  do i=1,n
      j=indices(i)
      reverse_indices(j)=i
  end do

end subroutine get_reverse_indices


subroutine compress_matrix_for_allreduce(n, mad, mat, mat_compr)
  use module_base
  use module_types
  implicit none
  
  ! Calling arguments
  integer,intent(in) :: n
  type(matrixDescriptors),intent(in) :: mad
  real(kind=8),dimension(n**2),intent(in) :: mat
  real(kind=8),dimension(mad%nvctr),intent(out) :: mat_compr

  ! Local variables
  integer :: jj, iseg, jorb

  !$omp parallel do default(private) shared(mad,mat_compr,mat)
  do iseg=1,mad%nseg
      jj=1
      do jorb=mad%keyg(1,iseg),mad%keyg(2,iseg)
          mat_compr(mad%keyv(iseg)+jj-1)=mat(jorb)
          jj=jj+1
      end do
  end do
  !$omp end parallel do

end subroutine compress_matrix_for_allreduce



subroutine normalize_transposed(iproc, nproc, orbs, collcom, psit_c, psit_f)
  use module_base
  use module_types
  implicit none
  
  ! Calling arguments
  integer,intent(in):: iproc, nproc
  type(orbitals_data),intent(in):: orbs
  type(collective_comms),intent(in):: collcom
  real(8),dimension(collcom%ndimind_c),intent(inout):: psit_c
  real(8),dimension(7*collcom%ndimind_f),intent(inout):: psit_f
  
  ! Local variables
  integer:: i0, ipt, ii, iiorb, i, ierr, istat, iall, iorb
  real(8),dimension(:),allocatable:: norm
  character(len=*),parameter:: subname='normalize_transposed'

  allocate(norm(orbs%norb), stat=istat)
  call memocc(istat, norm, 'norm', subname)
  call to_zero(orbs%norb, norm(1))

  !$omp parallel default(private) &
  !$omp shared(collcom, norm, psit_c,psit_f,orbs)

  if (collcom%nptsp_c>0) then
      !$omp do reduction(+:norm)
      do ipt=1,collcom%nptsp_c 
          ii=collcom%norb_per_gridpoint_c(ipt)
          i0 = collcom%isptsp_c(ipt) 
          do i=1,ii
              iiorb=collcom%indexrecvorbital_c(i0+i)
              norm(iiorb)=norm(iiorb)+psit_c(i0+i)**2
          end do
      end do
      !$omp end do
  end if

  if (collcom%nptsp_f>0) then
      !$omp do reduction(+:norm)
      do ipt=1,collcom%nptsp_f 
          ii=collcom%norb_per_gridpoint_f(ipt) 
          i0 = collcom%isptsp_f(ipt) 
          do i=1,ii
              iiorb=collcom%indexrecvorbital_f(i0+i)
              norm(iiorb)=norm(iiorb)+psit_f(7*(i0+i)-6)**2
              norm(iiorb)=norm(iiorb)+psit_f(7*(i0+i)-5)**2
              norm(iiorb)=norm(iiorb)+psit_f(7*(i0+i)-4)**2
              norm(iiorb)=norm(iiorb)+psit_f(7*(i0+i)-3)**2
              norm(iiorb)=norm(iiorb)+psit_f(7*(i0+i)-2)**2
              norm(iiorb)=norm(iiorb)+psit_f(7*(i0+i)-1)**2
              norm(iiorb)=norm(iiorb)+psit_f(7*(i0+i)-0)**2
          end do
      end do
      !$omp end do
  end if

  !$omp end parallel
  
  if(nproc>1) then
      call mpiallred(norm(1), orbs%norb, mpi_sum, bigdft_mpi%mpi_comm, ierr)
  end if

  !$omp parallel default(private) shared(norm,orbs,collcom,psit_c,psit_f)
  !$omp do
  do iorb=1,orbs%norb
      norm(iorb)=1.d0/sqrt(norm(iorb))
  end do
  !$omp end do

  
  !$omp do
  do ipt=1,collcom%nptsp_c 
      ii=collcom%norb_per_gridpoint_c(ipt)
      i0 = collcom%isptsp_c(ipt) 	 
      do i=1,ii
          iiorb=collcom%indexrecvorbital_c(i0+i)
          psit_c(i0+i)=psit_c(i0+i)*norm(iiorb)
      end do
    
  end do
  !$omp end do
  !$omp do
  do ipt=1,collcom%nptsp_f 
      ii=collcom%norb_per_gridpoint_f(ipt)
      i0 = collcom%isptsp_f(ipt) 
      do i=1,ii
          iiorb=collcom%indexrecvorbital_f(i0+i)
          psit_f(7*(i0+i)-6)=psit_f(7*(i0+i)-6)*norm(iiorb)
          psit_f(7*(i0+i)-5)=psit_f(7*(i0+i)-5)*norm(iiorb)
          psit_f(7*(i0+i)-4)=psit_f(7*(i0+i)-4)*norm(iiorb)
          psit_f(7*(i0+i)-3)=psit_f(7*(i0+i)-3)*norm(iiorb)
          psit_f(7*(i0+i)-2)=psit_f(7*(i0+i)-2)*norm(iiorb)
          psit_f(7*(i0+i)-1)=psit_f(7*(i0+i)-1)*norm(iiorb)
          psit_f(7*(i0+i)-0)=psit_f(7*(i0+i)-0)*norm(iiorb)
      end do
  
  end do
!$omp end do
!$omp end parallel
  iall=-product(shape(norm))*kind(norm)
  deallocate(norm, stat=istat)
  call memocc(istat, iall, 'norm', subname)

end subroutine normalize_transposed<|MERGE_RESOLUTION|>--- conflicted
+++ resolved
@@ -802,55 +802,6 @@
   iiorb_f=0
   iiorb_c=0
   iipt=0
-<<<<<<< HEAD
-t_check_gridpoint=0.d0
-t1tot=mpi_wtime()
-  !write(*,*) 'iproc, istartp_seg_c,iendp_seg_c', iproc, istartp_seg_c,iendp_seg_c
-    !do iseg=1,lzd%glr%wfd%nseg_c
-    do iseg=istartp_seg_c,iendp_seg_c
-       jj=lzd%glr%wfd%keyvloc(iseg)
-       j0=lzd%glr%wfd%keygloc(1,iseg)
-       j1=lzd%glr%wfd%keygloc(2,iseg)
-       ii=j0-1
-       i3=ii/((lzd%glr%d%n1+1)*(lzd%glr%d%n2+1))
-       ii=ii-i3*(lzd%glr%d%n1+1)*(lzd%glr%d%n2+1)
-       i2=ii/(lzd%glr%d%n1+1)
-       i0=ii-i2*(lzd%glr%d%n1+1)
-       i1=i0+j1-j0
-       do i=i0,i1
-           !iitot=iitot+1
-           iitot=jj+i-i0
-           if(iitot>=istartend_c(1,iproc) .and. iitot<=istartend_c(2,iproc)) then
-               !write(200+iproc,'(5i10)') iitot, iseg, iitot, jj, jj+i-i0
-               iipt=iipt+1
-               npgp=0
-               !do iorb=1,orbs%norb
-               !    ilr=orbs%inwhichlocreg(iorb)
-               !    ! Check whether this orbitals extends here
-               !    call check_grid_point_from_boxes(i, i2, i3, lzd%llr(ilr), overlap_possible)
-               !    if(.not. overlap_possible) then
-               !        found=.false.
-               !    else
-               !        t1=mpi_wtime()
-               !        call check_gridpoint(lzd%llr(ilr)%wfd%nseg_c, lzd%llr(ilr)%d%n1, lzd%llr(ilr)%d%n2, &
-               !             lzd%llr(ilr)%ns1, lzd%llr(ilr)%ns2, lzd%llr(ilr)%ns3, lzd%llr(ilr)%wfd%keygloc, &
-               !             i, i2, i3, iseg_start_c(ilr), found)
-               !        t2=mpi_wtime()
-               !        t_check_gridpoint=t_check_gridpoint+t2-t1
-               !    end if
-               !    if(found) then
-               !        npgp=npgp+1
-               !        iiorb=iiorb+1
-               !    end if
-               !end do
-               npgp = int(weight_c(i,i2,i3))
-               iiorb=iiorb+npgp
-               norb_per_gridpoint_c(iipt)=npgp
-           end if
-      end do
-  end do
-=======
->>>>>>> 5d5f4f87
 
   !$omp parallel default(private) shared(lzd,iproc,istartend_c,istartend_f,istartp_seg_c,iendp_seg_c,istartp_seg_f,iendp_seg_f) &
   !$omp shared(nptsp_c, weight_c,norb_per_gridpoint_c,weightp_c,nptsp_f, weight_f,norb_per_gridpoint_f,weightp_f) &
@@ -888,61 +839,8 @@
 
   iitot=0
   iipt=0
-<<<<<<< HEAD
-    istart=lzd%glr%wfd%nseg_c+min(1,lzd%glr%wfd%nseg_f)
-    iend=istart+lzd%glr%wfd%nseg_f-1
-    !do iseg=istart,iend
-    do iseg=istartp_seg_f,iendp_seg_f
-       jj=lzd%glr%wfd%keyvloc(iseg)
-       j0=lzd%glr%wfd%keygloc(1,iseg)
-       j1=lzd%glr%wfd%keygloc(2,iseg)
-       ii=j0-1
-       i3=ii/((lzd%glr%d%n1+1)*(lzd%glr%d%n2+1))
-       ii=ii-i3*(lzd%glr%d%n1+1)*(lzd%glr%d%n2+1)
-       i2=ii/(lzd%glr%d%n1+1)
-       i0=ii-i2*(lzd%glr%d%n1+1)
-       i1=i0+j1-j0
-       do i=i0,i1
-           !iitot=iitot+1
-           iitot=jj+i-i0
-           if(iitot>=istartend_f(1,iproc) .and. iitot<=istartend_f(2,iproc)) then
-               iipt=iipt+1
-               npgp=0
-               !do iorb=1,orbs%norb
-               !    ilr=orbs%inwhichlocreg(iorb)
-               !    ! Check whether this orbitals extends here
-               !    call check_grid_point_from_boxes(i, i2, i3, lzd%llr(ilr), overlap_possible)
-               !    if(.not. overlap_possible) then
-               !        found=.false.
-               !    else
-               !        iii=lzd%llr(ilr)%wfd%nseg_c+min(1,lzd%llr(ilr)%wfd%nseg_f)
-               !        t1=mpi_wtime()
-               !        call check_gridpoint(lzd%llr(ilr)%wfd%nseg_f, lzd%llr(ilr)%d%n1, lzd%llr(ilr)%d%n2, &
-               !             lzd%llr(ilr)%ns1, lzd%llr(ilr)%ns2, lzd%llr(ilr)%ns3, &
-               !             lzd%llr(ilr)%wfd%keygloc(1,iii), &
-               !             i, i2, i3, iseg_start_f(ilr), found)
-               !        t2=mpi_wtime()
-               !        t_check_gridpoint=t_check_gridpoint+t2-t1
-               !    end if
-               !    if(found) then
-               !        npgp=npgp+1
-               !        iiorb=iiorb+1
-               !    end if
-               !end do
-               npgp = int(weight_f(i,i2,i3))
-               iiorb=iiorb+npgp
-               norb_per_gridpoint_f(iipt)=npgp
-           end if
-      end do
-  end do
-
-  if(iipt/=nptsp_f) stop 'iipt/=nptsp_f'
-  !write(*,*) 'iiorb, weightp_f', iiorb, weightp_f
-  if(iiorb/=nint(weightp_f)) stop 'iiorb/=weightp_f'
-=======
   istart=lzd%glr%wfd%nseg_c+min(1,lzd%glr%wfd%nseg_f)
   iend=istart+lzd%glr%wfd%nseg_f-1
->>>>>>> 5d5f4f87
 
   if (istartp_seg_f<=iendp_seg_f) then
       !$omp do reduction(+:icheck_f) reduction(+:iiorb_f)
@@ -1790,24 +1688,6 @@
       do iorb=1,orbs%norbp
           iiorb=orbs%isorb+iorb
           ilr=orbs%inwhichlocreg(iiorb)
-<<<<<<< HEAD
-      !$omp do
-          do i=1,lzd%llr(ilr)%wfd%nvctr_c
-              psi_c(i_c+i)=psi(i_tot+i)
-          end do
-      !$omp end do
-      
-      i_c = i_c + lzd%llr(ilr)%wfd%nvctr_c
-      i_tot = i_tot + lzd%llr(ilr)%wfd%nvctr_c
-      
-      !$omp do
-          do i=1,7*lzd%llr(ilr)%wfd%nvctr_f
-              psi_f(i_f + i)=psi(i_tot+i)
-          end do
-      !$omp end do
-
-      i_f = i_f + 7*lzd%llr(ilr)%wfd%nvctr_f
-=======
 
 	  call dcopy(lzd%llr(ilr)%wfd%nvctr_c,psi(i_tot+1),1,psi_c(i_c+1),1)
 	
@@ -1818,7 +1698,6 @@
   	  call dcopy(7*lzd%llr(ilr)%wfd%nvctr_f,psi(i_tot+1),1,psi_f(i_f+1),1)
 	
           i_f = i_f + 7*lzd%llr(ilr)%wfd%nvctr_f
->>>>>>> 5d5f4f87
           i_tot = i_tot + 7*lzd%llr(ilr)%wfd%nvctr_f
 
       end do
@@ -2297,33 +2176,16 @@
         do iorb=1,orbs%norbp
             iiorb=orbs%isorb+iorb
             ilr=orbs%inwhichlocreg(iiorb)
-<<<<<<< HEAD
-            !!$omp do
-            do i=1,lzd%llr(ilr)%wfd%nvctr_c
-                psi(i_tot+i)=psi_c(i_c+i)
-            end do
-            !!$omp end do
+
+            call dcopy(lzd%llr(ilr)%wfd%nvctr_c,psi_c(i_c+1),1,psi(i_tot+1),1)
+
             i_c = i_c + lzd%llr(ilr)%wfd%nvctr_c
-            i_tot = i_tot + lzd%llr(ilr)%wfd%nvctr_c
-            !!$omp do
-            do i=1,7*lzd%llr(ilr)%wfd%nvctr_f
-                psi(i_tot+i)=psi_f(i_f+i)
-            end do
-            !!$omp end do
-
-            i_f = i_f + 7*lzd%llr(ilr)%wfd%nvctr_f
-=======
-
-            call dcopy(lzd%llr(ilr)%wfd%nvctr_c,psi_c(i_c+1),1,psi(i_tot+1),1)
-
-	    i_c = i_c + lzd%llr(ilr)%wfd%nvctr_c
             i_tot = i_tot + lzd%llr(ilr)%wfd%nvctr_c
             
 	    call dcopy(7*lzd%llr(ilr)%wfd%nvctr_f,psi_f(i_f+1),1,psi(i_tot+1),1)
 
-   	
-	    i_f = i_f + 7*lzd%llr(ilr)%wfd%nvctr_f
->>>>>>> 5d5f4f87
+
+            i_f = i_f + 7*lzd%llr(ilr)%wfd%nvctr_f
             i_tot = i_tot + 7*lzd%llr(ilr)%wfd%nvctr_f
 
 
