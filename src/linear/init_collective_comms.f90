--- conflicted
+++ resolved
@@ -24,11 +24,7 @@
   ! Local variables
   integer :: ii, istat, iorb, iiorb, ilr, iall, istartp_seg_c, iendp_seg_c, istartp_seg_f, iendp_seg_f, ierr
   real(kind=8),dimension(:,:,:),allocatable :: weight_c, weight_f
-<<<<<<< HEAD
-  real(kind=8) :: weight_c_tot, weight_f_tot, weightp_c, weightp_f, tt,t1,t2
-=======
   real(kind=8) :: weight_c_tot, weight_f_tot, weightp_c, weightp_f, tt, t1, t2
->>>>>>> b822b291
   integer,dimension(:,:),allocatable :: istartend_c, istartend_f
   integer,dimension(:,:,:),allocatable :: index_in_global_c, index_in_global_f
   integer,dimension(:),allocatable :: npts_par_c, npts_par_f
@@ -46,21 +42,12 @@
   call memocc(istat, index_in_global_f, 'index_in_global_f', subname)
 
 
-<<<<<<< HEAD
-call mpi_barrier(mpi_comm_world, ierr)
-t1=mpi_wtime()
-  call get_weights(iproc, nproc, orbs, lzd, weight_c, weight_f, weight_c_tot, weight_f_tot)
-call mpi_barrier(mpi_comm_world, ierr)
-t2=mpi_wtime()
-!if(iproc==0) write(*,'(a,es10.3)') 'time for part 1:',t2-t1
-=======
   call mpi_barrier(mpi_comm_world, ierr)
   t1=mpi_wtime()
   call get_weights(iproc, nproc, orbs, lzd, weight_c, weight_f, weight_c_tot, weight_f_tot)
   call mpi_barrier(mpi_comm_world, ierr)
   t2=mpi_wtime()
   !if(iproc==0) write(*,'(a,es10.3)') 'time for part 1:',t2-t1
->>>>>>> b822b291
 
   ! Assign the grid points to the processes such that the work is equally dsitributed
   allocate(istartend_c(2,0:nproc-1), stat=istat)
@@ -68,19 +55,11 @@
   allocate(istartend_f(2,0:nproc-1), stat=istat)
   call memocc(istat, istartend_f, 'istartend_f', subname)
   if(.not.present(collcom_reference)) then
-<<<<<<< HEAD
-call mpi_barrier(mpi_comm_world, ierr)
-t1=mpi_wtime()
-call mpi_barrier(mpi_comm_world, ierr)
-t2=mpi_wtime()
-!if(iproc==0) write(*,'(a,es10.3)') 'time for part 2:',t2-t1
-=======
       call mpi_barrier(mpi_comm_world, ierr)
       t1=mpi_wtime()
       call mpi_barrier(mpi_comm_world, ierr)
       t2=mpi_wtime()
       !if(iproc==0) write(*,'(a,es10.3)') 'time for part 2:',t2-t1
->>>>>>> b822b291
       call assign_weight_to_process(iproc, nproc, lzd, weight_c, weight_f, weight_c_tot, weight_f_tot, &
            istartend_c, istartend_f, istartp_seg_c, iendp_seg_c, istartp_seg_f, iendp_seg_f, &
            weightp_c, weightp_f, collcom%nptsp_c, collcom%nptsp_f)
@@ -143,13 +122,8 @@
   allocate(collcom%norb_per_gridpoint_f(collcom%nptsp_f), stat=istat)
   call memocc(istat, collcom%norb_per_gridpoint_f, 'collcom%norb_per_gridpoint_f', subname)
   call mpi_barrier(mpi_comm_world, ierr)
-<<<<<<< HEAD
-call mpi_barrier(mpi_comm_world, ierr)
-t1=mpi_wtime()
-=======
   call mpi_barrier(mpi_comm_world, ierr)
   t1=mpi_wtime()
->>>>>>> b822b291
   !!call determine_num_orbs_per_gridpoint(iproc, nproc, orbs, lzd, istartend_c, istartend_f, &
   !!     istartp_seg_c, iendp_seg_c, istartp_seg_f, iendp_seg_f, &
   !!     weightp_c, weightp_f, collcom%nptsp_c, collcom%nptsp_f, &
@@ -158,19 +132,6 @@
        istartp_seg_c, iendp_seg_c, istartp_seg_f, iendp_seg_f, &
        weightp_c, weightp_f, collcom%nptsp_c, collcom%nptsp_f, weight_c, weight_f, &
        collcom%norb_per_gridpoint_c, collcom%norb_per_gridpoint_f)
-<<<<<<< HEAD
-call mpi_barrier(mpi_comm_world, ierr)
-t2=mpi_wtime()
-!if(iproc==0) write(*,'(a,es10.3)') 'time for part 3:',t2-t1
-
-  ! Determine the index of a grid point i1,i2,i3 in the compressed array
-call mpi_barrier(mpi_comm_world, ierr)
-t1=mpi_wtime()
-  call get_index_in_global2(lzd%glr, index_in_global_c, index_in_global_f)
-call mpi_barrier(mpi_comm_world, ierr)
-t2=mpi_wtime()
-!if(iproc==0) write(*,'(a,es10.3)') 'time for part 4:',t2-t1
-=======
   call mpi_barrier(mpi_comm_world, ierr)
   t2=mpi_wtime()
   !if(iproc==0) write(*,'(a,es10.3)') 'time for part 3:',t2-t1
@@ -182,7 +143,6 @@
   call mpi_barrier(mpi_comm_world, ierr)
   t2=mpi_wtime()
   !if(iproc==0) write(*,'(a,es10.3)') 'time for part 4:',t2-t1
->>>>>>> b822b291
 
 
 
@@ -786,225 +746,6 @@
   integer,dimension(nptsp_f),intent(out):: norb_per_gridpoint_f
   
   ! Local variables
-<<<<<<< HEAD
-  integer :: ii, iiorb, i1, i2, i3, iipt, iorb, iii, npgp, iseg, jj, j0, j1, iitot, ilr, i, istart, iend, i0, istat, iall
-  logical :: found, overlap_possible
-  integer,dimension(:),allocatable :: iseg_start_c, iseg_start_f
-  character(len=*),parameter :: subname='determine_num_orbs_per_gridpoint'
-=======
-  integer:: ii, iiorb, i1, i2, i3, iipt, iorb, iii, npgp, iseg, jj, j0, j1, iitot, ilr, i, istart, iend, i0, istat, iall
-  logical:: found, overlap_possible
-  integer,dimension(:),allocatable:: iseg_start_c, iseg_start_f
-  character(len=*),parameter:: subname='determine_num_orbs_per_gridpoint'
->>>>>>> b822b291
-  real(8):: t1, t2, t1tot, t2tot, t_check_gridpoint
-
-  allocate(iseg_start_c(lzd%nlr), stat=istat)
-  call memocc(istat, iseg_start_c, 'iseg_start_c', subname)
-  allocate(iseg_start_f(lzd%nlr), stat=istat)
-  call memocc(istat, iseg_start_f, 'iseg_start_f', subname)
-
-  iseg_start_c=1
-  iseg_start_f=1
-
-  iitot=0
-  iiorb=0
-  iipt=0
-t_check_gridpoint=0.d0
-t1tot=mpi_wtime()
-  !write(*,*) 'iproc, istartp_seg_c,iendp_seg_c', iproc, istartp_seg_c,iendp_seg_c
-    !do iseg=1,lzd%glr%wfd%nseg_c
-    do iseg=istartp_seg_c,iendp_seg_c
-       jj=lzd%glr%wfd%keyvloc(iseg)
-       j0=lzd%glr%wfd%keygloc(1,iseg)
-       j1=lzd%glr%wfd%keygloc(2,iseg)
-       ii=j0-1
-       i3=ii/((lzd%glr%d%n1+1)*(lzd%glr%d%n2+1))
-       ii=ii-i3*(lzd%glr%d%n1+1)*(lzd%glr%d%n2+1)
-       i2=ii/(lzd%glr%d%n1+1)
-       i0=ii-i2*(lzd%glr%d%n1+1)
-       i1=i0+j1-j0
-       do i=i0,i1
-           !iitot=iitot+1
-           iitot=jj+i-i0
-           if(iitot>=istartend_c(1,iproc) .and. iitot<=istartend_c(2,iproc)) then
-               !write(200+iproc,'(5i10)') iitot, iseg, iitot, jj, jj+i-i0
-               iipt=iipt+1
-               npgp=0
-<<<<<<< HEAD
-               do iorb=1,orbs%norb
-                   ilr=orbs%inwhichlocreg(iorb)
-                   ! Check whether this orbitals extends here
-                   call check_grid_point_from_boxes(i, i2, i3, lzd%llr(ilr), overlap_possible)
-                   if(.not. overlap_possible) then
-                       found=.false.
-                   else
-                       t1=mpi_wtime()
-                       call check_gridpoint(lzd%llr(ilr)%wfd%nseg_c, lzd%llr(ilr)%d%n1, lzd%llr(ilr)%d%n2, &
-                            lzd%llr(ilr)%ns1, lzd%llr(ilr)%ns2, lzd%llr(ilr)%ns3, lzd%llr(ilr)%wfd%keygloc, &
-                            i, i2, i3, iseg_start_c(ilr), found)
-                       t2=mpi_wtime()
-                       t_check_gridpoint=t_check_gridpoint+t2-t1
-                   end if
-                   if(found) then
-                       npgp=npgp+1
-                       iiorb=iiorb+1
-                   end if
-               end do
-=======
-               !!do iorb=1,orbs%norb
-               !!    ilr=orbs%inwhichlocreg(iorb)
-               !!    ! Check whether this orbitals extends here
-               !!    call check_grid_point_from_boxes(i, i2, i3, lzd%llr(ilr), overlap_possible)
-               !!    if(.not. overlap_possible) then
-               !!        found=.false.
-               !!    else
-               !!        t1=mpi_wtime()
-               !!        call check_gridpoint(lzd%llr(ilr)%wfd%nseg_c, lzd%llr(ilr)%d%n1, lzd%llr(ilr)%d%n2, &
-               !!             lzd%llr(ilr)%ns1, lzd%llr(ilr)%ns2, lzd%llr(ilr)%ns3, lzd%llr(ilr)%wfd%keygloc, &
-               !!             i, i2, i3, iseg_start_c(ilr), found)
-               !!        t2=mpi_wtime()
-               !!        t_check_gridpoint=t_check_gridpoint+t2-t1
-               !!    end if
-               !!    if(found) then
-               !!        npgp=npgp+1
-               !!        iiorb=iiorb+1
-               !!    end if
-               !!end do
-               npgp = weight_c(i,i2,i3)
-               iiorb=iiorb+npgp
->>>>>>> b822b291
-               norb_per_gridpoint_c(iipt)=npgp
-           end if
-      end do
-  end do
-
-  if(iipt/=nptsp_c) stop 'iipt/=nptsp_c'
-  if(iiorb/=nint(weightp_c)) stop 'iiorb/=weightp_c'
-
-
-
-  iitot=0
-  iiorb=0
-  iipt=0
-    istart=lzd%glr%wfd%nseg_c+min(1,lzd%glr%wfd%nseg_f)
-    iend=istart+lzd%glr%wfd%nseg_f-1
-    !do iseg=istart,iend
-    do iseg=istartp_seg_f,iendp_seg_f
-       jj=lzd%glr%wfd%keyvloc(iseg)
-       j0=lzd%glr%wfd%keygloc(1,iseg)
-       j1=lzd%glr%wfd%keygloc(2,iseg)
-       ii=j0-1
-       i3=ii/((lzd%glr%d%n1+1)*(lzd%glr%d%n2+1))
-       ii=ii-i3*(lzd%glr%d%n1+1)*(lzd%glr%d%n2+1)
-       i2=ii/(lzd%glr%d%n1+1)
-       i0=ii-i2*(lzd%glr%d%n1+1)
-       i1=i0+j1-j0
-       do i=i0,i1
-           !iitot=iitot+1
-           iitot=jj+i-i0
-           if(iitot>=istartend_f(1,iproc) .and. iitot<=istartend_f(2,iproc)) then
-               iipt=iipt+1
-               npgp=0
-<<<<<<< HEAD
-               do iorb=1,orbs%norb
-                   ilr=orbs%inwhichlocreg(iorb)
-                   ! Check whether this orbitals extends here
-                   call check_grid_point_from_boxes(i, i2, i3, lzd%llr(ilr), overlap_possible)
-                   if(.not. overlap_possible) then
-                       found=.false.
-                   else
-                       iii=lzd%llr(ilr)%wfd%nseg_c+min(1,lzd%llr(ilr)%wfd%nseg_f)
-                       t1=mpi_wtime()
-                       call check_gridpoint(lzd%llr(ilr)%wfd%nseg_f, lzd%llr(ilr)%d%n1, lzd%llr(ilr)%d%n2, &
-                            lzd%llr(ilr)%ns1, lzd%llr(ilr)%ns2, lzd%llr(ilr)%ns3, &
-                            lzd%llr(ilr)%wfd%keygloc(1,iii), &
-                            i, i2, i3, iseg_start_f(ilr), found)
-                       t2=mpi_wtime()
-                       t_check_gridpoint=t_check_gridpoint+t2-t1
-                   end if
-                   if(found) then
-                       npgp=npgp+1
-                       iiorb=iiorb+1
-                   end if
-               end do
-=======
-               !!do iorb=1,orbs%norb
-               !!    ilr=orbs%inwhichlocreg(iorb)
-               !!    ! Check whether this orbitals extends here
-               !!    call check_grid_point_from_boxes(i, i2, i3, lzd%llr(ilr), overlap_possible)
-               !!    if(.not. overlap_possible) then
-               !!        found=.false.
-               !!    else
-               !!        iii=lzd%llr(ilr)%wfd%nseg_c+min(1,lzd%llr(ilr)%wfd%nseg_f)
-               !!        t1=mpi_wtime()
-               !!        call check_gridpoint(lzd%llr(ilr)%wfd%nseg_f, lzd%llr(ilr)%d%n1, lzd%llr(ilr)%d%n2, &
-               !!             lzd%llr(ilr)%ns1, lzd%llr(ilr)%ns2, lzd%llr(ilr)%ns3, &
-               !!             lzd%llr(ilr)%wfd%keygloc(1,iii), &
-               !!             i, i2, i3, iseg_start_f(ilr), found)
-               !!        t2=mpi_wtime()
-               !!        t_check_gridpoint=t_check_gridpoint+t2-t1
-               !!    end if
-               !!    if(found) then
-               !!        npgp=npgp+1
-               !!        iiorb=iiorb+1
-               !!    end if
-               !!end do
-               npgp = weight_f(i,i2,i3)
-               iiorb=iiorb+npgp
->>>>>>> b822b291
-               norb_per_gridpoint_f(iipt)=npgp
-           end if
-      end do
-  end do
-
-  if(iipt/=nptsp_f) stop 'iipt/=nptsp_f'
-  !!write(*,*) 'iiorb, weightp_f', iiorb, weightp_f
-  if(iiorb/=nint(weightp_f)) stop 'iiorb/=weightp_f'
-
-
-  iall=-product(shape(iseg_start_c))*kind(iseg_start_c)
-  deallocate(iseg_start_c, stat=istat)
-  call memocc(istat, iall, 'iseg_start_c', subname)
-  iall=-product(shape(iseg_start_f))*kind(iseg_start_f)
-  deallocate(iseg_start_f, stat=istat)
-  call memocc(istat, iall, 'iseg_start_f', subname)
-
-t2tot=mpi_wtime()
-!if(iproc==0) write(*,'(a,es14.5)') 'in sub determine_num_orbs_per_gridpoint: iproc, total time', t2tot-t1tot
-!if(iproc==0) write(*,'(a,es14.5)') 'in sub determine_num_orbs_per_gridpoint: iproc, time for check_gridpoint', t_check_gridpoint
-<<<<<<< HEAD
-=======
-
-end subroutine determine_num_orbs_per_gridpoint_new
-
-
-
-
->>>>>>> b822b291
-
-
-
-
-subroutine determine_num_orbs_per_gridpoint_new(iproc, nproc, orbs, lzd, istartend_c, istartend_f, &
-           istartp_seg_c, iendp_seg_c, istartp_seg_f, iendp_seg_f, &
-           weightp_c, weightp_f, nptsp_c, nptsp_f, weight_c, weight_f, &
-           norb_per_gridpoint_c, norb_per_gridpoint_f)
-  use module_base
-  use module_types
-  implicit none
-  
-  ! Calling arguments
-  integer,intent(in):: iproc, nproc, nptsp_c, nptsp_f, istartp_seg_c, iendp_seg_c, istartp_seg_f, iendp_seg_f
-  type(orbitals_data),intent(in):: orbs
-  type(local_zone_descriptors),intent(in):: lzd
-  integer,dimension(2,0:nproc-1),intent(in):: istartend_c, istartend_f
-  real(8),intent(in):: weightp_c, weightp_f
-  real(8),dimension(0:lzd%glr%d%n1,0:lzd%glr%d%n2,0:lzd%glr%d%n3),intent(in):: weight_c, weight_f
-  integer,dimension(nptsp_c),intent(out):: norb_per_gridpoint_c
-  integer,dimension(nptsp_f),intent(out):: norb_per_gridpoint_f
-  
-  ! Local variables
   integer:: ii, iiorb, i1, i2, i3, iipt, iorb, iii, npgp, iseg, jj, j0, j1, iitot, ilr, i, istart, iend, i0, istat, iall
   logical:: found, overlap_possible
   integer,dimension(:),allocatable:: iseg_start_c, iseg_start_f
@@ -2685,8 +2426,6 @@
       j0=j0+jj
   end do
 
-<<<<<<< HEAD
-=======
   i0=0
   j0=0
   do ipt=1,collcom1%nptsp_f 
@@ -2719,7 +2458,6 @@
   call timing(iproc,'ovrlptransComm','OF') !lr408t
 end subroutine calculate_pulay_overlap
 
->>>>>>> b822b291
 subroutine build_linear_combination_transposed(norb, matrix, collcom, psitwork_c, psitwork_f, reset, psit_c, psit_f, &
      iproc)
   use module_base
