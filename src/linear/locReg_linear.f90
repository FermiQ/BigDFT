--- conflicted
+++ resolved
@@ -8,1175 +8,6 @@
 !!    For the list of contributors, see ~/AUTHORS
 
 
-<<<<<<< HEAD
-!> Determines the the wavefunction descriptors,wfd, and fine grid upper limit of locreg 
-!! taking into account the pediodicity
-!! @warning
-!!    We assign Llr%nfl and llr%nfu with respect to the origin of the local zone, like in determine_locreg. 
-subroutine determine_wfd_periodicity(ilr,nlr,Glr,Llr)!,outofzone)
-
-  use module_base
-  use module_types
-  use locregs, only: allocate_wfd
-  implicit none
-
-  ! Subroutine Scalar Arguments
-  integer,intent(in) :: ilr,nlr
-  type(locreg_descriptors),intent(in) :: Glr  ! Global grid descriptor
-  type(locreg_descriptors),dimension(nlr),intent(inout) :: Llr  ! Localization grid descriptors 
-  
-  !Subroutine Array Arguments
-!  integer,dimension(3,nlr),intent(in) :: outofzone  ! array indicating the directions in which the locreg exceeds the Glr
-
-  !local variables
-  integer :: ii
-  integer,dimension(3) :: Gife,Gifs,iedir,isdir,Lifs,Life,period
-  integer :: nseg_c,nseg_f,nvctr_c,nvctr_f      ! total number of sgements and elements
-  character(len=*), parameter :: subname='determine_wfd_periodicity'
-
-  call f_routine(id='determine_wfd_periodicity')
-
-   !starting point of locreg (always inside locreg)
-   isdir(1) = Llr(ilr)%ns1
-   isdir(2) = Llr(ilr)%ns2
-   isdir(3) = Llr(ilr)%ns3
-   !ending point of locreg (can be outside the simulation box)
-   iedir(1) = Llr(ilr)%ns1 + Llr(ilr)%d%n1
-   iedir(2) = Llr(ilr)%ns2 + Llr(ilr)%d%n2
-   iedir(3) = Llr(ilr)%ns3 + Llr(ilr)%d%n3
-   ! starting and ending point of fine grid in Global region
-   Gifs(1) = Glr%d%nfl1 + Glr%ns1
-   Gifs(2) = Glr%d%nfl2 + Glr%ns2
-   Gifs(3) = Glr%d%nfl3 + Glr%ns3
-   Gife(1) = Glr%d%nfu1 + Glr%ns1
-   Gife(2) = Glr%d%nfu2 + Glr%ns2
-   Gife(3) = Glr%d%nfu3 + Glr%ns3
-   ! periodicity
-   period(1) = Glr%d%n1
-   period(2) = Glr%d%n2
-   period(3) = Glr%d%n3
-
-   ! Determine starting point of the fine grid in locreg
-   do ii=1,3
-      if (Llr(ilr)%outofzone(ii) > 0) then
-         ! When periodicity, we must check for 2 different situations:
-         ! (1) : starting of locreg before or in fine grid zone
-         if (isdir(ii) < Gife(ii)) Lifs(ii) = max(isdir(ii),Gifs(ii))-isdir(ii)
-         ! (2) : starting point after fine grid
-         if (isdir(ii) > Gife(ii)) Lifs(ii) = max(isdir(ii),Gifs(ii)+period(ii))-isdir(ii)
-      else
-          Lifs(ii) = max(isdir(ii),Gifs(ii))-isdir(ii)
-      end if 
-   end do
-
-   ! Determine ending point of the fine grid in locreg
-   do ii=1,3
-      if(Llr(ilr)%outofzone(ii) > 0) then
-         !When periodicity, we must check for three different situations:
-         ! (1) : ending of locreg before fine grid zone
-         if(iedir(ii) < (Gifs(ii) + period(ii))) Life(ii) = Gife(ii)-isdir(ii)
-         ! (2) : ending of locreg in fine grid zone
-         if(iedir(ii) > (Gifs(ii) + period(ii)) .and. iedir(ii) < (Gife(ii) + period(ii))) then
-           Life(ii) = iedir(ii)-isdir(ii)
-         end if
-         ! (3) : ending of locreg after ending of fine grid zone
-         if(iedir(ii) > (Gife(ii)+period(ii))) Life(ii) = Gife(ii) + period(ii)-isdir(ii)
-      else
-         Life(ii) = min(iedir(ii),Gife(ii))-isdir(ii)
-      end if
-   end do
-
-   ! Assign values to Llr
-   Llr(ilr)%d%nfl1 = Lifs(1)
-   Llr(ilr)%d%nfl2 = Lifs(2)
-   Llr(ilr)%d%nfl3 = Lifs(3)
-   Llr(ilr)%d%nfu1 = Life(1)
-   Llr(ilr)%d%nfu2 = Life(2)
-   Llr(ilr)%d%nfu3 = Life(3)
-
-   ! define the wavefunction descriptors inside the localisation region
-   !coarse part
-   call num_segkeys_periodic(Glr%d%n1,Glr%d%n2,Glr%d%n3,isdir(1),iedir(1),isdir(2),&
-          iedir(2),isdir(3),iedir(3),Glr%wfd%nseg_c,Glr%wfd%nvctr_c,&
-          Glr%wfd%keygloc(1,1),Glr%wfd%keyvloc(1),nseg_c,nvctr_c,Llr(ilr)%outofzone(:))
-   !fine part
-   call num_segkeys_periodic(Glr%d%n1,Glr%d%n2,Glr%d%n3,isdir(1),iedir(1),isdir(2),&
-          iedir(2),isdir(3),iedir(3),Glr%wfd%nseg_f,Glr%wfd%nvctr_f,&
-          Glr%wfd%keygloc(1,Glr%wfd%nseg_c+min(1,Glr%wfd%nseg_f)),&
-          Glr%wfd%keyvloc(Glr%wfd%nseg_c+min(1,Glr%wfd%nseg_f)),nseg_f,nvctr_f,Llr(ilr)%outofzone(:))
-
-   ! Assign the values to Llr
-   Llr(ilr)%wfd%nseg_c = nseg_c
-   Llr(ilr)%wfd%nseg_f = nseg_f
-   Llr(ilr)%wfd%nvctr_c= nvctr_c
-   Llr(ilr)%wfd%nvctr_f= nvctr_f
-
-   !allocate the wavefunction descriptors following the needs
-   call allocate_wfd(Llr(ilr)%wfd)
-
-   !Now, fill the descriptors:
-   !coarse part
-   call segkeys_periodic(Glr%d%n1,Glr%d%n2,Glr%d%n3,isdir(1),iedir(1),&
-        isdir(2),iedir(2),isdir(3),iedir(3),&
-        Glr%wfd%nseg_c,Glr%wfd%nvctr_c,Glr%wfd%keygloc(1,1),Glr%wfd%keyvloc(1),&
-        Llr(ilr)%wfd%nseg_c,Llr(ilr)%wfd%nvctr_c,&
-        Llr(ilr)%wfd%keygloc(1,1),Llr(ilr)%wfd%keyglob(1,1),Llr(ilr)%wfd%keyvloc(1),&
-        Llr(ilr)%wfd%keyvglob(1),&
-        Llr(ilr)%outofzone(:))
-
-   !fine part
-   call segkeys_periodic(Glr%d%n1,Glr%d%n2,Glr%d%n3,isdir(1),iedir(1),&
-        isdir(2),iedir(2),isdir(3),iedir(3),Glr%wfd%nseg_f,Glr%wfd%nvctr_f,&
-        Glr%wfd%keygloc(1,Glr%wfd%nseg_c+min(1,Glr%wfd%nseg_f)),&
-        Glr%wfd%keyvloc(Glr%wfd%nseg_c+min(1,Glr%wfd%nseg_f)),&
-        Llr(ilr)%wfd%nseg_f,Llr(ilr)%wfd%nvctr_f,&
-        Llr(ilr)%wfd%keygloc(1,Llr(ilr)%wfd%nseg_c+min(1,Llr(ilr)%wfd%nseg_f)),&
-        Llr(ilr)%wfd%keyglob(1,Llr(ilr)%wfd%nseg_c+min(1,Llr(ilr)%wfd%nseg_f)),&
-        Llr(ilr)%wfd%keyvloc(Llr(ilr)%wfd%nseg_c+min(1,Llr(ilr)%wfd%nseg_f)),&
-        Llr(ilr)%wfd%keyvglob(Llr(ilr)%wfd%nseg_c+min(1,Llr(ilr)%wfd%nseg_f)),&
-        Llr(ilr)%outofzone(:))
-
-   call f_release_routine()
-
-END SUBROUTINE determine_wfd_periodicity
-
-
-subroutine determine_locregSphere_parallel(iproc,nproc,nlr,hx,hy,hz,astruct,orbs,Glr,Llr,calculateBounds)!,outofzone)
-
-  use module_base
-  use module_types
-  !use module_interfaces, except_this_one => determine_locregSphere_parallel
-  use communications, only: communicate_locreg_descriptors_basics, communicate_locreg_descriptors_keys
-
-  implicit none
-  integer, intent(in) :: iproc,nproc
-  integer, intent(in) :: nlr
-  real(gp), intent(in) :: hx,hy,hz
-  type(atomic_structure),intent(in) :: astruct
-  type(orbitals_data),intent(in) :: orbs
-  type(locreg_descriptors), intent(in) :: Glr
-  type(locreg_descriptors), dimension(nlr), intent(inout) :: Llr
-  logical,dimension(nlr),intent(in) :: calculateBounds
-!  integer, dimension(3,nlr),intent(out) :: outofzone
-  !local variables
-  character(len=*), parameter :: subname='determine_locreg'
-  logical :: Gperx,Gpery,Gperz,Lperx,Lpery,Lperz
-  logical :: warningx,warningy,warningz,xperiodic,yperiodic,zperiodic
-  integer :: Gnbl1,Gnbl2,Gnbl3,Gnbr1,Gnbr2,Gnbr3
-  integer :: Lnbl1,Lnbl2,Lnbl3,Lnbr1,Lnbr2,Lnbr3
-  integer :: ilr,isx,isy,isz,iex,iey,iez
-  integer :: ln1,ln2,ln3
-  integer :: ii, iall, istat, iorb, iat, norb, norbu, norbd, nspin, jproc, iiorb
-  integer,dimension(3) :: outofzone
-  integer,dimension(:),allocatable :: rootarr, norbsperatom, norbsperlocreg, onwhichmpi
-  real(8),dimension(:,:),allocatable :: locregCenter
-  type(orbitals_data) :: orbsder
-  logical :: perx, pery, perz
-
-  call f_routine(id='determine_locregSphere_parallel')
-
-
-  rootarr = f_malloc(nlr,id='rootarr')
-
-  ! Determine how many locregs one process handles at most
-  ii=ceiling(dble(nlr)/dble(nproc))
-  !determine the limits of the different localisation regions
-  rootarr=1000000000
-
-  onwhichmpi=f_malloc(nlr,id='onwhichmpi')
-  iiorb=0
-  do jproc=0,nproc-1
-      do iorb=1,orbs%norb_par(jproc,0)
-          iiorb=iiorb+1
-          onWhichMPI(iiorb)=jproc
-      end do
-  end do
-
-  ! Periodicity in the three directions
-  Gperx=(Glr%geocode /= 'F')
-  Gpery=(Glr%geocode == 'P')
-  Gperz=(Glr%geocode /= 'F')
-
-  call timing(iproc,'wfd_creation  ','ON')  
-  do ilr=1,nlr
-     !initialize out of zone and logicals
-     outofzone (:) = 0     
-     warningx = .false.
-     warningy = .false.
-     warningz = .false. 
-     xperiodic = .false.
-     yperiodic = .false.
-     zperiodic = .false. 
-
-
-     if(calculateBounds(ilr)) then 
-         ! This makes sure that each locreg is only handled once by one specific processor.
-    
-         ! Determine the extrema of this localization regions (using only the coarse part, since this is always larger or equal than the fine part).
-         call determine_boxbounds_sphere(gperx, gpery, gperz, glr%d%n1, glr%d%n2, glr%d%n3, glr%ns1, glr%ns2, glr%ns3, &
-              hx, hy, hz, llr(ilr)%locrad, llr(ilr)%locregCenter, &
-              glr%wfd%nseg_c, glr%wfd%keygloc, glr%wfd%keyvloc, isx, isy, isz, iex, iey, iez)
-         !write(*,'(a,3i7)') 'ilr, isx, iex', ilr, isx, iex
-    
-         ln1 = iex-isx
-         ln2 = iey-isy
-         ln3 = iez-isz
-  
-         ! Localization regions should have free boundary conditions by default
-         Llr(ilr)%geocode='F'
-    
-         !assign the starting/ending points and outofzone for the different
-         ! geometries
-         select case(Glr%geocode)
-         case('F')
-            isx=max(isx,Glr%ns1)
-            isy=max(isy,Glr%ns2)
-            isz=max(isz,Glr%ns3)
-    
-            iex=min(iex,Glr%ns1+Glr%d%n1)
-            iey=min(iey,Glr%ns2+Glr%d%n2)
-            iez=min(iez,Glr%ns3+Glr%d%n3)
-    
-         case('S')
-            ! Get starting and ending for x direction     
-            if (iex - isx >= Glr%d%n1) then       
-               isx=Glr%ns1
-               iex=Glr%ns1 + Glr%d%n1
-               xperiodic = .true.
-            else
-               !isx=modulo(isx,Glr%d%n1+1) + Glr%ns1
-               !iex= ln1 + isx
-               if (iex > Glr%ns1+Glr%d%n1) then
-                  outofzone(1)=modulo(iex,Glr%d%n1+1)
-               end if           
-            end if
-            
-            ! Get starting and ending for y direction (perpendicular to surface)
-            isy=max(isy,Glr%ns2)
-            iey=min(iey,Glr%ns2 + Glr%d%n2)
-            outofzone(2) = 0
-    
-            !Get starting and ending for z direction
-            if (iez - isz >= Glr%d%n3) then
-               isz=Glr%ns3 
-               iez=Glr%ns3 + Glr%d%n3
-               zperiodic = .true.
-            else
-               !isz=modulo(isz,Glr%d%n3+1) +  Glr%ns3
-               !iez= ln3 + isz
-               if (iez > Glr%ns3+Glr%d%n3) then
-                  outofzone(3)=modulo(iez,Glr%d%n3+1)
-               end if 
-            end if
-            if(xperiodic .and. zperiodic) then
-              Llr(ilr)%geocode = 'S'
-            end if    
-
-         case('P')
-             ! Get starting and ending for x direction     
-            if (iex - isx >= Glr%d%n1) then       
-               isx=Glr%ns1
-               iex=Glr%ns1 + Glr%d%n1
-               xperiodic = .true.
-            else
-               !isx=modulo(isx,Glr%d%n1+1) + Glr%ns1
-               !iex= ln1 + isx
-               if (iex > Glr%ns1+Glr%d%n1) then
-                  outofzone(1)=modulo(iex,Glr%d%n1+1)
-               end if           
-            end if
-            
-            ! Get starting and ending for y direction (perpendicular to surface)
-            if (iey - isy >= Glr%d%n2) then       
-               isy=Glr%ns2
-               iey=Glr%ns2 + Glr%d%n2
-               yperiodic = .true.
-             else
-               !isy=modulo(isy,Glr%d%n2+1) + Glr%ns2
-               !iey= ln2 + isy
-               if (iey > Glr%ns2+Glr%d%n2) then
-                  outofzone(2)=modulo(iey,Glr%d%n2+1)
-               end if           
-            end if
-    
-            !Get starting and ending for z direction
-            if (iez - isz >= Glr%d%n3) then
-               isz=Glr%ns3 
-               iez=Glr%ns3 + Glr%d%n3
-               zperiodic = .true.
-            else
-               !isz=modulo(isz,Glr%d%n3+1) +  Glr%ns3
-               !iez= ln3 + isz
-               if (iez > Glr%ns3+Glr%d%n3) then
-                  outofzone(3)=modulo(iez,Glr%d%n3+1)
-               end if 
-            end if
-            if(xperiodic .and. yperiodic .and. zperiodic ) then
-              Llr(ilr)%geocode = 'P'
-            end if
-         end select
-
-         ! Make sure that the localization regions are not periodic
-         if (xperiodic .or. yperiodic .or. zperiodic) then
-             call f_err_throw('The size of the localization region '&
-                 &//trim(yaml_toa(ilr,fmt='(i0)'))//&
-                 &' is larger than that of the global region.&
-                 & Reduce the localization radii or use the cubic version',&
-                 & err_name='BIGDFT_RUNTIME_ERROR')
-         end if
-    
-         !values for the starting point of the cube for wavelet grid
-         Llr(ilr)%ns1=isx
-         Llr(ilr)%ns2=isy
-         Llr(ilr)%ns3=isz
-    
-         !dimensions of the localisation region
-         Llr(ilr)%d%n1=iex-isx
-         Llr(ilr)%d%n2=iey-isy
-         Llr(ilr)%d%n3=iez-isz
-    
-         !assign outofzone
-         Llr(ilr)%outofzone(:) = outofzone(:)
-    
-         ! Set the conditions for ext_buffers (conditions for buffer size)
-         Lperx=(Llr(ilr)%geocode /= 'F')
-         Lpery=(Llr(ilr)%geocode == 'P')
-         Lperz=(Llr(ilr)%geocode /= 'F')
-    
-         !calculate the size of the buffers of interpolating function grid
-         call ext_buffers(Gperx,Gnbl1,Gnbr1)
-         call ext_buffers(Gpery,Gnbl2,Gnbr2)
-         call ext_buffers(Gperz,Gnbl3,Gnbr3)
-         call ext_buffers(Lperx,Lnbl1,Lnbr1)
-         call ext_buffers(Lpery,Lnbl2,Lnbr2)
-         call ext_buffers(Lperz,Lnbl3,Lnbr3)
-    
-         !starting point of the region for interpolating functions grid
-         Llr(ilr)%nsi1= 2 * Llr(ilr)%ns1 - (Lnbl1 - Gnbl1)
-         Llr(ilr)%nsi2= 2 * Llr(ilr)%ns2 - (Lnbl2 - Gnbl2)
-         Llr(ilr)%nsi3= 2 * Llr(ilr)%ns3 - (Lnbl3 - Gnbl3)
-         !write(*,*) 'ilr, Llr(ilr)%nsi3',ilr, Llr(ilr)%nsi3
-
-    
-         !dimensions of the fine grid inside the localisation region
-         Llr(ilr)%d%nfl1=max(isx,Glr%d%nfl1)-isx ! should we really substract isx (probably because the routines are coded with 0 as origin)?
-         Llr(ilr)%d%nfl2=max(isy,Glr%d%nfl2)-isy
-         Llr(ilr)%d%nfl3=max(isz,Glr%d%nfl3)-isz
-         
-         !NOTE: This will not work with symmetries (must change it)
-         Llr(ilr)%d%nfu1=min(iex,Glr%d%nfu1)-isx
-         Llr(ilr)%d%nfu2=min(iey,Glr%d%nfu2)-isy
-         Llr(ilr)%d%nfu3=min(iez,Glr%d%nfu3)-isz
-    
-         !dimensions of the interpolating scaling functions grid (reduce to +2 for periodic)
-         if(Llr(ilr)%geocode == 'F') then
-            Llr(ilr)%d%n1i=2*Llr(ilr)%d%n1+31
-            Llr(ilr)%d%n2i=2*Llr(ilr)%d%n2+31
-            Llr(ilr)%d%n3i=2*Llr(ilr)%d%n3+31
-         else if(Llr(ilr)%geocode == 'S') then
-            Llr(ilr)%d%n1i=2*Llr(ilr)%d%n1+2
-            Llr(ilr)%d%n2i=2*Llr(ilr)%d%n2+31
-            Llr(ilr)%d%n3i=2*Llr(ilr)%d%n3+2
-         else
-            Llr(ilr)%d%n1i=2*Llr(ilr)%d%n1+2
-            Llr(ilr)%d%n2i=2*Llr(ilr)%d%n2+2
-            Llr(ilr)%d%n3i=2*Llr(ilr)%d%n3+2
-         end if
-
-
-         ! Make sure that the extent of the interpolating functions grid for the
-         ! locreg is not larger than the that of the global box.
-         if (Llr(ilr)%d%n1i>Glr%d%n1i) then
-             call f_err_throw('The interpolating functions grid in x dimension for locreg '&
-                 &//trim(yaml_toa(ilr,fmt='(i0)'))//'('//trim(yaml_toa(Llr(ilr)%d%n1i,fmt='(i0)'))//')&
-                 & is larger than that of the global region('//trim(yaml_toa(Glr%d%n1i,fmt='(i0)'))//').&
-                 & Reduce the localization radii or use the cubic version',&
-                 & err_name='BIGDFT_RUNTIME_ERROR')
-         end if
-         if (Llr(ilr)%d%n2i>Glr%d%n2i) then
-             call f_err_throw('The interpolating functions grid in y dimension for locreg '&
-                 &//trim(yaml_toa(ilr,fmt='(i0)'))//'('//trim(yaml_toa(Llr(ilr)%d%n2i,fmt='(i0)'))//')&
-                 & is larger than that of the global region('//trim(yaml_toa(Glr%d%n2i,fmt='(i0)'))//').&
-                 & Reduce the localization radii or use the cubic version',&
-                 & err_name='BIGDFT_RUNTIME_ERROR')
-         end if
-         if (Llr(ilr)%d%n3i>Glr%d%n3i) then
-             call f_err_throw('The interpolating functions grid in z dimension for locreg '&
-                 &//trim(yaml_toa(ilr,fmt='(i0)'))//'('//trim(yaml_toa(Llr(ilr)%d%n3i,fmt='(i0)'))//')&
-                 & is larger than that of the global region('//trim(yaml_toa(Glr%d%n3i,fmt='(i0)'))//').&
-                 & Reduce the localization radii or use the cubic version',&
-                 & err_name='BIGDFT_RUNTIME_ERROR')
-         end if
-    
-    !!DEBUG
-    !     if (iproc == 0) then
-    !        write(*,*)'Description of zone:',ilr
-    !        write(*,*)'ns:',Llr(ilr)%ns1,Llr(ilr)%ns2,Llr(ilr)%ns3
-    !        write(*,*)'ne:',Llr(ilr)%ns1+Llr(ilr)%d%n1,Llr(ilr)%ns2+Llr(ilr)%d%n2,Llr(ilr)%ns3+Llr(ilr)%d%n3
-    !        write(*,*)'n:',Llr(ilr)%d%n1,Llr(ilr)%d%n2,Llr(ilr)%d%n3
-    !        write(*,*)'nfl:',Llr(ilr)%d%nfl1,Llr(ilr)%d%nfl2,Llr(ilr)%d%nfl3
-    !        write(*,*)'nfu:',Llr(ilr)%d%nfu1,Llr(ilr)%d%nfu2,Llr(ilr)%d%nfu3
-    !        write(*,*)'nsi:',Llr(ilr)%nsi1,Llr(ilr)%nsi2,Llr(ilr)%nsi3
-    !        write(*,*)'ni:',Llr(ilr)%d%n1i,Llr(ilr)%d%n2i,Llr(ilr)%d%n3i
-    !        write(*,*)'outofzone',ilr,':',outofzone(:)
-    !     end if
-    !!DEBUG
-    
-        ! construct the wavefunction descriptors (wfd)
-        rootarr(ilr)=iproc
-        call determine_wfdSphere(ilr,nlr,Glr,hx,hy,hz,Llr)
-     end if
-  end do !on ilr
-  call timing(iproc,'wfd_creation  ','OF') 
-
-  ! Communicate the locregs
-  ! This communication is uneffective. Instead of using bcast we should be using mpialltoallv.
-  call timing(iproc,'comm_llr      ','ON')
-  if (nproc > 1) then
-     call mpiallred(rootarr(1), nlr, mpi_min, comm=bigdft_mpi%mpi_comm)
-     
-     ! Communicate those parts of the locregs that all processes need.
-     call communicate_locreg_descriptors_basics(iproc, nlr, rootarr, orbs, llr)
-
-     !do ilr=1,nlr
-     !    write(*,*) 'iproc, nseg_c', iproc, llr(ilr)%wfd%nseg_c
-     !end do
-
-     ! Now communicate those parts of the locreg that only some processes need (the keys).
-     ! For this we first need to create orbsder that describes the derivatives.
-     !call create_orbsder()
-
-     !iiorb=0
-     !onwhichmpider=f_malloc(orbsder%norb,id='onwhichmpider')
-     !do jproc=0,nproc-1
-     !   do iorb=1,orbsder%norb_par(jproc,0)
-     !     iiorb=iiorb+1
-     !     onWhichMPIder(iiorb)=jproc
-     !   end do
-     !end do
-
-     ! Now communicate the keys
-     call communicate_locreg_descriptors_keys(iproc, nproc, nlr, glr, llr, orbs, rootarr, onwhichmpi)
-
-     !call deallocate_orbitals_data(orbsder)
-     !call f_free(onwhichmpider)
-  end if
-  call timing(iproc,'comm_llr      ','OF')
-
-  !create the bound arrays for the locregs we need on the MPI tasks
-  call timing(iproc,'calc_bounds   ','ON') 
-  do ilr=1,nlr
-         if (Llr(ilr)%geocode=='F' .and. calculateBounds(ilr) ) then
-            !write(*,*) 'calling locreg_bounds, ilr', ilr
-            call locreg_bounds(Llr(ilr)%d%n1,Llr(ilr)%d%n2,Llr(ilr)%d%n3,&
-                 Llr(ilr)%d%nfl1,Llr(ilr)%d%nfu1,Llr(ilr)%d%nfl2,Llr(ilr)%d%nfu2,&
-                 Llr(ilr)%d%nfl3,Llr(ilr)%d%nfu3,Llr(ilr)%wfd,Llr(ilr)%bounds)
-         end if
-  end do
-
-  call timing(iproc,'calc_bounds   ','OF') 
-
-  call f_free(rootarr)
-
-  call f_free(onwhichmpi)
-  call f_release_routine()
-
-
-!!$  subroutine create_orbsder()
-!!$    call nullify_orbitals_data(orbsder)
-!!$    norbsperatom = f_malloc0(astruct%nat,id='norbsperatom')
-!!$    locregCenter = f_malloc((/ 3, nlr /),id='locregCenter')
-!!$    norbsPerLocreg = f_malloc(nlr,id='norbsPerLocreg')
-!!$    do iorb=1,orbs%norb
-!!$        iat=orbs%onwhichatom(iorb)
-!!$        norbsperatom(iat)=norbsperatom(iat)+3
-!!$    end do
-!!$    norb=3*orbs%norb
-!!$    norbu=norb
-!!$    norbd=0
-!!$    nspin=1
-!!$    call orbitals_descriptors(iproc, nproc, norb, norbu, norbd, nspin, orbs%nspinor,&
-!!$         orbs%nkpts, orbs%kpts, orbs%kwgts, orbsder,.true.) !simple repartition
-!!$    call f_free_ptr(orbsder%onwhichatom)
-!!$
-!!$    do ilr=1,nlr
-!!$        locregCenter(:,ilr)=llr(ilr)%locregCenter
-!!$    end do
-!!$                 
-!!$    call assignToLocreg2(iproc, nproc, orbsder%norb, orbsder%norb_par, astruct%nat, astruct%nat, &
-!!$         nspin, norbsPerAtom, locregCenter, orbsder%onwhichatom)
-!!$
-!!$    call f_free_ptr(orbsder%inWhichLocreg)
-!!$    norbsPerLocreg=3
-!!$
-!!$    call assignToLocreg2(iproc, nproc, orbsder%norb, orbsder%norb_par, astruct%nat, nlr, &
-!!$         nspin, norbsPerLocreg, locregCenter, orbsder%inwhichlocreg)
-!!$
-!!$    call f_free(locregCenter)
-!!$    call f_free(norbsPerLocreg)
-!!$    call f_free(norbsperatom)
-!!$  end subroutine create_orbsder
-
-END SUBROUTINE determine_locregSphere_parallel
-
-
-!> Determines the the wavefunction descriptors,wfd, and fine grid upper limit of locreg 
-!! taking into account the pediodicity
-!!          
-!! @warning
-!!    We assign Llr%nfl and llr%nfu with respect to the origin of the local zone, like in determine_locreg. 
-subroutine determine_wfdSphere(ilr,nlr,Glr,hx,hy,hz,Llr)!,outofzone)
-
-  use module_base
-  use module_types
-  use locregs, only: allocate_wfd
-  implicit none
-
-  ! Subroutine Scalar Arguments
-  integer,intent(in) :: ilr,nlr
-  type(locreg_descriptors),intent(in) :: Glr  ! Global grid descriptor
-  real(kind=8),intent(in) :: hx, hy, hz
-  type(locreg_descriptors),dimension(nlr),intent(inout) :: Llr  ! Localization grid descriptors 
-  
-  !Subroutine Array Arguments
-!  integer,dimension(3,nlr),intent(in) :: outofzone  ! array indicating the directions in which the locreg exceeds the Glr
-
-  !local variables
-  integer :: ii
-  integer,dimension(3) :: Gife,Gifs,iedir,isdir,Lifs,Life,period,Gics,Gice
-  character(len=*), parameter :: subname='determine_wfdSphere'
-!!  integer :: nseg_c,nseg_f,nvctr_c,nvctr_f      ! total number of sgements and elements
-  integer, allocatable :: keygloc_tmp(:,:)
-  logical :: perx, pery, perz
-
-   call f_routine(id=subname)
-
-   ! periodicity in the three directions
-   perx=(glr%geocode /= 'F')
-   pery=(glr%geocode == 'P')
-   perz=(glr%geocode /= 'F')
-
-   !starting point of locreg (can be outside the simulation box)
-   isdir(1) = Llr(ilr)%ns1
-   isdir(2) = Llr(ilr)%ns2
-   isdir(3) = Llr(ilr)%ns3
-   !ending point of locreg (can be outside the simulation box)
-   iedir(1) = Llr(ilr)%ns1 + Llr(ilr)%d%n1
-   iedir(2) = Llr(ilr)%ns2 + Llr(ilr)%d%n2
-   iedir(3) = Llr(ilr)%ns3 + Llr(ilr)%d%n3
-   ! starting and ending point of coarse grid in Global region
-   Gics(1) = Glr%ns1
-   Gics(2) = Glr%ns2
-   Gics(3) = Glr%ns3
-   Gice(1) = Glr%ns1 + Glr%d%n1
-   Gice(2) = Glr%ns2 + Glr%d%n2
-   Gice(3) = Glr%ns3 + Glr%d%n3
-   ! starting and ending point of fine grid in Global region
-   Gifs(1) = Glr%d%nfl1 + Glr%ns1
-   Gifs(2) = Glr%d%nfl2 + Glr%ns2
-   Gifs(3) = Glr%d%nfl3 + Glr%ns3
-   Gife(1) = Glr%d%nfu1 + Glr%ns1
-   Gife(2) = Glr%d%nfu2 + Glr%ns2
-   Gife(3) = Glr%d%nfu3 + Glr%ns3
-   ! periodicity
-   period(1) = Glr%d%n1+1
-   period(2) = Glr%d%n2+1
-   period(3) = Glr%d%n3+1
-
-   !!! Determine starting point of the fine grid in locreg
-   !!do ii=1,3
-   !!   if (Llr(ilr)%outofzone(ii) > 0) then
-   !!      ! When periodicity, we must check for 2 different situations:
-   !!      ! (1) : starting of locreg before or in fine grid zone
-   !!      if (isdir(ii) < Gife(ii)) Lifs(ii) = max(isdir(ii),Gifs(ii))-isdir(ii)
-   !!      ! (2) : starting point after fine grid
-   !!      if (isdir(ii) > Gife(ii)) Lifs(ii) = max(isdir(ii),Gifs(ii)+period(ii))-isdir(ii)
-   !!   else
-   !!       Lifs(ii) = max(isdir(ii),Gifs(ii))-isdir(ii)
-   !!   end if 
-   !!end do
-
-   !!! Determine ending point of the fine grid in locreg
-   !!do ii=1,3
-   !!   if(Llr(ilr)%outofzone(ii) > 0) then
-   !!      !When periodicity, we must check for three different situations:
-   !!      ! (1) : ending of locreg before fine grid zone
-   !!      if(iedir(ii) < (Gifs(ii) + period(ii))) Life(ii) = Gife(ii)-isdir(ii)
-   !!      ! (2) : ending of locreg in fine grid zone
-   !!      if(iedir(ii) > (Gifs(ii) + period(ii)) .and. iedir(ii) < (Gife(ii) + period(ii))) then
-   !!        Life(ii) = iedir(ii)-isdir(ii)
-   !!      end if
-   !!      ! (3) : ending of locreg after ending of fine grid zone
-   !!      if(iedir(ii) > (Gife(ii)+period(ii))) Life(ii) = Gife(ii) + period(ii)-isdir(ii)
-   !!   else
-   !!      Life(ii) = min(iedir(ii),Gife(ii))-isdir(ii)
-   !!   end if
-   !!end do
-
-   do ii=1,3
-       ! Determine starting point of the fine grid in locreg. There are two possibilities:
-       if (isdir(ii)<gics(ii)) then
-           ! Start of the locreg locreg outside of the global box
-           lifs(ii) = max(isdir(ii)+period(ii),gifs(ii)) - period(ii) - isdir(ii)
-       else if(isdir(ii)>=gics(ii)) then
-           ! Start of locreg inside of the global box
-           lifs(ii) = max(isdir(ii),gifs(ii)) - isdir(ii)
-       else
-           stop 'cannot determine start of fine grid'
-       end if
-
-       ! Determine ending point of the fine grid in locreg. There are two possibilities:
-       if (iedir(ii)>gice(ii)) then
-           ! End of the locreg outside of the global box
-           life(ii) = min(iedir(ii)-period(ii),gife(ii)) + period(ii) - isdir(ii)
-       else if(iedir(ii)<=gice(ii)) then
-           ! End of the locreg inside of the global box
-           life(ii) = min(iedir(ii),gife(ii)) - isdir(ii)
-       else
-           stop 'cannot determine start of fine grid'
-       end if
-   end do
-
-
-   ! Assign values to Llr
-   Llr(ilr)%d%nfl1 = Lifs(1)
-   Llr(ilr)%d%nfl2 = Lifs(2)
-   Llr(ilr)%d%nfl3 = Lifs(3)
-   Llr(ilr)%d%nfu1 = Life(1)
-   Llr(ilr)%d%nfu2 = Life(2)
-   Llr(ilr)%d%nfu3 = Life(3)
-
-   ! define the wavefunction descriptors inside the localisation region
-   !coarse part
-   call num_segkeys_sphere(perx, pery, perz, Glr%d%n1, Glr%d%n2, Glr%d%n3, &
-        glr%ns1, glr%ns2, glr%ns3, &
-        hx, hy, hz, llr(ilr)%locrad, llr(ilr)%locregCenter, &
-        Glr%wfd%nseg_c, Glr%wfd%keygloc(1,1), &
-        Glr%wfd%keyvloc(1), &
-        llr(ilr)%wfd%nseg_c, llr(ilr)%wfd%nvctr_c)
-
-   !fine part
-   call num_segkeys_sphere(perx, pery, perz, Glr%d%n1, Glr%d%n2, Glr%d%n3, &
-        glr%ns1, glr%ns2, glr%ns3, &
-        hx, hy, hz, llr(ilr)%locrad, llr(ilr)%locregCenter, &
-        glr%wfd%nseg_f, Glr%wfd%keygloc(1,Glr%wfd%nseg_c+min(1,Glr%wfd%nseg_f)), &
-        Glr%wfd%keyvloc(Glr%wfd%nseg_c+min(1,Glr%wfd%nseg_f)), &
-        llr(ilr)%wfd%nseg_f, llr(ilr)%wfd%nvctr_f)
-
-   !write(*,'(a,2i8)') 'llr(ilr)%wfd%nvctr_c, llr(ilr)%wfd%nvctr_f', llr(ilr)%wfd%nvctr_c, llr(ilr)%wfd%nvctr_f
-
-   !allocate the wavefunction descriptors following the needs
-   call allocate_wfd(Llr(ilr)%wfd)
-
-   !Now, fill the descriptors:
-
-   keygloc_tmp = f_malloc((/ 2, (llr(ilr)%wfd%nseg_c+llr(ilr)%wfd%nseg_f) /),id='keygloc_tmp')
-
-   !!$omp parallel default(private) &
-   !!$omp shared(Glr,llr,hx,hy,hz,ilr,keygloc_tmp,perx,pery,perz)  
-   !!$omp sections
-   !!$omp section
-
-   !coarse part
-   call segkeys_Sphere(perx, pery, perz, Glr%d%n1, Glr%d%n2, Glr%d%n3, &
-        glr%ns1, glr%ns2, glr%ns3, &
-        llr(ilr)%ns1, llr(ilr)%ns1+llr(ilr)%d%n1, &
-        llr(ilr)%ns2, llr(ilr)%ns2+llr(ilr)%d%n2, &
-        llr(ilr)%ns3, llr(ilr)%ns3+llr(ilr)%d%n3, &
-        llr(ilr)%wfd%nseg_c, hx, hy, hz, llr(ilr)%locrad, llr(ilr)%locregCenter, &
-        Glr%wfd%nseg_c, Glr%wfd%keygloc(1,1), &
-        Glr%wfd%keyvloc(1), llr(ilr)%wfd%nvctr_c, &
-        llr(ilr)%wfd%keygloc(1,1),llr(ilr)%wfd%keyglob(1,1), &
-        llr(ilr)%wfd%keyvloc(1), llr(ilr)%wfd%keyvglob(1), &
-        keygloc_tmp(1,1))
-
-   !!$omp section
-   !fine part
-   call segkeys_Sphere(perx, pery, perz, Glr%d%n1, Glr%d%n2, Glr%d%n3, &
-        glr%ns1, glr%ns2, glr%ns3, &
-        llr(ilr)%ns1, llr(ilr)%ns1+llr(ilr)%d%n1, &
-        llr(ilr)%ns2, llr(ilr)%ns2+llr(ilr)%d%n2, &
-        llr(ilr)%ns3, llr(ilr)%ns3+llr(ilr)%d%n3, &
-        llr(ilr)%wfd%nseg_f, hx, hy, hz, llr(ilr)%locrad, llr(ilr)%locregCenter, &
-        Glr%wfd%nseg_f, Glr%wfd%keygloc(1,Glr%wfd%nseg_c+min(1,Glr%wfd%nseg_f)),&
-        Glr%wfd%keyvloc(Glr%wfd%nseg_c+min(1,Glr%wfd%nseg_f)), llr(ilr)%wfd%nvctr_f, &
-        llr(ilr)%wfd%keygloc(1,llr(ilr)%wfd%nseg_c+min(1,llr(ilr)%wfd%nseg_f)), &
-        llr(ilr)%wfd%keyglob(1,llr(ilr)%wfd%nseg_c+min(1,llr(ilr)%wfd%nseg_f)), &
-        llr(ilr)%wfd%keyvloc(llr(ilr)%wfd%nseg_c+min(1,llr(ilr)%wfd%nseg_f)), &
-        llr(ilr)%wfd%keyvglob(llr(ilr)%wfd%nseg_c+min(1,llr(ilr)%wfd%nseg_f)), &
-        keygloc_tmp(1,llr(ilr)%wfd%nseg_c+min(1,llr(ilr)%wfd%nseg_f)))  
-   !!$omp end sections
-   !!$omp end parallel
-
-   call f_free(keygloc_tmp)
-
-   call f_release_routine()
-
-
-END SUBROUTINE determine_wfdSphere
-
-
-!> Calculates the number of segments and elements in localisation region
-subroutine num_segkeys_periodic(n1,n2,n3,i1sc,i1ec,i2sc,i2ec,i3sc,i3ec,nseg,nvctr,keyg,keyv,&
-     nseg_loc,nvctr_loc,outofzone)
-  implicit none
-  integer, intent(in) :: n1,n2,n3,i1sc,i1ec,i2sc,i2ec,i3sc,i3ec,nseg,nvctr
-  integer, dimension(nseg), intent(in) :: keyv
-  integer, dimension(2,nseg), intent(in) :: keyg
-  integer, intent(out) :: nseg_loc,nvctr_loc
-  integer, dimension(3),intent(in) :: outofzone
-  !local variables
-  logical :: lseg,go1,go2,go3
-  integer :: iseg,jj,j0,j1,ii,i1,i2,i3,i0,i,nsrt,nend,nvctr_check,n1p1,np
-
-  nvctr_loc=0
-  !control variable
-  nvctr_check=0
-  !start and end points
-  nsrt=0
-  nend=0
-
-  n1p1=n1+1
-  np=n1p1*(n2+1)
-  do iseg=1,nseg
-     j0=keyg(1,iseg)
-     j1=keyg(2,iseg)
-     ii=j0-1
-     i3=ii/np
-     ii=ii-i3*np
-     i2=ii/n1p1
-     i0=ii-i2*n1p1
-     i1=i0+j1-j0
-     lseg=.false.
-     ! overlap conditions if zone completely inside simulation box
-     go2 = (i2sc <= i2 .and. i2 <= i2ec)
-     go3 = (i3sc <= i3 .and. i3 <= i3ec)
-     ! overlap conditions if zone as components in other periodic cells
-     if(outofzone(2) > 0) go2 = (i2 <= outofzone(2) .or. i2 >= i2sc)
-     if(outofzone(3) > 0) go3 = (i3 <= outofzone(3) .or. i3 >= i3sc)
-
-     do i=i0,i1
-        nvctr_check=nvctr_check+1
-        go1 = (i1sc <= i .and. i <= i1ec)
-        if(outofzone(1) > 0) go1 = (i <= outofzone(1) .or. i >= i1sc)
-
-        if (go1 .and. go2 .and. go3 ) then
-           nvctr_loc=nvctr_loc+1
-           if (.not. lseg) then
-              nsrt=nsrt+1
-           end if
-           lseg=.true.
-        else
-           if (lseg) then
-              nend=nend+1
-              lseg=.false.
-           end if
-        end if
-     end do
-     if (lseg) then
-        nend=nend+1
-     end if
-  end do
-  nseg_loc=nend
-
-  !check
-  if (nend /= nsrt) then
-     write(*,*) 'nend , nsrt',nend,nsrt
-     stop 'nend <> nsrt'
-  endif
-
-  if (nvctr_check /= nvctr) then
-     write(*,'(1x,a,2(i8))')&
-          'ERROR: incorrect number of coarse points examined for reducing the localisation region',&
-          nvctr_check,nvctr
-     stop
-  end if
-
-END SUBROUTINE num_segkeys_periodic
-
-
-subroutine num_segkeys_sphere(perx, pery, perz, n1, n2, n3, nl1glob, nl2glob, nl3glob, hx, hy, hz, &
-     locrad, locregCenter, &
-     nsegglob, keygglob, keyvglob, nseg, nvctr)
-  implicit none
-  logical,intent(in) :: perx, pery, perz 
-  integer, intent(in) :: n1, n2, n3, nl1glob, nl2glob, nl3glob, nsegglob
-  real(kind=8),intent(in) :: hx, hy, hz, locrad
-  real(kind=8),dimension(3),intent(in) :: locregCenter
-  integer,dimension(2,nsegglob),intent(in) :: keygglob
-  integer,dimension(nsegglob),intent(in) :: keyvglob
-  integer,intent(out) :: nseg, nvctr
-  !local variables
-  logical :: segment, inside
-  integer :: i, i1, i2, i3, nstart, nend, iseg, jj, j0, j1, ii, i0, ii1, ii2, ii3, n1p1, np
-  integer :: ij1, ij2, ij3, jj1, jj2, jj3, ijs1, ijs2, ijs3, ije1, ije2, ije3
-  real(kind=8) :: cut, dx,dy, dz
-
-
-  nvctr=0
-  nstart=0
-  nend=0
-
-  cut=locrad**2
-  n1p1=n1+1
-  np=n1p1*(n2+1)
-
-  ! For perdiodic boundary conditions, one has to check also in the neighboring
-  ! cells (see in the loop below)
-  if (perx) then
-      ijs1 = -1
-      ije1 = 1
-  else
-      ijs1 = 0
-      ije1 = 0
-  end if
-  if (pery) then
-      ijs2 = -1
-      ije2 = 1
-  else
-      ijs2 = 0
-      ije2 = 0
-  end if
-  if (perz) then
-      ijs3 = -1
-      ije3 = 1
-  else
-      ijs3 = 0
-      ije3 = 0
-  end if
-
-  !$omp parallel default(none) &
-  !$omp shared(nsegglob,keygglob,nl1glob,nl2glob,nl3glob,locregCenter) &
-  !$omp shared(hx,hy,hz,cut,n1p1,np,nstart,nvctr,nend, n1, n2, n3, ijs1, ijs2, ijs3, ije1, ije2, ije3) &
-  !$omp private(iseg,jj,j0,j1,ii,i3,i2,i0,i1,ii2,ii3,ii1,i,dx,dy,dz,segment) &
-  !$omp private(inside, ij1, ij2, ij3, jj1, jj2, jj3)
-  segment=.false.
-  !$omp do reduction(+:nstart,nvctr,nend)
-  do iseg=1,nsegglob
-      j0=keygglob(1,iseg)
-      j1=keygglob(2,iseg)
-      ii=j0-1
-      i3=ii/np
-      ii=ii-i3*np
-      i2=ii/n1p1
-      i0=ii-i2*n1p1
-      i1=i0+j1-j0
-
-      ii2=i2+nl2glob
-      ii3=i3+nl3glob
-
-      !dz=((ii3*hz)-locregCenter(3))**2
-      !dy=((ii2*hy)-locregCenter(2))**2
-      do i=i0,i1
-          ii1=i+nl1glob
-          !dx=((ii1*hx)-locregCenter(1))**2
-          inside=.false.
-          do ij3=ijs3,ije3!-1,1
-              jj3=ii3+ij3*(n3+1)
-              dz=((jj3*hz)-locregCenter(3))**2
-              do ij2=ijs2,ije2!-1,1
-                  jj2=ii2+ij2*(n2+1)
-                  dy=((jj2*hy)-locregCenter(2))**2
-                  do ij1=ijs1,ije1!-1,1
-                      jj1=ii1+ij1*(n1+1)
-                      dx=((jj1*hx)-locregCenter(1))**2
-                      !write(*,'(a,6i7,4es12.4)') 'ii1, ii2, ii3, jj1, jj2, jj3, dx, dy, dz, cut', ii1, ii2, ii3, jj1, jj2, jj3, dx, dy, dz, cut
-                      if(dx+dy+dz<=cut) then
-                          !write(*,'(a,6i7,4es12.4)') 'ii1, ii2, ii3, jj1, jj2, jj3, dx, dy, dz, cut', ii1, ii2, ii3, jj1, jj2, jj3, dx, dy, dz, cut
-                          inside=.true.
-                      end if
-                  end do
-              end do
-          end do
-          if(inside) then
-              nvctr=nvctr+1
-              if(.not.segment) then
-                  nstart=nstart+1
-                  segment=.true.
-              end if
-          else
-              if(segment) then
-                  nend=nend+1
-                  segment=.false.
-              end if
-          end if
-      end do
-      if(segment) then
-          ! Always start a new segment if we come to a new line in y direction.
-          nend=nend+1
-          segment=.false.
-      end if
-  end do
-  !$omp enddo
-  !$omp end parallel
-
-  nseg=nstart
-
-  !check
-  if (nend /= nstart) then
-     write(*,*) 'nend , nstart',nend,nstart
-     stop 'nend <> nstart'
-  endif
-
-END SUBROUTINE num_segkeys_sphere
-
-
-subroutine determine_boxbounds_sphere(gperx, gpery, gperz, n1glob, n2glob, n3glob, nl1glob, nl2glob, nl3glob, &
-           hx, hy, hz, locrad, locregCenter, &
-           nsegglob, keygglob, keyvglob, ixmin, iymin, izmin, ixmax, iymax, izmax)
-  use dynamic_memory
-  implicit none
-  logical,intent(in) :: gperx, gpery, gperz
-  integer, intent(in) :: n1glob, n2glob, n3glob, nl1glob, nl2glob, nl3glob, nsegglob
-  real(kind=8),intent(in) :: hx, hy, hz, locrad
-  real(kind=8),dimension(3),intent(in) :: locregCenter
-  integer,dimension(2,nsegglob),intent(in) :: keygglob
-  integer,dimension(nsegglob),intent(in) :: keyvglob
-  integer,intent(out) :: ixmin, iymin, izmin, ixmax, iymax, izmax
-  !local variables
-  integer :: i, i1, i2, i3, iseg, jj, j0, j1, ii, i0, ii1, ii2, ii3, n1p1, np
-  integer :: ij1, ij2 ,ij3, jj1, jj2, jj3
-  integer :: ijs1, ije1, ijs2, ije2, ijs3, ije3
-  real(kind=8) :: cut, dx,dy, dz
-  !debug
-  integer :: iiimin, isegmin
-
-  call f_routine(id='determine_boxbounds_sphere')
-
-  ! For perdiodic boundary conditions, one has to check also in the neighboring
-  ! cells (see in the loop below)
-  if (gperx) then
-      ijs1 = -1
-      ije1 = 1
-  else
-      ijs1 = 0
-      ije1 = 0
-  end if
-  if (gpery) then
-      ijs2 = -1
-      ije2 = 1
-  else
-      ijs2 = 0
-      ije2 = 0
-  end if
-  if (gperz) then
-      ijs3 = -1
-      ije3 = 1
-  else
-      ijs3 = 0
-      ije3 = 0
-  end if
-
-  iiimin=0
-  isegmin=0
-
-  ! Initialize the return values
-  ixmax=0
-  iymax=0
-  izmax=0
-  ixmin=nl1glob+n1glob
-  iymin=nl2glob+n2glob
-  izmin=nl3glob+n3glob
-
-  cut=locrad**2
-  n1p1=n1glob+1
-  np=n1p1*(n2glob+1)
-  !$omp parallel default(none) &
-  !$omp shared(nsegglob,keygglob,n1glob,n2glob,n3glob,nl1glob,nl2glob,nl3glob,locregCenter) &
-  !$omp shared(ixmin,iymin,izmin,ixmax,iymax,izmax,hx,hy,hz,cut,n1p1,np,ijs1,ije1,ijs2,ije2,ijs3,ije3) &
-  !$omp private(iseg,jj,j0,j1,ii,i3,i2,i0,i1,ii2,ii3,ii1,i,dx,dy,dz,iiimin,isegmin) &
-  !$omp private(ij1, ij2, ij3, jj1, jj2, jj3)
-  !$omp do reduction(max:ixmax,iymax,izmax) reduction(min:ixmin,iymin,izmin)
-  do iseg=1,nsegglob
-      j0=keygglob(1,iseg)
-      j1=keygglob(2,iseg)
-      ii=j0-1
-      i3=ii/np
-      ii=ii-i3*np
-      i2=ii/n1p1
-      i0=ii-i2*n1p1
-      i1=i0+j1-j0
-
-      ii2=i2+nl2glob
-      ii3=i3+nl3glob
-
-      !dz=((ii3*hz)-locregCenter(3))**2
-      !dy=((ii2*hy)-locregCenter(2))**2
-      do i=i0,i1
-          ii1=i+nl1glob
-          do ij3=ijs3,ije3!-1,1
-              jj3=ii3+ij3*(n3glob+1)
-              dz=((jj3*hz)-locregCenter(3))**2
-              do ij2=ijs2,ije2!-1,1
-                  jj2=ii2+ij2*(n2glob+1)
-                  dy=((jj2*hy)-locregCenter(2))**2
-                  do ij1=ijs1,ije1!-1,1
-                      jj1=ii1+ij1*(n1glob+1)
-                      dx=((jj1*hx)-locregCenter(1))**2
-                      if(dx+dy+dz<=cut) then
-                          ixmax=max(jj1,ixmax)
-                          iymax=max(jj2,iymax)
-                          izmax=max(jj3,izmax)
-                          ixmin=min(jj1,ixmin)
-                          iymin=min(jj2,iymin)
-                          izmin=min(jj3,izmin)
-                      end if
-                  end do
-              end do
-          end do
-          !dx=((ii1*hx)-locregCenter(1))**2
-          !!dx=((ii1*hx)-locregCenter(1))**2
-          !!if(dx+dy+dz<=cut) then
-          !!    ixmax=max(ii1,ixmax)
-          !!    iymax=max(ii2,iymax)
-          !!    izmax=max(ii3,izmax)
-          !!    ixmin=min(ii1,ixmin)
-          !!    !if(ii1<ixmin) iiimin=j0-1 ; isegmin=iseg
-          !!    iymin=min(ii2,iymin)
-          !!    izmin=min(ii3,izmin)
-          !!end if
-      end do
-  end do
-  !$omp enddo
-  !$omp end parallel
-
-  call f_release_routine()
-
-END SUBROUTINE determine_boxbounds_sphere
-
-
-subroutine segkeys_periodic(n1,n2,n3,i1sc,i1ec,i2sc,i2ec,i3sc,i3ec,nseg,nvctr,keyg,keyv,&
-     nseg_loc,nvctr_loc,keygloc,keyglob,keyvloc,keyvglob,outofzone)
-  use module_base
-  implicit none
-  integer, intent(in) :: n1,n2,n3,i1sc,i1ec,i2sc,i2ec,i3sc,i3ec,nseg,nvctr,nseg_loc,nvctr_loc
-  integer, dimension(nseg), intent(in) :: keyv
-  integer, dimension(2,nseg), intent(in) :: keyg
-  integer, dimension(3), intent(in) :: outofzone
-  integer, dimension(nseg_loc), intent(out) :: keyvglob
-  integer, dimension(nseg_loc), intent(out) :: keyvloc
-  integer, dimension(2,nseg_loc), intent(out) :: keygloc
-  integer, dimension(2,nseg_loc), intent(out) :: keyglob
-  !local variables
-  character(len=*),parameter :: subname = 'segkeys_periodic'
-  logical :: go1,go2,go3,lseg
-  integer :: iseg,jj,j0,j1,ii,i1,i2,i3,i0,i,nsrt,nend,nvctr_check,n1l,n2l,n3l,i1l,i2l,i3l,n1p1,np,n1lp1,nlp
-  integer :: i_stat, i_all
-  integer :: ngridp,ngridlob,loc
-  integer, allocatable :: keyg_loc(:,:)
-
-  call f_routine('segkeys_periodic')
-
-  !should be initialized
-  ngridp=-1000
-  ngridlob=-1000
-
-  !dimensions of the localisation region (O:nIl)
-  ! must be smaller or equal to simulation box dimensions
-  n1l=i1ec-i1sc
-  n2l=i2ec-i2sc
-  n3l=i3ec-i3sc
-
-
-  keyg_loc = f_malloc((/ 2, nseg_loc /),id='keyg_loc')
-
-  !control variable
-  nvctr_check=0
-  !start and end points
-  nsrt=0
-  nend=0
-  n1p1=n1+1
-  np=n1p1*(n2+1)
-  n1lp1=n1l+1
-  nlp=n1lp1*(n2l+1)
-  do iseg=1,nseg
-     j0=keyg(1,iseg)
-     j1=keyg(2,iseg)
-     ii=j0-1
-     i3=ii/np
-     ii=ii-i3*np
-     i2=ii/n1p1
-     i0=ii-i2*n1p1
-     i1=i0+j1-j0
-     lseg=.false.
-
-     ! intersection condition if zone inside simulation box
-     go2 = (i2sc <= i2 .and. i2 <= i2ec)
-     go3 = (i3sc <= i3 .and. i3 <= i3ec)
-     ! intersection condition if zone has components outside simulation box (periodic)
-     if(outofzone(2) > 0) go2 = (i2 <= outofzone(2) .or. i2 >= i2sc)
-     if(outofzone(3) > 0) go3 = (i3 <= outofzone(3) .or. i3 >= i3sc)
-
-     do i=i0,i1
-        go1 = (i1sc <= i .and. i <= i1ec)
-        if(outofzone(1) > 0) go1 = (i <= outofzone(1) .or. i >= i1sc)
-        if (go1 .and. go2 .and. go3) then
-          !index of the compressed function
-          i1l=i-i1sc
-          if(outofzone(1) > 0 .and. i <= outofzone(1))i1l = i - i1sc + n1 + 1
-          i2l=i2-i2sc
-          if(outofzone(2) > 0 .and. i2 <= outofzone(2))i2l = i2 - i2sc + n2 + 1
-          i3l=i3-i3sc
-          if(outofzone(3) > 0 .and. i3 <= outofzone(3))i3l = i3 - i3sc + n3 + 1
-          ngridp=i3l*nlp + i2l*n1lp1 + i1l+1
-          ngridlob = i3 * np + i2 * n1p1 + i + 1
-
-          nvctr_check=nvctr_check+1
-          if (.not. lseg) then
-!             print *,'         check:',i,i2,i3,i1l,i2l,i3l,ngridp
-             nsrt=nsrt+1
-             keyg_loc(1,nsrt)=ngridp
-             keyglob(1,nsrt)=ngridlob
-             keyvglob(nsrt)=nvctr_check
-          end if
-          lseg=.true.
-        else
-           if (lseg) then
-!              print *,'in        else:',i,i2,i3,i1l,i2l,i3l,ngridp
-              nend=nend+1
-              keyg_loc(2,nend)=ngridp
-              keyglob(2,nend)=ngridlob
-              lseg=.false.
-           end if
-        end if
-     end do
-     if (lseg) then
-!        print *,'in second else:',i,i2,i3,i1l,i2l,i3l,ngridp
-        nend=nend+1
-        keyg_loc(2,nend)=ngridp
-        keyglob(2,nend)=ngridlob
-     end if
-  end do
-
-  !check
-  if (nvctr_check /= nvctr_loc .or. nend /= nsrt .or. nend /= nseg_loc) then
-     print *,'global region statistics:',nseg,nvctr
-     write(*,*)&
-          'ERROR: problem in segkeys_periodic  ',&
-          'nvctr_check:',nvctr_check,'nvctr_loc:',nvctr_loc,&
-          'nend:',nend,'nsrt:',nsrt,'nseg_loc:',nseg_loc
-     stop
-  end if
-
- ! Now build the keyvloc where we replace the segments in order for the loc
- do iseg = 1, nseg_loc
-    !sorting the keyg_loc
-    loc = minloc(keyg_loc(1,:),1)
-    keygloc(1,iseg) = keyg_loc(1,loc)
-    keygloc(2,iseg) = keyg_loc(2,loc)
-!print *,'iseg,keygloc,keyg_loc',iseg,keygloc(1,loc),keygloc(2,loc),keyg_loc(1,iseg),keyg_loc(2,iseg)
-    keyg_loc(1,loc) = maxval(keyg_loc) + 1
-    keyvloc(iseg) = keyvglob(loc)
-!    print *,'iseg,keyglob,keyvglob,keygloc,keyvloc',iseg,keyglob(1,iseg),keyvglob(iseg),keygloc(1,iseg),keyvloc(iseg)
- end do
-
- call f_free(keyg_loc)
-
- call f_release_routine()
-
-END SUBROUTINE segkeys_periodic
-=======
->>>>>>> cf1cab5b
 
 
 
