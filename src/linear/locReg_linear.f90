--- conflicted
+++ resolved
@@ -140,11 +140,7 @@
   type(atomic_structure),intent(in) :: astruct
   type(orbitals_data),intent(in) :: orbs
   type(locreg_descriptors), intent(in) :: Glr
-<<<<<<< HEAD
-  type(locreg_descriptors), dimension(nlr), intent(out) :: Llr
-=======
   type(locreg_descriptors), dimension(nlr), intent(inout) :: Llr
->>>>>>> d4f50f90
   logical,dimension(nlr),intent(in) :: calculateBounds
 !  integer, dimension(3,nlr),intent(out) :: outofzone
   !local variables
