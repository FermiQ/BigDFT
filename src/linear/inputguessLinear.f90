--- conflicted
+++ resolved
@@ -424,28 +424,13 @@
   call to_zero(max(tmb%npsidim_orbs,tmb%npsidim_comp), tmb%psi(1))
   call gaussians_to_wavelets_new(iproc,nproc,tmb%lzd,orbs_gauss,G,&
        psigau(1,1,min(tmb%orbs%isorb+1,tmb%orbs%norb)),tmb%psi)
-
-
   tmb%can_use_transposed=.false.
 
-  call mpi_barrier(mpi_comm_world,istat)
-  if(iproc==0) write(*,*) 'after gaussians_to_wavelets_new'
-
   call f_free_ptr(psigau)
-  call mpi_barrier(mpi_comm_world,istat)
-  if(iproc==0) write(*,*) 'after f_free_ptr'
-
-<<<<<<< HEAD
+
   call deallocate_gwf(G)
-=======
-  call deallocate_gwf(G,subname)
-  call mpi_barrier(mpi_comm_world,istat)
-  if(iproc==0) write(*,*) 'after deallocate_gwf'
->>>>>>> 5a8ae2d4
   ! Deallocate locrad, which is not used any longer.
   call f_free(locrad)
-  call mpi_barrier(mpi_comm_world,istat)
-  if(iproc==0) write(*,*) 'after f_free'
 
   ! Create the potential. First calculate the charge density.
   do iorb=1,tmb%orbs%norb
@@ -453,8 +438,6 @@
       !tmb%orbs%occup(iorb)=orbs_gauss%occup(iorb)
       tmb%orbs%occup(iorb)=orbs_gauss%occup(inversemapping(iorb))
   end do
-  call mpi_barrier(mpi_comm_world,istat)
-  if(iproc==0) write(*,*) 'after tmb%orbs%occup'
 
   !!call sumrho(denspot%dpbox,tmb%orbs,tmb%lzd,GPUe,at%sym,denspot%rhod,&
   !!     tmb%psi,denspot%rho_psi,inversemapping)
@@ -464,8 +447,6 @@
   !Put the Density kernel to identity for now
   !call to_zero(tmb%linmat%denskern%nvctr, tmb%linmat%denskern%matrix_compr(1))
   call to_zero(tmb%linmat%l%nvctr, tmb%linmat%kernel_%matrix_compr(1))
-  call mpi_barrier(mpi_comm_world,istat)
-  if(iproc==0) write(*,*) 'after to_zero'
   do iorb=1,tmb%orbs%norb
      !ii=matrixindex_in_compressed(tmb%linmat%denskern,iorb,iorb)
      ii=matrixindex_in_compressed(tmb%linmat%l,iorb,iorb)
@@ -473,19 +454,13 @@
      !tmb%linmat%denskern%matrix_compr(ii)=1.d0*tmb%orbs%occup(iorb)
      tmb%linmat%kernel_%matrix_compr(ii)=1.d0*tmb%orbs%occup(iorb)
   end do
-  call mpi_barrier(mpi_comm_world,istat)
-  if(iproc==0) write(*,*) 'after tmb%linmat%kernel_%matrix_compr'
 
   !Calculate the density in the new scheme
   call communicate_basis_for_density_collective(iproc, nproc, tmb%lzd, max(tmb%npsidim_orbs,tmb%npsidim_comp), &
        tmb%orbs, tmb%psi, tmb%collcom_sr)
-  call mpi_barrier(mpi_comm_world,istat)
-  if(iproc==0) write(*,*) 'after communicate_basis_for_density_collective'
   call sumrho_for_TMBs(iproc, nproc, tmb%Lzd%hgrids(1), tmb%Lzd%hgrids(2), tmb%Lzd%hgrids(3), &
        tmb%collcom_sr, tmb%linmat%l, tmb%linmat%kernel_, tmb%Lzd%Glr%d%n1i*tmb%Lzd%Glr%d%n2i*denspot%dpbox%n3d, &
        denspot%rhov, rho_negative)
-  call mpi_barrier(mpi_comm_world,istat)
-  if(iproc==0) write(*,*) 'after sumrho_for_TMBs'
   if (rho_negative) then
       call corrections_for_negative_charge(iproc, nproc, KSwfn, at, input, tmb, denspot)
       !!if (iproc==0) call yaml_warning('Charge density contains negative points, need to increase FOE cutoff')
