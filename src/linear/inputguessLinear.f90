--- conflicted
+++ resolved
@@ -2553,13 +2553,8 @@
 real(8),dimension(tmb%orbs%npsidim_orbs),intent(out):: lphi
 
 ! Local variables
-<<<<<<< HEAD
-integer:: iorb, jorb, iall, istat, ierr, infoCoeff, ndim
-integer:: it, iiAt, jjAt, methTransformOverlap, tag
-=======
-integer:: iorb, jorb, iall, istat, ierr, infoCoeff, it, iiAt, jjAt, methTransformOverlap
+integer:: iorb, jorb, iall, istat, ierr, infoCoeff, it, iiAt, jjAt, methTransformOverlap, ndim
 integer:: iiiat, ii, jproc, sendcount, ilr, iilr, ilrold
->>>>>>> c5cbac48
 real(8),dimension(:),allocatable:: alpha, coeffPad, fnrmArr, fnrmOvrlpArr, fnrmOldArr
 real(8),dimension(:,:),allocatable:: coeff, lagMat, lcoeff, lgrad, lgradold
 integer,dimension(:),allocatable:: recvcounts, displs
@@ -2610,14 +2605,9 @@
        tmb%orbs%inwhichlocreg, tmb%orbs%onwhichmpi, opm, comom)
 
   call nullify_matrixDescriptors(mad)
-<<<<<<< HEAD
   ndim = maxval(opm%noverlap)
   call initMatrixCompression(iproc, nproc, tmbig%lzd%nlr, ndim, tmb%orbs, opm%noverlap, opm%overlaps, mad)
-  call initCompressedMatmul3(tmb%orbs%norb, mad)
-=======
-  call initMatrixCompression(iproc, nproc, tmbig%lzd%nlr, tmb%orbs, opm%noverlap, opm%overlaps, mad)
   call initCompressedMatmul3(iproc, tmb%orbs%norb, mad)
->>>>>>> c5cbac48
 
   call nullify_collective_comms(collcom_vectors)
   call init_collective_comms_vectors(iproc, nproc, tmb%lzd%nlr, tmb%orbs, tmbig%orbs, matmin%mlr, collcom_vectors)
