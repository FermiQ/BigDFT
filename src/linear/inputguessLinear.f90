--- conflicted
+++ resolved
@@ -1368,10 +1368,6 @@
 !!    stop
 !!end if
 
-<<<<<<< HEAD
-!call deallocateCommuncationBuffersOrtho(comon, subname)
-=======
->>>>>>> 6f666ec7
 if(imat/=nlocregPerMPI .and. nproc >1) then
   write(*,'(a,i0,a,2(2x,i0))') 'ERROR on process ',iproc,': imat/=nlocregPerMPI',imat,nlocregPerMPI
   stop
