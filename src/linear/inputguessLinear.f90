subroutine initInputguessConfinement(iproc, nproc, at, lzd, orbs, collcom_reference, &
           Glr, input, hx, hy, hz, lin, tmbig, tmbgauss, rxyz, nscatterarr, tag)
  ! Input wavefunctions are found by a diagonalization in a minimal basis set
  ! Each processors write its initial wavefunctions into the wavefunction file
  ! The files are then read by readwave
  use module_base
  use module_types
  use module_interfaces, exceptThisOne => initInputguessConfinement
  implicit none

  ! Calling arguments
  integer,intent(in):: iproc,nproc
  real(gp), intent(in) :: hx, hy, hz
  type(atoms_data),intent(inout) :: at
  type(local_zone_descriptors),intent(in):: lzd
  type(orbitals_data),intent(in):: orbs
  type(collective_comms),intent(in):: collcom_reference
  type(locreg_descriptors),intent(in) :: Glr
  type(input_variables)::input
  type(linearInputParameters),intent(inout):: lin
  type(DFT_wavefunction),intent(out):: tmbig, tmbgauss
  integer,dimension(0:nproc-1,4),intent(in):: nscatterarr !n3d,n3p,i3s+i3xcsh-1,i3xcsh
  real(gp),dimension(3,at%nat),intent(in):: rxyz
  integer,intent(inout):: tag

  ! Local variables
  character(len=*), parameter :: subname='initInputguessConfinement'
  real(gp), dimension(:),allocatable:: locrad
  real(gp),dimension(:,:),allocatable:: locregCenter
  integer,dimension(:),allocatable:: norbsPerAt, norbsPerLocreg
  integer, parameter :: nmax=6,lmax=3,noccmax=2,nelecmax=32
  integer:: ist, iadd, ii, jj, norbtot, istat, iall, iat, nspin_ig, norbat, ityp, ilr, iorb
 


  ! Nullify the local zone descriptors.
  call nullify_local_zone_descriptors(tmbig%lzd)
  call nullify_local_zone_descriptors(tmbgauss%lzd)
  call nullify_orbitals_data(tmbig%orbs)
  call nullify_orbitals_data(tmbgauss%orbs)
  call nullify_matrixDescriptors(tmbig%mad)
  call nullify_overlapParameters(tmbig%op)
  call nullify_p2pComms(tmbig%comon)

  ! Allocate some arrays we need for the input guess.
  !!allocate(locrad(at%nat+ndebug),stat=istat)
  !!call memocc(istat,locrad,'locrad',subname)
  allocate(norbsPerAt(at%nat), stat=istat)
  call memocc(istat, norbsPerAt, 'norbsPerAt', subname)

  tmbig%lzd%hgrids(:)=lzd%hgrids(:)
  tmbgauss%lzd%hgrids(:)=lzd%hgrids(:)

  ! Number of localization regions
  !!tmbig%lzd%nlr=at%nat
  !!tmbgauss%lzd%nlr=at%nat

  ! Spin for inputguess orbitals.
  if (input%nspin == 4) then
     nspin_ig=1
  else
     nspin_ig=input%nspin
  end if

  ! Determine how many atomic orbitals we have. Maybe we have to increase this number to more than
  ! its 'natural' value.
  norbat=0
  ist=0
  norbtot=0
  do iat=1,at%nat
      ii=lin%norbsPerType(at%iatype(iat))
      iadd=0
      do 
          ! Count the number of atomic orbitals and increase the number if necessary until we have more
          ! (or equal) atomic orbitals than basis functions per atom.
          jj=1*nint(at%aocc(1,iat))+3*nint(at%aocc(3,iat))+5*nint(at%aocc(7,iat))+7*nint(at%aocc(13,iat))
          if(jj>=ii) then
              ! we have enough atomic orbitals
              exit
          else
              ! add additional orbitals
              iadd=iadd+1
              select case(iadd)
                  case(1) 
                      at%aocc(1,iat)=1.d0
                  case(2) 
                      at%aocc(3,iat)=1.d0
                  case(3) 
                      at%aocc(7,iat)=1.d0
                  case(4) 
                      at%aocc(13,iat)=1.d0
                  case default 
                      write(*,'(1x,a)') 'ERROR: more than 16 basis functions per atom are not possible!'
                      stop
              end select
          end if
      end do
      norbsPerAt(iat)=jj
      norbat=norbat+norbsPerAt(iat)
      norbtot=norbtot+jj
  end do

  tmbig%lzd%nlr=norbtot
  tmbgauss%lzd%nlr=at%nat

  allocate(norbsPerLocreg(tmbig%lzd%nlr), stat=istat)
  call memocc(istat, norbsPerLocreg, 'norbsPerLocreg', subname)

  allocate(locrad(tmbig%lzd%nlr),stat=istat)
  call memocc(istat,locrad,'locrad',subname)

  norbsPerLocreg=1

  ! Nullify the orbitals_data type and then determine its values.
  call nullify_orbitals_data(tmbig%orbs)
  !call orbitals_descriptors(iproc, nproc, norbtot, norbtot, 0, &
  !     input%nspin, orbs%nspinor, orbs%nkpts, orbs%kpts, orbs%kwgts, tmbig%orbs)
!!$  call orbitals_descriptors_forLinear(iproc, nproc, norbtot, norbtot, 0, &
!!$       input%nspin, orbs%nspinor, orbs%nkpts, orbs%kpts, orbs%kwgts, tmbig%orbs)
!!$  call repartitionOrbitals(iproc, nproc, tmbig%orbs%norb, tmbig%orbs%norb_par, &
!!$       tmbig%orbs%norbp, tmbig%orbs%isorb_par, tmbig%orbs%isorb, tmbig%orbs%onWhichMPI)

  call orbitals_descriptors(iproc, nproc, norbtot, norbtot, 0, &
       input%nspin, orbs%nspinor, orbs%nkpts, orbs%kpts, orbs%kwgts, tmbig%orbs,.true.) !simple repartition
  iall=-product(shape(tmbig%orbs%onwhichatom))*kind(tmbig%orbs%onwhichatom)
  deallocate(tmbig%orbs%onwhichatom,stat=istat)
  call memocc(istat,iall,'tmbig%orbs%onwhichatom',subname)

  call assignToLocreg2(iproc, nproc, tmbig%orbs%norb, tmbig%orbs%norb_par, at%nat, at%nat, &
       input%nspin, norbsPerAt, rxyz, tmbig%orbs%onwhichatom)
       !if(iproc==0) write(*,'(a,100i5)') 'tmbig%orbs%onwhichatom',tmbig%orbs%onwhichatom


  allocate(locregCenter(3,tmbig%orbs%norb), stat=istat)
  call memocc(istat, locregCenter, 'locregCenter', subname)

  ilr=0
  do iat=1,at%nat
      ityp=at%iatype(iat)
      !do iorb=1,lin%norbsPerType(ityp)
      do iorb=1,norbsPerAt(iat)
          ilr=ilr+1
          locregCenter(:,ilr)=rxyz(:,iat)
          locrad(ilr)=lin%locrad_type(ityp)
      end do
  end do
  if(ilr/=tmbig%lzd%nlr) then
      write(*,'(a,2(2x,i0))') 'ERROR: ilr/=tmbig%lzd%nlr',ilr,tmbig%lzd%nlr
      stop
  end if
  !if(iproc==0) write(*,'(a,100f)') 'lin%locrad_type',lin%locrad_type



  ! lzdig%orbs%inWhichLocreg has been allocated in orbitals_descriptors. Since it will again be allcoated
  ! in assignToLocreg2, deallocate it first.
  iall=-product(shape(tmbig%orbs%inWhichLocreg))*kind(tmbig%orbs%inWhichLocreg)
  deallocate(tmbig%orbs%inWhichLocreg,stat=istat)
  call memocc(istat,iall,'tmbig%orbs%inWhichLocreg',subname)

  ! Assign the orbitals to the localization regions.
  !!call assignToLocreg2(iproc, nproc, tmbig%orbs%norb, tmbig%orbs%norb_par, at%nat, tmbig%lzd%nlr, &
  !!     input%nspin, norbsPerAt, rxyz, tmbig%orbs%inwhichlocreg)
  call assignToLocreg2(iproc, nproc, tmbig%orbs%norb, tmbig%orbs%norb_par, at%nat, tmbig%lzd%nlr, &
       input%nspin, norbsPerLocreg, locregCenter, tmbig%orbs%inwhichlocreg)

  ! Maybe this could be moved to another subroutine? Or be omitted at all?
  allocate(tmbig%orbs%eval(orbs%norb), stat=istat)
  call memocc(istat, tmbig%orbs%eval, 'tmbig%orbs%eval', subname)
  tmbig%orbs%eval=-.5d0


  ! Nullify the locreg_descriptors and then copy Glr to it.
  call nullify_locreg_descriptors(tmbgauss%lzd%Glr)
  call copy_locreg_descriptors(Glr, tmbgauss%lzd%Glr, subname)

  ! Determine the localization regions.
  call initLocregs(iproc, nproc, tmbig%lzd%nlr, locregCenter, hx, hy, hz, tmbig%lzd, &
       tmbig%orbs, Glr, locrad, lin%locregShape)
  call copy_locreg_descriptors(Glr, tmbig%lzd%Glr, subname)

  ! Determine the localization regions for the atomic orbitals, which have a different localization radius.
  locrad=max(12.d0,maxval(lin%locrad(:)))
  call nullify_orbitals_data(tmbgauss%orbs)
  call copy_orbitals_data(tmbig%orbs, tmbgauss%orbs, subname)
  ! lzdig%orbs%inWhichLocreg has been allocated in orbitals_descriptors. Since it will again be allcoated
  ! in assignToLocreg2, deallocate it first.
  iall=-product(shape(tmbgauss%orbs%inWhichLocreg))*kind(tmbgauss%orbs%inWhichLocreg)
  deallocate(tmbgauss%orbs%inWhichLocreg,stat=istat)
  call memocc(istat,iall,'tmbgauss%orbs%inWhichLocreg',subname)
  ! Assign the orbitals to the localization regions.
  call assignToLocreg2(iproc, nproc, tmbgauss%orbs%norb, tmbgauss%orbs%norb_par, at%nat, tmbgauss%lzd%nlr, &
       input%nspin, norbsPerAt, rxyz, tmbgauss%orbs%inwhichlocreg)

  call initLocregs(iproc, nproc, tmbgauss%lzd%nlr, rxyz, input%hx, input%hy, input%hz, tmbgauss%lzd, &
       tmbgauss%orbs, Glr, locrad, lin%locregShape)

  ! Initialize the parameters needed for the orthonormalization of the atomic orbitals.
  !!! Attention: this is initialized for lzdGauss and not for lzdig!
  call initCommsOrtho(iproc, nproc, input%nspin, hx, hy, hz, tmbig%lzd, tmbig%lzd, tmbig%orbs, tmbig%orbs, &
       tmbig%orbs%inWhichLocreg, lin%locregShape, tmbig%op, tmbig%comon)

  ! Initialize the parameters needed for communicationg the potential.
  call copy_locreg_descriptors(Glr, tmbig%lzd%Glr, subname)
  call nullify_p2pComms(tmbig%comgp)
  call initialize_communication_potential(iproc, nproc, nscatterarr, tmbig%orbs, tmbig%lzd, tmbig%comgp)


  call initMatrixCompression(iproc, nproc, tmbig%lzd%nlr, tmbig%orbs, &
       tmbig%op%noverlaps, tmbig%op%overlaps, tmbig%mad)
  call initCompressedMatmul3(tmbig%orbs%norb, tmbig%mad)

  call nullify_collective_comms(tmbig%collcom)
  call init_collective_comms(iproc, nproc, tmbig%orbs, tmbig%lzd, tmbig%collcom, collcom_reference)

  ! Deallocate the local arrays.
  iall=-product(shape(locrad))*kind(locrad)
  deallocate(locrad,stat=istat)
  call memocc(istat,iall,'locrad',subname)
  iall=-product(shape(norbsPerAt))*kind(norbsPerAt)
  deallocate(norbsPerAt,stat=istat)
  call memocc(istat,iall,'norbsPerAt',subname)
  iall=-product(shape(norbsPerLocreg))*kind(norbsPerLocreg)
  deallocate(norbsPerLocreg,stat=istat)
  call memocc(istat,iall,'norbsPerLocreg',subname)
  iall=-product(shape(locregCenter))*kind(locregCenter)
  deallocate(locregCenter,stat=istat)
  call memocc(istat,iall,'locregCenter',subname)

END SUBROUTINE initInputguessConfinement





!>   input guess wavefunction diagonalization
subroutine inputguessConfinement(iproc, nproc, at, &
     input, hx, hy, hz, lzd, lorbs, rxyz, denspot, rhopotold,&
     nlpspd, proj, GPU, lphi,orbs,tmb)
  ! Input wavefunctions are found by a diagonalization in a minimal basis set
  ! Each processors write its initial wavefunctions into the wavefunction file
  ! The files are then read by readwave
  use module_base
  use module_interfaces, exceptThisOne => inputguessConfinement
  use module_types
  use Poisson_Solver
  implicit none
  !Arguments
  integer, intent(in) :: iproc,nproc
  real(gp), intent(in) :: hx, hy, hz
  type(atoms_data), intent(inout) :: at
  type(nonlocal_psp_descriptors), intent(in) :: nlpspd
  type(GPU_pointers), intent(inout) :: GPU
  type(DFT_local_fields), intent(inout) :: denspot
  type(input_variables),intent(inout):: input
  type(local_zone_descriptors),intent(inout):: lzd
  type(orbitals_data),intent(in):: lorbs
  real(gp), dimension(3,at%nat), intent(in) :: rxyz
  real(wp), dimension(nlpspd%nprojel), intent(inout) :: proj
  real(dp),dimension(max(lzd%glr%d%n1i*lzd%glr%d%n2i*denspot%dpbox%n3p,1)*input%nspin),intent(inout) ::  rhopotold
  real(8),dimension(max(lorbs%npsidim_orbs,lorbs%npsidim_comp)),intent(out):: lphi
  type(orbitals_data),intent(in):: orbs
  type(DFT_wavefunction),intent(inout):: tmb

  ! Local variables
  type(gaussian_basis):: G !basis for davidson IG
  character(len=*), parameter :: subname='inputguessConfinement'
  integer :: istat,iall,iat,nspin_ig,iorb,nvirt,norbat,ilrl,ilrg,tag
  real(gp) :: hxh,hyh,hzh,eks
  integer, dimension(:,:), allocatable :: norbsc_arr
  real(gp), dimension(:), allocatable :: locrad
  real(wp), dimension(:,:,:), pointer :: psigau
  real(8),dimension(:),allocatable:: lchi, lchi2
  real(8),dimension(:,:),allocatable::  lhchi, locregCenter
  real(8), dimension(:,:,:),allocatable:: ham3
  integer, dimension(:),allocatable:: norbsPerAt, onWhichAtomTemp, mapping, inversemapping
  logical,dimension(:),allocatable:: covered
  !real(8),dimension(:),pointer:: lpot
  integer, parameter :: nmax=6,lmax=3,noccmax=2,nelecmax=32
  logical:: isoverlap
  logical,dimension(:),allocatable:: skip
  integer :: ist,jst,jorb,iiAt,i,iadd,ii,jj,ilr,ind1,ind2,ityp,owa,owa_old,ii_old
  integer :: ldim,gdim,jlr,iiorb,ndim_lhchi
  integer :: nlocregPerMPI,jproc,jlrold,infoCoeff
  !!integer,dimension(:),allocatable:: norb_parTemp, onWhichMPITemp
  type(confpot_data), dimension(:), allocatable :: confdatarr
  type(energy_terms) :: energs
  real(dp),dimension(6) :: xcstr
  type(DFT_wavefunction):: tmbig, tmbgauss

  if (iproc == 0) then
     write(*,'(1x,a)')&
          '------------------------------------------------------- Input Wavefunctions Creation'
  end if

  ! Initialize evrything
  tag=1
  call initInputguessConfinement(iproc, nproc, at, lzd, lorbs, tmb%collcom, lzd%glr, input, hx, hy, hz, input%lin, &
       tmbig, tmbgauss, rxyz, denspot%dpbox%nscatterarr, tag)

  ! Allocate some arrays we need for the input guess.
  allocate(norbsc_arr(at%natsc+1,input%nspin+ndebug),stat=istat)
  call memocc(istat,norbsc_arr,'norbsc_arr',subname)
  allocate(locrad(at%nat+ndebug),stat=istat)
  call memocc(istat,locrad,'locrad',subname)
  allocate(norbsPerAt(at%nat), stat=istat)
  call memocc(istat, norbsPerAt, 'norbsPerAt', subname)
  allocate(mapping(tmbig%orbs%norb), stat=istat)
  call memocc(istat, mapping, 'mapping', subname)
  allocate(covered(tmbig%orbs%norb), stat=istat)
  call memocc(istat, covered, 'covered', subname)
  allocate(inversemapping(tmbig%orbs%norb), stat=istat)
  call memocc(istat, inversemapping, 'inversemapping', subname)


  ! Spin for inputguess orbitals
  if (input%nspin == 4) then
     nspin_ig=1
  else
     nspin_ig=input%nspin
  end if

  ! Determine how many atomic orbitals we have. Maybe we have to increase this number to more than
  ! its 'natural' value.
  norbat=0
  ist=0
  do iat=1,at%nat
      ii=input%lin%norbsPerType(at%iatype(iat))
      iadd=0
      do 
          ! Count the number of atomic orbitals and increase the number if necessary until we have more
          ! (or equal) atomic orbitals than basis functions per atom.
          jj=1*nint(at%aocc(1,iat))+3*nint(at%aocc(3,iat))+&
               5*nint(at%aocc(7,iat))+7*nint(at%aocc(13,iat))
          if(jj>=ii) then
              ! we have enough atomic orbitals
              exit
          else
              ! add additional orbitals
              iadd=iadd+1
              select case(iadd)
                  case(1) 
                      at%aocc(1,iat)=1.d0
                  case(2) 
                      at%aocc(3,iat)=1.d0
                  case(3) 
                      at%aocc(7,iat)=1.d0
                  case(4) 
                      at%aocc(13,iat)=1.d0
                  case default 
                      write(*,'(1x,a)') 'ERROR: more than 16 basis functions per atom are not possible!'
                      stop
              end select
          end if
      end do
      norbsPerAt(iat)=jj
      norbat=norbat+norbsPerAt(iat)
  end do

  ! Number of localization regions.
  tmbig%lzd%nlr=norbat
  tmbgauss%lzd%nlr=at%nat

  allocate(locregCenter(3,tmbig%lzd%nlr), stat=istat)
  call memocc(istat, locregCenter, 'locregCenter', subname)

  ilr=0
  do iat=1,at%nat
      ityp=at%iatype(iat)
      do iorb=1,norbsPerAt(iat)
          ilr=ilr+1
          locregCenter(:,ilr)=rxyz(:,iat)
      end do
  end do

  ! Create the atomic orbitals in a Gaussian basis. Deallocate tmbig%orbs, since it will be
  ! recalculated in inputguess_gaussian_orbitals.


  ! This array gives a mapping from the 'natural' orbital distribution (i.e. simply counting up the atoms) to
  ! our optimized orbital distribution (determined by in orbs%inwhichlocreg).
  iiorb=0
  covered=.false.
  do iat=1,at%nat
      do iorb=1,norbsPerAt(iat)
          iiorb=iiorb+1
          ! Search the corresponding entry in inwhichlocreg
          do jorb=1,tmbgauss%orbs%norb
              if(covered(jorb)) cycle
              jlr=tmbgauss%orbs%inwhichlocreg(jorb)
              if( tmbgauss%lzd%llr(jlr)%locregCenter(1)==rxyz(1,iat) .and. &
                  tmbgauss%lzd%llr(jlr)%locregCenter(2)==rxyz(2,iat) .and. &
                  tmbgauss%lzd%llr(jlr)%locregCenter(3)==rxyz(3,iat) ) then
                  covered(jorb)=.true.
                  mapping(iiorb)=jorb
                  exit
              end if
          end do
      end do
  end do

  ! Inverse mapping
  do iorb=1,tmbgauss%orbs%norb
      do jorb=1,tmbgauss%orbs%norb
          if(mapping(jorb)==iorb) then
              inversemapping(iorb)=jorb
              exit
          end if
      end do
  end do



  nvirt=0
  call deallocate_orbitals_data(tmbgauss%orbs,subname)

  call inputguess_gaussian_orbitals_forLinear(iproc,nproc,tmbgauss%orbs%norb,at,rxyz,nvirt,nspin_ig,&
       tmbgauss%lzd%nlr, norbsPerAt, mapping, &
       lorbs,tmbgauss%orbs,norbsc_arr,locrad,G,psigau,eks)
  ! Since inputguess_gaussian_orbitals overwrites tmbig%orbs,we again have to assign the correct value (neeed due to
  ! a different orbital distribution.
  !LG: It seems that this routine is already called in the previous routine. Commenting it out should leave things unchanged
  call repartitionOrbitals(iproc,nproc,tmbgauss%orbs%norb,tmbgauss%orbs%norb_par,&
       tmbgauss%orbs%norbp,tmbgauss%orbs%isorb_par,tmbgauss%orbs%isorb,tmbgauss%orbs%onWhichMPI)


  !dimension of the wavefunctions
  call wavefunction_dimension(tmbgauss%lzd,tmbgauss%orbs)
  call wavefunction_dimension(tmbig%lzd,tmbig%orbs)


  ! Allcoate the array holding the orbitals. lchi2 are the atomic orbitals with the larger cutoff, whereas
  ! lchi are the atomic orbitals with the smaller cutoff.
  allocate(lchi2(max(tmbgauss%orbs%npsidim_orbs,tmbgauss%orbs%npsidim_comp)),stat=istat)
  call memocc(istat,lchi2,'lchi2',subname)
  lchi2=0.d0

  ! Grid spacing on fine grid.
  hxh=.5_gp*hx
  hyh=.5_gp*hy
  hzh=.5_gp*hz

  ! Assign the size of the orbitals to the new variable lpsidimtot.
  tmbgauss%lzd%hgrids(1)=hx
  tmbgauss%lzd%hgrids(2)=hy
  tmbgauss%lzd%hgrids(3)=hz
  ! Transform the atomic orbitals to the wavelet basis.
  lchi2=0.d0
  call gaussians_to_wavelets_new(iproc,nproc,tmbgauss%lzd,tmbgauss%orbs,G,&
       psigau(1,1,min(tmbgauss%orbs%isorb+1,tmbgauss%orbs%norb)),lchi2)

  iall=-product(shape(psigau))*kind(psigau)
  deallocate(psigau,stat=istat)
  call memocc(istat,iall,'psigau',subname)

  call deallocate_gwf(G,subname)

  !restore wavefunction dimension
  call wavefunction_dimension(tmbig%lzd,tmbig%orbs)



  allocate(lchi(max(tmbig%orbs%npsidim_orbs,tmbig%orbs%npsidim_comp)+ndebug),stat=istat)
  call memocc(istat,lchi,'lchi',subname)
  lchi=0.d0

  ! Transform chi to the localization region. This requires that the localizatin region of lchi2 is larger than that
  ! of lchi.
  ind1=1
  ind2=1
  do iorb=1,tmbgauss%orbs%norbp
      ilrl = tmbig%orbs%inWhichLocreg(tmbig%orbs%isorb+iorb)
      ilrg = tmbgauss%orbs%inWhichLocreg(tmbgauss%orbs%isorb+iorb)
      ldim=tmbig%lzd%Llr(ilrl)%wfd%nvctr_c+7*tmbig%lzd%Llr(ilrl)%wfd%nvctr_f
      gdim=tmbgauss%lzd%llr(ilrg)%wfd%nvctr_c+7*tmbgauss%lzd%llr(ilrg)%wfd%nvctr_f
      call psi_to_locreg2(iproc, nproc, ldim, gdim, tmbig%lzd%llr(ilrl), tmbgauss%lzd%llr(ilrg), lchi2(ind1), lchi(ind2))
      ind1=ind1+tmbgauss%lzd%llr(ilrg)%wfd%nvctr_c+7*tmbgauss%lzd%llr(ilrg)%wfd%nvctr_f
      ind2=ind2+tmbig%lzd%Llr(ilrl)%wfd%nvctr_c+7*tmbig%lzd%Llr(ilrl)%wfd%nvctr_f
  end do
  if(tmbgauss%orbs%norbp>0 .and. ind1/=tmbgauss%orbs%npsidim_orbs+1) then
      write(*,'(2(a,i8),i8)') 'ERROR on process ',iproc,&
           ': ind1/=tmbgauss%orbs%npsidim+1',ind1,tmbgauss%orbs%npsidim_orbs+1
      stop
  end if
  if(tmbig%orbs%norbp>0 .and. ind2/=tmbig%orbs%npsidim_orbs+1) then
      write(*,'(2(a,i8),i8)') 'ERROR on process ',iproc,&
           ': ind2/=tmbig%orbs%npsidim+1',ind2,tmbig%orbs%npsidim_orbs+1
      stop
  end if

  ! Always use the exact Loewdin method.
  call orthonormalizeAtomicOrbitalsLocalized2(iproc, nproc, 0, input%lin%nItOrtho, &
       tmbig%lzd, tmbig%orbs, tmbig%comon, &
       tmbig%op, input, tmbig%mad, tmbig%collcom, tmb%orthpar, tmb%wfnmd%bpo, lchi)

  ! Deallocate locrad, which is not used any longer.
  iall=-product(shape(locrad))*kind(locrad)
  deallocate(locrad,stat=istat)
  call memocc(istat,iall,'locrad',subname)

  !change again wavefunction dimension
  call wavefunction_dimension(tmbig%lzd,tmbig%orbs)
  call wavefunction_dimension(tmbgauss%lzd,tmbgauss%orbs)




  ! Create the potential. First calculate the charge density.
  if(iproc==0) write(*,'(1x,a)',advance='no') 'Calculating charge density...'


  call sumrho(iproc,nproc,tmbgauss%orbs,tmbgauss%lzd,&
       hxh,hyh,hzh,denspot%dpbox%nscatterarr,&
       GPU,at%sym,denspot%rhod,lchi2,denspot%rho_psi,inversemapping)
  call communicate_density(iproc,nproc,input%nspin,hxh,hyh,hzh,tmbgauss%lzd,&
       denspot%rhod,denspot%dpbox%nscatterarr,denspot%rho_psi,denspot%rhov,.false.)

  if(iproc==0) write(*,'(a)') 'done.'

  !restore wavefunction dimension
  call wavefunction_dimension(tmbig%lzd,tmbig%orbs)


  if(trim(input%lin%mixingmethod)=='dens') then
      call dcopy(max(lzd%glr%d%n1i*lzd%glr%d%n2i*denspot%dpbox%n3p,1)*input%nspin, denspot%rhov(1), 1, rhopotold(1), 1)
  end if


  iall=-product(shape(lchi2))*kind(lchi2)
  deallocate(lchi2, stat=istat)
  call memocc(istat, iall, 'lchi2',subname)


  call deallocate_local_zone_descriptors(tmbgauss%lzd, subname)

  call updatePotential(iproc,nproc,at%geocode,input%ixc,input%nspin,hxh,hyh,hzh,lzd%glr,denspot,&
       energs%eh,energs%exc,energs%evxc)

!!$  
!!$  if(orbs%nspinor==4) then
!!$     !this wrapper can be inserted inside the poisson solver 
!!$     call PSolverNC(at%geocode,'D',iproc,nproc,lzd%glr%d%n1i,lzd%glr%d%n2i,lzd%glr%d%n3i,&
!!$          nscatterarr(iproc,1),& !this is n3d
!!$          input%ixc,hxh,hyh,hzh,&
!!$          rhopot,pkernel,pot_ion,ehart,eexcu,vexcu,0.d0,.true.,4)
!!$  else
!!$     !Allocate XC potential
!!$     if (nscatterarr(iproc,2) >0) then
!!$        allocate(potxc(lzd%glr%d%n1i*lzd%glr%d%n2i*nscatterarr(iproc,2)*input%nspin+ndebug),stat=istat)
!!$        call memocc(istat,potxc,'potxc',subname)
!!$     else
!!$        allocate(potxc(1+ndebug),stat=istat)
!!$        call memocc(istat,potxc,'potxc',subname)
!!$     end if
!!$
!!$     call XC_potential(at%geocode,'D',iproc,nproc,&
!!$          lzd%glr%d%n1i,lzd%glr%d%n2i,lzd%glr%d%n3i,input%ixc,hxh,hyh,hzh,&
!!$          rhopot,eexcu,vexcu,input%nspin,rhocore,potxc,xcstr)
!!$
!!$
!!$     if( iand(potshortcut,4)==0) then
!!$        call H_potential(at%geocode,'D',iproc,nproc,&
!!$             lzd%glr%d%n1i,lzd%glr%d%n2i,lzd%glr%d%n3i,hxh,hyh,hzh,&
!!$             rhopot,pkernel,pot_ion,ehart,0.0_dp,.true.)
!!$     endif
!!$
!!$
!!$     !sum the two potentials in rhopot array
!!$     !fill the other part, for spin, polarised
!!$     if (input%nspin == 2) then
!!$        call dcopy(lzd%glr%d%n1i*lzd%glr%d%n2i*nscatterarr(iproc,2),rhopot(1),1,&
!!$             rhopot(lzd%glr%d%n1i*lzd%glr%d%n2i*nscatterarr(iproc,2)+1),1)
!!$     end if
!!$     !spin up and down together with the XC part
!!$     call axpy(lzd%glr%d%n1i*lzd%glr%d%n2i*nscatterarr(iproc,2)*input%nspin,1.0_dp,potxc(1),1,&
!!$          rhopot(1),1)
!!$
!!$
!!$     iall=-product(shape(potxc))*kind(potxc)
!!$     deallocate(potxc,stat=istat)
!!$     call memocc(istat,iall,'potxc',subname)
!!$
!!$  end if

  if(trim(input%lin%mixingmethod)=='pot') then
      call dcopy(max(lzd%glr%d%n1i*lzd%glr%d%n2i*denspot%dpbox%n3p,1)*input%nspin, denspot%rhov(1), 1, rhopotold(1), 1)
  end if

  !call dcopy(tmbig%orbs%npsidim,psi,1,hpsi,1)
  if (input%exctxpar == 'OP2P') energs%eexctX = uninitialized(energs%eexctX)

  
  ! Set localnorb, i.e. the number of orbitals a given process has in a specific loalization region.
  do ilr=1,tmbig%lzd%nlr
      tmbig%lzd%Llr(ilr)%localnorb=0
      do iorb=1,tmbig%orbs%norbp
          !if(tmbig%orbs%inWhichLocregp(iorb)==ilr) then
          if(tmbig%orbs%inWhichLocreg(tmbig%orbs%isorb+iorb)==ilr) then
              tmbig%lzd%Llr(ilr)%localnorb = tmbig%lzd%Llr(ilr)%localnorb+1
          end if
      end do
  end do


  ! Post the messages for the communication of the potential.
  call allocateCommunicationsBuffersPotential(tmbig%comgp, subname)
<<<<<<< HEAD
  call postCommunicationsPotential(iproc, nproc, denspot%dpbox%ndimpot, denspot%rhov, tmbig%comgp)
=======
  !!call postCommunicationsPotential(iproc, nproc, denspot%dpcom%ndimpot, denspot%rhov, tmbig%comgp)
  call post_p2p_communication(iproc, nproc, denspot%dpcom%ndimpot, denspot%rhov, &
       tmbig%comgp%nrecvbuf, tmbig%comgp%recvbuf, tmbig%comgp)
>>>>>>> f87616bd


  ! Apply the Hamiltonian for each atom.
  ! onWhichAtomTemp indicates that all orbitals feel the confining potential
  ! centered on atom iat.
  allocate(onWhichAtomTemp(tmbig%orbs%norb), stat=istat)
  call memocc(istat,onWhichAtomTemp,'onWhichAtomTemp',subname)
  allocate(skip(lzd%nlr), stat=istat)
  call memocc(istat, skip, 'skip', subname)


  ! Determine for how many localization regions we need a Hamiltonian application.
  ndim_lhchi=0
  do ilr=1,lzd%nlr
      skip(ilr)=.true.
      do jorb=1,tmbig%orbs%norbp
          onWhichAtomTemp(tmbig%orbs%isorb+jorb)=tmbig%orbs%inwhichlocreg(ilr)
          jlr=tmbig%orbs%inWhichLocreg(tmbig%orbs%isorb+jorb)
          if(tmbig%orbs%inWhichlocreg(jorb+tmbig%orbs%isorb)/=jlr) stop 'this should not happen'
          call check_overlap_cubic_periodic(tmb%lzd%Glr,tmb%lzd%llr(ilr),tmbig%lzd%llr(jlr),isoverlap)
           if(isoverlap) then
              skip(ilr)=.false.
          end if
      end do
      if(.not.skip(ilr)) then
          ndim_lhchi=ndim_lhchi+1
      end if
  end do


  allocate(lhchi(max(tmbig%orbs%npsidim_orbs,tmbig%orbs%npsidim_comp),ndim_lhchi),stat=istat)
  call memocc(istat, lhchi, 'lhchi', subname)
  lhchi=0.d0


  if(iproc==0) write(*,'(1x,a)') 'Hamiltonian application for all locregs. This may take some time.'


  call local_potential_dimensions(tmbig%lzd,tmbig%orbs,denspot%dpbox%ngatherarr(0,1))

  !!tmbig%comgp%communication_complete=.false.
  call full_local_potential(iproc,nproc,tmbig%orbs,tmbig%lzd,2,&
       denspot%dpbox,denspot%rhov,denspot%pot_work,tmbig%comgp)

  tmbig%lzd%hgrids(1)=hx
  tmbig%lzd%hgrids(2)=hy
  tmbig%lzd%hgrids(3)=hz


  allocate(tmbig%lzd%doHamAppl(tmbig%lzd%nlr), stat=istat)
  call memocc(istat, tmbig%lzd%doHamAppl, 'tmbig%lzd%doHamAppl', subname)
  ii=0
  owa=-1
  owa_old=-1
  do ilr=1,lzd%nlr
      tmbig%lzd%doHamAppl=.false.
      skip(ilr)=.true.
      do jorb=1,tmbig%orbs%norbp
          onWhichAtomTemp(tmbig%orbs%isorb+jorb)=lorbs%onwhichatom(ilr)
          owa=lorbs%onwhichatom(ilr)
          jlr=tmbig%orbs%inWhichLocreg(tmbig%orbs%isorb+jorb)
          call check_overlap_cubic_periodic(tmb%lzd%Glr,tmb%lzd%llr(lorbs%inwhichlocreg(ilr)),&
               tmbig%lzd%llr(jlr),isoverlap)
          if(isoverlap) then
              tmbig%lzd%doHamAppl(jlr)=.true.
              skip(ilr)=.false.
          else
              tmbig%lzd%doHamAppl(jlr)=.false.
          end if
      end do
      if(iproc==0) write(*,'(3x,a,i0,a)', advance='no') 'locreg ', ilr, '... '

      if(.not.skip(ilr)) then
          ii=ii+1
          if(input%lin%nItInguess>0) then
             allocate(confdatarr(tmbig%orbs%norbp))
             call define_confinement_data(confdatarr,tmbig%orbs,rxyz,at,&
                  hx,hy,hz,input%lin%confpotorder,&
                  input%lin%potentialprefac_lowaccuracy,tmbig%lzd,onWhichAtomTemp)
             call to_zero(tmbig%orbs%npsidim_orbs,lhchi(1,ii))
<<<<<<< HEAD
             call LocalHamiltonianApplication(iproc,nproc,at,tmbig%orbs,&
                  tmbig%lzd,confdatarr,denspot%dpbox%ngatherarr,denspot%pot_work,lchi,lhchi(1,ii),&
                  energs,input%SIC,GPU,.false.,&
                  pkernel=denspot%pkernelseq)
             call NonLocalHamiltonianApplication(iproc,at,tmbig%orbs,&
                  rxyz,&
                  proj,tmbig%lzd,nlpspd,lchi,lhchi(1,ii),energs%eproj)
=======
             if(owa/=owa_old) then
                 call LocalHamiltonianApplication(iproc,nproc,at,tmbig%orbs,&
                      tmbig%lzd,confdatarr,denspot%dpcom%ngatherarr,denspot%pot_work,lchi,lhchi(1,ii),&
                      energs,input%SIC,GPU,.false.,&
                      pkernel=denspot%pkernelseq)
                 call NonLocalHamiltonianApplication(iproc,at,tmbig%orbs,&
                      rxyz,&
                      proj,tmbig%lzd,nlpspd,lchi,lhchi(1,ii),energs%eproj)
                 ii_old=ii
             else
                 call dcopy(tmbig%orbs%npsidim_orbs, lhchi(1,ii_old), 1, lhchi(1,ii), 1)
             end if
>>>>>>> f87616bd
             deallocate(confdatarr)
          end if
      else
          if(iproc==0) write(*,'(3x,a)', advance='no') 'no Hamiltonian application required... '
      end if
      if(iproc==0) write(*,'(a)') 'done.'
      owa_old=owa
  end do


  ! Deallocate the buffers needed for communication the potential.
  call deallocateCommunicationsBuffersPotential(tmbig%comgp, subname)
  ! Deallocate the parameters needed for the communication of the potential.
  call deallocate_p2pComms(tmbig%comgp, subname)

  iall=-product(shape(denspot%pot_work))*kind(denspot%pot_work)
  deallocate(denspot%pot_work, stat=istat)
  call memocc(istat, iall, 'denspot%pot_work', subname)
   if(ii/=ndim_lhchi) then
      write(*,'(a,i0,a,2(2x,i0))') 'ERROR on process ',iproc,': ii/=ndim_lhchi',ii,ndim_lhchi
      stop
  end if



  ! Calculate the number of different matrices that have to be stored on a given MPI process.
  jlrold=0
  nlocregPerMPI=0
  do jorb=1,lorbs%norb
      jlr=lorbs%inWhichLocreg(jorb)
      jproc=lorbs%onWhichMPI(jorb)
      if(iproc==jproc) then
          if(jlr/=jlrold) then
              nlocregPerMPI=nlocregPerMPI+1
              jlrold=jlr
          end if
      end if
  end do





  ! Calculate the Hamiltonian matrix.
  allocate(ham3(tmbig%orbs%norb,tmbig%orbs%norb,nlocregPerMPI), stat=istat)
  call memocc(istat,ham3,'ham3',subname)

  if(input%lin%nItInguess>0) then
      call getHamiltonianMatrix6(iproc, nproc, lzd, tmbig%lzd, tmbig%orbs, lorbs, &
           input, hx, hy, hz, tmbig%orbs%inWhichLocreg, ndim_lhchi, &
           nlocregPerMPI, lchi, lhchi, skip, tmbig%mad, input%lin%memoryForCommunOverlapIG, input%lin%locregShape, tag, ham3)
  end if

  iall=-product(shape(lhchi))*kind(lhchi)
  deallocate(lhchi, stat=istat)
  call memocc(istat, iall, 'lhchi',subname)


  ! Build the orbitals phi as linear combinations of the atomic orbitals.
  call buildLinearCombinationsLocalized3(iproc, nproc, nlocregPerMPI, hx, hy, hz, &
           tmb, tmbig, at, input, lchi, locregCenter, rxyz, ham3, lphi)

  ! Calculate the coefficients
  call allocateCommunicationsBuffersPotential(tmb%comgp, subname)
<<<<<<< HEAD
  call postCommunicationsPotential(iproc, nproc, denspot%dpbox%ndimpot, denspot%rhov, tmb%comgp)
=======
  call post_p2p_communication(iproc, nproc, denspot%dpcom%ndimpot, denspot%rhov, &
       tmb%comgp%nrecvbuf, tmb%comgp%recvbuf, tmb%comgp)
>>>>>>> f87616bd
  call get_coeff(iproc,nproc,lzd,orbs,at,rxyz,denspot,GPU,infoCoeff,energs%ebs,nlpspd,proj,&
       tmb%wfnmd%bpo%blocksize_pdsyev,tmb%wfnmd%bpo%nproc_pdsyev,&
       hx,hy,hz,input%SIC,tmb,tmb)
  ! Deallocate the buffers needed for the communication of the potential.
  call deallocateCommunicationsBuffersPotential(tmb%comgp, subname)
  

  if(iproc==0) write(*,'(1x,a)') '------------------------------------------------------------- Input guess generated.'


  ! Deallocate all local arrays.

  ! Deallocate all types that are not needed any longer.
  call deallocate_local_zone_descriptors(tmbig%lzd, subname)
  call deallocate_orbitals_data(tmbig%orbs, subname)
  call deallocate_orbitals_data(tmbgauss%orbs, subname)
  call deallocate_matrixDescriptors(tmbig%mad, subname)
  call deallocate_overlapParameters(tmbig%op, subname)
  call deallocate_p2pComms(tmbig%comon, subname)
  call deallocate_collective_comms(tmbig%collcom, subname)

  ! Deallocate all remaining local arrays.
  iall=-product(shape(norbsc_arr))*kind(norbsc_arr)
  deallocate(norbsc_arr,stat=istat)
  call memocc(istat,iall,'norbsc_arr',subname)

  iall=-product(shape(onWhichAtomTemp))*kind(onWhichAtomTemp)
  deallocate(onWhichAtomTemp, stat=istat)
  call memocc(istat, iall, 'onWhichAtomTemp',subname)
  
  iall=-product(shape(norbsPerAt))*kind(norbsPerAt)
  deallocate(norbsPerAt, stat=istat)
  call memocc(istat, iall, 'norbsPerAt',subname)

  iall=-product(shape(lchi))*kind(lchi)
  deallocate(lchi, stat=istat)
  call memocc(istat, iall, 'lchi',subname)

  iall=-product(shape(skip))*kind(skip)
  deallocate(skip, stat=istat)
  call memocc(istat, iall, 'skip',subname)

  iall=-product(shape(ham3))*kind(ham3)
  deallocate(ham3, stat=istat)
  call memocc(istat, iall, 'ham3',subname)

  iall=-product(shape(mapping))*kind(mapping)
  deallocate(mapping, stat=istat)
  call memocc(istat, iall, 'mapping',subname)

  iall=-product(shape(covered))*kind(covered)
  deallocate(covered, stat=istat)
  call memocc(istat, iall, 'covered',subname)

  iall=-product(shape(inversemapping))*kind(inversemapping)
  deallocate(inversemapping, stat=istat)
  call memocc(istat, iall, 'inversemapping',subname)

  iall=-product(shape(locregCenter))*kind(locregCenter)
  deallocate(locregCenter, stat=istat)
  call memocc(istat, iall, 'locregCenter',subname)

END SUBROUTINE inputguessConfinement





subroutine orthonormalizeAtomicOrbitalsLocalized2(iproc, nproc, methTransformOverlap, nItOrtho, &
           lzd, orbs, comon, op, input, mad, collcom, orthpar, bpo, lchi)

!
! Purpose:
! ========
!  Orthonormalizes the atomic orbitals chi using a Lowedin orthonormalization.
!
! Calling arguments:
!    

use module_base
use module_types
use module_interfaces, exceptThisOne => orthonormalizeAtomicOrbitalsLocalized2
implicit none

! Calling arguments
integer,intent(in):: iproc, nproc, methTransformOverlap, nItOrtho
type(local_zone_descriptors),intent(in):: lzd
type(orbitals_data),intent(in):: orbs
type(input_variables),intent(in):: input
type(p2pComms),intent(inout):: comon
type(overlapParameters),intent(inout):: op
type(matrixDescriptors),intent(in):: mad
type(collective_comms),intent(in):: collcom
type(orthon_data),intent(in):: orthpar
type(basis_performance_options),intent(in):: bpo
real(8),dimension(orbs%npsidim_orbs),intent(inout):: lchi

! Local variables
integer:: iorb, jorb, istat, iall, lwork, info, nvctrp, ierr, tag, ilr
real(8),dimension(:,:),allocatable:: ovrlp
character(len=*),parameter:: subname='orthonormalizeAtomicOrbitalsLocalized2'


! Initialize the communication parameters.
allocate(ovrlp(orbs%norb,orbs%norb), stat=istat)
call memocc(istat, ovrlp, 'ovrlp', subname)

call orthonormalizeLocalized(iproc, nproc, methTransformOverlap, nItOrtho, &
     orbs, op, comon, lzd, mad, collcom, orthpar, bpo, lchi, ovrlp)

iall=-product(shape(ovrlp))*kind(ovrlp)
deallocate(ovrlp, stat=istat)
call memocc(istat, iall, 'ovrlp', subname)


end subroutine orthonormalizeAtomicOrbitalsLocalized2

subroutine getHamiltonianMatrix6(iproc, nproc, lzd, lzdig, orbsig, orbs, &
input, hx, hy, hz, onWhichAtom, ndim_lhchi, nlocregPerMPI, lchi, lhchi, skip, mad, memoryForCommunOverlapIG, locregShape, &
tagout, ham)
use module_base
use module_types
use module_interfaces, exceptThisOne => getHamiltonianMatrix6
implicit none

! Calling arguments
integer,intent(in):: iproc, nproc, ndim_lhchi, nlocregPerMPI
real(gp),intent(in) :: hx, hy, hz
type(local_zone_descriptors),intent(in):: lzd, lzdig
type(orbitals_data),intent(in):: orbsig, orbs
type(input_variables),intent(in):: input
integer,dimension(orbsig%norb),intent(in):: onWhichAtom
!real(8),dimension(lzdig%orbs%npsidim),intent(in):: chi
!real(8),dimension(lzdig%orbs%npsidim,nat),intent(in):: hchi
real(8),dimension(orbsig%npsidim_orbs),intent(in):: lchi
real(8),dimension(orbsig%npsidim_orbs,ndim_lhchi),intent(in):: lhchi
logical,dimension(lzd%nlr),intent(in):: skip
type(matrixDescriptors),intent(in):: mad
integer,intent(in):: memoryForCommunOverlapIG
character(len=1),intent(in):: locregShape
integer,intent(inout):: tagout
real(8),dimension(orbsig%norb,orbsig%norb,nlocregPerMPI),intent(out):: ham

! Local variables
integer:: sizeChi, istat, iorb, ilr, iall, ind1, ind2, ldim, gdim, iat, jproc, ilrold, iilr, iatold, iiorb, jlr, ii
integer:: jorb, ierr, noverlaps, iiat, iioverlap, ioverlap, tagx, availableMemory, jj, i, ist, jst, nshift
integer:: irecv, isend, nrecv, nsend, tag, tag0, jjproc, ind, imat, imatold, jjprocold, p2p_tag
type(overlapParameters):: op
type(p2pComms):: comon
real(8),dimension(:,:),allocatable:: hamTemp
character(len=*),parameter:: subname='getHamiltonianMatrix6'
real(8),dimension(:,:),allocatable:: hamTempCompressed, hamTempCompressed2
integer,dimension(:),allocatable:: displs, sendcounts, sendrequests, recvrequests
real(8):: tt1, tt2, tt3


call nullify_p2pcomms(comon) 

allocate(sendcounts(0:nproc-1), stat=istat)
call memocc(istat, sendcounts, 'sendcounts', subname)
allocate(displs(0:nproc-1), stat=istat)
call memocc(istat, displs, 'displs', subname)

call getCommunArraysMatrixCompression(iproc, nproc, orbsig, mad, sendcounts, displs)
availableMemory=memoryForCommunOverlapIG*1048576
availableMemory=availableMemory/8 ! double precision
ii=maxval(sendcounts)
noverlaps=max(availableMemory/ii,1)
if(iproc==0) write(*,'(1x,a,i0,a)') 'the specified memory allows to overlap ', noverlaps,' iterations with communication'
noverlaps=min(noverlaps,lzd%nlr)


allocate(hamTempCompressed(max(sendcounts(iproc),1),noverlaps), stat=istat)
call memocc(istat, hamTempCompressed, 'hamTempCompressed', subname)
allocate(hamTempCompressed2(mad%nvctr,nlocregPerMPI), stat=istat)
call memocc(istat, hamTempCompressed2, 'ovrlpCompressed2', subname)

allocate(hamTemp(orbsig%norb,orbsig%norb), stat=istat)
call memocc(istat, hamTemp, 'hamTemp', subname)

! Initialize the parameters for calculating the matrix.
call nullify_p2pComms(comon)
call initCommsOrtho(iproc, nproc, input%nspin, hx, hy, hz, lzdig, lzdig, orbsig, orbsig, &
     onWhichAtom, locregShape, op, comon)


call allocateCommuncationBuffersOrtho(comon, subname)

! Put lphi in the sendbuffer, i.e. lphi will be sent to other processes' receive buffer.
! Then post the messages and gather them.
call extractOrbital3(iproc, nproc, orbsig, orbsig, orbsig%npsidim_orbs, onWhichAtom, lzdig, lzdig, op, op, &
     lchi, comon%nsendBuf, comon%sendBuf)
call post_p2p_communication(iproc, nproc, comon%nsendbuf, comon%sendbuf, &
     comon%nrecvbuf, comon%recvbuf, comon)
call wait_p2p_communication(iproc, nproc, comon)



if(iproc==0) write(*,'(1x,a)') 'Calculating Hamiltonian matrix for all atoms. This may take some time.'
ilrold=0
iilr=0
iatold=0
ii=0
imatold=1
imat=0
!do iat=1,lzdig%nlr
do iat=1,lzd%nlr

    if(iproc==0) write(*,'(3x,a,i0,a)', advance='no') 'Calculating matrix for locreg ', iat, '... '

    ioverlap=mod(iat-1,noverlaps)+1


    ! Put lhphi to the sendbuffer, so we can the calculate <lphi|lhphi>
    if(.not.skip(iat)) then
        ii=ii+1
        call extractOrbital3(iproc, nproc, orbsig, orbsig, orbsig%npsidim_orbs, onWhichAtom, lzdig, lzdig, op, op, &
             lhchi(1,ii), comon%nsendBuf, comon%sendBuf)
        call calculateOverlapMatrix3Partial(iproc, nproc, orbsig, op, onWhichAtom, comon%nsendBuf, comon%sendBuf, &
             comon%nrecvBuf, comon%recvBuf, mad, hamTemp(1,1))
        call compressMatrixPerProcess(iproc, nproc, orbsig, mad, hamTemp, sendcounts(iproc), hamTempCompressed(1,ioverlap))

    else
        call razero(sendcounts(iproc), hamTempCompressed(1,ioverlap))
    end if
    !!do istat=1,sendcounts(iproc)
    !!    write(3000+iproc,*) ioverlap, hamTempCompressed(istat,ioverlap)
    !!end do
    if(iproc==0) write(*,'(a)') 'done.'

    
    if(ioverlap==noverlaps .or. iat==lzdig%nlr) then
        call timing(iproc,'ig_matric_comm','ON')
        
        ! Communicate the matrices calculated so far.
        if(iproc==0) write(*,'(1x,a)',advance='no') 'communicating matrices...'

        ! jj indicates how many matrices ar eto be communicated.
        jj=mod(iat-1,noverlaps)+1

        ! nshift indicates how much the following loops do i=1,jj deviate from the outer loop on iat.
        nshift=iat-jj

        ! First determine the number of sends / receives for each process.
        nsend=0
        nrecv=0
        ilrold=-1
        jjprocold=-1
        do iorb=1,orbs%norb
            ilr=orbs%inWhichLocreg(iorb)
            jjproc=orbs%onWhichMPI(iorb)
            do iioverlap=1,jj
                iiat=iioverlap+nshift
                if(iproc<nproc) then
                    if(ilr==ilrold .and. jjproc==jjprocold) cycle !Otherwise we would communicate the same again
                    if(ilr==iiat) then
                        if(nproc>1) then
                            ! Send this matrix to process jproc.
                            do jproc=0,nproc-1
                                !!if(orbs%norb_par(jproc,0)==0) cycle !process jproc has no data and should not communicate...
                                if(iproc==jjproc .and. sendcounts(jproc)>0) nrecv=nrecv+1
                                if(iproc==jproc  .and. sendcounts(iproc)>0) nsend=nsend+1
                            end do
                        end if
                    end if
                end if
            end do
            ilrold=ilr
            jjprocold=jjproc
        end do


        allocate(sendrequests(nsend), stat=istat)
        call memocc(istat, sendrequests, 'sendrequests', subname)
        allocate(recvrequests(nrecv), stat=istat)
        call memocc(istat, recvrequests, 'recvrequests', subname)

        ! Now communicate the matrices.
        ! WARNING: Here we don't use the standard and unique tags available through p2p_tags. It should not matter
        ! since there is no other p2p communication going on at the moment, but still this could be improved...
        tag0=0
        isend=0
        irecv=0
        ilrold=-1
        jjprocold=-1
        do iorb=1,orbs%norb
            ilr=orbs%inWhichLocreg(iorb)
            jjproc=orbs%onWhichMPI(iorb)
            do iioverlap=1,jj
                iiat=iioverlap+nshift
                ! Check whether this MPI needs this matrix. Since only nprocTemp processes will be involved
                ! in calculating the input guess, this check has to be done only for those processes.
                if(ilr==ilrold .and. jjproc==jjprocold) cycle
                if(ilr==iiat) then
                   ! Send to process jproc
                   if(iproc==jjproc) imat=imat+1
                   if(nproc>1) then
                       do jproc=0,nproc-1
                           !!if(orbs%norb_par(jproc,0)==0) cycle !process jproc has no data and should not communicate...
                           tag=p2p_tag(jjproc)
                           if(iproc==jjproc .and. sendcounts(jproc)>0) then
                               irecv=irecv+1
                               !!write(*,'(6(a,i0))') 'process ',iproc,' receives ',sendcounts(jproc),' elements from process ',&
                               !!    jproc,' with tag ',tag,' at position ',displs(jproc)+1,'; imat=',imat
                               call mpi_irecv(hamTempCompressed2(displs(jproc)+1,imat), sendcounts(jproc), &
                                    mpi_double_precision, jproc, tag, mpi_comm_world, recvrequests(irecv), ierr)
                           end if
                           if(iproc==jproc .and. sendcounts(iproc)>0) then
                               isend=isend+1
                               !!write(*,'(6(a,i0))') 'process ',iproc,' sends ',sendcounts(iproc),' elements to process ',&
                               !!    jjproc,' with tag ',tag,' from position ',1,'; iorb=',iorb
                               call mpi_isend(hamTempCompressed(1,iorb), sendcounts(iproc), &
                                    mpi_double_precision, jjproc, tag, mpi_comm_world, sendrequests(isend), ierr)
                           end if
                       end do
                   else if (nproc == 1) then
                      !imat=imat+1
                      call vcopy(sendcounts(iproc),hamTempCompressed(1,iorb),1,&
                           hamTempCompressed2(displs(iproc)+1,imat),1)
                   end if
                   !tag0=tag0+1
                   tag0=tag0+nproc
                end if
            end do
            ilrold=ilr
            jjprocold=jjproc
        end do
        if(isend/=nsend) then
            write(*,'(a,i0,a,2(2x,i0))') 'ERROR on process ',iproc,': isend/=nsend',isend,nsend
            stop
        end if
        if(irecv/=nrecv) then
            write(*,'(a,i0,a,2(2x,i0))') 'ERROR on process ',iproc,': irecv/=nrecv',irecv,nrecv
            stop
        end if

        ! Wait for the communication to complete
        if (nproc > 1) then
          isend=0
          waitForSend: do
             if(isend==nsend) exit waitForSend
             call mpi_waitany(nsend-isend, sendrequests(1), ind, mpi_status_ignore, ierr)
             isend=isend+1
             !!write(*,'(2(a,i0))') 'process ',iproc,' completed send with ind ',ind
             do i=ind,nsend-isend
                sendrequests(i)=sendrequests(i+1)
             end do
          end do waitForSend

          irecv=0
          waitForRecv: do
             if(irecv==nrecv) exit waitForrecv
             call mpi_waitany(nrecv-irecv, recvrequests(1), ind, mpi_status_ignore, ierr)
             irecv=irecv+1
             !!write(*,'(2(a,i0))') 'process ',iproc,' completed recv with ind ',ind
             do i=ind,nrecv-irecv
                recvrequests(i)=recvrequests(i+1)
             end do
          end do waitForRecv
        end if

     ! Uncompress the matrices
     do i=imatold,imat
        !!do istat=1,mad%nvctr
        !!    write(4000+iproc,*) i, hamTempCompressed2(istat,i)
        !!end do
        call uncompressMatrix(orbsig%norb, mad, hamTempCompressed2(1,i), ham(1,1,i))
     end do
     imatold=imat+1

     iall=-product(shape(sendrequests))*kind(sendrequests)
     deallocate(sendrequests, stat=istat)
     call memocc(istat, iall, 'sendrequests', subname)
     iall=-product(shape(recvrequests))*kind(recvrequests)
     deallocate(recvrequests, stat=istat)
     call memocc(istat, iall, 'recvrequests', subname)

     if(iproc==0) write(*,'(a)') ' done.'

     call timing(iproc,'ig_matric_comm','OF')

  end if

end do





if(imat/=nlocregPerMPI .and. nproc >1) then
  write(*,'(a,i0,a,2(2x,i0))') 'ERROR on process ',iproc,': imat/=nlocregPerMPI',imat,nlocregPerMPI
  stop
end if
call deallocate_overlapParameters(op, subname)
call deallocate_p2pComms(comon, subname)

iall=-product(shape(hamTempCompressed))*kind(hamTempCompressed)
deallocate(hamTempCompressed, stat=istat)
call memocc(istat, iall, 'hamTempCompressed', subname)
iall=-product(shape(hamTempCompressed2))*kind(hamTempCompressed2)
deallocate(hamTempCompressed2, stat=istat)
call memocc(istat, iall, 'hamTempCompressed2', subname)
iall=-product(shape(sendcounts))*kind(sendcounts)
deallocate(sendcounts, stat=istat)
call memocc(istat, iall, 'sendcounts', subname)
iall=-product(shape(displs))*kind(displs)
deallocate(displs, stat=istat)
call memocc(istat, iall, 'displs', subname)

iall=-product(shape(hamTemp))*kind(hamTemp)
deallocate(hamTemp, stat=istat)
call memocc(istat, iall, 'hamTemp', subname)

end subroutine getHamiltonianMatrix6





subroutine determineLocalizationRegions(iproc, nproc, nlr, norb, at, onWhichAtomAll, locrad, rxyz, lzd, lzdig, hx, hy, hz, mlr)
use module_base
use module_types
use module_interfaces, exceptThisOne => determineLocalizationRegions
implicit none

! Calling arguments
integer,intent(in):: iproc, nproc, nlr, norb
type(atoms_data),intent(in):: at
integer,dimension(norb),intent(in):: onWhichAtomAll
real(8),dimension(at%nat),intent(in):: locrad
real(8),dimension(3,nlr),intent(in):: rxyz
type(local_zone_descriptors),intent(in):: lzd, lzdig
real(8),intent(in):: hx, hy, hz
type(matrixLocalizationRegion),dimension(:),pointer,intent(out):: mlr

! Local variables
integer:: ilr, jlr, jorb, ii, istat
!integer::  is1, ie1, is2, ie2, is3, ie3, js1, je1, js2, je2, js3, je3
real(8):: cut, tt
!logical:: ovrlpx, ovrlpy, ovrlpz
logical:: isoverlap
character(len=*),parameter:: subname='determineLocalizationRegions'


allocate(mlr(nlr), stat=istat)
do ilr=1,nlr
  call nullify_matrixLocalizationRegion(mlr(ilr))
end do
! Count for each localization region the number of matrix elements within the cutoff.
do ilr=1,nlr
  mlr(ilr)%norbinlr=0
  do jorb=1,norb
     jlr=onWhichAtomAll(jorb)
     call check_overlap_cubic_periodic(lzd%Glr,lzd%Llr(ilr),lzdig%Llr(jlr),isoverlap)     
     if(isoverlap) then
        mlr(ilr)%norbinlr=mlr(ilr)%norbinlr+1
     end if
  end do
  allocate(mlr(ilr)%indexInGlobal(mlr(ilr)%norbinlr), stat=istat)
  call memocc(istat, mlr(ilr)%indexInGlobal, 'mlr(ilr)%indexInGlobal', subname)
end do


! Now determine the indices of the elements with an overlap.
do ilr=1,nlr
  ii=0
  do jorb=1,norb
     jlr=onWhichAtomAll(jorb)
      call check_overlap_cubic_periodic(lzd%Glr,lzd%Llr(ilr),lzdig%Llr(jlr),isoverlap)
      if(isoverlap) then
        ii=ii+1
        mlr(ilr)%indexInGlobal(ii)=jorb
      end if
  end do
  if(ii/=mlr(ilr)%norbinlr) then
     write(*,'(a,i0,a,2(2x,i0))') 'ERROR on process ', iproc, ': ii/=mlr(ilr)%norbinlr', ii, mlr(ilr)%norbinlr
  end if
end do

end subroutine determineLocalizationRegions








subroutine extractMatrix3(iproc, nproc, norb, norbp, orbstot, onWhichAtomPhi, onWhichMPI, nmat, ham, matmin, hamextract)
use module_base
use module_types
implicit none

! Calling arguments
integer,intent(in):: iproc, nproc, nmat, norb, norbp
type(orbitals_data),intent(in):: orbstot
integer,dimension(norb),intent(in):: onWhichAtomPhi, onWhichMPI
real(8),dimension(orbstot%norb,orbstot%norb,nmat),intent(in):: ham
type(matrixMinimization),intent(inout):: matmin
real(8),dimension(:,:,:),pointer,intent(out):: hamextract

! Local variables
integer:: jorb, jlr, jproc, jlrold, jjorb, ind, indlarge, jnd, jndlarge, ii, istat, jjlr
character(len=*),parameter:: subname='extractMatrix'

allocate(matmin%inWhichLocregExtracted(norbp), stat=istat)
call memocc(istat, matmin%inWhichLocregExtracted, 'matmin%inWhichLocregExtracted', subname)
allocate(matmin%inWhichLocregOnMPI(norbp), stat=istat)
call memocc(istat, matmin%inWhichLocregOnMPI, 'matmin%inWhichLocregOnMPI', subname)

! Allocate the matrices holding the extracted quantities. In principle this matrix
! has a different size for each localization region. To simplify the program, allocate them
! with the same size for all localization regions on a given MPI process.
matmin%norbmax=0
jlrold=-1
matmin%nlrp=0 ! localization regions per process
jjorb=0
do jorb=1,norb
  jlr=onWhichAtomPhi(jorb)
  jproc=onWhichMPI(jorb)
  if(iproc==jproc) then
     jjorb=jjorb+1
     if(jlr/=jlrold) then
        matmin%nlrp=matmin%nlrp+1
     end if
     if(matmin%mlr(jlr)%norbinlr>matmin%norbmax) then
        matmin%norbmax=matmin%mlr(jlr)%norbinlr
     end if
     matmin%inWhichLocregExtracted(jjorb)=jlr
     matmin%inWhichLocregOnMPI(jjorb)=matmin%nlrp
     jlrold=jlr
  end if
end do

allocate(matmin%indexInLocreg(matmin%nlrp), stat=istat)
call memocc(istat, matmin%indexInLocreg, 'matmin%indexInLocreg', subname)

! Allocate the matrix
allocate(hamextract(matmin%norbmax,matmin%norbmax,matmin%nlrp), stat=istat)
call memocc(istat, hamextract, 'hamextract', subname)
hamextract=0.d0

! Exctract the data from the large Hamiltonian.
jlrold=-1
jjlr=0
do jorb=1,norb
  jlr=onWhichAtomPhi(jorb)
  jproc=onWhichMPI(jorb)
  if(iproc==jproc) then
     if(jlr/=jlrold) then
        jjlr=jjlr+1
        matmin%indexInLocreg(jjlr)=jlr
        ! To make it work for both input guess (where we have nmat>1 different matrices) and
        ! for the iterative diagonalization (where we have only nmat=1 matrix).
        ii=min(jlr,nmat)
        do ind=1,matmin%mlr(jlr)%norbinlr
           indlarge=matmin%mlr(jlr)%indexInGlobal(ind)
           do jnd=1,matmin%mlr(jlr)%norbinlr
              jndlarge=matmin%mlr(jlr)%indexInGlobal(jnd)
              hamextract(jnd,ind,jjlr)=ham(jndlarge,indlarge,jjlr)
           end do
        end do
        jlrold=jlr
     end if
  end if
end do

if(jjlr/=nmat) then
  write(*,'(a,i0,a,2(2x,i0))') 'ERROR on process ',iproc,': jjlr/nmat',jjlr,nmat
  stop
end if


end subroutine extractMatrix3





subroutine vectorGlobalToLocal(norbtot, mlr, vglobal, vlocal)
use module_base
use module_types
implicit none

! Calling arguments
integer,intent(in):: norbtot
type(matrixLocalizationRegion),intent(in):: mlr
real(8),dimension(norbtot),intent(in):: vglobal
real(8),dimension(mlr%norbinlr),intent(out):: vlocal

! Local variables
integer:: ilocal, iglobal

do ilocal=1,mlr%norbinlr
  iglobal=mlr%indexInGlobal(ilocal)
  vlocal(ilocal)=vglobal(iglobal)
end do


end subroutine vectorGlobalToLocal




subroutine vectorLocalToGlobal(norbtot, mlr, vlocal, vglobal)
use module_base
use module_types
implicit none

! Calling arguments
integer,intent(in):: norbtot
type(matrixLocalizationRegion),intent(in):: mlr
real(8),dimension(mlr%norbinlr),intent(in):: vlocal
real(8),dimension(norbtot),intent(out):: vglobal

! Local variables
integer:: ilocal, iglobal

vglobal=0.d0
do ilocal=1,mlr%norbinlr
  iglobal=mlr%indexInGlobal(ilocal)
  vglobal(iglobal)=vlocal(ilocal)
end do


end subroutine vectorLocalToGlobal





subroutine determineOverlapRegionMatrix(iproc, nproc, lzd, mlr, orbs, orbstot, onWhichAtom, onWhichAtomPhi, comom, opm)
use module_base
use module_types
implicit none

! Calling arguments
integer,intent(in):: iproc, nproc
type(local_zone_descriptors),intent(in):: lzd
type(orbitals_data),intent(in):: orbs, orbstot
integer,dimension(orbstot%norb),intent(in):: onWhichAtom
integer,dimension(orbs%norb),intent(in):: onWhichAtomPhi
type(matrixLocalizationRegion),dimension(lzd%nlr),intent(in):: mlr
type(p2pComms),intent(out):: comom
type(overlap_parameters_matrix),intent(out):: opm

! Local variables
integer:: ilr, jlr, klr, novrlp, korb, istat, jlrold, jjlr, jjorb, jorb, kkorb, lorb, iorb, jorbout, iiorb, iorbout
integer:: is1, ie1, is2, ie2, is3, ie3, js1, je1, js2, je2, js3, je3, ks1, ke1, ks2, ke2, ks3, ke3, ilrold
logical:: ovrlpx_ki, ovrlpy_ki, ovrlpz_ki, ovrlpx_kj, ovrlpy_kj, ovrlpz_kj, ovrlpx, ovrlpy, ovrlpz
logical:: overlapFound
character(len=*),parameter:: subname='determineOverlapRegionMatrix'


!allocate(opm%noverlap(lzd%nlr), stat=istat)
allocate(opm%noverlap(orbs%norb), stat=istat)
call memocc(istat, opm%noverlap, 'opm%noverlap', subname)

! First count the number of overlapping localization regions for each localization region.
!do ilr=1,lzd%nlr
do iorbout=1,orbs%norb
  ilr=orbs%inwhichlocreg(iorbout)
  novrlp=0
  do jorbout=1,orbs%norb
     jlr=onWhichAtomPhi(jorbout)
     ! Check whether there is a common element.
     outloop1: do iorb=1,mlr(ilr)%norbinlr
        iiorb=mlr(ilr)%indexInGlobal(iorb)
        do jorb=1,mlr(jlr)%norbinlr
           jjorb=mlr(jlr)%indexInGlobal(jorb)
           if(iiorb==jjorb) then
              novrlp=novrlp+1
              exit outloop1
           end if
        end do
     end do outloop1
  end do
  opm%noverlap(iorbout)=novrlp
end do


allocate(opm%overlaps(maxval(opm%noverlap(:)),orbs%norb), stat=istat)
call memocc(istat, opm%overlaps, 'opm%overlaps', subname)
do iorbout=1,orbs%norb
  ilr=orbs%inwhichlocreg(iorbout)
  opm%overlaps(:,iorbout)=0
  novrlp=0
  do jorbout=1,orbs%norb
     jlr=onWhichAtomPhi(jorbout)
     ! Check whether there is a common element.
     outloop2: do iorb=1,mlr(ilr)%norbinlr
        iiorb=mlr(ilr)%indexInGlobal(iorb)
        do jorb=1,mlr(jlr)%norbinlr
           jjorb=mlr(jlr)%indexInGlobal(jorb)
           if(iiorb==jjorb) then
              novrlp=novrlp+1
              opm%overlaps(novrlp,iorbout)=jorbout
              exit outloop2
           end if
        end do
     end do outloop2
  end do
end do

allocate(opm%olr(maxval(opm%noverlap(:)),lzd%nlr), stat=istat)
do ilr=1,lzd%nlr
  do iorb=1,maxval(opm%noverlap(:))
     call nullify_matrixLocalizationRegion(opm%olr(iorb,ilr))
  end do
end do



! Now determine which orbitals (corresponding to basis functions) will be in the overlap localization region.
ilrold=-1
do iorbout=1,orbs%norb
  ilr=orbs%inwhichlocreg(iorbout)
  if(ilr==ilrold) cycle
  ilrold=ilr
  opm%olr(:,ilr)%norbinlr=0
  do jorbout=1,opm%noverlap(iorbout)
     jjorb=opm%overlaps(jorbout,iorbout)
     jlr=onWhichAtomPhi(jjorb)
     ! Check whether there is a common element.
     do iorb=1,mlr(ilr)%norbinlr
        iiorb=mlr(ilr)%indexInGlobal(iorb)
        do jorb=1,mlr(jlr)%norbinlr
           jjorb=mlr(jlr)%indexInGlobal(jorb)
           if(iiorb==jjorb) then
              novrlp=novrlp+1
              opm%olr(jorbout,ilr)%norbinlr=opm%olr(jorbout,ilr)%norbinlr+1
              !exit
           end if
        end do
     end do
     allocate(opm%olr(jorbout,ilr)%indexInGlobal(opm%olr(jorbout,ilr)%norbinlr), stat=istat)
     call memocc(istat, opm%olr(jorbout,ilr)%indexInGlobal, 'opm%olr(jorbout,ilr)%indexInGlobal', subname)
  end do
end do



! Determine the indices to switch from global region to localization region.
ilrold=-1
do iorbout=1,orbs%norb
  ilr=orbs%inwhichlocreg(iorbout)
  if(ilr==ilrold) cycle
  ilrold=ilr
  do jorbout=1,opm%noverlap(iorbout)
     jjorb=opm%overlaps(jorbout,iorbout)
     jlr=onWhichAtomPhi(jjorb)
     ! Check whether there is a common element.
     kkorb=0
     do iorb=1,mlr(ilr)%norbinlr
        iiorb=mlr(ilr)%indexInGlobal(iorb)
        do jorb=1,mlr(jlr)%norbinlr
           jjorb=mlr(jlr)%indexInGlobal(jorb)
           if(iiorb==jjorb) then
              kkorb=kkorb+1
              opm%olr(jorbout,ilr)%indexInGlobal(kkorb)=jorb
           end if
        end do
     end do
  end do
end do

! With these indices it is possible to extract data from the global region to the
! overlap region. For example: opm%olr(jorb,ilr) allows to extract data from orbital
! jorb (the jorb-th orbital overlapping with region ilr) to the overlap region. To expand
! this overlap region to the whole region ilr, we need comom%(iorb,jlr), where jlr is the 
! localization region of jorb and iorb the iorb-th overlapping orbital of region jlr.
! This information is stored in opm%olrForExpansion:
! opm%olrForExpansion(1,jorb,ilr)=jlr
! opm%olrForExpansion(2,jorb,ilr)=iorb
allocate(opm%olrForExpansion(2,maxval(opm%noverlap(:)),lzd%nlr), stat=istat)
call memocc(istat, opm%olrForExpansion, 'opm%olrForExpansion', subname)
opm%olrForExpansion=55555
ilrold=-1
do iorbout=1,orbs%norb
  ilr=orbs%inwhichlocreg(iorbout)
  if(ilr==ilrold) cycle
  ilrold=ilr
  do iorb=1,opm%noverlap(iorbout)
     jorb=opm%overlaps(iorb,iorbout)
     jlr=onWhichAtomPhi(jorb)
     opm%olrForExpansion(1,iorb,ilr)=jlr
     do korb=1,opm%noverlap(jorb)
        kkorb=opm%overlaps(korb,jorb)
        klr=onWhichAtomPhi(kkorb)
        if(klr==ilr) then
           opm%olrForExpansion(2,iorb,ilr)=korb
        end if
     end do
  end do
end do




end subroutine determineOverlapRegionMatrix





subroutine initCommsMatrixOrtho(iproc, nproc, norb, norb_par, isorb_par, onWhichAtomPhi, onWhichMPI, opm, comom)
use module_base
use module_types
implicit none

! Calling arguments
integer,intent(in):: iproc, nproc, norb
integer,dimension(norb),intent(in):: onWhichAtomPhi, onWhichMPI
integer,dimension(0:nproc-1),intent(in):: norb_par, isorb_par
type(overlap_parameters_matrix),intent(in):: opm
type(p2pComms),intent(inout):: comom

! Local variables
integer:: jlrold,jproc,jj,jorb,jjorb,jlr,jjmax,istat,jkorb,mpisource,mpidest,istsource,istdest,ncount,korb,iall,kkorb
integer:: iorb, irecv, isend, tag, p2p_tag
integer,dimension(:),allocatable:: istsourcearr, istdestarr
character(len=*),parameter:: subname='initCommsMatrixOrtho'


allocate(istsourcearr(0:nproc-1), stat=istat)
call memocc(istat, istsourcearr, 'istsourcearr', subname)
istsourcearr=1
allocate(istdestarr(0:nproc-1), stat=istat)
call memocc(istat, istdestarr, 'istdestarr', subname)
istdestarr=1

comom%nrecvbuf=0

allocate(comom%noverlaps(0:nproc-1), stat=istat)
call memocc(istat, comom%noverlaps, 'comom%noverlaps', subname)

! Count how many orbitals each process will receive
do jproc=0,nproc-1
  jlrold=0
  comom%noverlaps(jproc)=0
  do jorb=1,norb_par(jproc)
     jjorb=isorb_par(jproc)+jorb
     jlr=onWhichAtomPhi(jjorb)
     if(jlr==jlrold) cycle
     do korb=1,opm%noverlap(jjorb)
        comom%noverlaps(jproc)=comom%noverlaps(jproc)+1
     end do
     jlrold=jlr
  end do
end do

allocate(comom%comarr(6,maxval(comom%noverlaps(:)),0:nproc-1), stat=istat)
call memocc(istat, comom%comarr, 'comom%comarr', subname)

comom%nsendBuf=0
comom%nrecvBuf=0
do jproc=0,nproc-1
  jkorb=0
  jlrold=0
  do jorb=1,norb_par(jproc)
     jjorb=isorb_par(jproc)+jorb
     jlr=onWhichAtomPhi(jjorb)
     if(jlr==jlrold) cycle
     do korb=1,opm%noverlap(jjorb)
        jkorb=jkorb+1
        kkorb=opm%overlaps(korb,jjorb)
        mpidest=jproc
        mpisource=onWhichMPI(kkorb)
        istsource=istsourcearr(mpisource)
        ncount=opm%olr(korb,jlr)%norbinlr 
        istdest=istdestarr(mpidest)
        !tag=tag+1
        tag=p2p_tag(mpidest)
        call setCommsParameters(mpisource, mpidest, istsource, istdest, ncount, tag, comom%comarr(1,jkorb,jproc))
        if(iproc==mpisource) then
           comom%nsendBuf=comom%nsendBuf+ncount
        end if
        if(iproc==mpidest) then
           comom%nrecvbuf=comom%nrecvbuf+ncount
        end if
        istdestarr(mpidest)=istdestarr(mpidest)+ncount
        istsourcearr(mpisource)=istsourcearr(mpisource)+ncount
     end do
     jlrold=jlr
  end do
end do

allocate(comom%recvBuf(comom%nrecvbuf), stat=istat)
call memocc(istat, comom%recvBuf, 'comom%recvBuf', subname)
allocate(comom%sendBuf(comom%nsendbuf), stat=istat)
call memocc(istat, comom%sendBuf, 'comom%sendBuf', subname)

iall=-product(shape(istsourcearr))*kind(istsourcearr)
deallocate(istsourcearr, stat=istat)
call memocc(istat, iall, 'istsourcearr', subname)
iall=-product(shape(istdestarr))*kind(istdestarr)
deallocate(istdestarr, stat=istat)
call memocc(istat, iall, 'istdestarr', subname)


irecv=0
do jproc=0,nproc-1
  do iorb=1,comom%noverlaps(jproc)
     mpidest=comom%comarr(4,iorb,jproc)
     ! The orbitals are on different processes, so we need a point to point communication.
     if(iproc==mpidest) then
        irecv=irecv+1
     end if
  end do
end do
! Number of receives per process, will be used later
comom%nrecv=irecv

isend=0
do jproc=0,nproc-1
  do iorb=1,comom%noverlaps(jproc)
     mpisource=comom%comarr(1,iorb,jproc)
     ! The orbitals are on different processes, so we need a point to point communication.
     if(iproc==mpisource) then
        isend=isend+1
     end if
  end do
end do
! Number of sends per process, will be used later
comom%nsend=isend

allocate(comom%requests(max(comom%nrecv,comom%nsend),2), stat=istat)
call memocc(istat, comom%requests, 'comom%requests', subname)

comom%communication_complete=.true.

end subroutine initCommsMatrixOrtho



subroutine orthonormalizeVectors(iproc, nproc, comm, nItOrtho, methTransformOverlap, &
  orbs, onWhichAtom, onWhichMPI, isorb_par, norbmax, norbp, isorb, nlr, newComm, mad, mlr, vec, opm, comom, &
  collcom, orthpar, bpo)
use module_base
use module_types
use module_interfaces, exceptThisOne => orthonormalizeVectors
implicit none

! Calling arguments
integer,intent(in):: iproc, nproc, comm, nItOrtho, methTransformOverlap
integer,intent(in):: norbmax, norbp, isorb, nlr, newComm
type(orbitals_data),intent(in):: orbs
integer,dimension(orbs%norb),intent(in):: onWhichAtom, onWhichMPI
integer,dimension(0:nproc-1),intent(in):: isorb_par
type(matrixDescriptors),intent(in):: mad
type(matrixLocalizationRegion),dimension(nlr),intent(in):: mlr
real(8),dimension(norbmax,norbp),intent(inout):: vec
type(overlap_parameters_matrix),intent(in):: opm
type(p2pComms),intent(inout):: comom
type(collective_comms),intent(in):: collcom
type(orthon_data),intent(in):: orthpar
type(basis_performance_options),intent(in):: bpo

! Local variables
integer:: noverlaps, iorb, iiorb, ilr, istat, ilrold, jorb, iall, it, iorbmax, jorbmax, i, ist, ncnt
real(8):: tt, dnrm2, dev
real(8),dimension(:,:),allocatable:: vecOvrlp, ovrlp
character(len=*),parameter:: subname='orthonormalizeVectors'
real(8),dimension(orbs%norb):: vecglobal
real(8),dimension(:),allocatable:: psit_c, psit_f, psittemp_c, psittemp_f, vec_compr

allocate(ovrlp(orbs%norb,orbs%norb), stat=istat)
call memocc(istat, ovrlp, 'ovrlp', subname)

do it=1,nItOrtho

    if(bpo%communication_strategy_overlap==COMMUNICATION_P2P) then
        
        noverlaps=0
        ilrold=0
        do iorb=1,norbp
          iiorb=isorb+iorb
          ilr=onWhichAtom(iiorb)
          if(ilr/=ilrold) then
             noverlaps=noverlaps+opm%noverlap(iiorb)
          end if
          ilrold=ilr
        end do
        allocate(vecOvrlp(norbmax,noverlaps), stat=istat)
        call memocc(istat, vecOvrlp, 'vecOvrlp', subname)
        
        
        call extractToOverlapregion(iproc, nproc, orbs%norb, onWhichAtom, onWhichMPI, isorb_par, norbmax, norbp, vec, opm, comom)
        call postCommsVectorOrthonormalizationNew(iproc, nproc, newComm, comom)
        call gatherVectorsNew(iproc, nproc, comom)
        
        call expandFromOverlapregion(iproc, nproc, isorb, norbp, orbs, onWhichAtom, opm, comom, norbmax, noverlaps, vecOvrlp)
        
        ! Calculate the overlap matrix.
        call calculateOverlap(iproc, nproc, nlr, norbmax, norbp, noverlaps, isorb, orbs%norb, opm, comom, mlr, onWhichAtom, &
             vec, vecOvrlp, newComm, ovrlp)
        dev=0.d0
        iorbmax=0
        jorbmax=0
        do iorb=1,orbs%norb
           do jorb=1,orbs%norb
              if(iorb==jorb) then
                 tt=abs(1.d0-ovrlp(jorb,iorb))
              else
                 tt=abs(ovrlp(jorb,iorb))
              end if
              if(tt>dev) then
                 dev=tt
                 iorbmax=iorb
                 jorbmax=jorb
              end if
           end do
        end do
        if(iproc==0) then
           write(*,'(a,es14.6,2(2x,i0))') 'max deviation from unity, position:',dev, iorbmax, jorbmax
        end if
    
    else if(bpo%communication_strategy_overlap==COMMUNICATION_COLLECTIVE) then
    
        allocate(vec_compr(collcom%ndimpsi_c), stat=istat)
        call memocc(istat, vec_compr, 'vec_compr', subname)
        ist=1
        do iorb=1,orbs%norbp
            iiorb=orbs%isorb+iorb
            ilr=orbs%inwhichlocreg(iiorb)
            call dcopy(mlr(ilr)%norbinlr, vec(1,iorb), 1, vec_compr(ist), 1)
            ist=ist+mlr(ilr)%norbinlr
        end do
    
        allocate(psit_c(sum(collcom%nrecvcounts_c)), stat=istat)
        call memocc(istat, psit_c, 'psit_c', subname)
        allocate(psit_f(7*sum(collcom%nrecvcounts_f)), stat=istat)
        call memocc(istat, psit_f, 'psit_f', subname)
        call transpose_localized(iproc, nproc, orbs, collcom, vec_compr, psit_c, psit_f)
        call calculate_overlap_transposed(iproc, nproc, orbs, mad, collcom, psit_c, psit_c, psit_f, psit_f, ovrlp)
    
        dev=0.d0
        iorbmax=0
        jorbmax=0
        do iorb=1,orbs%norb
           do jorb=1,orbs%norb
              if(iorb==jorb) then
                 tt=abs(1.d0-ovrlp(jorb,iorb))
              else
                 tt=abs(ovrlp(jorb,iorb))
              end if
              if(tt>dev) then
                 dev=tt
                 iorbmax=iorb
                 jorbmax=jorb
              end if
           end do
        end do
        if(iproc==0) then
           write(*,'(a,es14.6,2(2x,i0))') 'max deviation from unity, position:',dev, iorbmax, jorbmax
        end if
    
    end if
    
    
    call overlapPowerMinusOneHalf(iproc, nproc, comm, methTransformOverlap, &
         orthpar%blocksize_pdsyev, orthpar%blocksize_pdgemm, orbs%norb, mad, ovrlp)
        
    if(bpo%communication_strategy_overlap==COMMUNICATION_P2P) then
        
        call orthonormalLinearCombinations(iproc, nproc, nlr, norbmax, norbp, noverlaps, isorb, &
             orbs%norb, opm, comom, mlr, onWhichAtom, vecOvrlp, ovrlp, vec)
        
        iall=-product(shape(vecOvrlp))*kind(vecOvrlp)
        deallocate(vecOvrlp, stat=istat)
        call memocc(istat, iall, 'vecOvrlp', subname)
    
    else if(bpo%communication_strategy_overlap==COMMUNICATION_COLLECTIVE) then
    
    
        allocate(psittemp_c(sum(collcom%nrecvcounts_c)), stat=istat)
        call memocc(istat, psittemp_c, 'psittemp_c', subname)
        allocate(psittemp_f(7*sum(collcom%nrecvcounts_f)), stat=istat)
        call memocc(istat, psittemp_f, 'psittemp_f', subname)
        call dcopy(sum(collcom%nrecvcounts_c), psit_c, 1, psittemp_c, 1)
        call dcopy(7*sum(collcom%nrecvcounts_f), psit_f, 1, psittemp_f, 1)
        call build_linear_combination_transposed(orbs%norb, ovrlp, collcom, psittemp_c, psittemp_f, .true., psit_c, psit_f)
        call untranspose_localized(iproc, nproc, orbs, collcom, psit_c, psit_f, vec_compr)
    
        ist=1
        do iorb=1,orbs%norbp
            iiorb=orbs%isorb+iorb
            ilr=orbs%inwhichlocreg(iiorb)
            call dcopy(mlr(ilr)%norbinlr, vec_compr(ist), 1, vec(1,iorb), 1)
            ist=ist+mlr(ilr)%norbinlr
        end do
    
        iall=-product(shape(vec_compr))*kind(vec_compr)
        deallocate(vec_compr, stat=istat)
        call memocc(istat, iall, 'vec_compr', subname)
    
        iall=-product(shape(psittemp_c))*kind(psittemp_c)
        deallocate(psittemp_c, stat=istat)
        call memocc(istat, iall, 'psittemp_c', subname)
        iall=-product(shape(psittemp_f))*kind(psittemp_f)
        deallocate(psittemp_f, stat=istat)
        call memocc(istat, iall, 'psittemp_f', subname)
        iall=-product(shape(psit_c))*kind(psit_c)
        deallocate(psit_c, stat=istat)
        call memocc(istat, iall, 'psit_c', subname)
        iall=-product(shape(psit_f))*kind(psit_f)
        deallocate(psit_f, stat=istat)
        call memocc(istat, iall, 'psit_f', subname)
    
    end if

    ! Normalize the vectors
    do iorb=1,orbs%norbp
       iiorb=orbs%isorb+iorb
       ilr=orbs%inwhichlocreg(iiorb)
       ncnt=mlr(ilr)%norbinlr
       tt=dnrm2(ncnt, vec(1,iorb), 1)
       call dscal(ncnt, 1/tt, vec(1,iorb), 1)
    end do

end do

iall=-product(shape(ovrlp))*kind(ovrlp)
deallocate(ovrlp, stat=istat)
call memocc(istat, iall, 'ovrlp', subname)

end subroutine orthonormalizeVectors




subroutine orthoconstraintVectors(iproc, nproc, methTransformOverlap, correctionOrthoconstraint, orbs, &
           onWhichAtom, onWhichMPI, isorb_par, norbmax, norbp, isorb, nlr, newComm, mlr, mad, vec, grad, opm, comom, &
           trace, collcom, orthpar, bpo)
  use module_base
  use module_types
  use module_interfaces, exceptThisOne => orthoconstraintVectors
  implicit none
  
  ! Calling arguments
  integer,intent(in):: iproc, nproc, methTransformOverlap, correctionOrthoconstraint, norbmax
  integer,intent(in):: norbp, isorb, nlr, newComm
  type(orbitals_data),intent(in):: orbs
  integer,dimension(orbs%norb),intent(in):: onWhichAtom, onWhichMPI
  integer,dimension(0:nproc-1),intent(in):: isorb_par
  type(matrixLocalizationRegion),dimension(nlr),intent(in):: mlr
  type(matrixDescriptors),intent(in):: mad
  real(8),dimension(norbmax,norbp),intent(inout):: vec, grad
  type(overlap_parameters_matrix),intent(in):: opm
  type(p2pComms),intent(inout):: comom
  real(8),intent(out):: trace
  type(collective_comms),intent(in):: collcom
  type(orthon_data),intent(in):: orthpar
  type(basis_performance_options),intent(in):: bpo
  
  ! Local variables
  integer:: noverlaps, iorb, iiorb, ilr, istat, ilrold, jorb, iall, ijorb, ncount, jjorb, ist
  real(8),dimension(:,:),allocatable:: gradOvrlp, vecOvrlp, lagmat, ovrlp
  character(len=*),parameter:: subname='orthoconstraintVectors'
  real(8):: ddot
  real(8),dimension(:,:),allocatable:: ovrlp_minus_one_lagmat, ovrlp_minus_one_lagmat_trans
  real(8),dimension(:),allocatable:: psit_c, psit_f, hpsit_c, hpsit_f, vec_compr, grad_compr
  
  allocate(ovrlp_minus_one_lagmat(orbs%norb,orbs%norb), stat=istat)
  call memocc(istat, ovrlp_minus_one_lagmat, 'ovrlp_minus_one_lagmat', subname)
  allocate(ovrlp_minus_one_lagmat_trans(orbs%norb,orbs%norb), stat=istat)
  call memocc(istat, ovrlp_minus_one_lagmat_trans, 'ovrlp_minus_one_lagmat_trans', subname)
  allocate(ovrlp(orbs%norb,orbs%norb), stat=istat)
  call memocc(istat, ovrlp, 'ovrlp', subname)
  allocate(lagmat(orbs%norb,orbs%norb), stat=istat)
  call memocc(istat, lagmat, 'lagmat', subname)
  
  
  if(bpo%communication_strategy_overlap==COMMUNICATION_P2P) then
      
      noverlaps=0
      ilrold=0
      do iorb=1,norbp
        iiorb=isorb+iorb
        ilr=onWhichAtom(iiorb)
        if(ilr/=ilrold) then
           noverlaps=noverlaps+opm%noverlap(iiorb)
        end if
        ilrold=ilr
      end do
      allocate(gradOvrlp(norbmax,noverlaps), stat=istat)
      call memocc(istat, gradOvrlp, 'gradOvrlp', subname)
      allocate(vecOvrlp(norbmax,noverlaps), stat=istat)
      call memocc(istat, vecOvrlp, 'vecOvrlp', subname)
      
      call extractToOverlapregion(iproc, nproc, orbs%norb, onWhichAtom, onWhichMPI, isorb_par, norbmax, norbp, grad, opm, comom)
      
      call postCommsVectorOrthonormalizationNew(iproc, nproc, newComm, comom)
      call gatherVectorsNew(iproc, nproc, comom)
      
      call expandFromOverlapregion(iproc, nproc, isorb, norbp, orbs, onWhichAtom, opm, comom, norbmax, noverlaps, gradOvrlp)
      
      ! Calculate the Lagrange multiplier matrix <vec|grad>.
      call calculateOverlap(iproc, nproc, nlr, norbmax, norbp, noverlaps, isorb, orbs%norb, opm, comom, mlr, onWhichAtom, vec,&
          gradOvrlp, newComm, lagmat)
      
      ! Now we also have to calculate the overlap matrix.
      call extractToOverlapregion(iproc, nproc, orbs%norb, onWhichAtom, onWhichMPI, isorb_par, norbmax, norbp, vec, opm, comom)
      call postCommsVectorOrthonormalizationNew(iproc, nproc, newComm, comom)
      call gatherVectorsNew(iproc, nproc, comom)
      call expandFromOverlapregion(iproc, nproc, isorb, norbp, orbs, onWhichAtom, opm, comom, norbmax, noverlaps, vecOvrlp)
      call calculateOverlap(iproc, nproc, nlr, norbmax, norbp, noverlaps, isorb, orbs%norb, opm, comom, mlr, onWhichAtom, vec,&
          vecOvrlp, newComm, ovrlp)
  
  else if(bpo%communication_strategy_overlap==COMMUNICATION_COLLECTIVE) then
  
      allocate(vec_compr(collcom%ndimpsi_c), stat=istat)
      call memocc(istat, vec_compr, 'vec_compr', subname)
      allocate(grad_compr(collcom%ndimpsi_c), stat=istat)
      call memocc(istat, grad_compr, 'grad_compr', subname)
      ist=1
      do iorb=1,orbs%norbp
          iiorb=orbs%isorb+iorb
          ilr=orbs%inwhichlocreg(iiorb)
          call dcopy(mlr(ilr)%norbinlr, vec(1,iorb), 1, vec_compr(ist), 1)
          call dcopy(mlr(ilr)%norbinlr, grad(1,iorb), 1, grad_compr(ist), 1)
          ist=ist+mlr(ilr)%norbinlr
      end do
  
      allocate(psit_c(sum(collcom%nrecvcounts_c)), stat=istat)
      call memocc(istat, psit_c, 'psit_c', subname)
      allocate(psit_f(7*sum(collcom%nrecvcounts_f)), stat=istat)
      call memocc(istat, psit_f, 'psit_f', subname)
      allocate(hpsit_c(sum(collcom%nrecvcounts_c)), stat=istat)
      call memocc(istat, hpsit_c, 'hpsit_c', subname)
      allocate(hpsit_f(7*sum(collcom%nrecvcounts_f)), stat=istat)
      call memocc(istat, hpsit_f, 'hpsit_f', subname)
      call transpose_localized(iproc, nproc, orbs, collcom, vec_compr, psit_c, psit_f)
      call transpose_localized(iproc, nproc, orbs, collcom, grad_compr, hpsit_c, hpsit_f)
      call calculate_overlap_transposed(iproc, nproc, orbs, mad, collcom, psit_c, psit_c, psit_f, psit_f, ovrlp)
      call calculate_overlap_transposed(iproc, nproc, orbs, mad, collcom, psit_c, hpsit_c, psit_f, hpsit_f, lagmat)
  
  end if
      
  ! Now apply the orthoconstraint.
  call applyOrthoconstraintNonorthogonal2(iproc, nproc, methTransformOverlap, bpo%blocksize_pdgemm, &
           correctionOrthoconstraint, orbs, &
           lagmat, ovrlp, mad, ovrlp_minus_one_lagmat, ovrlp_minus_one_lagmat_trans)
      
  if(bpo%communication_strategy_overlap==COMMUNICATION_P2P) then
  
      ilrold=-1
      ijorb=0
      do iorb=1,norbp
          iiorb=isorb+iorb
          ilr=onWhichAtom(iiorb)
          if(ilr==ilrold) then
              ! Set back the index of lphiovrlp, since we again need the same orbitals.
              ijorb=ijorb-opm%noverlap(iiorb)
          end if
          ncount=mlr(ilr)%norbinlr
          do jorb=1,opm%noverlap(iiorb)
              ijorb=ijorb+1
              jjorb=opm%overlaps(jorb,iiorb)
              call daxpy(ncount, -.5d0*ovrlp_minus_one_lagmat(jjorb,iiorb), vecOvrlp(1,ijorb), 1, grad(1,iorb), 1)
              call daxpy(ncount, -.5d0*ovrlp_minus_one_lagmat_trans(jjorb,iiorb), vecOvrlp(1,ijorb), 1, grad(1,iorb), 1)
          end do
          ilrold=ilr
      end do
  
      iall=-product(shape(gradOvrlp))*kind(gradOvrlp)
      deallocate(gradOvrlp, stat=istat)
      call memocc(istat, iall, 'gradOvrlp', subname)
      
      iall=-product(shape(vecOvrlp))*kind(vecOvrlp)
      deallocate(vecOvrlp, stat=istat)
      call memocc(istat, iall, 'vecOvrlp', subname)
  
  else if(bpo%communication_strategy_overlap==COMMUNICATION_COLLECTIVE) then
  
        do iorb=1,orbs%norb
            do jorb=1,orbs%norb
                ovrlp(jorb,iorb)=-.5d0*ovrlp_minus_one_lagmat(jorb,iorb)
            end do
        end do
        call build_linear_combination_transposed(orbs%norb, ovrlp, collcom, psit_c, psit_f, .false., hpsit_c, hpsit_f)
        
        do iorb=1,orbs%norb
            do jorb=1,orbs%norb
                ovrlp(jorb,iorb)=-.5d0*ovrlp_minus_one_lagmat_trans(jorb,iorb)
            end do
        end do
        call build_linear_combination_transposed(orbs%norb, ovrlp, collcom, psit_c, psit_f, .false., hpsit_c, hpsit_f)
  
      call untranspose_localized(iproc, nproc, orbs, collcom, psit_c, psit_f, vec_compr)
      call untranspose_localized(iproc, nproc, orbs, collcom, hpsit_c, hpsit_f, grad_compr)
  
  
      ist=1
      do iorb=1,orbs%norbp
          iiorb=orbs%isorb+iorb
          ilr=orbs%inwhichlocreg(iiorb)
          call dcopy(mlr(ilr)%norbinlr, vec_compr(ist), 1, vec(1,iorb), 1)
          call dcopy(mlr(ilr)%norbinlr, grad_compr(ist), 1, grad(1,iorb), 1)
          ist=ist+mlr(ilr)%norbinlr
      end do
  
      iall=-product(shape(vec_compr))*kind(vec_compr)
      deallocate(vec_compr, stat=istat)
      call memocc(istat, iall, 'vec_compr', subname)
      iall=-product(shape(grad_compr))*kind(grad_compr)
      deallocate(grad_compr, stat=istat)
      call memocc(istat, iall, 'grad_compr', subname)
  
      iall=-product(shape(psit_c))*kind(psit_c)
      deallocate(psit_c, stat=istat)
      call memocc(istat, iall, 'psit_c', subname)
      iall=-product(shape(psit_f))*kind(psit_f)
      deallocate(psit_f, stat=istat)
      call memocc(istat, iall, 'psit_f', subname)
      iall=-product(shape(hpsit_c))*kind(hpsit_c)
      deallocate(hpsit_c, stat=istat)
      call memocc(istat, iall, 'hpsit_c', subname)
      iall=-product(shape(hpsit_f))*kind(hpsit_f)
      deallocate(hpsit_f, stat=istat)
      call memocc(istat, iall, 'hpsit_f', subname)
  
  end if
  
  trace=0.d0
  do iorb=1,orbs%norb
    trace=trace+lagmat(iorb,iorb)
  end do
  
  
  iall=-product(shape(ovrlp_minus_one_lagmat))*kind(ovrlp_minus_one_lagmat)
  deallocate(ovrlp_minus_one_lagmat, stat=istat)
  call memocc(istat, iall, 'ovrlp_minus_one_lagmat', subname)
  iall=-product(shape(ovrlp_minus_one_lagmat_trans))*kind(ovrlp_minus_one_lagmat_trans)
  deallocate(ovrlp_minus_one_lagmat_trans, stat=istat)
  call memocc(istat, iall, 'ovrlp_minus_one_lagmat_trans', subname)
  
  iall=-product(shape(lagmat))*kind(lagmat)
  deallocate(lagmat, stat=istat)
  call memocc(istat, iall, 'lagmat', subname)
  
  iall=-product(shape(ovrlp))*kind(ovrlp)
  deallocate(ovrlp, stat=istat)
  call memocc(istat, iall, 'ovrlp', subname)

end subroutine orthoconstraintVectors


subroutine postCommsVectorOrthonormalizationNew(iproc, nproc, newComm, comom)
use module_base
use module_types
implicit none

! Calling arguments
integer,intent(in):: iproc, nproc, newComm
type(p2pComms),intent(inout):: comom

! Local variables
integer:: isend, irecv, jproc, iorb, mpisource, istsource, ncount, mpidest, istdest, tag, ierr

irecv=0
!!comom%communComplete=.false.
do jproc=0,nproc-1
  do iorb=1,comom%noverlaps(jproc)
     mpisource=comom%comarr(1,iorb,jproc)
     istsource=comom%comarr(2,iorb,jproc)
     ncount=comom%comarr(3,iorb,jproc)
     mpidest=comom%comarr(4,iorb,jproc)
     istdest=comom%comarr(5,iorb,jproc)
     tag=comom%comarr(6,iorb,jproc)
     ! The orbitals are on different processes, so we need a point to point communication.
     if(iproc==mpidest .and. nproc > 1) then
        !write(*,'(6(a,i0))') 'process ', mpidest, ' receives ', ncount,&
        !     ' elements at position ', istdest, ' from position ', istsource, ' on process ', mpisource, ', tag=',tag
        tag=iorb
        irecv=irecv+1
        call mpi_irecv(comom%recvBuf(istdest), ncount, mpi_double_precision, mpisource, tag, newComm,&
             comom%requests(irecv,2), ierr)
     end if
  end do
end do

! Number of receives per process, will be used later
comom%nrecv=irecv

isend=0
do jproc=0,nproc-1
  do iorb=1,comom%noverlaps(jproc)
     mpisource=comom%comarr(1,iorb,jproc)
     istsource=comom%comarr(2,iorb,jproc)
     ncount=comom%comarr(3,iorb,jproc)
     mpidest=comom%comarr(4,iorb,jproc)
     istdest=comom%comarr(5,iorb,jproc)
     tag=comom%comarr(6,iorb,jproc)
     ! The orbitals are on different processes, so we need a point to point communication.
     if(iproc==mpisource .and. nproc > 1) then
        !write(*,'(6(a,i0))') 'process ', mpisource, ' sends ', ncount, ' elements from position ', istsource, &
        !     ' to position ', istdest, ' on process ', mpidest, ', tag=',tag
        tag=iorb
        isend=isend+1
        call mpi_isend(comom%sendBuf(istsource), ncount, mpi_double_precision, mpidest, tag, newComm,&
             comom%requests(isend,1), ierr)
     else if (nproc ==1) then
        call vcopy(ncount,comom%sendBuf(istsource),1,comom%recvBuf(istdest),1)
     end if
  end do
end do
! Number of sends per process, will be used later
comom%nsend=isend

comom%communication_complete=.false.

end subroutine postCommsVectorOrthonormalizationNew


subroutine gatherVectorsNew(iproc, nproc, comom)
use module_base
use module_types
implicit none

! Calling arguments
integer,intent(in):: iproc, nproc
type(p2pComms),intent(inout):: comom

! Local variables
integer:: i, nsend, nrecv, ind, ierr

if(.not.comom%communication_complete) then

    if (nproc >1) then
      nsend=0
      if(comom%nsend>0) then
          waitLoopSend: do
             call mpi_waitany(comom%nsend-nsend, comom%requests(1,1), ind, mpi_status_ignore, ierr)
             nsend=nsend+1
             do i=ind,comom%nsend-nsend
                comom%requests(i,1)=comom%requests(i+1,1)
             end do
             if(nsend==comom%nsend) exit waitLoopSend
          end do waitLoopSend
      end if
    
    
      nrecv=0
      if(comom%nrecv>0) then
          waitLoopRecv: do
             call mpi_waitany(comom%nrecv-nrecv, comom%requests(1,2), ind, mpi_status_ignore, ierr)
             nrecv=nrecv+1
             do i=ind,comom%nrecv-nrecv
                comom%requests(i,2)=comom%requests(i+1,2)
             end do
             if(nrecv==comom%nrecv) exit waitLoopRecv
          end do waitLoopRecv
      end if
    end if

end if

comom%communication_complete=.true.

end subroutine gatherVectorsNew


subroutine extractToOverlapregion(iproc, nproc, norb, onWhichAtom, onWhichMPI, isorb_par, norbmax, norbp, vec, opm, comom)
use module_base
use module_types
implicit none

! Calling arguments
integer,intent(in):: iproc, nproc, norbmax, norb, norbp
integer,dimension(norb),intent(in):: onWhichAtom, onWhichMPI
integer,dimension(0:nproc-1),intent(in):: isorb_par
real(8),dimension(norbmax,norbp),intent(in):: vec
type(overlap_parameters_matrix),intent(in):: opm
type(p2pComms),intent(inout):: comom

! Local variables
integer:: ilrold, iiprocold, ist, ilr, iiproc, jjorb, jorb, iorb, jjproc, korb, ind, i, jjlr

!write(*,*) 'iproc, norbmax, norbp', iproc, norbmax, norbp

ilrold=-1
iiprocold=-1
ist=0
do iorb=1,norb
    ilr=onWhichAtom(iorb)
    iiproc=onWhichMPI(iorb)
    if(ilr==ilrold .and.  iiproc==iiprocold) cycle ! otherwise we would extract the same again
    !do jorb=1,opm%noverlap(ilr)
    do jorb=1,opm%noverlap(iorb)
        !jjorb=opm%overlaps(jorb,ilr)
        jjorb=opm%overlaps(jorb,iorb)
        jjlr=onWhichAtom(jjorb)
        jjproc=onWhichMPI(jjorb)
        korb=jjorb-isorb_par(jjproc)
        !if(iproc==0) write(*,'(a,8i8)') 'iorb, ilr, iiproc, jorb, jjorb, jjlr, jjproc, korb', iorb, ilr, iiproc, jorb, jjorb, jjlr, jjproc, korb
        if(iproc==jjproc) then
            !write(*,'(a,6i9)') 'iproc, jorb, jjorb, ilr, opm%overlaps(jorb,ilr), opm%olr(jorb,ilr)%norbinlr', iproc, jorb, jjorb, ilr, opm%overlaps(jorb,ilr), opm%olr(jorb,ilr)%norbinlr
            !write(*,'(3(a,i0),6x,a,4i8)') 'process ',iproc,' adds ',opm%olr(jorb,ilr)%norbinlr,' elements to position ',ist,'. iorb, ilr, jorb, jjorb', iorb, ilr, jorb, jjorb
            do i=1,opm%olr(jorb,ilr)%norbinlr
                ind=opm%olr(jorb,ilr)%indexInGlobal(i)
                comom%sendBuf(ist+i)=vec(ind,korb)
            end do
            ist=ist+opm%olr(jorb,ilr)%norbinlr
        end if
    end do
    ilrold=ilr
    iiprocold=iiproc
end do

if(ist/=comom%nsendBuf) then
    write(*,'(1x,a,i0,a,2(2x,i0))') 'ERROR on process ',iproc,': ist/=comom%nsendBuf',ist,comom%nsendBuf
end if


end subroutine extractToOverlapregion



subroutine expandFromOverlapregion(iproc, nproc, isorb, norbp, orbs, onWhichAtom, opm, comom, norbmax, noverlaps, vecOvrlp)
use module_base
use module_types
implicit none

! Calling arguments
integer,intent(in):: iproc, nproc, isorb, norbp, norbmax, noverlaps
type(orbitals_data),intent(in):: orbs
integer,dimension(orbs%norb),intent(in):: onWhichAtom
type(overlap_parameters_matrix),intent(in):: opm
type(p2pComms),intent(in):: comom
real(8),dimension(norbmax,noverlaps),intent(out):: vecOvrlp

! Local variables
integer:: ilrold, ist, iorb, iiorb, ilr, jorb, klr, korb, i, ind, ijorb


vecOvrlp=0.d0
ilrold=0
ist=0
ijorb=0
do iorb=1,norbp
    iiorb=isorb+iorb
    ilr=onWhichAtom(iiorb)
    if(ilr==ilrold) cycle
    !do jorb=1,opm%noverlap(ilr)
    do jorb=1,opm%noverlap(iiorb)
        ijorb=ijorb+1
        klr=opm%olrForExpansion(1,jorb,ilr)
        korb=opm%olrForExpansion(2,jorb,ilr)
        !if(iproc==0) write(*,'(a,4i8)') 'iorb, jorb, opm%olrForExpansion(1,jorb,ilr), opm%olrForExpansion(2,jorb,ilr)', iorb, jorb, opm%olrForExpansion(1,jorb,ilr), opm%olrForExpansion(2,jorb,ilr)
        do i=1,opm%olr(korb,klr)%norbinlr
            ind=opm%olr(korb,klr)%indexInGlobal(i)
            vecOvrlp(ind,ijorb)=comom%recvBuf(ist+i)
            !if(iproc==4) write(*,'(a,9i9)') 'iorb, iiorb, ilr, jorb, klr, korb, ist, i, ind', iorb, iiorb, ilr, jorb, klr, korb, ist, i, ind
        end do
        ist=ist+opm%olr(korb,klr)%norbinlr
    end do
    ilrold=ilr
end do

if(ist/=comom%nrecvBuf) then
    write(*,'(a,i0,a,2(2x,i0))') 'ERROR on process ',iproc,': ist/=comom%nrecvBuf',ist,comom%nrecvBuf
end if


end subroutine expandFromOverlapregion



subroutine calculateOverlap(iproc, nproc, nlr, norbmax, norbp, noverlaps, isorb, norb, opm, comom, mlr, onWhichAtom, vec,&
           vecOvrlp, newComm, ovrlp)
use module_base
use module_types
implicit none

! Calling arguments 
integer,intent(in):: iproc, nproc, nlr, norbmax, norbp, noverlaps, isorb, norb, newComm
type(overlap_parameters_matrix),intent(in):: opm
type(p2pComms),intent(in):: comom
type(matrixLocalizationRegion),dimension(nlr),intent(in):: mlr
integer,dimension(norb),intent(in):: onWhichAtom
real(8),dimension(norbmax,norbp),intent(in):: vec
real(8),dimension(norbmax,noverlaps),intent(in):: vecOvrlp
real(8),dimension(norb,norb),intent(out):: ovrlp

! Local variables
integer:: ijorb, ilrold, ilr, iorb, iiorb, ncount, jjorb, jorb, ierr
real(8):: ddot



ovrlp=0.d0

ijorb=0
ilrold=0
do iorb=1,norbp
    iiorb=isorb+iorb
    ilr=onWhichAtom(iiorb)
    if(ilr==ilrold) then
         ! Put back index if we are in the same localization region, since then we can use the same vecOvrlp again.
         !ijorb=ijorb-opm%noverlap(ilr) 
         ijorb=ijorb-opm%noverlap(iiorb) 
    end if
    ncount=mlr(ilr)%norbinlr
    !do jorb=1,opm%noverlap(ilr)
    do jorb=1,opm%noverlap(iiorb)
        ijorb=ijorb+1
        !jjorb=opm%overlaps(jorb,ilr)
        jjorb=opm%overlaps(jorb,iiorb)
        ovrlp(iiorb,jjorb)=ddot(ncount, vec(1,iorb), 1, vecOvrlp(1,ijorb), 1)
    end do
    ilrold=ilr
end do

call mpiallred(ovrlp(1,1), norb**2, mpi_sum, newComm, ierr)


end subroutine calculateOverlap




subroutine orthonormalLinearCombinations(iproc, nproc, nlr, norbmax, norbp, noverlaps, isorb, norb, opm, comom, &
           mlr, onWhichAtom, vecOvrlp, ovrlp, vec)
use module_base
use module_types
implicit none

! Calling arguments 
integer,intent(in):: iproc, nproc, nlr, norbmax, norbp, noverlaps, isorb, norb
type(overlap_parameters_matrix),intent(in):: opm
type(p2pComms),intent(in):: comom
type(matrixLocalizationRegion),dimension(nlr),intent(in):: mlr
integer,dimension(norb),intent(in):: onWhichAtom
real(8),dimension(norbmax,noverlaps),intent(in):: vecOvrlp
real(8),dimension(norb,norb),intent(in):: ovrlp
real(8),dimension(norbmax,norbp),intent(inout):: vec

! Local variables
integer:: ijorb, ilrold, ilr, iorb, iiorb, ncount, jjorb, jorb, ierr, istat, iall
real(8):: ddot
real(8),dimension(:,:),allocatable:: vecTemp
character(len=*),parameter:: subname='orthonormalLinearCombinations'

allocate(vecTemp(norbmax,norbp), stat=istat)
call memocc(istat, vecTemp, 'vecTemp',subname)

if(norbp>0) call dcopy(norbmax*norbp, vec(1,1), 1, vecTemp(1,1), 1)

vec=0.d0

ijorb=0
ilrold=0
do iorb=1,norbp
    iiorb=isorb+iorb
    ilr=onWhichAtom(iiorb)
    if(ilr==ilrold) then
         ! Put back index if we are in the same localization region, since then we can use the same vecOvrlp again.
         !ijorb=ijorb-opm%noverlap(ilr) 
         ijorb=ijorb-opm%noverlap(iiorb) 
    end if
    ncount=mlr(ilr)%norbinlr
    !do jorb=1,opm%noverlap(ilr)
    do jorb=1,opm%noverlap(iiorb)
        ijorb=ijorb+1
        !jjorb=opm%overlaps(jorb,ilr)
        jjorb=opm%overlaps(jorb,iiorb)
        call daxpy(ncount, ovrlp(jjorb,iiorb), vecOvrlp(1,ijorb), 1, vec(1,iorb), 1)
    end do
    ilrold=ilr
end do

iall=-product(shape(vecTemp))*kind(vecTemp)
deallocate(vecTemp, stat=istat)
call memocc(istat, iall, 'vecTemp', subname)

end subroutine orthonormalLinearCombinations



subroutine buildLinearCombinations_new(iproc, nproc, lzdig, lzd, orbsig, orbs, coeff, lchi, &
           collcomig, collcom, lphi)
  use module_base
  use module_types
  use module_interfaces, exceptThisOne => buildLinearCombinations_new
  implicit none
  
  ! Calling arguments
  integer,intent(in):: iproc, nproc
  type(local_zone_descriptors),intent(in):: lzdig, lzd
  type(orbitals_data),intent(in):: orbsig, orbs
  real(8),dimension(orbsig%norb,orbs%norb),intent(in):: coeff
  real(8),dimension(orbsig%npsidim_orbs),intent(in):: lchi
  type(collective_comms),intent(in):: collcomig, collcom
  real(8),dimension(orbs%npsidim_orbs),intent(out):: lphi
  
  ! Local variables
  integer:: istat, iall, ist, jst, ilr, ilrold, iorb, iiorb, ncount, jorb, jjorb, korb, kkorb, klr, iwa, kwa
  integer:: i0, ipt, ii, jj, i, j, j0
  real(8),dimension(:),allocatable:: lchiovrlp, lchiovrlp2, chit_c, chit_f, phit_c, phit_f
  character(len=*),parameter:: subname='buildLinearCombinations_new'
  real(8),dimension(:,:),allocatable:: ttmat
  real(8):: tt1, tt2, tt3
  type(p2pComms):: comon_tmb_ig, comon_ig_tmb
  type(overlapParameters):: op_tmb_ig, op_ig_tmb
  
  allocate(chit_c(sum(collcomig%nrecvcounts_c)), stat=istat)
  call memocc(istat, chit_c, 'chit_c', subname)
  allocate(chit_f(7*sum(collcomig%nrecvcounts_f)), stat=istat)
  call memocc(istat, chit_f, 'chit_f', subname)
  call transpose_localized(iproc, nproc, orbsig, collcomig, lchi, chit_c, chit_f, lzdig)
  
  allocate(phit_c(sum(collcom%nrecvcounts_c)), stat=istat)
  call memocc(istat, phit_c, 'phit_c', subname)
  allocate(phit_f(7*sum(collcom%nrecvcounts_f)), stat=istat)
  call memocc(istat, phit_f, 'phit_f', subname)
  
  phit_c=0.d0
  phit_f=0.d0
  
  i0=0
  j0=0
  do ipt=1,collcom%nptsp_c 
      ii=collcom%norb_per_gridpoint_c(ipt) 
      jj=collcomig%norb_per_gridpoint_c(ipt) 
      do i=1,ii
          iiorb=collcom%indexrecvorbital_c(i0+i)
          do j=1,jj
              jjorb=collcomig%indexrecvorbital_c(j0+j)
              phit_c(i0+i)=phit_c(i0+i)+coeff(jjorb,iiorb)*chit_c(j0+j)
          end do
      end do
      i0=i0+ii
      j0=j0+jj
  end do
  
  i0=0
  j0=0
  do ipt=1,collcom%nptsp_f
      ii=collcom%norb_per_gridpoint_f(ipt)
      jj=collcomig%norb_per_gridpoint_f(ipt)
      do i=1,ii
          iiorb=collcom%indexrecvorbital_f(i0+i)
          do j=1,jj
              jjorb=collcomig%indexrecvorbital_f(j0+j)
              phit_f(7*(i0+i)-6)=phit_f(7*(i0+i)-6)+coeff(jjorb,iiorb)*chit_f(7*(j0+j)-6)
              phit_f(7*(i0+i)-5)=phit_f(7*(i0+i)-5)+coeff(jjorb,iiorb)*chit_f(7*(j0+j)-5)
              phit_f(7*(i0+i)-4)=phit_f(7*(i0+i)-4)+coeff(jjorb,iiorb)*chit_f(7*(j0+j)-4)
              phit_f(7*(i0+i)-3)=phit_f(7*(i0+i)-3)+coeff(jjorb,iiorb)*chit_f(7*(j0+j)-3)
              phit_f(7*(i0+i)-2)=phit_f(7*(i0+i)-2)+coeff(jjorb,iiorb)*chit_f(7*(j0+j)-2)
              phit_f(7*(i0+i)-1)=phit_f(7*(i0+i)-1)+coeff(jjorb,iiorb)*chit_f(7*(j0+j)-1)
              phit_f(7*(i0+i)-0)=phit_f(7*(i0+i)-0)+coeff(jjorb,iiorb)*chit_f(7*(j0+j)-0)
          end do
      end do
      i0=i0+ii
      j0=j0+jj
  end do
  
  call untranspose_localized(iproc, nproc, orbs, collcom, phit_c, phit_f, lphi, lzd)
  
  iall=-product(shape(chit_c))*kind(chit_c)
  deallocate(chit_c, stat=istat)
  call memocc(istat, iall, 'chit_c', subname)
  iall=-product(shape(chit_f))*kind(chit_f)
  deallocate(chit_f, stat=istat)
  call memocc(istat, iall, 'chit_f', subname)
  
  iall=-product(shape(phit_c))*kind(phit_c)
  deallocate(phit_c, stat=istat)
  call memocc(istat, iall, 'phit_c', subname)
  iall=-product(shape(phit_f))*kind(phit_f)
  deallocate(phit_f, stat=istat)
  call memocc(istat, iall, 'phit_f', subname)
  
end subroutine buildLinearCombinations_new


subroutine buildLinearCombinationsLocalized3(iproc, nproc, nlocregPerMPI, hx, hy, hz, &
           tmb, tmbig, at, input, lchi, locregCenter, rxyz, ham, lphi)
use module_base
use module_types
use module_interfaces, exceptThisOne => buildLinearCombinationsLocalized3
implicit none

! Calling arguments
integer,intent(in):: iproc, nproc, nlocregPerMPI
real(gp), intent(in) :: hx, hy, hz
type(DFT_wavefunction),intent(in):: tmb, tmbig
type(atoms_data),intent(in):: at
type(input_variables),intent(in):: input
real(8),dimension(tmbig%orbs%npsidim_orbs),intent(in):: lchi
real(8),dimension(3,tmbig%lzd%nlr),intent(in):: locregCenter
real(8),dimension(3,at%nat),intent(in):: rxyz
real(8),dimension(tmbig%orbs%norb,tmbig%orbs%norb,nlocregPerMPI),intent(in):: ham
real(8),dimension(tmb%orbs%npsidim_orbs),intent(out):: lphi

! Local variables
integer:: iorb, jorb, iall, istat, ierr, infoCoeff
integer:: it, iiAt, jjAt, methTransformOverlap, tag
real(8),dimension(:),allocatable:: alpha, coeffPad, fnrmArr, fnrmOvrlpArr, fnrmOldArr
real(8),dimension(:,:),allocatable:: coeff, lagMat, lcoeff, lgrad, lgradold
integer,dimension(:),allocatable:: recvcounts, displs, norb_par
real(8):: ddot, cosangle, tt, dnrm2, fnrm, meanAlpha, cut, trace, traceOld, fnrmMax
logical:: converged
character(len=*),parameter:: subname='buildLinearCombinationsLocalized3'
real(4):: ttreal, builtin_rand
integer:: norbtot, isx, iiiat
integer:: ii, jproc, sendcount, ilr, iilr, ilrold, jlr
real(8),dimension(:,:,:),pointer:: hamextract
type(p2pComms):: comom
type(overlap_parameters_matrix):: opm
type(matrixMinimization):: matmin
type(localizedDIISParameters):: ldiis
type(matrixDescriptors):: mad
type(collective_comms):: collcom_vectors

!!do ii=1,nlocregPerMPI
!!    do istat=1,tmbig%orbs%norb
!!        do iall=1,tmbig%orbs%norb
!!            write(2000+10*iproc+ii,*) ham(iall,istat,ii)
!!        end do
!!    end do
!!end do


  if(iproc==0) write(*,'(1x,a)') '------------------------------- Minimizing trace in the basis of the atomic orbitals'

  call nullify_matrixMinimization(matmin)
  tag=1


  if(iproc==0) write(*,'(a,i0,a)') 'The minimization is performed using ', nproc, ' processes.'


  ! Allocate the local arrays.
  call allocateArrays()

  call nullify_p2pComms(comom)
  call nullify_overlap_parameters_matrix(opm)

  call determineLocalizationRegions(iproc, nproc, tmb%lzd%nlr, tmbig%orbs%norb, at, tmbig%orbs%inwhichlocreg, &
       input%lin%locrad, locregCenter, tmb%lzd, tmbig%lzd, hx, hy, hz, matmin%mlr)
  call extractMatrix3(iproc, nproc, tmb%orbs%norb, tmb%orbs%norbp, tmbig%orbs, tmb%orbs%inwhichlocreg, &
       tmb%orbs%onwhichmpi, nlocregPerMPI, ham, matmin, hamextract)

  call determineOverlapRegionMatrix(iproc, nproc, tmb%lzd, matmin%mlr, tmb%orbs, tmbig%orbs, &
       tmbig%orbs%inwhichlocreg, tmb%orbs%inwhichlocreg, comom, opm)

  call initCommsMatrixOrtho(iproc, nproc, tmb%orbs%norb, tmb%orbs%norb_par, tmb%orbs%isorb_par, &
       tmb%orbs%inwhichlocreg, tmb%orbs%onwhichmpi, opm, comom)

  call nullify_matrixDescriptors(mad)
  call initMatrixCompression(iproc, nproc, tmbig%lzd%nlr, tmb%orbs, opm%noverlap, opm%overlaps, mad)
  call initCompressedMatmul3(tmb%orbs%norb, mad)

  call nullify_collective_comms(collcom_vectors)
  call init_collective_comms_vectors(iproc, nproc, tmb%lzd%nlr, tmb%orbs, tmbig%orbs, matmin%mlr, collcom_vectors)


  allocate(lcoeff(matmin%norbmax,tmb%orbs%norbp), stat=istat)
  call memocc(istat, lcoeff, 'lcoeff', subname)
  allocate(lgrad(matmin%norbmax,tmb%orbs%norbp), stat=istat)
  call memocc(istat, lgrad, 'lgrad', subname)
  allocate(lgradold(matmin%norbmax,tmb%orbs%norbp), stat=istat)
  call memocc(istat, lgradold, 'lgradold', subname)

  ! Initialize the coefficient vectors. Put random number to places where it is
  ! reasonable (i.e. close to the atom where the basis function is centered).
  ! Make sure that the random initialization is done in the same way independent
  ! of the number of preocesses that are used.
  !call initRandomSeed(0, 1)


  coeffPad=0.d0
  ii=0
  do jproc=0,nproc-1
      do iorb=1,tmb%orbs%norb_par(jproc,0)
          iiAt=tmb%orbs%inwhichlocreg(tmb%orbs%isorb_par(jproc)+iorb)
          iiiAt=tmb%orbs%onwhichatom(tmb%orbs%isorb_par(jproc)+iorb)
          ! Do not fill up to the boundary of the localization region, but only up to one fifth of it.
          !cut=0.0625d0*lin%locrad(at%iatype(iiAt))**2
          cut=0.04d0*input%lin%locrad(at%iatype(iiiAt))**2
          do jorb=1,tmbig%orbs%norb
              ii=ii+1
              ttreal=builtin_rand(ii)
              if(iproc==jproc) then
                  jjAt=tmbig%orbs%inwhichlocreg(jorb)
                  tt = (rxyz(1,iiiat)-locregCenter(1,jjAt))**2 + &
                       (rxyz(2,iiiat)-locregCenter(2,jjAt))**2 + &
                       (rxyz(3,iiiat)-locregCenter(3,jjAt))**2
                  if(tt>cut) then
                       coeffPad((iorb-1)*tmbig%orbs%norb+jorb)=0.d0
                  else
                      coeffPad((iorb-1)*tmbig%orbs%norb+jorb)=dble(ttreal)
                  end if
              end if
          end do
      end do
  end do


  
  ! Initial step size for the optimization
  alpha=5.d-1

  ! Flag which checks convergence.
  converged=.false.

  if(iproc==0) write(*,'(1x,a)') '============================== optimizing coefficients =============================='

  ! The optimization loop.

  ! Transform to localization regions
  do iorb=1,tmb%orbs%norbp
      ilr=matmin%inWhichLocregExtracted(iorb)
      if(ilr/=tmb%orbs%inWhichLocreg(iorb+tmb%orbs%isorb)) then
          write(*,'(a,2i6,3x,2i8)') &
               'THIS IS STRANGE -- iproc, iorb, ilr, tmb%orbs%inWhichLocreg(iorb+tmb%orbs%isorb)',&
               iproc, iorb, ilr, tmb%orbs%inWhichLocreg(iorb+tmb%orbs%isorb)
      end if
      call vectorGlobalToLocal(tmbig%orbs%norb, matmin%mlr(ilr), coeffPad((iorb-1)*tmbig%orbs%norb+1), lcoeff(1,iorb))
  end do



  if(input%lin%nItInguess==0) then
      ! Orthonormalize the coefficients.
      methTransformOverlap=0
      call orthonormalizeVectors(iproc, nproc, mpi_comm_world, input%lin%nItOrtho, methTransformOverlap, &
           tmb%orbs, tmb%orbs%inwhichlocreg, tmb%orbs%onwhichmpi, tmb%orbs%isorb_par, &
           matmin%norbmax, tmb%orbs%norbp, tmb%orbs%isorb_par(iproc), &
<<<<<<< HEAD
           tmb%lzd%nlr, mpi_comm_world, mad, matmin%mlr, lcoeff, comom, &
           collcom_vectors, tmb%orthpar, tmb%wfnmd%bpo)
=======
           tmb%lzd%nlr, mpi_comm_world, mad, matmin%mlr, lcoeff, opm, comom, collcom_vectors, tmb%orthpar, tmb%wfnmd%bpo)
>>>>>>> f87616bd
  end if


  !!isx=1
  !!if(tmb%orbs%norbp>0) then
  !!    ! otherwise it makes no sense...
  !!    call initializeDIIS_inguess(isx, tmb%orbs%norbp, matmin, tmb%orbs%inwhichlocreg(tmb%orbs%isorb+1), ldiis)
  !!end if



  iterLoop: do it=1,input%lin%nItInguess

      if (iproc==0 .and. mod(it,1)==0) then
          write( *,'(1x,a,i0)') repeat('-',77 - int(log(real(it))/log(10.))) // ' iter=', it
      endif

      if(it<=2) then
          methTransformOverlap=0
      else
          methTransformOverlap=input%lin%methTransformOverlap
      end if


      ! Orthonormalize the coefficients.
      call orthonormalizeVectors(iproc, nproc, mpi_comm_world, input%lin%nItOrtho, methTransformOverlap, &
<<<<<<< HEAD
           tmb%orbs, tmb%orbs%inwhichlocreg, tmb%orbs%onwhichmpi,&
           tmb%orbs%isorb_par, matmin%norbmax, tmb%orbs%norbp, tmb%orbs%isorb_par(iproc), &
           tmb%lzd%nlr, mpi_comm_world, mad, matmin%mlr, lcoeff, comom,&
           collcom_vectors, tmb%orthpar, tmb%wfnmd%bpo)
=======
           tmb%orbs, tmb%orbs%inwhichlocreg, tmb%orbs%onwhichmpi, tmb%orbs%isorb_par, &
           matmin%norbmax, tmb%orbs%norbp, tmb%orbs%isorb_par(iproc), &
           tmb%lzd%nlr, mpi_comm_world, mad, matmin%mlr, lcoeff, opm, comom, collcom_vectors, tmb%orthpar, tmb%wfnmd%bpo)
>>>>>>> f87616bd


      ! Calculate the gradient grad.
      ilrold=0
      iilr=0
      do iorb=1,tmb%orbs%norbp
          ilr=tmb%orbs%inwhichlocreg(tmb%orbs%isorb+iorb)
          iilr=matmin%inWhichLocregOnMPI(iorb)
          call dgemv('n',matmin%mlr(ilr)%norbinlr,matmin%mlr(ilr)%norbinlr,1.d0,&
               hamextract(1,1,iilr),matmin%norbmax,lcoeff(1,iorb),1,0.d0,lgrad(1,iorb),1)
          !!do istat=1,matmin%mlr(ilr)%norbinlr
          !!    write(1000+tmb%orbs%isorb+iorb,*) lcoeff(istat,iorb),lgrad(istat,iorb)
          !!end do
      end do

  
      if(it>1) then
          traceOld=trace
      else
          traceOld=1.d10
      end if
      ! Apply the orthoconstraint to the gradient. To do so first calculate the Lagrange
      ! multiplier matrix.
      call orthoconstraintVectors(iproc, nproc, methTransformOverlap, input%lin%correctionOrthoconstraint, &
           tmb%orbs, tmb%orbs%inwhichlocreg, tmb%orbs%onwhichmpi, tmb%orbs%isorb_par, &
           matmin%norbmax, tmb%orbs%norbp, tmb%orbs%isorb_par(iproc), tmb%lzd%nlr, mpi_comm_world, &
           matmin%mlr, mad, lcoeff, lgrad, opm, comom, trace, collcom_vectors, tmb%orthpar, tmb%wfnmd%bpo)
      ! Calculate the gradient norm.
      fnrm=0.d0
      do iorb=1,tmb%orbs%norbp
          ilr=tmb%orbs%inwhichlocreg(tmb%orbs%isorb+iorb)
          iilr=matmin%inWhichLocregOnMPI(iorb)
          fnrmArr(iorb)=ddot(matmin%mlr(ilr)%norbinlr, lgrad(1,iorb), 1, lgrad(1,iorb), 1)

          if(it>1) fnrmOvrlpArr(iorb)=ddot(matmin%mlr(ilr)%norbinlr, lgrad(1,iorb), 1, lgradold(1,iorb), 1)
      end do
      if(tmb%orbs%norbp>0) call dcopy(tmb%orbs%norbp*matmin%norbmax, lgrad(1,1), 1, lgradold(1,1), 1)

      ! Keep the gradient for the next iteration.
      if(it>1 .and. (tmb%orbs%norbp>0)) then
          call dcopy(tmb%orbs%norbp, fnrmArr(1), 1, fnrmOldArr(1), 1)
      end if

      fnrmMax=0.d0
      meanAlpha=0.d0
      do iorb=1,tmb%orbs%norbp

          fnrm=fnrm+fnrmArr(iorb)
          if(fnrmArr(iorb)>fnrmMax) fnrmMax=fnrmArr(iorb)
          if(it>1) then
          ! Adapt step size for the steepest descent minimization.
              tt=fnrmOvrlpArr(iorb)/sqrt(fnrmArr(iorb)*fnrmOldArr(iorb))
              if(tt>.9d0) then
                  alpha(iorb)=alpha(iorb)*1.1d0
              else
                  alpha(iorb)=alpha(iorb)*.5d0
              end if
          end if
          meanAlpha=meanAlpha+alpha(iorb)
      end do
     call mpiallred(fnrm, 1, mpi_sum, mpi_comm_world, ierr)
     call mpiallred(fnrmMax, 1, mpi_max, mpi_comm_world, ierr)
     fnrm=sqrt(fnrm)
     fnrmMax=sqrt(fnrmMax)

     ! Determine the mean step size for steepest descent iterations.
     call mpiallred(meanAlpha, 1, mpi_sum, mpi_comm_world, ierr)
     meanAlpha=meanAlpha/dble(tmb%orbs%norb)

      ! Precondition the gradient.
      do iorb=1,tmb%orbs%norbp
          ilr=tmb%orbs%inwhichlocreg(tmb%orbs%isorb+iorb)
          iilr=matmin%inWhichLocregOnMPI(iorb)
          call preconditionGradient(matmin%mlr(ilr)%norbinlr, matmin%norbmax, hamextract(1,1,iilr), tt, lgrad(1,iorb))
      end do
  

      ! Write some informations to the screen, but only every 1000th iteration.
      if(iproc==0 .and. mod(it,1)==0) write(*,'(1x,a,es11.2,es22.13,es10.2)') 'fnrm, trace, mean alpha', &
          fnrm, trace, meanAlpha
      
      ! Check for convergence.
      if(fnrm<1.d-3) then
          if(iproc==0) write(*,'(1x,a,i0,a)') 'converged in ', it, ' iterations.'
          if(iproc==0) write(*,'(3x,a,2es14.5)') 'Final values for fnrm, trace:', fnrm, trace
          converged=.true.
          infoCoeff=it
          ! Transform back to global ragion.
          do iorb=1,tmb%orbs%norbp
              ilr=matmin%inWhichLocregExtracted(iorb)
              call vectorLocalToGlobal(tmbig%orbs%norb, matmin%mlr(ilr), lcoeff(1,iorb), coeffPad((iorb-1)*tmbig%orbs%norb+1))
          end do
          exit
      end if
  
      ! Quit if the maximal number of iterations is reached.
      if(it==input%lin%nItInguess) then
          if(iproc==0) write(*,'(1x,a,i0,a)') 'WARNING: not converged within ', it, &
              ' iterations! Exiting loop due to limitations of iterations.'
          if(iproc==0) write(*,'(1x,a,2es15.7,f12.7)') 'Final values for fnrm, trace: ', fnrm, trace
          infoCoeff=-1
          ! Transform back to global region.
          do iorb=1,tmb%orbs%norbp
              ilr=matmin%inWhichLocregExtracted(iorb)
              call vectorLocalToGlobal(tmbig%orbs%norb, matmin%mlr(ilr), lcoeff(1,iorb), coeffPad((iorb-1)*tmbig%orbs%norb+1))
          end do
          exit
      end if

      ! Improve the coefficients (by steepet descent).
      do iorb=1,tmb%orbs%norbp
          ilr=tmb%orbs%inwhichlocreg(tmb%orbs%isorb+iorb)
          call daxpy(matmin%mlr(ilr)%norbinlr,-alpha(iorb), lgrad(1,iorb), 1, lcoeff(1,iorb), 1)
      end do


  end do iterLoop

  if(iproc==0) write(*,'(1x,a)') '===================================================================================='



  iall=-product(shape(hamextract))*kind(hamextract)
  deallocate(hamextract, stat=istat)
  call memocc(istat, iall, 'hamextract', subname)

  call deallocate_matrixDescriptors(mad, subname)


  ! Now collect all coefficients on all processes.
  allocate(recvcounts(0:nproc-1), stat=istat)
  call memocc(istat, recvcounts, 'recvcounts', subname)
  allocate(displs(0:nproc-1), stat=istat)
  call memocc(istat, displs, 'displs', subname)
  
  ! Define the parameters, for the mpi_allgatherv.
  ii=0
  do jproc=0,nproc-1
      recvcounts(jproc)=tmbig%orbs%norb*tmb%orbs%norb_par(jproc,0)
      displs(jproc)=ii
      ii=ii+recvcounts(jproc)
  end do
  sendcount=tmbig%orbs%norb*tmb%orbs%norbp

  ! Allocate the local arrays that are hold by all processes.
  allocate(coeff(tmbig%orbs%norb,tmb%orbs%norb), stat=istat)
  call memocc(istat, coeff, 'coeff', subname)

  ! Gather the coefficients.
  if (nproc > 1) then
     call mpi_allgatherv(coeffPad(1), sendcount, mpi_double_precision, coeff(1,1), recvcounts, &
          displs, mpi_double_precision, mpi_comm_world, ierr)
  else
     call vcopy(sendcount,coeffPad(1),1,coeff(1,1),1)
  end if

  call deallocateArrays()

  ! Deallocate stuff which is not needed any more.
  !call deallocate_p2pCommsOrthonormalityMatrix(comom, subname)
  call deallocate_p2pComms(comom, subname)
  call deallocate_overlap_parameters_matrix(opm, subname)
  call deallocate_matrixMinimization(matmin,subname)

  iall=-product(shape(lcoeff))*kind(lcoeff)
  deallocate(lcoeff, stat=istat)
  call memocc(istat, iall, 'lcoeff', subname)

  iall=-product(shape(lgrad))*kind(lgrad)
  deallocate(lgrad, stat=istat)
  call memocc(istat, iall, 'lgrad', subname)

  iall=-product(shape(lgradold))*kind(lgradold)
  deallocate(lgradold, stat=istat)
  call memocc(istat, iall, 'lgradold', subname)

  iall=-product(shape(recvcounts))*kind(recvcounts)
  deallocate(recvcounts, stat=istat)
  call memocc(istat, iall, 'recvcounts', subname)

  iall=-product(shape(displs))*kind(displs)
  deallocate(displs, stat=istat)
  call memocc(istat, iall, 'displs', subname)


  ! Now every process has all coefficients, so we can build the linear combinations.
  call buildLinearCombinations_new(iproc, nproc, tmbig%lzd, tmb%lzd, tmbig%orbs, tmb%orbs, coeff, lchi, &
       tmbig%collcom, tmb%collcom, lphi)

  ! Deallocate the remaining local array.
  iall=-product(shape(coeff))*kind(coeff)
  deallocate(coeff, stat=istat)
  call memocc(istat, iall, 'coeff', subname)

  call deallocate_collective_comms(collcom_vectors, subname)
  
  
  contains

    subroutine allocateArrays()
      allocate(coeffPad(max(tmbig%orbs%norb*tmb%orbs%norbp,1)), stat=istat)
      call memocc(istat, coeffPad, 'coeffPad', subname)
      allocate(fnrmArr(tmb%orbs%norb), stat=istat)
      call memocc(istat, fnrmArr, 'fnrmArr', subname)
      allocate(fnrmOvrlpArr(tmb%orbs%norb), stat=istat)
      call memocc(istat, fnrmOvrlpArr, 'fnrmOvrlpArr', subname)
      allocate(fnrmOldArr(tmb%orbs%norb), stat=istat)
      call memocc(istat, fnrmOldArr, 'fnrmOldArr', subname)
      allocate(alpha(tmb%orbs%norb), stat=istat)
      call memocc(istat, alpha, 'alpha', subname)
      allocate(lagMat(tmb%orbs%norb,tmb%orbs%norb), stat=istat)
      call memocc(istat, lagMat, 'lagMat', subname)
    end subroutine allocateArrays


    subroutine deallocateArrays()
      iall=-product(shape(alpha))*kind(alpha)
      deallocate(alpha, stat=istat)
      call memocc(istat, iall, 'alpha', subname)

      iall=-product(shape(lagMat))*kind(lagMat)
      deallocate(lagMat, stat=istat)
      call memocc(istat, iall, 'lagMat', subname)
     
      iall=-product(shape(coeffPad))*kind(coeffPad)
      deallocate(coeffPad, stat=istat)
      call memocc(istat, iall, 'coeffPad', subname)

      iall=-product(shape(fnrmArr))*kind(fnrmArr)
      deallocate(fnrmArr, stat=istat)
      call memocc(istat, iall, 'fnrmArr', subname)

      iall=-product(shape(fnrmOvrlpArr))*kind(fnrmOvrlpArr)
      deallocate(fnrmOvrlpArr, stat=istat)
      call memocc(istat, iall, 'fnrmOvrlpArr', subname)

      iall=-product(shape(fnrmOldArr))*kind(fnrmOldArr)
      deallocate(fnrmOldArr, stat=istat)
      call memocc(istat, iall, 'fnrmOldArr', subname)


    end subroutine deallocateArrays


end subroutine buildLinearCombinationsLocalized3




subroutine preconditionGradient(nel, neltot, ham, cprec, grad)
  use module_base
  use module_types
  implicit none
  
  ! Calling arguments
  integer,intent(in):: nel, neltot
  real(8),dimension(neltot,neltot),intent(in):: ham
  real(8),intent(in):: cprec
  real(8),dimension(nel),intent(inout):: grad
  
  ! Local variables
  integer:: iel, jel, info, istat, iall
  complex(8),dimension(:,:),allocatable:: mat
  complex(8),dimension(:),allocatable:: rhs
  integer,dimension(:),allocatable:: ipiv
  character(len=*),parameter:: subname='preconditionGradient'
  
  allocate(mat(nel,nel), stat=istat)
  !call memocc(istat, mat, 'mat', subname)
  allocate(rhs(nel), stat=istat)
  !call memocc(istat, mat, 'mat', subname)
  
  ! Build the matrix to be inverted (extract it from ham, which might have a larger dimension)
  do iel=1,nel
      do jel=1,nel
          mat(jel,iel) = cmplx(ham(jel,iel),0.d0,kind=8)
      end do
      mat(iel,iel)=mat(iel,iel)+cmplx(.5d0,-1.d-1,kind=8)
      !mat(iel,iel)=mat(iel,iel)-cprec
      rhs(iel)=grad(iel)
  end do
  
  
  allocate(ipiv(nel), stat=istat)
  call memocc(istat, ipiv, 'ipiv', subname)
  
  call zgesv(nel, 1, mat(1,1), nel, ipiv, rhs(1), nel, info)
  if(info/=0) then
      stop 'ERROR in dgesv'
  end if
  !call dcopy(nel, rhs(1), 1, grad(1), 1)
  do iel=1,nel
      grad(iel)=real(rhs(iel))
  end do
  
  iall=-product(shape(ipiv))*kind(ipiv)
  deallocate(ipiv, stat=istat)
  call memocc(istat, iall, 'ipiv', subname)
  
  iall=-product(shape(mat))*kind(mat)
  deallocate(mat, stat=istat)
  !call memocc(istat, iall, 'mat', subname)
  
  iall=-product(shape(rhs))*kind(rhs)
  deallocate(rhs, stat=istat)
  !call memocc(istat, iall, 'rhs', subname)

end subroutine preconditionGradient<|MERGE_RESOLUTION|>--- conflicted
+++ resolved
@@ -604,13 +604,9 @@
 
   ! Post the messages for the communication of the potential.
   call allocateCommunicationsBuffersPotential(tmbig%comgp, subname)
-<<<<<<< HEAD
-  call postCommunicationsPotential(iproc, nproc, denspot%dpbox%ndimpot, denspot%rhov, tmbig%comgp)
-=======
-  !!call postCommunicationsPotential(iproc, nproc, denspot%dpcom%ndimpot, denspot%rhov, tmbig%comgp)
-  call post_p2p_communication(iproc, nproc, denspot%dpcom%ndimpot, denspot%rhov, &
+  !!call postCommunicationsPotential(iproc, nproc, denspot%dpbox%ndimpot, denspot%rhov, tmbig%comgp)
+  call post_p2p_communication(iproc, nproc, denspot%dpbox%ndimpot, denspot%rhov, &
        tmbig%comgp%nrecvbuf, tmbig%comgp%recvbuf, tmbig%comgp)
->>>>>>> f87616bd
 
 
   ! Apply the Hamiltonian for each atom.
@@ -691,18 +687,9 @@
                   hx,hy,hz,input%lin%confpotorder,&
                   input%lin%potentialprefac_lowaccuracy,tmbig%lzd,onWhichAtomTemp)
              call to_zero(tmbig%orbs%npsidim_orbs,lhchi(1,ii))
-<<<<<<< HEAD
-             call LocalHamiltonianApplication(iproc,nproc,at,tmbig%orbs,&
-                  tmbig%lzd,confdatarr,denspot%dpbox%ngatherarr,denspot%pot_work,lchi,lhchi(1,ii),&
-                  energs,input%SIC,GPU,.false.,&
-                  pkernel=denspot%pkernelseq)
-             call NonLocalHamiltonianApplication(iproc,at,tmbig%orbs,&
-                  rxyz,&
-                  proj,tmbig%lzd,nlpspd,lchi,lhchi(1,ii),energs%eproj)
-=======
              if(owa/=owa_old) then
                  call LocalHamiltonianApplication(iproc,nproc,at,tmbig%orbs,&
-                      tmbig%lzd,confdatarr,denspot%dpcom%ngatherarr,denspot%pot_work,lchi,lhchi(1,ii),&
+                      tmbig%lzd,confdatarr,denspot%dpbox%ngatherarr,denspot%pot_work,lchi,lhchi(1,ii),&
                       energs,input%SIC,GPU,.false.,&
                       pkernel=denspot%pkernelseq)
                  call NonLocalHamiltonianApplication(iproc,at,tmbig%orbs,&
@@ -712,7 +699,6 @@
              else
                  call dcopy(tmbig%orbs%npsidim_orbs, lhchi(1,ii_old), 1, lhchi(1,ii), 1)
              end if
->>>>>>> f87616bd
              deallocate(confdatarr)
           end if
       else
@@ -777,12 +763,8 @@
 
   ! Calculate the coefficients
   call allocateCommunicationsBuffersPotential(tmb%comgp, subname)
-<<<<<<< HEAD
-  call postCommunicationsPotential(iproc, nproc, denspot%dpbox%ndimpot, denspot%rhov, tmb%comgp)
-=======
-  call post_p2p_communication(iproc, nproc, denspot%dpcom%ndimpot, denspot%rhov, &
+  call post_p2p_communication(iproc, nproc, denspot%dpbox%ndimpot, denspot%rhov, &
        tmb%comgp%nrecvbuf, tmb%comgp%recvbuf, tmb%comgp)
->>>>>>> f87616bd
   call get_coeff(iproc,nproc,lzd,orbs,at,rxyz,denspot,GPU,infoCoeff,energs%ebs,nlpspd,proj,&
        tmb%wfnmd%bpo%blocksize_pdsyev,tmb%wfnmd%bpo%nproc_pdsyev,&
        hx,hy,hz,input%SIC,tmb,tmb)
@@ -2714,12 +2696,8 @@
       call orthonormalizeVectors(iproc, nproc, mpi_comm_world, input%lin%nItOrtho, methTransformOverlap, &
            tmb%orbs, tmb%orbs%inwhichlocreg, tmb%orbs%onwhichmpi, tmb%orbs%isorb_par, &
            matmin%norbmax, tmb%orbs%norbp, tmb%orbs%isorb_par(iproc), &
-<<<<<<< HEAD
-           tmb%lzd%nlr, mpi_comm_world, mad, matmin%mlr, lcoeff, comom, &
+           tmb%lzd%nlr, mpi_comm_world, mad, matmin%mlr, lcoeff, opm, comom, &
            collcom_vectors, tmb%orthpar, tmb%wfnmd%bpo)
-=======
-           tmb%lzd%nlr, mpi_comm_world, mad, matmin%mlr, lcoeff, opm, comom, collcom_vectors, tmb%orthpar, tmb%wfnmd%bpo)
->>>>>>> f87616bd
   end if
 
 
@@ -2746,17 +2724,10 @@
 
       ! Orthonormalize the coefficients.
       call orthonormalizeVectors(iproc, nproc, mpi_comm_world, input%lin%nItOrtho, methTransformOverlap, &
-<<<<<<< HEAD
-           tmb%orbs, tmb%orbs%inwhichlocreg, tmb%orbs%onwhichmpi,&
-           tmb%orbs%isorb_par, matmin%norbmax, tmb%orbs%norbp, tmb%orbs%isorb_par(iproc), &
-           tmb%lzd%nlr, mpi_comm_world, mad, matmin%mlr, lcoeff, comom,&
-           collcom_vectors, tmb%orthpar, tmb%wfnmd%bpo)
-=======
            tmb%orbs, tmb%orbs%inwhichlocreg, tmb%orbs%onwhichmpi, tmb%orbs%isorb_par, &
            matmin%norbmax, tmb%orbs%norbp, tmb%orbs%isorb_par(iproc), &
-           tmb%lzd%nlr, mpi_comm_world, mad, matmin%mlr, lcoeff, opm, comom, collcom_vectors, tmb%orthpar, tmb%wfnmd%bpo)
->>>>>>> f87616bd
-
+           tmb%lzd%nlr, mpi_comm_world, mad, matmin%mlr, lcoeff, opm, comom, &
+           collcom_vectors, tmb%orthpar, tmb%wfnmd%bpo)
 
       ! Calculate the gradient grad.
       ilrold=0
