!>   input guess wavefunction diagonalization
subroutine inputguessConfinement(iproc, nproc, at, &
     comms, Glr, input, lin, rxyz, n3p, rhopot, rhocore, pot_ion,&
     nlpspd, proj, pkernel, pkernelseq, &
     nscatterarr, ngatherarr, potshortcut, irrzon, phnons, GPU, radii_cf,  &
     phi, ehart, eexcu, vexcu)
  ! Input wavefunctions are found by a diagonalization in a minimal basis set
  ! Each processors write its initial wavefunctions into the wavefunction file
  ! The files are then read by readwave
  use module_base
  use module_interfaces, exceptThisOne => inputguessConfinement
  use module_types
  use Poisson_Solver
  implicit none
  !Arguments
  integer, intent(in) :: iproc,nproc,n3p
  type(atoms_data), intent(inout) :: at
  type(nonlocal_psp_descriptors), intent(in) :: nlpspd
  type(locreg_descriptors), intent(in) :: Glr
  type(communications_arrays), intent(in) :: comms
  type(GPU_pointers), intent(inout) :: GPU
  type(input_variables):: input
  type(linearParameters),intent(inout):: lin
  integer, dimension(0:nproc-1,4), intent(in) :: nscatterarr !n3d,n3p,i3s+i3xcsh-1,i3xcsh
  integer, dimension(0:nproc-1,2), intent(in) :: ngatherarr 
  real(gp), dimension(3,at%nat), intent(in) :: rxyz
  real(wp), dimension(nlpspd%nprojel), intent(in) :: proj
  real(dp),dimension(max(Glr%d%n1i*Glr%d%n2i*n3p,1)*input%nspin),intent(inout) :: rhopot
  real(wp), dimension(lin%as%size_pot_ion),intent(inout):: pot_ion
  real(wp), dimension(:), pointer :: rhocore
  real(dp), dimension(lin%as%size_pkernel),intent(in):: pkernel
  real(dp), dimension(:), pointer :: pkernelseq
  integer, intent(in) ::potshortcut
  integer, dimension(lin%as%size_irrzon(1),lin%as%size_irrzon(2),lin%as%size_irrzon(3)),intent(in) :: irrzon
  real(dp), dimension(lin%as%size_phnons(1),lin%as%size_phnons(2),lin%as%size_phnons(3)),intent(in) :: phnons
  real(8),dimension(at%ntypes,3),intent(in):: radii_cf
  real(8),dimension(lin%orbs%npsidim),intent(out):: phi
  real(8),intent(out):: ehart, eexcu, vexcu
  !local variables
  type(gaussian_basis):: G !basis for davidson IG
  character(len=*), parameter :: subname='input_wf_diag'
  logical :: switchGPUconv,switchOCLconv
  integer :: i_stat,i_all,iat,nspin_ig,iorb,idum=0, nvirt, norbat
  real(kind=4) :: tt,builtin_rand
  real(gp) :: hxh,hyh,hzh,eks,epot_sum,ekin_sum,eexctX,eproj_sum,etol,accurex
  type(orbitals_data) :: orbsig
  type(communications_arrays) :: commsig
  integer, dimension(:,:), allocatable :: norbsc_arr
  real(wp), dimension(:), allocatable :: potxc
  real(gp), dimension(:), allocatable :: locrad
  type(locreg_descriptors), dimension(:), allocatable :: Llr
  real(wp), dimension(:), pointer :: pot
  real(wp), dimension(:,:,:), pointer :: psigau
type(linear_zone_descriptors):: lzdig
type(p2pCommsGatherPot):: comgp
type(orbitals_data):: orbsLIN
type(communications_arrays):: commsLIN
real(8),dimension(:),allocatable:: eval
integer:: istat, tag
real(8),dimension(:),allocatable:: chi, lchi
real(8),dimension(:,:),allocatable:: hchi, lhchi
real(8),dimensioN(:,:,:),allocatable:: ham
integer,dimension(:),allocatable:: onWhichAtom, onWhichAtomp, norbsPerAt, onWhichAtomTemp, onWhichAtomPhi
integer, parameter :: nmax=6,lmax=3,noccmax=2,nelecmax=32
logical:: withConfinement, ovrlpx, ovrlpy, ovrlpz
logical,dimension(:),allocatable:: doNotCalculate
integer, dimension(lmax+1) :: nl
real(gp), dimension(noccmax,lmax+1) :: occup
real(8):: dnrm2, ddot, dasum, t1, t2, time, cut
integer:: ist, jst, jorb, iiAt, i, iadd, ii, jj, ndimpot, ilr, ind1, ind2, ldim, gdim, ierr, jlr
integer:: is1, ie1, is2, ie2, is3, ie3, js1, je1, js2, je2, js3, je3


  allocate(norbsc_arr(at%natsc+1,input%nspin+ndebug),stat=i_stat)
  call memocc(i_stat,norbsc_arr,'norbsc_arr',subname)
  allocate(locrad(at%nat+ndebug),stat=i_stat)
  call memocc(i_stat,locrad,'locrad',subname)
  allocate(norbsPerAt(at%nat), stat=istat)
  call memocc(istat, norbsPerAt, 'norbsPerAt', subname)

  ! number of localization regions
  lzdig%nlr=at%nat


  if (iproc == 0) then
     write(*,'(1x,a)')&
          '------------------------------------------------------- Input Wavefunctions Creation'
  end if

  !spin for inputguess orbitals
  if (input%nspin == 4) then
     nspin_ig=1
  else
     nspin_ig=input%nspin
  end if

  ! Determine how many atomic orbitals we have. Maybe we have to increase this number to more than
  ! its 'natural' value.
  norbat=0
  ist=0
  do iat=1,at%nat
      ii=lin%norbsPerType(at%iatype(iat))
      iadd=0
      do 
          ! Count the number of atomic orbitals and increase the number if necessary until we have more
          ! (or equal) atomic orbitals than basis functions per atom.
          jj=1*nint(at%aocc(1,iat))+3*nint(at%aocc(3,iat))+5*nint(at%aocc(7,iat))+7*nint(at%aocc(13,iat))
          if(jj>=ii) then
              ! we have enough atomic orbitals
              exit
          else
              ! add additional orbitals
              iadd=iadd+1
              select case(iadd)
                  case(1) 
                      at%aocc(1,iat)=1.d0
                  case(2) 
                      at%aocc(3,iat)=1.d0
                  case(3) 
                      at%aocc(7,iat)=1.d0
                  case(4) 
                      at%aocc(13,iat)=1.d0
                  case default 
                      write(*,'(x,a)') 'ERROR: more than 16 basis functions per atom are not possible!'
                      stop
              end select
          end if
      end do
      norbsPerAt(iat)=jj
      norbat=norbat+norbsPerAt(iat)
  end do

  ! Assign the orbitals to the atoms. onWhichAtom(i)=j means that orbital i belongs to atom j.
  ! onWhichAtom is the 'global' distribution and onWhichAtomp is the one for each MPI process.
  allocate(onWhichAtom(norbat),stat=i_stat)
  call memocc(i_stat, onWhichAtom, 'onWhichAtom', subname)

  ! This allocate is garbage (orbsig%norbp is not defined yet!) Anyway this array is not needed...
  !!allocate(onWhichAtomp(orbsig%norbp),stat=i_stat)
  !!call memocc(i_stat, onWhichAtomp, 'onWhichAtomp', subname)
  ist=0
  do iat=1,at%nat
      do i=1,norbsPerAt(iat)
          onWhichAtom(ist+i)=iat
      end do
      ist=ist+norbsPerAt(iat)
  end do
  !write(*,'(a,i3,3x,100i4)') 'iproc, owa', iproc, onWhichAtom(:)


  ! Create the atomic orbitals in a Gaussian basis.
  nvirt=0
  call inputguess_gaussian_orbitals(iproc,nproc,at,rxyz,Glr,nvirt,nspin_ig,&
       lin%orbs,orbsig,norbsc_arr,locrad,G,psigau,eks)
  call inputguess_gaussian_orbitals(iproc,nproc,at,rxyz,Glr,nvirt,nspin_ig,&
       lin%orbs,lzdig%orbs,norbsc_arr,locrad,G,psigau,eks)

  ! Allocate communications arrays for inputguess orbitals.
  call orbitals_communicators(iproc,nproc,Glr,orbsig,commsig)  
  call orbitals_communicators(iproc,nproc,Glr,lzdig%orbs,lzdig%comms)  

  allocate(onWhichAtomp(lzdig%orbs%norbp), stat=istat)
  call memocc(i_stat, onWhichAtomp, 'onWhichAtomp', subname)
  !call assignOrbitalsToAtoms(iproc, lzdig%orbs, at%nat, norbsPerAt, onWhichAtomp)
  call assignOrbitalsToAtoms(iproc, lzdig%orbs, at%nat, norbsPerAt, onWhichAtomp, onWhichAtom)
  ! This is the same as above, but with orbs%inWhichLocreg instead of lin%onWhichAtom
  call assignToLocreg2(iproc, at%nat, lzdig%nlr, input%nspin, norbsPerAt, lzdig%orbs)
  !!write(*,'(a,i3,3x,100i4)') 'iproc, owa', iproc, onWhichAtom(:)
  !!write(*,'(a,i3,3x,100i4)') 'iproc, iwi', iproc, lzdig%orbs%inwhichlocreg(:)
  !!write(*,'(a,i3,3x,100i4)') 'iproc, owap', iproc, onWhichAtomp(:)

  !call initLocregs2(iproc, at%nat, rxyz, lzdig, input, Glr, locrad)
  call initLocregs2(iproc, at%nat, rxyz, lzdig, input, Glr, lin%locrad)
  allocate(lchi(lzdig%orbs%npsidim+ndebug),stat=i_stat)
  call memocc(i_stat,lchi,'lchi',subname)
  allocate(lhchi(lzdig%orbs%npsidim,at%nat),stat=i_stat)
  call memocc(i_stat,lhchi,'lhchi',subname)
  lchi=0.d0
  lhchi=0.d0


  hxh=.5_gp*input%hx
  hyh=.5_gp*input%hy
  hzh=.5_gp*input%hz


  ! Allocate the atomic orbitals chi and hchi (i.e. the Hamiltonian applied to them).
  allocate(chi(orbsig%npsidim+ndebug),stat=i_stat)
  call memocc(i_stat,chi,'chi',subname)
  allocate(hchi(orbsig%npsidim,at%nat),stat=i_stat)
  call memocc(i_stat,hchi,'hchi',subname)
  chi=0.d0
  hchi=0.d0

  !allocate arrays for the GPU if a card is present
  switchGPUconv=.false.
  switchOCLconv=.false.
  if (GPUconv .and. potshortcut ==0 ) then
     call prepare_gpu_for_locham(Glr%d%n1,Glr%d%n2,Glr%d%n3,nspin_ig,&
          input%hx,input%hy,input%hz,Glr%wfd,orbsig,GPU)
  else if (OCLconv .and. potshortcut ==0) then
     call allocate_data_OCL(Glr%d%n1,Glr%d%n2,Glr%d%n3,at%geocode,&
          nspin_ig,input%hx,input%hy,input%hz,Glr%wfd,orbsig,GPU)
     if (iproc == 0) write(*,*)&
          'GPU data allocated'
  else if (GPUconv .and. potshortcut >0 ) then
     switchGPUconv=.true.
     GPUconv=.false.
  else if (OCLconv .and. potshortcut >0 ) then
     switchOCLconv=.true.
     OCLconv=.false.
  end if


  ! Transform the Gaussian based orbitals to wavelets.
  !call gaussians_to_wavelets_new(iproc,nproc,Glr,orbsig,input%hx,input%hy,input%hz,G,&
  !     psigau(1,1,min(orbsig%isorb+1,orbsig%norb)),chi)
  call gaussians_to_wavelets_new(iproc,nproc,Glr,lzdig%orbs,input%hx,input%hy,input%hz,G,&
       psigau(1,1,min(lzdig%orbs%isorb+1,lzdig%orbs%norb)),chi)


  i_all=-product(shape(locrad))*kind(locrad)
  deallocate(locrad,stat=i_stat)
  call memocc(i_stat,i_all,'locrad',subname)

  
  ! Create the potential.
  call sumrho(iproc,nproc,orbsig,Glr,input%ixc,hxh,hyh,hzh,chi,rhopot,&
       & Glr%d%n1i*Glr%d%n2i*nscatterarr(iproc,1),nscatterarr,input%nspin,GPU, &
       & at%symObj, irrzon, phnons)
     
  !-- if spectra calculation uses a energy dependent potential
  !    input_wf_diag will write (to be used in abscalc)
  !    the density to the file electronic_density.cube
  !  The writing is activated if  5th bit of  in%potshortcut is on.
  if( iand( potshortcut,16)==0 .and. potshortcut /= 0) then
     call plot_density_cube_old(at%geocode,'electronic_density',&
          iproc,nproc,Glr%d%n1,Glr%d%n2,Glr%d%n3,Glr%d%n1i,Glr%d%n2i,Glr%d%n3i,nscatterarr(iproc,2),  & 
          input%nspin,hxh,hyh,hzh,at,rxyz,ngatherarr,rhopot(1+nscatterarr(iproc,4)*Glr%d%n1i*Glr%d%n2i))
  endif
  !---
  
  if(lin%orbs%nspinor==4) then
     !this wrapper can be inserted inside the poisson solver 
     call PSolverNC(at%geocode,'D',iproc,nproc,Glr%d%n1i,Glr%d%n2i,Glr%d%n3i,&
          nscatterarr(iproc,1),& !this is n3d
          input%ixc,hxh,hyh,hzh,&
          rhopot,pkernel,pot_ion,ehart,eexcu,vexcu,0.d0,.true.,4)
  else
     !Allocate XC potential
     if (nscatterarr(iproc,2) >0) then
        allocate(potxc(Glr%d%n1i*Glr%d%n2i*nscatterarr(iproc,2)*input%nspin+ndebug),stat=i_stat)
        call memocc(i_stat,potxc,'potxc',subname)
     else
        allocate(potxc(1+ndebug),stat=i_stat)
        call memocc(i_stat,potxc,'potxc',subname)
     end if

     call XC_potential(at%geocode,'D',iproc,nproc,&
          Glr%d%n1i,Glr%d%n2i,Glr%d%n3i,input%ixc,hxh,hyh,hzh,&
          rhopot,eexcu,vexcu,input%nspin,rhocore,potxc)


     if( iand(potshortcut,4)==0) then
        call H_potential(at%geocode,'D',iproc,nproc,&
             Glr%d%n1i,Glr%d%n2i,Glr%d%n3i,hxh,hyh,hzh,&
             rhopot,pkernel,pot_ion,ehart,0.0_dp,.true.)
     endif


     !sum the two potentials in rhopot array
     !fill the other part, for spin, polarised
     if (input%nspin == 2) then
        call dcopy(Glr%d%n1i*Glr%d%n2i*nscatterarr(iproc,2),rhopot(1),1,&
             rhopot(Glr%d%n1i*Glr%d%n2i*nscatterarr(iproc,2)+1),1)
     end if
     !spin up and down together with the XC part
     call axpy(Glr%d%n1i*Glr%d%n2i*nscatterarr(iproc,2)*input%nspin,1.0_dp,potxc(1),1,&
          rhopot(1),1)


     i_all=-product(shape(potxc))*kind(potxc)
     deallocate(potxc,stat=i_stat)
     call memocc(i_stat,i_all,'potxc',subname)

  end if


  if(potshortcut>0) then
!!$    if (GPUconv) then
!!$       call free_gpu(GPU,orbs%norbp)
!!$    end if
     if (switchGPUconv) then
        GPUconv=.true.
     end if
     if (switchOCLconv) then
        OCLconv=.true.
     end if

     call deallocate_orbs(orbsig,subname)
     
     !deallocate the gaussian basis descriptors
     call deallocate_gwf(G,subname)
    
     i_all=-product(shape(psigau))*kind(psigau)
     deallocate(psigau,stat=i_stat)
     call memocc(i_stat,i_all,'psigau',subname)
     call deallocate_comms(commsig,subname)
     i_all=-product(shape(norbsc_arr))*kind(norbsc_arr)
     deallocate(norbsc_arr,stat=i_stat)
     call memocc(i_stat,i_all,'norbsc_arr',subname)
    return 
  end if


  !call dcopy(orbsig%npsidim,psi,1,hpsi,1)
  if (input%exctxpar == 'OP2P') eexctX = -99.0_gp


  ! Copy Glr to lzd
  lzdig%Glr = Glr
  
  ! Copy nlpspd to lin%lzd
  lzdig%Gnlpspd = nlpspd
  
  ! Set localnorb
  do ilr=1,lzdig%nlr
      lzdig%Llr(ilr)%localnorb=0
      do iorb=1,lzdig%orbs%norbp
          if(onWhichAtomp(iorb)==ilr) then
              lzdig%Llr(ilr)%localnorb = lzdig%Llr(ilr)%localnorb+1
          end if
      end do
  end do


  ! Initialize the parameters for the communications of the potential.
  tag=20000 !! CHANGE LATER!!
  call initializeCommunicationPotential(iproc, nproc, nscatterarr, lzdig%orbs, lzdig, comgp, onWhichAtom, tag)

  ! Post the messages for the communication of the potential.
  ndimpot = lin%lzd%Glr%d%n1i*lin%lzd%Glr%d%n2i*nscatterarr(iproc,2)
  call postCommunicationsPotential(iproc, nproc, ndimpot, rhopot, comgp)


  ! Orthogonalize the atomic basis functions (Loewdin).
  call orthonormalizeAtomicOrbitals(iproc, nproc, orbsig, commsig, Glr, chi)
  
  ! Gather the potential
  call gatherPotential(iproc, nproc, comgp)

  ! Build the potential.
  ! This is not required at the moment since HamiltonianApplicationConfinement has a different (old) structure.
  call full_local_potential(iproc,nproc,Glr%d%n1i*Glr%d%n2i*nscatterarr(iproc,2),Glr%d%n1i*Glr%d%n2i*Glr%d%n3i,input%nspin,&
       orbsig%norb,orbsig%norbp,ngatherarr,rhopot,pot)

  ! Apply the Hamiltonian for each atom.
  ! onWhichAtomTemp indicates indicating that all orbitals feel the potential from atom iat.
  allocate(onWhichAtomTemp(lzdig%orbs%norbp), stat=istat)
  call memocc(i_stat,onWhichAtomTemp,'onWhichAtomTemp',subname)
  allocate(doNotCalculate(lzdig%nlr), stat=istat)
  call memocc(i_stat, doNotCalculate, 'doNotCalculate', subname)
  if(iproc==0) write(*,'(x,a)') 'Hamiltonian application for all atoms. This may take some time.'

  ! Transform chi to the localization region. This is not needed if we really habe O(N).
  ind1=1
  ind2=1
  do iorb=1,lzdig%orbs%norbp
      ilr = onWhichAtomp(iorb)
      ldim=lzdig%Llr(ilr)%wfd%nvctr_c+7*lzdig%Llr(ilr)%wfd%nvctr_f
      gdim=Glr%wfd%nvctr_c+7*Glr%wfd%nvctr_f
      call psi_to_locreg2(iproc, nproc, ldim, gdim, lin%Llr(ilr), Glr, chi(ind1), lchi(ind2))
      ind1=ind1+Glr%wfd%nvctr_c+7*Glr%wfd%nvctr_f
      ind2=ind2+lzdig%Llr(ilr)%wfd%nvctr_c+7*lzdig%Llr(ilr)%wfd%nvctr_f
  end do


  hchi=0.d0
  lhchi=0.d0
  call cpu_time(t1)
  withConfinement=.true.
  do iat=1,at%nat
      doNotCalculate=.false.
      call mpi_barrier(mpi_comm_world, ierr)
      call getIndices(lzdig%llr(iat), is1, ie1, is2, ie2, is3, ie3)
      do jorb=1,orbsig%norbp
          onWhichAtomTemp(jorb)=iat
          jlr=onWhichAtomp(jorb)
          call getIndices(lzdig%llr(jlr), js1, je1, js2, je2, js3, je3)
          ovrlpx = ( is1<=je1 .and. ie1>=js1 )
          ovrlpy = ( is2<=je2 .and. ie2>=js2 )
          ovrlpz = ( is3<=je3 .and. ie3>=js3 )
          if(ovrlpx .and. ovrlpy .and. ovrlpz) then
          else
              doNotCalculate(ilr)=.true.
          end if
      end do
      !write(*,'(a,2i4,4x,100l4)') 'iat, iproc, doNotCalculate', iat, iproc, doNotCalculate
      if(iproc==0) write(*,'(3x,a,i0,a)', advance='no') 'Hamiltonian application for atom ', iat, '... '
      !!call HamiltonianApplicationConfinement(iproc, nproc, at, orbsig, lin, input%hx, input%hy, input%hz, rxyz,&
      !!     nlpspd, proj, Glr, ngatherarr, Glr%d%n1i*Glr%d%n2i*nscatterarr(iproc,2), &
      !!     rhopot(1), &
      !!     chi(1), hchi(1,iat), ekin_sum, epot_sum, eexctX, eproj_sum, input%nspin, GPU, rxyz, onWhichAtomTemp, pkernel=pkernelseq)
      !call HamiltonianApplicationConfinement2(input, iproc, nproc, at, lzdig, lin, input%hx, input%hy, input%hz, rxyz,&
      !     proj, ngatherarr, comgp%nrecvBuf, comgp%recvBuf, lchi, lhchi(1,iat), &
      !     ekin_sum, epot_sum, eexctX, eproj_sum, input%nspin, GPU, radii_cf, comgp, onWhichAtomTemp, withConfinement, doNotCalculate=doNotCalculate, pkernel=pkernelseq)
      call HamiltonianApplicationConfinement2(input, iproc, nproc, at, lzdig, lin, input%hx, input%hy, input%hz, rxyz,&
           proj, ngatherarr, comgp%nrecvBuf, comgp%recvBuf, lchi, lhchi(1,iat), &
<<<<<<< HEAD
           ekin_sum, epot_sum, eexctX, eproj_sum, input%nspin, GPU, radii_cf, comgp, onWhichAtomTemp, withConfinement, pkernel=pkernelseq)
      !write(*,'(a,2i5,es15.6)') 'iat, iproc, sum(lhchi(:,iat))', iat, iproc, sum(lhchi(:,iat))
=======
           ekin_sum, epot_sum, eexctX, eproj_sum, input%nspin, GPU, radii_cf, comgp, onWhichAtomTemp,&
           withConfinement, pkernel=pkernelseq)
>>>>>>> 9cbc9a57
      ind1=1
      ind2=1
      do iorb=1,lzdig%orbs%norbp
          ilr = onWhichAtomp(iorb)
          ldim=lzdig%Llr(ilr)%wfd%nvctr_c+7*lzdig%Llr(ilr)%wfd%nvctr_f
          gdim=Glr%wfd%nvctr_c+7*Glr%wfd%nvctr_f
<<<<<<< HEAD
          call Lpsi_to_global2(iproc, nproc, ldim, gdim, lzdig%orbs%norb, lin%orbs%nspinor, input%nspin, Glr, lzdig%Llr(ilr), lhchi(ind2,iat), hchi(ind1,iat))
          !write(*,'(a,3i5,es15.6)') 'iat, iproc, iorb, sum(hchi(ind1:ind1+gdim-1,iat))', iat, iproc, iorb, sum(hchi(ind1:ind1+gdim-1,iat))
=======
          call Lpsi_to_global2(iproc, nproc, ldim, gdim, lzdig%orbs%norb, lin%orbs%nspinor, input%nspin,&
               Glr, lzdig%Llr(ilr), lhchi(ind2,iat), hchi(ind1,iat))
>>>>>>> 9cbc9a57
          ind1=ind1+Glr%wfd%nvctr_c+7*Glr%wfd%nvctr_f
          ind2=ind2+lzdig%Llr(ilr)%wfd%nvctr_c+7*lzdig%Llr(ilr)%wfd%nvctr_f
      end do

      if(iproc==0) write(*,'(a)') 'done.'
  end do
  call cpu_time(t2)
  time=t2-t1
  call mpiallred(time, 1, mpi_sum, mpi_comm_world, ierr)
  if(iproc==0) write(*,'(x,a,es10.3)') 'time for applying potential:', time/dble(nproc)
  

  ! Deallocate potential.
  call free_full_potential(nproc,pot,subname)


  !free GPU if it is the case
  if (GPUconv) then
     call free_gpu(GPU,orbsig%norbp)
  else if (OCLconv) then
     call free_gpu_OCL(GPU,orbsig,nspin_ig)
  end if


   ! onWhichAtomPhi indicates on which atom the basis functions phi are centered.
   allocate(onWhichAtomPhi(lin%orbs%norb))
   call memocc(i_stat,onWhichAtomPhi,'onWhichAtomPhi',subname)
   onWhichAtomPhi=0
   do iorb=1,lin%orbs%norbp
       onWhichAtomPhi(lin%orbs%isorb+iorb)=lin%onWhichAtom(iorb)
   end do
   write(*,*) 'before, mpiallred, iproc',iproc
   call mpiallred(onWhichAtomPhi(1), lin%orbs%norb, mpi_sum, mpi_comm_world, iorb)

   ! Build a linear combination of atomic orbitals to get a goor input guess for phi.
   !! THIS IS THE ORIGINAL
   call cpu_time(t1)
   !call buildLinearCombinations(iproc, nproc, orbsig, lin%orbs, commsig, lin%comms, at, Glr, lin%norbsPerType, &
   !     onWhichAtom, chi, hchi, phi, rxyz, onWhichAtomPhi, lin)
   allocate(ham(orbsig%norb,orbsig%norb,at%nat), stat=istat)
   call memocc(i_stat,ham,'ham',subname)
   write(*,*) 'calling getHamiltonianMatrix, iproc', iproc
   call getHamiltonianMatrix(iproc, nproc, lzdig, Glr, input, onWhichAtom, onWhichAtomp, at%nat, chi, hchi, ham, orbsig)
   do iat=1,at%nat
       do iorb=1,lzdig%orbs%norb
           do jorb=1,lzdig%orbs%norb
               write(300+iproc,*) iat, iorb, jorb, ham(iorb,jorb,iat)
           end do 
       end do
   end do
   call buildLinearCombinationsLocalized(iproc, nproc, orbsig, lin%orbs, commsig, lin%comms, at, Glr, lin%norbsPerType, &
        onWhichAtom, chi, hchi, phi, rxyz, onWhichAtomPhi, lin, lzdig, ham)
   !!call buildLinearCombinations2(iproc, nproc, orbsig, lin%orbs, commsig, lin%comms, at, Glr, lin%norbsPerType, &
   !!     onWhichAtom, chi, hchi, phi, rxyz, onWhichAtomPhi, lin, ham)
   call cpu_time(t2)
   time=t2-t1
   call mpiallred(time, 1, mpi_sum, mpi_comm_world, ierr)
   if(iproc==0) write(*,'(x,a,es10.3)') 'time for "buildLinearCombinations":', time/dble(nproc)

  if(iproc==0) write(*,'(x,a)') '------------------------------------------------------------- Input guess generated.'



  ! Deallocate all local arrays.
  call deallocate_gwf(G,subname)

  i_all=-product(shape(psigau))*kind(psigau)
  deallocate(psigau,stat=i_stat)
  call memocc(i_stat,i_all,'psigau',subname)

  i_all=-product(shape(norbsc_arr))*kind(norbsc_arr)
  deallocate(norbsc_arr,stat=i_stat)
  call memocc(i_stat,i_all,'norbsc_arr',subname)

  call deallocate_comms(commsig,subname)

  call deallocate_orbs(orbsig,subname)

  i_all=-product(shape(onWhichAtom))*kind(onWhichAtom)
  deallocate(onWhichAtom, stat=i_stat)
  call memocc(i_stat, i_all, 'onWhichAtom',subname)

  i_all=-product(shape(onWhichAtomPhi))*kind(onWhichAtomPhi)
  deallocate(onWhichAtomPhi, stat=i_stat)
  call memocc(i_stat, i_all, 'onWhichAtomPhi',subname)

  !!i_all=-product(shape(onWhichAtomp))*kind(onWhichAtomp)
  !!deallocate(onWhichAtomp, stat=i_stat)
  !!call memocc(i_stat, i_all, 'onWhichAtomp',subname)

  i_all=-product(shape(onWhichAtomTemp))*kind(onWhichAtomTemp)
  deallocate(onWhichAtomTemp, stat=i_stat)
  call memocc(i_stat, i_all, 'onWhichAtomTemp',subname)
  
  i_all=-product(shape(norbsPerAt))*kind(norbsPerAt)
  deallocate(norbsPerAt, stat=i_stat)
  call memocc(i_stat, i_all, 'norbsPerAt',subname)

  i_all=-product(shape(chi))*kind(chi)
  deallocate(chi, stat=i_stat)
  call memocc(i_stat, i_all, 'chi',subname)

  i_all=-product(shape(hchi))*kind(hchi)
  deallocate(hchi, stat=i_stat)
  call memocc(i_stat, i_all, 'hchi',subname)


END SUBROUTINE inputguessConfinement





subroutine buildLinearCombinations2(iproc, nproc, orbsig, orbs, commsig, comms, at, Glr, norbsPerType, &
           onWhichAtom, chi, hchi, phi, rxyz, onWhichAtomPhi, lin, ham)
!
use module_base
use module_types
use module_interfaces
implicit none

! Calling arguments
integer,intent(in):: iproc, nproc
type(orbitals_data),intent(in):: orbsig, orbs
type(communications_arrays),intent(in):: commsig, comms
type(atoms_data),intent(in):: at
type(locreg_descriptors),intent(in):: Glr
integer,dimension(at%ntypes):: norbsPerType
integer,dimension(orbsig%norb),intent(in):: onWhichAtom
real(8),dimension(orbsig%npsidim):: chi
real(8),dimension(orbsig%npsidim,at%nat):: hchi
real(8),dimension(orbs%npsidim):: phi
real(8),dimension(3,at%nat):: rxyz
integer,dimension(orbs%norb):: onWhichAtomPhi
type(linearParameters),intent(in):: lin
real(8),dimension(orbsig%norb,orbsig%norb,at%nat),intent(inout):: ham

! Local variables
integer:: iorb, jorb, korb, iat, ist, jst, nvctrp, iall, istat, ierr, infoCoeff, k, l,it, iiAt, jjAt
real(8),dimension(:),allocatable:: alpha, coeffPad, coeff2, gradTemp, gradOld, fnrmArr, fnrmOvrlpArr, fnrmOldArr, grad
real(8),dimension(:,:),allocatable:: ovrlp, ovrlpTemp
real(8),dimension(:,:),allocatable:: coeff, lagMat, coeffOld
real(8),dimension(:,:,:),allocatable:: HamPad
real(8),dimension(:),pointer:: chiw
integer,dimension(:),allocatable:: recvcounts, displs, norb_par
real(8):: ddot, cosangle, tt, dnrm2, fnrm, meanAlpha, cut, trace, traceOld, fnrmMax
logical:: converged
character(len=*),parameter:: subname='buildLinearCombinations'
real(4):: ttreal
integer:: wholeGroup, newGroup, newComm, norbtot
integer,dimension(:),allocatable:: newID
  
! new
real(8),dimension(:),allocatable:: work, eval, evals
real(8),dimension(:,:),allocatable:: tempMat
integer:: lwork, ii, info, iiAtprev, i, jproc, norbTarget, sendcount
type(inguessParameters):: ip

  if(iproc==0) write(*,'(x,a)') '------------------------------- Minimizing trace in the basis of the atomic orbitals'

  ! Allocate the local arrays that are hold by all processes.
  allocate(coeff(orbsig%norb,orbs%norb), stat=istat)
  call memocc(istat, coeff, 'coeff', subname)

  ! Transpose all the wavefunctions for having a piece of all the orbitals 
  ! for each processor
  allocate(chiw(orbsig%npsidim+ndebug),stat=istat)
  call memocc(istat,chiw, 'chiw', subname)
  call transpose_v(iproc, nproc, orbsig, Glr%wfd, commsig, chi(1), work=chiw)
  do iat=1,at%nat
      call transpose_v(iproc, nproc, orbsig, Glr%wfd, commsig, hchi(1,iat), work=chiw)
  end do
  iall=-product(shape(chiw))*kind(chiw)
  deallocate(chiw,stat=istat)
  call memocc(istat, iall, 'chiw', subname)




  ! Determine the number of processes we need, which will be stored in ip%nproc.
  ! This is the only variable in ip that all processes (also those which do not
  ! participate in the minimization of the trace) will know. The other variables
  ! are known only by the active processes and will be determined by initializeInguessParameters.
  if(lin%norbsPerProcIG>orbs%norb) then
      norbTarget=orbs%norb
  else
     norbTarget=lin%norbsperProcIG
  end if
  ip%nproc=ceiling(dble(orbs%norb)/dble(norbTarget))
  ip%nproc=min(ip%nproc,nproc)
  if(iproc==0) write(*,'(a,i0,a)') 'The minimization is performed using ', ip%nproc, ' processes.'

  ! Create the new communicator newComm.
  allocate(newID(0:ip%nproc-1), stat=istat)
  call memocc(istat, newID, 'newID', subname)
  do jproc=0,ip%nproc-1
     newID(jproc)=jproc
  end do
  call mpi_comm_group(mpi_comm_world, wholeGroup, ierr)
  call mpi_group_incl(wholeGroup, ip%nproc, newID, newGroup, ierr)
  call mpi_comm_create(mpi_comm_world, newGroup, newComm, ierr)

  ! Everything inside this if statements is only executed by the processes in newComm.
  processIf: if(iproc<ip%nproc) then

      ! Initialize the parameters for performing tha calculations in parallel.
      call initializeInguessParameters(iproc, orbs, orbsig, newComm, ip)
    
      ! Allocate the local arrays.
      call allocateArrays()
    
      ! Initialize the coefficient vectors. Put random number to palces where it is
      ! reasonable (i.e. close to the atom where the basis function is centered).
      call initRandomSeed(iproc, 1)
      do ii=1,orbsig%isorb*ip%norbtotPad
          call random_number(ttreal)
      end do
      coeffPad=0.d0
    
      ii=0
      do iorb=1,ip%norb_par(iproc)
          iiAt=onWhichAtomPhi(ip%isorb+iorb)
          ! Do not fill up to the boundary of the localization region, but only up to one fourth of it.
          cut=0.0625d0*lin%locrad(at%iatype(iiAt))**2
          do jorb=1,ip%norbtot
              jjAt=onWhichAtom(jorb)
              tt = (rxyz(1,iiat)-rxyz(1,jjAt))**2 + (rxyz(2,iiat)-rxyz(2,jjAt))**2 + (rxyz(3,iiat)-rxyz(3,jjAt))**2
              if(tt>cut) then
                   coeffPad((iorb-1)*ip%norbtotPad+jorb)=0.d0
              else
                  call random_number(ttreal)
                  coeffPad((iorb-1)*ip%norbtotPad+jorb)=dble(ttreal)
              end if
          end do
      end do
    
    
      ! Pad the Hamiltonian with zeros.
      do iat=1,at%nat
          do iorb=1,ip%norbtot
              call dcopy(ip%norbtot, Ham(1,iorb,iat), 1, HamPad(1,iorb,iat), 1)
              do i=ip%norbtot+1,ip%norbtotPad
                  HamPad(i,iorb,iat)=0.d0
              end do
          end do
          do iorb=ip%norbtot+1,ip%norbtotPad
              do i=1,ip%norbtotPad
                  HamPad(i,iorb,iat)=0.d0
              end do
          end do
      end do
    
      
      ! Initial step size for the optimization
      alpha=1.d-3
    
      ! Flag which checks convergence.
      converged=.false.
    
      if(iproc==0) write(*,'(x,a)') '============================== optmizing coefficients =============================='
    
      ! The optimization loop.
    
      ! Transpose the coefficients for the first orthonormalization.
      call transposeInguess(iproc, ip, newComm, coeffPad)
    
      iterLoop: do it=1,lin%nItInguess
    
          if (iproc==0 .and. mod(it,1)==0) then
              write( *,'(1x,a,i0)') repeat('-',77 - int(log(real(it))/log(10.))) // ' iter=', it
          endif
    
    
          ! Othonormalize the coefficients.
          !call orthonormalizeCoefficients(orbs, orbsig, coeff)
          call orthonormalizeCoefficients_parallel(iproc, ip, newComm, coeffPad)
          call untransposeInguess(iproc, ip, newComm, coeffPad)
    
    
          ! Calculate the gradient grad. At the same time we determine whether the step size shall be increased
          ! or decreased (depending on gradient feedback).
          meanAlpha=0.d0
          grad=0.d0
          do iorb=1,ip%norb_par(iproc)
              iiAt=onWhichAtom(ip%isorb+iorb)
              call dgemv('n', ip%norbtotPad, ip%norbtotPad, 1.d0, HamPad(1,1,iiAt), ip%norbtotPad, &
                   coeffPad((iorb-1)*ip%norbtotPad+1), 1, 0.d0, grad((iorb-1)*ip%norbtotPad+1), 1)
          end do
      
          ! Apply the orthoconstraint to the gradient. To do so first calculate the Lagrange
          ! multiplier matrix.
          lagMat=0.d0
          if(it>1) then
              traceOld=trace
          else
              traceOld=1.d10
          end if
          trace=0.d0
          call transposeInguess(iproc, ip, newComm, coeffPad)
          call transposeInguess(iproc, ip, newComm, grad)
          call gemm('t', 'n', ip%norb, ip%norb, ip%nvctrp, 1.0d0, coeffPad(1), &
               ip%nvctrp, grad(1), ip%nvctrp, 0.d0, lagMat(1,1), ip%norb)
          call mpiallred(lagMat(1,1), ip%norb**2, mpi_sum, newComm, ierr)
          do iorb=1,orbs%norb
              trace=trace+lagMat(iorb,iorb)
          end do
    
    
          ! Now apply the orthoconstraint.
          call dgemm('n', 'n', ip%nvctrp, ip%norb, ip%norb, -.5d0, coeffPad(1), ip%nvctrp, &
               lagMat(1,1), ip%norb, 1.d0, grad(1), ip%nvctrp)
          call dgemm('n', 't', ip%nvctrp, ip%norb, ip%norb, -.5d0, coeffPad(1), ip%nvctrp, &
               lagMat(1,1), ip%norb, 1.d0, grad(1), ip%nvctrp)
    
    
          ! Calculate the gradient norm.
          fnrm=0.d0
          do iorb=1,ip%norb
              fnrmArr(iorb)=ddot(ip%nvctrp, grad((iorb-1)*ip%nvctrp+1), 1, grad((iorb-1)*ip%nvctrp+1), 1)
              if(it>1) fnrmOvrlpArr(iorb)=ddot(ip%nvctrp, grad((iorb-1)*ip%nvctrp+1), 1, gradOld((iorb-1)*ip%nvctrp+1), 1)
          end do
          call mpiallred(fnrmArr(1), ip%norb, mpi_sum,newComm, ierr)
          call mpiallred(fnrmOvrlpArr(1), ip%norb, mpi_sum, newComm, ierr)
          call dcopy(ip%nvctrp*ip%norb, grad(1), 1, gradOld(1), 1)
    
          ! Keep the gradient for the next iteration.
          if(it>1) then
              call dcopy(ip%norb, fnrmArr(1), 1, fnrmOldArr(1), 1)
          end if
    
          fnrmMax=0.d0
          do iorb=1,ip%norb
              fnrm=fnrm+fnrmArr(iorb)
              if(fnrmArr(iorb)>fnrmMax) fnrmMax=fnrmArr(iorb)
              if(it>1) then
              ! Adapt step size for the steepest descent minimization.
                  tt=fnrmOvrlpArr(iorb)/sqrt(fnrmArr(iorb)*fnrmOldArr(iorb))
                  if(tt>.9d0) then
                      alpha(iorb)=alpha(iorb)*1.05d0
                  else
                      alpha(iorb)=alpha(iorb)*.5d0
                  end if
              end if
          end do
    
         fnrm=sqrt(fnrm)
         fnrmMax=sqrt(fnrmMax)
    
         ! Determine the mean step size for steepest descent iterations.
         tt=sum(alpha)
         meanAlpha=tt/dble(ip%norb)
    
          ! Precondition the gradient.
          !!if(fnrm<1.d0) call preconditionGradient(iproc, nproc, orbsig, orbs, at, Ham, lagMat, onWhichAtomPhi, grad, it, evals)
      
    
          ! Write some informations to the screen, but only every 1000th iteration.
          if(iproc==0 .and. mod(it,1)==0) write(*,'(x,a,es11.2,es22.13,es10.2)') 'fnrm, trace, mean alpha', &
              fnrm, trace, meanAlpha
          
          ! Check for convergence.
          if(fnrm<1.d-3) then
              if(iproc==0) write(*,'(x,a,i0,a)') 'converged in ', it, ' iterations.'
              if(iproc==0) write(*,'(3x,a,2es14.5)') 'Final values for fnrm, trace:', fnrm, trace
              converged=.true.
              infoCoeff=it
              exit
          end if
      
          ! Quit if the maximal number of iterations is reached.
          if(it==lin%nItInguess) then
              if(iproc==0) write(*,'(x,a,i0,a)') 'WARNING: not converged within ', it, &
                  ' iterations! Exiting loop due to limitations of iterations.'
              if(iproc==0) write(*,'(x,a,2es15.7,f12.7)') 'Final values for fnrm, trace: ', fnrm, trace
              infoCoeff=-1
              exit
          end if
    
          ! Improve the coefficients (by steepet descent).
          do iorb=1,orbs%norb
              call daxpy(ip%nvctrp, -alpha(iorb), grad((iorb-1)*ip%nvctrp+1), 1, coeffPad((iorb-1)*ip%nvctrp+1), 1)
          end do
    
    
      end do iterLoop
    
    
      if(iproc==0) write(*,'(x,a)') '===================================================================================='
    
    
      ! Cut out the zeros
      call untransposeInguess(iproc, ip, newComm, coeffPad)
      allocate(coeff2(ip%norbtot*ip%norb_par(iproc)), stat=istat)
      call memocc(istat, coeff2, 'coeff2', subname)
      do iorb=1,ip%norb_par(iproc)
          call dcopy(ip%norbtot, coeffPad((iorb-1)*ip%norbtotPad+1), 1, coeff2((iorb-1)*ip%norbtot+1), 1)
      end do


  end if processIf
  
  call mpi_barrier(mpi_comm_world, ierr)
  
  ! Allocate coeff2 for those processes which did not allocate it
  ! during the previous if statement.
  if(iproc>=ip%nproc) then
      allocate(coeff2(1), stat=istat)
      call memocc(istat, coeff2, 'coeff2', subname)
  end if
  
  
  ! Now collect all coefficients on all processes.
  allocate(recvcounts(0:nproc-1), stat=istat)
  call memocc(istat, recvcounts, 'recvcounts', subname)
  allocate(displs(0:nproc-1), stat=istat)
  call memocc(istat, displs, 'displs', subname)
  
  ! Send ip%norb_par and ip%norbtot to all processes.
  allocate(norb_par(0:ip%nproc-1), stat=istat)
  call memocc(istat, norb_par, 'norb_par', subname)
  if(iproc==0) then
      do i=0,ip%nproc-1
          norb_par(i)=ip%norb_par(i)
      end do
      norbtot=ip%norbtot
  end if
  call mpi_bcast(norb_par(0), ip%nproc, mpi_integer, 0, mpi_comm_world, ierr)
  call mpi_bcast(norbtot, 1, mpi_integer, 0, mpi_comm_world, ierr)
  
  ! Define the parameters, for the mpi_allgatherv.
  ii=0
  do jproc=0,ip%nproc-1
      recvcounts(jproc)=norbtot*norb_par(jproc)
      displs(jproc)=ii
      ii=ii+recvcounts(jproc)
  end do
  do jproc=ip%nproc,nproc-1
      recvcounts(jproc)=0
      displs(jproc)=ii
      ii=ii+recvcounts(jproc)
  end do
  if(iproc<ip%nproc) then
      sendcount=ip%norbtot*ip%norb_par(iproc)
  else
      sendcount=0
  end if

  ! Gather the coefficients.
  call mpi_allgatherv(coeff2(1), sendcount, mpi_double_precision, coeff(1,1), recvcounts, &
       displs, mpi_double_precision, mpi_comm_world, ierr)


  ! Now every process has all coefficients, so we can build the linear combinations.
  phi=0.d0
  nvctrp=commsig%nvctr_par(iproc,1) ! 1 for k-points
  ist=1
  do iorb=1,orbs%norb
      jst=1
      do jorb=1,orbsig%norb
          call daxpy(nvctrp, coeff(jorb,iorb), chi(jst), 1, phi(ist), 1)
          jst=jst+nvctrp
      end do
      ist=ist+nvctrp
  end do

  

  ! Untranpose the orbitals.
  allocate(chiw(orbs%npsidim+ndebug),stat=istat)
  call memocc(istat, chiw, 'chiw', subname)
  call untranspose_v(iproc, nproc, orbs, Glr%wfd, comms, phi, work=chiw)
  iall=-product(shape(chiw))*kind(chiw)
  deallocate(chiw, stat=istat)
  call memocc(istat, iall, 'chiw', subname)


  ! Deallocate the local arrays.
  iall=-product(shape(coeff))*kind(coeff)
  deallocate(coeff, stat=istat)
  call memocc(istat, iall, 'coeff', subname)


  
  contains

    subroutine allocateArrays()
      allocate(coeffPad(max(ip%norbtotPad*ip%norb_par(iproc), ip%nvctrp*ip%norb)), stat=istat)
      call memocc(istat, coeffPad, 'coeffPad', subname)
      allocate(HamPad(ip%norbtotPad,ip%norbtotPad,at%nat), stat=istat)
      call memocc(istat, HamPad, 'HamPad', subname)
      allocate(grad(max(ip%norbtotPad*ip%norb_par(iproc), ip%nvctrp*ip%norb)), stat=istat)
      call memocc(istat, grad, 'grad', subname)
      allocate(gradOld(max(ip%norbtotPad*ip%norb_par(iproc), ip%nvctrp*ip%norb)), stat=istat)
      call memocc(istat, gradOld, 'gradOld', subname)
      allocate(fnrmArr(ip%norb), stat=istat)
      call memocc(istat, fnrmArr, 'fnrmArr', subname)
      allocate(fnrmOvrlpArr(ip%norb), stat=istat)
      call memocc(istat, fnrmOvrlpArr, 'fnrmOvrlpArr', subname)
      allocate(fnrmOldArr(ip%norb), stat=istat)
      call memocc(istat, fnrmOldArr, 'fnrmOldArr', subname)
      allocate(alpha(orbs%norb), stat=istat)
      call memocc(istat, alpha, 'alpha', subname)
      allocate(lagMat(orbs%norb,orbs%norb), stat=istat)
      call memocc(istat, lagMat, 'lagMat', subname)
    end subroutine allocateArrays


    subroutine deallocateArrays()
      iall=-product(shape(grad))*kind(grad)
      deallocate(grad, stat=istat)
      call memocc(istat, iall, 'grad', subname)

      iall=-product(shape(gradOld))*kind(gradOld)
      deallocate(gradOld, stat=istat)
      call memocc(istat, iall, 'gradOld', subname)

      iall=-product(shape(alpha))*kind(alpha)
      deallocate(alpha, stat=istat)
      call memocc(istat, iall, 'alpha', subname)

      iall=-product(shape(lagMat))*kind(lagMat)
      deallocate(lagMat, stat=istat)
      call memocc(istat, iall, 'lagMat', subname)
     
      iall=-product(shape(coeffPad))*kind(coeffPad)
      deallocate(coeffPad, stat=istat)
      call memocc(istat, iall, 'coeffPad', subname)

      iall=-product(shape(HamPad))*kind(HamPad)
      deallocate(HamPad, stat=istat)
      call memocc(istat, iall, 'HamPad', subname)

      iall=-product(shape(fnrmArr))*kind(fnrmArr)
      deallocate(fnrmArr, stat=istat)
      call memocc(istat, iall, 'fnrmArr', subname)

      iall=-product(shape(fnrmOvrlpArr))*kind(fnrmOvrlpArr)
      deallocate(fnrmOvrlpArr, stat=istat)
      call memocc(istat, iall, 'fnrmOvrlpArr', subname)

      iall=-product(shape(fnrmOldArr))*kind(fnrmOldArr)
      deallocate(fnrmOldArr, stat=istat)
      call memocc(istat, iall, 'fnrmOldArr', subname)


    end subroutine deallocateArrays


end subroutine buildLinearCombinations2



!!!subroutine buildLinearCombinations(iproc, nproc, orbsig, orbs, commsig, comms, at, Glr, norbsPerType, &
!!!           onWhichAtom, chi, hchi, phi, rxyz, onWhichAtomPhi, lin)
!!!!
!!!use module_base
!!!use module_types
!!!use module_interfaces
!!!implicit none
!!!
!!!! Calling arguments
!!!integer,intent(in):: iproc, nproc
!!!type(orbitals_data),intent(in):: orbsig, orbs
!!!type(communications_arrays),intent(in):: commsig, comms
!!!type(atoms_data),intent(in):: at
!!!type(locreg_descriptors),intent(in):: Glr
!!!integer,dimension(at%ntypes):: norbsPerType
!!!integer,dimension(orbsig%norb),intent(in):: onWhichAtom
!!!real(8),dimension(orbsig%npsidim):: chi
!!!real(8),dimension(orbsig%npsidim,at%nat):: hchi
!!!real(8),dimension(orbs%npsidim):: phi
!!!real(8),dimension(3,at%nat):: rxyz
!!!integer,dimension(orbs%norb):: onWhichAtomPhi
!!!type(linearParameters),intent(in):: lin
!!!
!!!! Local variables
!!!integer:: iorb, jorb, korb, iat, ist, jst, nvctrp, iall, istat, ierr, infoCoeff, k, l,it, iiAt, jjAt
!!!real(8),dimension(:),allocatable:: alpha, tmparr
!!!real(8),dimension(:,:),allocatable:: ovrlp, ovrlpTemp, coeffTemp
!!!real(8),dimension(:,:),allocatable:: coeff, grad, gradOld, lagMat, ovrlpLarge, coeffOld
!!!real(8),dimension(:,:,:),allocatable:: Ham, tempArr
!!!real(8),dimension(:),pointer:: chiw
!!!real(8):: ddot, cosangle, tt, dnrm2, fnrm, meanAlpha, cut, trace, traceOld
!!!logical:: converged
!!!character(len=*),parameter:: subname='buildLinearCombinations'
!!!real(4):: ttreal
!!!  
!!!! new
!!!real(8),dimension(:),allocatable:: work, eval, evals
!!!real(8),dimension(:,:),allocatable:: tempMat
!!!integer:: lwork, ii, info, iiAtprev
!!!
!!!  if(iproc==0) write(*,'(x,a)') '------------------------------- Minimizing trace in the basis of the atomic orbitals'
!!!
!!!  ! Allocate the local arrays
!!!  allocate(coeff(orbsig%norb,orbs%norb), stat=istat)
!!!  call memocc(istat, coeff, 'coeff', subname)
!!!  allocate(alpha(orbs%norb), stat=istat)
!!!  call memocc(istat, alpha, 'alpha', subname)
!!!  allocate(grad(orbsig%norb,orbs%norb), stat=istat)
!!!  call memocc(istat, grad, 'grad', subname)
!!!  allocate(gradOld(orbsig%norb,orbs%norb), stat=istat)
!!!  call memocc(istat, gradOld, 'gradOld', subname)
!!!  allocate(lagMat(orbs%norb,orbs%norb), stat=istat)
!!!  call memocc(istat, lagMat, 'lagMat', subname)
!!!  allocate(Ham(orbsig%norb,orbsig%norb,at%nat), stat=istat)
!!!  call memocc(istat, Ham, 'Ham', subname)
!!!
!!!  ! Transpose all the wavefunctions for having a piece of all the orbitals 
!!!  ! for each processor
!!!  allocate(chiw(orbsig%npsidim+ndebug),stat=istat)
!!!  call memocc(istat,chiw, 'chiw', subname)
!!!  call transpose_v(iproc, nproc, orbsig, Glr%wfd, commsig, chi(1), work=chiw)
!!!  do iat=1,at%nat
!!!      call transpose_v(iproc, nproc, orbsig, Glr%wfd, commsig, hchi(1,iat), work=chiw)
!!!  end do
!!!  iall=-product(shape(chiw))*kind(chiw)
!!!  deallocate(chiw,stat=istat)
!!!  call memocc(istat, iall, 'chiw', subname)
!!!
!!!  ! Calculate Hamiltonian matrix.
!!!  Ham=0.d0
!!!  nvctrp=commsig%nvctr_par(iproc,1) ! 1 for k-points
!!!  do iat=1,at%nat
!!!      ist=1
!!!      do iorb=1,orbsig%norb
!!!          jst=1
!!!          do jorb=1,orbsig%norb
!!!              Ham(jorb,iorb,iat)=ddot(nvctrp, chi(ist), 1, hchi(jst,iat), 1)
!!!              jst=jst+nvctrp
!!!          end do
!!!          ist=ist+nvctrp
!!!      end do
!!!  end do
!!!  call mpiallred(Ham(1,1,1), orbsig%norb**2*at%nat, mpi_sum, mpi_comm_world, ierr)
!!!
!!!
!!!!!! Calculate proconditioning matrix
!!!!!ncplx=1
!!!!!cprecr=.5d0
!!!!!do iat=1,at%nat
!!!!!    do iorb=1,orbsig%norbp
!!!!!        call allocate_work_arrays(Glr%geocode, Glr%hybrid_on, ncplx, Glr%d, w)
!!!!!        call differentiateBetweenBoundaryConditions(ncplx, Glr, inut%hx, inout%hy, input%hz, kx, ky, kz, cprecr, chi, pchi, ,w, scal, rxyzParab, orbs, potentialPrefac, confPotOrder, it)
!!!!!        call deallocate_work_arrays(lr%geocode,lr%hybrid_on,ncplx,w)
!!!!!    end do
!!!!!end do
!!!
!!!
!!!
!!!
!!!  processIf: if(iproc==0) then
!!!
!!!      ! Initialize the coefficient vectors. Put random number to palces where it is
!!!      ! reasonable (i.e. close to the atom where the basis function is centered).
!!!allocate(tmparr(196))
!!!open(unit=123, file='coeffs')
!!!do iorb=1,196
!!!    read(123,*) tmparr(iorb)
!!!end do
!!!      ii=0
!!!      do iorb=1,orbs%norb
!!!          iiAt=onWhichAtomPhi(iorb)
!!!          !cut=1.d0/lin%potentialPrefac(at%iatype(iiAt))
!!!          !cut=cut**(1.d0/dble(lin%confPotOrder))
!!!          cut=lin%locrad(at%iatype(iiAt))**2
!!!          do jorb=1,orbsig%norb
!!!              jjAt=onWhichAtom(jorb)
!!!              tt = (rxyz(1,iiat)-rxyz(1,jjAt))**2 + (rxyz(2,iiat)-rxyz(2,jjAt))**2 + (rxyz(3,iiat)-rxyz(3,jjAt))**2
!!!              if(tt>cut) then
!!!                  coeff(jorb,iorb)=0.d0
!!!              else
!!!                  call random_number(ttreal)
!!!                  coeff(jorb,iorb)=dble(ttreal)
!!!                  ii=ii+1
!!!                  coeff(jorb,iorb)=tmparr(ii)
!!!              end if
!!!          end do
!!!      end do
!!!
!!!    !!! Diagonalize all Hamiltonian matrices
!!!    !!allocate(tempMat(orbsig%norb,orbsig%norb))
!!!    !!allocate(eval(orbsig%norb))
!!!    !!lwork=1000*orbsig%norb
!!!    !!allocate(work(lwork))
!!!    !!allocate(evals(orbs%norb))
!!!    !!iiAtprev=0
!!!    !!ii=0
!!!    !!do iorb=1,orbs%norb
!!!    !!    iiAt=onWhichAtomPhi(iorb)
!!!    !!    ii=ii+1
!!!    !!    if(iiAt>iiAtprev) then
!!!    !!        ii=1
!!!    !!        call dcopy(orbsig%norb**2, Ham(1,1,iiAt), 1, tempMat(1,1), 1)
!!!    !!        call dsyev('n', 'l', orbsig%norb, tempMat, orbsig%norb, eval, work, lwork, info)
!!!    !!    end if
!!!    !!    evals(iorb)=eval(ii)
!!!    !!    iiAtprev=iiAt
!!!    !!end do
!!!    !!deallocate(tempMat)
!!!    !!deallocate(eval)
!!!    !!deallocate(work)
!!!
!!!
!!!    
!!!    ! Initial step size for the optimization
!!!    alpha=5.d-1
!!!
!!!    ! Flag which checks convergence.
!!!    converged=.false.
!!!
!!!    if(iproc==0) write(*,'(x,a)') '============================== optmizing coefficients =============================='
!!!
!!!    ! The optimization loop.
!!!    iterLoop: do it=1,lin%nItInguess
!!!
!!!        if (iproc==0 .and. mod(it,1)==0) then
!!!            write( *,'(1x,a,i0)') repeat('-',77 - int(log(real(it))/log(10.))) // ' iter=', it
!!!        endif
!!!
!!!
!!!        ! Othonormalize the coefficients.
!!!        call orthonormalizeCoefficients(orbs, orbsig, coeff)
!!!
!!!
!!!
!!!        ! Calculate the gradient grad. At the same time we determine whether the step size shall be increased
!!!        ! or decreased (depending on gradient feedback).
!!!        meanAlpha=0.d0
!!!        grad=0.d0
!!!        do iorb=1,orbs%norb
!!!            iiAt=onWhichAtomPhi(iorb)
!!!            call dgemv('n', orbsig%norb, orbsig%norb, 1.d0, Ham(1,1,iiAt), orbsig%norb, coeff(1,iorb), 1, 0.d0, grad(1,iorb), 1)
!!!            if(it>1) then
!!!                cosangle=ddot(orbsig%norb, grad(1,iorb), 1, gradOld(1,iorb), 1)
!!!                cosangle=cosangle/dnrm2(orbsig%norb, grad(1,iorb), 1)
!!!                cosangle=cosangle/dnrm2(orbsig%norb, gradOld(1,iorb), 1)
!!!                if(cosangle>.8d0 .and. trace<traceOld+1.d-6*abs(traceOld)) then
!!!                    alpha(iorb)=max(alpha(iorb)*1.05d0,1.d-6)
!!!                else
!!!                    alpha(iorb)=max(alpha(iorb)*.5d0,1.d-6)
!!!                end if
!!!            end if
!!!            call dcopy(orbsig%norb, grad(1,iorb), 1, gradOld(1,iorb), 1)
!!!            meanAlpha=meanAlpha+alpha(iorb)
!!!        end do
!!!        meanAlpha=meanAlpha/orbs%norb
!!!do iall=1,orbsig%norb
!!!    write(23000+iproc,'(100f12.5)') (coeff(iall,iorb), iorb=1,orbs%norb)
!!!    write(24000+iproc,'(100f12.5)') (grad(iall,iorb), iorb=1,orbs%norb)
!!!end do
!!!write(23000+iproc,*) '----------------------'
!!!write(24000+iproc,*) '----------------------'
!!!    
!!!    
!!!        ! Apply the orthoconstraint to the gradient. To do so first calculate the Lagrange
!!!        ! multiplier matrix.
!!!        lagMat=0.d0
!!!        if(it>1) then
!!!            traceOld=trace
!!!        else
!!!            traceOld=1.d10
!!!        end if
!!!        trace=0.d0
!!!        call gemm('t', 'n', orbs%norb, orbs%norb, orbsig%norb, 1.0d0, coeff(1,1), &
!!!             orbsig%norb, grad(1,1), orbsig%norb, 0.d0, lagMat(1,1), orbs%norb)
!!!        do iorb=1,orbs%norb
!!!            trace=trace+lagMat(iorb,iorb)
!!!        end do
!!!
!!!
!!!        ! Now apply the orthoconstraint.
!!!        call dgemm('n', 'n', orbsig%norb, orbs%norb, orbs%norb, -.5d0, coeff(1,1), orbsig%norb, &
!!!             lagMat(1,1), orbs%norb, 1.d0, grad(1,1), orbsig%norb)
!!!        call dgemm('n', 't', orbsig%norb, orbs%norb, orbs%norb, -.5d0, coeff(1,1), orbsig%norb, &
!!!             lagMat(1,1), orbs%norb, 1.d0, grad(1,1), orbsig%norb)
!!!do iall=1,orbsig%norb
!!!    write(25000+iproc,'(100f12.5)') (grad(iall,iorb), iorb=1,orbs%norb)
!!!end do
!!!write(25000+iproc,*) '----------------------'
!!!
!!!
!!!        ! Calculate the gradient norm.
!!!        fnrm=0.d0
!!!        do iorb=1,orbs%norb
!!!            fnrm=fnrm+dnrm2(orbsig%norb, grad(1,iorb), 1)
!!!        end do
!!!
!!!        ! Precondition the gradient.
!!!        !!if(fnrm<1.d0) call preconditionGradient(iproc, nproc, orbsig, orbs, at, Ham, lagMat, onWhichAtomPhi, grad, it, evals)
!!!    
!!!
!!!        ! Write some informations to the screen, but only every 1000th iteration.
!!!        if(iproc==0 .and. mod(it,1)==0) write(*,'(x,a,es11.2,es22.13,es10.2)') 'fnrm, trace, mean alpha', &
!!!            fnrm, trace, meanAlpha
!!!        
!!!        ! Check for convergence.
!!!        if(fnrm<1.d-2) then
!!!            if(iproc==0) write(*,'(x,a,i0,a)') 'converged in ', it, ' iterations.'
!!!            if(iproc==0) write(*,'(3x,a,2es14.5)') 'Final values for fnrm, trace:', fnrm, trace
!!!            converged=.true.
!!!            infoCoeff=it
!!!            exit
!!!        end if
!!!  
!!!        ! Quit if the maximal number of iterations is reached.
!!!        if(it==lin%nItInguess) then
!!!            if(iproc==0) write(*,'(x,a,i0,a)') 'WARNING: not converged within ', it, &
!!!                ' iterations! Exiting loop due to limitations of iterations.'
!!!            if(iproc==0) write(*,'(x,a,2es15.7,f12.7)') 'Final values for fnrm, trace: ', fnrm, trace
!!!            infoCoeff=-1
!!!            exit
!!!        end if
!!!
!!!        ! Improve the coefficients (by steepet descent).
!!!        do iorb=1,orbs%norb
!!!            call daxpy(orbsig%norb, -alpha(iorb), grad(1,iorb), 1, coeff(1,iorb), 1)
!!!        end do
!!!    
!!!
!!!    end do iterLoop
!!!
!!!
!!!    if(iproc==0) write(*,'(x,a)') '===================================================================================='
!!!    !do iorb=1,orbs%norb
!!!    !    do jorb=1,orbsig%norb
!!!    !        write(999,'(2i8,es20.12)') iorb, jorb, coeff(jorb,iorb)
!!!    !    end do
!!!    !end do
!!!
!!!end if processIf
!!!
!!!
!!!! Now broadcast the result to all processes
!!!call mpi_bcast(coeff(1,1), orbsig%norb*orbs%norb, mpi_double_precision, 0, mpi_comm_world, ierr)
!!!call mpi_bcast(infoCoeff, 1, mpi_integer, 0, mpi_comm_world, ierr)
!!!call mpi_barrier(mpi_comm_world, ierr)
!!!
!!!
!!!
!!!  ! Build new linear combination
!!!  phi=0.d0
!!!  ist=1
!!!  do iorb=1,orbs%norb
!!!      jst=1
!!!      do jorb=1,orbsig%norb
!!!          call daxpy(nvctrp, coeff(jorb,iorb), chi(jst), 1, phi(ist), 1)
!!!          jst=jst+nvctrp
!!!      end do
!!!      ist=ist+nvctrp
!!!  end do
!!!
!!!  
!!!
!!!  ! Untranpose the orbitals.
!!!  allocate(chiw(orbs%npsidim+ndebug),stat=istat)
!!!  call memocc(istat, chiw, 'chiw', subname)
!!!  call untranspose_v(iproc, nproc, orbs, Glr%wfd, comms, phi, work=chiw)
!!!  iall=-product(shape(chiw))*kind(chiw)
!!!  deallocate(chiw, stat=istat)
!!!  call memocc(istat, iall, 'chiw', subname)
!!!
!!!
!!!  ! Deallocate the local arrays.
!!!  iall=-product(shape(Ham))*kind(Ham)
!!!  deallocate(Ham, stat=istat)
!!!  call memocc(istat, iall, 'Ham', subname)
!!!
!!!  iall=-product(shape(coeff))*kind(coeff)
!!!  deallocate(coeff, stat=istat)
!!!  call memocc(istat, iall, 'coeff', subname)
!!!
!!!  iall=-product(shape(alpha))*kind(alpha)
!!!  deallocate(alpha, stat=istat)
!!!  call memocc(istat, iall, 'alpha', subname)
!!!
!!!  iall=-product(shape(grad))*kind(grad)
!!!  deallocate(grad, stat=istat)
!!!  call memocc(istat, iall, 'grad', subname)
!!!
!!!  iall=-product(shape(gradOld))*kind(gradOld)
!!!  deallocate(gradOld, stat=istat)
!!!  call memocc(istat, iall, 'gradOld', subname)
!!!
!!!  iall=-product(shape(lagMat))*kind(lagMat)
!!!  deallocate(lagMat, stat=istat)
!!!  call memocc(istat, iall, 'lagMat', subname)
!!!
!!!  
!!!
!!!
!!!end subroutine buildLinearCombinations




subroutine orthonormalizeAtomicOrbitals(iproc, nproc, orbsig, commsig, Glr, chi)
!
! Purpose:
! ========
!  Orthonormalizes the atomic orbitals chi using a Lowedin orthonormalization.
!
! Calling arguments:
!    

use module_base
use module_types
use module_interfaces
implicit none

! Calling arguments
integer,intent(in):: iproc, nproc
type(orbitals_data),intent(in):: orbsig
type(communications_arrays),intent(in):: commsig
type(locreg_descriptors),intent(in):: Glr
real(8),dimension(orbsig%npsidim),intent(inout):: chi

! Local variables
integer:: iorb, jorb, istat, iall, lwork, info, nvctrp, ierr
real(8),dimension(:),allocatable:: eval, work
real(8),dimension(:,:),allocatable:: chiTemp, ovrlp
real(8),dimension(:,:,:),allocatable:: tempArr
real(8),dimension(:),pointer:: chiw
character(len=*),parameter:: subname='orthonormalizeAtomicOrbitals'


allocate(chiw(orbsig%npsidim),stat=istat)
call memocc(istat, chiw, 'chiw', subname)

call transpose_v(iproc, nproc, orbsig, Glr%wfd, commsig, chi, work=chiw)

allocate(ovrlp(orbsig%norb,orbsig%norb), stat=istat)
call memocc(istat, ovrlp, 'ovrlp', subname)


nvctrp=commsig%nvctr_par(iproc,1) ! 1 for k-points

! Calculate the overlap matrix
call dsyrk('l', 't', orbsig%norb, nvctrp, 1.d0, chi(1), nvctrp, &
     0.d0, ovrlp(1,1), orbsig%norb)
! MPI
call mpiallred(ovrlp(1,1), orbsig%norb**2, mpi_sum, mpi_comm_world, ierr)


allocate(eval(orbsig%norb), stat=istat)
call memocc(istat, eval, 'eval', subname)

! Diagonalize overlap matrix.
allocate(work(1), stat=istat)
call memocc(istat, work, 'work', subname)
call dsyev('v', 'l', orbsig%norb, ovrlp(1,1), orbsig%norb, eval, &
     work, -1, info)
lwork=work(1)
iall=-product(shape(work))*kind(work)
deallocate(work, stat=istat)
call memocc(istat, iall, 'work', subname)
allocate(work(lwork), stat=istat)
call memocc(istat, work, 'work', subname)
call dsyev('v', 'l', orbsig%norb, ovrlp(1,1), orbsig%norb, eval, &
     work, lwork, info)

! Calculate S^{-1/2}. 
! First calulate ovrlp*diag(1/sqrt(eval)) (ovrlp is the diagonalized overlap
! matrix and diag(1/sqrt(eval)) the diagonal matrix consisting of the inverse square roots of the eigenvalues...
allocate(tempArr(orbsig%norb,orbsig%norb,2), stat=istat)
call memocc(istat, tempArr, 'tempArr', subname)
do iorb=1,orbsig%norb
    do jorb=1,orbsig%norb
        tempArr(jorb,iorb,1)=ovrlp(jorb,iorb)*1.d0/sqrt(eval(iorb))
    end do
end do

! ...and now apply the diagonalized overlap matrix to the matrix constructed above.
! This will give S^{-1/2}.
call dgemm('n', 't', orbsig%norb, orbsig%norb, orbsig%norb, 1.d0, ovrlp(1,1), &
     orbsig%norb, tempArr(1,1,1), orbsig%norb, 0.d0, &
     tempArr(1,1,2), orbsig%norb)

! Now calculate the orthonormal orbitals by applying S^{-1/2} to the orbitals.
! This requires the use of a temporary variable phidTemp.
allocate(chiTemp(nvctrp,1:orbsig%norb), stat=istat)
call memocc(istat, chiTemp, 'chiTemp', subname)
call dgemm('n', 'n', nvctrp, orbsig%norb, orbsig%norb, 1.d0, chi(1), &
     nvctrp, tempArr(1,1,2),  orbsig%norb, 0.d0, &
     chiTemp(1,1), nvctrp)

! Now copy the orbitals from the temporary variable to phid.
call dcopy(orbsig%norb*nvctrp, chiTemp(1,1), 1, chi(1), 1)


call untranspose_v(iproc, nproc, orbsig, Glr%wfd, commsig, chi, work=chiw)


iall=-product(shape(ovrlp))*kind(ovrlp)
deallocate(ovrlp, stat=istat)
call memocc(istat, iall, 'ovrlp', subname)

iall=-product(shape(work))*kind(work)
deallocate(work, stat=istat)
call memocc(istat, iall, 'work', subname)

iall=-product(shape(eval))*kind(eval)
deallocate(eval, stat=istat)
call memocc(istat, iall, 'eval', subname)

iall=-product(shape(chiTemp))*kind(chiTemp)
deallocate(chiTemp, stat=istat)
call memocc(istat, iall, 'chiTemp', subname)

iall=-product(shape(tempArr))*kind(tempArr)
deallocate(tempArr, stat=istat)
call memocc(istat, iall, 'tempArr', subname)

iall=-product(shape(chiw))*kind(chiw)
deallocate(chiw, stat=istat)
call memocc(istat, iall, 'chiw', subname)


end subroutine orthonormalizeAtomicOrbitals





subroutine orthonormalizeCoefficients(orbs, orbsig, coeff)
use module_base
use module_types
implicit none

! Calling arguments
type(orbitals_data),intent(in):: orbs, orbsig
real(8),dimension(orbsig%norb,orbs%norb),intent(inout):: coeff

! Local variables
integer:: iorb, jorb, istat, iall, lwork, info
real(8),dimension(:),allocatable:: work, eval
real(8),dimension(:,:),allocatable:: ovrlp, coeffTemp
real(8),dimension(:,:,:),allocatable:: tempArr
character(len=*),parameter:: subname='orthonormalizeCoefficients'
real(8):: ddot

        allocate(ovrlp(orbs%norb,orbs%norb), stat=istat)
        call memocc(istat, ovrlp, 'ovrlp', subname)
        allocate(eval(orbs%norb), stat=istat)
        call memocc(istat, eval, 'eval', subname)
        allocate(tempArr(orbs%norb,orbs%norb,2), stat=istat)
        call memocc(istat, tempArr, 'tempArr', subname)
        allocate(coeffTemp(orbsig%norb,orbs%norb), stat=istat)
        call memocc(istat, coeffTemp, 'coeffTemp', subname)


        !!! Orthonormalize the coefficient vectors (Gram-Schmidt).
        !!do iorb=1,orbs%norb
        !!    do jorb=1,iorb-1
        !!        tt=ddot(orbsig%norb, coeff(1,iorb), 1, coeff(1,jorb), 1)
        !!        call daxpy(orbsig%norb, -tt, coeff(1,jorb), 1, coeff(1,iorb), 1)
        !!    end do
        !!    tt=dnrm2(orbsig%norb, coeff(1,iorb), 1)
        !!    call dscal(orbsig%norb, 1/tt, coeff(1,iorb), 1)
        !!end do

        !!! Orthonormalize the coefficient vectors (Loewdin).
        !!do iorb=1,orbs%norb
        !!    do jorb=1,orbs%norb
        !!        ovrlp(iorb,jorb)=ddot(orbsig%norb, coeff(1,iorb), 1, coeff(1,jorb), 1)
        !!    end do
        !!end do

        allocate(work(1), stat=istat)
        call memocc(istat, work, 'work', subname)
        call dsyev('v', 'l', orbs%norb, ovrlp(1,1), orbs%norb, eval, work, -1, info)
        lwork=work(1)
        iall=-product(shape(work))*kind(work)
        deallocate(work, stat=istat)
        call memocc(istat, iall, 'work', subname)
        allocate(work(lwork), stat=istat)
        call memocc(istat, work, 'work', subname)
        call dsyev('v', 'l', orbs%norb, ovrlp(1,1), orbs%norb, eval, work, lwork, info)
        iall=-product(shape(work))*kind(work)
        deallocate(work, stat=istat)
        call memocc(istat, iall, 'work', subname)

        ! Calculate S^{-1/2}. 
        ! First calulate ovrlp*diag(1/sqrt(evall)) (ovrlp is the diagonalized overlap
        ! matrix and diag(1/sqrt(evall)) the diagonal matrix consisting of the inverse square roots of the eigenvalues...
        do iorb=1,orbs%norb
            do jorb=1,orbs%norb
                tempArr(jorb,iorb,1)=ovrlp(jorb,iorb)*1.d0/sqrt(eval(iorb))
            end do
        end do

        ! ...and now apply the diagonalized overlap matrix to the matrix constructed above.
        ! This will give S^{-1/2}.
        call dgemm('n', 't', orbs%norb, orbs%norb, orbs%norb, 1.d0, ovrlp(1,1), &
        orbs%norb, tempArr(1,1,1), orbs%norb, 0.d0, &
        tempArr(1,1,2), orbs%norb)

        ! Now calculate the orthonormal orbitals by applying S^{-1/2} to the orbitals.
        ! This requires the use of a temporary variable phidTemp.
        call dgemm('n', 'n', orbsig%norb, orbs%norb, orbs%norb, 1.d0, coeff(1,1), &
             orbsig%norb, tempArr(1,1,2), orbs%norb, 0.d0, &
             coeffTemp(1,1), orbsig%norb)
        
        ! Now copy the orbitals from the temporary variable to phid.
        call dcopy(orbs%norb*orbsig%norb, coeffTemp(1,1), 1, coeff(1,1), 1)

        iall=-product(shape(ovrlp))*kind(ovrlp)
        deallocate(ovrlp, stat=istat)
        call memocc(istat, iall, 'ovrlp', subname)

        iall=-product(shape(eval))*kind(eval)
        deallocate(eval, stat=istat)
        call memocc(istat, iall, 'eval', subname)

        iall=-product(shape(tempArr))*kind(tempArr)
        deallocate(tempArr, stat=istat)
        call memocc(istat, iall, 'tempArr', subname)

        iall=-product(shape(coeffTemp))*kind(coeffTemp)
        deallocate(coeffTemp, stat=istat)
        call memocc(istat, iall, 'coeffTemp', subname)

end subroutine orthonormalizeCoefficients




subroutine preconditionGradient(iproc, nproc, orbsig, orbs, at, Ham, lagMat, onWhichAtomPhi, grad, it, evals)
use module_base
use module_types
implicit none

! Calling arguments
integer,intent(in):: iproc, nproc, it
type(orbitals_data),intent(in):: orbsig, orbs
type(atoms_data),intent(in):: at
real(8),dimension(orbsig%norb,orbsig%norb,at%nat),intent(in):: Ham
real(8),dimension(orbs%norb,orbs%norb),intent(in):: lagMat
integer,dimension(orbs%norb),intent(in):: onWhichAtomPhi
real(8),dimension(orbsig%norb,orbs%norb),intent(inout):: grad
real(8),dimension(orbs%norb),intent(in):: evals

! Local variables
integer:: iorb, jorb, korb, iiAt, info, istat, iall
integer,dimension(:),allocatable:: ipiv
real(8),dimension(:,:,:),allocatable:: matc
real(8),dimension(:,:),allocatable:: solc
character(len=*),parameter:: subname='preconditionGradient'
real(8):: ddot


allocate(ipiv(orbsig%norb), stat=istat)
call memocc(istat, ipiv, 'ipiv', subname)
allocate(matc(2,orbsig%norb,orbsig%norb), stat=istat)
call memocc(istat, matc, 'matc', subname)
allocate(solc(2,orbsig%norb), stat=istat)
call memocc(istat, solc, 'solc', subname)

do iorb=1,orbs%norb
    iiAt=onWhichAtomPhi(iorb)
    ! Build matrix that has to be inverted
!write(*,*) 'iorb, lagMat(iorb,iorb)', iorb, lagMat(iorb,iorb)
write(*,'(a,i5,4x,2es15.7)') 'iorb, evals(iorb), lagMat(iorb,iorb)', iorb, evals(iorb), lagMat(iorb,iorb)
    do jorb=1,orbsig%norb
        do korb=1,orbsig%norb
            matc(1,korb,jorb)=Ham(korb,jorb,iiAt)
            matc(2,korb,jorb)=0.d0
        end do
        !matc(1,jorb,jorb)=matc(1,jorb,jorb)+lagMat(iorb,iorb)**2
        !matc(1,jorb,jorb)=matc(1,jorb,jorb)-.5d0
        matc(1,jorb,jorb)=matc(1,jorb,jorb)-evals(iorb)
        !matc(1,jorb,jorb)=1.d0
        matc(2,jorb,jorb)=-1.d-2
        solc(1,jorb)=grad(jorb,iiAt)
        solc(2,jorb)=0.d0
    end do
    !do jorb=1,orbsig%norb
    !    mat(jorb,jorb)=mat(jorb,jorb)-lagMat(iorb,iorb)
    !end do
    !call dcopy(orbsig%norb, grad(1,iorb), 1, sol(1), 1)
write(100+iorb,'(a,i0,es15.7)') 'grad ', it, ddot(orbsig%norb, grad(1,iorb), 1, grad(1,iorb), 1)
do iall=1,orbsig%norb
  write(100+iorb,*) iall, grad(iall,iorb)
end do
    !call dgesv(orbsig%norb, 1, mat(1,1), orbsig%norb, ipiv, grad(1,iorb), orbsig%norb, info)
    call zgesv(orbsig%norb, 1, matc(1,1,1), orbsig%norb, ipiv, solc(1,1), orbsig%norb, info)
    if(info/=0) then
        write(*,'(x,a,i0)') 'ERROR in zgesv (subroutine preconditionGradient), infocode=', info
    end if
    do jorb=1,orbsig%norb
        grad(jorb,iiAt)=solc(1,jorb)
    end do
    !call dscal(orbsig%norb, -1.d0, grad(1,iorb), 1)
 write(200+iorb,'(a,i0,es15.7)') 'grad ', it, ddot(orbsig%norb, grad(1,iorb), 1, grad(1,iorb), 1)
 do iall=1,orbsig%norb
   write(200+iorb,*) iall, grad(iall,iorb)
 end do
end do

iall=-product(shape(ipiv))*kind(ipiv)
deallocate(ipiv, stat=istat)
call memocc(istat, iall, 'ipiv', subname)

iall=-product(shape(matc))*kind(matc)
deallocate(matc, stat=istat)
call memocc(istat, iall, 'matc', subname)

iall=-product(shape(solc))*kind(solc)
deallocate(solc, stat=istat)
call memocc(istat, iall, 'solc', subname)

end subroutine preconditionGradient




subroutine transposeInguess(iproc, ip, newComm, chi)
use module_base
use module_types
implicit none

! Calling arguments
integer,intent(in):: iproc, newComm
type(inguessParameters),intent(in):: ip
real(8),dimension(ip%norbtotPad*ip%norb_par(iproc)),intent(inout):: chi

! Local variables
integer:: ii, jj, jproc, iorb, j, ierr, istat, iall
real(8),dimension(:),allocatable:: chiw
character(len=*),parameter:: subname='transposeInguess'


  ! Allocate the work array.
  allocate(chiw(ip%sizeWork), stat=istat)
  call memocc(istat, chiw, 'chiw', subname)
  chiw=0.d0
  
  ! Rearranges the elements on the processor to enable the transposition with only one call
  ! to mpi_alltoallv.
  jj=1
  ii=0
  do jproc=0,ip%nproc-1
     do iorb=0,ip%norb_par(iproc)-1
        ! Copy the non-zero parts
        !write(*,'(a,6i8)') 'iproc, jproc, iorb, ii, ip%norbtotPad, ii+iorb*ip%norbtotPad+1', iproc, jproc, iorb, ii, ip%norbtotPad, ii+iorb*ip%norbtotPad+1
        call dcopy(ip%nvctrp_nz(jproc), chi(ii+iorb*ip%norbtotPad+1), 1, chiw(jj), 1)
        jj=jj+ip%nvctrp_nz(jproc)
        do j=ip%nvctrp_nz(jproc)+1,ip%nvctrp
           ! "Copy" the zeros. This happens only if ip%nvctrp_nz(jproc) < ip%nvctrp
           chiw(jj)=0.d0
           jj=jj+1
        end do
     end do
     ii=ii+ip%nvctrp_nz(jproc)
  end do

  ! Communicate the vectors.
  !call mpi_alltoallv(chiw(1), ip%sendcounts, ip%senddispls, mpi_double_precision, chi(1), &
  !     ip%recvcounts, ip%recvdispls, mpi_double_precision, mpi_comm_world, ierr)
  call mpi_alltoallv(chiw(1), ip%sendcounts, ip%senddispls, mpi_double_precision, chi(1), &
       ip%recvcounts, ip%recvdispls, mpi_double_precision, newComm, ierr)

  ! Dellocate the work array.
  iall=-product(shape(chiw))*kind(chiw)
  deallocate(chiw, stat=istat)
  call memocc(istat, iall, 'chiw', subname)

end subroutine transposeInguess





subroutine untransposeInguess(iproc, ip, newComm, chi)
use module_base
use module_types
implicit none

! Calling arguments
integer,intent(in):: iproc, newComm
type(inguessParameters),intent(in):: ip
real(8),dimension(ip%norbtotPad*ip%norb_par(iproc)),intent(inout):: chi

! Local variables
integer:: ii, jj, jproc, iorb, istat, iall, ierr
real(8),dimension(:),allocatable:: chiw
character(len=*),parameter:: subname='untransposeInguess'


  ! Allocate the work array.
  allocate(chiw(ip%sizeWork), stat=istat)
  call memocc(istat, chiw, 'chiw', subname)

  ! Communicate the data.
  !call mpi_alltoallv(chi(1), ip%recvcounts, ip%recvdispls, mpi_double_precision, chiw(1), &
  !     ip%sendcounts, ip%senddispls, mpi_double_precision, mpi_comm_world, ierr)
  call mpi_alltoallv(chi(1), ip%recvcounts, ip%recvdispls, mpi_double_precision, chiw(1), &
       ip%sendcounts, ip%senddispls, mpi_double_precision, newComm, ierr)

  ! Rearrange back the elements.
  chi=0.d0
  ii=0
  jj=1
  do jproc=0,ip%nproc-1
     do iorb=0,ip%norb_par(iproc)-1
        call dcopy(ip%nvctrp, chiw(jj), 1, chi(ii+iorb*ip%norbtotPad+1), 1)
        jj=jj+ip%nvctrp
     end do
     ii=ii+ip%nvctrp_nz(jproc)
  end do

     !!ii=0
     !!jj=1
     !!do i=nprocSt,nprocSt+nproc-1
     !!   do iorb=0,norbp-1
     !!      call dcopy(norbtotp*nspinor, psiW(jj), 1, psi(ii+iorb*norbtot*nspinor+1), 1)
     !!      jj=jj+norbtotp*nspinor
     !!   end do
     !!   ii=ii+norbtotpArr(i)*nspinor
     !!end do


  ! Dellocate the work array.
  iall=-product(shape(chiw))*kind(chiw)
  deallocate(chiw, stat=istat)
  call memocc(istat, iall, 'chiw', subname)

end subroutine untransposeInguess




!subroutine initializeInguessParameters(iproc, nproc, orbs, orbsig, lin, ip)
subroutine initializeInguessParameters(iproc, orbs, orbsig, newComm, ip)
use module_base
use module_types
implicit none

! Calling arguments
integer,intent(in):: iproc
type(orbitals_data),intent(in):: orbs, orbsig
integer,intent(in):: newComm
type(inguessParameters),intent(inout):: ip

! Local variables
integer:: ii, kk, jproc, istat, ierr, norbTarget, iorb, iiorb
real(8):: tt
character(len=*),parameter:: subname='initializeInguessParameters'


  


  ip%norb=orbs%norb
  ip%norbtot=orbsig%norb

  ! In order to symplify the transposing/untransposing, the orbitals are padded with zeros such that 
  ! they can be distributed evenly over all processes when being transposed. The new length of the 
  ! orbitals after this padding is then given by ip%norbtotPad.
  ip%norbtotPad=ip%norbtot
  do
      if(mod(ip%norbtotPad, ip%nproc)==0) exit
      ip%norbtotPad=ip%norbtotPad+1
  end do

  ! Distribute the orbitals among the processes.
  allocate(ip%norb_par(0:ip%nproc-1), stat=istat)
  call memocc(istat, ip%norb_par, 'ip%norb_par', subname)
  ip%norb_par=0
  tt=dble(ip%norb)/dble(ip%nproc)
  ii=floor(tt)
  ! ii is now the number of orbitals that every process has. Distribute the remaining ones.
  ip%norb_par(0:ip%nproc-1)=ii
  kk=ip%norb-ip%nproc*ii
  ip%norb_par(0:kk-1)=ii+1

  ! ip%onWhichMPI indicates on which MPI process a given orbital is located.
  allocate(ip%onWhichMPI(ip%norbtot), stat=istat)
  call memocc(istat, ip%onWhichMPI, 'ip%onWhichMPI', subname)
  iiorb=0
  do jproc=0,ip%nproc-1
      do iorb=1,ip%norb_par(jproc)
          iiorb=iiorb+1
          ip%onWhichMPI(iiorb)=jproc
      end do
  end do
  if(iproc==0) write(*,'(a,100i5)') 'owmpi', ip%onWhichMPI


  ! Starting orbital for each process
  allocate(ip%isorb_par(0:ip%nproc-1), stat=istat)
  call memocc(istat, ip%isorb_par, 'ip%isorb_par', subname)
  ip%isorb_par=0
  ii=0
  do jproc=0,iproc-1
     ii=ii+ip%norb_par(jproc)
  end do
  !reference orbital for process
  ip%isorb=ii
  ip%isorb_par(iproc)=ip%isorb
  call mpiallred(ip%isorb_par(0), ip%nproc, mpi_sum, newComm, ierr)
  if(iproc==0) write(*,'(a,100i5)') 'isorb_par', ip%isorb_par
  


  ! Calculate the number of elements that each process has when the vectors are transposed.
  ! nvctrp is the total number, nvctrp_nz is the nonzero numbers.
  allocate(ip%nvctrp_nz(0:ip%nproc-1), stat=istat)
  call memocc(istat, ip%nvctrp_nz, 'ip%nvctrp_nz', subname)
  tt=ip%norbtot/dble(ip%nproc)
  ii=floor(tt)
  ! ii is now the number of elements that every process has. Distribute the remaining ones.
  ip%nvctrp_nz=ii
  kk=ip%norbtot-ip%nproc*ii
  ip%nvctrp_nz(0:kk-1)=ii+1
  ! Check wheter this distribution is correct
  ii=0
  do jproc=0,ip%nproc-1
     ii=ii+ip%nvctrp_nz(jproc)
  end do
  if(ii/=ip%norbtot) then
     if(iproc==0) write(*,'(3x,a)') 'ERROR: wrong partition of ip%norbtot!'
     call mpi_barrier(newComm, ierr)
     stop
  end if

  ! With the padded zeros, the elements can be distributed evenly.
  ip%nvctrp=ip%norbtotPad/ip%nproc

  ! Define the values for the mpi_alltoallv.
  ! sendcounts: number of elements that a given  process sends to another process.
  ! senddispls: offset of the starting index on a given process for the send operation to another process.
  allocate(ip%sendcounts(0:ip%nproc-1), stat=istat)
  call memocc(istat, ip%sendcounts, 'ip%sendcounts', subname)
  allocate(ip%senddispls(0:ip%nproc-1), stat=istat)
  call memocc(istat, ip%senddispls, 'ip%senddispls', subname)
  ii=0
  do jproc=0,ip%nproc-1
      ip%sendcounts(jproc)=ip%nvctrp*ip%norb_par(iproc)
      ip%senddispls(jproc)=ii
      ii=ii+ip%sendcounts(jproc)
  end do
  ! recvcounts: number of elements that a given process receives from another process.
  ! recvdispls: offset of the starting index on a given process for the receive operation from another process.
  allocate(ip%recvcounts(0:ip%nproc-1), stat=istat)
  call memocc(istat, ip%recvcounts, 'ip%recvcounts', subname)
  allocate(ip%recvdispls(0:ip%nproc-1), stat=istat)
  call memocc(istat, ip%recvdispls, 'ip%recvdispls', subname)
  ii=0
  do jproc=0,ip%nproc-1
      ip%recvcounts(jproc)=ip%nvctrp*ip%norb_par(jproc)
      ip%recvdispls(jproc)=ii
      ii=ii+ip%recvcounts(jproc)
  end do

  ! Determine the size of the work array needed for the transposition.
  ip%sizeWork=max(ip%norbtotPad*ip%norb_par(iproc),sum(ip%recvcounts(:)))

end subroutine initializeInguessParameters





subroutine orthonormalizeCoefficients_parallel(iproc, ip, newComm, coeff)
use module_base
use module_types
implicit none

! Calling arguments
integer,intent(in):: iproc, newComm
type(inguessParameters),intent(in):: ip
real(8),dimension(ip%nvctrp,ip%norb),intent(inout):: coeff

! Local variables
integer:: iorb, jorb, istat, iall, lwork, info, ierr
real(8),dimension(:),allocatable:: work, eval
real(8),dimension(:,:),allocatable:: ovrlp, coeffTemp
real(8),dimension(:,:,:),allocatable:: tempArr
character(len=*),parameter:: subname='orthonormalizeCoefficients'
real(8):: ddot


        allocate(ovrlp(ip%norb,ip%norb), stat=istat)
        call memocc(istat, ovrlp, 'ovrlp', subname)
        allocate(eval(ip%norb), stat=istat)
        call memocc(istat, eval, 'eval', subname)
        allocate(tempArr(ip%norb,ip%norb,2), stat=istat)
        call memocc(istat, tempArr, 'tempArr', subname)
        allocate(coeffTemp(ip%nvctrp,ip%norb), stat=istat)
        call memocc(istat, coeffTemp, 'coeffTemp', subname)


        !!! Orthonormalize the coefficient vectors (Gram-Schmidt).
        !!do iorb=1,orbs%norb
        !!    do jorb=1,iorb-1
        !!        tt=ddot(orbsig%norb, coeff(1,iorb), 1, coeff(1,jorb), 1)
        !!        call daxpy(orbsig%norb, -tt, coeff(1,jorb), 1, coeff(1,iorb), 1)
        !!    end do
        !!    tt=dnrm2(orbsig%norb, coeff(1,iorb), 1)
        !!    call dscal(orbsig%norb, 1/tt, coeff(1,iorb), 1)
        !!end do


        ! Orthonormalize the coefficient vectors (Loewdin).
        do iorb=1,ip%norb
            do jorb=1,ip%norb
                !ovrlp(iorb,jorb)=ddot(orbsig%norb, coeff(1,iorb), 1, coeff(1,jorb), 1)
                ovrlp(iorb,jorb)=ddot(ip%nvctrp_nz(iproc), coeff(1,iorb), 1, coeff(1,jorb), 1)
            end do
        end do

        ! Sum up over all processes.
        !if(ip%nproc>1) call mpiallred(ovrlp(1,1), ip%norb**2, mpi_sum, mpi_comm_world, ierr)
        if(ip%nproc>1) call mpiallred(ovrlp(1,1), ip%norb**2, mpi_sum, newComm, ierr)

        do iorb=1,ip%norb
            do jorb=1,ip%norb
                if(abs(ovrlp(iorb,jorb)-ovrlp(jorb,iorb))>1.d-10) stop 'not symmetric'
                write(3000+iproc,'(2i6,es26.17)') iorb, jorb, ovrlp(iorb,jorb)
            end do
        end do
        !!write(3000+iproc,*) '=================================='

        !!allocate(work(1), stat=istat)
        !!call memocc(istat, work, 'work', subname)
        !!call dsyev('v', 'l', ip%norb, ovrlp(1,1), ip%norb, eval, work, -1, info)
        !!lwork=work(1)
        !!iall=-product(shape(work))*kind(work)
        !!deallocate(work, stat=istat)
        !!call memocc(istat, iall, 'work', subname)
        lwork=100*ip%norb
        allocate(work(lwork), stat=istat)
        call memocc(istat, work, 'work', subname)
        call dsyev('v', 'l', ip%norb, ovrlp(1,1), ip%norb, eval, work, lwork, info)
        if(info/=0) then
            write(*,'(a,i0)') 'ERROR in dsyev, info=', info
        end if
        iall=-product(shape(work))*kind(work)
        deallocate(work, stat=istat)
        call memocc(istat, iall, 'work', subname)

        ! Calculate S^{-1/2}. 
        ! First calulate ovrlp*diag(1/sqrt(evall)) (ovrlp is the diagonalized overlap
        ! matrix and diag(1/sqrt(evall)) the diagonal matrix consisting of the inverse square roots of the eigenvalues...
        do iorb=1,ip%norb
            do jorb=1,ip%norb
                tempArr(jorb,iorb,1)=ovrlp(jorb,iorb)*1.d0/sqrt(eval(iorb))
            end do
        end do

        ! ...and now apply the diagonalized overlap matrix to the matrix constructed above.
        ! This will give S^{-1/2}.
        call dgemm('n', 't', ip%norb, ip%norb, ip%norb, 1.d0, ovrlp(1,1), &
             ip%norb, tempArr(1,1,1), ip%norb, 0.d0, &
             tempArr(1,1,2), ip%norb)

        ! Now calculate the orthonormal orbitals by applying S^{-1/2} to the orbitals.
        ! This requires the use of a temporary variable phidTemp.
        coeffTemp=0.d0
        call dgemm('n', 'n', ip%nvctrp_nz(iproc), ip%norb, ip%norb, 1.d0, coeff(1,1), &
             ip%nvctrp, tempArr(1,1,2), ip%norb, 0.d0, &
             coeffTemp(1,1), ip%nvctrp)
        
        ! Now copy the orbitals from the temporary variable to phid.
        call dcopy(ip%norb*ip%nvctrp, coeffTemp(1,1), 1, coeff(1,1), 1)

        iall=-product(shape(ovrlp))*kind(ovrlp)
        deallocate(ovrlp, stat=istat)
        call memocc(istat, iall, 'ovrlp', subname)

        iall=-product(shape(eval))*kind(eval)
        deallocate(eval, stat=istat)
        call memocc(istat, iall, 'eval', subname)

        iall=-product(shape(tempArr))*kind(tempArr)
        deallocate(tempArr, stat=istat)
        call memocc(istat, iall, 'tempArr', subname)

        iall=-product(shape(coeffTemp))*kind(coeffTemp)
        deallocate(coeffTemp, stat=istat)
        call memocc(istat, iall, 'coeffTemp', subname)

end subroutine orthonormalizeCoefficients_parallel




subroutine getHamiltonianMatrix(iproc, nproc, lzdig, Glr, input, onWhichAtom, onWhichAtomp, nat, chi, hchi, ham, orbsig)
use module_base
use module_types
use module_interfaces, exceptThisOne => getHamiltonianMatrix
implicit none

! Calling arguments
integer,intent(in):: iproc, nproc, nat
type(linear_zone_descriptors),intent(in):: lzdig
type(locreg_descriptors),intent(in):: Glr
type(input_variables),intent(in):: input
integer,dimension(lzdig%orbs%norb),intent(in):: onWhichAtom
integer,dimension(lzdig%orbs%norbp),intent(in):: onWhichAtomp
type(orbitals_data),intent(in):: orbsig
!real(8),dimension(lzdig%orbs%npsidim),intent(in):: chi
!real(8),dimension(lzdig%orbs%npsidim,nat),intent(in):: hchi
real(8),dimension(orbsig%npsidim),intent(in):: chi
real(8),dimension(orbsig%npsidim,nat),intent(in):: hchi
real(8),dimension(lzdig%orbs%norb,lzdig%orbs%norb,nat),intent(out):: ham

! Local variables
integer:: sizeChi, istat, iorb, ilr, iall, ind1, ind2, ldim, gdim, iat, tag
type(overlapParameters):: op
type(p2pCommsOrthonormality):: comon
real(8),dimension(:),allocatable:: lchi, lhchi, lphiovrlp
character(len=*),parameter:: subname='getHamiltonianMatrix'


!! CHANGE THIS LATER?
tag=10000
! Initialize the parameters for calculating the matrix.
call initCommsOrtho(iproc, nproc, lzdig, onWhichAtom, input, op, comon, tag)

!allocate(lphiovrlp(op%ndim_lphiovrlp), stat=istat)
!call memocc(istat, lphiovrlp, 'lphiovrlp',subname)



! Calculate the dimension of the wave function for each process.
sizeChi=0
do iorb=1,lzdig%orbs%norbp
    ilr=onWhichAtomp(iorb)
    sizeChi = sizeChi + (lzdig%Llr(ilr)%wfd%nvctr_c+7*lzdig%Llr(ilr)%wfd%nvctr_f)
end do

allocate(lchi(sizeChi), stat=istat)
call memocc(istat, lchi, 'lchi', subname)
allocate(lhchi(sizeChi), stat=istat)
call memocc(istat, lhchi, 'lhchi', subname)


if(iproc==0) write(*,'(x,a)') 'Calculating Hamiltonian matrix for all atoms. This may take some time.'
do iat=1,nat
    if(iproc==0) write(*,'(3x,a,i0,a)', advance='no') 'Calculating matrix for atom ', iat, '... '
    ! Transform chi to the localization region. This is not needed if we really habe O(N).
    ind1=1
    ind2=1
    do iorb=1,lzdig%orbs%norbp
        ilr = onWhichAtomp(iorb)
        ldim=lzdig%Llr(ilr)%wfd%nvctr_c+7*lzdig%Llr(ilr)%wfd%nvctr_f
        gdim=Glr%wfd%nvctr_c+7*Glr%wfd%nvctr_f
        call psi_to_locreg2(iproc, nproc, ldim, gdim, lzdig%Llr(ilr), Glr, chi(ind1), lchi(ind2))
        call psi_to_locreg2(iproc, nproc, ldim, gdim, lzdig%Llr(ilr), Glr, hchi(ind1,iat), lhchi(ind2))
        ind1=ind1+Glr%wfd%nvctr_c+7*Glr%wfd%nvctr_f
        ind2=ind2+lzdig%Llr(ilr)%wfd%nvctr_c+7*lzdig%Llr(ilr)%wfd%nvctr_f
    end do

    ! Put lphi in the sendbuffer, i.e. lphi will be sent to other processes' receive buffer.
    !call extractOrbital(iproc, nproc, lzdig%orbs, sizeChi, onWhichAtom, lzdig, op, lchi(1), comon)
    call extractOrbital2(iproc, nproc, lzdig%orbs, sizeChi, onWhichAtom, lzdig, op, lchi(1), comon)
    call postCommsOverlap(iproc, nproc, comon)
    !call gatherOrbitals(iproc, nproc, comon)
    call gatherOrbitals2(iproc, nproc, comon)
    ! Put lhphi to the sendbuffer, so we can the calculate <lphi|lhphi>
    !call extractOrbital(iproc, nproc, lzdig%orbs, sizeChi, onWhichAtom, lzdig, op, lhchi(1), comon)
    call extractOrbital2(iproc, nproc, lzdig%orbs, sizeChi, onWhichAtom, lzdig, op, lhchi(1), comon)
    call calculateOverlapMatrix2(iproc, nproc, lzdig%orbs, op, comon, onWhichAtom, ham(1,1,iat))
    if(iproc==0) write(*,'(a)') 'done.'
end do


iall=-product(shape(lchi))*kind(lchi)
deallocate(lchi, stat=istat)
call memocc(istat, iall, 'lchi', subname)

iall=-product(shape(lhchi))*kind(lhchi)
deallocate(lhchi, stat=istat)
call memocc(istat, iall, 'lhchi', subname)


end subroutine getHamiltonianMatrix






subroutine buildLinearCombinationsLocalized(iproc, nproc, orbsig, orbs, commsig, comms, at, Glr, norbsPerType, &
           onWhichAtom, chi, hchi, phi, rxyz, onWhichAtomPhi, lin, lzdig, ham)
!
use module_base
use module_types
use module_interfaces, exceptThisOne => buildLinearCombinationsLocalized
implicit none

! Calling arguments
integer,intent(in):: iproc, nproc
type(orbitals_data),intent(in):: orbsig, orbs
type(communications_arrays),intent(in):: commsig, comms
type(atoms_data),intent(in):: at
type(locreg_descriptors),intent(in):: Glr
integer,dimension(at%ntypes):: norbsPerType
integer,dimension(orbsig%norb),intent(in):: onWhichAtom
real(8),dimension(orbsig%npsidim):: chi
real(8),dimension(orbsig%npsidim,at%nat):: hchi
real(8),dimension(orbs%npsidim):: phi
real(8),dimension(3,at%nat):: rxyz
integer,dimension(orbs%norb):: onWhichAtomPhi
type(linearParameters),intent(in):: lin
type(linear_zone_descriptors),intent(inout):: lzdig
real(8),dimension(orbsig%norb,orbsig%norb,at%nat),intent(inout):: ham

! Local variables
integer:: iorb, jorb, korb, iat, ist, jst, nvctrp, iall, istat, ierr, infoCoeff, k, l,it, iiAt, jjAt
real(8),dimension(:),allocatable:: alpha, coeffPad, coeff2, gradTemp, gradOld, fnrmArr, fnrmOvrlpArr, fnrmOldArr, grad
real(8),dimension(:,:),allocatable:: ovrlp, ovrlpTemp
real(8),dimension(:,:),allocatable:: coeff, lagMat, coeffOld, lcoeff, lgrad, lgradold
real(8),dimension(:,:,:),allocatable:: HamPad
real(8),dimension(:),pointer:: chiw
integer,dimension(:),allocatable:: recvcounts, displs, norb_par
real(8):: ddot, cosangle, tt, dnrm2, fnrm, meanAlpha, cut, trace, traceOld, fnrmMax
logical:: converged
character(len=*),parameter:: subname='buildLinearCombinations'
real(4):: ttreal
integer:: wholeGroup, newGroup, newComm, norbtot
integer,dimension(:),allocatable:: newID
  
! new
real(8),dimension(:),allocatable:: work, eval, evals
real(8),dimension(:,:),allocatable:: tempMat
integer:: lwork, ii, info, iiAtprev, i, jproc, norbTarget, sendcount, ilr, iilr, tag
type(inguessParameters):: ip
real(8),dimension(:,:,:),pointer:: hamextract
type(p2pCommsOrthonormalityMatrix):: comom

  if(iproc==0) write(*,'(x,a)') '------------------------------- Minimizing trace in the basis of the atomic orbitals'

  ! Allocate the local arrays that are hold by all processes.
  allocate(coeff(orbsig%norb,orbs%norb), stat=istat)
  call memocc(istat, coeff, 'coeff', subname)

  ! Transpose all the wavefunctions for having a piece of all the orbitals 
  ! for each processor
  allocate(chiw(orbsig%npsidim+ndebug),stat=istat)
  call memocc(istat,chiw, 'chiw', subname)
  call transpose_v(iproc, nproc, orbsig, Glr%wfd, commsig, chi(1), work=chiw)
  do iat=1,at%nat
      call transpose_v(iproc, nproc, orbsig, Glr%wfd, commsig, hchi(1,iat), work=chiw)
  end do
  iall=-product(shape(chiw))*kind(chiw)
  deallocate(chiw,stat=istat)
  call memocc(istat, iall, 'chiw', subname)




  ! Determine the number of processes we need, which will be stored in ip%nproc.
  ! This is the only variable in ip that all processes (also those which do not
  ! participate in the minimization of the trace) will know. The other variables
  ! are known only by the active processes and will be determined by initializeInguessParameters.
  if(lin%norbsPerProcIG>orbs%norb) then
      norbTarget=orbs%norb
  else
     norbTarget=lin%norbsperProcIG
  end if
  ip%nproc=ceiling(dble(orbs%norb)/dble(norbTarget))
  ip%nproc=min(ip%nproc,nproc)
  if(iproc==0) write(*,'(a,i0,a)') 'The minimization is performed using ', ip%nproc, ' processes.'

  ! Create the new communicator newComm.
  allocate(newID(0:ip%nproc-1), stat=istat)
  call memocc(istat, newID, 'newID', subname)
  do jproc=0,ip%nproc-1
     newID(jproc)=jproc
  end do
  call mpi_comm_group(mpi_comm_world, wholeGroup, ierr)
  call mpi_group_incl(wholeGroup, ip%nproc, newID, newGroup, ierr)
  call mpi_comm_create(mpi_comm_world, newGroup, newComm, ierr)

  ! Everything inside this if statements is only executed by the processes in newComm.
  processIf: if(iproc<ip%nproc) then



      ! Initialize the parameters for performing tha calculations in parallel.
      call initializeInguessParameters(iproc, orbs, orbsig, newComm, ip)
    
      ! Allocate the local arrays.
      call allocateArrays()

      call determineLocalizationRegions(iproc, ip%nproc, lzdig%nlr, lzdig%orbs%norb, at, onWhichAtom, lin%locrad, rxyz, lin%lzd, lzdig%matmin%mlr)
      call extractMatrix(iproc, ip%nproc, lin%orbs%norb, ip%norb_par(iproc), lzdig%orbs, onWhichAtomPhi, ip%onWhichMPI, at%nat, ham, lzdig%matmin, hamextract)
      call determineOverlapRegionMatrix(iproc, ip%nproc, lin%lzd, lzdig%matmin%mlr, lin%lzd%orbs, lzdig%orbs, onWhichAtom, onWhichAtomPhi, comom)
      tag=1
      call initCommsMatrixOrtho(iproc, ip%nproc, lin%lzd%orbs%norb, ip%norb_par, ip%isorb_par, onWhichAtomPhi, ip%onWhichMPI, tag, comom)
      allocate(lcoeff(lzdig%matmin%norbmax,ip%norb_par(iproc)), stat=istat)
      call memocc(istat, lcoeff, 'lcoeff', subname)
      allocate(lgrad(lzdig%matmin%norbmax,ip%norb_par(iproc)), stat=istat)
      call memocc(istat, lgrad, 'lgrad', subname)
      allocate(lgradold(lzdig%matmin%norbmax,ip%norb_par(iproc)), stat=istat)
      call memocc(istat, lgradold, 'lgradold', subname)
    
      ! Initialize the coefficient vectors. Put random number to palces where it is
      ! reasonable (i.e. close to the atom where the basis function is centered).
      call initRandomSeed(iproc, 1)
      do ii=1,orbsig%isorb*ip%norbtotPad
          call random_number(ttreal)
      end do
      coeffPad=0.d0
    
      ii=0
      do iorb=1,ip%norb_par(iproc)
          iiAt=onWhichAtomPhi(ip%isorb+iorb)
          ! Do not fill up to the boundary of the localization region, but only up to one fourth of it.
          cut=0.0625d0*lin%locrad(at%iatype(iiAt))**2
          do jorb=1,ip%norbtot
              jjAt=onWhichAtom(jorb)
              tt = (rxyz(1,iiat)-rxyz(1,jjAt))**2 + (rxyz(2,iiat)-rxyz(2,jjAt))**2 + (rxyz(3,iiat)-rxyz(3,jjAt))**2
              if(tt>cut) then
                   coeffPad((iorb-1)*ip%norbtotPad+jorb)=0.d0
              else
                  call random_number(ttreal)
                  coeffPad((iorb-1)*ip%norbtotPad+jorb)=dble(ttreal)
              end if
          end do
      end do

    
      ! Pad the Hamiltonian with zeros.
      do iat=1,at%nat
          do iorb=1,ip%norbtot
              call dcopy(ip%norbtot, Ham(1,iorb,iat), 1, HamPad(1,iorb,iat), 1)
              do i=ip%norbtot+1,ip%norbtotPad
                  HamPad(i,iorb,iat)=0.d0
              end do
          end do
          do iorb=ip%norbtot+1,ip%norbtotPad
              do i=1,ip%norbtotPad
                  HamPad(i,iorb,iat)=0.d0
              end do
          end do
      end do
    
      
      ! Initial step size for the optimization
      alpha=1.d-3
    
      ! Flag which checks convergence.
      converged=.false.
    
      if(iproc==0) write(*,'(x,a)') '============================== optmizing coefficients =============================='
    
      ! The optimization loop.
    
      ! Transform to localization regions.
      do iorb=1,ip%norb_par(iproc)
          ilr=lzdig%matmin%inWhichLocregExtracted(iorb)
          call vectorGlobalToLocal(ip%norbtotPad, lzdig%matmin%mlr(ilr), coeffPad((iorb-1)*ip%norbtotPad+1), lcoeff(1,iorb))
      end do
    
      iterLoop: do it=1,lin%nItInguess
    
          if (iproc==0 .and. mod(it,1)==0) then
              write( *,'(1x,a,i0)') repeat('-',77 - int(log(real(it))/log(10.))) // ' iter=', it
          endif
    
    
          ! Othonormalize the coefficients.
          call orthonormalizeVectors(iproc, ip%nproc, lin%lzd%orbs, onWhichAtom, ip%onWhichMPI, ip%isorb_par,lzdig%matmin% norbmax, ip%norb_par(iproc), ip%isorb_par(iproc), lin%lzd%nlr, newComm, lzdig%matmin%mlr, lcoeff, comom)
    
          ! Calculate the gradient grad.
          do iorb=1,ip%norb_par(iproc)
              ilr=onWhichAtom(ip%isorb+iorb)
              iilr=lzdig%matmin%inWhichLocregOnMPI(iorb)
              call dgemv('n', lzdig%matmin%mlr(ilr)%norbinlr, lzdig%matmin%mlr(ilr)%norbinlr, 1.d0, hamextract(1,1,iilr), lzdig%matmin%norbmax, &
                   lcoeff(1,iorb), 1, 0.d0, lgrad(1,iorb), 1)
          end do
      
          do jorb=1,lzdig%matmin%norbmax
              write(650+iproc,'(100f15.5)') (lgrad(jorb,iorb), iorb=1,ip%norb_par(iproc))
          end do
          if(it>1) then
              traceOld=trace
          else
              traceOld=1.d10
          end if
          ! Apply the orthoconstraint to the gradient. To do so first calculate the Lagrange
          ! multiplier matrix.
          call orthoconstraintVectors(iproc, ip%nproc, lin%lzd%orbs, onWhichAtom, ip%onWhichMPI, ip%isorb_par, &
               lzdig%matmin%norbmax, ip%norb_par(iproc), ip%isorb_par(iproc), lin%lzd%nlr, newComm, &
               lzdig%matmin%mlr, lcoeff, lgrad, comom, trace)
    
          ! Calculate the gradient norm.
          fnrm=0.d0
          do iorb=1,ip%norb_par(iproc)
              ilr=onWhichAtom(ip%isorb+iorb)
              iilr=lzdig%matmin%inWhichLocregOnMPI(iorb)
              fnrmArr(iorb)=ddot(lzdig%matmin%mlr(ilr), lgrad(1,iorb), 1, lgrad(1,iorb), 1)
              if(it>1) fnrmOvrlpArr(iorb)=ddot(lzdig%matmin%mlr(ilr), lgrad(1,iorb), 1, lgradold(1,iorb), 1)
          end do
          call mpi_barrier(newComm, ierr)
          call dcopy(ip%norb_par(iproc)*lzdig%matmin%norbmax, lgrad(1,1), 1, lgradold(1,1), 1)
    
          ! Keep the gradient for the next iteration.
          if(it>1) then
              call dcopy(ip%norb_par(iproc), fnrmArr(1), 1, fnrmOldArr(1), 1)
          end if
    
          fnrmMax=0.d0
          meanAlpha=0.d0
          do iorb=1,ip%norb_par(iproc)
              fnrm=fnrm+fnrmArr(iorb)
              if(fnrmArr(iorb)>fnrmMax) fnrmMax=fnrmArr(iorb)
              if(it>1) then
              ! Adapt step size for the steepest descent minimization.
                  tt=fnrmOvrlpArr(iorb)/sqrt(fnrmArr(iorb)*fnrmOldArr(iorb))
                  if(tt>.9d0) then
                      alpha(iorb)=alpha(iorb)*1.05d0
                  else
                      alpha(iorb)=alpha(iorb)*.5d0
                  end if
              end if
              meanAlpha=meanAlpha+alpha(iorb)
          end do
         call mpiallred(fnrm, 1, mpi_sum, newComm, ierr)
         call mpiallred(fnrmMax, 1, mpi_max, newComm, ierr)
         fnrm=sqrt(fnrm)
         fnrmMax=sqrt(fnrmMax)
    
         ! Determine the mean step size for steepest descent iterations.
         call mpiallred(meanAlpha, 1, mpi_sum, newComm, ierr)
         meanAlpha=meanAlpha/dble(ip%norb)

          ! Precondition the gradient.
          !!if(fnrm<1.d0) call preconditionGradient(iproc, nproc, orbsig, orbs, at, Ham, lagMat, onWhichAtomPhi, grad, it, evals)
      
    
          ! Write some informations to the screen, but only every 1000th iteration.
          if(iproc==0 .and. mod(it,1)==0) write(*,'(x,a,es11.2,es22.13,es10.2)') 'fnrm, trace, mean alpha', &
              fnrm, trace, meanAlpha
          
          ! Check for convergence.
          if(fnrm<1.d-3) then
              if(iproc==0) write(*,'(x,a,i0,a)') 'converged in ', it, ' iterations.'
              if(iproc==0) write(*,'(3x,a,2es14.5)') 'Final values for fnrm, trace:', fnrm, trace
              converged=.true.
              infoCoeff=it
              ! Transform back to global ragion.
              do iorb=1,ip%norb_par(iproc)
                  ilr=lzdig%matmin%inWhichLocregExtracted(iorb)
                  call vectorLocalToGlobal(ip%norbtotPad, lzdig%matmin%mlr(ilr), lcoeff(1,iorb), coeffPad((iorb-1)*ip%norbtotPad+1))
              end do
              exit
          end if
      
          ! Quit if the maximal number of iterations is reached.
          if(it==lin%nItInguess) then
              if(iproc==0) write(*,'(x,a,i0,a)') 'WARNING: not converged within ', it, &
                  ' iterations! Exiting loop due to limitations of iterations.'
              if(iproc==0) write(*,'(x,a,2es15.7,f12.7)') 'Final values for fnrm, trace: ', fnrm, trace
              infoCoeff=-1
              ! Transform back to global ragion.
              do iorb=1,ip%norb_par(iproc)
                  ilr=lzdig%matmin%inWhichLocregExtracted(iorb)
                  call vectorLocalToGlobal(ip%norbtotPad, lzdig%matmin%mlr(ilr), lcoeff(1,iorb), coeffPad((iorb-1)*ip%norbtotPad+1))
              end do
              exit
          end if
    
          ! Improve the coefficients (by steepet descent).
          do iorb=1,ip%norb_par(iproc)
              ilr=onWhichAtom(ip%isorb+iorb)
              call daxpy(lzdig%matmin%mlr(ilr)%norbinlr, -alpha(iorb), lgrad(1,iorb), 1, lcoeff(1,iorb), 1)
          end do
    
    
      end do iterLoop
    
    
      if(iproc==0) write(*,'(x,a)') '===================================================================================='
    
    
      ! Cut out the zeros
      allocate(coeff2(ip%norbtot*ip%norb_par(iproc)), stat=istat)
      call memocc(istat, coeff2, 'coeff2', subname)
      do iorb=1,ip%norb_par(iproc)
          call dcopy(ip%norbtot, coeffPad((iorb-1)*ip%norbtotPad+1), 1, coeff2((iorb-1)*ip%norbtot+1), 1)
      end do


  end if processIf
  
  call mpi_barrier(mpi_comm_world, ierr)
  
  ! Allocate coeff2 for those processes which did not allocate it
  ! during the previous if statement.
  if(iproc>=ip%nproc) then
      allocate(coeff2(1), stat=istat)
      call memocc(istat, coeff2, 'coeff2', subname)
  end if
  
  
  ! Now collect all coefficients on all processes.
  allocate(recvcounts(0:nproc-1), stat=istat)
  call memocc(istat, recvcounts, 'recvcounts', subname)
  allocate(displs(0:nproc-1), stat=istat)
  call memocc(istat, displs, 'displs', subname)
  
  ! Send ip%norb_par and ip%norbtot to all processes.
  allocate(norb_par(0:ip%nproc-1), stat=istat)
  call memocc(istat, norb_par, 'norb_par', subname)
  if(iproc==0) then
      do i=0,ip%nproc-1
          norb_par(i)=ip%norb_par(i)
      end do
      norbtot=ip%norbtot
  end if
  call mpi_bcast(norb_par(0), ip%nproc, mpi_integer, 0, mpi_comm_world, ierr)
  call mpi_bcast(norbtot, 1, mpi_integer, 0, mpi_comm_world, ierr)
  
  ! Define the parameters, for the mpi_allgatherv.
  ii=0
  do jproc=0,ip%nproc-1
      recvcounts(jproc)=norbtot*norb_par(jproc)
      displs(jproc)=ii
      ii=ii+recvcounts(jproc)
  end do
  do jproc=ip%nproc,nproc-1
      recvcounts(jproc)=0
      displs(jproc)=ii
      ii=ii+recvcounts(jproc)
  end do
  if(iproc<ip%nproc) then
      sendcount=ip%norbtot*ip%norb_par(iproc)
  else
      sendcount=0
  end if

  ! Gather the coefficients.
  call mpi_allgatherv(coeff2(1), sendcount, mpi_double_precision, coeff(1,1), recvcounts, &
       displs, mpi_double_precision, mpi_comm_world, ierr)


  ! Now every process has all coefficients, so we can build the linear combinations.
  phi=0.d0
  nvctrp=commsig%nvctr_par(iproc,1) ! 1 for k-points
  ist=1
  do iorb=1,orbs%norb
      jst=1
      do jorb=1,orbsig%norb
          call daxpy(nvctrp, coeff(jorb,iorb), chi(jst), 1, phi(ist), 1)
          jst=jst+nvctrp
      end do
      ist=ist+nvctrp
  end do

  

  ! Untranpose the orbitals.
  allocate(chiw(orbs%npsidim+ndebug),stat=istat)
  call memocc(istat, chiw, 'chiw', subname)
  call untranspose_v(iproc, nproc, orbs, Glr%wfd, comms, phi, work=chiw)
  iall=-product(shape(chiw))*kind(chiw)
  deallocate(chiw, stat=istat)
  call memocc(istat, iall, 'chiw', subname)


  ! Deallocate the local arrays.
  iall=-product(shape(coeff))*kind(coeff)
  deallocate(coeff, stat=istat)
  call memocc(istat, iall, 'coeff', subname)


  
  contains

    subroutine allocateArrays()
      allocate(coeffPad(max(ip%norbtotPad*ip%norb_par(iproc), ip%nvctrp*ip%norb)), stat=istat)
      call memocc(istat, coeffPad, 'coeffPad', subname)
      allocate(HamPad(ip%norbtotPad,ip%norbtotPad,at%nat), stat=istat)
      call memocc(istat, HamPad, 'HamPad', subname)
      allocate(grad(max(ip%norbtotPad*ip%norb_par(iproc), ip%nvctrp*ip%norb)), stat=istat)
      call memocc(istat, grad, 'grad', subname)
      allocate(gradOld(max(ip%norbtotPad*ip%norb_par(iproc), ip%nvctrp*ip%norb)), stat=istat)
      call memocc(istat, gradOld, 'gradOld', subname)
      allocate(fnrmArr(ip%norb), stat=istat)
      call memocc(istat, fnrmArr, 'fnrmArr', subname)
      allocate(fnrmOvrlpArr(ip%norb), stat=istat)
      call memocc(istat, fnrmOvrlpArr, 'fnrmOvrlpArr', subname)
      allocate(fnrmOldArr(ip%norb), stat=istat)
      call memocc(istat, fnrmOldArr, 'fnrmOldArr', subname)
      allocate(alpha(orbs%norb), stat=istat)
      call memocc(istat, alpha, 'alpha', subname)
      allocate(lagMat(orbs%norb,orbs%norb), stat=istat)
      call memocc(istat, lagMat, 'lagMat', subname)
    end subroutine allocateArrays


    subroutine deallocateArrays()
      iall=-product(shape(grad))*kind(grad)
      deallocate(grad, stat=istat)
      call memocc(istat, iall, 'grad', subname)

      iall=-product(shape(gradOld))*kind(gradOld)
      deallocate(gradOld, stat=istat)
      call memocc(istat, iall, 'gradOld', subname)

      iall=-product(shape(alpha))*kind(alpha)
      deallocate(alpha, stat=istat)
      call memocc(istat, iall, 'alpha', subname)

      iall=-product(shape(lagMat))*kind(lagMat)
      deallocate(lagMat, stat=istat)
      call memocc(istat, iall, 'lagMat', subname)
     
      iall=-product(shape(coeffPad))*kind(coeffPad)
      deallocate(coeffPad, stat=istat)
      call memocc(istat, iall, 'coeffPad', subname)

      iall=-product(shape(HamPad))*kind(HamPad)
      deallocate(HamPad, stat=istat)
      call memocc(istat, iall, 'HamPad', subname)

      iall=-product(shape(fnrmArr))*kind(fnrmArr)
      deallocate(fnrmArr, stat=istat)
      call memocc(istat, iall, 'fnrmArr', subname)

      iall=-product(shape(fnrmOvrlpArr))*kind(fnrmOvrlpArr)
      deallocate(fnrmOvrlpArr, stat=istat)
      call memocc(istat, iall, 'fnrmOvrlpArr', subname)

      iall=-product(shape(fnrmOldArr))*kind(fnrmOldArr)
      deallocate(fnrmOldArr, stat=istat)
      call memocc(istat, iall, 'fnrmOldArr', subname)


    end subroutine deallocateArrays


end subroutine buildLinearCombinationsLocalized





subroutine determineLocalizationRegions(iproc, nproc, nlr, norb, at, onWhichAtomAll, locrad, rxyz, lzd, mlr)
use module_base
use module_types
implicit none

! Calling arguments
integer,intent(in):: iproc, nproc, nlr, norb
type(atoms_data),intent(in):: at
integer,dimension(norb),intent(in):: onWhichAtomAll
real(8),dimension(at%nat),intent(in):: locrad
real(8),dimension(3,at%nat),intent(in):: rxyz
type(linear_zone_descriptors),intent(in):: lzd
type(matrixLocalizationRegion),dimension(:),pointer,intent(out):: mlr

! Local variables
integer:: ilr, jlr, jorb, ii, istat, is1, ie1, is2, ie2, is3, ie3, js1, je1, js2, je2, js3, je3
real(8):: cut, tt
logical:: ovrlpx, ovrlpy, ovrlpz
character(len=*),parameter:: subname='determineLocalizationRegions'


allocate(mlr(nlr), stat=istat)

! Count for each localization region the number of matrix elements within the cutoff.
do ilr=1,nlr
    mlr(ilr)%norbinlr=0
    call getIndices(lzd%llr(ilr), is1, ie1, is2, ie2, is3, ie3)
    do jorb=1,norb
        jlr=onWhichAtomAll(jorb)
        call getIndices(lzd%llr(jlr), js1, je1, js2, je2, js3, je3)
        ovrlpx = ( is1<=je1 .and. ie1>=js1 )
        ovrlpy = ( is2<=je2 .and. ie2>=js2 )
        ovrlpz = ( is3<=je3 .and. ie3>=js3 )
        if(ovrlpx .and. ovrlpy .and. ovrlpz) then
            mlr(ilr)%norbinlr=mlr(ilr)%norbinlr+1
        end if
    end do
    allocate(mlr(ilr)%indexInGlobal(mlr(ilr)%norbinlr), stat=istat)
    call memocc(istat, mlr(ilr)%indexInGlobal, 'mlr(ilr)%indexInGlobal', subname)
    if(iproc==0) write(*,'(a,i4,i7)') 'ilr, mlr(ilr)%norbinlr', ilr, mlr(ilr)%norbinlr
end do


! Now determine the indices of the elements with an overlap.
do ilr=1,nlr
    ii=0
    call getIndices(lzd%llr(ilr), is1, ie1, is2, ie2, is3, ie3)
    do jorb=1,norb
        jlr=onWhichAtomAll(jorb)
        call getIndices(lzd%llr(jlr), js1, je1, js2, je2, js3, je3)
        ovrlpx = ( is1<=je1 .and. ie1>=js1 )
        ovrlpy = ( is2<=je2 .and. ie2>=js2 )
        ovrlpz = ( is3<=je3 .and. ie3>=js3 )
        if(ovrlpx .and. ovrlpy .and. ovrlpz) then
            ii=ii+1
            mlr(ilr)%indexInGlobal(ii)=jorb
        end if
    end do
    if(ii/=mlr(ilr)%norbinlr) then
        write(*,'(a,i0,a,2(2x,i0))') 'ERROR on process ', iproc, ': ii/=mlr(ilr)%norbinlr', ii, mlr(ilr)%norbinlr
    end if
    if(iproc==0) write(*,'(a,i6,200i5)') 'ilr, mlr(ilr)%indexInGlobal(ii)', ilr, mlr(ilr)%indexInGlobal(:)
end do


end subroutine determineLocalizationRegions




subroutine extractMatrix(iproc, nproc, norb, norbp, orbstot, onWhichAtomPhi, onWhichMPI, nmat, ham, matmin, hamextract)
use module_base
use module_types
implicit none

! Calling arguments
integer,intent(in):: iproc, nproc, nmat, norb, norbp
type(orbitals_data),intent(in):: orbstot
integer,dimension(norb),intent(in):: onWhichAtomPhi, onWhichMPI
real(8),dimension(orbstot%norb,orbstot%norb,nmat),intent(in):: ham
type(matrixMinimization),intent(inout):: matmin
real(8),dimension(:,:,:),pointer,intent(out):: hamextract

! Local variables
integer:: jorb, jlr, jproc, jlrold, jjorb, ind, indlarge, jnd, jndlarge, ii, istat, jjlr
character(len=*),parameter:: subname='extractMatrix'

allocate(matmin%inWhichLocregExtracted(norbp), stat=istat)
call memocc(istat, matmin%inWhichLocregExtracted, 'matmin%inWhichLocregExtracted', subname)
allocate(matmin%inWhichLocregOnMPI(norbp), stat=istat)
call memocc(istat, matmin%inWhichLocregOnMPI, 'matmin%inWhichLocregOnMPI', subname)

! Allocate the matrices holding the extracted quantities. In principle this matrix
! has a difefrent size for each localization region. To simplify the program, allocate them
! with the same size for all localization regions on a given MPI process.
matmin%norbmax=0
jlrold=-1
matmin%nlrp=0
jjorb=0
do jorb=1,norb
    jlr=onWhichAtomPhi(jorb)
    jproc=onWhichMPI(jorb)
    if(iproc==jproc) then
        jjorb=jjorb+1
        if(jlr>jlrold) then
           matmin%nlrp=matmin%nlrp+1
        end if
        if(matmin%mlr(jlr)%norbinlr>matmin%norbmax) then
            matmin%norbmax=matmin%mlr(jlr)%norbinlr
        end if
        matmin%inWhichLocregExtracted(jjorb)=jlr
        matmin%inWhichLocregOnMPI(jjorb)=matmin%nlrp
        jlrold=jlr
    end if
end do

write(*,*) 'iproc, matmin%norbmax, matmin%nlrp', iproc, matmin%norbmax, matmin%nlrp
write(*,'(a,i4,3x,100i5)') 'iproc,  matmin%inWhichLocregExtracted', iproc,  matmin%inWhichLocregExtracted
write(*,'(a,i4,3x,100i5)') 'iproc,  matmin%inWhichLocregOnMPI', iproc,  matmin%inWhichLocregOnMPI
allocate(matmin%indexInLocreg(matmin%nlrp), stat=istat)
call memocc(istat, matmin%indexInLocreg, 'matmin%indexInLocreg', subname)

! Allocate the matrix
allocate(hamextract(matmin%norbmax,matmin%norbmax,matmin%nlrp), stat=istat)
call memocc(istat, hamextract, 'hamextract', subname)
hamextract=0.d0

! Exctract the data from the large Hamiltonian.
jlrold=-1
jjlr=0
do jorb=1,norb
    jlr=onWhichAtomPhi(jorb)
    jproc=onWhichMPI(jorb)
    if(iproc==jproc) then
        if(jlr>jlrold) then
            jjlr=jjlr+1
            matmin%indexInLocreg(jjlr)=jlr
            ! To make it work for both input guess (where we have nmat>1 different matrices) and
            ! for the iterative diagonalization (where we have only nmat=1 matrix).
            ii=min(jlr,nmat)
            do ind=1,matmin%mlr(jlr)%norbinlr
                indlarge=matmin%mlr(jlr)%indexInGlobal(ind)
                do jnd=1,matmin%mlr(jlr)%norbinlr
                    jndlarge=matmin%mlr(jlr)%indexInGlobal(jnd)
                    hamextract(jnd,ind,jjlr)=ham(jndlarge,indlarge,ii)
                end do
            end do
            jlrold=jlr
        end if
    end if
end do

!!do jlr=1,nmat
!!    do ind=1,orbstot%norb
!!        write(200+10*iproc+jlr,'(100es9.1)') (ham(ind,jnd,jlr), jnd=1,orbstot%norb)
!!    end do
!!end do
!!
!!do jlr=1,matmin%nlrp
!!    jjlr=matmin%indexInLocreg(jlr)
!!    do ind=1,matmin%mlr(jjlr)%norbinlr
!!        write(100+10*iproc+jlr,'(100es9.1)') (hamextract(ind,jnd,jlr), jnd=1,matmin%mlr(jjlr)%norbinlr)
!!    end do
!!end do




end subroutine extractMatrix




subroutine vectorGlobalToLocal(norbtot, mlr, vglobal, vlocal)
use module_base
use module_types
implicit none

! Calling arguments
integer,intent(in):: norbtot
type(matrixLocalizationRegion),intent(in):: mlr
real(8),dimension(norbtot),intent(in):: vglobal
real(8),dimension(mlr%norbinlr),intent(out):: vlocal

! Local variables
integer:: ilocal, iglobal

do ilocal=1,mlr%norbinlr
    iglobal=mlr%indexInGlobal(ilocal)
    vlocal(ilocal)=vglobal(iglobal)
end do


end subroutine vectorGlobalToLocal




subroutine vectorLocalToGlobal(norbtot, mlr, vlocal, vglobal)
use module_base
use module_types
implicit none

! Calling arguments
integer,intent(in):: norbtot
type(matrixLocalizationRegion),intent(in):: mlr
real(8),dimension(mlr%norbinlr),intent(in):: vlocal
real(8),dimension(norbtot),intent(out):: vglobal

! Local variables
integer:: ilocal, iglobal

vglobal=0.d0
do ilocal=1,mlr%norbinlr
    iglobal=mlr%indexInGlobal(ilocal)
    vglobal(iglobal)=vlocal(ilocal)
end do


end subroutine vectorLocalToGlobal





subroutine determineOverlapRegionMatrix(iproc, nproc, lzd, mlr, orbs, orbstot, onWhichAtom, onWhichAtomPhi, comom)
use module_base
use module_types
implicit none

! Calling arguments
integer,intent(in):: iproc, nproc
type(linear_zone_descriptors),intent(in):: lzd
type(orbitals_data),intent(in):: orbs, orbstot
integer,dimension(orbstot%norb),intent(in):: onWhichAtom
integer,dimension(orbs%norb),intent(in):: onWhichAtomPhi
type(matrixLocalizationRegion),dimension(lzd%nlr),intent(in):: mlr
type(p2pCommsOrthonormalityMatrix),intent(out):: comom

! Local variables
integer:: ilr, jlr, klr, novrlp, korb, istat, jlrold, jjlr, jjorb, jorb, kkorb, lorb, iorb
integer:: is1, ie1, is2, ie2, is3, ie3, js1, je1, js2, je2, js3, je3, ks1, ke1, ks2, ke2, ks3, ke3
logical:: ovrlpx_ki, ovrlpy_ki, ovrlpz_ki, ovrlpx_kj, ovrlpy_kj, ovrlpz_kj, ovrlpx, ovrlpy, ovrlpz
logical:: overlapFound
character(len=*),parameter:: subname='determineOverlapRegionMatrix'


allocate(comom%noverlap(lzd%nlr), stat=istat)
call memocc(istat, comom%noverlap, 'comom%noverlap', subname)

! First count the number of overlapping localization regions for each localization region.
do ilr=1,lzd%nlr
    call getIndices(lzd%llr(ilr), is1, ie1, is2, ie2, is3, ie3)
    novrlp=0
    do jorb=1,orbs%norb
        jlr=onWhichAtomPhi(jorb)
        call getIndices(lzd%llr(jlr), js1, je1, js2, je2, js3, je3)
        ovrlpx = ( is1<=je1 .and. ie1>=js1 )
        ovrlpy = ( is2<=je2 .and. ie2>=js2 )
        ovrlpz = ( is3<=je3 .and. ie3>=js3 )
        if(ovrlpx .and. ovrlpy .and. ovrlpz) then
            novrlp=novrlp+1
        end if
    end do
    comom%noverlap(ilr)=novrlp
    !!if(iproc==0) write(*,*) 'ilr, comom%noverlap(ilr)', ilr, comom%noverlap(ilr) 
end do


allocate(comom%overlaps(maxval(comom%noverlap(:)),lzd%nlr), stat=istat)
call memocc(istat, comom%overlaps, 'comom%overlaps', subname)
do ilr=1,lzd%nlr
    comom%overlaps(:,ilr)=0
    call getIndices(lzd%llr(ilr), is1, ie1, is2, ie2, is3, ie3)
    novrlp=0
    do jorb=1,orbs%norb
        jlr=onWhichAtomPhi(jorb)
        call getIndices(lzd%llr(jlr), js1, je1, js2, je2, js3, je3)
        ovrlpx = ( is1<=je1 .and. ie1>=js1 )
        ovrlpy = ( is2<=je2 .and. ie2>=js2 )
        ovrlpz = ( is3<=je3 .and. ie3>=js3 )
        if(ovrlpx .and. ovrlpy .and. ovrlpz) then
            novrlp=novrlp+1
            comom%overlaps(novrlp,ilr)=jorb
        end if
    end do
    !!if(iproc==0) write(*,'(a,i4,3x,100i5)') 'ilr, comom%overlaps(,ilr)', ilr, comom%overlaps(:,ilr) 
end do

allocate(comom%olr(maxval(comom%noverlap(:)),lzd%nlr), stat=istat)



! Now determine which orbitals (corresponding to basis functions) will be in the overlap localization region.
do ilr=1,lzd%nlr
    call getIndices(lzd%llr(ilr), is1, ie1, is2, ie2, is3, ie3)
    comom%olr(:,ilr)%norbinlr=0
    do jorb=1,comom%noverlap(ilr)
        jjorb=comom%overlaps(jorb,ilr)
        jlr=onWhichAtomPhi(jjorb)
        call getIndices(lzd%llr(jlr), js1, je1, js2, je2, js3, je3)
        do korb=1,mlr(jlr)%norbinlr
            lorb=mlr(jlr)%indexInGlobal(korb)
            klr=onWhichAtom(lorb)
            call getIndices(lzd%llr(klr), ks1, ke1, ks2, ke2, ks3, ke3)
            ovrlpx_ki = ( ks1<=ie1 .and. ke1>=is1 )
            ovrlpy_ki = ( ks2<=ie2 .and. ke2>=is2 )
            ovrlpz_ki = ( ks3<=ie3 .and. ke3>=is3 )
            ovrlpx_kj = ( ks1<=je1 .and. ke1>=js1 )
            ovrlpy_kj = ( ks2<=je2 .and. ke2>=js2 )
            ovrlpz_kj = ( ks3<=je3 .and. ke3>=js3 )
            ovrlpx = ( ovrlpx_ki .and. ovrlpx_kj )
            ovrlpy = ( ovrlpy_ki .and. ovrlpy_kj )
            ovrlpz = ( ovrlpz_ki .and. ovrlpz_kj )
            if(ovrlpx .and. ovrlpy .and. ovrlpz) then
                comom%olr(jorb,ilr)%norbinlr=comom%olr(jorb,ilr)%norbinlr+1
            end if
        end do
        allocate(comom%olr(jorb,ilr)%indexInGlobal(comom%olr(jorb,ilr)%norbinlr), stat=istat)
        call memocc(istat, comom%olr(jorb,ilr)%indexInGlobal, 'comom%olr(jorb,ilr)%indexInGlobal', subname)
    end do
end do

!!do ilr=1,lzd%nlr
!!    do jorb=1,comom%noverlap(ilr)
!!        if(iproc==0) write(*,'(a,2i5,2i8)') 'ilr, jjorb, comom%overlaps(jorb,ilr), comom%olr(jorb,ilr)%norbinlr', ilr, jorb, comom%overlaps(jorb,ilr), comom%olr(jorb,ilr)%norbinlr
!!    end do
!!end do


! Determine the indices to switch from global region to localization region.
do ilr=1,lzd%nlr
    call getIndices(lzd%llr(ilr), is1, ie1, is2, ie2, is3, ie3)
    do jorb=1,comom%noverlap(ilr)
        jjorb=comom%overlaps(jorb,ilr)
        jlr=onWhichAtomPhi(jjorb)
        call getIndices(lzd%llr(jlr), js1, je1, js2, je2, js3, je3)
        kkorb=0
        comom%olr(jorb,ilr)%indexInGlobal(:)=0
        do korb=1,mlr(jlr)%norbinlr
            lorb=mlr(jlr)%indexInGlobal(korb)
            klr=onWhichAtom(lorb)
            call getIndices(lzd%llr(klr), ks1, ke1, ks2, ke2, ks3, ke3)
            ovrlpx_ki = ( ks1<=ie1 .and. ke1>=is1 )
            ovrlpy_ki = ( ks2<=ie2 .and. ke2>=is2 )
            ovrlpz_ki = ( ks3<=ie3 .and. ke3>=is3 )
            ovrlpx_kj = ( ks1<=je1 .and. ke1>=js1 )
            ovrlpy_kj = ( ks2<=je2 .and. ke2>=js2 )
            ovrlpz_kj = ( ks3<=je3 .and. ke3>=js3 )
            ovrlpx = ( ovrlpx_ki .and. ovrlpx_kj )
            ovrlpy = ( ovrlpy_ki .and. ovrlpy_kj )
            ovrlpz = ( ovrlpz_ki .and. ovrlpz_kj )
            if(ovrlpx .and. ovrlpy .and. ovrlpz) then
                kkorb=kkorb+1
                comom%olr(jorb,ilr)%indexInGlobal(kkorb)=korb
            end if
        end do
    end do
end do

! With these indices it is possible to extract data from the global region to the
! overlap region. For example: comom%olr(jorb,ilr) allows to extract data from orbital
! jorb (the jorb-th orbital overlapping with region ilr) to the overlap region. To expand
! this overlap region to the whole region ilr, we need comom%(iorb,jlr), where jlr is the 
! localization region of jorb and iorb the iorb-th overlapping orbital of region jlr.
! This information is stored in comom%olrForExpansion:
! comom%olrForExpansion(1,jorb,ilr)=jlr
! comom%olrForExpansion(2,jorb,ilr)=iorb
allocate(comom%olrForExpansion(2,maxval(comom%noverlap(:)),lzd%nlr), stat=istat)
call memocc(istat, comom%olrForExpansion, 'comom%olrForExpansion', subname)
do ilr=1,lzd%nlr
    do iorb=1,comom%noverlap(ilr)
        jorb=comom%overlaps(iorb,ilr)
        jlr=onWhichAtom(jorb)
        comom%olrForExpansion(1,iorb,ilr)=jlr
        do korb=1,comom%noverlap(jlr)
             kkorb=comom%overlaps(korb,jlr)
             klr=onWhichAtom(kkorb)
             if(klr==ilr) then
                 comom%olrForExpansion(2,iorb,ilr)=korb
             end if
        end do
    end do
end do




!!do ilr=1,lzd%nlr
!!    do jorb=1,comom%noverlap(ilr)
!!        if(iproc==0) write(*,'(a,2i5,100i5)') 'ilr, jorb, comom%olr(jorb,ilr)%indexInGlobal', ilr, jorb, comom%olr(jorb,ilr)%indexInGlobal
!!    end do
!!end do


end subroutine determineOverlapRegionMatrix





subroutine initCommsMatrixOrtho(iproc, nproc, norb, norb_par, isorb_par, onWhichAtomPhi, onWhichMPI, tag, comom)
use module_base
use module_types
implicit none

! Calling arguments
integer,intent(in):: iproc, nproc, norb
integer,dimension(norb),intent(in):: onWhichAtomPhi, onWhichMPI
integer,dimension(0:nproc-1),intent(in):: norb_par, isorb_par
integer,intent(inout):: tag
type(p2pCommsOrthonormalityMatrix),intent(inout):: comom

! Local variables
integer:: jlrold, jproc, jj, jorb, jjorb, jlr, jjmax, istat, jkorb, mpisource, mpidest, istsource, istdest, ncount, korb, iall, kkorb
integer,dimension(:),allocatable:: istsourcearr, istdestarr
character(len=*),parameter:: subname='initCommsMatrixOrtho'


allocate(istsourcearr(0:nproc-1), stat=istat)
call memocc(istat, istsourcearr, 'istsourcearr', subname)
istsourcearr=1
allocate(istdestarr(0:nproc-1), stat=istat)
call memocc(istat, istdestarr, 'istdestarr', subname)
istdestarr=1

comom%nrecvbuf=0
allocate(comom%indexInRecvBuf(maxval(comom%noverlap(:)),0:nproc-1), stat=istat)
call memocc(istat, comom%indexInRecvBuf, 'comom%indexInRecvBuf', subname)

allocate(comom%noverlapProc(0:nproc-1), stat=istat)
call memocc(istat, comom%noverlapProc, 'comom%noverlapProc', subname)

! Count how many orbitals each process will receive
do jproc=0,nproc-1
    jlrold=0
    comom%noverlapProc(jproc)=0
    do jorb=1,norb_par(jproc)
        jjorb=isorb_par(jproc)+jorb
        jlr=onWhichAtomPhi(jjorb)
        if(jlr==jlrold) cycle
        do korb=1,comom%noverlap(jlr)
           comom%noverlapProc(jproc)=comom%noverlapProc(jproc)+1
        end do
        jlrold=jlr
    end do 
end do

allocate(comom%comarr(8,maxval(comom%noverlapProc(:)),0:nproc-1), stat=istat)
call memocc(istat, comom%comarr, 'comom%comarr', subname)
allocate(comom%overlapsProc(maxval(comom%noverlapProc(:)),0:nproc-1), stat=istat)
call memocc(istat, comom%overlapsProc, 'comom%overlapsProc', subname)
allocate(comom%communComplete(maxval(comom%noverlapProc(:)),0:nproc-1), stat=istat)
call memocc(istat, comom%communComplete, 'comom%communComplete', subname)

comom%nsendBuf=0
comom%nrecvBuf=0
do jproc=0,nproc-1
    jkorb=0
    jlrold=0
    do jorb=1,norb_par(jproc)
        jjorb=isorb_par(jproc)+jorb
        jlr=onWhichAtomPhi(jjorb)
        if(jlr==jlrold) cycle
        do korb=1,comom%noverlap(jlr)
            jkorb=jkorb+1
            kkorb=comom%overlaps(korb,jlr)
            mpidest=jproc
            mpisource=onWhichMPI(kkorb)
            istsource=istsourcearr(mpisource)
            ncount=comom%olr(korb,jlr)%norbinlr 
            istdest=istdestarr(mpidest)
            tag=tag+1
            comom%overlapsProc(jkorb,jproc)=kkorb
            call setCommsParameters(mpisource, mpidest, istsource, istdest, ncount, tag, comom%comarr(1,jkorb,jproc))
            if(iproc==mpisource) then
                comom%nsendBuf=comom%nsendBuf+ncount
                !write(*,'(3(a,i0),6x,a,4i8)') 'process ',iproc,' adds ',ncount,' elements to comom%nsendBuf. Value after that: ',comom%nsendBuf,'. jjorb, jlr, korb, kkorb', jjorb, jlr, korb, kkorb
            end if
            if(iproc==mpidest) then
                !write(*,'(2(a,i0),a)') 'process ',iproc,' adds ',ncount,' elements to comom%nrecvBuf.'
                comom%nrecvbuf=comom%nrecvbuf+ncount
                comom%indexInRecvBuf(korb,jproc)=istdest
            end if
            istdestarr(mpidest)=istdestarr(mpidest)+ncount
            istsourcearr(mpisource)=istsourcearr(mpisource)+ncount
        end do
        jlrold=jlr
    end do 
end do

allocate(comom%recvBuf(comom%nrecvbuf), stat=istat)
call memocc(istat, comom%recvBuf, 'comom%recvBuf', subname)
allocate(comom%sendBuf(comom%nsendbuf), stat=istat)
call memocc(istat, comom%sendBuf, 'comom%sendBuf', subname)

iall=-product(shape(istsourcearr))*kind(istsourcearr)
deallocate(istsourcearr, stat=istat)
call memocc(istat, iall, 'istsourcearr', subname)
iall=-product(shape(istdestarr))*kind(istdestarr)
deallocate(istdestarr, stat=istat)
call memocc(istat, iall, 'istdestarr', subname)

end subroutine initCommsMatrixOrtho




subroutine orthonormalizeVectors(iproc, nproc, orbs, onWhichAtom, onWhichMPI, isorb_par, norbmax, norbp, isorb, nlr, newComm, mlr, vec, comom)
use module_base
use module_types
use module_interfaces, exceptThisOne => orthonormalizeVectors
implicit none

! Calling arguments
integer,intent(in):: iproc, nproc, norbmax, norbp, isorb, nlr, newComm
type(orbitals_data),intent(in):: orbs
integer,dimension(orbs%norb),intent(in):: onWhichAtom, onWhichMPI
integer,dimension(0:nproc-1),intent(in):: isorb_par
type(matrixLocalizationRegion),dimension(nlr),intent(in):: mlr
real(8),dimension(norbmax,norbp),intent(inout):: vec
type(p2pCommsOrthonormalityMatrix),intent(inout):: comom

! Local variables
integer:: noverlaps, iorb, iiorb, ilr, istat, ilrold, jorb, iall
real(8),dimension(:,:),allocatable:: vecOvrlp, ovrlp
character(len=*),parameter:: subname='orthonormalizeVectors'

noverlaps=0
ilrold=0
do iorb=1,norbp
    iiorb=isorb+iorb
    ilr=onWhichAtom(iiorb)
    if(ilr>ilrold) then
        noverlaps=noverlaps+comom%noverlap(ilr)
    end if
    ilrold=ilr
end do
allocate(vecOvrlp(norbmax,noverlaps), stat=istat)
call memocc(istat, vecOvrlp, 'vecOvrlp', subname)
allocate(ovrlp(orbs%norb,orbs%norb), stat=istat)
call memocc(istat, ovrlp, 'ovrlp', subname)

call extractToOverlapregion(iproc, nproc, orbs%norb, onWhichAtom, onWhichMPI, isorb_par, norbmax, norbp, vec, comom)
call postCommsVectorOrthonormalization(iproc, nproc, newComm, comom)
call gatherVectors(iproc, nproc, newComm, comom)

call expandFromOverlapregion(iproc, nproc, isorb, norbp, orbs, onWhichAtom, comom, norbmax, noverlaps, vecOvrlp)

! Calculate the overlap matrix.
call calculateOverlap(iproc, nproc, nlr, norbmax, norbp, noverlaps, isorb, orbs%norb, comom, mlr, onWhichAtom, vec, vecOvrlp, newComm, ovrlp)
call transformOverlapMatrix(iproc, nproc, orbs%norb, ovrlp)
call orthonormalLinearCombinations(iproc, nproc, nlr, norbmax, norbp, noverlaps, isorb, orbs%norb, comom, mlr, onWhichAtom, vecOvrlp, ovrlp, vec)

iall=-product(shape(ovrlp))*kind(ovrlp)
deallocate(ovrlp, stat=istat)
call memocc(istat, iall, 'ovrlp', subname)
iall=-product(shape(vecOvrlp))*kind(vecOvrlp)
deallocate(vecOvrlp, stat=istat)
call memocc(istat, iall, 'vecOvrlp', subname)

end subroutine orthonormalizeVectors




subroutine orthoconstraintVectors(iproc, nproc, orbs, onWhichAtom, onWhichMPI, isorb_par, norbmax, norbp, isorb, nlr, newComm, mlr, vec, grad, comom, trace)
use module_base
use module_types
use module_interfaces, exceptThisOne => orthoconstraintVectors
implicit none

! Calling arguments
integer,intent(in):: iproc, nproc, norbmax, norbp, isorb, nlr, newComm
type(orbitals_data),intent(in):: orbs
integer,dimension(orbs%norb),intent(in):: onWhichAtom, onWhichMPI
integer,dimension(0:nproc-1),intent(in):: isorb_par
type(matrixLocalizationRegion),dimension(nlr),intent(in):: mlr
real(8),dimension(norbmax,norbp),intent(inout):: vec, grad
type(p2pCommsOrthonormalityMatrix),intent(inout):: comom
real(8),intent(out):: trace

! Local variables
integer:: noverlaps, iorb, iiorb, ilr, istat, ilrold, jorb, iall
real(8),dimension(:,:),allocatable:: gradOvrlp, vecOvrlp, lagmat, ovrlp
character(len=*),parameter:: subname='orthonormalizeVectors'


noverlaps=0
ilrold=0
do iorb=1,norbp
    iiorb=isorb+iorb
    ilr=onWhichAtom(iiorb)
    if(ilr>ilrold) then
        noverlaps=noverlaps+comom%noverlap(ilr)
    end if
    ilrold=ilr
end do
allocate(gradOvrlp(norbmax,noverlaps), stat=istat)
call memocc(istat, gradOvrlp, 'gradOvrlp', subname)
allocate(vecOvrlp(norbmax,noverlaps), stat=istat)
call memocc(istat, vecOvrlp, 'vecOvrlp', subname)
allocate(lagmat(orbs%norb,orbs%norb), stat=istat)
call memocc(istat, lagmat, 'lagmat', subname)
allocate(ovrlp(orbs%norb,orbs%norb), stat=istat)
call memocc(istat, ovrlp, 'ovrlp', subname)

call extractToOverlapregion(iproc, nproc, orbs%norb, onWhichAtom, onWhichMPI, isorb_par, norbmax, norbp, grad, comom)
call postCommsVectorOrthonormalization(iproc, nproc, newComm, comom)
call gatherVectors(iproc, nproc, newComm, comom)

call expandFromOverlapregion(iproc, nproc, isorb, norbp, orbs, onWhichAtom, comom, norbmax, noverlaps, gradOvrlp)

! Calculate the Lagrange multiplier matrix <vec|grad>.
call calculateOverlap(iproc, nproc, nlr, norbmax, norbp, noverlaps, isorb, orbs%norb, comom, mlr, onWhichAtom, vec, gradOvrlp, newComm, lagmat)
do iorb=1,orbs%norb
    do jorb=1,orbs%norb
        write(500+iproc,*) iorb, jorb, lagmat(iorb,jorb)
    end do
end do
trace=0.d0
do iorb=1,orbs%norb
    trace=trace+lagmat(iorb,iorb)
end do

! Now we also have to calculate the overlap matrix.
call extractToOverlapregion(iproc, nproc, orbs%norb, onWhichAtom, onWhichMPI, isorb_par, norbmax, norbp, vec, comom)
call postCommsVectorOrthonormalization(iproc, nproc, newComm, comom)
call gatherVectors(iproc, nproc, newComm, comom)
call expandFromOverlapregion(iproc, nproc, isorb, norbp, orbs, onWhichAtom, comom, norbmax, noverlaps, vecOvrlp)
call calculateOverlap(iproc, nproc, nlr, norbmax, norbp, noverlaps, isorb, orbs%norb, comom, mlr, onWhichAtom, vec, vecOvrlp, newComm, ovrlp)

! Now apply the orthoconstraint.
call applyOrthoconstraintVectors(iproc, nproc, orbs%norb, norbmax, norbp, isorb, nlr, noverlaps, onWhichAtom, vecOvrlp, ovrlp, lagmat, comom, mlr, grad)

!call transformOverlapMatrix(iproc, nproc, orbs%norb, ovrlp)
!call orthonormalLinearCombinations(iproc, nproc, nlr, norbmax, norbp, noverlaps, isorb, orbs%norb, comom, mlr, onWhichAtom, vecOvrlp, ovrlp, vec)

iall=-product(shape(lagmat))*kind(lagmat)
deallocate(lagmat, stat=istat)
call memocc(istat, iall, 'lagmat', subname)

iall=-product(shape(gradOvrlp))*kind(gradOvrlp)
deallocate(gradOvrlp, stat=istat)
call memocc(istat, iall, 'gradOvrlp', subname)

iall=-product(shape(ovrlp))*kind(ovrlp)
deallocate(ovrlp, stat=istat)
call memocc(istat, iall, 'ovrlp', subname)

iall=-product(shape(vecOvrlp))*kind(vecOvrlp)
deallocate(vecOvrlp, stat=istat)
call memocc(istat, iall, 'vecOvrlp', subname)

end subroutine orthoconstraintVectors





subroutine postCommsVectorOrthonormalization(iproc, nproc, newComm, comom)
use module_base
use module_types
implicit none

! Calling arguments
integer,intent(in):: iproc, nproc, newComm
type(p2pCommsOrthonormalityMatrix),intent(inout):: comom

! Local variables
integer:: nsends, nreceives, jproc, iorb, mpisource, istsource, ncount, mpidest, istdest, tag, ierr

nsends=0
nreceives=0
comom%communComplete=.false.
do jproc=0,nproc-1
    do iorb=1,comom%noverlapProc(jproc)
        mpisource=comom%comarr(1,iorb,jproc)
        istsource=comom%comarr(2,iorb,jproc)
        ncount=comom%comarr(3,iorb,jproc)
        mpidest=comom%comarr(4,iorb,jproc)
        istdest=comom%comarr(5,iorb,jproc)
        tag=comom%comarr(6,iorb,jproc)
        if(mpisource/=mpidest) then
            ! The orbitals are on different processes, so we need a point to point communication.
            if(iproc==mpisource) then
                !write(*,'(6(a,i0))') 'process ', mpisource, ' sends ', ncount, ' elements from position ', istsource, ' to position ', istdest, ' on process ', mpidest, ', tag=',tag
                call mpi_isend(comom%sendBuf(istsource), ncount, mpi_double_precision, mpidest, tag, newComm, comom%comarr(7,iorb,jproc), ierr)
                !call mpi_isend(sendBuf(istsource), ncount, mpi_double_precision, mpidest, tag, mpi_comm_world, lin%comsr%comarr(8,iorb,jproc), ierr)
                comom%comarr(8,iorb,jproc)=mpi_request_null !is this correct?
                nsends=nsends+1
            else if(iproc==mpidest) then
                !write(*,'(6(a,i0))') 'process ', mpidest, ' receives ', ncount, ' elements at position ', istdest, ' from position ', istsource, ' on process ', mpisource, ', tag=',tag
                call mpi_irecv(comom%recvBuf(istdest), ncount, mpi_double_precision, mpisource, tag, newComm, comom%comarr(8,iorb,jproc), ierr)
                comom%comarr(7,iorb,jproc)=mpi_request_null !is this correct?
                nreceives=nreceives+1
            else
                comom%comarr(7,iorb,jproc)=mpi_request_null
                comom%comarr(8,iorb,jproc)=mpi_request_null
            end if
        else
            ! The orbitals are on the same process, so simply copy them.
            if(iproc==mpisource) then
                call dcopy(ncount, comom%sendBuf(istsource), 1, comom%recvBuf(istdest), 1)
                !write(*,'(6(a,i0))') 'process ', iproc, ' copies ', ncount, ' elements from position ', istsource, ' to position ', istdest, ' on process ', iproc, ', tag=',tag
                comom%comarr(7,iorb,jproc)=mpi_request_null
                comom%comarr(8,iorb,jproc)=mpi_request_null
                nsends=nsends+1
                nreceives=nreceives+1
                comom%communComplete(iorb,iproc)=.true.
            else
                comom%comarr(7,iorb,jproc)=mpi_request_null
                comom%comarr(8,iorb,jproc)=mpi_request_null
            end if

        end if
    end do
end do



end subroutine postCommsVectorOrthonormalization




subroutine gatherVectors(iproc, nproc, newComm, comom)
use module_base
use module_types
implicit none

! Calling arguments
integer,intent(in):: iproc, nproc, newComm
type(p2pCommsOrthonormalityMatrix),intent(inout):: comom

! Local variables
integer:: jorb, mpisource, mpidest, nfast, nslow, nsameproc, ierr, jproc
integer,dimension(mpi_status_size):: stat
logical:: sendComplete, receiveComplete

! Check whether the communications have completed.
nfast=0
nsameproc=0
testLoop: do
    do jproc=0,nproc-1
        do jorb=1,comom%noverlapProc(jproc)
            if(comom%communComplete(jorb,jproc)) cycle
            call mpi_test(comom%comarr(7,jorb,jproc), sendComplete, stat, ierr)
            call mpi_test(comom%comarr(8,jorb,jproc), receiveComplete, stat, ierr)
            if(sendComplete .and. receiveComplete) comom%communComplete(jorb,jproc)=.true.
            if(comom%communComplete(jorb,jproc)) then
                !write(*,'(2(a,i0))') 'fast communication; process ', iproc, ' has received orbital ', jorb
                mpisource=comom%comarr(1,jorb,jproc)
                mpidest=comom%comarr(4,jorb,jproc)
                if(mpisource/=mpidest) then
                    nfast=nfast+1
                else
                    nsameproc=nsameproc+1
                end if
            end if
        end do
    end do
    ! If we made it until here, either all all the communication is
    ! complete or we better wait for each single orbital.
    exit testLoop
end do testLoop


! Wait for the communications that have not completed yet
nslow=0
do jproc=0,nproc-1
    do jorb=1,comom%noverlapProc(jproc)
        if(comom%communComplete(jorb,jproc)) cycle
        !write(*,'(2(a,i0))') 'process ', iproc, ' is waiting for orbital ', korb
        nslow=nslow+1
        call mpi_wait(comom%comarr(7,jorb,jproc), stat, ierr)   !COMMENTED BY PB
        call mpi_wait(comom%comarr(8,jorb,jproc), stat, ierr)   !COMMENTED BY PB
        comom%communComplete(jorb,jproc)=.true.
    end do
end do

!call mpiallred(nreceives, 1, mpi_sum, mpi_comm_world, ierr)
call mpiallred(nfast, 1, mpi_sum, newComm, ierr)
call mpiallred(nslow, 1, mpi_sum, newComm, ierr)
call mpiallred(nsameproc, 1, mpi_sum, newComm, ierr)
!if(iproc==0) write(*,'(x,2(a,i0),a)') 'statistics: - ', nfast+nslow, ' point to point communications, of which ', &
!                       nfast, ' could be overlapped with computation.'
!if(iproc==0) write(*,'(x,a,i0,a)') '            - ', nsameproc, ' copies on the same processor.'


end subroutine gatherVectors




subroutine extractToOverlapregion(iproc, nproc, norb, onWhichAtom, onWhichMPI, isorb_par, norbmax, norbp, vec, comom)
use module_base
use module_types
implicit none

! Calling arguments
integer,intent(in):: iproc, nproc, norbmax, norb, norbp
integer,dimension(norb),intent(in):: onWhichAtom, onWhichMPI
integer,dimension(0:nproc-1),intent(in):: isorb_par
real(8),dimension(norbmax,norbp),intent(in):: vec
type(p2pCommsOrthonormalityMatrix),intent(inout):: comom

! Local variables
integer:: ilrold, iiprocold, ist, ilr, iiproc, jjorb, jorb, iorb, jjproc, korb, ind, i, jjlr

!write(*,*) 'iproc, norbmax, norbp', iproc, norbmax, norbp

ilrold=-1
iiprocold=-1
ist=0
do iorb=1,norb
    ilr=onWhichAtom(iorb)
    iiproc=onWhichMPI(iorb)
    if(ilr==ilrold .and.  iiproc==iiprocold) cycle ! otherwise we would extract the same again
    do jorb=1,comom%noverlap(ilr)
        jjorb=comom%overlaps(jorb,ilr)
        jjlr=onWhichAtom(jjorb)
        jjproc=onWhichMPI(jjorb)
        korb=jjorb-isorb_par(jjproc)
        !if(iproc==0) write(*,'(a,8i8)') 'iorb, ilr, iiproc, jorb, jjorb, jjlr, jjproc, korb', iorb, ilr, iiproc, jorb, jjorb, jjlr, jjproc, korb
        if(iproc==jjproc) then
            !write(*,'(a,6i9)') 'iproc, jorb, jjorb, ilr, comom%overlaps(jorb,ilr), comom%olr(jorb,ilr)%norbinlr', iproc, jorb, jjorb, ilr, comom%overlaps(jorb,ilr), comom%olr(jorb,ilr)%norbinlr
            !write(*,'(3(a,i0),6x,a,4i8)') 'process ',iproc,' adds ',comom%olr(jorb,ilr)%norbinlr,' elements to position ',ist,'. iorb, ilr, jorb, jjorb', iorb, ilr, jorb, jjorb
            do i=1,comom%olr(jorb,ilr)%norbinlr
                ind=comom%olr(jorb,ilr)%indexInGlobal(i)
                comom%sendBuf(ist+i)=vec(ind,korb)
            end do
            ist=ist+comom%olr(jorb,ilr)%norbinlr
        end if
    end do
    ilrold=ilr
    iiprocold=iiproc
end do

if(ist/=comom%nsendBuf) then
    write(*,'(x,a,i0,a,2(2x,i0))') 'ERROR on process ',iproc,': ist/=comom%nsendBuf',ist,comom%nsendBuf
end if


end subroutine extractToOverlapregion





subroutine expandFromOverlapregion(iproc, nproc, isorb, norbp, orbs, onWhichAtom, comom, norbmax, noverlaps, vecOvrlp)
use module_base
use module_types
implicit none

! Calling arguments
integer,intent(in):: iproc, nproc, isorb, norbp, norbmax, noverlaps
type(orbitals_data),intent(in):: orbs
integer,dimension(orbs%norb),intent(in):: onWhichAtom
type(p2pCommsOrthonormalityMatrix),intent(in):: comom
real(8),dimension(norbmax,noverlaps),intent(out):: vecOvrlp

! Local variables
integer:: ilrold, ist, iorb, iiorb, ilr, jorb, klr, korb, i, ind, ijorb


vecOvrlp=0.d0
ilrold=0
ist=0
ijorb=0
do iorb=1,norbp
    iiorb=isorb+iorb
    ilr=onWhichAtom(iiorb)
    if(ilr==ilrold) cycle
    do jorb=1,comom%noverlap(ilr)
        ijorb=ijorb+1
        klr=comom%olrForExpansion(1,jorb,ilr)
        korb=comom%olrForExpansion(2,jorb,ilr)
        do i=1,comom%olr(korb,klr)%norbinlr
            ind=comom%olr(korb,klr)%indexInGlobal(i)
            vecOvrlp(ind,ijorb)=comom%recvBuf(ist+i)
            !if(iproc==4) write(*,'(a,9i9)') 'iorb, iiorb, ilr, jorb, klr, korb, ist, i, ind', iorb, iiorb, ilr, jorb, klr, korb, ist, i, ind
        end do
        ist=ist+comom%olr(korb,klr)%norbinlr
    end do
    ilrold=ilr
end do

if(ist/=comom%nrecvBuf) then
    write(*,'(a,i0,a,2(2x,i0))') 'ERROR on process ',iproc,': ist/=comom%nrecvBuf',ist,comom%nrecvBuf
end if


end subroutine expandFromOverlapregion



subroutine calculateOverlap(iproc, nproc, nlr, norbmax, norbp, noverlaps, isorb, norb, comom, mlr, onWhichAtom, vec, vecOvrlp, newComm, ovrlp)
use module_base
use module_types
implicit none

! Calling arguments 
integer,intent(in):: iproc, nproc, nlr, norbmax, norbp, noverlaps, isorb, norb, newComm
type(p2pCommsOrthonormalityMatrix),intent(in):: comom
type(matrixLocalizationRegion),dimension(nlr),intent(in):: mlr
integer,dimension(norb),intent(in):: onWhichAtom
real(8),dimension(norbmax,norbp),intent(in):: vec
real(8),dimension(norbmax,noverlaps),intent(in):: vecOvrlp
real(8),dimension(norb,norb),intent(out):: ovrlp

! Local variables
integer:: ijorb, ilrold, ilr, iorb, iiorb, ncount, jjorb, jorb, ierr
real(8):: ddot

ovrlp=0.d0

ijorb=0
ilrold=0
do iorb=1,norbp
    iiorb=isorb+iorb
    ilr=onWhichAtom(iiorb)
    if(ilr==ilrold) then
         ! Put back index if we are in the same localization region, since then we can use the same vecOvrlp again.
         ijorb=ijorb-comom%noverlap(ilr) 
    end if
    ncount=mlr(ilr)%norbinlr
    do jorb=1,comom%noverlap(ilr)
        ijorb=ijorb+1
        jjorb=comom%overlaps(jorb,ilr)
        ovrlp(iiorb,jjorb)=ddot(ncount, vec(1,iorb), 1, vecOvrlp(1,ijorb), 1)
    end do
    ilrold=ilr
end do

call mpiallred(ovrlp(1,1), norb**2, mpi_sum, newComm, ierr)


end subroutine calculateOverlap




subroutine orthonormalLinearCombinations(iproc, nproc, nlr, norbmax, norbp, noverlaps, isorb, norb, comom, mlr, onWhichAtom, vecOvrlp, ovrlp, vec)
use module_base
use module_types
implicit none

! Calling arguments 
integer,intent(in):: iproc, nproc, nlr, norbmax, norbp, noverlaps, isorb, norb
type(p2pCommsOrthonormalityMatrix),intent(in):: comom
type(matrixLocalizationRegion),dimension(nlr),intent(in):: mlr
integer,dimension(norb),intent(in):: onWhichAtom
real(8),dimension(norbmax,noverlaps),intent(in):: vecOvrlp
real(8),dimension(norb,norb),intent(in):: ovrlp
real(8),dimension(norbmax,norbp),intent(inout):: vec

! Local variables
integer:: ijorb, ilrold, ilr, iorb, iiorb, ncount, jjorb, jorb, ierr, istat, iall
real(8):: ddot
real(8),dimension(:,:),allocatable:: vecTemp
character(len=*),parameter:: subname='orthonormalLinearCombinations'

allocate(vecTemp(norbmax,norbp), stat=istat)
call memocc(istat, vecTemp, 'vecTemp',subname)

call dcopy(norbmax*norbp, vec(1,1), 1, vecTemp(1,1), 1)

vec=0.d0

ijorb=0
ilrold=0
do iorb=1,norbp
    iiorb=isorb+iorb
    ilr=onWhichAtom(iiorb)
    if(ilr==ilrold) then
         ! Put back index if we are in the same localization region, since then we can use the same vecOvrlp again.
         ijorb=ijorb-comom%noverlap(ilr) 
    end if
    ncount=mlr(ilr)%norbinlr
    do jorb=1,comom%noverlap(ilr)
        ijorb=ijorb+1
        jjorb=comom%overlaps(jorb,ilr)
        call daxpy(ncount, ovrlp(jjorb,iiorb), vecOvrlp(1,ijorb), 1, vec(1,iorb), 1)
    end do
    ilrold=ilr
end do

iall=-product(shape(vecTemp))*kind(vecTemp)
deallocate(vecTemp, stat=istat)
call memocc(istat, iall, 'vecTemp', subname)

end subroutine orthonormalLinearCombinations




subroutine applyOrthoconstraintVectors(iproc, nproc, norb, norbmax, norbp, isorb, nlr, noverlaps, onWhichAtom, vecOvrlp, ovrlp, lagmat, comom, mlr, grad)
use module_base
use module_types
implicit none

! Calling arguments
integer,intent(in):: iproc, nproc, norb, norbmax, norbp, isorb, nlr, noverlaps
integer,dimension(norb),intent(in):: onWhichAtom
real(8),dimension(norbmax,noverlaps),intent(in):: vecOvrlp
real(8),dimension(norb,norb),intent(in):: ovrlp, lagmat
type(p2pCommsOrthonormalityMatrix),intent(in):: comom
type(matrixLocalizationRegion),dimension(nlr),intent(in):: mlr
real(8),dimension(norbmax,norbp),intent(inout):: grad

! Local variables
integer:: info, iorb, ilrold, iiorb, jjorb, ilr, ncount, jorb, ijorb, istat, iall
real(8),dimension(:,:),allocatable:: ovrlp2, ovrlp_minus_one_lagmat, ovrlp_minus_one_lagmat_trans
character(len=*),parameter:: subname='applyOrthoconstarintVectors'


allocate(ovrlp_minus_one_lagmat(norb,norb), stat=istat)
call memocc(istat, ovrlp_minus_one_lagmat, 'ovrlp_minus_one_lagmat', subname)
allocate(ovrlp_minus_one_lagmat_trans(norb,norb), stat=istat)
call memocc(istat, ovrlp_minus_one_lagmat_trans, 'ovrlp_minus_one_lagmat_trans', subname)
allocate(ovrlp2(norb,norb), stat=istat)
call memocc(istat, ovrlp2, 'ovrlp2', subname)

call dcopy(norb**2, ovrlp(1,1), 1, ovrlp2(1,1), 1)
! Invert the overlap matrix
call dpotrf('l', norb, ovrlp2(1,1), norb, info)
if(info/=0) then
    write(*,'(x,a,i0)') 'ERROR in dpotrf, info=',info
    stop
end if
call dpotri('l', norb, ovrlp2(1,1), norb, info)
if(info/=0) then
    write(*,'(x,a,i0)') 'ERROR in dpotri, info=',info
    stop
end if


! Multiply the Lagrange multiplier matrix with S^-1/2.
! First fill the upper triangle.
do iorb=1,norb
    do jorb=1,iorb-1
        ovrlp2(jorb,iorb)=ovrlp2(iorb,jorb)
    end do
end do
call dgemm('n', 'n', norb, norb, norb, 1.d0, ovrlp2(1,1), norb, lagmat(1,1), norb, &
     0.d0, ovrlp_minus_one_lagmat(1,1), norb)
call dgemm('n', 't', norb, norb, norb, 1.d0, ovrlp2(1,1), norb, lagmat(1,1), norb, &
     0.d0, ovrlp_minus_one_lagmat_trans(1,1), norb)


ilrold=-1
ijorb=0
do iorb=1,norbp
    iiorb=isorb+iorb
    ilr=onWhichAtom(iiorb)
    if(ilr==ilrold) then
        ! Set back the index of lphiovrlp, since we again need the same orbitals.
        ijorb=ijorb-comom%noverlap(ilr)
    end if
    ncount=mlr(ilr)%norbinlr
    do jorb=1,comom%noverlap(ilr)
        ijorb=ijorb+1
        jjorb=comom%overlaps(jorb,ilr)
        call daxpy(ncount, -.5d0*ovrlp_minus_one_lagmat(jjorb,iiorb), vecOvrlp(1,ijorb), 1, grad(1,iorb), 1)
        call daxpy(ncount, -.5d0*ovrlp_minus_one_lagmat_trans(jjorb,iiorb), vecOvrlp(1,ijorb), 1, grad(1,iorb), 1)
    end do
    ilrold=ilr
end do


iall=-product(shape(ovrlp_minus_one_lagmat))*kind(ovrlp_minus_one_lagmat)
deallocate(ovrlp_minus_one_lagmat, stat=istat)
call memocc(istat, iall, 'ovrlp_minus_one_lagmat', subname)
iall=-product(shape(ovrlp_minus_one_lagmat_trans))*kind(ovrlp_minus_one_lagmat_trans)
deallocate(ovrlp_minus_one_lagmat_trans, stat=istat)
call memocc(istat, iall, 'ovrlp_minus_one_lagmat_trans', subname)
iall=-product(shape(ovrlp2))*kind(ovrlp2)
deallocate(ovrlp2, stat=istat)
call memocc(istat, iall, 'ovrlp2', subname)


end subroutine applyOrthoconstraintVectors<|MERGE_RESOLUTION|>--- conflicted
+++ resolved
@@ -150,6 +150,7 @@
 
   ! Create the atomic orbitals in a Gaussian basis.
   nvirt=0
+  write(*,*) 'nspin_ig',nspin_ig
   call inputguess_gaussian_orbitals(iproc,nproc,at,rxyz,Glr,nvirt,nspin_ig,&
        lin%orbs,orbsig,norbsc_arr,locrad,G,psigau,eks)
   call inputguess_gaussian_orbitals(iproc,nproc,at,rxyz,Glr,nvirt,nspin_ig,&
@@ -406,26 +407,16 @@
       !     ekin_sum, epot_sum, eexctX, eproj_sum, input%nspin, GPU, radii_cf, comgp, onWhichAtomTemp, withConfinement, doNotCalculate=doNotCalculate, pkernel=pkernelseq)
       call HamiltonianApplicationConfinement2(input, iproc, nproc, at, lzdig, lin, input%hx, input%hy, input%hz, rxyz,&
            proj, ngatherarr, comgp%nrecvBuf, comgp%recvBuf, lchi, lhchi(1,iat), &
-<<<<<<< HEAD
-           ekin_sum, epot_sum, eexctX, eproj_sum, input%nspin, GPU, radii_cf, comgp, onWhichAtomTemp, withConfinement, pkernel=pkernelseq)
-      !write(*,'(a,2i5,es15.6)') 'iat, iproc, sum(lhchi(:,iat))', iat, iproc, sum(lhchi(:,iat))
-=======
            ekin_sum, epot_sum, eexctX, eproj_sum, input%nspin, GPU, radii_cf, comgp, onWhichAtomTemp,&
            withConfinement, pkernel=pkernelseq)
->>>>>>> 9cbc9a57
       ind1=1
       ind2=1
       do iorb=1,lzdig%orbs%norbp
           ilr = onWhichAtomp(iorb)
           ldim=lzdig%Llr(ilr)%wfd%nvctr_c+7*lzdig%Llr(ilr)%wfd%nvctr_f
           gdim=Glr%wfd%nvctr_c+7*Glr%wfd%nvctr_f
-<<<<<<< HEAD
-          call Lpsi_to_global2(iproc, nproc, ldim, gdim, lzdig%orbs%norb, lin%orbs%nspinor, input%nspin, Glr, lzdig%Llr(ilr), lhchi(ind2,iat), hchi(ind1,iat))
-          !write(*,'(a,3i5,es15.6)') 'iat, iproc, iorb, sum(hchi(ind1:ind1+gdim-1,iat))', iat, iproc, iorb, sum(hchi(ind1:ind1+gdim-1,iat))
-=======
           call Lpsi_to_global2(iproc, nproc, ldim, gdim, lzdig%orbs%norb, lin%orbs%nspinor, input%nspin,&
                Glr, lzdig%Llr(ilr), lhchi(ind2,iat), hchi(ind1,iat))
->>>>>>> 9cbc9a57
           ind1=ind1+Glr%wfd%nvctr_c+7*Glr%wfd%nvctr_f
           ind2=ind2+lzdig%Llr(ilr)%wfd%nvctr_c+7*lzdig%Llr(ilr)%wfd%nvctr_f
       end do
