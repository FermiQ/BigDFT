--- conflicted
+++ resolved
@@ -46,16 +46,10 @@
   integer, dimension(:,:), allocatable :: norbsc_arr
   real(gp), dimension(:), allocatable :: locrad
   real(wp), dimension(:,:,:), pointer :: psigau
-<<<<<<< HEAD
   integer, dimension(:), allocatable :: norbsPerAt, mapping, inversemapping, minorbs_type, maxorbs_type
   logical, dimension(:), allocatable :: covered, type_covered
   real(kind=8), dimension(:,:), allocatable :: aocc
-=======
-  integer, dimension(:),allocatable :: norbsPerAt, mapping, inversemapping, minorbs_type, maxorbs_type
-  logical,dimension(:),allocatable :: covered, type_covered
-  !real(kind=8),dimension(:,:),allocatable :: aocc
   integer, dimension(:,:), allocatable :: nl_copy 
->>>>>>> ffa93dbe
   integer :: ist,jorb,iadd,ii,jj,ityp,itype,iortho
   integer :: jlr,iiorb
   integer :: infoCoeff, jproc
@@ -63,26 +57,14 @@
   type(GPU_pointers) :: GPUe
   character(len=2) :: symbol
   real(kind=8) :: rcov,rprb,ehomo,amu,pnrm
-<<<<<<< HEAD
-  integer :: nsccode,mxpl,mxchg
-  type(mixrhopotDIISParameters) :: mixdiis
-  type(sparseMatrix) :: ham_small ! for FOE
-  logical :: finished
-  type(confpot_data), dimension(:), allocatable :: confdatarrtmp
-  integer :: info_basis_functions
-  real(kind=8) :: ratio_deltas, trace, trace_old, fnrm_tmb
-  logical :: ortho_on, reduce_conf
-=======
   integer :: nsccode,mxpl,mxchg,inl
   type(mixrhopotDIISParameters) :: mixdiis
   type(sparse_matrix) :: ham_small ! for FOE
   logical :: finished, can_use_ham
-  type(confpot_data),dimension(:),allocatable :: confdatarrtmp
-  real(kind=8),dimension(:),allocatable :: philarge
-  integer :: npsidim_large, sdim, ldim, ists, istl, ilr, nspin, info_basis_functions
+  type(confpot_data), dimension(:), allocatable :: confdatarrtmp
+  integer :: info_basis_functions
   real(kind=8) :: ratio_deltas, trace, trace_old, fnrm_tmb
   logical :: ortho_on, reduce_conf, rho_negative
->>>>>>> ffa93dbe
   type(localizedDIISParameters) :: ldiis
   real(wp), dimension(:,:,:), pointer :: mom_vec_fake
 
@@ -653,12 +635,6 @@
 
  end if
 
-<<<<<<< HEAD
-
- iall=-product(shape(aocc))*kind(aocc)
- deallocate(aocc,stat=istat)
- call memocc(istat, iall,'aocc',subname)
-=======
  call f_free(nl_copy)
  !!!!! adding some noise
  !!Write(*,*) 'warning: add some noise!'
@@ -674,7 +650,6 @@
 !!$ iall=-product(shape(aocc))*kind(aocc)
 !!$ deallocate(aocc,stat=istat)
 !!$ call memocc(istat, iall,'aocc',subname)
->>>>>>> ffa93dbe
 
  !!call orthonormalizeLocalized(iproc, nproc, -1, tmb%npsidim_orbs, tmb%orbs, tmb%lzd, tmb%linmat%ovrlp, tmb%linmat%inv_ovrlp, &
  !!     tmb%collcom, tmb%orthpar, tmb%psi, tmb%psit_c, tmb%psit_f, tmb%can_use_transposed)
@@ -700,13 +675,9 @@
          info_basis_functions,nlpsp,input%lin%scf_mode,ldiis,input%SIC,tmb,energs, &
          input%lin%nItPrecond,TARGET_FUNCTION_IS_TRACE,input%lin%correctionOrthoconstraint,&
          50,&
-<<<<<<< HEAD
-         ratio_deltas,ortho_on,input%lin%extra_states,0,1.d-3,input%experimental_mode,input%lin%early_stop)
-=======
          ratio_deltas,ortho_on,input%lin%extra_states,0,1.d-3,input%experimental_mode,input%lin%early_stop,&
          input%lin%gnrm_dynamic, can_use_ham, input%lin%order_taylor, input%kappa_conv, input%method_updatekernel,&
          input%purification_quickreturn)
->>>>>>> ffa93dbe
      reduce_conf=.true.
      call yaml_close_sequence()
      call yaml_close_map()
@@ -743,12 +714,8 @@
       ham_small%matrix_compr=f_malloc_ptr(ham_small%nvctr,id='ham_small%matrix_compr')
 
       call get_coeff(iproc,nproc,LINEAR_FOE,orbs,at,rxyz,denspot,GPU,infoCoeff,energs,nlpsp,&
-<<<<<<< HEAD
-           input%SIC,tmb,fnrm,.true.,.false.,.true.,ham_small,0,0,0,0,input%lin%order_taylor,input%calculate_KS_residue)
-=======
            input%SIC,tmb,fnrm,.true.,.false.,.true.,ham_small,0,0,0,0,input%lin%order_taylor,&
            input%purification_quickreturn,input%calculate_KS_residue)
->>>>>>> ffa93dbe
 
       if (input%lin%scf_mode==LINEAR_FOE) then ! deallocate ham_small
          call deallocate_sparse_matrix(ham_small,subname)
@@ -756,12 +723,8 @@
 
   else
       call get_coeff(iproc,nproc,LINEAR_MIXDENS_SIMPLE,orbs,at,rxyz,denspot,GPU,infoCoeff,energs,nlpsp,&
-<<<<<<< HEAD
-           input%SIC,tmb,fnrm,.true.,.false.,.true.,ham_small,0,0,0,0,input%lin%order_taylor,input%calculate_KS_residue)
-=======
            input%SIC,tmb,fnrm,.true.,.false.,.true.,ham_small,0,0,0,0,input%lin%order_taylor,&
            input%purification_quickreturn,input%calculate_KS_residue)
->>>>>>> ffa93dbe
 
       call vcopy(kswfn%orbs%norb,tmb%orbs%eval(1),1,kswfn%orbs%eval(1),1)
       call evaltoocc(iproc,nproc,.false.,input%tel,kswfn%orbs,input%occopt)
