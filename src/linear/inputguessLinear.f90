--- conflicted
+++ resolved
@@ -55,11 +55,7 @@
   real(kind=8) :: rcov,rprb,ehomo,amu,pnrm
   real(kind=8) :: neleconf(nmax,0:lmax)                                        
   integer :: nsccode,mxpl,mxchg
-<<<<<<< HEAD
-=======
-  real(8),dimension(:),allocatable :: ham_compr, ovrlp_compr
   type(mixrhopotDIISParameters) :: mixdiis
->>>>>>> 888c4127
 
   call nullify_orbitals_data(orbs_gauss)
 
@@ -238,22 +234,11 @@
 
   if (input%exctxpar == 'OP2P') energs%eexctX = uninitialized(energs%eexctX)
 
-<<<<<<< HEAD
   allocate(tmb%linmat%ham%matrix_compr(tmb%linmat%ham%nvctr), stat=istat)
   call memocc(istat, tmb%linmat%ham%matrix_compr, 'tmb%linmat%ham%matrix_compr', subname)
   allocate(tmb%linmat%ovrlp%matrix_compr(tmb%linmat%ovrlp%nvctr), stat=istat)
   call memocc(istat, tmb%linmat%ovrlp%matrix_compr, 'tmb%linmat%ovrlp%matrix_compr', subname)
-=======
-
-!!  ! Give tmblarge%mad since this is the correct matrix description
-!!  call orthonormalizeLocalized(iproc, nproc, -1, tmb%orbs, tmb%lzd, tmblarge%mad, tmb%collcom, &
-!!       tmb%orthpar, tmb%psi, tmb%psit_c, tmb%psit_f, tmb%can_use_transposed)
-
-  allocate(ham_compr(tmblarge%mad%nvctr), stat=istat)
-  call memocc(istat, ham_compr, 'ham_compr', subname)
-  allocate(ovrlp_compr(tmblarge%mad%nvctr), stat=istat)
-  call memocc(istat, ovrlp_compr, 'ovrlp_compr', subname)
->>>>>>> 888c4127
+
 
   if (input%lin%scf_mode==LINEAR_FOE) then
       call get_coeff(iproc,nproc,LINEAR_FOE,orbs,at,rxyz,denspot,GPU,infoCoeff,energs%ebs,nlpspd,proj,&
@@ -263,6 +248,37 @@
            input%SIC,tmb,fnrm,.true.,.false.,tmblarge,.true.)
   end if
 
+
+!!  call communicate_basis_for_density_collective(iproc, nproc, tmb%lzd, tmb%orbs, tmb%psi, tmb%collcom_sr)
+!!  call sumrho_for_TMBs(iproc, nproc, tmb%Lzd%hgrids(1), tmb%Lzd%hgrids(2), tmb%Lzd%hgrids(3), &
+!!       tmb%orbs, tmblarge%mad, tmb%collcom_sr, tmb%wfnmd%density_kernel_compr, &
+!!       tmb%Lzd%Glr%d%n1i*tmb%Lzd%Glr%d%n2i*denspot%dpbox%n3d, denspot%rhov)
+!!
+!!  ! Mix the density.
+!!  if (input%lin%scf_mode==LINEAR_MIXDENS_SIMPLE .or. input%lin%scf_mode==LINEAR_FOE) then
+!!     call mix_main(iproc, nproc, 0, input, tmb%Lzd%Glr, input%lin%alpha_mix_lowaccuracy, &
+!!          denspot, mixdiis, rhopotold, pnrm)
+!!  end if
+!!
+!!  
+!!  if(input%lin%scf_mode==LINEAR_MIXDENS_SIMPLE .or. input%lin%scf_mode==LINEAR_FOE &
+!!       .or. input%lin%scf_mode==LINEAR_DIRECT_MINIMIZATION) then
+!!      call dcopy(max(tmb%lzd%glr%d%n1i*tmb%lzd%glr%d%n2i*denspot%dpbox%n3p,1)*input%nspin, denspot%rhov(1), 1, rhopotold(1), 1)
+!!  end if
+!!
+!!  call updatePotential(input%ixc,input%nspin,denspot,energs%eh,energs%exc,energs%evxc)
+!!
+!!  ! Mix the potential.
+!!  if (input%lin%scf_mode==LINEAR_MIXDENS_SIMPLE .or. input%lin%scf_mode==LINEAR_FOE) then
+!!     call mix_main(iproc, nproc, 0, input, tmb%Lzd%Glr, input%lin%alpha_mix_lowaccuracy, &
+!!          denspot, mixdiis, rhopotold, pnrm)
+!!  end if
+!!
+!!  if(input%lin%scf_mode==LINEAR_MIXPOT_SIMPLE) then
+!!      call dcopy(max(tmb%lzd%glr%d%n1i*tmb%lzd%glr%d%n2i*denspot%dpbox%n3p,1)*input%nspin, denspot%rhov(1), 1, rhopotold(1), 1)
+!!  end if
+
+
   !call communicate_basis_for_density_collective(iproc, nproc, tmb%lzd, tmb%orbs, tmb%psi, tmb%collcom_sr)
   call sumrho_for_TMBs(iproc, nproc, tmb%Lzd%hgrids(1), tmb%Lzd%hgrids(2), tmb%Lzd%hgrids(3), tmb%orbs, &
        tmb%collcom_sr, tmb%linmat%denskern, tmb%Lzd%Glr%d%n1i*tmb%Lzd%Glr%d%n2i*denspot%dpbox%n3d, denspot%rhov)
@@ -277,52 +293,12 @@
       call dcopy(max(tmb%lzd%glr%d%n1i*tmb%lzd%glr%d%n2i*denspot%dpbox%n3p,1)*input%nspin, denspot%rhov(1), 1, rhopotold(1), 1)
   end if
 
-<<<<<<< HEAD
   iall=-product(shape(tmb%linmat%ham%matrix_compr))*kind(tmb%linmat%ham%matrix_compr)
   deallocate(tmb%linmat%ham%matrix_compr, stat=istat)
   call memocc(istat, iall, 'tmb%linmat%ham%matrix_compr', subname)
   iall=-product(shape(tmb%linmat%ovrlp%matrix_compr))*kind(tmb%linmat%ovrlp%matrix_compr)
   deallocate(tmb%linmat%ovrlp%matrix_compr, stat=istat)
   call memocc(istat, iall, 'tmb%linmat%ovrlp%matrix_compr', subname)
-=======
-
-!!  call communicate_basis_for_density_collective(iproc, nproc, tmb%lzd, tmb%orbs, tmb%psi, tmb%collcom_sr)
-!!  call sumrho_for_TMBs(iproc, nproc, tmb%Lzd%hgrids(1), tmb%Lzd%hgrids(2), tmb%Lzd%hgrids(3), &
-!!       tmb%orbs, tmblarge%mad, tmb%collcom_sr, tmb%wfnmd%density_kernel_compr, &
-!!       tmb%Lzd%Glr%d%n1i*tmb%Lzd%Glr%d%n2i*denspot%dpbox%n3d, denspot%rhov)
-!!
-!!  ! Mix the density.
-!!  if (input%lin%scf_mode==LINEAR_MIXDENS_SIMPLE .or. input%lin%scf_mode==LINEAR_FOE) then
-!!     call mix_main(iproc, nproc, 0, input, tmb%Lzd%Glr, input%lin%alpha_mix_lowaccuracy, &
-!!          denspot, mixdiis, rhopotold, pnrm)
-!!  end if
-!!
-!!  
-!!  if(input%lin%scf_mode==LINEAR_MIXDENS_SIMPLE .or. input%lin%scf_mode==LINEAR_FOE &
-!!       .or. input%lin%scf_mode==LINEAR_DIRECT_MINIMIZATION) then
-!!      call dcopy(max(tmb%lzd%glr%d%n1i*tmb%lzd%glr%d%n2i*denspot%dpbox%n3p,1)*input%nspin, denspot%rhov(1), 1, rhopotold(1), 1)
-!!  end if
-!!
-!!  call updatePotential(input%ixc,input%nspin,denspot,energs%eh,energs%exc,energs%evxc)
-!!
-!!  ! Mix the potential.
-!!  if (input%lin%scf_mode==LINEAR_MIXDENS_SIMPLE .or. input%lin%scf_mode==LINEAR_FOE) then
-!!     call mix_main(iproc, nproc, 0, input, tmb%Lzd%Glr, input%lin%alpha_mix_lowaccuracy, &
-!!          denspot, mixdiis, rhopotold, pnrm)
-!!  end if
-!!
-!!  if(input%lin%scf_mode==LINEAR_MIXPOT_SIMPLE) then
-!!      call dcopy(max(tmb%lzd%glr%d%n1i*tmb%lzd%glr%d%n2i*denspot%dpbox%n3p,1)*input%nspin, denspot%rhov(1), 1, rhopotold(1), 1)
-!!  end if
-
-
-  iall=-product(shape(ham_compr))*kind(ham_compr)
-  deallocate(ham_compr, stat=istat)
-  call memocc(istat, iall, 'ham_compr', subname)
-  iall=-product(shape(ovrlp_compr))*kind(ovrlp_compr)
-  deallocate(ovrlp_compr, stat=istat)
-  call memocc(istat, iall, 'ovrlp_compr', subname)
->>>>>>> 888c4127
 
 
   ! Important: Don't use for the rest of the code
