subroutine initInputguessConfinement(iproc, nproc, at, Glr, input, lin, rxyz, nscatterarr, tag)
  ! Input wavefunctions are found by a diagonalization in a minimal basis set
  ! Each processors write its initial wavefunctions into the wavefunction file
  ! The files are then read by readwave
  use module_base
  use module_types
  use module_interfaces, exceptThisOne => initInputguessConfinement
  implicit none

  ! Calling arguments
  integer,intent(in):: iproc,nproc
  type(atoms_data),intent(inout) :: at
  type(locreg_descriptors),intent(in) :: Glr
  type(input_variables)::input
  type(linearParameters),intent(inout):: lin
  integer,dimension(0:nproc-1,4),intent(in):: nscatterarr !n3d,n3p,i3s+i3xcsh-1,i3xcsh
  real(gp),dimension(3,at%nat),intent(in):: rxyz
  integer,intent(inout):: tag

  ! Local variables
  character(len=*), parameter :: subname='initInputguessConfinement'
  real(gp), dimension(:),allocatable:: locrad
  integer,dimension(:),allocatable:: norbsPerAt, onWhichAtomTemp
  integer, parameter :: nmax=6,lmax=3,noccmax=2,nelecmax=32
  integer, dimension(lmax+1) :: nl
  real(gp), dimension(noccmax,lmax+1) :: occup
  integer:: ist, iadd, ii, jj, norbtot, istat, iall, iat, nspin_ig, norbat


  ! Nullify the local zone descriptors.
  call nullify_local_zone_descriptors(lin%lig%lzdig)
  call nullify_local_zone_descriptors(lin%lig%lzdGauss)

  ! Allocate some arrays we need for the input guess.
  allocate(locrad(at%nat+ndebug),stat=istat)
  call memocc(istat,locrad,'locrad',subname)
  allocate(norbsPerAt(at%nat), stat=istat)
  call memocc(istat, norbsPerAt, 'norbsPerAt', subname)

  ! Number of localization regions
  lin%lig%lzdig%nlr=at%nat
  lin%lig%lzdGauss%nlr=at%nat

  ! Spin for inputguess orbitals.
  if (input%nspin == 4) then
     nspin_ig=1
  else
     nspin_ig=input%nspin
  end if

  ! Determine how many atomic orbitals we have. Maybe we have to increase this number to more than
  ! its 'natural' value.
  norbat=0
  ist=0
  norbtot=0
  do iat=1,at%nat
      ii=lin%norbsPerType(at%iatype(iat))
      iadd=0
      do 
          ! Count the number of atomic orbitals and increase the number if necessary until we have more
          ! (or equal) atomic orbitals than basis functions per atom.
          jj=1*nint(at%aocc(1,iat))+3*nint(at%aocc(3,iat))+5*nint(at%aocc(7,iat))+7*nint(at%aocc(13,iat))
          if(jj>=ii) then
              ! we have enough atomic orbitals
              exit
          else
              ! add additional orbitals
              iadd=iadd+1
              select case(iadd)
                  case(1) 
                      at%aocc(1,iat)=1.d0
                  case(2) 
                      at%aocc(3,iat)=1.d0
                  case(3) 
                      at%aocc(7,iat)=1.d0
                  case(4) 
                      at%aocc(13,iat)=1.d0
                  case default 
                      write(*,'(1x,a)') 'ERROR: more than 16 basis functions per atom are not possible!'
                      stop
              end select
          end if
      end do
      norbsPerAt(iat)=jj
      norbat=norbat+norbsPerAt(iat)
      norbtot=norbtot+jj
  end do

  ! Nullify the orbitals_data type and then determine its values.
  call nullify_orbitals_data(lin%lig%orbsig)
  !call orbitals_descriptors(iproc, nproc, norbtot, norbtot, 0, &
  !     input%nspin, lin%orbs%nspinor, lin%orbs%nkpts, lin%orbs%kpts, lin%orbs%kwgts, lin%lig%orbsig)
  call orbitals_descriptors_forLinear(iproc, nproc, norbtot, norbtot, 0, &
       input%nspin, lin%orbs%nspinor, lin%orbs%nkpts, lin%orbs%kpts, lin%orbs%kwgts, lin%lig%orbsig)
  call repartitionOrbitals(iproc, nproc, lin%lig%orbsig%norb, lin%lig%orbsig%norb_par, &
       lin%lig%orbsig%norbp, lin%lig%orbsig%isorb_par, lin%lig%orbsig%isorb, lin%lig%orbsig%onWhichMPI)


  ! lzdig%orbs%inWhichLocreg has been allocated in orbitals_descriptors. Since it will again be allcoated
  ! in assignToLocreg2, deallocate it first.
  iall=-product(shape(lin%lig%orbsig%inWhichLocreg))*kind(lin%lig%orbsig%inWhichLocreg)
  deallocate(lin%lig%orbsig%inWhichLocreg,stat=istat)
  call memocc(istat,iall,'lin%lig%orbsig%inWhichLocreg',subname)

  ! Assign the orbitals to the localization regions.
  call assignToLocreg2(iproc, at%nat, lin%lig%lzdig%nlr, input%nspin, norbsPerAt, rxyz, lin%lig%orbsig)

  ! Maybe this could be moved to another subroutine? Or be omitted at all?
  allocate(lin%lig%orbsig%eval(lin%orbs%norb), stat=istat)
  call memocc(istat, lin%lig%orbsig%eval, 'lin%lig%orbsig%eval', subname)
  lin%lig%orbsig%eval=-.5d0


  ! Nullify the locreg_descriptors and then copy Glr to it.
  call nullify_locreg_descriptors(lin%lig%lzdGauss%Glr)
  call copy_locreg_descriptors(Glr, lin%lig%lzdGauss%Glr, subname)

  ! Determine the localization regions.
  call initLocregs2(iproc, at%nat, rxyz, lin%lig%lzdig, lin%lig%orbsig, input, Glr, lin%locrad, lin%locregShape)
  !call initLocregs(iproc, at%nat, rxyz, lin, input, Glr, phi, lphi)
  call copy_locreg_descriptors(Glr, lin%lig%lzdig%Glr, subname)

  ! Determine the localization regions for the atomic orbitals, which have a different localization radius.
  locrad=max(12.d0,maxval(lin%locrad(:)))
  call nullify_orbitals_data(lin%lig%orbsGauss)
  call copy_orbitals_data(lin%lig%orbsig, lin%lig%orbsGauss, subname)
  call initLocregs2(iproc, at%nat, rxyz, lin%lig%lzdGauss, lin%lig%orbsGauss, input, Glr, locrad, lin%locregShape)

  ! Initialize the parameters needed for the orthonormalization of the atomic orbitals.
  !!! Attention: this is initialized for lzdGauss and not for lzdig!
  !!call initCommsOrtho(iproc, nproc, lin%lig%lzdGauss, lin%lig%orbsGauss, lin%lig%orbsGauss%inWhichLocreg, &
  !!     input, lin%lig%op, lin%lig%comon, tag)
  call initCommsOrtho(iproc, nproc, lin%lig%lzdig, lin%lig%orbsig, lin%lig%orbsig%inWhichLocreg, &
       input, lin%locregShape, lin%lig%op, lin%lig%comon, tag)

  ! Initialize the parameters needed for communicationg the potential.
  call copy_locreg_descriptors(Glr, lin%lig%lzdig%Glr, subname)
  call initializeCommunicationPotential(iproc, nproc, nscatterarr, lin%lig%orbsig, lin%lig%lzdig, lin%lig%comgp, &
       lin%lig%orbsig%inWhichLocreg, tag)

  !!! Attention: this is initialized for lzdGauss and not for lzdig!
  !!call initMatrixCompression(iproc, nproc, lin%lig%orbsig, lin%lig%op, lin%lig%mad)
  !!!call initCompressedMatmul2(lin%lig%orbsig%norb, lin%lig%mad%nseg, lin%lig%mad%keyg, lin%lig%mad%nsegmatmul, &
  !!!      lin%lig%mad%keygmatmul, lin%lig%mad%keyvmatmul)
  !!call initCompressedMatmul3(lin%lig%orbsig%norb, lin%lig%mad)

  call initMatrixCompression(iproc, nproc, lin%lig%orbsig, lin%lig%op, lin%lig%mad)
  call initCompressedMatmul3(lin%lig%orbsig%norb, lin%lig%mad)


  ! Deallocate the local arrays.
  iall=-product(shape(locrad))*kind(locrad)
  deallocate(locrad,stat=istat)
  call memocc(istat,iall,'locrad',subname)
  iall=-product(shape(norbsPerAt))*kind(norbsPerAt)
  deallocate(norbsPerAt,stat=istat)
  call memocc(istat,iall,'norbsPerAt',subname)

END SUBROUTINE initInputguessConfinement






!>   input guess wavefunction diagonalization
subroutine inputguessConfinement(iproc, nproc, at, &
     comms, Glr, input, rhodsc, lin, orbs, rxyz, n3p, rhopot, rhopotold, rhocore, pot_ion,&
     nlpspd, proj, pkernel, pkernelseq, &
     nscatterarr, ngatherarr, potshortcut, GPU, radii_cf,  &
     tag, lphi, ehart, eexcu, vexcu)
  ! Input wavefunctions are found by a diagonalization in a minimal basis set
  ! Each processors write its initial wavefunctions into the wavefunction file
  ! The files are then read by readwave
  use module_base
  use module_interfaces, exceptThisOne => inputguessConfinement
  use module_types
  use Poisson_Solver
  implicit none
  !Arguments
  integer, intent(in) :: iproc,nproc,n3p
  type(atoms_data), intent(inout) :: at
  type(nonlocal_psp_descriptors), intent(in) :: nlpspd
  type(locreg_descriptors), intent(in) :: Glr
  type(communications_arrays), intent(in) :: comms
  type(GPU_pointers), intent(inout) :: GPU
  type(input_variables):: input
  type(rho_descriptors),intent(in) :: rhodsc
  type(linearParameters),intent(inout):: lin
  type(orbitals_data),intent(in):: orbs
  integer, dimension(0:nproc-1,4), intent(in) :: nscatterarr !n3d,n3p,i3s+i3xcsh-1,i3xcsh
  integer, dimension(0:nproc-1,2), intent(in) :: ngatherarr 
  real(gp), dimension(3,at%nat), intent(in) :: rxyz
  real(wp), dimension(nlpspd%nprojel), intent(in) :: proj
  real(dp),dimension(max(Glr%d%n1i*Glr%d%n2i*n3p,1)*input%nspin),intent(inout) :: rhopot, rhopotold
  real(wp), dimension(lin%as%size_pot_ion),intent(inout):: pot_ion
  real(wp), dimension(:), pointer :: rhocore
  real(dp), dimension(lin%as%size_pkernel),intent(in):: pkernel
  real(dp), dimension(:), pointer :: pkernelseq
  integer, intent(in) ::potshortcut
  real(8),dimension(at%ntypes,3),intent(in):: radii_cf
  integer,intent(inout):: tag
  real(8),dimension(max(lin%orbs%npsidim_orbs,lin%orbs%npsidim_comp)),intent(out):: lphi
  real(8),intent(out):: ehart, eexcu, vexcu

  ! Local variables
  type(gaussian_basis):: G !basis for davidson IG
  character(len=*), parameter :: subname='inputguessConfinement'
  integer :: istat,iall,iat,nspin_ig,iorb,nvirt,norbat
  real(gp) :: hxh,hyh,hzh,eks,epot_sum,ekin_sum,eexctX,eproj_sum,eSIC_DC,t1,t2,time,tt,ddot,dsum
  integer, dimension(:,:), allocatable :: norbsc_arr
  real(wp), dimension(:), allocatable :: potxc
  real(dp), dimension(:,:), pointer :: rho_p
  real(gp), dimension(:), allocatable :: locrad
  real(wp), dimension(:,:,:), pointer :: psigau
  real(8),dimension(:),allocatable:: lchi, lchi2, dummyArray
  real(8),dimension(:,:),allocatable::  lhchi
  real(8), dimension(:,:,:),allocatable:: ham3
  integer, dimension(:),allocatable:: norbsPerAt, onWhichAtomTemp, mapping, inversemapping
  logical,dimension(:),allocatable:: covered
  real(8),dimension(:),pointer:: lpot
  integer, parameter :: nmax=6,lmax=3,noccmax=2,nelecmax=32
  logical:: withConfinement, ovrlpx, ovrlpy, ovrlpz
  logical,dimension(:),allocatable:: doNotCalculate, skip
  logical,dimension(:,:),allocatable:: skipGlobal
  integer, dimension(lmax+1) :: nl
  real(gp), dimension(noccmax,lmax+1) :: occup
  integer :: ist,jst,jorb,iiAt,i,iadd,ii,jj,ndimpot,ilr,ind1,ind2
  integer :: ldim,gdim,ierr,jlr,kk,iiorb,ndim_lhchi,ii_orbs,ii_comp
  integer :: is1,ie1,is2,ie2,is3,ie3,js1,je1,js2,je2,js3,je3,nlocregPerMPI,jproc,jlrold
  integer:: norbTarget,norbpTemp,isorbTemp, nprocTemp, ncount
  integer,dimension(:),allocatable:: norb_parTemp, onWhichMPITemp
  type(confpot_data), dimension(:), allocatable :: confdatarr


  if (iproc == 0) then
     write(*,'(1x,a)')&
          '------------------------------------------------------- Input Wavefunctions Creation'
  end if

  ! Allocate some arrays we need for the input guess.
  allocate(norbsc_arr(at%natsc+1,input%nspin+ndebug),stat=istat)
  call memocc(istat,norbsc_arr,'norbsc_arr',subname)
  allocate(locrad(at%nat+ndebug),stat=istat)
  call memocc(istat,locrad,'locrad',subname)
  allocate(norbsPerAt(at%nat), stat=istat)
  call memocc(istat, norbsPerAt, 'norbsPerAt', subname)
  allocate(mapping(lin%lig%orbsig%norb), stat=istat)
  call memocc(istat, mapping, 'mapping', subname)
  allocate(covered(lin%lig%orbsig%norb), stat=istat)
  call memocc(istat, covered, 'covered', subname)
  allocate(inversemapping(lin%lig%orbsig%norb), stat=istat)
  call memocc(istat, inversemapping, 'inversemapping', subname)

  ! Number of localization regions.
  lin%lig%lzdig%nlr=at%nat
  lin%lig%lzdGauss%nlr=at%nat

  ! Spin for inputguess orbitals
  if (input%nspin == 4) then
     nspin_ig=1
  else
     nspin_ig=input%nspin
  end if

  ! Determine how many atomic orbitals we have. Maybe we have to increase this number to more than
  ! its 'natural' value.
  norbat=0
  ist=0
  do iat=1,at%nat
      ii=lin%norbsPerType(at%iatype(iat))
      iadd=0
      do 
          ! Count the number of atomic orbitals and increase the number if necessary until we have more
          ! (or equal) atomic orbitals than basis functions per atom.
          jj=1*nint(at%aocc(1,iat))+3*nint(at%aocc(3,iat))+&
               5*nint(at%aocc(7,iat))+7*nint(at%aocc(13,iat))
          if(jj>=ii) then
              ! we have enough atomic orbitals
              exit
          else
              ! add additional orbitals
              iadd=iadd+1
              select case(iadd)
                  case(1) 
                      at%aocc(1,iat)=1.d0
                  case(2) 
                      at%aocc(3,iat)=1.d0
                  case(3) 
                      at%aocc(7,iat)=1.d0
                  case(4) 
                      at%aocc(13,iat)=1.d0
                  case default 
                      write(*,'(1x,a)') 'ERROR: more than 16 basis functions per atom are not possible!'
                      stop
              end select
          end if
      end do
      norbsPerAt(iat)=jj
      norbat=norbat+norbsPerAt(iat)
  end do

  !!if(iproc==0) then
  !     do istat=1,lin%orbs%norb
  !         write(100+iproc,*) istat, lin%orbs%inwhichlocreg(istat)
  !     end do
  !     do istat=1,lin%lig%orbsig%norb
  !         write(110+iproc,*) istat, lin%lig%orbsig%inwhichlocreg(istat)
  !     end do
  !     do istat=1,lin%lig%orbsGauss%norb
  !         write(120+iproc,*) istat, lin%lig%orbsGauss%inwhichlocreg(istat)
  !     end do
  !!end if



  ! Create the atomic orbitals in a Gaussian basis. Deallocate lin%lig%orbsig, since it will be
  ! recalculated in inputguess_gaussian_orbitals.


  ! This array gives a mapping from the 'natural' orbital distribution (i.e. simply counting up the atoms) to
  ! our optimized orbital distribution (determined by in orbs%inwhichlocreg).
  iiorb=0
  covered=.false.
  do iat=1,at%nat
      do iorb=1,norbsPerAt(iat)
          iiorb=iiorb+1
          ! Search the corresponding entry in inwhichlocreg
          do jorb=1,lin%lig%orbsig%norb
              if(covered(jorb)) cycle
              jlr=lin%lig%orbsig%inwhichlocreg(jorb)
              if( lin%lzd%llr(jlr)%locregCenter(1)==rxyz(1,iat) .and. &
                  lin%lzd%llr(jlr)%locregCenter(2)==rxyz(2,iat) .and. &
                  lin%lzd%llr(jlr)%locregCenter(3)==rxyz(3,iat) ) then
                  covered(jorb)=.true.
                  mapping(iiorb)=jorb
                  !if(iproc==0) write(666,*) iiorb, mapping(iiorb)
                  exit
              end if
          end do
      end do
  end do

  ! Inverse mapping
  do iorb=1,lin%lig%orbsig%norb
      do jorb=1,lin%lig%orbsig%norb
          if(mapping(jorb)==iorb) then
              inversemapping(iorb)=jorb
              !if(iproc==0) write(888,*) iorb, inversemapping(iorb)
              exit
          end if
      end do
  end do



  nvirt=0
  call deallocate_orbitals_data(lin%lig%orbsig,subname)
  !call inputguess_gaussian_orbitals(iproc,nproc,at,rxyz,nvirt,nspin_ig,&
  !     orbs,lin%lig%orbsig,norbsc_arr,locrad,G,psigau,eks)
  

  call inputguess_gaussian_orbitals_forLinear(iproc,nproc,lin%lig%orbsig%norb,at,rxyz,nvirt,nspin_ig,&
       lin%lig%lzdig%nlr, norbsPerAt, mapping, &
       orbs,lin%lig%orbsig,norbsc_arr,locrad,G,psigau,eks)
  ! Since inputguess_gaussian_orbitals overwrites lin%lig%orbsig,we again have to assign the correct value (neeed due to
  ! a different orbital distribution.
  call repartitionOrbitals(iproc,nproc,lin%lig%orbsig%norb,lin%lig%orbsig%norb_par,&
       lin%lig%orbsig%norbp,lin%lig%orbsig%isorb_par,lin%lig%orbsig%isorb,lin%lig%orbsig%onWhichMPI)
  !!!! Assign the orbitals to the localization regions (lin%lig%orbsig has been overwritten by calling inputguess_gaussian_orbitals_forLinear)
  !!!iall=-product(shape(lin%lig%orbsig%inWhichLocreg))*kind(lin%lig%orbsig%inWhichLocreg)
  !!!deallocate(lin%lig%orbsig%inWhichLocreg,stat=istat)
  !!!call memocc(istat,iall,'lin%lig%orbsig%inWhichLocreg',subname)
  !!!call assignToLocreg2(iproc, at%nat, lin%lig%lzdig%nlr, input%nspin, norbsPerAt, rxyz, lin%lig%orbsig)


  ! Maybe this could be moved to another subroutine? Or be omitted at all?
  allocate(lin%lig%orbsig%eval(lin%orbs%norb), stat=istat)
  call memocc(istat, lin%lig%orbsig%eval, 'lin%lig%orbsig%eval', subname)
  lin%lig%orbsig%eval=-.5d0

  !!! lin%lig%orbsig%inWhichLocreg has been allocated in inputguess_gaussian_orbitals. Since it will again be allcoated
  !!! in assignToLocreg2, deallocate it first.
  !!iall=-product(shape(lin%lig%orbsig%inWhichLocreg))*kind(lin%lig%orbsig%inWhichLocreg)
  !!deallocate(lin%lig%orbsig%inWhichLocreg,stat=istat)
  !!call memocc(istat,iall,'lin%lig%orbsig%inWhichLocreg',subname)
  !!
  !!! Assign the orbitals to the localization regions.
  !!call assignToLocreg2(iproc,at%nat,lin%lig%lzdig%nlr,input%nspin,norbsPerAt,rxyz,lin%lig%orbsig)


  !dimension of the wavefunctions
  call wavefunction_dimension(lin%lig%lzdGauss,lin%lig%orbsig)
  !do istat=1,lin%lig%orbsGauss%norb
  !    write(320+iproc,*) istat, lin%lig%orbsGauss%inwhichlocreg(istat)
  !    write(330+iproc,*) istat, lin%lig%orbsig%inwhichlocreg(istat)
  !end do

  ! Copy lin%lig%orbsig to lin%lig%orbsGauss, but keep the size of the orbitals in lin%lig%orbsGauss.
  call deallocate_orbitals_data(lin%lig%orbsGauss, subname)
  ii_orbs=lin%lig%orbsGauss%npsidim_orbs
  ii_comp=lin%lig%orbsGauss%npsidim_comp
  call nullify_orbitals_data(lin%lig%orbsGauss)
  !call nullify_orbitals_data(lin%lig%lzdGauss%orbs)
  call copy_orbitals_data(lin%lig%orbsig, lin%lig%orbsGauss, subname)
  !call copy_orbitals_data(lin%lig%orbsig, lin%lig%lzdGauss%orbs, subname)
  lin%lig%orbsGauss%npsidim_orbs=ii_orbs
  lin%lig%orbsGauss%npsidim_comp=ii_comp
  !lin%lig%lzdGauss%orbs%npsidim=ii

  ! Allcoate the array holding the orbitals. lchi2 are the atomic orbitals with the larger cutoff, whereas
  ! lchi are the atomic orbitals with the smaller cutoff.
  allocate(lchi2(max(lin%lig%orbsGauss%npsidim_orbs,lin%lig%orbsGauss%npsidim_comp)),stat=istat)
  call memocc(istat,lchi2,'lchi2',subname)
  lchi2=0.d0

  ! Grid spacing on fine grid.
  hxh=.5_gp*input%hx
  hyh=.5_gp*input%hy
  hzh=.5_gp*input%hz

  ! Assign the size of the orbitals to the new variable lpsidimtot.
  !lin%lig%lzdig%lpsidimtot=lin%lig%orbsig%npsidim
  !lin%lig%lzdGauss%lpsidimtot=lin%lig%orbsGauss%npsidim

  ! Transform the atomic orbitals to the wavelet basis.
  lchi2=0.d0
  !call gaussians_to_wavelets_new2(iproc, nproc, lin%lig%lzdGauss, lin%lig%orbsig, input%hx, input%hy, input%hz, G, &
  !     psigau(1,1,min(lin%lig%orbsGauss%isorb+1, lin%lig%orbsGauss%norb)), lchi2)
  !write(*,'(a,4i9)') 'iproc, lin%lig%orbsGauss%isorb+1, lin%lig%orbsGauss%norb, lin%lig%orbsGauss%norbp', &
  !           iproc, lin%lig%orbsGauss%isorb+1, lin%lig%orbsGauss%norb, lin%lig%orbsGauss%norbp
  call gaussians_to_wavelets_new2(iproc, nproc, lin%lig%lzdGauss, lin%lig%orbsGauss, input%hx, input%hy, input%hz, G, &
       psigau(1,1,min(lin%lig%orbsGauss%isorb+1, lin%lig%orbsGauss%norb)), lchi2)

  iall=-product(shape(psigau))*kind(psigau)
  deallocate(psigau,stat=istat)
  call memocc(istat,iall,'psigau',subname)

  call deallocate_gwf(G,subname)

  !restore wavefunction dimension
  call wavefunction_dimension(lin%lig%lzdig,lin%lig%orbsig)



  ! Orthonormalize the atomic orbitals.
  !call orthonormalizeAtomicOrbitalsLocalized2(iproc, nproc, lin%methTransformOverlap, lin%nItOrtho, lin%blocksize_pdsyev, &
  !     lin%blocksize_pdgemm, lin%convCritOrtho, lin%lig%lzdGauss, lin%lig%orbsGauss, lin%lig%comon, lin%lig%op, input, lin%lig%mad, lchi2)

  !! MOVE THIS AFTER THE TRANSFORMATION OF THE LCHI LOCREGS
  !!! Always use the exact Loewdin method.
  !!call orthonormalizeAtomicOrbitalsLocalized2(iproc, nproc, 0, lin%nItOrtho, lin%blocksize_pdsyev, &
  !!     lin%blocksize_pdgemm, lin%convCritOrtho, lin%lig%lzdGauss, lin%lig%orbsGauss, lin%lig%comon, &
  !!     lin%lig%op, input, lin%lig%mad, lchi2)

  allocate(lchi(max(lin%lig%orbsig%npsidim_orbs,lin%lig%orbsig%npsidim_comp)+ndebug),stat=istat)
  call memocc(istat,lchi,'lchi',subname)
  lchi=0.d0
  !write(*,*) 'iproc, lin%lig%orbsig%npsidim+ndebug', iproc, lin%lig%orbsig%npsidim+ndebug
  !write(*,*) 'iproc, lin%lig%orbsGauss%npsidim', iproc, lin%lig%orbsGauss%npsidim

  ! Transform chi to the localization region. This requires that the localizatin region of lchi2 is larger than that
  ! of lchi.
  ind1=1
  ind2=1
  do iorb=1,lin%lig%orbsGauss%norbp
      !ilr = lin%lig%orbsig%inWhichLocregp(iorb)
      ilr = lin%lig%orbsig%inWhichLocreg(lin%lig%orbsig%isorb+iorb)
      ldim=lin%lig%lzdig%Llr(ilr)%wfd%nvctr_c+7*lin%lig%lzdig%Llr(ilr)%wfd%nvctr_f
      gdim=lin%lig%lzdGauss%llr(ilr)%wfd%nvctr_c+7*lin%lig%lzdGauss%llr(ilr)%wfd%nvctr_f
      call psi_to_locreg2(iproc, nproc, ldim, gdim, lin%lig%lzdig%llr(ilr), lin%lig%lzdGauss%llr(ilr), lchi2(ind1), lchi(ind2))
      ind1=ind1+lin%lig%lzdGauss%llr(ilr)%wfd%nvctr_c+7*lin%lig%lzdGauss%llr(ilr)%wfd%nvctr_f
      ind2=ind2+lin%lig%lzdig%Llr(ilr)%wfd%nvctr_c+7*lin%lig%lzdig%Llr(ilr)%wfd%nvctr_f
  end do
  if(ind1/=lin%lig%orbsGauss%npsidim_orbs+1) then
      write(*,'(2(a,i8),i8)') 'ERROR on process ',iproc,&
           ': ind1/=lin%lig%orbsGauss%npsidim+1',ind1,lin%lig%orbsGauss%npsidim_orbs+1
      stop
  end if
  if(ind2/=lin%lig%orbsig%npsidim_orbs+1) then
      write(*,'(2(a,i8),i8)') 'ERROR on process ',iproc,&
           ': ind2/=lin%lig%orbsig%npsidim+1',ind2,lin%lig%orbsig%npsidim_orbs+1
      stop
  end if

  ! Always use the exact Loewdin method.
  call orthonormalizeAtomicOrbitalsLocalized2(iproc, nproc, 0, lin%nItOrtho, lin%blocksize_pdsyev, &
       lin%blocksize_pdgemm, lin%convCritOrtho, lin%lig%lzdig, lin%lig%orbsig, lin%lig%comon, &
       lin%lig%op, input, lin%lig%mad, lchi)
  !!write(*,*) 'WARNING: DEALLOCATE HERE!'
  call deallocate_overlapParameters(lin%lig%op, subname)
  call deallocate_p2pCommsOrthonormality(lin%lig%comon, subname)

  ! Deallocate locrad, which is not used any longer.
  iall=-product(shape(locrad))*kind(locrad)
  deallocate(locrad,stat=istat)
  call memocc(istat,iall,'locrad',subname)

  !change again wavefunction dimension
  call wavefunction_dimension(lin%lig%lzdGauss,lin%lig%orbsig)


  call deallocate_orbitals_data(lin%lig%orbsGauss, subname)


  ! Create the potential. First calculate the charge density.
  if(iproc==0) write(*,'(1x,a)',advance='no') 'Calculating charge density...'
!!$  call sumrhoLinear(iproc, nproc, lin%lig%lzdGauss, lin%lig%orbsig, hxh, hyh, hzh, lchi2, rhopot,&
!!$       nscatterarr, input%nspin, GPU, at%symObj, irrzon, phnons, rhodsc)

<<<<<<< HEAD
  !call sumrho(iproc,nproc,lin%lig%orbsig,lin%lig%lzdGauss,hxh,hyh,hzh,nscatterarr,&
  !     GPU,at%symObj,irrzon,phnons,rhodsc,lchi2,rho_p)
  call sumrho(iproc,nproc,lin%lig%orbsig,lin%lig%lzdig,hxh,hyh,hzh,nscatterarr,&
       GPU,at%symObj,irrzon,phnons,rhodsc,lchi,rho_p,inversemapping)
  !!do istat=1,size(rho_p,1)
  !!    write(61000+iproc,*) istat, rho_p(istat,1)
  !!end do
=======
  call sumrho(iproc,nproc,lin%lig%orbsig,lin%lig%lzdGauss,hxh,hyh,hzh,nscatterarr,&
       GPU,at%sym,rhodsc,lchi2,rho_p)
>>>>>>> 3a03f39d
  call communicate_density(iproc,nproc,input%nspin,hxh,hyh,hzh,lin%lig%lzdGauss,&
       rhodsc,nscatterarr,rho_p,rhopot)
  !!do istat=1,size(rhopot)
  !!    write(62000+iproc,*) istat, rhopot(istat)
  !!end do

  if(iproc==0) write(*,'(a)') 'done.'

  !restore wavefunction dimension
  call wavefunction_dimension(lin%lig%lzdig,lin%lig%orbsig)


  if(trim(lin%mixingmethod)=='dens') then
      call dcopy(max(glr%d%n1i*glr%d%n2i*n3p,1)*input%nspin, rhopot(1), 1, rhopotold(1), 1)
  end if


  iall=-product(shape(lchi2))*kind(lchi2)
  deallocate(lchi2, stat=istat)
  call memocc(istat, iall, 'lchi2',subname)


  ! Deallocate lin%lig%lzdGauss since it is not  needed anymore.
!!$  call deallocate_nonlocal_psp_descriptors(lin%lig%lzdGauss%Gnlpspd, subname)
  call deallocate_local_zone_descriptors(lin%lig%lzdGauss, subname)

  !-- if spectra calculation uses a energy dependent potential
  !    input_wf_diag will write (to be used in abscalc)
  !    the density to the file electronic_density.cube
  !  The writing is activated if  5th bit of  in%potshortcut is on.
  if( iand( potshortcut,16)==0 .and. potshortcut /= 0) then
     call plot_density_cube_old(at%geocode,'electronic_density',&
          iproc,nproc,Glr%d%n1,Glr%d%n2,Glr%d%n3,Glr%d%n1i,Glr%d%n2i,Glr%d%n3i,nscatterarr(iproc,2),  & 
          input%nspin,hxh,hyh,hzh,at,rxyz,ngatherarr,rhopot(1+nscatterarr(iproc,4)*Glr%d%n1i*Glr%d%n2i))
  endif
  !---
  
  if(orbs%nspinor==4) then
     !this wrapper can be inserted inside the poisson solver 
     call PSolverNC(at%geocode,'D',iproc,nproc,Glr%d%n1i,Glr%d%n2i,Glr%d%n3i,&
          nscatterarr(iproc,1),& !this is n3d
          input%ixc,hxh,hyh,hzh,&
          rhopot,pkernel,pot_ion,ehart,eexcu,vexcu,0.d0,.true.,4)
  else
     !Allocate XC potential
     if (nscatterarr(iproc,2) >0) then
        allocate(potxc(Glr%d%n1i*Glr%d%n2i*nscatterarr(iproc,2)*input%nspin+ndebug),stat=istat)
        call memocc(istat,potxc,'potxc',subname)
     else
        allocate(potxc(1+ndebug),stat=istat)
        call memocc(istat,potxc,'potxc',subname)
     end if

     call XC_potential(at%geocode,'D',iproc,nproc,&
          Glr%d%n1i,Glr%d%n2i,Glr%d%n3i,input%ixc,hxh,hyh,hzh,&
          rhopot,eexcu,vexcu,input%nspin,rhocore,potxc)


     if( iand(potshortcut,4)==0) then
        call H_potential(at%geocode,'D',iproc,nproc,&
             Glr%d%n1i,Glr%d%n2i,Glr%d%n3i,hxh,hyh,hzh,&
             rhopot,pkernel,pot_ion,ehart,0.0_dp,.true.)
     endif


     !sum the two potentials in rhopot array
     !fill the other part, for spin, polarised
     if (input%nspin == 2) then
        call dcopy(Glr%d%n1i*Glr%d%n2i*nscatterarr(iproc,2),rhopot(1),1,&
             rhopot(Glr%d%n1i*Glr%d%n2i*nscatterarr(iproc,2)+1),1)
     end if
     !spin up and down together with the XC part
     call axpy(Glr%d%n1i*Glr%d%n2i*nscatterarr(iproc,2)*input%nspin,1.0_dp,potxc(1),1,&
          rhopot(1),1)


     iall=-product(shape(potxc))*kind(potxc)
     deallocate(potxc,stat=istat)
     call memocc(istat,iall,'potxc',subname)

  end if

  if(trim(lin%mixingmethod)=='pot') then
      call dcopy(max(glr%d%n1i*glr%d%n2i*n3p,1)*input%nspin, rhopot(1), 1, rhopotold(1), 1)
  end if



  !call dcopy(lin%lig%orbsig%npsidim,psi,1,hpsi,1)
  if (input%exctxpar == 'OP2P') eexctX = -99.0_gp


  ! Copy nlpspd to lin%lig%lzdig%Gnlpspd.
!!$  call copy_nonlocal_psp_descriptors(nlpspd, lin%lig%lzdig%Gnlpspd, subname)
  
  ! Set localnorb, i.e. the number of orbitals a given process has in a specific loalization region.
  do ilr=1,lin%lig%lzdig%nlr
      lin%lig%lzdig%Llr(ilr)%localnorb=0
      do iorb=1,lin%lig%orbsig%norbp
          !if(lin%lig%orbsig%inWhichLocregp(iorb)==ilr) then
          if(lin%lig%orbsig%inWhichLocreg(lin%lig%orbsig%isorb+iorb)==ilr) then
              lin%lig%lzdig%Llr(ilr)%localnorb = lin%lig%lzdig%Llr(ilr)%localnorb+1
          end if
      end do
  end do


  !!write(*,*) 'ATTENTION DEBUG'
  !!rhopot=0.d0
  !do istat=1,size(rhopot)
  !    write(60000+iproc,*) istat, rhopot(istat)
  !end do

  ! Post the messages for the communication of the potential.
  ndimpot = lin%lzd%Glr%d%n1i*lin%lzd%Glr%d%n2i*nscatterarr(iproc,2)
  call allocateCommunicationsBuffersPotential(lin%lig%comgp, subname)
  call postCommunicationsPotential(iproc, nproc, ndimpot, rhopot, lin%lig%comgp)

  ! Gather the potential
  !!! IS THIS DONE BY full_local_potential???
  call gatherPotential(iproc, nproc, lin%lig%comgp)

  ! Apply the Hamiltonian for each atom.
  ! onWhichAtomTemp indicates that all orbitals feel the confining potential
  ! centered on atom iat.
  allocate(onWhichAtomTemp(lin%lig%orbsig%norb), stat=istat)
  call memocc(istat,onWhichAtomTemp,'onWhichAtomTemp',subname)
  allocate(doNotCalculate(lin%lig%lzdig%nlr), stat=istat)
  call memocc(istat, doNotCalculate, 'doNotCalculate', subname)
  allocate(skip(lin%lig%lzdig%nlr), stat=istat)
  call memocc(istat, skip, 'skip', subname)
  !allocate(skipGlobal(lin%lig%lzdig%nlr,0:nproc-1), stat=istat)
  !call memocc(istat, skipGlobal, 'skipGlobal', subname)


  ! Determine for how many localization regions we need a Hamiltonian application.
  ndim_lhchi=0
  do iat=1,at%nat
      call getIndices(lin%lig%lzdig%llr(iat), is1, ie1, is2, ie2, is3, ie3)
      skip(iat)=.true.
      do jorb=1,lin%lig%orbsig%norbp
          !onWhichAtomTemp(jorb)=iat
          onWhichAtomTemp(lin%lig%orbsig%isorb+jorb)=iat
          !jlr=lin%lig%orbsig%inWhichLocregp(jorb)
          jlr=lin%lig%orbsig%inWhichLocreg(lin%lig%orbsig%isorb+jorb)
          if(lin%lig%orbsig%inWhichlocreg(jorb+lin%lig%orbsig%isorb)/=jlr) stop 'this should not happen'
          call getIndices(lin%lig%lzdig%llr(jlr), js1, je1, js2, je2, js3, je3)
          ovrlpx = ( is1<=je1 .and. ie1>=js1 )
          ovrlpy = ( is2<=je2 .and. ie2>=js2 )
          ovrlpz = ( is3<=je3 .and. ie3>=js3 )
          if(ovrlpx .and. ovrlpy .and. ovrlpz) then
              skip(iat)=.false.
          end if
      end do
      if(.not.skip(iat)) then
          ndim_lhchi=ndim_lhchi+1
      end if
  end do

    !!allocate(sendcounts(0:nproc-1), stat=istat)
    !!call memocc(istat, sendcounts, 'sendcounts', subname)
    !!allocate(displs(0:nproc-1), stat=istat)
    !!call memocc(istat, displs, 'displs', subname)

    !!displs(0)=0
    !!do jproc=0,nproc-1
    !!    sendcounts(jproc)=lin%lig%lzdig%nlr
    !!    if(jproc>0) then
    !!        displs(jproc)=displs(jproc-1)+sendcounts(jproc-1)
    !!    end if
    !!end do
    !!call mpi_allgatherv(skip(1), sendcounts(iproc), mpi_logical, skipGlobal(1,0), &
    !!     sendcounts, displs, mpi_double_logical, mpi_comm_world, ierr)

    !!iall=-product(shape(sendcounts))*kind(sendcounts)
    !!deallocate(sendcounts, stat=istat)
    !!call memocc(istat, iall, 'sendcounts', subname)
    !!iall=-product(shape(displs))*kind(displs)
    !!deallocate(displs, stat=istat)
    !!call memocc(istat, iall, 'displs', subname)


  allocate(lhchi(max(lin%lig%orbsig%npsidim_orbs,lin%lig%orbsig%npsidim_comp),ndim_lhchi),stat=istat)
  call memocc(istat, lhchi, 'lhchi', subname)
  lhchi=0.d0


  if(iproc==0) write(*,'(1x,a)') 'Hamiltonian application for all atoms. This may take some time.'
  call mpi_barrier(mpi_comm_world,ierr)
  call cpu_time(t1)
!  call prepare_lnlpspd(iproc,at,input,lin%lig%orbsig,rxyz,radii_cf,&
!       lin%locregShape,lin%lig%lzdig)

!!$  call full_local_potential2(iproc, nproc, &
!!$       lin%lig%lzdig%glr%d%n1i*lin%lig%lzdig%glr%d%n2i*nscatterarr(iproc,2), &
!!$       lin%lig%lzdig%glr%d%n1i*lin%lig%lzdig%glr%d%n2i*lin%lig%lzdig%glr%d%n3i,&
!!$       lin%lig%lzdig%glr%d%n1i*lin%lig%lzdig%glr%d%n2i*nscatterarr(iproc,1)*input%nspin, &
!!$       input%nspin, lin%lig%orbsig,&
!!$       lin%lig%lzdig, ngatherarr, rhopot, lpot, 2, lin%lig%comgp)


  call local_potential_dimensions(lin%lig%lzdig,lin%lig%orbsig,ngatherarr(0,1))

  call full_local_potential(iproc,nproc,&
       lin%lig%lzdig%glr%d%n1i*lin%lig%lzdig%glr%d%n2i*nscatterarr(iproc,2),&
       lin%lig%lzdig%glr%d%n1i*lin%lig%lzdig%glr%d%n2i*lin%lig%lzdig%glr%d%n3i,input%nspin,&
       lin%lig%lzdig%glr%d%n1i*lin%lig%lzdig%glr%d%n2i*nscatterarr(iproc,1)*input%nspin,0,&
       lin%lig%orbsig,lin%lig%lzdig,2,ngatherarr,rhopot,lpot,lin%lig%comgp)

  !do istat=1,size(lpot)
  !    write(95000+iproc,*) istat,lpot(istat)
  !end do

  allocate(lin%lig%lzdig%doHamAppl(lin%lig%lzdig%nlr), stat=istat)
  call memocc(istat, lin%lig%lzdig%doHamAppl, 'lin%lig%lzdig%doHamAppl', subname)
  withConfinement=.true.
  ii=0
  do iat=1,at%nat
      doNotCalculate=.true.
      lin%lig%lzdig%doHamAppl=.false.
      !!call mpi_barrier(mpi_comm_world, ierr)
      call getIndices(lin%lig%lzdig%llr(iat), is1, ie1, is2, ie2, is3, ie3)
      skip(iat)=.true.
      do jorb=1,lin%lig%orbsig%norbp
          !onWhichAtomTemp(jorb)=iat
          onWhichAtomTemp(lin%lig%orbsig%isorb+jorb)=iat
          !jlr=onWhichAtomp(jorb)
          !jlr=lin%lig%orbsig%inWhichLocregp(jorb)
          jlr=lin%lig%orbsig%inWhichLocreg(lin%lig%orbsig%isorb+jorb)
          call getIndices(lin%lig%lzdig%llr(jlr), js1, je1, js2, je2, js3, je3)
          ovrlpx = ( is1<=je1 .and. ie1>=js1 )
          ovrlpy = ( is2<=je2 .and. ie2>=js2 )
          ovrlpz = ( is3<=je3 .and. ie3>=js3 )
          if(ovrlpx .and. ovrlpy .and. ovrlpz) then
              doNotCalculate(jlr)=.false.
              lin%lig%lzdig%doHamAppl(jlr)=.true.
              skip(iat)=.false.
          else
              doNotCalculate(jlr)=.true.
              lin%lig%lzdig%doHamAppl(jlr)=.false.
          end if
      end do
      !write(*,'(a,2i4,4x,100l4)') 'iat, iproc, doNotCalculate', iat, iproc, doNotCalculate
      if(iproc==0) write(*,'(3x,a,i0,a)', advance='no') 'Hamiltonian application for atom ', iat, '... '
      !!call HamiltonianApplicationConfinement2(input, iproc, nproc, at, lin%lig%lzdig, lin%lig%orbsig, lin, input%hx, input%hy, input%hz, rxyz,&
      !!     ngatherarr, lin%lig%comgp%nrecvBuf, lin%lig%comgp%recvBuf, lchi, lhchi(1,iat), &
      !!     ekin_sum, epot_sum, eexctX, eproj_sum, input%nspin, GPU, radii_cf, lin%lig%comgp, onWhichAtomTemp,&
      !!     withConfinement, pkernel=pkernelseq)
      if(.not.skip(iat)) then
          ii=ii+1
          !!call HamiltonianApplicationConfinement2(input, iproc, nproc, at, lin%lig%lzdig, lin%lig%orbsig, lin, &
          !!     input%hx, input%hy, input%hz, rxyz,&
          !!     ngatherarr, lin%lig%comgp%nrecvBuf, lin%lig%comgp%recvBuf, lchi, lhchi(1,ii), &
          !!     ekin_sum, epot_sum, eexctX, eproj_sum, input%nspin, GPU, radii_cf, lin%lig%comgp, onWhichAtomTemp,&
          !!     withConfinement, .false., doNotCalculate=doNotCalculate, pkernel=pkernelseq)
          if(lin%nItInguess>0) then
!!$             call HamiltonianApplication3(iproc,nproc,at,&
!!$                  lin%lig%orbsig,&
!!$                  input%hx,input%hy,input%hz,rxyz,&
!!$                  proj,lin%lig%lzdig,ngatherarr,lpot,lchi,lhchi(1,ii),&
!!$                  ekin_sum,epot_sum,eexctX,eproj_sum,input%nspin,GPU,&
!!$                  withConfinement,.false.,&
!!$                  pkernel=pkernelseq,lin=lin,confinementCenter=onWhichAtomTemp)

             allocate(confdatarr(lin%lig%orbsig%norbp))
             call define_confinement_data(confdatarr,lin%lig%orbsig,rxyz,at,&
                  input%hx,input%hy,input%hz,lin,lin%lig%lzdig,onWhichAtomTemp)

             call LocalHamiltonianApplication(iproc,nproc,at,lin%lig%orbsig,&
                  input%hx,input%hy,input%hz,&
                  lin%lig%lzdig,confdatarr,ngatherarr,lpot,lchi,lhchi(1,ii),&
                  ekin_sum,epot_sum,eexctX,eSIC_DC,input%SIC,GPU,&
                  pkernel=pkernelseq)
             !write(*,*) 'iproc, associated(lin%lig%lzdig%Llr(1)%projflg)', iproc, associated(lin%lig%lzdig%Llr(1)%projflg)
             !write(*,*) 'iproc, lin%lig%lzdig%Llr(1)%projflg', iproc, lin%lig%lzdig%Llr(1)%projflg

             !!write(*,*) 'WARNING: NonLocalHamiltonianApplication IS COMMENTED FOR DEBUGGING!'
             call NonLocalHamiltonianApplication(iproc,at,lin%lig%orbsig,&
                  input%hx,input%hy,input%hz,rxyz,&
                  proj,lin%lig%lzdig,nlpspd,lchi,lhchi(1,ii),eproj_sum)
             deallocate(confdatarr)
          end if

      else
          !!! Call with some dummy array instead of lhchi. No calculations will be done, since it will cycle for all
          !!! localization regions du to doNotCalculate.
          !!allocate(dummyArray(lin%lig%orbsig%npsidim), stat=istat)
          !!call memocc(istat, dummyArray, 'dummyArray', subname)
          !!call HamiltonianApplicationConfinement2(input, iproc, nproc, at, lin%lig%lzdig, lin%lig%orbsig, lin, input%hx, input%hy, input%hz, rxyz,&
          !!     ngatherarr, lin%lig%comgp%nrecvBuf, lin%lig%comgp%recvBuf, lchi, dummyArray(1), &
          !!     ekin_sum, epot_sum, eexctX, eproj_sum, input%nspin, GPU, radii_cf, lin%lig%comgp, onWhichAtomTemp,&
          !!     withConfinement, doNotCalculate=doNotCalculate, pkernel=pkernelseq, energyReductionFlag=.false.)
          !!iall=-product(shape(dummyArray))*kind(dummyArray)
          !!deallocate(dummyArray,stat=istat)
          !!call memocc(istat,iall,'dummyArray',subname)
      end if


      if(iproc==0) write(*,'(a)') 'done.'
  end do


  !!do istat=1,ndim_lhchi
  !!    do iall=1,size(lchi)
  !!        write(1000*(iproc+1)+100+istat,*) iall, lchi(iall), lhchi(iall,istat)
  !!    end do
  !!end do


  iall=-product(shape(lpot))*kind(lpot)
  deallocate(lpot, stat=istat)
  call memocc(istat, iall, 'lpot', subname)
   if(ii/=ndim_lhchi) then
      write(*,'(a,i0,a,2(a2,i0))') 'ERROR on process ',iproc,': ii/=ndim_lhchi',ii,ndim_lhchi
      stop
  end if
  call mpi_barrier(mpi_comm_world, ierr)
  call cpu_time(t2)
  time=t2-t1
  if (verbose > 2) then
     if(iproc==0) write(*,'(1x,a,es10.3)') 'time for applying potential:', time
  end if

  ! Deallocate the buffers needed for communication the potential.
  call deallocateCommunicationsBuffersPotential(lin%lig%comgp, subname)
  ! Deallocate the parameters needed for the communication of the potential.
  call deallocate_p2pCommsGatherPot(lin%lig%comgp, subname)



  ! The input guess is possibly performed only with a subset of all processes.
  if(lin%norbsPerProcIG>lin%orbs%norb) then
      norbTarget=lin%orbs%norb
  else
     norbTarget=lin%norbsperProcIG
  end if
  nprocTemp=ceiling(dble(lin%orbs%norb)/dble(norbTarget))
  nprocTemp=min(nprocTemp,nproc)
  if(iproc==0) write(*,'(a,i0,a)') 'The minimization is performed using ', nprocTemp, ' processes.'

  ! Create temporary norb_parTemp, onWhichMPITemp
  allocate(norb_parTemp(0:nprocTemp-1), stat=istat)
  call memocc(istat, norb_parTemp, 'norb_parTemp', subname)
  norb_parTemp=0
  tt=dble(lin%orbs%norb)/dble(nprocTemp)
  ii=floor(tt)
  ! ii is now the number of orbitals that every process has. Distribute the remaining ones.
  norb_parTemp(0:nprocTemp-1)=ii
  kk=lin%orbs%norb-nprocTemp*ii
  norb_parTemp(0:kk-1)=ii+1

  allocate(onWhichMPITemp(lin%orbs%norb), stat=istat)
  call memocc(istat, onWhichMPITemp, 'onWhichMPITemp', subname)
  iiorb=0
  do jproc=0,nprocTemp-1
      do iorb=1,norb_parTemp(jproc)
          iiorb=iiorb+1
          onWhichMPITemp(iiorb)=jproc
      end do
  end do

  ! Calculate the number of different matrices that have to be stored on a given MPI process.
  jlrold=0
  nlocregPerMPI=0
  do jorb=1,lin%orbs%norb
      jlr=lin%orbs%inWhichLocreg(jorb)
      !jproc=lin%orbs%onWhichMPI(jorb)
      jproc=onWhichMPITemp(jorb)
      !if(iproc==0) write(*,'(a,5i7)') 'jorb, jlr, jlrold, jproc, nlocregPerMPI', jorb, jlr, jlrold, jproc, nlocregPerMPI
      if(iproc==jproc) then
          if(jlr/=jlrold) then
              nlocregPerMPI=nlocregPerMPI+1
              jlrold=jlr
          end if
      end if
  end do



  !! Reinitialize some parameters needed for the calculation of the Hamiltonian matrices
  !call deallocate_matrixDescriptors(lin%lig%mad, subname)
  !call deallocate_overlapParameters(lin%lig%op, subname)
  !call deallocate_p2pCommsOrthonormality(lin%lig%comon, subname)
  !tag=0
  !call initCommsOrtho(iproc, nproc, lin%lig%lzdig, lin%lig%orbsig, lin%lig%orbsig%inWhichLocreg, &
  !     input, lin%lig%op, lin%lig%comon, tag)
  !call initMatrixCompression(iproc, nproc, lin%lig%orbsig, lin%lig%op, lin%lig%mad)
  !call initCompressedMatmul3(lin%lig%orbsig%norb, lin%lig%mad)



  ! Calculate the Hamiltonian matrix.
  call cpu_time(t1)
  allocate(ham3(lin%lig%orbsig%norb,lin%lig%orbsig%norb,nlocregPerMPI), stat=istat)
  call memocc(istat,ham3,'ham3',subname)
  !call getHamiltonianMatrix4(iproc, nproc, nprocTemp, lin%lig%lzdig, lin%lig%orbsig, lin%orbs, norb_parTemp, &
  !     onWhichMPITemp, Glr, input, lin%lig%orbsig%inWhichLocreg, lin%lig%orbsig%inWhichLocregp, ndim_lhchi, &
  !     nlocregPerMPI, lchi, lhchi, skip, lin%mad, ham3)

  !!!!!TEST
  !!call allocateCommuncationBuffersOrtho(lin%lig%comon, subname)
  !!call getMatrixElements2(iproc, nproc, lin%lig%lzdig, lin%lig%orbsig, lin%lig%op, lin%lig%comon, lchi, lhchi, lin%lig%mad, ham3)
  !!!call getMatrixElements2(iproc, nproc, lin%lig%lzdig, lin%lig%orbsig, lin%lig%op, lin%lig%comon, lchi, lchi, lin%lig%mad, ham3)
  !!call deallocateCommuncationBuffersOrtho(lin%lig%comon, subname)
  !!do iorb=1,lin%lig%orbsig%norb
  !!    do jorb=1,lin%lig%orbsig%norb
  !!        write(50000+iproc*100,'(2i9,es16.7)') iorb, jorb, ham3(jorb,iorb,1)
  !!    end do
  !!end do
  !!!!!!!!


  if(lin%nItInguess>0) then
      call getHamiltonianMatrix6(iproc, nproc, nprocTemp, lin%lig%lzdig, lin%lig%orbsig, lin%orbs, &
           onWhichMPITemp, input, lin%lig%orbsig%inWhichLocreg, ndim_lhchi, &
           nlocregPerMPI, lchi, lhchi, skip, lin%lig%mad, lin%memoryForCommunOverlapIG, lin%locregShape, tag, ham3)
  end if
  !!do iat=1,nlocregPerMPI
  !!    do iorb=1,lin%lig%orbsig%norb
  !!        do jorb=1,lin%lig%orbsig%norb
  !!            write(1000*(iproc+1)+100+iat,'(2i9,es16.7)') iorb, jorb, ham3(jorb,iorb,iat)
  !!        end do
  !!    end do
  !!    tt=0.d0
  !!    do iall=1,lin%lig%orbsig%norb
  !!        tt=tt+dsum(lin%lig%orbsig%norb, ham3(1,iall,iat))
  !!    end do
  !!    write(*,'(a,2i8,es15.6)') 'iproc, iat, tt', iproc, iat, tt
  !!end do


  iall=-product(shape(lhchi))*kind(lhchi)
  deallocate(lhchi, stat=istat)
  call memocc(istat, iall, 'lhchi',subname)


  ! Build the orbitals phi as linear combinations of the atomic orbitals.
  call buildLinearCombinationsLocalized3(iproc, nproc, lin%lig%orbsig, lin%orbs, lin%comms, at, Glr, input, lin%norbsPerType, &
       lin%lig%orbsig%inWhichLocreg, lchi, lphi, rxyz, lin%orbs%inWhichLocreg, lin, lin%lig%lzdig, nlocregPerMPI, tag, ham3)
  call cpu_time(t2)
  time=t2-t1
  call mpiallred(time, 1, mpi_sum, mpi_comm_world, ierr)
  if(iproc==0) write(*,'(1x,a,es10.3)') 'time for "buildLinearCombinations":', time/dble(nproc)

  if(iproc==0) write(*,'(1x,a)') '------------------------------------------------------------- Input guess generated.'


  ! Deallocate all local arrays.

  ! Deallocate all types that are not needed any longer.
!!$  call deallocate_nonlocal_psp_descriptors(lin%lig%lzdig%Gnlpspd, subname)
  call deallocate_local_zone_descriptors(lin%lig%lzdig, subname)
  call deallocate_orbitals_data(lin%lig%orbsig, subname)
  call deallocate_matrixDescriptors(lin%lig%mad, subname)
  !!if(iproc==0) write(*,*) 'WARNING: THIS WILL CAUSE MEMORY PROBLEMS, DEALLOCATE LATER'

  ! Deallocate all remaining local arrays.
  iall=-product(shape(norbsc_arr))*kind(norbsc_arr)
  deallocate(norbsc_arr,stat=istat)
  call memocc(istat,iall,'norbsc_arr',subname)

  iall=-product(shape(onWhichAtomTemp))*kind(onWhichAtomTemp)
  deallocate(onWhichAtomTemp, stat=istat)
  call memocc(istat, iall, 'onWhichAtomTemp',subname)
  
  iall=-product(shape(norbsPerAt))*kind(norbsPerAt)
  deallocate(norbsPerAt, stat=istat)
  call memocc(istat, iall, 'norbsPerAt',subname)

  iall=-product(shape(lchi))*kind(lchi)
  deallocate(lchi, stat=istat)
  call memocc(istat, iall, 'lchi',subname)

  iall=-product(shape(doNotCalculate))*kind(doNotCalculate)
  deallocate(doNotCalculate, stat=istat)
  call memocc(istat, iall, 'doNotCalculate',subname)

  iall=-product(shape(skip))*kind(skip)
  deallocate(skip, stat=istat)
  call memocc(istat, iall, 'skip',subname)

  !iall=-product(shape(skipGlobal))*kind(skipGlobal)
  !deallocate(skipGlobal, stat=istat)
  !call memocc(istat, iall, 'skipGlobal',subname)

  iall=-product(shape(ham3))*kind(ham3)
  deallocate(ham3, stat=istat)
  call memocc(istat, iall, 'ham3',subname)

  iall=-product(shape(norb_parTemp))*kind(norb_parTemp)
  deallocate(norb_parTemp, stat=istat)
  call memocc(istat, iall, 'norb_parTemp',subname)

  iall=-product(shape(onWhichMPITemp))*kind(onWhichMPITemp)
  deallocate(onWhichMPITemp, stat=istat)
  call memocc(istat, iall, 'onWhichMPITemp',subname)

  iall=-product(shape(mapping))*kind(mapping)
  deallocate(mapping, stat=istat)
  call memocc(istat, iall, 'mapping',subname)

  iall=-product(shape(covered))*kind(covered)
  deallocate(covered, stat=istat)
  call memocc(istat, iall, 'covered',subname)

  iall=-product(shape(inversemapping))*kind(inversemapping)
  deallocate(inversemapping, stat=istat)
  call memocc(istat, iall, 'inversemapping',subname)

END SUBROUTINE inputguessConfinement





subroutine orthonormalizeAtomicOrbitalsLocalized2(iproc, nproc, methTransformOverlap, nItOrtho, blocksize_dsyev, &
           blocksize_pdgemm, convCritOrtho, lzd, orbs, comon, op, input, mad, lchi)

!
! Purpose:
! ========
!  Orthonormalizes the atomic orbitals chi using a Lowedin orthonormalization.
!
! Calling arguments:
!    

use module_base
use module_types
use module_interfaces, exceptThisOne => orthonormalizeAtomicOrbitalsLocalized2
implicit none

! Calling arguments
integer,intent(in):: iproc, nproc, methTransformOverlap, nItOrtho, blocksize_dsyev, blocksize_pdgemm
real(8),intent(in):: convCritOrtho
type(local_zone_descriptors),intent(in):: lzd
type(orbitals_data),intent(in):: orbs
type(input_variables),intent(in):: input
type(p2pCommsOrthonormality),intent(inout):: comon
type(overlapParameters),intent(inout):: op
type(matrixDescriptors),intent(in):: mad
real(8),dimension(orbs%npsidim_comp),intent(inout):: lchi

! Local variables
integer:: iorb, jorb, istat, iall, lwork, info, nvctrp, ierr, tag, ilr
real(8),dimension(:,:),allocatable:: ovrlp
character(len=*),parameter:: subname='orthonormalizeAtomicOrbitalsLocalized'


! Initialize the communication parameters.
!tag=5000
!call initCommsOrtho(iproc, nproc, lzd, orbs, orbs%inWhichLocreg, input, op, comon, tag)
allocate(ovrlp(orbs%norb,orbs%norb), stat=istat)
call memocc(istat, ovrlp, 'ovrlp', subname)

call orthonormalizeLocalized(iproc, nproc, methTransformOverlap, nItOrtho, blocksize_dsyev, blocksize_pdgemm, &
     orbs, op, comon, lzd, orbs%inWhichLocreg, convCritOrtho, input, mad, lchi,  ovrlp, 'old')

iall=-product(shape(ovrlp))*kind(ovrlp)
deallocate(ovrlp, stat=istat)
call memocc(istat, iall, 'ovrlp', subname)

!call deallocate_overlapParameters(op, subname)
!call deallocate_p2pCommsOrthonormality(comon, subname)

end subroutine orthonormalizeAtomicOrbitalsLocalized2


!!subroutine orthonormalizeCoefficients(orbs, orbsig, coeff)
!!use module_base
!!use module_types
!!implicit none
!!
!!! Calling arguments
!!type(orbitals_data),intent(in):: orbs, orbsig
!!real(8),dimension(orbsig%norb,orbs%norb),intent(inout):: coeff
!!
!!! Local variables
!!integer:: iorb, jorb, istat, iall, lwork, info
!!real(8),dimension(:),allocatable:: work, eval
!!real(8),dimension(:,:),allocatable:: ovrlp, coeffTemp
!!real(8),dimension(:,:,:),allocatable:: tempArr
!!character(len=*),parameter:: subname='orthonormalizeCoefficients'
!!real(8):: ddot
!!
!!        allocate(ovrlp(orbs%norb,orbs%norb), stat=istat)
!!        call memocc(istat, ovrlp, 'ovrlp', subname)
!!        allocate(eval(orbs%norb), stat=istat)
!!        call memocc(istat, eval, 'eval', subname)
!!        allocate(tempArr(orbs%norb,orbs%norb,2), stat=istat)
!!        call memocc(istat, tempArr, 'tempArr', subname)
!!        allocate(coeffTemp(orbsig%norb,orbs%norb), stat=istat)
!!        call memocc(istat, coeffTemp, 'coeffTemp', subname)
!!
!!
!!        !!! Orthonormalize the coefficient vectors (Gram-Schmidt).
!!        !!do iorb=1,orbs%norb
!!        !!    do jorb=1,iorb-1
!!        !!        tt=ddot(orbsig%norb, coeff(1,iorb), 1, coeff(1,jorb), 1)
!!        !!        call daxpy(orbsig%norb, -tt, coeff(1,jorb), 1, coeff(1,iorb), 1)
!!        !!    end do
!!        !!    tt=dnrm2(orbsig%norb, coeff(1,iorb), 1)
!!        !!    call dscal(orbsig%norb, 1/tt, coeff(1,iorb), 1)
!!        !!end do
!!
!!        !!! Orthonormalize the coefficient vectors (Loewdin).
!!        !!do iorb=1,orbs%norb
!!        !!    do jorb=1,orbs%norb
!!        !!        ovrlp(iorb,jorb)=ddot(orbsig%norb, coeff(1,iorb), 1, coeff(1,jorb), 1)
!!        !!    end do
!!        !!end do
!!
!!        allocate(work(1), stat=istat)
!!        call memocc(istat, work, 'work', subname)
!!        call dsyev('v', 'l', orbs%norb, ovrlp(1,1), orbs%norb, eval, work, -1, info)
!!        lwork=work(1)
!!        iall=-product(shape(work))*kind(work)
!!        deallocate(work, stat=istat)
!!        call memocc(istat, iall, 'work', subname)
!!        allocate(work(lwork), stat=istat)
!!        call memocc(istat, work, 'work', subname)
!!        call dsyev('v', 'l', orbs%norb, ovrlp(1,1), orbs%norb, eval, work, lwork, info)
!!        iall=-product(shape(work))*kind(work)
!!        deallocate(work, stat=istat)
!!        call memocc(istat, iall, 'work', subname)
!!
!!        ! Calculate S^{-1/2}. 
!!        ! First calulate ovrlp*diag(1/sqrt(evall)) (ovrlp is the diagonalized overlap
!!        ! matrix and diag(1/sqrt(evall)) the diagonal matrix consisting of the inverse square roots of the eigenvalues...
!!        do iorb=1,orbs%norb
!!            do jorb=1,orbs%norb
!!                tempArr(jorb,iorb,1)=ovrlp(jorb,iorb)*1.d0/sqrt(eval(iorb))
!!            end do
!!        end do
!!
!!        ! ...and now apply the diagonalized overlap matrix to the matrix constructed above.
!!        ! This will give S^{-1/2}.
!!        call dgemm('n', 't', orbs%norb, orbs%norb, orbs%norb, 1.d0, ovrlp(1,1), &
!!        orbs%norb, tempArr(1,1,1), orbs%norb, 0.d0, &
!!        tempArr(1,1,2), orbs%norb)
!!
!!        ! Now calculate the orthonormal orbitals by applying S^{-1/2} to the orbitals.
!!        ! This requires the use of a temporary variable phidTemp.
!!        call dgemm('n', 'n', orbsig%norb, orbs%norb, orbs%norb, 1.d0, coeff(1,1), &
!!             orbsig%norb, tempArr(1,1,2), orbs%norb, 0.d0, &
!!             coeffTemp(1,1), orbsig%norb)
!!        
!!        ! Now copy the orbitals from the temporary variable to phid.
!!        call dcopy(orbs%norb*orbsig%norb, coeffTemp(1,1), 1, coeff(1,1), 1)
!!
!!        iall=-product(shape(ovrlp))*kind(ovrlp)
!!        deallocate(ovrlp, stat=istat)
!!        call memocc(istat, iall, 'ovrlp', subname)
!!
!!        iall=-product(shape(eval))*kind(eval)
!!        deallocate(eval, stat=istat)
!!        call memocc(istat, iall, 'eval', subname)
!!
!!        iall=-product(shape(tempArr))*kind(tempArr)
!!        deallocate(tempArr, stat=istat)
!!        call memocc(istat, iall, 'tempArr', subname)
!!
!!        iall=-product(shape(coeffTemp))*kind(coeffTemp)
!!        deallocate(coeffTemp, stat=istat)
!!        call memocc(istat, iall, 'coeffTemp', subname)
!!
!!end subroutine orthonormalizeCoefficients



subroutine initializeInguessParameters(iproc, orbs, orbsig, newComm, ip)
use module_base
use module_types
implicit none

! Calling arguments
integer,intent(in):: iproc
type(orbitals_data),intent(in):: orbs, orbsig
integer,intent(in):: newComm
type(inguessParameters),intent(inout):: ip

! Local variables
integer:: ii, kk, jproc, istat, ierr, norbTarget, iorb, iiorb
real(8):: tt
character(len=*),parameter:: subname='initializeInguessParameters'


  


  ip%norb=orbs%norb
  ip%norbtot=orbsig%norb

  ! In order to symplify the transposing/untransposing, the orbitals are padded with zeros such that 
  ! they can be distributed evenly over all processes when being transposed. The new length of the 
  ! orbitals after this padding is then given by ip%norbtotPad.
  ip%norbtotPad=ip%norbtot
  do
      if(mod(ip%norbtotPad, ip%nproc)==0) exit
      ip%norbtotPad=ip%norbtotPad+1
  end do

  ! Distribute the orbitals among the processes.
  allocate(ip%norb_par(0:ip%nproc-1), stat=istat)
  call memocc(istat, ip%norb_par, 'ip%norb_par', subname)
  ip%norb_par=0
  tt=dble(ip%norb)/dble(ip%nproc)
  ii=floor(tt)
  ! ii is now the number of orbitals that every process has. Distribute the remaining ones.
  ip%norb_par(0:ip%nproc-1)=ii
  kk=ip%norb-ip%nproc*ii
  ip%norb_par(0:kk-1)=ii+1

  ! ip%onWhichMPI indicates on which MPI process a given orbital is located.
  allocate(ip%onWhichMPI(ip%norb), stat=istat)
  call memocc(istat, ip%onWhichMPI, 'ip%onWhichMPI', subname)
  iiorb=0
  do jproc=0,ip%nproc-1
      do iorb=1,ip%norb_par(jproc)
          iiorb=iiorb+1
          ip%onWhichMPI(iiorb)=jproc
      end do
  end do


  ! Starting orbital for each process
  allocate(ip%isorb_par(0:ip%nproc-1), stat=istat)
  call memocc(istat, ip%isorb_par, 'ip%isorb_par', subname)
  ip%isorb_par=0
  ii=0
  do jproc=0,iproc-1
     ii=ii+ip%norb_par(jproc)
  end do
  !reference orbital for process
  ip%isorb=ii
  ip%isorb_par(iproc)=ip%isorb
  call mpiallred(ip%isorb_par(0), ip%nproc, mpi_sum, newComm, ierr)
  


  ! Calculate the number of elements that each process has when the vectors are transposed.
  ! nvctrp is the total number, nvctrp_nz is the nonzero numbers.
  allocate(ip%nvctrp_nz(0:ip%nproc-1), stat=istat)
  call memocc(istat, ip%nvctrp_nz, 'ip%nvctrp_nz', subname)
  tt=ip%norbtot/dble(ip%nproc)
  ii=floor(tt)
  ! ii is now the number of elements that every process has. Distribute the remaining ones.
  ip%nvctrp_nz=ii
  kk=ip%norbtot-ip%nproc*ii
  ip%nvctrp_nz(0:kk-1)=ii+1
  ! Check wheter this distribution is correct
  ii=0
  do jproc=0,ip%nproc-1
     ii=ii+ip%nvctrp_nz(jproc)
  end do
  if(ii/=ip%norbtot) then
     if(iproc==0) write(*,'(3x,a)') 'ERROR: wrong partition of ip%norbtot!'
     call mpi_barrier(newComm, ierr)
     stop
  end if

  ! With the padded zeros, the elements can be distributed evenly.
  ip%nvctrp=ip%norbtotPad/ip%nproc

  ! Define the values for the mpi_alltoallv.
  ! sendcounts: number of elements that a given  process sends to another process.
  ! senddispls: offset of the starting index on a given process for the send operation to another process.
  allocate(ip%sendcounts(0:ip%nproc-1), stat=istat)
  call memocc(istat, ip%sendcounts, 'ip%sendcounts', subname)
  allocate(ip%senddispls(0:ip%nproc-1), stat=istat)
  call memocc(istat, ip%senddispls, 'ip%senddispls', subname)
  ii=0
  do jproc=0,ip%nproc-1
      ip%sendcounts(jproc)=ip%nvctrp*ip%norb_par(iproc)
      ip%senddispls(jproc)=ii
      ii=ii+ip%sendcounts(jproc)
  end do
  ! recvcounts: number of elements that a given process receives from another process.
  ! recvdispls: offset of the starting index on a given process for the receive operation from another process.
  allocate(ip%recvcounts(0:ip%nproc-1), stat=istat)
  call memocc(istat, ip%recvcounts, 'ip%recvcounts', subname)
  allocate(ip%recvdispls(0:ip%nproc-1), stat=istat)
  call memocc(istat, ip%recvdispls, 'ip%recvdispls', subname)
  ii=0
  do jproc=0,ip%nproc-1
      ip%recvcounts(jproc)=ip%nvctrp*ip%norb_par(jproc)
      ip%recvdispls(jproc)=ii
      ii=ii+ip%recvcounts(jproc)
  end do

  ! Determine the size of the work array needed for the transposition.
  ip%sizeWork=max(ip%norbtotPad*ip%norb_par(iproc),sum(ip%recvcounts(:)))

end subroutine initializeInguessParameters







!!subroutine getHamiltonianMatrix4(iproc, nproc, nprocTemp, lzdig, orbsig, orbs, norb_parTemp, onWhichMPITemp, &
!!Glr, input, onWhichAtom, onWhichAtomp, ndim_lhchi, nlocregPerMPI, lchi, lhchi, skip, mad, memoryForCommunOverlapIG, tag, ham)
!!use module_base
!!use module_types
!!use module_interfaces, exceptThisOne => getHamiltonianMatrix4
!!implicit none
!!
!!! Calling arguments
!!integer,intent(in):: iproc, nproc, nprocTemp, ndim_lhchi, nlocregPerMPI
!!type(local_zone_descriptors),intent(in):: lzdig
!!type(orbitals_data),intent(in):: orbsig, orbs
!!integer,dimension(0:nprocTemp),intent(in):: norb_parTemp
!!integer,dimension(orbs%norb),intent(in):: onWhichMPITemp
!!type(locreg_descriptors),intent(in):: Glr
!!type(input_variables),intent(in):: input
!!integer,dimension(orbsig%norb),intent(in):: onWhichAtom
!!integer,dimension(orbsig%norbp),intent(in):: onWhichAtomp
!!!real(8),dimension(lzdig%orbs%npsidim),intent(in):: chi
!!!real(8),dimension(lzdig%orbs%npsidim,nat),intent(in):: hchi
!!real(8),dimension(orbsig%npsidim),intent(in):: lchi
!!real(8),dimension(orbsig%npsidim,ndim_lhchi),intent(in):: lhchi
!!logical,dimension(lzdig%nlr),intent(in):: skip
!!type(matrixDescriptors),intent(in):: mad
!!integer,intent(in):: memoryForCommunOverlapIG
!!integer,intent(inout):: tag
!!!logical,dimension(lin%lig%lzdig%nlr,0:nproc-1),intent(in):: skipGlobal
!!real(8),dimension(orbsig%norb,orbsig%norb,nlocregPerMPI),intent(out):: ham
!!
!!! Local variables
!!integer:: sizeChi, istat, iorb, ilr, iall, ind1, ind2, ldim, gdim, iat, jproc, ilrold, iilr, iatold, iiorb, jlr, ii
!!integer:: jorb, ierr, noverlaps, iiat, iioverlap, ioverlap, tagx, availableMemory
!!logical:: copy
!!type(overlapParameters):: op
!!type(p2pCommsOrthonormality):: comon
!!!real(8),dimension(:),allocatable:: lchi, lhchi, lphiovrlp
!!real(8),dimension(:,:),allocatable:: hamTemp
!!character(len=*),parameter:: subname='getHamiltonianMatrix'
!!real(8),dimension(:),allocatable:: zeroArray
!!real(8),dimension(:,:),allocatable:: hamTempCompressed, hamTempCompressed2
!!real(8):: tt, ttmax
!!integer,dimension(:),allocatable:: displs, sendcounts
!!integer,dimension(:,:,:),allocatable:: requests
!!logical,dimension(:),allocatable:: skiptemp
!!
!!availableMemory=memoryForCommunOverlapIG*1048576
!!availableMemory=availableMemory/8 ! double precision
!!noverlaps=max(availableMemory/mad%nvctr,1)
!!if(iproc==0) write(*,'(1x,a,i0,a)') 'the specified memory allows to overlap ', noverlaps,' iterations with communication'
!!noverlaps=min(noverlaps,lzdig%nlr)
!!
!!allocate(hamTempCompressed(mad%nvctr,noverlaps), stat=istat)
!!call memocc(istat, hamTempCompressed, 'hamTempCompressed', subname)
!!allocate(sendcounts(0:nproc-1), stat=istat)
!!call memocc(istat, sendcounts, 'sendcounts', subname)
!!allocate(displs(0:nproc-1), stat=istat)
!!call memocc(istat, displs, 'displs', subname)
!!allocate(hamTempCompressed2(mad%nvctr,noverlaps), stat=istat)
!!call memocc(istat, hamTempCompressed2, 'ovrlpCompressed2', subname)
!!allocate(requests(2,0:nproc-1,noverlaps), stat=istat)
!!call memocc(istat, requests, 'requests', subname)
!!
!!allocate(hamTemp(orbsig%norb,orbsig%norb), stat=istat)
!!call memocc(istat, hamTemp, 'hamTemp', subname)
!!allocate(zeroArray(orbsig%npsidim), stat=istat)
!!call memocc(istat, zeroArray, 'zeroArray', subname)
!!allocate(skiptemp(0:nproc-1), stat=istat)
!!call memocc(istat, skiptemp, 'skiptemp', subname)
!!zeroArray=0.d0
!!
!!! Initialize the parameters for calculating the matrix.
!!call initCommsOrtho(iproc, nproc, lzdig, orbsig, onWhichAtom, input, op, comon, tag)
!!
!!
!!call allocateCommuncationBuffersOrtho(comon, subname)
!!
!!! Put lphi in the sendbuffer, i.e. lphi will be sent to other processes' receive buffer.
!!! Then post the messages and gather them.
!!!call extractOrbital2(iproc, nproc, orbsig, orbsig%npsidim, onWhichAtom, lzdig, op, lchi, comon)
!!call extractOrbital3(iproc, nproc, orbsig, orbsig%npsidim, onWhichAtom, lzdig, op, lchi, comon%nsendBuf, comon%sendBuf)
!!call postCommsOverlap(iproc, nproc, comon)
!!call gatherOrbitals2(iproc, nproc, comon)
!!
!!if(iproc==0) write(*,'(1x,a)') 'Calculating Hamiltonian matrix for all atoms. This may take some time.'
!!ilrold=0
!!iilr=0
!!iatold=0
!!ii=0
!!do iat=1,lzdig%nlr
!!
!!    if(iproc==0) write(*,'(3x,a,i0,a)', advance='no') 'Calculating matrix for atom ', iat, '... '
!!
!!    ioverlap=mod(iat-1,noverlaps)+1
!!
!!
!!    ! Put lhphi to the sendbuffer, so we can the calculate <lphi|lhphi>
!!    if(.not.skip(iat)) then
!!        ii=ii+1
!!        !call extractOrbital2(iproc, nproc, orbsig, orbsig%npsidim, onWhichAtom, lzdig, op, lhchi(1,ii), comon)
!!        call extractOrbital3(iproc, nproc, orbsig, orbsig%npsidim, onWhichAtom, lzdig, op, &
!!             lhchi(1,ii), comon%nsendBuf, comon%sendBuf)
!!        call calculateOverlapMatrix3Partial(iproc, nproc, orbsig, op, onWhichAtom, comon%nsendBuf, comon%sendBuf, &
!!             comon%nrecvBuf, comon%recvBuf, mad, hamTemp(1,1))
!!
!!    else
!!        !write(*,'(2(a,i0))') 'iproc ',iproc,' skips locreg ',iat
!!        !call extractOrbital2(iproc, nproc, orbsig, orbsig%npsidim, onWhichAtom, lzdig, op, zeroArray, comon)
!!        !!call extractOrbital3(iproc, nproc, orbsig, orbsig%npsidim, onWhichAtom, lzdig, &
!!        !!     op, zeroArray, comon%nsendBuf, comon%sendBuf)
!!        hamTemp=0.d0
!!    end if
!!    !call calculateOverlapMatrix2(iproc, nproc, orbsig, op, comon, onWhichAtom, mad, hamTemp(1,1))
!!    !!call calculateOverlapMatrix3(iproc, nproc, orbsig, op, onWhichAtom, comon%nsendBuf, comon%sendBuf, &
!!    !!     comon%nrecvBuf, comon%recvBuf, mad, hamTemp(1,1))
!!    if(iproc==0) write(*,'(a)') 'done.'
!!
!!
!!
!!    
!!    call compressMatrix2(iproc, nproc, orbs, mad, hamTemp, hamTempCompressed(1,ioverlap), sendcounts, displs)
!!    !call mpi_allgatherv(hamTempCompressed(displs(iproc)+1), sendcounts(iproc), mpi_double_precision, hamTempCompressed2(1), &
!!    !     sendcounts, displs, mpi_double_precision, mpi_comm_world, ierr)
!!    tagx=(ioverlap-1)*nproc+1
!!    !write(*,'(3(a,i0))') 'process ',iproc,' calls my_iallgatherv2 with tagx=',tagx,', ioverlap=',ioverlap
!!    call my_iallgatherv2(iproc, nproc, hamTempCompressed(displs(iproc)+1,ioverlap), sendcounts(iproc), &
!!         hamTempCompressed2(1,ioverlap), sendcounts, displs, mpi_comm_world, tagx, requests(2,0,ioverlap))
!!    !call uncompressMatrix(orbs%norb, mad, ovrlpCompressed, ovrlp)
!!    if(iat>=noverlaps) then
!!        iiat=iat-noverlaps+1
!!        iioverlap=mod(iiat-1,noverlaps)+1
!!        call my_iallgather_collect2(iproc, nproc, sendcounts(iproc), sendcounts, requests(2,0,iioverlap))
!!        call uncompressMatrix(orbs%norb, mad, hamTempCompressed2(1,iioverlap), hamTemp)
!!        
!!        ! Check whether this MPI needs this matrix. Since only nprocTemp processes will be involved
!!        ! in calculating the input guess, this check has to be done only for those processes.
!!        if(iproc<nprocTemp) then
!!            copy=.false.
!!            !do iorb=1,orbsig%norbp
!!            do iorb=1,orbs%norb
!!                !iiorb=orbs%isorb+iorb
!!                ilr=orbs%inWhichLocreg(iorb)
!!                jproc=onWhichMPITemp(iorb)
!!                if(iproc==jproc .and. ilr==iiat) then
!!                    copy=.true.
!!                    exit
!!                end if
!!            end do
!!            if(copy) then
!!                iilr=iilr+1
!!                call dcopy(orbsig%norb**2, hamTemp(1,1), 1, ham(1,1,iilr), 1)
!!            end if
!!        end if
!!    end if
!!    
!!
!!
!!
!!
!!    !!if(iproc==0) write(*,'(a)') 'done.'
!!    !!!ttmax=0.d0
!!    !!!do iorb=1,orbs%norb
!!    !!!    do jorb=iorb,orbs%norb
!!    !!!        tt=abs(hamTemp(jorb,iorb)-hamTemp(iorb,jorb))
!!    !!!        if(tt>ttmax) ttmax=tt
!!    !!!    end do
!!    !!!end do
!!    !!!if(iproc==0) write(*,*) 'max dev from symmetry: ',ttmax
!!    !!
!!    !!! Check whether this MPI needs this matrix. Since only nprocTemp processes will be involved
!!    !!! in calculating the input guess, this check has to be done only for those processes.
!!    !!if(iproc<nprocTemp) then
!!    !!    copy=.false.
!!    !!    !do iorb=1,orbsig%norbp
!!    !!    do iorb=1,orbs%norb
!!    !!        !iiorb=orbs%isorb+iorb
!!    !!        ilr=orbs%inWhichLocreg(iorb)
!!    !!        jproc=onWhichMPITemp(iorb)
!!    !!        if(iproc==jproc .and. ilr==iat) then
!!    !!            copy=.true.
!!    !!            exit
!!    !!        end if
!!    !!    end do
!!    !!    if(copy) then
!!    !!        iilr=iilr+1
!!    !!        call dcopy(orbsig%norb**2, hamTemp(1,1), 1, ham(1,1,iilr), 1)
!!    !!    end if
!!    !!end if
!!end do
!!
!!
!!
!!do iat=max(lzdig%nlr-noverlaps+2,1),lzdig%nlr
!!    iiat=mod(iat-1,noverlaps)+1
!!    call my_iallgather_collect2(iproc, nproc, sendcounts(iproc), sendcounts, requests(2,0,iiat))
!!    call uncompressMatrix(orbs%norb, mad, hamTempCompressed2(1,iiat), hamTemp)
!!    
!!    ! Check whether this MPI needs this matrix. Since only nprocTemp processes will be involved
!!    ! in calculating the input guess, this check has to be done only for those processes.
!!    if(iproc<nprocTemp) then
!!        copy=.false.
!!        !do iorb=1,orbsig%norbp
!!        do iorb=1,orbs%norb
!!            !iiorb=orbs%isorb+iorb
!!            ilr=orbs%inWhichLocreg(iorb)
!!            jproc=onWhichMPITemp(iorb)
!!            if(iproc==jproc .and. ilr==iat) then
!!                copy=.true.
!!                exit
!!            end if
!!        end do
!!        if(copy) then
!!            iilr=iilr+1
!!            call dcopy(orbsig%norb**2, hamTemp(1,1), 1, ham(1,1,iilr), 1)
!!        end if
!!    end if
!!end do
!!
!!call mpi_barrier(mpi_comm_world, ierr)
!!
!!
!!if(ii/=ndim_lhchi) then
!!    write(*,'(a,i0,a,2(2x,i0))') 'ERROR on process ',iproc,': ii/=ndim_lhchi',ii,ndim_lhchi
!!    stop
!!end if
!!
!!call deallocateCommuncationBuffersOrtho(comon, subname)
!!if(iilr/=nlocregPerMPI) then
!!    write(*,'(a,i0,a,2(2x,i0))') 'ERROR on process ',iproc,': iilr/=nlocregPerMPI',iilr,nlocregPerMPI
!!    stop
!!end if
!!call deallocate_overlapParameters(op, subname)
!!call deallocate_p2pCommsOrthonormality(comon, subname)
!!
!!iall=-product(shape(hamTempCompressed))*kind(hamTempCompressed)
!!deallocate(hamTempCompressed, stat=istat)
!!call memocc(istat, iall, 'hamTempCompressed', subname)
!!iall=-product(shape(hamTempCompressed2))*kind(hamTempCompressed2)
!!deallocate(hamTempCompressed2, stat=istat)
!!call memocc(istat, iall, 'hamTempCompressed2', subname)
!!iall=-product(shape(sendcounts))*kind(sendcounts)
!!deallocate(sendcounts, stat=istat)
!!call memocc(istat, iall, 'sendcounts', subname)
!!iall=-product(shape(displs))*kind(displs)
!!deallocate(displs, stat=istat)
!!call memocc(istat, iall, 'displs', subname)
!!iall=-product(shape(requests))*kind(requests)
!!deallocate(requests, stat=istat)
!!call memocc(istat, iall, 'requests', subname)
!!
!!iall=-product(shape(hamTemp))*kind(hamTemp)
!!deallocate(hamTemp, stat=istat)
!!call memocc(istat, iall, 'hamTemp', subname)
!!
!!iall=-product(shape(zeroArray))*kind(zeroArray)
!!deallocate(zeroArray, stat=istat)
!!call memocc(istat, iall, 'zeroArray', subname)
!!
!!iall=-product(shape(skiptemp))*kind(skiptemp)
!!deallocate(skiptemp, stat=istat)
!!call memocc(istat, iall, 'skiptemp', subname)
!!
!!end subroutine getHamiltonianMatrix4
!!
!!
!!subroutine getHamiltonianMatrix5(iproc, nproc, nprocTemp, lzdig, orbsig, orbs, norb_parTemp, onWhichMPITemp, &
!!Glr, input, onWhichAtom, onWhichAtomp, ndim_lhchi, nlocregPerMPI, lchi, lhchi, skip, mad, memoryForCommunOverlapIG, tag, ham)
!!use module_base
!!use module_types
!!use module_interfaces, exceptThisOne => getHamiltonianMatrix5
!!implicit none
!!
!!! Calling arguments
!!integer,intent(in):: iproc, nproc, nprocTemp, ndim_lhchi, nlocregPerMPI
!!type(local_zone_descriptors),intent(in):: lzdig
!!type(orbitals_data),intent(in):: orbsig, orbs
!!integer,dimension(0:nprocTemp),intent(in):: norb_parTemp
!!integer,dimension(orbs%norb),intent(in):: onWhichMPITemp
!!type(locreg_descriptors),intent(in):: Glr
!!type(input_variables),intent(in):: input
!!integer,dimension(orbsig%norb),intent(in):: onWhichAtom
!!integer,dimension(orbsig%norbp),intent(in):: onWhichAtomp
!!!real(8),dimension(lzdig%orbs%npsidim),intent(in):: chi
!!!real(8),dimension(lzdig%orbs%npsidim,nat),intent(in):: hchi
!!real(8),dimension(orbsig%npsidim),intent(in):: lchi
!!real(8),dimension(orbsig%npsidim,ndim_lhchi),intent(in):: lhchi
!!logical,dimension(lzdig%nlr),intent(in):: skip
!!type(matrixDescriptors),intent(in):: mad
!!integer,intent(in):: memoryForCommunOverlapIG
!!integer,intent(inout):: tag
!!!logical,dimension(lin%lig%lzdig%nlr,0:nproc-1),intent(in):: skipGlobal
!!real(8),dimension(orbsig%norb,orbsig%norb,nlocregPerMPI),intent(out):: ham
!!
!!! Local variables
!!integer:: sizeChi, istat, iorb, ilr, iall, ind1, ind2, ldim, gdim, iat, jproc, ilrold, iilr, iatold, iiorb, jlr, ii
!!integer:: jorb, ierr, noverlaps, iiat, iioverlap, ioverlap, tagx, availableMemory, jj, i, ist, jst, nshift
!!logical:: copy
!!type(overlapParameters):: op
!!type(p2pCommsOrthonormality):: comon
!!!real(8),dimension(:),allocatable:: lchi, lhchi, lphiovrlp
!!real(8),dimension(:,:),allocatable:: hamTemp
!!character(len=*),parameter:: subname='getHamiltonianMatrix'
!!real(8),dimension(:),allocatable:: zeroArray, sendbuf, recvbuf
!!real(8),dimension(:,:),allocatable:: hamTempCompressed, hamTempCompressed2
!!real(8):: tt, ttmax
!!integer,dimension(:),allocatable:: displs, sendcounts, displs2, sendcounts2
!!
!!
!!allocate(sendcounts(0:nproc-1), stat=istat)
!!call memocc(istat, sendcounts, 'sendcounts', subname)
!!allocate(displs(0:nproc-1), stat=istat)
!!call memocc(istat, displs, 'displs', subname)
!!allocate(sendcounts2(0:nproc-1), stat=istat)
!!call memocc(istat, sendcounts2, 'sendcounts2', subname)
!!allocate(displs2(0:nproc-1), stat=istat)
!!call memocc(istat, displs2, 'displs2', subname)
!!
!!call getCommunArraysMatrixCompression(iproc, nproc, orbsig, mad, sendcounts, displs)
!!availableMemory=memoryForCommunOverlapIG*1048576
!!availableMemory=availableMemory/8 ! double precision
!!ii=maxval(sendcounts)
!!noverlaps=max(availableMemory/ii,1)
!!if(iproc==0) write(*,'(1x,a,i0,a)') 'the specified memory allows to overlap ', noverlaps,' iterations with communication'
!!noverlaps=min(noverlaps,lzdig%nlr)
!!
!!
!!allocate(hamTempCompressed(sendcounts(iproc),noverlaps), stat=istat)
!!call memocc(istat, hamTempCompressed, 'hamTempCompressed', subname)
!!allocate(hamTempCompressed2(mad%nvctr,noverlaps), stat=istat)
!!call memocc(istat, hamTempCompressed2, 'ovrlpCompressed2', subname)
!!
!!allocate(hamTemp(orbsig%norb,orbsig%norb), stat=istat)
!!call memocc(istat, hamTemp, 'hamTemp', subname)
!!
!!! Initialize the parameters for calculating the matrix.
!!call initCommsOrtho(iproc, nproc, lzdig, orbsig, onWhichAtom, input, op, comon, tag)
!!
!!
!!call allocateCommuncationBuffersOrtho(comon, subname)
!!
!!! Put lphi in the sendbuffer, i.e. lphi will be sent to other processes' receive buffer.
!!! Then post the messages and gather them.
!!!call extractOrbital2(iproc, nproc, orbsig, orbsig%npsidim, onWhichAtom, lzdig, op, lchi, comon)
!!call extractOrbital3(iproc, nproc, orbsig, orbsig%npsidim, onWhichAtom, lzdig, op, lchi, comon%nsendBuf, comon%sendBuf)
!!call postCommsOverlap(iproc, nproc, comon)
!!call gatherOrbitals2(iproc, nproc, comon)
!!
!!
!!if(iproc==0) write(*,'(1x,a)') 'Calculating Hamiltonian matrix for all atoms. This may take some time.'
!!ilrold=0
!!iilr=0
!!iatold=0
!!ii=0
!!do iat=1,lzdig%nlr
!!
!!    if(iproc==0) write(*,'(3x,a,i0,a)', advance='no') 'Calculating matrix for atom ', iat, '... '
!!
!!    ioverlap=mod(iat-1,noverlaps)+1
!!
!!
!!    ! Put lhphi to the sendbuffer, so we can the calculate <lphi|lhphi>
!!    if(.not.skip(iat)) then
!!        ii=ii+1
!!        !call extractOrbital2(iproc, nproc, orbsig, orbsig%npsidim, onWhichAtom, lzdig, op, lhchi(1,ii), comon)
!!        call extractOrbital3(iproc, nproc, orbsig, orbsig%npsidim, onWhichAtom, lzdig, op, &
!!             lhchi(1,ii), comon%nsendBuf, comon%sendBuf)
!!        call calculateOverlapMatrix3Partial(iproc, nproc, orbsig, op, onWhichAtom, comon%nsendBuf, comon%sendBuf, &
!!             comon%nrecvBuf, comon%recvBuf, mad, hamTemp(1,1))
!!
!!    else
!!        !write(*,'(2(a,i0))') 'iproc ',iproc,' skips locreg ',iat
!!        !call extractOrbital2(iproc, nproc, orbsig, orbsig%npsidim, onWhichAtom, lzdig, op, zeroArray, comon)
!!        !!call extractOrbital3(iproc, nproc, orbsig, orbsig%npsidim, onWhichAtom, lzdig, &
!!        !!     op, zeroArray, comon%nsendBuf, comon%sendBuf)
!!        hamTemp=0.d0
!!    end if
!!    !call calculateOverlapMatrix2(iproc, nproc, orbsig, op, comon, onWhichAtom, mad, hamTemp(1,1))
!!    !!call calculateOverlapMatrix3(iproc, nproc, orbsig, op, onWhichAtom, comon%nsendBuf, comon%sendBuf, &
!!    !!     comon%nrecvBuf, comon%recvBuf, mad, hamTemp(1,1))
!!    if(iproc==0) write(*,'(a)') 'done.'
!!
!!    
!!    !call compressMatrix2(iproc, nproc, orbs, mad, hamTemp, hamTempCompressed(1,ioverlap), sendcounts, displs)
!!    call compressMatrixPerProcess(iproc, nproc, orbsig, mad, hamTemp, sendcounts(iproc), hamTempCompressed(1,ioverlap))
!!
!!    if(ioverlap==noverlaps .or. iat==lzdig%nlr) then
!!        ! Rearrange data to communicate.
!!        jj=mod(iat-1,noverlaps)+1
!!        if(iproc==0) write(*,*) 'jj', jj
!!        nshift=iat-jj
!!        allocate(sendbuf(sendcounts(iproc)*jj), stat=istat)
!!        call memocc(istat, sendbuf, 'sendbuf', subname)
!!        allocate(recvbuf(mad%nvctr*jj), stat=istat)
!!        call memocc(istat, recvbuf, 'recvbuf', subname)
!!        ist=1
!!        do i=1,jj
!!            !call dcopy(sendcounts(iproc), hamTempCompressed(displs(iproc)+1,i), 1, sendbuf(ist), 1)
!!            call dcopy(sendcounts(iproc), hamTempCompressed(1,i), 1, sendbuf(ist), 1)
!!            ist=ist+sendcounts(iproc)
!!        end do
!!        ! modify sendcounts / displs
!!        displs2(0)=0
!!        do jproc=0,nproc-1
!!            sendcounts2(jproc)=sendcounts(jproc)*jj
!!            if(jproc>0) displs2(jproc)=displs2(jproc-1)+sendcounts2(jproc-1)
!!        end do
!!        call mpi_allgatherv(sendbuf(1), sendcounts2(iproc), mpi_double_precision, recvbuf(1), &
!!             sendcounts2, displs2, mpi_double_precision, mpi_comm_world, ierr)
!!        ! Unpack data
!!        !if(iproc==0) write(*,'(a,3i8)') 'mad%nvctr, jj, mad%nvctr*jj', mad%nvctr, jj, mad%nvctr*jj
!!        do jproc=0,nproc-1
!!            ist=displs2(jproc)
!!            jst=ist+1
!!            do i=1,jj
!!                !if(iproc==0) write(*,'(a,6i8)') 'jproc, i, ist, jst, sendcounts(jproc), displs(jproc)+1', jproc, i, ist, jst, sendcounts(jproc), displs(jproc)+1
!!                call dcopy(sendcounts(jproc), recvbuf(jst), 1, hamTempCompressed2(displs(jproc)+1,i), 1)
!!                jst=jst+sendcounts(jproc)
!!            end do
!!        end do
!!        !call mpi_barrier(mpi_comm_world, ierr)
!!        !call mpi_finalize(ierr)
!!        !stop
!!        iall=-product(shape(sendbuf))*kind(sendbuf)
!!        deallocate(sendbuf, stat=istat)
!!        call memocc(istat, iall, 'sendbuf', subname)
!!        iall=-product(shape(recvbuf))*kind(recvbuf)
!!        deallocate(recvbuf, stat=istat)
!!        call memocc(istat, iall, 'recvbuf', subname)
!!
!!
!!        do iioverlap=1,jj
!!            iiat=iioverlap+nshift
!!            ! Check whether this MPI needs this matrix. Since only nprocTemp processes will be involved
!!            ! in calculating the input guess, this check has to be done only for those processes.
!!            if(iproc<nprocTemp) then
!!                copy=.false.
!!                !do iorb=1,orbsig%norbp
!!                do iorb=1,orbs%norb
!!                    !iiorb=orbs%isorb+iorb
!!                    ilr=orbs%inWhichLocreg(iorb)
!!                    jproc=onWhichMPITemp(iorb)
!!                    if(iproc==jproc .and. ilr==iiat) then
!!                        copy=.true.
!!                        exit
!!                    end if
!!                end do
!!                if(copy) then
!!                    iilr=iilr+1
!!                    call uncompressMatrix(orbs%norb, mad, hamTempCompressed2(1,iioverlap), ham(1,1,iilr))
!!                    !call dcopy(orbsig%norb**2, hamTemp(1,1), 1, ham(1,1,iilr), 1)
!!                end if
!!            end if
!!        end do
!!    end if
!!
!!end do
!!
!!
!!
!!call mpi_barrier(mpi_comm_world, ierr)
!!
!!
!!if(ii/=ndim_lhchi) then
!!    write(*,'(a,i0,a,2(2x,i0))') 'ERROR on process ',iproc,': ii/=ndim_lhchi',ii,ndim_lhchi
!!    stop
!!end if
!!
!!call deallocateCommuncationBuffersOrtho(comon, subname)
!!if(iilr/=nlocregPerMPI) then
!!    write(*,'(a,i0,a,2(2x,i0))') 'ERROR on process ',iproc,': iilr/=nlocregPerMPI',iilr,nlocregPerMPI
!!    stop
!!end if
!!call deallocate_overlapParameters(op, subname)
!!call deallocate_p2pCommsOrthonormality(comon, subname)
!!
!!iall=-product(shape(hamTempCompressed))*kind(hamTempCompressed)
!!deallocate(hamTempCompressed, stat=istat)
!!call memocc(istat, iall, 'hamTempCompressed', subname)
!!iall=-product(shape(hamTempCompressed2))*kind(hamTempCompressed2)
!!deallocate(hamTempCompressed2, stat=istat)
!!call memocc(istat, iall, 'hamTempCompressed2', subname)
!!iall=-product(shape(sendcounts))*kind(sendcounts)
!!deallocate(sendcounts, stat=istat)
!!call memocc(istat, iall, 'sendcounts', subname)
!!iall=-product(shape(displs))*kind(displs)
!!deallocate(displs, stat=istat)
!!call memocc(istat, iall, 'displs', subname)
!!iall=-product(shape(displs2))*kind(displs2)
!!deallocate(displs2, stat=istat)
!!call memocc(istat, iall, 'displs2', subname)
!!iall=-product(shape(sendcounts2))*kind(sendcounts2)
!!deallocate(sendcounts2, stat=istat)
!!call memocc(istat, iall, 'sendcounts2', subname)
!!
!!iall=-product(shape(hamTemp))*kind(hamTemp)
!!deallocate(hamTemp, stat=istat)
!!call memocc(istat, iall, 'hamTemp', subname)
!!
!!end subroutine getHamiltonianMatrix5




subroutine getHamiltonianMatrix6(iproc, nproc, nprocTemp, lzdig, orbsig, orbs, onWhichMPITemp, &
input, onWhichAtom, ndim_lhchi, nlocregPerMPI, lchi, lhchi, skip, mad, memoryForCommunOverlapIG, locregShape, &
tagout, ham)
use module_base
use module_types
use module_interfaces, exceptThisOne => getHamiltonianMatrix6
implicit none

! Calling arguments
integer,intent(in):: iproc, nproc, nprocTemp, ndim_lhchi, nlocregPerMPI
type(local_zone_descriptors),intent(in):: lzdig
type(orbitals_data),intent(in):: orbsig, orbs
integer,dimension(orbs%norb),intent(in):: onWhichMPITemp
type(input_variables),intent(in):: input
integer,dimension(orbsig%norb),intent(in):: onWhichAtom
!real(8),dimension(lzdig%orbs%npsidim),intent(in):: chi
!real(8),dimension(lzdig%orbs%npsidim,nat),intent(in):: hchi
real(8),dimension(max(orbsig%npsidim_orbs,orbsig%npsidim_comp)),intent(in):: lchi
real(8),dimension(max(orbsig%npsidim_orbs,orbsig%npsidim_comp),ndim_lhchi),intent(in):: lhchi
logical,dimension(lzdig%nlr),intent(in):: skip
type(matrixDescriptors),intent(in):: mad
integer,intent(in):: memoryForCommunOverlapIG
character(len=1),intent(in):: locregShape
integer,intent(inout):: tagout
!logical,dimension(lin%lig%lzdig%nlr,0:nproc-1),intent(in):: skipGlobal
real(8),dimension(orbsig%norb,orbsig%norb,nlocregPerMPI),intent(out):: ham

! Local variables
integer:: sizeChi, istat, iorb, ilr, iall, ind1, ind2, ldim, gdim, iat, jproc, ilrold, iilr, iatold, iiorb, jlr, ii
integer:: jorb, ierr, noverlaps, iiat, iioverlap, ioverlap, tagx, availableMemory, jj, i, ist, jst, nshift
integer:: irecv, isend, nrecv, nsend, tag, tag0, jjproc, ind, imat, imatold, jjprocold
type(overlapParameters):: op
type(p2pCommsOrthonormality):: comon
!real(8),dimension(:),allocatable:: lchi, lhchi, lphiovrlp
real(8),dimension(:,:),allocatable:: hamTemp
character(len=*),parameter:: subname='getHamiltonianMatrix6'
real(8),dimension(:,:),allocatable:: hamTempCompressed, hamTempCompressed2, ttmat
integer,dimension(:),allocatable:: displs, sendcounts, sendrequests, recvrequests
real(8):: tt1, tt2, tt3, dsum




allocate(sendcounts(0:nproc-1), stat=istat)
call memocc(istat, sendcounts, 'sendcounts', subname)
allocate(displs(0:nproc-1), stat=istat)
call memocc(istat, displs, 'displs', subname)

call getCommunArraysMatrixCompression(iproc, nproc, orbsig, mad, sendcounts, displs)
availableMemory=memoryForCommunOverlapIG*1048576
availableMemory=availableMemory/8 ! double precision
ii=maxval(sendcounts)
noverlaps=max(availableMemory/ii,1)
if(iproc==0) write(*,'(1x,a,i0,a)') 'the specified memory allows to overlap ', noverlaps,' iterations with communication'
noverlaps=min(noverlaps,lzdig%nlr)


allocate(hamTempCompressed(sendcounts(iproc),noverlaps), stat=istat)
call memocc(istat, hamTempCompressed, 'hamTempCompressed', subname)
allocate(hamTempCompressed2(mad%nvctr,nlocregPerMPI), stat=istat)
call memocc(istat, hamTempCompressed2, 'ovrlpCompressed2', subname)

allocate(hamTemp(orbsig%norb,orbsig%norb), stat=istat)
call memocc(istat, hamTemp, 'hamTemp', subname)

! Initialize the parameters for calculating the matrix.
if(iproc==0) write(*,*) 'calling initCommsOrtho in getHamiltonianMatrix6'
call initCommsOrtho(iproc, nproc, lzdig, orbsig, onWhichAtom, input, locregShape, op, comon, tagout)


if(iproc==0) write(*,*) 'calling allocateCommuncationBuffersOrtho in getHamiltonianMatrix6'
call allocateCommuncationBuffersOrtho(comon, subname)

! Put lphi in the sendbuffer, i.e. lphi will be sent to other processes' receive buffer.
! Then post the messages and gather them.
!call extractOrbital2(iproc, nproc, orbsig, orbsig%npsidim, onWhichAtom, lzdig, op, lchi, comon)
if(iproc==0) write(*,*) 'calling extractOrbital3 in getHamiltonianMatrix6'
call extractOrbital3(iproc, nproc, orbsig, orbsig%npsidim_orbs, onWhichAtom, lzdig, op, lchi, comon%nsendBuf, comon%sendBuf)
if(iproc==0) write(*,*) 'calling postCommsOverlap in getHamiltonianMatrix6'
!!call postCommsOverlap(iproc, nproc, comon)
call postCommsOverlapNew(iproc, nproc, orbsig, op, lzdig, lchi, comon, tt1, tt2)
if(iproc==0) write(*,*) 'calling gatherOrbitals2 in getHamiltonianMatrix6'
!call gatherOrbitals2(iproc, nproc, comon)
allocate(ttmat(orbsig%norb,orbsig%norb))
call collectnew(iproc, nproc, comon, mad, op, orbsig, input, lzdig, comon%nsendbuf, &
     comon%sendbuf, comon%nrecvbuf, comon%recvbuf, ttmat, tt1, tt2, tt3)
deallocate(ttmat)



if(iproc==0) write(*,'(1x,a)') 'Calculating Hamiltonian matrix for all atoms. This may take some time.'
ilrold=0
iilr=0
iatold=0
ii=0
imatold=1
imat=0
do iat=1,lzdig%nlr

    if(iproc==0) write(*,'(3x,a,i0,a)', advance='no') 'Calculating matrix for atom ', iat, '... '

    ioverlap=mod(iat-1,noverlaps)+1


    ! Put lhphi to the sendbuffer, so we can the calculate <lphi|lhphi>
    if(.not.skip(iat)) then
        ii=ii+1
        call extractOrbital3(iproc, nproc, orbsig, orbsig%npsidim_orbs, onWhichAtom, lzdig, op, &
             lhchi(1,ii), comon%nsendBuf, comon%sendBuf)
        call calculateOverlapMatrix3Partial(iproc, nproc, orbsig, op, onWhichAtom, comon%nsendBuf, comon%sendBuf, &
             comon%nrecvBuf, comon%recvBuf, mad, hamTemp(1,1))
        !!do istat=1,orbsig%norb
        !!    do iall=1,orbsig%norb
        !!        write(40000+1000*iproc+iat,*) istat,iall,hamTemp(iall,istat)
        !!    end do
        !!end do
        call compressMatrixPerProcess(iproc, nproc, orbsig, mad, hamTemp, sendcounts(iproc), hamTempCompressed(1,ioverlap))

    else
        call razero(sendcounts(iproc), hamTempCompressed(1,ioverlap))
    end if
    if(iproc==0) write(*,'(a)') 'done.'

    
    if(ioverlap==noverlaps .or. iat==lzdig%nlr) then
        
        ! Communicate the matrices calculated so far.
        if(iproc==0) write(*,'(1x,a)',advance='no') 'communicating matrices...'

        ! jj indicates how many matrices ar eto be communicated.
        jj=mod(iat-1,noverlaps)+1
        if(iproc==0) write(*,*) 'jj', jj

        ! nshift indicates how much the following loops do i=1,jj deviate from the outer loop on iat.
        nshift=iat-jj

        ! First determine the number of sends / receives for each process.
        nsend=0
        nrecv=0
        ilrold=-1
        jjprocold=-1
        do iioverlap=1,jj
            iiat=iioverlap+nshift
            if(iproc<nprocTemp) then
                do iorb=1,orbs%norb
                    ilr=orbs%inWhichLocreg(iorb)
                    jjproc=onWhichMPITemp(iorb)
                    if(ilr==ilrold .and. jjproc==jjprocold) cycle !Otherwise we would communicate the same again
                    ilrold=ilr
                    jjprocold=jjproc
                    if(ilr==iiat) then
                        ! Send this matrix to process jproc.
                        if(iproc==jjproc) then
                            do jproc=0,nproc-1
                                nrecv=nrecv+1
                            end do
                            nsend=nsend+1
                        else
                            nsend=nsend+1
                        end if
                    end if
                end do
            end if
        end do


        allocate(sendrequests(nsend), stat=istat)
        call memocc(istat, sendrequests, 'sendrequests', subname)
        allocate(recvrequests(nrecv), stat=istat)
        call memocc(istat, recvrequests, 'recvrequests', subname)

        ! Now communicate the matrices.
        tag0=1
        isend=0
        irecv=0
        ilrold=-1
        jjprocold=-1
        do iioverlap=1,jj
            iiat=iioverlap+nshift
            ! Check whether this MPI needs this matrix. Since only nprocTemp processes will be involved
            ! in calculating the input guess, this check has to be done only for those processes.
            if(iproc<nprocTemp) then
                do iorb=1,orbs%norb
                    ilr=orbs%inWhichLocreg(iorb)
                    jjproc=onWhichMPITemp(iorb)
                    if(ilr==ilrold .and. jjproc==jjprocold) cycle
                    ilrold=ilr
                    jjprocold=jjproc
                    if(ilr==iiat) then
                        ! Send to process jproc
                       if(iproc==jjproc .and. nproc > 1) then
                          imat=imat+1
                          do jproc=0,nproc-1
                             tag=tag0+jproc
                             irecv=irecv+1
                             !write(*,'(3(a,i0))') 'process ',iproc,' receives data from process ',jproc,' with tag ',tag
                             call mpi_irecv(hamTempCompressed2(displs(jproc)+1,imat), sendcounts(jproc), &
                                  mpi_double_precision, jproc, tag, mpi_comm_world, recvrequests(irecv), ierr)
                          end do
                          tag=tag0+iproc
                          isend=isend+1
                          !write(*,'(3(a,i0))') 'process ',iproc,' sends data to process ',jjproc,' with tag ',tag
                          call mpi_isend(hamTempCompressed(1,iioverlap), sendcounts(iproc), &
                               mpi_double_precision, jjproc, tag, mpi_comm_world, sendrequests(isend), ierr)
                       !else if (nproc ==1) then
                       !   call vcopy(sendcounts(iproc),hamTempCompressed(1,iioverlap),1,&
                        !       hamTempCompressed2(displs(jproc)+1,imat),1)
                       else if (nproc >1) then
                          tag=tag0+iproc
                          isend=isend+1
                          !write(*,'(3(a,i0))') 'Aprocess ',iproc,' sends data to process ',jjproc,' with tag ',tag
                          call mpi_isend(hamTempCompressed(1,iioverlap), sendcounts(iproc), &
                               mpi_double_precision, jjproc, tag, mpi_comm_world, sendrequests(isend), ierr)
                       else if (nproc == 1) then
                          imat=imat+1
                          call vcopy(sendcounts(iproc),hamTempCompressed(1,iioverlap),1,&
                               hamTempCompressed2(displs(iproc)+1,imat),1)
                       end if
                        tag0=tag0+1
                    end if
                end do
            end if
        end do
        
        ! Wait for the communication to complete
        if (nproc > 1) then
           isend=0
           waitForSend: do
              call mpi_waitany(nsend-isend, sendrequests(1), ind, mpi_status_ignore, ierr)
              isend=isend+1
              do i=ind,nsend-isend
                 sendrequests(i)=sendrequests(i+1)
              end do
              if(isend==nsend) exit waitForSend
           end do waitForSend

           irecv=0
           waitForRecv: do
              call mpi_waitany(nrecv-irecv, recvrequests(1), ind, mpi_status_ignore, ierr)
              irecv=irecv+1
              do i=ind,nrecv-irecv
                 recvrequests(i)=recvrequests(i+1)
              end do
              if(irecv==nrecv) exit waitForrecv
           end do waitForRecv
        end if
     ! Uncompress the matrices
     do i=imatold,imat
        call uncompressMatrix(orbs%norb, mad, hamTempCompressed2(1,i), ham(1,1,i))
     end do
     imatold=imat+1

     iall=-product(shape(sendrequests))*kind(sendrequests)
     deallocate(sendrequests, stat=istat)
     call memocc(istat, iall, 'sendrequests', subname)
     iall=-product(shape(recvrequests))*kind(recvrequests)
     deallocate(recvrequests, stat=istat)
     call memocc(istat, iall, 'recvrequests', subname)

     if(iproc==0) write(*,'(a)') ' done.'

  end if

end do



call mpi_barrier(mpi_comm_world, ierr)


!!if(imat/=ndim_lhchi) then
!!    write(*,'(a,i0,a,2(2x,i0))') 'ERROR on process ',iproc,': imat/=ndim_lhchi',imat,ndim_lhchi
!!    stop
!!end if

call deallocateCommuncationBuffersOrtho(comon, subname)
if(imat/=nlocregPerMPI .and. nproc >1) then
  write(*,'(a,i0,a,2(2x,i0))') 'ERROR on process ',iproc,': imat/=nlocregPerMPI',imat,nlocregPerMPI
  stop
end if
call deallocate_overlapParameters(op, subname)
call deallocate_p2pCommsOrthonormality(comon, subname)

iall=-product(shape(hamTempCompressed))*kind(hamTempCompressed)
deallocate(hamTempCompressed, stat=istat)
call memocc(istat, iall, 'hamTempCompressed', subname)
iall=-product(shape(hamTempCompressed2))*kind(hamTempCompressed2)
deallocate(hamTempCompressed2, stat=istat)
call memocc(istat, iall, 'hamTempCompressed2', subname)
iall=-product(shape(sendcounts))*kind(sendcounts)
deallocate(sendcounts, stat=istat)
call memocc(istat, iall, 'sendcounts', subname)
iall=-product(shape(displs))*kind(displs)
deallocate(displs, stat=istat)
call memocc(istat, iall, 'displs', subname)

iall=-product(shape(hamTemp))*kind(hamTemp)
deallocate(hamTemp, stat=istat)
call memocc(istat, iall, 'hamTemp', subname)

end subroutine getHamiltonianMatrix6





subroutine determineLocalizationRegions(iproc, nproc, nlr, norb, at, onWhichAtomAll, locrad, rxyz, lzd, hx, hy, hz, mlr)
use module_base
use module_types
use module_interfaces, exceptThisOne => determineLocalizationRegions
implicit none

! Calling arguments
integer,intent(in):: iproc, nproc, nlr, norb
type(atoms_data),intent(in):: at
integer,dimension(norb),intent(in):: onWhichAtomAll
real(8),dimension(at%nat),intent(in):: locrad
real(8),dimension(3,at%nat),intent(in):: rxyz
type(local_zone_descriptors),intent(in):: lzd
real(8),intent(in):: hx, hy, hz
type(matrixLocalizationRegion),dimension(:),pointer,intent(out):: mlr

! Local variables
integer:: ilr, jlr, jorb, ii, istat, is1, ie1, is2, ie2, is3, ie3, js1, je1, js2, je2, js3, je3
real(8):: cut, tt
logical:: ovrlpx, ovrlpy, ovrlpz
character(len=*),parameter:: subname='determineLocalizationRegions'


allocate(mlr(nlr), stat=istat)
do ilr=1,nlr
  call nullify_matrixLocalizationRegion(mlr(ilr))
end do

!!!! THIS WAS THE ORIGINAL
!!! Count for each localization region the number of matrix elements within the cutoff.
!!do ilr=1,nlr
!!    mlr(ilr)%norbinlr=0
!!    call getIndices(lzd%llr(ilr), is1, ie1, is2, ie2, is3, ie3)
!!    do jorb=1,norb
!!        jlr=onWhichAtomAll(jorb)
!!        call getIndices(lzd%llr(jlr), js1, je1, js2, je2, js3, je3)
!!        ovrlpx = ( is1<=je1 .and. ie1>=js1 )
!!        ovrlpy = ( is2<=je2 .and. ie2>=js2 )
!!        ovrlpz = ( is3<=je3 .and. ie3>=js3 )
!!        if(ovrlpx .and. ovrlpy .and. ovrlpz) then
!!            mlr(ilr)%norbinlr=mlr(ilr)%norbinlr+1
!!        end if
!!    end do
!!    !if(iproc==0) write(*,'(a,2i8)') 'ilr, mlr(ilr)%norbinlr', ilr, mlr(ilr)%norbinlr
!!    allocate(mlr(ilr)%indexInGlobal(mlr(ilr)%norbinlr), stat=istat)
!!    call memocc(istat, mlr(ilr)%indexInGlobal, 'mlr(ilr)%indexInGlobal', subname)
!!    !if(iproc==0) write(*,'(a,i4,i7)') 'ilr, mlr(ilr)%norbinlr', ilr, mlr(ilr)%norbinlr
!!end do
!!
!!
!!! Now determine the indices of the elements with an overlap.
!!do ilr=1,nlr
!!    ii=0
!!    call getIndices(lzd%llr(ilr), is1, ie1, is2, ie2, is3, ie3)
!!    do jorb=1,norb
!!        jlr=onWhichAtomAll(jorb)
!!        call getIndices(lzd%llr(jlr), js1, je1, js2, je2, js3, je3)
!!        ovrlpx = ( is1<=je1 .and. ie1>=js1 )
!!        ovrlpy = ( is2<=je2 .and. ie2>=js2 )
!!        ovrlpz = ( is3<=je3 .and. ie3>=js3 )
!!        if(ovrlpx .and. ovrlpy .and. ovrlpz) then
!!            ii=ii+1
!!            mlr(ilr)%indexInGlobal(ii)=jorb
!!            !if(iproc==0) write(*,'(a,3i8)') 'ilr, ii, mlr(ilr)%indexInGlobal(ii)', ilr, ii, mlr(ilr)%indexInGlobal(ii)
!!        end if
!!    end do
!!    if(ii/=mlr(ilr)%norbinlr) then
!!        write(*,'(a,i0,a,2(2x,i0))') 'ERROR on process ', iproc, ': ii/=mlr(ilr)%norbinlr', ii, mlr(ilr)%norbinlr
!!    end if
!!    !if(iproc==0) write(*,'(a,i6,200i5)') 'ilr, mlr(ilr)%indexInGlobal(ii)', ilr, mlr(ilr)%indexInGlobal(:)
!!end do

!! THIS IS NEW
! Count for each localization region the number of matrix elements within the cutoff.
do ilr=1,nlr
  mlr(ilr)%norbinlr=0
  call getIndices(lzd%llr(ilr), is1, ie1, is2, ie2, is3, ie3)
  do jorb=1,norb
     jlr=onWhichAtomAll(jorb)
     !call getIndices(lzd%llr(jlr), js1, je1, js2, je2, js3, je3)
     js1=floor(rxyz(1,jlr)/hx)
     je1=ceiling(rxyz(1,jlr)/hx)
     js2=floor(rxyz(2,jlr)/hy)
     je2=ceiling(rxyz(2,jlr)/hy)
     js3=floor(rxyz(3,jlr)/hz)
     je3=ceiling(rxyz(3,jlr)/hz)
     ovrlpx = ( is1<=je1 .and. ie1>=js1 )
     ovrlpy = ( is2<=je2 .and. ie2>=js2 )
     ovrlpz = ( is3<=je3 .and. ie3>=js3 )
     if(ovrlpx .and. ovrlpy .and. ovrlpz) then
        mlr(ilr)%norbinlr=mlr(ilr)%norbinlr+1
     end if
  end do
  !if(iproc==0) write(*,'(a,2i8)') 'ilr, mlr(ilr)%norbinlr', ilr, mlr(ilr)%norbinlr
  allocate(mlr(ilr)%indexInGlobal(mlr(ilr)%norbinlr), stat=istat)
  call memocc(istat, mlr(ilr)%indexInGlobal, 'mlr(ilr)%indexInGlobal', subname)
  !if(iproc==0) write(*,'(a,i4,i7)') 'ilr, mlr(ilr)%norbinlr', ilr, mlr(ilr)%norbinlr
end do


! Now determine the indices of the elements with an overlap.
do ilr=1,nlr
  ii=0
  call getIndices(lzd%llr(ilr), is1, ie1, is2, ie2, is3, ie3)
  do jorb=1,norb
     jlr=onWhichAtomAll(jorb)
     !call getIndices(lzd%llr(jlr), js1, je1, js2, je2, js3, je3)
     js1=floor(rxyz(1,jlr)/hx)
     je1=ceiling(rxyz(1,jlr)/hx)
     js2=floor(rxyz(2,jlr)/hy)
     je2=ceiling(rxyz(2,jlr)/hy)
     js3=floor(rxyz(3,jlr)/hz)
     je3=ceiling(rxyz(3,jlr)/hz)
     ovrlpx = ( is1<=je1 .and. ie1>=js1 )
     ovrlpy = ( is2<=je2 .and. ie2>=js2 )
     ovrlpz = ( is3<=je3 .and. ie3>=js3 )
     if(ovrlpx .and. ovrlpy .and. ovrlpz) then
        ii=ii+1
        mlr(ilr)%indexInGlobal(ii)=jorb
        !if(iproc==0) write(*,'(a,3i8)') 'ilr, ii, mlr(ilr)%indexInGlobal(ii)', ilr, ii, mlr(ilr)%indexInGlobal(ii)
     end if
  end do
  if(ii/=mlr(ilr)%norbinlr) then
     write(*,'(a,i0,a,2(2x,i0))') 'ERROR on process ', iproc, ': ii/=mlr(ilr)%norbinlr', ii, mlr(ilr)%norbinlr
  end if
  !if(iproc==0) write(*,'(a,i6,200i5)') 'ilr, mlr(ilr)%indexInGlobal(ii)', ilr, mlr(ilr)%indexInGlobal(:)
end do

end subroutine determineLocalizationRegions








subroutine extractMatrix3(iproc, nproc, norb, norbp, orbstot, onWhichAtomPhi, onWhichMPI, nmat, ham, matmin, hamextract)
use module_base
use module_types
implicit none

! Calling arguments
integer,intent(in):: iproc, nproc, nmat, norb, norbp
type(orbitals_data),intent(in):: orbstot
integer,dimension(norb),intent(in):: onWhichAtomPhi, onWhichMPI
real(8),dimension(orbstot%norb,orbstot%norb,nmat),intent(in):: ham
type(matrixMinimization),intent(inout):: matmin
real(8),dimension(:,:,:),pointer,intent(out):: hamextract

! Local variables
integer:: jorb, jlr, jproc, jlrold, jjorb, ind, indlarge, jnd, jndlarge, ii, istat, jjlr
character(len=*),parameter:: subname='extractMatrix'

allocate(matmin%inWhichLocregExtracted(norbp), stat=istat)
call memocc(istat, matmin%inWhichLocregExtracted, 'matmin%inWhichLocregExtracted', subname)
allocate(matmin%inWhichLocregOnMPI(norbp), stat=istat)
call memocc(istat, matmin%inWhichLocregOnMPI, 'matmin%inWhichLocregOnMPI', subname)

! Allocate the matrices holding the extracted quantities. In principle this matrix
! has a different size for each localization region. To simplify the program, allocate them
! with the same size for all localization regions on a given MPI process.
matmin%norbmax=0
jlrold=-1
matmin%nlrp=0 ! localization regions per process
jjorb=0
do jorb=1,norb
  jlr=onWhichAtomPhi(jorb)
  jproc=onWhichMPI(jorb)
  if(iproc==jproc) then
     jjorb=jjorb+1
     if(jlr/=jlrold) then
        matmin%nlrp=matmin%nlrp+1
     end if
     if(matmin%mlr(jlr)%norbinlr>matmin%norbmax) then
        matmin%norbmax=matmin%mlr(jlr)%norbinlr
     end if
     matmin%inWhichLocregExtracted(jjorb)=jlr
     matmin%inWhichLocregOnMPI(jjorb)=matmin%nlrp
     jlrold=jlr
  end if
end do

allocate(matmin%indexInLocreg(matmin%nlrp), stat=istat)
call memocc(istat, matmin%indexInLocreg, 'matmin%indexInLocreg', subname)

! Allocate the matrix
allocate(hamextract(matmin%norbmax,matmin%norbmax,matmin%nlrp), stat=istat)
call memocc(istat, hamextract, 'hamextract', subname)
hamextract=0.d0

! Exctract the data from the large Hamiltonian.
jlrold=-1
jjlr=0
do jorb=1,norb
  jlr=onWhichAtomPhi(jorb)
  jproc=onWhichMPI(jorb)
  if(iproc==jproc) then
     if(jlr/=jlrold) then
        jjlr=jjlr+1
        matmin%indexInLocreg(jjlr)=jlr
        ! To make it work for both input guess (where we have nmat>1 different matrices) and
        ! for the iterative diagonalization (where we have only nmat=1 matrix).
        ii=min(jlr,nmat)
        do ind=1,matmin%mlr(jlr)%norbinlr
           indlarge=matmin%mlr(jlr)%indexInGlobal(ind)
           do jnd=1,matmin%mlr(jlr)%norbinlr
              jndlarge=matmin%mlr(jlr)%indexInGlobal(jnd)
              hamextract(jnd,ind,jjlr)=ham(jndlarge,indlarge,jjlr)
           end do
        end do
        jlrold=jlr
     end if
  end if
end do

if(jjlr/=nmat) then
  write(*,'(a,i0,a,2(2x,i0))') 'ERROR on process ',iproc,': jjlr/nmat',jjlr,nmat
  stop
end if


end subroutine extractMatrix3





subroutine vectorGlobalToLocal(norbtot, mlr, vglobal, vlocal)
use module_base
use module_types
implicit none

! Calling arguments
integer,intent(in):: norbtot
type(matrixLocalizationRegion),intent(in):: mlr
real(8),dimension(norbtot),intent(in):: vglobal
real(8),dimension(mlr%norbinlr),intent(out):: vlocal

! Local variables
integer:: ilocal, iglobal

do ilocal=1,mlr%norbinlr
  iglobal=mlr%indexInGlobal(ilocal)
  vlocal(ilocal)=vglobal(iglobal)
end do


end subroutine vectorGlobalToLocal




subroutine vectorLocalToGlobal(norbtot, mlr, vlocal, vglobal)
use module_base
use module_types
implicit none

! Calling arguments
integer,intent(in):: norbtot
type(matrixLocalizationRegion),intent(in):: mlr
real(8),dimension(mlr%norbinlr),intent(in):: vlocal
real(8),dimension(norbtot),intent(out):: vglobal

! Local variables
integer:: ilocal, iglobal

vglobal=0.d0
do ilocal=1,mlr%norbinlr
  iglobal=mlr%indexInGlobal(ilocal)
  vglobal(iglobal)=vlocal(ilocal)
end do


end subroutine vectorLocalToGlobal





subroutine determineOverlapRegionMatrix(iproc, nproc, lzd, mlr, orbs, orbstot, onWhichAtom, onWhichAtomPhi, comom)
use module_base
use module_types
implicit none

! Calling arguments
integer,intent(in):: iproc, nproc
type(local_zone_descriptors),intent(in):: lzd
type(orbitals_data),intent(in):: orbs, orbstot
integer,dimension(orbstot%norb),intent(in):: onWhichAtom
integer,dimension(orbs%norb),intent(in):: onWhichAtomPhi
type(matrixLocalizationRegion),dimension(lzd%nlr),intent(in):: mlr
type(p2pCommsOrthonormalityMatrix),intent(out):: comom

! Local variables
integer:: ilr, jlr, klr, novrlp, korb, istat, jlrold, jjlr, jjorb, jorb, kkorb, lorb, iorb, jorbout, iiorb
integer:: is1, ie1, is2, ie2, is3, ie3, js1, je1, js2, je2, js3, je3, ks1, ke1, ks2, ke2, ks3, ke3
logical:: ovrlpx_ki, ovrlpy_ki, ovrlpz_ki, ovrlpx_kj, ovrlpy_kj, ovrlpz_kj, ovrlpx, ovrlpy, ovrlpz
logical:: overlapFound
character(len=*),parameter:: subname='determineOverlapRegionMatrix'


allocate(comom%noverlap(lzd%nlr), stat=istat)
call memocc(istat, comom%noverlap, 'comom%noverlap', subname)

! First count the number of overlapping localization regions for each localization region.
do ilr=1,lzd%nlr
  call getIndices(lzd%llr(ilr), is1, ie1, is2, ie2, is3, ie3)
  novrlp=0
  do jorbout=1,orbs%norb
     jlr=onWhichAtomPhi(jorbout)
!!!! THIS IS THE ORIGINAL
     !!call getIndices(lzd%llr(jlr), js1, je1, js2, je2, js3, je3)
     !!ovrlpx = ( is1<=je1 .and. ie1>=js1 )
     !!ovrlpy = ( is2<=je2 .and. ie2>=js2 )
     !!ovrlpz = ( is3<=je3 .and. ie3>=js3 )
     !!if(ovrlpx .and. ovrlpy .and. ovrlpz) then
     !!    novrlp=novrlp+1
     !!end if
     !! THIS IS NEW ############################
     ! Check whether there is a common element.
     outloop1: do iorb=1,mlr(ilr)%norbinlr
        iiorb=mlr(ilr)%indexInGlobal(iorb)
        do jorb=1,mlr(jlr)%norbinlr
           jjorb=mlr(jlr)%indexInGlobal(jorb)
           if(iiorb==jjorb) then
              novrlp=novrlp+1
              exit outloop1
           end if
        end do
     end do outloop1
  end do
  comom%noverlap(ilr)=novrlp
  !!if(iproc==0) write(*,*) 'ilr, comom%noverlap(ilr)', ilr, comom%noverlap(ilr) 
end do


allocate(comom%overlaps(maxval(comom%noverlap(:)),lzd%nlr), stat=istat)
call memocc(istat, comom%overlaps, 'comom%overlaps', subname)
do ilr=1,lzd%nlr
  comom%overlaps(:,ilr)=0
  call getIndices(lzd%llr(ilr), is1, ie1, is2, ie2, is3, ie3)
  novrlp=0
  do jorbout=1,orbs%norb
     jlr=onWhichAtomPhi(jorbout)
!!!! THIS IS THE ORIGINAL
     !!call getIndices(lzd%llr(jlr), js1, je1, js2, je2, js3, je3)
     !!ovrlpx = ( is1<=je1 .and. ie1>=js1 )
     !!ovrlpy = ( is2<=je2 .and. ie2>=js2 )
     !!ovrlpz = ( is3<=je3 .and. ie3>=js3 )
     !!if(ovrlpx .and. ovrlpy .and. ovrlpz) then
     !!    novrlp=novrlp+1
     !!    comom%overlaps(novrlp,ilr)=jorbout
     !!    if(iproc==0) write(*,'(2(a,i0))') 'locreg ',ilr,' overlaps with orbital ',jorbout
     !!end if
     ! THIS IS NEW ############################
     ! Check whether there is a common element.
     outloop2: do iorb=1,mlr(ilr)%norbinlr
        iiorb=mlr(ilr)%indexInGlobal(iorb)
        do jorb=1,mlr(jlr)%norbinlr
           jjorb=mlr(jlr)%indexInGlobal(jorb)
           if(iiorb==jjorb) then
              novrlp=novrlp+1
              comom%overlaps(novrlp,ilr)=jorbout
              !if(iproc==0) write(*,'(2(a,i0))') 'locreg ',ilr,' overlaps with orbital ',jorbout
              exit outloop2
           end if
        end do
     end do outloop2
  end do
  !!if(iproc==0) write(*,'(a,i4,3x,100i5)') 'ilr, comom%overlaps(,ilr)', ilr, comom%overlaps(:,ilr) 
end do

allocate(comom%olr(maxval(comom%noverlap(:)),lzd%nlr), stat=istat)
do ilr=1,lzd%nlr
  do iorb=1,maxval(comom%noverlap(:))
     call nullify_matrixLocalizationRegion(comom%olr(iorb,ilr))
  end do
end do



! Now determine which orbitals (corresponding to basis functions) will be in the overlap localization region.
do ilr=1,lzd%nlr
  call getIndices(lzd%llr(ilr), is1, ie1, is2, ie2, is3, ie3)
  comom%olr(:,ilr)%norbinlr=0
  do jorbout=1,comom%noverlap(ilr)
     jjorb=comom%overlaps(jorbout,ilr)
     jlr=onWhichAtomPhi(jjorb)
!!!! THIS IS THE ORIGINAL
     !!call getIndices(lzd%llr(jlr), js1, je1, js2, je2, js3, je3)
     !!do korb=1,mlr(jlr)%norbinlr
     !!    lorb=mlr(jlr)%indexInGlobal(korb)
     !!    klr=onWhichAtom(lorb)
     !!    call getIndices(lzd%llr(klr), ks1, ke1, ks2, ke2, ks3, ke3)
     !!    ovrlpx_ki = ( ks1<=ie1 .and. ke1>=is1 )
     !!    ovrlpy_ki = ( ks2<=ie2 .and. ke2>=is2 )
     !!    ovrlpz_ki = ( ks3<=ie3 .and. ke3>=is3 )
     !!    ovrlpx_kj = ( ks1<=je1 .and. ke1>=js1 )
     !!    ovrlpy_kj = ( ks2<=je2 .and. ke2>=js2 )
     !!    ovrlpz_kj = ( ks3<=je3 .and. ke3>=js3 )
     !!    ovrlpx = ( ovrlpx_ki .and. ovrlpx_kj )
     !!    ovrlpy = ( ovrlpy_ki .and. ovrlpy_kj )
     !!    ovrlpz = ( ovrlpz_ki .and. ovrlpz_kj )
     !!    if(ovrlpx .and. ovrlpy .and. ovrlpz) then
     !!        comom%olr(jorbout,ilr)%norbinlr=comom%olr(jorbout,ilr)%norbinlr+1
     !!    end if
     !!end do
     ! THIS IS NEW ############################
     ! Check whether there is a common element.
     do iorb=1,mlr(ilr)%norbinlr
        iiorb=mlr(ilr)%indexInGlobal(iorb)
        do jorb=1,mlr(jlr)%norbinlr
           jjorb=mlr(jlr)%indexInGlobal(jorb)
           if(iiorb==jjorb) then
              novrlp=novrlp+1
              comom%olr(jorbout,ilr)%norbinlr=comom%olr(jorbout,ilr)%norbinlr+1
              !exit
           end if
        end do
     end do
     allocate(comom%olr(jorbout,ilr)%indexInGlobal(comom%olr(jorbout,ilr)%norbinlr), stat=istat)
     call memocc(istat, comom%olr(jorbout,ilr)%indexInGlobal, 'comom%olr(jorbout,ilr)%indexInGlobal', subname)
  end do
end do

!!do ilr=1,lzd%nlr
!!    do jorb=1,comom%noverlap(ilr)
!!        if(iproc==0) write(*,'(a,2i5,2i8)') 'ilr, jjorb, comom%overlaps(jorb,ilr), comom%olr(jorb,ilr)%norbinlr', ilr, jorb, comom%overlaps(jorb,ilr), comom%olr(jorb,ilr)%norbinlr
!!    end do
!!end do


! Determine the indices to switch from global region to localization region.
do ilr=1,lzd%nlr
  call getIndices(lzd%llr(ilr), is1, ie1, is2, ie2, is3, ie3)
  do jorbout=1,comom%noverlap(ilr)
     jjorb=comom%overlaps(jorbout,ilr)
     jlr=onWhichAtomPhi(jjorb)
!!!! THIS IS THE ORIGINAL
     !!call getIndices(lzd%llr(jlr), js1, je1, js2, je2, js3, je3)
     !!kkorb=0
     !!comom%olr(jorbout,ilr)%indexInGlobal(:)=0
     !!do korb=1,mlr(jlr)%norbinlr
     !!    lorb=mlr(jlr)%indexInGlobal(korb)
     !!    klr=onWhichAtom(lorb)
     !!    call getIndices(lzd%llr(klr), ks1, ke1, ks2, ke2, ks3, ke3)
     !!    ovrlpx_ki = ( ks1<=ie1 .and. ke1>=is1 )
     !!    ovrlpy_ki = ( ks2<=ie2 .and. ke2>=is2 )
     !!    ovrlpz_ki = ( ks3<=ie3 .and. ke3>=is3 )
     !!    ovrlpx_kj = ( ks1<=je1 .and. ke1>=js1 )
     !!    ovrlpy_kj = ( ks2<=je2 .and. ke2>=js2 )
     !!    ovrlpz_kj = ( ks3<=je3 .and. ke3>=js3 )
     !!    ovrlpx = ( ovrlpx_ki .and. ovrlpx_kj )
     !!    ovrlpy = ( ovrlpy_ki .and. ovrlpy_kj )
     !!    ovrlpz = ( ovrlpz_ki .and. ovrlpz_kj )
     !!    if(ovrlpx .and. ovrlpy .and. ovrlpz) then
     !!        kkorb=kkorb+1
     !!        comom%olr(jorbout,ilr)%indexInGlobal(kkorb)=korb
     !!        !if(iproc==0) write(*,'(a,4i9)') 'orbitals in overlap region: ilr, jlr, kkorb, comom%olr(jorbout,ilr)%indexInGlobal(kkorb)', ilr, jlr, kkorb, comom%olr(jorbout,ilr)%indexInGlobal(kkorb)
     !!    end if
     !!end do
     ! THIS IS NEW ############################
     ! Check whether there is a common element.
     kkorb=0
     do iorb=1,mlr(ilr)%norbinlr
        iiorb=mlr(ilr)%indexInGlobal(iorb)
        do jorb=1,mlr(jlr)%norbinlr
           jjorb=mlr(jlr)%indexInGlobal(jorb)
           if(iiorb==jjorb) then
              kkorb=kkorb+1
              !comom%olr(jorbout,ilr)%indexInGlobal(kkorb)=iiorb
              !comom%olr(jorbout,ilr)%indexInGlobal(kkorb)=iorb
              comom%olr(jorbout,ilr)%indexInGlobal(kkorb)=jorb
              !if(iproc==0) write(*,'(a,4i9)') 'orbitals in overlap region: ilr, jlr, kkorb, comom%olr(jorbout,ilr)%indexInGlobal(kkorb)', ilr, jlr, kkorb, comom%olr(jorbout,ilr)%indexInGlobal(kkorb)
              !exit
           end if
        end do
     end do
  end do
end do

! With these indices it is possible to extract data from the global region to the
! overlap region. For example: comom%olr(jorb,ilr) allows to extract data from orbital
! jorb (the jorb-th orbital overlapping with region ilr) to the overlap region. To expand
! this overlap region to the whole region ilr, we need comom%(iorb,jlr), where jlr is the 
! localization region of jorb and iorb the iorb-th overlapping orbital of region jlr.
! This information is stored in comom%olrForExpansion:
! comom%olrForExpansion(1,jorb,ilr)=jlr
! comom%olrForExpansion(2,jorb,ilr)=iorb
allocate(comom%olrForExpansion(2,maxval(comom%noverlap(:)),lzd%nlr), stat=istat)
call memocc(istat, comom%olrForExpansion, 'comom%olrForExpansion', subname)
comom%olrForExpansion=55555
do ilr=1,lzd%nlr
  do iorb=1,comom%noverlap(ilr)
     jorb=comom%overlaps(iorb,ilr)
     !jlr=onWhichAtom(jorb)
     jlr=onWhichAtomPhi(jorb)
     comom%olrForExpansion(1,iorb,ilr)=jlr
     do korb=1,comom%noverlap(jlr)
        kkorb=comom%overlaps(korb,jlr)
        !klr=onWhichAtom(kkorb)
        klr=onWhichAtomPhi(kkorb)
        !if(iproc==0) write(*,'(a,5i9)') 'ilr, iorb, jlr, korb, klr', ilr, iorb, jlr, korb, klr
        if(klr==ilr) then
           comom%olrForExpansion(2,iorb,ilr)=korb
        end if
     end do
     !if(iproc==0) write(*,'(a,4i8)') 'ilr, iorb, comom%olrForExpansion(1,iorb,ilr), comom%olrForExpansion(2,iorb,ilr)', ilr, iorb, comom%olrForExpansion(1,iorb,ilr), comom%olrForExpansion(2,iorb,ilr)
  end do
end do




end subroutine determineOverlapRegionMatrix





subroutine initCommsMatrixOrtho(iproc, nproc, norb, norb_par, isorb_par, onWhichAtomPhi, onWhichMPI, tag, comom)
use module_base
use module_types
implicit none

! Calling arguments
integer,intent(in):: iproc, nproc, norb
integer,dimension(norb),intent(in):: onWhichAtomPhi, onWhichMPI
integer,dimension(0:nproc-1),intent(in):: norb_par, isorb_par
integer,intent(inout):: tag
type(p2pCommsOrthonormalityMatrix),intent(inout):: comom

! Local variables
integer:: jlrold,jproc,jj,jorb,jjorb,jlr,jjmax,istat,jkorb,mpisource,mpidest,istsource,istdest,ncount,korb,iall,kkorb
integer:: iorb, irecv, isend
integer,dimension(:),allocatable:: istsourcearr, istdestarr
character(len=*),parameter:: subname='initCommsMatrixOrtho'


allocate(istsourcearr(0:nproc-1), stat=istat)
call memocc(istat, istsourcearr, 'istsourcearr', subname)
istsourcearr=1
allocate(istdestarr(0:nproc-1), stat=istat)
call memocc(istat, istdestarr, 'istdestarr', subname)
istdestarr=1

comom%nrecvbuf=0
allocate(comom%indexInRecvBuf(maxval(comom%noverlap(:)),0:nproc-1), stat=istat)
call memocc(istat, comom%indexInRecvBuf, 'comom%indexInRecvBuf', subname)

allocate(comom%noverlapProc(0:nproc-1), stat=istat)
call memocc(istat, comom%noverlapProc, 'comom%noverlapProc', subname)

! Count how many orbitals each process will receive
do jproc=0,nproc-1
  jlrold=0
  comom%noverlapProc(jproc)=0
  do jorb=1,norb_par(jproc)
     jjorb=isorb_par(jproc)+jorb
     jlr=onWhichAtomPhi(jjorb)
     if(jlr==jlrold) cycle
     do korb=1,comom%noverlap(jlr)
        comom%noverlapProc(jproc)=comom%noverlapProc(jproc)+1
     end do
     jlrold=jlr
  end do
end do

allocate(comom%comarr(8,maxval(comom%noverlapProc(:)),0:nproc-1), stat=istat)
call memocc(istat, comom%comarr, 'comom%comarr', subname)
allocate(comom%overlapsProc(maxval(comom%noverlapProc(:)),0:nproc-1), stat=istat)
call memocc(istat, comom%overlapsProc, 'comom%overlapsProc', subname)
allocate(comom%communComplete(maxval(comom%noverlapProc(:)),0:nproc-1), stat=istat)
call memocc(istat, comom%communComplete, 'comom%communComplete', subname)

comom%nsendBuf=0
comom%nrecvBuf=0
do jproc=0,nproc-1
  jkorb=0
  jlrold=0
  do jorb=1,norb_par(jproc)
     jjorb=isorb_par(jproc)+jorb
     jlr=onWhichAtomPhi(jjorb)
     if(jlr==jlrold) cycle
     do korb=1,comom%noverlap(jlr)
        jkorb=jkorb+1
        kkorb=comom%overlaps(korb,jlr)
        mpidest=jproc
        mpisource=onWhichMPI(kkorb)
        istsource=istsourcearr(mpisource)
        ncount=comom%olr(korb,jlr)%norbinlr 
        istdest=istdestarr(mpidest)
        tag=tag+1
        comom%overlapsProc(jkorb,jproc)=kkorb
        call setCommsParameters(mpisource, mpidest, istsource, istdest, ncount, tag, comom%comarr(1,jkorb,jproc))
        if(iproc==mpisource) then
           comom%nsendBuf=comom%nsendBuf+ncount
           !write(*,'(3(a,i0),6x,a,4i8)') 'process ',iproc,' adds ',ncount,' elements to comom%nsendBuf. Value after that: ',comom%nsendBuf,'. jjorb, jlr, korb, kkorb', jjorb, jlr, korb, kkorb
        end if
        if(iproc==mpidest) then
           !write(*,'(2(a,i0),a)') 'process ',iproc,' adds ',ncount,' elements to comom%nrecvBuf.'
           comom%nrecvbuf=comom%nrecvbuf+ncount
           comom%indexInRecvBuf(korb,jproc)=istdest
        end if
        istdestarr(mpidest)=istdestarr(mpidest)+ncount
        istsourcearr(mpisource)=istsourcearr(mpisource)+ncount
     end do
     jlrold=jlr
  end do
end do

allocate(comom%recvBuf(comom%nrecvbuf), stat=istat)
call memocc(istat, comom%recvBuf, 'comom%recvBuf', subname)
allocate(comom%sendBuf(comom%nsendbuf), stat=istat)
call memocc(istat, comom%sendBuf, 'comom%sendBuf', subname)

iall=-product(shape(istsourcearr))*kind(istsourcearr)
deallocate(istsourcearr, stat=istat)
call memocc(istat, iall, 'istsourcearr', subname)
iall=-product(shape(istdestarr))*kind(istdestarr)
deallocate(istdestarr, stat=istat)
call memocc(istat, iall, 'istdestarr', subname)


irecv=0
do jproc=0,nproc-1
  do iorb=1,comom%noverlapProc(jproc)
     mpidest=comom%comarr(4,iorb,jproc)
     ! The orbitals are on different processes, so we need a point to point communication.
     if(iproc==mpidest) then
        irecv=irecv+1
     end if
  end do
end do
! Number of receives per process, will be used later
comom%nrecv=irecv

isend=0
do jproc=0,nproc-1
  do iorb=1,comom%noverlapProc(jproc)
     mpisource=comom%comarr(1,iorb,jproc)
     ! The orbitals are on different processes, so we need a point to point communication.
     if(iproc==mpisource) then
        isend=isend+1
     end if
  end do
end do
! Number of sends per process, will be used later
comom%nsend=isend

allocate(comom%requests(max(comom%nrecv,comom%nsend),2), stat=istat)
call memocc(istat, comom%requests, 'comom%requests', subname)

end subroutine initCommsMatrixOrtho




subroutine orthonormalizeVectors(iproc, nproc, comm, nItOrtho, methTransformOverlap, blocksize_dsyev, blocksize_pdgemm, &
  orbs, onWhichAtom, onWhichMPI, isorb_par, norbmax, norbp, isorb, nlr, newComm, mad, mlr, vec, comom)
use module_base
use module_types
use module_interfaces, exceptThisOne => orthonormalizeVectors
implicit none

! Calling arguments
integer,intent(in):: iproc, nproc, comm, nItOrtho, methTransformOverlap, blocksize_dsyev, blocksize_pdgemm
integer,intent(in):: norbmax, norbp, isorb, nlr, newComm
type(orbitals_data),intent(in):: orbs
integer,dimension(orbs%norb),intent(in):: onWhichAtom, onWhichMPI
integer,dimension(0:nproc-1),intent(in):: isorb_par
type(matrixDescriptors),intent(in):: mad
type(matrixLocalizationRegion),dimension(nlr),intent(in):: mlr
real(8),dimension(norbmax,norbp),intent(inout):: vec
type(p2pCommsOrthonormalityMatrix),intent(inout):: comom

! Local variables
integer:: noverlaps, iorb, iiorb, ilr, istat, ilrold, jorb, iall, it, iorbmax, jorbmax, i
real(8):: tt, dnrm2, dev
real(8),dimension(:,:),allocatable:: vecOvrlp, ovrlp
character(len=*),parameter:: subname='orthonormalizeVectors'
real(8),dimension(orbs%norb):: vecglobal

noverlaps=0
ilrold=0
do iorb=1,norbp
  iiorb=isorb+iorb
  ilr=onWhichAtom(iiorb)
  if(ilr/=ilrold) then
     noverlaps=noverlaps+comom%noverlap(ilr)
  end if
  ilrold=ilr
end do
allocate(vecOvrlp(norbmax,noverlaps), stat=istat)
call memocc(istat, vecOvrlp, 'vecOvrlp', subname)
allocate(ovrlp(orbs%norb,orbs%norb), stat=istat)
call memocc(istat, ovrlp, 'ovrlp', subname)

do it=1,nItOrtho

!!!! THIS IS A TEST !!
   !!do iorb=1,orbs%norbp
   !!  ilr=onWhichAtom(iorb+orbs%isorb)
   !!  !write(*,'(3(a,i0))') 'iproc=',iproc,', iorb=',iorb,' calls with ilr=',ilr
   !!  call vectorLocalToGlobal(orbs%norb, mlr(ilr), vec(1,iorb), vecglobal(1))
   !!  do i=1,orbs%norb
   !!      write(8000+iproc,'(i8,es20.12)') i, vecglobal(i)
   !!  end do
   !!end do
!!!!!!!!!!!!!!!!!!!!!!

  call extractToOverlapregion(iproc, nproc, orbs%norb, onWhichAtom, onWhichMPI, isorb_par, norbmax, norbp, vec, comom)
  !call postCommsVectorOrthonormalization(iproc, nproc, newComm, comom)
  !call gatherVectors(iproc, nproc, newComm, comom)
  call postCommsVectorOrthonormalizationNew(iproc, nproc, newComm, comom)
  call gatherVectorsNew(iproc, nproc, comom)

  call expandFromOverlapregion(iproc, nproc, isorb, norbp, orbs, onWhichAtom, comom, norbmax, noverlaps, vecOvrlp)

  ! Calculate the overlap matrix.
  call calculateOverlap(iproc, nproc, nlr, norbmax, norbp, noverlaps, isorb, orbs%norb, comom, mlr, onWhichAtom, &
       vec, vecOvrlp, newComm, ovrlp)
  dev=0.d0
  iorbmax=0
  jorbmax=0
  do iorb=1,orbs%norb
     do jorb=1,orbs%norb
        !if(iproc==0) write(300,'(2i8,es15.7)') iorb, jorb, ovrlp(jorb,iorb)
        if(iorb==jorb) then
           tt=abs(1.d0-ovrlp(jorb,iorb))
        else
           tt=abs(ovrlp(jorb,iorb))
        end if
        if(tt>dev) then
           dev=tt
           iorbmax=iorb
           jorbmax=jorb
        end if
     end do
  end do
  if(iproc==0) then
     write(*,'(a,es14.6,2(2x,i0))') 'max deviation from unity, position:',dev, iorbmax, jorbmax
  end if
  call overlapPowerMinusOneHalf(iproc, nproc, comm, methTransformOverlap, blocksize_dsyev, blocksize_pdgemm, orbs%norb, mad, ovrlp)
  !!do iorb=1,orbs%norb
  !!    do jorb=1,orbs%norb
  !!        if(iproc==0) write(400,'(2i8,es15.7)') iorb, jorb, ovrlp(jorb,iorb)
  !!    end do
  !!end do
  !!if(methTransformOverlap==0) then
  !!    !write(*,'(a,i0)') 'call transformOverlapMatrix in orthonormalizeVectors, iproc=',iproc
  !!    call transformOverlapMatrix(iproc, nproc, comm, blocksize_dsyev, blocksize_pdgemm, orbs%norb, ovrlp)
  !!    if(iproc==0) write(*,*) 'method 0'
  !!else
  !!    call overlapPowerMinusOneHalfTaylor(iproc, nproc, methTransformOverlap, orbs%norb, mad, ovrlp)
  !!end if
  !!else if(methTransformOverlap==1) then
  !!    call transformOverlapMatrixTaylor(iproc, nproc, orbs%norb, ovrlp)
  !!    if(iproc==0) write(*,*) 'method 1'
  !!else if(methTransformOverlap==2) then
  !!    call transformOverlapMatrixTaylorOrder2(iproc, nproc, orbs%norb, mad, ovrlp)
  !!else
  !!    stop 'methTransformOverlap is wrong'
  !!end if



  call orthonormalLinearCombinations(iproc, nproc, nlr, norbmax, norbp, noverlaps, isorb, &
       orbs%norb, comom, mlr, onWhichAtom, vecOvrlp, ovrlp, vec)

  ! Normalize the vectors
  do iorb=1,norbp
     tt=dnrm2(norbmax, vec(1,iorb), 1)
     !write(*,'(a,2i8,es14.6)') 'iproc, iorb, tt',iproc, iorb, tt
     call dscal(norbmax, 1/tt, vec(1,iorb), 1)
  end do

end do

iall=-product(shape(ovrlp))*kind(ovrlp)
deallocate(ovrlp, stat=istat)
call memocc(istat, iall, 'ovrlp', subname)
iall=-product(shape(vecOvrlp))*kind(vecOvrlp)
deallocate(vecOvrlp, stat=istat)
call memocc(istat, iall, 'vecOvrlp', subname)

end subroutine orthonormalizeVectors




subroutine orthoconstraintVectors(iproc, nproc, methTransformOverlap, correctionOrthoconstraint, blocksize_pdgemm, orbs, &
  onWhichAtom, onWhichMPI, isorb_par, norbmax, norbp, isorb, nlr, newComm, mlr, mad, vec, grad, comom, trace)
use module_base
use module_types
use module_interfaces, exceptThisOne => orthoconstraintVectors
implicit none

! Calling arguments
integer,intent(in):: iproc, nproc, methTransformOverlap, correctionOrthoconstraint, blocksize_pdgemm, norbmax
integer,intent(in):: norbp, isorb, nlr, newComm
type(orbitals_data),intent(in):: orbs
integer,dimension(orbs%norb),intent(in):: onWhichAtom, onWhichMPI
integer,dimension(0:nproc-1),intent(in):: isorb_par
type(matrixLocalizationRegion),dimension(nlr),intent(in):: mlr
type(matrixDescriptors),intent(in):: mad
real(8),dimension(norbmax,norbp),intent(inout):: vec, grad
type(p2pCommsOrthonormalityMatrix),intent(inout):: comom
real(8),intent(out):: trace

! Local variables
integer:: noverlaps, iorb, iiorb, ilr, istat, ilrold, jorb, iall
real(8),dimension(:,:),allocatable:: gradOvrlp, vecOvrlp, lagmat, ovrlp
character(len=*),parameter:: subname='orthoconstraintVectors'
real(8):: ddot

noverlaps=0
ilrold=0
do iorb=1,norbp
  iiorb=isorb+iorb
  ilr=onWhichAtom(iiorb)
  if(ilr/=ilrold) then
     noverlaps=noverlaps+comom%noverlap(ilr)
  end if
  ilrold=ilr
end do
allocate(gradOvrlp(norbmax,noverlaps), stat=istat)
call memocc(istat, gradOvrlp, 'gradOvrlp', subname)
allocate(vecOvrlp(norbmax,noverlaps), stat=istat)
call memocc(istat, vecOvrlp, 'vecOvrlp', subname)
allocate(lagmat(orbs%norb,orbs%norb), stat=istat)
call memocc(istat, lagmat, 'lagmat', subname)
allocate(ovrlp(orbs%norb,orbs%norb), stat=istat)
call memocc(istat, ovrlp, 'ovrlp', subname)

call extractToOverlapregion(iproc, nproc, orbs%norb, onWhichAtom, onWhichMPI, isorb_par, norbmax, norbp, grad, comom)

!call postCommsVectorOrthonormalization(iproc, nproc, newComm, comom)
!call gatherVectors(iproc, nproc, newComm, comom)
call postCommsVectorOrthonormalizationNew(iproc, nproc, newComm, comom)
call gatherVectorsNew(iproc, nproc, comom)

call expandFromOverlapregion(iproc, nproc, isorb, norbp, orbs, onWhichAtom, comom, norbmax, noverlaps, gradOvrlp)

! Calculate the Lagrange multiplier matrix <vec|grad>.
call calculateOverlap(iproc, nproc, nlr, norbmax, norbp, noverlaps, isorb, orbs%norb, comom, mlr, onWhichAtom, vec,&
    gradOvrlp, newComm, lagmat)
!subroutine calculateOverlap(iproc, nproc, nlr, norbmax, norbp, noverlaps, isorb, norb, comom, mlr, onWhichAtom, vec,&
!           vecOvrlp, newComm, ovrlp)
trace=0.d0
do iorb=1,orbs%norb
  trace=trace+lagmat(iorb,iorb)
end do

! Now we also have to calculate the overlap matrix.
call extractToOverlapregion(iproc, nproc, orbs%norb, onWhichAtom, onWhichMPI, isorb_par, norbmax, norbp, vec, comom)
!call postCommsVectorOrthonormalization(iproc, nproc, newComm, comom)
!call gatherVectors(iproc, nproc, newComm, comom)
call postCommsVectorOrthonormalizationNew(iproc, nproc, newComm, comom)
call gatherVectorsNew(iproc, nproc, comom)
call expandFromOverlapregion(iproc, nproc, isorb, norbp, orbs, onWhichAtom, comom, norbmax, noverlaps, vecOvrlp)
call calculateOverlap(iproc, nproc, nlr, norbmax, norbp, noverlaps, isorb, orbs%norb, comom, mlr, onWhichAtom, vec,&
    vecOvrlp, newComm, ovrlp)

! Now apply the orthoconstraint.
call applyOrthoconstraintVectors(iproc, nproc, methTransformOverlap, correctionOrthoconstraint, &
    blocksize_pdgemm, newComm, orbs%norb, &
    norbmax, norbp, isorb, nlr, noverlaps, onWhichAtom, vecOvrlp, ovrlp, lagmat, comom, mlr, mad, orbs, grad)

!call transformOverlapMatrix(iproc, nproc, orbs%norb, ovrlp)
!call orthonormalLinearCombinations(iproc, nproc, nlr, norbmax, norbp, noverlaps, isorb, orbs%norb, comom, mlr, onWhichAtom, vecOvrlp, ovrlp, vec)

iall=-product(shape(lagmat))*kind(lagmat)
deallocate(lagmat, stat=istat)
call memocc(istat, iall, 'lagmat', subname)

iall=-product(shape(gradOvrlp))*kind(gradOvrlp)
deallocate(gradOvrlp, stat=istat)
call memocc(istat, iall, 'gradOvrlp', subname)

iall=-product(shape(ovrlp))*kind(ovrlp)
deallocate(ovrlp, stat=istat)
call memocc(istat, iall, 'ovrlp', subname)

iall=-product(shape(vecOvrlp))*kind(vecOvrlp)
deallocate(vecOvrlp, stat=istat)
call memocc(istat, iall, 'vecOvrlp', subname)

end subroutine orthoconstraintVectors





subroutine postCommsVectorOrthonormalization(iproc, nproc, newComm, comom)
use module_base
use module_types
implicit none

! Calling arguments
integer,intent(in):: iproc, nproc, newComm
type(p2pCommsOrthonormalityMatrix),intent(inout):: comom

! Local variables
integer:: nsends, nreceives, jproc, iorb, mpisource, istsource, ncount, mpidest, istdest, tag, ierr

nsends=0
nreceives=0
comom%communComplete=.false.
do jproc=0,nproc-1
  do iorb=1,comom%noverlapProc(jproc)
     mpisource=comom%comarr(1,iorb,jproc)
     istsource=comom%comarr(2,iorb,jproc)
     ncount=comom%comarr(3,iorb,jproc)
     mpidest=comom%comarr(4,iorb,jproc)
     istdest=comom%comarr(5,iorb,jproc)
     tag=comom%comarr(6,iorb,jproc)
     !if(iproc==0) write(*,'(a,4i9)') 'jproc, iorb, mpisource, mpidest', jproc, iorb, mpisource, mpidest
     if(mpisource/=mpidest) then
        ! The orbitals are on different processes, so we need a point to point communication.
        if(iproc==mpisource) then
           !write(*,'(6(a,i0))') 'process ', mpisource, ' sends ', ncount, ' elements from position ', istsource, ' to position ', istdest, ' on process ', mpidest, ', tag=',tag
           call mpi_isend(comom%sendBuf(istsource), ncount, mpi_double_precision, mpidest, tag, newComm,&
                comom%comarr(7,iorb,jproc), ierr)
           !call mpi_isend(sendBuf(istsource), ncount, mpi_double_precision, mpidest, tag, mpi_comm_world, lin%comsr%comarr(8,iorb,jproc), ierr)
           comom%comarr(8,iorb,jproc)=mpi_request_null !is this correct?
           nsends=nsends+1
        else if(iproc==mpidest) then
           !write(*,'(6(a,i0))') 'Aprocess ', mpidest, ' receives ', ncount,&
           !     ' elements at position ', istdest, ' from position ', istsource, ' on process ', mpisource, ', tag=',tag
           call mpi_irecv(comom%recvBuf(istdest), ncount, mpi_double_precision, mpisource, tag, newComm,&
                comom%comarr(8,iorb,jproc), ierr)
           comom%comarr(7,iorb,jproc)=mpi_request_null !is this correct?
           nreceives=nreceives+1
        else
           comom%comarr(7,iorb,jproc)=mpi_request_null
           comom%comarr(8,iorb,jproc)=mpi_request_null
        end if
     else
        ! The orbitals are on the same process, so simply copy them.
        if(iproc==mpisource) then
           call dcopy(ncount, comom%sendBuf(istsource), 1, comom%recvBuf(istdest), 1)
           !write(*,'(6(a,i0))') 'process ', iproc, ' copies ', ncount, ' elements from position ', istsource, ' to position ', istdest, ' on process ', iproc, ', tag=',tag
           comom%comarr(7,iorb,jproc)=mpi_request_null
           comom%comarr(8,iorb,jproc)=mpi_request_null
           nsends=nsends+1
           nreceives=nreceives+1
           comom%communComplete(iorb,iproc)=.true.
        else
           comom%comarr(7,iorb,jproc)=mpi_request_null
           comom%comarr(8,iorb,jproc)=mpi_request_null
        end if

     end if
  end do
end do



end subroutine postCommsVectorOrthonormalization





subroutine postCommsVectorOrthonormalizationNew(iproc, nproc, newComm, comom)
use module_base
use module_types
implicit none

! Calling arguments
integer,intent(in):: iproc, nproc, newComm
type(p2pCommsOrthonormalityMatrix),intent(inout):: comom

! Local variables
integer:: isend, irecv, jproc, iorb, mpisource, istsource, ncount, mpidest, istdest, tag, ierr

irecv=0
comom%communComplete=.false.
do jproc=0,nproc-1
  do iorb=1,comom%noverlapProc(jproc)
     mpisource=comom%comarr(1,iorb,jproc)
     istsource=comom%comarr(2,iorb,jproc)
     ncount=comom%comarr(3,iorb,jproc)
     mpidest=comom%comarr(4,iorb,jproc)
     istdest=comom%comarr(5,iorb,jproc)
     tag=comom%comarr(6,iorb,jproc)
     ! The orbitals are on different processes, so we need a point to point communication.
     if(iproc==mpidest .and. nproc > 1) then
        !write(*,'(6(a,i0))') 'Bprocess ', mpidest, ' receives ', ncount,&
        !     ' elements at position ', istdest, ' from position ', istsource, ' on process ', mpisource, ', tag=',tag
        tag=iorb
        irecv=irecv+1
        call mpi_irecv(comom%recvBuf(istdest), ncount, mpi_double_precision, mpisource, tag, newComm,&
             comom%requests(irecv,2), ierr)
     end if
  end do
end do

! Number of receives per process, will be used later
comom%nrecv=irecv

isend=0
do jproc=0,nproc-1
  do iorb=1,comom%noverlapProc(jproc)
     mpisource=comom%comarr(1,iorb,jproc)
     istsource=comom%comarr(2,iorb,jproc)
     ncount=comom%comarr(3,iorb,jproc)
     mpidest=comom%comarr(4,iorb,jproc)
     istdest=comom%comarr(5,iorb,jproc)
     tag=comom%comarr(6,iorb,jproc)
     ! The orbitals are on different processes, so we need a point to point communication.
     if(iproc==mpisource .and. nproc > 1) then
        !write(*,'(6(a,i0))') 'process ', mpisource, ' sends ', ncount, ' elements from position ', istsource, ' to position ', istdest, ' on process ', mpidest, ', tag=',tag
        tag=iorb
        isend=isend+1
        call mpi_isend(comom%sendBuf(istsource), ncount, mpi_double_precision, mpidest, tag, newComm,&
             comom%requests(isend,1), ierr)
     else if (nproc ==1) then
        call vcopy(ncount,comom%sendBuf(istsource),1,comom%recvBuf(istdest),1)
     end if
  end do
end do
! Number of sends per process, will be used later
comom%nsend=isend


end subroutine postCommsVectorOrthonormalizationNew






subroutine gatherVectors(iproc, nproc, newComm, comom)
use module_base
use module_types
implicit none

! Calling arguments
integer,intent(in):: iproc, nproc, newComm
type(p2pCommsOrthonormalityMatrix),intent(inout):: comom

! Local variables
integer:: jorb, mpisource, mpidest, nfast, nslow, nsameproc, ierr, jproc
integer,dimension(mpi_status_size):: stat
logical:: sendComplete, receiveComplete

!!! Check whether the communications have completed.
!!nfast=0
!!nsameproc=0
!!testLoop: do
!!    do jproc=0,nproc-1
!!        do jorb=1,comom%noverlapProc(jproc)
!!            if(comom%communComplete(jorb,jproc)) cycle
!!            call mpi_test(comom%comarr(7,jorb,jproc), sendComplete, stat, ierr)
!!            call mpi_test(comom%comarr(8,jorb,jproc), receiveComplete, stat, ierr)
!!            if(sendComplete .and. receiveComplete) comom%communComplete(jorb,jproc)=.true.
!!            if(comom%communComplete(jorb,jproc)) then
!!                !write(*,'(2(a,i0))') 'fast communication; process ', iproc, ' has received orbital ', jorb
!!                mpisource=comom%comarr(1,jorb,jproc)
!!                mpidest=comom%comarr(4,jorb,jproc)
!!                if(mpisource/=mpidest) then
!!                    nfast=nfast+1
!!                else
!!                    nsameproc=nsameproc+1
!!                end if
!!            end if
!!        end do
!!    end do
!!    ! If we made it until here, either all all the communication is
!!    ! complete or we better wait for each single orbital.
!!    exit testLoop
!!end do testLoop


! Wait for the communications that have not completed yet
nslow=0
do jproc=0,nproc-1
  do jorb=1,comom%noverlapProc(jproc)
     if(comom%communComplete(jorb,jproc)) cycle
     !write(*,'(2(a,i0))') 'process ', iproc, ' is waiting for orbital ', korb
     nslow=nslow+1
     call mpi_wait(comom%comarr(7,jorb,jproc), stat, ierr)   !COMMENTED BY PB
     call mpi_wait(comom%comarr(8,jorb,jproc), stat, ierr)   !COMMENTED BY PB
     comom%communComplete(jorb,jproc)=.true.
  end do
end do

!call mpiallred(nreceives, 1, mpi_sum, mpi_comm_world, ierr)
!call mpiallred(nfast, 1, mpi_sum, newComm, ierr)
!call mpiallred(nslow, 1, mpi_sum, newComm, ierr)
!call mpiallred(nsameproc, 1, mpi_sum, newComm, ierr)
!if(iproc==0) write(*,'(1x,2(a,i0),a)') 'statistics: - ', nfast+nslow, ' point to point communications, of which ', &
!                       nfast, ' could be overlapped with computation.'
!if(iproc==0) write(*,'(1x,a,i0,a)') '            - ', nsameproc, ' copies on the same processor.'


end subroutine gatherVectors






subroutine gatherVectorsNew(iproc, nproc, comom)
use module_base
use module_types
implicit none

! Calling arguments
integer,intent(in):: iproc, nproc
type(p2pCommsOrthonormalityMatrix),intent(inout):: comom

! Local variables
integer:: i, nsend, nrecv, ind, ierr

if (nproc >1) then
  nsend=0
  waitLoopSend: do
     call mpi_waitany(comom%nsend-nsend, comom%requests(1,1), ind, mpi_status_ignore, ierr)
     nsend=nsend+1
     do i=ind,comom%nsend-nsend
        comom%requests(i,1)=comom%requests(i+1,1)
     end do
     if(nsend==comom%nsend) exit waitLoopSend
  end do waitLoopSend


  nrecv=0
  waitLoopRecv: do
     call mpi_waitany(comom%nrecv-nrecv, comom%requests(1,2), ind, mpi_status_ignore, ierr)
     nrecv=nrecv+1
     do i=ind,comom%nrecv-nrecv
        comom%requests(i,2)=comom%requests(i+1,2)
     end do
     if(nrecv==comom%nrecv) exit waitLoopRecv
  end do waitLoopRecv
end if

end subroutine gatherVectorsNew








subroutine extractToOverlapregion(iproc, nproc, norb, onWhichAtom, onWhichMPI, isorb_par, norbmax, norbp, vec, comom)
use module_base
use module_types
implicit none

! Calling arguments
integer,intent(in):: iproc, nproc, norbmax, norb, norbp
integer,dimension(norb),intent(in):: onWhichAtom, onWhichMPI
integer,dimension(0:nproc-1),intent(in):: isorb_par
real(8),dimension(norbmax,norbp),intent(in):: vec
type(p2pCommsOrthonormalityMatrix),intent(inout):: comom

! Local variables
integer:: ilrold, iiprocold, ist, ilr, iiproc, jjorb, jorb, iorb, jjproc, korb, ind, i, jjlr

!write(*,*) 'iproc, norbmax, norbp', iproc, norbmax, norbp

ilrold=-1
iiprocold=-1
ist=0
do iorb=1,norb
    ilr=onWhichAtom(iorb)
    iiproc=onWhichMPI(iorb)
    if(ilr==ilrold .and.  iiproc==iiprocold) cycle ! otherwise we would extract the same again
    do jorb=1,comom%noverlap(ilr)
        jjorb=comom%overlaps(jorb,ilr)
        jjlr=onWhichAtom(jjorb)
        jjproc=onWhichMPI(jjorb)
        korb=jjorb-isorb_par(jjproc)
        !if(iproc==0) write(*,'(a,8i8)') 'iorb, ilr, iiproc, jorb, jjorb, jjlr, jjproc, korb', iorb, ilr, iiproc, jorb, jjorb, jjlr, jjproc, korb
        if(iproc==jjproc) then
            !write(*,'(a,6i9)') 'iproc, jorb, jjorb, ilr, comom%overlaps(jorb,ilr), comom%olr(jorb,ilr)%norbinlr', iproc, jorb, jjorb, ilr, comom%overlaps(jorb,ilr), comom%olr(jorb,ilr)%norbinlr
            !write(*,'(3(a,i0),6x,a,4i8)') 'process ',iproc,' adds ',comom%olr(jorb,ilr)%norbinlr,' elements to position ',ist,'. iorb, ilr, jorb, jjorb', iorb, ilr, jorb, jjorb
            do i=1,comom%olr(jorb,ilr)%norbinlr
                ind=comom%olr(jorb,ilr)%indexInGlobal(i)
                comom%sendBuf(ist+i)=vec(ind,korb)
            end do
            ist=ist+comom%olr(jorb,ilr)%norbinlr
        end if
    end do
    ilrold=ilr
    iiprocold=iiproc
end do

if(ist/=comom%nsendBuf) then
    write(*,'(1x,a,i0,a,2(2x,i0))') 'ERROR on process ',iproc,': ist/=comom%nsendBuf',ist,comom%nsendBuf
end if


end subroutine extractToOverlapregion





subroutine expandFromOverlapregion(iproc, nproc, isorb, norbp, orbs, onWhichAtom, comom, norbmax, noverlaps, vecOvrlp)
use module_base
use module_types
implicit none

! Calling arguments
integer,intent(in):: iproc, nproc, isorb, norbp, norbmax, noverlaps
type(orbitals_data),intent(in):: orbs
integer,dimension(orbs%norb),intent(in):: onWhichAtom
type(p2pCommsOrthonormalityMatrix),intent(in):: comom
real(8),dimension(norbmax,noverlaps),intent(out):: vecOvrlp

! Local variables
integer:: ilrold, ist, iorb, iiorb, ilr, jorb, klr, korb, i, ind, ijorb


vecOvrlp=0.d0
ilrold=0
ist=0
ijorb=0
do iorb=1,norbp
    iiorb=isorb+iorb
    ilr=onWhichAtom(iiorb)
    if(ilr==ilrold) cycle
    do jorb=1,comom%noverlap(ilr)
        ijorb=ijorb+1
        klr=comom%olrForExpansion(1,jorb,ilr)
        korb=comom%olrForExpansion(2,jorb,ilr)
        !if(iproc==0) write(*,'(a,4i8)') 'iorb, jorb, comom%olrForExpansion(1,jorb,ilr), comom%olrForExpansion(2,jorb,ilr)', iorb, jorb, comom%olrForExpansion(1,jorb,ilr), comom%olrForExpansion(2,jorb,ilr)
        do i=1,comom%olr(korb,klr)%norbinlr
            ind=comom%olr(korb,klr)%indexInGlobal(i)
            vecOvrlp(ind,ijorb)=comom%recvBuf(ist+i)
            !if(iproc==4) write(*,'(a,9i9)') 'iorb, iiorb, ilr, jorb, klr, korb, ist, i, ind', iorb, iiorb, ilr, jorb, klr, korb, ist, i, ind
        end do
        ist=ist+comom%olr(korb,klr)%norbinlr
    end do
    ilrold=ilr
end do

if(ist/=comom%nrecvBuf) then
    write(*,'(a,i0,a,2(2x,i0))') 'ERROR on process ',iproc,': ist/=comom%nrecvBuf',ist,comom%nrecvBuf
end if


end subroutine expandFromOverlapregion



subroutine calculateOverlap(iproc, nproc, nlr, norbmax, norbp, noverlaps, isorb, norb, comom, mlr, onWhichAtom, vec,&
           vecOvrlp, newComm, ovrlp)
use module_base
use module_types
implicit none

! Calling arguments 
integer,intent(in):: iproc, nproc, nlr, norbmax, norbp, noverlaps, isorb, norb, newComm
type(p2pCommsOrthonormalityMatrix),intent(in):: comom
type(matrixLocalizationRegion),dimension(nlr),intent(in):: mlr
integer,dimension(norb),intent(in):: onWhichAtom
real(8),dimension(norbmax,norbp),intent(in):: vec
real(8),dimension(norbmax,noverlaps),intent(in):: vecOvrlp
real(8),dimension(norb,norb),intent(out):: ovrlp

! Local variables
integer:: ijorb, ilrold, ilr, iorb, iiorb, ncount, jjorb, jorb, ierr
real(8):: ddot



ovrlp=0.d0

ijorb=0
ilrold=0
do iorb=1,norbp
    iiorb=isorb+iorb
    ilr=onWhichAtom(iiorb)
    if(ilr==ilrold) then
         ! Put back index if we are in the same localization region, since then we can use the same vecOvrlp again.
         ijorb=ijorb-comom%noverlap(ilr) 
    end if
    ncount=mlr(ilr)%norbinlr
    do jorb=1,comom%noverlap(ilr)
        ijorb=ijorb+1
        jjorb=comom%overlaps(jorb,ilr)
        ovrlp(iiorb,jjorb)=ddot(ncount, vec(1,iorb), 1, vecOvrlp(1,ijorb), 1)
    end do
    ilrold=ilr
end do

call mpiallred(ovrlp(1,1), norb**2, mpi_sum, newComm, ierr)


end subroutine calculateOverlap




subroutine orthonormalLinearCombinations(iproc, nproc, nlr, norbmax, norbp, noverlaps, isorb, norb, comom, mlr, onWhichAtom,&
           vecOvrlp, ovrlp, vec)
use module_base
use module_types
implicit none

! Calling arguments 
integer,intent(in):: iproc, nproc, nlr, norbmax, norbp, noverlaps, isorb, norb
type(p2pCommsOrthonormalityMatrix),intent(in):: comom
type(matrixLocalizationRegion),dimension(nlr),intent(in):: mlr
integer,dimension(norb),intent(in):: onWhichAtom
real(8),dimension(norbmax,noverlaps),intent(in):: vecOvrlp
real(8),dimension(norb,norb),intent(in):: ovrlp
real(8),dimension(norbmax,norbp),intent(inout):: vec

! Local variables
integer:: ijorb, ilrold, ilr, iorb, iiorb, ncount, jjorb, jorb, ierr, istat, iall
real(8):: ddot
real(8),dimension(:,:),allocatable:: vecTemp
character(len=*),parameter:: subname='orthonormalLinearCombinations'

allocate(vecTemp(norbmax,norbp), stat=istat)
call memocc(istat, vecTemp, 'vecTemp',subname)

call dcopy(norbmax*norbp, vec(1,1), 1, vecTemp(1,1), 1)

vec=0.d0

ijorb=0
ilrold=0
do iorb=1,norbp
    iiorb=isorb+iorb
    ilr=onWhichAtom(iiorb)
    if(ilr==ilrold) then
         ! Put back index if we are in the same localization region, since then we can use the same vecOvrlp again.
         ijorb=ijorb-comom%noverlap(ilr) 
    end if
    ncount=mlr(ilr)%norbinlr
    do jorb=1,comom%noverlap(ilr)
        ijorb=ijorb+1
        jjorb=comom%overlaps(jorb,ilr)
        call daxpy(ncount, ovrlp(jjorb,iiorb), vecOvrlp(1,ijorb), 1, vec(1,iorb), 1)
    end do
    ilrold=ilr
end do

iall=-product(shape(vecTemp))*kind(vecTemp)
deallocate(vecTemp, stat=istat)
call memocc(istat, iall, 'vecTemp', subname)

end subroutine orthonormalLinearCombinations




subroutine applyOrthoconstraintVectors(iproc, nproc, methTransformOverlap, correctionOrthoconstraint, blocksize_pdgemm, &
           comm, norb, norbmax, norbp, isorb, nlr, noverlaps, onWhichAtom, vecOvrlp, ovrlp, &
           lagmat, comom, mlr, mad, orbs, grad)
use module_base
use module_types
use module_interfaces, exceptThisOne => applyOrthoconstraintVectors
implicit none

! Calling arguments
integer,intent(in):: iproc, nproc, methTransformOverlap, correctionOrthoconstraint, blocksize_pdgemm
integer,intent(in):: comm, norb, norbmax, norbp, isorb, nlr, noverlaps
integer,dimension(norb),intent(in):: onWhichAtom
real(8),dimension(norbmax,noverlaps),intent(in):: vecOvrlp
real(8),dimension(norb,norb),intent(in):: ovrlp
real(8),dimension(norb,norb),intent(inout):: lagmat
type(p2pCommsOrthonormalityMatrix),intent(in):: comom
type(matrixLocalizationRegion),dimension(nlr),intent(in):: mlr
type(matrixDescriptors),intent(in):: mad
type(orbitals_data),intent(in):: orbs
real(8),dimension(norbmax,norbp),intent(inout):: grad

! Local variables
integer:: info, iorb, ilrold, iiorb, jjorb, ilr, ncount, jorb, ijorb, istat, iall
real(8),dimension(:,:),allocatable:: ovrlp2, ovrlp_minus_one_lagmat, ovrlp_minus_one_lagmat_trans
real(8):: tt
character(len=*),parameter:: subname='applyOrthoconstraintVectors'


allocate(ovrlp_minus_one_lagmat(norb,norb), stat=istat)
call memocc(istat, ovrlp_minus_one_lagmat, 'ovrlp_minus_one_lagmat', subname)
allocate(ovrlp_minus_one_lagmat_trans(norb,norb), stat=istat)
call memocc(istat, ovrlp_minus_one_lagmat_trans, 'ovrlp_minus_one_lagmat_trans', subname)
allocate(ovrlp2(norb,norb), stat=istat)
call memocc(istat, ovrlp2, 'ovrlp2', subname)

call dcopy(norb**2, ovrlp(1,1), 1, ovrlp2(1,1), 1)
!!! Invert the overlap matrix
!!call dpotrf('l', norb, ovrlp2(1,1), norb, info)
!!if(info/=0) then
!!    write(*,'(1x,a,i0)') 'ERROR in dpotrf, info=',info
!!    stop
!!end if
!!call dpotri('l', norb, ovrlp2(1,1), norb, info)
!!if(info/=0) then
!!    write(*,'(1x,a,i0)') 'ERROR in dpotri, info=',info
!!    stop
!!end if

correctionIf: if(correctionOrthoconstraint==0) then
    ! Invert the overlap matrix
    call overlapPowerMinusOne(iproc, nproc, methTransformOverlap, norb, mad, orbs, ovrlp2)
    
    ! Multiply the Lagrange multiplier matrix with S^-1/2.
    ! First fill the upper triangle.
    do iorb=1,norb
        do jorb=1,iorb-1
            ovrlp2(jorb,iorb)=ovrlp2(iorb,jorb)
        end do
    end do
    if(blocksize_pdgemm<0) then
        !!call dgemm('n', 'n', norb, norb, norb, 1.d0, ovrlp2(1,1), norb, lagmat(1,1), norb, &
        !!     0.d0, ovrlp_minus_one_lagmat(1,1), norb)
        !!call dgemm('n', 't', norb, norb, norb, 1.d0, ovrlp2(1,1), norb, lagmat(1,1), norb, &
        !!     0.d0, ovrlp_minus_one_lagmat_trans(1,1), norb)
        !!call dsymm('l', 'l', norb, norb, 1.d0, ovrlp2(1,1), norb, lagmat(1,1), norb, &
        !!     0.d0, ovrlp_minus_one_lagmat(1,1), norb)
        ovrlp_minus_one_lagmat=0.d0
        !!call dgemm_compressed2(iproc, nproc, norb, mad%nsegline, mad%nseglinemax, mad%keygline, mad%nsegmatmul, mad%keygmatmul, &
        !!     ovrlp2, lagmat, ovrlp_minus_one_lagmat)
        call dgemm_compressed_parallel(iproc, nproc, norb, mad%nsegline, mad%nseglinemax,&
             mad%keygline, mad%nsegmatmul, mad%keygmatmul, &
             orbs%norb_par, orbs%isorb_par, orbs%norbp, ovrlp2, lagmat, ovrlp_minus_one_lagmat)
        !ovrlp_minus_one_lagmat=lagmat
        ! Transpose lagmat
        do iorb=1,norb
            do jorb=iorb+1,norb
                tt=lagmat(jorb,iorb)
                lagmat(jorb,iorb)=lagmat(iorb,jorb)
                lagmat(iorb,jorb)=tt
            end do
        end do
        !!call dsymm('l', 'l', norb, norb, 1.d0, ovrlp2(1,1), norb, lagmat(1,1), norb, &
        !!     0.d0, ovrlp_minus_one_lagmat_trans(1,1), norb)
        !ovrlp_minus_one_lagmat_trans=lagmat
        ovrlp_minus_one_lagmat_trans=0.d0
        !!call dgemm_compressed2(iproc, nproc, norb, mad%nsegline, mad%nseglinemax, mad%keygline, mad%nsegmatmul, mad%keygmatmul, &
        !!     ovrlp2, lagmat, ovrlp_minus_one_lagmat_trans)
        call dgemm_compressed_parallel(iproc, nproc, norb, mad%nsegline, mad%nseglinemax,&
             mad%keygline, mad%nsegmatmul, mad%keygmatmul, &
             orbs%norb_par, orbs%isorb_par, orbs%norbp, ovrlp2, lagmat, ovrlp_minus_one_lagmat_trans)
    
    else
        call dsymm_parallel(iproc, nproc, blocksize_pdgemm, comm, 'l', 'l', norb, norb, 1.d0, ovrlp2(1,1), &
             norb, lagmat(1,1), norb, &
             0.d0, ovrlp_minus_one_lagmat(1,1), norb)
        ! Transpose lagmat
        do iorb=1,norb
            do jorb=iorb+1,norb
                tt=lagmat(jorb,iorb)
                lagmat(jorb,iorb)=lagmat(iorb,jorb)
                lagmat(iorb,jorb)=tt
            end do
        end do
        call dsymm_parallel(iproc, nproc, blocksize_pdgemm, comm, 'l', 'l', norb, norb, 1.d0, ovrlp2(1,1), norb, &
            lagmat(1,1), norb, 0.d0, ovrlp_minus_one_lagmat_trans(1,1), norb)
    end if
else if(correctionOrthoconstraint==1) then correctionIf
    do iorb=1,norb
        do jorb=1,norb
            ovrlp_minus_one_lagmat(jorb,iorb)=lagmat(jorb,iorb)
            ovrlp_minus_one_lagmat_trans(jorb,iorb)=lagmat(iorb,jorb)
        end do
    end do
end if correctionIf


ilrold=-1
ijorb=0
do iorb=1,norbp
    iiorb=isorb+iorb
    ilr=onWhichAtom(iiorb)
    if(ilr==ilrold) then
        ! Set back the index of lphiovrlp, since we again need the same orbitals.
        ijorb=ijorb-comom%noverlap(ilr)
    end if
    ncount=mlr(ilr)%norbinlr
    do jorb=1,comom%noverlap(ilr)
        ijorb=ijorb+1
        jjorb=comom%overlaps(jorb,ilr)
        call daxpy(ncount, -.5d0*ovrlp_minus_one_lagmat(jjorb,iiorb), vecOvrlp(1,ijorb), 1, grad(1,iorb), 1)
        call daxpy(ncount, -.5d0*ovrlp_minus_one_lagmat_trans(jjorb,iiorb), vecOvrlp(1,ijorb), 1, grad(1,iorb), 1)
    end do
    ilrold=ilr
end do


iall=-product(shape(ovrlp_minus_one_lagmat))*kind(ovrlp_minus_one_lagmat)
deallocate(ovrlp_minus_one_lagmat, stat=istat)
call memocc(istat, iall, 'ovrlp_minus_one_lagmat', subname)
iall=-product(shape(ovrlp_minus_one_lagmat_trans))*kind(ovrlp_minus_one_lagmat_trans)
deallocate(ovrlp_minus_one_lagmat_trans, stat=istat)
call memocc(istat, iall, 'ovrlp_minus_one_lagmat_trans', subname)
iall=-product(shape(ovrlp2))*kind(ovrlp2)
deallocate(ovrlp2, stat=istat)
call memocc(istat, iall, 'ovrlp2', subname)


end subroutine applyOrthoconstraintVectors




subroutine buildLinearCombinations(iproc, nproc, lzdig, lzd, orbsig, orbs, input, coeff, lchi, locregShape, &
           tag, lphi)
use module_base
use module_types
use module_interfaces, exceptThisOne => buildLinearCombinations
implicit none

! Calling arguments
integer,intent(in):: iproc, nproc
type(local_zone_descriptors),intent(in):: lzdig, lzd
type(orbitals_data),intent(in):: orbsig, orbs
type(input_variables),intent(in):: input
real(8),dimension(orbsig%norb,orbs%norb),intent(in):: coeff
real(8),dimension(orbsig%npsidim_orbs),intent(in):: lchi
character(len=1),intent(in):: locregShape
integer,intent(inout):: tag
real(8),dimension(orbs%npsidim_orbs),intent(out):: lphi

! Local variables
integer:: istat, iall, ist, jst, ilr, ilrold, iorb, iiorb, ncount, jorb, jjorb
type(overlapParameters):: op
type(p2pCommsOrthonormality):: comon
real(8),dimension(:),allocatable:: lchiovrlp
character(len=*),parameter:: subname='buildLinearCombinations'
type(matrixDescriptors):: mad !just for calling collectnew, not really needed
real(8),dimension(:,:),allocatable:: ttmat
real(8):: tt1, tt2, tt3

!tag=10000
call initCommsOrtho(iproc, nproc, lzdig, orbsig, orbsig%inWhichLocreg, input, locregShape, op, comon, tag)
allocate(lchiovrlp(op%ndim_lphiovrlp), stat=istat)
call memocc(istat, lchiovrlp, 'lchiovrlp',subname)

call allocateCommuncationBuffersOrtho(comon, subname)
!call extractOrbital2(iproc,nproc,orbsig,orbsig%npsidim,orbsig%inWhichLocreg,lzdig,op,lchi,comon)
call extractOrbital3(iproc,nproc,orbsig,orbsig%npsidim_orbs,orbsig%inWhichLocreg,&
     lzdig,op,lchi,comon%nsendBuf,comon%sendBuf)
!call postCommsOverlap(iproc, nproc, comon)
call postCommsOverlapNew(iproc, nproc, orbsig, op, lzdig, lchi, comon, tt1, tt2)
!call gatherOrbitals2(iproc, nproc, comon)
allocate(ttmat(orbsig%norb,orbsig%norb))
call collectnew(iproc, nproc, comon, mad, op, orbsig, input, lzdig, comon%nsendbuf, &
     comon%sendbuf, comon%nrecvbuf, comon%recvbuf, ttmat, tt1, tt2, tt3)
deallocate(ttmat)
call expandOrbital2(iproc, nproc, orbsig, input, orbsig%inWhichLocreg, lzdig, op, comon, lchiovrlp)
call deallocateCommuncationBuffersOrtho(comon, subname)



lphi=0.d0

ist=1
jst=1
ilrold=-1
do iorb=1,orbs%norbp
    iiorb=orbs%isorb+iorb
    ilr=orbs%inWhichLocreg(iiorb)
    if(ilr==ilrold) then
        ! Set back the index of lphiovrlp, since we again need the same orbitals.
        jst=jst-op%noverlaps(iiorb-1)*ncount
    end if
    !write(*,'(a,6i13)') 'iproc, iorb, iiorb, op%noverlaps(iiorb), ilr, jst', iproc, iorb, iiorb, op%noverlaps(iiorb), ilr, jst
    ncount=lzd%llr(ilr)%wfd%nvctr_c+7*lzd%llr(ilr)%wfd%nvctr_f
    do jorb=1,op%noverlaps(iiorb)
        jjorb=op%overlaps(jorb,iiorb)
        !call daxpy(ncount, ovrlp(jjorb,iiorb), lphiovrlp(jst), 1, lphi(ist), 1)
        call daxpy(ncount, coeff(jjorb,iiorb), lchiovrlp(jst), 1, lphi(ist), 1)
        jst=jst+ncount
    end do

    ist=ist+ncount
    ilrold=ilr

end do

!!if(ist/=orbs%npsidim+1) then
!!    write(*,'(a,i0,a,2(2x,i0))') 'ERROR on process ',iproc,': ist/=orbs%npsidim+1',ist,orbs%npsidim+1
!!    stop
!!end if
if(ist>orbs%npsidim_orbs+1) then
    write(*,'(a,i0,a,2(2x,i0))') 'ERROR on process ',iproc,': ist/=orbs%npsidim_orbs+1',ist,orbs%npsidim_orbs+1
    stop
end if



call deallocate_overlapParameters(op, subname)
call deallocate_p2pCommsOrthonormality(comon, subname)


iall=-product(shape(lchiovrlp))*kind(lchiovrlp)
deallocate(lchiovrlp, stat=istat)
call memocc(istat, iall, 'lchiovrlp', subname)



end subroutine buildLinearCombinations


subroutine buildLinearCombinationsVariable(iproc, nproc, lzdig, lzd, orbsig, orbs, input, coeff, lchi, tag, lphi)
use module_base
use module_types
use module_interfaces, exceptThisOne => buildLinearCombinationsVariable
implicit none

! Calling arguments
integer,intent(in):: iproc, nproc
type(local_zone_descriptors),intent(in):: lzdig, lzd
type(orbitals_data),intent(in):: orbsig, orbs
type(input_variables),intent(in):: input
real(8),dimension(orbsig%norb,orbs%norb),intent(in):: coeff
real(8),dimension(orbsig%npsidim_orbs),intent(in):: lchi
integer,intent(inout):: tag
real(8),dimension(orbs%npsidim_orbs),intent(out):: lphi

! Local variables
integer:: istat, iall, ist, jst, ilr, ilrold, iorb, iiorb, ncount, jorb, jjorb, ii
type(overlapParameters):: op
type(p2pCommsOrthonormality):: comon
real(8),dimension(:),allocatable:: lchiovrlp
character(len=*),parameter:: subname='buildLinearCombinationsVariable'

!tag=10000
call initCommsOrthoVariable(iproc, nproc, lzdig, orbs, orbsig, orbsig%inWhichLocreg, input, op, comon, tag)
allocate(lchiovrlp(op%ndim_lphiovrlp), stat=istat)
call memocc(istat, lchiovrlp, 'lchiovrlp',subname)

call allocateCommuncationBuffersOrtho(comon, subname)
call extractOrbital2Variable(iproc, nproc, orbs, orbsig, orbsig%npsidim_orbs, lzdig, op, lchi, comon)
call postCommsOverlap(iproc, nproc, comon)
call gatherOrbitals2(iproc, nproc, comon)
!call mpi_barrier(mpi_comm_world, ist)
!stop
call expandOrbital2Variable(iproc, nproc, orbs, input, lzdig, op, comon, lchiovrlp)

call deallocateCommuncationBuffersOrtho(comon, subname)



lphi=0.d0

ist=1
jst=1
ilrold=-1
do iorb=1,orbs%norbp
    iiorb=orbs%isorb+iorb
    ilr=orbs%inWhichLocreg(iiorb)
    if(ilr==ilrold) then
        ! Set back the index of lphiovrlp, since we again need the same orbitals.
        jst=jst-op%noverlaps(iiorb-1)*ncount
    end if
    ncount=lzd%llr(ilr)%wfd%nvctr_c+7*lzd%llr(ilr)%wfd%nvctr_f
    do jorb=1,op%noverlaps(iiorb)
        jjorb=op%overlaps(jorb,iiorb)
        !call daxpy(ncount, ovrlp(jjorb,iiorb), lphiovrlp(jst), 1, lphi(ist), 1)
        call daxpy(ncount, coeff(jjorb,iiorb), lchiovrlp(jst), 1, lphi(ist), 1)
        jst=jst+ncount
    end do

    ist=ist+ncount
    ilrold=ilr

end do

if(ist/=orbs%npsidim_orbs+1) then
    write(*,'(a,i0,a,2(2x,i0))') 'ERROR on process ',iproc,&
         ': ist/=orbsig%npsidim+1',ist,orbsig%npsidim_orbs+1
    stop
end if



call deallocate_overlapParameters(op, subname)
call deallocate_p2pCommsOrthonormality(comon, subname)


iall=-product(shape(lchiovrlp))*kind(lchiovrlp)
deallocate(lchiovrlp, stat=istat)
call memocc(istat, iall, 'lchiovrlp', subname)



end subroutine buildLinearCombinationsVariable




subroutine buildLinearCombinationsLocalized3(iproc, nproc, orbsig, orbs, comms, at, Glr, input, norbsPerType, &
           onWhichAtom, lchi, lphi, rxyz, onWhichAtomPhi, lin, lzdig, nlocregPerMPI, tag, ham3)
!
use module_base
use module_types
use module_interfaces, exceptThisOne => buildLinearCombinationsLocalized3
implicit none

! Calling arguments
integer,intent(in):: iproc, nproc, nlocregPerMPI
type(orbitals_data),intent(in):: orbsig, orbs
type(communications_arrays),intent(in):: comms
type(atoms_data),intent(in):: at
type(locreg_descriptors),intent(in):: Glr
type(input_variables),intent(in):: input
type(linearParameters),intent(in):: lin
type(local_zone_descriptors),intent(inout):: lzdig
integer,dimension(at%ntypes):: norbsPerType
integer,dimension(orbsig%norb),intent(in):: onWhichAtom
real(8),dimension(max(orbsig%npsidim_orbs,orbsig%npsidim_comp)):: lchi
real(8),dimension(max(lin%orbs%npsidim_orbs,lin%orbs%npsidim_comp)):: lphi
real(8),dimension(3,at%nat):: rxyz
integer,dimension(orbs%norb):: onWhichAtomPhi
!!real(8),dimension(orbsig%norb,orbsig%norb,at%nat),intent(inout):: ham
integer,intent(inout):: tag
real(8),dimension(orbsig%norb,orbsig%norb,nlocregPerMPI),intent(inout):: ham3

! Local variables
integer:: iorb, jorb, korb, iat, ist, jst, nvctrp, iall, istat, ierr, infoCoeff, k, l,it, iiAt, jjAt, methTransformOverlap, iiorb
real(8),dimension(:),allocatable:: alpha, coeffPad, coeff2, gradTemp, gradOld, fnrmArr, fnrmOvrlpArr, fnrmOldArr, grad
real(8),dimension(:,:),allocatable:: ovrlp, ovrlpTemp
real(8),dimension(:,:),allocatable:: coeff, lagMat, coeffOld, lcoeff, lgrad, lgradold
!!real(8),dimension(:,:,:),allocatable:: HamPad
real(8),dimension(:),pointer:: chiw
integer,dimension(:),allocatable:: recvcounts, displs, norb_par
real(8):: ddot, cosangle, tt, dnrm2, fnrm, meanAlpha, cut, trace, traceOld, fnrmMax, valin, valout, dsum, tt2
logical:: converged
character(len=*),parameter:: subname='buildLinearCombinationsLocalized'
real(4):: ttreal, builtin_rand
integer:: wholeGroup, newGroup, newComm, norbtot, isx
integer,dimension(:),allocatable:: newID
  
! new
real(8),dimension(:),allocatable:: work, eval, evals, lagmatdiag
real(8),dimension(:,:),allocatable:: tempMat
integer:: lwork, ii, info, iiAtprev, i, jproc, norbTarget, sendcount, ilr, iilr, ilrold, jlr
type(inguessParameters):: ip
real(8),dimension(:,:,:),pointer:: hamextract
type(p2pCommsOrthonormalityMatrix):: comom
type(matrixMinimization):: matmin
logical:: same
type(localizedDIISParameters):: ldiis
type(matrixDescriptors):: mad

!!do istat=1,nlocregPerMPI
!!    do iorb=1,orbsig%norb
!!        do jorb=1,orbsig%norb
!!            write(1000*(iproc+1)+istat,*) iorb,jorb,ham3(jorb,iorb,istat)
!!        end do
!!    end do
!!end do


  if(iproc==0) write(*,'(1x,a)') '------------------------------- Minimizing trace in the basis of the atomic orbitals'

  ! Allocate the local arrays that are hold by all processes.
  allocate(coeff(orbsig%norb,orbs%norb), stat=istat)
  call memocc(istat, coeff, 'coeff', subname)

  call nullify_matrixMinimization(matmin)


  ! Determine the number of processes we need, which will be stored in ip%nproc.
  ! This is the only variable in ip that all processes (also those which do not
  ! participate in the minimization of the trace) will know. The other variables
  ! are known only by the active processes and will be determined by initializeInguessParameters.
  if(lin%norbsPerProcIG>orbs%norb) then
      norbTarget=orbs%norb
  else
     norbTarget=lin%norbsperProcIG
  end if
  ip%nproc=ceiling(dble(orbs%norb)/dble(norbTarget))
  ip%nproc=min(ip%nproc,nproc)
  if(iproc==0) write(*,'(a,i0,a)') 'The minimization is performed using ', ip%nproc, ' processes.'


  ! Create the new communicator newComm.
  allocate(newID(0:ip%nproc-1), stat=istat)
  call memocc(istat, newID, 'newID', subname)
  do jproc=0,ip%nproc-1
     newID(jproc)=jproc
  end do
  call mpi_comm_group(mpi_comm_world, wholeGroup, ierr)
  call mpi_group_incl(wholeGroup, ip%nproc, newID, newGroup, ierr)
  call mpi_comm_create(mpi_comm_world, newGroup, newComm, ierr)

  ! Everything inside this if statements is only executed by the processes in newComm.
  processIf: if(iproc<ip%nproc) then

      ! Initialize the parameters for performing tha calculations in parallel.
      call initializeInguessParameters(iproc, orbs, orbsig, newComm, ip)
    
      ! Allocate the local arrays.
      call allocateArrays()

      call determineLocalizationRegions(iproc, ip%nproc, lzdig%nlr, orbsig%norb, at, onWhichAtom, &
           lin%locrad, rxyz, lin%lzd, input%hx, input%hy, input%hz, matmin%mlr)
      !call extractMatrix(iproc, ip%nproc, lin%orbs%norb, ip%norb_par(iproc), orbsig, onWhichAtomPhi, ip%onWhichMPI, at%nat, ham, matmin, hamextract)
      call extractMatrix3(iproc, ip%nproc, lin%orbs%norb, ip%norb_par(iproc), orbsig, onWhichAtomPhi, &
           ip%onWhichMPI, nlocregPerMPI, ham3, matmin, hamextract)

      call determineOverlapRegionMatrix(iproc, ip%nproc, lin%lzd, matmin%mlr, lin%orbs, orbsig, &
           onWhichAtom, onWhichAtomPhi, comom)
      !tag=1
      call initCommsMatrixOrtho(iproc, ip%nproc, lin%orbs%norb, ip%norb_par, ip%isorb_par, &
           onWhichAtomPhi, ip%onWhichMPI, tag, comom)
 
      call nullify_matrixDescriptors(mad)
      call initMatrixCompressionForInguess(iproc, nproc, lzdig%nlr, orbsig, comom%noverlap, comom%overlaps, mad)
      call initCompressedMatmul3(orbs%norb, mad)



      allocate(lcoeff(matmin%norbmax,ip%norb_par(iproc)), stat=istat)
      call memocc(istat, lcoeff, 'lcoeff', subname)
      allocate(lgrad(matmin%norbmax,ip%norb_par(iproc)), stat=istat)
      call memocc(istat, lgrad, 'lgrad', subname)
      allocate(lgradold(matmin%norbmax,ip%norb_par(iproc)), stat=istat)
      call memocc(istat, lgradold, 'lgradold', subname)
    
      ! Initialize the coefficient vectors. Put random number to places where it is
      ! reasonable (i.e. close to the atom where the basis function is centered).
      ! Make sure that the random initialization is done in the same way independent
      ! of the number of preocesses that are used.
      !call initRandomSeed(0, 1)

      !!do istat=1,size(hamextract,3)
      !!  do ierr=1,size(hamextract,2)
      !!    do iall=1,size(hamextract,1)
      !!      write(2000*(iproc+1),'(3i8,es25.12)') istat, ierr, iall, hamextract(iall,ierr,istat)
      !!    end do
      !!  end do
      !!end do
    
      coeffPad=0.d0
      ii=0
      do jproc=0,ip%nproc-1
          do iorb=1,ip%norb_par(jproc)
              iiAt=onWhichAtomPhi(ip%isorb_par(jproc)+iorb)
              ! Do not fill up to the boundary of the localization region, but only up to one fourth of it.
              cut=0.0625d0*lin%locrad(at%iatype(iiAt))**2
              do jorb=1,ip%norbtot
                  ii=ii+1
                  !call random_number(ttreal) ! Always call random_number to make it independent of the number of processes.
                  ttreal=builtin_rand(ii)
                  if(iproc==jproc) then
                      jjAt=onWhichAtom(jorb)
                      tt = (rxyz(1,iiat)-rxyz(1,jjAt))**2 + (rxyz(2,iiat)-rxyz(2,jjAt))**2 + (rxyz(3,iiat)-rxyz(3,jjAt))**2
                      if(tt>cut) then
                           coeffPad((iorb-1)*ip%norbtotPad+jorb)=0.d0
                      else
                          !read(100000+ip%isorb_par(jproc)+iorb,*) coeffPad((iorb-1)*ip%norbtotPad+jorb)
                          coeffPad((iorb-1)*ip%norbtotPad+jorb)=dble(ttreal)
                          !coeffPad((iorb-1)*ip%norbtotPad+jorb)=cos(dble(ip%isorb_par(jproc)+iorb))+sin(dble(jjAt))
                          !write(100000+ip%isorb_par(jproc)+iorb,*) coeffPad((iorb-1)*ip%norbtotPad+jorb)
                          !write(110000+ip%isorb_par(jproc)+iorb,*) coeffPad((iorb-1)*ip%norbtotPad+jorb)
                          !write(200000+100*(ip%isorb_par(jproc)+iorb)+jorb,*) coeffPad((iorb-1)*ip%norbtotPad+jorb)
                          !read(200000+100*(ip%isorb_par(jproc)+iorb)+jorb,*) coeffPad((iorb-1)*ip%norbtotPad+jorb)
                          !write(300000+100*(ip%isorb_par(jproc)+iorb)+jorb,*) coeffPad((iorb-1)*ip%norbtotPad+jorb)
                      end if
                  end if
              end do
          end do
      end do

    
      !!! Pad the Hamiltonian with zeros.
      !!do iat=1,at%nat
      !!    do iorb=1,ip%norbtot
      !!        call dcopy(ip%norbtot, Ham(1,iorb,iat), 1, HamPad(1,iorb,iat), 1)
      !!        do i=ip%norbtot+1,ip%norbtotPad
      !!            HamPad(i,iorb,iat)=0.d0
      !!        end do
      !!    end do
      !!    do iorb=ip%norbtot+1,ip%norbtotPad
      !!        do i=1,ip%norbtotPad
      !!            HamPad(i,iorb,iat)=0.d0
      !!        end do
      !!    end do
      !!end do
    
      
      ! Initial step size for the optimization
      alpha=5.d-1
    
      ! Flag which checks convergence.
      converged=.false.
    
      if(iproc==0) write(*,'(1x,a)') '============================== optmizing coefficients =============================='
    
      ! The optimization loop.
    
      ! Transform to localization regions
      do iorb=1,ip%norb_par(iproc)
          ilr=matmin%inWhichLocregExtracted(iorb)
          if(ilr/=orbs%inWhichLocreg(iorb+orbs%isorb)) then
              write(*,'(a,2i6,3x,2i8)') &
                   'THIS IS STRANGE -- iproc, iorb, ilr, orbs%inWhichLocreg(iorb+orbs%isorb)',&
                   iproc, iorb, ilr, orbs%inWhichLocreg(iorb+orbs%isorb)
          end if
          call vectorGlobalToLocal(ip%norbtotPad, matmin%mlr(ilr), coeffPad((iorb-1)*ip%norbtotPad+1), lcoeff(1,iorb))
      end do


      !!do i=1,0
      !!    ! Transform to localization regions and cut at the edge.
      !!    do iorb=1,ip%norb_par(iproc)
      !!        ilr=matmin%inWhichLocregExtracted(iorb)
      !!        if(ilr/=orbs%inWhichLocreg(iorb+orbs%isorb)) then
      !!            write(*,'(a,2i6,3x,2i8)') &
      !!                 'THIS IS STRANGE -- iproc, iorb, ilr, orbs%inWhichLocreg(iorb+orbs%isorb)',&
      !!                 iproc, iorb, ilr, orbs%inWhichLocreg(iorb+orbs%isorb)
      !!        end if
      !!        call vectorGlobalToLocal(ip%norbtotPad, matmin%mlr(ilr), coeffPad((iorb-1)*ip%norbtotPad+1), lcoeff(1,iorb))
      !!    end do

      !!    ilr=onWhichAtom(ip%isorb+1)

      !!    methTransformOverlap=0
      !!    call orthonormalizeVectors(iproc, ip%nproc, newComm, lin%nItOrtho, methTransformOverlap, &
      !!         lin%blocksize_pdsyev, lin%blocksize_pdgemm, &
      !!         lin%orbs, onWhichAtomPhi, ip%onWhichMPI, ip%isorb_par, matmin%norbmax, ip%norb_par(iproc), ip%isorb_par(iproc), &
      !!         lin%lzd%nlr, newComm, mad, matmin%mlr, lcoeff, comom)
      !!    ilr=onWhichAtom(ip%isorb+1)

      !!    do iorb=1,ip%norb_par(iproc)
      !!        ilr=matmin%inWhichLocregExtracted(iorb)
      !!        call vectorLocalToGlobal(ip%norbtotPad, matmin%mlr(ilr), lcoeff(1,iorb), coeffPad((iorb-1)*ip%norbtotPad+1))
      !!    end do

      !!    valout=0.d0
      !!    valin=0.d0
      !!    ii=0
      !!    do jproc=0,ip%nproc-1
      !!        do iorb=1,ip%norb_par(jproc)
      !!            iiAt=onWhichAtomPhi(ip%isorb_par(jproc)+iorb)
      !!            ! Do not fill up to the boundary of the localization region, but only up to one fourth of it.
      !!            cut=0.0625d0*lin%locrad(at%iatype(iiAt))**2
      !!            do jorb=1,ip%norbtot
      !!                ii=ii+1
      !!                if(iproc==jproc) then
      !!                    jjAt=onWhichAtom(jorb)
      !!                    tt = (rxyz(1,iiat)-rxyz(1,jjAt))**2 + (rxyz(2,iiat)-rxyz(2,jjAt))**2 + (rxyz(3,iiat)-rxyz(3,jjAt))**2
      !!                    if(tt>cut) then
      !!                        ! set to zero
      !!                        valout=valout+coeffPad((iorb-1)*ip%norbtotPad+jorb)**2
      !!                        coeffPad((iorb-1)*ip%norbtotPad+jorb)=0.d0
      !!                    else
      !!                        ! keep the current value
      !!                        valin=valin+coeffPad((iorb-1)*ip%norbtotPad+jorb)**2
      !!                    end if
      !!                end if
      !!            end do
      !!        end do
      !!    end do
      !!    call mpiallred(valin, 1, mpi_sum, mpi_comm_world, ierr)
      !!    call mpiallred(valout, 1, mpi_sum, mpi_comm_world, ierr)
      !!    if(iproc==0) then
      !!        write(*,'(a,es15.6)') 'valin',valin
      !!        write(*,'(a,es15.6)') 'valout',valout
      !!        write(*,'(a,es15.6)') 'ratio:',valout/(valout+valin)
      !!    end if
      !!end do


      if(lin%nItInguess==0) then
          ! Orthonormalize the coefficients.
          methTransformOverlap=0
          call orthonormalizeVectors(iproc, ip%nproc, newComm, lin%nItOrtho, methTransformOverlap, &
               lin%blocksize_pdsyev, lin%blocksize_pdgemm, &
               lin%orbs, onWhichAtomPhi, ip%onWhichMPI, ip%isorb_par, matmin%norbmax, ip%norb_par(iproc), ip%isorb_par(iproc), &
               lin%lzd%nlr, newComm, mad, matmin%mlr, lcoeff, comom)
      end if


      isx=1
      call initializeDIIS_inguess(isx, ip%norb_par(iproc), matmin, onWhichAtom(ip%isorb+1), ldiis)

      !!allocate(lagmatdiag(ip%norb_par(iproc)), stat=istat)
    
      iterLoop: do it=1,lin%nItInguess
    
          if (iproc==0 .and. mod(it,1)==0) then
              write( *,'(1x,a,i0)') repeat('-',77 - int(log(real(it))/log(10.))) // ' iter=', it
          endif

          if(it<=2) then
              methTransformOverlap=0
          else
              methTransformOverlap=lin%methTransformOverlap
          end if
          !methTransformOverlap=0
          !methTransformOverlap=lin%methTransformOverlap
    
    
          ! Orthonormalize the coefficients.
          call orthonormalizeVectors(iproc, ip%nproc, newComm, lin%nItOrtho, methTransformOverlap, &
               lin%blocksize_pdsyev, lin%blocksize_pdgemm, &
               lin%orbs, onWhichAtomPhi, ip%onWhichMPI, ip%isorb_par, matmin%norbmax, ip%norb_par(iproc), ip%isorb_par(iproc), &
               lin%lzd%nlr, newComm, mad, matmin%mlr, lcoeff, comom)
          !call orthonormalizeVectors(iproc, ip%nproc, lin%orbs, onWhichAtom, ip%onWhichMPI, ip%isorb_par, &
          !     matmin%norbmax, ip%norb_par(iproc), ip%isorb_par(iproc), lin%lzd%nlr, newComm, &
          !     matmin%mlr, lcoeff, comom)
          ilr=onWhichAtom(ip%isorb+1)

    
          ! Calculate the gradient grad.
          ilrold=0
          iilr=0
          do iorb=1,ip%norb_par(iproc)
              ilr=onWhichAtom(ip%isorb+iorb)
              iilr=matmin%inWhichLocregOnMPI(iorb)
              !!if(ilr>ilrold) then
              !!    iilr=iilr+1
              !!    ilrold=ilr
              !!end if
              call dgemv('n',matmin%mlr(ilr)%norbinlr,matmin%mlr(ilr)%norbinlr,1.d0,&
                   hamextract(1,1,iilr),matmin%norbmax,lcoeff(1,iorb),1,0.d0,lgrad(1,iorb),1)
              !print *,'iorb',iorb,lgrad(1,iorb),lcoeff(1,iorb), matmin%norbmax
              !print *,'Newcoeffs',lcoeff(1:matmin%mlr(ilr)%norbinlr-1,iorb)
              !print *,'coeffs',hamextract(1:matmin%mlr(ilr)%norbinlr-1,1,iilr)
              !stop
              !!if(it==1) write(*,*) 'matrix application: ', ip%isorb+iorb, iilr
              !!do istat=1,matmin%mlr(ilr)%norbinlr
              !!    write(120000+ip%isorb+iorb,'(i4,2es16.8,14es10.2)') istat, lcoeff(istat,iorb), lgrad(istat,iorb), hamextract(1,:,iilr)
              !!end do
          end do
          ilr=onWhichAtom(ip%isorb+1)

      
          !!do jorb=1,matmin%norbmax
          !!    write(650+iproc,'(100f15.5)') (lgrad(jorb,iorb), iorb=1,ip%norb_par(iproc))
          !!end do
          if(it>1) then
              traceOld=trace
          else
              traceOld=1.d10
          end if
          ! Apply the orthoconstraint to the gradient. To do so first calculate the Lagrange
          ! multiplier matrix.

          !!do iorb=1,ip%norb_par(iproc)
          !!    lagmatdiag(iorb)=ddot(matmin%mlr(ilr)%norbinlr, lcoeff(1,iorb), 1, lgrad(1,iorb), 1)
          !!end do

          call orthoconstraintVectors(iproc, ip%nproc, methTransformOverlap, lin%correctionOrthoconstraint, &
               lin%blocksize_pdgemm, &
               lin%orbs, onWhichAtomPhi, ip%onWhichMPI, ip%isorb_par, &
               matmin%norbmax, ip%norb_par(iproc), ip%isorb_par(iproc), lin%lzd%nlr, newComm, &
               matmin%mlr, mad, lcoeff, lgrad, comom, trace)
          !!do jorb=1,matmin%norbmax
          !!    write(660+iproc,'(100f15.5)') (lgrad(jorb,iorb), iorb=1,ip%norb_par(iproc))
          !!end do
          ilr=onWhichAtom(ip%isorb+1)
          ! Calculate the gradient norm.
          fnrm=0.d0
          do iorb=1,ip%norb_par(iproc)
              ilr=onWhichAtom(ip%isorb+iorb)
              iilr=matmin%inWhichLocregOnMPI(iorb)
              fnrmArr(iorb)=ddot(matmin%mlr(ilr)%norbinlr, lgrad(1,iorb), 1, lgrad(1,iorb), 1)

              if(it>1) fnrmOvrlpArr(iorb)=ddot(matmin%mlr(ilr), lgrad(1,iorb), 1, lgradold(1,iorb), 1)
          end do
          call dcopy(ip%norb_par(iproc)*matmin%norbmax, lgrad(1,1), 1, lgradold(1,1), 1)
    
          ! Keep the gradient for the next iteration.
          if(it>1) then
              call dcopy(ip%norb_par(iproc), fnrmArr(1), 1, fnrmOldArr(1), 1)
          end if

          fnrmMax=0.d0
          meanAlpha=0.d0
          do iorb=1,ip%norb_par(iproc)

              fnrm=fnrm+fnrmArr(iorb)
              if(fnrmArr(iorb)>fnrmMax) fnrmMax=fnrmArr(iorb)
              if(it>1) then
              ! Adapt step size for the steepest descent minimization.
                  tt=fnrmOvrlpArr(iorb)/sqrt(fnrmArr(iorb)*fnrmOldArr(iorb))
                  if(tt>.9d0) then
                      alpha(iorb)=alpha(iorb)*1.1d0
                  else
                      alpha(iorb)=alpha(iorb)*.5d0
                  end if
              end if
              meanAlpha=meanAlpha+alpha(iorb)
          end do
         call mpiallred(fnrm, 1, mpi_sum, newComm, ierr)
         call mpiallred(fnrmMax, 1, mpi_max, newComm, ierr)
         fnrm=sqrt(fnrm)
         fnrmMax=sqrt(fnrmMax)
    
         ! Determine the mean step size for steepest descent iterations.
         call mpiallred(meanAlpha, 1, mpi_sum, newComm, ierr)
         meanAlpha=meanAlpha/dble(ip%norb)

          ! Precondition the gradient.
          !if(it>20) then
              do iorb=1,ip%norb_par(iproc)
                  ilr=onWhichAtom(ip%isorb+iorb)
                  iilr=matmin%inWhichLocregOnMPI(iorb)
                  !tt=ddot(matmin%mlr(ilr)%norbinlr, lcoeff(1,iorb), 1, lgrad(1,iorb), 1)
                  !tt=lagmatdiag(iorb)
                  !write(80+iproc,*) it, iorb, tt
                  !do istat=1,matmin%mlr(ilr)%norbinlr
                  !    write(90+iproc,'(3i8,2es16.8)') it, iorb, istat, lgrad(istat,iorb), lcoeff(istat,iorb)
                  !end do
                  !call preconditionGradient2(matmin%mlr(ilr)%norbinlr, matmin%norbmax, hamextract(1,1,iilr), tt, lgrad(1,iorb))
                  call preconditionGradient3(matmin%mlr(ilr)%norbinlr, matmin%norbmax, hamextract(1,1,iilr), tt, lgrad(1,iorb))
              end do
          !!end if
      
    
          ! Write some informations to the screen, but only every 1000th iteration.
          if(iproc==0 .and. mod(it,1)==0) write(*,'(1x,a,es11.2,es22.13,es10.2)') 'fnrm, trace, mean alpha', &
              fnrm, trace, meanAlpha
          
          ! Check for convergence.
          if(fnrm<1.d-3) then
              if(iproc==0) write(*,'(1x,a,i0,a)') 'converged in ', it, ' iterations.'
              if(iproc==0) write(*,'(3x,a,2es14.5)') 'Final values for fnrm, trace:', fnrm, trace
              converged=.true.
              infoCoeff=it
              ! Transform back to global ragion.
              do iorb=1,ip%norb_par(iproc)
                  ilr=matmin%inWhichLocregExtracted(iorb)
                  call vectorLocalToGlobal(ip%norbtotPad, matmin%mlr(ilr), lcoeff(1,iorb), coeffPad((iorb-1)*ip%norbtotPad+1))
              end do
              exit
          end if
      
          ! Quit if the maximal number of iterations is reached.
          if(it==lin%nItInguess) then
              if(iproc==0) write(*,'(1x,a,i0,a)') 'WARNING: not converged within ', it, &
                  ' iterations! Exiting loop due to limitations of iterations.'
              if(iproc==0) write(*,'(1x,a,2es15.7,f12.7)') 'Final values for fnrm, trace: ', fnrm, trace
              infoCoeff=-1
              ! Transform back to global region.
              do iorb=1,ip%norb_par(iproc)
                  ilr=matmin%inWhichLocregExtracted(iorb)
                  call vectorLocalToGlobal(ip%norbtotPad, matmin%mlr(ilr), lcoeff(1,iorb), coeffPad((iorb-1)*ip%norbtotPad+1))
              end do
              exit
          end if
    
          ! Improve the coefficients (by steepet descent).
          do iorb=1,ip%norb_par(iproc)
              ilr=onWhichAtom(ip%isorb+iorb)
              call daxpy(matmin%mlr(ilr)%norbinlr, -alpha(iorb), lgrad(1,iorb), 1, lcoeff(1,iorb), 1)
          end do
          !!if (ldiis%isx > 0) then
          !!    ldiis%mis=mod(ldiis%is,ldiis%isx)+1
          !!    ldiis%is=ldiis%is+1
          !!end if
          !!do iorb=1,ip%norb_par(iproc)
          !!    ilr=onWhichAtom(ip%isorb+iorb)
          !!    call dscal(matmin%mlr(ilr)%norbinlr, -alpha(iorb), lgrad(1,iorb), 1)
          !!end do
          !!call optimizeDIIS_inguess(iproc, ip%nproc, ip%norb_par(iproc), onWhichAtom(ip%isorb+1), matmin, lgrad, lcoeff, ldiis)

    
    
      end do iterLoop

      call deallocateDIIS(ldiis)
    
    
      if(iproc==0) write(*,'(1x,a)') '===================================================================================='
    
    
      ! Cut out the zeros
      allocate(coeff2(ip%norbtot*ip%norb_par(iproc)), stat=istat)
      call memocc(istat, coeff2, 'coeff2', subname)
      do iorb=1,ip%norb_par(iproc)
          call dcopy(ip%norbtot, coeffPad((iorb-1)*ip%norbtotPad+1), 1, coeff2((iorb-1)*ip%norbtot+1), 1)
      end do

      call deallocateArrays()

      iall=-product(shape(hamextract))*kind(hamextract)
      deallocate(hamextract, stat=istat)
      call memocc(istat, iall, 'hamextract', subname)

      call deallocate_matrixDescriptors(mad, subname)


   end if processIf
  
  call mpi_barrier(mpi_comm_world, ierr)
  
  !! Allocate coeff2 for those processes which did not allocate it
  !! during the previous if statement.
  if(iproc>=ip%nproc) then
      allocate(coeff2(1), stat=istat)
      call memocc(istat, coeff2, 'coeff2', subname)
  end if
  
  
  ! Now collect all coefficients on all processes.
  allocate(recvcounts(0:nproc-1), stat=istat)
  call memocc(istat, recvcounts, 'recvcounts', subname)
  allocate(displs(0:nproc-1), stat=istat)
  call memocc(istat, displs, 'displs', subname)
  
  !!! Send ip%norb_par and ip%norbtot to all processes.
  allocate(norb_par(0:ip%nproc-1), stat=istat)
  call memocc(istat, norb_par, 'norb_par', subname)
  if(iproc==0) then
      do i=0,ip%nproc-1
          norb_par(i)=ip%norb_par(i)
      end do
      norbtot=ip%norbtot
  end if
  call mpi_bcast(norb_par(0), ip%nproc, mpi_integer, 0, mpi_comm_world, ierr)
  call mpi_bcast(norbtot, 1, mpi_integer, 0, mpi_comm_world, ierr)
  
  ! Define the parameters, for the mpi_allgatherv.
  ii=0
  do jproc=0,ip%nproc-1
      recvcounts(jproc)=norbtot*norb_par(jproc)
      displs(jproc)=ii
      ii=ii+recvcounts(jproc)
  end do
  do jproc=ip%nproc,nproc-1
      recvcounts(jproc)=0
      displs(jproc)=ii
      ii=ii+recvcounts(jproc)
  end do
  if(iproc<ip%nproc) then
      sendcount=ip%norbtot*ip%norb_par(iproc)
  else
      sendcount=0
  end if

  ! Gather the coefficients.
  if (nproc > 1) then
     call mpi_allgatherv(coeff2(1), sendcount, mpi_double_precision, coeff(1,1), recvcounts, &
          displs, mpi_double_precision, mpi_comm_world, ierr)
  else
     call vcopy(sendcount,coeff2(1),1,coeff(1,1),1)
  end if

  ! Deallocate stuff which is not needed any more.
  if(iproc<ip%nproc) then
      call deallocate_inguessParameters(ip, subname)
      call deallocate_p2pCommsOrthonormalityMatrix(comom, subname)
      call deallocate_matrixMinimization(matmin,subname)

      iall=-product(shape(lcoeff))*kind(lcoeff)
      deallocate(lcoeff, stat=istat)
      call memocc(istat, iall, 'lcoeff', subname)

      iall=-product(shape(lgrad))*kind(lgrad)
      deallocate(lgrad, stat=istat)
      call memocc(istat, iall, 'lgrad', subname)

      iall=-product(shape(lgradold))*kind(lgradold)
      deallocate(lgradold, stat=istat)
      call memocc(istat, iall, 'lgradold', subname)
  end if

  iall=-product(shape(newID))*kind(newID)
  deallocate(newID, stat=istat)
  call memocc(istat, iall, 'newID', subname)

  iall=-product(shape(coeff2))*kind(coeff2)
  deallocate(coeff2, stat=istat)
  call memocc(istat, iall, 'coeff2', subname)

  iall=-product(shape(recvcounts))*kind(recvcounts)
  deallocate(recvcounts, stat=istat)
  call memocc(istat, iall, 'recvcounts', subname)

  iall=-product(shape(displs))*kind(displs)
  deallocate(displs, stat=istat)
  call memocc(istat, iall, 'displs', subname)

  iall=-product(shape(norb_par))*kind(norb_par)
  deallocate(norb_par, stat=istat)
  call memocc(istat, iall, 'norb_par', subname)

  ! Now every process has all coefficients, so we can build the linear combinations.
  ! Do this in a localized way -- TEST
  !call buildLinearCombinations(iproc, nproc, lzdig, lin%lzd, orbsig, lin%orbs, input, coeff, lchi, lphi)
  !call buildLinearCombinationsVariable(iproc, nproc, lzdig, lin%lzd, orbsig, lin%orbs, input, coeff, lchi, lphi)

  ! Now every process has all coefficients, so we can build the linear combinations.
  ! If the number of atomic orbitals is the same as the number of trace minimizing orbitals, we can use the
  ! first one (uses less memory for the overlap descriptors), otherwise the second one.
  ! So first check which version we have to use.
  same=.true.
  if(orbsig%norb==lin%orbs%norb) then
      do iorb=1,orbsig%norb
          ilr=orbsig%inWhichLocreg(iorb)
          jlr=lin%orbs%inWhichLocreg(iorb)
          if(ilr/=jlr) then
              same=.false.
              exit
          end if
      end do
  else
      same=.false.
  end if
  if(same) then
      call buildLinearCombinations(iproc, nproc, lzdig, lin%lzd, orbsig, lin%orbs, input, coeff, lchi, lin%locregShape, tag, lphi)
  else
      call buildLinearCombinationsVariable(iproc, nproc, lzdig, lin%lzd, orbsig, lin%orbs, input, coeff, lchi, tag, lphi)
  end if

  ! Deallocate the remaining local array.
  iall=-product(shape(coeff))*kind(coeff)
  deallocate(coeff, stat=istat)
  call memocc(istat, iall, 'coeff', subname)
  
  
  contains

    subroutine allocateArrays()
      allocate(coeffPad(max(ip%norbtotPad*ip%norb_par(iproc), ip%nvctrp*ip%norb)), stat=istat)
      call memocc(istat, coeffPad, 'coeffPad', subname)
      !!allocate(HamPad(ip%norbtotPad,ip%norbtotPad,at%nat), stat=istat)
      !!call memocc(istat, HamPad, 'HamPad', subname)
      allocate(grad(max(ip%norbtotPad*ip%norb_par(iproc), ip%nvctrp*ip%norb)), stat=istat)
      call memocc(istat, grad, 'grad', subname)
      allocate(gradOld(max(ip%norbtotPad*ip%norb_par(iproc), ip%nvctrp*ip%norb)), stat=istat)
      call memocc(istat, gradOld, 'gradOld', subname)
      allocate(fnrmArr(ip%norb), stat=istat)
      call memocc(istat, fnrmArr, 'fnrmArr', subname)
      allocate(fnrmOvrlpArr(ip%norb), stat=istat)
      call memocc(istat, fnrmOvrlpArr, 'fnrmOvrlpArr', subname)
      allocate(fnrmOldArr(ip%norb), stat=istat)
      call memocc(istat, fnrmOldArr, 'fnrmOldArr', subname)
      allocate(alpha(orbs%norb), stat=istat)
      call memocc(istat, alpha, 'alpha', subname)
      allocate(lagMat(orbs%norb,orbs%norb), stat=istat)
      call memocc(istat, lagMat, 'lagMat', subname)
    end subroutine allocateArrays


    subroutine deallocateArrays()
      iall=-product(shape(grad))*kind(grad)
      deallocate(grad, stat=istat)
      call memocc(istat, iall, 'grad', subname)

      iall=-product(shape(gradOld))*kind(gradOld)
      deallocate(gradOld, stat=istat)
      call memocc(istat, iall, 'gradOld', subname)

      iall=-product(shape(alpha))*kind(alpha)
      deallocate(alpha, stat=istat)
      call memocc(istat, iall, 'alpha', subname)

      iall=-product(shape(lagMat))*kind(lagMat)
      deallocate(lagMat, stat=istat)
      call memocc(istat, iall, 'lagMat', subname)
     
      iall=-product(shape(coeffPad))*kind(coeffPad)
      deallocate(coeffPad, stat=istat)
      call memocc(istat, iall, 'coeffPad', subname)

      !!iall=-product(shape(HamPad))*kind(HamPad)
      !!deallocate(HamPad, stat=istat)
      !!call memocc(istat, iall, 'HamPad', subname)

      iall=-product(shape(fnrmArr))*kind(fnrmArr)
      deallocate(fnrmArr, stat=istat)
      call memocc(istat, iall, 'fnrmArr', subname)

      iall=-product(shape(fnrmOvrlpArr))*kind(fnrmOvrlpArr)
      deallocate(fnrmOvrlpArr, stat=istat)
      call memocc(istat, iall, 'fnrmOvrlpArr', subname)

      iall=-product(shape(fnrmOldArr))*kind(fnrmOldArr)
      deallocate(fnrmOldArr, stat=istat)
      call memocc(istat, iall, 'fnrmOldArr', subname)


    end subroutine deallocateArrays


end subroutine buildLinearCombinationsLocalized3




subroutine preconditionGradient2(nel, neltot, ham, cprec, grad)
use module_base
use module_types
implicit none

! Calling arguments
integer,intent(in):: nel, neltot
real(8),dimension(neltot,neltot),intent(in):: ham
real(8),intent(in):: cprec
real(8),dimension(nel),intent(inout):: grad

! Local variables
integer:: iel, jel, info, istat, iall
real(8),dimension(:,:),allocatable:: mat
real(8),dimension(:),allocatable:: rhs
integer,dimension(:),allocatable:: ipiv
character(len=*),parameter:: subname='preconditionGradient2'

allocate(mat(nel,nel), stat=istat)
call memocc(istat, mat, 'mat', subname)
allocate(rhs(nel), stat=istat)
call memocc(istat, mat, 'mat', subname)

! Build the matrix to be inverted (extract it from ham, which might have a larger dimension)
do iel=1,nel
    do jel=1,nel
        mat(jel,iel) = ham(jel,iel)
    end do
    mat(iel,iel)=mat(iel,iel)+.5d0
    !mat(iel,iel)=mat(iel,iel)-cprec
    rhs(iel)=grad(iel)
end do


allocate(ipiv(nel), stat=istat)
call memocc(istat, ipiv, 'ipiv', subname)

call dgesv(nel, 1, mat(1,1), nel, ipiv, rhs(1), nel, info)
if(info/=0) then
    stop 'ERROR in dgesv'
end if
call dcopy(nel, rhs(1), 1, grad(1), 1)

iall=-product(shape(ipiv))*kind(ipiv)
deallocate(ipiv, stat=istat)
call memocc(istat, iall, 'ipiv', subname)

iall=-product(shape(mat))*kind(mat)
deallocate(mat, stat=istat)
call memocc(istat, iall, 'mat', subname)

iall=-product(shape(rhs))*kind(rhs)
deallocate(rhs, stat=istat)
call memocc(istat, iall, 'rhs', subname)

end subroutine preconditionGradient2



subroutine preconditionGradient3(nel, neltot, ham, cprec, grad)

use module_base
use module_types
implicit none

! Calling arguments
integer,intent(in):: nel, neltot
real(8),dimension(neltot,neltot),intent(in):: ham
real(8),intent(in):: cprec
real(8),dimension(nel),intent(inout):: grad

! Local variables
integer:: iel, jel, info, istat, iall
complex(8),dimension(:,:),allocatable:: mat
complex(8),dimension(:),allocatable:: rhs
integer,dimension(:),allocatable:: ipiv
character(len=*),parameter:: subname='preconditionGradient3'

allocate(mat(nel,nel), stat=istat)
!call memocc(istat, mat, 'mat', subname)
allocate(rhs(nel), stat=istat)
!call memocc(istat, mat, 'mat', subname)

! Build the matrix to be inverted (extract it from ham, which might have a larger dimension)
do iel=1,nel
    do jel=1,nel
        mat(jel,iel) = cmplx(ham(jel,iel),0.d0,kind=8)
    end do
    mat(iel,iel)=mat(iel,iel)+cmplx(.5d0,-1.d-1,kind=8)
    !mat(iel,iel)=mat(iel,iel)-cprec
    rhs(iel)=grad(iel)
end do


allocate(ipiv(nel), stat=istat)
call memocc(istat, ipiv, 'ipiv', subname)

call zgesv(nel, 1, mat(1,1), nel, ipiv, rhs(1), nel, info)
if(info/=0) then
    stop 'ERROR in dgesv'
end if
!call dcopy(nel, rhs(1), 1, grad(1), 1)
do iel=1,nel
    grad(iel)=real(rhs(iel))
end do

iall=-product(shape(ipiv))*kind(ipiv)
deallocate(ipiv, stat=istat)
call memocc(istat, iall, 'ipiv', subname)

iall=-product(shape(mat))*kind(mat)
deallocate(mat, stat=istat)
!call memocc(istat, iall, 'mat', subname)

iall=-product(shape(rhs))*kind(rhs)
deallocate(rhs, stat=istat)
!call memocc(istat, iall, 'rhs', subname)

end subroutine preconditionGradient3




subroutine preconditionGradient(iproc, nproc, orbsig, orbs, at, Ham, lagMat, onWhichAtomPhi, grad)
use module_base
use module_types
implicit none

! Calling arguments
integer,intent(in):: iproc, nproc
type(orbitals_data),intent(in):: orbsig, orbs
type(atoms_data),intent(in):: at
real(8),dimension(orbsig%norb,orbsig%norb,at%nat),intent(in):: Ham
real(8),dimension(orbs%norb,orbs%norb),intent(in):: lagMat
integer,dimension(orbs%norb),intent(in):: onWhichAtomPhi
real(8),dimension(orbsig%norb,orbs%norb),intent(inout):: grad

! Local variables
integer:: iorb, jorb, korb, iiAt, info, istat, iall
integer,dimension(:),allocatable:: ipiv
real(8),dimension(:,:,:),allocatable:: matc
real(8),dimension(:,:),allocatable:: solc
character(len=*),parameter:: subname='preconditionGradient'
real(8):: ddot


allocate(ipiv(orbsig%norb), stat=istat)
call memocc(istat, ipiv, 'ipiv', subname)
allocate(matc(2,orbsig%norb,orbsig%norb), stat=istat)
call memocc(istat, matc, 'matc', subname)
allocate(solc(2,orbsig%norb), stat=istat)
call memocc(istat, solc, 'solc', subname)

do iorb=1,orbs%norb
    iiAt=onWhichAtomPhi(iorb)
    ! Build matrix that has to be inverted
    do jorb=1,orbsig%norb
        do korb=1,orbsig%norb
            matc(1,korb,jorb)=Ham(korb,jorb,iiAt)
            matc(2,korb,jorb)=0.d0
        end do
        !matc(1,jorb,jorb)=matc(1,jorb,jorb)-lagMat(iorb,iorb)
        matc(1,jorb,jorb)=matc(1,jorb,jorb)+.5d0
        matc(2,jorb,jorb)=-1.d-2
        solc(1,jorb)=-grad(jorb,iiAt)
        solc(2,jorb)=0.d0
    end do
    !do jorb=1,orbsig%norb
    !    mat(jorb,jorb)=mat(jorb,jorb)-lagMat(iorb,iorb)
    !end do
    !call dcopy(orbsig%norb, grad(1,iorb), 1, sol(1), 1)
    !call dgesv(orbsig%norb, 1, mat(1,1), orbsig%norb, ipiv, grad(1,iorb), orbsig%norb, info)
    call zgesv(orbsig%norb, 1, matc(1,1,1), orbsig%norb, ipiv, solc(1,1), orbsig%norb, info)
    if(info/=0) then
        write(*,'(x,a,i0)') 'ERROR in zgesv (subroutine preconditionGradient), infocode=', info
    end if
    do jorb=1,orbsig%norb
        grad(jorb,iiAt)=solc(1,jorb)
    end do
    !call dscal(orbsig%norb, -1.d0, grad(1,iorb), 1)
end do

iall=-product(shape(ipiv))*kind(ipiv)
deallocate(ipiv, stat=istat)
call memocc(istat, iall, 'ipiv', subname)

iall=-product(shape(matc))*kind(matc)
deallocate(matc, stat=istat)
call memocc(istat, iall, 'matc', subname)

iall=-product(shape(solc))*kind(solc)
deallocate(solc, stat=istat)
call memocc(istat, iall, 'solc', subname)

end subroutine preconditionGradient<|MERGE_RESOLUTION|>--- conflicted
+++ resolved
@@ -508,18 +508,13 @@
 !!$  call sumrhoLinear(iproc, nproc, lin%lig%lzdGauss, lin%lig%orbsig, hxh, hyh, hzh, lchi2, rhopot,&
 !!$       nscatterarr, input%nspin, GPU, at%symObj, irrzon, phnons, rhodsc)
 
-<<<<<<< HEAD
   !call sumrho(iproc,nproc,lin%lig%orbsig,lin%lig%lzdGauss,hxh,hyh,hzh,nscatterarr,&
   !     GPU,at%symObj,irrzon,phnons,rhodsc,lchi2,rho_p)
-  call sumrho(iproc,nproc,lin%lig%orbsig,lin%lig%lzdig,hxh,hyh,hzh,nscatterarr,&
-       GPU,at%symObj,irrzon,phnons,rhodsc,lchi,rho_p,inversemapping)
+  call sumrho(iproc,nproc,lin%lig%orbsig,lin%lig%lzdGauss,hxh,hyh,hzh,nscatterarr,&
+       GPU,at%sym,rhodsc,lchi2,rho_p,inversemapping)
   !!do istat=1,size(rho_p,1)
   !!    write(61000+iproc,*) istat, rho_p(istat,1)
   !!end do
-=======
-  call sumrho(iproc,nproc,lin%lig%orbsig,lin%lig%lzdGauss,hxh,hyh,hzh,nscatterarr,&
-       GPU,at%sym,rhodsc,lchi2,rho_p)
->>>>>>> 3a03f39d
   call communicate_density(iproc,nproc,input%nspin,hxh,hyh,hzh,lin%lig%lzdGauss,&
        rhodsc,nscatterarr,rho_p,rhopot)
   !!do istat=1,size(rhopot)
