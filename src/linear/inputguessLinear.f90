--- conflicted
+++ resolved
@@ -1,11 +1,3 @@
-<<<<<<< HEAD
-!>   input guess wavefunction diagonalization
-subroutine inputguessConfinement(iproc, nproc, at, input, hx, hy, hz, &
-     rxyz, nlpspd, proj, GPU, orbs, tmb, tmblarge, denspot, rhopotold, energs)
-  ! Input wavefunctions are found by a diagonalization in a minimal basis set
-  ! Each processors write its initial wavefunctions into the wavefunction file
-  ! The files are then read by readwave
-=======
 !> @file 
 !!   Input guess for the linear version
 !! @author
@@ -20,10 +12,8 @@
 !! Input wavefunctions are found by a diagonalization in a minimal basis set
 !! Each processors write its initial wavefunctions into the wavefunction file
 !! The files are then read by readwave
-subroutine inputguessConfinement(iproc, nproc, inputpsi, at, &
-     input, hx, hy, hz, lzd, lorbs, rxyz, denspot, rhopotold,&
-     nlpspd, proj, GPU, lphi,orbs,tmb, tmblarge,energs,overlapmatrix)
->>>>>>> af62613e
+subroutine inputguessConfinement(iproc, nproc, at, input, hx, hy, hz, &
+     rxyz, nlpspd, proj, GPU, orbs, tmb, tmblarge, denspot, rhopotold, energs)
   use module_base
   use module_interfaces, exceptThisOne => inputguessConfinement
   use module_types
@@ -55,17 +45,10 @@
   real(wp), dimension(:,:,:), pointer :: psigau
   integer, dimension(:),allocatable :: norbsPerAt, mapping, inversemapping
   logical,dimension(:),allocatable :: covered
-<<<<<<< HEAD
   integer, parameter :: nmax=6,lmax=3
   integer :: ist,jorb,iadd,ii,jj,ityp
   integer :: jlr,iiorb
   integer :: infoCoeff, it_coeff_opt
-=======
-  integer, parameter :: nmax=6,lmax=3,noccmax=2,nelecmax=32
-  integer :: ist,jorb,iadd,ii,jj,ityp
-  integer :: jlr,iiorb
-  integer :: infoCoeff
->>>>>>> af62613e
   type(orbitals_data) :: orbs_gauss
   type(GPU_pointers) :: GPUe
   character(len=2) :: symbol
@@ -347,13 +330,4 @@
   deallocate(inversemapping, stat=istat)
   call memocc(istat, iall, 'inversemapping',subname)
 
-<<<<<<< HEAD
-END SUBROUTINE inputguessConfinement
-
-
-
-
-=======
-
-END SUBROUTINE inputguessConfinement
->>>>>>> af62613e
+END SUBROUTINE inputguessConfinement