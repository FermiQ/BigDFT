--- conflicted
+++ resolved
@@ -747,11 +747,7 @@
               if(input%lin%nItInguess>0) then
                  allocate(confdatarr(tmbig%orbs%norbp))
                  call define_confinement_data(confdatarr,tmbig%orbs,rxyz,at,&
-<<<<<<< HEAD
-                      hx,hy,hz,input%lin%confpotorder,&
-=======
                       hx,hy,hz,4,&
->>>>>>> b822b291
                       input%lin%potentialprefac_lowaccuracy,tmbig%lzd,onWhichAtomTemp)
                  call to_zero(tmbig%orbs%npsidim_orbs,lhchi(1,ii))
                  if(owa/=owa_old) then
@@ -885,11 +881,7 @@
       call memocc(istat, iall, 'locrad_tmp', subname)
 
   call get_coeff(iproc,nproc,LINEAR_MIXDENS_SIMPLE,lzd,orbs,at,rxyz,denspot,GPU,infoCoeff,energs%ebs,nlpspd,proj,&
-<<<<<<< HEAD
-       input%SIC,tmb,tmb,fnrm,overlapmatrix,.true.,&
-=======
        input%SIC,tmb,fnrm,overlapmatrix,.true.,&
->>>>>>> b822b291
        tmblarge, lhphilarge)
 
 
