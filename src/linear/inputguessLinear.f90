--- conflicted
+++ resolved
@@ -3568,92 +3568,6 @@
 
 
 
-<<<<<<< HEAD
-!!!subroutine buildLinearCombinationsVariable(iproc, nproc, lzdig, lzd, orbsig, orbs, input, coeff, lchi, tag, lphi)
-!!!use module_base
-!!!use module_types
-!!!use module_interfaces, exceptThisOne => buildLinearCombinationsVariable
-!!!implicit none
-!!!
-!!!! Calling arguments
-!!!integer,intent(in):: iproc, nproc
-!!!type(local_zone_descriptors),intent(in):: lzdig, lzd
-!!!type(orbitals_data),intent(in):: orbsig, orbs
-!!!type(input_variables),intent(in):: input
-!!!real(8),dimension(orbsig%norb,orbs%norb),intent(in):: coeff
-!!!real(8),dimension(orbsig%npsidim_orbs),intent(in):: lchi
-!!!integer,intent(inout):: tag
-!!!real(8),dimension(orbs%npsidim_orbs),intent(out):: lphi
-!!!
-!!!! Local variables
-!!!integer:: istat, iall, ist, jst, ilr, ilrold, iorb, iiorb, ncount, jorb, jjorb, ii
-!!!type(overlapParameters):: op
-!!!type(p2pComms):: comon
-!!!real(8),dimension(:),allocatable:: lchiovrlp
-!!!character(len=*),parameter:: subname='buildLinearCombinationsVariable'
-!!!
-!!!!tag=10000
-!!!call initCommsOrthoVariable(iproc, nproc, lzdig, orbs, orbsig, orbsig%inWhichLocreg, input, op, comon, tag)
-!!!allocate(lchiovrlp(op%ndim_lphiovrlp), stat=istat)
-!!!call memocc(istat, lchiovrlp, 'lchiovrlp',subname)
-!!!
-!!!call allocateCommuncationBuffersOrtho(comon, subname)
-!!!call extractOrbital2Variable(iproc, nproc, orbs, orbsig, orbsig%npsidim_orbs, lzdig, op, lchi, comon)
-!!!call postCommsOverlap(iproc, nproc, comon)
-!!!call gatherOrbitals2(iproc, nproc, comon)
-!!!!call mpi_barrier(mpi_comm_world, ist)
-!!!!stop
-!!!call expandOrbital2(iproc, nproc, orbs, input, orbs%inWhichLocreg, lzdig, op, comon, lchiovrlp)
-!!!
-!!!call deallocateCommuncationBuffersOrtho(comon, subname)
-!!!
-!!!
-!!!
-!!!lphi=0.d0
-!!!
-!!!ist=1
-!!!jst=1
-!!!ilrold=-1
-!!!do iorb=1,orbs%norbp
-!!!    iiorb=orbs%isorb+iorb
-!!!    ilr=orbs%inWhichLocreg(iiorb)
-!!!    if(ilr==ilrold) then
-!!!        ! Set back the index of lphiovrlp, since we again need the same orbitals.
-!!!        jst=jst-op%noverlaps(iiorb-1)*ncount
-!!!    end if
-!!!    ncount=lzd%llr(ilr)%wfd%nvctr_c+7*lzd%llr(ilr)%wfd%nvctr_f
-!!!    do jorb=1,op%noverlaps(iiorb)
-!!!        jjorb=op%overlaps(jorb,iiorb)
-!!!        !call daxpy(ncount, ovrlp(jjorb,iiorb), lphiovrlp(jst), 1, lphi(ist), 1)
-!!!        call daxpy(ncount, coeff(jjorb,iiorb), lchiovrlp(jst), 1, lphi(ist), 1)
-!!!        jst=jst+ncount
-!!!    end do
-!!!
-!!!    ist=ist+ncount
-!!!    ilrold=ilr
-!!!
-!!!end do
-!!!
-!!!if(ist/=orbs%npsidim_orbs+1) then
-!!!    write(*,'(a,i0,a,2(2x,i0))') 'ERROR on process ',iproc,&
-!!!         ': ist/=orbsig%npsidim+1',ist,orbsig%npsidim_orbs+1
-!!!    stop
-!!!end if
-!!!
-!!!
-!!!
-!!!call deallocate_overlapParameters(op, subname)
-!!!call deallocate_p2pComms(comon, subname)
-!!!
-!!!
-!!!iall=-product(shape(lchiovrlp))*kind(lchiovrlp)
-!!!deallocate(lchiovrlp, stat=istat)
-!!!call memocc(istat, iall, 'lchiovrlp', subname)
-!!!
-!!!
-!!!
-!!!end subroutine buildLinearCombinationsVariable
-=======
 !!!!subroutine buildLinearCombinationsVariable(iproc, nproc, lzdig, lzd, orbsig, orbs, input, coeff, lchi, tag, lphi)
 !!!!use module_base
 !!!!use module_types
@@ -3738,7 +3652,6 @@
 !!!!
 !!!!
 !!!!end subroutine buildLinearCombinationsVariable
->>>>>>> fc323b77
 
 
 
@@ -3953,10 +3866,6 @@
            lorbs, onWhichAtomPhi, lorbs%onwhichmpi, lorbs%isorb_par, matmin%norbmax, lorbs%norbp, lorbs%isorb_par(iproc), &
            lzd%nlr, mpi_comm_world, mad, matmin%mlr, lcoeff, comom, collcom_vectors, tmb%orthpar, tmb%wfnmd%bpo)
 
-<<<<<<< HEAD
-
-=======
->>>>>>> fc323b77
 
       ! Calculate the gradient grad.
       ilrold=0
