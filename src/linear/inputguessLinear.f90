--- conflicted
+++ resolved
@@ -13,12 +13,8 @@
 !! Each processors write its initial wavefunctions into the wavefunction file
 !! The files are then read by readwave
 subroutine inputguessConfinement(iproc, nproc, at, input, hx, hy, hz, &
-<<<<<<< HEAD
-     rxyz, nlpspd, proj, GPU, orbs, kswfn, tmb, denspot, rhopotold, energs, &
+     rxyz, nlpspd, GPU, orbs, kswfn, tmb, denspot, rhopotold, energs, &
      locregcenters)
-=======
-     rxyz, nlpsp, GPU, orbs, kswfn, tmb, denspot, rhopotold, energs)
->>>>>>> 5248ec43
   use module_base
   use module_interfaces, exceptThisOne => inputguessConfinement
   use module_types
@@ -603,15 +599,9 @@
                                            'it_supfun'//trim(adjustl(yaml_toa(0,fmt='(i3.3)'))))
      end if
      call getLocalizedBasis(iproc,nproc,at,orbs,rxyz,denspot,GPU,trace,trace_old,fnrm_tmb,&
-<<<<<<< HEAD
-         info_basis_functions,nlpspd,input%lin%scf_mode,proj,ldiis,input%SIC,tmb,energs, &
+         info_basis_functions,nlpsp,input%lin%scf_mode,ldiis,input%SIC,tmb,energs, &
          input%lin%nItPrecond,TARGET_FUNCTION_IS_TRACE,input%lin%correctionOrthoconstraint,&
          50,&
-=======
-         info_basis_functions,nlpsp,input%lin%scf_mode,ldiis,input%SIC,tmb,energs, &
-         reduce_conf,fix_supportfunctions,input%lin%nItPrecond,TARGET_FUNCTION_IS_TRACE,input%lin%correctionOrthoconstraint,&
-         50,input%lin%deltaenergy_multiplier_TMBexit,input%lin%deltaenergy_multiplier_TMBfix,&
->>>>>>> 5248ec43
          ratio_deltas,ortho_on,input%lin%extra_states,0,1.d-3,input%experimental_mode,input%lin%early_stop)
      reduce_conf=.true.
      call yaml_close_sequence()
@@ -646,26 +636,16 @@
       allocate(ham_small%matrix_compr(ham_small%nvctr), stat=istat)
       call memocc(istat, ham_small%matrix_compr, 'ham_small%matrix_compr', subname)
 
-<<<<<<< HEAD
-      call get_coeff(iproc,nproc,LINEAR_FOE,orbs,at,rxyz,denspot,GPU,infoCoeff,energs,nlpspd,proj,&
+      call get_coeff(iproc,nproc,LINEAR_FOE,orbs,at,rxyz,denspot,GPU,infoCoeff,energs,nlpsp,&
            input%SIC,tmb,fnrm,.true.,.false.,.true.,ham_small,0,0,0,0,input%lin%order_taylor,input%calculate_KS_residue)
-=======
-      call get_coeff(iproc,nproc,LINEAR_FOE,orbs,at,rxyz,denspot,GPU,infoCoeff,energs,nlpsp,&
-           input%SIC,tmb,fnrm,.true.,.false.,.true.,ham_small,0,0,0,0,input%lin%order_taylor)
->>>>>>> 5248ec43
 
       if (input%lin%scf_mode==LINEAR_FOE) then ! deallocate ham_small
          call deallocate_sparsematrix(ham_small,subname)
       end if
 
   else
-<<<<<<< HEAD
-      call get_coeff(iproc,nproc,LINEAR_MIXDENS_SIMPLE,orbs,at,rxyz,denspot,GPU,infoCoeff,energs,nlpspd,proj,&
+      call get_coeff(iproc,nproc,LINEAR_MIXDENS_SIMPLE,orbs,at,rxyz,denspot,GPU,infoCoeff,energs,nlpsp,&
            input%SIC,tmb,fnrm,.true.,.false.,.true.,ham_small,0,0,0,0,input%lin%order_taylor,input%calculate_KS_residue)
-=======
-      call get_coeff(iproc,nproc,LINEAR_MIXDENS_SIMPLE,orbs,at,rxyz,denspot,GPU,infoCoeff,energs,nlpsp,&
-           input%SIC,tmb,fnrm,.true.,.false.,.true.,ham_small,0,0,0,0,input%lin%order_taylor)
->>>>>>> 5248ec43
 
       call dcopy(kswfn%orbs%norb,tmb%orbs%eval(1),1,kswfn%orbs%eval(1),1)
       call evaltoocc(iproc,nproc,.false.,input%tel,kswfn%orbs,input%occopt)
